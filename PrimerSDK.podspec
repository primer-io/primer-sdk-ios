--- conflicted
+++ resolved
@@ -1,11 +1,7 @@
 
 Pod::Spec.new do |spec|
     spec.name         = "PrimerSDK"
-<<<<<<< HEAD
-    spec.version      = "1.7.1"
-=======
     spec.version      = "1.7.3"
->>>>>>> d5aef476
     spec.summary      = "Official iOS SDK for Primer"
     spec.description  = <<-DESC
     This library contains the official iOS SDK for Primer. Install this Cocoapod to seemlessly integrate the Primer Checkout & API platform in your app.
