--- conflicted
+++ resolved
@@ -1,8 +1,7 @@
 
-<<<<<<< HEAD
 Pod::Spec.new do |s|
     s.name         = "PrimerSDK"
-    s.version      = "1.10.1"
+    s.version      = "1.11.4"
     s.summary      = "Official iOS SDK for Primer"
     s.description  = <<-DESC
     This library contains the official iOS SDK for Primer. Install this Cocoapod to seemlessly integrate the Primer Checkout & API platform in your app.
@@ -11,44 +10,15 @@
     s.license      = { :type => "MIT", :file => "LICENSE" }
     s.author       = { "Primer" => "dx@primer.io" }
     s.source       = { :git => "https://github.com/primer-io/primer-sdk-ios.git", :tag => "#{s.version}" }
-=======
-Pod::Spec.new do |spec|
-    spec.name         = "PrimerSDK"
-    spec.version      = "1.11.4"
-    spec.summary      = "Official iOS SDK for Primer"
-    spec.description  = <<-DESC
-    This library contains the official iOS SDK for Primer. Install this Cocoapod to seemlessly integrate the Primer Checkout & API platform in your app.
-    DESC
-    spec.homepage     = "https://www.primer.io"
-    spec.license      = { :type => "MIT", :file => "LICENSE" }
-    spec.author       = { "Primer" => "dx@primer.io" }
-    spec.source       = { :git => "https://github.com/primer-io/primer-sdk-ios.git", :tag => "#{spec.version}" }
->>>>>>> fdac089b
     
     s.swift_version = "4.2"
     s.ios.deployment_target = '10.0'
     
-<<<<<<< HEAD
     s.default_subspec = 'Core'
     s.ios.frameworks  = 'Foundation', 'UIKit'
-=======
-    spec.source_files = 'Sources/PrimerSDK/Classes/**/*.{h,m,swift,storyboard,xib}'
-#    spec.resources = [
-##        'Sources/PrimerSDK/Resources/*.xcassets',
-##        'Sources/PrimerSDK/Resources/Localizable/*'
-#    ]
-    spec.resource_bundles = {
-        'PrimerResources' => [
-            'Sources/PrimerSDK/Resources/*.xcassets',
-            'Sources/PrimerSDK/Resources/Localizable/*',
-#            'Sources/PrimerSDK/Resources/Storyboards/*.{storyboard}'
-#            'Sources/PrimerSDK/Resources/Nibs/*.{xib}'
-        ]
-    }
->>>>>>> fdac089b
     
     s.subspec 'Core' do |ss|
-        ss.ios.source_files = 'Sources/PrimerSDK/Classes/**/*.{h,m,swift}'
+        ss.ios.source_files = 'Sources/PrimerSDK/Classes/**/*.{h,m,swift,xib}'
         ss.ios.resource_bundles = {
             'PrimerResources' => [
                 'Sources/PrimerSDK/Resources/*.xcassets',
