Pod::Spec.new do |s|
    s.name         = "PrimerSDK"
<<<<<<< HEAD
    s.version      = "1.28.0-beta.11"
=======
    s.version      = "1.35.0"
>>>>>>> efee80b6
    s.summary      = "Official iOS SDK for Primer"
    s.description  = <<-DESC
    This library contains the official iOS SDK for Primer. Install this Cocoapod to seemlessly integrate the Primer Checkout & API platform in your app.
    DESC
    s.homepage     = "https://www.primer.io"
    s.license      = { :type => "MIT", :file => "LICENSE" }
    s.author       = { "Primer" => "dx@primer.io" }
    s.source       = { :git => "https://github.com/primer-io/primer-sdk-ios.git", :tag => "#{s.version}" }
    
    s.swift_version = "4.2"
    s.ios.deployment_target = '10.0'
    
    s.default_subspec = 'Core'
    s.ios.frameworks  = 'Foundation', 'UIKit'
    
    s.subspec 'Core' do |ss|
        ss.ios.source_files = 'Sources/PrimerSDK/Classes/**/*.{h,m,swift}'
        ss.ios.resource_bundles = {
            'PrimerResources' => [
                'Sources/PrimerSDK/Resources/*.xcassets',
                'Sources/PrimerSDK/Resources/Localizable/*',
                'Sources/PrimerSDK/Resources/Storyboards/*.{storyboard}',
                'Sources/PrimerSDK/Resources/Nibs/*',
                'Sources/PrimerSDK/Resources/JSONs/*'
            ]
        }
        ss.ios.pod_target_xcconfig = {
            "FRAMEWORK_SEARCH_PATHS" => [
                "${PODS_CONFIGURATION_BUILD_DIR}/Primer3DS",
            ]
        }
    end
end<|MERGE_RESOLUTION|>--- conflicted
+++ resolved
@@ -1,10 +1,6 @@
 Pod::Spec.new do |s|
     s.name         = "PrimerSDK"
-<<<<<<< HEAD
-    s.version      = "1.28.0-beta.11"
-=======
     s.version      = "1.35.0"
->>>>>>> efee80b6
     s.summary      = "Official iOS SDK for Primer"
     s.description  = <<-DESC
     This library contains the official iOS SDK for Primer. Install this Cocoapod to seemlessly integrate the Primer Checkout & API platform in your app.
@@ -37,4 +33,5 @@
             ]
         }
     end
+    
 end