Pod::Spec.new do |s|
    s.name         = "PrimerSDK"
    s.version      = "2.17.6"
    s.summary      = "Official iOS SDK for Primer"
    s.description  = <<-DESC
    This library contains the official iOS SDK for Primer. Install this Cocoapod to seemlessly integrate the Primer Checkout & API platform in your app.
    DESC
    s.homepage     = "https://www.primer.io"
    s.license      = { :type => "MIT", :file => "LICENSE" }
    s.author       = { "Primer" => "dx@primer.io" }
    s.source       = { :git => "https://github.com/primer-io/primer-sdk-ios.git", :tag => "#{s.version}" }

<<<<<<< HEAD
    s.swift_version = "4.2"
    s.ios.deployment_target = "13.1"
=======
    s.swift_version = '4.2'
    s.ios.deployment_target = '13.1'
>>>>>>> 0960d201

    s.default_subspec = "Core"
    s.ios.frameworks  = "Foundation", "UIKit"

    s.subspec "Core" do |ss|
        ss.ios.source_files = "Sources/PrimerSDK/Classes/**/*.{h,m,swift}"
        ss.ios.resource_bundles = {
            "PrimerResources" => [
                "Sources/PrimerSDK/Resources/*.xcassets",
                "Sources/PrimerSDK/Resources/Localizable/**/*.strings",
                "Sources/PrimerSDK/Resources/Localizable/**/*.stringsdict",
                "Sources/PrimerSDK/Resources/Storyboards/*.{storyboard}",
                "Sources/PrimerSDK/Resources/Nibs/*",
                "Sources/PrimerSDK/Resources/JSONs/**/*.json"
            ]
        }
        ss.ios.pod_target_xcconfig = {
            "FRAMEWORK_SEARCH_PATHS" => [
                "$(inherited)",
                "${PODS_CONFIGURATION_BUILD_DIR}/Primer3DS",
                "${PODS_CONFIGURATION_BUILD_DIR}/PrimerKlarnaSDK",
                "${PODS_CONFIGURATION_BUILD_DIR}/PrimerIPay88MYSDK",
                "${PODS_CONFIGURATION_BUILD_DIR}/PrimerNolPaySDK"
            ]
        }
    end
end<|MERGE_RESOLUTION|>--- conflicted
+++ resolved
@@ -10,13 +10,8 @@
     s.author       = { "Primer" => "dx@primer.io" }
     s.source       = { :git => "https://github.com/primer-io/primer-sdk-ios.git", :tag => "#{s.version}" }
 
-<<<<<<< HEAD
     s.swift_version = "4.2"
     s.ios.deployment_target = "13.1"
-=======
-    s.swift_version = '4.2'
-    s.ios.deployment_target = '13.1'
->>>>>>> 0960d201
 
     s.default_subspec = "Core"
     s.ios.frameworks  = "Foundation", "UIKit"
