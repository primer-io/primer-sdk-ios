--- conflicted
+++ resolved
@@ -16,11 +16,7 @@
   #
 
   spec.name         = "PrimerSDK"
-<<<<<<< HEAD
   spec.version      = "1.1.9"
-=======
-  spec.version      = "1.1.8"
->>>>>>> 226c9cdf
   spec.summary      = "Official iOS SDK for Primer"
 
   # This description is used to generate tags and improve search results.
