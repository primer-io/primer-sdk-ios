--- conflicted
+++ resolved
@@ -1,17 +1,9 @@
 
-<<<<<<< HEAD
 Pod::Spec.new do |s|
     s.name         = "PrimerSDK"
     s.version      = "1.9.0-beta.14"
     s.summary      = "Official iOS SDK for Primer"
     s.description  = <<-DESC
-=======
-Pod::Spec.new do |spec|
-    spec.name         = "PrimerSDK"
-    spec.version      = "1.12.1"
-    spec.summary      = "Official iOS SDK for Primer"
-    spec.description  = <<-DESC
->>>>>>> 03b3218e
     This library contains the official iOS SDK for Primer. Install this Cocoapod to seemlessly integrate the Primer Checkout & API platform in your app.
     DESC
     s.homepage     = "https://www.primer.io"
@@ -22,31 +14,17 @@
     s.swift_version = "4.2"
     s.ios.deployment_target = '10.0'
     
-<<<<<<< HEAD
     s.default_subspec = 'Core'
     s.ios.frameworks  = 'Foundation', 'UIKit'
-=======
-    spec.source_files = 'Sources/PrimerSDK/Classes/**/*.{h,m,swift}'
-#    spec.resources = [
-##        'Sources/PrimerSDK/Resources/*.xcassets',
-##        'Sources/PrimerSDK/Resources/Localizable/*'
-#    ]
-    spec.resource_bundles = {
-        'PrimerResources' => [
-            'Sources/PrimerSDK/Resources/*.xcassets',
-            'Sources/PrimerSDK/Resources/Localizable/*',
-            'Sources/PrimerSDK/Resources/Storyboards/*.{storyboard}',
-            'Sources/PrimerSDK/Resources/Nibs/*'
-        ]
-    }
->>>>>>> 03b3218e
     
     s.subspec 'Core' do |ss|
-        ss.ios.source_files = 'Sources/PrimerSDK/Classes/**/*.{h,m,swift,xib}'
+        ss.ios.source_files = 'Sources/PrimerSDK/Classes/**/*.{h,m,swift}'
         ss.ios.resource_bundles = {
             'PrimerResources' => [
                 'Sources/PrimerSDK/Resources/*.xcassets',
                 'Sources/PrimerSDK/Resources/Localizable/*',
+                'Sources/PrimerSDK/Resources/Storyboards/*.{storyboard}',
+                'Sources/PrimerSDK/Resources/Nibs/*'
             ]
         }
         ss.ios.pod_target_xcconfig = {
