
Pod::Spec.new do |spec|
    spec.name         = "PrimerSDK"
<<<<<<< HEAD
    spec.version      = ENV['LIB_VERSION'] || '1.0' #fallback to major version
=======
    spec.version      = "1.8.5"
>>>>>>> 22489ad7
    spec.summary      = "Official iOS SDK for Primer"
    spec.description  = <<-DESC
    This library contains the official iOS SDK for Primer. Install this Cocoapod to seemlessly integrate the Primer Checkout & API platform in your app.
    DESC
    spec.homepage     = "https://www.primer.io"
    spec.license      = { :type => "MIT", :file => "LICENSE" }
    spec.author       = { "Primer" => "dx@primer.io" }
    spec.source       = { :git => "https://github.com/primer-io/primer-sdk-ios.git", :tag => "#{ENV['LIB_VERSION']}" }
    
    spec.swift_version = "5.3"
    spec.ios.deployment_target = '10.0'
    
    spec.source_files = 'Sources/PrimerSDK/Classes/**/*.{h,m,swift}'
#    spec.resources = [
##        'Sources/PrimerSDK/Resources/*.xcassets',
##        'Sources/PrimerSDK/Resources/Localizable/*'
#    ]
    spec.resource_bundles = {
        'PrimerResources' => [
            'Sources/PrimerSDK/Resources/*.xcassets',
            'Sources/PrimerSDK/Resources/Localizable/*'
        ]
    }
    
    spec.test_spec 'PrimerSDKTests' do |test_spec|
        test_spec.source_files = 'Tests/**/*.{h,m,swift}'
    end
    
end<|MERGE_RESOLUTION|>--- conflicted
+++ resolved
@@ -1,11 +1,7 @@
 
 Pod::Spec.new do |spec|
     spec.name         = "PrimerSDK"
-<<<<<<< HEAD
-    spec.version      = ENV['LIB_VERSION'] || '1.0' #fallback to major version
-=======
     spec.version      = "1.8.5"
->>>>>>> 22489ad7
     spec.summary      = "Official iOS SDK for Primer"
     spec.description  = <<-DESC
     This library contains the official iOS SDK for Primer. Install this Cocoapod to seemlessly integrate the Primer Checkout & API platform in your app.
