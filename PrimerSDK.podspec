--- conflicted
+++ resolved
@@ -10,11 +10,7 @@
     s.author       = { "Primer" => "dx@primer.io" }
     s.source       = { :git => "https://github.com/primer-io/primer-sdk-ios.git", :tag => "#{s.version}" }
 
-<<<<<<< HEAD
-    s.swift_version = '4.2'
-=======
     s.swift_version = '5'
->>>>>>> dfd804be
     s.ios.deployment_target = '13.0'
 
     s.default_subspec = "Core"
