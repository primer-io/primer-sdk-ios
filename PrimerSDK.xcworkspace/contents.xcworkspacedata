--- conflicted
+++ resolved
@@ -22,8 +22,6 @@
             <Group
                location = "group:CheckoutComponents"
                name = "CheckoutComponents">
-<<<<<<< HEAD
-=======
                <Group
                   location = "group:Analytics"
                   name = "Analytics">
@@ -96,7 +94,6 @@
                      </Group>
                   </Group>
                </Group>
->>>>>>> 954ee406
                <FileRef
                   location = "group:PrimerCheckout.swift">
                </FileRef>
@@ -140,15 +137,6 @@
                      <FileRef
                         location = "group:CheckoutSDKInitializer.swift">
                      </FileRef>
-<<<<<<< HEAD
-=======
-                     <FileRef
-                        location = "group:SettingsObserver.swift">
-                     </FileRef>
-                     <FileRef
-                        location = "group:CheckoutComponentsSettingsService.swift">
-                     </FileRef>
->>>>>>> 954ee406
                   </Group>
                   <Group
                      location = "group:UI"
