--- conflicted
+++ resolved
@@ -23,8 +23,100 @@
                location = "group:CheckoutComponents"
                name = "CheckoutComponents">
                <FileRef
+                  location = "group:CLAUDE.md">
+               </FileRef>
+               <FileRef
+                  location = "group:README.md">
+               </FileRef>
+               <FileRef
                   location = "group:CheckoutComponentsPrimer.swift">
                </FileRef>
+               <FileRef
+                  location = "group:PrimerCheckout.swift">
+               </FileRef>
+               <Group
+                  location = "group:Accessibility"
+                  name = "Accessibility">
+                  <Group
+                     location = "group:Builders"
+                     name = "Builders">
+                  </Group>
+               </Group>
+               <Group
+                  location = "group:Analytics"
+                  name = "Analytics">
+                  <Group
+                     location = "group:Utils"
+                     name = "Utils">
+                  </Group>
+                  <Group
+                     location = "group:Data"
+                     name = "Data">
+                     <Group
+                        location = "group:Models"
+                        name = "Models">
+                        <FileRef
+                           location = "group:AnalyticsPayload.swift">
+                        </FileRef>
+                        <FileRef
+                           location = "group:AnalyticsEventMetadata.swift">
+                        </FileRef>
+                        <FileRef
+                           location = "group:AnalyticsEnvironment.swift">
+                        </FileRef>
+                        <FileRef
+                           location = "group:AnalyticsSessionConfig.swift">
+                        </FileRef>
+                        <FileRef
+                           location = "group:AnalyticsEventType.swift">
+                        </FileRef>
+                     </Group>
+                     <Group
+                        location = "group:Protocols"
+                        name = "Protocols">
+                        <FileRef
+                           location = "group:AnalyticsServiceProtocol.swift">
+                        </FileRef>
+                     </Group>
+                     <Group
+                        location = "group:Services"
+                        name = "Services">
+                        <FileRef
+                           location = "group:AnalyticsPayloadBuilder.swift">
+                        </FileRef>
+                        <FileRef
+                           location = "group:AnalyticsNetworkClient.swift">
+                        </FileRef>
+                        <FileRef
+                           location = "group:AnalyticsEventService.swift">
+                        </FileRef>
+                        <FileRef
+                           location = "group:AnalyticsEnvironmentProvider.swift">
+                        </FileRef>
+                        <FileRef
+                           location = "group:AnalyticsEventBuffer.swift">
+                        </FileRef>
+                     </Group>
+                  </Group>
+                  <Group
+                     location = "group:Domain"
+                     name = "Domain">
+                     <Group
+                        location = "group:Interactors"
+                        name = "Interactors">
+                        <FileRef
+                           location = "group:DefaultAnalyticsInteractor.swift">
+                        </FileRef>
+                     </Group>
+                     <Group
+                        location = "group:Protocols"
+                        name = "Protocols">
+                        <FileRef
+                           location = "group:AnalyticsInteractorProtocol.swift">
+                        </FileRef>
+                     </Group>
+                  </Group>
+               </Group>
                <Group
                   location = "group:Core"
                   name = "Core">
@@ -40,7 +132,6 @@
                   location = "group:Internal"
                   name = "Internal">
                   <Group
-<<<<<<< HEAD
                      location = "group:UI"
                      name = "UI">
                      <Group
@@ -59,35 +150,6 @@
                            location = "group:PrimerLayout.swift">
                         </FileRef>
                      </Group>
-=======
-                     location = "group:Bridge"
-                     name = "Bridge">
-                     <FileRef
-                        location = "group:CheckoutComponentsPaymentMethodsBridge.swift">
-                     </FileRef>
-                  </Group>
-                  <Group
-                     location = "group:Constants"
-                     name = "Constants">
-                     <FileRef
-                        location = "group:CheckoutComponentsStrings.swift">
-                     </FileRef>
-                  </Group>
-                  <Group
-                     location = "group:Resources"
-                     name = "Resources">
-                  </Group>
-                  <Group
-                     location = "group:Services"
-                     name = "Services">
-                     <FileRef
-                        location = "group:CheckoutSDKInitializer.swift">
-                     </FileRef>
-                  </Group>
-                  <Group
-                     location = "group:UI"
-                     name = "UI">
->>>>>>> 84dc1159
                      <FileRef
                         location = "group:PrimerSwiftUIBridgeViewController.swift">
                      </FileRef>
@@ -600,6 +662,17 @@
                   </Group>
                </Group>
                <Group
+                  location = "group:PaymentMethods"
+                  name = "PaymentMethods">
+                  <Group
+                     location = "group:Card"
+                     name = "Card">
+                     <FileRef
+                        location = "group:CardPaymentMethod.swift">
+                     </FileRef>
+                  </Group>
+               </Group>
+               <Group
                   location = "group:Scope"
                   name = "Scope">
                   <FileRef
@@ -620,109 +693,6 @@
                   <FileRef
                      location = "group:PrimerPaymentMethodSelectionScope.swift">
                   </FileRef>
-               </Group>
-               <Group
-                  location = "group:PaymentMethods"
-                  name = "PaymentMethods">
-                  <Group
-                     location = "group:Card"
-                     name = "Card">
-                     <FileRef
-                        location = "group:CardPaymentMethod.swift">
-                     </FileRef>
-                  </Group>
-               </Group>
-               <FileRef
-                  location = "group:README.md">
-               </FileRef>
-               <FileRef
-                  location = "group:PrimerCheckout.swift">
-               </FileRef>
-               <Group
-                  location = "group:Accessibility"
-                  name = "Accessibility">
-                  <Group
-                     location = "group:Builders"
-                     name = "Builders">
-                  </Group>
-               </Group>
-               <FileRef
-                  location = "group:CLAUDE.md">
-               </FileRef>
-               <Group
-                  location = "group:Analytics"
-                  name = "Analytics">
-                  <Group
-                     location = "group:Utils"
-                     name = "Utils">
-                  </Group>
-                  <Group
-                     location = "group:Data"
-                     name = "Data">
-                     <Group
-                        location = "group:Models"
-                        name = "Models">
-                        <FileRef
-                           location = "group:AnalyticsPayload.swift">
-                        </FileRef>
-                        <FileRef
-                           location = "group:AnalyticsEventMetadata.swift">
-                        </FileRef>
-                        <FileRef
-                           location = "group:AnalyticsEnvironment.swift">
-                        </FileRef>
-                        <FileRef
-                           location = "group:AnalyticsSessionConfig.swift">
-                        </FileRef>
-                        <FileRef
-                           location = "group:AnalyticsEventType.swift">
-                        </FileRef>
-                     </Group>
-                     <Group
-                        location = "group:Protocols"
-                        name = "Protocols">
-                        <FileRef
-                           location = "group:AnalyticsServiceProtocol.swift">
-                        </FileRef>
-                     </Group>
-                     <Group
-                        location = "group:Services"
-                        name = "Services">
-                        <FileRef
-                           location = "group:AnalyticsPayloadBuilder.swift">
-                        </FileRef>
-                        <FileRef
-                           location = "group:AnalyticsNetworkClient.swift">
-                        </FileRef>
-                        <FileRef
-                           location = "group:AnalyticsEventService.swift">
-                        </FileRef>
-                        <FileRef
-                           location = "group:AnalyticsEnvironmentProvider.swift">
-                        </FileRef>
-                        <FileRef
-                           location = "group:AnalyticsEventBuffer.swift">
-                        </FileRef>
-                     </Group>
-                  </Group>
-                  <Group
-                     location = "group:Domain"
-                     name = "Domain">
-                     <Group
-                        location = "group:Interactors"
-                        name = "Interactors">
-                        <FileRef
-                           location = "group:DefaultAnalyticsInteractor.swift">
-                        </FileRef>
-                     </Group>
-                     <Group
-                        location = "group:Protocols"
-                        name = "Protocols">
-                        <FileRef
-                           location = "group:AnalyticsInteractorProtocol.swift">
-                        </FileRef>
-                     </Group>
-                  </Group>
                </Group>
             </Group>
             <Group
