--- conflicted
+++ resolved
@@ -65,11 +65,7 @@
     cocoapods(
       clean_install: true,
       use_bundle_exec: true,
-<<<<<<< HEAD
-      podfile: "Debug App/Podfile"
-=======
       podfile: podfile_path
->>>>>>> a59df251
     )
 
     # Build for browserstack
@@ -105,11 +101,7 @@
     cocoapods(
       clean_install: true,
       use_bundle_exec: true,
-<<<<<<< HEAD
-      podfile: "Debug App/Appetize Podfile/Podfile"
-=======
       podfile: podfile_path
->>>>>>> a59df251
     )
 
     # Run Unit Tests
