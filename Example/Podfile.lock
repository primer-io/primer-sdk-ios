--- conflicted
+++ resolved
@@ -1,14 +1,8 @@
 PODS:
   - Primer3DS (0.1.33)
-<<<<<<< HEAD
-  - PrimerSDK (1.13.3):
-    - PrimerSDK/Core (= 1.13.3)
-  - PrimerSDK/Core (1.13.3)
-=======
   - PrimerSDK (1.14.1):
     - PrimerSDK/Core (= 1.14.1)
   - PrimerSDK/Core (1.14.1)
->>>>>>> 60df2d7f
 
 DEPENDENCIES:
   - Primer3DS
@@ -24,11 +18,7 @@
 
 SPEC CHECKSUMS:
   Primer3DS: f266ce1db528cef20751b3405c87a8a44d68477f
-<<<<<<< HEAD
-  PrimerSDK: 73c269f1302d3edd7d83493ba00e733b7aa108b9
-=======
   PrimerSDK: 4676ecbff7eeea443588b9f72669ee6704d44a4e
->>>>>>> 60df2d7f
 
 PODFILE CHECKSUM: 6fb4407083fe5fbc6f81faaac5efbee74b6a2478
 
