PODS:
<<<<<<< HEAD
  - Primer3DS (0.1.33)
  - PrimerSDK (1.14.0):
    - PrimerSDK/Core (= 1.14.0)
  - PrimerSDK/Core (1.14.0)
=======
  - PrimerSDK (1.13.3):
    - PrimerSDK/Core (= 1.13.3)
  - PrimerSDK/Core (1.13.3)
>>>>>>> b07eeae9

DEPENDENCIES:
  - PrimerSDK (from `../`)

EXTERNAL SOURCES:
  PrimerSDK:
    :path: "../"

SPEC CHECKSUMS:
<<<<<<< HEAD
  Primer3DS: f266ce1db528cef20751b3405c87a8a44d68477f
  PrimerSDK: 08867d02c1bb5afbe63fd8430e9f1d040ce016d2
=======
  PrimerSDK: 73c269f1302d3edd7d83493ba00e733b7aa108b9
>>>>>>> b07eeae9

PODFILE CHECKSUM: cd694d450d299e068990a4056b85ffe563953969

COCOAPODS: 1.11.2<|MERGE_RESOLUTION|>--- conflicted
+++ resolved
@@ -1,30 +1,25 @@
 PODS:
-<<<<<<< HEAD
   - Primer3DS (0.1.33)
-  - PrimerSDK (1.14.0):
-    - PrimerSDK/Core (= 1.14.0)
-  - PrimerSDK/Core (1.14.0)
-=======
-  - PrimerSDK (1.13.3):
-    - PrimerSDK/Core (= 1.13.3)
-  - PrimerSDK/Core (1.13.3)
->>>>>>> b07eeae9
+  - PrimerSDK (1.14.1):
+    - PrimerSDK/Core (= 1.14.1)
+  - PrimerSDK/Core (1.14.1)
 
 DEPENDENCIES:
+  - Primer3DS
   - PrimerSDK (from `../`)
+
+SPEC REPOS:
+  https://github.com/primer-io/primer-podspecs.git:
+    - Primer3DS
 
 EXTERNAL SOURCES:
   PrimerSDK:
     :path: "../"
 
 SPEC CHECKSUMS:
-<<<<<<< HEAD
   Primer3DS: f266ce1db528cef20751b3405c87a8a44d68477f
-  PrimerSDK: 08867d02c1bb5afbe63fd8430e9f1d040ce016d2
-=======
-  PrimerSDK: 73c269f1302d3edd7d83493ba00e733b7aa108b9
->>>>>>> b07eeae9
+  PrimerSDK: 4676ecbff7eeea443588b9f72669ee6704d44a4e
 
-PODFILE CHECKSUM: cd694d450d299e068990a4056b85ffe563953969
+PODFILE CHECKSUM: 6fb4407083fe5fbc6f81faaac5efbee74b6a2478
 
 COCOAPODS: 1.11.2