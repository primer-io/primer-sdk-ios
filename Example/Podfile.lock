--- conflicted
+++ resolved
@@ -1,8 +1,5 @@
 PODS:
-<<<<<<< HEAD
-=======
   - Primer3DS (0.1.34)
->>>>>>> cf210353
   - PrimerSDK (1.19.1):
     - PrimerSDK/Core (= 1.19.1)
   - PrimerSDK/Core (1.19.1)
@@ -20,10 +17,7 @@
     :path: "../"
 
 SPEC CHECKSUMS:
-<<<<<<< HEAD
-=======
   Primer3DS: ca423aef1f25ac72a5be286c2b096b3a323633fc
->>>>>>> cf210353
   PrimerSDK: d4b5b2beb88097b013dabd596eb29d77ccce406f
 
 PODFILE CHECKSUM: 6fb4407083fe5fbc6f81faaac5efbee74b6a2478
