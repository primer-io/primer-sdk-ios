PODS:
<<<<<<< HEAD
  - Primer3DS (0.1.34)
=======
>>>>>>> 2abcf03b
  - PrimerSDK (1.14.0):
    - PrimerSDK/Core (= 1.14.0)
  - PrimerSDK/Core (1.14.0)

DEPENDENCIES:
  - PrimerSDK (from `../`)

<<<<<<< HEAD
SPEC REPOS:
  https://github.com/primer-io/primer-podspecs:
    - Primer3DS

=======
>>>>>>> 2abcf03b
EXTERNAL SOURCES:
  PrimerSDK:
    :path: "../"

SPEC CHECKSUMS:
<<<<<<< HEAD
  Primer3DS: ca423aef1f25ac72a5be286c2b096b3a323633fc
=======
>>>>>>> 2abcf03b
  PrimerSDK: 08867d02c1bb5afbe63fd8430e9f1d040ce016d2

PODFILE CHECKSUM: e07773ea6829816adc7ef6189f0b68d17bfb4a85

COCOAPODS: 1.11.2<|MERGE_RESOLUTION|>--- conflicted
+++ resolved
@@ -1,32 +1,17 @@
 PODS:
-<<<<<<< HEAD
-  - Primer3DS (0.1.34)
-=======
->>>>>>> 2abcf03b
-  - PrimerSDK (1.14.0):
-    - PrimerSDK/Core (= 1.14.0)
-  - PrimerSDK/Core (1.14.0)
+  - PrimerSDK (1.16.0):
+    - PrimerSDK/Core (= 1.16.0)
+  - PrimerSDK/Core (1.16.0)
 
 DEPENDENCIES:
   - PrimerSDK (from `../`)
 
-<<<<<<< HEAD
-SPEC REPOS:
-  https://github.com/primer-io/primer-podspecs:
-    - Primer3DS
-
-=======
->>>>>>> 2abcf03b
 EXTERNAL SOURCES:
   PrimerSDK:
     :path: "../"
 
 SPEC CHECKSUMS:
-<<<<<<< HEAD
-  Primer3DS: ca423aef1f25ac72a5be286c2b096b3a323633fc
-=======
->>>>>>> 2abcf03b
-  PrimerSDK: 08867d02c1bb5afbe63fd8430e9f1d040ce016d2
+  PrimerSDK: 3af47bd750589afef9b4dfb3d1d6975fe2caf2f3
 
 PODFILE CHECKSUM: e07773ea6829816adc7ef6189f0b68d17bfb4a85
 
