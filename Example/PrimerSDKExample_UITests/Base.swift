//
//  Base.swift
//  PrimerSDK_ExampleUITests
//
//  Created by Evangelos Pittas on 22/3/21.
//  Copyright © 2021 CocoaPods. All rights reserved.
//

import XCTest

enum Environment: String {
    case local, dev, sandbox, staging, production
}

struct Card {
    let alias: String
    let number: String
    let expirationDateString: String?
    let cvv: String?
    let cardholderName: String?
    let postalCode: String?
}

struct Payment {
    var alias: String?
    var id: String
    let environment: Environment
    let currency: String
    let countryCode: String
    let amount: String?
    let expectations: Expectations?
    
    init(alias: String? = nil,
         id: String,
         environment: Environment,
         currency: String,
         countryCode: String,
         amount: String? = nil,
         expectations: Expectations? = nil) {
        self.id = id
        self.alias = alias ?? id
        self.environment = environment
        self.currency = currency
        self.countryCode = countryCode
        self.amount = amount
        self.expectations = expectations
    }
    
    struct Expectations {
        let amount: String?
        let surcharge: String?
        let webviewImage: String?
        let webviewTexts: [String]?
        let buttonTexts: [String]?
        let resultScreenTexts: [String: String]?
    }
}

class Expectation {
    static var exists: NSPredicate = NSPredicate(format: "exists == true")
    static var doesNotExist = NSPredicate(format: "exists == false")
    static var isHittable = NSPredicate(format: "isHittable == 1")
}

class Base: XCTestCase {
    
    static var cards: [Card] = [
        Card(alias: "VISA_PAYMENT_CARD",
             number: "4242424242424242",
             expirationDateString: "0225",
             cvv: "123",
             cardholderName: "John Smith",
             postalCode: nil),
        Card(alias: "3DS_PAYMENT_CARD",
             number: "9120000000000006",
             expirationDateString: "0225",
             cvv: "123",
             cardholderName: nil,
             postalCode: nil),
        Card(alias: "FAILING_CARD_PROCESSOR_3DS",
             number: "4000008400001629",
             expirationDateString: "0225",
             cvv: "123",
             cardholderName: "John Smith",
             postalCode: "EC1V"),
        Card(alias: "SUCCESS_CARD_PROCESSOR_3DS",
             number: "4000000000003220",
             expirationDateString: "0225",
             cvv: "123",
             cardholderName: "John Smith",
             postalCode: "EC1V"),

    ]
    
    static var paymentMethods: [Payment] = [
        Payment(
            id: "ADYEN_DOTPAY",
            environment: .sandbox,
            currency: "PLN",
            countryCode: "PL",
            amount: "288",
            expectations: Payment.Expectations(
                amount: "zł2.88",
                surcharge: nil,
                webviewImage: nil,
                webviewTexts: nil,
                buttonTexts: nil,
                resultScreenTexts: [
                    "status": "SUCCESS"
                ]
            )
        ),
        Payment(
            id: "ADYEN_BLIK",
            environment: .sandbox,
            currency: "PLN",
            countryCode: "PL",
            amount: "288",
            expectations: Payment.Expectations(
                amount: "zł2.88",
                surcharge: nil,
                webviewImage: "blik",
                webviewTexts: nil,
                buttonTexts: nil,
                resultScreenTexts: nil
            )
        ),
        Payment(
            id: "ADYEN_GIROPAY",
            environment: .sandbox,
            currency: "EUR",
            countryCode: "DE",
            amount: "100",
            expectations: Payment.Expectations(
                amount: "€1.00",
                surcharge: "+€0.79",
                webviewImage: "giropay",
                webviewTexts: nil,
                buttonTexts: nil,
                resultScreenTexts: [
                    "status": "SUCCESS"
                ]
            )
        ),
        Payment(
            id: "ADYEN_IDEAL",
            environment: .sandbox,
            currency: "EUR",
            countryCode: "NL",
            amount: "10100",
            expectations: Payment.Expectations(
                amount: "€101.00",
                surcharge: "+€0.79",
                webviewImage: "giropay",
                webviewTexts: nil,
                buttonTexts: nil,
                resultScreenTexts: [
                    "status": "SUCCESS"
                ]
            )
        ),
        Payment(
            id: "ADYEN_MOBILEPAY",
            environment: .sandbox,
            currency: "DKK",
            countryCode: "DK",
            amount: "100",
            expectations: Payment.Expectations(
                amount: "kr.1.00",
                surcharge: nil,
                webviewImage: "mobilepay-logo",
                webviewTexts: nil,
                buttonTexts: nil,
                resultScreenTexts: [
                    "status": "PENDING",
                    "actions": "USE_PRIMER_SDK",
                    "amount": "kr.1.00"
                ]
            )
        ),
        Payment(
            id: "PAY_NL_BANCONTACT",
            environment: .sandbox,
            currency: "EUR",
            countryCode: "BE",
            amount: "100",
            expectations: Payment.Expectations(
                amount: "€1.00",
                surcharge: nil,
                webviewImage: nil,
                webviewTexts: ["Primer API Ltd", "€ 1,00"],
                buttonTexts: nil,
                resultScreenTexts: [
                    "status": "SUCCESS"
                ]
            )
        ),
        Payment(
            id: "ADYEN_ALIPAY",
            environment: .sandbox,
            currency: "CNY",
            countryCode: "CN",
            amount: "100",
            expectations: Payment.Expectations(
                amount: "CNY 1.00",
                surcharge: nil,
                webviewImage: nil,
                webviewTexts: ["1.如果未安装支付宝APP，请先"],
                buttonTexts: nil,
                resultScreenTexts: [
                    "status": "PENDING",
                    "actions": "USE_PRIMER_SDK",
                    "amount": "CNY 1.00"
                ]
            )
        ),
        Payment(
            id: "APPLE_PAY",
            environment: .sandbox,
            currency: "EUR",
            countryCode: "FR",
            amount: "100",
            expectations: Payment.Expectations(
                amount: "€1.00",
                surcharge: "+€0.19",
                webviewImage: nil,
                webviewTexts: ["Primer API Ltd", "€ 1,19"],
                buttonTexts: nil,
                resultScreenTexts: [
                    "status": "PENDING",
                    "amount": "EUR 1.19"
                ]
            )
        ),
        Payment(
            id: "PAYPAL",
            environment: .sandbox,
            currency: "GBP",
            countryCode: "GB",
            amount: "1000",
            expectations: Payment.Expectations(
                amount: "£10.00",
                surcharge: "+£0.49",
                webviewImage: nil,
                webviewTexts: nil,
                buttonTexts: nil,
                resultScreenTexts: [
                    "status": "SUCCESS"
                ]
            )
        ),
        Payment(
            id: "PAYMENT_CARD",
            environment: .sandbox,
            currency: "GBP",
            countryCode: "GB",
            amount: "100",
            expectations: Payment.Expectations(
                amount: "£1.00",
                surcharge: "Additional fee may apply",
                webviewImage: nil,
                webviewTexts: nil,
                buttonTexts: ["Pay £1.00"],
                resultScreenTexts: [
                    "status": "SUCCESS"
                ]
            )
        ),
        Payment(
            alias: "3DS_PAYMENT_CARD",
            id: "PAYMENT_CARD",
            environment: .sandbox,
            currency: "EUR",
            countryCode: "FR",
            amount: "10500",
            expectations: Payment.Expectations(
                amount: "€105.00",
                surcharge: "Additional fee may apply",
                webviewImage: nil,
                webviewTexts: nil,
                buttonTexts: ["Pay €105.00"],
                resultScreenTexts: nil
            )
        ),
        Payment(
            alias: "PRIMER_TEST_KLARNA_AUTHORIZED",
            id: "PRIMER_TEST_KLARNA",
            environment: .sandbox,
            currency: "EUR",
            countryCode: "FR",
            amount: "1050",
            expectations: Payment.Expectations(
                amount: "€10.50",
                surcharge: nil,
                webviewImage: nil,
                webviewTexts: nil,
                buttonTexts: ["Pay €10.50"],
                resultScreenTexts: [
                    "status": "SUCCESS"
                ]
            )
        ),
        Payment(
            alias: "PRIMER_TEST_PAYPAL_DECLINED",
            id: "PRIMER_TEST_PAYPAL",
            environment: .sandbox,
            currency: "EUR",
            countryCode: "DE",
            amount: "1050",
            expectations: Payment.Expectations(
                amount: "€10.50",
                surcharge: nil,
                webviewImage: nil,
                webviewTexts: nil,
                buttonTexts: ["Pay €10.50"],
                resultScreenTexts: nil
            )
        ),
        Payment(
            alias: "PRIMER_TEST_SOFORT_FAILED",
            id: "PRIMER_TEST_SOFORT",
            environment: .sandbox,
            currency: "EUR",
            countryCode: "IT",
            amount: "1050",
            expectations: Payment.Expectations(
                amount: "€10.50",
                surcharge: nil,
                webviewImage: nil,
                webviewTexts: nil,
                buttonTexts: ["Pay €10.50"],
                resultScreenTexts: nil
            )
        ),
        Payment(
            alias: "PAYMENT_CARD_WITH_PROCESSOR_3DS_SUCCESS",
            id: "PAYMENT_CARD",
            environment: .staging,
            currency: "GBP",
            countryCode: "GB",
            amount: "10011",
            expectations: Payment.Expectations(
                amount: "£100.11",
                surcharge: "Additional fee may apply",
                webviewImage: nil,
                webviewTexts: nil,
                buttonTexts: ["Pay £100.11"],
                resultScreenTexts: [
                    "status": "SUCCESS"
                ]
            )
        ),
        Payment(
            alias: "PAYMENT_CARD_WITH_PROCESSOR_3DS_FAIL",
            id: "PAYMENT_CARD",
            environment: .staging,
            currency: "GBP",
            countryCode: "GB",
            amount: "10011",
            expectations: Payment.Expectations(
                amount: "£100.11",
                surcharge: "Additional fee may apply",
                webviewImage: nil,
                webviewTexts: nil,
                buttonTexts: ["Pay £100.11"],
                resultScreenTexts: [
<<<<<<< HEAD
                    "status": "DECLINED"
=======
                    "status": "FAILED"
>>>>>>> 0fde9aec
                ]
            )
        )
    ]
    
    let app = XCUIApplication()

    override func setUp() {
        super.setUp()
        app.launchArguments = ["UITesting"]
        app.launch()
    }

    override func tearDown() {
        super.tearDown()
    }
    
    func testInitializeSDK() throws {
        let initSDKButton = app.buttons["initialize_primer_sdk"]
        initSDKButton.tap()
    }
    
    func testInitialize(
        env: String,
        customerId: String?,
        phoneNumber: String?,
        countryCode: String?,
        currency: String?,
        amount: String?,
        performPayment: Bool
    ) throws {
        let envSegmentedControl = app.segmentedControls["env_control"]
        
        if env.lowercased() == "dev" {
            let devEnv = envSegmentedControl.buttons["Dev"]
            devEnv.tap()
        } else if env.lowercased() == "sandbox" {
            let sandboxEnv = envSegmentedControl.buttons["Sandbox"]
            sandboxEnv.tap()
        } else if env.lowercased() == "staging" {
            let stagingEnv = envSegmentedControl.buttons["Staging"]
            stagingEnv.tap()
        } else if env.lowercased() == "production" {
            let prodcutionEnv = envSegmentedControl.buttons["Production"]
            prodcutionEnv.tap()
        }
        
        if let customerId = customerId {
            let customerIdTextField = app.textFields["customer_id_txt_field"]
            customerIdTextField.tap()
            customerIdTextField.clearText()
            customerIdTextField.typeText(customerId)
        }

        if let phoneNumber = phoneNumber {
            let phoneNumberTextField = app.textFields["phone_number_txt_field"]
            phoneNumberTextField.tap()
            phoneNumberTextField.clearText()
            phoneNumberTextField.typeText(phoneNumber)
        }
        
        if let countryCode = countryCode {
            let countryCodeTextField = app.textFields["country_code_txt_field"]
            countryCodeTextField.tap()
            app.pickerWheels.element.adjust(toPickerWheelValue: countryCode)
        }
        
        if let currency = currency {
            let currencyTextField = app.textFields["currency_txt_field"]
            currencyTextField.tap()
            app.pickerWheels.element.adjust(toPickerWheelValue: currency)
        }
        
        if let amount = amount {
            let amountTextField = app.textFields["amount_txt_field"]
            amountTextField.tap()
            amountTextField.clearText()
            amountTextField.typeText(amount)
        }

        let performPaymentSwitch = app.switches["perform_payment_switch"]
        if performPaymentSwitch.isOn! && !performPayment {
            performPaymentSwitch.tap()
        } else if !performPaymentSwitch.isOn! && performPayment {
            performPaymentSwitch.tap()
        }
        
        let appSettingsBackgroundView = app.otherElements["app_settings_background_view"]
        appSettingsBackgroundView.tap()
        
        let initSDKButton = app.buttons["initialize_primer_sdk"]
        
        if initSDKButton.waitForExistence(timeout: 5) {
            initSDKButton.tap()
        } else {
            XCTAssert(true, "Failed")
        }
    }
    
    func testViewTap() {
        
        let app = XCUIApplication()
        app.windows.children(matching: .other).element.children(matching: .other).element.children(matching: .other).element.children(matching: .other).element.children(matching: .other).element.children(matching: .other).element.children(matching: .other).element.children(matching: .other).element(boundBy: 1).tap()
        app/*@START_MENU_TOKEN@*/.textFields["amount_txt_field"]/*[[".textFields[\"In minor units (type 100 for 1.00)\"]",".textFields[\"amount_txt_field\"]"],[[[-1,1],[-1,0]]],[0]]@END_MENU_TOKEN@*/.tap()
        app.children(matching: .window).element(boundBy: 0).children(matching: .other).element.children(matching: .other).element.children(matching: .other).element.children(matching: .other).element.children(matching: .other).element.children(matching: .other).element.children(matching: .other).element.tap()
                        
    }
    
    func openUniversalCheckout() throws {
        let universalCheckoutButton = app.buttons["universal_checkout_button"]
        universalCheckoutButton.tap()
        
        // Test that title is correct
        let checkoutTitle = app.staticTexts["Choose payment method"]
        let vaultTitle = app.staticTexts["Add payment method"]
        let exists = NSPredicate(format: "exists == true")
        let doesNotExist = NSPredicate(format: "exists == false")
        expectation(for: exists, evaluatedWith: checkoutTitle, handler: nil)
        expectation(for: doesNotExist, evaluatedWith: vaultTitle, handler: nil)
        waitForExpectations(timeout: 30, handler: nil)
    }
    
    func openVaultManager() throws {
        let vaultButton = app.buttons["vault_button"]
        vaultButton.tap()

        // Test that title is correct
        let vaultTitle = app.staticTexts["Add payment method"]
        let checkoutTitle = app.staticTexts["Choose payment method"]
        expectation(for: Expectation.doesNotExist, evaluatedWith: checkoutTitle, handler: nil)
        expectation(for: Expectation.exists, evaluatedWith: vaultTitle, handler: nil)
        waitForExpectations(timeout: 15, handler: nil)
    }
    
    static func validateSurcharge(_ surcharge: String, forPaymentMethod paymentMethodId: String) {
        let app = XCUIApplication()
        let scrollView = app.scrollViews["primer_container_scroll_view"]
        let surchargeGroupViewId = paymentMethodId == "PAYMENT_CARD" ? "additional_fees_surcharge_group_view" : "\(paymentMethodId.lowercased())_surcharge_group_view"
        let paymentMethodSurcharge = scrollView.otherElements[surchargeGroupViewId].staticTexts[surcharge]
        XCTAssert(paymentMethodSurcharge.exists, "\(paymentMethodId) should have '\(surcharge)' surcharge")
    }
    
    func dismissSDK() throws {
        let scrollView = app.scrollViews["primer_container_scroll_view"]
        scrollView.swipeDown()
        let expectation = expectation(for: Expectation.doesNotExist, evaluatedWith: scrollView, handler: nil)
        wait(for: [expectation], timeout: 3.0)
    }
    
    func failViewExists() throws {
        let failImage = app.images["x-circle"]
        let failImageExists = expectation(for: Expectation.exists, evaluatedWith: failImage, handler: nil)
        wait(for: [failImageExists], timeout: 30)
    }
    
    func successViewExists() throws {
        let successImage = app.images["check-circle"]
        let successImageExists = expectation(for: Expectation.exists, evaluatedWith: successImage, handler: nil)
        wait(for: [successImageExists], timeout: 30)
    }
    
    func resultScreenExpectations(for payment: Payment) throws {
        if let resultScreenTextExpectations = payment.expectations?.resultScreenTexts {
            var expectations: [XCTestExpectation] = []
            
            if let status = resultScreenTextExpectations["status"] {
                let statusText = app.staticTexts[status]
                let statusTextExists = expectation(for: Expectation.exists, evaluatedWith: statusText, handler: nil)
                expectations.append(statusTextExists)
            }
            
            if let actions = resultScreenTextExpectations["actions"] {
                let actionsText = app.staticTexts[actions]
                let actionsTextExists = expectation(for: Expectation.exists, evaluatedWith: actionsText, handler: nil)
                expectations.append(actionsTextExists)
            }
            
            if let amount = resultScreenTextExpectations["amount"] {
                let amountText = app.staticTexts[amount]
                let amountTextExists = expectation(for: Expectation.exists, evaluatedWith: amountText, handler: nil)
                expectations.append(amountTextExists)
            }
            
            if !expectations.isEmpty {
                wait(for: expectations, timeout: 15)
            }
        }
    }

    func testPayment(_ payment: Payment, cancelPayment: Bool = true) throws {
        
        try testInitialize(
            env: payment.environment.rawValue,
            customerId: nil,
            phoneNumber: nil,
            countryCode: payment.countryCode,
            currency: payment.currency,
            amount: payment.amount,
            performPayment: true)

        let universalCheckoutButton = app.buttons["universal_checkout_button"]
        universalCheckoutButton.tap()

        // Test that title is correct
        let checkoutTitle = app.staticTexts["Choose payment method"]
        let vaultTitle = app.staticTexts["Add payment method"]

        
        expectation(for: Expectation.exists, evaluatedWith: checkoutTitle, handler: nil)
        expectation(for: Expectation.doesNotExist, evaluatedWith: vaultTitle, handler: nil)
        waitForExpectations(timeout: 30, handler: nil)

        if let amountExpectation = payment.expectations?.amount {
            let amountText = app.staticTexts[amountExpectation]
            XCTAssert(amountText.exists, "Amount '\(amountExpectation)' should exist")
        }
        
        let scrollView = app.scrollViews["primer_container_scroll_view"]
        if let surchargeExpectation = payment.expectations?.surcharge {
            Base.validateSurcharge(surchargeExpectation, forPaymentMethod: payment.id)
        }
        
        let paymentMethodButton = app.buttons[payment.id]
        if scrollView.scrollRevealingElement(paymentMethodButton) {
            paymentMethodButton.tap()
        }

        let webViews = app.webViews
        if let webViewImageExpectation = payment.expectations?.webviewImage {
            let webViewPaymentImage = webViews.images[webViewImageExpectation]
            let webViewPaymentImageExists = expectation(for: Expectation.exists, evaluatedWith: webViewPaymentImage, handler: nil)
            wait(for: [webViewPaymentImageExists], timeout: 30)
        }
        
        if let webviewTexts = payment.expectations?.webviewTexts {
            var webviewTextsExpectations: [XCTestExpectation] = []
            for text in webviewTexts {
                let webViewText = webViews.staticTexts[text]
                let webViewTextExists = expectation(for: Expectation.exists, evaluatedWith: webViewText, handler: nil)
                webviewTextsExpectations.append(webViewTextExists)
                
            }
            
            wait(for: webviewTextsExpectations, timeout: 30)
        }
        
        if cancelPayment {
            let safariDoneButton = app.otherElements["TopBrowserBar"].buttons["Done"]
            safariDoneButton.tap()
            let canceledLabel = app.scrollViews["primer_container_scroll_view"].otherElements.staticTexts["User cancelled"]
            let canceledLabelExists = expectation(for: Expectation.exists, evaluatedWith: canceledLabel, handler: nil)
            wait(for: [canceledLabelExists], timeout: 3)
            
            scrollView.swipeDown()
            
            if let resultScreenTextExpectations = payment.expectations?.resultScreenTexts {
                var expectations: [XCTestExpectation] = []
                
                if let status = resultScreenTextExpectations["status"] {
                    let statusText = app.staticTexts[status]
                    let statusTextExists = expectation(for: Expectation.exists, evaluatedWith: statusText, handler: nil)
                    expectations.append(statusTextExists)
                }
                
                if let actions = resultScreenTextExpectations["actions"] {
                    let actionsText = app.staticTexts[actions]
                    let actionsTextExists = expectation(for: Expectation.exists, evaluatedWith: actionsText, handler: nil)
                    expectations.append(actionsTextExists)
                }
                
                if let amount = resultScreenTextExpectations["amount"] {
                    let amountText = app.staticTexts[amount]
                    let amountTextExists = expectation(for: Expectation.exists, evaluatedWith: amountText, handler: nil)
                    expectations.append(amountTextExists)
                }
                
                if !expectations.isEmpty {
                    wait(for: expectations, timeout: 3)
                }
            }
        }
    }
}

extension XCUIElement {
    
    func clearText() {
        guard let stringValue = self.value as? String else {
            return
        }

        var deleteString = String()
        for _ in stringValue {
            deleteString += XCUIKeyboardKey.delete.rawValue
        }
        typeText(deleteString)
    }
    
    var isOn: Bool? {
            return (self.value as? String).map { $0 == "1" }
        }
    
//    func tap(at index: UInt) {
//        guard buttons.count > 0 else { return }
//        var segments = (0..<buttons.count).map { buttons.element(boundBy: $0) }
//        try? segments.sort { $0.0.frame.origin.x < $0.1.frame.origin.x }
//        segments[Int(index)].tap()
//    }
    
}<|MERGE_RESOLUTION|>--- conflicted
+++ resolved
@@ -364,11 +364,7 @@
                 webviewTexts: nil,
                 buttonTexts: ["Pay £100.11"],
                 resultScreenTexts: [
-<<<<<<< HEAD
-                    "status": "DECLINED"
-=======
                     "status": "FAILED"
->>>>>>> 0fde9aec
                 ]
             )
         )
