--- conflicted
+++ resolved
@@ -94,7 +94,6 @@
     
     static var paymentMethods: [Payment] = [
         Payment(
-<<<<<<< HEAD
             id: "ADYEN_DOTPAY",
             environment: .sandbox,
             currency: "PLN",
@@ -108,28 +107,10 @@
                 buttonTexts: nil,
                 resultScreenTexts: [
                     "status": "SUCCESS"
-=======
-            alias: "PAYMENT_CARD_WITH_PROCESSOR_3DS_SUCCESS",
-            id: "PAYMENT_CARD",
-            environment: .staging,
-            currency: "GBP",
-            countryCode: "GB",
-            amount: "10011",
-            expectations: Payment.Expectations(
-                amount: "£100.11",
-                surcharge: "Additional fee may apply",
-                webviewImage: nil,
-                webviewTexts: nil,
-                buttonTexts: ["Pay £100.11"],
-                resultScreenTexts: [
-                    "status": "SETTLED",
-                    "amount": "GBP 100.11"
->>>>>>> 534ff8fc
-                ]
-            )
-        ),
-        Payment(
-<<<<<<< HEAD
+                ]
+            )
+        ),
+        Payment(
             id: "ADYEN_BLIK",
             environment: .sandbox,
             currency: "PLN",
@@ -142,24 +123,6 @@
                 webviewTexts: nil,
                 buttonTexts: nil,
                 resultScreenTexts: nil
-=======
-            alias: "PAYMENT_CARD_WITH_PROCESSOR_3DS_FAIL",
-            id: "PAYMENT_CARD",
-            environment: .staging,
-            currency: "GBP",
-            countryCode: "GB",
-            amount: "10011",
-            expectations: Payment.Expectations(
-                amount: "£100.11",
-                surcharge: "Additional fee may apply",
-                webviewImage: nil,
-                webviewTexts: nil,
-                buttonTexts: ["Pay £100.11"],
-                resultScreenTexts: [
-                    "status": "DECLINED",
-                    "amount": "GBP 100.11"
-                ]
->>>>>>> 534ff8fc
             )
         ),
         Payment(
@@ -185,13 +148,8 @@
             currency: "DKK",
             countryCode: "DK",
             amount: "100",
-<<<<<<< HEAD
             expecations: Payment.Expecations(
                 amount: "kr.1.00",
-=======
-            expectations: Payment.Expectations(
-                amount: "DKK 1.00",
->>>>>>> 534ff8fc
                 surcharge: nil,
                 webviewImage: "mobilepay-logo",
                 webviewTexts: nil,
@@ -293,30 +251,17 @@
             )
         ),
         Payment(
-<<<<<<< HEAD
-=======
-            alias: "3DS_PAYMENT_CARD",
->>>>>>> 534ff8fc
             id: "PAYMENT_CARD",
             environment: .sandbox,
             currency: "EUR",
             countryCode: "FR",
             amount: "10500",
-<<<<<<< HEAD
             expecations: Payment.Expecations(
                 amount: "€105.00",
                 surcharge: "Additional fee may apply",
                 webviewImage: nil,
                 webviewTexts: nil,
                 buttonTexts: ["Pay €105.00"],
-=======
-            expectations: Payment.Expectations(
-                amount: "EUR 105.00",
-                surcharge: "Additional fee may apply",
-                webviewImage: nil,
-                webviewTexts: nil,
-                buttonTexts: ["Pay € 105.00"],
->>>>>>> 534ff8fc
                 resultScreenTexts: nil
             )
         )
@@ -450,11 +395,7 @@
     }
     
     func successMessageExists() throws {
-<<<<<<< HEAD
         let successLabel = app.staticTexts["result_component_view_message_label"]
-=======
-        let successLabel = app.staticTexts["Success!"]
->>>>>>> 534ff8fc
         let successLabelExists = expectation(for: Expectation.exists, evaluatedWith: successLabel, handler: nil)
         wait(for: [successLabelExists], timeout: 30)
     }
@@ -533,17 +474,10 @@
         paymentButton.tap()
         
         let webViews = app.webViews
-<<<<<<< HEAD
         if let webViewImageExpectation = payment.expecations?.webviewImage {
             let webViewPaymentImage = webViews.images[webViewImageExpectation]
             let webViewPaymentImageExists = expectation(for: Expectation.exists, evaluatedWith: webViewPaymentImage, handler: nil)
             wait(for: [webViewPaymentImageExists], timeout: 30)
-=======
-        if let webViewImageExpectation = payment.expectations?.webviewImage {
-            let webViewGiroPayImage = webViews.images[webViewImageExpectation]
-            let webViewGiroPayImageExists = expectation(for: Expectation.exists, evaluatedWith: webViewGiroPayImage, handler: nil)
-            wait(for: [webViewGiroPayImageExists], timeout: 30)
->>>>>>> 534ff8fc
         }
         
         if let webviewTexts = payment.expectations?.webviewTexts {
