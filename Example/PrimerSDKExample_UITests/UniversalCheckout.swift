--- conflicted
+++ resolved
@@ -111,13 +111,8 @@
         let alertContinueButton = alert.buttons["Continue"]
         alertContinueButton.tap()
         
-<<<<<<< HEAD
         let cancelButton = app.buttons.matching(NSPredicate(format: "label == 'Cancel'")).firstMatch
         cancelButton.tap()
-=======
-        let safariDoneButton = app.otherElements["TopBrowserBar"].buttons["Cancel"]
-        safariDoneButton.tap()
->>>>>>> be13ad23
 
         try base.dismissSDK()
     }
@@ -400,7 +395,7 @@
 
     
     func testPass3DSChallenge() throws {
-        let threeDSPayment = Base.paymentMethods.filter({ $0.alias == "3DS_PAYMENT_CARD" }).first!
+        let threeDSPayment = Base.paymentMethods.filter({ $0.alias == "PAYMENT_CARD" }).first!
         let card = Base.cards.filter({ $0.alias == "3DS_PAYMENT_CARD" }).first!
         try openCardForm(for: threeDSPayment)
         fillCardDataWithCard(card, for: threeDSPayment, tappingPayOnceEnabled: true)
@@ -415,62 +410,16 @@
         let submit3DSButton = app.buttons["Submit"]
         submit3DSButton.tap()
         
-<<<<<<< HEAD
         let successImage = app.images["check-circle"]
         let successImageExists = expectation(for: Expectation.exists, evaluatedWith: successImage, handler: nil)
         wait(for: [successImageExists], timeout: 15)
     }
     
     func testFail3DSChallenge() throws {
-        let threeDSPayment = Base.paymentMethods.filter({ $0.alias == "3DS_PAYMENT_CARD" }).first!
+        let threeDSPayment = Base.paymentMethods.filter({ $0.alias == "PAYMENT_CARD" }).first!
         let card = Base.cards.filter({ $0.alias == "3DS_PAYMENT_CARD" }).first!
         try openCardForm(for: threeDSPayment)
         fillCardDataWithCard(card, for: threeDSPayment, tappingPayOnceEnabled: true)
-=======
-        let successLabel = app.staticTexts["result_component_view_message_label"]
-        let successLabelExists = expectation(for: Expectation.exists, evaluatedWith: successLabel, handler: nil)
-        wait(for: [successLabelExists], timeout: 15)
-    }
-    
-    func testFail3DSChallenge() throws {
-        let threeDSPayment = Base.paymentMethods.filter({ $0.id == "PAYMENT_CARD" }).filter({ $0.currency == "EUR" }).first!
-        try openCardForm(for: threeDSPayment)
-        
-        let cardnumberTextField = app/*@START_MENU_TOKEN@*/.textFields["card_txt_fld"]/*[[".textFields[\"4242 4242 4242 4242\"]",".textFields[\"card_txt_fld\"]"],[[[-1,1],[-1,0]]],[0]]@END_MENU_TOKEN@*/
-        let expiryTextField = app.textFields["expiry_txt_fld"]
-        let cvcTextField = app.textFields["cvc_txt_fld"]
-//        let cardholderTextField = app.textFields["card_holder_txt_fld"]
-        let submitButton = app.buttons["submit_btn"]
-        
-        if let submitButtonTexts = threeDSPayment.expecations?.buttonTexts {
-            for text in submitButtonTexts {
-                let submitButtonText = submitButton.staticTexts[text]
-                XCTAssert(submitButtonText.exists, "Submit button should have text '\(text)'")
-            }
-        }
-        
-        XCTAssert(!submitButton.isEnabled, "Submit button should be disabled")
-        
-        cardnumberTextField.tap()
-        cardnumberTextField.typeText("9120000000000006")
-        
-        expiryTextField.tap()
-        expiryTextField.typeText("0124")
-        
-        XCTAssert(!submitButton.isEnabled, "Submit button should be disabled")
-        
-        cvcTextField.tap()
-        cvcTextField.typeText("123")
-        
-//        XCTAssert(!submitButton.isEnabled, "Submit button should be disabled")
-//
-//        cardholderTextField.tap()
-//        cardholderTextField.typeText("John Smith")
-        
-        XCTAssert(submitButton.isEnabled, "Submit button should be enabled")
-        
-        submitButton.tap()
->>>>>>> be13ad23
         
         let threeDSNavigationBar = app.otherElements.otherElements.navigationBars["SECURE CHECKOUT"]
         let threeDSNavigationBarExists = expectation(for: Expectation.exists, evaluatedWith: threeDSNavigationBar, handler: nil)
@@ -482,62 +431,16 @@
         let submit3DSButton = app.buttons["Submit"]
         submit3DSButton.tap()
         
-<<<<<<< HEAD
         let errorImage = app.images["x-circle"]
         let errorImageExists = expectation(for: Expectation.exists, evaluatedWith: errorImage, handler: nil)
         wait(for: [errorImageExists], timeout: 15)
     }
     
     func testCancel3DSChallenge() throws {
-        let threeDSPayment = Base.paymentMethods.filter({ $0.alias == "3DS_PAYMENT_CARD" }).first!
+        let threeDSPayment = Base.paymentMethods.filter({ $0.alias == "PAYMENT_CARD" }).first!
         let card = Base.cards.filter({ $0.alias == "3DS_PAYMENT_CARD" }).first!
         try openCardForm(for: threeDSPayment)
         fillCardDataWithCard(card, for: threeDSPayment, tappingPayOnceEnabled: true)
-=======
-        let successLabel = app.staticTexts["result_component_view_message_label"]
-        let successLabelExists = expectation(for: Expectation.exists, evaluatedWith: successLabel, handler: nil)
-        wait(for: [successLabelExists], timeout: 15)
-    }
-    
-    func testCancel3DSChallenge() throws {
-        let threeDSPayment = Base.paymentMethods.filter({ $0.id == "PAYMENT_CARD" }).filter({ $0.currency == "EUR" }).first!
-        try openCardForm(for: threeDSPayment)
-        
-        let cardnumberTextField = app.textFields["card_txt_fld"]
-        let expiryTextField = app.textFields["expiry_txt_fld"]
-        let cvcTextField = app.textFields["cvc_txt_fld"]
-//        let cardholderTextField = app.textFields["card_holder_txt_fld"]
-        let submitButton = app.buttons["submit_btn"]
-        
-        if let submitButtonTexts = threeDSPayment.expecations?.buttonTexts {
-            for text in submitButtonTexts {
-                let submitButtonText = submitButton.staticTexts[text]
-                XCTAssert(submitButtonText.exists, "Submit button should have text '\(text)'")
-            }
-        }
-        
-        XCTAssert(!submitButton.isEnabled, "Submit button should be disabled")
-        
-        cardnumberTextField.tap()
-        cardnumberTextField.typeText("9120000000000006")
-        
-        expiryTextField.tap()
-        expiryTextField.typeText("0124")
-        
-        XCTAssert(!submitButton.isEnabled, "Submit button should be disabled")
-        
-        cvcTextField.tap()
-        cvcTextField.typeText("123")
-        
-//        XCTAssert(!submitButton.isEnabled, "Submit button should be disabled")
-//
-//        cardholderTextField.tap()
-//        cardholderTextField.typeText("John Smith")
-        
-        XCTAssert(submitButton.isEnabled, "Submit button should be enabled")
-        
-        submitButton.tap()
->>>>>>> be13ad23
         
         let threeDSNavigationBar = app.otherElements.otherElements.navigationBars["SECURE CHECKOUT"]
         let threeDSNavigationBarExists = expectation(for: Expectation.exists, evaluatedWith: threeDSNavigationBar, handler: nil)
@@ -546,15 +449,9 @@
         let cancel3DSButton = threeDSNavigationBar.buttons["Cancel"]
         cancel3DSButton.tap()
         
-<<<<<<< HEAD
         let errorImage = app.images["x-circle"]
         let errorImageExists = expectation(for: Expectation.exists, evaluatedWith: errorImage, handler: nil)
         wait(for: [errorImageExists], timeout: 15)
-=======
-        let resultLabel = app.staticTexts.matching(NSPredicate(format: "identifier == 'result_component_view_message_label'")).firstMatch
-        let resultLabelExists = expectation(for: Expectation.exists, evaluatedWith: resultLabel, handler: nil)
-        wait(for: [resultLabelExists], timeout: 15)
->>>>>>> be13ad23
     }
     
     
