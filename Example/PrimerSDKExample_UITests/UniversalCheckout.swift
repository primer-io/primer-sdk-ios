//
//  UniversalCheckout.swift
//  PrimerSDKExample_UITests
//
//  Created by Evangelos Pittas on 15/6/21.
//  Copyright © 2021 CocoaPods. All rights reserved.
//

import XCTest

class UniversalCheckout: XCTestCase {
    
    let app = XCUIApplication()
    let base = Base()

    override func setUp() {
        super.setUp()
        app.launchArguments = ["UITesting"]
        app.launch()
    }

    override func tearDown() {
        super.tearDown()
    }

    func testUniversalCheckout() throws {
        try Base().testInitialize(
            env: "sandbox",
            customerId: "customer_id",
            phoneNumber: "+447888888888",
            countryCode: "GB",
            currency: "GBP",
            amount: "100",
            performPayment: false)
        
        let universalCheckoutButton = app.buttons["universal_checkout_button"]
        universalCheckoutButton.tap()

        // Test that title is correct
        let checkoutTitle = app.staticTexts["Choose payment method"]
        let vaultTitle = app.staticTexts["Add payment method"]

        
        expectation(for: Expectation.exists, evaluatedWith: checkoutTitle, handler: nil)
        expectation(for: Expectation.doesNotExist, evaluatedWith: vaultTitle, handler: nil)
        waitForExpectations(timeout: 15, handler: nil)
        
        let amountText = app.staticTexts["£1.00"]
        XCTAssert(amountText.exists, "Amount '£1.00' should exist")
        
        let savedPaymentMethodTitle = app.staticTexts["SAVED PAYMENT METHOD"]
        let seeAllButton = app.staticTexts["See all"]
        let savedPaymentMethodView = app.buttons["saved_payment_method_button"]
        
        if savedPaymentMethodTitle.exists {
            // If there's a saved payment method, test that the view and the 'see all' button exist.
            XCTAssert(seeAllButton.exists, "'See All' button should exist")
            XCTAssert(savedPaymentMethodView.exists, "Saved payment method view should not exist")
        } else {
            // If there isn't a saved payment method, test that the view and the 'see all' button do not exist.
            XCTAssert(!seeAllButton.exists, "'See All' button should exist")
            XCTAssert(!savedPaymentMethodView.exists, "Saved payment method view should not exist")
        }
    }
    
    func testPresentApplePay() throws {
<<<<<<< HEAD
                
        let pm = Base.paymentMethods.filter({ $0.id == "APPLE_PAY" }).first!
=======
        let pm = Base.paymentMethods.filter({ $0.alias == "APPLE_PAY" }).first!
>>>>>>> 534ff8fc
        
        try base.testInitialize(
            env: pm.environment.rawValue,
            customerId: nil,
            phoneNumber: nil,
            countryCode: pm.countryCode,
            currency: pm.currency,
            amount: pm.amount,
            performPayment: true)

        try base.openUniversalCheckout()

        if let amountExpectation = pm.expectations?.amount {
            let amountText = app.staticTexts[amountExpectation]
            XCTAssert(amountText.exists, "Amount '\(amountExpectation)' should exist")
        }
        
        let scrollView = app.scrollViews["primer_container_scroll_view"]
        if let surchargeExpectation = pm.expectations?.surcharge {
            Base.validateSurcharge(surchargeExpectation, forPaymentMethod: pm.id)
        }
        
        let applePayButton = scrollView.buttons[pm.id]
        applePayButton.tap()
        
        let applePay = XCUIApplication(bundleIdentifier: "com.apple.PassbookUIService")
        let applePayExists = expectation(for: Expectation.exists, evaluatedWith: applePay, handler: nil)
        wait(for: [applePayExists], timeout: 15.0)
        _ = applePay.wait(for: .runningForeground, timeout: 5)

        applePay.buttons["Pay Total, €1.19"].tap()
    }

<<<<<<< HEAD

    func testPresentPayPalAndDismiss() throws {
        let payment = Base.paymentMethods.filter({ $0.id == "PAYPAL" }).first!
=======
    func testPayPal() throws {
        let payment = Base.paymentMethods.filter({ $0.alias == "PAYPAL" }).first!
>>>>>>> 534ff8fc
        try base.testPayment(payment, cancelPayment: false)

        let springboard = XCUIApplication(bundleIdentifier: "com.apple.springboard")
        let alert = springboard.alerts.firstMatch;
        let alertExists = expectation(for: Expectation.exists, evaluatedWith: alert, handler: nil)
        
        wait(for: [alertExists], timeout: 15)
        
        let alertContinueButton = alert.buttons["Continue"]
        alertContinueButton.tap()
        
        let safariDoneButton = app.otherElements["TopBrowserBar"].buttons["Cancel"]
        safariDoneButton.tap()

        try base.dismissSDK()
    }
    
    func testAdyenAlipay() throws {
        let payment = Base.paymentMethods.filter({ $0.alias == "ADYEN_ALIPAY" }).first!
        try base.testPayment(payment)
    }
    
    func testAdyenGiropay() throws {
        let payment = Base.paymentMethods.filter({ $0.alias == "ADYEN_GIROPAY" }).first!
        try base.testPayment(payment, cancelPayment: false)
        
        let safariWebView = app.otherElements.matching(NSPredicate(format: "identifier CONTAINS 'BrowserView?WebViewProcessID'"))
        
        let banknameTextField = app.webViews.textFields.firstMatch
        let banknameTextFieldIsHittable = expectation(for: Expectation.isHittable, evaluatedWith: banknameTextField, handler: nil)
        wait(for: [banknameTextFieldIsHittable], timeout: 30)
        banknameTextField.tap()
        banknameTextField.typeText("Testbank Fiducia 44448888 GENODETT488")
                
        let autocompleteButton = app.webViews.firstMatch.staticTexts.matching(NSPredicate(format: "label == 'Testbank Fiducia 44448888 GENODETT488'")).firstMatch

        if autocompleteButton.exists {
            let autocompleteButtonIsHittable = expectation(for: Expectation.isHittable, evaluatedWith: autocompleteButton, handler: nil)
            wait(for: [autocompleteButtonIsHittable], timeout: 30)
            autocompleteButton.tap()
        }
        
        let continueButton = app.webViews.firstMatch.buttons.matching(NSPredicate(format: "label == 'Weiter zum Bezahlen'")).firstMatch
        let continueButtonIsHittable = expectation(for: Expectation.isHittable, evaluatedWith: continueButton, handler: nil)
        wait(for: [continueButtonIsHittable], timeout: 30)
        continueButton.tap()
                
        let agreeButton = app.webViews.firstMatch.buttons.matching(NSPredicate(format: "label == 'Annehmen'")).firstMatch
        if agreeButton.exists {
            let agreeButtonIsHittable = expectation(for: Expectation.isHittable, evaluatedWith: agreeButton, handler: nil)
            wait(for: [agreeButtonIsHittable], timeout: 30)
            agreeButton.tap()
        }
                
        let scTextField = app.otherElements.containing(NSPredicate(format: "label == 'sc:'")).firstMatch.textFields.firstMatch
        let scTextFieldIsHittable = expectation(for: Expectation.isHittable, evaluatedWith: scTextField, handler: nil)
        wait(for: [scTextFieldIsHittable], timeout: 30)
        scTextField.tap()
        scTextField.typeText("10")
        
        let toolBarDoneButton = app.toolbars["Toolbar"].firstMatch.buttons["Done"].firstMatch
        toolBarDoneButton.tap()
        
        let extensionScTextField = app.otherElements.containing(NSPredicate(format: "label == 'extensionSc:'")).firstMatch.textFields.element(boundBy: 1)
        extensionScTextField.tap()
        extensionScTextField.typeText("4000")
        
        toolBarDoneButton.tap()
        safariWebView.webViews.firstMatch.pinch(withScale: 0.5, velocity: -0.5)
        
        let customerNameTextField = app.otherElements.containing(NSPredicate(format: "label == 'customerName1:'")).firstMatch.textFields.element(boundBy: 2)
        customerNameTextField.tap()
        customerNameTextField.typeText("John Smith")
        
        toolBarDoneButton.tap()
        safariWebView.webViews.firstMatch.pinch(withScale: 0.5, velocity: -0.5)
        
        let customerIbanTextField = app.otherElements.containing(NSPredicate(format: "label == 'customerIBAN:'")).firstMatch.textFields.element(boundBy: 3)
        customerIbanTextField.tap()
        customerIbanTextField.typeText("DE36444488881234567890")
        
        toolBarDoneButton.tap()
        safariWebView.webViews.firstMatch.pinch(withScale: 0.5, velocity: -0.5)
        
        let submitButton = app.buttons.matching(NSPredicate(format: "label == 'Absenden'")).firstMatch
        submitButton.tap()
        
        try base.successMessageExists()
        try base.dismissSDK()
        try base.resultScreenExpectations(for: payment)
    }
    
    func testAdyenMobilePay() throws {
        let payment = Base.paymentMethods.filter({ $0.alias == "ADYEN_MOBILEPAY" }).first!
        try base.testPayment(payment)
    }
    
    func testAdyenBlik() throws {
        let payment = Base.paymentMethods.filter({ $0.id == "ADYEN_BLIK" }).first!
        try openCardForm(for: payment)
        
        XCTAssert(app.images.matching(NSPredicate(format: "identifier CONTAINS 'blik-logo'")).firstMatch.exists, "The Blik logo should be visible")
        
        let sixDigitsBlikTextField = app.textFields.matching(NSPredicate(format: "identifier == 'generic_txt_fld'")).firstMatch
        sixDigitsBlikTextField.tap()
        sixDigitsBlikTextField.typeText("777")
        
        let confirmButton = app.buttons.matching(NSPredicate(format: "label == 'Confirm'")).firstMatch
        
        XCTAssert(confirmButton.isEnabled == false, "The Confirm button should be disabled logo should be visible")

        sixDigitsBlikTextField.typeText("666")
        
        XCTAssert(confirmButton.isEnabled, "The Confirm button should be enabled now")
        
        // Tested till this point as Blik is raising an endless PENDING
    }
    
    func testAdyenDotPayViaBlik() throws {
        let payment = Base.paymentMethods.filter({ $0.id == "ADYEN_DOTPAY" }).first!
        try openCardForm(for: payment)
        
        let safariWebView = app.otherElements.matching(NSPredicate(format: "identifier CONTAINS 'BrowserView?WebViewProcessID'"))
        
        let buttonImage = safariWebView.images.matching(NSPredicate(format: "label CONTAINS 'BLIK'")).firstMatch
        let buttonImageIsHittable = expectation(for: Expectation.isHittable, evaluatedWith: buttonImage, handler: nil)
        wait(for: [buttonImageIsHittable], timeout: 30)
        buttonImage.tap()

        let firstNameTextField = app.otherElements.containing(NSPredicate(format: "label == 'Firstname:'")).firstMatch.textFields.firstMatch
        let firstNameTextFieldIsHittable = expectation(for: Expectation.isHittable, evaluatedWith: firstNameTextField, handler: nil)
        wait(for: [firstNameTextFieldIsHittable], timeout: 30)
        firstNameTextField.tap()
        firstNameTextField.typeText("John")
        
        let toolBarDoneButton = app.toolbars["Toolbar"].firstMatch.buttons["Done"].firstMatch
        toolBarDoneButton.tap()
        
        let surnameTextField = app.otherElements.containing(NSPredicate(format: "label == 'Surname:'")).firstMatch.textFields.element(boundBy: 1)
        let surnameTextFieldIsHittable = expectation(for: Expectation.isHittable, evaluatedWith: surnameTextField, handler: nil)
        wait(for: [surnameTextFieldIsHittable], timeout: 30)
        surnameTextField.tap()
        surnameTextField.typeText("Smith")

        toolBarDoneButton.tap()
        safariWebView.webViews.firstMatch.pinch(withScale: 0.5, velocity: -0.5)
        
        let emailTextField = app.otherElements.containing(NSPredicate(format: "label == 'Email:'")).firstMatch.textFields.element(boundBy: 2)
        let emailTextFieldIsHittable = expectation(for: Expectation.isHittable, evaluatedWith: emailTextField, handler: nil)
        wait(for: [emailTextFieldIsHittable], timeout: 30)
        emailTextField.tap()
        emailTextField.typeText("john.smith@example.mail.com")
        
        toolBarDoneButton.tap()
        safariWebView.webViews.firstMatch.pinch(withScale: 0.5, velocity: -0.5)
                
        let payButton = app.buttons.matching(NSPredicate(format: "label CONTAINS 'Pay 2.88 PLN'")).firstMatch
        payButton.tap()
        
        let acceptButton = app.buttons.containing(NSPredicate(format: "label == 'accept'")).firstMatch
        let acceptButtonIsHittable = expectation(for: Expectation.isHittable, evaluatedWith: acceptButton, handler: nil)
        wait(for: [acceptButtonIsHittable], timeout: 30)
        acceptButton.tap()
        
        let successLabel = app.staticTexts["result_component_view_message_label"]
        let successLabelExists = expectation(for: Expectation.exists, evaluatedWith: successLabel, handler: nil)
        wait(for: [successLabelExists], timeout: 15)
        
        let scrollView = app.scrollViews["primer_container_scroll_view"]
        scrollView.swipeDown()
        
        try base.resultScreenExpectations(for: payment)
    }
    
    ///  Not possible to test at the moment
    ///  Requires 3DS all the time + real account
    func testPayNLBancontact() throws {
        let payment = Base.paymentMethods.filter({ $0.alias == "PAY_NL_BANCONTACT" }).first!
        try base.testPayment(payment)
    }
    
    func testCardSurcharge() throws {
<<<<<<< HEAD
        let payment = Base.paymentMethods.filter({ $0.id == "PAYMENT_CARD" }).filter({ $0.currency == "GBP" }).first!
=======
        let payment = Base.paymentMethods.filter({ $0.alias == "PAYMENT_CARD" }).first!
>>>>>>> 534ff8fc
        try openCardForm(for: payment)
        
        let cardnumberTextField = app/*@START_MENU_TOKEN@*/.textFields["card_txt_fld"]/*[[".textFields[\"4242 4242 4242 4242\"]",".textFields[\"card_txt_fld\"]"],[[[-1,1],[-1,0]]],[0]]@END_MENU_TOKEN@*/
        let expiryTextField = app.textFields["expiry_txt_fld"]
        let cvcTextField = app.textFields["cvc_txt_fld"]
        let cardholderTextField = app.textFields["card_holder_txt_fld"]
        let postalCodeTextField = app.textFields["postal_code_txt_fld"]
        let submitButton = app.buttons["submit_btn"]
        
        if let submitButtonTexts = payment.expectations?.buttonTexts {
            for text in submitButtonTexts {
                let submitButtonText = submitButton.staticTexts[text]
                XCTAssert(submitButtonText.exists, "Submit button should have text '\(text)'")
            }
        }
        
        XCTAssert(!submitButton.isEnabled, "Submit button should be disabled")
        
        cardnumberTextField.tap()
        cardnumberTextField.typeText("4")
        var submitButtonText = submitButton.staticTexts["Pay £2.09"]
        var submitButtonTextExists = expectation(for: Expectation.exists, evaluatedWith: submitButtonText, handler: nil)
        wait(for: [submitButtonTextExists], timeout: 15)
        
        XCTAssert(!submitButton.isEnabled, "Submit button should be disabled")
        
        cardnumberTextField.clearText()
        submitButtonText = submitButton.staticTexts["Pay £1.00"]
        submitButtonTextExists = expectation(for: Expectation.exists, evaluatedWith: submitButtonText, handler: nil)
        wait(for: [submitButtonTextExists], timeout: 15)
        
        cardnumberTextField.typeText("51")
        submitButtonText = submitButton.staticTexts["Pay £2.29"]
        submitButtonTextExists = expectation(for: Expectation.exists, evaluatedWith: submitButtonText, handler: nil)
        wait(for: [submitButtonTextExists], timeout: 15)
        
        XCTAssert(!submitButton.isEnabled, "Submit button should be disabled")
        
        cardnumberTextField.clearText()
        cardnumberTextField.typeText("4242424242424242")
        submitButtonText = submitButton.staticTexts["Pay £2.09"]
        submitButtonTextExists = expectation(for: Expectation.exists, evaluatedWith: submitButtonText, handler: nil)
        wait(for: [submitButtonTextExists], timeout: 15)
        
        XCTAssert(!submitButton.isEnabled, "Submit button should be disabled")
        
        expiryTextField.tap()
        expiryTextField.typeText("0225")
        
        XCTAssert(!submitButton.isEnabled, "Submit button should be disabled")
        
        cvcTextField.tap()
        cvcTextField.typeText("123")
        
        XCTAssert(!submitButton.isEnabled, "Submit button should be disabled")
        
        cardholderTextField.tap()
        cardholderTextField.typeText("John Smith")
        
        XCTAssert(!submitButton.isEnabled, "Submit button should be disabled")

        postalCodeTextField.tap()
        postalCodeTextField.typeText("EC1V")
        
        XCTAssert(submitButton.isEnabled, "Submit button should be enabled")
        
        submitButton.tap()
        
        let successLabel = app.staticTexts["result_component_view_message_label"]
        let successLabelExists = expectation(for: Expectation.exists, evaluatedWith: successLabel, handler: nil)
        wait(for: [successLabelExists], timeout: 15)
        
        let scrollView = app.scrollViews["primer_container_scroll_view"]
        scrollView.swipeDown()
        
        try base.resultScreenExpectations(for: payment)
    }
    
    func testPassProcessor3DSChallenge() throws {
        let threeDSPayment = Base.paymentMethods.filter({ $0.alias == "PAYMENT_CARD_WITH_PROCESSOR_3DS_SUCCESS" }).first!
        let card = Base.cards.filter({ $0.alias == "FAILING_CARD_PROCESSOR_3DS" }).first!
        try openCardForm(for: threeDSPayment)
        fillCardDataWithCard(card, for: threeDSPayment, tappingPayOnceEnabled: true)
                
        let completeButton = app.webViews.firstMatch.buttons.containing(NSPredicate(format: "label CONTAINS 'COMPLETE'")).firstMatch
        let completeButtonIsHittable = expectation(for: Expectation.isHittable, evaluatedWith: completeButton, handler: nil)
        wait(for: [completeButtonIsHittable], timeout: 30)
        completeButton.tap()
                
        try base.successMessageExists()
        try base.dismissSDK()
        try base.resultScreenExpectations(for: threeDSPayment)
    }
    
    func testFailProcessor3DSChallenge() throws {
        let threeDSPayment = Base.paymentMethods.filter({ $0.alias == "PAYMENT_CARD_WITH_PROCESSOR_3DS_FAIL" }).first!
        let card = Base.cards.filter({ $0.alias == "FAILING_CARD_PROCESSOR_3DS" }).first!
        try openCardForm(for: threeDSPayment)
        fillCardDataWithCard(card, for: threeDSPayment, tappingPayOnceEnabled: true)
                
        let completeButton = app.webViews.firstMatch.buttons.containing(NSPredicate(format: "label CONTAINS 'COMPLETE'")).firstMatch
        let completeButtonIsHittable = expectation(for: Expectation.isHittable, evaluatedWith: completeButton, handler: nil)
        wait(for: [completeButtonIsHittable], timeout: 30)
        completeButton.tap()
                
        try base.successMessageExists()
        try base.dismissSDK()
        try base.resultScreenExpectations(for: threeDSPayment)
    }

    
    func testPass3DSChallenge() throws {
<<<<<<< HEAD
        let threeDSPayment = Base.paymentMethods.filter({ $0.id == "PAYMENT_CARD" }).filter({ $0.currency == "EUR" }).first!
        try openCardForm(for: threeDSPayment)
        
        let cardnumberTextField = app.textFields["card_txt_fld"]
        let expiryTextField = app.textFields["expiry_txt_fld"]
        let cvcTextField = app.textFields["cvc_txt_fld"]
//        let cardholderTextField = app.textFields["card_holder_txt_fld"]
        let submitButton = app.buttons["submit_btn"]
        
        if let submitButtonTexts = threeDSPayment.expecations?.buttonTexts {
            for text in submitButtonTexts {
                let submitButtonText = submitButton.staticTexts[text]
                XCTAssert(submitButtonText.exists, "Submit button should have text '\(text)'")
            }
        }
        
        XCTAssert(!submitButton.isEnabled, "Submit button should be disabled")
        
        cardnumberTextField.tap()
        cardnumberTextField.typeText("9120000000000006")
        
        expiryTextField.tap()
        expiryTextField.typeText("0124")
        
        XCTAssert(!submitButton.isEnabled, "Submit button should be disabled")
        
        cvcTextField.tap()
        cvcTextField.typeText("123")
        
//        XCTAssert(!submitButton.isEnabled, "Submit button should be disabled")
        
//        cardholderTextField.tap()
//        cardholderTextField.typeText("John Smith")
        
        XCTAssert(submitButton.isEnabled, "Submit button should be enabled")
        
        submitButton.tap()
=======
        let threeDSPayment = Base.paymentMethods.filter({ $0.alias == "3DS_PAYMENT_CARD" }).first!
        let card = Base.cards.filter({ $0.alias == "3DS_PAYMENT_CARD" }).first!
        try openCardForm(for: threeDSPayment)
        fillCardDataWithCard(card, for: threeDSPayment, tappingPayOnceEnabled: true)
>>>>>>> 534ff8fc
        
        let threeDSNavigationBar = app.otherElements.otherElements.navigationBars["SECURE CHECKOUT"]
        let threeDSNavigationBarExists = expectation(for: Expectation.exists, evaluatedWith: threeDSNavigationBar, handler: nil)
        wait(for: [threeDSNavigationBarExists], timeout: 15)
        
        let passChallengeRadioButton = app.children(matching: .window).element(boundBy: 0).scrollViews.children(matching: .other).element(boundBy: 0).children(matching: .other).element(boundBy: 1).children(matching: .other).element.children(matching: .other).element(boundBy: 0).children(matching: .other).element(boundBy: 0).children(matching: .other).element.children(matching: .button).element
        passChallengeRadioButton.tap()
        
        let submit3DSButton = app.buttons["Submit"]
        submit3DSButton.tap()
        
        let successLabel = app.staticTexts["result_component_view_message_label"]
        let successLabelExists = expectation(for: Expectation.exists, evaluatedWith: successLabel, handler: nil)
        wait(for: [successLabelExists], timeout: 15)
    }
    
    func testFail3DSChallenge() throws {
        let threeDSPayment = Base.paymentMethods.filter({ $0.id == "PAYMENT_CARD" }).filter({ $0.currency == "EUR" }).first!
        try openCardForm(for: threeDSPayment)
        
        let cardnumberTextField = app/*@START_MENU_TOKEN@*/.textFields["card_txt_fld"]/*[[".textFields[\"4242 4242 4242 4242\"]",".textFields[\"card_txt_fld\"]"],[[[-1,1],[-1,0]]],[0]]@END_MENU_TOKEN@*/
        let expiryTextField = app.textFields["expiry_txt_fld"]
        let cvcTextField = app.textFields["cvc_txt_fld"]
//        let cardholderTextField = app.textFields["card_holder_txt_fld"]
        let submitButton = app.buttons["submit_btn"]
        
        if let submitButtonTexts = threeDSPayment.expecations?.buttonTexts {
            for text in submitButtonTexts {
                let submitButtonText = submitButton.staticTexts[text]
                XCTAssert(submitButtonText.exists, "Submit button should have text '\(text)'")
            }
        }
        
        XCTAssert(!submitButton.isEnabled, "Submit button should be disabled")
        
        cardnumberTextField.tap()
        cardnumberTextField.typeText("9120000000000006")
        
        expiryTextField.tap()
        expiryTextField.typeText("0124")
        
        XCTAssert(!submitButton.isEnabled, "Submit button should be disabled")
        
        cvcTextField.tap()
        cvcTextField.typeText("123")
        
//        XCTAssert(!submitButton.isEnabled, "Submit button should be disabled")
//
//        cardholderTextField.tap()
//        cardholderTextField.typeText("John Smith")
        
        XCTAssert(submitButton.isEnabled, "Submit button should be enabled")
        
        submitButton.tap()
        
        let threeDSNavigationBar = app.otherElements.otherElements.navigationBars["SECURE CHECKOUT"]
        let threeDSNavigationBarExists = expectation(for: Expectation.exists, evaluatedWith: threeDSNavigationBar, handler: nil)
        wait(for: [threeDSNavigationBarExists], timeout: 15)
        
        let failChallengeRadioButton = app.children(matching: .window).element(boundBy: 0).scrollViews.children(matching: .other).element(boundBy: 0).children(matching: .other).element(boundBy: 1).children(matching: .other).element.children(matching: .other).element(boundBy: 0).children(matching: .other).element(boundBy: 1).children(matching: .other).element.children(matching: .button).element
        failChallengeRadioButton.tap()
        
        let submit3DSButton = app.buttons["Submit"]
        submit3DSButton.tap()
        
        let successLabel = app.staticTexts["result_component_view_message_label"]
        let successLabelExists = expectation(for: Expectation.exists, evaluatedWith: successLabel, handler: nil)
        wait(for: [successLabelExists], timeout: 15)
    }
    
    func testCancel3DSChallenge() throws {
        let threeDSPayment = Base.paymentMethods.filter({ $0.id == "PAYMENT_CARD" }).filter({ $0.currency == "EUR" }).first!
        try openCardForm(for: threeDSPayment)
        
        let cardnumberTextField = app.textFields["card_txt_fld"]
        let expiryTextField = app.textFields["expiry_txt_fld"]
        let cvcTextField = app.textFields["cvc_txt_fld"]
//        let cardholderTextField = app.textFields["card_holder_txt_fld"]
        let submitButton = app.buttons["submit_btn"]
        
        if let submitButtonTexts = threeDSPayment.expecations?.buttonTexts {
            for text in submitButtonTexts {
                let submitButtonText = submitButton.staticTexts[text]
                XCTAssert(submitButtonText.exists, "Submit button should have text '\(text)'")
            }
        }
        
        XCTAssert(!submitButton.isEnabled, "Submit button should be disabled")
        
        cardnumberTextField.tap()
        cardnumberTextField.typeText("9120000000000006")
        
        expiryTextField.tap()
        expiryTextField.typeText("0124")
        
        XCTAssert(!submitButton.isEnabled, "Submit button should be disabled")
        
        cvcTextField.tap()
        cvcTextField.typeText("123")
        
//        XCTAssert(!submitButton.isEnabled, "Submit button should be disabled")
//
//        cardholderTextField.tap()
//        cardholderTextField.typeText("John Smith")
        
        XCTAssert(submitButton.isEnabled, "Submit button should be enabled")
        
        submitButton.tap()
        
        let threeDSNavigationBar = app.otherElements.otherElements.navigationBars["SECURE CHECKOUT"]
        let threeDSNavigationBarExists = expectation(for: Expectation.exists, evaluatedWith: threeDSNavigationBar, handler: nil)
        wait(for: [threeDSNavigationBarExists], timeout: 15)
        
        let cancel3DSButton = threeDSNavigationBar.buttons["Cancel"]
        cancel3DSButton.tap()
        
        let resultLabel = app.staticTexts.matching(NSPredicate(format: "identifier == 'result_component_view_message_label'")).firstMatch
        let resultLabelExists = expectation(for: Expectation.exists, evaluatedWith: resultLabel, handler: nil)
        wait(for: [resultLabelExists], timeout: 15)
    }
    
    
}

extension UniversalCheckout {
    
    // MARK: Helpers
    
    func openCardForm(for payment: Payment) throws {
        try base.testInitialize(
            env: payment.environment.rawValue,
            customerId: nil,
            phoneNumber: nil,
            countryCode: payment.countryCode,
            currency: payment.currency,
            amount: payment.amount,
            performPayment: true)
        
        try base.openUniversalCheckout()

        if let amountExpectation = payment.expectations?.amount {
            let amountText = app.staticTexts[amountExpectation]
            XCTAssert(amountText.exists, "Amount '\(amountExpectation)' should exist")
        }

        let scrollView = app.scrollViews["primer_container_scroll_view"]
        if let surchargeExpectation = payment.expectations?.surcharge {
            Base.validateSurcharge(surchargeExpectation, forPaymentMethod: payment.id)
        }
        
        let paymentMethodButton = scrollView.otherElements.buttons[payment.id]
        
        if !paymentMethodButton.exists {
            var isHittable: Bool = false
            while !isHittable {
                scrollView.swipeUp()
                isHittable = paymentMethodButton.isHittable
            }
        }
        
        paymentMethodButton.tap()
    }
    
    func fillCardDataWithCard(_ card: Card,
                              for payment: Payment,
                              checkingSubmitButton: Bool = true,
                              tappingPayOnceEnabled: Bool = false) {
        
        let cardnumberTextField = app/*@START_MENU_TOKEN@*/.textFields["card_txt_fld"]/*[[".textFields[\"4242 4242 4242 4242\"]",".textFields[\"card_txt_fld\"]"],[[[-1,1],[-1,0]]],[0]]@END_MENU_TOKEN@*/
        let expiryTextField = app.textFields["expiry_txt_fld"]
        let cvcTextField = app.textFields["cvc_txt_fld"]
        let cardholderTextField = app.textFields["card_holder_txt_fld"]
        let postalCodeTextField = app.textFields["postal_code_txt_fld"]
        let submitButton = app.buttons["submit_btn"]

        if let submitButtonTexts = payment.expectations?.buttonTexts {
            for text in submitButtonTexts {
                let submitButtonText = submitButton.staticTexts[text]
                XCTAssert(submitButtonText.exists, "Submit button should have text '\(text)'")
            }
        }
        
        if checkingSubmitButton {
            XCTAssert(!submitButton.isEnabled, "Submit button should be disabled")
        }

        cardnumberTextField.tap()
        cardnumberTextField.typeText(card.number)
        
        if checkingSubmitButton {
            XCTAssert(!submitButton.isEnabled, "Submit button should be disabled")
        }
        
        if let expirationDateString = card.expirationDateString {
            expiryTextField.tap()
            expiryTextField.typeText(expirationDateString)
        }
        
        if checkingSubmitButton {
            XCTAssert(!submitButton.isEnabled, "Submit button should be disabled")
        }
        
        if let cvv = card.cvv {
            cvcTextField.tap()
            cvcTextField.typeText(cvv)
        }
        
        if checkingSubmitButton {
            XCTAssert(!submitButton.isEnabled, "Submit button should be disabled")
        }
        
        if let cardholderName = card.cardholderName {
            cardholderTextField.tap()
            cardholderTextField.typeText(cardholderName)
        }
        
        if let postalCode = card.postalCode {
            
            if checkingSubmitButton {
                XCTAssert(!submitButton.isEnabled, "Submit button should be disabled")
            }
            
            postalCodeTextField.tap()
            postalCodeTextField.typeText(postalCode)
        }
        
        if checkingSubmitButton {
            XCTAssert(submitButton.isEnabled, "Submit button should be enabled")
        }
        
        if tappingPayOnceEnabled {
            submitButton.tap()
        }
        
    }
}<|MERGE_RESOLUTION|>--- conflicted
+++ resolved
@@ -64,12 +64,7 @@
     }
     
     func testPresentApplePay() throws {
-<<<<<<< HEAD
-                
-        let pm = Base.paymentMethods.filter({ $0.id == "APPLE_PAY" }).first!
-=======
         let pm = Base.paymentMethods.filter({ $0.alias == "APPLE_PAY" }).first!
->>>>>>> 534ff8fc
         
         try base.testInitialize(
             env: pm.environment.rawValue,
@@ -103,14 +98,8 @@
         applePay.buttons["Pay Total, €1.19"].tap()
     }
 
-<<<<<<< HEAD
-
-    func testPresentPayPalAndDismiss() throws {
-        let payment = Base.paymentMethods.filter({ $0.id == "PAYPAL" }).first!
-=======
     func testPayPal() throws {
         let payment = Base.paymentMethods.filter({ $0.alias == "PAYPAL" }).first!
->>>>>>> 534ff8fc
         try base.testPayment(payment, cancelPayment: false)
 
         let springboard = XCUIApplication(bundleIdentifier: "com.apple.springboard")
@@ -293,11 +282,7 @@
     }
     
     func testCardSurcharge() throws {
-<<<<<<< HEAD
-        let payment = Base.paymentMethods.filter({ $0.id == "PAYMENT_CARD" }).filter({ $0.currency == "GBP" }).first!
-=======
         let payment = Base.paymentMethods.filter({ $0.alias == "PAYMENT_CARD" }).first!
->>>>>>> 534ff8fc
         try openCardForm(for: payment)
         
         let cardnumberTextField = app/*@START_MENU_TOKEN@*/.textFields["card_txt_fld"]/*[[".textFields[\"4242 4242 4242 4242\"]",".textFields[\"card_txt_fld\"]"],[[[-1,1],[-1,0]]],[0]]@END_MENU_TOKEN@*/
@@ -410,50 +395,10 @@
 
     
     func testPass3DSChallenge() throws {
-<<<<<<< HEAD
-        let threeDSPayment = Base.paymentMethods.filter({ $0.id == "PAYMENT_CARD" }).filter({ $0.currency == "EUR" }).first!
-        try openCardForm(for: threeDSPayment)
-        
-        let cardnumberTextField = app.textFields["card_txt_fld"]
-        let expiryTextField = app.textFields["expiry_txt_fld"]
-        let cvcTextField = app.textFields["cvc_txt_fld"]
-//        let cardholderTextField = app.textFields["card_holder_txt_fld"]
-        let submitButton = app.buttons["submit_btn"]
-        
-        if let submitButtonTexts = threeDSPayment.expecations?.buttonTexts {
-            for text in submitButtonTexts {
-                let submitButtonText = submitButton.staticTexts[text]
-                XCTAssert(submitButtonText.exists, "Submit button should have text '\(text)'")
-            }
-        }
-        
-        XCTAssert(!submitButton.isEnabled, "Submit button should be disabled")
-        
-        cardnumberTextField.tap()
-        cardnumberTextField.typeText("9120000000000006")
-        
-        expiryTextField.tap()
-        expiryTextField.typeText("0124")
-        
-        XCTAssert(!submitButton.isEnabled, "Submit button should be disabled")
-        
-        cvcTextField.tap()
-        cvcTextField.typeText("123")
-        
-//        XCTAssert(!submitButton.isEnabled, "Submit button should be disabled")
-        
-//        cardholderTextField.tap()
-//        cardholderTextField.typeText("John Smith")
-        
-        XCTAssert(submitButton.isEnabled, "Submit button should be enabled")
-        
-        submitButton.tap()
-=======
         let threeDSPayment = Base.paymentMethods.filter({ $0.alias == "3DS_PAYMENT_CARD" }).first!
         let card = Base.cards.filter({ $0.alias == "3DS_PAYMENT_CARD" }).first!
         try openCardForm(for: threeDSPayment)
         fillCardDataWithCard(card, for: threeDSPayment, tappingPayOnceEnabled: true)
->>>>>>> 534ff8fc
         
         let threeDSNavigationBar = app.otherElements.otherElements.navigationBars["SECURE CHECKOUT"]
         let threeDSNavigationBarExists = expectation(for: Expectation.exists, evaluatedWith: threeDSNavigationBar, handler: nil)
