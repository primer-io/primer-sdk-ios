--- conflicted
+++ resolved
@@ -22,23 +22,16 @@
     case delete = "DELETE"
 }
 
-<<<<<<< HEAD
 struct Payment {
     
     struct Request: Encodable {
-        let isV3: Bool?
-        let environment: Environment
         let paymentMethodToken: String
-        let amount: Int?
-        let type: String?
-        let currencyCode: Currency?
-        let countryCode: CountryCode?
     }
 
     struct Response: Decodable {
         let id: String
         let amount: Int?
-        let currency: String?
+        let currencyCode: String?
         let customer: ClientSessionRequestBody.Customer?
         let customerId: String?
         let dateStr: String?
@@ -51,7 +44,7 @@
         let status: Status
         
         enum CodingKeys: String, CodingKey {
-            case id, amount, currency, customer, customerId, order, orderId, requiredAction, status
+            case id, amount, currencyCode, customer, customerId, order, orderId, requiredAction, status
             case dateStr = "date"
         }
         
@@ -69,14 +62,6 @@
             case pending = "PENDING"
         }
     }
-=======
-struct PaymentRequest: Encodable {
-    let paymentMethodToken: String
-    let amount: Int?
-    let type: String?
-    let currencyCode: Currency?
-    let countryCode: CountryCode?
->>>>>>> bdf2675f
 }
 
 enum NetworkError: Error {
