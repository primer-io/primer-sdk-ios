//
//  MerchantPaymentMethodsViewController.swift
//  PrimerSDK_Example
//
//  Created by Evangelos on 2/2/22.
//  Copyright © 2022 CocoaPods. All rights reserved.
//

import PrimerSDK
import UIKit

class MerchantPaymentMethodsViewController: UIViewController {
    
    static func instantiate(amount: Int, currency: Currency, countryCode: CountryCode) -> MerchantPaymentMethodsViewController {
        let mpmvc = UIStoryboard(name: "Main", bundle: nil).instantiateViewController(withIdentifier: "MerchantPaymentMethodsViewController") as! MerchantPaymentMethodsViewController
        mpmvc.amount = amount
        mpmvc.currency = currency
        mpmvc.countryCode = countryCode
        return mpmvc
    }

    var environment: Environment!
    var amount: Int!
    var currency: Currency!
    var countryCode: CountryCode!
    var availablePaymentMethods: [PrimerPaymentMethodType] = []
    

    @IBOutlet weak var tableView: UITableView!
    var activityIndicator: UIActivityIndicatorView?
    
    override func viewDidLoad() {
        super.viewDidLoad()
        
        PrimerHeadlessUniversalCheckout.current.delegate = self
        
        self.activityIndicator = UIActivityIndicatorView(frame: self.view.bounds)
        self.view.addSubview(self.activityIndicator!)
        self.activityIndicator?.backgroundColor = .black.withAlphaComponent(0.2)
        self.activityIndicator?.color = .black
        self.activityIndicator?.startAnimating()
        self.requestClientToken { clientToken, err in
            if let err = err {
                DispatchQueue.main.async {
                    self.activityIndicator?.stopAnimating()
                    self.activityIndicator?.removeFromSuperview()
                    self.activityIndicator = nil
                }
            } else if let clientToken = clientToken {
                let settings = PrimerSettings(
<<<<<<< HEAD
                    merchantIdentifier: "merchant.checkout.team",
                    urlScheme: "merchant://",
                    businessDetails: BusinessDetails(name: "Business Name", address: nil))
=======
                    paymentMethodOptions: PrimerPaymentMethodOptions(
                        urlScheme: "merchant://",
                        applePayOptions: PrimerApplePayOptions(merchantIdentifier: "merchant.dx.team", merchantName: "Primer Merchant")
                    )
                )
>>>>>>> efee80b6
                PrimerHeadlessUniversalCheckout.current.start(withClientToken: clientToken, settings: settings, completion: { (pms, err) in
                    DispatchQueue.main.async {
                        self.activityIndicator?.stopAnimating()
                        self.activityIndicator?.removeFromSuperview()
                        self.activityIndicator = nil
                        
                        self.availablePaymentMethods = pms ?? []
                        self.tableView.reloadData()
                    }
                })
            }
        }
    }
    
    private func requestClientToken(completion: @escaping (String?, Error?) -> Void) {
<<<<<<< HEAD
        let clientSessionRequestBody = ClientSessionRequestBody(
            customerId: "customerId",
            orderId: "ios_order_id_\(String.randomString(length: 8))",
            currencyCode: .EUR,
            amount: nil,
            metadata: ["key": "val"],
            customer: ClientSessionRequestBody.Customer(
                firstName: "John",
                lastName: "Smith",
                emailAddress: "john@primer.io",
                mobileNumber: "+4478888888888",
                billingAddress: Address(
                    firstName: "John",
                    lastName: "Smith",
                    addressLine1: "65 York Road",
                    addressLine2: nil,
                    city: "London",
                    state: nil,
                    countryCode: "GB",
                    postalCode: "NW06 4OM"),
                shippingAddress: Address(
                    firstName: "John",
                    lastName: "Smith",
                    addressLine1: "9446 Richmond Road",
                    addressLine2: nil,
                    city: "London",
                    state: nil,
                    countryCode: "GB",
                    postalCode: "EC53 8BT")
            ),
            order: ClientSessionRequestBody.Order(
                countryCode: .fr,
                lineItems: [
                    ClientSessionRequestBody.Order.LineItem(
                        itemId: "shoes-72189",
                        description: "Fancy shoes",
                        amount: 1000,
                        quantity: 1)
                ]),
            paymentMethod: ClientSessionRequestBody.PaymentMethod(
                vaultOnSuccess: true,
                options: [
                    "PAYMENT_CARD": [
                        "networks": [
                            "VISA": [
                                "surcharge": [
                                    "amount": 109
                                ]
                            ],
                            "MASTERCARD": [
                                "surcharge": [
                                    "amount": 129
                                ]
                            ]
                        ]
                    ]
                ]
            )
        )
        
=======
>>>>>>> efee80b6
        
        let clientSessionRequestBody = Networking().clientSessionRequestBodyWithCurrency("customerId",
                                                                                         phoneNumber: nil,
                                                                                         countryCode: .fr,
                                                                                         currency: .EUR,
                                                                                         amount: 1000)

        requestClientSession(requestBody: clientSessionRequestBody, completion: { (token, err) in
            completion(token, err)
        })
    }
    
    func requestClientSession(requestBody: ClientSessionRequestBody, completion: @escaping (String?, Error?) -> Void) {
        guard let url = URL(string: "\(endpoint)/api/client-session") else {
            return completion(nil, NetworkError.missingParams)
        }
        
        let bodyData: Data!
        
        do {
            if let requestBodyJson = requestBody.dictionaryValue {
                bodyData = try JSONSerialization.data(withJSONObject: requestBodyJson, options: .fragmentsAllowed)
            } else {
                completion(nil, NetworkError.serializationError)
                return
            }
        } catch {
            completion(nil, NetworkError.missingParams)
            return
        }
        
        let networking = Networking()
        networking.request(
            apiVersion: .v3,
            url: url,
            method: .post,
            headers: nil,
            queryParameters: nil,
            body: bodyData) { result in
                switch result {
                case .success(let data):
                    do {
                        if let token = (try JSONSerialization.jsonObject(with: data, options: .allowFragments) as? [String: Any])?["clientToken"] as? String {
                            completion(token, nil)
                        } else {
                            let err = NSError(domain: "example", code: 10, userInfo: [NSLocalizedDescriptionKey: "Failed to find client token"])
                            completion(nil, err)
                        }
                        
                    } catch {
                        completion(nil, error)
                    }
                case .failure(let err):
                    completion(nil, err)
                }
            }
    }
    
}

extension MerchantPaymentMethodsViewController: UITableViewDataSource, UITableViewDelegate {
    func tableView(_ tableView: UITableView, numberOfRowsInSection section: Int) -> Int {
        return self.availablePaymentMethods.count
    }
    
    func tableView(_ tableView: UITableView, cellForRowAt indexPath: IndexPath) -> UITableViewCell {
        let paymentMethod = self.availablePaymentMethods[indexPath.row]
        let cell = tableView.dequeueReusableCell(withIdentifier: "MerchantPaymentMethodCell", for: indexPath) as! MerchantPaymentMethodCell
        cell.configure(paymentMethodType: paymentMethod)
        return cell
    }
    
    func tableView(_ tableView: UITableView, didSelectRowAt indexPath: IndexPath) {
        let paymentMethodType = self.availablePaymentMethods[indexPath.row]
        if paymentMethodType == PrimerPaymentMethodType.paymentCard {
            let mcfvc = MerchantCardFormViewController()
            self.navigationController?.pushViewController(mcfvc, animated: true)
        } else {
            PrimerHeadlessUniversalCheckout.current.showPaymentMethod(paymentMethodType)
        }
    }
}

extension MerchantPaymentMethodsViewController: PrimerHeadlessUniversalCheckoutDelegate {
    func primerHeadlessUniversalCheckoutResume(withResumeToken resumeToken: String, resumeHandler: ResumeHandlerProtocol?) {
        
    }

    func primerHeadlessUniversalCheckoutPreparationStarted() {
        
    }
    
    func primerHeadlessUniversalCheckoutTokenizationStarted() {
        
    }
    
    func primerHeadlessUniversalCheckoutClientSessionDidSetUpSuccessfully() {

    }
    
    func tokenizationPreparationStarted() {
        self.activityIndicator = UIActivityIndicatorView(frame: self.view.bounds)
        self.view.addSubview(self.activityIndicator!)
        self.activityIndicator?.backgroundColor = .black.withAlphaComponent(0.2)
        self.activityIndicator?.color = .black
        self.activityIndicator?.startAnimating()
    }
    
    func primerHeadlessUniversalCheckoutPaymentMethodPresented() {
        self.activityIndicator?.stopAnimating()
        self.activityIndicator?.removeFromSuperview()
        self.activityIndicator = nil
    }
    
    func primerHeadlessUniversalCheckoutTokenizationSucceeded(paymentMethodToken: PaymentMethodToken, resumeHandler: ResumeHandlerProtocol?) {
        Networking.createPayment(with: paymentMethodToken) { (res, err) in
            DispatchQueue.main.async {
                self.activityIndicator?.stopAnimating()
                self.activityIndicator?.removeFromSuperview()
                self.activityIndicator = nil
            }

            if let err = err {
                
            } else if let res = res {
                if let data = try? JSONEncoder().encode(res) {
                    DispatchQueue.main.async {
                        let rvc = HUCResultViewController.instantiate(data: [data])
                        self.navigationController?.pushViewController(rvc, animated: true)
                    }
                }

            } else {
                assert(true)
            }
        }
    }
    
    func primerHeadlessUniversalCheckoutUniversalCheckoutDidFail(withError err: Error) {
        self.activityIndicator?.stopAnimating()
        self.activityIndicator?.removeFromSuperview()
        self.activityIndicator = nil
    }
}

class MerchantPaymentMethodCell: UITableViewCell {
    
    @IBOutlet weak var paymentMethodLabel: UILabel!
    @IBOutlet weak var buttonContainerView: UIView!
    
    func configure(paymentMethodType: PrimerPaymentMethodType) {
        paymentMethodLabel.text = paymentMethodType.rawValue
        
        if let button = PrimerHeadlessUniversalCheckout.makeButton(for: paymentMethodType) {
            buttonContainerView.addSubview(button)
            button.translatesAutoresizingMaskIntoConstraints = false
            button.leadingAnchor.constraint(equalTo: leadingAnchor).isActive = true
            button.trailingAnchor.constraint(equalTo: trailingAnchor).isActive = true
            button.topAnchor.constraint(equalTo: topAnchor).isActive = true
            button.bottomAnchor.constraint(equalTo: bottomAnchor).isActive = true
            button.isUserInteractionEnabled = false
        }
    }
    
}<|MERGE_RESOLUTION|>--- conflicted
+++ resolved
@@ -48,17 +48,11 @@
                 }
             } else if let clientToken = clientToken {
                 let settings = PrimerSettings(
-<<<<<<< HEAD
-                    merchantIdentifier: "merchant.checkout.team",
-                    urlScheme: "merchant://",
-                    businessDetails: BusinessDetails(name: "Business Name", address: nil))
-=======
                     paymentMethodOptions: PrimerPaymentMethodOptions(
                         urlScheme: "merchant://",
                         applePayOptions: PrimerApplePayOptions(merchantIdentifier: "merchant.dx.team", merchantName: "Primer Merchant")
                     )
                 )
->>>>>>> efee80b6
                 PrimerHeadlessUniversalCheckout.current.start(withClientToken: clientToken, settings: settings, completion: { (pms, err) in
                     DispatchQueue.main.async {
                         self.activityIndicator?.stopAnimating()
@@ -74,69 +68,6 @@
     }
     
     private func requestClientToken(completion: @escaping (String?, Error?) -> Void) {
-<<<<<<< HEAD
-        let clientSessionRequestBody = ClientSessionRequestBody(
-            customerId: "customerId",
-            orderId: "ios_order_id_\(String.randomString(length: 8))",
-            currencyCode: .EUR,
-            amount: nil,
-            metadata: ["key": "val"],
-            customer: ClientSessionRequestBody.Customer(
-                firstName: "John",
-                lastName: "Smith",
-                emailAddress: "john@primer.io",
-                mobileNumber: "+4478888888888",
-                billingAddress: Address(
-                    firstName: "John",
-                    lastName: "Smith",
-                    addressLine1: "65 York Road",
-                    addressLine2: nil,
-                    city: "London",
-                    state: nil,
-                    countryCode: "GB",
-                    postalCode: "NW06 4OM"),
-                shippingAddress: Address(
-                    firstName: "John",
-                    lastName: "Smith",
-                    addressLine1: "9446 Richmond Road",
-                    addressLine2: nil,
-                    city: "London",
-                    state: nil,
-                    countryCode: "GB",
-                    postalCode: "EC53 8BT")
-            ),
-            order: ClientSessionRequestBody.Order(
-                countryCode: .fr,
-                lineItems: [
-                    ClientSessionRequestBody.Order.LineItem(
-                        itemId: "shoes-72189",
-                        description: "Fancy shoes",
-                        amount: 1000,
-                        quantity: 1)
-                ]),
-            paymentMethod: ClientSessionRequestBody.PaymentMethod(
-                vaultOnSuccess: true,
-                options: [
-                    "PAYMENT_CARD": [
-                        "networks": [
-                            "VISA": [
-                                "surcharge": [
-                                    "amount": 109
-                                ]
-                            ],
-                            "MASTERCARD": [
-                                "surcharge": [
-                                    "amount": 129
-                                ]
-                            ]
-                        ]
-                    ]
-                ]
-            )
-        )
-        
-=======
->>>>>>> efee80b6
         
         let clientSessionRequestBody = Networking().clientSessionRequestBodyWithCurrency("customerId",
                                                                                          phoneNumber: nil,
