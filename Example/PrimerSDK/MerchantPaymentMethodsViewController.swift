--- conflicted
+++ resolved
@@ -50,11 +50,7 @@
                 let settings = PrimerSettings(
                     paymentMethodOptions: PrimerPaymentMethodOptions(
                         urlScheme: "merchant://",
-<<<<<<< HEAD
-                        applePayOptions: PrimerApplePayOptions(merchantIdentifier: "merchant.dx.team", merchantName: "MMM")
-=======
-                        applePayOptions: PrimerApplePayOptions(merchantIdentifier: "merchant.dx.team")
->>>>>>> 06be8ab9
+                        applePayOptions: PrimerApplePayOptions(merchantIdentifier: "merchant.dx.team", merchantName: "Primer Merchant")
                     )
                 )
                 PrimerHeadlessUniversalCheckout.current.start(withClientToken: clientToken, settings: settings, completion: { (pms, err) in
