//
//  UIViewController+API.swift
//  PrimerSDK_Example
//
//  Created by Evangelos Pittas on 12/4/21.
//  Copyright © 2021 CocoaPods. All rights reserved.
//

import PrimerSDK
import UIKit

// MARK: - API HELPER

struct PaymentRequest: Encodable {
    let environment: Environment
    let paymentMethod: String
    let amount: Int
    let type: String?
    let currencyCode: String
}

enum NetworkError: Error {
    case missingParams
    case unauthorised
    case timeout
    case serverError
    case invalidResponse
    case serializationError
}

extension UIViewController {
    
    func keyboardWillShow(notification: NSNotification) {
        let height = UIScreen.main.bounds.height - view.frame.height
        if let keyboardSize = (notification.userInfo?[UIResponder.keyboardFrameEndUserInfoKey] as? NSValue)?.cgRectValue {
            if self.view.frame.origin.y.rounded() == height.rounded() {
                self.view.frame.origin.y -= keyboardSize.height
            }
        }
    }

    func callApi(_ req: URLRequest, completion: @escaping (_ result: Result<Data, Error>) -> Void) {
        var msg = "REQUEST\n"
        msg += "URL: \(req.url?.absoluteString ?? "Invalid")\n"
        msg += "Headers:\n\(req.allHTTPHeaderFields ?? [:])\n"
        
        if let body = req.httpBody, let reqJson = try? JSONSerialization.jsonObject(with: body, options: .allowFragments) {
            msg += "Body:\n\(reqJson)\n"
        }
        
        print(msg)
        msg = ""
        
        URLSession.shared.dataTask(with: req, completionHandler: { (data, response, err) in
            msg += "RESPONSE\n"
            msg += "URL: \(req.url?.absoluteString ?? "Invalid")\n"
            
            if err != nil {
<<<<<<< HEAD
                msg += "Error: \(err!)\n"
                print(msg)
                completion(.failure(err!))
=======
                print("Error: \(err)")
                completion(.failure(NetworkError.serverError))
>>>>>>> eb58366b
                return
            }

            guard let httpResponse = response as? HTTPURLResponse else {
<<<<<<< HEAD
                msg += "Error: Invalid response\n"
                print(msg)
=======
                print("No response")
>>>>>>> eb58366b
                completion(.failure(NetworkError.invalidResponse))
                return
            }

            if (httpResponse.statusCode < 200 || httpResponse.statusCode > 399) {
<<<<<<< HEAD
                msg += "Status code: \(httpResponse.statusCode)\n"
                if let data = data, let resJson = (try? JSONSerialization.jsonObject(with: data, options: .allowFragments)) as? [String: Any] {
                    msg += "Body:\n\(resJson)\n"
                }
                print(msg)
=======
                print("Status code: \(httpResponse.statusCode)")
>>>>>>> eb58366b
                completion(.failure(NetworkError.invalidResponse))
                
                guard let data = data else {
                    print("No data")
                    completion(.failure(NetworkError.invalidResponse))
                    return
                }
                
                do {
                    let json = try JSONSerialization.jsonObject(with: data, options: .allowFragments)
                    print("Response body: \(json)")
                } catch {
                    print("Error: \(error)")
                }
                return
            }
            
            print("Status code: \(httpResponse.statusCode)")

            guard let data = data else {
<<<<<<< HEAD
                msg += "Status code: \(httpResponse.statusCode)\n"
                msg += "Body:\nNo data\n"
                print(msg)
=======
                print("No data")
>>>>>>> eb58366b
                completion(.failure(NetworkError.invalidResponse))
                return
            }
            
<<<<<<< HEAD
            msg += "Status code: \(httpResponse.statusCode)\n"
            if let resJson = (try? JSONSerialization.jsonObject(with: data, options: .allowFragments)) as? [String: Any] {
                msg += "Body:\n\(resJson)\n"
            } else {
                msg += "Body (String): \(String(data: data, encoding: .utf8))"
            }
            print(msg)
=======
            do {
                let json = try JSONSerialization.jsonObject(with: data, options: .allowFragments)
                print("Response body: \(json)")
            } catch {
                print("Error: \(error)")
            }
            
            let str = String(data: data, encoding: .utf8)
            print("Response str: \(str)")
>>>>>>> eb58366b

            completion(.success(data))

        }).resume()
    }

}<|MERGE_RESOLUTION|>--- conflicted
+++ resolved
@@ -56,38 +56,25 @@
             msg += "URL: \(req.url?.absoluteString ?? "Invalid")\n"
             
             if err != nil {
-<<<<<<< HEAD
                 msg += "Error: \(err!)\n"
                 print(msg)
                 completion(.failure(err!))
-=======
-                print("Error: \(err)")
-                completion(.failure(NetworkError.serverError))
->>>>>>> eb58366b
                 return
             }
 
             guard let httpResponse = response as? HTTPURLResponse else {
-<<<<<<< HEAD
                 msg += "Error: Invalid response\n"
                 print(msg)
-=======
-                print("No response")
->>>>>>> eb58366b
                 completion(.failure(NetworkError.invalidResponse))
                 return
             }
 
             if (httpResponse.statusCode < 200 || httpResponse.statusCode > 399) {
-<<<<<<< HEAD
                 msg += "Status code: \(httpResponse.statusCode)\n"
                 if let data = data, let resJson = (try? JSONSerialization.jsonObject(with: data, options: .allowFragments)) as? [String: Any] {
                     msg += "Body:\n\(resJson)\n"
                 }
                 print(msg)
-=======
-                print("Status code: \(httpResponse.statusCode)")
->>>>>>> eb58366b
                 completion(.failure(NetworkError.invalidResponse))
                 
                 guard let data = data else {
@@ -108,18 +95,13 @@
             print("Status code: \(httpResponse.statusCode)")
 
             guard let data = data else {
-<<<<<<< HEAD
                 msg += "Status code: \(httpResponse.statusCode)\n"
                 msg += "Body:\nNo data\n"
                 print(msg)
-=======
-                print("No data")
->>>>>>> eb58366b
                 completion(.failure(NetworkError.invalidResponse))
                 return
             }
             
-<<<<<<< HEAD
             msg += "Status code: \(httpResponse.statusCode)\n"
             if let resJson = (try? JSONSerialization.jsonObject(with: data, options: .allowFragments)) as? [String: Any] {
                 msg += "Body:\n\(resJson)\n"
@@ -127,17 +109,6 @@
                 msg += "Body (String): \(String(data: data, encoding: .utf8))"
             }
             print(msg)
-=======
-            do {
-                let json = try JSONSerialization.jsonObject(with: data, options: .allowFragments)
-                print("Response body: \(json)")
-            } catch {
-                print("Error: \(error)")
-            }
-            
-            let str = String(data: data, encoding: .utf8)
-            print("Response str: \(str)")
->>>>>>> eb58366b
 
             completion(.success(data))
 
