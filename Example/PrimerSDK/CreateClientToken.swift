//
//  CreateClientToken.swift
//  PrimerSDK_Example
//
//  Created by Carl Eriksson on 08/04/2021.
//  Copyright © 2021 CocoaPods. All rights reserved.
//

import Foundation
import PrimerSDK

enum Environment: String, Codable {
    case local, dev, sandbox, staging, production
}

struct CreateClientTokenRequest: Codable {
    let environment: Environment
    
    let orderId: String
    let amount: Int
    let currencyCode: String
    let customerId: String?
<<<<<<< HEAD
    let customerCountryCode: PrimerSDK.CountryCode?
    let metadata: [String: String]?
    let customer: Customer?
    let order: Order?
    let paymentMethod: PaymentMethod?
=======
    let customerCountryCode: CountryCode?
    var environment: Environment = .sandbox
>>>>>>> 58dfa912
}

public struct Address: Codable {
    let addressLine1: String
    let addressLine2: String?
    let city: String
    let countryCode: String
    let postalCode: String
    let firstName: String?
    let lastName: String?
    let state: String?
    
    public init(
        addressLine1: String,
        addressLine2: String?,
        city: String,
        countryCode: String,
        postalCode: String,
        firstName: String?,
        lastName: String?,
        state: String?
    ) {
        self.addressLine1 = addressLine1
        self.addressLine2 = addressLine2
        self.city = city
        self.countryCode = countryCode
        self.postalCode = postalCode
        self.firstName = firstName
        self.lastName = lastName
        self.state = state
    }
}

public struct Customer: Codable {
    let email: String?
    let billingAddress: Address?
    let shippingAddress: Address?
//    let mobileNumber: String?
    
    public init (
        email: String?,
        billingAddress: Address?,
        shippingAddress: Address?
//        mobileNumber: String?
    ) {
        self.email = email
        self.billingAddress = billingAddress
        self.shippingAddress = shippingAddress
//        self.mobileNumber = mobileNumber
    }
}

public struct LineItem: Codable {
    let itemId: String?
    let description: String?
    let amount: UInt?
    let discountAmount: UInt?
    let quantity: Int?
    let taxAmount: UInt?
    let taxCode: String?
    
    public init (
        itemId: String?,
        description: String?,
        amount: UInt?,
        discountAmount: UInt?,
        quantity: Int?,
        taxAmount: UInt?,
        taxCode: String?
    ) {
        self.itemId = itemId
        self.description = description
        self.amount = amount
        self.discountAmount = discountAmount
        self.quantity = quantity
        self.taxAmount = taxAmount
        self.taxCode = taxCode
    }
}

public struct Order: Codable {
    let countryCode: String?
//    let fees: Fees?
    let lineItems: [LineItem]?
    let shipping: Shipping?
    
    public init (
        countryCode: String?,
//        fees: Fees?,
        lineItems: [LineItem]?,
        shipping: Shipping?
    ) {
        self.countryCode = countryCode
//        self.fees = fees
        self.lineItems = lineItems
        self.shipping = shipping
    }
}

public struct Fees: Codable {
    let amount: UInt?
    let description: String?
    
    public init (
        amount: UInt?,
        description: String?
    ) {
        self.amount = amount
        self.description = description
    }
}

public struct Shipping: Codable {
    let amount: UInt
    
    public init(amount: UInt) {
        self.amount = amount
    }
}

public struct PaymentMethod: Codable {
    let vaultOnSuccess: Bool
    
    public init(vaultOnSuccess: Bool) {
        self.vaultOnSuccess = vaultOnSuccess
    }
}

struct ClientSessionRequestBody {
    let customerId: String?
    let orderId: String?
    let currencyCode: Currency?
    let amount: Int
    let metadata: [String: Any]?
    let customer: ClientSessionRequestBody.Customer?
    let order: ClientSessionRequestBody.Order?
    let paymentMethod: ClientSessionRequestBody.PaymentMethod?
    
    var dictionaryValue: [String: Any]? {
        var dic: [String: Any] = [:]
        
        if let customerId = customerId {
            dic["customerId"] = customerId
        }
        
        if let orderId = orderId {
            dic["orderId"] = orderId
        }
        
        if let currencyCode = currencyCode {
            dic["currencyCode"] = currencyCode.rawValue
        }
        
        dic["amount"] = amount
        
        if let metadata = metadata {
            dic["metadata"] = metadata
        }
        
        if let customer = customer {
            dic["customer"] = customer.dictionaryValue
        }
        
        if let order = order {
            dic["order"] = order.dictionaryValue
        }
        
        if let paymentMethod = paymentMethod {
            dic["paymentMethod"] = paymentMethod.dictionaryValue
        }

        return dic.keys.count == 0 ? nil : dic
    }
    
    struct Customer: Encodable {
        let emailAddress: String?
        
        var dictionaryValue: [String: Any]? {
            var dic: [String: Any] = [:]
            
            if let emailAddress = emailAddress {
                dic["emailAddress"] = emailAddress
            }

            return dic.keys.count == 0 ? nil : dic
        }
    }
    
    struct Order: Encodable {
        let countryCode: CountryCode?
        let lineItems: [LineItem]?
        
        var dictionaryValue: [String: Any]? {
            var dic: [String: Any] = [:]
            
            if let countryCode = countryCode {
                dic["countryCode"] = countryCode.rawValue
            }
            
            if let lineItems = lineItems {
                dic["lineItems"] = lineItems.compactMap({ $0.dictionaryValue })
            }

            return dic.keys.count == 0 ? nil : dic
        }
        
        struct LineItem: Encodable {
            let itemId: String?
            let description: String?
            let amount: Int?
            let quantity: Int?
            
            var dictionaryValue: [String: Any]? {
                var dic: [String: Any] = [:]
                
                if let itemId = itemId {
                    dic["itemId"] = itemId
                }
                
                if let description = description {
                    dic["description"] = description
                }
                
                if let amount = amount {
                    dic["amount"] = amount
                }
                
                if let quantity = quantity {
                    dic["quantity"] = quantity
                }
                
                return dic.keys.count == 0 ? nil : dic
            }
        }
    }
    
    struct PaymentMethod {
        let vaultOnSuccess: Bool?
        let options: [String: Any]?
        
        var dictionaryValue: [String: Any]? {
            var dic: [String: Any] = [:]
            
            if let vaultOnSuccess = vaultOnSuccess {
                dic["vaultOnSuccess"] = vaultOnSuccess
            }
            
            if let options = options {
                dic["options"] = options
            }
            
            return dic.keys.count == 0 ? nil : dic
        }
    }

}

extension Encodable {
    func asDictionary() throws -> [String: Any] {
        let data = try JSONEncoder().encode(self)
        guard let dictionary = try JSONSerialization.jsonObject(with: data, options: .allowFragments) as? [String: Any] else {
            throw NSError()
        }
        return dictionary
    }
}

extension String {
    var jwtTokenPayload: JWTToken? {
        let components = self.split(separator: ".")
//        if components.count < 2 { return nil }
        let segment = String(components[0]).padding(toLength: ((String(components[0]).count+3)/4)*4,
                                                    withPad: "=",
                                                    startingAt: 0)
        guard !segment.isEmpty, let data = Data(base64Encoded: segment) else { return nil }
        
        return try? JSONDecoder().decode(JWTToken.self, from: data)
    }
}

struct JWTToken: Decodable {
    var accessToken: String?
    var exp: Int?
    var expDate: Date? {
        guard let exp = exp else { return nil }
        return Date(timeIntervalSince1970: TimeInterval(exp))
    }
    var configurationUrl: String?
    var paymentFlow: String?
    var threeDSecureInitUrl: String?
    var threeDSecureToken: String?
    var coreUrl: String?
    var pciUrl: String?
    var env: String?
    var intent: String?
}






struct TransactionResponse {
    var id: String
    var date: String
    var status: String
    var requiredAction: [String: Any]
}<|MERGE_RESOLUTION|>--- conflicted
+++ resolved
@@ -20,16 +20,11 @@
     let amount: Int
     let currencyCode: String
     let customerId: String?
-<<<<<<< HEAD
     let customerCountryCode: PrimerSDK.CountryCode?
     let metadata: [String: String]?
     let customer: Customer?
     let order: Order?
     let paymentMethod: PaymentMethod?
-=======
-    let customerCountryCode: CountryCode?
-    var environment: Environment = .sandbox
->>>>>>> 58dfa912
 }
 
 public struct Address: Codable {
@@ -300,22 +295,27 @@
 extension String {
     var jwtTokenPayload: JWTToken? {
         let components = self.split(separator: ".")
-//        if components.count < 2 { return nil }
-        let segment = String(components[0]).padding(toLength: ((String(components[0]).count+3)/4)*4,
-                                                    withPad: "=",
-                                                    startingAt: 0)
-        guard !segment.isEmpty, let data = Data(base64Encoded: segment) else { return nil }
-        
-        return try? JSONDecoder().decode(JWTToken.self, from: data)
-    }
+        if components.count < 2 { return nil }
+        let segment = String(components[1]).fixedBase64Format
+        guard !segment.isEmpty, let data = Data(base64Encoded: segment, options: .ignoreUnknownCharacters) else { return nil }
+        return (try? JSONDecoder().decode(JWTToken.self, from: data))
+    }
+    
+    var fixedBase64Format: Self {
+        let str = self.replacingOccurrences(of: "-", with: "+").replacingOccurrences(of: "_", with: "/")
+        let offset = str.count % 4
+        guard offset != 0 else { return str }
+        return str.padding(toLength: str.count + 4 - offset, withPad: "=", startingAt: 0)
+    }
+
 }
 
 struct JWTToken: Decodable {
     var accessToken: String?
-    var exp: Int?
+    var exp: String?
     var expDate: Date? {
         guard let exp = exp else { return nil }
-        return Date(timeIntervalSince1970: TimeInterval(exp))
+        return Date(timeIntervalSince1970: TimeInterval(Int(exp)!))
     }
     var configurationUrl: String?
     var paymentFlow: String?
