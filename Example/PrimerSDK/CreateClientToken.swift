--- conflicted
+++ resolved
@@ -8,14 +8,6 @@
 
 import Foundation
 
-<<<<<<< HEAD
-// Merchants:
-// Sandbox: demo@primer.test
-// Staging: tester+01@primer.test
-// Production: demo@primer.test
-
-=======
->>>>>>> fdac089b
 enum Environment: String, Codable {
     case dev, sandbox, staging, production
 }
@@ -24,7 +16,6 @@
     let customerId: String?
     let customerCountryCode: String?
     var environment: Environment = .sandbox
-<<<<<<< HEAD
 }
 
 struct TransactionResponse {
@@ -32,6 +23,4 @@
     var date: String
     var status: String
     var requiredAction: [String: Any]
-=======
->>>>>>> fdac089b
 }