--- conflicted
+++ resolved
@@ -18,7 +18,6 @@
     let amount: UInt
     let currencyCode: String
     let customerId: String?
-<<<<<<< HEAD
     let metadata: [String: String]?
     let customer: Customer?
     let order: Order?
@@ -156,15 +155,10 @@
         self.vaultOnSuccess = vaultOnSuccess
     }
 }
-=======
-    let customerCountryCode: String?
-    var environment: Environment = .sandbox
-}
 
 struct TransactionResponse {
     var id: String
     var date: String
     var status: String
     var requiredAction: [String: Any]
-}
->>>>>>> 8d54a2a1
+}