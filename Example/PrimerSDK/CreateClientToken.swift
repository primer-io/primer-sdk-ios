--- conflicted
+++ resolved
@@ -14,12 +14,6 @@
 }
 
 struct CreateClientTokenRequest: Codable {
-<<<<<<< HEAD
-    let orderId: String
-    let amount: UInt
-    let currencyCode: String
-    let customerId: String?
-=======
     let environment: Environment
     
     let orderId: String
@@ -27,22 +21,12 @@
     let currencyCode: String
     let customerId: String?
     let customerCountryCode: PrimerSDK.CountryCode?
->>>>>>> 6305eaf2
     let metadata: [String: String]?
     let customer: Customer?
     let order: Order?
     let paymentMethod: PaymentMethod?
 }
 
-<<<<<<< HEAD
-//struct CreateClientTokenRequest: Codable {
-//    let customerId: String
-//    let customerCountryCode: String?
-//    var environment: Environment?
-//}
-
-=======
->>>>>>> 6305eaf2
 public struct Address: Codable {
     let addressLine1: String
     let addressLine2: String?
@@ -75,23 +59,6 @@
 }
 
 public struct Customer: Codable {
-<<<<<<< HEAD
-    let emailAddress: String?
-    let billingAddress: Address?
-    let shippingAddress: Address?
-    let mobileNumber: String?
-    
-    public init (
-        emailAddress: String?,
-        billingAddress: Address?,
-        shippingAddress: Address?,
-        mobileNumber: String?
-    ) {
-        self.emailAddress = emailAddress
-        self.billingAddress = billingAddress
-        self.shippingAddress = shippingAddress
-        self.mobileNumber = mobileNumber
-=======
     let email: String?
     let billingAddress: Address?
     let shippingAddress: Address?
@@ -107,7 +74,6 @@
         self.billingAddress = billingAddress
         self.shippingAddress = shippingAddress
 //        self.mobileNumber = mobileNumber
->>>>>>> 6305eaf2
     }
 }
 
@@ -141,30 +107,18 @@
 
 public struct Order: Codable {
     let countryCode: String?
-<<<<<<< HEAD
-    let fees: Fees?
-=======
 //    let fees: Fees?
->>>>>>> 6305eaf2
     let lineItems: [LineItem]?
     let shipping: Shipping?
     
     public init (
         countryCode: String?,
-<<<<<<< HEAD
-        fees: Fees?,
-=======
 //        fees: Fees?,
->>>>>>> 6305eaf2
         lineItems: [LineItem]?,
         shipping: Shipping?
     ) {
         self.countryCode = countryCode
-<<<<<<< HEAD
-        self.fees = fees
-=======
 //        self.fees = fees
->>>>>>> 6305eaf2
         self.lineItems = lineItems
         self.shipping = shipping
     }
