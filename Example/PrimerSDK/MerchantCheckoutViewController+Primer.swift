--- conflicted
+++ resolved
@@ -87,38 +87,4 @@
         return PrimerTheme()
     }
     
-    internal func generateAmountAndOrderItems() -> (Int, [OrderItem]) {
-        let items = [try! OrderItem(name: "Rent scooter", unitAmount: amount, quantity: 1)]
-        var newAmount = 0
-        items.forEach { newAmount += (($0.unitAmount ?? 0) * $0.quantity)  }
-        
-        return (
-            amount,
-            [try! OrderItem(name: "Rent scooter", unitAmount: newAmount, quantity: 1)]
-        )
-    }
-    
-    internal func generateBusinessDetails() -> BusinessDetails {
-        return BusinessDetails(
-<<<<<<< HEAD
-            name: "My Business",
-=======
-            name: "My business",
->>>>>>> b78333d7
-            address: PrimerSDK.Address(
-                addressLine1: "107 Rue",
-                addressLine2: nil,
-                city: "Paris",
-                postalCode: "75001",
-                state: nil,
-<<<<<<< HEAD
-                countryCode: .fr
-            )
-=======
-                countryCode: CountryCode.fr.rawValue,
-                postalCode: "75001")
->>>>>>> b78333d7
-        )
-    }
-    
 }