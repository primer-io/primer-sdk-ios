//
//  MerchantCheckoutViewController+Primer.swift
//  PrimerSDK_Example
//
//  Created by Evangelos Pittas on 12/4/21.
//  Copyright © 2021 CocoaPods. All rights reserved.
//

import PrimerSDK
import UIKit

extension MerchantCheckoutViewController {
    
    // MARK: - PRIMER HELPERS
    
    internal func fetchPaymentMethods() {
        Primer.shared.fetchVaultedPaymentMethods { [weak self] result in
            DispatchQueue.main.async {
                switch result {
                case .failure(let err):
                    print("Error: \(err)")
                case .success(let tokens):
                    self?.paymentMethodsDataSource = tokens
                }
            }
        }
    }
    
    internal func presentPrimerOptions(_ index: Int) {
        let result = paymentMethodsDataSource[index]
        let alert = UIAlertController(title: "Pay", message: "Capture the payment, or authorize to capture later.", preferredStyle: .alert)
        let child = SpinnerViewController()
        
        alert.addAction(UIAlertAction(title: "Capture", style: .default, handler: { [weak self] _ in
            self?.addSpinner(child)
            guard let request = self?.generateRequest(result, capture: true) else { return }
            self?.callApi(request, completion: { result in
                DispatchQueue.main.async {
                    switch result {
                    case .success:
                        self?.removeSpinner(child)
                        self?.showResult(error: false)
                    case .failure:
                        self?.removeSpinner(child)
                        self?.showResult(error: true)
                    }
                }
            })
        }))
        
        alert.addAction(UIAlertAction(title: "Authorize", style: .default, handler: { [weak self] _ in
            self?.addSpinner(child)
            guard let request = self?.generateRequest(result, capture: false) else { return }
            self?.callApi(request, completion: { result in
                DispatchQueue.main.async {
                    switch result {
                    case .success:
                        self?.removeSpinner(child)
                        self?.showResult(error: false)
                    case .failure:
                        self?.removeSpinner(child)
                        self?.showResult(error: true)
                    }
                }
            })
        }))
        
        alert.addAction(UIAlertAction(title: "Cancel", style: .destructive, handler: nil))
        present(alert, animated: true)
    }
    
    internal func generateRequest(_ token: PaymentMethodToken, capture: Bool) -> URLRequest? {
        guard let url = URL(string: "\(endpoint)/transaction") else { return nil }
        var request = URLRequest(url: url)
        request.httpMethod = "POST"
        request.addValue("application/json", forHTTPHeaderField: "Content-Type")
        
<<<<<<< HEAD
        let body = PaymentRequest(
            environment: environment,
            paymentMethod: token.token!,
            amount: amount,
            type: token.paymentInstrumentType.rawValue,
            currencyCode: "EUR")
=======
        let body = AuthorizationRequest(
            paymentMethod: token.token,
            amount: amount,
            type: token.paymentInstrumentType.rawValue,
            currencyCode: "GBP"
        )
>>>>>>> fdac089b
        
        do {
            request.httpBody = try JSONEncoder().encode(body)
        } catch {
            return nil
        }
        
        return request
    }
    
    internal func generatePrimerTheme() -> PrimerTheme {
<<<<<<< HEAD
        let themeColor = UIColor.systemBlue
=======
>>>>>>> fdac089b
        
        if #available(iOS 13.0, *) {
            return PrimerTheme(
                cornerRadiusTheme: CornerRadiusTheme(textFields: 8),
                colorTheme: PrimerDefaultTheme(),
                darkTheme: PrimerDarkTheme(),
                layout: PrimerLayout(showTopTitle: true, textFieldHeight: 40))
        } else {
            return PrimerTheme(
                cornerRadiusTheme: CornerRadiusTheme(textFields: 8),
                colorTheme: PrimerDefaultTheme(),
                layout: PrimerLayout(showTopTitle: false, textFieldHeight: 44),
                textFieldTheme: .outlined)
        }
    }
    
    internal func generateAmountAndOrderItems() -> (Int, [OrderItem]) {
        let items = [try! OrderItem(name: "Rent scooter", unitAmount: amount, quantity: 1)]
        var newAmount = 0
        items.forEach { newAmount += (($0.unitAmount ?? 0) * $0.quantity)  }
        
        return (
            amount,
            [try! OrderItem(name: "Rent scooter", unitAmount: newAmount, quantity: 1)]
        )
    }
    
    internal func generateBusinessDetails() -> BusinessDetails {
        return BusinessDetails(
            name: "My Business",
            address: Address(
                addressLine1: "107 Rue",
                addressLine2: nil,
                city: "Paris",
                state: nil,
                countryCode: "FR",
                postalCode: "75001"
            )
        )
    }
    
}<|MERGE_RESOLUTION|>--- conflicted
+++ resolved
@@ -75,21 +75,12 @@
         request.httpMethod = "POST"
         request.addValue("application/json", forHTTPHeaderField: "Content-Type")
         
-<<<<<<< HEAD
         let body = PaymentRequest(
             environment: environment,
-            paymentMethod: token.token!,
+            paymentMethod: token.token,
             amount: amount,
             type: token.paymentInstrumentType.rawValue,
             currencyCode: "EUR")
-=======
-        let body = AuthorizationRequest(
-            paymentMethod: token.token,
-            amount: amount,
-            type: token.paymentInstrumentType.rawValue,
-            currencyCode: "GBP"
-        )
->>>>>>> fdac089b
         
         do {
             request.httpBody = try JSONEncoder().encode(body)
@@ -101,11 +92,6 @@
     }
     
     internal func generatePrimerTheme() -> PrimerTheme {
-<<<<<<< HEAD
-        let themeColor = UIColor.systemBlue
-=======
->>>>>>> fdac089b
-        
         if #available(iOS 13.0, *) {
             return PrimerTheme(
                 cornerRadiusTheme: CornerRadiusTheme(textFields: 8),
