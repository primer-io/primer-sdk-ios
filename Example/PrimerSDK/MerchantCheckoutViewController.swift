--- conflicted
+++ resolved
@@ -8,11 +8,6 @@
 
 import PrimerSDK
 import UIKit
-
-enum ClientSessionVersion: String {
-    case v2 = "2021-09-27"
-    case v3 = "2021-10-19"
-}
 
 class MerchantCheckoutViewController: UIViewController {
     
@@ -75,61 +70,19 @@
         super.viewDidLoad()
         title = "Primer [\(environment.rawValue)]"
         
-        address = PrimerSDK.Address(
-            firstName: "John",
-            lastName: "Smith",
-            addressLine1: "107 Rue",
-            addressLine2: nil,
-            city: "Paris",
-            postalCode: "75001",
-            state: nil,
-            countryCode: CountryCode.fr)
-        
-        customer = PrimerSDK.Customer(
-            id: customerId,
-            firstName: "John",
-            lastName: "Smith",
-            email: "john@primer.io",
-            mobileNumber: phoneNumber,
-            billingAddress: address,
-            shippingAddress: nil,
-            taxId: nil)
-        
         generalSettings = PrimerSettings(
             merchantIdentifier: "merchant.checkout.team",
-            customerId: customerId,
-            amount: amount,
-            currency: currency,
-            countryCode: .se,
             klarnaSessionType: .recurringPayment,
             klarnaPaymentDescription: nil,
             urlScheme: "primer",
             urlSchemeIdentifier: "primer",
             isFullScreenOnly: false,
             hasDisabledSuccessScreen: false,
-            businessDetails: BusinessDetails(
-                name: "Primer",
-                address: PrimerSDK.Address(
-                    firstName: "John",
-                    lastName: "Smith",
-                    addressLine1: "107 Rue",
-                    addressLine2: nil,
-                    city: "Paris",
-                    postalCode: "75001",
-                    state: nil,
-                    countryCode: CountryCode.fr)),
             directDebitHasNoAmount: false,
-            orderItems: [
-                try! OrderItem(name: "Fish", unitAmount: 100, quantity: 1, isPending: false),
-                try! OrderItem(name: "Beef", unitAmount: 200, quantity: 2, isPending: false),
-                try! OrderItem(name: "Chicken", unitAmount: nil, quantity: 3, isPending: true)
-            ],
             isInitialLoadingHidden: false,
             is3DSOnVaultingEnabled: true,
-            billingAddress: address,
-            orderId: "order id",
-            debugOptions: PrimerDebugOptions(is3DSSanityCheckEnabled: false),
-            customer: customer)
+            debugOptions: PrimerDebugOptions(is3DSSanityCheckEnabled: false)
+        )
 
         Primer.shared.delegate = self
         self.configurePrimer()
@@ -138,39 +91,17 @@
     
     func configurePrimer() {
         Primer.shared.configure(settings: generalSettings)
-<<<<<<< HEAD
-        
-        let theme = generatePrimerTheme()
-        Primer.shared.configure(theme: theme)
-=======
         Primer.shared.configure(theme: CheckoutTheme.primer)
-        
-        Primer.shared.setDirectDebitDetails(
-            firstName: "John",
-            lastName: "Doe",
-            email: "test@mail.com",
-            iban: "FR1420041010050500013M02606",
-            address: PrimerSDK.Address(
-                addressLine1: "1 Rue",
-                addressLine2: "",
-                city: "Paris",
-                state: "",
-                countryCode: "FR",
-                postalCode: "75001"
-            )
-        )
->>>>>>> b78333d7
     }
     
     // MARK: - ACTIONS
     
     @IBAction func addApayaButtonTapped(_ sender: Any) {
         vaultApayaSettings = PrimerSettings(
-            currency: .GBP,
             isFullScreenOnly: true,
             hasDisabledSuccessScreen: true,
-            isInitialLoadingHidden: true,
-            customer: customer)
+            isInitialLoadingHidden: true
+        )
         
         Primer.shared.configure(settings: vaultApayaSettings)
         Primer.shared.showPaymentMethod(.apaya, withIntent: .vault, on: self)
@@ -179,10 +110,6 @@
     @IBAction func addCardButtonTapped(_ sender: Any) {
         let cardSettings = PrimerSettings(
             merchantIdentifier: "merchant.checkout.team",
-            customerId: customerId,
-            amount: amount,
-            currency: currency,
-            countryCode: .se,
             klarnaSessionType: .recurringPayment,
             klarnaPaymentDescription: nil,
             urlScheme: "primer",
@@ -191,35 +118,9 @@
             hasDisabledSuccessScreen: false,
             businessDetails: nil,
             directDebitHasNoAmount: false,
-            orderItems: [
-                try! OrderItem(name: "Shoes", unitAmount: 1, quantity: 2, isPending: false),
-                try! OrderItem(name: "Shoes", unitAmount: 2, quantity: 1, isPending: false),
-                try! OrderItem(name: "Shoes", unitAmount: nil, quantity: 3, isPending: true)
-            ],
             isInitialLoadingHidden: true,
             is3DSOnVaultingEnabled: true,
-            billingAddress: PrimerSDK.Address(
-                addressLine1: "Line 1",
-                addressLine2: "Line 2",
-                city: "City",
-                postalCode: "15236",
-                state: "State",
-                countryCode: .gb),
-            orderId: "order id",
-            debugOptions: PrimerDebugOptions(is3DSSanityCheckEnabled: false),
-            customer: PrimerSDK.Customer(
-                firstName: "John",
-                lastName: "Smith",
-                email: "john.smith@primer.io",
-                mobileNumber: nil,
-                billingAddress: PrimerSDK.Address(
-                    addressLine1: "1 Rue",
-                    addressLine2: "",
-                    city: "Paris",
-                    postalCode: "75001",
-                    state: "",
-                    countryCode: .gb)
-            )
+            debugOptions: PrimerDebugOptions(is3DSSanityCheckEnabled: false)
         )
         
         Primer.shared.configure(settings: cardSettings)
@@ -228,9 +129,6 @@
     
     @IBAction func addPayPalButtonTapped(_ sender: Any) {
         vaultPayPalSettings = PrimerSettings(
-            customerId: customerId,
-            currency: currency,
-            countryCode: .se,
             urlScheme: "primer",
             urlSchemeIdentifier: "primer",
             hasDisabledSuccessScreen: true,
@@ -255,18 +153,7 @@
     @IBAction func addApplePayButtonTapped(_ sender: Any) {
         applePaySettings = PrimerSettings(
             merchantIdentifier: "merchant.checkout.team",
-            customerId: customerId,
-            currency: currency,
-            countryCode: .se,
             hasDisabledSuccessScreen: true,
-            businessDetails: BusinessDetails(
-                name: "My Business",
-                address: address!),
-            orderItems: [
-                try! OrderItem(name: "Shoes", unitAmount: 1, quantity: 2, isPending: false),
-                try! OrderItem(name: "Shoes", unitAmount: 2, quantity: 1, isPending: false),
-                try! OrderItem(name: "Shoes", unitAmount: nil, quantity: 3, isPending: true)
-            ],
             isInitialLoadingHidden: true
         )
         
@@ -299,10 +186,6 @@
             amount: amount,
             currencyCode: currency.rawValue,
             customerId: "customer_id",
-<<<<<<< HEAD
-//            customerCountryCode: .gb,
-=======
->>>>>>> b78333d7
             metadata: nil,
             customer: Customer(
                 firstName: "Vagz",
@@ -334,15 +217,6 @@
                     LineItem(
                         itemId: "item_id",
                         description: "Description",
-<<<<<<< HEAD
-                        amount: 1000,
-                        discountAmount: nil,
-                        quantity: 2,
-                        taxAmount: nil,
-                        taxCode: nil)
-                ],
-                shipping: Shipping(amount: 100)),
-=======
                         amount: amount,
                         discountAmount: nil,
                         quantity: 1,
@@ -350,7 +224,6 @@
                         taxCode: nil)
                 ],
                 shipping: Shipping(amount: 0)),
->>>>>>> b78333d7
             paymentMethod: nil)
         
         do {
