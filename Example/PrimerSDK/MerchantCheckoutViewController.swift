--- conflicted
+++ resolved
@@ -16,18 +16,11 @@
         mvc.environment = environment
         mvc.customerId = customerId
         mvc.amount = amount ?? 4
-        mvc.performPayment = performPayment
+        mvc.performPayment = true
         return mvc
     }
     
     @IBOutlet weak var tableView: UITableView!
-<<<<<<< HEAD
-    var environment: Environment = .sandbox
-    fileprivate var customerId: String?
-    var currency: Currency = .EUR
-    fileprivate var performPayment: Bool = false
-=======
->>>>>>> fdac089b
     
     var paymentMethodsDataSource: [PaymentMethodToken] = [] {
         didSet {
@@ -35,40 +28,21 @@
         }
     }
     let endpoint = "https://us-central1-primerdemo-8741b.cloudfunctions.net"
-<<<<<<< HEAD
-    var amount = 200
-    
-    let vaultApayaSettings = PrimerSettings(
-        currency: .GBP,
-        hasDisabledSuccessScreen: true,
-        isInitialLoadingHidden: true
-    )
-    
-    var vaultPayPalSettings: PrimerSettings!
-    var vaultKlarnaSettings: PrimerSettings!
-    var applePaySettings: PrimerSettings!
-    var generalSettings: PrimerSettings! {
-        didSet {
-            
-        }
-    }
-    var threeDSAlert: UIAlertController?
-    
-    var transactionResponse: TransactionResponse?
-=======
     
     var vaultApayaSettings: PrimerSettings!
     var vaultPayPalSettings: PrimerSettings!
     var vaultKlarnaSettings: PrimerSettings!
     var applePaySettings: PrimerSettings!
     var generalSettings: PrimerSettings!
-    
     var amount = 200
     var currency: Currency = .EUR
     var environment = Environment.staging
     var customerId: String?
     var phoneNumber: String?
     var countryCode: CountryCode = .gb
+    var threeDSAlert: UIAlertController?
+    var transactionResponse: TransactionResponse?
+    var performPayment: Bool = false
     
     class func instantiate(environment: Environment, customerId: String?, phoneNumber: String?, countryCode: CountryCode?, currency: Currency?, amount: Int?) -> MerchantCheckoutViewController {
         let mcvc = UIStoryboard(name: "Main", bundle: nil).instantiateViewController(withIdentifier: "MerchantCheckoutViewController") as! MerchantCheckoutViewController
@@ -86,7 +60,6 @@
         }
         return mcvc
     }
->>>>>>> fdac089b
     
     override func viewDidLoad() {
         super.viewDidLoad()
@@ -316,11 +289,7 @@
         request.httpMethod = "POST"
         request.addValue("application/json", forHTTPHeaderField: "Content-Type")
         
-<<<<<<< HEAD
-        let body = CreateClientTokenRequest(customerId: customerId, customerCountryCode: "SE", environment: environment)
-=======
         let body = CreateClientTokenRequest(customerId: (customerId ?? "").isEmpty ? "customer_id" : customerId!, customerCountryCode: countryCode.rawValue.uppercased(), environment: environment)
->>>>>>> fdac089b
         
         do {
             request.httpBody = try JSONEncoder().encode(body)
@@ -345,7 +314,6 @@
         })
     }
     
-<<<<<<< HEAD
 //    func onTokenizeSuccess(_ paymentMethodToken: PaymentMethodToken, _ completion: @escaping (Error?) -> Void) {
 //        print("\nMERCHANT CHECKOUT VIEW CONTROLLER\n\(#function)\nPayment Method: \(paymentMethodToken)\n")
 //
@@ -409,13 +377,8 @@
 //        }
 //    }
     
-    func onTokenizeSuccess(_ paymentMethodToken: PaymentMethodToken, resumeHandler: ResumeHandlerProtocol?) {
+    func onTokenizeSuccess(_ paymentMethodToken: PaymentMethodToken, resumeHandler: ResumeHandlerProtocol) {
         print("\nMERCHANT CHECKOUT VIEW CONTROLLER\n\(#function)\nPayment Method: \(paymentMethodToken)\n")
-        
-        guard let token = paymentMethodToken.token else {
-            resumeHandler?.handle(error: NetworkError.missingParams)
-            return
-        }
 
         if paymentMethodToken.paymentInstrumentType == .paymentCard,
            let threeDSecureAuthentication = paymentMethodToken.threeDSecureAuthentication,
@@ -429,16 +392,6 @@
             if let reasonText = threeDSecureAuthentication.reasonText {
                 message += reasonText
             }
-=======
-    func tokenAddedToVault(_ token: PaymentMethodToken) {
-        print("\nMERCHANT CHECKOUT VIEW CONTROLLER\n\(#function)\nToken: \(token)\n")
-        print("")
-    }
-    
-    func onTokenizeSuccess(_ paymentMethodToken: PaymentMethodToken, _ completion: @escaping (Error?) -> Void) {
-        print("\nMERCHANT CHECKOUT VIEW CONTROLLER\n\(#function)\nToken: \(paymentMethodToken)\n")
-        let token = paymentMethodToken.token
->>>>>>> fdac089b
 
             threeDSAlert = UIAlertController(title: "3DS Error", message: message, preferredStyle: .alert)
             threeDSAlert?.addAction(UIAlertAction(title: "OK", style: .default, handler: { [weak self] _ in
@@ -446,13 +399,13 @@
             }))
         }
 
-        if !performPayment {
-            resumeHandler?.handleSuccess()
-            return
-        }
+//        if !performPayment {
+//            resumeHandler.handleSuccess()
+//            return
+//        }
 
         guard let url = URL(string: "\(endpoint)/payments") else {
-            resumeHandler?.handle(error: NetworkError.missingParams)
+            resumeHandler.handle(error: NetworkError.missingParams)
             return
         }
 
@@ -462,19 +415,13 @@
 
         request.httpMethod = "POST"
         request.addValue("application/json", forHTTPHeaderField: "Content-Type")
-<<<<<<< HEAD
-
-        let body = PaymentRequest(environment: environment, paymentMethod: token, amount: amount, type: type.rawValue, currencyCode: currency.rawValue)
-
-=======
-        
-        let body = AuthorizationRequest(paymentMethod: token, amount: amount, type: type.rawValue, currencyCode: "GBP")
-        
->>>>>>> fdac089b
+
+        let body = PaymentRequest(environment: environment, paymentMethod: paymentMethodToken.token, amount: amount, type: type.rawValue, currencyCode: currency.rawValue)
+
         do {
             request.httpBody = try JSONEncoder().encode(body)
         } catch {
-            resumeHandler?.handle(error: NetworkError.missingParams)
+            resumeHandler.handle(error: NetworkError.missingParams)
             return
         }
 
@@ -496,7 +443,7 @@
                                let clientToken = requiredActionDic["clientToken"] as? String {
 
                                 if requiredActionName == "3DS_AUTHENTICATION", status == "PENDING" {
-                                    resumeHandler?.handle(newClientToken: clientToken)
+                                    resumeHandler.handle(newClientToken: clientToken)
                                     return
                                 }
                             }
@@ -504,20 +451,23 @@
                     }
                 }
 
-                resumeHandler?.handleSuccess()
+                resumeHandler.handleSuccess()
 
             case .failure(let err):
-                resumeHandler?.handle(error: err)
+                resumeHandler.handle(error: err)
             }
         }
     }
     
     func tokenAddedToVault(_ token: PaymentMethodToken) {
         print("\nMERCHANT CHECKOUT VIEW CONTROLLER\nToken added to vault\nToken: \(token)\n")
+        print("")
     }
     
     func onCheckoutDismissed() {
         print("\nMERCHANT CHECKOUT VIEW CONTROLLER\nPrimer view dismissed\n")
+        print("")
+        
         fetchPaymentMethods()
         
         if let threeDSAlert = threeDSAlert {
@@ -526,16 +476,13 @@
     }
     
     func checkoutFailed(with error: Error) {
-<<<<<<< HEAD
         print("MERCHANT CHECKOUT VIEW CONTROLLER\n\(#function)\nError domain: \((error as NSError).domain)\nError code: \((error as NSError).code)\n\((error as NSError).localizedDescription)")
-=======
-        print("MERCHANT CHECKOUT VIEW CONTROLLER\nError domain: \((error as NSError).domain)\nError code: \((error as NSError).code)\n\(error.localizedDescription)")
         print("")
->>>>>>> fdac089b
     }
     
     func onResumeSuccess(_ clientToken: String, resumeHandler: ResumeHandlerProtocol) {
         print("MERCHANT CHECKOUT VIEW CONTROLLER\n\(#function)\nResume payment for clientToken:\n\(clientToken)")
+        print("")
         guard let url = URL(string: "\(endpoint)/resume"),
               let transactionResponse = transactionResponse else {
             resumeHandler.handle(error: NetworkError.missingParams)
@@ -572,6 +519,7 @@
     
     func onResumeError(_ error: Error, resumeHandler: ResumeHandlerProtocol) {
         print("MERCHANT CHECKOUT VIEW CONTROLLER\n\(#function)\nError domain: \((error as NSError).domain)\nError code: \((error as NSError).code)\n\((error as NSError).localizedDescription)")
+        print("")
         resumeHandler.handle(error: NSError(domain: "merchant", code: 100, userInfo: [NSLocalizedDescriptionKey: "Bla bla bla"]))
     }
         
