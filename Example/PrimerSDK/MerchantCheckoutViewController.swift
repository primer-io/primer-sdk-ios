--- conflicted
+++ resolved
@@ -166,10 +166,6 @@
         Primer.shared.showUniversalCheckout(on: self)
     }
     
-    
-    
-    
-
 }
 
 // MARK: - PRIMER DELEGATE
@@ -399,13 +395,8 @@
         print("MERCHANT CHECKOUT VIEW CONTROLLER\n\(#function)\nError domain: \((error as NSError).domain)\nError code: \((error as NSError).code)\n\((error as NSError).localizedDescription)")
     }
     
-<<<<<<< HEAD
     func onResumeSuccess(_ resumeToken: String, resumeHandler: ResumeHandlerProtocol) {
-        print("MERCHANT CHECKOUT VIEW CONTROLLER\n\(#function)\nResume payment for clientToken:\n\(clientToken)")
-=======
-    func onResumeSuccess(_ clientToken: String, resumeHandler: ResumeHandlerProtocol) {
-        print("MERCHANT CHECKOUT VIEW CONTROLLER\n\(#function)\nResume payment for clientToken:\n\(clientToken as String)")
->>>>>>> 8176e2e9
+        print("MERCHANT CHECKOUT VIEW CONTROLLER\n\(#function)\nResume payment for clientToken:\n\(resumeToken as String)")
         
         guard let transactionResponse = transactionResponse,
               let url = URL(string: "\(endpoint)/api/payments/\(transactionResponse.id)/resume")
