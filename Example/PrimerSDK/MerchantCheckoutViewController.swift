//
//  MerchantCheckoutViewController.swift
//  PrimerSDK_Example
//
//  Created by Evangelos Pittas on 12/4/21.
//  Copyright © 2021 CocoaPods. All rights reserved.
//

import PrimerSDK
import UIKit

class MerchantCheckoutViewController: UIViewController {
    
    class func instantiate(environment: Environment, customerId: String?, phoneNumber: String?, countryCode: CountryCode?, currency: Currency?, amount: Int?, performPayment: Bool) -> MerchantCheckoutViewController {
        let mcvc = UIStoryboard(name: "Main", bundle: nil).instantiateViewController(withIdentifier: "MerchantCheckoutViewController") as! MerchantCheckoutViewController
        mcvc.environment = environment
        mcvc.customerId = customerId
        mcvc.phoneNumber = phoneNumber
        mcvc.performPayment = performPayment
        
        if let countryCode = countryCode {
            mcvc.countryCode = countryCode
        }
        if let currency = currency {
            mcvc.currency = currency
        }
        if let amount = amount {
            mcvc.amount = amount
        }
        
        return mcvc
    }
    
    @IBOutlet weak var tableView: UITableView!
    
    var paymentMethodsDataSource: [PaymentMethodToken] = [] {
        didSet {
            self.tableView.reloadData()
        }
    }
    lazy var endpoint: String = {
        if environment == .local {
            return "https://primer-mock-back-end.herokuapp.com"
        } else {
            return "https://us-central1-primerdemo-8741b.cloudfunctions.net"
        }
    }()
    
    var clientToken: String?
    
    var vaultApayaSettings: PrimerSettings!
    var vaultPayPalSettings: PrimerSettings!
    var vaultKlarnaSettings: PrimerSettings!
    var applePaySettings: PrimerSettings!
    var generalSettings: PrimerSettings!
    var amount = 200
    var currency: Currency = .EUR
    var environment = Environment.staging
    var customerId: String?
    var phoneNumber: String?
    var countryCode: CountryCode = .gb
    var threeDSAlert: UIAlertController?
    var transactionResponse: TransactionResponse?
    var performPayment: Bool = false
    
    var customer: PrimerSDK.Customer?
    var address: PrimerSDK.Address?
    
    override func viewDidLoad() {
        super.viewDidLoad()
        title = "Primer [\(environment.rawValue)]"
        
        address = PrimerSDK.Address(
            firstName: "John",
            lastName: "Smith",
            addressLine1: "107 Rue",
            addressLine2: nil,
            city: "Paris",
            postalCode: "75001",
            state: nil,
            countryCode: CountryCode.fr)
        
        customer = PrimerSDK.Customer(
            id: customerId,
            firstName: "John",
            lastName: "Smith",
            email: "john@primer.io",
            mobileNumber: phoneNumber,
            billingAddress: address,
            shippingAddress: nil,
            taxId: nil)
        
        generalSettings = PrimerSettings(
            merchantIdentifier: "merchant.checkout.team",
            customerId: customerId,
            amount: amount,
            currency: currency,
            countryCode: .se,
            klarnaSessionType: .recurringPayment,
            klarnaPaymentDescription: nil,
            urlScheme: "primer",
            urlSchemeIdentifier: "primer",
            isFullScreenOnly: false,
            hasDisabledSuccessScreen: false,
            businessDetails: BusinessDetails(
                name: "Primer",
                address: PrimerSDK.Address(
                    firstName: "John",
                    lastName: "Smith",
                    addressLine1: "107 Rue",
                    addressLine2: nil,
                    city: "Paris",
                    postalCode: "75001",
                    state: nil,
                    countryCode: CountryCode.fr)),
            directDebitHasNoAmount: false,
            orderItems: [
                try! OrderItem(name: "Fish", unitAmount: 100, quantity: 1, isPending: false),
                try! OrderItem(name: "Beef", unitAmount: 200, quantity: 2, isPending: false),
                try! OrderItem(name: "Chicken", unitAmount: nil, quantity: 3, isPending: true)
            ],
            isInitialLoadingHidden: false,
            is3DSOnVaultingEnabled: true,
<<<<<<< HEAD
            billingAddress: address,
            orderId: "order id",
            debugOptions: PrimerDebugOptions(is3DSSanityCheckEnabled: false),
            customer: customer)
=======
            billingAddress: PrimerSDK.Address(
                addressLine1: "Line 1",
                addressLine2: "Line 2",
                city: "City",
                state: "State",
                countryCode: "SE",
                postalCode: "15236"),
            orderId: "order id",
            debugOptions: PrimerDebugOptions(is3DSSanityCheckEnabled: false),
            customer: PrimerSDK.Customer(
                firstName: "John",
                lastName: "Smith",
                email: "john.smith@primer.io",
                homePhoneNumber: nil,
                mobilePhoneNumber: nil,
                workPhoneNumber: nil,
                billingAddress: PrimerSDK.Address(
                    addressLine1: "1 Rue",
                    addressLine2: "",
                    city: "Paris",
                    state: "",
                    countryCode: "FR",
                    postalCode: "75001"
                )
            )
        )
>>>>>>> 58dfa912

        Primer.shared.delegate = self
        self.configurePrimer()
        self.fetchPaymentMethods()
    }
    
    func configurePrimer() {
        Primer.shared.configure(settings: generalSettings)
        
        let theme = generatePrimerTheme()
        Primer.shared.configure(theme: theme)
<<<<<<< HEAD
=======
        
        Primer.shared.setDirectDebitDetails(
            firstName: "John",
            lastName: "Doe",
            email: "test@mail.com",
            iban: "FR1420041010050500013M02606",
            address: PrimerSDK.Address(
                addressLine1: "1 Rue",
                addressLine2: "",
                city: "Paris",
                state: "",
                countryCode: "FR",
                postalCode: "75001"
            )
        )
>>>>>>> 58dfa912
    }
    
    // MARK: - ACTIONS
    
    @IBAction func addApayaButtonTapped(_ sender: Any) {
        vaultApayaSettings = PrimerSettings(
            currency: currency,
            hasDisabledSuccessScreen: true,
            isInitialLoadingHidden: true,
<<<<<<< HEAD
            customer: customer)
=======
            customer: PrimerSDK.Customer(mobilePhoneNumber: self.phoneNumber)
        )
>>>>>>> 58dfa912
        
        Primer.shared.configure(settings: vaultApayaSettings)
        Primer.shared.showPaymentMethod(.apaya, withIntent: .vault, on: self)
    }
    
    @IBAction func addCardButtonTapped(_ sender: Any) {
        Primer.shared.configure(settings: generalSettings)
        Primer.shared.showPaymentMethod(.paymentCard, withIntent: .vault, on: self)
    }
    
    @IBAction func addPayPalButtonTapped(_ sender: Any) {
        vaultPayPalSettings = PrimerSettings(
            customerId: customerId,
            currency: currency,
            countryCode: .se,
            urlScheme: "primer",
            urlSchemeIdentifier: "primer",
            hasDisabledSuccessScreen: true,
            isInitialLoadingHidden: true
        )
        
        Primer.shared.configure(settings: vaultPayPalSettings)
        Primer.shared.showPaymentMethod(.payPal, withIntent: .vault, on: self)
    }
    
    @IBAction func addKlarnaButtonTapped(_ sender: Any) {
        vaultKlarnaSettings = PrimerSettings(
            klarnaSessionType: .recurringPayment,
            hasDisabledSuccessScreen: true,
            isInitialLoadingHidden: true
        )
        
        Primer.shared.configure(settings: vaultKlarnaSettings)
        Primer.shared.showPaymentMethod(.klarna, withIntent: .vault, on: self)
    }
    
    @IBAction func addApplePayButtonTapped(_ sender: Any) {
        applePaySettings = PrimerSettings(
            merchantIdentifier: "merchant.checkout.team",
            customerId: customerId,
            currency: currency,
            countryCode: .se,
            hasDisabledSuccessScreen: true,
            businessDetails: BusinessDetails(
                name: "My Business",
<<<<<<< HEAD
                address: address!),
=======
                address: PrimerSDK.Address(
                    addressLine1: "107 Rue",
                    addressLine2: nil,
                    city: "Paris",
                    state: nil,
                    countryCode: "FR",
                    postalCode: "75001"
                )
            ),
>>>>>>> 58dfa912
            orderItems: [
                try! OrderItem(name: "Shoes", unitAmount: 1, quantity: 2, isPending: false),
                try! OrderItem(name: "Shoes", unitAmount: 2, quantity: 1, isPending: false),
                try! OrderItem(name: "Shoes", unitAmount: nil, quantity: 3, isPending: true)
            ],
            isInitialLoadingHidden: true
        )
        
        Primer.shared.configure(settings: applePaySettings)
        Primer.shared.showPaymentMethod(.applePay, withIntent: .checkout, on: self)
    }
    
    @IBAction func openVaultButtonTapped(_ sender: Any) {
        Primer.shared.configure(settings: generalSettings)
        Primer.shared.showVaultManager(on: self)
    }
    
    @IBAction func openUniversalCheckoutTapped(_ sender: Any) {
        Primer.shared.configure(settings: generalSettings)
        Primer.shared.showUniversalCheckout(on: self)
    }
    
<<<<<<< HEAD
    func requestClientSession(requestBody: ClientSessionRequestBody, completion: @escaping (String?, Error?) -> Void) {
        guard let url = URL(string: "\(endpoint)/client-session") else {
=======
    // MARK: - Helpers
    
    func requestClientToken(_ completion: @escaping (String?, Error?) -> Void) {
        guard let url = URL(string: "\(endpoint)/clientToken") else {
>>>>>>> 58dfa912
            return completion(nil, NetworkError.missingParams)
        }
        var request = URLRequest(url: url)
        request.httpMethod = "POST"
        request.addValue("application/json", forHTTPHeaderField: "Content-Type")
        
<<<<<<< HEAD
=======
        let body = CreateClientTokenRequest(
            customerId: (customerId ?? "").isEmpty ? "customer_id" : customerId!,
            customerCountryCode: countryCode,
            environment: environment)
        
>>>>>>> 58dfa912
        do {
            if let requestBodyJson = requestBody.dictionaryValue {
                request.httpBody = try JSONSerialization.data(withJSONObject: requestBodyJson, options: .fragmentsAllowed)
            }
        } catch {
            return completion(nil, NetworkError.missingParams)
        }
        
        callApi(request, completion: { result in
            switch result {
            case .success(let data):
                do {
                    if let token = (try JSONSerialization.jsonObject(with: data, options: .allowFragments) as? [String: Any])?["clientToken"] as? String {
                        self.clientToken = token
                        completion(token, nil)
                    } else {
                        let err = NSError(domain: "example", code: 10, userInfo: [NSLocalizedDescriptionKey: "Failed to find client token"])
                        completion(nil, err)
                    }
                    
                } catch {
                    completion(nil, error)
                }
            case .failure(let err):
                completion(nil, err)
            }
        })
    }
    
<<<<<<< HEAD
    func requestClientSessionWithActions(_ actions: [PrimerSDK.ClientSession.Action], completion: @escaping (String?, Error?) -> Void) {
        guard let clientToken = clientToken else {
=======
    func createPayment(with paymentMethod: PaymentMethodToken, _ completion: @escaping ([String: Any]?, Error?) -> Void) {
        guard let url = URL(string: "\(endpoint)/payments") else {
>>>>>>> 58dfa912
            completion(nil, NetworkError.missingParams)
            return
        }
        
<<<<<<< HEAD
        guard let accessToken = clientToken.jwtTokenPayload?.accessToken else {
            completion(nil, NetworkError.missingParams)
            return
        }
        
        guard let url = URL(string: "\(endpoint)/client-session/\(accessToken)/actions") else {
            completion(nil, NetworkError.missingParams)
            return
        }
        
        var request = URLRequest(url: url)
        request.httpMethod = "POST"
        request.addValue("application/json", forHTTPHeaderField: "Content-Type")
        
        var merchantActions: [ClientSession.Action] = []
        for action in actions {
            if action.type == "SET_SURCHARGE_FEE" {
                let newAction = ClientSession.Action(
                    type: "SET_SURCHARGE_FEE",
                    params: [
                        "amount": 342
                    ])
                merchantActions.append(newAction)
            } else {
                merchantActions.append(action)
            }
        }
                
        do {
            let bodyJson = ["actions": merchantActions]
            request.httpBody = try JSONEncoder().encode(bodyJson)
//            let bodyJson = ["actions": actions.compactMap({ $0.toDictionary() })]
//            request.httpBody = try JSONSerialization.data(withJSONObject: bodyJson, options: .fragmentsAllowed)
        } catch {
            return completion(nil, NetworkError.missingParams)
        }
        
        callApi(request, completion: { result in
            switch result {
            case .success(let data):
                do {
                    guard let json = try JSONSerialization.jsonObject(with: data, options: .allowFragments) as? [String: Any] else {
                        completion(nil, NetworkError.missingParams)
                        return
                    }
                    
                    print("Client Token Response:\n\(json)")
                    
                    guard let clientToken = json["clientToken"] as? String else {
                        completion(nil, NetworkError.missingParams)
                        return
                    }

                    print("Client Token:\n\(clientToken)")
                    completion(clientToken, nil)

                } catch {
                    completion(nil, error)
                }
            case .failure(let err):
                completion(nil, err)
            }
        })
    }

=======
        let type = paymentMethod.paymentInstrumentType
        
        var request = URLRequest(url: url)
        
        request.httpMethod = "POST"
        request.addValue("application/json", forHTTPHeaderField: "Content-Type")
        
        let body = PaymentRequest(
            environment: environment,
            paymentMethod: paymentMethod.token,
            amount: amount,
            type: type.rawValue,
            currencyCode: currency,
            countryCode: countryCode)
        
        do {
            request.httpBody = try JSONEncoder().encode(body)
        } catch {
            completion(nil, NetworkError.missingParams)
            return
        }
        
        callApi(request) { (result) in
            switch result {
            case .success(let data):
                if let dic = (try? JSONSerialization.jsonObject(with: data, options: .allowFragments)) as? [String: Any] {
                    completion(dic, nil)
                } else {
                    let err = NetworkError.invalidResponse
                    completion(nil, err)
                }
                
            case .failure(let err):
                completion(nil, err)
            }
        }
    }
    
>>>>>>> 58dfa912
}

// MARK: - PRIMER DELEGATE

extension MerchantCheckoutViewController: PrimerDelegate {
    
    func clientTokenCallback(_ completion: @escaping (String?, Error?) -> Void) {
<<<<<<< HEAD
        print("\nMERCHANT CHECKOUT VIEW CONTROLLER\n\(#function)\n")
        
        let clientSessionRequestBody = ClientSessionRequestBody(
            customerId: customerId,
            orderId: "orderId",
            currencyCode: currency,
            amount: amount,
            metadata: nil,
            customer: ClientSessionRequestBody.Customer(
                emailAddress: "john@primer.io"),
            order: ClientSessionRequestBody.Order(
                countryCode: countryCode,
                lineItems: [
                    ClientSessionRequestBody.Order.LineItem(
                        itemId: "itemId0",
                        description: "I'm an item",
                        amount: 123,
                        quantity: 4)
                ]),
            paymentMethod: ClientSessionRequestBody.PaymentMethod(
                vaultOnSuccess: true,
                options: [
                    "APPLE_PAY": [
                        "surcharge": [
                            "amount": 123
                        ]
                    ],
                    "KLARNA": [
                        "surcharge": [
                            "amount": 321
                        ]
                    ],
//                    "PAYMENT_CARD": [
//                        "surcharge": [
//                            "amount": 987
//                        ]
//                    ],
                    "PAYPAL": [
                        "surcharge": [
                            "amount": 789
                        ]
                    ]
                ]))
        
        requestClientSession(requestBody: clientSessionRequestBody, completion: completion)
    }
    
    func onClientSessionActionsCreated(_ actions: [ClientSession.Action], completion: @escaping (String?, Error?) -> Void) {
        requestClientSessionWithActions(actions, completion: completion)
=======
        requestClientToken(completion)
>>>>>>> 58dfa912
    }
    
    func onTokenizeSuccess(_ paymentMethodToken: PaymentMethodToken, resumeHandler: ResumeHandlerProtocol) {
        print("\nMERCHANT CHECKOUT VIEW CONTROLLER\n\(#function)\nPayment Method: \(paymentMethodToken)\n")

        if paymentMethodToken.paymentInstrumentType == .paymentCard,
           let threeDSecureAuthentication = paymentMethodToken.threeDSecureAuthentication,
           threeDSecureAuthentication.responseCode != ThreeDS.ResponseCode.authSuccess {
            var message: String = ""

            if let reasonCode = threeDSecureAuthentication.reasonCode {
                message += "[\(reasonCode)] "
            }

            if let reasonText = threeDSecureAuthentication.reasonText {
                message += reasonText
            }

            threeDSAlert = UIAlertController(title: "3DS Error", message: message, preferredStyle: .alert)
            threeDSAlert?.addAction(UIAlertAction(title: "OK", style: .default, handler: { [weak self] _ in
                self?.threeDSAlert = nil
            }))
        }

        if !performPayment {
            resumeHandler.handleSuccess()
            return
        }
        
        createPayment(with: paymentMethodToken) { (res, err) in
            if let err = err {
                resumeHandler.handle(error: err)
            } else if let res = res {
                if let requiredActionDic = res["requiredAction"] as? [String: Any] {
                    
                    if let amount = res["amount"] as? Int,
                       let id = res["id"] as? String,
                       let date = res["date"] as? String,
                       let status = res["status"] as? String {
                        
                        self.transactionResponse = TransactionResponse(id: id, date: date, status: status, requiredAction: requiredActionDic)
                        
                        if let requiredActionName = requiredActionDic["name"] as? String,
                           let clientToken = requiredActionDic["clientToken"] as? String {
                            
                            if requiredActionName == "3DS_AUTHENTICATION", status == "PENDING" {
                                resumeHandler.handle(newClientToken: clientToken)
                                return
                            } else if requiredActionName == "USE_PRIMER_SDK", status == "PENDING" {
                                resumeHandler.handle(newClientToken: clientToken)
                                return
                            }
                        }
                    }

                }
                
                resumeHandler.handleSuccess()
                
            } else {
                fatalError()
            }
        }
    }
    
    func tokenAddedToVault(_ token: PaymentMethodToken) {
        print("\nMERCHANT CHECKOUT VIEW CONTROLLER\nToken added to vault\nToken: \(token)\n")
    }
    
    func onCheckoutDismissed() {
        print("\nMERCHANT CHECKOUT VIEW CONTROLLER\nPrimer view dismissed\n")
        
        fetchPaymentMethods()
        
        if let threeDSAlert = threeDSAlert {
            present(threeDSAlert, animated: true, completion: nil)
        }
    }
    
    func checkoutFailed(with error: Error) {
        print("MERCHANT CHECKOUT VIEW CONTROLLER\n\(#function)\nError domain: \((error as NSError).domain)\nError code: \((error as NSError).code)\n\((error as NSError).localizedDescription)")
    }
    
    func onResumeSuccess(_ clientToken: String, resumeHandler: ResumeHandlerProtocol) {
        print("MERCHANT CHECKOUT VIEW CONTROLLER\n\(#function)\nResume payment for clientToken:\n\(clientToken)")
        
        guard let url = URL(string: "\(endpoint)/resume"),
              let transactionResponse = transactionResponse else {
                  resumeHandler.handle(error: NetworkError.missingParams)
                  return
              }
        
        var request = URLRequest(url: url)

        request.httpMethod = "POST"
        request.addValue("application/json", forHTTPHeaderField: "Content-Type")

        let bodyDic: [String: Any] = [
            "id": transactionResponse.id,
            "resumeToken": clientToken,
            "environment": environment.rawValue
        ]

        do {
            request.httpBody = try JSONSerialization.data(withJSONObject: bodyDic, options: .fragmentsAllowed)
        } catch {
            resumeHandler.handle(error: NetworkError.missingParams)
            return
        }

        callApi(request) { (result) in
            switch result {
            case .success(let data):
                resumeHandler.handleSuccess()

            case .failure(let err):
                resumeHandler.handle(error: err)
            }
        }
    }
    
    func onResumeError(_ error: Error) {
        print("MERCHANT CHECKOUT VIEW CONTROLLER\n\(#function)\nError domain: \((error as NSError).domain)\nError code: \((error as NSError).code)\n\((error as NSError).localizedDescription)")
    }
        
}

// MARK: - TABLE VIEW DATA SOURCE & DELEGATE

extension MerchantCheckoutViewController: UITableViewDataSource, UITableViewDelegate {
    
    func tableView(_ tableView: UITableView, numberOfRowsInSection section: Int) -> Int {
        return paymentMethodsDataSource.count
    }
    
    func tableView(_ tableView: UITableView, cellForRowAt indexPath: IndexPath) -> UITableViewCell {
        let paymentMethod = paymentMethodsDataSource[indexPath.row]
        let cell = tableView.dequeueReusableCell(withIdentifier: "PaymentMethodCell", for: indexPath) as! PaymentMethodCell
        
        switch paymentMethod.paymentInstrumentType {
        case .paymentCard:
            let title = "•••• •••• •••• \(paymentMethod.paymentInstrumentData?.last4Digits ?? "••••")"
            cell.configure(title: title, image: paymentMethod.icon.image!)
        case .payPalBillingAgreement:
            let title = paymentMethod.paymentInstrumentData?.externalPayerInfo?.email ?? "PayPal"
            cell.configure(title: title, image: paymentMethod.icon.image!)
        case .goCardlessMandate:
            let title = "Direct Debit"
            cell.configure(title: title, image: paymentMethod.icon.image!)
        case .klarnaCustomerToken:
            let title = paymentMethod.paymentInstrumentData?.sessionData?.billingAddress?.email ?? "Klarna Customer Token"
            cell.configure(title: title, image: paymentMethod.icon.image!)
        case .apayaToken:
            if let apayaViewModel = ApayaViewModel(paymentMethod: paymentMethod) {
                cell.configure(title: "[\(apayaViewModel.carrier.name)] \(apayaViewModel.hashedIdentifier ?? "")", image: UIImage(named: "mobile"))
            }
        default:
            cell.configure(title: "", image: nil)
        }
        
        return cell
    }
    
    func tableView(_ tableView: UITableView, didSelectRowAt indexPath: IndexPath) {
        presentPrimerOptions(indexPath.row)
    }
    
}<|MERGE_RESOLUTION|>--- conflicted
+++ resolved
@@ -121,39 +121,10 @@
             ],
             isInitialLoadingHidden: false,
             is3DSOnVaultingEnabled: true,
-<<<<<<< HEAD
             billingAddress: address,
             orderId: "order id",
             debugOptions: PrimerDebugOptions(is3DSSanityCheckEnabled: false),
             customer: customer)
-=======
-            billingAddress: PrimerSDK.Address(
-                addressLine1: "Line 1",
-                addressLine2: "Line 2",
-                city: "City",
-                state: "State",
-                countryCode: "SE",
-                postalCode: "15236"),
-            orderId: "order id",
-            debugOptions: PrimerDebugOptions(is3DSSanityCheckEnabled: false),
-            customer: PrimerSDK.Customer(
-                firstName: "John",
-                lastName: "Smith",
-                email: "john.smith@primer.io",
-                homePhoneNumber: nil,
-                mobilePhoneNumber: nil,
-                workPhoneNumber: nil,
-                billingAddress: PrimerSDK.Address(
-                    addressLine1: "1 Rue",
-                    addressLine2: "",
-                    city: "Paris",
-                    state: "",
-                    countryCode: "FR",
-                    postalCode: "75001"
-                )
-            )
-        )
->>>>>>> 58dfa912
 
         Primer.shared.delegate = self
         self.configurePrimer()
@@ -165,24 +136,6 @@
         
         let theme = generatePrimerTheme()
         Primer.shared.configure(theme: theme)
-<<<<<<< HEAD
-=======
-        
-        Primer.shared.setDirectDebitDetails(
-            firstName: "John",
-            lastName: "Doe",
-            email: "test@mail.com",
-            iban: "FR1420041010050500013M02606",
-            address: PrimerSDK.Address(
-                addressLine1: "1 Rue",
-                addressLine2: "",
-                city: "Paris",
-                state: "",
-                countryCode: "FR",
-                postalCode: "75001"
-            )
-        )
->>>>>>> 58dfa912
     }
     
     // MARK: - ACTIONS
@@ -192,12 +145,7 @@
             currency: currency,
             hasDisabledSuccessScreen: true,
             isInitialLoadingHidden: true,
-<<<<<<< HEAD
             customer: customer)
-=======
-            customer: PrimerSDK.Customer(mobilePhoneNumber: self.phoneNumber)
-        )
->>>>>>> 58dfa912
         
         Primer.shared.configure(settings: vaultApayaSettings)
         Primer.shared.showPaymentMethod(.apaya, withIntent: .vault, on: self)
@@ -243,19 +191,7 @@
             hasDisabledSuccessScreen: true,
             businessDetails: BusinessDetails(
                 name: "My Business",
-<<<<<<< HEAD
                 address: address!),
-=======
-                address: PrimerSDK.Address(
-                    addressLine1: "107 Rue",
-                    addressLine2: nil,
-                    city: "Paris",
-                    state: nil,
-                    countryCode: "FR",
-                    postalCode: "75001"
-                )
-            ),
->>>>>>> 58dfa912
             orderItems: [
                 try! OrderItem(name: "Shoes", unitAmount: 1, quantity: 2, isPending: false),
                 try! OrderItem(name: "Shoes", unitAmount: 2, quantity: 1, isPending: false),
@@ -278,29 +214,14 @@
         Primer.shared.showUniversalCheckout(on: self)
     }
     
-<<<<<<< HEAD
     func requestClientSession(requestBody: ClientSessionRequestBody, completion: @escaping (String?, Error?) -> Void) {
         guard let url = URL(string: "\(endpoint)/client-session") else {
-=======
-    // MARK: - Helpers
-    
-    func requestClientToken(_ completion: @escaping (String?, Error?) -> Void) {
-        guard let url = URL(string: "\(endpoint)/clientToken") else {
->>>>>>> 58dfa912
             return completion(nil, NetworkError.missingParams)
         }
         var request = URLRequest(url: url)
         request.httpMethod = "POST"
         request.addValue("application/json", forHTTPHeaderField: "Content-Type")
         
-<<<<<<< HEAD
-=======
-        let body = CreateClientTokenRequest(
-            customerId: (customerId ?? "").isEmpty ? "customer_id" : customerId!,
-            customerCountryCode: countryCode,
-            environment: environment)
-        
->>>>>>> 58dfa912
         do {
             if let requestBodyJson = requestBody.dictionaryValue {
                 request.httpBody = try JSONSerialization.data(withJSONObject: requestBodyJson, options: .fragmentsAllowed)
@@ -330,18 +251,12 @@
         })
     }
     
-<<<<<<< HEAD
     func requestClientSessionWithActions(_ actions: [PrimerSDK.ClientSession.Action], completion: @escaping (String?, Error?) -> Void) {
         guard let clientToken = clientToken else {
-=======
-    func createPayment(with paymentMethod: PaymentMethodToken, _ completion: @escaping ([String: Any]?, Error?) -> Void) {
-        guard let url = URL(string: "\(endpoint)/payments") else {
->>>>>>> 58dfa912
             completion(nil, NetworkError.missingParams)
             return
         }
         
-<<<<<<< HEAD
         guard let accessToken = clientToken.jwtTokenPayload?.accessToken else {
             completion(nil, NetworkError.missingParams)
             return
@@ -406,8 +321,13 @@
             }
         })
     }
-
-=======
+    
+    func createPayment(with paymentMethod: PaymentMethodToken, _ completion: @escaping ([String: Any]?, Error?) -> Void) {
+        guard let url = URL(string: "\(endpoint)/payments") else {
+            completion(nil, NetworkError.missingParams)
+            return
+        }
+        
         let type = paymentMethod.paymentInstrumentType
         
         var request = URLRequest(url: url)
@@ -445,8 +365,7 @@
             }
         }
     }
-    
->>>>>>> 58dfa912
+
 }
 
 // MARK: - PRIMER DELEGATE
@@ -454,7 +373,6 @@
 extension MerchantCheckoutViewController: PrimerDelegate {
     
     func clientTokenCallback(_ completion: @escaping (String?, Error?) -> Void) {
-<<<<<<< HEAD
         print("\nMERCHANT CHECKOUT VIEW CONTROLLER\n\(#function)\n")
         
         let clientSessionRequestBody = ClientSessionRequestBody(
@@ -496,7 +414,17 @@
                         "surcharge": [
                             "amount": 789
                         ]
-                    ]
+                    ],
+                    "HOOLAH": [
+                        "surcharge": [
+                            "amount": 0
+                        ]
+                    ],
+                    "VISA": [
+                        "surcharge": [
+                            "amount": 800
+                        ]
+                    ],
                 ]))
         
         requestClientSession(requestBody: clientSessionRequestBody, completion: completion)
@@ -504,9 +432,6 @@
     
     func onClientSessionActionsCreated(_ actions: [ClientSession.Action], completion: @escaping (String?, Error?) -> Void) {
         requestClientSessionWithActions(actions, completion: completion)
-=======
-        requestClientToken(completion)
->>>>>>> 58dfa912
     }
     
     func onTokenizeSuccess(_ paymentMethodToken: PaymentMethodToken, resumeHandler: ResumeHandlerProtocol) {
