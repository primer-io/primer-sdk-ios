--- conflicted
+++ resolved
@@ -215,18 +215,12 @@
     
     @IBAction func openVaultButtonTapped(_ sender: Any) {
         Primer.shared.configure(settings: generalSettings)
-//        Primer.shared.showCheckout(self, flow: .defaultWithVault)
         Primer.shared.showVaultManager(on: self)
     }
     
     @IBAction func openUniversalCheckoutTapped(_ sender: Any) {
         Primer.shared.configure(settings: generalSettings)
-<<<<<<< HEAD
-        Primer.shared.showCheckout(self, flow: .default)
-=======
-//        Primer.shared.showCheckout(self, flow: .default)
         Primer.shared.showUniversalCheckout(on: self)
->>>>>>> 0a5f0dcc
     }
     
 }
