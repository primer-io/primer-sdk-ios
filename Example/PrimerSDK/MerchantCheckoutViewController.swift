--- conflicted
+++ resolved
@@ -57,8 +57,6 @@
     var threeDSAlert: UIAlertController?
     var performPayment: Bool = false
     
-    var customer: PrimerSDK.Customer?
-    var address: PrimerSDK.Address?
     var checkoutData: PrimerCheckoutData?
     
     override func viewDidLoad() {
@@ -68,11 +66,7 @@
         let settings = PrimerSettings(
             paymentMethodOptions: PrimerPaymentMethodOptions(
                 urlScheme: "merchant://",
-<<<<<<< HEAD
-                applePayOptions: PrimerApplePayOptions(merchantIdentifier: "merchant.dx.team", merchantName: "MMM")
-=======
-                applePayOptions: PrimerApplePayOptions(merchantIdentifier: "merchant.dx.team")
->>>>>>> 06be8ab9
+                applePayOptions: PrimerApplePayOptions(merchantIdentifier: "merchant.dx.team", merchantName: "Primer Merchant")
             )
         )
         Primer.shared.configure(settings: settings, delegate: self)
@@ -83,16 +77,9 @@
     @IBAction func openVaultButtonTapped(_ sender: Any) {
         print("\nMERCHANT CHECKOUT VIEW CONTROLLER\n\(#function)\n")
                 
-<<<<<<< HEAD
-        let networking = Networking()
-        let clientSessionRequestBody = networking.clientSessionRequestBodyWithCurrency(customerId, phoneNumber: phoneNumber, countryCode: countryCode, currency: currency, amount: amount)
-
-        networking.requestClientSession(requestBody: clientSessionRequestBody) { (clientToken, err) in
-=======
         let clientSessionRequestBody = Networking().clientSessionRequestBodyWithCurrency(customerId, phoneNumber: phoneNumber, countryCode: countryCode, currency: currency, amount: amount)
 
         Networking.requestClientSession(requestBody: clientSessionRequestBody) { (clientToken, err) in
->>>>>>> 06be8ab9
             if let err = err {
                 print(err)
                 let merchantErr = NSError(domain: "merchant-domain", code: 1, userInfo: [NSLocalizedDescriptionKey: "Failed to fetch client token"])
@@ -107,16 +94,9 @@
     @IBAction func openUniversalCheckoutTapped(_ sender: Any) {
         print("\nMERCHANT CHECKOUT VIEW CONTROLLER\n\(#function)\n")
         
-<<<<<<< HEAD
-        let networking = Networking()
-        let clientSessionRequestBody = networking.clientSessionRequestBodyWithCurrency(customerId, phoneNumber: phoneNumber, countryCode: countryCode, currency: currency, amount: amount)
-
-        networking.requestClientSession(requestBody: clientSessionRequestBody) { (clientToken, err) in
-=======
         let clientSessionRequestBody = Networking().clientSessionRequestBodyWithCurrency(customerId, phoneNumber: phoneNumber, countryCode: countryCode, currency: currency, amount: amount)
 
         Networking.requestClientSession(requestBody: clientSessionRequestBody) { (clientToken, err) in
->>>>>>> 06be8ab9
             if let err = err {
                 print(err)
                 let merchantErr = NSError(domain: "merchant-domain", code: 1, userInfo: [NSLocalizedDescriptionKey: "Failed to fetch client token"])
@@ -132,7 +112,6 @@
 // MARK: - PRIMER DELEGATE
 
 extension MerchantCheckoutViewController: PrimerDelegate {
-<<<<<<< HEAD
     
     // Required
     
@@ -141,16 +120,6 @@
         self.checkoutData = data
     }
     
-=======
-    
-    // Required
-    
-    func primerDidCompleteCheckoutWithData(_ data: PrimerCheckoutData) {
-        print("\nMERCHANT CHECKOUT VIEW CONTROLLER\n\(#function)\nPayment Success: \(data)\n")
-        self.checkoutData = data
-    }
-    
->>>>>>> 06be8ab9
     // Optional
     
     func primerWillCreatePaymentWithData(_ data: PrimerCheckoutPaymentMethodData, decisionHandler: @escaping (PrimerPaymentCreationDecision) -> Void) {
