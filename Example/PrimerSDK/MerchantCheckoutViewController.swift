//
//  MerchantCheckoutViewController.swift
//  PrimerSDK_Example
//
//  Created by Evangelos Pittas on 12/4/21.
//  Copyright © 2021 CocoaPods. All rights reserved.
//

import PrimerSDK
import UIKit

class MerchantCheckoutViewController: UIViewController {
    
    class func instantiate(environment: Environment, customerId: String?, phoneNumber: String?, countryCode: CountryCode?, currency: Currency?, amount: Int?, performPayment: Bool) -> MerchantCheckoutViewController {
        let mcvc = UIStoryboard(name: "Main", bundle: nil).instantiateViewController(withIdentifier: "MerchantCheckoutViewController") as! MerchantCheckoutViewController
        mcvc.environment = environment
        mcvc.customerId = customerId
        mcvc.phoneNumber = phoneNumber
        mcvc.performPayment = performPayment
        
        if let countryCode = countryCode {
            mcvc.countryCode = countryCode
        }
        if let currency = currency {
            mcvc.currency = currency
        }
        if let amount = amount {
            mcvc.amount = amount
        }
        
        return mcvc
    }
    
    @IBOutlet weak var tableView: UITableView!
    
    var paymentMethodsDataSource: [PaymentMethodToken] = [] {
        didSet {
            self.tableView.reloadData()
        }
    }
    let endpoint = "https://us-central1-primerdemo-8741b.cloudfunctions.net"
    
    var vaultApayaSettings: PrimerSettings!
    var vaultPayPalSettings: PrimerSettings!
    var vaultKlarnaSettings: PrimerSettings!
    var applePaySettings: PrimerSettings!
    var generalSettings: PrimerSettings!
    var amount = 200
    var currency: Currency = .EUR
    var environment = Environment.staging
    var customerId: String?
    var phoneNumber: String?
    var countryCode: CountryCode = .gb
    var threeDSAlert: UIAlertController?
    var transactionResponse: TransactionResponse?
    var performPayment: Bool = false
    
    override func viewDidLoad() {
        super.viewDidLoad()
        title = "Primer [\(environment.rawValue)]"
        
        generalSettings = PrimerSettings(
            merchantIdentifier: "merchant.checkout.team",
            customerId: customerId,
            amount: amount,
            currency: currency,
            countryCode: .se,
            klarnaSessionType: .recurringPayment,
            klarnaPaymentDescription: nil,
            urlScheme: "primer",
            urlSchemeIdentifier: "primer",
            isFullScreenOnly: false,
            hasDisabledSuccessScreen: false,
            businessDetails: nil,
            directDebitHasNoAmount: false,
            orderItems: [
                try! OrderItem(name: "Shoes", unitAmount: 1, quantity: 2, isPending: false),
                try! OrderItem(name: "Shoes", unitAmount: 2, quantity: 1, isPending: false),
                try! OrderItem(name: "Shoes", unitAmount: nil, quantity: 3, isPending: true)
            ],
            isInitialLoadingHidden: false,
<<<<<<< HEAD
            customer: PrimerSDK.Customer(mobileNumber: phoneNumber)
        )
        
        vaultApayaSettings = PrimerSettings(
            currency: currency,
            hasDisabledSuccessScreen: true,
            isInitialLoadingHidden: true,
            customer: PrimerSDK.Customer(mobileNumber: self.phoneNumber)
        )
        
        vaultPayPalSettings = PrimerSettings(
            currency: currency,
            countryCode: countryCode,
            urlScheme: "primer",
            urlSchemeIdentifier: "primer"
        )
        
        vaultKlarnaSettings = PrimerSettings(
            klarnaSessionType: .recurringPayment,
            hasDisabledSuccessScreen: true,
            isInitialLoadingHidden: true
        )
        
        applePaySettings = PrimerSettings(
            merchantIdentifier: "merchant.checkout.team",
            currency: currency,
            countryCode: countryCode,
            businessDetails: BusinessDetails(
                name: "My Business",
                address: PrimerSDK.Address(
                    addressLine1: "107 Rue",
                    addressLine2: nil,
                    city: "Paris",
                    postalCode: "75001",
                    state: nil,
                    countryCode: .fr
=======
            is3DSOnVaultingEnabled: true,
            billingAddress: Address(
                addressLine1: "Line 1",
                addressLine2: "Line 2",
                city: "City",
                state: "State",
                countryCode: "SE",
                postalCode: "15236"),
            orderId: "order id",
            debugOptions: PrimerDebugOptions(is3DSSanityCheckEnabled: false),
            customer: Customer(
                firstName: "John",
                lastName: "Smith",
                email: "john.smith@primer.io",
                homePhoneNumber: nil,
                mobilePhoneNumber: nil,
                workPhoneNumber: nil,
                billingAddress: Address(
                    addressLine1: "1 Rue",
                    addressLine2: "",
                    city: "Paris",
                    state: "",
                    countryCode: "FR",
                    postalCode: "75001"
>>>>>>> 8d54a2a1
                )
            )
        )

        Primer.shared.delegate = self
        self.configurePrimer()
        self.fetchPaymentMethods()
    }
    
    func configurePrimer() {
        Primer.shared.configure(settings: generalSettings)
        
        let theme = generatePrimerTheme()
        Primer.shared.configure(theme: theme)
        
        Primer.shared.setDirectDebitDetails(
            firstName: "John",
            lastName: "Doe",
            email: "test@mail.com",
            iban: "FR1420041010050500013M02606",
            address: PrimerSDK.Address(
                addressLine1: "1 Rue",
                addressLine2: "",
                city: "Paris",
                postalCode: "75001",
                state: "",
                countryCode: .fr
            )
        )
    }
    
    // MARK: - ACTIONS
    
    @IBAction func addApayaButtonTapped(_ sender: Any) {
        vaultApayaSettings = PrimerSettings(
            currency: currency,
            hasDisabledSuccessScreen: true,
            isInitialLoadingHidden: true,
            customer: Customer(mobilePhoneNumber: self.phoneNumber)
        )
        
        Primer.shared.configure(settings: vaultApayaSettings)
        Primer.shared.showPaymentMethod(.apaya, withIntent: .vault, on: self)
    }
    
    @IBAction func addCardButtonTapped(_ sender: Any) {
        Primer.shared.configure(settings: generalSettings)
        Primer.shared.showPaymentMethod(.paymentCard, withIntent: .vault, on: self)
    }
    
    @IBAction func addPayPalButtonTapped(_ sender: Any) {
        vaultPayPalSettings = PrimerSettings(
            customerId: customerId,
            currency: currency,
            countryCode: .se,
            urlScheme: "primer",
            urlSchemeIdentifier: "primer",
            hasDisabledSuccessScreen: true,
            isInitialLoadingHidden: true
        )
        
        Primer.shared.configure(settings: vaultPayPalSettings)
        Primer.shared.showPaymentMethod(.payPal, withIntent: .vault, on: self)
    }
    
    @IBAction func addKlarnaButtonTapped(_ sender: Any) {
        vaultKlarnaSettings = PrimerSettings(
            klarnaSessionType: .recurringPayment,
            hasDisabledSuccessScreen: true,
            isInitialLoadingHidden: true
        )
        
        Primer.shared.configure(settings: vaultKlarnaSettings)
        Primer.shared.showPaymentMethod(.klarna, withIntent: .vault, on: self)
    }
    
    @IBAction func addApplePayButtonTapped(_ sender: Any) {
        applePaySettings = PrimerSettings(
            merchantIdentifier: "merchant.checkout.team",
            customerId: customerId,
            currency: currency,
            countryCode: .se,
            hasDisabledSuccessScreen: true,
            businessDetails: BusinessDetails(
                name: "My Business",
                address: Address(
                    addressLine1: "107 Rue",
                    addressLine2: nil,
                    city: "Paris",
                    state: nil,
                    countryCode: "FR",
                    postalCode: "75001"
                )
            ),
            orderItems: [
                try! OrderItem(name: "Shoes", unitAmount: 1, quantity: 2, isPending: false),
                try! OrderItem(name: "Shoes", unitAmount: 2, quantity: 1, isPending: false),
                try! OrderItem(name: "Shoes", unitAmount: nil, quantity: 3, isPending: true)
            ],
            isInitialLoadingHidden: true
        )
        
        Primer.shared.configure(settings: applePaySettings)
        Primer.shared.showPaymentMethod(.applePay, withIntent: .checkout, on: self)
    }
    
    @IBAction func openVaultButtonTapped(_ sender: Any) {
        Primer.shared.configure(settings: generalSettings)
        Primer.shared.showVaultManager(on: self)
    }
    
    @IBAction func openUniversalCheckoutTapped(_ sender: Any) {
        Primer.shared.configure(settings: generalSettings)
        Primer.shared.showUniversalCheckout(on: self)
    }
    
}

// MARK: - PRIMER DELEGATE

extension MerchantCheckoutViewController: PrimerDelegate {
    
    func clientTokenCallback(_ completion: @escaping (String?, Error?) -> Void) {
        guard let url = URL(string: "\(endpoint)/clientToken") else {
            return completion(nil, NetworkError.missingParams)
        }
        var request = URLRequest(url: url)
        request.httpMethod = "POST"
        request.addValue("application/json", forHTTPHeaderField: "Content-Type")
        
        let body = CreateClientTokenRequest(
            orderId: "order_id",
            amount: 123,
            currencyCode: "EUR",
            customerId: "customer_id",
            metadata: [
                "test": "test"
            ],
            customer: Customer(
                emailAddress: "email@primer.io",
                billingAddress: Address(
                    addressLine1: "Lemesou 10",
                    addressLine2: nil,
                    city: "Athens",
                    countryCode: "GR",
                    postalCode: "15236",
                    firstName: "Evangelos",
                    lastName: "Pittas",
                    state: nil),
                shippingAddress: Address(
                    addressLine1: "Lemesou 10",
                    addressLine2: nil,
                    city: "Athens",
                    countryCode: "GR",
                    postalCode: "15236",
                    firstName: "Evangelos",
                    lastName: "Pittas",
                    state: nil),
                mobileNumber: "+447888888888"),
            order: Order(
                countryCode: "FR",
                fees: Fees(
                    amount: 11,
                    description: "Extra fees"),
                lineItems: [
                    LineItem(
                        itemId: "item_id_1",
                        description: "item description",
                        amount: 10,
                        discountAmount: 0,
                        quantity: 1,
                        taxAmount: 0,
                        taxCode: nil)
                ],
                shipping: Shipping(amount: 5)),
            paymentMethod: PaymentMethod(vaultOnSuccess: true))
        
        do {
            request.httpBody = try JSONEncoder().encode(body)
        } catch {
            return completion(nil, NetworkError.missingParams)
        }
        
        callApi(request, completion: { result in
            switch result {
            case .success(let data):
                do {
<<<<<<< HEAD
                    guard let json = try JSONSerialization.jsonObject(with: data, options: .allowFragments) as? [String: Any] else {
                        completion(nil, NetworkError.missingParams)
                        return
                    }
                    
                    print("Client Token Response:\n\(json)")
                    
                    guard let clientToken = json["clientToken"] as? String else {
                        completion(nil, NetworkError.missingParams)
                        return
                    }

                    print("Client Token:\n\(clientToken)")
                    completion(clientToken, nil)

=======
                    if let token = (try JSONSerialization.jsonObject(with: data, options: .allowFragments) as? [String: Any])?["clientToken"] as? String {
                        completion(token, nil)
                        print("🔥 token: \(token)")
                    } else {
                        let err = NSError(domain: "example", code: 10, userInfo: [NSLocalizedDescriptionKey: "Failed to find client token"])
                        completion(nil, err)
                    }
                    
>>>>>>> 8d54a2a1
                } catch {
                    completion(nil, error)
                }
            case .failure(let err):
                completion(nil, err)
            }
        })
    }
    
    func onTokenizeSuccess(_ paymentMethodToken: PaymentMethodToken, resumeHandler: ResumeHandlerProtocol) {
        print("\nMERCHANT CHECKOUT VIEW CONTROLLER\n\(#function)\nPayment Method: \(paymentMethodToken)\n")

        if paymentMethodToken.paymentInstrumentType == .paymentCard,
           let threeDSecureAuthentication = paymentMethodToken.threeDSecureAuthentication,
           threeDSecureAuthentication.responseCode != ThreeDS.ResponseCode.authSuccess {
            var message: String = ""

            if let reasonCode = threeDSecureAuthentication.reasonCode {
                message += "[\(reasonCode)] "
            }

            if let reasonText = threeDSecureAuthentication.reasonText {
                message += reasonText
            }

            threeDSAlert = UIAlertController(title: "3DS Error", message: message, preferredStyle: .alert)
            threeDSAlert?.addAction(UIAlertAction(title: "OK", style: .default, handler: { [weak self] _ in
                self?.threeDSAlert = nil
            }))
        }

        if !performPayment {
            resumeHandler.handleSuccess()
            return
        }

        guard let url = URL(string: "\(endpoint)/payments") else {
            resumeHandler.handle(error: NetworkError.missingParams)
            return
        }

        let type = paymentMethodToken.paymentInstrumentType

        var request = URLRequest(url: url)

        request.httpMethod = "POST"
        request.addValue("application/json", forHTTPHeaderField: "Content-Type")

        let body = PaymentRequest(environment: environment, paymentMethod: paymentMethodToken.token, amount: amount, type: type.rawValue, currencyCode: currency.rawValue)

        do {
            request.httpBody = try JSONEncoder().encode(body)
        } catch {
            resumeHandler.handle(error: NetworkError.missingParams)
            return
        }

        callApi(request) { (result) in
            switch result {
            case .success(let data):
                if let dic = try? JSONSerialization.jsonObject(with: data, options: .allowFragments) as? [String: Any] {
                    if let amount = dic?["amount"] as? Int,
                       let id = dic?["id"] as? String,
                       let date = dic?["date"] as? String,
                       let status = dic?["status"] as? String {

                        if let requiredActionDic = dic?["requiredAction"] as? [String: Any] {
                            self.transactionResponse = TransactionResponse(id: id, date: date, status: status, requiredAction: requiredActionDic)
                            
                            if let requiredActionName = requiredActionDic["name"] as? String,
                               let clientToken = requiredActionDic["clientToken"] as? String {

                                if requiredActionName == "3DS_AUTHENTICATION", status == "PENDING" {
                                    resumeHandler.handle(newClientToken: clientToken)
                                    return
                                }
                            }
                        }
                    }
                }

                resumeHandler.handleSuccess()

            case .failure(let err):
                resumeHandler.handle(error: err)
            }
        }
    }
    
    func tokenAddedToVault(_ token: PaymentMethodToken) {
        print("\nMERCHANT CHECKOUT VIEW CONTROLLER\nToken added to vault\nToken: \(token)\n")
    }
    
    func onCheckoutDismissed() {
        print("\nMERCHANT CHECKOUT VIEW CONTROLLER\nPrimer view dismissed\n")
        
        fetchPaymentMethods()
        
        if let threeDSAlert = threeDSAlert {
            present(threeDSAlert, animated: true, completion: nil)
        }
    }
    
    func checkoutFailed(with error: Error) {
        print("MERCHANT CHECKOUT VIEW CONTROLLER\n\(#function)\nError domain: \((error as NSError).domain)\nError code: \((error as NSError).code)\n\((error as NSError).localizedDescription)")
    }
    
    func onResumeSuccess(_ clientToken: String, resumeHandler: ResumeHandlerProtocol) {
        print("MERCHANT CHECKOUT VIEW CONTROLLER\n\(#function)\nResume payment for clientToken:\n\(clientToken)")
        
        guard let url = URL(string: "\(endpoint)/resume"),
              let transactionResponse = transactionResponse else {
            resumeHandler.handle(error: NetworkError.missingParams)
            return
        }
        
        var request = URLRequest(url: url)

        request.httpMethod = "POST"
        request.addValue("application/json", forHTTPHeaderField: "Content-Type")

        let bodyDic: [String: Any] = [
            "id": transactionResponse.id,
            "resumeToken": clientToken,
            "environment": environment.rawValue
        ]

        do {
            request.httpBody = try JSONSerialization.data(withJSONObject: bodyDic, options: .fragmentsAllowed)
        } catch {
            resumeHandler.handle(error: NetworkError.missingParams)
            return
        }

        callApi(request) { (result) in
            switch result {
            case .success(let data):
                resumeHandler.handleSuccess()

            case .failure(let err):
                resumeHandler.handle(error: err)
            }
        }
    }
    
    func onResumeError(_ error: Error) {
        print("MERCHANT CHECKOUT VIEW CONTROLLER\n\(#function)\nError domain: \((error as NSError).domain)\nError code: \((error as NSError).code)\n\((error as NSError).localizedDescription)")
    }
        
}

// MARK: - TABLE VIEW DATA SOURCE & DELEGATE

extension MerchantCheckoutViewController: UITableViewDataSource, UITableViewDelegate {
    
    func tableView(_ tableView: UITableView, numberOfRowsInSection section: Int) -> Int {
        return paymentMethodsDataSource.count
    }
    
    func tableView(_ tableView: UITableView, cellForRowAt indexPath: IndexPath) -> UITableViewCell {
        let paymentMethod = paymentMethodsDataSource[indexPath.row]
        let cell = tableView.dequeueReusableCell(withIdentifier: "PaymentMethodCell", for: indexPath) as! PaymentMethodCell
        
        switch paymentMethod.paymentInstrumentType {
        case .paymentCard:
            let title = "•••• •••• •••• \(paymentMethod.paymentInstrumentData?.last4Digits ?? "••••")"
            cell.configure(title: title, image: paymentMethod.icon.image!)
        case .payPalBillingAgreement:
            let title = paymentMethod.paymentInstrumentData?.externalPayerInfo?.email ?? "PayPal"
            cell.configure(title: title, image: paymentMethod.icon.image!)
        case .goCardlessMandate:
            let title = "Direct Debit"
            cell.configure(title: title, image: paymentMethod.icon.image!)
        case .klarnaCustomerToken:
            let title = paymentMethod.paymentInstrumentData?.sessionData?.billingAddress?.email ?? "Klarna Customer Token"
            cell.configure(title: title, image: paymentMethod.icon.image!)
        case .apayaToken:
            if let apayaViewModel = ApayaViewModel(paymentMethod: paymentMethod) {
                cell.configure(title: "[\(apayaViewModel.carrier.name)] \(apayaViewModel.hashedIdentifier ?? "")", image: UIImage(named: "mobile"))
            }
        default:
            cell.configure(title: "", image: nil)
        }
        
        return cell
    }
    
    func tableView(_ tableView: UITableView, didSelectRowAt indexPath: IndexPath) {
        presentPrimerOptions(indexPath.row)
    }
    
}<|MERGE_RESOLUTION|>--- conflicted
+++ resolved
@@ -55,9 +55,32 @@
     var transactionResponse: TransactionResponse?
     var performPayment: Bool = false
     
+    private var address: PrimerSDK.Address!
+    private var customer: PrimerSDK.Customer!
+    
     override func viewDidLoad() {
         super.viewDidLoad()
         title = "Primer [\(environment.rawValue)]"
+        
+        address = PrimerSDK.Address(
+            firstName: nil,
+            lastName: nil,
+            addressLine1: "1 Rue",
+            addressLine2: nil,
+            city: "Paris",
+            postalCode: "75001",
+            state: nil,
+            countryCode: CountryCode.fr)
+        
+        customer = PrimerSDK.Customer(
+            customerId: customerId,
+            firstName: "John",
+            lastName: "Smith",
+            emailAddress: "john@primer.io",
+            mobileNumber: phoneNumber,
+            billingAddress: address,
+            shippingAddress: address,
+            taxId: nil)
         
         generalSettings = PrimerSettings(
             merchantIdentifier: "merchant.checkout.team",
@@ -79,71 +102,11 @@
                 try! OrderItem(name: "Shoes", unitAmount: nil, quantity: 3, isPending: true)
             ],
             isInitialLoadingHidden: false,
-<<<<<<< HEAD
-            customer: PrimerSDK.Customer(mobileNumber: phoneNumber)
-        )
-        
-        vaultApayaSettings = PrimerSettings(
-            currency: currency,
-            hasDisabledSuccessScreen: true,
-            isInitialLoadingHidden: true,
-            customer: PrimerSDK.Customer(mobileNumber: self.phoneNumber)
-        )
-        
-        vaultPayPalSettings = PrimerSettings(
-            currency: currency,
-            countryCode: countryCode,
-            urlScheme: "primer",
-            urlSchemeIdentifier: "primer"
-        )
-        
-        vaultKlarnaSettings = PrimerSettings(
-            klarnaSessionType: .recurringPayment,
-            hasDisabledSuccessScreen: true,
-            isInitialLoadingHidden: true
-        )
-        
-        applePaySettings = PrimerSettings(
-            merchantIdentifier: "merchant.checkout.team",
-            currency: currency,
-            countryCode: countryCode,
-            businessDetails: BusinessDetails(
-                name: "My Business",
-                address: PrimerSDK.Address(
-                    addressLine1: "107 Rue",
-                    addressLine2: nil,
-                    city: "Paris",
-                    postalCode: "75001",
-                    state: nil,
-                    countryCode: .fr
-=======
             is3DSOnVaultingEnabled: true,
-            billingAddress: Address(
-                addressLine1: "Line 1",
-                addressLine2: "Line 2",
-                city: "City",
-                state: "State",
-                countryCode: "SE",
-                postalCode: "15236"),
+            billingAddress: address,
             orderId: "order id",
             debugOptions: PrimerDebugOptions(is3DSSanityCheckEnabled: false),
-            customer: Customer(
-                firstName: "John",
-                lastName: "Smith",
-                email: "john.smith@primer.io",
-                homePhoneNumber: nil,
-                mobilePhoneNumber: nil,
-                workPhoneNumber: nil,
-                billingAddress: Address(
-                    addressLine1: "1 Rue",
-                    addressLine2: "",
-                    city: "Paris",
-                    state: "",
-                    countryCode: "FR",
-                    postalCode: "75001"
->>>>>>> 8d54a2a1
-                )
-            )
+            customer: customer
         )
 
         Primer.shared.delegate = self
@@ -180,8 +143,7 @@
             currency: currency,
             hasDisabledSuccessScreen: true,
             isInitialLoadingHidden: true,
-            customer: Customer(mobilePhoneNumber: self.phoneNumber)
-        )
+            customer: customer)
         
         Primer.shared.configure(settings: vaultApayaSettings)
         Primer.shared.showPaymentMethod(.apaya, withIntent: .vault, on: self)
@@ -227,14 +189,7 @@
             hasDisabledSuccessScreen: true,
             businessDetails: BusinessDetails(
                 name: "My Business",
-                address: Address(
-                    addressLine1: "107 Rue",
-                    addressLine2: nil,
-                    city: "Paris",
-                    state: nil,
-                    countryCode: "FR",
-                    postalCode: "75001"
-                )
+                address: address
             ),
             orderItems: [
                 try! OrderItem(name: "Shoes", unitAmount: 1, quantity: 2, isPending: false),
@@ -329,7 +284,6 @@
             switch result {
             case .success(let data):
                 do {
-<<<<<<< HEAD
                     guard let json = try JSONSerialization.jsonObject(with: data, options: .allowFragments) as? [String: Any] else {
                         completion(nil, NetworkError.missingParams)
                         return
@@ -345,16 +299,6 @@
                     print("Client Token:\n\(clientToken)")
                     completion(clientToken, nil)
 
-=======
-                    if let token = (try JSONSerialization.jsonObject(with: data, options: .allowFragments) as? [String: Any])?["clientToken"] as? String {
-                        completion(token, nil)
-                        print("🔥 token: \(token)")
-                    } else {
-                        let err = NSError(domain: "example", code: 10, userInfo: [NSLocalizedDescriptionKey: "Failed to find client token"])
-                        completion(nil, err)
-                    }
-                    
->>>>>>> 8d54a2a1
                 } catch {
                     completion(nil, error)
                 }
