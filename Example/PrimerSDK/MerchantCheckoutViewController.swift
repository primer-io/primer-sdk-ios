//
//  MerchantCheckoutViewController.swift
//  PrimerSDK_Example
//
//  Created by Evangelos Pittas on 12/4/21.
//  Copyright © 2021 CocoaPods. All rights reserved.
//

import PrimerSDK
import UIKit

class MerchantCheckoutViewController: UIViewController {
    
    class func instantiate(environment: Environment, customerId: String?, phoneNumber: String?, countryCode: CountryCode?, currency: Currency?, amount: Int?, performPayment: Bool) -> MerchantCheckoutViewController {
        let mcvc = UIStoryboard(name: "Main", bundle: nil).instantiateViewController(withIdentifier: "MerchantCheckoutViewController") as! MerchantCheckoutViewController
        mcvc.environment = environment
        mcvc.customerId = customerId
        mcvc.phoneNumber = phoneNumber
        mcvc.performPayment = performPayment
        
        if let countryCode = countryCode {
            mcvc.countryCode = countryCode
        }
        if let currency = currency {
            mcvc.currency = currency
        }
        if let amount = amount {
            mcvc.amount = amount
        }
        
        return mcvc
    }
    
    @IBOutlet weak var tableView: UITableView!
    
    var paymentMethodsDataSource: [PaymentMethodToken] = [] {
        didSet {
            self.tableView.reloadData()
        }
    }
    let endpoint = "https://us-central1-primerdemo-8741b.cloudfunctions.net"
    
    var vaultApayaSettings: PrimerSettings!
    var vaultPayPalSettings: PrimerSettings!
    var vaultKlarnaSettings: PrimerSettings!
    var applePaySettings: PrimerSettings!
    var generalSettings: PrimerSettings!
    var amount = 200
    var currency: Currency = .EUR
    var environment = Environment.staging
    var customerId: String?
    var phoneNumber: String?
    var countryCode: CountryCode = .gb
    var threeDSAlert: UIAlertController?
    var transactionResponse: TransactionResponse?
    var performPayment: Bool = false
    
    override func viewDidLoad() {
        super.viewDidLoad()
        title = "Primer [\(environment.rawValue)]"
        
        generalSettings = PrimerSettings(
            merchantIdentifier: "merchant.checkout.team",
            customerId: customerId,
            amount: amount,
            currency: currency,
            countryCode: .se,
            klarnaSessionType: .recurringPayment,
            klarnaPaymentDescription: nil,
            urlScheme: "primer",
            urlSchemeIdentifier: "primer",
            isFullScreenOnly: false,
            hasDisabledSuccessScreen: false,
            businessDetails: nil,
            directDebitHasNoAmount: false,
            orderItems: [
                try! OrderItem(name: "Shoes", unitAmount: 1, quantity: 2, isPending: false),
                try! OrderItem(name: "Shoes", unitAmount: 2, quantity: 1, isPending: false),
                try! OrderItem(name: "Shoes", unitAmount: nil, quantity: 3, isPending: true)
            ],
            isInitialLoadingHidden: false,
            is3DSOnVaultingEnabled: true,
            billingAddress: Address(
                addressLine1: "Line 1",
                addressLine2: "Line 2",
                city: "City",
                state: "State",
                countryCode: "SE",
                postalCode: "15236"),
            orderId: "order id",
            debugOptions: PrimerDebugOptions(is3DSSanityCheckEnabled: false),
            customer: Customer(
                firstName: "John",
                lastName: "Smith",
                email: "john.smith@primer.io",
                homePhoneNumber: nil,
                mobilePhoneNumber: nil,
                workPhoneNumber: nil,
                billingAddress: Address(
                    addressLine1: "1 Rue",
                    addressLine2: "",
                    city: "Paris",
                    state: "",
                    countryCode: "FR",
                    postalCode: "75001"
                )
            )
        )

        Primer.shared.delegate = self
        self.configurePrimer()
        self.fetchPaymentMethods()
    }
    
    func configurePrimer() {
        Primer.shared.configure(settings: generalSettings)
        
        let theme = generatePrimerTheme()
        Primer.shared.configure(theme: theme)
        
        Primer.shared.setDirectDebitDetails(
            firstName: "John",
            lastName: "Doe",
            email: "test@mail.com",
            iban: "FR1420041010050500013M02606",
            address: Address(
                addressLine1: "1 Rue",
                addressLine2: "",
                city: "Paris",
                state: "",
                countryCode: "FR",
                postalCode: "75001"
            )
        )
    }
    
    // MARK: - ACTIONS
    
    @IBAction func addApayaButtonTapped(_ sender: Any) {
        vaultApayaSettings = PrimerSettings(
            currency: currency,
            hasDisabledSuccessScreen: true,
            isInitialLoadingHidden: true,
            customer: Customer(mobilePhoneNumber: self.phoneNumber)
        )
        
        Primer.shared.configure(settings: vaultApayaSettings)
        Primer.shared.showPaymentMethod(.apaya, withIntent: .vault, on: self)
    }
    
    @IBAction func addCardButtonTapped(_ sender: Any) {
        Primer.shared.configure(settings: generalSettings)
        Primer.shared.showPaymentMethod(.paymentCard, withIntent: .vault, on: self)
    }
    
    @IBAction func addPayPalButtonTapped(_ sender: Any) {
        vaultPayPalSettings = PrimerSettings(
            customerId: customerId,
            currency: currency,
            countryCode: .se,
            urlScheme: "primer",
            urlSchemeIdentifier: "primer",
            hasDisabledSuccessScreen: true,
            isInitialLoadingHidden: true
        )
        
        Primer.shared.configure(settings: vaultPayPalSettings)
        Primer.shared.showPaymentMethod(.payPal, withIntent: .vault, on: self)
    }
    
    @IBAction func addKlarnaButtonTapped(_ sender: Any) {
        vaultKlarnaSettings = PrimerSettings(
            klarnaSessionType: .recurringPayment,
            hasDisabledSuccessScreen: true,
            isInitialLoadingHidden: true
        )
        
        Primer.shared.configure(settings: vaultKlarnaSettings)
        Primer.shared.showPaymentMethod(.klarna, withIntent: .vault, on: self)
    }
    
    @IBAction func addApplePayButtonTapped(_ sender: Any) {
        applePaySettings = PrimerSettings(
            merchantIdentifier: "merchant.checkout.team",
            customerId: customerId,
            currency: currency,
            countryCode: .se,
            hasDisabledSuccessScreen: true,
            businessDetails: BusinessDetails(
                name: "My Business",
                address: Address(
                    addressLine1: "107 Rue",
                    addressLine2: nil,
                    city: "Paris",
                    state: nil,
                    countryCode: "FR",
                    postalCode: "75001"
                )
            ),
            orderItems: [
                try! OrderItem(name: "Shoes", unitAmount: 1, quantity: 2, isPending: false),
                try! OrderItem(name: "Shoes", unitAmount: 2, quantity: 1, isPending: false),
                try! OrderItem(name: "Shoes", unitAmount: nil, quantity: 3, isPending: true)
            ],
            isInitialLoadingHidden: true
        )
        
        Primer.shared.configure(settings: applePaySettings)
        Primer.shared.showPaymentMethod(.applePay, withIntent: .checkout, on: self)
    }
    
    @IBAction func openVaultButtonTapped(_ sender: Any) {
        Primer.shared.configure(settings: generalSettings)
<<<<<<< HEAD
        Primer.shared.showCheckout(self, flow: .defaultWithVault)
//        Primer.shared.showVaultManager(on: self)
=======
        Primer.shared.showVaultManager(on: self)
>>>>>>> a0285381
    }
    
    @IBAction func openUniversalCheckoutTapped(_ sender: Any) {
        Primer.shared.configure(settings: generalSettings)
<<<<<<< HEAD
        Primer.shared.showCheckout(self, flow: .default)
//        Primer.shared.showUniversalCheckout(on: self)
=======
        Primer.shared.showUniversalCheckout(on: self)
>>>>>>> a0285381
    }
    
}

// MARK: - PRIMER DELEGATE

extension MerchantCheckoutViewController: PrimerDelegate {
    
    func clientTokenCallback(_ completion: @escaping (String?, Error?) -> Void) {
        guard let url = URL(string: "\(endpoint)/clientToken") else {
            return completion(nil, NetworkError.missingParams)
        }
        var request = URLRequest(url: url)
        request.httpMethod = "POST"
        request.addValue("application/json", forHTTPHeaderField: "Content-Type")
        
        let body = CreateClientTokenRequest(customerId: (customerId ?? "").isEmpty ? "customer_id" : customerId!, customerCountryCode: countryCode.rawValue.uppercased(), environment: environment)
        
        do {
            request.httpBody = try JSONEncoder().encode(body)
        } catch {
            return completion(nil, NetworkError.missingParams)
        }
        
        callApi(request, completion: { result in
            switch result {
            case .success(let data):
                do {
                    if let token = (try JSONSerialization.jsonObject(with: data, options: .allowFragments) as? [String: Any])?["clientToken"] as? String {
                        completion(token, nil)
                        print("🔥 token: \(token)")
                    } else {
                        let err = NSError(domain: "example", code: 10, userInfo: [NSLocalizedDescriptionKey: "Failed to find client token"])
                        completion(nil, err)
                    }
                    
                } catch {
                    completion(nil, error)
                }
            case .failure(let err):
                completion(nil, err)
            }
        })
    }
    
    func onTokenizeSuccess(_ paymentMethodToken: PaymentMethodToken, resumeHandler: ResumeHandlerProtocol) {
        print("\nMERCHANT CHECKOUT VIEW CONTROLLER\n\(#function)\nPayment Method: \(paymentMethodToken)\n")

        if paymentMethodToken.paymentInstrumentType == .paymentCard,
           let threeDSecureAuthentication = paymentMethodToken.threeDSecureAuthentication,
           threeDSecureAuthentication.responseCode != ThreeDS.ResponseCode.authSuccess {
            var message: String = ""

            if let reasonCode = threeDSecureAuthentication.reasonCode {
                message += "[\(reasonCode)] "
            }

            if let reasonText = threeDSecureAuthentication.reasonText {
                message += reasonText
            }

            threeDSAlert = UIAlertController(title: "3DS Error", message: message, preferredStyle: .alert)
            threeDSAlert?.addAction(UIAlertAction(title: "OK", style: .default, handler: { [weak self] _ in
                self?.threeDSAlert = nil
            }))
        }

        if !performPayment {
            resumeHandler.handleSuccess()
            return
        }

        guard let url = URL(string: "\(endpoint)/payments") else {
            resumeHandler.handle(error: NetworkError.missingParams)
            return
        }

        let type = paymentMethodToken.paymentInstrumentType

        var request = URLRequest(url: url)

        request.httpMethod = "POST"
        request.addValue("application/json", forHTTPHeaderField: "Content-Type")

        let body = PaymentRequest(environment: environment, paymentMethod: paymentMethodToken.token, amount: amount, type: type.rawValue, currencyCode: currency.rawValue)

        do {
            request.httpBody = try JSONEncoder().encode(body)
        } catch {
            resumeHandler.handle(error: NetworkError.missingParams)
            return
        }

        callApi(request) { (result) in
            switch result {
            case .success(let data):
                if let dic = try? JSONSerialization.jsonObject(with: data, options: .allowFragments) as? [String: Any] {
                    if let amount = dic?["amount"] as? Int,
                       let id = dic?["id"] as? String,
                       let date = dic?["date"] as? String,
                       let status = dic?["status"] as? String {

                        if let requiredActionDic = dic?["requiredAction"] as? [String: Any] {
                            self.transactionResponse = TransactionResponse(id: id, date: date, status: status, requiredAction: requiredActionDic)
                            
                            if let requiredActionName = requiredActionDic["name"] as? String,
                               let clientToken = requiredActionDic["clientToken"] as? String {

                                if requiredActionName == "3DS_AUTHENTICATION", status == "PENDING" {
                                    resumeHandler.handle(newClientToken: clientToken)
                                    return
                                }
                            }
                        }
                    }
                }

                resumeHandler.handleSuccess()

            case .failure(let err):
                resumeHandler.handle(error: err)
            }
        }
    }
    
    func tokenAddedToVault(_ token: PaymentMethodToken) {
        print("\nMERCHANT CHECKOUT VIEW CONTROLLER\nToken added to vault\nToken: \(token)\n")
    }
    
    func onCheckoutDismissed() {
        print("\nMERCHANT CHECKOUT VIEW CONTROLLER\nPrimer view dismissed\n")
        
        fetchPaymentMethods()
        
        if let threeDSAlert = threeDSAlert {
            present(threeDSAlert, animated: true, completion: nil)
        }
    }
    
    func checkoutFailed(with error: Error) {
        print("MERCHANT CHECKOUT VIEW CONTROLLER\n\(#function)\nError domain: \((error as NSError).domain)\nError code: \((error as NSError).code)\n\((error as NSError).localizedDescription)")
    }
    
    func onResumeSuccess(_ clientToken: String, resumeHandler: ResumeHandlerProtocol) {
        print("MERCHANT CHECKOUT VIEW CONTROLLER\n\(#function)\nResume payment for clientToken:\n\(clientToken)")
        
        guard let url = URL(string: "\(endpoint)/resume"),
              let transactionResponse = transactionResponse else {
            resumeHandler.handle(error: NetworkError.missingParams)
            return
        }
        
        var request = URLRequest(url: url)

        request.httpMethod = "POST"
        request.addValue("application/json", forHTTPHeaderField: "Content-Type")

        let bodyDic: [String: Any] = [
            "id": transactionResponse.id,
            "resumeToken": clientToken,
            "environment": environment.rawValue
        ]

        do {
            request.httpBody = try JSONSerialization.data(withJSONObject: bodyDic, options: .fragmentsAllowed)
        } catch {
            resumeHandler.handle(error: NetworkError.missingParams)
            return
        }

        callApi(request) { (result) in
            switch result {
            case .success(let data):
                resumeHandler.handleSuccess()

            case .failure(let err):
                resumeHandler.handle(error: err)
            }
        }
    }
    
    func onResumeError(_ error: Error) {
        print("MERCHANT CHECKOUT VIEW CONTROLLER\n\(#function)\nError domain: \((error as NSError).domain)\nError code: \((error as NSError).code)\n\((error as NSError).localizedDescription)")
    }
        
}

// MARK: - TABLE VIEW DATA SOURCE & DELEGATE

extension MerchantCheckoutViewController: UITableViewDataSource, UITableViewDelegate {
    
    func tableView(_ tableView: UITableView, numberOfRowsInSection section: Int) -> Int {
        return paymentMethodsDataSource.count
    }
    
    func tableView(_ tableView: UITableView, cellForRowAt indexPath: IndexPath) -> UITableViewCell {
        let paymentMethod = paymentMethodsDataSource[indexPath.row]
        let cell = tableView.dequeueReusableCell(withIdentifier: "PaymentMethodCell", for: indexPath) as! PaymentMethodCell
        
        switch paymentMethod.paymentInstrumentType {
        case .paymentCard:
            let title = "•••• •••• •••• \(paymentMethod.paymentInstrumentData?.last4Digits ?? "••••")"
            cell.configure(title: title, image: paymentMethod.icon.image!)
        case .payPalBillingAgreement:
            let title = paymentMethod.paymentInstrumentData?.externalPayerInfo?.email ?? "PayPal"
            cell.configure(title: title, image: paymentMethod.icon.image!)
        case .goCardlessMandate:
            let title = "Direct Debit"
            cell.configure(title: title, image: paymentMethod.icon.image!)
        case .klarnaCustomerToken:
            let title = paymentMethod.paymentInstrumentData?.sessionData?.billingAddress?.email ?? "Klarna Customer Token"
            cell.configure(title: title, image: paymentMethod.icon.image!)
        case .apayaToken:
            if let apayaViewModel = ApayaViewModel(paymentMethod: paymentMethod) {
                cell.configure(title: "[\(apayaViewModel.carrier.name)] \(apayaViewModel.hashedIdentifier ?? "")", image: UIImage(named: "mobile"))
            }
        default:
            cell.configure(title: "", image: nil)
        }
        
        return cell
    }
    
    func tableView(_ tableView: UITableView, didSelectRowAt indexPath: IndexPath) {
        presentPrimerOptions(indexPath.row)
    }
    
}<|MERGE_RESOLUTION|>--- conflicted
+++ resolved
@@ -211,22 +211,12 @@
     
     @IBAction func openVaultButtonTapped(_ sender: Any) {
         Primer.shared.configure(settings: generalSettings)
-<<<<<<< HEAD
-        Primer.shared.showCheckout(self, flow: .defaultWithVault)
-//        Primer.shared.showVaultManager(on: self)
-=======
         Primer.shared.showVaultManager(on: self)
->>>>>>> a0285381
     }
     
     @IBAction func openUniversalCheckoutTapped(_ sender: Any) {
         Primer.shared.configure(settings: generalSettings)
-<<<<<<< HEAD
-        Primer.shared.showCheckout(self, flow: .default)
-//        Primer.shared.showUniversalCheckout(on: self)
-=======
         Primer.shared.showUniversalCheckout(on: self)
->>>>>>> a0285381
     }
     
 }
