--- conflicted
+++ resolved
@@ -55,9 +55,32 @@
     var transactionResponse: TransactionResponse?
     var performPayment: Bool = false
     
+    var customer: PrimerSDK.Customer?
+    var address: PrimerSDK.Address?
+    
     override func viewDidLoad() {
         super.viewDidLoad()
         title = "Primer [\(environment.rawValue)]"
+        
+        address = PrimerSDK.Address(
+            firstName: "John",
+            lastName: "Smith",
+            addressLine1: "107 Rue",
+            addressLine2: nil,
+            city: "Paris",
+            postalCode: "75001",
+            state: nil,
+            countryCode: CountryCode.fr)
+        
+        customer = PrimerSDK.Customer(
+            customerId: customerId,
+            firstName: "John",
+            lastName: "Smith",
+            emailAddress: "john@primer.io",
+            mobileNumber: phoneNumber,
+            billingAddress: address,
+            shippingAddress: nil,
+            taxId: nil)
         
         generalSettings = PrimerSettings(
             merchantIdentifier: "merchant.checkout.team",
@@ -79,72 +102,11 @@
                 try! OrderItem(name: "Shoes", unitAmount: nil, quantity: 3, isPending: true)
             ],
             isInitialLoadingHidden: false,
-<<<<<<< HEAD
-            customer: PrimerSDK.Customer(mobileNumber: phoneNumber)
-        )
-        
-        vaultApayaSettings = PrimerSettings(
-            currency: currency,
-            hasDisabledSuccessScreen: true,
-            isInitialLoadingHidden: true,
-            customer: PrimerSDK.Customer(mobileNumber: self.phoneNumber)
-        )
-        
-        vaultPayPalSettings = PrimerSettings(
-            currency: currency,
-            countryCode: countryCode,
-            urlScheme: "primer",
-            urlSchemeIdentifier: "primer"
-        )
-        
-        vaultKlarnaSettings = PrimerSettings(
-            klarnaSessionType: .recurringPayment,
-            hasDisabledSuccessScreen: true,
-            isInitialLoadingHidden: true
-        )
-        
-        applePaySettings = PrimerSettings(
-            merchantIdentifier: "merchant.checkout.team",
-            currency: currency,
-            countryCode: countryCode,
-            businessDetails: BusinessDetails(
-                name: "My Business",
-                address: PrimerSDK.Address(
-                    addressLine1: "107 Rue",
-                    addressLine2: nil,
-                    city: "Paris",
-                    postalCode: "75001",
-                    state: nil,
-                    countryCode: .fr
-=======
             is3DSOnVaultingEnabled: true,
-            billingAddress: Address(
-                addressLine1: "Line 1",
-                addressLine2: "Line 2",
-                city: "City",
-                state: "State",
-                countryCode: "SE",
-                postalCode: "15236"),
+            billingAddress: address,
             orderId: "order id",
             debugOptions: PrimerDebugOptions(is3DSSanityCheckEnabled: false),
-            customer: Customer(
-                firstName: "John",
-                lastName: "Smith",
-                email: "john.smith@primer.io",
-                homePhoneNumber: nil,
-                mobilePhoneNumber: nil,
-                workPhoneNumber: nil,
-                billingAddress: Address(
-                    addressLine1: "1 Rue",
-                    addressLine2: "",
-                    city: "Paris",
-                    state: "",
-                    countryCode: "FR",
-                    postalCode: "75001"
->>>>>>> eb58366b
-                )
-            )
-        )
+            customer: customer)
 
         Primer.shared.delegate = self
         self.configurePrimer()
@@ -156,21 +118,6 @@
         
         let theme = generatePrimerTheme()
         Primer.shared.configure(theme: theme)
-        
-        Primer.shared.setDirectDebitDetails(
-            firstName: "John",
-            lastName: "Doe",
-            email: "test@mail.com",
-            iban: "FR1420041010050500013M02606",
-            address: PrimerSDK.Address(
-                addressLine1: "1 Rue",
-                addressLine2: "",
-                city: "Paris",
-                postalCode: "75001",
-                state: "",
-                countryCode: .fr
-            )
-        )
     }
     
     // MARK: - ACTIONS
@@ -180,7 +127,7 @@
             currency: currency,
             hasDisabledSuccessScreen: true,
             isInitialLoadingHidden: true,
-            customer: Customer(mobilePhoneNumber: self.phoneNumber)
+            customer: customer
         )
         
         Primer.shared.configure(settings: vaultApayaSettings)
@@ -227,15 +174,7 @@
             hasDisabledSuccessScreen: true,
             businessDetails: BusinessDetails(
                 name: "My Business",
-                address: Address(
-                    addressLine1: "107 Rue",
-                    addressLine2: nil,
-                    city: "Paris",
-                    state: nil,
-                    countryCode: "FR",
-                    postalCode: "75001"
-                )
-            ),
+                address: address!),
             orderItems: [
                 try! OrderItem(name: "Shoes", unitAmount: 1, quantity: 2, isPending: false),
                 try! OrderItem(name: "Shoes", unitAmount: 2, quantity: 1, isPending: false),
@@ -273,15 +212,17 @@
         request.addValue("application/json", forHTTPHeaderField: "Content-Type")
         
         let body = CreateClientTokenRequest(
+            environment: environment,
             orderId: "order_id",
             amount: 123,
             currencyCode: "EUR",
             customerId: "customer_id",
+            customerCountryCode: PrimerSDK.CountryCode.gb,
             metadata: [
                 "test": "test"
             ],
             customer: Customer(
-                emailAddress: "email@primer.io",
+                email: "email@primer.io",
                 billingAddress: Address(
                     addressLine1: "Lemesou 10",
                     addressLine2: nil,
@@ -291,21 +232,14 @@
                     firstName: "Evangelos",
                     lastName: "Pittas",
                     state: nil),
-                shippingAddress: Address(
-                    addressLine1: "Lemesou 10",
-                    addressLine2: nil,
-                    city: "Athens",
-                    countryCode: "GR",
-                    postalCode: "15236",
-                    firstName: "Evangelos",
-                    lastName: "Pittas",
-                    state: nil),
-                mobileNumber: "+447888888888"),
+                shippingAddress: nil
+//                mobileNumber: "+447888888888"
+            ),
             order: Order(
                 countryCode: "FR",
-                fees: Fees(
-                    amount: 11,
-                    description: "Extra fees"),
+//                fees: Fees(
+//                    amount: 11,
+//                    description: "Extra fees"),
                 lineItems: [
                     LineItem(
                         itemId: "item_id_1",
@@ -316,8 +250,9 @@
                         taxAmount: 0,
                         taxCode: nil)
                 ],
-                shipping: Shipping(amount: 5)),
-            paymentMethod: PaymentMethod(vaultOnSuccess: true))
+                shipping: Shipping(amount: 5))
+            , paymentMethod: PaymentMethod(vaultOnSuccess: true)
+        )
         
         do {
             request.httpBody = try JSONEncoder().encode(body)
@@ -329,7 +264,6 @@
             switch result {
             case .success(let data):
                 do {
-<<<<<<< HEAD
                     guard let json = try JSONSerialization.jsonObject(with: data, options: .allowFragments) as? [String: Any] else {
                         completion(nil, NetworkError.missingParams)
                         return
@@ -345,16 +279,6 @@
                     print("Client Token:\n\(clientToken)")
                     completion(clientToken, nil)
 
-=======
-                    if let token = (try JSONSerialization.jsonObject(with: data, options: .allowFragments) as? [String: Any])?["clientToken"] as? String {
-                        completion(token, nil)
-                        print("🔥 token: \(token)")
-                    } else {
-                        let err = NSError(domain: "example", code: 10, userInfo: [NSLocalizedDescriptionKey: "Failed to find client token"])
-                        completion(nil, err)
-                    }
-                    
->>>>>>> eb58366b
                 } catch {
                     completion(nil, error)
                 }
