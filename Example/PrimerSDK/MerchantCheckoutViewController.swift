--- conflicted
+++ resolved
@@ -19,13 +19,8 @@
         }
     }
     let endpoint = "https://us-central1-primerdemo-8741b.cloudfunctions.net"
-<<<<<<< HEAD
-    var amount = 200
-    let environment: Environment = .staging
-=======
     let amount = 200
-    let environment = "staging"
->>>>>>> 8a377284
+    let environment = Environment.staging
     
     let vaultApayaSettings = PrimerSettings(
         currency: .GBP,
@@ -192,7 +187,7 @@
         request.httpMethod = "POST"
         request.addValue("application/json", forHTTPHeaderField: "Content-Type")
         
-        let body = CreateClientTokenRequest(customerId: "customer123", customerCountryCode: "SE", environment: environment)
+        let body = CreateClientTokenRequest(customerId: "customer123", customerCountryCode: "GB", environment: environment)
         
         do {
             request.httpBody = try JSONEncoder().encode(body)
