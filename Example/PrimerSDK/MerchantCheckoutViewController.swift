//
//  MerchantCheckoutViewController.swift
//  PrimerSDK_Example
//
//  Created by Evangelos Pittas on 12/4/21.
//  Copyright © 2021 CocoaPods. All rights reserved.
//

import PrimerSDK
import UIKit

class MerchantCheckoutViewController: UIViewController {
    
    class func instantiate(customerId: String, phoneNumber: String?, countryCode: CountryCode?, currency: Currency?, amount: Int?, performPayment: Bool) -> MerchantCheckoutViewController {
        let mcvc = UIStoryboard(name: "Main", bundle: nil).instantiateViewController(withIdentifier: "MerchantCheckoutViewController") as! MerchantCheckoutViewController
        mcvc.customerId = customerId
        mcvc.phoneNumber = phoneNumber
        mcvc.performPayment = performPayment
        
        if let countryCode = countryCode {
            mcvc.countryCode = countryCode
        }
        if let currency = currency {
            mcvc.currency = currency
        }
        if let amount = amount {
            mcvc.amount = amount
        }
        
        return mcvc
    }
    
    @IBOutlet weak var tableView: UITableView!
    @IBOutlet weak var postalCodeLabel: UILabel!
    
    var paymentMethodsDataSource: [PaymentMethodToken] = [] {
        didSet {
            self.tableView.reloadData()
        }
    }
    lazy var endpoint: String = {
        if environment == .local {
            return "https://primer-mock-back-end.herokuapp.com"
        } else {
            return "https://us-central1-primerdemo-8741b.cloudfunctions.net"
        }
    }()
    
    var clientToken: String?
    
    var vaultApayaSettings: PrimerSettings!
    var vaultPayPalSettings: PrimerSettings!
    var vaultKlarnaSettings: PrimerSettings!
    var applePaySettings: PrimerSettings!
    var generalSettings: PrimerSettings!
    var amount = 200
    var currency: Currency = .EUR
    var customerId: String!
    var phoneNumber: String?
    var countryCode: CountryCode = .gb
    var threeDSAlert: UIAlertController?
    var performPayment: Bool = false
    
    var customer: PrimerSDK.Customer?
    var address: PrimerSDK.Address?
    var checkoutData: CheckoutData?
    
    override func viewDidLoad() {
        super.viewDidLoad()
        title = "Primer [\(environment.rawValue)]"
        
        generalSettings = PrimerSettings(
            merchantIdentifier: "merchant.checkout.team",
            klarnaSessionType: .recurringPayment,
            klarnaPaymentDescription: nil,
            urlScheme: "merchant://",
            urlSchemeIdentifier: "merchant",
            isFullScreenOnly: false,
            hasDisabledSuccessScreen: false,
            directDebitHasNoAmount: false,
            isInitialLoadingHidden: false,
            is3DSOnVaultingEnabled: true,
            debugOptions: PrimerDebugOptions(is3DSSanityCheckEnabled: false)
        )
        
        let configuration = PrimerConfiguration(settings: generalSettings)
        Primer.shared.configure(configuration: configuration, delegate: self)
    }
    
    // MARK: - ACTIONS
    
    @IBAction func openVaultButtonTapped(_ sender: Any) {
        print("\nMERCHANT CHECKOUT VIEW CONTROLLER\n\(#function)\n")
        
        let clientSessionRequestBody = ClientSessionRequestBody(
            customerId: customerId,
            orderId: "ios_order_id_\(String.randomString(length: 8))",
            currencyCode: currency,
            amount: nil,
            metadata: ["key": "val"],
            customer: ClientSessionRequestBody.Customer(
                firstName: "John",
                lastName: "Smith",
                emailAddress: "john@primer.io",
                mobileNumber: "+4478888888888",
                billingAddress: Address(
                    firstName: "John",
                    lastName: "Smith",
                    addressLine1: "65 York Road",
                    addressLine2: nil,
                    city: "London",
                    state: nil,
                    countryCode: "GB",
                    postalCode: "NW06 4OM"),
                shippingAddress: Address(
                    firstName: "John",
                    lastName: "Smith",
                    addressLine1: "9446 Richmond Road",
                    addressLine2: nil,
                    city: "London",
                    state: nil,
                    countryCode: "GB",
                    postalCode: "EC53 8BT")
            ),
            order: ClientSessionRequestBody.Order(
                countryCode: countryCode,
                lineItems: [
                    ClientSessionRequestBody.Order.LineItem(
                        itemId: "_item_id_0",
                        description: "Item",
                        amount: amount,
                        quantity: 1)
                ]),
            paymentMethod: ClientSessionRequestBody.PaymentMethod(
                vaultOnSuccess: true,
                options:
                [
                    "APPLE_PAY": [
                        "surcharge": [
                            "amount": 19
                        ]
                    ],
                    "PAY_NL_IDEAL": [
                        "surcharge": [
                            "amount": 39
                        ]
                    ],
                    "PAYPAL": [
                        "surcharge": [
                            "amount": 49
                        ]
                    ],
                    "ADYEN_TWINT": [
                        "surcharge": [
                            "amount": 59
                        ]
                    ],
                    "ADYEN_IDEAL": [
                        "surcharge": [
                            "amount": 69
                        ]
                    ],
                    "ADYEN_GIROPAY": [
                        "surcharge": [
                            "amount": 79
                        ]
                    ],
                    "BUCKAROO_BANCONTACT": [
                        "surcharge": [
                            "amount": 89
                        ]
                    ],
                    "PAYMENT_CARD": [
                        "networks": [
                            "VISA": [
                                "surcharge": [
                                    "amount": 109
                                ]
                            ],
                            "MASTERCARD": [
                                "surcharge": [
                                    "amount": 129
                                ]
                            ]
                        ]
                    ]
                ]
            )
        )
        
        let networking = Networking()
        networking.requestClientSession(requestBody: clientSessionRequestBody) { (clientToken, err) in
            if let err = err {
                print(err)
                let merchantErr = NSError(domain: "merchant-domain", code: 1, userInfo: [NSLocalizedDescriptionKey: "Failed to fetch client token"])
                
            } else if let clientToken = clientToken {
                self.clientToken = clientToken
                self.generalSettings = PrimerSettings(
                    merchantIdentifier: "merchant.checkout.team",
                    klarnaSessionType: .recurringPayment,
                    klarnaPaymentDescription: nil,
                    urlScheme: "merchant://",
                    urlSchemeIdentifier: "merchant",
                    isFullScreenOnly: false,
                    hasDisabledSuccessScreen: false,
                    directDebitHasNoAmount: false,
                    isInitialLoadingHidden: false,
                    is3DSOnVaultingEnabled: true,
                    debugOptions: PrimerDebugOptions(is3DSSanityCheckEnabled: false)
                )
                
                let configuration = PrimerConfiguration(settings: self.generalSettings)
                Primer.shared.configure(configuration: configuration, delegate: self)
                Primer.shared.showVaultManager(clientToken: clientToken, completion: nil)
            }
        }
    }
    
    @IBAction func openUniversalCheckoutTapped(_ sender: Any) {
        print("\nMERCHANT CHECKOUT VIEW CONTROLLER\n\(#function)\n")
        
        let clientSessionRequestBody = ClientSessionRequestBody(
            customerId: customerId,
            orderId: "ios_order_id_\(String.randomString(length: 8))",
            currencyCode: currency,
            amount: nil,
            metadata: nil, //["key": "val"],
            customer: ClientSessionRequestBody.Customer(
                firstName: "John",
                lastName: "Smith",
                emailAddress: "john@primer.io",
                mobileNumber: "+4478888888888",
                billingAddress: Address(
                    firstName: "John",
                    lastName: "Smith",
                    addressLine1: "65 York Road",
                    addressLine2: nil,
                    city: "London",
                    state: nil,
                    countryCode: "GB",
                    postalCode: "NW06 4OM"),
                shippingAddress: Address(
                    firstName: "John",
                    lastName: "Smith",
                    addressLine1: "9446 Richmond Road",
                    addressLine2: nil,
                    city: "London",
                    state: nil,
                    countryCode: "GB",
                    postalCode: "EC53 8BT")
            ),
            order: ClientSessionRequestBody.Order(
                countryCode: countryCode,
                lineItems: [
                    ClientSessionRequestBody.Order.LineItem(
                        itemId: "_item_id_0",
                        description: "Item",
                        amount: amount,
                        quantity: 1)
                ]),
            paymentMethod: ClientSessionRequestBody.PaymentMethod(
                vaultOnSuccess: false,
                options:
                [
                    "APPLE_PAY": [
                        "surcharge": [
                            "amount": 19
                        ]
                    ],
                    "PAY_NL_IDEAL": [
                        "surcharge": [
                            "amount": 39
                        ]
                    ],
                    "PAYPAL": [
                        "surcharge": [
                            "amount": 49
                        ]
                    ],
                    "ADYEN_TWINT": [
                        "surcharge": [
                            "amount": 59
                        ]
                    ],
                    "ADYEN_IDEAL": [
                        "surcharge": [
                            "amount": 69
                        ]
                    ],
                    "ADYEN_GIROPAY": [
                        "surcharge": [
                            "amount": 79
                        ]
                    ],
                    "BUCKAROO_BANCONTACT": [
                        "surcharge": [
                            "amount": 89
                        ]
                    ],
                    "PAYMENT_CARD": [
                        "networks": [
                            "MASTERCARD": [
                                "surcharge": [
                                    "amount": 129
                                ]
                            ]
                        ]
                    ]
                ]
            )
        )
        
        let networking = Networking()
        networking.requestClientSession(requestBody: clientSessionRequestBody) { (clientToken, err) in
            if let err = err {
                print(err)
<<<<<<< HEAD
                let merchantErr = NSError(domain: "merchant-domain", code: 1, userInfo: [NSLocalizedDescriptionKey: "Failed to fetch client token"])
                
            } else if let clientToken = clientToken {
                self.clientToken = clientToken
                self.generalSettings = PrimerSettings(
                    merchantIdentifier: "merchant.checkout.team",
                    klarnaSessionType: .recurringPayment,
                    klarnaPaymentDescription: nil,
                    urlScheme: "merchant://",
                    urlSchemeIdentifier: "merchant",
                    isFullScreenOnly: false,
                    hasDisabledSuccessScreen: false,
                    directDebitHasNoAmount: false,
                    isInitialLoadingHidden: false,
                    is3DSOnVaultingEnabled: true,
                    debugOptions: PrimerDebugOptions(is3DSSanityCheckEnabled: false)
                )
=======
                let merchantErr = NSError(domain: "merchant-domain", code: 1, userInfo: [NSLocalizedDescriptionKey: "Oh no, something went wrong creating the payment..."])
                resumeHandler.handle(error: merchantErr)
            } else if let res = res {
                if let data = try? JSONEncoder().encode(res) {
                    self.paymentResponsesData.append(data)
                }
                
                if res.status == .declined {
                    let merchantErr = NSError(domain: "merchant-domain", code: 1, userInfo: [NSLocalizedDescriptionKey: "Oh no, payment was declined :("])
                    resumeHandler.handle(error: merchantErr)
                    return
                }
                
                guard let requiredAction = res.requiredAction else {
                    resumeHandler.handleSuccess()
                    return
                }
                
                guard let dateStr = res.dateStr else {
                    resumeHandler.handleSuccess()
                    return
                }
                
                self.transactionResponse = TransactionResponse(id: res.id, date: dateStr, status: res.status.rawValue, requiredAction: requiredAction)
                resumeHandler.handle(newClientToken: requiredAction.clientToken)
>>>>>>> 534ff8fc
                
                let configuration = PrimerConfiguration(settings: self.generalSettings)
                Primer.shared.configure(configuration: configuration, delegate: self)
                Primer.shared.showUniversalCheckout(clientToken: clientToken)
            }
        }
    }
}

// MARK: - PRIMER DELEGATE

extension MerchantCheckoutViewController: PrimerDelegate {
    
    func primerWillCreatePaymentWithData(_ data: CheckoutPaymentMethodData, decisionHandler: @escaping (PaymentCreationDecision?) -> Void) {
        decisionHandler(.continuePaymentCreation())
    }
    
    func primerDidFailWithError(_ error: Error, data: CheckoutData?, decisionHandler: @escaping ((ErrorDecision) -> Void)) {
        print("\nMERCHANT CHECKOUT VIEW CONTROLLER\n\(#function)\nPayment Failed\n")
        let message = "Merchant App | ERROR"
        decisionHandler(.fail(withMessage: message))
    }
        
    func primerDidCompleteCheckoutWithData(_ data: CheckoutData) {
        print("\nMERCHANT CHECKOUT VIEW CONTROLLER\n\(#function)\nPayment Success: \(data)\n")
        self.checkoutData = data
    }
    
    func primerDidDismiss() {
        print("\nMERCHANT CHECKOUT VIEW CONTROLLER\nPrimer view dismissed\n")
        
        DispatchQueue.main.async { [weak self] in
            self?.fetchPaymentMethods()
            
            if let threeDSAlert = self?.threeDSAlert {
                self?.present(threeDSAlert, animated: true, completion: nil)
            }
            
            if let checkoutData = self?.checkoutData {
                let rvc = ResultViewController.instantiate(data: checkoutData)
                self?.navigationController?.pushViewController(rvc, animated: true)
                self?.checkoutData = nil
            }
        }
    }
}

// MARK: - TABLE VIEW DATA SOURCE & DELEGATE

extension MerchantCheckoutViewController: UITableViewDataSource, UITableViewDelegate {
    
    func tableView(_ tableView: UITableView, numberOfRowsInSection section: Int) -> Int {
        return paymentMethodsDataSource.count
    }
    
    func tableView(_ tableView: UITableView, cellForRowAt indexPath: IndexPath) -> UITableViewCell {
        let paymentMethod = paymentMethodsDataSource[indexPath.row]
        let cell = tableView.dequeueReusableCell(withIdentifier: "PaymentMethodCell", for: indexPath) as! PaymentMethodCell
        
        switch paymentMethod.paymentInstrumentType {
        case .paymentCard:
            let title = "•••• •••• •••• \(paymentMethod.paymentInstrumentData?.last4Digits ?? "••••")"
            cell.configure(title: title, image: paymentMethod.icon.image!)
        case .payPalBillingAgreement:
            let title = paymentMethod.paymentInstrumentData?.externalPayerInfo?.email ?? "PayPal"
            cell.configure(title: title, image: paymentMethod.icon.image!)
        case .goCardlessMandate:
            let title = "Direct Debit"
            cell.configure(title: title, image: paymentMethod.icon.image!)
        case .klarnaCustomerToken:
            let title = paymentMethod.paymentInstrumentData?.sessionData?.billingAddress?.email ?? "Klarna Customer Token"
            cell.configure(title: title, image: paymentMethod.icon.image!)
        case .apayaToken:
            if let apayaViewModel = ApayaViewModel(paymentMethod: paymentMethod) {
                cell.configure(title: "[\(apayaViewModel.carrier.name)] \(apayaViewModel.hashedIdentifier ?? "")", image: UIImage(named: "mobile"))
            }
        default:
            cell.configure(title: "", image: nil)
        }
        
        return cell
    }
    
    func tableView(_ tableView: UITableView, didSelectRowAt indexPath: IndexPath) {
        presentPrimerOptions(indexPath.row)
    }
    
}

internal extension String {
    static func randomString(length: Int) -> String {
        let letters = "abcdefghijklmnopqrstuvwxyzABCDEFGHIJKLMNOPQRSTUVWXYZ0123456789"
        return String((0..<length).map { _ in letters.randomElement()! })
    }
}<|MERGE_RESOLUTION|>--- conflicted
+++ resolved
@@ -315,7 +315,6 @@
         networking.requestClientSession(requestBody: clientSessionRequestBody) { (clientToken, err) in
             if let err = err {
                 print(err)
-<<<<<<< HEAD
                 let merchantErr = NSError(domain: "merchant-domain", code: 1, userInfo: [NSLocalizedDescriptionKey: "Failed to fetch client token"])
                 
             } else if let clientToken = clientToken {
@@ -333,33 +332,6 @@
                     is3DSOnVaultingEnabled: true,
                     debugOptions: PrimerDebugOptions(is3DSSanityCheckEnabled: false)
                 )
-=======
-                let merchantErr = NSError(domain: "merchant-domain", code: 1, userInfo: [NSLocalizedDescriptionKey: "Oh no, something went wrong creating the payment..."])
-                resumeHandler.handle(error: merchantErr)
-            } else if let res = res {
-                if let data = try? JSONEncoder().encode(res) {
-                    self.paymentResponsesData.append(data)
-                }
-                
-                if res.status == .declined {
-                    let merchantErr = NSError(domain: "merchant-domain", code: 1, userInfo: [NSLocalizedDescriptionKey: "Oh no, payment was declined :("])
-                    resumeHandler.handle(error: merchantErr)
-                    return
-                }
-                
-                guard let requiredAction = res.requiredAction else {
-                    resumeHandler.handleSuccess()
-                    return
-                }
-                
-                guard let dateStr = res.dateStr else {
-                    resumeHandler.handleSuccess()
-                    return
-                }
-                
-                self.transactionResponse = TransactionResponse(id: res.id, date: dateStr, status: res.status.rawValue, requiredAction: requiredAction)
-                resumeHandler.handle(newClientToken: requiredAction.clientToken)
->>>>>>> 534ff8fc
                 
                 let configuration = PrimerConfiguration(settings: self.generalSettings)
                 Primer.shared.configure(configuration: configuration, delegate: self)
@@ -373,19 +345,18 @@
 
 extension MerchantCheckoutViewController: PrimerDelegate {
     
-    func primerWillCreatePaymentWithData(_ data: CheckoutPaymentMethodData, decisionHandler: @escaping (PaymentCreationDecision?) -> Void) {
-        decisionHandler(.continuePaymentCreation())
-    }
-    
-    func primerDidFailWithError(_ error: Error, data: CheckoutData?, decisionHandler: @escaping ((ErrorDecision) -> Void)) {
-        print("\nMERCHANT CHECKOUT VIEW CONTROLLER\n\(#function)\nPayment Failed\n")
-        let message = "Merchant App | ERROR"
-        decisionHandler(.fail(withMessage: message))
-    }
-        
+    // Required
+    
     func primerDidCompleteCheckoutWithData(_ data: CheckoutData) {
         print("\nMERCHANT CHECKOUT VIEW CONTROLLER\n\(#function)\nPayment Success: \(data)\n")
         self.checkoutData = data
+    }
+    
+    // Optional
+    
+    func primerWillCreatePaymentWithData(_ data: CheckoutPaymentMethodData, decisionHandler: @escaping (PrimerPaymentCreationDecision) -> Void) {
+        print("\nMERCHANT CHECKOUT VIEW CONTROLLER\n\(#function)\nData: \(data)")
+        decisionHandler(.continuePaymentCreation())
     }
     
     func primerDidDismiss() {
@@ -404,6 +375,12 @@
                 self?.checkoutData = nil
             }
         }
+    }
+    
+    func primerDidFailWithError(_ error: Error, data: CheckoutData?, decisionHandler: @escaping ((PrimerErrorDecision) -> Void)) {
+        print("\nMERCHANT CHECKOUT VIEW CONTROLLER\n\(#function)\nError: \(error)")
+        let message = "Merchant App | ERROR"
+        decisionHandler(.fail(withErrorMessage: message))
     }
 }
 
