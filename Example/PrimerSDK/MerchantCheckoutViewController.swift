--- conflicted
+++ resolved
@@ -245,16 +245,13 @@
             switch result {
             case .success(let data):
                 do {
-<<<<<<< HEAD
-                    let token = (try JSONSerialization.jsonObject(with: data, options: .allowFragments) as! [String: Any])["clientToken"] as! String
-                    print("Primer token:\n\(token)")
-=======
-                    let token = (try JSONSerialization.jsonObject(with: data, options: .allowFragments) as? [String: Any])?["clientToken"] as! String
-
-                    print("🔥 token: \(token)")
-                    
->>>>>>> 03b3218e
-                    completion(token, nil)
+                    if let token = (try JSONSerialization.jsonObject(with: data, options: .allowFragments) as? [String: Any])?["clientToken"] as? String {
+                        completion(token, nil)
+                        print("🔥 token: \(token)")
+                    } else {
+                        let err = NSError(domain: "example", code: 10, userInfo: [NSLocalizedDescriptionKey: "Failed to find client token"])
+                        completion(nil, err)
+                    }
                     
                 } catch {
                     completion(nil, error)
