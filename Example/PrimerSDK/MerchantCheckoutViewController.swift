//
//  MerchantCheckoutViewController.swift
//  PrimerSDK_Example
//
//  Created by Evangelos Pittas on 12/4/21.
//  Copyright © 2021 CocoaPods. All rights reserved.
//

import PrimerSDK
import UIKit

class MerchantCheckoutViewController: UIViewController {
    
    class func instantiate(environment: Environment, customerId: String?, amount: Int?, performPayment: Bool) -> MerchantCheckoutViewController {
        let mvc = UIStoryboard(name: "Main", bundle: nil).instantiateViewController(withIdentifier: "MerchantCheckoutViewController") as! MerchantCheckoutViewController
        mvc.environment = environment
        mvc.customerId = customerId
        mvc.amount = amount ?? 4
        mvc.performPayment = performPayment
        return mvc
    }
    
    @IBOutlet weak var tableView: UITableView!
    var environment: Environment = .sandbox
    fileprivate var customerId: String?
    var currency: Currency = .EUR
    fileprivate var performPayment: Bool = false
    
    var paymentMethodsDataSource: [PaymentMethodToken] = [] {
        didSet {
            self.tableView.reloadData()
        }
    }
    let endpoint = "https://us-central1-primerdemo-8741b.cloudfunctions.net"
<<<<<<< HEAD
    var amount = 4
=======
    let amount = 200
    let environment = "staging"
>>>>>>> a03e271f
    
    let vaultApayaSettings = PrimerSettings(
        currency: .GBP,
        hasDisabledSuccessScreen: true,
        isInitialLoadingHidden: true
    )
    
    var vaultPayPalSettings: PrimerSettings!
    var vaultKlarnaSettings: PrimerSettings!
    var applePaySettings: PrimerSettings!
    var generalSettings: PrimerSettings! {
        didSet {
            
        }
    }
    var threeDSAlert: UIAlertController?
    
<<<<<<< HEAD
    var transactionResponse: TransactionResponse?
=======
    let applePaySettings = PrimerSettings(
        merchantIdentifier: "merchant.checkout.team",
        currency: .EUR,
        countryCode: .fr,
        businessDetails: BusinessDetails(
            name: "My Business",
            address: Address(
                addressLine1: "107 Rue",
                addressLine2: nil,
                city: "Paris",
                state: nil,
                countryCode: "FR",
                postalCode: "75001"
            )
        ),
        orderItems: [
            try! OrderItem(name: "Shoes", unitAmount: 1, quantity: 3, isPending: false),
            try! OrderItem(name: "Shoes", unitAmount: 2, quantity: 1, isPending: false),
            try! OrderItem(name: "Shoes", unitAmount: nil, quantity: 10, isPending: true)
        ]
    )

    let generalSettings = PrimerSettings(
        merchantIdentifier: "merchant.checkout.team",
        customerId: "my-customer",
        amount: 100,        // Please don't change on develop (used for UI testing)
        currency: .SEK,     // Please don't change on develop (used for UI testing)
        countryCode: .se,
        klarnaSessionType: .recurringPayment,
        klarnaPaymentDescription: nil,
        urlScheme: "primer",
        urlSchemeIdentifier: "primer",
        isFullScreenOnly: false,
        hasDisabledSuccessScreen: false,
        businessDetails: nil,
        directDebitHasNoAmount: false,
        orderItems: [],
        isInitialLoadingHidden: false
    )
>>>>>>> a03e271f
    
    override func viewDidLoad() {
        super.viewDidLoad()
        title = "Primer [\(environment.rawValue)]"
        
        generalSettings = PrimerSettings(
            merchantIdentifier: "merchant.checkout.team",
            customerId: customerId,
            amount: amount,        // Please don't change on develop (used for UI testing)
            currency: currency,     // Please don't change on develop (used for UI testing)
            countryCode: .se,
            klarnaSessionType: .recurringPayment,
            klarnaPaymentDescription: nil,
            urlScheme: "primer",
            urlSchemeIdentifier: "primer",
            isFullScreenOnly: false,
            hasDisabledSuccessScreen: false,
            businessDetails: nil,
            directDebitHasNoAmount: false,
            orderItems: [
                try! OrderItem(name: "Shoes", unitAmount: 1, quantity: 2, isPending: false),
                try! OrderItem(name: "Shoes", unitAmount: 2, quantity: 1, isPending: false),
                try! OrderItem(name: "Shoes", unitAmount: nil, quantity: 3, isPending: true)
            ],
            isInitialLoadingHidden: false,
            is3DSOnVaultingEnabled: true,
            billingAddress: Address(addressLine1: "Line 1", addressLine2: "Line 2", city: "City", state: "State", countryCode: "SE", postalCode: "15236"),
            orderId: "order id",
            userDetails: UserDetails(
                firstName: "Evans",
                lastName: "Pie",
                email: "evans@primer.io",
                addressLine1: "Line 1",
                addressLine2: "Line 2",
                city: "City",
                postalCode: "15236",
                countryCode: "SE",
                homePhone: nil,
                mobilePhone: nil,
                workPhone: nil),
            debugOptions: PrimerDebugOptions(is3DSSanityCheckEnabled: false)
        )
        
        vaultPayPalSettings = PrimerSettings(
            customerId: customerId,
            currency: currency,
            countryCode: .se,
            urlScheme: "primer",
            urlSchemeIdentifier: "primer",
            hasDisabledSuccessScreen: true,
            isInitialLoadingHidden: false
        )
        
        vaultKlarnaSettings = PrimerSettings(
            customerId: customerId,
            klarnaSessionType: .recurringPayment,
            hasDisabledSuccessScreen: true,
            isInitialLoadingHidden: true
        )
        
        applePaySettings = PrimerSettings(
            merchantIdentifier: "merchant.checkout.team",
            customerId: customerId,
            currency: currency,
            countryCode: .se,
            hasDisabledSuccessScreen: true,
            businessDetails: BusinessDetails(
                name: "My Business",
                address: Address(
                    addressLine1: "107 Rue",
                    addressLine2: nil,
                    city: "Paris",
                    state: nil,
                    countryCode: "FR",
                    postalCode: "75001"
                )
            ),
            orderItems: [
                try! OrderItem(name: "Shoes", unitAmount: 1, quantity: 2, isPending: false),
                try! OrderItem(name: "Shoes", unitAmount: 2, quantity: 1, isPending: false),
                try! OrderItem(name: "Shoes", unitAmount: nil, quantity: 3, isPending: true)
            ],
            isInitialLoadingHidden: true
        )
        
        Primer.shared.delegate = self
        self.configurePrimer()
        self.fetchPaymentMethods()
    }
    
    func configurePrimer() {
        Primer.shared.configure(settings: generalSettings)
        
        let theme = generatePrimerTheme()
        Primer.shared.configure(theme: theme)
        
        Primer.shared.setDirectDebitDetails(
            firstName: "John",
            lastName: "Doe",
            email: "test@mail.com",
            iban: "FR1420041010050500013M02606",
            address: Address(
                addressLine1: "1 Rue",
                addressLine2: "",
                city: "Paris",
                state: "",
                countryCode: "FR",
                postalCode: "75001"
            )
        )
    }
    
    // MARK: - ACTIONS
    
    @IBAction func addApayaButtonTapped(_ sender: Any) {
        Primer.shared.configure(settings: vaultApayaSettings)
        Primer.shared.showCheckout(self, flow: .addApayaToVault)
    }
    
    @IBAction func addCardButtonTapped(_ sender: Any) {
        Primer.shared.showCheckout(self, flow: .addCardToVault)
    }
    
    @IBAction func addPayPalButtonTapped(_ sender: Any) {
        Primer.shared.configure(settings: vaultPayPalSettings)
        Primer.shared.showCheckout(self, flow: .addPayPalToVault)
    }
    
    @IBAction func addKlarnaButtonTapped(_ sender: Any) {
        Primer.shared.configure(settings: vaultKlarnaSettings)
        Primer.shared.showCheckout(self, flow: .addKlarnaToVault)
    }
    
    @IBAction func addDirectDebitButtonTapped(_ sender: Any) {
        Primer.shared.showCheckout(self, flow: .addDirectDebitToVault)
    }
    
    @IBAction func addApplePayButtonTapped(_ sender: Any) {
        Primer.shared.configure(settings: applePaySettings)
        Primer.shared.showCheckout(self, flow: .checkoutWithApplePay)
    }
    
    @IBAction func openVaultButtonTapped(_ sender: Any) {
        Primer.shared.configure(settings: generalSettings)
        Primer.shared.showCheckout(self, flow: .defaultWithVault)
    }
    
    @IBAction func openUniversalCheckoutTapped(_ sender: Any) {
        Primer.shared.configure(settings: generalSettings)
        Primer.shared.showCheckout(self, flow: .default)
    }
    
}

// MARK: - PRIMER DELEGATE

extension MerchantCheckoutViewController: PrimerDelegate {
    
    func clientTokenCallback(_ completion: @escaping (String?, Error?) -> Void) {
        guard let url = URL(string: "\(endpoint)/clientToken") else {
            return completion(nil, NetworkError.missingParams)
        }
        var request = URLRequest(url: url)
        request.httpMethod = "POST"
        request.addValue("application/json", forHTTPHeaderField: "Content-Type")
        
        let body = CreateClientTokenRequest(customerId: customerId, customerCountryCode: "SE", environment: environment)
        
        do {
            request.httpBody = try JSONEncoder().encode(body)
        } catch {
            return completion(nil, NetworkError.missingParams)
        }
        
        callApi(request, completion: { result in
            switch result {
            case .success(let data):
                do {
                    let token = (try JSONSerialization.jsonObject(with: data, options: .allowFragments) as! [String: String])["clientToken"]!
                    print("Primer token:\n\(token)")
                    completion(token, nil)
                    
                } catch {
                    completion(nil, error)
                }
            case .failure(let err):
                completion(nil, err)
            }
        })
    }
    
//    func onTokenizeSuccess(_ paymentMethodToken: PaymentMethodToken, _ completion: @escaping (Error?) -> Void) {
//        print("\nMERCHANT CHECKOUT VIEW CONTROLLER\n\(#function)\nPayment Method: \(paymentMethodToken)\n")
//
//        guard let token = paymentMethodToken.token else {
//            completion(NetworkError.missingParams)
//            return
//        }
//
//        if let threeDSecureAuthentication = paymentMethodToken.threeDSecureAuthentication,
//           threeDSecureAuthentication.responseCode != ThreeDS.ResponseCode.authSuccess {
//            var message: String = ""
//
//            if let reasonCode = threeDSecureAuthentication.reasonCode {
//                message += "[\(reasonCode)] "
//            }
//
//            if let reasonText = threeDSecureAuthentication.reasonText {
//                message += reasonText
//            }
//
//            threeDSAlert = UIAlertController(title: "3DS Error", message: message, preferredStyle: .alert)
//            threeDSAlert?.addAction(UIAlertAction(title: "OK", style: .default, handler: { [weak self] _ in
//                self?.threeDSAlert = nil
//            }))
//        }
//
//        if !performPayment {
//            completion(nil)
//            return
//        }
//
//        guard let url = URL(string: "\(endpoint)/payments") else {
//            completion(NetworkError.missingParams)
//            return
//        }
//
//        let type = paymentMethodToken.paymentInstrumentType
//
//        var request = URLRequest(url: url)
//
//        request.httpMethod = "POST"
//        request.addValue("application/json", forHTTPHeaderField: "Content-Type")
//
//        let body = PaymentRequest(environment: environment, paymentMethod: token, amount: amount, type: type.rawValue, currencyCode: currency.rawValue)
//
//        do {
//            request.httpBody = try JSONEncoder().encode(body)
//        } catch {
//            completion(NetworkError.missingParams)
//            return
//        }
//
//        callApi(request) { (result) in
//            switch result {
//            case .success(let data):
//                completion(nil)
//
//            case .failure(let err):
//                completion(err)
//            }
//        }
//    }
    
    func onTokenizeSuccess(_ paymentMethodToken: PaymentMethodToken, resumeHandler: ResumeHandlerProtocol?) {
        print("\nMERCHANT CHECKOUT VIEW CONTROLLER\n\(#function)\nPayment Method: \(paymentMethodToken)\n")
        
        guard let token = paymentMethodToken.token else {
            resumeHandler?.handle(error: NetworkError.missingParams)
            return
        }

        if paymentMethodToken.paymentInstrumentType == .paymentCard,
           let threeDSecureAuthentication = paymentMethodToken.threeDSecureAuthentication,
           threeDSecureAuthentication.responseCode != ThreeDS.ResponseCode.authSuccess {
            var message: String = ""

            if let reasonCode = threeDSecureAuthentication.reasonCode {
                message += "[\(reasonCode)] "
            }

            if let reasonText = threeDSecureAuthentication.reasonText {
                message += reasonText
            }

            threeDSAlert = UIAlertController(title: "3DS Error", message: message, preferredStyle: .alert)
            threeDSAlert?.addAction(UIAlertAction(title: "OK", style: .default, handler: { [weak self] _ in
                self?.threeDSAlert = nil
            }))
        }

        if !performPayment {
            resumeHandler?.handleSuccess()
            return
        }

        guard let url = URL(string: "\(endpoint)/payments") else {
            resumeHandler?.handle(error: NetworkError.missingParams)
            return
        }

        let type = paymentMethodToken.paymentInstrumentType

        var request = URLRequest(url: url)

        request.httpMethod = "POST"
        request.addValue("application/json", forHTTPHeaderField: "Content-Type")

        let body = PaymentRequest(environment: environment, paymentMethod: token, amount: amount, type: type.rawValue, currencyCode: currency.rawValue)

        do {
            request.httpBody = try JSONEncoder().encode(body)
        } catch {
            resumeHandler?.handle(error: NetworkError.missingParams)
            return
        }

        callApi(request) { (result) in
            switch result {
            case .success(let data):
//                var paymentResponse: PaymentResponse?

                if let dic = try? JSONSerialization.jsonObject(with: data, options: .allowFragments) as? [String: Any] {
                    if let amount = dic?["amount"] as? Int,
                       let id = dic?["id"] as? String,
                       let date = dic?["date"] as? String,
                       let status = dic?["status"] as? String {

                        if let requiredActionDic = dic?["requiredAction"] as? [String: Any] {
                            self.transactionResponse = TransactionResponse(id: id, date: date, status: status, requiredAction: requiredActionDic)
                            
                            if let requiredActionName = requiredActionDic["name"] as? String,
                               let clientToken = requiredActionDic["clientToken"] as? String {

                                if requiredActionName == "3DS_AUTHENTICATION", status == "PENDING" {
                                    resumeHandler?.handle(newClientToken: clientToken)
                                    return
                                }
                            }
                        }
                    }
                }

                resumeHandler?.handleSuccess()

            case .failure(let err):
                resumeHandler?.handle(error: err)
            }
        }
    }
    
    func tokenAddedToVault(_ token: PaymentMethodToken) {
        print("\nMERCHANT CHECKOUT VIEW CONTROLLER\nToken added to vault\nToken: \(token)\n")
    }
    
    func onCheckoutDismissed() {
        print("\nMERCHANT CHECKOUT VIEW CONTROLLER\nPrimer view dismissed\n")
        fetchPaymentMethods()
        
        if let threeDSAlert = threeDSAlert {
            present(threeDSAlert, animated: true, completion: nil)
        }
    }
    
    func checkoutFailed(with error: Error) {
        print("MERCHANT CHECKOUT VIEW CONTROLLER\n\(#function)\nError domain: \((error as NSError).domain)\nError code: \((error as NSError).code)\n\((error as NSError).localizedDescription)")
    }
    
    func onResumeSuccess(_ clientToken: String, resumeHandler: ResumeHandlerProtocol) {
        print("MERCHANT CHECKOUT VIEW CONTROLLER\n\(#function)\nResume payment for clientToken:\n\(clientToken)")
        guard let url = URL(string: "\(endpoint)/resume"),
              let transactionResponse = transactionResponse else {
            resumeHandler.handle(error: NetworkError.missingParams)
            return
        }
        
        var request = URLRequest(url: url)

        request.httpMethod = "POST"
        request.addValue("application/json", forHTTPHeaderField: "Content-Type")

        let bodyDic: [String: Any] = [
            "id": transactionResponse.id,
            "resumeToken": clientToken
        ]

        do {
            request.httpBody = try JSONSerialization.data(withJSONObject: bodyDic, options: .fragmentsAllowed)
        } catch {
            resumeHandler.handle(error: NetworkError.missingParams)
            return
        }

        callApi(request) { (result) in
            switch result {
            case .success(let data):
                resumeHandler.handleSuccess()

            case .failure(let err):
                resumeHandler.handle(error: err)
            }
        }
    }
    
    func onResumeError(_ error: Error, resumeHandler: ResumeHandlerProtocol) {
        print("MERCHANT CHECKOUT VIEW CONTROLLER\n\(#function)\nError domain: \((error as NSError).domain)\nError code: \((error as NSError).code)\n\((error as NSError).localizedDescription)")
        resumeHandler.handle(error: NSError(domain: "merchant", code: 100, userInfo: [NSLocalizedDescriptionKey: "Bla bla bla"]))
    }
        
}

// MARK: - TABLE VIEW DATA SOURCE & DELEGATE

extension MerchantCheckoutViewController: UITableViewDataSource, UITableViewDelegate {
    
    func tableView(_ tableView: UITableView, numberOfRowsInSection section: Int) -> Int {
        return paymentMethodsDataSource.count
    }
    
    func tableView(_ tableView: UITableView, cellForRowAt indexPath: IndexPath) -> UITableViewCell {
        let paymentMethod = paymentMethodsDataSource[indexPath.row]
        let cell = tableView.dequeueReusableCell(withIdentifier: "PaymentMethodCell", for: indexPath) as! PaymentMethodCell
        
        switch paymentMethod.paymentInstrumentType {
        case .paymentCard:
            let title = "•••• •••• •••• \(paymentMethod.paymentInstrumentData?.last4Digits ?? "••••")"
            cell.configure(title: title, image: paymentMethod.icon.image!)
        case .payPalBillingAgreement:
            let title = paymentMethod.paymentInstrumentData?.externalPayerInfo?.email ?? "PayPal"
            cell.configure(title: title, image: paymentMethod.icon.image!)
        case .goCardlessMandate:
            let title = "Direct Debit"
            cell.configure(title: title, image: paymentMethod.icon.image!)
        case .klarnaCustomerToken:
            let title = paymentMethod.paymentInstrumentData?.sessionData?.billingAddress?.email ?? "Klarna Customer Token"
            cell.configure(title: title, image: paymentMethod.icon.image!)
        default:
            cell.configure(title: "", image: nil)
        }
        
        return cell
    }
    
    func tableView(_ tableView: UITableView, didSelectRowAt indexPath: IndexPath) {
        presentPrimerOptions(indexPath.row)
    }
    
}<|MERGE_RESOLUTION|>--- conflicted
+++ resolved
@@ -32,12 +32,7 @@
         }
     }
     let endpoint = "https://us-central1-primerdemo-8741b.cloudfunctions.net"
-<<<<<<< HEAD
-    var amount = 4
-=======
-    let amount = 200
-    let environment = "staging"
->>>>>>> a03e271f
+    var amount = 200
     
     let vaultApayaSettings = PrimerSettings(
         currency: .GBP,
@@ -55,49 +50,7 @@
     }
     var threeDSAlert: UIAlertController?
     
-<<<<<<< HEAD
     var transactionResponse: TransactionResponse?
-=======
-    let applePaySettings = PrimerSettings(
-        merchantIdentifier: "merchant.checkout.team",
-        currency: .EUR,
-        countryCode: .fr,
-        businessDetails: BusinessDetails(
-            name: "My Business",
-            address: Address(
-                addressLine1: "107 Rue",
-                addressLine2: nil,
-                city: "Paris",
-                state: nil,
-                countryCode: "FR",
-                postalCode: "75001"
-            )
-        ),
-        orderItems: [
-            try! OrderItem(name: "Shoes", unitAmount: 1, quantity: 3, isPending: false),
-            try! OrderItem(name: "Shoes", unitAmount: 2, quantity: 1, isPending: false),
-            try! OrderItem(name: "Shoes", unitAmount: nil, quantity: 10, isPending: true)
-        ]
-    )
-
-    let generalSettings = PrimerSettings(
-        merchantIdentifier: "merchant.checkout.team",
-        customerId: "my-customer",
-        amount: 100,        // Please don't change on develop (used for UI testing)
-        currency: .SEK,     // Please don't change on develop (used for UI testing)
-        countryCode: .se,
-        klarnaSessionType: .recurringPayment,
-        klarnaPaymentDescription: nil,
-        urlScheme: "primer",
-        urlSchemeIdentifier: "primer",
-        isFullScreenOnly: false,
-        hasDisabledSuccessScreen: false,
-        businessDetails: nil,
-        directDebitHasNoAmount: false,
-        orderItems: [],
-        isInitialLoadingHidden: false
-    )
->>>>>>> a03e271f
     
     override func viewDidLoad() {
         super.viewDidLoad()
