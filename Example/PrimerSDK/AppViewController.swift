//
//  AppViewController.swift
//  PrimerSDK_Example
//
//  Created by Evangelos Pittas on 12/4/21.
//  Copyright © 2021 CocoaPods. All rights reserved.
//

import PrimerSDK
import UIKit

class AppViewController: UIViewController, UIPickerViewDataSource, UIPickerViewDelegate {

    @IBOutlet weak var environmentControl: UISegmentedControl!
    @IBOutlet weak var customerIdTextField: UITextField!
    @IBOutlet weak var phoneNumberTextField: UITextField!
    @IBOutlet weak var countryCodeTextField: UITextField!
    @IBOutlet weak var currencyTextField: UITextField!
    @IBOutlet weak var amountTextField: UITextField!
    @IBOutlet weak var performPaymentSwitch: UISwitch!
    
    override func viewDidLoad() {
        super.viewDidLoad()
        environmentControl.selectedSegmentIndex = 1
        environmentControl.accessibilityIdentifier = "env_control"
        customerIdTextField.accessibilityIdentifier = "customer_id_txt_field"
        phoneNumberTextField.accessibilityIdentifier = "phone_number_txt_field"
        phoneNumberTextField.text = nil
        phoneNumberTextField.accessibilityIdentifier = "phone_number_txt_field"
<<<<<<< HEAD
        countryCodeTextField.text = CountryCode.gb.rawValue
        countryCodeTextField.accessibilityIdentifier = "country_code_txt_field"
        currencyTextField.text = Currency.GBP.rawValue
=======
        countryCodeTextField.text = CountryCode.nl.rawValue
        countryCodeTextField.accessibilityIdentifier = "country_code_txt_field"
        currencyTextField.text = Currency.EUR.rawValue
>>>>>>> 2abcf03b
        currencyTextField.accessibilityIdentifier = "currency_txt_field"
        amountTextField.text = "1336.00"
        amountTextField.accessibilityIdentifier = "amount_txt_field"
        performPaymentSwitch.isOn = true
        performPaymentSwitch.accessibilityIdentifier = "perform_payment_switch"
        
        let countryPicker = UIPickerView()
        countryPicker.accessibilityIdentifier = "country_picker"
        countryPicker.tag = 0
        countryCodeTextField.inputView = countryPicker
        countryPicker.dataSource = self
        countryPicker.delegate = self
        
        let currencyPicker = UIPickerView()
        currencyPicker.accessibilityIdentifier = "currency_picker"
        currencyPicker.tag = 1
        currencyTextField.inputView = currencyPicker
        currencyPicker.dataSource = self
        currencyPicker.delegate = self
    }
    
    @IBAction func initializePrimerButtonTapped(_ sender: Any) {
        var env: Environment!
        switch environmentControl.selectedSegmentIndex {
        case 0:
            env = .local
        case 1:
            env = .dev
        case 2:
            env = .sandbox
        case 3:
            env = .staging
        case 4:
            env = .production
        default:
            break
        }
        
        var amount: Int?
        if let amountStr = amountTextField.text, let amountDbl = Double(amountStr) {
            amount = Int(amountDbl * 100)
        }
        
        let mcvc = MerchantCheckoutViewController.instantiate(
            environment: env,
            customerId: customerIdTextField.text,
            phoneNumber: phoneNumberTextField.text,
            countryCode: CountryCode(rawValue: countryCodeTextField.text ?? ""),
            currency: Currency(rawValue: currencyTextField.text ?? ""),
            amount: amount,
            performPayment: performPaymentSwitch.isOn)
        
        navigationController?.pushViewController(mcvc, animated: true)
    }
    
    func numberOfComponents(in pickerView: UIPickerView) -> Int {
        return 1
    }
    
    func pickerView(_ pickerView: UIPickerView, numberOfRowsInComponent component: Int) -> Int {
        if pickerView.tag == 0 {
            return CountryCode.allCases.count
        } else {
            return Currency.allCases.count
        }
    }
    
    func pickerView(_ pickerView: UIPickerView, titleForRow row: Int, forComponent component: Int) -> String? {
        if pickerView.tag == 0 {
            return CountryCode.allCases[row].rawValue
        } else {
            return Currency.allCases[row].rawValue
        }
    }
    
    func pickerView(_ pickerView: UIPickerView, didSelectRow row: Int, inComponent component: Int) {
        if pickerView.tag == 0 {
            countryCodeTextField.text = CountryCode.allCases[row].rawValue
        } else {
            currencyTextField.text = Currency.allCases[row].rawValue
        }
    }
}<|MERGE_RESOLUTION|>--- conflicted
+++ resolved
@@ -27,15 +27,9 @@
         phoneNumberTextField.accessibilityIdentifier = "phone_number_txt_field"
         phoneNumberTextField.text = nil
         phoneNumberTextField.accessibilityIdentifier = "phone_number_txt_field"
-<<<<<<< HEAD
         countryCodeTextField.text = CountryCode.gb.rawValue
         countryCodeTextField.accessibilityIdentifier = "country_code_txt_field"
         currencyTextField.text = Currency.GBP.rawValue
-=======
-        countryCodeTextField.text = CountryCode.nl.rawValue
-        countryCodeTextField.accessibilityIdentifier = "country_code_txt_field"
-        currencyTextField.text = Currency.EUR.rawValue
->>>>>>> 2abcf03b
         currencyTextField.accessibilityIdentifier = "currency_txt_field"
         amountTextField.text = "1336.00"
         amountTextField.accessibilityIdentifier = "amount_txt_field"
