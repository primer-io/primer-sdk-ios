//
//  AppViewController.swift
//  PrimerSDK_Example
//
//  Created by Evangelos Pittas on 12/4/21.
//  Copyright © 2021 CocoaPods. All rights reserved.
//

import PrimerSDK
import UIKit

var environment: Environment = .sandbox
var customDefinedApiKey: String?
var metadataTestCase: String?
var paymentHandling: PrimerPaymentHandling = .auto

class AppViewController: UIViewController, UIPickerViewDataSource, UIPickerViewDelegate {

    @IBOutlet weak var environmentControl: UISegmentedControl!
    @IBOutlet weak var checkoutHandlingControl: UISegmentedControl!
    @IBOutlet weak var apiKeyTextField: UITextField!
    @IBOutlet weak var metadataTestCaseTextField: UITextField!
    @IBOutlet weak var customerIdTextField: UITextField!
    @IBOutlet weak var phoneNumberTextField: UITextField!
    @IBOutlet weak var countryCodeTextField: UITextField!
    @IBOutlet weak var currencyTextField: UITextField!
    @IBOutlet weak var amountTextField: UITextField!
    @IBOutlet weak var performPaymentSwitch: UISwitch!
    
    override func viewDidLoad() {
        super.viewDidLoad()
        environmentControl.selectedSegmentIndex = environment.intValue
        environmentControl.accessibilityIdentifier = "env_control"
        checkoutHandlingControl.selectedSegmentIndex = paymentHandling == .auto ? 0 : 1
        checkoutHandlingControl.accessibilityIdentifier = "payment_control"
        apiKeyTextField.accessibilityIdentifier = "api_key_txt_field"
        apiKeyTextField.text = nil
        metadataTestCaseTextField.accessibilityIdentifier = "metadata_test_case_txt_field"
        metadataTestCaseTextField.text = nil
        customerIdTextField.accessibilityIdentifier = "customer_id_txt_field"
        customerIdTextField.text = "ios-customer-\(String.randomString(length: 8))"
        phoneNumberTextField.accessibilityIdentifier = "phone_number_txt_field"
        phoneNumberTextField.text = nil
        phoneNumberTextField.accessibilityIdentifier = "phone_number_txt_field"
<<<<<<< HEAD
        countryCodeTextField.text = CountryCode.de.rawValue
=======
        countryCodeTextField.text = CountryCode.nl.rawValue
>>>>>>> 4d063e99
        countryCodeTextField.accessibilityIdentifier = "country_code_txt_field"
        currencyTextField.text = Currency.EUR.rawValue
        currencyTextField.accessibilityIdentifier = "currency_txt_field"
        amountTextField.placeholder = "In minor units (type 100 for 1.00)"
        amountTextField.text = "10100"
        amountTextField.accessibilityIdentifier = "amount_txt_field"
        performPaymentSwitch.isOn = true
        performPaymentSwitch.accessibilityIdentifier = "perform_payment_switch"
        
        let countryPicker = UIPickerView()
        countryPicker.accessibilityIdentifier = "country_picker"
        countryPicker.tag = 0
        countryCodeTextField.inputView = countryPicker
        countryPicker.dataSource = self
        countryPicker.delegate = self
        
        let currencyPicker = UIPickerView()
        currencyPicker.accessibilityIdentifier = "currency_picker"
        currencyPicker.tag = 1
        currencyTextField.inputView = currencyPicker
        currencyPicker.dataSource = self
        currencyPicker.delegate = self
    }
    
    @IBAction func viewTapped(_ sender: Any) {
        view.endEditing(true)
    }
    
    @IBAction func environmentValueChanged(_ sender: UISegmentedControl) {
        environment = Environment(intValue: sender.selectedSegmentIndex)
    }
    
    @IBAction func paymentHandlingValueChanged(_ sender: UISegmentedControl) {
        if sender.selectedSegmentIndex == 0 {
            paymentHandling = .auto
        } else {
            paymentHandling = .manual
        }
    }
    
    @IBAction func initializePrimerButtonTapped(_ sender: Any) {
        var amount: Int?
        if let amountStr = amountTextField.text {
            amount = Int(amountStr)
        }
        
        self.evaluateCustomDefinedApiKey()
        self.evaluateMetadataTestCase()
        
        if paymentHandling == .manual {
            let mpmcvc = ManualPaymentMerchantCheckoutViewController.instantiate(
                customerId: (customerIdTextField.text ?? "").isEmpty ? "ios_customer_id" : customerIdTextField.text!,
                phoneNumber: phoneNumberTextField.text,
                countryCode: CountryCode(rawValue: countryCodeTextField.text ?? ""),
                currency: Currency(rawValue: currencyTextField.text ?? ""),
                amount: amount,
                performPayment: performPaymentSwitch.isOn)
            navigationController?.pushViewController(mpmcvc, animated: true)
        } else {
            let mcvc = MerchantCheckoutViewController.instantiate(
                customerId: (customerIdTextField.text ?? "").isEmpty ? "ios_customer_id" : customerIdTextField.text!,
                phoneNumber: phoneNumberTextField.text,
                countryCode: CountryCode(rawValue: countryCodeTextField.text ?? ""),
                currency: Currency(rawValue: currencyTextField.text ?? ""),
                amount: amount,
                performPayment: performPaymentSwitch.isOn)
            navigationController?.pushViewController(mcvc, animated: true)
        }
    }
    
    @IBAction func checkoutComponentsButtonTapped(_ sender: Any) {
        var amount: Int?
        if let amountStr = amountTextField.text {
            amount = Int(amountStr)
        }
        
        let mcfvc = MerchantPaymentMethodsViewController.instantiate(
            amount: amount ?? 1000,
            currency: Currency(rawValue: currencyTextField.text ?? "")!,
            countryCode: CountryCode(rawValue: countryCodeTextField.text ?? "")!,
            customerId: customerIdTextField.text,
            phoneNumber: phoneNumberTextField.text)
        
        mcfvc.view.translatesAutoresizingMaskIntoConstraints = false
        mcfvc.view.heightAnchor.constraint(equalToConstant: self.view.bounds.height).isActive = true
        mcfvc.view.widthAnchor.constraint(equalToConstant: self.view.bounds.width).isActive = true
        
        self.evaluateCustomDefinedApiKey()
        self.evaluateMetadataTestCase()
        self.navigationController?.pushViewController(mcfvc, animated: true)
    }
    
    func numberOfComponents(in pickerView: UIPickerView) -> Int {
        return 1
    }
    
    func pickerView(_ pickerView: UIPickerView, numberOfRowsInComponent component: Int) -> Int {
        if pickerView.tag == 0 {
            return CountryCode.allCases.count
        } else {
            return Currency.allCases.count
        }
    }
    
    func pickerView(_ pickerView: UIPickerView, titleForRow row: Int, forComponent component: Int) -> String? {
        if pickerView.tag == 0 {
            return CountryCode.allCases.sorted(by: { $0.rawValue < $1.rawValue })[row].rawValue
        } else {
            return Currency.allCases.sorted(by: { $0.rawValue < $1.rawValue })[row].rawValue
        }
    }
    
    func pickerView(_ pickerView: UIPickerView, didSelectRow row: Int, inComponent component: Int) {
        if pickerView.tag == 0 {
            countryCodeTextField.text = CountryCode.allCases.sorted(by: { $0.rawValue < $1.rawValue })[row].rawValue
        } else {
            currencyTextField.text = Currency.allCases.sorted(by: { $0.rawValue < $1.rawValue })[row].rawValue
        }
    }
}

extension AppViewController {
    
    func evaluateCustomDefinedApiKey() {
        customDefinedApiKey = (apiKeyTextField.text ?? "").isEmpty ? nil : apiKeyTextField.text
    }
    
    func evaluateMetadataTestCase() {
        metadataTestCase = (metadataTestCaseTextField.text ?? "").isEmpty ? nil : metadataTestCaseTextField.text
    }
}<|MERGE_RESOLUTION|>--- conflicted
+++ resolved
@@ -42,11 +42,7 @@
         phoneNumberTextField.accessibilityIdentifier = "phone_number_txt_field"
         phoneNumberTextField.text = nil
         phoneNumberTextField.accessibilityIdentifier = "phone_number_txt_field"
-<<<<<<< HEAD
-        countryCodeTextField.text = CountryCode.de.rawValue
-=======
         countryCodeTextField.text = CountryCode.nl.rawValue
->>>>>>> 4d063e99
         countryCodeTextField.accessibilityIdentifier = "country_code_txt_field"
         currencyTextField.text = Currency.EUR.rawValue
         currencyTextField.accessibilityIdentifier = "currency_txt_field"
