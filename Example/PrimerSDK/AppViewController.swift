--- conflicted
+++ resolved
@@ -114,20 +114,12 @@
             amount = Int(amountStr)
         }
         
-<<<<<<< HEAD
-        let mcfvc = MerchantPaymentMethodsViewController.instantiate(amount: amount ?? 90,
-                                                                     currency: Currency(rawValue: currencyTextField.text ?? "")!,
-                                                                     countryCode: CountryCode(rawValue: countryCodeTextField.text ?? "")!,
-                                                                     customerId: customerIdTextField.text,
-                                                                     phoneNumber: phoneNumberTextField.text)
-=======
         let mcfvc = MerchantPaymentMethodsViewController.instantiate(
             amount: amount ?? 1000,
             currency: Currency(rawValue: currencyTextField.text ?? "")!,
             countryCode: CountryCode(rawValue: countryCodeTextField.text ?? "")!,
             customerId: customerIdTextField.text,
             phoneNumber: phoneNumberTextField.text)
->>>>>>> 31756ae2
         
         mcfvc.view.translatesAutoresizingMaskIntoConstraints = false
         mcfvc.view.heightAnchor.constraint(equalToConstant: self.view.bounds.height).isActive = true
