//
//  AppViewController.swift
//  PrimerSDK_Example
//
//  Created by Evangelos Pittas on 12/4/21.
//  Copyright © 2021 CocoaPods. All rights reserved.
//

import PrimerSDK
import UIKit

class AppViewController: UIViewController, UIPickerViewDataSource, UIPickerViewDelegate {

    @IBOutlet weak var environmentControl: UISegmentedControl!
    @IBOutlet weak var customerIdTextField: UITextField!
    @IBOutlet weak var phoneNumberTextField: UITextField!
    @IBOutlet weak var countryCodeTextField: UITextField!
    @IBOutlet weak var currencyTextField: UITextField!
    @IBOutlet weak var amountTextField: UITextField!
    @IBOutlet weak var performPaymentSwitch: UISwitch!
    
    override func viewDidLoad() {
        super.viewDidLoad()
        environmentControl.selectedSegmentIndex = 1
        environmentControl.accessibilityIdentifier = "env_control"
        customerIdTextField.accessibilityIdentifier = "customer_id_txt_field"
        phoneNumberTextField.accessibilityIdentifier = "phone_number_txt_field"
        phoneNumberTextField.text = "07398595742"
        phoneNumberTextField.accessibilityIdentifier = "phone_number_txt_field"
<<<<<<< HEAD
        countryCodeTextField.text = CountryCode.se.rawValue
        countryCodeTextField.accessibilityIdentifier = "country_code_txt_field"
        currencyTextField.text = Currency.SEK.rawValue
=======
        countryCodeTextField.text = CountryCode.gb.rawValue
        countryCodeTextField.accessibilityIdentifier = "country_code_txt_field"
        currencyTextField.text = Currency.GBP.rawValue
>>>>>>> 85df3ba4
        currencyTextField.accessibilityIdentifier = "currency_txt_field"
        amountTextField.text = "0.01"
        amountTextField.accessibilityIdentifier = "amount_txt_field"
        performPaymentSwitch.isOn = true
        performPaymentSwitch.accessibilityIdentifier = "perform_payment_switch"
        
        let countryPicker = UIPickerView()
        countryPicker.accessibilityIdentifier = "country_picker"
        countryPicker.tag = 0
        countryCodeTextField.inputView = countryPicker
        countryPicker.dataSource = self
        countryPicker.delegate = self
        
        let currencyPicker = UIPickerView()
        currencyPicker.accessibilityIdentifier = "currency_picker"
        currencyPicker.tag = 1
        currencyTextField.inputView = currencyPicker
        currencyPicker.dataSource = self
        currencyPicker.delegate = self
    }
    
    @IBAction func initializePrimerButtonTapped(_ sender: Any) {
        var env: Environment!
        switch environmentControl.selectedSegmentIndex {
        case 0:
            env = .dev
        case 1:
            env = .sandbox
        case 2:
            env = .staging
        case 3:
            env = .production
        default:
            break
        }
        
        var amount: Int?
        if let amountStr = amountTextField.text, let amountDbl = Double(amountStr) {
            amount = Int(amountDbl * 100)
        }
        
        let mcvc = MerchantCheckoutViewController.instantiate(
            environment: env,
            customerId: customerIdTextField.text,
            phoneNumber: phoneNumberTextField.text,
            countryCode: CountryCode(rawValue: countryCodeTextField.text ?? ""),
            currency: Currency(rawValue: currencyTextField.text ?? ""),
            amount: amount,
            performPayment: performPaymentSwitch.isOn)
        
        navigationController?.pushViewController(mcvc, animated: true)
    }
    
    func numberOfComponents(in pickerView: UIPickerView) -> Int {
        return 1
    }
    
    func pickerView(_ pickerView: UIPickerView, numberOfRowsInComponent component: Int) -> Int {
        if pickerView.tag == 0 {
            return CountryCode.allCases.count
        } else {
            return Currency.allCases.count
        }
    }
    
    func pickerView(_ pickerView: UIPickerView, titleForRow row: Int, forComponent component: Int) -> String? {
        if pickerView.tag == 0 {
            return CountryCode.allCases[row].rawValue
        } else {
            return Currency.allCases[row].rawValue
        }
    }
    
    func pickerView(_ pickerView: UIPickerView, didSelectRow row: Int, inComponent component: Int) {
        if pickerView.tag == 0 {
            countryCodeTextField.text = CountryCode.allCases[row].rawValue
        } else {
            currencyTextField.text = Currency.allCases[row].rawValue
        }
    }
}<|MERGE_RESOLUTION|>--- conflicted
+++ resolved
@@ -25,17 +25,11 @@
         environmentControl.accessibilityIdentifier = "env_control"
         customerIdTextField.accessibilityIdentifier = "customer_id_txt_field"
         phoneNumberTextField.accessibilityIdentifier = "phone_number_txt_field"
-        phoneNumberTextField.text = "07398595742"
+        phoneNumberTextField.text = nil
         phoneNumberTextField.accessibilityIdentifier = "phone_number_txt_field"
-<<<<<<< HEAD
-        countryCodeTextField.text = CountryCode.se.rawValue
-        countryCodeTextField.accessibilityIdentifier = "country_code_txt_field"
-        currencyTextField.text = Currency.SEK.rawValue
-=======
         countryCodeTextField.text = CountryCode.gb.rawValue
         countryCodeTextField.accessibilityIdentifier = "country_code_txt_field"
         currencyTextField.text = Currency.GBP.rawValue
->>>>>>> 85df3ba4
         currencyTextField.accessibilityIdentifier = "currency_txt_field"
         amountTextField.text = "0.01"
         amountTextField.accessibilityIdentifier = "amount_txt_field"
