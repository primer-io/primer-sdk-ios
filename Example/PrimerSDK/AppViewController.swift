//
//  AppViewController.swift
//  PrimerSDK_Example
//
//  Created by Evangelos Pittas on 12/4/21.
//  Copyright © 2021 CocoaPods. All rights reserved.
//

import PrimerSDK
import UIKit

var environment: Environment = .sandbox
var customDefinedApiKey: String?
var paymentHandling: PaymentHandling = .auto

class AppViewController: UIViewController, UIPickerViewDataSource, UIPickerViewDelegate {

    @IBOutlet weak var environmentControl: UISegmentedControl!
    @IBOutlet weak var checkoutHandlingControl: UISegmentedControl!
    @IBOutlet weak var apiKeyTextField: UITextField!
    @IBOutlet weak var customerIdTextField: UITextField!
    @IBOutlet weak var phoneNumberTextField: UITextField!
    @IBOutlet weak var countryCodeTextField: UITextField!
    @IBOutlet weak var currencyTextField: UITextField!
    @IBOutlet weak var amountTextField: UITextField!
    @IBOutlet weak var performPaymentSwitch: UISwitch!
    
    override func viewDidLoad() {
        super.viewDidLoad()
        environmentControl.selectedSegmentIndex = environment.intValue
        environmentControl.accessibilityIdentifier = "env_control"
        checkoutHandlingControl.selectedSegmentIndex = paymentHandling.rawValue
        checkoutHandlingControl.accessibilityIdentifier = "payment_control"
        customerIdTextField.accessibilityIdentifier = "customer_id_txt_field"
        customerIdTextField.text = "customer-\(String.randomString(length: 8))"
        phoneNumberTextField.accessibilityIdentifier = "phone_number_txt_field"
        phoneNumberTextField.text = nil
        phoneNumberTextField.accessibilityIdentifier = "phone_number_txt_field"
<<<<<<< HEAD
        countryCodeTextField.text = CountryCode.gb.rawValue
        countryCodeTextField.accessibilityIdentifier = "country_code_txt_field"
        currencyTextField.text = Currency.GBP.rawValue
=======
        countryCodeTextField.text = CountryCode.fr.rawValue
        countryCodeTextField.accessibilityIdentifier = "country_code_txt_field"
        currencyTextField.text = Currency.EUR.rawValue
>>>>>>> 888b2db3
        currencyTextField.accessibilityIdentifier = "currency_txt_field"
        amountTextField.placeholder = "In minor units (type 100 for 1.00)"
        amountTextField.text = "1000"
        amountTextField.accessibilityIdentifier = "amount_txt_field"
        performPaymentSwitch.isOn = true
        performPaymentSwitch.accessibilityIdentifier = "perform_payment_switch"
        
        let countryPicker = UIPickerView()
        countryPicker.accessibilityIdentifier = "country_picker"
        countryPicker.tag = 0
        countryCodeTextField.inputView = countryPicker
        countryPicker.dataSource = self
        countryPicker.delegate = self
        
        let currencyPicker = UIPickerView()
        currencyPicker.accessibilityIdentifier = "currency_picker"
        currencyPicker.tag = 1
        currencyTextField.inputView = currencyPicker
        currencyPicker.dataSource = self
        currencyPicker.delegate = self
    }
    
    @IBAction func viewTapped(_ sender: Any) {
        view.endEditing(true)
    }
    
    @IBAction func environmentValueChanged(_ sender: UISegmentedControl) {
        environment = Environment(intValue: sender.selectedSegmentIndex)
    }
    
    @IBAction func paymentHandlingValueChanged(_ sender: UISegmentedControl) {
        if let selectedPaymentHandling = PaymentHandling(rawValue: sender.selectedSegmentIndex) {
            paymentHandling = selectedPaymentHandling
        }
    }
    
    @IBAction func initializePrimerButtonTapped(_ sender: Any) {
        var amount: Int?
        if let amountStr = amountTextField.text {
            amount = Int(amountStr)
        }
        
        if paymentHandling == .manual {
            let mpmcvc = ManualPaymentMerchantCheckoutViewController.instantiate(
                customerId: (customerIdTextField.text ?? "").isEmpty ? "ios_customer_id" : customerIdTextField.text!,
                phoneNumber: phoneNumberTextField.text,
                countryCode: CountryCode(rawValue: countryCodeTextField.text ?? ""),
                currency: Currency(rawValue: currencyTextField.text ?? ""),
                amount: amount,
                performPayment: performPaymentSwitch.isOn)
            navigationController?.pushViewController(mpmcvc, animated: true)
        } else {
            let mcvc = MerchantCheckoutViewController.instantiate(
                customerId: (customerIdTextField.text ?? "").isEmpty ? "ios_customer_id" : customerIdTextField.text!,
                phoneNumber: phoneNumberTextField.text,
                countryCode: CountryCode(rawValue: countryCodeTextField.text ?? ""),
                currency: Currency(rawValue: currencyTextField.text ?? ""),
                amount: amount,
                performPayment: performPaymentSwitch.isOn)
            navigationController?.pushViewController(mcvc, animated: true)
        }
    }
    
    @IBAction func checkoutComponentsButtonTapped(_ sender: Any) {
        var amount: Int?
        if let amountStr = amountTextField.text {
            amount = Int(amountStr)
        }
        
        let mcfvc = MerchantPaymentMethodsViewController.instantiate(amount: amount ?? 1, currency: Currency(rawValue: currencyTextField.text ?? "")!, countryCode: CountryCode(rawValue: countryCodeTextField.text ?? "")!)
        mcfvc.view.translatesAutoresizingMaskIntoConstraints = false
        mcfvc.view.heightAnchor.constraint(equalToConstant: self.view.bounds.height).isActive = true
        mcfvc.view.widthAnchor.constraint(equalToConstant: self.view.bounds.width).isActive = true
        
        self.evaluateCustomDefinedApiKey()
        
        self.navigationController?.pushViewController(mcfvc, animated: true)
    }
    
    func numberOfComponents(in pickerView: UIPickerView) -> Int {
        return 1
    }
    
    func pickerView(_ pickerView: UIPickerView, numberOfRowsInComponent component: Int) -> Int {
        if pickerView.tag == 0 {
            return CountryCode.allCases.count
        } else {
            return Currency.allCases.count
        }
    }
    
    func pickerView(_ pickerView: UIPickerView, titleForRow row: Int, forComponent component: Int) -> String? {
        if pickerView.tag == 0 {
            return CountryCode.allCases.sorted(by: { $0.rawValue < $1.rawValue })[row].rawValue
        } else {
            return Currency.allCases.sorted(by: { $0.rawValue < $1.rawValue })[row].rawValue
        }
    }
    
    func pickerView(_ pickerView: UIPickerView, didSelectRow row: Int, inComponent component: Int) {
        if pickerView.tag == 0 {
            countryCodeTextField.text = CountryCode.allCases.sorted(by: { $0.rawValue < $1.rawValue })[row].rawValue
        } else {
            currencyTextField.text = Currency.allCases.sorted(by: { $0.rawValue < $1.rawValue })[row].rawValue
        }
    }
}

extension AppViewController {
    
    func evaluateCustomDefinedApiKey() {
        customDefinedApiKey = (apiKeyTextField.text ?? "").isEmpty ? nil : apiKeyTextField.text
    }
}<|MERGE_RESOLUTION|>--- conflicted
+++ resolved
@@ -36,15 +36,9 @@
         phoneNumberTextField.accessibilityIdentifier = "phone_number_txt_field"
         phoneNumberTextField.text = nil
         phoneNumberTextField.accessibilityIdentifier = "phone_number_txt_field"
-<<<<<<< HEAD
-        countryCodeTextField.text = CountryCode.gb.rawValue
-        countryCodeTextField.accessibilityIdentifier = "country_code_txt_field"
-        currencyTextField.text = Currency.GBP.rawValue
-=======
         countryCodeTextField.text = CountryCode.fr.rawValue
         countryCodeTextField.accessibilityIdentifier = "country_code_txt_field"
         currencyTextField.text = Currency.EUR.rawValue
->>>>>>> 888b2db3
         currencyTextField.accessibilityIdentifier = "currency_txt_field"
         amountTextField.placeholder = "In minor units (type 100 for 1.00)"
         amountTextField.text = "1000"
