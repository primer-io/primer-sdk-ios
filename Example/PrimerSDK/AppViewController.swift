--- conflicted
+++ resolved
@@ -27,19 +27,11 @@
         phoneNumberTextField.accessibilityIdentifier = "phone_number_txt_field"
         phoneNumberTextField.text = nil
         phoneNumberTextField.accessibilityIdentifier = "phone_number_txt_field"
-<<<<<<< HEAD
         countryCodeTextField.text = CountryCode.fr.rawValue
         countryCodeTextField.accessibilityIdentifier = "country_code_txt_field"
         currencyTextField.text = Currency.EUR.rawValue
         currencyTextField.accessibilityIdentifier = "currency_txt_field"
         amountTextField.text = "1.00"
-=======
-        countryCodeTextField.text = CountryCode.nl.rawValue
-        countryCodeTextField.accessibilityIdentifier = "country_code_txt_field"
-        currencyTextField.text = Currency.EUR.rawValue
-        currencyTextField.accessibilityIdentifier = "currency_txt_field"
-        amountTextField.text = "10.20"
->>>>>>> 75156fc3
         amountTextField.accessibilityIdentifier = "amount_txt_field"
         performPaymentSwitch.isOn = true
         performPaymentSwitch.accessibilityIdentifier = "perform_payment_switch"
