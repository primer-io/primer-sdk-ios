<?xml version="1.0" encoding="UTF-8"?>
<document type="com.apple.InterfaceBuilder3.CocoaTouch.Storyboard.XIB" version="3.0" toolsVersion="20037" targetRuntime="iOS.CocoaTouch" propertyAccessControl="none" useAutolayout="YES" useTraitCollections="YES" useSafeAreas="YES" colorMatched="YES" initialViewController="ORN-tn-RVh">
    <device id="retina6_1" orientation="portrait" appearance="light"/>
    <dependencies>
        <deployment identifier="iOS"/>
        <plugIn identifier="com.apple.InterfaceBuilder.IBCocoaTouchPlugin" version="20020"/>
        <capability name="Safe area layout guides" minToolsVersion="9.0"/>
        <capability name="System colors in document resources" minToolsVersion="11.0"/>
        <capability name="collection view cell content view" minToolsVersion="11.0"/>
        <capability name="documents saved in the Xcode 8 format" minToolsVersion="8.0"/>
    </dependencies>
    <scenes>
        <!--App View Controller-->
        <scene sceneID="8CA-lH-fba">
            <objects>
                <viewController id="Hsc-Wl-Q65" customClass="AppViewController" customModule="PrimerSDK_Example" customModuleProvider="target" sceneMemberID="viewController">
                    <view key="view" contentMode="scaleToFill" id="P7R-MC-LKq">
                        <rect key="frame" x="0.0" y="0.0" width="414" height="896"/>
                        <autoresizingMask key="autoresizingMask" widthSizable="YES" heightSizable="YES"/>
                        <subviews>
<<<<<<< HEAD
                            <stackView opaque="NO" contentMode="scaleToFill" axis="vertical" spacing="8" translatesAutoresizingMaskIntoConstraints="NO" id="WYf-ct-7d6" userLabel="Settings">
                                <rect key="frame" x="16" y="104" width="382" height="120"/>
                                <subviews>
                                    <label opaque="NO" userInteractionEnabled="NO" contentMode="left" horizontalHuggingPriority="251" verticalHuggingPriority="251" text="Environment:" textAlignment="natural" lineBreakMode="tailTruncation" baselineAdjustment="alignBaselines" adjustsFontSizeToFit="NO" translatesAutoresizingMaskIntoConstraints="NO" id="Zii-jM-GBw">
                                        <rect key="frame" x="0.0" y="0.0" width="382" height="17"/>
                                        <fontDescription key="fontDescription" type="system" pointSize="14"/>
                                        <nil key="textColor"/>
                                        <nil key="highlightedColor"/>
                                    </label>
                                    <segmentedControl opaque="NO" contentMode="scaleToFill" contentHorizontalAlignment="left" contentVerticalAlignment="top" segmentControlStyle="plain" selectedSegmentIndex="0" translatesAutoresizingMaskIntoConstraints="NO" id="8qL-DP-if3">
                                        <rect key="frame" x="0.0" y="25" width="382" height="32"/>
                                        <segments>
                                            <segment title="Local"/>
                                            <segment title="Dev"/>
                                            <segment title="Sandbox"/>
                                            <segment title="Staging"/>
                                            <segment title="Production"/>
                                        </segments>
                                        <connections>
                                            <action selector="environmentValueChanged:" destination="Hsc-Wl-Q65" eventType="valueChanged" id="Ius-fX-HhB"/>
                                        </connections>
                                    </segmentedControl>
                                    <label opaque="NO" userInteractionEnabled="NO" contentMode="left" horizontalHuggingPriority="251" verticalHuggingPriority="251" text="Checkout handling:" textAlignment="natural" lineBreakMode="tailTruncation" baselineAdjustment="alignBaselines" adjustsFontSizeToFit="NO" translatesAutoresizingMaskIntoConstraints="NO" id="YCI-6k-hUZ">
                                        <rect key="frame" x="0.0" y="64" width="382" height="17"/>
                                        <fontDescription key="fontDescription" type="system" pointSize="14"/>
                                        <nil key="textColor"/>
                                        <nil key="highlightedColor"/>
                                    </label>
                                    <segmentedControl opaque="NO" contentMode="scaleToFill" contentHorizontalAlignment="left" contentVerticalAlignment="top" segmentControlStyle="plain" selectedSegmentIndex="0" translatesAutoresizingMaskIntoConstraints="NO" id="R6m-Ea-SDP">
                                        <rect key="frame" x="0.0" y="89" width="382" height="32"/>
                                        <segments>
                                            <segment title="Automatic"/>
                                            <segment title="Manual"/>
                                        </segments>
                                        <connections>
                                            <action selector="paymentHandlingValueChanged:" destination="Hsc-Wl-Q65" eventType="valueChanged" id="tUR-2Z-deU"/>
                                        </connections>
                                    </segmentedControl>
                                </subviews>
                            </stackView>
                            <stackView opaque="NO" contentMode="scaleToFill" axis="vertical" alignment="center" spacing="24" translatesAutoresizingMaskIntoConstraints="NO" id="KuL-hw-zDD">
                                <rect key="frame" x="16" y="240" width="382" height="432"/>
=======
                            <stackView opaque="NO" contentMode="scaleToFill" axis="vertical" alignment="center" spacing="24" translatesAutoresizingMaskIntoConstraints="NO" id="KuL-hw-zDD">
                                <rect key="frame" x="16" y="96" width="382" height="630"/>
>>>>>>> 06be8ab9
                                <subviews>
                                    <stackView opaque="NO" contentMode="scaleToFill" axis="vertical" spacing="8" translatesAutoresizingMaskIntoConstraints="NO" id="kfQ-ex-CD1" userLabel="Settings">
                                        <rect key="frame" x="0.0" y="0.0" width="382" height="120"/>
                                        <subviews>
                                            <label opaque="NO" userInteractionEnabled="NO" contentMode="left" horizontalHuggingPriority="251" verticalHuggingPriority="251" text="Environment:" textAlignment="natural" lineBreakMode="tailTruncation" baselineAdjustment="alignBaselines" adjustsFontSizeToFit="NO" translatesAutoresizingMaskIntoConstraints="NO" id="Ysg-e6-VCh">
                                                <rect key="frame" x="0.0" y="0.0" width="382" height="17"/>
                                                <fontDescription key="fontDescription" type="system" pointSize="14"/>
                                                <nil key="textColor"/>
                                                <nil key="highlightedColor"/>
                                            </label>
                                            <segmentedControl opaque="NO" contentMode="scaleToFill" contentHorizontalAlignment="left" contentVerticalAlignment="top" segmentControlStyle="plain" selectedSegmentIndex="0" translatesAutoresizingMaskIntoConstraints="NO" id="HhM-iV-pMY">
                                                <rect key="frame" x="0.0" y="25" width="382" height="32"/>
                                                <segments>
                                                    <segment title="Local"/>
                                                    <segment title="Dev"/>
                                                    <segment title="Sandbox"/>
                                                    <segment title="Staging"/>
                                                    <segment title="Production"/>
                                                </segments>
                                                <connections>
                                                    <action selector="environmentValueChanged:" destination="Hsc-Wl-Q65" eventType="valueChanged" id="I8N-Rc-Y6I"/>
                                                </connections>
                                            </segmentedControl>
                                            <label opaque="NO" userInteractionEnabled="NO" contentMode="left" horizontalHuggingPriority="251" verticalHuggingPriority="251" text="Checkout handling:" textAlignment="natural" lineBreakMode="tailTruncation" baselineAdjustment="alignBaselines" adjustsFontSizeToFit="NO" translatesAutoresizingMaskIntoConstraints="NO" id="eXG-wi-l6M">
                                                <rect key="frame" x="0.0" y="64" width="382" height="17"/>
                                                <fontDescription key="fontDescription" type="system" pointSize="14"/>
                                                <nil key="textColor"/>
                                                <nil key="highlightedColor"/>
                                            </label>
                                            <segmentedControl opaque="NO" contentMode="scaleToFill" contentHorizontalAlignment="left" contentVerticalAlignment="top" segmentControlStyle="plain" selectedSegmentIndex="0" translatesAutoresizingMaskIntoConstraints="NO" id="yvG-dF-jY8">
                                                <rect key="frame" x="0.0" y="89" width="382" height="32"/>
                                                <segments>
                                                    <segment title="Automatic"/>
                                                    <segment title="Manual"/>
                                                </segments>
                                                <connections>
                                                    <action selector="paymentHandlingValueChanged:" destination="Hsc-Wl-Q65" eventType="valueChanged" id="Ws5-f4-kYW"/>
                                                </connections>
                                            </segmentedControl>
                                        </subviews>
                                    </stackView>
                                    <stackView opaque="NO" contentMode="scaleToFill" axis="vertical" distribution="fillEqually" spacing="20" translatesAutoresizingMaskIntoConstraints="NO" id="Ojo-uf-w50" userLabel="Form Stack View">
                                        <rect key="frame" x="0.0" y="144" width="382" height="250"/>
                                        <subviews>
                                            <textField opaque="NO" contentMode="scaleToFill" contentHorizontalAlignment="left" contentVerticalAlignment="center" borderStyle="roundedRect" placeholder="Custom defined API-KEY" textAlignment="natural" minimumFontSize="17" translatesAutoresizingMaskIntoConstraints="NO" id="wzb-Mm-C6G">
                                                <rect key="frame" x="0.0" y="0.0" width="382" height="34"/>
                                                <fontDescription key="fontDescription" type="system" pointSize="14"/>
                                                <textInputTraits key="textInputTraits" keyboardType="phonePad"/>
                                            </textField>
                                            <textField opaque="NO" contentMode="scaleToFill" contentHorizontalAlignment="left" contentVerticalAlignment="center" borderStyle="roundedRect" placeholder="Customer ID" textAlignment="natural" minimumFontSize="17" translatesAutoresizingMaskIntoConstraints="NO" id="Q8f-7x-ncT">
                                                <rect key="frame" x="0.0" y="54" width="382" height="34"/>
                                                <fontDescription key="fontDescription" type="system" pointSize="14"/>
                                                <textInputTraits key="textInputTraits"/>
                                            </textField>
                                            <textField opaque="NO" contentMode="scaleToFill" contentHorizontalAlignment="left" contentVerticalAlignment="center" borderStyle="roundedRect" placeholder="Phone number" textAlignment="natural" minimumFontSize="17" translatesAutoresizingMaskIntoConstraints="NO" id="qPf-Sa-EQI">
                                                <rect key="frame" x="0.0" y="108" width="382" height="34"/>
                                                <fontDescription key="fontDescription" type="system" pointSize="14"/>
                                                <textInputTraits key="textInputTraits" keyboardType="phonePad"/>
                                            </textField>
                                            <textField opaque="NO" contentMode="scaleToFill" contentHorizontalAlignment="left" contentVerticalAlignment="center" borderStyle="roundedRect" placeholder="Country" textAlignment="natural" minimumFontSize="17" translatesAutoresizingMaskIntoConstraints="NO" id="LRA-Ro-g2N">
                                                <rect key="frame" x="0.0" y="162" width="382" height="34"/>
                                                <fontDescription key="fontDescription" type="system" pointSize="14"/>
                                                <textInputTraits key="textInputTraits" keyboardType="phonePad"/>
                                            </textField>
                                            <stackView opaque="NO" contentMode="scaleToFill" spacing="8" translatesAutoresizingMaskIntoConstraints="NO" id="To4-vd-EsZ" userLabel="Currenty Amount Stack View">
                                                <rect key="frame" x="0.0" y="216" width="382" height="34"/>
                                                <subviews>
                                                    <textField opaque="NO" contentMode="scaleToFill" contentHorizontalAlignment="left" contentVerticalAlignment="center" borderStyle="roundedRect" placeholder="EUR" textAlignment="center" minimumFontSize="17" translatesAutoresizingMaskIntoConstraints="NO" id="uht-tM-QtC">
                                                        <rect key="frame" x="0.0" y="0.0" width="60" height="34"/>
                                                        <constraints>
                                                            <constraint firstAttribute="width" constant="60" id="jYH-li-Bdx"/>
                                                        </constraints>
                                                        <fontDescription key="fontDescription" type="system" pointSize="14"/>
                                                        <textInputTraits key="textInputTraits" keyboardType="phonePad"/>
                                                    </textField>
                                                    <textField opaque="NO" contentMode="scaleToFill" contentHorizontalAlignment="left" contentVerticalAlignment="center" borderStyle="roundedRect" placeholder="Amount" textAlignment="natural" minimumFontSize="17" translatesAutoresizingMaskIntoConstraints="NO" id="W9k-iX-6KF">
                                                        <rect key="frame" x="68" y="0.0" width="314" height="34"/>
                                                        <fontDescription key="fontDescription" type="system" pointSize="14"/>
                                                        <textInputTraits key="textInputTraits" keyboardType="numberPad"/>
                                                    </textField>
                                                </subviews>
                                            </stackView>
                                        </subviews>
                                    </stackView>
                                    <stackView opaque="NO" contentMode="scaleToFill" spacing="8" translatesAutoresizingMaskIntoConstraints="NO" id="Lpg-yS-48o" userLabel="Perform Payment Stack View">
                                        <rect key="frame" x="0.0" y="418" width="382" height="31"/>
                                        <subviews>
                                            <label opaque="NO" userInteractionEnabled="NO" contentMode="left" horizontalHuggingPriority="251" verticalHuggingPriority="251" text="Perform payment" textAlignment="natural" lineBreakMode="tailTruncation" baselineAdjustment="alignBaselines" adjustsFontSizeToFit="NO" translatesAutoresizingMaskIntoConstraints="NO" id="cFw-qi-n9P">
                                                <rect key="frame" x="0.0" y="0.0" width="325" height="31"/>
                                                <fontDescription key="fontDescription" type="system" pointSize="17"/>
                                                <nil key="textColor"/>
                                                <nil key="highlightedColor"/>
                                            </label>
                                            <switch opaque="NO" contentMode="scaleToFill" horizontalHuggingPriority="750" verticalHuggingPriority="750" contentHorizontalAlignment="center" contentVerticalAlignment="center" on="YES" translatesAutoresizingMaskIntoConstraints="NO" id="Ink-cM-1O4">
                                                <rect key="frame" x="333" y="0.0" width="51" height="31"/>
                                            </switch>
                                        </subviews>
                                    </stackView>
                                    <stackView opaque="NO" contentMode="scaleToFill" axis="vertical" distribution="fillEqually" alignment="center" spacing="32" translatesAutoresizingMaskIntoConstraints="NO" id="KAf-TR-l1d" userLabel="Buttons List Stack View">
                                        <rect key="frame" x="0.0" y="473" width="382" height="157"/>
                                        <subviews>
                                            <button opaque="NO" contentMode="scaleToFill" contentHorizontalAlignment="center" contentVerticalAlignment="center" buttonType="system" lineBreakMode="middleTruncation" translatesAutoresizingMaskIntoConstraints="NO" id="Uou-Rn-KOH">
                                                <rect key="frame" x="122" y="0.0" width="138" height="31"/>
                                                <accessibility key="accessibilityConfiguration" identifier="initialize_primer_sdk"/>
                                                <state key="normal" title="Initialize Primer SDK"/>
                                                <connections>
                                                    <action selector="initializePrimerButtonTapped:" destination="Hsc-Wl-Q65" eventType="touchUpInside" id="kia-UZ-chG"/>
                                                </connections>
                                            </button>
                                            <button opaque="NO" contentMode="scaleToFill" contentHorizontalAlignment="center" contentVerticalAlignment="center" buttonType="system" lineBreakMode="middleTruncation" translatesAutoresizingMaskIntoConstraints="NO" id="FFw-xV-IYR">
                                                <rect key="frame" x="107.5" y="63" width="167.5" height="31"/>
                                                <state key="normal" title="Button"/>
                                                <buttonConfiguration key="configuration" style="plain" title="List Payment Methods"/>
                                                <connections>
                                                    <action selector="checkoutComponentsButtonTapped:" destination="Hsc-Wl-Q65" eventType="touchUpInside" id="2AF-kX-fGc"/>
                                                </connections>
                                            </button>
                                            <button opaque="NO" contentMode="scaleToFill" contentHorizontalAlignment="center" contentVerticalAlignment="center" buttonType="system" lineBreakMode="middleTruncation" translatesAutoresizingMaskIntoConstraints="NO" id="ZkM-Ng-TD5">
                                                <rect key="frame" x="140.5" y="126" width="101.5" height="31"/>
                                                <state key="normal" title="Button"/>
                                                <buttonConfiguration key="configuration" style="plain" title="List Asssets"/>
                                                <connections>
                                                    <segue destination="2Gj-2M-9Uh" kind="show" id="dNw-eK-xEJ"/>
                                                </connections>
                                            </button>
                                        </subviews>
                                    </stackView>
                                </subviews>
                                <constraints>
                                    <constraint firstAttribute="trailing" secondItem="Ojo-uf-w50" secondAttribute="trailing" id="A6j-hc-DFo"/>
                                    <constraint firstItem="Lpg-yS-48o" firstAttribute="leading" secondItem="KuL-hw-zDD" secondAttribute="leading" id="Olo-qK-eas"/>
                                    <constraint firstItem="KAf-TR-l1d" firstAttribute="leading" secondItem="KuL-hw-zDD" secondAttribute="leading" id="ZBf-VF-h2h"/>
                                    <constraint firstAttribute="trailing" secondItem="KAf-TR-l1d" secondAttribute="trailing" id="cJf-93-yWV"/>
                                    <constraint firstAttribute="trailing" secondItem="Lpg-yS-48o" secondAttribute="trailing" id="nc2-9N-4Sg"/>
                                    <constraint firstItem="Ojo-uf-w50" firstAttribute="leading" secondItem="KuL-hw-zDD" secondAttribute="leading" id="uGI-ks-UEU"/>
                                </constraints>
                            </stackView>
                        </subviews>
                        <viewLayoutGuide key="safeArea" id="ecX-48-OcF"/>
                        <color key="backgroundColor" systemColor="systemBackgroundColor"/>
                        <gestureRecognizers/>
                        <constraints>
<<<<<<< HEAD
                            <constraint firstItem="KuL-hw-zDD" firstAttribute="top" secondItem="WYf-ct-7d6" secondAttribute="bottom" constant="16" id="O76-fh-gqy"/>
                            <constraint firstItem="ecX-48-OcF" firstAttribute="bottom" relation="greaterThanOrEqual" secondItem="KuL-hw-zDD" secondAttribute="bottom" constant="16" id="bFT-Z1-KKT"/>
                            <constraint firstAttribute="trailing" secondItem="WYf-ct-7d6" secondAttribute="trailing" constant="16" id="eu5-G6-s7p"/>
                            <constraint firstItem="WYf-ct-7d6" firstAttribute="top" secondItem="ecX-48-OcF" secondAttribute="top" constant="16" id="fyy-Km-z38"/>
                            <constraint firstItem="WYf-ct-7d6" firstAttribute="leading" secondItem="ecX-48-OcF" secondAttribute="leading" constant="16" id="k48-WC-kfh"/>
=======
                            <constraint firstItem="KuL-hw-zDD" firstAttribute="top" secondItem="ecX-48-OcF" secondAttribute="top" constant="8" id="5lE-db-n2X"/>
                            <constraint firstItem="ecX-48-OcF" firstAttribute="bottom" relation="greaterThanOrEqual" secondItem="KuL-hw-zDD" secondAttribute="bottom" constant="16" id="bFT-Z1-KKT"/>
>>>>>>> 06be8ab9
                            <constraint firstItem="KuL-hw-zDD" firstAttribute="leading" secondItem="ecX-48-OcF" secondAttribute="leading" constant="16" id="qWM-jB-9re"/>
                            <constraint firstItem="ecX-48-OcF" firstAttribute="trailing" secondItem="KuL-hw-zDD" secondAttribute="trailing" constant="16" id="xFZ-pU-bXt"/>
                        </constraints>
                        <connections>
                            <outletCollection property="gestureRecognizers" destination="ZHN-fg-rNY" appends="YES" id="cYd-mM-7B0"/>
                        </connections>
                    </view>
                    <navigationItem key="navigationItem" id="kYZ-5n-R2a"/>
                    <connections>
                        <outlet property="amountTextField" destination="W9k-iX-6KF" id="pRt-ot-cC9"/>
<<<<<<< HEAD
                        <outlet property="checkoutHandlingControl" destination="R6m-Ea-SDP" id="rLc-Fl-NPJ"/>
                        <outlet property="countryCodeTextField" destination="LRA-Ro-g2N" id="Gh5-Fo-30O"/>
                        <outlet property="currencyTextField" destination="uht-tM-QtC" id="N7Y-8W-14p"/>
                        <outlet property="customerIdTextField" destination="Q8f-7x-ncT" id="IUu-6E-jOm"/>
                        <outlet property="environmentControl" destination="8qL-DP-if3" id="iBG-SR-mNt"/>
=======
                        <outlet property="apiKeyTextField" destination="wzb-Mm-C6G" id="q8b-Zf-SmD"/>
                        <outlet property="checkoutHandlingControl" destination="yvG-dF-jY8" id="AI6-nv-wsp"/>
                        <outlet property="countryCodeTextField" destination="LRA-Ro-g2N" id="Gh5-Fo-30O"/>
                        <outlet property="currencyTextField" destination="uht-tM-QtC" id="N7Y-8W-14p"/>
                        <outlet property="customerIdTextField" destination="Q8f-7x-ncT" id="IUu-6E-jOm"/>
                        <outlet property="environmentControl" destination="HhM-iV-pMY" id="gBe-aA-vZJ"/>
>>>>>>> 06be8ab9
                        <outlet property="performPaymentSwitch" destination="Ink-cM-1O4" id="lD8-Ge-IJ8"/>
                        <outlet property="phoneNumberTextField" destination="qPf-Sa-EQI" id="Tlr-os-MLG"/>
                    </connections>
                </viewController>
                <placeholder placeholderIdentifier="IBFirstResponder" id="AfA-pm-mcm" userLabel="First Responder" customClass="UIResponder" sceneMemberID="firstResponder"/>
                <tapGestureRecognizer id="ZHN-fg-rNY">
                    <connections>
                        <action selector="viewTapped:" destination="Hsc-Wl-Q65" id="Q9J-XF-1j5"/>
                    </connections>
                </tapGestureRecognizer>
            </objects>
            <point key="canvasLocation" x="1754" y="133"/>
        </scene>
        <!--Merchant Checkout View Controller-->
        <scene sceneID="Hnl-Pi-aw2">
            <objects>
                <viewController storyboardIdentifier="MerchantCheckoutViewController" id="rv5-RJ-1cA" customClass="MerchantCheckoutViewController" customModule="PrimerSDK_Example" customModuleProvider="target" sceneMemberID="viewController">
                    <view key="view" contentMode="scaleToFill" id="1AU-v5-4lz">
                        <rect key="frame" x="0.0" y="0.0" width="414" height="896"/>
                        <autoresizingMask key="autoresizingMask" widthSizable="YES" heightSizable="YES"/>
                        <subviews>
                            <stackView opaque="NO" contentMode="scaleToFill" axis="vertical" spacing="12" translatesAutoresizingMaskIntoConstraints="NO" id="Fpg-xO-ASt">
                                <rect key="frame" x="40" y="750" width="334" height="92"/>
                                <subviews>
                                    <button hidden="YES" opaque="NO" contentMode="scaleToFill" contentHorizontalAlignment="center" contentVerticalAlignment="center" buttonType="system" lineBreakMode="middleTruncation" translatesAutoresizingMaskIntoConstraints="NO" id="kGA-CG-n4Z">
                                        <rect key="frame" x="0.0" y="-40" width="334" height="40"/>
                                        <color key="backgroundColor" white="0.66666666666666663" alpha="1" colorSpace="custom" customColorSpace="genericGamma22GrayColorSpace"/>
                                        <accessibility key="accessibilityConfiguration" identifier="add_direct_debit_button"/>
                                        <constraints>
                                            <constraint firstAttribute="height" constant="40" id="QZ3-J2-zch"/>
                                        </constraints>
                                        <state key="normal" title="Add Direct Debit">
                                            <color key="titleColor" white="1" alpha="1" colorSpace="custom" customColorSpace="genericGamma22GrayColorSpace"/>
                                        </state>
                                    </button>
                                    <button opaque="NO" contentMode="scaleToFill" contentHorizontalAlignment="center" contentVerticalAlignment="center" buttonType="system" lineBreakMode="middleTruncation" translatesAutoresizingMaskIntoConstraints="NO" id="but-Bs-no4">
                                        <rect key="frame" x="0.0" y="0.0" width="334" height="40"/>
                                        <color key="backgroundColor" white="0.66666666669999997" alpha="1" colorSpace="custom" customColorSpace="genericGamma22GrayColorSpace"/>
                                        <accessibility key="accessibilityConfiguration" identifier="vault_button"/>
                                        <constraints>
                                            <constraint firstAttribute="height" constant="40" id="95Q-oB-p6m"/>
                                        </constraints>
                                        <state key="normal" title="Vault">
                                            <color key="titleColor" white="1" alpha="1" colorSpace="custom" customColorSpace="genericGamma22GrayColorSpace"/>
                                        </state>
                                        <connections>
                                            <action selector="openVaultButtonTapped:" destination="rv5-RJ-1cA" eventType="touchUpInside" id="oQm-Ri-3tu"/>
                                        </connections>
                                    </button>
                                    <button opaque="NO" contentMode="scaleToFill" contentHorizontalAlignment="center" contentVerticalAlignment="center" buttonType="system" lineBreakMode="middleTruncation" translatesAutoresizingMaskIntoConstraints="NO" id="Pnm-Mo-3XH">
                                        <rect key="frame" x="0.0" y="52" width="334" height="40"/>
                                        <color key="backgroundColor" white="0.66666666666666663" alpha="1" colorSpace="custom" customColorSpace="genericGamma22GrayColorSpace"/>
                                        <accessibility key="accessibilityConfiguration" identifier="universal_checkout_button"/>
                                        <constraints>
                                            <constraint firstAttribute="height" constant="40" id="9Ss-wu-T5y"/>
                                        </constraints>
                                        <state key="normal" title="Universal Checkout">
                                            <color key="titleColor" white="1" alpha="1" colorSpace="custom" customColorSpace="genericGamma22GrayColorSpace"/>
                                        </state>
                                        <connections>
                                            <action selector="openUniversalCheckoutTapped:" destination="rv5-RJ-1cA" eventType="touchUpInside" id="CNE-Rj-Cke"/>
                                        </connections>
                                    </button>
                                </subviews>
                            </stackView>
                        </subviews>
                        <viewLayoutGuide key="safeArea" id="gtf-1b-GN8"/>
                        <color key="backgroundColor" systemColor="systemBackgroundColor"/>
                        <constraints>
                            <constraint firstItem="Fpg-xO-ASt" firstAttribute="leading" secondItem="1AU-v5-4lz" secondAttribute="leadingMargin" constant="20" id="7ft-US-D2G"/>
                            <constraint firstItem="gtf-1b-GN8" firstAttribute="bottom" secondItem="Fpg-xO-ASt" secondAttribute="bottom" constant="20" id="J3Q-UE-2ox"/>
                            <constraint firstAttribute="trailingMargin" secondItem="Fpg-xO-ASt" secondAttribute="trailing" constant="20" id="Zwa-lM-9Fh"/>
                        </constraints>
                    </view>
                    <navigationItem key="navigationItem" id="0lO-Kc-k9w"/>
                </viewController>
                <placeholder placeholderIdentifier="IBFirstResponder" id="IiI-j4-1kq" userLabel="First Responder" customClass="UIResponder" sceneMemberID="firstResponder"/>
            </objects>
            <point key="canvasLocation" x="2688.4057971014495" y="132.58928571428572"/>
        </scene>
        <!--Merchant Payment Methods View Controller-->
        <scene sceneID="UQL-4J-Gcf">
            <objects>
                <viewController storyboardIdentifier="MerchantPaymentMethodsViewController" id="HWB-lM-wQr" customClass="MerchantPaymentMethodsViewController" customModule="PrimerSDK_Example" customModuleProvider="target" sceneMemberID="viewController">
                    <view key="view" contentMode="scaleToFill" id="yVt-gx-xRg">
                        <rect key="frame" x="0.0" y="0.0" width="414" height="896"/>
                        <autoresizingMask key="autoresizingMask" widthSizable="YES" heightSizable="YES"/>
                        <subviews>
                            <tableView clipsSubviews="YES" contentMode="scaleToFill" alwaysBounceVertical="YES" dataMode="prototypes" style="plain" separatorStyle="default" rowHeight="-1" estimatedRowHeight="-1" sectionHeaderHeight="-1" estimatedSectionHeaderHeight="-1" sectionFooterHeight="-1" estimatedSectionFooterHeight="-1" translatesAutoresizingMaskIntoConstraints="NO" id="d8P-5j-5aq">
                                <rect key="frame" x="20" y="44" width="374" height="818"/>
                                <color key="backgroundColor" systemColor="systemBackgroundColor"/>
                                <prototypes>
                                    <tableViewCell clipsSubviews="YES" contentMode="scaleToFill" preservesSuperviewLayoutMargins="YES" selectionStyle="default" indentationWidth="10" reuseIdentifier="MerchantPaymentMethodCell" rowHeight="89" id="3tb-mP-9fD" customClass="MerchantPaymentMethodCell" customModule="PrimerSDK_Example" customModuleProvider="target">
                                        <rect key="frame" x="0.0" y="44.5" width="374" height="89"/>
                                        <autoresizingMask key="autoresizingMask"/>
                                        <tableViewCellContentView key="contentView" opaque="NO" clipsSubviews="YES" multipleTouchEnabled="YES" contentMode="center" preservesSuperviewLayoutMargins="YES" insetsLayoutMarginsFromSafeArea="NO" tableViewCell="3tb-mP-9fD" id="gtQ-c4-psU">
                                            <rect key="frame" x="0.0" y="0.0" width="374" height="89"/>
                                            <autoresizingMask key="autoresizingMask"/>
                                            <subviews>
                                                <label opaque="NO" userInteractionEnabled="NO" contentMode="left" horizontalHuggingPriority="251" verticalHuggingPriority="251" text="Label" textAlignment="natural" lineBreakMode="tailTruncation" baselineAdjustment="alignBaselines" adjustsFontSizeToFit="NO" translatesAutoresizingMaskIntoConstraints="NO" id="Da7-sC-pmD">
                                                    <rect key="frame" x="28" y="15" width="41.5" height="59"/>
                                                    <fontDescription key="fontDescription" type="system" pointSize="17"/>
                                                    <nil key="textColor"/>
                                                    <nil key="highlightedColor"/>
                                                </label>
                                                <view contentMode="scaleToFill" translatesAutoresizingMaskIntoConstraints="NO" id="Jha-ky-KlR">
                                                    <rect key="frame" x="77.5" y="4" width="288.5" height="81"/>
                                                    <color key="backgroundColor" systemColor="systemBackgroundColor"/>
                                                </view>
                                            </subviews>
                                            <constraints>
                                                <constraint firstItem="Jha-ky-KlR" firstAttribute="top" secondItem="gtQ-c4-psU" secondAttribute="top" constant="4" id="0ra-K4-tOf"/>
                                                <constraint firstAttribute="trailing" secondItem="Jha-ky-KlR" secondAttribute="trailing" constant="8" id="0sR-ej-vIi"/>
                                                <constraint firstItem="Da7-sC-pmD" firstAttribute="leading" secondItem="gtQ-c4-psU" secondAttribute="leadingMargin" constant="8" id="DXh-J5-MLb"/>
                                                <constraint firstAttribute="bottomMargin" secondItem="Da7-sC-pmD" secondAttribute="bottom" constant="4" id="GE1-Jo-Tbt"/>
                                                <constraint firstItem="Jha-ky-KlR" firstAttribute="leading" secondItem="Da7-sC-pmD" secondAttribute="trailing" constant="8" id="dpP-sl-gJw"/>
                                                <constraint firstAttribute="bottom" secondItem="Jha-ky-KlR" secondAttribute="bottom" constant="4" id="fLJ-tE-MmR"/>
                                                <constraint firstItem="Da7-sC-pmD" firstAttribute="top" secondItem="gtQ-c4-psU" secondAttribute="topMargin" constant="4" id="h3K-iN-yGO"/>
                                            </constraints>
                                        </tableViewCellContentView>
                                        <connections>
                                            <outlet property="buttonContainerView" destination="Jha-ky-KlR" id="fMl-m0-Rri"/>
                                            <outlet property="paymentMethodLabel" destination="Da7-sC-pmD" id="Cf0-og-Fis"/>
                                        </connections>
                                    </tableViewCell>
                                </prototypes>
                                <connections>
                                    <outlet property="dataSource" destination="HWB-lM-wQr" id="FfU-Xk-qOB"/>
                                    <outlet property="delegate" destination="HWB-lM-wQr" id="j1s-H8-MVU"/>
                                </connections>
                            </tableView>
                        </subviews>
                        <viewLayoutGuide key="safeArea" id="58P-rc-tM8"/>
                        <color key="backgroundColor" white="0.66666666666666663" alpha="1" colorSpace="custom" customColorSpace="genericGamma22GrayColorSpace"/>
                        <constraints>
                            <constraint firstItem="d8P-5j-5aq" firstAttribute="top" secondItem="58P-rc-tM8" secondAttribute="top" id="6GQ-TQ-ya2"/>
                            <constraint firstAttribute="trailingMargin" secondItem="d8P-5j-5aq" secondAttribute="trailing" id="TMc-aA-7Yw"/>
                            <constraint firstItem="d8P-5j-5aq" firstAttribute="leading" secondItem="yVt-gx-xRg" secondAttribute="leadingMargin" id="dMg-g1-NqJ"/>
                            <constraint firstItem="58P-rc-tM8" firstAttribute="bottom" secondItem="d8P-5j-5aq" secondAttribute="bottom" id="scA-mb-9aZ"/>
                        </constraints>
                    </view>
                    <connections>
                        <outlet property="tableView" destination="d8P-5j-5aq" id="rqg-sC-h7L"/>
                    </connections>
                </viewController>
                <placeholder placeholderIdentifier="IBFirstResponder" id="RGM-oR-3VK" userLabel="First Responder" customClass="UIResponder" sceneMemberID="firstResponder"/>
            </objects>
            <point key="canvasLocation" x="2688.4057971014495" y="925.44642857142856"/>
        </scene>
        <!--Merchant Assets View Controller-->
        <scene sceneID="msJ-Y9-Gea">
            <objects>
                <viewController storyboardIdentifier="MerchantAssetsViewController" id="2Gj-2M-9Uh" customClass="MerchantAssetsViewController" customModule="PrimerSDK_Example" customModuleProvider="target" sceneMemberID="viewController">
                    <view key="view" contentMode="scaleToFill" id="Ql7-oO-ab2">
                        <rect key="frame" x="0.0" y="0.0" width="414" height="896"/>
                        <autoresizingMask key="autoresizingMask" widthSizable="YES" heightSizable="YES"/>
                        <subviews>
                            <collectionView clipsSubviews="YES" multipleTouchEnabled="YES" contentMode="scaleToFill" dataMode="prototypes" translatesAutoresizingMaskIntoConstraints="NO" id="hnH-D6-532">
                                <rect key="frame" x="16" y="178" width="382" height="676"/>
                                <color key="backgroundColor" systemColor="systemBackgroundColor"/>
                                <collectionViewFlowLayout key="collectionViewLayout" automaticEstimatedItemSize="YES" minimumLineSpacing="10" minimumInteritemSpacing="10" id="5tQ-u5-wZQ">
                                    <size key="itemSize" width="128" height="128"/>
                                    <size key="headerReferenceSize" width="0.0" height="0.0"/>
                                    <size key="footerReferenceSize" width="0.0" height="0.0"/>
                                    <inset key="sectionInset" minX="0.0" minY="0.0" maxX="0.0" maxY="0.0"/>
                                </collectionViewFlowLayout>
                                <cells>
                                    <collectionViewCell opaque="NO" clipsSubviews="YES" multipleTouchEnabled="YES" contentMode="center" reuseIdentifier="MerchantAssetCell" id="OR7-Gn-aqa" customClass="MerchantAssetCell" customModule="PrimerSDK_Example" customModuleProvider="target">
                                        <rect key="frame" x="0.0" y="0.0" width="75" height="88"/>
                                        <autoresizingMask key="autoresizingMask" flexibleMaxX="YES" flexibleMaxY="YES"/>
                                        <collectionViewCellContentView key="contentView" opaque="NO" clipsSubviews="YES" multipleTouchEnabled="YES" contentMode="center" insetsLayoutMarginsFromSafeArea="NO" id="WJ7-u9-wtQ">
                                            <rect key="frame" x="0.0" y="0.0" width="75" height="88"/>
                                            <autoresizingMask key="autoresizingMask"/>
                                            <subviews>
                                                <label opaque="NO" userInteractionEnabled="NO" contentMode="left" horizontalHuggingPriority="251" verticalHuggingPriority="251" text="Label" textAlignment="center" lineBreakMode="tailTruncation" baselineAdjustment="alignBaselines" adjustsFontSizeToFit="NO" translatesAutoresizingMaskIntoConstraints="NO" id="dGo-X3-K9v">
                                                    <rect key="frame" x="0.0" y="77" width="75" height="11"/>
                                                    <fontDescription key="fontDescription" type="system" pointSize="9"/>
                                                    <nil key="textColor"/>
                                                    <nil key="highlightedColor"/>
                                                </label>
                                                <imageView clipsSubviews="YES" userInteractionEnabled="NO" contentMode="center" horizontalHuggingPriority="251" verticalHuggingPriority="251" translatesAutoresizingMaskIntoConstraints="NO" id="xMU-Sa-Enx">
                                                    <rect key="frame" x="0.0" y="0.0" width="75" height="75"/>
                                                    <constraints>
                                                        <constraint firstAttribute="width" constant="75" id="1Q7-cH-GOq"/>
                                                        <constraint firstAttribute="height" constant="75" id="AlD-Ds-iSV"/>
                                                    </constraints>
                                                </imageView>
                                            </subviews>
                                            <constraints>
                                                <constraint firstItem="dGo-X3-K9v" firstAttribute="top" secondItem="xMU-Sa-Enx" secondAttribute="bottom" constant="2" id="2JJ-d1-9rf"/>
                                                <constraint firstItem="xMU-Sa-Enx" firstAttribute="leading" secondItem="WJ7-u9-wtQ" secondAttribute="leading" id="2V8-H6-EWD"/>
                                                <constraint firstAttribute="trailing" secondItem="xMU-Sa-Enx" secondAttribute="trailing" id="7To-vD-bHb"/>
                                                <constraint firstItem="xMU-Sa-Enx" firstAttribute="top" secondItem="WJ7-u9-wtQ" secondAttribute="top" id="BiU-jN-K0C"/>
                                                <constraint firstItem="dGo-X3-K9v" firstAttribute="leading" secondItem="WJ7-u9-wtQ" secondAttribute="leading" id="TZa-8g-S1W"/>
                                                <constraint firstAttribute="bottom" secondItem="dGo-X3-K9v" secondAttribute="bottom" id="XiZ-07-J9m"/>
                                                <constraint firstAttribute="trailing" secondItem="dGo-X3-K9v" secondAttribute="trailing" id="ZOW-vB-KcQ"/>
                                            </constraints>
                                        </collectionViewCellContentView>
                                        <connections>
                                            <outlet property="imageView" destination="xMU-Sa-Enx" id="7ZI-Ic-msi"/>
                                            <outlet property="titleLabel" destination="dGo-X3-K9v" id="NqE-pT-3WK"/>
                                        </connections>
                                    </collectionViewCell>
                                </cells>
                                <connections>
                                    <outlet property="dataSource" destination="2Gj-2M-9Uh" id="vwz-JR-au8"/>
                                </connections>
                            </collectionView>
                            <segmentedControl opaque="NO" contentMode="scaleToFill" contentHorizontalAlignment="left" contentVerticalAlignment="top" segmentControlStyle="plain" selectedSegmentIndex="0" translatesAutoresizingMaskIntoConstraints="NO" id="mct-co-cWD">
                                <rect key="frame" x="105.5" y="98" width="203" height="32"/>
                                <segments>
                                    <segment title="Logo"/>
                                    <segment title="Icon"/>
                                </segments>
                                <connections>
                                    <action selector="segmentedControlerValueChanged:" destination="2Gj-2M-9Uh" eventType="valueChanged" id="xGa-EP-Y08"/>
                                </connections>
                            </segmentedControl>
                            <segmentedControl opaque="NO" contentMode="scaleToFill" contentHorizontalAlignment="left" contentVerticalAlignment="top" segmentControlStyle="plain" selectedSegmentIndex="0" translatesAutoresizingMaskIntoConstraints="NO" id="Hbz-Z7-bQS">
                                <rect key="frame" x="105.5" y="137" width="203" height="32"/>
                                <segments>
                                    <segment title="Original"/>
                                    <segment title="Light"/>
                                    <segment title="Dark"/>
                                </segments>
                                <connections>
                                    <action selector="segmentedControlerValueChanged:" destination="2Gj-2M-9Uh" eventType="valueChanged" id="SNB-qe-BJ7"/>
                                </connections>
                            </segmentedControl>
                        </subviews>
                        <viewLayoutGuide key="safeArea" id="GHo-ns-LLp"/>
                        <color key="backgroundColor" systemColor="systemBackgroundColor"/>
                        <constraints>
                            <constraint firstItem="Hbz-Z7-bQS" firstAttribute="top" secondItem="mct-co-cWD" secondAttribute="bottom" constant="8" symbolic="YES" id="7g0-f6-15s"/>
                            <constraint firstItem="mct-co-cWD" firstAttribute="top" secondItem="GHo-ns-LLp" secondAttribute="top" constant="10" id="B7B-j4-zJv"/>
                            <constraint firstItem="mct-co-cWD" firstAttribute="trailing" secondItem="Hbz-Z7-bQS" secondAttribute="trailing" id="Baa-qF-6vw"/>
                            <constraint firstItem="GHo-ns-LLp" firstAttribute="bottom" secondItem="hnH-D6-532" secondAttribute="bottom" constant="8" id="CvF-DZ-aa9"/>
                            <constraint firstItem="GHo-ns-LLp" firstAttribute="trailing" secondItem="hnH-D6-532" secondAttribute="trailing" constant="16" id="TD0-8v-Bbz"/>
                            <constraint firstItem="mct-co-cWD" firstAttribute="leading" secondItem="Hbz-Z7-bQS" secondAttribute="leading" id="VjI-xo-KnG"/>
                            <constraint firstItem="hnH-D6-532" firstAttribute="leading" secondItem="GHo-ns-LLp" secondAttribute="leading" constant="16" id="jrM-LZ-oCa"/>
                            <constraint firstItem="mct-co-cWD" firstAttribute="centerX" secondItem="GHo-ns-LLp" secondAttribute="centerX" id="tcU-pa-hdx"/>
                            <constraint firstItem="hnH-D6-532" firstAttribute="top" secondItem="Hbz-Z7-bQS" secondAttribute="bottom" constant="10" id="zJA-Qb-LFh"/>
                        </constraints>
                    </view>
                    <navigationItem key="navigationItem" id="MLB-fN-xmd"/>
                    <connections>
                        <outlet property="collectionView" destination="hnH-D6-532" id="j5t-pP-rF6"/>
                        <outlet property="colorTypeSegmentedControl" destination="Hbz-Z7-bQS" id="3BA-kA-Eyn"/>
                        <outlet property="imageTypeSegmentedControl" destination="mct-co-cWD" id="wF3-b0-q7F"/>
                    </connections>
                </viewController>
                <placeholder placeholderIdentifier="IBFirstResponder" id="cf2-yi-tG8" userLabel="First Responder" customClass="UIResponder" sceneMemberID="firstResponder"/>
            </objects>
            <point key="canvasLocation" x="2686.9565217391305" y="1646.6517857142856"/>
        </scene>
        <!--Result View Controller-->
        <scene sceneID="Tkv-cI-sz4">
            <objects>
                <viewController storyboardIdentifier="ResultViewController" id="T6d-fS-wFQ" customClass="ResultViewController" customModule="PrimerSDK_Example" customModuleProvider="target" sceneMemberID="viewController">
                    <view key="view" contentMode="scaleToFill" id="8sw-1v-qHI">
                        <rect key="frame" x="0.0" y="0.0" width="414" height="896"/>
                        <autoresizingMask key="autoresizingMask" widthSizable="YES" heightSizable="YES"/>
                        <subviews>
                            <stackView opaque="NO" contentMode="scaleToFill" axis="vertical" spacing="12" translatesAutoresizingMaskIntoConstraints="NO" id="ecM-hU-tn4">
                                <rect key="frame" x="20" y="44" width="374" height="818"/>
                                <subviews>
                                    <stackView opaque="NO" contentMode="scaleToFill" spacing="8" translatesAutoresizingMaskIntoConstraints="NO" id="RWM-73-UkS">
                                        <rect key="frame" x="0.0" y="0.0" width="374" height="18"/>
                                        <subviews>
                                            <label opaque="NO" userInteractionEnabled="NO" contentMode="left" horizontalHuggingPriority="252" verticalHuggingPriority="251" horizontalCompressionResistancePriority="749" text="Status" textAlignment="natural" lineBreakMode="tailTruncation" baselineAdjustment="alignBaselines" adjustsFontSizeToFit="NO" translatesAutoresizingMaskIntoConstraints="NO" id="UBX-3r-gzK">
                                                <rect key="frame" x="0.0" y="0.0" width="41" height="18"/>
                                                <fontDescription key="fontDescription" type="system" weight="light" pointSize="14"/>
                                                <nil key="textColor"/>
                                                <nil key="highlightedColor"/>
                                            </label>
                                            <label opaque="NO" userInteractionEnabled="NO" contentMode="left" horizontalHuggingPriority="251" verticalHuggingPriority="251" text="Label" textAlignment="natural" lineBreakMode="tailTruncation" baselineAdjustment="alignBaselines" adjustsFontSizeToFit="NO" translatesAutoresizingMaskIntoConstraints="NO" id="NSy-AC-wir">
                                                <rect key="frame" x="49" y="0.0" width="325" height="18"/>
                                                <fontDescription key="fontDescription" type="system" weight="semibold" pointSize="15"/>
                                                <nil key="textColor"/>
                                                <nil key="highlightedColor"/>
                                            </label>
                                        </subviews>
                                    </stackView>
                                    <stackView opaque="NO" contentMode="scaleToFill" spacing="8" translatesAutoresizingMaskIntoConstraints="NO" id="jxL-iG-utE">
                                        <rect key="frame" x="0.0" y="30" width="374" height="18"/>
                                        <subviews>
                                            <label opaque="NO" userInteractionEnabled="NO" contentMode="left" horizontalHuggingPriority="252" verticalHuggingPriority="251" horizontalCompressionResistancePriority="749" text="Actions:" textAlignment="natural" lineBreakMode="tailTruncation" baselineAdjustment="alignBaselines" adjustsFontSizeToFit="NO" translatesAutoresizingMaskIntoConstraints="NO" id="lOm-z1-x2I">
                                                <rect key="frame" x="0.0" y="0.0" width="52" height="18"/>
                                                <fontDescription key="fontDescription" type="system" weight="light" pointSize="14"/>
                                                <nil key="textColor"/>
                                                <nil key="highlightedColor"/>
                                            </label>
                                            <label opaque="NO" userInteractionEnabled="NO" contentMode="left" horizontalHuggingPriority="251" verticalHuggingPriority="251" text="Label" textAlignment="natural" lineBreakMode="tailTruncation" baselineAdjustment="alignBaselines" adjustsFontSizeToFit="NO" translatesAutoresizingMaskIntoConstraints="NO" id="BP7-Bj-0Wd">
                                                <rect key="frame" x="60" y="0.0" width="314" height="18"/>
                                                <fontDescription key="fontDescription" type="system" weight="semibold" pointSize="15"/>
                                                <nil key="textColor"/>
                                                <nil key="highlightedColor"/>
                                            </label>
                                        </subviews>
                                    </stackView>
                                    <stackView opaque="NO" contentMode="scaleToFill" spacing="8" translatesAutoresizingMaskIntoConstraints="NO" id="dwO-AD-daJ">
                                        <rect key="frame" x="0.0" y="60" width="374" height="18"/>
                                        <subviews>
                                            <label opaque="NO" userInteractionEnabled="NO" contentMode="left" horizontalHuggingPriority="252" verticalHuggingPriority="251" horizontalCompressionResistancePriority="749" text="Amount" textAlignment="natural" lineBreakMode="tailTruncation" baselineAdjustment="alignBaselines" adjustsFontSizeToFit="NO" translatesAutoresizingMaskIntoConstraints="NO" id="yjT-Rh-NZN">
                                                <rect key="frame" x="0.0" y="0.0" width="50.5" height="18"/>
                                                <fontDescription key="fontDescription" type="system" weight="light" pointSize="14"/>
                                                <nil key="textColor"/>
                                                <nil key="highlightedColor"/>
                                            </label>
                                            <label opaque="NO" userInteractionEnabled="NO" contentMode="left" horizontalHuggingPriority="251" verticalHuggingPriority="251" text="Label" textAlignment="natural" lineBreakMode="tailTruncation" baselineAdjustment="alignBaselines" adjustsFontSizeToFit="NO" translatesAutoresizingMaskIntoConstraints="NO" id="tFg-X3-Grv">
                                                <rect key="frame" x="58.5" y="0.0" width="315.5" height="18"/>
                                                <fontDescription key="fontDescription" type="system" weight="semibold" pointSize="15"/>
                                                <color key="textColor" systemColor="systemBlueColor"/>
                                                <nil key="highlightedColor"/>
                                            </label>
                                        </subviews>
                                    </stackView>
                                    <label opaque="NO" userInteractionEnabled="NO" contentMode="left" horizontalHuggingPriority="251" verticalHuggingPriority="251" text="Response" textAlignment="natural" lineBreakMode="tailTruncation" baselineAdjustment="alignBaselines" adjustsFontSizeToFit="NO" translatesAutoresizingMaskIntoConstraints="NO" id="UZP-tB-OYk">
                                        <rect key="frame" x="0.0" y="90" width="374" height="17"/>
                                        <fontDescription key="fontDescription" type="system" weight="light" pointSize="14"/>
                                        <nil key="textColor"/>
                                        <nil key="highlightedColor"/>
                                    </label>
                                    <textView clipsSubviews="YES" multipleTouchEnabled="YES" contentMode="scaleToFill" textAlignment="natural" translatesAutoresizingMaskIntoConstraints="NO" id="zH0-YR-jKP">
                                        <rect key="frame" x="0.0" y="119" width="374" height="699"/>
                                        <color key="backgroundColor" systemColor="placeholderTextColor"/>
                                        <string key="text">Lorem ipsum dolor sit er elit lamet, consectetaur cillium adipisicing pecu, sed do eiusmod tempor incididunt ut labore et dolore magna aliqua. Ut enim ad minim veniam, quis nostrud exercitation ullamco laboris nisi ut aliquip ex ea commodo consequat. Duis aute irure dolor in reprehenderit in voluptate velit esse cillum dolore eu fugiat nulla pariatur. Excepteur sint occaecat cupidatat non proident, sunt in culpa qui officia deserunt mollit anim id est laborum. Nam liber te conscient to factor tum poen legum odioque civiuda.</string>
                                        <color key="textColor" systemColor="labelColor"/>
                                        <fontDescription key="fontDescription" type="system" pointSize="15"/>
                                        <textInputTraits key="textInputTraits" autocapitalizationType="sentences"/>
                                    </textView>
                                </subviews>
                            </stackView>
                        </subviews>
                        <viewLayoutGuide key="safeArea" id="8ID-KP-zCY"/>
                        <color key="backgroundColor" systemColor="systemBackgroundColor"/>
                        <constraints>
                            <constraint firstItem="ecM-hU-tn4" firstAttribute="top" secondItem="8ID-KP-zCY" secondAttribute="top" id="5Oi-Qd-Wq5"/>
                            <constraint firstItem="8ID-KP-zCY" firstAttribute="bottom" secondItem="ecM-hU-tn4" secondAttribute="bottom" id="GNk-yX-zzf"/>
                            <constraint firstAttribute="trailingMargin" secondItem="ecM-hU-tn4" secondAttribute="trailing" id="Z5X-ZA-72c"/>
                            <constraint firstItem="ecM-hU-tn4" firstAttribute="leading" secondItem="8sw-1v-qHI" secondAttribute="leadingMargin" id="l8v-HJ-yhd"/>
                        </constraints>
                    </view>
                    <connections>
                        <outlet property="actionsStackView" destination="jxL-iG-utE" id="b8g-eh-PWd"/>
                        <outlet property="amountLabel" destination="tFg-X3-Grv" id="8Sr-YI-Xo7"/>
                        <outlet property="amountStackView" destination="dwO-AD-daJ" id="tIM-lG-DBl"/>
                        <outlet property="requiredActionsLabel" destination="BP7-Bj-0Wd" id="UOS-gA-ofD"/>
                        <outlet property="responseStackView" destination="RWM-73-UkS" id="Fnh-JT-nGV"/>
                        <outlet property="responseStatus" destination="NSy-AC-wir" id="fwH-L2-lFZ"/>
                        <outlet property="responseTextView" destination="zH0-YR-jKP" id="UNG-nf-vM7"/>
                    </connections>
                </viewController>
                <placeholder placeholderIdentifier="IBFirstResponder" id="Bha-S1-DUW" userLabel="First Responder" customClass="UIResponder" sceneMemberID="firstResponder"/>
            </objects>
            <point key="canvasLocation" x="3687" y="151"/>
        </scene>
        <!--Navigation Controller-->
        <scene sceneID="k2f-Pv-jbT">
            <objects>
                <navigationController automaticallyAdjustsScrollViewInsets="NO" id="ORN-tn-RVh" sceneMemberID="viewController">
                    <toolbarItems/>
                    <navigationBar key="navigationBar" contentMode="scaleToFill" id="M8m-le-4rJ">
                        <rect key="frame" x="0.0" y="44" width="414" height="44"/>
                        <autoresizingMask key="autoresizingMask"/>
                    </navigationBar>
                    <nil name="viewControllers"/>
                    <connections>
                        <segue destination="Hsc-Wl-Q65" kind="relationship" relationship="rootViewController" id="2rP-Z2-ExU"/>
                    </connections>
                </navigationController>
                <placeholder placeholderIdentifier="IBFirstResponder" id="yp9-KC-hhD" userLabel="First Responder" customClass="UIResponder" sceneMemberID="firstResponder"/>
            </objects>
            <point key="canvasLocation" x="764" y="132.68365817091455"/>
        </scene>
        <!--Manual Payment Merchant Checkout View Controller-->
        <scene sceneID="za9-Fd-Hne">
            <objects>
                <viewController storyboardIdentifier="ManualPaymentMerchantCheckoutViewController" id="sJ9-Rj-IWq" customClass="ManualPaymentMerchantCheckoutViewController" customModule="PrimerSDK_Example" customModuleProvider="target" sceneMemberID="viewController">
                    <view key="view" contentMode="scaleToFill" id="AJ7-6H-cP2">
                        <rect key="frame" x="0.0" y="0.0" width="414" height="896"/>
                        <autoresizingMask key="autoresizingMask" widthSizable="YES" heightSizable="YES"/>
                        <subviews>
                            <stackView opaque="NO" contentMode="scaleToFill" axis="vertical" spacing="12" translatesAutoresizingMaskIntoConstraints="NO" id="o8J-yr-ZhQ">
                                <rect key="frame" x="40" y="750" width="334" height="92"/>
                                <subviews>
                                    <button hidden="YES" opaque="NO" contentMode="scaleToFill" contentHorizontalAlignment="center" contentVerticalAlignment="center" buttonType="system" lineBreakMode="middleTruncation" translatesAutoresizingMaskIntoConstraints="NO" id="xtJ-8G-cHR">
                                        <rect key="frame" x="0.0" y="-40" width="334" height="40"/>
                                        <color key="backgroundColor" white="0.66666666669999997" alpha="1" colorSpace="custom" customColorSpace="genericGamma22GrayColorSpace"/>
                                        <accessibility key="accessibilityConfiguration" identifier="add_direct_debit_button"/>
                                        <constraints>
                                            <constraint firstAttribute="height" constant="40" id="EAw-YQ-7dA"/>
                                        </constraints>
                                        <state key="normal" title="Add Direct Debit">
                                            <color key="titleColor" white="1" alpha="1" colorSpace="custom" customColorSpace="genericGamma22GrayColorSpace"/>
                                        </state>
                                    </button>
                                    <button opaque="NO" contentMode="scaleToFill" contentHorizontalAlignment="center" contentVerticalAlignment="center" buttonType="system" lineBreakMode="middleTruncation" translatesAutoresizingMaskIntoConstraints="NO" id="98a-Dq-Z20">
                                        <rect key="frame" x="0.0" y="0.0" width="334" height="40"/>
                                        <color key="backgroundColor" white="0.66666666669999997" alpha="1" colorSpace="custom" customColorSpace="genericGamma22GrayColorSpace"/>
                                        <accessibility key="accessibilityConfiguration" identifier="vault_button"/>
                                        <constraints>
                                            <constraint firstAttribute="height" constant="40" id="r5P-zx-dgx"/>
                                        </constraints>
                                        <state key="normal" title="Vault">
                                            <color key="titleColor" white="1" alpha="1" colorSpace="custom" customColorSpace="genericGamma22GrayColorSpace"/>
                                        </state>
                                        <connections>
                                            <action selector="openVaultButtonTapped:" destination="sJ9-Rj-IWq" eventType="touchUpInside" id="QxZ-Yp-Gkc"/>
                                        </connections>
                                    </button>
                                    <button opaque="NO" contentMode="scaleToFill" contentHorizontalAlignment="center" contentVerticalAlignment="center" buttonType="system" lineBreakMode="middleTruncation" translatesAutoresizingMaskIntoConstraints="NO" id="GXe-UV-vgu">
                                        <rect key="frame" x="0.0" y="52" width="334" height="40"/>
                                        <color key="backgroundColor" white="0.66666666669999997" alpha="1" colorSpace="custom" customColorSpace="genericGamma22GrayColorSpace"/>
                                        <accessibility key="accessibilityConfiguration" identifier="universal_checkout_button"/>
                                        <constraints>
                                            <constraint firstAttribute="height" constant="40" id="Ah5-yy-gS9"/>
                                        </constraints>
                                        <state key="normal" title="Universal Checkout">
                                            <color key="titleColor" white="1" alpha="1" colorSpace="custom" customColorSpace="genericGamma22GrayColorSpace"/>
                                        </state>
                                        <connections>
                                            <action selector="openUniversalCheckoutTapped:" destination="sJ9-Rj-IWq" eventType="touchUpInside" id="K41-5R-a4F"/>
                                        </connections>
                                    </button>
                                </subviews>
                            </stackView>
                        </subviews>
                        <viewLayoutGuide key="safeArea" id="twz-yT-bdO"/>
                        <color key="backgroundColor" systemColor="systemBackgroundColor"/>
                        <constraints>
                            <constraint firstItem="twz-yT-bdO" firstAttribute="bottom" secondItem="o8J-yr-ZhQ" secondAttribute="bottom" constant="20" id="0V4-iE-93q"/>
                            <constraint firstItem="o8J-yr-ZhQ" firstAttribute="leading" secondItem="AJ7-6H-cP2" secondAttribute="leadingMargin" constant="20" id="Tek-aA-lbx"/>
                            <constraint firstAttribute="trailingMargin" secondItem="o8J-yr-ZhQ" secondAttribute="trailing" constant="20" id="pvb-gK-g2d"/>
                        </constraints>
                    </view>
                    <navigationItem key="navigationItem" id="gRX-zK-FPJ"/>
                </viewController>
                <placeholder placeholderIdentifier="IBFirstResponder" id="uJz-IG-g3T" userLabel="First Responder" customClass="UIResponder" sceneMemberID="firstResponder"/>
            </objects>
            <point key="canvasLocation" x="3433" y="1647"/>
        </scene>
    </scenes>
    <resources>
        <systemColor name="labelColor">
            <color white="0.0" alpha="1" colorSpace="custom" customColorSpace="genericGamma22GrayColorSpace"/>
        </systemColor>
        <systemColor name="placeholderTextColor">
            <color red="0.23529411764705882" green="0.23529411764705882" blue="0.2627450980392157" alpha="0.29999999999999999" colorSpace="custom" customColorSpace="sRGB"/>
        </systemColor>
        <systemColor name="systemBackgroundColor">
            <color white="1" alpha="1" colorSpace="custom" customColorSpace="genericGamma22GrayColorSpace"/>
        </systemColor>
        <systemColor name="systemBlueColor">
            <color red="0.0" green="0.47843137254901963" blue="1" alpha="1" colorSpace="custom" customColorSpace="sRGB"/>
        </systemColor>
    </resources>
</document><|MERGE_RESOLUTION|>--- conflicted
+++ resolved
@@ -18,53 +18,8 @@
                         <rect key="frame" x="0.0" y="0.0" width="414" height="896"/>
                         <autoresizingMask key="autoresizingMask" widthSizable="YES" heightSizable="YES"/>
                         <subviews>
-<<<<<<< HEAD
-                            <stackView opaque="NO" contentMode="scaleToFill" axis="vertical" spacing="8" translatesAutoresizingMaskIntoConstraints="NO" id="WYf-ct-7d6" userLabel="Settings">
-                                <rect key="frame" x="16" y="104" width="382" height="120"/>
-                                <subviews>
-                                    <label opaque="NO" userInteractionEnabled="NO" contentMode="left" horizontalHuggingPriority="251" verticalHuggingPriority="251" text="Environment:" textAlignment="natural" lineBreakMode="tailTruncation" baselineAdjustment="alignBaselines" adjustsFontSizeToFit="NO" translatesAutoresizingMaskIntoConstraints="NO" id="Zii-jM-GBw">
-                                        <rect key="frame" x="0.0" y="0.0" width="382" height="17"/>
-                                        <fontDescription key="fontDescription" type="system" pointSize="14"/>
-                                        <nil key="textColor"/>
-                                        <nil key="highlightedColor"/>
-                                    </label>
-                                    <segmentedControl opaque="NO" contentMode="scaleToFill" contentHorizontalAlignment="left" contentVerticalAlignment="top" segmentControlStyle="plain" selectedSegmentIndex="0" translatesAutoresizingMaskIntoConstraints="NO" id="8qL-DP-if3">
-                                        <rect key="frame" x="0.0" y="25" width="382" height="32"/>
-                                        <segments>
-                                            <segment title="Local"/>
-                                            <segment title="Dev"/>
-                                            <segment title="Sandbox"/>
-                                            <segment title="Staging"/>
-                                            <segment title="Production"/>
-                                        </segments>
-                                        <connections>
-                                            <action selector="environmentValueChanged:" destination="Hsc-Wl-Q65" eventType="valueChanged" id="Ius-fX-HhB"/>
-                                        </connections>
-                                    </segmentedControl>
-                                    <label opaque="NO" userInteractionEnabled="NO" contentMode="left" horizontalHuggingPriority="251" verticalHuggingPriority="251" text="Checkout handling:" textAlignment="natural" lineBreakMode="tailTruncation" baselineAdjustment="alignBaselines" adjustsFontSizeToFit="NO" translatesAutoresizingMaskIntoConstraints="NO" id="YCI-6k-hUZ">
-                                        <rect key="frame" x="0.0" y="64" width="382" height="17"/>
-                                        <fontDescription key="fontDescription" type="system" pointSize="14"/>
-                                        <nil key="textColor"/>
-                                        <nil key="highlightedColor"/>
-                                    </label>
-                                    <segmentedControl opaque="NO" contentMode="scaleToFill" contentHorizontalAlignment="left" contentVerticalAlignment="top" segmentControlStyle="plain" selectedSegmentIndex="0" translatesAutoresizingMaskIntoConstraints="NO" id="R6m-Ea-SDP">
-                                        <rect key="frame" x="0.0" y="89" width="382" height="32"/>
-                                        <segments>
-                                            <segment title="Automatic"/>
-                                            <segment title="Manual"/>
-                                        </segments>
-                                        <connections>
-                                            <action selector="paymentHandlingValueChanged:" destination="Hsc-Wl-Q65" eventType="valueChanged" id="tUR-2Z-deU"/>
-                                        </connections>
-                                    </segmentedControl>
-                                </subviews>
-                            </stackView>
-                            <stackView opaque="NO" contentMode="scaleToFill" axis="vertical" alignment="center" spacing="24" translatesAutoresizingMaskIntoConstraints="NO" id="KuL-hw-zDD">
-                                <rect key="frame" x="16" y="240" width="382" height="432"/>
-=======
                             <stackView opaque="NO" contentMode="scaleToFill" axis="vertical" alignment="center" spacing="24" translatesAutoresizingMaskIntoConstraints="NO" id="KuL-hw-zDD">
                                 <rect key="frame" x="16" y="96" width="382" height="630"/>
->>>>>>> 06be8ab9
                                 <subviews>
                                     <stackView opaque="NO" contentMode="scaleToFill" axis="vertical" spacing="8" translatesAutoresizingMaskIntoConstraints="NO" id="kfQ-ex-CD1" userLabel="Settings">
                                         <rect key="frame" x="0.0" y="0.0" width="382" height="120"/>
@@ -207,16 +162,8 @@
                         <color key="backgroundColor" systemColor="systemBackgroundColor"/>
                         <gestureRecognizers/>
                         <constraints>
-<<<<<<< HEAD
-                            <constraint firstItem="KuL-hw-zDD" firstAttribute="top" secondItem="WYf-ct-7d6" secondAttribute="bottom" constant="16" id="O76-fh-gqy"/>
-                            <constraint firstItem="ecX-48-OcF" firstAttribute="bottom" relation="greaterThanOrEqual" secondItem="KuL-hw-zDD" secondAttribute="bottom" constant="16" id="bFT-Z1-KKT"/>
-                            <constraint firstAttribute="trailing" secondItem="WYf-ct-7d6" secondAttribute="trailing" constant="16" id="eu5-G6-s7p"/>
-                            <constraint firstItem="WYf-ct-7d6" firstAttribute="top" secondItem="ecX-48-OcF" secondAttribute="top" constant="16" id="fyy-Km-z38"/>
-                            <constraint firstItem="WYf-ct-7d6" firstAttribute="leading" secondItem="ecX-48-OcF" secondAttribute="leading" constant="16" id="k48-WC-kfh"/>
-=======
                             <constraint firstItem="KuL-hw-zDD" firstAttribute="top" secondItem="ecX-48-OcF" secondAttribute="top" constant="8" id="5lE-db-n2X"/>
                             <constraint firstItem="ecX-48-OcF" firstAttribute="bottom" relation="greaterThanOrEqual" secondItem="KuL-hw-zDD" secondAttribute="bottom" constant="16" id="bFT-Z1-KKT"/>
->>>>>>> 06be8ab9
                             <constraint firstItem="KuL-hw-zDD" firstAttribute="leading" secondItem="ecX-48-OcF" secondAttribute="leading" constant="16" id="qWM-jB-9re"/>
                             <constraint firstItem="ecX-48-OcF" firstAttribute="trailing" secondItem="KuL-hw-zDD" secondAttribute="trailing" constant="16" id="xFZ-pU-bXt"/>
                         </constraints>
@@ -227,20 +174,12 @@
                     <navigationItem key="navigationItem" id="kYZ-5n-R2a"/>
                     <connections>
                         <outlet property="amountTextField" destination="W9k-iX-6KF" id="pRt-ot-cC9"/>
-<<<<<<< HEAD
-                        <outlet property="checkoutHandlingControl" destination="R6m-Ea-SDP" id="rLc-Fl-NPJ"/>
-                        <outlet property="countryCodeTextField" destination="LRA-Ro-g2N" id="Gh5-Fo-30O"/>
-                        <outlet property="currencyTextField" destination="uht-tM-QtC" id="N7Y-8W-14p"/>
-                        <outlet property="customerIdTextField" destination="Q8f-7x-ncT" id="IUu-6E-jOm"/>
-                        <outlet property="environmentControl" destination="8qL-DP-if3" id="iBG-SR-mNt"/>
-=======
                         <outlet property="apiKeyTextField" destination="wzb-Mm-C6G" id="q8b-Zf-SmD"/>
                         <outlet property="checkoutHandlingControl" destination="yvG-dF-jY8" id="AI6-nv-wsp"/>
                         <outlet property="countryCodeTextField" destination="LRA-Ro-g2N" id="Gh5-Fo-30O"/>
                         <outlet property="currencyTextField" destination="uht-tM-QtC" id="N7Y-8W-14p"/>
                         <outlet property="customerIdTextField" destination="Q8f-7x-ncT" id="IUu-6E-jOm"/>
                         <outlet property="environmentControl" destination="HhM-iV-pMY" id="gBe-aA-vZJ"/>
->>>>>>> 06be8ab9
                         <outlet property="performPaymentSwitch" destination="Ink-cM-1O4" id="lD8-Ge-IJ8"/>
                         <outlet property="phoneNumberTextField" destination="qPf-Sa-EQI" id="Tlr-os-MLG"/>
                     </connections>
