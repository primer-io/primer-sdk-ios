--- conflicted
+++ resolved
@@ -20,75 +20,6 @@
                         <rect key="frame" x="0.0" y="0.0" width="414" height="896"/>
                         <autoresizingMask key="autoresizingMask" widthSizable="YES" heightSizable="YES"/>
                         <subviews>
-<<<<<<< HEAD
-                            <stackView opaque="NO" contentMode="scaleToFill" axis="vertical" alignment="center" spacing="12" translatesAutoresizingMaskIntoConstraints="NO" id="lhy-ef-r7f">
-                                <rect key="frame" x="16" y="64" width="343" height="236"/>
-                                <subviews>
-                                    <button opaque="NO" contentMode="scaleToFill" contentHorizontalAlignment="center" contentVerticalAlignment="center" buttonType="system" lineBreakMode="middleTruncation" translatesAutoresizingMaskIntoConstraints="NO" id="Uou-Rn-KOH">
-                                        <rect key="frame" x="102.5" y="0.0" width="138" height="30"/>
-                                        <accessibility key="accessibilityConfiguration" identifier="initialize_primer_sdk"/>
-                                        <state key="normal" title="Initialize Primer SDK"/>
-                                        <connections>
-                                            <action selector="initializeButtonTapped:" destination="Hsc-Wl-Q65" eventType="touchUpInside" id="ix2-XA-ujs"/>
-                                        </connections>
-                                    </button>
-                                    <segmentedControl opaque="NO" contentMode="scaleToFill" contentHorizontalAlignment="left" contentVerticalAlignment="top" segmentControlStyle="plain" selectedSegmentIndex="0" translatesAutoresizingMaskIntoConstraints="NO" id="Gbo-HH-IGR">
-                                        <rect key="frame" x="0.0" y="42" width="343" height="32"/>
-                                        <segments>
-                                            <segment title="Dev"/>
-                                            <segment title="Sandbox"/>
-                                            <segment title="Staging"/>
-                                            <segment title="Production"/>
-                                        </segments>
-                                        <connections>
-                                            <action selector="environmentValueChanged:" destination="Hsc-Wl-Q65" eventType="valueChanged" id="HwU-hT-uQ5"/>
-                                        </connections>
-                                    </segmentedControl>
-                                    <textField opaque="NO" contentMode="scaleToFill" contentHorizontalAlignment="left" contentVerticalAlignment="center" borderStyle="roundedRect" placeholder="Provide a customer id" textAlignment="natural" minimumFontSize="17" translatesAutoresizingMaskIntoConstraints="NO" id="FzB-bx-JVe">
-                                        <rect key="frame" x="0.0" y="85" width="343" height="48"/>
-                                        <constraints>
-                                            <constraint firstAttribute="height" constant="48" id="cXk-Ij-WM7"/>
-                                        </constraints>
-                                        <fontDescription key="fontDescription" type="system" pointSize="14"/>
-                                        <textInputTraits key="textInputTraits"/>
-                                    </textField>
-                                    <textField opaque="NO" contentMode="scaleToFill" contentHorizontalAlignment="left" contentVerticalAlignment="center" borderStyle="roundedRect" placeholder="Amount (optional)" textAlignment="natural" minimumFontSize="17" translatesAutoresizingMaskIntoConstraints="NO" id="ZrA-mV-qKa">
-                                        <rect key="frame" x="0.0" y="145" width="343" height="48"/>
-                                        <constraints>
-                                            <constraint firstAttribute="height" constant="48" id="cmF-TU-Iok"/>
-                                        </constraints>
-                                        <fontDescription key="fontDescription" type="system" pointSize="14"/>
-                                        <textInputTraits key="textInputTraits" keyboardType="decimalPad"/>
-                                    </textField>
-                                    <stackView opaque="NO" contentMode="scaleToFill" spacing="146" translatesAutoresizingMaskIntoConstraints="NO" id="EGP-wD-gFp">
-                                        <rect key="frame" x="8" y="205" width="327.5" height="31"/>
-                                        <subviews>
-                                            <label opaque="NO" userInteractionEnabled="NO" contentMode="left" horizontalHuggingPriority="251" verticalHuggingPriority="251" text="Perform payment" textAlignment="natural" lineBreakMode="tailTruncation" baselineAdjustment="alignBaselines" adjustsFontSizeToFit="NO" translatesAutoresizingMaskIntoConstraints="NO" id="acr-hZ-8MO">
-                                                <rect key="frame" x="0.0" y="0.0" width="132.5" height="31"/>
-                                                <fontDescription key="fontDescription" type="system" pointSize="17"/>
-                                                <nil key="textColor"/>
-                                                <nil key="highlightedColor"/>
-                                            </label>
-                                            <switch opaque="NO" contentMode="scaleToFill" horizontalHuggingPriority="750" verticalHuggingPriority="750" contentHorizontalAlignment="center" contentVerticalAlignment="center" translatesAutoresizingMaskIntoConstraints="NO" id="Nmk-qK-wn0">
-                                                <rect key="frame" x="278.5" y="0.0" width="51" height="31"/>
-                                            </switch>
-                                        </subviews>
-                                    </stackView>
-                                </subviews>
-                                <constraints>
-                                    <constraint firstAttribute="trailing" secondItem="ZrA-mV-qKa" secondAttribute="trailing" id="2wg-qY-edh"/>
-                                    <constraint firstItem="ZrA-mV-qKa" firstAttribute="leading" secondItem="lhy-ef-r7f" secondAttribute="leading" id="FKP-ji-lAz"/>
-                                    <constraint firstAttribute="trailing" secondItem="FzB-bx-JVe" secondAttribute="trailing" id="hWR-Cg-aLZ"/>
-                                    <constraint firstItem="FzB-bx-JVe" firstAttribute="leading" secondItem="lhy-ef-r7f" secondAttribute="leading" id="n6B-JR-d4x"/>
-                                </constraints>
-                            </stackView>
-                        </subviews>
-                        <color key="backgroundColor" systemColor="systemBackgroundColor"/>
-                        <constraints>
-                            <constraint firstItem="lhy-ef-r7f" firstAttribute="top" secondItem="Hc4-ia-dRw" secondAttribute="bottom" constant="20" id="9dV-qP-VBl"/>
-                            <constraint firstItem="lhy-ef-r7f" firstAttribute="leading" secondItem="P7R-MC-LKq" secondAttribute="leadingMargin" id="BO4-hZ-2N7"/>
-                            <constraint firstAttribute="trailingMargin" secondItem="lhy-ef-r7f" secondAttribute="trailing" id="O4Z-aW-ork"/>
-=======
                             <button opaque="NO" contentMode="scaleToFill" contentHorizontalAlignment="center" contentVerticalAlignment="center" buttonType="system" lineBreakMode="middleTruncation" translatesAutoresizingMaskIntoConstraints="NO" id="Uou-Rn-KOH">
                                 <rect key="frame" x="118.5" y="372.5" width="138" height="30"/>
                                 <accessibility key="accessibilityConfiguration" identifier="initialize_primer_sdk"/>
@@ -156,24 +87,16 @@
                             <constraint firstItem="Q8f-7x-ncT" firstAttribute="top" secondItem="OUf-n8-A9K" secondAttribute="bottom" constant="20" id="vGY-ez-ne3"/>
                             <constraint firstItem="OUf-n8-A9K" firstAttribute="top" secondItem="Hc4-ia-dRw" secondAttribute="bottom" constant="20" id="vi0-rA-mjd"/>
                             <constraint firstItem="uht-tM-QtC" firstAttribute="top" secondItem="LRA-Ro-g2N" secondAttribute="bottom" constant="20" id="zze-kW-625"/>
->>>>>>> fdac089b
                         </constraints>
                     </view>
                     <navigationItem key="navigationItem" id="kYZ-5n-R2a"/>
                     <connections>
-<<<<<<< HEAD
-                        <outlet property="amountTextField" destination="ZrA-mV-qKa" id="CWk-RO-ZKa"/>
-                        <outlet property="customerIdTextField" destination="FzB-bx-JVe" id="WYv-fO-enB"/>
-                        <outlet property="environmentSwitch" destination="Gbo-HH-IGR" id="ZHY-z7-esU"/>
-                        <outlet property="performPaymentSwitch" destination="Nmk-qK-wn0" id="kI9-OM-LCs"/>
-=======
                         <outlet property="amountTextField" destination="W9k-iX-6KF" id="pRt-ot-cC9"/>
                         <outlet property="countryCodeTextField" destination="LRA-Ro-g2N" id="Gh5-Fo-30O"/>
                         <outlet property="currencyTextField" destination="uht-tM-QtC" id="N7Y-8W-14p"/>
                         <outlet property="customerIdTextField" destination="Q8f-7x-ncT" id="IUu-6E-jOm"/>
                         <outlet property="environmentControl" destination="OUf-n8-A9K" id="STs-4V-xIH"/>
                         <outlet property="phoneNumberTextField" destination="qPf-Sa-EQI" id="Tlr-os-MLG"/>
->>>>>>> fdac089b
                     </connections>
                 </viewController>
                 <placeholder placeholderIdentifier="IBFirstResponder" id="AfA-pm-mcm" userLabel="First Responder" customClass="UIResponder" sceneMemberID="firstResponder"/>
@@ -193,11 +116,7 @@
                         <autoresizingMask key="autoresizingMask" widthSizable="YES" heightSizable="YES"/>
                         <subviews>
                             <tableView clipsSubviews="YES" contentMode="scaleToFill" alwaysBounceVertical="YES" dataMode="prototypes" style="plain" separatorStyle="default" rowHeight="40" estimatedRowHeight="40" sectionHeaderHeight="28" sectionFooterHeight="28" translatesAutoresizingMaskIntoConstraints="NO" id="5Bg-Yz-vOr">
-<<<<<<< HEAD
-                                <rect key="frame" x="0.0" y="20" width="375" height="255"/>
-=======
                                 <rect key="frame" x="0.0" y="20" width="375" height="203"/>
->>>>>>> fdac089b
                                 <color key="backgroundColor" systemColor="systemBackgroundColor"/>
                                 <prototypes>
                                     <tableViewCell clipsSubviews="YES" contentMode="scaleToFill" preservesSuperviewLayoutMargins="YES" selectionStyle="default" indentationWidth="10" reuseIdentifier="PaymentMethodCell" rowHeight="40" id="hfT-yD-Z4D" customClass="PaymentMethodCell" customModule="PrimerSDK_Example" customModuleProvider="target">
