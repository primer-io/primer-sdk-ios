--- conflicted
+++ resolved
@@ -19,11 +19,7 @@
                         <autoresizingMask key="autoresizingMask" widthSizable="YES" heightSizable="YES"/>
                         <subviews>
                             <stackView opaque="NO" contentMode="scaleToFill" axis="vertical" alignment="center" spacing="24" translatesAutoresizingMaskIntoConstraints="NO" id="KuL-hw-zDD">
-<<<<<<< HEAD
-                                <rect key="frame" x="16" y="96" width="382" height="693"/>
-=======
                                 <rect key="frame" x="16" y="96" width="382" height="684"/>
->>>>>>> 1ec5bf86
                                 <subviews>
                                     <stackView opaque="NO" contentMode="scaleToFill" axis="vertical" spacing="8" translatesAutoresizingMaskIntoConstraints="NO" id="kfQ-ex-CD1" userLabel="Settings">
                                         <rect key="frame" x="0.0" y="0.0" width="382" height="120"/>
@@ -128,11 +124,7 @@
                                         </subviews>
                                     </stackView>
                                     <stackView opaque="NO" contentMode="scaleToFill" axis="vertical" distribution="fillEqually" alignment="center" spacing="32" translatesAutoresizingMaskIntoConstraints="NO" id="KAf-TR-l1d" userLabel="Buttons List Stack View">
-<<<<<<< HEAD
-                                        <rect key="frame" x="0.0" y="473" width="382" height="220"/>
-=======
                                         <rect key="frame" x="0.0" y="527" width="382" height="157"/>
->>>>>>> 1ec5bf86
                                         <subviews>
                                             <button opaque="NO" contentMode="scaleToFill" contentHorizontalAlignment="center" contentVerticalAlignment="center" buttonType="system" lineBreakMode="middleTruncation" translatesAutoresizingMaskIntoConstraints="NO" id="Uou-Rn-KOH">
                                                 <rect key="frame" x="122" y="0.0" width="138" height="31"/>
@@ -156,14 +148,6 @@
                                                 <buttonConfiguration key="configuration" style="plain" title="List Asssets"/>
                                                 <connections>
                                                     <segue destination="2Gj-2M-9Uh" kind="show" id="dNw-eK-xEJ"/>
-                                                </connections>
-                                            </button>
-                                            <button opaque="NO" contentMode="scaleToFill" contentHorizontalAlignment="center" contentVerticalAlignment="center" buttonType="system" lineBreakMode="middleTruncation" translatesAutoresizingMaskIntoConstraints="NO" id="tDR-8v-lcu">
-                                                <rect key="frame" x="114" y="189" width="154" height="31"/>
-                                                <state key="normal" title="Button"/>
-                                                <buttonConfiguration key="configuration" style="plain" title="HUC Raw Card Data"/>
-                                                <connections>
-                                                    <action selector="hucRawCardDataButtonTapped:" destination="Hsc-Wl-Q65" eventType="touchUpInside" id="RxM-Gb-Rqm"/>
                                                 </connections>
                                             </button>
                                         </subviews>
@@ -645,21 +629,6 @@
             </objects>
             <point key="canvasLocation" x="3433" y="1647"/>
         </scene>
-        <!--MerchantHUC Raw Card Data View Controller-->
-        <scene sceneID="E4X-A2-u2S">
-            <objects>
-                <viewController storyboardIdentifier="MerchantHUCRawCardDataViewController" id="fOT-0p-HAF" customClass="MerchantHUCRawCardDataViewController" customModule="PrimerSDK_Example" customModuleProvider="target" sceneMemberID="viewController">
-                    <view key="view" contentMode="scaleToFill" id="tUi-yT-EMv">
-                        <rect key="frame" x="0.0" y="0.0" width="414" height="896"/>
-                        <autoresizingMask key="autoresizingMask" widthSizable="YES" heightSizable="YES"/>
-                        <viewLayoutGuide key="safeArea" id="eNp-Gv-ajx"/>
-                        <color key="backgroundColor" systemColor="systemBackgroundColor"/>
-                    </view>
-                </viewController>
-                <placeholder placeholderIdentifier="IBFirstResponder" id="Dft-XH-VRM" userLabel="First Responder" customClass="UIResponder" sceneMemberID="firstResponder"/>
-            </objects>
-            <point key="canvasLocation" x="2688" y="2338"/>
-        </scene>
     </scenes>
     <resources>
         <systemColor name="labelColor">
