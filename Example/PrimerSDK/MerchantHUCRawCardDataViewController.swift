--- conflicted
+++ resolved
@@ -74,13 +74,8 @@
                         primerRawDataManager.delegate = self
                         
                         self.rawCardData = PrimerCardData(
-<<<<<<< HEAD
-                            number: "424242424242424",
-                            expiryMonth: "12",
-=======
                             number: "42",
                             expiryMonth: "99",
->>>>>>> af6e9e3f
                             expiryYear: "2025",
                             cvv: "123",
                             cardholderName: "John Smith")
