--- conflicted
+++ resolved
@@ -7,613 +7,266 @@
 	objects = {
 
 /* Begin PBXBuildFile section */
-		001BB6322E5020AA0F80FCC51B616D9B /* CardNetwork.swift in Sources */ = {isa = PBXBuildFile; fileRef = 8CB60CBF5A067D9EBFD95F7D29CDBC5D /* CardNetwork.swift */; };
-		01902C1CB1FC16CBC104A3350173FB02 /* ClientToken.swift in Sources */ = {isa = PBXBuildFile; fileRef = 34EB238140A4EF75604B8C8ABD3D42F0 /* ClientToken.swift */; };
+		00B9FCC1432B01919483B5D5F7D446F3 /* FormViewController.swift in Sources */ = {isa = PBXBuildFile; fileRef = 5D8B97A703957BCDF5822802F455272A /* FormViewController.swift */; };
+		0103F14BE6AE5DD7C3E1C6404EF77457 /* FormType.swift in Sources */ = {isa = PBXBuildFile; fileRef = 8600524CBC87D325202C656F1C4161A5 /* FormType.swift */; };
+		019F9494692B39588BC4DA99A63A75AC /* PrimerViewExtensions.swift in Sources */ = {isa = PBXBuildFile; fileRef = C34EF10D91002DC1F270914E7C49CD45 /* PrimerViewExtensions.swift */; };
 		01D04994587BE1B26B3D47E7235E85E8 /* Pods-PrimerSDK_Example-umbrella.h in Headers */ = {isa = PBXBuildFile; fileRef = 3780FF276696624E5AD4A629D4CC4AD8 /* Pods-PrimerSDK_Example-umbrella.h */; settings = {ATTRIBUTES = (Public, ); }; };
-<<<<<<< HEAD
-		0499786ABB41DFBC896E868225060A8D /* Guarantee.swift in Sources */ = {isa = PBXBuildFile; fileRef = 377DB9A67DCB271A6918812173F581C7 /* Guarantee.swift */; };
-		05C91D6263675BF849CB8F936ED4AF39 /* Promise.swift in Sources */ = {isa = PBXBuildFile; fileRef = 3FE410191DA581A326DC013004BC4893 /* Promise.swift */; };
-		0A93213D8557F877236A59E99CEB077A /* PrimerScrollView.swift in Sources */ = {isa = PBXBuildFile; fileRef = E21C87A48766CF7510121E5CCA4A04BA /* PrimerScrollView.swift */; };
-		0B0418418578FC0034F8B24AD7C6CD4D /* AppState.swift in Sources */ = {isa = PBXBuildFile; fileRef = 95166984EFFB4F6781D716C1EC5F25B5 /* AppState.swift */; };
-		0CFA50506F517F4D9F490BEA1F0F8708 /* ApayaService.swift in Sources */ = {isa = PBXBuildFile; fileRef = 4F6EE9A87CB3097422C2248CD3C99670 /* ApayaService.swift */; };
-		0E6473F35FC88BF296112E52100813AB /* CancellableCatchable.swift in Sources */ = {isa = PBXBuildFile; fileRef = 18723207AC1E45739B4CB69617A78BB3 /* CancellableCatchable.swift */; };
-		102A9539288D7A3FF16CE3B1C9CECC9A /* FinallyWrappers.swift in Sources */ = {isa = PBXBuildFile; fileRef = 9E8C6C1CBE53CF43B947C160201A50D6 /* FinallyWrappers.swift */; };
-		133DF2BE4ACA08794F50661861546920 /* Foundation.framework in Frameworks */ = {isa = PBXBuildFile; fileRef = 73010CC983E3809BECEE5348DA1BB8C6 /* Foundation.framework */; };
-		1565045A50A7E33DABDAABD1C095C9FC /* ApplePayService.swift in Sources */ = {isa = PBXBuildFile; fileRef = D24085AA1D283E09F4F1A414D1E92784 /* ApplePayService.swift */; };
-		1622064C0B2C6CE475ADE2683D13A62E /* Klarna.swift in Sources */ = {isa = PBXBuildFile; fileRef = 3E4D6E3B2036DBF512964A0BBF6D0225 /* Klarna.swift */; };
-		16BE197407E18C1FFC883FC0CCD0A470 /* VaultCheckoutView.swift in Sources */ = {isa = PBXBuildFile; fileRef = 233F0A96C8165939B6EBBEB905EB6682 /* VaultCheckoutView.swift */; };
-		173813E17EC0C7CDD0CAE3147CFDD50F /* GuaranteeWrappers.swift in Sources */ = {isa = PBXBuildFile; fileRef = B3A094E1FFE085D803D4BDA03039E03B /* GuaranteeWrappers.swift */; };
-		18AF93D452D4E18CA2EDD398352DC398 /* OAuthViewController.swift in Sources */ = {isa = PBXBuildFile; fileRef = 4B7A7992189B6AFEB0E421FD59D984E1 /* OAuthViewController.swift */; };
-		193A3FDADEFF6F878B3E9AD98013439D /* PaymentMethod.swift in Sources */ = {isa = PBXBuildFile; fileRef = 807314BC970D473692D891443B9D141D /* PaymentMethod.swift */; };
-		198B09FBD27B6C29094EDE275FD55A1A /* ReloadDelegate.swift in Sources */ = {isa = PBXBuildFile; fileRef = C902095360026A21A6B5631F39B7C3E2 /* ReloadDelegate.swift */; };
-		1CBBF65B055392257E5D3BD57E733036 /* VaultCheckoutViewController+ReloadDelegate.swift in Sources */ = {isa = PBXBuildFile; fileRef = A60231608F3EA15C06A8F5D1A08209C2 /* VaultCheckoutViewController+ReloadDelegate.swift */; };
-		1FF3B5AEE0B337245340EA872195D0DC /* PrimerInternalSessionFlow.swift in Sources */ = {isa = PBXBuildFile; fileRef = F4804A4509F7C72AFA9EF7F28DDCEF3E /* PrimerInternalSessionFlow.swift */; };
-		2030F6DE1D42DD00B1D324A759A64318 /* ConcurrencyLimitedDispatcher.swift in Sources */ = {isa = PBXBuildFile; fileRef = 76F96E327874BFA0A65C94FF870CACA1 /* ConcurrencyLimitedDispatcher.swift */; };
-		235A80024745931261F01F836F40E5D6 /* SuccessViewController.swift in Sources */ = {isa = PBXBuildFile; fileRef = 3481C1019FF646FDFE865604B39933EF /* SuccessViewController.swift */; };
-		23E5035DDC966E78D7E730AFAC11C7D3 /* Consolable.swift in Sources */ = {isa = PBXBuildFile; fileRef = D60901956012ABF480F5A01EC009DD78 /* Consolable.swift */; };
-		259113DCBD77242A6D4CCBCEC35CC546 /* PrimerTableViewCell.swift in Sources */ = {isa = PBXBuildFile; fileRef = 2A2C461B99E960CB51DA0567F3F3C846 /* PrimerTableViewCell.swift */; };
-		26D5DE5F8AD2ABD806C7224227D2B4C2 /* CustomStringConvertible.swift in Sources */ = {isa = PBXBuildFile; fileRef = 06E30F3667536B067AD6D1950F1D67AA /* CustomStringConvertible.swift */; };
-		27C9D5E62107F342AAED01C0594611C8 /* ConfirmMandateView.swift in Sources */ = {isa = PBXBuildFile; fileRef = 6745FA17708F4861333003CE07597558 /* ConfirmMandateView.swift */; };
-		2AB8D2CB8A46E6A57C74C6C31DC28F1D /* CancellableThenable.swift in Sources */ = {isa = PBXBuildFile; fileRef = 38ABE79EDF82A5A13A4AA2C157904D8C /* CancellableThenable.swift */; };
-		2B3BB16AF5D0A96D35E70FC02DDD45A8 /* en.lproj in Resources */ = {isa = PBXBuildFile; fileRef = 5085855EDA43EAF6D29DC451A9670579 /* en.lproj */; };
-		2F163FF0BC2E9C6FD08E934EB0772868 /* PayPal.swift in Sources */ = {isa = PBXBuildFile; fileRef = 11693A091464E6C6B18450656D727E8D /* PayPal.swift */; };
+		0264859C9818F054A910A2F639B5AE76 /* CountryCode.swift in Sources */ = {isa = PBXBuildFile; fileRef = A080810CB49A86B91D25ECF528B6424C /* CountryCode.swift */; };
+		03931BCE65750BAE3BA4F5AF1CFC6AAE /* PrimerSDK-umbrella.h in Headers */ = {isa = PBXBuildFile; fileRef = E7338AAE75533D86B768C9CF747E614C /* PrimerSDK-umbrella.h */; settings = {ATTRIBUTES = (Public, ); }; };
+		0511547010BE9E2B6A97F1870486FF72 /* PaymentMethodConfigService.swift in Sources */ = {isa = PBXBuildFile; fileRef = E8B25A930925CA46C66F3C1CDF70ACBB /* PaymentMethodConfigService.swift */; };
+		07F1815576EF1E95928F6E3CC9FDED73 /* OrderItem.swift in Sources */ = {isa = PBXBuildFile; fileRef = BF5688D6686F0021E8934013EEA700B2 /* OrderItem.swift */; };
+		08354958498B4A13BA3AEEFA10FC931A /* Icons.xcassets in Resources */ = {isa = PBXBuildFile; fileRef = 43BD673B3B1F31D13EF597639B24114E /* Icons.xcassets */; };
+		085A96C1331B5B5DE85565BC7623D5FE /* UserDefaultsExtension.swift in Sources */ = {isa = PBXBuildFile; fileRef = E22F4CBE2EB6DDB5F5AF8AF0CFB1F090 /* UserDefaultsExtension.swift */; };
+		0879916548DA7A1437095140498D0DE4 /* ReloadDelegate.swift in Sources */ = {isa = PBXBuildFile; fileRef = 88CB1A1B00236F4E80870BF96866588E /* ReloadDelegate.swift */; };
+		09C37752BBBCD3867FEE74EF12BFED76 /* PresentationController.swift in Sources */ = {isa = PBXBuildFile; fileRef = FE48AD6B0ABB29E721081D23E3E45999 /* PresentationController.swift */; };
+		0A98D8AF5CAE3148300448D56A4A37B7 /* PrimerCVVFieldView.swift in Sources */ = {isa = PBXBuildFile; fileRef = 10CCCD131CD88662AD8A76DCFE090569 /* PrimerCVVFieldView.swift */; };
+		0C466F6332E33D8564F8662FE60D7039 /* RecoverWrappers.swift in Sources */ = {isa = PBXBuildFile; fileRef = E36F6589E5427ABCE459F3417891190D /* RecoverWrappers.swift */; };
+		0E768B26611247ACEF67F597626A7EC7 /* Logger.swift in Sources */ = {isa = PBXBuildFile; fileRef = A18BF59259CCC7C40DCA3FE7A16087E0 /* Logger.swift */; };
+		10D6AD9BE98C87DDA50B190F0A2379D1 /* ClientTokenService.swift in Sources */ = {isa = PBXBuildFile; fileRef = 4A5D01D5B367128F64296DAC7E87DE6A /* ClientTokenService.swift */; };
+		1732EE80DD56B22D78426C9888C34B4B /* en.lproj in Resources */ = {isa = PBXBuildFile; fileRef = FD0FE49F75A5B44B8CEDBE8909443BEA /* en.lproj */; };
+		18EAB8BFE6A00842D51E1C7E63BFB915 /* CardButton.swift in Sources */ = {isa = PBXBuildFile; fileRef = 8618B4A8F1B663005E3BE30CFF10B50E /* CardButton.swift */; };
+		1975801587E2BFFC41007BEE89B56F2C /* RateLimitedDispatcherBase.swift in Sources */ = {isa = PBXBuildFile; fileRef = A8F383D6B0BF77712674FE7E6C5D8C2A /* RateLimitedDispatcherBase.swift */; };
+		1998720C896B2AEBF467C709501B9E29 /* PaymentNetwork.swift in Sources */ = {isa = PBXBuildFile; fileRef = D6407A95C1E5E6398619C90D8B5EE0A0 /* PaymentNetwork.swift */; };
+		1B0DB936FF14E7DE41C941A5908CA0C5 /* OAuthViewModel.swift in Sources */ = {isa = PBXBuildFile; fileRef = DA51C0BD5B92CF99D833D849014588EB /* OAuthViewModel.swift */; };
+		1B4A80645CF71AA18D26E9BC54EBD6FA /* TokenizationService.swift in Sources */ = {isa = PBXBuildFile; fileRef = 1401DFE57F42217601F4F74491A653D9 /* TokenizationService.swift */; };
+		1C67F6ADC7676C024FE47195604A010A /* VaultPaymentMethodView.swift in Sources */ = {isa = PBXBuildFile; fileRef = 0B13D2676F39D5386FA192E243F20EE7 /* VaultPaymentMethodView.swift */; };
+		1DD3469C9CDB256211157296440A6AC7 /* PaymentMethod.swift in Sources */ = {isa = PBXBuildFile; fileRef = 6E17CB4AC2F5EE77E7B4F5B7ABCE32FC /* PaymentMethod.swift */; };
+		1E4FEB8962BA733BBCE64F1F779415DD /* ScannerView.swift in Sources */ = {isa = PBXBuildFile; fileRef = DAEB9A27902D55FDA04D9733183ABFC2 /* ScannerView.swift */; };
+		1E519FFA9ABBCA43CA93C9FC2A9E35AF /* KlarnaViewModel.swift in Sources */ = {isa = PBXBuildFile; fileRef = 75EC122D4152B8C96B597C05C47DE93F /* KlarnaViewModel.swift */; };
+		1F39B4C58DBF5BCAF427B3EFDCD3CB78 /* when.swift in Sources */ = {isa = PBXBuildFile; fileRef = 4B514B981F4799549587762198F7D969 /* when.swift */; };
+		20D43014198D91DA53155BE20480564F /* Endpoint.swift in Sources */ = {isa = PBXBuildFile; fileRef = EEFF4DB21DFAF85BDB9562E66C5099F9 /* Endpoint.swift */; };
+		2241D82A29578847F5F26A4F047AA37A /* CustomStringConvertible.swift in Sources */ = {isa = PBXBuildFile; fileRef = ED04C6E6D73A32D579F0210D8DED1645 /* CustomStringConvertible.swift */; };
+		24D5099E7028D31466797E6D2DA8C52D /* URLSessionStack.swift in Sources */ = {isa = PBXBuildFile; fileRef = 4660DFF52476DE85F97D1A81A34418DA /* URLSessionStack.swift */; };
+		26D0FD4A5728B5D973B83CCCE69A8F93 /* PrimerWebViewModel.swift in Sources */ = {isa = PBXBuildFile; fileRef = E5220A8DE2EA91D7415B20BB0AB6686B /* PrimerWebViewModel.swift */; };
+		278BDBE782F5CEA84D1C9048ABF6DE33 /* ErrorHandler.swift in Sources */ = {isa = PBXBuildFile; fileRef = 266BBC68B0157C4FDAAF611DD355CF62 /* ErrorHandler.swift */; };
+		280B02D36F55543A2A56835147932559 /* PaymentMethodTokenizationRequest.swift in Sources */ = {isa = PBXBuildFile; fileRef = CB81AAAF2E85BBF9FFB7BB8B919399DB /* PaymentMethodTokenizationRequest.swift */; };
+		2876E1507DBF5BCF0878BE6234F3F512 /* Foundation.framework in Frameworks */ = {isa = PBXBuildFile; fileRef = 73010CC983E3809BECEE5348DA1BB8C6 /* Foundation.framework */; };
+		2903543EA3F8E39C146E8E4DA5D74A03 /* KlarnaService.swift in Sources */ = {isa = PBXBuildFile; fileRef = F081D08F32927B022D351B027506E44A /* KlarnaService.swift */; };
+		29815FCC47C9BCCAD2D872AACA495AD1 /* URLExtension.swift in Sources */ = {isa = PBXBuildFile; fileRef = 58B72EE10C67809A5E5A2FB338FD0390 /* URLExtension.swift */; };
+		2A20786C26F51DDB503AAB1931FCE5CB /* Cancellable.swift in Sources */ = {isa = PBXBuildFile; fileRef = C0CB7107AE65071B4CE1E13F30B40EB7 /* Cancellable.swift */; };
+		2E1C66D9531B7797DAA4D69F62C9A88D /* UXMode.swift in Sources */ = {isa = PBXBuildFile; fileRef = C045241A71193D568D93477FB9A56EA4 /* UXMode.swift */; };
+		2E5EC0A52EBB4BFAC8F778BB288B1798 /* RateLimitedDispatcher.swift in Sources */ = {isa = PBXBuildFile; fileRef = 74072F6AC4065E802BC5050630DB99D0 /* RateLimitedDispatcher.swift */; };
 		2F19BB6B59093986F1240F93B63B6EF1 /* Pods-PrimerSDK_Example-dummy.m in Sources */ = {isa = PBXBuildFile; fileRef = 21F4ACB1142B1B9457658584BF5CD35A /* Pods-PrimerSDK_Example-dummy.m */; };
-		2F60AFE78D3FD5ECFC8D8371C4C6595A /* PaymentMethodTokenizationRequest.swift in Sources */ = {isa = PBXBuildFile; fileRef = B42C4A59066DE9FA31360355F1FB2543 /* PaymentMethodTokenizationRequest.swift */; };
-		2F7B36B65006A7C493D2086CC42173A5 /* OrderItem.swift in Sources */ = {isa = PBXBuildFile; fileRef = 451B1A731A83836B1928404F7F682BB7 /* OrderItem.swift */; };
-		2FF202657F288BDE13299F5E03C87518 /* LogEvent.swift in Sources */ = {isa = PBXBuildFile; fileRef = E52F7520B36F0346521B01AA16E93E73 /* LogEvent.swift */; };
-		31454FC9E87C38D3F72B373018FE2FFE /* after.swift in Sources */ = {isa = PBXBuildFile; fileRef = 7F01E845E8D605219EF5B55B33C3356C /* after.swift */; };
-		3233C3A6E68C564B5C03D718DDFDDED5 /* VaultService.swift in Sources */ = {isa = PBXBuildFile; fileRef = F90F1972B3F5F8AA0D4C078E64AFED88 /* VaultService.swift */; };
-		341DC5108B14C9B97E1FCD6EB3A8ED69 /* VaultPaymentMethodViewModel.swift in Sources */ = {isa = PBXBuildFile; fileRef = DF07CE2AB4770E9B95A560E77CE7C283 /* VaultPaymentMethodViewModel.swift */; };
-		3496C3D0F0550E3D52120C196B09122B /* SequenceWrappers.swift in Sources */ = {isa = PBXBuildFile; fileRef = 7B99778A5BC7AA65097EDA74B8B698E2 /* SequenceWrappers.swift */; };
-		36D58D0FA864DAC57548DCB9307BEC72 /* CardScannerViewController+SimpleScanDelegate.swift in Sources */ = {isa = PBXBuildFile; fileRef = 3B03135BA14ADC21B76B738EAF58B9F3 /* CardScannerViewController+SimpleScanDelegate.swift */; };
-		37237699A3615B1119C8A7C2DACA6CA2 /* PrimerTheme.swift in Sources */ = {isa = PBXBuildFile; fileRef = EC3805CB0E50C7FEEBAEF0287929ECBA /* PrimerTheme.swift */; };
-		372D6397EAE1DC1EB75AFD1E8DBB5087 /* PrimerLoadWebViewModel.swift in Sources */ = {isa = PBXBuildFile; fileRef = 703632718BB9F9E2ADE3881B89DFCA39 /* PrimerLoadWebViewModel.swift */; };
-		3A9BDAD57A7DF8F9084B4D8B709CB761 /* DirectCheckoutViewModel.swift in Sources */ = {isa = PBXBuildFile; fileRef = BD8EE362CD7CE609B226AB3FFE59EB6C /* DirectCheckoutViewModel.swift */; };
+		30C38C4369E6C29A18C2163D3FE4C2EF /* ClientToken.swift in Sources */ = {isa = PBXBuildFile; fileRef = 34EB238140A4EF75604B8C8ABD3D42F0 /* ClientToken.swift */; };
+		30E96F77F092A437B08D94B2C6DC7096 /* UIColorExtension.swift in Sources */ = {isa = PBXBuildFile; fileRef = 682ACD6304410698E133DEA259B005B3 /* UIColorExtension.swift */; };
+		31822BEC7A81275CE5A77B8481DB1B0D /* WebViewController.swift in Sources */ = {isa = PBXBuildFile; fileRef = DFF37CDFD091266D4FB8688FF548ABE0 /* WebViewController.swift */; };
+		35085206DC5224D0EE3DF540BF18DD4A /* CardScannerViewController+SimpleScanDelegate.swift in Sources */ = {isa = PBXBuildFile; fileRef = 30BD066B5AC3FA4E669E594A209F8775 /* CardScannerViewController+SimpleScanDelegate.swift */; };
+		3964096D45DBC658607EAE7940AB9CD5 /* VaultCheckoutViewController.swift in Sources */ = {isa = PBXBuildFile; fileRef = 769EE9CD4E0E916045BDC29B2CCCC9A6 /* VaultCheckoutViewController.swift */; };
+		3C5AA60D7B4661E8659136104F4BCF82 /* Currency.swift in Sources */ = {isa = PBXBuildFile; fileRef = 5D4164983C13DCB9FA462F1C3E8D8038 /* Currency.swift */; };
+		3DFA0FE2E7AEFDEDFE351C234C2B7263 /* PrimerNibView.swift in Sources */ = {isa = PBXBuildFile; fileRef = 0825995FC4A51EE6E8204754B427287E /* PrimerNibView.swift */; };
 		40C6EA98872E59CB356F25F7EF47C34B /* Foundation.framework in Frameworks */ = {isa = PBXBuildFile; fileRef = 73010CC983E3809BECEE5348DA1BB8C6 /* Foundation.framework */; };
-		4283E348DC8F2D830A2C51CB85BD08BB /* URLExtension.swift in Sources */ = {isa = PBXBuildFile; fileRef = 516D893F1E689991250797243EF199ED /* URLExtension.swift */; };
-		44F05FB0E6E51697F4AB62F782771270 /* ConfirmMandateViewModel.swift in Sources */ = {isa = PBXBuildFile; fileRef = 7278C5AAF1BCC0C983150B5C3030CFBA /* ConfirmMandateViewModel.swift */; };
-		45CE85F4B1A44E4C2DA7769CBB877806 /* Apaya.swift in Sources */ = {isa = PBXBuildFile; fileRef = 0839C32F07E63E5735E7E6F5D3C87B36 /* Apaya.swift */; };
-		484F3786EEAEBA7469755437DBF6BD06 /* ErrorViewController.swift in Sources */ = {isa = PBXBuildFile; fileRef = 4D15B6A047886ED6CF2E08321CBF2126 /* ErrorViewController.swift */; };
-		4DEC87D73E3EB70FB2969D793ACAC0E0 /* IntExtension.swift in Sources */ = {isa = PBXBuildFile; fileRef = 6FA29D83966C88EA86414B5A5332C55D /* IntExtension.swift */; };
-		53ECB22CAC5FDEEDD1F654132AEE512C /* Cancellable.swift in Sources */ = {isa = PBXBuildFile; fileRef = 27FBF87067CA5C4F132E45365294A8EA /* Cancellable.swift */; };
-		571B2C796820F7D04919EB921F638C35 /* RateLimitedDispatcherBase.swift in Sources */ = {isa = PBXBuildFile; fileRef = 04BA92B10320A5253ABE085CF94CA2EB /* RateLimitedDispatcherBase.swift */; };
-		572387457854ACAC852329A14231B6BA /* Error.swift in Sources */ = {isa = PBXBuildFile; fileRef = 9435F5C0E8496C22F34531A3028B939E /* Error.swift */; };
-		57978C3EFFC05B6CDED77E8E1D91C769 /* TokenizationService.swift in Sources */ = {isa = PBXBuildFile; fileRef = 8F49729D7406D034B88A2E7457432231 /* TokenizationService.swift */; };
-		57AE6E3D528A84F722E72C667E2BDD8A /* Mask.swift in Sources */ = {isa = PBXBuildFile; fileRef = 66BA60E67AB2BA500B4BACDDFE7BE39D /* Mask.swift */; };
-		5860D70E1766BB61DB7691BDA15A08F2 /* JSONParser.swift in Sources */ = {isa = PBXBuildFile; fileRef = 759B5FE23C432AD6CBEF0B7EB8953B92 /* JSONParser.swift */; };
-		58A0C5A1868433C1CAF204F0E6E671B1 /* fr.lproj in Resources */ = {isa = PBXBuildFile; fileRef = F1EDAD48EC8C85AD8614EECB54800726 /* fr.lproj */; };
-		5948242BE4D06DC9F6EA2C98F8B033EB /* Configuration.swift in Sources */ = {isa = PBXBuildFile; fileRef = 89884A3094572BB7D21CE0DA0DB3FD19 /* Configuration.swift */; };
-		5C03E00208F6273DDD0B852AAFBFBCD0 /* Parser.swift in Sources */ = {isa = PBXBuildFile; fileRef = F755AE8AC244A4F625B3F4B1216812BE /* Parser.swift */; };
-		5EA10B9F62E8EBF972867282BC2A1434 /* ApplePay.swift in Sources */ = {isa = PBXBuildFile; fileRef = 7BB1200C35DEB00E174B747971FA0670 /* ApplePay.swift */; };
-		5F61B4469954821716A8865FCC8DBCE9 /* PayPalService.swift in Sources */ = {isa = PBXBuildFile; fileRef = 7558C66CD5A5B5676CE7B9F5DA05DB2D /* PayPalService.swift */; };
-		60604F9563782B79CB9AB08EEFEACC6C /* PrimerAPIClient+Promises.swift in Sources */ = {isa = PBXBuildFile; fileRef = 4CC5DD2690F14D631286117E0A9BC54F /* PrimerAPIClient+Promises.swift */; };
-		60C87BEA5233412FE29C484F940AE21B /* PrimerTextField.swift in Sources */ = {isa = PBXBuildFile; fileRef = 0F89A42975FE535100E8DAFFC1D4BEEF /* PrimerTextField.swift */; };
-		6170FC9A08A1869DC9FB907121945E65 /* Currency.swift in Sources */ = {isa = PBXBuildFile; fileRef = 9C8FC0B13975CFC9250EE1EA39285690 /* Currency.swift */; };
-		617F2438242C9F3768827E865E879CF2 /* WrapperProtocols.swift in Sources */ = {isa = PBXBuildFile; fileRef = 4D045C54884594CD198A2A5DD6DE696C /* WrapperProtocols.swift */; };
-		61DA8F96140FB06D3B51221BE345330F /* DirectDebitService.swift in Sources */ = {isa = PBXBuildFile; fileRef = 43CD69BE051441460C6CC5E3B6CEE54F /* DirectDebitService.swift */; };
-		641EB9B0C862B6E5DF623377267460B6 /* PrimerContent.swift in Sources */ = {isa = PBXBuildFile; fileRef = C1B6848F8592AEC317DF2EC749F49AE1 /* PrimerContent.swift */; };
-		65070A1EA4C57269C792BA1B44FD466D /* OAuthViewModel.swift in Sources */ = {isa = PBXBuildFile; fileRef = 766E649BD97E2FBEE95CBE0E8750A22E /* OAuthViewModel.swift */; };
-		650AB0460E6DCE10968E09E719EE5F2E /* RootViewController.swift in Sources */ = {isa = PBXBuildFile; fileRef = DC0AFAE29EF7B2E18BD352BF05C108B8 /* RootViewController.swift */; };
-		652581579F02C234FD38FAE0942CA60F /* CardScannerViewModel.swift in Sources */ = {isa = PBXBuildFile; fileRef = 3D9CA4495F0CD92D7D9693FC86CF82C1 /* CardScannerViewModel.swift */; };
-		67179AEFABA07E4222E150200BD40893 /* CancellablePromise.swift in Sources */ = {isa = PBXBuildFile; fileRef = B152D77EB4AC33EC499FCC813C6BED66 /* CancellablePromise.swift */; };
-		695291DE696AFDBCABFBB66517B3C201 /* RootViewController+Router.swift in Sources */ = {isa = PBXBuildFile; fileRef = 9FE892ED55732EB6C5761640479BEFFE /* RootViewController+Router.swift */; };
-		6CBBC6B33CB1F2DFA484B08BB1A85DE2 /* RecoverWrappers.swift in Sources */ = {isa = PBXBuildFile; fileRef = AB478862050680D36106C75A00F6301B /* RecoverWrappers.swift */; };
+		415EE4E2C697A9D0711AAE359BC14827 /* PrimerTextField.swift in Sources */ = {isa = PBXBuildFile; fileRef = B4076BBD963B663CB76F8CE4A1E54C37 /* PrimerTextField.swift */; };
+		43639F135EE01B39ED03FBC38E0E245B /* Primer.swift in Sources */ = {isa = PBXBuildFile; fileRef = 0962F5D28CF7D7A130CCEB6382D6B5F5 /* Primer.swift */; };
+		44DF012C66F5F5217FD62E74EADE5C1B /* ApplePay.swift in Sources */ = {isa = PBXBuildFile; fileRef = 0EDB23F09C46E78F8743D595CF988D0E /* ApplePay.swift */; };
+		466FD01C1EFB0578D27ECC43FA6E14A7 /* PrimerAPIClient+Promises.swift in Sources */ = {isa = PBXBuildFile; fileRef = E3D779132800116FE1BD0F77A5A9D790 /* PrimerAPIClient+Promises.swift */; };
+		47AB2BE59CD38973DEE20085BC33C3E4 /* PrimerSDK-dummy.m in Sources */ = {isa = PBXBuildFile; fileRef = 9C84A6E182CDF9057D409A7C958F65E9 /* PrimerSDK-dummy.m */; };
+		47BFE0F8FC5DA1904DEC0A3476B6DBC0 /* EnsureWrappers.swift in Sources */ = {isa = PBXBuildFile; fileRef = 1A04D7B7EFC60FB1658A35671D16DF5E /* EnsureWrappers.swift */; };
+		4917AD72F956C8F3ABF54E17946AE579 /* GuaranteeWrappers.swift in Sources */ = {isa = PBXBuildFile; fileRef = 7AF8E2761E39A8EBCDE8BA22778192EC /* GuaranteeWrappers.swift */; };
+		4A28D41B9BB2BA6B11E7DD033D42799A /* PrimerCardholderNameFieldView.swift in Sources */ = {isa = PBXBuildFile; fileRef = 20EA24AEDE53401328E36869C912A140 /* PrimerCardholderNameFieldView.swift */; };
+		4ED9FD1A0639D3BCBFD6C324EA1E8D57 /* ErrorViewController.swift in Sources */ = {isa = PBXBuildFile; fileRef = ADBEF9DA80C045165FEE6770D1FC9CA8 /* ErrorViewController.swift */; };
+		4F88922F79248EE989EDA9B82F52862E /* VaultPaymentMethodViewModel.swift in Sources */ = {isa = PBXBuildFile; fileRef = 83610A20608455F6CEDD8AD40AFC40D3 /* VaultPaymentMethodViewModel.swift */; };
+		51058DA3D18D680ABE391E00EE9EF394 /* CardScannerViewController.swift in Sources */ = {isa = PBXBuildFile; fileRef = 36E00D454D895A6FFA019F32D383CA0A /* CardScannerViewController.swift */; };
+		51361A8723364980FAB2F4007E56836E /* Klarna.swift in Sources */ = {isa = PBXBuildFile; fileRef = 6F7718896C4F2041182D5A3A09D3701F /* Klarna.swift */; };
+		51A6F0694929F0A3206F8EA54274B50E /* PrimerRootViewController.swift in Sources */ = {isa = PBXBuildFile; fileRef = DEBCC5A7A1D40CFA30D17EBFC8D1F790 /* PrimerRootViewController.swift */; };
+		51EB24C9B8B08DE0A815B078D02B03EE /* CardScannerViewModel.swift in Sources */ = {isa = PBXBuildFile; fileRef = 35B8A15DB5EF85B3B0B96F4D6607906F /* CardScannerViewModel.swift */; };
+		53D4A4F5E19934881ED9389D4399CD96 /* CancellableCatchable.swift in Sources */ = {isa = PBXBuildFile; fileRef = 561FC44114BE94E06AE91B28B5442472 /* CancellableCatchable.swift */; };
+		550BD20BCD958A33F9812F8D08F172F3 /* Apaya.swift in Sources */ = {isa = PBXBuildFile; fileRef = 9B2017709FB6E79FDCE1F08D9BED4B41 /* Apaya.swift */; };
+		56B57DDE4F022CB85132843EA1F32A73 /* Validation.swift in Sources */ = {isa = PBXBuildFile; fileRef = 4DD4824F5CB98532A1F8E185FB7BB6D4 /* Validation.swift */; };
+		58122694B1CC2FC7242131B2181D108B /* CardComponentsManager.swift in Sources */ = {isa = PBXBuildFile; fileRef = 2627E9D7C467BEA8AB08E62AD6156A17 /* CardComponentsManager.swift */; };
+		59C946E51F25D7BC715A8998A88B259D /* RootViewController+Router.swift in Sources */ = {isa = PBXBuildFile; fileRef = 4EF6F31C1A393E9AF57E04A6EB707F51 /* RootViewController+Router.swift */; };
+		5C2B8F5DFF771A15354AC2157907B5F2 /* PrimerFormViewController.swift in Sources */ = {isa = PBXBuildFile; fileRef = DF7FDE0CD756072C9D42D16D5890F82B /* PrimerFormViewController.swift */; };
+		5C689E474CB3916D0B04680412E7EB8F /* PrimerTextFieldView.swift in Sources */ = {isa = PBXBuildFile; fileRef = 3840D30FD3A1B1AF2487D82DB3050840 /* PrimerTextFieldView.swift */; };
+		5DF3D232CD0754F8991E7A5825CA13FF /* PrimerCardFormViewController.swift in Sources */ = {isa = PBXBuildFile; fileRef = 2D17F1F92D90FEF67183DAFA09928B64 /* PrimerCardFormViewController.swift */; };
+		5E1F0FFF97C36267E9EB8FDC477E086F /* PrimerButton.swift in Sources */ = {isa = PBXBuildFile; fileRef = 1F0A59652599E26C2FA60D1E1528420D /* PrimerButton.swift */; };
+		63EA80D8BC08FA3644A0CBB2BFAFAFF2 /* LogEvent.swift in Sources */ = {isa = PBXBuildFile; fileRef = E4367B3D596E5DAD0DE915AEB39A9538 /* LogEvent.swift */; };
+		6425876DC91F41E5AE30071AAD22E768 /* Promise.swift in Sources */ = {isa = PBXBuildFile; fileRef = 216B3450F229530433AE42A045FF4B2F /* Promise.swift */; };
+		66E9626796CB3E12B1FC4E3DAAC33C96 /* VaultCheckoutViewModel.swift in Sources */ = {isa = PBXBuildFile; fileRef = DA8C592FC4AA7E5EF954B677EE0BFDE6 /* VaultCheckoutViewModel.swift */; };
+		68E38B31808ACFF5A4AD22D170912D1F /* ApayaService.swift in Sources */ = {isa = PBXBuildFile; fileRef = C5820B0A75E4CA54778C3EBCD5BAE19F /* ApayaService.swift */; };
+		6A4712AB39F0ADA4AFF9726242081F4C /* race.swift in Sources */ = {isa = PBXBuildFile; fileRef = B03EC738592302FD02F06F202021676B /* race.swift */; };
+		6CFECFE2A28FA11F733EC6A557872587 /* PrimerContent.swift in Sources */ = {isa = PBXBuildFile; fileRef = 742DAA826C6725BA05A1DA9AB8A5AD7E /* PrimerContent.swift */; };
 		6DCF943EE41FCA36BF5E5BE8E4F16011 /* Pods-PrimerSDK_Tests-dummy.m in Sources */ = {isa = PBXBuildFile; fileRef = D66C3890C3566F38C935A2FFD9A237B0 /* Pods-PrimerSDK_Tests-dummy.m */; };
-		73307F58BDB58B4FED2A0000EEDC3A7F /* PrimerAPIClient.swift in Sources */ = {isa = PBXBuildFile; fileRef = 2DDE98EC8DE62CC0AB0D376205BD4979 /* PrimerAPIClient.swift */; };
-		77EE0AF99B5DACE330A60478FC83490F /* CardScannerViewController.swift in Sources */ = {isa = PBXBuildFile; fileRef = 09F66512D460A24F1B0F6E6323BD9FEA /* CardScannerViewController.swift */; };
-		7C7EE4484F7515C21FE213C26B341DB0 /* Catchable.swift in Sources */ = {isa = PBXBuildFile; fileRef = 5EB34D9A6543965255E705BD080846F8 /* Catchable.swift */; };
-		8003A81356397175161861EFAC262C18 /* BundleExtension.swift in Sources */ = {isa = PBXBuildFile; fileRef = 503192DD991F68A750160222167970E1 /* BundleExtension.swift */; };
-		803C78DFEDFFBBC007F38AB311CF5F6A /* Queue.swift in Sources */ = {isa = PBXBuildFile; fileRef = 18E7F787D27102EB2CF776D11C7F80F4 /* Queue.swift */; };
-		80FE53E1D867B9E9D7FA2F45940351AD /* Resolver.swift in Sources */ = {isa = PBXBuildFile; fileRef = 72DA4183403EF466A16A43781EBFBEEA /* Resolver.swift */; };
-		83619D3DDB1586732D40780059F394A6 /* PrimerDelegate.swift in Sources */ = {isa = PBXBuildFile; fileRef = EA35D9154154FCF01706057E0C05A103 /* PrimerDelegate.swift */; };
-		86422A7ECFB1C0DDB334EFF1D2607783 /* FormTextFieldType.swift in Sources */ = {isa = PBXBuildFile; fileRef = 17D85BE594F4465D4E88923B5FFE3D7A /* FormTextFieldType.swift */; };
+		6E6AD64CBF128211269180A405EBB5DC /* NetworkService.swift in Sources */ = {isa = PBXBuildFile; fileRef = 5CE2F43E12E18B171D81A0A5BC829613 /* NetworkService.swift */; };
+		6F388A43A0D7042C1B8C316D03194F54 /* VaultCheckoutView.swift in Sources */ = {isa = PBXBuildFile; fileRef = 0AF8847838EBEA7746BAF75EDEB00571 /* VaultCheckoutView.swift */; };
+		6F401A6143AA24E48B9A9F7D74BB577E /* FormView.swift in Sources */ = {isa = PBXBuildFile; fileRef = AC67C35A3CB68BCC167D6A7DDB5E10F6 /* FormView.swift */; };
+		70F5F563922DE30B643E1932BA38415E /* Error.swift in Sources */ = {isa = PBXBuildFile; fileRef = D0A122DCA432C41E527A7CFBB774BA29 /* Error.swift */; };
+		715650A922286BB5B866A52490194EBF /* PrimerLoadingViewController.swift in Sources */ = {isa = PBXBuildFile; fileRef = 2F2D6ECCD738A6403C7256023F84122D /* PrimerLoadingViewController.swift */; };
+		73011DF37B62D9ED5D100DFD889A0B02 /* CancellableThenable.swift in Sources */ = {isa = PBXBuildFile; fileRef = 721C4D29B7259B3328879C0DBE8D4712 /* CancellableThenable.swift */; };
+		75DBF8F05D141A26755C2FB2A236C4FA /* PrimerTableViewCell.swift in Sources */ = {isa = PBXBuildFile; fileRef = B658410CAAF2674DC6AD2E2D565ACC01 /* PrimerTableViewCell.swift */; };
+		75E114975679D08CB731CC2F16EC80DC /* DirerctCheckoutViewModel.swift in Sources */ = {isa = PBXBuildFile; fileRef = 90AE4CD75898758DF08E70D58B852461 /* DirerctCheckoutViewModel.swift */; };
+		77A8E45C5EF77F3605D683A85394C1F9 /* SuccessViewController.swift in Sources */ = {isa = PBXBuildFile; fileRef = DF08455480E895181546150AC93A4907 /* SuccessViewController.swift */; };
+		79B6AB04DB965CB914D0D8F8E282B62E /* RootViewController.swift in Sources */ = {isa = PBXBuildFile; fileRef = C2A87057B01DC504CB12DC2DA4970E79 /* RootViewController.swift */; };
+		7B28FF94AD5BD33577ADBD513F2D9D09 /* ApplePayViewModel.swift in Sources */ = {isa = PBXBuildFile; fileRef = 72D8756F918F43F65A009BCD03633FC8 /* ApplePayViewModel.swift */; };
+		7F80F0BA0968A4752AA806B6963EDDB2 /* PrimerOAuthViewModel.swift in Sources */ = {isa = PBXBuildFile; fileRef = EE3B52700F5A0AB96549E0E131F40A5E /* PrimerOAuthViewModel.swift */; };
+		7F81357614A609987E01552BA12A9E9B /* PrimerAPIClient.swift in Sources */ = {isa = PBXBuildFile; fileRef = 0D90735808F922ADBB736BEC132E2F04 /* PrimerAPIClient.swift */; };
+		801434C3871CC8C10F5F8CE21533BD41 /* PrimerUniversalCheckoutViewController.swift in Sources */ = {isa = PBXBuildFile; fileRef = E11065F8D5A5ACFBFADC193F52304FCF /* PrimerUniversalCheckoutViewController.swift */; };
+		8234570CB40D09FE979EF032963F8377 /* Guarantee.swift in Sources */ = {isa = PBXBuildFile; fileRef = 2537BD29BBB84C1296DCED957FFA9BE0 /* Guarantee.swift */; };
+		862E67F8B65133B5E10C0F21A343FD1C /* PrimerLoadWebViewModel.swift in Sources */ = {isa = PBXBuildFile; fileRef = 50E1CFB75DE8A3D26CDFBD11709F8692 /* PrimerLoadWebViewModel.swift */; };
+		86FB05E58CFD19F82B9F33BA6D1F0EB8 /* firstly.swift in Sources */ = {isa = PBXBuildFile; fileRef = 89F88B98A28EB078562B400396497755 /* firstly.swift */; };
+		87463356F2FFFC0D7A52404A71791615 /* Resolver.swift in Sources */ = {isa = PBXBuildFile; fileRef = 835C5A48292C07B2A252896A2EBAA9C4 /* Resolver.swift */; };
+		87D0AC0371E4C2DCF5B46CEE97B7A45C /* PayPalViewModel.swift in Sources */ = {isa = PBXBuildFile; fileRef = B6568471BCA582DB72A577C4DF67CF23 /* PayPalViewModel.swift */; };
+		87F2B689D0549B2CA954C715EB29169C /* Mask.swift in Sources */ = {isa = PBXBuildFile; fileRef = BC505FF9846A36A7A014D06D38F3179A /* Mask.swift */; };
+		89D951B454314E1A761100BC7C8BD179 /* PrimerTextFieldView.xib in Sources */ = {isa = PBXBuildFile; fileRef = F4A8A4B4619385F0DB2B083860BC4A5A /* PrimerTextFieldView.xib */; };
 		8A5F8D1E6347A756B6F51FCF58DB99A9 /* Foundation.framework in Frameworks */ = {isa = PBXBuildFile; fileRef = 73010CC983E3809BECEE5348DA1BB8C6 /* Foundation.framework */; };
-		8AEE80F4D12659556A9D5FC8BDD6DBE6 /* VaultPaymentMethodView.swift in Sources */ = {isa = PBXBuildFile; fileRef = DA53B6F255C8192E8477230D5A93BD2C /* VaultPaymentMethodView.swift */; };
-		8CE43410600BA2FF191A6D19A6C92AB4 /* UXMode.swift in Sources */ = {isa = PBXBuildFile; fileRef = CEBB4877ABDB6644D763188D799F72AA /* UXMode.swift */; };
-		8CF61C17B4D92B2F422E910D743E79A0 /* FormViewModel.swift in Sources */ = {isa = PBXBuildFile; fileRef = 998DED9E1544DFBF3D3A47E6B17587DE /* FormViewModel.swift */; };
-		8DD194622A15B2A7F5AF750B890A35FF /* Validation.swift in Sources */ = {isa = PBXBuildFile; fileRef = 66FFC09CC09D85A0C03099DAEB8E2A82 /* Validation.swift */; };
-		8E2CCA541F180835059F44874BA95576 /* PaymentNetwork.swift in Sources */ = {isa = PBXBuildFile; fileRef = 6DC7D944D3FE4B37855CC7A34492821B /* PaymentNetwork.swift */; };
-		8EB2F80A3F098B6842E8807A224D8036 /* NetworkService.swift in Sources */ = {isa = PBXBuildFile; fileRef = EC4EFCF91E2B1B5D415B58E410B6AE97 /* NetworkService.swift */; };
-		8F41AD7978498E63C0138F192314AA82 /* DateExtension.swift in Sources */ = {isa = PBXBuildFile; fileRef = C7473BA3C9E18550430DE5980A6BBFFB /* DateExtension.swift */; };
-		90E87B6C24C18653C07DE34C5F000FE2 /* Customer.swift in Sources */ = {isa = PBXBuildFile; fileRef = 590BB1EA3C192F88DD1F3442B1EB76B3 /* Customer.swift */; };
-		91659C125CD326962919DFEFEB926170 /* CatchWrappers.swift in Sources */ = {isa = PBXBuildFile; fileRef = 3C368407398C2BBD239B0C8761241611 /* CatchWrappers.swift */; };
+		8B1A99AEE137563C110269738B801343 /* TransitioningDelegate.swift in Sources */ = {isa = PBXBuildFile; fileRef = E4799D17C85E38B10E632D4E0833D635 /* TransitioningDelegate.swift */; };
+		8BB7876E3395ED638FF5BDD03CF62D22 /* fr.lproj in Resources */ = {isa = PBXBuildFile; fileRef = 2EB6CF343E47BC62ADAF2797C05E7F4D /* fr.lproj */; };
+		8E0B2189939649D887E051227BE93A4A /* VaultService.swift in Sources */ = {isa = PBXBuildFile; fileRef = D4401BFBF77529607751E4E6C198B699 /* VaultService.swift */; };
+		91E939833D8C990AE9C413C67CF5F332 /* StrictRateLimitedDispatcher.swift in Sources */ = {isa = PBXBuildFile; fileRef = 2DE6E9CF390D9A36972D22658ADB0398 /* StrictRateLimitedDispatcher.swift */; };
 		94ED4F67764D8DEFCC644E6107FA385F /* Pods-PrimerSDK_Tests-umbrella.h in Headers */ = {isa = PBXBuildFile; fileRef = EE9674DAD0C961C92687877090E1E047 /* Pods-PrimerSDK_Tests-umbrella.h */; settings = {ATTRIBUTES = (Public, ); }; };
-		94FE84129A41E8702A7C10926FFCC0D6 /* CancelContext.swift in Sources */ = {isa = PBXBuildFile; fileRef = 3D661D8C9E7BA44579222A816130C715 /* CancelContext.swift */; };
-		951812476572031BCFA0635615A892D1 /* Endpoint.swift in Sources */ = {isa = PBXBuildFile; fileRef = FCFD01CFDE3EBAF6F203B937F5563534 /* Endpoint.swift */; };
-		95C2F1D24AE9660D708C25396034C742 /* TransitioningDelegate.swift in Sources */ = {isa = PBXBuildFile; fileRef = 654B9C590FB3E918955D6EC86909CE82 /* TransitioningDelegate.swift */; };
-		95F9EEB452D21C7BDE39C497FBF37AF4 /* sv.lproj in Resources */ = {isa = PBXBuildFile; fileRef = 7CEADDCE18B5719DD76ACE1C0CED769A /* sv.lproj */; };
-		967127AEE5CDFC9F64B9B91812F838B4 /* PaymentMethodToken.swift in Sources */ = {isa = PBXBuildFile; fileRef = DD97F6B459A861FDEE1B4933DA61A248 /* PaymentMethodToken.swift */; };
-		9749FBC8113D2A9C4AD822FA0C4AE4EC /* Icons.xcassets in Resources */ = {isa = PBXBuildFile; fileRef = 7F2DB8648A4AB290E727BA6146C924A3 /* Icons.xcassets */; };
-		995CC37904682C82EA42469225452098 /* Route.swift in Sources */ = {isa = PBXBuildFile; fileRef = 9F1AC1FAA2E7D172C7FC1E165F55B7B3 /* Route.swift */; };
-		9A7D6CD982CF32CB6527E865C1569DF3 /* ImageName.swift in Sources */ = {isa = PBXBuildFile; fileRef = A3BDD4544AF3D56CA9E77EC0D5317810 /* ImageName.swift */; };
-		9BAE8BDC14DB83CF079578621142D364 /* PaymentMethodComponent.swift in Sources */ = {isa = PBXBuildFile; fileRef = 16BA715EEE80134BF7D2DE6169C29164 /* PaymentMethodComponent.swift */; };
-		9D461282867E5116A2CF3B3882AEB916 /* AlertController.swift in Sources */ = {isa = PBXBuildFile; fileRef = 7A584860BEABBA70E3F42C7678249B6C /* AlertController.swift */; };
-		9D60739E5BF33AEB6B2C5A40E50A2FE2 /* PrimerSettings.swift in Sources */ = {isa = PBXBuildFile; fileRef = 1AA4605F8B32453B38CB148929EEFA79 /* PrimerSettings.swift */; };
-		9E9E581E20DFCB5FCB1DA43E46BC3DC5 /* EnsureWrappers.swift in Sources */ = {isa = PBXBuildFile; fileRef = BED2CC52C68E48D9FF7DE82AEEB45E71 /* EnsureWrappers.swift */; };
-		A025A2D831211B790DA32CBADC4881A1 /* FormType.swift in Sources */ = {isa = PBXBuildFile; fileRef = B63DCCB5B21F0B5C320FBE00C2F23F8B /* FormType.swift */; };
-		A07F67783826D940ECF7D91333EB7584 /* PresentationController.swift in Sources */ = {isa = PBXBuildFile; fileRef = 80654E1CAA1037914ED2E537C3454B44 /* PresentationController.swift */; };
-		A201E2BF386216BDA188B928542CEEA6 /* Optional+Extensions.swift in Sources */ = {isa = PBXBuildFile; fileRef = 088D784E18E2A04696780DF2F9003BCA /* Optional+Extensions.swift */; };
-		A23CBA9FB68640BFEE7C2ABFF69AB38C /* firstly.swift in Sources */ = {isa = PBXBuildFile; fileRef = D5445C19CAE656A5648E3DA5E8E2B8EE /* firstly.swift */; };
-		A2CA047DC4357BC038CEF7E12D549C36 /* StrictRateLimitedDispatcher.swift in Sources */ = {isa = PBXBuildFile; fileRef = 3ED51B3736BFAD61107F73CA20885C3B /* StrictRateLimitedDispatcher.swift */; };
-		A429203BD12E5C7B6976FF09671C3F74 /* SuccessMessage.swift in Sources */ = {isa = PBXBuildFile; fileRef = D1BBCD175B3A2D016C26C8845B176919 /* SuccessMessage.swift */; };
-		A647C0FBC593B9CF5566A940D2667E50 /* ScannerView.swift in Sources */ = {isa = PBXBuildFile; fileRef = 0F965854606FD96EC7B64F08BB2CEFC4 /* ScannerView.swift */; };
-		A85E31D11331C63188A72DFE4E031A0C /* DependencyInjection.swift in Sources */ = {isa = PBXBuildFile; fileRef = 83C7CA8A9844960A62AB768DA9CD1680 /* DependencyInjection.swift */; };
-		AA5F5EB0F929356CF205840205BB7404 /* VaultCheckoutViewController.swift in Sources */ = {isa = PBXBuildFile; fileRef = 279F06437DE2883DCC110B6BED6B689D /* VaultCheckoutViewController.swift */; };
-		AB1C8709D6CAA1D2410770D99EBCDCC8 /* KlarnaService.swift in Sources */ = {isa = PBXBuildFile; fileRef = 75B69C98B31E899F4B9EC834A10E11B3 /* KlarnaService.swift */; };
-		ABB7E8A023C0C95A5D4EA63DCA19E429 /* CoreDataDispatcher.swift in Sources */ = {isa = PBXBuildFile; fileRef = 071309E9268AE11835B8594900399981 /* CoreDataDispatcher.swift */; };
-		AD3E079778CCDBF3FC9D428645D17BB2 /* ClientTokenService.swift in Sources */ = {isa = PBXBuildFile; fileRef = 5F0DFBE19682B6AE5EA798FA81A499E4 /* ClientTokenService.swift */; };
-		B3FB6924E5262AAD802722CFCE247597 /* Logger.swift in Sources */ = {isa = PBXBuildFile; fileRef = 2D014B23A2C66887D15448FFB8FFA02B /* Logger.swift */; };
-		B40450275FFE2150DB32636496119858 /* Primer.swift in Sources */ = {isa = PBXBuildFile; fileRef = 376E447B7C583927F5043A37ED00D6F2 /* Primer.swift */; };
-		B7C1E783FD43C267AD760D22D6C24970 /* when.swift in Sources */ = {isa = PBXBuildFile; fileRef = D9D5D59F3E6944B8978BFE55AF58D036 /* when.swift */; };
-		B93C7BA55BC2BA67CF42C825475E2CB5 /* WebViewController.swift in Sources */ = {isa = PBXBuildFile; fileRef = 3CE6A7C039D71B73885584C6B085CEFD /* WebViewController.swift */; };
-		BE0FF8DA5C07199F5977808A6804BE53 /* VaultPaymentMethodViewController.swift in Sources */ = {isa = PBXBuildFile; fileRef = A01B5B6220548DFF0859C1C5336BB73B /* VaultPaymentMethodViewController.swift */; };
-		BFC1463029C4C34E21BEFE8CBF25196D /* ExternalViewModel.swift in Sources */ = {isa = PBXBuildFile; fileRef = 06B39723B6BC0E3BEA95ACA6C12AB4ED /* ExternalViewModel.swift */; };
-		C66936D91805994CB0F8A4586809A663 /* UserDefaultsExtension.swift in Sources */ = {isa = PBXBuildFile; fileRef = E28F7DC94655A5A96C9A6EBF026FFE31 /* UserDefaultsExtension.swift */; };
-		CEF74F9969D08F8AC62F9AC2EF13FB3C /* VaultPaymentMethodViewController+ReloadDelegate.swift in Sources */ = {isa = PBXBuildFile; fileRef = 58AE5C27EE1061B8A0C6A3C5030F66BA /* VaultPaymentMethodViewController+ReloadDelegate.swift */; };
-		D1B1DE80EB1E482BFB1738518D5E01DF /* StringExtension.swift in Sources */ = {isa = PBXBuildFile; fileRef = 50FDF4C47DD89FE8837A4F3A8B80B278 /* StringExtension.swift */; };
-		D2827B26719B5BA56429CA2FF6ED4AF4 /* PrimerSDK-dummy.m in Sources */ = {isa = PBXBuildFile; fileRef = 4628F215415482B914237BDDD16D164A /* PrimerSDK-dummy.m */; };
-		D2C078F6A402FADA951539902279D505 /* RateLimitedDispatcher.swift in Sources */ = {isa = PBXBuildFile; fileRef = B132E50A1FA8838A97DA633A63FAD24C /* RateLimitedDispatcher.swift */; };
-		D34648842F1BB771F7734E9C1AAD7E62 /* PrimerButton.swift in Sources */ = {isa = PBXBuildFile; fileRef = 4E2DBA75F71C7EFD9CB629D1D91A2F5A /* PrimerButton.swift */; };
-		D52139581DA825BE2631A78F6AA1D0C2 /* hang.swift in Sources */ = {isa = PBXBuildFile; fileRef = BA7C4DBE0CADF64B1AC45DFB10D742E6 /* hang.swift */; };
-		D7451DC7587677F84C39D82247CB5AE6 /* CountryCode.swift in Sources */ = {isa = PBXBuildFile; fileRef = 4FBC7103C89329FACE1068DCC3A4E0EA /* CountryCode.swift */; };
-		D764096A87DD1D8CE5A6FCF02C23E085 /* PrimerLoadWebViewController.swift in Sources */ = {isa = PBXBuildFile; fileRef = 7B49D1913A4B5714A85A8D8176799E4A /* PrimerLoadWebViewController.swift */; };
-		D7EE16E785091051EA2CED0C8A03FE76 /* ThenableWrappers.swift in Sources */ = {isa = PBXBuildFile; fileRef = B7729FF1A41138AEFA0859094FD5B7A0 /* ThenableWrappers.swift */; };
-		D9795F5D09A78968ABD13F68980FE0C9 /* Thenable.swift in Sources */ = {isa = PBXBuildFile; fileRef = EECB754E3215745F0FA1011DDA24A5CA /* Thenable.swift */; };
-		DB718EABD143DDED9352D75C45174FF0 /* PaymentMethodConfigService.swift in Sources */ = {isa = PBXBuildFile; fileRef = F21E4AF2D4971FA44CDD06997B99E516 /* PaymentMethodConfigService.swift */; };
-		DD9D7A4166ABEEF390D4A6B362EECA2D /* PaymentMethodConfig.swift in Sources */ = {isa = PBXBuildFile; fileRef = 3D3AA9B92127BA9CFBE0FC712ED3C30B /* PaymentMethodConfig.swift */; };
-		DEC7E217CAE7A4FB9E406D779CAC3611 /* FormView.swift in Sources */ = {isa = PBXBuildFile; fileRef = 7648D8E4F2BA5A315D50574DAF89316C /* FormView.swift */; };
-		E1EAAE98B895103ADA9B1E234381C970 /* CardButton.swift in Sources */ = {isa = PBXBuildFile; fileRef = 9E2CBE1A1A248809063563C931521DAE /* CardButton.swift */; };
-		E341E039203C5F70730D8C19DB8CA283 /* VaultCheckoutViewModel.swift in Sources */ = {isa = PBXBuildFile; fileRef = B9D652ABC5128DFCB922EF66D44212FA /* VaultCheckoutViewModel.swift */; };
-		E70F50CC43EA3803A2DF176735785A13 /* ErrorHandler.swift in Sources */ = {isa = PBXBuildFile; fileRef = 534700C454C7CD5EEB123B5909D26347 /* ErrorHandler.swift */; };
-		E7ACD00CD97B180ABB47A928324BE109 /* DirectDebitMandate.swift in Sources */ = {isa = PBXBuildFile; fileRef = 0A365FCA80772E732D485B4DF35DA079 /* DirectDebitMandate.swift */; };
-		E8C1EDDFC789FAE99696DAA9C61C8EB6 /* race.swift in Sources */ = {isa = PBXBuildFile; fileRef = FE9CD15D8793D8CE72AA3136BD965859 /* race.swift */; };
-		E976CCB7B0B7CC884E147549C89B1D26 /* PrimerViewExtensions.swift in Sources */ = {isa = PBXBuildFile; fileRef = C068E95AAB95816ACBF484805599B46F /* PrimerViewExtensions.swift */; };
-		E9DE6FC49FBE6141DACBAE679BE06FED /* PrimerSDK-umbrella.h in Headers */ = {isa = PBXBuildFile; fileRef = D506D4D8385B0FF0B578651D6F36BA6D /* PrimerSDK-umbrella.h */; settings = {ATTRIBUTES = (Public, ); }; };
-		ED7E3846D80312B62885FA8B655F035C /* Dispatcher.swift in Sources */ = {isa = PBXBuildFile; fileRef = 11542A660B93787B3E1BD03DF59D4FBD /* Dispatcher.swift */; };
-		F00587879BEF5E5E230522D18C7A54B0 /* ApplePayViewModel.swift in Sources */ = {isa = PBXBuildFile; fileRef = 79333D12C1A29E1F8275410DAD3C31AC /* ApplePayViewModel.swift */; };
-		F02ADC1BDC645EE95B73BA955662CD82 /* Box.swift in Sources */ = {isa = PBXBuildFile; fileRef = 0B2BC0947FAEFC9FCFE2D56E62EAA1D4 /* Box.swift */; };
-		F0A61E11AC97514326DAE9F68E776DC8 /* PrimerError.swift in Sources */ = {isa = PBXBuildFile; fileRef = 0D770298494FFA63077848BD61A35BEC /* PrimerError.swift */; };
-		F40D536773688079C8A71E8BB5AD3C9A /* PrimerWebViewController.swift in Sources */ = {isa = PBXBuildFile; fileRef = 9BEB01468BA5B2271F3140496F9528F3 /* PrimerWebViewController.swift */; };
-		F40E4D4DABD7CB29FE679E105229AA0F /* PrimerAPI.swift in Sources */ = {isa = PBXBuildFile; fileRef = 80BB54C7DFFB60E5D497BAF755743C80 /* PrimerAPI.swift */; };
-		F4337F21A3A9B9F77480AF93AEAA647E /* ConfirmMandateViewController.swift in Sources */ = {isa = PBXBuildFile; fileRef = 7933264F4E1B8E29EF22347B61C47CB3 /* ConfirmMandateViewController.swift */; };
-		F48446ABC1BB54507FE388C205A1261F /* FormViewController.swift in Sources */ = {isa = PBXBuildFile; fileRef = 2BA67B72FA923A22CF75979EA822CF9A /* FormViewController.swift */; };
-		F4A216245B297214E69EA4F79AD14EBC /* UIDeviceExtension.swift in Sources */ = {isa = PBXBuildFile; fileRef = E1936708A891679AE0FFA7BA1956CB1E /* UIDeviceExtension.swift */; };
-		F70694CA1E07AFB12680DC72EE23F720 /* PrimerResources.bundle in Resources */ = {isa = PBXBuildFile; fileRef = A8B3BC107C2BDC3C03D961866F721265 /* PrimerResources.bundle */; };
-		F8023ED75BC5A0AB5257B3F8651C778A /* PrimerWebViewModel.swift in Sources */ = {isa = PBXBuildFile; fileRef = 45717DD50AFC55E5BA513D12727C4ECD /* PrimerWebViewModel.swift */; };
-		F80F47B15BE1BAB3BC9316331C884AF5 /* PrimerViewController.swift in Sources */ = {isa = PBXBuildFile; fileRef = 17012B13169119CEA8CB80DC9C107BF3 /* PrimerViewController.swift */; };
-		FBDACCD26F27DFAB2A51AF82ABECFDB2 /* ClientToken.swift in Sources */ = {isa = PBXBuildFile; fileRef = DC8CBE8615FE960B84B278F629519286 /* ClientToken.swift */; };
-		FD1DC8769644CB509A69BA2B6BEB8AC5 /* URLSessionStack.swift in Sources */ = {isa = PBXBuildFile; fileRef = 79CB6BE87DE3E66C14084BE8B98763FF /* URLSessionStack.swift */; };
+		96C95EC81FA745C55B2B794A9ACA6D40 /* SuccessMessage.swift in Sources */ = {isa = PBXBuildFile; fileRef = 7EE81CF5C429A565CBF53F72E116F7CA /* SuccessMessage.swift */; };
+		97B2B9844EDECC4F494BA059473BB2B5 /* ConfirmMandateView.swift in Sources */ = {isa = PBXBuildFile; fileRef = E0083D3D5EEA9AC7455705D88501ECB2 /* ConfirmMandateView.swift */; };
+		9BF79A808C4CAA2734D3513D8326679A /* Parser.swift in Sources */ = {isa = PBXBuildFile; fileRef = 319913437D2496637B3715D8460B4BA4 /* Parser.swift */; };
+		9C5C94B6F972D8CA63742882BD269FCA /* ExternalViewModel.swift in Sources */ = {isa = PBXBuildFile; fileRef = ABC7051E989E35C278D6679CE9422914 /* ExternalViewModel.swift */; };
+		9E5830AE3A4EF7A3268BF21614EDD046 /* PrimerContainerViewController.swift in Sources */ = {isa = PBXBuildFile; fileRef = B495A8F8F5E9A97DD1E7E31D37B0D33C /* PrimerContainerViewController.swift */; };
+		9F62B7724D27870F6B79FCED1972AEDA /* PayPal.swift in Sources */ = {isa = PBXBuildFile; fileRef = 3D9B15B2E87473F7F29E002B26FCC5AB /* PayPal.swift */; };
+		A0B84338D80EDE9AD44EE61ECD7ABE3F /* Optional+Extensions.swift in Sources */ = {isa = PBXBuildFile; fileRef = C3258D35521D902BE1B9092B5F4602D5 /* Optional+Extensions.swift */; };
+		A0DC0FA9290779CC2FC6D07B0A32C487 /* PrimerVaultManagerViewController.swift in Sources */ = {isa = PBXBuildFile; fileRef = 3E504A269127E38F60C51C20C539BB8B /* PrimerVaultManagerViewController.swift */; };
+		A2DB101132E40339C0AA8B0AC2D85B7A /* PrimerNavigationController.swift in Sources */ = {isa = PBXBuildFile; fileRef = C6DD79D3F1EF270C202FB308C39CC0F0 /* PrimerNavigationController.swift */; };
+		A3C759D1CBD0196AF3391F14C03C429D /* PrimerDelegate.swift in Sources */ = {isa = PBXBuildFile; fileRef = A05E1C3751A658AB4D80323E92933808 /* PrimerDelegate.swift */; };
+		A4D10628B77E45CBB9C5AF879B868866 /* PrimerCustomStyleTextField.swift in Sources */ = {isa = PBXBuildFile; fileRef = FA2D6589BE404A81AC5B8F1339D42373 /* PrimerCustomStyleTextField.swift */; };
+		A7A0C458BBF63BB10337087C20DF327E /* DirectDebitService.swift in Sources */ = {isa = PBXBuildFile; fileRef = 6877CD79287D88544797AB205119446E /* DirectDebitService.swift */; };
+		A96046E9D31214B0D4BD23D8BF2B631D /* Box.swift in Sources */ = {isa = PBXBuildFile; fileRef = 033F11997C6F4A945CE7277911FB4153 /* Box.swift */; };
+		AD0A1D6DB6982F61EEBE7A7EA7A0EDA9 /* FinallyWrappers.swift in Sources */ = {isa = PBXBuildFile; fileRef = B31FF77AFC6608AAFBECBC0425E6B4B0 /* FinallyWrappers.swift */; };
+		AF2CD6CC11F476916632A9B56A9DB762 /* ImageName.swift in Sources */ = {isa = PBXBuildFile; fileRef = 02B88A5528A72A4D675DCEDDB6E2016E /* ImageName.swift */; };
+		AF814EE4768A9377601CC5ADA75C9B8E /* PrimerNavigationBar.swift in Sources */ = {isa = PBXBuildFile; fileRef = 3EB1380F8E8442BCB8421BC580DD00A7 /* PrimerNavigationBar.swift */; };
+		B0B04E21C7B1D084373D777FCF8200BA /* PrimerTheme.swift in Sources */ = {isa = PBXBuildFile; fileRef = 38AE743599F727B8D1EEEAA107C8D754 /* PrimerTheme.swift */; };
+		B0D8BE1757516ECFC192D4BCE13E77BA /* UIDeviceExtension.swift in Sources */ = {isa = PBXBuildFile; fileRef = D6FB9F6D89E956AE25A2B56D267625A8 /* UIDeviceExtension.swift */; };
+		B0E2B06DDC94D11648D7397CD6C4CD53 /* PrimerInternalSessionFlow.swift in Sources */ = {isa = PBXBuildFile; fileRef = 534145575BED75276FBFADEAB5D47174 /* PrimerInternalSessionFlow.swift */; };
+		B2A14A872705E2ABB16569F6415104DF /* ConfirmMandateViewModel.swift in Sources */ = {isa = PBXBuildFile; fileRef = B00B5730D556F9014764DB985FD54963 /* ConfirmMandateViewModel.swift */; };
+		B4B723B86AF8543F2B9CBBB12E6284E2 /* SequenceWrappers.swift in Sources */ = {isa = PBXBuildFile; fileRef = FE3150B80DF6E3439CB2AA4801789425 /* SequenceWrappers.swift */; };
+		B69F2D8776511E2AD8360C613FD1ECE9 /* ApplePayService.swift in Sources */ = {isa = PBXBuildFile; fileRef = 39B9AA081069A03ADC18F3AA8689E6B0 /* ApplePayService.swift */; };
+		B726A4A1B711ABF8FF3905381603B15C /* DirectDebitMandate.swift in Sources */ = {isa = PBXBuildFile; fileRef = 12DD56F7E9E242795BCA268D9D7F7E89 /* DirectDebitMandate.swift */; };
+		B79852FB791A13579287C7487C9EB8A8 /* CoreDataDispatcher.swift in Sources */ = {isa = PBXBuildFile; fileRef = 047E81BA91FF9330D2BF4D4B2CD40CE2 /* CoreDataDispatcher.swift */; };
+		B7D2856619D6FCD6D037C98A48369A95 /* Catchable.swift in Sources */ = {isa = PBXBuildFile; fileRef = 4A0AC6D6FA0A8F72398541101D14ECEB /* Catchable.swift */; };
+		BA107DED0337326935F710D2E08888F1 /* CancellablePromise.swift in Sources */ = {isa = PBXBuildFile; fileRef = 94DEA88A06B13122C66CB09163AA414E /* CancellablePromise.swift */; };
+		BB42163E6B759B800614412BC91996A2 /* PayPalService.swift in Sources */ = {isa = PBXBuildFile; fileRef = 52345F0F717A28A4F79FE66DEB928714 /* PayPalService.swift */; };
+		BE50A4889FDBFB5ED158C36EF42C5B51 /* BundleExtension.swift in Sources */ = {isa = PBXBuildFile; fileRef = F0584772CFBF548E579316B6EB2F0E33 /* BundleExtension.swift */; };
+		BE7563590C8FC883E0433F8B7DB5EB0C /* PrimerResources.bundle in Resources */ = {isa = PBXBuildFile; fileRef = A8B3BC107C2BDC3C03D961866F721265 /* PrimerResources.bundle */; };
+		BF07DCAFF3A191590A8890D56F14B5C9 /* PrimerScrollView.swift in Sources */ = {isa = PBXBuildFile; fileRef = 053B98F7505B224E601B279C69A001E3 /* PrimerScrollView.swift */; };
+		BF857613BB3A0ECA7438271CD6C00D2B /* Dispatcher.swift in Sources */ = {isa = PBXBuildFile; fileRef = D16BCA45BDA4F58DDF498A9B36F5B460 /* Dispatcher.swift */; };
+		C1574B4156F3A18C6D04EF314EFB2293 /* ConfirmMandateViewController.swift in Sources */ = {isa = PBXBuildFile; fileRef = B06E89ADCB8EBAE19EE9C2A8A37E593F /* ConfirmMandateViewController.swift */; };
+		C1AB5F666695C07E86DA2E6D23642AAE /* Queue.swift in Sources */ = {isa = PBXBuildFile; fileRef = E46DB85A82E2D3BE44196131DAB1DF0E /* Queue.swift */; };
+		C27B39003FDC1EEBA740DAEB63D22AF9 /* CatchWrappers.swift in Sources */ = {isa = PBXBuildFile; fileRef = 1E51687A0E474E48C55ED4836D8FF7C6 /* CatchWrappers.swift */; };
+		C459F69343F31152AE9545C0E363BE62 /* ConcurrencyLimitedDispatcher.swift in Sources */ = {isa = PBXBuildFile; fileRef = 61BD6EBE80A6B183F6E7D381AA3F2B50 /* ConcurrencyLimitedDispatcher.swift */; };
+		C6EC6AD572B591291172B8FEBE4E6E88 /* WrapperProtocols.swift in Sources */ = {isa = PBXBuildFile; fileRef = D4C22BD5C81B2A8EFF047860F41934F3 /* WrapperProtocols.swift */; };
+		C783879D891BA020207E93138088DEB2 /* CancelContext.swift in Sources */ = {isa = PBXBuildFile; fileRef = 2338F156C528C77384B13E8368369C06 /* CancelContext.swift */; };
+		C8A8F953020096B28F0F4AE81D8A36BE /* JSONParser.swift in Sources */ = {isa = PBXBuildFile; fileRef = 422B15605FBB77956F8986B7F9CD4BA9 /* JSONParser.swift */; };
+		C9AC4FD75CA6D010EDAD010D5B46603C /* VaultPaymentMethodViewController.swift in Sources */ = {isa = PBXBuildFile; fileRef = 83B2C03941CA46E679A19414EE59073D /* VaultPaymentMethodViewController.swift */; };
+		CDE22E781A30FA78847A10222AFED392 /* PaymentMethodToken.swift in Sources */ = {isa = PBXBuildFile; fileRef = C107C852792358C8EEC46C528DC735C2 /* PaymentMethodToken.swift */; };
+		CEADDEF06CD1BFA1038D7D04AABBD0E9 /* Consolable.swift in Sources */ = {isa = PBXBuildFile; fileRef = 59B5F37D79CC671CE5E0CA2DF93B7E19 /* Consolable.swift */; };
+		CFC8E9725251AF76C1C2DC4C4303F76E /* CardNetwork.swift in Sources */ = {isa = PBXBuildFile; fileRef = 8CB60CBF5A067D9EBFD95F7D29CDBC5D /* CardNetwork.swift */; };
+		D21FF96A36189ABC2251002BDC3EEB9D /* PrimerCardNumberFieldView.swift in Sources */ = {isa = PBXBuildFile; fileRef = 27F55318B43AFC081CF1130A7F45B8D3 /* PrimerCardNumberFieldView.swift */; };
+		D73FC2738BE1C12EB66A25862F38949F /* Customer.swift in Sources */ = {isa = PBXBuildFile; fileRef = 8D0503FCCBBFF7599402205AC8263F23 /* Customer.swift */; };
+		D9837EF746B08D07FAF8B0382C560638 /* DependencyInjection.swift in Sources */ = {isa = PBXBuildFile; fileRef = DAF415E436F3548CFC5CC64A2545DD1A /* DependencyInjection.swift */; };
+		DBAB48E6E2AAA00176713429BB2159AD /* AppState.swift in Sources */ = {isa = PBXBuildFile; fileRef = 764BB8DF404B02A924C8290C1D8B25F5 /* AppState.swift */; };
+		DC12FD87E07EC2E12D095E4C57EBD356 /* PrimerSettings.swift in Sources */ = {isa = PBXBuildFile; fileRef = CD882D64F69ECA2A18913A218428EC00 /* PrimerSettings.swift */; };
+		DE9D42A4DB348CE9F389BCE0B2C7D897 /* hang.swift in Sources */ = {isa = PBXBuildFile; fileRef = 746517A7BB848A494B7CD31054ED27FE /* hang.swift */; };
+		DF7070297F4C6513EA3EE42E2F658719 /* IntExtension.swift in Sources */ = {isa = PBXBuildFile; fileRef = 0EE8E7AA127B7406E1487F6D79A65BDF /* IntExtension.swift */; };
+		E1B287500AFCC916D80072802C12426B /* Route.swift in Sources */ = {isa = PBXBuildFile; fileRef = B98D19AC3A9B4B0D6330F9A756074951 /* Route.swift */; };
+		E305887B61423CD0546986EB000F8819 /* DateExtension.swift in Sources */ = {isa = PBXBuildFile; fileRef = F33862AC2743D485F4F47E326E1DF38E /* DateExtension.swift */; };
+		E88B20D8E4B581DC7BBE6E0126F4DCE5 /* PrimerAPI.swift in Sources */ = {isa = PBXBuildFile; fileRef = 897F0E54C4C835C7D78142C9DB6B58BE /* PrimerAPI.swift */; };
+		E97CC8DC853B920AD90FFDE69C1F7787 /* PrimerViewController.swift in Sources */ = {isa = PBXBuildFile; fileRef = DB88FD744B751CAFC7656B5DB5A9CC12 /* PrimerViewController.swift */; };
+		EAEF20E0F51F0C7B6CCD5387CC8BA73A /* Configuration.swift in Sources */ = {isa = PBXBuildFile; fileRef = F70049CC937F9B68E08F392F97085D5B /* Configuration.swift */; };
+		EC077D822ADEF77AE545FFA5A4B27AA8 /* after.swift in Sources */ = {isa = PBXBuildFile; fileRef = 903E583ECF75E15FEB327BEADE92FF59 /* after.swift */; };
+		ED1CD5C39FCE234744BE18C88EBBEE0B /* PrimerExpiryDateFieldView.swift in Sources */ = {isa = PBXBuildFile; fileRef = 7B89D12FA9326934EEC56869F18FD51E /* PrimerExpiryDateFieldView.swift */; };
+		EF2B33EDD32E0E68AE7814496C06069C /* PaymentMethodConfig.swift in Sources */ = {isa = PBXBuildFile; fileRef = 06D568010E32F0CF9CA2CBA928C02F66 /* PaymentMethodConfig.swift */; };
+		EF9068AECF36C2CE33804F35971E1E7A /* AlertController.swift in Sources */ = {isa = PBXBuildFile; fileRef = 85095DF5D7090A888E7E484552E854C5 /* AlertController.swift */; };
+		F078EDE470388E78DE0E41BF473B1CF3 /* PaymentMethodComponent.swift in Sources */ = {isa = PBXBuildFile; fileRef = DCB82C804CF4612AC1AFBB163AE2B416 /* PaymentMethodComponent.swift */; };
+		F18D0FB8A70712E47A17AFF86A7F6F84 /* PrimerWebViewController.swift in Sources */ = {isa = PBXBuildFile; fileRef = B59ED0137D25A9D039C6430FBBB12AC1 /* PrimerWebViewController.swift */; };
+		F1E29524E47207993F15FE9B6663A537 /* PrimerError.swift in Sources */ = {isa = PBXBuildFile; fileRef = E43BCAEC008844966F53C17E323EC45E /* PrimerError.swift */; };
+		F2CE6C8E92B6743C4216FBF4FCF1EB67 /* StringExtension.swift in Sources */ = {isa = PBXBuildFile; fileRef = 781BCB4C28676DB52A1B12ABA2119DFD /* StringExtension.swift */; };
+		F630F59EBD0BA08D13C564720B9F63D8 /* ThenableWrappers.swift in Sources */ = {isa = PBXBuildFile; fileRef = E0A869EA0CDB73C497FB3B3DA11CE5AA /* ThenableWrappers.swift */; };
+		F7E292C07AAD10D39CE40FF8732E965A /* Thenable.swift in Sources */ = {isa = PBXBuildFile; fileRef = 5D8335663C9190C11234C39D3105AE25 /* Thenable.swift */; };
+		FBCBB3F7A2DE4FC070F86D1DA8D8029B /* sv.lproj in Resources */ = {isa = PBXBuildFile; fileRef = FDE57F0231C68316E179E0CFAF0EB17B /* sv.lproj */; };
+		FCAEF5E209EA29303BC67D4E39AFAB6A /* FormTextFieldType.swift in Sources */ = {isa = PBXBuildFile; fileRef = FECA39EBBAF22FBE0D8B673937C066C1 /* FormTextFieldType.swift */; };
 /* End PBXBuildFile section */
 
 /* Begin PBXContainerItemProxy section */
-		1F8BB521B751CC52E5A9C4633C042B9A /* PBXContainerItemProxy */ = {
-=======
-		01D1BEB521C5A95EB8B984FC8D1CE07C /* Route.swift in Sources */ = {isa = PBXBuildFile; fileRef = 07C6B1A10A9F9586128AFFE05F1D7C0F /* Route.swift */; };
-		0328CF351CCA19DAC41B93FE9808A4B0 /* Cancellable.swift in Sources */ = {isa = PBXBuildFile; fileRef = C0CB7107AE65071B4CE1E13F30B40EB7 /* Cancellable.swift */; };
-		03391EAF77EC39D6E27A2C614483116A /* PrimerTextField.swift in Sources */ = {isa = PBXBuildFile; fileRef = 95B4B3C2E5787E723DF6B198A7766352 /* PrimerTextField.swift */; };
-		055D9CC009F019239AF3B6B2D739FD4B /* firstly.swift in Sources */ = {isa = PBXBuildFile; fileRef = 89F88B98A28EB078562B400396497755 /* firstly.swift */; };
-		0589C582ED37D6E5D0B5C54A6EB5EE64 /* ExternalViewModel.swift in Sources */ = {isa = PBXBuildFile; fileRef = 0F4F266D208E12009D5B89CBF5E9D368 /* ExternalViewModel.swift */; };
-		06D92A5AA409BEB2EDCF5B51A7CB85A2 /* Currency.swift in Sources */ = {isa = PBXBuildFile; fileRef = 5D4164983C13DCB9FA462F1C3E8D8038 /* Currency.swift */; };
-		06DE5623CCA4742DB3C0071E6A5FCBFA /* PaymentMethodConfig.swift in Sources */ = {isa = PBXBuildFile; fileRef = 06D568010E32F0CF9CA2CBA928C02F66 /* PaymentMethodConfig.swift */; };
-		07E75D650460873D8C9B0D0B73D4708F /* OAuthViewModel.swift in Sources */ = {isa = PBXBuildFile; fileRef = C7CB4A64C5A736A9AD6C441CC56CBE51 /* OAuthViewModel.swift */; };
-		083963FC2FB6CD003E5AE16A55A855A2 /* CancellableThenable.swift in Sources */ = {isa = PBXBuildFile; fileRef = 721C4D29B7259B3328879C0DBE8D4712 /* CancellableThenable.swift */; };
-		1095AAE02010CD3337F50CE3CF2F9BBF /* PresentationController.swift in Sources */ = {isa = PBXBuildFile; fileRef = FE48AD6B0ABB29E721081D23E3E45999 /* PresentationController.swift */; };
-		10ABE18770EFA0C93A3C562820E06362 /* ConcurrencyLimitedDispatcher.swift in Sources */ = {isa = PBXBuildFile; fileRef = 61BD6EBE80A6B183F6E7D381AA3F2B50 /* ConcurrencyLimitedDispatcher.swift */; };
-		10BDDCE1688543C4564405CD4944538F /* Dispatcher.swift in Sources */ = {isa = PBXBuildFile; fileRef = D16BCA45BDA4F58DDF498A9B36F5B460 /* Dispatcher.swift */; };
-		11F1EF8B3A021876D22714ED2D896063 /* FormTextFieldType.swift in Sources */ = {isa = PBXBuildFile; fileRef = FECA39EBBAF22FBE0D8B673937C066C1 /* FormTextFieldType.swift */; };
-		13506D51A584C9A31C02BC5A50666ABC /* PrimerButton.swift in Sources */ = {isa = PBXBuildFile; fileRef = 1F0A59652599E26C2FA60D1E1528420D /* PrimerButton.swift */; };
-		1487CC1451D38643A80A87038F5AA724 /* after.swift in Sources */ = {isa = PBXBuildFile; fileRef = 903E583ECF75E15FEB327BEADE92FF59 /* after.swift */; };
-		150CCBC9CDC23F0B17C6235FC1A57E86 /* DirectDebitService.swift in Sources */ = {isa = PBXBuildFile; fileRef = 6877CD79287D88544797AB205119446E /* DirectDebitService.swift */; };
-		16BDEF10A625E77B79F8AA24BE9185E3 /* ApplePay.swift in Sources */ = {isa = PBXBuildFile; fileRef = 0EDB23F09C46E78F8743D595CF988D0E /* ApplePay.swift */; };
-		1768054F9EDED24C2C3BEFE439D95379 /* PrimerAPIClient.swift in Sources */ = {isa = PBXBuildFile; fileRef = 0D90735808F922ADBB736BEC132E2F04 /* PrimerAPIClient.swift */; };
-		17704AB2099C22D6198B459F260F2B88 /* Icons.xcassets in Resources */ = {isa = PBXBuildFile; fileRef = 43BD673B3B1F31D13EF597639B24114E /* Icons.xcassets */; };
-		1A2412C61A96458E80D0CF46CA548C56 /* PrimerSDK-dummy.m in Sources */ = {isa = PBXBuildFile; fileRef = 9C84A6E182CDF9057D409A7C958F65E9 /* PrimerSDK-dummy.m */; };
-		1B85F1A92900DD6827387FD15D8CBC69 /* CustomStringConvertible.swift in Sources */ = {isa = PBXBuildFile; fileRef = ED04C6E6D73A32D579F0210D8DED1645 /* CustomStringConvertible.swift */; };
-		1C445040F53784CA143E68F562CF5515 /* PayPalService.swift in Sources */ = {isa = PBXBuildFile; fileRef = 52345F0F717A28A4F79FE66DEB928714 /* PayPalService.swift */; };
-		1FCBE0B8AD13C2ED3B21F19DC8EDFF80 /* VaultCheckoutViewModel.swift in Sources */ = {isa = PBXBuildFile; fileRef = DA8C592FC4AA7E5EF954B677EE0BFDE6 /* VaultCheckoutViewModel.swift */; };
-		209B561CD6597F280C57ABB00668CD27 /* PrimerRootViewController.swift in Sources */ = {isa = PBXBuildFile; fileRef = 6FE55C0DB7E1933D8236EC6BAB9491DF /* PrimerRootViewController.swift */; };
-		222D41B70A5786D9D89F82A73FAD2EF5 /* CancellableCatchable.swift in Sources */ = {isa = PBXBuildFile; fileRef = 561FC44114BE94E06AE91B28B5442472 /* CancellableCatchable.swift */; };
-		223D49B3531CDA2C81F764D907B47016 /* PrimerCardNumberFieldView.swift in Sources */ = {isa = PBXBuildFile; fileRef = B6F6738C5A5519B07D7C39E1D7345311 /* PrimerCardNumberFieldView.swift */; };
-		225EE9B30773A33C158AC6DF5E5D0677 /* CoreDataDispatcher.swift in Sources */ = {isa = PBXBuildFile; fileRef = 047E81BA91FF9330D2BF4D4B2CD40CE2 /* CoreDataDispatcher.swift */; };
-		2403115409166D2362C15B31A297F5DD /* en.lproj in Resources */ = {isa = PBXBuildFile; fileRef = FD0FE49F75A5B44B8CEDBE8909443BEA /* en.lproj */; };
-		2625E9577226A7EB41A5ABD3F07C7AD4 /* when.swift in Sources */ = {isa = PBXBuildFile; fileRef = 4B514B981F4799549587762198F7D969 /* when.swift */; };
-		2662B1F19EFB1D2DF31088AB4F66BAF7 /* AlertController.swift in Sources */ = {isa = PBXBuildFile; fileRef = 85095DF5D7090A888E7E484552E854C5 /* AlertController.swift */; };
-		2710EE3D645488EDEF69A31E7CE2BC22 /* StrictRateLimitedDispatcher.swift in Sources */ = {isa = PBXBuildFile; fileRef = 2DE6E9CF390D9A36972D22658ADB0398 /* StrictRateLimitedDispatcher.swift */; };
-		2765A0A94A2C7BC81CF52CB0EEBEF9C9 /* PrimerSDK-umbrella.h in Headers */ = {isa = PBXBuildFile; fileRef = E7338AAE75533D86B768C9CF747E614C /* PrimerSDK-umbrella.h */; settings = {ATTRIBUTES = (Public, ); }; };
-		27E24FB8AD1390D9CE3C2476A544269A /* Mask.swift in Sources */ = {isa = PBXBuildFile; fileRef = BC505FF9846A36A7A014D06D38F3179A /* Mask.swift */; };
-		2824E5166B5FE2B8E105F78D0B4A9A3D /* IntExtension.swift in Sources */ = {isa = PBXBuildFile; fileRef = 0EE8E7AA127B7406E1487F6D79A65BDF /* IntExtension.swift */; };
-		2BB719892D3A34F9D7C40AF191B734D1 /* OrderItem.swift in Sources */ = {isa = PBXBuildFile; fileRef = BF5688D6686F0021E8934013EEA700B2 /* OrderItem.swift */; };
-		2F19BB6B59093986F1240F93B63B6EF1 /* Pods-PrimerSDK_Example-dummy.m in Sources */ = {isa = PBXBuildFile; fileRef = 21F4ACB1142B1B9457658584BF5CD35A /* Pods-PrimerSDK_Example-dummy.m */; };
-		2F8FAF9AD08ED253479378538855599D /* Customer.swift in Sources */ = {isa = PBXBuildFile; fileRef = 8D0503FCCBBFF7599402205AC8263F23 /* Customer.swift */; };
-		2FF83E11444FA91548AF4F54F8CD18A7 /* RateLimitedDispatcher.swift in Sources */ = {isa = PBXBuildFile; fileRef = 74072F6AC4065E802BC5050630DB99D0 /* RateLimitedDispatcher.swift */; };
-		331ACC3AD46B43921F8DECB5334A740A /* PrimerCVVFieldView.swift in Sources */ = {isa = PBXBuildFile; fileRef = AE392514A110DC38BF9FA405F3304552 /* PrimerCVVFieldView.swift */; };
-		334B347853861F6F89F6731533DED4FC /* PrimerCardholderNameFieldView.swift in Sources */ = {isa = PBXBuildFile; fileRef = 1BE9659938D3A6D7722304A29F26E43A /* PrimerCardholderNameFieldView.swift */; };
-		352E4045F4CF36C17C8E6722F7E0AE95 /* Error.swift in Sources */ = {isa = PBXBuildFile; fileRef = D0A122DCA432C41E527A7CFBB774BA29 /* Error.swift */; };
-		3566FF5620DB005B7E1557D948694D54 /* PrimerFormViewController.swift in Sources */ = {isa = PBXBuildFile; fileRef = 3CF7E3E61964C7420A6900DE1212B6E5 /* PrimerFormViewController.swift */; };
-		35DF9BA161FFF0420D71AD2254C549FD /* PrimerContainerViewController.swift in Sources */ = {isa = PBXBuildFile; fileRef = F0C573321E88D4D7F3A07F5C181CE1DE /* PrimerContainerViewController.swift */; };
-		39B82C9A790E0E87BF37622D166304DD /* RateLimitedDispatcherBase.swift in Sources */ = {isa = PBXBuildFile; fileRef = A8F383D6B0BF77712674FE7E6C5D8C2A /* RateLimitedDispatcherBase.swift */; };
-		39D717F14520263003ED2F07678EE904 /* KlarnaService.swift in Sources */ = {isa = PBXBuildFile; fileRef = F081D08F32927B022D351B027506E44A /* KlarnaService.swift */; };
-		3B6F905365A0A347D43684188790E130 /* ClientTokenService.swift in Sources */ = {isa = PBXBuildFile; fileRef = 4A5D01D5B367128F64296DAC7E87DE6A /* ClientTokenService.swift */; };
-		3BD1256712C0327DCAC260B2B9289534 /* VaultPaymentMethodViewController.swift in Sources */ = {isa = PBXBuildFile; fileRef = 773F79ADC9EDDD667DF1C514151D0A85 /* VaultPaymentMethodViewController.swift */; };
-		3E2E84607F715271C27EF6AFCEC49F32 /* sv.lproj in Resources */ = {isa = PBXBuildFile; fileRef = FDE57F0231C68316E179E0CFAF0EB17B /* sv.lproj */; };
-		3F586FBBA34B49977CFDE587D99F1273 /* RootViewController+Router.swift in Sources */ = {isa = PBXBuildFile; fileRef = 955F324CE6583599EFF02A315FB76B2D /* RootViewController+Router.swift */; };
-		40C6EA98872E59CB356F25F7EF47C34B /* Foundation.framework in Frameworks */ = {isa = PBXBuildFile; fileRef = 73010CC983E3809BECEE5348DA1BB8C6 /* Foundation.framework */; };
-		4267AE141B7EFB5BD8A90D1B8D01929B /* CardScannerViewController+SimpleScanDelegate.swift in Sources */ = {isa = PBXBuildFile; fileRef = BE8DEB6E03AA99F1752FE474D3EAE398 /* CardScannerViewController+SimpleScanDelegate.swift */; };
-		45F99CF09FA31D7EE2FC7AE0099B27C6 /* PrimerContent.swift in Sources */ = {isa = PBXBuildFile; fileRef = 742DAA826C6725BA05A1DA9AB8A5AD7E /* PrimerContent.swift */; };
-		477B1A22127C8F274BA36755108B3876 /* SequenceWrappers.swift in Sources */ = {isa = PBXBuildFile; fileRef = FE3150B80DF6E3439CB2AA4801789425 /* SequenceWrappers.swift */; };
-		4AFD7B67F1B4414C4A011DF53FAC4DC7 /* PrimerWebViewController.swift in Sources */ = {isa = PBXBuildFile; fileRef = 21F37C07D2ED87AE0E4BF7D8D230BB93 /* PrimerWebViewController.swift */; };
-		50B7A781E29C2D468A5BE39AD04DEE7C /* PaymentMethodToken.swift in Sources */ = {isa = PBXBuildFile; fileRef = C107C852792358C8EEC46C528DC735C2 /* PaymentMethodToken.swift */; };
-		5500CD9AEA6210CA3A90B9C2814A437B /* CountryCode.swift in Sources */ = {isa = PBXBuildFile; fileRef = A080810CB49A86B91D25ECF528B6424C /* CountryCode.swift */; };
-		584D2EF846F13669F4FF83B4A35C174E /* PrimerSettings.swift in Sources */ = {isa = PBXBuildFile; fileRef = CD882D64F69ECA2A18913A218428EC00 /* PrimerSettings.swift */; };
-		59AF9DAE66D8908112FFF92883D4026F /* Promise.swift in Sources */ = {isa = PBXBuildFile; fileRef = 216B3450F229530433AE42A045FF4B2F /* Promise.swift */; };
-		5A3970337CFD7EAF0D14509461DD64C9 /* PrimerNibView.swift in Sources */ = {isa = PBXBuildFile; fileRef = A2D855919847B65CF6FB7B13145A011C /* PrimerNibView.swift */; };
-		5B443BCDF9F04D0663CE103FACFB6EC6 /* URLSessionStack.swift in Sources */ = {isa = PBXBuildFile; fileRef = 4660DFF52476DE85F97D1A81A34418DA /* URLSessionStack.swift */; };
-		5EB562727B62D26595E2E62C17848EF9 /* WebViewController.swift in Sources */ = {isa = PBXBuildFile; fileRef = 9A5F2035CD2BD1DD121789AD11E5D496 /* WebViewController.swift */; };
-		5EC57EA21E85525BE2CD45368F811192 /* AppState.swift in Sources */ = {isa = PBXBuildFile; fileRef = 764BB8DF404B02A924C8290C1D8B25F5 /* AppState.swift */; };
-		64ACC11D8D8862AF03C773C6FD309DA1 /* CancellablePromise.swift in Sources */ = {isa = PBXBuildFile; fileRef = 94DEA88A06B13122C66CB09163AA414E /* CancellablePromise.swift */; };
-		66665769497013BE59D3A7D8D5339C4C /* FormView.swift in Sources */ = {isa = PBXBuildFile; fileRef = 0AC8F7C8B32F8D917CBBDBAAEB9FF477 /* FormView.swift */; };
-		67FA02649FED7522582AB2B61F4EC54A /* UIDeviceExtension.swift in Sources */ = {isa = PBXBuildFile; fileRef = D6FB9F6D89E956AE25A2B56D267625A8 /* UIDeviceExtension.swift */; };
-		6A40CE665BF371E47B60C8BAEC11BA79 /* ConfirmMandateViewController.swift in Sources */ = {isa = PBXBuildFile; fileRef = 0C2738C6B9FA412C2B1E3F3EEE4F0448 /* ConfirmMandateViewController.swift */; };
-		6CB1936AA9CA9B260B58F582A61C9FDB /* ConfirmMandateViewModel.swift in Sources */ = {isa = PBXBuildFile; fileRef = 2E1892AEAA597A21EF8E1E67B39714B8 /* ConfirmMandateViewModel.swift */; };
-		6DCF943EE41FCA36BF5E5BE8E4F16011 /* Pods-PrimerSDK_Tests-dummy.m in Sources */ = {isa = PBXBuildFile; fileRef = D66C3890C3566F38C935A2FFD9A237B0 /* Pods-PrimerSDK_Tests-dummy.m */; };
-		6E1196F5E5E2B226F8F7F3BC48EFD5E9 /* URLExtension.swift in Sources */ = {isa = PBXBuildFile; fileRef = 58B72EE10C67809A5E5A2FB338FD0390 /* URLExtension.swift */; };
-		6EB41BC33D972B7915DBE27994F0DB4D /* PaymentMethodTokenizationRequest.swift in Sources */ = {isa = PBXBuildFile; fileRef = CB81AAAF2E85BBF9FFB7BB8B919399DB /* PaymentMethodTokenizationRequest.swift */; };
-		6EB94A007671C315FC0CD1A77ADAB166 /* EnsureWrappers.swift in Sources */ = {isa = PBXBuildFile; fileRef = 1A04D7B7EFC60FB1658A35671D16DF5E /* EnsureWrappers.swift */; };
-		6F5C5728195044DF9EB8B5B1EC72F459 /* PrimerViewExtensions.swift in Sources */ = {isa = PBXBuildFile; fileRef = C34EF10D91002DC1F270914E7C49CD45 /* PrimerViewExtensions.swift */; };
-		728742ED4118ECF7620AF0C79CA7E89F /* Logger.swift in Sources */ = {isa = PBXBuildFile; fileRef = A18BF59259CCC7C40DCA3FE7A16087E0 /* Logger.swift */; };
-		737744B29D236AB3FDF5465D8A057118 /* PrimerCustomStyleTextField.swift in Sources */ = {isa = PBXBuildFile; fileRef = FA2D6589BE404A81AC5B8F1339D42373 /* PrimerCustomStyleTextField.swift */; };
-		73990569ADEC57B134A45422BD39CC78 /* CardScannerViewController.swift in Sources */ = {isa = PBXBuildFile; fileRef = 9970FEA0F08018FD6D7EC5CD5990114E /* CardScannerViewController.swift */; };
-		747AEBEF300F55916FBB2508A3866F3C /* PrimerNavigationController.swift in Sources */ = {isa = PBXBuildFile; fileRef = FE9B186B1535C60C8590C5D67AA13901 /* PrimerNavigationController.swift */; };
-		74C88A464ADB417FE75630B86E9A6D14 /* ApplePayViewModel.swift in Sources */ = {isa = PBXBuildFile; fileRef = 802D9A436716662842E946ECC39AA33D /* ApplePayViewModel.swift */; };
-		7746677B9CBDA3ED78801AC47302D1A9 /* TokenizationService.swift in Sources */ = {isa = PBXBuildFile; fileRef = 1401DFE57F42217601F4F74491A653D9 /* TokenizationService.swift */; };
-		797D603BA6E0ED380A95423F80C55FE3 /* Guarantee.swift in Sources */ = {isa = PBXBuildFile; fileRef = 2537BD29BBB84C1296DCED957FFA9BE0 /* Guarantee.swift */; };
-		7990749467252A4C396EB0CD85A48A37 /* PrimerTextFieldView.swift in Sources */ = {isa = PBXBuildFile; fileRef = B6A1979923A54E2CA32D4440386073E0 /* PrimerTextFieldView.swift */; };
-		7AE5ED9F5BF5BBB29A1AAFB2ADB0C8F8 /* GuaranteeWrappers.swift in Sources */ = {isa = PBXBuildFile; fileRef = 7AF8E2761E39A8EBCDE8BA22778192EC /* GuaranteeWrappers.swift */; };
-		7D545434045F8D536FAC7DC30770B56D /* ErrorHandler.swift in Sources */ = {isa = PBXBuildFile; fileRef = 266BBC68B0157C4FDAAF611DD355CF62 /* ErrorHandler.swift */; };
-		7D5DAA44EB525547956C90769874D682 /* PrimerNavigationBar.swift in Sources */ = {isa = PBXBuildFile; fileRef = F7DE82F79928A422BDB9DD3FD14C852B /* PrimerNavigationBar.swift */; };
-		8019026C850BCB9BE0F249038CDB3D8B /* PayPal.swift in Sources */ = {isa = PBXBuildFile; fileRef = 3D9B15B2E87473F7F29E002B26FCC5AB /* PayPal.swift */; };
-		802B68F2DF4D8E66435FA1C9B172D6DA /* PrimerVaultManagerViewController.swift in Sources */ = {isa = PBXBuildFile; fileRef = 14ED0EBCAD07194CBB60E9792984207D /* PrimerVaultManagerViewController.swift */; };
-		811BFA36E141602DA2BB5AA641063D54 /* NetworkService.swift in Sources */ = {isa = PBXBuildFile; fileRef = 5CE2F43E12E18B171D81A0A5BC829613 /* NetworkService.swift */; };
-		828061DDC95CEF26AA31183121CBEC82 /* ReloadDelegate.swift in Sources */ = {isa = PBXBuildFile; fileRef = 11CB29F2B0045B03C26D9DB68297CF8C /* ReloadDelegate.swift */; };
-		83E030FCEEEC92BFADE104B8FE7CC8AB /* Validation.swift in Sources */ = {isa = PBXBuildFile; fileRef = 4DD4824F5CB98532A1F8E185FB7BB6D4 /* Validation.swift */; };
-		85174634226F2B249070881955F729CA /* CardComponentsManager.swift in Sources */ = {isa = PBXBuildFile; fileRef = 4436732E34EC2EB9DEC3FFAD66400140 /* CardComponentsManager.swift */; };
-		889097F0ED49F1339E272D61F1DC875F /* FormViewController.swift in Sources */ = {isa = PBXBuildFile; fileRef = 476BD03326D1C4259313C6E0306B1501 /* FormViewController.swift */; };
-		8A5F8D1E6347A756B6F51FCF58DB99A9 /* Foundation.framework in Frameworks */ = {isa = PBXBuildFile; fileRef = 73010CC983E3809BECEE5348DA1BB8C6 /* Foundation.framework */; };
-		8ABB138B2FC5B3A5CDA1699F5C7C7F57 /* PrimerWebViewModel.swift in Sources */ = {isa = PBXBuildFile; fileRef = 895DB2FE19F1035E2EADFD5062BEF8B7 /* PrimerWebViewModel.swift */; };
-		8C0A1177B0C0199355AF09B252ED7BD2 /* PaymentMethodConfigService.swift in Sources */ = {isa = PBXBuildFile; fileRef = E8B25A930925CA46C66F3C1CDF70ACBB /* PaymentMethodConfigService.swift */; };
-		8D745EA151AECC2C596CB81AD4783AA1 /* DirerctCheckoutViewModel.swift in Sources */ = {isa = PBXBuildFile; fileRef = 90AE4CD75898758DF08E70D58B852461 /* DirerctCheckoutViewModel.swift */; };
-		8DA716FD05F2360BFF115F8C02B6E455 /* WrapperProtocols.swift in Sources */ = {isa = PBXBuildFile; fileRef = D4C22BD5C81B2A8EFF047860F41934F3 /* WrapperProtocols.swift */; };
-		940592B211746272C6969A9A1114F326 /* Catchable.swift in Sources */ = {isa = PBXBuildFile; fileRef = 4A0AC6D6FA0A8F72398541101D14ECEB /* Catchable.swift */; };
-		94ED4F67764D8DEFCC644E6107FA385F /* Pods-PrimerSDK_Tests-umbrella.h in Headers */ = {isa = PBXBuildFile; fileRef = EE9674DAD0C961C92687877090E1E047 /* Pods-PrimerSDK_Tests-umbrella.h */; settings = {ATTRIBUTES = (Public, ); }; };
-		975047EB3CCB5CE6FEBECE45276E42BA /* PrimerDelegate.swift in Sources */ = {isa = PBXBuildFile; fileRef = A05E1C3751A658AB4D80323E92933808 /* PrimerDelegate.swift */; };
-		98975754A94AC85D423E0B8B44A60234 /* VaultService.swift in Sources */ = {isa = PBXBuildFile; fileRef = D4401BFBF77529607751E4E6C198B699 /* VaultService.swift */; };
-		99110064C92D3F9CFB69C984CDA11D90 /* PaymentNetwork.swift in Sources */ = {isa = PBXBuildFile; fileRef = D6407A95C1E5E6398619C90D8B5EE0A0 /* PaymentNetwork.swift */; };
-		9A7B8F9E371A62F12F9B8A4342797F02 /* PayPalViewModel.swift in Sources */ = {isa = PBXBuildFile; fileRef = 6903766D066D5FE9AEA3661BA8B77E15 /* PayPalViewModel.swift */; };
-		9B3ED02BC0F4E8F8879D7A2E98116807 /* BundleExtension.swift in Sources */ = {isa = PBXBuildFile; fileRef = F0584772CFBF548E579316B6EB2F0E33 /* BundleExtension.swift */; };
-		9D63478267EA0613C2481ADFC8F58AE9 /* VaultCheckoutView.swift in Sources */ = {isa = PBXBuildFile; fileRef = 17D61C5F8B090948FE0636069555E501 /* VaultCheckoutView.swift */; };
-		9DA8F27B3D5201D04FEAB567BDF22828 /* Optional+Extensions.swift in Sources */ = {isa = PBXBuildFile; fileRef = C3258D35521D902BE1B9092B5F4602D5 /* Optional+Extensions.swift */; };
-		9DF53A5BEA3325F0539AD988C907AAAB /* PrimerAPIClient+Promises.swift in Sources */ = {isa = PBXBuildFile; fileRef = E3D779132800116FE1BD0F77A5A9D790 /* PrimerAPIClient+Promises.swift */; };
-		A02DECDB427FE891E25D3C3B3BB48C0F /* LogEvent.swift in Sources */ = {isa = PBXBuildFile; fileRef = E4367B3D596E5DAD0DE915AEB39A9538 /* LogEvent.swift */; };
-		A0A589C440CD835D0D779B5E904DECFA /* VaultPaymentMethodView.swift in Sources */ = {isa = PBXBuildFile; fileRef = 9322FE37E5A5DB1DCBB99410FAEEC6C1 /* VaultPaymentMethodView.swift */; };
-		A2FE49FFCF137A15FF436682DA7416D1 /* PrimerCardFormViewController.swift in Sources */ = {isa = PBXBuildFile; fileRef = 04F0563B11B2BE044E7B4D0E6556C47E /* PrimerCardFormViewController.swift */; };
-		A34557AF6F761ADFBB4AC0D83043F047 /* PrimerExpiryDateFieldView.swift in Sources */ = {isa = PBXBuildFile; fileRef = CE090574F7602871F1A83722D0D9D125 /* PrimerExpiryDateFieldView.swift */; };
-		A5AE25DC618EDC72D3AB9FE70F50CCC0 /* JSONParser.swift in Sources */ = {isa = PBXBuildFile; fileRef = 422B15605FBB77956F8986B7F9CD4BA9 /* JSONParser.swift */; };
-		A5C450C656CF9970113132311485F52E /* PaymentMethodComponent.swift in Sources */ = {isa = PBXBuildFile; fileRef = ABEEA995826FE0F1D9147FCCA7B4E7F2 /* PaymentMethodComponent.swift */; };
-		A86033E7358F07970095539A03DFD511 /* UIColorExtension.swift in Sources */ = {isa = PBXBuildFile; fileRef = 682ACD6304410698E133DEA259B005B3 /* UIColorExtension.swift */; };
-		A9A793E24FC15B0500D3B1A280B03CBA /* SuccessViewController.swift in Sources */ = {isa = PBXBuildFile; fileRef = 1548D9C152EB0B0C25B03D98ED3F7577 /* SuccessViewController.swift */; };
-		AE5E6EDB96C25548BE3B4C5E78C11EBF /* KlarnaViewModel.swift in Sources */ = {isa = PBXBuildFile; fileRef = AA189754DE700FFD363C2F9C578C4AA8 /* KlarnaViewModel.swift */; };
-		AFEEA8FE51E78CBA1BA84A88034D6B15 /* fr.lproj in Resources */ = {isa = PBXBuildFile; fileRef = 2EB6CF343E47BC62ADAF2797C05E7F4D /* fr.lproj */; };
-		B11BF130FB66504FE60ACADE63A0FFF0 /* Endpoint.swift in Sources */ = {isa = PBXBuildFile; fileRef = EEFF4DB21DFAF85BDB9562E66C5099F9 /* Endpoint.swift */; };
-		B3BC051657873B9640F8D2142C4490B9 /* ApplePayService.swift in Sources */ = {isa = PBXBuildFile; fileRef = 39B9AA081069A03ADC18F3AA8689E6B0 /* ApplePayService.swift */; };
-		B4450461181B80F69679FD2719CFC1C2 /* CardScannerViewModel.swift in Sources */ = {isa = PBXBuildFile; fileRef = A7AA6830CB71645743F6EA3C32AEA792 /* CardScannerViewModel.swift */; };
-		B5F71F8BEC15436AD90532C66429EDED /* ScannerView.swift in Sources */ = {isa = PBXBuildFile; fileRef = C22E6F456174B06B349409FB21A88E7C /* ScannerView.swift */; };
-		B76C3612E196EC26925FDB444ED36E3D /* UserDefaultsExtension.swift in Sources */ = {isa = PBXBuildFile; fileRef = E22F4CBE2EB6DDB5F5AF8AF0CFB1F090 /* UserDefaultsExtension.swift */; };
-		B7ED3B5DE506DABFF77F32EDF84161F2 /* race.swift in Sources */ = {isa = PBXBuildFile; fileRef = B03EC738592302FD02F06F202021676B /* race.swift */; };
-		B8D47A094117F9E42FD3DA6159064AC9 /* Parser.swift in Sources */ = {isa = PBXBuildFile; fileRef = 319913437D2496637B3715D8460B4BA4 /* Parser.swift */; };
-		BE96C44D8AFB9EA5A5D30DB13C1E613D /* DirectDebitMandate.swift in Sources */ = {isa = PBXBuildFile; fileRef = 12DD56F7E9E242795BCA268D9D7F7E89 /* DirectDebitMandate.swift */; };
-		C073B2CC586648B7AA76956C56264D7D /* RootViewController.swift in Sources */ = {isa = PBXBuildFile; fileRef = 2F3C25F9D72CDF4BE1572CCEE0514154 /* RootViewController.swift */; };
-		C15D2DF9A44A5092E999D9C00AB07D72 /* Primer.swift in Sources */ = {isa = PBXBuildFile; fileRef = 0962F5D28CF7D7A130CCEB6382D6B5F5 /* Primer.swift */; };
-		C3890A5A5C3CA84050B4A1A4BFD6AC13 /* ApayaService.swift in Sources */ = {isa = PBXBuildFile; fileRef = C5820B0A75E4CA54778C3EBCD5BAE19F /* ApayaService.swift */; };
-		C4000E25EA1FDE2B0CF1D5746E0F5936 /* UXMode.swift in Sources */ = {isa = PBXBuildFile; fileRef = C045241A71193D568D93477FB9A56EA4 /* UXMode.swift */; };
-		C460385FDC14A555798577728AFA99C3 /* ThenableWrappers.swift in Sources */ = {isa = PBXBuildFile; fileRef = E0A869EA0CDB73C497FB3B3DA11CE5AA /* ThenableWrappers.swift */; };
-		C62CA65C097B130EDAC5989E355FCBBE /* SuccessMessage.swift in Sources */ = {isa = PBXBuildFile; fileRef = 7EE81CF5C429A565CBF53F72E116F7CA /* SuccessMessage.swift */; };
-		C6D3A3DA48BAD189790CD471ED357966 /* Configuration.swift in Sources */ = {isa = PBXBuildFile; fileRef = F70049CC937F9B68E08F392F97085D5B /* Configuration.swift */; };
-		C6FE0078213A53D31DBD22C450CC61B8 /* Klarna.swift in Sources */ = {isa = PBXBuildFile; fileRef = 6F7718896C4F2041182D5A3A09D3701F /* Klarna.swift */; };
-		C90DC063B2047A4B1DD68CDA9C69C82F /* CatchWrappers.swift in Sources */ = {isa = PBXBuildFile; fileRef = 1E51687A0E474E48C55ED4836D8FF7C6 /* CatchWrappers.swift */; };
-		C94E2C9B766BEAE9EB3B9C4744EFB9B8 /* ErrorViewController.swift in Sources */ = {isa = PBXBuildFile; fileRef = B0B8E24EEF5CD5D576A42A3ED22A46BE /* ErrorViewController.swift */; };
-		C9B79325AD8775B10CB9D78F08106143 /* PrimerTextFieldView.xib in Sources */ = {isa = PBXBuildFile; fileRef = E58440505242802B5CEB4A97B53E0907 /* PrimerTextFieldView.xib */; };
-		C9CEF409113650147F4ABF953EE2921F /* DependencyInjection.swift in Sources */ = {isa = PBXBuildFile; fileRef = DAF415E436F3548CFC5CC64A2545DD1A /* DependencyInjection.swift */; };
-		CB5524590BBD0B00A2A428F5D7FF46FC /* hang.swift in Sources */ = {isa = PBXBuildFile; fileRef = 746517A7BB848A494B7CD31054ED27FE /* hang.swift */; };
-		CB6B781F6B35B6BE833B926DA3F2CFDC /* PrimerAPI.swift in Sources */ = {isa = PBXBuildFile; fileRef = 897F0E54C4C835C7D78142C9DB6B58BE /* PrimerAPI.swift */; };
-		CC2F56814FC8D0E46535C10D6C77DC7E /* PrimerOAuthViewModel.swift in Sources */ = {isa = PBXBuildFile; fileRef = 8B4DE42CAD890D1B1628AD3CCA79C961 /* PrimerOAuthViewModel.swift */; };
-		CC72D7E4B3BEE735E48C3BEE97E7F680 /* PrimerLoadingViewController.swift in Sources */ = {isa = PBXBuildFile; fileRef = 52A8B1157C94EB625E320D991A46BF70 /* PrimerLoadingViewController.swift */; };
-		CDB21576AF939034EF9CB2698B233E87 /* CancelContext.swift in Sources */ = {isa = PBXBuildFile; fileRef = 2338F156C528C77384B13E8368369C06 /* CancelContext.swift */; };
-		D106C734A9310B91DD33A5B837DE24FA /* VaultPaymentMethodViewModel.swift in Sources */ = {isa = PBXBuildFile; fileRef = D6159F4C3EE2953555807A6CAFA97E9A /* VaultPaymentMethodViewModel.swift */; };
-		D130EE7ADED6F482EEA915D0FF25DC47 /* StringExtension.swift in Sources */ = {isa = PBXBuildFile; fileRef = 781BCB4C28676DB52A1B12ABA2119DFD /* StringExtension.swift */; };
-		D16F630FB2A0A2E067B3E9C0BD352B98 /* ImageName.swift in Sources */ = {isa = PBXBuildFile; fileRef = 02B88A5528A72A4D675DCEDDB6E2016E /* ImageName.swift */; };
-		D1D71915C88D035462AA9F8D5B70AD4E /* Box.swift in Sources */ = {isa = PBXBuildFile; fileRef = 033F11997C6F4A945CE7277911FB4153 /* Box.swift */; };
-		D629C362D4492187BC8EE934E4043979 /* Queue.swift in Sources */ = {isa = PBXBuildFile; fileRef = E46DB85A82E2D3BE44196131DAB1DF0E /* Queue.swift */; };
-		D640CDAF73D3447B238978AC75ACFB71 /* TransitioningDelegate.swift in Sources */ = {isa = PBXBuildFile; fileRef = E1BA35CF805BE2E3AD1DAB3D129730CB /* TransitioningDelegate.swift */; };
-		D680FAA96B1656B69F2A08BDE5505F25 /* FinallyWrappers.swift in Sources */ = {isa = PBXBuildFile; fileRef = B31FF77AFC6608AAFBECBC0425E6B4B0 /* FinallyWrappers.swift */; };
-		D71CF85E562721BC0FAA2B1A466A4335 /* PrimerViewController.swift in Sources */ = {isa = PBXBuildFile; fileRef = DB88FD744B751CAFC7656B5DB5A9CC12 /* PrimerViewController.swift */; };
-		D7CBEC7C1BF30A09A3209D5719575B2E /* PrimerScrollView.swift in Sources */ = {isa = PBXBuildFile; fileRef = 053B98F7505B224E601B279C69A001E3 /* PrimerScrollView.swift */; };
-		D7CF86DEF2013EA5F0DB6F899E2A0BE5 /* Resolver.swift in Sources */ = {isa = PBXBuildFile; fileRef = 835C5A48292C07B2A252896A2EBAA9C4 /* Resolver.swift */; };
-		DA04BF9C1A294DF4EDFA8FD32F4D22CF /* FormType.swift in Sources */ = {isa = PBXBuildFile; fileRef = 8600524CBC87D325202C656F1C4161A5 /* FormType.swift */; };
-		DA962C88B7AB86766769785BE8EEDF29 /* Foundation.framework in Frameworks */ = {isa = PBXBuildFile; fileRef = 73010CC983E3809BECEE5348DA1BB8C6 /* Foundation.framework */; };
-		DC44587884D6B2B950917D78757A88C4 /* PrimerError.swift in Sources */ = {isa = PBXBuildFile; fileRef = E43BCAEC008844966F53C17E323EC45E /* PrimerError.swift */; };
-		E17BD628F3555B0A8A6B19EAAB7D4024 /* PrimerResources.bundle in Resources */ = {isa = PBXBuildFile; fileRef = A8B3BC107C2BDC3C03D961866F721265 /* PrimerResources.bundle */; };
-		E47ECE7BD6703B86836671F71A8A60AF /* CardButton.swift in Sources */ = {isa = PBXBuildFile; fileRef = 4CC7E9E63C0B5CCB204268B3A334CCBC /* CardButton.swift */; };
-		E59913251D5512C4BD717A1184A95F6B /* DateExtension.swift in Sources */ = {isa = PBXBuildFile; fileRef = F33862AC2743D485F4F47E326E1DF38E /* DateExtension.swift */; };
-		E67758D533125371259A9DBC06B226B2 /* VaultCheckoutViewController.swift in Sources */ = {isa = PBXBuildFile; fileRef = 908A59FD6E472FF3D33AF3DB557B7F2E /* VaultCheckoutViewController.swift */; };
-		E87CEAF687BC392C42E6974F97F87C5B /* PrimerUniversalCheckoutViewController.swift in Sources */ = {isa = PBXBuildFile; fileRef = 299C61B09706D6B2442AA9BD204010E2 /* PrimerUniversalCheckoutViewController.swift */; };
-		EEDDEBDF545D9B0ECFD6990B975D7647 /* ConfirmMandateView.swift in Sources */ = {isa = PBXBuildFile; fileRef = B8C23BBB06B7F07F5AC1A21AB9F0DDDF /* ConfirmMandateView.swift */; };
-		F0D261DB60D290E42B65B200FE06BF8A /* PaymentMethod.swift in Sources */ = {isa = PBXBuildFile; fileRef = 6E17CB4AC2F5EE77E7B4F5B7ABCE32FC /* PaymentMethod.swift */; };
-		F10D077DCE68FFF921B1CCE6CF05141C /* RecoverWrappers.swift in Sources */ = {isa = PBXBuildFile; fileRef = E36F6589E5427ABCE459F3417891190D /* RecoverWrappers.swift */; };
-		F35F9E29420E88D4E18A6A3B16A06025 /* PrimerTheme.swift in Sources */ = {isa = PBXBuildFile; fileRef = 38AE743599F727B8D1EEEAA107C8D754 /* PrimerTheme.swift */; };
-		F98A89356043410184CE030417B126EC /* PrimerInternalSessionFlow.swift in Sources */ = {isa = PBXBuildFile; fileRef = 534145575BED75276FBFADEAB5D47174 /* PrimerInternalSessionFlow.swift */; };
-		FDBB5A412C5260A0FAF68FCFC9179DF0 /* PrimerTableViewCell.swift in Sources */ = {isa = PBXBuildFile; fileRef = B658410CAAF2674DC6AD2E2D565ACC01 /* PrimerTableViewCell.swift */; };
-		FDEE6E9D19D68728D2C48C054F1F74E2 /* Apaya.swift in Sources */ = {isa = PBXBuildFile; fileRef = 9B2017709FB6E79FDCE1F08D9BED4B41 /* Apaya.swift */; };
-		FDF22510C56277A865BA2604BC56CAE7 /* Thenable.swift in Sources */ = {isa = PBXBuildFile; fileRef = 5D8335663C9190C11234C39D3105AE25 /* Thenable.swift */; };
-		FF973F78FD8961FFA8B029C963D63BE6 /* Consolable.swift in Sources */ = {isa = PBXBuildFile; fileRef = 59B5F37D79CC671CE5E0CA2DF93B7E19 /* Consolable.swift */; };
-/* End PBXBuildFile section */
-
-/* Begin PBXContainerItemProxy section */
-		4143C1E65BDECF225BD74D0E29BECE23 /* PBXContainerItemProxy */ = {
->>>>>>> c0ea3132
+		477DC15AC9639F5087CFD54807F7A7B7 /* PBXContainerItemProxy */ = {
+			isa = PBXContainerItemProxy;
+			containerPortal = BFDFE7DC352907FC980B868725387E98 /* Project object */;
+			proxyType = 1;
+			remoteGlobalIDString = 6E6525C7043FBA7BB34A249010AF5593;
+			remoteInfo = "PrimerSDK-PrimerResources";
+		};
+		528F6C1BA971809300E09700C0120FFD /* PBXContainerItemProxy */ = {
+			isa = PBXContainerItemProxy;
+			containerPortal = BFDFE7DC352907FC980B868725387E98 /* Project object */;
+			proxyType = 1;
+			remoteGlobalIDString = 6C144A762E9B598392AFFEC8F873746A;
+			remoteInfo = "Pods-PrimerSDK_Example";
+		};
+		9ACAAB28AF5E2C0E4C4990C084FCE6D0 /* PBXContainerItemProxy */ = {
 			isa = PBXContainerItemProxy;
 			containerPortal = BFDFE7DC352907FC980B868725387E98 /* Project object */;
 			proxyType = 1;
 			remoteGlobalIDString = F3BE9108C53B53949406218CEA55E0B2;
 			remoteInfo = PrimerSDK;
 		};
-<<<<<<< HEAD
-		B84FCBA35D9845A215860CD2E1CBB609 /* PBXContainerItemProxy */ = {
-=======
-		8C1EEB425A8E29131E54B689B94462C1 /* PBXContainerItemProxy */ = {
->>>>>>> c0ea3132
-			isa = PBXContainerItemProxy;
-			containerPortal = BFDFE7DC352907FC980B868725387E98 /* Project object */;
-			proxyType = 1;
-			remoteGlobalIDString = 6C144A762E9B598392AFFEC8F873746A;
-			remoteInfo = "Pods-PrimerSDK_Example";
-		};
-<<<<<<< HEAD
-		DC9024B03273A15AA4AD82F752698B82 /* PBXContainerItemProxy */ = {
-=======
-		BDC66C4C87B0F5F5CD83CE8CCEFA1224 /* PBXContainerItemProxy */ = {
->>>>>>> c0ea3132
-			isa = PBXContainerItemProxy;
-			containerPortal = BFDFE7DC352907FC980B868725387E98 /* Project object */;
-			proxyType = 1;
-			remoteGlobalIDString = 6E6525C7043FBA7BB34A249010AF5593;
-			remoteInfo = "PrimerSDK-PrimerResources";
-		};
 /* End PBXContainerItemProxy section */
 
 /* Begin PBXFileReference section */
-<<<<<<< HEAD
-		04BA92B10320A5253ABE085CF94CA2EB /* RateLimitedDispatcherBase.swift */ = {isa = PBXFileReference; includeInIndex = 1; lastKnownFileType = sourcecode.swift; path = RateLimitedDispatcherBase.swift; sourceTree = "<group>"; };
-		06B39723B6BC0E3BEA95ACA6C12AB4ED /* ExternalViewModel.swift */ = {isa = PBXFileReference; includeInIndex = 1; lastKnownFileType = sourcecode.swift; path = ExternalViewModel.swift; sourceTree = "<group>"; };
-		06E30F3667536B067AD6D1950F1D67AA /* CustomStringConvertible.swift */ = {isa = PBXFileReference; includeInIndex = 1; lastKnownFileType = sourcecode.swift; path = CustomStringConvertible.swift; sourceTree = "<group>"; };
-		071309E9268AE11835B8594900399981 /* CoreDataDispatcher.swift */ = {isa = PBXFileReference; includeInIndex = 1; lastKnownFileType = sourcecode.swift; path = CoreDataDispatcher.swift; sourceTree = "<group>"; };
-		0839C32F07E63E5735E7E6F5D3C87B36 /* Apaya.swift */ = {isa = PBXFileReference; includeInIndex = 1; lastKnownFileType = sourcecode.swift; path = Apaya.swift; sourceTree = "<group>"; };
-		088D784E18E2A04696780DF2F9003BCA /* Optional+Extensions.swift */ = {isa = PBXFileReference; includeInIndex = 1; lastKnownFileType = sourcecode.swift; path = "Optional+Extensions.swift"; sourceTree = "<group>"; };
-		09F66512D460A24F1B0F6E6323BD9FEA /* CardScannerViewController.swift */ = {isa = PBXFileReference; includeInIndex = 1; lastKnownFileType = sourcecode.swift; path = CardScannerViewController.swift; sourceTree = "<group>"; };
-		0A365FCA80772E732D485B4DF35DA079 /* DirectDebitMandate.swift */ = {isa = PBXFileReference; includeInIndex = 1; lastKnownFileType = sourcecode.swift; path = DirectDebitMandate.swift; sourceTree = "<group>"; };
-		0B2BC0947FAEFC9FCFE2D56E62EAA1D4 /* Box.swift */ = {isa = PBXFileReference; includeInIndex = 1; lastKnownFileType = sourcecode.swift; path = Box.swift; sourceTree = "<group>"; };
-		0D770298494FFA63077848BD61A35BEC /* PrimerError.swift */ = {isa = PBXFileReference; includeInIndex = 1; lastKnownFileType = sourcecode.swift; path = PrimerError.swift; sourceTree = "<group>"; };
-		0F89A42975FE535100E8DAFFC1D4BEEF /* PrimerTextField.swift */ = {isa = PBXFileReference; includeInIndex = 1; lastKnownFileType = sourcecode.swift; path = PrimerTextField.swift; sourceTree = "<group>"; };
-		0F965854606FD96EC7B64F08BB2CEFC4 /* ScannerView.swift */ = {isa = PBXFileReference; includeInIndex = 1; lastKnownFileType = sourcecode.swift; path = ScannerView.swift; sourceTree = "<group>"; };
-		11542A660B93787B3E1BD03DF59D4FBD /* Dispatcher.swift */ = {isa = PBXFileReference; includeInIndex = 1; lastKnownFileType = sourcecode.swift; path = Dispatcher.swift; sourceTree = "<group>"; };
-		11693A091464E6C6B18450656D727E8D /* PayPal.swift */ = {isa = PBXFileReference; includeInIndex = 1; lastKnownFileType = sourcecode.swift; path = PayPal.swift; sourceTree = "<group>"; };
-		16BA715EEE80134BF7D2DE6169C29164 /* PaymentMethodComponent.swift */ = {isa = PBXFileReference; includeInIndex = 1; lastKnownFileType = sourcecode.swift; path = PaymentMethodComponent.swift; sourceTree = "<group>"; };
-		17012B13169119CEA8CB80DC9C107BF3 /* PrimerViewController.swift */ = {isa = PBXFileReference; includeInIndex = 1; lastKnownFileType = sourcecode.swift; path = PrimerViewController.swift; sourceTree = "<group>"; };
-		17D85BE594F4465D4E88923B5FFE3D7A /* FormTextFieldType.swift */ = {isa = PBXFileReference; includeInIndex = 1; lastKnownFileType = sourcecode.swift; path = FormTextFieldType.swift; sourceTree = "<group>"; };
-		18723207AC1E45739B4CB69617A78BB3 /* CancellableCatchable.swift */ = {isa = PBXFileReference; includeInIndex = 1; lastKnownFileType = sourcecode.swift; path = CancellableCatchable.swift; sourceTree = "<group>"; };
-		18E7F787D27102EB2CF776D11C7F80F4 /* Queue.swift */ = {isa = PBXFileReference; includeInIndex = 1; lastKnownFileType = sourcecode.swift; path = Queue.swift; sourceTree = "<group>"; };
-		1AA4605F8B32453B38CB148929EEFA79 /* PrimerSettings.swift */ = {isa = PBXFileReference; includeInIndex = 1; lastKnownFileType = sourcecode.swift; path = PrimerSettings.swift; sourceTree = "<group>"; };
-		21F4ACB1142B1B9457658584BF5CD35A /* Pods-PrimerSDK_Example-dummy.m */ = {isa = PBXFileReference; includeInIndex = 1; lastKnownFileType = sourcecode.c.objc; path = "Pods-PrimerSDK_Example-dummy.m"; sourceTree = "<group>"; };
-		233F0A96C8165939B6EBBEB905EB6682 /* VaultCheckoutView.swift */ = {isa = PBXFileReference; includeInIndex = 1; lastKnownFileType = sourcecode.swift; path = VaultCheckoutView.swift; sourceTree = "<group>"; };
-		23FD1D157B8C8E7148BE8A7D354A051F /* Pods_PrimerSDK_Tests.framework */ = {isa = PBXFileReference; explicitFileType = wrapper.framework; includeInIndex = 0; name = Pods_PrimerSDK_Tests.framework; path = "Pods-PrimerSDK_Tests.framework"; sourceTree = BUILT_PRODUCTS_DIR; };
-		279F06437DE2883DCC110B6BED6B689D /* VaultCheckoutViewController.swift */ = {isa = PBXFileReference; includeInIndex = 1; lastKnownFileType = sourcecode.swift; path = VaultCheckoutViewController.swift; sourceTree = "<group>"; };
-		27FBF87067CA5C4F132E45365294A8EA /* Cancellable.swift */ = {isa = PBXFileReference; includeInIndex = 1; lastKnownFileType = sourcecode.swift; path = Cancellable.swift; sourceTree = "<group>"; };
-		283A9324938108FE0DEF508278CCC176 /* README.md */ = {isa = PBXFileReference; includeInIndex = 1; path = README.md; sourceTree = "<group>"; };
-		28E47791C9F9D0A9BA05C719761A4F3F /* PrimerSDK.framework */ = {isa = PBXFileReference; explicitFileType = wrapper.framework; includeInIndex = 0; name = PrimerSDK.framework; path = PrimerSDK.framework; sourceTree = BUILT_PRODUCTS_DIR; };
-		2A2C461B99E960CB51DA0567F3F3C846 /* PrimerTableViewCell.swift */ = {isa = PBXFileReference; includeInIndex = 1; lastKnownFileType = sourcecode.swift; path = PrimerTableViewCell.swift; sourceTree = "<group>"; };
-		2BA67B72FA923A22CF75979EA822CF9A /* FormViewController.swift */ = {isa = PBXFileReference; includeInIndex = 1; lastKnownFileType = sourcecode.swift; path = FormViewController.swift; sourceTree = "<group>"; };
-		2D014B23A2C66887D15448FFB8FFA02B /* Logger.swift */ = {isa = PBXFileReference; includeInIndex = 1; lastKnownFileType = sourcecode.swift; path = Logger.swift; sourceTree = "<group>"; };
-		2DDE98EC8DE62CC0AB0D376205BD4979 /* PrimerAPIClient.swift */ = {isa = PBXFileReference; includeInIndex = 1; lastKnownFileType = sourcecode.swift; path = PrimerAPIClient.swift; sourceTree = "<group>"; };
-		3481C1019FF646FDFE865604B39933EF /* SuccessViewController.swift */ = {isa = PBXFileReference; includeInIndex = 1; lastKnownFileType = sourcecode.swift; path = SuccessViewController.swift; sourceTree = "<group>"; };
-		376E447B7C583927F5043A37ED00D6F2 /* Primer.swift */ = {isa = PBXFileReference; includeInIndex = 1; lastKnownFileType = sourcecode.swift; path = Primer.swift; sourceTree = "<group>"; };
-		377DB9A67DCB271A6918812173F581C7 /* Guarantee.swift */ = {isa = PBXFileReference; includeInIndex = 1; lastKnownFileType = sourcecode.swift; path = Guarantee.swift; sourceTree = "<group>"; };
-		3780FF276696624E5AD4A629D4CC4AD8 /* Pods-PrimerSDK_Example-umbrella.h */ = {isa = PBXFileReference; includeInIndex = 1; lastKnownFileType = sourcecode.c.h; path = "Pods-PrimerSDK_Example-umbrella.h"; sourceTree = "<group>"; };
-		38ABE79EDF82A5A13A4AA2C157904D8C /* CancellableThenable.swift */ = {isa = PBXFileReference; includeInIndex = 1; lastKnownFileType = sourcecode.swift; path = CancellableThenable.swift; sourceTree = "<group>"; };
-		3B03135BA14ADC21B76B738EAF58B9F3 /* CardScannerViewController+SimpleScanDelegate.swift */ = {isa = PBXFileReference; includeInIndex = 1; lastKnownFileType = sourcecode.swift; path = "CardScannerViewController+SimpleScanDelegate.swift"; sourceTree = "<group>"; };
-		3C368407398C2BBD239B0C8761241611 /* CatchWrappers.swift */ = {isa = PBXFileReference; includeInIndex = 1; lastKnownFileType = sourcecode.swift; path = CatchWrappers.swift; sourceTree = "<group>"; };
-		3C474C1A0DABE2A3F404B63D4D59F30C /* Pods-PrimerSDK_Example.debug.xcconfig */ = {isa = PBXFileReference; includeInIndex = 1; lastKnownFileType = text.xcconfig; path = "Pods-PrimerSDK_Example.debug.xcconfig"; sourceTree = "<group>"; };
-		3CE6A7C039D71B73885584C6B085CEFD /* WebViewController.swift */ = {isa = PBXFileReference; includeInIndex = 1; lastKnownFileType = sourcecode.swift; path = WebViewController.swift; sourceTree = "<group>"; };
-		3D3AA9B92127BA9CFBE0FC712ED3C30B /* PaymentMethodConfig.swift */ = {isa = PBXFileReference; includeInIndex = 1; lastKnownFileType = sourcecode.swift; path = PaymentMethodConfig.swift; sourceTree = "<group>"; };
-		3D661D8C9E7BA44579222A816130C715 /* CancelContext.swift */ = {isa = PBXFileReference; includeInIndex = 1; lastKnownFileType = sourcecode.swift; path = CancelContext.swift; sourceTree = "<group>"; };
-		3D9CA4495F0CD92D7D9693FC86CF82C1 /* CardScannerViewModel.swift */ = {isa = PBXFileReference; includeInIndex = 1; lastKnownFileType = sourcecode.swift; path = CardScannerViewModel.swift; sourceTree = "<group>"; };
-		3E4D6E3B2036DBF512964A0BBF6D0225 /* Klarna.swift */ = {isa = PBXFileReference; includeInIndex = 1; lastKnownFileType = sourcecode.swift; path = Klarna.swift; sourceTree = "<group>"; };
-		3ED51B3736BFAD61107F73CA20885C3B /* StrictRateLimitedDispatcher.swift */ = {isa = PBXFileReference; includeInIndex = 1; lastKnownFileType = sourcecode.swift; path = StrictRateLimitedDispatcher.swift; sourceTree = "<group>"; };
-		3FE410191DA581A326DC013004BC4893 /* Promise.swift */ = {isa = PBXFileReference; includeInIndex = 1; lastKnownFileType = sourcecode.swift; path = Promise.swift; sourceTree = "<group>"; };
-		4105D679D15B36FA286FDE73EE5BA8EC /* PrimerSDK.release.xcconfig */ = {isa = PBXFileReference; includeInIndex = 1; lastKnownFileType = text.xcconfig; path = PrimerSDK.release.xcconfig; sourceTree = "<group>"; };
-		43CD69BE051441460C6CC5E3B6CEE54F /* DirectDebitService.swift */ = {isa = PBXFileReference; includeInIndex = 1; lastKnownFileType = sourcecode.swift; path = DirectDebitService.swift; sourceTree = "<group>"; };
-		451B1A731A83836B1928404F7F682BB7 /* OrderItem.swift */ = {isa = PBXFileReference; includeInIndex = 1; lastKnownFileType = sourcecode.swift; path = OrderItem.swift; sourceTree = "<group>"; };
-		45717DD50AFC55E5BA513D12727C4ECD /* PrimerWebViewModel.swift */ = {isa = PBXFileReference; includeInIndex = 1; lastKnownFileType = sourcecode.swift; path = PrimerWebViewModel.swift; sourceTree = "<group>"; };
-		4628F215415482B914237BDDD16D164A /* PrimerSDK-dummy.m */ = {isa = PBXFileReference; includeInIndex = 1; lastKnownFileType = sourcecode.c.objc; path = "PrimerSDK-dummy.m"; sourceTree = "<group>"; };
-		48627A99264E6679D85F177DBB79DA83 /* Pods-PrimerSDK_Tests-Info.plist */ = {isa = PBXFileReference; includeInIndex = 1; lastKnownFileType = text.plist.xml; path = "Pods-PrimerSDK_Tests-Info.plist"; sourceTree = "<group>"; };
-		4B7A7992189B6AFEB0E421FD59D984E1 /* OAuthViewController.swift */ = {isa = PBXFileReference; includeInIndex = 1; lastKnownFileType = sourcecode.swift; path = OAuthViewController.swift; sourceTree = "<group>"; };
-		4CC5DD2690F14D631286117E0A9BC54F /* PrimerAPIClient+Promises.swift */ = {isa = PBXFileReference; includeInIndex = 1; lastKnownFileType = sourcecode.swift; path = "PrimerAPIClient+Promises.swift"; sourceTree = "<group>"; };
-		4D045C54884594CD198A2A5DD6DE696C /* WrapperProtocols.swift */ = {isa = PBXFileReference; includeInIndex = 1; lastKnownFileType = sourcecode.swift; path = WrapperProtocols.swift; sourceTree = "<group>"; };
-		4D15B6A047886ED6CF2E08321CBF2126 /* ErrorViewController.swift */ = {isa = PBXFileReference; includeInIndex = 1; lastKnownFileType = sourcecode.swift; path = ErrorViewController.swift; sourceTree = "<group>"; };
-		4D3869E0A461E802A5916AA6523517A4 /* Pods_PrimerSDK_Example.framework */ = {isa = PBXFileReference; explicitFileType = wrapper.framework; includeInIndex = 0; name = Pods_PrimerSDK_Example.framework; path = "Pods-PrimerSDK_Example.framework"; sourceTree = BUILT_PRODUCTS_DIR; };
-		4E2DBA75F71C7EFD9CB629D1D91A2F5A /* PrimerButton.swift */ = {isa = PBXFileReference; includeInIndex = 1; lastKnownFileType = sourcecode.swift; path = PrimerButton.swift; sourceTree = "<group>"; };
-		4F6EE9A87CB3097422C2248CD3C99670 /* ApayaService.swift */ = {isa = PBXFileReference; includeInIndex = 1; lastKnownFileType = sourcecode.swift; path = ApayaService.swift; sourceTree = "<group>"; };
-		4FBC7103C89329FACE1068DCC3A4E0EA /* CountryCode.swift */ = {isa = PBXFileReference; includeInIndex = 1; lastKnownFileType = sourcecode.swift; path = CountryCode.swift; sourceTree = "<group>"; };
-		503192DD991F68A750160222167970E1 /* BundleExtension.swift */ = {isa = PBXFileReference; includeInIndex = 1; lastKnownFileType = sourcecode.swift; path = BundleExtension.swift; sourceTree = "<group>"; };
-		5085855EDA43EAF6D29DC451A9670579 /* en.lproj */ = {isa = PBXFileReference; includeInIndex = 1; path = en.lproj; sourceTree = "<group>"; };
-		50FDF4C47DD89FE8837A4F3A8B80B278 /* StringExtension.swift */ = {isa = PBXFileReference; includeInIndex = 1; lastKnownFileType = sourcecode.swift; path = StringExtension.swift; sourceTree = "<group>"; };
-		516D893F1E689991250797243EF199ED /* URLExtension.swift */ = {isa = PBXFileReference; includeInIndex = 1; lastKnownFileType = sourcecode.swift; path = URLExtension.swift; sourceTree = "<group>"; };
-		534700C454C7CD5EEB123B5909D26347 /* ErrorHandler.swift */ = {isa = PBXFileReference; includeInIndex = 1; lastKnownFileType = sourcecode.swift; path = ErrorHandler.swift; sourceTree = "<group>"; };
-		582FD3213F3E32AF1194EEDF7C3BCD3F /* Pods-PrimerSDK_Example-acknowledgements.plist */ = {isa = PBXFileReference; includeInIndex = 1; lastKnownFileType = text.plist.xml; path = "Pods-PrimerSDK_Example-acknowledgements.plist"; sourceTree = "<group>"; };
-		58AE5C27EE1061B8A0C6A3C5030F66BA /* VaultPaymentMethodViewController+ReloadDelegate.swift */ = {isa = PBXFileReference; includeInIndex = 1; lastKnownFileType = sourcecode.swift; path = "VaultPaymentMethodViewController+ReloadDelegate.swift"; sourceTree = "<group>"; };
-		590BB1EA3C192F88DD1F3442B1EB76B3 /* Customer.swift */ = {isa = PBXFileReference; includeInIndex = 1; lastKnownFileType = sourcecode.swift; path = Customer.swift; sourceTree = "<group>"; };
-		5EB34D9A6543965255E705BD080846F8 /* Catchable.swift */ = {isa = PBXFileReference; includeInIndex = 1; lastKnownFileType = sourcecode.swift; path = Catchable.swift; sourceTree = "<group>"; };
-		5F0DFBE19682B6AE5EA798FA81A499E4 /* ClientTokenService.swift */ = {isa = PBXFileReference; includeInIndex = 1; lastKnownFileType = sourcecode.swift; path = ClientTokenService.swift; sourceTree = "<group>"; };
-		62FD8F5BEE86836416DD291C037E13D8 /* PrimerSDK.debug.xcconfig */ = {isa = PBXFileReference; includeInIndex = 1; lastKnownFileType = text.xcconfig; path = PrimerSDK.debug.xcconfig; sourceTree = "<group>"; };
-		639AE4928116FBD4FAE7B3DD6BD21271 /* Pods-PrimerSDK_Tests-acknowledgements.plist */ = {isa = PBXFileReference; includeInIndex = 1; lastKnownFileType = text.plist.xml; path = "Pods-PrimerSDK_Tests-acknowledgements.plist"; sourceTree = "<group>"; };
-		654B9C590FB3E918955D6EC86909CE82 /* TransitioningDelegate.swift */ = {isa = PBXFileReference; includeInIndex = 1; lastKnownFileType = sourcecode.swift; path = TransitioningDelegate.swift; sourceTree = "<group>"; };
-		65FD325B943413872B86F15565A1ECBB /* ResourceBundle-PrimerResources-PrimerSDK-Info.plist */ = {isa = PBXFileReference; includeInIndex = 1; lastKnownFileType = text.plist.xml; path = "ResourceBundle-PrimerResources-PrimerSDK-Info.plist"; sourceTree = "<group>"; };
-		66BA60E67AB2BA500B4BACDDFE7BE39D /* Mask.swift */ = {isa = PBXFileReference; includeInIndex = 1; lastKnownFileType = sourcecode.swift; path = Mask.swift; sourceTree = "<group>"; };
-		66FFC09CC09D85A0C03099DAEB8E2A82 /* Validation.swift */ = {isa = PBXFileReference; includeInIndex = 1; lastKnownFileType = sourcecode.swift; path = Validation.swift; sourceTree = "<group>"; };
-		6745FA17708F4861333003CE07597558 /* ConfirmMandateView.swift */ = {isa = PBXFileReference; includeInIndex = 1; lastKnownFileType = sourcecode.swift; path = ConfirmMandateView.swift; sourceTree = "<group>"; };
-		6DC7D944D3FE4B37855CC7A34492821B /* PaymentNetwork.swift */ = {isa = PBXFileReference; includeInIndex = 1; lastKnownFileType = sourcecode.swift; path = PaymentNetwork.swift; sourceTree = "<group>"; };
-		6F62EC7E7FE74F53F207CFD74D2416CA /* Pods-PrimerSDK_Example-Info.plist */ = {isa = PBXFileReference; includeInIndex = 1; lastKnownFileType = text.plist.xml; path = "Pods-PrimerSDK_Example-Info.plist"; sourceTree = "<group>"; };
-		6FA29D83966C88EA86414B5A5332C55D /* IntExtension.swift */ = {isa = PBXFileReference; includeInIndex = 1; lastKnownFileType = sourcecode.swift; path = IntExtension.swift; sourceTree = "<group>"; };
-		703632718BB9F9E2ADE3881B89DFCA39 /* PrimerLoadWebViewModel.swift */ = {isa = PBXFileReference; includeInIndex = 1; lastKnownFileType = sourcecode.swift; path = PrimerLoadWebViewModel.swift; sourceTree = "<group>"; };
-		7278C5AAF1BCC0C983150B5C3030CFBA /* ConfirmMandateViewModel.swift */ = {isa = PBXFileReference; includeInIndex = 1; lastKnownFileType = sourcecode.swift; path = ConfirmMandateViewModel.swift; sourceTree = "<group>"; };
-		72DA4183403EF466A16A43781EBFBEEA /* Resolver.swift */ = {isa = PBXFileReference; includeInIndex = 1; lastKnownFileType = sourcecode.swift; path = Resolver.swift; sourceTree = "<group>"; };
-		73010CC983E3809BECEE5348DA1BB8C6 /* Foundation.framework */ = {isa = PBXFileReference; lastKnownFileType = wrapper.framework; name = Foundation.framework; path = Platforms/iPhoneOS.platform/Developer/SDKs/iPhoneOS14.0.sdk/System/Library/Frameworks/Foundation.framework; sourceTree = DEVELOPER_DIR; };
-		7558C66CD5A5B5676CE7B9F5DA05DB2D /* PayPalService.swift */ = {isa = PBXFileReference; includeInIndex = 1; lastKnownFileType = sourcecode.swift; path = PayPalService.swift; sourceTree = "<group>"; };
-		759B5FE23C432AD6CBEF0B7EB8953B92 /* JSONParser.swift */ = {isa = PBXFileReference; includeInIndex = 1; lastKnownFileType = sourcecode.swift; path = JSONParser.swift; sourceTree = "<group>"; };
-		75B69C98B31E899F4B9EC834A10E11B3 /* KlarnaService.swift */ = {isa = PBXFileReference; includeInIndex = 1; lastKnownFileType = sourcecode.swift; path = KlarnaService.swift; sourceTree = "<group>"; };
-		7648D8E4F2BA5A315D50574DAF89316C /* FormView.swift */ = {isa = PBXFileReference; includeInIndex = 1; lastKnownFileType = sourcecode.swift; path = FormView.swift; sourceTree = "<group>"; };
-		766E649BD97E2FBEE95CBE0E8750A22E /* OAuthViewModel.swift */ = {isa = PBXFileReference; includeInIndex = 1; lastKnownFileType = sourcecode.swift; path = OAuthViewModel.swift; sourceTree = "<group>"; };
-		76F96E327874BFA0A65C94FF870CACA1 /* ConcurrencyLimitedDispatcher.swift */ = {isa = PBXFileReference; includeInIndex = 1; lastKnownFileType = sourcecode.swift; path = ConcurrencyLimitedDispatcher.swift; sourceTree = "<group>"; };
-		7933264F4E1B8E29EF22347B61C47CB3 /* ConfirmMandateViewController.swift */ = {isa = PBXFileReference; includeInIndex = 1; lastKnownFileType = sourcecode.swift; path = ConfirmMandateViewController.swift; sourceTree = "<group>"; };
-		79333D12C1A29E1F8275410DAD3C31AC /* ApplePayViewModel.swift */ = {isa = PBXFileReference; includeInIndex = 1; lastKnownFileType = sourcecode.swift; path = ApplePayViewModel.swift; sourceTree = "<group>"; };
-		79CB6BE87DE3E66C14084BE8B98763FF /* URLSessionStack.swift */ = {isa = PBXFileReference; includeInIndex = 1; lastKnownFileType = sourcecode.swift; path = URLSessionStack.swift; sourceTree = "<group>"; };
-		7A584860BEABBA70E3F42C7678249B6C /* AlertController.swift */ = {isa = PBXFileReference; includeInIndex = 1; lastKnownFileType = sourcecode.swift; path = AlertController.swift; sourceTree = "<group>"; };
-		7B49D1913A4B5714A85A8D8176799E4A /* PrimerLoadWebViewController.swift */ = {isa = PBXFileReference; includeInIndex = 1; lastKnownFileType = sourcecode.swift; path = PrimerLoadWebViewController.swift; sourceTree = "<group>"; };
-		7B99778A5BC7AA65097EDA74B8B698E2 /* SequenceWrappers.swift */ = {isa = PBXFileReference; includeInIndex = 1; lastKnownFileType = sourcecode.swift; path = SequenceWrappers.swift; sourceTree = "<group>"; };
-		7BB1200C35DEB00E174B747971FA0670 /* ApplePay.swift */ = {isa = PBXFileReference; includeInIndex = 1; lastKnownFileType = sourcecode.swift; path = ApplePay.swift; sourceTree = "<group>"; };
-		7CEADDCE18B5719DD76ACE1C0CED769A /* sv.lproj */ = {isa = PBXFileReference; includeInIndex = 1; path = sv.lproj; sourceTree = "<group>"; };
-		7F01E845E8D605219EF5B55B33C3356C /* after.swift */ = {isa = PBXFileReference; includeInIndex = 1; lastKnownFileType = sourcecode.swift; path = after.swift; sourceTree = "<group>"; };
-		7F2DB8648A4AB290E727BA6146C924A3 /* Icons.xcassets */ = {isa = PBXFileReference; includeInIndex = 1; lastKnownFileType = folder.assetcatalog; name = Icons.xcassets; path = Sources/PrimerSDK/Resources/Icons.xcassets; sourceTree = "<group>"; };
-		80654E1CAA1037914ED2E537C3454B44 /* PresentationController.swift */ = {isa = PBXFileReference; includeInIndex = 1; lastKnownFileType = sourcecode.swift; path = PresentationController.swift; sourceTree = "<group>"; };
-		807314BC970D473692D891443B9D141D /* PaymentMethod.swift */ = {isa = PBXFileReference; includeInIndex = 1; lastKnownFileType = sourcecode.swift; path = PaymentMethod.swift; sourceTree = "<group>"; };
-		80BB54C7DFFB60E5D497BAF755743C80 /* PrimerAPI.swift */ = {isa = PBXFileReference; includeInIndex = 1; lastKnownFileType = sourcecode.swift; path = PrimerAPI.swift; sourceTree = "<group>"; };
-		83C7CA8A9844960A62AB768DA9CD1680 /* DependencyInjection.swift */ = {isa = PBXFileReference; includeInIndex = 1; lastKnownFileType = sourcecode.swift; path = DependencyInjection.swift; sourceTree = "<group>"; };
-		89884A3094572BB7D21CE0DA0DB3FD19 /* Configuration.swift */ = {isa = PBXFileReference; includeInIndex = 1; lastKnownFileType = sourcecode.swift; path = Configuration.swift; sourceTree = "<group>"; };
-		8F49729D7406D034B88A2E7457432231 /* TokenizationService.swift */ = {isa = PBXFileReference; includeInIndex = 1; lastKnownFileType = sourcecode.swift; path = TokenizationService.swift; sourceTree = "<group>"; };
-		9435F5C0E8496C22F34531A3028B939E /* Error.swift */ = {isa = PBXFileReference; includeInIndex = 1; lastKnownFileType = sourcecode.swift; path = Error.swift; sourceTree = "<group>"; };
-		95166984EFFB4F6781D716C1EC5F25B5 /* AppState.swift */ = {isa = PBXFileReference; includeInIndex = 1; lastKnownFileType = sourcecode.swift; path = AppState.swift; sourceTree = "<group>"; };
-		980FAE87C90FD087839C4C78CDAB451D /* PrimerSDK-Info.plist */ = {isa = PBXFileReference; includeInIndex = 1; lastKnownFileType = text.plist.xml; path = "PrimerSDK-Info.plist"; sourceTree = "<group>"; };
-		998DED9E1544DFBF3D3A47E6B17587DE /* FormViewModel.swift */ = {isa = PBXFileReference; includeInIndex = 1; lastKnownFileType = sourcecode.swift; path = FormViewModel.swift; sourceTree = "<group>"; };
-		9BEB01468BA5B2271F3140496F9528F3 /* PrimerWebViewController.swift */ = {isa = PBXFileReference; includeInIndex = 1; lastKnownFileType = sourcecode.swift; path = PrimerWebViewController.swift; sourceTree = "<group>"; };
-		9C8FC0B13975CFC9250EE1EA39285690 /* Currency.swift */ = {isa = PBXFileReference; includeInIndex = 1; lastKnownFileType = sourcecode.swift; path = Currency.swift; sourceTree = "<group>"; };
-		9D940727FF8FB9C785EB98E56350EF41 /* Podfile */ = {isa = PBXFileReference; explicitFileType = text.script.ruby; includeInIndex = 1; indentWidth = 2; lastKnownFileType = text; name = Podfile; path = ../Podfile; sourceTree = SOURCE_ROOT; tabWidth = 2; xcLanguageSpecificationIdentifier = xcode.lang.ruby; };
-		9E2CBE1A1A248809063563C931521DAE /* CardButton.swift */ = {isa = PBXFileReference; includeInIndex = 1; lastKnownFileType = sourcecode.swift; path = CardButton.swift; sourceTree = "<group>"; };
-		9E8C6C1CBE53CF43B947C160201A50D6 /* FinallyWrappers.swift */ = {isa = PBXFileReference; includeInIndex = 1; lastKnownFileType = sourcecode.swift; path = FinallyWrappers.swift; sourceTree = "<group>"; };
-		9F1AC1FAA2E7D172C7FC1E165F55B7B3 /* Route.swift */ = {isa = PBXFileReference; includeInIndex = 1; lastKnownFileType = sourcecode.swift; path = Route.swift; sourceTree = "<group>"; };
-		9FE892ED55732EB6C5761640479BEFFE /* RootViewController+Router.swift */ = {isa = PBXFileReference; includeInIndex = 1; lastKnownFileType = sourcecode.swift; path = "RootViewController+Router.swift"; sourceTree = "<group>"; };
-		A01B5B6220548DFF0859C1C5336BB73B /* VaultPaymentMethodViewController.swift */ = {isa = PBXFileReference; includeInIndex = 1; lastKnownFileType = sourcecode.swift; path = VaultPaymentMethodViewController.swift; sourceTree = "<group>"; };
-		A3BDD4544AF3D56CA9E77EC0D5317810 /* ImageName.swift */ = {isa = PBXFileReference; includeInIndex = 1; lastKnownFileType = sourcecode.swift; path = ImageName.swift; sourceTree = "<group>"; };
-		A4E7B1C752F38C22267D301DD5A364DF /* Pods-PrimerSDK_Tests-acknowledgements.markdown */ = {isa = PBXFileReference; includeInIndex = 1; lastKnownFileType = text; path = "Pods-PrimerSDK_Tests-acknowledgements.markdown"; sourceTree = "<group>"; };
-		A60231608F3EA15C06A8F5D1A08209C2 /* VaultCheckoutViewController+ReloadDelegate.swift */ = {isa = PBXFileReference; includeInIndex = 1; lastKnownFileType = sourcecode.swift; path = "VaultCheckoutViewController+ReloadDelegate.swift"; sourceTree = "<group>"; };
-		A8B3BC107C2BDC3C03D961866F721265 /* PrimerResources.bundle */ = {isa = PBXFileReference; explicitFileType = wrapper.cfbundle; includeInIndex = 0; name = PrimerResources.bundle; path = "PrimerSDK-PrimerResources.bundle"; sourceTree = BUILT_PRODUCTS_DIR; };
-		AA80C9C550CB6B8B521015719AA66526 /* Pods-PrimerSDK_Example.modulemap */ = {isa = PBXFileReference; includeInIndex = 1; lastKnownFileType = sourcecode.module; path = "Pods-PrimerSDK_Example.modulemap"; sourceTree = "<group>"; };
-		AB478862050680D36106C75A00F6301B /* RecoverWrappers.swift */ = {isa = PBXFileReference; includeInIndex = 1; lastKnownFileType = sourcecode.swift; path = RecoverWrappers.swift; sourceTree = "<group>"; };
-		B132E50A1FA8838A97DA633A63FAD24C /* RateLimitedDispatcher.swift */ = {isa = PBXFileReference; includeInIndex = 1; lastKnownFileType = sourcecode.swift; path = RateLimitedDispatcher.swift; sourceTree = "<group>"; };
-		B152D77EB4AC33EC499FCC813C6BED66 /* CancellablePromise.swift */ = {isa = PBXFileReference; includeInIndex = 1; lastKnownFileType = sourcecode.swift; path = CancellablePromise.swift; sourceTree = "<group>"; };
-		B3A094E1FFE085D803D4BDA03039E03B /* GuaranteeWrappers.swift */ = {isa = PBXFileReference; includeInIndex = 1; lastKnownFileType = sourcecode.swift; path = GuaranteeWrappers.swift; sourceTree = "<group>"; };
-		B429083200B13F604ED3C87DFFC0C016 /* Pods-PrimerSDK_Tests.modulemap */ = {isa = PBXFileReference; includeInIndex = 1; lastKnownFileType = sourcecode.module; path = "Pods-PrimerSDK_Tests.modulemap"; sourceTree = "<group>"; };
-		B42C4A59066DE9FA31360355F1FB2543 /* PaymentMethodTokenizationRequest.swift */ = {isa = PBXFileReference; includeInIndex = 1; lastKnownFileType = sourcecode.swift; path = PaymentMethodTokenizationRequest.swift; sourceTree = "<group>"; };
-		B63DCCB5B21F0B5C320FBE00C2F23F8B /* FormType.swift */ = {isa = PBXFileReference; includeInIndex = 1; lastKnownFileType = sourcecode.swift; path = FormType.swift; sourceTree = "<group>"; };
-		B7729FF1A41138AEFA0859094FD5B7A0 /* ThenableWrappers.swift */ = {isa = PBXFileReference; includeInIndex = 1; lastKnownFileType = sourcecode.swift; path = ThenableWrappers.swift; sourceTree = "<group>"; };
-		B9D652ABC5128DFCB922EF66D44212FA /* VaultCheckoutViewModel.swift */ = {isa = PBXFileReference; includeInIndex = 1; lastKnownFileType = sourcecode.swift; path = VaultCheckoutViewModel.swift; sourceTree = "<group>"; };
-		BA7C4DBE0CADF64B1AC45DFB10D742E6 /* hang.swift */ = {isa = PBXFileReference; includeInIndex = 1; lastKnownFileType = sourcecode.swift; path = hang.swift; sourceTree = "<group>"; };
-		BD8EE362CD7CE609B226AB3FFE59EB6C /* DirectCheckoutViewModel.swift */ = {isa = PBXFileReference; includeInIndex = 1; lastKnownFileType = sourcecode.swift; path = DirectCheckoutViewModel.swift; sourceTree = "<group>"; };
-		BED2CC52C68E48D9FF7DE82AEEB45E71 /* EnsureWrappers.swift */ = {isa = PBXFileReference; includeInIndex = 1; lastKnownFileType = sourcecode.swift; path = EnsureWrappers.swift; sourceTree = "<group>"; };
-		C068E95AAB95816ACBF484805599B46F /* PrimerViewExtensions.swift */ = {isa = PBXFileReference; includeInIndex = 1; lastKnownFileType = sourcecode.swift; path = PrimerViewExtensions.swift; sourceTree = "<group>"; };
-		C1B6848F8592AEC317DF2EC749F49AE1 /* PrimerContent.swift */ = {isa = PBXFileReference; includeInIndex = 1; lastKnownFileType = sourcecode.swift; path = PrimerContent.swift; sourceTree = "<group>"; };
-		C2A6BC22B25D506FC63B022E2F07C679 /* LICENSE */ = {isa = PBXFileReference; includeInIndex = 1; path = LICENSE; sourceTree = "<group>"; };
-		C58A42B1B24F6698F34AF9016C49DFEF /* PrimerSDK.podspec */ = {isa = PBXFileReference; explicitFileType = text.script.ruby; includeInIndex = 1; indentWidth = 2; lastKnownFileType = text; path = PrimerSDK.podspec; sourceTree = "<group>"; tabWidth = 2; xcLanguageSpecificationIdentifier = xcode.lang.ruby; };
-		C5ED578B7EF5F393A3C0ABF3B64CE20F /* PrimerSDK-prefix.pch */ = {isa = PBXFileReference; includeInIndex = 1; lastKnownFileType = sourcecode.c.h; path = "PrimerSDK-prefix.pch"; sourceTree = "<group>"; };
-		C7473BA3C9E18550430DE5980A6BBFFB /* DateExtension.swift */ = {isa = PBXFileReference; includeInIndex = 1; lastKnownFileType = sourcecode.swift; path = DateExtension.swift; sourceTree = "<group>"; };
-		C902095360026A21A6B5631F39B7C3E2 /* ReloadDelegate.swift */ = {isa = PBXFileReference; includeInIndex = 1; lastKnownFileType = sourcecode.swift; path = ReloadDelegate.swift; sourceTree = "<group>"; };
-		CEBB4877ABDB6644D763188D799F72AA /* UXMode.swift */ = {isa = PBXFileReference; includeInIndex = 1; lastKnownFileType = sourcecode.swift; path = UXMode.swift; sourceTree = "<group>"; };
-		D1BBCD175B3A2D016C26C8845B176919 /* SuccessMessage.swift */ = {isa = PBXFileReference; includeInIndex = 1; lastKnownFileType = sourcecode.swift; path = SuccessMessage.swift; sourceTree = "<group>"; };
-		D24085AA1D283E09F4F1A414D1E92784 /* ApplePayService.swift */ = {isa = PBXFileReference; includeInIndex = 1; lastKnownFileType = sourcecode.swift; path = ApplePayService.swift; sourceTree = "<group>"; };
-		D264B4E57DF7DB00D71275605D100971 /* Pods-PrimerSDK_Example-frameworks.sh */ = {isa = PBXFileReference; includeInIndex = 1; lastKnownFileType = text.script.sh; path = "Pods-PrimerSDK_Example-frameworks.sh"; sourceTree = "<group>"; };
-		D506D4D8385B0FF0B578651D6F36BA6D /* PrimerSDK-umbrella.h */ = {isa = PBXFileReference; includeInIndex = 1; lastKnownFileType = sourcecode.c.h; path = "PrimerSDK-umbrella.h"; sourceTree = "<group>"; };
-		D5445C19CAE656A5648E3DA5E8E2B8EE /* firstly.swift */ = {isa = PBXFileReference; includeInIndex = 1; lastKnownFileType = sourcecode.swift; path = firstly.swift; sourceTree = "<group>"; };
-		D60901956012ABF480F5A01EC009DD78 /* Consolable.swift */ = {isa = PBXFileReference; includeInIndex = 1; lastKnownFileType = sourcecode.swift; path = Consolable.swift; sourceTree = "<group>"; };
-		D66C3890C3566F38C935A2FFD9A237B0 /* Pods-PrimerSDK_Tests-dummy.m */ = {isa = PBXFileReference; includeInIndex = 1; lastKnownFileType = sourcecode.c.objc; path = "Pods-PrimerSDK_Tests-dummy.m"; sourceTree = "<group>"; };
-		D9536399016D112189F5A0BB2262386E /* PrimerSDK.modulemap */ = {isa = PBXFileReference; includeInIndex = 1; lastKnownFileType = sourcecode.module; path = PrimerSDK.modulemap; sourceTree = "<group>"; };
-		D9D5D59F3E6944B8978BFE55AF58D036 /* when.swift */ = {isa = PBXFileReference; includeInIndex = 1; lastKnownFileType = sourcecode.swift; path = when.swift; sourceTree = "<group>"; };
-		DA53B6F255C8192E8477230D5A93BD2C /* VaultPaymentMethodView.swift */ = {isa = PBXFileReference; includeInIndex = 1; lastKnownFileType = sourcecode.swift; path = VaultPaymentMethodView.swift; sourceTree = "<group>"; };
-		DC0AFAE29EF7B2E18BD352BF05C108B8 /* RootViewController.swift */ = {isa = PBXFileReference; includeInIndex = 1; lastKnownFileType = sourcecode.swift; path = RootViewController.swift; sourceTree = "<group>"; };
-		DC8CBE8615FE960B84B278F629519286 /* ClientToken.swift */ = {isa = PBXFileReference; includeInIndex = 1; lastKnownFileType = sourcecode.swift; path = ClientToken.swift; sourceTree = "<group>"; };
-		DD97F6B459A861FDEE1B4933DA61A248 /* PaymentMethodToken.swift */ = {isa = PBXFileReference; includeInIndex = 1; lastKnownFileType = sourcecode.swift; path = PaymentMethodToken.swift; sourceTree = "<group>"; };
-		DF07CE2AB4770E9B95A560E77CE7C283 /* VaultPaymentMethodViewModel.swift */ = {isa = PBXFileReference; includeInIndex = 1; lastKnownFileType = sourcecode.swift; path = VaultPaymentMethodViewModel.swift; sourceTree = "<group>"; };
-		DF6E4F8E7C26A7BBEC17AAD4042A317D /* Pods-PrimerSDK_Tests.debug.xcconfig */ = {isa = PBXFileReference; includeInIndex = 1; lastKnownFileType = text.xcconfig; path = "Pods-PrimerSDK_Tests.debug.xcconfig"; sourceTree = "<group>"; };
-		E1936708A891679AE0FFA7BA1956CB1E /* UIDeviceExtension.swift */ = {isa = PBXFileReference; includeInIndex = 1; lastKnownFileType = sourcecode.swift; path = UIDeviceExtension.swift; sourceTree = "<group>"; };
-		E1B945985145643C12B1E91600B680DE /* Pods-PrimerSDK_Example-acknowledgements.markdown */ = {isa = PBXFileReference; includeInIndex = 1; lastKnownFileType = text; path = "Pods-PrimerSDK_Example-acknowledgements.markdown"; sourceTree = "<group>"; };
-		E21C87A48766CF7510121E5CCA4A04BA /* PrimerScrollView.swift */ = {isa = PBXFileReference; includeInIndex = 1; lastKnownFileType = sourcecode.swift; path = PrimerScrollView.swift; sourceTree = "<group>"; };
-		E28F7DC94655A5A96C9A6EBF026FFE31 /* UserDefaultsExtension.swift */ = {isa = PBXFileReference; includeInIndex = 1; lastKnownFileType = sourcecode.swift; path = UserDefaultsExtension.swift; sourceTree = "<group>"; };
-		E52F7520B36F0346521B01AA16E93E73 /* LogEvent.swift */ = {isa = PBXFileReference; includeInIndex = 1; lastKnownFileType = sourcecode.swift; path = LogEvent.swift; sourceTree = "<group>"; };
-		E884507DF2B84FA8A2E8AD8289881542 /* Pods-PrimerSDK_Example.release.xcconfig */ = {isa = PBXFileReference; includeInIndex = 1; lastKnownFileType = text.xcconfig; path = "Pods-PrimerSDK_Example.release.xcconfig"; sourceTree = "<group>"; };
-		EA35D9154154FCF01706057E0C05A103 /* PrimerDelegate.swift */ = {isa = PBXFileReference; includeInIndex = 1; lastKnownFileType = sourcecode.swift; path = PrimerDelegate.swift; sourceTree = "<group>"; };
-		EC3805CB0E50C7FEEBAEF0287929ECBA /* PrimerTheme.swift */ = {isa = PBXFileReference; includeInIndex = 1; lastKnownFileType = sourcecode.swift; path = PrimerTheme.swift; sourceTree = "<group>"; };
-		EC4EFCF91E2B1B5D415B58E410B6AE97 /* NetworkService.swift */ = {isa = PBXFileReference; includeInIndex = 1; lastKnownFileType = sourcecode.swift; path = NetworkService.swift; sourceTree = "<group>"; };
-		EE9674DAD0C961C92687877090E1E047 /* Pods-PrimerSDK_Tests-umbrella.h */ = {isa = PBXFileReference; includeInIndex = 1; lastKnownFileType = sourcecode.c.h; path = "Pods-PrimerSDK_Tests-umbrella.h"; sourceTree = "<group>"; };
-		EECB754E3215745F0FA1011DDA24A5CA /* Thenable.swift */ = {isa = PBXFileReference; includeInIndex = 1; lastKnownFileType = sourcecode.swift; path = Thenable.swift; sourceTree = "<group>"; };
-		F1EDAD48EC8C85AD8614EECB54800726 /* fr.lproj */ = {isa = PBXFileReference; includeInIndex = 1; path = fr.lproj; sourceTree = "<group>"; };
-		F21E4AF2D4971FA44CDD06997B99E516 /* PaymentMethodConfigService.swift */ = {isa = PBXFileReference; includeInIndex = 1; lastKnownFileType = sourcecode.swift; path = PaymentMethodConfigService.swift; sourceTree = "<group>"; };
-		F4804A4509F7C72AFA9EF7F28DDCEF3E /* PrimerInternalSessionFlow.swift */ = {isa = PBXFileReference; includeInIndex = 1; lastKnownFileType = sourcecode.swift; path = PrimerInternalSessionFlow.swift; sourceTree = "<group>"; };
-		F755AE8AC244A4F625B3F4B1216812BE /* Parser.swift */ = {isa = PBXFileReference; includeInIndex = 1; lastKnownFileType = sourcecode.swift; path = Parser.swift; sourceTree = "<group>"; };
-		F7B48CC82297D62E27EA98AE7A13D3DA /* Pods-PrimerSDK_Tests.release.xcconfig */ = {isa = PBXFileReference; includeInIndex = 1; lastKnownFileType = text.xcconfig; path = "Pods-PrimerSDK_Tests.release.xcconfig"; sourceTree = "<group>"; };
-		F90F1972B3F5F8AA0D4C078E64AFED88 /* VaultService.swift */ = {isa = PBXFileReference; includeInIndex = 1; lastKnownFileType = sourcecode.swift; path = VaultService.swift; sourceTree = "<group>"; };
-		FCFD01CFDE3EBAF6F203B937F5563534 /* Endpoint.swift */ = {isa = PBXFileReference; includeInIndex = 1; lastKnownFileType = sourcecode.swift; path = Endpoint.swift; sourceTree = "<group>"; };
-		FE9CD15D8793D8CE72AA3136BD965859 /* race.swift */ = {isa = PBXFileReference; includeInIndex = 1; lastKnownFileType = sourcecode.swift; path = race.swift; sourceTree = "<group>"; };
-=======
 		02B88A5528A72A4D675DCEDDB6E2016E /* ImageName.swift */ = {isa = PBXFileReference; includeInIndex = 1; lastKnownFileType = sourcecode.swift; path = ImageName.swift; sourceTree = "<group>"; };
 		033F11997C6F4A945CE7277911FB4153 /* Box.swift */ = {isa = PBXFileReference; includeInIndex = 1; lastKnownFileType = sourcecode.swift; path = Box.swift; sourceTree = "<group>"; };
 		047E81BA91FF9330D2BF4D4B2CD40CE2 /* CoreDataDispatcher.swift */ = {isa = PBXFileReference; includeInIndex = 1; lastKnownFileType = sourcecode.swift; path = CoreDataDispatcher.swift; sourceTree = "<group>"; };
-		04F0563B11B2BE044E7B4D0E6556C47E /* PrimerCardFormViewController.swift */ = {isa = PBXFileReference; includeInIndex = 1; lastKnownFileType = sourcecode.swift; path = PrimerCardFormViewController.swift; sourceTree = "<group>"; };
 		053B98F7505B224E601B279C69A001E3 /* PrimerScrollView.swift */ = {isa = PBXFileReference; includeInIndex = 1; lastKnownFileType = sourcecode.swift; path = PrimerScrollView.swift; sourceTree = "<group>"; };
 		06D568010E32F0CF9CA2CBA928C02F66 /* PaymentMethodConfig.swift */ = {isa = PBXFileReference; includeInIndex = 1; lastKnownFileType = sourcecode.swift; path = PaymentMethodConfig.swift; sourceTree = "<group>"; };
-		07C6B1A10A9F9586128AFFE05F1D7C0F /* Route.swift */ = {isa = PBXFileReference; includeInIndex = 1; lastKnownFileType = sourcecode.swift; path = Route.swift; sourceTree = "<group>"; };
+		0825995FC4A51EE6E8204754B427287E /* PrimerNibView.swift */ = {isa = PBXFileReference; includeInIndex = 1; lastKnownFileType = sourcecode.swift; path = PrimerNibView.swift; sourceTree = "<group>"; };
 		0962F5D28CF7D7A130CCEB6382D6B5F5 /* Primer.swift */ = {isa = PBXFileReference; includeInIndex = 1; lastKnownFileType = sourcecode.swift; path = Primer.swift; sourceTree = "<group>"; };
-		0AC8F7C8B32F8D917CBBDBAAEB9FF477 /* FormView.swift */ = {isa = PBXFileReference; includeInIndex = 1; lastKnownFileType = sourcecode.swift; path = FormView.swift; sourceTree = "<group>"; };
-		0C2738C6B9FA412C2B1E3F3EEE4F0448 /* ConfirmMandateViewController.swift */ = {isa = PBXFileReference; includeInIndex = 1; lastKnownFileType = sourcecode.swift; path = ConfirmMandateViewController.swift; sourceTree = "<group>"; };
+		0AF8847838EBEA7746BAF75EDEB00571 /* VaultCheckoutView.swift */ = {isa = PBXFileReference; includeInIndex = 1; lastKnownFileType = sourcecode.swift; path = VaultCheckoutView.swift; sourceTree = "<group>"; };
+		0B13D2676F39D5386FA192E243F20EE7 /* VaultPaymentMethodView.swift */ = {isa = PBXFileReference; includeInIndex = 1; lastKnownFileType = sourcecode.swift; path = VaultPaymentMethodView.swift; sourceTree = "<group>"; };
 		0D90735808F922ADBB736BEC132E2F04 /* PrimerAPIClient.swift */ = {isa = PBXFileReference; includeInIndex = 1; lastKnownFileType = sourcecode.swift; path = PrimerAPIClient.swift; sourceTree = "<group>"; };
 		0EDB23F09C46E78F8743D595CF988D0E /* ApplePay.swift */ = {isa = PBXFileReference; includeInIndex = 1; lastKnownFileType = sourcecode.swift; path = ApplePay.swift; sourceTree = "<group>"; };
 		0EE8E7AA127B7406E1487F6D79A65BDF /* IntExtension.swift */ = {isa = PBXFileReference; includeInIndex = 1; lastKnownFileType = sourcecode.swift; path = IntExtension.swift; sourceTree = "<group>"; };
-		0F4F266D208E12009D5B89CBF5E9D368 /* ExternalViewModel.swift */ = {isa = PBXFileReference; includeInIndex = 1; lastKnownFileType = sourcecode.swift; path = ExternalViewModel.swift; sourceTree = "<group>"; };
-		11CB29F2B0045B03C26D9DB68297CF8C /* ReloadDelegate.swift */ = {isa = PBXFileReference; includeInIndex = 1; lastKnownFileType = sourcecode.swift; path = ReloadDelegate.swift; sourceTree = "<group>"; };
+		10CCCD131CD88662AD8A76DCFE090569 /* PrimerCVVFieldView.swift */ = {isa = PBXFileReference; includeInIndex = 1; lastKnownFileType = sourcecode.swift; path = PrimerCVVFieldView.swift; sourceTree = "<group>"; };
 		12DD56F7E9E242795BCA268D9D7F7E89 /* DirectDebitMandate.swift */ = {isa = PBXFileReference; includeInIndex = 1; lastKnownFileType = sourcecode.swift; path = DirectDebitMandate.swift; sourceTree = "<group>"; };
 		1401DFE57F42217601F4F74491A653D9 /* TokenizationService.swift */ = {isa = PBXFileReference; includeInIndex = 1; lastKnownFileType = sourcecode.swift; path = TokenizationService.swift; sourceTree = "<group>"; };
-		14ED0EBCAD07194CBB60E9792984207D /* PrimerVaultManagerViewController.swift */ = {isa = PBXFileReference; includeInIndex = 1; lastKnownFileType = sourcecode.swift; path = PrimerVaultManagerViewController.swift; sourceTree = "<group>"; };
-		1548D9C152EB0B0C25B03D98ED3F7577 /* SuccessViewController.swift */ = {isa = PBXFileReference; includeInIndex = 1; lastKnownFileType = sourcecode.swift; path = SuccessViewController.swift; sourceTree = "<group>"; };
-		17D61C5F8B090948FE0636069555E501 /* VaultCheckoutView.swift */ = {isa = PBXFileReference; includeInIndex = 1; lastKnownFileType = sourcecode.swift; path = VaultCheckoutView.swift; sourceTree = "<group>"; };
 		1A04D7B7EFC60FB1658A35671D16DF5E /* EnsureWrappers.swift */ = {isa = PBXFileReference; includeInIndex = 1; lastKnownFileType = sourcecode.swift; path = EnsureWrappers.swift; sourceTree = "<group>"; };
-		1BE9659938D3A6D7722304A29F26E43A /* PrimerCardholderNameFieldView.swift */ = {isa = PBXFileReference; includeInIndex = 1; lastKnownFileType = sourcecode.swift; path = PrimerCardholderNameFieldView.swift; sourceTree = "<group>"; };
 		1E51687A0E474E48C55ED4836D8FF7C6 /* CatchWrappers.swift */ = {isa = PBXFileReference; includeInIndex = 1; lastKnownFileType = sourcecode.swift; path = CatchWrappers.swift; sourceTree = "<group>"; };
 		1F0A59652599E26C2FA60D1E1528420D /* PrimerButton.swift */ = {isa = PBXFileReference; includeInIndex = 1; lastKnownFileType = sourcecode.swift; path = PrimerButton.swift; sourceTree = "<group>"; };
+		20EA24AEDE53401328E36869C912A140 /* PrimerCardholderNameFieldView.swift */ = {isa = PBXFileReference; includeInIndex = 1; lastKnownFileType = sourcecode.swift; path = PrimerCardholderNameFieldView.swift; sourceTree = "<group>"; };
 		216B3450F229530433AE42A045FF4B2F /* Promise.swift */ = {isa = PBXFileReference; includeInIndex = 1; lastKnownFileType = sourcecode.swift; path = Promise.swift; sourceTree = "<group>"; };
-		21F37C07D2ED87AE0E4BF7D8D230BB93 /* PrimerWebViewController.swift */ = {isa = PBXFileReference; includeInIndex = 1; lastKnownFileType = sourcecode.swift; path = PrimerWebViewController.swift; sourceTree = "<group>"; };
 		21F4ACB1142B1B9457658584BF5CD35A /* Pods-PrimerSDK_Example-dummy.m */ = {isa = PBXFileReference; includeInIndex = 1; lastKnownFileType = sourcecode.c.objc; path = "Pods-PrimerSDK_Example-dummy.m"; sourceTree = "<group>"; };
 		2338F156C528C77384B13E8368369C06 /* CancelContext.swift */ = {isa = PBXFileReference; includeInIndex = 1; lastKnownFileType = sourcecode.swift; path = CancelContext.swift; sourceTree = "<group>"; };
 		23FD1D157B8C8E7148BE8A7D354A051F /* Pods_PrimerSDK_Tests.framework */ = {isa = PBXFileReference; explicitFileType = wrapper.framework; includeInIndex = 0; name = Pods_PrimerSDK_Tests.framework; path = "Pods-PrimerSDK_Tests.framework"; sourceTree = BUILT_PRODUCTS_DIR; };
 		24CA6773FF2BF707E1BDA0F9F8D3A966 /* PrimerSDK-Info.plist */ = {isa = PBXFileReference; includeInIndex = 1; lastKnownFileType = text.plist.xml; path = "PrimerSDK-Info.plist"; sourceTree = "<group>"; };
 		2537BD29BBB84C1296DCED957FFA9BE0 /* Guarantee.swift */ = {isa = PBXFileReference; includeInIndex = 1; lastKnownFileType = sourcecode.swift; path = Guarantee.swift; sourceTree = "<group>"; };
+		2627E9D7C467BEA8AB08E62AD6156A17 /* CardComponentsManager.swift */ = {isa = PBXFileReference; includeInIndex = 1; lastKnownFileType = sourcecode.swift; path = CardComponentsManager.swift; sourceTree = "<group>"; };
 		266BBC68B0157C4FDAAF611DD355CF62 /* ErrorHandler.swift */ = {isa = PBXFileReference; includeInIndex = 1; lastKnownFileType = sourcecode.swift; path = ErrorHandler.swift; sourceTree = "<group>"; };
+		27F55318B43AFC081CF1130A7F45B8D3 /* PrimerCardNumberFieldView.swift */ = {isa = PBXFileReference; includeInIndex = 1; lastKnownFileType = sourcecode.swift; path = PrimerCardNumberFieldView.swift; sourceTree = "<group>"; };
 		28DAD56F988AFDEA249A02205608A20A /* README.md */ = {isa = PBXFileReference; includeInIndex = 1; path = README.md; sourceTree = "<group>"; };
 		28E47791C9F9D0A9BA05C719761A4F3F /* PrimerSDK.framework */ = {isa = PBXFileReference; explicitFileType = wrapper.framework; includeInIndex = 0; name = PrimerSDK.framework; path = PrimerSDK.framework; sourceTree = BUILT_PRODUCTS_DIR; };
-		299C61B09706D6B2442AA9BD204010E2 /* PrimerUniversalCheckoutViewController.swift */ = {isa = PBXFileReference; includeInIndex = 1; lastKnownFileType = sourcecode.swift; path = PrimerUniversalCheckoutViewController.swift; sourceTree = "<group>"; };
+		2D17F1F92D90FEF67183DAFA09928B64 /* PrimerCardFormViewController.swift */ = {isa = PBXFileReference; includeInIndex = 1; lastKnownFileType = sourcecode.swift; path = PrimerCardFormViewController.swift; sourceTree = "<group>"; };
 		2DE6E9CF390D9A36972D22658ADB0398 /* StrictRateLimitedDispatcher.swift */ = {isa = PBXFileReference; includeInIndex = 1; lastKnownFileType = sourcecode.swift; path = StrictRateLimitedDispatcher.swift; sourceTree = "<group>"; };
-		2E1892AEAA597A21EF8E1E67B39714B8 /* ConfirmMandateViewModel.swift */ = {isa = PBXFileReference; includeInIndex = 1; lastKnownFileType = sourcecode.swift; path = ConfirmMandateViewModel.swift; sourceTree = "<group>"; };
 		2EB6CF343E47BC62ADAF2797C05E7F4D /* fr.lproj */ = {isa = PBXFileReference; includeInIndex = 1; path = fr.lproj; sourceTree = "<group>"; };
-		2F3C25F9D72CDF4BE1572CCEE0514154 /* RootViewController.swift */ = {isa = PBXFileReference; includeInIndex = 1; lastKnownFileType = sourcecode.swift; path = RootViewController.swift; sourceTree = "<group>"; };
+		2F2D6ECCD738A6403C7256023F84122D /* PrimerLoadingViewController.swift */ = {isa = PBXFileReference; includeInIndex = 1; lastKnownFileType = sourcecode.swift; path = PrimerLoadingViewController.swift; sourceTree = "<group>"; };
+		30BD066B5AC3FA4E669E594A209F8775 /* CardScannerViewController+SimpleScanDelegate.swift */ = {isa = PBXFileReference; includeInIndex = 1; lastKnownFileType = sourcecode.swift; path = "CardScannerViewController+SimpleScanDelegate.swift"; sourceTree = "<group>"; };
 		319913437D2496637B3715D8460B4BA4 /* Parser.swift */ = {isa = PBXFileReference; includeInIndex = 1; lastKnownFileType = sourcecode.swift; path = Parser.swift; sourceTree = "<group>"; };
 		34EB238140A4EF75604B8C8ABD3D42F0 /* ClientToken.swift */ = {isa = PBXFileReference; includeInIndex = 1; lastKnownFileType = sourcecode.swift; path = ClientToken.swift; sourceTree = "<group>"; };
+		35B8A15DB5EF85B3B0B96F4D6607906F /* CardScannerViewModel.swift */ = {isa = PBXFileReference; includeInIndex = 1; lastKnownFileType = sourcecode.swift; path = CardScannerViewModel.swift; sourceTree = "<group>"; };
+		36E00D454D895A6FFA019F32D383CA0A /* CardScannerViewController.swift */ = {isa = PBXFileReference; includeInIndex = 1; lastKnownFileType = sourcecode.swift; path = CardScannerViewController.swift; sourceTree = "<group>"; };
 		3780FF276696624E5AD4A629D4CC4AD8 /* Pods-PrimerSDK_Example-umbrella.h */ = {isa = PBXFileReference; includeInIndex = 1; lastKnownFileType = sourcecode.c.h; path = "Pods-PrimerSDK_Example-umbrella.h"; sourceTree = "<group>"; };
+		3840D30FD3A1B1AF2487D82DB3050840 /* PrimerTextFieldView.swift */ = {isa = PBXFileReference; includeInIndex = 1; lastKnownFileType = sourcecode.swift; path = PrimerTextFieldView.swift; sourceTree = "<group>"; };
 		38AE743599F727B8D1EEEAA107C8D754 /* PrimerTheme.swift */ = {isa = PBXFileReference; includeInIndex = 1; lastKnownFileType = sourcecode.swift; path = PrimerTheme.swift; sourceTree = "<group>"; };
 		39B9AA081069A03ADC18F3AA8689E6B0 /* ApplePayService.swift */ = {isa = PBXFileReference; includeInIndex = 1; lastKnownFileType = sourcecode.swift; path = ApplePayService.swift; sourceTree = "<group>"; };
 		3C474C1A0DABE2A3F404B63D4D59F30C /* Pods-PrimerSDK_Example.debug.xcconfig */ = {isa = PBXFileReference; includeInIndex = 1; lastKnownFileType = text.xcconfig; path = "Pods-PrimerSDK_Example.debug.xcconfig"; sourceTree = "<group>"; };
-		3CF7E3E61964C7420A6900DE1212B6E5 /* PrimerFormViewController.swift */ = {isa = PBXFileReference; includeInIndex = 1; lastKnownFileType = sourcecode.swift; path = PrimerFormViewController.swift; sourceTree = "<group>"; };
 		3D9B15B2E87473F7F29E002B26FCC5AB /* PayPal.swift */ = {isa = PBXFileReference; includeInIndex = 1; lastKnownFileType = sourcecode.swift; path = PayPal.swift; sourceTree = "<group>"; };
+		3E504A269127E38F60C51C20C539BB8B /* PrimerVaultManagerViewController.swift */ = {isa = PBXFileReference; includeInIndex = 1; lastKnownFileType = sourcecode.swift; path = PrimerVaultManagerViewController.swift; sourceTree = "<group>"; };
+		3EB1380F8E8442BCB8421BC580DD00A7 /* PrimerNavigationBar.swift */ = {isa = PBXFileReference; includeInIndex = 1; lastKnownFileType = sourcecode.swift; path = PrimerNavigationBar.swift; sourceTree = "<group>"; };
 		4053B01E2D5EDC35346DA290666E6838 /* PrimerSDK.modulemap */ = {isa = PBXFileReference; includeInIndex = 1; lastKnownFileType = sourcecode.module; path = PrimerSDK.modulemap; sourceTree = "<group>"; };
 		422B15605FBB77956F8986B7F9CD4BA9 /* JSONParser.swift */ = {isa = PBXFileReference; includeInIndex = 1; lastKnownFileType = sourcecode.swift; path = JSONParser.swift; sourceTree = "<group>"; };
 		43BD673B3B1F31D13EF597639B24114E /* Icons.xcassets */ = {isa = PBXFileReference; includeInIndex = 1; lastKnownFileType = folder.assetcatalog; name = Icons.xcassets; path = Sources/PrimerSDK/Resources/Icons.xcassets; sourceTree = "<group>"; };
-		4436732E34EC2EB9DEC3FFAD66400140 /* CardComponentsManager.swift */ = {isa = PBXFileReference; includeInIndex = 1; lastKnownFileType = sourcecode.swift; path = CardComponentsManager.swift; sourceTree = "<group>"; };
 		4660DFF52476DE85F97D1A81A34418DA /* URLSessionStack.swift */ = {isa = PBXFileReference; includeInIndex = 1; lastKnownFileType = sourcecode.swift; path = URLSessionStack.swift; sourceTree = "<group>"; };
-		476BD03326D1C4259313C6E0306B1501 /* FormViewController.swift */ = {isa = PBXFileReference; includeInIndex = 1; lastKnownFileType = sourcecode.swift; path = FormViewController.swift; sourceTree = "<group>"; };
 		48627A99264E6679D85F177DBB79DA83 /* Pods-PrimerSDK_Tests-Info.plist */ = {isa = PBXFileReference; includeInIndex = 1; lastKnownFileType = text.plist.xml; path = "Pods-PrimerSDK_Tests-Info.plist"; sourceTree = "<group>"; };
 		4A0AC6D6FA0A8F72398541101D14ECEB /* Catchable.swift */ = {isa = PBXFileReference; includeInIndex = 1; lastKnownFileType = sourcecode.swift; path = Catchable.swift; sourceTree = "<group>"; };
 		4A5D01D5B367128F64296DAC7E87DE6A /* ClientTokenService.swift */ = {isa = PBXFileReference; includeInIndex = 1; lastKnownFileType = sourcecode.swift; path = ClientTokenService.swift; sourceTree = "<group>"; };
 		4B514B981F4799549587762198F7D969 /* when.swift */ = {isa = PBXFileReference; includeInIndex = 1; lastKnownFileType = sourcecode.swift; path = when.swift; sourceTree = "<group>"; };
-		4CC7E9E63C0B5CCB204268B3A334CCBC /* CardButton.swift */ = {isa = PBXFileReference; includeInIndex = 1; lastKnownFileType = sourcecode.swift; path = CardButton.swift; sourceTree = "<group>"; };
 		4D2643A3336F536CEABAA30FBA43D5D6 /* PrimerSDK.release.xcconfig */ = {isa = PBXFileReference; includeInIndex = 1; lastKnownFileType = text.xcconfig; path = PrimerSDK.release.xcconfig; sourceTree = "<group>"; };
 		4D3869E0A461E802A5916AA6523517A4 /* Pods_PrimerSDK_Example.framework */ = {isa = PBXFileReference; explicitFileType = wrapper.framework; includeInIndex = 0; name = Pods_PrimerSDK_Example.framework; path = "Pods-PrimerSDK_Example.framework"; sourceTree = BUILT_PRODUCTS_DIR; };
 		4DD4824F5CB98532A1F8E185FB7BB6D4 /* Validation.swift */ = {isa = PBXFileReference; includeInIndex = 1; lastKnownFileType = sourcecode.swift; path = Validation.swift; sourceTree = "<group>"; };
+		4EF6F31C1A393E9AF57E04A6EB707F51 /* RootViewController+Router.swift */ = {isa = PBXFileReference; includeInIndex = 1; lastKnownFileType = sourcecode.swift; path = "RootViewController+Router.swift"; sourceTree = "<group>"; };
+		50E1CFB75DE8A3D26CDFBD11709F8692 /* PrimerLoadWebViewModel.swift */ = {isa = PBXFileReference; includeInIndex = 1; lastKnownFileType = sourcecode.swift; path = PrimerLoadWebViewModel.swift; sourceTree = "<group>"; };
 		522F7CB3966565DDAAAB2CC6BD581484 /* PrimerSDK-prefix.pch */ = {isa = PBXFileReference; includeInIndex = 1; lastKnownFileType = sourcecode.c.h; path = "PrimerSDK-prefix.pch"; sourceTree = "<group>"; };
 		52345F0F717A28A4F79FE66DEB928714 /* PayPalService.swift */ = {isa = PBXFileReference; includeInIndex = 1; lastKnownFileType = sourcecode.swift; path = PayPalService.swift; sourceTree = "<group>"; };
-		52A8B1157C94EB625E320D991A46BF70 /* PrimerLoadingViewController.swift */ = {isa = PBXFileReference; includeInIndex = 1; lastKnownFileType = sourcecode.swift; path = PrimerLoadingViewController.swift; sourceTree = "<group>"; };
 		534145575BED75276FBFADEAB5D47174 /* PrimerInternalSessionFlow.swift */ = {isa = PBXFileReference; includeInIndex = 1; lastKnownFileType = sourcecode.swift; path = PrimerInternalSessionFlow.swift; sourceTree = "<group>"; };
 		561FC44114BE94E06AE91B28B5442472 /* CancellableCatchable.swift */ = {isa = PBXFileReference; includeInIndex = 1; lastKnownFileType = sourcecode.swift; path = CancellableCatchable.swift; sourceTree = "<group>"; };
 		582FD3213F3E32AF1194EEDF7C3BCD3F /* Pods-PrimerSDK_Example-acknowledgements.plist */ = {isa = PBXFileReference; includeInIndex = 1; lastKnownFileType = text.plist.xml; path = "Pods-PrimerSDK_Example-acknowledgements.plist"; sourceTree = "<group>"; };
@@ -622,132 +275,142 @@
 		5CE2F43E12E18B171D81A0A5BC829613 /* NetworkService.swift */ = {isa = PBXFileReference; includeInIndex = 1; lastKnownFileType = sourcecode.swift; path = NetworkService.swift; sourceTree = "<group>"; };
 		5D4164983C13DCB9FA462F1C3E8D8038 /* Currency.swift */ = {isa = PBXFileReference; includeInIndex = 1; lastKnownFileType = sourcecode.swift; path = Currency.swift; sourceTree = "<group>"; };
 		5D8335663C9190C11234C39D3105AE25 /* Thenable.swift */ = {isa = PBXFileReference; includeInIndex = 1; lastKnownFileType = sourcecode.swift; path = Thenable.swift; sourceTree = "<group>"; };
+		5D8B97A703957BCDF5822802F455272A /* FormViewController.swift */ = {isa = PBXFileReference; includeInIndex = 1; lastKnownFileType = sourcecode.swift; path = FormViewController.swift; sourceTree = "<group>"; };
 		61BD6EBE80A6B183F6E7D381AA3F2B50 /* ConcurrencyLimitedDispatcher.swift */ = {isa = PBXFileReference; includeInIndex = 1; lastKnownFileType = sourcecode.swift; path = ConcurrencyLimitedDispatcher.swift; sourceTree = "<group>"; };
 		639AE4928116FBD4FAE7B3DD6BD21271 /* Pods-PrimerSDK_Tests-acknowledgements.plist */ = {isa = PBXFileReference; includeInIndex = 1; lastKnownFileType = text.plist.xml; path = "Pods-PrimerSDK_Tests-acknowledgements.plist"; sourceTree = "<group>"; };
 		6756C33796BE102CD36DF778A34483CE /* LICENSE */ = {isa = PBXFileReference; includeInIndex = 1; path = LICENSE; sourceTree = "<group>"; };
 		682ACD6304410698E133DEA259B005B3 /* UIColorExtension.swift */ = {isa = PBXFileReference; includeInIndex = 1; lastKnownFileType = sourcecode.swift; path = UIColorExtension.swift; sourceTree = "<group>"; };
 		6877CD79287D88544797AB205119446E /* DirectDebitService.swift */ = {isa = PBXFileReference; includeInIndex = 1; lastKnownFileType = sourcecode.swift; path = DirectDebitService.swift; sourceTree = "<group>"; };
-		6903766D066D5FE9AEA3661BA8B77E15 /* PayPalViewModel.swift */ = {isa = PBXFileReference; includeInIndex = 1; lastKnownFileType = sourcecode.swift; path = PayPalViewModel.swift; sourceTree = "<group>"; };
 		6E17CB4AC2F5EE77E7B4F5B7ABCE32FC /* PaymentMethod.swift */ = {isa = PBXFileReference; includeInIndex = 1; lastKnownFileType = sourcecode.swift; path = PaymentMethod.swift; sourceTree = "<group>"; };
 		6F62EC7E7FE74F53F207CFD74D2416CA /* Pods-PrimerSDK_Example-Info.plist */ = {isa = PBXFileReference; includeInIndex = 1; lastKnownFileType = text.plist.xml; path = "Pods-PrimerSDK_Example-Info.plist"; sourceTree = "<group>"; };
 		6F7718896C4F2041182D5A3A09D3701F /* Klarna.swift */ = {isa = PBXFileReference; includeInIndex = 1; lastKnownFileType = sourcecode.swift; path = Klarna.swift; sourceTree = "<group>"; };
-		6FE55C0DB7E1933D8236EC6BAB9491DF /* PrimerRootViewController.swift */ = {isa = PBXFileReference; includeInIndex = 1; lastKnownFileType = sourcecode.swift; path = PrimerRootViewController.swift; sourceTree = "<group>"; };
 		721C4D29B7259B3328879C0DBE8D4712 /* CancellableThenable.swift */ = {isa = PBXFileReference; includeInIndex = 1; lastKnownFileType = sourcecode.swift; path = CancellableThenable.swift; sourceTree = "<group>"; };
+		72D8756F918F43F65A009BCD03633FC8 /* ApplePayViewModel.swift */ = {isa = PBXFileReference; includeInIndex = 1; lastKnownFileType = sourcecode.swift; path = ApplePayViewModel.swift; sourceTree = "<group>"; };
 		73010CC983E3809BECEE5348DA1BB8C6 /* Foundation.framework */ = {isa = PBXFileReference; lastKnownFileType = wrapper.framework; name = Foundation.framework; path = Platforms/iPhoneOS.platform/Developer/SDKs/iPhoneOS14.0.sdk/System/Library/Frameworks/Foundation.framework; sourceTree = DEVELOPER_DIR; };
 		74072F6AC4065E802BC5050630DB99D0 /* RateLimitedDispatcher.swift */ = {isa = PBXFileReference; includeInIndex = 1; lastKnownFileType = sourcecode.swift; path = RateLimitedDispatcher.swift; sourceTree = "<group>"; };
 		742DAA826C6725BA05A1DA9AB8A5AD7E /* PrimerContent.swift */ = {isa = PBXFileReference; includeInIndex = 1; lastKnownFileType = sourcecode.swift; path = PrimerContent.swift; sourceTree = "<group>"; };
 		746517A7BB848A494B7CD31054ED27FE /* hang.swift */ = {isa = PBXFileReference; includeInIndex = 1; lastKnownFileType = sourcecode.swift; path = hang.swift; sourceTree = "<group>"; };
+		75EC122D4152B8C96B597C05C47DE93F /* KlarnaViewModel.swift */ = {isa = PBXFileReference; includeInIndex = 1; lastKnownFileType = sourcecode.swift; path = KlarnaViewModel.swift; sourceTree = "<group>"; };
 		764BB8DF404B02A924C8290C1D8B25F5 /* AppState.swift */ = {isa = PBXFileReference; includeInIndex = 1; lastKnownFileType = sourcecode.swift; path = AppState.swift; sourceTree = "<group>"; };
-		773F79ADC9EDDD667DF1C514151D0A85 /* VaultPaymentMethodViewController.swift */ = {isa = PBXFileReference; includeInIndex = 1; lastKnownFileType = sourcecode.swift; path = VaultPaymentMethodViewController.swift; sourceTree = "<group>"; };
+		769EE9CD4E0E916045BDC29B2CCCC9A6 /* VaultCheckoutViewController.swift */ = {isa = PBXFileReference; includeInIndex = 1; lastKnownFileType = sourcecode.swift; path = VaultCheckoutViewController.swift; sourceTree = "<group>"; };
 		781BCB4C28676DB52A1B12ABA2119DFD /* StringExtension.swift */ = {isa = PBXFileReference; includeInIndex = 1; lastKnownFileType = sourcecode.swift; path = StringExtension.swift; sourceTree = "<group>"; };
 		7AF8E2761E39A8EBCDE8BA22778192EC /* GuaranteeWrappers.swift */ = {isa = PBXFileReference; includeInIndex = 1; lastKnownFileType = sourcecode.swift; path = GuaranteeWrappers.swift; sourceTree = "<group>"; };
+		7B89D12FA9326934EEC56869F18FD51E /* PrimerExpiryDateFieldView.swift */ = {isa = PBXFileReference; includeInIndex = 1; lastKnownFileType = sourcecode.swift; path = PrimerExpiryDateFieldView.swift; sourceTree = "<group>"; };
 		7BC2122F8F0DD297FAFA0B31DBCDBE52 /* ResourceBundle-PrimerResources-PrimerSDK-Info.plist */ = {isa = PBXFileReference; includeInIndex = 1; lastKnownFileType = text.plist.xml; path = "ResourceBundle-PrimerResources-PrimerSDK-Info.plist"; sourceTree = "<group>"; };
 		7EE81CF5C429A565CBF53F72E116F7CA /* SuccessMessage.swift */ = {isa = PBXFileReference; includeInIndex = 1; lastKnownFileType = sourcecode.swift; path = SuccessMessage.swift; sourceTree = "<group>"; };
-		802D9A436716662842E946ECC39AA33D /* ApplePayViewModel.swift */ = {isa = PBXFileReference; includeInIndex = 1; lastKnownFileType = sourcecode.swift; path = ApplePayViewModel.swift; sourceTree = "<group>"; };
 		835C5A48292C07B2A252896A2EBAA9C4 /* Resolver.swift */ = {isa = PBXFileReference; includeInIndex = 1; lastKnownFileType = sourcecode.swift; path = Resolver.swift; sourceTree = "<group>"; };
+		83610A20608455F6CEDD8AD40AFC40D3 /* VaultPaymentMethodViewModel.swift */ = {isa = PBXFileReference; includeInIndex = 1; lastKnownFileType = sourcecode.swift; path = VaultPaymentMethodViewModel.swift; sourceTree = "<group>"; };
+		83B2C03941CA46E679A19414EE59073D /* VaultPaymentMethodViewController.swift */ = {isa = PBXFileReference; includeInIndex = 1; lastKnownFileType = sourcecode.swift; path = VaultPaymentMethodViewController.swift; sourceTree = "<group>"; };
 		85095DF5D7090A888E7E484552E854C5 /* AlertController.swift */ = {isa = PBXFileReference; includeInIndex = 1; lastKnownFileType = sourcecode.swift; path = AlertController.swift; sourceTree = "<group>"; };
 		8600524CBC87D325202C656F1C4161A5 /* FormType.swift */ = {isa = PBXFileReference; includeInIndex = 1; lastKnownFileType = sourcecode.swift; path = FormType.swift; sourceTree = "<group>"; };
-		895DB2FE19F1035E2EADFD5062BEF8B7 /* PrimerWebViewModel.swift */ = {isa = PBXFileReference; includeInIndex = 1; lastKnownFileType = sourcecode.swift; path = PrimerWebViewModel.swift; sourceTree = "<group>"; };
+		8618B4A8F1B663005E3BE30CFF10B50E /* CardButton.swift */ = {isa = PBXFileReference; includeInIndex = 1; lastKnownFileType = sourcecode.swift; path = CardButton.swift; sourceTree = "<group>"; };
+		88CB1A1B00236F4E80870BF96866588E /* ReloadDelegate.swift */ = {isa = PBXFileReference; includeInIndex = 1; lastKnownFileType = sourcecode.swift; path = ReloadDelegate.swift; sourceTree = "<group>"; };
 		897F0E54C4C835C7D78142C9DB6B58BE /* PrimerAPI.swift */ = {isa = PBXFileReference; includeInIndex = 1; lastKnownFileType = sourcecode.swift; path = PrimerAPI.swift; sourceTree = "<group>"; };
 		89F88B98A28EB078562B400396497755 /* firstly.swift */ = {isa = PBXFileReference; includeInIndex = 1; lastKnownFileType = sourcecode.swift; path = firstly.swift; sourceTree = "<group>"; };
-		8B4DE42CAD890D1B1628AD3CCA79C961 /* PrimerOAuthViewModel.swift */ = {isa = PBXFileReference; includeInIndex = 1; lastKnownFileType = sourcecode.swift; path = PrimerOAuthViewModel.swift; sourceTree = "<group>"; };
 		8CB60CBF5A067D9EBFD95F7D29CDBC5D /* CardNetwork.swift */ = {isa = PBXFileReference; includeInIndex = 1; lastKnownFileType = sourcecode.swift; path = CardNetwork.swift; sourceTree = "<group>"; };
 		8D0503FCCBBFF7599402205AC8263F23 /* Customer.swift */ = {isa = PBXFileReference; includeInIndex = 1; lastKnownFileType = sourcecode.swift; path = Customer.swift; sourceTree = "<group>"; };
 		903E583ECF75E15FEB327BEADE92FF59 /* after.swift */ = {isa = PBXFileReference; includeInIndex = 1; lastKnownFileType = sourcecode.swift; path = after.swift; sourceTree = "<group>"; };
-		908A59FD6E472FF3D33AF3DB557B7F2E /* VaultCheckoutViewController.swift */ = {isa = PBXFileReference; includeInIndex = 1; lastKnownFileType = sourcecode.swift; path = VaultCheckoutViewController.swift; sourceTree = "<group>"; };
 		90AE4CD75898758DF08E70D58B852461 /* DirerctCheckoutViewModel.swift */ = {isa = PBXFileReference; includeInIndex = 1; lastKnownFileType = sourcecode.swift; path = DirerctCheckoutViewModel.swift; sourceTree = "<group>"; };
-		9322FE37E5A5DB1DCBB99410FAEEC6C1 /* VaultPaymentMethodView.swift */ = {isa = PBXFileReference; includeInIndex = 1; lastKnownFileType = sourcecode.swift; path = VaultPaymentMethodView.swift; sourceTree = "<group>"; };
 		94DEA88A06B13122C66CB09163AA414E /* CancellablePromise.swift */ = {isa = PBXFileReference; includeInIndex = 1; lastKnownFileType = sourcecode.swift; path = CancellablePromise.swift; sourceTree = "<group>"; };
-		955F324CE6583599EFF02A315FB76B2D /* RootViewController+Router.swift */ = {isa = PBXFileReference; includeInIndex = 1; lastKnownFileType = sourcecode.swift; path = "RootViewController+Router.swift"; sourceTree = "<group>"; };
-		95B4B3C2E5787E723DF6B198A7766352 /* PrimerTextField.swift */ = {isa = PBXFileReference; includeInIndex = 1; lastKnownFileType = sourcecode.swift; path = PrimerTextField.swift; sourceTree = "<group>"; };
-		9970FEA0F08018FD6D7EC5CD5990114E /* CardScannerViewController.swift */ = {isa = PBXFileReference; includeInIndex = 1; lastKnownFileType = sourcecode.swift; path = CardScannerViewController.swift; sourceTree = "<group>"; };
-		9A5F2035CD2BD1DD121789AD11E5D496 /* WebViewController.swift */ = {isa = PBXFileReference; includeInIndex = 1; lastKnownFileType = sourcecode.swift; path = WebViewController.swift; sourceTree = "<group>"; };
 		9B2017709FB6E79FDCE1F08D9BED4B41 /* Apaya.swift */ = {isa = PBXFileReference; includeInIndex = 1; lastKnownFileType = sourcecode.swift; path = Apaya.swift; sourceTree = "<group>"; };
 		9C84A6E182CDF9057D409A7C958F65E9 /* PrimerSDK-dummy.m */ = {isa = PBXFileReference; includeInIndex = 1; lastKnownFileType = sourcecode.c.objc; path = "PrimerSDK-dummy.m"; sourceTree = "<group>"; };
 		9D940727FF8FB9C785EB98E56350EF41 /* Podfile */ = {isa = PBXFileReference; explicitFileType = text.script.ruby; includeInIndex = 1; indentWidth = 2; lastKnownFileType = text; name = Podfile; path = ../Podfile; sourceTree = SOURCE_ROOT; tabWidth = 2; xcLanguageSpecificationIdentifier = xcode.lang.ruby; };
 		A05E1C3751A658AB4D80323E92933808 /* PrimerDelegate.swift */ = {isa = PBXFileReference; includeInIndex = 1; lastKnownFileType = sourcecode.swift; path = PrimerDelegate.swift; sourceTree = "<group>"; };
 		A080810CB49A86B91D25ECF528B6424C /* CountryCode.swift */ = {isa = PBXFileReference; includeInIndex = 1; lastKnownFileType = sourcecode.swift; path = CountryCode.swift; sourceTree = "<group>"; };
 		A18BF59259CCC7C40DCA3FE7A16087E0 /* Logger.swift */ = {isa = PBXFileReference; includeInIndex = 1; lastKnownFileType = sourcecode.swift; path = Logger.swift; sourceTree = "<group>"; };
-		A2D855919847B65CF6FB7B13145A011C /* PrimerNibView.swift */ = {isa = PBXFileReference; includeInIndex = 1; lastKnownFileType = sourcecode.swift; path = PrimerNibView.swift; sourceTree = "<group>"; };
 		A4E7B1C752F38C22267D301DD5A364DF /* Pods-PrimerSDK_Tests-acknowledgements.markdown */ = {isa = PBXFileReference; includeInIndex = 1; lastKnownFileType = text; path = "Pods-PrimerSDK_Tests-acknowledgements.markdown"; sourceTree = "<group>"; };
-		A7AA6830CB71645743F6EA3C32AEA792 /* CardScannerViewModel.swift */ = {isa = PBXFileReference; includeInIndex = 1; lastKnownFileType = sourcecode.swift; path = CardScannerViewModel.swift; sourceTree = "<group>"; };
 		A8B3BC107C2BDC3C03D961866F721265 /* PrimerResources.bundle */ = {isa = PBXFileReference; explicitFileType = wrapper.cfbundle; includeInIndex = 0; name = PrimerResources.bundle; path = "PrimerSDK-PrimerResources.bundle"; sourceTree = BUILT_PRODUCTS_DIR; };
 		A8F383D6B0BF77712674FE7E6C5D8C2A /* RateLimitedDispatcherBase.swift */ = {isa = PBXFileReference; includeInIndex = 1; lastKnownFileType = sourcecode.swift; path = RateLimitedDispatcherBase.swift; sourceTree = "<group>"; };
-		AA189754DE700FFD363C2F9C578C4AA8 /* KlarnaViewModel.swift */ = {isa = PBXFileReference; includeInIndex = 1; lastKnownFileType = sourcecode.swift; path = KlarnaViewModel.swift; sourceTree = "<group>"; };
 		AA80C9C550CB6B8B521015719AA66526 /* Pods-PrimerSDK_Example.modulemap */ = {isa = PBXFileReference; includeInIndex = 1; lastKnownFileType = sourcecode.module; path = "Pods-PrimerSDK_Example.modulemap"; sourceTree = "<group>"; };
-		ABEEA995826FE0F1D9147FCCA7B4E7F2 /* PaymentMethodComponent.swift */ = {isa = PBXFileReference; includeInIndex = 1; lastKnownFileType = sourcecode.swift; path = PaymentMethodComponent.swift; sourceTree = "<group>"; };
-		AE392514A110DC38BF9FA405F3304552 /* PrimerCVVFieldView.swift */ = {isa = PBXFileReference; includeInIndex = 1; lastKnownFileType = sourcecode.swift; path = PrimerCVVFieldView.swift; sourceTree = "<group>"; };
+		ABC7051E989E35C278D6679CE9422914 /* ExternalViewModel.swift */ = {isa = PBXFileReference; includeInIndex = 1; lastKnownFileType = sourcecode.swift; path = ExternalViewModel.swift; sourceTree = "<group>"; };
+		AC67C35A3CB68BCC167D6A7DDB5E10F6 /* FormView.swift */ = {isa = PBXFileReference; includeInIndex = 1; lastKnownFileType = sourcecode.swift; path = FormView.swift; sourceTree = "<group>"; };
+		ADBEF9DA80C045165FEE6770D1FC9CA8 /* ErrorViewController.swift */ = {isa = PBXFileReference; includeInIndex = 1; lastKnownFileType = sourcecode.swift; path = ErrorViewController.swift; sourceTree = "<group>"; };
+		B00B5730D556F9014764DB985FD54963 /* ConfirmMandateViewModel.swift */ = {isa = PBXFileReference; includeInIndex = 1; lastKnownFileType = sourcecode.swift; path = ConfirmMandateViewModel.swift; sourceTree = "<group>"; };
 		B03EC738592302FD02F06F202021676B /* race.swift */ = {isa = PBXFileReference; includeInIndex = 1; lastKnownFileType = sourcecode.swift; path = race.swift; sourceTree = "<group>"; };
-		B0B8E24EEF5CD5D576A42A3ED22A46BE /* ErrorViewController.swift */ = {isa = PBXFileReference; includeInIndex = 1; lastKnownFileType = sourcecode.swift; path = ErrorViewController.swift; sourceTree = "<group>"; };
+		B06E89ADCB8EBAE19EE9C2A8A37E593F /* ConfirmMandateViewController.swift */ = {isa = PBXFileReference; includeInIndex = 1; lastKnownFileType = sourcecode.swift; path = ConfirmMandateViewController.swift; sourceTree = "<group>"; };
 		B31FF77AFC6608AAFBECBC0425E6B4B0 /* FinallyWrappers.swift */ = {isa = PBXFileReference; includeInIndex = 1; lastKnownFileType = sourcecode.swift; path = FinallyWrappers.swift; sourceTree = "<group>"; };
+		B4076BBD963B663CB76F8CE4A1E54C37 /* PrimerTextField.swift */ = {isa = PBXFileReference; includeInIndex = 1; lastKnownFileType = sourcecode.swift; path = PrimerTextField.swift; sourceTree = "<group>"; };
 		B429083200B13F604ED3C87DFFC0C016 /* Pods-PrimerSDK_Tests.modulemap */ = {isa = PBXFileReference; includeInIndex = 1; lastKnownFileType = sourcecode.module; path = "Pods-PrimerSDK_Tests.modulemap"; sourceTree = "<group>"; };
+		B495A8F8F5E9A97DD1E7E31D37B0D33C /* PrimerContainerViewController.swift */ = {isa = PBXFileReference; includeInIndex = 1; lastKnownFileType = sourcecode.swift; path = PrimerContainerViewController.swift; sourceTree = "<group>"; };
+		B59ED0137D25A9D039C6430FBBB12AC1 /* PrimerWebViewController.swift */ = {isa = PBXFileReference; includeInIndex = 1; lastKnownFileType = sourcecode.swift; path = PrimerWebViewController.swift; sourceTree = "<group>"; };
+		B6568471BCA582DB72A577C4DF67CF23 /* PayPalViewModel.swift */ = {isa = PBXFileReference; includeInIndex = 1; lastKnownFileType = sourcecode.swift; path = PayPalViewModel.swift; sourceTree = "<group>"; };
 		B658410CAAF2674DC6AD2E2D565ACC01 /* PrimerTableViewCell.swift */ = {isa = PBXFileReference; includeInIndex = 1; lastKnownFileType = sourcecode.swift; path = PrimerTableViewCell.swift; sourceTree = "<group>"; };
-		B6A1979923A54E2CA32D4440386073E0 /* PrimerTextFieldView.swift */ = {isa = PBXFileReference; includeInIndex = 1; lastKnownFileType = sourcecode.swift; path = PrimerTextFieldView.swift; sourceTree = "<group>"; };
-		B6F6738C5A5519B07D7C39E1D7345311 /* PrimerCardNumberFieldView.swift */ = {isa = PBXFileReference; includeInIndex = 1; lastKnownFileType = sourcecode.swift; path = PrimerCardNumberFieldView.swift; sourceTree = "<group>"; };
-		B8C23BBB06B7F07F5AC1A21AB9F0DDDF /* ConfirmMandateView.swift */ = {isa = PBXFileReference; includeInIndex = 1; lastKnownFileType = sourcecode.swift; path = ConfirmMandateView.swift; sourceTree = "<group>"; };
+		B98D19AC3A9B4B0D6330F9A756074951 /* Route.swift */ = {isa = PBXFileReference; includeInIndex = 1; lastKnownFileType = sourcecode.swift; path = Route.swift; sourceTree = "<group>"; };
 		BC505FF9846A36A7A014D06D38F3179A /* Mask.swift */ = {isa = PBXFileReference; includeInIndex = 1; lastKnownFileType = sourcecode.swift; path = Mask.swift; sourceTree = "<group>"; };
-		BE8DEB6E03AA99F1752FE474D3EAE398 /* CardScannerViewController+SimpleScanDelegate.swift */ = {isa = PBXFileReference; includeInIndex = 1; lastKnownFileType = sourcecode.swift; path = "CardScannerViewController+SimpleScanDelegate.swift"; sourceTree = "<group>"; };
 		BF5688D6686F0021E8934013EEA700B2 /* OrderItem.swift */ = {isa = PBXFileReference; includeInIndex = 1; lastKnownFileType = sourcecode.swift; path = OrderItem.swift; sourceTree = "<group>"; };
 		C045241A71193D568D93477FB9A56EA4 /* UXMode.swift */ = {isa = PBXFileReference; includeInIndex = 1; lastKnownFileType = sourcecode.swift; path = UXMode.swift; sourceTree = "<group>"; };
 		C0CB7107AE65071B4CE1E13F30B40EB7 /* Cancellable.swift */ = {isa = PBXFileReference; includeInIndex = 1; lastKnownFileType = sourcecode.swift; path = Cancellable.swift; sourceTree = "<group>"; };
 		C107C852792358C8EEC46C528DC735C2 /* PaymentMethodToken.swift */ = {isa = PBXFileReference; includeInIndex = 1; lastKnownFileType = sourcecode.swift; path = PaymentMethodToken.swift; sourceTree = "<group>"; };
-		C22E6F456174B06B349409FB21A88E7C /* ScannerView.swift */ = {isa = PBXFileReference; includeInIndex = 1; lastKnownFileType = sourcecode.swift; path = ScannerView.swift; sourceTree = "<group>"; };
+		C2A87057B01DC504CB12DC2DA4970E79 /* RootViewController.swift */ = {isa = PBXFileReference; includeInIndex = 1; lastKnownFileType = sourcecode.swift; path = RootViewController.swift; sourceTree = "<group>"; };
 		C3258D35521D902BE1B9092B5F4602D5 /* Optional+Extensions.swift */ = {isa = PBXFileReference; includeInIndex = 1; lastKnownFileType = sourcecode.swift; path = "Optional+Extensions.swift"; sourceTree = "<group>"; };
 		C34EF10D91002DC1F270914E7C49CD45 /* PrimerViewExtensions.swift */ = {isa = PBXFileReference; includeInIndex = 1; lastKnownFileType = sourcecode.swift; path = PrimerViewExtensions.swift; sourceTree = "<group>"; };
 		C5820B0A75E4CA54778C3EBCD5BAE19F /* ApayaService.swift */ = {isa = PBXFileReference; includeInIndex = 1; lastKnownFileType = sourcecode.swift; path = ApayaService.swift; sourceTree = "<group>"; };
-		C7CB4A64C5A736A9AD6C441CC56CBE51 /* OAuthViewModel.swift */ = {isa = PBXFileReference; includeInIndex = 1; lastKnownFileType = sourcecode.swift; path = OAuthViewModel.swift; sourceTree = "<group>"; };
+		C6DD79D3F1EF270C202FB308C39CC0F0 /* PrimerNavigationController.swift */ = {isa = PBXFileReference; includeInIndex = 1; lastKnownFileType = sourcecode.swift; path = PrimerNavigationController.swift; sourceTree = "<group>"; };
 		CB81AAAF2E85BBF9FFB7BB8B919399DB /* PaymentMethodTokenizationRequest.swift */ = {isa = PBXFileReference; includeInIndex = 1; lastKnownFileType = sourcecode.swift; path = PaymentMethodTokenizationRequest.swift; sourceTree = "<group>"; };
 		CD882D64F69ECA2A18913A218428EC00 /* PrimerSettings.swift */ = {isa = PBXFileReference; includeInIndex = 1; lastKnownFileType = sourcecode.swift; path = PrimerSettings.swift; sourceTree = "<group>"; };
-		CE090574F7602871F1A83722D0D9D125 /* PrimerExpiryDateFieldView.swift */ = {isa = PBXFileReference; includeInIndex = 1; lastKnownFileType = sourcecode.swift; path = PrimerExpiryDateFieldView.swift; sourceTree = "<group>"; };
 		CEDF62F39450A449DB6E4261BD6B6BB3 /* PrimerSDK.podspec */ = {isa = PBXFileReference; explicitFileType = text.script.ruby; includeInIndex = 1; indentWidth = 2; lastKnownFileType = text; path = PrimerSDK.podspec; sourceTree = "<group>"; tabWidth = 2; xcLanguageSpecificationIdentifier = xcode.lang.ruby; };
 		D0A122DCA432C41E527A7CFBB774BA29 /* Error.swift */ = {isa = PBXFileReference; includeInIndex = 1; lastKnownFileType = sourcecode.swift; path = Error.swift; sourceTree = "<group>"; };
 		D16BCA45BDA4F58DDF498A9B36F5B460 /* Dispatcher.swift */ = {isa = PBXFileReference; includeInIndex = 1; lastKnownFileType = sourcecode.swift; path = Dispatcher.swift; sourceTree = "<group>"; };
 		D264B4E57DF7DB00D71275605D100971 /* Pods-PrimerSDK_Example-frameworks.sh */ = {isa = PBXFileReference; includeInIndex = 1; lastKnownFileType = text.script.sh; path = "Pods-PrimerSDK_Example-frameworks.sh"; sourceTree = "<group>"; };
 		D4401BFBF77529607751E4E6C198B699 /* VaultService.swift */ = {isa = PBXFileReference; includeInIndex = 1; lastKnownFileType = sourcecode.swift; path = VaultService.swift; sourceTree = "<group>"; };
 		D4C22BD5C81B2A8EFF047860F41934F3 /* WrapperProtocols.swift */ = {isa = PBXFileReference; includeInIndex = 1; lastKnownFileType = sourcecode.swift; path = WrapperProtocols.swift; sourceTree = "<group>"; };
-		D6159F4C3EE2953555807A6CAFA97E9A /* VaultPaymentMethodViewModel.swift */ = {isa = PBXFileReference; includeInIndex = 1; lastKnownFileType = sourcecode.swift; path = VaultPaymentMethodViewModel.swift; sourceTree = "<group>"; };
 		D6407A95C1E5E6398619C90D8B5EE0A0 /* PaymentNetwork.swift */ = {isa = PBXFileReference; includeInIndex = 1; lastKnownFileType = sourcecode.swift; path = PaymentNetwork.swift; sourceTree = "<group>"; };
 		D66C3890C3566F38C935A2FFD9A237B0 /* Pods-PrimerSDK_Tests-dummy.m */ = {isa = PBXFileReference; includeInIndex = 1; lastKnownFileType = sourcecode.c.objc; path = "Pods-PrimerSDK_Tests-dummy.m"; sourceTree = "<group>"; };
 		D6FB9F6D89E956AE25A2B56D267625A8 /* UIDeviceExtension.swift */ = {isa = PBXFileReference; includeInIndex = 1; lastKnownFileType = sourcecode.swift; path = UIDeviceExtension.swift; sourceTree = "<group>"; };
+		DA51C0BD5B92CF99D833D849014588EB /* OAuthViewModel.swift */ = {isa = PBXFileReference; includeInIndex = 1; lastKnownFileType = sourcecode.swift; path = OAuthViewModel.swift; sourceTree = "<group>"; };
 		DA8C592FC4AA7E5EF954B677EE0BFDE6 /* VaultCheckoutViewModel.swift */ = {isa = PBXFileReference; includeInIndex = 1; lastKnownFileType = sourcecode.swift; path = VaultCheckoutViewModel.swift; sourceTree = "<group>"; };
+		DAEB9A27902D55FDA04D9733183ABFC2 /* ScannerView.swift */ = {isa = PBXFileReference; includeInIndex = 1; lastKnownFileType = sourcecode.swift; path = ScannerView.swift; sourceTree = "<group>"; };
 		DAF415E436F3548CFC5CC64A2545DD1A /* DependencyInjection.swift */ = {isa = PBXFileReference; includeInIndex = 1; lastKnownFileType = sourcecode.swift; path = DependencyInjection.swift; sourceTree = "<group>"; };
 		DB88FD744B751CAFC7656B5DB5A9CC12 /* PrimerViewController.swift */ = {isa = PBXFileReference; includeInIndex = 1; lastKnownFileType = sourcecode.swift; path = PrimerViewController.swift; sourceTree = "<group>"; };
+		DCB82C804CF4612AC1AFBB163AE2B416 /* PaymentMethodComponent.swift */ = {isa = PBXFileReference; includeInIndex = 1; lastKnownFileType = sourcecode.swift; path = PaymentMethodComponent.swift; sourceTree = "<group>"; };
+		DEBCC5A7A1D40CFA30D17EBFC8D1F790 /* PrimerRootViewController.swift */ = {isa = PBXFileReference; includeInIndex = 1; lastKnownFileType = sourcecode.swift; path = PrimerRootViewController.swift; sourceTree = "<group>"; };
+		DF08455480E895181546150AC93A4907 /* SuccessViewController.swift */ = {isa = PBXFileReference; includeInIndex = 1; lastKnownFileType = sourcecode.swift; path = SuccessViewController.swift; sourceTree = "<group>"; };
 		DF6E4F8E7C26A7BBEC17AAD4042A317D /* Pods-PrimerSDK_Tests.debug.xcconfig */ = {isa = PBXFileReference; includeInIndex = 1; lastKnownFileType = text.xcconfig; path = "Pods-PrimerSDK_Tests.debug.xcconfig"; sourceTree = "<group>"; };
+		DF7FDE0CD756072C9D42D16D5890F82B /* PrimerFormViewController.swift */ = {isa = PBXFileReference; includeInIndex = 1; lastKnownFileType = sourcecode.swift; path = PrimerFormViewController.swift; sourceTree = "<group>"; };
+		DFF37CDFD091266D4FB8688FF548ABE0 /* WebViewController.swift */ = {isa = PBXFileReference; includeInIndex = 1; lastKnownFileType = sourcecode.swift; path = WebViewController.swift; sourceTree = "<group>"; };
+		E0083D3D5EEA9AC7455705D88501ECB2 /* ConfirmMandateView.swift */ = {isa = PBXFileReference; includeInIndex = 1; lastKnownFileType = sourcecode.swift; path = ConfirmMandateView.swift; sourceTree = "<group>"; };
 		E0A869EA0CDB73C497FB3B3DA11CE5AA /* ThenableWrappers.swift */ = {isa = PBXFileReference; includeInIndex = 1; lastKnownFileType = sourcecode.swift; path = ThenableWrappers.swift; sourceTree = "<group>"; };
+		E11065F8D5A5ACFBFADC193F52304FCF /* PrimerUniversalCheckoutViewController.swift */ = {isa = PBXFileReference; includeInIndex = 1; lastKnownFileType = sourcecode.swift; path = PrimerUniversalCheckoutViewController.swift; sourceTree = "<group>"; };
 		E1B945985145643C12B1E91600B680DE /* Pods-PrimerSDK_Example-acknowledgements.markdown */ = {isa = PBXFileReference; includeInIndex = 1; lastKnownFileType = text; path = "Pods-PrimerSDK_Example-acknowledgements.markdown"; sourceTree = "<group>"; };
-		E1BA35CF805BE2E3AD1DAB3D129730CB /* TransitioningDelegate.swift */ = {isa = PBXFileReference; includeInIndex = 1; lastKnownFileType = sourcecode.swift; path = TransitioningDelegate.swift; sourceTree = "<group>"; };
 		E22F4CBE2EB6DDB5F5AF8AF0CFB1F090 /* UserDefaultsExtension.swift */ = {isa = PBXFileReference; includeInIndex = 1; lastKnownFileType = sourcecode.swift; path = UserDefaultsExtension.swift; sourceTree = "<group>"; };
 		E36F6589E5427ABCE459F3417891190D /* RecoverWrappers.swift */ = {isa = PBXFileReference; includeInIndex = 1; lastKnownFileType = sourcecode.swift; path = RecoverWrappers.swift; sourceTree = "<group>"; };
 		E3D779132800116FE1BD0F77A5A9D790 /* PrimerAPIClient+Promises.swift */ = {isa = PBXFileReference; includeInIndex = 1; lastKnownFileType = sourcecode.swift; path = "PrimerAPIClient+Promises.swift"; sourceTree = "<group>"; };
 		E4367B3D596E5DAD0DE915AEB39A9538 /* LogEvent.swift */ = {isa = PBXFileReference; includeInIndex = 1; lastKnownFileType = sourcecode.swift; path = LogEvent.swift; sourceTree = "<group>"; };
 		E43BCAEC008844966F53C17E323EC45E /* PrimerError.swift */ = {isa = PBXFileReference; includeInIndex = 1; lastKnownFileType = sourcecode.swift; path = PrimerError.swift; sourceTree = "<group>"; };
 		E46DB85A82E2D3BE44196131DAB1DF0E /* Queue.swift */ = {isa = PBXFileReference; includeInIndex = 1; lastKnownFileType = sourcecode.swift; path = Queue.swift; sourceTree = "<group>"; };
-		E58440505242802B5CEB4A97B53E0907 /* PrimerTextFieldView.xib */ = {isa = PBXFileReference; includeInIndex = 1; lastKnownFileType = file.xib; path = PrimerTextFieldView.xib; sourceTree = "<group>"; };
+		E4799D17C85E38B10E632D4E0833D635 /* TransitioningDelegate.swift */ = {isa = PBXFileReference; includeInIndex = 1; lastKnownFileType = sourcecode.swift; path = TransitioningDelegate.swift; sourceTree = "<group>"; };
+		E5220A8DE2EA91D7415B20BB0AB6686B /* PrimerWebViewModel.swift */ = {isa = PBXFileReference; includeInIndex = 1; lastKnownFileType = sourcecode.swift; path = PrimerWebViewModel.swift; sourceTree = "<group>"; };
 		E7338AAE75533D86B768C9CF747E614C /* PrimerSDK-umbrella.h */ = {isa = PBXFileReference; includeInIndex = 1; lastKnownFileType = sourcecode.c.h; path = "PrimerSDK-umbrella.h"; sourceTree = "<group>"; };
 		E884507DF2B84FA8A2E8AD8289881542 /* Pods-PrimerSDK_Example.release.xcconfig */ = {isa = PBXFileReference; includeInIndex = 1; lastKnownFileType = text.xcconfig; path = "Pods-PrimerSDK_Example.release.xcconfig"; sourceTree = "<group>"; };
 		E8B25A930925CA46C66F3C1CDF70ACBB /* PaymentMethodConfigService.swift */ = {isa = PBXFileReference; includeInIndex = 1; lastKnownFileType = sourcecode.swift; path = PaymentMethodConfigService.swift; sourceTree = "<group>"; };
 		ED04C6E6D73A32D579F0210D8DED1645 /* CustomStringConvertible.swift */ = {isa = PBXFileReference; includeInIndex = 1; lastKnownFileType = sourcecode.swift; path = CustomStringConvertible.swift; sourceTree = "<group>"; };
+		EE3B52700F5A0AB96549E0E131F40A5E /* PrimerOAuthViewModel.swift */ = {isa = PBXFileReference; includeInIndex = 1; lastKnownFileType = sourcecode.swift; path = PrimerOAuthViewModel.swift; sourceTree = "<group>"; };
 		EE9674DAD0C961C92687877090E1E047 /* Pods-PrimerSDK_Tests-umbrella.h */ = {isa = PBXFileReference; includeInIndex = 1; lastKnownFileType = sourcecode.c.h; path = "Pods-PrimerSDK_Tests-umbrella.h"; sourceTree = "<group>"; };
 		EEFF4DB21DFAF85BDB9562E66C5099F9 /* Endpoint.swift */ = {isa = PBXFileReference; includeInIndex = 1; lastKnownFileType = sourcecode.swift; path = Endpoint.swift; sourceTree = "<group>"; };
 		F0584772CFBF548E579316B6EB2F0E33 /* BundleExtension.swift */ = {isa = PBXFileReference; includeInIndex = 1; lastKnownFileType = sourcecode.swift; path = BundleExtension.swift; sourceTree = "<group>"; };
 		F081D08F32927B022D351B027506E44A /* KlarnaService.swift */ = {isa = PBXFileReference; includeInIndex = 1; lastKnownFileType = sourcecode.swift; path = KlarnaService.swift; sourceTree = "<group>"; };
-		F0C573321E88D4D7F3A07F5C181CE1DE /* PrimerContainerViewController.swift */ = {isa = PBXFileReference; includeInIndex = 1; lastKnownFileType = sourcecode.swift; path = PrimerContainerViewController.swift; sourceTree = "<group>"; };
 		F33862AC2743D485F4F47E326E1DF38E /* DateExtension.swift */ = {isa = PBXFileReference; includeInIndex = 1; lastKnownFileType = sourcecode.swift; path = DateExtension.swift; sourceTree = "<group>"; };
+		F4A8A4B4619385F0DB2B083860BC4A5A /* PrimerTextFieldView.xib */ = {isa = PBXFileReference; includeInIndex = 1; lastKnownFileType = file.xib; path = PrimerTextFieldView.xib; sourceTree = "<group>"; };
 		F70049CC937F9B68E08F392F97085D5B /* Configuration.swift */ = {isa = PBXFileReference; includeInIndex = 1; lastKnownFileType = sourcecode.swift; path = Configuration.swift; sourceTree = "<group>"; };
 		F7B48CC82297D62E27EA98AE7A13D3DA /* Pods-PrimerSDK_Tests.release.xcconfig */ = {isa = PBXFileReference; includeInIndex = 1; lastKnownFileType = text.xcconfig; path = "Pods-PrimerSDK_Tests.release.xcconfig"; sourceTree = "<group>"; };
-		F7DE82F79928A422BDB9DD3FD14C852B /* PrimerNavigationBar.swift */ = {isa = PBXFileReference; includeInIndex = 1; lastKnownFileType = sourcecode.swift; path = PrimerNavigationBar.swift; sourceTree = "<group>"; };
 		FA2D6589BE404A81AC5B8F1339D42373 /* PrimerCustomStyleTextField.swift */ = {isa = PBXFileReference; includeInIndex = 1; lastKnownFileType = sourcecode.swift; path = PrimerCustomStyleTextField.swift; sourceTree = "<group>"; };
 		FD0FE49F75A5B44B8CEDBE8909443BEA /* en.lproj */ = {isa = PBXFileReference; includeInIndex = 1; path = en.lproj; sourceTree = "<group>"; };
 		FD43A45F5F614C9E6FBFE08C880E8457 /* PrimerSDK.debug.xcconfig */ = {isa = PBXFileReference; includeInIndex = 1; lastKnownFileType = text.xcconfig; path = PrimerSDK.debug.xcconfig; sourceTree = "<group>"; };
 		FDE57F0231C68316E179E0CFAF0EB17B /* sv.lproj */ = {isa = PBXFileReference; includeInIndex = 1; path = sv.lproj; sourceTree = "<group>"; };
 		FE3150B80DF6E3439CB2AA4801789425 /* SequenceWrappers.swift */ = {isa = PBXFileReference; includeInIndex = 1; lastKnownFileType = sourcecode.swift; path = SequenceWrappers.swift; sourceTree = "<group>"; };
 		FE48AD6B0ABB29E721081D23E3E45999 /* PresentationController.swift */ = {isa = PBXFileReference; includeInIndex = 1; lastKnownFileType = sourcecode.swift; path = PresentationController.swift; sourceTree = "<group>"; };
-		FE9B186B1535C60C8590C5D67AA13901 /* PrimerNavigationController.swift */ = {isa = PBXFileReference; includeInIndex = 1; lastKnownFileType = sourcecode.swift; path = PrimerNavigationController.swift; sourceTree = "<group>"; };
 		FECA39EBBAF22FBE0D8B673937C066C1 /* FormTextFieldType.swift */ = {isa = PBXFileReference; includeInIndex = 1; lastKnownFileType = sourcecode.swift; path = FormTextFieldType.swift; sourceTree = "<group>"; };
->>>>>>> c0ea3132
 /* End PBXFileReference section */
 
 /* Begin PBXFrameworksBuildPhase section */
+		4AACFE2AEA10301BE4EB14B12AE1FE4A /* Frameworks */ = {
+			isa = PBXFrameworksBuildPhase;
+			buildActionMask = 2147483647;
+			files = (
+				2876E1507DBF5BCF0878BE6234F3F512 /* Foundation.framework in Frameworks */,
+			);
+			runOnlyForDeploymentPostprocessing = 0;
+		};
 		5D0AC2A17529F03CD0D2326D5C0FEAAD /* Frameworks */ = {
 			isa = PBXFrameworksBuildPhase;
 			buildActionMask = 2147483647;
@@ -756,17 +419,6 @@
 			);
 			runOnlyForDeploymentPostprocessing = 0;
 		};
-<<<<<<< HEAD
-		A3A3BCF90FA833D41FDA9162F69A49EC /* Frameworks */ = {
-=======
-		A7F1A1F8FF8A09DF99442575D99AD984 /* Frameworks */ = {
->>>>>>> c0ea3132
-			isa = PBXFrameworksBuildPhase;
-			buildActionMask = 2147483647;
-			files = (
-			);
-			runOnlyForDeploymentPostprocessing = 0;
-		};
 		B310260330805517FE17B4EBEF23E21E /* Frameworks */ = {
 			isa = PBXFrameworksBuildPhase;
 			buildActionMask = 2147483647;
@@ -775,82 +427,16 @@
 			);
 			runOnlyForDeploymentPostprocessing = 0;
 		};
-<<<<<<< HEAD
-		C0A11D72AF3EB3D7B5740F8DEB21EB81 /* Frameworks */ = {
+		E63EB05E4613D937C1B01390525349AD /* Frameworks */ = {
 			isa = PBXFrameworksBuildPhase;
 			buildActionMask = 2147483647;
 			files = (
-				133DF2BE4ACA08794F50661861546920 /* Foundation.framework in Frameworks */,
-=======
-		FD44C1B5F506C88B3C9191011461F0E7 /* Frameworks */ = {
-			isa = PBXFrameworksBuildPhase;
-			buildActionMask = 2147483647;
-			files = (
-				DA962C88B7AB86766769785BE8EEDF29 /* Foundation.framework in Frameworks */,
->>>>>>> c0ea3132
 			);
 			runOnlyForDeploymentPostprocessing = 0;
 		};
 /* End PBXFrameworksBuildPhase section */
 
 /* Begin PBXGroup section */
-<<<<<<< HEAD
-		07DC34AB9C081626EE81ACCC5D93090C /* Primer */ = {
-			isa = PBXGroup;
-			children = (
-				80BB54C7DFFB60E5D497BAF755743C80 /* PrimerAPI.swift */,
-				2DDE98EC8DE62CC0AB0D376205BD4979 /* PrimerAPIClient.swift */,
-				4CC5DD2690F14D631286117E0A9BC54F /* PrimerAPIClient+Promises.swift */,
-			);
-			name = Primer;
-			path = Primer;
-			sourceTree = "<group>";
-		};
-		0B05CCC081D2967971609F328A860CBE /* Wrappers */ = {
-			isa = PBXGroup;
-			children = (
-				3C368407398C2BBD239B0C8761241611 /* CatchWrappers.swift */,
-				BED2CC52C68E48D9FF7DE82AEEB45E71 /* EnsureWrappers.swift */,
-				9E8C6C1CBE53CF43B947C160201A50D6 /* FinallyWrappers.swift */,
-				B3A094E1FFE085D803D4BDA03039E03B /* GuaranteeWrappers.swift */,
-				AB478862050680D36106C75A00F6301B /* RecoverWrappers.swift */,
-				7B99778A5BC7AA65097EDA74B8B698E2 /* SequenceWrappers.swift */,
-				B7729FF1A41138AEFA0859094FD5B7A0 /* ThenableWrappers.swift */,
-				4D045C54884594CD198A2A5DD6DE696C /* WrapperProtocols.swift */,
-			);
-			name = Wrappers;
-			path = Wrappers;
-			sourceTree = "<group>";
-		};
-		19CBFE1EBEB33F1D372000727D8DC183 /* PCI */ = {
-			isa = PBXGroup;
-			children = (
-				17D85BE594F4465D4E88923B5FFE3D7A /* FormTextFieldType.swift */,
-				B63DCCB5B21F0B5C320FBE00C2F23F8B /* FormType.swift */,
-			);
-			name = PCI;
-			path = PCI;
-			sourceTree = "<group>";
-		};
-		1D54F7E3BE14773BEA1B65A067F356A3 /* Dispatchers */ = {
-			isa = PBXGroup;
-			children = (
-				76F96E327874BFA0A65C94FF870CACA1 /* ConcurrencyLimitedDispatcher.swift */,
-				071309E9268AE11835B8594900399981 /* CoreDataDispatcher.swift */,
-				18E7F787D27102EB2CF776D11C7F80F4 /* Queue.swift */,
-				B132E50A1FA8838A97DA633A63FAD24C /* RateLimitedDispatcher.swift */,
-				04BA92B10320A5253ABE085CF94CA2EB /* RateLimitedDispatcherBase.swift */,
-				3ED51B3736BFAD61107F73CA20885C3B /* StrictRateLimitedDispatcher.swift */,
-			);
-			name = Dispatchers;
-			path = Dispatchers;
-			sourceTree = "<group>";
-		};
-		2013F004EF9286FFE7C79A4216A27C7E /* Apple Pay */ = {
-			isa = PBXGroup;
-			children = (
-				79333D12C1A29E1F8275410DAD3C31AC /* ApplePayViewModel.swift */,
-=======
 		0F7635A2FFCA505F16541E27241D9DD5 /* Localizable */ = {
 			isa = PBXGroup;
 			children = (
@@ -862,28 +448,34 @@
 			path = Sources/PrimerSDK/Resources/Localizable;
 			sourceTree = "<group>";
 		};
-		1164FF5F762BFAAB33914A68FD3C92DE /* Apple Pay */ = {
-			isa = PBXGroup;
-			children = (
-				802D9A436716662842E946ECC39AA33D /* ApplePayViewModel.swift */,
-			);
-			name = "Apple Pay";
-			path = "Apple Pay";
-			sourceTree = "<group>";
-		};
-		16D72E3FB630BBCDC205ED542FD280D8 /* OAuth */ = {
-			isa = PBXGroup;
-			children = (
-				AA189754DE700FFD363C2F9C578C4AA8 /* KlarnaViewModel.swift */,
-				C7CB4A64C5A736A9AD6C441CC56CBE51 /* OAuthViewModel.swift */,
-				6903766D066D5FE9AEA3661BA8B77E15 /* PayPalViewModel.swift */,
-				8B4DE42CAD890D1B1628AD3CCA79C961 /* PrimerOAuthViewModel.swift */,
-				21F37C07D2ED87AE0E4BF7D8D230BB93 /* PrimerWebViewController.swift */,
-				895DB2FE19F1035E2EADFD5062BEF8B7 /* PrimerWebViewModel.swift */,
-				9A5F2035CD2BD1DD121789AD11E5D496 /* WebViewController.swift */,
-			);
-			name = OAuth;
-			path = OAuth;
+		15DE1CF9561A09F01D1C37E4D5254E7D /* Error */ = {
+			isa = PBXGroup;
+			children = (
+				ADBEF9DA80C045165FEE6770D1FC9CA8 /* ErrorViewController.swift */,
+			);
+			name = Error;
+			path = Error;
+			sourceTree = "<group>";
+		};
+		196B0A8646D06C436505F00BCA84519E /* User Interface */ = {
+			isa = PBXGroup;
+			children = (
+				F19D7BBBDE76772776C9A0EAB81FBA0A /* Apple Pay */,
+				D744515C20D2C947601A6A8DBFB83B9E /* Checkout */,
+				1DC233716E677324AEE44BD1B7653F49 /* Confirm Mandate */,
+				15DE1CF9561A09F01D1C37E4D5254E7D /* Error */,
+				45B0AE847F2590DBAA842141B3AB0E6A /* Form */,
+				8029F95C5E92C1230471ABC0F651A5CF /* OAuth */,
+				6C2D22334838513CAB275F97C2FA8882 /* PCI */,
+				6C8B02A3CA8BC18F7B7E1FCFCC07C62E /* Primer */,
+				6478E1BEBF4B2C0F616848CA85650539 /* Root */,
+				DEF0825ED28CC8D7D055E8079AA766C1 /* Success */,
+				B65A1CAF2C853E4546F2F9F94A5A9542 /* Text Fields */,
+				AD45509AC3AD66145E20CD59227ECE4A /* UI Delegates */,
+				EC9DC368061E053ED3206058DA2FB919 /* Vault */,
+			);
+			name = "User Interface";
+			path = "Sources/PrimerSDK/Classes/User Interface";
 			sourceTree = "<group>";
 		};
 		197EC984809834F25EBBD4437F2FBCB6 /* Cancellation */ = {
@@ -899,12 +491,12 @@
 			path = Cancellation;
 			sourceTree = "<group>";
 		};
-		227C855C283B6F47700CF9228B45DF67 /* Confirm Mandate */ = {
-			isa = PBXGroup;
-			children = (
-				B8C23BBB06B7F07F5AC1A21AB9F0DDDF /* ConfirmMandateView.swift */,
-				0C2738C6B9FA412C2B1E3F3EEE4F0448 /* ConfirmMandateViewController.swift */,
-				2E1892AEAA597A21EF8E1E67B39714B8 /* ConfirmMandateViewModel.swift */,
+		1DC233716E677324AEE44BD1B7653F49 /* Confirm Mandate */ = {
+			isa = PBXGroup;
+			children = (
+				E0083D3D5EEA9AC7455705D88501ECB2 /* ConfirmMandateView.swift */,
+				B06E89ADCB8EBAE19EE9C2A8A37E593F /* ConfirmMandateViewController.swift */,
+				B00B5730D556F9014764DB985FD54963 /* ConfirmMandateViewModel.swift */,
 			);
 			name = "Confirm Mandate";
 			path = "Confirm Mandate";
@@ -916,55 +508,9 @@
 				EF1D7AB01FF38516A5326AC506AE2485 /* API */,
 				61B9A1723AC81B4EB9580A82F85C15CB /* Network */,
 				E4CF3F42E66F626E8C227F406FEF695D /* Parser */,
->>>>>>> c0ea3132
-			);
-			name = "Apple Pay";
-			path = "Apple Pay";
-			sourceTree = "<group>";
-		};
-<<<<<<< HEAD
-		2535BE3CE0CBE07ED49B38D36C13EF0F /* Vault */ = {
-			isa = PBXGroup;
-			children = (
-				DA53B6F255C8192E8477230D5A93BD2C /* VaultPaymentMethodView.swift */,
-				A01B5B6220548DFF0859C1C5336BB73B /* VaultPaymentMethodViewController.swift */,
-				58AE5C27EE1061B8A0C6A3C5030F66BA /* VaultPaymentMethodViewController+ReloadDelegate.swift */,
-				DF07CE2AB4770E9B95A560E77CE7C283 /* VaultPaymentMethodViewModel.swift */,
-			);
-			name = Vault;
-			path = Vault;
-			sourceTree = "<group>";
-		};
-		395E5A09D352FF41E46AAC0C4B63522F /* Core */ = {
-			isa = PBXGroup;
-			children = (
-				4AFD1F1DBEDA41E9A32F2F9737BC3B36 /* Payment Services */,
-				D89A4AEB499FE96BACFE95F327CC12B2 /* PCI */,
-				E52D09AF4AEC35722D239FD2E662ABDA /* Primer */,
-			);
-			name = Core;
-			path = Sources/PrimerSDK/Classes/Core;
-			sourceTree = "<group>";
-		};
-		49C3EA09E215466D2F65E1B4496F8C6E /* Localizable */ = {
-			isa = PBXGroup;
-			children = (
-				5085855EDA43EAF6D29DC451A9670579 /* en.lproj */,
-				F1EDAD48EC8C85AD8614EECB54800726 /* fr.lproj */,
-				7CEADDCE18B5719DD76ACE1C0CED769A /* sv.lproj */,
-			);
-			name = Localizable;
-			path = Sources/PrimerSDK/Resources/Localizable;
-=======
-		28DA73CB722891FFF187E038598362B9 /* Primer */ = {
-			isa = PBXGroup;
-			children = (
-				4CC7E9E63C0B5CCB204268B3A334CCBC /* CardButton.swift */,
-				0F4F266D208E12009D5B89CBF5E9D368 /* ExternalViewModel.swift */,
-				ABEEA995826FE0F1D9147FCCA7B4E7F2 /* PaymentMethodComponent.swift */,
-			);
-			name = Primer;
-			path = Primer;
+			);
+			name = Services;
+			path = Sources/PrimerSDK/Classes/Services;
 			sourceTree = "<group>";
 		};
 		2B0626A4BFE4A7CAD9BC39BA25E39661 /* Dispatchers */ = {
@@ -981,16 +527,14 @@
 			path = Dispatchers;
 			sourceTree = "<group>";
 		};
-		48FE4B7261EDAABEB366C1EDD5B7AC0D /* Vault */ = {
-			isa = PBXGroup;
-			children = (
-				9322FE37E5A5DB1DCBB99410FAEEC6C1 /* VaultPaymentMethodView.swift */,
-				773F79ADC9EDDD667DF1C514151D0A85 /* VaultPaymentMethodViewController.swift */,
-				D6159F4C3EE2953555807A6CAFA97E9A /* VaultPaymentMethodViewModel.swift */,
-			);
-			name = Vault;
-			path = Vault;
->>>>>>> c0ea3132
+		45B0AE847F2590DBAA842141B3AB0E6A /* Form */ = {
+			isa = PBXGroup;
+			children = (
+				AC67C35A3CB68BCC167D6A7DDB5E10F6 /* FormView.swift */,
+				5D8B97A703957BCDF5822802F455272A /* FormViewController.swift */,
+			);
+			name = Form;
+			path = Form;
 			sourceTree = "<group>";
 		};
 		4A1B2ED084737272FEC1A5E090838C23 /* Products */ = {
@@ -1004,22 +548,6 @@
 			name = Products;
 			sourceTree = "<group>";
 		};
-<<<<<<< HEAD
-		4AFD1F1DBEDA41E9A32F2F9737BC3B36 /* Payment Services */ = {
-			isa = PBXGroup;
-			children = (
-				4F6EE9A87CB3097422C2248CD3C99670 /* ApayaService.swift */,
-				D24085AA1D283E09F4F1A414D1E92784 /* ApplePayService.swift */,
-				5F0DFBE19682B6AE5EA798FA81A499E4 /* ClientTokenService.swift */,
-				43CD69BE051441460C6CC5E3B6CEE54F /* DirectDebitService.swift */,
-				75B69C98B31E899F4B9EC834A10E11B3 /* KlarnaService.swift */,
-				F21E4AF2D4971FA44CDD06997B99E516 /* PaymentMethodConfigService.swift */,
-				7558C66CD5A5B5676CE7B9F5DA05DB2D /* PayPalService.swift */,
-				F90F1972B3F5F8AA0D4C078E64AFED88 /* VaultService.swift */,
-			);
-			name = "Payment Services";
-			path = "Payment Services";
-=======
 		4F5AE0A90C089085224EC0AA3A6C3B26 /* Extensions & Utilities */ = {
 			isa = PBXGroup;
 			children = (
@@ -1046,7 +574,6 @@
 			);
 			name = "Extensions & Utilities";
 			path = "Sources/PrimerSDK/Classes/Extensions & Utilities";
->>>>>>> c0ea3132
 			sourceTree = "<group>";
 		};
 		56409D50D0FA1C19C592518252ACCB45 /* Targets Support Files */ = {
@@ -1066,101 +593,6 @@
 			name = iOS;
 			sourceTree = "<group>";
 		};
-<<<<<<< HEAD
-		5F2487B641C2F92E0075A5A2A416BD1E /* OAuth */ = {
-			isa = PBXGroup;
-			children = (
-				4B7A7992189B6AFEB0E421FD59D984E1 /* OAuthViewController.swift */,
-				766E649BD97E2FBEE95CBE0E8750A22E /* OAuthViewModel.swift */,
-				7B49D1913A4B5714A85A8D8176799E4A /* PrimerLoadWebViewController.swift */,
-				703632718BB9F9E2ADE3881B89DFCA39 /* PrimerLoadWebViewModel.swift */,
-				9BEB01468BA5B2271F3140496F9528F3 /* PrimerWebViewController.swift */,
-				45717DD50AFC55E5BA513D12727C4ECD /* PrimerWebViewModel.swift */,
-				3CE6A7C039D71B73885584C6B085CEFD /* WebViewController.swift */,
-			);
-			name = OAuth;
-			path = OAuth;
-			sourceTree = "<group>";
-		};
-		60CEAAF6AB24AF7BBD67A66D96FBC444 /* Success */ = {
-			isa = PBXGroup;
-			children = (
-				3481C1019FF646FDFE865604B39933EF /* SuccessViewController.swift */,
-			);
-			name = Success;
-			path = Success;
-			sourceTree = "<group>";
-		};
-		658AA24215B5506A8422D0E1C9FAD60F /* User Interface */ = {
-			isa = PBXGroup;
-			children = (
-				2013F004EF9286FFE7C79A4216A27C7E /* Apple Pay */,
-				7D955301888515CCE0E29EF83800BE41 /* Checkout */,
-				837369E102F598F0B0376045CDACFB0D /* Confirm Mandate */,
-				7789DF6FCBBD18F3AC59BDE0FB768326 /* Error */,
-				EFFC3EFEA7227F3D5F9641D6E6D5940E /* Form */,
-				5F2487B641C2F92E0075A5A2A416BD1E /* OAuth */,
-				F62C93540B90E1B1500ECAC84E5DBD6C /* PCI */,
-				8BB50234303A221DB69A0DBB561FEF46 /* Primer */,
-				677D941B1F4B57FC5F1411894E82D921 /* Root */,
-				60CEAAF6AB24AF7BBD67A66D96FBC444 /* Success */,
-				A8800F412F23573685A79021B948A30B /* UI Delegates */,
-				2535BE3CE0CBE07ED49B38D36C13EF0F /* Vault */,
-			);
-			name = "User Interface";
-			path = "Sources/PrimerSDK/Classes/User Interface";
-			sourceTree = "<group>";
-		};
-		677D941B1F4B57FC5F1411894E82D921 /* Root */ = {
-			isa = PBXGroup;
-			children = (
-				DC0AFAE29EF7B2E18BD352BF05C108B8 /* RootViewController.swift */,
-				9FE892ED55732EB6C5761640479BEFFE /* RootViewController+Router.swift */,
-				9F1AC1FAA2E7D172C7FC1E165F55B7B3 /* Route.swift */,
-			);
-			name = Root;
-			path = Root;
-			sourceTree = "<group>";
-		};
-		68BF06DD5FCC7D4FD1408B81980AB7B8 /* Data Models */ = {
-			isa = PBXGroup;
-			children = (
-				0839C32F07E63E5735E7E6F5D3C87B36 /* Apaya.swift */,
-				7BB1200C35DEB00E174B747971FA0670 /* ApplePay.swift */,
-				DC8CBE8615FE960B84B278F629519286 /* ClientToken.swift */,
-				D60901956012ABF480F5A01EC009DD78 /* Consolable.swift */,
-				4FBC7103C89329FACE1068DCC3A4E0EA /* CountryCode.swift */,
-				9C8FC0B13975CFC9250EE1EA39285690 /* Currency.swift */,
-				590BB1EA3C192F88DD1F3442B1EB76B3 /* Customer.swift */,
-				0A365FCA80772E732D485B4DF35DA079 /* DirectDebitMandate.swift */,
-				A3BDD4544AF3D56CA9E77EC0D5317810 /* ImageName.swift */,
-				3E4D6E3B2036DBF512964A0BBF6D0225 /* Klarna.swift */,
-				451B1A731A83836B1928404F7F682BB7 /* OrderItem.swift */,
-				807314BC970D473692D891443B9D141D /* PaymentMethod.swift */,
-				3D3AA9B92127BA9CFBE0FC712ED3C30B /* PaymentMethodConfig.swift */,
-				DD97F6B459A861FDEE1B4933DA61A248 /* PaymentMethodToken.swift */,
-				B42C4A59066DE9FA31360355F1FB2543 /* PaymentMethodTokenizationRequest.swift */,
-				6DC7D944D3FE4B37855CC7A34492821B /* PaymentNetwork.swift */,
-				11693A091464E6C6B18450656D727E8D /* PayPal.swift */,
-				C1B6848F8592AEC317DF2EC749F49AE1 /* PrimerContent.swift */,
-				F4804A4509F7C72AFA9EF7F28DDCEF3E /* PrimerInternalSessionFlow.swift */,
-				1AA4605F8B32453B38CB148929EEFA79 /* PrimerSettings.swift */,
-				EC3805CB0E50C7FEEBAEF0287929ECBA /* PrimerTheme.swift */,
-				D1BBCD175B3A2D016C26C8845B176919 /* SuccessMessage.swift */,
-				CEBB4877ABDB6644D763188D799F72AA /* UXMode.swift */,
-				19CBFE1EBEB33F1D372000727D8DC183 /* PCI */,
-			);
-			name = "Data Models";
-			path = "Sources/PrimerSDK/Classes/Data Models";
-			sourceTree = "<group>";
-		};
-		6FD30A0420D9EB9295C2CD5F20BDD1AE /* Pod */ = {
-			isa = PBXGroup;
-			children = (
-				C2A6BC22B25D506FC63B022E2F07C679 /* LICENSE */,
-				C58A42B1B24F6698F34AF9016C49DFEF /* PrimerSDK.podspec */,
-				283A9324938108FE0DEF508278CCC176 /* README.md */,
-=======
 		588E13C4BCFF151D432B3BE3F072F4A4 /* Data Models */ = {
 			isa = PBXGroup;
 			children = (
@@ -1212,15 +644,6 @@
 			path = "Example/Pods/Target Support Files/PrimerSDK";
 			sourceTree = "<group>";
 		};
-		60408F163292F0EA9E9ADBC16641F2C4 /* PCI */ = {
-			isa = PBXGroup;
-			children = (
-				F3F07354A7E60FEFA2A2F2AD08FD1F4B /* CardScanner */,
-			);
-			name = PCI;
-			path = PCI;
-			sourceTree = "<group>";
-		};
 		61B9A1723AC81B4EB9580A82F85C15CB /* Network */ = {
 			isa = PBXGroup;
 			children = (
@@ -1245,61 +668,50 @@
 				26ECA9DF084D833186A291EA2175352D /* Services */,
 				5ADEFE322004FC21AC42C61013BBABC7 /* Support Files */,
 				B671AB256B3E6C0A516266BE0E440CD5 /* Third Party */,
-				B854B59A31F0EFB27285474962A0641C /* User Interface */,
->>>>>>> c0ea3132
+				196B0A8646D06C436505F00BCA84519E /* User Interface */,
 			);
 			name = PrimerSDK;
 			path = ../..;
 			sourceTree = "<group>";
 		};
-<<<<<<< HEAD
-		7789DF6FCBBD18F3AC59BDE0FB768326 /* Error */ = {
-			isa = PBXGroup;
-			children = (
-				4D15B6A047886ED6CF2E08321CBF2126 /* ErrorViewController.swift */,
-			);
-			name = Error;
-			path = Error;
-			sourceTree = "<group>";
-		};
-		7D955301888515CCE0E29EF83800BE41 /* Checkout */ = {
-			isa = PBXGroup;
-			children = (
-				BD8EE362CD7CE609B226AB3FFE59EB6C /* DirectCheckoutViewModel.swift */,
-				233F0A96C8165939B6EBBEB905EB6682 /* VaultCheckoutView.swift */,
-				279F06437DE2883DCC110B6BED6B689D /* VaultCheckoutViewController.swift */,
-				A60231608F3EA15C06A8F5D1A08209C2 /* VaultCheckoutViewController+ReloadDelegate.swift */,
-				B9D652ABC5128DFCB922EF66D44212FA /* VaultCheckoutViewModel.swift */,
-			);
-			name = Checkout;
-			path = Checkout;
-			sourceTree = "<group>";
-		};
-		837369E102F598F0B0376045CDACFB0D /* Confirm Mandate */ = {
-			isa = PBXGroup;
-			children = (
-				6745FA17708F4861333003CE07597558 /* ConfirmMandateView.swift */,
-				7933264F4E1B8E29EF22347B61C47CB3 /* ConfirmMandateViewController.swift */,
-				7278C5AAF1BCC0C983150B5C3030CFBA /* ConfirmMandateViewModel.swift */,
-=======
-		6997508E0DAF8960D4AF130870462784 /* Root */ = {
-			isa = PBXGroup;
-			children = (
-				04F0563B11B2BE044E7B4D0E6556C47E /* PrimerCardFormViewController.swift */,
-				F0C573321E88D4D7F3A07F5C181CE1DE /* PrimerContainerViewController.swift */,
-				3CF7E3E61964C7420A6900DE1212B6E5 /* PrimerFormViewController.swift */,
-				52A8B1157C94EB625E320D991A46BF70 /* PrimerLoadingViewController.swift */,
-				F7DE82F79928A422BDB9DD3FD14C852B /* PrimerNavigationBar.swift */,
-				FE9B186B1535C60C8590C5D67AA13901 /* PrimerNavigationController.swift */,
-				6FE55C0DB7E1933D8236EC6BAB9491DF /* PrimerRootViewController.swift */,
-				299C61B09706D6B2442AA9BD204010E2 /* PrimerUniversalCheckoutViewController.swift */,
-				14ED0EBCAD07194CBB60E9792984207D /* PrimerVaultManagerViewController.swift */,
-				2F3C25F9D72CDF4BE1572CCEE0514154 /* RootViewController.swift */,
-				955F324CE6583599EFF02A315FB76B2D /* RootViewController+Router.swift */,
-				07C6B1A10A9F9586128AFFE05F1D7C0F /* Route.swift */,
+		6478E1BEBF4B2C0F616848CA85650539 /* Root */ = {
+			isa = PBXGroup;
+			children = (
+				2D17F1F92D90FEF67183DAFA09928B64 /* PrimerCardFormViewController.swift */,
+				B495A8F8F5E9A97DD1E7E31D37B0D33C /* PrimerContainerViewController.swift */,
+				DF7FDE0CD756072C9D42D16D5890F82B /* PrimerFormViewController.swift */,
+				2F2D6ECCD738A6403C7256023F84122D /* PrimerLoadingViewController.swift */,
+				3EB1380F8E8442BCB8421BC580DD00A7 /* PrimerNavigationBar.swift */,
+				C6DD79D3F1EF270C202FB308C39CC0F0 /* PrimerNavigationController.swift */,
+				DEBCC5A7A1D40CFA30D17EBFC8D1F790 /* PrimerRootViewController.swift */,
+				E11065F8D5A5ACFBFADC193F52304FCF /* PrimerUniversalCheckoutViewController.swift */,
+				3E504A269127E38F60C51C20C539BB8B /* PrimerVaultManagerViewController.swift */,
+				C2A87057B01DC504CB12DC2DA4970E79 /* RootViewController.swift */,
+				4EF6F31C1A393E9AF57E04A6EB707F51 /* RootViewController+Router.swift */,
+				B98D19AC3A9B4B0D6330F9A756074951 /* Route.swift */,
 			);
 			name = Root;
 			path = Root;
+			sourceTree = "<group>";
+		};
+		6C2D22334838513CAB275F97C2FA8882 /* PCI */ = {
+			isa = PBXGroup;
+			children = (
+				E1C12EED5C44E0EF1E3B6962EFCA795C /* CardScanner */,
+			);
+			name = PCI;
+			path = PCI;
+			sourceTree = "<group>";
+		};
+		6C8B02A3CA8BC18F7B7E1FCFCC07C62E /* Primer */ = {
+			isa = PBXGroup;
+			children = (
+				8618B4A8F1B663005E3BE30CFF10B50E /* CardButton.swift */,
+				ABC7051E989E35C278D6679CE9422914 /* ExternalViewModel.swift */,
+				DCB82C804CF4612AC1AFBB163AE2B416 /* PaymentMethodComponent.swift */,
+			);
+			name = Primer;
+			path = Primer;
 			sourceTree = "<group>";
 		};
 		6D9FE4947957E86BF77866DAF49D4184 /* PCI */ = {
@@ -1317,164 +729,36 @@
 				E313D894CB65C95F1DD9ADA73B0B282C /* Payment Services */,
 				6D9FE4947957E86BF77866DAF49D4184 /* PCI */,
 				CFC7DD1C10F2AA3FD682AC408041E5C1 /* Primer */,
->>>>>>> c0ea3132
-			);
-			name = "Confirm Mandate";
-			path = "Confirm Mandate";
-			sourceTree = "<group>";
-		};
-<<<<<<< HEAD
-		8BB50234303A221DB69A0DBB561FEF46 /* Primer */ = {
-			isa = PBXGroup;
-			children = (
-				9E2CBE1A1A248809063563C931521DAE /* CardButton.swift */,
-				06B39723B6BC0E3BEA95ACA6C12AB4ED /* ExternalViewModel.swift */,
-				16BA715EEE80134BF7D2DE6169C29164 /* PaymentMethodComponent.swift */,
-			);
-			name = Primer;
-			path = Primer;
-			sourceTree = "<group>";
-		};
-		8CF88DCEBC26BD351EECC655F1043621 /* Network */ = {
-			isa = PBXGroup;
-			children = (
-				FCFD01CFDE3EBAF6F203B937F5563534 /* Endpoint.swift */,
-				EC4EFCF91E2B1B5D415B58E410B6AE97 /* NetworkService.swift */,
-				79CB6BE87DE3E66C14084BE8B98763FF /* URLSessionStack.swift */,
-			);
-			name = Network;
-			path = Network;
-			sourceTree = "<group>";
-		};
-		938508BB029E06508E4909FA553F2F47 /* CardScanner */ = {
-			isa = PBXGroup;
-			children = (
-				09F66512D460A24F1B0F6E6323BD9FEA /* CardScannerViewController.swift */,
-				3B03135BA14ADC21B76B738EAF58B9F3 /* CardScannerViewController+SimpleScanDelegate.swift */,
-				3D9CA4495F0CD92D7D9693FC86CF82C1 /* CardScannerViewModel.swift */,
-				0F965854606FD96EC7B64F08BB2CEFC4 /* ScannerView.swift */,
-			);
-			name = CardScanner;
-			path = CardScanner;
-			sourceTree = "<group>";
-		};
-		9785CD06A1CB47FC28888FAA8A97EA20 /* PromiseKit */ = {
-			isa = PBXGroup;
-			children = (
-				7F01E845E8D605219EF5B55B33C3356C /* after.swift */,
-				0B2BC0947FAEFC9FCFE2D56E62EAA1D4 /* Box.swift */,
-				5EB34D9A6543965255E705BD080846F8 /* Catchable.swift */,
-				89884A3094572BB7D21CE0DA0DB3FD19 /* Configuration.swift */,
-				06E30F3667536B067AD6D1950F1D67AA /* CustomStringConvertible.swift */,
-				11542A660B93787B3E1BD03DF59D4FBD /* Dispatcher.swift */,
-				9435F5C0E8496C22F34531A3028B939E /* Error.swift */,
-				D5445C19CAE656A5648E3DA5E8E2B8EE /* firstly.swift */,
-				377DB9A67DCB271A6918812173F581C7 /* Guarantee.swift */,
-				BA7C4DBE0CADF64B1AC45DFB10D742E6 /* hang.swift */,
-				E52F7520B36F0346521B01AA16E93E73 /* LogEvent.swift */,
-				3FE410191DA581A326DC013004BC4893 /* Promise.swift */,
-				FE9CD15D8793D8CE72AA3136BD965859 /* race.swift */,
-				72DA4183403EF466A16A43781EBFBEEA /* Resolver.swift */,
-				EECB754E3215745F0FA1011DDA24A5CA /* Thenable.swift */,
-				D9D5D59F3E6944B8978BFE55AF58D036 /* when.swift */,
-				C6A8577B543B2A2121011B7AA900D29A /* Cancellation */,
-				1D54F7E3BE14773BEA1B65A067F356A3 /* Dispatchers */,
-				0B05CCC081D2967971609F328A860CBE /* Wrappers */,
-			);
-			name = PromiseKit;
-			path = PromiseKit;
-			sourceTree = "<group>";
-		};
-		A2E7D227DA91FC5CAB185BA12E8859F6 /* JSON */ = {
-			isa = PBXGroup;
-			children = (
-				759B5FE23C432AD6CBEF0B7EB8953B92 /* JSONParser.swift */,
+			);
+			name = Core;
+			path = Sources/PrimerSDK/Classes/Core;
+			sourceTree = "<group>";
+		};
+		8029F95C5E92C1230471ABC0F651A5CF /* OAuth */ = {
+			isa = PBXGroup;
+			children = (
+				75EC122D4152B8C96B597C05C47DE93F /* KlarnaViewModel.swift */,
+				DA51C0BD5B92CF99D833D849014588EB /* OAuthViewModel.swift */,
+				B6568471BCA582DB72A577C4DF67CF23 /* PayPalViewModel.swift */,
+				50E1CFB75DE8A3D26CDFBD11709F8692 /* PrimerLoadWebViewModel.swift */,
+				EE3B52700F5A0AB96549E0E131F40A5E /* PrimerOAuthViewModel.swift */,
+				B59ED0137D25A9D039C6430FBBB12AC1 /* PrimerWebViewController.swift */,
+				E5220A8DE2EA91D7415B20BB0AB6686B /* PrimerWebViewModel.swift */,
+				DFF37CDFD091266D4FB8688FF548ABE0 /* WebViewController.swift */,
+			);
+			name = OAuth;
+			path = OAuth;
+			sourceTree = "<group>";
+		};
+		84FBFB0AF4077068073C730A1CD0FF78 /* JSON */ = {
+			isa = PBXGroup;
+			children = (
+				422B15605FBB77956F8986B7F9CD4BA9 /* JSONParser.swift */,
 			);
 			name = JSON;
 			path = JSON;
 			sourceTree = "<group>";
 		};
-		A8800F412F23573685A79021B948A30B /* UI Delegates */ = {
-			isa = PBXGroup;
-			children = (
-				C902095360026A21A6B5631F39B7C3E2 /* ReloadDelegate.swift */,
-				654B9C590FB3E918955D6EC86909CE82 /* TransitioningDelegate.swift */,
-			);
-			name = "UI Delegates";
-			path = "UI Delegates";
-			sourceTree = "<group>";
-		};
-		ABFB70F240E56306938289C98BC487BC /* Third Party */ = {
-			isa = PBXGroup;
-			children = (
-				9785CD06A1CB47FC28888FAA8A97EA20 /* PromiseKit */,
-			);
-			name = "Third Party";
-			path = "Sources/PrimerSDK/Classes/Third Party";
-			sourceTree = "<group>";
-		};
-		ADEA8C7AD1CCE535A73B005B613C790E /* Support Files */ = {
-			isa = PBXGroup;
-			children = (
-				D9536399016D112189F5A0BB2262386E /* PrimerSDK.modulemap */,
-				4628F215415482B914237BDDD16D164A /* PrimerSDK-dummy.m */,
-				980FAE87C90FD087839C4C78CDAB451D /* PrimerSDK-Info.plist */,
-				C5ED578B7EF5F393A3C0ABF3B64CE20F /* PrimerSDK-prefix.pch */,
-				D506D4D8385B0FF0B578651D6F36BA6D /* PrimerSDK-umbrella.h */,
-				62FD8F5BEE86836416DD291C037E13D8 /* PrimerSDK.debug.xcconfig */,
-				4105D679D15B36FA286FDE73EE5BA8EC /* PrimerSDK.release.xcconfig */,
-				65FD325B943413872B86F15565A1ECBB /* ResourceBundle-PrimerResources-PrimerSDK-Info.plist */,
-			);
-			name = "Support Files";
-			path = "Example/Pods/Target Support Files/PrimerSDK";
-			sourceTree = "<group>";
-		};
-		B16C500C6465FCFA16D39B59DBF1796D /* API */ = {
-			isa = PBXGroup;
-			children = (
-				07DC34AB9C081626EE81ACCC5D93090C /* Primer */,
-			);
-			name = API;
-			path = API;
-=======
-		7406BE4CCF04AF6C48457DDEB01B7E0F /* UI Delegates */ = {
-			isa = PBXGroup;
-			children = (
-				11CB29F2B0045B03C26D9DB68297CF8C /* ReloadDelegate.swift */,
-				E1BA35CF805BE2E3AD1DAB3D129730CB /* TransitioningDelegate.swift */,
-			);
-			name = "UI Delegates";
-			path = "UI Delegates";
-			sourceTree = "<group>";
-		};
-		757D8E28385AFFD14DE4DB6EFC9F3AAE /* Error */ = {
-			isa = PBXGroup;
-			children = (
-				B0B8E24EEF5CD5D576A42A3ED22A46BE /* ErrorViewController.swift */,
-			);
-			name = Error;
-			path = Error;
-			sourceTree = "<group>";
-		};
-		77B2754A5793EDE7B3A1A87DAD23F303 /* Checkout */ = {
-			isa = PBXGroup;
-			children = (
-				17D61C5F8B090948FE0636069555E501 /* VaultCheckoutView.swift */,
-				908A59FD6E472FF3D33AF3DB557B7F2E /* VaultCheckoutViewController.swift */,
-			);
-			name = Checkout;
-			path = Checkout;
-			sourceTree = "<group>";
-		};
-		84FBFB0AF4077068073C730A1CD0FF78 /* JSON */ = {
-			isa = PBXGroup;
-			children = (
-				422B15605FBB77956F8986B7F9CD4BA9 /* JSONParser.swift */,
-			);
-			name = JSON;
-			path = JSON;
-			sourceTree = "<group>";
-		};
 		8A6582577654C255B63FD49F3A94752E /* PCI */ = {
 			isa = PBXGroup;
 			children = (
@@ -1483,15 +767,6 @@
 			);
 			name = PCI;
 			path = PCI;
-			sourceTree = "<group>";
-		};
-		8BBA715A7549058BCF045950075A5F32 /* Success */ = {
-			isa = PBXGroup;
-			children = (
-				1548D9C152EB0B0C25B03D98ED3F7577 /* SuccessViewController.swift */,
-			);
-			name = Success;
-			path = Success;
 			sourceTree = "<group>";
 		};
 		AA0475917619DA1E3B59A90CBDCF5412 /* PromiseKit */ = {
@@ -1521,14 +796,14 @@
 			path = PromiseKit;
 			sourceTree = "<group>";
 		};
-		B277D75541517C9B987C92C86BB278D5 /* Form */ = {
-			isa = PBXGroup;
-			children = (
-				0AC8F7C8B32F8D917CBBDBAAEB9FF477 /* FormView.swift */,
-				476BD03326D1C4259313C6E0306B1501 /* FormViewController.swift */,
-			);
-			name = Form;
-			path = Form;
+		AD45509AC3AD66145E20CD59227ECE4A /* UI Delegates */ = {
+			isa = PBXGroup;
+			children = (
+				88CB1A1B00236F4E80870BF96866588E /* ReloadDelegate.swift */,
+				E4799D17C85E38B10E632D4E0833D635 /* TransitioningDelegate.swift */,
+			);
+			name = "UI Delegates";
+			path = "UI Delegates";
 			sourceTree = "<group>";
 		};
 		B5F5AC9875A9210B1790572994874BEA /* Development Pods */ = {
@@ -1537,6 +812,23 @@
 				61E628D00D72C1869064EFD341DFA73F /* PrimerSDK */,
 			);
 			name = "Development Pods";
+			sourceTree = "<group>";
+		};
+		B65A1CAF2C853E4546F2F9F94A5A9542 /* Text Fields */ = {
+			isa = PBXGroup;
+			children = (
+				2627E9D7C467BEA8AB08E62AD6156A17 /* CardComponentsManager.swift */,
+				20EA24AEDE53401328E36869C912A140 /* PrimerCardholderNameFieldView.swift */,
+				27F55318B43AFC081CF1130A7F45B8D3 /* PrimerCardNumberFieldView.swift */,
+				10CCCD131CD88662AD8A76DCFE090569 /* PrimerCVVFieldView.swift */,
+				7B89D12FA9326934EEC56869F18FD51E /* PrimerExpiryDateFieldView.swift */,
+				0825995FC4A51EE6E8204754B427287E /* PrimerNibView.swift */,
+				B4076BBD963B663CB76F8CE4A1E54C37 /* PrimerTextField.swift */,
+				3840D30FD3A1B1AF2487D82DB3050840 /* PrimerTextFieldView.swift */,
+				F4A8A4B4619385F0DB2B083860BC4A5A /* PrimerTextFieldView.xib */,
+			);
+			name = "Text Fields";
+			path = "Text Fields";
 			sourceTree = "<group>";
 		};
 		B671AB256B3E6C0A516266BE0E440CD5 /* Third Party */ = {
@@ -1546,32 +838,6 @@
 			);
 			name = "Third Party";
 			path = "Sources/PrimerSDK/Classes/Third Party";
->>>>>>> c0ea3132
-			sourceTree = "<group>";
-		};
-		B854B59A31F0EFB27285474962A0641C /* User Interface */ = {
-			isa = PBXGroup;
-			children = (
-<<<<<<< HEAD
-				F2B83D6CB78A9E798B5D21E56F62A33A /* PrimerSDK */,
-=======
-				1164FF5F762BFAAB33914A68FD3C92DE /* Apple Pay */,
-				77B2754A5793EDE7B3A1A87DAD23F303 /* Checkout */,
-				227C855C283B6F47700CF9228B45DF67 /* Confirm Mandate */,
-				757D8E28385AFFD14DE4DB6EFC9F3AAE /* Error */,
-				B277D75541517C9B987C92C86BB278D5 /* Form */,
-				16D72E3FB630BBCDC205ED542FD280D8 /* OAuth */,
-				60408F163292F0EA9E9ADBC16641F2C4 /* PCI */,
-				28DA73CB722891FFF187E038598362B9 /* Primer */,
-				6997508E0DAF8960D4AF130870462784 /* Root */,
-				8BBA715A7549058BCF045950075A5F32 /* Success */,
-				E6EA345948394259DEB4EED9B445911B /* Text Fields */,
-				7406BE4CCF04AF6C48457DDEB01B7E0F /* UI Delegates */,
-				48FE4B7261EDAABEB366C1EDD5B7AC0D /* Vault */,
->>>>>>> c0ea3132
-			);
-			name = "User Interface";
-			path = "Sources/PrimerSDK/Classes/User Interface";
 			sourceTree = "<group>";
 		};
 		B96BDB08595BA98B011B8A1CC00107BC /* Wrappers */ = {
@@ -1590,46 +856,6 @@
 			path = Wrappers;
 			sourceTree = "<group>";
 		};
-<<<<<<< HEAD
-		BCD1B475E6D089E69E7366C68DF18906 /* Extensions & Utilities */ = {
-			isa = PBXGroup;
-			children = (
-				7A584860BEABBA70E3F42C7678249B6C /* AlertController.swift */,
-				503192DD991F68A750160222167970E1 /* BundleExtension.swift */,
-				C7473BA3C9E18550430DE5980A6BBFFB /* DateExtension.swift */,
-				6FA29D83966C88EA86414B5A5332C55D /* IntExtension.swift */,
-				2D014B23A2C66887D15448FFB8FFA02B /* Logger.swift */,
-				66BA60E67AB2BA500B4BACDDFE7BE39D /* Mask.swift */,
-				088D784E18E2A04696780DF2F9003BCA /* Optional+Extensions.swift */,
-				80654E1CAA1037914ED2E537C3454B44 /* PresentationController.swift */,
-				4E2DBA75F71C7EFD9CB629D1D91A2F5A /* PrimerButton.swift */,
-				E21C87A48766CF7510121E5CCA4A04BA /* PrimerScrollView.swift */,
-				2A2C461B99E960CB51DA0567F3F3C846 /* PrimerTableViewCell.swift */,
-				0F89A42975FE535100E8DAFFC1D4BEEF /* PrimerTextField.swift */,
-				17012B13169119CEA8CB80DC9C107BF3 /* PrimerViewController.swift */,
-				C068E95AAB95816ACBF484805599B46F /* PrimerViewExtensions.swift */,
-				50FDF4C47DD89FE8837A4F3A8B80B278 /* StringExtension.swift */,
-				E1936708A891679AE0FFA7BA1956CB1E /* UIDeviceExtension.swift */,
-				516D893F1E689991250797243EF199ED /* URLExtension.swift */,
-				E28F7DC94655A5A96C9A6EBF026FFE31 /* UserDefaultsExtension.swift */,
-				66FFC09CC09D85A0C03099DAEB8E2A82 /* Validation.swift */,
-			);
-			name = "Extensions & Utilities";
-			path = "Sources/PrimerSDK/Classes/Extensions & Utilities";
-			sourceTree = "<group>";
-		};
-		C6A8577B543B2A2121011B7AA900D29A /* Cancellation */ = {
-			isa = PBXGroup;
-			children = (
-				3D661D8C9E7BA44579222A816130C715 /* CancelContext.swift */,
-				27FBF87067CA5C4F132E45365294A8EA /* Cancellable.swift */,
-				18723207AC1E45739B4CB69617A78BB3 /* CancellableCatchable.swift */,
-				B152D77EB4AC33EC499FCC813C6BED66 /* CancellablePromise.swift */,
-				38ABE79EDF82A5A13A4AA2C157904D8C /* CancellableThenable.swift */,
-			);
-			name = Cancellation;
-			path = Cancellation;
-=======
 		BF25ADA8589AADAE3848CB67D6848E4E /* Error Handler */ = {
 			isa = PBXGroup;
 			children = (
@@ -1648,7 +874,6 @@
 				28DAD56F988AFDEA249A02205608A20A /* README.md */,
 			);
 			name = Pod;
->>>>>>> c0ea3132
 			sourceTree = "<group>";
 		};
 		C99317E726DB0D5CA94A6EFE2CA8C63E /* Pods-PrimerSDK_Tests */ = {
@@ -1667,16 +892,6 @@
 			path = "Target Support Files/Pods-PrimerSDK_Tests";
 			sourceTree = "<group>";
 		};
-		CE8468D67C61EB17BEDF06F01C3EB52B /* Error Handler */ = {
-			isa = PBXGroup;
-			children = (
-				534700C454C7CD5EEB123B5909D26347 /* ErrorHandler.swift */,
-				0D770298494FFA63077848BD61A35BEC /* PrimerError.swift */,
-			);
-			name = "Error Handler";
-			path = "Sources/PrimerSDK/Classes/Error Handler";
-			sourceTree = "<group>";
-		};
 		CF1408CF629C7361332E53B88F7BD30C = {
 			isa = PBXGroup;
 			children = (
@@ -1708,13 +923,14 @@
 			name = Frameworks;
 			sourceTree = "<group>";
 		};
-		D89A4AEB499FE96BACFE95F327CC12B2 /* PCI */ = {
-			isa = PBXGroup;
-			children = (
-				8F49729D7406D034B88A2E7457432231 /* TokenizationService.swift */,
-			);
-			name = PCI;
-			path = PCI;
+		D744515C20D2C947601A6A8DBFB83B9E /* Checkout */ = {
+			isa = PBXGroup;
+			children = (
+				0AF8847838EBEA7746BAF75EDEB00571 /* VaultCheckoutView.swift */,
+				769EE9CD4E0E916045BDC29B2CCCC9A6 /* VaultCheckoutViewController.swift */,
+			);
+			name = Checkout;
+			path = Checkout;
 			sourceTree = "<group>";
 		};
 		DC341534F0F751E90DBE9F9F51531A54 /* Pods-PrimerSDK_Example */ = {
@@ -1734,78 +950,27 @@
 			path = "Target Support Files/Pods-PrimerSDK_Example";
 			sourceTree = "<group>";
 		};
-<<<<<<< HEAD
-		E3E3D31CA1EC6F1CEA52B24F406931B6 /* Services */ = {
-			isa = PBXGroup;
-			children = (
-				B16C500C6465FCFA16D39B59DBF1796D /* API */,
-				8CF88DCEBC26BD351EECC655F1043621 /* Network */,
-				F9B5A352365920654D72EF67C8EE969B /* Parser */,
-			);
-			name = Services;
-			path = Sources/PrimerSDK/Classes/Services;
-			sourceTree = "<group>";
-		};
-		E52D09AF4AEC35722D239FD2E662ABDA /* Primer */ = {
-			isa = PBXGroup;
-			children = (
-				95166984EFFB4F6781D716C1EC5F25B5 /* AppState.swift */,
-				83C7CA8A9844960A62AB768DA9CD1680 /* DependencyInjection.swift */,
-				376E447B7C583927F5043A37ED00D6F2 /* Primer.swift */,
-				EA35D9154154FCF01706057E0C05A103 /* PrimerDelegate.swift */,
-			);
-			name = Primer;
-			path = Primer;
-			sourceTree = "<group>";
-		};
-		EFFC3EFEA7227F3D5F9641D6E6D5940E /* Form */ = {
-			isa = PBXGroup;
-			children = (
-				7648D8E4F2BA5A315D50574DAF89316C /* FormView.swift */,
-				2BA67B72FA923A22CF75979EA822CF9A /* FormViewController.swift */,
-				998DED9E1544DFBF3D3A47E6B17587DE /* FormViewModel.swift */,
-			);
-			name = Form;
-			path = Form;
-			sourceTree = "<group>";
-		};
-		F2B83D6CB78A9E798B5D21E56F62A33A /* PrimerSDK */ = {
-			isa = PBXGroup;
-			children = (
-				7F2DB8648A4AB290E727BA6146C924A3 /* Icons.xcassets */,
-				395E5A09D352FF41E46AAC0C4B63522F /* Core */,
-				68BF06DD5FCC7D4FD1408B81980AB7B8 /* Data Models */,
-				CE8468D67C61EB17BEDF06F01C3EB52B /* Error Handler */,
-				BCD1B475E6D089E69E7366C68DF18906 /* Extensions & Utilities */,
-				49C3EA09E215466D2F65E1B4496F8C6E /* Localizable */,
-				6FD30A0420D9EB9295C2CD5F20BDD1AE /* Pod */,
-				E3E3D31CA1EC6F1CEA52B24F406931B6 /* Services */,
-				ADEA8C7AD1CCE535A73B005B613C790E /* Support Files */,
-				ABFB70F240E56306938289C98BC487BC /* Third Party */,
-				658AA24215B5506A8422D0E1C9FAD60F /* User Interface */,
-			);
-			name = PrimerSDK;
-			path = ../..;
-			sourceTree = "<group>";
-		};
-		F62C93540B90E1B1500ECAC84E5DBD6C /* PCI */ = {
-			isa = PBXGroup;
-			children = (
-				938508BB029E06508E4909FA553F2F47 /* CardScanner */,
-			);
-			name = PCI;
-			path = PCI;
-			sourceTree = "<group>";
-		};
-		F9B5A352365920654D72EF67C8EE969B /* Parser */ = {
-			isa = PBXGroup;
-			children = (
-				F755AE8AC244A4F625B3F4B1216812BE /* Parser.swift */,
-				A2E7D227DA91FC5CAB185BA12E8859F6 /* JSON */,
-			);
-			name = Parser;
-			path = Parser;
-=======
+		DEF0825ED28CC8D7D055E8079AA766C1 /* Success */ = {
+			isa = PBXGroup;
+			children = (
+				DF08455480E895181546150AC93A4907 /* SuccessViewController.swift */,
+			);
+			name = Success;
+			path = Success;
+			sourceTree = "<group>";
+		};
+		E1C12EED5C44E0EF1E3B6962EFCA795C /* CardScanner */ = {
+			isa = PBXGroup;
+			children = (
+				36E00D454D895A6FFA019F32D383CA0A /* CardScannerViewController.swift */,
+				30BD066B5AC3FA4E669E594A209F8775 /* CardScannerViewController+SimpleScanDelegate.swift */,
+				35B8A15DB5EF85B3B0B96F4D6607906F /* CardScannerViewModel.swift */,
+				DAEB9A27902D55FDA04D9733183ABFC2 /* ScannerView.swift */,
+			);
+			name = CardScanner;
+			path = CardScanner;
+			sourceTree = "<group>";
+		};
 		E313D894CB65C95F1DD9ADA73B0B282C /* Payment Services */ = {
 			isa = PBXGroup;
 			children = (
@@ -1832,23 +997,6 @@
 			path = Parser;
 			sourceTree = "<group>";
 		};
-		E6EA345948394259DEB4EED9B445911B /* Text Fields */ = {
-			isa = PBXGroup;
-			children = (
-				4436732E34EC2EB9DEC3FFAD66400140 /* CardComponentsManager.swift */,
-				1BE9659938D3A6D7722304A29F26E43A /* PrimerCardholderNameFieldView.swift */,
-				B6F6738C5A5519B07D7C39E1D7345311 /* PrimerCardNumberFieldView.swift */,
-				AE392514A110DC38BF9FA405F3304552 /* PrimerCVVFieldView.swift */,
-				CE090574F7602871F1A83722D0D9D125 /* PrimerExpiryDateFieldView.swift */,
-				A2D855919847B65CF6FB7B13145A011C /* PrimerNibView.swift */,
-				95B4B3C2E5787E723DF6B198A7766352 /* PrimerTextField.swift */,
-				B6A1979923A54E2CA32D4440386073E0 /* PrimerTextFieldView.swift */,
-				E58440505242802B5CEB4A97B53E0907 /* PrimerTextFieldView.xib */,
-			);
-			name = "Text Fields";
-			path = "Text Fields";
-			sourceTree = "<group>";
-		};
 		EAAFA4F668C7DB2AB89C520410EA3419 /* Primer */ = {
 			isa = PBXGroup;
 			children = (
@@ -1860,6 +1008,17 @@
 			path = Primer;
 			sourceTree = "<group>";
 		};
+		EC9DC368061E053ED3206058DA2FB919 /* Vault */ = {
+			isa = PBXGroup;
+			children = (
+				0B13D2676F39D5386FA192E243F20EE7 /* VaultPaymentMethodView.swift */,
+				83B2C03941CA46E679A19414EE59073D /* VaultPaymentMethodViewController.swift */,
+				83610A20608455F6CEDD8AD40AFC40D3 /* VaultPaymentMethodViewModel.swift */,
+			);
+			name = Vault;
+			path = Vault;
+			sourceTree = "<group>";
+		};
 		EF1D7AB01FF38516A5326AC506AE2485 /* API */ = {
 			isa = PBXGroup;
 			children = (
@@ -1869,30 +1028,18 @@
 			path = API;
 			sourceTree = "<group>";
 		};
-		F3F07354A7E60FEFA2A2F2AD08FD1F4B /* CardScanner */ = {
-			isa = PBXGroup;
-			children = (
-				9970FEA0F08018FD6D7EC5CD5990114E /* CardScannerViewController.swift */,
-				BE8DEB6E03AA99F1752FE474D3EAE398 /* CardScannerViewController+SimpleScanDelegate.swift */,
-				A7AA6830CB71645743F6EA3C32AEA792 /* CardScannerViewModel.swift */,
-				C22E6F456174B06B349409FB21A88E7C /* ScannerView.swift */,
-			);
-			name = CardScanner;
-			path = CardScanner;
->>>>>>> c0ea3132
+		F19D7BBBDE76772776C9A0EAB81FBA0A /* Apple Pay */ = {
+			isa = PBXGroup;
+			children = (
+				72D8756F918F43F65A009BCD03633FC8 /* ApplePayViewModel.swift */,
+			);
+			name = "Apple Pay";
+			path = "Apple Pay";
 			sourceTree = "<group>";
 		};
 /* End PBXGroup section */
 
 /* Begin PBXHeadersBuildPhase section */
-		3A98470ACAD53B156F0A15009FC3D37C /* Headers */ = {
-			isa = PBXHeadersBuildPhase;
-			buildActionMask = 2147483647;
-			files = (
-				E9DE6FC49FBE6141DACBAE679BE06FED /* PrimerSDK-umbrella.h in Headers */,
-			);
-			runOnlyForDeploymentPostprocessing = 0;
-		};
 		460E5E467AC565336327C772DF755BA8 /* Headers */ = {
 			isa = PBXHeadersBuildPhase;
 			buildActionMask = 2147483647;
@@ -1901,19 +1048,19 @@
 			);
 			runOnlyForDeploymentPostprocessing = 0;
 		};
-<<<<<<< HEAD
 		82DFD3453B903FDEA0BF8FA4ABA92808 /* Headers */ = {
 			isa = PBXHeadersBuildPhase;
 			buildActionMask = 2147483647;
 			files = (
 				94ED4F67764D8DEFCC644E6107FA385F /* Pods-PrimerSDK_Tests-umbrella.h in Headers */,
-=======
-		DCB2830161C5CF720A6E630997549F8B /* Headers */ = {
+			);
+			runOnlyForDeploymentPostprocessing = 0;
+		};
+		ABBC0D37743FED75A63C92F0C251283E /* Headers */ = {
 			isa = PBXHeadersBuildPhase;
 			buildActionMask = 2147483647;
 			files = (
-				2765A0A94A2C7BC81CF52CB0EEBEF9C9 /* PrimerSDK-umbrella.h in Headers */,
->>>>>>> c0ea3132
+				03931BCE65750BAE3BA4F5AF1CFC6AAE /* PrimerSDK-umbrella.h in Headers */,
 			);
 			runOnlyForDeploymentPostprocessing = 0;
 		};
@@ -1932,11 +1079,7 @@
 			buildRules = (
 			);
 			dependencies = (
-<<<<<<< HEAD
-				67CBB5A89366C0A72E843AB84E35E7CC /* PBXTargetDependency */,
-=======
-				DAAD1C0294F3A18F37997F78FCFCA5D5 /* PBXTargetDependency */,
->>>>>>> c0ea3132
+				D2FC36081C5F83744D8FFDF3D2C035B0 /* PBXTargetDependency */,
 			);
 			name = "Pods-PrimerSDK_Tests";
 			productName = "Pods-PrimerSDK_Tests";
@@ -1955,11 +1098,7 @@
 			buildRules = (
 			);
 			dependencies = (
-<<<<<<< HEAD
-				B3B83A1285CD081C92DFFDAE50A15722 /* PBXTargetDependency */,
-=======
-				AB4F8AD9F70F1EE4E5E8FCC014EE8B39 /* PBXTargetDependency */,
->>>>>>> c0ea3132
+				05CF67B96338DE07FB154AE7DF8A88C1 /* PBXTargetDependency */,
 			);
 			name = "Pods-PrimerSDK_Example";
 			productName = "Pods-PrimerSDK_Example";
@@ -1968,19 +1107,11 @@
 		};
 		6E6525C7043FBA7BB34A249010AF5593 /* PrimerSDK-PrimerResources */ = {
 			isa = PBXNativeTarget;
-<<<<<<< HEAD
-			buildConfigurationList = 4737512098F099318717837CC12EC5C6 /* Build configuration list for PBXNativeTarget "PrimerSDK-PrimerResources" */;
+			buildConfigurationList = D95BF9E8A06CAA6D9CB980D797997093 /* Build configuration list for PBXNativeTarget "PrimerSDK-PrimerResources" */;
 			buildPhases = (
-				7E2C8D73DF1DCF3572C80195DBC94950 /* Sources */,
-				A3A3BCF90FA833D41FDA9162F69A49EC /* Frameworks */,
-				B2BCAF004C6406F63DECD2FFFF927AE2 /* Resources */,
-=======
-			buildConfigurationList = 9A488E1CE136D0A4A2F566CED4320D84 /* Build configuration list for PBXNativeTarget "PrimerSDK-PrimerResources" */;
-			buildPhases = (
-				79AAC00C46EAE884FC96DD769D8C0D58 /* Sources */,
-				A7F1A1F8FF8A09DF99442575D99AD984 /* Frameworks */,
-				F6CAAA6630AF60BF9AAD0D861F25B78F /* Resources */,
->>>>>>> c0ea3132
+				3CFE87AED0161BFE1BE026557182E6DA /* Sources */,
+				E63EB05E4613D937C1B01390525349AD /* Frameworks */,
+				4771FBB969827BB813BE59F8244DBF31 /* Resources */,
 			);
 			buildRules = (
 			);
@@ -1993,30 +1124,17 @@
 		};
 		F3BE9108C53B53949406218CEA55E0B2 /* PrimerSDK */ = {
 			isa = PBXNativeTarget;
-<<<<<<< HEAD
-			buildConfigurationList = 831F8816BDC47E685265A49E46E12E2C /* Build configuration list for PBXNativeTarget "PrimerSDK" */;
+			buildConfigurationList = 62A613988670830226CCB99CF50EDCAF /* Build configuration list for PBXNativeTarget "PrimerSDK" */;
 			buildPhases = (
-				3A98470ACAD53B156F0A15009FC3D37C /* Headers */,
-				DB59EC81F3CD83924962AF307CAB33B2 /* Sources */,
-				C0A11D72AF3EB3D7B5740F8DEB21EB81 /* Frameworks */,
-				B6E1E162FF19275014716F8B59C48FB4 /* Resources */,
-=======
-			buildConfigurationList = A26F96079745D20D3E73F243666D11D7 /* Build configuration list for PBXNativeTarget "PrimerSDK" */;
-			buildPhases = (
-				DCB2830161C5CF720A6E630997549F8B /* Headers */,
-				A6102B5905499ADE51370CDDCC3699F5 /* Sources */,
-				FD44C1B5F506C88B3C9191011461F0E7 /* Frameworks */,
-				DD3BA7D086129E2D0475F5456EB84AE6 /* Resources */,
->>>>>>> c0ea3132
+				ABBC0D37743FED75A63C92F0C251283E /* Headers */,
+				4AC6DF4FC3A6FA0FB8EACE6954CD0E53 /* Sources */,
+				4AACFE2AEA10301BE4EB14B12AE1FE4A /* Frameworks */,
+				779A4439F49F59D10B4FBBA841BE41C4 /* Resources */,
 			);
 			buildRules = (
 			);
 			dependencies = (
-<<<<<<< HEAD
-				B379BE525CDDDE2FC2AA58C7E4022E5B /* PBXTargetDependency */,
-=======
-				39FD9F99A51440AADA21B7956A75AC17 /* PBXTargetDependency */,
->>>>>>> c0ea3132
+				6FAC6044206661EFCEE598681ADD0E25 /* PBXTargetDependency */,
 			);
 			name = PrimerSDK;
 			productName = PrimerSDK;
@@ -2068,55 +1186,197 @@
 			);
 			runOnlyForDeploymentPostprocessing = 0;
 		};
-<<<<<<< HEAD
-		B2BCAF004C6406F63DECD2FFFF927AE2 /* Resources */ = {
+		4771FBB969827BB813BE59F8244DBF31 /* Resources */ = {
 			isa = PBXResourcesBuildPhase;
 			buildActionMask = 2147483647;
 			files = (
-				2B3BB16AF5D0A96D35E70FC02DDD45A8 /* en.lproj in Resources */,
-				58A0C5A1868433C1CAF204F0E6E671B1 /* fr.lproj in Resources */,
-				9749FBC8113D2A9C4AD822FA0C4AE4EC /* Icons.xcassets in Resources */,
-				95F9EEB452D21C7BDE39C497FBF37AF4 /* sv.lproj in Resources */,
+				1732EE80DD56B22D78426C9888C34B4B /* en.lproj in Resources */,
+				8BB7876E3395ED638FF5BDD03CF62D22 /* fr.lproj in Resources */,
+				08354958498B4A13BA3AEEFA10FC931A /* Icons.xcassets in Resources */,
+				FBCBB3F7A2DE4FC070F86D1DA8D8029B /* sv.lproj in Resources */,
 			);
 			runOnlyForDeploymentPostprocessing = 0;
 		};
-		B6E1E162FF19275014716F8B59C48FB4 /* Resources */ = {
+		779A4439F49F59D10B4FBBA841BE41C4 /* Resources */ = {
 			isa = PBXResourcesBuildPhase;
 			buildActionMask = 2147483647;
 			files = (
-				F70694CA1E07AFB12680DC72EE23F720 /* PrimerResources.bundle in Resources */,
-=======
-		DD3BA7D086129E2D0475F5456EB84AE6 /* Resources */ = {
-			isa = PBXResourcesBuildPhase;
-			buildActionMask = 2147483647;
-			files = (
-				E17BD628F3555B0A8A6B19EAAB7D4024 /* PrimerResources.bundle in Resources */,
-			);
-			runOnlyForDeploymentPostprocessing = 0;
-		};
-		F6CAAA6630AF60BF9AAD0D861F25B78F /* Resources */ = {
-			isa = PBXResourcesBuildPhase;
-			buildActionMask = 2147483647;
-			files = (
-				2403115409166D2362C15B31A297F5DD /* en.lproj in Resources */,
-				AFEEA8FE51E78CBA1BA84A88034D6B15 /* fr.lproj in Resources */,
-				17704AB2099C22D6198B459F260F2B88 /* Icons.xcassets in Resources */,
-				3E2E84607F715271C27EF6AFCEC49F32 /* sv.lproj in Resources */,
->>>>>>> c0ea3132
+				BE7563590C8FC883E0433F8B7DB5EB0C /* PrimerResources.bundle in Resources */,
 			);
 			runOnlyForDeploymentPostprocessing = 0;
 		};
 /* End PBXResourcesBuildPhase section */
 
 /* Begin PBXSourcesBuildPhase section */
-<<<<<<< HEAD
-		7E2C8D73DF1DCF3572C80195DBC94950 /* Sources */ = {
-=======
-		79AAC00C46EAE884FC96DD769D8C0D58 /* Sources */ = {
->>>>>>> c0ea3132
+		3CFE87AED0161BFE1BE026557182E6DA /* Sources */ = {
 			isa = PBXSourcesBuildPhase;
 			buildActionMask = 2147483647;
 			files = (
+			);
+			runOnlyForDeploymentPostprocessing = 0;
+		};
+		4AC6DF4FC3A6FA0FB8EACE6954CD0E53 /* Sources */ = {
+			isa = PBXSourcesBuildPhase;
+			buildActionMask = 2147483647;
+			files = (
+				EC077D822ADEF77AE545FFA5A4B27AA8 /* after.swift in Sources */,
+				EF9068AECF36C2CE33804F35971E1E7A /* AlertController.swift in Sources */,
+				550BD20BCD958A33F9812F8D08F172F3 /* Apaya.swift in Sources */,
+				68E38B31808ACFF5A4AD22D170912D1F /* ApayaService.swift in Sources */,
+				44DF012C66F5F5217FD62E74EADE5C1B /* ApplePay.swift in Sources */,
+				B69F2D8776511E2AD8360C613FD1ECE9 /* ApplePayService.swift in Sources */,
+				7B28FF94AD5BD33577ADBD513F2D9D09 /* ApplePayViewModel.swift in Sources */,
+				DBAB48E6E2AAA00176713429BB2159AD /* AppState.swift in Sources */,
+				A96046E9D31214B0D4BD23D8BF2B631D /* Box.swift in Sources */,
+				BE50A4889FDBFB5ED158C36EF42C5B51 /* BundleExtension.swift in Sources */,
+				C783879D891BA020207E93138088DEB2 /* CancelContext.swift in Sources */,
+				2A20786C26F51DDB503AAB1931FCE5CB /* Cancellable.swift in Sources */,
+				53D4A4F5E19934881ED9389D4399CD96 /* CancellableCatchable.swift in Sources */,
+				BA107DED0337326935F710D2E08888F1 /* CancellablePromise.swift in Sources */,
+				73011DF37B62D9ED5D100DFD889A0B02 /* CancellableThenable.swift in Sources */,
+				18EAB8BFE6A00842D51E1C7E63BFB915 /* CardButton.swift in Sources */,
+				58122694B1CC2FC7242131B2181D108B /* CardComponentsManager.swift in Sources */,
+				CFC8E9725251AF76C1C2DC4C4303F76E /* CardNetwork.swift in Sources */,
+				35085206DC5224D0EE3DF540BF18DD4A /* CardScannerViewController+SimpleScanDelegate.swift in Sources */,
+				51058DA3D18D680ABE391E00EE9EF394 /* CardScannerViewController.swift in Sources */,
+				51EB24C9B8B08DE0A815B078D02B03EE /* CardScannerViewModel.swift in Sources */,
+				B7D2856619D6FCD6D037C98A48369A95 /* Catchable.swift in Sources */,
+				C27B39003FDC1EEBA740DAEB63D22AF9 /* CatchWrappers.swift in Sources */,
+				30C38C4369E6C29A18C2163D3FE4C2EF /* ClientToken.swift in Sources */,
+				10D6AD9BE98C87DDA50B190F0A2379D1 /* ClientTokenService.swift in Sources */,
+				C459F69343F31152AE9545C0E363BE62 /* ConcurrencyLimitedDispatcher.swift in Sources */,
+				EAEF20E0F51F0C7B6CCD5387CC8BA73A /* Configuration.swift in Sources */,
+				97B2B9844EDECC4F494BA059473BB2B5 /* ConfirmMandateView.swift in Sources */,
+				C1574B4156F3A18C6D04EF314EFB2293 /* ConfirmMandateViewController.swift in Sources */,
+				B2A14A872705E2ABB16569F6415104DF /* ConfirmMandateViewModel.swift in Sources */,
+				CEADDEF06CD1BFA1038D7D04AABBD0E9 /* Consolable.swift in Sources */,
+				B79852FB791A13579287C7487C9EB8A8 /* CoreDataDispatcher.swift in Sources */,
+				0264859C9818F054A910A2F639B5AE76 /* CountryCode.swift in Sources */,
+				3C5AA60D7B4661E8659136104F4BCF82 /* Currency.swift in Sources */,
+				D73FC2738BE1C12EB66A25862F38949F /* Customer.swift in Sources */,
+				2241D82A29578847F5F26A4F047AA37A /* CustomStringConvertible.swift in Sources */,
+				E305887B61423CD0546986EB000F8819 /* DateExtension.swift in Sources */,
+				D9837EF746B08D07FAF8B0382C560638 /* DependencyInjection.swift in Sources */,
+				B726A4A1B711ABF8FF3905381603B15C /* DirectDebitMandate.swift in Sources */,
+				A7A0C458BBF63BB10337087C20DF327E /* DirectDebitService.swift in Sources */,
+				75E114975679D08CB731CC2F16EC80DC /* DirerctCheckoutViewModel.swift in Sources */,
+				BF857613BB3A0ECA7438271CD6C00D2B /* Dispatcher.swift in Sources */,
+				20D43014198D91DA53155BE20480564F /* Endpoint.swift in Sources */,
+				47BFE0F8FC5DA1904DEC0A3476B6DBC0 /* EnsureWrappers.swift in Sources */,
+				70F5F563922DE30B643E1932BA38415E /* Error.swift in Sources */,
+				278BDBE782F5CEA84D1C9048ABF6DE33 /* ErrorHandler.swift in Sources */,
+				4ED9FD1A0639D3BCBFD6C324EA1E8D57 /* ErrorViewController.swift in Sources */,
+				9C5C94B6F972D8CA63742882BD269FCA /* ExternalViewModel.swift in Sources */,
+				AD0A1D6DB6982F61EEBE7A7EA7A0EDA9 /* FinallyWrappers.swift in Sources */,
+				86FB05E58CFD19F82B9F33BA6D1F0EB8 /* firstly.swift in Sources */,
+				FCAEF5E209EA29303BC67D4E39AFAB6A /* FormTextFieldType.swift in Sources */,
+				0103F14BE6AE5DD7C3E1C6404EF77457 /* FormType.swift in Sources */,
+				6F401A6143AA24E48B9A9F7D74BB577E /* FormView.swift in Sources */,
+				00B9FCC1432B01919483B5D5F7D446F3 /* FormViewController.swift in Sources */,
+				8234570CB40D09FE979EF032963F8377 /* Guarantee.swift in Sources */,
+				4917AD72F956C8F3ABF54E17946AE579 /* GuaranteeWrappers.swift in Sources */,
+				DE9D42A4DB348CE9F389BCE0B2C7D897 /* hang.swift in Sources */,
+				AF2CD6CC11F476916632A9B56A9DB762 /* ImageName.swift in Sources */,
+				DF7070297F4C6513EA3EE42E2F658719 /* IntExtension.swift in Sources */,
+				C8A8F953020096B28F0F4AE81D8A36BE /* JSONParser.swift in Sources */,
+				51361A8723364980FAB2F4007E56836E /* Klarna.swift in Sources */,
+				2903543EA3F8E39C146E8E4DA5D74A03 /* KlarnaService.swift in Sources */,
+				1E519FFA9ABBCA43CA93C9FC2A9E35AF /* KlarnaViewModel.swift in Sources */,
+				63EA80D8BC08FA3644A0CBB2BFAFAFF2 /* LogEvent.swift in Sources */,
+				0E768B26611247ACEF67F597626A7EC7 /* Logger.swift in Sources */,
+				87F2B689D0549B2CA954C715EB29169C /* Mask.swift in Sources */,
+				6E6AD64CBF128211269180A405EBB5DC /* NetworkService.swift in Sources */,
+				1B0DB936FF14E7DE41C941A5908CA0C5 /* OAuthViewModel.swift in Sources */,
+				A0B84338D80EDE9AD44EE61ECD7ABE3F /* Optional+Extensions.swift in Sources */,
+				07F1815576EF1E95928F6E3CC9FDED73 /* OrderItem.swift in Sources */,
+				9BF79A808C4CAA2734D3513D8326679A /* Parser.swift in Sources */,
+				1DD3469C9CDB256211157296440A6AC7 /* PaymentMethod.swift in Sources */,
+				F078EDE470388E78DE0E41BF473B1CF3 /* PaymentMethodComponent.swift in Sources */,
+				EF2B33EDD32E0E68AE7814496C06069C /* PaymentMethodConfig.swift in Sources */,
+				0511547010BE9E2B6A97F1870486FF72 /* PaymentMethodConfigService.swift in Sources */,
+				CDE22E781A30FA78847A10222AFED392 /* PaymentMethodToken.swift in Sources */,
+				280B02D36F55543A2A56835147932559 /* PaymentMethodTokenizationRequest.swift in Sources */,
+				1998720C896B2AEBF467C709501B9E29 /* PaymentNetwork.swift in Sources */,
+				9F62B7724D27870F6B79FCED1972AEDA /* PayPal.swift in Sources */,
+				BB42163E6B759B800614412BC91996A2 /* PayPalService.swift in Sources */,
+				87D0AC0371E4C2DCF5B46CEE97B7A45C /* PayPalViewModel.swift in Sources */,
+				09C37752BBBCD3867FEE74EF12BFED76 /* PresentationController.swift in Sources */,
+				43639F135EE01B39ED03FBC38E0E245B /* Primer.swift in Sources */,
+				E88B20D8E4B581DC7BBE6E0126F4DCE5 /* PrimerAPI.swift in Sources */,
+				466FD01C1EFB0578D27ECC43FA6E14A7 /* PrimerAPIClient+Promises.swift in Sources */,
+				7F81357614A609987E01552BA12A9E9B /* PrimerAPIClient.swift in Sources */,
+				5E1F0FFF97C36267E9EB8FDC477E086F /* PrimerButton.swift in Sources */,
+				5DF3D232CD0754F8991E7A5825CA13FF /* PrimerCardFormViewController.swift in Sources */,
+				4A28D41B9BB2BA6B11E7DD033D42799A /* PrimerCardholderNameFieldView.swift in Sources */,
+				D21FF96A36189ABC2251002BDC3EEB9D /* PrimerCardNumberFieldView.swift in Sources */,
+				9E5830AE3A4EF7A3268BF21614EDD046 /* PrimerContainerViewController.swift in Sources */,
+				6CFECFE2A28FA11F733EC6A557872587 /* PrimerContent.swift in Sources */,
+				A4D10628B77E45CBB9C5AF879B868866 /* PrimerCustomStyleTextField.swift in Sources */,
+				0A98D8AF5CAE3148300448D56A4A37B7 /* PrimerCVVFieldView.swift in Sources */,
+				A3C759D1CBD0196AF3391F14C03C429D /* PrimerDelegate.swift in Sources */,
+				F1E29524E47207993F15FE9B6663A537 /* PrimerError.swift in Sources */,
+				ED1CD5C39FCE234744BE18C88EBBEE0B /* PrimerExpiryDateFieldView.swift in Sources */,
+				5C2B8F5DFF771A15354AC2157907B5F2 /* PrimerFormViewController.swift in Sources */,
+				B0E2B06DDC94D11648D7397CD6C4CD53 /* PrimerInternalSessionFlow.swift in Sources */,
+				715650A922286BB5B866A52490194EBF /* PrimerLoadingViewController.swift in Sources */,
+				862E67F8B65133B5E10C0F21A343FD1C /* PrimerLoadWebViewModel.swift in Sources */,
+				AF814EE4768A9377601CC5ADA75C9B8E /* PrimerNavigationBar.swift in Sources */,
+				A2DB101132E40339C0AA8B0AC2D85B7A /* PrimerNavigationController.swift in Sources */,
+				3DFA0FE2E7AEFDEDFE351C234C2B7263 /* PrimerNibView.swift in Sources */,
+				7F80F0BA0968A4752AA806B6963EDDB2 /* PrimerOAuthViewModel.swift in Sources */,
+				51A6F0694929F0A3206F8EA54274B50E /* PrimerRootViewController.swift in Sources */,
+				BF07DCAFF3A191590A8890D56F14B5C9 /* PrimerScrollView.swift in Sources */,
+				47AB2BE59CD38973DEE20085BC33C3E4 /* PrimerSDK-dummy.m in Sources */,
+				DC12FD87E07EC2E12D095E4C57EBD356 /* PrimerSettings.swift in Sources */,
+				75DBF8F05D141A26755C2FB2A236C4FA /* PrimerTableViewCell.swift in Sources */,
+				415EE4E2C697A9D0711AAE359BC14827 /* PrimerTextField.swift in Sources */,
+				5C689E474CB3916D0B04680412E7EB8F /* PrimerTextFieldView.swift in Sources */,
+				89D951B454314E1A761100BC7C8BD179 /* PrimerTextFieldView.xib in Sources */,
+				B0B04E21C7B1D084373D777FCF8200BA /* PrimerTheme.swift in Sources */,
+				801434C3871CC8C10F5F8CE21533BD41 /* PrimerUniversalCheckoutViewController.swift in Sources */,
+				A0DC0FA9290779CC2FC6D07B0A32C487 /* PrimerVaultManagerViewController.swift in Sources */,
+				E97CC8DC853B920AD90FFDE69C1F7787 /* PrimerViewController.swift in Sources */,
+				019F9494692B39588BC4DA99A63A75AC /* PrimerViewExtensions.swift in Sources */,
+				F18D0FB8A70712E47A17AFF86A7F6F84 /* PrimerWebViewController.swift in Sources */,
+				26D0FD4A5728B5D973B83CCCE69A8F93 /* PrimerWebViewModel.swift in Sources */,
+				6425876DC91F41E5AE30071AAD22E768 /* Promise.swift in Sources */,
+				C1AB5F666695C07E86DA2E6D23642AAE /* Queue.swift in Sources */,
+				6A4712AB39F0ADA4AFF9726242081F4C /* race.swift in Sources */,
+				2E5EC0A52EBB4BFAC8F778BB288B1798 /* RateLimitedDispatcher.swift in Sources */,
+				1975801587E2BFFC41007BEE89B56F2C /* RateLimitedDispatcherBase.swift in Sources */,
+				0C466F6332E33D8564F8662FE60D7039 /* RecoverWrappers.swift in Sources */,
+				0879916548DA7A1437095140498D0DE4 /* ReloadDelegate.swift in Sources */,
+				87463356F2FFFC0D7A52404A71791615 /* Resolver.swift in Sources */,
+				59C946E51F25D7BC715A8998A88B259D /* RootViewController+Router.swift in Sources */,
+				79B6AB04DB965CB914D0D8F8E282B62E /* RootViewController.swift in Sources */,
+				E1B287500AFCC916D80072802C12426B /* Route.swift in Sources */,
+				1E4FEB8962BA733BBCE64F1F779415DD /* ScannerView.swift in Sources */,
+				B4B723B86AF8543F2B9CBBB12E6284E2 /* SequenceWrappers.swift in Sources */,
+				91E939833D8C990AE9C413C67CF5F332 /* StrictRateLimitedDispatcher.swift in Sources */,
+				F2CE6C8E92B6743C4216FBF4FCF1EB67 /* StringExtension.swift in Sources */,
+				96C95EC81FA745C55B2B794A9ACA6D40 /* SuccessMessage.swift in Sources */,
+				77A8E45C5EF77F3605D683A85394C1F9 /* SuccessViewController.swift in Sources */,
+				F7E292C07AAD10D39CE40FF8732E965A /* Thenable.swift in Sources */,
+				F630F59EBD0BA08D13C564720B9F63D8 /* ThenableWrappers.swift in Sources */,
+				1B4A80645CF71AA18D26E9BC54EBD6FA /* TokenizationService.swift in Sources */,
+				8B1A99AEE137563C110269738B801343 /* TransitioningDelegate.swift in Sources */,
+				30E96F77F092A437B08D94B2C6DC7096 /* UIColorExtension.swift in Sources */,
+				B0D8BE1757516ECFC192D4BCE13E77BA /* UIDeviceExtension.swift in Sources */,
+				29815FCC47C9BCCAD2D872AACA495AD1 /* URLExtension.swift in Sources */,
+				24D5099E7028D31466797E6D2DA8C52D /* URLSessionStack.swift in Sources */,
+				085A96C1331B5B5DE85565BC7623D5FE /* UserDefaultsExtension.swift in Sources */,
+				2E1C66D9531B7797DAA4D69F62C9A88D /* UXMode.swift in Sources */,
+				56B57DDE4F022CB85132843EA1F32A73 /* Validation.swift in Sources */,
+				6F388A43A0D7042C1B8C316D03194F54 /* VaultCheckoutView.swift in Sources */,
+				3964096D45DBC658607EAE7940AB9CD5 /* VaultCheckoutViewController.swift in Sources */,
+				66E9626796CB3E12B1FC4E3DAAC33C96 /* VaultCheckoutViewModel.swift in Sources */,
+				1C67F6ADC7676C024FE47195604A010A /* VaultPaymentMethodView.swift in Sources */,
+				C9AC4FD75CA6D010EDAD010D5B46603C /* VaultPaymentMethodViewController.swift in Sources */,
+				4F88922F79248EE989EDA9B82F52862E /* VaultPaymentMethodViewModel.swift in Sources */,
+				8E0B2189939649D887E051227BE93A4A /* VaultService.swift in Sources */,
+				31822BEC7A81275CE5A77B8481DB1B0D /* WebViewController.swift in Sources */,
+				1F39B4C58DBF5BCAF427B3EFDCD3CB78 /* when.swift in Sources */,
+				C6EC6AD572B591291172B8FEBE4E6E88 /* WrapperProtocols.swift in Sources */,
 			);
 			runOnlyForDeploymentPostprocessing = 0;
 		};
@@ -2128,7 +1388,6 @@
 			);
 			runOnlyForDeploymentPostprocessing = 0;
 		};
-<<<<<<< HEAD
 		AF998654B79C38093FE0194BF12CC471 /* Sources */ = {
 			isa = PBXSourcesBuildPhase;
 			buildActionMask = 2147483647;
@@ -2137,401 +1396,30 @@
 			);
 			runOnlyForDeploymentPostprocessing = 0;
 		};
-		DB59EC81F3CD83924962AF307CAB33B2 /* Sources */ = {
-			isa = PBXSourcesBuildPhase;
-			buildActionMask = 2147483647;
-			files = (
-				31454FC9E87C38D3F72B373018FE2FFE /* after.swift in Sources */,
-				9D461282867E5116A2CF3B3882AEB916 /* AlertController.swift in Sources */,
-				45CE85F4B1A44E4C2DA7769CBB877806 /* Apaya.swift in Sources */,
-				0CFA50506F517F4D9F490BEA1F0F8708 /* ApayaService.swift in Sources */,
-				5EA10B9F62E8EBF972867282BC2A1434 /* ApplePay.swift in Sources */,
-				1565045A50A7E33DABDAABD1C095C9FC /* ApplePayService.swift in Sources */,
-				F00587879BEF5E5E230522D18C7A54B0 /* ApplePayViewModel.swift in Sources */,
-				0B0418418578FC0034F8B24AD7C6CD4D /* AppState.swift in Sources */,
-				F02ADC1BDC645EE95B73BA955662CD82 /* Box.swift in Sources */,
-				8003A81356397175161861EFAC262C18 /* BundleExtension.swift in Sources */,
-				94FE84129A41E8702A7C10926FFCC0D6 /* CancelContext.swift in Sources */,
-				53ECB22CAC5FDEEDD1F654132AEE512C /* Cancellable.swift in Sources */,
-				0E6473F35FC88BF296112E52100813AB /* CancellableCatchable.swift in Sources */,
-				67179AEFABA07E4222E150200BD40893 /* CancellablePromise.swift in Sources */,
-				2AB8D2CB8A46E6A57C74C6C31DC28F1D /* CancellableThenable.swift in Sources */,
-				E1EAAE98B895103ADA9B1E234381C970 /* CardButton.swift in Sources */,
-				36D58D0FA864DAC57548DCB9307BEC72 /* CardScannerViewController+SimpleScanDelegate.swift in Sources */,
-				77EE0AF99B5DACE330A60478FC83490F /* CardScannerViewController.swift in Sources */,
-				652581579F02C234FD38FAE0942CA60F /* CardScannerViewModel.swift in Sources */,
-				7C7EE4484F7515C21FE213C26B341DB0 /* Catchable.swift in Sources */,
-				91659C125CD326962919DFEFEB926170 /* CatchWrappers.swift in Sources */,
-				FBDACCD26F27DFAB2A51AF82ABECFDB2 /* ClientToken.swift in Sources */,
-				AD3E079778CCDBF3FC9D428645D17BB2 /* ClientTokenService.swift in Sources */,
-				2030F6DE1D42DD00B1D324A759A64318 /* ConcurrencyLimitedDispatcher.swift in Sources */,
-				5948242BE4D06DC9F6EA2C98F8B033EB /* Configuration.swift in Sources */,
-				27C9D5E62107F342AAED01C0594611C8 /* ConfirmMandateView.swift in Sources */,
-				F4337F21A3A9B9F77480AF93AEAA647E /* ConfirmMandateViewController.swift in Sources */,
-				44F05FB0E6E51697F4AB62F782771270 /* ConfirmMandateViewModel.swift in Sources */,
-				23E5035DDC966E78D7E730AFAC11C7D3 /* Consolable.swift in Sources */,
-				ABB7E8A023C0C95A5D4EA63DCA19E429 /* CoreDataDispatcher.swift in Sources */,
-				D7451DC7587677F84C39D82247CB5AE6 /* CountryCode.swift in Sources */,
-				6170FC9A08A1869DC9FB907121945E65 /* Currency.swift in Sources */,
-				90E87B6C24C18653C07DE34C5F000FE2 /* Customer.swift in Sources */,
-				26D5DE5F8AD2ABD806C7224227D2B4C2 /* CustomStringConvertible.swift in Sources */,
-				8F41AD7978498E63C0138F192314AA82 /* DateExtension.swift in Sources */,
-				A85E31D11331C63188A72DFE4E031A0C /* DependencyInjection.swift in Sources */,
-				3A9BDAD57A7DF8F9084B4D8B709CB761 /* DirectCheckoutViewModel.swift in Sources */,
-				E7ACD00CD97B180ABB47A928324BE109 /* DirectDebitMandate.swift in Sources */,
-				61DA8F96140FB06D3B51221BE345330F /* DirectDebitService.swift in Sources */,
-				ED7E3846D80312B62885FA8B655F035C /* Dispatcher.swift in Sources */,
-				951812476572031BCFA0635615A892D1 /* Endpoint.swift in Sources */,
-				9E9E581E20DFCB5FCB1DA43E46BC3DC5 /* EnsureWrappers.swift in Sources */,
-				572387457854ACAC852329A14231B6BA /* Error.swift in Sources */,
-				E70F50CC43EA3803A2DF176735785A13 /* ErrorHandler.swift in Sources */,
-				484F3786EEAEBA7469755437DBF6BD06 /* ErrorViewController.swift in Sources */,
-				BFC1463029C4C34E21BEFE8CBF25196D /* ExternalViewModel.swift in Sources */,
-				102A9539288D7A3FF16CE3B1C9CECC9A /* FinallyWrappers.swift in Sources */,
-				A23CBA9FB68640BFEE7C2ABFF69AB38C /* firstly.swift in Sources */,
-				86422A7ECFB1C0DDB334EFF1D2607783 /* FormTextFieldType.swift in Sources */,
-				A025A2D831211B790DA32CBADC4881A1 /* FormType.swift in Sources */,
-				DEC7E217CAE7A4FB9E406D779CAC3611 /* FormView.swift in Sources */,
-				F48446ABC1BB54507FE388C205A1261F /* FormViewController.swift in Sources */,
-				8CF61C17B4D92B2F422E910D743E79A0 /* FormViewModel.swift in Sources */,
-				0499786ABB41DFBC896E868225060A8D /* Guarantee.swift in Sources */,
-				173813E17EC0C7CDD0CAE3147CFDD50F /* GuaranteeWrappers.swift in Sources */,
-				D52139581DA825BE2631A78F6AA1D0C2 /* hang.swift in Sources */,
-				9A7D6CD982CF32CB6527E865C1569DF3 /* ImageName.swift in Sources */,
-				4DEC87D73E3EB70FB2969D793ACAC0E0 /* IntExtension.swift in Sources */,
-				5860D70E1766BB61DB7691BDA15A08F2 /* JSONParser.swift in Sources */,
-				1622064C0B2C6CE475ADE2683D13A62E /* Klarna.swift in Sources */,
-				AB1C8709D6CAA1D2410770D99EBCDCC8 /* KlarnaService.swift in Sources */,
-				2FF202657F288BDE13299F5E03C87518 /* LogEvent.swift in Sources */,
-				B3FB6924E5262AAD802722CFCE247597 /* Logger.swift in Sources */,
-				57AE6E3D528A84F722E72C667E2BDD8A /* Mask.swift in Sources */,
-				8EB2F80A3F098B6842E8807A224D8036 /* NetworkService.swift in Sources */,
-				18AF93D452D4E18CA2EDD398352DC398 /* OAuthViewController.swift in Sources */,
-				65070A1EA4C57269C792BA1B44FD466D /* OAuthViewModel.swift in Sources */,
-				A201E2BF386216BDA188B928542CEEA6 /* Optional+Extensions.swift in Sources */,
-				2F7B36B65006A7C493D2086CC42173A5 /* OrderItem.swift in Sources */,
-				5C03E00208F6273DDD0B852AAFBFBCD0 /* Parser.swift in Sources */,
-				193A3FDADEFF6F878B3E9AD98013439D /* PaymentMethod.swift in Sources */,
-				9BAE8BDC14DB83CF079578621142D364 /* PaymentMethodComponent.swift in Sources */,
-				DD9D7A4166ABEEF390D4A6B362EECA2D /* PaymentMethodConfig.swift in Sources */,
-				DB718EABD143DDED9352D75C45174FF0 /* PaymentMethodConfigService.swift in Sources */,
-				967127AEE5CDFC9F64B9B91812F838B4 /* PaymentMethodToken.swift in Sources */,
-				2F60AFE78D3FD5ECFC8D8371C4C6595A /* PaymentMethodTokenizationRequest.swift in Sources */,
-				8E2CCA541F180835059F44874BA95576 /* PaymentNetwork.swift in Sources */,
-				2F163FF0BC2E9C6FD08E934EB0772868 /* PayPal.swift in Sources */,
-				5F61B4469954821716A8865FCC8DBCE9 /* PayPalService.swift in Sources */,
-				A07F67783826D940ECF7D91333EB7584 /* PresentationController.swift in Sources */,
-				B40450275FFE2150DB32636496119858 /* Primer.swift in Sources */,
-				F40E4D4DABD7CB29FE679E105229AA0F /* PrimerAPI.swift in Sources */,
-				60604F9563782B79CB9AB08EEFEACC6C /* PrimerAPIClient+Promises.swift in Sources */,
-				73307F58BDB58B4FED2A0000EEDC3A7F /* PrimerAPIClient.swift in Sources */,
-				D34648842F1BB771F7734E9C1AAD7E62 /* PrimerButton.swift in Sources */,
-				641EB9B0C862B6E5DF623377267460B6 /* PrimerContent.swift in Sources */,
-				83619D3DDB1586732D40780059F394A6 /* PrimerDelegate.swift in Sources */,
-				F0A61E11AC97514326DAE9F68E776DC8 /* PrimerError.swift in Sources */,
-				1FF3B5AEE0B337245340EA872195D0DC /* PrimerInternalSessionFlow.swift in Sources */,
-				D764096A87DD1D8CE5A6FCF02C23E085 /* PrimerLoadWebViewController.swift in Sources */,
-				372D6397EAE1DC1EB75AFD1E8DBB5087 /* PrimerLoadWebViewModel.swift in Sources */,
-				0A93213D8557F877236A59E99CEB077A /* PrimerScrollView.swift in Sources */,
-				D2827B26719B5BA56429CA2FF6ED4AF4 /* PrimerSDK-dummy.m in Sources */,
-				9D60739E5BF33AEB6B2C5A40E50A2FE2 /* PrimerSettings.swift in Sources */,
-				259113DCBD77242A6D4CCBCEC35CC546 /* PrimerTableViewCell.swift in Sources */,
-				60C87BEA5233412FE29C484F940AE21B /* PrimerTextField.swift in Sources */,
-				37237699A3615B1119C8A7C2DACA6CA2 /* PrimerTheme.swift in Sources */,
-				F80F47B15BE1BAB3BC9316331C884AF5 /* PrimerViewController.swift in Sources */,
-				E976CCB7B0B7CC884E147549C89B1D26 /* PrimerViewExtensions.swift in Sources */,
-				F40D536773688079C8A71E8BB5AD3C9A /* PrimerWebViewController.swift in Sources */,
-				F8023ED75BC5A0AB5257B3F8651C778A /* PrimerWebViewModel.swift in Sources */,
-				05C91D6263675BF849CB8F936ED4AF39 /* Promise.swift in Sources */,
-				803C78DFEDFFBBC007F38AB311CF5F6A /* Queue.swift in Sources */,
-				E8C1EDDFC789FAE99696DAA9C61C8EB6 /* race.swift in Sources */,
-				D2C078F6A402FADA951539902279D505 /* RateLimitedDispatcher.swift in Sources */,
-				571B2C796820F7D04919EB921F638C35 /* RateLimitedDispatcherBase.swift in Sources */,
-				6CBBC6B33CB1F2DFA484B08BB1A85DE2 /* RecoverWrappers.swift in Sources */,
-				198B09FBD27B6C29094EDE275FD55A1A /* ReloadDelegate.swift in Sources */,
-				80FE53E1D867B9E9D7FA2F45940351AD /* Resolver.swift in Sources */,
-				695291DE696AFDBCABFBB66517B3C201 /* RootViewController+Router.swift in Sources */,
-				650AB0460E6DCE10968E09E719EE5F2E /* RootViewController.swift in Sources */,
-				995CC37904682C82EA42469225452098 /* Route.swift in Sources */,
-				A647C0FBC593B9CF5566A940D2667E50 /* ScannerView.swift in Sources */,
-				3496C3D0F0550E3D52120C196B09122B /* SequenceWrappers.swift in Sources */,
-				A2CA047DC4357BC038CEF7E12D549C36 /* StrictRateLimitedDispatcher.swift in Sources */,
-				D1B1DE80EB1E482BFB1738518D5E01DF /* StringExtension.swift in Sources */,
-				A429203BD12E5C7B6976FF09671C3F74 /* SuccessMessage.swift in Sources */,
-				235A80024745931261F01F836F40E5D6 /* SuccessViewController.swift in Sources */,
-				D9795F5D09A78968ABD13F68980FE0C9 /* Thenable.swift in Sources */,
-				D7EE16E785091051EA2CED0C8A03FE76 /* ThenableWrappers.swift in Sources */,
-				57978C3EFFC05B6CDED77E8E1D91C769 /* TokenizationService.swift in Sources */,
-				95C2F1D24AE9660D708C25396034C742 /* TransitioningDelegate.swift in Sources */,
-				F4A216245B297214E69EA4F79AD14EBC /* UIDeviceExtension.swift in Sources */,
-				4283E348DC8F2D830A2C51CB85BD08BB /* URLExtension.swift in Sources */,
-				FD1DC8769644CB509A69BA2B6BEB8AC5 /* URLSessionStack.swift in Sources */,
-				C66936D91805994CB0F8A4586809A663 /* UserDefaultsExtension.swift in Sources */,
-				8CE43410600BA2FF191A6D19A6C92AB4 /* UXMode.swift in Sources */,
-				8DD194622A15B2A7F5AF750B890A35FF /* Validation.swift in Sources */,
-				16BE197407E18C1FFC883FC0CCD0A470 /* VaultCheckoutView.swift in Sources */,
-				1CBBF65B055392257E5D3BD57E733036 /* VaultCheckoutViewController+ReloadDelegate.swift in Sources */,
-				AA5F5EB0F929356CF205840205BB7404 /* VaultCheckoutViewController.swift in Sources */,
-				E341E039203C5F70730D8C19DB8CA283 /* VaultCheckoutViewModel.swift in Sources */,
-				8AEE80F4D12659556A9D5FC8BDD6DBE6 /* VaultPaymentMethodView.swift in Sources */,
-				CEF74F9969D08F8AC62F9AC2EF13FB3C /* VaultPaymentMethodViewController+ReloadDelegate.swift in Sources */,
-				BE0FF8DA5C07199F5977808A6804BE53 /* VaultPaymentMethodViewController.swift in Sources */,
-				341DC5108B14C9B97E1FCD6EB3A8ED69 /* VaultPaymentMethodViewModel.swift in Sources */,
-				3233C3A6E68C564B5C03D718DDFDDED5 /* VaultService.swift in Sources */,
-				B93C7BA55BC2BA67CF42C825475E2CB5 /* WebViewController.swift in Sources */,
-				B7C1E783FD43C267AD760D22D6C24970 /* when.swift in Sources */,
-				617F2438242C9F3768827E865E879CF2 /* WrapperProtocols.swift in Sources */,
-=======
-		A6102B5905499ADE51370CDDCC3699F5 /* Sources */ = {
-			isa = PBXSourcesBuildPhase;
-			buildActionMask = 2147483647;
-			files = (
-				1487CC1451D38643A80A87038F5AA724 /* after.swift in Sources */,
-				2662B1F19EFB1D2DF31088AB4F66BAF7 /* AlertController.swift in Sources */,
-				FDEE6E9D19D68728D2C48C054F1F74E2 /* Apaya.swift in Sources */,
-				C3890A5A5C3CA84050B4A1A4BFD6AC13 /* ApayaService.swift in Sources */,
-				16BDEF10A625E77B79F8AA24BE9185E3 /* ApplePay.swift in Sources */,
-				B3BC051657873B9640F8D2142C4490B9 /* ApplePayService.swift in Sources */,
-				74C88A464ADB417FE75630B86E9A6D14 /* ApplePayViewModel.swift in Sources */,
-				5EC57EA21E85525BE2CD45368F811192 /* AppState.swift in Sources */,
-				D1D71915C88D035462AA9F8D5B70AD4E /* Box.swift in Sources */,
-				9B3ED02BC0F4E8F8879D7A2E98116807 /* BundleExtension.swift in Sources */,
-				CDB21576AF939034EF9CB2698B233E87 /* CancelContext.swift in Sources */,
-				0328CF351CCA19DAC41B93FE9808A4B0 /* Cancellable.swift in Sources */,
-				222D41B70A5786D9D89F82A73FAD2EF5 /* CancellableCatchable.swift in Sources */,
-				64ACC11D8D8862AF03C773C6FD309DA1 /* CancellablePromise.swift in Sources */,
-				083963FC2FB6CD003E5AE16A55A855A2 /* CancellableThenable.swift in Sources */,
-				E47ECE7BD6703B86836671F71A8A60AF /* CardButton.swift in Sources */,
-				85174634226F2B249070881955F729CA /* CardComponentsManager.swift in Sources */,
-				001BB6322E5020AA0F80FCC51B616D9B /* CardNetwork.swift in Sources */,
-				4267AE141B7EFB5BD8A90D1B8D01929B /* CardScannerViewController+SimpleScanDelegate.swift in Sources */,
-				73990569ADEC57B134A45422BD39CC78 /* CardScannerViewController.swift in Sources */,
-				B4450461181B80F69679FD2719CFC1C2 /* CardScannerViewModel.swift in Sources */,
-				940592B211746272C6969A9A1114F326 /* Catchable.swift in Sources */,
-				C90DC063B2047A4B1DD68CDA9C69C82F /* CatchWrappers.swift in Sources */,
-				01902C1CB1FC16CBC104A3350173FB02 /* ClientToken.swift in Sources */,
-				3B6F905365A0A347D43684188790E130 /* ClientTokenService.swift in Sources */,
-				10ABE18770EFA0C93A3C562820E06362 /* ConcurrencyLimitedDispatcher.swift in Sources */,
-				C6D3A3DA48BAD189790CD471ED357966 /* Configuration.swift in Sources */,
-				EEDDEBDF545D9B0ECFD6990B975D7647 /* ConfirmMandateView.swift in Sources */,
-				6A40CE665BF371E47B60C8BAEC11BA79 /* ConfirmMandateViewController.swift in Sources */,
-				6CB1936AA9CA9B260B58F582A61C9FDB /* ConfirmMandateViewModel.swift in Sources */,
-				FF973F78FD8961FFA8B029C963D63BE6 /* Consolable.swift in Sources */,
-				225EE9B30773A33C158AC6DF5E5D0677 /* CoreDataDispatcher.swift in Sources */,
-				5500CD9AEA6210CA3A90B9C2814A437B /* CountryCode.swift in Sources */,
-				06D92A5AA409BEB2EDCF5B51A7CB85A2 /* Currency.swift in Sources */,
-				2F8FAF9AD08ED253479378538855599D /* Customer.swift in Sources */,
-				1B85F1A92900DD6827387FD15D8CBC69 /* CustomStringConvertible.swift in Sources */,
-				E59913251D5512C4BD717A1184A95F6B /* DateExtension.swift in Sources */,
-				C9CEF409113650147F4ABF953EE2921F /* DependencyInjection.swift in Sources */,
-				BE96C44D8AFB9EA5A5D30DB13C1E613D /* DirectDebitMandate.swift in Sources */,
-				150CCBC9CDC23F0B17C6235FC1A57E86 /* DirectDebitService.swift in Sources */,
-				8D745EA151AECC2C596CB81AD4783AA1 /* DirerctCheckoutViewModel.swift in Sources */,
-				10BDDCE1688543C4564405CD4944538F /* Dispatcher.swift in Sources */,
-				B11BF130FB66504FE60ACADE63A0FFF0 /* Endpoint.swift in Sources */,
-				6EB94A007671C315FC0CD1A77ADAB166 /* EnsureWrappers.swift in Sources */,
-				352E4045F4CF36C17C8E6722F7E0AE95 /* Error.swift in Sources */,
-				7D545434045F8D536FAC7DC30770B56D /* ErrorHandler.swift in Sources */,
-				C94E2C9B766BEAE9EB3B9C4744EFB9B8 /* ErrorViewController.swift in Sources */,
-				0589C582ED37D6E5D0B5C54A6EB5EE64 /* ExternalViewModel.swift in Sources */,
-				D680FAA96B1656B69F2A08BDE5505F25 /* FinallyWrappers.swift in Sources */,
-				055D9CC009F019239AF3B6B2D739FD4B /* firstly.swift in Sources */,
-				11F1EF8B3A021876D22714ED2D896063 /* FormTextFieldType.swift in Sources */,
-				DA04BF9C1A294DF4EDFA8FD32F4D22CF /* FormType.swift in Sources */,
-				66665769497013BE59D3A7D8D5339C4C /* FormView.swift in Sources */,
-				889097F0ED49F1339E272D61F1DC875F /* FormViewController.swift in Sources */,
-				797D603BA6E0ED380A95423F80C55FE3 /* Guarantee.swift in Sources */,
-				7AE5ED9F5BF5BBB29A1AAFB2ADB0C8F8 /* GuaranteeWrappers.swift in Sources */,
-				CB5524590BBD0B00A2A428F5D7FF46FC /* hang.swift in Sources */,
-				D16F630FB2A0A2E067B3E9C0BD352B98 /* ImageName.swift in Sources */,
-				2824E5166B5FE2B8E105F78D0B4A9A3D /* IntExtension.swift in Sources */,
-				A5AE25DC618EDC72D3AB9FE70F50CCC0 /* JSONParser.swift in Sources */,
-				C6FE0078213A53D31DBD22C450CC61B8 /* Klarna.swift in Sources */,
-				39D717F14520263003ED2F07678EE904 /* KlarnaService.swift in Sources */,
-				AE5E6EDB96C25548BE3B4C5E78C11EBF /* KlarnaViewModel.swift in Sources */,
-				A02DECDB427FE891E25D3C3B3BB48C0F /* LogEvent.swift in Sources */,
-				728742ED4118ECF7620AF0C79CA7E89F /* Logger.swift in Sources */,
-				27E24FB8AD1390D9CE3C2476A544269A /* Mask.swift in Sources */,
-				811BFA36E141602DA2BB5AA641063D54 /* NetworkService.swift in Sources */,
-				07E75D650460873D8C9B0D0B73D4708F /* OAuthViewModel.swift in Sources */,
-				9DA8F27B3D5201D04FEAB567BDF22828 /* Optional+Extensions.swift in Sources */,
-				2BB719892D3A34F9D7C40AF191B734D1 /* OrderItem.swift in Sources */,
-				B8D47A094117F9E42FD3DA6159064AC9 /* Parser.swift in Sources */,
-				F0D261DB60D290E42B65B200FE06BF8A /* PaymentMethod.swift in Sources */,
-				A5C450C656CF9970113132311485F52E /* PaymentMethodComponent.swift in Sources */,
-				06DE5623CCA4742DB3C0071E6A5FCBFA /* PaymentMethodConfig.swift in Sources */,
-				8C0A1177B0C0199355AF09B252ED7BD2 /* PaymentMethodConfigService.swift in Sources */,
-				50B7A781E29C2D468A5BE39AD04DEE7C /* PaymentMethodToken.swift in Sources */,
-				6EB41BC33D972B7915DBE27994F0DB4D /* PaymentMethodTokenizationRequest.swift in Sources */,
-				99110064C92D3F9CFB69C984CDA11D90 /* PaymentNetwork.swift in Sources */,
-				8019026C850BCB9BE0F249038CDB3D8B /* PayPal.swift in Sources */,
-				1C445040F53784CA143E68F562CF5515 /* PayPalService.swift in Sources */,
-				9A7B8F9E371A62F12F9B8A4342797F02 /* PayPalViewModel.swift in Sources */,
-				1095AAE02010CD3337F50CE3CF2F9BBF /* PresentationController.swift in Sources */,
-				C15D2DF9A44A5092E999D9C00AB07D72 /* Primer.swift in Sources */,
-				CB6B781F6B35B6BE833B926DA3F2CFDC /* PrimerAPI.swift in Sources */,
-				9DF53A5BEA3325F0539AD988C907AAAB /* PrimerAPIClient+Promises.swift in Sources */,
-				1768054F9EDED24C2C3BEFE439D95379 /* PrimerAPIClient.swift in Sources */,
-				13506D51A584C9A31C02BC5A50666ABC /* PrimerButton.swift in Sources */,
-				A2FE49FFCF137A15FF436682DA7416D1 /* PrimerCardFormViewController.swift in Sources */,
-				334B347853861F6F89F6731533DED4FC /* PrimerCardholderNameFieldView.swift in Sources */,
-				223D49B3531CDA2C81F764D907B47016 /* PrimerCardNumberFieldView.swift in Sources */,
-				35DF9BA161FFF0420D71AD2254C549FD /* PrimerContainerViewController.swift in Sources */,
-				45F99CF09FA31D7EE2FC7AE0099B27C6 /* PrimerContent.swift in Sources */,
-				737744B29D236AB3FDF5465D8A057118 /* PrimerCustomStyleTextField.swift in Sources */,
-				331ACC3AD46B43921F8DECB5334A740A /* PrimerCVVFieldView.swift in Sources */,
-				975047EB3CCB5CE6FEBECE45276E42BA /* PrimerDelegate.swift in Sources */,
-				DC44587884D6B2B950917D78757A88C4 /* PrimerError.swift in Sources */,
-				A34557AF6F761ADFBB4AC0D83043F047 /* PrimerExpiryDateFieldView.swift in Sources */,
-				3566FF5620DB005B7E1557D948694D54 /* PrimerFormViewController.swift in Sources */,
-				F98A89356043410184CE030417B126EC /* PrimerInternalSessionFlow.swift in Sources */,
-				CC72D7E4B3BEE735E48C3BEE97E7F680 /* PrimerLoadingViewController.swift in Sources */,
-				7D5DAA44EB525547956C90769874D682 /* PrimerNavigationBar.swift in Sources */,
-				747AEBEF300F55916FBB2508A3866F3C /* PrimerNavigationController.swift in Sources */,
-				5A3970337CFD7EAF0D14509461DD64C9 /* PrimerNibView.swift in Sources */,
-				CC2F56814FC8D0E46535C10D6C77DC7E /* PrimerOAuthViewModel.swift in Sources */,
-				209B561CD6597F280C57ABB00668CD27 /* PrimerRootViewController.swift in Sources */,
-				D7CBEC7C1BF30A09A3209D5719575B2E /* PrimerScrollView.swift in Sources */,
-				1A2412C61A96458E80D0CF46CA548C56 /* PrimerSDK-dummy.m in Sources */,
-				584D2EF846F13669F4FF83B4A35C174E /* PrimerSettings.swift in Sources */,
-				FDBB5A412C5260A0FAF68FCFC9179DF0 /* PrimerTableViewCell.swift in Sources */,
-				03391EAF77EC39D6E27A2C614483116A /* PrimerTextField.swift in Sources */,
-				7990749467252A4C396EB0CD85A48A37 /* PrimerTextFieldView.swift in Sources */,
-				C9B79325AD8775B10CB9D78F08106143 /* PrimerTextFieldView.xib in Sources */,
-				F35F9E29420E88D4E18A6A3B16A06025 /* PrimerTheme.swift in Sources */,
-				E87CEAF687BC392C42E6974F97F87C5B /* PrimerUniversalCheckoutViewController.swift in Sources */,
-				802B68F2DF4D8E66435FA1C9B172D6DA /* PrimerVaultManagerViewController.swift in Sources */,
-				D71CF85E562721BC0FAA2B1A466A4335 /* PrimerViewController.swift in Sources */,
-				6F5C5728195044DF9EB8B5B1EC72F459 /* PrimerViewExtensions.swift in Sources */,
-				4AFD7B67F1B4414C4A011DF53FAC4DC7 /* PrimerWebViewController.swift in Sources */,
-				8ABB138B2FC5B3A5CDA1699F5C7C7F57 /* PrimerWebViewModel.swift in Sources */,
-				59AF9DAE66D8908112FFF92883D4026F /* Promise.swift in Sources */,
-				D629C362D4492187BC8EE934E4043979 /* Queue.swift in Sources */,
-				B7ED3B5DE506DABFF77F32EDF84161F2 /* race.swift in Sources */,
-				2FF83E11444FA91548AF4F54F8CD18A7 /* RateLimitedDispatcher.swift in Sources */,
-				39B82C9A790E0E87BF37622D166304DD /* RateLimitedDispatcherBase.swift in Sources */,
-				F10D077DCE68FFF921B1CCE6CF05141C /* RecoverWrappers.swift in Sources */,
-				828061DDC95CEF26AA31183121CBEC82 /* ReloadDelegate.swift in Sources */,
-				D7CF86DEF2013EA5F0DB6F899E2A0BE5 /* Resolver.swift in Sources */,
-				3F586FBBA34B49977CFDE587D99F1273 /* RootViewController+Router.swift in Sources */,
-				C073B2CC586648B7AA76956C56264D7D /* RootViewController.swift in Sources */,
-				01D1BEB521C5A95EB8B984FC8D1CE07C /* Route.swift in Sources */,
-				B5F71F8BEC15436AD90532C66429EDED /* ScannerView.swift in Sources */,
-				477B1A22127C8F274BA36755108B3876 /* SequenceWrappers.swift in Sources */,
-				2710EE3D645488EDEF69A31E7CE2BC22 /* StrictRateLimitedDispatcher.swift in Sources */,
-				D130EE7ADED6F482EEA915D0FF25DC47 /* StringExtension.swift in Sources */,
-				C62CA65C097B130EDAC5989E355FCBBE /* SuccessMessage.swift in Sources */,
-				A9A793E24FC15B0500D3B1A280B03CBA /* SuccessViewController.swift in Sources */,
-				FDF22510C56277A865BA2604BC56CAE7 /* Thenable.swift in Sources */,
-				C460385FDC14A555798577728AFA99C3 /* ThenableWrappers.swift in Sources */,
-				7746677B9CBDA3ED78801AC47302D1A9 /* TokenizationService.swift in Sources */,
-				D640CDAF73D3447B238978AC75ACFB71 /* TransitioningDelegate.swift in Sources */,
-				A86033E7358F07970095539A03DFD511 /* UIColorExtension.swift in Sources */,
-				67FA02649FED7522582AB2B61F4EC54A /* UIDeviceExtension.swift in Sources */,
-				6E1196F5E5E2B226F8F7F3BC48EFD5E9 /* URLExtension.swift in Sources */,
-				5B443BCDF9F04D0663CE103FACFB6EC6 /* URLSessionStack.swift in Sources */,
-				B76C3612E196EC26925FDB444ED36E3D /* UserDefaultsExtension.swift in Sources */,
-				C4000E25EA1FDE2B0CF1D5746E0F5936 /* UXMode.swift in Sources */,
-				83E030FCEEEC92BFADE104B8FE7CC8AB /* Validation.swift in Sources */,
-				9D63478267EA0613C2481ADFC8F58AE9 /* VaultCheckoutView.swift in Sources */,
-				E67758D533125371259A9DBC06B226B2 /* VaultCheckoutViewController.swift in Sources */,
-				1FCBE0B8AD13C2ED3B21F19DC8EDFF80 /* VaultCheckoutViewModel.swift in Sources */,
-				A0A589C440CD835D0D779B5E904DECFA /* VaultPaymentMethodView.swift in Sources */,
-				3BD1256712C0327DCAC260B2B9289534 /* VaultPaymentMethodViewController.swift in Sources */,
-				D106C734A9310B91DD33A5B837DE24FA /* VaultPaymentMethodViewModel.swift in Sources */,
-				98975754A94AC85D423E0B8B44A60234 /* VaultService.swift in Sources */,
-				5EB562727B62D26595E2E62C17848EF9 /* WebViewController.swift in Sources */,
-				2625E9577226A7EB41A5ABD3F07C7AD4 /* when.swift in Sources */,
-				8DA716FD05F2360BFF115F8C02B6E455 /* WrapperProtocols.swift in Sources */,
-			);
-			runOnlyForDeploymentPostprocessing = 0;
-		};
-		AF998654B79C38093FE0194BF12CC471 /* Sources */ = {
-			isa = PBXSourcesBuildPhase;
-			buildActionMask = 2147483647;
-			files = (
-				2F19BB6B59093986F1240F93B63B6EF1 /* Pods-PrimerSDK_Example-dummy.m in Sources */,
->>>>>>> c0ea3132
-			);
-			runOnlyForDeploymentPostprocessing = 0;
-		};
 /* End PBXSourcesBuildPhase section */
 
 /* Begin PBXTargetDependency section */
-<<<<<<< HEAD
-		67CBB5A89366C0A72E843AB84E35E7CC /* PBXTargetDependency */ = {
+		05CF67B96338DE07FB154AE7DF8A88C1 /* PBXTargetDependency */ = {
+			isa = PBXTargetDependency;
+			name = PrimerSDK;
+			target = F3BE9108C53B53949406218CEA55E0B2 /* PrimerSDK */;
+			targetProxy = 9ACAAB28AF5E2C0E4C4990C084FCE6D0 /* PBXContainerItemProxy */;
+		};
+		6FAC6044206661EFCEE598681ADD0E25 /* PBXTargetDependency */ = {
+			isa = PBXTargetDependency;
+			name = "PrimerSDK-PrimerResources";
+			target = 6E6525C7043FBA7BB34A249010AF5593 /* PrimerSDK-PrimerResources */;
+			targetProxy = 477DC15AC9639F5087CFD54807F7A7B7 /* PBXContainerItemProxy */;
+		};
+		D2FC36081C5F83744D8FFDF3D2C035B0 /* PBXTargetDependency */ = {
 			isa = PBXTargetDependency;
 			name = "Pods-PrimerSDK_Example";
 			target = 6C144A762E9B598392AFFEC8F873746A /* Pods-PrimerSDK_Example */;
-			targetProxy = 1F8BB521B751CC52E5A9C4633C042B9A /* PBXContainerItemProxy */;
-		};
-		B379BE525CDDDE2FC2AA58C7E4022E5B /* PBXTargetDependency */ = {
-			isa = PBXTargetDependency;
-			name = "PrimerSDK-PrimerResources";
-			target = 6E6525C7043FBA7BB34A249010AF5593 /* PrimerSDK-PrimerResources */;
-			targetProxy = DC9024B03273A15AA4AD82F752698B82 /* PBXContainerItemProxy */;
-		};
-		B3B83A1285CD081C92DFFDAE50A15722 /* PBXTargetDependency */ = {
-			isa = PBXTargetDependency;
-			name = PrimerSDK;
-			target = F3BE9108C53B53949406218CEA55E0B2 /* PrimerSDK */;
-			targetProxy = B84FCBA35D9845A215860CD2E1CBB609 /* PBXContainerItemProxy */;
-=======
-		39FD9F99A51440AADA21B7956A75AC17 /* PBXTargetDependency */ = {
-			isa = PBXTargetDependency;
-			name = "PrimerSDK-PrimerResources";
-			target = 6E6525C7043FBA7BB34A249010AF5593 /* PrimerSDK-PrimerResources */;
-			targetProxy = BDC66C4C87B0F5F5CD83CE8CCEFA1224 /* PBXContainerItemProxy */;
-		};
-		AB4F8AD9F70F1EE4E5E8FCC014EE8B39 /* PBXTargetDependency */ = {
-			isa = PBXTargetDependency;
-			name = PrimerSDK;
-			target = F3BE9108C53B53949406218CEA55E0B2 /* PrimerSDK */;
-			targetProxy = 4143C1E65BDECF225BD74D0E29BECE23 /* PBXContainerItemProxy */;
-		};
-		DAAD1C0294F3A18F37997F78FCFCA5D5 /* PBXTargetDependency */ = {
-			isa = PBXTargetDependency;
-			name = "Pods-PrimerSDK_Example";
-			target = 6C144A762E9B598392AFFEC8F873746A /* Pods-PrimerSDK_Example */;
-			targetProxy = 8C1EEB425A8E29131E54B689B94462C1 /* PBXContainerItemProxy */;
->>>>>>> c0ea3132
+			targetProxy = 528F6C1BA971809300E09700C0120FFD /* PBXContainerItemProxy */;
 		};
 /* End PBXTargetDependency section */
 
 /* Begin XCBuildConfiguration section */
-		05F8F6921170F969F2F8336F8AE448BF /* Release */ = {
-			isa = XCBuildConfiguration;
-			baseConfigurationReference = 4105D679D15B36FA286FDE73EE5BA8EC /* PrimerSDK.release.xcconfig */;
-			buildSettings = {
-				CLANG_ENABLE_OBJC_WEAK = NO;
-				"CODE_SIGN_IDENTITY[sdk=appletvos*]" = "";
-				"CODE_SIGN_IDENTITY[sdk=iphoneos*]" = "";
-				"CODE_SIGN_IDENTITY[sdk=watchos*]" = "";
-				CURRENT_PROJECT_VERSION = 1;
-				DEFINES_MODULE = YES;
-				DYLIB_COMPATIBILITY_VERSION = 1;
-				DYLIB_CURRENT_VERSION = 1;
-				DYLIB_INSTALL_NAME_BASE = "@rpath";
-				GCC_PREFIX_HEADER = "Target Support Files/PrimerSDK/PrimerSDK-prefix.pch";
-				INFOPLIST_FILE = "Target Support Files/PrimerSDK/PrimerSDK-Info.plist";
-				INSTALL_PATH = "$(LOCAL_LIBRARY_DIR)/Frameworks";
-				IPHONEOS_DEPLOYMENT_TARGET = 10.0;
-				LD_RUNPATH_SEARCH_PATHS = "$(inherited) @executable_path/Frameworks @loader_path/Frameworks";
-				MODULEMAP_FILE = "Target Support Files/PrimerSDK/PrimerSDK.modulemap";
-				PRODUCT_MODULE_NAME = PrimerSDK;
-				PRODUCT_NAME = PrimerSDK;
-				SDKROOT = iphoneos;
-				SKIP_INSTALL = YES;
-				SWIFT_ACTIVE_COMPILATION_CONDITIONS = "$(inherited) ";
-				SWIFT_VERSION = 5.3;
-				TARGETED_DEVICE_FAMILY = "1,2";
-				VALIDATE_PRODUCT = YES;
-				VERSIONING_SYSTEM = "apple-generic";
-				VERSION_INFO_PREFIX = "";
-			};
-			name = Release;
-		};
-<<<<<<< HEAD
 		0E40D1B768B1BF02FCD84B482BD5D325 /* Debug */ = {
 			isa = XCBuildConfiguration;
 			baseConfigurationReference = DF6E4F8E7C26A7BBEC17AAD4042A317D /* Pods-PrimerSDK_Tests.debug.xcconfig */;
@@ -2565,8 +1453,6 @@
 			};
 			name = Debug;
 		};
-=======
->>>>>>> c0ea3132
 		160F854F012B89C7F53497880FB9FAA0 /* Debug */ = {
 			isa = XCBuildConfiguration;
 			baseConfigurationReference = 3C474C1A0DABE2A3F404B63D4D59F30C /* Pods-PrimerSDK_Example.debug.xcconfig */;
@@ -2668,15 +1554,9 @@
 			};
 			name = Release;
 		};
-<<<<<<< HEAD
-		24B9DE42E8817A74DE625218E5AA2AB4 /* Release */ = {
-			isa = XCBuildConfiguration;
-			baseConfigurationReference = 4105D679D15B36FA286FDE73EE5BA8EC /* PrimerSDK.release.xcconfig */;
-=======
-		2E6378052317778EE93B1437FA7E20F0 /* Release */ = {
+		7DF0FBD28060BB92D5D7C6D81A15AED0 /* Release */ = {
 			isa = XCBuildConfiguration;
 			baseConfigurationReference = 4D2643A3336F536CEABAA30FBA43D5D6 /* PrimerSDK.release.xcconfig */;
->>>>>>> c0ea3132
 			buildSettings = {
 				CLANG_ENABLE_OBJC_WEAK = NO;
 				"CODE_SIGN_IDENTITY[sdk=appletvos*]" = "";
@@ -2705,75 +1585,6 @@
 				VERSION_INFO_PREFIX = "";
 			};
 			name = Release;
-<<<<<<< HEAD
-		};
-		2A926BF930777191142407E06C192E6D /* Debug */ = {
-			isa = XCBuildConfiguration;
-			baseConfigurationReference = 62FD8F5BEE86836416DD291C037E13D8 /* PrimerSDK.debug.xcconfig */;
-			buildSettings = {
-				CLANG_ENABLE_OBJC_WEAK = NO;
-				"CODE_SIGN_IDENTITY[sdk=appletvos*]" = "";
-				"CODE_SIGN_IDENTITY[sdk=iphoneos*]" = "";
-				"CODE_SIGN_IDENTITY[sdk=watchos*]" = "";
-				CURRENT_PROJECT_VERSION = 1;
-				DEFINES_MODULE = YES;
-				DYLIB_COMPATIBILITY_VERSION = 1;
-				DYLIB_CURRENT_VERSION = 1;
-				DYLIB_INSTALL_NAME_BASE = "@rpath";
-				GCC_PREFIX_HEADER = "Target Support Files/PrimerSDK/PrimerSDK-prefix.pch";
-				INFOPLIST_FILE = "Target Support Files/PrimerSDK/PrimerSDK-Info.plist";
-				INSTALL_PATH = "$(LOCAL_LIBRARY_DIR)/Frameworks";
-				IPHONEOS_DEPLOYMENT_TARGET = 10.0;
-				LD_RUNPATH_SEARCH_PATHS = "$(inherited) @executable_path/Frameworks @loader_path/Frameworks";
-				MODULEMAP_FILE = "Target Support Files/PrimerSDK/PrimerSDK.modulemap";
-				PRODUCT_MODULE_NAME = PrimerSDK;
-				PRODUCT_NAME = PrimerSDK;
-				SDKROOT = iphoneos;
-				SKIP_INSTALL = YES;
-				SWIFT_ACTIVE_COMPILATION_CONDITIONS = "$(inherited) ";
-				SWIFT_VERSION = 5.3;
-				TARGETED_DEVICE_FAMILY = "1,2";
-				VERSIONING_SYSTEM = "apple-generic";
-				VERSION_INFO_PREFIX = "";
-			};
-			name = Debug;
-		};
-		35B68C58233F85EA866CD4CCC7DEF72B /* Debug */ = {
-			isa = XCBuildConfiguration;
-			baseConfigurationReference = 62FD8F5BEE86836416DD291C037E13D8 /* PrimerSDK.debug.xcconfig */;
-=======
-		};
-		46D837AB020B21CC5291DD8B3DE2B2F2 /* Debug */ = {
-			isa = XCBuildConfiguration;
-			baseConfigurationReference = FD43A45F5F614C9E6FBFE08C880E8457 /* PrimerSDK.debug.xcconfig */;
->>>>>>> c0ea3132
-			buildSettings = {
-				CLANG_ENABLE_OBJC_WEAK = NO;
-				"CODE_SIGN_IDENTITY[sdk=appletvos*]" = "";
-				"CODE_SIGN_IDENTITY[sdk=iphoneos*]" = "";
-				"CODE_SIGN_IDENTITY[sdk=watchos*]" = "";
-				CURRENT_PROJECT_VERSION = 1;
-				DEFINES_MODULE = YES;
-				DYLIB_COMPATIBILITY_VERSION = 1;
-				DYLIB_CURRENT_VERSION = 1;
-				DYLIB_INSTALL_NAME_BASE = "@rpath";
-				GCC_PREFIX_HEADER = "Target Support Files/PrimerSDK/PrimerSDK-prefix.pch";
-				INFOPLIST_FILE = "Target Support Files/PrimerSDK/PrimerSDK-Info.plist";
-				INSTALL_PATH = "$(LOCAL_LIBRARY_DIR)/Frameworks";
-				IPHONEOS_DEPLOYMENT_TARGET = 10.0;
-				LD_RUNPATH_SEARCH_PATHS = "$(inherited) @executable_path/Frameworks @loader_path/Frameworks";
-				MODULEMAP_FILE = "Target Support Files/PrimerSDK/PrimerSDK.modulemap";
-				PRODUCT_MODULE_NAME = PrimerSDK;
-				PRODUCT_NAME = PrimerSDK;
-				SDKROOT = iphoneos;
-				SKIP_INSTALL = YES;
-				SWIFT_ACTIVE_COMPILATION_CONDITIONS = "$(inherited) ";
-				SWIFT_VERSION = 5.3;
-				TARGETED_DEVICE_FAMILY = "1,2";
-				VERSIONING_SYSTEM = "apple-generic";
-				VERSION_INFO_PREFIX = "";
-			};
-			name = Debug;
 		};
 		7EE7A78859F657F6BEFC651185B43192 /* Release */ = {
 			isa = XCBuildConfiguration;
@@ -2837,9 +1648,7 @@
 			};
 			name = Release;
 		};
-<<<<<<< HEAD
-=======
-		995349BA3FAB339BFE5550314ECC4FC3 /* Release */ = {
+		982C84C33A726D6E0FA939E0480DDC62 /* Release */ = {
 			isa = XCBuildConfiguration;
 			baseConfigurationReference = 4D2643A3336F536CEABAA30FBA43D5D6 /* PrimerSDK.release.xcconfig */;
 			buildSettings = {
@@ -2855,7 +1664,7 @@
 			};
 			name = Release;
 		};
-		A0CD776303D2666478B3C40677D4B9B2 /* Debug */ = {
+		9B84625B9943B9E81A84730CBDA4ABD0 /* Debug */ = {
 			isa = XCBuildConfiguration;
 			baseConfigurationReference = FD43A45F5F614C9E6FBFE08C880E8457 /* PrimerSDK.debug.xcconfig */;
 			buildSettings = {
@@ -2871,7 +1680,6 @@
 			};
 			name = Debug;
 		};
->>>>>>> c0ea3132
 		D299434AB35E7FD6F7921C8EF24742FF /* Debug */ = {
 			isa = XCBuildConfiguration;
 			buildSettings = {
@@ -2938,48 +1746,54 @@
 			};
 			name = Debug;
 		};
+		E4DDBA015AD31386CC684B508D1B17E0 /* Debug */ = {
+			isa = XCBuildConfiguration;
+			baseConfigurationReference = FD43A45F5F614C9E6FBFE08C880E8457 /* PrimerSDK.debug.xcconfig */;
+			buildSettings = {
+				CLANG_ENABLE_OBJC_WEAK = NO;
+				"CODE_SIGN_IDENTITY[sdk=appletvos*]" = "";
+				"CODE_SIGN_IDENTITY[sdk=iphoneos*]" = "";
+				"CODE_SIGN_IDENTITY[sdk=watchos*]" = "";
+				CURRENT_PROJECT_VERSION = 1;
+				DEFINES_MODULE = YES;
+				DYLIB_COMPATIBILITY_VERSION = 1;
+				DYLIB_CURRENT_VERSION = 1;
+				DYLIB_INSTALL_NAME_BASE = "@rpath";
+				GCC_PREFIX_HEADER = "Target Support Files/PrimerSDK/PrimerSDK-prefix.pch";
+				INFOPLIST_FILE = "Target Support Files/PrimerSDK/PrimerSDK-Info.plist";
+				INSTALL_PATH = "$(LOCAL_LIBRARY_DIR)/Frameworks";
+				IPHONEOS_DEPLOYMENT_TARGET = 10.0;
+				LD_RUNPATH_SEARCH_PATHS = "$(inherited) @executable_path/Frameworks @loader_path/Frameworks";
+				MODULEMAP_FILE = "Target Support Files/PrimerSDK/PrimerSDK.modulemap";
+				PRODUCT_MODULE_NAME = PrimerSDK;
+				PRODUCT_NAME = PrimerSDK;
+				SDKROOT = iphoneos;
+				SKIP_INSTALL = YES;
+				SWIFT_ACTIVE_COMPILATION_CONDITIONS = "$(inherited) ";
+				SWIFT_VERSION = 5.3;
+				TARGETED_DEVICE_FAMILY = "1,2";
+				VERSIONING_SYSTEM = "apple-generic";
+				VERSION_INFO_PREFIX = "";
+			};
+			name = Debug;
+		};
 /* End XCBuildConfiguration section */
 
 /* Begin XCConfigurationList section */
-		4737512098F099318717837CC12EC5C6 /* Build configuration list for PBXNativeTarget "PrimerSDK-PrimerResources" */ = {
-			isa = XCConfigurationList;
-			buildConfigurations = (
-				35B68C58233F85EA866CD4CCC7DEF72B /* Debug */,
-				24B9DE42E8817A74DE625218E5AA2AB4 /* Release */,
-			);
-			defaultConfigurationIsVisible = 0;
-			defaultConfigurationName = Release;
-		};
-<<<<<<< HEAD
 		4821239608C13582E20E6DA73FD5F1F9 /* Build configuration list for PBXProject "Pods" */ = {
 			isa = XCConfigurationList;
 			buildConfigurations = (
 				D299434AB35E7FD6F7921C8EF24742FF /* Debug */,
 				7EE7A78859F657F6BEFC651185B43192 /* Release */,
-=======
-		9A488E1CE136D0A4A2F566CED4320D84 /* Build configuration list for PBXNativeTarget "PrimerSDK-PrimerResources" */ = {
+			);
+			defaultConfigurationIsVisible = 0;
+			defaultConfigurationName = Release;
+		};
+		62A613988670830226CCB99CF50EDCAF /* Build configuration list for PBXNativeTarget "PrimerSDK" */ = {
 			isa = XCConfigurationList;
 			buildConfigurations = (
-				A0CD776303D2666478B3C40677D4B9B2 /* Debug */,
-				995349BA3FAB339BFE5550314ECC4FC3 /* Release */,
->>>>>>> c0ea3132
-			);
-			defaultConfigurationIsVisible = 0;
-			defaultConfigurationName = Release;
-		};
-<<<<<<< HEAD
-		831F8816BDC47E685265A49E46E12E2C /* Build configuration list for PBXNativeTarget "PrimerSDK" */ = {
-			isa = XCConfigurationList;
-			buildConfigurations = (
-				2A926BF930777191142407E06C192E6D /* Debug */,
-				05F8F6921170F969F2F8336F8AE448BF /* Release */,
-=======
-		A26F96079745D20D3E73F243666D11D7 /* Build configuration list for PBXNativeTarget "PrimerSDK" */ = {
-			isa = XCConfigurationList;
-			buildConfigurations = (
-				46D837AB020B21CC5291DD8B3DE2B2F2 /* Debug */,
-				2E6378052317778EE93B1437FA7E20F0 /* Release */,
->>>>>>> c0ea3132
+				E4DDBA015AD31386CC684B508D1B17E0 /* Debug */,
+				7DF0FBD28060BB92D5D7C6D81A15AED0 /* Release */,
 			);
 			defaultConfigurationIsVisible = 0;
 			defaultConfigurationName = Release;
@@ -3002,6 +1816,15 @@
 			defaultConfigurationIsVisible = 0;
 			defaultConfigurationName = Release;
 		};
+		D95BF9E8A06CAA6D9CB980D797997093 /* Build configuration list for PBXNativeTarget "PrimerSDK-PrimerResources" */ = {
+			isa = XCConfigurationList;
+			buildConfigurations = (
+				9B84625B9943B9E81A84730CBDA4ABD0 /* Debug */,
+				982C84C33A726D6E0FA939E0480DDC62 /* Release */,
+			);
+			defaultConfigurationIsVisible = 0;
+			defaultConfigurationName = Release;
+		};
 /* End XCConfigurationList section */
 	};
 	rootObject = BFDFE7DC352907FC980B868725387E98 /* Project object */;
