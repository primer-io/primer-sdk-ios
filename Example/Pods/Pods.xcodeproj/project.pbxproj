// !$*UTF8*$!
{
	archiveVersion = 1;
	classes = {
	};
	objectVersion = 46;
	objects = {

/* Begin PBXBuildFile section */
		003DAA5E3E9C61C7417DF3B4104AD9CA /* VaultPaymentMethodView.swift in Sources */ = {isa = PBXBuildFile; fileRef = 8F6B3E3296881935E9CE3E9C4CA59913 /* VaultPaymentMethodView.swift */; };
		00ACF8187DEFF51801A9AADC41CB7E7C /* Cancellable.swift in Sources */ = {isa = PBXBuildFile; fileRef = D12CF1B44F5F051C012451804B125DE0 /* Cancellable.swift */; };
		024299F6DB7040CEFA161394533EC958 /* kk.json in Resources */ = {isa = PBXBuildFile; fileRef = A130D8B21255D372AF213D406B979FA4 /* kk.json */; };
		031EFC893EEB398B650299938D52BB2C /* CountryTableViewCell.swift in Sources */ = {isa = PBXBuildFile; fileRef = EFD421E790DD1B931CF94443A2DF9678 /* CountryTableViewCell.swift */; };
		03C4075CA445BFC6B86F7281F4546B7E /* AnyEncodable.swift in Sources */ = {isa = PBXBuildFile; fileRef = FC7B7686ACA0079CCC4CB65C435820CD /* AnyEncodable.swift */; };
		04B5CBD551730E4D0AF7CDAEC75FBF9B /* PrimerCustomStyleTextField.swift in Sources */ = {isa = PBXBuildFile; fileRef = 1EFACA67F2DE4FF9459B7F4573EA2FFB /* PrimerCustomStyleTextField.swift */; };
		04D15DD579FE215EB7F9F96F85AB8583 /* Queue.swift in Sources */ = {isa = PBXBuildFile; fileRef = 7673C2340035CFDBF5BBAFF091BFBB0C /* Queue.swift */; };
		04D27AC62172CC31990BE87A4AA6E454 /* lv.json in Resources */ = {isa = PBXBuildFile; fileRef = BB035E49277F453C3E6FAE4B9A253D03 /* lv.json */; };
		04FFE3D130E2696D9173E83F0C0BE5CB /* PrimerLoadingViewController.swift in Sources */ = {isa = PBXBuildFile; fileRef = 391C69C657BC3EA6761DCBB141B319FD /* PrimerLoadingViewController.swift */; };
		0517FFF727C5CA180D7DC6A63D590D2C /* CheckoutModule.swift in Sources */ = {isa = PBXBuildFile; fileRef = 057CA56F47D4E29C43D118F3E1CD721A /* CheckoutModule.swift */; };
		0537239E1215F3AD75D4750AE1FCDFA9 /* hi.json in Resources */ = {isa = PBXBuildFile; fileRef = 9378DEAD34BDAEDB5F8EBA4F9B543EAC /* hi.json */; };
		063ED8D6F3D6886132D8EDD7291B414C /* PrimerTextFieldView+CardFormFieldsAnalytics.swift in Sources */ = {isa = PBXBuildFile; fileRef = 37179D7DE895FDD5A22D5D0A6D18853C /* PrimerTextFieldView+CardFormFieldsAnalytics.swift */; };
		07294AEBF7C8A3A2DD907E7F6CC0D6AA /* PrimerButton.swift in Sources */ = {isa = PBXBuildFile; fileRef = 325E725AD91A4BEB08A158C043E967E2 /* PrimerButton.swift */; };
		07D713D8787C57FC1807BF4FB609EFFA /* sk.json in Resources */ = {isa = PBXBuildFile; fileRef = 967AC2D57119ADA2CA87F2EFC5E4306E /* sk.json */; };
		083E5B3BA42CA48FB9ED50C4BDBA0EC4 /* CardNumberField.swift in Sources */ = {isa = PBXBuildFile; fileRef = A77EC66B70579B265E7F4BBA7C390E50 /* CardNumberField.swift */; };
		08E959E14EE05F4730A98BF798DA18E7 /* Dispatcher.swift in Sources */ = {isa = PBXBuildFile; fileRef = DE7AB20A113FA99EFE2073AFA787383F /* Dispatcher.swift */; };
		09E1BB91B95A5FC85B033DC7B0556B9B /* nl.json in Resources */ = {isa = PBXBuildFile; fileRef = CC4BBD208B59AFB6C69EEF9AE459A2C1 /* nl.json */; };
		0AEBF65687D5BA7AF67A09143DD821F6 /* Thenable.swift in Sources */ = {isa = PBXBuildFile; fileRef = BBC3A8F9D6E4177387A6F652A483428A /* Thenable.swift */; };
		0B3E15192D1642D4385A3D066038A5FD /* PrimerSettings.swift in Sources */ = {isa = PBXBuildFile; fileRef = 3A08959E4C14B63236FDC81465D69CB7 /* PrimerSettings.swift */; };
		0B5596DC10021FD86DA104979221B387 /* GuaranteeWrappers.swift in Sources */ = {isa = PBXBuildFile; fileRef = 92FFBC77DD318BA22CA17AAE64F992BB /* GuaranteeWrappers.swift */; };
		0BED6955A06809CAC855C1157940EAA8 /* PrimerViewExtensions.swift in Sources */ = {isa = PBXBuildFile; fileRef = F8C443254AE4355436760FE9CEFB9D71 /* PrimerViewExtensions.swift */; };
		0F4EC5DAABA8BD169F0607FCE506030B /* ArrayExtension.swift in Sources */ = {isa = PBXBuildFile; fileRef = BBED37C7A2CE57976AC0CC48BC5F065C /* ArrayExtension.swift */; };
		0F51520513D36478FD6E4D7522F95F72 /* PrimerSource.swift in Sources */ = {isa = PBXBuildFile; fileRef = C164B8F7C4006EA6CC163DFB9F889BC7 /* PrimerSource.swift */; };
		0FB35BFFA304AEB100F9EC4A29F8A30C /* is.json in Resources */ = {isa = PBXBuildFile; fileRef = 3E0302E71114695C3C10B699EA0427F4 /* is.json */; };
		0FBDAA690E6C0D5F5F4328EFFBB94814 /* ro.json in Resources */ = {isa = PBXBuildFile; fileRef = 83B8B14F26FB6EE89CBB7DFB29BABF41 /* ro.json */; };
		0FF045585B9794D2D6DD04D807F087CF /* PrimerStateFieldView.swift in Sources */ = {isa = PBXBuildFile; fileRef = C505C7B5F6D1C708F72EB655159E05FF /* PrimerStateFieldView.swift */; };
		101E945A61CF3410EFA10D88C710F957 /* ta.json in Resources */ = {isa = PBXBuildFile; fileRef = 3D0F1DD7AED7BB018FE390C492023719 /* ta.json */; };
		11FE84420D76CDC7BF99321337F8377C /* after.swift in Sources */ = {isa = PBXBuildFile; fileRef = 58679C719255FCF321DF303303362626 /* after.swift */; };
		1242A19617866F39A08C328289661476 /* id.json in Resources */ = {isa = PBXBuildFile; fileRef = 99C3FB38329C439D1E795F97C20FE64A /* id.json */; };
		1357278BBB561B9331DA50C4F3691644 /* Decisions.swift in Sources */ = {isa = PBXBuildFile; fileRef = 79EE7C6CDAA2ABBDEA28E5EBE74A2314 /* Decisions.swift */; };
		136CEFD6A78534AFD0EF3FC1C4F43172 /* tt.json in Resources */ = {isa = PBXBuildFile; fileRef = 06FE949CB1DCFA5160A56310058A29B7 /* tt.json */; };
		14080EA8D395B3C14ECE29586ACE36E5 /* ky.json in Resources */ = {isa = PBXBuildFile; fileRef = 642CE09AFD8374F6860587054E283CB7 /* ky.json */; };
		1531DAC2F06B47B8FB010AC768D03618 /* FormType.swift in Sources */ = {isa = PBXBuildFile; fileRef = CEF4D0CA8EFE070458AC0172AD6D3DB1 /* FormType.swift */; };
		1635BE6F9121A38802A66B94B2823546 /* ml.json in Resources */ = {isa = PBXBuildFile; fileRef = 167753E0CBA01EE90BC2FD62806D1D84 /* ml.json */; };
		16C1C7BD34C153127296F4FADC291A6A /* Strings.swift in Sources */ = {isa = PBXBuildFile; fileRef = 81850EF41A8FC39A98B61BE8A474D91E /* Strings.swift */; };
		16FE96C2E7E9C2F51DF7CDDFA14D0092 /* ApayaTokenizationViewModel.swift in Sources */ = {isa = PBXBuildFile; fileRef = 63584ADF9A45FE16E0D6B7D26583EC5D /* ApayaTokenizationViewModel.swift */; };
		175DCE1B93A71A8EF6F0231F670F6F35 /* PaymentAPIModel.swift in Sources */ = {isa = PBXBuildFile; fileRef = E11C98BC109E5A9E6FDD093B25E8F41E /* PaymentAPIModel.swift */; };
		17E0E4A2400E53CE94C8B2F20DD8D7F6 /* PrimerTheme+Inputs.swift in Sources */ = {isa = PBXBuildFile; fileRef = EA39116F1ACF992A7D47AADB4B913529 /* PrimerTheme+Inputs.swift */; };
		1817F0A1928D069609B89D3BFEEA576E /* Error.swift in Sources */ = {isa = PBXBuildFile; fileRef = ED702FB6EFA03288EB6143FF2B50F23E /* Error.swift */; };
		182D49100182E4088D1F309E95100E5B /* ko.json in Resources */ = {isa = PBXBuildFile; fileRef = 967F65C48D585E2072E8E7B6D0FAAD72 /* ko.json */; };
		1855D35C932E0A78CACABB18448BF0D9 /* de.json in Resources */ = {isa = PBXBuildFile; fileRef = 6D7099785CE7585B555659862BCDB53F /* de.json */; };
		1916BDDD06E3BB1FB1494C35C0E08360 /* PrimerHeadlessUniversalCheckoutProtocols.swift in Sources */ = {isa = PBXBuildFile; fileRef = 63E7234F6156D7FCFD7BC726775B7324 /* PrimerHeadlessUniversalCheckoutProtocols.swift */; };
		1A6B5E0A18EF8FC8935685CC98CD7EF5 /* th.json in Resources */ = {isa = PBXBuildFile; fileRef = AE3FD8B5F63E5BE65376E1757AAC9485 /* th.json */; };
		1A8CD83EB1A9C1DF5A437A098FBAB5DE /* mk.json in Resources */ = {isa = PBXBuildFile; fileRef = 6BD8B492397AC70383FAED3C2F506022 /* mk.json */; };
		1B64CAF2A899C11151513187928C0639 /* PrimerAPI.swift in Sources */ = {isa = PBXBuildFile; fileRef = 0831DA60A3FED336ADCBE3FB1A3A8AF9 /* PrimerAPI.swift */; };
		1C5C6E5F537A1BD036E98CA6499C2977 /* PrimerError.swift in Sources */ = {isa = PBXBuildFile; fileRef = 16FFE374CFC719E0C3AE55214AF09E35 /* PrimerError.swift */; };
		1CB6BE02D15E7DAB0B253B4B7D91699C /* ApplePay.swift in Sources */ = {isa = PBXBuildFile; fileRef = C655870C367900F921B947BED98401C2 /* ApplePay.swift */; };
		1CBCA01D4A374F399143BF211DD300E9 /* QRCodeTokenizationViewModel.swift in Sources */ = {isa = PBXBuildFile; fileRef = F442671B500032A071A8A98DEE967167 /* QRCodeTokenizationViewModel.swift */; };
		1D36A4C4A9F4AA4DCDACA928C1A78558 /* so.json in Resources */ = {isa = PBXBuildFile; fileRef = 76D74B1B12BC4B530AF6F019A2422FED /* so.json */; };
		1D50F7709C7BBA2651224F25B4D12777 /* PrimerAddressLineFieldView.swift in Sources */ = {isa = PBXBuildFile; fileRef = 8EEBAE9BF0DB315220DF6C8C707AC991 /* PrimerAddressLineFieldView.swift */; };
		1D986F7C83F0290A0644E23428EE860E /* ResumeHandlerProtocol.swift in Sources */ = {isa = PBXBuildFile; fileRef = 2EE872F27ABEE8C58250DF2208EF535B /* ResumeHandlerProtocol.swift */; };
		1ED4402D20E21038D9278C5C0BCD46C9 /* DependencyInjection.swift in Sources */ = {isa = PBXBuildFile; fileRef = A5533BAB71B211ABC8A17B7DC71D319D /* DependencyInjection.swift */; };
		211AE07FFF914C6FC03158226CF51C1D /* ThenableWrappers.swift in Sources */ = {isa = PBXBuildFile; fileRef = C279AF785D0A7E8096F8611E5F5398AA /* ThenableWrappers.swift */; };
		21D4F05992530A5A949354A148779D01 /* PrimerNavigationBar.swift in Sources */ = {isa = PBXBuildFile; fileRef = BF4DE0A73095981600B2810BA9481C2E /* PrimerNavigationBar.swift */; };
		2211CC4ED37EEBF3B73D382D4BB628F5 /* PrimerCardFormViewController.swift in Sources */ = {isa = PBXBuildFile; fileRef = E64DA0F0F5A8DCC706D8093B3EEC7D11 /* PrimerCardFormViewController.swift */; };
		2230E10C26828CA69D0F4E43371065C8 /* Keychain.swift in Sources */ = {isa = PBXBuildFile; fileRef = 3EDBEFE9437E00E06933592EDF0AD789 /* Keychain.swift */; };
		226DC44EC1554DEF5CF48315CB018652 /* Primer.swift in Sources */ = {isa = PBXBuildFile; fileRef = C5BFD99A5C7F9486FBCD41A9559FBACE /* Primer.swift */; };
		22E660072C743870F9EF03972E9AB1C7 /* PrimerTheme.swift in Sources */ = {isa = PBXBuildFile; fileRef = 864BDCEC799C9AA2FEB6145BEBC78947 /* PrimerTheme.swift */; };
		24083E0142E5ABD56232C08F319D73B9 /* pl.json in Resources */ = {isa = PBXBuildFile; fileRef = 2AE68494602E6B348BBAE95E55A05F41 /* pl.json */; };
		24AC67D206D3B04AF458744605C9D041 /* RecoverWrappers.swift in Sources */ = {isa = PBXBuildFile; fileRef = 34E7D152F909422748B3503A0E90FB3A /* RecoverWrappers.swift */; };
		24C37920BB94E0154D72E31867CF78DA /* ug.json in Resources */ = {isa = PBXBuildFile; fileRef = 967455375ACC7BA586663B8BE47137DC /* ug.json */; };
		24FB56B54AE9C7B7576C95508E4B8862 /* Parser.swift in Sources */ = {isa = PBXBuildFile; fileRef = 3D87A612E007D7796E70FAADA906BFCE /* Parser.swift */; };
		259CA1238A380C9945CE96624E3D7787 /* LastNameField.swift in Sources */ = {isa = PBXBuildFile; fileRef = DE84DCB6DCF59FF986139851719C84D3 /* LastNameField.swift */; };
		25E493DC7860DE96BD217C931AD2A585 /* CardScannerViewController.swift in Sources */ = {isa = PBXBuildFile; fileRef = FDD87C040B92B71E6D72D6CCB51CBB9F /* CardScannerViewController.swift */; };
		25F27A5A71EC7585E35387DC443AB0CC /* VaultPaymentMethodViewController.swift in Sources */ = {isa = PBXBuildFile; fileRef = 51EBF3F8CF938A35AF54BE6E15EE8BD7 /* VaultPaymentMethodViewController.swift */; };
		26D1372A75B6B104FC36F0147A15BA66 /* UserDefaultsExtension.swift in Sources */ = {isa = PBXBuildFile; fileRef = C4828DD78DA4FB46357C6F2C7A3651CF /* UserDefaultsExtension.swift */; };
		270CFF0FC749F57C0605262D27016D14 /* Pods-PrimerSDK_Tests-dummy.m in Sources */ = {isa = PBXBuildFile; fileRef = D66C3890C3566F38C935A2FFD9A237B0 /* Pods-PrimerSDK_Tests-dummy.m */; };
		2752E08BDC7ADE1D466EADDDA2AC12D3 /* PaymentMethodTokenizationRequest.swift in Sources */ = {isa = PBXBuildFile; fileRef = E0C7295520C9F9423616EEA9DE0B4D30 /* PaymentMethodTokenizationRequest.swift */; };
		279EA5121FA82EDCE9D0D96986C48117 /* PayPal.swift in Sources */ = {isa = PBXBuildFile; fileRef = 9021E63CAD4F3212F3803D4ADAA090AA /* PayPal.swift */; };
		2888EDA98F6B18951F48001A4BB8BEF7 /* fa.json in Resources */ = {isa = PBXBuildFile; fileRef = 5C9541ED5D87477782447A83B86F14C1 /* fa.json */; };
		2C06BD04EDE32C44F67F12F301B5D3A0 /* ApplePayTokenizationViewModel.swift in Sources */ = {isa = PBXBuildFile; fileRef = 45D4332B8D7FD7E143BA46624F846843 /* ApplePayTokenizationViewModel.swift */; };
		2C79498FB23D944462EFE6253FE2A3E1 /* PrimerAPIClient+3DS.swift in Sources */ = {isa = PBXBuildFile; fileRef = F83EC7D6202004411373B2514DB51D82 /* PrimerAPIClient+3DS.swift */; };
		2D01F12662701A2C42FAC8C7E3BF4F82 /* tr.json in Resources */ = {isa = PBXBuildFile; fileRef = 75302F276060718C4470A1B9656AAA50 /* tr.json */; };
		2D3E49EA4421C8A0F7B0A4B3B40089E7 /* FinallyWrappers.swift in Sources */ = {isa = PBXBuildFile; fileRef = 6AA530152A5F5E865A34375C80DCA7E1 /* FinallyWrappers.swift */; };
		2F8E0848E81A601ADE1F245489747BC8 /* cs.json in Resources */ = {isa = PBXBuildFile; fileRef = EE968EF06950206145DD0037A4372B8F /* cs.json */; };
		314D884038CAEC71CE147C71D6B63ADC /* PrimerTableViewCell.swift in Sources */ = {isa = PBXBuildFile; fileRef = CEFAD3CD723F4C72F10962C45BC25762 /* PrimerTableViewCell.swift */; };
		321D9F3373B0FA25BDFCC0A21E8C1A06 /* af.json in Resources */ = {isa = PBXBuildFile; fileRef = 0D9792E3C91168A1CF7DEF1836D4DF13 /* af.json */; };
		333F04676046ED5FF77226CEFA2E3FD1 /* SuccessResponse.swift in Sources */ = {isa = PBXBuildFile; fileRef = 6BEEB18E8A4334043BF9005075D71009 /* SuccessResponse.swift */; };
		364D73906341A637B3909982CB1E3A60 /* CardScannerViewController+SimpleScanDelegate.swift in Sources */ = {isa = PBXBuildFile; fileRef = 5D682AF48B60E9118B0CD8A30A5E4BE8 /* CardScannerViewController+SimpleScanDelegate.swift */; };
		37A83DAAED94D358A719A586CB787BF3 /* VaultService.swift in Sources */ = {isa = PBXBuildFile; fileRef = B75609CE32117EFABBC8865F66BBE13D /* VaultService.swift */; };
		381C21638C233DB4E5F277BD892E0AC0 /* PrimerTheme+Colors.swift in Sources */ = {isa = PBXBuildFile; fileRef = A7922A7C662705A6252FD717D901BAF8 /* PrimerTheme+Colors.swift */; };
		38365882844B689D0BFE453C88A7D93E /* PaymentMethodTokenizationViewModel+Logic.swift in Sources */ = {isa = PBXBuildFile; fileRef = BF2A483C9FD9A9D281BE520FDE224918 /* PaymentMethodTokenizationViewModel+Logic.swift */; };
		386A08193656DAAEE7BBCBD254D7839A /* Field.swift in Sources */ = {isa = PBXBuildFile; fileRef = 4CF07396E86A267025977F98DC815684 /* Field.swift */; };
		388F43AB1706655FF25C4CE0E5916A7E /* 3DSService+Promises.swift in Sources */ = {isa = PBXBuildFile; fileRef = 3F7A4032B7FB25809E5BEFC24A45C701 /* 3DSService+Promises.swift */; };
		396B8C43BEC91E9737C816337B002F45 /* hu.json in Resources */ = {isa = PBXBuildFile; fileRef = 07A89CFC4EEC40162B63F9A7147CD9CB /* hu.json */; };
		39A7923B92B8E4E0E89AFB0B6DD0E9C5 /* am.json in Resources */ = {isa = PBXBuildFile; fileRef = C3C7B449B9917E0FC73BAACDCC899270 /* am.json */; };
		3A93147CDC776A9EDDF4C996633C9B4D /* ur.json in Resources */ = {isa = PBXBuildFile; fileRef = 8E7D305F187893ECA23F04F170E77B65 /* ur.json */; };
		3AA2CDE6D8FB7320A1A69EFF9393B1F4 /* nb.json in Resources */ = {isa = PBXBuildFile; fileRef = BC56482767F593EBEBAA83F6E8C6D628 /* nb.json */; };
		3B13CFCA788445E60A212A5DCFB81FF5 /* FormPaymentMethodTokenizationViewModel.swift in Sources */ = {isa = PBXBuildFile; fileRef = C4CB92CEDA1B3B0BB93EA7C96FD5A0D3 /* FormPaymentMethodTokenizationViewModel.swift */; };
		3B15E083FE81ED917A9E8A9A0F32541F /* Apaya.swift in Sources */ = {isa = PBXBuildFile; fileRef = DC970808F6EE34EF500C99CEEFEE285C /* Apaya.swift */; };
		3B26FF3B3D5F018674924FD30C8102DA /* uz.json in Resources */ = {isa = PBXBuildFile; fileRef = 6F1241D482782F993009010475D0EA1F /* uz.json */; };
		3F27CCEA1BE9009EF353692B2F511C19 /* ExpiryDateField.swift in Sources */ = {isa = PBXBuildFile; fileRef = 4EE66DCC7487C9CE5EB8EB30EDAC9653 /* ExpiryDateField.swift */; };
		3F7811AD15166FEF2781486118BFF71D /* CityField.swift in Sources */ = {isa = PBXBuildFile; fileRef = C2EE5A13EE606D589CCE56842BEEE0CB /* CityField.swift */; };
		3F9F201F75CA6BC3264E7C0D68F974E6 /* PrimerCardNumberFieldView.swift in Sources */ = {isa = PBXBuildFile; fileRef = 6E4DD70DE6EE03D2462E6D922286FFE9 /* PrimerCardNumberFieldView.swift */; };
		40653FB070FCC983FDE28F77F6E7EBB2 /* bn.json in Resources */ = {isa = PBXBuildFile; fileRef = BABE2C08A9D8BC479E222824D85E0AF1 /* bn.json */; };
		4114B168FB65A4C79404244822C589A4 /* PrimerCountryFieldView.swift in Sources */ = {isa = PBXBuildFile; fileRef = 128F5DB10628AA00D6458FDD605AC12A /* PrimerCountryFieldView.swift */; };
		4196BAC057D1A8DD5647F04173256497 /* sl.json in Resources */ = {isa = PBXBuildFile; fileRef = C773B046E5A5CFA9BE2C8E12D4D73044 /* sl.json */; };
		4293A5FB683552C9DF4FBD71F8D853ED /* WrapperProtocols.swift in Sources */ = {isa = PBXBuildFile; fileRef = 6AEF1F718D81FD1135C1AAEF12CCC75B /* WrapperProtocols.swift */; };
		42CA48C2A85043326A53F8E39477C80F /* PaymentMethodConfiguration.swift in Sources */ = {isa = PBXBuildFile; fileRef = 603010261D363CEA295EF6B157EC5260 /* PaymentMethodConfiguration.swift */; };
		4515DDC6844B250254FE03D41F13DF46 /* EnsureWrappers.swift in Sources */ = {isa = PBXBuildFile; fileRef = CF57E8AC8E07FC05BCB57DCF89C9D81B /* EnsureWrappers.swift */; };
		45F314C3AF2D30021BD6CAF34EEE8A66 /* StateField.swift in Sources */ = {isa = PBXBuildFile; fileRef = B8BF16801445B92C253B472168DC1F8D /* StateField.swift */; };
		466CA72CE795C697E49649B4251D6547 /* PrimerDelegate.swift in Sources */ = {isa = PBXBuildFile; fileRef = 15B1A8632A4B5EB8D4D638D8444A6BE6 /* PrimerDelegate.swift */; };
		47F8EA845DD62935B53C4266D9490AA3 /* ClientTokenService.swift in Sources */ = {isa = PBXBuildFile; fileRef = 4BE9A6E3AB7C201932F4998D365A0A15 /* ClientTokenService.swift */; };
		4A119D47914B8EBEC4FF3C2F130951EE /* FlowDecisionTableViewCell.swift in Sources */ = {isa = PBXBuildFile; fileRef = C13B6F7A07E0AD6FE137E0CC2C349BD6 /* FlowDecisionTableViewCell.swift */; };
		4A94BB65671FE4DB0D4E62FFD9F191BB /* Pods-PrimerSDK_Example-umbrella.h in Headers */ = {isa = PBXBuildFile; fileRef = 3780FF276696624E5AD4A629D4CC4AD8 /* Pods-PrimerSDK_Example-umbrella.h */; settings = {ATTRIBUTES = (Public, ); }; };
		4AA75C0D6130131147A4257A57EC1BA7 /* PrimerThemeData+Deprecated.swift in Sources */ = {isa = PBXBuildFile; fileRef = 78F9E7D9F5CA87B3F49F45D61A2EDDC6 /* PrimerThemeData+Deprecated.swift */; };
		4BDF30270D9377DB400428A27D8667B6 /* ca.json in Resources */ = {isa = PBXBuildFile; fileRef = 1F58B80E185B4C22D39CEB09D02F1704 /* ca.json */; };
		4F6E3DA724A8B455A9C0940AE99EF4CB /* sr.json in Resources */ = {isa = PBXBuildFile; fileRef = D187A7865F9F04ACEC090B765745B3CD /* sr.json */; };
		4FAAA4A30868B940CD9B5ADDE26A504E /* currencies.json in Resources */ = {isa = PBXBuildFile; fileRef = 27BB153E93399AD01BB51DFDAE281A88 /* currencies.json */; };
		5021417F0E242A2BA4B881C89865794B /* QRCodeViewController.swift in Sources */ = {isa = PBXBuildFile; fileRef = E1ABA41B457010A1433630283E322939 /* QRCodeViewController.swift */; };
		5120C1576563770DCBEA2EDD761C654D /* LogEvent.swift in Sources */ = {isa = PBXBuildFile; fileRef = 6917F3CBBCD8DC42479EB71B38784E90 /* LogEvent.swift */; };
		5147C04BD5F12E5FAD86DB2FFCBED33C /* UILocalizableUtil.swift in Sources */ = {isa = PBXBuildFile; fileRef = 9FCE9E8EB4542F16550859E2F6DC6F75 /* UILocalizableUtil.swift */; };
		51AD8CD03DC55373528B0CEEEB7FEABA /* PrimerInputViewController.swift in Sources */ = {isa = PBXBuildFile; fileRef = CFC3744F0EB78825F294AC7025E4CF12 /* PrimerInputViewController.swift */; };
		527F0A8BD938C561BC1B599C64E66E52 /* HeaderFooterLabelView.swift in Sources */ = {isa = PBXBuildFile; fileRef = E4922FB450579E102CA08CB2D8573A84 /* HeaderFooterLabelView.swift */; };
		529BCC8CE599715C0E6D11AF8A6FC3A2 /* ExternalViewModel.swift in Sources */ = {isa = PBXBuildFile; fileRef = 94FA13AE2063B5905E95ECD768230CC3 /* ExternalViewModel.swift */; };
		544A1D17A0E617A0CCA70A647DF4028E /* PrimerTheme+Views.swift in Sources */ = {isa = PBXBuildFile; fileRef = 3F9B6CF1C3CEF217A6A3CF76248FAFD8 /* PrimerTheme+Views.swift */; };
		55BCF3EED28DBD4029A5027D1F1DDD72 /* ErrorHandler.swift in Sources */ = {isa = PBXBuildFile; fileRef = 6C08A35BC8A4AC8704BDDE82C8ED59FB /* ErrorHandler.swift */; };
		55DD3D9768CA39057DA9E44722AFF5D0 /* PrimerRootViewController.swift in Sources */ = {isa = PBXBuildFile; fileRef = 883581DCF8A87BFB8D83EA24946F90F9 /* PrimerRootViewController.swift */; };
		56B82B80A8712DBE082433611169C81B /* StrictRateLimitedDispatcher.swift in Sources */ = {isa = PBXBuildFile; fileRef = 7A7A1057CC3D99B9E95C7B58B2DF157E /* StrictRateLimitedDispatcher.swift */; };
		56D8320882B903AF0FC8E5281D2F61D3 /* ru.json in Resources */ = {isa = PBXBuildFile; fileRef = 8C31A338243656BE6582FFF84D2BF678 /* ru.json */; };
		56DA11D7FF74C5210C3724F9E458D73D /* PrimerTheme+Buttons.swift in Sources */ = {isa = PBXBuildFile; fileRef = 59D1F1C7F7D154126A54C46941AA6EE0 /* PrimerTheme+Buttons.swift */; };
		576CBFE7BB80FC46B6F006AE6E711708 /* Foundation.framework in Frameworks */ = {isa = PBXBuildFile; fileRef = EAB6F611E86A4758835A715E4B4184F6 /* Foundation.framework */; };
<<<<<<< HEAD
		5A05934027175180C9C0FF714E2452A8 /* AnyDecodable.swift in Sources */ = {isa = PBXBuildFile; fileRef = DE40B97715F0953DF1879F962895959F /* AnyDecodable.swift */; };
		5AE12375CED0627D3FBB0E304AA5D615 /* LogEvent.swift in Sources */ = {isa = PBXBuildFile; fileRef = EFE4B22C3AE1B541DE42AA04D6A62AA0 /* LogEvent.swift */; };
		5B58DF3B41778CE0570EDF979C490B2C /* UIUtils.swift in Sources */ = {isa = PBXBuildFile; fileRef = 956CD49A557EE789C6AFEE916D1D48F6 /* UIUtils.swift */; };
		62C30328E7857A8036312BB09DDBC61E /* UIKit.framework in Frameworks */ = {isa = PBXBuildFile; fileRef = D245E0514AAC1A2B9A6D5EA2F383E90F /* UIKit.framework */; };
		63702F09C006BEF305150942BFAC932C /* CustomStringConvertible.swift in Sources */ = {isa = PBXBuildFile; fileRef = F9928179C3DCA037975D06BDCE0C5880 /* CustomStringConvertible.swift */; };
		63B245C0DF8A92354BBFBC9458E2A7F0 /* es.lproj in Resources */ = {isa = PBXBuildFile; fileRef = 90238C0001659EBE27E9EE4E4EF96C50 /* es.lproj */; };
		655EFE5E46A6A126321385C64C9562D6 /* PrimerUniversalCheckoutViewController.swift in Sources */ = {isa = PBXBuildFile; fileRef = 48137185B72D6D02F2D38B3C04B32097 /* PrimerUniversalCheckoutViewController.swift */; };
		65E477111C8762B3545E189B4677CBFA /* CancellableCatchable.swift in Sources */ = {isa = PBXBuildFile; fileRef = FF3F1291CD8839AB441D56CA89433C4A /* CancellableCatchable.swift */; };
		66B890CA7BCEF4411B97DE3A85D71D9A /* VaultService.swift in Sources */ = {isa = PBXBuildFile; fileRef = 682885416D805698E00F0955AB1BAD90 /* VaultService.swift */; };
		6706C3CBB4CB2BD188A1B40F8D2BD632 /* PrimerHeadlessUniversalCheckout.swift in Sources */ = {isa = PBXBuildFile; fileRef = BF1FBF2DD8AD08BC5BB803E5C5C4C195 /* PrimerHeadlessUniversalCheckout.swift */; };
		6823038ABA816371445C7FB6575FD2DA /* PrimerTableViewCell.swift in Sources */ = {isa = PBXBuildFile; fileRef = FE91682094D0E0777304DBAFC368EDD5 /* PrimerTableViewCell.swift */; };
		68D87C50772F275D1436755BF81B983B /* UIColorExtension.swift in Sources */ = {isa = PBXBuildFile; fileRef = 40E5804B7C6A7ACB1D24A9AC2FCC9D3F /* UIColorExtension.swift */; };
		6BB0A8392552900E40D2AFAC28070532 /* Dispatcher.swift in Sources */ = {isa = PBXBuildFile; fileRef = 4F88B670249C7735504835C0013652A0 /* Dispatcher.swift */; };
		6CD398A6B401DD70C5FB34804B87A135 /* PrimerVaultManagerViewController.swift in Sources */ = {isa = PBXBuildFile; fileRef = EF57881DBEBCD53D62CC32E47C3B646F /* PrimerVaultManagerViewController.swift */; };
		6D2436E9BA6A16B09EA784BD7811C02E /* WrapperProtocols.swift in Sources */ = {isa = PBXBuildFile; fileRef = 45A56F1AA95323CEA6229761AEE83E06 /* WrapperProtocols.swift */; };
		6D5EBF9DA4A567005D4D708ACD729A22 /* PrimerError.swift in Sources */ = {isa = PBXBuildFile; fileRef = D6D805A555F18B933D067200C49301F7 /* PrimerError.swift */; };
		6DA453D3C2F08E7691FEDB3D4BB1A6F7 /* VaultPaymentMethodViewController.swift in Sources */ = {isa = PBXBuildFile; fileRef = 41B8281EAAEFF1719E3518C391989442 /* VaultPaymentMethodViewController.swift */; };
		6DF3B097359121ECB8CF90F18F0F2F53 /* ExternalPaymentMethodTokenizationViewModel.swift in Sources */ = {isa = PBXBuildFile; fileRef = BD25A6EBD13446E9C9BEE48D7CAFD064 /* ExternalPaymentMethodTokenizationViewModel.swift */; };
		6E3A5BCBEFE40DE4028EEB09D2FC4281 /* PrimerCardFormViewController.swift in Sources */ = {isa = PBXBuildFile; fileRef = 241FD3755E5C86B580E7DE6E81B5F883 /* PrimerCardFormViewController.swift */; };
		6F360066036E40BA960C5457108E405E /* PaymentMethodsGroupView.swift in Sources */ = {isa = PBXBuildFile; fileRef = A378989C811A3016F4C1E560BED0DEFC /* PaymentMethodsGroupView.swift */; };
		6F7C60D92FCB333D9F741A5E8145FF8A /* OrderItem.swift in Sources */ = {isa = PBXBuildFile; fileRef = 313936A371D4B89D047BED235336974A /* OrderItem.swift */; };
		6FE6D06A40ECBF7FCE7F3516687248C6 /* ResumeHandlerProtocol.swift in Sources */ = {isa = PBXBuildFile; fileRef = 70CB9603DEB2CE4778461EF96BBF05B4 /* ResumeHandlerProtocol.swift */; };
		70D4BCABE798E43BDF61505A11749A4E /* AdyenDotPay.swift in Sources */ = {isa = PBXBuildFile; fileRef = 4B3BB6404DD4267A9BE616788895362E /* AdyenDotPay.swift */; };
		716BF4D7D995AB6C2B9C23C0453B78F7 /* PrimerViewExtensions.swift in Sources */ = {isa = PBXBuildFile; fileRef = 74FBCA007C194AEA62E0E6E2F28E36CE /* PrimerViewExtensions.swift */; };
		71865042065FB6BC5801DB3E56C9ACED /* Logger.swift in Sources */ = {isa = PBXBuildFile; fileRef = 4FE7D26414C0C2B544A649B6EA842BE6 /* Logger.swift */; };
		71F533E120C8CA9060F38FB7B3316CAF /* JSONParser.swift in Sources */ = {isa = PBXBuildFile; fileRef = 09DA07680CE38D25267A40F144C1878A /* JSONParser.swift */; };
		742233DF7AD1015E575802481DE28D10 /* Endpoint.swift in Sources */ = {isa = PBXBuildFile; fileRef = 57B3D50B8701EB185AEFAC84179954E3 /* Endpoint.swift */; };
		749B365C33E780A278A5192A7D6415D5 /* ConcurrencyLimitedDispatcher.swift in Sources */ = {isa = PBXBuildFile; fileRef = 0BF133AE774C453AF2749650845BA974 /* ConcurrencyLimitedDispatcher.swift */; };
		74B3AF35F7CE1C16CA543799C7BADF88 /* PrimerTextFieldView.xib in Resources */ = {isa = PBXBuildFile; fileRef = C9F684B76C56ACAE084F8C050D2E9466 /* PrimerTextFieldView.xib */; };
		74C0C09366CC8602474FAE1D72C89ABA /* PrimerContainerViewController.swift in Sources */ = {isa = PBXBuildFile; fileRef = 9885A0CB84EE5176A283C1BB7D7C7C13 /* PrimerContainerViewController.swift */; };
		753F486F8801E8696AB84500457DE40A /* pl.lproj in Resources */ = {isa = PBXBuildFile; fileRef = 1CE75E8E7261A8D52AF190087C94D37F /* pl.lproj */; };
		75435816437D5B4B9C9BEBE7A2D68599 /* Promise.swift in Sources */ = {isa = PBXBuildFile; fileRef = E5A9DCD01F3C41E2312D42342F72175E /* Promise.swift */; };
		767AF0E8D81E7F77BCC57E056E868ECD /* GuaranteeWrappers.swift in Sources */ = {isa = PBXBuildFile; fileRef = 2235E31EFE798FDDABAF2735C3D6F858 /* GuaranteeWrappers.swift */; };
		78FD0A8D046F6E10C4506557A44C1E38 /* VaultCheckoutViewModel.swift in Sources */ = {isa = PBXBuildFile; fileRef = 2DB34DB31FFAE3FA3326C9D797EB49EF /* VaultCheckoutViewModel.swift */; };
		794DC0060BF10E32AC35594B330B563F /* PaymentAPIModel.swift in Sources */ = {isa = PBXBuildFile; fileRef = 25B38F05F75AC002F1E0B426C9F775AD /* PaymentAPIModel.swift */; };
		7959AE43BFEFDEE3F243F755D588FAA6 /* PrimerCardholderNameFieldView.swift in Sources */ = {isa = PBXBuildFile; fileRef = 67328C39E399C1162D32DA093DC61E0F /* PrimerCardholderNameFieldView.swift */; };
		7ABBE28BBB4A3B138AEC7AA8F26E0E32 /* PrimerTheme+Inputs.swift in Sources */ = {isa = PBXBuildFile; fileRef = 90859C05FF492886B5BB82A19312ABB7 /* PrimerTheme+Inputs.swift */; };
		7D10B204673695DDB0AF2ECA2BE66601 /* 3DSService+Promises.swift in Sources */ = {isa = PBXBuildFile; fileRef = 7B64D0F9C1EF62748D7D6120EE396854 /* 3DSService+Promises.swift */; };
		7D29B18BBF97452E79A2B8B931338C06 /* pt.lproj in Resources */ = {isa = PBXBuildFile; fileRef = 6B8105A9C9961841B66358511B15D8E5 /* pt.lproj */; };
		7E35ABEEAA98E77FA4481FDB68949039 /* PrimerNavigationBar.swift in Sources */ = {isa = PBXBuildFile; fileRef = 4A05C26F82784DA8766197591DD469DD /* PrimerNavigationBar.swift */; };
		80713C4778F9411CBC0132A92CB95CFA /* CardScannerViewController+SimpleScanDelegate.swift in Sources */ = {isa = PBXBuildFile; fileRef = 96C2009D4C866D00024478568D62B8E2 /* CardScannerViewController+SimpleScanDelegate.swift */; };
		811AD38683B358E40BC7607D4D7A5792 /* ClientTokenService.swift in Sources */ = {isa = PBXBuildFile; fileRef = 060457B9DEC343E17B3C0EEB9AD7FD90 /* ClientTokenService.swift */; };
		81DB86EDC3C4EB84BCD1B0EF892C976D /* PrimerSource.swift in Sources */ = {isa = PBXBuildFile; fileRef = F06E0CD88CD335AE214A1D8C9A350E77 /* PrimerSource.swift */; };
		834251FF02F0D720E136F02340CCD0E9 /* PrimerConfiguration.swift in Sources */ = {isa = PBXBuildFile; fileRef = 06D9A48AFC27B215FE0F9EBDC8055E9D /* PrimerConfiguration.swift */; };
		83DEA7A9428B9A1FEB94AF013A9827E3 /* firstly.swift in Sources */ = {isa = PBXBuildFile; fileRef = A8E8928E57E72A63CEF114029D6ECCF1 /* firstly.swift */; };
		842288D528781CD200D7A605 /* UserInterfaceModule.swift in Sources */ = {isa = PBXBuildFile; fileRef = 842288D428781CD200D7A605 /* UserInterfaceModule.swift */; };
		84868D7625EBC6C21294567FA3F04198 /* TokenizationService.swift in Sources */ = {isa = PBXBuildFile; fileRef = 131C8E9F48AB1560181F2753D4702FC7 /* TokenizationService.swift */; };
		86945EDBC7684CB1BC0330509D50A367 /* Device.swift in Sources */ = {isa = PBXBuildFile; fileRef = C93E4B4BFCC816B88FBDA0A76D383435 /* Device.swift */; };
		8724D078A0AB7A8A49BCFE1E2794F9E0 /* ExternalViewModel.swift in Sources */ = {isa = PBXBuildFile; fileRef = 3A9DED7145EEA6B2BCD72EF0FEF119A1 /* ExternalViewModel.swift */; };
		87C41F4EAF0DFA939C99F419D5F33AAA /* ClientSession.swift in Sources */ = {isa = PBXBuildFile; fileRef = 3DA564CC2D7718C0ADD9D37444C527A9 /* ClientSession.swift */; };
		8A67470B1104609394BF1772D5B0FA73 /* Connectivity.swift in Sources */ = {isa = PBXBuildFile; fileRef = E6B7305A74E9FE65243033E68B6B74FE /* Connectivity.swift */; };
		8B0FBD96700380073CEF506A33D2D446 /* FormPaymentMethodTokenizationViewModel.swift in Sources */ = {isa = PBXBuildFile; fileRef = C43B137E3880D309BE15B890549DE6F9 /* FormPaymentMethodTokenizationViewModel.swift */; };
		8BA0D37528EA2811D748EB847775B541 /* PrimerAPIClient+3DS.swift in Sources */ = {isa = PBXBuildFile; fileRef = C9AAC3EC2B5760F0D4137C1C03E00280 /* PrimerAPIClient+3DS.swift */; };
		8CBA698650801C2E73DB79FC7D794F41 /* KlarnaTokenizationViewModel.swift in Sources */ = {isa = PBXBuildFile; fileRef = 16A356ED59DD54570AA0ED9C234DE595 /* KlarnaTokenizationViewModel.swift */; };
		8DC0D726CA27681D151783EE8E2CDB29 /* PrimerDelegate.swift in Sources */ = {isa = PBXBuildFile; fileRef = B68F49F03011DA249E0F40069AC2AC7A /* PrimerDelegate.swift */; };
		909B080E65F2B3711BAFEE29023500C4 /* RateLimitedDispatcher.swift in Sources */ = {isa = PBXBuildFile; fileRef = 341449C143386C68A15E2FC32A4ECDF8 /* RateLimitedDispatcher.swift */; };
		90C61D34FE983A8C2EA223F0F058888B /* Keychain.swift in Sources */ = {isa = PBXBuildFile; fileRef = 044F59FE132813DE141ACD4D83976EAC /* Keychain.swift */; };
		92B3BDDDEB648FC1B27C690474AC6521 /* PrimerTextFieldView.swift in Sources */ = {isa = PBXBuildFile; fileRef = 6464FBC6785DABC27BFC1488F541E20C /* PrimerTextFieldView.swift */; };
		93BC95C3E4C415CCAFC5F4D774E06A0F /* CatchWrappers.swift in Sources */ = {isa = PBXBuildFile; fileRef = 5D11E200A21ADD6CA0AF200029D8AE2A /* CatchWrappers.swift */; };
		94A252804B7CCBE2FF9EDE661D326144 /* Decisions.swift in Sources */ = {isa = PBXBuildFile; fileRef = 550EE17BE43E7E31F091C45D79A87E45 /* Decisions.swift */; };
		96C6760398CA2B5B3B901D2E22B21475 /* Resolver.swift in Sources */ = {isa = PBXBuildFile; fileRef = 9C431E70FC767A1F88A91E9C79CC30E4 /* Resolver.swift */; };
		98C3657E2E3A96DF73BDB8DAB42A1C13 /* PrimerCardNumberFieldView.swift in Sources */ = {isa = PBXBuildFile; fileRef = 51AA5BCFD97F3E9F3D05FFAF4E68CB2D /* PrimerCardNumberFieldView.swift */; };
		99CB229EB0B058BFAE073319763F14DF /* nl.lproj in Resources */ = {isa = PBXBuildFile; fileRef = 2DDB5E974D619BDB3DB2856013216E6C /* nl.lproj */; };
		9AFEDB88CE6A0F3489CE11F8064E31A7 /* PrimerInputViewController.swift in Sources */ = {isa = PBXBuildFile; fileRef = 849DDB1B7C9453FA6E97AD3E834A18E9 /* PrimerInputViewController.swift */; };
		A19EBC7D33D02DB3D70D06BF5E6A42F0 /* PresentationController.swift in Sources */ = {isa = PBXBuildFile; fileRef = 95C8411106B07FE3D8AC4969FC339648 /* PresentationController.swift */; };
		A3FE8DD459BFEBABA3A62D12DFE86D99 /* Apaya.swift in Sources */ = {isa = PBXBuildFile; fileRef = 6911C748542731C902D8EAB34F493682 /* Apaya.swift */; };
		A5C3847D0D7FD9A6124D4A1FB98CBF3C /* ClientToken.swift in Sources */ = {isa = PBXBuildFile; fileRef = 4E56B581518CA5281739B99964EC0A15 /* ClientToken.swift */; };
		A665658AC208FF197E7255CE84FF1D51 /* PayPalTokenizationViewModel.swift in Sources */ = {isa = PBXBuildFile; fileRef = 78D549433D4B018C6A2595E619BFBC7F /* PayPalTokenizationViewModel.swift */; };
		A66DAE2D88E299A2B7D73FF722174338 /* en.lproj in Resources */ = {isa = PBXBuildFile; fileRef = 2CDEC801C9A7D212B8EC9EF78FDFC683 /* en.lproj */; };
		A8A93670DCE4986024446ECDA925B46C /* CardButton.swift in Sources */ = {isa = PBXBuildFile; fileRef = F09E1081F9B38FB270A3DB18B673AE4F /* CardButton.swift */; };
		AC9AF0A62B262B09182461DFCAAE5943 /* SuccessResponse.swift in Sources */ = {isa = PBXBuildFile; fileRef = 6FD3E04C19FA2FD2A5C4EC4012E639D5 /* SuccessResponse.swift */; };
		B22C19C949675A7D4FBB8E1A5409021D /* Mask.swift in Sources */ = {isa = PBXBuildFile; fileRef = 7D529BFF4F07BD8A4E46ED3319BA112D /* Mask.swift */; };
		B30C6249A25B41EC84CDA24AB5283846 /* Content.swift in Sources */ = {isa = PBXBuildFile; fileRef = 282F7E533B0741FE3C55347F4C7C3115 /* Content.swift */; };
		B4022A92E6086C27658E9650A3B51F4D /* PrimerPostalCodeFieldView.swift in Sources */ = {isa = PBXBuildFile; fileRef = 3C3CF8F996F9316CB5F5BD9E45C5EBC1 /* PrimerPostalCodeFieldView.swift */; };
		B411764259A54E648372521D3D049EB1 /* CardComponentsManager.swift in Sources */ = {isa = PBXBuildFile; fileRef = 54D3D80A3DCD2EF9686E0606BEAC51D1 /* CardComponentsManager.swift */; };
		B56333B1E11FAF3E94484D450B535AEA /* PaymentMethodTokenizationViewModel.swift in Sources */ = {isa = PBXBuildFile; fileRef = 33C000D0B675F20F408E8C3B0F33A264 /* PaymentMethodTokenizationViewModel.swift */; };
		B6A6C71677147CE57E7A276851DC33C9 /* AnyCodable.swift in Sources */ = {isa = PBXBuildFile; fileRef = 7D1330FB6C54966197A4B5E8020D0470 /* AnyCodable.swift */; };
		B80B08312DA321ABD828818218F3AB6B /* BankSelectorTokenizationViewModel.swift in Sources */ = {isa = PBXBuildFile; fileRef = FD85765018F5DE3BE7BA914D4FD90E09 /* BankSelectorTokenizationViewModel.swift */; };
		BA3BDF04A6CDE49184B3CA3DC48919EA /* currencies.json in Resources */ = {isa = PBXBuildFile; fileRef = 67DA0F1D5DC7182781C39F13FE736A8E /* currencies.json */; };
		BA8F2E5315A1039C9046FCE56EB368D9 /* Currency.swift in Sources */ = {isa = PBXBuildFile; fileRef = 291AF7B0CF3CF49FDEAFF2C8CAE6CF8B /* Currency.swift */; };
		BA8F975E9FBA76AAAD0C8B8E08BA36F6 /* PrimerContent.swift in Sources */ = {isa = PBXBuildFile; fileRef = 28F766D5D93B00A0275737BF431B1D9D /* PrimerContent.swift */; };
		BAC112D7C1F27B72D1080B27E84119A4 /* ApayaTokenizationViewModel.swift in Sources */ = {isa = PBXBuildFile; fileRef = 2F59C4EEA63ED25C18AD9C52C8747E43 /* ApayaTokenizationViewModel.swift */; };
		BAE3FC3FB27F90BBF087D3708D5D1D33 /* PostalCode.swift in Sources */ = {isa = PBXBuildFile; fileRef = 1759FFA2362382D1E700D22B5FEC6461 /* PostalCode.swift */; };
		BB4805DA7205768079FD83D93232D27E /* AnalyticsEvent.swift in Sources */ = {isa = PBXBuildFile; fileRef = 5BEF09E63D58620D84DABDBCBAD319AC /* AnalyticsEvent.swift */; };
		BCA876A1192D602D893DD934898CEDE2 /* PaymentMethodConfigurationOptions.swift in Sources */ = {isa = PBXBuildFile; fileRef = EA679E119704EB83165A3BD1D9570EFC /* PaymentMethodConfigurationOptions.swift */; };
		BD419B928B4DF479AF5E565C70D2C047 /* PrimerButton.swift in Sources */ = {isa = PBXBuildFile; fileRef = 6B0D79D31EA34C51D854EF061B4AFED4 /* PrimerButton.swift */; };
		BFD151C9B5626C997A0EA87CAADF2AD7 /* PrimerSettings.swift in Sources */ = {isa = PBXBuildFile; fileRef = FF27B5AD7C04FBD07A6A2B1981EB73F2 /* PrimerSettings.swift */; };
		BFD18904E38CEEBA9378A29741B09219 /* PollingModule.swift in Sources */ = {isa = PBXBuildFile; fileRef = 2DCDEBBA9872F2083C679DBE95A79AB1 /* PollingModule.swift */; };
		C0233358A6363A1C9579D00300736F93 /* Strings.swift in Sources */ = {isa = PBXBuildFile; fileRef = FD019745A0C36C3B58E59598E1E5761E /* Strings.swift */; };
		C05EB836E19C06A0AED5343B84ACE7C8 /* ThenableWrappers.swift in Sources */ = {isa = PBXBuildFile; fileRef = F9CEA90BCE38DDC035C95E73AB8E27A1 /* ThenableWrappers.swift */; };
		C2070ED936694B3BC2BCB151C2B68CEC /* VaultPaymentMethodViewModel.swift in Sources */ = {isa = PBXBuildFile; fileRef = 3C260B75308A0D97B0D4803608B63157 /* VaultPaymentMethodViewModel.swift */; };
		C238D827D7B10EC6A7EBBD6B357F6088 /* ClientSessionService.swift in Sources */ = {isa = PBXBuildFile; fileRef = 7AA5DF37FE3585C80DD376E049320C4E /* ClientSessionService.swift */; };
		C43096B4EE472ECC6B62C401D61E58A9 /* PaymentMethodTokenizationViewModel+Logic.swift in Sources */ = {isa = PBXBuildFile; fileRef = 806118AB9488F61F1A5F5940C9A3FBAA /* PaymentMethodTokenizationViewModel+Logic.swift */; };
		C583A9EE5F90B8EA625E9263A9EF7EC6 /* PrimerResultViewController.swift in Sources */ = {isa = PBXBuildFile; fileRef = EEB408F5268E765C2232D628DF0E23FC /* PrimerResultViewController.swift */; };
		C61026C649C3FB85EC565993C9FD9E2E /* URLSessionStack.swift in Sources */ = {isa = PBXBuildFile; fileRef = 1DCC6BAA89DFE210771EC95613CA8AA1 /* URLSessionStack.swift */; };
		C611F738238E26142D2FD7D90D225437 /* CardNetwork.swift in Sources */ = {isa = PBXBuildFile; fileRef = E80A5E2BE308FC7147170BD5E1AE50FF /* CardNetwork.swift */; };
		C7F653B37074BABE5CC1D6CCEB93E7DF /* ar.lproj in Resources */ = {isa = PBXBuildFile; fileRef = 20496E0B21A6CF4BA93716C7C7CDBBFA /* ar.lproj */; };
		C9217795B81D5E9A87B5039B0C03A378 /* QRCodeTokenizationViewModel.swift in Sources */ = {isa = PBXBuildFile; fileRef = C028BC71CBBCC42FA66F81315737E999 /* QRCodeTokenizationViewModel.swift */; };
		C9236288B0B148D8DA86A858C37C2045 /* StrictRateLimitedDispatcher.swift in Sources */ = {isa = PBXBuildFile; fileRef = 41B25982D360516658CE63F409BDE2F8 /* StrictRateLimitedDispatcher.swift */; };
		CD133C569AA09500E21978CED2BD7FA1 /* race.swift in Sources */ = {isa = PBXBuildFile; fileRef = 4EEAE79D91431F48CD098D53C228587D /* race.swift */; };
		CDDA1889F5951FC3C94064C64E781AC0 /* Consolable.swift in Sources */ = {isa = PBXBuildFile; fileRef = 4846630C6F08D9145A487D2A8B7CAD5B /* Consolable.swift */; };
		CDDF64B88DBDF62E0E7E211A9A0A1117 /* da.lproj in Resources */ = {isa = PBXBuildFile; fileRef = DE1C35647C58664D7D45F5B3159CD219 /* da.lproj */; };
		CE6C7DD0FF201272C254C7E16BAC6211 /* DependencyInjection.swift in Sources */ = {isa = PBXBuildFile; fileRef = B060C6F7F041F977E583E6A16F16AB3F /* DependencyInjection.swift */; };
		CF3715076C4173C191502986EE9EE773 /* PrimerSDK-PrimerResources in Resources */ = {isa = PBXBuildFile; fileRef = A8B3BC107C2BDC3C03D961866F721265 /* PrimerSDK-PrimerResources */; };
		D0794599071582CF10CE5E1C44C2FDFB /* DataExtension.swift in Sources */ = {isa = PBXBuildFile; fileRef = 633C779A916EBB3AF429A91B72B46F95 /* DataExtension.swift */; };
		D183CB3A252A7D06439991E16D5D1864 /* SuccessMessage.swift in Sources */ = {isa = PBXBuildFile; fileRef = 630EA8C9D26E6187B0FF2406BEB546A0 /* SuccessMessage.swift */; };
		D1E7EF90B577FEF2A39D44A997BE935E /* EnsureWrappers.swift in Sources */ = {isa = PBXBuildFile; fileRef = 2877F5B78030B9B8722EAF2E60B25B79 /* EnsureWrappers.swift */; };
		D24E1BFC9F91C92887A6A9B70743580C /* IntExtension.swift in Sources */ = {isa = PBXBuildFile; fileRef = 74A259F13275337DB86D1591ED08AB43 /* IntExtension.swift */; };
		D269305CDA511D5554449F54F76B8DBA /* PrimerSDK-dummy.m in Sources */ = {isa = PBXBuildFile; fileRef = B7A0E5923E23EB85DC5CB286C628AA07 /* PrimerSDK-dummy.m */; };
		D3D58EC26B1F08AE8E865984A8AC4A15 /* 3DSService.swift in Sources */ = {isa = PBXBuildFile; fileRef = 19E5230DBF2DB159DF4D2B5901D852B1 /* 3DSService.swift */; };
		D4B66FB0BD7EA9608D8D3A074217DAF1 /* PayPal.swift in Sources */ = {isa = PBXBuildFile; fileRef = 420318F460D7C43A281D4C81046A91C2 /* PayPal.swift */; };
=======
		5AAE008F747F72E618EB3F20A4E0A8CA /* cy.json in Resources */ = {isa = PBXBuildFile; fileRef = 5CA52BBA6E9DC0C053D30ABA9A5A9CD1 /* cy.json */; };
		5B17FA18A89CEE268D74A1F0B9E69648 /* UIColorExtension.swift in Sources */ = {isa = PBXBuildFile; fileRef = A2E50972F1C3F39125E16E0B3FD3B75A /* UIColorExtension.swift */; };
		5C34963F2E5450EF019AC8008887107C /* ha.json in Resources */ = {isa = PBXBuildFile; fileRef = A9E8A2E9B87DBEC1EEAF2139585FAAAB /* ha.json */; };
		5C43E6802B43BF46C054D9B00DDF3D59 /* PaymentResponse.swift in Sources */ = {isa = PBXBuildFile; fileRef = F2C2A8982E0E1522927006D9D7A10221 /* PaymentResponse.swift */; };
		5CE57B07C2F00053498D843DB896DFCA /* PrimerTextField.swift in Sources */ = {isa = PBXBuildFile; fileRef = 77A9A4BCE808D23039F5BA942A4AE617 /* PrimerTextField.swift */; };
		5E62EAC5E6E666B300F7961522BD9DD4 /* sw.json in Resources */ = {isa = PBXBuildFile; fileRef = 0D89C2AF82575610B9D177602E9B7E5E /* sw.json */; };
		5EB9384A0B2A10CA91269BF31B720DB7 /* ja.json in Resources */ = {isa = PBXBuildFile; fileRef = B3396C922CBCFC46A99331C76D544B33 /* ja.json */; };
		5FEFC998CA94D4265EF3BA67C05862C4 /* OrderItem.swift in Sources */ = {isa = PBXBuildFile; fileRef = 559ACBECCF9F29C19197A16EC5C9CD08 /* OrderItem.swift */; };
		6053378D24FD7778F5FB768E2BAB6742 /* PrimerInputElements.swift in Sources */ = {isa = PBXBuildFile; fileRef = 53961D6FC182D69E6DBC350034167F6D /* PrimerInputElements.swift */; };
		617B8845882ECAB2C06E973599B3B2A3 /* ExternalPaymentMethodTokenizationViewModel.swift in Sources */ = {isa = PBXBuildFile; fileRef = E1B6EB00A0A0C79907B937378C6753BA /* ExternalPaymentMethodTokenizationViewModel.swift */; };
		649ACB91E01BECD59CAB775D884B85A1 /* ku.json in Resources */ = {isa = PBXBuildFile; fileRef = 2E1F2174C90585E83C2DC695F0FD5E64 /* ku.json */; };
		64BDAAF1CC7B5EE42DF36C17D12D7824 /* BundleExtension.swift in Sources */ = {isa = PBXBuildFile; fileRef = 7C845D6E8B01035C6D3B94957F73B6B7 /* BundleExtension.swift */; };
		6559AEB8E68E8116D4F89F1CB0D27A66 /* Catchable.swift in Sources */ = {isa = PBXBuildFile; fileRef = C2F2765C30DD079327BA5A4C155FD09B /* Catchable.swift */; };
		67C2B2A99001E45177CF59F08461411D /* Mask.swift in Sources */ = {isa = PBXBuildFile; fileRef = 87673CB911B9179CA39AD5C488BD9FD0 /* Mask.swift */; };
		68D5D41707C9A2B7FDB13B9B426177BF /* BankSelectorViewController.swift in Sources */ = {isa = PBXBuildFile; fileRef = 65CA75F79AFE10ECCCA6CB222CA0A5B7 /* BankSelectorViewController.swift */; };
		699E34698DD0B19E50EB54672A92B593 /* PaymentMethodConfigurationOptions.swift in Sources */ = {isa = PBXBuildFile; fileRef = DF6BBB7E5EB00250D67AC3F33E2C15B0 /* PaymentMethodConfigurationOptions.swift */; };
		6A8FA9D1B78DC07D679916DFC5949325 /* PrimerTextFieldView.xib in Resources */ = {isa = PBXBuildFile; fileRef = 64124CB8E6128ED3CDEBA3B3541B9B45 /* PrimerTextFieldView.xib */; };
		6BC41B5374A825C6D4F3F7E0F731EA49 /* PaymentMethodToken.swift in Sources */ = {isa = PBXBuildFile; fileRef = 93AE1AB08D3ADA160C426BF0DE0503C6 /* PaymentMethodToken.swift */; };
		6E1E069938F009C2D1AAE3AA56C9411A /* no.json in Resources */ = {isa = PBXBuildFile; fileRef = FC163B26991DBD9C351F5F8F02D899E4 /* no.json */; };
		6F24CC69A63714CB9DAC466CA6099CF4 /* ConcurrencyLimitedDispatcher.swift in Sources */ = {isa = PBXBuildFile; fileRef = 9AAE8BDD44E0CAF4BA4CABADF64B8274 /* ConcurrencyLimitedDispatcher.swift */; };
		6F4475F7AAB9A9DDB86CBB75CCC9915A /* PrimerVaultManagerViewController.swift in Sources */ = {isa = PBXBuildFile; fileRef = 5C2D40373CDC82517851A636850A1342 /* PrimerVaultManagerViewController.swift */; };
		6F7E42BFF2310A9BC7598225F2732CF6 /* el.json in Resources */ = {isa = PBXBuildFile; fileRef = 0AD3AA68CF4A9A4CD4789470B999BBC0 /* el.json */; };
		6FECD56BEF22A08B423AACCB7A48F76C /* Currency.swift in Sources */ = {isa = PBXBuildFile; fileRef = B7CE42E19671CE56F023FFD64B1FC8BF /* Currency.swift */; };
		717B541C9387537E8A29B5F94DEC5746 /* Identifiable.swift in Sources */ = {isa = PBXBuildFile; fileRef = 6D5145EEC72CE9F34AFCEC4F498A3FED /* Identifiable.swift */; };
		71D6F655468E3CE02FA47A399AA9C4D7 /* CardFormPaymentMethodTokenizationViewModel.swift in Sources */ = {isa = PBXBuildFile; fileRef = 8A8F107233A4181CA29367B52D902C7F /* CardFormPaymentMethodTokenizationViewModel.swift */; };
		72EE3706DB99BF2751C87D2555F31F7E /* da.json in Resources */ = {isa = PBXBuildFile; fileRef = 49445AC5F52F2D5C3C07B579EA340F4F /* da.json */; };
		757F2A91E3EBA369CDA964049D43F71D /* hy.json in Resources */ = {isa = PBXBuildFile; fileRef = 0BBF35C81318CED002BFC9277F2319CA /* hy.json */; };
		7631D4659544348F0260AE7D1243D37C /* BankTableViewCell.swift in Sources */ = {isa = PBXBuildFile; fileRef = E04A296ACF8CC410B5A7F709B9935196 /* BankTableViewCell.swift */; };
		76A189BDE54E82675A95424F4E9FED05 /* IntExtension.swift in Sources */ = {isa = PBXBuildFile; fileRef = D8EBCF622CFC85DC731B2E713881FB5B /* IntExtension.swift */; };
		76F06E1773C1736EBB403DEE7907F949 /* PrimerFormView.swift in Sources */ = {isa = PBXBuildFile; fileRef = 197C979A4C1E512A10B4259D309534D2 /* PrimerFormView.swift */; };
		79563B0C130244F51B868AF1FC7E4389 /* WebViewUtil.swift in Sources */ = {isa = PBXBuildFile; fileRef = 0CB4884B7721CB59ABD109278655D26F /* WebViewUtil.swift */; };
		7CF5B0EFF145C4744E4072ECD6FAC377 /* PrimerFlowEnums.swift in Sources */ = {isa = PBXBuildFile; fileRef = 817C5C288EDAA7AA876CA1A3024160BB /* PrimerFlowEnums.swift */; };
		7D44B53D8DA9FBFAC035919DA85D2A34 /* PrimerAPIClient+Promises.swift in Sources */ = {isa = PBXBuildFile; fileRef = EF64131B2CF1BFC7B9E0B9BF4D15FE3B /* PrimerAPIClient+Promises.swift */; };
		7D7C7F165F06F1D87E0592C0E3012EF8 /* sd.json in Resources */ = {isa = PBXBuildFile; fileRef = 70B8FF9B917432FCE589A1559172241E /* sd.json */; };
		7D7EA6D1C617A4813D10064C6202927C /* PrimerCVVFieldView.swift in Sources */ = {isa = PBXBuildFile; fileRef = F2768B24847B573ADB42DF394305B1BD /* PrimerCVVFieldView.swift */; };
		7E5372C2FE6B1A7F668F94FB787F1476 /* sv.json in Resources */ = {isa = PBXBuildFile; fileRef = 50A32E7D72E829F416391975EBEB4B3D /* sv.json */; };
		80D9DA2E6A20319DBFBD4D63E2C838BE /* ar.json in Resources */ = {isa = PBXBuildFile; fileRef = FC081FAD8C87FBFA4C36A01C25C5F8C9 /* ar.json */; };
		81BB972631A450E1FBD93F7C041753BD /* eu.json in Resources */ = {isa = PBXBuildFile; fileRef = D73A6958AC7F01B71543EC6FD8A5495E /* eu.json */; };
		8293E3586722B3154B0A682091CC08E8 /* PresentationController.swift in Sources */ = {isa = PBXBuildFile; fileRef = 98C194C682C50C2188536736E05139FC /* PresentationController.swift */; };
		831E578BF781F598718210C32020499D /* PrimerWebViewController.swift in Sources */ = {isa = PBXBuildFile; fileRef = 03D5D9A7680ABB4F7D8E6D5A9AA4E48C /* PrimerWebViewController.swift */; };
		84D1C5E7DD71F1807300C46753DA58DD /* race.swift in Sources */ = {isa = PBXBuildFile; fileRef = 19B705027890AB34B7821A93498F1696 /* race.swift */; };
		861457AC209C7E921BCCC3FF4712B1E3 /* gl.json in Resources */ = {isa = PBXBuildFile; fileRef = F05E6E858732155E992D040BBF6BC998 /* gl.json */; };
		86283660C03744C6B98AC157BEB80D91 /* PrimerAPIClient.swift in Sources */ = {isa = PBXBuildFile; fileRef = 4C91C9FDF06929E45A89A458C5E5EF22 /* PrimerAPIClient.swift */; };
		863B31D55E98610E5F62C3176A4CCE83 /* NSObject+ClassName.swift in Sources */ = {isa = PBXBuildFile; fileRef = CA752A5B495C76B4B2C2E2CA5D903790 /* NSObject+ClassName.swift */; };
		868E2EB2C9378413EC7173B70FFECBE2 /* Throwable.swift in Sources */ = {isa = PBXBuildFile; fileRef = 547B5E6ED2923E0F9FDF4FA3372C5DA4 /* Throwable.swift */; };
		8703F8237D0F74D9F8950FECCDDC74D4 /* CheckoutWithVaultedPaymentMethodViewModel.swift in Sources */ = {isa = PBXBuildFile; fileRef = 11EB4ECA9F8F5BA9248B864DEE82580F /* CheckoutWithVaultedPaymentMethodViewModel.swift */; };
		888D417C4B873A6A140C229517C55719 /* Bank.swift in Sources */ = {isa = PBXBuildFile; fileRef = 49DC61D1A110BA33DA0D0532EC0CD960 /* Bank.swift */; };
		89015E2E4870C5328B05FB79B2B53D24 /* en.json in Resources */ = {isa = PBXBuildFile; fileRef = F3E705B9474EE1DEA69D83306DC27715 /* en.json */; };
		8AC907C5123C9146DC1FB402E7FCED21 /* Optional+Extensions.swift in Sources */ = {isa = PBXBuildFile; fileRef = BABEAE2ADEEB980CF92624EC3DFE9DE5 /* Optional+Extensions.swift */; };
		8B187B454AB4B53E0B3A0ECE6DF6A908 /* CardholderNameField.swift in Sources */ = {isa = PBXBuildFile; fileRef = 7F27784B6BD9CE2F6FBB63AC19675123 /* CardholderNameField.swift */; };
		8BCFC07E1B583F0F461EFD1C982FD91C /* PostalCode.swift in Sources */ = {isa = PBXBuildFile; fileRef = 98B0041A96EE4B2BD0FAF0E957BF95E0 /* PostalCode.swift */; };
		8BD0986580C99C3DD2F28FB35D01DA1E /* 3DSService.swift in Sources */ = {isa = PBXBuildFile; fileRef = 5116D6073B7E82947B5F9FC949C73E97 /* 3DSService.swift */; };
		8CB34FD7DC10F92CA62C1F5A7FFF69FD /* PrimerTestPaymentMethodViewController.swift in Sources */ = {isa = PBXBuildFile; fileRef = DD10D992040F6DD7D85A10A90F96B338 /* PrimerTestPaymentMethodViewController.swift */; };
		8E862E9FFF23B62ADCD9AC431B7A3EB8 /* CancellableThenable.swift in Sources */ = {isa = PBXBuildFile; fileRef = 7AEA052427BD05BF5E7EAC3ED27A1579 /* CancellableThenable.swift */; };
		902473A3B94FD0F1C91B2926A73397E0 /* FirstNameField.swift in Sources */ = {isa = PBXBuildFile; fileRef = FBA2331509B6A331C5953047CE9CB9A1 /* FirstNameField.swift */; };
		913D7B6ED913223C61EAF99C096879EE /* dv.json in Resources */ = {isa = PBXBuildFile; fileRef = 5B54455F76663E1EB07B36B870C886F4 /* dv.json */; };
		938ABFD5354B54F9744D58B8D3174061 /* PrimerHeadlessUniversalCheckoutUIManager.swift in Sources */ = {isa = PBXBuildFile; fileRef = E7ED534C8BA1F2266282858C164F4C92 /* PrimerHeadlessUniversalCheckoutUIManager.swift */; };
		94993EF86C1D3677BE7E2C0228A93B7F /* RateLimitedDispatcher.swift in Sources */ = {isa = PBXBuildFile; fileRef = C279647AAD8A23E81B0B6E85468CF777 /* RateLimitedDispatcher.swift */; };
		9535B649C8EBCD009AF6726EF5D9CED2 /* AppState.swift in Sources */ = {isa = PBXBuildFile; fileRef = 291F51FBCA633ACB0DA79F44FF8FC11F /* AppState.swift */; };
		9618C4E95E15F2C6E9E6B95844B056A7 /* VaultPaymentMethodViewModel.swift in Sources */ = {isa = PBXBuildFile; fileRef = 7012DD2DDE94DC8AAC0318F3458502AE /* VaultPaymentMethodViewModel.swift */; };
		96C4C98BD7E99D6B88CF941B0E9EAF35 /* Box.swift in Sources */ = {isa = PBXBuildFile; fileRef = AC832871E5D1309D9039028C24FCA41F /* Box.swift */; };
		97CEECA7A299806FA05E4AE862B5C90F /* CancellablePromise.swift in Sources */ = {isa = PBXBuildFile; fileRef = 62C952A34D8A6F86C799D28DD9F97FE7 /* CancellablePromise.swift */; };
		98B27D6149FA0330C3BEDEDB8DB13481 /* ClientSession.swift in Sources */ = {isa = PBXBuildFile; fileRef = 1DD9A5AC41E4F667756C246D155F692C /* ClientSession.swift */; };
		996A7065CAE0AA6148C661DEBD852524 /* Weak.swift in Sources */ = {isa = PBXBuildFile; fileRef = 39BA1ACE17021B0ABDFC320430292893 /* Weak.swift */; };
		9972CFCA4AB98569F2EA6DCE9DBA6753 /* DataExtension.swift in Sources */ = {isa = PBXBuildFile; fileRef = ED1866D1C3832FF7DCEED6D6D670ACC1 /* DataExtension.swift */; };
		9A702F87655A1AF3236B02BDAA99AB33 /* Content.swift in Sources */ = {isa = PBXBuildFile; fileRef = C3A3B51DDE31852DE9E218D9C5D94892 /* Content.swift */; };
		9AC7D31DEA3F54722CAECC047A1F4D8D /* PrimerResultComponentView.swift in Sources */ = {isa = PBXBuildFile; fileRef = 7FE62A889781800A0FD61D8F19C5B171 /* PrimerResultComponentView.swift */; };
		9AFED7C7661C681E57C7AE39BE0112E3 /* PayPalTokenizationViewModel.swift in Sources */ = {isa = PBXBuildFile; fileRef = 1DA47385B4AA149949AF192F69F68771 /* PayPalTokenizationViewModel.swift */; };
		9B43508804B191DF1E455E086B96160A /* URLExtension.swift in Sources */ = {isa = PBXBuildFile; fileRef = 181FD134402B52A55756F198172099E6 /* URLExtension.swift */; };
		9B58A151380CF87F6B9F1FF2D505852D /* es.json in Resources */ = {isa = PBXBuildFile; fileRef = 4CDC6FDDA2D147C200B89337FD0C0A60 /* es.json */; };
		9C650B2F9ED40C9BDDB18B72720930A3 /* JSONParser.swift in Sources */ = {isa = PBXBuildFile; fileRef = 099EF9BDB702E9052CE722C4C71B2948 /* JSONParser.swift */; };
		9D1DD729533B8C4EFE3DF5D3AC4241CC /* PrimerCardholderNameFieldView.swift in Sources */ = {isa = PBXBuildFile; fileRef = 9AAB77EBEC5F7A81D9780056DC7B7DB3 /* PrimerCardholderNameFieldView.swift */; };
		9D2033D5CBEBC3BF2AEE17C1B158D365 /* PrimerTextFieldView+Analytics.swift in Sources */ = {isa = PBXBuildFile; fileRef = 7F7C6DE6C3D11647CA9A63EBFF3A9624 /* PrimerTextFieldView+Analytics.swift */; };
		9E805CFF6D51DDFE357F0961A6F07DA9 /* PrimerNavigationController.swift in Sources */ = {isa = PBXBuildFile; fileRef = 21FF5C39D03CAA01A1139752C3D0B5E3 /* PrimerNavigationController.swift */; };
		9EE39BCD69A7EB915E2122962B164D72 /* PrimerExpiryDateFieldView.swift in Sources */ = {isa = PBXBuildFile; fileRef = 4A6039194B1C1454E5F0439FEA60108D /* PrimerExpiryDateFieldView.swift */; };
		A37184D00ECBCECB3ECC2EE4CBEF7CEB /* DateExtension.swift in Sources */ = {isa = PBXBuildFile; fileRef = B200F239DA08389F4DCF65473B2D9AD2 /* DateExtension.swift */; };
		A5D5EB8C47C3560EC74C2EB4CFC749F7 /* Promise.swift in Sources */ = {isa = PBXBuildFile; fileRef = 27D5D39D5FB5D6AA2C587D5017D2D987 /* Promise.swift */; };
		A6C9373993E05B4FDBC790082B52CA5D /* PrimerPostalCodeFieldView.swift in Sources */ = {isa = PBXBuildFile; fileRef = 8281E9F467A14EDA0E5BE489223FD3E6 /* PrimerPostalCodeFieldView.swift */; };
		A735B57FBB42D6C1386D42D9FBB22CC9 /* CountryCode.swift in Sources */ = {isa = PBXBuildFile; fileRef = 520125FFA7770739823510D5582066E5 /* CountryCode.swift */; };
		A7C9BCD505C4D7C9BF2D4A794EC8E128 /* fi.json in Resources */ = {isa = PBXBuildFile; fileRef = 7D7C4D2CCE9B02D21F47C700494A5F67 /* fi.json */; };
		A948EB903C3327455FADF4504B0A9802 /* firstly.swift in Sources */ = {isa = PBXBuildFile; fileRef = CC1CDB7FA6D33CCB7AD9C3A4F17B15F0 /* firstly.swift */; };
		A961CA859718F9E8AF9B79FB4C237C09 /* ps.json in Resources */ = {isa = PBXBuildFile; fileRef = 177B83E6568750AA91FEAD9EDAC27AE4 /* ps.json */; };
		AAA6E0CBCE16BC95C5856E9ECA174D66 /* AnalyticsService.swift in Sources */ = {isa = PBXBuildFile; fileRef = FE906FC0706B6C07B89169493108516B /* AnalyticsService.swift */; };
		AAAEC2AD450DA654FFB1951294BC6C5B /* Foundation.framework in Frameworks */ = {isa = PBXBuildFile; fileRef = EAB6F611E86A4758835A715E4B4184F6 /* Foundation.framework */; };
		AB13A3D9F088E85945D1B974D54EA351 /* PrimerSDK-dummy.m in Sources */ = {isa = PBXBuildFile; fileRef = FCA0627E1108CB5D3EA91BE56D4C18E7 /* PrimerSDK-dummy.m */; };
		AD99E80BC23506D2BFF8866B847C22D1 /* he.json in Resources */ = {isa = PBXBuildFile; fileRef = 5A2D7403923227170C41C35FDEBE8F99 /* he.json */; };
		ADA2FD7F1DAF8C76C63AFAF00C0F26AF /* PrimerUniversalCheckoutViewController.swift in Sources */ = {isa = PBXBuildFile; fileRef = A63B022A8FA677B07902B7B82AD0C980 /* PrimerUniversalCheckoutViewController.swift */; };
		AE7DCC87A62E5121CCEA19A9E9F78494 /* az.json in Resources */ = {isa = PBXBuildFile; fileRef = 434A49DBBE61C3FBDD85AF15D998B4BF /* az.json */; };
		AEF57672C65B6AA3BF561B074225ECC8 /* SequenceWrappers.swift in Sources */ = {isa = PBXBuildFile; fileRef = B03749DEFF555B09D96D199F53D0EC5F /* SequenceWrappers.swift */; };
		B1C38E6C0B5977F1155C1A109B18C037 /* PayPalService.swift in Sources */ = {isa = PBXBuildFile; fileRef = 88B1D4EB8E0C3E2D7A9F8F6D997461F0 /* PayPalService.swift */; };
		B379C1280B54438DA4B4BED01746E917 /* NetworkService.swift in Sources */ = {isa = PBXBuildFile; fileRef = B50A7B3A59173F04731A270C39189F20 /* NetworkService.swift */; };
		B3ADDB13EC4382F7A9B40ED1A2F73919 /* PaymentMethodsGroupView.swift in Sources */ = {isa = PBXBuildFile; fileRef = 7E9C45958B30A1A0400E9FE613EFFC61 /* PaymentMethodsGroupView.swift */; };
		B47F4D9984001F52DAE3D8636FE1DAC0 /* Analytics.swift in Sources */ = {isa = PBXBuildFile; fileRef = BBAD13A596CA6F22394177E01E80EEDC /* Analytics.swift */; };
		B55CDEFA985A53CA112195C10414F02D /* CancellableCatchable.swift in Sources */ = {isa = PBXBuildFile; fileRef = 6F3FA05412D47E8B0D4A34595C4782B0 /* CancellableCatchable.swift */; };
		B5D5D11A33FEC81B3F156238606BC15E /* nn.json in Resources */ = {isa = PBXBuildFile; fileRef = B0D22E6248BD2304C474FD6876DB0F46 /* nn.json */; };
		B6BD534411E94725EDB7CDF3083B0F5D /* hr.json in Resources */ = {isa = PBXBuildFile; fileRef = BA2ED16B31A020DC78A439996F86E957 /* hr.json */; };
		B6C5948F3379063D978803150F6561D7 /* it.json in Resources */ = {isa = PBXBuildFile; fileRef = CE30ADE8A2862D94D9D18E5AB4737A16 /* it.json */; };
		B71BA391D41246D6B687B3E94EF76DB3 /* ClientToken.swift in Sources */ = {isa = PBXBuildFile; fileRef = 873FF46BD15DCAF5E66B9958DEE8D3A4 /* ClientToken.swift */; };
		B7EFBDCFB132D6603F7855CE419965B1 /* mn.json in Resources */ = {isa = PBXBuildFile; fileRef = 05BE698FE4ADCC3F8204F84C7102AB49 /* mn.json */; };
		B8007906EC9CC17CAB08AC81B48283B6 /* Colors.swift in Sources */ = {isa = PBXBuildFile; fileRef = FC9AB9DDD39FD44CD0FF8C4002926912 /* Colors.swift */; };
		B870893D6B68F0FCAAF5E88EFB843D91 /* CVVField.swift in Sources */ = {isa = PBXBuildFile; fileRef = 9E8BB73D2648C59E7E69C4C837F44FAF /* CVVField.swift */; };
		B91BD555E7348CA1B9F67F7E2B066194 /* CustomStringConvertible.swift in Sources */ = {isa = PBXBuildFile; fileRef = 3850DE800FAE31645AF8B06FE286CF42 /* CustomStringConvertible.swift */; };
		B94DEB8375CE92A5AAC1892A96C5FD4F /* AES256.swift in Sources */ = {isa = PBXBuildFile; fileRef = DB6589EAA1B1FF731E524A03ECF646D6 /* AES256.swift */; };
		B9B86E1BB15D439BACC9DCD8CD26C9CC /* Guarantee.swift in Sources */ = {isa = PBXBuildFile; fileRef = ED3B06E18B3A5D0359D37505834F47F5 /* Guarantee.swift */; };
		BA4FFC8537F3BE299D26308EB42E063C /* et.json in Resources */ = {isa = PBXBuildFile; fileRef = 8D4DADA6C35073D793CBC743B79B10D1 /* et.json */; };
		BA5F15C21532A9D48DB887142B9B0C4B /* PrimerConfiguration.swift in Sources */ = {isa = PBXBuildFile; fileRef = 167AF1FCB57B113DD78AA10F49A3DDE7 /* PrimerConfiguration.swift */; };
		BBC25A9012B86B8B3E18D01ED818472A /* Endpoint.swift in Sources */ = {isa = PBXBuildFile; fileRef = F8FABF667B42184984CF1AE8CAB5C0C5 /* Endpoint.swift */; };
		BBC76B53C0274A6EDB8C0BB54E874315 /* CountryField.swift in Sources */ = {isa = PBXBuildFile; fileRef = A0A2F0F2A1C53A8A72BCDC70CE64508C /* CountryField.swift */; };
		BC9050AAB243675DBCD7B9424A4D01F2 /* bs.json in Resources */ = {isa = PBXBuildFile; fileRef = 001FF97C2505FA3A8B939A8DE72F2A45 /* bs.json */; };
		BD09E534511715F5E7683CF8F76E48CF /* AlertController.swift in Sources */ = {isa = PBXBuildFile; fileRef = CDB09AB338247505E17EAB62599A3A68 /* AlertController.swift */; };
		BF441F72566604C88F8789F25FE71A7D /* TokenizationService.swift in Sources */ = {isa = PBXBuildFile; fileRef = 2401B3CB9245D56540730C494DB904C9 /* TokenizationService.swift */; };
		BFEE6AE31BE1FE5299C82EC66B5A1304 /* PrimerSDK-umbrella.h in Headers */ = {isa = PBXBuildFile; fileRef = AC8711D2430F908933E0CF79DA7DADBB /* PrimerSDK-umbrella.h */; settings = {ATTRIBUTES = (Public, ); }; };
		C09A4A98DCCC51EA57A4EA521893DB04 /* Device.swift in Sources */ = {isa = PBXBuildFile; fileRef = 42020175716BD4A95D96481C0C8FB67D /* Device.swift */; };
		C0ECA17F547D4890545BE03E894FEE6E /* KlarnaTokenizationViewModel.swift in Sources */ = {isa = PBXBuildFile; fileRef = 394445200CCAC7980B8A873A7D5B2288 /* KlarnaTokenizationViewModel.swift */; };
		C16A2BA0DF674FF235634411BE07B679 /* ReloadDelegate.swift in Sources */ = {isa = PBXBuildFile; fileRef = 99DB2B1D29C3E3D6E221C38DD66BA56D /* ReloadDelegate.swift */; };
		C2E392066B5EB24AEFC25DCE8495EB40 /* PrimerImage.swift in Sources */ = {isa = PBXBuildFile; fileRef = F20C6C1A0E3DEDFF5AA22A1C2DB37785 /* PrimerImage.swift */; };
		C30161035BC91AE8EEC5E9A095857283 /* PrimerSearchTextField.swift in Sources */ = {isa = PBXBuildFile; fileRef = 4313798E495A85EDA86A1F2F2EE3D65B /* PrimerSearchTextField.swift */; };
		C46723C3DBDDA633544130DEBA1485EF /* PrimerTheme+Borders.swift in Sources */ = {isa = PBXBuildFile; fileRef = 7920B543AB354170DE1FF9C7552FEAC2 /* PrimerTheme+Borders.swift */; };
		C4D143D8FB022488E81A859F10EAA57B /* CountrySelectorViewController.swift in Sources */ = {isa = PBXBuildFile; fileRef = E4C61E92EFF94C83836A59BE717D620B /* CountrySelectorViewController.swift */; };
		C60812D23106D3300FD8730E44C2EFD7 /* sq.json in Resources */ = {isa = PBXBuildFile; fileRef = B6BE5600EF29785863DDF98855A9D564 /* sq.json */; };
		C68FC30E3F9419B82ED83E3FD63B8D7F /* PrimerGenericTextFieldView.swift in Sources */ = {isa = PBXBuildFile; fileRef = DFBE6C4D375148834166EA1CB9CE6BC0 /* PrimerGenericTextFieldView.swift */; };
		C692C6F72E5259F9084B290C2E711D2D /* Icons.xcassets in Resources */ = {isa = PBXBuildFile; fileRef = E0C4D9623C98825287DFF9DF9C149D41 /* Icons.xcassets */; };
		C69F619C319EFD5D97A6C62D45B78507 /* lt.json in Resources */ = {isa = PBXBuildFile; fileRef = 8E8F849483903D1A8FED9CAD0267E20A /* lt.json */; };
		C86CF78341D3D05CC64083B3CFF8A65D /* CardButton.swift in Sources */ = {isa = PBXBuildFile; fileRef = 7D2DC26E6CFC41820F4038FDA1C3A698 /* CardButton.swift */; };
		C870D31216345B983A82F615989CB68C /* BankSelectorTokenizationViewModel.swift in Sources */ = {isa = PBXBuildFile; fileRef = 780E39708ACC58BE122A13C852ADC01A /* BankSelectorTokenizationViewModel.swift */; };
		CA81E10B84A457C692740EEC267396D7 /* PrimerTextFieldView.swift in Sources */ = {isa = PBXBuildFile; fileRef = EC22C69239216A90B312B8D7F2D2FE20 /* PrimerTextFieldView.swift */; };
		CAF8B5869EE2CF1F03DEFBDEE6866573 /* uk.json in Resources */ = {isa = PBXBuildFile; fileRef = 561F1B04347DF0FB980D836387F0F9E3 /* uk.json */; };
		CB0FF8CC3CB04B584929293E5C1B25B8 /* UIKit.framework in Frameworks */ = {isa = PBXBuildFile; fileRef = D245E0514AAC1A2B9A6D5EA2F383E90F /* UIKit.framework */; };
		CB73F7F1629616708FC791112F137E7B /* Configuration.swift in Sources */ = {isa = PBXBuildFile; fileRef = CD4ADECDE1A3980D2DD16D027D7501FA /* Configuration.swift */; };
		CCACB17044C85E610EADB0B6AEC5AAF9 /* UIDeviceExtension.swift in Sources */ = {isa = PBXBuildFile; fileRef = 0053346C2AB74AAAE417360C66960F9A /* UIDeviceExtension.swift */; };
		CD1AAC04F252B08FCEE769981FCC6A00 /* bg.json in Resources */ = {isa = PBXBuildFile; fileRef = A70F152A0FA3B3A8D11154AB8046FE47 /* bg.json */; };
		CEE9C1BAE181B792BCEC8EF7285055DC /* PostalCodeField.swift in Sources */ = {isa = PBXBuildFile; fileRef = 4CE1A8A56B6EE8E92E331A029A658025 /* PostalCodeField.swift */; };
		CF962BA0A6083F0FC8A382B9E5B3D926 /* URLSessionStack.swift in Sources */ = {isa = PBXBuildFile; fileRef = F313C8E88B58BC0DF6C633C9E72AE297 /* URLSessionStack.swift */; };
		D11F504416D457AAB73A964C164ABA43 /* ms.json in Resources */ = {isa = PBXBuildFile; fileRef = 7D2A7B35A32E441B25E4E81243202B24 /* ms.json */; };
		D307704327D9153453385992BA5DF98D /* AnyDecodable.swift in Sources */ = {isa = PBXBuildFile; fileRef = 02AEA12306264C332BD5C18230218C3F /* AnyDecodable.swift */; };
		D3256DCCC19D67F264BCDD99DCC5A4D5 /* PrimerHeadlessUniversalCheckout.swift in Sources */ = {isa = PBXBuildFile; fileRef = C21E693C2A9C35C95FD8D20FF3E6CBA8 /* PrimerHeadlessUniversalCheckout.swift */; };
		D3D4B6FE2499F19DA9D12CE33EE08459 /* PrimerSimpleCardFormTextFieldView.swift in Sources */ = {isa = PBXBuildFile; fileRef = 28EA6BD7E4A2C89B41E9BF444477EE96 /* PrimerSimpleCardFormTextFieldView.swift */; };
		D409D6890B063B6FCEB994E18CAD1AEB /* ImageName.swift in Sources */ = {isa = PBXBuildFile; fileRef = 065D19EB00F0B7FC9037EC259FB768BD /* ImageName.swift */; };
		D411A256EE15A3F8FA52478C8B087EE2 /* AnalyticsEvent.swift in Sources */ = {isa = PBXBuildFile; fileRef = B87E8137FEDB4FBB8A4CDF417FD253E1 /* AnalyticsEvent.swift */; };
		D4FC3B5108F4F036B60235E3D8465A53 /* PaymentMethodConfigurationType.swift in Sources */ = {isa = PBXBuildFile; fileRef = BAFB298C3FEF87F6AF64765854D69348 /* PaymentMethodConfigurationType.swift */; };
>>>>>>> 071f4b09
		D596E2B41C673AD5018AEA0A0321E51C /* Pods-PrimerSDK_Tests-umbrella.h in Headers */ = {isa = PBXBuildFile; fileRef = EE9674DAD0C961C92687877090E1E047 /* Pods-PrimerSDK_Tests-umbrella.h */; settings = {ATTRIBUTES = (Public, ); }; };
		D6820978E12328B48BFDBBFF0F12DDB0 /* CatchWrappers.swift in Sources */ = {isa = PBXBuildFile; fileRef = 8BB91D8FC3CC7C23802BC3AAB8A45869 /* CatchWrappers.swift */; };
		D6C009CF6E4A81321B730E4CB88772ED /* RateLimitedDispatcherBase.swift in Sources */ = {isa = PBXBuildFile; fileRef = FCF786FAF3B4060698DB63BF36EE7C85 /* RateLimitedDispatcherBase.swift */; };
		D7D9EDFCF61371D67D3F37FCB51CB1BB /* Resolver.swift in Sources */ = {isa = PBXBuildFile; fileRef = 6698BB0ABDC218D2DD6A4E54B43787D0 /* Resolver.swift */; };
		D87580AFD857EF610640AADC5D917C49 /* when.swift in Sources */ = {isa = PBXBuildFile; fileRef = 86662BC6D8A27B35444FF9535FB9549C /* when.swift */; };
		D894492915352F8E5982A22283BBCAA5 /* Connectivity.swift in Sources */ = {isa = PBXBuildFile; fileRef = B1639036F2A8257E637C594E6AAD5053 /* Connectivity.swift */; };
		D8AC6320B3B98E673793882B647FC03D /* SuccessMessage.swift in Sources */ = {isa = PBXBuildFile; fileRef = 14B75CE025D4786EE68C4F0FCE9DBF56 /* SuccessMessage.swift */; };
		D8BBD71746E691B82EA119A85A7DBC0B /* PaymentMethodConfigService.swift in Sources */ = {isa = PBXBuildFile; fileRef = 69F40BC6FFF86283F2BCF838C0969837 /* PaymentMethodConfigService.swift */; };
		DA0C9FF6CABF78BB87B2E1C7358FA1DD /* ka.json in Resources */ = {isa = PBXBuildFile; fileRef = 22C2362ED7ED18340BA88AEC902A249C /* ka.json */; };
		DA99208E3D3F2E6729BBBF4E5A10B095 /* CardComponentsManager.swift in Sources */ = {isa = PBXBuildFile; fileRef = 9BEB4877925CFC3D10CDC24594602A5D /* CardComponentsManager.swift */; };
		DACC8B099C9DD3128BB3FCC0FE8EB59D /* km.json in Resources */ = {isa = PBXBuildFile; fileRef = 14B790552B737EDDB65F33ACA9808F98 /* km.json */; };
		DB8A994B7A9E35177EC6F30E4B4FF429 /* PrimerFirstNameFieldView.swift in Sources */ = {isa = PBXBuildFile; fileRef = B4BCFFFD12F2CC499E42D4DBDE750466 /* PrimerFirstNameFieldView.swift */; };
		DBB94373BA1948CDECC5120AF28BE870 /* PrimerThemeData.swift in Sources */ = {isa = PBXBuildFile; fileRef = 9EBC814FA337686049E6CD8905E804CF /* PrimerThemeData.swift */; };
		DDFDE86AE0721957B498C610930150FA /* CoreDataDispatcher.swift in Sources */ = {isa = PBXBuildFile; fileRef = 910B8E7E124DDB20252D29942E3DC5E4 /* CoreDataDispatcher.swift */; };
		DE29C708025E91B9D9A50A7BE16521B8 /* AddressField.swift in Sources */ = {isa = PBXBuildFile; fileRef = 2182F5BA070E66EEBA1631EDC62F9ECE /* AddressField.swift */; };
		E150EB1E3DDC0F59C4FDE4E1058FCAF7 /* Foundation.framework in Frameworks */ = {isa = PBXBuildFile; fileRef = EAB6F611E86A4758835A715E4B4184F6 /* Foundation.framework */; };
		E15F25D7631B884022B24697FF0FF91C /* AdyenDotPay.swift in Sources */ = {isa = PBXBuildFile; fileRef = CDC751E417142DACB37B15B0E71297DD /* AdyenDotPay.swift */; };
		E164846F7C2BB00DFDC233791AF4DD00 /* AnyCodable.swift in Sources */ = {isa = PBXBuildFile; fileRef = 7AC9E2D00176625B897B7195FEE839B6 /* AnyCodable.swift */; };
		E18A2741624D81A1020854EB441B1EEB /* tg.json in Resources */ = {isa = PBXBuildFile; fileRef = 30C7ECFC36FADCDC8964FECC90EFBB17 /* tg.json */; };
		E1FC57B46E795AD4053C67448DB6A4E8 /* Consolable.swift in Sources */ = {isa = PBXBuildFile; fileRef = D3709D5F0E8A5908C015CD0AED5588C8 /* Consolable.swift */; };
		E3C742232BC540054FD5899C3255ED3D /* PrimerCityFieldView.swift in Sources */ = {isa = PBXBuildFile; fileRef = 71324D9C2D2385FAF468068C8A57D134 /* PrimerCityFieldView.swift */; };
		E442402DB98DAEAD87D7E67AE8B2125E /* PrimerTheme+TextStyles.swift in Sources */ = {isa = PBXBuildFile; fileRef = EB7D2B149027446778A39B134AA56773 /* PrimerTheme+TextStyles.swift */; };
		E45D57BF4E10E2D855D206DDE6D92CDC /* PrimerSDK-PrimerResources in Resources */ = {isa = PBXBuildFile; fileRef = A8B3BC107C2BDC3C03D961866F721265 /* PrimerSDK-PrimerResources */; };
		E4C8A35BD4695F87E56F5B85B4814664 /* PrimerTestPaymentMethodTokenizationViewModel.swift in Sources */ = {isa = PBXBuildFile; fileRef = 7A4B213A54EBE8338D27E4DBB4287501 /* PrimerTestPaymentMethodTokenizationViewModel.swift */; };
		E56FD3ECF53D258827D2E57264331DEA /* PrimerNibView.swift in Sources */ = {isa = PBXBuildFile; fileRef = 95713FE92250A178BC0CC60EE0E97A5B /* PrimerNibView.swift */; };
		E5D7D1B0A094D0CE529866A8CABA5986 /* be.json in Resources */ = {isa = PBXBuildFile; fileRef = C66782AD2E4972C963AD7D619E773312 /* be.json */; };
		E612172585F0EAEABE996BCEC288A870 /* UINavigationController+Extensions.swift in Sources */ = {isa = PBXBuildFile; fileRef = ADDCC0F3C159107430C2514B325EBAD2 /* UINavigationController+Extensions.swift */; };
		E664662AC4F6A745955F6B2DB76B7C71 /* Klarna.swift in Sources */ = {isa = PBXBuildFile; fileRef = C30FB1396DF164D6AEA07479F5BEEB3A /* Klarna.swift */; };
		E6CA05382BAFD90B0C271E7464097EBE /* UIUtils.swift in Sources */ = {isa = PBXBuildFile; fileRef = 81EF38F8B9DA6900F362E7B470A612B2 /* UIUtils.swift */; };
		E82E69C934F40AC430CFFD4CC4C9CA84 /* PrimerContainerViewController.swift in Sources */ = {isa = PBXBuildFile; fileRef = 8C8353C628A31BB9547F4B0A23D3A06E /* PrimerContainerViewController.swift */; };
		E896D4CFBA1B49D817ACAD63132C8C0D /* PrimerScrollView.swift in Sources */ = {isa = PBXBuildFile; fileRef = B8319D2AD2073D036F27ADE1F781FC69 /* PrimerScrollView.swift */; };
		E914EC1108B5F1F0D2683ED4CA294F62 /* Localizable.strings in Resources */ = {isa = PBXBuildFile; fileRef = AFFF88A1E003130D3E3B63388435A317 /* Localizable.strings */; };
		EBC5ADAAF0127828C384E7CB77E8B9F5 /* NSErrorExtension.swift in Sources */ = {isa = PBXBuildFile; fileRef = 52D066EE1538E2671D38C991A067B3F8 /* NSErrorExtension.swift */; };
		EC6E8893D00BB0A523E79FFD0E25A8D8 /* zh.json in Resources */ = {isa = PBXBuildFile; fileRef = 2BEAE11600B2C2E23934CC9AEAF20AD9 /* zh.json */; };
		ECAD0C2145A0D5E754F10892D6766B36 /* MockPrimerAPIClient.swift in Sources */ = {isa = PBXBuildFile; fileRef = 0D8EADB5E50CDEAF8D7E360763B7F918 /* MockPrimerAPIClient.swift */; };
		EDCA14122B54FB93D44A575E9329F61D /* 3DS.swift in Sources */ = {isa = PBXBuildFile; fileRef = E211B0A294E0E4CF03EFCDE4C8D741CC /* 3DS.swift */; };
		EE15E8DB599A3958C505D01320C680B3 /* fr.json in Resources */ = {isa = PBXBuildFile; fileRef = B94498F53DFD669ECE4E0D5E4FFB32D7 /* fr.json */; };
		EEAD5D0931A11361CB9718CE4696C03B /* vi.json in Resources */ = {isa = PBXBuildFile; fileRef = 863224E9983C464654CD49EF572E87C7 /* vi.json */; };
		F0EDB2082FEBF32A720CAE0E9D787D7B /* PaymentMethodComponent.swift in Sources */ = {isa = PBXBuildFile; fileRef = 31AF52C646C670A762738C4B6BCCADDD /* PaymentMethodComponent.swift */; };
		F31D7F41AFC13EBABAAB4BB51FCE4016 /* pt.json in Resources */ = {isa = PBXBuildFile; fileRef = B9F21C88DA6D60F856398A4A3945CE7F /* pt.json */; };
		F3E824569D5A7DA2AD47D03044FBDEDF /* StringExtension.swift in Sources */ = {isa = PBXBuildFile; fileRef = BA36AAAB83704CF9C0EFE973997E9073 /* StringExtension.swift */; };
		F3EB3A6AAA8D303A5398A5F805BE4A47 /* ClientSessionService.swift in Sources */ = {isa = PBXBuildFile; fileRef = 92B636FA7F6D63429846528C1877EA51 /* ClientSessionService.swift */; };
		F65D5EB960F2404A7455E88E98C3A99F /* hang.swift in Sources */ = {isa = PBXBuildFile; fileRef = 440B1694250C265FD7B866C2BF8037BA /* hang.swift */; };
		F66D08E55550070F5196D0C4EF4DCF3B /* PrimerFormViewController.swift in Sources */ = {isa = PBXBuildFile; fileRef = B686AFC28D6C222C4FFE9F0EE5848EEB /* PrimerFormViewController.swift */; };
		F6B0D4DE5BF1DC5927C6671C39B8BBC0 /* PrimerViewController.swift in Sources */ = {isa = PBXBuildFile; fileRef = FDBCC1FAE366C4B3ED5B58D289FDF10F /* PrimerViewController.swift */; };
		F6E4975281678A715CC35217373AD270 /* PrimerResultViewController.swift in Sources */ = {isa = PBXBuildFile; fileRef = 6C66CBD3633FF7315C4A77DFBC9208E8 /* PrimerResultViewController.swift */; };
		F6FCEA41B7D4A17FD20C345E86296343 /* Pods-PrimerSDK_Example-dummy.m in Sources */ = {isa = PBXBuildFile; fileRef = 21F4ACB1142B1B9457658584BF5CD35A /* Pods-PrimerSDK_Example-dummy.m */; };
		F7082A7553CEAFED7134ADCA9EE5B43E /* CreateResumePaymentService.swift in Sources */ = {isa = PBXBuildFile; fileRef = E4E3BD3BD14947FEC0A2B9351B285045 /* CreateResumePaymentService.swift */; };
		F833CE9EA504486E8026BD9E836192C6 /* Logger.swift in Sources */ = {isa = PBXBuildFile; fileRef = 08A7E9C394160097C31C185DF8295122 /* Logger.swift */; };
		F8BB77E4E2A30B9CF209665DA909CC7E /* VaultCheckoutViewModel.swift in Sources */ = {isa = PBXBuildFile; fileRef = E095654839D3E5E22F4136B26AB6470D /* VaultCheckoutViewModel.swift */; };
		F9F131B717CBAB5E5C294E07EB94A268 /* PrimerLastNameFieldView.swift in Sources */ = {isa = PBXBuildFile; fileRef = E0DAE4030AABF79AE205FB9DC55BA50B /* PrimerLastNameFieldView.swift */; };
		FA652345EAF8790BB6C89F90343769E8 /* PaymentMethodTokenizationViewModel.swift in Sources */ = {isa = PBXBuildFile; fileRef = 1710593383E38C32A4C70E02E533A220 /* PaymentMethodTokenizationViewModel.swift */; };
		FAF5A04D4C8D9563B89D9C187017F82F /* CardNetwork.swift in Sources */ = {isa = PBXBuildFile; fileRef = 43C3F37AF8BB3C8EF642619770D53EBD /* CardNetwork.swift */; };
		FCE277253E49F7C970F13C34A089A15D /* CancelContext.swift in Sources */ = {isa = PBXBuildFile; fileRef = 32E7B74571C53FD1C99D96FBB6915E43 /* CancelContext.swift */; };
		FE279ABEED5E6FAF1FF74C04C9ED3A19 /* Dimensions.swift in Sources */ = {isa = PBXBuildFile; fileRef = BF1F85A4545A0E989B34B2B09F50615F /* Dimensions.swift */; };
/* End PBXBuildFile section */

/* Begin PBXContainerItemProxy section */
		21BBDCDCEB31A672F1ACE0E0C7585A5B /* PBXContainerItemProxy */ = {
			isa = PBXContainerItemProxy;
			containerPortal = BFDFE7DC352907FC980B868725387E98 /* Project object */;
			proxyType = 1;
			remoteGlobalIDString = 6C144A762E9B598392AFFEC8F873746A;
			remoteInfo = "Pods-PrimerSDK_Example";
		};
		3894AA45FCDCD552C8858F3A75D20DB4 /* PBXContainerItemProxy */ = {
			isa = PBXContainerItemProxy;
			containerPortal = BFDFE7DC352907FC980B868725387E98 /* Project object */;
			proxyType = 1;
			remoteGlobalIDString = 6E6525C7043FBA7BB34A249010AF5593;
			remoteInfo = "PrimerSDK-PrimerResources";
		};
		8C860109DA06C14821AF0BD611B4BEC4 /* PBXContainerItemProxy */ = {
			isa = PBXContainerItemProxy;
			containerPortal = BFDFE7DC352907FC980B868725387E98 /* Project object */;
			proxyType = 1;
			remoteGlobalIDString = F3BE9108C53B53949406218CEA55E0B2;
			remoteInfo = PrimerSDK;
		};
/* End PBXContainerItemProxy section */

/* Begin PBXFileReference section */
<<<<<<< HEAD
		0014110F8C20C9DE3EE935CF41A2FF54 /* Dimensions.swift */ = {isa = PBXFileReference; includeInIndex = 1; lastKnownFileType = sourcecode.swift; path = Dimensions.swift; sourceTree = "<group>"; };
		044F59FE132813DE141ACD4D83976EAC /* Keychain.swift */ = {isa = PBXFileReference; includeInIndex = 1; lastKnownFileType = sourcecode.swift; path = Keychain.swift; sourceTree = "<group>"; };
		05CABE130756D31FFE88825538578B4C /* PrimerAPIClient+Promises.swift */ = {isa = PBXFileReference; includeInIndex = 1; lastKnownFileType = sourcecode.swift; path = "PrimerAPIClient+Promises.swift"; sourceTree = "<group>"; };
		060457B9DEC343E17B3C0EEB9AD7FD90 /* ClientTokenService.swift */ = {isa = PBXFileReference; includeInIndex = 1; lastKnownFileType = sourcecode.swift; path = ClientTokenService.swift; sourceTree = "<group>"; };
		067F0D6D593712AF32BA0E205AB1C841 /* PrimerImage.swift */ = {isa = PBXFileReference; includeInIndex = 1; lastKnownFileType = sourcecode.swift; path = PrimerImage.swift; sourceTree = "<group>"; };
		06D9A48AFC27B215FE0F9EBDC8055E9D /* PrimerConfiguration.swift */ = {isa = PBXFileReference; includeInIndex = 1; lastKnownFileType = sourcecode.swift; path = PrimerConfiguration.swift; sourceTree = "<group>"; };
		07BE83FEFD96531633748D20A003E5A3 /* PrimerCVVFieldView.swift */ = {isa = PBXFileReference; includeInIndex = 1; lastKnownFileType = sourcecode.swift; path = PrimerCVVFieldView.swift; sourceTree = "<group>"; };
		09DA07680CE38D25267A40F144C1878A /* JSONParser.swift */ = {isa = PBXFileReference; includeInIndex = 1; lastKnownFileType = sourcecode.swift; path = JSONParser.swift; sourceTree = "<group>"; };
		0A1A3238D1B5B9A6A4BA07AE6D1EE512 /* PrimerAPIClient.swift */ = {isa = PBXFileReference; includeInIndex = 1; lastKnownFileType = sourcecode.swift; path = PrimerAPIClient.swift; sourceTree = "<group>"; };
		0ACC8F5B5944D93994C651698DA3E8D3 /* UserDefaultsExtension.swift */ = {isa = PBXFileReference; includeInIndex = 1; lastKnownFileType = sourcecode.swift; path = UserDefaultsExtension.swift; sourceTree = "<group>"; };
		0BF133AE774C453AF2749650845BA974 /* ConcurrencyLimitedDispatcher.swift */ = {isa = PBXFileReference; includeInIndex = 1; lastKnownFileType = sourcecode.swift; path = ConcurrencyLimitedDispatcher.swift; sourceTree = "<group>"; };
		0CA3427F7E688FD19EFCBE0A16B197C7 /* PrimerSDK-umbrella.h */ = {isa = PBXFileReference; includeInIndex = 1; lastKnownFileType = sourcecode.c.h; path = "PrimerSDK-umbrella.h"; sourceTree = "<group>"; };
		10D2C5CF4CB7078EC59A1E12B513FE95 /* PrimerSDK.modulemap */ = {isa = PBXFileReference; includeInIndex = 1; lastKnownFileType = sourcecode.module; path = PrimerSDK.modulemap; sourceTree = "<group>"; };
		131C8E9F48AB1560181F2753D4702FC7 /* TokenizationService.swift */ = {isa = PBXFileReference; includeInIndex = 1; lastKnownFileType = sourcecode.swift; path = TokenizationService.swift; sourceTree = "<group>"; };
		16A356ED59DD54570AA0ED9C234DE595 /* KlarnaTokenizationViewModel.swift */ = {isa = PBXFileReference; includeInIndex = 1; lastKnownFileType = sourcecode.swift; path = KlarnaTokenizationViewModel.swift; sourceTree = "<group>"; };
		1759FFA2362382D1E700D22B5FEC6461 /* PostalCode.swift */ = {isa = PBXFileReference; includeInIndex = 1; lastKnownFileType = sourcecode.swift; path = PostalCode.swift; sourceTree = "<group>"; };
		1928571C14BB6AF1C2E2EACD5EBA85CD /* Catchable.swift */ = {isa = PBXFileReference; includeInIndex = 1; lastKnownFileType = sourcecode.swift; path = Catchable.swift; sourceTree = "<group>"; };
		19E5230DBF2DB159DF4D2B5901D852B1 /* 3DSService.swift */ = {isa = PBXFileReference; includeInIndex = 1; lastKnownFileType = sourcecode.swift; path = 3DSService.swift; sourceTree = "<group>"; };
		19F76996713D0FA82E73553F90217D49 /* PrimerFlowEnums.swift */ = {isa = PBXFileReference; includeInIndex = 1; lastKnownFileType = sourcecode.swift; path = PrimerFlowEnums.swift; sourceTree = "<group>"; };
		1CDDFAEF530048B1E55830B7ACE1E697 /* PaymentMethodConfigService.swift */ = {isa = PBXFileReference; includeInIndex = 1; lastKnownFileType = sourcecode.swift; path = PaymentMethodConfigService.swift; sourceTree = "<group>"; };
		1CE75E8E7261A8D52AF190087C94D37F /* pl.lproj */ = {isa = PBXFileReference; includeInIndex = 1; lastKnownFileType = folder; path = pl.lproj; sourceTree = "<group>"; };
		1DCC6BAA89DFE210771EC95613CA8AA1 /* URLSessionStack.swift */ = {isa = PBXFileReference; includeInIndex = 1; lastKnownFileType = sourcecode.swift; path = URLSessionStack.swift; sourceTree = "<group>"; };
		20496E0B21A6CF4BA93716C7C7CDBBFA /* ar.lproj */ = {isa = PBXFileReference; includeInIndex = 1; lastKnownFileType = folder; path = ar.lproj; sourceTree = "<group>"; };
=======
		001FF97C2505FA3A8B939A8DE72F2A45 /* bs.json */ = {isa = PBXFileReference; includeInIndex = 1; path = bs.json; sourceTree = "<group>"; };
		0053346C2AB74AAAE417360C66960F9A /* UIDeviceExtension.swift */ = {isa = PBXFileReference; includeInIndex = 1; lastKnownFileType = sourcecode.swift; path = UIDeviceExtension.swift; sourceTree = "<group>"; };
		01971059EB58189857FE60D02FA9BA68 /* ResourceBundle-PrimerResources-PrimerSDK-Info.plist */ = {isa = PBXFileReference; includeInIndex = 1; lastKnownFileType = text.plist.xml; path = "ResourceBundle-PrimerResources-PrimerSDK-Info.plist"; sourceTree = "<group>"; };
		02AEA12306264C332BD5C18230218C3F /* AnyDecodable.swift */ = {isa = PBXFileReference; includeInIndex = 1; lastKnownFileType = sourcecode.swift; path = AnyDecodable.swift; sourceTree = "<group>"; };
		03D5D9A7680ABB4F7D8E6D5A9AA4E48C /* PrimerWebViewController.swift */ = {isa = PBXFileReference; includeInIndex = 1; lastKnownFileType = sourcecode.swift; path = PrimerWebViewController.swift; sourceTree = "<group>"; };
		057CA56F47D4E29C43D118F3E1CD721A /* CheckoutModule.swift */ = {isa = PBXFileReference; includeInIndex = 1; lastKnownFileType = sourcecode.swift; path = CheckoutModule.swift; sourceTree = "<group>"; };
		05BE698FE4ADCC3F8204F84C7102AB49 /* mn.json */ = {isa = PBXFileReference; includeInIndex = 1; path = mn.json; sourceTree = "<group>"; };
		065D19EB00F0B7FC9037EC259FB768BD /* ImageName.swift */ = {isa = PBXFileReference; includeInIndex = 1; lastKnownFileType = sourcecode.swift; path = ImageName.swift; sourceTree = "<group>"; };
		06FE949CB1DCFA5160A56310058A29B7 /* tt.json */ = {isa = PBXFileReference; includeInIndex = 1; path = tt.json; sourceTree = "<group>"; };
		07A89CFC4EEC40162B63F9A7147CD9CB /* hu.json */ = {isa = PBXFileReference; includeInIndex = 1; path = hu.json; sourceTree = "<group>"; };
		07ABAC4A253752E5EFD21CFD15864DBF /* PrimerSDK.debug.xcconfig */ = {isa = PBXFileReference; includeInIndex = 1; lastKnownFileType = text.xcconfig; path = PrimerSDK.debug.xcconfig; sourceTree = "<group>"; };
		0831DA60A3FED336ADCBE3FB1A3A8AF9 /* PrimerAPI.swift */ = {isa = PBXFileReference; includeInIndex = 1; lastKnownFileType = sourcecode.swift; path = PrimerAPI.swift; sourceTree = "<group>"; };
		08A7E9C394160097C31C185DF8295122 /* Logger.swift */ = {isa = PBXFileReference; includeInIndex = 1; lastKnownFileType = sourcecode.swift; path = Logger.swift; sourceTree = "<group>"; };
		099EF9BDB702E9052CE722C4C71B2948 /* JSONParser.swift */ = {isa = PBXFileReference; includeInIndex = 1; lastKnownFileType = sourcecode.swift; path = JSONParser.swift; sourceTree = "<group>"; };
		0AD3AA68CF4A9A4CD4789470B999BBC0 /* el.json */ = {isa = PBXFileReference; includeInIndex = 1; path = el.json; sourceTree = "<group>"; };
		0BBF35C81318CED002BFC9277F2319CA /* hy.json */ = {isa = PBXFileReference; includeInIndex = 1; path = hy.json; sourceTree = "<group>"; };
		0CB4884B7721CB59ABD109278655D26F /* WebViewUtil.swift */ = {isa = PBXFileReference; includeInIndex = 1; lastKnownFileType = sourcecode.swift; path = WebViewUtil.swift; sourceTree = "<group>"; };
		0D89C2AF82575610B9D177602E9B7E5E /* sw.json */ = {isa = PBXFileReference; includeInIndex = 1; path = sw.json; sourceTree = "<group>"; };
		0D8EADB5E50CDEAF8D7E360763B7F918 /* MockPrimerAPIClient.swift */ = {isa = PBXFileReference; includeInIndex = 1; lastKnownFileType = sourcecode.swift; path = MockPrimerAPIClient.swift; sourceTree = "<group>"; };
		0D9792E3C91168A1CF7DEF1836D4DF13 /* af.json */ = {isa = PBXFileReference; includeInIndex = 1; path = af.json; sourceTree = "<group>"; };
		1135AB04CD3B679A220E88EDF046F28C /* Localizable.strings */ = {isa = PBXFileReference; includeInIndex = 1; lastKnownFileType = text.plist.strings; name = Localizable.strings; path = fr.lproj/Localizable.strings; sourceTree = "<group>"; };
		11EB4ECA9F8F5BA9248B864DEE82580F /* CheckoutWithVaultedPaymentMethodViewModel.swift */ = {isa = PBXFileReference; includeInIndex = 1; lastKnownFileType = sourcecode.swift; path = CheckoutWithVaultedPaymentMethodViewModel.swift; sourceTree = "<group>"; };
		128F5DB10628AA00D6458FDD605AC12A /* PrimerCountryFieldView.swift */ = {isa = PBXFileReference; includeInIndex = 1; lastKnownFileType = sourcecode.swift; path = PrimerCountryFieldView.swift; sourceTree = "<group>"; };
		14B75CE025D4786EE68C4F0FCE9DBF56 /* SuccessMessage.swift */ = {isa = PBXFileReference; includeInIndex = 1; lastKnownFileType = sourcecode.swift; path = SuccessMessage.swift; sourceTree = "<group>"; };
		14B790552B737EDDB65F33ACA9808F98 /* km.json */ = {isa = PBXFileReference; includeInIndex = 1; path = km.json; sourceTree = "<group>"; };
		15B1A8632A4B5EB8D4D638D8444A6BE6 /* PrimerDelegate.swift */ = {isa = PBXFileReference; includeInIndex = 1; lastKnownFileType = sourcecode.swift; path = PrimerDelegate.swift; sourceTree = "<group>"; };
		167753E0CBA01EE90BC2FD62806D1D84 /* ml.json */ = {isa = PBXFileReference; includeInIndex = 1; path = ml.json; sourceTree = "<group>"; };
		167AF1FCB57B113DD78AA10F49A3DDE7 /* PrimerConfiguration.swift */ = {isa = PBXFileReference; includeInIndex = 1; lastKnownFileType = sourcecode.swift; path = PrimerConfiguration.swift; sourceTree = "<group>"; };
		16FFE374CFC719E0C3AE55214AF09E35 /* PrimerError.swift */ = {isa = PBXFileReference; includeInIndex = 1; lastKnownFileType = sourcecode.swift; path = PrimerError.swift; sourceTree = "<group>"; };
		1710593383E38C32A4C70E02E533A220 /* PaymentMethodTokenizationViewModel.swift */ = {isa = PBXFileReference; includeInIndex = 1; lastKnownFileType = sourcecode.swift; path = PaymentMethodTokenizationViewModel.swift; sourceTree = "<group>"; };
		177B83E6568750AA91FEAD9EDAC27AE4 /* ps.json */ = {isa = PBXFileReference; includeInIndex = 1; path = ps.json; sourceTree = "<group>"; };
		181FD134402B52A55756F198172099E6 /* URLExtension.swift */ = {isa = PBXFileReference; includeInIndex = 1; lastKnownFileType = sourcecode.swift; path = URLExtension.swift; sourceTree = "<group>"; };
		197C979A4C1E512A10B4259D309534D2 /* PrimerFormView.swift */ = {isa = PBXFileReference; includeInIndex = 1; lastKnownFileType = sourcecode.swift; path = PrimerFormView.swift; sourceTree = "<group>"; };
		19B705027890AB34B7821A93498F1696 /* race.swift */ = {isa = PBXFileReference; includeInIndex = 1; lastKnownFileType = sourcecode.swift; path = race.swift; sourceTree = "<group>"; };
		1DA47385B4AA149949AF192F69F68771 /* PayPalTokenizationViewModel.swift */ = {isa = PBXFileReference; includeInIndex = 1; lastKnownFileType = sourcecode.swift; path = PayPalTokenizationViewModel.swift; sourceTree = "<group>"; };
		1DD9A5AC41E4F667756C246D155F692C /* ClientSession.swift */ = {isa = PBXFileReference; includeInIndex = 1; lastKnownFileType = sourcecode.swift; path = ClientSession.swift; sourceTree = "<group>"; };
		1EFACA67F2DE4FF9459B7F4573EA2FFB /* PrimerCustomStyleTextField.swift */ = {isa = PBXFileReference; includeInIndex = 1; lastKnownFileType = sourcecode.swift; path = PrimerCustomStyleTextField.swift; sourceTree = "<group>"; };
		1F58B80E185B4C22D39CEB09D02F1704 /* ca.json */ = {isa = PBXFileReference; includeInIndex = 1; path = ca.json; sourceTree = "<group>"; };
		2182F5BA070E66EEBA1631EDC62F9ECE /* AddressField.swift */ = {isa = PBXFileReference; includeInIndex = 1; lastKnownFileType = sourcecode.swift; path = AddressField.swift; sourceTree = "<group>"; };
>>>>>>> 071f4b09
		21F4ACB1142B1B9457658584BF5CD35A /* Pods-PrimerSDK_Example-dummy.m */ = {isa = PBXFileReference; includeInIndex = 1; lastKnownFileType = sourcecode.c.objc; path = "Pods-PrimerSDK_Example-dummy.m"; sourceTree = "<group>"; };
		21FF5C39D03CAA01A1139752C3D0B5E3 /* PrimerNavigationController.swift */ = {isa = PBXFileReference; includeInIndex = 1; lastKnownFileType = sourcecode.swift; path = PrimerNavigationController.swift; sourceTree = "<group>"; };
		22C2362ED7ED18340BA88AEC902A249C /* ka.json */ = {isa = PBXFileReference; includeInIndex = 1; path = ka.json; sourceTree = "<group>"; };
		23FD1D157B8C8E7148BE8A7D354A051F /* Pods-PrimerSDK_Tests */ = {isa = PBXFileReference; explicitFileType = wrapper.framework; includeInIndex = 0; name = "Pods-PrimerSDK_Tests"; path = Pods_PrimerSDK_Tests.framework; sourceTree = BUILT_PRODUCTS_DIR; };
<<<<<<< HEAD
		241FD3755E5C86B580E7DE6E81B5F883 /* PrimerCardFormViewController.swift */ = {isa = PBXFileReference; includeInIndex = 1; lastKnownFileType = sourcecode.swift; path = PrimerCardFormViewController.swift; sourceTree = "<group>"; };
		24D893646762CC441EDD217D9B4EAFC0 /* PrimerSDK.release.xcconfig */ = {isa = PBXFileReference; includeInIndex = 1; lastKnownFileType = text.xcconfig; path = PrimerSDK.release.xcconfig; sourceTree = "<group>"; };
		25B38F05F75AC002F1E0B426C9F775AD /* PaymentAPIModel.swift */ = {isa = PBXFileReference; includeInIndex = 1; lastKnownFileType = sourcecode.swift; path = PaymentAPIModel.swift; sourceTree = "<group>"; };
		2627F9EE03290358736E7A8143BF2931 /* de.lproj */ = {isa = PBXFileReference; includeInIndex = 1; lastKnownFileType = folder; path = de.lproj; sourceTree = "<group>"; };
		271FB5042E2597A10CE1A3BB1D54788E /* URLExtension.swift */ = {isa = PBXFileReference; includeInIndex = 1; lastKnownFileType = sourcecode.swift; path = URLExtension.swift; sourceTree = "<group>"; };
		282F7E533B0741FE3C55347F4C7C3115 /* Content.swift */ = {isa = PBXFileReference; includeInIndex = 1; lastKnownFileType = sourcecode.swift; path = Content.swift; sourceTree = "<group>"; };
		2877F5B78030B9B8722EAF2E60B25B79 /* EnsureWrappers.swift */ = {isa = PBXFileReference; includeInIndex = 1; lastKnownFileType = sourcecode.swift; path = EnsureWrappers.swift; sourceTree = "<group>"; };
		28E47791C9F9D0A9BA05C719761A4F3F /* PrimerSDK */ = {isa = PBXFileReference; explicitFileType = wrapper.framework; includeInIndex = 0; name = PrimerSDK; path = PrimerSDK.framework; sourceTree = BUILT_PRODUCTS_DIR; };
		28F766D5D93B00A0275737BF431B1D9D /* PrimerContent.swift */ = {isa = PBXFileReference; includeInIndex = 1; lastKnownFileType = sourcecode.swift; path = PrimerContent.swift; sourceTree = "<group>"; };
		291AF7B0CF3CF49FDEAFF2C8CAE6CF8B /* Currency.swift */ = {isa = PBXFileReference; includeInIndex = 1; lastKnownFileType = sourcecode.swift; path = Currency.swift; sourceTree = "<group>"; };
		2A332DCEF448650E080D92E91BF40CAF /* CardScannerViewController.swift */ = {isa = PBXFileReference; includeInIndex = 1; lastKnownFileType = sourcecode.swift; path = CardScannerViewController.swift; sourceTree = "<group>"; };
		2CC17E6089DCF73CB98E268B32FF5175 /* ArrayExtension.swift */ = {isa = PBXFileReference; includeInIndex = 1; lastKnownFileType = sourcecode.swift; path = ArrayExtension.swift; sourceTree = "<group>"; };
		2CDEC801C9A7D212B8EC9EF78FDFC683 /* en.lproj */ = {isa = PBXFileReference; includeInIndex = 1; lastKnownFileType = folder; path = en.lproj; sourceTree = "<group>"; };
		2DB34DB31FFAE3FA3326C9D797EB49EF /* VaultCheckoutViewModel.swift */ = {isa = PBXFileReference; includeInIndex = 1; lastKnownFileType = sourcecode.swift; path = VaultCheckoutViewModel.swift; sourceTree = "<group>"; };
		2DCDEBBA9872F2083C679DBE95A79AB1 /* PollingModule.swift */ = {isa = PBXFileReference; includeInIndex = 1; lastKnownFileType = sourcecode.swift; path = PollingModule.swift; sourceTree = "<group>"; };
		2DDB5E974D619BDB3DB2856013216E6C /* nl.lproj */ = {isa = PBXFileReference; includeInIndex = 1; lastKnownFileType = folder; path = nl.lproj; sourceTree = "<group>"; };
		2E43FC1ECF56A10A3AFE2A00DC270E24 /* BankTableViewCell.swift */ = {isa = PBXFileReference; includeInIndex = 1; lastKnownFileType = sourcecode.swift; path = BankTableViewCell.swift; sourceTree = "<group>"; };
		2F59C4EEA63ED25C18AD9C52C8747E43 /* ApayaTokenizationViewModel.swift */ = {isa = PBXFileReference; includeInIndex = 1; lastKnownFileType = sourcecode.swift; path = ApayaTokenizationViewModel.swift; sourceTree = "<group>"; };
		30D8038A5226FACDF0C1651000257777 /* Parser.swift */ = {isa = PBXFileReference; includeInIndex = 1; lastKnownFileType = sourcecode.swift; path = Parser.swift; sourceTree = "<group>"; };
		3121EFDDE72F32807214B3EC5BB5FB91 /* PrimerInputElements.swift */ = {isa = PBXFileReference; includeInIndex = 1; lastKnownFileType = sourcecode.swift; path = PrimerInputElements.swift; sourceTree = "<group>"; };
		313936A371D4B89D047BED235336974A /* OrderItem.swift */ = {isa = PBXFileReference; includeInIndex = 1; lastKnownFileType = sourcecode.swift; path = OrderItem.swift; sourceTree = "<group>"; };
		322390154E89B5435B468D317B6ABBA7 /* RecoverWrappers.swift */ = {isa = PBXFileReference; includeInIndex = 1; lastKnownFileType = sourcecode.swift; path = RecoverWrappers.swift; sourceTree = "<group>"; };
		328C04A15F6C2AC8C27B4348BE88D749 /* PrimerGenericTextFieldView.swift */ = {isa = PBXFileReference; includeInIndex = 1; lastKnownFileType = sourcecode.swift; path = PrimerGenericTextFieldView.swift; sourceTree = "<group>"; };
		32A626F09AEF8D225A6963FFE485AE11 /* PrimerTheme+Views.swift */ = {isa = PBXFileReference; includeInIndex = 1; lastKnownFileType = sourcecode.swift; path = "PrimerTheme+Views.swift"; sourceTree = "<group>"; };
		33C000D0B675F20F408E8C3B0F33A264 /* PaymentMethodTokenizationViewModel.swift */ = {isa = PBXFileReference; includeInIndex = 1; lastKnownFileType = sourcecode.swift; path = PaymentMethodTokenizationViewModel.swift; sourceTree = "<group>"; };
		341449C143386C68A15E2FC32A4ECDF8 /* RateLimitedDispatcher.swift */ = {isa = PBXFileReference; includeInIndex = 1; lastKnownFileType = sourcecode.swift; path = RateLimitedDispatcher.swift; sourceTree = "<group>"; };
=======
		2401B3CB9245D56540730C494DB904C9 /* TokenizationService.swift */ = {isa = PBXFileReference; includeInIndex = 1; lastKnownFileType = sourcecode.swift; path = TokenizationService.swift; sourceTree = "<group>"; };
		27BB153E93399AD01BB51DFDAE281A88 /* currencies.json */ = {isa = PBXFileReference; includeInIndex = 1; path = currencies.json; sourceTree = "<group>"; };
		27BDD1E1017D996DE3A5725F205A4733 /* PrimerSDK.release.xcconfig */ = {isa = PBXFileReference; includeInIndex = 1; lastKnownFileType = text.xcconfig; path = PrimerSDK.release.xcconfig; sourceTree = "<group>"; };
		27D5D39D5FB5D6AA2C587D5017D2D987 /* Promise.swift */ = {isa = PBXFileReference; includeInIndex = 1; lastKnownFileType = sourcecode.swift; path = Promise.swift; sourceTree = "<group>"; };
		28E47791C9F9D0A9BA05C719761A4F3F /* PrimerSDK */ = {isa = PBXFileReference; explicitFileType = wrapper.framework; includeInIndex = 0; name = PrimerSDK; path = PrimerSDK.framework; sourceTree = BUILT_PRODUCTS_DIR; };
		28EA6BD7E4A2C89B41E9BF444477EE96 /* PrimerSimpleCardFormTextFieldView.swift */ = {isa = PBXFileReference; includeInIndex = 1; lastKnownFileType = sourcecode.swift; path = PrimerSimpleCardFormTextFieldView.swift; sourceTree = "<group>"; };
		291F51FBCA633ACB0DA79F44FF8FC11F /* AppState.swift */ = {isa = PBXFileReference; includeInIndex = 1; lastKnownFileType = sourcecode.swift; path = AppState.swift; sourceTree = "<group>"; };
		2AE68494602E6B348BBAE95E55A05F41 /* pl.json */ = {isa = PBXFileReference; includeInIndex = 1; path = pl.json; sourceTree = "<group>"; };
		2BEAE11600B2C2E23934CC9AEAF20AD9 /* zh.json */ = {isa = PBXFileReference; includeInIndex = 1; path = zh.json; sourceTree = "<group>"; };
		2DF81640B71DE10DE44F4CE03334790F /* PrimerSDK-prefix.pch */ = {isa = PBXFileReference; includeInIndex = 1; lastKnownFileType = sourcecode.c.h; path = "PrimerSDK-prefix.pch"; sourceTree = "<group>"; };
		2E1F2174C90585E83C2DC695F0FD5E64 /* ku.json */ = {isa = PBXFileReference; includeInIndex = 1; path = ku.json; sourceTree = "<group>"; };
		2E89819DBE619A43888EEE75BD224E5D /* Localizable.strings */ = {isa = PBXFileReference; includeInIndex = 1; lastKnownFileType = text.plist.strings; name = Localizable.strings; path = da.lproj/Localizable.strings; sourceTree = "<group>"; };
		2EE872F27ABEE8C58250DF2208EF535B /* ResumeHandlerProtocol.swift */ = {isa = PBXFileReference; includeInIndex = 1; lastKnownFileType = sourcecode.swift; path = ResumeHandlerProtocol.swift; sourceTree = "<group>"; };
		30C7ECFC36FADCDC8964FECC90EFBB17 /* tg.json */ = {isa = PBXFileReference; includeInIndex = 1; path = tg.json; sourceTree = "<group>"; };
		31AF52C646C670A762738C4B6BCCADDD /* PaymentMethodComponent.swift */ = {isa = PBXFileReference; includeInIndex = 1; lastKnownFileType = sourcecode.swift; path = PaymentMethodComponent.swift; sourceTree = "<group>"; };
		325E725AD91A4BEB08A158C043E967E2 /* PrimerButton.swift */ = {isa = PBXFileReference; includeInIndex = 1; lastKnownFileType = sourcecode.swift; path = PrimerButton.swift; sourceTree = "<group>"; };
		32E7B74571C53FD1C99D96FBB6915E43 /* CancelContext.swift */ = {isa = PBXFileReference; includeInIndex = 1; lastKnownFileType = sourcecode.swift; path = CancelContext.swift; sourceTree = "<group>"; };
		34E7D152F909422748B3503A0E90FB3A /* RecoverWrappers.swift */ = {isa = PBXFileReference; includeInIndex = 1; lastKnownFileType = sourcecode.swift; path = RecoverWrappers.swift; sourceTree = "<group>"; };
		37179D7DE895FDD5A22D5D0A6D18853C /* PrimerTextFieldView+CardFormFieldsAnalytics.swift */ = {isa = PBXFileReference; includeInIndex = 1; lastKnownFileType = sourcecode.swift; path = "PrimerTextFieldView+CardFormFieldsAnalytics.swift"; sourceTree = "<group>"; };
>>>>>>> 071f4b09
		3780FF276696624E5AD4A629D4CC4AD8 /* Pods-PrimerSDK_Example-umbrella.h */ = {isa = PBXFileReference; includeInIndex = 1; lastKnownFileType = sourcecode.c.h; path = "Pods-PrimerSDK_Example-umbrella.h"; sourceTree = "<group>"; };
		3850DE800FAE31645AF8B06FE286CF42 /* CustomStringConvertible.swift */ = {isa = PBXFileReference; includeInIndex = 1; lastKnownFileType = sourcecode.swift; path = CustomStringConvertible.swift; sourceTree = "<group>"; };
		391C69C657BC3EA6761DCBB141B319FD /* PrimerLoadingViewController.swift */ = {isa = PBXFileReference; includeInIndex = 1; lastKnownFileType = sourcecode.swift; path = PrimerLoadingViewController.swift; sourceTree = "<group>"; };
		394445200CCAC7980B8A873A7D5B2288 /* KlarnaTokenizationViewModel.swift */ = {isa = PBXFileReference; includeInIndex = 1; lastKnownFileType = sourcecode.swift; path = KlarnaTokenizationViewModel.swift; sourceTree = "<group>"; };
		39BA1ACE17021B0ABDFC320430292893 /* Weak.swift */ = {isa = PBXFileReference; includeInIndex = 1; lastKnownFileType = sourcecode.swift; path = Weak.swift; sourceTree = "<group>"; };
		3A08959E4C14B63236FDC81465D69CB7 /* PrimerSettings.swift */ = {isa = PBXFileReference; includeInIndex = 1; lastKnownFileType = sourcecode.swift; path = PrimerSettings.swift; sourceTree = "<group>"; };
		3C474C1A0DABE2A3F404B63D4D59F30C /* Pods-PrimerSDK_Example.debug.xcconfig */ = {isa = PBXFileReference; includeInIndex = 1; lastKnownFileType = text.xcconfig; path = "Pods-PrimerSDK_Example.debug.xcconfig"; sourceTree = "<group>"; };
		3D0F1DD7AED7BB018FE390C492023719 /* ta.json */ = {isa = PBXFileReference; includeInIndex = 1; path = ta.json; sourceTree = "<group>"; };
		3D87A612E007D7796E70FAADA906BFCE /* Parser.swift */ = {isa = PBXFileReference; includeInIndex = 1; lastKnownFileType = sourcecode.swift; path = Parser.swift; sourceTree = "<group>"; };
		3E0302E71114695C3C10B699EA0427F4 /* is.json */ = {isa = PBXFileReference; includeInIndex = 1; path = is.json; sourceTree = "<group>"; };
		3EDBEFE9437E00E06933592EDF0AD789 /* Keychain.swift */ = {isa = PBXFileReference; includeInIndex = 1; lastKnownFileType = sourcecode.swift; path = Keychain.swift; sourceTree = "<group>"; };
		3F7A4032B7FB25809E5BEFC24A45C701 /* 3DSService+Promises.swift */ = {isa = PBXFileReference; includeInIndex = 1; lastKnownFileType = sourcecode.swift; path = "3DSService+Promises.swift"; sourceTree = "<group>"; };
		3F9B6CF1C3CEF217A6A3CF76248FAFD8 /* PrimerTheme+Views.swift */ = {isa = PBXFileReference; includeInIndex = 1; lastKnownFileType = sourcecode.swift; path = "PrimerTheme+Views.swift"; sourceTree = "<group>"; };
		42020175716BD4A95D96481C0C8FB67D /* Device.swift */ = {isa = PBXFileReference; includeInIndex = 1; lastKnownFileType = sourcecode.swift; path = Device.swift; sourceTree = "<group>"; };
		4313798E495A85EDA86A1F2F2EE3D65B /* PrimerSearchTextField.swift */ = {isa = PBXFileReference; includeInIndex = 1; lastKnownFileType = sourcecode.swift; path = PrimerSearchTextField.swift; sourceTree = "<group>"; };
		434A49DBBE61C3FBDD85AF15D998B4BF /* az.json */ = {isa = PBXFileReference; includeInIndex = 1; path = az.json; sourceTree = "<group>"; };
		43C3F37AF8BB3C8EF642619770D53EBD /* CardNetwork.swift */ = {isa = PBXFileReference; includeInIndex = 1; lastKnownFileType = sourcecode.swift; path = CardNetwork.swift; sourceTree = "<group>"; };
		440B1694250C265FD7B866C2BF8037BA /* hang.swift */ = {isa = PBXFileReference; includeInIndex = 1; lastKnownFileType = sourcecode.swift; path = hang.swift; sourceTree = "<group>"; };
		45D4332B8D7FD7E143BA46624F846843 /* ApplePayTokenizationViewModel.swift */ = {isa = PBXFileReference; includeInIndex = 1; lastKnownFileType = sourcecode.swift; path = ApplePayTokenizationViewModel.swift; sourceTree = "<group>"; };
		48627A99264E6679D85F177DBB79DA83 /* Pods-PrimerSDK_Tests-Info.plist */ = {isa = PBXFileReference; includeInIndex = 1; lastKnownFileType = text.plist.xml; path = "Pods-PrimerSDK_Tests-Info.plist"; sourceTree = "<group>"; };
		49445AC5F52F2D5C3C07B579EA340F4F /* da.json */ = {isa = PBXFileReference; includeInIndex = 1; path = da.json; sourceTree = "<group>"; };
		49DC61D1A110BA33DA0D0532EC0CD960 /* Bank.swift */ = {isa = PBXFileReference; includeInIndex = 1; lastKnownFileType = sourcecode.swift; path = Bank.swift; sourceTree = "<group>"; };
		4A6039194B1C1454E5F0439FEA60108D /* PrimerExpiryDateFieldView.swift */ = {isa = PBXFileReference; includeInIndex = 1; lastKnownFileType = sourcecode.swift; path = PrimerExpiryDateFieldView.swift; sourceTree = "<group>"; };
		4A715360540D9051E94300E30B5C6CD5 /* Localizable.strings */ = {isa = PBXFileReference; includeInIndex = 1; lastKnownFileType = text.plist.strings; name = Localizable.strings; path = ar.lproj/Localizable.strings; sourceTree = "<group>"; };
		4BE9A6E3AB7C201932F4998D365A0A15 /* ClientTokenService.swift */ = {isa = PBXFileReference; includeInIndex = 1; lastKnownFileType = sourcecode.swift; path = ClientTokenService.swift; sourceTree = "<group>"; };
		4C0A36EB02485E09988A6F2C8B0784F8 /* Localizable.strings */ = {isa = PBXFileReference; includeInIndex = 1; lastKnownFileType = text.plist.strings; name = Localizable.strings; path = it.lproj/Localizable.strings; sourceTree = "<group>"; };
		4C91C9FDF06929E45A89A458C5E5EF22 /* PrimerAPIClient.swift */ = {isa = PBXFileReference; includeInIndex = 1; lastKnownFileType = sourcecode.swift; path = PrimerAPIClient.swift; sourceTree = "<group>"; };
		4CDC6FDDA2D147C200B89337FD0C0A60 /* es.json */ = {isa = PBXFileReference; includeInIndex = 1; path = es.json; sourceTree = "<group>"; };
		4CE1A8A56B6EE8E92E331A029A658025 /* PostalCodeField.swift */ = {isa = PBXFileReference; includeInIndex = 1; lastKnownFileType = sourcecode.swift; path = PostalCodeField.swift; sourceTree = "<group>"; };
		4CF07396E86A267025977F98DC815684 /* Field.swift */ = {isa = PBXFileReference; includeInIndex = 1; lastKnownFileType = sourcecode.swift; path = Field.swift; sourceTree = "<group>"; };
		4D3869E0A461E802A5916AA6523517A4 /* Pods-PrimerSDK_Example */ = {isa = PBXFileReference; explicitFileType = wrapper.framework; includeInIndex = 0; name = "Pods-PrimerSDK_Example"; path = Pods_PrimerSDK_Example.framework; sourceTree = BUILT_PRODUCTS_DIR; };
		4EE66DCC7487C9CE5EB8EB30EDAC9653 /* ExpiryDateField.swift */ = {isa = PBXFileReference; includeInIndex = 1; lastKnownFileType = sourcecode.swift; path = ExpiryDateField.swift; sourceTree = "<group>"; };
		50A32E7D72E829F416391975EBEB4B3D /* sv.json */ = {isa = PBXFileReference; includeInIndex = 1; path = sv.json; sourceTree = "<group>"; };
		5116D6073B7E82947B5F9FC949C73E97 /* 3DSService.swift */ = {isa = PBXFileReference; includeInIndex = 1; lastKnownFileType = sourcecode.swift; path = 3DSService.swift; sourceTree = "<group>"; };
		51EBF3F8CF938A35AF54BE6E15EE8BD7 /* VaultPaymentMethodViewController.swift */ = {isa = PBXFileReference; includeInIndex = 1; lastKnownFileType = sourcecode.swift; path = VaultPaymentMethodViewController.swift; sourceTree = "<group>"; };
		520125FFA7770739823510D5582066E5 /* CountryCode.swift */ = {isa = PBXFileReference; includeInIndex = 1; lastKnownFileType = sourcecode.swift; path = CountryCode.swift; sourceTree = "<group>"; };
		52D066EE1538E2671D38C991A067B3F8 /* NSErrorExtension.swift */ = {isa = PBXFileReference; includeInIndex = 1; lastKnownFileType = sourcecode.swift; path = NSErrorExtension.swift; sourceTree = "<group>"; };
		53961D6FC182D69E6DBC350034167F6D /* PrimerInputElements.swift */ = {isa = PBXFileReference; includeInIndex = 1; lastKnownFileType = sourcecode.swift; path = PrimerInputElements.swift; sourceTree = "<group>"; };
		547B5E6ED2923E0F9FDF4FA3372C5DA4 /* Throwable.swift */ = {isa = PBXFileReference; includeInIndex = 1; lastKnownFileType = sourcecode.swift; path = Throwable.swift; sourceTree = "<group>"; };
		54C9AF2A0EF41178E0E4718BE1905816 /* PrimerSDK-Info.plist */ = {isa = PBXFileReference; includeInIndex = 1; lastKnownFileType = text.plist.xml; path = "PrimerSDK-Info.plist"; sourceTree = "<group>"; };
		559ACBECCF9F29C19197A16EC5C9CD08 /* OrderItem.swift */ = {isa = PBXFileReference; includeInIndex = 1; lastKnownFileType = sourcecode.swift; path = OrderItem.swift; sourceTree = "<group>"; };
		561F1B04347DF0FB980D836387F0F9E3 /* uk.json */ = {isa = PBXFileReference; includeInIndex = 1; path = uk.json; sourceTree = "<group>"; };
		582FD3213F3E32AF1194EEDF7C3BCD3F /* Pods-PrimerSDK_Example-acknowledgements.plist */ = {isa = PBXFileReference; includeInIndex = 1; lastKnownFileType = text.plist.xml; path = "Pods-PrimerSDK_Example-acknowledgements.plist"; sourceTree = "<group>"; };
		58679C719255FCF321DF303303362626 /* after.swift */ = {isa = PBXFileReference; includeInIndex = 1; lastKnownFileType = sourcecode.swift; path = after.swift; sourceTree = "<group>"; };
		59D1F1C7F7D154126A54C46941AA6EE0 /* PrimerTheme+Buttons.swift */ = {isa = PBXFileReference; includeInIndex = 1; lastKnownFileType = sourcecode.swift; path = "PrimerTheme+Buttons.swift"; sourceTree = "<group>"; };
		5A2D7403923227170C41C35FDEBE8F99 /* he.json */ = {isa = PBXFileReference; includeInIndex = 1; path = he.json; sourceTree = "<group>"; };
		5ADB71E4B2C078DAE6DCBE77C4C84B2E /* PrimerSDK.podspec */ = {isa = PBXFileReference; explicitFileType = text.script.ruby; includeInIndex = 1; indentWidth = 2; lastKnownFileType = text; path = PrimerSDK.podspec; sourceTree = "<group>"; tabWidth = 2; xcLanguageSpecificationIdentifier = xcode.lang.ruby; };
		5B54455F76663E1EB07B36B870C886F4 /* dv.json */ = {isa = PBXFileReference; includeInIndex = 1; path = dv.json; sourceTree = "<group>"; };
		5C2D40373CDC82517851A636850A1342 /* PrimerVaultManagerViewController.swift */ = {isa = PBXFileReference; includeInIndex = 1; lastKnownFileType = sourcecode.swift; path = PrimerVaultManagerViewController.swift; sourceTree = "<group>"; };
		5C9541ED5D87477782447A83B86F14C1 /* fa.json */ = {isa = PBXFileReference; includeInIndex = 1; path = fa.json; sourceTree = "<group>"; };
		5CA52BBA6E9DC0C053D30ABA9A5A9CD1 /* cy.json */ = {isa = PBXFileReference; includeInIndex = 1; path = cy.json; sourceTree = "<group>"; };
		5D682AF48B60E9118B0CD8A30A5E4BE8 /* CardScannerViewController+SimpleScanDelegate.swift */ = {isa = PBXFileReference; includeInIndex = 1; lastKnownFileType = sourcecode.swift; path = "CardScannerViewController+SimpleScanDelegate.swift"; sourceTree = "<group>"; };
		5DA8B821E2EE80596E010EEFCDB9EA7E /* Localizable.strings */ = {isa = PBXFileReference; includeInIndex = 1; lastKnownFileType = text.plist.strings; name = Localizable.strings; path = el.lproj/Localizable.strings; sourceTree = "<group>"; };
		603010261D363CEA295EF6B157EC5260 /* PaymentMethodConfiguration.swift */ = {isa = PBXFileReference; includeInIndex = 1; lastKnownFileType = sourcecode.swift; path = PaymentMethodConfiguration.swift; sourceTree = "<group>"; };
		62C952A34D8A6F86C799D28DD9F97FE7 /* CancellablePromise.swift */ = {isa = PBXFileReference; includeInIndex = 1; lastKnownFileType = sourcecode.swift; path = CancellablePromise.swift; sourceTree = "<group>"; };
		63584ADF9A45FE16E0D6B7D26583EC5D /* ApayaTokenizationViewModel.swift */ = {isa = PBXFileReference; includeInIndex = 1; lastKnownFileType = sourcecode.swift; path = ApayaTokenizationViewModel.swift; sourceTree = "<group>"; };
		637199F74BEA5565CDD89A1A6F73AAAA /* Localizable.strings */ = {isa = PBXFileReference; includeInIndex = 1; lastKnownFileType = text.plist.strings; name = Localizable.strings; path = pl.lproj/Localizable.strings; sourceTree = "<group>"; };
		639AE4928116FBD4FAE7B3DD6BD21271 /* Pods-PrimerSDK_Tests-acknowledgements.plist */ = {isa = PBXFileReference; includeInIndex = 1; lastKnownFileType = text.plist.xml; path = "Pods-PrimerSDK_Tests-acknowledgements.plist"; sourceTree = "<group>"; };
<<<<<<< HEAD
		6464FBC6785DABC27BFC1488F541E20C /* PrimerTextFieldView.swift */ = {isa = PBXFileReference; includeInIndex = 1; lastKnownFileType = sourcecode.swift; path = PrimerTextFieldView.swift; sourceTree = "<group>"; };
		659104640FE208786BBE29589913E547 /* HeaderFooterLabelView.swift */ = {isa = PBXFileReference; includeInIndex = 1; lastKnownFileType = sourcecode.swift; path = HeaderFooterLabelView.swift; sourceTree = "<group>"; };
		65AD280675FD206101C08EA968BF5612 /* Thenable.swift */ = {isa = PBXFileReference; includeInIndex = 1; lastKnownFileType = sourcecode.swift; path = Thenable.swift; sourceTree = "<group>"; };
		6646D6F0EBEC846C921389FC8058D713 /* LICENSE */ = {isa = PBXFileReference; includeInIndex = 1; lastKnownFileType = text; path = LICENSE; sourceTree = "<group>"; };
		67328C39E399C1162D32DA093DC61E0F /* PrimerCardholderNameFieldView.swift */ = {isa = PBXFileReference; includeInIndex = 1; lastKnownFileType = sourcecode.swift; path = PrimerCardholderNameFieldView.swift; sourceTree = "<group>"; };
		675E6A12DB3CE04B5E19C4DE3438EF2D /* PaymentMethodToken.swift */ = {isa = PBXFileReference; includeInIndex = 1; lastKnownFileType = sourcecode.swift; path = PaymentMethodToken.swift; sourceTree = "<group>"; };
		67DA0F1D5DC7182781C39F13FE736A8E /* currencies.json */ = {isa = PBXFileReference; includeInIndex = 1; lastKnownFileType = text.json; path = currencies.json; sourceTree = "<group>"; };
		682885416D805698E00F0955AB1BAD90 /* VaultService.swift */ = {isa = PBXFileReference; includeInIndex = 1; lastKnownFileType = sourcecode.swift; path = VaultService.swift; sourceTree = "<group>"; };
		6911C748542731C902D8EAB34F493682 /* Apaya.swift */ = {isa = PBXFileReference; includeInIndex = 1; lastKnownFileType = sourcecode.swift; path = Apaya.swift; sourceTree = "<group>"; };
		6B0D79D31EA34C51D854EF061B4AFED4 /* PrimerButton.swift */ = {isa = PBXFileReference; includeInIndex = 1; lastKnownFileType = sourcecode.swift; path = PrimerButton.swift; sourceTree = "<group>"; };
		6B1B7EF58B8FE7A27F42C5DD8362128A /* PaymentMethodTokenizationRequest.swift */ = {isa = PBXFileReference; includeInIndex = 1; lastKnownFileType = sourcecode.swift; path = PaymentMethodTokenizationRequest.swift; sourceTree = "<group>"; };
		6B8105A9C9961841B66358511B15D8E5 /* pt.lproj */ = {isa = PBXFileReference; includeInIndex = 1; lastKnownFileType = folder; path = pt.lproj; sourceTree = "<group>"; };
		6C110ACE42D03FD9B3908716743A0BB5 /* hang.swift */ = {isa = PBXFileReference; includeInIndex = 1; lastKnownFileType = sourcecode.swift; path = hang.swift; sourceTree = "<group>"; };
		6D277F5FFB95182B8EFA4FE298458EAB /* Queue.swift */ = {isa = PBXFileReference; includeInIndex = 1; lastKnownFileType = sourcecode.swift; path = Queue.swift; sourceTree = "<group>"; };
		6F62EC7E7FE74F53F207CFD74D2416CA /* Pods-PrimerSDK_Example-Info.plist */ = {isa = PBXFileReference; includeInIndex = 1; lastKnownFileType = text.plist.xml; path = "Pods-PrimerSDK_Example-Info.plist"; sourceTree = "<group>"; };
		6FD3E04C19FA2FD2A5C4EC4012E639D5 /* SuccessResponse.swift */ = {isa = PBXFileReference; includeInIndex = 1; lastKnownFileType = sourcecode.swift; path = SuccessResponse.swift; sourceTree = "<group>"; };
		702B7449925DD915B363F9822C49F2B0 /* PaymentMethodConfigurationType.swift */ = {isa = PBXFileReference; includeInIndex = 1; lastKnownFileType = sourcecode.swift; path = PaymentMethodConfigurationType.swift; sourceTree = "<group>"; };
		70CB9603DEB2CE4778461EF96BBF05B4 /* ResumeHandlerProtocol.swift */ = {isa = PBXFileReference; includeInIndex = 1; lastKnownFileType = sourcecode.swift; path = ResumeHandlerProtocol.swift; sourceTree = "<group>"; };
		73A60AB7C36A2427F04F35681D864837 /* Bank.swift */ = {isa = PBXFileReference; includeInIndex = 1; lastKnownFileType = sourcecode.swift; path = Bank.swift; sourceTree = "<group>"; };
		74302FC5E69E5856EAE0D446DB131317 /* PrimerTheme.swift */ = {isa = PBXFileReference; includeInIndex = 1; lastKnownFileType = sourcecode.swift; path = PrimerTheme.swift; sourceTree = "<group>"; };
		74A259F13275337DB86D1591ED08AB43 /* IntExtension.swift */ = {isa = PBXFileReference; includeInIndex = 1; lastKnownFileType = sourcecode.swift; path = IntExtension.swift; sourceTree = "<group>"; };
		74B296903A7D9979C275CBE2E0A8F5B1 /* PrimerAPI.swift */ = {isa = PBXFileReference; includeInIndex = 1; lastKnownFileType = sourcecode.swift; path = PrimerAPI.swift; sourceTree = "<group>"; };
		74FBCA007C194AEA62E0E6E2F28E36CE /* PrimerViewExtensions.swift */ = {isa = PBXFileReference; includeInIndex = 1; lastKnownFileType = sourcecode.swift; path = PrimerViewExtensions.swift; sourceTree = "<group>"; };
		786296E56F4A04EAA2E8732FC6A376D2 /* AES256.swift */ = {isa = PBXFileReference; includeInIndex = 1; lastKnownFileType = sourcecode.swift; path = AES256.swift; sourceTree = "<group>"; };
		78D549433D4B018C6A2595E619BFBC7F /* PayPalTokenizationViewModel.swift */ = {isa = PBXFileReference; includeInIndex = 1; lastKnownFileType = sourcecode.swift; path = PayPalTokenizationViewModel.swift; sourceTree = "<group>"; };
		7AA5DF37FE3585C80DD376E049320C4E /* ClientSessionService.swift */ = {isa = PBXFileReference; includeInIndex = 1; lastKnownFileType = sourcecode.swift; path = ClientSessionService.swift; sourceTree = "<group>"; };
		7B64D0F9C1EF62748D7D6120EE396854 /* 3DSService+Promises.swift */ = {isa = PBXFileReference; includeInIndex = 1; lastKnownFileType = sourcecode.swift; path = "3DSService+Promises.swift"; sourceTree = "<group>"; };
		7D1330FB6C54966197A4B5E8020D0470 /* AnyCodable.swift */ = {isa = PBXFileReference; includeInIndex = 1; lastKnownFileType = sourcecode.swift; path = AnyCodable.swift; sourceTree = "<group>"; };
		7D529BFF4F07BD8A4E46ED3319BA112D /* Mask.swift */ = {isa = PBXFileReference; includeInIndex = 1; lastKnownFileType = sourcecode.swift; path = Mask.swift; sourceTree = "<group>"; };
		7EA2A6C6B88BBB03A738FA5B7A9B7FAB /* PrimerSDK-Info.plist */ = {isa = PBXFileReference; includeInIndex = 1; lastKnownFileType = text.plist.xml; path = "PrimerSDK-Info.plist"; sourceTree = "<group>"; };
		7EF224355D933CCAF80563317FA6D4E3 /* BundleExtension.swift */ = {isa = PBXFileReference; includeInIndex = 1; lastKnownFileType = sourcecode.swift; path = BundleExtension.swift; sourceTree = "<group>"; };
		806118AB9488F61F1A5F5940C9A3FBAA /* PaymentMethodTokenizationViewModel+Logic.swift */ = {isa = PBXFileReference; includeInIndex = 1; lastKnownFileType = sourcecode.swift; path = "PaymentMethodTokenizationViewModel+Logic.swift"; sourceTree = "<group>"; };
		842288D428781CD200D7A605 /* UserInterfaceModule.swift */ = {isa = PBXFileReference; lastKnownFileType = sourcecode.swift; path = UserInterfaceModule.swift; sourceTree = "<group>"; };
		849DDB1B7C9453FA6E97AD3E834A18E9 /* PrimerInputViewController.swift */ = {isa = PBXFileReference; includeInIndex = 1; lastKnownFileType = sourcecode.swift; path = PrimerInputViewController.swift; sourceTree = "<group>"; };
		86E1AA3C057216B090B33D3C4F5FF901 /* SequenceWrappers.swift */ = {isa = PBXFileReference; includeInIndex = 1; lastKnownFileType = sourcecode.swift; path = SequenceWrappers.swift; sourceTree = "<group>"; };
		88023177EB5A62409AD812BE489F87D5 /* PrimerThemeData.swift */ = {isa = PBXFileReference; includeInIndex = 1; lastKnownFileType = sourcecode.swift; path = PrimerThemeData.swift; sourceTree = "<group>"; };
		892ECE8C622E0890B9DB83733F362B0B /* fr.lproj */ = {isa = PBXFileReference; includeInIndex = 1; lastKnownFileType = folder; path = fr.lproj; sourceTree = "<group>"; };
		8A1D198D9CBF415F3F2F56199678048C /* PrimerSearchTextField.swift */ = {isa = PBXFileReference; includeInIndex = 1; lastKnownFileType = sourcecode.swift; path = PrimerSearchTextField.swift; sourceTree = "<group>"; };
		8D7419E101DD97583B92A88A80E509E0 /* CheckoutWithVaultedPaymentMethodViewModel.swift */ = {isa = PBXFileReference; includeInIndex = 1; lastKnownFileType = sourcecode.swift; path = CheckoutWithVaultedPaymentMethodViewModel.swift; sourceTree = "<group>"; };
		8DE3CC0E5A8C63FF79439144C64850F3 /* PrimerTheme+Borders.swift */ = {isa = PBXFileReference; includeInIndex = 1; lastKnownFileType = sourcecode.swift; path = "PrimerTheme+Borders.swift"; sourceTree = "<group>"; };
		90238C0001659EBE27E9EE4E4EF96C50 /* es.lproj */ = {isa = PBXFileReference; includeInIndex = 1; lastKnownFileType = folder; path = es.lproj; sourceTree = "<group>"; };
		90859C05FF492886B5BB82A19312ABB7 /* PrimerTheme+Inputs.swift */ = {isa = PBXFileReference; includeInIndex = 1; lastKnownFileType = sourcecode.swift; path = "PrimerTheme+Inputs.swift"; sourceTree = "<group>"; };
		919215F107E56742D3118307AFC6A0D3 /* PrimerRootViewController.swift */ = {isa = PBXFileReference; includeInIndex = 1; lastKnownFileType = sourcecode.swift; path = PrimerRootViewController.swift; sourceTree = "<group>"; };
		942DA6F9C01742F52374A6A36F14E151 /* PrimerTheme+Colors.swift */ = {isa = PBXFileReference; includeInIndex = 1; lastKnownFileType = sourcecode.swift; path = "PrimerTheme+Colors.swift"; sourceTree = "<group>"; };
		956CD49A557EE789C6AFEE916D1D48F6 /* UIUtils.swift */ = {isa = PBXFileReference; includeInIndex = 1; lastKnownFileType = sourcecode.swift; path = UIUtils.swift; sourceTree = "<group>"; };
		95C8411106B07FE3D8AC4969FC339648 /* PresentationController.swift */ = {isa = PBXFileReference; includeInIndex = 1; lastKnownFileType = sourcecode.swift; path = PresentationController.swift; sourceTree = "<group>"; };
		95CFB607FCCA273130DDF6CD1280C81C /* CancellablePromise.swift */ = {isa = PBXFileReference; includeInIndex = 1; lastKnownFileType = sourcecode.swift; path = CancellablePromise.swift; sourceTree = "<group>"; };
		96A8D9366E41A18B54C72C0955860390 /* PrimerSDK-prefix.pch */ = {isa = PBXFileReference; includeInIndex = 1; lastKnownFileType = sourcecode.c.h; path = "PrimerSDK-prefix.pch"; sourceTree = "<group>"; };
		96C2009D4C866D00024478568D62B8E2 /* CardScannerViewController+SimpleScanDelegate.swift */ = {isa = PBXFileReference; includeInIndex = 1; lastKnownFileType = sourcecode.swift; path = "CardScannerViewController+SimpleScanDelegate.swift"; sourceTree = "<group>"; };
		9885A0CB84EE5176A283C1BB7D7C7C13 /* PrimerContainerViewController.swift */ = {isa = PBXFileReference; includeInIndex = 1; lastKnownFileType = sourcecode.swift; path = PrimerContainerViewController.swift; sourceTree = "<group>"; };
		991E334050F454FA782247D2DDCDB862 /* PrimerTheme+Buttons.swift */ = {isa = PBXFileReference; includeInIndex = 1; lastKnownFileType = sourcecode.swift; path = "PrimerTheme+Buttons.swift"; sourceTree = "<group>"; };
		9979CA85D02E67231C92446ED6DC3D1D /* PrimerNavigationController.swift */ = {isa = PBXFileReference; includeInIndex = 1; lastKnownFileType = sourcecode.swift; path = PrimerNavigationController.swift; sourceTree = "<group>"; };
		99836D3DE295A4FE83DBC67693D2354D /* ResourceBundle-PrimerResources-PrimerSDK-Info.plist */ = {isa = PBXFileReference; includeInIndex = 1; lastKnownFileType = text.plist.xml; path = "ResourceBundle-PrimerResources-PrimerSDK-Info.plist"; sourceTree = "<group>"; };
		9A0AD3CEF053F267BB993AF58E3996AF /* WebViewUtil.swift */ = {isa = PBXFileReference; includeInIndex = 1; lastKnownFileType = sourcecode.swift; path = WebViewUtil.swift; sourceTree = "<group>"; };
		9C431E70FC767A1F88A91E9C79CC30E4 /* Resolver.swift */ = {isa = PBXFileReference; includeInIndex = 1; lastKnownFileType = sourcecode.swift; path = Resolver.swift; sourceTree = "<group>"; };
		9D625963BE773BCA8D1A6DFFC51B5589 /* Analytics.swift */ = {isa = PBXFileReference; includeInIndex = 1; lastKnownFileType = sourcecode.swift; path = Analytics.swift; sourceTree = "<group>"; };
		9D940727FF8FB9C785EB98E56350EF41 /* Podfile */ = {isa = PBXFileReference; explicitFileType = text.script.ruby; includeInIndex = 1; indentWidth = 2; name = Podfile; path = ../Podfile; sourceTree = SOURCE_ROOT; tabWidth = 2; xcLanguageSpecificationIdentifier = xcode.lang.ruby; };
		A378989C811A3016F4C1E560BED0DEFC /* PaymentMethodsGroupView.swift */ = {isa = PBXFileReference; includeInIndex = 1; lastKnownFileType = sourcecode.swift; path = PaymentMethodsGroupView.swift; sourceTree = "<group>"; };
		A3D7082FF3E18633FBBC4575E03C89E9 /* PrimerFormViewController.swift */ = {isa = PBXFileReference; includeInIndex = 1; lastKnownFileType = sourcecode.swift; path = PrimerFormViewController.swift; sourceTree = "<group>"; };
		A42D8E0CD4D161F5D3A6BB5E4D216CA1 /* AppState.swift */ = {isa = PBXFileReference; includeInIndex = 1; lastKnownFileType = sourcecode.swift; path = AppState.swift; sourceTree = "<group>"; };
		A4DE4CA072F9192D4D3D6434E41EB985 /* PrimerViewController.swift */ = {isa = PBXFileReference; includeInIndex = 1; lastKnownFileType = sourcecode.swift; path = PrimerViewController.swift; sourceTree = "<group>"; };
=======
		63E7234F6156D7FCFD7BC726775B7324 /* PrimerHeadlessUniversalCheckoutProtocols.swift */ = {isa = PBXFileReference; includeInIndex = 1; lastKnownFileType = sourcecode.swift; path = PrimerHeadlessUniversalCheckoutProtocols.swift; sourceTree = "<group>"; };
		64124CB8E6128ED3CDEBA3B3541B9B45 /* PrimerTextFieldView.xib */ = {isa = PBXFileReference; includeInIndex = 1; lastKnownFileType = file.xib; path = PrimerTextFieldView.xib; sourceTree = "<group>"; };
		642CE09AFD8374F6860587054E283CB7 /* ky.json */ = {isa = PBXFileReference; includeInIndex = 1; path = ky.json; sourceTree = "<group>"; };
		65CA75F79AFE10ECCCA6CB222CA0A5B7 /* BankSelectorViewController.swift */ = {isa = PBXFileReference; includeInIndex = 1; lastKnownFileType = sourcecode.swift; path = BankSelectorViewController.swift; sourceTree = "<group>"; };
		6698BB0ABDC218D2DD6A4E54B43787D0 /* Resolver.swift */ = {isa = PBXFileReference; includeInIndex = 1; lastKnownFileType = sourcecode.swift; path = Resolver.swift; sourceTree = "<group>"; };
		6917F3CBBCD8DC42479EB71B38784E90 /* LogEvent.swift */ = {isa = PBXFileReference; includeInIndex = 1; lastKnownFileType = sourcecode.swift; path = LogEvent.swift; sourceTree = "<group>"; };
		69F40BC6FFF86283F2BCF838C0969837 /* PaymentMethodConfigService.swift */ = {isa = PBXFileReference; includeInIndex = 1; lastKnownFileType = sourcecode.swift; path = PaymentMethodConfigService.swift; sourceTree = "<group>"; };
		6AA530152A5F5E865A34375C80DCA7E1 /* FinallyWrappers.swift */ = {isa = PBXFileReference; includeInIndex = 1; lastKnownFileType = sourcecode.swift; path = FinallyWrappers.swift; sourceTree = "<group>"; };
		6AEF1F718D81FD1135C1AAEF12CCC75B /* WrapperProtocols.swift */ = {isa = PBXFileReference; includeInIndex = 1; lastKnownFileType = sourcecode.swift; path = WrapperProtocols.swift; sourceTree = "<group>"; };
		6BD8B492397AC70383FAED3C2F506022 /* mk.json */ = {isa = PBXFileReference; includeInIndex = 1; path = mk.json; sourceTree = "<group>"; };
		6BEEB18E8A4334043BF9005075D71009 /* SuccessResponse.swift */ = {isa = PBXFileReference; includeInIndex = 1; lastKnownFileType = sourcecode.swift; path = SuccessResponse.swift; sourceTree = "<group>"; };
		6C08A35BC8A4AC8704BDDE82C8ED59FB /* ErrorHandler.swift */ = {isa = PBXFileReference; includeInIndex = 1; lastKnownFileType = sourcecode.swift; path = ErrorHandler.swift; sourceTree = "<group>"; };
		6C66CBD3633FF7315C4A77DFBC9208E8 /* PrimerResultViewController.swift */ = {isa = PBXFileReference; includeInIndex = 1; lastKnownFileType = sourcecode.swift; path = PrimerResultViewController.swift; sourceTree = "<group>"; };
		6D5145EEC72CE9F34AFCEC4F498A3FED /* Identifiable.swift */ = {isa = PBXFileReference; includeInIndex = 1; lastKnownFileType = sourcecode.swift; path = Identifiable.swift; sourceTree = "<group>"; };
		6D7099785CE7585B555659862BCDB53F /* de.json */ = {isa = PBXFileReference; includeInIndex = 1; path = de.json; sourceTree = "<group>"; };
		6E4DD70DE6EE03D2462E6D922286FFE9 /* PrimerCardNumberFieldView.swift */ = {isa = PBXFileReference; includeInIndex = 1; lastKnownFileType = sourcecode.swift; path = PrimerCardNumberFieldView.swift; sourceTree = "<group>"; };
		6F1241D482782F993009010475D0EA1F /* uz.json */ = {isa = PBXFileReference; includeInIndex = 1; path = uz.json; sourceTree = "<group>"; };
		6F3FA05412D47E8B0D4A34595C4782B0 /* CancellableCatchable.swift */ = {isa = PBXFileReference; includeInIndex = 1; lastKnownFileType = sourcecode.swift; path = CancellableCatchable.swift; sourceTree = "<group>"; };
		6F62EC7E7FE74F53F207CFD74D2416CA /* Pods-PrimerSDK_Example-Info.plist */ = {isa = PBXFileReference; includeInIndex = 1; lastKnownFileType = text.plist.xml; path = "Pods-PrimerSDK_Example-Info.plist"; sourceTree = "<group>"; };
		7012DD2DDE94DC8AAC0318F3458502AE /* VaultPaymentMethodViewModel.swift */ = {isa = PBXFileReference; includeInIndex = 1; lastKnownFileType = sourcecode.swift; path = VaultPaymentMethodViewModel.swift; sourceTree = "<group>"; };
		70B8FF9B917432FCE589A1559172241E /* sd.json */ = {isa = PBXFileReference; includeInIndex = 1; path = sd.json; sourceTree = "<group>"; };
		71324D9C2D2385FAF468068C8A57D134 /* PrimerCityFieldView.swift */ = {isa = PBXFileReference; includeInIndex = 1; lastKnownFileType = sourcecode.swift; path = PrimerCityFieldView.swift; sourceTree = "<group>"; };
		75302F276060718C4470A1B9656AAA50 /* tr.json */ = {isa = PBXFileReference; includeInIndex = 1; path = tr.json; sourceTree = "<group>"; };
		7673C2340035CFDBF5BBAFF091BFBB0C /* Queue.swift */ = {isa = PBXFileReference; includeInIndex = 1; lastKnownFileType = sourcecode.swift; path = Queue.swift; sourceTree = "<group>"; };
		76D74B1B12BC4B530AF6F019A2422FED /* so.json */ = {isa = PBXFileReference; includeInIndex = 1; path = so.json; sourceTree = "<group>"; };
		77A9A4BCE808D23039F5BA942A4AE617 /* PrimerTextField.swift */ = {isa = PBXFileReference; includeInIndex = 1; lastKnownFileType = sourcecode.swift; path = PrimerTextField.swift; sourceTree = "<group>"; };
		780E39708ACC58BE122A13C852ADC01A /* BankSelectorTokenizationViewModel.swift */ = {isa = PBXFileReference; includeInIndex = 1; lastKnownFileType = sourcecode.swift; path = BankSelectorTokenizationViewModel.swift; sourceTree = "<group>"; };
		78F9E7D9F5CA87B3F49F45D61A2EDDC6 /* PrimerThemeData+Deprecated.swift */ = {isa = PBXFileReference; includeInIndex = 1; lastKnownFileType = sourcecode.swift; path = "PrimerThemeData+Deprecated.swift"; sourceTree = "<group>"; };
		7920B543AB354170DE1FF9C7552FEAC2 /* PrimerTheme+Borders.swift */ = {isa = PBXFileReference; includeInIndex = 1; lastKnownFileType = sourcecode.swift; path = "PrimerTheme+Borders.swift"; sourceTree = "<group>"; };
		7933B9AB199134C8ED6529877C2C8E17 /* PrimerSDK.modulemap */ = {isa = PBXFileReference; includeInIndex = 1; lastKnownFileType = sourcecode.module; path = PrimerSDK.modulemap; sourceTree = "<group>"; };
		79EE7C6CDAA2ABBDEA28E5EBE74A2314 /* Decisions.swift */ = {isa = PBXFileReference; includeInIndex = 1; lastKnownFileType = sourcecode.swift; path = Decisions.swift; sourceTree = "<group>"; };
		7A4B213A54EBE8338D27E4DBB4287501 /* PrimerTestPaymentMethodTokenizationViewModel.swift */ = {isa = PBXFileReference; includeInIndex = 1; lastKnownFileType = sourcecode.swift; path = PrimerTestPaymentMethodTokenizationViewModel.swift; sourceTree = "<group>"; };
		7A7A1057CC3D99B9E95C7B58B2DF157E /* StrictRateLimitedDispatcher.swift */ = {isa = PBXFileReference; includeInIndex = 1; lastKnownFileType = sourcecode.swift; path = StrictRateLimitedDispatcher.swift; sourceTree = "<group>"; };
		7AC9E2D00176625B897B7195FEE839B6 /* AnyCodable.swift */ = {isa = PBXFileReference; includeInIndex = 1; lastKnownFileType = sourcecode.swift; path = AnyCodable.swift; sourceTree = "<group>"; };
		7AEA052427BD05BF5E7EAC3ED27A1579 /* CancellableThenable.swift */ = {isa = PBXFileReference; includeInIndex = 1; lastKnownFileType = sourcecode.swift; path = CancellableThenable.swift; sourceTree = "<group>"; };
		7C845D6E8B01035C6D3B94957F73B6B7 /* BundleExtension.swift */ = {isa = PBXFileReference; includeInIndex = 1; lastKnownFileType = sourcecode.swift; path = BundleExtension.swift; sourceTree = "<group>"; };
		7D2A7B35A32E441B25E4E81243202B24 /* ms.json */ = {isa = PBXFileReference; includeInIndex = 1; path = ms.json; sourceTree = "<group>"; };
		7D2DC26E6CFC41820F4038FDA1C3A698 /* CardButton.swift */ = {isa = PBXFileReference; includeInIndex = 1; lastKnownFileType = sourcecode.swift; path = CardButton.swift; sourceTree = "<group>"; };
		7D7C4D2CCE9B02D21F47C700494A5F67 /* fi.json */ = {isa = PBXFileReference; includeInIndex = 1; path = fi.json; sourceTree = "<group>"; };
		7E9C45958B30A1A0400E9FE613EFFC61 /* PaymentMethodsGroupView.swift */ = {isa = PBXFileReference; includeInIndex = 1; lastKnownFileType = sourcecode.swift; path = PaymentMethodsGroupView.swift; sourceTree = "<group>"; };
		7F27784B6BD9CE2F6FBB63AC19675123 /* CardholderNameField.swift */ = {isa = PBXFileReference; includeInIndex = 1; lastKnownFileType = sourcecode.swift; path = CardholderNameField.swift; sourceTree = "<group>"; };
		7F7C6DE6C3D11647CA9A63EBFF3A9624 /* PrimerTextFieldView+Analytics.swift */ = {isa = PBXFileReference; includeInIndex = 1; lastKnownFileType = sourcecode.swift; path = "PrimerTextFieldView+Analytics.swift"; sourceTree = "<group>"; };
		7FE62A889781800A0FD61D8F19C5B171 /* PrimerResultComponentView.swift */ = {isa = PBXFileReference; includeInIndex = 1; lastKnownFileType = sourcecode.swift; path = PrimerResultComponentView.swift; sourceTree = "<group>"; };
		817C5C288EDAA7AA876CA1A3024160BB /* PrimerFlowEnums.swift */ = {isa = PBXFileReference; includeInIndex = 1; lastKnownFileType = sourcecode.swift; path = PrimerFlowEnums.swift; sourceTree = "<group>"; };
		81850EF41A8FC39A98B61BE8A474D91E /* Strings.swift */ = {isa = PBXFileReference; includeInIndex = 1; lastKnownFileType = sourcecode.swift; path = Strings.swift; sourceTree = "<group>"; };
		81EF38F8B9DA6900F362E7B470A612B2 /* UIUtils.swift */ = {isa = PBXFileReference; includeInIndex = 1; lastKnownFileType = sourcecode.swift; path = UIUtils.swift; sourceTree = "<group>"; };
		8281E9F467A14EDA0E5BE489223FD3E6 /* PrimerPostalCodeFieldView.swift */ = {isa = PBXFileReference; includeInIndex = 1; lastKnownFileType = sourcecode.swift; path = PrimerPostalCodeFieldView.swift; sourceTree = "<group>"; };
		83B8B14F26FB6EE89CBB7DFB29BABF41 /* ro.json */ = {isa = PBXFileReference; includeInIndex = 1; path = ro.json; sourceTree = "<group>"; };
		863224E9983C464654CD49EF572E87C7 /* vi.json */ = {isa = PBXFileReference; includeInIndex = 1; path = vi.json; sourceTree = "<group>"; };
		864BDCEC799C9AA2FEB6145BEBC78947 /* PrimerTheme.swift */ = {isa = PBXFileReference; includeInIndex = 1; lastKnownFileType = sourcecode.swift; path = PrimerTheme.swift; sourceTree = "<group>"; };
		86662BC6D8A27B35444FF9535FB9549C /* when.swift */ = {isa = PBXFileReference; includeInIndex = 1; lastKnownFileType = sourcecode.swift; path = when.swift; sourceTree = "<group>"; };
		873FF46BD15DCAF5E66B9958DEE8D3A4 /* ClientToken.swift */ = {isa = PBXFileReference; includeInIndex = 1; lastKnownFileType = sourcecode.swift; path = ClientToken.swift; sourceTree = "<group>"; };
		87673CB911B9179CA39AD5C488BD9FD0 /* Mask.swift */ = {isa = PBXFileReference; includeInIndex = 1; lastKnownFileType = sourcecode.swift; path = Mask.swift; sourceTree = "<group>"; };
		883581DCF8A87BFB8D83EA24946F90F9 /* PrimerRootViewController.swift */ = {isa = PBXFileReference; includeInIndex = 1; lastKnownFileType = sourcecode.swift; path = PrimerRootViewController.swift; sourceTree = "<group>"; };
		88B1D4EB8E0C3E2D7A9F8F6D997461F0 /* PayPalService.swift */ = {isa = PBXFileReference; includeInIndex = 1; lastKnownFileType = sourcecode.swift; path = PayPalService.swift; sourceTree = "<group>"; };
		8A8F107233A4181CA29367B52D902C7F /* CardFormPaymentMethodTokenizationViewModel.swift */ = {isa = PBXFileReference; includeInIndex = 1; lastKnownFileType = sourcecode.swift; path = CardFormPaymentMethodTokenizationViewModel.swift; sourceTree = "<group>"; };
		8BB91D8FC3CC7C23802BC3AAB8A45869 /* CatchWrappers.swift */ = {isa = PBXFileReference; includeInIndex = 1; lastKnownFileType = sourcecode.swift; path = CatchWrappers.swift; sourceTree = "<group>"; };
		8C31A338243656BE6582FFF84D2BF678 /* ru.json */ = {isa = PBXFileReference; includeInIndex = 1; path = ru.json; sourceTree = "<group>"; };
		8C8353C628A31BB9547F4B0A23D3A06E /* PrimerContainerViewController.swift */ = {isa = PBXFileReference; includeInIndex = 1; lastKnownFileType = sourcecode.swift; path = PrimerContainerViewController.swift; sourceTree = "<group>"; };
		8D4DADA6C35073D793CBC743B79B10D1 /* et.json */ = {isa = PBXFileReference; includeInIndex = 1; path = et.json; sourceTree = "<group>"; };
		8E7D305F187893ECA23F04F170E77B65 /* ur.json */ = {isa = PBXFileReference; includeInIndex = 1; path = ur.json; sourceTree = "<group>"; };
		8E8F849483903D1A8FED9CAD0267E20A /* lt.json */ = {isa = PBXFileReference; includeInIndex = 1; path = lt.json; sourceTree = "<group>"; };
		8EEBAE9BF0DB315220DF6C8C707AC991 /* PrimerAddressLineFieldView.swift */ = {isa = PBXFileReference; includeInIndex = 1; lastKnownFileType = sourcecode.swift; path = PrimerAddressLineFieldView.swift; sourceTree = "<group>"; };
		8F6B3E3296881935E9CE3E9C4CA59913 /* VaultPaymentMethodView.swift */ = {isa = PBXFileReference; includeInIndex = 1; lastKnownFileType = sourcecode.swift; path = VaultPaymentMethodView.swift; sourceTree = "<group>"; };
		9021E63CAD4F3212F3803D4ADAA090AA /* PayPal.swift */ = {isa = PBXFileReference; includeInIndex = 1; lastKnownFileType = sourcecode.swift; path = PayPal.swift; sourceTree = "<group>"; };
		910B8E7E124DDB20252D29942E3DC5E4 /* CoreDataDispatcher.swift */ = {isa = PBXFileReference; includeInIndex = 1; lastKnownFileType = sourcecode.swift; path = CoreDataDispatcher.swift; sourceTree = "<group>"; };
		92B636FA7F6D63429846528C1877EA51 /* ClientSessionService.swift */ = {isa = PBXFileReference; includeInIndex = 1; lastKnownFileType = sourcecode.swift; path = ClientSessionService.swift; sourceTree = "<group>"; };
		92BA09B613F9EA0E1ED51285AE05C117 /* Localizable.strings */ = {isa = PBXFileReference; includeInIndex = 1; lastKnownFileType = text.plist.strings; name = Localizable.strings; path = de.lproj/Localizable.strings; sourceTree = "<group>"; };
		92FFBC77DD318BA22CA17AAE64F992BB /* GuaranteeWrappers.swift */ = {isa = PBXFileReference; includeInIndex = 1; lastKnownFileType = sourcecode.swift; path = GuaranteeWrappers.swift; sourceTree = "<group>"; };
		9378DEAD34BDAEDB5F8EBA4F9B543EAC /* hi.json */ = {isa = PBXFileReference; includeInIndex = 1; path = hi.json; sourceTree = "<group>"; };
		93AE1AB08D3ADA160C426BF0DE0503C6 /* PaymentMethodToken.swift */ = {isa = PBXFileReference; includeInIndex = 1; lastKnownFileType = sourcecode.swift; path = PaymentMethodToken.swift; sourceTree = "<group>"; };
		94FA13AE2063B5905E95ECD768230CC3 /* ExternalViewModel.swift */ = {isa = PBXFileReference; includeInIndex = 1; lastKnownFileType = sourcecode.swift; path = ExternalViewModel.swift; sourceTree = "<group>"; };
		95713FE92250A178BC0CC60EE0E97A5B /* PrimerNibView.swift */ = {isa = PBXFileReference; includeInIndex = 1; lastKnownFileType = sourcecode.swift; path = PrimerNibView.swift; sourceTree = "<group>"; };
		967455375ACC7BA586663B8BE47137DC /* ug.json */ = {isa = PBXFileReference; includeInIndex = 1; path = ug.json; sourceTree = "<group>"; };
		967AC2D57119ADA2CA87F2EFC5E4306E /* sk.json */ = {isa = PBXFileReference; includeInIndex = 1; path = sk.json; sourceTree = "<group>"; };
		967F65C48D585E2072E8E7B6D0FAAD72 /* ko.json */ = {isa = PBXFileReference; includeInIndex = 1; path = ko.json; sourceTree = "<group>"; };
		98B0041A96EE4B2BD0FAF0E957BF95E0 /* PostalCode.swift */ = {isa = PBXFileReference; includeInIndex = 1; lastKnownFileType = sourcecode.swift; path = PostalCode.swift; sourceTree = "<group>"; };
		98C194C682C50C2188536736E05139FC /* PresentationController.swift */ = {isa = PBXFileReference; includeInIndex = 1; lastKnownFileType = sourcecode.swift; path = PresentationController.swift; sourceTree = "<group>"; };
		99C3FB38329C439D1E795F97C20FE64A /* id.json */ = {isa = PBXFileReference; includeInIndex = 1; path = id.json; sourceTree = "<group>"; };
		99DB2B1D29C3E3D6E221C38DD66BA56D /* ReloadDelegate.swift */ = {isa = PBXFileReference; includeInIndex = 1; lastKnownFileType = sourcecode.swift; path = ReloadDelegate.swift; sourceTree = "<group>"; };
		9AAB77EBEC5F7A81D9780056DC7B7DB3 /* PrimerCardholderNameFieldView.swift */ = {isa = PBXFileReference; includeInIndex = 1; lastKnownFileType = sourcecode.swift; path = PrimerCardholderNameFieldView.swift; sourceTree = "<group>"; };
		9AAE8BDD44E0CAF4BA4CABADF64B8274 /* ConcurrencyLimitedDispatcher.swift */ = {isa = PBXFileReference; includeInIndex = 1; lastKnownFileType = sourcecode.swift; path = ConcurrencyLimitedDispatcher.swift; sourceTree = "<group>"; };
		9BEB4877925CFC3D10CDC24594602A5D /* CardComponentsManager.swift */ = {isa = PBXFileReference; includeInIndex = 1; lastKnownFileType = sourcecode.swift; path = CardComponentsManager.swift; sourceTree = "<group>"; };
		9D940727FF8FB9C785EB98E56350EF41 /* Podfile */ = {isa = PBXFileReference; explicitFileType = text.script.ruby; includeInIndex = 1; indentWidth = 2; lastKnownFileType = text; name = Podfile; path = ../Podfile; sourceTree = SOURCE_ROOT; tabWidth = 2; xcLanguageSpecificationIdentifier = xcode.lang.ruby; };
		9E8BB73D2648C59E7E69C4C837F44FAF /* CVVField.swift */ = {isa = PBXFileReference; includeInIndex = 1; lastKnownFileType = sourcecode.swift; path = CVVField.swift; sourceTree = "<group>"; };
		9EBC814FA337686049E6CD8905E804CF /* PrimerThemeData.swift */ = {isa = PBXFileReference; includeInIndex = 1; lastKnownFileType = sourcecode.swift; path = PrimerThemeData.swift; sourceTree = "<group>"; };
		9FCE9E8EB4542F16550859E2F6DC6F75 /* UILocalizableUtil.swift */ = {isa = PBXFileReference; includeInIndex = 1; lastKnownFileType = sourcecode.swift; path = UILocalizableUtil.swift; sourceTree = "<group>"; };
		A0A2F0F2A1C53A8A72BCDC70CE64508C /* CountryField.swift */ = {isa = PBXFileReference; includeInIndex = 1; lastKnownFileType = sourcecode.swift; path = CountryField.swift; sourceTree = "<group>"; };
		A130D8B21255D372AF213D406B979FA4 /* kk.json */ = {isa = PBXFileReference; includeInIndex = 1; path = kk.json; sourceTree = "<group>"; };
		A2E50972F1C3F39125E16E0B3FD3B75A /* UIColorExtension.swift */ = {isa = PBXFileReference; includeInIndex = 1; lastKnownFileType = sourcecode.swift; path = UIColorExtension.swift; sourceTree = "<group>"; };
>>>>>>> 071f4b09
		A4E7B1C752F38C22267D301DD5A364DF /* Pods-PrimerSDK_Tests-acknowledgements.markdown */ = {isa = PBXFileReference; includeInIndex = 1; lastKnownFileType = text; path = "Pods-PrimerSDK_Tests-acknowledgements.markdown"; sourceTree = "<group>"; };
		A5533BAB71B211ABC8A17B7DC71D319D /* DependencyInjection.swift */ = {isa = PBXFileReference; includeInIndex = 1; lastKnownFileType = sourcecode.swift; path = DependencyInjection.swift; sourceTree = "<group>"; };
		A63B022A8FA677B07902B7B82AD0C980 /* PrimerUniversalCheckoutViewController.swift */ = {isa = PBXFileReference; includeInIndex = 1; lastKnownFileType = sourcecode.swift; path = PrimerUniversalCheckoutViewController.swift; sourceTree = "<group>"; };
		A70F152A0FA3B3A8D11154AB8046FE47 /* bg.json */ = {isa = PBXFileReference; includeInIndex = 1; path = bg.json; sourceTree = "<group>"; };
		A77EC66B70579B265E7F4BBA7C390E50 /* CardNumberField.swift */ = {isa = PBXFileReference; includeInIndex = 1; lastKnownFileType = sourcecode.swift; path = CardNumberField.swift; sourceTree = "<group>"; };
		A7922A7C662705A6252FD717D901BAF8 /* PrimerTheme+Colors.swift */ = {isa = PBXFileReference; includeInIndex = 1; lastKnownFileType = sourcecode.swift; path = "PrimerTheme+Colors.swift"; sourceTree = "<group>"; };
		A8B3BC107C2BDC3C03D961866F721265 /* PrimerSDK-PrimerResources */ = {isa = PBXFileReference; explicitFileType = wrapper.cfbundle; includeInIndex = 0; name = "PrimerSDK-PrimerResources"; path = PrimerResources.bundle; sourceTree = BUILT_PRODUCTS_DIR; };
		A9E8A2E9B87DBEC1EEAF2139585FAAAB /* ha.json */ = {isa = PBXFileReference; includeInIndex = 1; path = ha.json; sourceTree = "<group>"; };
		AA5F24A1A6A8B38CF163F3B328EA3A34 /* Localizable.strings */ = {isa = PBXFileReference; includeInIndex = 1; lastKnownFileType = text.plist.strings; name = Localizable.strings; path = nb.lproj/Localizable.strings; sourceTree = "<group>"; };
		AA80C9C550CB6B8B521015719AA66526 /* Pods-PrimerSDK_Example.modulemap */ = {isa = PBXFileReference; includeInIndex = 1; lastKnownFileType = sourcecode.module; path = "Pods-PrimerSDK_Example.modulemap"; sourceTree = "<group>"; };
		AC832871E5D1309D9039028C24FCA41F /* Box.swift */ = {isa = PBXFileReference; includeInIndex = 1; lastKnownFileType = sourcecode.swift; path = Box.swift; sourceTree = "<group>"; };
		AC8711D2430F908933E0CF79DA7DADBB /* PrimerSDK-umbrella.h */ = {isa = PBXFileReference; includeInIndex = 1; lastKnownFileType = sourcecode.c.h; path = "PrimerSDK-umbrella.h"; sourceTree = "<group>"; };
		ACD35A521F4C890D17B240934BD709A9 /* Localizable.strings */ = {isa = PBXFileReference; includeInIndex = 1; lastKnownFileType = text.plist.strings; name = Localizable.strings; path = nl.lproj/Localizable.strings; sourceTree = "<group>"; };
		ADDCC0F3C159107430C2514B325EBAD2 /* UINavigationController+Extensions.swift */ = {isa = PBXFileReference; includeInIndex = 1; lastKnownFileType = sourcecode.swift; path = "UINavigationController+Extensions.swift"; sourceTree = "<group>"; };
		AE3FD8B5F63E5BE65376E1757AAC9485 /* th.json */ = {isa = PBXFileReference; includeInIndex = 1; path = th.json; sourceTree = "<group>"; };
		B03749DEFF555B09D96D199F53D0EC5F /* SequenceWrappers.swift */ = {isa = PBXFileReference; includeInIndex = 1; lastKnownFileType = sourcecode.swift; path = SequenceWrappers.swift; sourceTree = "<group>"; };
		B0D22E6248BD2304C474FD6876DB0F46 /* nn.json */ = {isa = PBXFileReference; includeInIndex = 1; path = nn.json; sourceTree = "<group>"; };
		B1639036F2A8257E637C594E6AAD5053 /* Connectivity.swift */ = {isa = PBXFileReference; includeInIndex = 1; lastKnownFileType = sourcecode.swift; path = Connectivity.swift; sourceTree = "<group>"; };
		B200F239DA08389F4DCF65473B2D9AD2 /* DateExtension.swift */ = {isa = PBXFileReference; includeInIndex = 1; lastKnownFileType = sourcecode.swift; path = DateExtension.swift; sourceTree = "<group>"; };
		B3396C922CBCFC46A99331C76D544B33 /* ja.json */ = {isa = PBXFileReference; includeInIndex = 1; path = ja.json; sourceTree = "<group>"; };
		B429083200B13F604ED3C87DFFC0C016 /* Pods-PrimerSDK_Tests.modulemap */ = {isa = PBXFileReference; includeInIndex = 1; lastKnownFileType = sourcecode.module; path = "Pods-PrimerSDK_Tests.modulemap"; sourceTree = "<group>"; };
<<<<<<< HEAD
		B53299A1EA4E03CEDDCE05EA50E56860 /* CardFormPaymentMethodTokenizationViewModel.swift */ = {isa = PBXFileReference; includeInIndex = 1; lastKnownFileType = sourcecode.swift; path = CardFormPaymentMethodTokenizationViewModel.swift; sourceTree = "<group>"; };
		B5615BBAA89336783DC099AACE9D4183 /* Colors.swift */ = {isa = PBXFileReference; includeInIndex = 1; lastKnownFileType = sourcecode.swift; path = Colors.swift; sourceTree = "<group>"; };
		B5D4DA4B43D76067301CD3005A8FA7A5 /* ImageName.swift */ = {isa = PBXFileReference; includeInIndex = 1; lastKnownFileType = sourcecode.swift; path = ImageName.swift; sourceTree = "<group>"; };
		B670C337E45FD07FB7D7B6F417CEBE79 /* PaymentMethodComponent.swift */ = {isa = PBXFileReference; includeInIndex = 1; lastKnownFileType = sourcecode.swift; path = PaymentMethodComponent.swift; sourceTree = "<group>"; };
		B68F49F03011DA249E0F40069AC2AC7A /* PrimerDelegate.swift */ = {isa = PBXFileReference; includeInIndex = 1; lastKnownFileType = sourcecode.swift; path = PrimerDelegate.swift; sourceTree = "<group>"; };
		B7A0E5923E23EB85DC5CB286C628AA07 /* PrimerSDK-dummy.m */ = {isa = PBXFileReference; includeInIndex = 1; lastKnownFileType = sourcecode.c.objc; path = "PrimerSDK-dummy.m"; sourceTree = "<group>"; };
		B8AEB8CABFC0D5D9D11195BDE1DFEA7C /* UILocalizableUtil.swift */ = {isa = PBXFileReference; includeInIndex = 1; lastKnownFileType = sourcecode.swift; path = UILocalizableUtil.swift; sourceTree = "<group>"; };
		B9B4DCE66723E24B8DACA720B871EDF5 /* Identifiable.swift */ = {isa = PBXFileReference; includeInIndex = 1; lastKnownFileType = sourcecode.swift; path = Identifiable.swift; sourceTree = "<group>"; };
		BA155B2C369B1AEDFD9BF19B062E760B /* ApplePayTokenizationViewModel.swift */ = {isa = PBXFileReference; includeInIndex = 1; lastKnownFileType = sourcecode.swift; path = ApplePayTokenizationViewModel.swift; sourceTree = "<group>"; };
		BCBED9D60AEE6594EA6729793FE93560 /* Cancellable.swift */ = {isa = PBXFileReference; includeInIndex = 1; lastKnownFileType = sourcecode.swift; path = Cancellable.swift; sourceTree = "<group>"; };
		BD25A6EBD13446E9C9BEE48D7CAFD064 /* ExternalPaymentMethodTokenizationViewModel.swift */ = {isa = PBXFileReference; includeInIndex = 1; lastKnownFileType = sourcecode.swift; path = ExternalPaymentMethodTokenizationViewModel.swift; sourceTree = "<group>"; };
		BF1FBF2DD8AD08BC5BB803E5C5C4C195 /* PrimerHeadlessUniversalCheckout.swift */ = {isa = PBXFileReference; includeInIndex = 1; lastKnownFileType = sourcecode.swift; path = PrimerHeadlessUniversalCheckout.swift; sourceTree = "<group>"; };
		BF8E4D1183F65533B9BB67AB1BCC383D /* PaymentMethodConfiguration.swift */ = {isa = PBXFileReference; includeInIndex = 1; lastKnownFileType = sourcecode.swift; path = PaymentMethodConfiguration.swift; sourceTree = "<group>"; };
		C028BC71CBBCC42FA66F81315737E999 /* QRCodeTokenizationViewModel.swift */ = {isa = PBXFileReference; includeInIndex = 1; lastKnownFileType = sourcecode.swift; path = QRCodeTokenizationViewModel.swift; sourceTree = "<group>"; };
		C0B9AD1DEE6145A3C5F1500020A687AE /* tr.lproj */ = {isa = PBXFileReference; includeInIndex = 1; lastKnownFileType = folder; path = tr.lproj; sourceTree = "<group>"; };
		C1ED2B1BD9C04A6B00D807DE09BD074F /* PrimerHeadlessUniversalCheckoutProtocols.swift */ = {isa = PBXFileReference; includeInIndex = 1; lastKnownFileType = sourcecode.swift; path = PrimerHeadlessUniversalCheckoutProtocols.swift; sourceTree = "<group>"; };
		C415E180D59908C64C7E719437D68137 /* BankSelectorViewController.swift */ = {isa = PBXFileReference; includeInIndex = 1; lastKnownFileType = sourcecode.swift; path = BankSelectorViewController.swift; sourceTree = "<group>"; };
		C43B137E3880D309BE15B890549DE6F9 /* FormPaymentMethodTokenizationViewModel.swift */ = {isa = PBXFileReference; includeInIndex = 1; lastKnownFileType = sourcecode.swift; path = FormPaymentMethodTokenizationViewModel.swift; sourceTree = "<group>"; };
		C4CBB5AF0B306327027395AB00710506 /* CancelContext.swift */ = {isa = PBXFileReference; includeInIndex = 1; lastKnownFileType = sourcecode.swift; path = CancelContext.swift; sourceTree = "<group>"; };
		C507AA51C0D1AF6B5A51212631F85100 /* Box.swift */ = {isa = PBXFileReference; includeInIndex = 1; lastKnownFileType = sourcecode.swift; path = Box.swift; sourceTree = "<group>"; };
		C6B6B4323FBEC9030A61105B5D9D1DD3 /* AlertController.swift */ = {isa = PBXFileReference; includeInIndex = 1; lastKnownFileType = sourcecode.swift; path = AlertController.swift; sourceTree = "<group>"; };
		C93E4B4BFCC816B88FBDA0A76D383435 /* Device.swift */ = {isa = PBXFileReference; includeInIndex = 1; lastKnownFileType = sourcecode.swift; path = Device.swift; sourceTree = "<group>"; };
		C9AAC3EC2B5760F0D4137C1C03E00280 /* PrimerAPIClient+3DS.swift */ = {isa = PBXFileReference; includeInIndex = 1; lastKnownFileType = sourcecode.swift; path = "PrimerAPIClient+3DS.swift"; sourceTree = "<group>"; };
		C9F684B76C56ACAE084F8C050D2E9466 /* PrimerTextFieldView.xib */ = {isa = PBXFileReference; includeInIndex = 1; lastKnownFileType = file.xib; path = PrimerTextFieldView.xib; sourceTree = "<group>"; };
		CB0BCBFFC11135622AFF65E6C278D50C /* Throwable.swift */ = {isa = PBXFileReference; includeInIndex = 1; lastKnownFileType = sourcecode.swift; path = Throwable.swift; sourceTree = "<group>"; };
		CBB590E96AA07FB8989BDB0930B36AC9 /* DateExtension.swift */ = {isa = PBXFileReference; includeInIndex = 1; lastKnownFileType = sourcecode.swift; path = DateExtension.swift; sourceTree = "<group>"; };
		CBE253C27DAD1316CCDBD91A284690C6 /* FinallyWrappers.swift */ = {isa = PBXFileReference; includeInIndex = 1; lastKnownFileType = sourcecode.swift; path = FinallyWrappers.swift; sourceTree = "<group>"; };
		CD63D63853568206A9CB42C2291A2515 /* README.md */ = {isa = PBXFileReference; includeInIndex = 1; lastKnownFileType = net.daringfireball.markdown; path = README.md; sourceTree = "<group>"; };
		CDD57135C2DE17397F7BFB4A6266A3EC /* it.lproj */ = {isa = PBXFileReference; includeInIndex = 1; lastKnownFileType = folder; path = it.lproj; sourceTree = "<group>"; };
		CE5700FE571AE91259CFFF368E75FE44 /* CountryCode.swift */ = {isa = PBXFileReference; includeInIndex = 1; lastKnownFileType = sourcecode.swift; path = CountryCode.swift; sourceTree = "<group>"; };
		CE907E66B63E7D2C8F79025FBB2F701D /* QRCodeViewController.swift */ = {isa = PBXFileReference; includeInIndex = 1; lastKnownFileType = sourcecode.swift; path = QRCodeViewController.swift; sourceTree = "<group>"; };
		D03A3DDCA2093B690238B397C1D1C241 /* FlowDecisionTableViewCell.swift */ = {isa = PBXFileReference; includeInIndex = 1; lastKnownFileType = sourcecode.swift; path = FlowDecisionTableViewCell.swift; sourceTree = "<group>"; };
		D15F3BA2AA281D8258582665AE4B0C5A /* PrimerScrollView.swift */ = {isa = PBXFileReference; includeInIndex = 1; lastKnownFileType = sourcecode.swift; path = PrimerScrollView.swift; sourceTree = "<group>"; };
		D245E0514AAC1A2B9A6D5EA2F383E90F /* UIKit.framework */ = {isa = PBXFileReference; lastKnownFileType = wrapper.framework; name = UIKit.framework; path = Platforms/iPhoneOS.platform/Developer/SDKs/iPhoneOS14.0.sdk/System/Library/Frameworks/UIKit.framework; sourceTree = DEVELOPER_DIR; };
		D2613FD05010F4EDED5E6CD035F2DEF5 /* StringExtension.swift */ = {isa = PBXFileReference; includeInIndex = 1; lastKnownFileType = sourcecode.swift; path = StringExtension.swift; sourceTree = "<group>"; };
		D264B4E57DF7DB00D71275605D100971 /* Pods-PrimerSDK_Example-frameworks.sh */ = {isa = PBXFileReference; includeInIndex = 1; lastKnownFileType = text.script.sh; path = "Pods-PrimerSDK_Example-frameworks.sh"; sourceTree = "<group>"; };
		D2FBE43E155F772E7D841309ED580E9B /* PrimerSDK.podspec */ = {isa = PBXFileReference; explicitFileType = text.script.ruby; includeInIndex = 1; indentWidth = 2; path = PrimerSDK.podspec; sourceTree = "<group>"; tabWidth = 2; xcLanguageSpecificationIdentifier = xcode.lang.ruby; };
		D5692FD9F58572DD804EEB1DDCAC3FFF /* PrimerTestPaymentMethodViewController.swift */ = {isa = PBXFileReference; includeInIndex = 1; lastKnownFileType = sourcecode.swift; path = PrimerTestPaymentMethodViewController.swift; sourceTree = "<group>"; };
		D66C3890C3566F38C935A2FFD9A237B0 /* Pods-PrimerSDK_Tests-dummy.m */ = {isa = PBXFileReference; includeInIndex = 1; lastKnownFileType = sourcecode.c.objc; path = "Pods-PrimerSDK_Tests-dummy.m"; sourceTree = "<group>"; };
		D66F714A73B0E902BCF1F8F0A6C22804 /* sv.lproj */ = {isa = PBXFileReference; includeInIndex = 1; lastKnownFileType = folder; path = sv.lproj; sourceTree = "<group>"; };
		D6D805A555F18B933D067200C49301F7 /* PrimerError.swift */ = {isa = PBXFileReference; includeInIndex = 1; lastKnownFileType = sourcecode.swift; path = PrimerError.swift; sourceTree = "<group>"; };
		DBBEB57680BDD526ABBEADB2300ABD99 /* AnalyticsService.swift */ = {isa = PBXFileReference; includeInIndex = 1; lastKnownFileType = sourcecode.swift; path = AnalyticsService.swift; sourceTree = "<group>"; };
		DE1C35647C58664D7D45F5B3159CD219 /* da.lproj */ = {isa = PBXFileReference; includeInIndex = 1; lastKnownFileType = folder; path = da.lproj; sourceTree = "<group>"; };
		DE40B97715F0953DF1879F962895959F /* AnyDecodable.swift */ = {isa = PBXFileReference; includeInIndex = 1; lastKnownFileType = sourcecode.swift; path = AnyDecodable.swift; sourceTree = "<group>"; };
		DEBE06B267EF7E8D4D71D6D18DB68AA8 /* PrimerResultComponentView.swift */ = {isa = PBXFileReference; includeInIndex = 1; lastKnownFileType = sourcecode.swift; path = PrimerResultComponentView.swift; sourceTree = "<group>"; };
		DF6E4F8E7C26A7BBEC17AAD4042A317D /* Pods-PrimerSDK_Tests.debug.xcconfig */ = {isa = PBXFileReference; includeInIndex = 1; lastKnownFileType = text.xcconfig; path = "Pods-PrimerSDK_Tests.debug.xcconfig"; sourceTree = "<group>"; };
		E08A1089B370DE9EBFBCCC0E29BB5249 /* el.lproj */ = {isa = PBXFileReference; includeInIndex = 1; lastKnownFileType = folder; path = el.lproj; sourceTree = "<group>"; };
=======
		B4BCFFFD12F2CC499E42D4DBDE750466 /* PrimerFirstNameFieldView.swift */ = {isa = PBXFileReference; includeInIndex = 1; lastKnownFileType = sourcecode.swift; path = PrimerFirstNameFieldView.swift; sourceTree = "<group>"; };
		B50A7B3A59173F04731A270C39189F20 /* NetworkService.swift */ = {isa = PBXFileReference; includeInIndex = 1; lastKnownFileType = sourcecode.swift; path = NetworkService.swift; sourceTree = "<group>"; };
		B686AFC28D6C222C4FFE9F0EE5848EEB /* PrimerFormViewController.swift */ = {isa = PBXFileReference; includeInIndex = 1; lastKnownFileType = sourcecode.swift; path = PrimerFormViewController.swift; sourceTree = "<group>"; };
		B6BE5600EF29785863DDF98855A9D564 /* sq.json */ = {isa = PBXFileReference; includeInIndex = 1; path = sq.json; sourceTree = "<group>"; };
		B75609CE32117EFABBC8865F66BBE13D /* VaultService.swift */ = {isa = PBXFileReference; includeInIndex = 1; lastKnownFileType = sourcecode.swift; path = VaultService.swift; sourceTree = "<group>"; };
		B7CE42E19671CE56F023FFD64B1FC8BF /* Currency.swift */ = {isa = PBXFileReference; includeInIndex = 1; lastKnownFileType = sourcecode.swift; path = Currency.swift; sourceTree = "<group>"; };
		B8319D2AD2073D036F27ADE1F781FC69 /* PrimerScrollView.swift */ = {isa = PBXFileReference; includeInIndex = 1; lastKnownFileType = sourcecode.swift; path = PrimerScrollView.swift; sourceTree = "<group>"; };
		B87E8137FEDB4FBB8A4CDF417FD253E1 /* AnalyticsEvent.swift */ = {isa = PBXFileReference; includeInIndex = 1; lastKnownFileType = sourcecode.swift; path = AnalyticsEvent.swift; sourceTree = "<group>"; };
		B8BF16801445B92C253B472168DC1F8D /* StateField.swift */ = {isa = PBXFileReference; includeInIndex = 1; lastKnownFileType = sourcecode.swift; path = StateField.swift; sourceTree = "<group>"; };
		B93C724D27987776D3383F4C5F85EE74 /* Localizable.strings */ = {isa = PBXFileReference; includeInIndex = 1; lastKnownFileType = text.plist.strings; name = Localizable.strings; path = sv.lproj/Localizable.strings; sourceTree = "<group>"; };
		B94498F53DFD669ECE4E0D5E4FFB32D7 /* fr.json */ = {isa = PBXFileReference; includeInIndex = 1; path = fr.json; sourceTree = "<group>"; };
		B9F21C88DA6D60F856398A4A3945CE7F /* pt.json */ = {isa = PBXFileReference; includeInIndex = 1; path = pt.json; sourceTree = "<group>"; };
		BA2ED16B31A020DC78A439996F86E957 /* hr.json */ = {isa = PBXFileReference; includeInIndex = 1; path = hr.json; sourceTree = "<group>"; };
		BA36AAAB83704CF9C0EFE973997E9073 /* StringExtension.swift */ = {isa = PBXFileReference; includeInIndex = 1; lastKnownFileType = sourcecode.swift; path = StringExtension.swift; sourceTree = "<group>"; };
		BABE2C08A9D8BC479E222824D85E0AF1 /* bn.json */ = {isa = PBXFileReference; includeInIndex = 1; path = bn.json; sourceTree = "<group>"; };
		BABEAE2ADEEB980CF92624EC3DFE9DE5 /* Optional+Extensions.swift */ = {isa = PBXFileReference; includeInIndex = 1; lastKnownFileType = sourcecode.swift; path = "Optional+Extensions.swift"; sourceTree = "<group>"; };
		BAFB298C3FEF87F6AF64765854D69348 /* PaymentMethodConfigurationType.swift */ = {isa = PBXFileReference; includeInIndex = 1; lastKnownFileType = sourcecode.swift; path = PaymentMethodConfigurationType.swift; sourceTree = "<group>"; };
		BB035E49277F453C3E6FAE4B9A253D03 /* lv.json */ = {isa = PBXFileReference; includeInIndex = 1; path = lv.json; sourceTree = "<group>"; };
		BBAD13A596CA6F22394177E01E80EEDC /* Analytics.swift */ = {isa = PBXFileReference; includeInIndex = 1; lastKnownFileType = sourcecode.swift; path = Analytics.swift; sourceTree = "<group>"; };
		BBC3A8F9D6E4177387A6F652A483428A /* Thenable.swift */ = {isa = PBXFileReference; includeInIndex = 1; lastKnownFileType = sourcecode.swift; path = Thenable.swift; sourceTree = "<group>"; };
		BBED37C7A2CE57976AC0CC48BC5F065C /* ArrayExtension.swift */ = {isa = PBXFileReference; includeInIndex = 1; lastKnownFileType = sourcecode.swift; path = ArrayExtension.swift; sourceTree = "<group>"; };
		BC56482767F593EBEBAA83F6E8C6D628 /* nb.json */ = {isa = PBXFileReference; includeInIndex = 1; path = nb.json; sourceTree = "<group>"; };
		BF1F85A4545A0E989B34B2B09F50615F /* Dimensions.swift */ = {isa = PBXFileReference; includeInIndex = 1; lastKnownFileType = sourcecode.swift; path = Dimensions.swift; sourceTree = "<group>"; };
		BF2A483C9FD9A9D281BE520FDE224918 /* PaymentMethodTokenizationViewModel+Logic.swift */ = {isa = PBXFileReference; includeInIndex = 1; lastKnownFileType = sourcecode.swift; path = "PaymentMethodTokenizationViewModel+Logic.swift"; sourceTree = "<group>"; };
		BF4DE0A73095981600B2810BA9481C2E /* PrimerNavigationBar.swift */ = {isa = PBXFileReference; includeInIndex = 1; lastKnownFileType = sourcecode.swift; path = PrimerNavigationBar.swift; sourceTree = "<group>"; };
		C13B6F7A07E0AD6FE137E0CC2C349BD6 /* FlowDecisionTableViewCell.swift */ = {isa = PBXFileReference; includeInIndex = 1; lastKnownFileType = sourcecode.swift; path = FlowDecisionTableViewCell.swift; sourceTree = "<group>"; };
		C164B8F7C4006EA6CC163DFB9F889BC7 /* PrimerSource.swift */ = {isa = PBXFileReference; includeInIndex = 1; lastKnownFileType = sourcecode.swift; path = PrimerSource.swift; sourceTree = "<group>"; };
		C21E693C2A9C35C95FD8D20FF3E6CBA8 /* PrimerHeadlessUniversalCheckout.swift */ = {isa = PBXFileReference; includeInIndex = 1; lastKnownFileType = sourcecode.swift; path = PrimerHeadlessUniversalCheckout.swift; sourceTree = "<group>"; };
		C279647AAD8A23E81B0B6E85468CF777 /* RateLimitedDispatcher.swift */ = {isa = PBXFileReference; includeInIndex = 1; lastKnownFileType = sourcecode.swift; path = RateLimitedDispatcher.swift; sourceTree = "<group>"; };
		C279AF785D0A7E8096F8611E5F5398AA /* ThenableWrappers.swift */ = {isa = PBXFileReference; includeInIndex = 1; lastKnownFileType = sourcecode.swift; path = ThenableWrappers.swift; sourceTree = "<group>"; };
		C2EE5A13EE606D589CCE56842BEEE0CB /* CityField.swift */ = {isa = PBXFileReference; includeInIndex = 1; lastKnownFileType = sourcecode.swift; path = CityField.swift; sourceTree = "<group>"; };
		C2F2765C30DD079327BA5A4C155FD09B /* Catchable.swift */ = {isa = PBXFileReference; includeInIndex = 1; lastKnownFileType = sourcecode.swift; path = Catchable.swift; sourceTree = "<group>"; };
		C30FB1396DF164D6AEA07479F5BEEB3A /* Klarna.swift */ = {isa = PBXFileReference; includeInIndex = 1; lastKnownFileType = sourcecode.swift; path = Klarna.swift; sourceTree = "<group>"; };
		C3A3B51DDE31852DE9E218D9C5D94892 /* Content.swift */ = {isa = PBXFileReference; includeInIndex = 1; lastKnownFileType = sourcecode.swift; path = Content.swift; sourceTree = "<group>"; };
		C3C7B449B9917E0FC73BAACDCC899270 /* am.json */ = {isa = PBXFileReference; includeInIndex = 1; path = am.json; sourceTree = "<group>"; };
		C4828DD78DA4FB46357C6F2C7A3651CF /* UserDefaultsExtension.swift */ = {isa = PBXFileReference; includeInIndex = 1; lastKnownFileType = sourcecode.swift; path = UserDefaultsExtension.swift; sourceTree = "<group>"; };
		C4CB92CEDA1B3B0BB93EA7C96FD5A0D3 /* FormPaymentMethodTokenizationViewModel.swift */ = {isa = PBXFileReference; includeInIndex = 1; lastKnownFileType = sourcecode.swift; path = FormPaymentMethodTokenizationViewModel.swift; sourceTree = "<group>"; };
		C505C7B5F6D1C708F72EB655159E05FF /* PrimerStateFieldView.swift */ = {isa = PBXFileReference; includeInIndex = 1; lastKnownFileType = sourcecode.swift; path = PrimerStateFieldView.swift; sourceTree = "<group>"; };
		C5BFD99A5C7F9486FBCD41A9559FBACE /* Primer.swift */ = {isa = PBXFileReference; includeInIndex = 1; lastKnownFileType = sourcecode.swift; path = Primer.swift; sourceTree = "<group>"; };
		C655870C367900F921B947BED98401C2 /* ApplePay.swift */ = {isa = PBXFileReference; includeInIndex = 1; lastKnownFileType = sourcecode.swift; path = ApplePay.swift; sourceTree = "<group>"; };
		C66782AD2E4972C963AD7D619E773312 /* be.json */ = {isa = PBXFileReference; includeInIndex = 1; path = be.json; sourceTree = "<group>"; };
		C773B046E5A5CFA9BE2C8E12D4D73044 /* sl.json */ = {isa = PBXFileReference; includeInIndex = 1; path = sl.json; sourceTree = "<group>"; };
		CA752A5B495C76B4B2C2E2CA5D903790 /* NSObject+ClassName.swift */ = {isa = PBXFileReference; includeInIndex = 1; lastKnownFileType = sourcecode.swift; path = "NSObject+ClassName.swift"; sourceTree = "<group>"; };
		CC1CDB7FA6D33CCB7AD9C3A4F17B15F0 /* firstly.swift */ = {isa = PBXFileReference; includeInIndex = 1; lastKnownFileType = sourcecode.swift; path = firstly.swift; sourceTree = "<group>"; };
		CC4BBD208B59AFB6C69EEF9AE459A2C1 /* nl.json */ = {isa = PBXFileReference; includeInIndex = 1; path = nl.json; sourceTree = "<group>"; };
		CD4ADECDE1A3980D2DD16D027D7501FA /* Configuration.swift */ = {isa = PBXFileReference; includeInIndex = 1; lastKnownFileType = sourcecode.swift; path = Configuration.swift; sourceTree = "<group>"; };
		CDB09AB338247505E17EAB62599A3A68 /* AlertController.swift */ = {isa = PBXFileReference; includeInIndex = 1; lastKnownFileType = sourcecode.swift; path = AlertController.swift; sourceTree = "<group>"; };
		CDC751E417142DACB37B15B0E71297DD /* AdyenDotPay.swift */ = {isa = PBXFileReference; includeInIndex = 1; lastKnownFileType = sourcecode.swift; path = AdyenDotPay.swift; sourceTree = "<group>"; };
		CE30ADE8A2862D94D9D18E5AB4737A16 /* it.json */ = {isa = PBXFileReference; includeInIndex = 1; path = it.json; sourceTree = "<group>"; };
		CEF4D0CA8EFE070458AC0172AD6D3DB1 /* FormType.swift */ = {isa = PBXFileReference; includeInIndex = 1; lastKnownFileType = sourcecode.swift; path = FormType.swift; sourceTree = "<group>"; };
		CEFAD3CD723F4C72F10962C45BC25762 /* PrimerTableViewCell.swift */ = {isa = PBXFileReference; includeInIndex = 1; lastKnownFileType = sourcecode.swift; path = PrimerTableViewCell.swift; sourceTree = "<group>"; };
		CF57E8AC8E07FC05BCB57DCF89C9D81B /* EnsureWrappers.swift */ = {isa = PBXFileReference; includeInIndex = 1; lastKnownFileType = sourcecode.swift; path = EnsureWrappers.swift; sourceTree = "<group>"; };
		CFC3744F0EB78825F294AC7025E4CF12 /* PrimerInputViewController.swift */ = {isa = PBXFileReference; includeInIndex = 1; lastKnownFileType = sourcecode.swift; path = PrimerInputViewController.swift; sourceTree = "<group>"; };
		D12CF1B44F5F051C012451804B125DE0 /* Cancellable.swift */ = {isa = PBXFileReference; includeInIndex = 1; lastKnownFileType = sourcecode.swift; path = Cancellable.swift; sourceTree = "<group>"; };
		D187A7865F9F04ACEC090B765745B3CD /* sr.json */ = {isa = PBXFileReference; includeInIndex = 1; path = sr.json; sourceTree = "<group>"; };
		D245E0514AAC1A2B9A6D5EA2F383E90F /* UIKit.framework */ = {isa = PBXFileReference; lastKnownFileType = wrapper.framework; name = UIKit.framework; path = Platforms/iPhoneOS.platform/Developer/SDKs/iPhoneOS14.0.sdk/System/Library/Frameworks/UIKit.framework; sourceTree = DEVELOPER_DIR; };
		D2613FD05010F4EDED5E6CD035F2DEF5 /* StringExtension.swift */ = {isa = PBXFileReference; includeInIndex = 1; lastKnownFileType = sourcecode.swift; path = StringExtension.swift; sourceTree = "<group>"; };
		D264B4E57DF7DB00D71275605D100971 /* Pods-PrimerSDK_Example-frameworks.sh */ = {isa = PBXFileReference; includeInIndex = 1; lastKnownFileType = text.script.sh; path = "Pods-PrimerSDK_Example-frameworks.sh"; sourceTree = "<group>"; };
		D3709D5F0E8A5908C015CD0AED5588C8 /* Consolable.swift */ = {isa = PBXFileReference; includeInIndex = 1; lastKnownFileType = sourcecode.swift; path = Consolable.swift; sourceTree = "<group>"; };
		D39507107702E307BEE486A96DC16E2D /* README.md */ = {isa = PBXFileReference; includeInIndex = 1; path = README.md; sourceTree = "<group>"; };
		D66C3890C3566F38C935A2FFD9A237B0 /* Pods-PrimerSDK_Tests-dummy.m */ = {isa = PBXFileReference; includeInIndex = 1; lastKnownFileType = sourcecode.c.objc; path = "Pods-PrimerSDK_Tests-dummy.m"; sourceTree = "<group>"; };
		D73A6958AC7F01B71543EC6FD8A5495E /* eu.json */ = {isa = PBXFileReference; includeInIndex = 1; path = eu.json; sourceTree = "<group>"; };
		D84163501C075C99BF16DF5B01C8E8FE /* LICENSE */ = {isa = PBXFileReference; includeInIndex = 1; path = LICENSE; sourceTree = "<group>"; };
		D8EBCF622CFC85DC731B2E713881FB5B /* IntExtension.swift */ = {isa = PBXFileReference; includeInIndex = 1; lastKnownFileType = sourcecode.swift; path = IntExtension.swift; sourceTree = "<group>"; };
		DB6589EAA1B1FF731E524A03ECF646D6 /* AES256.swift */ = {isa = PBXFileReference; includeInIndex = 1; lastKnownFileType = sourcecode.swift; path = AES256.swift; sourceTree = "<group>"; };
		DC970808F6EE34EF500C99CEEFEE285C /* Apaya.swift */ = {isa = PBXFileReference; includeInIndex = 1; lastKnownFileType = sourcecode.swift; path = Apaya.swift; sourceTree = "<group>"; };
		DD10D992040F6DD7D85A10A90F96B338 /* PrimerTestPaymentMethodViewController.swift */ = {isa = PBXFileReference; includeInIndex = 1; lastKnownFileType = sourcecode.swift; path = PrimerTestPaymentMethodViewController.swift; sourceTree = "<group>"; };
		DE7AB20A113FA99EFE2073AFA787383F /* Dispatcher.swift */ = {isa = PBXFileReference; includeInIndex = 1; lastKnownFileType = sourcecode.swift; path = Dispatcher.swift; sourceTree = "<group>"; };
		DE84DCB6DCF59FF986139851719C84D3 /* LastNameField.swift */ = {isa = PBXFileReference; includeInIndex = 1; lastKnownFileType = sourcecode.swift; path = LastNameField.swift; sourceTree = "<group>"; };
		DF6BBB7E5EB00250D67AC3F33E2C15B0 /* PaymentMethodConfigurationOptions.swift */ = {isa = PBXFileReference; includeInIndex = 1; lastKnownFileType = sourcecode.swift; path = PaymentMethodConfigurationOptions.swift; sourceTree = "<group>"; };
		DF6E4F8E7C26A7BBEC17AAD4042A317D /* Pods-PrimerSDK_Tests.debug.xcconfig */ = {isa = PBXFileReference; includeInIndex = 1; lastKnownFileType = text.xcconfig; path = "Pods-PrimerSDK_Tests.debug.xcconfig"; sourceTree = "<group>"; };
		DFBE6C4D375148834166EA1CB9CE6BC0 /* PrimerGenericTextFieldView.swift */ = {isa = PBXFileReference; includeInIndex = 1; lastKnownFileType = sourcecode.swift; path = PrimerGenericTextFieldView.swift; sourceTree = "<group>"; };
		E04A296ACF8CC410B5A7F709B9935196 /* BankTableViewCell.swift */ = {isa = PBXFileReference; includeInIndex = 1; lastKnownFileType = sourcecode.swift; path = BankTableViewCell.swift; sourceTree = "<group>"; };
		E095654839D3E5E22F4136B26AB6470D /* VaultCheckoutViewModel.swift */ = {isa = PBXFileReference; includeInIndex = 1; lastKnownFileType = sourcecode.swift; path = VaultCheckoutViewModel.swift; sourceTree = "<group>"; };
		E0C4D9623C98825287DFF9DF9C149D41 /* Icons.xcassets */ = {isa = PBXFileReference; includeInIndex = 1; lastKnownFileType = folder.assetcatalog; name = Icons.xcassets; path = Sources/PrimerSDK/Resources/Icons.xcassets; sourceTree = "<group>"; };
		E0C7295520C9F9423616EEA9DE0B4D30 /* PaymentMethodTokenizationRequest.swift */ = {isa = PBXFileReference; includeInIndex = 1; lastKnownFileType = sourcecode.swift; path = PaymentMethodTokenizationRequest.swift; sourceTree = "<group>"; };
		E0DAE4030AABF79AE205FB9DC55BA50B /* PrimerLastNameFieldView.swift */ = {isa = PBXFileReference; includeInIndex = 1; lastKnownFileType = sourcecode.swift; path = PrimerLastNameFieldView.swift; sourceTree = "<group>"; };
		E11C98BC109E5A9E6FDD093B25E8F41E /* PaymentAPIModel.swift */ = {isa = PBXFileReference; includeInIndex = 1; lastKnownFileType = sourcecode.swift; path = PaymentAPIModel.swift; sourceTree = "<group>"; };
		E1ABA41B457010A1433630283E322939 /* QRCodeViewController.swift */ = {isa = PBXFileReference; includeInIndex = 1; lastKnownFileType = sourcecode.swift; path = QRCodeViewController.swift; sourceTree = "<group>"; };
		E1B6EB00A0A0C79907B937378C6753BA /* ExternalPaymentMethodTokenizationViewModel.swift */ = {isa = PBXFileReference; includeInIndex = 1; lastKnownFileType = sourcecode.swift; path = ExternalPaymentMethodTokenizationViewModel.swift; sourceTree = "<group>"; };
>>>>>>> 071f4b09
		E1B945985145643C12B1E91600B680DE /* Pods-PrimerSDK_Example-acknowledgements.markdown */ = {isa = PBXFileReference; includeInIndex = 1; lastKnownFileType = text; path = "Pods-PrimerSDK_Example-acknowledgements.markdown"; sourceTree = "<group>"; };
		E1D7D3E3F815836D7D5ED99BECA5DDE1 /* Localizable.strings */ = {isa = PBXFileReference; includeInIndex = 1; lastKnownFileType = text.plist.strings; name = Localizable.strings; path = es.lproj/Localizable.strings; sourceTree = "<group>"; };
		E211B0A294E0E4CF03EFCDE4C8D741CC /* 3DS.swift */ = {isa = PBXFileReference; includeInIndex = 1; lastKnownFileType = sourcecode.swift; path = 3DS.swift; sourceTree = "<group>"; };
		E37BC7F1E73EF2009370A40782951EA1 /* Localizable.strings */ = {isa = PBXFileReference; includeInIndex = 1; lastKnownFileType = text.plist.strings; name = Localizable.strings; path = tr.lproj/Localizable.strings; sourceTree = "<group>"; };
		E3A209CCA274FCC863D15D69F6AAD779 /* Localizable.strings */ = {isa = PBXFileReference; includeInIndex = 1; lastKnownFileType = text.plist.strings; name = Localizable.strings; path = pt.lproj/Localizable.strings; sourceTree = "<group>"; };
		E4922FB450579E102CA08CB2D8573A84 /* HeaderFooterLabelView.swift */ = {isa = PBXFileReference; includeInIndex = 1; lastKnownFileType = sourcecode.swift; path = HeaderFooterLabelView.swift; sourceTree = "<group>"; };
		E4C61E92EFF94C83836A59BE717D620B /* CountrySelectorViewController.swift */ = {isa = PBXFileReference; includeInIndex = 1; lastKnownFileType = sourcecode.swift; path = CountrySelectorViewController.swift; sourceTree = "<group>"; };
		E4E3BD3BD14947FEC0A2B9351B285045 /* CreateResumePaymentService.swift */ = {isa = PBXFileReference; includeInIndex = 1; lastKnownFileType = sourcecode.swift; path = CreateResumePaymentService.swift; sourceTree = "<group>"; };
		E64DA0F0F5A8DCC706D8093B3EEC7D11 /* PrimerCardFormViewController.swift */ = {isa = PBXFileReference; includeInIndex = 1; lastKnownFileType = sourcecode.swift; path = PrimerCardFormViewController.swift; sourceTree = "<group>"; };
		E7ED534C8BA1F2266282858C164F4C92 /* PrimerHeadlessUniversalCheckoutUIManager.swift */ = {isa = PBXFileReference; includeInIndex = 1; lastKnownFileType = sourcecode.swift; path = PrimerHeadlessUniversalCheckoutUIManager.swift; sourceTree = "<group>"; };
		E884507DF2B84FA8A2E8AD8289881542 /* Pods-PrimerSDK_Example.release.xcconfig */ = {isa = PBXFileReference; includeInIndex = 1; lastKnownFileType = text.xcconfig; path = "Pods-PrimerSDK_Example.release.xcconfig"; sourceTree = "<group>"; };
		EA39116F1ACF992A7D47AADB4B913529 /* PrimerTheme+Inputs.swift */ = {isa = PBXFileReference; includeInIndex = 1; lastKnownFileType = sourcecode.swift; path = "PrimerTheme+Inputs.swift"; sourceTree = "<group>"; };
		EAB6F611E86A4758835A715E4B4184F6 /* Foundation.framework */ = {isa = PBXFileReference; lastKnownFileType = wrapper.framework; name = Foundation.framework; path = Platforms/iPhoneOS.platform/Developer/SDKs/iPhoneOS14.0.sdk/System/Library/Frameworks/Foundation.framework; sourceTree = DEVELOPER_DIR; };
<<<<<<< HEAD
		EB6A0EFA4488F95C9054F32D9883A61A /* MockPrimerAPIClient.swift */ = {isa = PBXFileReference; includeInIndex = 1; lastKnownFileType = sourcecode.swift; path = MockPrimerAPIClient.swift; sourceTree = "<group>"; };
		ED1C5D2F5287A90AD1BCE120131F6157 /* nb.lproj */ = {isa = PBXFileReference; includeInIndex = 1; lastKnownFileType = folder; path = nb.lproj; sourceTree = "<group>"; };
=======
		EB7D2B149027446778A39B134AA56773 /* PrimerTheme+TextStyles.swift */ = {isa = PBXFileReference; includeInIndex = 1; lastKnownFileType = sourcecode.swift; path = "PrimerTheme+TextStyles.swift"; sourceTree = "<group>"; };
		EC22C69239216A90B312B8D7F2D2FE20 /* PrimerTextFieldView.swift */ = {isa = PBXFileReference; includeInIndex = 1; lastKnownFileType = sourcecode.swift; path = PrimerTextFieldView.swift; sourceTree = "<group>"; };
		ED1866D1C3832FF7DCEED6D6D670ACC1 /* DataExtension.swift */ = {isa = PBXFileReference; includeInIndex = 1; lastKnownFileType = sourcecode.swift; path = DataExtension.swift; sourceTree = "<group>"; };
		ED3B06E18B3A5D0359D37505834F47F5 /* Guarantee.swift */ = {isa = PBXFileReference; includeInIndex = 1; lastKnownFileType = sourcecode.swift; path = Guarantee.swift; sourceTree = "<group>"; };
		ED702FB6EFA03288EB6143FF2B50F23E /* Error.swift */ = {isa = PBXFileReference; includeInIndex = 1; lastKnownFileType = sourcecode.swift; path = Error.swift; sourceTree = "<group>"; };
>>>>>>> 071f4b09
		EE9674DAD0C961C92687877090E1E047 /* Pods-PrimerSDK_Tests-umbrella.h */ = {isa = PBXFileReference; includeInIndex = 1; lastKnownFileType = sourcecode.c.h; path = "Pods-PrimerSDK_Tests-umbrella.h"; sourceTree = "<group>"; };
		EE968EF06950206145DD0037A4372B8F /* cs.json */ = {isa = PBXFileReference; includeInIndex = 1; path = cs.json; sourceTree = "<group>"; };
		EF64131B2CF1BFC7B9E0B9BF4D15FE3B /* PrimerAPIClient+Promises.swift */ = {isa = PBXFileReference; includeInIndex = 1; lastKnownFileType = sourcecode.swift; path = "PrimerAPIClient+Promises.swift"; sourceTree = "<group>"; };
		EFD421E790DD1B931CF94443A2DF9678 /* CountryTableViewCell.swift */ = {isa = PBXFileReference; includeInIndex = 1; lastKnownFileType = sourcecode.swift; path = CountryTableViewCell.swift; sourceTree = "<group>"; };
		F05E6E858732155E992D040BBF6BC998 /* gl.json */ = {isa = PBXFileReference; includeInIndex = 1; path = gl.json; sourceTree = "<group>"; };
		F20C6C1A0E3DEDFF5AA22A1C2DB37785 /* PrimerImage.swift */ = {isa = PBXFileReference; includeInIndex = 1; lastKnownFileType = sourcecode.swift; path = PrimerImage.swift; sourceTree = "<group>"; };
		F2768B24847B573ADB42DF394305B1BD /* PrimerCVVFieldView.swift */ = {isa = PBXFileReference; includeInIndex = 1; lastKnownFileType = sourcecode.swift; path = PrimerCVVFieldView.swift; sourceTree = "<group>"; };
		F2C2A8982E0E1522927006D9D7A10221 /* PaymentResponse.swift */ = {isa = PBXFileReference; includeInIndex = 1; lastKnownFileType = sourcecode.swift; path = PaymentResponse.swift; sourceTree = "<group>"; };
		F313C8E88B58BC0DF6C633C9E72AE297 /* URLSessionStack.swift */ = {isa = PBXFileReference; includeInIndex = 1; lastKnownFileType = sourcecode.swift; path = URLSessionStack.swift; sourceTree = "<group>"; };
		F3E705B9474EE1DEA69D83306DC27715 /* en.json */ = {isa = PBXFileReference; includeInIndex = 1; path = en.json; sourceTree = "<group>"; };
		F442671B500032A071A8A98DEE967167 /* QRCodeTokenizationViewModel.swift */ = {isa = PBXFileReference; includeInIndex = 1; lastKnownFileType = sourcecode.swift; path = QRCodeTokenizationViewModel.swift; sourceTree = "<group>"; };
		F7B48CC82297D62E27EA98AE7A13D3DA /* Pods-PrimerSDK_Tests.release.xcconfig */ = {isa = PBXFileReference; includeInIndex = 1; lastKnownFileType = text.xcconfig; path = "Pods-PrimerSDK_Tests.release.xcconfig"; sourceTree = "<group>"; };
		F83EC7D6202004411373B2514DB51D82 /* PrimerAPIClient+3DS.swift */ = {isa = PBXFileReference; includeInIndex = 1; lastKnownFileType = sourcecode.swift; path = "PrimerAPIClient+3DS.swift"; sourceTree = "<group>"; };
		F8C443254AE4355436760FE9CEFB9D71 /* PrimerViewExtensions.swift */ = {isa = PBXFileReference; includeInIndex = 1; lastKnownFileType = sourcecode.swift; path = PrimerViewExtensions.swift; sourceTree = "<group>"; };
		F8FABF667B42184984CF1AE8CAB5C0C5 /* Endpoint.swift */ = {isa = PBXFileReference; includeInIndex = 1; lastKnownFileType = sourcecode.swift; path = Endpoint.swift; sourceTree = "<group>"; };
		F9EA42AECF7AE4B7F4D1C9DFDBA551EE /* Localizable.strings */ = {isa = PBXFileReference; includeInIndex = 1; lastKnownFileType = text.plist.strings; name = Localizable.strings; path = en.lproj/Localizable.strings; sourceTree = "<group>"; };
		FBA2331509B6A331C5953047CE9CB9A1 /* FirstNameField.swift */ = {isa = PBXFileReference; includeInIndex = 1; lastKnownFileType = sourcecode.swift; path = FirstNameField.swift; sourceTree = "<group>"; };
		FC081FAD8C87FBFA4C36A01C25C5F8C9 /* ar.json */ = {isa = PBXFileReference; includeInIndex = 1; path = ar.json; sourceTree = "<group>"; };
		FC163B26991DBD9C351F5F8F02D899E4 /* no.json */ = {isa = PBXFileReference; includeInIndex = 1; path = no.json; sourceTree = "<group>"; };
		FC7B7686ACA0079CCC4CB65C435820CD /* AnyEncodable.swift */ = {isa = PBXFileReference; includeInIndex = 1; lastKnownFileType = sourcecode.swift; path = AnyEncodable.swift; sourceTree = "<group>"; };
		FC9AB9DDD39FD44CD0FF8C4002926912 /* Colors.swift */ = {isa = PBXFileReference; includeInIndex = 1; lastKnownFileType = sourcecode.swift; path = Colors.swift; sourceTree = "<group>"; };
		FCA0627E1108CB5D3EA91BE56D4C18E7 /* PrimerSDK-dummy.m */ = {isa = PBXFileReference; includeInIndex = 1; lastKnownFileType = sourcecode.c.objc; path = "PrimerSDK-dummy.m"; sourceTree = "<group>"; };
		FCF786FAF3B4060698DB63BF36EE7C85 /* RateLimitedDispatcherBase.swift */ = {isa = PBXFileReference; includeInIndex = 1; lastKnownFileType = sourcecode.swift; path = RateLimitedDispatcherBase.swift; sourceTree = "<group>"; };
		FDBCC1FAE366C4B3ED5B58D289FDF10F /* PrimerViewController.swift */ = {isa = PBXFileReference; includeInIndex = 1; lastKnownFileType = sourcecode.swift; path = PrimerViewController.swift; sourceTree = "<group>"; };
		FDD87C040B92B71E6D72D6CCB51CBB9F /* CardScannerViewController.swift */ = {isa = PBXFileReference; includeInIndex = 1; lastKnownFileType = sourcecode.swift; path = CardScannerViewController.swift; sourceTree = "<group>"; };
		FE906FC0706B6C07B89169493108516B /* AnalyticsService.swift */ = {isa = PBXFileReference; includeInIndex = 1; lastKnownFileType = sourcecode.swift; path = AnalyticsService.swift; sourceTree = "<group>"; };
/* End PBXFileReference section */

/* Begin PBXFrameworksBuildPhase section */
		0F3E65FE6FC2A22D49C385BE63CEE2D0 /* Frameworks */ = {
			isa = PBXFrameworksBuildPhase;
			buildActionMask = 2147483647;
			files = (
				E150EB1E3DDC0F59C4FDE4E1058FCAF7 /* Foundation.framework in Frameworks */,
			);
			runOnlyForDeploymentPostprocessing = 0;
		};
		11F7BE762707DDF363923EBC1258D084 /* Frameworks */ = {
			isa = PBXFrameworksBuildPhase;
			buildActionMask = 2147483647;
			files = (
			);
			runOnlyForDeploymentPostprocessing = 0;
		};
		1D9B174AACEDA6738DC3E11C850EA48A /* Frameworks */ = {
			isa = PBXFrameworksBuildPhase;
			buildActionMask = 2147483647;
			files = (
				576CBFE7BB80FC46B6F006AE6E711708 /* Foundation.framework in Frameworks */,
			);
			runOnlyForDeploymentPostprocessing = 0;
		};
		8AB4C33E548B703E1E10EB5244EADD18 /* Frameworks */ = {
			isa = PBXFrameworksBuildPhase;
			buildActionMask = 2147483647;
			files = (
				AAAEC2AD450DA654FFB1951294BC6C5B /* Foundation.framework in Frameworks */,
				CB0FF8CC3CB04B584929293E5C1B25B8 /* UIKit.framework in Frameworks */,
			);
			runOnlyForDeploymentPostprocessing = 0;
		};
/* End PBXFrameworksBuildPhase section */

/* Begin PBXGroup section */
		036A37D8A8EAC6A158A732C52C00A694 /* Localizable */ = {
			isa = PBXGroup;
			children = (
				AFFF88A1E003130D3E3B63388435A317 /* Localizable.strings */,
			);
<<<<<<< HEAD
			path = "Checkout Components";
=======
			name = Localizable;
			path = Sources/PrimerSDK/Resources/Localizable;
>>>>>>> 071f4b09
			sourceTree = "<group>";
		};
		044DF01AC01611FA7B17E3E7C3CF2256 /* Primer */ = {
			isa = PBXGroup;
			children = (
				291F51FBCA633ACB0DA79F44FF8FC11F /* AppState.swift */,
				A5533BAB71B211ABC8A17B7DC71D319D /* DependencyInjection.swift */,
				C5BFD99A5C7F9486FBCD41A9559FBACE /* Primer.swift */,
				15B1A8632A4B5EB8D4D638D8444A6BE6 /* PrimerDelegate.swift */,
				C164B8F7C4006EA6CC163DFB9F889BC7 /* PrimerSource.swift */,
				2EE872F27ABEE8C58250DF2208EF535B /* ResumeHandlerProtocol.swift */,
				0DC18598E0F15B2F02A2B668C42003A1 /* Decision Handlers */,
			);
<<<<<<< HEAD
			path = Constants;
=======
			name = Primer;
			path = Primer;
>>>>>>> 071f4b09
			sourceTree = "<group>";
		};
		09ED457D4DC94C6BC1E65E7702E7C08F /* TokenizationViewModels */ = {
			isa = PBXGroup;
			children = (
				63584ADF9A45FE16E0D6B7D26583EC5D /* ApayaTokenizationViewModel.swift */,
				45D4332B8D7FD7E143BA46624F846843 /* ApplePayTokenizationViewModel.swift */,
				780E39708ACC58BE122A13C852ADC01A /* BankSelectorTokenizationViewModel.swift */,
				11EB4ECA9F8F5BA9248B864DEE82580F /* CheckoutWithVaultedPaymentMethodViewModel.swift */,
				E1B6EB00A0A0C79907B937378C6753BA /* ExternalPaymentMethodTokenizationViewModel.swift */,
				394445200CCAC7980B8A873A7D5B2288 /* KlarnaTokenizationViewModel.swift */,
				1710593383E38C32A4C70E02E533A220 /* PaymentMethodTokenizationViewModel.swift */,
				BF2A483C9FD9A9D281BE520FDE224918 /* PaymentMethodTokenizationViewModel+Logic.swift */,
				1DA47385B4AA149949AF192F69F68771 /* PayPalTokenizationViewModel.swift */,
				7A4B213A54EBE8338D27E4DBB4287501 /* PrimerTestPaymentMethodTokenizationViewModel.swift */,
				F442671B500032A071A8A98DEE967167 /* QRCodeTokenizationViewModel.swift */,
				98ED584D6F4E1903E9414F50BFB31214 /* FormsTokenizationViewModel */,
			);
<<<<<<< HEAD
			path = Banks;
=======
			name = TokenizationViewModels;
			path = TokenizationViewModels;
>>>>>>> 071f4b09
			sourceTree = "<group>";
		};
		0BCA265F2E4BA383D88C6FADA64096D0 /* localized_countries */ = {
			isa = PBXGroup;
			children = (
				0D9792E3C91168A1CF7DEF1836D4DF13 /* af.json */,
				C3C7B449B9917E0FC73BAACDCC899270 /* am.json */,
				FC081FAD8C87FBFA4C36A01C25C5F8C9 /* ar.json */,
				434A49DBBE61C3FBDD85AF15D998B4BF /* az.json */,
				C66782AD2E4972C963AD7D619E773312 /* be.json */,
				A70F152A0FA3B3A8D11154AB8046FE47 /* bg.json */,
				BABE2C08A9D8BC479E222824D85E0AF1 /* bn.json */,
				001FF97C2505FA3A8B939A8DE72F2A45 /* bs.json */,
				1F58B80E185B4C22D39CEB09D02F1704 /* ca.json */,
				EE968EF06950206145DD0037A4372B8F /* cs.json */,
				5CA52BBA6E9DC0C053D30ABA9A5A9CD1 /* cy.json */,
				49445AC5F52F2D5C3C07B579EA340F4F /* da.json */,
				6D7099785CE7585B555659862BCDB53F /* de.json */,
				5B54455F76663E1EB07B36B870C886F4 /* dv.json */,
				0AD3AA68CF4A9A4CD4789470B999BBC0 /* el.json */,
				F3E705B9474EE1DEA69D83306DC27715 /* en.json */,
				4CDC6FDDA2D147C200B89337FD0C0A60 /* es.json */,
				8D4DADA6C35073D793CBC743B79B10D1 /* et.json */,
				D73A6958AC7F01B71543EC6FD8A5495E /* eu.json */,
				5C9541ED5D87477782447A83B86F14C1 /* fa.json */,
				7D7C4D2CCE9B02D21F47C700494A5F67 /* fi.json */,
				B94498F53DFD669ECE4E0D5E4FFB32D7 /* fr.json */,
				F05E6E858732155E992D040BBF6BC998 /* gl.json */,
				A9E8A2E9B87DBEC1EEAF2139585FAAAB /* ha.json */,
				5A2D7403923227170C41C35FDEBE8F99 /* he.json */,
				9378DEAD34BDAEDB5F8EBA4F9B543EAC /* hi.json */,
				BA2ED16B31A020DC78A439996F86E957 /* hr.json */,
				07A89CFC4EEC40162B63F9A7147CD9CB /* hu.json */,
				0BBF35C81318CED002BFC9277F2319CA /* hy.json */,
				99C3FB38329C439D1E795F97C20FE64A /* id.json */,
				3E0302E71114695C3C10B699EA0427F4 /* is.json */,
				CE30ADE8A2862D94D9D18E5AB4737A16 /* it.json */,
				B3396C922CBCFC46A99331C76D544B33 /* ja.json */,
				22C2362ED7ED18340BA88AEC902A249C /* ka.json */,
				A130D8B21255D372AF213D406B979FA4 /* kk.json */,
				14B790552B737EDDB65F33ACA9808F98 /* km.json */,
				967F65C48D585E2072E8E7B6D0FAAD72 /* ko.json */,
				2E1F2174C90585E83C2DC695F0FD5E64 /* ku.json */,
				642CE09AFD8374F6860587054E283CB7 /* ky.json */,
				8E8F849483903D1A8FED9CAD0267E20A /* lt.json */,
				BB035E49277F453C3E6FAE4B9A253D03 /* lv.json */,
				6BD8B492397AC70383FAED3C2F506022 /* mk.json */,
				167753E0CBA01EE90BC2FD62806D1D84 /* ml.json */,
				05BE698FE4ADCC3F8204F84C7102AB49 /* mn.json */,
				7D2A7B35A32E441B25E4E81243202B24 /* ms.json */,
				BC56482767F593EBEBAA83F6E8C6D628 /* nb.json */,
				CC4BBD208B59AFB6C69EEF9AE459A2C1 /* nl.json */,
				B0D22E6248BD2304C474FD6876DB0F46 /* nn.json */,
				FC163B26991DBD9C351F5F8F02D899E4 /* no.json */,
				2AE68494602E6B348BBAE95E55A05F41 /* pl.json */,
				177B83E6568750AA91FEAD9EDAC27AE4 /* ps.json */,
				B9F21C88DA6D60F856398A4A3945CE7F /* pt.json */,
				83B8B14F26FB6EE89CBB7DFB29BABF41 /* ro.json */,
				8C31A338243656BE6582FFF84D2BF678 /* ru.json */,
				70B8FF9B917432FCE589A1559172241E /* sd.json */,
				967AC2D57119ADA2CA87F2EFC5E4306E /* sk.json */,
				C773B046E5A5CFA9BE2C8E12D4D73044 /* sl.json */,
				76D74B1B12BC4B530AF6F019A2422FED /* so.json */,
				B6BE5600EF29785863DDF98855A9D564 /* sq.json */,
				D187A7865F9F04ACEC090B765745B3CD /* sr.json */,
				50A32E7D72E829F416391975EBEB4B3D /* sv.json */,
				0D89C2AF82575610B9D177602E9B7E5E /* sw.json */,
				3D0F1DD7AED7BB018FE390C492023719 /* ta.json */,
				30C7ECFC36FADCDC8964FECC90EFBB17 /* tg.json */,
				AE3FD8B5F63E5BE65376E1757AAC9485 /* th.json */,
				75302F276060718C4470A1B9656AAA50 /* tr.json */,
				06FE949CB1DCFA5160A56310058A29B7 /* tt.json */,
				967455375ACC7BA586663B8BE47137DC /* ug.json */,
				561F1B04347DF0FB980D836387F0F9E3 /* uk.json */,
				8E7D305F187893ECA23F04F170E77B65 /* ur.json */,
				6F1241D482782F993009010475D0EA1F /* uz.json */,
				863224E9983C464654CD49EF572E87C7 /* vi.json */,
				2BEAE11600B2C2E23934CC9AEAF20AD9 /* zh.json */,
			);
			name = localized_countries;
			path = localized_countries;
			sourceTree = "<group>";
		};
		0DC18598E0F15B2F02A2B668C42003A1 /* Decision Handlers */ = {
			isa = PBXGroup;
			children = (
				79EE7C6CDAA2ABBDEA28E5EBE74A2314 /* Decisions.swift */,
			);
			name = "Decision Handlers";
			path = "Decision Handlers";
			sourceTree = "<group>";
		};
		111D7421FD6E9C167F6C6EB9DF5FA773 /* Public */ = {
			isa = PBXGroup;
			children = (
				9EBC814FA337686049E6CD8905E804CF /* PrimerThemeData.swift */,
				78F9E7D9F5CA87B3F49F45D61A2EDDC6 /* PrimerThemeData+Deprecated.swift */,
			);
<<<<<<< HEAD
			path = Parser;
=======
			name = Public;
			path = Public;
>>>>>>> 071f4b09
			sourceTree = "<group>";
		};
		13ABF216344B072A04A74F37596E51A8 /* PCI */ = {
			isa = PBXGroup;
			children = (
				ECE6814DEFF4A114A7B9C3B7F0120F0C /* CardScanner */,
			);
<<<<<<< HEAD
			path = "Payment Services";
=======
			name = PCI;
			path = PCI;
>>>>>>> 071f4b09
			sourceTree = "<group>";
		};
		1628BF05B4CAFDCC3549A101F5A10A17 /* Frameworks */ = {
			isa = PBXGroup;
			children = (
				59DA5C1F72E1D5BABC43EACBA672C3BA /* iOS */,
			);
<<<<<<< HEAD
			path = Crypto;
=======
			name = Frameworks;
>>>>>>> 071f4b09
			sourceTree = "<group>";
		};
		1B0EC26538EC91BD6AEC97B94BA2338F /* Primer */ = {
			isa = PBXGroup;
			children = (
				7D2DC26E6CFC41820F4038FDA1C3A698 /* CardButton.swift */,
				94FA13AE2063B5905E95ECD768230CC3 /* ExternalViewModel.swift */,
				31AF52C646C670A762738C4B6BCCADDD /* PaymentMethodComponent.swift */,
			);
<<<<<<< HEAD
			path = TokenizationViewControllers;
=======
			name = Primer;
			path = Primer;
>>>>>>> 071f4b09
			sourceTree = "<group>";
		};
		1E71ADCA23B144DD48A33ADA278342DE /* Core */ = {
			isa = PBXGroup;
			children = (
				7E5A8E7C36524962AE39F4D841AE832F /* 3DS */,
				D6EFE5833FE84F4EAE407234B67B5FEB /* Analytics */,
				AB9885457925FBE313B90D868DF6D37E /* Checkout Components */,
				A233A1F061F3C5D63A280B001A7FE817 /* Connectivity */,
				62FE420A666541B9074E714A0CFDB39D /* Constants */,
				D32B3E9CBA206A7D2AF201779E781A26 /* Crypto */,
				856F52FFD0C25C100C21610017A17968 /* Keychain */,
				B32B7592FF2CF38D5DB40B9A5877ACE9 /* Payment Services */,
				A06791DAD61B391FB3A8D9339F431538 /* PCI */,
				044DF01AC01611FA7B17E3E7C3CF2256 /* Primer */,
			);
			name = Core;
			path = Sources/PrimerSDK/Classes/Core;
			sourceTree = "<group>";
		};
		200C5AAE2674D27CE2E9F37B356F637E /* PCI */ = {
			isa = PBXGroup;
			children = (
				CEF4D0CA8EFE070458AC0172AD6D3DB1 /* FormType.swift */,
			);
			name = PCI;
			path = PCI;
			sourceTree = "<group>";
		};
		2ED6AF8DFE85770D2AD44F7027F8D1F1 /* Primer */ = {
			isa = PBXGroup;
			children = (
				0831DA60A3FED336ADCBE3FB1A3A8AF9 /* PrimerAPI.swift */,
				4C91C9FDF06929E45A89A458C5E5EF22 /* PrimerAPIClient.swift */,
				EF64131B2CF1BFC7B9E0B9BF4D15FE3B /* PrimerAPIClient+Promises.swift */,
			);
			name = Primer;
			path = Primer;
			sourceTree = "<group>";
		};
		360709003BF039A96273811D5813664F /* PrimerSDK */ = {
			isa = PBXGroup;
			children = (
				C7BFEF694F4C5D32F272ACBD2F8DA708 /* Core */,
				891CF58D64A1BC1CBDCE09B8E4698C83 /* Pod */,
				819A6286004431EC5B9F2FE69E546FB4 /* Support Files */,
			);
			name = PrimerSDK;
			path = ../..;
			sourceTree = "<group>";
		};
		37688C51AED0BB62A45073658A891B7F /* Root */ = {
			isa = PBXGroup;
			children = (
				E64DA0F0F5A8DCC706D8093B3EEC7D11 /* PrimerCardFormViewController.swift */,
				8C8353C628A31BB9547F4B0A23D3A06E /* PrimerContainerViewController.swift */,
				B686AFC28D6C222C4FFE9F0EE5848EEB /* PrimerFormViewController.swift */,
				CFC3744F0EB78825F294AC7025E4CF12 /* PrimerInputViewController.swift */,
				391C69C657BC3EA6761DCBB141B319FD /* PrimerLoadingViewController.swift */,
				BF4DE0A73095981600B2810BA9481C2E /* PrimerNavigationBar.swift */,
				21FF5C39D03CAA01A1139752C3D0B5E3 /* PrimerNavigationController.swift */,
				883581DCF8A87BFB8D83EA24946F90F9 /* PrimerRootViewController.swift */,
				A63B022A8FA677B07902B7B82AD0C980 /* PrimerUniversalCheckoutViewController.swift */,
				5C2D40373CDC82517851A636850A1342 /* PrimerVaultManagerViewController.swift */,
			);
<<<<<<< HEAD
			path = Networking;
=======
			name = Root;
			path = Root;
>>>>>>> 071f4b09
			sourceTree = "<group>";
		};
		393F1FF7F96C830FE644CC4DE6BE0CF5 /* TestPaymentMethods */ = {
			isa = PBXGroup;
			children = (
				C13B6F7A07E0AD6FE137E0CC2C349BD6 /* FlowDecisionTableViewCell.swift */,
				DD10D992040F6DD7D85A10A90F96B338 /* PrimerTestPaymentMethodViewController.swift */,
			);
<<<<<<< HEAD
			path = 3DS;
=======
			name = TestPaymentMethods;
			path = TestPaymentMethods;
			sourceTree = "<group>";
		};
		3A18963917A5A362733DAD0335BA8435 /* Nibs */ = {
			isa = PBXGroup;
			children = (
				64124CB8E6128ED3CDEBA3B3541B9B45 /* PrimerTextFieldView.xib */,
			);
			name = Nibs;
			path = Sources/PrimerSDK/Resources/Nibs;
			sourceTree = "<group>";
		};
		401A29B2960248034AC03623ACE32388 /* Internal */ = {
			isa = PBXGroup;
			children = (
				7920B543AB354170DE1FF9C7552FEAC2 /* PrimerTheme+Borders.swift */,
				59D1F1C7F7D154126A54C46941AA6EE0 /* PrimerTheme+Buttons.swift */,
				A7922A7C662705A6252FD717D901BAF8 /* PrimerTheme+Colors.swift */,
				EA39116F1ACF992A7D47AADB4B913529 /* PrimerTheme+Inputs.swift */,
				EB7D2B149027446778A39B134AA56773 /* PrimerTheme+TextStyles.swift */,
				3F9B6CF1C3CEF217A6A3CF76248FAFD8 /* PrimerTheme+Views.swift */,
			);
			name = Internal;
			path = Internal;
>>>>>>> 071f4b09
			sourceTree = "<group>";
		};
		56409D50D0FA1C19C592518252ACCB45 /* Targets Support Files */ = {
			isa = PBXGroup;
			children = (
				DC341534F0F751E90DBE9F9F51531A54 /* Pods-PrimerSDK_Example */,
				C99317E726DB0D5CA94A6EFE2CA8C63E /* Pods-PrimerSDK_Tests */,
			);
			name = "Targets Support Files";
			sourceTree = "<group>";
		};
		57F390615729B853BE9D2740C424D96F /* Services */ = {
			isa = PBXGroup;
			children = (
				5AB489A5881C80A04254D856829F6DDE /* API */,
				5BAAC516242C1B5B29FAC772DE95C2C3 /* Network */,
				990FB82447077751EEB9494DC3E75B8F /* Parser */,
			);
<<<<<<< HEAD
			path = Theme;
=======
			name = Services;
			path = Sources/PrimerSDK/Classes/Services;
>>>>>>> 071f4b09
			sourceTree = "<group>";
		};
		59DA5C1F72E1D5BABC43EACBA672C3BA /* iOS */ = {
			isa = PBXGroup;
			children = (
				EAB6F611E86A4758835A715E4B4184F6 /* Foundation.framework */,
				D245E0514AAC1A2B9A6D5EA2F383E90F /* UIKit.framework */,
			);
			name = iOS;
			sourceTree = "<group>";
		};
<<<<<<< HEAD
		5AC04DD26CCB1E1076C71E014C70BBA2 /* PromiseKit */ = {
			isa = PBXGroup;
			children = (
				F1474ED37588BD279C36ABD43FF50971 /* after.swift */,
				C507AA51C0D1AF6B5A51212631F85100 /* Box.swift */,
				1928571C14BB6AF1C2E2EACD5EBA85CD /* Catchable.swift */,
				4A8C7099A9B3A9C148E6EEBEBE7250DB /* Configuration.swift */,
				F9928179C3DCA037975D06BDCE0C5880 /* CustomStringConvertible.swift */,
				4F88B670249C7735504835C0013652A0 /* Dispatcher.swift */,
				601E7D936B976C6578D21C1CBFBD88D4 /* Error.swift */,
				A8E8928E57E72A63CEF114029D6ECCF1 /* firstly.swift */,
				5412D78A76CC4855643FAC2CC7808079 /* Guarantee.swift */,
				6C110ACE42D03FD9B3908716743A0BB5 /* hang.swift */,
				EFE4B22C3AE1B541DE42AA04D6A62AA0 /* LogEvent.swift */,
				E5A9DCD01F3C41E2312D42342F72175E /* Promise.swift */,
				4EEAE79D91431F48CD098D53C228587D /* race.swift */,
				9C431E70FC767A1F88A91E9C79CC30E4 /* Resolver.swift */,
				65AD280675FD206101C08EA968BF5612 /* Thenable.swift */,
				FC25DF2E2AC33311194876E771825C33 /* when.swift */,
				A4BF3D5B67B27A9A3507342F3C8DBD7F /* Cancellation */,
				783313195CF36AD830BD03601062D3E4 /* Dispatchers */,
				ED38197C9C768135FD90C81EB71D6F6C /* Wrappers */,
			);
			path = PromiseKit;
			sourceTree = "<group>";
		};
		5B69AEDAFEA68A17F0B032CB8D68571C /* Decision Handlers */ = {
=======
		5AB489A5881C80A04254D856829F6DDE /* API */ = {
>>>>>>> 071f4b09
			isa = PBXGroup;
			children = (
				2ED6AF8DFE85770D2AD44F7027F8D1F1 /* Primer */,
			);
<<<<<<< HEAD
			path = "Decision Handlers";
=======
			name = API;
			path = API;
>>>>>>> 071f4b09
			sourceTree = "<group>";
		};
		5BAAC516242C1B5B29FAC772DE95C2C3 /* Network */ = {
			isa = PBXGroup;
			children = (
				F8FABF667B42184984CF1AE8CAB5C0C5 /* Endpoint.swift */,
				B50A7B3A59173F04731A270C39189F20 /* NetworkService.swift */,
				6BEEB18E8A4334043BF9005075D71009 /* SuccessResponse.swift */,
				F313C8E88B58BC0DF6C633C9E72AE297 /* URLSessionStack.swift */,
			);
			name = Network;
			path = Network;
			sourceTree = "<group>";
		};
		5E7CEBBE4BB56B730A515810549B52D9 /* Products */ = {
			isa = PBXGroup;
			children = (
				4D3869E0A461E802A5916AA6523517A4 /* Pods-PrimerSDK_Example */,
				23FD1D157B8C8E7148BE8A7D354A051F /* Pods-PrimerSDK_Tests */,
				28E47791C9F9D0A9BA05C719761A4F3F /* PrimerSDK */,
				A8B3BC107C2BDC3C03D961866F721265 /* PrimerSDK-PrimerResources */,
			);
			name = Products;
			sourceTree = "<group>";
		};
		62FE420A666541B9074E714A0CFDB39D /* Constants */ = {
			isa = PBXGroup;
			children = (
				FC9AB9DDD39FD44CD0FF8C4002926912 /* Colors.swift */,
				C3A3B51DDE31852DE9E218D9C5D94892 /* Content.swift */,
				BF1F85A4545A0E989B34B2B09F50615F /* Dimensions.swift */,
				81850EF41A8FC39A98B61BE8A474D91E /* Strings.swift */,
			);
<<<<<<< HEAD
			path = TokenizationViewModels;
=======
			name = Internal;
			path = Internal;
>>>>>>> 071f4b09
			sourceTree = "<group>";
		};
		65B16BC35C1A49C7BB4FC050FE8CA396 /* Text Fields */ = {
			isa = PBXGroup;
			children = (
				9BEB4877925CFC3D10CDC24594602A5D /* CardComponentsManager.swift */,
				8EEBAE9BF0DB315220DF6C8C707AC991 /* PrimerAddressLineFieldView.swift */,
				9AAB77EBEC5F7A81D9780056DC7B7DB3 /* PrimerCardholderNameFieldView.swift */,
				6E4DD70DE6EE03D2462E6D922286FFE9 /* PrimerCardNumberFieldView.swift */,
				71324D9C2D2385FAF468068C8A57D134 /* PrimerCityFieldView.swift */,
				128F5DB10628AA00D6458FDD605AC12A /* PrimerCountryFieldView.swift */,
				F2768B24847B573ADB42DF394305B1BD /* PrimerCVVFieldView.swift */,
				4A6039194B1C1454E5F0439FEA60108D /* PrimerExpiryDateFieldView.swift */,
				B4BCFFFD12F2CC499E42D4DBDE750466 /* PrimerFirstNameFieldView.swift */,
				E0DAE4030AABF79AE205FB9DC55BA50B /* PrimerLastNameFieldView.swift */,
				8281E9F467A14EDA0E5BE489223FD3E6 /* PrimerPostalCodeFieldView.swift */,
				C505C7B5F6D1C708F72EB655159E05FF /* PrimerStateFieldView.swift */,
				77A9A4BCE808D23039F5BA942A4AE617 /* PrimerTextField.swift */,
				EC22C69239216A90B312B8D7F2D2FE20 /* PrimerTextFieldView.swift */,
				7F7C6DE6C3D11647CA9A63EBFF3A9624 /* PrimerTextFieldView+Analytics.swift */,
				37179D7DE895FDD5A22D5D0A6D18853C /* PrimerTextFieldView+CardFormFieldsAnalytics.swift */,
				8FEF45891AFE1FE8746681DB48901166 /* Generic */,
			);
			path = "Text Fields";
			sourceTree = "<group>";
		};
		6951AA1242BF6D290D1B869227E5FB13 /* OAuth */ = {
			isa = PBXGroup;
			children = (
				03D5D9A7680ABB4F7D8E6D5A9AA4E48C /* PrimerWebViewController.swift */,
			);
<<<<<<< HEAD
			path = Internal;
=======
			name = OAuth;
			path = OAuth;
>>>>>>> 071f4b09
			sourceTree = "<group>";
		};
		714DA82CDA9E70D203941C6B2898CAEB /* JSON */ = {
			isa = PBXGroup;
			children = (
				099EF9BDB702E9052CE722C4C71B2948 /* JSONParser.swift */,
			);
			name = JSON;
			path = JSON;
			sourceTree = "<group>";
		};
		7247ACD97AB79769C7D29E910A7E0D09 /* Development Pods */ = {
			isa = PBXGroup;
			children = (
				360709003BF039A96273811D5813664F /* PrimerSDK */,
			);
<<<<<<< HEAD
			path = Root;
=======
			name = "Development Pods";
			sourceTree = "<group>";
		};
		7A85B0EB6C03736ACCA94CCD4C89739E /* Fields */ = {
			isa = PBXGroup;
			children = (
				2182F5BA070E66EEBA1631EDC62F9ECE /* AddressField.swift */,
				7F27784B6BD9CE2F6FBB63AC19675123 /* CardholderNameField.swift */,
				A77EC66B70579B265E7F4BBA7C390E50 /* CardNumberField.swift */,
				C2EE5A13EE606D589CCE56842BEEE0CB /* CityField.swift */,
				A0A2F0F2A1C53A8A72BCDC70CE64508C /* CountryField.swift */,
				9E8BB73D2648C59E7E69C4C837F44FAF /* CVVField.swift */,
				4EE66DCC7487C9CE5EB8EB30EDAC9653 /* ExpiryDateField.swift */,
				4CF07396E86A267025977F98DC815684 /* Field.swift */,
				FBA2331509B6A331C5953047CE9CB9A1 /* FirstNameField.swift */,
				DE84DCB6DCF59FF986139851719C84D3 /* LastNameField.swift */,
				4CE1A8A56B6EE8E92E331A029A658025 /* PostalCodeField.swift */,
				B8BF16801445B92C253B472168DC1F8D /* StateField.swift */,
			);
			name = Fields;
			path = Fields;
>>>>>>> 071f4b09
			sourceTree = "<group>";
		};
		7DD154CA9735BB82ECB3CF048632BE08 /* Networking */ = {
			isa = PBXGroup;
			children = (
				F83EC7D6202004411373B2514DB51D82 /* PrimerAPIClient+3DS.swift */,
			);
<<<<<<< HEAD
			path = Network;
=======
			name = Networking;
			path = Networking;
>>>>>>> 071f4b09
			sourceTree = "<group>";
		};
		7E5A8E7C36524962AE39F4D841AE832F /* 3DS */ = {
			isa = PBXGroup;
			children = (
				5116D6073B7E82947B5F9FC949C73E97 /* 3DSService.swift */,
				3F7A4032B7FB25809E5BEFC24A45C701 /* 3DSService+Promises.swift */,
				C37074855D3D0AE45E7B77D3AA4A25EC /* Data Models */,
				7DD154CA9735BB82ECB3CF048632BE08 /* Networking */,
			);
			name = 3DS;
			path = 3DS;
			sourceTree = "<group>";
		};
		7E5DAB10A6C99A2755E5CE90BDB9D888 /* JSONs */ = {
			isa = PBXGroup;
			children = (
				27BB153E93399AD01BB51DFDAE281A88 /* currencies.json */,
				0BCA265F2E4BA383D88C6FADA64096D0 /* localized_countries */,
			);
			name = JSONs;
			path = Sources/PrimerSDK/Resources/JSONs;
			sourceTree = "<group>";
		};
		7F0583704A20D18AAA8CE181EE4836D2 /* Mocks */ = {
			isa = PBXGroup;
			children = (
				0D8EADB5E50CDEAF8D7E360763B7F918 /* MockPrimerAPIClient.swift */,
			);
			name = Public;
			path = Public;
			sourceTree = "<group>";
		};
		7F4A08BAF56D638435232C7117563351 /* Components */ = {
			isa = PBXGroup;
			children = (
				E4922FB450579E102CA08CB2D8573A84 /* HeaderFooterLabelView.swift */,
				197C979A4C1E512A10B4259D309534D2 /* PrimerFormView.swift */,
				95713FE92250A178BC0CC60EE0E97A5B /* PrimerNibView.swift */,
				7FE62A889781800A0FD61D8F19C5B171 /* PrimerResultComponentView.swift */,
				6C66CBD3633FF7315C4A77DFBC9208E8 /* PrimerResultViewController.swift */,
				4313798E495A85EDA86A1F2F2EE3D65B /* PrimerSearchTextField.swift */,
			);
			name = Components;
			path = Components;
			sourceTree = "<group>";
		};
		819A6286004431EC5B9F2FE69E546FB4 /* Support Files */ = {
			isa = PBXGroup;
			children = (
				7933B9AB199134C8ED6529877C2C8E17 /* PrimerSDK.modulemap */,
				FCA0627E1108CB5D3EA91BE56D4C18E7 /* PrimerSDK-dummy.m */,
				54C9AF2A0EF41178E0E4718BE1905816 /* PrimerSDK-Info.plist */,
				2DF81640B71DE10DE44F4CE03334790F /* PrimerSDK-prefix.pch */,
				AC8711D2430F908933E0CF79DA7DADBB /* PrimerSDK-umbrella.h */,
				07ABAC4A253752E5EFD21CFD15864DBF /* PrimerSDK.debug.xcconfig */,
				27BDD1E1017D996DE3A5725F205A4733 /* PrimerSDK.release.xcconfig */,
				01971059EB58189857FE60D02FA9BA68 /* ResourceBundle-PrimerResources-PrimerSDK-Info.plist */,
			);
			name = "Support Files";
			path = "Example/Pods/Target Support Files/PrimerSDK";
			sourceTree = "<group>";
		};
		856F52FFD0C25C100C21610017A17968 /* Keychain */ = {
			isa = PBXGroup;
			children = (
				3EDBEFE9437E00E06933592EDF0AD789 /* Keychain.swift */,
			);
			name = Keychain;
			path = Keychain;
			sourceTree = "<group>";
		};
		864F9FF2EA4ACE9E88C7D0BE4BE05BE1 /* Countries */ = {
			isa = PBXGroup;
			children = (
				E4C61E92EFF94C83836A59BE717D620B /* CountrySelectorViewController.swift */,
				EFD421E790DD1B931CF94443A2DF9678 /* CountryTableViewCell.swift */,
			);
			name = Countries;
			path = Countries;
			sourceTree = "<group>";
		};
		891CF58D64A1BC1CBDCE09B8E4698C83 /* Pod */ = {
			isa = PBXGroup;
			children = (
				D84163501C075C99BF16DF5B01C8E8FE /* LICENSE */,
				5ADB71E4B2C078DAE6DCBE77C4C84B2E /* PrimerSDK.podspec */,
				D39507107702E307BEE486A96DC16E2D /* README.md */,
			);
			name = Pod;
			sourceTree = "<group>";
		};
		8A12A9057BEE04FA7F1D9CB966E5D512 /* Dispatchers */ = {
			isa = PBXGroup;
			children = (
				9AAE8BDD44E0CAF4BA4CABADF64B8274 /* ConcurrencyLimitedDispatcher.swift */,
				910B8E7E124DDB20252D29942E3DC5E4 /* CoreDataDispatcher.swift */,
				7673C2340035CFDBF5BBAFF091BFBB0C /* Queue.swift */,
				C279647AAD8A23E81B0B6E85468CF777 /* RateLimitedDispatcher.swift */,
				FCF786FAF3B4060698DB63BF36EE7C85 /* RateLimitedDispatcherBase.swift */,
				7A7A1057CC3D99B9E95C7B58B2DF157E /* StrictRateLimitedDispatcher.swift */,
			);
			path = Dispatchers;
			sourceTree = "<group>";
		};
		8C15B8F464D20CED89E5EACDC7499F11 /* PromiseKit */ = {
			isa = PBXGroup;
			children = (
				58679C719255FCF321DF303303362626 /* after.swift */,
				AC832871E5D1309D9039028C24FCA41F /* Box.swift */,
				C2F2765C30DD079327BA5A4C155FD09B /* Catchable.swift */,
				CD4ADECDE1A3980D2DD16D027D7501FA /* Configuration.swift */,
				3850DE800FAE31645AF8B06FE286CF42 /* CustomStringConvertible.swift */,
				DE7AB20A113FA99EFE2073AFA787383F /* Dispatcher.swift */,
				ED702FB6EFA03288EB6143FF2B50F23E /* Error.swift */,
				CC1CDB7FA6D33CCB7AD9C3A4F17B15F0 /* firstly.swift */,
				ED3B06E18B3A5D0359D37505834F47F5 /* Guarantee.swift */,
				440B1694250C265FD7B866C2BF8037BA /* hang.swift */,
				6917F3CBBCD8DC42479EB71B38784E90 /* LogEvent.swift */,
				27D5D39D5FB5D6AA2C587D5017D2D987 /* Promise.swift */,
				19B705027890AB34B7821A93498F1696 /* race.swift */,
				6698BB0ABDC218D2DD6A4E54B43787D0 /* Resolver.swift */,
				BBC3A8F9D6E4177387A6F652A483428A /* Thenable.swift */,
				86662BC6D8A27B35444FF9535FB9549C /* when.swift */,
				BFC69352E820CE9D1A0ABA8309E6C9EE /* Cancellation */,
				8A12A9057BEE04FA7F1D9CB966E5D512 /* Dispatchers */,
				D1BD947176C3B9048E1AFF71BBAF57E6 /* Wrappers */,
			);
<<<<<<< HEAD
			path = PCI;
=======
			name = PromiseKit;
			path = PromiseKit;
>>>>>>> 071f4b09
			sourceTree = "<group>";
		};
		8FAFD283617F7F9C34A13B8E858382E8 /* Error Handler */ = {
			isa = PBXGroup;
			children = (
				6C08A35BC8A4AC8704BDDE82C8ED59FB /* ErrorHandler.swift */,
				16FFE374CFC719E0C3AE55214AF09E35 /* PrimerError.swift */,
			);
			name = "Error Handler";
			path = "Sources/PrimerSDK/Classes/Error Handler";
			sourceTree = "<group>";
		};
		8FEF45891AFE1FE8746681DB48901166 /* Generic */ = {
			isa = PBXGroup;
			children = (
				DFBE6C4D375148834166EA1CB9CE6BC0 /* PrimerGenericTextFieldView.swift */,
				28EA6BD7E4A2C89B41E9BF444477EE96 /* PrimerSimpleCardFormTextFieldView.swift */,
			);
			name = Generic;
			path = Generic;
			sourceTree = "<group>";
		};
		95C7BE6ED5EF0D4A54CC605B79344FCD /* Theme */ = {
			isa = PBXGroup;
			children = (
				864BDCEC799C9AA2FEB6145BEBC78947 /* PrimerTheme.swift */,
				401A29B2960248034AC03623ACE32388 /* Internal */,
				111D7421FD6E9C167F6C6EB9DF5FA773 /* Public */,
			);
			name = Theme;
			path = Theme;
			sourceTree = "<group>";
		};
		98ED584D6F4E1903E9414F50BFB31214 /* FormsTokenizationViewModel */ = {
			isa = PBXGroup;
			children = (
				8A8F107233A4181CA29367B52D902C7F /* CardFormPaymentMethodTokenizationViewModel.swift */,
				C4CB92CEDA1B3B0BB93EA7C96FD5A0D3 /* FormPaymentMethodTokenizationViewModel.swift */,
				7A85B0EB6C03736ACCA94CCD4C89739E /* Fields */,
			);
			name = FormsTokenizationViewModel;
			path = FormsTokenizationViewModel;
			sourceTree = "<group>";
		};
		990FB82447077751EEB9494DC3E75B8F /* Parser */ = {
			isa = PBXGroup;
			children = (
				3D87A612E007D7796E70FAADA906BFCE /* Parser.swift */,
				714DA82CDA9E70D203941C6B2898CAEB /* JSON */,
			);
			name = Parser;
			path = Parser;
			sourceTree = "<group>";
		};
		A06791DAD61B391FB3A8D9339F431538 /* PCI */ = {
			isa = PBXGroup;
			children = (
				2401B3CB9245D56540730C494DB904C9 /* TokenizationService.swift */,
			);
			name = PCI;
			path = PCI;
			sourceTree = "<group>";
		};
		A233A1F061F3C5D63A280B001A7FE817 /* Connectivity */ = {
			isa = PBXGroup;
			children = (
				B1639036F2A8257E637C594E6AAD5053 /* Connectivity.swift */,
			);
			path = Connectivity;
			sourceTree = "<group>";
		};
		AB9885457925FBE313B90D868DF6D37E /* Checkout Components */ = {
			isa = PBXGroup;
			children = (
				C21E693C2A9C35C95FD8D20FF3E6CBA8 /* PrimerHeadlessUniversalCheckout.swift */,
				63E7234F6156D7FCFD7BC726775B7324 /* PrimerHeadlessUniversalCheckoutProtocols.swift */,
				E7ED534C8BA1F2266282858C164F4C92 /* PrimerHeadlessUniversalCheckoutUIManager.swift */,
				53961D6FC182D69E6DBC350034167F6D /* PrimerInputElements.swift */,
			);
			name = "Checkout Components";
			path = "Checkout Components";
			sourceTree = "<group>";
		};
		B32B7592FF2CF38D5DB40B9A5877ACE9 /* Payment Services */ = {
			isa = PBXGroup;
			children = (
				92B636FA7F6D63429846528C1877EA51 /* ClientSessionService.swift */,
				4BE9A6E3AB7C201932F4998D365A0A15 /* ClientTokenService.swift */,
				E4E3BD3BD14947FEC0A2B9351B285045 /* CreateResumePaymentService.swift */,
				69F40BC6FFF86283F2BCF838C0969837 /* PaymentMethodConfigService.swift */,
				88B1D4EB8E0C3E2D7A9F8F6D997461F0 /* PayPalService.swift */,
				B75609CE32117EFABBC8865F66BBE13D /* VaultService.swift */,
			);
			name = "Payment Services";
			path = "Payment Services";
			sourceTree = "<group>";
		};
		B48178CA928842C413A152B04318C50A /* Vault */ = {
			isa = PBXGroup;
			children = (
				8F6B3E3296881935E9CE3E9C4CA59913 /* VaultPaymentMethodView.swift */,
				51EBF3F8CF938A35AF54BE6E15EE8BD7 /* VaultPaymentMethodViewController.swift */,
				7012DD2DDE94DC8AAC0318F3458502AE /* VaultPaymentMethodViewModel.swift */,
			);
			name = Connectivity;
			path = Connectivity;
			name = Vault;
			path = Vault;
			sourceTree = "<group>";
		};
		BBC698A7C91754086F3AFB2B60823901 /* UI Delegates */ = {
		88722F8B6D896E3CF9DE0759DB35D318 /* Extensions & Utilities */ = {
		BBC698A7C91754086F3AFB2B60823901 /* UI Delegates */ = {
			isa = PBXGroup;
			children = (
				C6B6B4323FBEC9030A61105B5D9D1DD3 /* AlertController.swift */,
				7D1330FB6C54966197A4B5E8020D0470 /* AnyCodable.swift */,
				DE40B97715F0953DF1879F962895959F /* AnyDecodable.swift */,
				A9B0C8A435BC5F8BE0944F756BF9CD00 /* AnyEncodable.swift */,
				2CC17E6089DCF73CB98E268B32FF5175 /* ArrayExtension.swift */,
				7EF224355D933CCAF80563317FA6D4E3 /* BundleExtension.swift */,
				633C779A916EBB3AF429A91B72B46F95 /* DataExtension.swift */,
				CBB590E96AA07FB8989BDB0930B36AC9 /* DateExtension.swift */,
				74A259F13275337DB86D1591ED08AB43 /* IntExtension.swift */,
				4FE7D26414C0C2B544A649B6EA842BE6 /* Logger.swift */,
				7D529BFF4F07BD8A4E46ED3319BA112D /* Mask.swift */,
				E595D1D66BDDF88D15C73762D5D8B90C /* NSErrorExtension.swift */,
				474FD0594489E30B8B5F68FE1125265B /* Optional+Extensions.swift */,
				1759FFA2362382D1E700D22B5FEC6461 /* PostalCode.swift */,
				95C8411106B07FE3D8AC4969FC339648 /* PresentationController.swift */,
				6B0D79D31EA34C51D854EF061B4AFED4 /* PrimerButton.swift */,
				E761259374766BFAFFE57412324BEFD7 /* PrimerCustomStyleTextField.swift */,
				067F0D6D593712AF32BA0E205AB1C841 /* PrimerImage.swift */,
				D15F3BA2AA281D8258582665AE4B0C5A /* PrimerScrollView.swift */,
				FE91682094D0E0777304DBAFC368EDD5 /* PrimerTableViewCell.swift */,
				A4DE4CA072F9192D4D3D6434E41EB985 /* PrimerViewController.swift */,
				74FBCA007C194AEA62E0E6E2F28E36CE /* PrimerViewExtensions.swift */,
				D2613FD05010F4EDED5E6CD035F2DEF5 /* StringExtension.swift */,
				40E5804B7C6A7ACB1D24A9AC2FCC9D3F /* UIColorExtension.swift */,
				E2EBA3C03096679F47C8897CC27883BA /* UIDeviceExtension.swift */,
				B8AEB8CABFC0D5D9D11195BDE1DFEA7C /* UILocalizableUtil.swift */,
				3C85A8A0EF5C8FECED11956A786E27B0 /* UINavigationController+Extensions.swift */,
				271FB5042E2597A10CE1A3BB1D54788E /* URLExtension.swift */,
				0ACC8F5B5944D93994C651698DA3E8D3 /* UserDefaultsExtension.swift */,
				AC396DBC55DA2A835C6166784BF023B2 /* Weak.swift */,
				9A0AD3CEF053F267BB993AF58E3996AF /* WebViewUtil.swift */,
				99DB2B1D29C3E3D6E221C38DD66BA56D /* ReloadDelegate.swift */,
			);
			name = "Extensions & Utilities";
			path = "Sources/PrimerSDK/Classes/Extensions & Utilities";
			name = "UI Delegates";
			path = "UI Delegates";
			sourceTree = "<group>";
		};
		893D5BC7B952D484D58DE74E15478150 /* Vault */ = {
		BFC69352E820CE9D1A0ABA8309E6C9EE /* Cancellation */ = {
			isa = PBXGroup;
			children = (
				E5EDD7CE41C60C72891B761B5ECB20C5 /* VaultPaymentMethodView.swift */,
				41B8281EAAEFF1719E3518C391989442 /* VaultPaymentMethodViewController.swift */,
				3C260B75308A0D97B0D4803608B63157 /* VaultPaymentMethodViewModel.swift */,
				32E7B74571C53FD1C99D96FBB6915E43 /* CancelContext.swift */,
				D12CF1B44F5F051C012451804B125DE0 /* Cancellable.swift */,
				6F3FA05412D47E8B0D4A34595C4782B0 /* CancellableCatchable.swift */,
				62C952A34D8A6F86C799D28DD9F97FE7 /* CancellablePromise.swift */,
				7AEA052427BD05BF5E7EAC3ED27A1579 /* CancellableThenable.swift */,
			);
			path = Vault;
			name = Cancellation;
			path = Cancellation;
			sourceTree = "<group>";
		};
		898023E57571276E861A3D8CEBF69F95 /* Public */ = {
		C05BBDC9F48ED0E1FDCD17E28EC3C301 /* User Interface */ = {
			isa = PBXGroup;
			children = (
				88023177EB5A62409AD812BE489F87D5 /* PrimerThemeData.swift */,
				F1D1872669D074511BA5878603D79EFC /* PrimerThemeData+Deprecated.swift */,
				6D5145EEC72CE9F34AFCEC4F498A3FED /* Identifiable.swift */,
				7E9C45958B30A1A0400E9FE613EFFC61 /* PaymentMethodsGroupView.swift */,
				81EF38F8B9DA6900F362E7B470A612B2 /* UIUtils.swift */,
				EBFECD7E6D2FC62FB4F0CE74EA59D875 /* Banks */,
				7F4A08BAF56D638435232C7117563351 /* Components */,
				864F9FF2EA4ACE9E88C7D0BE4BE05BE1 /* Countries */,
				6951AA1242BF6D290D1B869227E5FB13 /* OAuth */,
				13ABF216344B072A04A74F37596E51A8 /* PCI */,
				1B0EC26538EC91BD6AEC97B94BA2338F /* Primer */,
				37688C51AED0BB62A45073658A891B7F /* Root */,
				393F1FF7F96C830FE644CC4DE6BE0CF5 /* TestPaymentMethods */,
				65B16BC35C1A49C7BB4FC050FE8CA396 /* Text Fields */,
				E04F2D15A9DF0C43D8DEB87B8D087AD8 /* TokenizationViewControllers */,
				09ED457D4DC94C6BC1E65E7702E7C08F /* TokenizationViewModels */,
				BBC698A7C91754086F3AFB2B60823901 /* UI Delegates */,
				B48178CA928842C413A152B04318C50A /* Vault */,
			);
			path = Public;
			name = "User Interface";
			path = "Sources/PrimerSDK/Classes/User Interface";
			sourceTree = "<group>";
		};
		935F38C128CEA007B26EABDADCD82471 /* Third Party */ = {
		C37074855D3D0AE45E7B77D3AA4A25EC /* Data Models */ = {
			isa = PBXGroup;
			children = (
				5AC04DD26CCB1E1076C71E014C70BBA2 /* PromiseKit */,
				E211B0A294E0E4CF03EFCDE4C8D741CC /* 3DS.swift */,
			);
			name = "Third Party";
			path = "Sources/PrimerSDK/Classes/Third Party";
			name = "Data Models";
			path = "Data Models";
			sourceTree = "<group>";
		};
		C7BFEF694F4C5D32F272ACBD2F8DA708 /* Core */ = {
			isa = PBXGroup;
			children = (
				E0C4D9623C98825287DFF9DF9C149D41 /* Icons.xcassets */,
				1E71ADCA23B144DD48A33ADA278342DE /* Core */,
				D6F514FAB7A5C2203BD270B031B0BB91 /* Data Models */,
				8FAFD283617F7F9C34A13B8E858382E8 /* Error Handler */,
				D475D1C4702ABCC0B3700C8D5C2D352F /* Extensions & Utilities */,
				7E5DAB10A6C99A2755E5CE90BDB9D888 /* JSONs */,
				036A37D8A8EAC6A158A732C52C00A694 /* Localizable */,
				7F0583704A20D18AAA8CE181EE4836D2 /* Mocks */,
				3A18963917A5A362733DAD0335BA8435 /* Nibs */,
				57F390615729B853BE9D2740C424D96F /* Services */,
				CF7BC43E9BF88C0A3B3FD1B0ED840540 /* Third Party */,
				C05BBDC9F48ED0E1FDCD17E28EC3C301 /* User Interface */,
			);
			path = CardScanner;
			sourceTree = "<group>";
		};
		98B7D02D52537886CDD5A5CFFE4F7FD0 /* OAuth */ = {
			isa = PBXGroup;
			children = (
				4379C15A53B53ECF504909806D08AA30 /* PrimerWebViewController.swift */,
			);
			path = OAuth;
			sourceTree = "<group>";
		};
		98BE3FD875A28B97F5593E40E9DCEE26 /* PCI */ = {
			isa = PBXGroup;
			children = (
				961F5EC033647B20E908D3EFF8698B61 /* CardScanner */,
			);
			path = PCI;
			sourceTree = "<group>";
		};
		9A2A15D4C3D3E33A057B29CDDFACA1A5 /* PrimerSDK */ = {
			isa = PBXGroup;
			children = (
				6B9C6D260FA3DC5F6D7FAC1BAEA1ABED /* Core */,
				C9FD54C587F793D3D6FA54919CF66E53 /* Pod */,
				665732171677BE46971E3CB9964CEF6B /* Support Files */,
			);
			name = PrimerSDK;
			path = ../..;
			sourceTree = "<group>";
		};
		A4BF3D5B67B27A9A3507342F3C8DBD7F /* Cancellation */ = {
			isa = PBXGroup;
			children = (
				C4CBB5AF0B306327027395AB00710506 /* CancelContext.swift */,
				BCBED9D60AEE6594EA6729793FE93560 /* Cancellable.swift */,
				FF3F1291CD8839AB441D56CA89433C4A /* CancellableCatchable.swift */,
				95CFB607FCCA273130DDF6CD1280C81C /* CancellablePromise.swift */,
				F8118295F204B94B93B535F4FAF83E8A /* CancellableThenable.swift */,
			);
			path = Cancellation;
			sourceTree = "<group>";
		};
		A90637E9398492EFD8864C1CD2C79716 /* API */ = {
			isa = PBXGroup;
			children = (
				C859A8A8C04621CC680722F6BA64F9DA /* Primer */,
			);
			path = API;
			sourceTree = "<group>";
		};
		AFF49B8CAD3EFD37470FAFDEA409D5A2 /* Primer */ = {
			isa = PBXGroup;
			children = (
				F09E1081F9B38FB270A3DB18B673AE4F /* CardButton.swift */,
				3A9DED7145EEA6B2BCD72EF0FEF119A1 /* ExternalViewModel.swift */,
				B670C337E45FD07FB7D7B6F417CEBE79 /* PaymentMethodComponent.swift */,
			);
			path = Primer;
			sourceTree = "<group>";
		};
		B0A7D45742CEF1EED34728F18D066CBD /* JSON */ = {
			isa = PBXGroup;
			children = (
				09DA07680CE38D25267A40F144C1878A /* JSONParser.swift */,
			);
			path = JSON;
			sourceTree = "<group>";
		};
		B0CED41CE9F9AAB0B3BAE164EA037A53 /* UI Delegates */ = {
			isa = PBXGroup;
			children = (
				4EF7AD82562C05761CAC843FE44A93A7 /* ReloadDelegate.swift */,
			);
			path = "UI Delegates";
			sourceTree = "<group>";
		};
		B2D37BEA055B31ED72B82979F240865D /* Components */ = {
			isa = PBXGroup;
			children = (
				659104640FE208786BBE29589913E547 /* HeaderFooterLabelView.swift */,
				DEBE06B267EF7E8D4D71D6D18DB68AA8 /* PrimerResultComponentView.swift */,
				EEB408F5268E765C2232D628DF0E23FC /* PrimerResultViewController.swift */,
				8A1D198D9CBF415F3F2F56199678048C /* PrimerSearchTextField.swift */,
			);
			path = Components;
			sourceTree = "<group>";
		};
		B78B2CB65FBC186038F1EF976ADDFAE1 /* Keychain */ = {
			isa = PBXGroup;
			children = (
				044F59FE132813DE141ACD4D83976EAC /* Keychain.swift */,
			);
			path = Keychain;
			sourceTree = "<group>";
		};
		C7DA6ED40DF0DE6C1E68AB9BC7408532 /* Modules */ = {
			isa = PBXGroup;
			children = (
				2DCDEBBA9872F2083C679DBE95A79AB1 /* PollingModule.swift */,
				842288D428781CD200D7A605 /* UserInterfaceModule.swift */,
			);
			name = Modules;
			path = Sources/PrimerSDK/Classes/Modules;
			sourceTree = "<group>";
		};
		C8155647B58D1C7548A4F63CC84F0A80 /* Analytics */ = {
			isa = PBXGroup;
			children = (
				9D625963BE773BCA8D1A6DFFC51B5589 /* Analytics.swift */,
				5BEF09E63D58620D84DABDBCBAD319AC /* AnalyticsEvent.swift */,
				DBBEB57680BDD526ABBEADB2300ABD99 /* AnalyticsService.swift */,
				C93E4B4BFCC816B88FBDA0A76D383435 /* Device.swift */,
			);
			path = Analytics;
			sourceTree = "<group>";
		};
		C859A8A8C04621CC680722F6BA64F9DA /* Primer */ = {
			isa = PBXGroup;
			children = (
				74B296903A7D9979C275CBE2E0A8F5B1 /* PrimerAPI.swift */,
				0A1A3238D1B5B9A6A4BA07AE6D1EE512 /* PrimerAPIClient.swift */,
				05CABE130756D31FFE88825538578B4C /* PrimerAPIClient+Promises.swift */,
			);
			path = Primer;
			sourceTree = "<group>";
		};
		C99317E726DB0D5CA94A6EFE2CA8C63E /* Pods-PrimerSDK_Tests */ = {
			isa = PBXGroup;
			children = (
				B429083200B13F604ED3C87DFFC0C016 /* Pods-PrimerSDK_Tests.modulemap */,
				A4E7B1C752F38C22267D301DD5A364DF /* Pods-PrimerSDK_Tests-acknowledgements.markdown */,
				639AE4928116FBD4FAE7B3DD6BD21271 /* Pods-PrimerSDK_Tests-acknowledgements.plist */,
				D66C3890C3566F38C935A2FFD9A237B0 /* Pods-PrimerSDK_Tests-dummy.m */,
				48627A99264E6679D85F177DBB79DA83 /* Pods-PrimerSDK_Tests-Info.plist */,
				EE9674DAD0C961C92687877090E1E047 /* Pods-PrimerSDK_Tests-umbrella.h */,
				DF6E4F8E7C26A7BBEC17AAD4042A317D /* Pods-PrimerSDK_Tests.debug.xcconfig */,
				F7B48CC82297D62E27EA98AE7A13D3DA /* Pods-PrimerSDK_Tests.release.xcconfig */,
			);
			name = "Pods-PrimerSDK_Tests";
			path = "Target Support Files/Pods-PrimerSDK_Tests";
			sourceTree = "<group>";
		};
		C9FD54C587F793D3D6FA54919CF66E53 /* Pod */ = {
			isa = PBXGroup;
			children = (
				6646D6F0EBEC846C921389FC8058D713 /* LICENSE */,
				D2FBE43E155F772E7D841309ED580E9B /* PrimerSDK.podspec */,
				CD63D63853568206A9CB42C2291A2515 /* README.md */,
			);
			name = Pod;
			sourceTree = "<group>";
		};
		CCBD9CBF8178F01988430132B8D8E81F /* Mocks */ = {
			isa = PBXGroup;
			children = (
				EB6A0EFA4488F95C9054F32D9883A61A /* MockPrimerAPIClient.swift */,
			);
			name = Mocks;
			path = Sources/PrimerSDK/Classes/Mocks;
			sourceTree = "<group>";
		};
		CF1408CF629C7361332E53B88F7BD30C = {
			isa = PBXGroup;
			children = (
				9D940727FF8FB9C785EB98E56350EF41 /* Podfile */,
				7247ACD97AB79769C7D29E910A7E0D09 /* Development Pods */,
				1628BF05B4CAFDCC3549A101F5A10A17 /* Frameworks */,
				5E7CEBBE4BB56B730A515810549B52D9 /* Products */,
				56409D50D0FA1C19C592518252ACCB45 /* Targets Support Files */,
			);
			sourceTree = "<group>";
		};
		CF7BC43E9BF88C0A3B3FD1B0ED840540 /* Third Party */ = {
			isa = PBXGroup;
			children = (
				8C15B8F464D20CED89E5EACDC7499F11 /* PromiseKit */,
			);
<<<<<<< HEAD
			path = TestPaymentMethods;
=======
			name = "Third Party";
			path = "Sources/PrimerSDK/Classes/Third Party";
>>>>>>> 071f4b09
			sourceTree = "<group>";
		};
		D1BD947176C3B9048E1AFF71BBAF57E6 /* Wrappers */ = {
			isa = PBXGroup;
			children = (
				8BB91D8FC3CC7C23802BC3AAB8A45869 /* CatchWrappers.swift */,
				CF57E8AC8E07FC05BCB57DCF89C9D81B /* EnsureWrappers.swift */,
				6AA530152A5F5E865A34375C80DCA7E1 /* FinallyWrappers.swift */,
				92FFBC77DD318BA22CA17AAE64F992BB /* GuaranteeWrappers.swift */,
				34E7D152F909422748B3503A0E90FB3A /* RecoverWrappers.swift */,
				B03749DEFF555B09D96D199F53D0EC5F /* SequenceWrappers.swift */,
				C279AF785D0A7E8096F8611E5F5398AA /* ThenableWrappers.swift */,
				6AEF1F718D81FD1135C1AAEF12CCC75B /* WrapperProtocols.swift */,
			);
<<<<<<< HEAD
			path = PCI;
=======
			name = Wrappers;
			path = Wrappers;
			sourceTree = "<group>";
		};
		D32B3E9CBA206A7D2AF201779E781A26 /* Crypto */ = {
			isa = PBXGroup;
			children = (
				DB6589EAA1B1FF731E524A03ECF646D6 /* AES256.swift */,
			);
			name = Crypto;
			path = Crypto;
			sourceTree = "<group>";
		};
		D475D1C4702ABCC0B3700C8D5C2D352F /* Extensions & Utilities */ = {
			isa = PBXGroup;
			children = (
				CDB09AB338247505E17EAB62599A3A68 /* AlertController.swift */,
				7AC9E2D00176625B897B7195FEE839B6 /* AnyCodable.swift */,
				02AEA12306264C332BD5C18230218C3F /* AnyDecodable.swift */,
				FC7B7686ACA0079CCC4CB65C435820CD /* AnyEncodable.swift */,
				BBED37C7A2CE57976AC0CC48BC5F065C /* ArrayExtension.swift */,
				7C845D6E8B01035C6D3B94957F73B6B7 /* BundleExtension.swift */,
				ED1866D1C3832FF7DCEED6D6D670ACC1 /* DataExtension.swift */,
				B200F239DA08389F4DCF65473B2D9AD2 /* DateExtension.swift */,
				D8EBCF622CFC85DC731B2E713881FB5B /* IntExtension.swift */,
				08A7E9C394160097C31C185DF8295122 /* Logger.swift */,
				87673CB911B9179CA39AD5C488BD9FD0 /* Mask.swift */,
				52D066EE1538E2671D38C991A067B3F8 /* NSErrorExtension.swift */,
				CA752A5B495C76B4B2C2E2CA5D903790 /* NSObject+ClassName.swift */,
				BABEAE2ADEEB980CF92624EC3DFE9DE5 /* Optional+Extensions.swift */,
				98B0041A96EE4B2BD0FAF0E957BF95E0 /* PostalCode.swift */,
				98C194C682C50C2188536736E05139FC /* PresentationController.swift */,
				325E725AD91A4BEB08A158C043E967E2 /* PrimerButton.swift */,
				1EFACA67F2DE4FF9459B7F4573EA2FFB /* PrimerCustomStyleTextField.swift */,
				F20C6C1A0E3DEDFF5AA22A1C2DB37785 /* PrimerImage.swift */,
				B8319D2AD2073D036F27ADE1F781FC69 /* PrimerScrollView.swift */,
				CEFAD3CD723F4C72F10962C45BC25762 /* PrimerTableViewCell.swift */,
				FDBCC1FAE366C4B3ED5B58D289FDF10F /* PrimerViewController.swift */,
				F8C443254AE4355436760FE9CEFB9D71 /* PrimerViewExtensions.swift */,
				BA36AAAB83704CF9C0EFE973997E9073 /* StringExtension.swift */,
				A2E50972F1C3F39125E16E0B3FD3B75A /* UIColorExtension.swift */,
				0053346C2AB74AAAE417360C66960F9A /* UIDeviceExtension.swift */,
				9FCE9E8EB4542F16550859E2F6DC6F75 /* UILocalizableUtil.swift */,
				ADDCC0F3C159107430C2514B325EBAD2 /* UINavigationController+Extensions.swift */,
				181FD134402B52A55756F198172099E6 /* URLExtension.swift */,
				C4828DD78DA4FB46357C6F2C7A3651CF /* UserDefaultsExtension.swift */,
				39BA1ACE17021B0ABDFC320430292893 /* Weak.swift */,
				0CB4884B7721CB59ABD109278655D26F /* WebViewUtil.swift */,
			);
			name = "Extensions & Utilities";
			path = "Sources/PrimerSDK/Classes/Extensions & Utilities";
			sourceTree = "<group>";
		};
		D6EFE5833FE84F4EAE407234B67B5FEB /* Analytics */ = {
			isa = PBXGroup;
			children = (
				BBAD13A596CA6F22394177E01E80EEDC /* Analytics.swift */,
				B87E8137FEDB4FBB8A4CDF417FD253E1 /* AnalyticsEvent.swift */,
				FE906FC0706B6C07B89169493108516B /* AnalyticsService.swift */,
				42020175716BD4A95D96481C0C8FB67D /* Device.swift */,
			);
			name = Analytics;
			path = Analytics;
			sourceTree = "<group>";
		};
		D6F514FAB7A5C2203BD270B031B0BB91 /* Data Models */ = {
			isa = PBXGroup;
			children = (
				CDC751E417142DACB37B15B0E71297DD /* AdyenDotPay.swift */,
				DC970808F6EE34EF500C99CEEFEE285C /* Apaya.swift */,
				C655870C367900F921B947BED98401C2 /* ApplePay.swift */,
				49DC61D1A110BA33DA0D0532EC0CD960 /* Bank.swift */,
				43C3F37AF8BB3C8EF642619770D53EBD /* CardNetwork.swift */,
				057CA56F47D4E29C43D118F3E1CD721A /* CheckoutModule.swift */,
				1DD9A5AC41E4F667756C246D155F692C /* ClientSession.swift */,
				873FF46BD15DCAF5E66B9958DEE8D3A4 /* ClientToken.swift */,
				D3709D5F0E8A5908C015CD0AED5588C8 /* Consolable.swift */,
				520125FFA7770739823510D5582066E5 /* CountryCode.swift */,
				B7CE42E19671CE56F023FFD64B1FC8BF /* Currency.swift */,
				065D19EB00F0B7FC9037EC259FB768BD /* ImageName.swift */,
				C30FB1396DF164D6AEA07479F5BEEB3A /* Klarna.swift */,
				559ACBECCF9F29C19197A16EC5C9CD08 /* OrderItem.swift */,
				E11C98BC109E5A9E6FDD093B25E8F41E /* PaymentAPIModel.swift */,
				603010261D363CEA295EF6B157EC5260 /* PaymentMethodConfiguration.swift */,
				DF6BBB7E5EB00250D67AC3F33E2C15B0 /* PaymentMethodConfigurationOptions.swift */,
				BAFB298C3FEF87F6AF64765854D69348 /* PaymentMethodConfigurationType.swift */,
				93AE1AB08D3ADA160C426BF0DE0503C6 /* PaymentMethodToken.swift */,
				E0C7295520C9F9423616EEA9DE0B4D30 /* PaymentMethodTokenizationRequest.swift */,
				F2C2A8982E0E1522927006D9D7A10221 /* PaymentResponse.swift */,
				9021E63CAD4F3212F3803D4ADAA090AA /* PayPal.swift */,
				167AF1FCB57B113DD78AA10F49A3DDE7 /* PrimerConfiguration.swift */,
				817C5C288EDAA7AA876CA1A3024160BB /* PrimerFlowEnums.swift */,
				3A08959E4C14B63236FDC81465D69CB7 /* PrimerSettings.swift */,
				14B75CE025D4786EE68C4F0FCE9DBF56 /* SuccessMessage.swift */,
				547B5E6ED2923E0F9FDF4FA3372C5DA4 /* Throwable.swift */,
				E095654839D3E5E22F4136B26AB6470D /* VaultCheckoutViewModel.swift */,
				200C5AAE2674D27CE2E9F37B356F637E /* PCI */,
				95C7BE6ED5EF0D4A54CC605B79344FCD /* Theme */,
			);
			name = "Data Models";
			path = "Sources/PrimerSDK/Classes/Data Models";
>>>>>>> 071f4b09
			sourceTree = "<group>";
		};
		DC341534F0F751E90DBE9F9F51531A54 /* Pods-PrimerSDK_Example */ = {
			isa = PBXGroup;
			children = (
				AA80C9C550CB6B8B521015719AA66526 /* Pods-PrimerSDK_Example.modulemap */,
				E1B945985145643C12B1E91600B680DE /* Pods-PrimerSDK_Example-acknowledgements.markdown */,
				582FD3213F3E32AF1194EEDF7C3BCD3F /* Pods-PrimerSDK_Example-acknowledgements.plist */,
				21F4ACB1142B1B9457658584BF5CD35A /* Pods-PrimerSDK_Example-dummy.m */,
				D264B4E57DF7DB00D71275605D100971 /* Pods-PrimerSDK_Example-frameworks.sh */,
				6F62EC7E7FE74F53F207CFD74D2416CA /* Pods-PrimerSDK_Example-Info.plist */,
				3780FF276696624E5AD4A629D4CC4AD8 /* Pods-PrimerSDK_Example-umbrella.h */,
				3C474C1A0DABE2A3F404B63D4D59F30C /* Pods-PrimerSDK_Example.debug.xcconfig */,
				E884507DF2B84FA8A2E8AD8289881542 /* Pods-PrimerSDK_Example.release.xcconfig */,
			);
			name = "Pods-PrimerSDK_Example";
			path = "Target Support Files/Pods-PrimerSDK_Example";
			sourceTree = "<group>";
		};
		E04F2D15A9DF0C43D8DEB87B8D087AD8 /* TokenizationViewControllers */ = {
			isa = PBXGroup;
			children = (
				E1ABA41B457010A1433630283E322939 /* QRCodeViewController.swift */,
			);
<<<<<<< HEAD
			name = "User Interface";
			path = "Sources/PrimerSDK/Classes/User Interface";
			sourceTree = "<group>";
		};
		ED38197C9C768135FD90C81EB71D6F6C /* Wrappers */ = {
			isa = PBXGroup;
			children = (
				5D11E200A21ADD6CA0AF200029D8AE2A /* CatchWrappers.swift */,
				2877F5B78030B9B8722EAF2E60B25B79 /* EnsureWrappers.swift */,
				CBE253C27DAD1316CCDBD91A284690C6 /* FinallyWrappers.swift */,
				2235E31EFE798FDDABAF2735C3D6F858 /* GuaranteeWrappers.swift */,
				322390154E89B5435B468D317B6ABBA7 /* RecoverWrappers.swift */,
				86E1AA3C057216B090B33D3C4F5FF901 /* SequenceWrappers.swift */,
				F9CEA90BCE38DDC035C95E73AB8E27A1 /* ThenableWrappers.swift */,
				45A56F1AA95323CEA6229761AEE83E06 /* WrapperProtocols.swift */,
			);
			path = Wrappers;
			sourceTree = "<group>";
		};
		F717AF65BE0AA21099C1798D3E9D18F4 /* JSONs */ = {
			isa = PBXGroup;
			children = (
				67DA0F1D5DC7182781C39F13FE736A8E /* currencies.json */,
			);
			name = JSONs;
			path = Sources/PrimerSDK/Resources/JSONs;
=======
			name = TokenizationViewControllers;
			path = TokenizationViewControllers;
>>>>>>> 071f4b09
			sourceTree = "<group>";
		};
		EBFECD7E6D2FC62FB4F0CE74EA59D875 /* Banks */ = {
			isa = PBXGroup;
			children = (
				65CA75F79AFE10ECCCA6CB222CA0A5B7 /* BankSelectorViewController.swift */,
				E04A296ACF8CC410B5A7F709B9935196 /* BankTableViewCell.swift */,
			);
<<<<<<< HEAD
			path = Primer;
=======
			name = Banks;
			path = Banks;
>>>>>>> 071f4b09
			sourceTree = "<group>";
		};
		ECE6814DEFF4A114A7B9C3B7F0120F0C /* CardScanner */ = {
			isa = PBXGroup;
			children = (
				FDD87C040B92B71E6D72D6CCB51CBB9F /* CardScannerViewController.swift */,
				5D682AF48B60E9118B0CD8A30A5E4BE8 /* CardScannerViewController+SimpleScanDelegate.swift */,
			);
<<<<<<< HEAD
			path = "Data Models";
=======
			name = CardScanner;
			path = CardScanner;
>>>>>>> 071f4b09
			sourceTree = "<group>";
		};
/* End PBXGroup section */

/* Begin PBXHeadersBuildPhase section */
		B505DDFEE93DC1748F675172121C6F28 /* Headers */ = {
			isa = PBXHeadersBuildPhase;
			buildActionMask = 2147483647;
			files = (
				4A94BB65671FE4DB0D4E62FFD9F191BB /* Pods-PrimerSDK_Example-umbrella.h in Headers */,
			);
			runOnlyForDeploymentPostprocessing = 0;
		};
		C49C2B2C7FDA7F76694F8A616FDB1FB4 /* Headers */ = {
			isa = PBXHeadersBuildPhase;
			buildActionMask = 2147483647;
			files = (
				BFEE6AE31BE1FE5299C82EC66B5A1304 /* PrimerSDK-umbrella.h in Headers */,
			);
			runOnlyForDeploymentPostprocessing = 0;
		};
		DA0A39FBF2F7BA2C8FD218CE456C1E87 /* Headers */ = {
			isa = PBXHeadersBuildPhase;
			buildActionMask = 2147483647;
			files = (
				D596E2B41C673AD5018AEA0A0321E51C /* Pods-PrimerSDK_Tests-umbrella.h in Headers */,
			);
			runOnlyForDeploymentPostprocessing = 0;
		};
/* End PBXHeadersBuildPhase section */

/* Begin PBXNativeTarget section */
		6849240CBB3AA7809D185A43939876BA /* Pods-PrimerSDK_Tests */ = {
			isa = PBXNativeTarget;
			buildConfigurationList = DB74BC4B5C5930D4C8F1AC03B808A393 /* Build configuration list for PBXNativeTarget "Pods-PrimerSDK_Tests" */;
			buildPhases = (
				DA0A39FBF2F7BA2C8FD218CE456C1E87 /* Headers */,
				D7C2CEDEBF3FC1225AF6969DD411A08B /* Sources */,
				0F3E65FE6FC2A22D49C385BE63CEE2D0 /* Frameworks */,
				3555CD6FF689702A32A86FF5DA44364D /* Resources */,
			);
			buildRules = (
			);
			dependencies = (
				7BADB8E4211A5FE7779CD10D1F6D6E3B /* PBXTargetDependency */,
			);
			name = "Pods-PrimerSDK_Tests";
			productName = Pods_PrimerSDK_Tests;
			productReference = 23FD1D157B8C8E7148BE8A7D354A051F /* Pods-PrimerSDK_Tests */;
			productType = "com.apple.product-type.framework";
		};
		6C144A762E9B598392AFFEC8F873746A /* Pods-PrimerSDK_Example */ = {
			isa = PBXNativeTarget;
			buildConfigurationList = F978C8F95E406B727BEB461AF06CD6F7 /* Build configuration list for PBXNativeTarget "Pods-PrimerSDK_Example" */;
			buildPhases = (
				B505DDFEE93DC1748F675172121C6F28 /* Headers */,
				56F8E0C396EEBAF4EEB6D438222BB63E /* Sources */,
				1D9B174AACEDA6738DC3E11C850EA48A /* Frameworks */,
				B8B3E98238C88B12A3ECD2AAB9D724AD /* Resources */,
			);
			buildRules = (
			);
			dependencies = (
				36EE99BA25F9B5F7A52F3908EB2ACD5B /* PBXTargetDependency */,
			);
			name = "Pods-PrimerSDK_Example";
			productName = Pods_PrimerSDK_Example;
			productReference = 4D3869E0A461E802A5916AA6523517A4 /* Pods-PrimerSDK_Example */;
			productType = "com.apple.product-type.framework";
		};
		6E6525C7043FBA7BB34A249010AF5593 /* PrimerSDK-PrimerResources */ = {
			isa = PBXNativeTarget;
			buildConfigurationList = FB67FD8ED6D98A9681336AC0A7C84F2C /* Build configuration list for PBXNativeTarget "PrimerSDK-PrimerResources" */;
			buildPhases = (
				941F063CEBD4F389B1B0E595B3635F6A /* Sources */,
				11F7BE762707DDF363923EBC1258D084 /* Frameworks */,
				90E424B5A1A7FF78E344187BEBA1289D /* Resources */,
			);
			buildRules = (
			);
			dependencies = (
			);
			name = "PrimerSDK-PrimerResources";
			productName = PrimerResources;
			productReference = A8B3BC107C2BDC3C03D961866F721265 /* PrimerSDK-PrimerResources */;
			productType = "com.apple.product-type.bundle";
		};
		F3BE9108C53B53949406218CEA55E0B2 /* PrimerSDK */ = {
			isa = PBXNativeTarget;
			buildConfigurationList = 420F72F92EE887C851C3CBF067DDA5FD /* Build configuration list for PBXNativeTarget "PrimerSDK" */;
			buildPhases = (
				C49C2B2C7FDA7F76694F8A616FDB1FB4 /* Headers */,
				6EF4A2D14405D927340A64E4A53E17A9 /* Sources */,
				8AB4C33E548B703E1E10EB5244EADD18 /* Frameworks */,
				DF3B882871C6EB88C000CBE63104E764 /* Resources */,
			);
			buildRules = (
			);
			dependencies = (
				33C4DBC87A8D0B01F50B7BC18C433B1D /* PBXTargetDependency */,
			);
			name = PrimerSDK;
			productName = PrimerSDK;
			productReference = 28E47791C9F9D0A9BA05C719761A4F3F /* PrimerSDK */;
			productType = "com.apple.product-type.framework";
		};
/* End PBXNativeTarget section */

/* Begin PBXProject section */
		BFDFE7DC352907FC980B868725387E98 /* Project object */ = {
			isa = PBXProject;
			attributes = {
				LastSwiftUpdateCheck = 1240;
				LastUpgradeCheck = 1240;
			};
			buildConfigurationList = 4821239608C13582E20E6DA73FD5F1F9 /* Build configuration list for PBXProject "Pods" */;
			compatibilityVersion = "Xcode 3.2";
			developmentRegion = en;
			hasScannedForEncodings = 0;
			knownRegions = (
				Base,
				ar,
				da,
				de,
				el,
				en,
				es,
				fr,
				it,
				nb,
				nl,
				pl,
				pt,
				sv,
				tr,
			);
			mainGroup = CF1408CF629C7361332E53B88F7BD30C;
			productRefGroup = 5E7CEBBE4BB56B730A515810549B52D9 /* Products */;
			projectDirPath = "";
			projectRoot = "";
			targets = (
				6C144A762E9B598392AFFEC8F873746A /* Pods-PrimerSDK_Example */,
				6849240CBB3AA7809D185A43939876BA /* Pods-PrimerSDK_Tests */,
				F3BE9108C53B53949406218CEA55E0B2 /* PrimerSDK */,
				6E6525C7043FBA7BB34A249010AF5593 /* PrimerSDK-PrimerResources */,
			);
		};
/* End PBXProject section */

/* Begin PBXResourcesBuildPhase section */
		3555CD6FF689702A32A86FF5DA44364D /* Resources */ = {
			isa = PBXResourcesBuildPhase;
			buildActionMask = 2147483647;
			files = (
			);
			runOnlyForDeploymentPostprocessing = 0;
		};
		90E424B5A1A7FF78E344187BEBA1289D /* Resources */ = {
			isa = PBXResourcesBuildPhase;
			buildActionMask = 2147483647;
			files = (
				321D9F3373B0FA25BDFCC0A21E8C1A06 /* af.json in Resources */,
				39A7923B92B8E4E0E89AFB0B6DD0E9C5 /* am.json in Resources */,
				80D9DA2E6A20319DBFBD4D63E2C838BE /* ar.json in Resources */,
				AE7DCC87A62E5121CCEA19A9E9F78494 /* az.json in Resources */,
				E5D7D1B0A094D0CE529866A8CABA5986 /* be.json in Resources */,
				CD1AAC04F252B08FCEE769981FCC6A00 /* bg.json in Resources */,
				40653FB070FCC983FDE28F77F6E7EBB2 /* bn.json in Resources */,
				BC9050AAB243675DBCD7B9424A4D01F2 /* bs.json in Resources */,
				4BDF30270D9377DB400428A27D8667B6 /* ca.json in Resources */,
				2F8E0848E81A601ADE1F245489747BC8 /* cs.json in Resources */,
				4FAAA4A30868B940CD9B5ADDE26A504E /* currencies.json in Resources */,
				5AAE008F747F72E618EB3F20A4E0A8CA /* cy.json in Resources */,
				72EE3706DB99BF2751C87D2555F31F7E /* da.json in Resources */,
				1855D35C932E0A78CACABB18448BF0D9 /* de.json in Resources */,
				913D7B6ED913223C61EAF99C096879EE /* dv.json in Resources */,
				6F7E42BFF2310A9BC7598225F2732CF6 /* el.json in Resources */,
				89015E2E4870C5328B05FB79B2B53D24 /* en.json in Resources */,
				9B58A151380CF87F6B9F1FF2D505852D /* es.json in Resources */,
				BA4FFC8537F3BE299D26308EB42E063C /* et.json in Resources */,
				81BB972631A450E1FBD93F7C041753BD /* eu.json in Resources */,
				2888EDA98F6B18951F48001A4BB8BEF7 /* fa.json in Resources */,
				A7C9BCD505C4D7C9BF2D4A794EC8E128 /* fi.json in Resources */,
				EE15E8DB599A3958C505D01320C680B3 /* fr.json in Resources */,
				861457AC209C7E921BCCC3FF4712B1E3 /* gl.json in Resources */,
				5C34963F2E5450EF019AC8008887107C /* ha.json in Resources */,
				AD99E80BC23506D2BFF8866B847C22D1 /* he.json in Resources */,
				0537239E1215F3AD75D4750AE1FCDFA9 /* hi.json in Resources */,
				B6BD534411E94725EDB7CDF3083B0F5D /* hr.json in Resources */,
				396B8C43BEC91E9737C816337B002F45 /* hu.json in Resources */,
				757F2A91E3EBA369CDA964049D43F71D /* hy.json in Resources */,
				C692C6F72E5259F9084B290C2E711D2D /* Icons.xcassets in Resources */,
				1242A19617866F39A08C328289661476 /* id.json in Resources */,
				0FB35BFFA304AEB100F9EC4A29F8A30C /* is.json in Resources */,
				B6C5948F3379063D978803150F6561D7 /* it.json in Resources */,
				5EB9384A0B2A10CA91269BF31B720DB7 /* ja.json in Resources */,
				DA0C9FF6CABF78BB87B2E1C7358FA1DD /* ka.json in Resources */,
				024299F6DB7040CEFA161394533EC958 /* kk.json in Resources */,
				DACC8B099C9DD3128BB3FCC0FE8EB59D /* km.json in Resources */,
				182D49100182E4088D1F309E95100E5B /* ko.json in Resources */,
				649ACB91E01BECD59CAB775D884B85A1 /* ku.json in Resources */,
				14080EA8D395B3C14ECE29586ACE36E5 /* ky.json in Resources */,
				E914EC1108B5F1F0D2683ED4CA294F62 /* Localizable.strings in Resources */,
				C69F619C319EFD5D97A6C62D45B78507 /* lt.json in Resources */,
				04D27AC62172CC31990BE87A4AA6E454 /* lv.json in Resources */,
				1A8CD83EB1A9C1DF5A437A098FBAB5DE /* mk.json in Resources */,
				1635BE6F9121A38802A66B94B2823546 /* ml.json in Resources */,
				B7EFBDCFB132D6603F7855CE419965B1 /* mn.json in Resources */,
				D11F504416D457AAB73A964C164ABA43 /* ms.json in Resources */,
				3AA2CDE6D8FB7320A1A69EFF9393B1F4 /* nb.json in Resources */,
				09E1BB91B95A5FC85B033DC7B0556B9B /* nl.json in Resources */,
				B5D5D11A33FEC81B3F156238606BC15E /* nn.json in Resources */,
				6E1E069938F009C2D1AAE3AA56C9411A /* no.json in Resources */,
				24083E0142E5ABD56232C08F319D73B9 /* pl.json in Resources */,
				6A8FA9D1B78DC07D679916DFC5949325 /* PrimerTextFieldView.xib in Resources */,
				A961CA859718F9E8AF9B79FB4C237C09 /* ps.json in Resources */,
				F31D7F41AFC13EBABAAB4BB51FCE4016 /* pt.json in Resources */,
				0FBDAA690E6C0D5F5F4328EFFBB94814 /* ro.json in Resources */,
				56D8320882B903AF0FC8E5281D2F61D3 /* ru.json in Resources */,
				7D7C7F165F06F1D87E0592C0E3012EF8 /* sd.json in Resources */,
				07D713D8787C57FC1807BF4FB609EFFA /* sk.json in Resources */,
				4196BAC057D1A8DD5647F04173256497 /* sl.json in Resources */,
				1D36A4C4A9F4AA4DCDACA928C1A78558 /* so.json in Resources */,
				C60812D23106D3300FD8730E44C2EFD7 /* sq.json in Resources */,
				4F6E3DA724A8B455A9C0940AE99EF4CB /* sr.json in Resources */,
				7E5372C2FE6B1A7F668F94FB787F1476 /* sv.json in Resources */,
				5E62EAC5E6E666B300F7961522BD9DD4 /* sw.json in Resources */,
				101E945A61CF3410EFA10D88C710F957 /* ta.json in Resources */,
				E18A2741624D81A1020854EB441B1EEB /* tg.json in Resources */,
				1A6B5E0A18EF8FC8935685CC98CD7EF5 /* th.json in Resources */,
				2D01F12662701A2C42FAC8C7E3BF4F82 /* tr.json in Resources */,
				136CEFD6A78534AFD0EF3FC1C4F43172 /* tt.json in Resources */,
				24C37920BB94E0154D72E31867CF78DA /* ug.json in Resources */,
				CAF8B5869EE2CF1F03DEFBDEE6866573 /* uk.json in Resources */,
				3A93147CDC776A9EDDF4C996633C9B4D /* ur.json in Resources */,
				3B26FF3B3D5F018674924FD30C8102DA /* uz.json in Resources */,
				EEAD5D0931A11361CB9718CE4696C03B /* vi.json in Resources */,
				EC6E8893D00BB0A523E79FFD0E25A8D8 /* zh.json in Resources */,
			);
			runOnlyForDeploymentPostprocessing = 0;
		};
		B8B3E98238C88B12A3ECD2AAB9D724AD /* Resources */ = {
			isa = PBXResourcesBuildPhase;
			buildActionMask = 2147483647;
			files = (
			);
			runOnlyForDeploymentPostprocessing = 0;
		};
		DF3B882871C6EB88C000CBE63104E764 /* Resources */ = {
			isa = PBXResourcesBuildPhase;
			buildActionMask = 2147483647;
			files = (
				E45D57BF4E10E2D855D206DDE6D92CDC /* PrimerSDK-PrimerResources in Resources */,
			);
			runOnlyForDeploymentPostprocessing = 0;
		};
/* End PBXResourcesBuildPhase section */

/* Begin PBXSourcesBuildPhase section */
		2C9FEF473E84237B5F7544F0E1B8DD20 /* Sources */ = {
			isa = PBXSourcesBuildPhase;
			buildActionMask = 2147483647;
			files = (
				085EBF3E0C3F38E5576E422C0E80A6DA /* 3DS.swift in Sources */,
				D3D58EC26B1F08AE8E865984A8AC4A15 /* 3DSService.swift in Sources */,
				7D10B204673695DDB0AF2ECA2BE66601 /* 3DSService+Promises.swift in Sources */,
				70D4BCABE798E43BDF61505A11749A4E /* AdyenDotPay.swift in Sources */,
				0F9B6B61A3A35A3A7CBDE871C2E3A740 /* AES256.swift in Sources */,
				1FDFE3C9F72D22472292260621AA8DA6 /* after.swift in Sources */,
				4D90541CBB71F8B4D437AE526837EDCA /* AlertController.swift in Sources */,
				486608524BDCEA99E4B9782BB8E4C29F /* Analytics.swift in Sources */,
				BB4805DA7205768079FD83D93232D27E /* AnalyticsEvent.swift in Sources */,
				44150557EE9973E93DDAEA4366B2B2B7 /* AnalyticsService.swift in Sources */,
				B6A6C71677147CE57E7A276851DC33C9 /* AnyCodable.swift in Sources */,
				5A05934027175180C9C0FF714E2452A8 /* AnyDecodable.swift in Sources */,
				06F73275871A8D48AEF9CD511800F4E7 /* AnyEncodable.swift in Sources */,
				A3FE8DD459BFEBABA3A62D12DFE86D99 /* Apaya.swift in Sources */,
				BAC112D7C1F27B72D1080B27E84119A4 /* ApayaTokenizationViewModel.swift in Sources */,
				20F469C778206C17C73D462295E142AD /* ApplePay.swift in Sources */,
				2A42EF7F60DC3B7BA604CD7FA37A1EB4 /* ApplePayTokenizationViewModel.swift in Sources */,
				DF5BE6D426C5F2FF9E5CC958ECEAF017 /* AppState.swift in Sources */,
				D93B6D9D8E53F7E899B7B3734F1AAD46 /* ArrayExtension.swift in Sources */,
				3FC5F1B40C08FB87A2844F397C05C0F2 /* Bank.swift in Sources */,
				B80B08312DA321ABD828818218F3AB6B /* BankSelectorTokenizationViewModel.swift in Sources */,
				E46E4ACFE17D0A6EA95C676B7F8F14D2 /* BankSelectorViewController.swift in Sources */,
				21E1909AE092672A519E16295111BD27 /* BankTableViewCell.swift in Sources */,
				1DC683D75F532B127088250720F6CA41 /* Box.swift in Sources */,
				2AB92D31EFB459FCC214B28475FE1C7A /* BundleExtension.swift in Sources */,
				3C97951198870488E727A33FB6B5305F /* CancelContext.swift in Sources */,
				E8341BD76C766E489CE8B8A38057AF63 /* Cancellable.swift in Sources */,
				65E477111C8762B3545E189B4677CBFA /* CancellableCatchable.swift in Sources */,
				520B443189183B242ED78C5B80E735BC /* CancellablePromise.swift in Sources */,
				FEB2E4ED04B3E9E8C634588B8848BAC9 /* CancellableThenable.swift in Sources */,
				A8A93670DCE4986024446ECDA925B46C /* CardButton.swift in Sources */,
				B411764259A54E648372521D3D049EB1 /* CardComponentsManager.swift in Sources */,
				EF173A1434F5498576DB5EB6F3BE3660 /* CardFormPaymentMethodTokenizationViewModel.swift in Sources */,
				C611F738238E26142D2FD7D90D225437 /* CardNetwork.swift in Sources */,
				193B6E7F18BECBE568E051C5204DE4FE /* CardScannerViewController.swift in Sources */,
				80713C4778F9411CBC0132A92CB95CFA /* CardScannerViewController+SimpleScanDelegate.swift in Sources */,
				F1779309AE83810E3D8D0302B5A6F74A /* Catchable.swift in Sources */,
				93BC95C3E4C415CCAFC5F4D774E06A0F /* CatchWrappers.swift in Sources */,
				DB570720101A73C01E74DC532AFD21B6 /* CheckoutModule.swift in Sources */,
				4106558E1896A5ABFF55603CB4D77076 /* CheckoutWithVaultedPaymentMethodViewModel.swift in Sources */,
				87C41F4EAF0DFA939C99F419D5F33AAA /* ClientSession.swift in Sources */,
				C238D827D7B10EC6A7EBBD6B357F6088 /* ClientSessionService.swift in Sources */,
				A5C3847D0D7FD9A6124D4A1FB98CBF3C /* ClientToken.swift in Sources */,
				811AD38683B358E40BC7607D4D7A5792 /* ClientTokenService.swift in Sources */,
				41FD6539FC521A63326D0845D0791684 /* Colors.swift in Sources */,
				749B365C33E780A278A5192A7D6415D5 /* ConcurrencyLimitedDispatcher.swift in Sources */,
				0C915133296278840CA84A18A55FD896 /* Configuration.swift in Sources */,
				8A67470B1104609394BF1772D5B0FA73 /* Connectivity.swift in Sources */,
				CDDA1889F5951FC3C94064C64E781AC0 /* Consolable.swift in Sources */,
				B30C6249A25B41EC84CDA24AB5283846 /* Content.swift in Sources */,
				2E5D66313F12A4D7CCA6651A09B93978 /* CoreDataDispatcher.swift in Sources */,
				337138FBD400C092DA89FA4558431651 /* CountryCode.swift in Sources */,
				0FC217E4ED14E7D5F4C92B49AE3ABD1E /* CreateResumePaymentService.swift in Sources */,
				BA8F2E5315A1039C9046FCE56EB368D9 /* Currency.swift in Sources */,
				63702F09C006BEF305150942BFAC932C /* CustomStringConvertible.swift in Sources */,
				D0794599071582CF10CE5E1C44C2FDFB /* DataExtension.swift in Sources */,
				DD839F3B1D69DD67F1F43407D94B588E /* DateExtension.swift in Sources */,
				94A252804B7CCBE2FF9EDE661D326144 /* Decisions.swift in Sources */,
				CE6C7DD0FF201272C254C7E16BAC6211 /* DependencyInjection.swift in Sources */,
				86945EDBC7684CB1BC0330509D50A367 /* Device.swift in Sources */,
				DE72BD427F14917C78A28AFF3987BCD7 /* Dimensions.swift in Sources */,
				6BB0A8392552900E40D2AFAC28070532 /* Dispatcher.swift in Sources */,
				742233DF7AD1015E575802481DE28D10 /* Endpoint.swift in Sources */,
				D1E7EF90B577FEF2A39D44A997BE935E /* EnsureWrappers.swift in Sources */,
				E05C966D47CCEFE33D5ED92019299B69 /* Error.swift in Sources */,
				4074C7D12813C98DEF5B136A9FD33B7C /* ErrorHandler.swift in Sources */,
				6DF3B097359121ECB8CF90F18F0F2F53 /* ExternalPaymentMethodTokenizationViewModel.swift in Sources */,
				8724D078A0AB7A8A49BCFE1E2794F9E0 /* ExternalViewModel.swift in Sources */,
				E01BF14131B3B7DF77C74463BA4DB2A2 /* FinallyWrappers.swift in Sources */,
				83DEA7A9428B9A1FEB94AF013A9827E3 /* firstly.swift in Sources */,
				13C92A3477BF4FFE100C8071AB1830D5 /* FlowDecisionTableViewCell.swift in Sources */,
				8B0FBD96700380073CEF506A33D2D446 /* FormPaymentMethodTokenizationViewModel.swift in Sources */,
				1BC1C0356FB049A5F97C4EE482189E54 /* FormType.swift in Sources */,
				251D250885214902C784A8498E4D41C6 /* Guarantee.swift in Sources */,
				767AF0E8D81E7F77BCC57E056E868ECD /* GuaranteeWrappers.swift in Sources */,
				D6D69277B164FBF6A878BF88FBA0CBE0 /* hang.swift in Sources */,
				0CD0647AE0A5B80C31DED0ECEC2AB43A /* HeaderFooterLabelView.swift in Sources */,
				F019ADB71498C83AEA2412F5F215F159 /* Identifiable.swift in Sources */,
				E0982FA51584EF8AE32FFC084587DAC2 /* ImageName.swift in Sources */,
				D24E1BFC9F91C92887A6A9B70743580C /* IntExtension.swift in Sources */,
				71F533E120C8CA9060F38FB7B3316CAF /* JSONParser.swift in Sources */,
				90C61D34FE983A8C2EA223F0F058888B /* Keychain.swift in Sources */,
				E7BFDE361D1DABFD65BFB89A44571FA5 /* Klarna.swift in Sources */,
				8CBA698650801C2E73DB79FC7D794F41 /* KlarnaTokenizationViewModel.swift in Sources */,
				5AE12375CED0627D3FBB0E304AA5D615 /* LogEvent.swift in Sources */,
				71865042065FB6BC5801DB3E56C9ACED /* Logger.swift in Sources */,
				B22C19C949675A7D4FBB8E1A5409021D /* Mask.swift in Sources */,
				46AA58C4365294725C1BFB231B25F81A /* MockPrimerAPIClient.swift in Sources */,
				483D13A9651BDC346825D64BE0C9E455 /* NetworkService.swift in Sources */,
				4D91A14776DF28E994F56720E58CE1C3 /* NSErrorExtension.swift in Sources */,
				49D203DFADFCC73892166788A9469618 /* Optional+Extensions.swift in Sources */,
				6F7C60D92FCB333D9F741A5E8145FF8A /* OrderItem.swift in Sources */,
				506CFF9864CC0954D60151B4C5F0547A /* Parser.swift in Sources */,
				794DC0060BF10E32AC35594B330B563F /* PaymentAPIModel.swift in Sources */,
				13EB48DB6A72D6E463B5B3FD1AB5779B /* PaymentMethodComponent.swift in Sources */,
				2A4AA900FF62F16797592BCDDAC38C72 /* PaymentMethodConfigService.swift in Sources */,
				257FCA4BC988E0F6D40E386B70F846B7 /* PaymentMethodConfiguration.swift in Sources */,
				BCA876A1192D602D893DD934898CEDE2 /* PaymentMethodConfigurationOptions.swift in Sources */,
				0EBB0B156798BB8A34AE65D1737D21A5 /* PaymentMethodConfigurationType.swift in Sources */,
				6F360066036E40BA960C5457108E405E /* PaymentMethodsGroupView.swift in Sources */,
				0B571E269B0935FD6BF753B3C2E2EA85 /* PaymentMethodToken.swift in Sources */,
				DA0F7291CB58CB7C0791FEEBF96D37C6 /* PaymentMethodTokenizationRequest.swift in Sources */,
				B56333B1E11FAF3E94484D450B535AEA /* PaymentMethodTokenizationViewModel.swift in Sources */,
				C43096B4EE472ECC6B62C401D61E58A9 /* PaymentMethodTokenizationViewModel+Logic.swift in Sources */,
				4A9E4FDB9905162B6D0BE8B1211C2792 /* PaymentResponse.swift in Sources */,
				D4B66FB0BD7EA9608D8D3A074217DAF1 /* PayPal.swift in Sources */,
				D5AA69ECA749D16597E765796CD08585 /* PayPalService.swift in Sources */,
				A665658AC208FF197E7255CE84FF1D51 /* PayPalTokenizationViewModel.swift in Sources */,
				BFD18904E38CEEBA9378A29741B09219 /* PollingModule.swift in Sources */,
				BAE3FC3FB27F90BBF087D3708D5D1D33 /* PostalCode.swift in Sources */,
				A19EBC7D33D02DB3D70D06BF5E6A42F0 /* PresentationController.swift in Sources */,
				3D0542477A77B805C7B472CA961A0D66 /* Primer.swift in Sources */,
				FB7B0CD01A7EFC01605D3347E4C65056 /* PrimerAPI.swift in Sources */,
				FA870C56CDBD6F4763523FF1FB0C95E0 /* PrimerAPIClient.swift in Sources */,
				8BA0D37528EA2811D748EB847775B541 /* PrimerAPIClient+3DS.swift in Sources */,
				55A5033C7ED31552FC9984DC64F259C6 /* PrimerAPIClient+Promises.swift in Sources */,
				BD419B928B4DF479AF5E565C70D2C047 /* PrimerButton.swift in Sources */,
				6E3A5BCBEFE40DE4028EEB09D2FC4281 /* PrimerCardFormViewController.swift in Sources */,
				7959AE43BFEFDEE3F243F755D588FAA6 /* PrimerCardholderNameFieldView.swift in Sources */,
				98C3657E2E3A96DF73BDB8DAB42A1C13 /* PrimerCardNumberFieldView.swift in Sources */,
				834251FF02F0D720E136F02340CCD0E9 /* PrimerConfiguration.swift in Sources */,
				74C0C09366CC8602474FAE1D72C89ABA /* PrimerContainerViewController.swift in Sources */,
				BA8F975E9FBA76AAAD0C8B8E08BA36F6 /* PrimerContent.swift in Sources */,
				0BD61F2CE99B9DEF33DC560D49A9109D /* PrimerCustomStyleTextField.swift in Sources */,
				E773C311DB55F627DD197CE03CDA0100 /* PrimerCVVFieldView.swift in Sources */,
				8DC0D726CA27681D151783EE8E2CDB29 /* PrimerDelegate.swift in Sources */,
				6D5EBF9DA4A567005D4D708ACD729A22 /* PrimerError.swift in Sources */,
				E8AA3CC5637FC417711AD069A6D6E15F /* PrimerExpiryDateFieldView.swift in Sources */,
				E8A2B1E2609D4D5DB5501424A7A585B0 /* PrimerFlowEnums.swift in Sources */,
				D60855756B839BA457EBC0D302F0FABA /* PrimerFormViewController.swift in Sources */,
				4E9B70AB3BD7B138E0AA1E4F518C3C35 /* PrimerGenericTextFieldView.swift in Sources */,
				6706C3CBB4CB2BD188A1B40F8D2BD632 /* PrimerHeadlessUniversalCheckout.swift in Sources */,
				55649557AF51AE5143A8D23B77133DAA /* PrimerHeadlessUniversalCheckoutProtocols.swift in Sources */,
				F57174CBC9C284C87540C7CCE1589640 /* PrimerHeadlessUniversalCheckoutUIManager.swift in Sources */,
				231F8D80C1E77096EE1A50C6CE6BBBBC /* PrimerImage.swift in Sources */,
				FB7EE1FF98F8170265F0DB304A592749 /* PrimerInputElements.swift in Sources */,
				9AFEDB88CE6A0F3489CE11F8064E31A7 /* PrimerInputViewController.swift in Sources */,
				356C2CD692852CB0FF021A8A45826582 /* PrimerLoadingViewController.swift in Sources */,
				7E35ABEEAA98E77FA4481FDB68949039 /* PrimerNavigationBar.swift in Sources */,
				2968E0D630493B77017EC2968D1F3349 /* PrimerNavigationController.swift in Sources */,
				FCA07A777877B282E0DAE90A776FC80F /* PrimerNibView.swift in Sources */,
				B4022A92E6086C27658E9650A3B51F4D /* PrimerPostalCodeFieldView.swift in Sources */,
				E54A5D7B8876515C8BA83C36F62E3091 /* PrimerResultComponentView.swift in Sources */,
				C583A9EE5F90B8EA625E9263A9EF7EC6 /* PrimerResultViewController.swift in Sources */,
				1D95162FEE440FD0A2168CBC98028D63 /* PrimerRootViewController.swift in Sources */,
				2E40904C8BF9C0E5E7A0A5E7DC923FD8 /* PrimerScrollView.swift in Sources */,
				D269305CDA511D5554449F54F76B8DBA /* PrimerSDK-dummy.m in Sources */,
				F1C45CF1890ED7254304098BC8B24FAD /* PrimerSearchTextField.swift in Sources */,
				BFD151C9B5626C997A0EA87CAADF2AD7 /* PrimerSettings.swift in Sources */,
				81DB86EDC3C4EB84BCD1B0EF892C976D /* PrimerSource.swift in Sources */,
				6823038ABA816371445C7FB6575FD2DA /* PrimerTableViewCell.swift in Sources */,
				2B9C643848B79EF3295044189AFB9D72 /* PrimerTestPaymentMethodTokenizationViewModel.swift in Sources */,
				FC7F157DC572F2446B1B586DE39393E6 /* PrimerTestPaymentMethodViewController.swift in Sources */,
				4BF4FBCC7AA79D379B51966539E3DC9B /* PrimerTextField.swift in Sources */,
				92B3BDDDEB648FC1B27C690474AC6521 /* PrimerTextFieldView.swift in Sources */,
				326532B415E6B2EC4210792107E6C3A3 /* PrimerTheme.swift in Sources */,
				08DD023D9BD337E4CB5E14CB75D2B31D /* PrimerTheme+Borders.swift in Sources */,
				E9921F3F425D3B0F18FBE17155465C41 /* PrimerTheme+Buttons.swift in Sources */,
				1824FC7CEFD0C8CE48FD49873C49D982 /* PrimerTheme+Colors.swift in Sources */,
				7ABBE28BBB4A3B138AEC7AA8F26E0E32 /* PrimerTheme+Inputs.swift in Sources */,
				33EE1EE180B655B2B2378050A1B512C4 /* PrimerTheme+TextStyles.swift in Sources */,
				40C66EF6F085BE2F942863FD4E8C0C82 /* PrimerTheme+Views.swift in Sources */,
				2F442FA552F69F5393BFD686B5B17A19 /* PrimerThemeData.swift in Sources */,
				31E3DBCDB320D3294EE0E899EE0B9EBC /* PrimerThemeData+Deprecated.swift in Sources */,
				655EFE5E46A6A126321385C64C9562D6 /* PrimerUniversalCheckoutViewController.swift in Sources */,
				6CD398A6B401DD70C5FB34804B87A135 /* PrimerVaultManagerViewController.swift in Sources */,
				13E707E2560CE51C6CBEB7235424D6C8 /* PrimerViewController.swift in Sources */,
				716BF4D7D995AB6C2B9C23C0453B78F7 /* PrimerViewExtensions.swift in Sources */,
				1961BF5348EF1FA674DFBE1AC636F3EB /* PrimerWebViewController.swift in Sources */,
				75435816437D5B4B9C9BEBE7A2D68599 /* Promise.swift in Sources */,
				842288D528781CD200D7A605 /* UserInterfaceModule.swift in Sources */,
				C9217795B81D5E9A87B5039B0C03A378 /* QRCodeTokenizationViewModel.swift in Sources */,
				FDE3B3B3C2DDECE595D106CCA63C69B1 /* QRCodeViewController.swift in Sources */,
				56EB0B0B0299286E204736707A5FD1DE /* Queue.swift in Sources */,
				CD133C569AA09500E21978CED2BD7FA1 /* race.swift in Sources */,
				909B080E65F2B3711BAFEE29023500C4 /* RateLimitedDispatcher.swift in Sources */,
				F66521FB89C38D0C51DCFE45C06FBD27 /* RateLimitedDispatcherBase.swift in Sources */,
				DBF47D0CC7E2FFAC7FE0C2898ACF2017 /* RecoverWrappers.swift in Sources */,
				193B4439C9D90EC5717EC04AC33CF4B3 /* ReloadDelegate.swift in Sources */,
				96C6760398CA2B5B3B901D2E22B21475 /* Resolver.swift in Sources */,
				6FE6D06A40ECBF7FCE7F3516687248C6 /* ResumeHandlerProtocol.swift in Sources */,
				E9BCB62C69C0438592DADF78CD9C7767 /* SequenceWrappers.swift in Sources */,
				C9236288B0B148D8DA86A858C37C2045 /* StrictRateLimitedDispatcher.swift in Sources */,
				FEC7A7A3A5C121C783828E23CDCD3E31 /* StringExtension.swift in Sources */,
				C0233358A6363A1C9579D00300736F93 /* Strings.swift in Sources */,
				D183CB3A252A7D06439991E16D5D1864 /* SuccessMessage.swift in Sources */,
				AC9AF0A62B262B09182461DFCAAE5943 /* SuccessResponse.swift in Sources */,
				22E0633D7712CE4B737860662E5697E0 /* Thenable.swift in Sources */,
				C05EB836E19C06A0AED5343B84ACE7C8 /* ThenableWrappers.swift in Sources */,
				367F5B80CFA2F9CCB0B4971CE8926EF6 /* Throwable.swift in Sources */,
				84868D7625EBC6C21294567FA3F04198 /* TokenizationService.swift in Sources */,
				68D87C50772F275D1436755BF81B983B /* UIColorExtension.swift in Sources */,
				1405EB921A7BC8358499753C3EAF00FB /* UIDeviceExtension.swift in Sources */,
				3C1DD28B8076E5450F480E43452CD187 /* UILocalizableUtil.swift in Sources */,
				231F54304F11117304C2A1746F926897 /* UINavigationController+Extensions.swift in Sources */,
				5B58DF3B41778CE0570EDF979C490B2C /* UIUtils.swift in Sources */,
				09043098361E5E302B6408649745100F /* URLExtension.swift in Sources */,
				C61026C649C3FB85EC565993C9FD9E2E /* URLSessionStack.swift in Sources */,
				ECD03A1A398235620DF26E8D2DCFF8A6 /* UserDefaultsExtension.swift in Sources */,
				78FD0A8D046F6E10C4506557A44C1E38 /* VaultCheckoutViewModel.swift in Sources */,
				D99B5BA954A7EB16F5514295C0C30DCA /* VaultPaymentMethodView.swift in Sources */,
				6DA453D3C2F08E7691FEDB3D4BB1A6F7 /* VaultPaymentMethodViewController.swift in Sources */,
				C2070ED936694B3BC2BCB151C2B68CEC /* VaultPaymentMethodViewModel.swift in Sources */,
				66B890CA7BCEF4411B97DE3A85D71D9A /* VaultService.swift in Sources */,
				D6F5CFE901B17B7884E6CF8699E16FAA /* Weak.swift in Sources */,
				2B148B9D9752B697E30D4462642923CE /* WebViewUtil.swift in Sources */,
				1114DDF69CCFB17B066A34AE2F202838 /* when.swift in Sources */,
				6D2436E9BA6A16B09EA784BD7811C02E /* WrapperProtocols.swift in Sources */,
			);
			runOnlyForDeploymentPostprocessing = 0;
		};
		560A4F90C6546575F1109C96FD9E67B7 /* Sources */ = {
			isa = PBXSourcesBuildPhase;
			buildActionMask = 2147483647;
			files = (
			);
			runOnlyForDeploymentPostprocessing = 0;
		};
		56F8E0C396EEBAF4EEB6D438222BB63E /* Sources */ = {
			isa = PBXSourcesBuildPhase;
			buildActionMask = 2147483647;
			files = (
				F6FCEA41B7D4A17FD20C345E86296343 /* Pods-PrimerSDK_Example-dummy.m in Sources */,
			);
			runOnlyForDeploymentPostprocessing = 0;
		};
		6EF4A2D14405D927340A64E4A53E17A9 /* Sources */ = {
			isa = PBXSourcesBuildPhase;
			buildActionMask = 2147483647;
			files = (
				EDCA14122B54FB93D44A575E9329F61D /* 3DS.swift in Sources */,
				8BD0986580C99C3DD2F28FB35D01DA1E /* 3DSService.swift in Sources */,
				388F43AB1706655FF25C4CE0E5916A7E /* 3DSService+Promises.swift in Sources */,
				DE29C708025E91B9D9A50A7BE16521B8 /* AddressField.swift in Sources */,
				E15F25D7631B884022B24697FF0FF91C /* AdyenDotPay.swift in Sources */,
				B94DEB8375CE92A5AAC1892A96C5FD4F /* AES256.swift in Sources */,
				11FE84420D76CDC7BF99321337F8377C /* after.swift in Sources */,
				BD09E534511715F5E7683CF8F76E48CF /* AlertController.swift in Sources */,
				B47F4D9984001F52DAE3D8636FE1DAC0 /* Analytics.swift in Sources */,
				D411A256EE15A3F8FA52478C8B087EE2 /* AnalyticsEvent.swift in Sources */,
				AAA6E0CBCE16BC95C5856E9ECA174D66 /* AnalyticsService.swift in Sources */,
				E164846F7C2BB00DFDC233791AF4DD00 /* AnyCodable.swift in Sources */,
				D307704327D9153453385992BA5DF98D /* AnyDecodable.swift in Sources */,
				03C4075CA445BFC6B86F7281F4546B7E /* AnyEncodable.swift in Sources */,
				3B15E083FE81ED917A9E8A9A0F32541F /* Apaya.swift in Sources */,
				16FE96C2E7E9C2F51DF7CDDFA14D0092 /* ApayaTokenizationViewModel.swift in Sources */,
				1CB6BE02D15E7DAB0B253B4B7D91699C /* ApplePay.swift in Sources */,
				2C06BD04EDE32C44F67F12F301B5D3A0 /* ApplePayTokenizationViewModel.swift in Sources */,
				9535B649C8EBCD009AF6726EF5D9CED2 /* AppState.swift in Sources */,
				0F4EC5DAABA8BD169F0607FCE506030B /* ArrayExtension.swift in Sources */,
				888D417C4B873A6A140C229517C55719 /* Bank.swift in Sources */,
				C870D31216345B983A82F615989CB68C /* BankSelectorTokenizationViewModel.swift in Sources */,
				68D5D41707C9A2B7FDB13B9B426177BF /* BankSelectorViewController.swift in Sources */,
				7631D4659544348F0260AE7D1243D37C /* BankTableViewCell.swift in Sources */,
				96C4C98BD7E99D6B88CF941B0E9EAF35 /* Box.swift in Sources */,
				64BDAAF1CC7B5EE42DF36C17D12D7824 /* BundleExtension.swift in Sources */,
				FCE277253E49F7C970F13C34A089A15D /* CancelContext.swift in Sources */,
				00ACF8187DEFF51801A9AADC41CB7E7C /* Cancellable.swift in Sources */,
				B55CDEFA985A53CA112195C10414F02D /* CancellableCatchable.swift in Sources */,
				97CEECA7A299806FA05E4AE862B5C90F /* CancellablePromise.swift in Sources */,
				8E862E9FFF23B62ADCD9AC431B7A3EB8 /* CancellableThenable.swift in Sources */,
				C86CF78341D3D05CC64083B3CFF8A65D /* CardButton.swift in Sources */,
				DA99208E3D3F2E6729BBBF4E5A10B095 /* CardComponentsManager.swift in Sources */,
				71D6F655468E3CE02FA47A399AA9C4D7 /* CardFormPaymentMethodTokenizationViewModel.swift in Sources */,
				8B187B454AB4B53E0B3A0ECE6DF6A908 /* CardholderNameField.swift in Sources */,
				FAF5A04D4C8D9563B89D9C187017F82F /* CardNetwork.swift in Sources */,
				083E5B3BA42CA48FB9ED50C4BDBA0EC4 /* CardNumberField.swift in Sources */,
				25E493DC7860DE96BD217C931AD2A585 /* CardScannerViewController.swift in Sources */,
				364D73906341A637B3909982CB1E3A60 /* CardScannerViewController+SimpleScanDelegate.swift in Sources */,
				6559AEB8E68E8116D4F89F1CB0D27A66 /* Catchable.swift in Sources */,
				D6820978E12328B48BFDBBFF0F12DDB0 /* CatchWrappers.swift in Sources */,
				0517FFF727C5CA180D7DC6A63D590D2C /* CheckoutModule.swift in Sources */,
				8703F8237D0F74D9F8950FECCDDC74D4 /* CheckoutWithVaultedPaymentMethodViewModel.swift in Sources */,
				3F7811AD15166FEF2781486118BFF71D /* CityField.swift in Sources */,
				98B27D6149FA0330C3BEDEDB8DB13481 /* ClientSession.swift in Sources */,
				F3EB3A6AAA8D303A5398A5F805BE4A47 /* ClientSessionService.swift in Sources */,
				B71BA391D41246D6B687B3E94EF76DB3 /* ClientToken.swift in Sources */,
				47F8EA845DD62935B53C4266D9490AA3 /* ClientTokenService.swift in Sources */,
				B8007906EC9CC17CAB08AC81B48283B6 /* Colors.swift in Sources */,
				6F24CC69A63714CB9DAC466CA6099CF4 /* ConcurrencyLimitedDispatcher.swift in Sources */,
				CB73F7F1629616708FC791112F137E7B /* Configuration.swift in Sources */,
				D894492915352F8E5982A22283BBCAA5 /* Connectivity.swift in Sources */,
				E1FC57B46E795AD4053C67448DB6A4E8 /* Consolable.swift in Sources */,
				9A702F87655A1AF3236B02BDAA99AB33 /* Content.swift in Sources */,
				DDFDE86AE0721957B498C610930150FA /* CoreDataDispatcher.swift in Sources */,
				A735B57FBB42D6C1386D42D9FBB22CC9 /* CountryCode.swift in Sources */,
				BBC76B53C0274A6EDB8C0BB54E874315 /* CountryField.swift in Sources */,
				C4D143D8FB022488E81A859F10EAA57B /* CountrySelectorViewController.swift in Sources */,
				031EFC893EEB398B650299938D52BB2C /* CountryTableViewCell.swift in Sources */,
				F7082A7553CEAFED7134ADCA9EE5B43E /* CreateResumePaymentService.swift in Sources */,
				6FECD56BEF22A08B423AACCB7A48F76C /* Currency.swift in Sources */,
				B91BD555E7348CA1B9F67F7E2B066194 /* CustomStringConvertible.swift in Sources */,
				B870893D6B68F0FCAAF5E88EFB843D91 /* CVVField.swift in Sources */,
				9972CFCA4AB98569F2EA6DCE9DBA6753 /* DataExtension.swift in Sources */,
				A37184D00ECBCECB3ECC2EE4CBEF7CEB /* DateExtension.swift in Sources */,
				1357278BBB561B9331DA50C4F3691644 /* Decisions.swift in Sources */,
				1ED4402D20E21038D9278C5C0BCD46C9 /* DependencyInjection.swift in Sources */,
				C09A4A98DCCC51EA57A4EA521893DB04 /* Device.swift in Sources */,
				FE279ABEED5E6FAF1FF74C04C9ED3A19 /* Dimensions.swift in Sources */,
				08E959E14EE05F4730A98BF798DA18E7 /* Dispatcher.swift in Sources */,
				BBC25A9012B86B8B3E18D01ED818472A /* Endpoint.swift in Sources */,
				4515DDC6844B250254FE03D41F13DF46 /* EnsureWrappers.swift in Sources */,
				1817F0A1928D069609B89D3BFEEA576E /* Error.swift in Sources */,
				55BCF3EED28DBD4029A5027D1F1DDD72 /* ErrorHandler.swift in Sources */,
				3F27CCEA1BE9009EF353692B2F511C19 /* ExpiryDateField.swift in Sources */,
				617B8845882ECAB2C06E973599B3B2A3 /* ExternalPaymentMethodTokenizationViewModel.swift in Sources */,
				529BCC8CE599715C0E6D11AF8A6FC3A2 /* ExternalViewModel.swift in Sources */,
				386A08193656DAAEE7BBCBD254D7839A /* Field.swift in Sources */,
				2D3E49EA4421C8A0F7B0A4B3B40089E7 /* FinallyWrappers.swift in Sources */,
				A948EB903C3327455FADF4504B0A9802 /* firstly.swift in Sources */,
				902473A3B94FD0F1C91B2926A73397E0 /* FirstNameField.swift in Sources */,
				4A119D47914B8EBEC4FF3C2F130951EE /* FlowDecisionTableViewCell.swift in Sources */,
				3B13CFCA788445E60A212A5DCFB81FF5 /* FormPaymentMethodTokenizationViewModel.swift in Sources */,
				1531DAC2F06B47B8FB010AC768D03618 /* FormType.swift in Sources */,
				B9B86E1BB15D439BACC9DCD8CD26C9CC /* Guarantee.swift in Sources */,
				0B5596DC10021FD86DA104979221B387 /* GuaranteeWrappers.swift in Sources */,
				F65D5EB960F2404A7455E88E98C3A99F /* hang.swift in Sources */,
				527F0A8BD938C561BC1B599C64E66E52 /* HeaderFooterLabelView.swift in Sources */,
				717B541C9387537E8A29B5F94DEC5746 /* Identifiable.swift in Sources */,
				D409D6890B063B6FCEB994E18CAD1AEB /* ImageName.swift in Sources */,
				76A189BDE54E82675A95424F4E9FED05 /* IntExtension.swift in Sources */,
				9C650B2F9ED40C9BDDB18B72720930A3 /* JSONParser.swift in Sources */,
				2230E10C26828CA69D0F4E43371065C8 /* Keychain.swift in Sources */,
				E664662AC4F6A745955F6B2DB76B7C71 /* Klarna.swift in Sources */,
				C0ECA17F547D4890545BE03E894FEE6E /* KlarnaTokenizationViewModel.swift in Sources */,
				259CA1238A380C9945CE96624E3D7787 /* LastNameField.swift in Sources */,
				5120C1576563770DCBEA2EDD761C654D /* LogEvent.swift in Sources */,
				F833CE9EA504486E8026BD9E836192C6 /* Logger.swift in Sources */,
				67C2B2A99001E45177CF59F08461411D /* Mask.swift in Sources */,
				ECAD0C2145A0D5E754F10892D6766B36 /* MockPrimerAPIClient.swift in Sources */,
				B379C1280B54438DA4B4BED01746E917 /* NetworkService.swift in Sources */,
				EBC5ADAAF0127828C384E7CB77E8B9F5 /* NSErrorExtension.swift in Sources */,
				863B31D55E98610E5F62C3176A4CCE83 /* NSObject+ClassName.swift in Sources */,
				8AC907C5123C9146DC1FB402E7FCED21 /* Optional+Extensions.swift in Sources */,
				5FEFC998CA94D4265EF3BA67C05862C4 /* OrderItem.swift in Sources */,
				24FB56B54AE9C7B7576C95508E4B8862 /* Parser.swift in Sources */,
				175DCE1B93A71A8EF6F0231F670F6F35 /* PaymentAPIModel.swift in Sources */,
				F0EDB2082FEBF32A720CAE0E9D787D7B /* PaymentMethodComponent.swift in Sources */,
				D8BBD71746E691B82EA119A85A7DBC0B /* PaymentMethodConfigService.swift in Sources */,
				42CA48C2A85043326A53F8E39477C80F /* PaymentMethodConfiguration.swift in Sources */,
				699E34698DD0B19E50EB54672A92B593 /* PaymentMethodConfigurationOptions.swift in Sources */,
				D4FC3B5108F4F036B60235E3D8465A53 /* PaymentMethodConfigurationType.swift in Sources */,
				B3ADDB13EC4382F7A9B40ED1A2F73919 /* PaymentMethodsGroupView.swift in Sources */,
				6BC41B5374A825C6D4F3F7E0F731EA49 /* PaymentMethodToken.swift in Sources */,
				2752E08BDC7ADE1D466EADDDA2AC12D3 /* PaymentMethodTokenizationRequest.swift in Sources */,
				FA652345EAF8790BB6C89F90343769E8 /* PaymentMethodTokenizationViewModel.swift in Sources */,
				38365882844B689D0BFE453C88A7D93E /* PaymentMethodTokenizationViewModel+Logic.swift in Sources */,
				5C43E6802B43BF46C054D9B00DDF3D59 /* PaymentResponse.swift in Sources */,
				279EA5121FA82EDCE9D0D96986C48117 /* PayPal.swift in Sources */,
				B1C38E6C0B5977F1155C1A109B18C037 /* PayPalService.swift in Sources */,
				9AFED7C7661C681E57C7AE39BE0112E3 /* PayPalTokenizationViewModel.swift in Sources */,
				8BCFC07E1B583F0F461EFD1C982FD91C /* PostalCode.swift in Sources */,
				CEE9C1BAE181B792BCEC8EF7285055DC /* PostalCodeField.swift in Sources */,
				8293E3586722B3154B0A682091CC08E8 /* PresentationController.swift in Sources */,
				226DC44EC1554DEF5CF48315CB018652 /* Primer.swift in Sources */,
				1D50F7709C7BBA2651224F25B4D12777 /* PrimerAddressLineFieldView.swift in Sources */,
				1B64CAF2A899C11151513187928C0639 /* PrimerAPI.swift in Sources */,
				86283660C03744C6B98AC157BEB80D91 /* PrimerAPIClient.swift in Sources */,
				2C79498FB23D944462EFE6253FE2A3E1 /* PrimerAPIClient+3DS.swift in Sources */,
				7D44B53D8DA9FBFAC035919DA85D2A34 /* PrimerAPIClient+Promises.swift in Sources */,
				07294AEBF7C8A3A2DD907E7F6CC0D6AA /* PrimerButton.swift in Sources */,
				2211CC4ED37EEBF3B73D382D4BB628F5 /* PrimerCardFormViewController.swift in Sources */,
				9D1DD729533B8C4EFE3DF5D3AC4241CC /* PrimerCardholderNameFieldView.swift in Sources */,
				3F9F201F75CA6BC3264E7C0D68F974E6 /* PrimerCardNumberFieldView.swift in Sources */,
				E3C742232BC540054FD5899C3255ED3D /* PrimerCityFieldView.swift in Sources */,
				BA5F15C21532A9D48DB887142B9B0C4B /* PrimerConfiguration.swift in Sources */,
				E82E69C934F40AC430CFFD4CC4C9CA84 /* PrimerContainerViewController.swift in Sources */,
				4114B168FB65A4C79404244822C589A4 /* PrimerCountryFieldView.swift in Sources */,
				04B5CBD551730E4D0AF7CDAEC75FBF9B /* PrimerCustomStyleTextField.swift in Sources */,
				7D7EA6D1C617A4813D10064C6202927C /* PrimerCVVFieldView.swift in Sources */,
				466CA72CE795C697E49649B4251D6547 /* PrimerDelegate.swift in Sources */,
				1C5C6E5F537A1BD036E98CA6499C2977 /* PrimerError.swift in Sources */,
				9EE39BCD69A7EB915E2122962B164D72 /* PrimerExpiryDateFieldView.swift in Sources */,
				DB8A994B7A9E35177EC6F30E4B4FF429 /* PrimerFirstNameFieldView.swift in Sources */,
				7CF5B0EFF145C4744E4072ECD6FAC377 /* PrimerFlowEnums.swift in Sources */,
				76F06E1773C1736EBB403DEE7907F949 /* PrimerFormView.swift in Sources */,
				F66D08E55550070F5196D0C4EF4DCF3B /* PrimerFormViewController.swift in Sources */,
				C68FC30E3F9419B82ED83E3FD63B8D7F /* PrimerGenericTextFieldView.swift in Sources */,
				D3256DCCC19D67F264BCDD99DCC5A4D5 /* PrimerHeadlessUniversalCheckout.swift in Sources */,
				1916BDDD06E3BB1FB1494C35C0E08360 /* PrimerHeadlessUniversalCheckoutProtocols.swift in Sources */,
				938ABFD5354B54F9744D58B8D3174061 /* PrimerHeadlessUniversalCheckoutUIManager.swift in Sources */,
				C2E392066B5EB24AEFC25DCE8495EB40 /* PrimerImage.swift in Sources */,
				6053378D24FD7778F5FB768E2BAB6742 /* PrimerInputElements.swift in Sources */,
				51AD8CD03DC55373528B0CEEEB7FEABA /* PrimerInputViewController.swift in Sources */,
				F9F131B717CBAB5E5C294E07EB94A268 /* PrimerLastNameFieldView.swift in Sources */,
				04FFE3D130E2696D9173E83F0C0BE5CB /* PrimerLoadingViewController.swift in Sources */,
				21D4F05992530A5A949354A148779D01 /* PrimerNavigationBar.swift in Sources */,
				9E805CFF6D51DDFE357F0961A6F07DA9 /* PrimerNavigationController.swift in Sources */,
				E56FD3ECF53D258827D2E57264331DEA /* PrimerNibView.swift in Sources */,
				A6C9373993E05B4FDBC790082B52CA5D /* PrimerPostalCodeFieldView.swift in Sources */,
				9AC7D31DEA3F54722CAECC047A1F4D8D /* PrimerResultComponentView.swift in Sources */,
				F6E4975281678A715CC35217373AD270 /* PrimerResultViewController.swift in Sources */,
				55DD3D9768CA39057DA9E44722AFF5D0 /* PrimerRootViewController.swift in Sources */,
				E896D4CFBA1B49D817ACAD63132C8C0D /* PrimerScrollView.swift in Sources */,
				AB13A3D9F088E85945D1B974D54EA351 /* PrimerSDK-dummy.m in Sources */,
				C30161035BC91AE8EEC5E9A095857283 /* PrimerSearchTextField.swift in Sources */,
				0B3E15192D1642D4385A3D066038A5FD /* PrimerSettings.swift in Sources */,
				D3D4B6FE2499F19DA9D12CE33EE08459 /* PrimerSimpleCardFormTextFieldView.swift in Sources */,
				0F51520513D36478FD6E4D7522F95F72 /* PrimerSource.swift in Sources */,
				0FF045585B9794D2D6DD04D807F087CF /* PrimerStateFieldView.swift in Sources */,
				314D884038CAEC71CE147C71D6B63ADC /* PrimerTableViewCell.swift in Sources */,
				E4C8A35BD4695F87E56F5B85B4814664 /* PrimerTestPaymentMethodTokenizationViewModel.swift in Sources */,
				8CB34FD7DC10F92CA62C1F5A7FFF69FD /* PrimerTestPaymentMethodViewController.swift in Sources */,
				5CE57B07C2F00053498D843DB896DFCA /* PrimerTextField.swift in Sources */,
				CA81E10B84A457C692740EEC267396D7 /* PrimerTextFieldView.swift in Sources */,
				9D2033D5CBEBC3BF2AEE17C1B158D365 /* PrimerTextFieldView+Analytics.swift in Sources */,
				063ED8D6F3D6886132D8EDD7291B414C /* PrimerTextFieldView+CardFormFieldsAnalytics.swift in Sources */,
				22E660072C743870F9EF03972E9AB1C7 /* PrimerTheme.swift in Sources */,
				C46723C3DBDDA633544130DEBA1485EF /* PrimerTheme+Borders.swift in Sources */,
				56DA11D7FF74C5210C3724F9E458D73D /* PrimerTheme+Buttons.swift in Sources */,
				381C21638C233DB4E5F277BD892E0AC0 /* PrimerTheme+Colors.swift in Sources */,
				17E0E4A2400E53CE94C8B2F20DD8D7F6 /* PrimerTheme+Inputs.swift in Sources */,
				E442402DB98DAEAD87D7E67AE8B2125E /* PrimerTheme+TextStyles.swift in Sources */,
				544A1D17A0E617A0CCA70A647DF4028E /* PrimerTheme+Views.swift in Sources */,
				DBB94373BA1948CDECC5120AF28BE870 /* PrimerThemeData.swift in Sources */,
				4AA75C0D6130131147A4257A57EC1BA7 /* PrimerThemeData+Deprecated.swift in Sources */,
				ADA2FD7F1DAF8C76C63AFAF00C0F26AF /* PrimerUniversalCheckoutViewController.swift in Sources */,
				6F4475F7AAB9A9DDB86CBB75CCC9915A /* PrimerVaultManagerViewController.swift in Sources */,
				F6B0D4DE5BF1DC5927C6671C39B8BBC0 /* PrimerViewController.swift in Sources */,
				0BED6955A06809CAC855C1157940EAA8 /* PrimerViewExtensions.swift in Sources */,
				831E578BF781F598718210C32020499D /* PrimerWebViewController.swift in Sources */,
				A5D5EB8C47C3560EC74C2EB4CFC749F7 /* Promise.swift in Sources */,
				1CBCA01D4A374F399143BF211DD300E9 /* QRCodeTokenizationViewModel.swift in Sources */,
				5021417F0E242A2BA4B881C89865794B /* QRCodeViewController.swift in Sources */,
				04D15DD579FE215EB7F9F96F85AB8583 /* Queue.swift in Sources */,
				84D1C5E7DD71F1807300C46753DA58DD /* race.swift in Sources */,
				94993EF86C1D3677BE7E2C0228A93B7F /* RateLimitedDispatcher.swift in Sources */,
				D6C009CF6E4A81321B730E4CB88772ED /* RateLimitedDispatcherBase.swift in Sources */,
				24AC67D206D3B04AF458744605C9D041 /* RecoverWrappers.swift in Sources */,
				C16A2BA0DF674FF235634411BE07B679 /* ReloadDelegate.swift in Sources */,
				D7D9EDFCF61371D67D3F37FCB51CB1BB /* Resolver.swift in Sources */,
				1D986F7C83F0290A0644E23428EE860E /* ResumeHandlerProtocol.swift in Sources */,
				AEF57672C65B6AA3BF561B074225ECC8 /* SequenceWrappers.swift in Sources */,
				45F314C3AF2D30021BD6CAF34EEE8A66 /* StateField.swift in Sources */,
				56B82B80A8712DBE082433611169C81B /* StrictRateLimitedDispatcher.swift in Sources */,
				F3E824569D5A7DA2AD47D03044FBDEDF /* StringExtension.swift in Sources */,
				16C1C7BD34C153127296F4FADC291A6A /* Strings.swift in Sources */,
				D8AC6320B3B98E673793882B647FC03D /* SuccessMessage.swift in Sources */,
				333F04676046ED5FF77226CEFA2E3FD1 /* SuccessResponse.swift in Sources */,
				0AEBF65687D5BA7AF67A09143DD821F6 /* Thenable.swift in Sources */,
				211AE07FFF914C6FC03158226CF51C1D /* ThenableWrappers.swift in Sources */,
				868E2EB2C9378413EC7173B70FFECBE2 /* Throwable.swift in Sources */,
				BF441F72566604C88F8789F25FE71A7D /* TokenizationService.swift in Sources */,
				5B17FA18A89CEE268D74A1F0B9E69648 /* UIColorExtension.swift in Sources */,
				CCACB17044C85E610EADB0B6AEC5AAF9 /* UIDeviceExtension.swift in Sources */,
				5147C04BD5F12E5FAD86DB2FFCBED33C /* UILocalizableUtil.swift in Sources */,
				E612172585F0EAEABE996BCEC288A870 /* UINavigationController+Extensions.swift in Sources */,
				E6CA05382BAFD90B0C271E7464097EBE /* UIUtils.swift in Sources */,
				9B43508804B191DF1E455E086B96160A /* URLExtension.swift in Sources */,
				CF962BA0A6083F0FC8A382B9E5B3D926 /* URLSessionStack.swift in Sources */,
				26D1372A75B6B104FC36F0147A15BA66 /* UserDefaultsExtension.swift in Sources */,
				F8BB77E4E2A30B9CF209665DA909CC7E /* VaultCheckoutViewModel.swift in Sources */,
				003DAA5E3E9C61C7417DF3B4104AD9CA /* VaultPaymentMethodView.swift in Sources */,
				25F27A5A71EC7585E35387DC443AB0CC /* VaultPaymentMethodViewController.swift in Sources */,
				9618C4E95E15F2C6E9E6B95844B056A7 /* VaultPaymentMethodViewModel.swift in Sources */,
				37A83DAAED94D358A719A586CB787BF3 /* VaultService.swift in Sources */,
				996A7065CAE0AA6148C661DEBD852524 /* Weak.swift in Sources */,
				79563B0C130244F51B868AF1FC7E4389 /* WebViewUtil.swift in Sources */,
				D87580AFD857EF610640AADC5D917C49 /* when.swift in Sources */,
				4293A5FB683552C9DF4FBD71F8D853ED /* WrapperProtocols.swift in Sources */,
			);
			runOnlyForDeploymentPostprocessing = 0;
		};
		941F063CEBD4F389B1B0E595B3635F6A /* Sources */ = {
			isa = PBXSourcesBuildPhase;
			buildActionMask = 2147483647;
			files = (
			);
			runOnlyForDeploymentPostprocessing = 0;
		};
		D7C2CEDEBF3FC1225AF6969DD411A08B /* Sources */ = {
			isa = PBXSourcesBuildPhase;
			buildActionMask = 2147483647;
			files = (
				270CFF0FC749F57C0605262D27016D14 /* Pods-PrimerSDK_Tests-dummy.m in Sources */,
			);
			runOnlyForDeploymentPostprocessing = 0;
		};
/* End PBXSourcesBuildPhase section */

/* Begin PBXTargetDependency section */
		33C4DBC87A8D0B01F50B7BC18C433B1D /* PBXTargetDependency */ = {
			isa = PBXTargetDependency;
			name = "PrimerSDK-PrimerResources";
			target = 6E6525C7043FBA7BB34A249010AF5593 /* PrimerSDK-PrimerResources */;
			targetProxy = 3894AA45FCDCD552C8858F3A75D20DB4 /* PBXContainerItemProxy */;
		};
		36EE99BA25F9B5F7A52F3908EB2ACD5B /* PBXTargetDependency */ = {
			isa = PBXTargetDependency;
			name = PrimerSDK;
			target = F3BE9108C53B53949406218CEA55E0B2 /* PrimerSDK */;
			targetProxy = 8C860109DA06C14821AF0BD611B4BEC4 /* PBXContainerItemProxy */;
		};
		7BADB8E4211A5FE7779CD10D1F6D6E3B /* PBXTargetDependency */ = {
			isa = PBXTargetDependency;
			name = "Pods-PrimerSDK_Example";
			target = 6C144A762E9B598392AFFEC8F873746A /* Pods-PrimerSDK_Example */;
			targetProxy = 21BBDCDCEB31A672F1ACE0E0C7585A5B /* PBXContainerItemProxy */;
		};
/* End PBXTargetDependency section */

/* Begin PBXVariantGroup section */
		AFFF88A1E003130D3E3B63388435A317 /* Localizable.strings */ = {
			isa = PBXVariantGroup;
			children = (
				4A715360540D9051E94300E30B5C6CD5 /* Localizable.strings */,
				2E89819DBE619A43888EEE75BD224E5D /* Localizable.strings */,
				92BA09B613F9EA0E1ED51285AE05C117 /* Localizable.strings */,
				5DA8B821E2EE80596E010EEFCDB9EA7E /* Localizable.strings */,
				F9EA42AECF7AE4B7F4D1C9DFDBA551EE /* Localizable.strings */,
				E1D7D3E3F815836D7D5ED99BECA5DDE1 /* Localizable.strings */,
				1135AB04CD3B679A220E88EDF046F28C /* Localizable.strings */,
				4C0A36EB02485E09988A6F2C8B0784F8 /* Localizable.strings */,
				AA5F24A1A6A8B38CF163F3B328EA3A34 /* Localizable.strings */,
				ACD35A521F4C890D17B240934BD709A9 /* Localizable.strings */,
				637199F74BEA5565CDD89A1A6F73AAAA /* Localizable.strings */,
				E3A209CCA274FCC863D15D69F6AAD779 /* Localizable.strings */,
				B93C724D27987776D3383F4C5F85EE74 /* Localizable.strings */,
				E37BC7F1E73EF2009370A40782951EA1 /* Localizable.strings */,
			);
			name = Localizable.strings;
			path = .;
			sourceTree = "<group>";
		};
/* End PBXVariantGroup section */

/* Begin XCBuildConfiguration section */
		03819C216E03F02851FE5D2175E38393 /* Release */ = {
			isa = XCBuildConfiguration;
			baseConfigurationReference = E884507DF2B84FA8A2E8AD8289881542 /* Pods-PrimerSDK_Example.release.xcconfig */;
			buildSettings = {
				ALWAYS_EMBED_SWIFT_STANDARD_LIBRARIES = NO;
				CLANG_ENABLE_OBJC_WEAK = NO;
				"CODE_SIGN_IDENTITY[sdk=appletvos*]" = "";
				"CODE_SIGN_IDENTITY[sdk=iphoneos*]" = "";
				"CODE_SIGN_IDENTITY[sdk=watchos*]" = "";
				CURRENT_PROJECT_VERSION = 1;
				DEFINES_MODULE = YES;
				DYLIB_COMPATIBILITY_VERSION = 1;
				DYLIB_CURRENT_VERSION = 1;
				DYLIB_INSTALL_NAME_BASE = "@rpath";
				INFOPLIST_FILE = "Target Support Files/Pods-PrimerSDK_Example/Pods-PrimerSDK_Example-Info.plist";
				INSTALL_PATH = "$(LOCAL_LIBRARY_DIR)/Frameworks";
				IPHONEOS_DEPLOYMENT_TARGET = 10.0;
				LD_RUNPATH_SEARCH_PATHS = "$(inherited) @executable_path/Frameworks @loader_path/Frameworks";
				MACH_O_TYPE = staticlib;
				MODULEMAP_FILE = "Target Support Files/Pods-PrimerSDK_Example/Pods-PrimerSDK_Example.modulemap";
				OTHER_LDFLAGS = "";
				OTHER_LIBTOOLFLAGS = "";
				PODS_ROOT = "$(SRCROOT)";
				PRODUCT_BUNDLE_IDENTIFIER = "org.cocoapods.${PRODUCT_NAME:rfc1034identifier}";
				PRODUCT_NAME = "$(TARGET_NAME:c99extidentifier)";
				SDKROOT = iphoneos;
				SKIP_INSTALL = YES;
				TARGETED_DEVICE_FAMILY = "1,2";
				VALIDATE_PRODUCT = YES;
				VERSIONING_SYSTEM = "apple-generic";
				VERSION_INFO_PREFIX = "";
			};
			name = Release;
		};
		05B9E071CFCA1E8A62F14905A80EE6EF /* Debug */ = {
			isa = XCBuildConfiguration;
			baseConfigurationReference = DF6E4F8E7C26A7BBEC17AAD4042A317D /* Pods-PrimerSDK_Tests.debug.xcconfig */;
			buildSettings = {
				ALWAYS_EMBED_SWIFT_STANDARD_LIBRARIES = NO;
				CLANG_ENABLE_OBJC_WEAK = NO;
				"CODE_SIGN_IDENTITY[sdk=appletvos*]" = "";
				"CODE_SIGN_IDENTITY[sdk=iphoneos*]" = "";
				"CODE_SIGN_IDENTITY[sdk=watchos*]" = "";
				CURRENT_PROJECT_VERSION = 1;
				DEFINES_MODULE = YES;
				DYLIB_COMPATIBILITY_VERSION = 1;
				DYLIB_CURRENT_VERSION = 1;
				DYLIB_INSTALL_NAME_BASE = "@rpath";
				INFOPLIST_FILE = "Target Support Files/Pods-PrimerSDK_Tests/Pods-PrimerSDK_Tests-Info.plist";
				INSTALL_PATH = "$(LOCAL_LIBRARY_DIR)/Frameworks";
				IPHONEOS_DEPLOYMENT_TARGET = 10.0;
				LD_RUNPATH_SEARCH_PATHS = "$(inherited) @executable_path/Frameworks @loader_path/Frameworks";
				MACH_O_TYPE = staticlib;
				MODULEMAP_FILE = "Target Support Files/Pods-PrimerSDK_Tests/Pods-PrimerSDK_Tests.modulemap";
				OTHER_LDFLAGS = "";
				OTHER_LIBTOOLFLAGS = "";
				PODS_ROOT = "$(SRCROOT)";
				PRODUCT_BUNDLE_IDENTIFIER = "org.cocoapods.${PRODUCT_NAME:rfc1034identifier}";
				PRODUCT_NAME = "$(TARGET_NAME:c99extidentifier)";
				SDKROOT = iphoneos;
				SKIP_INSTALL = YES;
				TARGETED_DEVICE_FAMILY = "1,2";
				VERSIONING_SYSTEM = "apple-generic";
				VERSION_INFO_PREFIX = "";
			};
			name = Debug;
		};
		7EE7A78859F657F6BEFC651185B43192 /* Release */ = {
			isa = XCBuildConfiguration;
			buildSettings = {
				ALWAYS_SEARCH_USER_PATHS = NO;
				CLANG_ANALYZER_LOCALIZABILITY_NONLOCALIZED = YES;
				CLANG_ANALYZER_NONNULL = YES;
				CLANG_ANALYZER_NUMBER_OBJECT_CONVERSION = YES_AGGRESSIVE;
				CLANG_CXX_LANGUAGE_STANDARD = "gnu++14";
				CLANG_CXX_LIBRARY = "libc++";
				CLANG_ENABLE_MODULES = YES;
				CLANG_ENABLE_OBJC_ARC = YES;
				CLANG_ENABLE_OBJC_WEAK = YES;
				CLANG_WARN_BLOCK_CAPTURE_AUTORELEASING = YES;
				CLANG_WARN_BOOL_CONVERSION = YES;
				CLANG_WARN_COMMA = YES;
				CLANG_WARN_CONSTANT_CONVERSION = YES;
				CLANG_WARN_DEPRECATED_OBJC_IMPLEMENTATIONS = YES;
				CLANG_WARN_DIRECT_OBJC_ISA_USAGE = YES_ERROR;
				CLANG_WARN_DOCUMENTATION_COMMENTS = YES;
				CLANG_WARN_EMPTY_BODY = YES;
				CLANG_WARN_ENUM_CONVERSION = YES;
				CLANG_WARN_INFINITE_RECURSION = YES;
				CLANG_WARN_INT_CONVERSION = YES;
				CLANG_WARN_NON_LITERAL_NULL_CONVERSION = YES;
				CLANG_WARN_OBJC_IMPLICIT_RETAIN_SELF = YES;
				CLANG_WARN_OBJC_LITERAL_CONVERSION = YES;
				CLANG_WARN_OBJC_ROOT_CLASS = YES_ERROR;
				CLANG_WARN_QUOTED_INCLUDE_IN_FRAMEWORK_HEADER = YES;
				CLANG_WARN_RANGE_LOOP_ANALYSIS = YES;
				CLANG_WARN_STRICT_PROTOTYPES = YES;
				CLANG_WARN_SUSPICIOUS_MOVE = YES;
				CLANG_WARN_UNGUARDED_AVAILABILITY = YES_AGGRESSIVE;
				CLANG_WARN_UNREACHABLE_CODE = YES;
				CLANG_WARN__DUPLICATE_METHOD_MATCH = YES;
				COPY_PHASE_STRIP = NO;
				DEBUG_INFORMATION_FORMAT = "dwarf-with-dsym";
				ENABLE_NS_ASSERTIONS = NO;
				ENABLE_STRICT_OBJC_MSGSEND = YES;
				GCC_C_LANGUAGE_STANDARD = gnu11;
				GCC_NO_COMMON_BLOCKS = YES;
				GCC_PREPROCESSOR_DEFINITIONS = (
					"POD_CONFIGURATION_RELEASE=1",
					"$(inherited)",
				);
				GCC_WARN_64_TO_32_BIT_CONVERSION = YES;
				GCC_WARN_ABOUT_RETURN_TYPE = YES_ERROR;
				GCC_WARN_UNDECLARED_SELECTOR = YES;
				GCC_WARN_UNINITIALIZED_AUTOS = YES_AGGRESSIVE;
				GCC_WARN_UNUSED_FUNCTION = YES;
				GCC_WARN_UNUSED_VARIABLE = YES;
				IPHONEOS_DEPLOYMENT_TARGET = 10.0;
				MTL_ENABLE_DEBUG_INFO = NO;
				MTL_FAST_MATH = YES;
				PRODUCT_NAME = "$(TARGET_NAME)";
				STRIP_INSTALLED_PRODUCT = NO;
				SWIFT_OPTIMIZATION_LEVEL = "-Owholemodule";
				SWIFT_VERSION = 5.0;
				SYMROOT = "${SRCROOT}/../build";
			};
			name = Release;
		};
		80F45997CD1F5DAB4F3B62FA0301BC70 /* Release */ = {
			isa = XCBuildConfiguration;
			baseConfigurationReference = F7B48CC82297D62E27EA98AE7A13D3DA /* Pods-PrimerSDK_Tests.release.xcconfig */;
			buildSettings = {
				ALWAYS_EMBED_SWIFT_STANDARD_LIBRARIES = NO;
				CLANG_ENABLE_OBJC_WEAK = NO;
				"CODE_SIGN_IDENTITY[sdk=appletvos*]" = "";
				"CODE_SIGN_IDENTITY[sdk=iphoneos*]" = "";
				"CODE_SIGN_IDENTITY[sdk=watchos*]" = "";
				CURRENT_PROJECT_VERSION = 1;
				DEFINES_MODULE = YES;
				DYLIB_COMPATIBILITY_VERSION = 1;
				DYLIB_CURRENT_VERSION = 1;
				DYLIB_INSTALL_NAME_BASE = "@rpath";
				INFOPLIST_FILE = "Target Support Files/Pods-PrimerSDK_Tests/Pods-PrimerSDK_Tests-Info.plist";
				INSTALL_PATH = "$(LOCAL_LIBRARY_DIR)/Frameworks";
				IPHONEOS_DEPLOYMENT_TARGET = 10.0;
				LD_RUNPATH_SEARCH_PATHS = "$(inherited) @executable_path/Frameworks @loader_path/Frameworks";
				MACH_O_TYPE = staticlib;
				MODULEMAP_FILE = "Target Support Files/Pods-PrimerSDK_Tests/Pods-PrimerSDK_Tests.modulemap";
				OTHER_LDFLAGS = "";
				OTHER_LIBTOOLFLAGS = "";
				PODS_ROOT = "$(SRCROOT)";
				PRODUCT_BUNDLE_IDENTIFIER = "org.cocoapods.${PRODUCT_NAME:rfc1034identifier}";
				PRODUCT_NAME = "$(TARGET_NAME:c99extidentifier)";
				SDKROOT = iphoneos;
				SKIP_INSTALL = YES;
				TARGETED_DEVICE_FAMILY = "1,2";
				VALIDATE_PRODUCT = YES;
				VERSIONING_SYSTEM = "apple-generic";
				VERSION_INFO_PREFIX = "";
			};
			name = Release;
		};
		96EB735A04128DCDE7689457442D6154 /* Debug */ = {
			isa = XCBuildConfiguration;
			baseConfigurationReference = 07ABAC4A253752E5EFD21CFD15864DBF /* PrimerSDK.debug.xcconfig */;
			buildSettings = {
				CLANG_ENABLE_OBJC_WEAK = NO;
				"CODE_SIGN_IDENTITY[sdk=appletvos*]" = "";
				"CODE_SIGN_IDENTITY[sdk=iphoneos*]" = "";
				"CODE_SIGN_IDENTITY[sdk=watchos*]" = "";
				CURRENT_PROJECT_VERSION = 1;
				DEFINES_MODULE = YES;
				DYLIB_COMPATIBILITY_VERSION = 1;
				DYLIB_CURRENT_VERSION = 1;
				DYLIB_INSTALL_NAME_BASE = "@rpath";
				GCC_PREFIX_HEADER = "Target Support Files/PrimerSDK/PrimerSDK-prefix.pch";
				INFOPLIST_FILE = "Target Support Files/PrimerSDK/PrimerSDK-Info.plist";
				INSTALL_PATH = "$(LOCAL_LIBRARY_DIR)/Frameworks";
				IPHONEOS_DEPLOYMENT_TARGET = 10.0;
				LD_RUNPATH_SEARCH_PATHS = "$(inherited) @executable_path/Frameworks @loader_path/Frameworks";
				MODULEMAP_FILE = "Target Support Files/PrimerSDK/PrimerSDK.modulemap";
				PRODUCT_MODULE_NAME = PrimerSDK;
				PRODUCT_NAME = PrimerSDK;
				SDKROOT = iphoneos;
				SKIP_INSTALL = YES;
				SWIFT_ACTIVE_COMPILATION_CONDITIONS = "$(inherited) ";
				SWIFT_VERSION = 4.2;
				TARGETED_DEVICE_FAMILY = "1,2";
				VERSIONING_SYSTEM = "apple-generic";
				VERSION_INFO_PREFIX = "";
			};
			name = Debug;
		};
		9FE23CF9E7E182C33813CBC09CD6CA29 /* Debug */ = {
			isa = XCBuildConfiguration;
			baseConfigurationReference = 3C474C1A0DABE2A3F404B63D4D59F30C /* Pods-PrimerSDK_Example.debug.xcconfig */;
			buildSettings = {
				ALWAYS_EMBED_SWIFT_STANDARD_LIBRARIES = NO;
				CLANG_ENABLE_OBJC_WEAK = NO;
				"CODE_SIGN_IDENTITY[sdk=appletvos*]" = "";
				"CODE_SIGN_IDENTITY[sdk=iphoneos*]" = "";
				"CODE_SIGN_IDENTITY[sdk=watchos*]" = "";
				CURRENT_PROJECT_VERSION = 1;
				DEFINES_MODULE = YES;
				DYLIB_COMPATIBILITY_VERSION = 1;
				DYLIB_CURRENT_VERSION = 1;
				DYLIB_INSTALL_NAME_BASE = "@rpath";
				INFOPLIST_FILE = "Target Support Files/Pods-PrimerSDK_Example/Pods-PrimerSDK_Example-Info.plist";
				INSTALL_PATH = "$(LOCAL_LIBRARY_DIR)/Frameworks";
				IPHONEOS_DEPLOYMENT_TARGET = 10.0;
				LD_RUNPATH_SEARCH_PATHS = "$(inherited) @executable_path/Frameworks @loader_path/Frameworks";
				MACH_O_TYPE = staticlib;
				MODULEMAP_FILE = "Target Support Files/Pods-PrimerSDK_Example/Pods-PrimerSDK_Example.modulemap";
				OTHER_LDFLAGS = "";
				OTHER_LIBTOOLFLAGS = "";
				PODS_ROOT = "$(SRCROOT)";
				PRODUCT_BUNDLE_IDENTIFIER = "org.cocoapods.${PRODUCT_NAME:rfc1034identifier}";
				PRODUCT_NAME = "$(TARGET_NAME:c99extidentifier)";
				SDKROOT = iphoneos;
				SKIP_INSTALL = YES;
				TARGETED_DEVICE_FAMILY = "1,2";
				VERSIONING_SYSTEM = "apple-generic";
				VERSION_INFO_PREFIX = "";
			};
			name = Debug;
		};
		C2AFBAF2F89E547714329C94895A2CB0 /* Release */ = {
			isa = XCBuildConfiguration;
			baseConfigurationReference = 27BDD1E1017D996DE3A5725F205A4733 /* PrimerSDK.release.xcconfig */;
			buildSettings = {
				CLANG_ENABLE_OBJC_WEAK = NO;
				"CODE_SIGN_IDENTITY[sdk=appletvos*]" = "";
				"CODE_SIGN_IDENTITY[sdk=iphoneos*]" = "";
				"CODE_SIGN_IDENTITY[sdk=watchos*]" = "";
				CURRENT_PROJECT_VERSION = 1;
				DEFINES_MODULE = YES;
				DYLIB_COMPATIBILITY_VERSION = 1;
				DYLIB_CURRENT_VERSION = 1;
				DYLIB_INSTALL_NAME_BASE = "@rpath";
				GCC_PREFIX_HEADER = "Target Support Files/PrimerSDK/PrimerSDK-prefix.pch";
				INFOPLIST_FILE = "Target Support Files/PrimerSDK/PrimerSDK-Info.plist";
				INSTALL_PATH = "$(LOCAL_LIBRARY_DIR)/Frameworks";
				IPHONEOS_DEPLOYMENT_TARGET = 10.0;
				LD_RUNPATH_SEARCH_PATHS = "$(inherited) @executable_path/Frameworks @loader_path/Frameworks";
				MODULEMAP_FILE = "Target Support Files/PrimerSDK/PrimerSDK.modulemap";
				PRODUCT_MODULE_NAME = PrimerSDK;
				PRODUCT_NAME = PrimerSDK;
				SDKROOT = iphoneos;
				SKIP_INSTALL = YES;
				SWIFT_ACTIVE_COMPILATION_CONDITIONS = "$(inherited) ";
				SWIFT_VERSION = 4.2;
				TARGETED_DEVICE_FAMILY = "1,2";
				VALIDATE_PRODUCT = YES;
				VERSIONING_SYSTEM = "apple-generic";
				VERSION_INFO_PREFIX = "";
			};
			name = Release;
		};
		BE66CF028072804056A49FE5DDDA8B14 /* Debug */ = {
			isa = XCBuildConfiguration;
			baseConfigurationReference = 57CAA1A8D9F35444AD1221F6B955D0FB /* PrimerSDK.debug.xcconfig */;
			buildSettings = {
				CLANG_ENABLE_OBJC_WEAK = NO;
				"CODE_SIGN_IDENTITY[sdk=appletvos*]" = "";
				"CODE_SIGN_IDENTITY[sdk=iphoneos*]" = "";
				"CODE_SIGN_IDENTITY[sdk=watchos*]" = "";
				CURRENT_PROJECT_VERSION = 1;
				DEFINES_MODULE = YES;
				DYLIB_COMPATIBILITY_VERSION = 1;
				DYLIB_CURRENT_VERSION = 1;
				DYLIB_INSTALL_NAME_BASE = "@rpath";
				GCC_PREFIX_HEADER = "Target Support Files/PrimerSDK/PrimerSDK-prefix.pch";
				INFOPLIST_FILE = "Target Support Files/PrimerSDK/PrimerSDK-Info.plist";
				INSTALL_PATH = "$(LOCAL_LIBRARY_DIR)/Frameworks";
				IPHONEOS_DEPLOYMENT_TARGET = 10.0;
				LD_RUNPATH_SEARCH_PATHS = "$(inherited) @executable_path/Frameworks @loader_path/Frameworks";
				MODULEMAP_FILE = "Target Support Files/PrimerSDK/PrimerSDK.modulemap";
				PRODUCT_MODULE_NAME = PrimerSDK;
				PRODUCT_NAME = PrimerSDK;
				SDKROOT = iphoneos;
				SKIP_INSTALL = YES;
				SWIFT_ACTIVE_COMPILATION_CONDITIONS = "$(inherited) ";
				SWIFT_VERSION = 4.2;
				TARGETED_DEVICE_FAMILY = "1,2";
				VERSIONING_SYSTEM = "apple-generic";
				VERSION_INFO_PREFIX = "";
			};
			name = Release;
		};
		D299434AB35E7FD6F7921C8EF24742FF /* Debug */ = {
			isa = XCBuildConfiguration;
			buildSettings = {
				ALWAYS_SEARCH_USER_PATHS = NO;
				CLANG_ANALYZER_LOCALIZABILITY_NONLOCALIZED = YES;
				CLANG_ANALYZER_NONNULL = YES;
				CLANG_ANALYZER_NUMBER_OBJECT_CONVERSION = YES_AGGRESSIVE;
				CLANG_CXX_LANGUAGE_STANDARD = "gnu++14";
				CLANG_CXX_LIBRARY = "libc++";
				CLANG_ENABLE_MODULES = YES;
				CLANG_ENABLE_OBJC_ARC = YES;
				CLANG_ENABLE_OBJC_WEAK = YES;
				CLANG_WARN_BLOCK_CAPTURE_AUTORELEASING = YES;
				CLANG_WARN_BOOL_CONVERSION = YES;
				CLANG_WARN_COMMA = YES;
				CLANG_WARN_CONSTANT_CONVERSION = YES;
				CLANG_WARN_DEPRECATED_OBJC_IMPLEMENTATIONS = YES;
				CLANG_WARN_DIRECT_OBJC_ISA_USAGE = YES_ERROR;
				CLANG_WARN_DOCUMENTATION_COMMENTS = YES;
				CLANG_WARN_EMPTY_BODY = YES;
				CLANG_WARN_ENUM_CONVERSION = YES;
				CLANG_WARN_INFINITE_RECURSION = YES;
				CLANG_WARN_INT_CONVERSION = YES;
				CLANG_WARN_NON_LITERAL_NULL_CONVERSION = YES;
				CLANG_WARN_OBJC_IMPLICIT_RETAIN_SELF = YES;
				CLANG_WARN_OBJC_LITERAL_CONVERSION = YES;
				CLANG_WARN_OBJC_ROOT_CLASS = YES_ERROR;
				CLANG_WARN_QUOTED_INCLUDE_IN_FRAMEWORK_HEADER = YES;
				CLANG_WARN_RANGE_LOOP_ANALYSIS = YES;
				CLANG_WARN_STRICT_PROTOTYPES = YES;
				CLANG_WARN_SUSPICIOUS_MOVE = YES;
				CLANG_WARN_UNGUARDED_AVAILABILITY = YES_AGGRESSIVE;
				CLANG_WARN_UNREACHABLE_CODE = YES;
				CLANG_WARN__DUPLICATE_METHOD_MATCH = YES;
				COPY_PHASE_STRIP = NO;
				DEBUG_INFORMATION_FORMAT = dwarf;
				ENABLE_STRICT_OBJC_MSGSEND = YES;
				ENABLE_TESTABILITY = YES;
				GCC_C_LANGUAGE_STANDARD = gnu11;
				GCC_DYNAMIC_NO_PIC = NO;
				GCC_NO_COMMON_BLOCKS = YES;
				GCC_OPTIMIZATION_LEVEL = 0;
				GCC_PREPROCESSOR_DEFINITIONS = (
					"POD_CONFIGURATION_DEBUG=1",
					"DEBUG=1",
					"$(inherited)",
				);
				GCC_WARN_64_TO_32_BIT_CONVERSION = YES;
				GCC_WARN_ABOUT_RETURN_TYPE = YES_ERROR;
				GCC_WARN_UNDECLARED_SELECTOR = YES;
				GCC_WARN_UNINITIALIZED_AUTOS = YES_AGGRESSIVE;
				GCC_WARN_UNUSED_FUNCTION = YES;
				GCC_WARN_UNUSED_VARIABLE = YES;
				IPHONEOS_DEPLOYMENT_TARGET = 10.0;
				MTL_ENABLE_DEBUG_INFO = INCLUDE_SOURCE;
				MTL_FAST_MATH = YES;
				ONLY_ACTIVE_ARCH = YES;
				PRODUCT_NAME = "$(TARGET_NAME)";
				STRIP_INSTALLED_PRODUCT = NO;
				SWIFT_ACTIVE_COMPILATION_CONDITIONS = DEBUG;
				SWIFT_OPTIMIZATION_LEVEL = "-Onone";
				SWIFT_VERSION = 5.0;
				SYMROOT = "${SRCROOT}/../build";
			};
			name = Debug;
		};
		D362B44AE219FEF5ED65413DD33376D5 /* Debug */ = {
			isa = XCBuildConfiguration;
			baseConfigurationReference = 07ABAC4A253752E5EFD21CFD15864DBF /* PrimerSDK.debug.xcconfig */;
			buildSettings = {
				CONFIGURATION_BUILD_DIR = "$(BUILD_DIR)/$(CONFIGURATION)$(EFFECTIVE_PLATFORM_NAME)/PrimerSDK";
				IBSC_MODULE = PrimerSDK;
				INFOPLIST_FILE = "Target Support Files/PrimerSDK/ResourceBundle-PrimerResources-PrimerSDK-Info.plist";
				IPHONEOS_DEPLOYMENT_TARGET = 10.0;
				PRODUCT_NAME = PrimerResources;
				SDKROOT = iphoneos;
				SKIP_INSTALL = YES;
				TARGETED_DEVICE_FAMILY = "1,2";
				WRAPPER_EXTENSION = bundle;
			};
			name = Debug;
		};
		F640CBD20B9D56CD72466C4013CF7CDF /* Release */ = {
			isa = XCBuildConfiguration;
			baseConfigurationReference = 27BDD1E1017D996DE3A5725F205A4733 /* PrimerSDK.release.xcconfig */;
			buildSettings = {
				CLANG_ENABLE_OBJC_WEAK = NO;
				"CODE_SIGN_IDENTITY[sdk=appletvos*]" = "";
				"CODE_SIGN_IDENTITY[sdk=iphoneos*]" = "";
				"CODE_SIGN_IDENTITY[sdk=watchos*]" = "";
				CURRENT_PROJECT_VERSION = 1;
				DEFINES_MODULE = YES;
				DYLIB_COMPATIBILITY_VERSION = 1;
				DYLIB_CURRENT_VERSION = 1;
				DYLIB_INSTALL_NAME_BASE = "@rpath";
				GCC_PREFIX_HEADER = "Target Support Files/PrimerSDK/PrimerSDK-prefix.pch";
				INFOPLIST_FILE = "Target Support Files/PrimerSDK/PrimerSDK-Info.plist";
				INSTALL_PATH = "$(LOCAL_LIBRARY_DIR)/Frameworks";
				IPHONEOS_DEPLOYMENT_TARGET = 10.0;
				LD_RUNPATH_SEARCH_PATHS = "$(inherited) @executable_path/Frameworks @loader_path/Frameworks";
				MODULEMAP_FILE = "Target Support Files/PrimerSDK/PrimerSDK.modulemap";
				PRODUCT_MODULE_NAME = PrimerSDK;
				PRODUCT_NAME = PrimerSDK;
				SDKROOT = iphoneos;
				SKIP_INSTALL = YES;
				SWIFT_ACTIVE_COMPILATION_CONDITIONS = "$(inherited) ";
				SWIFT_VERSION = 4.2;
				TARGETED_DEVICE_FAMILY = "1,2";
				VALIDATE_PRODUCT = YES;
				VERSIONING_SYSTEM = "apple-generic";
				VERSION_INFO_PREFIX = "";
			};
			name = Release;
		};
/* End XCBuildConfiguration section */

/* Begin XCConfigurationList section */
		420F72F92EE887C851C3CBF067DDA5FD /* Build configuration list for PBXNativeTarget "PrimerSDK" */ = {
			isa = XCConfigurationList;
			buildConfigurations = (
				96EB735A04128DCDE7689457442D6154 /* Debug */,
				F640CBD20B9D56CD72466C4013CF7CDF /* Release */,
			);
			defaultConfigurationIsVisible = 0;
			defaultConfigurationName = Release;
		};
		4821239608C13582E20E6DA73FD5F1F9 /* Build configuration list for PBXProject "Pods" */ = {
			isa = XCConfigurationList;
			buildConfigurations = (
				D299434AB35E7FD6F7921C8EF24742FF /* Debug */,
				7EE7A78859F657F6BEFC651185B43192 /* Release */,
			);
			defaultConfigurationIsVisible = 0;
			defaultConfigurationName = Release;
		};
		DB74BC4B5C5930D4C8F1AC03B808A393 /* Build configuration list for PBXNativeTarget "Pods-PrimerSDK_Tests" */ = {
			isa = XCConfigurationList;
			buildConfigurations = (
				05B9E071CFCA1E8A62F14905A80EE6EF /* Debug */,
				80F45997CD1F5DAB4F3B62FA0301BC70 /* Release */,
			);
			defaultConfigurationIsVisible = 0;
			defaultConfigurationName = Release;
		};
		F978C8F95E406B727BEB461AF06CD6F7 /* Build configuration list for PBXNativeTarget "Pods-PrimerSDK_Example" */ = {
			isa = XCConfigurationList;
			buildConfigurations = (
				9FE23CF9E7E182C33813CBC09CD6CA29 /* Debug */,
				03819C216E03F02851FE5D2175E38393 /* Release */,
			);
			defaultConfigurationIsVisible = 0;
			defaultConfigurationName = Release;
		};
		FB67FD8ED6D98A9681336AC0A7C84F2C /* Build configuration list for PBXNativeTarget "PrimerSDK-PrimerResources" */ = {
			isa = XCConfigurationList;
			buildConfigurations = (
				D362B44AE219FEF5ED65413DD33376D5 /* Debug */,
				C2AFBAF2F89E547714329C94895A2CB0 /* Release */,
			);
			defaultConfigurationIsVisible = 0;
			defaultConfigurationName = Release;
		};
/* End XCConfigurationList section */
	};
	rootObject = BFDFE7DC352907FC980B868725387E98 /* Project object */;
}<|MERGE_RESOLUTION|>--- conflicted
+++ resolved
@@ -7,993 +7,708 @@
 	objects = {
 
 /* Begin PBXBuildFile section */
-		003DAA5E3E9C61C7417DF3B4104AD9CA /* VaultPaymentMethodView.swift in Sources */ = {isa = PBXBuildFile; fileRef = 8F6B3E3296881935E9CE3E9C4CA59913 /* VaultPaymentMethodView.swift */; };
-		00ACF8187DEFF51801A9AADC41CB7E7C /* Cancellable.swift in Sources */ = {isa = PBXBuildFile; fileRef = D12CF1B44F5F051C012451804B125DE0 /* Cancellable.swift */; };
-		024299F6DB7040CEFA161394533EC958 /* kk.json in Resources */ = {isa = PBXBuildFile; fileRef = A130D8B21255D372AF213D406B979FA4 /* kk.json */; };
-		031EFC893EEB398B650299938D52BB2C /* CountryTableViewCell.swift in Sources */ = {isa = PBXBuildFile; fileRef = EFD421E790DD1B931CF94443A2DF9678 /* CountryTableViewCell.swift */; };
-		03C4075CA445BFC6B86F7281F4546B7E /* AnyEncodable.swift in Sources */ = {isa = PBXBuildFile; fileRef = FC7B7686ACA0079CCC4CB65C435820CD /* AnyEncodable.swift */; };
-		04B5CBD551730E4D0AF7CDAEC75FBF9B /* PrimerCustomStyleTextField.swift in Sources */ = {isa = PBXBuildFile; fileRef = 1EFACA67F2DE4FF9459B7F4573EA2FFB /* PrimerCustomStyleTextField.swift */; };
-		04D15DD579FE215EB7F9F96F85AB8583 /* Queue.swift in Sources */ = {isa = PBXBuildFile; fileRef = 7673C2340035CFDBF5BBAFF091BFBB0C /* Queue.swift */; };
-		04D27AC62172CC31990BE87A4AA6E454 /* lv.json in Resources */ = {isa = PBXBuildFile; fileRef = BB035E49277F453C3E6FAE4B9A253D03 /* lv.json */; };
-		04FFE3D130E2696D9173E83F0C0BE5CB /* PrimerLoadingViewController.swift in Sources */ = {isa = PBXBuildFile; fileRef = 391C69C657BC3EA6761DCBB141B319FD /* PrimerLoadingViewController.swift */; };
-		0517FFF727C5CA180D7DC6A63D590D2C /* CheckoutModule.swift in Sources */ = {isa = PBXBuildFile; fileRef = 057CA56F47D4E29C43D118F3E1CD721A /* CheckoutModule.swift */; };
-		0537239E1215F3AD75D4750AE1FCDFA9 /* hi.json in Resources */ = {isa = PBXBuildFile; fileRef = 9378DEAD34BDAEDB5F8EBA4F9B543EAC /* hi.json */; };
-		063ED8D6F3D6886132D8EDD7291B414C /* PrimerTextFieldView+CardFormFieldsAnalytics.swift in Sources */ = {isa = PBXBuildFile; fileRef = 37179D7DE895FDD5A22D5D0A6D18853C /* PrimerTextFieldView+CardFormFieldsAnalytics.swift */; };
-		07294AEBF7C8A3A2DD907E7F6CC0D6AA /* PrimerButton.swift in Sources */ = {isa = PBXBuildFile; fileRef = 325E725AD91A4BEB08A158C043E967E2 /* PrimerButton.swift */; };
-		07D713D8787C57FC1807BF4FB609EFFA /* sk.json in Resources */ = {isa = PBXBuildFile; fileRef = 967AC2D57119ADA2CA87F2EFC5E4306E /* sk.json */; };
-		083E5B3BA42CA48FB9ED50C4BDBA0EC4 /* CardNumberField.swift in Sources */ = {isa = PBXBuildFile; fileRef = A77EC66B70579B265E7F4BBA7C390E50 /* CardNumberField.swift */; };
-		08E959E14EE05F4730A98BF798DA18E7 /* Dispatcher.swift in Sources */ = {isa = PBXBuildFile; fileRef = DE7AB20A113FA99EFE2073AFA787383F /* Dispatcher.swift */; };
-		09E1BB91B95A5FC85B033DC7B0556B9B /* nl.json in Resources */ = {isa = PBXBuildFile; fileRef = CC4BBD208B59AFB6C69EEF9AE459A2C1 /* nl.json */; };
-		0AEBF65687D5BA7AF67A09143DD821F6 /* Thenable.swift in Sources */ = {isa = PBXBuildFile; fileRef = BBC3A8F9D6E4177387A6F652A483428A /* Thenable.swift */; };
-		0B3E15192D1642D4385A3D066038A5FD /* PrimerSettings.swift in Sources */ = {isa = PBXBuildFile; fileRef = 3A08959E4C14B63236FDC81465D69CB7 /* PrimerSettings.swift */; };
-		0B5596DC10021FD86DA104979221B387 /* GuaranteeWrappers.swift in Sources */ = {isa = PBXBuildFile; fileRef = 92FFBC77DD318BA22CA17AAE64F992BB /* GuaranteeWrappers.swift */; };
-		0BED6955A06809CAC855C1157940EAA8 /* PrimerViewExtensions.swift in Sources */ = {isa = PBXBuildFile; fileRef = F8C443254AE4355436760FE9CEFB9D71 /* PrimerViewExtensions.swift */; };
-		0F4EC5DAABA8BD169F0607FCE506030B /* ArrayExtension.swift in Sources */ = {isa = PBXBuildFile; fileRef = BBED37C7A2CE57976AC0CC48BC5F065C /* ArrayExtension.swift */; };
-		0F51520513D36478FD6E4D7522F95F72 /* PrimerSource.swift in Sources */ = {isa = PBXBuildFile; fileRef = C164B8F7C4006EA6CC163DFB9F889BC7 /* PrimerSource.swift */; };
-		0FB35BFFA304AEB100F9EC4A29F8A30C /* is.json in Resources */ = {isa = PBXBuildFile; fileRef = 3E0302E71114695C3C10B699EA0427F4 /* is.json */; };
-		0FBDAA690E6C0D5F5F4328EFFBB94814 /* ro.json in Resources */ = {isa = PBXBuildFile; fileRef = 83B8B14F26FB6EE89CBB7DFB29BABF41 /* ro.json */; };
-		0FF045585B9794D2D6DD04D807F087CF /* PrimerStateFieldView.swift in Sources */ = {isa = PBXBuildFile; fileRef = C505C7B5F6D1C708F72EB655159E05FF /* PrimerStateFieldView.swift */; };
-		101E945A61CF3410EFA10D88C710F957 /* ta.json in Resources */ = {isa = PBXBuildFile; fileRef = 3D0F1DD7AED7BB018FE390C492023719 /* ta.json */; };
-		11FE84420D76CDC7BF99321337F8377C /* after.swift in Sources */ = {isa = PBXBuildFile; fileRef = 58679C719255FCF321DF303303362626 /* after.swift */; };
-		1242A19617866F39A08C328289661476 /* id.json in Resources */ = {isa = PBXBuildFile; fileRef = 99C3FB38329C439D1E795F97C20FE64A /* id.json */; };
-		1357278BBB561B9331DA50C4F3691644 /* Decisions.swift in Sources */ = {isa = PBXBuildFile; fileRef = 79EE7C6CDAA2ABBDEA28E5EBE74A2314 /* Decisions.swift */; };
-		136CEFD6A78534AFD0EF3FC1C4F43172 /* tt.json in Resources */ = {isa = PBXBuildFile; fileRef = 06FE949CB1DCFA5160A56310058A29B7 /* tt.json */; };
-		14080EA8D395B3C14ECE29586ACE36E5 /* ky.json in Resources */ = {isa = PBXBuildFile; fileRef = 642CE09AFD8374F6860587054E283CB7 /* ky.json */; };
-		1531DAC2F06B47B8FB010AC768D03618 /* FormType.swift in Sources */ = {isa = PBXBuildFile; fileRef = CEF4D0CA8EFE070458AC0172AD6D3DB1 /* FormType.swift */; };
-		1635BE6F9121A38802A66B94B2823546 /* ml.json in Resources */ = {isa = PBXBuildFile; fileRef = 167753E0CBA01EE90BC2FD62806D1D84 /* ml.json */; };
-		16C1C7BD34C153127296F4FADC291A6A /* Strings.swift in Sources */ = {isa = PBXBuildFile; fileRef = 81850EF41A8FC39A98B61BE8A474D91E /* Strings.swift */; };
-		16FE96C2E7E9C2F51DF7CDDFA14D0092 /* ApayaTokenizationViewModel.swift in Sources */ = {isa = PBXBuildFile; fileRef = 63584ADF9A45FE16E0D6B7D26583EC5D /* ApayaTokenizationViewModel.swift */; };
-		175DCE1B93A71A8EF6F0231F670F6F35 /* PaymentAPIModel.swift in Sources */ = {isa = PBXBuildFile; fileRef = E11C98BC109E5A9E6FDD093B25E8F41E /* PaymentAPIModel.swift */; };
-		17E0E4A2400E53CE94C8B2F20DD8D7F6 /* PrimerTheme+Inputs.swift in Sources */ = {isa = PBXBuildFile; fileRef = EA39116F1ACF992A7D47AADB4B913529 /* PrimerTheme+Inputs.swift */; };
-		1817F0A1928D069609B89D3BFEEA576E /* Error.swift in Sources */ = {isa = PBXBuildFile; fileRef = ED702FB6EFA03288EB6143FF2B50F23E /* Error.swift */; };
-		182D49100182E4088D1F309E95100E5B /* ko.json in Resources */ = {isa = PBXBuildFile; fileRef = 967F65C48D585E2072E8E7B6D0FAAD72 /* ko.json */; };
-		1855D35C932E0A78CACABB18448BF0D9 /* de.json in Resources */ = {isa = PBXBuildFile; fileRef = 6D7099785CE7585B555659862BCDB53F /* de.json */; };
-		1916BDDD06E3BB1FB1494C35C0E08360 /* PrimerHeadlessUniversalCheckoutProtocols.swift in Sources */ = {isa = PBXBuildFile; fileRef = 63E7234F6156D7FCFD7BC726775B7324 /* PrimerHeadlessUniversalCheckoutProtocols.swift */; };
-		1A6B5E0A18EF8FC8935685CC98CD7EF5 /* th.json in Resources */ = {isa = PBXBuildFile; fileRef = AE3FD8B5F63E5BE65376E1757AAC9485 /* th.json */; };
-		1A8CD83EB1A9C1DF5A437A098FBAB5DE /* mk.json in Resources */ = {isa = PBXBuildFile; fileRef = 6BD8B492397AC70383FAED3C2F506022 /* mk.json */; };
-		1B64CAF2A899C11151513187928C0639 /* PrimerAPI.swift in Sources */ = {isa = PBXBuildFile; fileRef = 0831DA60A3FED336ADCBE3FB1A3A8AF9 /* PrimerAPI.swift */; };
-		1C5C6E5F537A1BD036E98CA6499C2977 /* PrimerError.swift in Sources */ = {isa = PBXBuildFile; fileRef = 16FFE374CFC719E0C3AE55214AF09E35 /* PrimerError.swift */; };
-		1CB6BE02D15E7DAB0B253B4B7D91699C /* ApplePay.swift in Sources */ = {isa = PBXBuildFile; fileRef = C655870C367900F921B947BED98401C2 /* ApplePay.swift */; };
-		1CBCA01D4A374F399143BF211DD300E9 /* QRCodeTokenizationViewModel.swift in Sources */ = {isa = PBXBuildFile; fileRef = F442671B500032A071A8A98DEE967167 /* QRCodeTokenizationViewModel.swift */; };
-		1D36A4C4A9F4AA4DCDACA928C1A78558 /* so.json in Resources */ = {isa = PBXBuildFile; fileRef = 76D74B1B12BC4B530AF6F019A2422FED /* so.json */; };
-		1D50F7709C7BBA2651224F25B4D12777 /* PrimerAddressLineFieldView.swift in Sources */ = {isa = PBXBuildFile; fileRef = 8EEBAE9BF0DB315220DF6C8C707AC991 /* PrimerAddressLineFieldView.swift */; };
-		1D986F7C83F0290A0644E23428EE860E /* ResumeHandlerProtocol.swift in Sources */ = {isa = PBXBuildFile; fileRef = 2EE872F27ABEE8C58250DF2208EF535B /* ResumeHandlerProtocol.swift */; };
-		1ED4402D20E21038D9278C5C0BCD46C9 /* DependencyInjection.swift in Sources */ = {isa = PBXBuildFile; fileRef = A5533BAB71B211ABC8A17B7DC71D319D /* DependencyInjection.swift */; };
-		211AE07FFF914C6FC03158226CF51C1D /* ThenableWrappers.swift in Sources */ = {isa = PBXBuildFile; fileRef = C279AF785D0A7E8096F8611E5F5398AA /* ThenableWrappers.swift */; };
-		21D4F05992530A5A949354A148779D01 /* PrimerNavigationBar.swift in Sources */ = {isa = PBXBuildFile; fileRef = BF4DE0A73095981600B2810BA9481C2E /* PrimerNavigationBar.swift */; };
-		2211CC4ED37EEBF3B73D382D4BB628F5 /* PrimerCardFormViewController.swift in Sources */ = {isa = PBXBuildFile; fileRef = E64DA0F0F5A8DCC706D8093B3EEC7D11 /* PrimerCardFormViewController.swift */; };
-		2230E10C26828CA69D0F4E43371065C8 /* Keychain.swift in Sources */ = {isa = PBXBuildFile; fileRef = 3EDBEFE9437E00E06933592EDF0AD789 /* Keychain.swift */; };
-		226DC44EC1554DEF5CF48315CB018652 /* Primer.swift in Sources */ = {isa = PBXBuildFile; fileRef = C5BFD99A5C7F9486FBCD41A9559FBACE /* Primer.swift */; };
-		22E660072C743870F9EF03972E9AB1C7 /* PrimerTheme.swift in Sources */ = {isa = PBXBuildFile; fileRef = 864BDCEC799C9AA2FEB6145BEBC78947 /* PrimerTheme.swift */; };
-		24083E0142E5ABD56232C08F319D73B9 /* pl.json in Resources */ = {isa = PBXBuildFile; fileRef = 2AE68494602E6B348BBAE95E55A05F41 /* pl.json */; };
-		24AC67D206D3B04AF458744605C9D041 /* RecoverWrappers.swift in Sources */ = {isa = PBXBuildFile; fileRef = 34E7D152F909422748B3503A0E90FB3A /* RecoverWrappers.swift */; };
-		24C37920BB94E0154D72E31867CF78DA /* ug.json in Resources */ = {isa = PBXBuildFile; fileRef = 967455375ACC7BA586663B8BE47137DC /* ug.json */; };
-		24FB56B54AE9C7B7576C95508E4B8862 /* Parser.swift in Sources */ = {isa = PBXBuildFile; fileRef = 3D87A612E007D7796E70FAADA906BFCE /* Parser.swift */; };
-		259CA1238A380C9945CE96624E3D7787 /* LastNameField.swift in Sources */ = {isa = PBXBuildFile; fileRef = DE84DCB6DCF59FF986139851719C84D3 /* LastNameField.swift */; };
-		25E493DC7860DE96BD217C931AD2A585 /* CardScannerViewController.swift in Sources */ = {isa = PBXBuildFile; fileRef = FDD87C040B92B71E6D72D6CCB51CBB9F /* CardScannerViewController.swift */; };
-		25F27A5A71EC7585E35387DC443AB0CC /* VaultPaymentMethodViewController.swift in Sources */ = {isa = PBXBuildFile; fileRef = 51EBF3F8CF938A35AF54BE6E15EE8BD7 /* VaultPaymentMethodViewController.swift */; };
-		26D1372A75B6B104FC36F0147A15BA66 /* UserDefaultsExtension.swift in Sources */ = {isa = PBXBuildFile; fileRef = C4828DD78DA4FB46357C6F2C7A3651CF /* UserDefaultsExtension.swift */; };
+		0030A00D86F17EB9239378BD58E5F833 /* PrimerTextFieldView.swift in Sources */ = {isa = PBXBuildFile; fileRef = DED54786D1388EFB583D84942C2479CF /* PrimerTextFieldView.swift */; };
+		004E65799DD92DEF0E7875CC3F44B8DA /* cs.json in Resources */ = {isa = PBXBuildFile; fileRef = 49214334AE61C781D9AFC89DDFB4B9A0 /* cs.json */; };
+		00762777E0CCB861D017C3AE1F5A5CC9 /* PrimerSimpleCardFormTextFieldView.swift in Sources */ = {isa = PBXBuildFile; fileRef = 704A4AE49DDC413B4E6546FD39B9687C /* PrimerSimpleCardFormTextFieldView.swift */; };
+		00D6FF233294D24A615DDACBAAB570AC /* AnalyticsEvent.swift in Sources */ = {isa = PBXBuildFile; fileRef = B5BB5D36BD4318EE1346910D637FF491 /* AnalyticsEvent.swift */; };
+		03A634AFBDD6C9D2CC13F71CDB7301C4 /* ml.json in Resources */ = {isa = PBXBuildFile; fileRef = F31C1201DD5A8D83EEEAD00B5EB6F398 /* ml.json */; };
+		03BF365C92F70137F7DA2FE9E126F555 /* PaymentMethodToken.swift in Sources */ = {isa = PBXBuildFile; fileRef = 70C19264BD7CA44ED865E3258788E7D3 /* PaymentMethodToken.swift */; };
+		0423B202F1AB42416B52C7FB324B7FC4 /* PrimerPostalCodeFieldView.swift in Sources */ = {isa = PBXBuildFile; fileRef = E275E90F0F7C2FDA4FB5A71E51B362C5 /* PrimerPostalCodeFieldView.swift */; };
+		05DDA2D3E76E75246A4A61A6A05FF82F /* af.json in Resources */ = {isa = PBXBuildFile; fileRef = 878FB636A2595944954C13E524D57E36 /* af.json */; };
+		078CDB91F126A36BBDF812A52D600786 /* NetworkService.swift in Sources */ = {isa = PBXBuildFile; fileRef = 0FF89DA9BC5188EDC6B0FB6BD7528920 /* NetworkService.swift */; };
+		07F35998E46069B21D41AA6944D4D1C2 /* mn.json in Resources */ = {isa = PBXBuildFile; fileRef = B5619EF5515F7246F28D714718210721 /* mn.json */; };
+		080AA628910ABE6E12DAC6716A6FA0DB /* Consolable.swift in Sources */ = {isa = PBXBuildFile; fileRef = CBB0E97EF5A36A268148829681B2719D /* Consolable.swift */; };
+		085AF0CABEDF72502C1067CABEECCAB2 /* sd.json in Resources */ = {isa = PBXBuildFile; fileRef = 8CA1ECAA39696BADF29A537C6A5AC1B6 /* sd.json */; };
+		0919B3AB009CEC83ACF9CA09E99CB059 /* PrimerTestPaymentMethodTokenizationViewModel.swift in Sources */ = {isa = PBXBuildFile; fileRef = 78135B4468E5E6E7976A2FC540136A76 /* PrimerTestPaymentMethodTokenizationViewModel.swift */; };
+		0A3877912DE8B92A475931F58B72E5E2 /* de.json in Resources */ = {isa = PBXBuildFile; fileRef = F772148CEA703C8FE572FAE32722F60E /* de.json */; };
+		0BB900FD9ABF0F5BDE19B8DEFAFA5D26 /* PrimerLoadingViewController.swift in Sources */ = {isa = PBXBuildFile; fileRef = 04CB724AF25AFCFEB9BF36B614646780 /* PrimerLoadingViewController.swift */; };
+		0BBAC4734D0251A791FB44E7CE296687 /* th.json in Resources */ = {isa = PBXBuildFile; fileRef = 0AE8C930B08E958DE05DACE661EBACB7 /* th.json */; };
+		0D597B7980C2819E7581756958851FF0 /* ca.json in Resources */ = {isa = PBXBuildFile; fileRef = CBAD58B603401910D194083C249BD8F0 /* ca.json */; };
+		0E38CF57723E7B87890A0EAAFABE93A4 /* Resolver.swift in Sources */ = {isa = PBXBuildFile; fileRef = 47C9B6731240F6EFB632D1B93E8FBB41 /* Resolver.swift */; };
+		0FB8F6393A9315DE0E740B32185A348F /* sw.json in Resources */ = {isa = PBXBuildFile; fileRef = B93878207B2033A6E874ED922F711173 /* sw.json */; };
+		103E2D44CBD9AE4CB859F8C7912680BE /* hr.json in Resources */ = {isa = PBXBuildFile; fileRef = CC0F3E6A9FDFA84C03EC34BF00C02089 /* hr.json */; };
+		105CCE8E7315719CEDBCC42F30BB9E45 /* PrimerFormViewController.swift in Sources */ = {isa = PBXBuildFile; fileRef = BDA3A10CE27E1E37AE1061CC97D8E09B /* PrimerFormViewController.swift */; };
+		10DC79FEE022C48EADBDE436531EBB4D /* is.json in Resources */ = {isa = PBXBuildFile; fileRef = 824BA17378EC7A0B07F22B37EFD6D7BF /* is.json */; };
+		11B547F241690704658F45844CCE4EBF /* PrimerCVVFieldView.swift in Sources */ = {isa = PBXBuildFile; fileRef = CFA1C1305B2D4B80095AB5606B7E65DB /* PrimerCVVFieldView.swift */; };
+		121D6B9CF0A9F244C8F49D4E574D65F1 /* cy.json in Resources */ = {isa = PBXBuildFile; fileRef = ACC9DD8ADF1636BB29BF6FF0FC4C051E /* cy.json */; };
+		122D640FAA002D00B7D661AF61F5DAF8 /* Currency.swift in Sources */ = {isa = PBXBuildFile; fileRef = 6774DB9BF71E9B465AFDE174C665B14A /* Currency.swift */; };
+		1387FC2F8E3AA074267127F0424965D7 /* Decisions.swift in Sources */ = {isa = PBXBuildFile; fileRef = E1124AD195DBA6A7B883228220CBFC29 /* Decisions.swift */; };
+		14A427EB4CC2C2873107DDCA7B464C05 /* en.json in Resources */ = {isa = PBXBuildFile; fileRef = FD877084133C4A50C2F2C62470BDB55D /* en.json */; };
+		154FC1A1CCAE8348DD98668E88574BAC /* PrimerHeadlessUniversalCheckoutProtocols.swift in Sources */ = {isa = PBXBuildFile; fileRef = 26B8B908410A2A6F245A607510B03065 /* PrimerHeadlessUniversalCheckoutProtocols.swift */; };
+		15DCE562F40B2F2C40BF0E09FB622F50 /* PrimerSource.swift in Sources */ = {isa = PBXBuildFile; fileRef = 0D0A9A0B8413EF4E7A250F9E0282ECA7 /* PrimerSource.swift */; };
+		17EF36562C543CB77E74646979BE5601 /* IntExtension.swift in Sources */ = {isa = PBXBuildFile; fileRef = D5B3D34BD4E160A597585AAE1488597B /* IntExtension.swift */; };
+		188986AE1E5FCEB574E6B0F0208A4CEB /* PostalCode.swift in Sources */ = {isa = PBXBuildFile; fileRef = E87376102ECB8E81BC720DB3F94B49B5 /* PostalCode.swift */; };
+		19220FD001448333B39979763F8C47E2 /* CoreDataDispatcher.swift in Sources */ = {isa = PBXBuildFile; fileRef = 4468F9FCDDE79434839AE80C2DCE70BA /* CoreDataDispatcher.swift */; };
+		19A7DF63393194504F87393EC2806061 /* ru.json in Resources */ = {isa = PBXBuildFile; fileRef = 75429DCC6E0DD52D1229BF33ECFFDEEB /* ru.json */; };
+		1C22707592F1BBDB5FE92E6480C47D00 /* SequenceWrappers.swift in Sources */ = {isa = PBXBuildFile; fileRef = 58459C31FFC4D4DFB34A9E105D68D114 /* SequenceWrappers.swift */; };
+		1C5B34F108CEF374D282317C2C055D2E /* ku.json in Resources */ = {isa = PBXBuildFile; fileRef = 487792E7E35BCE8A69DBDA1266B91BBB /* ku.json */; };
+		1CAE5C24FD49B7E1CEA28111226D054C /* PrimerHeadlessUniversalCheckout.swift in Sources */ = {isa = PBXBuildFile; fileRef = D165BED8EC5542F8A98F46E5E2CE5F66 /* PrimerHeadlessUniversalCheckout.swift */; };
+		1D0ECEF13558CF683E62941EA7C8D700 /* StringExtension.swift in Sources */ = {isa = PBXBuildFile; fileRef = 737998802A37931622426E42401229D0 /* StringExtension.swift */; };
+		1D60C17AAEF068BB49AA1C86A883BF23 /* PrimerRootViewController.swift in Sources */ = {isa = PBXBuildFile; fileRef = DF532DCCEDC1561E3D87423E70B5A0B8 /* PrimerRootViewController.swift */; };
+		1D622AEA7BB8375B9988586342ACFC18 /* CancellableCatchable.swift in Sources */ = {isa = PBXBuildFile; fileRef = 5CA274A713A0BBCD73E99C6B840BAA2A /* CancellableCatchable.swift */; };
+		1E7DDEF6714461A25DACC94B22796142 /* PayPalService.swift in Sources */ = {isa = PBXBuildFile; fileRef = 933564A1BAE4BD46906A21F6D9785450 /* PayPalService.swift */; };
+		1F1C3610733A20316DCF2B3E41E52CF2 /* lv.json in Resources */ = {isa = PBXBuildFile; fileRef = 08330655F7E90E1712859EA36845290D /* lv.json */; };
+		1FDE08EE1B489235A01EFBCBEF2C5CAD /* CountryCode.swift in Sources */ = {isa = PBXBuildFile; fileRef = 396A5C512D1A706BBB64B4A89C202A37 /* CountryCode.swift */; };
+		2016FDEF4D9061CC3BD8D3CF85929649 /* hang.swift in Sources */ = {isa = PBXBuildFile; fileRef = EC4A71093019DC3BF1E98195126D36B9 /* hang.swift */; };
+		2049AD20A8ECF22C30B66C99A5BD5FEC /* ar.json in Resources */ = {isa = PBXBuildFile; fileRef = 8694299F9A2CE183A2CF1B2EC5D187F2 /* ar.json */; };
+		2056EDD4D4D00EE32F5F8465BA7DEEA1 /* Box.swift in Sources */ = {isa = PBXBuildFile; fileRef = AD448CBD5A2712F66F4EB984A5099D89 /* Box.swift */; };
+		21242D2B35DEFAABFF2F84CBDDBA4589 /* it.json in Resources */ = {isa = PBXBuildFile; fileRef = 32FCCA13DD41E0FDDE96709918FA017A /* it.json */; };
+		216EBB91A196D2052B1042789F759BCC /* hu.json in Resources */ = {isa = PBXBuildFile; fileRef = CC0B8D22D4299B2FC5751C15C6C0B84C /* hu.json */; };
+		220A0A15828DE6193DF68D720251699B /* nl.json in Resources */ = {isa = PBXBuildFile; fileRef = DA31D47DABA4AB3BF7BDD8556B8A9AA8 /* nl.json */; };
+		227D861ED5C2ADBC755456A89A8F92C0 /* RecoverWrappers.swift in Sources */ = {isa = PBXBuildFile; fileRef = 638BAE37A7B37561FB344EC624C182D5 /* RecoverWrappers.swift */; };
+		22D8BE76C1EB267497882EE42B00DEA6 /* RateLimitedDispatcher.swift in Sources */ = {isa = PBXBuildFile; fileRef = D676690D9E6C126D1D55005D093F5A73 /* RateLimitedDispatcher.swift */; };
+		234DC80FCA774A04B4DCF4286E24E507 /* Icons.xcassets in Resources */ = {isa = PBXBuildFile; fileRef = 131F5B8B7C0DBFA2AF68264268CE8E62 /* Icons.xcassets */; };
+		23793B46CD7C89FC8A717DA3270AE206 /* PrimerAPIClient.swift in Sources */ = {isa = PBXBuildFile; fileRef = 7F3401B0393F4EC9367BF21786552428 /* PrimerAPIClient.swift */; };
+		23A501595271EC6A610E9F3C00DEAF30 /* Throwable.swift in Sources */ = {isa = PBXBuildFile; fileRef = 1F5C67B1844250AFA2C237F5049460CF /* Throwable.swift */; };
+		249FB2E2534EECD1C6261FF95E006BCC /* hi.json in Resources */ = {isa = PBXBuildFile; fileRef = C5BE2490F6D49C933E80B2771750675D /* hi.json */; };
+		255270CA0738090923F5029033D8659A /* Mask.swift in Sources */ = {isa = PBXBuildFile; fileRef = DEBC26BDA46D3E47747A5BB7C1190D53 /* Mask.swift */; };
+		258C3B46806790C557CB95059AA36E09 /* 3DSService+Promises.swift in Sources */ = {isa = PBXBuildFile; fileRef = 5A732FF3EB78D28F0EB6F2B0C1EA496D /* 3DSService+Promises.swift */; };
+		261C848176F17594D636D398AA34CE89 /* CountrySelectorViewController.swift in Sources */ = {isa = PBXBuildFile; fileRef = 6D3082A9FAD93BBAA3C6B5F1DE7D9FBE /* CountrySelectorViewController.swift */; };
 		270CFF0FC749F57C0605262D27016D14 /* Pods-PrimerSDK_Tests-dummy.m in Sources */ = {isa = PBXBuildFile; fileRef = D66C3890C3566F38C935A2FFD9A237B0 /* Pods-PrimerSDK_Tests-dummy.m */; };
-		2752E08BDC7ADE1D466EADDDA2AC12D3 /* PaymentMethodTokenizationRequest.swift in Sources */ = {isa = PBXBuildFile; fileRef = E0C7295520C9F9423616EEA9DE0B4D30 /* PaymentMethodTokenizationRequest.swift */; };
-		279EA5121FA82EDCE9D0D96986C48117 /* PayPal.swift in Sources */ = {isa = PBXBuildFile; fileRef = 9021E63CAD4F3212F3803D4ADAA090AA /* PayPal.swift */; };
-		2888EDA98F6B18951F48001A4BB8BEF7 /* fa.json in Resources */ = {isa = PBXBuildFile; fileRef = 5C9541ED5D87477782447A83B86F14C1 /* fa.json */; };
-		2C06BD04EDE32C44F67F12F301B5D3A0 /* ApplePayTokenizationViewModel.swift in Sources */ = {isa = PBXBuildFile; fileRef = 45D4332B8D7FD7E143BA46624F846843 /* ApplePayTokenizationViewModel.swift */; };
-		2C79498FB23D944462EFE6253FE2A3E1 /* PrimerAPIClient+3DS.swift in Sources */ = {isa = PBXBuildFile; fileRef = F83EC7D6202004411373B2514DB51D82 /* PrimerAPIClient+3DS.swift */; };
-		2D01F12662701A2C42FAC8C7E3BF4F82 /* tr.json in Resources */ = {isa = PBXBuildFile; fileRef = 75302F276060718C4470A1B9656AAA50 /* tr.json */; };
-		2D3E49EA4421C8A0F7B0A4B3B40089E7 /* FinallyWrappers.swift in Sources */ = {isa = PBXBuildFile; fileRef = 6AA530152A5F5E865A34375C80DCA7E1 /* FinallyWrappers.swift */; };
-		2F8E0848E81A601ADE1F245489747BC8 /* cs.json in Resources */ = {isa = PBXBuildFile; fileRef = EE968EF06950206145DD0037A4372B8F /* cs.json */; };
-		314D884038CAEC71CE147C71D6B63ADC /* PrimerTableViewCell.swift in Sources */ = {isa = PBXBuildFile; fileRef = CEFAD3CD723F4C72F10962C45BC25762 /* PrimerTableViewCell.swift */; };
-		321D9F3373B0FA25BDFCC0A21E8C1A06 /* af.json in Resources */ = {isa = PBXBuildFile; fileRef = 0D9792E3C91168A1CF7DEF1836D4DF13 /* af.json */; };
-		333F04676046ED5FF77226CEFA2E3FD1 /* SuccessResponse.swift in Sources */ = {isa = PBXBuildFile; fileRef = 6BEEB18E8A4334043BF9005075D71009 /* SuccessResponse.swift */; };
-		364D73906341A637B3909982CB1E3A60 /* CardScannerViewController+SimpleScanDelegate.swift in Sources */ = {isa = PBXBuildFile; fileRef = 5D682AF48B60E9118B0CD8A30A5E4BE8 /* CardScannerViewController+SimpleScanDelegate.swift */; };
-		37A83DAAED94D358A719A586CB787BF3 /* VaultService.swift in Sources */ = {isa = PBXBuildFile; fileRef = B75609CE32117EFABBC8865F66BBE13D /* VaultService.swift */; };
-		381C21638C233DB4E5F277BD892E0AC0 /* PrimerTheme+Colors.swift in Sources */ = {isa = PBXBuildFile; fileRef = A7922A7C662705A6252FD717D901BAF8 /* PrimerTheme+Colors.swift */; };
-		38365882844B689D0BFE453C88A7D93E /* PaymentMethodTokenizationViewModel+Logic.swift in Sources */ = {isa = PBXBuildFile; fileRef = BF2A483C9FD9A9D281BE520FDE224918 /* PaymentMethodTokenizationViewModel+Logic.swift */; };
-		386A08193656DAAEE7BBCBD254D7839A /* Field.swift in Sources */ = {isa = PBXBuildFile; fileRef = 4CF07396E86A267025977F98DC815684 /* Field.swift */; };
-		388F43AB1706655FF25C4CE0E5916A7E /* 3DSService+Promises.swift in Sources */ = {isa = PBXBuildFile; fileRef = 3F7A4032B7FB25809E5BEFC24A45C701 /* 3DSService+Promises.swift */; };
-		396B8C43BEC91E9737C816337B002F45 /* hu.json in Resources */ = {isa = PBXBuildFile; fileRef = 07A89CFC4EEC40162B63F9A7147CD9CB /* hu.json */; };
-		39A7923B92B8E4E0E89AFB0B6DD0E9C5 /* am.json in Resources */ = {isa = PBXBuildFile; fileRef = C3C7B449B9917E0FC73BAACDCC899270 /* am.json */; };
-		3A93147CDC776A9EDDF4C996633C9B4D /* ur.json in Resources */ = {isa = PBXBuildFile; fileRef = 8E7D305F187893ECA23F04F170E77B65 /* ur.json */; };
-		3AA2CDE6D8FB7320A1A69EFF9393B1F4 /* nb.json in Resources */ = {isa = PBXBuildFile; fileRef = BC56482767F593EBEBAA83F6E8C6D628 /* nb.json */; };
-		3B13CFCA788445E60A212A5DCFB81FF5 /* FormPaymentMethodTokenizationViewModel.swift in Sources */ = {isa = PBXBuildFile; fileRef = C4CB92CEDA1B3B0BB93EA7C96FD5A0D3 /* FormPaymentMethodTokenizationViewModel.swift */; };
-		3B15E083FE81ED917A9E8A9A0F32541F /* Apaya.swift in Sources */ = {isa = PBXBuildFile; fileRef = DC970808F6EE34EF500C99CEEFEE285C /* Apaya.swift */; };
-		3B26FF3B3D5F018674924FD30C8102DA /* uz.json in Resources */ = {isa = PBXBuildFile; fileRef = 6F1241D482782F993009010475D0EA1F /* uz.json */; };
-		3F27CCEA1BE9009EF353692B2F511C19 /* ExpiryDateField.swift in Sources */ = {isa = PBXBuildFile; fileRef = 4EE66DCC7487C9CE5EB8EB30EDAC9653 /* ExpiryDateField.swift */; };
-		3F7811AD15166FEF2781486118BFF71D /* CityField.swift in Sources */ = {isa = PBXBuildFile; fileRef = C2EE5A13EE606D589CCE56842BEEE0CB /* CityField.swift */; };
-		3F9F201F75CA6BC3264E7C0D68F974E6 /* PrimerCardNumberFieldView.swift in Sources */ = {isa = PBXBuildFile; fileRef = 6E4DD70DE6EE03D2462E6D922286FFE9 /* PrimerCardNumberFieldView.swift */; };
-		40653FB070FCC983FDE28F77F6E7EBB2 /* bn.json in Resources */ = {isa = PBXBuildFile; fileRef = BABE2C08A9D8BC479E222824D85E0AF1 /* bn.json */; };
-		4114B168FB65A4C79404244822C589A4 /* PrimerCountryFieldView.swift in Sources */ = {isa = PBXBuildFile; fileRef = 128F5DB10628AA00D6458FDD605AC12A /* PrimerCountryFieldView.swift */; };
-		4196BAC057D1A8DD5647F04173256497 /* sl.json in Resources */ = {isa = PBXBuildFile; fileRef = C773B046E5A5CFA9BE2C8E12D4D73044 /* sl.json */; };
-		4293A5FB683552C9DF4FBD71F8D853ED /* WrapperProtocols.swift in Sources */ = {isa = PBXBuildFile; fileRef = 6AEF1F718D81FD1135C1AAEF12CCC75B /* WrapperProtocols.swift */; };
-		42CA48C2A85043326A53F8E39477C80F /* PaymentMethodConfiguration.swift in Sources */ = {isa = PBXBuildFile; fileRef = 603010261D363CEA295EF6B157EC5260 /* PaymentMethodConfiguration.swift */; };
-		4515DDC6844B250254FE03D41F13DF46 /* EnsureWrappers.swift in Sources */ = {isa = PBXBuildFile; fileRef = CF57E8AC8E07FC05BCB57DCF89C9D81B /* EnsureWrappers.swift */; };
-		45F314C3AF2D30021BD6CAF34EEE8A66 /* StateField.swift in Sources */ = {isa = PBXBuildFile; fileRef = B8BF16801445B92C253B472168DC1F8D /* StateField.swift */; };
-		466CA72CE795C697E49649B4251D6547 /* PrimerDelegate.swift in Sources */ = {isa = PBXBuildFile; fileRef = 15B1A8632A4B5EB8D4D638D8444A6BE6 /* PrimerDelegate.swift */; };
-		47F8EA845DD62935B53C4266D9490AA3 /* ClientTokenService.swift in Sources */ = {isa = PBXBuildFile; fileRef = 4BE9A6E3AB7C201932F4998D365A0A15 /* ClientTokenService.swift */; };
-		4A119D47914B8EBEC4FF3C2F130951EE /* FlowDecisionTableViewCell.swift in Sources */ = {isa = PBXBuildFile; fileRef = C13B6F7A07E0AD6FE137E0CC2C349BD6 /* FlowDecisionTableViewCell.swift */; };
+		27E9F6208C24BBAA79AA178EB2724F0C /* Cancellable.swift in Sources */ = {isa = PBXBuildFile; fileRef = 9D5A11A7A905D1FEB3C028523BB59BDE /* Cancellable.swift */; };
+		28D9F7E2F52005E5865D9B5365C2D5A0 /* zh.json in Resources */ = {isa = PBXBuildFile; fileRef = 4157CAF592A134672A075922CD819ABA /* zh.json */; };
+		28DD0991CE00179E241AD976EE4B6207 /* PayPalTokenizationViewModel.swift in Sources */ = {isa = PBXBuildFile; fileRef = 7C0AEFDB32DAD9A047AC36A5D9B14A99 /* PayPalTokenizationViewModel.swift */; };
+		2A53DE49998CFE00567ED08404E7894B /* PrimerTextField.swift in Sources */ = {isa = PBXBuildFile; fileRef = 0779B82AA110DB5A963EF39660CA13F8 /* PrimerTextField.swift */; };
+		2A57A11F60FD677DC4AC987410F154BE /* OrderItem.swift in Sources */ = {isa = PBXBuildFile; fileRef = 57B0A1FEA445C75EF02DC5A6E4704379 /* OrderItem.swift */; };
+		2A9218DFC8D5FEE8A1B7C404590408D3 /* QRCodeViewController.swift in Sources */ = {isa = PBXBuildFile; fileRef = D28D9A0DB2A7E5A445884CBF608692C1 /* QRCodeViewController.swift */; };
+		2A9F1C11BBB5E5B727B4ACDE32E64032 /* PaymentMethodComponent.swift in Sources */ = {isa = PBXBuildFile; fileRef = 94757B5C598984A6F3735BC1023FED0E /* PaymentMethodComponent.swift */; };
+		2B02F85F8E7BE1DDC950FFA4DD913075 /* CheckoutWithVaultedPaymentMethodViewModel.swift in Sources */ = {isa = PBXBuildFile; fileRef = 010069D705AC5747F8203D82BD6E1533 /* CheckoutWithVaultedPaymentMethodViewModel.swift */; };
+		2D2AB0F9C229EAC9A5E53B83A2207C3F /* PrimerGenericTextFieldView.swift in Sources */ = {isa = PBXBuildFile; fileRef = 958577ED8E7B5F042A21A174BA70C1AF /* PrimerGenericTextFieldView.swift */; };
+		2D30E569D37B494E583A841D40FE8544 /* PrimerFirstNameFieldView.swift in Sources */ = {isa = PBXBuildFile; fileRef = F3C51DB716C3226473D6747EAA21AF65 /* PrimerFirstNameFieldView.swift */; };
+		2DDB657BFF57C80E97CD46F353F0F8C6 /* ClientSessionService.swift in Sources */ = {isa = PBXBuildFile; fileRef = D86D0FDCE8891CE0B9C7B3C368349934 /* ClientSessionService.swift */; };
+		2E4270464B2D01D042BF85681166838A /* sr.json in Resources */ = {isa = PBXBuildFile; fileRef = BBD6F963ED29FFEF344ADBDC13E95B10 /* sr.json */; };
+		2EE093A2FB71C18704F34B92AA0C99B3 /* tr.json in Resources */ = {isa = PBXBuildFile; fileRef = 4A09D4CD03CF8225857037CD2A6C57B4 /* tr.json */; };
+		30081CE6326BB3CC5A0AF5521F71A556 /* PrimerThemeData+Deprecated.swift in Sources */ = {isa = PBXBuildFile; fileRef = 38D30990228FA41085F77C8F251FD1AB /* PrimerThemeData+Deprecated.swift */; };
+		30AEF8D8B2A29F615447255F0F760738 /* WebViewUtil.swift in Sources */ = {isa = PBXBuildFile; fileRef = EF567C3D858AF937673E8BB8D1037AF6 /* WebViewUtil.swift */; };
+		312573B536F4124E74C7B3CE21ECC635 /* PrimerAPIClient+Promises.swift in Sources */ = {isa = PBXBuildFile; fileRef = 350E42479B9D0727847040EF8609BE44 /* PrimerAPIClient+Promises.swift */; };
+		31695E04C658EB47F8679EA973AD1DB6 /* CardFormPaymentMethodTokenizationViewModel.swift in Sources */ = {isa = PBXBuildFile; fileRef = BF3000D365121F182162EBA1D3A4145C /* CardFormPaymentMethodTokenizationViewModel.swift */; };
+		3217BAFB50512B3036A1B2FC87B7D2A3 /* PrimerSDK-PrimerResources in Resources */ = {isa = PBXBuildFile; fileRef = A8B3BC107C2BDC3C03D961866F721265 /* PrimerSDK-PrimerResources */; };
+		32AACF878A319EB39B739DEB3C021394 /* race.swift in Sources */ = {isa = PBXBuildFile; fileRef = E87E81F20DC9FA2FC40D4B07A062B181 /* race.swift */; };
+		35A5A9EC24C239DFE8398CC5C974F868 /* PrimerCustomStyleTextField.swift in Sources */ = {isa = PBXBuildFile; fileRef = 37256DD49D94B1C47C18D27BBC4BB212 /* PrimerCustomStyleTextField.swift */; };
+		35F80A679312C289F6768E96ADECF1C4 /* BankTableViewCell.swift in Sources */ = {isa = PBXBuildFile; fileRef = CB28BAAD0FF08F9F0A9A02906964D3A3 /* BankTableViewCell.swift */; };
+		3739DFC0144E834C5FA496D830098B25 /* PrimerTheme+TextStyles.swift in Sources */ = {isa = PBXBuildFile; fileRef = 0D8016F11B4C4854849BB7219D490B2C /* PrimerTheme+TextStyles.swift */; };
+		382D793500EB13C3AC4A6EDEAD8A8163 /* so.json in Resources */ = {isa = PBXBuildFile; fileRef = 2D0F31499878E0DBDAD39C7809D29971 /* so.json */; };
+		3953EF248BEA97FF19A554807B23410B /* Apaya.swift in Sources */ = {isa = PBXBuildFile; fileRef = 894F599B0CF29D8508A99807B2EB2551 /* Apaya.swift */; };
+		3A5E0E46F70B2AEC5B48DDCC0CCF38DB /* ApplePayTokenizationViewModel.swift in Sources */ = {isa = PBXBuildFile; fileRef = 2EB2C46C8E19D76BC422BA64C4DF5BC0 /* ApplePayTokenizationViewModel.swift */; };
+		3BC644FF6DEF456C3D676B6B5B5F5CC2 /* Queue.swift in Sources */ = {isa = PBXBuildFile; fileRef = 102C96031BAF89A5246C7309CAE4729C /* Queue.swift */; };
+		3C7A4405127BA7D80040C336FEBBEAD3 /* firstly.swift in Sources */ = {isa = PBXBuildFile; fileRef = 94AE2B4066F0672043B2E74A1D2F9FEB /* firstly.swift */; };
+		3F537D8DB0B55F093F49B169408DCC87 /* 3DSService.swift in Sources */ = {isa = PBXBuildFile; fileRef = 822A652902F22836853775F4BAA2C590 /* 3DSService.swift */; };
+		3F7B0FCBB202614F58E6FEF982AF25C3 /* fi.json in Resources */ = {isa = PBXBuildFile; fileRef = B1D55244D786E262887E56E1965A8C1E /* fi.json */; };
+		40474F91E9C7064E752CB4EE6526A1CA /* PrimerTheme+Buttons.swift in Sources */ = {isa = PBXBuildFile; fileRef = 0C7C9228870747023A92C13020704847 /* PrimerTheme+Buttons.swift */; };
+		408BF7A9F3AC56A738B067A43ADF4273 /* PrimerCardholderNameFieldView.swift in Sources */ = {isa = PBXBuildFile; fileRef = ECCF2600C0ED6412BF0C326C728A551F /* PrimerCardholderNameFieldView.swift */; };
+		4288ADE674429F2BD0671E9857AF8299 /* ta.json in Resources */ = {isa = PBXBuildFile; fileRef = B611DAC4F2D7A46939634D1440BCB331 /* ta.json */; };
+		442412A8D33C496A2E126185E3666698 /* PrimerButton.swift in Sources */ = {isa = PBXBuildFile; fileRef = B8F6C23C6FB43CA7905501810B0AEC5B /* PrimerButton.swift */; };
+		443081F6281B102950909E8F2932E0B2 /* PrimerTheme+Borders.swift in Sources */ = {isa = PBXBuildFile; fileRef = 4AFC3D1ADD4AA8A437762EAB7B453DCB /* PrimerTheme+Borders.swift */; };
+		451A62542ACA1FF3ED3FDFD06562BC1E /* CancellablePromise.swift in Sources */ = {isa = PBXBuildFile; fileRef = 35F9699CE50479A52DBE37045CC1B81F /* CancellablePromise.swift */; };
+		471A357A66B1734291EAAA233E74DF48 /* CardScannerViewController.swift in Sources */ = {isa = PBXBuildFile; fileRef = 943A5102174B8702BB925362B44A96F9 /* CardScannerViewController.swift */; };
+		47501C628AAA8DE2B59390E7B6A606CB /* VaultPaymentMethodView.swift in Sources */ = {isa = PBXBuildFile; fileRef = AF599BF526A2C698B5BDD4947C9680EC /* VaultPaymentMethodView.swift */; };
+		48CA9CA721C6D5394EB78F245CD8B183 /* am.json in Resources */ = {isa = PBXBuildFile; fileRef = 03FF7FFAB52540623DDCF662A70EEDDB /* am.json */; };
+		49070632860D836D21DAD30BD40B1D8F /* PrimerSettings.swift in Sources */ = {isa = PBXBuildFile; fileRef = 3B240F324E34CB20BDCEB6B87B31E197 /* PrimerSettings.swift */; };
 		4A94BB65671FE4DB0D4E62FFD9F191BB /* Pods-PrimerSDK_Example-umbrella.h in Headers */ = {isa = PBXBuildFile; fileRef = 3780FF276696624E5AD4A629D4CC4AD8 /* Pods-PrimerSDK_Example-umbrella.h */; settings = {ATTRIBUTES = (Public, ); }; };
-		4AA75C0D6130131147A4257A57EC1BA7 /* PrimerThemeData+Deprecated.swift in Sources */ = {isa = PBXBuildFile; fileRef = 78F9E7D9F5CA87B3F49F45D61A2EDDC6 /* PrimerThemeData+Deprecated.swift */; };
-		4BDF30270D9377DB400428A27D8667B6 /* ca.json in Resources */ = {isa = PBXBuildFile; fileRef = 1F58B80E185B4C22D39CEB09D02F1704 /* ca.json */; };
-		4F6E3DA724A8B455A9C0940AE99EF4CB /* sr.json in Resources */ = {isa = PBXBuildFile; fileRef = D187A7865F9F04ACEC090B765745B3CD /* sr.json */; };
-		4FAAA4A30868B940CD9B5ADDE26A504E /* currencies.json in Resources */ = {isa = PBXBuildFile; fileRef = 27BB153E93399AD01BB51DFDAE281A88 /* currencies.json */; };
-		5021417F0E242A2BA4B881C89865794B /* QRCodeViewController.swift in Sources */ = {isa = PBXBuildFile; fileRef = E1ABA41B457010A1433630283E322939 /* QRCodeViewController.swift */; };
-		5120C1576563770DCBEA2EDD761C654D /* LogEvent.swift in Sources */ = {isa = PBXBuildFile; fileRef = 6917F3CBBCD8DC42479EB71B38784E90 /* LogEvent.swift */; };
-		5147C04BD5F12E5FAD86DB2FFCBED33C /* UILocalizableUtil.swift in Sources */ = {isa = PBXBuildFile; fileRef = 9FCE9E8EB4542F16550859E2F6DC6F75 /* UILocalizableUtil.swift */; };
-		51AD8CD03DC55373528B0CEEEB7FEABA /* PrimerInputViewController.swift in Sources */ = {isa = PBXBuildFile; fileRef = CFC3744F0EB78825F294AC7025E4CF12 /* PrimerInputViewController.swift */; };
-		527F0A8BD938C561BC1B599C64E66E52 /* HeaderFooterLabelView.swift in Sources */ = {isa = PBXBuildFile; fileRef = E4922FB450579E102CA08CB2D8573A84 /* HeaderFooterLabelView.swift */; };
-		529BCC8CE599715C0E6D11AF8A6FC3A2 /* ExternalViewModel.swift in Sources */ = {isa = PBXBuildFile; fileRef = 94FA13AE2063B5905E95ECD768230CC3 /* ExternalViewModel.swift */; };
-		544A1D17A0E617A0CCA70A647DF4028E /* PrimerTheme+Views.swift in Sources */ = {isa = PBXBuildFile; fileRef = 3F9B6CF1C3CEF217A6A3CF76248FAFD8 /* PrimerTheme+Views.swift */; };
-		55BCF3EED28DBD4029A5027D1F1DDD72 /* ErrorHandler.swift in Sources */ = {isa = PBXBuildFile; fileRef = 6C08A35BC8A4AC8704BDDE82C8ED59FB /* ErrorHandler.swift */; };
-		55DD3D9768CA39057DA9E44722AFF5D0 /* PrimerRootViewController.swift in Sources */ = {isa = PBXBuildFile; fileRef = 883581DCF8A87BFB8D83EA24946F90F9 /* PrimerRootViewController.swift */; };
-		56B82B80A8712DBE082433611169C81B /* StrictRateLimitedDispatcher.swift in Sources */ = {isa = PBXBuildFile; fileRef = 7A7A1057CC3D99B9E95C7B58B2DF157E /* StrictRateLimitedDispatcher.swift */; };
-		56D8320882B903AF0FC8E5281D2F61D3 /* ru.json in Resources */ = {isa = PBXBuildFile; fileRef = 8C31A338243656BE6582FFF84D2BF678 /* ru.json */; };
-		56DA11D7FF74C5210C3724F9E458D73D /* PrimerTheme+Buttons.swift in Sources */ = {isa = PBXBuildFile; fileRef = 59D1F1C7F7D154126A54C46941AA6EE0 /* PrimerTheme+Buttons.swift */; };
+		4B3E5373B6FFAE5DD132D80AD8B04C11 /* ps.json in Resources */ = {isa = PBXBuildFile; fileRef = 7383A8683E1F806E542E24C727F6E685 /* ps.json */; };
+		4B44B7401552994145C1E24FD9CE23DD /* FirstNameField.swift in Sources */ = {isa = PBXBuildFile; fileRef = 0F4A90D61E2F8374DA68A1AEFF201A94 /* FirstNameField.swift */; };
+		4B888A6FAE995BDB24F6879A98F8C048 /* tt.json in Resources */ = {isa = PBXBuildFile; fileRef = FAA361DF2B06A5F873CBC6538A5D5BB2 /* tt.json */; };
+		4DEF02981221B37D911F72C4AD098305 /* PrimerTableViewCell.swift in Sources */ = {isa = PBXBuildFile; fileRef = 58D839244583F1A553DED6E18F5C2843 /* PrimerTableViewCell.swift */; };
+		4FAA9F9C29A92187F0785A845D3D0E05 /* FormPaymentMethodTokenizationViewModel.swift in Sources */ = {isa = PBXBuildFile; fileRef = 3D3D50E7A27228798A36A5FF2E464EEF /* FormPaymentMethodTokenizationViewModel.swift */; };
+		4FE4A572C80AD759AF8B7AF9CA6A9B24 /* PrimerAddressLineFieldView.swift in Sources */ = {isa = PBXBuildFile; fileRef = 180BDE8049C4C40156521C83495E82F8 /* PrimerAddressLineFieldView.swift */; };
+		508999F461B7C13B3B382F7DF34B853B /* PrimerExpiryDateFieldView.swift in Sources */ = {isa = PBXBuildFile; fileRef = 80991127A5A354B058B5B8303170DB05 /* PrimerExpiryDateFieldView.swift */; };
+		519C6934C093150412D09DC75A8E4D10 /* ja.json in Resources */ = {isa = PBXBuildFile; fileRef = F3C63AE19B07AF56BA2F48F0A5ACF3F7 /* ja.json */; };
+		5476DBDC36C1199C403F3921B1FD555C /* ClientSession.swift in Sources */ = {isa = PBXBuildFile; fileRef = 69A4DE7A8154C98332BE79200998E35F /* ClientSession.swift */; };
+		5530267239952C72BC5692F073C8E884 /* AdyenDotPay.swift in Sources */ = {isa = PBXBuildFile; fileRef = D4020B17AB77A6917D64AA55E1DFE9BA /* AdyenDotPay.swift */; };
+		553C8CBC771D740A87338BEE787C3CF6 /* PrimerResultComponentView.swift in Sources */ = {isa = PBXBuildFile; fileRef = F4957DCEA37A1035A6E2BC651B043B23 /* PrimerResultComponentView.swift */; };
 		576CBFE7BB80FC46B6F006AE6E711708 /* Foundation.framework in Frameworks */ = {isa = PBXBuildFile; fileRef = EAB6F611E86A4758835A715E4B4184F6 /* Foundation.framework */; };
-<<<<<<< HEAD
-		5A05934027175180C9C0FF714E2452A8 /* AnyDecodable.swift in Sources */ = {isa = PBXBuildFile; fileRef = DE40B97715F0953DF1879F962895959F /* AnyDecodable.swift */; };
-		5AE12375CED0627D3FBB0E304AA5D615 /* LogEvent.swift in Sources */ = {isa = PBXBuildFile; fileRef = EFE4B22C3AE1B541DE42AA04D6A62AA0 /* LogEvent.swift */; };
-		5B58DF3B41778CE0570EDF979C490B2C /* UIUtils.swift in Sources */ = {isa = PBXBuildFile; fileRef = 956CD49A557EE789C6AFEE916D1D48F6 /* UIUtils.swift */; };
-		62C30328E7857A8036312BB09DDBC61E /* UIKit.framework in Frameworks */ = {isa = PBXBuildFile; fileRef = D245E0514AAC1A2B9A6D5EA2F383E90F /* UIKit.framework */; };
-		63702F09C006BEF305150942BFAC932C /* CustomStringConvertible.swift in Sources */ = {isa = PBXBuildFile; fileRef = F9928179C3DCA037975D06BDCE0C5880 /* CustomStringConvertible.swift */; };
-		63B245C0DF8A92354BBFBC9458E2A7F0 /* es.lproj in Resources */ = {isa = PBXBuildFile; fileRef = 90238C0001659EBE27E9EE4E4EF96C50 /* es.lproj */; };
-		655EFE5E46A6A126321385C64C9562D6 /* PrimerUniversalCheckoutViewController.swift in Sources */ = {isa = PBXBuildFile; fileRef = 48137185B72D6D02F2D38B3C04B32097 /* PrimerUniversalCheckoutViewController.swift */; };
-		65E477111C8762B3545E189B4677CBFA /* CancellableCatchable.swift in Sources */ = {isa = PBXBuildFile; fileRef = FF3F1291CD8839AB441D56CA89433C4A /* CancellableCatchable.swift */; };
-		66B890CA7BCEF4411B97DE3A85D71D9A /* VaultService.swift in Sources */ = {isa = PBXBuildFile; fileRef = 682885416D805698E00F0955AB1BAD90 /* VaultService.swift */; };
-		6706C3CBB4CB2BD188A1B40F8D2BD632 /* PrimerHeadlessUniversalCheckout.swift in Sources */ = {isa = PBXBuildFile; fileRef = BF1FBF2DD8AD08BC5BB803E5C5C4C195 /* PrimerHeadlessUniversalCheckout.swift */; };
-		6823038ABA816371445C7FB6575FD2DA /* PrimerTableViewCell.swift in Sources */ = {isa = PBXBuildFile; fileRef = FE91682094D0E0777304DBAFC368EDD5 /* PrimerTableViewCell.swift */; };
-		68D87C50772F275D1436755BF81B983B /* UIColorExtension.swift in Sources */ = {isa = PBXBuildFile; fileRef = 40E5804B7C6A7ACB1D24A9AC2FCC9D3F /* UIColorExtension.swift */; };
-		6BB0A8392552900E40D2AFAC28070532 /* Dispatcher.swift in Sources */ = {isa = PBXBuildFile; fileRef = 4F88B670249C7735504835C0013652A0 /* Dispatcher.swift */; };
-		6CD398A6B401DD70C5FB34804B87A135 /* PrimerVaultManagerViewController.swift in Sources */ = {isa = PBXBuildFile; fileRef = EF57881DBEBCD53D62CC32E47C3B646F /* PrimerVaultManagerViewController.swift */; };
-		6D2436E9BA6A16B09EA784BD7811C02E /* WrapperProtocols.swift in Sources */ = {isa = PBXBuildFile; fileRef = 45A56F1AA95323CEA6229761AEE83E06 /* WrapperProtocols.swift */; };
-		6D5EBF9DA4A567005D4D708ACD729A22 /* PrimerError.swift in Sources */ = {isa = PBXBuildFile; fileRef = D6D805A555F18B933D067200C49301F7 /* PrimerError.swift */; };
-		6DA453D3C2F08E7691FEDB3D4BB1A6F7 /* VaultPaymentMethodViewController.swift in Sources */ = {isa = PBXBuildFile; fileRef = 41B8281EAAEFF1719E3518C391989442 /* VaultPaymentMethodViewController.swift */; };
-		6DF3B097359121ECB8CF90F18F0F2F53 /* ExternalPaymentMethodTokenizationViewModel.swift in Sources */ = {isa = PBXBuildFile; fileRef = BD25A6EBD13446E9C9BEE48D7CAFD064 /* ExternalPaymentMethodTokenizationViewModel.swift */; };
-		6E3A5BCBEFE40DE4028EEB09D2FC4281 /* PrimerCardFormViewController.swift in Sources */ = {isa = PBXBuildFile; fileRef = 241FD3755E5C86B580E7DE6E81B5F883 /* PrimerCardFormViewController.swift */; };
-		6F360066036E40BA960C5457108E405E /* PaymentMethodsGroupView.swift in Sources */ = {isa = PBXBuildFile; fileRef = A378989C811A3016F4C1E560BED0DEFC /* PaymentMethodsGroupView.swift */; };
-		6F7C60D92FCB333D9F741A5E8145FF8A /* OrderItem.swift in Sources */ = {isa = PBXBuildFile; fileRef = 313936A371D4B89D047BED235336974A /* OrderItem.swift */; };
-		6FE6D06A40ECBF7FCE7F3516687248C6 /* ResumeHandlerProtocol.swift in Sources */ = {isa = PBXBuildFile; fileRef = 70CB9603DEB2CE4778461EF96BBF05B4 /* ResumeHandlerProtocol.swift */; };
-		70D4BCABE798E43BDF61505A11749A4E /* AdyenDotPay.swift in Sources */ = {isa = PBXBuildFile; fileRef = 4B3BB6404DD4267A9BE616788895362E /* AdyenDotPay.swift */; };
-		716BF4D7D995AB6C2B9C23C0453B78F7 /* PrimerViewExtensions.swift in Sources */ = {isa = PBXBuildFile; fileRef = 74FBCA007C194AEA62E0E6E2F28E36CE /* PrimerViewExtensions.swift */; };
-		71865042065FB6BC5801DB3E56C9ACED /* Logger.swift in Sources */ = {isa = PBXBuildFile; fileRef = 4FE7D26414C0C2B544A649B6EA842BE6 /* Logger.swift */; };
-		71F533E120C8CA9060F38FB7B3316CAF /* JSONParser.swift in Sources */ = {isa = PBXBuildFile; fileRef = 09DA07680CE38D25267A40F144C1878A /* JSONParser.swift */; };
-		742233DF7AD1015E575802481DE28D10 /* Endpoint.swift in Sources */ = {isa = PBXBuildFile; fileRef = 57B3D50B8701EB185AEFAC84179954E3 /* Endpoint.swift */; };
-		749B365C33E780A278A5192A7D6415D5 /* ConcurrencyLimitedDispatcher.swift in Sources */ = {isa = PBXBuildFile; fileRef = 0BF133AE774C453AF2749650845BA974 /* ConcurrencyLimitedDispatcher.swift */; };
-		74B3AF35F7CE1C16CA543799C7BADF88 /* PrimerTextFieldView.xib in Resources */ = {isa = PBXBuildFile; fileRef = C9F684B76C56ACAE084F8C050D2E9466 /* PrimerTextFieldView.xib */; };
-		74C0C09366CC8602474FAE1D72C89ABA /* PrimerContainerViewController.swift in Sources */ = {isa = PBXBuildFile; fileRef = 9885A0CB84EE5176A283C1BB7D7C7C13 /* PrimerContainerViewController.swift */; };
-		753F486F8801E8696AB84500457DE40A /* pl.lproj in Resources */ = {isa = PBXBuildFile; fileRef = 1CE75E8E7261A8D52AF190087C94D37F /* pl.lproj */; };
-		75435816437D5B4B9C9BEBE7A2D68599 /* Promise.swift in Sources */ = {isa = PBXBuildFile; fileRef = E5A9DCD01F3C41E2312D42342F72175E /* Promise.swift */; };
-		767AF0E8D81E7F77BCC57E056E868ECD /* GuaranteeWrappers.swift in Sources */ = {isa = PBXBuildFile; fileRef = 2235E31EFE798FDDABAF2735C3D6F858 /* GuaranteeWrappers.swift */; };
-		78FD0A8D046F6E10C4506557A44C1E38 /* VaultCheckoutViewModel.swift in Sources */ = {isa = PBXBuildFile; fileRef = 2DB34DB31FFAE3FA3326C9D797EB49EF /* VaultCheckoutViewModel.swift */; };
-		794DC0060BF10E32AC35594B330B563F /* PaymentAPIModel.swift in Sources */ = {isa = PBXBuildFile; fileRef = 25B38F05F75AC002F1E0B426C9F775AD /* PaymentAPIModel.swift */; };
-		7959AE43BFEFDEE3F243F755D588FAA6 /* PrimerCardholderNameFieldView.swift in Sources */ = {isa = PBXBuildFile; fileRef = 67328C39E399C1162D32DA093DC61E0F /* PrimerCardholderNameFieldView.swift */; };
-		7ABBE28BBB4A3B138AEC7AA8F26E0E32 /* PrimerTheme+Inputs.swift in Sources */ = {isa = PBXBuildFile; fileRef = 90859C05FF492886B5BB82A19312ABB7 /* PrimerTheme+Inputs.swift */; };
-		7D10B204673695DDB0AF2ECA2BE66601 /* 3DSService+Promises.swift in Sources */ = {isa = PBXBuildFile; fileRef = 7B64D0F9C1EF62748D7D6120EE396854 /* 3DSService+Promises.swift */; };
-		7D29B18BBF97452E79A2B8B931338C06 /* pt.lproj in Resources */ = {isa = PBXBuildFile; fileRef = 6B8105A9C9961841B66358511B15D8E5 /* pt.lproj */; };
-		7E35ABEEAA98E77FA4481FDB68949039 /* PrimerNavigationBar.swift in Sources */ = {isa = PBXBuildFile; fileRef = 4A05C26F82784DA8766197591DD469DD /* PrimerNavigationBar.swift */; };
-		80713C4778F9411CBC0132A92CB95CFA /* CardScannerViewController+SimpleScanDelegate.swift in Sources */ = {isa = PBXBuildFile; fileRef = 96C2009D4C866D00024478568D62B8E2 /* CardScannerViewController+SimpleScanDelegate.swift */; };
-		811AD38683B358E40BC7607D4D7A5792 /* ClientTokenService.swift in Sources */ = {isa = PBXBuildFile; fileRef = 060457B9DEC343E17B3C0EEB9AD7FD90 /* ClientTokenService.swift */; };
-		81DB86EDC3C4EB84BCD1B0EF892C976D /* PrimerSource.swift in Sources */ = {isa = PBXBuildFile; fileRef = F06E0CD88CD335AE214A1D8C9A350E77 /* PrimerSource.swift */; };
-		834251FF02F0D720E136F02340CCD0E9 /* PrimerConfiguration.swift in Sources */ = {isa = PBXBuildFile; fileRef = 06D9A48AFC27B215FE0F9EBDC8055E9D /* PrimerConfiguration.swift */; };
-		83DEA7A9428B9A1FEB94AF013A9827E3 /* firstly.swift in Sources */ = {isa = PBXBuildFile; fileRef = A8E8928E57E72A63CEF114029D6ECCF1 /* firstly.swift */; };
-		842288D528781CD200D7A605 /* UserInterfaceModule.swift in Sources */ = {isa = PBXBuildFile; fileRef = 842288D428781CD200D7A605 /* UserInterfaceModule.swift */; };
-		84868D7625EBC6C21294567FA3F04198 /* TokenizationService.swift in Sources */ = {isa = PBXBuildFile; fileRef = 131C8E9F48AB1560181F2753D4702FC7 /* TokenizationService.swift */; };
-		86945EDBC7684CB1BC0330509D50A367 /* Device.swift in Sources */ = {isa = PBXBuildFile; fileRef = C93E4B4BFCC816B88FBDA0A76D383435 /* Device.swift */; };
-		8724D078A0AB7A8A49BCFE1E2794F9E0 /* ExternalViewModel.swift in Sources */ = {isa = PBXBuildFile; fileRef = 3A9DED7145EEA6B2BCD72EF0FEF119A1 /* ExternalViewModel.swift */; };
-		87C41F4EAF0DFA939C99F419D5F33AAA /* ClientSession.swift in Sources */ = {isa = PBXBuildFile; fileRef = 3DA564CC2D7718C0ADD9D37444C527A9 /* ClientSession.swift */; };
-		8A67470B1104609394BF1772D5B0FA73 /* Connectivity.swift in Sources */ = {isa = PBXBuildFile; fileRef = E6B7305A74E9FE65243033E68B6B74FE /* Connectivity.swift */; };
-		8B0FBD96700380073CEF506A33D2D446 /* FormPaymentMethodTokenizationViewModel.swift in Sources */ = {isa = PBXBuildFile; fileRef = C43B137E3880D309BE15B890549DE6F9 /* FormPaymentMethodTokenizationViewModel.swift */; };
-		8BA0D37528EA2811D748EB847775B541 /* PrimerAPIClient+3DS.swift in Sources */ = {isa = PBXBuildFile; fileRef = C9AAC3EC2B5760F0D4137C1C03E00280 /* PrimerAPIClient+3DS.swift */; };
-		8CBA698650801C2E73DB79FC7D794F41 /* KlarnaTokenizationViewModel.swift in Sources */ = {isa = PBXBuildFile; fileRef = 16A356ED59DD54570AA0ED9C234DE595 /* KlarnaTokenizationViewModel.swift */; };
-		8DC0D726CA27681D151783EE8E2CDB29 /* PrimerDelegate.swift in Sources */ = {isa = PBXBuildFile; fileRef = B68F49F03011DA249E0F40069AC2AC7A /* PrimerDelegate.swift */; };
-		909B080E65F2B3711BAFEE29023500C4 /* RateLimitedDispatcher.swift in Sources */ = {isa = PBXBuildFile; fileRef = 341449C143386C68A15E2FC32A4ECDF8 /* RateLimitedDispatcher.swift */; };
-		90C61D34FE983A8C2EA223F0F058888B /* Keychain.swift in Sources */ = {isa = PBXBuildFile; fileRef = 044F59FE132813DE141ACD4D83976EAC /* Keychain.swift */; };
-		92B3BDDDEB648FC1B27C690474AC6521 /* PrimerTextFieldView.swift in Sources */ = {isa = PBXBuildFile; fileRef = 6464FBC6785DABC27BFC1488F541E20C /* PrimerTextFieldView.swift */; };
-		93BC95C3E4C415CCAFC5F4D774E06A0F /* CatchWrappers.swift in Sources */ = {isa = PBXBuildFile; fileRef = 5D11E200A21ADD6CA0AF200029D8AE2A /* CatchWrappers.swift */; };
-		94A252804B7CCBE2FF9EDE661D326144 /* Decisions.swift in Sources */ = {isa = PBXBuildFile; fileRef = 550EE17BE43E7E31F091C45D79A87E45 /* Decisions.swift */; };
-		96C6760398CA2B5B3B901D2E22B21475 /* Resolver.swift in Sources */ = {isa = PBXBuildFile; fileRef = 9C431E70FC767A1F88A91E9C79CC30E4 /* Resolver.swift */; };
-		98C3657E2E3A96DF73BDB8DAB42A1C13 /* PrimerCardNumberFieldView.swift in Sources */ = {isa = PBXBuildFile; fileRef = 51AA5BCFD97F3E9F3D05FFAF4E68CB2D /* PrimerCardNumberFieldView.swift */; };
-		99CB229EB0B058BFAE073319763F14DF /* nl.lproj in Resources */ = {isa = PBXBuildFile; fileRef = 2DDB5E974D619BDB3DB2856013216E6C /* nl.lproj */; };
-		9AFEDB88CE6A0F3489CE11F8064E31A7 /* PrimerInputViewController.swift in Sources */ = {isa = PBXBuildFile; fileRef = 849DDB1B7C9453FA6E97AD3E834A18E9 /* PrimerInputViewController.swift */; };
-		A19EBC7D33D02DB3D70D06BF5E6A42F0 /* PresentationController.swift in Sources */ = {isa = PBXBuildFile; fileRef = 95C8411106B07FE3D8AC4969FC339648 /* PresentationController.swift */; };
-		A3FE8DD459BFEBABA3A62D12DFE86D99 /* Apaya.swift in Sources */ = {isa = PBXBuildFile; fileRef = 6911C748542731C902D8EAB34F493682 /* Apaya.swift */; };
-		A5C3847D0D7FD9A6124D4A1FB98CBF3C /* ClientToken.swift in Sources */ = {isa = PBXBuildFile; fileRef = 4E56B581518CA5281739B99964EC0A15 /* ClientToken.swift */; };
-		A665658AC208FF197E7255CE84FF1D51 /* PayPalTokenizationViewModel.swift in Sources */ = {isa = PBXBuildFile; fileRef = 78D549433D4B018C6A2595E619BFBC7F /* PayPalTokenizationViewModel.swift */; };
-		A66DAE2D88E299A2B7D73FF722174338 /* en.lproj in Resources */ = {isa = PBXBuildFile; fileRef = 2CDEC801C9A7D212B8EC9EF78FDFC683 /* en.lproj */; };
-		A8A93670DCE4986024446ECDA925B46C /* CardButton.swift in Sources */ = {isa = PBXBuildFile; fileRef = F09E1081F9B38FB270A3DB18B673AE4F /* CardButton.swift */; };
-		AC9AF0A62B262B09182461DFCAAE5943 /* SuccessResponse.swift in Sources */ = {isa = PBXBuildFile; fileRef = 6FD3E04C19FA2FD2A5C4EC4012E639D5 /* SuccessResponse.swift */; };
-		B22C19C949675A7D4FBB8E1A5409021D /* Mask.swift in Sources */ = {isa = PBXBuildFile; fileRef = 7D529BFF4F07BD8A4E46ED3319BA112D /* Mask.swift */; };
-		B30C6249A25B41EC84CDA24AB5283846 /* Content.swift in Sources */ = {isa = PBXBuildFile; fileRef = 282F7E533B0741FE3C55347F4C7C3115 /* Content.swift */; };
-		B4022A92E6086C27658E9650A3B51F4D /* PrimerPostalCodeFieldView.swift in Sources */ = {isa = PBXBuildFile; fileRef = 3C3CF8F996F9316CB5F5BD9E45C5EBC1 /* PrimerPostalCodeFieldView.swift */; };
-		B411764259A54E648372521D3D049EB1 /* CardComponentsManager.swift in Sources */ = {isa = PBXBuildFile; fileRef = 54D3D80A3DCD2EF9686E0606BEAC51D1 /* CardComponentsManager.swift */; };
-		B56333B1E11FAF3E94484D450B535AEA /* PaymentMethodTokenizationViewModel.swift in Sources */ = {isa = PBXBuildFile; fileRef = 33C000D0B675F20F408E8C3B0F33A264 /* PaymentMethodTokenizationViewModel.swift */; };
-		B6A6C71677147CE57E7A276851DC33C9 /* AnyCodable.swift in Sources */ = {isa = PBXBuildFile; fileRef = 7D1330FB6C54966197A4B5E8020D0470 /* AnyCodable.swift */; };
-		B80B08312DA321ABD828818218F3AB6B /* BankSelectorTokenizationViewModel.swift in Sources */ = {isa = PBXBuildFile; fileRef = FD85765018F5DE3BE7BA914D4FD90E09 /* BankSelectorTokenizationViewModel.swift */; };
-		BA3BDF04A6CDE49184B3CA3DC48919EA /* currencies.json in Resources */ = {isa = PBXBuildFile; fileRef = 67DA0F1D5DC7182781C39F13FE736A8E /* currencies.json */; };
-		BA8F2E5315A1039C9046FCE56EB368D9 /* Currency.swift in Sources */ = {isa = PBXBuildFile; fileRef = 291AF7B0CF3CF49FDEAFF2C8CAE6CF8B /* Currency.swift */; };
-		BA8F975E9FBA76AAAD0C8B8E08BA36F6 /* PrimerContent.swift in Sources */ = {isa = PBXBuildFile; fileRef = 28F766D5D93B00A0275737BF431B1D9D /* PrimerContent.swift */; };
-		BAC112D7C1F27B72D1080B27E84119A4 /* ApayaTokenizationViewModel.swift in Sources */ = {isa = PBXBuildFile; fileRef = 2F59C4EEA63ED25C18AD9C52C8747E43 /* ApayaTokenizationViewModel.swift */; };
-		BAE3FC3FB27F90BBF087D3708D5D1D33 /* PostalCode.swift in Sources */ = {isa = PBXBuildFile; fileRef = 1759FFA2362382D1E700D22B5FEC6461 /* PostalCode.swift */; };
-		BB4805DA7205768079FD83D93232D27E /* AnalyticsEvent.swift in Sources */ = {isa = PBXBuildFile; fileRef = 5BEF09E63D58620D84DABDBCBAD319AC /* AnalyticsEvent.swift */; };
-		BCA876A1192D602D893DD934898CEDE2 /* PaymentMethodConfigurationOptions.swift in Sources */ = {isa = PBXBuildFile; fileRef = EA679E119704EB83165A3BD1D9570EFC /* PaymentMethodConfigurationOptions.swift */; };
-		BD419B928B4DF479AF5E565C70D2C047 /* PrimerButton.swift in Sources */ = {isa = PBXBuildFile; fileRef = 6B0D79D31EA34C51D854EF061B4AFED4 /* PrimerButton.swift */; };
-		BFD151C9B5626C997A0EA87CAADF2AD7 /* PrimerSettings.swift in Sources */ = {isa = PBXBuildFile; fileRef = FF27B5AD7C04FBD07A6A2B1981EB73F2 /* PrimerSettings.swift */; };
-		BFD18904E38CEEBA9378A29741B09219 /* PollingModule.swift in Sources */ = {isa = PBXBuildFile; fileRef = 2DCDEBBA9872F2083C679DBE95A79AB1 /* PollingModule.swift */; };
-		C0233358A6363A1C9579D00300736F93 /* Strings.swift in Sources */ = {isa = PBXBuildFile; fileRef = FD019745A0C36C3B58E59598E1E5761E /* Strings.swift */; };
-		C05EB836E19C06A0AED5343B84ACE7C8 /* ThenableWrappers.swift in Sources */ = {isa = PBXBuildFile; fileRef = F9CEA90BCE38DDC035C95E73AB8E27A1 /* ThenableWrappers.swift */; };
-		C2070ED936694B3BC2BCB151C2B68CEC /* VaultPaymentMethodViewModel.swift in Sources */ = {isa = PBXBuildFile; fileRef = 3C260B75308A0D97B0D4803608B63157 /* VaultPaymentMethodViewModel.swift */; };
-		C238D827D7B10EC6A7EBBD6B357F6088 /* ClientSessionService.swift in Sources */ = {isa = PBXBuildFile; fileRef = 7AA5DF37FE3585C80DD376E049320C4E /* ClientSessionService.swift */; };
-		C43096B4EE472ECC6B62C401D61E58A9 /* PaymentMethodTokenizationViewModel+Logic.swift in Sources */ = {isa = PBXBuildFile; fileRef = 806118AB9488F61F1A5F5940C9A3FBAA /* PaymentMethodTokenizationViewModel+Logic.swift */; };
-		C583A9EE5F90B8EA625E9263A9EF7EC6 /* PrimerResultViewController.swift in Sources */ = {isa = PBXBuildFile; fileRef = EEB408F5268E765C2232D628DF0E23FC /* PrimerResultViewController.swift */; };
-		C61026C649C3FB85EC565993C9FD9E2E /* URLSessionStack.swift in Sources */ = {isa = PBXBuildFile; fileRef = 1DCC6BAA89DFE210771EC95613CA8AA1 /* URLSessionStack.swift */; };
-		C611F738238E26142D2FD7D90D225437 /* CardNetwork.swift in Sources */ = {isa = PBXBuildFile; fileRef = E80A5E2BE308FC7147170BD5E1AE50FF /* CardNetwork.swift */; };
-		C7F653B37074BABE5CC1D6CCEB93E7DF /* ar.lproj in Resources */ = {isa = PBXBuildFile; fileRef = 20496E0B21A6CF4BA93716C7C7CDBBFA /* ar.lproj */; };
-		C9217795B81D5E9A87B5039B0C03A378 /* QRCodeTokenizationViewModel.swift in Sources */ = {isa = PBXBuildFile; fileRef = C028BC71CBBCC42FA66F81315737E999 /* QRCodeTokenizationViewModel.swift */; };
-		C9236288B0B148D8DA86A858C37C2045 /* StrictRateLimitedDispatcher.swift in Sources */ = {isa = PBXBuildFile; fileRef = 41B25982D360516658CE63F409BDE2F8 /* StrictRateLimitedDispatcher.swift */; };
-		CD133C569AA09500E21978CED2BD7FA1 /* race.swift in Sources */ = {isa = PBXBuildFile; fileRef = 4EEAE79D91431F48CD098D53C228587D /* race.swift */; };
-		CDDA1889F5951FC3C94064C64E781AC0 /* Consolable.swift in Sources */ = {isa = PBXBuildFile; fileRef = 4846630C6F08D9145A487D2A8B7CAD5B /* Consolable.swift */; };
-		CDDF64B88DBDF62E0E7E211A9A0A1117 /* da.lproj in Resources */ = {isa = PBXBuildFile; fileRef = DE1C35647C58664D7D45F5B3159CD219 /* da.lproj */; };
-		CE6C7DD0FF201272C254C7E16BAC6211 /* DependencyInjection.swift in Sources */ = {isa = PBXBuildFile; fileRef = B060C6F7F041F977E583E6A16F16AB3F /* DependencyInjection.swift */; };
-		CF3715076C4173C191502986EE9EE773 /* PrimerSDK-PrimerResources in Resources */ = {isa = PBXBuildFile; fileRef = A8B3BC107C2BDC3C03D961866F721265 /* PrimerSDK-PrimerResources */; };
-		D0794599071582CF10CE5E1C44C2FDFB /* DataExtension.swift in Sources */ = {isa = PBXBuildFile; fileRef = 633C779A916EBB3AF429A91B72B46F95 /* DataExtension.swift */; };
-		D183CB3A252A7D06439991E16D5D1864 /* SuccessMessage.swift in Sources */ = {isa = PBXBuildFile; fileRef = 630EA8C9D26E6187B0FF2406BEB546A0 /* SuccessMessage.swift */; };
-		D1E7EF90B577FEF2A39D44A997BE935E /* EnsureWrappers.swift in Sources */ = {isa = PBXBuildFile; fileRef = 2877F5B78030B9B8722EAF2E60B25B79 /* EnsureWrappers.swift */; };
-		D24E1BFC9F91C92887A6A9B70743580C /* IntExtension.swift in Sources */ = {isa = PBXBuildFile; fileRef = 74A259F13275337DB86D1591ED08AB43 /* IntExtension.swift */; };
-		D269305CDA511D5554449F54F76B8DBA /* PrimerSDK-dummy.m in Sources */ = {isa = PBXBuildFile; fileRef = B7A0E5923E23EB85DC5CB286C628AA07 /* PrimerSDK-dummy.m */; };
-		D3D58EC26B1F08AE8E865984A8AC4A15 /* 3DSService.swift in Sources */ = {isa = PBXBuildFile; fileRef = 19E5230DBF2DB159DF4D2B5901D852B1 /* 3DSService.swift */; };
-		D4B66FB0BD7EA9608D8D3A074217DAF1 /* PayPal.swift in Sources */ = {isa = PBXBuildFile; fileRef = 420318F460D7C43A281D4C81046A91C2 /* PayPal.swift */; };
-=======
-		5AAE008F747F72E618EB3F20A4E0A8CA /* cy.json in Resources */ = {isa = PBXBuildFile; fileRef = 5CA52BBA6E9DC0C053D30ABA9A5A9CD1 /* cy.json */; };
-		5B17FA18A89CEE268D74A1F0B9E69648 /* UIColorExtension.swift in Sources */ = {isa = PBXBuildFile; fileRef = A2E50972F1C3F39125E16E0B3FD3B75A /* UIColorExtension.swift */; };
-		5C34963F2E5450EF019AC8008887107C /* ha.json in Resources */ = {isa = PBXBuildFile; fileRef = A9E8A2E9B87DBEC1EEAF2139585FAAAB /* ha.json */; };
-		5C43E6802B43BF46C054D9B00DDF3D59 /* PaymentResponse.swift in Sources */ = {isa = PBXBuildFile; fileRef = F2C2A8982E0E1522927006D9D7A10221 /* PaymentResponse.swift */; };
-		5CE57B07C2F00053498D843DB896DFCA /* PrimerTextField.swift in Sources */ = {isa = PBXBuildFile; fileRef = 77A9A4BCE808D23039F5BA942A4AE617 /* PrimerTextField.swift */; };
-		5E62EAC5E6E666B300F7961522BD9DD4 /* sw.json in Resources */ = {isa = PBXBuildFile; fileRef = 0D89C2AF82575610B9D177602E9B7E5E /* sw.json */; };
-		5EB9384A0B2A10CA91269BF31B720DB7 /* ja.json in Resources */ = {isa = PBXBuildFile; fileRef = B3396C922CBCFC46A99331C76D544B33 /* ja.json */; };
-		5FEFC998CA94D4265EF3BA67C05862C4 /* OrderItem.swift in Sources */ = {isa = PBXBuildFile; fileRef = 559ACBECCF9F29C19197A16EC5C9CD08 /* OrderItem.swift */; };
-		6053378D24FD7778F5FB768E2BAB6742 /* PrimerInputElements.swift in Sources */ = {isa = PBXBuildFile; fileRef = 53961D6FC182D69E6DBC350034167F6D /* PrimerInputElements.swift */; };
-		617B8845882ECAB2C06E973599B3B2A3 /* ExternalPaymentMethodTokenizationViewModel.swift in Sources */ = {isa = PBXBuildFile; fileRef = E1B6EB00A0A0C79907B937378C6753BA /* ExternalPaymentMethodTokenizationViewModel.swift */; };
-		649ACB91E01BECD59CAB775D884B85A1 /* ku.json in Resources */ = {isa = PBXBuildFile; fileRef = 2E1F2174C90585E83C2DC695F0FD5E64 /* ku.json */; };
-		64BDAAF1CC7B5EE42DF36C17D12D7824 /* BundleExtension.swift in Sources */ = {isa = PBXBuildFile; fileRef = 7C845D6E8B01035C6D3B94957F73B6B7 /* BundleExtension.swift */; };
-		6559AEB8E68E8116D4F89F1CB0D27A66 /* Catchable.swift in Sources */ = {isa = PBXBuildFile; fileRef = C2F2765C30DD079327BA5A4C155FD09B /* Catchable.swift */; };
-		67C2B2A99001E45177CF59F08461411D /* Mask.swift in Sources */ = {isa = PBXBuildFile; fileRef = 87673CB911B9179CA39AD5C488BD9FD0 /* Mask.swift */; };
-		68D5D41707C9A2B7FDB13B9B426177BF /* BankSelectorViewController.swift in Sources */ = {isa = PBXBuildFile; fileRef = 65CA75F79AFE10ECCCA6CB222CA0A5B7 /* BankSelectorViewController.swift */; };
-		699E34698DD0B19E50EB54672A92B593 /* PaymentMethodConfigurationOptions.swift in Sources */ = {isa = PBXBuildFile; fileRef = DF6BBB7E5EB00250D67AC3F33E2C15B0 /* PaymentMethodConfigurationOptions.swift */; };
-		6A8FA9D1B78DC07D679916DFC5949325 /* PrimerTextFieldView.xib in Resources */ = {isa = PBXBuildFile; fileRef = 64124CB8E6128ED3CDEBA3B3541B9B45 /* PrimerTextFieldView.xib */; };
-		6BC41B5374A825C6D4F3F7E0F731EA49 /* PaymentMethodToken.swift in Sources */ = {isa = PBXBuildFile; fileRef = 93AE1AB08D3ADA160C426BF0DE0503C6 /* PaymentMethodToken.swift */; };
-		6E1E069938F009C2D1AAE3AA56C9411A /* no.json in Resources */ = {isa = PBXBuildFile; fileRef = FC163B26991DBD9C351F5F8F02D899E4 /* no.json */; };
-		6F24CC69A63714CB9DAC466CA6099CF4 /* ConcurrencyLimitedDispatcher.swift in Sources */ = {isa = PBXBuildFile; fileRef = 9AAE8BDD44E0CAF4BA4CABADF64B8274 /* ConcurrencyLimitedDispatcher.swift */; };
-		6F4475F7AAB9A9DDB86CBB75CCC9915A /* PrimerVaultManagerViewController.swift in Sources */ = {isa = PBXBuildFile; fileRef = 5C2D40373CDC82517851A636850A1342 /* PrimerVaultManagerViewController.swift */; };
-		6F7E42BFF2310A9BC7598225F2732CF6 /* el.json in Resources */ = {isa = PBXBuildFile; fileRef = 0AD3AA68CF4A9A4CD4789470B999BBC0 /* el.json */; };
-		6FECD56BEF22A08B423AACCB7A48F76C /* Currency.swift in Sources */ = {isa = PBXBuildFile; fileRef = B7CE42E19671CE56F023FFD64B1FC8BF /* Currency.swift */; };
-		717B541C9387537E8A29B5F94DEC5746 /* Identifiable.swift in Sources */ = {isa = PBXBuildFile; fileRef = 6D5145EEC72CE9F34AFCEC4F498A3FED /* Identifiable.swift */; };
-		71D6F655468E3CE02FA47A399AA9C4D7 /* CardFormPaymentMethodTokenizationViewModel.swift in Sources */ = {isa = PBXBuildFile; fileRef = 8A8F107233A4181CA29367B52D902C7F /* CardFormPaymentMethodTokenizationViewModel.swift */; };
-		72EE3706DB99BF2751C87D2555F31F7E /* da.json in Resources */ = {isa = PBXBuildFile; fileRef = 49445AC5F52F2D5C3C07B579EA340F4F /* da.json */; };
-		757F2A91E3EBA369CDA964049D43F71D /* hy.json in Resources */ = {isa = PBXBuildFile; fileRef = 0BBF35C81318CED002BFC9277F2319CA /* hy.json */; };
-		7631D4659544348F0260AE7D1243D37C /* BankTableViewCell.swift in Sources */ = {isa = PBXBuildFile; fileRef = E04A296ACF8CC410B5A7F709B9935196 /* BankTableViewCell.swift */; };
-		76A189BDE54E82675A95424F4E9FED05 /* IntExtension.swift in Sources */ = {isa = PBXBuildFile; fileRef = D8EBCF622CFC85DC731B2E713881FB5B /* IntExtension.swift */; };
-		76F06E1773C1736EBB403DEE7907F949 /* PrimerFormView.swift in Sources */ = {isa = PBXBuildFile; fileRef = 197C979A4C1E512A10B4259D309534D2 /* PrimerFormView.swift */; };
-		79563B0C130244F51B868AF1FC7E4389 /* WebViewUtil.swift in Sources */ = {isa = PBXBuildFile; fileRef = 0CB4884B7721CB59ABD109278655D26F /* WebViewUtil.swift */; };
-		7CF5B0EFF145C4744E4072ECD6FAC377 /* PrimerFlowEnums.swift in Sources */ = {isa = PBXBuildFile; fileRef = 817C5C288EDAA7AA876CA1A3024160BB /* PrimerFlowEnums.swift */; };
-		7D44B53D8DA9FBFAC035919DA85D2A34 /* PrimerAPIClient+Promises.swift in Sources */ = {isa = PBXBuildFile; fileRef = EF64131B2CF1BFC7B9E0B9BF4D15FE3B /* PrimerAPIClient+Promises.swift */; };
-		7D7C7F165F06F1D87E0592C0E3012EF8 /* sd.json in Resources */ = {isa = PBXBuildFile; fileRef = 70B8FF9B917432FCE589A1559172241E /* sd.json */; };
-		7D7EA6D1C617A4813D10064C6202927C /* PrimerCVVFieldView.swift in Sources */ = {isa = PBXBuildFile; fileRef = F2768B24847B573ADB42DF394305B1BD /* PrimerCVVFieldView.swift */; };
-		7E5372C2FE6B1A7F668F94FB787F1476 /* sv.json in Resources */ = {isa = PBXBuildFile; fileRef = 50A32E7D72E829F416391975EBEB4B3D /* sv.json */; };
-		80D9DA2E6A20319DBFBD4D63E2C838BE /* ar.json in Resources */ = {isa = PBXBuildFile; fileRef = FC081FAD8C87FBFA4C36A01C25C5F8C9 /* ar.json */; };
-		81BB972631A450E1FBD93F7C041753BD /* eu.json in Resources */ = {isa = PBXBuildFile; fileRef = D73A6958AC7F01B71543EC6FD8A5495E /* eu.json */; };
-		8293E3586722B3154B0A682091CC08E8 /* PresentationController.swift in Sources */ = {isa = PBXBuildFile; fileRef = 98C194C682C50C2188536736E05139FC /* PresentationController.swift */; };
-		831E578BF781F598718210C32020499D /* PrimerWebViewController.swift in Sources */ = {isa = PBXBuildFile; fileRef = 03D5D9A7680ABB4F7D8E6D5A9AA4E48C /* PrimerWebViewController.swift */; };
-		84D1C5E7DD71F1807300C46753DA58DD /* race.swift in Sources */ = {isa = PBXBuildFile; fileRef = 19B705027890AB34B7821A93498F1696 /* race.swift */; };
-		861457AC209C7E921BCCC3FF4712B1E3 /* gl.json in Resources */ = {isa = PBXBuildFile; fileRef = F05E6E858732155E992D040BBF6BC998 /* gl.json */; };
-		86283660C03744C6B98AC157BEB80D91 /* PrimerAPIClient.swift in Sources */ = {isa = PBXBuildFile; fileRef = 4C91C9FDF06929E45A89A458C5E5EF22 /* PrimerAPIClient.swift */; };
-		863B31D55E98610E5F62C3176A4CCE83 /* NSObject+ClassName.swift in Sources */ = {isa = PBXBuildFile; fileRef = CA752A5B495C76B4B2C2E2CA5D903790 /* NSObject+ClassName.swift */; };
-		868E2EB2C9378413EC7173B70FFECBE2 /* Throwable.swift in Sources */ = {isa = PBXBuildFile; fileRef = 547B5E6ED2923E0F9FDF4FA3372C5DA4 /* Throwable.swift */; };
-		8703F8237D0F74D9F8950FECCDDC74D4 /* CheckoutWithVaultedPaymentMethodViewModel.swift in Sources */ = {isa = PBXBuildFile; fileRef = 11EB4ECA9F8F5BA9248B864DEE82580F /* CheckoutWithVaultedPaymentMethodViewModel.swift */; };
-		888D417C4B873A6A140C229517C55719 /* Bank.swift in Sources */ = {isa = PBXBuildFile; fileRef = 49DC61D1A110BA33DA0D0532EC0CD960 /* Bank.swift */; };
-		89015E2E4870C5328B05FB79B2B53D24 /* en.json in Resources */ = {isa = PBXBuildFile; fileRef = F3E705B9474EE1DEA69D83306DC27715 /* en.json */; };
-		8AC907C5123C9146DC1FB402E7FCED21 /* Optional+Extensions.swift in Sources */ = {isa = PBXBuildFile; fileRef = BABEAE2ADEEB980CF92624EC3DFE9DE5 /* Optional+Extensions.swift */; };
-		8B187B454AB4B53E0B3A0ECE6DF6A908 /* CardholderNameField.swift in Sources */ = {isa = PBXBuildFile; fileRef = 7F27784B6BD9CE2F6FBB63AC19675123 /* CardholderNameField.swift */; };
-		8BCFC07E1B583F0F461EFD1C982FD91C /* PostalCode.swift in Sources */ = {isa = PBXBuildFile; fileRef = 98B0041A96EE4B2BD0FAF0E957BF95E0 /* PostalCode.swift */; };
-		8BD0986580C99C3DD2F28FB35D01DA1E /* 3DSService.swift in Sources */ = {isa = PBXBuildFile; fileRef = 5116D6073B7E82947B5F9FC949C73E97 /* 3DSService.swift */; };
-		8CB34FD7DC10F92CA62C1F5A7FFF69FD /* PrimerTestPaymentMethodViewController.swift in Sources */ = {isa = PBXBuildFile; fileRef = DD10D992040F6DD7D85A10A90F96B338 /* PrimerTestPaymentMethodViewController.swift */; };
-		8E862E9FFF23B62ADCD9AC431B7A3EB8 /* CancellableThenable.swift in Sources */ = {isa = PBXBuildFile; fileRef = 7AEA052427BD05BF5E7EAC3ED27A1579 /* CancellableThenable.swift */; };
-		902473A3B94FD0F1C91B2926A73397E0 /* FirstNameField.swift in Sources */ = {isa = PBXBuildFile; fileRef = FBA2331509B6A331C5953047CE9CB9A1 /* FirstNameField.swift */; };
-		913D7B6ED913223C61EAF99C096879EE /* dv.json in Resources */ = {isa = PBXBuildFile; fileRef = 5B54455F76663E1EB07B36B870C886F4 /* dv.json */; };
-		938ABFD5354B54F9744D58B8D3174061 /* PrimerHeadlessUniversalCheckoutUIManager.swift in Sources */ = {isa = PBXBuildFile; fileRef = E7ED534C8BA1F2266282858C164F4C92 /* PrimerHeadlessUniversalCheckoutUIManager.swift */; };
-		94993EF86C1D3677BE7E2C0228A93B7F /* RateLimitedDispatcher.swift in Sources */ = {isa = PBXBuildFile; fileRef = C279647AAD8A23E81B0B6E85468CF777 /* RateLimitedDispatcher.swift */; };
-		9535B649C8EBCD009AF6726EF5D9CED2 /* AppState.swift in Sources */ = {isa = PBXBuildFile; fileRef = 291F51FBCA633ACB0DA79F44FF8FC11F /* AppState.swift */; };
-		9618C4E95E15F2C6E9E6B95844B056A7 /* VaultPaymentMethodViewModel.swift in Sources */ = {isa = PBXBuildFile; fileRef = 7012DD2DDE94DC8AAC0318F3458502AE /* VaultPaymentMethodViewModel.swift */; };
-		96C4C98BD7E99D6B88CF941B0E9EAF35 /* Box.swift in Sources */ = {isa = PBXBuildFile; fileRef = AC832871E5D1309D9039028C24FCA41F /* Box.swift */; };
-		97CEECA7A299806FA05E4AE862B5C90F /* CancellablePromise.swift in Sources */ = {isa = PBXBuildFile; fileRef = 62C952A34D8A6F86C799D28DD9F97FE7 /* CancellablePromise.swift */; };
-		98B27D6149FA0330C3BEDEDB8DB13481 /* ClientSession.swift in Sources */ = {isa = PBXBuildFile; fileRef = 1DD9A5AC41E4F667756C246D155F692C /* ClientSession.swift */; };
-		996A7065CAE0AA6148C661DEBD852524 /* Weak.swift in Sources */ = {isa = PBXBuildFile; fileRef = 39BA1ACE17021B0ABDFC320430292893 /* Weak.swift */; };
-		9972CFCA4AB98569F2EA6DCE9DBA6753 /* DataExtension.swift in Sources */ = {isa = PBXBuildFile; fileRef = ED1866D1C3832FF7DCEED6D6D670ACC1 /* DataExtension.swift */; };
-		9A702F87655A1AF3236B02BDAA99AB33 /* Content.swift in Sources */ = {isa = PBXBuildFile; fileRef = C3A3B51DDE31852DE9E218D9C5D94892 /* Content.swift */; };
-		9AC7D31DEA3F54722CAECC047A1F4D8D /* PrimerResultComponentView.swift in Sources */ = {isa = PBXBuildFile; fileRef = 7FE62A889781800A0FD61D8F19C5B171 /* PrimerResultComponentView.swift */; };
-		9AFED7C7661C681E57C7AE39BE0112E3 /* PayPalTokenizationViewModel.swift in Sources */ = {isa = PBXBuildFile; fileRef = 1DA47385B4AA149949AF192F69F68771 /* PayPalTokenizationViewModel.swift */; };
-		9B43508804B191DF1E455E086B96160A /* URLExtension.swift in Sources */ = {isa = PBXBuildFile; fileRef = 181FD134402B52A55756F198172099E6 /* URLExtension.swift */; };
-		9B58A151380CF87F6B9F1FF2D505852D /* es.json in Resources */ = {isa = PBXBuildFile; fileRef = 4CDC6FDDA2D147C200B89337FD0C0A60 /* es.json */; };
-		9C650B2F9ED40C9BDDB18B72720930A3 /* JSONParser.swift in Sources */ = {isa = PBXBuildFile; fileRef = 099EF9BDB702E9052CE722C4C71B2948 /* JSONParser.swift */; };
-		9D1DD729533B8C4EFE3DF5D3AC4241CC /* PrimerCardholderNameFieldView.swift in Sources */ = {isa = PBXBuildFile; fileRef = 9AAB77EBEC5F7A81D9780056DC7B7DB3 /* PrimerCardholderNameFieldView.swift */; };
-		9D2033D5CBEBC3BF2AEE17C1B158D365 /* PrimerTextFieldView+Analytics.swift in Sources */ = {isa = PBXBuildFile; fileRef = 7F7C6DE6C3D11647CA9A63EBFF3A9624 /* PrimerTextFieldView+Analytics.swift */; };
-		9E805CFF6D51DDFE357F0961A6F07DA9 /* PrimerNavigationController.swift in Sources */ = {isa = PBXBuildFile; fileRef = 21FF5C39D03CAA01A1139752C3D0B5E3 /* PrimerNavigationController.swift */; };
-		9EE39BCD69A7EB915E2122962B164D72 /* PrimerExpiryDateFieldView.swift in Sources */ = {isa = PBXBuildFile; fileRef = 4A6039194B1C1454E5F0439FEA60108D /* PrimerExpiryDateFieldView.swift */; };
-		A37184D00ECBCECB3ECC2EE4CBEF7CEB /* DateExtension.swift in Sources */ = {isa = PBXBuildFile; fileRef = B200F239DA08389F4DCF65473B2D9AD2 /* DateExtension.swift */; };
-		A5D5EB8C47C3560EC74C2EB4CFC749F7 /* Promise.swift in Sources */ = {isa = PBXBuildFile; fileRef = 27D5D39D5FB5D6AA2C587D5017D2D987 /* Promise.swift */; };
-		A6C9373993E05B4FDBC790082B52CA5D /* PrimerPostalCodeFieldView.swift in Sources */ = {isa = PBXBuildFile; fileRef = 8281E9F467A14EDA0E5BE489223FD3E6 /* PrimerPostalCodeFieldView.swift */; };
-		A735B57FBB42D6C1386D42D9FBB22CC9 /* CountryCode.swift in Sources */ = {isa = PBXBuildFile; fileRef = 520125FFA7770739823510D5582066E5 /* CountryCode.swift */; };
-		A7C9BCD505C4D7C9BF2D4A794EC8E128 /* fi.json in Resources */ = {isa = PBXBuildFile; fileRef = 7D7C4D2CCE9B02D21F47C700494A5F67 /* fi.json */; };
-		A948EB903C3327455FADF4504B0A9802 /* firstly.swift in Sources */ = {isa = PBXBuildFile; fileRef = CC1CDB7FA6D33CCB7AD9C3A4F17B15F0 /* firstly.swift */; };
-		A961CA859718F9E8AF9B79FB4C237C09 /* ps.json in Resources */ = {isa = PBXBuildFile; fileRef = 177B83E6568750AA91FEAD9EDAC27AE4 /* ps.json */; };
-		AAA6E0CBCE16BC95C5856E9ECA174D66 /* AnalyticsService.swift in Sources */ = {isa = PBXBuildFile; fileRef = FE906FC0706B6C07B89169493108516B /* AnalyticsService.swift */; };
-		AAAEC2AD450DA654FFB1951294BC6C5B /* Foundation.framework in Frameworks */ = {isa = PBXBuildFile; fileRef = EAB6F611E86A4758835A715E4B4184F6 /* Foundation.framework */; };
-		AB13A3D9F088E85945D1B974D54EA351 /* PrimerSDK-dummy.m in Sources */ = {isa = PBXBuildFile; fileRef = FCA0627E1108CB5D3EA91BE56D4C18E7 /* PrimerSDK-dummy.m */; };
-		AD99E80BC23506D2BFF8866B847C22D1 /* he.json in Resources */ = {isa = PBXBuildFile; fileRef = 5A2D7403923227170C41C35FDEBE8F99 /* he.json */; };
-		ADA2FD7F1DAF8C76C63AFAF00C0F26AF /* PrimerUniversalCheckoutViewController.swift in Sources */ = {isa = PBXBuildFile; fileRef = A63B022A8FA677B07902B7B82AD0C980 /* PrimerUniversalCheckoutViewController.swift */; };
-		AE7DCC87A62E5121CCEA19A9E9F78494 /* az.json in Resources */ = {isa = PBXBuildFile; fileRef = 434A49DBBE61C3FBDD85AF15D998B4BF /* az.json */; };
-		AEF57672C65B6AA3BF561B074225ECC8 /* SequenceWrappers.swift in Sources */ = {isa = PBXBuildFile; fileRef = B03749DEFF555B09D96D199F53D0EC5F /* SequenceWrappers.swift */; };
-		B1C38E6C0B5977F1155C1A109B18C037 /* PayPalService.swift in Sources */ = {isa = PBXBuildFile; fileRef = 88B1D4EB8E0C3E2D7A9F8F6D997461F0 /* PayPalService.swift */; };
-		B379C1280B54438DA4B4BED01746E917 /* NetworkService.swift in Sources */ = {isa = PBXBuildFile; fileRef = B50A7B3A59173F04731A270C39189F20 /* NetworkService.swift */; };
-		B3ADDB13EC4382F7A9B40ED1A2F73919 /* PaymentMethodsGroupView.swift in Sources */ = {isa = PBXBuildFile; fileRef = 7E9C45958B30A1A0400E9FE613EFFC61 /* PaymentMethodsGroupView.swift */; };
-		B47F4D9984001F52DAE3D8636FE1DAC0 /* Analytics.swift in Sources */ = {isa = PBXBuildFile; fileRef = BBAD13A596CA6F22394177E01E80EEDC /* Analytics.swift */; };
-		B55CDEFA985A53CA112195C10414F02D /* CancellableCatchable.swift in Sources */ = {isa = PBXBuildFile; fileRef = 6F3FA05412D47E8B0D4A34595C4782B0 /* CancellableCatchable.swift */; };
-		B5D5D11A33FEC81B3F156238606BC15E /* nn.json in Resources */ = {isa = PBXBuildFile; fileRef = B0D22E6248BD2304C474FD6876DB0F46 /* nn.json */; };
-		B6BD534411E94725EDB7CDF3083B0F5D /* hr.json in Resources */ = {isa = PBXBuildFile; fileRef = BA2ED16B31A020DC78A439996F86E957 /* hr.json */; };
-		B6C5948F3379063D978803150F6561D7 /* it.json in Resources */ = {isa = PBXBuildFile; fileRef = CE30ADE8A2862D94D9D18E5AB4737A16 /* it.json */; };
-		B71BA391D41246D6B687B3E94EF76DB3 /* ClientToken.swift in Sources */ = {isa = PBXBuildFile; fileRef = 873FF46BD15DCAF5E66B9958DEE8D3A4 /* ClientToken.swift */; };
-		B7EFBDCFB132D6603F7855CE419965B1 /* mn.json in Resources */ = {isa = PBXBuildFile; fileRef = 05BE698FE4ADCC3F8204F84C7102AB49 /* mn.json */; };
-		B8007906EC9CC17CAB08AC81B48283B6 /* Colors.swift in Sources */ = {isa = PBXBuildFile; fileRef = FC9AB9DDD39FD44CD0FF8C4002926912 /* Colors.swift */; };
-		B870893D6B68F0FCAAF5E88EFB843D91 /* CVVField.swift in Sources */ = {isa = PBXBuildFile; fileRef = 9E8BB73D2648C59E7E69C4C837F44FAF /* CVVField.swift */; };
-		B91BD555E7348CA1B9F67F7E2B066194 /* CustomStringConvertible.swift in Sources */ = {isa = PBXBuildFile; fileRef = 3850DE800FAE31645AF8B06FE286CF42 /* CustomStringConvertible.swift */; };
-		B94DEB8375CE92A5AAC1892A96C5FD4F /* AES256.swift in Sources */ = {isa = PBXBuildFile; fileRef = DB6589EAA1B1FF731E524A03ECF646D6 /* AES256.swift */; };
-		B9B86E1BB15D439BACC9DCD8CD26C9CC /* Guarantee.swift in Sources */ = {isa = PBXBuildFile; fileRef = ED3B06E18B3A5D0359D37505834F47F5 /* Guarantee.swift */; };
-		BA4FFC8537F3BE299D26308EB42E063C /* et.json in Resources */ = {isa = PBXBuildFile; fileRef = 8D4DADA6C35073D793CBC743B79B10D1 /* et.json */; };
-		BA5F15C21532A9D48DB887142B9B0C4B /* PrimerConfiguration.swift in Sources */ = {isa = PBXBuildFile; fileRef = 167AF1FCB57B113DD78AA10F49A3DDE7 /* PrimerConfiguration.swift */; };
-		BBC25A9012B86B8B3E18D01ED818472A /* Endpoint.swift in Sources */ = {isa = PBXBuildFile; fileRef = F8FABF667B42184984CF1AE8CAB5C0C5 /* Endpoint.swift */; };
-		BBC76B53C0274A6EDB8C0BB54E874315 /* CountryField.swift in Sources */ = {isa = PBXBuildFile; fileRef = A0A2F0F2A1C53A8A72BCDC70CE64508C /* CountryField.swift */; };
-		BC9050AAB243675DBCD7B9424A4D01F2 /* bs.json in Resources */ = {isa = PBXBuildFile; fileRef = 001FF97C2505FA3A8B939A8DE72F2A45 /* bs.json */; };
-		BD09E534511715F5E7683CF8F76E48CF /* AlertController.swift in Sources */ = {isa = PBXBuildFile; fileRef = CDB09AB338247505E17EAB62599A3A68 /* AlertController.swift */; };
-		BF441F72566604C88F8789F25FE71A7D /* TokenizationService.swift in Sources */ = {isa = PBXBuildFile; fileRef = 2401B3CB9245D56540730C494DB904C9 /* TokenizationService.swift */; };
-		BFEE6AE31BE1FE5299C82EC66B5A1304 /* PrimerSDK-umbrella.h in Headers */ = {isa = PBXBuildFile; fileRef = AC8711D2430F908933E0CF79DA7DADBB /* PrimerSDK-umbrella.h */; settings = {ATTRIBUTES = (Public, ); }; };
-		C09A4A98DCCC51EA57A4EA521893DB04 /* Device.swift in Sources */ = {isa = PBXBuildFile; fileRef = 42020175716BD4A95D96481C0C8FB67D /* Device.swift */; };
-		C0ECA17F547D4890545BE03E894FEE6E /* KlarnaTokenizationViewModel.swift in Sources */ = {isa = PBXBuildFile; fileRef = 394445200CCAC7980B8A873A7D5B2288 /* KlarnaTokenizationViewModel.swift */; };
-		C16A2BA0DF674FF235634411BE07B679 /* ReloadDelegate.swift in Sources */ = {isa = PBXBuildFile; fileRef = 99DB2B1D29C3E3D6E221C38DD66BA56D /* ReloadDelegate.swift */; };
-		C2E392066B5EB24AEFC25DCE8495EB40 /* PrimerImage.swift in Sources */ = {isa = PBXBuildFile; fileRef = F20C6C1A0E3DEDFF5AA22A1C2DB37785 /* PrimerImage.swift */; };
-		C30161035BC91AE8EEC5E9A095857283 /* PrimerSearchTextField.swift in Sources */ = {isa = PBXBuildFile; fileRef = 4313798E495A85EDA86A1F2F2EE3D65B /* PrimerSearchTextField.swift */; };
-		C46723C3DBDDA633544130DEBA1485EF /* PrimerTheme+Borders.swift in Sources */ = {isa = PBXBuildFile; fileRef = 7920B543AB354170DE1FF9C7552FEAC2 /* PrimerTheme+Borders.swift */; };
-		C4D143D8FB022488E81A859F10EAA57B /* CountrySelectorViewController.swift in Sources */ = {isa = PBXBuildFile; fileRef = E4C61E92EFF94C83836A59BE717D620B /* CountrySelectorViewController.swift */; };
-		C60812D23106D3300FD8730E44C2EFD7 /* sq.json in Resources */ = {isa = PBXBuildFile; fileRef = B6BE5600EF29785863DDF98855A9D564 /* sq.json */; };
-		C68FC30E3F9419B82ED83E3FD63B8D7F /* PrimerGenericTextFieldView.swift in Sources */ = {isa = PBXBuildFile; fileRef = DFBE6C4D375148834166EA1CB9CE6BC0 /* PrimerGenericTextFieldView.swift */; };
-		C692C6F72E5259F9084B290C2E711D2D /* Icons.xcassets in Resources */ = {isa = PBXBuildFile; fileRef = E0C4D9623C98825287DFF9DF9C149D41 /* Icons.xcassets */; };
-		C69F619C319EFD5D97A6C62D45B78507 /* lt.json in Resources */ = {isa = PBXBuildFile; fileRef = 8E8F849483903D1A8FED9CAD0267E20A /* lt.json */; };
-		C86CF78341D3D05CC64083B3CFF8A65D /* CardButton.swift in Sources */ = {isa = PBXBuildFile; fileRef = 7D2DC26E6CFC41820F4038FDA1C3A698 /* CardButton.swift */; };
-		C870D31216345B983A82F615989CB68C /* BankSelectorTokenizationViewModel.swift in Sources */ = {isa = PBXBuildFile; fileRef = 780E39708ACC58BE122A13C852ADC01A /* BankSelectorTokenizationViewModel.swift */; };
-		CA81E10B84A457C692740EEC267396D7 /* PrimerTextFieldView.swift in Sources */ = {isa = PBXBuildFile; fileRef = EC22C69239216A90B312B8D7F2D2FE20 /* PrimerTextFieldView.swift */; };
-		CAF8B5869EE2CF1F03DEFBDEE6866573 /* uk.json in Resources */ = {isa = PBXBuildFile; fileRef = 561F1B04347DF0FB980D836387F0F9E3 /* uk.json */; };
-		CB0FF8CC3CB04B584929293E5C1B25B8 /* UIKit.framework in Frameworks */ = {isa = PBXBuildFile; fileRef = D245E0514AAC1A2B9A6D5EA2F383E90F /* UIKit.framework */; };
-		CB73F7F1629616708FC791112F137E7B /* Configuration.swift in Sources */ = {isa = PBXBuildFile; fileRef = CD4ADECDE1A3980D2DD16D027D7501FA /* Configuration.swift */; };
-		CCACB17044C85E610EADB0B6AEC5AAF9 /* UIDeviceExtension.swift in Sources */ = {isa = PBXBuildFile; fileRef = 0053346C2AB74AAAE417360C66960F9A /* UIDeviceExtension.swift */; };
-		CD1AAC04F252B08FCEE769981FCC6A00 /* bg.json in Resources */ = {isa = PBXBuildFile; fileRef = A70F152A0FA3B3A8D11154AB8046FE47 /* bg.json */; };
-		CEE9C1BAE181B792BCEC8EF7285055DC /* PostalCodeField.swift in Sources */ = {isa = PBXBuildFile; fileRef = 4CE1A8A56B6EE8E92E331A029A658025 /* PostalCodeField.swift */; };
-		CF962BA0A6083F0FC8A382B9E5B3D926 /* URLSessionStack.swift in Sources */ = {isa = PBXBuildFile; fileRef = F313C8E88B58BC0DF6C633C9E72AE297 /* URLSessionStack.swift */; };
-		D11F504416D457AAB73A964C164ABA43 /* ms.json in Resources */ = {isa = PBXBuildFile; fileRef = 7D2A7B35A32E441B25E4E81243202B24 /* ms.json */; };
-		D307704327D9153453385992BA5DF98D /* AnyDecodable.swift in Sources */ = {isa = PBXBuildFile; fileRef = 02AEA12306264C332BD5C18230218C3F /* AnyDecodable.swift */; };
-		D3256DCCC19D67F264BCDD99DCC5A4D5 /* PrimerHeadlessUniversalCheckout.swift in Sources */ = {isa = PBXBuildFile; fileRef = C21E693C2A9C35C95FD8D20FF3E6CBA8 /* PrimerHeadlessUniversalCheckout.swift */; };
-		D3D4B6FE2499F19DA9D12CE33EE08459 /* PrimerSimpleCardFormTextFieldView.swift in Sources */ = {isa = PBXBuildFile; fileRef = 28EA6BD7E4A2C89B41E9BF444477EE96 /* PrimerSimpleCardFormTextFieldView.swift */; };
-		D409D6890B063B6FCEB994E18CAD1AEB /* ImageName.swift in Sources */ = {isa = PBXBuildFile; fileRef = 065D19EB00F0B7FC9037EC259FB768BD /* ImageName.swift */; };
-		D411A256EE15A3F8FA52478C8B087EE2 /* AnalyticsEvent.swift in Sources */ = {isa = PBXBuildFile; fileRef = B87E8137FEDB4FBB8A4CDF417FD253E1 /* AnalyticsEvent.swift */; };
-		D4FC3B5108F4F036B60235E3D8465A53 /* PaymentMethodConfigurationType.swift in Sources */ = {isa = PBXBuildFile; fileRef = BAFB298C3FEF87F6AF64765854D69348 /* PaymentMethodConfigurationType.swift */; };
->>>>>>> 071f4b09
+		58CEA0404C216C5600173CA8C4DAC2CB /* PrimerTextFieldView+Analytics.swift in Sources */ = {isa = PBXBuildFile; fileRef = 0ABF94F83B13F9D06EB8D4D3ECA6FD73 /* PrimerTextFieldView+Analytics.swift */; };
+		5AB6AB41B9AFDDC4624AB49A162CCE66 /* ConcurrencyLimitedDispatcher.swift in Sources */ = {isa = PBXBuildFile; fileRef = A771915145C1315FB963A1AC5AEFCA68 /* ConcurrencyLimitedDispatcher.swift */; };
+		5C801F535B74C8DCFDB4A14279F6F538 /* PrimerCardFormViewController.swift in Sources */ = {isa = PBXBuildFile; fileRef = 67750E68AEDFD69FF1225EFA769A3F02 /* PrimerCardFormViewController.swift */; };
+		5CF70620A9913862D62D5A0D7F43D1C7 /* ExternalViewModel.swift in Sources */ = {isa = PBXBuildFile; fileRef = EAFE21F093A5A0F030B38D47BBE1FA4B /* ExternalViewModel.swift */; };
+		5D29A48BCA3633F0F1B59B6F7368A957 /* ky.json in Resources */ = {isa = PBXBuildFile; fileRef = F71B4DCB0C957A4FDAE2B2D4DC2930C3 /* ky.json */; };
+		5E3AE65ED520A7929852E5B1030C5394 /* PayPal.swift in Sources */ = {isa = PBXBuildFile; fileRef = 10490A1420B0838FB3079BBD2568E5AE /* PayPal.swift */; };
+		5F9859E1DD5FDA77D87AAFCE75FE035A /* PrimerTheme+Inputs.swift in Sources */ = {isa = PBXBuildFile; fileRef = 723C53B6431679CE2E2283B7F177304D /* PrimerTheme+Inputs.swift */; };
+		5FAEE9DAB8188AD7B44A1D0116A91577 /* PrimerInputViewController.swift in Sources */ = {isa = PBXBuildFile; fileRef = 3B2DDE91C97CB38EBB5C32C96E91CB63 /* PrimerInputViewController.swift */; };
+		61A4513040E793ECE32FCC21C168242B /* CancelContext.swift in Sources */ = {isa = PBXBuildFile; fileRef = E9259E54B29CAA080CA8F31EA2A925B9 /* CancelContext.swift */; };
+		641A567C862544712B4B101605C40D3E /* AddressField.swift in Sources */ = {isa = PBXBuildFile; fileRef = 4ECC280C3FC110625D07182B2E88F90D /* AddressField.swift */; };
+		64253B75632A98E016AB493A26D3234C /* ThenableWrappers.swift in Sources */ = {isa = PBXBuildFile; fileRef = B335709395AA91BD1274E90F477A43AC /* ThenableWrappers.swift */; };
+		6451DBF8CDFFAB66ECF58EC22C05E792 /* KlarnaTokenizationViewModel.swift in Sources */ = {isa = PBXBuildFile; fileRef = 1B9C9544999491A66701FD98A70D9591 /* KlarnaTokenizationViewModel.swift */; };
+		6587C8E96FF8FFE4E3CEAF14CDF04095 /* FlowDecisionTableViewCell.swift in Sources */ = {isa = PBXBuildFile; fileRef = 270EA2F04CD7396F87547096946FDEFD /* FlowDecisionTableViewCell.swift */; };
+		66C0C45C0AC555DC3AE54A82A43ED53C /* PrimerTextFieldView.xib in Resources */ = {isa = PBXBuildFile; fileRef = 43BD6162DBCC3F21B3F13CCD847D5B7C /* PrimerTextFieldView.xib */; };
+		66EAAA9314755C3F3B91947B89F345D7 /* Dispatcher.swift in Sources */ = {isa = PBXBuildFile; fileRef = D27E321B552F64C7338CAB66C5AE5DB6 /* Dispatcher.swift */; };
+		67C03521F1B56F0F1FA23F45EA17B8DB /* PrimerSDK-umbrella.h in Headers */ = {isa = PBXBuildFile; fileRef = 1795A506EA0112F3AE062921DA56E134 /* PrimerSDK-umbrella.h */; settings = {ATTRIBUTES = (Public, ); }; };
+		67C1A84BF1809375419BAF30AFDDC267 /* bg.json in Resources */ = {isa = PBXBuildFile; fileRef = DF5486EBEC23986CAA6AEDBC88B2D2C1 /* bg.json */; };
+		67D8FA0F2E672200B58BE84C20A780C2 /* PrimerError.swift in Sources */ = {isa = PBXBuildFile; fileRef = C2162621EA2D89BAC668E6A2B056C7E0 /* PrimerError.swift */; };
+		6922A3975CC5B4FC3786E649304FC1A1 /* sl.json in Resources */ = {isa = PBXBuildFile; fileRef = E4674B1571715E4E93B8F68DCA50E20C /* sl.json */; };
+		695F2898560139AAC841A60226A706C0 /* Klarna.swift in Sources */ = {isa = PBXBuildFile; fileRef = 800E9842E6F960E19B1CFE3E1507711F /* Klarna.swift */; };
+		696CE761B69A3B0F2F8BFCE930836924 /* when.swift in Sources */ = {isa = PBXBuildFile; fileRef = 0872AA715205C1E44EBB7C2D2D640E5D /* when.swift */; };
+		69E88878082543FD7A4C3AF2D14C42E8 /* PrimerNavigationController.swift in Sources */ = {isa = PBXBuildFile; fileRef = 98AD32971C11E4EB1674EEE48C2FD16D /* PrimerNavigationController.swift */; };
+		6B8BAD464C5D8A47B251B04870752FAA /* ka.json in Resources */ = {isa = PBXBuildFile; fileRef = 8FD6591DF19271C7F567B93C177B328B /* ka.json */; };
+		6D332D4C78758A9C43823C25D298A9E5 /* AES256.swift in Sources */ = {isa = PBXBuildFile; fileRef = E99A5C38540B76041F52068CF08D9193 /* AES256.swift */; };
+		6DA6B1B306171214F9FBDCEEC82AED31 /* after.swift in Sources */ = {isa = PBXBuildFile; fileRef = D62256C3254DBAF50805A421541587DA /* after.swift */; };
+		6E7FF0068FA8B292397F98AC5595C6E5 /* Keychain.swift in Sources */ = {isa = PBXBuildFile; fileRef = E2192C5EC348CF8657D1861EFDF1BD5D /* Keychain.swift */; };
+		6E9EBE4CEF0364DD9E00474D0C64F292 /* Strings.swift in Sources */ = {isa = PBXBuildFile; fileRef = CA07D3747AEE3723737D457C5C024334 /* Strings.swift */; };
+		7080176B5A43BA9580DEFC7C61A045BC /* km.json in Resources */ = {isa = PBXBuildFile; fileRef = C716BABFBA2B4EE6CE3E6B6BA07C7B47 /* km.json */; };
+		708185DCB6D1208569223AAEC31354CA /* he.json in Resources */ = {isa = PBXBuildFile; fileRef = 7E13184375A8D38DDFB4698F761E8AB1 /* he.json */; };
+		7087D3126BC0E5CDE73CE280B860D61B /* Dimensions.swift in Sources */ = {isa = PBXBuildFile; fileRef = 0B593A5B3133EA099E94104111CC767A /* Dimensions.swift */; };
+		7191F8F92B7EEE82F863B7E90D5D515E /* PrimerContainerViewController.swift in Sources */ = {isa = PBXBuildFile; fileRef = 1041810771BA128F2C815A9EBEE50C8C /* PrimerContainerViewController.swift */; };
+		72B34D9F1C6C9912239DDEECEA913906 /* AnyDecodable.swift in Sources */ = {isa = PBXBuildFile; fileRef = 750EABA642A5AA81B4EA81CB751B0FA4 /* AnyDecodable.swift */; };
+		738ADED0BD8C5A09E940FB83989D17E9 /* VaultPaymentMethodViewController.swift in Sources */ = {isa = PBXBuildFile; fileRef = 666D9F84767C49E494D1A15DFA94AE85 /* VaultPaymentMethodViewController.swift */; };
+		74004D829F3C92A0610E247856C49A34 /* Optional+Extensions.swift in Sources */ = {isa = PBXBuildFile; fileRef = 5811995B824B584B887F735571FF62D1 /* Optional+Extensions.swift */; };
+		751004A53BE96791C51933EDD83741C0 /* JSONParser.swift in Sources */ = {isa = PBXBuildFile; fileRef = A40DBFEDA9F04AAB1529DE18A0F03E8D /* JSONParser.swift */; };
+		754078E2BBBC9EA935D1B798207945E2 /* CancellableThenable.swift in Sources */ = {isa = PBXBuildFile; fileRef = 67BEE09935156686522A6E114BD29CB1 /* CancellableThenable.swift */; };
+		77AFD51FF549C578372EF3C95D7B130B /* PaymentMethodTokenizationRequest.swift in Sources */ = {isa = PBXBuildFile; fileRef = 87BD880260852FACC10C4FBDF0E1CAFC /* PaymentMethodTokenizationRequest.swift */; };
+		78450389A0B9E259E7E3FA2AF644D62C /* PrimerTestPaymentMethodViewController.swift in Sources */ = {isa = PBXBuildFile; fileRef = DB6F52E7F1970B63B4D53155D4EB8EA2 /* PrimerTestPaymentMethodViewController.swift */; };
+		7A613C25A785A0E6D197EA998C76DEAC /* et.json in Resources */ = {isa = PBXBuildFile; fileRef = 85A2013DC2149D8399ECA630C343BB9D /* et.json */; };
+		7A708CD8052F566C4E3FF271B3277471 /* currencies.json in Resources */ = {isa = PBXBuildFile; fileRef = 361E3179C62FB777FAC5ACEB9F70DD30 /* currencies.json */; };
+		7AE0007188DD812614D0B30F958DA4A3 /* ExpiryDateField.swift in Sources */ = {isa = PBXBuildFile; fileRef = C9B400980AE3D0D246949AA42932D97F /* ExpiryDateField.swift */; };
+		7C4ACB1717C9C8705BF79BC632446E48 /* PrimerTheme+Views.swift in Sources */ = {isa = PBXBuildFile; fileRef = DADD04C63FD66819888C1F2912FE7BBA /* PrimerTheme+Views.swift */; };
+		7CF064E412F61E81E1B004EE1A1A5475 /* nn.json in Resources */ = {isa = PBXBuildFile; fileRef = CAB72CE271D881A75DE9CD66126291A8 /* nn.json */; };
+		7E2CA8B796BA438BD9049BA60AD1DB26 /* ExternalPaymentMethodTokenizationViewModel.swift in Sources */ = {isa = PBXBuildFile; fileRef = C049FA0E611EB4FC40413EB8FF3E3040 /* ExternalPaymentMethodTokenizationViewModel.swift */; };
+		7EFF08398021F16BFBD17D5FC51721DF /* Localizable.strings in Resources */ = {isa = PBXBuildFile; fileRef = 51D160ACD3AB079B8A756890F79766CC /* Localizable.strings */; };
+		7F86189EB8D085FB4DA347405A27D473 /* Field.swift in Sources */ = {isa = PBXBuildFile; fileRef = 02571B8C79E98926D8F502BD1A7CD1AC /* Field.swift */; };
+		8014F215FCF3C3A6282CFDF3232F2850 /* vi.json in Resources */ = {isa = PBXBuildFile; fileRef = 1A1FAEECE80D8017D635162132285DC4 /* vi.json */; };
+		80B24D9D60B51B11109B013AEF02D64E /* PrimerViewController.swift in Sources */ = {isa = PBXBuildFile; fileRef = 7A7F335ABDB097C437C2DAB983547A2E /* PrimerViewController.swift */; };
+		80D966C39F9C0FB549D5083406CDAE9E /* PrimerCountryFieldView.swift in Sources */ = {isa = PBXBuildFile; fileRef = 94DC310AA2A5D4C2C1142A0DDEFBDCFD /* PrimerCountryFieldView.swift */; };
+		84C11967DEB92F9BA9D56C82E770D3A6 /* CatchWrappers.swift in Sources */ = {isa = PBXBuildFile; fileRef = 5B145D033FAD702C4AA6CF96CC91C6E2 /* CatchWrappers.swift */; };
+		85E251528622C3E90245381CEFB6F5E1 /* NSErrorExtension.swift in Sources */ = {isa = PBXBuildFile; fileRef = 7AD496F225435CC6326DB88FD37AC358 /* NSErrorExtension.swift */; };
+		8837086DC0A458ECCC941ECB3D9FBA28 /* Bank.swift in Sources */ = {isa = PBXBuildFile; fileRef = D6AFFBB5478D3017409862F451C09F48 /* Bank.swift */; };
+		8854FEDE2069200DA351A8BB4B227E68 /* bn.json in Resources */ = {isa = PBXBuildFile; fileRef = 78E0019087A2B773C4D22FACBCDEA04C /* bn.json */; };
+		8871DEEAF3B77E125D6238A35C6818B9 /* PaymentMethodsGroupView.swift in Sources */ = {isa = PBXBuildFile; fileRef = 0D1A3594DA43D0959138BC9BA328BC23 /* PaymentMethodsGroupView.swift */; };
+		89DCBF60A3D302633EA6E23F8040EA65 /* dv.json in Resources */ = {isa = PBXBuildFile; fileRef = 1D0EBAB8CAF1088D146EE861B1556207 /* dv.json */; };
+		89E8912DC0F19DA93876F61599157C1F /* FinallyWrappers.swift in Sources */ = {isa = PBXBuildFile; fileRef = 360B2587711EA6751895F762836699EA /* FinallyWrappers.swift */; };
+		8CE81D0786D4D4C3EE640A2BFA297025 /* PaymentMethodConfigurationOptions.swift in Sources */ = {isa = PBXBuildFile; fileRef = BC8971095B6460B5CCF392145F3B1595 /* PaymentMethodConfigurationOptions.swift */; };
+		8EDFB00F29D7EF8BF1F2514EFFDB16A4 /* PrimerDelegate.swift in Sources */ = {isa = PBXBuildFile; fileRef = 80E9A43E871BA6CD93054587996BADC5 /* PrimerDelegate.swift */; };
+		90186DC50B0DC63FBBFFCE3B5A48859C /* Weak.swift in Sources */ = {isa = PBXBuildFile; fileRef = 3E79E6D4EF489A1F52F2393B835F3C77 /* Weak.swift */; };
+		906A6E7A029E169FD6098D1783E6A8ED /* Guarantee.swift in Sources */ = {isa = PBXBuildFile; fileRef = 2376C075E300032859FF0CA8FA5221DF /* Guarantee.swift */; };
+		920EB986D4CAC26615DD52360EA4007C /* az.json in Resources */ = {isa = PBXBuildFile; fileRef = 2FEE1356DCE614810900B6662D3D508B /* az.json */; };
+		92718B3A2F33EFB29274D511853BD777 /* PrimerAPIClient+3DS.swift in Sources */ = {isa = PBXBuildFile; fileRef = 585A904FC2EE54428C1D112BAAC3DF4C /* PrimerAPIClient+3DS.swift */; };
+		9379A5A3D9B5D9BD80E2BEEC57A21690 /* nb.json in Resources */ = {isa = PBXBuildFile; fileRef = 74BF5A5F045C7669410FBB36A22783EE /* nb.json */; };
+		941A0D51A84F42719BFA2A19C9C61F67 /* AnyCodable.swift in Sources */ = {isa = PBXBuildFile; fileRef = 6D1D89E7DC832D191401C057A2C2D999 /* AnyCodable.swift */; };
+		94407E2CD965A11B93968C29282A7B90 /* CVVField.swift in Sources */ = {isa = PBXBuildFile; fileRef = 781CA3841802934FA0F504873CD35498 /* CVVField.swift */; };
+		947025136F007B3E5061D1996329514E /* AnyEncodable.swift in Sources */ = {isa = PBXBuildFile; fileRef = 258590AC8CB522EC465D027D81AF9CD1 /* AnyEncodable.swift */; };
+		954E380C54036574517DD1AD81388F0F /* id.json in Resources */ = {isa = PBXBuildFile; fileRef = 19988E98F01973D0BAD3DE14565F681F /* id.json */; };
+		956C85225E7D6B20F45E1A6497865768 /* uz.json in Resources */ = {isa = PBXBuildFile; fileRef = 5471408D000EF466F8EF074CDC2CB8D6 /* uz.json */; };
+		96AA5A637E47075BD33759A7F49A995F /* Promise.swift in Sources */ = {isa = PBXBuildFile; fileRef = EABFEC4C1C978A35650E242DEC358BF6 /* Promise.swift */; };
+		989564CB9DB08E9A7F8DEF38B526D21A /* VaultService.swift in Sources */ = {isa = PBXBuildFile; fileRef = 3E6BC60CF13B77739B0761CED807B4B9 /* VaultService.swift */; };
+		98E1DDE4EF38B6D9724F8BC8F3D3BB16 /* PrimerSearchTextField.swift in Sources */ = {isa = PBXBuildFile; fileRef = DB715871874EAF41D7E7CDD1D2950C8F /* PrimerSearchTextField.swift */; };
+		9A5F5632B7E03861019998E9F6C592DB /* 3DS.swift in Sources */ = {isa = PBXBuildFile; fileRef = D81062F7B25209855AA25D04AC4D93B0 /* 3DS.swift */; };
+		9AC12777DC69ADAD33FA103D92ADA863 /* hy.json in Resources */ = {isa = PBXBuildFile; fileRef = 4330D965DF80F1522CABC87C1D3D711F /* hy.json */; };
+		9B81206FB5D6F82A05919B377840639A /* CardNumberField.swift in Sources */ = {isa = PBXBuildFile; fileRef = AF4CD7512916B1BDFE3354A6AE96FC27 /* CardNumberField.swift */; };
+		9BC9DD36FBC9743907557D8ACBD591A0 /* StateField.swift in Sources */ = {isa = PBXBuildFile; fileRef = 9988C63548A886B6E8911A2B31ED065F /* StateField.swift */; };
+		9CB22E8A848FCF65A8025FDEDC59D69B /* lt.json in Resources */ = {isa = PBXBuildFile; fileRef = 0393E317568401606DF9445CB6B5A9F6 /* lt.json */; };
+		9CC3284250FFE81C3EA633B8C9FCD5FA /* CustomStringConvertible.swift in Sources */ = {isa = PBXBuildFile; fileRef = CCD9B30FC1F4AD0D46AFC6FFCBCBD492 /* CustomStringConvertible.swift */; };
+		9E98A538690F51E21F4287F0301F125C /* BankSelectorTokenizationViewModel.swift in Sources */ = {isa = PBXBuildFile; fileRef = 73CFF1C47CC96F08BEF7E39426917050 /* BankSelectorTokenizationViewModel.swift */; };
+		9F860CBAB85C2CFDE95564CC05027AD6 /* CardNetwork.swift in Sources */ = {isa = PBXBuildFile; fileRef = 7A11A9B0009B0254C95D5987BE22E46D /* CardNetwork.swift */; };
+		9F9470A38FA0193449D035B186DB58BD /* AnalyticsService.swift in Sources */ = {isa = PBXBuildFile; fileRef = 97A319110D37206359C4EC1E93BC2D3B /* AnalyticsService.swift */; };
+		9FE996F85585A54AB97AAD39E9D912BD /* PrimerFormView.swift in Sources */ = {isa = PBXBuildFile; fileRef = 6C1575E6B49FCB233854EF3DDFD1E51E /* PrimerFormView.swift */; };
+		A0777EA9795D9AFF98D0F76A7E9C333E /* DependencyInjection.swift in Sources */ = {isa = PBXBuildFile; fileRef = CE46B7612701A744ED2A66B34F8A5866 /* DependencyInjection.swift */; };
+		A0A97B54CE47408FCEC395D5827FB218 /* da.json in Resources */ = {isa = PBXBuildFile; fileRef = 5E85DE39EC5252CAD5EB5321F1932904 /* da.json */; };
+		A0F7232EDE6FB1E2CF49F7FB01D0DCC9 /* uk.json in Resources */ = {isa = PBXBuildFile; fileRef = 80D052460163D555C251E24E2948E0B3 /* uk.json */; };
+		A1751639CD2C242F2799A1F907049C35 /* ms.json in Resources */ = {isa = PBXBuildFile; fileRef = B6B45B3C234DB527573767192C4E6D26 /* ms.json */; };
+		A1E2BF69A92208245A029CB712375A36 /* ImageName.swift in Sources */ = {isa = PBXBuildFile; fileRef = 2CE14CFA8837948D651B95735D82E4E9 /* ImageName.swift */; };
+		A1E5FC05F3A44BD95ECDDE74B27A2053 /* gl.json in Resources */ = {isa = PBXBuildFile; fileRef = 3D1316815116D7635BB2CB4A2E8D3964 /* gl.json */; };
+		A249BCC7B566184CE837A2A5D97F5458 /* ResumeHandlerProtocol.swift in Sources */ = {isa = PBXBuildFile; fileRef = 24E0AA6A651FA314FEDDFC5AA8AF0560 /* ResumeHandlerProtocol.swift */; };
+		A42569317EADAA4D2D2EF80FA731AEAF /* Identifiable.swift in Sources */ = {isa = PBXBuildFile; fileRef = BFF03D7E994B3E75E2FDD755B7E0FB06 /* Identifiable.swift */; };
+		A466E225C5E73049F8711F140E58EB47 /* PrimerUniversalCheckoutViewController.swift in Sources */ = {isa = PBXBuildFile; fileRef = BED2CE2BEBD6BACD03C7259425A02361 /* PrimerUniversalCheckoutViewController.swift */; };
+		A796783177E1E56B8F69FD79CE863598 /* Logger.swift in Sources */ = {isa = PBXBuildFile; fileRef = ECCD0E036F7D5C482E864BCD968F0506 /* Logger.swift */; };
+		A8582EC90807323271E0BBECA6671276 /* Thenable.swift in Sources */ = {isa = PBXBuildFile; fileRef = 0D190551C512B36D162FB01D10483032 /* Thenable.swift */; };
+		A91B23691308A5D9FDE67DE9E4928A1B /* PrimerLastNameFieldView.swift in Sources */ = {isa = PBXBuildFile; fileRef = 13FEEAAAB936017A5422432A7FC64E8D /* PrimerLastNameFieldView.swift */; };
+		ABADA8278D2AA20879D7782EF70A7FA0 /* ClientTokenService.swift in Sources */ = {isa = PBXBuildFile; fileRef = 0AD0B18A3E51A1EC349AD91C8938E7DA /* ClientTokenService.swift */; };
+		AD42D65C22F7616AF7896559D037C94C /* PaymentResponse.swift in Sources */ = {isa = PBXBuildFile; fileRef = BCA512257CAE49EFE7AB3703F7E87AA4 /* PaymentResponse.swift */; };
+		ADB8D91CCD19DEC728E36719C193D581 /* ArrayExtension.swift in Sources */ = {isa = PBXBuildFile; fileRef = F49543D2ED8D4045ADF825F6AE893BBD /* ArrayExtension.swift */; };
+		B0002AF56D04CE9171A18DF9C9AEDF1A /* QRCodeTokenizationViewModel.swift in Sources */ = {isa = PBXBuildFile; fileRef = 67450656D78017BF844EBA352019B34E /* QRCodeTokenizationViewModel.swift */; };
+		B00318324E60CE4F2FDD37362620E165 /* ClientToken.swift in Sources */ = {isa = PBXBuildFile; fileRef = 2EC058B726262D530CCD7C4F581359A1 /* ClientToken.swift */; };
+		B0DD4C041979692D2BCFA8C769CD403C /* Device.swift in Sources */ = {isa = PBXBuildFile; fileRef = 203366EB41D7B0916FA02AAFFDD289DC /* Device.swift */; };
+		B2057627B14B83BDBE58A4C75260D59E /* MockPrimerAPIClient.swift in Sources */ = {isa = PBXBuildFile; fileRef = 12C941848DD31B2B031951407D5AEA8F /* MockPrimerAPIClient.swift */; };
+		B38CF33050C732F9BCBCC127AA84A1A5 /* mk.json in Resources */ = {isa = PBXBuildFile; fileRef = 23113A9A23D47C50AB358E9EF703BB08 /* mk.json */; };
+		B3965C32021CDE72DE1577382A3E4DA2 /* HeaderFooterLabelView.swift in Sources */ = {isa = PBXBuildFile; fileRef = 472FA8502DA8824E113CA8EADA1B72BA /* HeaderFooterLabelView.swift */; };
+		B57A22967C9B81340BD4033B40C22B10 /* kk.json in Resources */ = {isa = PBXBuildFile; fileRef = 7440295DEB277A4F216E43188D3BE3B9 /* kk.json */; };
+		B5A4348F3043C07B5AB04D8944916A63 /* UIDeviceExtension.swift in Sources */ = {isa = PBXBuildFile; fileRef = 5D959FB4AC18FF6286DA92164FD054F7 /* UIDeviceExtension.swift */; };
+		B6887A26141C978118068BAE68F79218 /* FormType.swift in Sources */ = {isa = PBXBuildFile; fileRef = 4A5EE87ADA1B409358D89B0EF7F9C97E /* FormType.swift */; };
+		B699D6FC5D4D5A09276655B0246CC98C /* PrimerViewExtensions.swift in Sources */ = {isa = PBXBuildFile; fileRef = CA89EE7722152722563D73E00E859E12 /* PrimerViewExtensions.swift */; };
+		B74A28FFDC31A3726CD1E0D49CCE1D6D /* PrimerCardNumberFieldView.swift in Sources */ = {isa = PBXBuildFile; fileRef = 9F583D2503FECAFAB3B62E1A6B887BB7 /* PrimerCardNumberFieldView.swift */; };
+		B7EDF6251D29361857207EF58B60909B /* LastNameField.swift in Sources */ = {isa = PBXBuildFile; fileRef = 11CE781AF1041A73516D11772A355658 /* LastNameField.swift */; };
+		B883A9E1A5659F951312D4DD1EB11D57 /* pl.json in Resources */ = {isa = PBXBuildFile; fileRef = 424C91F794374033CD28ACA3C63397B8 /* pl.json */; };
+		B99A47727EEC7DD216E1E9456A10DD72 /* Connectivity.swift in Sources */ = {isa = PBXBuildFile; fileRef = 979FF0F6A1185C73EA12828A91166942 /* Connectivity.swift */; };
+		BD4719F816675726CAC10AEC9AECBEE3 /* DateExtension.swift in Sources */ = {isa = PBXBuildFile; fileRef = C7D2F6D13145120AE0B0053B58D4F6DD /* DateExtension.swift */; };
+		BF9A975042E56BC8AC6ABD83FB7B8F46 /* ko.json in Resources */ = {isa = PBXBuildFile; fileRef = 2ECF03A0EDB99E174FBBAF23E5BAC52F /* ko.json */; };
+		C0F9066CFE9FF3764025CB173E8A4846 /* CardholderNameField.swift in Sources */ = {isa = PBXBuildFile; fileRef = B3E7B7679B3CAF232E2452C4AA03B368 /* CardholderNameField.swift */; };
+		C19A2CD8C56A5F882DB7AE7436F3F639 /* el.json in Resources */ = {isa = PBXBuildFile; fileRef = 28BF6C510B924DAA2BF794D2C80DF884 /* el.json */; };
+		C24CDC3EC8C2741D243ED739BE67B132 /* UIUtils.swift in Sources */ = {isa = PBXBuildFile; fileRef = 6B1C70DD9F98B429A31A1A8995FF0E65 /* UIUtils.swift */; };
+		C36DF34BA5360CCCA0BEED3C6E09FFBD /* SuccessResponse.swift in Sources */ = {isa = PBXBuildFile; fileRef = B443A051997258F0E849367D1E50024A /* SuccessResponse.swift */; };
+		C4D6399B9342D05354E12E8715A7EC6F /* AlertController.swift in Sources */ = {isa = PBXBuildFile; fileRef = 48AB523096230FAFEA62D1B9EBF87DEA /* AlertController.swift */; };
+		C58056F903DE44C148FD482337CA954E /* CardButton.swift in Sources */ = {isa = PBXBuildFile; fileRef = 9638D67530E7EEE5111F3DDB646D1AC1 /* CardButton.swift */; };
+		C58D33DD8128D332721766ABA2F7C188 /* UserDefaultsExtension.swift in Sources */ = {isa = PBXBuildFile; fileRef = 4E94BD39F6C8724D476F332B49C824EB /* UserDefaultsExtension.swift */; };
+		C629D45B28FC2E3E44393EA2939E091E /* es.json in Resources */ = {isa = PBXBuildFile; fileRef = 5B09C9C9650C3910D78C4A39D09A9335 /* es.json */; };
+		C6487896F55828D66A0C62E846D8A60C /* PrimerVaultManagerViewController.swift in Sources */ = {isa = PBXBuildFile; fileRef = 97F96FEB84CD8B37050649AA8B63FC14 /* PrimerVaultManagerViewController.swift */; };
+		C7267F76ADED5C1361E36EC13035DE11 /* fr.json in Resources */ = {isa = PBXBuildFile; fileRef = 581EA7B367457D63637159035E27199F /* fr.json */; };
+		C75D9ED3AF574C82E5ABB48C0B0B0E3A /* pt.json in Resources */ = {isa = PBXBuildFile; fileRef = 9CB6B2948871DEADB4F5603D7AE16D86 /* pt.json */; };
+		C8D67460A4678808431289680B59F6A0 /* PaymentMethodConfigService.swift in Sources */ = {isa = PBXBuildFile; fileRef = D31E252DE2F21B5A84EF2689A51721E9 /* PaymentMethodConfigService.swift */; };
+		CBE37537C3C6761093E697D043B64141 /* sv.json in Resources */ = {isa = PBXBuildFile; fileRef = F301F9C49972EFB5E864FCD87860566B /* sv.json */; };
+		CD8D6BE0CB93AF68FE558E583E1F2142 /* tg.json in Resources */ = {isa = PBXBuildFile; fileRef = 6537330577451A5F6E48B81467BE38EC /* tg.json */; };
+		CE38653F928971D83CE7E996CFFA6C41 /* SuccessMessage.swift in Sources */ = {isa = PBXBuildFile; fileRef = 3306E9D57A0889F1079EF093F6F49467 /* SuccessMessage.swift */; };
+		CEE20D8210B7F47F53B8AB6A76F775FC /* PaymentMethodConfigurationType.swift in Sources */ = {isa = PBXBuildFile; fileRef = 15ECA1BBBC95BDAA458C7BFE3755304D /* PaymentMethodConfigurationType.swift */; };
+		D01AA0FD588C63D673A163AC76B40D5D /* AppState.swift in Sources */ = {isa = PBXBuildFile; fileRef = FCF189FAE0FCFE56EE40F1B21376F363 /* AppState.swift */; };
+		D1EF150DFBD991E9D8195FE7FE6939E3 /* UIColorExtension.swift in Sources */ = {isa = PBXBuildFile; fileRef = 68E21E1AF1576F8A2E9444D604D39BAA /* UIColorExtension.swift */; };
+		D2707CDB5EA70D08923E37F62960EE99 /* Configuration.swift in Sources */ = {isa = PBXBuildFile; fileRef = 347736FC124A0C2BF5D2E729111503AF /* Configuration.swift */; };
+		D40A1DC1B68DCF748317B3B0BC09E0A1 /* PrimerSDK-dummy.m in Sources */ = {isa = PBXBuildFile; fileRef = 46F10C838A14A4D1EC5008A9A50587B5 /* PrimerSDK-dummy.m */; };
+		D50A763F534112D8DC3F00FA05217E95 /* URLSessionStack.swift in Sources */ = {isa = PBXBuildFile; fileRef = 621EF068A38834C755CA2040C7FC8636 /* URLSessionStack.swift */; };
 		D596E2B41C673AD5018AEA0A0321E51C /* Pods-PrimerSDK_Tests-umbrella.h in Headers */ = {isa = PBXBuildFile; fileRef = EE9674DAD0C961C92687877090E1E047 /* Pods-PrimerSDK_Tests-umbrella.h */; settings = {ATTRIBUTES = (Public, ); }; };
-		D6820978E12328B48BFDBBFF0F12DDB0 /* CatchWrappers.swift in Sources */ = {isa = PBXBuildFile; fileRef = 8BB91D8FC3CC7C23802BC3AAB8A45869 /* CatchWrappers.swift */; };
-		D6C009CF6E4A81321B730E4CB88772ED /* RateLimitedDispatcherBase.swift in Sources */ = {isa = PBXBuildFile; fileRef = FCF786FAF3B4060698DB63BF36EE7C85 /* RateLimitedDispatcherBase.swift */; };
-		D7D9EDFCF61371D67D3F37FCB51CB1BB /* Resolver.swift in Sources */ = {isa = PBXBuildFile; fileRef = 6698BB0ABDC218D2DD6A4E54B43787D0 /* Resolver.swift */; };
-		D87580AFD857EF610640AADC5D917C49 /* when.swift in Sources */ = {isa = PBXBuildFile; fileRef = 86662BC6D8A27B35444FF9535FB9549C /* when.swift */; };
-		D894492915352F8E5982A22283BBCAA5 /* Connectivity.swift in Sources */ = {isa = PBXBuildFile; fileRef = B1639036F2A8257E637C594E6AAD5053 /* Connectivity.swift */; };
-		D8AC6320B3B98E673793882B647FC03D /* SuccessMessage.swift in Sources */ = {isa = PBXBuildFile; fileRef = 14B75CE025D4786EE68C4F0FCE9DBF56 /* SuccessMessage.swift */; };
-		D8BBD71746E691B82EA119A85A7DBC0B /* PaymentMethodConfigService.swift in Sources */ = {isa = PBXBuildFile; fileRef = 69F40BC6FFF86283F2BCF838C0969837 /* PaymentMethodConfigService.swift */; };
-		DA0C9FF6CABF78BB87B2E1C7358FA1DD /* ka.json in Resources */ = {isa = PBXBuildFile; fileRef = 22C2362ED7ED18340BA88AEC902A249C /* ka.json */; };
-		DA99208E3D3F2E6729BBBF4E5A10B095 /* CardComponentsManager.swift in Sources */ = {isa = PBXBuildFile; fileRef = 9BEB4877925CFC3D10CDC24594602A5D /* CardComponentsManager.swift */; };
-		DACC8B099C9DD3128BB3FCC0FE8EB59D /* km.json in Resources */ = {isa = PBXBuildFile; fileRef = 14B790552B737EDDB65F33ACA9808F98 /* km.json */; };
-		DB8A994B7A9E35177EC6F30E4B4FF429 /* PrimerFirstNameFieldView.swift in Sources */ = {isa = PBXBuildFile; fileRef = B4BCFFFD12F2CC499E42D4DBDE750466 /* PrimerFirstNameFieldView.swift */; };
-		DBB94373BA1948CDECC5120AF28BE870 /* PrimerThemeData.swift in Sources */ = {isa = PBXBuildFile; fileRef = 9EBC814FA337686049E6CD8905E804CF /* PrimerThemeData.swift */; };
-		DDFDE86AE0721957B498C610930150FA /* CoreDataDispatcher.swift in Sources */ = {isa = PBXBuildFile; fileRef = 910B8E7E124DDB20252D29942E3DC5E4 /* CoreDataDispatcher.swift */; };
-		DE29C708025E91B9D9A50A7BE16521B8 /* AddressField.swift in Sources */ = {isa = PBXBuildFile; fileRef = 2182F5BA070E66EEBA1631EDC62F9ECE /* AddressField.swift */; };
+		D7C0A224644850BBE616527D284A2027 /* PresentationController.swift in Sources */ = {isa = PBXBuildFile; fileRef = B0CF4489749A83DA08CA2990F5A174E6 /* PresentationController.swift */; };
+		D83930654FD20FC4719269A8D8710EC4 /* UINavigationController+Extensions.swift in Sources */ = {isa = PBXBuildFile; fileRef = 9B59A3BB887B2EABF38212BD7D9C50CB /* UINavigationController+Extensions.swift */; };
+		D8DB04C97A5716C90FA8ADE6B3AF6391 /* PrimerWebViewController.swift in Sources */ = {isa = PBXBuildFile; fileRef = 28126C3590C36586F51800BA5CAECE55 /* PrimerWebViewController.swift */; };
+		DA9132F104989A5BB118B83BD18489FA /* Foundation.framework in Frameworks */ = {isa = PBXBuildFile; fileRef = EAB6F611E86A4758835A715E4B4184F6 /* Foundation.framework */; };
+		DB0FE14784EE210634FDF9E6E3EBEECD /* EnsureWrappers.swift in Sources */ = {isa = PBXBuildFile; fileRef = 3050B929F84DF3A2D31ECCD89C3795B4 /* EnsureWrappers.swift */; };
+		DB3AC7C62C350E7FC211A1347A2694E3 /* sq.json in Resources */ = {isa = PBXBuildFile; fileRef = 5F8BAA81D1FC1422A1B7EC32B5E75D70 /* sq.json */; };
+		DB4E1B2EFF8886AF4999067A6D309FB9 /* ErrorHandler.swift in Sources */ = {isa = PBXBuildFile; fileRef = 0BC3ED5AF366F01967D403D4D4237D7E /* ErrorHandler.swift */; };
+		DB7057C174457A13F2046B7BAD2F5B14 /* Endpoint.swift in Sources */ = {isa = PBXBuildFile; fileRef = EEEC79223EB0254322E0F972F42FFD2B /* Endpoint.swift */; };
+		DBBE9E7C9BD47DD198FA52110C03FF8F /* UILocalizableUtil.swift in Sources */ = {isa = PBXBuildFile; fileRef = 44A0C3BAFA300A4B7EA96E2DFAD3B64D /* UILocalizableUtil.swift */; };
+		DBE3D146A9B52C6AA1210CA818CE964F /* PaymentMethodTokenizationViewModel.swift in Sources */ = {isa = PBXBuildFile; fileRef = 3117BB0F9F962EB606A464C2A99D48A1 /* PaymentMethodTokenizationViewModel.swift */; };
+		DBF3C8B83556DFB7BDBB2238DCBF85BC /* PrimerScrollView.swift in Sources */ = {isa = PBXBuildFile; fileRef = 27F1BFB22D0943F7672C765E647BC2A5 /* PrimerScrollView.swift */; };
+		DC56FC5269E3BDFDCCAE25BE53E9E8ED /* PrimerNibView.swift in Sources */ = {isa = PBXBuildFile; fileRef = 8418044A93BF298C5C5F31640D606F40 /* PrimerNibView.swift */; };
+		DC825A9958A2E3A6921ABD0CBA5C7EFF /* BundleExtension.swift in Sources */ = {isa = PBXBuildFile; fileRef = 5B97B29523117844187EF252CD7B5811 /* BundleExtension.swift */; };
+		DC938CB1CA1B9885B4797F299C53B185 /* PaymentMethodConfiguration.swift in Sources */ = {isa = PBXBuildFile; fileRef = 80919E071A6485473286930FAAEFE764 /* PaymentMethodConfiguration.swift */; };
+		DD56C57677304CCB80F8BB90B5FC7CAB /* PollingModule.swift in Sources */ = {isa = PBXBuildFile; fileRef = C7D8603B2DEA8915751E908257504BA2 /* PollingModule.swift */; };
+		DDA33A7CD68220ED0D1C14139020BC27 /* PrimerThemeData.swift in Sources */ = {isa = PBXBuildFile; fileRef = 46AA97DDEFFC3DC76FF05A516816FE2A /* PrimerThemeData.swift */; };
+		DE12797FE9F9CFA886C7C6C77ECB7DBF /* PrimerResultViewController.swift in Sources */ = {isa = PBXBuildFile; fileRef = 37CDDE3EED6FB257A8D0D9B6564720D3 /* PrimerResultViewController.swift */; };
+		DFCAF47ECFC825747315D4FDD6934592 /* CreateResumePaymentService.swift in Sources */ = {isa = PBXBuildFile; fileRef = 394E10464C30F0A45477C487821818AF /* CreateResumePaymentService.swift */; };
+		DFF91B1074559194448C32211DFC4EAD /* PrimerTheme+Colors.swift in Sources */ = {isa = PBXBuildFile; fileRef = D271E0BAD1C7494EBEB816E4C90D2236 /* PrimerTheme+Colors.swift */; };
+		E08552F17FDD9D637127C5664A55F9FE /* PrimerNavigationBar.swift in Sources */ = {isa = PBXBuildFile; fileRef = 85B381792BDD8F117A819BFA81FF0FCE /* PrimerNavigationBar.swift */; };
+		E0AD34A9B04146F9D86914B48E0160BD /* Error.swift in Sources */ = {isa = PBXBuildFile; fileRef = 0C06F529FF75B4DDFD91E57D5E074C60 /* Error.swift */; };
+		E120CB2A55D9B607F55F3BA6AE22B472 /* eu.json in Resources */ = {isa = PBXBuildFile; fileRef = 78421D6F74DFBD0E241C577EEDB13EFA /* eu.json */; };
+		E142E24227DFEF0335D3FA6D18847FB1 /* PrimerAPI.swift in Sources */ = {isa = PBXBuildFile; fileRef = 0C52BB0954B3B57950EE5ECBFBCEC276 /* PrimerAPI.swift */; };
 		E150EB1E3DDC0F59C4FDE4E1058FCAF7 /* Foundation.framework in Frameworks */ = {isa = PBXBuildFile; fileRef = EAB6F611E86A4758835A715E4B4184F6 /* Foundation.framework */; };
-		E15F25D7631B884022B24697FF0FF91C /* AdyenDotPay.swift in Sources */ = {isa = PBXBuildFile; fileRef = CDC751E417142DACB37B15B0E71297DD /* AdyenDotPay.swift */; };
-		E164846F7C2BB00DFDC233791AF4DD00 /* AnyCodable.swift in Sources */ = {isa = PBXBuildFile; fileRef = 7AC9E2D00176625B897B7195FEE839B6 /* AnyCodable.swift */; };
-		E18A2741624D81A1020854EB441B1EEB /* tg.json in Resources */ = {isa = PBXBuildFile; fileRef = 30C7ECFC36FADCDC8964FECC90EFBB17 /* tg.json */; };
-		E1FC57B46E795AD4053C67448DB6A4E8 /* Consolable.swift in Sources */ = {isa = PBXBuildFile; fileRef = D3709D5F0E8A5908C015CD0AED5588C8 /* Consolable.swift */; };
-		E3C742232BC540054FD5899C3255ED3D /* PrimerCityFieldView.swift in Sources */ = {isa = PBXBuildFile; fileRef = 71324D9C2D2385FAF468068C8A57D134 /* PrimerCityFieldView.swift */; };
-		E442402DB98DAEAD87D7E67AE8B2125E /* PrimerTheme+TextStyles.swift in Sources */ = {isa = PBXBuildFile; fileRef = EB7D2B149027446778A39B134AA56773 /* PrimerTheme+TextStyles.swift */; };
-		E45D57BF4E10E2D855D206DDE6D92CDC /* PrimerSDK-PrimerResources in Resources */ = {isa = PBXBuildFile; fileRef = A8B3BC107C2BDC3C03D961866F721265 /* PrimerSDK-PrimerResources */; };
-		E4C8A35BD4695F87E56F5B85B4814664 /* PrimerTestPaymentMethodTokenizationViewModel.swift in Sources */ = {isa = PBXBuildFile; fileRef = 7A4B213A54EBE8338D27E4DBB4287501 /* PrimerTestPaymentMethodTokenizationViewModel.swift */; };
-		E56FD3ECF53D258827D2E57264331DEA /* PrimerNibView.swift in Sources */ = {isa = PBXBuildFile; fileRef = 95713FE92250A178BC0CC60EE0E97A5B /* PrimerNibView.swift */; };
-		E5D7D1B0A094D0CE529866A8CABA5986 /* be.json in Resources */ = {isa = PBXBuildFile; fileRef = C66782AD2E4972C963AD7D619E773312 /* be.json */; };
-		E612172585F0EAEABE996BCEC288A870 /* UINavigationController+Extensions.swift in Sources */ = {isa = PBXBuildFile; fileRef = ADDCC0F3C159107430C2514B325EBAD2 /* UINavigationController+Extensions.swift */; };
-		E664662AC4F6A745955F6B2DB76B7C71 /* Klarna.swift in Sources */ = {isa = PBXBuildFile; fileRef = C30FB1396DF164D6AEA07479F5BEEB3A /* Klarna.swift */; };
-		E6CA05382BAFD90B0C271E7464097EBE /* UIUtils.swift in Sources */ = {isa = PBXBuildFile; fileRef = 81EF38F8B9DA6900F362E7B470A612B2 /* UIUtils.swift */; };
-		E82E69C934F40AC430CFFD4CC4C9CA84 /* PrimerContainerViewController.swift in Sources */ = {isa = PBXBuildFile; fileRef = 8C8353C628A31BB9547F4B0A23D3A06E /* PrimerContainerViewController.swift */; };
-		E896D4CFBA1B49D817ACAD63132C8C0D /* PrimerScrollView.swift in Sources */ = {isa = PBXBuildFile; fileRef = B8319D2AD2073D036F27ADE1F781FC69 /* PrimerScrollView.swift */; };
-		E914EC1108B5F1F0D2683ED4CA294F62 /* Localizable.strings in Resources */ = {isa = PBXBuildFile; fileRef = AFFF88A1E003130D3E3B63388435A317 /* Localizable.strings */; };
-		EBC5ADAAF0127828C384E7CB77E8B9F5 /* NSErrorExtension.swift in Sources */ = {isa = PBXBuildFile; fileRef = 52D066EE1538E2671D38C991A067B3F8 /* NSErrorExtension.swift */; };
-		EC6E8893D00BB0A523E79FFD0E25A8D8 /* zh.json in Resources */ = {isa = PBXBuildFile; fileRef = 2BEAE11600B2C2E23934CC9AEAF20AD9 /* zh.json */; };
-		ECAD0C2145A0D5E754F10892D6766B36 /* MockPrimerAPIClient.swift in Sources */ = {isa = PBXBuildFile; fileRef = 0D8EADB5E50CDEAF8D7E360763B7F918 /* MockPrimerAPIClient.swift */; };
-		EDCA14122B54FB93D44A575E9329F61D /* 3DS.swift in Sources */ = {isa = PBXBuildFile; fileRef = E211B0A294E0E4CF03EFCDE4C8D741CC /* 3DS.swift */; };
-		EE15E8DB599A3958C505D01320C680B3 /* fr.json in Resources */ = {isa = PBXBuildFile; fileRef = B94498F53DFD669ECE4E0D5E4FFB32D7 /* fr.json */; };
-		EEAD5D0931A11361CB9718CE4696C03B /* vi.json in Resources */ = {isa = PBXBuildFile; fileRef = 863224E9983C464654CD49EF572E87C7 /* vi.json */; };
-		F0EDB2082FEBF32A720CAE0E9D787D7B /* PaymentMethodComponent.swift in Sources */ = {isa = PBXBuildFile; fileRef = 31AF52C646C670A762738C4B6BCCADDD /* PaymentMethodComponent.swift */; };
-		F31D7F41AFC13EBABAAB4BB51FCE4016 /* pt.json in Resources */ = {isa = PBXBuildFile; fileRef = B9F21C88DA6D60F856398A4A3945CE7F /* pt.json */; };
-		F3E824569D5A7DA2AD47D03044FBDEDF /* StringExtension.swift in Sources */ = {isa = PBXBuildFile; fileRef = BA36AAAB83704CF9C0EFE973997E9073 /* StringExtension.swift */; };
-		F3EB3A6AAA8D303A5398A5F805BE4A47 /* ClientSessionService.swift in Sources */ = {isa = PBXBuildFile; fileRef = 92B636FA7F6D63429846528C1877EA51 /* ClientSessionService.swift */; };
-		F65D5EB960F2404A7455E88E98C3A99F /* hang.swift in Sources */ = {isa = PBXBuildFile; fileRef = 440B1694250C265FD7B866C2BF8037BA /* hang.swift */; };
-		F66D08E55550070F5196D0C4EF4DCF3B /* PrimerFormViewController.swift in Sources */ = {isa = PBXBuildFile; fileRef = B686AFC28D6C222C4FFE9F0EE5848EEB /* PrimerFormViewController.swift */; };
-		F6B0D4DE5BF1DC5927C6671C39B8BBC0 /* PrimerViewController.swift in Sources */ = {isa = PBXBuildFile; fileRef = FDBCC1FAE366C4B3ED5B58D289FDF10F /* PrimerViewController.swift */; };
-		F6E4975281678A715CC35217373AD270 /* PrimerResultViewController.swift in Sources */ = {isa = PBXBuildFile; fileRef = 6C66CBD3633FF7315C4A77DFBC9208E8 /* PrimerResultViewController.swift */; };
+		E205064D87B32DEEE85176A6E5F5A5C1 /* WrapperProtocols.swift in Sources */ = {isa = PBXBuildFile; fileRef = 4FA3877C16F6E8BD8EFAC258A8BB69C9 /* WrapperProtocols.swift */; };
+		E25C774E8FF978C7E89D376F4C84F6E3 /* CardScannerViewController+SimpleScanDelegate.swift in Sources */ = {isa = PBXBuildFile; fileRef = DDDEEE0798AE6C06DC4D3F70BB56E393 /* CardScannerViewController+SimpleScanDelegate.swift */; };
+		E2C02532ED47237FB8B6668DCBB4C619 /* PrimerImage.swift in Sources */ = {isa = PBXBuildFile; fileRef = D1E0547D69E02EC6552B01242AAF135B /* PrimerImage.swift */; };
+		E30E3B9334D63088530F073C274D5A4D /* Content.swift in Sources */ = {isa = PBXBuildFile; fileRef = D2B059F0202CD7BF6832E58D01FF144B /* Content.swift */; };
+		E319143F2209E3BE039C773BCA5B5490 /* UserInterfaceModule.swift in Sources */ = {isa = PBXBuildFile; fileRef = 93DB039B35CCEAF9749087EFDD18E958 /* UserInterfaceModule.swift */; };
+		E41FE7A0409B123BB3A07B12F655D31E /* PrimerFlowEnums.swift in Sources */ = {isa = PBXBuildFile; fileRef = 5101DFD8336D267954930D30ED448083 /* PrimerFlowEnums.swift */; };
+		E46CB73F8BD9AFCAF151E86781055AED /* URLExtension.swift in Sources */ = {isa = PBXBuildFile; fileRef = 930D5F4FDAB5C4D955A861AFE7499AC0 /* URLExtension.swift */; };
+		E4990F2E47ED1587B58DA3D4DC373E82 /* VaultCheckoutViewModel.swift in Sources */ = {isa = PBXBuildFile; fileRef = E471F3F1302C46CA1D22A991ADC4C645 /* VaultCheckoutViewModel.swift */; };
+		E5688E0772BAAB2F6E2D309BF6F46298 /* PrimerHeadlessUniversalCheckoutUIManager.swift in Sources */ = {isa = PBXBuildFile; fileRef = 3ADF1564EC6023CAF990EE3E7A836DAA /* PrimerHeadlessUniversalCheckoutUIManager.swift */; };
+		E5B95E049A3E4DBFF9F7DB2111B1DCDB /* ro.json in Resources */ = {isa = PBXBuildFile; fileRef = CE01F97DE9F046499764FDF210D4584E /* ro.json */; };
+		E60FEB3BC732B71C29AFCEAF04622612 /* Parser.swift in Sources */ = {isa = PBXBuildFile; fileRef = 4D3494BB0697C9CCB03BAA3AAD6CCE31 /* Parser.swift */; };
+		E7A018C53D1669BAA92112E6E0CA4E73 /* bs.json in Resources */ = {isa = PBXBuildFile; fileRef = BC782E3844BEED430314F5A8C89FE83E /* bs.json */; };
+		E850644A44FA4FFB85F5EBC4FD2DB238 /* CardComponentsManager.swift in Sources */ = {isa = PBXBuildFile; fileRef = 194F2BDBC4EAAEEDD5AEECE18F692387 /* CardComponentsManager.swift */; };
+		E9BF53935114E0423310ED75F60FB733 /* PaymentMethodTokenizationViewModel+Logic.swift in Sources */ = {isa = PBXBuildFile; fileRef = 72C054588888D3CB7E38E56DFB1C7B6F /* PaymentMethodTokenizationViewModel+Logic.swift */; };
+		EB00F2BAF576BEC8083D298C8A10C957 /* CountryField.swift in Sources */ = {isa = PBXBuildFile; fileRef = 0289F512B4FE2DE3870D584C03230A63 /* CountryField.swift */; };
+		EC18FB5D0733C55F23FE0AAD159F0D20 /* LogEvent.swift in Sources */ = {isa = PBXBuildFile; fileRef = F2A66E8250DCA30F2A06BBA4332B2423 /* LogEvent.swift */; };
+		ED01E01F9F0D845930C5F0672082AEF4 /* CheckoutModule.swift in Sources */ = {isa = PBXBuildFile; fileRef = E895C5E5AE6BE763F26F95F8E5D49455 /* CheckoutModule.swift */; };
+		ED2451A12A7CD4B18F95FE8A63927452 /* fa.json in Resources */ = {isa = PBXBuildFile; fileRef = C9CBF0F94785A5C5A35DC0B9E926B815 /* fa.json */; };
+		ED706668215F19DC4FCF1E6A3F4CAFA0 /* DataExtension.swift in Sources */ = {isa = PBXBuildFile; fileRef = EDEA93F7DD610B06CCBE57605151FF92 /* DataExtension.swift */; };
+		EE778E386EF952BDCE37E4D9035317FC /* StrictRateLimitedDispatcher.swift in Sources */ = {isa = PBXBuildFile; fileRef = EF9B2CEBE212964904533289C62AEF9B /* StrictRateLimitedDispatcher.swift */; };
+		EEC39B193D0C430BFCE829DEB8F2F43E /* PrimerCityFieldView.swift in Sources */ = {isa = PBXBuildFile; fileRef = AADF16DEDA49035E9005465E681C4622 /* PrimerCityFieldView.swift */; };
+		EEDD04F207D76ECDAE6FABAB90B994D3 /* PrimerStateFieldView.swift in Sources */ = {isa = PBXBuildFile; fileRef = 75B3944A0C771D2CD85B8F6D9E8B4679 /* PrimerStateFieldView.swift */; };
+		EEE5E29AF8458D0981CF23FEB6536835 /* ug.json in Resources */ = {isa = PBXBuildFile; fileRef = 4192F4582D7CFB4F26B32F0EBD570535 /* ug.json */; };
+		EFD969F726F8818350CC7A434D6427F0 /* ApayaTokenizationViewModel.swift in Sources */ = {isa = PBXBuildFile; fileRef = 34D7C6A2C62D70290A586E47D2915B00 /* ApayaTokenizationViewModel.swift */; };
+		F0C13D1FEEA8B1B14FBB47E6411DB984 /* RateLimitedDispatcherBase.swift in Sources */ = {isa = PBXBuildFile; fileRef = 61E518BD13BFA6EF6F2BBA28F7A8A58F /* RateLimitedDispatcherBase.swift */; };
+		F1478D375D5347F8532703848DE763F3 /* PrimerTheme.swift in Sources */ = {isa = PBXBuildFile; fileRef = 387FD237D00CA983527C6A05A6FA479C /* PrimerTheme.swift */; };
+		F16E681FF700579A66A2E1248BBDBF0D /* ur.json in Resources */ = {isa = PBXBuildFile; fileRef = D5D2C02D15A4F07F484665B8C26A68C6 /* ur.json */; };
+		F1D595DEAD2E2A6B43A20F544238947C /* VaultPaymentMethodViewModel.swift in Sources */ = {isa = PBXBuildFile; fileRef = D51B9737F219EDA6C6A261C0713471FA /* VaultPaymentMethodViewModel.swift */; };
+		F22D09B3764DA9AA5A1AC5FC5D9E71A5 /* UIKit.framework in Frameworks */ = {isa = PBXBuildFile; fileRef = D245E0514AAC1A2B9A6D5EA2F383E90F /* UIKit.framework */; };
+		F39FD648D7B377607DF92E54FDBACCF0 /* CountryTableViewCell.swift in Sources */ = {isa = PBXBuildFile; fileRef = DABCBED5D38B3A4EC78CD0DA91847712 /* CountryTableViewCell.swift */; };
+		F67F79EB155A1620C8A05867BBB3F880 /* ha.json in Resources */ = {isa = PBXBuildFile; fileRef = C1F90F2A72B0B03137341F514599550D /* ha.json */; };
 		F6FCEA41B7D4A17FD20C345E86296343 /* Pods-PrimerSDK_Example-dummy.m in Sources */ = {isa = PBXBuildFile; fileRef = 21F4ACB1142B1B9457658584BF5CD35A /* Pods-PrimerSDK_Example-dummy.m */; };
-		F7082A7553CEAFED7134ADCA9EE5B43E /* CreateResumePaymentService.swift in Sources */ = {isa = PBXBuildFile; fileRef = E4E3BD3BD14947FEC0A2B9351B285045 /* CreateResumePaymentService.swift */; };
-		F833CE9EA504486E8026BD9E836192C6 /* Logger.swift in Sources */ = {isa = PBXBuildFile; fileRef = 08A7E9C394160097C31C185DF8295122 /* Logger.swift */; };
-		F8BB77E4E2A30B9CF209665DA909CC7E /* VaultCheckoutViewModel.swift in Sources */ = {isa = PBXBuildFile; fileRef = E095654839D3E5E22F4136B26AB6470D /* VaultCheckoutViewModel.swift */; };
-		F9F131B717CBAB5E5C294E07EB94A268 /* PrimerLastNameFieldView.swift in Sources */ = {isa = PBXBuildFile; fileRef = E0DAE4030AABF79AE205FB9DC55BA50B /* PrimerLastNameFieldView.swift */; };
-		FA652345EAF8790BB6C89F90343769E8 /* PaymentMethodTokenizationViewModel.swift in Sources */ = {isa = PBXBuildFile; fileRef = 1710593383E38C32A4C70E02E533A220 /* PaymentMethodTokenizationViewModel.swift */; };
-		FAF5A04D4C8D9563B89D9C187017F82F /* CardNetwork.swift in Sources */ = {isa = PBXBuildFile; fileRef = 43C3F37AF8BB3C8EF642619770D53EBD /* CardNetwork.swift */; };
-		FCE277253E49F7C970F13C34A089A15D /* CancelContext.swift in Sources */ = {isa = PBXBuildFile; fileRef = 32E7B74571C53FD1C99D96FBB6915E43 /* CancelContext.swift */; };
-		FE279ABEED5E6FAF1FF74C04C9ED3A19 /* Dimensions.swift in Sources */ = {isa = PBXBuildFile; fileRef = BF1F85A4545A0E989B34B2B09F50615F /* Dimensions.swift */; };
+		F75FD9E61D90F58C98E6A201549FD111 /* TokenizationService.swift in Sources */ = {isa = PBXBuildFile; fileRef = 97702BFB2EAF18DBC97BD51599F861D1 /* TokenizationService.swift */; };
+		F7A61D4FBD080CE628E3B904420BB68E /* ApplePay.swift in Sources */ = {isa = PBXBuildFile; fileRef = 080737DE95DDC3CF63C2E526C9FBBF0C /* ApplePay.swift */; };
+		F814B8A22BDE2B6BC2AA54DF3E29F14E /* sk.json in Resources */ = {isa = PBXBuildFile; fileRef = 85FB987FA79FFAED6458023E0D1AF827 /* sk.json */; };
+		F85F11A59105F0516A014267C7EE8809 /* ReloadDelegate.swift in Sources */ = {isa = PBXBuildFile; fileRef = 37F595B391AD64312DCD420A3722ECA9 /* ReloadDelegate.swift */; };
+		F8A525668024E55FB3A6FC761D1DF53B /* be.json in Resources */ = {isa = PBXBuildFile; fileRef = 743BB3B916435FACAA9C4ECA2BF118B1 /* be.json */; };
+		F9488C228791AF18E19354CAE41B4896 /* PrimerConfiguration.swift in Sources */ = {isa = PBXBuildFile; fileRef = 75841D52D76F67EA1D48D5DD6CBE428C /* PrimerConfiguration.swift */; };
+		F98B0A041BCE7724B23015473695F3EA /* PostalCodeField.swift in Sources */ = {isa = PBXBuildFile; fileRef = 6B463C75E91E94D834EAEF8120818B7F /* PostalCodeField.swift */; };
+		F9956293C83842180BCEDA0BCB85158C /* BankSelectorViewController.swift in Sources */ = {isa = PBXBuildFile; fileRef = 281EE6E396C3A0B9C76A1A208B9E376A /* BankSelectorViewController.swift */; };
+		FA0BC1A4FC9146A1968D0970B96AC9E1 /* GuaranteeWrappers.swift in Sources */ = {isa = PBXBuildFile; fileRef = 689B570926048E7B9A895AB23F8C0887 /* GuaranteeWrappers.swift */; };
+		FA13C592D8245D3C80510E4A96936026 /* PrimerTextFieldView+CardFormFieldsAnalytics.swift in Sources */ = {isa = PBXBuildFile; fileRef = 86BE3EA77D126C86EA8C18B6328E1A63 /* PrimerTextFieldView+CardFormFieldsAnalytics.swift */; };
+		FA7F63B23CE9B977948C775BB2CCAA2A /* Analytics.swift in Sources */ = {isa = PBXBuildFile; fileRef = 4EFB9B8A3A2A6B68ACBD293A46B67CF1 /* Analytics.swift */; };
+		FAD4B4489AF495BEEFDBE60898174407 /* PaymentAPIModel.swift in Sources */ = {isa = PBXBuildFile; fileRef = FEC378BEFFCC73080EB11D795F1245C0 /* PaymentAPIModel.swift */; };
+		FB3AF4AEBE1F99462B1B1F5F5A2D19F2 /* CityField.swift in Sources */ = {isa = PBXBuildFile; fileRef = 94F27A86F8EED1ECBA3EFDC57EF6424D /* CityField.swift */; };
+		FB491664AD2E9DB0B99A5BAEB28B2962 /* PrimerInputElements.swift in Sources */ = {isa = PBXBuildFile; fileRef = 2A3B6DBEFB2122EC2F2D72A47E23AD0E /* PrimerInputElements.swift */; };
+		FBFFB1AC439C6B92B513E3BEC98A7E71 /* NSObject+ClassName.swift in Sources */ = {isa = PBXBuildFile; fileRef = CA4FD5AA8D65BE120B3636CA5662A78A /* NSObject+ClassName.swift */; };
+		FDCCC2B8DC15C1E201F4D2CFEF87F33C /* Catchable.swift in Sources */ = {isa = PBXBuildFile; fileRef = 77F09BECF673208A8C4C6206E698DC14 /* Catchable.swift */; };
+		FDF16E055547C2B40870CAAA5628194F /* Primer.swift in Sources */ = {isa = PBXBuildFile; fileRef = 7AACF714FEA7EAF27237F67BA63BBA75 /* Primer.swift */; };
+		FEB4750A45D18EA4B7880641E4659878 /* no.json in Resources */ = {isa = PBXBuildFile; fileRef = B61F9BE8B478C35BDB4F96776C714432 /* no.json */; };
+		FF68687ECB751BAE2C79B18B3D9FD97B /* Colors.swift in Sources */ = {isa = PBXBuildFile; fileRef = D6B9A9B947684916ABC2DF5EEB2AD3B3 /* Colors.swift */; };
 /* End PBXBuildFile section */
 
 /* Begin PBXContainerItemProxy section */
-		21BBDCDCEB31A672F1ACE0E0C7585A5B /* PBXContainerItemProxy */ = {
+		2427E2739AE189A5FD1F0CA92F901DF1 /* PBXContainerItemProxy */ = {
+			isa = PBXContainerItemProxy;
+			containerPortal = BFDFE7DC352907FC980B868725387E98 /* Project object */;
+			proxyType = 1;
+			remoteGlobalIDString = F3BE9108C53B53949406218CEA55E0B2;
+			remoteInfo = PrimerSDK;
+		};
+		5C69996F71407222FDB252E734F107DA /* PBXContainerItemProxy */ = {
+			isa = PBXContainerItemProxy;
+			containerPortal = BFDFE7DC352907FC980B868725387E98 /* Project object */;
+			proxyType = 1;
+			remoteGlobalIDString = 6E6525C7043FBA7BB34A249010AF5593;
+			remoteInfo = "PrimerSDK-PrimerResources";
+		};
+		FCE59844136E56EC81A758392D48D5D8 /* PBXContainerItemProxy */ = {
 			isa = PBXContainerItemProxy;
 			containerPortal = BFDFE7DC352907FC980B868725387E98 /* Project object */;
 			proxyType = 1;
 			remoteGlobalIDString = 6C144A762E9B598392AFFEC8F873746A;
 			remoteInfo = "Pods-PrimerSDK_Example";
 		};
-		3894AA45FCDCD552C8858F3A75D20DB4 /* PBXContainerItemProxy */ = {
-			isa = PBXContainerItemProxy;
-			containerPortal = BFDFE7DC352907FC980B868725387E98 /* Project object */;
-			proxyType = 1;
-			remoteGlobalIDString = 6E6525C7043FBA7BB34A249010AF5593;
-			remoteInfo = "PrimerSDK-PrimerResources";
-		};
-		8C860109DA06C14821AF0BD611B4BEC4 /* PBXContainerItemProxy */ = {
-			isa = PBXContainerItemProxy;
-			containerPortal = BFDFE7DC352907FC980B868725387E98 /* Project object */;
-			proxyType = 1;
-			remoteGlobalIDString = F3BE9108C53B53949406218CEA55E0B2;
-			remoteInfo = PrimerSDK;
-		};
 /* End PBXContainerItemProxy section */
 
 /* Begin PBXFileReference section */
-<<<<<<< HEAD
-		0014110F8C20C9DE3EE935CF41A2FF54 /* Dimensions.swift */ = {isa = PBXFileReference; includeInIndex = 1; lastKnownFileType = sourcecode.swift; path = Dimensions.swift; sourceTree = "<group>"; };
-		044F59FE132813DE141ACD4D83976EAC /* Keychain.swift */ = {isa = PBXFileReference; includeInIndex = 1; lastKnownFileType = sourcecode.swift; path = Keychain.swift; sourceTree = "<group>"; };
-		05CABE130756D31FFE88825538578B4C /* PrimerAPIClient+Promises.swift */ = {isa = PBXFileReference; includeInIndex = 1; lastKnownFileType = sourcecode.swift; path = "PrimerAPIClient+Promises.swift"; sourceTree = "<group>"; };
-		060457B9DEC343E17B3C0EEB9AD7FD90 /* ClientTokenService.swift */ = {isa = PBXFileReference; includeInIndex = 1; lastKnownFileType = sourcecode.swift; path = ClientTokenService.swift; sourceTree = "<group>"; };
-		067F0D6D593712AF32BA0E205AB1C841 /* PrimerImage.swift */ = {isa = PBXFileReference; includeInIndex = 1; lastKnownFileType = sourcecode.swift; path = PrimerImage.swift; sourceTree = "<group>"; };
-		06D9A48AFC27B215FE0F9EBDC8055E9D /* PrimerConfiguration.swift */ = {isa = PBXFileReference; includeInIndex = 1; lastKnownFileType = sourcecode.swift; path = PrimerConfiguration.swift; sourceTree = "<group>"; };
-		07BE83FEFD96531633748D20A003E5A3 /* PrimerCVVFieldView.swift */ = {isa = PBXFileReference; includeInIndex = 1; lastKnownFileType = sourcecode.swift; path = PrimerCVVFieldView.swift; sourceTree = "<group>"; };
-		09DA07680CE38D25267A40F144C1878A /* JSONParser.swift */ = {isa = PBXFileReference; includeInIndex = 1; lastKnownFileType = sourcecode.swift; path = JSONParser.swift; sourceTree = "<group>"; };
-		0A1A3238D1B5B9A6A4BA07AE6D1EE512 /* PrimerAPIClient.swift */ = {isa = PBXFileReference; includeInIndex = 1; lastKnownFileType = sourcecode.swift; path = PrimerAPIClient.swift; sourceTree = "<group>"; };
-		0ACC8F5B5944D93994C651698DA3E8D3 /* UserDefaultsExtension.swift */ = {isa = PBXFileReference; includeInIndex = 1; lastKnownFileType = sourcecode.swift; path = UserDefaultsExtension.swift; sourceTree = "<group>"; };
-		0BF133AE774C453AF2749650845BA974 /* ConcurrencyLimitedDispatcher.swift */ = {isa = PBXFileReference; includeInIndex = 1; lastKnownFileType = sourcecode.swift; path = ConcurrencyLimitedDispatcher.swift; sourceTree = "<group>"; };
-		0CA3427F7E688FD19EFCBE0A16B197C7 /* PrimerSDK-umbrella.h */ = {isa = PBXFileReference; includeInIndex = 1; lastKnownFileType = sourcecode.c.h; path = "PrimerSDK-umbrella.h"; sourceTree = "<group>"; };
-		10D2C5CF4CB7078EC59A1E12B513FE95 /* PrimerSDK.modulemap */ = {isa = PBXFileReference; includeInIndex = 1; lastKnownFileType = sourcecode.module; path = PrimerSDK.modulemap; sourceTree = "<group>"; };
-		131C8E9F48AB1560181F2753D4702FC7 /* TokenizationService.swift */ = {isa = PBXFileReference; includeInIndex = 1; lastKnownFileType = sourcecode.swift; path = TokenizationService.swift; sourceTree = "<group>"; };
-		16A356ED59DD54570AA0ED9C234DE595 /* KlarnaTokenizationViewModel.swift */ = {isa = PBXFileReference; includeInIndex = 1; lastKnownFileType = sourcecode.swift; path = KlarnaTokenizationViewModel.swift; sourceTree = "<group>"; };
-		1759FFA2362382D1E700D22B5FEC6461 /* PostalCode.swift */ = {isa = PBXFileReference; includeInIndex = 1; lastKnownFileType = sourcecode.swift; path = PostalCode.swift; sourceTree = "<group>"; };
-		1928571C14BB6AF1C2E2EACD5EBA85CD /* Catchable.swift */ = {isa = PBXFileReference; includeInIndex = 1; lastKnownFileType = sourcecode.swift; path = Catchable.swift; sourceTree = "<group>"; };
-		19E5230DBF2DB159DF4D2B5901D852B1 /* 3DSService.swift */ = {isa = PBXFileReference; includeInIndex = 1; lastKnownFileType = sourcecode.swift; path = 3DSService.swift; sourceTree = "<group>"; };
-		19F76996713D0FA82E73553F90217D49 /* PrimerFlowEnums.swift */ = {isa = PBXFileReference; includeInIndex = 1; lastKnownFileType = sourcecode.swift; path = PrimerFlowEnums.swift; sourceTree = "<group>"; };
-		1CDDFAEF530048B1E55830B7ACE1E697 /* PaymentMethodConfigService.swift */ = {isa = PBXFileReference; includeInIndex = 1; lastKnownFileType = sourcecode.swift; path = PaymentMethodConfigService.swift; sourceTree = "<group>"; };
-		1CE75E8E7261A8D52AF190087C94D37F /* pl.lproj */ = {isa = PBXFileReference; includeInIndex = 1; lastKnownFileType = folder; path = pl.lproj; sourceTree = "<group>"; };
-		1DCC6BAA89DFE210771EC95613CA8AA1 /* URLSessionStack.swift */ = {isa = PBXFileReference; includeInIndex = 1; lastKnownFileType = sourcecode.swift; path = URLSessionStack.swift; sourceTree = "<group>"; };
-		20496E0B21A6CF4BA93716C7C7CDBBFA /* ar.lproj */ = {isa = PBXFileReference; includeInIndex = 1; lastKnownFileType = folder; path = ar.lproj; sourceTree = "<group>"; };
-=======
-		001FF97C2505FA3A8B939A8DE72F2A45 /* bs.json */ = {isa = PBXFileReference; includeInIndex = 1; path = bs.json; sourceTree = "<group>"; };
-		0053346C2AB74AAAE417360C66960F9A /* UIDeviceExtension.swift */ = {isa = PBXFileReference; includeInIndex = 1; lastKnownFileType = sourcecode.swift; path = UIDeviceExtension.swift; sourceTree = "<group>"; };
-		01971059EB58189857FE60D02FA9BA68 /* ResourceBundle-PrimerResources-PrimerSDK-Info.plist */ = {isa = PBXFileReference; includeInIndex = 1; lastKnownFileType = text.plist.xml; path = "ResourceBundle-PrimerResources-PrimerSDK-Info.plist"; sourceTree = "<group>"; };
-		02AEA12306264C332BD5C18230218C3F /* AnyDecodable.swift */ = {isa = PBXFileReference; includeInIndex = 1; lastKnownFileType = sourcecode.swift; path = AnyDecodable.swift; sourceTree = "<group>"; };
-		03D5D9A7680ABB4F7D8E6D5A9AA4E48C /* PrimerWebViewController.swift */ = {isa = PBXFileReference; includeInIndex = 1; lastKnownFileType = sourcecode.swift; path = PrimerWebViewController.swift; sourceTree = "<group>"; };
-		057CA56F47D4E29C43D118F3E1CD721A /* CheckoutModule.swift */ = {isa = PBXFileReference; includeInIndex = 1; lastKnownFileType = sourcecode.swift; path = CheckoutModule.swift; sourceTree = "<group>"; };
-		05BE698FE4ADCC3F8204F84C7102AB49 /* mn.json */ = {isa = PBXFileReference; includeInIndex = 1; path = mn.json; sourceTree = "<group>"; };
-		065D19EB00F0B7FC9037EC259FB768BD /* ImageName.swift */ = {isa = PBXFileReference; includeInIndex = 1; lastKnownFileType = sourcecode.swift; path = ImageName.swift; sourceTree = "<group>"; };
-		06FE949CB1DCFA5160A56310058A29B7 /* tt.json */ = {isa = PBXFileReference; includeInIndex = 1; path = tt.json; sourceTree = "<group>"; };
-		07A89CFC4EEC40162B63F9A7147CD9CB /* hu.json */ = {isa = PBXFileReference; includeInIndex = 1; path = hu.json; sourceTree = "<group>"; };
-		07ABAC4A253752E5EFD21CFD15864DBF /* PrimerSDK.debug.xcconfig */ = {isa = PBXFileReference; includeInIndex = 1; lastKnownFileType = text.xcconfig; path = PrimerSDK.debug.xcconfig; sourceTree = "<group>"; };
-		0831DA60A3FED336ADCBE3FB1A3A8AF9 /* PrimerAPI.swift */ = {isa = PBXFileReference; includeInIndex = 1; lastKnownFileType = sourcecode.swift; path = PrimerAPI.swift; sourceTree = "<group>"; };
-		08A7E9C394160097C31C185DF8295122 /* Logger.swift */ = {isa = PBXFileReference; includeInIndex = 1; lastKnownFileType = sourcecode.swift; path = Logger.swift; sourceTree = "<group>"; };
-		099EF9BDB702E9052CE722C4C71B2948 /* JSONParser.swift */ = {isa = PBXFileReference; includeInIndex = 1; lastKnownFileType = sourcecode.swift; path = JSONParser.swift; sourceTree = "<group>"; };
-		0AD3AA68CF4A9A4CD4789470B999BBC0 /* el.json */ = {isa = PBXFileReference; includeInIndex = 1; path = el.json; sourceTree = "<group>"; };
-		0BBF35C81318CED002BFC9277F2319CA /* hy.json */ = {isa = PBXFileReference; includeInIndex = 1; path = hy.json; sourceTree = "<group>"; };
-		0CB4884B7721CB59ABD109278655D26F /* WebViewUtil.swift */ = {isa = PBXFileReference; includeInIndex = 1; lastKnownFileType = sourcecode.swift; path = WebViewUtil.swift; sourceTree = "<group>"; };
-		0D89C2AF82575610B9D177602E9B7E5E /* sw.json */ = {isa = PBXFileReference; includeInIndex = 1; path = sw.json; sourceTree = "<group>"; };
-		0D8EADB5E50CDEAF8D7E360763B7F918 /* MockPrimerAPIClient.swift */ = {isa = PBXFileReference; includeInIndex = 1; lastKnownFileType = sourcecode.swift; path = MockPrimerAPIClient.swift; sourceTree = "<group>"; };
-		0D9792E3C91168A1CF7DEF1836D4DF13 /* af.json */ = {isa = PBXFileReference; includeInIndex = 1; path = af.json; sourceTree = "<group>"; };
-		1135AB04CD3B679A220E88EDF046F28C /* Localizable.strings */ = {isa = PBXFileReference; includeInIndex = 1; lastKnownFileType = text.plist.strings; name = Localizable.strings; path = fr.lproj/Localizable.strings; sourceTree = "<group>"; };
-		11EB4ECA9F8F5BA9248B864DEE82580F /* CheckoutWithVaultedPaymentMethodViewModel.swift */ = {isa = PBXFileReference; includeInIndex = 1; lastKnownFileType = sourcecode.swift; path = CheckoutWithVaultedPaymentMethodViewModel.swift; sourceTree = "<group>"; };
-		128F5DB10628AA00D6458FDD605AC12A /* PrimerCountryFieldView.swift */ = {isa = PBXFileReference; includeInIndex = 1; lastKnownFileType = sourcecode.swift; path = PrimerCountryFieldView.swift; sourceTree = "<group>"; };
-		14B75CE025D4786EE68C4F0FCE9DBF56 /* SuccessMessage.swift */ = {isa = PBXFileReference; includeInIndex = 1; lastKnownFileType = sourcecode.swift; path = SuccessMessage.swift; sourceTree = "<group>"; };
-		14B790552B737EDDB65F33ACA9808F98 /* km.json */ = {isa = PBXFileReference; includeInIndex = 1; path = km.json; sourceTree = "<group>"; };
-		15B1A8632A4B5EB8D4D638D8444A6BE6 /* PrimerDelegate.swift */ = {isa = PBXFileReference; includeInIndex = 1; lastKnownFileType = sourcecode.swift; path = PrimerDelegate.swift; sourceTree = "<group>"; };
-		167753E0CBA01EE90BC2FD62806D1D84 /* ml.json */ = {isa = PBXFileReference; includeInIndex = 1; path = ml.json; sourceTree = "<group>"; };
-		167AF1FCB57B113DD78AA10F49A3DDE7 /* PrimerConfiguration.swift */ = {isa = PBXFileReference; includeInIndex = 1; lastKnownFileType = sourcecode.swift; path = PrimerConfiguration.swift; sourceTree = "<group>"; };
-		16FFE374CFC719E0C3AE55214AF09E35 /* PrimerError.swift */ = {isa = PBXFileReference; includeInIndex = 1; lastKnownFileType = sourcecode.swift; path = PrimerError.swift; sourceTree = "<group>"; };
-		1710593383E38C32A4C70E02E533A220 /* PaymentMethodTokenizationViewModel.swift */ = {isa = PBXFileReference; includeInIndex = 1; lastKnownFileType = sourcecode.swift; path = PaymentMethodTokenizationViewModel.swift; sourceTree = "<group>"; };
-		177B83E6568750AA91FEAD9EDAC27AE4 /* ps.json */ = {isa = PBXFileReference; includeInIndex = 1; path = ps.json; sourceTree = "<group>"; };
-		181FD134402B52A55756F198172099E6 /* URLExtension.swift */ = {isa = PBXFileReference; includeInIndex = 1; lastKnownFileType = sourcecode.swift; path = URLExtension.swift; sourceTree = "<group>"; };
-		197C979A4C1E512A10B4259D309534D2 /* PrimerFormView.swift */ = {isa = PBXFileReference; includeInIndex = 1; lastKnownFileType = sourcecode.swift; path = PrimerFormView.swift; sourceTree = "<group>"; };
-		19B705027890AB34B7821A93498F1696 /* race.swift */ = {isa = PBXFileReference; includeInIndex = 1; lastKnownFileType = sourcecode.swift; path = race.swift; sourceTree = "<group>"; };
-		1DA47385B4AA149949AF192F69F68771 /* PayPalTokenizationViewModel.swift */ = {isa = PBXFileReference; includeInIndex = 1; lastKnownFileType = sourcecode.swift; path = PayPalTokenizationViewModel.swift; sourceTree = "<group>"; };
-		1DD9A5AC41E4F667756C246D155F692C /* ClientSession.swift */ = {isa = PBXFileReference; includeInIndex = 1; lastKnownFileType = sourcecode.swift; path = ClientSession.swift; sourceTree = "<group>"; };
-		1EFACA67F2DE4FF9459B7F4573EA2FFB /* PrimerCustomStyleTextField.swift */ = {isa = PBXFileReference; includeInIndex = 1; lastKnownFileType = sourcecode.swift; path = PrimerCustomStyleTextField.swift; sourceTree = "<group>"; };
-		1F58B80E185B4C22D39CEB09D02F1704 /* ca.json */ = {isa = PBXFileReference; includeInIndex = 1; path = ca.json; sourceTree = "<group>"; };
-		2182F5BA070E66EEBA1631EDC62F9ECE /* AddressField.swift */ = {isa = PBXFileReference; includeInIndex = 1; lastKnownFileType = sourcecode.swift; path = AddressField.swift; sourceTree = "<group>"; };
->>>>>>> 071f4b09
+		010069D705AC5747F8203D82BD6E1533 /* CheckoutWithVaultedPaymentMethodViewModel.swift */ = {isa = PBXFileReference; includeInIndex = 1; lastKnownFileType = sourcecode.swift; path = CheckoutWithVaultedPaymentMethodViewModel.swift; sourceTree = "<group>"; };
+		02571B8C79E98926D8F502BD1A7CD1AC /* Field.swift */ = {isa = PBXFileReference; includeInIndex = 1; lastKnownFileType = sourcecode.swift; path = Field.swift; sourceTree = "<group>"; };
+		027A678B0DB6592DF5B60DA0B83D1C7A /* Localizable.strings */ = {isa = PBXFileReference; includeInIndex = 1; lastKnownFileType = text.plist.strings; name = Localizable.strings; path = pl.lproj/Localizable.strings; sourceTree = "<group>"; };
+		0289F512B4FE2DE3870D584C03230A63 /* CountryField.swift */ = {isa = PBXFileReference; includeInIndex = 1; lastKnownFileType = sourcecode.swift; path = CountryField.swift; sourceTree = "<group>"; };
+		0393E317568401606DF9445CB6B5A9F6 /* lt.json */ = {isa = PBXFileReference; includeInIndex = 1; path = lt.json; sourceTree = "<group>"; };
+		03BFD2721768596460943518CFCE186D /* LICENSE */ = {isa = PBXFileReference; includeInIndex = 1; path = LICENSE; sourceTree = "<group>"; };
+		03FF7FFAB52540623DDCF662A70EEDDB /* am.json */ = {isa = PBXFileReference; includeInIndex = 1; path = am.json; sourceTree = "<group>"; };
+		04B89DBDDAD1966C4335F8023873752C /* Localizable.strings */ = {isa = PBXFileReference; includeInIndex = 1; lastKnownFileType = text.plist.strings; name = Localizable.strings; path = el.lproj/Localizable.strings; sourceTree = "<group>"; };
+		04CB724AF25AFCFEB9BF36B614646780 /* PrimerLoadingViewController.swift */ = {isa = PBXFileReference; includeInIndex = 1; lastKnownFileType = sourcecode.swift; path = PrimerLoadingViewController.swift; sourceTree = "<group>"; };
+		0779B82AA110DB5A963EF39660CA13F8 /* PrimerTextField.swift */ = {isa = PBXFileReference; includeInIndex = 1; lastKnownFileType = sourcecode.swift; path = PrimerTextField.swift; sourceTree = "<group>"; };
+		080737DE95DDC3CF63C2E526C9FBBF0C /* ApplePay.swift */ = {isa = PBXFileReference; includeInIndex = 1; lastKnownFileType = sourcecode.swift; path = ApplePay.swift; sourceTree = "<group>"; };
+		081B134C871B699B8C69677F7070837F /* Localizable.strings */ = {isa = PBXFileReference; includeInIndex = 1; lastKnownFileType = text.plist.strings; name = Localizable.strings; path = en.lproj/Localizable.strings; sourceTree = "<group>"; };
+		08330655F7E90E1712859EA36845290D /* lv.json */ = {isa = PBXFileReference; includeInIndex = 1; path = lv.json; sourceTree = "<group>"; };
+		0872AA715205C1E44EBB7C2D2D640E5D /* when.swift */ = {isa = PBXFileReference; includeInIndex = 1; lastKnownFileType = sourcecode.swift; path = when.swift; sourceTree = "<group>"; };
+		0ABF94F83B13F9D06EB8D4D3ECA6FD73 /* PrimerTextFieldView+Analytics.swift */ = {isa = PBXFileReference; includeInIndex = 1; lastKnownFileType = sourcecode.swift; path = "PrimerTextFieldView+Analytics.swift"; sourceTree = "<group>"; };
+		0AD0B18A3E51A1EC349AD91C8938E7DA /* ClientTokenService.swift */ = {isa = PBXFileReference; includeInIndex = 1; lastKnownFileType = sourcecode.swift; path = ClientTokenService.swift; sourceTree = "<group>"; };
+		0AE8C930B08E958DE05DACE661EBACB7 /* th.json */ = {isa = PBXFileReference; includeInIndex = 1; path = th.json; sourceTree = "<group>"; };
+		0B593A5B3133EA099E94104111CC767A /* Dimensions.swift */ = {isa = PBXFileReference; includeInIndex = 1; lastKnownFileType = sourcecode.swift; path = Dimensions.swift; sourceTree = "<group>"; };
+		0BC3ED5AF366F01967D403D4D4237D7E /* ErrorHandler.swift */ = {isa = PBXFileReference; includeInIndex = 1; lastKnownFileType = sourcecode.swift; path = ErrorHandler.swift; sourceTree = "<group>"; };
+		0C06F529FF75B4DDFD91E57D5E074C60 /* Error.swift */ = {isa = PBXFileReference; includeInIndex = 1; lastKnownFileType = sourcecode.swift; path = Error.swift; sourceTree = "<group>"; };
+		0C52BB0954B3B57950EE5ECBFBCEC276 /* PrimerAPI.swift */ = {isa = PBXFileReference; includeInIndex = 1; lastKnownFileType = sourcecode.swift; path = PrimerAPI.swift; sourceTree = "<group>"; };
+		0C7C9228870747023A92C13020704847 /* PrimerTheme+Buttons.swift */ = {isa = PBXFileReference; includeInIndex = 1; lastKnownFileType = sourcecode.swift; path = "PrimerTheme+Buttons.swift"; sourceTree = "<group>"; };
+		0D0A9A0B8413EF4E7A250F9E0282ECA7 /* PrimerSource.swift */ = {isa = PBXFileReference; includeInIndex = 1; lastKnownFileType = sourcecode.swift; path = PrimerSource.swift; sourceTree = "<group>"; };
+		0D190551C512B36D162FB01D10483032 /* Thenable.swift */ = {isa = PBXFileReference; includeInIndex = 1; lastKnownFileType = sourcecode.swift; path = Thenable.swift; sourceTree = "<group>"; };
+		0D1A3594DA43D0959138BC9BA328BC23 /* PaymentMethodsGroupView.swift */ = {isa = PBXFileReference; includeInIndex = 1; lastKnownFileType = sourcecode.swift; path = PaymentMethodsGroupView.swift; sourceTree = "<group>"; };
+		0D8016F11B4C4854849BB7219D490B2C /* PrimerTheme+TextStyles.swift */ = {isa = PBXFileReference; includeInIndex = 1; lastKnownFileType = sourcecode.swift; path = "PrimerTheme+TextStyles.swift"; sourceTree = "<group>"; };
+		0F4A90D61E2F8374DA68A1AEFF201A94 /* FirstNameField.swift */ = {isa = PBXFileReference; includeInIndex = 1; lastKnownFileType = sourcecode.swift; path = FirstNameField.swift; sourceTree = "<group>"; };
+		0FF89DA9BC5188EDC6B0FB6BD7528920 /* NetworkService.swift */ = {isa = PBXFileReference; includeInIndex = 1; lastKnownFileType = sourcecode.swift; path = NetworkService.swift; sourceTree = "<group>"; };
+		102C96031BAF89A5246C7309CAE4729C /* Queue.swift */ = {isa = PBXFileReference; includeInIndex = 1; lastKnownFileType = sourcecode.swift; path = Queue.swift; sourceTree = "<group>"; };
+		1041810771BA128F2C815A9EBEE50C8C /* PrimerContainerViewController.swift */ = {isa = PBXFileReference; includeInIndex = 1; lastKnownFileType = sourcecode.swift; path = PrimerContainerViewController.swift; sourceTree = "<group>"; };
+		10490A1420B0838FB3079BBD2568E5AE /* PayPal.swift */ = {isa = PBXFileReference; includeInIndex = 1; lastKnownFileType = sourcecode.swift; path = PayPal.swift; sourceTree = "<group>"; };
+		11CE781AF1041A73516D11772A355658 /* LastNameField.swift */ = {isa = PBXFileReference; includeInIndex = 1; lastKnownFileType = sourcecode.swift; path = LastNameField.swift; sourceTree = "<group>"; };
+		12C941848DD31B2B031951407D5AEA8F /* MockPrimerAPIClient.swift */ = {isa = PBXFileReference; includeInIndex = 1; lastKnownFileType = sourcecode.swift; path = MockPrimerAPIClient.swift; sourceTree = "<group>"; };
+		131F5B8B7C0DBFA2AF68264268CE8E62 /* Icons.xcassets */ = {isa = PBXFileReference; includeInIndex = 1; lastKnownFileType = folder.assetcatalog; name = Icons.xcassets; path = Sources/PrimerSDK/Resources/Icons.xcassets; sourceTree = "<group>"; };
+		13FEEAAAB936017A5422432A7FC64E8D /* PrimerLastNameFieldView.swift */ = {isa = PBXFileReference; includeInIndex = 1; lastKnownFileType = sourcecode.swift; path = PrimerLastNameFieldView.swift; sourceTree = "<group>"; };
+		15ECA1BBBC95BDAA458C7BFE3755304D /* PaymentMethodConfigurationType.swift */ = {isa = PBXFileReference; includeInIndex = 1; lastKnownFileType = sourcecode.swift; path = PaymentMethodConfigurationType.swift; sourceTree = "<group>"; };
+		1795A506EA0112F3AE062921DA56E134 /* PrimerSDK-umbrella.h */ = {isa = PBXFileReference; includeInIndex = 1; lastKnownFileType = sourcecode.c.h; path = "PrimerSDK-umbrella.h"; sourceTree = "<group>"; };
+		180BDE8049C4C40156521C83495E82F8 /* PrimerAddressLineFieldView.swift */ = {isa = PBXFileReference; includeInIndex = 1; lastKnownFileType = sourcecode.swift; path = PrimerAddressLineFieldView.swift; sourceTree = "<group>"; };
+		194F2BDBC4EAAEEDD5AEECE18F692387 /* CardComponentsManager.swift */ = {isa = PBXFileReference; includeInIndex = 1; lastKnownFileType = sourcecode.swift; path = CardComponentsManager.swift; sourceTree = "<group>"; };
+		19988E98F01973D0BAD3DE14565F681F /* id.json */ = {isa = PBXFileReference; includeInIndex = 1; path = id.json; sourceTree = "<group>"; };
+		1A1FAEECE80D8017D635162132285DC4 /* vi.json */ = {isa = PBXFileReference; includeInIndex = 1; path = vi.json; sourceTree = "<group>"; };
+		1B9C9544999491A66701FD98A70D9591 /* KlarnaTokenizationViewModel.swift */ = {isa = PBXFileReference; includeInIndex = 1; lastKnownFileType = sourcecode.swift; path = KlarnaTokenizationViewModel.swift; sourceTree = "<group>"; };
+		1D0EBAB8CAF1088D146EE861B1556207 /* dv.json */ = {isa = PBXFileReference; includeInIndex = 1; path = dv.json; sourceTree = "<group>"; };
+		1F5C67B1844250AFA2C237F5049460CF /* Throwable.swift */ = {isa = PBXFileReference; includeInIndex = 1; lastKnownFileType = sourcecode.swift; path = Throwable.swift; sourceTree = "<group>"; };
+		203366EB41D7B0916FA02AAFFDD289DC /* Device.swift */ = {isa = PBXFileReference; includeInIndex = 1; lastKnownFileType = sourcecode.swift; path = Device.swift; sourceTree = "<group>"; };
 		21F4ACB1142B1B9457658584BF5CD35A /* Pods-PrimerSDK_Example-dummy.m */ = {isa = PBXFileReference; includeInIndex = 1; lastKnownFileType = sourcecode.c.objc; path = "Pods-PrimerSDK_Example-dummy.m"; sourceTree = "<group>"; };
-		21FF5C39D03CAA01A1139752C3D0B5E3 /* PrimerNavigationController.swift */ = {isa = PBXFileReference; includeInIndex = 1; lastKnownFileType = sourcecode.swift; path = PrimerNavigationController.swift; sourceTree = "<group>"; };
-		22C2362ED7ED18340BA88AEC902A249C /* ka.json */ = {isa = PBXFileReference; includeInIndex = 1; path = ka.json; sourceTree = "<group>"; };
+		23113A9A23D47C50AB358E9EF703BB08 /* mk.json */ = {isa = PBXFileReference; includeInIndex = 1; path = mk.json; sourceTree = "<group>"; };
+		2376C075E300032859FF0CA8FA5221DF /* Guarantee.swift */ = {isa = PBXFileReference; includeInIndex = 1; lastKnownFileType = sourcecode.swift; path = Guarantee.swift; sourceTree = "<group>"; };
 		23FD1D157B8C8E7148BE8A7D354A051F /* Pods-PrimerSDK_Tests */ = {isa = PBXFileReference; explicitFileType = wrapper.framework; includeInIndex = 0; name = "Pods-PrimerSDK_Tests"; path = Pods_PrimerSDK_Tests.framework; sourceTree = BUILT_PRODUCTS_DIR; };
-<<<<<<< HEAD
-		241FD3755E5C86B580E7DE6E81B5F883 /* PrimerCardFormViewController.swift */ = {isa = PBXFileReference; includeInIndex = 1; lastKnownFileType = sourcecode.swift; path = PrimerCardFormViewController.swift; sourceTree = "<group>"; };
-		24D893646762CC441EDD217D9B4EAFC0 /* PrimerSDK.release.xcconfig */ = {isa = PBXFileReference; includeInIndex = 1; lastKnownFileType = text.xcconfig; path = PrimerSDK.release.xcconfig; sourceTree = "<group>"; };
-		25B38F05F75AC002F1E0B426C9F775AD /* PaymentAPIModel.swift */ = {isa = PBXFileReference; includeInIndex = 1; lastKnownFileType = sourcecode.swift; path = PaymentAPIModel.swift; sourceTree = "<group>"; };
-		2627F9EE03290358736E7A8143BF2931 /* de.lproj */ = {isa = PBXFileReference; includeInIndex = 1; lastKnownFileType = folder; path = de.lproj; sourceTree = "<group>"; };
-		271FB5042E2597A10CE1A3BB1D54788E /* URLExtension.swift */ = {isa = PBXFileReference; includeInIndex = 1; lastKnownFileType = sourcecode.swift; path = URLExtension.swift; sourceTree = "<group>"; };
-		282F7E533B0741FE3C55347F4C7C3115 /* Content.swift */ = {isa = PBXFileReference; includeInIndex = 1; lastKnownFileType = sourcecode.swift; path = Content.swift; sourceTree = "<group>"; };
-		2877F5B78030B9B8722EAF2E60B25B79 /* EnsureWrappers.swift */ = {isa = PBXFileReference; includeInIndex = 1; lastKnownFileType = sourcecode.swift; path = EnsureWrappers.swift; sourceTree = "<group>"; };
+		24E0AA6A651FA314FEDDFC5AA8AF0560 /* ResumeHandlerProtocol.swift */ = {isa = PBXFileReference; includeInIndex = 1; lastKnownFileType = sourcecode.swift; path = ResumeHandlerProtocol.swift; sourceTree = "<group>"; };
+		258590AC8CB522EC465D027D81AF9CD1 /* AnyEncodable.swift */ = {isa = PBXFileReference; includeInIndex = 1; lastKnownFileType = sourcecode.swift; path = AnyEncodable.swift; sourceTree = "<group>"; };
+		26B8B908410A2A6F245A607510B03065 /* PrimerHeadlessUniversalCheckoutProtocols.swift */ = {isa = PBXFileReference; includeInIndex = 1; lastKnownFileType = sourcecode.swift; path = PrimerHeadlessUniversalCheckoutProtocols.swift; sourceTree = "<group>"; };
+		270EA2F04CD7396F87547096946FDEFD /* FlowDecisionTableViewCell.swift */ = {isa = PBXFileReference; includeInIndex = 1; lastKnownFileType = sourcecode.swift; path = FlowDecisionTableViewCell.swift; sourceTree = "<group>"; };
+		27F1BFB22D0943F7672C765E647BC2A5 /* PrimerScrollView.swift */ = {isa = PBXFileReference; includeInIndex = 1; lastKnownFileType = sourcecode.swift; path = PrimerScrollView.swift; sourceTree = "<group>"; };
+		28126C3590C36586F51800BA5CAECE55 /* PrimerWebViewController.swift */ = {isa = PBXFileReference; includeInIndex = 1; lastKnownFileType = sourcecode.swift; path = PrimerWebViewController.swift; sourceTree = "<group>"; };
+		281EE6E396C3A0B9C76A1A208B9E376A /* BankSelectorViewController.swift */ = {isa = PBXFileReference; includeInIndex = 1; lastKnownFileType = sourcecode.swift; path = BankSelectorViewController.swift; sourceTree = "<group>"; };
+		28BF6C510B924DAA2BF794D2C80DF884 /* el.json */ = {isa = PBXFileReference; includeInIndex = 1; path = el.json; sourceTree = "<group>"; };
 		28E47791C9F9D0A9BA05C719761A4F3F /* PrimerSDK */ = {isa = PBXFileReference; explicitFileType = wrapper.framework; includeInIndex = 0; name = PrimerSDK; path = PrimerSDK.framework; sourceTree = BUILT_PRODUCTS_DIR; };
-		28F766D5D93B00A0275737BF431B1D9D /* PrimerContent.swift */ = {isa = PBXFileReference; includeInIndex = 1; lastKnownFileType = sourcecode.swift; path = PrimerContent.swift; sourceTree = "<group>"; };
-		291AF7B0CF3CF49FDEAFF2C8CAE6CF8B /* Currency.swift */ = {isa = PBXFileReference; includeInIndex = 1; lastKnownFileType = sourcecode.swift; path = Currency.swift; sourceTree = "<group>"; };
-		2A332DCEF448650E080D92E91BF40CAF /* CardScannerViewController.swift */ = {isa = PBXFileReference; includeInIndex = 1; lastKnownFileType = sourcecode.swift; path = CardScannerViewController.swift; sourceTree = "<group>"; };
-		2CC17E6089DCF73CB98E268B32FF5175 /* ArrayExtension.swift */ = {isa = PBXFileReference; includeInIndex = 1; lastKnownFileType = sourcecode.swift; path = ArrayExtension.swift; sourceTree = "<group>"; };
-		2CDEC801C9A7D212B8EC9EF78FDFC683 /* en.lproj */ = {isa = PBXFileReference; includeInIndex = 1; lastKnownFileType = folder; path = en.lproj; sourceTree = "<group>"; };
-		2DB34DB31FFAE3FA3326C9D797EB49EF /* VaultCheckoutViewModel.swift */ = {isa = PBXFileReference; includeInIndex = 1; lastKnownFileType = sourcecode.swift; path = VaultCheckoutViewModel.swift; sourceTree = "<group>"; };
-		2DCDEBBA9872F2083C679DBE95A79AB1 /* PollingModule.swift */ = {isa = PBXFileReference; includeInIndex = 1; lastKnownFileType = sourcecode.swift; path = PollingModule.swift; sourceTree = "<group>"; };
-		2DDB5E974D619BDB3DB2856013216E6C /* nl.lproj */ = {isa = PBXFileReference; includeInIndex = 1; lastKnownFileType = folder; path = nl.lproj; sourceTree = "<group>"; };
-		2E43FC1ECF56A10A3AFE2A00DC270E24 /* BankTableViewCell.swift */ = {isa = PBXFileReference; includeInIndex = 1; lastKnownFileType = sourcecode.swift; path = BankTableViewCell.swift; sourceTree = "<group>"; };
-		2F59C4EEA63ED25C18AD9C52C8747E43 /* ApayaTokenizationViewModel.swift */ = {isa = PBXFileReference; includeInIndex = 1; lastKnownFileType = sourcecode.swift; path = ApayaTokenizationViewModel.swift; sourceTree = "<group>"; };
-		30D8038A5226FACDF0C1651000257777 /* Parser.swift */ = {isa = PBXFileReference; includeInIndex = 1; lastKnownFileType = sourcecode.swift; path = Parser.swift; sourceTree = "<group>"; };
-		3121EFDDE72F32807214B3EC5BB5FB91 /* PrimerInputElements.swift */ = {isa = PBXFileReference; includeInIndex = 1; lastKnownFileType = sourcecode.swift; path = PrimerInputElements.swift; sourceTree = "<group>"; };
-		313936A371D4B89D047BED235336974A /* OrderItem.swift */ = {isa = PBXFileReference; includeInIndex = 1; lastKnownFileType = sourcecode.swift; path = OrderItem.swift; sourceTree = "<group>"; };
-		322390154E89B5435B468D317B6ABBA7 /* RecoverWrappers.swift */ = {isa = PBXFileReference; includeInIndex = 1; lastKnownFileType = sourcecode.swift; path = RecoverWrappers.swift; sourceTree = "<group>"; };
-		328C04A15F6C2AC8C27B4348BE88D749 /* PrimerGenericTextFieldView.swift */ = {isa = PBXFileReference; includeInIndex = 1; lastKnownFileType = sourcecode.swift; path = PrimerGenericTextFieldView.swift; sourceTree = "<group>"; };
-		32A626F09AEF8D225A6963FFE485AE11 /* PrimerTheme+Views.swift */ = {isa = PBXFileReference; includeInIndex = 1; lastKnownFileType = sourcecode.swift; path = "PrimerTheme+Views.swift"; sourceTree = "<group>"; };
-		33C000D0B675F20F408E8C3B0F33A264 /* PaymentMethodTokenizationViewModel.swift */ = {isa = PBXFileReference; includeInIndex = 1; lastKnownFileType = sourcecode.swift; path = PaymentMethodTokenizationViewModel.swift; sourceTree = "<group>"; };
-		341449C143386C68A15E2FC32A4ECDF8 /* RateLimitedDispatcher.swift */ = {isa = PBXFileReference; includeInIndex = 1; lastKnownFileType = sourcecode.swift; path = RateLimitedDispatcher.swift; sourceTree = "<group>"; };
-=======
-		2401B3CB9245D56540730C494DB904C9 /* TokenizationService.swift */ = {isa = PBXFileReference; includeInIndex = 1; lastKnownFileType = sourcecode.swift; path = TokenizationService.swift; sourceTree = "<group>"; };
-		27BB153E93399AD01BB51DFDAE281A88 /* currencies.json */ = {isa = PBXFileReference; includeInIndex = 1; path = currencies.json; sourceTree = "<group>"; };
-		27BDD1E1017D996DE3A5725F205A4733 /* PrimerSDK.release.xcconfig */ = {isa = PBXFileReference; includeInIndex = 1; lastKnownFileType = text.xcconfig; path = PrimerSDK.release.xcconfig; sourceTree = "<group>"; };
-		27D5D39D5FB5D6AA2C587D5017D2D987 /* Promise.swift */ = {isa = PBXFileReference; includeInIndex = 1; lastKnownFileType = sourcecode.swift; path = Promise.swift; sourceTree = "<group>"; };
-		28E47791C9F9D0A9BA05C719761A4F3F /* PrimerSDK */ = {isa = PBXFileReference; explicitFileType = wrapper.framework; includeInIndex = 0; name = PrimerSDK; path = PrimerSDK.framework; sourceTree = BUILT_PRODUCTS_DIR; };
-		28EA6BD7E4A2C89B41E9BF444477EE96 /* PrimerSimpleCardFormTextFieldView.swift */ = {isa = PBXFileReference; includeInIndex = 1; lastKnownFileType = sourcecode.swift; path = PrimerSimpleCardFormTextFieldView.swift; sourceTree = "<group>"; };
-		291F51FBCA633ACB0DA79F44FF8FC11F /* AppState.swift */ = {isa = PBXFileReference; includeInIndex = 1; lastKnownFileType = sourcecode.swift; path = AppState.swift; sourceTree = "<group>"; };
-		2AE68494602E6B348BBAE95E55A05F41 /* pl.json */ = {isa = PBXFileReference; includeInIndex = 1; path = pl.json; sourceTree = "<group>"; };
-		2BEAE11600B2C2E23934CC9AEAF20AD9 /* zh.json */ = {isa = PBXFileReference; includeInIndex = 1; path = zh.json; sourceTree = "<group>"; };
-		2DF81640B71DE10DE44F4CE03334790F /* PrimerSDK-prefix.pch */ = {isa = PBXFileReference; includeInIndex = 1; lastKnownFileType = sourcecode.c.h; path = "PrimerSDK-prefix.pch"; sourceTree = "<group>"; };
-		2E1F2174C90585E83C2DC695F0FD5E64 /* ku.json */ = {isa = PBXFileReference; includeInIndex = 1; path = ku.json; sourceTree = "<group>"; };
-		2E89819DBE619A43888EEE75BD224E5D /* Localizable.strings */ = {isa = PBXFileReference; includeInIndex = 1; lastKnownFileType = text.plist.strings; name = Localizable.strings; path = da.lproj/Localizable.strings; sourceTree = "<group>"; };
-		2EE872F27ABEE8C58250DF2208EF535B /* ResumeHandlerProtocol.swift */ = {isa = PBXFileReference; includeInIndex = 1; lastKnownFileType = sourcecode.swift; path = ResumeHandlerProtocol.swift; sourceTree = "<group>"; };
-		30C7ECFC36FADCDC8964FECC90EFBB17 /* tg.json */ = {isa = PBXFileReference; includeInIndex = 1; path = tg.json; sourceTree = "<group>"; };
-		31AF52C646C670A762738C4B6BCCADDD /* PaymentMethodComponent.swift */ = {isa = PBXFileReference; includeInIndex = 1; lastKnownFileType = sourcecode.swift; path = PaymentMethodComponent.swift; sourceTree = "<group>"; };
-		325E725AD91A4BEB08A158C043E967E2 /* PrimerButton.swift */ = {isa = PBXFileReference; includeInIndex = 1; lastKnownFileType = sourcecode.swift; path = PrimerButton.swift; sourceTree = "<group>"; };
-		32E7B74571C53FD1C99D96FBB6915E43 /* CancelContext.swift */ = {isa = PBXFileReference; includeInIndex = 1; lastKnownFileType = sourcecode.swift; path = CancelContext.swift; sourceTree = "<group>"; };
-		34E7D152F909422748B3503A0E90FB3A /* RecoverWrappers.swift */ = {isa = PBXFileReference; includeInIndex = 1; lastKnownFileType = sourcecode.swift; path = RecoverWrappers.swift; sourceTree = "<group>"; };
-		37179D7DE895FDD5A22D5D0A6D18853C /* PrimerTextFieldView+CardFormFieldsAnalytics.swift */ = {isa = PBXFileReference; includeInIndex = 1; lastKnownFileType = sourcecode.swift; path = "PrimerTextFieldView+CardFormFieldsAnalytics.swift"; sourceTree = "<group>"; };
->>>>>>> 071f4b09
+		2A3B6DBEFB2122EC2F2D72A47E23AD0E /* PrimerInputElements.swift */ = {isa = PBXFileReference; includeInIndex = 1; lastKnownFileType = sourcecode.swift; path = PrimerInputElements.swift; sourceTree = "<group>"; };
+		2CE14CFA8837948D651B95735D82E4E9 /* ImageName.swift */ = {isa = PBXFileReference; includeInIndex = 1; lastKnownFileType = sourcecode.swift; path = ImageName.swift; sourceTree = "<group>"; };
+		2D0F31499878E0DBDAD39C7809D29971 /* so.json */ = {isa = PBXFileReference; includeInIndex = 1; path = so.json; sourceTree = "<group>"; };
+		2EB2C46C8E19D76BC422BA64C4DF5BC0 /* ApplePayTokenizationViewModel.swift */ = {isa = PBXFileReference; includeInIndex = 1; lastKnownFileType = sourcecode.swift; path = ApplePayTokenizationViewModel.swift; sourceTree = "<group>"; };
+		2EC058B726262D530CCD7C4F581359A1 /* ClientToken.swift */ = {isa = PBXFileReference; includeInIndex = 1; lastKnownFileType = sourcecode.swift; path = ClientToken.swift; sourceTree = "<group>"; };
+		2ECF03A0EDB99E174FBBAF23E5BAC52F /* ko.json */ = {isa = PBXFileReference; includeInIndex = 1; path = ko.json; sourceTree = "<group>"; };
+		2FEE1356DCE614810900B6662D3D508B /* az.json */ = {isa = PBXFileReference; includeInIndex = 1; path = az.json; sourceTree = "<group>"; };
+		3050B929F84DF3A2D31ECCD89C3795B4 /* EnsureWrappers.swift */ = {isa = PBXFileReference; includeInIndex = 1; lastKnownFileType = sourcecode.swift; path = EnsureWrappers.swift; sourceTree = "<group>"; };
+		3117BB0F9F962EB606A464C2A99D48A1 /* PaymentMethodTokenizationViewModel.swift */ = {isa = PBXFileReference; includeInIndex = 1; lastKnownFileType = sourcecode.swift; path = PaymentMethodTokenizationViewModel.swift; sourceTree = "<group>"; };
+		32FCCA13DD41E0FDDE96709918FA017A /* it.json */ = {isa = PBXFileReference; includeInIndex = 1; path = it.json; sourceTree = "<group>"; };
+		3306E9D57A0889F1079EF093F6F49467 /* SuccessMessage.swift */ = {isa = PBXFileReference; includeInIndex = 1; lastKnownFileType = sourcecode.swift; path = SuccessMessage.swift; sourceTree = "<group>"; };
+		347736FC124A0C2BF5D2E729111503AF /* Configuration.swift */ = {isa = PBXFileReference; includeInIndex = 1; lastKnownFileType = sourcecode.swift; path = Configuration.swift; sourceTree = "<group>"; };
+		34D7C6A2C62D70290A586E47D2915B00 /* ApayaTokenizationViewModel.swift */ = {isa = PBXFileReference; includeInIndex = 1; lastKnownFileType = sourcecode.swift; path = ApayaTokenizationViewModel.swift; sourceTree = "<group>"; };
+		350E42479B9D0727847040EF8609BE44 /* PrimerAPIClient+Promises.swift */ = {isa = PBXFileReference; includeInIndex = 1; lastKnownFileType = sourcecode.swift; path = "PrimerAPIClient+Promises.swift"; sourceTree = "<group>"; };
+		35F9699CE50479A52DBE37045CC1B81F /* CancellablePromise.swift */ = {isa = PBXFileReference; includeInIndex = 1; lastKnownFileType = sourcecode.swift; path = CancellablePromise.swift; sourceTree = "<group>"; };
+		360B2587711EA6751895F762836699EA /* FinallyWrappers.swift */ = {isa = PBXFileReference; includeInIndex = 1; lastKnownFileType = sourcecode.swift; path = FinallyWrappers.swift; sourceTree = "<group>"; };
+		361E3179C62FB777FAC5ACEB9F70DD30 /* currencies.json */ = {isa = PBXFileReference; includeInIndex = 1; path = currencies.json; sourceTree = "<group>"; };
+		37256DD49D94B1C47C18D27BBC4BB212 /* PrimerCustomStyleTextField.swift */ = {isa = PBXFileReference; includeInIndex = 1; lastKnownFileType = sourcecode.swift; path = PrimerCustomStyleTextField.swift; sourceTree = "<group>"; };
 		3780FF276696624E5AD4A629D4CC4AD8 /* Pods-PrimerSDK_Example-umbrella.h */ = {isa = PBXFileReference; includeInIndex = 1; lastKnownFileType = sourcecode.c.h; path = "Pods-PrimerSDK_Example-umbrella.h"; sourceTree = "<group>"; };
-		3850DE800FAE31645AF8B06FE286CF42 /* CustomStringConvertible.swift */ = {isa = PBXFileReference; includeInIndex = 1; lastKnownFileType = sourcecode.swift; path = CustomStringConvertible.swift; sourceTree = "<group>"; };
-		391C69C657BC3EA6761DCBB141B319FD /* PrimerLoadingViewController.swift */ = {isa = PBXFileReference; includeInIndex = 1; lastKnownFileType = sourcecode.swift; path = PrimerLoadingViewController.swift; sourceTree = "<group>"; };
-		394445200CCAC7980B8A873A7D5B2288 /* KlarnaTokenizationViewModel.swift */ = {isa = PBXFileReference; includeInIndex = 1; lastKnownFileType = sourcecode.swift; path = KlarnaTokenizationViewModel.swift; sourceTree = "<group>"; };
-		39BA1ACE17021B0ABDFC320430292893 /* Weak.swift */ = {isa = PBXFileReference; includeInIndex = 1; lastKnownFileType = sourcecode.swift; path = Weak.swift; sourceTree = "<group>"; };
-		3A08959E4C14B63236FDC81465D69CB7 /* PrimerSettings.swift */ = {isa = PBXFileReference; includeInIndex = 1; lastKnownFileType = sourcecode.swift; path = PrimerSettings.swift; sourceTree = "<group>"; };
+		37CDDE3EED6FB257A8D0D9B6564720D3 /* PrimerResultViewController.swift */ = {isa = PBXFileReference; includeInIndex = 1; lastKnownFileType = sourcecode.swift; path = PrimerResultViewController.swift; sourceTree = "<group>"; };
+		37F595B391AD64312DCD420A3722ECA9 /* ReloadDelegate.swift */ = {isa = PBXFileReference; includeInIndex = 1; lastKnownFileType = sourcecode.swift; path = ReloadDelegate.swift; sourceTree = "<group>"; };
+		387FD237D00CA983527C6A05A6FA479C /* PrimerTheme.swift */ = {isa = PBXFileReference; includeInIndex = 1; lastKnownFileType = sourcecode.swift; path = PrimerTheme.swift; sourceTree = "<group>"; };
+		38D30990228FA41085F77C8F251FD1AB /* PrimerThemeData+Deprecated.swift */ = {isa = PBXFileReference; includeInIndex = 1; lastKnownFileType = sourcecode.swift; path = "PrimerThemeData+Deprecated.swift"; sourceTree = "<group>"; };
+		394E10464C30F0A45477C487821818AF /* CreateResumePaymentService.swift */ = {isa = PBXFileReference; includeInIndex = 1; lastKnownFileType = sourcecode.swift; path = CreateResumePaymentService.swift; sourceTree = "<group>"; };
+		396A5C512D1A706BBB64B4A89C202A37 /* CountryCode.swift */ = {isa = PBXFileReference; includeInIndex = 1; lastKnownFileType = sourcecode.swift; path = CountryCode.swift; sourceTree = "<group>"; };
+		3A80461734A0871A7528315BB68C6B8B /* PrimerSDK-prefix.pch */ = {isa = PBXFileReference; includeInIndex = 1; lastKnownFileType = sourcecode.c.h; path = "PrimerSDK-prefix.pch"; sourceTree = "<group>"; };
+		3ADF1564EC6023CAF990EE3E7A836DAA /* PrimerHeadlessUniversalCheckoutUIManager.swift */ = {isa = PBXFileReference; includeInIndex = 1; lastKnownFileType = sourcecode.swift; path = PrimerHeadlessUniversalCheckoutUIManager.swift; sourceTree = "<group>"; };
+		3B240F324E34CB20BDCEB6B87B31E197 /* PrimerSettings.swift */ = {isa = PBXFileReference; includeInIndex = 1; lastKnownFileType = sourcecode.swift; path = PrimerSettings.swift; sourceTree = "<group>"; };
+		3B2DDE91C97CB38EBB5C32C96E91CB63 /* PrimerInputViewController.swift */ = {isa = PBXFileReference; includeInIndex = 1; lastKnownFileType = sourcecode.swift; path = PrimerInputViewController.swift; sourceTree = "<group>"; };
 		3C474C1A0DABE2A3F404B63D4D59F30C /* Pods-PrimerSDK_Example.debug.xcconfig */ = {isa = PBXFileReference; includeInIndex = 1; lastKnownFileType = text.xcconfig; path = "Pods-PrimerSDK_Example.debug.xcconfig"; sourceTree = "<group>"; };
-		3D0F1DD7AED7BB018FE390C492023719 /* ta.json */ = {isa = PBXFileReference; includeInIndex = 1; path = ta.json; sourceTree = "<group>"; };
-		3D87A612E007D7796E70FAADA906BFCE /* Parser.swift */ = {isa = PBXFileReference; includeInIndex = 1; lastKnownFileType = sourcecode.swift; path = Parser.swift; sourceTree = "<group>"; };
-		3E0302E71114695C3C10B699EA0427F4 /* is.json */ = {isa = PBXFileReference; includeInIndex = 1; path = is.json; sourceTree = "<group>"; };
-		3EDBEFE9437E00E06933592EDF0AD789 /* Keychain.swift */ = {isa = PBXFileReference; includeInIndex = 1; lastKnownFileType = sourcecode.swift; path = Keychain.swift; sourceTree = "<group>"; };
-		3F7A4032B7FB25809E5BEFC24A45C701 /* 3DSService+Promises.swift */ = {isa = PBXFileReference; includeInIndex = 1; lastKnownFileType = sourcecode.swift; path = "3DSService+Promises.swift"; sourceTree = "<group>"; };
-		3F9B6CF1C3CEF217A6A3CF76248FAFD8 /* PrimerTheme+Views.swift */ = {isa = PBXFileReference; includeInIndex = 1; lastKnownFileType = sourcecode.swift; path = "PrimerTheme+Views.swift"; sourceTree = "<group>"; };
-		42020175716BD4A95D96481C0C8FB67D /* Device.swift */ = {isa = PBXFileReference; includeInIndex = 1; lastKnownFileType = sourcecode.swift; path = Device.swift; sourceTree = "<group>"; };
-		4313798E495A85EDA86A1F2F2EE3D65B /* PrimerSearchTextField.swift */ = {isa = PBXFileReference; includeInIndex = 1; lastKnownFileType = sourcecode.swift; path = PrimerSearchTextField.swift; sourceTree = "<group>"; };
-		434A49DBBE61C3FBDD85AF15D998B4BF /* az.json */ = {isa = PBXFileReference; includeInIndex = 1; path = az.json; sourceTree = "<group>"; };
-		43C3F37AF8BB3C8EF642619770D53EBD /* CardNetwork.swift */ = {isa = PBXFileReference; includeInIndex = 1; lastKnownFileType = sourcecode.swift; path = CardNetwork.swift; sourceTree = "<group>"; };
-		440B1694250C265FD7B866C2BF8037BA /* hang.swift */ = {isa = PBXFileReference; includeInIndex = 1; lastKnownFileType = sourcecode.swift; path = hang.swift; sourceTree = "<group>"; };
-		45D4332B8D7FD7E143BA46624F846843 /* ApplePayTokenizationViewModel.swift */ = {isa = PBXFileReference; includeInIndex = 1; lastKnownFileType = sourcecode.swift; path = ApplePayTokenizationViewModel.swift; sourceTree = "<group>"; };
+		3D1316815116D7635BB2CB4A2E8D3964 /* gl.json */ = {isa = PBXFileReference; includeInIndex = 1; path = gl.json; sourceTree = "<group>"; };
+		3D3D50E7A27228798A36A5FF2E464EEF /* FormPaymentMethodTokenizationViewModel.swift */ = {isa = PBXFileReference; includeInIndex = 1; lastKnownFileType = sourcecode.swift; path = FormPaymentMethodTokenizationViewModel.swift; sourceTree = "<group>"; };
+		3E6BC60CF13B77739B0761CED807B4B9 /* VaultService.swift */ = {isa = PBXFileReference; includeInIndex = 1; lastKnownFileType = sourcecode.swift; path = VaultService.swift; sourceTree = "<group>"; };
+		3E79E6D4EF489A1F52F2393B835F3C77 /* Weak.swift */ = {isa = PBXFileReference; includeInIndex = 1; lastKnownFileType = sourcecode.swift; path = Weak.swift; sourceTree = "<group>"; };
+		3F1EB587BE19B5C3AA77F6D3E5B2F901 /* Localizable.strings */ = {isa = PBXFileReference; includeInIndex = 1; lastKnownFileType = text.plist.strings; name = Localizable.strings; path = nl.lproj/Localizable.strings; sourceTree = "<group>"; };
+		4157CAF592A134672A075922CD819ABA /* zh.json */ = {isa = PBXFileReference; includeInIndex = 1; path = zh.json; sourceTree = "<group>"; };
+		4192F4582D7CFB4F26B32F0EBD570535 /* ug.json */ = {isa = PBXFileReference; includeInIndex = 1; path = ug.json; sourceTree = "<group>"; };
+		424C91F794374033CD28ACA3C63397B8 /* pl.json */ = {isa = PBXFileReference; includeInIndex = 1; path = pl.json; sourceTree = "<group>"; };
+		4330D965DF80F1522CABC87C1D3D711F /* hy.json */ = {isa = PBXFileReference; includeInIndex = 1; path = hy.json; sourceTree = "<group>"; };
+		43BD6162DBCC3F21B3F13CCD847D5B7C /* PrimerTextFieldView.xib */ = {isa = PBXFileReference; includeInIndex = 1; lastKnownFileType = file.xib; path = PrimerTextFieldView.xib; sourceTree = "<group>"; };
+		4468F9FCDDE79434839AE80C2DCE70BA /* CoreDataDispatcher.swift */ = {isa = PBXFileReference; includeInIndex = 1; lastKnownFileType = sourcecode.swift; path = CoreDataDispatcher.swift; sourceTree = "<group>"; };
+		44A0C3BAFA300A4B7EA96E2DFAD3B64D /* UILocalizableUtil.swift */ = {isa = PBXFileReference; includeInIndex = 1; lastKnownFileType = sourcecode.swift; path = UILocalizableUtil.swift; sourceTree = "<group>"; };
+		46AA97DDEFFC3DC76FF05A516816FE2A /* PrimerThemeData.swift */ = {isa = PBXFileReference; includeInIndex = 1; lastKnownFileType = sourcecode.swift; path = PrimerThemeData.swift; sourceTree = "<group>"; };
+		46F10C838A14A4D1EC5008A9A50587B5 /* PrimerSDK-dummy.m */ = {isa = PBXFileReference; includeInIndex = 1; lastKnownFileType = sourcecode.c.objc; path = "PrimerSDK-dummy.m"; sourceTree = "<group>"; };
+		472FA8502DA8824E113CA8EADA1B72BA /* HeaderFooterLabelView.swift */ = {isa = PBXFileReference; includeInIndex = 1; lastKnownFileType = sourcecode.swift; path = HeaderFooterLabelView.swift; sourceTree = "<group>"; };
+		47C9B6731240F6EFB632D1B93E8FBB41 /* Resolver.swift */ = {isa = PBXFileReference; includeInIndex = 1; lastKnownFileType = sourcecode.swift; path = Resolver.swift; sourceTree = "<group>"; };
 		48627A99264E6679D85F177DBB79DA83 /* Pods-PrimerSDK_Tests-Info.plist */ = {isa = PBXFileReference; includeInIndex = 1; lastKnownFileType = text.plist.xml; path = "Pods-PrimerSDK_Tests-Info.plist"; sourceTree = "<group>"; };
-		49445AC5F52F2D5C3C07B579EA340F4F /* da.json */ = {isa = PBXFileReference; includeInIndex = 1; path = da.json; sourceTree = "<group>"; };
-		49DC61D1A110BA33DA0D0532EC0CD960 /* Bank.swift */ = {isa = PBXFileReference; includeInIndex = 1; lastKnownFileType = sourcecode.swift; path = Bank.swift; sourceTree = "<group>"; };
-		4A6039194B1C1454E5F0439FEA60108D /* PrimerExpiryDateFieldView.swift */ = {isa = PBXFileReference; includeInIndex = 1; lastKnownFileType = sourcecode.swift; path = PrimerExpiryDateFieldView.swift; sourceTree = "<group>"; };
-		4A715360540D9051E94300E30B5C6CD5 /* Localizable.strings */ = {isa = PBXFileReference; includeInIndex = 1; lastKnownFileType = text.plist.strings; name = Localizable.strings; path = ar.lproj/Localizable.strings; sourceTree = "<group>"; };
-		4BE9A6E3AB7C201932F4998D365A0A15 /* ClientTokenService.swift */ = {isa = PBXFileReference; includeInIndex = 1; lastKnownFileType = sourcecode.swift; path = ClientTokenService.swift; sourceTree = "<group>"; };
-		4C0A36EB02485E09988A6F2C8B0784F8 /* Localizable.strings */ = {isa = PBXFileReference; includeInIndex = 1; lastKnownFileType = text.plist.strings; name = Localizable.strings; path = it.lproj/Localizable.strings; sourceTree = "<group>"; };
-		4C91C9FDF06929E45A89A458C5E5EF22 /* PrimerAPIClient.swift */ = {isa = PBXFileReference; includeInIndex = 1; lastKnownFileType = sourcecode.swift; path = PrimerAPIClient.swift; sourceTree = "<group>"; };
-		4CDC6FDDA2D147C200B89337FD0C0A60 /* es.json */ = {isa = PBXFileReference; includeInIndex = 1; path = es.json; sourceTree = "<group>"; };
-		4CE1A8A56B6EE8E92E331A029A658025 /* PostalCodeField.swift */ = {isa = PBXFileReference; includeInIndex = 1; lastKnownFileType = sourcecode.swift; path = PostalCodeField.swift; sourceTree = "<group>"; };
-		4CF07396E86A267025977F98DC815684 /* Field.swift */ = {isa = PBXFileReference; includeInIndex = 1; lastKnownFileType = sourcecode.swift; path = Field.swift; sourceTree = "<group>"; };
+		487792E7E35BCE8A69DBDA1266B91BBB /* ku.json */ = {isa = PBXFileReference; includeInIndex = 1; path = ku.json; sourceTree = "<group>"; };
+		48AB523096230FAFEA62D1B9EBF87DEA /* AlertController.swift */ = {isa = PBXFileReference; includeInIndex = 1; lastKnownFileType = sourcecode.swift; path = AlertController.swift; sourceTree = "<group>"; };
+		49214334AE61C781D9AFC89DDFB4B9A0 /* cs.json */ = {isa = PBXFileReference; includeInIndex = 1; path = cs.json; sourceTree = "<group>"; };
+		4A09D4CD03CF8225857037CD2A6C57B4 /* tr.json */ = {isa = PBXFileReference; includeInIndex = 1; path = tr.json; sourceTree = "<group>"; };
+		4A5EE87ADA1B409358D89B0EF7F9C97E /* FormType.swift */ = {isa = PBXFileReference; includeInIndex = 1; lastKnownFileType = sourcecode.swift; path = FormType.swift; sourceTree = "<group>"; };
+		4AFC3D1ADD4AA8A437762EAB7B453DCB /* PrimerTheme+Borders.swift */ = {isa = PBXFileReference; includeInIndex = 1; lastKnownFileType = sourcecode.swift; path = "PrimerTheme+Borders.swift"; sourceTree = "<group>"; };
+		4D3494BB0697C9CCB03BAA3AAD6CCE31 /* Parser.swift */ = {isa = PBXFileReference; includeInIndex = 1; lastKnownFileType = sourcecode.swift; path = Parser.swift; sourceTree = "<group>"; };
 		4D3869E0A461E802A5916AA6523517A4 /* Pods-PrimerSDK_Example */ = {isa = PBXFileReference; explicitFileType = wrapper.framework; includeInIndex = 0; name = "Pods-PrimerSDK_Example"; path = Pods_PrimerSDK_Example.framework; sourceTree = BUILT_PRODUCTS_DIR; };
-		4EE66DCC7487C9CE5EB8EB30EDAC9653 /* ExpiryDateField.swift */ = {isa = PBXFileReference; includeInIndex = 1; lastKnownFileType = sourcecode.swift; path = ExpiryDateField.swift; sourceTree = "<group>"; };
-		50A32E7D72E829F416391975EBEB4B3D /* sv.json */ = {isa = PBXFileReference; includeInIndex = 1; path = sv.json; sourceTree = "<group>"; };
-		5116D6073B7E82947B5F9FC949C73E97 /* 3DSService.swift */ = {isa = PBXFileReference; includeInIndex = 1; lastKnownFileType = sourcecode.swift; path = 3DSService.swift; sourceTree = "<group>"; };
-		51EBF3F8CF938A35AF54BE6E15EE8BD7 /* VaultPaymentMethodViewController.swift */ = {isa = PBXFileReference; includeInIndex = 1; lastKnownFileType = sourcecode.swift; path = VaultPaymentMethodViewController.swift; sourceTree = "<group>"; };
-		520125FFA7770739823510D5582066E5 /* CountryCode.swift */ = {isa = PBXFileReference; includeInIndex = 1; lastKnownFileType = sourcecode.swift; path = CountryCode.swift; sourceTree = "<group>"; };
-		52D066EE1538E2671D38C991A067B3F8 /* NSErrorExtension.swift */ = {isa = PBXFileReference; includeInIndex = 1; lastKnownFileType = sourcecode.swift; path = NSErrorExtension.swift; sourceTree = "<group>"; };
-		53961D6FC182D69E6DBC350034167F6D /* PrimerInputElements.swift */ = {isa = PBXFileReference; includeInIndex = 1; lastKnownFileType = sourcecode.swift; path = PrimerInputElements.swift; sourceTree = "<group>"; };
-		547B5E6ED2923E0F9FDF4FA3372C5DA4 /* Throwable.swift */ = {isa = PBXFileReference; includeInIndex = 1; lastKnownFileType = sourcecode.swift; path = Throwable.swift; sourceTree = "<group>"; };
-		54C9AF2A0EF41178E0E4718BE1905816 /* PrimerSDK-Info.plist */ = {isa = PBXFileReference; includeInIndex = 1; lastKnownFileType = text.plist.xml; path = "PrimerSDK-Info.plist"; sourceTree = "<group>"; };
-		559ACBECCF9F29C19197A16EC5C9CD08 /* OrderItem.swift */ = {isa = PBXFileReference; includeInIndex = 1; lastKnownFileType = sourcecode.swift; path = OrderItem.swift; sourceTree = "<group>"; };
-		561F1B04347DF0FB980D836387F0F9E3 /* uk.json */ = {isa = PBXFileReference; includeInIndex = 1; path = uk.json; sourceTree = "<group>"; };
+		4E94BD39F6C8724D476F332B49C824EB /* UserDefaultsExtension.swift */ = {isa = PBXFileReference; includeInIndex = 1; lastKnownFileType = sourcecode.swift; path = UserDefaultsExtension.swift; sourceTree = "<group>"; };
+		4ECC280C3FC110625D07182B2E88F90D /* AddressField.swift */ = {isa = PBXFileReference; includeInIndex = 1; lastKnownFileType = sourcecode.swift; path = AddressField.swift; sourceTree = "<group>"; };
+		4EFB9B8A3A2A6B68ACBD293A46B67CF1 /* Analytics.swift */ = {isa = PBXFileReference; includeInIndex = 1; lastKnownFileType = sourcecode.swift; path = Analytics.swift; sourceTree = "<group>"; };
+		4FA3877C16F6E8BD8EFAC258A8BB69C9 /* WrapperProtocols.swift */ = {isa = PBXFileReference; includeInIndex = 1; lastKnownFileType = sourcecode.swift; path = WrapperProtocols.swift; sourceTree = "<group>"; };
+		5101DFD8336D267954930D30ED448083 /* PrimerFlowEnums.swift */ = {isa = PBXFileReference; includeInIndex = 1; lastKnownFileType = sourcecode.swift; path = PrimerFlowEnums.swift; sourceTree = "<group>"; };
+		51B15B52AB0EFD7A5E8B700E62038EEF /* PrimerSDK.release.xcconfig */ = {isa = PBXFileReference; includeInIndex = 1; lastKnownFileType = text.xcconfig; path = PrimerSDK.release.xcconfig; sourceTree = "<group>"; };
+		52589EB51FD4E335BFF19E359496F179 /* Localizable.strings */ = {isa = PBXFileReference; includeInIndex = 1; lastKnownFileType = text.plist.strings; name = Localizable.strings; path = pt.lproj/Localizable.strings; sourceTree = "<group>"; };
+		5471408D000EF466F8EF074CDC2CB8D6 /* uz.json */ = {isa = PBXFileReference; includeInIndex = 1; path = uz.json; sourceTree = "<group>"; };
+		57B0A1FEA445C75EF02DC5A6E4704379 /* OrderItem.swift */ = {isa = PBXFileReference; includeInIndex = 1; lastKnownFileType = sourcecode.swift; path = OrderItem.swift; sourceTree = "<group>"; };
+		5811995B824B584B887F735571FF62D1 /* Optional+Extensions.swift */ = {isa = PBXFileReference; includeInIndex = 1; lastKnownFileType = sourcecode.swift; path = "Optional+Extensions.swift"; sourceTree = "<group>"; };
+		581EA7B367457D63637159035E27199F /* fr.json */ = {isa = PBXFileReference; includeInIndex = 1; path = fr.json; sourceTree = "<group>"; };
 		582FD3213F3E32AF1194EEDF7C3BCD3F /* Pods-PrimerSDK_Example-acknowledgements.plist */ = {isa = PBXFileReference; includeInIndex = 1; lastKnownFileType = text.plist.xml; path = "Pods-PrimerSDK_Example-acknowledgements.plist"; sourceTree = "<group>"; };
-		58679C719255FCF321DF303303362626 /* after.swift */ = {isa = PBXFileReference; includeInIndex = 1; lastKnownFileType = sourcecode.swift; path = after.swift; sourceTree = "<group>"; };
-		59D1F1C7F7D154126A54C46941AA6EE0 /* PrimerTheme+Buttons.swift */ = {isa = PBXFileReference; includeInIndex = 1; lastKnownFileType = sourcecode.swift; path = "PrimerTheme+Buttons.swift"; sourceTree = "<group>"; };
-		5A2D7403923227170C41C35FDEBE8F99 /* he.json */ = {isa = PBXFileReference; includeInIndex = 1; path = he.json; sourceTree = "<group>"; };
-		5ADB71E4B2C078DAE6DCBE77C4C84B2E /* PrimerSDK.podspec */ = {isa = PBXFileReference; explicitFileType = text.script.ruby; includeInIndex = 1; indentWidth = 2; lastKnownFileType = text; path = PrimerSDK.podspec; sourceTree = "<group>"; tabWidth = 2; xcLanguageSpecificationIdentifier = xcode.lang.ruby; };
-		5B54455F76663E1EB07B36B870C886F4 /* dv.json */ = {isa = PBXFileReference; includeInIndex = 1; path = dv.json; sourceTree = "<group>"; };
-		5C2D40373CDC82517851A636850A1342 /* PrimerVaultManagerViewController.swift */ = {isa = PBXFileReference; includeInIndex = 1; lastKnownFileType = sourcecode.swift; path = PrimerVaultManagerViewController.swift; sourceTree = "<group>"; };
-		5C9541ED5D87477782447A83B86F14C1 /* fa.json */ = {isa = PBXFileReference; includeInIndex = 1; path = fa.json; sourceTree = "<group>"; };
-		5CA52BBA6E9DC0C053D30ABA9A5A9CD1 /* cy.json */ = {isa = PBXFileReference; includeInIndex = 1; path = cy.json; sourceTree = "<group>"; };
-		5D682AF48B60E9118B0CD8A30A5E4BE8 /* CardScannerViewController+SimpleScanDelegate.swift */ = {isa = PBXFileReference; includeInIndex = 1; lastKnownFileType = sourcecode.swift; path = "CardScannerViewController+SimpleScanDelegate.swift"; sourceTree = "<group>"; };
-		5DA8B821E2EE80596E010EEFCDB9EA7E /* Localizable.strings */ = {isa = PBXFileReference; includeInIndex = 1; lastKnownFileType = text.plist.strings; name = Localizable.strings; path = el.lproj/Localizable.strings; sourceTree = "<group>"; };
-		603010261D363CEA295EF6B157EC5260 /* PaymentMethodConfiguration.swift */ = {isa = PBXFileReference; includeInIndex = 1; lastKnownFileType = sourcecode.swift; path = PaymentMethodConfiguration.swift; sourceTree = "<group>"; };
-		62C952A34D8A6F86C799D28DD9F97FE7 /* CancellablePromise.swift */ = {isa = PBXFileReference; includeInIndex = 1; lastKnownFileType = sourcecode.swift; path = CancellablePromise.swift; sourceTree = "<group>"; };
-		63584ADF9A45FE16E0D6B7D26583EC5D /* ApayaTokenizationViewModel.swift */ = {isa = PBXFileReference; includeInIndex = 1; lastKnownFileType = sourcecode.swift; path = ApayaTokenizationViewModel.swift; sourceTree = "<group>"; };
-		637199F74BEA5565CDD89A1A6F73AAAA /* Localizable.strings */ = {isa = PBXFileReference; includeInIndex = 1; lastKnownFileType = text.plist.strings; name = Localizable.strings; path = pl.lproj/Localizable.strings; sourceTree = "<group>"; };
+		58459C31FFC4D4DFB34A9E105D68D114 /* SequenceWrappers.swift */ = {isa = PBXFileReference; includeInIndex = 1; lastKnownFileType = sourcecode.swift; path = SequenceWrappers.swift; sourceTree = "<group>"; };
+		585A904FC2EE54428C1D112BAAC3DF4C /* PrimerAPIClient+3DS.swift */ = {isa = PBXFileReference; includeInIndex = 1; lastKnownFileType = sourcecode.swift; path = "PrimerAPIClient+3DS.swift"; sourceTree = "<group>"; };
+		58D839244583F1A553DED6E18F5C2843 /* PrimerTableViewCell.swift */ = {isa = PBXFileReference; includeInIndex = 1; lastKnownFileType = sourcecode.swift; path = PrimerTableViewCell.swift; sourceTree = "<group>"; };
+		5A732FF3EB78D28F0EB6F2B0C1EA496D /* 3DSService+Promises.swift */ = {isa = PBXFileReference; includeInIndex = 1; lastKnownFileType = sourcecode.swift; path = "3DSService+Promises.swift"; sourceTree = "<group>"; };
+		5A7D0344D2187D0DBF06BC3F19C0D7D9 /* PrimerSDK-Info.plist */ = {isa = PBXFileReference; includeInIndex = 1; lastKnownFileType = text.plist.xml; path = "PrimerSDK-Info.plist"; sourceTree = "<group>"; };
+		5B09C9C9650C3910D78C4A39D09A9335 /* es.json */ = {isa = PBXFileReference; includeInIndex = 1; path = es.json; sourceTree = "<group>"; };
+		5B145D033FAD702C4AA6CF96CC91C6E2 /* CatchWrappers.swift */ = {isa = PBXFileReference; includeInIndex = 1; lastKnownFileType = sourcecode.swift; path = CatchWrappers.swift; sourceTree = "<group>"; };
+		5B529DCEAF590BEDB5A8C711E0B2868F /* ResourceBundle-PrimerResources-PrimerSDK-Info.plist */ = {isa = PBXFileReference; includeInIndex = 1; lastKnownFileType = text.plist.xml; path = "ResourceBundle-PrimerResources-PrimerSDK-Info.plist"; sourceTree = "<group>"; };
+		5B97B29523117844187EF252CD7B5811 /* BundleExtension.swift */ = {isa = PBXFileReference; includeInIndex = 1; lastKnownFileType = sourcecode.swift; path = BundleExtension.swift; sourceTree = "<group>"; };
+		5CA274A713A0BBCD73E99C6B840BAA2A /* CancellableCatchable.swift */ = {isa = PBXFileReference; includeInIndex = 1; lastKnownFileType = sourcecode.swift; path = CancellableCatchable.swift; sourceTree = "<group>"; };
+		5D959FB4AC18FF6286DA92164FD054F7 /* UIDeviceExtension.swift */ = {isa = PBXFileReference; includeInIndex = 1; lastKnownFileType = sourcecode.swift; path = UIDeviceExtension.swift; sourceTree = "<group>"; };
+		5E85DE39EC5252CAD5EB5321F1932904 /* da.json */ = {isa = PBXFileReference; includeInIndex = 1; path = da.json; sourceTree = "<group>"; };
+		5F8BAA81D1FC1422A1B7EC32B5E75D70 /* sq.json */ = {isa = PBXFileReference; includeInIndex = 1; path = sq.json; sourceTree = "<group>"; };
+		612B72094107DB819CC6364EEF6074F8 /* Localizable.strings */ = {isa = PBXFileReference; includeInIndex = 1; lastKnownFileType = text.plist.strings; name = Localizable.strings; path = tr.lproj/Localizable.strings; sourceTree = "<group>"; };
+		61E518BD13BFA6EF6F2BBA28F7A8A58F /* RateLimitedDispatcherBase.swift */ = {isa = PBXFileReference; includeInIndex = 1; lastKnownFileType = sourcecode.swift; path = RateLimitedDispatcherBase.swift; sourceTree = "<group>"; };
+		621EF068A38834C755CA2040C7FC8636 /* URLSessionStack.swift */ = {isa = PBXFileReference; includeInIndex = 1; lastKnownFileType = sourcecode.swift; path = URLSessionStack.swift; sourceTree = "<group>"; };
+		638BAE37A7B37561FB344EC624C182D5 /* RecoverWrappers.swift */ = {isa = PBXFileReference; includeInIndex = 1; lastKnownFileType = sourcecode.swift; path = RecoverWrappers.swift; sourceTree = "<group>"; };
 		639AE4928116FBD4FAE7B3DD6BD21271 /* Pods-PrimerSDK_Tests-acknowledgements.plist */ = {isa = PBXFileReference; includeInIndex = 1; lastKnownFileType = text.plist.xml; path = "Pods-PrimerSDK_Tests-acknowledgements.plist"; sourceTree = "<group>"; };
-<<<<<<< HEAD
-		6464FBC6785DABC27BFC1488F541E20C /* PrimerTextFieldView.swift */ = {isa = PBXFileReference; includeInIndex = 1; lastKnownFileType = sourcecode.swift; path = PrimerTextFieldView.swift; sourceTree = "<group>"; };
-		659104640FE208786BBE29589913E547 /* HeaderFooterLabelView.swift */ = {isa = PBXFileReference; includeInIndex = 1; lastKnownFileType = sourcecode.swift; path = HeaderFooterLabelView.swift; sourceTree = "<group>"; };
-		65AD280675FD206101C08EA968BF5612 /* Thenable.swift */ = {isa = PBXFileReference; includeInIndex = 1; lastKnownFileType = sourcecode.swift; path = Thenable.swift; sourceTree = "<group>"; };
-		6646D6F0EBEC846C921389FC8058D713 /* LICENSE */ = {isa = PBXFileReference; includeInIndex = 1; lastKnownFileType = text; path = LICENSE; sourceTree = "<group>"; };
-		67328C39E399C1162D32DA093DC61E0F /* PrimerCardholderNameFieldView.swift */ = {isa = PBXFileReference; includeInIndex = 1; lastKnownFileType = sourcecode.swift; path = PrimerCardholderNameFieldView.swift; sourceTree = "<group>"; };
-		675E6A12DB3CE04B5E19C4DE3438EF2D /* PaymentMethodToken.swift */ = {isa = PBXFileReference; includeInIndex = 1; lastKnownFileType = sourcecode.swift; path = PaymentMethodToken.swift; sourceTree = "<group>"; };
-		67DA0F1D5DC7182781C39F13FE736A8E /* currencies.json */ = {isa = PBXFileReference; includeInIndex = 1; lastKnownFileType = text.json; path = currencies.json; sourceTree = "<group>"; };
-		682885416D805698E00F0955AB1BAD90 /* VaultService.swift */ = {isa = PBXFileReference; includeInIndex = 1; lastKnownFileType = sourcecode.swift; path = VaultService.swift; sourceTree = "<group>"; };
-		6911C748542731C902D8EAB34F493682 /* Apaya.swift */ = {isa = PBXFileReference; includeInIndex = 1; lastKnownFileType = sourcecode.swift; path = Apaya.swift; sourceTree = "<group>"; };
-		6B0D79D31EA34C51D854EF061B4AFED4 /* PrimerButton.swift */ = {isa = PBXFileReference; includeInIndex = 1; lastKnownFileType = sourcecode.swift; path = PrimerButton.swift; sourceTree = "<group>"; };
-		6B1B7EF58B8FE7A27F42C5DD8362128A /* PaymentMethodTokenizationRequest.swift */ = {isa = PBXFileReference; includeInIndex = 1; lastKnownFileType = sourcecode.swift; path = PaymentMethodTokenizationRequest.swift; sourceTree = "<group>"; };
-		6B8105A9C9961841B66358511B15D8E5 /* pt.lproj */ = {isa = PBXFileReference; includeInIndex = 1; lastKnownFileType = folder; path = pt.lproj; sourceTree = "<group>"; };
-		6C110ACE42D03FD9B3908716743A0BB5 /* hang.swift */ = {isa = PBXFileReference; includeInIndex = 1; lastKnownFileType = sourcecode.swift; path = hang.swift; sourceTree = "<group>"; };
-		6D277F5FFB95182B8EFA4FE298458EAB /* Queue.swift */ = {isa = PBXFileReference; includeInIndex = 1; lastKnownFileType = sourcecode.swift; path = Queue.swift; sourceTree = "<group>"; };
+		6537330577451A5F6E48B81467BE38EC /* tg.json */ = {isa = PBXFileReference; includeInIndex = 1; path = tg.json; sourceTree = "<group>"; };
+		666D9F84767C49E494D1A15DFA94AE85 /* VaultPaymentMethodViewController.swift */ = {isa = PBXFileReference; includeInIndex = 1; lastKnownFileType = sourcecode.swift; path = VaultPaymentMethodViewController.swift; sourceTree = "<group>"; };
+		66AD7C3B62B696718A1B3885BF8D4506 /* Localizable.strings */ = {isa = PBXFileReference; includeInIndex = 1; lastKnownFileType = text.plist.strings; name = Localizable.strings; path = it.lproj/Localizable.strings; sourceTree = "<group>"; };
+		67450656D78017BF844EBA352019B34E /* QRCodeTokenizationViewModel.swift */ = {isa = PBXFileReference; includeInIndex = 1; lastKnownFileType = sourcecode.swift; path = QRCodeTokenizationViewModel.swift; sourceTree = "<group>"; };
+		6774DB9BF71E9B465AFDE174C665B14A /* Currency.swift */ = {isa = PBXFileReference; includeInIndex = 1; lastKnownFileType = sourcecode.swift; path = Currency.swift; sourceTree = "<group>"; };
+		67750E68AEDFD69FF1225EFA769A3F02 /* PrimerCardFormViewController.swift */ = {isa = PBXFileReference; includeInIndex = 1; lastKnownFileType = sourcecode.swift; path = PrimerCardFormViewController.swift; sourceTree = "<group>"; };
+		67BEE09935156686522A6E114BD29CB1 /* CancellableThenable.swift */ = {isa = PBXFileReference; includeInIndex = 1; lastKnownFileType = sourcecode.swift; path = CancellableThenable.swift; sourceTree = "<group>"; };
+		689B570926048E7B9A895AB23F8C0887 /* GuaranteeWrappers.swift */ = {isa = PBXFileReference; includeInIndex = 1; lastKnownFileType = sourcecode.swift; path = GuaranteeWrappers.swift; sourceTree = "<group>"; };
+		68E21E1AF1576F8A2E9444D604D39BAA /* UIColorExtension.swift */ = {isa = PBXFileReference; includeInIndex = 1; lastKnownFileType = sourcecode.swift; path = UIColorExtension.swift; sourceTree = "<group>"; };
+		69A4DE7A8154C98332BE79200998E35F /* ClientSession.swift */ = {isa = PBXFileReference; includeInIndex = 1; lastKnownFileType = sourcecode.swift; path = ClientSession.swift; sourceTree = "<group>"; };
+		6B1C70DD9F98B429A31A1A8995FF0E65 /* UIUtils.swift */ = {isa = PBXFileReference; includeInIndex = 1; lastKnownFileType = sourcecode.swift; path = UIUtils.swift; sourceTree = "<group>"; };
+		6B463C75E91E94D834EAEF8120818B7F /* PostalCodeField.swift */ = {isa = PBXFileReference; includeInIndex = 1; lastKnownFileType = sourcecode.swift; path = PostalCodeField.swift; sourceTree = "<group>"; };
+		6C1575E6B49FCB233854EF3DDFD1E51E /* PrimerFormView.swift */ = {isa = PBXFileReference; includeInIndex = 1; lastKnownFileType = sourcecode.swift; path = PrimerFormView.swift; sourceTree = "<group>"; };
+		6D1D89E7DC832D191401C057A2C2D999 /* AnyCodable.swift */ = {isa = PBXFileReference; includeInIndex = 1; lastKnownFileType = sourcecode.swift; path = AnyCodable.swift; sourceTree = "<group>"; };
+		6D3082A9FAD93BBAA3C6B5F1DE7D9FBE /* CountrySelectorViewController.swift */ = {isa = PBXFileReference; includeInIndex = 1; lastKnownFileType = sourcecode.swift; path = CountrySelectorViewController.swift; sourceTree = "<group>"; };
 		6F62EC7E7FE74F53F207CFD74D2416CA /* Pods-PrimerSDK_Example-Info.plist */ = {isa = PBXFileReference; includeInIndex = 1; lastKnownFileType = text.plist.xml; path = "Pods-PrimerSDK_Example-Info.plist"; sourceTree = "<group>"; };
-		6FD3E04C19FA2FD2A5C4EC4012E639D5 /* SuccessResponse.swift */ = {isa = PBXFileReference; includeInIndex = 1; lastKnownFileType = sourcecode.swift; path = SuccessResponse.swift; sourceTree = "<group>"; };
-		702B7449925DD915B363F9822C49F2B0 /* PaymentMethodConfigurationType.swift */ = {isa = PBXFileReference; includeInIndex = 1; lastKnownFileType = sourcecode.swift; path = PaymentMethodConfigurationType.swift; sourceTree = "<group>"; };
-		70CB9603DEB2CE4778461EF96BBF05B4 /* ResumeHandlerProtocol.swift */ = {isa = PBXFileReference; includeInIndex = 1; lastKnownFileType = sourcecode.swift; path = ResumeHandlerProtocol.swift; sourceTree = "<group>"; };
-		73A60AB7C36A2427F04F35681D864837 /* Bank.swift */ = {isa = PBXFileReference; includeInIndex = 1; lastKnownFileType = sourcecode.swift; path = Bank.swift; sourceTree = "<group>"; };
-		74302FC5E69E5856EAE0D446DB131317 /* PrimerTheme.swift */ = {isa = PBXFileReference; includeInIndex = 1; lastKnownFileType = sourcecode.swift; path = PrimerTheme.swift; sourceTree = "<group>"; };
-		74A259F13275337DB86D1591ED08AB43 /* IntExtension.swift */ = {isa = PBXFileReference; includeInIndex = 1; lastKnownFileType = sourcecode.swift; path = IntExtension.swift; sourceTree = "<group>"; };
-		74B296903A7D9979C275CBE2E0A8F5B1 /* PrimerAPI.swift */ = {isa = PBXFileReference; includeInIndex = 1; lastKnownFileType = sourcecode.swift; path = PrimerAPI.swift; sourceTree = "<group>"; };
-		74FBCA007C194AEA62E0E6E2F28E36CE /* PrimerViewExtensions.swift */ = {isa = PBXFileReference; includeInIndex = 1; lastKnownFileType = sourcecode.swift; path = PrimerViewExtensions.swift; sourceTree = "<group>"; };
-		786296E56F4A04EAA2E8732FC6A376D2 /* AES256.swift */ = {isa = PBXFileReference; includeInIndex = 1; lastKnownFileType = sourcecode.swift; path = AES256.swift; sourceTree = "<group>"; };
-		78D549433D4B018C6A2595E619BFBC7F /* PayPalTokenizationViewModel.swift */ = {isa = PBXFileReference; includeInIndex = 1; lastKnownFileType = sourcecode.swift; path = PayPalTokenizationViewModel.swift; sourceTree = "<group>"; };
-		7AA5DF37FE3585C80DD376E049320C4E /* ClientSessionService.swift */ = {isa = PBXFileReference; includeInIndex = 1; lastKnownFileType = sourcecode.swift; path = ClientSessionService.swift; sourceTree = "<group>"; };
-		7B64D0F9C1EF62748D7D6120EE396854 /* 3DSService+Promises.swift */ = {isa = PBXFileReference; includeInIndex = 1; lastKnownFileType = sourcecode.swift; path = "3DSService+Promises.swift"; sourceTree = "<group>"; };
-		7D1330FB6C54966197A4B5E8020D0470 /* AnyCodable.swift */ = {isa = PBXFileReference; includeInIndex = 1; lastKnownFileType = sourcecode.swift; path = AnyCodable.swift; sourceTree = "<group>"; };
-		7D529BFF4F07BD8A4E46ED3319BA112D /* Mask.swift */ = {isa = PBXFileReference; includeInIndex = 1; lastKnownFileType = sourcecode.swift; path = Mask.swift; sourceTree = "<group>"; };
-		7EA2A6C6B88BBB03A738FA5B7A9B7FAB /* PrimerSDK-Info.plist */ = {isa = PBXFileReference; includeInIndex = 1; lastKnownFileType = text.plist.xml; path = "PrimerSDK-Info.plist"; sourceTree = "<group>"; };
-		7EF224355D933CCAF80563317FA6D4E3 /* BundleExtension.swift */ = {isa = PBXFileReference; includeInIndex = 1; lastKnownFileType = sourcecode.swift; path = BundleExtension.swift; sourceTree = "<group>"; };
-		806118AB9488F61F1A5F5940C9A3FBAA /* PaymentMethodTokenizationViewModel+Logic.swift */ = {isa = PBXFileReference; includeInIndex = 1; lastKnownFileType = sourcecode.swift; path = "PaymentMethodTokenizationViewModel+Logic.swift"; sourceTree = "<group>"; };
-		842288D428781CD200D7A605 /* UserInterfaceModule.swift */ = {isa = PBXFileReference; lastKnownFileType = sourcecode.swift; path = UserInterfaceModule.swift; sourceTree = "<group>"; };
-		849DDB1B7C9453FA6E97AD3E834A18E9 /* PrimerInputViewController.swift */ = {isa = PBXFileReference; includeInIndex = 1; lastKnownFileType = sourcecode.swift; path = PrimerInputViewController.swift; sourceTree = "<group>"; };
-		86E1AA3C057216B090B33D3C4F5FF901 /* SequenceWrappers.swift */ = {isa = PBXFileReference; includeInIndex = 1; lastKnownFileType = sourcecode.swift; path = SequenceWrappers.swift; sourceTree = "<group>"; };
-		88023177EB5A62409AD812BE489F87D5 /* PrimerThemeData.swift */ = {isa = PBXFileReference; includeInIndex = 1; lastKnownFileType = sourcecode.swift; path = PrimerThemeData.swift; sourceTree = "<group>"; };
-		892ECE8C622E0890B9DB83733F362B0B /* fr.lproj */ = {isa = PBXFileReference; includeInIndex = 1; lastKnownFileType = folder; path = fr.lproj; sourceTree = "<group>"; };
-		8A1D198D9CBF415F3F2F56199678048C /* PrimerSearchTextField.swift */ = {isa = PBXFileReference; includeInIndex = 1; lastKnownFileType = sourcecode.swift; path = PrimerSearchTextField.swift; sourceTree = "<group>"; };
-		8D7419E101DD97583B92A88A80E509E0 /* CheckoutWithVaultedPaymentMethodViewModel.swift */ = {isa = PBXFileReference; includeInIndex = 1; lastKnownFileType = sourcecode.swift; path = CheckoutWithVaultedPaymentMethodViewModel.swift; sourceTree = "<group>"; };
-		8DE3CC0E5A8C63FF79439144C64850F3 /* PrimerTheme+Borders.swift */ = {isa = PBXFileReference; includeInIndex = 1; lastKnownFileType = sourcecode.swift; path = "PrimerTheme+Borders.swift"; sourceTree = "<group>"; };
-		90238C0001659EBE27E9EE4E4EF96C50 /* es.lproj */ = {isa = PBXFileReference; includeInIndex = 1; lastKnownFileType = folder; path = es.lproj; sourceTree = "<group>"; };
-		90859C05FF492886B5BB82A19312ABB7 /* PrimerTheme+Inputs.swift */ = {isa = PBXFileReference; includeInIndex = 1; lastKnownFileType = sourcecode.swift; path = "PrimerTheme+Inputs.swift"; sourceTree = "<group>"; };
-		919215F107E56742D3118307AFC6A0D3 /* PrimerRootViewController.swift */ = {isa = PBXFileReference; includeInIndex = 1; lastKnownFileType = sourcecode.swift; path = PrimerRootViewController.swift; sourceTree = "<group>"; };
-		942DA6F9C01742F52374A6A36F14E151 /* PrimerTheme+Colors.swift */ = {isa = PBXFileReference; includeInIndex = 1; lastKnownFileType = sourcecode.swift; path = "PrimerTheme+Colors.swift"; sourceTree = "<group>"; };
-		956CD49A557EE789C6AFEE916D1D48F6 /* UIUtils.swift */ = {isa = PBXFileReference; includeInIndex = 1; lastKnownFileType = sourcecode.swift; path = UIUtils.swift; sourceTree = "<group>"; };
-		95C8411106B07FE3D8AC4969FC339648 /* PresentationController.swift */ = {isa = PBXFileReference; includeInIndex = 1; lastKnownFileType = sourcecode.swift; path = PresentationController.swift; sourceTree = "<group>"; };
-		95CFB607FCCA273130DDF6CD1280C81C /* CancellablePromise.swift */ = {isa = PBXFileReference; includeInIndex = 1; lastKnownFileType = sourcecode.swift; path = CancellablePromise.swift; sourceTree = "<group>"; };
-		96A8D9366E41A18B54C72C0955860390 /* PrimerSDK-prefix.pch */ = {isa = PBXFileReference; includeInIndex = 1; lastKnownFileType = sourcecode.c.h; path = "PrimerSDK-prefix.pch"; sourceTree = "<group>"; };
-		96C2009D4C866D00024478568D62B8E2 /* CardScannerViewController+SimpleScanDelegate.swift */ = {isa = PBXFileReference; includeInIndex = 1; lastKnownFileType = sourcecode.swift; path = "CardScannerViewController+SimpleScanDelegate.swift"; sourceTree = "<group>"; };
-		9885A0CB84EE5176A283C1BB7D7C7C13 /* PrimerContainerViewController.swift */ = {isa = PBXFileReference; includeInIndex = 1; lastKnownFileType = sourcecode.swift; path = PrimerContainerViewController.swift; sourceTree = "<group>"; };
-		991E334050F454FA782247D2DDCDB862 /* PrimerTheme+Buttons.swift */ = {isa = PBXFileReference; includeInIndex = 1; lastKnownFileType = sourcecode.swift; path = "PrimerTheme+Buttons.swift"; sourceTree = "<group>"; };
-		9979CA85D02E67231C92446ED6DC3D1D /* PrimerNavigationController.swift */ = {isa = PBXFileReference; includeInIndex = 1; lastKnownFileType = sourcecode.swift; path = PrimerNavigationController.swift; sourceTree = "<group>"; };
-		99836D3DE295A4FE83DBC67693D2354D /* ResourceBundle-PrimerResources-PrimerSDK-Info.plist */ = {isa = PBXFileReference; includeInIndex = 1; lastKnownFileType = text.plist.xml; path = "ResourceBundle-PrimerResources-PrimerSDK-Info.plist"; sourceTree = "<group>"; };
-		9A0AD3CEF053F267BB993AF58E3996AF /* WebViewUtil.swift */ = {isa = PBXFileReference; includeInIndex = 1; lastKnownFileType = sourcecode.swift; path = WebViewUtil.swift; sourceTree = "<group>"; };
-		9C431E70FC767A1F88A91E9C79CC30E4 /* Resolver.swift */ = {isa = PBXFileReference; includeInIndex = 1; lastKnownFileType = sourcecode.swift; path = Resolver.swift; sourceTree = "<group>"; };
-		9D625963BE773BCA8D1A6DFFC51B5589 /* Analytics.swift */ = {isa = PBXFileReference; includeInIndex = 1; lastKnownFileType = sourcecode.swift; path = Analytics.swift; sourceTree = "<group>"; };
-		9D940727FF8FB9C785EB98E56350EF41 /* Podfile */ = {isa = PBXFileReference; explicitFileType = text.script.ruby; includeInIndex = 1; indentWidth = 2; name = Podfile; path = ../Podfile; sourceTree = SOURCE_ROOT; tabWidth = 2; xcLanguageSpecificationIdentifier = xcode.lang.ruby; };
-		A378989C811A3016F4C1E560BED0DEFC /* PaymentMethodsGroupView.swift */ = {isa = PBXFileReference; includeInIndex = 1; lastKnownFileType = sourcecode.swift; path = PaymentMethodsGroupView.swift; sourceTree = "<group>"; };
-		A3D7082FF3E18633FBBC4575E03C89E9 /* PrimerFormViewController.swift */ = {isa = PBXFileReference; includeInIndex = 1; lastKnownFileType = sourcecode.swift; path = PrimerFormViewController.swift; sourceTree = "<group>"; };
-		A42D8E0CD4D161F5D3A6BB5E4D216CA1 /* AppState.swift */ = {isa = PBXFileReference; includeInIndex = 1; lastKnownFileType = sourcecode.swift; path = AppState.swift; sourceTree = "<group>"; };
-		A4DE4CA072F9192D4D3D6434E41EB985 /* PrimerViewController.swift */ = {isa = PBXFileReference; includeInIndex = 1; lastKnownFileType = sourcecode.swift; path = PrimerViewController.swift; sourceTree = "<group>"; };
-=======
-		63E7234F6156D7FCFD7BC726775B7324 /* PrimerHeadlessUniversalCheckoutProtocols.swift */ = {isa = PBXFileReference; includeInIndex = 1; lastKnownFileType = sourcecode.swift; path = PrimerHeadlessUniversalCheckoutProtocols.swift; sourceTree = "<group>"; };
-		64124CB8E6128ED3CDEBA3B3541B9B45 /* PrimerTextFieldView.xib */ = {isa = PBXFileReference; includeInIndex = 1; lastKnownFileType = file.xib; path = PrimerTextFieldView.xib; sourceTree = "<group>"; };
-		642CE09AFD8374F6860587054E283CB7 /* ky.json */ = {isa = PBXFileReference; includeInIndex = 1; path = ky.json; sourceTree = "<group>"; };
-		65CA75F79AFE10ECCCA6CB222CA0A5B7 /* BankSelectorViewController.swift */ = {isa = PBXFileReference; includeInIndex = 1; lastKnownFileType = sourcecode.swift; path = BankSelectorViewController.swift; sourceTree = "<group>"; };
-		6698BB0ABDC218D2DD6A4E54B43787D0 /* Resolver.swift */ = {isa = PBXFileReference; includeInIndex = 1; lastKnownFileType = sourcecode.swift; path = Resolver.swift; sourceTree = "<group>"; };
-		6917F3CBBCD8DC42479EB71B38784E90 /* LogEvent.swift */ = {isa = PBXFileReference; includeInIndex = 1; lastKnownFileType = sourcecode.swift; path = LogEvent.swift; sourceTree = "<group>"; };
-		69F40BC6FFF86283F2BCF838C0969837 /* PaymentMethodConfigService.swift */ = {isa = PBXFileReference; includeInIndex = 1; lastKnownFileType = sourcecode.swift; path = PaymentMethodConfigService.swift; sourceTree = "<group>"; };
-		6AA530152A5F5E865A34375C80DCA7E1 /* FinallyWrappers.swift */ = {isa = PBXFileReference; includeInIndex = 1; lastKnownFileType = sourcecode.swift; path = FinallyWrappers.swift; sourceTree = "<group>"; };
-		6AEF1F718D81FD1135C1AAEF12CCC75B /* WrapperProtocols.swift */ = {isa = PBXFileReference; includeInIndex = 1; lastKnownFileType = sourcecode.swift; path = WrapperProtocols.swift; sourceTree = "<group>"; };
-		6BD8B492397AC70383FAED3C2F506022 /* mk.json */ = {isa = PBXFileReference; includeInIndex = 1; path = mk.json; sourceTree = "<group>"; };
-		6BEEB18E8A4334043BF9005075D71009 /* SuccessResponse.swift */ = {isa = PBXFileReference; includeInIndex = 1; lastKnownFileType = sourcecode.swift; path = SuccessResponse.swift; sourceTree = "<group>"; };
-		6C08A35BC8A4AC8704BDDE82C8ED59FB /* ErrorHandler.swift */ = {isa = PBXFileReference; includeInIndex = 1; lastKnownFileType = sourcecode.swift; path = ErrorHandler.swift; sourceTree = "<group>"; };
-		6C66CBD3633FF7315C4A77DFBC9208E8 /* PrimerResultViewController.swift */ = {isa = PBXFileReference; includeInIndex = 1; lastKnownFileType = sourcecode.swift; path = PrimerResultViewController.swift; sourceTree = "<group>"; };
-		6D5145EEC72CE9F34AFCEC4F498A3FED /* Identifiable.swift */ = {isa = PBXFileReference; includeInIndex = 1; lastKnownFileType = sourcecode.swift; path = Identifiable.swift; sourceTree = "<group>"; };
-		6D7099785CE7585B555659862BCDB53F /* de.json */ = {isa = PBXFileReference; includeInIndex = 1; path = de.json; sourceTree = "<group>"; };
-		6E4DD70DE6EE03D2462E6D922286FFE9 /* PrimerCardNumberFieldView.swift */ = {isa = PBXFileReference; includeInIndex = 1; lastKnownFileType = sourcecode.swift; path = PrimerCardNumberFieldView.swift; sourceTree = "<group>"; };
-		6F1241D482782F993009010475D0EA1F /* uz.json */ = {isa = PBXFileReference; includeInIndex = 1; path = uz.json; sourceTree = "<group>"; };
-		6F3FA05412D47E8B0D4A34595C4782B0 /* CancellableCatchable.swift */ = {isa = PBXFileReference; includeInIndex = 1; lastKnownFileType = sourcecode.swift; path = CancellableCatchable.swift; sourceTree = "<group>"; };
-		6F62EC7E7FE74F53F207CFD74D2416CA /* Pods-PrimerSDK_Example-Info.plist */ = {isa = PBXFileReference; includeInIndex = 1; lastKnownFileType = text.plist.xml; path = "Pods-PrimerSDK_Example-Info.plist"; sourceTree = "<group>"; };
-		7012DD2DDE94DC8AAC0318F3458502AE /* VaultPaymentMethodViewModel.swift */ = {isa = PBXFileReference; includeInIndex = 1; lastKnownFileType = sourcecode.swift; path = VaultPaymentMethodViewModel.swift; sourceTree = "<group>"; };
-		70B8FF9B917432FCE589A1559172241E /* sd.json */ = {isa = PBXFileReference; includeInIndex = 1; path = sd.json; sourceTree = "<group>"; };
-		71324D9C2D2385FAF468068C8A57D134 /* PrimerCityFieldView.swift */ = {isa = PBXFileReference; includeInIndex = 1; lastKnownFileType = sourcecode.swift; path = PrimerCityFieldView.swift; sourceTree = "<group>"; };
-		75302F276060718C4470A1B9656AAA50 /* tr.json */ = {isa = PBXFileReference; includeInIndex = 1; path = tr.json; sourceTree = "<group>"; };
-		7673C2340035CFDBF5BBAFF091BFBB0C /* Queue.swift */ = {isa = PBXFileReference; includeInIndex = 1; lastKnownFileType = sourcecode.swift; path = Queue.swift; sourceTree = "<group>"; };
-		76D74B1B12BC4B530AF6F019A2422FED /* so.json */ = {isa = PBXFileReference; includeInIndex = 1; path = so.json; sourceTree = "<group>"; };
-		77A9A4BCE808D23039F5BA942A4AE617 /* PrimerTextField.swift */ = {isa = PBXFileReference; includeInIndex = 1; lastKnownFileType = sourcecode.swift; path = PrimerTextField.swift; sourceTree = "<group>"; };
-		780E39708ACC58BE122A13C852ADC01A /* BankSelectorTokenizationViewModel.swift */ = {isa = PBXFileReference; includeInIndex = 1; lastKnownFileType = sourcecode.swift; path = BankSelectorTokenizationViewModel.swift; sourceTree = "<group>"; };
-		78F9E7D9F5CA87B3F49F45D61A2EDDC6 /* PrimerThemeData+Deprecated.swift */ = {isa = PBXFileReference; includeInIndex = 1; lastKnownFileType = sourcecode.swift; path = "PrimerThemeData+Deprecated.swift"; sourceTree = "<group>"; };
-		7920B543AB354170DE1FF9C7552FEAC2 /* PrimerTheme+Borders.swift */ = {isa = PBXFileReference; includeInIndex = 1; lastKnownFileType = sourcecode.swift; path = "PrimerTheme+Borders.swift"; sourceTree = "<group>"; };
-		7933B9AB199134C8ED6529877C2C8E17 /* PrimerSDK.modulemap */ = {isa = PBXFileReference; includeInIndex = 1; lastKnownFileType = sourcecode.module; path = PrimerSDK.modulemap; sourceTree = "<group>"; };
-		79EE7C6CDAA2ABBDEA28E5EBE74A2314 /* Decisions.swift */ = {isa = PBXFileReference; includeInIndex = 1; lastKnownFileType = sourcecode.swift; path = Decisions.swift; sourceTree = "<group>"; };
-		7A4B213A54EBE8338D27E4DBB4287501 /* PrimerTestPaymentMethodTokenizationViewModel.swift */ = {isa = PBXFileReference; includeInIndex = 1; lastKnownFileType = sourcecode.swift; path = PrimerTestPaymentMethodTokenizationViewModel.swift; sourceTree = "<group>"; };
-		7A7A1057CC3D99B9E95C7B58B2DF157E /* StrictRateLimitedDispatcher.swift */ = {isa = PBXFileReference; includeInIndex = 1; lastKnownFileType = sourcecode.swift; path = StrictRateLimitedDispatcher.swift; sourceTree = "<group>"; };
-		7AC9E2D00176625B897B7195FEE839B6 /* AnyCodable.swift */ = {isa = PBXFileReference; includeInIndex = 1; lastKnownFileType = sourcecode.swift; path = AnyCodable.swift; sourceTree = "<group>"; };
-		7AEA052427BD05BF5E7EAC3ED27A1579 /* CancellableThenable.swift */ = {isa = PBXFileReference; includeInIndex = 1; lastKnownFileType = sourcecode.swift; path = CancellableThenable.swift; sourceTree = "<group>"; };
-		7C845D6E8B01035C6D3B94957F73B6B7 /* BundleExtension.swift */ = {isa = PBXFileReference; includeInIndex = 1; lastKnownFileType = sourcecode.swift; path = BundleExtension.swift; sourceTree = "<group>"; };
-		7D2A7B35A32E441B25E4E81243202B24 /* ms.json */ = {isa = PBXFileReference; includeInIndex = 1; path = ms.json; sourceTree = "<group>"; };
-		7D2DC26E6CFC41820F4038FDA1C3A698 /* CardButton.swift */ = {isa = PBXFileReference; includeInIndex = 1; lastKnownFileType = sourcecode.swift; path = CardButton.swift; sourceTree = "<group>"; };
-		7D7C4D2CCE9B02D21F47C700494A5F67 /* fi.json */ = {isa = PBXFileReference; includeInIndex = 1; path = fi.json; sourceTree = "<group>"; };
-		7E9C45958B30A1A0400E9FE613EFFC61 /* PaymentMethodsGroupView.swift */ = {isa = PBXFileReference; includeInIndex = 1; lastKnownFileType = sourcecode.swift; path = PaymentMethodsGroupView.swift; sourceTree = "<group>"; };
-		7F27784B6BD9CE2F6FBB63AC19675123 /* CardholderNameField.swift */ = {isa = PBXFileReference; includeInIndex = 1; lastKnownFileType = sourcecode.swift; path = CardholderNameField.swift; sourceTree = "<group>"; };
-		7F7C6DE6C3D11647CA9A63EBFF3A9624 /* PrimerTextFieldView+Analytics.swift */ = {isa = PBXFileReference; includeInIndex = 1; lastKnownFileType = sourcecode.swift; path = "PrimerTextFieldView+Analytics.swift"; sourceTree = "<group>"; };
-		7FE62A889781800A0FD61D8F19C5B171 /* PrimerResultComponentView.swift */ = {isa = PBXFileReference; includeInIndex = 1; lastKnownFileType = sourcecode.swift; path = PrimerResultComponentView.swift; sourceTree = "<group>"; };
-		817C5C288EDAA7AA876CA1A3024160BB /* PrimerFlowEnums.swift */ = {isa = PBXFileReference; includeInIndex = 1; lastKnownFileType = sourcecode.swift; path = PrimerFlowEnums.swift; sourceTree = "<group>"; };
-		81850EF41A8FC39A98B61BE8A474D91E /* Strings.swift */ = {isa = PBXFileReference; includeInIndex = 1; lastKnownFileType = sourcecode.swift; path = Strings.swift; sourceTree = "<group>"; };
-		81EF38F8B9DA6900F362E7B470A612B2 /* UIUtils.swift */ = {isa = PBXFileReference; includeInIndex = 1; lastKnownFileType = sourcecode.swift; path = UIUtils.swift; sourceTree = "<group>"; };
-		8281E9F467A14EDA0E5BE489223FD3E6 /* PrimerPostalCodeFieldView.swift */ = {isa = PBXFileReference; includeInIndex = 1; lastKnownFileType = sourcecode.swift; path = PrimerPostalCodeFieldView.swift; sourceTree = "<group>"; };
-		83B8B14F26FB6EE89CBB7DFB29BABF41 /* ro.json */ = {isa = PBXFileReference; includeInIndex = 1; path = ro.json; sourceTree = "<group>"; };
-		863224E9983C464654CD49EF572E87C7 /* vi.json */ = {isa = PBXFileReference; includeInIndex = 1; path = vi.json; sourceTree = "<group>"; };
-		864BDCEC799C9AA2FEB6145BEBC78947 /* PrimerTheme.swift */ = {isa = PBXFileReference; includeInIndex = 1; lastKnownFileType = sourcecode.swift; path = PrimerTheme.swift; sourceTree = "<group>"; };
-		86662BC6D8A27B35444FF9535FB9549C /* when.swift */ = {isa = PBXFileReference; includeInIndex = 1; lastKnownFileType = sourcecode.swift; path = when.swift; sourceTree = "<group>"; };
-		873FF46BD15DCAF5E66B9958DEE8D3A4 /* ClientToken.swift */ = {isa = PBXFileReference; includeInIndex = 1; lastKnownFileType = sourcecode.swift; path = ClientToken.swift; sourceTree = "<group>"; };
-		87673CB911B9179CA39AD5C488BD9FD0 /* Mask.swift */ = {isa = PBXFileReference; includeInIndex = 1; lastKnownFileType = sourcecode.swift; path = Mask.swift; sourceTree = "<group>"; };
-		883581DCF8A87BFB8D83EA24946F90F9 /* PrimerRootViewController.swift */ = {isa = PBXFileReference; includeInIndex = 1; lastKnownFileType = sourcecode.swift; path = PrimerRootViewController.swift; sourceTree = "<group>"; };
-		88B1D4EB8E0C3E2D7A9F8F6D997461F0 /* PayPalService.swift */ = {isa = PBXFileReference; includeInIndex = 1; lastKnownFileType = sourcecode.swift; path = PayPalService.swift; sourceTree = "<group>"; };
-		8A8F107233A4181CA29367B52D902C7F /* CardFormPaymentMethodTokenizationViewModel.swift */ = {isa = PBXFileReference; includeInIndex = 1; lastKnownFileType = sourcecode.swift; path = CardFormPaymentMethodTokenizationViewModel.swift; sourceTree = "<group>"; };
-		8BB91D8FC3CC7C23802BC3AAB8A45869 /* CatchWrappers.swift */ = {isa = PBXFileReference; includeInIndex = 1; lastKnownFileType = sourcecode.swift; path = CatchWrappers.swift; sourceTree = "<group>"; };
-		8C31A338243656BE6582FFF84D2BF678 /* ru.json */ = {isa = PBXFileReference; includeInIndex = 1; path = ru.json; sourceTree = "<group>"; };
-		8C8353C628A31BB9547F4B0A23D3A06E /* PrimerContainerViewController.swift */ = {isa = PBXFileReference; includeInIndex = 1; lastKnownFileType = sourcecode.swift; path = PrimerContainerViewController.swift; sourceTree = "<group>"; };
-		8D4DADA6C35073D793CBC743B79B10D1 /* et.json */ = {isa = PBXFileReference; includeInIndex = 1; path = et.json; sourceTree = "<group>"; };
-		8E7D305F187893ECA23F04F170E77B65 /* ur.json */ = {isa = PBXFileReference; includeInIndex = 1; path = ur.json; sourceTree = "<group>"; };
-		8E8F849483903D1A8FED9CAD0267E20A /* lt.json */ = {isa = PBXFileReference; includeInIndex = 1; path = lt.json; sourceTree = "<group>"; };
-		8EEBAE9BF0DB315220DF6C8C707AC991 /* PrimerAddressLineFieldView.swift */ = {isa = PBXFileReference; includeInIndex = 1; lastKnownFileType = sourcecode.swift; path = PrimerAddressLineFieldView.swift; sourceTree = "<group>"; };
-		8F6B3E3296881935E9CE3E9C4CA59913 /* VaultPaymentMethodView.swift */ = {isa = PBXFileReference; includeInIndex = 1; lastKnownFileType = sourcecode.swift; path = VaultPaymentMethodView.swift; sourceTree = "<group>"; };
-		9021E63CAD4F3212F3803D4ADAA090AA /* PayPal.swift */ = {isa = PBXFileReference; includeInIndex = 1; lastKnownFileType = sourcecode.swift; path = PayPal.swift; sourceTree = "<group>"; };
-		910B8E7E124DDB20252D29942E3DC5E4 /* CoreDataDispatcher.swift */ = {isa = PBXFileReference; includeInIndex = 1; lastKnownFileType = sourcecode.swift; path = CoreDataDispatcher.swift; sourceTree = "<group>"; };
-		92B636FA7F6D63429846528C1877EA51 /* ClientSessionService.swift */ = {isa = PBXFileReference; includeInIndex = 1; lastKnownFileType = sourcecode.swift; path = ClientSessionService.swift; sourceTree = "<group>"; };
-		92BA09B613F9EA0E1ED51285AE05C117 /* Localizable.strings */ = {isa = PBXFileReference; includeInIndex = 1; lastKnownFileType = text.plist.strings; name = Localizable.strings; path = de.lproj/Localizable.strings; sourceTree = "<group>"; };
-		92FFBC77DD318BA22CA17AAE64F992BB /* GuaranteeWrappers.swift */ = {isa = PBXFileReference; includeInIndex = 1; lastKnownFileType = sourcecode.swift; path = GuaranteeWrappers.swift; sourceTree = "<group>"; };
-		9378DEAD34BDAEDB5F8EBA4F9B543EAC /* hi.json */ = {isa = PBXFileReference; includeInIndex = 1; path = hi.json; sourceTree = "<group>"; };
-		93AE1AB08D3ADA160C426BF0DE0503C6 /* PaymentMethodToken.swift */ = {isa = PBXFileReference; includeInIndex = 1; lastKnownFileType = sourcecode.swift; path = PaymentMethodToken.swift; sourceTree = "<group>"; };
-		94FA13AE2063B5905E95ECD768230CC3 /* ExternalViewModel.swift */ = {isa = PBXFileReference; includeInIndex = 1; lastKnownFileType = sourcecode.swift; path = ExternalViewModel.swift; sourceTree = "<group>"; };
-		95713FE92250A178BC0CC60EE0E97A5B /* PrimerNibView.swift */ = {isa = PBXFileReference; includeInIndex = 1; lastKnownFileType = sourcecode.swift; path = PrimerNibView.swift; sourceTree = "<group>"; };
-		967455375ACC7BA586663B8BE47137DC /* ug.json */ = {isa = PBXFileReference; includeInIndex = 1; path = ug.json; sourceTree = "<group>"; };
-		967AC2D57119ADA2CA87F2EFC5E4306E /* sk.json */ = {isa = PBXFileReference; includeInIndex = 1; path = sk.json; sourceTree = "<group>"; };
-		967F65C48D585E2072E8E7B6D0FAAD72 /* ko.json */ = {isa = PBXFileReference; includeInIndex = 1; path = ko.json; sourceTree = "<group>"; };
-		98B0041A96EE4B2BD0FAF0E957BF95E0 /* PostalCode.swift */ = {isa = PBXFileReference; includeInIndex = 1; lastKnownFileType = sourcecode.swift; path = PostalCode.swift; sourceTree = "<group>"; };
-		98C194C682C50C2188536736E05139FC /* PresentationController.swift */ = {isa = PBXFileReference; includeInIndex = 1; lastKnownFileType = sourcecode.swift; path = PresentationController.swift; sourceTree = "<group>"; };
-		99C3FB38329C439D1E795F97C20FE64A /* id.json */ = {isa = PBXFileReference; includeInIndex = 1; path = id.json; sourceTree = "<group>"; };
-		99DB2B1D29C3E3D6E221C38DD66BA56D /* ReloadDelegate.swift */ = {isa = PBXFileReference; includeInIndex = 1; lastKnownFileType = sourcecode.swift; path = ReloadDelegate.swift; sourceTree = "<group>"; };
-		9AAB77EBEC5F7A81D9780056DC7B7DB3 /* PrimerCardholderNameFieldView.swift */ = {isa = PBXFileReference; includeInIndex = 1; lastKnownFileType = sourcecode.swift; path = PrimerCardholderNameFieldView.swift; sourceTree = "<group>"; };
-		9AAE8BDD44E0CAF4BA4CABADF64B8274 /* ConcurrencyLimitedDispatcher.swift */ = {isa = PBXFileReference; includeInIndex = 1; lastKnownFileType = sourcecode.swift; path = ConcurrencyLimitedDispatcher.swift; sourceTree = "<group>"; };
-		9BEB4877925CFC3D10CDC24594602A5D /* CardComponentsManager.swift */ = {isa = PBXFileReference; includeInIndex = 1; lastKnownFileType = sourcecode.swift; path = CardComponentsManager.swift; sourceTree = "<group>"; };
+		704A4AE49DDC413B4E6546FD39B9687C /* PrimerSimpleCardFormTextFieldView.swift */ = {isa = PBXFileReference; includeInIndex = 1; lastKnownFileType = sourcecode.swift; path = PrimerSimpleCardFormTextFieldView.swift; sourceTree = "<group>"; };
+		70C19264BD7CA44ED865E3258788E7D3 /* PaymentMethodToken.swift */ = {isa = PBXFileReference; includeInIndex = 1; lastKnownFileType = sourcecode.swift; path = PaymentMethodToken.swift; sourceTree = "<group>"; };
+		723C53B6431679CE2E2283B7F177304D /* PrimerTheme+Inputs.swift */ = {isa = PBXFileReference; includeInIndex = 1; lastKnownFileType = sourcecode.swift; path = "PrimerTheme+Inputs.swift"; sourceTree = "<group>"; };
+		72C054588888D3CB7E38E56DFB1C7B6F /* PaymentMethodTokenizationViewModel+Logic.swift */ = {isa = PBXFileReference; includeInIndex = 1; lastKnownFileType = sourcecode.swift; path = "PaymentMethodTokenizationViewModel+Logic.swift"; sourceTree = "<group>"; };
+		737998802A37931622426E42401229D0 /* StringExtension.swift */ = {isa = PBXFileReference; includeInIndex = 1; lastKnownFileType = sourcecode.swift; path = StringExtension.swift; sourceTree = "<group>"; };
+		7383A8683E1F806E542E24C727F6E685 /* ps.json */ = {isa = PBXFileReference; includeInIndex = 1; path = ps.json; sourceTree = "<group>"; };
+		73CFF1C47CC96F08BEF7E39426917050 /* BankSelectorTokenizationViewModel.swift */ = {isa = PBXFileReference; includeInIndex = 1; lastKnownFileType = sourcecode.swift; path = BankSelectorTokenizationViewModel.swift; sourceTree = "<group>"; };
+		743BB3B916435FACAA9C4ECA2BF118B1 /* be.json */ = {isa = PBXFileReference; includeInIndex = 1; path = be.json; sourceTree = "<group>"; };
+		7440295DEB277A4F216E43188D3BE3B9 /* kk.json */ = {isa = PBXFileReference; includeInIndex = 1; path = kk.json; sourceTree = "<group>"; };
+		74BF5A5F045C7669410FBB36A22783EE /* nb.json */ = {isa = PBXFileReference; includeInIndex = 1; path = nb.json; sourceTree = "<group>"; };
+		750EABA642A5AA81B4EA81CB751B0FA4 /* AnyDecodable.swift */ = {isa = PBXFileReference; includeInIndex = 1; lastKnownFileType = sourcecode.swift; path = AnyDecodable.swift; sourceTree = "<group>"; };
+		7540675C759C8CDA799A0607647F2B20 /* PrimerSDK.debug.xcconfig */ = {isa = PBXFileReference; includeInIndex = 1; lastKnownFileType = text.xcconfig; path = PrimerSDK.debug.xcconfig; sourceTree = "<group>"; };
+		75429DCC6E0DD52D1229BF33ECFFDEEB /* ru.json */ = {isa = PBXFileReference; includeInIndex = 1; path = ru.json; sourceTree = "<group>"; };
+		75841D52D76F67EA1D48D5DD6CBE428C /* PrimerConfiguration.swift */ = {isa = PBXFileReference; includeInIndex = 1; lastKnownFileType = sourcecode.swift; path = PrimerConfiguration.swift; sourceTree = "<group>"; };
+		75B3944A0C771D2CD85B8F6D9E8B4679 /* PrimerStateFieldView.swift */ = {isa = PBXFileReference; includeInIndex = 1; lastKnownFileType = sourcecode.swift; path = PrimerStateFieldView.swift; sourceTree = "<group>"; };
+		77F09BECF673208A8C4C6206E698DC14 /* Catchable.swift */ = {isa = PBXFileReference; includeInIndex = 1; lastKnownFileType = sourcecode.swift; path = Catchable.swift; sourceTree = "<group>"; };
+		78135B4468E5E6E7976A2FC540136A76 /* PrimerTestPaymentMethodTokenizationViewModel.swift */ = {isa = PBXFileReference; includeInIndex = 1; lastKnownFileType = sourcecode.swift; path = PrimerTestPaymentMethodTokenizationViewModel.swift; sourceTree = "<group>"; };
+		781CA3841802934FA0F504873CD35498 /* CVVField.swift */ = {isa = PBXFileReference; includeInIndex = 1; lastKnownFileType = sourcecode.swift; path = CVVField.swift; sourceTree = "<group>"; };
+		78421D6F74DFBD0E241C577EEDB13EFA /* eu.json */ = {isa = PBXFileReference; includeInIndex = 1; path = eu.json; sourceTree = "<group>"; };
+		78E0019087A2B773C4D22FACBCDEA04C /* bn.json */ = {isa = PBXFileReference; includeInIndex = 1; path = bn.json; sourceTree = "<group>"; };
+		7A11A9B0009B0254C95D5987BE22E46D /* CardNetwork.swift */ = {isa = PBXFileReference; includeInIndex = 1; lastKnownFileType = sourcecode.swift; path = CardNetwork.swift; sourceTree = "<group>"; };
+		7A7F335ABDB097C437C2DAB983547A2E /* PrimerViewController.swift */ = {isa = PBXFileReference; includeInIndex = 1; lastKnownFileType = sourcecode.swift; path = PrimerViewController.swift; sourceTree = "<group>"; };
+		7AACF714FEA7EAF27237F67BA63BBA75 /* Primer.swift */ = {isa = PBXFileReference; includeInIndex = 1; lastKnownFileType = sourcecode.swift; path = Primer.swift; sourceTree = "<group>"; };
+		7AB8F2BA2839BFC880ED9FBF69F71ADF /* Localizable.strings */ = {isa = PBXFileReference; includeInIndex = 1; lastKnownFileType = text.plist.strings; name = Localizable.strings; path = fr.lproj/Localizable.strings; sourceTree = "<group>"; };
+		7AD496F225435CC6326DB88FD37AC358 /* NSErrorExtension.swift */ = {isa = PBXFileReference; includeInIndex = 1; lastKnownFileType = sourcecode.swift; path = NSErrorExtension.swift; sourceTree = "<group>"; };
+		7C0AEFDB32DAD9A047AC36A5D9B14A99 /* PayPalTokenizationViewModel.swift */ = {isa = PBXFileReference; includeInIndex = 1; lastKnownFileType = sourcecode.swift; path = PayPalTokenizationViewModel.swift; sourceTree = "<group>"; };
+		7E13184375A8D38DDFB4698F761E8AB1 /* he.json */ = {isa = PBXFileReference; includeInIndex = 1; path = he.json; sourceTree = "<group>"; };
+		7F3401B0393F4EC9367BF21786552428 /* PrimerAPIClient.swift */ = {isa = PBXFileReference; includeInIndex = 1; lastKnownFileType = sourcecode.swift; path = PrimerAPIClient.swift; sourceTree = "<group>"; };
+		800E9842E6F960E19B1CFE3E1507711F /* Klarna.swift */ = {isa = PBXFileReference; includeInIndex = 1; lastKnownFileType = sourcecode.swift; path = Klarna.swift; sourceTree = "<group>"; };
+		80919E071A6485473286930FAAEFE764 /* PaymentMethodConfiguration.swift */ = {isa = PBXFileReference; includeInIndex = 1; lastKnownFileType = sourcecode.swift; path = PaymentMethodConfiguration.swift; sourceTree = "<group>"; };
+		80991127A5A354B058B5B8303170DB05 /* PrimerExpiryDateFieldView.swift */ = {isa = PBXFileReference; includeInIndex = 1; lastKnownFileType = sourcecode.swift; path = PrimerExpiryDateFieldView.swift; sourceTree = "<group>"; };
+		80D052460163D555C251E24E2948E0B3 /* uk.json */ = {isa = PBXFileReference; includeInIndex = 1; path = uk.json; sourceTree = "<group>"; };
+		80E9A43E871BA6CD93054587996BADC5 /* PrimerDelegate.swift */ = {isa = PBXFileReference; includeInIndex = 1; lastKnownFileType = sourcecode.swift; path = PrimerDelegate.swift; sourceTree = "<group>"; };
+		822A652902F22836853775F4BAA2C590 /* 3DSService.swift */ = {isa = PBXFileReference; includeInIndex = 1; lastKnownFileType = sourcecode.swift; path = 3DSService.swift; sourceTree = "<group>"; };
+		824BA17378EC7A0B07F22B37EFD6D7BF /* is.json */ = {isa = PBXFileReference; includeInIndex = 1; path = is.json; sourceTree = "<group>"; };
+		8418044A93BF298C5C5F31640D606F40 /* PrimerNibView.swift */ = {isa = PBXFileReference; includeInIndex = 1; lastKnownFileType = sourcecode.swift; path = PrimerNibView.swift; sourceTree = "<group>"; };
+		85A2013DC2149D8399ECA630C343BB9D /* et.json */ = {isa = PBXFileReference; includeInIndex = 1; path = et.json; sourceTree = "<group>"; };
+		85B381792BDD8F117A819BFA81FF0FCE /* PrimerNavigationBar.swift */ = {isa = PBXFileReference; includeInIndex = 1; lastKnownFileType = sourcecode.swift; path = PrimerNavigationBar.swift; sourceTree = "<group>"; };
+		85FB987FA79FFAED6458023E0D1AF827 /* sk.json */ = {isa = PBXFileReference; includeInIndex = 1; path = sk.json; sourceTree = "<group>"; };
+		8694299F9A2CE183A2CF1B2EC5D187F2 /* ar.json */ = {isa = PBXFileReference; includeInIndex = 1; path = ar.json; sourceTree = "<group>"; };
+		86BE3EA77D126C86EA8C18B6328E1A63 /* PrimerTextFieldView+CardFormFieldsAnalytics.swift */ = {isa = PBXFileReference; includeInIndex = 1; lastKnownFileType = sourcecode.swift; path = "PrimerTextFieldView+CardFormFieldsAnalytics.swift"; sourceTree = "<group>"; };
+		87313558822FC01C2078E0E1156F671B /* Localizable.strings */ = {isa = PBXFileReference; includeInIndex = 1; lastKnownFileType = text.plist.strings; name = Localizable.strings; path = de.lproj/Localizable.strings; sourceTree = "<group>"; };
+		878FB636A2595944954C13E524D57E36 /* af.json */ = {isa = PBXFileReference; includeInIndex = 1; path = af.json; sourceTree = "<group>"; };
+		87BD880260852FACC10C4FBDF0E1CAFC /* PaymentMethodTokenizationRequest.swift */ = {isa = PBXFileReference; includeInIndex = 1; lastKnownFileType = sourcecode.swift; path = PaymentMethodTokenizationRequest.swift; sourceTree = "<group>"; };
+		894F599B0CF29D8508A99807B2EB2551 /* Apaya.swift */ = {isa = PBXFileReference; includeInIndex = 1; lastKnownFileType = sourcecode.swift; path = Apaya.swift; sourceTree = "<group>"; };
+		8CA1ECAA39696BADF29A537C6A5AC1B6 /* sd.json */ = {isa = PBXFileReference; includeInIndex = 1; path = sd.json; sourceTree = "<group>"; };
+		8D08E324B1B953BBB5967E822BA0F62E /* Localizable.strings */ = {isa = PBXFileReference; includeInIndex = 1; lastKnownFileType = text.plist.strings; name = Localizable.strings; path = sv.lproj/Localizable.strings; sourceTree = "<group>"; };
+		8FD6591DF19271C7F567B93C177B328B /* ka.json */ = {isa = PBXFileReference; includeInIndex = 1; path = ka.json; sourceTree = "<group>"; };
+		930D5F4FDAB5C4D955A861AFE7499AC0 /* URLExtension.swift */ = {isa = PBXFileReference; includeInIndex = 1; lastKnownFileType = sourcecode.swift; path = URLExtension.swift; sourceTree = "<group>"; };
+		933564A1BAE4BD46906A21F6D9785450 /* PayPalService.swift */ = {isa = PBXFileReference; includeInIndex = 1; lastKnownFileType = sourcecode.swift; path = PayPalService.swift; sourceTree = "<group>"; };
+		93DB039B35CCEAF9749087EFDD18E958 /* UserInterfaceModule.swift */ = {isa = PBXFileReference; includeInIndex = 1; lastKnownFileType = sourcecode.swift; path = UserInterfaceModule.swift; sourceTree = "<group>"; };
+		943A5102174B8702BB925362B44A96F9 /* CardScannerViewController.swift */ = {isa = PBXFileReference; includeInIndex = 1; lastKnownFileType = sourcecode.swift; path = CardScannerViewController.swift; sourceTree = "<group>"; };
+		94757B5C598984A6F3735BC1023FED0E /* PaymentMethodComponent.swift */ = {isa = PBXFileReference; includeInIndex = 1; lastKnownFileType = sourcecode.swift; path = PaymentMethodComponent.swift; sourceTree = "<group>"; };
+		94AE2B4066F0672043B2E74A1D2F9FEB /* firstly.swift */ = {isa = PBXFileReference; includeInIndex = 1; lastKnownFileType = sourcecode.swift; path = firstly.swift; sourceTree = "<group>"; };
+		94DC310AA2A5D4C2C1142A0DDEFBDCFD /* PrimerCountryFieldView.swift */ = {isa = PBXFileReference; includeInIndex = 1; lastKnownFileType = sourcecode.swift; path = PrimerCountryFieldView.swift; sourceTree = "<group>"; };
+		94F27A86F8EED1ECBA3EFDC57EF6424D /* CityField.swift */ = {isa = PBXFileReference; includeInIndex = 1; lastKnownFileType = sourcecode.swift; path = CityField.swift; sourceTree = "<group>"; };
+		958577ED8E7B5F042A21A174BA70C1AF /* PrimerGenericTextFieldView.swift */ = {isa = PBXFileReference; includeInIndex = 1; lastKnownFileType = sourcecode.swift; path = PrimerGenericTextFieldView.swift; sourceTree = "<group>"; };
+		9638D67530E7EEE5111F3DDB646D1AC1 /* CardButton.swift */ = {isa = PBXFileReference; includeInIndex = 1; lastKnownFileType = sourcecode.swift; path = CardButton.swift; sourceTree = "<group>"; };
+		97702BFB2EAF18DBC97BD51599F861D1 /* TokenizationService.swift */ = {isa = PBXFileReference; includeInIndex = 1; lastKnownFileType = sourcecode.swift; path = TokenizationService.swift; sourceTree = "<group>"; };
+		979FF0F6A1185C73EA12828A91166942 /* Connectivity.swift */ = {isa = PBXFileReference; includeInIndex = 1; lastKnownFileType = sourcecode.swift; path = Connectivity.swift; sourceTree = "<group>"; };
+		97A319110D37206359C4EC1E93BC2D3B /* AnalyticsService.swift */ = {isa = PBXFileReference; includeInIndex = 1; lastKnownFileType = sourcecode.swift; path = AnalyticsService.swift; sourceTree = "<group>"; };
+		97F96FEB84CD8B37050649AA8B63FC14 /* PrimerVaultManagerViewController.swift */ = {isa = PBXFileReference; includeInIndex = 1; lastKnownFileType = sourcecode.swift; path = PrimerVaultManagerViewController.swift; sourceTree = "<group>"; };
+		98AD32971C11E4EB1674EEE48C2FD16D /* PrimerNavigationController.swift */ = {isa = PBXFileReference; includeInIndex = 1; lastKnownFileType = sourcecode.swift; path = PrimerNavigationController.swift; sourceTree = "<group>"; };
+		9988C63548A886B6E8911A2B31ED065F /* StateField.swift */ = {isa = PBXFileReference; includeInIndex = 1; lastKnownFileType = sourcecode.swift; path = StateField.swift; sourceTree = "<group>"; };
+		9B59A3BB887B2EABF38212BD7D9C50CB /* UINavigationController+Extensions.swift */ = {isa = PBXFileReference; includeInIndex = 1; lastKnownFileType = sourcecode.swift; path = "UINavigationController+Extensions.swift"; sourceTree = "<group>"; };
+		9CB6B2948871DEADB4F5603D7AE16D86 /* pt.json */ = {isa = PBXFileReference; includeInIndex = 1; path = pt.json; sourceTree = "<group>"; };
+		9D5A11A7A905D1FEB3C028523BB59BDE /* Cancellable.swift */ = {isa = PBXFileReference; includeInIndex = 1; lastKnownFileType = sourcecode.swift; path = Cancellable.swift; sourceTree = "<group>"; };
 		9D940727FF8FB9C785EB98E56350EF41 /* Podfile */ = {isa = PBXFileReference; explicitFileType = text.script.ruby; includeInIndex = 1; indentWidth = 2; lastKnownFileType = text; name = Podfile; path = ../Podfile; sourceTree = SOURCE_ROOT; tabWidth = 2; xcLanguageSpecificationIdentifier = xcode.lang.ruby; };
-		9E8BB73D2648C59E7E69C4C837F44FAF /* CVVField.swift */ = {isa = PBXFileReference; includeInIndex = 1; lastKnownFileType = sourcecode.swift; path = CVVField.swift; sourceTree = "<group>"; };
-		9EBC814FA337686049E6CD8905E804CF /* PrimerThemeData.swift */ = {isa = PBXFileReference; includeInIndex = 1; lastKnownFileType = sourcecode.swift; path = PrimerThemeData.swift; sourceTree = "<group>"; };
-		9FCE9E8EB4542F16550859E2F6DC6F75 /* UILocalizableUtil.swift */ = {isa = PBXFileReference; includeInIndex = 1; lastKnownFileType = sourcecode.swift; path = UILocalizableUtil.swift; sourceTree = "<group>"; };
-		A0A2F0F2A1C53A8A72BCDC70CE64508C /* CountryField.swift */ = {isa = PBXFileReference; includeInIndex = 1; lastKnownFileType = sourcecode.swift; path = CountryField.swift; sourceTree = "<group>"; };
-		A130D8B21255D372AF213D406B979FA4 /* kk.json */ = {isa = PBXFileReference; includeInIndex = 1; path = kk.json; sourceTree = "<group>"; };
-		A2E50972F1C3F39125E16E0B3FD3B75A /* UIColorExtension.swift */ = {isa = PBXFileReference; includeInIndex = 1; lastKnownFileType = sourcecode.swift; path = UIColorExtension.swift; sourceTree = "<group>"; };
->>>>>>> 071f4b09
+		9F583D2503FECAFAB3B62E1A6B887BB7 /* PrimerCardNumberFieldView.swift */ = {isa = PBXFileReference; includeInIndex = 1; lastKnownFileType = sourcecode.swift; path = PrimerCardNumberFieldView.swift; sourceTree = "<group>"; };
+		A3E2F9C06F13281158B80CB453C2CEDE /* PrimerSDK.modulemap */ = {isa = PBXFileReference; includeInIndex = 1; lastKnownFileType = sourcecode.module; path = PrimerSDK.modulemap; sourceTree = "<group>"; };
+		A40DBFEDA9F04AAB1529DE18A0F03E8D /* JSONParser.swift */ = {isa = PBXFileReference; includeInIndex = 1; lastKnownFileType = sourcecode.swift; path = JSONParser.swift; sourceTree = "<group>"; };
 		A4E7B1C752F38C22267D301DD5A364DF /* Pods-PrimerSDK_Tests-acknowledgements.markdown */ = {isa = PBXFileReference; includeInIndex = 1; lastKnownFileType = text; path = "Pods-PrimerSDK_Tests-acknowledgements.markdown"; sourceTree = "<group>"; };
-		A5533BAB71B211ABC8A17B7DC71D319D /* DependencyInjection.swift */ = {isa = PBXFileReference; includeInIndex = 1; lastKnownFileType = sourcecode.swift; path = DependencyInjection.swift; sourceTree = "<group>"; };
-		A63B022A8FA677B07902B7B82AD0C980 /* PrimerUniversalCheckoutViewController.swift */ = {isa = PBXFileReference; includeInIndex = 1; lastKnownFileType = sourcecode.swift; path = PrimerUniversalCheckoutViewController.swift; sourceTree = "<group>"; };
-		A70F152A0FA3B3A8D11154AB8046FE47 /* bg.json */ = {isa = PBXFileReference; includeInIndex = 1; path = bg.json; sourceTree = "<group>"; };
-		A77EC66B70579B265E7F4BBA7C390E50 /* CardNumberField.swift */ = {isa = PBXFileReference; includeInIndex = 1; lastKnownFileType = sourcecode.swift; path = CardNumberField.swift; sourceTree = "<group>"; };
-		A7922A7C662705A6252FD717D901BAF8 /* PrimerTheme+Colors.swift */ = {isa = PBXFileReference; includeInIndex = 1; lastKnownFileType = sourcecode.swift; path = "PrimerTheme+Colors.swift"; sourceTree = "<group>"; };
+		A771915145C1315FB963A1AC5AEFCA68 /* ConcurrencyLimitedDispatcher.swift */ = {isa = PBXFileReference; includeInIndex = 1; lastKnownFileType = sourcecode.swift; path = ConcurrencyLimitedDispatcher.swift; sourceTree = "<group>"; };
 		A8B3BC107C2BDC3C03D961866F721265 /* PrimerSDK-PrimerResources */ = {isa = PBXFileReference; explicitFileType = wrapper.cfbundle; includeInIndex = 0; name = "PrimerSDK-PrimerResources"; path = PrimerResources.bundle; sourceTree = BUILT_PRODUCTS_DIR; };
-		A9E8A2E9B87DBEC1EEAF2139585FAAAB /* ha.json */ = {isa = PBXFileReference; includeInIndex = 1; path = ha.json; sourceTree = "<group>"; };
-		AA5F24A1A6A8B38CF163F3B328EA3A34 /* Localizable.strings */ = {isa = PBXFileReference; includeInIndex = 1; lastKnownFileType = text.plist.strings; name = Localizable.strings; path = nb.lproj/Localizable.strings; sourceTree = "<group>"; };
 		AA80C9C550CB6B8B521015719AA66526 /* Pods-PrimerSDK_Example.modulemap */ = {isa = PBXFileReference; includeInIndex = 1; lastKnownFileType = sourcecode.module; path = "Pods-PrimerSDK_Example.modulemap"; sourceTree = "<group>"; };
-		AC832871E5D1309D9039028C24FCA41F /* Box.swift */ = {isa = PBXFileReference; includeInIndex = 1; lastKnownFileType = sourcecode.swift; path = Box.swift; sourceTree = "<group>"; };
-		AC8711D2430F908933E0CF79DA7DADBB /* PrimerSDK-umbrella.h */ = {isa = PBXFileReference; includeInIndex = 1; lastKnownFileType = sourcecode.c.h; path = "PrimerSDK-umbrella.h"; sourceTree = "<group>"; };
-		ACD35A521F4C890D17B240934BD709A9 /* Localizable.strings */ = {isa = PBXFileReference; includeInIndex = 1; lastKnownFileType = text.plist.strings; name = Localizable.strings; path = nl.lproj/Localizable.strings; sourceTree = "<group>"; };
-		ADDCC0F3C159107430C2514B325EBAD2 /* UINavigationController+Extensions.swift */ = {isa = PBXFileReference; includeInIndex = 1; lastKnownFileType = sourcecode.swift; path = "UINavigationController+Extensions.swift"; sourceTree = "<group>"; };
-		AE3FD8B5F63E5BE65376E1757AAC9485 /* th.json */ = {isa = PBXFileReference; includeInIndex = 1; path = th.json; sourceTree = "<group>"; };
-		B03749DEFF555B09D96D199F53D0EC5F /* SequenceWrappers.swift */ = {isa = PBXFileReference; includeInIndex = 1; lastKnownFileType = sourcecode.swift; path = SequenceWrappers.swift; sourceTree = "<group>"; };
-		B0D22E6248BD2304C474FD6876DB0F46 /* nn.json */ = {isa = PBXFileReference; includeInIndex = 1; path = nn.json; sourceTree = "<group>"; };
-		B1639036F2A8257E637C594E6AAD5053 /* Connectivity.swift */ = {isa = PBXFileReference; includeInIndex = 1; lastKnownFileType = sourcecode.swift; path = Connectivity.swift; sourceTree = "<group>"; };
-		B200F239DA08389F4DCF65473B2D9AD2 /* DateExtension.swift */ = {isa = PBXFileReference; includeInIndex = 1; lastKnownFileType = sourcecode.swift; path = DateExtension.swift; sourceTree = "<group>"; };
-		B3396C922CBCFC46A99331C76D544B33 /* ja.json */ = {isa = PBXFileReference; includeInIndex = 1; path = ja.json; sourceTree = "<group>"; };
+		AADF16DEDA49035E9005465E681C4622 /* PrimerCityFieldView.swift */ = {isa = PBXFileReference; includeInIndex = 1; lastKnownFileType = sourcecode.swift; path = PrimerCityFieldView.swift; sourceTree = "<group>"; };
+		ACC9DD8ADF1636BB29BF6FF0FC4C051E /* cy.json */ = {isa = PBXFileReference; includeInIndex = 1; path = cy.json; sourceTree = "<group>"; };
+		AD448CBD5A2712F66F4EB984A5099D89 /* Box.swift */ = {isa = PBXFileReference; includeInIndex = 1; lastKnownFileType = sourcecode.swift; path = Box.swift; sourceTree = "<group>"; };
+		AF4CD7512916B1BDFE3354A6AE96FC27 /* CardNumberField.swift */ = {isa = PBXFileReference; includeInIndex = 1; lastKnownFileType = sourcecode.swift; path = CardNumberField.swift; sourceTree = "<group>"; };
+		AF599BF526A2C698B5BDD4947C9680EC /* VaultPaymentMethodView.swift */ = {isa = PBXFileReference; includeInIndex = 1; lastKnownFileType = sourcecode.swift; path = VaultPaymentMethodView.swift; sourceTree = "<group>"; };
+		B0CF4489749A83DA08CA2990F5A174E6 /* PresentationController.swift */ = {isa = PBXFileReference; includeInIndex = 1; lastKnownFileType = sourcecode.swift; path = PresentationController.swift; sourceTree = "<group>"; };
+		B1D55244D786E262887E56E1965A8C1E /* fi.json */ = {isa = PBXFileReference; includeInIndex = 1; path = fi.json; sourceTree = "<group>"; };
+		B335709395AA91BD1274E90F477A43AC /* ThenableWrappers.swift */ = {isa = PBXFileReference; includeInIndex = 1; lastKnownFileType = sourcecode.swift; path = ThenableWrappers.swift; sourceTree = "<group>"; };
+		B3E7B7679B3CAF232E2452C4AA03B368 /* CardholderNameField.swift */ = {isa = PBXFileReference; includeInIndex = 1; lastKnownFileType = sourcecode.swift; path = CardholderNameField.swift; sourceTree = "<group>"; };
 		B429083200B13F604ED3C87DFFC0C016 /* Pods-PrimerSDK_Tests.modulemap */ = {isa = PBXFileReference; includeInIndex = 1; lastKnownFileType = sourcecode.module; path = "Pods-PrimerSDK_Tests.modulemap"; sourceTree = "<group>"; };
-<<<<<<< HEAD
-		B53299A1EA4E03CEDDCE05EA50E56860 /* CardFormPaymentMethodTokenizationViewModel.swift */ = {isa = PBXFileReference; includeInIndex = 1; lastKnownFileType = sourcecode.swift; path = CardFormPaymentMethodTokenizationViewModel.swift; sourceTree = "<group>"; };
-		B5615BBAA89336783DC099AACE9D4183 /* Colors.swift */ = {isa = PBXFileReference; includeInIndex = 1; lastKnownFileType = sourcecode.swift; path = Colors.swift; sourceTree = "<group>"; };
-		B5D4DA4B43D76067301CD3005A8FA7A5 /* ImageName.swift */ = {isa = PBXFileReference; includeInIndex = 1; lastKnownFileType = sourcecode.swift; path = ImageName.swift; sourceTree = "<group>"; };
-		B670C337E45FD07FB7D7B6F417CEBE79 /* PaymentMethodComponent.swift */ = {isa = PBXFileReference; includeInIndex = 1; lastKnownFileType = sourcecode.swift; path = PaymentMethodComponent.swift; sourceTree = "<group>"; };
-		B68F49F03011DA249E0F40069AC2AC7A /* PrimerDelegate.swift */ = {isa = PBXFileReference; includeInIndex = 1; lastKnownFileType = sourcecode.swift; path = PrimerDelegate.swift; sourceTree = "<group>"; };
-		B7A0E5923E23EB85DC5CB286C628AA07 /* PrimerSDK-dummy.m */ = {isa = PBXFileReference; includeInIndex = 1; lastKnownFileType = sourcecode.c.objc; path = "PrimerSDK-dummy.m"; sourceTree = "<group>"; };
-		B8AEB8CABFC0D5D9D11195BDE1DFEA7C /* UILocalizableUtil.swift */ = {isa = PBXFileReference; includeInIndex = 1; lastKnownFileType = sourcecode.swift; path = UILocalizableUtil.swift; sourceTree = "<group>"; };
-		B9B4DCE66723E24B8DACA720B871EDF5 /* Identifiable.swift */ = {isa = PBXFileReference; includeInIndex = 1; lastKnownFileType = sourcecode.swift; path = Identifiable.swift; sourceTree = "<group>"; };
-		BA155B2C369B1AEDFD9BF19B062E760B /* ApplePayTokenizationViewModel.swift */ = {isa = PBXFileReference; includeInIndex = 1; lastKnownFileType = sourcecode.swift; path = ApplePayTokenizationViewModel.swift; sourceTree = "<group>"; };
-		BCBED9D60AEE6594EA6729793FE93560 /* Cancellable.swift */ = {isa = PBXFileReference; includeInIndex = 1; lastKnownFileType = sourcecode.swift; path = Cancellable.swift; sourceTree = "<group>"; };
-		BD25A6EBD13446E9C9BEE48D7CAFD064 /* ExternalPaymentMethodTokenizationViewModel.swift */ = {isa = PBXFileReference; includeInIndex = 1; lastKnownFileType = sourcecode.swift; path = ExternalPaymentMethodTokenizationViewModel.swift; sourceTree = "<group>"; };
-		BF1FBF2DD8AD08BC5BB803E5C5C4C195 /* PrimerHeadlessUniversalCheckout.swift */ = {isa = PBXFileReference; includeInIndex = 1; lastKnownFileType = sourcecode.swift; path = PrimerHeadlessUniversalCheckout.swift; sourceTree = "<group>"; };
-		BF8E4D1183F65533B9BB67AB1BCC383D /* PaymentMethodConfiguration.swift */ = {isa = PBXFileReference; includeInIndex = 1; lastKnownFileType = sourcecode.swift; path = PaymentMethodConfiguration.swift; sourceTree = "<group>"; };
-		C028BC71CBBCC42FA66F81315737E999 /* QRCodeTokenizationViewModel.swift */ = {isa = PBXFileReference; includeInIndex = 1; lastKnownFileType = sourcecode.swift; path = QRCodeTokenizationViewModel.swift; sourceTree = "<group>"; };
-		C0B9AD1DEE6145A3C5F1500020A687AE /* tr.lproj */ = {isa = PBXFileReference; includeInIndex = 1; lastKnownFileType = folder; path = tr.lproj; sourceTree = "<group>"; };
-		C1ED2B1BD9C04A6B00D807DE09BD074F /* PrimerHeadlessUniversalCheckoutProtocols.swift */ = {isa = PBXFileReference; includeInIndex = 1; lastKnownFileType = sourcecode.swift; path = PrimerHeadlessUniversalCheckoutProtocols.swift; sourceTree = "<group>"; };
-		C415E180D59908C64C7E719437D68137 /* BankSelectorViewController.swift */ = {isa = PBXFileReference; includeInIndex = 1; lastKnownFileType = sourcecode.swift; path = BankSelectorViewController.swift; sourceTree = "<group>"; };
-		C43B137E3880D309BE15B890549DE6F9 /* FormPaymentMethodTokenizationViewModel.swift */ = {isa = PBXFileReference; includeInIndex = 1; lastKnownFileType = sourcecode.swift; path = FormPaymentMethodTokenizationViewModel.swift; sourceTree = "<group>"; };
-		C4CBB5AF0B306327027395AB00710506 /* CancelContext.swift */ = {isa = PBXFileReference; includeInIndex = 1; lastKnownFileType = sourcecode.swift; path = CancelContext.swift; sourceTree = "<group>"; };
-		C507AA51C0D1AF6B5A51212631F85100 /* Box.swift */ = {isa = PBXFileReference; includeInIndex = 1; lastKnownFileType = sourcecode.swift; path = Box.swift; sourceTree = "<group>"; };
-		C6B6B4323FBEC9030A61105B5D9D1DD3 /* AlertController.swift */ = {isa = PBXFileReference; includeInIndex = 1; lastKnownFileType = sourcecode.swift; path = AlertController.swift; sourceTree = "<group>"; };
-		C93E4B4BFCC816B88FBDA0A76D383435 /* Device.swift */ = {isa = PBXFileReference; includeInIndex = 1; lastKnownFileType = sourcecode.swift; path = Device.swift; sourceTree = "<group>"; };
-		C9AAC3EC2B5760F0D4137C1C03E00280 /* PrimerAPIClient+3DS.swift */ = {isa = PBXFileReference; includeInIndex = 1; lastKnownFileType = sourcecode.swift; path = "PrimerAPIClient+3DS.swift"; sourceTree = "<group>"; };
-		C9F684B76C56ACAE084F8C050D2E9466 /* PrimerTextFieldView.xib */ = {isa = PBXFileReference; includeInIndex = 1; lastKnownFileType = file.xib; path = PrimerTextFieldView.xib; sourceTree = "<group>"; };
-		CB0BCBFFC11135622AFF65E6C278D50C /* Throwable.swift */ = {isa = PBXFileReference; includeInIndex = 1; lastKnownFileType = sourcecode.swift; path = Throwable.swift; sourceTree = "<group>"; };
-		CBB590E96AA07FB8989BDB0930B36AC9 /* DateExtension.swift */ = {isa = PBXFileReference; includeInIndex = 1; lastKnownFileType = sourcecode.swift; path = DateExtension.swift; sourceTree = "<group>"; };
-		CBE253C27DAD1316CCDBD91A284690C6 /* FinallyWrappers.swift */ = {isa = PBXFileReference; includeInIndex = 1; lastKnownFileType = sourcecode.swift; path = FinallyWrappers.swift; sourceTree = "<group>"; };
-		CD63D63853568206A9CB42C2291A2515 /* README.md */ = {isa = PBXFileReference; includeInIndex = 1; lastKnownFileType = net.daringfireball.markdown; path = README.md; sourceTree = "<group>"; };
-		CDD57135C2DE17397F7BFB4A6266A3EC /* it.lproj */ = {isa = PBXFileReference; includeInIndex = 1; lastKnownFileType = folder; path = it.lproj; sourceTree = "<group>"; };
-		CE5700FE571AE91259CFFF368E75FE44 /* CountryCode.swift */ = {isa = PBXFileReference; includeInIndex = 1; lastKnownFileType = sourcecode.swift; path = CountryCode.swift; sourceTree = "<group>"; };
-		CE907E66B63E7D2C8F79025FBB2F701D /* QRCodeViewController.swift */ = {isa = PBXFileReference; includeInIndex = 1; lastKnownFileType = sourcecode.swift; path = QRCodeViewController.swift; sourceTree = "<group>"; };
-		D03A3DDCA2093B690238B397C1D1C241 /* FlowDecisionTableViewCell.swift */ = {isa = PBXFileReference; includeInIndex = 1; lastKnownFileType = sourcecode.swift; path = FlowDecisionTableViewCell.swift; sourceTree = "<group>"; };
-		D15F3BA2AA281D8258582665AE4B0C5A /* PrimerScrollView.swift */ = {isa = PBXFileReference; includeInIndex = 1; lastKnownFileType = sourcecode.swift; path = PrimerScrollView.swift; sourceTree = "<group>"; };
+		B443A051997258F0E849367D1E50024A /* SuccessResponse.swift */ = {isa = PBXFileReference; includeInIndex = 1; lastKnownFileType = sourcecode.swift; path = SuccessResponse.swift; sourceTree = "<group>"; };
+		B5619EF5515F7246F28D714718210721 /* mn.json */ = {isa = PBXFileReference; includeInIndex = 1; path = mn.json; sourceTree = "<group>"; };
+		B5BB5D36BD4318EE1346910D637FF491 /* AnalyticsEvent.swift */ = {isa = PBXFileReference; includeInIndex = 1; lastKnownFileType = sourcecode.swift; path = AnalyticsEvent.swift; sourceTree = "<group>"; };
+		B611DAC4F2D7A46939634D1440BCB331 /* ta.json */ = {isa = PBXFileReference; includeInIndex = 1; path = ta.json; sourceTree = "<group>"; };
+		B61F9BE8B478C35BDB4F96776C714432 /* no.json */ = {isa = PBXFileReference; includeInIndex = 1; path = no.json; sourceTree = "<group>"; };
+		B63DE5D3BC6B15F82282B31583AD49E9 /* Localizable.strings */ = {isa = PBXFileReference; includeInIndex = 1; lastKnownFileType = text.plist.strings; name = Localizable.strings; path = da.lproj/Localizable.strings; sourceTree = "<group>"; };
+		B6B45B3C234DB527573767192C4E6D26 /* ms.json */ = {isa = PBXFileReference; includeInIndex = 1; path = ms.json; sourceTree = "<group>"; };
+		B8F6C23C6FB43CA7905501810B0AEC5B /* PrimerButton.swift */ = {isa = PBXFileReference; includeInIndex = 1; lastKnownFileType = sourcecode.swift; path = PrimerButton.swift; sourceTree = "<group>"; };
+		B93878207B2033A6E874ED922F711173 /* sw.json */ = {isa = PBXFileReference; includeInIndex = 1; path = sw.json; sourceTree = "<group>"; };
+		BBD6F963ED29FFEF344ADBDC13E95B10 /* sr.json */ = {isa = PBXFileReference; includeInIndex = 1; path = sr.json; sourceTree = "<group>"; };
+		BC782E3844BEED430314F5A8C89FE83E /* bs.json */ = {isa = PBXFileReference; includeInIndex = 1; path = bs.json; sourceTree = "<group>"; };
+		BC8971095B6460B5CCF392145F3B1595 /* PaymentMethodConfigurationOptions.swift */ = {isa = PBXFileReference; includeInIndex = 1; lastKnownFileType = sourcecode.swift; path = PaymentMethodConfigurationOptions.swift; sourceTree = "<group>"; };
+		BCA512257CAE49EFE7AB3703F7E87AA4 /* PaymentResponse.swift */ = {isa = PBXFileReference; includeInIndex = 1; lastKnownFileType = sourcecode.swift; path = PaymentResponse.swift; sourceTree = "<group>"; };
+		BDA3A10CE27E1E37AE1061CC97D8E09B /* PrimerFormViewController.swift */ = {isa = PBXFileReference; includeInIndex = 1; lastKnownFileType = sourcecode.swift; path = PrimerFormViewController.swift; sourceTree = "<group>"; };
+		BED2CE2BEBD6BACD03C7259425A02361 /* PrimerUniversalCheckoutViewController.swift */ = {isa = PBXFileReference; includeInIndex = 1; lastKnownFileType = sourcecode.swift; path = PrimerUniversalCheckoutViewController.swift; sourceTree = "<group>"; };
+		BF3000D365121F182162EBA1D3A4145C /* CardFormPaymentMethodTokenizationViewModel.swift */ = {isa = PBXFileReference; includeInIndex = 1; lastKnownFileType = sourcecode.swift; path = CardFormPaymentMethodTokenizationViewModel.swift; sourceTree = "<group>"; };
+		BFF03D7E994B3E75E2FDD755B7E0FB06 /* Identifiable.swift */ = {isa = PBXFileReference; includeInIndex = 1; lastKnownFileType = sourcecode.swift; path = Identifiable.swift; sourceTree = "<group>"; };
+		C049FA0E611EB4FC40413EB8FF3E3040 /* ExternalPaymentMethodTokenizationViewModel.swift */ = {isa = PBXFileReference; includeInIndex = 1; lastKnownFileType = sourcecode.swift; path = ExternalPaymentMethodTokenizationViewModel.swift; sourceTree = "<group>"; };
+		C1F90F2A72B0B03137341F514599550D /* ha.json */ = {isa = PBXFileReference; includeInIndex = 1; path = ha.json; sourceTree = "<group>"; };
+		C2162621EA2D89BAC668E6A2B056C7E0 /* PrimerError.swift */ = {isa = PBXFileReference; includeInIndex = 1; lastKnownFileType = sourcecode.swift; path = PrimerError.swift; sourceTree = "<group>"; };
+		C5BE2490F6D49C933E80B2771750675D /* hi.json */ = {isa = PBXFileReference; includeInIndex = 1; path = hi.json; sourceTree = "<group>"; };
+		C716BABFBA2B4EE6CE3E6B6BA07C7B47 /* km.json */ = {isa = PBXFileReference; includeInIndex = 1; path = km.json; sourceTree = "<group>"; };
+		C7D2F6D13145120AE0B0053B58D4F6DD /* DateExtension.swift */ = {isa = PBXFileReference; includeInIndex = 1; lastKnownFileType = sourcecode.swift; path = DateExtension.swift; sourceTree = "<group>"; };
+		C7D8603B2DEA8915751E908257504BA2 /* PollingModule.swift */ = {isa = PBXFileReference; includeInIndex = 1; lastKnownFileType = sourcecode.swift; path = PollingModule.swift; sourceTree = "<group>"; };
+		C9B400980AE3D0D246949AA42932D97F /* ExpiryDateField.swift */ = {isa = PBXFileReference; includeInIndex = 1; lastKnownFileType = sourcecode.swift; path = ExpiryDateField.swift; sourceTree = "<group>"; };
+		C9CBF0F94785A5C5A35DC0B9E926B815 /* fa.json */ = {isa = PBXFileReference; includeInIndex = 1; path = fa.json; sourceTree = "<group>"; };
+		CA07D3747AEE3723737D457C5C024334 /* Strings.swift */ = {isa = PBXFileReference; includeInIndex = 1; lastKnownFileType = sourcecode.swift; path = Strings.swift; sourceTree = "<group>"; };
+		CA4FD5AA8D65BE120B3636CA5662A78A /* NSObject+ClassName.swift */ = {isa = PBXFileReference; includeInIndex = 1; lastKnownFileType = sourcecode.swift; path = "NSObject+ClassName.swift"; sourceTree = "<group>"; };
+		CA89EE7722152722563D73E00E859E12 /* PrimerViewExtensions.swift */ = {isa = PBXFileReference; includeInIndex = 1; lastKnownFileType = sourcecode.swift; path = PrimerViewExtensions.swift; sourceTree = "<group>"; };
+		CAB72CE271D881A75DE9CD66126291A8 /* nn.json */ = {isa = PBXFileReference; includeInIndex = 1; path = nn.json; sourceTree = "<group>"; };
+		CB28BAAD0FF08F9F0A9A02906964D3A3 /* BankTableViewCell.swift */ = {isa = PBXFileReference; includeInIndex = 1; lastKnownFileType = sourcecode.swift; path = BankTableViewCell.swift; sourceTree = "<group>"; };
+		CBAD58B603401910D194083C249BD8F0 /* ca.json */ = {isa = PBXFileReference; includeInIndex = 1; path = ca.json; sourceTree = "<group>"; };
+		CBB0E97EF5A36A268148829681B2719D /* Consolable.swift */ = {isa = PBXFileReference; includeInIndex = 1; lastKnownFileType = sourcecode.swift; path = Consolable.swift; sourceTree = "<group>"; };
+		CC0B8D22D4299B2FC5751C15C6C0B84C /* hu.json */ = {isa = PBXFileReference; includeInIndex = 1; path = hu.json; sourceTree = "<group>"; };
+		CC0F3E6A9FDFA84C03EC34BF00C02089 /* hr.json */ = {isa = PBXFileReference; includeInIndex = 1; path = hr.json; sourceTree = "<group>"; };
+		CCD9B30FC1F4AD0D46AFC6FFCBCBD492 /* CustomStringConvertible.swift */ = {isa = PBXFileReference; includeInIndex = 1; lastKnownFileType = sourcecode.swift; path = CustomStringConvertible.swift; sourceTree = "<group>"; };
+		CE01F97DE9F046499764FDF210D4584E /* ro.json */ = {isa = PBXFileReference; includeInIndex = 1; path = ro.json; sourceTree = "<group>"; };
+		CE46B7612701A744ED2A66B34F8A5866 /* DependencyInjection.swift */ = {isa = PBXFileReference; includeInIndex = 1; lastKnownFileType = sourcecode.swift; path = DependencyInjection.swift; sourceTree = "<group>"; };
+		CFA1C1305B2D4B80095AB5606B7E65DB /* PrimerCVVFieldView.swift */ = {isa = PBXFileReference; includeInIndex = 1; lastKnownFileType = sourcecode.swift; path = PrimerCVVFieldView.swift; sourceTree = "<group>"; };
+		D165BED8EC5542F8A98F46E5E2CE5F66 /* PrimerHeadlessUniversalCheckout.swift */ = {isa = PBXFileReference; includeInIndex = 1; lastKnownFileType = sourcecode.swift; path = PrimerHeadlessUniversalCheckout.swift; sourceTree = "<group>"; };
+		D1E0547D69E02EC6552B01242AAF135B /* PrimerImage.swift */ = {isa = PBXFileReference; includeInIndex = 1; lastKnownFileType = sourcecode.swift; path = PrimerImage.swift; sourceTree = "<group>"; };
 		D245E0514AAC1A2B9A6D5EA2F383E90F /* UIKit.framework */ = {isa = PBXFileReference; lastKnownFileType = wrapper.framework; name = UIKit.framework; path = Platforms/iPhoneOS.platform/Developer/SDKs/iPhoneOS14.0.sdk/System/Library/Frameworks/UIKit.framework; sourceTree = DEVELOPER_DIR; };
-		D2613FD05010F4EDED5E6CD035F2DEF5 /* StringExtension.swift */ = {isa = PBXFileReference; includeInIndex = 1; lastKnownFileType = sourcecode.swift; path = StringExtension.swift; sourceTree = "<group>"; };
 		D264B4E57DF7DB00D71275605D100971 /* Pods-PrimerSDK_Example-frameworks.sh */ = {isa = PBXFileReference; includeInIndex = 1; lastKnownFileType = text.script.sh; path = "Pods-PrimerSDK_Example-frameworks.sh"; sourceTree = "<group>"; };
-		D2FBE43E155F772E7D841309ED580E9B /* PrimerSDK.podspec */ = {isa = PBXFileReference; explicitFileType = text.script.ruby; includeInIndex = 1; indentWidth = 2; path = PrimerSDK.podspec; sourceTree = "<group>"; tabWidth = 2; xcLanguageSpecificationIdentifier = xcode.lang.ruby; };
-		D5692FD9F58572DD804EEB1DDCAC3FFF /* PrimerTestPaymentMethodViewController.swift */ = {isa = PBXFileReference; includeInIndex = 1; lastKnownFileType = sourcecode.swift; path = PrimerTestPaymentMethodViewController.swift; sourceTree = "<group>"; };
+		D271E0BAD1C7494EBEB816E4C90D2236 /* PrimerTheme+Colors.swift */ = {isa = PBXFileReference; includeInIndex = 1; lastKnownFileType = sourcecode.swift; path = "PrimerTheme+Colors.swift"; sourceTree = "<group>"; };
+		D27E321B552F64C7338CAB66C5AE5DB6 /* Dispatcher.swift */ = {isa = PBXFileReference; includeInIndex = 1; lastKnownFileType = sourcecode.swift; path = Dispatcher.swift; sourceTree = "<group>"; };
+		D28D9A0DB2A7E5A445884CBF608692C1 /* QRCodeViewController.swift */ = {isa = PBXFileReference; includeInIndex = 1; lastKnownFileType = sourcecode.swift; path = QRCodeViewController.swift; sourceTree = "<group>"; };
+		D2B059F0202CD7BF6832E58D01FF144B /* Content.swift */ = {isa = PBXFileReference; includeInIndex = 1; lastKnownFileType = sourcecode.swift; path = Content.swift; sourceTree = "<group>"; };
+		D31E252DE2F21B5A84EF2689A51721E9 /* PaymentMethodConfigService.swift */ = {isa = PBXFileReference; includeInIndex = 1; lastKnownFileType = sourcecode.swift; path = PaymentMethodConfigService.swift; sourceTree = "<group>"; };
+		D4020B17AB77A6917D64AA55E1DFE9BA /* AdyenDotPay.swift */ = {isa = PBXFileReference; includeInIndex = 1; lastKnownFileType = sourcecode.swift; path = AdyenDotPay.swift; sourceTree = "<group>"; };
+		D51B9737F219EDA6C6A261C0713471FA /* VaultPaymentMethodViewModel.swift */ = {isa = PBXFileReference; includeInIndex = 1; lastKnownFileType = sourcecode.swift; path = VaultPaymentMethodViewModel.swift; sourceTree = "<group>"; };
+		D5B3D34BD4E160A597585AAE1488597B /* IntExtension.swift */ = {isa = PBXFileReference; includeInIndex = 1; lastKnownFileType = sourcecode.swift; path = IntExtension.swift; sourceTree = "<group>"; };
+		D5D2C02D15A4F07F484665B8C26A68C6 /* ur.json */ = {isa = PBXFileReference; includeInIndex = 1; path = ur.json; sourceTree = "<group>"; };
+		D5FC28B041FD342C262E97F54523C531 /* Localizable.strings */ = {isa = PBXFileReference; includeInIndex = 1; lastKnownFileType = text.plist.strings; name = Localizable.strings; path = ar.lproj/Localizable.strings; sourceTree = "<group>"; };
+		D62256C3254DBAF50805A421541587DA /* after.swift */ = {isa = PBXFileReference; includeInIndex = 1; lastKnownFileType = sourcecode.swift; path = after.swift; sourceTree = "<group>"; };
 		D66C3890C3566F38C935A2FFD9A237B0 /* Pods-PrimerSDK_Tests-dummy.m */ = {isa = PBXFileReference; includeInIndex = 1; lastKnownFileType = sourcecode.c.objc; path = "Pods-PrimerSDK_Tests-dummy.m"; sourceTree = "<group>"; };
-		D66F714A73B0E902BCF1F8F0A6C22804 /* sv.lproj */ = {isa = PBXFileReference; includeInIndex = 1; lastKnownFileType = folder; path = sv.lproj; sourceTree = "<group>"; };
-		D6D805A555F18B933D067200C49301F7 /* PrimerError.swift */ = {isa = PBXFileReference; includeInIndex = 1; lastKnownFileType = sourcecode.swift; path = PrimerError.swift; sourceTree = "<group>"; };
-		DBBEB57680BDD526ABBEADB2300ABD99 /* AnalyticsService.swift */ = {isa = PBXFileReference; includeInIndex = 1; lastKnownFileType = sourcecode.swift; path = AnalyticsService.swift; sourceTree = "<group>"; };
-		DE1C35647C58664D7D45F5B3159CD219 /* da.lproj */ = {isa = PBXFileReference; includeInIndex = 1; lastKnownFileType = folder; path = da.lproj; sourceTree = "<group>"; };
-		DE40B97715F0953DF1879F962895959F /* AnyDecodable.swift */ = {isa = PBXFileReference; includeInIndex = 1; lastKnownFileType = sourcecode.swift; path = AnyDecodable.swift; sourceTree = "<group>"; };
-		DEBE06B267EF7E8D4D71D6D18DB68AA8 /* PrimerResultComponentView.swift */ = {isa = PBXFileReference; includeInIndex = 1; lastKnownFileType = sourcecode.swift; path = PrimerResultComponentView.swift; sourceTree = "<group>"; };
+		D676690D9E6C126D1D55005D093F5A73 /* RateLimitedDispatcher.swift */ = {isa = PBXFileReference; includeInIndex = 1; lastKnownFileType = sourcecode.swift; path = RateLimitedDispatcher.swift; sourceTree = "<group>"; };
+		D6AFFBB5478D3017409862F451C09F48 /* Bank.swift */ = {isa = PBXFileReference; includeInIndex = 1; lastKnownFileType = sourcecode.swift; path = Bank.swift; sourceTree = "<group>"; };
+		D6B9A9B947684916ABC2DF5EEB2AD3B3 /* Colors.swift */ = {isa = PBXFileReference; includeInIndex = 1; lastKnownFileType = sourcecode.swift; path = Colors.swift; sourceTree = "<group>"; };
+		D81062F7B25209855AA25D04AC4D93B0 /* 3DS.swift */ = {isa = PBXFileReference; includeInIndex = 1; lastKnownFileType = sourcecode.swift; path = 3DS.swift; sourceTree = "<group>"; };
+		D86D0FDCE8891CE0B9C7B3C368349934 /* ClientSessionService.swift */ = {isa = PBXFileReference; includeInIndex = 1; lastKnownFileType = sourcecode.swift; path = ClientSessionService.swift; sourceTree = "<group>"; };
+		D8D7D342FA6232C1BBA483EAD44520F2 /* Localizable.strings */ = {isa = PBXFileReference; includeInIndex = 1; lastKnownFileType = text.plist.strings; name = Localizable.strings; path = nb.lproj/Localizable.strings; sourceTree = "<group>"; };
+		DA31D47DABA4AB3BF7BDD8556B8A9AA8 /* nl.json */ = {isa = PBXFileReference; includeInIndex = 1; path = nl.json; sourceTree = "<group>"; };
+		DABCBED5D38B3A4EC78CD0DA91847712 /* CountryTableViewCell.swift */ = {isa = PBXFileReference; includeInIndex = 1; lastKnownFileType = sourcecode.swift; path = CountryTableViewCell.swift; sourceTree = "<group>"; };
+		DADD04C63FD66819888C1F2912FE7BBA /* PrimerTheme+Views.swift */ = {isa = PBXFileReference; includeInIndex = 1; lastKnownFileType = sourcecode.swift; path = "PrimerTheme+Views.swift"; sourceTree = "<group>"; };
+		DB6F52E7F1970B63B4D53155D4EB8EA2 /* PrimerTestPaymentMethodViewController.swift */ = {isa = PBXFileReference; includeInIndex = 1; lastKnownFileType = sourcecode.swift; path = PrimerTestPaymentMethodViewController.swift; sourceTree = "<group>"; };
+		DB715871874EAF41D7E7CDD1D2950C8F /* PrimerSearchTextField.swift */ = {isa = PBXFileReference; includeInIndex = 1; lastKnownFileType = sourcecode.swift; path = PrimerSearchTextField.swift; sourceTree = "<group>"; };
+		DCB37DC0F1C41D9629735420A2506CC3 /* README.md */ = {isa = PBXFileReference; includeInIndex = 1; path = README.md; sourceTree = "<group>"; };
+		DDDEEE0798AE6C06DC4D3F70BB56E393 /* CardScannerViewController+SimpleScanDelegate.swift */ = {isa = PBXFileReference; includeInIndex = 1; lastKnownFileType = sourcecode.swift; path = "CardScannerViewController+SimpleScanDelegate.swift"; sourceTree = "<group>"; };
+		DEBC26BDA46D3E47747A5BB7C1190D53 /* Mask.swift */ = {isa = PBXFileReference; includeInIndex = 1; lastKnownFileType = sourcecode.swift; path = Mask.swift; sourceTree = "<group>"; };
+		DED54786D1388EFB583D84942C2479CF /* PrimerTextFieldView.swift */ = {isa = PBXFileReference; includeInIndex = 1; lastKnownFileType = sourcecode.swift; path = PrimerTextFieldView.swift; sourceTree = "<group>"; };
+		DF532DCCEDC1561E3D87423E70B5A0B8 /* PrimerRootViewController.swift */ = {isa = PBXFileReference; includeInIndex = 1; lastKnownFileType = sourcecode.swift; path = PrimerRootViewController.swift; sourceTree = "<group>"; };
+		DF5486EBEC23986CAA6AEDBC88B2D2C1 /* bg.json */ = {isa = PBXFileReference; includeInIndex = 1; path = bg.json; sourceTree = "<group>"; };
 		DF6E4F8E7C26A7BBEC17AAD4042A317D /* Pods-PrimerSDK_Tests.debug.xcconfig */ = {isa = PBXFileReference; includeInIndex = 1; lastKnownFileType = text.xcconfig; path = "Pods-PrimerSDK_Tests.debug.xcconfig"; sourceTree = "<group>"; };
-		E08A1089B370DE9EBFBCCC0E29BB5249 /* el.lproj */ = {isa = PBXFileReference; includeInIndex = 1; lastKnownFileType = folder; path = el.lproj; sourceTree = "<group>"; };
-=======
-		B4BCFFFD12F2CC499E42D4DBDE750466 /* PrimerFirstNameFieldView.swift */ = {isa = PBXFileReference; includeInIndex = 1; lastKnownFileType = sourcecode.swift; path = PrimerFirstNameFieldView.swift; sourceTree = "<group>"; };
-		B50A7B3A59173F04731A270C39189F20 /* NetworkService.swift */ = {isa = PBXFileReference; includeInIndex = 1; lastKnownFileType = sourcecode.swift; path = NetworkService.swift; sourceTree = "<group>"; };
-		B686AFC28D6C222C4FFE9F0EE5848EEB /* PrimerFormViewController.swift */ = {isa = PBXFileReference; includeInIndex = 1; lastKnownFileType = sourcecode.swift; path = PrimerFormViewController.swift; sourceTree = "<group>"; };
-		B6BE5600EF29785863DDF98855A9D564 /* sq.json */ = {isa = PBXFileReference; includeInIndex = 1; path = sq.json; sourceTree = "<group>"; };
-		B75609CE32117EFABBC8865F66BBE13D /* VaultService.swift */ = {isa = PBXFileReference; includeInIndex = 1; lastKnownFileType = sourcecode.swift; path = VaultService.swift; sourceTree = "<group>"; };
-		B7CE42E19671CE56F023FFD64B1FC8BF /* Currency.swift */ = {isa = PBXFileReference; includeInIndex = 1; lastKnownFileType = sourcecode.swift; path = Currency.swift; sourceTree = "<group>"; };
-		B8319D2AD2073D036F27ADE1F781FC69 /* PrimerScrollView.swift */ = {isa = PBXFileReference; includeInIndex = 1; lastKnownFileType = sourcecode.swift; path = PrimerScrollView.swift; sourceTree = "<group>"; };
-		B87E8137FEDB4FBB8A4CDF417FD253E1 /* AnalyticsEvent.swift */ = {isa = PBXFileReference; includeInIndex = 1; lastKnownFileType = sourcecode.swift; path = AnalyticsEvent.swift; sourceTree = "<group>"; };
-		B8BF16801445B92C253B472168DC1F8D /* StateField.swift */ = {isa = PBXFileReference; includeInIndex = 1; lastKnownFileType = sourcecode.swift; path = StateField.swift; sourceTree = "<group>"; };
-		B93C724D27987776D3383F4C5F85EE74 /* Localizable.strings */ = {isa = PBXFileReference; includeInIndex = 1; lastKnownFileType = text.plist.strings; name = Localizable.strings; path = sv.lproj/Localizable.strings; sourceTree = "<group>"; };
-		B94498F53DFD669ECE4E0D5E4FFB32D7 /* fr.json */ = {isa = PBXFileReference; includeInIndex = 1; path = fr.json; sourceTree = "<group>"; };
-		B9F21C88DA6D60F856398A4A3945CE7F /* pt.json */ = {isa = PBXFileReference; includeInIndex = 1; path = pt.json; sourceTree = "<group>"; };
-		BA2ED16B31A020DC78A439996F86E957 /* hr.json */ = {isa = PBXFileReference; includeInIndex = 1; path = hr.json; sourceTree = "<group>"; };
-		BA36AAAB83704CF9C0EFE973997E9073 /* StringExtension.swift */ = {isa = PBXFileReference; includeInIndex = 1; lastKnownFileType = sourcecode.swift; path = StringExtension.swift; sourceTree = "<group>"; };
-		BABE2C08A9D8BC479E222824D85E0AF1 /* bn.json */ = {isa = PBXFileReference; includeInIndex = 1; path = bn.json; sourceTree = "<group>"; };
-		BABEAE2ADEEB980CF92624EC3DFE9DE5 /* Optional+Extensions.swift */ = {isa = PBXFileReference; includeInIndex = 1; lastKnownFileType = sourcecode.swift; path = "Optional+Extensions.swift"; sourceTree = "<group>"; };
-		BAFB298C3FEF87F6AF64765854D69348 /* PaymentMethodConfigurationType.swift */ = {isa = PBXFileReference; includeInIndex = 1; lastKnownFileType = sourcecode.swift; path = PaymentMethodConfigurationType.swift; sourceTree = "<group>"; };
-		BB035E49277F453C3E6FAE4B9A253D03 /* lv.json */ = {isa = PBXFileReference; includeInIndex = 1; path = lv.json; sourceTree = "<group>"; };
-		BBAD13A596CA6F22394177E01E80EEDC /* Analytics.swift */ = {isa = PBXFileReference; includeInIndex = 1; lastKnownFileType = sourcecode.swift; path = Analytics.swift; sourceTree = "<group>"; };
-		BBC3A8F9D6E4177387A6F652A483428A /* Thenable.swift */ = {isa = PBXFileReference; includeInIndex = 1; lastKnownFileType = sourcecode.swift; path = Thenable.swift; sourceTree = "<group>"; };
-		BBED37C7A2CE57976AC0CC48BC5F065C /* ArrayExtension.swift */ = {isa = PBXFileReference; includeInIndex = 1; lastKnownFileType = sourcecode.swift; path = ArrayExtension.swift; sourceTree = "<group>"; };
-		BC56482767F593EBEBAA83F6E8C6D628 /* nb.json */ = {isa = PBXFileReference; includeInIndex = 1; path = nb.json; sourceTree = "<group>"; };
-		BF1F85A4545A0E989B34B2B09F50615F /* Dimensions.swift */ = {isa = PBXFileReference; includeInIndex = 1; lastKnownFileType = sourcecode.swift; path = Dimensions.swift; sourceTree = "<group>"; };
-		BF2A483C9FD9A9D281BE520FDE224918 /* PaymentMethodTokenizationViewModel+Logic.swift */ = {isa = PBXFileReference; includeInIndex = 1; lastKnownFileType = sourcecode.swift; path = "PaymentMethodTokenizationViewModel+Logic.swift"; sourceTree = "<group>"; };
-		BF4DE0A73095981600B2810BA9481C2E /* PrimerNavigationBar.swift */ = {isa = PBXFileReference; includeInIndex = 1; lastKnownFileType = sourcecode.swift; path = PrimerNavigationBar.swift; sourceTree = "<group>"; };
-		C13B6F7A07E0AD6FE137E0CC2C349BD6 /* FlowDecisionTableViewCell.swift */ = {isa = PBXFileReference; includeInIndex = 1; lastKnownFileType = sourcecode.swift; path = FlowDecisionTableViewCell.swift; sourceTree = "<group>"; };
-		C164B8F7C4006EA6CC163DFB9F889BC7 /* PrimerSource.swift */ = {isa = PBXFileReference; includeInIndex = 1; lastKnownFileType = sourcecode.swift; path = PrimerSource.swift; sourceTree = "<group>"; };
-		C21E693C2A9C35C95FD8D20FF3E6CBA8 /* PrimerHeadlessUniversalCheckout.swift */ = {isa = PBXFileReference; includeInIndex = 1; lastKnownFileType = sourcecode.swift; path = PrimerHeadlessUniversalCheckout.swift; sourceTree = "<group>"; };
-		C279647AAD8A23E81B0B6E85468CF777 /* RateLimitedDispatcher.swift */ = {isa = PBXFileReference; includeInIndex = 1; lastKnownFileType = sourcecode.swift; path = RateLimitedDispatcher.swift; sourceTree = "<group>"; };
-		C279AF785D0A7E8096F8611E5F5398AA /* ThenableWrappers.swift */ = {isa = PBXFileReference; includeInIndex = 1; lastKnownFileType = sourcecode.swift; path = ThenableWrappers.swift; sourceTree = "<group>"; };
-		C2EE5A13EE606D589CCE56842BEEE0CB /* CityField.swift */ = {isa = PBXFileReference; includeInIndex = 1; lastKnownFileType = sourcecode.swift; path = CityField.swift; sourceTree = "<group>"; };
-		C2F2765C30DD079327BA5A4C155FD09B /* Catchable.swift */ = {isa = PBXFileReference; includeInIndex = 1; lastKnownFileType = sourcecode.swift; path = Catchable.swift; sourceTree = "<group>"; };
-		C30FB1396DF164D6AEA07479F5BEEB3A /* Klarna.swift */ = {isa = PBXFileReference; includeInIndex = 1; lastKnownFileType = sourcecode.swift; path = Klarna.swift; sourceTree = "<group>"; };
-		C3A3B51DDE31852DE9E218D9C5D94892 /* Content.swift */ = {isa = PBXFileReference; includeInIndex = 1; lastKnownFileType = sourcecode.swift; path = Content.swift; sourceTree = "<group>"; };
-		C3C7B449B9917E0FC73BAACDCC899270 /* am.json */ = {isa = PBXFileReference; includeInIndex = 1; path = am.json; sourceTree = "<group>"; };
-		C4828DD78DA4FB46357C6F2C7A3651CF /* UserDefaultsExtension.swift */ = {isa = PBXFileReference; includeInIndex = 1; lastKnownFileType = sourcecode.swift; path = UserDefaultsExtension.swift; sourceTree = "<group>"; };
-		C4CB92CEDA1B3B0BB93EA7C96FD5A0D3 /* FormPaymentMethodTokenizationViewModel.swift */ = {isa = PBXFileReference; includeInIndex = 1; lastKnownFileType = sourcecode.swift; path = FormPaymentMethodTokenizationViewModel.swift; sourceTree = "<group>"; };
-		C505C7B5F6D1C708F72EB655159E05FF /* PrimerStateFieldView.swift */ = {isa = PBXFileReference; includeInIndex = 1; lastKnownFileType = sourcecode.swift; path = PrimerStateFieldView.swift; sourceTree = "<group>"; };
-		C5BFD99A5C7F9486FBCD41A9559FBACE /* Primer.swift */ = {isa = PBXFileReference; includeInIndex = 1; lastKnownFileType = sourcecode.swift; path = Primer.swift; sourceTree = "<group>"; };
-		C655870C367900F921B947BED98401C2 /* ApplePay.swift */ = {isa = PBXFileReference; includeInIndex = 1; lastKnownFileType = sourcecode.swift; path = ApplePay.swift; sourceTree = "<group>"; };
-		C66782AD2E4972C963AD7D619E773312 /* be.json */ = {isa = PBXFileReference; includeInIndex = 1; path = be.json; sourceTree = "<group>"; };
-		C773B046E5A5CFA9BE2C8E12D4D73044 /* sl.json */ = {isa = PBXFileReference; includeInIndex = 1; path = sl.json; sourceTree = "<group>"; };
-		CA752A5B495C76B4B2C2E2CA5D903790 /* NSObject+ClassName.swift */ = {isa = PBXFileReference; includeInIndex = 1; lastKnownFileType = sourcecode.swift; path = "NSObject+ClassName.swift"; sourceTree = "<group>"; };
-		CC1CDB7FA6D33CCB7AD9C3A4F17B15F0 /* firstly.swift */ = {isa = PBXFileReference; includeInIndex = 1; lastKnownFileType = sourcecode.swift; path = firstly.swift; sourceTree = "<group>"; };
-		CC4BBD208B59AFB6C69EEF9AE459A2C1 /* nl.json */ = {isa = PBXFileReference; includeInIndex = 1; path = nl.json; sourceTree = "<group>"; };
-		CD4ADECDE1A3980D2DD16D027D7501FA /* Configuration.swift */ = {isa = PBXFileReference; includeInIndex = 1; lastKnownFileType = sourcecode.swift; path = Configuration.swift; sourceTree = "<group>"; };
-		CDB09AB338247505E17EAB62599A3A68 /* AlertController.swift */ = {isa = PBXFileReference; includeInIndex = 1; lastKnownFileType = sourcecode.swift; path = AlertController.swift; sourceTree = "<group>"; };
-		CDC751E417142DACB37B15B0E71297DD /* AdyenDotPay.swift */ = {isa = PBXFileReference; includeInIndex = 1; lastKnownFileType = sourcecode.swift; path = AdyenDotPay.swift; sourceTree = "<group>"; };
-		CE30ADE8A2862D94D9D18E5AB4737A16 /* it.json */ = {isa = PBXFileReference; includeInIndex = 1; path = it.json; sourceTree = "<group>"; };
-		CEF4D0CA8EFE070458AC0172AD6D3DB1 /* FormType.swift */ = {isa = PBXFileReference; includeInIndex = 1; lastKnownFileType = sourcecode.swift; path = FormType.swift; sourceTree = "<group>"; };
-		CEFAD3CD723F4C72F10962C45BC25762 /* PrimerTableViewCell.swift */ = {isa = PBXFileReference; includeInIndex = 1; lastKnownFileType = sourcecode.swift; path = PrimerTableViewCell.swift; sourceTree = "<group>"; };
-		CF57E8AC8E07FC05BCB57DCF89C9D81B /* EnsureWrappers.swift */ = {isa = PBXFileReference; includeInIndex = 1; lastKnownFileType = sourcecode.swift; path = EnsureWrappers.swift; sourceTree = "<group>"; };
-		CFC3744F0EB78825F294AC7025E4CF12 /* PrimerInputViewController.swift */ = {isa = PBXFileReference; includeInIndex = 1; lastKnownFileType = sourcecode.swift; path = PrimerInputViewController.swift; sourceTree = "<group>"; };
-		D12CF1B44F5F051C012451804B125DE0 /* Cancellable.swift */ = {isa = PBXFileReference; includeInIndex = 1; lastKnownFileType = sourcecode.swift; path = Cancellable.swift; sourceTree = "<group>"; };
-		D187A7865F9F04ACEC090B765745B3CD /* sr.json */ = {isa = PBXFileReference; includeInIndex = 1; path = sr.json; sourceTree = "<group>"; };
-		D245E0514AAC1A2B9A6D5EA2F383E90F /* UIKit.framework */ = {isa = PBXFileReference; lastKnownFileType = wrapper.framework; name = UIKit.framework; path = Platforms/iPhoneOS.platform/Developer/SDKs/iPhoneOS14.0.sdk/System/Library/Frameworks/UIKit.framework; sourceTree = DEVELOPER_DIR; };
-		D2613FD05010F4EDED5E6CD035F2DEF5 /* StringExtension.swift */ = {isa = PBXFileReference; includeInIndex = 1; lastKnownFileType = sourcecode.swift; path = StringExtension.swift; sourceTree = "<group>"; };
-		D264B4E57DF7DB00D71275605D100971 /* Pods-PrimerSDK_Example-frameworks.sh */ = {isa = PBXFileReference; includeInIndex = 1; lastKnownFileType = text.script.sh; path = "Pods-PrimerSDK_Example-frameworks.sh"; sourceTree = "<group>"; };
-		D3709D5F0E8A5908C015CD0AED5588C8 /* Consolable.swift */ = {isa = PBXFileReference; includeInIndex = 1; lastKnownFileType = sourcecode.swift; path = Consolable.swift; sourceTree = "<group>"; };
-		D39507107702E307BEE486A96DC16E2D /* README.md */ = {isa = PBXFileReference; includeInIndex = 1; path = README.md; sourceTree = "<group>"; };
-		D66C3890C3566F38C935A2FFD9A237B0 /* Pods-PrimerSDK_Tests-dummy.m */ = {isa = PBXFileReference; includeInIndex = 1; lastKnownFileType = sourcecode.c.objc; path = "Pods-PrimerSDK_Tests-dummy.m"; sourceTree = "<group>"; };
-		D73A6958AC7F01B71543EC6FD8A5495E /* eu.json */ = {isa = PBXFileReference; includeInIndex = 1; path = eu.json; sourceTree = "<group>"; };
-		D84163501C075C99BF16DF5B01C8E8FE /* LICENSE */ = {isa = PBXFileReference; includeInIndex = 1; path = LICENSE; sourceTree = "<group>"; };
-		D8EBCF622CFC85DC731B2E713881FB5B /* IntExtension.swift */ = {isa = PBXFileReference; includeInIndex = 1; lastKnownFileType = sourcecode.swift; path = IntExtension.swift; sourceTree = "<group>"; };
-		DB6589EAA1B1FF731E524A03ECF646D6 /* AES256.swift */ = {isa = PBXFileReference; includeInIndex = 1; lastKnownFileType = sourcecode.swift; path = AES256.swift; sourceTree = "<group>"; };
-		DC970808F6EE34EF500C99CEEFEE285C /* Apaya.swift */ = {isa = PBXFileReference; includeInIndex = 1; lastKnownFileType = sourcecode.swift; path = Apaya.swift; sourceTree = "<group>"; };
-		DD10D992040F6DD7D85A10A90F96B338 /* PrimerTestPaymentMethodViewController.swift */ = {isa = PBXFileReference; includeInIndex = 1; lastKnownFileType = sourcecode.swift; path = PrimerTestPaymentMethodViewController.swift; sourceTree = "<group>"; };
-		DE7AB20A113FA99EFE2073AFA787383F /* Dispatcher.swift */ = {isa = PBXFileReference; includeInIndex = 1; lastKnownFileType = sourcecode.swift; path = Dispatcher.swift; sourceTree = "<group>"; };
-		DE84DCB6DCF59FF986139851719C84D3 /* LastNameField.swift */ = {isa = PBXFileReference; includeInIndex = 1; lastKnownFileType = sourcecode.swift; path = LastNameField.swift; sourceTree = "<group>"; };
-		DF6BBB7E5EB00250D67AC3F33E2C15B0 /* PaymentMethodConfigurationOptions.swift */ = {isa = PBXFileReference; includeInIndex = 1; lastKnownFileType = sourcecode.swift; path = PaymentMethodConfigurationOptions.swift; sourceTree = "<group>"; };
-		DF6E4F8E7C26A7BBEC17AAD4042A317D /* Pods-PrimerSDK_Tests.debug.xcconfig */ = {isa = PBXFileReference; includeInIndex = 1; lastKnownFileType = text.xcconfig; path = "Pods-PrimerSDK_Tests.debug.xcconfig"; sourceTree = "<group>"; };
-		DFBE6C4D375148834166EA1CB9CE6BC0 /* PrimerGenericTextFieldView.swift */ = {isa = PBXFileReference; includeInIndex = 1; lastKnownFileType = sourcecode.swift; path = PrimerGenericTextFieldView.swift; sourceTree = "<group>"; };
-		E04A296ACF8CC410B5A7F709B9935196 /* BankTableViewCell.swift */ = {isa = PBXFileReference; includeInIndex = 1; lastKnownFileType = sourcecode.swift; path = BankTableViewCell.swift; sourceTree = "<group>"; };
-		E095654839D3E5E22F4136B26AB6470D /* VaultCheckoutViewModel.swift */ = {isa = PBXFileReference; includeInIndex = 1; lastKnownFileType = sourcecode.swift; path = VaultCheckoutViewModel.swift; sourceTree = "<group>"; };
-		E0C4D9623C98825287DFF9DF9C149D41 /* Icons.xcassets */ = {isa = PBXFileReference; includeInIndex = 1; lastKnownFileType = folder.assetcatalog; name = Icons.xcassets; path = Sources/PrimerSDK/Resources/Icons.xcassets; sourceTree = "<group>"; };
-		E0C7295520C9F9423616EEA9DE0B4D30 /* PaymentMethodTokenizationRequest.swift */ = {isa = PBXFileReference; includeInIndex = 1; lastKnownFileType = sourcecode.swift; path = PaymentMethodTokenizationRequest.swift; sourceTree = "<group>"; };
-		E0DAE4030AABF79AE205FB9DC55BA50B /* PrimerLastNameFieldView.swift */ = {isa = PBXFileReference; includeInIndex = 1; lastKnownFileType = sourcecode.swift; path = PrimerLastNameFieldView.swift; sourceTree = "<group>"; };
-		E11C98BC109E5A9E6FDD093B25E8F41E /* PaymentAPIModel.swift */ = {isa = PBXFileReference; includeInIndex = 1; lastKnownFileType = sourcecode.swift; path = PaymentAPIModel.swift; sourceTree = "<group>"; };
-		E1ABA41B457010A1433630283E322939 /* QRCodeViewController.swift */ = {isa = PBXFileReference; includeInIndex = 1; lastKnownFileType = sourcecode.swift; path = QRCodeViewController.swift; sourceTree = "<group>"; };
-		E1B6EB00A0A0C79907B937378C6753BA /* ExternalPaymentMethodTokenizationViewModel.swift */ = {isa = PBXFileReference; includeInIndex = 1; lastKnownFileType = sourcecode.swift; path = ExternalPaymentMethodTokenizationViewModel.swift; sourceTree = "<group>"; };
->>>>>>> 071f4b09
+		E1124AD195DBA6A7B883228220CBFC29 /* Decisions.swift */ = {isa = PBXFileReference; includeInIndex = 1; lastKnownFileType = sourcecode.swift; path = Decisions.swift; sourceTree = "<group>"; };
 		E1B945985145643C12B1E91600B680DE /* Pods-PrimerSDK_Example-acknowledgements.markdown */ = {isa = PBXFileReference; includeInIndex = 1; lastKnownFileType = text; path = "Pods-PrimerSDK_Example-acknowledgements.markdown"; sourceTree = "<group>"; };
-		E1D7D3E3F815836D7D5ED99BECA5DDE1 /* Localizable.strings */ = {isa = PBXFileReference; includeInIndex = 1; lastKnownFileType = text.plist.strings; name = Localizable.strings; path = es.lproj/Localizable.strings; sourceTree = "<group>"; };
-		E211B0A294E0E4CF03EFCDE4C8D741CC /* 3DS.swift */ = {isa = PBXFileReference; includeInIndex = 1; lastKnownFileType = sourcecode.swift; path = 3DS.swift; sourceTree = "<group>"; };
-		E37BC7F1E73EF2009370A40782951EA1 /* Localizable.strings */ = {isa = PBXFileReference; includeInIndex = 1; lastKnownFileType = text.plist.strings; name = Localizable.strings; path = tr.lproj/Localizable.strings; sourceTree = "<group>"; };
-		E3A209CCA274FCC863D15D69F6AAD779 /* Localizable.strings */ = {isa = PBXFileReference; includeInIndex = 1; lastKnownFileType = text.plist.strings; name = Localizable.strings; path = pt.lproj/Localizable.strings; sourceTree = "<group>"; };
-		E4922FB450579E102CA08CB2D8573A84 /* HeaderFooterLabelView.swift */ = {isa = PBXFileReference; includeInIndex = 1; lastKnownFileType = sourcecode.swift; path = HeaderFooterLabelView.swift; sourceTree = "<group>"; };
-		E4C61E92EFF94C83836A59BE717D620B /* CountrySelectorViewController.swift */ = {isa = PBXFileReference; includeInIndex = 1; lastKnownFileType = sourcecode.swift; path = CountrySelectorViewController.swift; sourceTree = "<group>"; };
-		E4E3BD3BD14947FEC0A2B9351B285045 /* CreateResumePaymentService.swift */ = {isa = PBXFileReference; includeInIndex = 1; lastKnownFileType = sourcecode.swift; path = CreateResumePaymentService.swift; sourceTree = "<group>"; };
-		E64DA0F0F5A8DCC706D8093B3EEC7D11 /* PrimerCardFormViewController.swift */ = {isa = PBXFileReference; includeInIndex = 1; lastKnownFileType = sourcecode.swift; path = PrimerCardFormViewController.swift; sourceTree = "<group>"; };
-		E7ED534C8BA1F2266282858C164F4C92 /* PrimerHeadlessUniversalCheckoutUIManager.swift */ = {isa = PBXFileReference; includeInIndex = 1; lastKnownFileType = sourcecode.swift; path = PrimerHeadlessUniversalCheckoutUIManager.swift; sourceTree = "<group>"; };
+		E2192C5EC348CF8657D1861EFDF1BD5D /* Keychain.swift */ = {isa = PBXFileReference; includeInIndex = 1; lastKnownFileType = sourcecode.swift; path = Keychain.swift; sourceTree = "<group>"; };
+		E275E90F0F7C2FDA4FB5A71E51B362C5 /* PrimerPostalCodeFieldView.swift */ = {isa = PBXFileReference; includeInIndex = 1; lastKnownFileType = sourcecode.swift; path = PrimerPostalCodeFieldView.swift; sourceTree = "<group>"; };
+		E4674B1571715E4E93B8F68DCA50E20C /* sl.json */ = {isa = PBXFileReference; includeInIndex = 1; path = sl.json; sourceTree = "<group>"; };
+		E471F3F1302C46CA1D22A991ADC4C645 /* VaultCheckoutViewModel.swift */ = {isa = PBXFileReference; includeInIndex = 1; lastKnownFileType = sourcecode.swift; path = VaultCheckoutViewModel.swift; sourceTree = "<group>"; };
+		E5610827BC70B6F9A860FFE70B42E97F /* Localizable.strings */ = {isa = PBXFileReference; includeInIndex = 1; lastKnownFileType = text.plist.strings; name = Localizable.strings; path = es.lproj/Localizable.strings; sourceTree = "<group>"; };
+		E87376102ECB8E81BC720DB3F94B49B5 /* PostalCode.swift */ = {isa = PBXFileReference; includeInIndex = 1; lastKnownFileType = sourcecode.swift; path = PostalCode.swift; sourceTree = "<group>"; };
+		E87E81F20DC9FA2FC40D4B07A062B181 /* race.swift */ = {isa = PBXFileReference; includeInIndex = 1; lastKnownFileType = sourcecode.swift; path = race.swift; sourceTree = "<group>"; };
 		E884507DF2B84FA8A2E8AD8289881542 /* Pods-PrimerSDK_Example.release.xcconfig */ = {isa = PBXFileReference; includeInIndex = 1; lastKnownFileType = text.xcconfig; path = "Pods-PrimerSDK_Example.release.xcconfig"; sourceTree = "<group>"; };
-		EA39116F1ACF992A7D47AADB4B913529 /* PrimerTheme+Inputs.swift */ = {isa = PBXFileReference; includeInIndex = 1; lastKnownFileType = sourcecode.swift; path = "PrimerTheme+Inputs.swift"; sourceTree = "<group>"; };
+		E895C5E5AE6BE763F26F95F8E5D49455 /* CheckoutModule.swift */ = {isa = PBXFileReference; includeInIndex = 1; lastKnownFileType = sourcecode.swift; path = CheckoutModule.swift; sourceTree = "<group>"; };
+		E9259E54B29CAA080CA8F31EA2A925B9 /* CancelContext.swift */ = {isa = PBXFileReference; includeInIndex = 1; lastKnownFileType = sourcecode.swift; path = CancelContext.swift; sourceTree = "<group>"; };
+		E99A5C38540B76041F52068CF08D9193 /* AES256.swift */ = {isa = PBXFileReference; includeInIndex = 1; lastKnownFileType = sourcecode.swift; path = AES256.swift; sourceTree = "<group>"; };
 		EAB6F611E86A4758835A715E4B4184F6 /* Foundation.framework */ = {isa = PBXFileReference; lastKnownFileType = wrapper.framework; name = Foundation.framework; path = Platforms/iPhoneOS.platform/Developer/SDKs/iPhoneOS14.0.sdk/System/Library/Frameworks/Foundation.framework; sourceTree = DEVELOPER_DIR; };
-<<<<<<< HEAD
-		EB6A0EFA4488F95C9054F32D9883A61A /* MockPrimerAPIClient.swift */ = {isa = PBXFileReference; includeInIndex = 1; lastKnownFileType = sourcecode.swift; path = MockPrimerAPIClient.swift; sourceTree = "<group>"; };
-		ED1C5D2F5287A90AD1BCE120131F6157 /* nb.lproj */ = {isa = PBXFileReference; includeInIndex = 1; lastKnownFileType = folder; path = nb.lproj; sourceTree = "<group>"; };
-=======
-		EB7D2B149027446778A39B134AA56773 /* PrimerTheme+TextStyles.swift */ = {isa = PBXFileReference; includeInIndex = 1; lastKnownFileType = sourcecode.swift; path = "PrimerTheme+TextStyles.swift"; sourceTree = "<group>"; };
-		EC22C69239216A90B312B8D7F2D2FE20 /* PrimerTextFieldView.swift */ = {isa = PBXFileReference; includeInIndex = 1; lastKnownFileType = sourcecode.swift; path = PrimerTextFieldView.swift; sourceTree = "<group>"; };
-		ED1866D1C3832FF7DCEED6D6D670ACC1 /* DataExtension.swift */ = {isa = PBXFileReference; includeInIndex = 1; lastKnownFileType = sourcecode.swift; path = DataExtension.swift; sourceTree = "<group>"; };
-		ED3B06E18B3A5D0359D37505834F47F5 /* Guarantee.swift */ = {isa = PBXFileReference; includeInIndex = 1; lastKnownFileType = sourcecode.swift; path = Guarantee.swift; sourceTree = "<group>"; };
-		ED702FB6EFA03288EB6143FF2B50F23E /* Error.swift */ = {isa = PBXFileReference; includeInIndex = 1; lastKnownFileType = sourcecode.swift; path = Error.swift; sourceTree = "<group>"; };
->>>>>>> 071f4b09
+		EABFEC4C1C978A35650E242DEC358BF6 /* Promise.swift */ = {isa = PBXFileReference; includeInIndex = 1; lastKnownFileType = sourcecode.swift; path = Promise.swift; sourceTree = "<group>"; };
+		EAFE21F093A5A0F030B38D47BBE1FA4B /* ExternalViewModel.swift */ = {isa = PBXFileReference; includeInIndex = 1; lastKnownFileType = sourcecode.swift; path = ExternalViewModel.swift; sourceTree = "<group>"; };
+		EC4A71093019DC3BF1E98195126D36B9 /* hang.swift */ = {isa = PBXFileReference; includeInIndex = 1; lastKnownFileType = sourcecode.swift; path = hang.swift; sourceTree = "<group>"; };
+		ECCD0E036F7D5C482E864BCD968F0506 /* Logger.swift */ = {isa = PBXFileReference; includeInIndex = 1; lastKnownFileType = sourcecode.swift; path = Logger.swift; sourceTree = "<group>"; };
+		ECCF2600C0ED6412BF0C326C728A551F /* PrimerCardholderNameFieldView.swift */ = {isa = PBXFileReference; includeInIndex = 1; lastKnownFileType = sourcecode.swift; path = PrimerCardholderNameFieldView.swift; sourceTree = "<group>"; };
+		EDEA93F7DD610B06CCBE57605151FF92 /* DataExtension.swift */ = {isa = PBXFileReference; includeInIndex = 1; lastKnownFileType = sourcecode.swift; path = DataExtension.swift; sourceTree = "<group>"; };
 		EE9674DAD0C961C92687877090E1E047 /* Pods-PrimerSDK_Tests-umbrella.h */ = {isa = PBXFileReference; includeInIndex = 1; lastKnownFileType = sourcecode.c.h; path = "Pods-PrimerSDK_Tests-umbrella.h"; sourceTree = "<group>"; };
-		EE968EF06950206145DD0037A4372B8F /* cs.json */ = {isa = PBXFileReference; includeInIndex = 1; path = cs.json; sourceTree = "<group>"; };
-		EF64131B2CF1BFC7B9E0B9BF4D15FE3B /* PrimerAPIClient+Promises.swift */ = {isa = PBXFileReference; includeInIndex = 1; lastKnownFileType = sourcecode.swift; path = "PrimerAPIClient+Promises.swift"; sourceTree = "<group>"; };
-		EFD421E790DD1B931CF94443A2DF9678 /* CountryTableViewCell.swift */ = {isa = PBXFileReference; includeInIndex = 1; lastKnownFileType = sourcecode.swift; path = CountryTableViewCell.swift; sourceTree = "<group>"; };
-		F05E6E858732155E992D040BBF6BC998 /* gl.json */ = {isa = PBXFileReference; includeInIndex = 1; path = gl.json; sourceTree = "<group>"; };
-		F20C6C1A0E3DEDFF5AA22A1C2DB37785 /* PrimerImage.swift */ = {isa = PBXFileReference; includeInIndex = 1; lastKnownFileType = sourcecode.swift; path = PrimerImage.swift; sourceTree = "<group>"; };
-		F2768B24847B573ADB42DF394305B1BD /* PrimerCVVFieldView.swift */ = {isa = PBXFileReference; includeInIndex = 1; lastKnownFileType = sourcecode.swift; path = PrimerCVVFieldView.swift; sourceTree = "<group>"; };
-		F2C2A8982E0E1522927006D9D7A10221 /* PaymentResponse.swift */ = {isa = PBXFileReference; includeInIndex = 1; lastKnownFileType = sourcecode.swift; path = PaymentResponse.swift; sourceTree = "<group>"; };
-		F313C8E88B58BC0DF6C633C9E72AE297 /* URLSessionStack.swift */ = {isa = PBXFileReference; includeInIndex = 1; lastKnownFileType = sourcecode.swift; path = URLSessionStack.swift; sourceTree = "<group>"; };
-		F3E705B9474EE1DEA69D83306DC27715 /* en.json */ = {isa = PBXFileReference; includeInIndex = 1; path = en.json; sourceTree = "<group>"; };
-		F442671B500032A071A8A98DEE967167 /* QRCodeTokenizationViewModel.swift */ = {isa = PBXFileReference; includeInIndex = 1; lastKnownFileType = sourcecode.swift; path = QRCodeTokenizationViewModel.swift; sourceTree = "<group>"; };
+		EEEC79223EB0254322E0F972F42FFD2B /* Endpoint.swift */ = {isa = PBXFileReference; includeInIndex = 1; lastKnownFileType = sourcecode.swift; path = Endpoint.swift; sourceTree = "<group>"; };
+		EF567C3D858AF937673E8BB8D1037AF6 /* WebViewUtil.swift */ = {isa = PBXFileReference; includeInIndex = 1; lastKnownFileType = sourcecode.swift; path = WebViewUtil.swift; sourceTree = "<group>"; };
+		EF9B2CEBE212964904533289C62AEF9B /* StrictRateLimitedDispatcher.swift */ = {isa = PBXFileReference; includeInIndex = 1; lastKnownFileType = sourcecode.swift; path = StrictRateLimitedDispatcher.swift; sourceTree = "<group>"; };
+		F2A66E8250DCA30F2A06BBA4332B2423 /* LogEvent.swift */ = {isa = PBXFileReference; includeInIndex = 1; lastKnownFileType = sourcecode.swift; path = LogEvent.swift; sourceTree = "<group>"; };
+		F301F9C49972EFB5E864FCD87860566B /* sv.json */ = {isa = PBXFileReference; includeInIndex = 1; path = sv.json; sourceTree = "<group>"; };
+		F31C1201DD5A8D83EEEAD00B5EB6F398 /* ml.json */ = {isa = PBXFileReference; includeInIndex = 1; path = ml.json; sourceTree = "<group>"; };
+		F3C51DB716C3226473D6747EAA21AF65 /* PrimerFirstNameFieldView.swift */ = {isa = PBXFileReference; includeInIndex = 1; lastKnownFileType = sourcecode.swift; path = PrimerFirstNameFieldView.swift; sourceTree = "<group>"; };
+		F3C63AE19B07AF56BA2F48F0A5ACF3F7 /* ja.json */ = {isa = PBXFileReference; includeInIndex = 1; path = ja.json; sourceTree = "<group>"; };
+		F49543D2ED8D4045ADF825F6AE893BBD /* ArrayExtension.swift */ = {isa = PBXFileReference; includeInIndex = 1; lastKnownFileType = sourcecode.swift; path = ArrayExtension.swift; sourceTree = "<group>"; };
+		F4957DCEA37A1035A6E2BC651B043B23 /* PrimerResultComponentView.swift */ = {isa = PBXFileReference; includeInIndex = 1; lastKnownFileType = sourcecode.swift; path = PrimerResultComponentView.swift; sourceTree = "<group>"; };
+		F67DF52EECC363F90F3A0083B5D1F62E /* PrimerSDK.podspec */ = {isa = PBXFileReference; explicitFileType = text.script.ruby; includeInIndex = 1; indentWidth = 2; lastKnownFileType = text; path = PrimerSDK.podspec; sourceTree = "<group>"; tabWidth = 2; xcLanguageSpecificationIdentifier = xcode.lang.ruby; };
+		F71B4DCB0C957A4FDAE2B2D4DC2930C3 /* ky.json */ = {isa = PBXFileReference; includeInIndex = 1; path = ky.json; sourceTree = "<group>"; };
+		F772148CEA703C8FE572FAE32722F60E /* de.json */ = {isa = PBXFileReference; includeInIndex = 1; path = de.json; sourceTree = "<group>"; };
 		F7B48CC82297D62E27EA98AE7A13D3DA /* Pods-PrimerSDK_Tests.release.xcconfig */ = {isa = PBXFileReference; includeInIndex = 1; lastKnownFileType = text.xcconfig; path = "Pods-PrimerSDK_Tests.release.xcconfig"; sourceTree = "<group>"; };
-		F83EC7D6202004411373B2514DB51D82 /* PrimerAPIClient+3DS.swift */ = {isa = PBXFileReference; includeInIndex = 1; lastKnownFileType = sourcecode.swift; path = "PrimerAPIClient+3DS.swift"; sourceTree = "<group>"; };
-		F8C443254AE4355436760FE9CEFB9D71 /* PrimerViewExtensions.swift */ = {isa = PBXFileReference; includeInIndex = 1; lastKnownFileType = sourcecode.swift; path = PrimerViewExtensions.swift; sourceTree = "<group>"; };
-		F8FABF667B42184984CF1AE8CAB5C0C5 /* Endpoint.swift */ = {isa = PBXFileReference; includeInIndex = 1; lastKnownFileType = sourcecode.swift; path = Endpoint.swift; sourceTree = "<group>"; };
-		F9EA42AECF7AE4B7F4D1C9DFDBA551EE /* Localizable.strings */ = {isa = PBXFileReference; includeInIndex = 1; lastKnownFileType = text.plist.strings; name = Localizable.strings; path = en.lproj/Localizable.strings; sourceTree = "<group>"; };
-		FBA2331509B6A331C5953047CE9CB9A1 /* FirstNameField.swift */ = {isa = PBXFileReference; includeInIndex = 1; lastKnownFileType = sourcecode.swift; path = FirstNameField.swift; sourceTree = "<group>"; };
-		FC081FAD8C87FBFA4C36A01C25C5F8C9 /* ar.json */ = {isa = PBXFileReference; includeInIndex = 1; path = ar.json; sourceTree = "<group>"; };
-		FC163B26991DBD9C351F5F8F02D899E4 /* no.json */ = {isa = PBXFileReference; includeInIndex = 1; path = no.json; sourceTree = "<group>"; };
-		FC7B7686ACA0079CCC4CB65C435820CD /* AnyEncodable.swift */ = {isa = PBXFileReference; includeInIndex = 1; lastKnownFileType = sourcecode.swift; path = AnyEncodable.swift; sourceTree = "<group>"; };
-		FC9AB9DDD39FD44CD0FF8C4002926912 /* Colors.swift */ = {isa = PBXFileReference; includeInIndex = 1; lastKnownFileType = sourcecode.swift; path = Colors.swift; sourceTree = "<group>"; };
-		FCA0627E1108CB5D3EA91BE56D4C18E7 /* PrimerSDK-dummy.m */ = {isa = PBXFileReference; includeInIndex = 1; lastKnownFileType = sourcecode.c.objc; path = "PrimerSDK-dummy.m"; sourceTree = "<group>"; };
-		FCF786FAF3B4060698DB63BF36EE7C85 /* RateLimitedDispatcherBase.swift */ = {isa = PBXFileReference; includeInIndex = 1; lastKnownFileType = sourcecode.swift; path = RateLimitedDispatcherBase.swift; sourceTree = "<group>"; };
-		FDBCC1FAE366C4B3ED5B58D289FDF10F /* PrimerViewController.swift */ = {isa = PBXFileReference; includeInIndex = 1; lastKnownFileType = sourcecode.swift; path = PrimerViewController.swift; sourceTree = "<group>"; };
-		FDD87C040B92B71E6D72D6CCB51CBB9F /* CardScannerViewController.swift */ = {isa = PBXFileReference; includeInIndex = 1; lastKnownFileType = sourcecode.swift; path = CardScannerViewController.swift; sourceTree = "<group>"; };
-		FE906FC0706B6C07B89169493108516B /* AnalyticsService.swift */ = {isa = PBXFileReference; includeInIndex = 1; lastKnownFileType = sourcecode.swift; path = AnalyticsService.swift; sourceTree = "<group>"; };
+		FAA361DF2B06A5F873CBC6538A5D5BB2 /* tt.json */ = {isa = PBXFileReference; includeInIndex = 1; path = tt.json; sourceTree = "<group>"; };
+		FCF189FAE0FCFE56EE40F1B21376F363 /* AppState.swift */ = {isa = PBXFileReference; includeInIndex = 1; lastKnownFileType = sourcecode.swift; path = AppState.swift; sourceTree = "<group>"; };
+		FD877084133C4A50C2F2C62470BDB55D /* en.json */ = {isa = PBXFileReference; includeInIndex = 1; path = en.json; sourceTree = "<group>"; };
+		FEC378BEFFCC73080EB11D795F1245C0 /* PaymentAPIModel.swift */ = {isa = PBXFileReference; includeInIndex = 1; lastKnownFileType = sourcecode.swift; path = PaymentAPIModel.swift; sourceTree = "<group>"; };
 /* End PBXFileReference section */
 
 /* Begin PBXFrameworksBuildPhase section */
@@ -1005,10 +720,12 @@
 			);
 			runOnlyForDeploymentPostprocessing = 0;
 		};
-		11F7BE762707DDF363923EBC1258D084 /* Frameworks */ = {
+		146D42556D0DAE03777697C0F9BBE0DC /* Frameworks */ = {
 			isa = PBXFrameworksBuildPhase;
 			buildActionMask = 2147483647;
 			files = (
+				DA9132F104989A5BB118B83BD18489FA /* Foundation.framework in Frameworks */,
+				F22D09B3764DA9AA5A1AC5FC5D9E71A5 /* UIKit.framework in Frameworks */,
 			);
 			runOnlyForDeploymentPostprocessing = 0;
 		};
@@ -1020,348 +737,328 @@
 			);
 			runOnlyForDeploymentPostprocessing = 0;
 		};
-		8AB4C33E548B703E1E10EB5244EADD18 /* Frameworks */ = {
+		DEC0E2A15A93FF2998334FECCAB45394 /* Frameworks */ = {
 			isa = PBXFrameworksBuildPhase;
 			buildActionMask = 2147483647;
 			files = (
-				AAAEC2AD450DA654FFB1951294BC6C5B /* Foundation.framework in Frameworks */,
-				CB0FF8CC3CB04B584929293E5C1B25B8 /* UIKit.framework in Frameworks */,
 			);
 			runOnlyForDeploymentPostprocessing = 0;
 		};
 /* End PBXFrameworksBuildPhase section */
 
 /* Begin PBXGroup section */
-		036A37D8A8EAC6A158A732C52C00A694 /* Localizable */ = {
-			isa = PBXGroup;
-			children = (
-				AFFF88A1E003130D3E3B63388435A317 /* Localizable.strings */,
-			);
-<<<<<<< HEAD
-			path = "Checkout Components";
-=======
+		06AEB0D128F2FFB84C393B6DC788EF5C /* Internal */ = {
+			isa = PBXGroup;
+			children = (
+				4AFC3D1ADD4AA8A437762EAB7B453DCB /* PrimerTheme+Borders.swift */,
+				0C7C9228870747023A92C13020704847 /* PrimerTheme+Buttons.swift */,
+				D271E0BAD1C7494EBEB816E4C90D2236 /* PrimerTheme+Colors.swift */,
+				723C53B6431679CE2E2283B7F177304D /* PrimerTheme+Inputs.swift */,
+				0D8016F11B4C4854849BB7219D490B2C /* PrimerTheme+TextStyles.swift */,
+				DADD04C63FD66819888C1F2912FE7BBA /* PrimerTheme+Views.swift */,
+			);
+			name = Internal;
+			path = Internal;
+			sourceTree = "<group>";
+		};
+		06D4F0B11997F2B8906079AFF01DFB1F /* Networking */ = {
+			isa = PBXGroup;
+			children = (
+				585A904FC2EE54428C1D112BAAC3DF4C /* PrimerAPIClient+3DS.swift */,
+			);
+			name = Networking;
+			path = Networking;
+			sourceTree = "<group>";
+		};
+		1628BF05B4CAFDCC3549A101F5A10A17 /* Frameworks */ = {
+			isa = PBXGroup;
+			children = (
+				59DA5C1F72E1D5BABC43EACBA672C3BA /* iOS */,
+			);
+			name = Frameworks;
+			sourceTree = "<group>";
+		};
+		1933631FA1173F9D7445E2A79E9DEA23 /* Generic */ = {
+			isa = PBXGroup;
+			children = (
+				958577ED8E7B5F042A21A174BA70C1AF /* PrimerGenericTextFieldView.swift */,
+				704A4AE49DDC413B4E6546FD39B9687C /* PrimerSimpleCardFormTextFieldView.swift */,
+			);
+			name = Generic;
+			path = Generic;
+			sourceTree = "<group>";
+		};
+		20E8B5962411749A674D583F28A597E8 /* Core */ = {
+			isa = PBXGroup;
+			children = (
+				131F5B8B7C0DBFA2AF68264268CE8E62 /* Icons.xcassets */,
+				2E9FC3B3CB7E8013EBD84CBB5A08F4E3 /* Core */,
+				988F640623F2995BAE2926E3FD272D62 /* Data Models */,
+				3BA18F3B79C4877F3578BBC87066A20C /* Error Handler */,
+				692EB93ACB0F387900117B5DF6F3577E /* Extensions & Utilities */,
+				557A9FA1422F1132D5FC870CE5447B66 /* JSONs */,
+				3182396800F5F949FB344FA993ACF94E /* Localizable */,
+				4EDF2B8AB437E7CC1D180F0704A0971D /* Mocks */,
+				657E4EA8E9FB81B14CFB4D080D9C0EB9 /* Modules */,
+				4F2BC088B5C5F430E5F38295E93B1595 /* Nibs */,
+				E3459156DE75AD17E8349E9F403F2D1E /* Services */,
+				9B1137CC36B74EC8EC251ECF5E6B03DF /* Third Party */,
+				42F7601F8AF2FA12E79E883866AF3520 /* User Interface */,
+			);
+			name = Core;
+			sourceTree = "<group>";
+		};
+		2718E1FA9D146F601FBE3C3302346D98 /* UI Delegates */ = {
+			isa = PBXGroup;
+			children = (
+				37F595B391AD64312DCD420A3722ECA9 /* ReloadDelegate.swift */,
+			);
+			name = "UI Delegates";
+			path = "UI Delegates";
+			sourceTree = "<group>";
+		};
+		29B35D196B4481EDF21E3AA72DD2B07C /* Public */ = {
+			isa = PBXGroup;
+			children = (
+				46AA97DDEFFC3DC76FF05A516816FE2A /* PrimerThemeData.swift */,
+				38D30990228FA41085F77C8F251FD1AB /* PrimerThemeData+Deprecated.swift */,
+			);
+			name = Public;
+			path = Public;
+			sourceTree = "<group>";
+		};
+		2E9FC3B3CB7E8013EBD84CBB5A08F4E3 /* Core */ = {
+			isa = PBXGroup;
+			children = (
+				589B844ADD1F5DE1F72AAA4894EC0331 /* 3DS */,
+				CBD715CAE60C2D738333582A3AC62124 /* Analytics */,
+				9F2FDA312F2B5DAF4EBCC611FACD6A45 /* Checkout Components */,
+				DCD2380B646A579397197F2DFC6D9080 /* Connectivity */,
+				B0F1DD4FB2FCC1AB227E8F0F2805F391 /* Constants */,
+				B3181811D194ECC2A814585C8C247843 /* Crypto */,
+				7D258784EFC3307A58E139C7B1E9E26C /* Keychain */,
+				9308020306A724EA4032DDA6A08AAE3A /* Payment Services */,
+				A2B87CF6BAB1E325343CB7A8533D2572 /* PCI */,
+				49F84F072713EE401FE3C2E147155FB7 /* Primer */,
+			);
+			name = Core;
+			path = Sources/PrimerSDK/Classes/Core;
+			sourceTree = "<group>";
+		};
+		2F2286CD408FA5B74D16D050B631A8A1 /* Support Files */ = {
+			isa = PBXGroup;
+			children = (
+				A3E2F9C06F13281158B80CB453C2CEDE /* PrimerSDK.modulemap */,
+				46F10C838A14A4D1EC5008A9A50587B5 /* PrimerSDK-dummy.m */,
+				5A7D0344D2187D0DBF06BC3F19C0D7D9 /* PrimerSDK-Info.plist */,
+				3A80461734A0871A7528315BB68C6B8B /* PrimerSDK-prefix.pch */,
+				1795A506EA0112F3AE062921DA56E134 /* PrimerSDK-umbrella.h */,
+				7540675C759C8CDA799A0607647F2B20 /* PrimerSDK.debug.xcconfig */,
+				51B15B52AB0EFD7A5E8B700E62038EEF /* PrimerSDK.release.xcconfig */,
+				5B529DCEAF590BEDB5A8C711E0B2868F /* ResourceBundle-PrimerResources-PrimerSDK-Info.plist */,
+			);
+			name = "Support Files";
+			path = "Example/Pods/Target Support Files/PrimerSDK";
+			sourceTree = "<group>";
+		};
+		3182396800F5F949FB344FA993ACF94E /* Localizable */ = {
+			isa = PBXGroup;
+			children = (
+				51D160ACD3AB079B8A756890F79766CC /* Localizable.strings */,
+			);
 			name = Localizable;
 			path = Sources/PrimerSDK/Resources/Localizable;
->>>>>>> 071f4b09
-			sourceTree = "<group>";
-		};
-		044DF01AC01611FA7B17E3E7C3CF2256 /* Primer */ = {
-			isa = PBXGroup;
-			children = (
-				291F51FBCA633ACB0DA79F44FF8FC11F /* AppState.swift */,
-				A5533BAB71B211ABC8A17B7DC71D319D /* DependencyInjection.swift */,
-				C5BFD99A5C7F9486FBCD41A9559FBACE /* Primer.swift */,
-				15B1A8632A4B5EB8D4D638D8444A6BE6 /* PrimerDelegate.swift */,
-				C164B8F7C4006EA6CC163DFB9F889BC7 /* PrimerSource.swift */,
-				2EE872F27ABEE8C58250DF2208EF535B /* ResumeHandlerProtocol.swift */,
-				0DC18598E0F15B2F02A2B668C42003A1 /* Decision Handlers */,
-			);
-<<<<<<< HEAD
-			path = Constants;
-=======
+			sourceTree = "<group>";
+		};
+		341792D842B62D85F01219007C1BAF1A /* Countries */ = {
+			isa = PBXGroup;
+			children = (
+				6D3082A9FAD93BBAA3C6B5F1DE7D9FBE /* CountrySelectorViewController.swift */,
+				DABCBED5D38B3A4EC78CD0DA91847712 /* CountryTableViewCell.swift */,
+			);
+			name = Countries;
+			path = Countries;
+			sourceTree = "<group>";
+		};
+		38EB5683E1BC3A1B6DF1AC805325D125 /* Parser */ = {
+			isa = PBXGroup;
+			children = (
+				4D3494BB0697C9CCB03BAA3AAD6CCE31 /* Parser.swift */,
+				ACE553C9CFDF7F2FF0774EDC25DA868E /* JSON */,
+			);
+			name = Parser;
+			path = Parser;
+			sourceTree = "<group>";
+		};
+		3B7C504891565C6463956A8FD80C533F /* PCI */ = {
+			isa = PBXGroup;
+			children = (
+				4A5EE87ADA1B409358D89B0EF7F9C97E /* FormType.swift */,
+			);
+			name = PCI;
+			path = PCI;
+			sourceTree = "<group>";
+		};
+		3BA18F3B79C4877F3578BBC87066A20C /* Error Handler */ = {
+			isa = PBXGroup;
+			children = (
+				0BC3ED5AF366F01967D403D4D4237D7E /* ErrorHandler.swift */,
+				C2162621EA2D89BAC668E6A2B056C7E0 /* PrimerError.swift */,
+			);
+			name = "Error Handler";
+			path = "Sources/PrimerSDK/Classes/Error Handler";
+			sourceTree = "<group>";
+		};
+		414867BCDA772B2DA89453448AE22F1F /* PCI */ = {
+			isa = PBXGroup;
+			children = (
+				5311D77DE8B714A91DDB67E6ED2F7E36 /* CardScanner */,
+			);
+			name = PCI;
+			path = PCI;
+			sourceTree = "<group>";
+		};
+		42F7601F8AF2FA12E79E883866AF3520 /* User Interface */ = {
+			isa = PBXGroup;
+			children = (
+				BFF03D7E994B3E75E2FDD755B7E0FB06 /* Identifiable.swift */,
+				0D1A3594DA43D0959138BC9BA328BC23 /* PaymentMethodsGroupView.swift */,
+				6B1C70DD9F98B429A31A1A8995FF0E65 /* UIUtils.swift */,
+				7F7ADC7F6F1920530ACCCED95D599E9A /* Banks */,
+				8D03113B95C88DE6B57AC691B19C2C43 /* Components */,
+				341792D842B62D85F01219007C1BAF1A /* Countries */,
+				D23E4E6A3AC808ECF47DA195D6A4F3C5 /* OAuth */,
+				414867BCDA772B2DA89453448AE22F1F /* PCI */,
+				A26AAD251BF00E6DA3D7558CEC0FA635 /* Primer */,
+				C35F490708CC4F1227C79AFA8195B362 /* Root */,
+				B2AC880737E2FB886F3B36654F94339E /* TestPaymentMethods */,
+				54C77404D83CA212C41ACB1F140EE456 /* Text Fields */,
+				88D98BDEA4E1D67FABA80AF2F96B5C79 /* TokenizationViewControllers */,
+				6C2D087FE633C83B70C1D5B97E46ECB3 /* TokenizationViewModels */,
+				2718E1FA9D146F601FBE3C3302346D98 /* UI Delegates */,
+				47A947FF26B425AB5E5CEAD25B2D7327 /* Vault */,
+			);
+			name = "User Interface";
+			path = "Sources/PrimerSDK/Classes/User Interface";
+			sourceTree = "<group>";
+		};
+		47A947FF26B425AB5E5CEAD25B2D7327 /* Vault */ = {
+			isa = PBXGroup;
+			children = (
+				AF599BF526A2C698B5BDD4947C9680EC /* VaultPaymentMethodView.swift */,
+				666D9F84767C49E494D1A15DFA94AE85 /* VaultPaymentMethodViewController.swift */,
+				D51B9737F219EDA6C6A261C0713471FA /* VaultPaymentMethodViewModel.swift */,
+			);
+			name = Vault;
+			path = Vault;
+			sourceTree = "<group>";
+		};
+		49F84F072713EE401FE3C2E147155FB7 /* Primer */ = {
+			isa = PBXGroup;
+			children = (
+				FCF189FAE0FCFE56EE40F1B21376F363 /* AppState.swift */,
+				CE46B7612701A744ED2A66B34F8A5866 /* DependencyInjection.swift */,
+				7AACF714FEA7EAF27237F67BA63BBA75 /* Primer.swift */,
+				80E9A43E871BA6CD93054587996BADC5 /* PrimerDelegate.swift */,
+				0D0A9A0B8413EF4E7A250F9E0282ECA7 /* PrimerSource.swift */,
+				24E0AA6A651FA314FEDDFC5AA8AF0560 /* ResumeHandlerProtocol.swift */,
+				56B0594D03F0A921ED6D2B8A421FFADF /* Decision Handlers */,
+			);
 			name = Primer;
 			path = Primer;
->>>>>>> 071f4b09
-			sourceTree = "<group>";
-		};
-		09ED457D4DC94C6BC1E65E7702E7C08F /* TokenizationViewModels */ = {
-			isa = PBXGroup;
-			children = (
-				63584ADF9A45FE16E0D6B7D26583EC5D /* ApayaTokenizationViewModel.swift */,
-				45D4332B8D7FD7E143BA46624F846843 /* ApplePayTokenizationViewModel.swift */,
-				780E39708ACC58BE122A13C852ADC01A /* BankSelectorTokenizationViewModel.swift */,
-				11EB4ECA9F8F5BA9248B864DEE82580F /* CheckoutWithVaultedPaymentMethodViewModel.swift */,
-				E1B6EB00A0A0C79907B937378C6753BA /* ExternalPaymentMethodTokenizationViewModel.swift */,
-				394445200CCAC7980B8A873A7D5B2288 /* KlarnaTokenizationViewModel.swift */,
-				1710593383E38C32A4C70E02E533A220 /* PaymentMethodTokenizationViewModel.swift */,
-				BF2A483C9FD9A9D281BE520FDE224918 /* PaymentMethodTokenizationViewModel+Logic.swift */,
-				1DA47385B4AA149949AF192F69F68771 /* PayPalTokenizationViewModel.swift */,
-				7A4B213A54EBE8338D27E4DBB4287501 /* PrimerTestPaymentMethodTokenizationViewModel.swift */,
-				F442671B500032A071A8A98DEE967167 /* QRCodeTokenizationViewModel.swift */,
-				98ED584D6F4E1903E9414F50BFB31214 /* FormsTokenizationViewModel */,
-			);
-<<<<<<< HEAD
-			path = Banks;
-=======
-			name = TokenizationViewModels;
-			path = TokenizationViewModels;
->>>>>>> 071f4b09
-			sourceTree = "<group>";
-		};
-		0BCA265F2E4BA383D88C6FADA64096D0 /* localized_countries */ = {
-			isa = PBXGroup;
-			children = (
-				0D9792E3C91168A1CF7DEF1836D4DF13 /* af.json */,
-				C3C7B449B9917E0FC73BAACDCC899270 /* am.json */,
-				FC081FAD8C87FBFA4C36A01C25C5F8C9 /* ar.json */,
-				434A49DBBE61C3FBDD85AF15D998B4BF /* az.json */,
-				C66782AD2E4972C963AD7D619E773312 /* be.json */,
-				A70F152A0FA3B3A8D11154AB8046FE47 /* bg.json */,
-				BABE2C08A9D8BC479E222824D85E0AF1 /* bn.json */,
-				001FF97C2505FA3A8B939A8DE72F2A45 /* bs.json */,
-				1F58B80E185B4C22D39CEB09D02F1704 /* ca.json */,
-				EE968EF06950206145DD0037A4372B8F /* cs.json */,
-				5CA52BBA6E9DC0C053D30ABA9A5A9CD1 /* cy.json */,
-				49445AC5F52F2D5C3C07B579EA340F4F /* da.json */,
-				6D7099785CE7585B555659862BCDB53F /* de.json */,
-				5B54455F76663E1EB07B36B870C886F4 /* dv.json */,
-				0AD3AA68CF4A9A4CD4789470B999BBC0 /* el.json */,
-				F3E705B9474EE1DEA69D83306DC27715 /* en.json */,
-				4CDC6FDDA2D147C200B89337FD0C0A60 /* es.json */,
-				8D4DADA6C35073D793CBC743B79B10D1 /* et.json */,
-				D73A6958AC7F01B71543EC6FD8A5495E /* eu.json */,
-				5C9541ED5D87477782447A83B86F14C1 /* fa.json */,
-				7D7C4D2CCE9B02D21F47C700494A5F67 /* fi.json */,
-				B94498F53DFD669ECE4E0D5E4FFB32D7 /* fr.json */,
-				F05E6E858732155E992D040BBF6BC998 /* gl.json */,
-				A9E8A2E9B87DBEC1EEAF2139585FAAAB /* ha.json */,
-				5A2D7403923227170C41C35FDEBE8F99 /* he.json */,
-				9378DEAD34BDAEDB5F8EBA4F9B543EAC /* hi.json */,
-				BA2ED16B31A020DC78A439996F86E957 /* hr.json */,
-				07A89CFC4EEC40162B63F9A7147CD9CB /* hu.json */,
-				0BBF35C81318CED002BFC9277F2319CA /* hy.json */,
-				99C3FB38329C439D1E795F97C20FE64A /* id.json */,
-				3E0302E71114695C3C10B699EA0427F4 /* is.json */,
-				CE30ADE8A2862D94D9D18E5AB4737A16 /* it.json */,
-				B3396C922CBCFC46A99331C76D544B33 /* ja.json */,
-				22C2362ED7ED18340BA88AEC902A249C /* ka.json */,
-				A130D8B21255D372AF213D406B979FA4 /* kk.json */,
-				14B790552B737EDDB65F33ACA9808F98 /* km.json */,
-				967F65C48D585E2072E8E7B6D0FAAD72 /* ko.json */,
-				2E1F2174C90585E83C2DC695F0FD5E64 /* ku.json */,
-				642CE09AFD8374F6860587054E283CB7 /* ky.json */,
-				8E8F849483903D1A8FED9CAD0267E20A /* lt.json */,
-				BB035E49277F453C3E6FAE4B9A253D03 /* lv.json */,
-				6BD8B492397AC70383FAED3C2F506022 /* mk.json */,
-				167753E0CBA01EE90BC2FD62806D1D84 /* ml.json */,
-				05BE698FE4ADCC3F8204F84C7102AB49 /* mn.json */,
-				7D2A7B35A32E441B25E4E81243202B24 /* ms.json */,
-				BC56482767F593EBEBAA83F6E8C6D628 /* nb.json */,
-				CC4BBD208B59AFB6C69EEF9AE459A2C1 /* nl.json */,
-				B0D22E6248BD2304C474FD6876DB0F46 /* nn.json */,
-				FC163B26991DBD9C351F5F8F02D899E4 /* no.json */,
-				2AE68494602E6B348BBAE95E55A05F41 /* pl.json */,
-				177B83E6568750AA91FEAD9EDAC27AE4 /* ps.json */,
-				B9F21C88DA6D60F856398A4A3945CE7F /* pt.json */,
-				83B8B14F26FB6EE89CBB7DFB29BABF41 /* ro.json */,
-				8C31A338243656BE6582FFF84D2BF678 /* ru.json */,
-				70B8FF9B917432FCE589A1559172241E /* sd.json */,
-				967AC2D57119ADA2CA87F2EFC5E4306E /* sk.json */,
-				C773B046E5A5CFA9BE2C8E12D4D73044 /* sl.json */,
-				76D74B1B12BC4B530AF6F019A2422FED /* so.json */,
-				B6BE5600EF29785863DDF98855A9D564 /* sq.json */,
-				D187A7865F9F04ACEC090B765745B3CD /* sr.json */,
-				50A32E7D72E829F416391975EBEB4B3D /* sv.json */,
-				0D89C2AF82575610B9D177602E9B7E5E /* sw.json */,
-				3D0F1DD7AED7BB018FE390C492023719 /* ta.json */,
-				30C7ECFC36FADCDC8964FECC90EFBB17 /* tg.json */,
-				AE3FD8B5F63E5BE65376E1757AAC9485 /* th.json */,
-				75302F276060718C4470A1B9656AAA50 /* tr.json */,
-				06FE949CB1DCFA5160A56310058A29B7 /* tt.json */,
-				967455375ACC7BA586663B8BE47137DC /* ug.json */,
-				561F1B04347DF0FB980D836387F0F9E3 /* uk.json */,
-				8E7D305F187893ECA23F04F170E77B65 /* ur.json */,
-				6F1241D482782F993009010475D0EA1F /* uz.json */,
-				863224E9983C464654CD49EF572E87C7 /* vi.json */,
-				2BEAE11600B2C2E23934CC9AEAF20AD9 /* zh.json */,
-			);
-			name = localized_countries;
-			path = localized_countries;
-			sourceTree = "<group>";
-		};
-		0DC18598E0F15B2F02A2B668C42003A1 /* Decision Handlers */ = {
-			isa = PBXGroup;
-			children = (
-				79EE7C6CDAA2ABBDEA28E5EBE74A2314 /* Decisions.swift */,
+			sourceTree = "<group>";
+		};
+		4EDF2B8AB437E7CC1D180F0704A0971D /* Mocks */ = {
+			isa = PBXGroup;
+			children = (
+				12C941848DD31B2B031951407D5AEA8F /* MockPrimerAPIClient.swift */,
+			);
+			name = Mocks;
+			path = Sources/PrimerSDK/Classes/Mocks;
+			sourceTree = "<group>";
+		};
+		4F2BC088B5C5F430E5F38295E93B1595 /* Nibs */ = {
+			isa = PBXGroup;
+			children = (
+				43BD6162DBCC3F21B3F13CCD847D5B7C /* PrimerTextFieldView.xib */,
+			);
+			name = Nibs;
+			path = Sources/PrimerSDK/Resources/Nibs;
+			sourceTree = "<group>";
+		};
+		5311D77DE8B714A91DDB67E6ED2F7E36 /* CardScanner */ = {
+			isa = PBXGroup;
+			children = (
+				943A5102174B8702BB925362B44A96F9 /* CardScannerViewController.swift */,
+				DDDEEE0798AE6C06DC4D3F70BB56E393 /* CardScannerViewController+SimpleScanDelegate.swift */,
+			);
+			name = CardScanner;
+			path = CardScanner;
+			sourceTree = "<group>";
+		};
+		54C77404D83CA212C41ACB1F140EE456 /* Text Fields */ = {
+			isa = PBXGroup;
+			children = (
+				194F2BDBC4EAAEEDD5AEECE18F692387 /* CardComponentsManager.swift */,
+				180BDE8049C4C40156521C83495E82F8 /* PrimerAddressLineFieldView.swift */,
+				ECCF2600C0ED6412BF0C326C728A551F /* PrimerCardholderNameFieldView.swift */,
+				9F583D2503FECAFAB3B62E1A6B887BB7 /* PrimerCardNumberFieldView.swift */,
+				AADF16DEDA49035E9005465E681C4622 /* PrimerCityFieldView.swift */,
+				94DC310AA2A5D4C2C1142A0DDEFBDCFD /* PrimerCountryFieldView.swift */,
+				CFA1C1305B2D4B80095AB5606B7E65DB /* PrimerCVVFieldView.swift */,
+				80991127A5A354B058B5B8303170DB05 /* PrimerExpiryDateFieldView.swift */,
+				F3C51DB716C3226473D6747EAA21AF65 /* PrimerFirstNameFieldView.swift */,
+				13FEEAAAB936017A5422432A7FC64E8D /* PrimerLastNameFieldView.swift */,
+				E275E90F0F7C2FDA4FB5A71E51B362C5 /* PrimerPostalCodeFieldView.swift */,
+				75B3944A0C771D2CD85B8F6D9E8B4679 /* PrimerStateFieldView.swift */,
+				0779B82AA110DB5A963EF39660CA13F8 /* PrimerTextField.swift */,
+				DED54786D1388EFB583D84942C2479CF /* PrimerTextFieldView.swift */,
+				0ABF94F83B13F9D06EB8D4D3ECA6FD73 /* PrimerTextFieldView+Analytics.swift */,
+				86BE3EA77D126C86EA8C18B6328E1A63 /* PrimerTextFieldView+CardFormFieldsAnalytics.swift */,
+				1933631FA1173F9D7445E2A79E9DEA23 /* Generic */,
+			);
+			name = "Text Fields";
+			path = "Text Fields";
+			sourceTree = "<group>";
+		};
+		557A9FA1422F1132D5FC870CE5447B66 /* JSONs */ = {
+			isa = PBXGroup;
+			children = (
+				361E3179C62FB777FAC5ACEB9F70DD30 /* currencies.json */,
+				81B108839220A0EF1A3127E1005ED3BE /* localized_countries */,
+			);
+			name = JSONs;
+			path = Sources/PrimerSDK/Resources/JSONs;
+			sourceTree = "<group>";
+		};
+		56409D50D0FA1C19C592518252ACCB45 /* Targets Support Files */ = {
+			isa = PBXGroup;
+			children = (
+				DC341534F0F751E90DBE9F9F51531A54 /* Pods-PrimerSDK_Example */,
+				C99317E726DB0D5CA94A6EFE2CA8C63E /* Pods-PrimerSDK_Tests */,
+			);
+			name = "Targets Support Files";
+			sourceTree = "<group>";
+		};
+		56B0594D03F0A921ED6D2B8A421FFADF /* Decision Handlers */ = {
+			isa = PBXGroup;
+			children = (
+				E1124AD195DBA6A7B883228220CBFC29 /* Decisions.swift */,
 			);
 			name = "Decision Handlers";
 			path = "Decision Handlers";
 			sourceTree = "<group>";
 		};
-		111D7421FD6E9C167F6C6EB9DF5FA773 /* Public */ = {
-			isa = PBXGroup;
-			children = (
-				9EBC814FA337686049E6CD8905E804CF /* PrimerThemeData.swift */,
-				78F9E7D9F5CA87B3F49F45D61A2EDDC6 /* PrimerThemeData+Deprecated.swift */,
-			);
-<<<<<<< HEAD
-			path = Parser;
-=======
-			name = Public;
-			path = Public;
->>>>>>> 071f4b09
-			sourceTree = "<group>";
-		};
-		13ABF216344B072A04A74F37596E51A8 /* PCI */ = {
-			isa = PBXGroup;
-			children = (
-				ECE6814DEFF4A114A7B9C3B7F0120F0C /* CardScanner */,
-			);
-<<<<<<< HEAD
-			path = "Payment Services";
-=======
-			name = PCI;
-			path = PCI;
->>>>>>> 071f4b09
-			sourceTree = "<group>";
-		};
-		1628BF05B4CAFDCC3549A101F5A10A17 /* Frameworks */ = {
-			isa = PBXGroup;
-			children = (
-				59DA5C1F72E1D5BABC43EACBA672C3BA /* iOS */,
-			);
-<<<<<<< HEAD
-			path = Crypto;
-=======
-			name = Frameworks;
->>>>>>> 071f4b09
-			sourceTree = "<group>";
-		};
-		1B0EC26538EC91BD6AEC97B94BA2338F /* Primer */ = {
-			isa = PBXGroup;
-			children = (
-				7D2DC26E6CFC41820F4038FDA1C3A698 /* CardButton.swift */,
-				94FA13AE2063B5905E95ECD768230CC3 /* ExternalViewModel.swift */,
-				31AF52C646C670A762738C4B6BCCADDD /* PaymentMethodComponent.swift */,
-			);
-<<<<<<< HEAD
-			path = TokenizationViewControllers;
-=======
-			name = Primer;
-			path = Primer;
->>>>>>> 071f4b09
-			sourceTree = "<group>";
-		};
-		1E71ADCA23B144DD48A33ADA278342DE /* Core */ = {
-			isa = PBXGroup;
-			children = (
-				7E5A8E7C36524962AE39F4D841AE832F /* 3DS */,
-				D6EFE5833FE84F4EAE407234B67B5FEB /* Analytics */,
-				AB9885457925FBE313B90D868DF6D37E /* Checkout Components */,
-				A233A1F061F3C5D63A280B001A7FE817 /* Connectivity */,
-				62FE420A666541B9074E714A0CFDB39D /* Constants */,
-				D32B3E9CBA206A7D2AF201779E781A26 /* Crypto */,
-				856F52FFD0C25C100C21610017A17968 /* Keychain */,
-				B32B7592FF2CF38D5DB40B9A5877ACE9 /* Payment Services */,
-				A06791DAD61B391FB3A8D9339F431538 /* PCI */,
-				044DF01AC01611FA7B17E3E7C3CF2256 /* Primer */,
-			);
-			name = Core;
-			path = Sources/PrimerSDK/Classes/Core;
-			sourceTree = "<group>";
-		};
-		200C5AAE2674D27CE2E9F37B356F637E /* PCI */ = {
-			isa = PBXGroup;
-			children = (
-				CEF4D0CA8EFE070458AC0172AD6D3DB1 /* FormType.swift */,
-			);
-			name = PCI;
-			path = PCI;
-			sourceTree = "<group>";
-		};
-		2ED6AF8DFE85770D2AD44F7027F8D1F1 /* Primer */ = {
-			isa = PBXGroup;
-			children = (
-				0831DA60A3FED336ADCBE3FB1A3A8AF9 /* PrimerAPI.swift */,
-				4C91C9FDF06929E45A89A458C5E5EF22 /* PrimerAPIClient.swift */,
-				EF64131B2CF1BFC7B9E0B9BF4D15FE3B /* PrimerAPIClient+Promises.swift */,
-			);
-			name = Primer;
-			path = Primer;
-			sourceTree = "<group>";
-		};
-		360709003BF039A96273811D5813664F /* PrimerSDK */ = {
-			isa = PBXGroup;
-			children = (
-				C7BFEF694F4C5D32F272ACBD2F8DA708 /* Core */,
-				891CF58D64A1BC1CBDCE09B8E4698C83 /* Pod */,
-				819A6286004431EC5B9F2FE69E546FB4 /* Support Files */,
-			);
-			name = PrimerSDK;
-			path = ../..;
-			sourceTree = "<group>";
-		};
-		37688C51AED0BB62A45073658A891B7F /* Root */ = {
-			isa = PBXGroup;
-			children = (
-				E64DA0F0F5A8DCC706D8093B3EEC7D11 /* PrimerCardFormViewController.swift */,
-				8C8353C628A31BB9547F4B0A23D3A06E /* PrimerContainerViewController.swift */,
-				B686AFC28D6C222C4FFE9F0EE5848EEB /* PrimerFormViewController.swift */,
-				CFC3744F0EB78825F294AC7025E4CF12 /* PrimerInputViewController.swift */,
-				391C69C657BC3EA6761DCBB141B319FD /* PrimerLoadingViewController.swift */,
-				BF4DE0A73095981600B2810BA9481C2E /* PrimerNavigationBar.swift */,
-				21FF5C39D03CAA01A1139752C3D0B5E3 /* PrimerNavigationController.swift */,
-				883581DCF8A87BFB8D83EA24946F90F9 /* PrimerRootViewController.swift */,
-				A63B022A8FA677B07902B7B82AD0C980 /* PrimerUniversalCheckoutViewController.swift */,
-				5C2D40373CDC82517851A636850A1342 /* PrimerVaultManagerViewController.swift */,
-			);
-<<<<<<< HEAD
-			path = Networking;
-=======
-			name = Root;
-			path = Root;
->>>>>>> 071f4b09
-			sourceTree = "<group>";
-		};
-		393F1FF7F96C830FE644CC4DE6BE0CF5 /* TestPaymentMethods */ = {
-			isa = PBXGroup;
-			children = (
-				C13B6F7A07E0AD6FE137E0CC2C349BD6 /* FlowDecisionTableViewCell.swift */,
-				DD10D992040F6DD7D85A10A90F96B338 /* PrimerTestPaymentMethodViewController.swift */,
-			);
-<<<<<<< HEAD
+		589B844ADD1F5DE1F72AAA4894EC0331 /* 3DS */ = {
+			isa = PBXGroup;
+			children = (
+				822A652902F22836853775F4BAA2C590 /* 3DSService.swift */,
+				5A732FF3EB78D28F0EB6F2B0C1EA496D /* 3DSService+Promises.swift */,
+				806CF01033BFEF6B2AAD328E7A848C60 /* Data Models */,
+				06D4F0B11997F2B8906079AFF01DFB1F /* Networking */,
+			);
+			name = 3DS;
 			path = 3DS;
-=======
-			name = TestPaymentMethods;
-			path = TestPaymentMethods;
-			sourceTree = "<group>";
-		};
-		3A18963917A5A362733DAD0335BA8435 /* Nibs */ = {
-			isa = PBXGroup;
-			children = (
-				64124CB8E6128ED3CDEBA3B3541B9B45 /* PrimerTextFieldView.xib */,
-			);
-			name = Nibs;
-			path = Sources/PrimerSDK/Resources/Nibs;
-			sourceTree = "<group>";
-		};
-		401A29B2960248034AC03623ACE32388 /* Internal */ = {
-			isa = PBXGroup;
-			children = (
-				7920B543AB354170DE1FF9C7552FEAC2 /* PrimerTheme+Borders.swift */,
-				59D1F1C7F7D154126A54C46941AA6EE0 /* PrimerTheme+Buttons.swift */,
-				A7922A7C662705A6252FD717D901BAF8 /* PrimerTheme+Colors.swift */,
-				EA39116F1ACF992A7D47AADB4B913529 /* PrimerTheme+Inputs.swift */,
-				EB7D2B149027446778A39B134AA56773 /* PrimerTheme+TextStyles.swift */,
-				3F9B6CF1C3CEF217A6A3CF76248FAFD8 /* PrimerTheme+Views.swift */,
-			);
-			name = Internal;
-			path = Internal;
->>>>>>> 071f4b09
-			sourceTree = "<group>";
-		};
-		56409D50D0FA1C19C592518252ACCB45 /* Targets Support Files */ = {
-			isa = PBXGroup;
-			children = (
-				DC341534F0F751E90DBE9F9F51531A54 /* Pods-PrimerSDK_Example */,
-				C99317E726DB0D5CA94A6EFE2CA8C63E /* Pods-PrimerSDK_Tests */,
-			);
-			name = "Targets Support Files";
-			sourceTree = "<group>";
-		};
-		57F390615729B853BE9D2740C424D96F /* Services */ = {
-			isa = PBXGroup;
-			children = (
-				5AB489A5881C80A04254D856829F6DDE /* API */,
-				5BAAC516242C1B5B29FAC772DE95C2C3 /* Network */,
-				990FB82447077751EEB9494DC3E75B8F /* Parser */,
-			);
-<<<<<<< HEAD
-			path = Theme;
-=======
-			name = Services;
-			path = Sources/PrimerSDK/Classes/Services;
->>>>>>> 071f4b09
 			sourceTree = "<group>";
 		};
 		59DA5C1F72E1D5BABC43EACBA672C3BA /* iOS */ = {
@@ -1371,61 +1068,6 @@
 				D245E0514AAC1A2B9A6D5EA2F383E90F /* UIKit.framework */,
 			);
 			name = iOS;
-			sourceTree = "<group>";
-		};
-<<<<<<< HEAD
-		5AC04DD26CCB1E1076C71E014C70BBA2 /* PromiseKit */ = {
-			isa = PBXGroup;
-			children = (
-				F1474ED37588BD279C36ABD43FF50971 /* after.swift */,
-				C507AA51C0D1AF6B5A51212631F85100 /* Box.swift */,
-				1928571C14BB6AF1C2E2EACD5EBA85CD /* Catchable.swift */,
-				4A8C7099A9B3A9C148E6EEBEBE7250DB /* Configuration.swift */,
-				F9928179C3DCA037975D06BDCE0C5880 /* CustomStringConvertible.swift */,
-				4F88B670249C7735504835C0013652A0 /* Dispatcher.swift */,
-				601E7D936B976C6578D21C1CBFBD88D4 /* Error.swift */,
-				A8E8928E57E72A63CEF114029D6ECCF1 /* firstly.swift */,
-				5412D78A76CC4855643FAC2CC7808079 /* Guarantee.swift */,
-				6C110ACE42D03FD9B3908716743A0BB5 /* hang.swift */,
-				EFE4B22C3AE1B541DE42AA04D6A62AA0 /* LogEvent.swift */,
-				E5A9DCD01F3C41E2312D42342F72175E /* Promise.swift */,
-				4EEAE79D91431F48CD098D53C228587D /* race.swift */,
-				9C431E70FC767A1F88A91E9C79CC30E4 /* Resolver.swift */,
-				65AD280675FD206101C08EA968BF5612 /* Thenable.swift */,
-				FC25DF2E2AC33311194876E771825C33 /* when.swift */,
-				A4BF3D5B67B27A9A3507342F3C8DBD7F /* Cancellation */,
-				783313195CF36AD830BD03601062D3E4 /* Dispatchers */,
-				ED38197C9C768135FD90C81EB71D6F6C /* Wrappers */,
-			);
-			path = PromiseKit;
-			sourceTree = "<group>";
-		};
-		5B69AEDAFEA68A17F0B032CB8D68571C /* Decision Handlers */ = {
-=======
-		5AB489A5881C80A04254D856829F6DDE /* API */ = {
->>>>>>> 071f4b09
-			isa = PBXGroup;
-			children = (
-				2ED6AF8DFE85770D2AD44F7027F8D1F1 /* Primer */,
-			);
-<<<<<<< HEAD
-			path = "Decision Handlers";
-=======
-			name = API;
-			path = API;
->>>>>>> 071f4b09
-			sourceTree = "<group>";
-		};
-		5BAAC516242C1B5B29FAC772DE95C2C3 /* Network */ = {
-			isa = PBXGroup;
-			children = (
-				F8FABF667B42184984CF1AE8CAB5C0C5 /* Endpoint.swift */,
-				B50A7B3A59173F04731A270C39189F20 /* NetworkService.swift */,
-				6BEEB18E8A4334043BF9005075D71009 /* SuccessResponse.swift */,
-				F313C8E88B58BC0DF6C633C9E72AE297 /* URLSessionStack.swift */,
-			);
-			name = Network;
-			path = Network;
 			sourceTree = "<group>";
 		};
 		5E7CEBBE4BB56B730A515810549B52D9 /* Products */ = {
@@ -1439,598 +1081,471 @@
 			name = Products;
 			sourceTree = "<group>";
 		};
-		62FE420A666541B9074E714A0CFDB39D /* Constants */ = {
-			isa = PBXGroup;
-			children = (
-				FC9AB9DDD39FD44CD0FF8C4002926912 /* Colors.swift */,
-				C3A3B51DDE31852DE9E218D9C5D94892 /* Content.swift */,
-				BF1F85A4545A0E989B34B2B09F50615F /* Dimensions.swift */,
-				81850EF41A8FC39A98B61BE8A474D91E /* Strings.swift */,
-			);
-<<<<<<< HEAD
+		657E4EA8E9FB81B14CFB4D080D9C0EB9 /* Modules */ = {
+			isa = PBXGroup;
+			children = (
+				C7D8603B2DEA8915751E908257504BA2 /* PollingModule.swift */,
+				93DB039B35CCEAF9749087EFDD18E958 /* UserInterfaceModule.swift */,
+			);
+			name = Modules;
+			path = Sources/PrimerSDK/Classes/Modules;
+			sourceTree = "<group>";
+		};
+		692EB93ACB0F387900117B5DF6F3577E /* Extensions & Utilities */ = {
+			isa = PBXGroup;
+			children = (
+				48AB523096230FAFEA62D1B9EBF87DEA /* AlertController.swift */,
+				6D1D89E7DC832D191401C057A2C2D999 /* AnyCodable.swift */,
+				750EABA642A5AA81B4EA81CB751B0FA4 /* AnyDecodable.swift */,
+				258590AC8CB522EC465D027D81AF9CD1 /* AnyEncodable.swift */,
+				F49543D2ED8D4045ADF825F6AE893BBD /* ArrayExtension.swift */,
+				5B97B29523117844187EF252CD7B5811 /* BundleExtension.swift */,
+				EDEA93F7DD610B06CCBE57605151FF92 /* DataExtension.swift */,
+				C7D2F6D13145120AE0B0053B58D4F6DD /* DateExtension.swift */,
+				D5B3D34BD4E160A597585AAE1488597B /* IntExtension.swift */,
+				ECCD0E036F7D5C482E864BCD968F0506 /* Logger.swift */,
+				DEBC26BDA46D3E47747A5BB7C1190D53 /* Mask.swift */,
+				7AD496F225435CC6326DB88FD37AC358 /* NSErrorExtension.swift */,
+				CA4FD5AA8D65BE120B3636CA5662A78A /* NSObject+ClassName.swift */,
+				5811995B824B584B887F735571FF62D1 /* Optional+Extensions.swift */,
+				E87376102ECB8E81BC720DB3F94B49B5 /* PostalCode.swift */,
+				B0CF4489749A83DA08CA2990F5A174E6 /* PresentationController.swift */,
+				B8F6C23C6FB43CA7905501810B0AEC5B /* PrimerButton.swift */,
+				37256DD49D94B1C47C18D27BBC4BB212 /* PrimerCustomStyleTextField.swift */,
+				D1E0547D69E02EC6552B01242AAF135B /* PrimerImage.swift */,
+				27F1BFB22D0943F7672C765E647BC2A5 /* PrimerScrollView.swift */,
+				58D839244583F1A553DED6E18F5C2843 /* PrimerTableViewCell.swift */,
+				7A7F335ABDB097C437C2DAB983547A2E /* PrimerViewController.swift */,
+				CA89EE7722152722563D73E00E859E12 /* PrimerViewExtensions.swift */,
+				737998802A37931622426E42401229D0 /* StringExtension.swift */,
+				68E21E1AF1576F8A2E9444D604D39BAA /* UIColorExtension.swift */,
+				5D959FB4AC18FF6286DA92164FD054F7 /* UIDeviceExtension.swift */,
+				44A0C3BAFA300A4B7EA96E2DFAD3B64D /* UILocalizableUtil.swift */,
+				9B59A3BB887B2EABF38212BD7D9C50CB /* UINavigationController+Extensions.swift */,
+				930D5F4FDAB5C4D955A861AFE7499AC0 /* URLExtension.swift */,
+				4E94BD39F6C8724D476F332B49C824EB /* UserDefaultsExtension.swift */,
+				3E79E6D4EF489A1F52F2393B835F3C77 /* Weak.swift */,
+				EF567C3D858AF937673E8BB8D1037AF6 /* WebViewUtil.swift */,
+			);
+			name = "Extensions & Utilities";
+			path = "Sources/PrimerSDK/Classes/Extensions & Utilities";
+			sourceTree = "<group>";
+		};
+		6C2D087FE633C83B70C1D5B97E46ECB3 /* TokenizationViewModels */ = {
+			isa = PBXGroup;
+			children = (
+				34D7C6A2C62D70290A586E47D2915B00 /* ApayaTokenizationViewModel.swift */,
+				2EB2C46C8E19D76BC422BA64C4DF5BC0 /* ApplePayTokenizationViewModel.swift */,
+				73CFF1C47CC96F08BEF7E39426917050 /* BankSelectorTokenizationViewModel.swift */,
+				010069D705AC5747F8203D82BD6E1533 /* CheckoutWithVaultedPaymentMethodViewModel.swift */,
+				C049FA0E611EB4FC40413EB8FF3E3040 /* ExternalPaymentMethodTokenizationViewModel.swift */,
+				1B9C9544999491A66701FD98A70D9591 /* KlarnaTokenizationViewModel.swift */,
+				3117BB0F9F962EB606A464C2A99D48A1 /* PaymentMethodTokenizationViewModel.swift */,
+				72C054588888D3CB7E38E56DFB1C7B6F /* PaymentMethodTokenizationViewModel+Logic.swift */,
+				7C0AEFDB32DAD9A047AC36A5D9B14A99 /* PayPalTokenizationViewModel.swift */,
+				78135B4468E5E6E7976A2FC540136A76 /* PrimerTestPaymentMethodTokenizationViewModel.swift */,
+				67450656D78017BF844EBA352019B34E /* QRCodeTokenizationViewModel.swift */,
+				87C2909704309F4356B6B88F82807A73 /* FormsTokenizationViewModel */,
+			);
+			name = TokenizationViewModels;
 			path = TokenizationViewModels;
-=======
-			name = Internal;
-			path = Internal;
->>>>>>> 071f4b09
-			sourceTree = "<group>";
-		};
-		65B16BC35C1A49C7BB4FC050FE8CA396 /* Text Fields */ = {
-			isa = PBXGroup;
-			children = (
-				9BEB4877925CFC3D10CDC24594602A5D /* CardComponentsManager.swift */,
-				8EEBAE9BF0DB315220DF6C8C707AC991 /* PrimerAddressLineFieldView.swift */,
-				9AAB77EBEC5F7A81D9780056DC7B7DB3 /* PrimerCardholderNameFieldView.swift */,
-				6E4DD70DE6EE03D2462E6D922286FFE9 /* PrimerCardNumberFieldView.swift */,
-				71324D9C2D2385FAF468068C8A57D134 /* PrimerCityFieldView.swift */,
-				128F5DB10628AA00D6458FDD605AC12A /* PrimerCountryFieldView.swift */,
-				F2768B24847B573ADB42DF394305B1BD /* PrimerCVVFieldView.swift */,
-				4A6039194B1C1454E5F0439FEA60108D /* PrimerExpiryDateFieldView.swift */,
-				B4BCFFFD12F2CC499E42D4DBDE750466 /* PrimerFirstNameFieldView.swift */,
-				E0DAE4030AABF79AE205FB9DC55BA50B /* PrimerLastNameFieldView.swift */,
-				8281E9F467A14EDA0E5BE489223FD3E6 /* PrimerPostalCodeFieldView.swift */,
-				C505C7B5F6D1C708F72EB655159E05FF /* PrimerStateFieldView.swift */,
-				77A9A4BCE808D23039F5BA942A4AE617 /* PrimerTextField.swift */,
-				EC22C69239216A90B312B8D7F2D2FE20 /* PrimerTextFieldView.swift */,
-				7F7C6DE6C3D11647CA9A63EBFF3A9624 /* PrimerTextFieldView+Analytics.swift */,
-				37179D7DE895FDD5A22D5D0A6D18853C /* PrimerTextFieldView+CardFormFieldsAnalytics.swift */,
-				8FEF45891AFE1FE8746681DB48901166 /* Generic */,
-			);
-			path = "Text Fields";
-			sourceTree = "<group>";
-		};
-		6951AA1242BF6D290D1B869227E5FB13 /* OAuth */ = {
-			isa = PBXGroup;
-			children = (
-				03D5D9A7680ABB4F7D8E6D5A9AA4E48C /* PrimerWebViewController.swift */,
-			);
-<<<<<<< HEAD
-			path = Internal;
-=======
-			name = OAuth;
-			path = OAuth;
->>>>>>> 071f4b09
-			sourceTree = "<group>";
-		};
-		714DA82CDA9E70D203941C6B2898CAEB /* JSON */ = {
-			isa = PBXGroup;
-			children = (
-				099EF9BDB702E9052CE722C4C71B2948 /* JSONParser.swift */,
+			sourceTree = "<group>";
+		};
+		7247ACD97AB79769C7D29E910A7E0D09 /* Development Pods */ = {
+			isa = PBXGroup;
+			children = (
+				A15358C888FD6D55D7A70D772FFEEC81 /* PrimerSDK */,
+			);
+			name = "Development Pods";
+			sourceTree = "<group>";
+		};
+		7D258784EFC3307A58E139C7B1E9E26C /* Keychain */ = {
+			isa = PBXGroup;
+			children = (
+				E2192C5EC348CF8657D1861EFDF1BD5D /* Keychain.swift */,
+			);
+			name = Keychain;
+			path = Keychain;
+			sourceTree = "<group>";
+		};
+		7E8CCAD330048DE85CB17A3C48D5D87E /* Dispatchers */ = {
+			isa = PBXGroup;
+			children = (
+				A771915145C1315FB963A1AC5AEFCA68 /* ConcurrencyLimitedDispatcher.swift */,
+				4468F9FCDDE79434839AE80C2DCE70BA /* CoreDataDispatcher.swift */,
+				102C96031BAF89A5246C7309CAE4729C /* Queue.swift */,
+				D676690D9E6C126D1D55005D093F5A73 /* RateLimitedDispatcher.swift */,
+				61E518BD13BFA6EF6F2BBA28F7A8A58F /* RateLimitedDispatcherBase.swift */,
+				EF9B2CEBE212964904533289C62AEF9B /* StrictRateLimitedDispatcher.swift */,
+			);
+			name = Dispatchers;
+			path = Dispatchers;
+			sourceTree = "<group>";
+		};
+		7F7ADC7F6F1920530ACCCED95D599E9A /* Banks */ = {
+			isa = PBXGroup;
+			children = (
+				281EE6E396C3A0B9C76A1A208B9E376A /* BankSelectorViewController.swift */,
+				CB28BAAD0FF08F9F0A9A02906964D3A3 /* BankTableViewCell.swift */,
+			);
+			name = Banks;
+			path = Banks;
+			sourceTree = "<group>";
+		};
+		806CF01033BFEF6B2AAD328E7A848C60 /* Data Models */ = {
+			isa = PBXGroup;
+			children = (
+				D81062F7B25209855AA25D04AC4D93B0 /* 3DS.swift */,
+			);
+			name = "Data Models";
+			path = "Data Models";
+			sourceTree = "<group>";
+		};
+		81B108839220A0EF1A3127E1005ED3BE /* localized_countries */ = {
+			isa = PBXGroup;
+			children = (
+				878FB636A2595944954C13E524D57E36 /* af.json */,
+				03FF7FFAB52540623DDCF662A70EEDDB /* am.json */,
+				8694299F9A2CE183A2CF1B2EC5D187F2 /* ar.json */,
+				2FEE1356DCE614810900B6662D3D508B /* az.json */,
+				743BB3B916435FACAA9C4ECA2BF118B1 /* be.json */,
+				DF5486EBEC23986CAA6AEDBC88B2D2C1 /* bg.json */,
+				78E0019087A2B773C4D22FACBCDEA04C /* bn.json */,
+				BC782E3844BEED430314F5A8C89FE83E /* bs.json */,
+				CBAD58B603401910D194083C249BD8F0 /* ca.json */,
+				49214334AE61C781D9AFC89DDFB4B9A0 /* cs.json */,
+				ACC9DD8ADF1636BB29BF6FF0FC4C051E /* cy.json */,
+				5E85DE39EC5252CAD5EB5321F1932904 /* da.json */,
+				F772148CEA703C8FE572FAE32722F60E /* de.json */,
+				1D0EBAB8CAF1088D146EE861B1556207 /* dv.json */,
+				28BF6C510B924DAA2BF794D2C80DF884 /* el.json */,
+				FD877084133C4A50C2F2C62470BDB55D /* en.json */,
+				5B09C9C9650C3910D78C4A39D09A9335 /* es.json */,
+				85A2013DC2149D8399ECA630C343BB9D /* et.json */,
+				78421D6F74DFBD0E241C577EEDB13EFA /* eu.json */,
+				C9CBF0F94785A5C5A35DC0B9E926B815 /* fa.json */,
+				B1D55244D786E262887E56E1965A8C1E /* fi.json */,
+				581EA7B367457D63637159035E27199F /* fr.json */,
+				3D1316815116D7635BB2CB4A2E8D3964 /* gl.json */,
+				C1F90F2A72B0B03137341F514599550D /* ha.json */,
+				7E13184375A8D38DDFB4698F761E8AB1 /* he.json */,
+				C5BE2490F6D49C933E80B2771750675D /* hi.json */,
+				CC0F3E6A9FDFA84C03EC34BF00C02089 /* hr.json */,
+				CC0B8D22D4299B2FC5751C15C6C0B84C /* hu.json */,
+				4330D965DF80F1522CABC87C1D3D711F /* hy.json */,
+				19988E98F01973D0BAD3DE14565F681F /* id.json */,
+				824BA17378EC7A0B07F22B37EFD6D7BF /* is.json */,
+				32FCCA13DD41E0FDDE96709918FA017A /* it.json */,
+				F3C63AE19B07AF56BA2F48F0A5ACF3F7 /* ja.json */,
+				8FD6591DF19271C7F567B93C177B328B /* ka.json */,
+				7440295DEB277A4F216E43188D3BE3B9 /* kk.json */,
+				C716BABFBA2B4EE6CE3E6B6BA07C7B47 /* km.json */,
+				2ECF03A0EDB99E174FBBAF23E5BAC52F /* ko.json */,
+				487792E7E35BCE8A69DBDA1266B91BBB /* ku.json */,
+				F71B4DCB0C957A4FDAE2B2D4DC2930C3 /* ky.json */,
+				0393E317568401606DF9445CB6B5A9F6 /* lt.json */,
+				08330655F7E90E1712859EA36845290D /* lv.json */,
+				23113A9A23D47C50AB358E9EF703BB08 /* mk.json */,
+				F31C1201DD5A8D83EEEAD00B5EB6F398 /* ml.json */,
+				B5619EF5515F7246F28D714718210721 /* mn.json */,
+				B6B45B3C234DB527573767192C4E6D26 /* ms.json */,
+				74BF5A5F045C7669410FBB36A22783EE /* nb.json */,
+				DA31D47DABA4AB3BF7BDD8556B8A9AA8 /* nl.json */,
+				CAB72CE271D881A75DE9CD66126291A8 /* nn.json */,
+				B61F9BE8B478C35BDB4F96776C714432 /* no.json */,
+				424C91F794374033CD28ACA3C63397B8 /* pl.json */,
+				7383A8683E1F806E542E24C727F6E685 /* ps.json */,
+				9CB6B2948871DEADB4F5603D7AE16D86 /* pt.json */,
+				CE01F97DE9F046499764FDF210D4584E /* ro.json */,
+				75429DCC6E0DD52D1229BF33ECFFDEEB /* ru.json */,
+				8CA1ECAA39696BADF29A537C6A5AC1B6 /* sd.json */,
+				85FB987FA79FFAED6458023E0D1AF827 /* sk.json */,
+				E4674B1571715E4E93B8F68DCA50E20C /* sl.json */,
+				2D0F31499878E0DBDAD39C7809D29971 /* so.json */,
+				5F8BAA81D1FC1422A1B7EC32B5E75D70 /* sq.json */,
+				BBD6F963ED29FFEF344ADBDC13E95B10 /* sr.json */,
+				F301F9C49972EFB5E864FCD87860566B /* sv.json */,
+				B93878207B2033A6E874ED922F711173 /* sw.json */,
+				B611DAC4F2D7A46939634D1440BCB331 /* ta.json */,
+				6537330577451A5F6E48B81467BE38EC /* tg.json */,
+				0AE8C930B08E958DE05DACE661EBACB7 /* th.json */,
+				4A09D4CD03CF8225857037CD2A6C57B4 /* tr.json */,
+				FAA361DF2B06A5F873CBC6538A5D5BB2 /* tt.json */,
+				4192F4582D7CFB4F26B32F0EBD570535 /* ug.json */,
+				80D052460163D555C251E24E2948E0B3 /* uk.json */,
+				D5D2C02D15A4F07F484665B8C26A68C6 /* ur.json */,
+				5471408D000EF466F8EF074CDC2CB8D6 /* uz.json */,
+				1A1FAEECE80D8017D635162132285DC4 /* vi.json */,
+				4157CAF592A134672A075922CD819ABA /* zh.json */,
+			);
+			name = localized_countries;
+			path = localized_countries;
+			sourceTree = "<group>";
+		};
+		87C2909704309F4356B6B88F82807A73 /* FormsTokenizationViewModel */ = {
+			isa = PBXGroup;
+			children = (
+				BF3000D365121F182162EBA1D3A4145C /* CardFormPaymentMethodTokenizationViewModel.swift */,
+				3D3D50E7A27228798A36A5FF2E464EEF /* FormPaymentMethodTokenizationViewModel.swift */,
+				D54527D7E015D45956BC43ED03522C94 /* Fields */,
+			);
+			name = FormsTokenizationViewModel;
+			path = FormsTokenizationViewModel;
+			sourceTree = "<group>";
+		};
+		884ACBD4BED74017F1E8F7C92798F43E /* Pod */ = {
+			isa = PBXGroup;
+			children = (
+				03BFD2721768596460943518CFCE186D /* LICENSE */,
+				F67DF52EECC363F90F3A0083B5D1F62E /* PrimerSDK.podspec */,
+				DCB37DC0F1C41D9629735420A2506CC3 /* README.md */,
+			);
+			name = Pod;
+			sourceTree = "<group>";
+		};
+		88D98BDEA4E1D67FABA80AF2F96B5C79 /* TokenizationViewControllers */ = {
+			isa = PBXGroup;
+			children = (
+				D28D9A0DB2A7E5A445884CBF608692C1 /* QRCodeViewController.swift */,
+			);
+			name = TokenizationViewControllers;
+			path = TokenizationViewControllers;
+			sourceTree = "<group>";
+		};
+		8D03113B95C88DE6B57AC691B19C2C43 /* Components */ = {
+			isa = PBXGroup;
+			children = (
+				472FA8502DA8824E113CA8EADA1B72BA /* HeaderFooterLabelView.swift */,
+				6C1575E6B49FCB233854EF3DDFD1E51E /* PrimerFormView.swift */,
+				8418044A93BF298C5C5F31640D606F40 /* PrimerNibView.swift */,
+				F4957DCEA37A1035A6E2BC651B043B23 /* PrimerResultComponentView.swift */,
+				37CDDE3EED6FB257A8D0D9B6564720D3 /* PrimerResultViewController.swift */,
+				DB715871874EAF41D7E7CDD1D2950C8F /* PrimerSearchTextField.swift */,
+			);
+			name = Components;
+			path = Components;
+			sourceTree = "<group>";
+		};
+		9308020306A724EA4032DDA6A08AAE3A /* Payment Services */ = {
+			isa = PBXGroup;
+			children = (
+				D86D0FDCE8891CE0B9C7B3C368349934 /* ClientSessionService.swift */,
+				0AD0B18A3E51A1EC349AD91C8938E7DA /* ClientTokenService.swift */,
+				394E10464C30F0A45477C487821818AF /* CreateResumePaymentService.swift */,
+				D31E252DE2F21B5A84EF2689A51721E9 /* PaymentMethodConfigService.swift */,
+				933564A1BAE4BD46906A21F6D9785450 /* PayPalService.swift */,
+				3E6BC60CF13B77739B0761CED807B4B9 /* VaultService.swift */,
+			);
+			name = "Payment Services";
+			path = "Payment Services";
+			sourceTree = "<group>";
+		};
+		988F640623F2995BAE2926E3FD272D62 /* Data Models */ = {
+			isa = PBXGroup;
+			children = (
+				D4020B17AB77A6917D64AA55E1DFE9BA /* AdyenDotPay.swift */,
+				894F599B0CF29D8508A99807B2EB2551 /* Apaya.swift */,
+				080737DE95DDC3CF63C2E526C9FBBF0C /* ApplePay.swift */,
+				D6AFFBB5478D3017409862F451C09F48 /* Bank.swift */,
+				7A11A9B0009B0254C95D5987BE22E46D /* CardNetwork.swift */,
+				E895C5E5AE6BE763F26F95F8E5D49455 /* CheckoutModule.swift */,
+				69A4DE7A8154C98332BE79200998E35F /* ClientSession.swift */,
+				2EC058B726262D530CCD7C4F581359A1 /* ClientToken.swift */,
+				CBB0E97EF5A36A268148829681B2719D /* Consolable.swift */,
+				396A5C512D1A706BBB64B4A89C202A37 /* CountryCode.swift */,
+				6774DB9BF71E9B465AFDE174C665B14A /* Currency.swift */,
+				2CE14CFA8837948D651B95735D82E4E9 /* ImageName.swift */,
+				800E9842E6F960E19B1CFE3E1507711F /* Klarna.swift */,
+				57B0A1FEA445C75EF02DC5A6E4704379 /* OrderItem.swift */,
+				FEC378BEFFCC73080EB11D795F1245C0 /* PaymentAPIModel.swift */,
+				80919E071A6485473286930FAAEFE764 /* PaymentMethodConfiguration.swift */,
+				BC8971095B6460B5CCF392145F3B1595 /* PaymentMethodConfigurationOptions.swift */,
+				15ECA1BBBC95BDAA458C7BFE3755304D /* PaymentMethodConfigurationType.swift */,
+				70C19264BD7CA44ED865E3258788E7D3 /* PaymentMethodToken.swift */,
+				87BD880260852FACC10C4FBDF0E1CAFC /* PaymentMethodTokenizationRequest.swift */,
+				BCA512257CAE49EFE7AB3703F7E87AA4 /* PaymentResponse.swift */,
+				10490A1420B0838FB3079BBD2568E5AE /* PayPal.swift */,
+				75841D52D76F67EA1D48D5DD6CBE428C /* PrimerConfiguration.swift */,
+				5101DFD8336D267954930D30ED448083 /* PrimerFlowEnums.swift */,
+				3B240F324E34CB20BDCEB6B87B31E197 /* PrimerSettings.swift */,
+				3306E9D57A0889F1079EF093F6F49467 /* SuccessMessage.swift */,
+				1F5C67B1844250AFA2C237F5049460CF /* Throwable.swift */,
+				E471F3F1302C46CA1D22A991ADC4C645 /* VaultCheckoutViewModel.swift */,
+				3B7C504891565C6463956A8FD80C533F /* PCI */,
+				B6CD31E1DCB808621F8E6D90106350A0 /* Theme */,
+			);
+			name = "Data Models";
+			path = "Sources/PrimerSDK/Classes/Data Models";
+			sourceTree = "<group>";
+		};
+		9B1137CC36B74EC8EC251ECF5E6B03DF /* Third Party */ = {
+			isa = PBXGroup;
+			children = (
+				C28B5E4897C2B4E4E65FB005631DFE3D /* PromiseKit */,
+			);
+			name = "Third Party";
+			path = "Sources/PrimerSDK/Classes/Third Party";
+			sourceTree = "<group>";
+		};
+		9F2FDA312F2B5DAF4EBCC611FACD6A45 /* Checkout Components */ = {
+			isa = PBXGroup;
+			children = (
+				D165BED8EC5542F8A98F46E5E2CE5F66 /* PrimerHeadlessUniversalCheckout.swift */,
+				26B8B908410A2A6F245A607510B03065 /* PrimerHeadlessUniversalCheckoutProtocols.swift */,
+				3ADF1564EC6023CAF990EE3E7A836DAA /* PrimerHeadlessUniversalCheckoutUIManager.swift */,
+				2A3B6DBEFB2122EC2F2D72A47E23AD0E /* PrimerInputElements.swift */,
+			);
+			name = "Checkout Components";
+			path = "Checkout Components";
+			sourceTree = "<group>";
+		};
+		A15358C888FD6D55D7A70D772FFEEC81 /* PrimerSDK */ = {
+			isa = PBXGroup;
+			children = (
+				20E8B5962411749A674D583F28A597E8 /* Core */,
+				884ACBD4BED74017F1E8F7C92798F43E /* Pod */,
+				2F2286CD408FA5B74D16D050B631A8A1 /* Support Files */,
+			);
+			name = PrimerSDK;
+			path = ../..;
+			sourceTree = "<group>";
+		};
+		A26AAD251BF00E6DA3D7558CEC0FA635 /* Primer */ = {
+			isa = PBXGroup;
+			children = (
+				9638D67530E7EEE5111F3DDB646D1AC1 /* CardButton.swift */,
+				EAFE21F093A5A0F030B38D47BBE1FA4B /* ExternalViewModel.swift */,
+				94757B5C598984A6F3735BC1023FED0E /* PaymentMethodComponent.swift */,
+			);
+			name = Primer;
+			path = Primer;
+			sourceTree = "<group>";
+		};
+		A2B87CF6BAB1E325343CB7A8533D2572 /* PCI */ = {
+			isa = PBXGroup;
+			children = (
+				97702BFB2EAF18DBC97BD51599F861D1 /* TokenizationService.swift */,
+			);
+			name = PCI;
+			path = PCI;
+			sourceTree = "<group>";
+		};
+		A6151B84FB28ED48394DA238B4AE7D37 /* API */ = {
+			isa = PBXGroup;
+			children = (
+				DDCD97087A9793EEF603C5361330CC9B /* Primer */,
+			);
+			name = API;
+			path = API;
+			sourceTree = "<group>";
+		};
+		ACE553C9CFDF7F2FF0774EDC25DA868E /* JSON */ = {
+			isa = PBXGroup;
+			children = (
+				A40DBFEDA9F04AAB1529DE18A0F03E8D /* JSONParser.swift */,
 			);
 			name = JSON;
 			path = JSON;
 			sourceTree = "<group>";
 		};
-		7247ACD97AB79769C7D29E910A7E0D09 /* Development Pods */ = {
-			isa = PBXGroup;
-			children = (
-				360709003BF039A96273811D5813664F /* PrimerSDK */,
-			);
-<<<<<<< HEAD
-			path = Root;
-=======
-			name = "Development Pods";
-			sourceTree = "<group>";
-		};
-		7A85B0EB6C03736ACCA94CCD4C89739E /* Fields */ = {
-			isa = PBXGroup;
-			children = (
-				2182F5BA070E66EEBA1631EDC62F9ECE /* AddressField.swift */,
-				7F27784B6BD9CE2F6FBB63AC19675123 /* CardholderNameField.swift */,
-				A77EC66B70579B265E7F4BBA7C390E50 /* CardNumberField.swift */,
-				C2EE5A13EE606D589CCE56842BEEE0CB /* CityField.swift */,
-				A0A2F0F2A1C53A8A72BCDC70CE64508C /* CountryField.swift */,
-				9E8BB73D2648C59E7E69C4C837F44FAF /* CVVField.swift */,
-				4EE66DCC7487C9CE5EB8EB30EDAC9653 /* ExpiryDateField.swift */,
-				4CF07396E86A267025977F98DC815684 /* Field.swift */,
-				FBA2331509B6A331C5953047CE9CB9A1 /* FirstNameField.swift */,
-				DE84DCB6DCF59FF986139851719C84D3 /* LastNameField.swift */,
-				4CE1A8A56B6EE8E92E331A029A658025 /* PostalCodeField.swift */,
-				B8BF16801445B92C253B472168DC1F8D /* StateField.swift */,
-			);
-			name = Fields;
-			path = Fields;
->>>>>>> 071f4b09
-			sourceTree = "<group>";
-		};
-		7DD154CA9735BB82ECB3CF048632BE08 /* Networking */ = {
-			isa = PBXGroup;
-			children = (
-				F83EC7D6202004411373B2514DB51D82 /* PrimerAPIClient+3DS.swift */,
-			);
-<<<<<<< HEAD
-			path = Network;
-=======
-			name = Networking;
-			path = Networking;
->>>>>>> 071f4b09
-			sourceTree = "<group>";
-		};
-		7E5A8E7C36524962AE39F4D841AE832F /* 3DS */ = {
-			isa = PBXGroup;
-			children = (
-				5116D6073B7E82947B5F9FC949C73E97 /* 3DSService.swift */,
-				3F7A4032B7FB25809E5BEFC24A45C701 /* 3DSService+Promises.swift */,
-				C37074855D3D0AE45E7B77D3AA4A25EC /* Data Models */,
-				7DD154CA9735BB82ECB3CF048632BE08 /* Networking */,
-			);
-			name = 3DS;
-			path = 3DS;
-			sourceTree = "<group>";
-		};
-		7E5DAB10A6C99A2755E5CE90BDB9D888 /* JSONs */ = {
-			isa = PBXGroup;
-			children = (
-				27BB153E93399AD01BB51DFDAE281A88 /* currencies.json */,
-				0BCA265F2E4BA383D88C6FADA64096D0 /* localized_countries */,
-			);
-			name = JSONs;
-			path = Sources/PrimerSDK/Resources/JSONs;
-			sourceTree = "<group>";
-		};
-		7F0583704A20D18AAA8CE181EE4836D2 /* Mocks */ = {
-			isa = PBXGroup;
-			children = (
-				0D8EADB5E50CDEAF8D7E360763B7F918 /* MockPrimerAPIClient.swift */,
-			);
-			name = Public;
-			path = Public;
-			sourceTree = "<group>";
-		};
-		7F4A08BAF56D638435232C7117563351 /* Components */ = {
-			isa = PBXGroup;
-			children = (
-				E4922FB450579E102CA08CB2D8573A84 /* HeaderFooterLabelView.swift */,
-				197C979A4C1E512A10B4259D309534D2 /* PrimerFormView.swift */,
-				95713FE92250A178BC0CC60EE0E97A5B /* PrimerNibView.swift */,
-				7FE62A889781800A0FD61D8F19C5B171 /* PrimerResultComponentView.swift */,
-				6C66CBD3633FF7315C4A77DFBC9208E8 /* PrimerResultViewController.swift */,
-				4313798E495A85EDA86A1F2F2EE3D65B /* PrimerSearchTextField.swift */,
-			);
-			name = Components;
-			path = Components;
-			sourceTree = "<group>";
-		};
-		819A6286004431EC5B9F2FE69E546FB4 /* Support Files */ = {
-			isa = PBXGroup;
-			children = (
-				7933B9AB199134C8ED6529877C2C8E17 /* PrimerSDK.modulemap */,
-				FCA0627E1108CB5D3EA91BE56D4C18E7 /* PrimerSDK-dummy.m */,
-				54C9AF2A0EF41178E0E4718BE1905816 /* PrimerSDK-Info.plist */,
-				2DF81640B71DE10DE44F4CE03334790F /* PrimerSDK-prefix.pch */,
-				AC8711D2430F908933E0CF79DA7DADBB /* PrimerSDK-umbrella.h */,
-				07ABAC4A253752E5EFD21CFD15864DBF /* PrimerSDK.debug.xcconfig */,
-				27BDD1E1017D996DE3A5725F205A4733 /* PrimerSDK.release.xcconfig */,
-				01971059EB58189857FE60D02FA9BA68 /* ResourceBundle-PrimerResources-PrimerSDK-Info.plist */,
-			);
-			name = "Support Files";
-			path = "Example/Pods/Target Support Files/PrimerSDK";
-			sourceTree = "<group>";
-		};
-		856F52FFD0C25C100C21610017A17968 /* Keychain */ = {
-			isa = PBXGroup;
-			children = (
-				3EDBEFE9437E00E06933592EDF0AD789 /* Keychain.swift */,
-			);
-			name = Keychain;
-			path = Keychain;
-			sourceTree = "<group>";
-		};
-		864F9FF2EA4ACE9E88C7D0BE4BE05BE1 /* Countries */ = {
-			isa = PBXGroup;
-			children = (
-				E4C61E92EFF94C83836A59BE717D620B /* CountrySelectorViewController.swift */,
-				EFD421E790DD1B931CF94443A2DF9678 /* CountryTableViewCell.swift */,
-			);
-			name = Countries;
-			path = Countries;
-			sourceTree = "<group>";
-		};
-		891CF58D64A1BC1CBDCE09B8E4698C83 /* Pod */ = {
-			isa = PBXGroup;
-			children = (
-				D84163501C075C99BF16DF5B01C8E8FE /* LICENSE */,
-				5ADB71E4B2C078DAE6DCBE77C4C84B2E /* PrimerSDK.podspec */,
-				D39507107702E307BEE486A96DC16E2D /* README.md */,
-			);
-			name = Pod;
-			sourceTree = "<group>";
-		};
-		8A12A9057BEE04FA7F1D9CB966E5D512 /* Dispatchers */ = {
-			isa = PBXGroup;
-			children = (
-				9AAE8BDD44E0CAF4BA4CABADF64B8274 /* ConcurrencyLimitedDispatcher.swift */,
-				910B8E7E124DDB20252D29942E3DC5E4 /* CoreDataDispatcher.swift */,
-				7673C2340035CFDBF5BBAFF091BFBB0C /* Queue.swift */,
-				C279647AAD8A23E81B0B6E85468CF777 /* RateLimitedDispatcher.swift */,
-				FCF786FAF3B4060698DB63BF36EE7C85 /* RateLimitedDispatcherBase.swift */,
-				7A7A1057CC3D99B9E95C7B58B2DF157E /* StrictRateLimitedDispatcher.swift */,
-			);
-			path = Dispatchers;
-			sourceTree = "<group>";
-		};
-		8C15B8F464D20CED89E5EACDC7499F11 /* PromiseKit */ = {
-			isa = PBXGroup;
-			children = (
-				58679C719255FCF321DF303303362626 /* after.swift */,
-				AC832871E5D1309D9039028C24FCA41F /* Box.swift */,
-				C2F2765C30DD079327BA5A4C155FD09B /* Catchable.swift */,
-				CD4ADECDE1A3980D2DD16D027D7501FA /* Configuration.swift */,
-				3850DE800FAE31645AF8B06FE286CF42 /* CustomStringConvertible.swift */,
-				DE7AB20A113FA99EFE2073AFA787383F /* Dispatcher.swift */,
-				ED702FB6EFA03288EB6143FF2B50F23E /* Error.swift */,
-				CC1CDB7FA6D33CCB7AD9C3A4F17B15F0 /* firstly.swift */,
-				ED3B06E18B3A5D0359D37505834F47F5 /* Guarantee.swift */,
-				440B1694250C265FD7B866C2BF8037BA /* hang.swift */,
-				6917F3CBBCD8DC42479EB71B38784E90 /* LogEvent.swift */,
-				27D5D39D5FB5D6AA2C587D5017D2D987 /* Promise.swift */,
-				19B705027890AB34B7821A93498F1696 /* race.swift */,
-				6698BB0ABDC218D2DD6A4E54B43787D0 /* Resolver.swift */,
-				BBC3A8F9D6E4177387A6F652A483428A /* Thenable.swift */,
-				86662BC6D8A27B35444FF9535FB9549C /* when.swift */,
-				BFC69352E820CE9D1A0ABA8309E6C9EE /* Cancellation */,
-				8A12A9057BEE04FA7F1D9CB966E5D512 /* Dispatchers */,
-				D1BD947176C3B9048E1AFF71BBAF57E6 /* Wrappers */,
-			);
-<<<<<<< HEAD
-			path = PCI;
-=======
+		B0A2C0CFACA7C402D09BCA5B0C13C874 /* Cancellation */ = {
+			isa = PBXGroup;
+			children = (
+				E9259E54B29CAA080CA8F31EA2A925B9 /* CancelContext.swift */,
+				9D5A11A7A905D1FEB3C028523BB59BDE /* Cancellable.swift */,
+				5CA274A713A0BBCD73E99C6B840BAA2A /* CancellableCatchable.swift */,
+				35F9699CE50479A52DBE37045CC1B81F /* CancellablePromise.swift */,
+				67BEE09935156686522A6E114BD29CB1 /* CancellableThenable.swift */,
+			);
+			name = Cancellation;
+			path = Cancellation;
+			sourceTree = "<group>";
+		};
+		B0F1DD4FB2FCC1AB227E8F0F2805F391 /* Constants */ = {
+			isa = PBXGroup;
+			children = (
+				D6B9A9B947684916ABC2DF5EEB2AD3B3 /* Colors.swift */,
+				D2B059F0202CD7BF6832E58D01FF144B /* Content.swift */,
+				0B593A5B3133EA099E94104111CC767A /* Dimensions.swift */,
+				CA07D3747AEE3723737D457C5C024334 /* Strings.swift */,
+			);
+			name = Constants;
+			path = Constants;
+			sourceTree = "<group>";
+		};
+		B2AC880737E2FB886F3B36654F94339E /* TestPaymentMethods */ = {
+			isa = PBXGroup;
+			children = (
+				270EA2F04CD7396F87547096946FDEFD /* FlowDecisionTableViewCell.swift */,
+				DB6F52E7F1970B63B4D53155D4EB8EA2 /* PrimerTestPaymentMethodViewController.swift */,
+			);
+			name = TestPaymentMethods;
+			path = TestPaymentMethods;
+			sourceTree = "<group>";
+		};
+		B3181811D194ECC2A814585C8C247843 /* Crypto */ = {
+			isa = PBXGroup;
+			children = (
+				E99A5C38540B76041F52068CF08D9193 /* AES256.swift */,
+			);
+			name = Crypto;
+			path = Crypto;
+			sourceTree = "<group>";
+		};
+		B6CD31E1DCB808621F8E6D90106350A0 /* Theme */ = {
+			isa = PBXGroup;
+			children = (
+				387FD237D00CA983527C6A05A6FA479C /* PrimerTheme.swift */,
+				06AEB0D128F2FFB84C393B6DC788EF5C /* Internal */,
+				29B35D196B4481EDF21E3AA72DD2B07C /* Public */,
+			);
+			name = Theme;
+			path = Theme;
+			sourceTree = "<group>";
+		};
+		C28B5E4897C2B4E4E65FB005631DFE3D /* PromiseKit */ = {
+			isa = PBXGroup;
+			children = (
+				D62256C3254DBAF50805A421541587DA /* after.swift */,
+				AD448CBD5A2712F66F4EB984A5099D89 /* Box.swift */,
+				77F09BECF673208A8C4C6206E698DC14 /* Catchable.swift */,
+				347736FC124A0C2BF5D2E729111503AF /* Configuration.swift */,
+				CCD9B30FC1F4AD0D46AFC6FFCBCBD492 /* CustomStringConvertible.swift */,
+				D27E321B552F64C7338CAB66C5AE5DB6 /* Dispatcher.swift */,
+				0C06F529FF75B4DDFD91E57D5E074C60 /* Error.swift */,
+				94AE2B4066F0672043B2E74A1D2F9FEB /* firstly.swift */,
+				2376C075E300032859FF0CA8FA5221DF /* Guarantee.swift */,
+				EC4A71093019DC3BF1E98195126D36B9 /* hang.swift */,
+				F2A66E8250DCA30F2A06BBA4332B2423 /* LogEvent.swift */,
+				EABFEC4C1C978A35650E242DEC358BF6 /* Promise.swift */,
+				E87E81F20DC9FA2FC40D4B07A062B181 /* race.swift */,
+				47C9B6731240F6EFB632D1B93E8FBB41 /* Resolver.swift */,
+				0D190551C512B36D162FB01D10483032 /* Thenable.swift */,
+				0872AA715205C1E44EBB7C2D2D640E5D /* when.swift */,
+				B0A2C0CFACA7C402D09BCA5B0C13C874 /* Cancellation */,
+				7E8CCAD330048DE85CB17A3C48D5D87E /* Dispatchers */,
+				F863A9A4C0326D4F9DB24461DCCF536F /* Wrappers */,
+			);
 			name = PromiseKit;
 			path = PromiseKit;
->>>>>>> 071f4b09
-			sourceTree = "<group>";
-		};
-		8FAFD283617F7F9C34A13B8E858382E8 /* Error Handler */ = {
-			isa = PBXGroup;
-			children = (
-				6C08A35BC8A4AC8704BDDE82C8ED59FB /* ErrorHandler.swift */,
-				16FFE374CFC719E0C3AE55214AF09E35 /* PrimerError.swift */,
-			);
-			name = "Error Handler";
-			path = "Sources/PrimerSDK/Classes/Error Handler";
-			sourceTree = "<group>";
-		};
-		8FEF45891AFE1FE8746681DB48901166 /* Generic */ = {
-			isa = PBXGroup;
-			children = (
-				DFBE6C4D375148834166EA1CB9CE6BC0 /* PrimerGenericTextFieldView.swift */,
-				28EA6BD7E4A2C89B41E9BF444477EE96 /* PrimerSimpleCardFormTextFieldView.swift */,
-			);
-			name = Generic;
-			path = Generic;
-			sourceTree = "<group>";
-		};
-		95C7BE6ED5EF0D4A54CC605B79344FCD /* Theme */ = {
-			isa = PBXGroup;
-			children = (
-				864BDCEC799C9AA2FEB6145BEBC78947 /* PrimerTheme.swift */,
-				401A29B2960248034AC03623ACE32388 /* Internal */,
-				111D7421FD6E9C167F6C6EB9DF5FA773 /* Public */,
-			);
-			name = Theme;
-			path = Theme;
-			sourceTree = "<group>";
-		};
-		98ED584D6F4E1903E9414F50BFB31214 /* FormsTokenizationViewModel */ = {
-			isa = PBXGroup;
-			children = (
-				8A8F107233A4181CA29367B52D902C7F /* CardFormPaymentMethodTokenizationViewModel.swift */,
-				C4CB92CEDA1B3B0BB93EA7C96FD5A0D3 /* FormPaymentMethodTokenizationViewModel.swift */,
-				7A85B0EB6C03736ACCA94CCD4C89739E /* Fields */,
-			);
-			name = FormsTokenizationViewModel;
-			path = FormsTokenizationViewModel;
-			sourceTree = "<group>";
-		};
-		990FB82447077751EEB9494DC3E75B8F /* Parser */ = {
-			isa = PBXGroup;
-			children = (
-				3D87A612E007D7796E70FAADA906BFCE /* Parser.swift */,
-				714DA82CDA9E70D203941C6B2898CAEB /* JSON */,
-			);
-			name = Parser;
-			path = Parser;
-			sourceTree = "<group>";
-		};
-		A06791DAD61B391FB3A8D9339F431538 /* PCI */ = {
-			isa = PBXGroup;
-			children = (
-				2401B3CB9245D56540730C494DB904C9 /* TokenizationService.swift */,
-			);
-			name = PCI;
-			path = PCI;
-			sourceTree = "<group>";
-		};
-		A233A1F061F3C5D63A280B001A7FE817 /* Connectivity */ = {
-			isa = PBXGroup;
-			children = (
-				B1639036F2A8257E637C594E6AAD5053 /* Connectivity.swift */,
-			);
-			path = Connectivity;
-			sourceTree = "<group>";
-		};
-		AB9885457925FBE313B90D868DF6D37E /* Checkout Components */ = {
-			isa = PBXGroup;
-			children = (
-				C21E693C2A9C35C95FD8D20FF3E6CBA8 /* PrimerHeadlessUniversalCheckout.swift */,
-				63E7234F6156D7FCFD7BC726775B7324 /* PrimerHeadlessUniversalCheckoutProtocols.swift */,
-				E7ED534C8BA1F2266282858C164F4C92 /* PrimerHeadlessUniversalCheckoutUIManager.swift */,
-				53961D6FC182D69E6DBC350034167F6D /* PrimerInputElements.swift */,
-			);
-			name = "Checkout Components";
-			path = "Checkout Components";
-			sourceTree = "<group>";
-		};
-		B32B7592FF2CF38D5DB40B9A5877ACE9 /* Payment Services */ = {
-			isa = PBXGroup;
-			children = (
-				92B636FA7F6D63429846528C1877EA51 /* ClientSessionService.swift */,
-				4BE9A6E3AB7C201932F4998D365A0A15 /* ClientTokenService.swift */,
-				E4E3BD3BD14947FEC0A2B9351B285045 /* CreateResumePaymentService.swift */,
-				69F40BC6FFF86283F2BCF838C0969837 /* PaymentMethodConfigService.swift */,
-				88B1D4EB8E0C3E2D7A9F8F6D997461F0 /* PayPalService.swift */,
-				B75609CE32117EFABBC8865F66BBE13D /* VaultService.swift */,
-			);
-			name = "Payment Services";
-			path = "Payment Services";
-			sourceTree = "<group>";
-		};
-		B48178CA928842C413A152B04318C50A /* Vault */ = {
-			isa = PBXGroup;
-			children = (
-				8F6B3E3296881935E9CE3E9C4CA59913 /* VaultPaymentMethodView.swift */,
-				51EBF3F8CF938A35AF54BE6E15EE8BD7 /* VaultPaymentMethodViewController.swift */,
-				7012DD2DDE94DC8AAC0318F3458502AE /* VaultPaymentMethodViewModel.swift */,
-			);
-			name = Connectivity;
-			path = Connectivity;
-			name = Vault;
-			path = Vault;
-			sourceTree = "<group>";
-		};
-		BBC698A7C91754086F3AFB2B60823901 /* UI Delegates */ = {
-		88722F8B6D896E3CF9DE0759DB35D318 /* Extensions & Utilities */ = {
-		BBC698A7C91754086F3AFB2B60823901 /* UI Delegates */ = {
-			isa = PBXGroup;
-			children = (
-				C6B6B4323FBEC9030A61105B5D9D1DD3 /* AlertController.swift */,
-				7D1330FB6C54966197A4B5E8020D0470 /* AnyCodable.swift */,
-				DE40B97715F0953DF1879F962895959F /* AnyDecodable.swift */,
-				A9B0C8A435BC5F8BE0944F756BF9CD00 /* AnyEncodable.swift */,
-				2CC17E6089DCF73CB98E268B32FF5175 /* ArrayExtension.swift */,
-				7EF224355D933CCAF80563317FA6D4E3 /* BundleExtension.swift */,
-				633C779A916EBB3AF429A91B72B46F95 /* DataExtension.swift */,
-				CBB590E96AA07FB8989BDB0930B36AC9 /* DateExtension.swift */,
-				74A259F13275337DB86D1591ED08AB43 /* IntExtension.swift */,
-				4FE7D26414C0C2B544A649B6EA842BE6 /* Logger.swift */,
-				7D529BFF4F07BD8A4E46ED3319BA112D /* Mask.swift */,
-				E595D1D66BDDF88D15C73762D5D8B90C /* NSErrorExtension.swift */,
-				474FD0594489E30B8B5F68FE1125265B /* Optional+Extensions.swift */,
-				1759FFA2362382D1E700D22B5FEC6461 /* PostalCode.swift */,
-				95C8411106B07FE3D8AC4969FC339648 /* PresentationController.swift */,
-				6B0D79D31EA34C51D854EF061B4AFED4 /* PrimerButton.swift */,
-				E761259374766BFAFFE57412324BEFD7 /* PrimerCustomStyleTextField.swift */,
-				067F0D6D593712AF32BA0E205AB1C841 /* PrimerImage.swift */,
-				D15F3BA2AA281D8258582665AE4B0C5A /* PrimerScrollView.swift */,
-				FE91682094D0E0777304DBAFC368EDD5 /* PrimerTableViewCell.swift */,
-				A4DE4CA072F9192D4D3D6434E41EB985 /* PrimerViewController.swift */,
-				74FBCA007C194AEA62E0E6E2F28E36CE /* PrimerViewExtensions.swift */,
-				D2613FD05010F4EDED5E6CD035F2DEF5 /* StringExtension.swift */,
-				40E5804B7C6A7ACB1D24A9AC2FCC9D3F /* UIColorExtension.swift */,
-				E2EBA3C03096679F47C8897CC27883BA /* UIDeviceExtension.swift */,
-				B8AEB8CABFC0D5D9D11195BDE1DFEA7C /* UILocalizableUtil.swift */,
-				3C85A8A0EF5C8FECED11956A786E27B0 /* UINavigationController+Extensions.swift */,
-				271FB5042E2597A10CE1A3BB1D54788E /* URLExtension.swift */,
-				0ACC8F5B5944D93994C651698DA3E8D3 /* UserDefaultsExtension.swift */,
-				AC396DBC55DA2A835C6166784BF023B2 /* Weak.swift */,
-				9A0AD3CEF053F267BB993AF58E3996AF /* WebViewUtil.swift */,
-				99DB2B1D29C3E3D6E221C38DD66BA56D /* ReloadDelegate.swift */,
-			);
-			name = "Extensions & Utilities";
-			path = "Sources/PrimerSDK/Classes/Extensions & Utilities";
-			name = "UI Delegates";
-			path = "UI Delegates";
-			sourceTree = "<group>";
-		};
-		893D5BC7B952D484D58DE74E15478150 /* Vault */ = {
-		BFC69352E820CE9D1A0ABA8309E6C9EE /* Cancellation */ = {
-			isa = PBXGroup;
-			children = (
-				E5EDD7CE41C60C72891B761B5ECB20C5 /* VaultPaymentMethodView.swift */,
-				41B8281EAAEFF1719E3518C391989442 /* VaultPaymentMethodViewController.swift */,
-				3C260B75308A0D97B0D4803608B63157 /* VaultPaymentMethodViewModel.swift */,
-				32E7B74571C53FD1C99D96FBB6915E43 /* CancelContext.swift */,
-				D12CF1B44F5F051C012451804B125DE0 /* Cancellable.swift */,
-				6F3FA05412D47E8B0D4A34595C4782B0 /* CancellableCatchable.swift */,
-				62C952A34D8A6F86C799D28DD9F97FE7 /* CancellablePromise.swift */,
-				7AEA052427BD05BF5E7EAC3ED27A1579 /* CancellableThenable.swift */,
-			);
-			path = Vault;
-			name = Cancellation;
-			path = Cancellation;
-			sourceTree = "<group>";
-		};
-		898023E57571276E861A3D8CEBF69F95 /* Public */ = {
-		C05BBDC9F48ED0E1FDCD17E28EC3C301 /* User Interface */ = {
-			isa = PBXGroup;
-			children = (
-				88023177EB5A62409AD812BE489F87D5 /* PrimerThemeData.swift */,
-				F1D1872669D074511BA5878603D79EFC /* PrimerThemeData+Deprecated.swift */,
-				6D5145EEC72CE9F34AFCEC4F498A3FED /* Identifiable.swift */,
-				7E9C45958B30A1A0400E9FE613EFFC61 /* PaymentMethodsGroupView.swift */,
-				81EF38F8B9DA6900F362E7B470A612B2 /* UIUtils.swift */,
-				EBFECD7E6D2FC62FB4F0CE74EA59D875 /* Banks */,
-				7F4A08BAF56D638435232C7117563351 /* Components */,
-				864F9FF2EA4ACE9E88C7D0BE4BE05BE1 /* Countries */,
-				6951AA1242BF6D290D1B869227E5FB13 /* OAuth */,
-				13ABF216344B072A04A74F37596E51A8 /* PCI */,
-				1B0EC26538EC91BD6AEC97B94BA2338F /* Primer */,
-				37688C51AED0BB62A45073658A891B7F /* Root */,
-				393F1FF7F96C830FE644CC4DE6BE0CF5 /* TestPaymentMethods */,
-				65B16BC35C1A49C7BB4FC050FE8CA396 /* Text Fields */,
-				E04F2D15A9DF0C43D8DEB87B8D087AD8 /* TokenizationViewControllers */,
-				09ED457D4DC94C6BC1E65E7702E7C08F /* TokenizationViewModels */,
-				BBC698A7C91754086F3AFB2B60823901 /* UI Delegates */,
-				B48178CA928842C413A152B04318C50A /* Vault */,
-			);
-			path = Public;
-			name = "User Interface";
-			path = "Sources/PrimerSDK/Classes/User Interface";
-			sourceTree = "<group>";
-		};
-		935F38C128CEA007B26EABDADCD82471 /* Third Party */ = {
-		C37074855D3D0AE45E7B77D3AA4A25EC /* Data Models */ = {
-			isa = PBXGroup;
-			children = (
-				5AC04DD26CCB1E1076C71E014C70BBA2 /* PromiseKit */,
-				E211B0A294E0E4CF03EFCDE4C8D741CC /* 3DS.swift */,
-			);
-			name = "Third Party";
-			path = "Sources/PrimerSDK/Classes/Third Party";
-			name = "Data Models";
-			path = "Data Models";
-			sourceTree = "<group>";
-		};
-		C7BFEF694F4C5D32F272ACBD2F8DA708 /* Core */ = {
-			isa = PBXGroup;
-			children = (
-				E0C4D9623C98825287DFF9DF9C149D41 /* Icons.xcassets */,
-				1E71ADCA23B144DD48A33ADA278342DE /* Core */,
-				D6F514FAB7A5C2203BD270B031B0BB91 /* Data Models */,
-				8FAFD283617F7F9C34A13B8E858382E8 /* Error Handler */,
-				D475D1C4702ABCC0B3700C8D5C2D352F /* Extensions & Utilities */,
-				7E5DAB10A6C99A2755E5CE90BDB9D888 /* JSONs */,
-				036A37D8A8EAC6A158A732C52C00A694 /* Localizable */,
-				7F0583704A20D18AAA8CE181EE4836D2 /* Mocks */,
-				3A18963917A5A362733DAD0335BA8435 /* Nibs */,
-				57F390615729B853BE9D2740C424D96F /* Services */,
-				CF7BC43E9BF88C0A3B3FD1B0ED840540 /* Third Party */,
-				C05BBDC9F48ED0E1FDCD17E28EC3C301 /* User Interface */,
-			);
-			path = CardScanner;
-			sourceTree = "<group>";
-		};
-		98B7D02D52537886CDD5A5CFFE4F7FD0 /* OAuth */ = {
-			isa = PBXGroup;
-			children = (
-				4379C15A53B53ECF504909806D08AA30 /* PrimerWebViewController.swift */,
-			);
-			path = OAuth;
-			sourceTree = "<group>";
-		};
-		98BE3FD875A28B97F5593E40E9DCEE26 /* PCI */ = {
-			isa = PBXGroup;
-			children = (
-				961F5EC033647B20E908D3EFF8698B61 /* CardScanner */,
-			);
-			path = PCI;
-			sourceTree = "<group>";
-		};
-		9A2A15D4C3D3E33A057B29CDDFACA1A5 /* PrimerSDK */ = {
-			isa = PBXGroup;
-			children = (
-				6B9C6D260FA3DC5F6D7FAC1BAEA1ABED /* Core */,
-				C9FD54C587F793D3D6FA54919CF66E53 /* Pod */,
-				665732171677BE46971E3CB9964CEF6B /* Support Files */,
-			);
-			name = PrimerSDK;
-			path = ../..;
-			sourceTree = "<group>";
-		};
-		A4BF3D5B67B27A9A3507342F3C8DBD7F /* Cancellation */ = {
-			isa = PBXGroup;
-			children = (
-				C4CBB5AF0B306327027395AB00710506 /* CancelContext.swift */,
-				BCBED9D60AEE6594EA6729793FE93560 /* Cancellable.swift */,
-				FF3F1291CD8839AB441D56CA89433C4A /* CancellableCatchable.swift */,
-				95CFB607FCCA273130DDF6CD1280C81C /* CancellablePromise.swift */,
-				F8118295F204B94B93B535F4FAF83E8A /* CancellableThenable.swift */,
-			);
-			path = Cancellation;
-			sourceTree = "<group>";
-		};
-		A90637E9398492EFD8864C1CD2C79716 /* API */ = {
-			isa = PBXGroup;
-			children = (
-				C859A8A8C04621CC680722F6BA64F9DA /* Primer */,
-			);
-			path = API;
-			sourceTree = "<group>";
-		};
-		AFF49B8CAD3EFD37470FAFDEA409D5A2 /* Primer */ = {
-			isa = PBXGroup;
-			children = (
-				F09E1081F9B38FB270A3DB18B673AE4F /* CardButton.swift */,
-				3A9DED7145EEA6B2BCD72EF0FEF119A1 /* ExternalViewModel.swift */,
-				B670C337E45FD07FB7D7B6F417CEBE79 /* PaymentMethodComponent.swift */,
-			);
-			path = Primer;
-			sourceTree = "<group>";
-		};
-		B0A7D45742CEF1EED34728F18D066CBD /* JSON */ = {
-			isa = PBXGroup;
-			children = (
-				09DA07680CE38D25267A40F144C1878A /* JSONParser.swift */,
-			);
-			path = JSON;
-			sourceTree = "<group>";
-		};
-		B0CED41CE9F9AAB0B3BAE164EA037A53 /* UI Delegates */ = {
-			isa = PBXGroup;
-			children = (
-				4EF7AD82562C05761CAC843FE44A93A7 /* ReloadDelegate.swift */,
-			);
-			path = "UI Delegates";
-			sourceTree = "<group>";
-		};
-		B2D37BEA055B31ED72B82979F240865D /* Components */ = {
-			isa = PBXGroup;
-			children = (
-				659104640FE208786BBE29589913E547 /* HeaderFooterLabelView.swift */,
-				DEBE06B267EF7E8D4D71D6D18DB68AA8 /* PrimerResultComponentView.swift */,
-				EEB408F5268E765C2232D628DF0E23FC /* PrimerResultViewController.swift */,
-				8A1D198D9CBF415F3F2F56199678048C /* PrimerSearchTextField.swift */,
-			);
-			path = Components;
-			sourceTree = "<group>";
-		};
-		B78B2CB65FBC186038F1EF976ADDFAE1 /* Keychain */ = {
-			isa = PBXGroup;
-			children = (
-				044F59FE132813DE141ACD4D83976EAC /* Keychain.swift */,
-			);
-			path = Keychain;
-			sourceTree = "<group>";
-		};
-		C7DA6ED40DF0DE6C1E68AB9BC7408532 /* Modules */ = {
-			isa = PBXGroup;
-			children = (
-				2DCDEBBA9872F2083C679DBE95A79AB1 /* PollingModule.swift */,
-				842288D428781CD200D7A605 /* UserInterfaceModule.swift */,
-			);
-			name = Modules;
-			path = Sources/PrimerSDK/Classes/Modules;
-			sourceTree = "<group>";
-		};
-		C8155647B58D1C7548A4F63CC84F0A80 /* Analytics */ = {
-			isa = PBXGroup;
-			children = (
-				9D625963BE773BCA8D1A6DFFC51B5589 /* Analytics.swift */,
-				5BEF09E63D58620D84DABDBCBAD319AC /* AnalyticsEvent.swift */,
-				DBBEB57680BDD526ABBEADB2300ABD99 /* AnalyticsService.swift */,
-				C93E4B4BFCC816B88FBDA0A76D383435 /* Device.swift */,
-			);
-			path = Analytics;
-			sourceTree = "<group>";
-		};
-		C859A8A8C04621CC680722F6BA64F9DA /* Primer */ = {
-			isa = PBXGroup;
-			children = (
-				74B296903A7D9979C275CBE2E0A8F5B1 /* PrimerAPI.swift */,
-				0A1A3238D1B5B9A6A4BA07AE6D1EE512 /* PrimerAPIClient.swift */,
-				05CABE130756D31FFE88825538578B4C /* PrimerAPIClient+Promises.swift */,
-			);
-			path = Primer;
+			sourceTree = "<group>";
+		};
+		C35F490708CC4F1227C79AFA8195B362 /* Root */ = {
+			isa = PBXGroup;
+			children = (
+				67750E68AEDFD69FF1225EFA769A3F02 /* PrimerCardFormViewController.swift */,
+				1041810771BA128F2C815A9EBEE50C8C /* PrimerContainerViewController.swift */,
+				BDA3A10CE27E1E37AE1061CC97D8E09B /* PrimerFormViewController.swift */,
+				3B2DDE91C97CB38EBB5C32C96E91CB63 /* PrimerInputViewController.swift */,
+				04CB724AF25AFCFEB9BF36B614646780 /* PrimerLoadingViewController.swift */,
+				85B381792BDD8F117A819BFA81FF0FCE /* PrimerNavigationBar.swift */,
+				98AD32971C11E4EB1674EEE48C2FD16D /* PrimerNavigationController.swift */,
+				DF532DCCEDC1561E3D87423E70B5A0B8 /* PrimerRootViewController.swift */,
+				BED2CE2BEBD6BACD03C7259425A02361 /* PrimerUniversalCheckoutViewController.swift */,
+				97F96FEB84CD8B37050649AA8B63FC14 /* PrimerVaultManagerViewController.swift */,
+			);
+			name = Root;
+			path = Root;
 			sourceTree = "<group>";
 		};
 		C99317E726DB0D5CA94A6EFE2CA8C63E /* Pods-PrimerSDK_Tests */ = {
@@ -2049,23 +1564,16 @@
 			path = "Target Support Files/Pods-PrimerSDK_Tests";
 			sourceTree = "<group>";
 		};
-		C9FD54C587F793D3D6FA54919CF66E53 /* Pod */ = {
-			isa = PBXGroup;
-			children = (
-				6646D6F0EBEC846C921389FC8058D713 /* LICENSE */,
-				D2FBE43E155F772E7D841309ED580E9B /* PrimerSDK.podspec */,
-				CD63D63853568206A9CB42C2291A2515 /* README.md */,
-			);
-			name = Pod;
-			sourceTree = "<group>";
-		};
-		CCBD9CBF8178F01988430132B8D8E81F /* Mocks */ = {
-			isa = PBXGroup;
-			children = (
-				EB6A0EFA4488F95C9054F32D9883A61A /* MockPrimerAPIClient.swift */,
-			);
-			name = Mocks;
-			path = Sources/PrimerSDK/Classes/Mocks;
+		CBD715CAE60C2D738333582A3AC62124 /* Analytics */ = {
+			isa = PBXGroup;
+			children = (
+				4EFB9B8A3A2A6B68ACBD293A46B67CF1 /* Analytics.swift */,
+				B5BB5D36BD4318EE1346910D637FF491 /* AnalyticsEvent.swift */,
+				97A319110D37206359C4EC1E93BC2D3B /* AnalyticsService.swift */,
+				203366EB41D7B0916FA02AAFFDD289DC /* Device.swift */,
+			);
+			name = Analytics;
+			path = Analytics;
 			sourceTree = "<group>";
 		};
 		CF1408CF629C7361332E53B88F7BD30C = {
@@ -2079,136 +1587,33 @@
 			);
 			sourceTree = "<group>";
 		};
-		CF7BC43E9BF88C0A3B3FD1B0ED840540 /* Third Party */ = {
-			isa = PBXGroup;
-			children = (
-				8C15B8F464D20CED89E5EACDC7499F11 /* PromiseKit */,
-			);
-<<<<<<< HEAD
-			path = TestPaymentMethods;
-=======
-			name = "Third Party";
-			path = "Sources/PrimerSDK/Classes/Third Party";
->>>>>>> 071f4b09
-			sourceTree = "<group>";
-		};
-		D1BD947176C3B9048E1AFF71BBAF57E6 /* Wrappers */ = {
-			isa = PBXGroup;
-			children = (
-				8BB91D8FC3CC7C23802BC3AAB8A45869 /* CatchWrappers.swift */,
-				CF57E8AC8E07FC05BCB57DCF89C9D81B /* EnsureWrappers.swift */,
-				6AA530152A5F5E865A34375C80DCA7E1 /* FinallyWrappers.swift */,
-				92FFBC77DD318BA22CA17AAE64F992BB /* GuaranteeWrappers.swift */,
-				34E7D152F909422748B3503A0E90FB3A /* RecoverWrappers.swift */,
-				B03749DEFF555B09D96D199F53D0EC5F /* SequenceWrappers.swift */,
-				C279AF785D0A7E8096F8611E5F5398AA /* ThenableWrappers.swift */,
-				6AEF1F718D81FD1135C1AAEF12CCC75B /* WrapperProtocols.swift */,
-			);
-<<<<<<< HEAD
-			path = PCI;
-=======
-			name = Wrappers;
-			path = Wrappers;
-			sourceTree = "<group>";
-		};
-		D32B3E9CBA206A7D2AF201779E781A26 /* Crypto */ = {
-			isa = PBXGroup;
-			children = (
-				DB6589EAA1B1FF731E524A03ECF646D6 /* AES256.swift */,
-			);
-			name = Crypto;
-			path = Crypto;
-			sourceTree = "<group>";
-		};
-		D475D1C4702ABCC0B3700C8D5C2D352F /* Extensions & Utilities */ = {
-			isa = PBXGroup;
-			children = (
-				CDB09AB338247505E17EAB62599A3A68 /* AlertController.swift */,
-				7AC9E2D00176625B897B7195FEE839B6 /* AnyCodable.swift */,
-				02AEA12306264C332BD5C18230218C3F /* AnyDecodable.swift */,
-				FC7B7686ACA0079CCC4CB65C435820CD /* AnyEncodable.swift */,
-				BBED37C7A2CE57976AC0CC48BC5F065C /* ArrayExtension.swift */,
-				7C845D6E8B01035C6D3B94957F73B6B7 /* BundleExtension.swift */,
-				ED1866D1C3832FF7DCEED6D6D670ACC1 /* DataExtension.swift */,
-				B200F239DA08389F4DCF65473B2D9AD2 /* DateExtension.swift */,
-				D8EBCF622CFC85DC731B2E713881FB5B /* IntExtension.swift */,
-				08A7E9C394160097C31C185DF8295122 /* Logger.swift */,
-				87673CB911B9179CA39AD5C488BD9FD0 /* Mask.swift */,
-				52D066EE1538E2671D38C991A067B3F8 /* NSErrorExtension.swift */,
-				CA752A5B495C76B4B2C2E2CA5D903790 /* NSObject+ClassName.swift */,
-				BABEAE2ADEEB980CF92624EC3DFE9DE5 /* Optional+Extensions.swift */,
-				98B0041A96EE4B2BD0FAF0E957BF95E0 /* PostalCode.swift */,
-				98C194C682C50C2188536736E05139FC /* PresentationController.swift */,
-				325E725AD91A4BEB08A158C043E967E2 /* PrimerButton.swift */,
-				1EFACA67F2DE4FF9459B7F4573EA2FFB /* PrimerCustomStyleTextField.swift */,
-				F20C6C1A0E3DEDFF5AA22A1C2DB37785 /* PrimerImage.swift */,
-				B8319D2AD2073D036F27ADE1F781FC69 /* PrimerScrollView.swift */,
-				CEFAD3CD723F4C72F10962C45BC25762 /* PrimerTableViewCell.swift */,
-				FDBCC1FAE366C4B3ED5B58D289FDF10F /* PrimerViewController.swift */,
-				F8C443254AE4355436760FE9CEFB9D71 /* PrimerViewExtensions.swift */,
-				BA36AAAB83704CF9C0EFE973997E9073 /* StringExtension.swift */,
-				A2E50972F1C3F39125E16E0B3FD3B75A /* UIColorExtension.swift */,
-				0053346C2AB74AAAE417360C66960F9A /* UIDeviceExtension.swift */,
-				9FCE9E8EB4542F16550859E2F6DC6F75 /* UILocalizableUtil.swift */,
-				ADDCC0F3C159107430C2514B325EBAD2 /* UINavigationController+Extensions.swift */,
-				181FD134402B52A55756F198172099E6 /* URLExtension.swift */,
-				C4828DD78DA4FB46357C6F2C7A3651CF /* UserDefaultsExtension.swift */,
-				39BA1ACE17021B0ABDFC320430292893 /* Weak.swift */,
-				0CB4884B7721CB59ABD109278655D26F /* WebViewUtil.swift */,
-			);
-			name = "Extensions & Utilities";
-			path = "Sources/PrimerSDK/Classes/Extensions & Utilities";
-			sourceTree = "<group>";
-		};
-		D6EFE5833FE84F4EAE407234B67B5FEB /* Analytics */ = {
-			isa = PBXGroup;
-			children = (
-				BBAD13A596CA6F22394177E01E80EEDC /* Analytics.swift */,
-				B87E8137FEDB4FBB8A4CDF417FD253E1 /* AnalyticsEvent.swift */,
-				FE906FC0706B6C07B89169493108516B /* AnalyticsService.swift */,
-				42020175716BD4A95D96481C0C8FB67D /* Device.swift */,
-			);
-			name = Analytics;
-			path = Analytics;
-			sourceTree = "<group>";
-		};
-		D6F514FAB7A5C2203BD270B031B0BB91 /* Data Models */ = {
-			isa = PBXGroup;
-			children = (
-				CDC751E417142DACB37B15B0E71297DD /* AdyenDotPay.swift */,
-				DC970808F6EE34EF500C99CEEFEE285C /* Apaya.swift */,
-				C655870C367900F921B947BED98401C2 /* ApplePay.swift */,
-				49DC61D1A110BA33DA0D0532EC0CD960 /* Bank.swift */,
-				43C3F37AF8BB3C8EF642619770D53EBD /* CardNetwork.swift */,
-				057CA56F47D4E29C43D118F3E1CD721A /* CheckoutModule.swift */,
-				1DD9A5AC41E4F667756C246D155F692C /* ClientSession.swift */,
-				873FF46BD15DCAF5E66B9958DEE8D3A4 /* ClientToken.swift */,
-				D3709D5F0E8A5908C015CD0AED5588C8 /* Consolable.swift */,
-				520125FFA7770739823510D5582066E5 /* CountryCode.swift */,
-				B7CE42E19671CE56F023FFD64B1FC8BF /* Currency.swift */,
-				065D19EB00F0B7FC9037EC259FB768BD /* ImageName.swift */,
-				C30FB1396DF164D6AEA07479F5BEEB3A /* Klarna.swift */,
-				559ACBECCF9F29C19197A16EC5C9CD08 /* OrderItem.swift */,
-				E11C98BC109E5A9E6FDD093B25E8F41E /* PaymentAPIModel.swift */,
-				603010261D363CEA295EF6B157EC5260 /* PaymentMethodConfiguration.swift */,
-				DF6BBB7E5EB00250D67AC3F33E2C15B0 /* PaymentMethodConfigurationOptions.swift */,
-				BAFB298C3FEF87F6AF64765854D69348 /* PaymentMethodConfigurationType.swift */,
-				93AE1AB08D3ADA160C426BF0DE0503C6 /* PaymentMethodToken.swift */,
-				E0C7295520C9F9423616EEA9DE0B4D30 /* PaymentMethodTokenizationRequest.swift */,
-				F2C2A8982E0E1522927006D9D7A10221 /* PaymentResponse.swift */,
-				9021E63CAD4F3212F3803D4ADAA090AA /* PayPal.swift */,
-				167AF1FCB57B113DD78AA10F49A3DDE7 /* PrimerConfiguration.swift */,
-				817C5C288EDAA7AA876CA1A3024160BB /* PrimerFlowEnums.swift */,
-				3A08959E4C14B63236FDC81465D69CB7 /* PrimerSettings.swift */,
-				14B75CE025D4786EE68C4F0FCE9DBF56 /* SuccessMessage.swift */,
-				547B5E6ED2923E0F9FDF4FA3372C5DA4 /* Throwable.swift */,
-				E095654839D3E5E22F4136B26AB6470D /* VaultCheckoutViewModel.swift */,
-				200C5AAE2674D27CE2E9F37B356F637E /* PCI */,
-				95C7BE6ED5EF0D4A54CC605B79344FCD /* Theme */,
-			);
-			name = "Data Models";
-			path = "Sources/PrimerSDK/Classes/Data Models";
->>>>>>> 071f4b09
+		D23E4E6A3AC808ECF47DA195D6A4F3C5 /* OAuth */ = {
+			isa = PBXGroup;
+			children = (
+				28126C3590C36586F51800BA5CAECE55 /* PrimerWebViewController.swift */,
+			);
+			name = OAuth;
+			path = OAuth;
+			sourceTree = "<group>";
+		};
+		D54527D7E015D45956BC43ED03522C94 /* Fields */ = {
+			isa = PBXGroup;
+			children = (
+				4ECC280C3FC110625D07182B2E88F90D /* AddressField.swift */,
+				B3E7B7679B3CAF232E2452C4AA03B368 /* CardholderNameField.swift */,
+				AF4CD7512916B1BDFE3354A6AE96FC27 /* CardNumberField.swift */,
+				94F27A86F8EED1ECBA3EFDC57EF6424D /* CityField.swift */,
+				0289F512B4FE2DE3870D584C03230A63 /* CountryField.swift */,
+				781CA3841802934FA0F504873CD35498 /* CVVField.swift */,
+				C9B400980AE3D0D246949AA42932D97F /* ExpiryDateField.swift */,
+				02571B8C79E98926D8F502BD1A7CD1AC /* Field.swift */,
+				0F4A90D61E2F8374DA68A1AEFF201A94 /* FirstNameField.swift */,
+				11CE781AF1041A73516D11772A355658 /* LastNameField.swift */,
+				6B463C75E91E94D834EAEF8120818B7F /* PostalCodeField.swift */,
+				9988C63548A886B6E8911A2B31ED065F /* StateField.swift */,
+			);
+			name = Fields;
+			path = Fields;
 			sourceTree = "<group>";
 		};
 		DC341534F0F751E90DBE9F9F51531A54 /* Pods-PrimerSDK_Example */ = {
@@ -2228,70 +1633,63 @@
 			path = "Target Support Files/Pods-PrimerSDK_Example";
 			sourceTree = "<group>";
 		};
-		E04F2D15A9DF0C43D8DEB87B8D087AD8 /* TokenizationViewControllers */ = {
-			isa = PBXGroup;
-			children = (
-				E1ABA41B457010A1433630283E322939 /* QRCodeViewController.swift */,
-			);
-<<<<<<< HEAD
-			name = "User Interface";
-			path = "Sources/PrimerSDK/Classes/User Interface";
-			sourceTree = "<group>";
-		};
-		ED38197C9C768135FD90C81EB71D6F6C /* Wrappers */ = {
-			isa = PBXGroup;
-			children = (
-				5D11E200A21ADD6CA0AF200029D8AE2A /* CatchWrappers.swift */,
-				2877F5B78030B9B8722EAF2E60B25B79 /* EnsureWrappers.swift */,
-				CBE253C27DAD1316CCDBD91A284690C6 /* FinallyWrappers.swift */,
-				2235E31EFE798FDDABAF2735C3D6F858 /* GuaranteeWrappers.swift */,
-				322390154E89B5435B468D317B6ABBA7 /* RecoverWrappers.swift */,
-				86E1AA3C057216B090B33D3C4F5FF901 /* SequenceWrappers.swift */,
-				F9CEA90BCE38DDC035C95E73AB8E27A1 /* ThenableWrappers.swift */,
-				45A56F1AA95323CEA6229761AEE83E06 /* WrapperProtocols.swift */,
-			);
+		DCD2380B646A579397197F2DFC6D9080 /* Connectivity */ = {
+			isa = PBXGroup;
+			children = (
+				979FF0F6A1185C73EA12828A91166942 /* Connectivity.swift */,
+			);
+			name = Connectivity;
+			path = Connectivity;
+			sourceTree = "<group>";
+		};
+		DDCD97087A9793EEF603C5361330CC9B /* Primer */ = {
+			isa = PBXGroup;
+			children = (
+				0C52BB0954B3B57950EE5ECBFBCEC276 /* PrimerAPI.swift */,
+				7F3401B0393F4EC9367BF21786552428 /* PrimerAPIClient.swift */,
+				350E42479B9D0727847040EF8609BE44 /* PrimerAPIClient+Promises.swift */,
+			);
+			name = Primer;
+			path = Primer;
+			sourceTree = "<group>";
+		};
+		E3459156DE75AD17E8349E9F403F2D1E /* Services */ = {
+			isa = PBXGroup;
+			children = (
+				A6151B84FB28ED48394DA238B4AE7D37 /* API */,
+				E7A8F917F258E4016EF2FA9C2A9E6E68 /* Network */,
+				38EB5683E1BC3A1B6DF1AC805325D125 /* Parser */,
+			);
+			name = Services;
+			path = Sources/PrimerSDK/Classes/Services;
+			sourceTree = "<group>";
+		};
+		E7A8F917F258E4016EF2FA9C2A9E6E68 /* Network */ = {
+			isa = PBXGroup;
+			children = (
+				EEEC79223EB0254322E0F972F42FFD2B /* Endpoint.swift */,
+				0FF89DA9BC5188EDC6B0FB6BD7528920 /* NetworkService.swift */,
+				B443A051997258F0E849367D1E50024A /* SuccessResponse.swift */,
+				621EF068A38834C755CA2040C7FC8636 /* URLSessionStack.swift */,
+			);
+			name = Network;
+			path = Network;
+			sourceTree = "<group>";
+		};
+		F863A9A4C0326D4F9DB24461DCCF536F /* Wrappers */ = {
+			isa = PBXGroup;
+			children = (
+				5B145D033FAD702C4AA6CF96CC91C6E2 /* CatchWrappers.swift */,
+				3050B929F84DF3A2D31ECCD89C3795B4 /* EnsureWrappers.swift */,
+				360B2587711EA6751895F762836699EA /* FinallyWrappers.swift */,
+				689B570926048E7B9A895AB23F8C0887 /* GuaranteeWrappers.swift */,
+				638BAE37A7B37561FB344EC624C182D5 /* RecoverWrappers.swift */,
+				58459C31FFC4D4DFB34A9E105D68D114 /* SequenceWrappers.swift */,
+				B335709395AA91BD1274E90F477A43AC /* ThenableWrappers.swift */,
+				4FA3877C16F6E8BD8EFAC258A8BB69C9 /* WrapperProtocols.swift */,
+			);
+			name = Wrappers;
 			path = Wrappers;
-			sourceTree = "<group>";
-		};
-		F717AF65BE0AA21099C1798D3E9D18F4 /* JSONs */ = {
-			isa = PBXGroup;
-			children = (
-				67DA0F1D5DC7182781C39F13FE736A8E /* currencies.json */,
-			);
-			name = JSONs;
-			path = Sources/PrimerSDK/Resources/JSONs;
-=======
-			name = TokenizationViewControllers;
-			path = TokenizationViewControllers;
->>>>>>> 071f4b09
-			sourceTree = "<group>";
-		};
-		EBFECD7E6D2FC62FB4F0CE74EA59D875 /* Banks */ = {
-			isa = PBXGroup;
-			children = (
-				65CA75F79AFE10ECCCA6CB222CA0A5B7 /* BankSelectorViewController.swift */,
-				E04A296ACF8CC410B5A7F709B9935196 /* BankTableViewCell.swift */,
-			);
-<<<<<<< HEAD
-			path = Primer;
-=======
-			name = Banks;
-			path = Banks;
->>>>>>> 071f4b09
-			sourceTree = "<group>";
-		};
-		ECE6814DEFF4A114A7B9C3B7F0120F0C /* CardScanner */ = {
-			isa = PBXGroup;
-			children = (
-				FDD87C040B92B71E6D72D6CCB51CBB9F /* CardScannerViewController.swift */,
-				5D682AF48B60E9118B0CD8A30A5E4BE8 /* CardScannerViewController+SimpleScanDelegate.swift */,
-			);
-<<<<<<< HEAD
-			path = "Data Models";
-=======
-			name = CardScanner;
-			path = CardScanner;
->>>>>>> 071f4b09
 			sourceTree = "<group>";
 		};
 /* End PBXGroup section */
@@ -2305,11 +1703,11 @@
 			);
 			runOnlyForDeploymentPostprocessing = 0;
 		};
-		C49C2B2C7FDA7F76694F8A616FDB1FB4 /* Headers */ = {
+		CB1C8BF373ADE987B44821E4DBE637EA /* Headers */ = {
 			isa = PBXHeadersBuildPhase;
 			buildActionMask = 2147483647;
 			files = (
-				BFEE6AE31BE1FE5299C82EC66B5A1304 /* PrimerSDK-umbrella.h in Headers */,
+				67C03521F1B56F0F1FA23F45EA17B8DB /* PrimerSDK-umbrella.h in Headers */,
 			);
 			runOnlyForDeploymentPostprocessing = 0;
 		};
@@ -2336,7 +1734,7 @@
 			buildRules = (
 			);
 			dependencies = (
-				7BADB8E4211A5FE7779CD10D1F6D6E3B /* PBXTargetDependency */,
+				607F07553B3973BBEAB690FEF74A045E /* PBXTargetDependency */,
 			);
 			name = "Pods-PrimerSDK_Tests";
 			productName = Pods_PrimerSDK_Tests;
@@ -2355,7 +1753,7 @@
 			buildRules = (
 			);
 			dependencies = (
-				36EE99BA25F9B5F7A52F3908EB2ACD5B /* PBXTargetDependency */,
+				56A92B4BFE962D0894986B4913C2E368 /* PBXTargetDependency */,
 			);
 			name = "Pods-PrimerSDK_Example";
 			productName = Pods_PrimerSDK_Example;
@@ -2364,11 +1762,11 @@
 		};
 		6E6525C7043FBA7BB34A249010AF5593 /* PrimerSDK-PrimerResources */ = {
 			isa = PBXNativeTarget;
-			buildConfigurationList = FB67FD8ED6D98A9681336AC0A7C84F2C /* Build configuration list for PBXNativeTarget "PrimerSDK-PrimerResources" */;
+			buildConfigurationList = 16C3E0066BBD6A5115B79437B145B30A /* Build configuration list for PBXNativeTarget "PrimerSDK-PrimerResources" */;
 			buildPhases = (
-				941F063CEBD4F389B1B0E595B3635F6A /* Sources */,
-				11F7BE762707DDF363923EBC1258D084 /* Frameworks */,
-				90E424B5A1A7FF78E344187BEBA1289D /* Resources */,
+				385032EC2C71A20CE8AF8587BAFCA8B6 /* Sources */,
+				DEC0E2A15A93FF2998334FECCAB45394 /* Frameworks */,
+				4674B751D262D9EEFE697FED36EEF087 /* Resources */,
 			);
 			buildRules = (
 			);
@@ -2381,17 +1779,17 @@
 		};
 		F3BE9108C53B53949406218CEA55E0B2 /* PrimerSDK */ = {
 			isa = PBXNativeTarget;
-			buildConfigurationList = 420F72F92EE887C851C3CBF067DDA5FD /* Build configuration list for PBXNativeTarget "PrimerSDK" */;
+			buildConfigurationList = 0E1956E646E7EC5B2F5BF4F8AC0BB43D /* Build configuration list for PBXNativeTarget "PrimerSDK" */;
 			buildPhases = (
-				C49C2B2C7FDA7F76694F8A616FDB1FB4 /* Headers */,
-				6EF4A2D14405D927340A64E4A53E17A9 /* Sources */,
-				8AB4C33E548B703E1E10EB5244EADD18 /* Frameworks */,
-				DF3B882871C6EB88C000CBE63104E764 /* Resources */,
+				CB1C8BF373ADE987B44821E4DBE637EA /* Headers */,
+				C7F869401F8F33BA10BA928858A44EED /* Sources */,
+				146D42556D0DAE03777697C0F9BBE0DC /* Frameworks */,
+				3297245D0A84D9642A1089CD6F2E82CC /* Resources */,
 			);
 			buildRules = (
 			);
 			dependencies = (
-				33C4DBC87A8D0B01F50B7BC18C433B1D /* PBXTargetDependency */,
+				2A9BBF62AF7395E9D341DD7291B51612 /* PBXTargetDependency */,
 			);
 			name = PrimerSDK;
 			productName = PrimerSDK;
@@ -2442,6 +1840,14 @@
 /* End PBXProject section */
 
 /* Begin PBXResourcesBuildPhase section */
+		3297245D0A84D9642A1089CD6F2E82CC /* Resources */ = {
+			isa = PBXResourcesBuildPhase;
+			buildActionMask = 2147483647;
+			files = (
+				3217BAFB50512B3036A1B2FC87B7D2A3 /* PrimerSDK-PrimerResources in Resources */,
+			);
+			runOnlyForDeploymentPostprocessing = 0;
+		};
 		3555CD6FF689702A32A86FF5DA44364D /* Resources */ = {
 			isa = PBXResourcesBuildPhase;
 			buildActionMask = 2147483647;
@@ -2449,87 +1855,87 @@
 			);
 			runOnlyForDeploymentPostprocessing = 0;
 		};
-		90E424B5A1A7FF78E344187BEBA1289D /* Resources */ = {
+		4674B751D262D9EEFE697FED36EEF087 /* Resources */ = {
 			isa = PBXResourcesBuildPhase;
 			buildActionMask = 2147483647;
 			files = (
-				321D9F3373B0FA25BDFCC0A21E8C1A06 /* af.json in Resources */,
-				39A7923B92B8E4E0E89AFB0B6DD0E9C5 /* am.json in Resources */,
-				80D9DA2E6A20319DBFBD4D63E2C838BE /* ar.json in Resources */,
-				AE7DCC87A62E5121CCEA19A9E9F78494 /* az.json in Resources */,
-				E5D7D1B0A094D0CE529866A8CABA5986 /* be.json in Resources */,
-				CD1AAC04F252B08FCEE769981FCC6A00 /* bg.json in Resources */,
-				40653FB070FCC983FDE28F77F6E7EBB2 /* bn.json in Resources */,
-				BC9050AAB243675DBCD7B9424A4D01F2 /* bs.json in Resources */,
-				4BDF30270D9377DB400428A27D8667B6 /* ca.json in Resources */,
-				2F8E0848E81A601ADE1F245489747BC8 /* cs.json in Resources */,
-				4FAAA4A30868B940CD9B5ADDE26A504E /* currencies.json in Resources */,
-				5AAE008F747F72E618EB3F20A4E0A8CA /* cy.json in Resources */,
-				72EE3706DB99BF2751C87D2555F31F7E /* da.json in Resources */,
-				1855D35C932E0A78CACABB18448BF0D9 /* de.json in Resources */,
-				913D7B6ED913223C61EAF99C096879EE /* dv.json in Resources */,
-				6F7E42BFF2310A9BC7598225F2732CF6 /* el.json in Resources */,
-				89015E2E4870C5328B05FB79B2B53D24 /* en.json in Resources */,
-				9B58A151380CF87F6B9F1FF2D505852D /* es.json in Resources */,
-				BA4FFC8537F3BE299D26308EB42E063C /* et.json in Resources */,
-				81BB972631A450E1FBD93F7C041753BD /* eu.json in Resources */,
-				2888EDA98F6B18951F48001A4BB8BEF7 /* fa.json in Resources */,
-				A7C9BCD505C4D7C9BF2D4A794EC8E128 /* fi.json in Resources */,
-				EE15E8DB599A3958C505D01320C680B3 /* fr.json in Resources */,
-				861457AC209C7E921BCCC3FF4712B1E3 /* gl.json in Resources */,
-				5C34963F2E5450EF019AC8008887107C /* ha.json in Resources */,
-				AD99E80BC23506D2BFF8866B847C22D1 /* he.json in Resources */,
-				0537239E1215F3AD75D4750AE1FCDFA9 /* hi.json in Resources */,
-				B6BD534411E94725EDB7CDF3083B0F5D /* hr.json in Resources */,
-				396B8C43BEC91E9737C816337B002F45 /* hu.json in Resources */,
-				757F2A91E3EBA369CDA964049D43F71D /* hy.json in Resources */,
-				C692C6F72E5259F9084B290C2E711D2D /* Icons.xcassets in Resources */,
-				1242A19617866F39A08C328289661476 /* id.json in Resources */,
-				0FB35BFFA304AEB100F9EC4A29F8A30C /* is.json in Resources */,
-				B6C5948F3379063D978803150F6561D7 /* it.json in Resources */,
-				5EB9384A0B2A10CA91269BF31B720DB7 /* ja.json in Resources */,
-				DA0C9FF6CABF78BB87B2E1C7358FA1DD /* ka.json in Resources */,
-				024299F6DB7040CEFA161394533EC958 /* kk.json in Resources */,
-				DACC8B099C9DD3128BB3FCC0FE8EB59D /* km.json in Resources */,
-				182D49100182E4088D1F309E95100E5B /* ko.json in Resources */,
-				649ACB91E01BECD59CAB775D884B85A1 /* ku.json in Resources */,
-				14080EA8D395B3C14ECE29586ACE36E5 /* ky.json in Resources */,
-				E914EC1108B5F1F0D2683ED4CA294F62 /* Localizable.strings in Resources */,
-				C69F619C319EFD5D97A6C62D45B78507 /* lt.json in Resources */,
-				04D27AC62172CC31990BE87A4AA6E454 /* lv.json in Resources */,
-				1A8CD83EB1A9C1DF5A437A098FBAB5DE /* mk.json in Resources */,
-				1635BE6F9121A38802A66B94B2823546 /* ml.json in Resources */,
-				B7EFBDCFB132D6603F7855CE419965B1 /* mn.json in Resources */,
-				D11F504416D457AAB73A964C164ABA43 /* ms.json in Resources */,
-				3AA2CDE6D8FB7320A1A69EFF9393B1F4 /* nb.json in Resources */,
-				09E1BB91B95A5FC85B033DC7B0556B9B /* nl.json in Resources */,
-				B5D5D11A33FEC81B3F156238606BC15E /* nn.json in Resources */,
-				6E1E069938F009C2D1AAE3AA56C9411A /* no.json in Resources */,
-				24083E0142E5ABD56232C08F319D73B9 /* pl.json in Resources */,
-				6A8FA9D1B78DC07D679916DFC5949325 /* PrimerTextFieldView.xib in Resources */,
-				A961CA859718F9E8AF9B79FB4C237C09 /* ps.json in Resources */,
-				F31D7F41AFC13EBABAAB4BB51FCE4016 /* pt.json in Resources */,
-				0FBDAA690E6C0D5F5F4328EFFBB94814 /* ro.json in Resources */,
-				56D8320882B903AF0FC8E5281D2F61D3 /* ru.json in Resources */,
-				7D7C7F165F06F1D87E0592C0E3012EF8 /* sd.json in Resources */,
-				07D713D8787C57FC1807BF4FB609EFFA /* sk.json in Resources */,
-				4196BAC057D1A8DD5647F04173256497 /* sl.json in Resources */,
-				1D36A4C4A9F4AA4DCDACA928C1A78558 /* so.json in Resources */,
-				C60812D23106D3300FD8730E44C2EFD7 /* sq.json in Resources */,
-				4F6E3DA724A8B455A9C0940AE99EF4CB /* sr.json in Resources */,
-				7E5372C2FE6B1A7F668F94FB787F1476 /* sv.json in Resources */,
-				5E62EAC5E6E666B300F7961522BD9DD4 /* sw.json in Resources */,
-				101E945A61CF3410EFA10D88C710F957 /* ta.json in Resources */,
-				E18A2741624D81A1020854EB441B1EEB /* tg.json in Resources */,
-				1A6B5E0A18EF8FC8935685CC98CD7EF5 /* th.json in Resources */,
-				2D01F12662701A2C42FAC8C7E3BF4F82 /* tr.json in Resources */,
-				136CEFD6A78534AFD0EF3FC1C4F43172 /* tt.json in Resources */,
-				24C37920BB94E0154D72E31867CF78DA /* ug.json in Resources */,
-				CAF8B5869EE2CF1F03DEFBDEE6866573 /* uk.json in Resources */,
-				3A93147CDC776A9EDDF4C996633C9B4D /* ur.json in Resources */,
-				3B26FF3B3D5F018674924FD30C8102DA /* uz.json in Resources */,
-				EEAD5D0931A11361CB9718CE4696C03B /* vi.json in Resources */,
-				EC6E8893D00BB0A523E79FFD0E25A8D8 /* zh.json in Resources */,
+				05DDA2D3E76E75246A4A61A6A05FF82F /* af.json in Resources */,
+				48CA9CA721C6D5394EB78F245CD8B183 /* am.json in Resources */,
+				2049AD20A8ECF22C30B66C99A5BD5FEC /* ar.json in Resources */,
+				920EB986D4CAC26615DD52360EA4007C /* az.json in Resources */,
+				F8A525668024E55FB3A6FC761D1DF53B /* be.json in Resources */,
+				67C1A84BF1809375419BAF30AFDDC267 /* bg.json in Resources */,
+				8854FEDE2069200DA351A8BB4B227E68 /* bn.json in Resources */,
+				E7A018C53D1669BAA92112E6E0CA4E73 /* bs.json in Resources */,
+				0D597B7980C2819E7581756958851FF0 /* ca.json in Resources */,
+				004E65799DD92DEF0E7875CC3F44B8DA /* cs.json in Resources */,
+				7A708CD8052F566C4E3FF271B3277471 /* currencies.json in Resources */,
+				121D6B9CF0A9F244C8F49D4E574D65F1 /* cy.json in Resources */,
+				A0A97B54CE47408FCEC395D5827FB218 /* da.json in Resources */,
+				0A3877912DE8B92A475931F58B72E5E2 /* de.json in Resources */,
+				89DCBF60A3D302633EA6E23F8040EA65 /* dv.json in Resources */,
+				C19A2CD8C56A5F882DB7AE7436F3F639 /* el.json in Resources */,
+				14A427EB4CC2C2873107DDCA7B464C05 /* en.json in Resources */,
+				C629D45B28FC2E3E44393EA2939E091E /* es.json in Resources */,
+				7A613C25A785A0E6D197EA998C76DEAC /* et.json in Resources */,
+				E120CB2A55D9B607F55F3BA6AE22B472 /* eu.json in Resources */,
+				ED2451A12A7CD4B18F95FE8A63927452 /* fa.json in Resources */,
+				3F7B0FCBB202614F58E6FEF982AF25C3 /* fi.json in Resources */,
+				C7267F76ADED5C1361E36EC13035DE11 /* fr.json in Resources */,
+				A1E5FC05F3A44BD95ECDDE74B27A2053 /* gl.json in Resources */,
+				F67F79EB155A1620C8A05867BBB3F880 /* ha.json in Resources */,
+				708185DCB6D1208569223AAEC31354CA /* he.json in Resources */,
+				249FB2E2534EECD1C6261FF95E006BCC /* hi.json in Resources */,
+				103E2D44CBD9AE4CB859F8C7912680BE /* hr.json in Resources */,
+				216EBB91A196D2052B1042789F759BCC /* hu.json in Resources */,
+				9AC12777DC69ADAD33FA103D92ADA863 /* hy.json in Resources */,
+				234DC80FCA774A04B4DCF4286E24E507 /* Icons.xcassets in Resources */,
+				954E380C54036574517DD1AD81388F0F /* id.json in Resources */,
+				10DC79FEE022C48EADBDE436531EBB4D /* is.json in Resources */,
+				21242D2B35DEFAABFF2F84CBDDBA4589 /* it.json in Resources */,
+				519C6934C093150412D09DC75A8E4D10 /* ja.json in Resources */,
+				6B8BAD464C5D8A47B251B04870752FAA /* ka.json in Resources */,
+				B57A22967C9B81340BD4033B40C22B10 /* kk.json in Resources */,
+				7080176B5A43BA9580DEFC7C61A045BC /* km.json in Resources */,
+				BF9A975042E56BC8AC6ABD83FB7B8F46 /* ko.json in Resources */,
+				1C5B34F108CEF374D282317C2C055D2E /* ku.json in Resources */,
+				5D29A48BCA3633F0F1B59B6F7368A957 /* ky.json in Resources */,
+				7EFF08398021F16BFBD17D5FC51721DF /* Localizable.strings in Resources */,
+				9CB22E8A848FCF65A8025FDEDC59D69B /* lt.json in Resources */,
+				1F1C3610733A20316DCF2B3E41E52CF2 /* lv.json in Resources */,
+				B38CF33050C732F9BCBCC127AA84A1A5 /* mk.json in Resources */,
+				03A634AFBDD6C9D2CC13F71CDB7301C4 /* ml.json in Resources */,
+				07F35998E46069B21D41AA6944D4D1C2 /* mn.json in Resources */,
+				A1751639CD2C242F2799A1F907049C35 /* ms.json in Resources */,
+				9379A5A3D9B5D9BD80E2BEEC57A21690 /* nb.json in Resources */,
+				220A0A15828DE6193DF68D720251699B /* nl.json in Resources */,
+				7CF064E412F61E81E1B004EE1A1A5475 /* nn.json in Resources */,
+				FEB4750A45D18EA4B7880641E4659878 /* no.json in Resources */,
+				B883A9E1A5659F951312D4DD1EB11D57 /* pl.json in Resources */,
+				66C0C45C0AC555DC3AE54A82A43ED53C /* PrimerTextFieldView.xib in Resources */,
+				4B3E5373B6FFAE5DD132D80AD8B04C11 /* ps.json in Resources */,
+				C75D9ED3AF574C82E5ABB48C0B0B0E3A /* pt.json in Resources */,
+				E5B95E049A3E4DBFF9F7DB2111B1DCDB /* ro.json in Resources */,
+				19A7DF63393194504F87393EC2806061 /* ru.json in Resources */,
+				085AF0CABEDF72502C1067CABEECCAB2 /* sd.json in Resources */,
+				F814B8A22BDE2B6BC2AA54DF3E29F14E /* sk.json in Resources */,
+				6922A3975CC5B4FC3786E649304FC1A1 /* sl.json in Resources */,
+				382D793500EB13C3AC4A6EDEAD8A8163 /* so.json in Resources */,
+				DB3AC7C62C350E7FC211A1347A2694E3 /* sq.json in Resources */,
+				2E4270464B2D01D042BF85681166838A /* sr.json in Resources */,
+				CBE37537C3C6761093E697D043B64141 /* sv.json in Resources */,
+				0FB8F6393A9315DE0E740B32185A348F /* sw.json in Resources */,
+				4288ADE674429F2BD0671E9857AF8299 /* ta.json in Resources */,
+				CD8D6BE0CB93AF68FE558E583E1F2142 /* tg.json in Resources */,
+				0BBAC4734D0251A791FB44E7CE296687 /* th.json in Resources */,
+				2EE093A2FB71C18704F34B92AA0C99B3 /* tr.json in Resources */,
+				4B888A6FAE995BDB24F6879A98F8C048 /* tt.json in Resources */,
+				EEE5E29AF8458D0981CF23FEB6536835 /* ug.json in Resources */,
+				A0F7232EDE6FB1E2CF49F7FB01D0DCC9 /* uk.json in Resources */,
+				F16E681FF700579A66A2E1248BBDBF0D /* ur.json in Resources */,
+				956C85225E7D6B20F45E1A6497865768 /* uz.json in Resources */,
+				8014F215FCF3C3A6282CFDF3232F2850 /* vi.json in Resources */,
+				28D9F7E2F52005E5865D9B5365C2D5A0 /* zh.json in Resources */,
 			);
 			runOnlyForDeploymentPostprocessing = 0;
 		};
@@ -2540,233 +1946,10 @@
 			);
 			runOnlyForDeploymentPostprocessing = 0;
 		};
-		DF3B882871C6EB88C000CBE63104E764 /* Resources */ = {
-			isa = PBXResourcesBuildPhase;
-			buildActionMask = 2147483647;
-			files = (
-				E45D57BF4E10E2D855D206DDE6D92CDC /* PrimerSDK-PrimerResources in Resources */,
-			);
-			runOnlyForDeploymentPostprocessing = 0;
-		};
 /* End PBXResourcesBuildPhase section */
 
 /* Begin PBXSourcesBuildPhase section */
-		2C9FEF473E84237B5F7544F0E1B8DD20 /* Sources */ = {
-			isa = PBXSourcesBuildPhase;
-			buildActionMask = 2147483647;
-			files = (
-				085EBF3E0C3F38E5576E422C0E80A6DA /* 3DS.swift in Sources */,
-				D3D58EC26B1F08AE8E865984A8AC4A15 /* 3DSService.swift in Sources */,
-				7D10B204673695DDB0AF2ECA2BE66601 /* 3DSService+Promises.swift in Sources */,
-				70D4BCABE798E43BDF61505A11749A4E /* AdyenDotPay.swift in Sources */,
-				0F9B6B61A3A35A3A7CBDE871C2E3A740 /* AES256.swift in Sources */,
-				1FDFE3C9F72D22472292260621AA8DA6 /* after.swift in Sources */,
-				4D90541CBB71F8B4D437AE526837EDCA /* AlertController.swift in Sources */,
-				486608524BDCEA99E4B9782BB8E4C29F /* Analytics.swift in Sources */,
-				BB4805DA7205768079FD83D93232D27E /* AnalyticsEvent.swift in Sources */,
-				44150557EE9973E93DDAEA4366B2B2B7 /* AnalyticsService.swift in Sources */,
-				B6A6C71677147CE57E7A276851DC33C9 /* AnyCodable.swift in Sources */,
-				5A05934027175180C9C0FF714E2452A8 /* AnyDecodable.swift in Sources */,
-				06F73275871A8D48AEF9CD511800F4E7 /* AnyEncodable.swift in Sources */,
-				A3FE8DD459BFEBABA3A62D12DFE86D99 /* Apaya.swift in Sources */,
-				BAC112D7C1F27B72D1080B27E84119A4 /* ApayaTokenizationViewModel.swift in Sources */,
-				20F469C778206C17C73D462295E142AD /* ApplePay.swift in Sources */,
-				2A42EF7F60DC3B7BA604CD7FA37A1EB4 /* ApplePayTokenizationViewModel.swift in Sources */,
-				DF5BE6D426C5F2FF9E5CC958ECEAF017 /* AppState.swift in Sources */,
-				D93B6D9D8E53F7E899B7B3734F1AAD46 /* ArrayExtension.swift in Sources */,
-				3FC5F1B40C08FB87A2844F397C05C0F2 /* Bank.swift in Sources */,
-				B80B08312DA321ABD828818218F3AB6B /* BankSelectorTokenizationViewModel.swift in Sources */,
-				E46E4ACFE17D0A6EA95C676B7F8F14D2 /* BankSelectorViewController.swift in Sources */,
-				21E1909AE092672A519E16295111BD27 /* BankTableViewCell.swift in Sources */,
-				1DC683D75F532B127088250720F6CA41 /* Box.swift in Sources */,
-				2AB92D31EFB459FCC214B28475FE1C7A /* BundleExtension.swift in Sources */,
-				3C97951198870488E727A33FB6B5305F /* CancelContext.swift in Sources */,
-				E8341BD76C766E489CE8B8A38057AF63 /* Cancellable.swift in Sources */,
-				65E477111C8762B3545E189B4677CBFA /* CancellableCatchable.swift in Sources */,
-				520B443189183B242ED78C5B80E735BC /* CancellablePromise.swift in Sources */,
-				FEB2E4ED04B3E9E8C634588B8848BAC9 /* CancellableThenable.swift in Sources */,
-				A8A93670DCE4986024446ECDA925B46C /* CardButton.swift in Sources */,
-				B411764259A54E648372521D3D049EB1 /* CardComponentsManager.swift in Sources */,
-				EF173A1434F5498576DB5EB6F3BE3660 /* CardFormPaymentMethodTokenizationViewModel.swift in Sources */,
-				C611F738238E26142D2FD7D90D225437 /* CardNetwork.swift in Sources */,
-				193B6E7F18BECBE568E051C5204DE4FE /* CardScannerViewController.swift in Sources */,
-				80713C4778F9411CBC0132A92CB95CFA /* CardScannerViewController+SimpleScanDelegate.swift in Sources */,
-				F1779309AE83810E3D8D0302B5A6F74A /* Catchable.swift in Sources */,
-				93BC95C3E4C415CCAFC5F4D774E06A0F /* CatchWrappers.swift in Sources */,
-				DB570720101A73C01E74DC532AFD21B6 /* CheckoutModule.swift in Sources */,
-				4106558E1896A5ABFF55603CB4D77076 /* CheckoutWithVaultedPaymentMethodViewModel.swift in Sources */,
-				87C41F4EAF0DFA939C99F419D5F33AAA /* ClientSession.swift in Sources */,
-				C238D827D7B10EC6A7EBBD6B357F6088 /* ClientSessionService.swift in Sources */,
-				A5C3847D0D7FD9A6124D4A1FB98CBF3C /* ClientToken.swift in Sources */,
-				811AD38683B358E40BC7607D4D7A5792 /* ClientTokenService.swift in Sources */,
-				41FD6539FC521A63326D0845D0791684 /* Colors.swift in Sources */,
-				749B365C33E780A278A5192A7D6415D5 /* ConcurrencyLimitedDispatcher.swift in Sources */,
-				0C915133296278840CA84A18A55FD896 /* Configuration.swift in Sources */,
-				8A67470B1104609394BF1772D5B0FA73 /* Connectivity.swift in Sources */,
-				CDDA1889F5951FC3C94064C64E781AC0 /* Consolable.swift in Sources */,
-				B30C6249A25B41EC84CDA24AB5283846 /* Content.swift in Sources */,
-				2E5D66313F12A4D7CCA6651A09B93978 /* CoreDataDispatcher.swift in Sources */,
-				337138FBD400C092DA89FA4558431651 /* CountryCode.swift in Sources */,
-				0FC217E4ED14E7D5F4C92B49AE3ABD1E /* CreateResumePaymentService.swift in Sources */,
-				BA8F2E5315A1039C9046FCE56EB368D9 /* Currency.swift in Sources */,
-				63702F09C006BEF305150942BFAC932C /* CustomStringConvertible.swift in Sources */,
-				D0794599071582CF10CE5E1C44C2FDFB /* DataExtension.swift in Sources */,
-				DD839F3B1D69DD67F1F43407D94B588E /* DateExtension.swift in Sources */,
-				94A252804B7CCBE2FF9EDE661D326144 /* Decisions.swift in Sources */,
-				CE6C7DD0FF201272C254C7E16BAC6211 /* DependencyInjection.swift in Sources */,
-				86945EDBC7684CB1BC0330509D50A367 /* Device.swift in Sources */,
-				DE72BD427F14917C78A28AFF3987BCD7 /* Dimensions.swift in Sources */,
-				6BB0A8392552900E40D2AFAC28070532 /* Dispatcher.swift in Sources */,
-				742233DF7AD1015E575802481DE28D10 /* Endpoint.swift in Sources */,
-				D1E7EF90B577FEF2A39D44A997BE935E /* EnsureWrappers.swift in Sources */,
-				E05C966D47CCEFE33D5ED92019299B69 /* Error.swift in Sources */,
-				4074C7D12813C98DEF5B136A9FD33B7C /* ErrorHandler.swift in Sources */,
-				6DF3B097359121ECB8CF90F18F0F2F53 /* ExternalPaymentMethodTokenizationViewModel.swift in Sources */,
-				8724D078A0AB7A8A49BCFE1E2794F9E0 /* ExternalViewModel.swift in Sources */,
-				E01BF14131B3B7DF77C74463BA4DB2A2 /* FinallyWrappers.swift in Sources */,
-				83DEA7A9428B9A1FEB94AF013A9827E3 /* firstly.swift in Sources */,
-				13C92A3477BF4FFE100C8071AB1830D5 /* FlowDecisionTableViewCell.swift in Sources */,
-				8B0FBD96700380073CEF506A33D2D446 /* FormPaymentMethodTokenizationViewModel.swift in Sources */,
-				1BC1C0356FB049A5F97C4EE482189E54 /* FormType.swift in Sources */,
-				251D250885214902C784A8498E4D41C6 /* Guarantee.swift in Sources */,
-				767AF0E8D81E7F77BCC57E056E868ECD /* GuaranteeWrappers.swift in Sources */,
-				D6D69277B164FBF6A878BF88FBA0CBE0 /* hang.swift in Sources */,
-				0CD0647AE0A5B80C31DED0ECEC2AB43A /* HeaderFooterLabelView.swift in Sources */,
-				F019ADB71498C83AEA2412F5F215F159 /* Identifiable.swift in Sources */,
-				E0982FA51584EF8AE32FFC084587DAC2 /* ImageName.swift in Sources */,
-				D24E1BFC9F91C92887A6A9B70743580C /* IntExtension.swift in Sources */,
-				71F533E120C8CA9060F38FB7B3316CAF /* JSONParser.swift in Sources */,
-				90C61D34FE983A8C2EA223F0F058888B /* Keychain.swift in Sources */,
-				E7BFDE361D1DABFD65BFB89A44571FA5 /* Klarna.swift in Sources */,
-				8CBA698650801C2E73DB79FC7D794F41 /* KlarnaTokenizationViewModel.swift in Sources */,
-				5AE12375CED0627D3FBB0E304AA5D615 /* LogEvent.swift in Sources */,
-				71865042065FB6BC5801DB3E56C9ACED /* Logger.swift in Sources */,
-				B22C19C949675A7D4FBB8E1A5409021D /* Mask.swift in Sources */,
-				46AA58C4365294725C1BFB231B25F81A /* MockPrimerAPIClient.swift in Sources */,
-				483D13A9651BDC346825D64BE0C9E455 /* NetworkService.swift in Sources */,
-				4D91A14776DF28E994F56720E58CE1C3 /* NSErrorExtension.swift in Sources */,
-				49D203DFADFCC73892166788A9469618 /* Optional+Extensions.swift in Sources */,
-				6F7C60D92FCB333D9F741A5E8145FF8A /* OrderItem.swift in Sources */,
-				506CFF9864CC0954D60151B4C5F0547A /* Parser.swift in Sources */,
-				794DC0060BF10E32AC35594B330B563F /* PaymentAPIModel.swift in Sources */,
-				13EB48DB6A72D6E463B5B3FD1AB5779B /* PaymentMethodComponent.swift in Sources */,
-				2A4AA900FF62F16797592BCDDAC38C72 /* PaymentMethodConfigService.swift in Sources */,
-				257FCA4BC988E0F6D40E386B70F846B7 /* PaymentMethodConfiguration.swift in Sources */,
-				BCA876A1192D602D893DD934898CEDE2 /* PaymentMethodConfigurationOptions.swift in Sources */,
-				0EBB0B156798BB8A34AE65D1737D21A5 /* PaymentMethodConfigurationType.swift in Sources */,
-				6F360066036E40BA960C5457108E405E /* PaymentMethodsGroupView.swift in Sources */,
-				0B571E269B0935FD6BF753B3C2E2EA85 /* PaymentMethodToken.swift in Sources */,
-				DA0F7291CB58CB7C0791FEEBF96D37C6 /* PaymentMethodTokenizationRequest.swift in Sources */,
-				B56333B1E11FAF3E94484D450B535AEA /* PaymentMethodTokenizationViewModel.swift in Sources */,
-				C43096B4EE472ECC6B62C401D61E58A9 /* PaymentMethodTokenizationViewModel+Logic.swift in Sources */,
-				4A9E4FDB9905162B6D0BE8B1211C2792 /* PaymentResponse.swift in Sources */,
-				D4B66FB0BD7EA9608D8D3A074217DAF1 /* PayPal.swift in Sources */,
-				D5AA69ECA749D16597E765796CD08585 /* PayPalService.swift in Sources */,
-				A665658AC208FF197E7255CE84FF1D51 /* PayPalTokenizationViewModel.swift in Sources */,
-				BFD18904E38CEEBA9378A29741B09219 /* PollingModule.swift in Sources */,
-				BAE3FC3FB27F90BBF087D3708D5D1D33 /* PostalCode.swift in Sources */,
-				A19EBC7D33D02DB3D70D06BF5E6A42F0 /* PresentationController.swift in Sources */,
-				3D0542477A77B805C7B472CA961A0D66 /* Primer.swift in Sources */,
-				FB7B0CD01A7EFC01605D3347E4C65056 /* PrimerAPI.swift in Sources */,
-				FA870C56CDBD6F4763523FF1FB0C95E0 /* PrimerAPIClient.swift in Sources */,
-				8BA0D37528EA2811D748EB847775B541 /* PrimerAPIClient+3DS.swift in Sources */,
-				55A5033C7ED31552FC9984DC64F259C6 /* PrimerAPIClient+Promises.swift in Sources */,
-				BD419B928B4DF479AF5E565C70D2C047 /* PrimerButton.swift in Sources */,
-				6E3A5BCBEFE40DE4028EEB09D2FC4281 /* PrimerCardFormViewController.swift in Sources */,
-				7959AE43BFEFDEE3F243F755D588FAA6 /* PrimerCardholderNameFieldView.swift in Sources */,
-				98C3657E2E3A96DF73BDB8DAB42A1C13 /* PrimerCardNumberFieldView.swift in Sources */,
-				834251FF02F0D720E136F02340CCD0E9 /* PrimerConfiguration.swift in Sources */,
-				74C0C09366CC8602474FAE1D72C89ABA /* PrimerContainerViewController.swift in Sources */,
-				BA8F975E9FBA76AAAD0C8B8E08BA36F6 /* PrimerContent.swift in Sources */,
-				0BD61F2CE99B9DEF33DC560D49A9109D /* PrimerCustomStyleTextField.swift in Sources */,
-				E773C311DB55F627DD197CE03CDA0100 /* PrimerCVVFieldView.swift in Sources */,
-				8DC0D726CA27681D151783EE8E2CDB29 /* PrimerDelegate.swift in Sources */,
-				6D5EBF9DA4A567005D4D708ACD729A22 /* PrimerError.swift in Sources */,
-				E8AA3CC5637FC417711AD069A6D6E15F /* PrimerExpiryDateFieldView.swift in Sources */,
-				E8A2B1E2609D4D5DB5501424A7A585B0 /* PrimerFlowEnums.swift in Sources */,
-				D60855756B839BA457EBC0D302F0FABA /* PrimerFormViewController.swift in Sources */,
-				4E9B70AB3BD7B138E0AA1E4F518C3C35 /* PrimerGenericTextFieldView.swift in Sources */,
-				6706C3CBB4CB2BD188A1B40F8D2BD632 /* PrimerHeadlessUniversalCheckout.swift in Sources */,
-				55649557AF51AE5143A8D23B77133DAA /* PrimerHeadlessUniversalCheckoutProtocols.swift in Sources */,
-				F57174CBC9C284C87540C7CCE1589640 /* PrimerHeadlessUniversalCheckoutUIManager.swift in Sources */,
-				231F8D80C1E77096EE1A50C6CE6BBBBC /* PrimerImage.swift in Sources */,
-				FB7EE1FF98F8170265F0DB304A592749 /* PrimerInputElements.swift in Sources */,
-				9AFEDB88CE6A0F3489CE11F8064E31A7 /* PrimerInputViewController.swift in Sources */,
-				356C2CD692852CB0FF021A8A45826582 /* PrimerLoadingViewController.swift in Sources */,
-				7E35ABEEAA98E77FA4481FDB68949039 /* PrimerNavigationBar.swift in Sources */,
-				2968E0D630493B77017EC2968D1F3349 /* PrimerNavigationController.swift in Sources */,
-				FCA07A777877B282E0DAE90A776FC80F /* PrimerNibView.swift in Sources */,
-				B4022A92E6086C27658E9650A3B51F4D /* PrimerPostalCodeFieldView.swift in Sources */,
-				E54A5D7B8876515C8BA83C36F62E3091 /* PrimerResultComponentView.swift in Sources */,
-				C583A9EE5F90B8EA625E9263A9EF7EC6 /* PrimerResultViewController.swift in Sources */,
-				1D95162FEE440FD0A2168CBC98028D63 /* PrimerRootViewController.swift in Sources */,
-				2E40904C8BF9C0E5E7A0A5E7DC923FD8 /* PrimerScrollView.swift in Sources */,
-				D269305CDA511D5554449F54F76B8DBA /* PrimerSDK-dummy.m in Sources */,
-				F1C45CF1890ED7254304098BC8B24FAD /* PrimerSearchTextField.swift in Sources */,
-				BFD151C9B5626C997A0EA87CAADF2AD7 /* PrimerSettings.swift in Sources */,
-				81DB86EDC3C4EB84BCD1B0EF892C976D /* PrimerSource.swift in Sources */,
-				6823038ABA816371445C7FB6575FD2DA /* PrimerTableViewCell.swift in Sources */,
-				2B9C643848B79EF3295044189AFB9D72 /* PrimerTestPaymentMethodTokenizationViewModel.swift in Sources */,
-				FC7F157DC572F2446B1B586DE39393E6 /* PrimerTestPaymentMethodViewController.swift in Sources */,
-				4BF4FBCC7AA79D379B51966539E3DC9B /* PrimerTextField.swift in Sources */,
-				92B3BDDDEB648FC1B27C690474AC6521 /* PrimerTextFieldView.swift in Sources */,
-				326532B415E6B2EC4210792107E6C3A3 /* PrimerTheme.swift in Sources */,
-				08DD023D9BD337E4CB5E14CB75D2B31D /* PrimerTheme+Borders.swift in Sources */,
-				E9921F3F425D3B0F18FBE17155465C41 /* PrimerTheme+Buttons.swift in Sources */,
-				1824FC7CEFD0C8CE48FD49873C49D982 /* PrimerTheme+Colors.swift in Sources */,
-				7ABBE28BBB4A3B138AEC7AA8F26E0E32 /* PrimerTheme+Inputs.swift in Sources */,
-				33EE1EE180B655B2B2378050A1B512C4 /* PrimerTheme+TextStyles.swift in Sources */,
-				40C66EF6F085BE2F942863FD4E8C0C82 /* PrimerTheme+Views.swift in Sources */,
-				2F442FA552F69F5393BFD686B5B17A19 /* PrimerThemeData.swift in Sources */,
-				31E3DBCDB320D3294EE0E899EE0B9EBC /* PrimerThemeData+Deprecated.swift in Sources */,
-				655EFE5E46A6A126321385C64C9562D6 /* PrimerUniversalCheckoutViewController.swift in Sources */,
-				6CD398A6B401DD70C5FB34804B87A135 /* PrimerVaultManagerViewController.swift in Sources */,
-				13E707E2560CE51C6CBEB7235424D6C8 /* PrimerViewController.swift in Sources */,
-				716BF4D7D995AB6C2B9C23C0453B78F7 /* PrimerViewExtensions.swift in Sources */,
-				1961BF5348EF1FA674DFBE1AC636F3EB /* PrimerWebViewController.swift in Sources */,
-				75435816437D5B4B9C9BEBE7A2D68599 /* Promise.swift in Sources */,
-				842288D528781CD200D7A605 /* UserInterfaceModule.swift in Sources */,
-				C9217795B81D5E9A87B5039B0C03A378 /* QRCodeTokenizationViewModel.swift in Sources */,
-				FDE3B3B3C2DDECE595D106CCA63C69B1 /* QRCodeViewController.swift in Sources */,
-				56EB0B0B0299286E204736707A5FD1DE /* Queue.swift in Sources */,
-				CD133C569AA09500E21978CED2BD7FA1 /* race.swift in Sources */,
-				909B080E65F2B3711BAFEE29023500C4 /* RateLimitedDispatcher.swift in Sources */,
-				F66521FB89C38D0C51DCFE45C06FBD27 /* RateLimitedDispatcherBase.swift in Sources */,
-				DBF47D0CC7E2FFAC7FE0C2898ACF2017 /* RecoverWrappers.swift in Sources */,
-				193B4439C9D90EC5717EC04AC33CF4B3 /* ReloadDelegate.swift in Sources */,
-				96C6760398CA2B5B3B901D2E22B21475 /* Resolver.swift in Sources */,
-				6FE6D06A40ECBF7FCE7F3516687248C6 /* ResumeHandlerProtocol.swift in Sources */,
-				E9BCB62C69C0438592DADF78CD9C7767 /* SequenceWrappers.swift in Sources */,
-				C9236288B0B148D8DA86A858C37C2045 /* StrictRateLimitedDispatcher.swift in Sources */,
-				FEC7A7A3A5C121C783828E23CDCD3E31 /* StringExtension.swift in Sources */,
-				C0233358A6363A1C9579D00300736F93 /* Strings.swift in Sources */,
-				D183CB3A252A7D06439991E16D5D1864 /* SuccessMessage.swift in Sources */,
-				AC9AF0A62B262B09182461DFCAAE5943 /* SuccessResponse.swift in Sources */,
-				22E0633D7712CE4B737860662E5697E0 /* Thenable.swift in Sources */,
-				C05EB836E19C06A0AED5343B84ACE7C8 /* ThenableWrappers.swift in Sources */,
-				367F5B80CFA2F9CCB0B4971CE8926EF6 /* Throwable.swift in Sources */,
-				84868D7625EBC6C21294567FA3F04198 /* TokenizationService.swift in Sources */,
-				68D87C50772F275D1436755BF81B983B /* UIColorExtension.swift in Sources */,
-				1405EB921A7BC8358499753C3EAF00FB /* UIDeviceExtension.swift in Sources */,
-				3C1DD28B8076E5450F480E43452CD187 /* UILocalizableUtil.swift in Sources */,
-				231F54304F11117304C2A1746F926897 /* UINavigationController+Extensions.swift in Sources */,
-				5B58DF3B41778CE0570EDF979C490B2C /* UIUtils.swift in Sources */,
-				09043098361E5E302B6408649745100F /* URLExtension.swift in Sources */,
-				C61026C649C3FB85EC565993C9FD9E2E /* URLSessionStack.swift in Sources */,
-				ECD03A1A398235620DF26E8D2DCFF8A6 /* UserDefaultsExtension.swift in Sources */,
-				78FD0A8D046F6E10C4506557A44C1E38 /* VaultCheckoutViewModel.swift in Sources */,
-				D99B5BA954A7EB16F5514295C0C30DCA /* VaultPaymentMethodView.swift in Sources */,
-				6DA453D3C2F08E7691FEDB3D4BB1A6F7 /* VaultPaymentMethodViewController.swift in Sources */,
-				C2070ED936694B3BC2BCB151C2B68CEC /* VaultPaymentMethodViewModel.swift in Sources */,
-				66B890CA7BCEF4411B97DE3A85D71D9A /* VaultService.swift in Sources */,
-				D6F5CFE901B17B7884E6CF8699E16FAA /* Weak.swift in Sources */,
-				2B148B9D9752B697E30D4462642923CE /* WebViewUtil.swift in Sources */,
-				1114DDF69CCFB17B066A34AE2F202838 /* when.swift in Sources */,
-				6D2436E9BA6A16B09EA784BD7811C02E /* WrapperProtocols.swift in Sources */,
-			);
-			runOnlyForDeploymentPostprocessing = 0;
-		};
-		560A4F90C6546575F1109C96FD9E67B7 /* Sources */ = {
+		385032EC2C71A20CE8AF8587BAFCA8B6 /* Sources */ = {
 			isa = PBXSourcesBuildPhase;
 			buildActionMask = 2147483647;
 			files = (
@@ -2781,247 +1964,242 @@
 			);
 			runOnlyForDeploymentPostprocessing = 0;
 		};
-		6EF4A2D14405D927340A64E4A53E17A9 /* Sources */ = {
+		C7F869401F8F33BA10BA928858A44EED /* Sources */ = {
 			isa = PBXSourcesBuildPhase;
 			buildActionMask = 2147483647;
 			files = (
-				EDCA14122B54FB93D44A575E9329F61D /* 3DS.swift in Sources */,
-				8BD0986580C99C3DD2F28FB35D01DA1E /* 3DSService.swift in Sources */,
-				388F43AB1706655FF25C4CE0E5916A7E /* 3DSService+Promises.swift in Sources */,
-				DE29C708025E91B9D9A50A7BE16521B8 /* AddressField.swift in Sources */,
-				E15F25D7631B884022B24697FF0FF91C /* AdyenDotPay.swift in Sources */,
-				B94DEB8375CE92A5AAC1892A96C5FD4F /* AES256.swift in Sources */,
-				11FE84420D76CDC7BF99321337F8377C /* after.swift in Sources */,
-				BD09E534511715F5E7683CF8F76E48CF /* AlertController.swift in Sources */,
-				B47F4D9984001F52DAE3D8636FE1DAC0 /* Analytics.swift in Sources */,
-				D411A256EE15A3F8FA52478C8B087EE2 /* AnalyticsEvent.swift in Sources */,
-				AAA6E0CBCE16BC95C5856E9ECA174D66 /* AnalyticsService.swift in Sources */,
-				E164846F7C2BB00DFDC233791AF4DD00 /* AnyCodable.swift in Sources */,
-				D307704327D9153453385992BA5DF98D /* AnyDecodable.swift in Sources */,
-				03C4075CA445BFC6B86F7281F4546B7E /* AnyEncodable.swift in Sources */,
-				3B15E083FE81ED917A9E8A9A0F32541F /* Apaya.swift in Sources */,
-				16FE96C2E7E9C2F51DF7CDDFA14D0092 /* ApayaTokenizationViewModel.swift in Sources */,
-				1CB6BE02D15E7DAB0B253B4B7D91699C /* ApplePay.swift in Sources */,
-				2C06BD04EDE32C44F67F12F301B5D3A0 /* ApplePayTokenizationViewModel.swift in Sources */,
-				9535B649C8EBCD009AF6726EF5D9CED2 /* AppState.swift in Sources */,
-				0F4EC5DAABA8BD169F0607FCE506030B /* ArrayExtension.swift in Sources */,
-				888D417C4B873A6A140C229517C55719 /* Bank.swift in Sources */,
-				C870D31216345B983A82F615989CB68C /* BankSelectorTokenizationViewModel.swift in Sources */,
-				68D5D41707C9A2B7FDB13B9B426177BF /* BankSelectorViewController.swift in Sources */,
-				7631D4659544348F0260AE7D1243D37C /* BankTableViewCell.swift in Sources */,
-				96C4C98BD7E99D6B88CF941B0E9EAF35 /* Box.swift in Sources */,
-				64BDAAF1CC7B5EE42DF36C17D12D7824 /* BundleExtension.swift in Sources */,
-				FCE277253E49F7C970F13C34A089A15D /* CancelContext.swift in Sources */,
-				00ACF8187DEFF51801A9AADC41CB7E7C /* Cancellable.swift in Sources */,
-				B55CDEFA985A53CA112195C10414F02D /* CancellableCatchable.swift in Sources */,
-				97CEECA7A299806FA05E4AE862B5C90F /* CancellablePromise.swift in Sources */,
-				8E862E9FFF23B62ADCD9AC431B7A3EB8 /* CancellableThenable.swift in Sources */,
-				C86CF78341D3D05CC64083B3CFF8A65D /* CardButton.swift in Sources */,
-				DA99208E3D3F2E6729BBBF4E5A10B095 /* CardComponentsManager.swift in Sources */,
-				71D6F655468E3CE02FA47A399AA9C4D7 /* CardFormPaymentMethodTokenizationViewModel.swift in Sources */,
-				8B187B454AB4B53E0B3A0ECE6DF6A908 /* CardholderNameField.swift in Sources */,
-				FAF5A04D4C8D9563B89D9C187017F82F /* CardNetwork.swift in Sources */,
-				083E5B3BA42CA48FB9ED50C4BDBA0EC4 /* CardNumberField.swift in Sources */,
-				25E493DC7860DE96BD217C931AD2A585 /* CardScannerViewController.swift in Sources */,
-				364D73906341A637B3909982CB1E3A60 /* CardScannerViewController+SimpleScanDelegate.swift in Sources */,
-				6559AEB8E68E8116D4F89F1CB0D27A66 /* Catchable.swift in Sources */,
-				D6820978E12328B48BFDBBFF0F12DDB0 /* CatchWrappers.swift in Sources */,
-				0517FFF727C5CA180D7DC6A63D590D2C /* CheckoutModule.swift in Sources */,
-				8703F8237D0F74D9F8950FECCDDC74D4 /* CheckoutWithVaultedPaymentMethodViewModel.swift in Sources */,
-				3F7811AD15166FEF2781486118BFF71D /* CityField.swift in Sources */,
-				98B27D6149FA0330C3BEDEDB8DB13481 /* ClientSession.swift in Sources */,
-				F3EB3A6AAA8D303A5398A5F805BE4A47 /* ClientSessionService.swift in Sources */,
-				B71BA391D41246D6B687B3E94EF76DB3 /* ClientToken.swift in Sources */,
-				47F8EA845DD62935B53C4266D9490AA3 /* ClientTokenService.swift in Sources */,
-				B8007906EC9CC17CAB08AC81B48283B6 /* Colors.swift in Sources */,
-				6F24CC69A63714CB9DAC466CA6099CF4 /* ConcurrencyLimitedDispatcher.swift in Sources */,
-				CB73F7F1629616708FC791112F137E7B /* Configuration.swift in Sources */,
-				D894492915352F8E5982A22283BBCAA5 /* Connectivity.swift in Sources */,
-				E1FC57B46E795AD4053C67448DB6A4E8 /* Consolable.swift in Sources */,
-				9A702F87655A1AF3236B02BDAA99AB33 /* Content.swift in Sources */,
-				DDFDE86AE0721957B498C610930150FA /* CoreDataDispatcher.swift in Sources */,
-				A735B57FBB42D6C1386D42D9FBB22CC9 /* CountryCode.swift in Sources */,
-				BBC76B53C0274A6EDB8C0BB54E874315 /* CountryField.swift in Sources */,
-				C4D143D8FB022488E81A859F10EAA57B /* CountrySelectorViewController.swift in Sources */,
-				031EFC893EEB398B650299938D52BB2C /* CountryTableViewCell.swift in Sources */,
-				F7082A7553CEAFED7134ADCA9EE5B43E /* CreateResumePaymentService.swift in Sources */,
-				6FECD56BEF22A08B423AACCB7A48F76C /* Currency.swift in Sources */,
-				B91BD555E7348CA1B9F67F7E2B066194 /* CustomStringConvertible.swift in Sources */,
-				B870893D6B68F0FCAAF5E88EFB843D91 /* CVVField.swift in Sources */,
-				9972CFCA4AB98569F2EA6DCE9DBA6753 /* DataExtension.swift in Sources */,
-				A37184D00ECBCECB3ECC2EE4CBEF7CEB /* DateExtension.swift in Sources */,
-				1357278BBB561B9331DA50C4F3691644 /* Decisions.swift in Sources */,
-				1ED4402D20E21038D9278C5C0BCD46C9 /* DependencyInjection.swift in Sources */,
-				C09A4A98DCCC51EA57A4EA521893DB04 /* Device.swift in Sources */,
-				FE279ABEED5E6FAF1FF74C04C9ED3A19 /* Dimensions.swift in Sources */,
-				08E959E14EE05F4730A98BF798DA18E7 /* Dispatcher.swift in Sources */,
-				BBC25A9012B86B8B3E18D01ED818472A /* Endpoint.swift in Sources */,
-				4515DDC6844B250254FE03D41F13DF46 /* EnsureWrappers.swift in Sources */,
-				1817F0A1928D069609B89D3BFEEA576E /* Error.swift in Sources */,
-				55BCF3EED28DBD4029A5027D1F1DDD72 /* ErrorHandler.swift in Sources */,
-				3F27CCEA1BE9009EF353692B2F511C19 /* ExpiryDateField.swift in Sources */,
-				617B8845882ECAB2C06E973599B3B2A3 /* ExternalPaymentMethodTokenizationViewModel.swift in Sources */,
-				529BCC8CE599715C0E6D11AF8A6FC3A2 /* ExternalViewModel.swift in Sources */,
-				386A08193656DAAEE7BBCBD254D7839A /* Field.swift in Sources */,
-				2D3E49EA4421C8A0F7B0A4B3B40089E7 /* FinallyWrappers.swift in Sources */,
-				A948EB903C3327455FADF4504B0A9802 /* firstly.swift in Sources */,
-				902473A3B94FD0F1C91B2926A73397E0 /* FirstNameField.swift in Sources */,
-				4A119D47914B8EBEC4FF3C2F130951EE /* FlowDecisionTableViewCell.swift in Sources */,
-				3B13CFCA788445E60A212A5DCFB81FF5 /* FormPaymentMethodTokenizationViewModel.swift in Sources */,
-				1531DAC2F06B47B8FB010AC768D03618 /* FormType.swift in Sources */,
-				B9B86E1BB15D439BACC9DCD8CD26C9CC /* Guarantee.swift in Sources */,
-				0B5596DC10021FD86DA104979221B387 /* GuaranteeWrappers.swift in Sources */,
-				F65D5EB960F2404A7455E88E98C3A99F /* hang.swift in Sources */,
-				527F0A8BD938C561BC1B599C64E66E52 /* HeaderFooterLabelView.swift in Sources */,
-				717B541C9387537E8A29B5F94DEC5746 /* Identifiable.swift in Sources */,
-				D409D6890B063B6FCEB994E18CAD1AEB /* ImageName.swift in Sources */,
-				76A189BDE54E82675A95424F4E9FED05 /* IntExtension.swift in Sources */,
-				9C650B2F9ED40C9BDDB18B72720930A3 /* JSONParser.swift in Sources */,
-				2230E10C26828CA69D0F4E43371065C8 /* Keychain.swift in Sources */,
-				E664662AC4F6A745955F6B2DB76B7C71 /* Klarna.swift in Sources */,
-				C0ECA17F547D4890545BE03E894FEE6E /* KlarnaTokenizationViewModel.swift in Sources */,
-				259CA1238A380C9945CE96624E3D7787 /* LastNameField.swift in Sources */,
-				5120C1576563770DCBEA2EDD761C654D /* LogEvent.swift in Sources */,
-				F833CE9EA504486E8026BD9E836192C6 /* Logger.swift in Sources */,
-				67C2B2A99001E45177CF59F08461411D /* Mask.swift in Sources */,
-				ECAD0C2145A0D5E754F10892D6766B36 /* MockPrimerAPIClient.swift in Sources */,
-				B379C1280B54438DA4B4BED01746E917 /* NetworkService.swift in Sources */,
-				EBC5ADAAF0127828C384E7CB77E8B9F5 /* NSErrorExtension.swift in Sources */,
-				863B31D55E98610E5F62C3176A4CCE83 /* NSObject+ClassName.swift in Sources */,
-				8AC907C5123C9146DC1FB402E7FCED21 /* Optional+Extensions.swift in Sources */,
-				5FEFC998CA94D4265EF3BA67C05862C4 /* OrderItem.swift in Sources */,
-				24FB56B54AE9C7B7576C95508E4B8862 /* Parser.swift in Sources */,
-				175DCE1B93A71A8EF6F0231F670F6F35 /* PaymentAPIModel.swift in Sources */,
-				F0EDB2082FEBF32A720CAE0E9D787D7B /* PaymentMethodComponent.swift in Sources */,
-				D8BBD71746E691B82EA119A85A7DBC0B /* PaymentMethodConfigService.swift in Sources */,
-				42CA48C2A85043326A53F8E39477C80F /* PaymentMethodConfiguration.swift in Sources */,
-				699E34698DD0B19E50EB54672A92B593 /* PaymentMethodConfigurationOptions.swift in Sources */,
-				D4FC3B5108F4F036B60235E3D8465A53 /* PaymentMethodConfigurationType.swift in Sources */,
-				B3ADDB13EC4382F7A9B40ED1A2F73919 /* PaymentMethodsGroupView.swift in Sources */,
-				6BC41B5374A825C6D4F3F7E0F731EA49 /* PaymentMethodToken.swift in Sources */,
-				2752E08BDC7ADE1D466EADDDA2AC12D3 /* PaymentMethodTokenizationRequest.swift in Sources */,
-				FA652345EAF8790BB6C89F90343769E8 /* PaymentMethodTokenizationViewModel.swift in Sources */,
-				38365882844B689D0BFE453C88A7D93E /* PaymentMethodTokenizationViewModel+Logic.swift in Sources */,
-				5C43E6802B43BF46C054D9B00DDF3D59 /* PaymentResponse.swift in Sources */,
-				279EA5121FA82EDCE9D0D96986C48117 /* PayPal.swift in Sources */,
-				B1C38E6C0B5977F1155C1A109B18C037 /* PayPalService.swift in Sources */,
-				9AFED7C7661C681E57C7AE39BE0112E3 /* PayPalTokenizationViewModel.swift in Sources */,
-				8BCFC07E1B583F0F461EFD1C982FD91C /* PostalCode.swift in Sources */,
-				CEE9C1BAE181B792BCEC8EF7285055DC /* PostalCodeField.swift in Sources */,
-				8293E3586722B3154B0A682091CC08E8 /* PresentationController.swift in Sources */,
-				226DC44EC1554DEF5CF48315CB018652 /* Primer.swift in Sources */,
-				1D50F7709C7BBA2651224F25B4D12777 /* PrimerAddressLineFieldView.swift in Sources */,
-				1B64CAF2A899C11151513187928C0639 /* PrimerAPI.swift in Sources */,
-				86283660C03744C6B98AC157BEB80D91 /* PrimerAPIClient.swift in Sources */,
-				2C79498FB23D944462EFE6253FE2A3E1 /* PrimerAPIClient+3DS.swift in Sources */,
-				7D44B53D8DA9FBFAC035919DA85D2A34 /* PrimerAPIClient+Promises.swift in Sources */,
-				07294AEBF7C8A3A2DD907E7F6CC0D6AA /* PrimerButton.swift in Sources */,
-				2211CC4ED37EEBF3B73D382D4BB628F5 /* PrimerCardFormViewController.swift in Sources */,
-				9D1DD729533B8C4EFE3DF5D3AC4241CC /* PrimerCardholderNameFieldView.swift in Sources */,
-				3F9F201F75CA6BC3264E7C0D68F974E6 /* PrimerCardNumberFieldView.swift in Sources */,
-				E3C742232BC540054FD5899C3255ED3D /* PrimerCityFieldView.swift in Sources */,
-				BA5F15C21532A9D48DB887142B9B0C4B /* PrimerConfiguration.swift in Sources */,
-				E82E69C934F40AC430CFFD4CC4C9CA84 /* PrimerContainerViewController.swift in Sources */,
-				4114B168FB65A4C79404244822C589A4 /* PrimerCountryFieldView.swift in Sources */,
-				04B5CBD551730E4D0AF7CDAEC75FBF9B /* PrimerCustomStyleTextField.swift in Sources */,
-				7D7EA6D1C617A4813D10064C6202927C /* PrimerCVVFieldView.swift in Sources */,
-				466CA72CE795C697E49649B4251D6547 /* PrimerDelegate.swift in Sources */,
-				1C5C6E5F537A1BD036E98CA6499C2977 /* PrimerError.swift in Sources */,
-				9EE39BCD69A7EB915E2122962B164D72 /* PrimerExpiryDateFieldView.swift in Sources */,
-				DB8A994B7A9E35177EC6F30E4B4FF429 /* PrimerFirstNameFieldView.swift in Sources */,
-				7CF5B0EFF145C4744E4072ECD6FAC377 /* PrimerFlowEnums.swift in Sources */,
-				76F06E1773C1736EBB403DEE7907F949 /* PrimerFormView.swift in Sources */,
-				F66D08E55550070F5196D0C4EF4DCF3B /* PrimerFormViewController.swift in Sources */,
-				C68FC30E3F9419B82ED83E3FD63B8D7F /* PrimerGenericTextFieldView.swift in Sources */,
-				D3256DCCC19D67F264BCDD99DCC5A4D5 /* PrimerHeadlessUniversalCheckout.swift in Sources */,
-				1916BDDD06E3BB1FB1494C35C0E08360 /* PrimerHeadlessUniversalCheckoutProtocols.swift in Sources */,
-				938ABFD5354B54F9744D58B8D3174061 /* PrimerHeadlessUniversalCheckoutUIManager.swift in Sources */,
-				C2E392066B5EB24AEFC25DCE8495EB40 /* PrimerImage.swift in Sources */,
-				6053378D24FD7778F5FB768E2BAB6742 /* PrimerInputElements.swift in Sources */,
-				51AD8CD03DC55373528B0CEEEB7FEABA /* PrimerInputViewController.swift in Sources */,
-				F9F131B717CBAB5E5C294E07EB94A268 /* PrimerLastNameFieldView.swift in Sources */,
-				04FFE3D130E2696D9173E83F0C0BE5CB /* PrimerLoadingViewController.swift in Sources */,
-				21D4F05992530A5A949354A148779D01 /* PrimerNavigationBar.swift in Sources */,
-				9E805CFF6D51DDFE357F0961A6F07DA9 /* PrimerNavigationController.swift in Sources */,
-				E56FD3ECF53D258827D2E57264331DEA /* PrimerNibView.swift in Sources */,
-				A6C9373993E05B4FDBC790082B52CA5D /* PrimerPostalCodeFieldView.swift in Sources */,
-				9AC7D31DEA3F54722CAECC047A1F4D8D /* PrimerResultComponentView.swift in Sources */,
-				F6E4975281678A715CC35217373AD270 /* PrimerResultViewController.swift in Sources */,
-				55DD3D9768CA39057DA9E44722AFF5D0 /* PrimerRootViewController.swift in Sources */,
-				E896D4CFBA1B49D817ACAD63132C8C0D /* PrimerScrollView.swift in Sources */,
-				AB13A3D9F088E85945D1B974D54EA351 /* PrimerSDK-dummy.m in Sources */,
-				C30161035BC91AE8EEC5E9A095857283 /* PrimerSearchTextField.swift in Sources */,
-				0B3E15192D1642D4385A3D066038A5FD /* PrimerSettings.swift in Sources */,
-				D3D4B6FE2499F19DA9D12CE33EE08459 /* PrimerSimpleCardFormTextFieldView.swift in Sources */,
-				0F51520513D36478FD6E4D7522F95F72 /* PrimerSource.swift in Sources */,
-				0FF045585B9794D2D6DD04D807F087CF /* PrimerStateFieldView.swift in Sources */,
-				314D884038CAEC71CE147C71D6B63ADC /* PrimerTableViewCell.swift in Sources */,
-				E4C8A35BD4695F87E56F5B85B4814664 /* PrimerTestPaymentMethodTokenizationViewModel.swift in Sources */,
-				8CB34FD7DC10F92CA62C1F5A7FFF69FD /* PrimerTestPaymentMethodViewController.swift in Sources */,
-				5CE57B07C2F00053498D843DB896DFCA /* PrimerTextField.swift in Sources */,
-				CA81E10B84A457C692740EEC267396D7 /* PrimerTextFieldView.swift in Sources */,
-				9D2033D5CBEBC3BF2AEE17C1B158D365 /* PrimerTextFieldView+Analytics.swift in Sources */,
-				063ED8D6F3D6886132D8EDD7291B414C /* PrimerTextFieldView+CardFormFieldsAnalytics.swift in Sources */,
-				22E660072C743870F9EF03972E9AB1C7 /* PrimerTheme.swift in Sources */,
-				C46723C3DBDDA633544130DEBA1485EF /* PrimerTheme+Borders.swift in Sources */,
-				56DA11D7FF74C5210C3724F9E458D73D /* PrimerTheme+Buttons.swift in Sources */,
-				381C21638C233DB4E5F277BD892E0AC0 /* PrimerTheme+Colors.swift in Sources */,
-				17E0E4A2400E53CE94C8B2F20DD8D7F6 /* PrimerTheme+Inputs.swift in Sources */,
-				E442402DB98DAEAD87D7E67AE8B2125E /* PrimerTheme+TextStyles.swift in Sources */,
-				544A1D17A0E617A0CCA70A647DF4028E /* PrimerTheme+Views.swift in Sources */,
-				DBB94373BA1948CDECC5120AF28BE870 /* PrimerThemeData.swift in Sources */,
-				4AA75C0D6130131147A4257A57EC1BA7 /* PrimerThemeData+Deprecated.swift in Sources */,
-				ADA2FD7F1DAF8C76C63AFAF00C0F26AF /* PrimerUniversalCheckoutViewController.swift in Sources */,
-				6F4475F7AAB9A9DDB86CBB75CCC9915A /* PrimerVaultManagerViewController.swift in Sources */,
-				F6B0D4DE5BF1DC5927C6671C39B8BBC0 /* PrimerViewController.swift in Sources */,
-				0BED6955A06809CAC855C1157940EAA8 /* PrimerViewExtensions.swift in Sources */,
-				831E578BF781F598718210C32020499D /* PrimerWebViewController.swift in Sources */,
-				A5D5EB8C47C3560EC74C2EB4CFC749F7 /* Promise.swift in Sources */,
-				1CBCA01D4A374F399143BF211DD300E9 /* QRCodeTokenizationViewModel.swift in Sources */,
-				5021417F0E242A2BA4B881C89865794B /* QRCodeViewController.swift in Sources */,
-				04D15DD579FE215EB7F9F96F85AB8583 /* Queue.swift in Sources */,
-				84D1C5E7DD71F1807300C46753DA58DD /* race.swift in Sources */,
-				94993EF86C1D3677BE7E2C0228A93B7F /* RateLimitedDispatcher.swift in Sources */,
-				D6C009CF6E4A81321B730E4CB88772ED /* RateLimitedDispatcherBase.swift in Sources */,
-				24AC67D206D3B04AF458744605C9D041 /* RecoverWrappers.swift in Sources */,
-				C16A2BA0DF674FF235634411BE07B679 /* ReloadDelegate.swift in Sources */,
-				D7D9EDFCF61371D67D3F37FCB51CB1BB /* Resolver.swift in Sources */,
-				1D986F7C83F0290A0644E23428EE860E /* ResumeHandlerProtocol.swift in Sources */,
-				AEF57672C65B6AA3BF561B074225ECC8 /* SequenceWrappers.swift in Sources */,
-				45F314C3AF2D30021BD6CAF34EEE8A66 /* StateField.swift in Sources */,
-				56B82B80A8712DBE082433611169C81B /* StrictRateLimitedDispatcher.swift in Sources */,
-				F3E824569D5A7DA2AD47D03044FBDEDF /* StringExtension.swift in Sources */,
-				16C1C7BD34C153127296F4FADC291A6A /* Strings.swift in Sources */,
-				D8AC6320B3B98E673793882B647FC03D /* SuccessMessage.swift in Sources */,
-				333F04676046ED5FF77226CEFA2E3FD1 /* SuccessResponse.swift in Sources */,
-				0AEBF65687D5BA7AF67A09143DD821F6 /* Thenable.swift in Sources */,
-				211AE07FFF914C6FC03158226CF51C1D /* ThenableWrappers.swift in Sources */,
-				868E2EB2C9378413EC7173B70FFECBE2 /* Throwable.swift in Sources */,
-				BF441F72566604C88F8789F25FE71A7D /* TokenizationService.swift in Sources */,
-				5B17FA18A89CEE268D74A1F0B9E69648 /* UIColorExtension.swift in Sources */,
-				CCACB17044C85E610EADB0B6AEC5AAF9 /* UIDeviceExtension.swift in Sources */,
-				5147C04BD5F12E5FAD86DB2FFCBED33C /* UILocalizableUtil.swift in Sources */,
-				E612172585F0EAEABE996BCEC288A870 /* UINavigationController+Extensions.swift in Sources */,
-				E6CA05382BAFD90B0C271E7464097EBE /* UIUtils.swift in Sources */,
-				9B43508804B191DF1E455E086B96160A /* URLExtension.swift in Sources */,
-				CF962BA0A6083F0FC8A382B9E5B3D926 /* URLSessionStack.swift in Sources */,
-				26D1372A75B6B104FC36F0147A15BA66 /* UserDefaultsExtension.swift in Sources */,
-				F8BB77E4E2A30B9CF209665DA909CC7E /* VaultCheckoutViewModel.swift in Sources */,
-				003DAA5E3E9C61C7417DF3B4104AD9CA /* VaultPaymentMethodView.swift in Sources */,
-				25F27A5A71EC7585E35387DC443AB0CC /* VaultPaymentMethodViewController.swift in Sources */,
-				9618C4E95E15F2C6E9E6B95844B056A7 /* VaultPaymentMethodViewModel.swift in Sources */,
-				37A83DAAED94D358A719A586CB787BF3 /* VaultService.swift in Sources */,
-				996A7065CAE0AA6148C661DEBD852524 /* Weak.swift in Sources */,
-				79563B0C130244F51B868AF1FC7E4389 /* WebViewUtil.swift in Sources */,
-				D87580AFD857EF610640AADC5D917C49 /* when.swift in Sources */,
-				4293A5FB683552C9DF4FBD71F8D853ED /* WrapperProtocols.swift in Sources */,
-			);
-			runOnlyForDeploymentPostprocessing = 0;
-		};
-		941F063CEBD4F389B1B0E595B3635F6A /* Sources */ = {
-			isa = PBXSourcesBuildPhase;
-			buildActionMask = 2147483647;
-			files = (
+				9A5F5632B7E03861019998E9F6C592DB /* 3DS.swift in Sources */,
+				3F537D8DB0B55F093F49B169408DCC87 /* 3DSService.swift in Sources */,
+				258C3B46806790C557CB95059AA36E09 /* 3DSService+Promises.swift in Sources */,
+				641A567C862544712B4B101605C40D3E /* AddressField.swift in Sources */,
+				5530267239952C72BC5692F073C8E884 /* AdyenDotPay.swift in Sources */,
+				6D332D4C78758A9C43823C25D298A9E5 /* AES256.swift in Sources */,
+				6DA6B1B306171214F9FBDCEEC82AED31 /* after.swift in Sources */,
+				C4D6399B9342D05354E12E8715A7EC6F /* AlertController.swift in Sources */,
+				FA7F63B23CE9B977948C775BB2CCAA2A /* Analytics.swift in Sources */,
+				00D6FF233294D24A615DDACBAAB570AC /* AnalyticsEvent.swift in Sources */,
+				9F9470A38FA0193449D035B186DB58BD /* AnalyticsService.swift in Sources */,
+				941A0D51A84F42719BFA2A19C9C61F67 /* AnyCodable.swift in Sources */,
+				72B34D9F1C6C9912239DDEECEA913906 /* AnyDecodable.swift in Sources */,
+				947025136F007B3E5061D1996329514E /* AnyEncodable.swift in Sources */,
+				3953EF248BEA97FF19A554807B23410B /* Apaya.swift in Sources */,
+				EFD969F726F8818350CC7A434D6427F0 /* ApayaTokenizationViewModel.swift in Sources */,
+				F7A61D4FBD080CE628E3B904420BB68E /* ApplePay.swift in Sources */,
+				3A5E0E46F70B2AEC5B48DDCC0CCF38DB /* ApplePayTokenizationViewModel.swift in Sources */,
+				D01AA0FD588C63D673A163AC76B40D5D /* AppState.swift in Sources */,
+				ADB8D91CCD19DEC728E36719C193D581 /* ArrayExtension.swift in Sources */,
+				8837086DC0A458ECCC941ECB3D9FBA28 /* Bank.swift in Sources */,
+				9E98A538690F51E21F4287F0301F125C /* BankSelectorTokenizationViewModel.swift in Sources */,
+				F9956293C83842180BCEDA0BCB85158C /* BankSelectorViewController.swift in Sources */,
+				35F80A679312C289F6768E96ADECF1C4 /* BankTableViewCell.swift in Sources */,
+				2056EDD4D4D00EE32F5F8465BA7DEEA1 /* Box.swift in Sources */,
+				DC825A9958A2E3A6921ABD0CBA5C7EFF /* BundleExtension.swift in Sources */,
+				61A4513040E793ECE32FCC21C168242B /* CancelContext.swift in Sources */,
+				27E9F6208C24BBAA79AA178EB2724F0C /* Cancellable.swift in Sources */,
+				1D622AEA7BB8375B9988586342ACFC18 /* CancellableCatchable.swift in Sources */,
+				451A62542ACA1FF3ED3FDFD06562BC1E /* CancellablePromise.swift in Sources */,
+				754078E2BBBC9EA935D1B798207945E2 /* CancellableThenable.swift in Sources */,
+				C58056F903DE44C148FD482337CA954E /* CardButton.swift in Sources */,
+				E850644A44FA4FFB85F5EBC4FD2DB238 /* CardComponentsManager.swift in Sources */,
+				31695E04C658EB47F8679EA973AD1DB6 /* CardFormPaymentMethodTokenizationViewModel.swift in Sources */,
+				C0F9066CFE9FF3764025CB173E8A4846 /* CardholderNameField.swift in Sources */,
+				9F860CBAB85C2CFDE95564CC05027AD6 /* CardNetwork.swift in Sources */,
+				9B81206FB5D6F82A05919B377840639A /* CardNumberField.swift in Sources */,
+				471A357A66B1734291EAAA233E74DF48 /* CardScannerViewController.swift in Sources */,
+				E25C774E8FF978C7E89D376F4C84F6E3 /* CardScannerViewController+SimpleScanDelegate.swift in Sources */,
+				FDCCC2B8DC15C1E201F4D2CFEF87F33C /* Catchable.swift in Sources */,
+				84C11967DEB92F9BA9D56C82E770D3A6 /* CatchWrappers.swift in Sources */,
+				ED01E01F9F0D845930C5F0672082AEF4 /* CheckoutModule.swift in Sources */,
+				2B02F85F8E7BE1DDC950FFA4DD913075 /* CheckoutWithVaultedPaymentMethodViewModel.swift in Sources */,
+				FB3AF4AEBE1F99462B1B1F5F5A2D19F2 /* CityField.swift in Sources */,
+				5476DBDC36C1199C403F3921B1FD555C /* ClientSession.swift in Sources */,
+				2DDB657BFF57C80E97CD46F353F0F8C6 /* ClientSessionService.swift in Sources */,
+				B00318324E60CE4F2FDD37362620E165 /* ClientToken.swift in Sources */,
+				ABADA8278D2AA20879D7782EF70A7FA0 /* ClientTokenService.swift in Sources */,
+				FF68687ECB751BAE2C79B18B3D9FD97B /* Colors.swift in Sources */,
+				5AB6AB41B9AFDDC4624AB49A162CCE66 /* ConcurrencyLimitedDispatcher.swift in Sources */,
+				D2707CDB5EA70D08923E37F62960EE99 /* Configuration.swift in Sources */,
+				B99A47727EEC7DD216E1E9456A10DD72 /* Connectivity.swift in Sources */,
+				080AA628910ABE6E12DAC6716A6FA0DB /* Consolable.swift in Sources */,
+				E30E3B9334D63088530F073C274D5A4D /* Content.swift in Sources */,
+				19220FD001448333B39979763F8C47E2 /* CoreDataDispatcher.swift in Sources */,
+				1FDE08EE1B489235A01EFBCBEF2C5CAD /* CountryCode.swift in Sources */,
+				EB00F2BAF576BEC8083D298C8A10C957 /* CountryField.swift in Sources */,
+				261C848176F17594D636D398AA34CE89 /* CountrySelectorViewController.swift in Sources */,
+				F39FD648D7B377607DF92E54FDBACCF0 /* CountryTableViewCell.swift in Sources */,
+				DFCAF47ECFC825747315D4FDD6934592 /* CreateResumePaymentService.swift in Sources */,
+				122D640FAA002D00B7D661AF61F5DAF8 /* Currency.swift in Sources */,
+				9CC3284250FFE81C3EA633B8C9FCD5FA /* CustomStringConvertible.swift in Sources */,
+				94407E2CD965A11B93968C29282A7B90 /* CVVField.swift in Sources */,
+				ED706668215F19DC4FCF1E6A3F4CAFA0 /* DataExtension.swift in Sources */,
+				BD4719F816675726CAC10AEC9AECBEE3 /* DateExtension.swift in Sources */,
+				1387FC2F8E3AA074267127F0424965D7 /* Decisions.swift in Sources */,
+				A0777EA9795D9AFF98D0F76A7E9C333E /* DependencyInjection.swift in Sources */,
+				B0DD4C041979692D2BCFA8C769CD403C /* Device.swift in Sources */,
+				7087D3126BC0E5CDE73CE280B860D61B /* Dimensions.swift in Sources */,
+				66EAAA9314755C3F3B91947B89F345D7 /* Dispatcher.swift in Sources */,
+				DB7057C174457A13F2046B7BAD2F5B14 /* Endpoint.swift in Sources */,
+				DB0FE14784EE210634FDF9E6E3EBEECD /* EnsureWrappers.swift in Sources */,
+				E0AD34A9B04146F9D86914B48E0160BD /* Error.swift in Sources */,
+				DB4E1B2EFF8886AF4999067A6D309FB9 /* ErrorHandler.swift in Sources */,
+				7AE0007188DD812614D0B30F958DA4A3 /* ExpiryDateField.swift in Sources */,
+				7E2CA8B796BA438BD9049BA60AD1DB26 /* ExternalPaymentMethodTokenizationViewModel.swift in Sources */,
+				5CF70620A9913862D62D5A0D7F43D1C7 /* ExternalViewModel.swift in Sources */,
+				7F86189EB8D085FB4DA347405A27D473 /* Field.swift in Sources */,
+				89E8912DC0F19DA93876F61599157C1F /* FinallyWrappers.swift in Sources */,
+				3C7A4405127BA7D80040C336FEBBEAD3 /* firstly.swift in Sources */,
+				4B44B7401552994145C1E24FD9CE23DD /* FirstNameField.swift in Sources */,
+				6587C8E96FF8FFE4E3CEAF14CDF04095 /* FlowDecisionTableViewCell.swift in Sources */,
+				4FAA9F9C29A92187F0785A845D3D0E05 /* FormPaymentMethodTokenizationViewModel.swift in Sources */,
+				B6887A26141C978118068BAE68F79218 /* FormType.swift in Sources */,
+				906A6E7A029E169FD6098D1783E6A8ED /* Guarantee.swift in Sources */,
+				FA0BC1A4FC9146A1968D0970B96AC9E1 /* GuaranteeWrappers.swift in Sources */,
+				2016FDEF4D9061CC3BD8D3CF85929649 /* hang.swift in Sources */,
+				B3965C32021CDE72DE1577382A3E4DA2 /* HeaderFooterLabelView.swift in Sources */,
+				A42569317EADAA4D2D2EF80FA731AEAF /* Identifiable.swift in Sources */,
+				A1E2BF69A92208245A029CB712375A36 /* ImageName.swift in Sources */,
+				17EF36562C543CB77E74646979BE5601 /* IntExtension.swift in Sources */,
+				751004A53BE96791C51933EDD83741C0 /* JSONParser.swift in Sources */,
+				6E7FF0068FA8B292397F98AC5595C6E5 /* Keychain.swift in Sources */,
+				695F2898560139AAC841A60226A706C0 /* Klarna.swift in Sources */,
+				6451DBF8CDFFAB66ECF58EC22C05E792 /* KlarnaTokenizationViewModel.swift in Sources */,
+				B7EDF6251D29361857207EF58B60909B /* LastNameField.swift in Sources */,
+				EC18FB5D0733C55F23FE0AAD159F0D20 /* LogEvent.swift in Sources */,
+				A796783177E1E56B8F69FD79CE863598 /* Logger.swift in Sources */,
+				255270CA0738090923F5029033D8659A /* Mask.swift in Sources */,
+				B2057627B14B83BDBE58A4C75260D59E /* MockPrimerAPIClient.swift in Sources */,
+				078CDB91F126A36BBDF812A52D600786 /* NetworkService.swift in Sources */,
+				85E251528622C3E90245381CEFB6F5E1 /* NSErrorExtension.swift in Sources */,
+				FBFFB1AC439C6B92B513E3BEC98A7E71 /* NSObject+ClassName.swift in Sources */,
+				74004D829F3C92A0610E247856C49A34 /* Optional+Extensions.swift in Sources */,
+				2A57A11F60FD677DC4AC987410F154BE /* OrderItem.swift in Sources */,
+				E60FEB3BC732B71C29AFCEAF04622612 /* Parser.swift in Sources */,
+				FAD4B4489AF495BEEFDBE60898174407 /* PaymentAPIModel.swift in Sources */,
+				2A9F1C11BBB5E5B727B4ACDE32E64032 /* PaymentMethodComponent.swift in Sources */,
+				C8D67460A4678808431289680B59F6A0 /* PaymentMethodConfigService.swift in Sources */,
+				DC938CB1CA1B9885B4797F299C53B185 /* PaymentMethodConfiguration.swift in Sources */,
+				8CE81D0786D4D4C3EE640A2BFA297025 /* PaymentMethodConfigurationOptions.swift in Sources */,
+				CEE20D8210B7F47F53B8AB6A76F775FC /* PaymentMethodConfigurationType.swift in Sources */,
+				8871DEEAF3B77E125D6238A35C6818B9 /* PaymentMethodsGroupView.swift in Sources */,
+				03BF365C92F70137F7DA2FE9E126F555 /* PaymentMethodToken.swift in Sources */,
+				77AFD51FF549C578372EF3C95D7B130B /* PaymentMethodTokenizationRequest.swift in Sources */,
+				DBE3D146A9B52C6AA1210CA818CE964F /* PaymentMethodTokenizationViewModel.swift in Sources */,
+				E9BF53935114E0423310ED75F60FB733 /* PaymentMethodTokenizationViewModel+Logic.swift in Sources */,
+				AD42D65C22F7616AF7896559D037C94C /* PaymentResponse.swift in Sources */,
+				5E3AE65ED520A7929852E5B1030C5394 /* PayPal.swift in Sources */,
+				1E7DDEF6714461A25DACC94B22796142 /* PayPalService.swift in Sources */,
+				28DD0991CE00179E241AD976EE4B6207 /* PayPalTokenizationViewModel.swift in Sources */,
+				DD56C57677304CCB80F8BB90B5FC7CAB /* PollingModule.swift in Sources */,
+				188986AE1E5FCEB574E6B0F0208A4CEB /* PostalCode.swift in Sources */,
+				F98B0A041BCE7724B23015473695F3EA /* PostalCodeField.swift in Sources */,
+				D7C0A224644850BBE616527D284A2027 /* PresentationController.swift in Sources */,
+				FDF16E055547C2B40870CAAA5628194F /* Primer.swift in Sources */,
+				4FE4A572C80AD759AF8B7AF9CA6A9B24 /* PrimerAddressLineFieldView.swift in Sources */,
+				E142E24227DFEF0335D3FA6D18847FB1 /* PrimerAPI.swift in Sources */,
+				23793B46CD7C89FC8A717DA3270AE206 /* PrimerAPIClient.swift in Sources */,
+				92718B3A2F33EFB29274D511853BD777 /* PrimerAPIClient+3DS.swift in Sources */,
+				312573B536F4124E74C7B3CE21ECC635 /* PrimerAPIClient+Promises.swift in Sources */,
+				442412A8D33C496A2E126185E3666698 /* PrimerButton.swift in Sources */,
+				5C801F535B74C8DCFDB4A14279F6F538 /* PrimerCardFormViewController.swift in Sources */,
+				408BF7A9F3AC56A738B067A43ADF4273 /* PrimerCardholderNameFieldView.swift in Sources */,
+				B74A28FFDC31A3726CD1E0D49CCE1D6D /* PrimerCardNumberFieldView.swift in Sources */,
+				EEC39B193D0C430BFCE829DEB8F2F43E /* PrimerCityFieldView.swift in Sources */,
+				F9488C228791AF18E19354CAE41B4896 /* PrimerConfiguration.swift in Sources */,
+				7191F8F92B7EEE82F863B7E90D5D515E /* PrimerContainerViewController.swift in Sources */,
+				80D966C39F9C0FB549D5083406CDAE9E /* PrimerCountryFieldView.swift in Sources */,
+				35A5A9EC24C239DFE8398CC5C974F868 /* PrimerCustomStyleTextField.swift in Sources */,
+				11B547F241690704658F45844CCE4EBF /* PrimerCVVFieldView.swift in Sources */,
+				8EDFB00F29D7EF8BF1F2514EFFDB16A4 /* PrimerDelegate.swift in Sources */,
+				67D8FA0F2E672200B58BE84C20A780C2 /* PrimerError.swift in Sources */,
+				508999F461B7C13B3B382F7DF34B853B /* PrimerExpiryDateFieldView.swift in Sources */,
+				2D30E569D37B494E583A841D40FE8544 /* PrimerFirstNameFieldView.swift in Sources */,
+				E41FE7A0409B123BB3A07B12F655D31E /* PrimerFlowEnums.swift in Sources */,
+				9FE996F85585A54AB97AAD39E9D912BD /* PrimerFormView.swift in Sources */,
+				105CCE8E7315719CEDBCC42F30BB9E45 /* PrimerFormViewController.swift in Sources */,
+				2D2AB0F9C229EAC9A5E53B83A2207C3F /* PrimerGenericTextFieldView.swift in Sources */,
+				1CAE5C24FD49B7E1CEA28111226D054C /* PrimerHeadlessUniversalCheckout.swift in Sources */,
+				154FC1A1CCAE8348DD98668E88574BAC /* PrimerHeadlessUniversalCheckoutProtocols.swift in Sources */,
+				E5688E0772BAAB2F6E2D309BF6F46298 /* PrimerHeadlessUniversalCheckoutUIManager.swift in Sources */,
+				E2C02532ED47237FB8B6668DCBB4C619 /* PrimerImage.swift in Sources */,
+				FB491664AD2E9DB0B99A5BAEB28B2962 /* PrimerInputElements.swift in Sources */,
+				5FAEE9DAB8188AD7B44A1D0116A91577 /* PrimerInputViewController.swift in Sources */,
+				A91B23691308A5D9FDE67DE9E4928A1B /* PrimerLastNameFieldView.swift in Sources */,
+				0BB900FD9ABF0F5BDE19B8DEFAFA5D26 /* PrimerLoadingViewController.swift in Sources */,
+				E08552F17FDD9D637127C5664A55F9FE /* PrimerNavigationBar.swift in Sources */,
+				69E88878082543FD7A4C3AF2D14C42E8 /* PrimerNavigationController.swift in Sources */,
+				DC56FC5269E3BDFDCCAE25BE53E9E8ED /* PrimerNibView.swift in Sources */,
+				0423B202F1AB42416B52C7FB324B7FC4 /* PrimerPostalCodeFieldView.swift in Sources */,
+				553C8CBC771D740A87338BEE787C3CF6 /* PrimerResultComponentView.swift in Sources */,
+				DE12797FE9F9CFA886C7C6C77ECB7DBF /* PrimerResultViewController.swift in Sources */,
+				1D60C17AAEF068BB49AA1C86A883BF23 /* PrimerRootViewController.swift in Sources */,
+				DBF3C8B83556DFB7BDBB2238DCBF85BC /* PrimerScrollView.swift in Sources */,
+				D40A1DC1B68DCF748317B3B0BC09E0A1 /* PrimerSDK-dummy.m in Sources */,
+				98E1DDE4EF38B6D9724F8BC8F3D3BB16 /* PrimerSearchTextField.swift in Sources */,
+				49070632860D836D21DAD30BD40B1D8F /* PrimerSettings.swift in Sources */,
+				00762777E0CCB861D017C3AE1F5A5CC9 /* PrimerSimpleCardFormTextFieldView.swift in Sources */,
+				15DCE562F40B2F2C40BF0E09FB622F50 /* PrimerSource.swift in Sources */,
+				EEDD04F207D76ECDAE6FABAB90B994D3 /* PrimerStateFieldView.swift in Sources */,
+				4DEF02981221B37D911F72C4AD098305 /* PrimerTableViewCell.swift in Sources */,
+				0919B3AB009CEC83ACF9CA09E99CB059 /* PrimerTestPaymentMethodTokenizationViewModel.swift in Sources */,
+				78450389A0B9E259E7E3FA2AF644D62C /* PrimerTestPaymentMethodViewController.swift in Sources */,
+				2A53DE49998CFE00567ED08404E7894B /* PrimerTextField.swift in Sources */,
+				0030A00D86F17EB9239378BD58E5F833 /* PrimerTextFieldView.swift in Sources */,
+				58CEA0404C216C5600173CA8C4DAC2CB /* PrimerTextFieldView+Analytics.swift in Sources */,
+				FA13C592D8245D3C80510E4A96936026 /* PrimerTextFieldView+CardFormFieldsAnalytics.swift in Sources */,
+				F1478D375D5347F8532703848DE763F3 /* PrimerTheme.swift in Sources */,
+				443081F6281B102950909E8F2932E0B2 /* PrimerTheme+Borders.swift in Sources */,
+				40474F91E9C7064E752CB4EE6526A1CA /* PrimerTheme+Buttons.swift in Sources */,
+				DFF91B1074559194448C32211DFC4EAD /* PrimerTheme+Colors.swift in Sources */,
+				5F9859E1DD5FDA77D87AAFCE75FE035A /* PrimerTheme+Inputs.swift in Sources */,
+				3739DFC0144E834C5FA496D830098B25 /* PrimerTheme+TextStyles.swift in Sources */,
+				7C4ACB1717C9C8705BF79BC632446E48 /* PrimerTheme+Views.swift in Sources */,
+				DDA33A7CD68220ED0D1C14139020BC27 /* PrimerThemeData.swift in Sources */,
+				30081CE6326BB3CC5A0AF5521F71A556 /* PrimerThemeData+Deprecated.swift in Sources */,
+				A466E225C5E73049F8711F140E58EB47 /* PrimerUniversalCheckoutViewController.swift in Sources */,
+				C6487896F55828D66A0C62E846D8A60C /* PrimerVaultManagerViewController.swift in Sources */,
+				80B24D9D60B51B11109B013AEF02D64E /* PrimerViewController.swift in Sources */,
+				B699D6FC5D4D5A09276655B0246CC98C /* PrimerViewExtensions.swift in Sources */,
+				D8DB04C97A5716C90FA8ADE6B3AF6391 /* PrimerWebViewController.swift in Sources */,
+				96AA5A637E47075BD33759A7F49A995F /* Promise.swift in Sources */,
+				B0002AF56D04CE9171A18DF9C9AEDF1A /* QRCodeTokenizationViewModel.swift in Sources */,
+				2A9218DFC8D5FEE8A1B7C404590408D3 /* QRCodeViewController.swift in Sources */,
+				3BC644FF6DEF456C3D676B6B5B5F5CC2 /* Queue.swift in Sources */,
+				32AACF878A319EB39B739DEB3C021394 /* race.swift in Sources */,
+				22D8BE76C1EB267497882EE42B00DEA6 /* RateLimitedDispatcher.swift in Sources */,
+				F0C13D1FEEA8B1B14FBB47E6411DB984 /* RateLimitedDispatcherBase.swift in Sources */,
+				227D861ED5C2ADBC755456A89A8F92C0 /* RecoverWrappers.swift in Sources */,
+				F85F11A59105F0516A014267C7EE8809 /* ReloadDelegate.swift in Sources */,
+				0E38CF57723E7B87890A0EAAFABE93A4 /* Resolver.swift in Sources */,
+				A249BCC7B566184CE837A2A5D97F5458 /* ResumeHandlerProtocol.swift in Sources */,
+				1C22707592F1BBDB5FE92E6480C47D00 /* SequenceWrappers.swift in Sources */,
+				9BC9DD36FBC9743907557D8ACBD591A0 /* StateField.swift in Sources */,
+				EE778E386EF952BDCE37E4D9035317FC /* StrictRateLimitedDispatcher.swift in Sources */,
+				1D0ECEF13558CF683E62941EA7C8D700 /* StringExtension.swift in Sources */,
+				6E9EBE4CEF0364DD9E00474D0C64F292 /* Strings.swift in Sources */,
+				CE38653F928971D83CE7E996CFFA6C41 /* SuccessMessage.swift in Sources */,
+				C36DF34BA5360CCCA0BEED3C6E09FFBD /* SuccessResponse.swift in Sources */,
+				A8582EC90807323271E0BBECA6671276 /* Thenable.swift in Sources */,
+				64253B75632A98E016AB493A26D3234C /* ThenableWrappers.swift in Sources */,
+				23A501595271EC6A610E9F3C00DEAF30 /* Throwable.swift in Sources */,
+				F75FD9E61D90F58C98E6A201549FD111 /* TokenizationService.swift in Sources */,
+				D1EF150DFBD991E9D8195FE7FE6939E3 /* UIColorExtension.swift in Sources */,
+				B5A4348F3043C07B5AB04D8944916A63 /* UIDeviceExtension.swift in Sources */,
+				DBBE9E7C9BD47DD198FA52110C03FF8F /* UILocalizableUtil.swift in Sources */,
+				D83930654FD20FC4719269A8D8710EC4 /* UINavigationController+Extensions.swift in Sources */,
+				C24CDC3EC8C2741D243ED739BE67B132 /* UIUtils.swift in Sources */,
+				E46CB73F8BD9AFCAF151E86781055AED /* URLExtension.swift in Sources */,
+				D50A763F534112D8DC3F00FA05217E95 /* URLSessionStack.swift in Sources */,
+				C58D33DD8128D332721766ABA2F7C188 /* UserDefaultsExtension.swift in Sources */,
+				E319143F2209E3BE039C773BCA5B5490 /* UserInterfaceModule.swift in Sources */,
+				E4990F2E47ED1587B58DA3D4DC373E82 /* VaultCheckoutViewModel.swift in Sources */,
+				47501C628AAA8DE2B59390E7B6A606CB /* VaultPaymentMethodView.swift in Sources */,
+				738ADED0BD8C5A09E940FB83989D17E9 /* VaultPaymentMethodViewController.swift in Sources */,
+				F1D595DEAD2E2A6B43A20F544238947C /* VaultPaymentMethodViewModel.swift in Sources */,
+				989564CB9DB08E9A7F8DEF38B526D21A /* VaultService.swift in Sources */,
+				90186DC50B0DC63FBBFFCE3B5A48859C /* Weak.swift in Sources */,
+				30AEF8D8B2A29F615447255F0F760738 /* WebViewUtil.swift in Sources */,
+				696CE761B69A3B0F2F8BFCE930836924 /* when.swift in Sources */,
+				E205064D87B32DEEE85176A6E5F5A5C1 /* WrapperProtocols.swift in Sources */,
 			);
 			runOnlyForDeploymentPostprocessing = 0;
 		};
@@ -3036,44 +2214,44 @@
 /* End PBXSourcesBuildPhase section */
 
 /* Begin PBXTargetDependency section */
-		33C4DBC87A8D0B01F50B7BC18C433B1D /* PBXTargetDependency */ = {
+		2A9BBF62AF7395E9D341DD7291B51612 /* PBXTargetDependency */ = {
 			isa = PBXTargetDependency;
 			name = "PrimerSDK-PrimerResources";
 			target = 6E6525C7043FBA7BB34A249010AF5593 /* PrimerSDK-PrimerResources */;
-			targetProxy = 3894AA45FCDCD552C8858F3A75D20DB4 /* PBXContainerItemProxy */;
-		};
-		36EE99BA25F9B5F7A52F3908EB2ACD5B /* PBXTargetDependency */ = {
+			targetProxy = 5C69996F71407222FDB252E734F107DA /* PBXContainerItemProxy */;
+		};
+		56A92B4BFE962D0894986B4913C2E368 /* PBXTargetDependency */ = {
 			isa = PBXTargetDependency;
 			name = PrimerSDK;
 			target = F3BE9108C53B53949406218CEA55E0B2 /* PrimerSDK */;
-			targetProxy = 8C860109DA06C14821AF0BD611B4BEC4 /* PBXContainerItemProxy */;
-		};
-		7BADB8E4211A5FE7779CD10D1F6D6E3B /* PBXTargetDependency */ = {
+			targetProxy = 2427E2739AE189A5FD1F0CA92F901DF1 /* PBXContainerItemProxy */;
+		};
+		607F07553B3973BBEAB690FEF74A045E /* PBXTargetDependency */ = {
 			isa = PBXTargetDependency;
 			name = "Pods-PrimerSDK_Example";
 			target = 6C144A762E9B598392AFFEC8F873746A /* Pods-PrimerSDK_Example */;
-			targetProxy = 21BBDCDCEB31A672F1ACE0E0C7585A5B /* PBXContainerItemProxy */;
+			targetProxy = FCE59844136E56EC81A758392D48D5D8 /* PBXContainerItemProxy */;
 		};
 /* End PBXTargetDependency section */
 
 /* Begin PBXVariantGroup section */
-		AFFF88A1E003130D3E3B63388435A317 /* Localizable.strings */ = {
+		51D160ACD3AB079B8A756890F79766CC /* Localizable.strings */ = {
 			isa = PBXVariantGroup;
 			children = (
-				4A715360540D9051E94300E30B5C6CD5 /* Localizable.strings */,
-				2E89819DBE619A43888EEE75BD224E5D /* Localizable.strings */,
-				92BA09B613F9EA0E1ED51285AE05C117 /* Localizable.strings */,
-				5DA8B821E2EE80596E010EEFCDB9EA7E /* Localizable.strings */,
-				F9EA42AECF7AE4B7F4D1C9DFDBA551EE /* Localizable.strings */,
-				E1D7D3E3F815836D7D5ED99BECA5DDE1 /* Localizable.strings */,
-				1135AB04CD3B679A220E88EDF046F28C /* Localizable.strings */,
-				4C0A36EB02485E09988A6F2C8B0784F8 /* Localizable.strings */,
-				AA5F24A1A6A8B38CF163F3B328EA3A34 /* Localizable.strings */,
-				ACD35A521F4C890D17B240934BD709A9 /* Localizable.strings */,
-				637199F74BEA5565CDD89A1A6F73AAAA /* Localizable.strings */,
-				E3A209CCA274FCC863D15D69F6AAD779 /* Localizable.strings */,
-				B93C724D27987776D3383F4C5F85EE74 /* Localizable.strings */,
-				E37BC7F1E73EF2009370A40782951EA1 /* Localizable.strings */,
+				D5FC28B041FD342C262E97F54523C531 /* Localizable.strings */,
+				B63DE5D3BC6B15F82282B31583AD49E9 /* Localizable.strings */,
+				87313558822FC01C2078E0E1156F671B /* Localizable.strings */,
+				04B89DBDDAD1966C4335F8023873752C /* Localizable.strings */,
+				081B134C871B699B8C69677F7070837F /* Localizable.strings */,
+				E5610827BC70B6F9A860FFE70B42E97F /* Localizable.strings */,
+				7AB8F2BA2839BFC880ED9FBF69F71ADF /* Localizable.strings */,
+				66AD7C3B62B696718A1B3885BF8D4506 /* Localizable.strings */,
+				D8D7D342FA6232C1BBA483EAD44520F2 /* Localizable.strings */,
+				3F1EB587BE19B5C3AA77F6D3E5B2F901 /* Localizable.strings */,
+				027A678B0DB6592DF5B60DA0B83D1C7A /* Localizable.strings */,
+				52589EB51FD4E335BFF19E359496F179 /* Localizable.strings */,
+				8D08E324B1B953BBB5967E822BA0F62E /* Localizable.strings */,
+				612B72094107DB819CC6364EEF6074F8 /* Localizable.strings */,
 			);
 			name = Localizable.strings;
 			path = .;
@@ -3143,6 +2321,85 @@
 				PRODUCT_NAME = "$(TARGET_NAME:c99extidentifier)";
 				SDKROOT = iphoneos;
 				SKIP_INSTALL = YES;
+				TARGETED_DEVICE_FAMILY = "1,2";
+				VERSIONING_SYSTEM = "apple-generic";
+				VERSION_INFO_PREFIX = "";
+			};
+			name = Debug;
+		};
+		11BABFD1805EA95ED14599B3B3C71771 /* Release */ = {
+			isa = XCBuildConfiguration;
+			baseConfigurationReference = 51B15B52AB0EFD7A5E8B700E62038EEF /* PrimerSDK.release.xcconfig */;
+			buildSettings = {
+				CLANG_ENABLE_OBJC_WEAK = NO;
+				"CODE_SIGN_IDENTITY[sdk=appletvos*]" = "";
+				"CODE_SIGN_IDENTITY[sdk=iphoneos*]" = "";
+				"CODE_SIGN_IDENTITY[sdk=watchos*]" = "";
+				CURRENT_PROJECT_VERSION = 1;
+				DEFINES_MODULE = YES;
+				DYLIB_COMPATIBILITY_VERSION = 1;
+				DYLIB_CURRENT_VERSION = 1;
+				DYLIB_INSTALL_NAME_BASE = "@rpath";
+				GCC_PREFIX_HEADER = "Target Support Files/PrimerSDK/PrimerSDK-prefix.pch";
+				INFOPLIST_FILE = "Target Support Files/PrimerSDK/PrimerSDK-Info.plist";
+				INSTALL_PATH = "$(LOCAL_LIBRARY_DIR)/Frameworks";
+				IPHONEOS_DEPLOYMENT_TARGET = 10.0;
+				LD_RUNPATH_SEARCH_PATHS = "$(inherited) @executable_path/Frameworks @loader_path/Frameworks";
+				MODULEMAP_FILE = "Target Support Files/PrimerSDK/PrimerSDK.modulemap";
+				PRODUCT_MODULE_NAME = PrimerSDK;
+				PRODUCT_NAME = PrimerSDK;
+				SDKROOT = iphoneos;
+				SKIP_INSTALL = YES;
+				SWIFT_ACTIVE_COMPILATION_CONDITIONS = "$(inherited) ";
+				SWIFT_VERSION = 4.2;
+				TARGETED_DEVICE_FAMILY = "1,2";
+				VALIDATE_PRODUCT = YES;
+				VERSIONING_SYSTEM = "apple-generic";
+				VERSION_INFO_PREFIX = "";
+			};
+			name = Release;
+		};
+		120E08E0815F02CCA8A4D8DB465B70CD /* Release */ = {
+			isa = XCBuildConfiguration;
+			baseConfigurationReference = 51B15B52AB0EFD7A5E8B700E62038EEF /* PrimerSDK.release.xcconfig */;
+			buildSettings = {
+				CONFIGURATION_BUILD_DIR = "$(BUILD_DIR)/$(CONFIGURATION)$(EFFECTIVE_PLATFORM_NAME)/PrimerSDK";
+				IBSC_MODULE = PrimerSDK;
+				INFOPLIST_FILE = "Target Support Files/PrimerSDK/ResourceBundle-PrimerResources-PrimerSDK-Info.plist";
+				IPHONEOS_DEPLOYMENT_TARGET = 10.0;
+				PRODUCT_NAME = PrimerResources;
+				SDKROOT = iphoneos;
+				SKIP_INSTALL = YES;
+				TARGETED_DEVICE_FAMILY = "1,2";
+				WRAPPER_EXTENSION = bundle;
+			};
+			name = Release;
+		};
+		7A998F28EFC521997A5865DE99064A9D /* Debug */ = {
+			isa = XCBuildConfiguration;
+			baseConfigurationReference = 7540675C759C8CDA799A0607647F2B20 /* PrimerSDK.debug.xcconfig */;
+			buildSettings = {
+				CLANG_ENABLE_OBJC_WEAK = NO;
+				"CODE_SIGN_IDENTITY[sdk=appletvos*]" = "";
+				"CODE_SIGN_IDENTITY[sdk=iphoneos*]" = "";
+				"CODE_SIGN_IDENTITY[sdk=watchos*]" = "";
+				CURRENT_PROJECT_VERSION = 1;
+				DEFINES_MODULE = YES;
+				DYLIB_COMPATIBILITY_VERSION = 1;
+				DYLIB_CURRENT_VERSION = 1;
+				DYLIB_INSTALL_NAME_BASE = "@rpath";
+				GCC_PREFIX_HEADER = "Target Support Files/PrimerSDK/PrimerSDK-prefix.pch";
+				INFOPLIST_FILE = "Target Support Files/PrimerSDK/PrimerSDK-Info.plist";
+				INSTALL_PATH = "$(LOCAL_LIBRARY_DIR)/Frameworks";
+				IPHONEOS_DEPLOYMENT_TARGET = 10.0;
+				LD_RUNPATH_SEARCH_PATHS = "$(inherited) @executable_path/Frameworks @loader_path/Frameworks";
+				MODULEMAP_FILE = "Target Support Files/PrimerSDK/PrimerSDK.modulemap";
+				PRODUCT_MODULE_NAME = PrimerSDK;
+				PRODUCT_NAME = PrimerSDK;
+				SDKROOT = iphoneos;
+				SKIP_INSTALL = YES;
+				SWIFT_ACTIVE_COMPILATION_CONDITIONS = "$(inherited) ";
+				SWIFT_VERSION = 4.2;
 				TARGETED_DEVICE_FAMILY = "1,2";
 				VERSIONING_SYSTEM = "apple-generic";
 				VERSION_INFO_PREFIX = "";
@@ -3204,7 +2461,8 @@
 				MTL_FAST_MATH = YES;
 				PRODUCT_NAME = "$(TARGET_NAME)";
 				STRIP_INSTALLED_PRODUCT = NO;
-				SWIFT_OPTIMIZATION_LEVEL = "-Owholemodule";
+				SWIFT_COMPILATION_MODE = wholemodule;
+				SWIFT_OPTIMIZATION_LEVEL = "-O";
 				SWIFT_VERSION = 5.0;
 				SYMROOT = "${SRCROOT}/../build";
 			};
@@ -3244,37 +2502,6 @@
 			};
 			name = Release;
 		};
-		96EB735A04128DCDE7689457442D6154 /* Debug */ = {
-			isa = XCBuildConfiguration;
-			baseConfigurationReference = 07ABAC4A253752E5EFD21CFD15864DBF /* PrimerSDK.debug.xcconfig */;
-			buildSettings = {
-				CLANG_ENABLE_OBJC_WEAK = NO;
-				"CODE_SIGN_IDENTITY[sdk=appletvos*]" = "";
-				"CODE_SIGN_IDENTITY[sdk=iphoneos*]" = "";
-				"CODE_SIGN_IDENTITY[sdk=watchos*]" = "";
-				CURRENT_PROJECT_VERSION = 1;
-				DEFINES_MODULE = YES;
-				DYLIB_COMPATIBILITY_VERSION = 1;
-				DYLIB_CURRENT_VERSION = 1;
-				DYLIB_INSTALL_NAME_BASE = "@rpath";
-				GCC_PREFIX_HEADER = "Target Support Files/PrimerSDK/PrimerSDK-prefix.pch";
-				INFOPLIST_FILE = "Target Support Files/PrimerSDK/PrimerSDK-Info.plist";
-				INSTALL_PATH = "$(LOCAL_LIBRARY_DIR)/Frameworks";
-				IPHONEOS_DEPLOYMENT_TARGET = 10.0;
-				LD_RUNPATH_SEARCH_PATHS = "$(inherited) @executable_path/Frameworks @loader_path/Frameworks";
-				MODULEMAP_FILE = "Target Support Files/PrimerSDK/PrimerSDK.modulemap";
-				PRODUCT_MODULE_NAME = PrimerSDK;
-				PRODUCT_NAME = PrimerSDK;
-				SDKROOT = iphoneos;
-				SKIP_INSTALL = YES;
-				SWIFT_ACTIVE_COMPILATION_CONDITIONS = "$(inherited) ";
-				SWIFT_VERSION = 4.2;
-				TARGETED_DEVICE_FAMILY = "1,2";
-				VERSIONING_SYSTEM = "apple-generic";
-				VERSION_INFO_PREFIX = "";
-			};
-			name = Debug;
-		};
 		9FE23CF9E7E182C33813CBC09CD6CA29 /* Debug */ = {
 			isa = XCBuildConfiguration;
 			baseConfigurationReference = 3C474C1A0DABE2A3F404B63D4D59F30C /* Pods-PrimerSDK_Example.debug.xcconfig */;
@@ -3308,68 +2535,21 @@
 			};
 			name = Debug;
 		};
-		C2AFBAF2F89E547714329C94895A2CB0 /* Release */ = {
+		B60E1D9AFC11BE95D583FDB3A4D5A7ED /* Debug */ = {
 			isa = XCBuildConfiguration;
-			baseConfigurationReference = 27BDD1E1017D996DE3A5725F205A4733 /* PrimerSDK.release.xcconfig */;
+			baseConfigurationReference = 7540675C759C8CDA799A0607647F2B20 /* PrimerSDK.debug.xcconfig */;
 			buildSettings = {
-				CLANG_ENABLE_OBJC_WEAK = NO;
-				"CODE_SIGN_IDENTITY[sdk=appletvos*]" = "";
-				"CODE_SIGN_IDENTITY[sdk=iphoneos*]" = "";
-				"CODE_SIGN_IDENTITY[sdk=watchos*]" = "";
-				CURRENT_PROJECT_VERSION = 1;
-				DEFINES_MODULE = YES;
-				DYLIB_COMPATIBILITY_VERSION = 1;
-				DYLIB_CURRENT_VERSION = 1;
-				DYLIB_INSTALL_NAME_BASE = "@rpath";
-				GCC_PREFIX_HEADER = "Target Support Files/PrimerSDK/PrimerSDK-prefix.pch";
-				INFOPLIST_FILE = "Target Support Files/PrimerSDK/PrimerSDK-Info.plist";
-				INSTALL_PATH = "$(LOCAL_LIBRARY_DIR)/Frameworks";
+				CONFIGURATION_BUILD_DIR = "$(BUILD_DIR)/$(CONFIGURATION)$(EFFECTIVE_PLATFORM_NAME)/PrimerSDK";
+				IBSC_MODULE = PrimerSDK;
+				INFOPLIST_FILE = "Target Support Files/PrimerSDK/ResourceBundle-PrimerResources-PrimerSDK-Info.plist";
 				IPHONEOS_DEPLOYMENT_TARGET = 10.0;
-				LD_RUNPATH_SEARCH_PATHS = "$(inherited) @executable_path/Frameworks @loader_path/Frameworks";
-				MODULEMAP_FILE = "Target Support Files/PrimerSDK/PrimerSDK.modulemap";
-				PRODUCT_MODULE_NAME = PrimerSDK;
-				PRODUCT_NAME = PrimerSDK;
+				PRODUCT_NAME = PrimerResources;
 				SDKROOT = iphoneos;
 				SKIP_INSTALL = YES;
-				SWIFT_ACTIVE_COMPILATION_CONDITIONS = "$(inherited) ";
-				SWIFT_VERSION = 4.2;
 				TARGETED_DEVICE_FAMILY = "1,2";
-				VALIDATE_PRODUCT = YES;
-				VERSIONING_SYSTEM = "apple-generic";
-				VERSION_INFO_PREFIX = "";
+				WRAPPER_EXTENSION = bundle;
 			};
-			name = Release;
-		};
-		BE66CF028072804056A49FE5DDDA8B14 /* Debug */ = {
-			isa = XCBuildConfiguration;
-			baseConfigurationReference = 57CAA1A8D9F35444AD1221F6B955D0FB /* PrimerSDK.debug.xcconfig */;
-			buildSettings = {
-				CLANG_ENABLE_OBJC_WEAK = NO;
-				"CODE_SIGN_IDENTITY[sdk=appletvos*]" = "";
-				"CODE_SIGN_IDENTITY[sdk=iphoneos*]" = "";
-				"CODE_SIGN_IDENTITY[sdk=watchos*]" = "";
-				CURRENT_PROJECT_VERSION = 1;
-				DEFINES_MODULE = YES;
-				DYLIB_COMPATIBILITY_VERSION = 1;
-				DYLIB_CURRENT_VERSION = 1;
-				DYLIB_INSTALL_NAME_BASE = "@rpath";
-				GCC_PREFIX_HEADER = "Target Support Files/PrimerSDK/PrimerSDK-prefix.pch";
-				INFOPLIST_FILE = "Target Support Files/PrimerSDK/PrimerSDK-Info.plist";
-				INSTALL_PATH = "$(LOCAL_LIBRARY_DIR)/Frameworks";
-				IPHONEOS_DEPLOYMENT_TARGET = 10.0;
-				LD_RUNPATH_SEARCH_PATHS = "$(inherited) @executable_path/Frameworks @loader_path/Frameworks";
-				MODULEMAP_FILE = "Target Support Files/PrimerSDK/PrimerSDK.modulemap";
-				PRODUCT_MODULE_NAME = PrimerSDK;
-				PRODUCT_NAME = PrimerSDK;
-				SDKROOT = iphoneos;
-				SKIP_INSTALL = YES;
-				SWIFT_ACTIVE_COMPILATION_CONDITIONS = "$(inherited) ";
-				SWIFT_VERSION = 4.2;
-				TARGETED_DEVICE_FAMILY = "1,2";
-				VERSIONING_SYSTEM = "apple-generic";
-				VERSION_INFO_PREFIX = "";
-			};
-			name = Release;
+			name = Debug;
 		};
 		D299434AB35E7FD6F7921C8EF24742FF /* Debug */ = {
 			isa = XCBuildConfiguration;
@@ -3437,62 +2617,23 @@
 			};
 			name = Debug;
 		};
-		D362B44AE219FEF5ED65413DD33376D5 /* Debug */ = {
-			isa = XCBuildConfiguration;
-			baseConfigurationReference = 07ABAC4A253752E5EFD21CFD15864DBF /* PrimerSDK.debug.xcconfig */;
-			buildSettings = {
-				CONFIGURATION_BUILD_DIR = "$(BUILD_DIR)/$(CONFIGURATION)$(EFFECTIVE_PLATFORM_NAME)/PrimerSDK";
-				IBSC_MODULE = PrimerSDK;
-				INFOPLIST_FILE = "Target Support Files/PrimerSDK/ResourceBundle-PrimerResources-PrimerSDK-Info.plist";
-				IPHONEOS_DEPLOYMENT_TARGET = 10.0;
-				PRODUCT_NAME = PrimerResources;
-				SDKROOT = iphoneos;
-				SKIP_INSTALL = YES;
-				TARGETED_DEVICE_FAMILY = "1,2";
-				WRAPPER_EXTENSION = bundle;
-			};
-			name = Debug;
-		};
-		F640CBD20B9D56CD72466C4013CF7CDF /* Release */ = {
-			isa = XCBuildConfiguration;
-			baseConfigurationReference = 27BDD1E1017D996DE3A5725F205A4733 /* PrimerSDK.release.xcconfig */;
-			buildSettings = {
-				CLANG_ENABLE_OBJC_WEAK = NO;
-				"CODE_SIGN_IDENTITY[sdk=appletvos*]" = "";
-				"CODE_SIGN_IDENTITY[sdk=iphoneos*]" = "";
-				"CODE_SIGN_IDENTITY[sdk=watchos*]" = "";
-				CURRENT_PROJECT_VERSION = 1;
-				DEFINES_MODULE = YES;
-				DYLIB_COMPATIBILITY_VERSION = 1;
-				DYLIB_CURRENT_VERSION = 1;
-				DYLIB_INSTALL_NAME_BASE = "@rpath";
-				GCC_PREFIX_HEADER = "Target Support Files/PrimerSDK/PrimerSDK-prefix.pch";
-				INFOPLIST_FILE = "Target Support Files/PrimerSDK/PrimerSDK-Info.plist";
-				INSTALL_PATH = "$(LOCAL_LIBRARY_DIR)/Frameworks";
-				IPHONEOS_DEPLOYMENT_TARGET = 10.0;
-				LD_RUNPATH_SEARCH_PATHS = "$(inherited) @executable_path/Frameworks @loader_path/Frameworks";
-				MODULEMAP_FILE = "Target Support Files/PrimerSDK/PrimerSDK.modulemap";
-				PRODUCT_MODULE_NAME = PrimerSDK;
-				PRODUCT_NAME = PrimerSDK;
-				SDKROOT = iphoneos;
-				SKIP_INSTALL = YES;
-				SWIFT_ACTIVE_COMPILATION_CONDITIONS = "$(inherited) ";
-				SWIFT_VERSION = 4.2;
-				TARGETED_DEVICE_FAMILY = "1,2";
-				VALIDATE_PRODUCT = YES;
-				VERSIONING_SYSTEM = "apple-generic";
-				VERSION_INFO_PREFIX = "";
-			};
-			name = Release;
-		};
 /* End XCBuildConfiguration section */
 
 /* Begin XCConfigurationList section */
-		420F72F92EE887C851C3CBF067DDA5FD /* Build configuration list for PBXNativeTarget "PrimerSDK" */ = {
+		0E1956E646E7EC5B2F5BF4F8AC0BB43D /* Build configuration list for PBXNativeTarget "PrimerSDK" */ = {
 			isa = XCConfigurationList;
 			buildConfigurations = (
-				96EB735A04128DCDE7689457442D6154 /* Debug */,
-				F640CBD20B9D56CD72466C4013CF7CDF /* Release */,
+				7A998F28EFC521997A5865DE99064A9D /* Debug */,
+				11BABFD1805EA95ED14599B3B3C71771 /* Release */,
+			);
+			defaultConfigurationIsVisible = 0;
+			defaultConfigurationName = Release;
+		};
+		16C3E0066BBD6A5115B79437B145B30A /* Build configuration list for PBXNativeTarget "PrimerSDK-PrimerResources" */ = {
+			isa = XCConfigurationList;
+			buildConfigurations = (
+				B60E1D9AFC11BE95D583FDB3A4D5A7ED /* Debug */,
+				120E08E0815F02CCA8A4D8DB465B70CD /* Release */,
 			);
 			defaultConfigurationIsVisible = 0;
 			defaultConfigurationName = Release;
@@ -3524,15 +2665,6 @@
 			defaultConfigurationIsVisible = 0;
 			defaultConfigurationName = Release;
 		};
-		FB67FD8ED6D98A9681336AC0A7C84F2C /* Build configuration list for PBXNativeTarget "PrimerSDK-PrimerResources" */ = {
-			isa = XCConfigurationList;
-			buildConfigurations = (
-				D362B44AE219FEF5ED65413DD33376D5 /* Debug */,
-				C2AFBAF2F89E547714329C94895A2CB0 /* Release */,
-			);
-			defaultConfigurationIsVisible = 0;
-			defaultConfigurationName = Release;
-		};
 /* End XCConfigurationList section */
 	};
 	rootObject = BFDFE7DC352907FC980B868725387E98 /* Project object */;
