--- conflicted
+++ resolved
@@ -7,216 +7,194 @@
 	objects = {
 
 /* Begin PBXBuildFile section */
-		012FBD094856D3486115B9D1F1BB0B30 /* NetworkService.swift in Sources */ = {isa = PBXBuildFile; fileRef = 46CEBB922743AC18FFF5011D0182C8A8 /* NetworkService.swift */; };
-		01BC49CD15E553BD55BF1A927257034D /* sv.lproj in Resources */ = {isa = PBXBuildFile; fileRef = 809877936DBFB890625FFE1FE31173B6 /* sv.lproj */; };
+		001BB6322E5020AA0F80FCC51B616D9B /* CardNetwork.swift in Sources */ = {isa = PBXBuildFile; fileRef = 8CB60CBF5A067D9EBFD95F7D29CDBC5D /* CardNetwork.swift */; };
+		01902C1CB1FC16CBC104A3350173FB02 /* ClientToken.swift in Sources */ = {isa = PBXBuildFile; fileRef = 34EB238140A4EF75604B8C8ABD3D42F0 /* ClientToken.swift */; };
 		01D04994587BE1B26B3D47E7235E85E8 /* Pods-PrimerSDK_Example-umbrella.h in Headers */ = {isa = PBXBuildFile; fileRef = 3780FF276696624E5AD4A629D4CC4AD8 /* Pods-PrimerSDK_Example-umbrella.h */; settings = {ATTRIBUTES = (Public, ); }; };
-<<<<<<< HEAD
-		02C01489697BD7CDCE11E89759B409C3 /* PaymentMethodComponent.swift in Sources */ = {isa = PBXBuildFile; fileRef = 60D793856E003128F469164B4EDB7463 /* PaymentMethodComponent.swift */; };
-		055FD3620425708B2C251B27C7C58FEA /* VaultPaymentMethodViewModel.swift in Sources */ = {isa = PBXBuildFile; fileRef = 6740B10E3F53E07E995C61C6497A88DD /* VaultPaymentMethodViewModel.swift */; };
-		0634867FAAC5C08513519F9099D46857 /* Parser.swift in Sources */ = {isa = PBXBuildFile; fileRef = 68D6D2F2BB35C857FE9F75EEE5D7BF66 /* Parser.swift */; };
-		06EF35FDCEEEA321709948F8987CAB0F /* Endpoint.swift in Sources */ = {isa = PBXBuildFile; fileRef = D27B012367C9EFD94EACEDAFD00BDB2B /* Endpoint.swift */; };
-		07C4684F8F40CD171867B39A641F4C29 /* AppState.swift in Sources */ = {isa = PBXBuildFile; fileRef = 56A851A34BBB6570DD99219B75E21F3A /* AppState.swift */; };
-		083E615856FD9F2BB1CAFF07772B68F4 /* Consolable.swift in Sources */ = {isa = PBXBuildFile; fileRef = EF3789F3827703C304BC2F834B26696C /* Consolable.swift */; };
-		0ADCFCDE0A537CACD478CDB383BACA8F /* FinallyWrappers.swift in Sources */ = {isa = PBXBuildFile; fileRef = D46267F8D630F0F46BF7C7BEE1999C57 /* FinallyWrappers.swift */; };
-		0C353B73FB7C9FFE4777EDBB17B98327 /* VaultCheckoutViewController.swift in Sources */ = {isa = PBXBuildFile; fileRef = 8620D5F561FB2D3209844FF26CF83879 /* VaultCheckoutViewController.swift */; };
-		0CA7AD7916556103117A5437C3D57E91 /* PrimerLoadingViewController.swift in Sources */ = {isa = PBXBuildFile; fileRef = 43801F061A34FFE9298C26920753B6AF /* PrimerLoadingViewController.swift */; };
-		0CACE45376DDA575551549319BA02C25 /* StringExtension.swift in Sources */ = {isa = PBXBuildFile; fileRef = AA82F69964D20EBD0E221FF53A3461CB /* StringExtension.swift */; };
-		0DC93D7DE92D118EB8AC96E326E5DF2A /* PrimerInternalSessionFlow.swift in Sources */ = {isa = PBXBuildFile; fileRef = BD21EB189ABDD89E36A915FE99F9578E /* PrimerInternalSessionFlow.swift */; };
-		0E7EC7ABF4A7DC60C71B6D3824B630E9 /* CardComponentsManager.swift in Sources */ = {isa = PBXBuildFile; fileRef = 77B38810E5278B92BB9A949C9EAD11E3 /* CardComponentsManager.swift */; };
-		0F59E5A4E2D73DCEA5D7B5D2ECAD24FF /* PrimerViewExtensions.swift in Sources */ = {isa = PBXBuildFile; fileRef = B104FBB362BB15BA68AC674101B6FFF6 /* PrimerViewExtensions.swift */; };
-		144764840CBF5DD0C9C9A1F5D3693376 /* KlarnaService.swift in Sources */ = {isa = PBXBuildFile; fileRef = AE22F03325393DEB43D32C7AF05F9CA1 /* KlarnaService.swift */; };
-		163540A3C17EC37E23988AE9C6EDD289 /* PaymentNetwork.swift in Sources */ = {isa = PBXBuildFile; fileRef = C18AA886EE802FEED3D833B461F8F67E /* PaymentNetwork.swift */; };
-		17BD3062F857886FF704AC11F1F8BFB1 /* PaymentMethodConfigService.swift in Sources */ = {isa = PBXBuildFile; fileRef = 46BD2DF0127FE1E6BCEDE3DE36F70EC4 /* PaymentMethodConfigService.swift */; };
-		1B9169F535DFBD427C27C97CEA3D3C76 /* WrapperProtocols.swift in Sources */ = {isa = PBXBuildFile; fileRef = A22EEB116495BC925F7E8F4BB34ABA39 /* WrapperProtocols.swift */; };
-		1C7EAD6F6D7AB9E309C2EE1E3E13AEA3 /* Apaya.swift in Sources */ = {isa = PBXBuildFile; fileRef = 59517D54FF9A25F29C872CA124AA5453 /* Apaya.swift */; };
-		1C7EC6A5C99934ED1F949CD6263C039D /* Error.swift in Sources */ = {isa = PBXBuildFile; fileRef = C39F9F3144DF2FBDD2F71C1377029695 /* Error.swift */; };
-		1C8635B58826DF524BFFA420D69AC65C /* Resolver.swift in Sources */ = {isa = PBXBuildFile; fileRef = EA2201BC69FF8F41EA929880E9AC2EE2 /* Resolver.swift */; };
-		1C96177239ACF1F6592B5D956230D326 /* PrimerTextFieldView.xib in Sources */ = {isa = PBXBuildFile; fileRef = BC5252D41D3D8F99728450E97581B153 /* PrimerTextFieldView.xib */; };
-		1E8B49194BFD91730821F1FFF69862C1 /* PrimerTheme.swift in Sources */ = {isa = PBXBuildFile; fileRef = C6CB1ABFC6BD6A528B51963D56BE4D50 /* PrimerTheme.swift */; };
-		1ED2F424E357D4E21B4C4B4D1E544524 /* CardScannerViewController+SimpleScanDelegate.swift in Sources */ = {isa = PBXBuildFile; fileRef = 52219E2DF1E857280186CD61BB5452A2 /* CardScannerViewController+SimpleScanDelegate.swift */; };
-		1ED738B983B00418F3BB6BD9276B4B2E /* Optional+Extensions.swift in Sources */ = {isa = PBXBuildFile; fileRef = 6058AD313C0554ECF1556272683FB9C0 /* Optional+Extensions.swift */; };
-		21B7AE5032E2471D3C21EE3B9534E0A8 /* CancellableThenable.swift in Sources */ = {isa = PBXBuildFile; fileRef = 443957564EA8B48D77BF30295C3563F8 /* CancellableThenable.swift */; };
-		233C845B29AF5ED0362062512CC27FB5 /* ClientToken.swift in Sources */ = {isa = PBXBuildFile; fileRef = CECE32907DAC3A872E8C8DB5CAEF2233 /* ClientToken.swift */; };
-		2344C0FD42753EB08FA883B22CC39585 /* Foundation.framework in Frameworks */ = {isa = PBXBuildFile; fileRef = 73010CC983E3809BECEE5348DA1BB8C6 /* Foundation.framework */; };
-		23BBDCBEC6DC1907AF833A006115FE39 /* RootViewController.swift in Sources */ = {isa = PBXBuildFile; fileRef = 795401DD2F7B3A8C1FAA5C2C62AC95A9 /* RootViewController.swift */; };
-		24E510CBB1ADCC1FD89A37A7DBAF7182 /* PrimerWebViewController.swift in Sources */ = {isa = PBXBuildFile; fileRef = 39A0D4F97D71ECE4148E63225FCDEC8B /* PrimerWebViewController.swift */; };
-		259C548C28058425F6645B2619345DF2 /* BundleExtension.swift in Sources */ = {isa = PBXBuildFile; fileRef = 5DCB600490AA57B15A6356167444C5E4 /* BundleExtension.swift */; };
-		25E87AC8BBB70015627539D80CD0D144 /* after.swift in Sources */ = {isa = PBXBuildFile; fileRef = 431D08F76C98F697A839B0051AC5E135 /* after.swift */; };
-		29E9EDAB4CF78FC0DB9F50752D5D255F /* Icons.xcassets in Resources */ = {isa = PBXBuildFile; fileRef = B08AB49A59BBDD60A720EB9E018EBA0E /* Icons.xcassets */; };
-		2B370E781A6405AB2A367CD45186648E /* PaymentMethod.swift in Sources */ = {isa = PBXBuildFile; fileRef = BCF9BA8AD6D86285C427C097AC5E559F /* PaymentMethod.swift */; };
-=======
-		04C0971230E8EEF7437A8D2F28C36F50 /* ConfirmMandateViewController.swift in Sources */ = {isa = PBXBuildFile; fileRef = 066D4338BC676C508E5189D2A570E4BA /* ConfirmMandateViewController.swift */; };
-		052531BE888C749C753EE98AC3796C96 /* Mask.swift in Sources */ = {isa = PBXBuildFile; fileRef = 3148ABDA294842236DC868947378EA27 /* Mask.swift */; };
-		06ADB0DBF82078D68289522A6C2ADEEA /* PrimerLoadWebViewModel.swift in Sources */ = {isa = PBXBuildFile; fileRef = BE58110E8BE257E1FC08CD69E3CBCBF7 /* PrimerLoadWebViewModel.swift */; };
-		07472F66D58F88097647350CCE484339 /* AlertController.swift in Sources */ = {isa = PBXBuildFile; fileRef = 457EFE2DFB314FC15F22A1B93369D1CE /* AlertController.swift */; };
-		0849D069D6283BD96E27FFD1532B458C /* RecoverWrappers.swift in Sources */ = {isa = PBXBuildFile; fileRef = CBFFED303292F461D7DD553EC82AC668 /* RecoverWrappers.swift */; };
-		084C77D824F352509D6A6F80FBA5B5F2 /* PayPalService.swift in Sources */ = {isa = PBXBuildFile; fileRef = 6AFB543E10C2065920FC2C71EF80A7E6 /* PayPalService.swift */; };
-		08A43C2A03BFEF76EFACBDDBFA05B379 /* VaultCheckoutViewModel.swift in Sources */ = {isa = PBXBuildFile; fileRef = 43B1F0A537661F289A0813F4B981485D /* VaultCheckoutViewModel.swift */; };
-		08E63F0970822F020D02D96811CB3DF5 /* PrimerTheme.swift in Sources */ = {isa = PBXBuildFile; fileRef = EC1188613DBF0F5B213160C8F4B033A1 /* PrimerTheme.swift */; };
-		0C930EE2EF433DA4C05E1E3693828170 /* VaultPaymentMethodViewController+ReloadDelegate.swift in Sources */ = {isa = PBXBuildFile; fileRef = 151F4980453ABD0DC459536376317684 /* VaultPaymentMethodViewController+ReloadDelegate.swift */; };
-		0E9AFA6D3F7D572581B0AEC13E2A43C4 /* CancellableThenable.swift in Sources */ = {isa = PBXBuildFile; fileRef = 205C76C684E92B984A0B68BBA0DF166D /* CancellableThenable.swift */; };
-		12C6E26257F408F5FAB240E7757C708C /* Queue.swift in Sources */ = {isa = PBXBuildFile; fileRef = C7A346EE970BAD87B4DC05AC4E1D491F /* Queue.swift */; };
-		144FCEA76D939DB17AA3B6E210247636 /* when.swift in Sources */ = {isa = PBXBuildFile; fileRef = B5B5701DDEA4627AAE2AD174833B2E67 /* when.swift */; };
-		15B2E64626F88170005B8343 /* Customer.swift in Sources */ = {isa = PBXBuildFile; fileRef = 15B2E64526F88170005B8343 /* Customer.swift */; };
-		18BB9B7AE085C2EA55912FE7CF472743 /* PrimerError.swift in Sources */ = {isa = PBXBuildFile; fileRef = A53668AC2D754496C80780039FDA1D98 /* PrimerError.swift */; };
-		1A78C06D089E028CB16B6B2237B25277 /* VaultPaymentMethodView.swift in Sources */ = {isa = PBXBuildFile; fileRef = 6F0CAE75DCAA1C35678B3ADD34BA5552 /* VaultPaymentMethodView.swift */; };
-		1D8A9FD426F0F2E6000D2D71 /* IntExtension.swift in Sources */ = {isa = PBXBuildFile; fileRef = 1D8A9FD326F0F2E6000D2D71 /* IntExtension.swift */; };
-		1E53D8FC34BAE78D6B4EB783566C0001 /* Parser.swift in Sources */ = {isa = PBXBuildFile; fileRef = 527B4F26A0B4A21434940B6A4311D2C2 /* Parser.swift */; };
-		1F7A4C5E86C74198F18C42660A990C3C /* PrimerDelegate.swift in Sources */ = {isa = PBXBuildFile; fileRef = AA92CBEFA8A6E5D371565CF0BA722031 /* PrimerDelegate.swift */; };
-		219020E578E4B98CC743FDB7D449A722 /* PaymentMethod.swift in Sources */ = {isa = PBXBuildFile; fileRef = 2FA560CA5408792AA98457785E43775E /* PaymentMethod.swift */; };
-		225CD68BA5060D0597A6C5FA887F7BEA /* CountryCode.swift in Sources */ = {isa = PBXBuildFile; fileRef = B115D03FA30C2645750EF87111D959E0 /* CountryCode.swift */; };
-		2543F329BD5E284E146E6F80BD33EF69 /* PaymentNetwork.swift in Sources */ = {isa = PBXBuildFile; fileRef = 0ECE392C95298EB9BE4648C29E4FF1BA /* PaymentNetwork.swift */; };
-		26C9D8710AE58FFFD59B1D4D4C4BD3FE /* CustomStringConvertible.swift in Sources */ = {isa = PBXBuildFile; fileRef = 89B3A259833F9C2EA3D52A07BF628DF5 /* CustomStringConvertible.swift */; };
-		29205A456B98903AF3A7C275ADA0F1DE /* WebViewController.swift in Sources */ = {isa = PBXBuildFile; fileRef = 323ACF10996A5D825270FEBE553E38DB /* WebViewController.swift */; };
-		2A8CC9400FD7D0F9A1E705184281CB67 /* PaymentMethodTokenizationRequest.swift in Sources */ = {isa = PBXBuildFile; fileRef = 34E0C43AE01B5AE0E1E9E30E4788C78F /* PaymentMethodTokenizationRequest.swift */; };
-		2C192F2B5862F614A5DF6120108C7BB8 /* KlarnaService.swift in Sources */ = {isa = PBXBuildFile; fileRef = A16AE41867AA78ECD7A6271A9C10396E /* KlarnaService.swift */; };
->>>>>>> 8a377284
+		01D1BEB521C5A95EB8B984FC8D1CE07C /* Route.swift in Sources */ = {isa = PBXBuildFile; fileRef = 07C6B1A10A9F9586128AFFE05F1D7C0F /* Route.swift */; };
+		0328CF351CCA19DAC41B93FE9808A4B0 /* Cancellable.swift in Sources */ = {isa = PBXBuildFile; fileRef = C0CB7107AE65071B4CE1E13F30B40EB7 /* Cancellable.swift */; };
+		03391EAF77EC39D6E27A2C614483116A /* PrimerTextField.swift in Sources */ = {isa = PBXBuildFile; fileRef = 95B4B3C2E5787E723DF6B198A7766352 /* PrimerTextField.swift */; };
+		055D9CC009F019239AF3B6B2D739FD4B /* firstly.swift in Sources */ = {isa = PBXBuildFile; fileRef = 89F88B98A28EB078562B400396497755 /* firstly.swift */; };
+		0589C582ED37D6E5D0B5C54A6EB5EE64 /* ExternalViewModel.swift in Sources */ = {isa = PBXBuildFile; fileRef = 0F4F266D208E12009D5B89CBF5E9D368 /* ExternalViewModel.swift */; };
+		06D92A5AA409BEB2EDCF5B51A7CB85A2 /* Currency.swift in Sources */ = {isa = PBXBuildFile; fileRef = 5D4164983C13DCB9FA462F1C3E8D8038 /* Currency.swift */; };
+		06DE5623CCA4742DB3C0071E6A5FCBFA /* PaymentMethodConfig.swift in Sources */ = {isa = PBXBuildFile; fileRef = 06D568010E32F0CF9CA2CBA928C02F66 /* PaymentMethodConfig.swift */; };
+		07E75D650460873D8C9B0D0B73D4708F /* OAuthViewModel.swift in Sources */ = {isa = PBXBuildFile; fileRef = C7CB4A64C5A736A9AD6C441CC56CBE51 /* OAuthViewModel.swift */; };
+		083963FC2FB6CD003E5AE16A55A855A2 /* CancellableThenable.swift in Sources */ = {isa = PBXBuildFile; fileRef = 721C4D29B7259B3328879C0DBE8D4712 /* CancellableThenable.swift */; };
+		1095AAE02010CD3337F50CE3CF2F9BBF /* PresentationController.swift in Sources */ = {isa = PBXBuildFile; fileRef = FE48AD6B0ABB29E721081D23E3E45999 /* PresentationController.swift */; };
+		10ABE18770EFA0C93A3C562820E06362 /* ConcurrencyLimitedDispatcher.swift in Sources */ = {isa = PBXBuildFile; fileRef = 61BD6EBE80A6B183F6E7D381AA3F2B50 /* ConcurrencyLimitedDispatcher.swift */; };
+		10BDDCE1688543C4564405CD4944538F /* Dispatcher.swift in Sources */ = {isa = PBXBuildFile; fileRef = D16BCA45BDA4F58DDF498A9B36F5B460 /* Dispatcher.swift */; };
+		11F1EF8B3A021876D22714ED2D896063 /* FormTextFieldType.swift in Sources */ = {isa = PBXBuildFile; fileRef = FECA39EBBAF22FBE0D8B673937C066C1 /* FormTextFieldType.swift */; };
+		13506D51A584C9A31C02BC5A50666ABC /* PrimerButton.swift in Sources */ = {isa = PBXBuildFile; fileRef = 1F0A59652599E26C2FA60D1E1528420D /* PrimerButton.swift */; };
+		1487CC1451D38643A80A87038F5AA724 /* after.swift in Sources */ = {isa = PBXBuildFile; fileRef = 903E583ECF75E15FEB327BEADE92FF59 /* after.swift */; };
+		150CCBC9CDC23F0B17C6235FC1A57E86 /* DirectDebitService.swift in Sources */ = {isa = PBXBuildFile; fileRef = 6877CD79287D88544797AB205119446E /* DirectDebitService.swift */; };
+		16BDEF10A625E77B79F8AA24BE9185E3 /* ApplePay.swift in Sources */ = {isa = PBXBuildFile; fileRef = 0EDB23F09C46E78F8743D595CF988D0E /* ApplePay.swift */; };
+		1768054F9EDED24C2C3BEFE439D95379 /* PrimerAPIClient.swift in Sources */ = {isa = PBXBuildFile; fileRef = 0D90735808F922ADBB736BEC132E2F04 /* PrimerAPIClient.swift */; };
+		17704AB2099C22D6198B459F260F2B88 /* Icons.xcassets in Resources */ = {isa = PBXBuildFile; fileRef = 43BD673B3B1F31D13EF597639B24114E /* Icons.xcassets */; };
+		1A2412C61A96458E80D0CF46CA548C56 /* PrimerSDK-dummy.m in Sources */ = {isa = PBXBuildFile; fileRef = 9C84A6E182CDF9057D409A7C958F65E9 /* PrimerSDK-dummy.m */; };
+		1B85F1A92900DD6827387FD15D8CBC69 /* CustomStringConvertible.swift in Sources */ = {isa = PBXBuildFile; fileRef = ED04C6E6D73A32D579F0210D8DED1645 /* CustomStringConvertible.swift */; };
+		1C445040F53784CA143E68F562CF5515 /* PayPalService.swift in Sources */ = {isa = PBXBuildFile; fileRef = 52345F0F717A28A4F79FE66DEB928714 /* PayPalService.swift */; };
+		1FCBE0B8AD13C2ED3B21F19DC8EDFF80 /* VaultCheckoutViewModel.swift in Sources */ = {isa = PBXBuildFile; fileRef = DA8C592FC4AA7E5EF954B677EE0BFDE6 /* VaultCheckoutViewModel.swift */; };
+		209B561CD6597F280C57ABB00668CD27 /* PrimerRootViewController.swift in Sources */ = {isa = PBXBuildFile; fileRef = 6FE55C0DB7E1933D8236EC6BAB9491DF /* PrimerRootViewController.swift */; };
+		222D41B70A5786D9D89F82A73FAD2EF5 /* CancellableCatchable.swift in Sources */ = {isa = PBXBuildFile; fileRef = 561FC44114BE94E06AE91B28B5442472 /* CancellableCatchable.swift */; };
+		223D49B3531CDA2C81F764D907B47016 /* PrimerCardNumberFieldView.swift in Sources */ = {isa = PBXBuildFile; fileRef = B6F6738C5A5519B07D7C39E1D7345311 /* PrimerCardNumberFieldView.swift */; };
+		225EE9B30773A33C158AC6DF5E5D0677 /* CoreDataDispatcher.swift in Sources */ = {isa = PBXBuildFile; fileRef = 047E81BA91FF9330D2BF4D4B2CD40CE2 /* CoreDataDispatcher.swift */; };
+		2403115409166D2362C15B31A297F5DD /* en.lproj in Resources */ = {isa = PBXBuildFile; fileRef = FD0FE49F75A5B44B8CEDBE8909443BEA /* en.lproj */; };
+		2625E9577226A7EB41A5ABD3F07C7AD4 /* when.swift in Sources */ = {isa = PBXBuildFile; fileRef = 4B514B981F4799549587762198F7D969 /* when.swift */; };
+		2662B1F19EFB1D2DF31088AB4F66BAF7 /* AlertController.swift in Sources */ = {isa = PBXBuildFile; fileRef = 85095DF5D7090A888E7E484552E854C5 /* AlertController.swift */; };
+		2710EE3D645488EDEF69A31E7CE2BC22 /* StrictRateLimitedDispatcher.swift in Sources */ = {isa = PBXBuildFile; fileRef = 2DE6E9CF390D9A36972D22658ADB0398 /* StrictRateLimitedDispatcher.swift */; };
+		2765A0A94A2C7BC81CF52CB0EEBEF9C9 /* PrimerSDK-umbrella.h in Headers */ = {isa = PBXBuildFile; fileRef = E7338AAE75533D86B768C9CF747E614C /* PrimerSDK-umbrella.h */; settings = {ATTRIBUTES = (Public, ); }; };
+		27E24FB8AD1390D9CE3C2476A544269A /* Mask.swift in Sources */ = {isa = PBXBuildFile; fileRef = BC505FF9846A36A7A014D06D38F3179A /* Mask.swift */; };
+		2824E5166B5FE2B8E105F78D0B4A9A3D /* IntExtension.swift in Sources */ = {isa = PBXBuildFile; fileRef = 0EE8E7AA127B7406E1487F6D79A65BDF /* IntExtension.swift */; };
+		2BB719892D3A34F9D7C40AF191B734D1 /* OrderItem.swift in Sources */ = {isa = PBXBuildFile; fileRef = BF5688D6686F0021E8934013EEA700B2 /* OrderItem.swift */; };
 		2F19BB6B59093986F1240F93B63B6EF1 /* Pods-PrimerSDK_Example-dummy.m in Sources */ = {isa = PBXBuildFile; fileRef = 21F4ACB1142B1B9457658584BF5CD35A /* Pods-PrimerSDK_Example-dummy.m */; };
-		2F675165C25F95F57141E992BC62E056 /* PrimerResources.bundle in Resources */ = {isa = PBXBuildFile; fileRef = A8B3BC107C2BDC3C03D961866F721265 /* PrimerResources.bundle */; };
-		35514A3FDA7C4BA40B130D42EC69E9F7 /* SequenceWrappers.swift in Sources */ = {isa = PBXBuildFile; fileRef = B72AA65E15A68635BAEAD99B6C3327A4 /* SequenceWrappers.swift */; };
-		35A32C8345434D7EF5D98EC895BF344C /* PrimerTextFieldView.swift in Sources */ = {isa = PBXBuildFile; fileRef = E3536E3C46D08DB120CED76219FE249D /* PrimerTextFieldView.swift */; };
-		37435392DB52FFA905AA54F7773C731E /* ReloadDelegate.swift in Sources */ = {isa = PBXBuildFile; fileRef = 91793C9DD3E98FDAFEBDD9425D6680C7 /* ReloadDelegate.swift */; };
-		375365A7830D7AD51EC3917766F7F04A /* Guarantee.swift in Sources */ = {isa = PBXBuildFile; fileRef = 85D68CB02596A10C64443C282A00CEF5 /* Guarantee.swift */; };
-		3869D532620203D107110835D0421592 /* PrimerWebViewModel.swift in Sources */ = {isa = PBXBuildFile; fileRef = A5F21297043EB846D1F9DD638633DBD2 /* PrimerWebViewModel.swift */; };
-		3B7A995EA3208839CB9E2A02B4EF9A5E /* CardScannerViewController.swift in Sources */ = {isa = PBXBuildFile; fileRef = 7BE59768D921D1CBE89A1C26BD975B08 /* CardScannerViewController.swift */; };
+		2F8FAF9AD08ED253479378538855599D /* Customer.swift in Sources */ = {isa = PBXBuildFile; fileRef = 8D0503FCCBBFF7599402205AC8263F23 /* Customer.swift */; };
+		2FF83E11444FA91548AF4F54F8CD18A7 /* RateLimitedDispatcher.swift in Sources */ = {isa = PBXBuildFile; fileRef = 74072F6AC4065E802BC5050630DB99D0 /* RateLimitedDispatcher.swift */; };
+		331ACC3AD46B43921F8DECB5334A740A /* PrimerCVVFieldView.swift in Sources */ = {isa = PBXBuildFile; fileRef = AE392514A110DC38BF9FA405F3304552 /* PrimerCVVFieldView.swift */; };
+		334B347853861F6F89F6731533DED4FC /* PrimerCardholderNameFieldView.swift in Sources */ = {isa = PBXBuildFile; fileRef = 1BE9659938D3A6D7722304A29F26E43A /* PrimerCardholderNameFieldView.swift */; };
+		352E4045F4CF36C17C8E6722F7E0AE95 /* Error.swift in Sources */ = {isa = PBXBuildFile; fileRef = D0A122DCA432C41E527A7CFBB774BA29 /* Error.swift */; };
+		3566FF5620DB005B7E1557D948694D54 /* PrimerFormViewController.swift in Sources */ = {isa = PBXBuildFile; fileRef = 3CF7E3E61964C7420A6900DE1212B6E5 /* PrimerFormViewController.swift */; };
+		35DF9BA161FFF0420D71AD2254C549FD /* PrimerContainerViewController.swift in Sources */ = {isa = PBXBuildFile; fileRef = F0C573321E88D4D7F3A07F5C181CE1DE /* PrimerContainerViewController.swift */; };
+		39B82C9A790E0E87BF37622D166304DD /* RateLimitedDispatcherBase.swift in Sources */ = {isa = PBXBuildFile; fileRef = A8F383D6B0BF77712674FE7E6C5D8C2A /* RateLimitedDispatcherBase.swift */; };
+		39D717F14520263003ED2F07678EE904 /* KlarnaService.swift in Sources */ = {isa = PBXBuildFile; fileRef = F081D08F32927B022D351B027506E44A /* KlarnaService.swift */; };
+		3B6F905365A0A347D43684188790E130 /* ClientTokenService.swift in Sources */ = {isa = PBXBuildFile; fileRef = 4A5D01D5B367128F64296DAC7E87DE6A /* ClientTokenService.swift */; };
+		3BD1256712C0327DCAC260B2B9289534 /* VaultPaymentMethodViewController.swift in Sources */ = {isa = PBXBuildFile; fileRef = 773F79ADC9EDDD667DF1C514151D0A85 /* VaultPaymentMethodViewController.swift */; };
+		3E2E84607F715271C27EF6AFCEC49F32 /* sv.lproj in Resources */ = {isa = PBXBuildFile; fileRef = FDE57F0231C68316E179E0CFAF0EB17B /* sv.lproj */; };
+		3F586FBBA34B49977CFDE587D99F1273 /* RootViewController+Router.swift in Sources */ = {isa = PBXBuildFile; fileRef = 955F324CE6583599EFF02A315FB76B2D /* RootViewController+Router.swift */; };
 		40C6EA98872E59CB356F25F7EF47C34B /* Foundation.framework in Frameworks */ = {isa = PBXBuildFile; fileRef = 73010CC983E3809BECEE5348DA1BB8C6 /* Foundation.framework */; };
-		4168B7A24BDDC20F12E2B409D7B12B50 /* JSONParser.swift in Sources */ = {isa = PBXBuildFile; fileRef = 40327364D5DE6B6DC69565FFE9EC9343 /* JSONParser.swift */; };
-		47292B4F18C35FC6BF567D9842255B4E /* StrictRateLimitedDispatcher.swift in Sources */ = {isa = PBXBuildFile; fileRef = AEE81837EC92B284DB91901A1B6BBB0D /* StrictRateLimitedDispatcher.swift */; };
-		4815C833549A9F63328A7F46E5E647BE /* FormType.swift in Sources */ = {isa = PBXBuildFile; fileRef = E1A18D3C1D3BCA8CB6BEA24DECA5ADD5 /* FormType.swift */; };
-		48974A9EE3AC8589012C8583D08C1EC7 /* UserDefaultsExtension.swift in Sources */ = {isa = PBXBuildFile; fileRef = 2C17B6025922EAC8D79BB75EDCE5EACE /* UserDefaultsExtension.swift */; };
-		4DAC493C6147BEA798A20B45A45D5CE5 /* UIColorExtension.swift in Sources */ = {isa = PBXBuildFile; fileRef = 98D6372F2CEDF769CC58DBCD31E63C4F /* UIColorExtension.swift */; };
-		4DE264C27AA48C978F93888BDB6A4A21 /* PrimerTextField.swift in Sources */ = {isa = PBXBuildFile; fileRef = F41D0A17A9A27E5DD80C47A8C1656A21 /* PrimerTextField.swift */; };
-		50A35CEF01C23EB43AD0506862D6160F /* URLSessionStack.swift in Sources */ = {isa = PBXBuildFile; fileRef = 796DA1F0BFB65851B207E8A7FC47A631 /* URLSessionStack.swift */; };
-		53032B2D7791E48D9A8E5A84F1065F62 /* CountryCode.swift in Sources */ = {isa = PBXBuildFile; fileRef = D3CDF9D880F88CCFFF055D6CDC0B8852 /* CountryCode.swift */; };
-		54FB6691F0264B3B536EF314C24798A1 /* CardButton.swift in Sources */ = {isa = PBXBuildFile; fileRef = EE2924D38A53014FE13D8CB2AE49B640 /* CardButton.swift */; };
-		559DF720DF006F06501D291672C50472 /* Dispatcher.swift in Sources */ = {isa = PBXBuildFile; fileRef = 7AF362B1997CEF4D51DB3C63AEE1C3D8 /* Dispatcher.swift */; };
-		55ADEAF55CA629E14A9CAEBAB3552FAD /* PrimerOAuthViewModel.swift in Sources */ = {isa = PBXBuildFile; fileRef = BD2C9D18A9D20D086DBF4E220D667241 /* PrimerOAuthViewModel.swift */; };
-		55C420DBE4307F38743D7AE380E64C98 /* PrimerCVVFieldView.swift in Sources */ = {isa = PBXBuildFile; fileRef = BABEEF2A5F465B312E7575391876FB1B /* PrimerCVVFieldView.swift */; };
-		57FDB98E83F8BB2EEB365773242C4B5A /* PrimerButton.swift in Sources */ = {isa = PBXBuildFile; fileRef = A1DD25DC22EC81D0DD936721D0B5DEC9 /* PrimerButton.swift */; };
-		5913663238288F0FAD565B3BFA941B7F /* ThenableWrappers.swift in Sources */ = {isa = PBXBuildFile; fileRef = 8A6B5D5FC01A6E01B4317427F7AD6111 /* ThenableWrappers.swift */; };
-		5B48BC92672BE88628087F29B1F14C1F /* CustomStringConvertible.swift in Sources */ = {isa = PBXBuildFile; fileRef = D2FD424AEFD4950F27EE7744AFA71502 /* CustomStringConvertible.swift */; };
-		6399A4F8DD22C931ACA54174DD31DB27 /* VaultService.swift in Sources */ = {isa = PBXBuildFile; fileRef = 9F1A0427274957DC74BAD079B3A794AF /* VaultService.swift */; };
-		669FAEC65FB56C69B11AF413132EC48D /* when.swift in Sources */ = {isa = PBXBuildFile; fileRef = 158134584C12D880186AD02BE1925648 /* when.swift */; };
-		66D645CFE96340953E0B72F502989F08 /* RecoverWrappers.swift in Sources */ = {isa = PBXBuildFile; fileRef = 04311F2300BE200CF2E2F06395A25179 /* RecoverWrappers.swift */; };
-		67AD6F719F9AB4369EA535137F00DAC3 /* PrimerScrollView.swift in Sources */ = {isa = PBXBuildFile; fileRef = B18FA7132EFD514A6BAEDED1E03D8530 /* PrimerScrollView.swift */; };
-		6872A6BD37527B933E5F851214B57B99 /* ConfirmMandateView.swift in Sources */ = {isa = PBXBuildFile; fileRef = 5A553F8478EE872A55C45344EACF8909 /* ConfirmMandateView.swift */; };
-		6882BC031163CD9B2153CA326149315B /* PrimerExpiryDateFieldView.swift in Sources */ = {isa = PBXBuildFile; fileRef = 120C8CF2E9959396956E779968FCDF63 /* PrimerExpiryDateFieldView.swift */; };
-		68C8804B5C36C2A0338ED3196233C2F7 /* PrimerError.swift in Sources */ = {isa = PBXBuildFile; fileRef = C51F6E61F10C84F374229A19CEEDAD39 /* PrimerError.swift */; };
+		4267AE141B7EFB5BD8A90D1B8D01929B /* CardScannerViewController+SimpleScanDelegate.swift in Sources */ = {isa = PBXBuildFile; fileRef = BE8DEB6E03AA99F1752FE474D3EAE398 /* CardScannerViewController+SimpleScanDelegate.swift */; };
+		45F99CF09FA31D7EE2FC7AE0099B27C6 /* PrimerContent.swift in Sources */ = {isa = PBXBuildFile; fileRef = 742DAA826C6725BA05A1DA9AB8A5AD7E /* PrimerContent.swift */; };
+		477B1A22127C8F274BA36755108B3876 /* SequenceWrappers.swift in Sources */ = {isa = PBXBuildFile; fileRef = FE3150B80DF6E3439CB2AA4801789425 /* SequenceWrappers.swift */; };
+		4AFD7B67F1B4414C4A011DF53FAC4DC7 /* PrimerWebViewController.swift in Sources */ = {isa = PBXBuildFile; fileRef = 21F37C07D2ED87AE0E4BF7D8D230BB93 /* PrimerWebViewController.swift */; };
+		50B7A781E29C2D468A5BE39AD04DEE7C /* PaymentMethodToken.swift in Sources */ = {isa = PBXBuildFile; fileRef = C107C852792358C8EEC46C528DC735C2 /* PaymentMethodToken.swift */; };
+		5500CD9AEA6210CA3A90B9C2814A437B /* CountryCode.swift in Sources */ = {isa = PBXBuildFile; fileRef = A080810CB49A86B91D25ECF528B6424C /* CountryCode.swift */; };
+		584D2EF846F13669F4FF83B4A35C174E /* PrimerSettings.swift in Sources */ = {isa = PBXBuildFile; fileRef = CD882D64F69ECA2A18913A218428EC00 /* PrimerSettings.swift */; };
+		59AF9DAE66D8908112FFF92883D4026F /* Promise.swift in Sources */ = {isa = PBXBuildFile; fileRef = 216B3450F229530433AE42A045FF4B2F /* Promise.swift */; };
+		5A3970337CFD7EAF0D14509461DD64C9 /* PrimerNibView.swift in Sources */ = {isa = PBXBuildFile; fileRef = A2D855919847B65CF6FB7B13145A011C /* PrimerNibView.swift */; };
+		5B443BCDF9F04D0663CE103FACFB6EC6 /* URLSessionStack.swift in Sources */ = {isa = PBXBuildFile; fileRef = 4660DFF52476DE85F97D1A81A34418DA /* URLSessionStack.swift */; };
+		5EB562727B62D26595E2E62C17848EF9 /* WebViewController.swift in Sources */ = {isa = PBXBuildFile; fileRef = 9A5F2035CD2BD1DD121789AD11E5D496 /* WebViewController.swift */; };
+		5EC57EA21E85525BE2CD45368F811192 /* AppState.swift in Sources */ = {isa = PBXBuildFile; fileRef = 764BB8DF404B02A924C8290C1D8B25F5 /* AppState.swift */; };
+		64ACC11D8D8862AF03C773C6FD309DA1 /* CancellablePromise.swift in Sources */ = {isa = PBXBuildFile; fileRef = 94DEA88A06B13122C66CB09163AA414E /* CancellablePromise.swift */; };
+		66665769497013BE59D3A7D8D5339C4C /* FormView.swift in Sources */ = {isa = PBXBuildFile; fileRef = 0AC8F7C8B32F8D917CBBDBAAEB9FF477 /* FormView.swift */; };
+		67FA02649FED7522582AB2B61F4EC54A /* UIDeviceExtension.swift in Sources */ = {isa = PBXBuildFile; fileRef = D6FB9F6D89E956AE25A2B56D267625A8 /* UIDeviceExtension.swift */; };
+		6A40CE665BF371E47B60C8BAEC11BA79 /* ConfirmMandateViewController.swift in Sources */ = {isa = PBXBuildFile; fileRef = 0C2738C6B9FA412C2B1E3F3EEE4F0448 /* ConfirmMandateViewController.swift */; };
+		6CB1936AA9CA9B260B58F582A61C9FDB /* ConfirmMandateViewModel.swift in Sources */ = {isa = PBXBuildFile; fileRef = 2E1892AEAA597A21EF8E1E67B39714B8 /* ConfirmMandateViewModel.swift */; };
 		6DCF943EE41FCA36BF5E5BE8E4F16011 /* Pods-PrimerSDK_Tests-dummy.m in Sources */ = {isa = PBXBuildFile; fileRef = D66C3890C3566F38C935A2FFD9A237B0 /* Pods-PrimerSDK_Tests-dummy.m */; };
-		700D17CD72993E459FDBDAE4C0C92135 /* PrimerSDK-umbrella.h in Headers */ = {isa = PBXBuildFile; fileRef = 7551FBCEEA2D2F455049C9AC10C10537 /* PrimerSDK-umbrella.h */; settings = {ATTRIBUTES = (Public, ); }; };
-		719B2EA1257B6DED8358B383A9F42260 /* CardNetwork.swift in Sources */ = {isa = PBXBuildFile; fileRef = 31543483A0CB8155ED8FB61DD6B93265 /* CardNetwork.swift */; };
-		7296603BBDD68D5134ACCA7B0021FCF7 /* CardScannerViewModel.swift in Sources */ = {isa = PBXBuildFile; fileRef = 1473C51598DF52ADB72A3E1CFFBA03C3 /* CardScannerViewModel.swift */; };
-		72D250795B1CB84B7A334F6C8CFBE3EA /* CancellablePromise.swift in Sources */ = {isa = PBXBuildFile; fileRef = 4E5E267B66086C1D38B5526851780930 /* CancellablePromise.swift */; };
-		7349ED13DE673039B2A85DD8BC17C72F /* Configuration.swift in Sources */ = {isa = PBXBuildFile; fileRef = B03697BAAD61C6EE2B868817F780287B /* Configuration.swift */; };
-		7379B22F5CD34266636E4CA17B40E201 /* WebViewController.swift in Sources */ = {isa = PBXBuildFile; fileRef = 1D2656E7A6CA8489F87F28E533FACDE0 /* WebViewController.swift */; };
-		74C4897F326CC5EFBB8FAAA51AAE9B77 /* PrimerAPIClient+Promises.swift in Sources */ = {isa = PBXBuildFile; fileRef = 2BA323D1192820B769CA49B9E3597C93 /* PrimerAPIClient+Promises.swift */; };
-		76B27AC00D4D1997EC7B26F9CAC2BACD /* fr.lproj in Resources */ = {isa = PBXBuildFile; fileRef = CC63EC694CDF729DA94BF766F0A806AC /* fr.lproj */; };
-		772F1C3FD27F07D89D261EAAEC975B9C /* Validation.swift in Sources */ = {isa = PBXBuildFile; fileRef = 88FB3B736C069DC59895F959E5D79CD3 /* Validation.swift */; };
-		784C70CAA9F9F2EE076B4B74CBCD248B /* CatchWrappers.swift in Sources */ = {isa = PBXBuildFile; fileRef = F503838C60CE2BFFF8384979394D73D0 /* CatchWrappers.swift */; };
-		7A4FB724754DACB0B7BA31CC8B0F7479 /* Primer.swift in Sources */ = {isa = PBXBuildFile; fileRef = 66C80B5E7A61B8993493159855AF63A2 /* Primer.swift */; };
-		7A8E784479D0E67197D8B37BA5132BCA /* en.lproj in Resources */ = {isa = PBXBuildFile; fileRef = 8798FF5930C9FF12F14692725D4A7DF3 /* en.lproj */; };
-		804793771129DDE942F7DF7FD8695D55 /* ScannerView.swift in Sources */ = {isa = PBXBuildFile; fileRef = C95F28E7E659A5A894809F5153FB8680 /* ScannerView.swift */; };
-		82B4EDC04ABF1E81FDE5814F1BD64430 /* PrimerSettings.swift in Sources */ = {isa = PBXBuildFile; fileRef = 673D92AC6430BC5FC7C294A9F9A98383 /* PrimerSettings.swift */; };
-		8378F79C0F78A9D40B370473785799D2 /* AlertController.swift in Sources */ = {isa = PBXBuildFile; fileRef = D2F42F0151C67E273A462CCE5DDD8A54 /* AlertController.swift */; };
-		84515E48E07AED0F0C3D83DA97D01676 /* ClientTokenService.swift in Sources */ = {isa = PBXBuildFile; fileRef = 2276FD1DFA71219BF5B9007EB5BD280D /* ClientTokenService.swift */; };
-		85DADEE4065CA38CE96B980F39F1A35D /* PrimerFormViewController.swift in Sources */ = {isa = PBXBuildFile; fileRef = C158A5B36D2DC657C918307E507CA2EA /* PrimerFormViewController.swift */; };
-		86A27423434C17219D6C18F80C08F56D /* VaultCheckoutViewModel.swift in Sources */ = {isa = PBXBuildFile; fileRef = 87E3E4F7034BA72A5C5966210562C1B9 /* VaultCheckoutViewModel.swift */; };
-		878DF4ADBE588616202765973CAAF286 /* OrderItem.swift in Sources */ = {isa = PBXBuildFile; fileRef = E123A591D697BA03449C8F6113B0851B /* OrderItem.swift */; };
-		880E04032BB0F50D10293B101D6FD149 /* DirectDebitService.swift in Sources */ = {isa = PBXBuildFile; fileRef = 2A83815420D1599BF806A1AEF50CBCF8 /* DirectDebitService.swift */; };
-		8A1D79758CC313DD59EA4A9E80B2524D /* PayPalViewModel.swift in Sources */ = {isa = PBXBuildFile; fileRef = 3314CB0C17C98E2BD0C3B31E7259964D /* PayPalViewModel.swift */; };
+		6E1196F5E5E2B226F8F7F3BC48EFD5E9 /* URLExtension.swift in Sources */ = {isa = PBXBuildFile; fileRef = 58B72EE10C67809A5E5A2FB338FD0390 /* URLExtension.swift */; };
+		6EB41BC33D972B7915DBE27994F0DB4D /* PaymentMethodTokenizationRequest.swift in Sources */ = {isa = PBXBuildFile; fileRef = CB81AAAF2E85BBF9FFB7BB8B919399DB /* PaymentMethodTokenizationRequest.swift */; };
+		6EB94A007671C315FC0CD1A77ADAB166 /* EnsureWrappers.swift in Sources */ = {isa = PBXBuildFile; fileRef = 1A04D7B7EFC60FB1658A35671D16DF5E /* EnsureWrappers.swift */; };
+		6F5C5728195044DF9EB8B5B1EC72F459 /* PrimerViewExtensions.swift in Sources */ = {isa = PBXBuildFile; fileRef = C34EF10D91002DC1F270914E7C49CD45 /* PrimerViewExtensions.swift */; };
+		728742ED4118ECF7620AF0C79CA7E89F /* Logger.swift in Sources */ = {isa = PBXBuildFile; fileRef = A18BF59259CCC7C40DCA3FE7A16087E0 /* Logger.swift */; };
+		737744B29D236AB3FDF5465D8A057118 /* PrimerCustomStyleTextField.swift in Sources */ = {isa = PBXBuildFile; fileRef = FA2D6589BE404A81AC5B8F1339D42373 /* PrimerCustomStyleTextField.swift */; };
+		73990569ADEC57B134A45422BD39CC78 /* CardScannerViewController.swift in Sources */ = {isa = PBXBuildFile; fileRef = 9970FEA0F08018FD6D7EC5CD5990114E /* CardScannerViewController.swift */; };
+		747AEBEF300F55916FBB2508A3866F3C /* PrimerNavigationController.swift in Sources */ = {isa = PBXBuildFile; fileRef = FE9B186B1535C60C8590C5D67AA13901 /* PrimerNavigationController.swift */; };
+		74C88A464ADB417FE75630B86E9A6D14 /* ApplePayViewModel.swift in Sources */ = {isa = PBXBuildFile; fileRef = 802D9A436716662842E946ECC39AA33D /* ApplePayViewModel.swift */; };
+		7746677B9CBDA3ED78801AC47302D1A9 /* TokenizationService.swift in Sources */ = {isa = PBXBuildFile; fileRef = 1401DFE57F42217601F4F74491A653D9 /* TokenizationService.swift */; };
+		797D603BA6E0ED380A95423F80C55FE3 /* Guarantee.swift in Sources */ = {isa = PBXBuildFile; fileRef = 2537BD29BBB84C1296DCED957FFA9BE0 /* Guarantee.swift */; };
+		7990749467252A4C396EB0CD85A48A37 /* PrimerTextFieldView.swift in Sources */ = {isa = PBXBuildFile; fileRef = B6A1979923A54E2CA32D4440386073E0 /* PrimerTextFieldView.swift */; };
+		7AE5ED9F5BF5BBB29A1AAFB2ADB0C8F8 /* GuaranteeWrappers.swift in Sources */ = {isa = PBXBuildFile; fileRef = 7AF8E2761E39A8EBCDE8BA22778192EC /* GuaranteeWrappers.swift */; };
+		7D545434045F8D536FAC7DC30770B56D /* ErrorHandler.swift in Sources */ = {isa = PBXBuildFile; fileRef = 266BBC68B0157C4FDAAF611DD355CF62 /* ErrorHandler.swift */; };
+		7D5DAA44EB525547956C90769874D682 /* PrimerNavigationBar.swift in Sources */ = {isa = PBXBuildFile; fileRef = F7DE82F79928A422BDB9DD3FD14C852B /* PrimerNavigationBar.swift */; };
+		8019026C850BCB9BE0F249038CDB3D8B /* PayPal.swift in Sources */ = {isa = PBXBuildFile; fileRef = 3D9B15B2E87473F7F29E002B26FCC5AB /* PayPal.swift */; };
+		802B68F2DF4D8E66435FA1C9B172D6DA /* PrimerVaultManagerViewController.swift in Sources */ = {isa = PBXBuildFile; fileRef = 14ED0EBCAD07194CBB60E9792984207D /* PrimerVaultManagerViewController.swift */; };
+		811BFA36E141602DA2BB5AA641063D54 /* NetworkService.swift in Sources */ = {isa = PBXBuildFile; fileRef = 5CE2F43E12E18B171D81A0A5BC829613 /* NetworkService.swift */; };
+		828061DDC95CEF26AA31183121CBEC82 /* ReloadDelegate.swift in Sources */ = {isa = PBXBuildFile; fileRef = 11CB29F2B0045B03C26D9DB68297CF8C /* ReloadDelegate.swift */; };
+		83E030FCEEEC92BFADE104B8FE7CC8AB /* Validation.swift in Sources */ = {isa = PBXBuildFile; fileRef = 4DD4824F5CB98532A1F8E185FB7BB6D4 /* Validation.swift */; };
+		85174634226F2B249070881955F729CA /* CardComponentsManager.swift in Sources */ = {isa = PBXBuildFile; fileRef = 4436732E34EC2EB9DEC3FFAD66400140 /* CardComponentsManager.swift */; };
+		889097F0ED49F1339E272D61F1DC875F /* FormViewController.swift in Sources */ = {isa = PBXBuildFile; fileRef = 476BD03326D1C4259313C6E0306B1501 /* FormViewController.swift */; };
 		8A5F8D1E6347A756B6F51FCF58DB99A9 /* Foundation.framework in Frameworks */ = {isa = PBXBuildFile; fileRef = 73010CC983E3809BECEE5348DA1BB8C6 /* Foundation.framework */; };
-		8BA4EA40EA794C2C810B9A82718847FA /* ApplePayViewModel.swift in Sources */ = {isa = PBXBuildFile; fileRef = EBC4BCD99C3E6713963F25D241FCDFC5 /* ApplePayViewModel.swift */; };
-		8CD77A55C4176BFBCBEB94F576A8FEC4 /* ApayaService.swift in Sources */ = {isa = PBXBuildFile; fileRef = 11180698596DAF8CF84FB507F57426AE /* ApayaService.swift */; };
-		8D6EA1F6D7A8D3B86714FCF1397BD9A4 /* ApplePayService.swift in Sources */ = {isa = PBXBuildFile; fileRef = 64000A7CE2AFF19124AC0E330C29F490 /* ApplePayService.swift */; };
-		8E4F3788178B8F8D059A26618B647763 /* Mask.swift in Sources */ = {isa = PBXBuildFile; fileRef = 7F44B81B97EE31671D00A8847BAD92D9 /* Mask.swift */; };
-		8FCF8EC3EE024FB1C4BE61754B2E7E05 /* TokenizationService.swift in Sources */ = {isa = PBXBuildFile; fileRef = A0964C2E5374DBCF60BBCFE6FC7F1251 /* TokenizationService.swift */; };
-		90E67EDD97D109BAFAB60FC0426105EE /* ConfirmMandateViewModel.swift in Sources */ = {isa = PBXBuildFile; fileRef = 1E5EAA3CD9216F6CE282CE75976EAEBC /* ConfirmMandateViewModel.swift */; };
-		91F91D5FD69D940079D52EC0647267E2 /* Catchable.swift in Sources */ = {isa = PBXBuildFile; fileRef = 674BAF2DA3E9CF1AA53BF2E12CA786B1 /* Catchable.swift */; };
-		92B38D888A6871C5C70FC3D2B29F104C /* ErrorHandler.swift in Sources */ = {isa = PBXBuildFile; fileRef = B23BA956BD898AC0647E2F9B06633163 /* ErrorHandler.swift */; };
-		9323120D2F0637B2DDAFEDCFC21CC82A /* PrimerAPIClient.swift in Sources */ = {isa = PBXBuildFile; fileRef = 22DF8B814A89B0A608104326833CA011 /* PrimerAPIClient.swift */; };
-		943043BD745B2A4EEC526E418E0AEC98 /* DirectDebitMandate.swift in Sources */ = {isa = PBXBuildFile; fileRef = A0F17B29C1D62DB31580E9F83703DA48 /* DirectDebitMandate.swift */; };
+		8ABB138B2FC5B3A5CDA1699F5C7C7F57 /* PrimerWebViewModel.swift in Sources */ = {isa = PBXBuildFile; fileRef = 895DB2FE19F1035E2EADFD5062BEF8B7 /* PrimerWebViewModel.swift */; };
+		8C0A1177B0C0199355AF09B252ED7BD2 /* PaymentMethodConfigService.swift in Sources */ = {isa = PBXBuildFile; fileRef = E8B25A930925CA46C66F3C1CDF70ACBB /* PaymentMethodConfigService.swift */; };
+		8D745EA151AECC2C596CB81AD4783AA1 /* DirerctCheckoutViewModel.swift in Sources */ = {isa = PBXBuildFile; fileRef = 90AE4CD75898758DF08E70D58B852461 /* DirerctCheckoutViewModel.swift */; };
+		8DA716FD05F2360BFF115F8C02B6E455 /* WrapperProtocols.swift in Sources */ = {isa = PBXBuildFile; fileRef = D4C22BD5C81B2A8EFF047860F41934F3 /* WrapperProtocols.swift */; };
+		940592B211746272C6969A9A1114F326 /* Catchable.swift in Sources */ = {isa = PBXBuildFile; fileRef = 4A0AC6D6FA0A8F72398541101D14ECEB /* Catchable.swift */; };
 		94ED4F67764D8DEFCC644E6107FA385F /* Pods-PrimerSDK_Tests-umbrella.h in Headers */ = {isa = PBXBuildFile; fileRef = EE9674DAD0C961C92687877090E1E047 /* Pods-PrimerSDK_Tests-umbrella.h */; settings = {ATTRIBUTES = (Public, ); }; };
-		99CC48FF5E5025048B81675B8A88388B /* PrimerNavigationBar.swift in Sources */ = {isa = PBXBuildFile; fileRef = 6ED24BB109FE874C19AEB6014ED8F246 /* PrimerNavigationBar.swift */; };
-		99D9DE517E4E88078B1184ADCA3BE3E5 /* DependencyInjection.swift in Sources */ = {isa = PBXBuildFile; fileRef = E455EFF8F2C8A2DB4CDB6CA12A26A206 /* DependencyInjection.swift */; };
-		9D2F14ACA80AFAB9863293B81B3B0BF5 /* Promise.swift in Sources */ = {isa = PBXBuildFile; fileRef = 7756EAB66BC6422DAB5EC54B3F267839 /* Promise.swift */; };
-		9D41BB9AFFE3EB53728A690E3442C3B3 /* Logger.swift in Sources */ = {isa = PBXBuildFile; fileRef = 4C6BD8A67AE349682254580409444E81 /* Logger.swift */; };
-		9DAC6AE5CAE293395B5AFCE4A520DDB5 /* RateLimitedDispatcherBase.swift in Sources */ = {isa = PBXBuildFile; fileRef = 2945BCE57C7E29F04E99B60962E32251 /* RateLimitedDispatcherBase.swift */; };
-		9E003D47C5E395171598A269CA86BA91 /* FormTextFieldType.swift in Sources */ = {isa = PBXBuildFile; fileRef = 81B94F52058EDA4168631DF497B074B3 /* FormTextFieldType.swift */; };
-		9E585B9D42F02912C4F42C309A04373C /* PrimerSDK-dummy.m in Sources */ = {isa = PBXBuildFile; fileRef = CB2E54E15A7AFB8942F77D12F8C7F463 /* PrimerSDK-dummy.m */; };
-		A1E8AF470A625763F860C2B09D00A8C5 /* PrimerContent.swift in Sources */ = {isa = PBXBuildFile; fileRef = 851713042C86DC3315DBDC9C1031DD1C /* PrimerContent.swift */; };
-		A4AFE20F662CABB7FBE6CA191C09232C /* UIDeviceExtension.swift in Sources */ = {isa = PBXBuildFile; fileRef = CAA6AD0C4ADCBD7D729266F58297BDE6 /* UIDeviceExtension.swift */; };
-		A5D018B8BA201FCB173445909BE2658F /* PayPal.swift in Sources */ = {isa = PBXBuildFile; fileRef = 5C1BDA156B4FC83E8A1036674FA393E8 /* PayPal.swift */; };
-		AB8B4D67D92CFBC3C5C5B6614F687BDC /* PrimerViewController.swift in Sources */ = {isa = PBXBuildFile; fileRef = DF135EC2BF901247DD8A0A8A69376447 /* PrimerViewController.swift */; };
-		AD336F3DA1B063342A0B6CD3AEB5AF73 /* PaymentMethodToken.swift in Sources */ = {isa = PBXBuildFile; fileRef = 96FF204B4266A60185992E4459363BCA /* PaymentMethodToken.swift */; };
-		AF7EBD9EC881011490460A1E016C49F0 /* PrimerDelegate.swift in Sources */ = {isa = PBXBuildFile; fileRef = A940C83ABC22C3686DE56449A3AB8634 /* PrimerDelegate.swift */; };
-		B02DE6472B7FDB1A01B6121E5598CE9A /* PresentationController.swift in Sources */ = {isa = PBXBuildFile; fileRef = 2DF57C1EEAB0575602617992AE08AB61 /* PresentationController.swift */; };
-		B13593A69C87645349EE594365E5CF9F /* PrimerRootViewController.swift in Sources */ = {isa = PBXBuildFile; fileRef = 43E4BF4035534C487D594774C626BF26 /* PrimerRootViewController.swift */; };
-		B2701F28996B17555FFC300F3E20C6A3 /* UXMode.swift in Sources */ = {isa = PBXBuildFile; fileRef = A910DB8341A093F309B17FD39B3339B7 /* UXMode.swift */; };
-		B29158C7DCFA380D28DD51D9F1BB25A2 /* Route.swift in Sources */ = {isa = PBXBuildFile; fileRef = A549D28C93B27A5EAE578CBFD3088CFD /* Route.swift */; };
-		B2ADBAB00DEEAF59FBE57216561A35AE /* PrimerCardNumberFieldView.swift in Sources */ = {isa = PBXBuildFile; fileRef = E1E3AE973E778135B4639AEBD61E96D5 /* PrimerCardNumberFieldView.swift */; };
-		B386C98DEFB2941A8FFFB6B454F2B149 /* firstly.swift in Sources */ = {isa = PBXBuildFile; fileRef = A5371E2A39F5E3D150F9639579789C23 /* firstly.swift */; };
-		B4F6E50AB3C744D9F52C065756602649 /* VaultPaymentMethodView.swift in Sources */ = {isa = PBXBuildFile; fileRef = AB01D6A8F8AF4D72D8941521C01CB3FB /* VaultPaymentMethodView.swift */; };
-		B61A8B9275C35AE18A7FD1EE180FD8BA /* PrimerAPI.swift in Sources */ = {isa = PBXBuildFile; fileRef = 21BD8E1882242ED66986EBB2D536588A /* PrimerAPI.swift */; };
-		B620B6FBE9A8585B8E865736C2777C94 /* DirerctCheckoutViewModel.swift in Sources */ = {isa = PBXBuildFile; fileRef = E6C1BB4D58AD10FDECA1D076953CFC25 /* DirerctCheckoutViewModel.swift */; };
-		B81EA62EFB690C50F2746A271AC9DBE9 /* PrimerUniversalCheckoutViewController.swift in Sources */ = {isa = PBXBuildFile; fileRef = 229BA44F12A63E25EFF7EA05B74C4131 /* PrimerUniversalCheckoutViewController.swift */; };
-		BB281C33C29F61C014C640FAF2CD7E5D /* Klarna.swift in Sources */ = {isa = PBXBuildFile; fileRef = 14FF38CEDF20C8CCE779F851D3B19D53 /* Klarna.swift */; };
-		BD347482DFB46ECB18A037A09E94B1F3 /* Box.swift in Sources */ = {isa = PBXBuildFile; fileRef = 1F9791EE565F7CDC6672F30CA35A9F9A /* Box.swift */; };
-		BF4317DF1AA926A7CAFA1344F09E5901 /* SuccessViewController.swift in Sources */ = {isa = PBXBuildFile; fileRef = B8CA559CCF7DBE5CDA1AE7E9C0600A56 /* SuccessViewController.swift */; };
-		BFEF9B567C577358BCB95699A0E88222 /* Thenable.swift in Sources */ = {isa = PBXBuildFile; fileRef = A97377D2281152E41727D19C4C38F6A9 /* Thenable.swift */; };
-		C16172BDDCF3D4AC822A912856E72809 /* URLExtension.swift in Sources */ = {isa = PBXBuildFile; fileRef = 6A31783712C9AF88B728A7FABB81C752 /* URLExtension.swift */; };
-		C2B967F470EB634082B4D3ED170EF453 /* VaultPaymentMethodViewController.swift in Sources */ = {isa = PBXBuildFile; fileRef = 85511A80B2E948E01AD1FDED9333595F /* VaultPaymentMethodViewController.swift */; };
-		C2F021582E6C5FEC09A30C35989E7B19 /* Queue.swift in Sources */ = {isa = PBXBuildFile; fileRef = FFD68929A5449CAC860F16FB78442201 /* Queue.swift */; };
-		C2F7387F8077A85037143B9A660FAD5A /* PrimerCardFormViewController.swift in Sources */ = {isa = PBXBuildFile; fileRef = FCCA328CD6CEFD6AE014844FE0C3DF42 /* PrimerCardFormViewController.swift */; };
-		C3030F376FF97B11586FFF28F11E1350 /* GuaranteeWrappers.swift in Sources */ = {isa = PBXBuildFile; fileRef = B1738BB85850DE27893EB706C88C1367 /* GuaranteeWrappers.swift */; };
-		C4481908C308FC9EDADC15A3EB2D71E6 /* PrimerNavigationController.swift in Sources */ = {isa = PBXBuildFile; fileRef = 35FF83CBD282D815C46D5A27DC01A4CA /* PrimerNavigationController.swift */; };
-		C7D86408DC1E1C171B145F0B12A6973C /* PrimerCustomStyleTextField.swift in Sources */ = {isa = PBXBuildFile; fileRef = 1FC2124537133E0F04A11665C983299A /* PrimerCustomStyleTextField.swift */; };
-		C8B9C081F6734870E419BAA3725963A7 /* CancelContext.swift in Sources */ = {isa = PBXBuildFile; fileRef = 0150E3AD8CA3520F18418BB43EA87435 /* CancelContext.swift */; };
-		CDEB96E7819C42AC5809026BCE8F28C5 /* ErrorViewController.swift in Sources */ = {isa = PBXBuildFile; fileRef = FD346C8F20C7F7B0FCE3A898637D97EC /* ErrorViewController.swift */; };
-		D0CC450EBC6FD94B4BF0DBDFF2A89F7D /* ConfirmMandateViewController.swift in Sources */ = {isa = PBXBuildFile; fileRef = 6A2EC0779C7AE28A721BA422F1DC7658 /* ConfirmMandateViewController.swift */; };
-		D0F0A20553859DCEAC2CFC2A2945BCCE /* PrimerNibView.swift in Sources */ = {isa = PBXBuildFile; fileRef = 9E55A26BF9FBE4F9BC0CB5309D6F49B7 /* PrimerNibView.swift */; };
-		D1A21872424D14D1C5D3E5617D845E45 /* KlarnaViewModel.swift in Sources */ = {isa = PBXBuildFile; fileRef = 77E6C20FC752F2161234AC89C2E77AA5 /* KlarnaViewModel.swift */; };
-		D3678EA9C756F89ED0E6A1902F81AE5F /* PaymentMethodConfig.swift in Sources */ = {isa = PBXBuildFile; fileRef = AA5F2A838161AFF5F9A6D3A5B458F593 /* PaymentMethodConfig.swift */; };
-		D43EFFB74838364EECD6FEBC4745A038 /* PrimerTableViewCell.swift in Sources */ = {isa = PBXBuildFile; fileRef = 92A786A79BC29C034D92D78BFBE7118E /* PrimerTableViewCell.swift */; };
-		D54828579A25446FD34CD7D4B06592BD /* ImageName.swift in Sources */ = {isa = PBXBuildFile; fileRef = 931D392454C66C59518CDE1513686195 /* ImageName.swift */; };
-		D758D2571C66D8D05709C0B5719086DE /* PrimerVaultManagerViewController.swift in Sources */ = {isa = PBXBuildFile; fileRef = 156C16BCCC75058D0F8F83839B7AEB8B /* PrimerVaultManagerViewController.swift */; };
-		D801F5045AEF29AB20DC52BA6217FD55 /* hang.swift in Sources */ = {isa = PBXBuildFile; fileRef = 3E75A2B21607BD6497D9BE9BFE281021 /* hang.swift */; };
-		D822D94B1DD86F74402DC248CE9DCCE6 /* EnsureWrappers.swift in Sources */ = {isa = PBXBuildFile; fileRef = B77065DBF5D30611968C73F84490B680 /* EnsureWrappers.swift */; };
-		DAB5E10C27E8679F89426B3337D32780 /* CancellableCatchable.swift in Sources */ = {isa = PBXBuildFile; fileRef = 462637E6F7E06537B231DB27B850C06A /* CancellableCatchable.swift */; };
-		DE291A5F5E460572DE5B20E26C4E7082 /* LogEvent.swift in Sources */ = {isa = PBXBuildFile; fileRef = 71DA904FC3B3CB6393E28D33EADDA3ED /* LogEvent.swift */; };
-		DEC7CBA16639B31261EF8B8C3C76E240 /* ApplePay.swift in Sources */ = {isa = PBXBuildFile; fileRef = E4EA2057B199C78040DA6F5C33773279 /* ApplePay.swift */; };
-		E1027CA9B03E9F291BEE6B058EAF4DB9 /* Cancellable.swift in Sources */ = {isa = PBXBuildFile; fileRef = 69E1A9ABF0514A956A3624A242B49FE0 /* Cancellable.swift */; };
-		E30247A11B6ECF8C73B0BCD5DF3CD75B /* PrimerContainerViewController.swift in Sources */ = {isa = PBXBuildFile; fileRef = 5C927172A13953B5B6DA399E33B5ECC5 /* PrimerContainerViewController.swift */; };
-		E66B73E1DB057E9CD33E6A7A769B9FA6 /* ConcurrencyLimitedDispatcher.swift in Sources */ = {isa = PBXBuildFile; fileRef = 5BCDB8512EA9DAA2C1E7385DCE234D65 /* ConcurrencyLimitedDispatcher.swift */; };
-		E6B434759586940AF09C71CC4DDE0C07 /* OAuthViewModel.swift in Sources */ = {isa = PBXBuildFile; fileRef = 5BA9DAEE6B4B52EB8032F24B6AEE864E /* OAuthViewModel.swift */; };
-		E867FDF0E7B961C95E75FE24D10F4262 /* CoreDataDispatcher.swift in Sources */ = {isa = PBXBuildFile; fileRef = 2790285AAF8FFB55B40E3EE3D1FA88F9 /* CoreDataDispatcher.swift */; };
-		E97302949C7C955124481B9ABE63DC3D /* DateExtension.swift in Sources */ = {isa = PBXBuildFile; fileRef = 057674DDC174B3CAC61FDF2BCF7FE40B /* DateExtension.swift */; };
-		EA4F113044436CB6B6914A441DF614F2 /* PrimerCardholderNameFieldView.swift in Sources */ = {isa = PBXBuildFile; fileRef = 588E31552C827023A16A4A65D9CA9B1C /* PrimerCardholderNameFieldView.swift */; };
-		ED1C5086B1CDEAA2CD6462DFB54342C4 /* PaymentMethodTokenizationRequest.swift in Sources */ = {isa = PBXBuildFile; fileRef = 98821FDD931F531962FDBDD22B2411D9 /* PaymentMethodTokenizationRequest.swift */; };
-		F43E2492D634EC0AEDF3070B11190982 /* Currency.swift in Sources */ = {isa = PBXBuildFile; fileRef = 1C0802345599B01A941797E42598D2B8 /* Currency.swift */; };
-		F4F049682E9B76504178F785A5F4C147 /* ExternalViewModel.swift in Sources */ = {isa = PBXBuildFile; fileRef = 485B2054FB5A66B0F463CA460BB8142F /* ExternalViewModel.swift */; };
-		F566A3FAD1641A487967A7ABC06153D8 /* TransitioningDelegate.swift in Sources */ = {isa = PBXBuildFile; fileRef = EA13F5DDC5412E570764B3F40869758A /* TransitioningDelegate.swift */; };
-		F56E9095B3C586608CAD1120C833C4B9 /* SuccessMessage.swift in Sources */ = {isa = PBXBuildFile; fileRef = 767F240DD575C5A26E6645A728D653E3 /* SuccessMessage.swift */; };
-		F7008DC55C51C76F92DB10415D448776 /* race.swift in Sources */ = {isa = PBXBuildFile; fileRef = 7AB8BB22F46A82EE70AE87B0E60E50C0 /* race.swift */; };
-		F8045130DAB43DBF3B5817F3D246D632 /* RateLimitedDispatcher.swift in Sources */ = {isa = PBXBuildFile; fileRef = 561AEBE5AFA49AAEC58312DA57F9D20E /* RateLimitedDispatcher.swift */; };
-		FEFE788ABBA1552151F0B00201A1979B /* PayPalService.swift in Sources */ = {isa = PBXBuildFile; fileRef = 932FAEF9DAF231763D5983D48F21D6CB /* PayPalService.swift */; };
+		975047EB3CCB5CE6FEBECE45276E42BA /* PrimerDelegate.swift in Sources */ = {isa = PBXBuildFile; fileRef = A05E1C3751A658AB4D80323E92933808 /* PrimerDelegate.swift */; };
+		98975754A94AC85D423E0B8B44A60234 /* VaultService.swift in Sources */ = {isa = PBXBuildFile; fileRef = D4401BFBF77529607751E4E6C198B699 /* VaultService.swift */; };
+		99110064C92D3F9CFB69C984CDA11D90 /* PaymentNetwork.swift in Sources */ = {isa = PBXBuildFile; fileRef = D6407A95C1E5E6398619C90D8B5EE0A0 /* PaymentNetwork.swift */; };
+		9A7B8F9E371A62F12F9B8A4342797F02 /* PayPalViewModel.swift in Sources */ = {isa = PBXBuildFile; fileRef = 6903766D066D5FE9AEA3661BA8B77E15 /* PayPalViewModel.swift */; };
+		9B3ED02BC0F4E8F8879D7A2E98116807 /* BundleExtension.swift in Sources */ = {isa = PBXBuildFile; fileRef = F0584772CFBF548E579316B6EB2F0E33 /* BundleExtension.swift */; };
+		9D63478267EA0613C2481ADFC8F58AE9 /* VaultCheckoutView.swift in Sources */ = {isa = PBXBuildFile; fileRef = 17D61C5F8B090948FE0636069555E501 /* VaultCheckoutView.swift */; };
+		9DA8F27B3D5201D04FEAB567BDF22828 /* Optional+Extensions.swift in Sources */ = {isa = PBXBuildFile; fileRef = C3258D35521D902BE1B9092B5F4602D5 /* Optional+Extensions.swift */; };
+		9DF53A5BEA3325F0539AD988C907AAAB /* PrimerAPIClient+Promises.swift in Sources */ = {isa = PBXBuildFile; fileRef = E3D779132800116FE1BD0F77A5A9D790 /* PrimerAPIClient+Promises.swift */; };
+		A02DECDB427FE891E25D3C3B3BB48C0F /* LogEvent.swift in Sources */ = {isa = PBXBuildFile; fileRef = E4367B3D596E5DAD0DE915AEB39A9538 /* LogEvent.swift */; };
+		A0A589C440CD835D0D779B5E904DECFA /* VaultPaymentMethodView.swift in Sources */ = {isa = PBXBuildFile; fileRef = 9322FE37E5A5DB1DCBB99410FAEEC6C1 /* VaultPaymentMethodView.swift */; };
+		A2FE49FFCF137A15FF436682DA7416D1 /* PrimerCardFormViewController.swift in Sources */ = {isa = PBXBuildFile; fileRef = 04F0563B11B2BE044E7B4D0E6556C47E /* PrimerCardFormViewController.swift */; };
+		A34557AF6F761ADFBB4AC0D83043F047 /* PrimerExpiryDateFieldView.swift in Sources */ = {isa = PBXBuildFile; fileRef = CE090574F7602871F1A83722D0D9D125 /* PrimerExpiryDateFieldView.swift */; };
+		A5AE25DC618EDC72D3AB9FE70F50CCC0 /* JSONParser.swift in Sources */ = {isa = PBXBuildFile; fileRef = 422B15605FBB77956F8986B7F9CD4BA9 /* JSONParser.swift */; };
+		A5C450C656CF9970113132311485F52E /* PaymentMethodComponent.swift in Sources */ = {isa = PBXBuildFile; fileRef = ABEEA995826FE0F1D9147FCCA7B4E7F2 /* PaymentMethodComponent.swift */; };
+		A86033E7358F07970095539A03DFD511 /* UIColorExtension.swift in Sources */ = {isa = PBXBuildFile; fileRef = 682ACD6304410698E133DEA259B005B3 /* UIColorExtension.swift */; };
+		A9A793E24FC15B0500D3B1A280B03CBA /* SuccessViewController.swift in Sources */ = {isa = PBXBuildFile; fileRef = 1548D9C152EB0B0C25B03D98ED3F7577 /* SuccessViewController.swift */; };
+		AE5E6EDB96C25548BE3B4C5E78C11EBF /* KlarnaViewModel.swift in Sources */ = {isa = PBXBuildFile; fileRef = AA189754DE700FFD363C2F9C578C4AA8 /* KlarnaViewModel.swift */; };
+		AFEEA8FE51E78CBA1BA84A88034D6B15 /* fr.lproj in Resources */ = {isa = PBXBuildFile; fileRef = 2EB6CF343E47BC62ADAF2797C05E7F4D /* fr.lproj */; };
+		B11BF130FB66504FE60ACADE63A0FFF0 /* Endpoint.swift in Sources */ = {isa = PBXBuildFile; fileRef = EEFF4DB21DFAF85BDB9562E66C5099F9 /* Endpoint.swift */; };
+		B3BC051657873B9640F8D2142C4490B9 /* ApplePayService.swift in Sources */ = {isa = PBXBuildFile; fileRef = 39B9AA081069A03ADC18F3AA8689E6B0 /* ApplePayService.swift */; };
+		B4450461181B80F69679FD2719CFC1C2 /* CardScannerViewModel.swift in Sources */ = {isa = PBXBuildFile; fileRef = A7AA6830CB71645743F6EA3C32AEA792 /* CardScannerViewModel.swift */; };
+		B5F71F8BEC15436AD90532C66429EDED /* ScannerView.swift in Sources */ = {isa = PBXBuildFile; fileRef = C22E6F456174B06B349409FB21A88E7C /* ScannerView.swift */; };
+		B76C3612E196EC26925FDB444ED36E3D /* UserDefaultsExtension.swift in Sources */ = {isa = PBXBuildFile; fileRef = E22F4CBE2EB6DDB5F5AF8AF0CFB1F090 /* UserDefaultsExtension.swift */; };
+		B7ED3B5DE506DABFF77F32EDF84161F2 /* race.swift in Sources */ = {isa = PBXBuildFile; fileRef = B03EC738592302FD02F06F202021676B /* race.swift */; };
+		B8D47A094117F9E42FD3DA6159064AC9 /* Parser.swift in Sources */ = {isa = PBXBuildFile; fileRef = 319913437D2496637B3715D8460B4BA4 /* Parser.swift */; };
+		BE96C44D8AFB9EA5A5D30DB13C1E613D /* DirectDebitMandate.swift in Sources */ = {isa = PBXBuildFile; fileRef = 12DD56F7E9E242795BCA268D9D7F7E89 /* DirectDebitMandate.swift */; };
+		C073B2CC586648B7AA76956C56264D7D /* RootViewController.swift in Sources */ = {isa = PBXBuildFile; fileRef = 2F3C25F9D72CDF4BE1572CCEE0514154 /* RootViewController.swift */; };
+		C15D2DF9A44A5092E999D9C00AB07D72 /* Primer.swift in Sources */ = {isa = PBXBuildFile; fileRef = 0962F5D28CF7D7A130CCEB6382D6B5F5 /* Primer.swift */; };
+		C3890A5A5C3CA84050B4A1A4BFD6AC13 /* ApayaService.swift in Sources */ = {isa = PBXBuildFile; fileRef = C5820B0A75E4CA54778C3EBCD5BAE19F /* ApayaService.swift */; };
+		C4000E25EA1FDE2B0CF1D5746E0F5936 /* UXMode.swift in Sources */ = {isa = PBXBuildFile; fileRef = C045241A71193D568D93477FB9A56EA4 /* UXMode.swift */; };
+		C460385FDC14A555798577728AFA99C3 /* ThenableWrappers.swift in Sources */ = {isa = PBXBuildFile; fileRef = E0A869EA0CDB73C497FB3B3DA11CE5AA /* ThenableWrappers.swift */; };
+		C62CA65C097B130EDAC5989E355FCBBE /* SuccessMessage.swift in Sources */ = {isa = PBXBuildFile; fileRef = 7EE81CF5C429A565CBF53F72E116F7CA /* SuccessMessage.swift */; };
+		C6D3A3DA48BAD189790CD471ED357966 /* Configuration.swift in Sources */ = {isa = PBXBuildFile; fileRef = F70049CC937F9B68E08F392F97085D5B /* Configuration.swift */; };
+		C6FE0078213A53D31DBD22C450CC61B8 /* Klarna.swift in Sources */ = {isa = PBXBuildFile; fileRef = 6F7718896C4F2041182D5A3A09D3701F /* Klarna.swift */; };
+		C90DC063B2047A4B1DD68CDA9C69C82F /* CatchWrappers.swift in Sources */ = {isa = PBXBuildFile; fileRef = 1E51687A0E474E48C55ED4836D8FF7C6 /* CatchWrappers.swift */; };
+		C94E2C9B766BEAE9EB3B9C4744EFB9B8 /* ErrorViewController.swift in Sources */ = {isa = PBXBuildFile; fileRef = B0B8E24EEF5CD5D576A42A3ED22A46BE /* ErrorViewController.swift */; };
+		C9B79325AD8775B10CB9D78F08106143 /* PrimerTextFieldView.xib in Sources */ = {isa = PBXBuildFile; fileRef = E58440505242802B5CEB4A97B53E0907 /* PrimerTextFieldView.xib */; };
+		C9CEF409113650147F4ABF953EE2921F /* DependencyInjection.swift in Sources */ = {isa = PBXBuildFile; fileRef = DAF415E436F3548CFC5CC64A2545DD1A /* DependencyInjection.swift */; };
+		CB5524590BBD0B00A2A428F5D7FF46FC /* hang.swift in Sources */ = {isa = PBXBuildFile; fileRef = 746517A7BB848A494B7CD31054ED27FE /* hang.swift */; };
+		CB6B781F6B35B6BE833B926DA3F2CFDC /* PrimerAPI.swift in Sources */ = {isa = PBXBuildFile; fileRef = 897F0E54C4C835C7D78142C9DB6B58BE /* PrimerAPI.swift */; };
+		CC2F56814FC8D0E46535C10D6C77DC7E /* PrimerOAuthViewModel.swift in Sources */ = {isa = PBXBuildFile; fileRef = 8B4DE42CAD890D1B1628AD3CCA79C961 /* PrimerOAuthViewModel.swift */; };
+		CC72D7E4B3BEE735E48C3BEE97E7F680 /* PrimerLoadingViewController.swift in Sources */ = {isa = PBXBuildFile; fileRef = 52A8B1157C94EB625E320D991A46BF70 /* PrimerLoadingViewController.swift */; };
+		CDB21576AF939034EF9CB2698B233E87 /* CancelContext.swift in Sources */ = {isa = PBXBuildFile; fileRef = 2338F156C528C77384B13E8368369C06 /* CancelContext.swift */; };
+		D106C734A9310B91DD33A5B837DE24FA /* VaultPaymentMethodViewModel.swift in Sources */ = {isa = PBXBuildFile; fileRef = D6159F4C3EE2953555807A6CAFA97E9A /* VaultPaymentMethodViewModel.swift */; };
+		D130EE7ADED6F482EEA915D0FF25DC47 /* StringExtension.swift in Sources */ = {isa = PBXBuildFile; fileRef = 781BCB4C28676DB52A1B12ABA2119DFD /* StringExtension.swift */; };
+		D16F630FB2A0A2E067B3E9C0BD352B98 /* ImageName.swift in Sources */ = {isa = PBXBuildFile; fileRef = 02B88A5528A72A4D675DCEDDB6E2016E /* ImageName.swift */; };
+		D1D71915C88D035462AA9F8D5B70AD4E /* Box.swift in Sources */ = {isa = PBXBuildFile; fileRef = 033F11997C6F4A945CE7277911FB4153 /* Box.swift */; };
+		D629C362D4492187BC8EE934E4043979 /* Queue.swift in Sources */ = {isa = PBXBuildFile; fileRef = E46DB85A82E2D3BE44196131DAB1DF0E /* Queue.swift */; };
+		D640CDAF73D3447B238978AC75ACFB71 /* TransitioningDelegate.swift in Sources */ = {isa = PBXBuildFile; fileRef = E1BA35CF805BE2E3AD1DAB3D129730CB /* TransitioningDelegate.swift */; };
+		D680FAA96B1656B69F2A08BDE5505F25 /* FinallyWrappers.swift in Sources */ = {isa = PBXBuildFile; fileRef = B31FF77AFC6608AAFBECBC0425E6B4B0 /* FinallyWrappers.swift */; };
+		D71CF85E562721BC0FAA2B1A466A4335 /* PrimerViewController.swift in Sources */ = {isa = PBXBuildFile; fileRef = DB88FD744B751CAFC7656B5DB5A9CC12 /* PrimerViewController.swift */; };
+		D7CBEC7C1BF30A09A3209D5719575B2E /* PrimerScrollView.swift in Sources */ = {isa = PBXBuildFile; fileRef = 053B98F7505B224E601B279C69A001E3 /* PrimerScrollView.swift */; };
+		D7CF86DEF2013EA5F0DB6F899E2A0BE5 /* Resolver.swift in Sources */ = {isa = PBXBuildFile; fileRef = 835C5A48292C07B2A252896A2EBAA9C4 /* Resolver.swift */; };
+		DA04BF9C1A294DF4EDFA8FD32F4D22CF /* FormType.swift in Sources */ = {isa = PBXBuildFile; fileRef = 8600524CBC87D325202C656F1C4161A5 /* FormType.swift */; };
+		DA962C88B7AB86766769785BE8EEDF29 /* Foundation.framework in Frameworks */ = {isa = PBXBuildFile; fileRef = 73010CC983E3809BECEE5348DA1BB8C6 /* Foundation.framework */; };
+		DC44587884D6B2B950917D78757A88C4 /* PrimerError.swift in Sources */ = {isa = PBXBuildFile; fileRef = E43BCAEC008844966F53C17E323EC45E /* PrimerError.swift */; };
+		E17BD628F3555B0A8A6B19EAAB7D4024 /* PrimerResources.bundle in Resources */ = {isa = PBXBuildFile; fileRef = A8B3BC107C2BDC3C03D961866F721265 /* PrimerResources.bundle */; };
+		E47ECE7BD6703B86836671F71A8A60AF /* CardButton.swift in Sources */ = {isa = PBXBuildFile; fileRef = 4CC7E9E63C0B5CCB204268B3A334CCBC /* CardButton.swift */; };
+		E59913251D5512C4BD717A1184A95F6B /* DateExtension.swift in Sources */ = {isa = PBXBuildFile; fileRef = F33862AC2743D485F4F47E326E1DF38E /* DateExtension.swift */; };
+		E67758D533125371259A9DBC06B226B2 /* VaultCheckoutViewController.swift in Sources */ = {isa = PBXBuildFile; fileRef = 908A59FD6E472FF3D33AF3DB557B7F2E /* VaultCheckoutViewController.swift */; };
+		E87CEAF687BC392C42E6974F97F87C5B /* PrimerUniversalCheckoutViewController.swift in Sources */ = {isa = PBXBuildFile; fileRef = 299C61B09706D6B2442AA9BD204010E2 /* PrimerUniversalCheckoutViewController.swift */; };
+		EEDDEBDF545D9B0ECFD6990B975D7647 /* ConfirmMandateView.swift in Sources */ = {isa = PBXBuildFile; fileRef = B8C23BBB06B7F07F5AC1A21AB9F0DDDF /* ConfirmMandateView.swift */; };
+		F0D261DB60D290E42B65B200FE06BF8A /* PaymentMethod.swift in Sources */ = {isa = PBXBuildFile; fileRef = 6E17CB4AC2F5EE77E7B4F5B7ABCE32FC /* PaymentMethod.swift */; };
+		F10D077DCE68FFF921B1CCE6CF05141C /* RecoverWrappers.swift in Sources */ = {isa = PBXBuildFile; fileRef = E36F6589E5427ABCE459F3417891190D /* RecoverWrappers.swift */; };
+		F35F9E29420E88D4E18A6A3B16A06025 /* PrimerTheme.swift in Sources */ = {isa = PBXBuildFile; fileRef = 38AE743599F727B8D1EEEAA107C8D754 /* PrimerTheme.swift */; };
+		F98A89356043410184CE030417B126EC /* PrimerInternalSessionFlow.swift in Sources */ = {isa = PBXBuildFile; fileRef = 534145575BED75276FBFADEAB5D47174 /* PrimerInternalSessionFlow.swift */; };
+		FDBB5A412C5260A0FAF68FCFC9179DF0 /* PrimerTableViewCell.swift in Sources */ = {isa = PBXBuildFile; fileRef = B658410CAAF2674DC6AD2E2D565ACC01 /* PrimerTableViewCell.swift */; };
+		FDEE6E9D19D68728D2C48C054F1F74E2 /* Apaya.swift in Sources */ = {isa = PBXBuildFile; fileRef = 9B2017709FB6E79FDCE1F08D9BED4B41 /* Apaya.swift */; };
+		FDF22510C56277A865BA2604BC56CAE7 /* Thenable.swift in Sources */ = {isa = PBXBuildFile; fileRef = 5D8335663C9190C11234C39D3105AE25 /* Thenable.swift */; };
+		FF973F78FD8961FFA8B029C963D63BE6 /* Consolable.swift in Sources */ = {isa = PBXBuildFile; fileRef = 59B5F37D79CC671CE5E0CA2DF93B7E19 /* Consolable.swift */; };
 /* End PBXBuildFile section */
 
 /* Begin PBXContainerItemProxy section */
-		590C23624EEFE364496F2630BE47A980 /* PBXContainerItemProxy */ = {
+		4143C1E65BDECF225BD74D0E29BECE23 /* PBXContainerItemProxy */ = {
 			isa = PBXContainerItemProxy;
 			containerPortal = BFDFE7DC352907FC980B868725387E98 /* Project object */;
 			proxyType = 1;
 			remoteGlobalIDString = F3BE9108C53B53949406218CEA55E0B2;
 			remoteInfo = PrimerSDK;
 		};
-		5ABFA63972E5FAA592E3F51DA71B51FF /* PBXContainerItemProxy */ = {
+		8C1EEB425A8E29131E54B689B94462C1 /* PBXContainerItemProxy */ = {
 			isa = PBXContainerItemProxy;
 			containerPortal = BFDFE7DC352907FC980B868725387E98 /* Project object */;
 			proxyType = 1;
 			remoteGlobalIDString = 6C144A762E9B598392AFFEC8F873746A;
 			remoteInfo = "Pods-PrimerSDK_Example";
 		};
-		7FE0E9ACDB2840A94D6513A4EECC33BC /* PBXContainerItemProxy */ = {
+		BDC66C4C87B0F5F5CD83CE8CCEFA1224 /* PBXContainerItemProxy */ = {
 			isa = PBXContainerItemProxy;
 			containerPortal = BFDFE7DC352907FC980B868725387E98 /* Project object */;
 			proxyType = 1;
@@ -226,350 +204,203 @@
 /* End PBXContainerItemProxy section */
 
 /* Begin PBXFileReference section */
-<<<<<<< HEAD
-		0150E3AD8CA3520F18418BB43EA87435 /* CancelContext.swift */ = {isa = PBXFileReference; includeInIndex = 1; lastKnownFileType = sourcecode.swift; path = CancelContext.swift; sourceTree = "<group>"; };
-		04311F2300BE200CF2E2F06395A25179 /* RecoverWrappers.swift */ = {isa = PBXFileReference; includeInIndex = 1; lastKnownFileType = sourcecode.swift; path = RecoverWrappers.swift; sourceTree = "<group>"; };
-		057674DDC174B3CAC61FDF2BCF7FE40B /* DateExtension.swift */ = {isa = PBXFileReference; includeInIndex = 1; lastKnownFileType = sourcecode.swift; path = DateExtension.swift; sourceTree = "<group>"; };
-		11180698596DAF8CF84FB507F57426AE /* ApayaService.swift */ = {isa = PBXFileReference; includeInIndex = 1; lastKnownFileType = sourcecode.swift; path = ApayaService.swift; sourceTree = "<group>"; };
-		120C8CF2E9959396956E779968FCDF63 /* PrimerExpiryDateFieldView.swift */ = {isa = PBXFileReference; includeInIndex = 1; lastKnownFileType = sourcecode.swift; path = PrimerExpiryDateFieldView.swift; sourceTree = "<group>"; };
-		1473C51598DF52ADB72A3E1CFFBA03C3 /* CardScannerViewModel.swift */ = {isa = PBXFileReference; includeInIndex = 1; lastKnownFileType = sourcecode.swift; path = CardScannerViewModel.swift; sourceTree = "<group>"; };
-		14FF38CEDF20C8CCE779F851D3B19D53 /* Klarna.swift */ = {isa = PBXFileReference; includeInIndex = 1; lastKnownFileType = sourcecode.swift; path = Klarna.swift; sourceTree = "<group>"; };
-		156C16BCCC75058D0F8F83839B7AEB8B /* PrimerVaultManagerViewController.swift */ = {isa = PBXFileReference; includeInIndex = 1; lastKnownFileType = sourcecode.swift; path = PrimerVaultManagerViewController.swift; sourceTree = "<group>"; };
-		158134584C12D880186AD02BE1925648 /* when.swift */ = {isa = PBXFileReference; includeInIndex = 1; lastKnownFileType = sourcecode.swift; path = when.swift; sourceTree = "<group>"; };
-		1C0802345599B01A941797E42598D2B8 /* Currency.swift */ = {isa = PBXFileReference; includeInIndex = 1; lastKnownFileType = sourcecode.swift; path = Currency.swift; sourceTree = "<group>"; };
-		1D2656E7A6CA8489F87F28E533FACDE0 /* WebViewController.swift */ = {isa = PBXFileReference; includeInIndex = 1; lastKnownFileType = sourcecode.swift; path = WebViewController.swift; sourceTree = "<group>"; };
-		1E5EAA3CD9216F6CE282CE75976EAEBC /* ConfirmMandateViewModel.swift */ = {isa = PBXFileReference; includeInIndex = 1; lastKnownFileType = sourcecode.swift; path = ConfirmMandateViewModel.swift; sourceTree = "<group>"; };
-		1F9791EE565F7CDC6672F30CA35A9F9A /* Box.swift */ = {isa = PBXFileReference; includeInIndex = 1; lastKnownFileType = sourcecode.swift; path = Box.swift; sourceTree = "<group>"; };
-		1FC2124537133E0F04A11665C983299A /* PrimerCustomStyleTextField.swift */ = {isa = PBXFileReference; includeInIndex = 1; lastKnownFileType = sourcecode.swift; path = PrimerCustomStyleTextField.swift; sourceTree = "<group>"; };
-		21BD8E1882242ED66986EBB2D536588A /* PrimerAPI.swift */ = {isa = PBXFileReference; includeInIndex = 1; lastKnownFileType = sourcecode.swift; path = PrimerAPI.swift; sourceTree = "<group>"; };
+		02B88A5528A72A4D675DCEDDB6E2016E /* ImageName.swift */ = {isa = PBXFileReference; includeInIndex = 1; lastKnownFileType = sourcecode.swift; path = ImageName.swift; sourceTree = "<group>"; };
+		033F11997C6F4A945CE7277911FB4153 /* Box.swift */ = {isa = PBXFileReference; includeInIndex = 1; lastKnownFileType = sourcecode.swift; path = Box.swift; sourceTree = "<group>"; };
+		047E81BA91FF9330D2BF4D4B2CD40CE2 /* CoreDataDispatcher.swift */ = {isa = PBXFileReference; includeInIndex = 1; lastKnownFileType = sourcecode.swift; path = CoreDataDispatcher.swift; sourceTree = "<group>"; };
+		04F0563B11B2BE044E7B4D0E6556C47E /* PrimerCardFormViewController.swift */ = {isa = PBXFileReference; includeInIndex = 1; lastKnownFileType = sourcecode.swift; path = PrimerCardFormViewController.swift; sourceTree = "<group>"; };
+		053B98F7505B224E601B279C69A001E3 /* PrimerScrollView.swift */ = {isa = PBXFileReference; includeInIndex = 1; lastKnownFileType = sourcecode.swift; path = PrimerScrollView.swift; sourceTree = "<group>"; };
+		06D568010E32F0CF9CA2CBA928C02F66 /* PaymentMethodConfig.swift */ = {isa = PBXFileReference; includeInIndex = 1; lastKnownFileType = sourcecode.swift; path = PaymentMethodConfig.swift; sourceTree = "<group>"; };
+		07C6B1A10A9F9586128AFFE05F1D7C0F /* Route.swift */ = {isa = PBXFileReference; includeInIndex = 1; lastKnownFileType = sourcecode.swift; path = Route.swift; sourceTree = "<group>"; };
+		0962F5D28CF7D7A130CCEB6382D6B5F5 /* Primer.swift */ = {isa = PBXFileReference; includeInIndex = 1; lastKnownFileType = sourcecode.swift; path = Primer.swift; sourceTree = "<group>"; };
+		0AC8F7C8B32F8D917CBBDBAAEB9FF477 /* FormView.swift */ = {isa = PBXFileReference; includeInIndex = 1; lastKnownFileType = sourcecode.swift; path = FormView.swift; sourceTree = "<group>"; };
+		0C2738C6B9FA412C2B1E3F3EEE4F0448 /* ConfirmMandateViewController.swift */ = {isa = PBXFileReference; includeInIndex = 1; lastKnownFileType = sourcecode.swift; path = ConfirmMandateViewController.swift; sourceTree = "<group>"; };
+		0D90735808F922ADBB736BEC132E2F04 /* PrimerAPIClient.swift */ = {isa = PBXFileReference; includeInIndex = 1; lastKnownFileType = sourcecode.swift; path = PrimerAPIClient.swift; sourceTree = "<group>"; };
+		0EDB23F09C46E78F8743D595CF988D0E /* ApplePay.swift */ = {isa = PBXFileReference; includeInIndex = 1; lastKnownFileType = sourcecode.swift; path = ApplePay.swift; sourceTree = "<group>"; };
+		0EE8E7AA127B7406E1487F6D79A65BDF /* IntExtension.swift */ = {isa = PBXFileReference; includeInIndex = 1; lastKnownFileType = sourcecode.swift; path = IntExtension.swift; sourceTree = "<group>"; };
+		0F4F266D208E12009D5B89CBF5E9D368 /* ExternalViewModel.swift */ = {isa = PBXFileReference; includeInIndex = 1; lastKnownFileType = sourcecode.swift; path = ExternalViewModel.swift; sourceTree = "<group>"; };
+		11CB29F2B0045B03C26D9DB68297CF8C /* ReloadDelegate.swift */ = {isa = PBXFileReference; includeInIndex = 1; lastKnownFileType = sourcecode.swift; path = ReloadDelegate.swift; sourceTree = "<group>"; };
+		12DD56F7E9E242795BCA268D9D7F7E89 /* DirectDebitMandate.swift */ = {isa = PBXFileReference; includeInIndex = 1; lastKnownFileType = sourcecode.swift; path = DirectDebitMandate.swift; sourceTree = "<group>"; };
+		1401DFE57F42217601F4F74491A653D9 /* TokenizationService.swift */ = {isa = PBXFileReference; includeInIndex = 1; lastKnownFileType = sourcecode.swift; path = TokenizationService.swift; sourceTree = "<group>"; };
+		14ED0EBCAD07194CBB60E9792984207D /* PrimerVaultManagerViewController.swift */ = {isa = PBXFileReference; includeInIndex = 1; lastKnownFileType = sourcecode.swift; path = PrimerVaultManagerViewController.swift; sourceTree = "<group>"; };
+		1548D9C152EB0B0C25B03D98ED3F7577 /* SuccessViewController.swift */ = {isa = PBXFileReference; includeInIndex = 1; lastKnownFileType = sourcecode.swift; path = SuccessViewController.swift; sourceTree = "<group>"; };
+		17D61C5F8B090948FE0636069555E501 /* VaultCheckoutView.swift */ = {isa = PBXFileReference; includeInIndex = 1; lastKnownFileType = sourcecode.swift; path = VaultCheckoutView.swift; sourceTree = "<group>"; };
+		1A04D7B7EFC60FB1658A35671D16DF5E /* EnsureWrappers.swift */ = {isa = PBXFileReference; includeInIndex = 1; lastKnownFileType = sourcecode.swift; path = EnsureWrappers.swift; sourceTree = "<group>"; };
+		1BE9659938D3A6D7722304A29F26E43A /* PrimerCardholderNameFieldView.swift */ = {isa = PBXFileReference; includeInIndex = 1; lastKnownFileType = sourcecode.swift; path = PrimerCardholderNameFieldView.swift; sourceTree = "<group>"; };
+		1E51687A0E474E48C55ED4836D8FF7C6 /* CatchWrappers.swift */ = {isa = PBXFileReference; includeInIndex = 1; lastKnownFileType = sourcecode.swift; path = CatchWrappers.swift; sourceTree = "<group>"; };
+		1F0A59652599E26C2FA60D1E1528420D /* PrimerButton.swift */ = {isa = PBXFileReference; includeInIndex = 1; lastKnownFileType = sourcecode.swift; path = PrimerButton.swift; sourceTree = "<group>"; };
+		216B3450F229530433AE42A045FF4B2F /* Promise.swift */ = {isa = PBXFileReference; includeInIndex = 1; lastKnownFileType = sourcecode.swift; path = Promise.swift; sourceTree = "<group>"; };
+		21F37C07D2ED87AE0E4BF7D8D230BB93 /* PrimerWebViewController.swift */ = {isa = PBXFileReference; includeInIndex = 1; lastKnownFileType = sourcecode.swift; path = PrimerWebViewController.swift; sourceTree = "<group>"; };
 		21F4ACB1142B1B9457658584BF5CD35A /* Pods-PrimerSDK_Example-dummy.m */ = {isa = PBXFileReference; includeInIndex = 1; lastKnownFileType = sourcecode.c.objc; path = "Pods-PrimerSDK_Example-dummy.m"; sourceTree = "<group>"; };
-		2276FD1DFA71219BF5B9007EB5BD280D /* ClientTokenService.swift */ = {isa = PBXFileReference; includeInIndex = 1; lastKnownFileType = sourcecode.swift; path = ClientTokenService.swift; sourceTree = "<group>"; };
-		229BA44F12A63E25EFF7EA05B74C4131 /* PrimerUniversalCheckoutViewController.swift */ = {isa = PBXFileReference; includeInIndex = 1; lastKnownFileType = sourcecode.swift; path = PrimerUniversalCheckoutViewController.swift; sourceTree = "<group>"; };
-		22DF8B814A89B0A608104326833CA011 /* PrimerAPIClient.swift */ = {isa = PBXFileReference; includeInIndex = 1; lastKnownFileType = sourcecode.swift; path = PrimerAPIClient.swift; sourceTree = "<group>"; };
-		23FD1D157B8C8E7148BE8A7D354A051F /* Pods_PrimerSDK_Tests.framework */ = {isa = PBXFileReference; explicitFileType = wrapper.framework; includeInIndex = 0; path = Pods_PrimerSDK_Tests.framework; sourceTree = BUILT_PRODUCTS_DIR; };
-		2790285AAF8FFB55B40E3EE3D1FA88F9 /* CoreDataDispatcher.swift */ = {isa = PBXFileReference; includeInIndex = 1; lastKnownFileType = sourcecode.swift; path = CoreDataDispatcher.swift; sourceTree = "<group>"; };
-		28181C6D17E695DEF009CD6D642D5781 /* PrimerSDK.debug.xcconfig */ = {isa = PBXFileReference; includeInIndex = 1; lastKnownFileType = text.xcconfig; path = PrimerSDK.debug.xcconfig; sourceTree = "<group>"; };
-		28E47791C9F9D0A9BA05C719761A4F3F /* PrimerSDK.framework */ = {isa = PBXFileReference; explicitFileType = wrapper.framework; includeInIndex = 0; path = PrimerSDK.framework; sourceTree = BUILT_PRODUCTS_DIR; };
-		2945BCE57C7E29F04E99B60962E32251 /* RateLimitedDispatcherBase.swift */ = {isa = PBXFileReference; includeInIndex = 1; lastKnownFileType = sourcecode.swift; path = RateLimitedDispatcherBase.swift; sourceTree = "<group>"; };
-		2A83815420D1599BF806A1AEF50CBCF8 /* DirectDebitService.swift */ = {isa = PBXFileReference; includeInIndex = 1; lastKnownFileType = sourcecode.swift; path = DirectDebitService.swift; sourceTree = "<group>"; };
-		2BA323D1192820B769CA49B9E3597C93 /* PrimerAPIClient+Promises.swift */ = {isa = PBXFileReference; includeInIndex = 1; lastKnownFileType = sourcecode.swift; path = "PrimerAPIClient+Promises.swift"; sourceTree = "<group>"; };
-		2C17B6025922EAC8D79BB75EDCE5EACE /* UserDefaultsExtension.swift */ = {isa = PBXFileReference; includeInIndex = 1; lastKnownFileType = sourcecode.swift; path = UserDefaultsExtension.swift; sourceTree = "<group>"; };
-		2DF57C1EEAB0575602617992AE08AB61 /* PresentationController.swift */ = {isa = PBXFileReference; includeInIndex = 1; lastKnownFileType = sourcecode.swift; path = PresentationController.swift; sourceTree = "<group>"; };
-		2E5CAC6EC20C2FB5C8EDBCDE83006DD9 /* README.md */ = {isa = PBXFileReference; includeInIndex = 1; lastKnownFileType = net.daringfireball.markdown; path = README.md; sourceTree = "<group>"; };
-		31044FA3A10F1AF1BCD2B2D4F5F13C6A /* PrimerSDK-Info.plist */ = {isa = PBXFileReference; includeInIndex = 1; lastKnownFileType = text.plist.xml; path = "PrimerSDK-Info.plist"; sourceTree = "<group>"; };
-		31543483A0CB8155ED8FB61DD6B93265 /* CardNetwork.swift */ = {isa = PBXFileReference; includeInIndex = 1; lastKnownFileType = sourcecode.swift; path = CardNetwork.swift; sourceTree = "<group>"; };
-		3314CB0C17C98E2BD0C3B31E7259964D /* PayPalViewModel.swift */ = {isa = PBXFileReference; includeInIndex = 1; lastKnownFileType = sourcecode.swift; path = PayPalViewModel.swift; sourceTree = "<group>"; };
-		35FF83CBD282D815C46D5A27DC01A4CA /* PrimerNavigationController.swift */ = {isa = PBXFileReference; includeInIndex = 1; lastKnownFileType = sourcecode.swift; path = PrimerNavigationController.swift; sourceTree = "<group>"; };
-=======
-		020BD8E1253E689EB6AA61369BBF0D2F /* CancellableCatchable.swift */ = {isa = PBXFileReference; includeInIndex = 1; lastKnownFileType = sourcecode.swift; path = CancellableCatchable.swift; sourceTree = "<group>"; };
-		028A0AC716DFB6DFEB7F877F72F3E5E2 /* VaultPaymentMethodViewModel.swift */ = {isa = PBXFileReference; includeInIndex = 1; lastKnownFileType = sourcecode.swift; path = VaultPaymentMethodViewModel.swift; sourceTree = "<group>"; };
-		0353D521975F2569CAAABAD14F654311 /* ScannerView.swift */ = {isa = PBXFileReference; includeInIndex = 1; lastKnownFileType = sourcecode.swift; path = ScannerView.swift; sourceTree = "<group>"; };
-		038689A8A69B632D0AC4EF6E6C9BD03A /* Optional+Extensions.swift */ = {isa = PBXFileReference; includeInIndex = 1; lastKnownFileType = sourcecode.swift; path = "Optional+Extensions.swift"; sourceTree = "<group>"; };
-		04B9EA92EADC0F24402A8915991AB06E /* ImageName.swift */ = {isa = PBXFileReference; includeInIndex = 1; lastKnownFileType = sourcecode.swift; path = ImageName.swift; sourceTree = "<group>"; };
-		04D3C80EF79C8498C2C3A2C5AA66A55D /* Configuration.swift */ = {isa = PBXFileReference; includeInIndex = 1; lastKnownFileType = sourcecode.swift; path = Configuration.swift; sourceTree = "<group>"; };
-		062476F6FAFB4A517464568846569A1D /* Consolable.swift */ = {isa = PBXFileReference; includeInIndex = 1; lastKnownFileType = sourcecode.swift; path = Consolable.swift; sourceTree = "<group>"; };
-		066D4338BC676C508E5189D2A570E4BA /* ConfirmMandateViewController.swift */ = {isa = PBXFileReference; includeInIndex = 1; lastKnownFileType = sourcecode.swift; path = ConfirmMandateViewController.swift; sourceTree = "<group>"; };
-		0946931B26F0C50A42323A49117495EE /* FinallyWrappers.swift */ = {isa = PBXFileReference; includeInIndex = 1; lastKnownFileType = sourcecode.swift; path = FinallyWrappers.swift; sourceTree = "<group>"; };
-		0B449B085CBD1FC9F0D2209837111BD2 /* Dispatcher.swift */ = {isa = PBXFileReference; includeInIndex = 1; lastKnownFileType = sourcecode.swift; path = Dispatcher.swift; sourceTree = "<group>"; };
-		0C2E11A3B722A46FE5C5F99A58B61AE8 /* PaymentMethodConfigService.swift */ = {isa = PBXFileReference; includeInIndex = 1; lastKnownFileType = sourcecode.swift; path = PaymentMethodConfigService.swift; sourceTree = "<group>"; };
-		0ECE392C95298EB9BE4648C29E4FF1BA /* PaymentNetwork.swift */ = {isa = PBXFileReference; includeInIndex = 1; lastKnownFileType = sourcecode.swift; path = PaymentNetwork.swift; sourceTree = "<group>"; };
-		1176B45DF75DB79C27209AFC2B4F2E07 /* PrimerTableViewCell.swift */ = {isa = PBXFileReference; includeInIndex = 1; lastKnownFileType = sourcecode.swift; path = PrimerTableViewCell.swift; sourceTree = "<group>"; };
-		126EF0F1ABC30D1C367B4B7B434015A9 /* ConcurrencyLimitedDispatcher.swift */ = {isa = PBXFileReference; includeInIndex = 1; lastKnownFileType = sourcecode.swift; path = ConcurrencyLimitedDispatcher.swift; sourceTree = "<group>"; };
-		1389C87445AF2278C6C64F8B6AEF8B9E /* CardScannerViewModel.swift */ = {isa = PBXFileReference; includeInIndex = 1; lastKnownFileType = sourcecode.swift; path = CardScannerViewModel.swift; sourceTree = "<group>"; };
-		13D141CB5E6E39015E09B3A7CBDF3378 /* PresentationController.swift */ = {isa = PBXFileReference; includeInIndex = 1; lastKnownFileType = sourcecode.swift; path = PresentationController.swift; sourceTree = "<group>"; };
-		151F4980453ABD0DC459536376317684 /* VaultPaymentMethodViewController+ReloadDelegate.swift */ = {isa = PBXFileReference; includeInIndex = 1; lastKnownFileType = sourcecode.swift; path = "VaultPaymentMethodViewController+ReloadDelegate.swift"; sourceTree = "<group>"; };
-		15B2E64526F88170005B8343 /* Customer.swift */ = {isa = PBXFileReference; lastKnownFileType = sourcecode.swift; path = Customer.swift; sourceTree = "<group>"; };
-		1758A4B39032E08B5657A438308B953C /* firstly.swift */ = {isa = PBXFileReference; includeInIndex = 1; lastKnownFileType = sourcecode.swift; path = firstly.swift; sourceTree = "<group>"; };
-		17B1F6C4ABA8063D35E00F5238E46C48 /* Klarna.swift */ = {isa = PBXFileReference; includeInIndex = 1; lastKnownFileType = sourcecode.swift; path = Klarna.swift; sourceTree = "<group>"; };
-		17F02216E249426523A5448009BC6C2F /* Currency.swift */ = {isa = PBXFileReference; includeInIndex = 1; lastKnownFileType = sourcecode.swift; path = Currency.swift; sourceTree = "<group>"; };
-		19C7BEF591A0F13C0F9FDE1EB63C8571 /* PrimerWebViewController.swift */ = {isa = PBXFileReference; includeInIndex = 1; lastKnownFileType = sourcecode.swift; path = PrimerWebViewController.swift; sourceTree = "<group>"; };
-		1D0CA2AFED05D8CA96650F48BABD264D /* TokenizationService.swift */ = {isa = PBXFileReference; includeInIndex = 1; lastKnownFileType = sourcecode.swift; path = TokenizationService.swift; sourceTree = "<group>"; };
-		1D8A9FD326F0F2E6000D2D71 /* IntExtension.swift */ = {isa = PBXFileReference; lastKnownFileType = sourcecode.swift; path = IntExtension.swift; sourceTree = "<group>"; };
-		1F12F79F35BCCB2EDDD3AB668A7BAE8D /* GuaranteeWrappers.swift */ = {isa = PBXFileReference; includeInIndex = 1; lastKnownFileType = sourcecode.swift; path = GuaranteeWrappers.swift; sourceTree = "<group>"; };
-		1F368CACF2026A12FAD2F31552206AD1 /* ThenableWrappers.swift */ = {isa = PBXFileReference; includeInIndex = 1; lastKnownFileType = sourcecode.swift; path = ThenableWrappers.swift; sourceTree = "<group>"; };
-		205C76C684E92B984A0B68BBA0DF166D /* CancellableThenable.swift */ = {isa = PBXFileReference; includeInIndex = 1; lastKnownFileType = sourcecode.swift; path = CancellableThenable.swift; sourceTree = "<group>"; };
-		20A51F89AB67F95C10E3CF03B0DF1EAF /* Primer.swift */ = {isa = PBXFileReference; includeInIndex = 1; lastKnownFileType = sourcecode.swift; path = Primer.swift; sourceTree = "<group>"; };
-		20F0CA4AD9327B3648876C4E59CE31C0 /* race.swift */ = {isa = PBXFileReference; includeInIndex = 1; lastKnownFileType = sourcecode.swift; path = race.swift; sourceTree = "<group>"; };
-		21F4ACB1142B1B9457658584BF5CD35A /* Pods-PrimerSDK_Example-dummy.m */ = {isa = PBXFileReference; includeInIndex = 1; lastKnownFileType = sourcecode.c.objc; path = "Pods-PrimerSDK_Example-dummy.m"; sourceTree = "<group>"; };
-		22E76B38BDF4B14580320D3122F15D63 /* Endpoint.swift */ = {isa = PBXFileReference; includeInIndex = 1; lastKnownFileType = sourcecode.swift; path = Endpoint.swift; sourceTree = "<group>"; };
-		23FD1D157B8C8E7148BE8A7D354A051F /* Pods_PrimerSDK_Tests.framework */ = {isa = PBXFileReference; explicitFileType = wrapper.framework; includeInIndex = 0; path = Pods_PrimerSDK_Tests.framework; sourceTree = BUILT_PRODUCTS_DIR; };
-		24BF5F328BAE083FF0B7B094A1A0DD31 /* Logger.swift */ = {isa = PBXFileReference; includeInIndex = 1; lastKnownFileType = sourcecode.swift; path = Logger.swift; sourceTree = "<group>"; };
-		24F984308B79D8BF761C21D33C27CCA2 /* Guarantee.swift */ = {isa = PBXFileReference; includeInIndex = 1; lastKnownFileType = sourcecode.swift; path = Guarantee.swift; sourceTree = "<group>"; };
-		28E47791C9F9D0A9BA05C719761A4F3F /* PrimerSDK.framework */ = {isa = PBXFileReference; explicitFileType = wrapper.framework; includeInIndex = 0; path = PrimerSDK.framework; sourceTree = BUILT_PRODUCTS_DIR; };
-		2A09AD0B0206017FD92C773C2570F83D /* CancelContext.swift */ = {isa = PBXFileReference; includeInIndex = 1; lastKnownFileType = sourcecode.swift; path = CancelContext.swift; sourceTree = "<group>"; };
-		2A7580C06916761503E82C7A016549C2 /* UIDeviceExtension.swift */ = {isa = PBXFileReference; includeInIndex = 1; lastKnownFileType = sourcecode.swift; path = UIDeviceExtension.swift; sourceTree = "<group>"; };
-		2A809166E9215D25A4BBDFE0D7364975 /* PrimerViewExtensions.swift */ = {isa = PBXFileReference; includeInIndex = 1; lastKnownFileType = sourcecode.swift; path = PrimerViewExtensions.swift; sourceTree = "<group>"; };
-		2DCF3A1D2A947BAE6F19C956523C8A27 /* PrimerSDK.release.xcconfig */ = {isa = PBXFileReference; includeInIndex = 1; lastKnownFileType = text.xcconfig; path = PrimerSDK.release.xcconfig; sourceTree = "<group>"; };
-		2E48D1728B6B3F71FBA0667CB572EFEB /* Cancellable.swift */ = {isa = PBXFileReference; includeInIndex = 1; lastKnownFileType = sourcecode.swift; path = Cancellable.swift; sourceTree = "<group>"; };
-		2FA560CA5408792AA98457785E43775E /* PaymentMethod.swift */ = {isa = PBXFileReference; includeInIndex = 1; lastKnownFileType = sourcecode.swift; path = PaymentMethod.swift; sourceTree = "<group>"; };
-		3148ABDA294842236DC868947378EA27 /* Mask.swift */ = {isa = PBXFileReference; includeInIndex = 1; lastKnownFileType = sourcecode.swift; path = Mask.swift; sourceTree = "<group>"; };
-		323ACF10996A5D825270FEBE553E38DB /* WebViewController.swift */ = {isa = PBXFileReference; includeInIndex = 1; lastKnownFileType = sourcecode.swift; path = WebViewController.swift; sourceTree = "<group>"; };
-		32A00812FFE0D3D8422855286C063284 /* TransitioningDelegate.swift */ = {isa = PBXFileReference; includeInIndex = 1; lastKnownFileType = sourcecode.swift; path = TransitioningDelegate.swift; sourceTree = "<group>"; };
-		32BE994EC65A4BA53FEBD9123EE5E535 /* PrimerSDK-dummy.m */ = {isa = PBXFileReference; includeInIndex = 1; lastKnownFileType = sourcecode.c.objc; path = "PrimerSDK-dummy.m"; sourceTree = "<group>"; };
-		3478E98D83A0839E79E63FDDBBC9EA9B /* Icons.xcassets */ = {isa = PBXFileReference; includeInIndex = 1; lastKnownFileType = folder.assetcatalog; name = Icons.xcassets; path = Sources/PrimerSDK/Resources/Icons.xcassets; sourceTree = "<group>"; };
-		34E0C43AE01B5AE0E1E9E30E4788C78F /* PaymentMethodTokenizationRequest.swift */ = {isa = PBXFileReference; includeInIndex = 1; lastKnownFileType = sourcecode.swift; path = PaymentMethodTokenizationRequest.swift; sourceTree = "<group>"; };
-		352557F0264D474D4FFE003FABE5F56F /* SuccessViewController.swift */ = {isa = PBXFileReference; includeInIndex = 1; lastKnownFileType = sourcecode.swift; path = SuccessViewController.swift; sourceTree = "<group>"; };
-		3551CC26F872C99354CB7B245BBE39D9 /* PaymentMethodComponent.swift */ = {isa = PBXFileReference; includeInIndex = 1; lastKnownFileType = sourcecode.swift; path = PaymentMethodComponent.swift; sourceTree = "<group>"; };
-		35822CD845EB58744172EDB896DD6574 /* CardScannerViewController+SimpleScanDelegate.swift */ = {isa = PBXFileReference; includeInIndex = 1; lastKnownFileType = sourcecode.swift; path = "CardScannerViewController+SimpleScanDelegate.swift"; sourceTree = "<group>"; };
-		35F8873EA30272A3783647A101556D75 /* ReloadDelegate.swift */ = {isa = PBXFileReference; includeInIndex = 1; lastKnownFileType = sourcecode.swift; path = ReloadDelegate.swift; sourceTree = "<group>"; };
->>>>>>> 8a377284
+		2338F156C528C77384B13E8368369C06 /* CancelContext.swift */ = {isa = PBXFileReference; includeInIndex = 1; lastKnownFileType = sourcecode.swift; path = CancelContext.swift; sourceTree = "<group>"; };
+		23FD1D157B8C8E7148BE8A7D354A051F /* Pods_PrimerSDK_Tests.framework */ = {isa = PBXFileReference; explicitFileType = wrapper.framework; includeInIndex = 0; name = Pods_PrimerSDK_Tests.framework; path = "Pods-PrimerSDK_Tests.framework"; sourceTree = BUILT_PRODUCTS_DIR; };
+		24CA6773FF2BF707E1BDA0F9F8D3A966 /* PrimerSDK-Info.plist */ = {isa = PBXFileReference; includeInIndex = 1; lastKnownFileType = text.plist.xml; path = "PrimerSDK-Info.plist"; sourceTree = "<group>"; };
+		2537BD29BBB84C1296DCED957FFA9BE0 /* Guarantee.swift */ = {isa = PBXFileReference; includeInIndex = 1; lastKnownFileType = sourcecode.swift; path = Guarantee.swift; sourceTree = "<group>"; };
+		266BBC68B0157C4FDAAF611DD355CF62 /* ErrorHandler.swift */ = {isa = PBXFileReference; includeInIndex = 1; lastKnownFileType = sourcecode.swift; path = ErrorHandler.swift; sourceTree = "<group>"; };
+		28DAD56F988AFDEA249A02205608A20A /* README.md */ = {isa = PBXFileReference; includeInIndex = 1; path = README.md; sourceTree = "<group>"; };
+		28E47791C9F9D0A9BA05C719761A4F3F /* PrimerSDK.framework */ = {isa = PBXFileReference; explicitFileType = wrapper.framework; includeInIndex = 0; name = PrimerSDK.framework; path = PrimerSDK.framework; sourceTree = BUILT_PRODUCTS_DIR; };
+		299C61B09706D6B2442AA9BD204010E2 /* PrimerUniversalCheckoutViewController.swift */ = {isa = PBXFileReference; includeInIndex = 1; lastKnownFileType = sourcecode.swift; path = PrimerUniversalCheckoutViewController.swift; sourceTree = "<group>"; };
+		2DE6E9CF390D9A36972D22658ADB0398 /* StrictRateLimitedDispatcher.swift */ = {isa = PBXFileReference; includeInIndex = 1; lastKnownFileType = sourcecode.swift; path = StrictRateLimitedDispatcher.swift; sourceTree = "<group>"; };
+		2E1892AEAA597A21EF8E1E67B39714B8 /* ConfirmMandateViewModel.swift */ = {isa = PBXFileReference; includeInIndex = 1; lastKnownFileType = sourcecode.swift; path = ConfirmMandateViewModel.swift; sourceTree = "<group>"; };
+		2EB6CF343E47BC62ADAF2797C05E7F4D /* fr.lproj */ = {isa = PBXFileReference; includeInIndex = 1; path = fr.lproj; sourceTree = "<group>"; };
+		2F3C25F9D72CDF4BE1572CCEE0514154 /* RootViewController.swift */ = {isa = PBXFileReference; includeInIndex = 1; lastKnownFileType = sourcecode.swift; path = RootViewController.swift; sourceTree = "<group>"; };
+		319913437D2496637B3715D8460B4BA4 /* Parser.swift */ = {isa = PBXFileReference; includeInIndex = 1; lastKnownFileType = sourcecode.swift; path = Parser.swift; sourceTree = "<group>"; };
+		34EB238140A4EF75604B8C8ABD3D42F0 /* ClientToken.swift */ = {isa = PBXFileReference; includeInIndex = 1; lastKnownFileType = sourcecode.swift; path = ClientToken.swift; sourceTree = "<group>"; };
 		3780FF276696624E5AD4A629D4CC4AD8 /* Pods-PrimerSDK_Example-umbrella.h */ = {isa = PBXFileReference; includeInIndex = 1; lastKnownFileType = sourcecode.c.h; path = "Pods-PrimerSDK_Example-umbrella.h"; sourceTree = "<group>"; };
-		39A0D4F97D71ECE4148E63225FCDEC8B /* PrimerWebViewController.swift */ = {isa = PBXFileReference; includeInIndex = 1; lastKnownFileType = sourcecode.swift; path = PrimerWebViewController.swift; sourceTree = "<group>"; };
+		38AE743599F727B8D1EEEAA107C8D754 /* PrimerTheme.swift */ = {isa = PBXFileReference; includeInIndex = 1; lastKnownFileType = sourcecode.swift; path = PrimerTheme.swift; sourceTree = "<group>"; };
+		39B9AA081069A03ADC18F3AA8689E6B0 /* ApplePayService.swift */ = {isa = PBXFileReference; includeInIndex = 1; lastKnownFileType = sourcecode.swift; path = ApplePayService.swift; sourceTree = "<group>"; };
 		3C474C1A0DABE2A3F404B63D4D59F30C /* Pods-PrimerSDK_Example.debug.xcconfig */ = {isa = PBXFileReference; includeInIndex = 1; lastKnownFileType = text.xcconfig; path = "Pods-PrimerSDK_Example.debug.xcconfig"; sourceTree = "<group>"; };
-<<<<<<< HEAD
-		3E40A81A1D140CA3EB6399FEF8E00167 /* LICENSE */ = {isa = PBXFileReference; includeInIndex = 1; lastKnownFileType = text; path = LICENSE; sourceTree = "<group>"; };
-		3E75A2B21607BD6497D9BE9BFE281021 /* hang.swift */ = {isa = PBXFileReference; includeInIndex = 1; lastKnownFileType = sourcecode.swift; path = hang.swift; sourceTree = "<group>"; };
-		40327364D5DE6B6DC69565FFE9EC9343 /* JSONParser.swift */ = {isa = PBXFileReference; includeInIndex = 1; lastKnownFileType = sourcecode.swift; path = JSONParser.swift; sourceTree = "<group>"; };
-		431D08F76C98F697A839B0051AC5E135 /* after.swift */ = {isa = PBXFileReference; includeInIndex = 1; lastKnownFileType = sourcecode.swift; path = after.swift; sourceTree = "<group>"; };
-		43801F061A34FFE9298C26920753B6AF /* PrimerLoadingViewController.swift */ = {isa = PBXFileReference; includeInIndex = 1; lastKnownFileType = sourcecode.swift; path = PrimerLoadingViewController.swift; sourceTree = "<group>"; };
-		43E4BF4035534C487D594774C626BF26 /* PrimerRootViewController.swift */ = {isa = PBXFileReference; includeInIndex = 1; lastKnownFileType = sourcecode.swift; path = PrimerRootViewController.swift; sourceTree = "<group>"; };
-		443957564EA8B48D77BF30295C3563F8 /* CancellableThenable.swift */ = {isa = PBXFileReference; includeInIndex = 1; lastKnownFileType = sourcecode.swift; path = CancellableThenable.swift; sourceTree = "<group>"; };
-		462637E6F7E06537B231DB27B850C06A /* CancellableCatchable.swift */ = {isa = PBXFileReference; includeInIndex = 1; lastKnownFileType = sourcecode.swift; path = CancellableCatchable.swift; sourceTree = "<group>"; };
-		46BD2DF0127FE1E6BCEDE3DE36F70EC4 /* PaymentMethodConfigService.swift */ = {isa = PBXFileReference; includeInIndex = 1; lastKnownFileType = sourcecode.swift; path = PaymentMethodConfigService.swift; sourceTree = "<group>"; };
-		46CEBB922743AC18FFF5011D0182C8A8 /* NetworkService.swift */ = {isa = PBXFileReference; includeInIndex = 1; lastKnownFileType = sourcecode.swift; path = NetworkService.swift; sourceTree = "<group>"; };
-		485B2054FB5A66B0F463CA460BB8142F /* ExternalViewModel.swift */ = {isa = PBXFileReference; includeInIndex = 1; lastKnownFileType = sourcecode.swift; path = ExternalViewModel.swift; sourceTree = "<group>"; };
+		3CF7E3E61964C7420A6900DE1212B6E5 /* PrimerFormViewController.swift */ = {isa = PBXFileReference; includeInIndex = 1; lastKnownFileType = sourcecode.swift; path = PrimerFormViewController.swift; sourceTree = "<group>"; };
+		3D9B15B2E87473F7F29E002B26FCC5AB /* PayPal.swift */ = {isa = PBXFileReference; includeInIndex = 1; lastKnownFileType = sourcecode.swift; path = PayPal.swift; sourceTree = "<group>"; };
+		4053B01E2D5EDC35346DA290666E6838 /* PrimerSDK.modulemap */ = {isa = PBXFileReference; includeInIndex = 1; lastKnownFileType = sourcecode.module; path = PrimerSDK.modulemap; sourceTree = "<group>"; };
+		422B15605FBB77956F8986B7F9CD4BA9 /* JSONParser.swift */ = {isa = PBXFileReference; includeInIndex = 1; lastKnownFileType = sourcecode.swift; path = JSONParser.swift; sourceTree = "<group>"; };
+		43BD673B3B1F31D13EF597639B24114E /* Icons.xcassets */ = {isa = PBXFileReference; includeInIndex = 1; lastKnownFileType = folder.assetcatalog; name = Icons.xcassets; path = Sources/PrimerSDK/Resources/Icons.xcassets; sourceTree = "<group>"; };
+		4436732E34EC2EB9DEC3FFAD66400140 /* CardComponentsManager.swift */ = {isa = PBXFileReference; includeInIndex = 1; lastKnownFileType = sourcecode.swift; path = CardComponentsManager.swift; sourceTree = "<group>"; };
+		4660DFF52476DE85F97D1A81A34418DA /* URLSessionStack.swift */ = {isa = PBXFileReference; includeInIndex = 1; lastKnownFileType = sourcecode.swift; path = URLSessionStack.swift; sourceTree = "<group>"; };
+		476BD03326D1C4259313C6E0306B1501 /* FormViewController.swift */ = {isa = PBXFileReference; includeInIndex = 1; lastKnownFileType = sourcecode.swift; path = FormViewController.swift; sourceTree = "<group>"; };
 		48627A99264E6679D85F177DBB79DA83 /* Pods-PrimerSDK_Tests-Info.plist */ = {isa = PBXFileReference; includeInIndex = 1; lastKnownFileType = text.plist.xml; path = "Pods-PrimerSDK_Tests-Info.plist"; sourceTree = "<group>"; };
-		4C6BD8A67AE349682254580409444E81 /* Logger.swift */ = {isa = PBXFileReference; includeInIndex = 1; lastKnownFileType = sourcecode.swift; path = Logger.swift; sourceTree = "<group>"; };
-		4D3869E0A461E802A5916AA6523517A4 /* Pods_PrimerSDK_Example.framework */ = {isa = PBXFileReference; explicitFileType = wrapper.framework; includeInIndex = 0; path = Pods_PrimerSDK_Example.framework; sourceTree = BUILT_PRODUCTS_DIR; };
-		4E5E267B66086C1D38B5526851780930 /* CancellablePromise.swift */ = {isa = PBXFileReference; includeInIndex = 1; lastKnownFileType = sourcecode.swift; path = CancellablePromise.swift; sourceTree = "<group>"; };
-		50227134443019A7195746289603189A /* PrimerSDK-prefix.pch */ = {isa = PBXFileReference; includeInIndex = 1; lastKnownFileType = sourcecode.c.h; path = "PrimerSDK-prefix.pch"; sourceTree = "<group>"; };
-		52219E2DF1E857280186CD61BB5452A2 /* CardScannerViewController+SimpleScanDelegate.swift */ = {isa = PBXFileReference; includeInIndex = 1; lastKnownFileType = sourcecode.swift; path = "CardScannerViewController+SimpleScanDelegate.swift"; sourceTree = "<group>"; };
-		52560B64233248170FB817DD65DE695C /* PrimerSDK.modulemap */ = {isa = PBXFileReference; includeInIndex = 1; lastKnownFileType = sourcecode.module; path = PrimerSDK.modulemap; sourceTree = "<group>"; };
-		560A611CBC4F097F1465BEAF48FD9893 /* ResourceBundle-PrimerResources-PrimerSDK-Info.plist */ = {isa = PBXFileReference; includeInIndex = 1; lastKnownFileType = text.plist.xml; path = "ResourceBundle-PrimerResources-PrimerSDK-Info.plist"; sourceTree = "<group>"; };
-		561AEBE5AFA49AAEC58312DA57F9D20E /* RateLimitedDispatcher.swift */ = {isa = PBXFileReference; includeInIndex = 1; lastKnownFileType = sourcecode.swift; path = RateLimitedDispatcher.swift; sourceTree = "<group>"; };
-		56A851A34BBB6570DD99219B75E21F3A /* AppState.swift */ = {isa = PBXFileReference; includeInIndex = 1; lastKnownFileType = sourcecode.swift; path = AppState.swift; sourceTree = "<group>"; };
-=======
-		3C69799CD7D8308D5C9FD95F8566948F /* PrimerWebViewModel.swift */ = {isa = PBXFileReference; includeInIndex = 1; lastKnownFileType = sourcecode.swift; path = PrimerWebViewModel.swift; sourceTree = "<group>"; };
-		3EFB37C83DB1368CF7F343CA354D42EE /* PrimerSDK.podspec */ = {isa = PBXFileReference; explicitFileType = text.script.ruby; includeInIndex = 1; indentWidth = 2; path = PrimerSDK.podspec; sourceTree = "<group>"; tabWidth = 2; xcLanguageSpecificationIdentifier = xcode.lang.ruby; };
-		43B1F0A537661F289A0813F4B981485D /* VaultCheckoutViewModel.swift */ = {isa = PBXFileReference; includeInIndex = 1; lastKnownFileType = sourcecode.swift; path = VaultCheckoutViewModel.swift; sourceTree = "<group>"; };
-		4410047DCA618B7DF037B06FE014AC17 /* Resolver.swift */ = {isa = PBXFileReference; includeInIndex = 1; lastKnownFileType = sourcecode.swift; path = Resolver.swift; sourceTree = "<group>"; };
-		457EFE2DFB314FC15F22A1B93369D1CE /* AlertController.swift */ = {isa = PBXFileReference; includeInIndex = 1; lastKnownFileType = sourcecode.swift; path = AlertController.swift; sourceTree = "<group>"; };
-		47CCACE13E37B8351A7EFC56EC48ABA0 /* AppState.swift */ = {isa = PBXFileReference; includeInIndex = 1; lastKnownFileType = sourcecode.swift; path = AppState.swift; sourceTree = "<group>"; };
-		485155FC62656DD2293622BE8D87C6E6 /* RateLimitedDispatcherBase.swift */ = {isa = PBXFileReference; includeInIndex = 1; lastKnownFileType = sourcecode.swift; path = RateLimitedDispatcherBase.swift; sourceTree = "<group>"; };
-		48627A99264E6679D85F177DBB79DA83 /* Pods-PrimerSDK_Tests-Info.plist */ = {isa = PBXFileReference; includeInIndex = 1; lastKnownFileType = text.plist.xml; path = "Pods-PrimerSDK_Tests-Info.plist"; sourceTree = "<group>"; };
-		4BDDE3947A8805931D2D5DB603203D7B /* EnsureWrappers.swift */ = {isa = PBXFileReference; includeInIndex = 1; lastKnownFileType = sourcecode.swift; path = EnsureWrappers.swift; sourceTree = "<group>"; };
-		4D3869E0A461E802A5916AA6523517A4 /* Pods_PrimerSDK_Example.framework */ = {isa = PBXFileReference; explicitFileType = wrapper.framework; includeInIndex = 0; path = Pods_PrimerSDK_Example.framework; sourceTree = BUILT_PRODUCTS_DIR; };
-		4E050726EED448C6FFBDD72CE14ACB69 /* WrapperProtocols.swift */ = {isa = PBXFileReference; includeInIndex = 1; lastKnownFileType = sourcecode.swift; path = WrapperProtocols.swift; sourceTree = "<group>"; };
-		5222AFB072F8973C97C5F29CD67F4B9A /* ClientToken.swift */ = {isa = PBXFileReference; includeInIndex = 1; lastKnownFileType = sourcecode.swift; path = ClientToken.swift; sourceTree = "<group>"; };
-		527B4F26A0B4A21434940B6A4311D2C2 /* Parser.swift */ = {isa = PBXFileReference; includeInIndex = 1; lastKnownFileType = sourcecode.swift; path = Parser.swift; sourceTree = "<group>"; };
-		5598E09E9B5F9CF45CC7E03E39429C35 /* PrimerSDK-umbrella.h */ = {isa = PBXFileReference; includeInIndex = 1; lastKnownFileType = sourcecode.c.h; path = "PrimerSDK-umbrella.h"; sourceTree = "<group>"; };
-		55F72CAF33F227D8C17FF0B8A0F4E948 /* OAuthViewController.swift */ = {isa = PBXFileReference; includeInIndex = 1; lastKnownFileType = sourcecode.swift; path = OAuthViewController.swift; sourceTree = "<group>"; };
-		572D50CD9B9FD876B4F60FBF62DDFBDF /* CoreDataDispatcher.swift */ = {isa = PBXFileReference; includeInIndex = 1; lastKnownFileType = sourcecode.swift; path = CoreDataDispatcher.swift; sourceTree = "<group>"; };
->>>>>>> 8a377284
+		4A0AC6D6FA0A8F72398541101D14ECEB /* Catchable.swift */ = {isa = PBXFileReference; includeInIndex = 1; lastKnownFileType = sourcecode.swift; path = Catchable.swift; sourceTree = "<group>"; };
+		4A5D01D5B367128F64296DAC7E87DE6A /* ClientTokenService.swift */ = {isa = PBXFileReference; includeInIndex = 1; lastKnownFileType = sourcecode.swift; path = ClientTokenService.swift; sourceTree = "<group>"; };
+		4B514B981F4799549587762198F7D969 /* when.swift */ = {isa = PBXFileReference; includeInIndex = 1; lastKnownFileType = sourcecode.swift; path = when.swift; sourceTree = "<group>"; };
+		4CC7E9E63C0B5CCB204268B3A334CCBC /* CardButton.swift */ = {isa = PBXFileReference; includeInIndex = 1; lastKnownFileType = sourcecode.swift; path = CardButton.swift; sourceTree = "<group>"; };
+		4D2643A3336F536CEABAA30FBA43D5D6 /* PrimerSDK.release.xcconfig */ = {isa = PBXFileReference; includeInIndex = 1; lastKnownFileType = text.xcconfig; path = PrimerSDK.release.xcconfig; sourceTree = "<group>"; };
+		4D3869E0A461E802A5916AA6523517A4 /* Pods_PrimerSDK_Example.framework */ = {isa = PBXFileReference; explicitFileType = wrapper.framework; includeInIndex = 0; name = Pods_PrimerSDK_Example.framework; path = "Pods-PrimerSDK_Example.framework"; sourceTree = BUILT_PRODUCTS_DIR; };
+		4DD4824F5CB98532A1F8E185FB7BB6D4 /* Validation.swift */ = {isa = PBXFileReference; includeInIndex = 1; lastKnownFileType = sourcecode.swift; path = Validation.swift; sourceTree = "<group>"; };
+		522F7CB3966565DDAAAB2CC6BD581484 /* PrimerSDK-prefix.pch */ = {isa = PBXFileReference; includeInIndex = 1; lastKnownFileType = sourcecode.c.h; path = "PrimerSDK-prefix.pch"; sourceTree = "<group>"; };
+		52345F0F717A28A4F79FE66DEB928714 /* PayPalService.swift */ = {isa = PBXFileReference; includeInIndex = 1; lastKnownFileType = sourcecode.swift; path = PayPalService.swift; sourceTree = "<group>"; };
+		52A8B1157C94EB625E320D991A46BF70 /* PrimerLoadingViewController.swift */ = {isa = PBXFileReference; includeInIndex = 1; lastKnownFileType = sourcecode.swift; path = PrimerLoadingViewController.swift; sourceTree = "<group>"; };
+		534145575BED75276FBFADEAB5D47174 /* PrimerInternalSessionFlow.swift */ = {isa = PBXFileReference; includeInIndex = 1; lastKnownFileType = sourcecode.swift; path = PrimerInternalSessionFlow.swift; sourceTree = "<group>"; };
+		561FC44114BE94E06AE91B28B5442472 /* CancellableCatchable.swift */ = {isa = PBXFileReference; includeInIndex = 1; lastKnownFileType = sourcecode.swift; path = CancellableCatchable.swift; sourceTree = "<group>"; };
 		582FD3213F3E32AF1194EEDF7C3BCD3F /* Pods-PrimerSDK_Example-acknowledgements.plist */ = {isa = PBXFileReference; includeInIndex = 1; lastKnownFileType = text.plist.xml; path = "Pods-PrimerSDK_Example-acknowledgements.plist"; sourceTree = "<group>"; };
-		588E31552C827023A16A4A65D9CA9B1C /* PrimerCardholderNameFieldView.swift */ = {isa = PBXFileReference; includeInIndex = 1; lastKnownFileType = sourcecode.swift; path = PrimerCardholderNameFieldView.swift; sourceTree = "<group>"; };
-		59517D54FF9A25F29C872CA124AA5453 /* Apaya.swift */ = {isa = PBXFileReference; includeInIndex = 1; lastKnownFileType = sourcecode.swift; path = Apaya.swift; sourceTree = "<group>"; };
-		5A553F8478EE872A55C45344EACF8909 /* ConfirmMandateView.swift */ = {isa = PBXFileReference; includeInIndex = 1; lastKnownFileType = sourcecode.swift; path = ConfirmMandateView.swift; sourceTree = "<group>"; };
-		5BA9DAEE6B4B52EB8032F24B6AEE864E /* OAuthViewModel.swift */ = {isa = PBXFileReference; includeInIndex = 1; lastKnownFileType = sourcecode.swift; path = OAuthViewModel.swift; sourceTree = "<group>"; };
-		5BCDB8512EA9DAA2C1E7385DCE234D65 /* ConcurrencyLimitedDispatcher.swift */ = {isa = PBXFileReference; includeInIndex = 1; lastKnownFileType = sourcecode.swift; path = ConcurrencyLimitedDispatcher.swift; sourceTree = "<group>"; };
-		5C1BDA156B4FC83E8A1036674FA393E8 /* PayPal.swift */ = {isa = PBXFileReference; includeInIndex = 1; lastKnownFileType = sourcecode.swift; path = PayPal.swift; sourceTree = "<group>"; };
-		5C927172A13953B5B6DA399E33B5ECC5 /* PrimerContainerViewController.swift */ = {isa = PBXFileReference; includeInIndex = 1; lastKnownFileType = sourcecode.swift; path = PrimerContainerViewController.swift; sourceTree = "<group>"; };
-		5DCB600490AA57B15A6356167444C5E4 /* BundleExtension.swift */ = {isa = PBXFileReference; includeInIndex = 1; lastKnownFileType = sourcecode.swift; path = BundleExtension.swift; sourceTree = "<group>"; };
-		6058AD313C0554ECF1556272683FB9C0 /* Optional+Extensions.swift */ = {isa = PBXFileReference; includeInIndex = 1; lastKnownFileType = sourcecode.swift; path = "Optional+Extensions.swift"; sourceTree = "<group>"; };
-		60D793856E003128F469164B4EDB7463 /* PaymentMethodComponent.swift */ = {isa = PBXFileReference; includeInIndex = 1; lastKnownFileType = sourcecode.swift; path = PaymentMethodComponent.swift; sourceTree = "<group>"; };
+		58B72EE10C67809A5E5A2FB338FD0390 /* URLExtension.swift */ = {isa = PBXFileReference; includeInIndex = 1; lastKnownFileType = sourcecode.swift; path = URLExtension.swift; sourceTree = "<group>"; };
+		59B5F37D79CC671CE5E0CA2DF93B7E19 /* Consolable.swift */ = {isa = PBXFileReference; includeInIndex = 1; lastKnownFileType = sourcecode.swift; path = Consolable.swift; sourceTree = "<group>"; };
+		5CE2F43E12E18B171D81A0A5BC829613 /* NetworkService.swift */ = {isa = PBXFileReference; includeInIndex = 1; lastKnownFileType = sourcecode.swift; path = NetworkService.swift; sourceTree = "<group>"; };
+		5D4164983C13DCB9FA462F1C3E8D8038 /* Currency.swift */ = {isa = PBXFileReference; includeInIndex = 1; lastKnownFileType = sourcecode.swift; path = Currency.swift; sourceTree = "<group>"; };
+		5D8335663C9190C11234C39D3105AE25 /* Thenable.swift */ = {isa = PBXFileReference; includeInIndex = 1; lastKnownFileType = sourcecode.swift; path = Thenable.swift; sourceTree = "<group>"; };
+		61BD6EBE80A6B183F6E7D381AA3F2B50 /* ConcurrencyLimitedDispatcher.swift */ = {isa = PBXFileReference; includeInIndex = 1; lastKnownFileType = sourcecode.swift; path = ConcurrencyLimitedDispatcher.swift; sourceTree = "<group>"; };
 		639AE4928116FBD4FAE7B3DD6BD21271 /* Pods-PrimerSDK_Tests-acknowledgements.plist */ = {isa = PBXFileReference; includeInIndex = 1; lastKnownFileType = text.plist.xml; path = "Pods-PrimerSDK_Tests-acknowledgements.plist"; sourceTree = "<group>"; };
-<<<<<<< HEAD
-		64000A7CE2AFF19124AC0E330C29F490 /* ApplePayService.swift */ = {isa = PBXFileReference; includeInIndex = 1; lastKnownFileType = sourcecode.swift; path = ApplePayService.swift; sourceTree = "<group>"; };
-		66C80B5E7A61B8993493159855AF63A2 /* Primer.swift */ = {isa = PBXFileReference; includeInIndex = 1; lastKnownFileType = sourcecode.swift; path = Primer.swift; sourceTree = "<group>"; };
-		673D92AC6430BC5FC7C294A9F9A98383 /* PrimerSettings.swift */ = {isa = PBXFileReference; includeInIndex = 1; lastKnownFileType = sourcecode.swift; path = PrimerSettings.swift; sourceTree = "<group>"; };
-		6740B10E3F53E07E995C61C6497A88DD /* VaultPaymentMethodViewModel.swift */ = {isa = PBXFileReference; includeInIndex = 1; lastKnownFileType = sourcecode.swift; path = VaultPaymentMethodViewModel.swift; sourceTree = "<group>"; };
-		674BAF2DA3E9CF1AA53BF2E12CA786B1 /* Catchable.swift */ = {isa = PBXFileReference; includeInIndex = 1; lastKnownFileType = sourcecode.swift; path = Catchable.swift; sourceTree = "<group>"; };
-		68D6D2F2BB35C857FE9F75EEE5D7BF66 /* Parser.swift */ = {isa = PBXFileReference; includeInIndex = 1; lastKnownFileType = sourcecode.swift; path = Parser.swift; sourceTree = "<group>"; };
-		69E1A9ABF0514A956A3624A242B49FE0 /* Cancellable.swift */ = {isa = PBXFileReference; includeInIndex = 1; lastKnownFileType = sourcecode.swift; path = Cancellable.swift; sourceTree = "<group>"; };
-		6A2EC0779C7AE28A721BA422F1DC7658 /* ConfirmMandateViewController.swift */ = {isa = PBXFileReference; includeInIndex = 1; lastKnownFileType = sourcecode.swift; path = ConfirmMandateViewController.swift; sourceTree = "<group>"; };
-		6A31783712C9AF88B728A7FABB81C752 /* URLExtension.swift */ = {isa = PBXFileReference; includeInIndex = 1; lastKnownFileType = sourcecode.swift; path = URLExtension.swift; sourceTree = "<group>"; };
-		6ED24BB109FE874C19AEB6014ED8F246 /* PrimerNavigationBar.swift */ = {isa = PBXFileReference; includeInIndex = 1; lastKnownFileType = sourcecode.swift; path = PrimerNavigationBar.swift; sourceTree = "<group>"; };
-=======
-		6649172BD20A706469747820A46A45D3 /* CatchWrappers.swift */ = {isa = PBXFileReference; includeInIndex = 1; lastKnownFileType = sourcecode.swift; path = CatchWrappers.swift; sourceTree = "<group>"; };
-		67E1DAD5FD23F399457274358D3ACF22 /* DirectCheckoutViewModel.swift */ = {isa = PBXFileReference; includeInIndex = 1; lastKnownFileType = sourcecode.swift; path = DirectCheckoutViewModel.swift; sourceTree = "<group>"; };
-		697C773B023AF9DB859682C5D676D969 /* README.md */ = {isa = PBXFileReference; includeInIndex = 1; lastKnownFileType = net.daringfireball.markdown; path = README.md; sourceTree = "<group>"; };
-		6A1B679015379AADC7EDBFB37457BF88 /* PrimerViewController.swift */ = {isa = PBXFileReference; includeInIndex = 1; lastKnownFileType = sourcecode.swift; path = PrimerViewController.swift; sourceTree = "<group>"; };
-		6AFB543E10C2065920FC2C71EF80A7E6 /* PayPalService.swift */ = {isa = PBXFileReference; includeInIndex = 1; lastKnownFileType = sourcecode.swift; path = PayPalService.swift; sourceTree = "<group>"; };
-		6F0CAE75DCAA1C35678B3ADD34BA5552 /* VaultPaymentMethodView.swift */ = {isa = PBXFileReference; includeInIndex = 1; lastKnownFileType = sourcecode.swift; path = VaultPaymentMethodView.swift; sourceTree = "<group>"; };
->>>>>>> 8a377284
+		6756C33796BE102CD36DF778A34483CE /* LICENSE */ = {isa = PBXFileReference; includeInIndex = 1; path = LICENSE; sourceTree = "<group>"; };
+		682ACD6304410698E133DEA259B005B3 /* UIColorExtension.swift */ = {isa = PBXFileReference; includeInIndex = 1; lastKnownFileType = sourcecode.swift; path = UIColorExtension.swift; sourceTree = "<group>"; };
+		6877CD79287D88544797AB205119446E /* DirectDebitService.swift */ = {isa = PBXFileReference; includeInIndex = 1; lastKnownFileType = sourcecode.swift; path = DirectDebitService.swift; sourceTree = "<group>"; };
+		6903766D066D5FE9AEA3661BA8B77E15 /* PayPalViewModel.swift */ = {isa = PBXFileReference; includeInIndex = 1; lastKnownFileType = sourcecode.swift; path = PayPalViewModel.swift; sourceTree = "<group>"; };
+		6E17CB4AC2F5EE77E7B4F5B7ABCE32FC /* PaymentMethod.swift */ = {isa = PBXFileReference; includeInIndex = 1; lastKnownFileType = sourcecode.swift; path = PaymentMethod.swift; sourceTree = "<group>"; };
 		6F62EC7E7FE74F53F207CFD74D2416CA /* Pods-PrimerSDK_Example-Info.plist */ = {isa = PBXFileReference; includeInIndex = 1; lastKnownFileType = text.plist.xml; path = "Pods-PrimerSDK_Example-Info.plist"; sourceTree = "<group>"; };
-		71DA904FC3B3CB6393E28D33EADDA3ED /* LogEvent.swift */ = {isa = PBXFileReference; includeInIndex = 1; lastKnownFileType = sourcecode.swift; path = LogEvent.swift; sourceTree = "<group>"; };
+		6F7718896C4F2041182D5A3A09D3701F /* Klarna.swift */ = {isa = PBXFileReference; includeInIndex = 1; lastKnownFileType = sourcecode.swift; path = Klarna.swift; sourceTree = "<group>"; };
+		6FE55C0DB7E1933D8236EC6BAB9491DF /* PrimerRootViewController.swift */ = {isa = PBXFileReference; includeInIndex = 1; lastKnownFileType = sourcecode.swift; path = PrimerRootViewController.swift; sourceTree = "<group>"; };
+		721C4D29B7259B3328879C0DBE8D4712 /* CancellableThenable.swift */ = {isa = PBXFileReference; includeInIndex = 1; lastKnownFileType = sourcecode.swift; path = CancellableThenable.swift; sourceTree = "<group>"; };
 		73010CC983E3809BECEE5348DA1BB8C6 /* Foundation.framework */ = {isa = PBXFileReference; lastKnownFileType = wrapper.framework; name = Foundation.framework; path = Platforms/iPhoneOS.platform/Developer/SDKs/iPhoneOS14.0.sdk/System/Library/Frameworks/Foundation.framework; sourceTree = DEVELOPER_DIR; };
-<<<<<<< HEAD
-		7551FBCEEA2D2F455049C9AC10C10537 /* PrimerSDK-umbrella.h */ = {isa = PBXFileReference; includeInIndex = 1; lastKnownFileType = sourcecode.c.h; path = "PrimerSDK-umbrella.h"; sourceTree = "<group>"; };
-		767F240DD575C5A26E6645A728D653E3 /* SuccessMessage.swift */ = {isa = PBXFileReference; includeInIndex = 1; lastKnownFileType = sourcecode.swift; path = SuccessMessage.swift; sourceTree = "<group>"; };
-		7756EAB66BC6422DAB5EC54B3F267839 /* Promise.swift */ = {isa = PBXFileReference; includeInIndex = 1; lastKnownFileType = sourcecode.swift; path = Promise.swift; sourceTree = "<group>"; };
-		77B38810E5278B92BB9A949C9EAD11E3 /* CardComponentsManager.swift */ = {isa = PBXFileReference; includeInIndex = 1; lastKnownFileType = sourcecode.swift; path = CardComponentsManager.swift; sourceTree = "<group>"; };
-		77E6C20FC752F2161234AC89C2E77AA5 /* KlarnaViewModel.swift */ = {isa = PBXFileReference; includeInIndex = 1; lastKnownFileType = sourcecode.swift; path = KlarnaViewModel.swift; sourceTree = "<group>"; };
-		795401DD2F7B3A8C1FAA5C2C62AC95A9 /* RootViewController.swift */ = {isa = PBXFileReference; includeInIndex = 1; lastKnownFileType = sourcecode.swift; path = RootViewController.swift; sourceTree = "<group>"; };
-		796DA1F0BFB65851B207E8A7FC47A631 /* URLSessionStack.swift */ = {isa = PBXFileReference; includeInIndex = 1; lastKnownFileType = sourcecode.swift; path = URLSessionStack.swift; sourceTree = "<group>"; };
-		7AB8BB22F46A82EE70AE87B0E60E50C0 /* race.swift */ = {isa = PBXFileReference; includeInIndex = 1; lastKnownFileType = sourcecode.swift; path = race.swift; sourceTree = "<group>"; };
-		7AF362B1997CEF4D51DB3C63AEE1C3D8 /* Dispatcher.swift */ = {isa = PBXFileReference; includeInIndex = 1; lastKnownFileType = sourcecode.swift; path = Dispatcher.swift; sourceTree = "<group>"; };
-		7BE59768D921D1CBE89A1C26BD975B08 /* CardScannerViewController.swift */ = {isa = PBXFileReference; includeInIndex = 1; lastKnownFileType = sourcecode.swift; path = CardScannerViewController.swift; sourceTree = "<group>"; };
-		7F44B81B97EE31671D00A8847BAD92D9 /* Mask.swift */ = {isa = PBXFileReference; includeInIndex = 1; lastKnownFileType = sourcecode.swift; path = Mask.swift; sourceTree = "<group>"; };
-		809877936DBFB890625FFE1FE31173B6 /* sv.lproj */ = {isa = PBXFileReference; includeInIndex = 1; lastKnownFileType = folder; path = sv.lproj; sourceTree = "<group>"; };
-		81B94F52058EDA4168631DF497B074B3 /* FormTextFieldType.swift */ = {isa = PBXFileReference; includeInIndex = 1; lastKnownFileType = sourcecode.swift; path = FormTextFieldType.swift; sourceTree = "<group>"; };
-		851713042C86DC3315DBDC9C1031DD1C /* PrimerContent.swift */ = {isa = PBXFileReference; includeInIndex = 1; lastKnownFileType = sourcecode.swift; path = PrimerContent.swift; sourceTree = "<group>"; };
-		85511A80B2E948E01AD1FDED9333595F /* VaultPaymentMethodViewController.swift */ = {isa = PBXFileReference; includeInIndex = 1; lastKnownFileType = sourcecode.swift; path = VaultPaymentMethodViewController.swift; sourceTree = "<group>"; };
-		85D68CB02596A10C64443C282A00CEF5 /* Guarantee.swift */ = {isa = PBXFileReference; includeInIndex = 1; lastKnownFileType = sourcecode.swift; path = Guarantee.swift; sourceTree = "<group>"; };
-		8620D5F561FB2D3209844FF26CF83879 /* VaultCheckoutViewController.swift */ = {isa = PBXFileReference; includeInIndex = 1; lastKnownFileType = sourcecode.swift; path = VaultCheckoutViewController.swift; sourceTree = "<group>"; };
-		8798FF5930C9FF12F14692725D4A7DF3 /* en.lproj */ = {isa = PBXFileReference; includeInIndex = 1; lastKnownFileType = folder; path = en.lproj; sourceTree = "<group>"; };
-		87E3E4F7034BA72A5C5966210562C1B9 /* VaultCheckoutViewModel.swift */ = {isa = PBXFileReference; includeInIndex = 1; lastKnownFileType = sourcecode.swift; path = VaultCheckoutViewModel.swift; sourceTree = "<group>"; };
-		88FB3B736C069DC59895F959E5D79CD3 /* Validation.swift */ = {isa = PBXFileReference; includeInIndex = 1; lastKnownFileType = sourcecode.swift; path = Validation.swift; sourceTree = "<group>"; };
-		8A6B5D5FC01A6E01B4317427F7AD6111 /* ThenableWrappers.swift */ = {isa = PBXFileReference; includeInIndex = 1; lastKnownFileType = sourcecode.swift; path = ThenableWrappers.swift; sourceTree = "<group>"; };
-		91793C9DD3E98FDAFEBDD9425D6680C7 /* ReloadDelegate.swift */ = {isa = PBXFileReference; includeInIndex = 1; lastKnownFileType = sourcecode.swift; path = ReloadDelegate.swift; sourceTree = "<group>"; };
-		92A786A79BC29C034D92D78BFBE7118E /* PrimerTableViewCell.swift */ = {isa = PBXFileReference; includeInIndex = 1; lastKnownFileType = sourcecode.swift; path = PrimerTableViewCell.swift; sourceTree = "<group>"; };
-		931D392454C66C59518CDE1513686195 /* ImageName.swift */ = {isa = PBXFileReference; includeInIndex = 1; lastKnownFileType = sourcecode.swift; path = ImageName.swift; sourceTree = "<group>"; };
-		932FAEF9DAF231763D5983D48F21D6CB /* PayPalService.swift */ = {isa = PBXFileReference; includeInIndex = 1; lastKnownFileType = sourcecode.swift; path = PayPalService.swift; sourceTree = "<group>"; };
-		96FF204B4266A60185992E4459363BCA /* PaymentMethodToken.swift */ = {isa = PBXFileReference; includeInIndex = 1; lastKnownFileType = sourcecode.swift; path = PaymentMethodToken.swift; sourceTree = "<group>"; };
-		98821FDD931F531962FDBDD22B2411D9 /* PaymentMethodTokenizationRequest.swift */ = {isa = PBXFileReference; includeInIndex = 1; lastKnownFileType = sourcecode.swift; path = PaymentMethodTokenizationRequest.swift; sourceTree = "<group>"; };
-		98D6372F2CEDF769CC58DBCD31E63C4F /* UIColorExtension.swift */ = {isa = PBXFileReference; includeInIndex = 1; lastKnownFileType = sourcecode.swift; path = UIColorExtension.swift; sourceTree = "<group>"; };
-		9D940727FF8FB9C785EB98E56350EF41 /* Podfile */ = {isa = PBXFileReference; explicitFileType = text.script.ruby; includeInIndex = 1; indentWidth = 2; name = Podfile; path = ../Podfile; sourceTree = SOURCE_ROOT; tabWidth = 2; xcLanguageSpecificationIdentifier = xcode.lang.ruby; };
-		9E55A26BF9FBE4F9BC0CB5309D6F49B7 /* PrimerNibView.swift */ = {isa = PBXFileReference; includeInIndex = 1; lastKnownFileType = sourcecode.swift; path = PrimerNibView.swift; sourceTree = "<group>"; };
-		9F1A0427274957DC74BAD079B3A794AF /* VaultService.swift */ = {isa = PBXFileReference; includeInIndex = 1; lastKnownFileType = sourcecode.swift; path = VaultService.swift; sourceTree = "<group>"; };
-		A0964C2E5374DBCF60BBCFE6FC7F1251 /* TokenizationService.swift */ = {isa = PBXFileReference; includeInIndex = 1; lastKnownFileType = sourcecode.swift; path = TokenizationService.swift; sourceTree = "<group>"; };
-		A0F17B29C1D62DB31580E9F83703DA48 /* DirectDebitMandate.swift */ = {isa = PBXFileReference; includeInIndex = 1; lastKnownFileType = sourcecode.swift; path = DirectDebitMandate.swift; sourceTree = "<group>"; };
-		A1DD25DC22EC81D0DD936721D0B5DEC9 /* PrimerButton.swift */ = {isa = PBXFileReference; includeInIndex = 1; lastKnownFileType = sourcecode.swift; path = PrimerButton.swift; sourceTree = "<group>"; };
-		A22EEB116495BC925F7E8F4BB34ABA39 /* WrapperProtocols.swift */ = {isa = PBXFileReference; includeInIndex = 1; lastKnownFileType = sourcecode.swift; path = WrapperProtocols.swift; sourceTree = "<group>"; };
+		74072F6AC4065E802BC5050630DB99D0 /* RateLimitedDispatcher.swift */ = {isa = PBXFileReference; includeInIndex = 1; lastKnownFileType = sourcecode.swift; path = RateLimitedDispatcher.swift; sourceTree = "<group>"; };
+		742DAA826C6725BA05A1DA9AB8A5AD7E /* PrimerContent.swift */ = {isa = PBXFileReference; includeInIndex = 1; lastKnownFileType = sourcecode.swift; path = PrimerContent.swift; sourceTree = "<group>"; };
+		746517A7BB848A494B7CD31054ED27FE /* hang.swift */ = {isa = PBXFileReference; includeInIndex = 1; lastKnownFileType = sourcecode.swift; path = hang.swift; sourceTree = "<group>"; };
+		764BB8DF404B02A924C8290C1D8B25F5 /* AppState.swift */ = {isa = PBXFileReference; includeInIndex = 1; lastKnownFileType = sourcecode.swift; path = AppState.swift; sourceTree = "<group>"; };
+		773F79ADC9EDDD667DF1C514151D0A85 /* VaultPaymentMethodViewController.swift */ = {isa = PBXFileReference; includeInIndex = 1; lastKnownFileType = sourcecode.swift; path = VaultPaymentMethodViewController.swift; sourceTree = "<group>"; };
+		781BCB4C28676DB52A1B12ABA2119DFD /* StringExtension.swift */ = {isa = PBXFileReference; includeInIndex = 1; lastKnownFileType = sourcecode.swift; path = StringExtension.swift; sourceTree = "<group>"; };
+		7AF8E2761E39A8EBCDE8BA22778192EC /* GuaranteeWrappers.swift */ = {isa = PBXFileReference; includeInIndex = 1; lastKnownFileType = sourcecode.swift; path = GuaranteeWrappers.swift; sourceTree = "<group>"; };
+		7BC2122F8F0DD297FAFA0B31DBCDBE52 /* ResourceBundle-PrimerResources-PrimerSDK-Info.plist */ = {isa = PBXFileReference; includeInIndex = 1; lastKnownFileType = text.plist.xml; path = "ResourceBundle-PrimerResources-PrimerSDK-Info.plist"; sourceTree = "<group>"; };
+		7EE81CF5C429A565CBF53F72E116F7CA /* SuccessMessage.swift */ = {isa = PBXFileReference; includeInIndex = 1; lastKnownFileType = sourcecode.swift; path = SuccessMessage.swift; sourceTree = "<group>"; };
+		802D9A436716662842E946ECC39AA33D /* ApplePayViewModel.swift */ = {isa = PBXFileReference; includeInIndex = 1; lastKnownFileType = sourcecode.swift; path = ApplePayViewModel.swift; sourceTree = "<group>"; };
+		835C5A48292C07B2A252896A2EBAA9C4 /* Resolver.swift */ = {isa = PBXFileReference; includeInIndex = 1; lastKnownFileType = sourcecode.swift; path = Resolver.swift; sourceTree = "<group>"; };
+		85095DF5D7090A888E7E484552E854C5 /* AlertController.swift */ = {isa = PBXFileReference; includeInIndex = 1; lastKnownFileType = sourcecode.swift; path = AlertController.swift; sourceTree = "<group>"; };
+		8600524CBC87D325202C656F1C4161A5 /* FormType.swift */ = {isa = PBXFileReference; includeInIndex = 1; lastKnownFileType = sourcecode.swift; path = FormType.swift; sourceTree = "<group>"; };
+		895DB2FE19F1035E2EADFD5062BEF8B7 /* PrimerWebViewModel.swift */ = {isa = PBXFileReference; includeInIndex = 1; lastKnownFileType = sourcecode.swift; path = PrimerWebViewModel.swift; sourceTree = "<group>"; };
+		897F0E54C4C835C7D78142C9DB6B58BE /* PrimerAPI.swift */ = {isa = PBXFileReference; includeInIndex = 1; lastKnownFileType = sourcecode.swift; path = PrimerAPI.swift; sourceTree = "<group>"; };
+		89F88B98A28EB078562B400396497755 /* firstly.swift */ = {isa = PBXFileReference; includeInIndex = 1; lastKnownFileType = sourcecode.swift; path = firstly.swift; sourceTree = "<group>"; };
+		8B4DE42CAD890D1B1628AD3CCA79C961 /* PrimerOAuthViewModel.swift */ = {isa = PBXFileReference; includeInIndex = 1; lastKnownFileType = sourcecode.swift; path = PrimerOAuthViewModel.swift; sourceTree = "<group>"; };
+		8CB60CBF5A067D9EBFD95F7D29CDBC5D /* CardNetwork.swift */ = {isa = PBXFileReference; includeInIndex = 1; lastKnownFileType = sourcecode.swift; path = CardNetwork.swift; sourceTree = "<group>"; };
+		8D0503FCCBBFF7599402205AC8263F23 /* Customer.swift */ = {isa = PBXFileReference; includeInIndex = 1; lastKnownFileType = sourcecode.swift; path = Customer.swift; sourceTree = "<group>"; };
+		903E583ECF75E15FEB327BEADE92FF59 /* after.swift */ = {isa = PBXFileReference; includeInIndex = 1; lastKnownFileType = sourcecode.swift; path = after.swift; sourceTree = "<group>"; };
+		908A59FD6E472FF3D33AF3DB557B7F2E /* VaultCheckoutViewController.swift */ = {isa = PBXFileReference; includeInIndex = 1; lastKnownFileType = sourcecode.swift; path = VaultCheckoutViewController.swift; sourceTree = "<group>"; };
+		90AE4CD75898758DF08E70D58B852461 /* DirerctCheckoutViewModel.swift */ = {isa = PBXFileReference; includeInIndex = 1; lastKnownFileType = sourcecode.swift; path = DirerctCheckoutViewModel.swift; sourceTree = "<group>"; };
+		9322FE37E5A5DB1DCBB99410FAEEC6C1 /* VaultPaymentMethodView.swift */ = {isa = PBXFileReference; includeInIndex = 1; lastKnownFileType = sourcecode.swift; path = VaultPaymentMethodView.swift; sourceTree = "<group>"; };
+		94DEA88A06B13122C66CB09163AA414E /* CancellablePromise.swift */ = {isa = PBXFileReference; includeInIndex = 1; lastKnownFileType = sourcecode.swift; path = CancellablePromise.swift; sourceTree = "<group>"; };
+		955F324CE6583599EFF02A315FB76B2D /* RootViewController+Router.swift */ = {isa = PBXFileReference; includeInIndex = 1; lastKnownFileType = sourcecode.swift; path = "RootViewController+Router.swift"; sourceTree = "<group>"; };
+		95B4B3C2E5787E723DF6B198A7766352 /* PrimerTextField.swift */ = {isa = PBXFileReference; includeInIndex = 1; lastKnownFileType = sourcecode.swift; path = PrimerTextField.swift; sourceTree = "<group>"; };
+		9970FEA0F08018FD6D7EC5CD5990114E /* CardScannerViewController.swift */ = {isa = PBXFileReference; includeInIndex = 1; lastKnownFileType = sourcecode.swift; path = CardScannerViewController.swift; sourceTree = "<group>"; };
+		9A5F2035CD2BD1DD121789AD11E5D496 /* WebViewController.swift */ = {isa = PBXFileReference; includeInIndex = 1; lastKnownFileType = sourcecode.swift; path = WebViewController.swift; sourceTree = "<group>"; };
+		9B2017709FB6E79FDCE1F08D9BED4B41 /* Apaya.swift */ = {isa = PBXFileReference; includeInIndex = 1; lastKnownFileType = sourcecode.swift; path = Apaya.swift; sourceTree = "<group>"; };
+		9C84A6E182CDF9057D409A7C958F65E9 /* PrimerSDK-dummy.m */ = {isa = PBXFileReference; includeInIndex = 1; lastKnownFileType = sourcecode.c.objc; path = "PrimerSDK-dummy.m"; sourceTree = "<group>"; };
+		9D940727FF8FB9C785EB98E56350EF41 /* Podfile */ = {isa = PBXFileReference; explicitFileType = text.script.ruby; includeInIndex = 1; indentWidth = 2; lastKnownFileType = text; name = Podfile; path = ../Podfile; sourceTree = SOURCE_ROOT; tabWidth = 2; xcLanguageSpecificationIdentifier = xcode.lang.ruby; };
+		A05E1C3751A658AB4D80323E92933808 /* PrimerDelegate.swift */ = {isa = PBXFileReference; includeInIndex = 1; lastKnownFileType = sourcecode.swift; path = PrimerDelegate.swift; sourceTree = "<group>"; };
+		A080810CB49A86B91D25ECF528B6424C /* CountryCode.swift */ = {isa = PBXFileReference; includeInIndex = 1; lastKnownFileType = sourcecode.swift; path = CountryCode.swift; sourceTree = "<group>"; };
+		A18BF59259CCC7C40DCA3FE7A16087E0 /* Logger.swift */ = {isa = PBXFileReference; includeInIndex = 1; lastKnownFileType = sourcecode.swift; path = Logger.swift; sourceTree = "<group>"; };
+		A2D855919847B65CF6FB7B13145A011C /* PrimerNibView.swift */ = {isa = PBXFileReference; includeInIndex = 1; lastKnownFileType = sourcecode.swift; path = PrimerNibView.swift; sourceTree = "<group>"; };
 		A4E7B1C752F38C22267D301DD5A364DF /* Pods-PrimerSDK_Tests-acknowledgements.markdown */ = {isa = PBXFileReference; includeInIndex = 1; lastKnownFileType = text; path = "Pods-PrimerSDK_Tests-acknowledgements.markdown"; sourceTree = "<group>"; };
-		A5371E2A39F5E3D150F9639579789C23 /* firstly.swift */ = {isa = PBXFileReference; includeInIndex = 1; lastKnownFileType = sourcecode.swift; path = firstly.swift; sourceTree = "<group>"; };
-		A549D28C93B27A5EAE578CBFD3088CFD /* Route.swift */ = {isa = PBXFileReference; includeInIndex = 1; lastKnownFileType = sourcecode.swift; path = Route.swift; sourceTree = "<group>"; };
-		A5F21297043EB846D1F9DD638633DBD2 /* PrimerWebViewModel.swift */ = {isa = PBXFileReference; includeInIndex = 1; lastKnownFileType = sourcecode.swift; path = PrimerWebViewModel.swift; sourceTree = "<group>"; };
-		A8B3BC107C2BDC3C03D961866F721265 /* PrimerResources.bundle */ = {isa = PBXFileReference; explicitFileType = wrapper.cfbundle; includeInIndex = 0; path = PrimerResources.bundle; sourceTree = BUILT_PRODUCTS_DIR; };
-		A910DB8341A093F309B17FD39B3339B7 /* UXMode.swift */ = {isa = PBXFileReference; includeInIndex = 1; lastKnownFileType = sourcecode.swift; path = UXMode.swift; sourceTree = "<group>"; };
-		A940C83ABC22C3686DE56449A3AB8634 /* PrimerDelegate.swift */ = {isa = PBXFileReference; includeInIndex = 1; lastKnownFileType = sourcecode.swift; path = PrimerDelegate.swift; sourceTree = "<group>"; };
-		A97377D2281152E41727D19C4C38F6A9 /* Thenable.swift */ = {isa = PBXFileReference; includeInIndex = 1; lastKnownFileType = sourcecode.swift; path = Thenable.swift; sourceTree = "<group>"; };
-		AA5F2A838161AFF5F9A6D3A5B458F593 /* PaymentMethodConfig.swift */ = {isa = PBXFileReference; includeInIndex = 1; lastKnownFileType = sourcecode.swift; path = PaymentMethodConfig.swift; sourceTree = "<group>"; };
-=======
-		73A379D4BA1F97E6592F1AD107EDF723 /* BundleExtension.swift */ = {isa = PBXFileReference; includeInIndex = 1; lastKnownFileType = sourcecode.swift; path = BundleExtension.swift; sourceTree = "<group>"; };
-		76DAD99888E53F428DA48F92FCACCB52 /* StringExtension.swift */ = {isa = PBXFileReference; includeInIndex = 1; lastKnownFileType = sourcecode.swift; path = StringExtension.swift; sourceTree = "<group>"; };
-		79F47E9F79F94EC6E5ED62A704D9459A /* PrimerSDK.debug.xcconfig */ = {isa = PBXFileReference; includeInIndex = 1; lastKnownFileType = text.xcconfig; path = PrimerSDK.debug.xcconfig; sourceTree = "<group>"; };
-		7BC6D7F14E0CAC5E19CF2C6E92DB7BA1 /* PrimerInternalSessionFlow.swift */ = {isa = PBXFileReference; includeInIndex = 1; lastKnownFileType = sourcecode.swift; path = PrimerInternalSessionFlow.swift; sourceTree = "<group>"; };
-		7C6C8830F3D621C4124E83A1641EF539 /* CardButton.swift */ = {isa = PBXFileReference; includeInIndex = 1; lastKnownFileType = sourcecode.swift; path = CardButton.swift; sourceTree = "<group>"; };
-		81C64F696165230068CE648258774D0A /* PrimerAPIClient.swift */ = {isa = PBXFileReference; includeInIndex = 1; lastKnownFileType = sourcecode.swift; path = PrimerAPIClient.swift; sourceTree = "<group>"; };
-		823C210153EFEA0CA7CAF1C57F5F8186 /* FormView.swift */ = {isa = PBXFileReference; includeInIndex = 1; lastKnownFileType = sourcecode.swift; path = FormView.swift; sourceTree = "<group>"; };
-		82E7F7C14B5B2F85BC56EAC5A68536D5 /* PrimerContent.swift */ = {isa = PBXFileReference; includeInIndex = 1; lastKnownFileType = sourcecode.swift; path = PrimerContent.swift; sourceTree = "<group>"; };
-		839C954000E4CB5966D1C6288E15BED9 /* OrderItem.swift */ = {isa = PBXFileReference; includeInIndex = 1; lastKnownFileType = sourcecode.swift; path = OrderItem.swift; sourceTree = "<group>"; };
-		84DF1E000C96E703D2712DBB092F744F /* RootViewController+Router.swift */ = {isa = PBXFileReference; includeInIndex = 1; lastKnownFileType = sourcecode.swift; path = "RootViewController+Router.swift"; sourceTree = "<group>"; };
-		89B3A259833F9C2EA3D52A07BF628DF5 /* CustomStringConvertible.swift */ = {isa = PBXFileReference; includeInIndex = 1; lastKnownFileType = sourcecode.swift; path = CustomStringConvertible.swift; sourceTree = "<group>"; };
-		8AB891B54D8E7F4FE0C63C63AB023860 /* DirectDebitMandate.swift */ = {isa = PBXFileReference; includeInIndex = 1; lastKnownFileType = sourcecode.swift; path = DirectDebitMandate.swift; sourceTree = "<group>"; };
-		8AD6F3784D9318BE7FC732A8691A72CF /* Catchable.swift */ = {isa = PBXFileReference; includeInIndex = 1; lastKnownFileType = sourcecode.swift; path = Catchable.swift; sourceTree = "<group>"; };
-		8BD8B947E98D8A042387F0FFFB29332D /* LogEvent.swift */ = {isa = PBXFileReference; includeInIndex = 1; lastKnownFileType = sourcecode.swift; path = LogEvent.swift; sourceTree = "<group>"; };
-		8CFC74912EAE9A70FFF8DE62B8C71B25 /* Apaya.swift */ = {isa = PBXFileReference; includeInIndex = 1; lastKnownFileType = sourcecode.swift; path = Apaya.swift; sourceTree = "<group>"; };
-		8E114338AEEB349858F80FF43A017336 /* VaultPaymentMethodViewController.swift */ = {isa = PBXFileReference; includeInIndex = 1; lastKnownFileType = sourcecode.swift; path = VaultPaymentMethodViewController.swift; sourceTree = "<group>"; };
-		8FB3350F95B65EED08AF549C95688647 /* PrimerSDK-prefix.pch */ = {isa = PBXFileReference; includeInIndex = 1; lastKnownFileType = sourcecode.c.h; path = "PrimerSDK-prefix.pch"; sourceTree = "<group>"; };
-		9078B543D46E3EC912E4A04354D28169 /* VaultCheckoutViewController+ReloadDelegate.swift */ = {isa = PBXFileReference; includeInIndex = 1; lastKnownFileType = sourcecode.swift; path = "VaultCheckoutViewController+ReloadDelegate.swift"; sourceTree = "<group>"; };
-		916028FDB6A9B54D70E5366122AEB995 /* SequenceWrappers.swift */ = {isa = PBXFileReference; includeInIndex = 1; lastKnownFileType = sourcecode.swift; path = SequenceWrappers.swift; sourceTree = "<group>"; };
-		92120041F0A296EB0DB6B451231E479B /* VaultCheckoutViewController.swift */ = {isa = PBXFileReference; includeInIndex = 1; lastKnownFileType = sourcecode.swift; path = VaultCheckoutViewController.swift; sourceTree = "<group>"; };
-		9399C2F313556768B7E080981C1AC4B1 /* Box.swift */ = {isa = PBXFileReference; includeInIndex = 1; lastKnownFileType = sourcecode.swift; path = Box.swift; sourceTree = "<group>"; };
-		97081C77C1A927D74E96FD09F0258B88 /* LICENSE */ = {isa = PBXFileReference; includeInIndex = 1; lastKnownFileType = text; path = LICENSE; sourceTree = "<group>"; };
-		99343E2730EE3C8EB11B14249CCA1D5A /* PayPal.swift */ = {isa = PBXFileReference; includeInIndex = 1; lastKnownFileType = sourcecode.swift; path = PayPal.swift; sourceTree = "<group>"; };
-		9955D9FAEEFAFC067B3973D69FCBFFBD /* ConfirmMandateViewModel.swift */ = {isa = PBXFileReference; includeInIndex = 1; lastKnownFileType = sourcecode.swift; path = ConfirmMandateViewModel.swift; sourceTree = "<group>"; };
-		9D940727FF8FB9C785EB98E56350EF41 /* Podfile */ = {isa = PBXFileReference; explicitFileType = text.script.ruby; includeInIndex = 1; indentWidth = 2; name = Podfile; path = ../Podfile; sourceTree = SOURCE_ROOT; tabWidth = 2; xcLanguageSpecificationIdentifier = xcode.lang.ruby; };
-		A0BCF5411DC9ECC72A994BAEC4CDBBD8 /* hang.swift */ = {isa = PBXFileReference; includeInIndex = 1; lastKnownFileType = sourcecode.swift; path = hang.swift; sourceTree = "<group>"; };
-		A16AE41867AA78ECD7A6271A9C10396E /* KlarnaService.swift */ = {isa = PBXFileReference; includeInIndex = 1; lastKnownFileType = sourcecode.swift; path = KlarnaService.swift; sourceTree = "<group>"; };
-		A2B7D82F3F5AB5784384A60971A2A22D /* fr.lproj */ = {isa = PBXFileReference; includeInIndex = 1; lastKnownFileType = folder; path = fr.lproj; sourceTree = "<group>"; };
-		A4E7B1C752F38C22267D301DD5A364DF /* Pods-PrimerSDK_Tests-acknowledgements.markdown */ = {isa = PBXFileReference; includeInIndex = 1; lastKnownFileType = text; path = "Pods-PrimerSDK_Tests-acknowledgements.markdown"; sourceTree = "<group>"; };
-		A51B4F69C5E041AFB523B066FF368465 /* CardScannerViewController.swift */ = {isa = PBXFileReference; includeInIndex = 1; lastKnownFileType = sourcecode.swift; path = CardScannerViewController.swift; sourceTree = "<group>"; };
-		A529E85FB4BD04C156B05DBEA91E6E75 /* VaultCheckoutView.swift */ = {isa = PBXFileReference; includeInIndex = 1; lastKnownFileType = sourcecode.swift; path = VaultCheckoutView.swift; sourceTree = "<group>"; };
-		A53668AC2D754496C80780039FDA1D98 /* PrimerError.swift */ = {isa = PBXFileReference; includeInIndex = 1; lastKnownFileType = sourcecode.swift; path = PrimerError.swift; sourceTree = "<group>"; };
-		A5E67A28D40C33E3A864130DB8A22A0F /* ConfirmMandateView.swift */ = {isa = PBXFileReference; includeInIndex = 1; lastKnownFileType = sourcecode.swift; path = ConfirmMandateView.swift; sourceTree = "<group>"; };
-		A669942C317630FB0A44CA77F72DD957 /* PaymentMethodConfig.swift */ = {isa = PBXFileReference; includeInIndex = 1; lastKnownFileType = sourcecode.swift; path = PaymentMethodConfig.swift; sourceTree = "<group>"; };
-		A713126A3B9E5E5BBF1F1238BF377E03 /* ErrorViewController.swift */ = {isa = PBXFileReference; includeInIndex = 1; lastKnownFileType = sourcecode.swift; path = ErrorViewController.swift; sourceTree = "<group>"; };
-		A71B1D0C837EC28783F269E7122A2027 /* PrimerSettings.swift */ = {isa = PBXFileReference; includeInIndex = 1; lastKnownFileType = sourcecode.swift; path = PrimerSettings.swift; sourceTree = "<group>"; };
-		A7CA65EDEFC425610CA6CAB60A03CEB5 /* VaultService.swift */ = {isa = PBXFileReference; includeInIndex = 1; lastKnownFileType = sourcecode.swift; path = VaultService.swift; sourceTree = "<group>"; };
-		A8B3BC107C2BDC3C03D961866F721265 /* PrimerResources.bundle */ = {isa = PBXFileReference; explicitFileType = wrapper.cfbundle; includeInIndex = 0; path = PrimerResources.bundle; sourceTree = BUILT_PRODUCTS_DIR; };
-		AA2E2160AEC110F1EE390E4E8DF89F15 /* PrimerScrollView.swift */ = {isa = PBXFileReference; includeInIndex = 1; lastKnownFileType = sourcecode.swift; path = PrimerScrollView.swift; sourceTree = "<group>"; };
->>>>>>> 8a377284
+		A7AA6830CB71645743F6EA3C32AEA792 /* CardScannerViewModel.swift */ = {isa = PBXFileReference; includeInIndex = 1; lastKnownFileType = sourcecode.swift; path = CardScannerViewModel.swift; sourceTree = "<group>"; };
+		A8B3BC107C2BDC3C03D961866F721265 /* PrimerResources.bundle */ = {isa = PBXFileReference; explicitFileType = wrapper.cfbundle; includeInIndex = 0; name = PrimerResources.bundle; path = "PrimerSDK-PrimerResources.bundle"; sourceTree = BUILT_PRODUCTS_DIR; };
+		A8F383D6B0BF77712674FE7E6C5D8C2A /* RateLimitedDispatcherBase.swift */ = {isa = PBXFileReference; includeInIndex = 1; lastKnownFileType = sourcecode.swift; path = RateLimitedDispatcherBase.swift; sourceTree = "<group>"; };
+		AA189754DE700FFD363C2F9C578C4AA8 /* KlarnaViewModel.swift */ = {isa = PBXFileReference; includeInIndex = 1; lastKnownFileType = sourcecode.swift; path = KlarnaViewModel.swift; sourceTree = "<group>"; };
 		AA80C9C550CB6B8B521015719AA66526 /* Pods-PrimerSDK_Example.modulemap */ = {isa = PBXFileReference; includeInIndex = 1; lastKnownFileType = sourcecode.module; path = "Pods-PrimerSDK_Example.modulemap"; sourceTree = "<group>"; };
-		AA82F69964D20EBD0E221FF53A3461CB /* StringExtension.swift */ = {isa = PBXFileReference; includeInIndex = 1; lastKnownFileType = sourcecode.swift; path = StringExtension.swift; sourceTree = "<group>"; };
-		AB01D6A8F8AF4D72D8941521C01CB3FB /* VaultPaymentMethodView.swift */ = {isa = PBXFileReference; includeInIndex = 1; lastKnownFileType = sourcecode.swift; path = VaultPaymentMethodView.swift; sourceTree = "<group>"; };
-		AE22F03325393DEB43D32C7AF05F9CA1 /* KlarnaService.swift */ = {isa = PBXFileReference; includeInIndex = 1; lastKnownFileType = sourcecode.swift; path = KlarnaService.swift; sourceTree = "<group>"; };
-		AEE81837EC92B284DB91901A1B6BBB0D /* StrictRateLimitedDispatcher.swift */ = {isa = PBXFileReference; includeInIndex = 1; lastKnownFileType = sourcecode.swift; path = StrictRateLimitedDispatcher.swift; sourceTree = "<group>"; };
-		B03697BAAD61C6EE2B868817F780287B /* Configuration.swift */ = {isa = PBXFileReference; includeInIndex = 1; lastKnownFileType = sourcecode.swift; path = Configuration.swift; sourceTree = "<group>"; };
-		B08AB49A59BBDD60A720EB9E018EBA0E /* Icons.xcassets */ = {isa = PBXFileReference; includeInIndex = 1; lastKnownFileType = folder.assetcatalog; name = Icons.xcassets; path = Sources/PrimerSDK/Resources/Icons.xcassets; sourceTree = "<group>"; };
-		B104FBB362BB15BA68AC674101B6FFF6 /* PrimerViewExtensions.swift */ = {isa = PBXFileReference; includeInIndex = 1; lastKnownFileType = sourcecode.swift; path = PrimerViewExtensions.swift; sourceTree = "<group>"; };
-		B1738BB85850DE27893EB706C88C1367 /* GuaranteeWrappers.swift */ = {isa = PBXFileReference; includeInIndex = 1; lastKnownFileType = sourcecode.swift; path = GuaranteeWrappers.swift; sourceTree = "<group>"; };
-		B18FA7132EFD514A6BAEDED1E03D8530 /* PrimerScrollView.swift */ = {isa = PBXFileReference; includeInIndex = 1; lastKnownFileType = sourcecode.swift; path = PrimerScrollView.swift; sourceTree = "<group>"; };
-		B23BA956BD898AC0647E2F9B06633163 /* ErrorHandler.swift */ = {isa = PBXFileReference; includeInIndex = 1; lastKnownFileType = sourcecode.swift; path = ErrorHandler.swift; sourceTree = "<group>"; };
+		ABEEA995826FE0F1D9147FCCA7B4E7F2 /* PaymentMethodComponent.swift */ = {isa = PBXFileReference; includeInIndex = 1; lastKnownFileType = sourcecode.swift; path = PaymentMethodComponent.swift; sourceTree = "<group>"; };
+		AE392514A110DC38BF9FA405F3304552 /* PrimerCVVFieldView.swift */ = {isa = PBXFileReference; includeInIndex = 1; lastKnownFileType = sourcecode.swift; path = PrimerCVVFieldView.swift; sourceTree = "<group>"; };
+		B03EC738592302FD02F06F202021676B /* race.swift */ = {isa = PBXFileReference; includeInIndex = 1; lastKnownFileType = sourcecode.swift; path = race.swift; sourceTree = "<group>"; };
+		B0B8E24EEF5CD5D576A42A3ED22A46BE /* ErrorViewController.swift */ = {isa = PBXFileReference; includeInIndex = 1; lastKnownFileType = sourcecode.swift; path = ErrorViewController.swift; sourceTree = "<group>"; };
+		B31FF77AFC6608AAFBECBC0425E6B4B0 /* FinallyWrappers.swift */ = {isa = PBXFileReference; includeInIndex = 1; lastKnownFileType = sourcecode.swift; path = FinallyWrappers.swift; sourceTree = "<group>"; };
 		B429083200B13F604ED3C87DFFC0C016 /* Pods-PrimerSDK_Tests.modulemap */ = {isa = PBXFileReference; includeInIndex = 1; lastKnownFileType = sourcecode.module; path = "Pods-PrimerSDK_Tests.modulemap"; sourceTree = "<group>"; };
-		B72AA65E15A68635BAEAD99B6C3327A4 /* SequenceWrappers.swift */ = {isa = PBXFileReference; includeInIndex = 1; lastKnownFileType = sourcecode.swift; path = SequenceWrappers.swift; sourceTree = "<group>"; };
-		B77065DBF5D30611968C73F84490B680 /* EnsureWrappers.swift */ = {isa = PBXFileReference; includeInIndex = 1; lastKnownFileType = sourcecode.swift; path = EnsureWrappers.swift; sourceTree = "<group>"; };
-		B8CA559CCF7DBE5CDA1AE7E9C0600A56 /* SuccessViewController.swift */ = {isa = PBXFileReference; includeInIndex = 1; lastKnownFileType = sourcecode.swift; path = SuccessViewController.swift; sourceTree = "<group>"; };
-		BABEEF2A5F465B312E7575391876FB1B /* PrimerCVVFieldView.swift */ = {isa = PBXFileReference; includeInIndex = 1; lastKnownFileType = sourcecode.swift; path = PrimerCVVFieldView.swift; sourceTree = "<group>"; };
-		BC5252D41D3D8F99728450E97581B153 /* PrimerTextFieldView.xib */ = {isa = PBXFileReference; includeInIndex = 1; lastKnownFileType = file.xib; path = PrimerTextFieldView.xib; sourceTree = "<group>"; };
-		BCF9BA8AD6D86285C427C097AC5E559F /* PaymentMethod.swift */ = {isa = PBXFileReference; includeInIndex = 1; lastKnownFileType = sourcecode.swift; path = PaymentMethod.swift; sourceTree = "<group>"; };
-		BD21EB189ABDD89E36A915FE99F9578E /* PrimerInternalSessionFlow.swift */ = {isa = PBXFileReference; includeInIndex = 1; lastKnownFileType = sourcecode.swift; path = PrimerInternalSessionFlow.swift; sourceTree = "<group>"; };
-		BD2C9D18A9D20D086DBF4E220D667241 /* PrimerOAuthViewModel.swift */ = {isa = PBXFileReference; includeInIndex = 1; lastKnownFileType = sourcecode.swift; path = PrimerOAuthViewModel.swift; sourceTree = "<group>"; };
-		C158A5B36D2DC657C918307E507CA2EA /* PrimerFormViewController.swift */ = {isa = PBXFileReference; includeInIndex = 1; lastKnownFileType = sourcecode.swift; path = PrimerFormViewController.swift; sourceTree = "<group>"; };
-		C18AA886EE802FEED3D833B461F8F67E /* PaymentNetwork.swift */ = {isa = PBXFileReference; includeInIndex = 1; lastKnownFileType = sourcecode.swift; path = PaymentNetwork.swift; sourceTree = "<group>"; };
-		C39F9F3144DF2FBDD2F71C1377029695 /* Error.swift */ = {isa = PBXFileReference; includeInIndex = 1; lastKnownFileType = sourcecode.swift; path = Error.swift; sourceTree = "<group>"; };
-		C51F6E61F10C84F374229A19CEEDAD39 /* PrimerError.swift */ = {isa = PBXFileReference; includeInIndex = 1; lastKnownFileType = sourcecode.swift; path = PrimerError.swift; sourceTree = "<group>"; };
-		C6CB1ABFC6BD6A528B51963D56BE4D50 /* PrimerTheme.swift */ = {isa = PBXFileReference; includeInIndex = 1; lastKnownFileType = sourcecode.swift; path = PrimerTheme.swift; sourceTree = "<group>"; };
-		C88CF82E1C32EB206AA55C2D7487EE35 /* PrimerSDK.podspec */ = {isa = PBXFileReference; explicitFileType = text.script.ruby; includeInIndex = 1; indentWidth = 2; path = PrimerSDK.podspec; sourceTree = "<group>"; tabWidth = 2; xcLanguageSpecificationIdentifier = xcode.lang.ruby; };
-		C95F28E7E659A5A894809F5153FB8680 /* ScannerView.swift */ = {isa = PBXFileReference; includeInIndex = 1; lastKnownFileType = sourcecode.swift; path = ScannerView.swift; sourceTree = "<group>"; };
-		CAA6AD0C4ADCBD7D729266F58297BDE6 /* UIDeviceExtension.swift */ = {isa = PBXFileReference; includeInIndex = 1; lastKnownFileType = sourcecode.swift; path = UIDeviceExtension.swift; sourceTree = "<group>"; };
-		CB2E54E15A7AFB8942F77D12F8C7F463 /* PrimerSDK-dummy.m */ = {isa = PBXFileReference; includeInIndex = 1; lastKnownFileType = sourcecode.c.objc; path = "PrimerSDK-dummy.m"; sourceTree = "<group>"; };
-		CC63EC694CDF729DA94BF766F0A806AC /* fr.lproj */ = {isa = PBXFileReference; includeInIndex = 1; lastKnownFileType = folder; path = fr.lproj; sourceTree = "<group>"; };
-		CECE32907DAC3A872E8C8DB5CAEF2233 /* ClientToken.swift */ = {isa = PBXFileReference; includeInIndex = 1; lastKnownFileType = sourcecode.swift; path = ClientToken.swift; sourceTree = "<group>"; };
-		D242B12567955BC2031180D1DE9BCCC0 /* PrimerSDK.release.xcconfig */ = {isa = PBXFileReference; includeInIndex = 1; lastKnownFileType = text.xcconfig; path = PrimerSDK.release.xcconfig; sourceTree = "<group>"; };
+		B658410CAAF2674DC6AD2E2D565ACC01 /* PrimerTableViewCell.swift */ = {isa = PBXFileReference; includeInIndex = 1; lastKnownFileType = sourcecode.swift; path = PrimerTableViewCell.swift; sourceTree = "<group>"; };
+		B6A1979923A54E2CA32D4440386073E0 /* PrimerTextFieldView.swift */ = {isa = PBXFileReference; includeInIndex = 1; lastKnownFileType = sourcecode.swift; path = PrimerTextFieldView.swift; sourceTree = "<group>"; };
+		B6F6738C5A5519B07D7C39E1D7345311 /* PrimerCardNumberFieldView.swift */ = {isa = PBXFileReference; includeInIndex = 1; lastKnownFileType = sourcecode.swift; path = PrimerCardNumberFieldView.swift; sourceTree = "<group>"; };
+		B8C23BBB06B7F07F5AC1A21AB9F0DDDF /* ConfirmMandateView.swift */ = {isa = PBXFileReference; includeInIndex = 1; lastKnownFileType = sourcecode.swift; path = ConfirmMandateView.swift; sourceTree = "<group>"; };
+		BC505FF9846A36A7A014D06D38F3179A /* Mask.swift */ = {isa = PBXFileReference; includeInIndex = 1; lastKnownFileType = sourcecode.swift; path = Mask.swift; sourceTree = "<group>"; };
+		BE8DEB6E03AA99F1752FE474D3EAE398 /* CardScannerViewController+SimpleScanDelegate.swift */ = {isa = PBXFileReference; includeInIndex = 1; lastKnownFileType = sourcecode.swift; path = "CardScannerViewController+SimpleScanDelegate.swift"; sourceTree = "<group>"; };
+		BF5688D6686F0021E8934013EEA700B2 /* OrderItem.swift */ = {isa = PBXFileReference; includeInIndex = 1; lastKnownFileType = sourcecode.swift; path = OrderItem.swift; sourceTree = "<group>"; };
+		C045241A71193D568D93477FB9A56EA4 /* UXMode.swift */ = {isa = PBXFileReference; includeInIndex = 1; lastKnownFileType = sourcecode.swift; path = UXMode.swift; sourceTree = "<group>"; };
+		C0CB7107AE65071B4CE1E13F30B40EB7 /* Cancellable.swift */ = {isa = PBXFileReference; includeInIndex = 1; lastKnownFileType = sourcecode.swift; path = Cancellable.swift; sourceTree = "<group>"; };
+		C107C852792358C8EEC46C528DC735C2 /* PaymentMethodToken.swift */ = {isa = PBXFileReference; includeInIndex = 1; lastKnownFileType = sourcecode.swift; path = PaymentMethodToken.swift; sourceTree = "<group>"; };
+		C22E6F456174B06B349409FB21A88E7C /* ScannerView.swift */ = {isa = PBXFileReference; includeInIndex = 1; lastKnownFileType = sourcecode.swift; path = ScannerView.swift; sourceTree = "<group>"; };
+		C3258D35521D902BE1B9092B5F4602D5 /* Optional+Extensions.swift */ = {isa = PBXFileReference; includeInIndex = 1; lastKnownFileType = sourcecode.swift; path = "Optional+Extensions.swift"; sourceTree = "<group>"; };
+		C34EF10D91002DC1F270914E7C49CD45 /* PrimerViewExtensions.swift */ = {isa = PBXFileReference; includeInIndex = 1; lastKnownFileType = sourcecode.swift; path = PrimerViewExtensions.swift; sourceTree = "<group>"; };
+		C5820B0A75E4CA54778C3EBCD5BAE19F /* ApayaService.swift */ = {isa = PBXFileReference; includeInIndex = 1; lastKnownFileType = sourcecode.swift; path = ApayaService.swift; sourceTree = "<group>"; };
+		C7CB4A64C5A736A9AD6C441CC56CBE51 /* OAuthViewModel.swift */ = {isa = PBXFileReference; includeInIndex = 1; lastKnownFileType = sourcecode.swift; path = OAuthViewModel.swift; sourceTree = "<group>"; };
+		CB81AAAF2E85BBF9FFB7BB8B919399DB /* PaymentMethodTokenizationRequest.swift */ = {isa = PBXFileReference; includeInIndex = 1; lastKnownFileType = sourcecode.swift; path = PaymentMethodTokenizationRequest.swift; sourceTree = "<group>"; };
+		CD882D64F69ECA2A18913A218428EC00 /* PrimerSettings.swift */ = {isa = PBXFileReference; includeInIndex = 1; lastKnownFileType = sourcecode.swift; path = PrimerSettings.swift; sourceTree = "<group>"; };
+		CE090574F7602871F1A83722D0D9D125 /* PrimerExpiryDateFieldView.swift */ = {isa = PBXFileReference; includeInIndex = 1; lastKnownFileType = sourcecode.swift; path = PrimerExpiryDateFieldView.swift; sourceTree = "<group>"; };
+		CEDF62F39450A449DB6E4261BD6B6BB3 /* PrimerSDK.podspec */ = {isa = PBXFileReference; explicitFileType = text.script.ruby; includeInIndex = 1; indentWidth = 2; lastKnownFileType = text; path = PrimerSDK.podspec; sourceTree = "<group>"; tabWidth = 2; xcLanguageSpecificationIdentifier = xcode.lang.ruby; };
+		D0A122DCA432C41E527A7CFBB774BA29 /* Error.swift */ = {isa = PBXFileReference; includeInIndex = 1; lastKnownFileType = sourcecode.swift; path = Error.swift; sourceTree = "<group>"; };
+		D16BCA45BDA4F58DDF498A9B36F5B460 /* Dispatcher.swift */ = {isa = PBXFileReference; includeInIndex = 1; lastKnownFileType = sourcecode.swift; path = Dispatcher.swift; sourceTree = "<group>"; };
 		D264B4E57DF7DB00D71275605D100971 /* Pods-PrimerSDK_Example-frameworks.sh */ = {isa = PBXFileReference; includeInIndex = 1; lastKnownFileType = text.script.sh; path = "Pods-PrimerSDK_Example-frameworks.sh"; sourceTree = "<group>"; };
-		D27B012367C9EFD94EACEDAFD00BDB2B /* Endpoint.swift */ = {isa = PBXFileReference; includeInIndex = 1; lastKnownFileType = sourcecode.swift; path = Endpoint.swift; sourceTree = "<group>"; };
-		D2F42F0151C67E273A462CCE5DDD8A54 /* AlertController.swift */ = {isa = PBXFileReference; includeInIndex = 1; lastKnownFileType = sourcecode.swift; path = AlertController.swift; sourceTree = "<group>"; };
-		D2FD424AEFD4950F27EE7744AFA71502 /* CustomStringConvertible.swift */ = {isa = PBXFileReference; includeInIndex = 1; lastKnownFileType = sourcecode.swift; path = CustomStringConvertible.swift; sourceTree = "<group>"; };
-		D3CDF9D880F88CCFFF055D6CDC0B8852 /* CountryCode.swift */ = {isa = PBXFileReference; includeInIndex = 1; lastKnownFileType = sourcecode.swift; path = CountryCode.swift; sourceTree = "<group>"; };
-		D46267F8D630F0F46BF7C7BEE1999C57 /* FinallyWrappers.swift */ = {isa = PBXFileReference; includeInIndex = 1; lastKnownFileType = sourcecode.swift; path = FinallyWrappers.swift; sourceTree = "<group>"; };
+		D4401BFBF77529607751E4E6C198B699 /* VaultService.swift */ = {isa = PBXFileReference; includeInIndex = 1; lastKnownFileType = sourcecode.swift; path = VaultService.swift; sourceTree = "<group>"; };
+		D4C22BD5C81B2A8EFF047860F41934F3 /* WrapperProtocols.swift */ = {isa = PBXFileReference; includeInIndex = 1; lastKnownFileType = sourcecode.swift; path = WrapperProtocols.swift; sourceTree = "<group>"; };
+		D6159F4C3EE2953555807A6CAFA97E9A /* VaultPaymentMethodViewModel.swift */ = {isa = PBXFileReference; includeInIndex = 1; lastKnownFileType = sourcecode.swift; path = VaultPaymentMethodViewModel.swift; sourceTree = "<group>"; };
+		D6407A95C1E5E6398619C90D8B5EE0A0 /* PaymentNetwork.swift */ = {isa = PBXFileReference; includeInIndex = 1; lastKnownFileType = sourcecode.swift; path = PaymentNetwork.swift; sourceTree = "<group>"; };
 		D66C3890C3566F38C935A2FFD9A237B0 /* Pods-PrimerSDK_Tests-dummy.m */ = {isa = PBXFileReference; includeInIndex = 1; lastKnownFileType = sourcecode.c.objc; path = "Pods-PrimerSDK_Tests-dummy.m"; sourceTree = "<group>"; };
-		DF135EC2BF901247DD8A0A8A69376447 /* PrimerViewController.swift */ = {isa = PBXFileReference; includeInIndex = 1; lastKnownFileType = sourcecode.swift; path = PrimerViewController.swift; sourceTree = "<group>"; };
+		D6FB9F6D89E956AE25A2B56D267625A8 /* UIDeviceExtension.swift */ = {isa = PBXFileReference; includeInIndex = 1; lastKnownFileType = sourcecode.swift; path = UIDeviceExtension.swift; sourceTree = "<group>"; };
+		DA8C592FC4AA7E5EF954B677EE0BFDE6 /* VaultCheckoutViewModel.swift */ = {isa = PBXFileReference; includeInIndex = 1; lastKnownFileType = sourcecode.swift; path = VaultCheckoutViewModel.swift; sourceTree = "<group>"; };
+		DAF415E436F3548CFC5CC64A2545DD1A /* DependencyInjection.swift */ = {isa = PBXFileReference; includeInIndex = 1; lastKnownFileType = sourcecode.swift; path = DependencyInjection.swift; sourceTree = "<group>"; };
+		DB88FD744B751CAFC7656B5DB5A9CC12 /* PrimerViewController.swift */ = {isa = PBXFileReference; includeInIndex = 1; lastKnownFileType = sourcecode.swift; path = PrimerViewController.swift; sourceTree = "<group>"; };
 		DF6E4F8E7C26A7BBEC17AAD4042A317D /* Pods-PrimerSDK_Tests.debug.xcconfig */ = {isa = PBXFileReference; includeInIndex = 1; lastKnownFileType = text.xcconfig; path = "Pods-PrimerSDK_Tests.debug.xcconfig"; sourceTree = "<group>"; };
-		E123A591D697BA03449C8F6113B0851B /* OrderItem.swift */ = {isa = PBXFileReference; includeInIndex = 1; lastKnownFileType = sourcecode.swift; path = OrderItem.swift; sourceTree = "<group>"; };
-		E1A18D3C1D3BCA8CB6BEA24DECA5ADD5 /* FormType.swift */ = {isa = PBXFileReference; includeInIndex = 1; lastKnownFileType = sourcecode.swift; path = FormType.swift; sourceTree = "<group>"; };
+		E0A869EA0CDB73C497FB3B3DA11CE5AA /* ThenableWrappers.swift */ = {isa = PBXFileReference; includeInIndex = 1; lastKnownFileType = sourcecode.swift; path = ThenableWrappers.swift; sourceTree = "<group>"; };
 		E1B945985145643C12B1E91600B680DE /* Pods-PrimerSDK_Example-acknowledgements.markdown */ = {isa = PBXFileReference; includeInIndex = 1; lastKnownFileType = text; path = "Pods-PrimerSDK_Example-acknowledgements.markdown"; sourceTree = "<group>"; };
-		E1E3AE973E778135B4639AEBD61E96D5 /* PrimerCardNumberFieldView.swift */ = {isa = PBXFileReference; includeInIndex = 1; lastKnownFileType = sourcecode.swift; path = PrimerCardNumberFieldView.swift; sourceTree = "<group>"; };
-		E3536E3C46D08DB120CED76219FE249D /* PrimerTextFieldView.swift */ = {isa = PBXFileReference; includeInIndex = 1; lastKnownFileType = sourcecode.swift; path = PrimerTextFieldView.swift; sourceTree = "<group>"; };
-		E455EFF8F2C8A2DB4CDB6CA12A26A206 /* DependencyInjection.swift */ = {isa = PBXFileReference; includeInIndex = 1; lastKnownFileType = sourcecode.swift; path = DependencyInjection.swift; sourceTree = "<group>"; };
-		E4EA2057B199C78040DA6F5C33773279 /* ApplePay.swift */ = {isa = PBXFileReference; includeInIndex = 1; lastKnownFileType = sourcecode.swift; path = ApplePay.swift; sourceTree = "<group>"; };
-		E6C1BB4D58AD10FDECA1D076953CFC25 /* DirerctCheckoutViewModel.swift */ = {isa = PBXFileReference; includeInIndex = 1; lastKnownFileType = sourcecode.swift; path = DirerctCheckoutViewModel.swift; sourceTree = "<group>"; };
+		E1BA35CF805BE2E3AD1DAB3D129730CB /* TransitioningDelegate.swift */ = {isa = PBXFileReference; includeInIndex = 1; lastKnownFileType = sourcecode.swift; path = TransitioningDelegate.swift; sourceTree = "<group>"; };
+		E22F4CBE2EB6DDB5F5AF8AF0CFB1F090 /* UserDefaultsExtension.swift */ = {isa = PBXFileReference; includeInIndex = 1; lastKnownFileType = sourcecode.swift; path = UserDefaultsExtension.swift; sourceTree = "<group>"; };
+		E36F6589E5427ABCE459F3417891190D /* RecoverWrappers.swift */ = {isa = PBXFileReference; includeInIndex = 1; lastKnownFileType = sourcecode.swift; path = RecoverWrappers.swift; sourceTree = "<group>"; };
+		E3D779132800116FE1BD0F77A5A9D790 /* PrimerAPIClient+Promises.swift */ = {isa = PBXFileReference; includeInIndex = 1; lastKnownFileType = sourcecode.swift; path = "PrimerAPIClient+Promises.swift"; sourceTree = "<group>"; };
+		E4367B3D596E5DAD0DE915AEB39A9538 /* LogEvent.swift */ = {isa = PBXFileReference; includeInIndex = 1; lastKnownFileType = sourcecode.swift; path = LogEvent.swift; sourceTree = "<group>"; };
+		E43BCAEC008844966F53C17E323EC45E /* PrimerError.swift */ = {isa = PBXFileReference; includeInIndex = 1; lastKnownFileType = sourcecode.swift; path = PrimerError.swift; sourceTree = "<group>"; };
+		E46DB85A82E2D3BE44196131DAB1DF0E /* Queue.swift */ = {isa = PBXFileReference; includeInIndex = 1; lastKnownFileType = sourcecode.swift; path = Queue.swift; sourceTree = "<group>"; };
+		E58440505242802B5CEB4A97B53E0907 /* PrimerTextFieldView.xib */ = {isa = PBXFileReference; includeInIndex = 1; lastKnownFileType = file.xib; path = PrimerTextFieldView.xib; sourceTree = "<group>"; };
+		E7338AAE75533D86B768C9CF747E614C /* PrimerSDK-umbrella.h */ = {isa = PBXFileReference; includeInIndex = 1; lastKnownFileType = sourcecode.c.h; path = "PrimerSDK-umbrella.h"; sourceTree = "<group>"; };
 		E884507DF2B84FA8A2E8AD8289881542 /* Pods-PrimerSDK_Example.release.xcconfig */ = {isa = PBXFileReference; includeInIndex = 1; lastKnownFileType = text.xcconfig; path = "Pods-PrimerSDK_Example.release.xcconfig"; sourceTree = "<group>"; };
-<<<<<<< HEAD
-		EA13F5DDC5412E570764B3F40869758A /* TransitioningDelegate.swift */ = {isa = PBXFileReference; includeInIndex = 1; lastKnownFileType = sourcecode.swift; path = TransitioningDelegate.swift; sourceTree = "<group>"; };
-		EA2201BC69FF8F41EA929880E9AC2EE2 /* Resolver.swift */ = {isa = PBXFileReference; includeInIndex = 1; lastKnownFileType = sourcecode.swift; path = Resolver.swift; sourceTree = "<group>"; };
-		EBC4BCD99C3E6713963F25D241FCDFC5 /* ApplePayViewModel.swift */ = {isa = PBXFileReference; includeInIndex = 1; lastKnownFileType = sourcecode.swift; path = ApplePayViewModel.swift; sourceTree = "<group>"; };
-		EE2924D38A53014FE13D8CB2AE49B640 /* CardButton.swift */ = {isa = PBXFileReference; includeInIndex = 1; lastKnownFileType = sourcecode.swift; path = CardButton.swift; sourceTree = "<group>"; };
+		E8B25A930925CA46C66F3C1CDF70ACBB /* PaymentMethodConfigService.swift */ = {isa = PBXFileReference; includeInIndex = 1; lastKnownFileType = sourcecode.swift; path = PaymentMethodConfigService.swift; sourceTree = "<group>"; };
+		ED04C6E6D73A32D579F0210D8DED1645 /* CustomStringConvertible.swift */ = {isa = PBXFileReference; includeInIndex = 1; lastKnownFileType = sourcecode.swift; path = CustomStringConvertible.swift; sourceTree = "<group>"; };
 		EE9674DAD0C961C92687877090E1E047 /* Pods-PrimerSDK_Tests-umbrella.h */ = {isa = PBXFileReference; includeInIndex = 1; lastKnownFileType = sourcecode.c.h; path = "Pods-PrimerSDK_Tests-umbrella.h"; sourceTree = "<group>"; };
-		EF3789F3827703C304BC2F834B26696C /* Consolable.swift */ = {isa = PBXFileReference; includeInIndex = 1; lastKnownFileType = sourcecode.swift; path = Consolable.swift; sourceTree = "<group>"; };
-		F41D0A17A9A27E5DD80C47A8C1656A21 /* PrimerTextField.swift */ = {isa = PBXFileReference; includeInIndex = 1; lastKnownFileType = sourcecode.swift; path = PrimerTextField.swift; sourceTree = "<group>"; };
-		F503838C60CE2BFFF8384979394D73D0 /* CatchWrappers.swift */ = {isa = PBXFileReference; includeInIndex = 1; lastKnownFileType = sourcecode.swift; path = CatchWrappers.swift; sourceTree = "<group>"; };
-=======
-		EAB784958F177C2B14925E079CA69D59 /* Error.swift */ = {isa = PBXFileReference; includeInIndex = 1; lastKnownFileType = sourcecode.swift; path = Error.swift; sourceTree = "<group>"; };
-		EAFA418ECF5F27AA7E5E63F306092634 /* ApplePay.swift */ = {isa = PBXFileReference; includeInIndex = 1; lastKnownFileType = sourcecode.swift; path = ApplePay.swift; sourceTree = "<group>"; };
-		EBDFAF69A18F656A16279200C2541737 /* FormTextFieldType.swift */ = {isa = PBXFileReference; includeInIndex = 1; lastKnownFileType = sourcecode.swift; path = FormTextFieldType.swift; sourceTree = "<group>"; };
-		EC1188613DBF0F5B213160C8F4B033A1 /* PrimerTheme.swift */ = {isa = PBXFileReference; includeInIndex = 1; lastKnownFileType = sourcecode.swift; path = PrimerTheme.swift; sourceTree = "<group>"; };
-		ECCD946389475B533BC296359E5CF53A /* sv.lproj */ = {isa = PBXFileReference; includeInIndex = 1; lastKnownFileType = folder; path = sv.lproj; sourceTree = "<group>"; };
-		ED959303D6A13871865D1CCBECB3968E /* PrimerAPI.swift */ = {isa = PBXFileReference; includeInIndex = 1; lastKnownFileType = sourcecode.swift; path = PrimerAPI.swift; sourceTree = "<group>"; };
-		EE9674DAD0C961C92687877090E1E047 /* Pods-PrimerSDK_Tests-umbrella.h */ = {isa = PBXFileReference; includeInIndex = 1; lastKnownFileType = sourcecode.c.h; path = "Pods-PrimerSDK_Tests-umbrella.h"; sourceTree = "<group>"; };
-		EEAB2611B553F85DF1913801B2DEB7F5 /* UXMode.swift */ = {isa = PBXFileReference; includeInIndex = 1; lastKnownFileType = sourcecode.swift; path = UXMode.swift; sourceTree = "<group>"; };
-		F14B7816263102E0A522D56DB76E4675 /* en.lproj */ = {isa = PBXFileReference; includeInIndex = 1; lastKnownFileType = folder; path = en.lproj; sourceTree = "<group>"; };
-		F1E972B377DB2F7A0291D598D5849947 /* Promise.swift */ = {isa = PBXFileReference; includeInIndex = 1; lastKnownFileType = sourcecode.swift; path = Promise.swift; sourceTree = "<group>"; };
-		F6BFA9F455CD6E1D77D922FDF801028A /* Thenable.swift */ = {isa = PBXFileReference; includeInIndex = 1; lastKnownFileType = sourcecode.swift; path = Thenable.swift; sourceTree = "<group>"; };
->>>>>>> 8a377284
+		EEFF4DB21DFAF85BDB9562E66C5099F9 /* Endpoint.swift */ = {isa = PBXFileReference; includeInIndex = 1; lastKnownFileType = sourcecode.swift; path = Endpoint.swift; sourceTree = "<group>"; };
+		F0584772CFBF548E579316B6EB2F0E33 /* BundleExtension.swift */ = {isa = PBXFileReference; includeInIndex = 1; lastKnownFileType = sourcecode.swift; path = BundleExtension.swift; sourceTree = "<group>"; };
+		F081D08F32927B022D351B027506E44A /* KlarnaService.swift */ = {isa = PBXFileReference; includeInIndex = 1; lastKnownFileType = sourcecode.swift; path = KlarnaService.swift; sourceTree = "<group>"; };
+		F0C573321E88D4D7F3A07F5C181CE1DE /* PrimerContainerViewController.swift */ = {isa = PBXFileReference; includeInIndex = 1; lastKnownFileType = sourcecode.swift; path = PrimerContainerViewController.swift; sourceTree = "<group>"; };
+		F33862AC2743D485F4F47E326E1DF38E /* DateExtension.swift */ = {isa = PBXFileReference; includeInIndex = 1; lastKnownFileType = sourcecode.swift; path = DateExtension.swift; sourceTree = "<group>"; };
+		F70049CC937F9B68E08F392F97085D5B /* Configuration.swift */ = {isa = PBXFileReference; includeInIndex = 1; lastKnownFileType = sourcecode.swift; path = Configuration.swift; sourceTree = "<group>"; };
 		F7B48CC82297D62E27EA98AE7A13D3DA /* Pods-PrimerSDK_Tests.release.xcconfig */ = {isa = PBXFileReference; includeInIndex = 1; lastKnownFileType = text.xcconfig; path = "Pods-PrimerSDK_Tests.release.xcconfig"; sourceTree = "<group>"; };
-		FCCA328CD6CEFD6AE014844FE0C3DF42 /* PrimerCardFormViewController.swift */ = {isa = PBXFileReference; includeInIndex = 1; lastKnownFileType = sourcecode.swift; path = PrimerCardFormViewController.swift; sourceTree = "<group>"; };
-		FD346C8F20C7F7B0FCE3A898637D97EC /* ErrorViewController.swift */ = {isa = PBXFileReference; includeInIndex = 1; lastKnownFileType = sourcecode.swift; path = ErrorViewController.swift; sourceTree = "<group>"; };
-		FFD68929A5449CAC860F16FB78442201 /* Queue.swift */ = {isa = PBXFileReference; includeInIndex = 1; lastKnownFileType = sourcecode.swift; path = Queue.swift; sourceTree = "<group>"; };
+		F7DE82F79928A422BDB9DD3FD14C852B /* PrimerNavigationBar.swift */ = {isa = PBXFileReference; includeInIndex = 1; lastKnownFileType = sourcecode.swift; path = PrimerNavigationBar.swift; sourceTree = "<group>"; };
+		FA2D6589BE404A81AC5B8F1339D42373 /* PrimerCustomStyleTextField.swift */ = {isa = PBXFileReference; includeInIndex = 1; lastKnownFileType = sourcecode.swift; path = PrimerCustomStyleTextField.swift; sourceTree = "<group>"; };
+		FD0FE49F75A5B44B8CEDBE8909443BEA /* en.lproj */ = {isa = PBXFileReference; includeInIndex = 1; path = en.lproj; sourceTree = "<group>"; };
+		FD43A45F5F614C9E6FBFE08C880E8457 /* PrimerSDK.debug.xcconfig */ = {isa = PBXFileReference; includeInIndex = 1; lastKnownFileType = text.xcconfig; path = PrimerSDK.debug.xcconfig; sourceTree = "<group>"; };
+		FDE57F0231C68316E179E0CFAF0EB17B /* sv.lproj */ = {isa = PBXFileReference; includeInIndex = 1; path = sv.lproj; sourceTree = "<group>"; };
+		FE3150B80DF6E3439CB2AA4801789425 /* SequenceWrappers.swift */ = {isa = PBXFileReference; includeInIndex = 1; lastKnownFileType = sourcecode.swift; path = SequenceWrappers.swift; sourceTree = "<group>"; };
+		FE48AD6B0ABB29E721081D23E3E45999 /* PresentationController.swift */ = {isa = PBXFileReference; includeInIndex = 1; lastKnownFileType = sourcecode.swift; path = PresentationController.swift; sourceTree = "<group>"; };
+		FE9B186B1535C60C8590C5D67AA13901 /* PrimerNavigationController.swift */ = {isa = PBXFileReference; includeInIndex = 1; lastKnownFileType = sourcecode.swift; path = PrimerNavigationController.swift; sourceTree = "<group>"; };
+		FECA39EBBAF22FBE0D8B673937C066C1 /* FormTextFieldType.swift */ = {isa = PBXFileReference; includeInIndex = 1; lastKnownFileType = sourcecode.swift; path = FormTextFieldType.swift; sourceTree = "<group>"; };
 /* End PBXFileReference section */
 
 /* Begin PBXFrameworksBuildPhase section */
-		16E5B4C3FB17D4DB0137272C262CBFE5 /* Frameworks */ = {
-			isa = PBXFrameworksBuildPhase;
-			buildActionMask = 2147483647;
-			files = (
-				2344C0FD42753EB08FA883B22CC39585 /* Foundation.framework in Frameworks */,
-			);
-			runOnlyForDeploymentPostprocessing = 0;
-		};
-		50B3750F12BE7EB697F531D812CD407E /* Frameworks */ = {
-			isa = PBXFrameworksBuildPhase;
-			buildActionMask = 2147483647;
-			files = (
-			);
-			runOnlyForDeploymentPostprocessing = 0;
-		};
 		5D0AC2A17529F03CD0D2326D5C0FEAAD /* Frameworks */ = {
 			isa = PBXFrameworksBuildPhase;
 			buildActionMask = 2147483647;
@@ -578,6 +409,13 @@
 			);
 			runOnlyForDeploymentPostprocessing = 0;
 		};
+		A7F1A1F8FF8A09DF99442575D99AD984 /* Frameworks */ = {
+			isa = PBXFrameworksBuildPhase;
+			buildActionMask = 2147483647;
+			files = (
+			);
+			runOnlyForDeploymentPostprocessing = 0;
+		};
 		B310260330805517FE17B4EBEF23E21E /* Frameworks */ = {
 			isa = PBXFrameworksBuildPhase;
 			buildActionMask = 2147483647;
@@ -586,163 +424,121 @@
 			);
 			runOnlyForDeploymentPostprocessing = 0;
 		};
+		FD44C1B5F506C88B3C9191011461F0E7 /* Frameworks */ = {
+			isa = PBXFrameworksBuildPhase;
+			buildActionMask = 2147483647;
+			files = (
+				DA962C88B7AB86766769785BE8EEDF29 /* Foundation.framework in Frameworks */,
+			);
+			runOnlyForDeploymentPostprocessing = 0;
+		};
 /* End PBXFrameworksBuildPhase section */
 
 /* Begin PBXGroup section */
-		0689C6B44011160A9A14EBEB29FEEA78 /* Extensions & Utilities */ = {
-			isa = PBXGroup;
-			children = (
-				D2F42F0151C67E273A462CCE5DDD8A54 /* AlertController.swift */,
-				5DCB600490AA57B15A6356167444C5E4 /* BundleExtension.swift */,
-				057674DDC174B3CAC61FDF2BCF7FE40B /* DateExtension.swift */,
-				4C6BD8A67AE349682254580409444E81 /* Logger.swift */,
-				7F44B81B97EE31671D00A8847BAD92D9 /* Mask.swift */,
-				6058AD313C0554ECF1556272683FB9C0 /* Optional+Extensions.swift */,
-				2DF57C1EEAB0575602617992AE08AB61 /* PresentationController.swift */,
-				A1DD25DC22EC81D0DD936721D0B5DEC9 /* PrimerButton.swift */,
-				1FC2124537133E0F04A11665C983299A /* PrimerCustomStyleTextField.swift */,
-				B18FA7132EFD514A6BAEDED1E03D8530 /* PrimerScrollView.swift */,
-				92A786A79BC29C034D92D78BFBE7118E /* PrimerTableViewCell.swift */,
-				DF135EC2BF901247DD8A0A8A69376447 /* PrimerViewController.swift */,
-				B104FBB362BB15BA68AC674101B6FFF6 /* PrimerViewExtensions.swift */,
-				AA82F69964D20EBD0E221FF53A3461CB /* StringExtension.swift */,
-				98D6372F2CEDF769CC58DBCD31E63C4F /* UIColorExtension.swift */,
-				CAA6AD0C4ADCBD7D729266F58297BDE6 /* UIDeviceExtension.swift */,
-				6A31783712C9AF88B728A7FABB81C752 /* URLExtension.swift */,
-				2C17B6025922EAC8D79BB75EDCE5EACE /* UserDefaultsExtension.swift */,
-				88FB3B736C069DC59895F959E5D79CD3 /* Validation.swift */,
-			);
-<<<<<<< HEAD
-			name = "Extensions & Utilities";
-			path = "Sources/PrimerSDK/Classes/Extensions & Utilities";
-=======
-			path = "UI Delegates";
-			sourceTree = "<group>";
-		};
-		01237818142067FE49BF50BB8051BCCE /* PCI */ = {
-			isa = PBXGroup;
-			children = (
-				1D0CA2AFED05D8CA96650F48BABD264D /* TokenizationService.swift */,
-			);
-			path = PCI;
-			sourceTree = "<group>";
-		};
-		01662EDC67F18F858246E090DC74C29B /* Dispatchers */ = {
-			isa = PBXGroup;
-			children = (
-				126EF0F1ABC30D1C367B4B7B434015A9 /* ConcurrencyLimitedDispatcher.swift */,
-				572D50CD9B9FD876B4F60FBF62DDFBDF /* CoreDataDispatcher.swift */,
-				C7A346EE970BAD87B4DC05AC4E1D491F /* Queue.swift */,
-				6075EB8A1F4D485CA31EA25C32DDF66C /* RateLimitedDispatcher.swift */,
-				485155FC62656DD2293622BE8D87C6E6 /* RateLimitedDispatcherBase.swift */,
-				CB1CB7B612AA18E32BBC44DBB14EE708 /* StrictRateLimitedDispatcher.swift */,
-			);
+		0F7635A2FFCA505F16541E27241D9DD5 /* Localizable */ = {
+			isa = PBXGroup;
+			children = (
+				FD0FE49F75A5B44B8CEDBE8909443BEA /* en.lproj */,
+				2EB6CF343E47BC62ADAF2797C05E7F4D /* fr.lproj */,
+				FDE57F0231C68316E179E0CFAF0EB17B /* sv.lproj */,
+			);
+			name = Localizable;
+			path = Sources/PrimerSDK/Resources/Localizable;
+			sourceTree = "<group>";
+		};
+		1164FF5F762BFAAB33914A68FD3C92DE /* Apple Pay */ = {
+			isa = PBXGroup;
+			children = (
+				802D9A436716662842E946ECC39AA33D /* ApplePayViewModel.swift */,
+			);
+			name = "Apple Pay";
+			path = "Apple Pay";
+			sourceTree = "<group>";
+		};
+		16D72E3FB630BBCDC205ED542FD280D8 /* OAuth */ = {
+			isa = PBXGroup;
+			children = (
+				AA189754DE700FFD363C2F9C578C4AA8 /* KlarnaViewModel.swift */,
+				C7CB4A64C5A736A9AD6C441CC56CBE51 /* OAuthViewModel.swift */,
+				6903766D066D5FE9AEA3661BA8B77E15 /* PayPalViewModel.swift */,
+				8B4DE42CAD890D1B1628AD3CCA79C961 /* PrimerOAuthViewModel.swift */,
+				21F37C07D2ED87AE0E4BF7D8D230BB93 /* PrimerWebViewController.swift */,
+				895DB2FE19F1035E2EADFD5062BEF8B7 /* PrimerWebViewModel.swift */,
+				9A5F2035CD2BD1DD121789AD11E5D496 /* WebViewController.swift */,
+			);
+			name = OAuth;
+			path = OAuth;
+			sourceTree = "<group>";
+		};
+		197EC984809834F25EBBD4437F2FBCB6 /* Cancellation */ = {
+			isa = PBXGroup;
+			children = (
+				2338F156C528C77384B13E8368369C06 /* CancelContext.swift */,
+				C0CB7107AE65071B4CE1E13F30B40EB7 /* Cancellable.swift */,
+				561FC44114BE94E06AE91B28B5442472 /* CancellableCatchable.swift */,
+				94DEA88A06B13122C66CB09163AA414E /* CancellablePromise.swift */,
+				721C4D29B7259B3328879C0DBE8D4712 /* CancellableThenable.swift */,
+			);
+			name = Cancellation;
+			path = Cancellation;
+			sourceTree = "<group>";
+		};
+		227C855C283B6F47700CF9228B45DF67 /* Confirm Mandate */ = {
+			isa = PBXGroup;
+			children = (
+				B8C23BBB06B7F07F5AC1A21AB9F0DDDF /* ConfirmMandateView.swift */,
+				0C2738C6B9FA412C2B1E3F3EEE4F0448 /* ConfirmMandateViewController.swift */,
+				2E1892AEAA597A21EF8E1E67B39714B8 /* ConfirmMandateViewModel.swift */,
+			);
+			name = "Confirm Mandate";
+			path = "Confirm Mandate";
+			sourceTree = "<group>";
+		};
+		26ECA9DF084D833186A291EA2175352D /* Services */ = {
+			isa = PBXGroup;
+			children = (
+				EF1D7AB01FF38516A5326AC506AE2485 /* API */,
+				61B9A1723AC81B4EB9580A82F85C15CB /* Network */,
+				E4CF3F42E66F626E8C227F406FEF695D /* Parser */,
+			);
+			name = Services;
+			path = Sources/PrimerSDK/Classes/Services;
+			sourceTree = "<group>";
+		};
+		28DA73CB722891FFF187E038598362B9 /* Primer */ = {
+			isa = PBXGroup;
+			children = (
+				4CC7E9E63C0B5CCB204268B3A334CCBC /* CardButton.swift */,
+				0F4F266D208E12009D5B89CBF5E9D368 /* ExternalViewModel.swift */,
+				ABEEA995826FE0F1D9147FCCA7B4E7F2 /* PaymentMethodComponent.swift */,
+			);
+			name = Primer;
+			path = Primer;
+			sourceTree = "<group>";
+		};
+		2B0626A4BFE4A7CAD9BC39BA25E39661 /* Dispatchers */ = {
+			isa = PBXGroup;
+			children = (
+				61BD6EBE80A6B183F6E7D381AA3F2B50 /* ConcurrencyLimitedDispatcher.swift */,
+				047E81BA91FF9330D2BF4D4B2CD40CE2 /* CoreDataDispatcher.swift */,
+				E46DB85A82E2D3BE44196131DAB1DF0E /* Queue.swift */,
+				74072F6AC4065E802BC5050630DB99D0 /* RateLimitedDispatcher.swift */,
+				A8F383D6B0BF77712674FE7E6C5D8C2A /* RateLimitedDispatcherBase.swift */,
+				2DE6E9CF390D9A36972D22658ADB0398 /* StrictRateLimitedDispatcher.swift */,
+			);
+			name = Dispatchers;
 			path = Dispatchers;
 			sourceTree = "<group>";
 		};
-		0F0418244CF3E2DE3A67DF288E1A08E9 /* Vault */ = {
-			isa = PBXGroup;
-			children = (
-				6F0CAE75DCAA1C35678B3ADD34BA5552 /* VaultPaymentMethodView.swift */,
-				8E114338AEEB349858F80FF43A017336 /* VaultPaymentMethodViewController.swift */,
-				151F4980453ABD0DC459536376317684 /* VaultPaymentMethodViewController+ReloadDelegate.swift */,
-				028A0AC716DFB6DFEB7F877F72F3E5E2 /* VaultPaymentMethodViewModel.swift */,
-			);
+		48FE4B7261EDAABEB366C1EDD5B7AC0D /* Vault */ = {
+			isa = PBXGroup;
+			children = (
+				9322FE37E5A5DB1DCBB99410FAEEC6C1 /* VaultPaymentMethodView.swift */,
+				773F79ADC9EDDD667DF1C514151D0A85 /* VaultPaymentMethodViewController.swift */,
+				D6159F4C3EE2953555807A6CAFA97E9A /* VaultPaymentMethodViewModel.swift */,
+			);
+			name = Vault;
 			path = Vault;
->>>>>>> 8a377284
-			sourceTree = "<group>";
-		};
-		06E33A9987D2CE6D88D84CEF92EFE76B /* Error Handler */ = {
-			isa = PBXGroup;
-			children = (
-				B23BA956BD898AC0647E2F9B06633163 /* ErrorHandler.swift */,
-				C51F6E61F10C84F374229A19CEEDAD39 /* PrimerError.swift */,
-			);
-<<<<<<< HEAD
-			name = "Error Handler";
-			path = "Sources/PrimerSDK/Classes/Error Handler";
-=======
-			path = "Confirm Mandate";
->>>>>>> 8a377284
-			sourceTree = "<group>";
-		};
-		0F098B8D2432A95AF873A784FA0C3353 /* JSON */ = {
-			isa = PBXGroup;
-			children = (
-				40327364D5DE6B6DC69565FFE9EC9343 /* JSONParser.swift */,
-			);
-<<<<<<< HEAD
-			path = JSON;
-=======
-			path = PCI;
->>>>>>> 8a377284
-			sourceTree = "<group>";
-		};
-		1C3CFD20CE57E9DB61DB89332126A64A /* Support Files */ = {
-			isa = PBXGroup;
-			children = (
-				52560B64233248170FB817DD65DE695C /* PrimerSDK.modulemap */,
-				CB2E54E15A7AFB8942F77D12F8C7F463 /* PrimerSDK-dummy.m */,
-				31044FA3A10F1AF1BCD2B2D4F5F13C6A /* PrimerSDK-Info.plist */,
-				50227134443019A7195746289603189A /* PrimerSDK-prefix.pch */,
-				7551FBCEEA2D2F455049C9AC10C10537 /* PrimerSDK-umbrella.h */,
-				28181C6D17E695DEF009CD6D642D5781 /* PrimerSDK.debug.xcconfig */,
-				D242B12567955BC2031180D1DE9BCCC0 /* PrimerSDK.release.xcconfig */,
-				560A611CBC4F097F1465BEAF48FD9893 /* ResourceBundle-PrimerResources-PrimerSDK-Info.plist */,
-			);
-<<<<<<< HEAD
-			name = "Support Files";
-			path = "Example/Pods/Target Support Files/PrimerSDK";
-=======
-			path = PCI;
->>>>>>> 8a377284
-			sourceTree = "<group>";
-		};
-		1E2814AC5E3C866C16EA91566F86ABF4 /* Vault */ = {
-			isa = PBXGroup;
-			children = (
-				AB01D6A8F8AF4D72D8941521C01CB3FB /* VaultPaymentMethodView.swift */,
-				85511A80B2E948E01AD1FDED9333595F /* VaultPaymentMethodViewController.swift */,
-				6740B10E3F53E07E995C61C6497A88DD /* VaultPaymentMethodViewModel.swift */,
-			);
-			path = Vault;
-			sourceTree = "<group>";
-		};
-		2838A705C73D6ABE69AD5FD6156C1603 /* OAuth */ = {
-			isa = PBXGroup;
-			children = (
-				77E6C20FC752F2161234AC89C2E77AA5 /* KlarnaViewModel.swift */,
-				5BA9DAEE6B4B52EB8032F24B6AEE864E /* OAuthViewModel.swift */,
-				3314CB0C17C98E2BD0C3B31E7259964D /* PayPalViewModel.swift */,
-				BD2C9D18A9D20D086DBF4E220D667241 /* PrimerOAuthViewModel.swift */,
-				39A0D4F97D71ECE4148E63225FCDEC8B /* PrimerWebViewController.swift */,
-				A5F21297043EB846D1F9DD638633DBD2 /* PrimerWebViewModel.swift */,
-				1D2656E7A6CA8489F87F28E533FACDE0 /* WebViewController.swift */,
-			);
-			path = OAuth;
-			sourceTree = "<group>";
-		};
-		2A12E5268A6C63D0E08510CDA6D8AA1C /* Confirm Mandate */ = {
-			isa = PBXGroup;
-			children = (
-				5A553F8478EE872A55C45344EACF8909 /* ConfirmMandateView.swift */,
-				6A2EC0779C7AE28A721BA422F1DC7658 /* ConfirmMandateViewController.swift */,
-				1E5EAA3CD9216F6CE282CE75976EAEBC /* ConfirmMandateViewModel.swift */,
-			);
-			path = "Confirm Mandate";
-			sourceTree = "<group>";
-		};
-		3893A29B27B736C69E4B3CC65D3B771A /* Parser */ = {
-			isa = PBXGroup;
-			children = (
-				68D6D2F2BB35C857FE9F75EEE5D7BF66 /* Parser.swift */,
-				0F098B8D2432A95AF873A784FA0C3353 /* JSON */,
-			);
-<<<<<<< HEAD
-			path = Parser;
-=======
-			path = CardScanner;
->>>>>>> 8a377284
 			sourceTree = "<group>";
 		};
 		4A1B2ED084737272FEC1A5E090838C23 /* Products */ = {
@@ -756,425 +552,347 @@
 			name = Products;
 			sourceTree = "<group>";
 		};
-		5220CC46F8FFC8A1EF74EE10E346BA8D /* Primer */ = {
-			isa = PBXGroup;
-			children = (
-<<<<<<< HEAD
-				EE2924D38A53014FE13D8CB2AE49B640 /* CardButton.swift */,
-				485B2054FB5A66B0F463CA460BB8142F /* ExternalViewModel.swift */,
-				60D793856E003128F469164B4EDB7463 /* PaymentMethodComponent.swift */,
-			);
-			path = Primer;
-=======
-				8CFC74912EAE9A70FFF8DE62B8C71B25 /* Apaya.swift */,
-				EAFA418ECF5F27AA7E5E63F306092634 /* ApplePay.swift */,
-				5222AFB072F8973C97C5F29CD67F4B9A /* ClientToken.swift */,
-				062476F6FAFB4A517464568846569A1D /* Consolable.swift */,
-				B115D03FA30C2645750EF87111D959E0 /* CountryCode.swift */,
-				17F02216E249426523A5448009BC6C2F /* Currency.swift */,
-				8AB891B54D8E7F4FE0C63C63AB023860 /* DirectDebitMandate.swift */,
-				04B9EA92EADC0F24402A8915991AB06E /* ImageName.swift */,
-				17B1F6C4ABA8063D35E00F5238E46C48 /* Klarna.swift */,
-				839C954000E4CB5966D1C6288E15BED9 /* OrderItem.swift */,
-				2FA560CA5408792AA98457785E43775E /* PaymentMethod.swift */,
-				A669942C317630FB0A44CA77F72DD957 /* PaymentMethodConfig.swift */,
-				384F718DBB271F2C3E4F1D2B5025E839 /* PaymentMethodToken.swift */,
-				34E0C43AE01B5AE0E1E9E30E4788C78F /* PaymentMethodTokenizationRequest.swift */,
-				0ECE392C95298EB9BE4648C29E4FF1BA /* PaymentNetwork.swift */,
-				99343E2730EE3C8EB11B14249CCA1D5A /* PayPal.swift */,
-				82E7F7C14B5B2F85BC56EAC5A68536D5 /* PrimerContent.swift */,
-				7BC6D7F14E0CAC5E19CF2C6E92DB7BA1 /* PrimerInternalSessionFlow.swift */,
-				A71B1D0C837EC28783F269E7122A2027 /* PrimerSettings.swift */,
-				EC1188613DBF0F5B213160C8F4B033A1 /* PrimerTheme.swift */,
-				FF8EA2E97E8EC0873FB0043F4DB39758 /* SuccessMessage.swift */,
-				EEAB2611B553F85DF1913801B2DEB7F5 /* UXMode.swift */,
-				1BC8E88A670A768C6788875EC48AD74D /* PCI */,
-				15B2E64526F88170005B8343 /* Customer.swift */,
+		4F5AE0A90C089085224EC0AA3A6C3B26 /* Extensions & Utilities */ = {
+			isa = PBXGroup;
+			children = (
+				85095DF5D7090A888E7E484552E854C5 /* AlertController.swift */,
+				F0584772CFBF548E579316B6EB2F0E33 /* BundleExtension.swift */,
+				F33862AC2743D485F4F47E326E1DF38E /* DateExtension.swift */,
+				0EE8E7AA127B7406E1487F6D79A65BDF /* IntExtension.swift */,
+				A18BF59259CCC7C40DCA3FE7A16087E0 /* Logger.swift */,
+				BC505FF9846A36A7A014D06D38F3179A /* Mask.swift */,
+				C3258D35521D902BE1B9092B5F4602D5 /* Optional+Extensions.swift */,
+				FE48AD6B0ABB29E721081D23E3E45999 /* PresentationController.swift */,
+				1F0A59652599E26C2FA60D1E1528420D /* PrimerButton.swift */,
+				FA2D6589BE404A81AC5B8F1339D42373 /* PrimerCustomStyleTextField.swift */,
+				053B98F7505B224E601B279C69A001E3 /* PrimerScrollView.swift */,
+				B658410CAAF2674DC6AD2E2D565ACC01 /* PrimerTableViewCell.swift */,
+				DB88FD744B751CAFC7656B5DB5A9CC12 /* PrimerViewController.swift */,
+				C34EF10D91002DC1F270914E7C49CD45 /* PrimerViewExtensions.swift */,
+				781BCB4C28676DB52A1B12ABA2119DFD /* StringExtension.swift */,
+				682ACD6304410698E133DEA259B005B3 /* UIColorExtension.swift */,
+				D6FB9F6D89E956AE25A2B56D267625A8 /* UIDeviceExtension.swift */,
+				58B72EE10C67809A5E5A2FB338FD0390 /* URLExtension.swift */,
+				E22F4CBE2EB6DDB5F5AF8AF0CFB1F090 /* UserDefaultsExtension.swift */,
+				4DD4824F5CB98532A1F8E185FB7BB6D4 /* Validation.swift */,
+			);
+			name = "Extensions & Utilities";
+			path = "Sources/PrimerSDK/Classes/Extensions & Utilities";
+			sourceTree = "<group>";
+		};
+		56409D50D0FA1C19C592518252ACCB45 /* Targets Support Files */ = {
+			isa = PBXGroup;
+			children = (
+				DC341534F0F751E90DBE9F9F51531A54 /* Pods-PrimerSDK_Example */,
+				C99317E726DB0D5CA94A6EFE2CA8C63E /* Pods-PrimerSDK_Tests */,
+			);
+			name = "Targets Support Files";
+			sourceTree = "<group>";
+		};
+		578452D2E740E91742655AC8F1636D1F /* iOS */ = {
+			isa = PBXGroup;
+			children = (
+				73010CC983E3809BECEE5348DA1BB8C6 /* Foundation.framework */,
+			);
+			name = iOS;
+			sourceTree = "<group>";
+		};
+		588E13C4BCFF151D432B3BE3F072F4A4 /* Data Models */ = {
+			isa = PBXGroup;
+			children = (
+				9B2017709FB6E79FDCE1F08D9BED4B41 /* Apaya.swift */,
+				0EDB23F09C46E78F8743D595CF988D0E /* ApplePay.swift */,
+				8CB60CBF5A067D9EBFD95F7D29CDBC5D /* CardNetwork.swift */,
+				34EB238140A4EF75604B8C8ABD3D42F0 /* ClientToken.swift */,
+				59B5F37D79CC671CE5E0CA2DF93B7E19 /* Consolable.swift */,
+				A080810CB49A86B91D25ECF528B6424C /* CountryCode.swift */,
+				5D4164983C13DCB9FA462F1C3E8D8038 /* Currency.swift */,
+				8D0503FCCBBFF7599402205AC8263F23 /* Customer.swift */,
+				12DD56F7E9E242795BCA268D9D7F7E89 /* DirectDebitMandate.swift */,
+				90AE4CD75898758DF08E70D58B852461 /* DirerctCheckoutViewModel.swift */,
+				02B88A5528A72A4D675DCEDDB6E2016E /* ImageName.swift */,
+				6F7718896C4F2041182D5A3A09D3701F /* Klarna.swift */,
+				BF5688D6686F0021E8934013EEA700B2 /* OrderItem.swift */,
+				6E17CB4AC2F5EE77E7B4F5B7ABCE32FC /* PaymentMethod.swift */,
+				06D568010E32F0CF9CA2CBA928C02F66 /* PaymentMethodConfig.swift */,
+				C107C852792358C8EEC46C528DC735C2 /* PaymentMethodToken.swift */,
+				CB81AAAF2E85BBF9FFB7BB8B919399DB /* PaymentMethodTokenizationRequest.swift */,
+				D6407A95C1E5E6398619C90D8B5EE0A0 /* PaymentNetwork.swift */,
+				3D9B15B2E87473F7F29E002B26FCC5AB /* PayPal.swift */,
+				742DAA826C6725BA05A1DA9AB8A5AD7E /* PrimerContent.swift */,
+				534145575BED75276FBFADEAB5D47174 /* PrimerInternalSessionFlow.swift */,
+				CD882D64F69ECA2A18913A218428EC00 /* PrimerSettings.swift */,
+				38AE743599F727B8D1EEEAA107C8D754 /* PrimerTheme.swift */,
+				7EE81CF5C429A565CBF53F72E116F7CA /* SuccessMessage.swift */,
+				C045241A71193D568D93477FB9A56EA4 /* UXMode.swift */,
+				DA8C592FC4AA7E5EF954B677EE0BFDE6 /* VaultCheckoutViewModel.swift */,
+				8A6582577654C255B63FD49F3A94752E /* PCI */,
 			);
 			name = "Data Models";
 			path = "Sources/PrimerSDK/Classes/Data Models";
 			sourceTree = "<group>";
 		};
-		520ACF4CDD5CA2BF413257D58531C2FD /* Network */ = {
-			isa = PBXGroup;
-			children = (
-				22E76B38BDF4B14580320D3122F15D63 /* Endpoint.swift */,
-				CE5F00008C2B7FD65F660AE1CF9CFEB8 /* NetworkService.swift */,
-				FD62076826CEBA3D68D197D0337C307F /* URLSessionStack.swift */,
-			);
+		5ADEFE322004FC21AC42C61013BBABC7 /* Support Files */ = {
+			isa = PBXGroup;
+			children = (
+				4053B01E2D5EDC35346DA290666E6838 /* PrimerSDK.modulemap */,
+				9C84A6E182CDF9057D409A7C958F65E9 /* PrimerSDK-dummy.m */,
+				24CA6773FF2BF707E1BDA0F9F8D3A966 /* PrimerSDK-Info.plist */,
+				522F7CB3966565DDAAAB2CC6BD581484 /* PrimerSDK-prefix.pch */,
+				E7338AAE75533D86B768C9CF747E614C /* PrimerSDK-umbrella.h */,
+				FD43A45F5F614C9E6FBFE08C880E8457 /* PrimerSDK.debug.xcconfig */,
+				4D2643A3336F536CEABAA30FBA43D5D6 /* PrimerSDK.release.xcconfig */,
+				7BC2122F8F0DD297FAFA0B31DBCDBE52 /* ResourceBundle-PrimerResources-PrimerSDK-Info.plist */,
+			);
+			name = "Support Files";
+			path = "Example/Pods/Target Support Files/PrimerSDK";
+			sourceTree = "<group>";
+		};
+		60408F163292F0EA9E9ADBC16641F2C4 /* PCI */ = {
+			isa = PBXGroup;
+			children = (
+				F3F07354A7E60FEFA2A2F2AD08FD1F4B /* CardScanner */,
+			);
+			name = PCI;
+			path = PCI;
+			sourceTree = "<group>";
+		};
+		61B9A1723AC81B4EB9580A82F85C15CB /* Network */ = {
+			isa = PBXGroup;
+			children = (
+				EEFF4DB21DFAF85BDB9562E66C5099F9 /* Endpoint.swift */,
+				5CE2F43E12E18B171D81A0A5BC829613 /* NetworkService.swift */,
+				4660DFF52476DE85F97D1A81A34418DA /* URLSessionStack.swift */,
+			);
+			name = Network;
 			path = Network;
->>>>>>> 8a377284
-			sourceTree = "<group>";
-		};
-		56409D50D0FA1C19C592518252ACCB45 /* Targets Support Files */ = {
-			isa = PBXGroup;
-			children = (
-				DC341534F0F751E90DBE9F9F51531A54 /* Pods-PrimerSDK_Example */,
-				C99317E726DB0D5CA94A6EFE2CA8C63E /* Pods-PrimerSDK_Tests */,
-			);
-			name = "Targets Support Files";
-			sourceTree = "<group>";
-		};
-		578452D2E740E91742655AC8F1636D1F /* iOS */ = {
-			isa = PBXGroup;
-			children = (
-				73010CC983E3809BECEE5348DA1BB8C6 /* Foundation.framework */,
-			);
-<<<<<<< HEAD
-			name = iOS;
-=======
-			path = Cancellation;
->>>>>>> 8a377284
-			sourceTree = "<group>";
-		};
-		5F4F1B47A4EA1759BE63A6D58E53EF99 /* PCI */ = {
-			isa = PBXGroup;
-			children = (
-				876187D4CF4C8FF755AF804945341658 /* CardScanner */,
-			);
-			path = PCI;
-			sourceTree = "<group>";
-		};
-		5FFF4C3F10CFA7716CA37BA48A6DDC5E /* Cancellation */ = {
-			isa = PBXGroup;
-			children = (
-<<<<<<< HEAD
-				0150E3AD8CA3520F18418BB43EA87435 /* CancelContext.swift */,
-				69E1A9ABF0514A956A3624A242B49FE0 /* Cancellable.swift */,
-				462637E6F7E06537B231DB27B850C06A /* CancellableCatchable.swift */,
-				4E5E267B66086C1D38B5526851780930 /* CancellablePromise.swift */,
-				443957564EA8B48D77BF30295C3563F8 /* CancellableThenable.swift */,
-			);
-			path = Cancellation;
-=======
-				DCF39E6296672026FCACB24BDFDEF57A /* ApayaService.swift */,
-				E098B844188CA23FC392BFE47FCB9A2B /* ApplePayService.swift */,
-				BB1A68CA6AE779DEAA9AD18B96A003B3 /* ClientTokenService.swift */,
-				59A8B63B98F5E7B420DB12A18ADB241F /* DirectDebitService.swift */,
-				A16AE41867AA78ECD7A6271A9C10396E /* KlarnaService.swift */,
-				0C2E11A3B722A46FE5C5F99A58B61AE8 /* PaymentMethodConfigService.swift */,
-				6AFB543E10C2065920FC2C71EF80A7E6 /* PayPalService.swift */,
-				A7CA65EDEFC425610CA6CAB60A03CEB5 /* VaultService.swift */,
-			);
-			path = "Payment Services";
->>>>>>> 8a377284
-			sourceTree = "<group>";
-		};
-		64553C0C76A98FDA6A4AEAEFCA046589 /* Success */ = {
-			isa = PBXGroup;
-			children = (
-				B8CA559CCF7DBE5CDA1AE7E9C0600A56 /* SuccessViewController.swift */,
-			);
-			path = Success;
-			sourceTree = "<group>";
-		};
-		66844108D7299969CCECF4C722D9D497 /* Payment Services */ = {
-			isa = PBXGroup;
-			children = (
-				11180698596DAF8CF84FB507F57426AE /* ApayaService.swift */,
-				64000A7CE2AFF19124AC0E330C29F490 /* ApplePayService.swift */,
-				2276FD1DFA71219BF5B9007EB5BD280D /* ClientTokenService.swift */,
-				2A83815420D1599BF806A1AEF50CBCF8 /* DirectDebitService.swift */,
-				AE22F03325393DEB43D32C7AF05F9CA1 /* KlarnaService.swift */,
-				46BD2DF0127FE1E6BCEDE3DE36F70EC4 /* PaymentMethodConfigService.swift */,
-				932FAEF9DAF231763D5983D48F21D6CB /* PayPalService.swift */,
-				9F1A0427274957DC74BAD079B3A794AF /* VaultService.swift */,
-			);
-<<<<<<< HEAD
-			path = "Payment Services";
-=======
-			path = Primer;
->>>>>>> 8a377284
-			sourceTree = "<group>";
-		};
-		673A9E33EDA78A99189FD22993084C31 /* PCI */ = {
-			isa = PBXGroup;
-			children = (
-				81B94F52058EDA4168631DF497B074B3 /* FormTextFieldType.swift */,
-				E1A18D3C1D3BCA8CB6BEA24DECA5ADD5 /* FormType.swift */,
-			);
-			path = PCI;
-			sourceTree = "<group>";
-		};
-		798FE343F71107DA55C02A43544F6124 /* Text Fields */ = {
-			isa = PBXGroup;
-			children = (
-				77B38810E5278B92BB9A949C9EAD11E3 /* CardComponentsManager.swift */,
-				588E31552C827023A16A4A65D9CA9B1C /* PrimerCardholderNameFieldView.swift */,
-				E1E3AE973E778135B4639AEBD61E96D5 /* PrimerCardNumberFieldView.swift */,
-				BABEEF2A5F465B312E7575391876FB1B /* PrimerCVVFieldView.swift */,
-				120C8CF2E9959396956E779968FCDF63 /* PrimerExpiryDateFieldView.swift */,
-				9E55A26BF9FBE4F9BC0CB5309D6F49B7 /* PrimerNibView.swift */,
-				F41D0A17A9A27E5DD80C47A8C1656A21 /* PrimerTextField.swift */,
-				E3536E3C46D08DB120CED76219FE249D /* PrimerTextFieldView.swift */,
-				BC5252D41D3D8F99728450E97581B153 /* PrimerTextFieldView.xib */,
-			);
-			path = "Text Fields";
-			sourceTree = "<group>";
-		};
-		836A0A3541316BBAB911D56B0B4FBB64 /* Apple Pay */ = {
-			isa = PBXGroup;
-			children = (
-				EBC4BCD99C3E6713963F25D241FCDFC5 /* ApplePayViewModel.swift */,
-			);
-<<<<<<< HEAD
-			path = "Apple Pay";
-=======
-			path = JSON;
->>>>>>> 8a377284
-			sourceTree = "<group>";
-		};
-		84F103DC26EF8BB2B4B19F2B5C5EA96D /* PrimerSDK */ = {
-			isa = PBXGroup;
-			children = (
-				B08AB49A59BBDD60A720EB9E018EBA0E /* Icons.xcassets */,
-				E3977DE66113FCD2B372E167064F55FB /* Core */,
-				A905F7931638BAC0B488A72309B0611A /* Data Models */,
-				06E33A9987D2CE6D88D84CEF92EFE76B /* Error Handler */,
-				0689C6B44011160A9A14EBEB29FEEA78 /* Extensions & Utilities */,
-				C7DD482B3FD2084A37803B7B01D222C6 /* Localizable */,
-				D34073C0AEABE63E44D7623C72746FA5 /* Pod */,
-				A076E059EB7482481BB6C99E60E59960 /* Services */,
-				1C3CFD20CE57E9DB61DB89332126A64A /* Support Files */,
-				D295507255A0481CBEBB6C82044F42D7 /* Third Party */,
-				A7BDF427F53C706ED7D6D32BFF5D3B08 /* User Interface */,
+			sourceTree = "<group>";
+		};
+		61E628D00D72C1869064EFD341DFA73F /* PrimerSDK */ = {
+			isa = PBXGroup;
+			children = (
+				43BD673B3B1F31D13EF597639B24114E /* Icons.xcassets */,
+				6F91EC4FB396FFEA93F0539C557BCA46 /* Core */,
+				588E13C4BCFF151D432B3BE3F072F4A4 /* Data Models */,
+				BF25ADA8589AADAE3848CB67D6848E4E /* Error Handler */,
+				4F5AE0A90C089085224EC0AA3A6C3B26 /* Extensions & Utilities */,
+				0F7635A2FFCA505F16541E27241D9DD5 /* Localizable */,
+				C44B447BF24C70E7CCA6D1D6EB2F0596 /* Pod */,
+				26ECA9DF084D833186A291EA2175352D /* Services */,
+				5ADEFE322004FC21AC42C61013BBABC7 /* Support Files */,
+				B671AB256B3E6C0A516266BE0E440CD5 /* Third Party */,
+				B854B59A31F0EFB27285474962A0641C /* User Interface */,
 			);
 			name = PrimerSDK;
 			path = ../..;
 			sourceTree = "<group>";
 		};
-		876187D4CF4C8FF755AF804945341658 /* CardScanner */ = {
-			isa = PBXGroup;
-			children = (
-				7BE59768D921D1CBE89A1C26BD975B08 /* CardScannerViewController.swift */,
-				52219E2DF1E857280186CD61BB5452A2 /* CardScannerViewController+SimpleScanDelegate.swift */,
-				1473C51598DF52ADB72A3E1CFFBA03C3 /* CardScannerViewModel.swift */,
-				C95F28E7E659A5A894809F5153FB8680 /* ScannerView.swift */,
-			);
-<<<<<<< HEAD
-			path = CardScanner;
-=======
-			path = Parser;
->>>>>>> 8a377284
-			sourceTree = "<group>";
-		};
-		8B042EBDAC80CE5CCA7EF3A58BC7B0A6 /* API */ = {
-			isa = PBXGroup;
-			children = (
-<<<<<<< HEAD
-				95C9E4A72537E73C97E59A9DB25C185C /* Primer */,
-			);
-			path = API;
-=======
-				CF1903DD905885A38DB5B9F1A81819B0 /* after.swift */,
-				9399C2F313556768B7E080981C1AC4B1 /* Box.swift */,
-				8AD6F3784D9318BE7FC732A8691A72CF /* Catchable.swift */,
-				04D3C80EF79C8498C2C3A2C5AA66A55D /* Configuration.swift */,
-				89B3A259833F9C2EA3D52A07BF628DF5 /* CustomStringConvertible.swift */,
-				0B449B085CBD1FC9F0D2209837111BD2 /* Dispatcher.swift */,
-				EAB784958F177C2B14925E079CA69D59 /* Error.swift */,
-				1758A4B39032E08B5657A438308B953C /* firstly.swift */,
-				24F984308B79D8BF761C21D33C27CCA2 /* Guarantee.swift */,
-				A0BCF5411DC9ECC72A994BAEC4CDBBD8 /* hang.swift */,
-				8BD8B947E98D8A042387F0FFFB29332D /* LogEvent.swift */,
-				F1E972B377DB2F7A0291D598D5849947 /* Promise.swift */,
-				20F0CA4AD9327B3648876C4E59CE31C0 /* race.swift */,
-				4410047DCA618B7DF037B06FE014AC17 /* Resolver.swift */,
-				F6BFA9F455CD6E1D77D922FDF801028A /* Thenable.swift */,
-				B5B5701DDEA4627AAE2AD174833B2E67 /* when.swift */,
-				571F739AFDCBC58B520DA7D242D04BED /* Cancellation */,
-				01662EDC67F18F858246E090DC74C29B /* Dispatchers */,
-				E827065C99F24677136CB620C6AF672C /* Wrappers */,
-			);
+		6997508E0DAF8960D4AF130870462784 /* Root */ = {
+			isa = PBXGroup;
+			children = (
+				04F0563B11B2BE044E7B4D0E6556C47E /* PrimerCardFormViewController.swift */,
+				F0C573321E88D4D7F3A07F5C181CE1DE /* PrimerContainerViewController.swift */,
+				3CF7E3E61964C7420A6900DE1212B6E5 /* PrimerFormViewController.swift */,
+				52A8B1157C94EB625E320D991A46BF70 /* PrimerLoadingViewController.swift */,
+				F7DE82F79928A422BDB9DD3FD14C852B /* PrimerNavigationBar.swift */,
+				FE9B186B1535C60C8590C5D67AA13901 /* PrimerNavigationController.swift */,
+				6FE55C0DB7E1933D8236EC6BAB9491DF /* PrimerRootViewController.swift */,
+				299C61B09706D6B2442AA9BD204010E2 /* PrimerUniversalCheckoutViewController.swift */,
+				14ED0EBCAD07194CBB60E9792984207D /* PrimerVaultManagerViewController.swift */,
+				2F3C25F9D72CDF4BE1572CCEE0514154 /* RootViewController.swift */,
+				955F324CE6583599EFF02A315FB76B2D /* RootViewController+Router.swift */,
+				07C6B1A10A9F9586128AFFE05F1D7C0F /* Route.swift */,
+			);
+			name = Root;
+			path = Root;
+			sourceTree = "<group>";
+		};
+		6D9FE4947957E86BF77866DAF49D4184 /* PCI */ = {
+			isa = PBXGroup;
+			children = (
+				1401DFE57F42217601F4F74491A653D9 /* TokenizationService.swift */,
+			);
+			name = PCI;
+			path = PCI;
+			sourceTree = "<group>";
+		};
+		6F91EC4FB396FFEA93F0539C557BCA46 /* Core */ = {
+			isa = PBXGroup;
+			children = (
+				E313D894CB65C95F1DD9ADA73B0B282C /* Payment Services */,
+				6D9FE4947957E86BF77866DAF49D4184 /* PCI */,
+				CFC7DD1C10F2AA3FD682AC408041E5C1 /* Primer */,
+			);
+			name = Core;
+			path = Sources/PrimerSDK/Classes/Core;
+			sourceTree = "<group>";
+		};
+		7406BE4CCF04AF6C48457DDEB01B7E0F /* UI Delegates */ = {
+			isa = PBXGroup;
+			children = (
+				11CB29F2B0045B03C26D9DB68297CF8C /* ReloadDelegate.swift */,
+				E1BA35CF805BE2E3AD1DAB3D129730CB /* TransitioningDelegate.swift */,
+			);
+			name = "UI Delegates";
+			path = "UI Delegates";
+			sourceTree = "<group>";
+		};
+		757D8E28385AFFD14DE4DB6EFC9F3AAE /* Error */ = {
+			isa = PBXGroup;
+			children = (
+				B0B8E24EEF5CD5D576A42A3ED22A46BE /* ErrorViewController.swift */,
+			);
+			name = Error;
+			path = Error;
+			sourceTree = "<group>";
+		};
+		77B2754A5793EDE7B3A1A87DAD23F303 /* Checkout */ = {
+			isa = PBXGroup;
+			children = (
+				17D61C5F8B090948FE0636069555E501 /* VaultCheckoutView.swift */,
+				908A59FD6E472FF3D33AF3DB557B7F2E /* VaultCheckoutViewController.swift */,
+			);
+			name = Checkout;
+			path = Checkout;
+			sourceTree = "<group>";
+		};
+		84FBFB0AF4077068073C730A1CD0FF78 /* JSON */ = {
+			isa = PBXGroup;
+			children = (
+				422B15605FBB77956F8986B7F9CD4BA9 /* JSONParser.swift */,
+			);
+			name = JSON;
+			path = JSON;
+			sourceTree = "<group>";
+		};
+		8A6582577654C255B63FD49F3A94752E /* PCI */ = {
+			isa = PBXGroup;
+			children = (
+				FECA39EBBAF22FBE0D8B673937C066C1 /* FormTextFieldType.swift */,
+				8600524CBC87D325202C656F1C4161A5 /* FormType.swift */,
+			);
+			name = PCI;
+			path = PCI;
+			sourceTree = "<group>";
+		};
+		8BBA715A7549058BCF045950075A5F32 /* Success */ = {
+			isa = PBXGroup;
+			children = (
+				1548D9C152EB0B0C25B03D98ED3F7577 /* SuccessViewController.swift */,
+			);
+			name = Success;
+			path = Success;
+			sourceTree = "<group>";
+		};
+		AA0475917619DA1E3B59A90CBDCF5412 /* PromiseKit */ = {
+			isa = PBXGroup;
+			children = (
+				903E583ECF75E15FEB327BEADE92FF59 /* after.swift */,
+				033F11997C6F4A945CE7277911FB4153 /* Box.swift */,
+				4A0AC6D6FA0A8F72398541101D14ECEB /* Catchable.swift */,
+				F70049CC937F9B68E08F392F97085D5B /* Configuration.swift */,
+				ED04C6E6D73A32D579F0210D8DED1645 /* CustomStringConvertible.swift */,
+				D16BCA45BDA4F58DDF498A9B36F5B460 /* Dispatcher.swift */,
+				D0A122DCA432C41E527A7CFBB774BA29 /* Error.swift */,
+				89F88B98A28EB078562B400396497755 /* firstly.swift */,
+				2537BD29BBB84C1296DCED957FFA9BE0 /* Guarantee.swift */,
+				746517A7BB848A494B7CD31054ED27FE /* hang.swift */,
+				E4367B3D596E5DAD0DE915AEB39A9538 /* LogEvent.swift */,
+				216B3450F229530433AE42A045FF4B2F /* Promise.swift */,
+				B03EC738592302FD02F06F202021676B /* race.swift */,
+				835C5A48292C07B2A252896A2EBAA9C4 /* Resolver.swift */,
+				5D8335663C9190C11234C39D3105AE25 /* Thenable.swift */,
+				4B514B981F4799549587762198F7D969 /* when.swift */,
+				197EC984809834F25EBBD4437F2FBCB6 /* Cancellation */,
+				2B0626A4BFE4A7CAD9BC39BA25E39661 /* Dispatchers */,
+				B96BDB08595BA98B011B8A1CC00107BC /* Wrappers */,
+			);
+			name = PromiseKit;
 			path = PromiseKit;
->>>>>>> 8a377284
-			sourceTree = "<group>";
-		};
-		90D3D16FB1345D82FB8E800AF7E6FE1D /* Checkout */ = {
-			isa = PBXGroup;
-			children = (
-				8620D5F561FB2D3209844FF26CF83879 /* VaultCheckoutViewController.swift */,
-			);
-			path = Checkout;
-			sourceTree = "<group>";
-		};
-		95ABD4E07E08329258D308BC4AC669D0 /* Root */ = {
-			isa = PBXGroup;
-			children = (
-				FCCA328CD6CEFD6AE014844FE0C3DF42 /* PrimerCardFormViewController.swift */,
-				5C927172A13953B5B6DA399E33B5ECC5 /* PrimerContainerViewController.swift */,
-				C158A5B36D2DC657C918307E507CA2EA /* PrimerFormViewController.swift */,
-				43801F061A34FFE9298C26920753B6AF /* PrimerLoadingViewController.swift */,
-				6ED24BB109FE874C19AEB6014ED8F246 /* PrimerNavigationBar.swift */,
-				35FF83CBD282D815C46D5A27DC01A4CA /* PrimerNavigationController.swift */,
-				43E4BF4035534C487D594774C626BF26 /* PrimerRootViewController.swift */,
-				229BA44F12A63E25EFF7EA05B74C4131 /* PrimerUniversalCheckoutViewController.swift */,
-				156C16BCCC75058D0F8F83839B7AEB8B /* PrimerVaultManagerViewController.swift */,
-				795401DD2F7B3A8C1FAA5C2C62AC95A9 /* RootViewController.swift */,
-				A549D28C93B27A5EAE578CBFD3088CFD /* Route.swift */,
-			);
-<<<<<<< HEAD
-			path = Root;
-=======
-			path = Checkout;
->>>>>>> 8a377284
-			sourceTree = "<group>";
-		};
-		95C9E4A72537E73C97E59A9DB25C185C /* Primer */ = {
-			isa = PBXGroup;
-			children = (
-				21BD8E1882242ED66986EBB2D536588A /* PrimerAPI.swift */,
-				22DF8B814A89B0A608104326833CA011 /* PrimerAPIClient.swift */,
-				2BA323D1192820B769CA49B9E3597C93 /* PrimerAPIClient+Promises.swift */,
-			);
-			path = Primer;
-			sourceTree = "<group>";
-		};
-		A076E059EB7482481BB6C99E60E59960 /* Services */ = {
-			isa = PBXGroup;
-			children = (
-				8B042EBDAC80CE5CCA7EF3A58BC7B0A6 /* API */,
-				E408720B60D043DC47AA9089F2F2F268 /* Network */,
-				3893A29B27B736C69E4B3CC65D3B771A /* Parser */,
-			);
-<<<<<<< HEAD
-			name = Services;
-			path = Sources/PrimerSDK/Classes/Services;
-=======
-			path = Error;
->>>>>>> 8a377284
-			sourceTree = "<group>";
-		};
-		A57AA94FC87BD3C1A3F371815286E5D3 /* Dispatchers */ = {
-			isa = PBXGroup;
-			children = (
-				5BCDB8512EA9DAA2C1E7385DCE234D65 /* ConcurrencyLimitedDispatcher.swift */,
-				2790285AAF8FFB55B40E3EE3D1FA88F9 /* CoreDataDispatcher.swift */,
-				FFD68929A5449CAC860F16FB78442201 /* Queue.swift */,
-				561AEBE5AFA49AAEC58312DA57F9D20E /* RateLimitedDispatcher.swift */,
-				2945BCE57C7E29F04E99B60962E32251 /* RateLimitedDispatcherBase.swift */,
-				AEE81837EC92B284DB91901A1B6BBB0D /* StrictRateLimitedDispatcher.swift */,
-			);
-<<<<<<< HEAD
-			path = Dispatchers;
-=======
-			path = API;
->>>>>>> 8a377284
-			sourceTree = "<group>";
-		};
-		A7BDF427F53C706ED7D6D32BFF5D3B08 /* User Interface */ = {
-			isa = PBXGroup;
-			children = (
-				836A0A3541316BBAB911D56B0B4FBB64 /* Apple Pay */,
-				90D3D16FB1345D82FB8E800AF7E6FE1D /* Checkout */,
-				2A12E5268A6C63D0E08510CDA6D8AA1C /* Confirm Mandate */,
-				FC336DD067F0B8B997EA2FF1C19794EE /* Error */,
-				2838A705C73D6ABE69AD5FD6156C1603 /* OAuth */,
-				5F4F1B47A4EA1759BE63A6D58E53EF99 /* PCI */,
-				5220CC46F8FFC8A1EF74EE10E346BA8D /* Primer */,
-				95ABD4E07E08329258D308BC4AC669D0 /* Root */,
-				64553C0C76A98FDA6A4AEAEFCA046589 /* Success */,
-				798FE343F71107DA55C02A43544F6124 /* Text Fields */,
-				EFCD8CCD97D650224DEE50682FFE3CB8 /* UI Delegates */,
-				1E2814AC5E3C866C16EA91566F86ABF4 /* Vault */,
-			);
-<<<<<<< HEAD
+			sourceTree = "<group>";
+		};
+		B277D75541517C9B987C92C86BB278D5 /* Form */ = {
+			isa = PBXGroup;
+			children = (
+				0AC8F7C8B32F8D917CBBDBAAEB9FF477 /* FormView.swift */,
+				476BD03326D1C4259313C6E0306B1501 /* FormViewController.swift */,
+			);
+			name = Form;
+			path = Form;
+			sourceTree = "<group>";
+		};
+		B5F5AC9875A9210B1790572994874BEA /* Development Pods */ = {
+			isa = PBXGroup;
+			children = (
+				61E628D00D72C1869064EFD341DFA73F /* PrimerSDK */,
+			);
+			name = "Development Pods";
+			sourceTree = "<group>";
+		};
+		B671AB256B3E6C0A516266BE0E440CD5 /* Third Party */ = {
+			isa = PBXGroup;
+			children = (
+				AA0475917619DA1E3B59A90CBDCF5412 /* PromiseKit */,
+			);
+			name = "Third Party";
+			path = "Sources/PrimerSDK/Classes/Third Party";
+			sourceTree = "<group>";
+		};
+		B854B59A31F0EFB27285474962A0641C /* User Interface */ = {
+			isa = PBXGroup;
+			children = (
+				1164FF5F762BFAAB33914A68FD3C92DE /* Apple Pay */,
+				77B2754A5793EDE7B3A1A87DAD23F303 /* Checkout */,
+				227C855C283B6F47700CF9228B45DF67 /* Confirm Mandate */,
+				757D8E28385AFFD14DE4DB6EFC9F3AAE /* Error */,
+				B277D75541517C9B987C92C86BB278D5 /* Form */,
+				16D72E3FB630BBCDC205ED542FD280D8 /* OAuth */,
+				60408F163292F0EA9E9ADBC16641F2C4 /* PCI */,
+				28DA73CB722891FFF187E038598362B9 /* Primer */,
+				6997508E0DAF8960D4AF130870462784 /* Root */,
+				8BBA715A7549058BCF045950075A5F32 /* Success */,
+				E6EA345948394259DEB4EED9B445911B /* Text Fields */,
+				7406BE4CCF04AF6C48457DDEB01B7E0F /* UI Delegates */,
+				48FE4B7261EDAABEB366C1EDD5B7AC0D /* Vault */,
+			);
 			name = "User Interface";
 			path = "Sources/PrimerSDK/Classes/User Interface";
-=======
-			path = Root;
->>>>>>> 8a377284
-			sourceTree = "<group>";
-		};
-		A905F7931638BAC0B488A72309B0611A /* Data Models */ = {
-			isa = PBXGroup;
-			children = (
-				59517D54FF9A25F29C872CA124AA5453 /* Apaya.swift */,
-				E4EA2057B199C78040DA6F5C33773279 /* ApplePay.swift */,
-				31543483A0CB8155ED8FB61DD6B93265 /* CardNetwork.swift */,
-				CECE32907DAC3A872E8C8DB5CAEF2233 /* ClientToken.swift */,
-				EF3789F3827703C304BC2F834B26696C /* Consolable.swift */,
-				D3CDF9D880F88CCFFF055D6CDC0B8852 /* CountryCode.swift */,
-				1C0802345599B01A941797E42598D2B8 /* Currency.swift */,
-				A0F17B29C1D62DB31580E9F83703DA48 /* DirectDebitMandate.swift */,
-				E6C1BB4D58AD10FDECA1D076953CFC25 /* DirerctCheckoutViewModel.swift */,
-				931D392454C66C59518CDE1513686195 /* ImageName.swift */,
-				14FF38CEDF20C8CCE779F851D3B19D53 /* Klarna.swift */,
-				E123A591D697BA03449C8F6113B0851B /* OrderItem.swift */,
-				BCF9BA8AD6D86285C427C097AC5E559F /* PaymentMethod.swift */,
-				AA5F2A838161AFF5F9A6D3A5B458F593 /* PaymentMethodConfig.swift */,
-				96FF204B4266A60185992E4459363BCA /* PaymentMethodToken.swift */,
-				98821FDD931F531962FDBDD22B2411D9 /* PaymentMethodTokenizationRequest.swift */,
-				C18AA886EE802FEED3D833B461F8F67E /* PaymentNetwork.swift */,
-				5C1BDA156B4FC83E8A1036674FA393E8 /* PayPal.swift */,
-				851713042C86DC3315DBDC9C1031DD1C /* PrimerContent.swift */,
-				BD21EB189ABDD89E36A915FE99F9578E /* PrimerInternalSessionFlow.swift */,
-				673D92AC6430BC5FC7C294A9F9A98383 /* PrimerSettings.swift */,
-				C6CB1ABFC6BD6A528B51963D56BE4D50 /* PrimerTheme.swift */,
-				767F240DD575C5A26E6645A728D653E3 /* SuccessMessage.swift */,
-				A910DB8341A093F309B17FD39B3339B7 /* UXMode.swift */,
-				87E3E4F7034BA72A5C5966210562C1B9 /* VaultCheckoutViewModel.swift */,
-				673A9E33EDA78A99189FD22993084C31 /* PCI */,
-			);
-<<<<<<< HEAD
-			name = "Data Models";
-			path = "Sources/PrimerSDK/Classes/Data Models";
-=======
-			path = Primer;
->>>>>>> 8a377284
-			sourceTree = "<group>";
-		};
-		B5F5AC9875A9210B1790572994874BEA /* Development Pods */ = {
-			isa = PBXGroup;
-			children = (
-				84F103DC26EF8BB2B4B19F2B5C5EA96D /* PrimerSDK */,
-			);
-			name = "Development Pods";
-			sourceTree = "<group>";
-		};
-		BA9E0BCB13A5DCA811510DEA6617C88C /* Wrappers */ = {
-			isa = PBXGroup;
-			children = (
-				F503838C60CE2BFFF8384979394D73D0 /* CatchWrappers.swift */,
-				B77065DBF5D30611968C73F84490B680 /* EnsureWrappers.swift */,
-				D46267F8D630F0F46BF7C7BEE1999C57 /* FinallyWrappers.swift */,
-				B1738BB85850DE27893EB706C88C1367 /* GuaranteeWrappers.swift */,
-				04311F2300BE200CF2E2F06395A25179 /* RecoverWrappers.swift */,
-				B72AA65E15A68635BAEAD99B6C3327A4 /* SequenceWrappers.swift */,
-				8A6B5D5FC01A6E01B4317427F7AD6111 /* ThenableWrappers.swift */,
-				A22EEB116495BC925F7E8F4BB34ABA39 /* WrapperProtocols.swift */,
-			);
-<<<<<<< HEAD
+			sourceTree = "<group>";
+		};
+		B96BDB08595BA98B011B8A1CC00107BC /* Wrappers */ = {
+			isa = PBXGroup;
+			children = (
+				1E51687A0E474E48C55ED4836D8FF7C6 /* CatchWrappers.swift */,
+				1A04D7B7EFC60FB1658A35671D16DF5E /* EnsureWrappers.swift */,
+				B31FF77AFC6608AAFBECBC0425E6B4B0 /* FinallyWrappers.swift */,
+				7AF8E2761E39A8EBCDE8BA22778192EC /* GuaranteeWrappers.swift */,
+				E36F6589E5427ABCE459F3417891190D /* RecoverWrappers.swift */,
+				FE3150B80DF6E3439CB2AA4801789425 /* SequenceWrappers.swift */,
+				E0A869EA0CDB73C497FB3B3DA11CE5AA /* ThenableWrappers.swift */,
+				D4C22BD5C81B2A8EFF047860F41934F3 /* WrapperProtocols.swift */,
+			);
+			name = Wrappers;
 			path = Wrappers;
-=======
-			path = "Apple Pay";
->>>>>>> 8a377284
-			sourceTree = "<group>";
-		};
-		C77A6196DCD05F3C193C96E4C471BEC2 /* Primer */ = {
-			isa = PBXGroup;
-			children = (
-				56A851A34BBB6570DD99219B75E21F3A /* AppState.swift */,
-				E455EFF8F2C8A2DB4CDB6CA12A26A206 /* DependencyInjection.swift */,
-				66C80B5E7A61B8993493159855AF63A2 /* Primer.swift */,
-				A940C83ABC22C3686DE56449A3AB8634 /* PrimerDelegate.swift */,
-			);
-<<<<<<< HEAD
-			path = Primer;
-			sourceTree = "<group>";
-		};
-		C7DD482B3FD2084A37803B7B01D222C6 /* Localizable */ = {
-			isa = PBXGroup;
-			children = (
-				8798FF5930C9FF12F14692725D4A7DF3 /* en.lproj */,
-				CC63EC694CDF729DA94BF766F0A806AC /* fr.lproj */,
-				809877936DBFB890625FFE1FE31173B6 /* sv.lproj */,
-			);
-			name = Localizable;
-			path = Sources/PrimerSDK/Resources/Localizable;
-=======
-			path = Form;
->>>>>>> 8a377284
+			sourceTree = "<group>";
+		};
+		BF25ADA8589AADAE3848CB67D6848E4E /* Error Handler */ = {
+			isa = PBXGroup;
+			children = (
+				266BBC68B0157C4FDAAF611DD355CF62 /* ErrorHandler.swift */,
+				E43BCAEC008844966F53C17E323EC45E /* PrimerError.swift */,
+			);
+			name = "Error Handler";
+			path = "Sources/PrimerSDK/Classes/Error Handler";
+			sourceTree = "<group>";
+		};
+		C44B447BF24C70E7CCA6D1D6EB2F0596 /* Pod */ = {
+			isa = PBXGroup;
+			children = (
+				6756C33796BE102CD36DF778A34483CE /* LICENSE */,
+				CEDF62F39450A449DB6E4261BD6B6BB3 /* PrimerSDK.podspec */,
+				28DAD56F988AFDEA249A02205608A20A /* README.md */,
+			);
+			name = Pod;
 			sourceTree = "<group>";
 		};
 		C99317E726DB0D5CA94A6EFE2CA8C63E /* Pods-PrimerSDK_Tests */ = {
@@ -1193,32 +911,6 @@
 			path = "Target Support Files/Pods-PrimerSDK_Tests";
 			sourceTree = "<group>";
 		};
-		CE58F5B37716C21902B896DB9ADB6E54 /* PromiseKit */ = {
-			isa = PBXGroup;
-			children = (
-				431D08F76C98F697A839B0051AC5E135 /* after.swift */,
-				1F9791EE565F7CDC6672F30CA35A9F9A /* Box.swift */,
-				674BAF2DA3E9CF1AA53BF2E12CA786B1 /* Catchable.swift */,
-				B03697BAAD61C6EE2B868817F780287B /* Configuration.swift */,
-				D2FD424AEFD4950F27EE7744AFA71502 /* CustomStringConvertible.swift */,
-				7AF362B1997CEF4D51DB3C63AEE1C3D8 /* Dispatcher.swift */,
-				C39F9F3144DF2FBDD2F71C1377029695 /* Error.swift */,
-				A5371E2A39F5E3D150F9639579789C23 /* firstly.swift */,
-				85D68CB02596A10C64443C282A00CEF5 /* Guarantee.swift */,
-				3E75A2B21607BD6497D9BE9BFE281021 /* hang.swift */,
-				71DA904FC3B3CB6393E28D33EADDA3ED /* LogEvent.swift */,
-				7756EAB66BC6422DAB5EC54B3F267839 /* Promise.swift */,
-				7AB8BB22F46A82EE70AE87B0E60E50C0 /* race.swift */,
-				EA2201BC69FF8F41EA929880E9AC2EE2 /* Resolver.swift */,
-				A97377D2281152E41727D19C4C38F6A9 /* Thenable.swift */,
-				158134584C12D880186AD02BE1925648 /* when.swift */,
-				5FFF4C3F10CFA7716CA37BA48A6DDC5E /* Cancellation */,
-				A57AA94FC87BD3C1A3F371815286E5D3 /* Dispatchers */,
-				BA9E0BCB13A5DCA811510DEA6617C88C /* Wrappers */,
-			);
-			path = PromiseKit;
-			sourceTree = "<group>";
-		};
 		CF1408CF629C7361332E53B88F7BD30C = {
 			isa = PBXGroup;
 			children = (
@@ -1230,39 +922,24 @@
 			);
 			sourceTree = "<group>";
 		};
+		CFC7DD1C10F2AA3FD682AC408041E5C1 /* Primer */ = {
+			isa = PBXGroup;
+			children = (
+				764BB8DF404B02A924C8290C1D8B25F5 /* AppState.swift */,
+				DAF415E436F3548CFC5CC64A2545DD1A /* DependencyInjection.swift */,
+				0962F5D28CF7D7A130CCEB6382D6B5F5 /* Primer.swift */,
+				A05E1C3751A658AB4D80323E92933808 /* PrimerDelegate.swift */,
+			);
+			name = Primer;
+			path = Primer;
+			sourceTree = "<group>";
+		};
 		D210D550F4EA176C3123ED886F8F87F5 /* Frameworks */ = {
 			isa = PBXGroup;
 			children = (
 				578452D2E740E91742655AC8F1636D1F /* iOS */,
 			);
 			name = Frameworks;
-			sourceTree = "<group>";
-		};
-		D295507255A0481CBEBB6C82044F42D7 /* Third Party */ = {
-			isa = PBXGroup;
-			children = (
-				CE58F5B37716C21902B896DB9ADB6E54 /* PromiseKit */,
-			);
-			name = "Third Party";
-			path = "Sources/PrimerSDK/Classes/Third Party";
-			sourceTree = "<group>";
-		};
-		D34073C0AEABE63E44D7623C72746FA5 /* Pod */ = {
-			isa = PBXGroup;
-			children = (
-				3E40A81A1D140CA3EB6399FEF8E00167 /* LICENSE */,
-				C88CF82E1C32EB206AA55C2D7487EE35 /* PrimerSDK.podspec */,
-				2E5CAC6EC20C2FB5C8EDBCDE83006DD9 /* README.md */,
-			);
-			name = Pod;
-			sourceTree = "<group>";
-		};
-		D68A2F50BD948C116B67E47E2F7DD66E /* PCI */ = {
-			isa = PBXGroup;
-			children = (
-				A0964C2E5374DBCF60BBCFE6FC7F1251 /* TokenizationService.swift */,
-			);
-			path = PCI;
 			sourceTree = "<group>";
 		};
 		DC341534F0F751E90DBE9F9F51531A54 /* Pods-PrimerSDK_Example */ = {
@@ -1282,100 +959,79 @@
 			path = "Target Support Files/Pods-PrimerSDK_Example";
 			sourceTree = "<group>";
 		};
-		E3977DE66113FCD2B372E167064F55FB /* Core */ = {
-			isa = PBXGroup;
-			children = (
-				66844108D7299969CCECF4C722D9D497 /* Payment Services */,
-				D68A2F50BD948C116B67E47E2F7DD66E /* PCI */,
-				C77A6196DCD05F3C193C96E4C471BEC2 /* Primer */,
-			);
-<<<<<<< HEAD
-			name = Core;
-			path = Sources/PrimerSDK/Classes/Core;
-=======
-			name = Localizable;
-			path = Sources/PrimerSDK/Resources/Localizable;
-			sourceTree = "<group>";
-		};
-		E18547A899E70D09356AA90AC2402226 /* OAuth */ = {
-			isa = PBXGroup;
-			children = (
-				55F72CAF33F227D8C17FF0B8A0F4E948 /* OAuthViewController.swift */,
-				FD15EAE2FEDAE36C00B3F85D6F657CE0 /* OAuthViewModel.swift */,
-				D925D49255BC98611F1EA6DBD56BF944 /* PrimerLoadWebViewController.swift */,
-				BE58110E8BE257E1FC08CD69E3CBCBF7 /* PrimerLoadWebViewModel.swift */,
-				19C7BEF591A0F13C0F9FDE1EB63C8571 /* PrimerWebViewController.swift */,
-				3C69799CD7D8308D5C9FD95F8566948F /* PrimerWebViewModel.swift */,
-				323ACF10996A5D825270FEBE553E38DB /* WebViewController.swift */,
-			);
-			path = OAuth;
->>>>>>> 8a377284
-			sourceTree = "<group>";
-		};
-		E408720B60D043DC47AA9089F2F2F268 /* Network */ = {
-			isa = PBXGroup;
-			children = (
-<<<<<<< HEAD
-				D27B012367C9EFD94EACEDAFD00BDB2B /* Endpoint.swift */,
-				46CEBB922743AC18FFF5011D0182C8A8 /* NetworkService.swift */,
-				796DA1F0BFB65851B207E8A7FC47A631 /* URLSessionStack.swift */,
-			);
-			path = Network;
-=======
-				6649172BD20A706469747820A46A45D3 /* CatchWrappers.swift */,
-				4BDDE3947A8805931D2D5DB603203D7B /* EnsureWrappers.swift */,
-				0946931B26F0C50A42323A49117495EE /* FinallyWrappers.swift */,
-				1F12F79F35BCCB2EDDD3AB668A7BAE8D /* GuaranteeWrappers.swift */,
-				CBFFED303292F461D7DD553EC82AC668 /* RecoverWrappers.swift */,
-				916028FDB6A9B54D70E5366122AEB995 /* SequenceWrappers.swift */,
-				1F368CACF2026A12FAD2F31552206AD1 /* ThenableWrappers.swift */,
-				4E050726EED448C6FFBDD72CE14ACB69 /* WrapperProtocols.swift */,
-			);
-			path = Wrappers;
->>>>>>> 8a377284
-			sourceTree = "<group>";
-		};
-		EFCD8CCD97D650224DEE50682FFE3CB8 /* UI Delegates */ = {
-			isa = PBXGroup;
-			children = (
-				91793C9DD3E98FDAFEBDD9425D6680C7 /* ReloadDelegate.swift */,
-				EA13F5DDC5412E570764B3F40869758A /* TransitioningDelegate.swift */,
-			);
-<<<<<<< HEAD
-			path = "UI Delegates";
-=======
+		E313D894CB65C95F1DD9ADA73B0B282C /* Payment Services */ = {
+			isa = PBXGroup;
+			children = (
+				C5820B0A75E4CA54778C3EBCD5BAE19F /* ApayaService.swift */,
+				39B9AA081069A03ADC18F3AA8689E6B0 /* ApplePayService.swift */,
+				4A5D01D5B367128F64296DAC7E87DE6A /* ClientTokenService.swift */,
+				6877CD79287D88544797AB205119446E /* DirectDebitService.swift */,
+				F081D08F32927B022D351B027506E44A /* KlarnaService.swift */,
+				E8B25A930925CA46C66F3C1CDF70ACBB /* PaymentMethodConfigService.swift */,
+				52345F0F717A28A4F79FE66DEB928714 /* PayPalService.swift */,
+				D4401BFBF77529607751E4E6C198B699 /* VaultService.swift */,
+			);
+			name = "Payment Services";
+			path = "Payment Services";
+			sourceTree = "<group>";
+		};
+		E4CF3F42E66F626E8C227F406FEF695D /* Parser */ = {
+			isa = PBXGroup;
+			children = (
+				319913437D2496637B3715D8460B4BA4 /* Parser.swift */,
+				84FBFB0AF4077068073C730A1CD0FF78 /* JSON */,
+			);
+			name = Parser;
+			path = Parser;
+			sourceTree = "<group>";
+		};
+		E6EA345948394259DEB4EED9B445911B /* Text Fields */ = {
+			isa = PBXGroup;
+			children = (
+				4436732E34EC2EB9DEC3FFAD66400140 /* CardComponentsManager.swift */,
+				1BE9659938D3A6D7722304A29F26E43A /* PrimerCardholderNameFieldView.swift */,
+				B6F6738C5A5519B07D7C39E1D7345311 /* PrimerCardNumberFieldView.swift */,
+				AE392514A110DC38BF9FA405F3304552 /* PrimerCVVFieldView.swift */,
+				CE090574F7602871F1A83722D0D9D125 /* PrimerExpiryDateFieldView.swift */,
+				A2D855919847B65CF6FB7B13145A011C /* PrimerNibView.swift */,
+				95B4B3C2E5787E723DF6B198A7766352 /* PrimerTextField.swift */,
+				B6A1979923A54E2CA32D4440386073E0 /* PrimerTextFieldView.swift */,
+				E58440505242802B5CEB4A97B53E0907 /* PrimerTextFieldView.xib */,
+			);
+			name = "Text Fields";
+			path = "Text Fields";
+			sourceTree = "<group>";
+		};
+		EAAFA4F668C7DB2AB89C520410EA3419 /* Primer */ = {
+			isa = PBXGroup;
+			children = (
+				897F0E54C4C835C7D78142C9DB6B58BE /* PrimerAPI.swift */,
+				0D90735808F922ADBB736BEC132E2F04 /* PrimerAPIClient.swift */,
+				E3D779132800116FE1BD0F77A5A9D790 /* PrimerAPIClient+Promises.swift */,
+			);
+			name = Primer;
 			path = Primer;
->>>>>>> 8a377284
-			sourceTree = "<group>";
-		};
-		FC336DD067F0B8B997EA2FF1C19794EE /* Error */ = {
-			isa = PBXGroup;
-			children = (
-<<<<<<< HEAD
-				FD346C8F20C7F7B0FCE3A898637D97EC /* ErrorViewController.swift */,
-=======
-				457EFE2DFB314FC15F22A1B93369D1CE /* AlertController.swift */,
-				73A379D4BA1F97E6592F1AD107EDF723 /* BundleExtension.swift */,
-				BD569E5F3C6EBFB3AFDB1A52D21FB0A2 /* DateExtension.swift */,
-				24BF5F328BAE083FF0B7B094A1A0DD31 /* Logger.swift */,
-				3148ABDA294842236DC868947378EA27 /* Mask.swift */,
-				038689A8A69B632D0AC4EF6E6C9BD03A /* Optional+Extensions.swift */,
-				13D141CB5E6E39015E09B3A7CBDF3378 /* PresentationController.swift */,
-				AD78D372D89C1C4710A492A285DFFDE2 /* PrimerButton.swift */,
-				AA2E2160AEC110F1EE390E4E8DF89F15 /* PrimerScrollView.swift */,
-				1176B45DF75DB79C27209AFC2B4F2E07 /* PrimerTableViewCell.swift */,
-				E593EA5B1D1C52B3AC770AA57B8098CC /* PrimerTextField.swift */,
-				6A1B679015379AADC7EDBFB37457BF88 /* PrimerViewController.swift */,
-				2A809166E9215D25A4BBDFE0D7364975 /* PrimerViewExtensions.swift */,
-				76DAD99888E53F428DA48F92FCACCB52 /* StringExtension.swift */,
-				2A7580C06916761503E82C7A016549C2 /* UIDeviceExtension.swift */,
-				FE06F2EADE7D563C35BCBE5879754189 /* URLExtension.swift */,
-				D426295C9A3338C73F423C0CBEAFC187 /* UserDefaultsExtension.swift */,
-				BE1EBCF0BB60D5AFFEE911B66FA00B0A /* Validation.swift */,
-				1D8A9FD326F0F2E6000D2D71 /* IntExtension.swift */,
->>>>>>> 8a377284
-			);
-			path = Error;
+			sourceTree = "<group>";
+		};
+		EF1D7AB01FF38516A5326AC506AE2485 /* API */ = {
+			isa = PBXGroup;
+			children = (
+				EAAFA4F668C7DB2AB89C520410EA3419 /* Primer */,
+			);
+			name = API;
+			path = API;
+			sourceTree = "<group>";
+		};
+		F3F07354A7E60FEFA2A2F2AD08FD1F4B /* CardScanner */ = {
+			isa = PBXGroup;
+			children = (
+				9970FEA0F08018FD6D7EC5CD5990114E /* CardScannerViewController.swift */,
+				BE8DEB6E03AA99F1752FE474D3EAE398 /* CardScannerViewController+SimpleScanDelegate.swift */,
+				A7AA6830CB71645743F6EA3C32AEA792 /* CardScannerViewModel.swift */,
+				C22E6F456174B06B349409FB21A88E7C /* ScannerView.swift */,
+			);
+			name = CardScanner;
+			path = CardScanner;
 			sourceTree = "<group>";
 		};
 /* End PBXGroup section */
@@ -1397,11 +1053,11 @@
 			);
 			runOnlyForDeploymentPostprocessing = 0;
 		};
-		D424666EDA201F58FACF82EBC9A1021D /* Headers */ = {
+		DCB2830161C5CF720A6E630997549F8B /* Headers */ = {
 			isa = PBXHeadersBuildPhase;
 			buildActionMask = 2147483647;
 			files = (
-				700D17CD72993E459FDBDAE4C0C92135 /* PrimerSDK-umbrella.h in Headers */,
+				2765A0A94A2C7BC81CF52CB0EEBEF9C9 /* PrimerSDK-umbrella.h in Headers */,
 			);
 			runOnlyForDeploymentPostprocessing = 0;
 		};
@@ -1420,7 +1076,7 @@
 			buildRules = (
 			);
 			dependencies = (
-				985A275B00E583F9AEEE2D3C1A6EDD46 /* PBXTargetDependency */,
+				DAAD1C0294F3A18F37997F78FCFCA5D5 /* PBXTargetDependency */,
 			);
 			name = "Pods-PrimerSDK_Tests";
 			productName = "Pods-PrimerSDK_Tests";
@@ -1439,7 +1095,7 @@
 			buildRules = (
 			);
 			dependencies = (
-				D6302B8DF9A95C3A9A86017844723A47 /* PBXTargetDependency */,
+				AB4F8AD9F70F1EE4E5E8FCC014EE8B39 /* PBXTargetDependency */,
 			);
 			name = "Pods-PrimerSDK_Example";
 			productName = "Pods-PrimerSDK_Example";
@@ -1448,11 +1104,11 @@
 		};
 		6E6525C7043FBA7BB34A249010AF5593 /* PrimerSDK-PrimerResources */ = {
 			isa = PBXNativeTarget;
-			buildConfigurationList = C5B69F6D5DC2A048998A1E8D2926D79D /* Build configuration list for PBXNativeTarget "PrimerSDK-PrimerResources" */;
+			buildConfigurationList = 9A488E1CE136D0A4A2F566CED4320D84 /* Build configuration list for PBXNativeTarget "PrimerSDK-PrimerResources" */;
 			buildPhases = (
-				BCA4247BEA388D0BAAEEB08FC49429C8 /* Sources */,
-				50B3750F12BE7EB697F531D812CD407E /* Frameworks */,
-				130CE353A0917D0F09D198CB45779331 /* Resources */,
+				79AAC00C46EAE884FC96DD769D8C0D58 /* Sources */,
+				A7F1A1F8FF8A09DF99442575D99AD984 /* Frameworks */,
+				F6CAAA6630AF60BF9AAD0D861F25B78F /* Resources */,
 			);
 			buildRules = (
 			);
@@ -1465,17 +1121,17 @@
 		};
 		F3BE9108C53B53949406218CEA55E0B2 /* PrimerSDK */ = {
 			isa = PBXNativeTarget;
-			buildConfigurationList = 404D7BF5D03F5669746190926EA77C6C /* Build configuration list for PBXNativeTarget "PrimerSDK" */;
+			buildConfigurationList = A26F96079745D20D3E73F243666D11D7 /* Build configuration list for PBXNativeTarget "PrimerSDK" */;
 			buildPhases = (
-				D424666EDA201F58FACF82EBC9A1021D /* Headers */,
-				8057B82CDBDF9FDFF7FE8AF59F2971B1 /* Sources */,
-				16E5B4C3FB17D4DB0137272C262CBFE5 /* Frameworks */,
-				872838D21B7CA139532E360F57F935E0 /* Resources */,
+				DCB2830161C5CF720A6E630997549F8B /* Headers */,
+				A6102B5905499ADE51370CDDCC3699F5 /* Sources */,
+				FD44C1B5F506C88B3C9191011461F0E7 /* Frameworks */,
+				DD3BA7D086129E2D0475F5456EB84AE6 /* Resources */,
 			);
 			buildRules = (
 			);
 			dependencies = (
-				9DCEE5ADB36DE60D7ED268143EB8222E /* PBXTargetDependency */,
+				39FD9F99A51440AADA21B7956A75AC17 /* PBXTargetDependency */,
 			);
 			name = PrimerSDK;
 			productName = PrimerSDK;
@@ -1513,17 +1169,6 @@
 /* End PBXProject section */
 
 /* Begin PBXResourcesBuildPhase section */
-		130CE353A0917D0F09D198CB45779331 /* Resources */ = {
-			isa = PBXResourcesBuildPhase;
-			buildActionMask = 2147483647;
-			files = (
-				7A8E784479D0E67197D8B37BA5132BCA /* en.lproj in Resources */,
-				76B27AC00D4D1997EC7B26F9CAC2BACD /* fr.lproj in Resources */,
-				29E9EDAB4CF78FC0DB9F50752D5D255F /* Icons.xcassets in Resources */,
-				01BC49CD15E553BD55BF1A927257034D /* sv.lproj in Resources */,
-			);
-			runOnlyForDeploymentPostprocessing = 0;
-		};
 		404FDBE0904AC5809971254D810D1DE6 /* Resources */ = {
 			isa = PBXResourcesBuildPhase;
 			buildActionMask = 2147483647;
@@ -1538,172 +1183,32 @@
 			);
 			runOnlyForDeploymentPostprocessing = 0;
 		};
-		872838D21B7CA139532E360F57F935E0 /* Resources */ = {
+		DD3BA7D086129E2D0475F5456EB84AE6 /* Resources */ = {
 			isa = PBXResourcesBuildPhase;
 			buildActionMask = 2147483647;
 			files = (
-				2F675165C25F95F57141E992BC62E056 /* PrimerResources.bundle in Resources */,
+				E17BD628F3555B0A8A6B19EAAB7D4024 /* PrimerResources.bundle in Resources */,
+			);
+			runOnlyForDeploymentPostprocessing = 0;
+		};
+		F6CAAA6630AF60BF9AAD0D861F25B78F /* Resources */ = {
+			isa = PBXResourcesBuildPhase;
+			buildActionMask = 2147483647;
+			files = (
+				2403115409166D2362C15B31A297F5DD /* en.lproj in Resources */,
+				AFEEA8FE51E78CBA1BA84A88034D6B15 /* fr.lproj in Resources */,
+				17704AB2099C22D6198B459F260F2B88 /* Icons.xcassets in Resources */,
+				3E2E84607F715271C27EF6AFCEC49F32 /* sv.lproj in Resources */,
 			);
 			runOnlyForDeploymentPostprocessing = 0;
 		};
 /* End PBXResourcesBuildPhase section */
 
 /* Begin PBXSourcesBuildPhase section */
-		8057B82CDBDF9FDFF7FE8AF59F2971B1 /* Sources */ = {
+		79AAC00C46EAE884FC96DD769D8C0D58 /* Sources */ = {
 			isa = PBXSourcesBuildPhase;
 			buildActionMask = 2147483647;
 			files = (
-				25E87AC8BBB70015627539D80CD0D144 /* after.swift in Sources */,
-				8378F79C0F78A9D40B370473785799D2 /* AlertController.swift in Sources */,
-				1C7EAD6F6D7AB9E309C2EE1E3E13AEA3 /* Apaya.swift in Sources */,
-				8CD77A55C4176BFBCBEB94F576A8FEC4 /* ApayaService.swift in Sources */,
-				DEC7CBA16639B31261EF8B8C3C76E240 /* ApplePay.swift in Sources */,
-				8D6EA1F6D7A8D3B86714FCF1397BD9A4 /* ApplePayService.swift in Sources */,
-				8BA4EA40EA794C2C810B9A82718847FA /* ApplePayViewModel.swift in Sources */,
-				07C4684F8F40CD171867B39A641F4C29 /* AppState.swift in Sources */,
-				BD347482DFB46ECB18A037A09E94B1F3 /* Box.swift in Sources */,
-				259C548C28058425F6645B2619345DF2 /* BundleExtension.swift in Sources */,
-				C8B9C081F6734870E419BAA3725963A7 /* CancelContext.swift in Sources */,
-				E1027CA9B03E9F291BEE6B058EAF4DB9 /* Cancellable.swift in Sources */,
-				DAB5E10C27E8679F89426B3337D32780 /* CancellableCatchable.swift in Sources */,
-				72D250795B1CB84B7A334F6C8CFBE3EA /* CancellablePromise.swift in Sources */,
-				21B7AE5032E2471D3C21EE3B9534E0A8 /* CancellableThenable.swift in Sources */,
-				54FB6691F0264B3B536EF314C24798A1 /* CardButton.swift in Sources */,
-				0E7EC7ABF4A7DC60C71B6D3824B630E9 /* CardComponentsManager.swift in Sources */,
-				719B2EA1257B6DED8358B383A9F42260 /* CardNetwork.swift in Sources */,
-				1ED2F424E357D4E21B4C4B4D1E544524 /* CardScannerViewController+SimpleScanDelegate.swift in Sources */,
-				3B7A995EA3208839CB9E2A02B4EF9A5E /* CardScannerViewController.swift in Sources */,
-				7296603BBDD68D5134ACCA7B0021FCF7 /* CardScannerViewModel.swift in Sources */,
-				91F91D5FD69D940079D52EC0647267E2 /* Catchable.swift in Sources */,
-				784C70CAA9F9F2EE076B4B74CBCD248B /* CatchWrappers.swift in Sources */,
-				233C845B29AF5ED0362062512CC27FB5 /* ClientToken.swift in Sources */,
-				84515E48E07AED0F0C3D83DA97D01676 /* ClientTokenService.swift in Sources */,
-				E66B73E1DB057E9CD33E6A7A769B9FA6 /* ConcurrencyLimitedDispatcher.swift in Sources */,
-				7349ED13DE673039B2A85DD8BC17C72F /* Configuration.swift in Sources */,
-				6872A6BD37527B933E5F851214B57B99 /* ConfirmMandateView.swift in Sources */,
-				D0CC450EBC6FD94B4BF0DBDFF2A89F7D /* ConfirmMandateViewController.swift in Sources */,
-				90E67EDD97D109BAFAB60FC0426105EE /* ConfirmMandateViewModel.swift in Sources */,
-				083E615856FD9F2BB1CAFF07772B68F4 /* Consolable.swift in Sources */,
-				E867FDF0E7B961C95E75FE24D10F4262 /* CoreDataDispatcher.swift in Sources */,
-				53032B2D7791E48D9A8E5A84F1065F62 /* CountryCode.swift in Sources */,
-				F43E2492D634EC0AEDF3070B11190982 /* Currency.swift in Sources */,
-				5B48BC92672BE88628087F29B1F14C1F /* CustomStringConvertible.swift in Sources */,
-				E97302949C7C955124481B9ABE63DC3D /* DateExtension.swift in Sources */,
-				99D9DE517E4E88078B1184ADCA3BE3E5 /* DependencyInjection.swift in Sources */,
-				943043BD745B2A4EEC526E418E0AEC98 /* DirectDebitMandate.swift in Sources */,
-				880E04032BB0F50D10293B101D6FD149 /* DirectDebitService.swift in Sources */,
-				B620B6FBE9A8585B8E865736C2777C94 /* DirerctCheckoutViewModel.swift in Sources */,
-				559DF720DF006F06501D291672C50472 /* Dispatcher.swift in Sources */,
-				06EF35FDCEEEA321709948F8987CAB0F /* Endpoint.swift in Sources */,
-				D822D94B1DD86F74402DC248CE9DCCE6 /* EnsureWrappers.swift in Sources */,
-				1C7EC6A5C99934ED1F949CD6263C039D /* Error.swift in Sources */,
-				92B38D888A6871C5C70FC3D2B29F104C /* ErrorHandler.swift in Sources */,
-				CDEB96E7819C42AC5809026BCE8F28C5 /* ErrorViewController.swift in Sources */,
-				F4F049682E9B76504178F785A5F4C147 /* ExternalViewModel.swift in Sources */,
-				0ADCFCDE0A537CACD478CDB383BACA8F /* FinallyWrappers.swift in Sources */,
-				B386C98DEFB2941A8FFFB6B454F2B149 /* firstly.swift in Sources */,
-				9E003D47C5E395171598A269CA86BA91 /* FormTextFieldType.swift in Sources */,
-				4815C833549A9F63328A7F46E5E647BE /* FormType.swift in Sources */,
-				375365A7830D7AD51EC3917766F7F04A /* Guarantee.swift in Sources */,
-				C3030F376FF97B11586FFF28F11E1350 /* GuaranteeWrappers.swift in Sources */,
-				D801F5045AEF29AB20DC52BA6217FD55 /* hang.swift in Sources */,
-				D54828579A25446FD34CD7D4B06592BD /* ImageName.swift in Sources */,
-				4168B7A24BDDC20F12E2B409D7B12B50 /* JSONParser.swift in Sources */,
-				BB281C33C29F61C014C640FAF2CD7E5D /* Klarna.swift in Sources */,
-				144764840CBF5DD0C9C9A1F5D3693376 /* KlarnaService.swift in Sources */,
-				D1A21872424D14D1C5D3E5617D845E45 /* KlarnaViewModel.swift in Sources */,
-				DE291A5F5E460572DE5B20E26C4E7082 /* LogEvent.swift in Sources */,
-				9D41BB9AFFE3EB53728A690E3442C3B3 /* Logger.swift in Sources */,
-				8E4F3788178B8F8D059A26618B647763 /* Mask.swift in Sources */,
-				012FBD094856D3486115B9D1F1BB0B30 /* NetworkService.swift in Sources */,
-				E6B434759586940AF09C71CC4DDE0C07 /* OAuthViewModel.swift in Sources */,
-				1ED738B983B00418F3BB6BD9276B4B2E /* Optional+Extensions.swift in Sources */,
-				878DF4ADBE588616202765973CAAF286 /* OrderItem.swift in Sources */,
-				0634867FAAC5C08513519F9099D46857 /* Parser.swift in Sources */,
-				2B370E781A6405AB2A367CD45186648E /* PaymentMethod.swift in Sources */,
-				02C01489697BD7CDCE11E89759B409C3 /* PaymentMethodComponent.swift in Sources */,
-				D3678EA9C756F89ED0E6A1902F81AE5F /* PaymentMethodConfig.swift in Sources */,
-				17BD3062F857886FF704AC11F1F8BFB1 /* PaymentMethodConfigService.swift in Sources */,
-				AD336F3DA1B063342A0B6CD3AEB5AF73 /* PaymentMethodToken.swift in Sources */,
-				ED1C5086B1CDEAA2CD6462DFB54342C4 /* PaymentMethodTokenizationRequest.swift in Sources */,
-				163540A3C17EC37E23988AE9C6EDD289 /* PaymentNetwork.swift in Sources */,
-				A5D018B8BA201FCB173445909BE2658F /* PayPal.swift in Sources */,
-				FEFE788ABBA1552151F0B00201A1979B /* PayPalService.swift in Sources */,
-				8A1D79758CC313DD59EA4A9E80B2524D /* PayPalViewModel.swift in Sources */,
-				B02DE6472B7FDB1A01B6121E5598CE9A /* PresentationController.swift in Sources */,
-				7A4FB724754DACB0B7BA31CC8B0F7479 /* Primer.swift in Sources */,
-				B61A8B9275C35AE18A7FD1EE180FD8BA /* PrimerAPI.swift in Sources */,
-				74C4897F326CC5EFBB8FAAA51AAE9B77 /* PrimerAPIClient+Promises.swift in Sources */,
-				9323120D2F0637B2DDAFEDCFC21CC82A /* PrimerAPIClient.swift in Sources */,
-				57FDB98E83F8BB2EEB365773242C4B5A /* PrimerButton.swift in Sources */,
-				C2F7387F8077A85037143B9A660FAD5A /* PrimerCardFormViewController.swift in Sources */,
-				EA4F113044436CB6B6914A441DF614F2 /* PrimerCardholderNameFieldView.swift in Sources */,
-				B2ADBAB00DEEAF59FBE57216561A35AE /* PrimerCardNumberFieldView.swift in Sources */,
-				E30247A11B6ECF8C73B0BCD5DF3CD75B /* PrimerContainerViewController.swift in Sources */,
-				A1E8AF470A625763F860C2B09D00A8C5 /* PrimerContent.swift in Sources */,
-				C7D86408DC1E1C171B145F0B12A6973C /* PrimerCustomStyleTextField.swift in Sources */,
-				55C420DBE4307F38743D7AE380E64C98 /* PrimerCVVFieldView.swift in Sources */,
-				AF7EBD9EC881011490460A1E016C49F0 /* PrimerDelegate.swift in Sources */,
-				68C8804B5C36C2A0338ED3196233C2F7 /* PrimerError.swift in Sources */,
-				6882BC031163CD9B2153CA326149315B /* PrimerExpiryDateFieldView.swift in Sources */,
-				85DADEE4065CA38CE96B980F39F1A35D /* PrimerFormViewController.swift in Sources */,
-				0DC93D7DE92D118EB8AC96E326E5DF2A /* PrimerInternalSessionFlow.swift in Sources */,
-				0CA7AD7916556103117A5437C3D57E91 /* PrimerLoadingViewController.swift in Sources */,
-				99CC48FF5E5025048B81675B8A88388B /* PrimerNavigationBar.swift in Sources */,
-				C4481908C308FC9EDADC15A3EB2D71E6 /* PrimerNavigationController.swift in Sources */,
-				D0F0A20553859DCEAC2CFC2A2945BCCE /* PrimerNibView.swift in Sources */,
-				55ADEAF55CA629E14A9CAEBAB3552FAD /* PrimerOAuthViewModel.swift in Sources */,
-				B13593A69C87645349EE594365E5CF9F /* PrimerRootViewController.swift in Sources */,
-				67AD6F719F9AB4369EA535137F00DAC3 /* PrimerScrollView.swift in Sources */,
-				9E585B9D42F02912C4F42C309A04373C /* PrimerSDK-dummy.m in Sources */,
-				82B4EDC04ABF1E81FDE5814F1BD64430 /* PrimerSettings.swift in Sources */,
-				D43EFFB74838364EECD6FEBC4745A038 /* PrimerTableViewCell.swift in Sources */,
-				4DE264C27AA48C978F93888BDB6A4A21 /* PrimerTextField.swift in Sources */,
-				35A32C8345434D7EF5D98EC895BF344C /* PrimerTextFieldView.swift in Sources */,
-				1C96177239ACF1F6592B5D956230D326 /* PrimerTextFieldView.xib in Sources */,
-				1E8B49194BFD91730821F1FFF69862C1 /* PrimerTheme.swift in Sources */,
-				B81EA62EFB690C50F2746A271AC9DBE9 /* PrimerUniversalCheckoutViewController.swift in Sources */,
-				D758D2571C66D8D05709C0B5719086DE /* PrimerVaultManagerViewController.swift in Sources */,
-				AB8B4D67D92CFBC3C5C5B6614F687BDC /* PrimerViewController.swift in Sources */,
-				0F59E5A4E2D73DCEA5D7B5D2ECAD24FF /* PrimerViewExtensions.swift in Sources */,
-				24E510CBB1ADCC1FD89A37A7DBAF7182 /* PrimerWebViewController.swift in Sources */,
-				3869D532620203D107110835D0421592 /* PrimerWebViewModel.swift in Sources */,
-				9D2F14ACA80AFAB9863293B81B3B0BF5 /* Promise.swift in Sources */,
-				C2F021582E6C5FEC09A30C35989E7B19 /* Queue.swift in Sources */,
-				F7008DC55C51C76F92DB10415D448776 /* race.swift in Sources */,
-				F8045130DAB43DBF3B5817F3D246D632 /* RateLimitedDispatcher.swift in Sources */,
-				9DAC6AE5CAE293395B5AFCE4A520DDB5 /* RateLimitedDispatcherBase.swift in Sources */,
-				66D645CFE96340953E0B72F502989F08 /* RecoverWrappers.swift in Sources */,
-				37435392DB52FFA905AA54F7773C731E /* ReloadDelegate.swift in Sources */,
-				1C8635B58826DF524BFFA420D69AC65C /* Resolver.swift in Sources */,
-				23BBDCBEC6DC1907AF833A006115FE39 /* RootViewController.swift in Sources */,
-				B29158C7DCFA380D28DD51D9F1BB25A2 /* Route.swift in Sources */,
-				804793771129DDE942F7DF7FD8695D55 /* ScannerView.swift in Sources */,
-				35514A3FDA7C4BA40B130D42EC69E9F7 /* SequenceWrappers.swift in Sources */,
-				47292B4F18C35FC6BF567D9842255B4E /* StrictRateLimitedDispatcher.swift in Sources */,
-				0CACE45376DDA575551549319BA02C25 /* StringExtension.swift in Sources */,
-				F56E9095B3C586608CAD1120C833C4B9 /* SuccessMessage.swift in Sources */,
-				BF4317DF1AA926A7CAFA1344F09E5901 /* SuccessViewController.swift in Sources */,
-				BFEF9B567C577358BCB95699A0E88222 /* Thenable.swift in Sources */,
-				5913663238288F0FAD565B3BFA941B7F /* ThenableWrappers.swift in Sources */,
-				8FCF8EC3EE024FB1C4BE61754B2E7E05 /* TokenizationService.swift in Sources */,
-				F566A3FAD1641A487967A7ABC06153D8 /* TransitioningDelegate.swift in Sources */,
-				4DAC493C6147BEA798A20B45A45D5CE5 /* UIColorExtension.swift in Sources */,
-				A4AFE20F662CABB7FBE6CA191C09232C /* UIDeviceExtension.swift in Sources */,
-				C16172BDDCF3D4AC822A912856E72809 /* URLExtension.swift in Sources */,
-				50A35CEF01C23EB43AD0506862D6160F /* URLSessionStack.swift in Sources */,
-				48974A9EE3AC8589012C8583D08C1EC7 /* UserDefaultsExtension.swift in Sources */,
-				B2701F28996B17555FFC300F3E20C6A3 /* UXMode.swift in Sources */,
-				772F1C3FD27F07D89D261EAAEC975B9C /* Validation.swift in Sources */,
-				0C353B73FB7C9FFE4777EDBB17B98327 /* VaultCheckoutViewController.swift in Sources */,
-				86A27423434C17219D6C18F80C08F56D /* VaultCheckoutViewModel.swift in Sources */,
-				B4F6E50AB3C744D9F52C065756602649 /* VaultPaymentMethodView.swift in Sources */,
-				C2B967F470EB634082B4D3ED170EF453 /* VaultPaymentMethodViewController.swift in Sources */,
-				055FD3620425708B2C251B27C7C58FEA /* VaultPaymentMethodViewModel.swift in Sources */,
-				6399A4F8DD22C931ACA54174DD31DB27 /* VaultService.swift in Sources */,
-				7379B22F5CD34266636E4CA17B40E201 /* WebViewController.swift in Sources */,
-				669FAEC65FB56C69B11AF413132EC48D /* when.swift in Sources */,
-				1B9169F535DFBD427C27C97CEA3D3C76 /* WrapperProtocols.swift in Sources */,
 			);
 			runOnlyForDeploymentPostprocessing = 0;
 		};
@@ -1715,6 +1220,170 @@
 			);
 			runOnlyForDeploymentPostprocessing = 0;
 		};
+		A6102B5905499ADE51370CDDCC3699F5 /* Sources */ = {
+			isa = PBXSourcesBuildPhase;
+			buildActionMask = 2147483647;
+			files = (
+				1487CC1451D38643A80A87038F5AA724 /* after.swift in Sources */,
+				2662B1F19EFB1D2DF31088AB4F66BAF7 /* AlertController.swift in Sources */,
+				FDEE6E9D19D68728D2C48C054F1F74E2 /* Apaya.swift in Sources */,
+				C3890A5A5C3CA84050B4A1A4BFD6AC13 /* ApayaService.swift in Sources */,
+				16BDEF10A625E77B79F8AA24BE9185E3 /* ApplePay.swift in Sources */,
+				B3BC051657873B9640F8D2142C4490B9 /* ApplePayService.swift in Sources */,
+				74C88A464ADB417FE75630B86E9A6D14 /* ApplePayViewModel.swift in Sources */,
+				5EC57EA21E85525BE2CD45368F811192 /* AppState.swift in Sources */,
+				D1D71915C88D035462AA9F8D5B70AD4E /* Box.swift in Sources */,
+				9B3ED02BC0F4E8F8879D7A2E98116807 /* BundleExtension.swift in Sources */,
+				CDB21576AF939034EF9CB2698B233E87 /* CancelContext.swift in Sources */,
+				0328CF351CCA19DAC41B93FE9808A4B0 /* Cancellable.swift in Sources */,
+				222D41B70A5786D9D89F82A73FAD2EF5 /* CancellableCatchable.swift in Sources */,
+				64ACC11D8D8862AF03C773C6FD309DA1 /* CancellablePromise.swift in Sources */,
+				083963FC2FB6CD003E5AE16A55A855A2 /* CancellableThenable.swift in Sources */,
+				E47ECE7BD6703B86836671F71A8A60AF /* CardButton.swift in Sources */,
+				85174634226F2B249070881955F729CA /* CardComponentsManager.swift in Sources */,
+				001BB6322E5020AA0F80FCC51B616D9B /* CardNetwork.swift in Sources */,
+				4267AE141B7EFB5BD8A90D1B8D01929B /* CardScannerViewController+SimpleScanDelegate.swift in Sources */,
+				73990569ADEC57B134A45422BD39CC78 /* CardScannerViewController.swift in Sources */,
+				B4450461181B80F69679FD2719CFC1C2 /* CardScannerViewModel.swift in Sources */,
+				940592B211746272C6969A9A1114F326 /* Catchable.swift in Sources */,
+				C90DC063B2047A4B1DD68CDA9C69C82F /* CatchWrappers.swift in Sources */,
+				01902C1CB1FC16CBC104A3350173FB02 /* ClientToken.swift in Sources */,
+				3B6F905365A0A347D43684188790E130 /* ClientTokenService.swift in Sources */,
+				10ABE18770EFA0C93A3C562820E06362 /* ConcurrencyLimitedDispatcher.swift in Sources */,
+				C6D3A3DA48BAD189790CD471ED357966 /* Configuration.swift in Sources */,
+				EEDDEBDF545D9B0ECFD6990B975D7647 /* ConfirmMandateView.swift in Sources */,
+				6A40CE665BF371E47B60C8BAEC11BA79 /* ConfirmMandateViewController.swift in Sources */,
+				6CB1936AA9CA9B260B58F582A61C9FDB /* ConfirmMandateViewModel.swift in Sources */,
+				FF973F78FD8961FFA8B029C963D63BE6 /* Consolable.swift in Sources */,
+				225EE9B30773A33C158AC6DF5E5D0677 /* CoreDataDispatcher.swift in Sources */,
+				5500CD9AEA6210CA3A90B9C2814A437B /* CountryCode.swift in Sources */,
+				06D92A5AA409BEB2EDCF5B51A7CB85A2 /* Currency.swift in Sources */,
+				2F8FAF9AD08ED253479378538855599D /* Customer.swift in Sources */,
+				1B85F1A92900DD6827387FD15D8CBC69 /* CustomStringConvertible.swift in Sources */,
+				E59913251D5512C4BD717A1184A95F6B /* DateExtension.swift in Sources */,
+				C9CEF409113650147F4ABF953EE2921F /* DependencyInjection.swift in Sources */,
+				BE96C44D8AFB9EA5A5D30DB13C1E613D /* DirectDebitMandate.swift in Sources */,
+				150CCBC9CDC23F0B17C6235FC1A57E86 /* DirectDebitService.swift in Sources */,
+				8D745EA151AECC2C596CB81AD4783AA1 /* DirerctCheckoutViewModel.swift in Sources */,
+				10BDDCE1688543C4564405CD4944538F /* Dispatcher.swift in Sources */,
+				B11BF130FB66504FE60ACADE63A0FFF0 /* Endpoint.swift in Sources */,
+				6EB94A007671C315FC0CD1A77ADAB166 /* EnsureWrappers.swift in Sources */,
+				352E4045F4CF36C17C8E6722F7E0AE95 /* Error.swift in Sources */,
+				7D545434045F8D536FAC7DC30770B56D /* ErrorHandler.swift in Sources */,
+				C94E2C9B766BEAE9EB3B9C4744EFB9B8 /* ErrorViewController.swift in Sources */,
+				0589C582ED37D6E5D0B5C54A6EB5EE64 /* ExternalViewModel.swift in Sources */,
+				D680FAA96B1656B69F2A08BDE5505F25 /* FinallyWrappers.swift in Sources */,
+				055D9CC009F019239AF3B6B2D739FD4B /* firstly.swift in Sources */,
+				11F1EF8B3A021876D22714ED2D896063 /* FormTextFieldType.swift in Sources */,
+				DA04BF9C1A294DF4EDFA8FD32F4D22CF /* FormType.swift in Sources */,
+				66665769497013BE59D3A7D8D5339C4C /* FormView.swift in Sources */,
+				889097F0ED49F1339E272D61F1DC875F /* FormViewController.swift in Sources */,
+				797D603BA6E0ED380A95423F80C55FE3 /* Guarantee.swift in Sources */,
+				7AE5ED9F5BF5BBB29A1AAFB2ADB0C8F8 /* GuaranteeWrappers.swift in Sources */,
+				CB5524590BBD0B00A2A428F5D7FF46FC /* hang.swift in Sources */,
+				D16F630FB2A0A2E067B3E9C0BD352B98 /* ImageName.swift in Sources */,
+				2824E5166B5FE2B8E105F78D0B4A9A3D /* IntExtension.swift in Sources */,
+				A5AE25DC618EDC72D3AB9FE70F50CCC0 /* JSONParser.swift in Sources */,
+				C6FE0078213A53D31DBD22C450CC61B8 /* Klarna.swift in Sources */,
+				39D717F14520263003ED2F07678EE904 /* KlarnaService.swift in Sources */,
+				AE5E6EDB96C25548BE3B4C5E78C11EBF /* KlarnaViewModel.swift in Sources */,
+				A02DECDB427FE891E25D3C3B3BB48C0F /* LogEvent.swift in Sources */,
+				728742ED4118ECF7620AF0C79CA7E89F /* Logger.swift in Sources */,
+				27E24FB8AD1390D9CE3C2476A544269A /* Mask.swift in Sources */,
+				811BFA36E141602DA2BB5AA641063D54 /* NetworkService.swift in Sources */,
+				07E75D650460873D8C9B0D0B73D4708F /* OAuthViewModel.swift in Sources */,
+				9DA8F27B3D5201D04FEAB567BDF22828 /* Optional+Extensions.swift in Sources */,
+				2BB719892D3A34F9D7C40AF191B734D1 /* OrderItem.swift in Sources */,
+				B8D47A094117F9E42FD3DA6159064AC9 /* Parser.swift in Sources */,
+				F0D261DB60D290E42B65B200FE06BF8A /* PaymentMethod.swift in Sources */,
+				A5C450C656CF9970113132311485F52E /* PaymentMethodComponent.swift in Sources */,
+				06DE5623CCA4742DB3C0071E6A5FCBFA /* PaymentMethodConfig.swift in Sources */,
+				8C0A1177B0C0199355AF09B252ED7BD2 /* PaymentMethodConfigService.swift in Sources */,
+				50B7A781E29C2D468A5BE39AD04DEE7C /* PaymentMethodToken.swift in Sources */,
+				6EB41BC33D972B7915DBE27994F0DB4D /* PaymentMethodTokenizationRequest.swift in Sources */,
+				99110064C92D3F9CFB69C984CDA11D90 /* PaymentNetwork.swift in Sources */,
+				8019026C850BCB9BE0F249038CDB3D8B /* PayPal.swift in Sources */,
+				1C445040F53784CA143E68F562CF5515 /* PayPalService.swift in Sources */,
+				9A7B8F9E371A62F12F9B8A4342797F02 /* PayPalViewModel.swift in Sources */,
+				1095AAE02010CD3337F50CE3CF2F9BBF /* PresentationController.swift in Sources */,
+				C15D2DF9A44A5092E999D9C00AB07D72 /* Primer.swift in Sources */,
+				CB6B781F6B35B6BE833B926DA3F2CFDC /* PrimerAPI.swift in Sources */,
+				9DF53A5BEA3325F0539AD988C907AAAB /* PrimerAPIClient+Promises.swift in Sources */,
+				1768054F9EDED24C2C3BEFE439D95379 /* PrimerAPIClient.swift in Sources */,
+				13506D51A584C9A31C02BC5A50666ABC /* PrimerButton.swift in Sources */,
+				A2FE49FFCF137A15FF436682DA7416D1 /* PrimerCardFormViewController.swift in Sources */,
+				334B347853861F6F89F6731533DED4FC /* PrimerCardholderNameFieldView.swift in Sources */,
+				223D49B3531CDA2C81F764D907B47016 /* PrimerCardNumberFieldView.swift in Sources */,
+				35DF9BA161FFF0420D71AD2254C549FD /* PrimerContainerViewController.swift in Sources */,
+				45F99CF09FA31D7EE2FC7AE0099B27C6 /* PrimerContent.swift in Sources */,
+				737744B29D236AB3FDF5465D8A057118 /* PrimerCustomStyleTextField.swift in Sources */,
+				331ACC3AD46B43921F8DECB5334A740A /* PrimerCVVFieldView.swift in Sources */,
+				975047EB3CCB5CE6FEBECE45276E42BA /* PrimerDelegate.swift in Sources */,
+				DC44587884D6B2B950917D78757A88C4 /* PrimerError.swift in Sources */,
+				A34557AF6F761ADFBB4AC0D83043F047 /* PrimerExpiryDateFieldView.swift in Sources */,
+				3566FF5620DB005B7E1557D948694D54 /* PrimerFormViewController.swift in Sources */,
+				F98A89356043410184CE030417B126EC /* PrimerInternalSessionFlow.swift in Sources */,
+				CC72D7E4B3BEE735E48C3BEE97E7F680 /* PrimerLoadingViewController.swift in Sources */,
+				7D5DAA44EB525547956C90769874D682 /* PrimerNavigationBar.swift in Sources */,
+				747AEBEF300F55916FBB2508A3866F3C /* PrimerNavigationController.swift in Sources */,
+				5A3970337CFD7EAF0D14509461DD64C9 /* PrimerNibView.swift in Sources */,
+				CC2F56814FC8D0E46535C10D6C77DC7E /* PrimerOAuthViewModel.swift in Sources */,
+				209B561CD6597F280C57ABB00668CD27 /* PrimerRootViewController.swift in Sources */,
+				D7CBEC7C1BF30A09A3209D5719575B2E /* PrimerScrollView.swift in Sources */,
+				1A2412C61A96458E80D0CF46CA548C56 /* PrimerSDK-dummy.m in Sources */,
+				584D2EF846F13669F4FF83B4A35C174E /* PrimerSettings.swift in Sources */,
+				FDBB5A412C5260A0FAF68FCFC9179DF0 /* PrimerTableViewCell.swift in Sources */,
+				03391EAF77EC39D6E27A2C614483116A /* PrimerTextField.swift in Sources */,
+				7990749467252A4C396EB0CD85A48A37 /* PrimerTextFieldView.swift in Sources */,
+				C9B79325AD8775B10CB9D78F08106143 /* PrimerTextFieldView.xib in Sources */,
+				F35F9E29420E88D4E18A6A3B16A06025 /* PrimerTheme.swift in Sources */,
+				E87CEAF687BC392C42E6974F97F87C5B /* PrimerUniversalCheckoutViewController.swift in Sources */,
+				802B68F2DF4D8E66435FA1C9B172D6DA /* PrimerVaultManagerViewController.swift in Sources */,
+				D71CF85E562721BC0FAA2B1A466A4335 /* PrimerViewController.swift in Sources */,
+				6F5C5728195044DF9EB8B5B1EC72F459 /* PrimerViewExtensions.swift in Sources */,
+				4AFD7B67F1B4414C4A011DF53FAC4DC7 /* PrimerWebViewController.swift in Sources */,
+				8ABB138B2FC5B3A5CDA1699F5C7C7F57 /* PrimerWebViewModel.swift in Sources */,
+				59AF9DAE66D8908112FFF92883D4026F /* Promise.swift in Sources */,
+				D629C362D4492187BC8EE934E4043979 /* Queue.swift in Sources */,
+				B7ED3B5DE506DABFF77F32EDF84161F2 /* race.swift in Sources */,
+				2FF83E11444FA91548AF4F54F8CD18A7 /* RateLimitedDispatcher.swift in Sources */,
+				39B82C9A790E0E87BF37622D166304DD /* RateLimitedDispatcherBase.swift in Sources */,
+				F10D077DCE68FFF921B1CCE6CF05141C /* RecoverWrappers.swift in Sources */,
+				828061DDC95CEF26AA31183121CBEC82 /* ReloadDelegate.swift in Sources */,
+				D7CF86DEF2013EA5F0DB6F899E2A0BE5 /* Resolver.swift in Sources */,
+				3F586FBBA34B49977CFDE587D99F1273 /* RootViewController+Router.swift in Sources */,
+				C073B2CC586648B7AA76956C56264D7D /* RootViewController.swift in Sources */,
+				01D1BEB521C5A95EB8B984FC8D1CE07C /* Route.swift in Sources */,
+				B5F71F8BEC15436AD90532C66429EDED /* ScannerView.swift in Sources */,
+				477B1A22127C8F274BA36755108B3876 /* SequenceWrappers.swift in Sources */,
+				2710EE3D645488EDEF69A31E7CE2BC22 /* StrictRateLimitedDispatcher.swift in Sources */,
+				D130EE7ADED6F482EEA915D0FF25DC47 /* StringExtension.swift in Sources */,
+				C62CA65C097B130EDAC5989E355FCBBE /* SuccessMessage.swift in Sources */,
+				A9A793E24FC15B0500D3B1A280B03CBA /* SuccessViewController.swift in Sources */,
+				FDF22510C56277A865BA2604BC56CAE7 /* Thenable.swift in Sources */,
+				C460385FDC14A555798577728AFA99C3 /* ThenableWrappers.swift in Sources */,
+				7746677B9CBDA3ED78801AC47302D1A9 /* TokenizationService.swift in Sources */,
+				D640CDAF73D3447B238978AC75ACFB71 /* TransitioningDelegate.swift in Sources */,
+				A86033E7358F07970095539A03DFD511 /* UIColorExtension.swift in Sources */,
+				67FA02649FED7522582AB2B61F4EC54A /* UIDeviceExtension.swift in Sources */,
+				6E1196F5E5E2B226F8F7F3BC48EFD5E9 /* URLExtension.swift in Sources */,
+				5B443BCDF9F04D0663CE103FACFB6EC6 /* URLSessionStack.swift in Sources */,
+				B76C3612E196EC26925FDB444ED36E3D /* UserDefaultsExtension.swift in Sources */,
+				C4000E25EA1FDE2B0CF1D5746E0F5936 /* UXMode.swift in Sources */,
+				83E030FCEEEC92BFADE104B8FE7CC8AB /* Validation.swift in Sources */,
+				9D63478267EA0613C2481ADFC8F58AE9 /* VaultCheckoutView.swift in Sources */,
+				E67758D533125371259A9DBC06B226B2 /* VaultCheckoutViewController.swift in Sources */,
+				1FCBE0B8AD13C2ED3B21F19DC8EDFF80 /* VaultCheckoutViewModel.swift in Sources */,
+				A0A589C440CD835D0D779B5E904DECFA /* VaultPaymentMethodView.swift in Sources */,
+				3BD1256712C0327DCAC260B2B9289534 /* VaultPaymentMethodViewController.swift in Sources */,
+				D106C734A9310B91DD33A5B837DE24FA /* VaultPaymentMethodViewModel.swift in Sources */,
+				98975754A94AC85D423E0B8B44A60234 /* VaultService.swift in Sources */,
+				5EB562727B62D26595E2E62C17848EF9 /* WebViewController.swift in Sources */,
+				2625E9577226A7EB41A5ABD3F07C7AD4 /* when.swift in Sources */,
+				8DA716FD05F2360BFF115F8C02B6E455 /* WrapperProtocols.swift in Sources */,
+			);
+			runOnlyForDeploymentPostprocessing = 0;
+		};
 		AF998654B79C38093FE0194BF12CC471 /* Sources */ = {
 			isa = PBXSourcesBuildPhase;
 			buildActionMask = 2147483647;
@@ -1723,176 +1392,26 @@
 			);
 			runOnlyForDeploymentPostprocessing = 0;
 		};
-		BCA4247BEA388D0BAAEEB08FC49429C8 /* Sources */ = {
-			isa = PBXSourcesBuildPhase;
-			buildActionMask = 2147483647;
-			files = (
-<<<<<<< HEAD
-=======
-				8CB2FE8EFC458E144225E6F032FDC1BA /* after.swift in Sources */,
-				07472F66D58F88097647350CCE484339 /* AlertController.swift in Sources */,
-				8DA77671F453DB9B25A0898F1545D180 /* Apaya.swift in Sources */,
-				3AD5CB9DC76A50FCEDA3EEFB6C3A52DE /* ApayaService.swift in Sources */,
-				907592F99E269D9C76C6B3FE5B669EE5 /* ApplePay.swift in Sources */,
-				7740BAA6C7ED2CD1F78C95469A363C15 /* ApplePayService.swift in Sources */,
-				9E5EEA39257995A314DA797797408FEF /* ApplePayViewModel.swift in Sources */,
-				6AEA935AF4087E7457A0EE60F93518DD /* AppState.swift in Sources */,
-				BEB14102390E25C5887535B286DA087D /* Box.swift in Sources */,
-				94153A03167A0805F4766F84EDE6B88D /* BundleExtension.swift in Sources */,
-				8397A2F111BCFDE9E085D93FEB5F39FD /* CancelContext.swift in Sources */,
-				91DCE573287362E5E55E375879E1B98E /* Cancellable.swift in Sources */,
-				A63E7D70FD16E166959E5C72B60FF404 /* CancellableCatchable.swift in Sources */,
-				924EC5409322D03A81E841FC486214B5 /* CancellablePromise.swift in Sources */,
-				0E9AFA6D3F7D572581B0AEC13E2A43C4 /* CancellableThenable.swift in Sources */,
-				97334ABD22610F18907DF0EF046FF7F0 /* CardButton.swift in Sources */,
-				E61FC5F9C8A3EC8BF1DFC79F81D55306 /* CardScannerViewController+SimpleScanDelegate.swift in Sources */,
-				6209C44B40DDE61FC53011E63B70D5DE /* CardScannerViewController.swift in Sources */,
-				F1EDBA91DA0744AB0D05A540251AA598 /* CardScannerViewModel.swift in Sources */,
-				B6F24224AB0D422C52E37D9586A1A9EC /* Catchable.swift in Sources */,
-				37A7AFF36A59E5ADA6ED69A3970C44AD /* CatchWrappers.swift in Sources */,
-				C313D6D4EEE845631C87E94B623801DF /* ClientToken.swift in Sources */,
-				66CE3EB72867C8D7FBCD5DBFE5418517 /* ClientTokenService.swift in Sources */,
-				B0D90209C59C5B029285551B958D6B26 /* ConcurrencyLimitedDispatcher.swift in Sources */,
-				983F11B1E1A467A4ACBB2B61C71384B4 /* Configuration.swift in Sources */,
-				C890179278CE795506E82A616419E4A2 /* ConfirmMandateView.swift in Sources */,
-				04C0971230E8EEF7437A8D2F28C36F50 /* ConfirmMandateViewController.swift in Sources */,
-				8C178FC4FAB5678C7F4F73C43800B12F /* ConfirmMandateViewModel.swift in Sources */,
-				BAEA7CC8CE339083CAC0E1022BF1F841 /* Consolable.swift in Sources */,
-				CCAA407221518E2707334EE1C9DCA1C2 /* CoreDataDispatcher.swift in Sources */,
-				225CD68BA5060D0597A6C5FA887F7BEA /* CountryCode.swift in Sources */,
-				4400BB50FFBB39920B7859328B1D3AA7 /* Currency.swift in Sources */,
-				26C9D8710AE58FFFD59B1D4D4C4BD3FE /* CustomStringConvertible.swift in Sources */,
-				9106056D940A2FAF52D038B03E2947A0 /* DateExtension.swift in Sources */,
-				C722D4DA46547E4B94A5501F2BDB031D /* DependencyInjection.swift in Sources */,
-				CC0CDAA64884986DFD5D015C625F842A /* DirectCheckoutViewModel.swift in Sources */,
-				8F002631FBB7C9F4FD99297F6CD9A474 /* DirectDebitMandate.swift in Sources */,
-				404FCA0D687DADEFD53B6B2321DCBCA3 /* DirectDebitService.swift in Sources */,
-				4473DFD3D6A4EDFE48027AE4DE2D528B /* Dispatcher.swift in Sources */,
-				69817245BB5BBC42C804ED1BB34C92AC /* Endpoint.swift in Sources */,
-				BC238EA16ABB29B35F25AD13E8A24493 /* EnsureWrappers.swift in Sources */,
-				CF5F4E16699667610BDE4D60622B05FA /* Error.swift in Sources */,
-				E2C05EE469D7B76BBD69D94F898C10F3 /* ErrorHandler.swift in Sources */,
-				6329DE21B5314B850505BB877D536176 /* ErrorViewController.swift in Sources */,
-				3798730520E93C02BA6F1D1D57345030 /* ExternalViewModel.swift in Sources */,
-				E55370B958FE9A0917E516F7A3FA05A5 /* FinallyWrappers.swift in Sources */,
-				97343E51C802A4C1A334D0D184384090 /* firstly.swift in Sources */,
-				E2C55F25CBD350DD69E8543A0D9E0414 /* FormTextFieldType.swift in Sources */,
-				EFEAD546CAD0B81F2F0F9E163B57D0FF /* FormType.swift in Sources */,
-				5A1E0EB566A196404BFC928273D86FD1 /* FormView.swift in Sources */,
-				A0C977F537F57ADF6F29C07D6D755E2D /* FormViewController.swift in Sources */,
-				48242BD9690A8BF782999A2DEE4DE1F9 /* FormViewModel.swift in Sources */,
-				8DFBDC5A1855A974814FBA535409B365 /* Guarantee.swift in Sources */,
-				4BE7E9155808C3D00A7B2DB182220B8F /* GuaranteeWrappers.swift in Sources */,
-				FC8266D4F7DF776BA0691E3FF985623F /* hang.swift in Sources */,
-				E5D87AFDA7CE90593E72E28FCDCEB7F6 /* ImageName.swift in Sources */,
-				5B0517FF1DA4DC130CBFA9E9A96EC321 /* JSONParser.swift in Sources */,
-				40ECA9EA3431582CA8301B5FF67DDF31 /* Klarna.swift in Sources */,
-				2C192F2B5862F614A5DF6120108C7BB8 /* KlarnaService.swift in Sources */,
-				FAB80E3783FAEE21E046A7AF3BBE4E46 /* LogEvent.swift in Sources */,
-				D3C47CEFF76ED73AC86717EE6173F8F6 /* Logger.swift in Sources */,
-				052531BE888C749C753EE98AC3796C96 /* Mask.swift in Sources */,
-				B519CC160D366EF5EB954CBBB167AC9E /* NetworkService.swift in Sources */,
-				74C481F955433AC4D2ED0CED734D4BC0 /* OAuthViewController.swift in Sources */,
-				37E7B991DAA48BED8CE605682A0A1ADA /* OAuthViewModel.swift in Sources */,
-				87C47178043A54C2D012A948B76B96E4 /* Optional+Extensions.swift in Sources */,
-				9AE9538633F5F9D3B0DBCDB02ECE957E /* OrderItem.swift in Sources */,
-				1E53D8FC34BAE78D6B4EB783566C0001 /* Parser.swift in Sources */,
-				219020E578E4B98CC743FDB7D449A722 /* PaymentMethod.swift in Sources */,
-				F7332F4AA92B0A47D0AFF7D960AC69C4 /* PaymentMethodComponent.swift in Sources */,
-				87D586BCD6C5A6447F431F36D177456C /* PaymentMethodConfig.swift in Sources */,
-				15B2E64626F88170005B8343 /* Customer.swift in Sources */,
-				7ECA4029624BD6D8015DAF0A7ABB58B9 /* PaymentMethodConfigService.swift in Sources */,
-				41EA9F70C69D365399D5082A9C866BD5 /* PaymentMethodToken.swift in Sources */,
-				2A8CC9400FD7D0F9A1E705184281CB67 /* PaymentMethodTokenizationRequest.swift in Sources */,
-				2543F329BD5E284E146E6F80BD33EF69 /* PaymentNetwork.swift in Sources */,
-				6587CEC9697E80F7FAAB73BC056DA7D7 /* PayPal.swift in Sources */,
-				084C77D824F352509D6A6F80FBA5B5F2 /* PayPalService.swift in Sources */,
-				868B95717BC3C3EC7635EB394821224C /* PresentationController.swift in Sources */,
-				AF7D9502886E7B77A9C83762726286C8 /* Primer.swift in Sources */,
-				38345D16864CEC12EA5EBE1BBD90B5DB /* PrimerAPI.swift in Sources */,
-				39EB24971A915A20C8080325637A5FC3 /* PrimerAPIClient+Promises.swift in Sources */,
-				98B16E883690BBC788E0BA01007350B4 /* PrimerAPIClient.swift in Sources */,
-				55D8A173C1FB1D63F2D0FA2DBD52AC28 /* PrimerButton.swift in Sources */,
-				EA789A4656C4A742582388065CC1FA7D /* PrimerContent.swift in Sources */,
-				1F7A4C5E86C74198F18C42660A990C3C /* PrimerDelegate.swift in Sources */,
-				18BB9B7AE085C2EA55912FE7CF472743 /* PrimerError.swift in Sources */,
-				A3452D6AB200FF4EC7BAAAD3FD197308 /* PrimerInternalSessionFlow.swift in Sources */,
-				D45D1639CAFFA742F48190E86E4CB4A8 /* PrimerLoadWebViewController.swift in Sources */,
-				06ADB0DBF82078D68289522A6C2ADEEA /* PrimerLoadWebViewModel.swift in Sources */,
-				CCB683F36C78F43B124D0B169F9B2D3C /* PrimerScrollView.swift in Sources */,
-				FCDCBB8481F2CF6D0CC43FED3C4DE845 /* PrimerSDK-dummy.m in Sources */,
-				C07652DBCCE07D1C150303CD25B32B6A /* PrimerSettings.swift in Sources */,
-				957DA9B694197D5A64C0C2C96CC8D699 /* PrimerTableViewCell.swift in Sources */,
-				E4A65E55906CFBE591237DC8DD73B5B8 /* PrimerTextField.swift in Sources */,
-				08E63F0970822F020D02D96811CB3DF5 /* PrimerTheme.swift in Sources */,
-				8C2794B9EA6CEC96B1BB773AAB46C1B2 /* PrimerViewController.swift in Sources */,
-				1D8A9FD426F0F2E6000D2D71 /* IntExtension.swift in Sources */,
-				475773FE98A8A1ECA61D1410CF55334C /* PrimerViewExtensions.swift in Sources */,
-				3562A2EEF1FD08672144F2392D405E19 /* PrimerWebViewController.swift in Sources */,
-				717D62BA19A682FC3FF76B43E018DBD9 /* PrimerWebViewModel.swift in Sources */,
-				DAF1A5A299F7EDEEDE2AD0216F014276 /* Promise.swift in Sources */,
-				12C6E26257F408F5FAB240E7757C708C /* Queue.swift in Sources */,
-				97CB38D5329ABE59E91AB423A9D3DD9B /* race.swift in Sources */,
-				E40CD4D381CD0490260E5ACCEAF27E64 /* RateLimitedDispatcher.swift in Sources */,
-				3978B50B9C52D0E987FFE6311A6EBC2E /* RateLimitedDispatcherBase.swift in Sources */,
-				0849D069D6283BD96E27FFD1532B458C /* RecoverWrappers.swift in Sources */,
-				4C4FB4931E57BE9150524FD6021726A2 /* ReloadDelegate.swift in Sources */,
-				42ABDB7D25C8B538AA20F5D945A95378 /* Resolver.swift in Sources */,
-				E82996B168AAB76C41ACAA34100201BD /* RootViewController+Router.swift in Sources */,
-				8C3A234AD0AFCE3A9A9DDD381B0B835E /* RootViewController.swift in Sources */,
-				321CD17A7868A8ABEEF01B0D1E5F501F /* Route.swift in Sources */,
-				DEFAA6DBC61E72BBF067BFCAD37A8D8A /* ScannerView.swift in Sources */,
-				B6034276FEDD70CB4A31F6012C38144B /* SequenceWrappers.swift in Sources */,
-				58C555571726D21C4472C1EAD6EAAE5C /* StrictRateLimitedDispatcher.swift in Sources */,
-				E50AA34468D512B2BC668B42E19D3531 /* StringExtension.swift in Sources */,
-				9019F4ED50FC0EF65D105EBFF670FB91 /* SuccessMessage.swift in Sources */,
-				FB6E394E79965F839C249F1DA9B27389 /* SuccessViewController.swift in Sources */,
-				7316BEFFF7116B94E5637FCE92B90ABB /* Thenable.swift in Sources */,
-				FF02AB1F2AB8A1836185EECC41DF5CC9 /* ThenableWrappers.swift in Sources */,
-				B73B5B235C76AC12F38E53172D433E19 /* TokenizationService.swift in Sources */,
-				ED53BF3F5BF8554E4D1BF20721857D17 /* TransitioningDelegate.swift in Sources */,
-				7362113992EAC2BFBB65D1A96DC5CA71 /* UIDeviceExtension.swift in Sources */,
-				AFEE877CFEBA92BFDB800BC32C6FDB9D /* URLExtension.swift in Sources */,
-				357EA023F8E1C7043F885F4C1D962081 /* URLSessionStack.swift in Sources */,
-				722211599B4BC536FF6F372F5CFF6E96 /* UserDefaultsExtension.swift in Sources */,
-				DBCD01B4F6AD12EE031DA1F3FEACE3CB /* UXMode.swift in Sources */,
-				9B7F8AA08081A2E6D4C7CA987AADC80A /* Validation.swift in Sources */,
-				EA57F3BD3C67832F4914638A0905345D /* VaultCheckoutView.swift in Sources */,
-				E18E77CAC4B8FEC68C5DD7C115E078C4 /* VaultCheckoutViewController+ReloadDelegate.swift in Sources */,
-				EBDDBDFA9465E64BF75B6343F1E33F76 /* VaultCheckoutViewController.swift in Sources */,
-				08A43C2A03BFEF76EFACBDDBFA05B379 /* VaultCheckoutViewModel.swift in Sources */,
-				1A78C06D089E028CB16B6B2237B25277 /* VaultPaymentMethodView.swift in Sources */,
-				0C930EE2EF433DA4C05E1E3693828170 /* VaultPaymentMethodViewController+ReloadDelegate.swift in Sources */,
-				B1C63DC654768813EDD1B36F05B87A89 /* VaultPaymentMethodViewController.swift in Sources */,
-				4BD5B9134E2B6C38B78E9A2FB315E0B4 /* VaultPaymentMethodViewModel.swift in Sources */,
-				83DBCD7B61A2FF3BE46A8DDD2A30055E /* VaultService.swift in Sources */,
-				29205A456B98903AF3A7C275ADA0F1DE /* WebViewController.swift in Sources */,
-				144FCEA76D939DB17AA3B6E210247636 /* when.swift in Sources */,
-				545CA2B71070C228A9AEA0D7679EC4B5 /* WrapperProtocols.swift in Sources */,
->>>>>>> 8a377284
-			);
-			runOnlyForDeploymentPostprocessing = 0;
-		};
 /* End PBXSourcesBuildPhase section */
 
 /* Begin PBXTargetDependency section */
-		985A275B00E583F9AEEE2D3C1A6EDD46 /* PBXTargetDependency */ = {
+		39FD9F99A51440AADA21B7956A75AC17 /* PBXTargetDependency */ = {
+			isa = PBXTargetDependency;
+			name = "PrimerSDK-PrimerResources";
+			target = 6E6525C7043FBA7BB34A249010AF5593 /* PrimerSDK-PrimerResources */;
+			targetProxy = BDC66C4C87B0F5F5CD83CE8CCEFA1224 /* PBXContainerItemProxy */;
+		};
+		AB4F8AD9F70F1EE4E5E8FCC014EE8B39 /* PBXTargetDependency */ = {
+			isa = PBXTargetDependency;
+			name = PrimerSDK;
+			target = F3BE9108C53B53949406218CEA55E0B2 /* PrimerSDK */;
+			targetProxy = 4143C1E65BDECF225BD74D0E29BECE23 /* PBXContainerItemProxy */;
+		};
+		DAAD1C0294F3A18F37997F78FCFCA5D5 /* PBXTargetDependency */ = {
 			isa = PBXTargetDependency;
 			name = "Pods-PrimerSDK_Example";
 			target = 6C144A762E9B598392AFFEC8F873746A /* Pods-PrimerSDK_Example */;
-			targetProxy = 5ABFA63972E5FAA592E3F51DA71B51FF /* PBXContainerItemProxy */;
-		};
-		9DCEE5ADB36DE60D7ED268143EB8222E /* PBXTargetDependency */ = {
-			isa = PBXTargetDependency;
-			name = "PrimerSDK-PrimerResources";
-			target = 6E6525C7043FBA7BB34A249010AF5593 /* PrimerSDK-PrimerResources */;
-			targetProxy = 7FE0E9ACDB2840A94D6513A4EECC33BC /* PBXContainerItemProxy */;
-		};
-		D6302B8DF9A95C3A9A86017844723A47 /* PBXTargetDependency */ = {
-			isa = PBXTargetDependency;
-			name = PrimerSDK;
-			target = F3BE9108C53B53949406218CEA55E0B2 /* PrimerSDK */;
-			targetProxy = 590C23624EEFE364496F2630BE47A980 /* PBXContainerItemProxy */;
+			targetProxy = 8C1EEB425A8E29131E54B689B94462C1 /* PBXContainerItemProxy */;
 		};
 /* End PBXTargetDependency section */
 
@@ -1930,38 +1449,6 @@
 			};
 			name = Debug;
 		};
-		129DC6B5710894894AEF3A2BBB5827EA /* Release */ = {
-			isa = XCBuildConfiguration;
-			baseConfigurationReference = D242B12567955BC2031180D1DE9BCCC0 /* PrimerSDK.release.xcconfig */;
-			buildSettings = {
-				CLANG_ENABLE_OBJC_WEAK = NO;
-				"CODE_SIGN_IDENTITY[sdk=appletvos*]" = "";
-				"CODE_SIGN_IDENTITY[sdk=iphoneos*]" = "";
-				"CODE_SIGN_IDENTITY[sdk=watchos*]" = "";
-				CURRENT_PROJECT_VERSION = 1;
-				DEFINES_MODULE = YES;
-				DYLIB_COMPATIBILITY_VERSION = 1;
-				DYLIB_CURRENT_VERSION = 1;
-				DYLIB_INSTALL_NAME_BASE = "@rpath";
-				GCC_PREFIX_HEADER = "Target Support Files/PrimerSDK/PrimerSDK-prefix.pch";
-				INFOPLIST_FILE = "Target Support Files/PrimerSDK/PrimerSDK-Info.plist";
-				INSTALL_PATH = "$(LOCAL_LIBRARY_DIR)/Frameworks";
-				IPHONEOS_DEPLOYMENT_TARGET = 10.0;
-				LD_RUNPATH_SEARCH_PATHS = "$(inherited) @executable_path/Frameworks @loader_path/Frameworks";
-				MODULEMAP_FILE = "Target Support Files/PrimerSDK/PrimerSDK.modulemap";
-				PRODUCT_MODULE_NAME = PrimerSDK;
-				PRODUCT_NAME = PrimerSDK;
-				SDKROOT = iphoneos;
-				SKIP_INSTALL = YES;
-				SWIFT_ACTIVE_COMPILATION_CONDITIONS = "$(inherited) ";
-				SWIFT_VERSION = 5.3;
-				TARGETED_DEVICE_FAMILY = "1,2";
-				VALIDATE_PRODUCT = YES;
-				VERSIONING_SYSTEM = "apple-generic";
-				VERSION_INFO_PREFIX = "";
-			};
-			name = Release;
-		};
 		160F854F012B89C7F53497880FB9FAA0 /* Debug */ = {
 			isa = XCBuildConfiguration;
 			baseConfigurationReference = 3C474C1A0DABE2A3F404B63D4D59F30C /* Pods-PrimerSDK_Example.debug.xcconfig */;
@@ -1989,37 +1476,6 @@
 				PRODUCT_NAME = "$(TARGET_NAME:c99extidentifier)";
 				SDKROOT = iphoneos;
 				SKIP_INSTALL = YES;
-				TARGETED_DEVICE_FAMILY = "1,2";
-				VERSIONING_SYSTEM = "apple-generic";
-				VERSION_INFO_PREFIX = "";
-			};
-			name = Debug;
-		};
-		22A7AFEB9300AC106A2508D22C69DF98 /* Debug */ = {
-			isa = XCBuildConfiguration;
-			baseConfigurationReference = 28181C6D17E695DEF009CD6D642D5781 /* PrimerSDK.debug.xcconfig */;
-			buildSettings = {
-				CLANG_ENABLE_OBJC_WEAK = NO;
-				"CODE_SIGN_IDENTITY[sdk=appletvos*]" = "";
-				"CODE_SIGN_IDENTITY[sdk=iphoneos*]" = "";
-				"CODE_SIGN_IDENTITY[sdk=watchos*]" = "";
-				CURRENT_PROJECT_VERSION = 1;
-				DEFINES_MODULE = YES;
-				DYLIB_COMPATIBILITY_VERSION = 1;
-				DYLIB_CURRENT_VERSION = 1;
-				DYLIB_INSTALL_NAME_BASE = "@rpath";
-				GCC_PREFIX_HEADER = "Target Support Files/PrimerSDK/PrimerSDK-prefix.pch";
-				INFOPLIST_FILE = "Target Support Files/PrimerSDK/PrimerSDK-Info.plist";
-				INSTALL_PATH = "$(LOCAL_LIBRARY_DIR)/Frameworks";
-				IPHONEOS_DEPLOYMENT_TARGET = 10.0;
-				LD_RUNPATH_SEARCH_PATHS = "$(inherited) @executable_path/Frameworks @loader_path/Frameworks";
-				MODULEMAP_FILE = "Target Support Files/PrimerSDK/PrimerSDK.modulemap";
-				PRODUCT_MODULE_NAME = PrimerSDK;
-				PRODUCT_NAME = PrimerSDK;
-				SDKROOT = iphoneos;
-				SKIP_INSTALL = YES;
-				SWIFT_ACTIVE_COMPILATION_CONDITIONS = "$(inherited) ";
-				SWIFT_VERSION = 5.3;
 				TARGETED_DEVICE_FAMILY = "1,2";
 				VERSIONING_SYSTEM = "apple-generic";
 				VERSION_INFO_PREFIX = "";
@@ -2094,37 +1550,68 @@
 			};
 			name = Release;
 		};
-		288485A29A50C6E750F27CDA15A52F6F /* Debug */ = {
+		2E6378052317778EE93B1437FA7E20F0 /* Release */ = {
 			isa = XCBuildConfiguration;
-			baseConfigurationReference = 28181C6D17E695DEF009CD6D642D5781 /* PrimerSDK.debug.xcconfig */;
+			baseConfigurationReference = 4D2643A3336F536CEABAA30FBA43D5D6 /* PrimerSDK.release.xcconfig */;
 			buildSettings = {
-				CONFIGURATION_BUILD_DIR = "$(BUILD_DIR)/$(CONFIGURATION)$(EFFECTIVE_PLATFORM_NAME)/PrimerSDK";
-				IBSC_MODULE = PrimerSDK;
-				INFOPLIST_FILE = "Target Support Files/PrimerSDK/ResourceBundle-PrimerResources-PrimerSDK-Info.plist";
+				CLANG_ENABLE_OBJC_WEAK = NO;
+				"CODE_SIGN_IDENTITY[sdk=appletvos*]" = "";
+				"CODE_SIGN_IDENTITY[sdk=iphoneos*]" = "";
+				"CODE_SIGN_IDENTITY[sdk=watchos*]" = "";
+				CURRENT_PROJECT_VERSION = 1;
+				DEFINES_MODULE = YES;
+				DYLIB_COMPATIBILITY_VERSION = 1;
+				DYLIB_CURRENT_VERSION = 1;
+				DYLIB_INSTALL_NAME_BASE = "@rpath";
+				GCC_PREFIX_HEADER = "Target Support Files/PrimerSDK/PrimerSDK-prefix.pch";
+				INFOPLIST_FILE = "Target Support Files/PrimerSDK/PrimerSDK-Info.plist";
+				INSTALL_PATH = "$(LOCAL_LIBRARY_DIR)/Frameworks";
 				IPHONEOS_DEPLOYMENT_TARGET = 10.0;
-				PRODUCT_NAME = PrimerResources;
+				LD_RUNPATH_SEARCH_PATHS = "$(inherited) @executable_path/Frameworks @loader_path/Frameworks";
+				MODULEMAP_FILE = "Target Support Files/PrimerSDK/PrimerSDK.modulemap";
+				PRODUCT_MODULE_NAME = PrimerSDK;
+				PRODUCT_NAME = PrimerSDK;
 				SDKROOT = iphoneos;
 				SKIP_INSTALL = YES;
+				SWIFT_ACTIVE_COMPILATION_CONDITIONS = "$(inherited) ";
+				SWIFT_VERSION = 5.3;
 				TARGETED_DEVICE_FAMILY = "1,2";
-				WRAPPER_EXTENSION = bundle;
+				VALIDATE_PRODUCT = YES;
+				VERSIONING_SYSTEM = "apple-generic";
+				VERSION_INFO_PREFIX = "";
+			};
+			name = Release;
+		};
+		46D837AB020B21CC5291DD8B3DE2B2F2 /* Debug */ = {
+			isa = XCBuildConfiguration;
+			baseConfigurationReference = FD43A45F5F614C9E6FBFE08C880E8457 /* PrimerSDK.debug.xcconfig */;
+			buildSettings = {
+				CLANG_ENABLE_OBJC_WEAK = NO;
+				"CODE_SIGN_IDENTITY[sdk=appletvos*]" = "";
+				"CODE_SIGN_IDENTITY[sdk=iphoneos*]" = "";
+				"CODE_SIGN_IDENTITY[sdk=watchos*]" = "";
+				CURRENT_PROJECT_VERSION = 1;
+				DEFINES_MODULE = YES;
+				DYLIB_COMPATIBILITY_VERSION = 1;
+				DYLIB_CURRENT_VERSION = 1;
+				DYLIB_INSTALL_NAME_BASE = "@rpath";
+				GCC_PREFIX_HEADER = "Target Support Files/PrimerSDK/PrimerSDK-prefix.pch";
+				INFOPLIST_FILE = "Target Support Files/PrimerSDK/PrimerSDK-Info.plist";
+				INSTALL_PATH = "$(LOCAL_LIBRARY_DIR)/Frameworks";
+				IPHONEOS_DEPLOYMENT_TARGET = 10.0;
+				LD_RUNPATH_SEARCH_PATHS = "$(inherited) @executable_path/Frameworks @loader_path/Frameworks";
+				MODULEMAP_FILE = "Target Support Files/PrimerSDK/PrimerSDK.modulemap";
+				PRODUCT_MODULE_NAME = PrimerSDK;
+				PRODUCT_NAME = PrimerSDK;
+				SDKROOT = iphoneos;
+				SKIP_INSTALL = YES;
+				SWIFT_ACTIVE_COMPILATION_CONDITIONS = "$(inherited) ";
+				SWIFT_VERSION = 5.3;
+				TARGETED_DEVICE_FAMILY = "1,2";
+				VERSIONING_SYSTEM = "apple-generic";
+				VERSION_INFO_PREFIX = "";
 			};
 			name = Debug;
-		};
-		6A1DF85FAC36B9F51E8E2A3BB64E8746 /* Release */ = {
-			isa = XCBuildConfiguration;
-			baseConfigurationReference = D242B12567955BC2031180D1DE9BCCC0 /* PrimerSDK.release.xcconfig */;
-			buildSettings = {
-				CONFIGURATION_BUILD_DIR = "$(BUILD_DIR)/$(CONFIGURATION)$(EFFECTIVE_PLATFORM_NAME)/PrimerSDK";
-				IBSC_MODULE = PrimerSDK;
-				INFOPLIST_FILE = "Target Support Files/PrimerSDK/ResourceBundle-PrimerResources-PrimerSDK-Info.plist";
-				IPHONEOS_DEPLOYMENT_TARGET = 10.0;
-				PRODUCT_NAME = PrimerResources;
-				SDKROOT = iphoneos;
-				SKIP_INSTALL = YES;
-				TARGETED_DEVICE_FAMILY = "1,2";
-				WRAPPER_EXTENSION = bundle;
-			};
-			name = Release;
 		};
 		7EE7A78859F657F6BEFC651185B43192 /* Release */ = {
 			isa = XCBuildConfiguration;
@@ -2181,11 +1668,44 @@
 				MTL_FAST_MATH = YES;
 				PRODUCT_NAME = "$(TARGET_NAME)";
 				STRIP_INSTALLED_PRODUCT = NO;
-				SWIFT_OPTIMIZATION_LEVEL = "-Owholemodule";
+				SWIFT_COMPILATION_MODE = wholemodule;
+				SWIFT_OPTIMIZATION_LEVEL = "-O";
 				SWIFT_VERSION = 5.0;
 				SYMROOT = "${SRCROOT}/../build";
 			};
 			name = Release;
+		};
+		995349BA3FAB339BFE5550314ECC4FC3 /* Release */ = {
+			isa = XCBuildConfiguration;
+			baseConfigurationReference = 4D2643A3336F536CEABAA30FBA43D5D6 /* PrimerSDK.release.xcconfig */;
+			buildSettings = {
+				CONFIGURATION_BUILD_DIR = "$(BUILD_DIR)/$(CONFIGURATION)$(EFFECTIVE_PLATFORM_NAME)/PrimerSDK";
+				IBSC_MODULE = PrimerSDK;
+				INFOPLIST_FILE = "Target Support Files/PrimerSDK/ResourceBundle-PrimerResources-PrimerSDK-Info.plist";
+				IPHONEOS_DEPLOYMENT_TARGET = 10.0;
+				PRODUCT_NAME = PrimerResources;
+				SDKROOT = iphoneos;
+				SKIP_INSTALL = YES;
+				TARGETED_DEVICE_FAMILY = "1,2";
+				WRAPPER_EXTENSION = bundle;
+			};
+			name = Release;
+		};
+		A0CD776303D2666478B3C40677D4B9B2 /* Debug */ = {
+			isa = XCBuildConfiguration;
+			baseConfigurationReference = FD43A45F5F614C9E6FBFE08C880E8457 /* PrimerSDK.debug.xcconfig */;
+			buildSettings = {
+				CONFIGURATION_BUILD_DIR = "$(BUILD_DIR)/$(CONFIGURATION)$(EFFECTIVE_PLATFORM_NAME)/PrimerSDK";
+				IBSC_MODULE = PrimerSDK;
+				INFOPLIST_FILE = "Target Support Files/PrimerSDK/ResourceBundle-PrimerResources-PrimerSDK-Info.plist";
+				IPHONEOS_DEPLOYMENT_TARGET = 10.0;
+				PRODUCT_NAME = PrimerResources;
+				SDKROOT = iphoneos;
+				SKIP_INSTALL = YES;
+				TARGETED_DEVICE_FAMILY = "1,2";
+				WRAPPER_EXTENSION = bundle;
+			};
+			name = Debug;
 		};
 		D299434AB35E7FD6F7921C8EF24742FF /* Debug */ = {
 			isa = XCBuildConfiguration;
@@ -2256,15 +1776,6 @@
 /* End XCBuildConfiguration section */
 
 /* Begin XCConfigurationList section */
-		404D7BF5D03F5669746190926EA77C6C /* Build configuration list for PBXNativeTarget "PrimerSDK" */ = {
-			isa = XCConfigurationList;
-			buildConfigurations = (
-				22A7AFEB9300AC106A2508D22C69DF98 /* Debug */,
-				129DC6B5710894894AEF3A2BBB5827EA /* Release */,
-			);
-			defaultConfigurationIsVisible = 0;
-			defaultConfigurationName = Release;
-		};
 		4821239608C13582E20E6DA73FD5F1F9 /* Build configuration list for PBXProject "Pods" */ = {
 			isa = XCConfigurationList;
 			buildConfigurations = (
@@ -2274,6 +1785,24 @@
 			defaultConfigurationIsVisible = 0;
 			defaultConfigurationName = Release;
 		};
+		9A488E1CE136D0A4A2F566CED4320D84 /* Build configuration list for PBXNativeTarget "PrimerSDK-PrimerResources" */ = {
+			isa = XCConfigurationList;
+			buildConfigurations = (
+				A0CD776303D2666478B3C40677D4B9B2 /* Debug */,
+				995349BA3FAB339BFE5550314ECC4FC3 /* Release */,
+			);
+			defaultConfigurationIsVisible = 0;
+			defaultConfigurationName = Release;
+		};
+		A26F96079745D20D3E73F243666D11D7 /* Build configuration list for PBXNativeTarget "PrimerSDK" */ = {
+			isa = XCConfigurationList;
+			buildConfigurations = (
+				46D837AB020B21CC5291DD8B3DE2B2F2 /* Debug */,
+				2E6378052317778EE93B1437FA7E20F0 /* Release */,
+			);
+			defaultConfigurationIsVisible = 0;
+			defaultConfigurationName = Release;
+		};
 		B548D1F1457E2070C96171D86D458B69 /* Build configuration list for PBXNativeTarget "Pods-PrimerSDK_Tests" */ = {
 			isa = XCConfigurationList;
 			buildConfigurations = (
@@ -2283,15 +1812,6 @@
 			defaultConfigurationIsVisible = 0;
 			defaultConfigurationName = Release;
 		};
-		C5B69F6D5DC2A048998A1E8D2926D79D /* Build configuration list for PBXNativeTarget "PrimerSDK-PrimerResources" */ = {
-			isa = XCConfigurationList;
-			buildConfigurations = (
-				288485A29A50C6E750F27CDA15A52F6F /* Debug */,
-				6A1DF85FAC36B9F51E8E2A3BB64E8746 /* Release */,
-			);
-			defaultConfigurationIsVisible = 0;
-			defaultConfigurationName = Release;
-		};
 		CF532C25035E09659689FB655718B965 /* Build configuration list for PBXNativeTarget "Pods-PrimerSDK_Example" */ = {
 			isa = XCConfigurationList;
 			buildConfigurations = (
