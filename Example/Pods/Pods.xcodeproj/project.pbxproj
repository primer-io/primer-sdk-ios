--- conflicted
+++ resolved
@@ -8,7 +8,6 @@
 
 /* Begin PBXBuildFile section */
 		01D04994587BE1B26B3D47E7235E85E8 /* Pods-PrimerSDK_Example-umbrella.h in Headers */ = {isa = PBXBuildFile; fileRef = 3780FF276696624E5AD4A629D4CC4AD8 /* Pods-PrimerSDK_Example-umbrella.h */; settings = {ATTRIBUTES = (Public, ); }; };
-<<<<<<< HEAD
 		04C0971230E8EEF7437A8D2F28C36F50 /* ConfirmMandateViewController.swift in Sources */ = {isa = PBXBuildFile; fileRef = 066D4338BC676C508E5189D2A570E4BA /* ConfirmMandateViewController.swift */; };
 		052531BE888C749C753EE98AC3796C96 /* Mask.swift in Sources */ = {isa = PBXBuildFile; fileRef = 3148ABDA294842236DC868947378EA27 /* Mask.swift */; };
 		06ADB0DBF82078D68289522A6C2ADEEA /* PrimerLoadWebViewModel.swift in Sources */ = {isa = PBXBuildFile; fileRef = BE58110E8BE257E1FC08CD69E3CBCBF7 /* PrimerLoadWebViewModel.swift */; };
@@ -163,180 +162,20 @@
 
 /* Begin PBXContainerItemProxy section */
 		12A32B5E9870A9F47EEF6B0BFC6BFA9D /* PBXContainerItemProxy */ = {
-=======
-		0BBCBCE5B656DC1A5CE13924567475C9 /* TransitioningDelegate.swift in Sources */ = {isa = PBXBuildFile; fileRef = 234193989F9788EE1747A4F953F7D2F0 /* TransitioningDelegate.swift */; };
-		0C4B249137DE952D913892172D1A0DC5 /* OAuthViewController.swift in Sources */ = {isa = PBXBuildFile; fileRef = 368ED45D8267E69F58913517B2B6B51F /* OAuthViewController.swift */; };
-		10B5356A979CE1694B6E3CFCD9390C35 /* GuaranteeWrappers.swift in Sources */ = {isa = PBXBuildFile; fileRef = 1F12F79F35BCCB2EDDD3AB668A7BAE8D /* GuaranteeWrappers.swift */; };
-		1206B368FBDB39A1A840A28B745CE4D6 /* SuccessMessage.swift in Sources */ = {isa = PBXBuildFile; fileRef = FF8EA2E97E8EC0873FB0043F4DB39758 /* SuccessMessage.swift */; };
-		12C55090EB3DCE9C08509245CC4C6822 /* PresentationController.swift in Sources */ = {isa = PBXBuildFile; fileRef = 13D141CB5E6E39015E09B3A7CBDF3378 /* PresentationController.swift */; };
-		13BDC6C0F9A09C269BE04B5ADD9C233F /* RateLimitedDispatcherBase.swift in Sources */ = {isa = PBXBuildFile; fileRef = 485155FC62656DD2293622BE8D87C6E6 /* RateLimitedDispatcherBase.swift */; };
-		1695D450158F9FFC9E126FB17C65DA4A /* PrimerScrollView.swift in Sources */ = {isa = PBXBuildFile; fileRef = AA2E2160AEC110F1EE390E4E8DF89F15 /* PrimerScrollView.swift */; };
-		198781FB6E154F73F5521C291CB8F6CD /* Error.swift in Sources */ = {isa = PBXBuildFile; fileRef = EAB784958F177C2B14925E079CA69D59 /* Error.swift */; };
-		1A4DFDA30027EF2A6D4DBB067E085063 /* PrimerTableViewCell.swift in Sources */ = {isa = PBXBuildFile; fileRef = 1176B45DF75DB79C27209AFC2B4F2E07 /* PrimerTableViewCell.swift */; };
-		1A805C2CA0926F035D2E85A3F010D341 /* Promise.swift in Sources */ = {isa = PBXBuildFile; fileRef = F1E972B377DB2F7A0291D598D5849947 /* Promise.swift */; };
-		1EEFDBEC7E3F8411BD3B50507BEAEE7D /* CardScannerViewController.swift in Sources */ = {isa = PBXBuildFile; fileRef = E2E9550E234E2653F301EB3427EB8249 /* CardScannerViewController.swift */; };
-		1F3BBBF516CB8B2DD7BEDF54F764ED00 /* NetworkService.swift in Sources */ = {isa = PBXBuildFile; fileRef = CE5F00008C2B7FD65F660AE1CF9CFEB8 /* NetworkService.swift */; };
-		222BA968099F473090F27028A4D2CC68 /* PrimerDelegate.swift in Sources */ = {isa = PBXBuildFile; fileRef = AA92CBEFA8A6E5D371565CF0BA722031 /* PrimerDelegate.swift */; };
-		2291F08DF5BF7FF61711C9DE6FE2605E /* PrimerError.swift in Sources */ = {isa = PBXBuildFile; fileRef = A53668AC2D754496C80780039FDA1D98 /* PrimerError.swift */; };
-		23A71AE14160A92DF258AACFC1C3EFAC /* CancellableThenable.swift in Sources */ = {isa = PBXBuildFile; fileRef = 205C76C684E92B984A0B68BBA0DF166D /* CancellableThenable.swift */; };
-		243456E2EC7252EDD73FEA85B6FD6297 /* WrapperProtocols.swift in Sources */ = {isa = PBXBuildFile; fileRef = 4E050726EED448C6FFBDD72CE14ACB69 /* WrapperProtocols.swift */; };
-		24EEE3B728F526970BB7C6D871D17537 /* Foundation.framework in Frameworks */ = {isa = PBXBuildFile; fileRef = 73010CC983E3809BECEE5348DA1BB8C6 /* Foundation.framework */; };
-		2CC4B3DE4F3706B397E326CCB007BF1C /* FormView.swift in Sources */ = {isa = PBXBuildFile; fileRef = 9A67C977EE30B5781EBB1DDF6E56ED84 /* FormView.swift */; };
-		2EA3D4ACBA49F1D4C0F6357405D79F23 /* ApplePayService.swift in Sources */ = {isa = PBXBuildFile; fileRef = E098B844188CA23FC392BFE47FCB9A2B /* ApplePayService.swift */; };
-		2F19BB6B59093986F1240F93B63B6EF1 /* Pods-PrimerSDK_Example-dummy.m in Sources */ = {isa = PBXBuildFile; fileRef = 21F4ACB1142B1B9457658584BF5CD35A /* Pods-PrimerSDK_Example-dummy.m */; };
-		30E739D5DD5EEF52949596B788905BC8 /* ConfirmMandateViewController.swift in Sources */ = {isa = PBXBuildFile; fileRef = 8322579527E5DFBFA853AF467B268B9C /* ConfirmMandateViewController.swift */; };
-		31713BBA430B30766EFB952FEDB1D0BD /* CatchWrappers.swift in Sources */ = {isa = PBXBuildFile; fileRef = 6649172BD20A706469747820A46A45D3 /* CatchWrappers.swift */; };
-		331B7458EE47ECB803EC643E8692FDDE /* race.swift in Sources */ = {isa = PBXBuildFile; fileRef = 20F0CA4AD9327B3648876C4E59CE31C0 /* race.swift */; };
-		38C0028B99054B357725452AE4E54BD7 /* PaymentMethodComponent.swift in Sources */ = {isa = PBXBuildFile; fileRef = F9C5C40F50817B7ABF7A0866D4E0F058 /* PaymentMethodComponent.swift */; };
-		38D3E6FAC1DCA639DB69596A2CD39844 /* Consolable.swift in Sources */ = {isa = PBXBuildFile; fileRef = 062476F6FAFB4A517464568846569A1D /* Consolable.swift */; };
-		38DFD0F0CE5B7100BDFB303F0426505A /* CancellablePromise.swift in Sources */ = {isa = PBXBuildFile; fileRef = AD01A3449FDC7A31A15E928BBCED0D4E /* CancellablePromise.swift */; };
-		3B2B23A380A0B44687FF660C20689095 /* VaultCheckoutViewModel.swift in Sources */ = {isa = PBXBuildFile; fileRef = 522386BDBC754C3953CBA75C47F7035D /* VaultCheckoutViewModel.swift */; };
-		3D41005E64AAE6398D95B0D92B32F8D2 /* en.lproj in Resources */ = {isa = PBXBuildFile; fileRef = F14B7816263102E0A522D56DB76E4675 /* en.lproj */; };
-		3D77CE47AC8A91C4F91657AE6D7EAB17 /* BundleExtension.swift in Sources */ = {isa = PBXBuildFile; fileRef = 73A379D4BA1F97E6592F1AD107EDF723 /* BundleExtension.swift */; };
-		3DA636761652A313643E9605AEA5DA0A /* DirectCheckoutViewModel.swift in Sources */ = {isa = PBXBuildFile; fileRef = 812F54C917131841629FEE9581C5C836 /* DirectCheckoutViewModel.swift */; };
-		40C6EA98872E59CB356F25F7EF47C34B /* Foundation.framework in Frameworks */ = {isa = PBXBuildFile; fileRef = 73010CC983E3809BECEE5348DA1BB8C6 /* Foundation.framework */; };
-		40E52462E137B79997E56E190F2B33CE /* SuccessViewController.swift in Sources */ = {isa = PBXBuildFile; fileRef = DC7D3401525B29B5F1FDF93902A43526 /* SuccessViewController.swift */; };
-		42E6251BC429855AC1FD99EBBBF2E243 /* Klarna.swift in Sources */ = {isa = PBXBuildFile; fileRef = 17B1F6C4ABA8063D35E00F5238E46C48 /* Klarna.swift */; };
-		44D074245C181BDA6C065E28ECC28A62 /* Queue.swift in Sources */ = {isa = PBXBuildFile; fileRef = C7A346EE970BAD87B4DC05AC4E1D491F /* Queue.swift */; };
-		461FF38545D0EE4FC03C9DD3919BEB17 /* UserDefaultsExtension.swift in Sources */ = {isa = PBXBuildFile; fileRef = D426295C9A3338C73F423C0CBEAFC187 /* UserDefaultsExtension.swift */; };
-		472D55D64166D8E2789A47C99F93A76E /* RateLimitedDispatcher.swift in Sources */ = {isa = PBXBuildFile; fileRef = 6075EB8A1F4D485CA31EA25C32DDF66C /* RateLimitedDispatcher.swift */; };
-		4839F1D1764F3CD0C6F5D623FDB08B58 /* CancelContext.swift in Sources */ = {isa = PBXBuildFile; fileRef = 2A09AD0B0206017FD92C773C2570F83D /* CancelContext.swift */; };
-		49EE1BD5224D6267C5D6F2AB56B4A17B /* Parser.swift in Sources */ = {isa = PBXBuildFile; fileRef = 527B4F26A0B4A21434940B6A4311D2C2 /* Parser.swift */; };
-		4A38EB235A6DD3502012C61B18BBCF41 /* Primer.swift in Sources */ = {isa = PBXBuildFile; fileRef = 20A51F89AB67F95C10E3CF03B0DF1EAF /* Primer.swift */; };
-		4A5BEF676FF857684F0C3B177815993F /* RecoverWrappers.swift in Sources */ = {isa = PBXBuildFile; fileRef = CBFFED303292F461D7DD553EC82AC668 /* RecoverWrappers.swift */; };
-		4C68BFB5CEAB82919ED2346145650D50 /* PrimerButton.swift in Sources */ = {isa = PBXBuildFile; fileRef = AD78D372D89C1C4710A492A285DFFDE2 /* PrimerButton.swift */; };
-		4EF9B71DE4062A7CBA7D15330E66F50A /* ClientToken.swift in Sources */ = {isa = PBXBuildFile; fileRef = 5222AFB072F8973C97C5F29CD67F4B9A /* ClientToken.swift */; };
-		52FCAC140A109A4B8A95BE7E498B07C8 /* URLSessionStack.swift in Sources */ = {isa = PBXBuildFile; fileRef = FD62076826CEBA3D68D197D0337C307F /* URLSessionStack.swift */; };
-		539BC1B52FFFC230CB9085E244D816B1 /* FormTextFieldType.swift in Sources */ = {isa = PBXBuildFile; fileRef = EBDFAF69A18F656A16279200C2541737 /* FormTextFieldType.swift */; };
-		55244161A19D3461183DCD20C6FBDFF4 /* ClientTokenService.swift in Sources */ = {isa = PBXBuildFile; fileRef = BB1A68CA6AE779DEAA9AD18B96A003B3 /* ClientTokenService.swift */; };
-		5CB09A8BF4F9601BAF3ED486EA897B15 /* PaymentMethodConfigService.swift in Sources */ = {isa = PBXBuildFile; fileRef = 0C2E11A3B722A46FE5C5F99A58B61AE8 /* PaymentMethodConfigService.swift */; };
-		5D3EAA853955966D6D37FEDFD620B944 /* CardScannerViewModel.swift in Sources */ = {isa = PBXBuildFile; fileRef = 728697C88444F5936403B7B3AFB6A534 /* CardScannerViewModel.swift */; };
-		5E5C226B5582E5619D6B62AE44C26962 /* Logger.swift in Sources */ = {isa = PBXBuildFile; fileRef = 24BF5F328BAE083FF0B7B094A1A0DD31 /* Logger.swift */; };
-		604044571661B3D354F191C56770571A /* ReloadDelegate.swift in Sources */ = {isa = PBXBuildFile; fileRef = 5ECF2D1DE273F2EE2722081E1A6840C6 /* ReloadDelegate.swift */; };
-		60C8CCF937F7EB18B8F820B0655583B7 /* PaymentNetwork.swift in Sources */ = {isa = PBXBuildFile; fileRef = 0ECE392C95298EB9BE4648C29E4FF1BA /* PaymentNetwork.swift */; };
-		66151ABF29AD6342E8BCCFA1DD8EC544 /* sv.lproj in Resources */ = {isa = PBXBuildFile; fileRef = ECCD946389475B533BC296359E5CF53A /* sv.lproj */; };
-		66BC4771C589C11D5E7AEAE30E1B1BE0 /* StringExtension.swift in Sources */ = {isa = PBXBuildFile; fileRef = 76DAD99888E53F428DA48F92FCACCB52 /* StringExtension.swift */; };
-		68B5746772D68E0391E9CD81997B4B77 /* after.swift in Sources */ = {isa = PBXBuildFile; fileRef = CF1903DD905885A38DB5B9F1A81819B0 /* after.swift */; };
-		6931727EA1263E68D635E3271785B9B9 /* VaultCheckoutViewController.swift in Sources */ = {isa = PBXBuildFile; fileRef = 13DF82A02FE00DB7ECEF2E6EA37D147F /* VaultCheckoutViewController.swift */; };
-		6A91603DFC729752E07390A5CB1A74DE /* Catchable.swift in Sources */ = {isa = PBXBuildFile; fileRef = 8AD6F3784D9318BE7FC732A8691A72CF /* Catchable.swift */; };
-		6A95DFBA2ABB7C7324CD05656F1A1985 /* ConfirmMandateViewModel.swift in Sources */ = {isa = PBXBuildFile; fileRef = EFE363A72D82423B7A9860C38E8FC638 /* ConfirmMandateViewModel.swift */; };
-		6DCF943EE41FCA36BF5E5BE8E4F16011 /* Pods-PrimerSDK_Tests-dummy.m in Sources */ = {isa = PBXBuildFile; fileRef = D66C3890C3566F38C935A2FFD9A237B0 /* Pods-PrimerSDK_Tests-dummy.m */; };
-		6E0C6F240308A7FED5A7677EB85A4AB3 /* OrderItem.swift in Sources */ = {isa = PBXBuildFile; fileRef = 839C954000E4CB5966D1C6288E15BED9 /* OrderItem.swift */; };
-		6F087F6C6504783B0580F84383F53C9A /* Cancellable.swift in Sources */ = {isa = PBXBuildFile; fileRef = 2E48D1728B6B3F71FBA0667CB572EFEB /* Cancellable.swift */; };
-		6FC18AE18CF9F219B9FFF17DA5245FA4 /* ErrorViewController.swift in Sources */ = {isa = PBXBuildFile; fileRef = D0AF4B4B33B32CB8798FF29FE8547465 /* ErrorViewController.swift */; };
-		727A53C2CA4A20A2F23E6EF4237D1FDC /* PayPal.swift in Sources */ = {isa = PBXBuildFile; fileRef = 99343E2730EE3C8EB11B14249CCA1D5A /* PayPal.swift */; };
-		73C6C2CF43BBFA43D52DA8C45EAB5F4A /* AlertController.swift in Sources */ = {isa = PBXBuildFile; fileRef = 457EFE2DFB314FC15F22A1B93369D1CE /* AlertController.swift */; };
-		76A1CDB30D08803E5034484ACC463072 /* Dispatcher.swift in Sources */ = {isa = PBXBuildFile; fileRef = 0B449B085CBD1FC9F0D2209837111BD2 /* Dispatcher.swift */; };
-		76BEFD300CE7A642EDEBD2A8DCECF24D /* PrimerAPIClient+Promises.swift in Sources */ = {isa = PBXBuildFile; fileRef = 59A9D5CE10941B185A4077BD5DD3DBFC /* PrimerAPIClient+Promises.swift */; };
-		77D3CB8A3EDD4303994A93CE5FA966C6 /* FormViewModel.swift in Sources */ = {isa = PBXBuildFile; fileRef = 750016569F522FDAC26263E08F616292 /* FormViewModel.swift */; };
-		7DDAA2019AD6840622F996226992E534 /* ApayaService.swift in Sources */ = {isa = PBXBuildFile; fileRef = DCF39E6296672026FCACB24BDFDEF57A /* ApayaService.swift */; };
-		7DE16B3002875383C8DB99E255C77D3F /* OAuthViewModel.swift in Sources */ = {isa = PBXBuildFile; fileRef = B4EFD606A7BC85AADE073E3ACC1E72D1 /* OAuthViewModel.swift */; };
-		7F451085C2854D5321365BC1410210E4 /* Apaya.swift in Sources */ = {isa = PBXBuildFile; fileRef = 8CFC74912EAE9A70FFF8DE62B8C71B25 /* Apaya.swift */; };
-		88EDE65EAEE98C61F97CDD1B156C577C /* PaymentMethodConfig.swift in Sources */ = {isa = PBXBuildFile; fileRef = A669942C317630FB0A44CA77F72DD957 /* PaymentMethodConfig.swift */; };
-		894CB8FEC7DC60C5297949584503B0C2 /* firstly.swift in Sources */ = {isa = PBXBuildFile; fileRef = 1758A4B39032E08B5657A438308B953C /* firstly.swift */; };
-		8A5F8D1E6347A756B6F51FCF58DB99A9 /* Foundation.framework in Frameworks */ = {isa = PBXBuildFile; fileRef = 73010CC983E3809BECEE5348DA1BB8C6 /* Foundation.framework */; };
-		8EF811156B4B2C3CBDABBF28FA48E40B /* Endpoint.swift in Sources */ = {isa = PBXBuildFile; fileRef = 22E76B38BDF4B14580320D3122F15D63 /* Endpoint.swift */; };
-		8F57D3B25866DFA384FF52C8692424DA /* DirectDebitMandate.swift in Sources */ = {isa = PBXBuildFile; fileRef = 8AB891B54D8E7F4FE0C63C63AB023860 /* DirectDebitMandate.swift */; };
-		90CFB15F290AD55CFC89B5DA70EAAD90 /* PaymentMethodTokenizationRequest.swift in Sources */ = {isa = PBXBuildFile; fileRef = 34E0C43AE01B5AE0E1E9E30E4788C78F /* PaymentMethodTokenizationRequest.swift */; };
-		94ED4F67764D8DEFCC644E6107FA385F /* Pods-PrimerSDK_Tests-umbrella.h in Headers */ = {isa = PBXBuildFile; fileRef = EE9674DAD0C961C92687877090E1E047 /* Pods-PrimerSDK_Tests-umbrella.h */; settings = {ATTRIBUTES = (Public, ); }; };
-		95BEFC7E326C3BC6E641723593E52289 /* LogEvent.swift in Sources */ = {isa = PBXBuildFile; fileRef = 8BD8B947E98D8A042387F0FFFB29332D /* LogEvent.swift */; };
-		97437CF02DC444D21F101951C3CF52A8 /* hang.swift in Sources */ = {isa = PBXBuildFile; fileRef = A0BCF5411DC9ECC72A994BAEC4CDBBD8 /* hang.swift */; };
-		9A6B1F1289BD1F708C1D7F42B742C6E4 /* VaultPaymentMethodViewModel.swift in Sources */ = {isa = PBXBuildFile; fileRef = 01A18D7720DFAE22AC6A2565DB5C5B3D /* VaultPaymentMethodViewModel.swift */; };
-		9DC044341C96D71415E1792C56D73955 /* PrimerSDK-umbrella.h in Headers */ = {isa = PBXBuildFile; fileRef = 5598E09E9B5F9CF45CC7E03E39429C35 /* PrimerSDK-umbrella.h */; settings = {ATTRIBUTES = (Public, ); }; };
-		A39E928F1E5E334AB9F2EFAEE63D502B /* PrimerSettings.swift in Sources */ = {isa = PBXBuildFile; fileRef = A71B1D0C837EC28783F269E7122A2027 /* PrimerSettings.swift */; };
-		A90AFCC12E0BBA7F8F2DF41FB754AB0E /* VaultCheckoutViewController+ReloadDelegate.swift in Sources */ = {isa = PBXBuildFile; fileRef = 071C102CB90698D23B2DB0643501321D /* VaultCheckoutViewController+ReloadDelegate.swift */; };
-		AAEA351F3F482F45A5C709BEAB68DFB9 /* Icons.xcassets in Resources */ = {isa = PBXBuildFile; fileRef = 3478E98D83A0839E79E63FDDBBC9EA9B /* Icons.xcassets */; };
-		AAEF2388CBD566021BC6A768914789CD /* VaultPaymentMethodViewController+ReloadDelegate.swift in Sources */ = {isa = PBXBuildFile; fileRef = A726FC2AAE1812C4EE397AD7A61B8F6A /* VaultPaymentMethodViewController+ReloadDelegate.swift */; };
-		AD41CB616EC26978FB250A8000A9AE5B /* PaymentMethodToken.swift in Sources */ = {isa = PBXBuildFile; fileRef = 384F718DBB271F2C3E4F1D2B5025E839 /* PaymentMethodToken.swift */; };
-		AD6AFF5B1496EA71C7CF78BCB8159439 /* Optional+Extensions.swift in Sources */ = {isa = PBXBuildFile; fileRef = 038689A8A69B632D0AC4EF6E6C9BD03A /* Optional+Extensions.swift */; };
-		ADB43FDBEEA1011E2217276E7387B460 /* Thenable.swift in Sources */ = {isa = PBXBuildFile; fileRef = F6BFA9F455CD6E1D77D922FDF801028A /* Thenable.swift */; };
-		ADC31F17992F95FCDF39A12B7CC72A10 /* FormViewController.swift in Sources */ = {isa = PBXBuildFile; fileRef = 5084BF2AE8D00456A92BA3187F97DF8D /* FormViewController.swift */; };
-		ADD69804626E8E065EA11D8A9AF7B01C /* DateExtension.swift in Sources */ = {isa = PBXBuildFile; fileRef = BD569E5F3C6EBFB3AFDB1A52D21FB0A2 /* DateExtension.swift */; };
-		AE2A38215D0DF467CC76273310602115 /* PrimerTheme.swift in Sources */ = {isa = PBXBuildFile; fileRef = EC1188613DBF0F5B213160C8F4B033A1 /* PrimerTheme.swift */; };
-		B254E2FA5A630835BAC94D47606853C5 /* DependencyInjection.swift in Sources */ = {isa = PBXBuildFile; fileRef = C02007BD915DE1F9D379990037334ACB /* DependencyInjection.swift */; };
-		B3B59350ABA237B6F99A412BD23A6F7D /* PrimerAPI.swift in Sources */ = {isa = PBXBuildFile; fileRef = ED959303D6A13871865D1CCBECB3968E /* PrimerAPI.swift */; };
-		B534DA278931FEBA9C0ADE4999A871E5 /* PrimerSDK-dummy.m in Sources */ = {isa = PBXBuildFile; fileRef = 32BE994EC65A4BA53FEBD9123EE5E535 /* PrimerSDK-dummy.m */; };
-		B6999610C86644E97FC8D270A30AB1A3 /* Mask.swift in Sources */ = {isa = PBXBuildFile; fileRef = 3148ABDA294842236DC868947378EA27 /* Mask.swift */; };
-		B787DFCC1EB0F4A145B08A2D4EAD04D8 /* VaultCheckoutView.swift in Sources */ = {isa = PBXBuildFile; fileRef = B9B3FBE5292AD3B0FBA5E8EB358D9067 /* VaultCheckoutView.swift */; };
-		B7AC8FBE40C69F0077DE13992588C351 /* EnsureWrappers.swift in Sources */ = {isa = PBXBuildFile; fileRef = 4BDDE3947A8805931D2D5DB603203D7B /* EnsureWrappers.swift */; };
-		B7B5732B1565DD5323CB84C0E2386CD8 /* SequenceWrappers.swift in Sources */ = {isa = PBXBuildFile; fileRef = 916028FDB6A9B54D70E5366122AEB995 /* SequenceWrappers.swift */; };
-		B7E8A1BB3B04979880EB72875AC35CEF /* ImageName.swift in Sources */ = {isa = PBXBuildFile; fileRef = 04B9EA92EADC0F24402A8915991AB06E /* ImageName.swift */; };
-		B7F5A2DB43A99073213C65FE5162702C /* VaultPaymentMethodView.swift in Sources */ = {isa = PBXBuildFile; fileRef = 61B152E63919218164E0FDC7AA291F6E /* VaultPaymentMethodView.swift */; };
-		B8BC55A94C3ABF6504FE7DC7FF9A2B49 /* when.swift in Sources */ = {isa = PBXBuildFile; fileRef = B5B5701DDEA4627AAE2AD174833B2E67 /* when.swift */; };
-		BC5F48F983BE6345A3C8F8813161CAAD /* PrimerContent.swift in Sources */ = {isa = PBXBuildFile; fileRef = 82E7F7C14B5B2F85BC56EAC5A68536D5 /* PrimerContent.swift */; };
-		BCEC8762BE64B337474551812D8F2ED7 /* ErrorHandler.swift in Sources */ = {isa = PBXBuildFile; fileRef = E8679665DDF34A1F8EDAC89DF1532775 /* ErrorHandler.swift */; };
-		BDFA19183BFC4B5F154BEC36933E0CC9 /* CancellableCatchable.swift in Sources */ = {isa = PBXBuildFile; fileRef = 020BD8E1253E689EB6AA61369BBF0D2F /* CancellableCatchable.swift */; };
-		BEB78A5482DCC5D7A814BD9956F9791D /* CardScannerViewController+SimpleScanDelegate.swift in Sources */ = {isa = PBXBuildFile; fileRef = 523E8B630D7A043FA24EE649362C5368 /* CardScannerViewController+SimpleScanDelegate.swift */; };
-		C1B12BEBEF3A3EFBC49A9A51CB5E847C /* PrimerResources.bundle in Resources */ = {isa = PBXBuildFile; fileRef = A8B3BC107C2BDC3C03D961866F721265 /* PrimerResources.bundle */; };
-		C21B7964F116F40BC848835F7B36A03E /* CountryCode.swift in Sources */ = {isa = PBXBuildFile; fileRef = B115D03FA30C2645750EF87111D959E0 /* CountryCode.swift */; };
-		C29CF23C88085C99778D658960148BAA /* ExternalViewModel.swift in Sources */ = {isa = PBXBuildFile; fileRef = 4911EA017F039EF1B4D916FBE5A5F38A /* ExternalViewModel.swift */; };
-		C6DB131EACD98DF9EB51A0127902C0D7 /* Route.swift in Sources */ = {isa = PBXBuildFile; fileRef = C96C15E4B558AD1AB5B2A85CCC795FF2 /* Route.swift */; };
-		CA1E8935ECDC13EF56FBEB9D54E18CC9 /* Currency.swift in Sources */ = {isa = PBXBuildFile; fileRef = 17F02216E249426523A5448009BC6C2F /* Currency.swift */; };
-		CAC463362D4F4B3AA3F0EF16156BCF97 /* VaultPaymentMethodViewController.swift in Sources */ = {isa = PBXBuildFile; fileRef = 15C841EC0604616A56D31BEDB972AE7E /* VaultPaymentMethodViewController.swift */; };
-		CB961B2745F552397FB352D380C192E5 /* CoreDataDispatcher.swift in Sources */ = {isa = PBXBuildFile; fileRef = 572D50CD9B9FD876B4F60FBF62DDFBDF /* CoreDataDispatcher.swift */; };
-		CBE390C0B9E89510EF11F6D793DE5FB8 /* RootViewController.swift in Sources */ = {isa = PBXBuildFile; fileRef = 9922D3C2BEC4015479A1C86A23321332 /* RootViewController.swift */; };
-		CCCACE9511D918D60D7FDEDF294B8CF5 /* FinallyWrappers.swift in Sources */ = {isa = PBXBuildFile; fileRef = 0946931B26F0C50A42323A49117495EE /* FinallyWrappers.swift */; };
-		D0AFB94C1763CA65E4F7CF10953EA873 /* fr.lproj in Resources */ = {isa = PBXBuildFile; fileRef = A2B7D82F3F5AB5784384A60971A2A22D /* fr.lproj */; };
-		D45E4FDB29CA406F50DB0299C1523D28 /* WebViewController.swift in Sources */ = {isa = PBXBuildFile; fileRef = 3974CDEE208A646AE56EA30133FC0F53 /* WebViewController.swift */; };
-		D6BA0CDC9A91AF2C4434C380D7DC8D16 /* ApplePay.swift in Sources */ = {isa = PBXBuildFile; fileRef = EAFA418ECF5F27AA7E5E63F306092634 /* ApplePay.swift */; };
-		D72A933D10B21287475FE7136E9A45A5 /* Configuration.swift in Sources */ = {isa = PBXBuildFile; fileRef = 04D3C80EF79C8498C2C3A2C5AA66A55D /* Configuration.swift */; };
-		D949D7E2429EB88210BC9D2CF254DD04 /* FormType.swift in Sources */ = {isa = PBXBuildFile; fileRef = FA12F9CA275042FCFF6A32B6E554E73A /* FormType.swift */; };
-		DD5BFBE63BF442C218C90DDC3ABA2756 /* PrimerViewController.swift in Sources */ = {isa = PBXBuildFile; fileRef = 6A1B679015379AADC7EDBFB37457BF88 /* PrimerViewController.swift */; };
-		DDA77FB8A4B7200B8227C756011E12ED /* ConfirmMandateView.swift in Sources */ = {isa = PBXBuildFile; fileRef = 5163106C82AF81161E2416B9BD902EE6 /* ConfirmMandateView.swift */; };
-		DF3C41F8928611EF93AECA45AA1EEB22 /* PaymentMethod.swift in Sources */ = {isa = PBXBuildFile; fileRef = 2FA560CA5408792AA98457785E43775E /* PaymentMethod.swift */; };
-		DF831C1C3CD36AF8D2D32C182863663F /* StrictRateLimitedDispatcher.swift in Sources */ = {isa = PBXBuildFile; fileRef = CB1CB7B612AA18E32BBC44DBB14EE708 /* StrictRateLimitedDispatcher.swift */; };
-		E09DCBDB53E2B491400BA8296F0D388E /* JSONParser.swift in Sources */ = {isa = PBXBuildFile; fileRef = 62C30DC9A5380D6352B22AA8E0CF23FD /* JSONParser.swift */; };
-		E1961BBAE1A865A36385BEE9471EFF67 /* PayPalService.swift in Sources */ = {isa = PBXBuildFile; fileRef = 6AFB543E10C2065920FC2C71EF80A7E6 /* PayPalService.swift */; };
-		E6EA3BA49767E213C9CBAB919C058EB6 /* AppState.swift in Sources */ = {isa = PBXBuildFile; fileRef = 47CCACE13E37B8351A7EFC56EC48ABA0 /* AppState.swift */; };
-		E78051343C4B23E13886927F794784E5 /* Resolver.swift in Sources */ = {isa = PBXBuildFile; fileRef = 4410047DCA618B7DF037B06FE014AC17 /* Resolver.swift */; };
-		E79862BF52794803B3A1BB7FCB92694B /* KlarnaService.swift in Sources */ = {isa = PBXBuildFile; fileRef = A16AE41867AA78ECD7A6271A9C10396E /* KlarnaService.swift */; };
-		E8215424EFAB4070BE3F7DC2EEC73FB9 /* PrimerAPIClient.swift in Sources */ = {isa = PBXBuildFile; fileRef = 81C64F696165230068CE648258774D0A /* PrimerAPIClient.swift */; };
-		E85C331E7E00F705E7F21DAD1E684424 /* PrimerViewExtensions.swift in Sources */ = {isa = PBXBuildFile; fileRef = 2A809166E9215D25A4BBDFE0D7364975 /* PrimerViewExtensions.swift */; };
-		EA3F26839383BA68978A8A83499C1C41 /* UXMode.swift in Sources */ = {isa = PBXBuildFile; fileRef = EEAB2611B553F85DF1913801B2DEB7F5 /* UXMode.swift */; };
-		EFD5211EC1DA639BE0A2ABCFBBF822D3 /* CustomStringConvertible.swift in Sources */ = {isa = PBXBuildFile; fileRef = 89B3A259833F9C2EA3D52A07BF628DF5 /* CustomStringConvertible.swift */; };
-		F0325F8B59789C4DFBE7EBB02D4A91B2 /* ThenableWrappers.swift in Sources */ = {isa = PBXBuildFile; fileRef = 1F368CACF2026A12FAD2F31552206AD1 /* ThenableWrappers.swift */; };
-		F1B277021E65E6B41C774D72DAEE7C12 /* ConcurrencyLimitedDispatcher.swift in Sources */ = {isa = PBXBuildFile; fileRef = 126EF0F1ABC30D1C367B4B7B434015A9 /* ConcurrencyLimitedDispatcher.swift */; };
-		F1E6BC8C61A0E2659AE6B6FCDF12D81F /* CardButton.swift in Sources */ = {isa = PBXBuildFile; fileRef = DA626C95448828699F2D39D5DE880E68 /* CardButton.swift */; };
-		F2280670481349690E2236785AD9EB88 /* TokenizationService.swift in Sources */ = {isa = PBXBuildFile; fileRef = 1D0CA2AFED05D8CA96650F48BABD264D /* TokenizationService.swift */; };
-		F5717C198A6DBA9BC3279C5677F23931 /* Guarantee.swift in Sources */ = {isa = PBXBuildFile; fileRef = 24F984308B79D8BF761C21D33C27CCA2 /* Guarantee.swift */; };
-		F5971C197498E2ECA88260C8826BD821 /* ScannerView.swift in Sources */ = {isa = PBXBuildFile; fileRef = 8687A879B089B953237E697978DECD5A /* ScannerView.swift */; };
-		F75526B611A8341CDEC32568B9ED50EC /* Box.swift in Sources */ = {isa = PBXBuildFile; fileRef = 9399C2F313556768B7E080981C1AC4B1 /* Box.swift */; };
-		F8D390EFCFDC0B9AC72444AD7B33220C /* UIDeviceExtension.swift in Sources */ = {isa = PBXBuildFile; fileRef = 2A7580C06916761503E82C7A016549C2 /* UIDeviceExtension.swift */; };
-		F8F60EDCDC8ABBBBCA43AF7B062B340F /* PrimerTextField.swift in Sources */ = {isa = PBXBuildFile; fileRef = E593EA5B1D1C52B3AC770AA57B8098CC /* PrimerTextField.swift */; };
-		F966A019EFC214EE09DE60584C56BE62 /* DirectDebitService.swift in Sources */ = {isa = PBXBuildFile; fileRef = 59A8B63B98F5E7B420DB12A18ADB241F /* DirectDebitService.swift */; };
-		F9CE781BCE111CFD43B0D3FE7CAFE8B0 /* RootViewController+Router.swift in Sources */ = {isa = PBXBuildFile; fileRef = 9E270D0DB2EB1E3163968E2F6251B6A4 /* RootViewController+Router.swift */; };
-		FBDE372725DB75AF6827C7571DE963D1 /* ApplePayViewModel.swift in Sources */ = {isa = PBXBuildFile; fileRef = B7AC7B25569B784174BD3D9214EF6D9E /* ApplePayViewModel.swift */; };
-		FC075BF34973516330DABCE7E30B5A6A /* PrimerInternalSessionFlow.swift in Sources */ = {isa = PBXBuildFile; fileRef = 7BC6D7F14E0CAC5E19CF2C6E92DB7BA1 /* PrimerInternalSessionFlow.swift */; };
-		FC98C883C4D4A5232B0BAA5B439F67D9 /* Validation.swift in Sources */ = {isa = PBXBuildFile; fileRef = BE1EBCF0BB60D5AFFEE911B66FA00B0A /* Validation.swift */; };
-		FD10C2DD1EB4DEE1C1EF3508A56E13C4 /* VaultService.swift in Sources */ = {isa = PBXBuildFile; fileRef = A7CA65EDEFC425610CA6CAB60A03CEB5 /* VaultService.swift */; };
-		FF24E8E4EDC7714A027908C138294789 /* URLExtension.swift in Sources */ = {isa = PBXBuildFile; fileRef = FE06F2EADE7D563C35BCBE5879754189 /* URLExtension.swift */; };
-/* End PBXBuildFile section */
-
-/* Begin PBXContainerItemProxy section */
-		423011BCEC787204608127173E1D1BAB /* PBXContainerItemProxy */ = {
->>>>>>> d845089c
 			isa = PBXContainerItemProxy;
 			containerPortal = BFDFE7DC352907FC980B868725387E98 /* Project object */;
 			proxyType = 1;
 			remoteGlobalIDString = 6C144A762E9B598392AFFEC8F873746A;
 			remoteInfo = "Pods-PrimerSDK_Example";
 		};
-<<<<<<< HEAD
 		A814E3FABB4708D3029311B1AC41ABD8 /* PBXContainerItemProxy */ = {
-=======
-		7AD935E4D02D324B9C20BD6A664360A7 /* PBXContainerItemProxy */ = {
->>>>>>> d845089c
 			isa = PBXContainerItemProxy;
 			containerPortal = BFDFE7DC352907FC980B868725387E98 /* Project object */;
 			proxyType = 1;
 			remoteGlobalIDString = F3BE9108C53B53949406218CEA55E0B2;
 			remoteInfo = PrimerSDK;
 		};
-<<<<<<< HEAD
 		D332E11310317D8A94B34D7914F0F719 /* PBXContainerItemProxy */ = {
-=======
-		D1513AC4AD0BAF76E381795152435459 /* PBXContainerItemProxy */ = {
->>>>>>> d845089c
 			isa = PBXContainerItemProxy;
 			containerPortal = BFDFE7DC352907FC980B868725387E98 /* Project object */;
 			proxyType = 1;
@@ -366,10 +205,7 @@
 		1758A4B39032E08B5657A438308B953C /* firstly.swift */ = {isa = PBXFileReference; includeInIndex = 1; lastKnownFileType = sourcecode.swift; path = firstly.swift; sourceTree = "<group>"; };
 		17B1F6C4ABA8063D35E00F5238E46C48 /* Klarna.swift */ = {isa = PBXFileReference; includeInIndex = 1; lastKnownFileType = sourcecode.swift; path = Klarna.swift; sourceTree = "<group>"; };
 		17F02216E249426523A5448009BC6C2F /* Currency.swift */ = {isa = PBXFileReference; includeInIndex = 1; lastKnownFileType = sourcecode.swift; path = Currency.swift; sourceTree = "<group>"; };
-<<<<<<< HEAD
 		19C7BEF591A0F13C0F9FDE1EB63C8571 /* PrimerWebViewController.swift */ = {isa = PBXFileReference; includeInIndex = 1; lastKnownFileType = sourcecode.swift; path = PrimerWebViewController.swift; sourceTree = "<group>"; };
-=======
->>>>>>> d845089c
 		1D0CA2AFED05D8CA96650F48BABD264D /* TokenizationService.swift */ = {isa = PBXFileReference; includeInIndex = 1; lastKnownFileType = sourcecode.swift; path = TokenizationService.swift; sourceTree = "<group>"; };
 		1F12F79F35BCCB2EDDD3AB668A7BAE8D /* GuaranteeWrappers.swift */ = {isa = PBXFileReference; includeInIndex = 1; lastKnownFileType = sourcecode.swift; path = GuaranteeWrappers.swift; sourceTree = "<group>"; };
 		1F368CACF2026A12FAD2F31552206AD1 /* ThenableWrappers.swift */ = {isa = PBXFileReference; includeInIndex = 1; lastKnownFileType = sourcecode.swift; path = ThenableWrappers.swift; sourceTree = "<group>"; };
@@ -422,10 +258,6 @@
 		59A8B63B98F5E7B420DB12A18ADB241F /* DirectDebitService.swift */ = {isa = PBXFileReference; includeInIndex = 1; lastKnownFileType = sourcecode.swift; path = DirectDebitService.swift; sourceTree = "<group>"; };
 		59A9D5CE10941B185A4077BD5DD3DBFC /* PrimerAPIClient+Promises.swift */ = {isa = PBXFileReference; includeInIndex = 1; lastKnownFileType = sourcecode.swift; path = "PrimerAPIClient+Promises.swift"; sourceTree = "<group>"; };
 		6075EB8A1F4D485CA31EA25C32DDF66C /* RateLimitedDispatcher.swift */ = {isa = PBXFileReference; includeInIndex = 1; lastKnownFileType = sourcecode.swift; path = RateLimitedDispatcher.swift; sourceTree = "<group>"; };
-<<<<<<< HEAD
-=======
-		61B152E63919218164E0FDC7AA291F6E /* VaultPaymentMethodView.swift */ = {isa = PBXFileReference; includeInIndex = 1; lastKnownFileType = sourcecode.swift; path = VaultPaymentMethodView.swift; sourceTree = "<group>"; };
->>>>>>> d845089c
 		62C30DC9A5380D6352B22AA8E0CF23FD /* JSONParser.swift */ = {isa = PBXFileReference; includeInIndex = 1; lastKnownFileType = sourcecode.swift; path = JSONParser.swift; sourceTree = "<group>"; };
 		639AE4928116FBD4FAE7B3DD6BD21271 /* Pods-PrimerSDK_Tests-acknowledgements.plist */ = {isa = PBXFileReference; includeInIndex = 1; lastKnownFileType = text.plist.xml; path = "Pods-PrimerSDK_Tests-acknowledgements.plist"; sourceTree = "<group>"; };
 		6649172BD20A706469747820A46A45D3 /* CatchWrappers.swift */ = {isa = PBXFileReference; includeInIndex = 1; lastKnownFileType = sourcecode.swift; path = CatchWrappers.swift; sourceTree = "<group>"; };
@@ -433,10 +265,7 @@
 		697C773B023AF9DB859682C5D676D969 /* README.md */ = {isa = PBXFileReference; includeInIndex = 1; path = README.md; sourceTree = "<group>"; };
 		6A1B679015379AADC7EDBFB37457BF88 /* PrimerViewController.swift */ = {isa = PBXFileReference; includeInIndex = 1; lastKnownFileType = sourcecode.swift; path = PrimerViewController.swift; sourceTree = "<group>"; };
 		6AFB543E10C2065920FC2C71EF80A7E6 /* PayPalService.swift */ = {isa = PBXFileReference; includeInIndex = 1; lastKnownFileType = sourcecode.swift; path = PayPalService.swift; sourceTree = "<group>"; };
-<<<<<<< HEAD
 		6F0CAE75DCAA1C35678B3ADD34BA5552 /* VaultPaymentMethodView.swift */ = {isa = PBXFileReference; includeInIndex = 1; lastKnownFileType = sourcecode.swift; path = VaultPaymentMethodView.swift; sourceTree = "<group>"; };
-=======
->>>>>>> d845089c
 		6F62EC7E7FE74F53F207CFD74D2416CA /* Pods-PrimerSDK_Example-Info.plist */ = {isa = PBXFileReference; includeInIndex = 1; lastKnownFileType = text.plist.xml; path = "Pods-PrimerSDK_Example-Info.plist"; sourceTree = "<group>"; };
 		7173451BFA51C6530947415EE42E5FA2 /* Route.swift */ = {isa = PBXFileReference; includeInIndex = 1; lastKnownFileType = sourcecode.swift; path = Route.swift; sourceTree = "<group>"; };
 		73010CC983E3809BECEE5348DA1BB8C6 /* Foundation.framework */ = {isa = PBXFileReference; lastKnownFileType = wrapper.framework; name = Foundation.framework; path = Platforms/iPhoneOS.platform/Developer/SDKs/iPhoneOS14.0.sdk/System/Library/Frameworks/Foundation.framework; sourceTree = DEVELOPER_DIR; };
@@ -463,11 +292,7 @@
 		9399C2F313556768B7E080981C1AC4B1 /* Box.swift */ = {isa = PBXFileReference; includeInIndex = 1; lastKnownFileType = sourcecode.swift; path = Box.swift; sourceTree = "<group>"; };
 		97081C77C1A927D74E96FD09F0258B88 /* LICENSE */ = {isa = PBXFileReference; includeInIndex = 1; path = LICENSE; sourceTree = "<group>"; };
 		99343E2730EE3C8EB11B14249CCA1D5A /* PayPal.swift */ = {isa = PBXFileReference; includeInIndex = 1; lastKnownFileType = sourcecode.swift; path = PayPal.swift; sourceTree = "<group>"; };
-<<<<<<< HEAD
 		9955D9FAEEFAFC067B3973D69FCBFFBD /* ConfirmMandateViewModel.swift */ = {isa = PBXFileReference; includeInIndex = 1; lastKnownFileType = sourcecode.swift; path = ConfirmMandateViewModel.swift; sourceTree = "<group>"; };
-=======
-		9A67C977EE30B5781EBB1DDF6E56ED84 /* FormView.swift */ = {isa = PBXFileReference; includeInIndex = 1; lastKnownFileType = sourcecode.swift; path = FormView.swift; sourceTree = "<group>"; };
->>>>>>> d845089c
 		9D940727FF8FB9C785EB98E56350EF41 /* Podfile */ = {isa = PBXFileReference; explicitFileType = text.script.ruby; includeInIndex = 1; indentWidth = 2; lastKnownFileType = text; name = Podfile; path = ../Podfile; sourceTree = SOURCE_ROOT; tabWidth = 2; xcLanguageSpecificationIdentifier = xcode.lang.ruby; };
 		A0BCF5411DC9ECC72A994BAEC4CDBBD8 /* hang.swift */ = {isa = PBXFileReference; includeInIndex = 1; lastKnownFileType = sourcecode.swift; path = hang.swift; sourceTree = "<group>"; };
 		A16AE41867AA78ECD7A6271A9C10396E /* KlarnaService.swift */ = {isa = PBXFileReference; includeInIndex = 1; lastKnownFileType = sourcecode.swift; path = KlarnaService.swift; sourceTree = "<group>"; };
@@ -480,10 +305,6 @@
 		A669942C317630FB0A44CA77F72DD957 /* PaymentMethodConfig.swift */ = {isa = PBXFileReference; includeInIndex = 1; lastKnownFileType = sourcecode.swift; path = PaymentMethodConfig.swift; sourceTree = "<group>"; };
 		A713126A3B9E5E5BBF1F1238BF377E03 /* ErrorViewController.swift */ = {isa = PBXFileReference; includeInIndex = 1; lastKnownFileType = sourcecode.swift; path = ErrorViewController.swift; sourceTree = "<group>"; };
 		A71B1D0C837EC28783F269E7122A2027 /* PrimerSettings.swift */ = {isa = PBXFileReference; includeInIndex = 1; lastKnownFileType = sourcecode.swift; path = PrimerSettings.swift; sourceTree = "<group>"; };
-<<<<<<< HEAD
-=======
-		A726FC2AAE1812C4EE397AD7A61B8F6A /* VaultPaymentMethodViewController+ReloadDelegate.swift */ = {isa = PBXFileReference; includeInIndex = 1; lastKnownFileType = sourcecode.swift; path = "VaultPaymentMethodViewController+ReloadDelegate.swift"; sourceTree = "<group>"; };
->>>>>>> d845089c
 		A7CA65EDEFC425610CA6CAB60A03CEB5 /* VaultService.swift */ = {isa = PBXFileReference; includeInIndex = 1; lastKnownFileType = sourcecode.swift; path = VaultService.swift; sourceTree = "<group>"; };
 		A8B3BC107C2BDC3C03D961866F721265 /* PrimerResources.bundle */ = {isa = PBXFileReference; explicitFileType = wrapper.cfbundle; includeInIndex = 0; name = PrimerResources.bundle; path = "PrimerSDK-PrimerResources.bundle"; sourceTree = BUILT_PRODUCTS_DIR; };
 		AA2E2160AEC110F1EE390E4E8DF89F15 /* PrimerScrollView.swift */ = {isa = PBXFileReference; includeInIndex = 1; lastKnownFileType = sourcecode.swift; path = PrimerScrollView.swift; sourceTree = "<group>"; };
@@ -493,21 +314,11 @@
 		AD78D372D89C1C4710A492A285DFFDE2 /* PrimerButton.swift */ = {isa = PBXFileReference; includeInIndex = 1; lastKnownFileType = sourcecode.swift; path = PrimerButton.swift; sourceTree = "<group>"; };
 		B115D03FA30C2645750EF87111D959E0 /* CountryCode.swift */ = {isa = PBXFileReference; includeInIndex = 1; lastKnownFileType = sourcecode.swift; path = CountryCode.swift; sourceTree = "<group>"; };
 		B429083200B13F604ED3C87DFFC0C016 /* Pods-PrimerSDK_Tests.modulemap */ = {isa = PBXFileReference; includeInIndex = 1; lastKnownFileType = sourcecode.module; path = "Pods-PrimerSDK_Tests.modulemap"; sourceTree = "<group>"; };
-<<<<<<< HEAD
 		B5B5701DDEA4627AAE2AD174833B2E67 /* when.swift */ = {isa = PBXFileReference; includeInIndex = 1; lastKnownFileType = sourcecode.swift; path = when.swift; sourceTree = "<group>"; };
 		BB1A68CA6AE779DEAA9AD18B96A003B3 /* ClientTokenService.swift */ = {isa = PBXFileReference; includeInIndex = 1; lastKnownFileType = sourcecode.swift; path = ClientTokenService.swift; sourceTree = "<group>"; };
 		BD569E5F3C6EBFB3AFDB1A52D21FB0A2 /* DateExtension.swift */ = {isa = PBXFileReference; includeInIndex = 1; lastKnownFileType = sourcecode.swift; path = DateExtension.swift; sourceTree = "<group>"; };
 		BE1EBCF0BB60D5AFFEE911B66FA00B0A /* Validation.swift */ = {isa = PBXFileReference; includeInIndex = 1; lastKnownFileType = sourcecode.swift; path = Validation.swift; sourceTree = "<group>"; };
 		BE58110E8BE257E1FC08CD69E3CBCBF7 /* PrimerLoadWebViewModel.swift */ = {isa = PBXFileReference; includeInIndex = 1; lastKnownFileType = sourcecode.swift; path = PrimerLoadWebViewModel.swift; sourceTree = "<group>"; };
-=======
-		B4EFD606A7BC85AADE073E3ACC1E72D1 /* OAuthViewModel.swift */ = {isa = PBXFileReference; includeInIndex = 1; lastKnownFileType = sourcecode.swift; path = OAuthViewModel.swift; sourceTree = "<group>"; };
-		B5B5701DDEA4627AAE2AD174833B2E67 /* when.swift */ = {isa = PBXFileReference; includeInIndex = 1; lastKnownFileType = sourcecode.swift; path = when.swift; sourceTree = "<group>"; };
-		B7AC7B25569B784174BD3D9214EF6D9E /* ApplePayViewModel.swift */ = {isa = PBXFileReference; includeInIndex = 1; lastKnownFileType = sourcecode.swift; path = ApplePayViewModel.swift; sourceTree = "<group>"; };
-		B9B3FBE5292AD3B0FBA5E8EB358D9067 /* VaultCheckoutView.swift */ = {isa = PBXFileReference; includeInIndex = 1; lastKnownFileType = sourcecode.swift; path = VaultCheckoutView.swift; sourceTree = "<group>"; };
-		BB1A68CA6AE779DEAA9AD18B96A003B3 /* ClientTokenService.swift */ = {isa = PBXFileReference; includeInIndex = 1; lastKnownFileType = sourcecode.swift; path = ClientTokenService.swift; sourceTree = "<group>"; };
-		BD569E5F3C6EBFB3AFDB1A52D21FB0A2 /* DateExtension.swift */ = {isa = PBXFileReference; includeInIndex = 1; lastKnownFileType = sourcecode.swift; path = DateExtension.swift; sourceTree = "<group>"; };
-		BE1EBCF0BB60D5AFFEE911B66FA00B0A /* Validation.swift */ = {isa = PBXFileReference; includeInIndex = 1; lastKnownFileType = sourcecode.swift; path = Validation.swift; sourceTree = "<group>"; };
->>>>>>> d845089c
 		C02007BD915DE1F9D379990037334ACB /* DependencyInjection.swift */ = {isa = PBXFileReference; includeInIndex = 1; lastKnownFileType = sourcecode.swift; path = DependencyInjection.swift; sourceTree = "<group>"; };
 		C7A346EE970BAD87B4DC05AC4E1D491F /* Queue.swift */ = {isa = PBXFileReference; includeInIndex = 1; lastKnownFileType = sourcecode.swift; path = Queue.swift; sourceTree = "<group>"; };
 		C99F1912D292C7259FA582BA4F4A3D24 /* PrimerSDK.modulemap */ = {isa = PBXFileReference; includeInIndex = 1; lastKnownFileType = sourcecode.module; path = PrimerSDK.modulemap; sourceTree = "<group>"; };
@@ -522,12 +333,7 @@
 		D426295C9A3338C73F423C0CBEAFC187 /* UserDefaultsExtension.swift */ = {isa = PBXFileReference; includeInIndex = 1; lastKnownFileType = sourcecode.swift; path = UserDefaultsExtension.swift; sourceTree = "<group>"; };
 		D66C3890C3566F38C935A2FFD9A237B0 /* Pods-PrimerSDK_Tests-dummy.m */ = {isa = PBXFileReference; includeInIndex = 1; lastKnownFileType = sourcecode.c.objc; path = "Pods-PrimerSDK_Tests-dummy.m"; sourceTree = "<group>"; };
 		D69EC813B59900ACDCC1FF33720C0030 /* PrimerSDK-Info.plist */ = {isa = PBXFileReference; includeInIndex = 1; lastKnownFileType = text.plist.xml; path = "PrimerSDK-Info.plist"; sourceTree = "<group>"; };
-<<<<<<< HEAD
 		D925D49255BC98611F1EA6DBD56BF944 /* PrimerLoadWebViewController.swift */ = {isa = PBXFileReference; includeInIndex = 1; lastKnownFileType = sourcecode.swift; path = PrimerLoadWebViewController.swift; sourceTree = "<group>"; };
-=======
-		DA626C95448828699F2D39D5DE880E68 /* CardButton.swift */ = {isa = PBXFileReference; includeInIndex = 1; lastKnownFileType = sourcecode.swift; path = CardButton.swift; sourceTree = "<group>"; };
-		DC7D3401525B29B5F1FDF93902A43526 /* SuccessViewController.swift */ = {isa = PBXFileReference; includeInIndex = 1; lastKnownFileType = sourcecode.swift; path = SuccessViewController.swift; sourceTree = "<group>"; };
->>>>>>> d845089c
 		DCF39E6296672026FCACB24BDFDEF57A /* ApayaService.swift */ = {isa = PBXFileReference; includeInIndex = 1; lastKnownFileType = sourcecode.swift; path = ApayaService.swift; sourceTree = "<group>"; };
 		DF6E4F8E7C26A7BBEC17AAD4042A317D /* Pods-PrimerSDK_Tests.debug.xcconfig */ = {isa = PBXFileReference; includeInIndex = 1; lastKnownFileType = text.xcconfig; path = "Pods-PrimerSDK_Tests.debug.xcconfig"; sourceTree = "<group>"; };
 		E098B844188CA23FC392BFE47FCB9A2B /* ApplePayService.swift */ = {isa = PBXFileReference; includeInIndex = 1; lastKnownFileType = sourcecode.swift; path = ApplePayService.swift; sourceTree = "<group>"; };
@@ -557,19 +363,11 @@
 /* End PBXFileReference section */
 
 /* Begin PBXFrameworksBuildPhase section */
-<<<<<<< HEAD
 		414195919849DBE67BED44AAC455B15C /* Frameworks */ = {
 			isa = PBXFrameworksBuildPhase;
 			buildActionMask = 2147483647;
 			files = (
 				985A5585E81B8344AD003DF9C1EC989E /* Foundation.framework in Frameworks */,
-=======
-		0F6953AB7FAEA22AE70E3E165B17D3C1 /* Frameworks */ = {
-			isa = PBXFrameworksBuildPhase;
-			buildActionMask = 2147483647;
-			files = (
-				24EEE3B728F526970BB7C6D871D17537 /* Foundation.framework in Frameworks */,
->>>>>>> d845089c
 			);
 			runOnlyForDeploymentPostprocessing = 0;
 		};
@@ -581,18 +379,10 @@
 			);
 			runOnlyForDeploymentPostprocessing = 0;
 		};
-<<<<<<< HEAD
 		65C86401A4B2D1E80C62A7A19004584A /* Frameworks */ = {
 			isa = PBXFrameworksBuildPhase;
 			buildActionMask = 2147483647;
 			files = (
-=======
-		B310260330805517FE17B4EBEF23E21E /* Frameworks */ = {
-			isa = PBXFrameworksBuildPhase;
-			buildActionMask = 2147483647;
-			files = (
-				40C6EA98872E59CB356F25F7EF47C34B /* Foundation.framework in Frameworks */,
->>>>>>> d845089c
 			);
 			runOnlyForDeploymentPostprocessing = 0;
 		};
@@ -606,7 +396,6 @@
 /* End PBXFrameworksBuildPhase section */
 
 /* Begin PBXGroup section */
-<<<<<<< HEAD
 		008F88D3D4A708E9C0B7597AC9902D31 /* UI Delegates */ = {
 			isa = PBXGroup;
 			children = (
@@ -617,8 +406,6 @@
 			path = "UI Delegates";
 			sourceTree = "<group>";
 		};
-=======
->>>>>>> d845089c
 		01237818142067FE49BF50BB8051BCCE /* PCI */ = {
 			isa = PBXGroup;
 			children = (
@@ -654,7 +441,6 @@
 			path = Vault;
 			sourceTree = "<group>";
 		};
-<<<<<<< HEAD
 		1872C7C7F1AE7F8A44BCDB284A6CCFE6 /* Confirm Mandate */ = {
 			isa = PBXGroup;
 			children = (
@@ -667,9 +453,6 @@
 			sourceTree = "<group>";
 		};
 		194EFD3DEB9AAF4A934204B4B5DF74A9 /* PCI */ = {
-=======
-		14939844FD79F23E7EBE381C8688E203 /* Error */ = {
->>>>>>> d845089c
 			isa = PBXGroup;
 			children = (
 				45834FEA88AE508461F777D12B640550 /* CardScanner */,
@@ -835,7 +618,6 @@
 			path = "Payment Services";
 			sourceTree = "<group>";
 		};
-<<<<<<< HEAD
 		60444D1797B4F6C08377E289C8E521C9 /* Success */ = {
 			isa = PBXGroup;
 			children = (
@@ -845,8 +627,6 @@
 			path = Success;
 			sourceTree = "<group>";
 		};
-=======
->>>>>>> d845089c
 		625E8AC5350EE7BCE0ADF775A60CE0D5 /* Primer */ = {
 			isa = PBXGroup;
 			children = (
@@ -898,20 +678,6 @@
 			sourceTree = "<group>";
 		};
 		761F3BED3D39D65314ABBDD126775B25 /* Core */ = {
-<<<<<<< HEAD
-=======
-			isa = PBXGroup;
-			children = (
-				5FD43FCEBF43338F7ECD3D1054FF83CF /* Payment Services */,
-				01237818142067FE49BF50BB8051BCCE /* PCI */,
-				AF9F9D33F960FD47D0B16E717D560D20 /* Primer */,
-			);
-			name = Core;
-			path = Sources/PrimerSDK/Classes/Core;
-			sourceTree = "<group>";
-		};
-		7C95F23720563569005BD5930D80B5CB /* Success */ = {
->>>>>>> d845089c
 			isa = PBXGroup;
 			children = (
 				5FD43FCEBF43338F7ECD3D1054FF83CF /* Payment Services */,
@@ -978,7 +744,6 @@
 			path = ../..;
 			sourceTree = "<group>";
 		};
-<<<<<<< HEAD
 		98DA4BE2EAD293FE06DB4EB48C14C001 /* Checkout */ = {
 			isa = PBXGroup;
 			children = (
@@ -992,8 +757,6 @@
 			path = Checkout;
 			sourceTree = "<group>";
 		};
-=======
->>>>>>> d845089c
 		A8BED0DADDEA7A4682CC1D11A1FEB4BB /* Error Handler */ = {
 			isa = PBXGroup;
 			children = (
@@ -1148,7 +911,6 @@
 			path = Sources/PrimerSDK/Resources/Localizable;
 			sourceTree = "<group>";
 		};
-<<<<<<< HEAD
 		E18547A899E70D09356AA90AC2402226 /* OAuth */ = {
 			isa = PBXGroup;
 			children = (
@@ -1162,17 +924,6 @@
 			);
 			name = OAuth;
 			path = OAuth;
-=======
-		DFD408FA6F95ED73337B36F4945F6957 /* Confirm Mandate */ = {
-			isa = PBXGroup;
-			children = (
-				5163106C82AF81161E2416B9BD902EE6 /* ConfirmMandateView.swift */,
-				8322579527E5DFBFA853AF467B268B9C /* ConfirmMandateViewController.swift */,
-				EFE363A72D82423B7A9860C38E8FC638 /* ConfirmMandateViewModel.swift */,
-			);
-			name = "Confirm Mandate";
-			path = "Confirm Mandate";
->>>>>>> d845089c
 			sourceTree = "<group>";
 		};
 		E827065C99F24677136CB620C6AF672C /* Wrappers */ = {
@@ -1247,19 +998,11 @@
 			);
 			runOnlyForDeploymentPostprocessing = 0;
 		};
-<<<<<<< HEAD
 		8B56A5C4242C880A5BD3A4B18624FE9D /* Headers */ = {
 			isa = PBXHeadersBuildPhase;
 			buildActionMask = 2147483647;
 			files = (
 				71660D867398A13A1AE6E109B2E45924 /* PrimerSDK-umbrella.h in Headers */,
-=======
-		BFADEF57F4C1AF5397658550DDA45E9B /* Headers */ = {
-			isa = PBXHeadersBuildPhase;
-			buildActionMask = 2147483647;
-			files = (
-				9DC044341C96D71415E1792C56D73955 /* PrimerSDK-umbrella.h in Headers */,
->>>>>>> d845089c
 			);
 			runOnlyForDeploymentPostprocessing = 0;
 		};
@@ -1278,11 +1021,7 @@
 			buildRules = (
 			);
 			dependencies = (
-<<<<<<< HEAD
 				5956C0AC0F322A4F9E6439A0A4920679 /* PBXTargetDependency */,
-=======
-				4066944DD1A07FCC63BFDF3F3AD50C95 /* PBXTargetDependency */,
->>>>>>> d845089c
 			);
 			name = "Pods-PrimerSDK_Tests";
 			productName = "Pods-PrimerSDK_Tests";
@@ -1301,11 +1040,7 @@
 			buildRules = (
 			);
 			dependencies = (
-<<<<<<< HEAD
 				C2E629586648F87250809B4EBB8C3B5F /* PBXTargetDependency */,
-=======
-				1A7DC823E84D5C8382220C03EFC70B46 /* PBXTargetDependency */,
->>>>>>> d845089c
 			);
 			name = "Pods-PrimerSDK_Example";
 			productName = "Pods-PrimerSDK_Example";
@@ -1314,19 +1049,11 @@
 		};
 		6E6525C7043FBA7BB34A249010AF5593 /* PrimerSDK-PrimerResources */ = {
 			isa = PBXNativeTarget;
-<<<<<<< HEAD
 			buildConfigurationList = 9323867FD2C623F807140B46C53998F0 /* Build configuration list for PBXNativeTarget "PrimerSDK-PrimerResources" */;
 			buildPhases = (
 				AFD61B873DC299D4FD6F93EBDBCC8358 /* Sources */,
 				65C86401A4B2D1E80C62A7A19004584A /* Frameworks */,
 				AD1E86565AC5DDC7B0E5651DF7C45C3C /* Resources */,
-=======
-			buildConfigurationList = 73E8BEB4FFB446F68A7596B9E66F22A1 /* Build configuration list for PBXNativeTarget "PrimerSDK-PrimerResources" */;
-			buildPhases = (
-				18EE718F13FA53D897A53646A1404197 /* Sources */,
-				DD5F4E17BD4C1C3EA14E8E5D5C19E573 /* Frameworks */,
-				436D5E1B095AE4324EAD24D32F77FB33 /* Resources */,
->>>>>>> d845089c
 			);
 			buildRules = (
 			);
@@ -1339,30 +1066,17 @@
 		};
 		F3BE9108C53B53949406218CEA55E0B2 /* PrimerSDK */ = {
 			isa = PBXNativeTarget;
-<<<<<<< HEAD
 			buildConfigurationList = 6473426143CF9D66FA929989830F7721 /* Build configuration list for PBXNativeTarget "PrimerSDK" */;
 			buildPhases = (
 				8B56A5C4242C880A5BD3A4B18624FE9D /* Headers */,
 				E97D738D2DE51175603DCB3B15A60A53 /* Sources */,
 				414195919849DBE67BED44AAC455B15C /* Frameworks */,
 				1B1F18B79FF1182802CC581F5864348A /* Resources */,
-=======
-			buildConfigurationList = 94E37969391AB0FE9158AE34FEDFDD12 /* Build configuration list for PBXNativeTarget "PrimerSDK" */;
-			buildPhases = (
-				BFADEF57F4C1AF5397658550DDA45E9B /* Headers */,
-				3F48BF55B5AEEAC301128701275A974E /* Sources */,
-				0F6953AB7FAEA22AE70E3E165B17D3C1 /* Frameworks */,
-				F6F36021514BA6A4815031B360A0B728 /* Resources */,
->>>>>>> d845089c
 			);
 			buildRules = (
 			);
 			dependencies = (
-<<<<<<< HEAD
 				DE0BA5A0F9A90755C9E7EDCDA1AB4027 /* PBXTargetDependency */,
-=======
-				D1BD84F3613B03D81BA9375FAEBD517D /* PBXTargetDependency */,
->>>>>>> d845089c
 			);
 			name = PrimerSDK;
 			productName = PrimerSDK;
@@ -1415,7 +1129,6 @@
 			);
 			runOnlyForDeploymentPostprocessing = 0;
 		};
-<<<<<<< HEAD
 		4336DDEC2BDBF110482F766F609DDE07 /* Resources */ = {
 			isa = PBXResourcesBuildPhase;
 			buildActionMask = 2147483647;
@@ -1431,35 +1144,13 @@
 				A3523C96C2D44FAC40270FE50048AB04 /* fr.lproj in Resources */,
 				52EB2E1851D3BF8CD355827100D49B74 /* Icons.xcassets in Resources */,
 				4BFE26DD6F7D8A45EF645592D525EDD6 /* sv.lproj in Resources */,
-=======
-		436D5E1B095AE4324EAD24D32F77FB33 /* Resources */ = {
-			isa = PBXResourcesBuildPhase;
-			buildActionMask = 2147483647;
-			files = (
-				3D41005E64AAE6398D95B0D92B32F8D2 /* en.lproj in Resources */,
-				D0AFB94C1763CA65E4F7CF10953EA873 /* fr.lproj in Resources */,
-				AAEA351F3F482F45A5C709BEAB68DFB9 /* Icons.xcassets in Resources */,
-				66151ABF29AD6342E8BCCFA1DD8EC544 /* sv.lproj in Resources */,
-			);
-			runOnlyForDeploymentPostprocessing = 0;
-		};
-		F6F36021514BA6A4815031B360A0B728 /* Resources */ = {
-			isa = PBXResourcesBuildPhase;
-			buildActionMask = 2147483647;
-			files = (
-				C1B12BEBEF3A3EFBC49A9A51CB5E847C /* PrimerResources.bundle in Resources */,
->>>>>>> d845089c
 			);
 			runOnlyForDeploymentPostprocessing = 0;
 		};
 /* End PBXResourcesBuildPhase section */
 
 /* Begin PBXSourcesBuildPhase section */
-<<<<<<< HEAD
 		8318B32DF1BF1AA64CF7C42E1354DF6A /* Sources */ = {
-=======
-		18EE718F13FA53D897A53646A1404197 /* Sources */ = {
->>>>>>> d845089c
 			isa = PBXSourcesBuildPhase;
 			buildActionMask = 2147483647;
 			files = (
@@ -1467,7 +1158,6 @@
 			);
 			runOnlyForDeploymentPostprocessing = 0;
 		};
-<<<<<<< HEAD
 		AF998654B79C38093FE0194BF12CC471 /* Sources */ = {
 			isa = PBXSourcesBuildPhase;
 			buildActionMask = 2147483647;
@@ -1480,154 +1170,6 @@
 			isa = PBXSourcesBuildPhase;
 			buildActionMask = 2147483647;
 			files = (
-=======
-		3F48BF55B5AEEAC301128701275A974E /* Sources */ = {
-			isa = PBXSourcesBuildPhase;
-			buildActionMask = 2147483647;
-			files = (
-				68B5746772D68E0391E9CD81997B4B77 /* after.swift in Sources */,
-				73C6C2CF43BBFA43D52DA8C45EAB5F4A /* AlertController.swift in Sources */,
-				7F451085C2854D5321365BC1410210E4 /* Apaya.swift in Sources */,
-				7DDAA2019AD6840622F996226992E534 /* ApayaService.swift in Sources */,
-				D6BA0CDC9A91AF2C4434C380D7DC8D16 /* ApplePay.swift in Sources */,
-				2EA3D4ACBA49F1D4C0F6357405D79F23 /* ApplePayService.swift in Sources */,
-				FBDE372725DB75AF6827C7571DE963D1 /* ApplePayViewModel.swift in Sources */,
-				E6EA3BA49767E213C9CBAB919C058EB6 /* AppState.swift in Sources */,
-				F75526B611A8341CDEC32568B9ED50EC /* Box.swift in Sources */,
-				3D77CE47AC8A91C4F91657AE6D7EAB17 /* BundleExtension.swift in Sources */,
-				4839F1D1764F3CD0C6F5D623FDB08B58 /* CancelContext.swift in Sources */,
-				6F087F6C6504783B0580F84383F53C9A /* Cancellable.swift in Sources */,
-				BDFA19183BFC4B5F154BEC36933E0CC9 /* CancellableCatchable.swift in Sources */,
-				38DFD0F0CE5B7100BDFB303F0426505A /* CancellablePromise.swift in Sources */,
-				23A71AE14160A92DF258AACFC1C3EFAC /* CancellableThenable.swift in Sources */,
-				F1E6BC8C61A0E2659AE6B6FCDF12D81F /* CardButton.swift in Sources */,
-				BEB78A5482DCC5D7A814BD9956F9791D /* CardScannerViewController+SimpleScanDelegate.swift in Sources */,
-				1EEFDBEC7E3F8411BD3B50507BEAEE7D /* CardScannerViewController.swift in Sources */,
-				5D3EAA853955966D6D37FEDFD620B944 /* CardScannerViewModel.swift in Sources */,
-				6A91603DFC729752E07390A5CB1A74DE /* Catchable.swift in Sources */,
-				31713BBA430B30766EFB952FEDB1D0BD /* CatchWrappers.swift in Sources */,
-				4EF9B71DE4062A7CBA7D15330E66F50A /* ClientToken.swift in Sources */,
-				55244161A19D3461183DCD20C6FBDFF4 /* ClientTokenService.swift in Sources */,
-				F1B277021E65E6B41C774D72DAEE7C12 /* ConcurrencyLimitedDispatcher.swift in Sources */,
-				D72A933D10B21287475FE7136E9A45A5 /* Configuration.swift in Sources */,
-				DDA77FB8A4B7200B8227C756011E12ED /* ConfirmMandateView.swift in Sources */,
-				30E739D5DD5EEF52949596B788905BC8 /* ConfirmMandateViewController.swift in Sources */,
-				6A95DFBA2ABB7C7324CD05656F1A1985 /* ConfirmMandateViewModel.swift in Sources */,
-				38D3E6FAC1DCA639DB69596A2CD39844 /* Consolable.swift in Sources */,
-				CB961B2745F552397FB352D380C192E5 /* CoreDataDispatcher.swift in Sources */,
-				C21B7964F116F40BC848835F7B36A03E /* CountryCode.swift in Sources */,
-				CA1E8935ECDC13EF56FBEB9D54E18CC9 /* Currency.swift in Sources */,
-				EFD5211EC1DA639BE0A2ABCFBBF822D3 /* CustomStringConvertible.swift in Sources */,
-				ADD69804626E8E065EA11D8A9AF7B01C /* DateExtension.swift in Sources */,
-				B254E2FA5A630835BAC94D47606853C5 /* DependencyInjection.swift in Sources */,
-				3DA636761652A313643E9605AEA5DA0A /* DirectCheckoutViewModel.swift in Sources */,
-				8F57D3B25866DFA384FF52C8692424DA /* DirectDebitMandate.swift in Sources */,
-				F966A019EFC214EE09DE60584C56BE62 /* DirectDebitService.swift in Sources */,
-				76A1CDB30D08803E5034484ACC463072 /* Dispatcher.swift in Sources */,
-				8EF811156B4B2C3CBDABBF28FA48E40B /* Endpoint.swift in Sources */,
-				B7AC8FBE40C69F0077DE13992588C351 /* EnsureWrappers.swift in Sources */,
-				198781FB6E154F73F5521C291CB8F6CD /* Error.swift in Sources */,
-				BCEC8762BE64B337474551812D8F2ED7 /* ErrorHandler.swift in Sources */,
-				6FC18AE18CF9F219B9FFF17DA5245FA4 /* ErrorViewController.swift in Sources */,
-				C29CF23C88085C99778D658960148BAA /* ExternalViewModel.swift in Sources */,
-				CCCACE9511D918D60D7FDEDF294B8CF5 /* FinallyWrappers.swift in Sources */,
-				894CB8FEC7DC60C5297949584503B0C2 /* firstly.swift in Sources */,
-				539BC1B52FFFC230CB9085E244D816B1 /* FormTextFieldType.swift in Sources */,
-				D949D7E2429EB88210BC9D2CF254DD04 /* FormType.swift in Sources */,
-				2CC4B3DE4F3706B397E326CCB007BF1C /* FormView.swift in Sources */,
-				ADC31F17992F95FCDF39A12B7CC72A10 /* FormViewController.swift in Sources */,
-				77D3CB8A3EDD4303994A93CE5FA966C6 /* FormViewModel.swift in Sources */,
-				F5717C198A6DBA9BC3279C5677F23931 /* Guarantee.swift in Sources */,
-				10B5356A979CE1694B6E3CFCD9390C35 /* GuaranteeWrappers.swift in Sources */,
-				97437CF02DC444D21F101951C3CF52A8 /* hang.swift in Sources */,
-				B7E8A1BB3B04979880EB72875AC35CEF /* ImageName.swift in Sources */,
-				E09DCBDB53E2B491400BA8296F0D388E /* JSONParser.swift in Sources */,
-				42E6251BC429855AC1FD99EBBBF2E243 /* Klarna.swift in Sources */,
-				E79862BF52794803B3A1BB7FCB92694B /* KlarnaService.swift in Sources */,
-				95BEFC7E326C3BC6E641723593E52289 /* LogEvent.swift in Sources */,
-				5E5C226B5582E5619D6B62AE44C26962 /* Logger.swift in Sources */,
-				B6999610C86644E97FC8D270A30AB1A3 /* Mask.swift in Sources */,
-				1F3BBBF516CB8B2DD7BEDF54F764ED00 /* NetworkService.swift in Sources */,
-				0C4B249137DE952D913892172D1A0DC5 /* OAuthViewController.swift in Sources */,
-				7DE16B3002875383C8DB99E255C77D3F /* OAuthViewModel.swift in Sources */,
-				AD6AFF5B1496EA71C7CF78BCB8159439 /* Optional+Extensions.swift in Sources */,
-				6E0C6F240308A7FED5A7677EB85A4AB3 /* OrderItem.swift in Sources */,
-				49EE1BD5224D6267C5D6F2AB56B4A17B /* Parser.swift in Sources */,
-				DF3C41F8928611EF93AECA45AA1EEB22 /* PaymentMethod.swift in Sources */,
-				38C0028B99054B357725452AE4E54BD7 /* PaymentMethodComponent.swift in Sources */,
-				88EDE65EAEE98C61F97CDD1B156C577C /* PaymentMethodConfig.swift in Sources */,
-				5CB09A8BF4F9601BAF3ED486EA897B15 /* PaymentMethodConfigService.swift in Sources */,
-				AD41CB616EC26978FB250A8000A9AE5B /* PaymentMethodToken.swift in Sources */,
-				90CFB15F290AD55CFC89B5DA70EAAD90 /* PaymentMethodTokenizationRequest.swift in Sources */,
-				60C8CCF937F7EB18B8F820B0655583B7 /* PaymentNetwork.swift in Sources */,
-				727A53C2CA4A20A2F23E6EF4237D1FDC /* PayPal.swift in Sources */,
-				E1961BBAE1A865A36385BEE9471EFF67 /* PayPalService.swift in Sources */,
-				12C55090EB3DCE9C08509245CC4C6822 /* PresentationController.swift in Sources */,
-				4A38EB235A6DD3502012C61B18BBCF41 /* Primer.swift in Sources */,
-				B3B59350ABA237B6F99A412BD23A6F7D /* PrimerAPI.swift in Sources */,
-				76BEFD300CE7A642EDEBD2A8DCECF24D /* PrimerAPIClient+Promises.swift in Sources */,
-				E8215424EFAB4070BE3F7DC2EEC73FB9 /* PrimerAPIClient.swift in Sources */,
-				4C68BFB5CEAB82919ED2346145650D50 /* PrimerButton.swift in Sources */,
-				BC5F48F983BE6345A3C8F8813161CAAD /* PrimerContent.swift in Sources */,
-				222BA968099F473090F27028A4D2CC68 /* PrimerDelegate.swift in Sources */,
-				2291F08DF5BF7FF61711C9DE6FE2605E /* PrimerError.swift in Sources */,
-				FC075BF34973516330DABCE7E30B5A6A /* PrimerInternalSessionFlow.swift in Sources */,
-				1695D450158F9FFC9E126FB17C65DA4A /* PrimerScrollView.swift in Sources */,
-				B534DA278931FEBA9C0ADE4999A871E5 /* PrimerSDK-dummy.m in Sources */,
-				A39E928F1E5E334AB9F2EFAEE63D502B /* PrimerSettings.swift in Sources */,
-				1A4DFDA30027EF2A6D4DBB067E085063 /* PrimerTableViewCell.swift in Sources */,
-				F8F60EDCDC8ABBBBCA43AF7B062B340F /* PrimerTextField.swift in Sources */,
-				AE2A38215D0DF467CC76273310602115 /* PrimerTheme.swift in Sources */,
-				DD5BFBE63BF442C218C90DDC3ABA2756 /* PrimerViewController.swift in Sources */,
-				E85C331E7E00F705E7F21DAD1E684424 /* PrimerViewExtensions.swift in Sources */,
-				1A805C2CA0926F035D2E85A3F010D341 /* Promise.swift in Sources */,
-				44D074245C181BDA6C065E28ECC28A62 /* Queue.swift in Sources */,
-				331B7458EE47ECB803EC643E8692FDDE /* race.swift in Sources */,
-				472D55D64166D8E2789A47C99F93A76E /* RateLimitedDispatcher.swift in Sources */,
-				13BDC6C0F9A09C269BE04B5ADD9C233F /* RateLimitedDispatcherBase.swift in Sources */,
-				4A5BEF676FF857684F0C3B177815993F /* RecoverWrappers.swift in Sources */,
-				604044571661B3D354F191C56770571A /* ReloadDelegate.swift in Sources */,
-				E78051343C4B23E13886927F794784E5 /* Resolver.swift in Sources */,
-				F9CE781BCE111CFD43B0D3FE7CAFE8B0 /* RootViewController+Router.swift in Sources */,
-				CBE390C0B9E89510EF11F6D793DE5FB8 /* RootViewController.swift in Sources */,
-				C6DB131EACD98DF9EB51A0127902C0D7 /* Route.swift in Sources */,
-				F5971C197498E2ECA88260C8826BD821 /* ScannerView.swift in Sources */,
-				B7B5732B1565DD5323CB84C0E2386CD8 /* SequenceWrappers.swift in Sources */,
-				DF831C1C3CD36AF8D2D32C182863663F /* StrictRateLimitedDispatcher.swift in Sources */,
-				66BC4771C589C11D5E7AEAE30E1B1BE0 /* StringExtension.swift in Sources */,
-				1206B368FBDB39A1A840A28B745CE4D6 /* SuccessMessage.swift in Sources */,
-				40E52462E137B79997E56E190F2B33CE /* SuccessViewController.swift in Sources */,
-				ADB43FDBEEA1011E2217276E7387B460 /* Thenable.swift in Sources */,
-				F0325F8B59789C4DFBE7EBB02D4A91B2 /* ThenableWrappers.swift in Sources */,
-				F2280670481349690E2236785AD9EB88 /* TokenizationService.swift in Sources */,
-				0BBCBCE5B656DC1A5CE13924567475C9 /* TransitioningDelegate.swift in Sources */,
-				F8D390EFCFDC0B9AC72444AD7B33220C /* UIDeviceExtension.swift in Sources */,
-				FF24E8E4EDC7714A027908C138294789 /* URLExtension.swift in Sources */,
-				52FCAC140A109A4B8A95BE7E498B07C8 /* URLSessionStack.swift in Sources */,
-				461FF38545D0EE4FC03C9DD3919BEB17 /* UserDefaultsExtension.swift in Sources */,
-				EA3F26839383BA68978A8A83499C1C41 /* UXMode.swift in Sources */,
-				FC98C883C4D4A5232B0BAA5B439F67D9 /* Validation.swift in Sources */,
-				B787DFCC1EB0F4A145B08A2D4EAD04D8 /* VaultCheckoutView.swift in Sources */,
-				A90AFCC12E0BBA7F8F2DF41FB754AB0E /* VaultCheckoutViewController+ReloadDelegate.swift in Sources */,
-				6931727EA1263E68D635E3271785B9B9 /* VaultCheckoutViewController.swift in Sources */,
-				3B2B23A380A0B44687FF660C20689095 /* VaultCheckoutViewModel.swift in Sources */,
-				B7F5A2DB43A99073213C65FE5162702C /* VaultPaymentMethodView.swift in Sources */,
-				AAEF2388CBD566021BC6A768914789CD /* VaultPaymentMethodViewController+ReloadDelegate.swift in Sources */,
-				CAC463362D4F4B3AA3F0EF16156BCF97 /* VaultPaymentMethodViewController.swift in Sources */,
-				9A6B1F1289BD1F708C1D7F42B742C6E4 /* VaultPaymentMethodViewModel.swift in Sources */,
-				FD10C2DD1EB4DEE1C1EF3508A56E13C4 /* VaultService.swift in Sources */,
-				D45E4FDB29CA406F50DB0299C1523D28 /* WebViewController.swift in Sources */,
-				B8BC55A94C3ABF6504FE7DC7FF9A2B49 /* when.swift in Sources */,
-				243456E2EC7252EDD73FEA85B6FD6297 /* WrapperProtocols.swift in Sources */,
-			);
-			runOnlyForDeploymentPostprocessing = 0;
-		};
-		8318B32DF1BF1AA64CF7C42E1354DF6A /* Sources */ = {
-			isa = PBXSourcesBuildPhase;
-			buildActionMask = 2147483647;
-			files = (
-				6DCF943EE41FCA36BF5E5BE8E4F16011 /* Pods-PrimerSDK_Tests-dummy.m in Sources */,
->>>>>>> d845089c
 			);
 			runOnlyForDeploymentPostprocessing = 0;
 		};
@@ -1779,7 +1321,6 @@
 /* End PBXSourcesBuildPhase section */
 
 /* Begin PBXTargetDependency section */
-<<<<<<< HEAD
 		5956C0AC0F322A4F9E6439A0A4920679 /* PBXTargetDependency */ = {
 			isa = PBXTargetDependency;
 			name = "Pods-PrimerSDK_Example";
@@ -1797,25 +1338,6 @@
 			name = "PrimerSDK-PrimerResources";
 			target = 6E6525C7043FBA7BB34A249010AF5593 /* PrimerSDK-PrimerResources */;
 			targetProxy = D332E11310317D8A94B34D7914F0F719 /* PBXContainerItemProxy */;
-=======
-		1A7DC823E84D5C8382220C03EFC70B46 /* PBXTargetDependency */ = {
-			isa = PBXTargetDependency;
-			name = PrimerSDK;
-			target = F3BE9108C53B53949406218CEA55E0B2 /* PrimerSDK */;
-			targetProxy = 7AD935E4D02D324B9C20BD6A664360A7 /* PBXContainerItemProxy */;
-		};
-		4066944DD1A07FCC63BFDF3F3AD50C95 /* PBXTargetDependency */ = {
-			isa = PBXTargetDependency;
-			name = "Pods-PrimerSDK_Example";
-			target = 6C144A762E9B598392AFFEC8F873746A /* Pods-PrimerSDK_Example */;
-			targetProxy = 423011BCEC787204608127173E1D1BAB /* PBXContainerItemProxy */;
-		};
-		D1BD84F3613B03D81BA9375FAEBD517D /* PBXTargetDependency */ = {
-			isa = PBXTargetDependency;
-			name = "PrimerSDK-PrimerResources";
-			target = 6E6525C7043FBA7BB34A249010AF5593 /* PrimerSDK-PrimerResources */;
-			targetProxy = D1513AC4AD0BAF76E381795152435459 /* PBXContainerItemProxy */;
->>>>>>> d845089c
 		};
 /* End PBXTargetDependency section */
 
@@ -1851,15 +1373,9 @@
 			};
 			name = Debug;
 		};
-<<<<<<< HEAD
 		1443773A07426FCA3FBABA85EDDC0D07 /* Release */ = {
 			isa = XCBuildConfiguration;
 			baseConfigurationReference = 2DCF3A1D2A947BAE6F19C956523C8A27 /* PrimerSDK.release.xcconfig */;
-=======
-		0E40D1B768B1BF02FCD84B482BD5D325 /* Debug */ = {
-			isa = XCBuildConfiguration;
-			baseConfigurationReference = DF6E4F8E7C26A7BBEC17AAD4042A317D /* Pods-PrimerSDK_Tests.debug.xcconfig */;
->>>>>>> d845089c
 			buildSettings = {
 				CLANG_ENABLE_OBJC_WEAK = NO;
 				"CODE_SIGN_IDENTITY[sdk=appletvos*]" = "";
@@ -1870,7 +1386,6 @@
 				DYLIB_COMPATIBILITY_VERSION = 1;
 				DYLIB_CURRENT_VERSION = 1;
 				DYLIB_INSTALL_NAME_BASE = "@rpath";
-<<<<<<< HEAD
 				GCC_PREFIX_HEADER = "Target Support Files/PrimerSDK/PrimerSDK-prefix.pch";
 				INFOPLIST_FILE = "Target Support Files/PrimerSDK/PrimerSDK-Info.plist";
 				INSTALL_PATH = "$(LOCAL_LIBRARY_DIR)/Frameworks";
@@ -1879,19 +1394,6 @@
 				MODULEMAP_FILE = "Target Support Files/PrimerSDK/PrimerSDK.modulemap";
 				PRODUCT_MODULE_NAME = PrimerSDK;
 				PRODUCT_NAME = PrimerSDK;
-=======
-				INFOPLIST_FILE = "Target Support Files/Pods-PrimerSDK_Tests/Pods-PrimerSDK_Tests-Info.plist";
-				INSTALL_PATH = "$(LOCAL_LIBRARY_DIR)/Frameworks";
-				IPHONEOS_DEPLOYMENT_TARGET = 10.0;
-				LD_RUNPATH_SEARCH_PATHS = "$(inherited) @executable_path/Frameworks @loader_path/Frameworks";
-				MACH_O_TYPE = staticlib;
-				MODULEMAP_FILE = "Target Support Files/Pods-PrimerSDK_Tests/Pods-PrimerSDK_Tests.modulemap";
-				OTHER_LDFLAGS = "";
-				OTHER_LIBTOOLFLAGS = "";
-				PODS_ROOT = "$(SRCROOT)";
-				PRODUCT_BUNDLE_IDENTIFIER = "org.cocoapods.${PRODUCT_NAME:rfc1034identifier}";
-				PRODUCT_NAME = "$(TARGET_NAME:c99extidentifier)";
->>>>>>> d845089c
 				SDKROOT = iphoneos;
 				SKIP_INSTALL = YES;
 				SWIFT_ACTIVE_COMPILATION_CONDITIONS = "$(inherited) ";
@@ -1901,11 +1403,7 @@
 				VERSIONING_SYSTEM = "apple-generic";
 				VERSION_INFO_PREFIX = "";
 			};
-<<<<<<< HEAD
 			name = Release;
-=======
-			name = Debug;
->>>>>>> d845089c
 		};
 		160F854F012B89C7F53497880FB9FAA0 /* Debug */ = {
 			isa = XCBuildConfiguration;
@@ -2008,27 +1506,7 @@
 			};
 			name = Release;
 		};
-<<<<<<< HEAD
 		3603AB6AD1D655DE23EFD172888EC308 /* Debug */ = {
-=======
-		6942B9D2D6A4DEFCCAB3706E50AF8143 /* Release */ = {
-			isa = XCBuildConfiguration;
-			baseConfigurationReference = 2DCF3A1D2A947BAE6F19C956523C8A27 /* PrimerSDK.release.xcconfig */;
-			buildSettings = {
-				CONFIGURATION_BUILD_DIR = "$(BUILD_DIR)/$(CONFIGURATION)$(EFFECTIVE_PLATFORM_NAME)/PrimerSDK";
-				IBSC_MODULE = PrimerSDK;
-				INFOPLIST_FILE = "Target Support Files/PrimerSDK/ResourceBundle-PrimerResources-PrimerSDK-Info.plist";
-				IPHONEOS_DEPLOYMENT_TARGET = 10.0;
-				PRODUCT_NAME = PrimerResources;
-				SDKROOT = iphoneos;
-				SKIP_INSTALL = YES;
-				TARGETED_DEVICE_FAMILY = "1,2";
-				WRAPPER_EXTENSION = bundle;
-			};
-			name = Release;
-		};
-		6D9D77E71EC77458500B7CEC99548544 /* Debug */ = {
->>>>>>> d845089c
 			isa = XCBuildConfiguration;
 			baseConfigurationReference = 79F47E9F79F94EC6E5ED62A704D9459A /* PrimerSDK.debug.xcconfig */;
 			buildSettings = {
@@ -2044,11 +1522,7 @@
 			};
 			name = Debug;
 		};
-<<<<<<< HEAD
 		6F56889893A508F2B6A1D1840F10F09B /* Release */ = {
-=======
-		725322F886708A03090A082B41ADA3EF /* Release */ = {
->>>>>>> d845089c
 			isa = XCBuildConfiguration;
 			baseConfigurationReference = 2DCF3A1D2A947BAE6F19C956523C8A27 /* PrimerSDK.release.xcconfig */;
 			buildSettings = {
@@ -2126,7 +1600,6 @@
 			};
 			name = Release;
 		};
-<<<<<<< HEAD
 		CF45F4238F4EAE50CD1B4E4844DED664 /* Debug */ = {
 			isa = XCBuildConfiguration;
 			baseConfigurationReference = 79F47E9F79F94EC6E5ED62A704D9459A /* PrimerSDK.debug.xcconfig */;
@@ -2158,8 +1631,6 @@
 			};
 			name = Debug;
 		};
-=======
->>>>>>> d845089c
 		D299434AB35E7FD6F7921C8EF24742FF /* Debug */ = {
 			isa = XCBuildConfiguration;
 			buildSettings = {
@@ -2238,36 +1709,20 @@
 			defaultConfigurationIsVisible = 0;
 			defaultConfigurationName = Release;
 		};
-<<<<<<< HEAD
 		6473426143CF9D66FA929989830F7721 /* Build configuration list for PBXNativeTarget "PrimerSDK" */ = {
 			isa = XCConfigurationList;
 			buildConfigurations = (
 				CF45F4238F4EAE50CD1B4E4844DED664 /* Debug */,
 				1443773A07426FCA3FBABA85EDDC0D07 /* Release */,
-=======
-		73E8BEB4FFB446F68A7596B9E66F22A1 /* Build configuration list for PBXNativeTarget "PrimerSDK-PrimerResources" */ = {
-			isa = XCConfigurationList;
-			buildConfigurations = (
-				6D9D77E71EC77458500B7CEC99548544 /* Debug */,
-				6942B9D2D6A4DEFCCAB3706E50AF8143 /* Release */,
->>>>>>> d845089c
 			);
 			defaultConfigurationIsVisible = 0;
 			defaultConfigurationName = Release;
 		};
-<<<<<<< HEAD
 		9323867FD2C623F807140B46C53998F0 /* Build configuration list for PBXNativeTarget "PrimerSDK-PrimerResources" */ = {
 			isa = XCConfigurationList;
 			buildConfigurations = (
 				3603AB6AD1D655DE23EFD172888EC308 /* Debug */,
 				6F56889893A508F2B6A1D1840F10F09B /* Release */,
-=======
-		94E37969391AB0FE9158AE34FEDFDD12 /* Build configuration list for PBXNativeTarget "PrimerSDK" */ = {
-			isa = XCConfigurationList;
-			buildConfigurations = (
-				0A12F5922D2690E1E74A4E3A30FC0B91 /* Debug */,
-				725322F886708A03090A082B41ADA3EF /* Release */,
->>>>>>> d845089c
 			);
 			defaultConfigurationIsVisible = 0;
 			defaultConfigurationName = Release;
