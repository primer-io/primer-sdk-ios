--- conflicted
+++ resolved
@@ -7,455 +7,238 @@
 	objects = {
 
 /* Begin PBXBuildFile section */
-<<<<<<< HEAD
-		02D5D72DADD36B9E7B9B711782D2EB05 /* PrimerThemeData.swift in Sources */ = {isa = PBXBuildFile; fileRef = 402755A4CDAB4752206F9AF3AC06A232 /* PrimerThemeData.swift */; };
-		033F5D3BE641CE71B6E036C8F18BD8F5 /* KlarnaTokenizationViewModel.swift in Sources */ = {isa = PBXBuildFile; fileRef = EA55C715AA8118EEF66C41F7AA024333 /* KlarnaTokenizationViewModel.swift */; };
-		038DF07E2F7A365961658781A7A547C4 /* ImageName.swift in Sources */ = {isa = PBXBuildFile; fileRef = A5DE4E65B145880C53EF55E0C5280D9C /* ImageName.swift */; };
-		03F03DFE6C0063841B00B70BE4C5AF98 /* ClientToken.swift in Sources */ = {isa = PBXBuildFile; fileRef = E3E7DE0B6C045E3AC1B4B0033F23E2A8 /* ClientToken.swift */; };
-		04BFC30DCF1265DEB9D10AB00FFB689C /* Configuration.swift in Sources */ = {isa = PBXBuildFile; fileRef = A6ED38E33F4FAC23186BEBF0590662BB /* Configuration.swift */; };
-		09DF09882A51A5B389B0366E3762D22A /* DependencyInjection.swift in Sources */ = {isa = PBXBuildFile; fileRef = 38FBC5D979D5830B4CEF94986FC8D59E /* DependencyInjection.swift */; };
-		0AF62BCB0D3D7DAC9CE63AC419F91BFD /* SequenceWrappers.swift in Sources */ = {isa = PBXBuildFile; fileRef = 7AB54C9732E78EB339890CC16C5F44E1 /* SequenceWrappers.swift */; };
-		0C1CC53CC2025B836BFE35F72B8AE74D /* PrimerTextFieldView.swift in Sources */ = {isa = PBXBuildFile; fileRef = 2D7AB3B4B558E2A38A7E48687FC41501 /* PrimerTextFieldView.swift */; };
-		0CDDAC765A5E7395052058841412EF06 /* Thenable.swift in Sources */ = {isa = PBXBuildFile; fileRef = A58D6F7E00177AC2C52A88CD0BE48EAE /* Thenable.swift */; };
-		0D0BCC87069C0CEB0E0CE2B2544C2A96 /* CardScannerViewController+SimpleScanDelegate.swift in Sources */ = {isa = PBXBuildFile; fileRef = B75FB908A704ABC32A0B2BF90C1DD756 /* CardScannerViewController+SimpleScanDelegate.swift */; };
-		0FCA4E10E621DBEB16ADC3A375D4811D /* hang.swift in Sources */ = {isa = PBXBuildFile; fileRef = 6F930C03AA17993027FF5C88419DE463 /* hang.swift */; };
-		0FEC4481926900E8727CB4FAA7AC6F10 /* ApplePay.swift in Sources */ = {isa = PBXBuildFile; fileRef = 9FB906E0EEAA9F00D72E261AC0A2D6FE /* ApplePay.swift */; };
-		10DB861111B14CEB5CEE36871992647C /* CardComponentsManager.swift in Sources */ = {isa = PBXBuildFile; fileRef = 207CA1EE942B412F5B44273E5140AFF3 /* CardComponentsManager.swift */; };
-		112C817A1AC4B5BEC05C1DD81D99FD51 /* Mask.swift in Sources */ = {isa = PBXBuildFile; fileRef = C3703F8590F4EB9F0B3AE10081746DD4 /* Mask.swift */; };
-		116155D39133DD7370BC18E5B363B763 /* TokenizationService.swift in Sources */ = {isa = PBXBuildFile; fileRef = 539921BCA356EDA5E7405DB93D75E9A4 /* TokenizationService.swift */; };
-		123EE85E8B5DEE9B83DC73B18A75B858 /* DirectDebitService.swift in Sources */ = {isa = PBXBuildFile; fileRef = A97A1FFD8A86F218CCCA6C053D88421B /* DirectDebitService.swift */; };
-		1244FC035494FF93A8FE35BBF68812F7 /* UIDeviceExtension.swift in Sources */ = {isa = PBXBuildFile; fileRef = 6020C70FEFD9D7B9652B5EECEB21885E /* UIDeviceExtension.swift */; };
-		16070752B6914319517E9A38159F10BD /* Analytics.swift in Sources */ = {isa = PBXBuildFile; fileRef = C5EC042CF5B74684BE479CA65A49E7EE /* Analytics.swift */; };
-		18DF063E9947851B67B0D622F5704B75 /* VaultPaymentMethodViewController.swift in Sources */ = {isa = PBXBuildFile; fileRef = 5F5AFDE45400547F92A6CCB5B8ACEAB1 /* VaultPaymentMethodViewController.swift */; };
-		1995612B731FAE393B85795496E56298 /* StrictRateLimitedDispatcher.swift in Sources */ = {isa = PBXBuildFile; fileRef = A9032A6942D6AC05725BD1E4804C36B1 /* StrictRateLimitedDispatcher.swift */; };
-		19FDD910C134697F62151F98C59E5C0E /* PrimerAPIClient+Promises.swift in Sources */ = {isa = PBXBuildFile; fileRef = 1BE527338A3D5FA9AA3112AB43F0898A /* PrimerAPIClient+Promises.swift */; };
-		1A3E2F569E289C838A1E4A478266CC12 /* RateLimitedDispatcher.swift in Sources */ = {isa = PBXBuildFile; fileRef = CCFDD0BD29BE11C3E1CB7EE7CD88C795 /* RateLimitedDispatcher.swift */; };
-		1A748E4E4E34F7F0D780DDB832A482E5 /* CardNetwork.swift in Sources */ = {isa = PBXBuildFile; fileRef = 39B47EF0F849FBFEF00CC3FEE8DFA9E2 /* CardNetwork.swift */; };
-		1B8D0C9AB9F3F5AD913BDD349604B181 /* PrimerVaultManagerViewController.swift in Sources */ = {isa = PBXBuildFile; fileRef = 4E9C94088C03EBD369D67BDEB12F0CE9 /* PrimerVaultManagerViewController.swift */; };
-		1D5F7916D3723CA8D6ED1ADF183C5FBB /* StringExtension.swift in Sources */ = {isa = PBXBuildFile; fileRef = D88839FE77D0C268BA2FE1651E520A2F /* StringExtension.swift */; };
-		1E9A81D930BC70E16BE613E5CE23FDA2 /* PrimerAPIClient.swift in Sources */ = {isa = PBXBuildFile; fileRef = E3AB91C4574E0D168D49DE63908A3DD6 /* PrimerAPIClient.swift */; };
-		1F1447B625A268CF3B50860ADC996730 /* PrimerRootViewController.swift in Sources */ = {isa = PBXBuildFile; fileRef = 520F9FD6EB0F3AD693DC505D87BE8D45 /* PrimerRootViewController.swift */; };
-		2077F0A42C44D5C46F71696D4347C529 /* 3DSService.swift in Sources */ = {isa = PBXBuildFile; fileRef = 50CB7160121654CBB10F56C1E0C82651 /* 3DSService.swift */; };
-		21759FEA35C0E17BDCF0E5F1E83E26FD /* AES256.swift in Sources */ = {isa = PBXBuildFile; fileRef = C16019B8FE1BEBD4ACB927F120082C40 /* AES256.swift */; };
-		2177E8D74213B788C7F40E552DD7C68C /* ExternalPaymentMethodTokenizationViewModel.swift in Sources */ = {isa = PBXBuildFile; fileRef = A14D7EF3E7F66E27EFD7207C7F60FF9E /* ExternalPaymentMethodTokenizationViewModel.swift */; };
-		22B7B84EB62446D7A2C05042B4FEB0F3 /* Parser.swift in Sources */ = {isa = PBXBuildFile; fileRef = 908145B669444DDFEEF633BFAFC81415 /* Parser.swift */; };
-		230C6771751D3E573DEEDABB160223F8 /* 3DSService+Promises.swift in Sources */ = {isa = PBXBuildFile; fileRef = 680F3A08EE3B2E72FBDB41CE53927453 /* 3DSService+Promises.swift */; };
+		00928A0953F302B7F63A50693F965A48 /* CancelContext.swift in Sources */ = {isa = PBXBuildFile; fileRef = 0B26B80BF8479A7DA3337972D1240BFF /* CancelContext.swift */; };
+		01C2215E1BCE1384A5683D92FC9524A0 /* PrimerViewExtensions.swift in Sources */ = {isa = PBXBuildFile; fileRef = 9C7BC101312331C7EC7BAF5894545C6B /* PrimerViewExtensions.swift */; };
+		0213EA31B9B762FC646B4A9267C35598 /* VaultService.swift in Sources */ = {isa = PBXBuildFile; fileRef = C4797D2B816FCEA88E375B53A0915DCA /* VaultService.swift */; };
+		02E9BF3AF32E713BC0A775BBCFF3DF2A /* PrimerVaultManagerViewController.swift in Sources */ = {isa = PBXBuildFile; fileRef = 4E9C94088C03EBD369D67BDEB12F0CE9 /* PrimerVaultManagerViewController.swift */; };
+		030473E83A4245CBF60A7C0C3A64266B /* PrimerTheme+Views.swift in Sources */ = {isa = PBXBuildFile; fileRef = 2E6DA42A3998ACD20860808B6741BF57 /* PrimerTheme+Views.swift */; };
+		03D731CE883F3A0F338351575A06C352 /* CancellableThenable.swift in Sources */ = {isa = PBXBuildFile; fileRef = 7A4096883ECCAF3B5C28092B15329672 /* CancellableThenable.swift */; };
+		05595281D633F91F34F5721CFDF9B2C3 /* firstly.swift in Sources */ = {isa = PBXBuildFile; fileRef = 376C445DD057671A40102F4C71CE8D01 /* firstly.swift */; };
+		061C06148A68241241C754BA616CF181 /* PrimerTextFieldView.xib in Resources */ = {isa = PBXBuildFile; fileRef = 587F232062D157E3F2F8396633D2C9E0 /* PrimerTextFieldView.xib */; };
+		072C1F0DDA2D359E31918E43BD0FA4EA /* OrderItem.swift in Sources */ = {isa = PBXBuildFile; fileRef = 7BA4D1DFF655689314477D0597EC7DC5 /* OrderItem.swift */; };
+		074B9E52A34B218F812C3EE1626827DD /* Bank.swift in Sources */ = {isa = PBXBuildFile; fileRef = 630BC02E64D953D61C89009128BF2EB1 /* Bank.swift */; };
+		0D6CE6A5205977CA80400504D12DA6CA /* after.swift in Sources */ = {isa = PBXBuildFile; fileRef = FE7C0B3AFE8980D096C1A4A66BA172CA /* after.swift */; };
+		0D8D3B2E149042FEFA33879352D0E9EA /* MockPrimerAPIClient.swift in Sources */ = {isa = PBXBuildFile; fileRef = 3CE7FDA15EB5FF16E4ECE114D39EAAE8 /* MockPrimerAPIClient.swift */; };
+		0E52F5DAF040E02F4E283615FCB850F4 /* ThenableWrappers.swift in Sources */ = {isa = PBXBuildFile; fileRef = 8FED02FE0B32957B1F5744859363634E /* ThenableWrappers.swift */; };
+		1077D823B87B461C3FDF993D5D12E392 /* PrimerInputViewController.swift in Sources */ = {isa = PBXBuildFile; fileRef = 3761304ED205BEE16B72BA49B3DBF7C8 /* PrimerInputViewController.swift */; };
+		165CCD7BA56DCF5C7EE55DCBADCF7F29 /* Customer.swift in Sources */ = {isa = PBXBuildFile; fileRef = DE3516F6AF1115C508B388D201817C35 /* Customer.swift */; };
+		185431CC821E64526010882B9DBAE87C /* PrimerNavigationBar.swift in Sources */ = {isa = PBXBuildFile; fileRef = 8D95A2483C69E71F179BD46008C7F103 /* PrimerNavigationBar.swift */; };
+		193C161A7725B6E765AF9E42C17DA2E5 /* RecoverWrappers.swift in Sources */ = {isa = PBXBuildFile; fileRef = 0FC5265D4486E2618C449B104E8D63E6 /* RecoverWrappers.swift */; };
+		19FA4B124B1FBC3CF962FA7D15818E9B /* PrimerContent.swift in Sources */ = {isa = PBXBuildFile; fileRef = 222AE23D995CB607839A70766320CE67 /* PrimerContent.swift */; };
+		1D3EB819F1C6B1828969476C3193B5D2 /* ClientToken.swift in Sources */ = {isa = PBXBuildFile; fileRef = E3E7DE0B6C045E3AC1B4B0033F23E2A8 /* ClientToken.swift */; };
+		1DADF2A34190853AE7A3EE5AC6E5A277 /* WebViewUtil.swift in Sources */ = {isa = PBXBuildFile; fileRef = D159A68A5580B9C4E29DC59B8B43A19B /* WebViewUtil.swift */; };
+		1DC8D7711533DDABE82EAD1641E0AAA8 /* Validation.swift in Sources */ = {isa = PBXBuildFile; fileRef = E1FDAB6E97827FFE0A20452299F7AC0A /* Validation.swift */; };
+		1F6632F9AA71FB20F51A99AC9B15944F /* VaultPaymentMethodViewModel.swift in Sources */ = {isa = PBXBuildFile; fileRef = CB52DD879C73A9CBF75B49C07A01B1BE /* VaultPaymentMethodViewModel.swift */; };
+		20B7905C74B9A182C5D64D118E8631F4 /* Throwable.swift in Sources */ = {isa = PBXBuildFile; fileRef = 5982CD4CFE6584CECCB9C945086FEC4A /* Throwable.swift */; };
+		23156728C8758481CD26E5A68FD0CC66 /* PrimerAPIClient+Promises.swift in Sources */ = {isa = PBXBuildFile; fileRef = 0C8F52C2A97AF726CF5BBFC9AFEDBD48 /* PrimerAPIClient+Promises.swift */; };
+		23395FC7838A1AF9E118777F3B3716E3 /* ArrayExtension.swift in Sources */ = {isa = PBXBuildFile; fileRef = D3AB383076DB342475524AAF669BF104 /* ArrayExtension.swift */; };
+		24E8F9431297D082D8E59C26C656C83E /* DateExtension.swift in Sources */ = {isa = PBXBuildFile; fileRef = 2B778387AA67EF333A5916E3A4ED38C1 /* DateExtension.swift */; };
+		251953B1FB69711AE8D819BC9EED18D8 /* CardButton.swift in Sources */ = {isa = PBXBuildFile; fileRef = 8CBBE8BF705BA7B66DB73C47625623E5 /* CardButton.swift */; };
+		258781806E46341D19BBD8817121720E /* FormTokenizationViewModel.swift in Sources */ = {isa = PBXBuildFile; fileRef = AB1B480EBDA089F894359111F84D1072 /* FormTokenizationViewModel.swift */; };
+		261B9D62D258D5E41768E0474458E102 /* PrimerAPIClient.swift in Sources */ = {isa = PBXBuildFile; fileRef = BA8FC4B7A633C5009E08AF3D1A20E0B5 /* PrimerAPIClient.swift */; };
+		26302C1A97D50311B4E5F04A080FDEBA /* Optional+Extensions.swift in Sources */ = {isa = PBXBuildFile; fileRef = 84AF0134490448CACC269428F209F1B4 /* Optional+Extensions.swift */; };
 		270CFF0FC749F57C0605262D27016D14 /* Pods-PrimerSDK_Tests-dummy.m in Sources */ = {isa = PBXBuildFile; fileRef = D66C3890C3566F38C935A2FFD9A237B0 /* Pods-PrimerSDK_Tests-dummy.m */; };
-		2872D397EE7651743BC46C9555986B07 /* WebViewUtil.swift in Sources */ = {isa = PBXBuildFile; fileRef = D159A68A5580B9C4E29DC59B8B43A19B /* WebViewUtil.swift */; };
-		29E7DDC69DA5A4344D737177D37D330C /* ErrorHandler.swift in Sources */ = {isa = PBXBuildFile; fileRef = CDE9B2FB11AA667F8659393EF3F3D097 /* ErrorHandler.swift */; };
-		2A9607673B3AA57C50D8173391DE75A3 /* BankSelectorTokenizationViewModel.swift in Sources */ = {isa = PBXBuildFile; fileRef = AA95E248BBE470BE340E8D4B961F385F /* BankSelectorTokenizationViewModel.swift */; };
-		2B626706470AE45A7ADE5839F9B33B8E /* Primer.swift in Sources */ = {isa = PBXBuildFile; fileRef = 57DF455C22349BD60DCB196110347C88 /* Primer.swift */; };
-		2CC82ED2702EC6A8A275D3AC80B739C6 /* CancellablePromise.swift in Sources */ = {isa = PBXBuildFile; fileRef = 0FA8315B4673DFF85A0B70F7478FCCA6 /* CancellablePromise.swift */; };
-		2DD8A14DE87477B0D3D6794DA4D27862 /* PrimerButton.swift in Sources */ = {isa = PBXBuildFile; fileRef = F242CE1BBA58D5CEEC173447E21E3024 /* PrimerButton.swift */; };
-		3006BCF6D060B33AC7438CCC68FC9EC6 /* CatchWrappers.swift in Sources */ = {isa = PBXBuildFile; fileRef = 4F425FD1F632F4431DE2508D5168ED4F /* CatchWrappers.swift */; };
-		33FE4FCB85993ACD6E39FE3F16755EB8 /* PrimerTheme+Buttons.swift in Sources */ = {isa = PBXBuildFile; fileRef = D878B9C71B35BA07B1D2C4607728EC9E /* PrimerTheme+Buttons.swift */; };
-		34B1BDB732AA0FBA0A382F5A5716B13A /* PrimerTheme+Views.swift in Sources */ = {isa = PBXBuildFile; fileRef = 2E6DA42A3998ACD20860808B6741BF57 /* PrimerTheme+Views.swift */; };
-		37B2164E34E78F66173F96B271801370 /* after.swift in Sources */ = {isa = PBXBuildFile; fileRef = FE7C0B3AFE8980D096C1A4A66BA172CA /* after.swift */; };
-		37BCAB4D6CB13E6665F550F322F5E492 /* Validation.swift in Sources */ = {isa = PBXBuildFile; fileRef = E1FDAB6E97827FFE0A20452299F7AC0A /* Validation.swift */; };
-		37C347D34BD811B92A88C6D0E06B9283 /* PaymentMethodConfiguration.swift in Sources */ = {isa = PBXBuildFile; fileRef = DD498514D6F494D1C4CB3A28210C0348 /* PaymentMethodConfiguration.swift */; };
-		387C56C8931EFBD00C208455898563ED /* Cancellable.swift in Sources */ = {isa = PBXBuildFile; fileRef = 5DC36AD0EB6BFFF757BD85F5EA1A5A2D /* Cancellable.swift */; };
-		38FC4A0980DD635E1B0F97771CD76A0A /* RateLimitedDispatcherBase.swift in Sources */ = {isa = PBXBuildFile; fileRef = CA6F0B719D024901CE17827DD23F9951 /* RateLimitedDispatcherBase.swift */; };
-		3BC500EB2511D96FD2F22FE0655EAC98 /* Apaya.swift in Sources */ = {isa = PBXBuildFile; fileRef = 2E97654348CC3ADD626AD642AEE6C7A8 /* Apaya.swift */; };
-		3BE17890F868B7A217913B2DCF00D54E /* CoreDataDispatcher.swift in Sources */ = {isa = PBXBuildFile; fileRef = 771C7A44E1DDF81A46063AAF03EA49F4 /* CoreDataDispatcher.swift */; };
-		3E45C6A0B83153EE03DA0BCAA11831D0 /* PaymentMethodTokenizationRequest.swift in Sources */ = {isa = PBXBuildFile; fileRef = E362DF4CFFEB2F985B341BD3F96A6125 /* PaymentMethodTokenizationRequest.swift */; };
-		3F819FE59004CA86DB23D49201814B43 /* PrimerTheme+Inputs.swift in Sources */ = {isa = PBXBuildFile; fileRef = B32C4D3E52FC28C6BA9AB65796C9B1D2 /* PrimerTheme+Inputs.swift */; };
-		3F9BA50DB15AFD7DF9BF16502AD3AE1B /* PrimerCustomStyleTextField.swift in Sources */ = {isa = PBXBuildFile; fileRef = 79923FBE5143B31F523052818357CA16 /* PrimerCustomStyleTextField.swift */; };
-		406951A93D3A1FECF7C06E6DB7040716 /* Resolver.swift in Sources */ = {isa = PBXBuildFile; fileRef = BD1E99E4657B0E48D4EAE454FC755E04 /* Resolver.swift */; };
-		425A482EC3B41F76367FEDD18C9D9242 /* PrimerExpiryDateFieldView.swift in Sources */ = {isa = PBXBuildFile; fileRef = 0CF3B72505D1E66B5CCAFB21209A5BFB /* PrimerExpiryDateFieldView.swift */; };
-		4275E1DFF4CEC0D5405F26662E772B8E /* Logger.swift in Sources */ = {isa = PBXBuildFile; fileRef = 0D4C9F8C9E4CD2CA7B75B2EAAF0C1E84 /* Logger.swift */; };
-		45539D87B395A761D180880AEE864793 /* PaymentMethodConfigService.swift in Sources */ = {isa = PBXBuildFile; fileRef = 15F13934161261480DE8E19CCC1C1E0E /* PaymentMethodConfigService.swift */; };
-		45DA9EBF84441FE7E262932B94C30B7F /* VaultService.swift in Sources */ = {isa = PBXBuildFile; fileRef = C4797D2B816FCEA88E375B53A0915DCA /* VaultService.swift */; };
-		45E03A2130E6F21AF8144FD35331D98E /* PrimerDelegate.swift in Sources */ = {isa = PBXBuildFile; fileRef = B98AB6C6C8AFCB040577FB6D7843C120 /* PrimerDelegate.swift */; };
-		46CC4597260ECE141922782AEA1A4B33 /* Currency.swift in Sources */ = {isa = PBXBuildFile; fileRef = 8047A65CD25D9E1F3E134FB8B07F43E6 /* Currency.swift */; };
-		477DC1630349DA26FFC14F49910FB1A4 /* PrimerSDK-dummy.m in Sources */ = {isa = PBXBuildFile; fileRef = 1753FADFBFB5C3386D1673DF56C810B3 /* PrimerSDK-dummy.m */; };
-		479451FBA2F309253E94299361E1A9F5 /* ErrorViewController.swift in Sources */ = {isa = PBXBuildFile; fileRef = F0AB52A969D543B5D917F557F5D72CD0 /* ErrorViewController.swift */; };
+		28A24C960F31CC033E7C16B1E785B2C8 /* PaymentMethodConfiguration.swift in Sources */ = {isa = PBXBuildFile; fileRef = DD498514D6F494D1C4CB3A28210C0348 /* PaymentMethodConfiguration.swift */; };
+		2BF763C05A16BB30841B0803D3A10908 /* URLExtension.swift in Sources */ = {isa = PBXBuildFile; fileRef = A8412A013B98B01C493295F24614C29C /* URLExtension.swift */; };
+		2E0B3F00D4FB4E4A7D0A710CB48A6529 /* PrimerScrollView.swift in Sources */ = {isa = PBXBuildFile; fileRef = 8B822CC1B6A089D4B268B60F6ED08C1A /* PrimerScrollView.swift */; };
+		2E52284A6FB7A3090875F7F80533E054 /* Configuration.swift in Sources */ = {isa = PBXBuildFile; fileRef = A6ED38E33F4FAC23186BEBF0590662BB /* Configuration.swift */; };
+		2E68D66D17920599EE9F098070030D24 /* PrimerThemeData+Deprecated.swift in Sources */ = {isa = PBXBuildFile; fileRef = 806F91F010271E529F7BAB7D3BF71EDD /* PrimerThemeData+Deprecated.swift */; };
+		2F0F57C54FF22E348A55D968EA8AF62C /* SuccessViewController.swift in Sources */ = {isa = PBXBuildFile; fileRef = 59E5BF91737466612E08928E7FC06979 /* SuccessViewController.swift */; };
+		2FBA20961819F6B5FE90AD6DBE10ACCD /* ClientTokenService.swift in Sources */ = {isa = PBXBuildFile; fileRef = 55430912CA076676C25AC9A4ECF1FE57 /* ClientTokenService.swift */; };
+		2FF1D12F71167E47FB97F3036AD2CF92 /* Foundation.framework in Frameworks */ = {isa = PBXBuildFile; fileRef = EAB6F611E86A4758835A715E4B4184F6 /* Foundation.framework */; };
+		354890EEE48875D72E3070F798FC5722 /* 3DSService+Promises.swift in Sources */ = {isa = PBXBuildFile; fileRef = 680F3A08EE3B2E72FBDB41CE53927453 /* 3DSService+Promises.swift */; };
+		36A0688ADEFCF3AC335FD1F93B41F872 /* WrapperProtocols.swift in Sources */ = {isa = PBXBuildFile; fileRef = 0CBE052B786A6F5F97FBC879ACDDF884 /* WrapperProtocols.swift */; };
+		36E4B799F523E2ACE7FB25F94B8E77B3 /* LogEvent.swift in Sources */ = {isa = PBXBuildFile; fileRef = B3A0650D4F04D769AB321DA7340382A4 /* LogEvent.swift */; };
+		3714B0ED778F668EFD76468D2AD958DC /* PrimerDelegate.swift in Sources */ = {isa = PBXBuildFile; fileRef = B98AB6C6C8AFCB040577FB6D7843C120 /* PrimerDelegate.swift */; };
+		38A56FF8BE3D6F82A6DF1285FC61DDA4 /* AnyDecodable.swift in Sources */ = {isa = PBXBuildFile; fileRef = BE282DAAD6EFB8D000068811F25AA5DE /* AnyDecodable.swift */; };
+		3AFF79DAE28230CE14BC4900C1B307E4 /* PrimerNibView.swift in Sources */ = {isa = PBXBuildFile; fileRef = 03EFB11F2475F9DE781C04CE2A91FEA6 /* PrimerNibView.swift */; };
+		3CD0712742ADF6FD994E88F9514C0EFD /* GuaranteeWrappers.swift in Sources */ = {isa = PBXBuildFile; fileRef = CB97B55C4EAEFDAF5D7245714B8705BE /* GuaranteeWrappers.swift */; };
+		3FA5107905ADF27CE9F77E2CC4C5B94B /* PrimerGenericTextFieldView.swift in Sources */ = {isa = PBXBuildFile; fileRef = 03669F6CA3456E0D41C7EB9ADE266FF0 /* PrimerGenericTextFieldView.swift */; };
+		3FCB07880DBD3A380A053AF82D3D434A /* Klarna.swift in Sources */ = {isa = PBXBuildFile; fileRef = 90FC79BB82EFF393D1A22D276F6C230A /* Klarna.swift */; };
+		456128CA45F2E0A421BA7D82A10303AD /* Dispatcher.swift in Sources */ = {isa = PBXBuildFile; fileRef = 885E7E665991BCF3660B8B025D51F1B2 /* Dispatcher.swift */; };
+		46C86B3BD3919D0DF091540DE3134B80 /* DependencyInjection.swift in Sources */ = {isa = PBXBuildFile; fileRef = 38FBC5D979D5830B4CEF94986FC8D59E /* DependencyInjection.swift */; };
+		47CA5D96D53A0BE0F803CF8F0A2647F6 /* EnsureWrappers.swift in Sources */ = {isa = PBXBuildFile; fileRef = 4329D358CCFDAAE884F4CB5C1E1F83B2 /* EnsureWrappers.swift */; };
+		4848B59B1DDB80F95C0253EAEEF88013 /* PrimerTheme+Inputs.swift in Sources */ = {isa = PBXBuildFile; fileRef = B32C4D3E52FC28C6BA9AB65796C9B1D2 /* PrimerTheme+Inputs.swift */; };
+		49BD363ACB5CF0D7992A58002E40E31B /* hang.swift in Sources */ = {isa = PBXBuildFile; fileRef = 6F930C03AA17993027FF5C88419DE463 /* hang.swift */; };
+		4A0426659FF253CBD8B03E2B6DF79FBC /* ReloadDelegate.swift in Sources */ = {isa = PBXBuildFile; fileRef = 28CAEFAAFCACC88F2D1524E02DE60FEF /* ReloadDelegate.swift */; };
 		4A94BB65671FE4DB0D4E62FFD9F191BB /* Pods-PrimerSDK_Example-umbrella.h in Headers */ = {isa = PBXBuildFile; fileRef = 3780FF276696624E5AD4A629D4CC4AD8 /* Pods-PrimerSDK_Example-umbrella.h */; settings = {ATTRIBUTES = (Public, ); }; };
-		4AD18BC5BC796AA49A92892123458EB0 /* 3DS.swift in Sources */ = {isa = PBXBuildFile; fileRef = 652FA5B10BE9185B597EE8495F113779 /* 3DS.swift */; };
-		4BBE15CA192B190FFCB86A275CC3FDE7 /* Consolable.swift in Sources */ = {isa = PBXBuildFile; fileRef = B8EA4AB9C8219A16404FE20AAC7A05CC /* Consolable.swift */; };
-		4BC065A70EA9464C08CB5A761DC3497B /* Keychain.swift in Sources */ = {isa = PBXBuildFile; fileRef = 628992146A3DC2D747C2BF5A0830A5B7 /* Keychain.swift */; };
-		4D8725EB4D841E3A20FA81F8C28D0EF5 /* PrimerSDK-PrimerResources in Resources */ = {isa = PBXBuildFile; fileRef = A8B3BC107C2BDC3C03D961866F721265 /* PrimerSDK-PrimerResources */; };
-		51001E4BBB1120A85CA6759F0CDEE544 /* AppState.swift in Sources */ = {isa = PBXBuildFile; fileRef = A830B6B6148B5D88F101B47D8526AF98 /* AppState.swift */; };
-		51DFB6C001DEBEC506A0799E91176210 /* when.swift in Sources */ = {isa = PBXBuildFile; fileRef = F2709F76E309C35F9711852DB55DB769 /* when.swift */; };
-		53786F1FB8C7C2240C5F2360F41BBA8C /* Icons.xcassets in Resources */ = {isa = PBXBuildFile; fileRef = 1267F9063244C97D0C650E02CA24014F /* Icons.xcassets */; };
-		53903E6BF49102E2082DEAEC826C10D3 /* MockPrimerAPIClient.swift in Sources */ = {isa = PBXBuildFile; fileRef = 3CE7FDA15EB5FF16E4ECE114D39EAAE8 /* MockPrimerAPIClient.swift */; };
-		5609565E1438DA785DF02CE76EE14B16 /* PrimerCardFormViewController.swift in Sources */ = {isa = PBXBuildFile; fileRef = A0D6BEF0902C827F879423F2ECC341B1 /* PrimerCardFormViewController.swift */; };
+		4BF1F832BAC7C5D2D70BD4E15C5FBEB0 /* PrimerWebViewController.swift in Sources */ = {isa = PBXBuildFile; fileRef = 07989D5BBA0C10DD351ADF4CEC7E02EA /* PrimerWebViewController.swift */; };
+		4BFBB9D0B48C9BD3907FF66C6EB313DD /* VaultCheckoutViewModel.swift in Sources */ = {isa = PBXBuildFile; fileRef = 71DE6883767CF5230772ADF38EF60F0A /* VaultCheckoutViewModel.swift */; };
+		4D538E12F70778C1C4713BD7A21C30C8 /* AdyenDotPay.swift in Sources */ = {isa = PBXBuildFile; fileRef = E73A0577425B663077C64F56D2FA9A93 /* AdyenDotPay.swift */; };
+		4F1187B41D85A28CB756A4BDC15DBA55 /* ErrorViewController.swift in Sources */ = {isa = PBXBuildFile; fileRef = F0AB52A969D543B5D917F557F5D72CD0 /* ErrorViewController.swift */; };
+		4F7A0C64F0F73A941A5D77E59D350363 /* UserDefaultsExtension.swift in Sources */ = {isa = PBXBuildFile; fileRef = 7F0AE96BB67842C1C9469D997D7CC5C6 /* UserDefaultsExtension.swift */; };
+		501D5AF09447BF5FE3B14EF43BABB939 /* DirectDebitMandate.swift in Sources */ = {isa = PBXBuildFile; fileRef = 9FC4E906B59A000EBE4EAE1778900BC4 /* DirectDebitMandate.swift */; };
+		51D7E3D351B6F86640317D53E11949EC /* ApplePay.swift in Sources */ = {isa = PBXBuildFile; fileRef = 9FB906E0EEAA9F00D72E261AC0A2D6FE /* ApplePay.swift */; };
+		52C561A96A4A27AF235C191D680C2CE6 /* CardComponentsManager.swift in Sources */ = {isa = PBXBuildFile; fileRef = 207CA1EE942B412F5B44273E5140AFF3 /* CardComponentsManager.swift */; };
+		55A2D9F6444B2F657081CBC9DAC20E51 /* PostalCode.swift in Sources */ = {isa = PBXBuildFile; fileRef = FF72B032E7351A72FFFD200089351883 /* PostalCode.swift */; };
+		5681ADF438834017530FB6D94CE47125 /* PaymentMethodConfigService.swift in Sources */ = {isa = PBXBuildFile; fileRef = 15F13934161261480DE8E19CCC1C1E0E /* PaymentMethodConfigService.swift */; };
+		5723F742E671685BD7D8B060E45E5566 /* PrimerTheme.swift in Sources */ = {isa = PBXBuildFile; fileRef = 28351834DF0AC459BAC12D3538018F42 /* PrimerTheme.swift */; };
 		576CBFE7BB80FC46B6F006AE6E711708 /* Foundation.framework in Frameworks */ = {isa = PBXBuildFile; fileRef = EAB6F611E86A4758835A715E4B4184F6 /* Foundation.framework */; };
-		57E748F1BC3E9F884B9F7EFC93969088 /* PrimerContent.swift in Sources */ = {isa = PBXBuildFile; fileRef = 222AE23D995CB607839A70766320CE67 /* PrimerContent.swift */; };
-		58380A25019026ADF3A39F26646DE59C /* PrimerTextField.swift in Sources */ = {isa = PBXBuildFile; fileRef = 5CF7BFA1CA0BFDC132FFF41199340213 /* PrimerTextField.swift */; };
-		5A19D06D1546B9ECD1A37AD711A69534 /* PrimerTheme.swift in Sources */ = {isa = PBXBuildFile; fileRef = 28351834DF0AC459BAC12D3538018F42 /* PrimerTheme.swift */; };
-		5D0264FB229E425C12E9EE311497B82F /* VaultCheckoutViewModel.swift in Sources */ = {isa = PBXBuildFile; fileRef = 71DE6883767CF5230772ADF38EF60F0A /* VaultCheckoutViewModel.swift */; };
-		604E5FCFFD006AE5924473AA4709BFC7 /* OrderItem.swift in Sources */ = {isa = PBXBuildFile; fileRef = 7BA4D1DFF655689314477D0597EC7DC5 /* OrderItem.swift */; };
-		634DAB230247DF3A3B16ED302627ABD4 /* ConcurrencyLimitedDispatcher.swift in Sources */ = {isa = PBXBuildFile; fileRef = 9DE2A587856522CEEB67D49FAB5B2109 /* ConcurrencyLimitedDispatcher.swift */; };
-		636468D47DD9A74743E2D58447F5BBDA /* PrimerFlowEnums.swift in Sources */ = {isa = PBXBuildFile; fileRef = C43AC03AA69F4BBF62D1EFB4BFC0E8E9 /* PrimerFlowEnums.swift */; };
-		64212DA9DDE4BBFD7D62CCBB665562CD /* PaymentMethodToken.swift in Sources */ = {isa = PBXBuildFile; fileRef = 4566D12D8E50C22EC6043D8EF234E993 /* PaymentMethodToken.swift */; };
-		648D6A0A9A3F0124BE0B517005CA3C89 /* race.swift in Sources */ = {isa = PBXBuildFile; fileRef = B1BE47E46531B73C6CCAF5460E385D4D /* race.swift */; };
-		650DE904EB28804628B56DC13DEDAF0C /* CancelContext.swift in Sources */ = {isa = PBXBuildFile; fileRef = 0B26B80BF8479A7DA3337972D1240BFF /* CancelContext.swift */; };
-		65D0A5FD0724507BEBAFC6BA9A7DD67A /* FormTokenizationViewModel.swift in Sources */ = {isa = PBXBuildFile; fileRef = AB1B480EBDA089F894359111F84D1072 /* FormTokenizationViewModel.swift */; };
-		67680ACDAB38E7ECC7AAF5F99BC4661F /* URLSessionStack.swift in Sources */ = {isa = PBXBuildFile; fileRef = 229F49B8E23DBD3B06DF8C9B151226C0 /* URLSessionStack.swift */; };
-		6BAD8E5D2813F6FD99C73D971679E138 /* ResumeHandlerProtocol.swift in Sources */ = {isa = PBXBuildFile; fileRef = FE45C26AEEDB838675E14975A81CF3F8 /* ResumeHandlerProtocol.swift */; };
-		6BF8BBBFD5C12E1D0DDB9AEFA95D1E3B /* DataExtension.swift in Sources */ = {isa = PBXBuildFile; fileRef = F2D9628E4DD0B05D45C73AC74CD25687 /* DataExtension.swift */; };
-		6C710530CD54C1D722662B48AA13026B /* PrimerTheme+Borders.swift in Sources */ = {isa = PBXBuildFile; fileRef = 2E4E1B20F5B2565927C78468ABB95752 /* PrimerTheme+Borders.swift */; };
-		6CB0DE86F6F5309B4C99FA6486CF66F3 /* Content.swift in Sources */ = {isa = PBXBuildFile; fileRef = 31E4D70D89BAD59A89042326E85B8C75 /* Content.swift */; };
-		6E213C93C471BFA2639D1C6424E9ABCC /* PaymentMethodTokenizationViewModel.swift in Sources */ = {isa = PBXBuildFile; fileRef = 3AD41A6B835B1E8052BE8D4646A26270 /* PaymentMethodTokenizationViewModel.swift */; };
-		6E56C660168F6B3F77153E52587A8E3C /* WrapperProtocols.swift in Sources */ = {isa = PBXBuildFile; fileRef = 0CBE052B786A6F5F97FBC879ACDDF884 /* WrapperProtocols.swift */; };
-		700CBE2A2B4AF096D9A85DD5A79CF0C7 /* AnalyticsService.swift in Sources */ = {isa = PBXBuildFile; fileRef = 02B0C64D851DD4C4DDB27B08ED8EC2B3 /* AnalyticsService.swift */; };
-		72300FCB1AA00A5F3C9360C1E375DAD6 /* Promise.swift in Sources */ = {isa = PBXBuildFile; fileRef = 9A9EF8929A3F61C9A1A4A0825EAE14CD /* Promise.swift */; };
-		72E9329B49C55FBD73780A9BBF575151 /* LogEvent.swift in Sources */ = {isa = PBXBuildFile; fileRef = B3A0650D4F04D769AB321DA7340382A4 /* LogEvent.swift */; };
-		732F205A8739D41E399B320DE3E0AD50 /* PrimerAPI.swift in Sources */ = {isa = PBXBuildFile; fileRef = ABBD22BACC097A6777C8C9E2ADB82B7C /* PrimerAPI.swift */; };
-		73F4BACE658970FA0F4BB8BB84C8E477 /* PrimerInputViewController.swift in Sources */ = {isa = PBXBuildFile; fileRef = 3761304ED205BEE16B72BA49B3DBF7C8 /* PrimerInputViewController.swift */; };
-		7414E0C180D94DA1196FC7BE3D229072 /* fr.lproj in Resources */ = {isa = PBXBuildFile; fileRef = 5939998DCB4C76E118C1E67C9E157D0F /* fr.lproj */; };
-		75C830032AC267B63E2420E488754795 /* AnalyticsEvent.swift in Sources */ = {isa = PBXBuildFile; fileRef = 24F8FDEC009E09175AD2AFD629615C34 /* AnalyticsEvent.swift */; };
-		767D545F7EE1B8A20E8214C91C2D19C8 /* Dimensions.swift in Sources */ = {isa = PBXBuildFile; fileRef = 8C24510A434F5C0F91069C97F78D74EF /* Dimensions.swift */; };
-		77DFDDA9E3EC595A46060FFE0E62A404 /* UIKit.framework in Frameworks */ = {isa = PBXBuildFile; fileRef = D245E0514AAC1A2B9A6D5EA2F383E90F /* UIKit.framework */; };
-		79392E5931D28EC1678127D32EF1D383 /* PresentationController.swift in Sources */ = {isa = PBXBuildFile; fileRef = 9DAB598BF1FE4C5CBB247D21F4D1AE45 /* PresentationController.swift */; };
-		7A759BE842EC56E81E77E71AEC12C6E0 /* URLExtension.swift in Sources */ = {isa = PBXBuildFile; fileRef = A8412A013B98B01C493295F24614C29C /* URLExtension.swift */; };
-		7B58BACC8A7F51D9CEE77AA0FF0EAC0E /* PrimerTheme+TextStyles.swift in Sources */ = {isa = PBXBuildFile; fileRef = BE3548FA43376B2E3B5E8589EEEF8D43 /* PrimerTheme+TextStyles.swift */; };
-		7F04DF2C357CB5EC48E66E4B7377C44C /* firstly.swift in Sources */ = {isa = PBXBuildFile; fileRef = 376C445DD057671A40102F4C71CE8D01 /* firstly.swift */; };
-		802C07C93B39B4368C10A8B7FC0CA409 /* UIColorExtension.swift in Sources */ = {isa = PBXBuildFile; fileRef = 845C391CE1580D932FC8B59CCF33905E /* UIColorExtension.swift */; };
-		809A2647C31873F3168A907587E54526 /* ApplePayTokenizationViewModel.swift in Sources */ = {isa = PBXBuildFile; fileRef = C2A870981DD8EBC042D58BFD25FF1DD8 /* ApplePayTokenizationViewModel.swift */; };
-		833D7A1A99FC00C817E7845491B754CB /* PrimerLoadingViewController.swift in Sources */ = {isa = PBXBuildFile; fileRef = 04FA62715B3703C051150732326F70AE /* PrimerLoadingViewController.swift */; };
-		8380C7AC1DE7D5912599C22B4BB8843F /* BankSelectorViewController.swift in Sources */ = {isa = PBXBuildFile; fileRef = FBEA28488F8BFC64AF503BB5498C4977 /* BankSelectorViewController.swift */; };
-		83911FC14B467EC5885F3DED469813D4 /* PrimerAPIClient+3DS.swift in Sources */ = {isa = PBXBuildFile; fileRef = 5437889D388DEFBB07E02A5A1ACFFD57 /* PrimerAPIClient+3DS.swift */; };
-		83BA35BD55749D8605DB2AEDED6C2315 /* PayPal.swift in Sources */ = {isa = PBXBuildFile; fileRef = E4DBC9AFC4691AB5309D057220677EF2 /* PayPal.swift */; };
-		869D6096AE426C4941E705171AA0F70B /* PrimerContainerViewController.swift in Sources */ = {isa = PBXBuildFile; fileRef = EB96E7969F088FD1B87B24D916F3FCBC /* PrimerContainerViewController.swift */; };
-		88EA11892B500AD7CB885DFC8BC7550E /* Endpoint.swift in Sources */ = {isa = PBXBuildFile; fileRef = F18433C8E37D8D09B4E1D47EEB1C0F81 /* Endpoint.swift */; };
-		8B37C8230BF913440D83B0F87F8A883A /* Queue.swift in Sources */ = {isa = PBXBuildFile; fileRef = E0487A4AF7551B22AA0F513E0CB110CE /* Queue.swift */; };
-		8B5DAC8061BC98DA4694D91966643CAA /* Dispatcher.swift in Sources */ = {isa = PBXBuildFile; fileRef = 885E7E665991BCF3660B8B025D51F1B2 /* Dispatcher.swift */; };
-		8D5C714ED74C3861A4B0099F1E78A41F /* PrimerSDK-umbrella.h in Headers */ = {isa = PBXBuildFile; fileRef = 48CE17ABEDB356883F87C26408207B69 /* PrimerSDK-umbrella.h */; settings = {ATTRIBUTES = (Public, ); }; };
-		8DBF5BC012DEBF9A24E28CECB6C09293 /* ClientSession.swift in Sources */ = {isa = PBXBuildFile; fileRef = 94BE1685CDC4F3BF456B2F5ADA2AFEC6 /* ClientSession.swift */; };
-		8E89AD900B43EA8AAC5020FA87CC649A /* PaymentMethodComponent.swift in Sources */ = {isa = PBXBuildFile; fileRef = D7CCA8D02E990633B39CAB4DD76C5997 /* PaymentMethodComponent.swift */; };
-		8EADD751C3B60B216D41D7ED6CE2DC1B /* PrimerWebViewController.swift in Sources */ = {isa = PBXBuildFile; fileRef = 07989D5BBA0C10DD351ADF4CEC7E02EA /* PrimerWebViewController.swift */; };
-		90C03CF5DEFF50782B2CA372394FDEB2 /* PrimerCardholderNameFieldView.swift in Sources */ = {isa = PBXBuildFile; fileRef = B915CB486F658E6EABF9ADD64BFC1929 /* PrimerCardholderNameFieldView.swift */; };
-		9234F0CD7245AFC86DE2D0F27FB11294 /* PostalCode.swift in Sources */ = {isa = PBXBuildFile; fileRef = FF72B032E7351A72FFFD200089351883 /* PostalCode.swift */; };
-		92C21C72F0C74B0B90B7EC9FBF2182A7 /* BankTableViewCell.swift in Sources */ = {isa = PBXBuildFile; fileRef = 3056FDE94C70611F2D7C7DDB0E5F3C3A /* BankTableViewCell.swift */; };
-		9400B4D9767251ABDFC968BA8C168153 /* AdyenDotPay.swift in Sources */ = {isa = PBXBuildFile; fileRef = E73A0577425B663077C64F56D2FA9A93 /* AdyenDotPay.swift */; };
-		940F42D7B74FF9A5E03D62250EF9386D /* Foundation.framework in Frameworks */ = {isa = PBXBuildFile; fileRef = EAB6F611E86A4758835A715E4B4184F6 /* Foundation.framework */; };
-		947156D9B6CDC333F9FE8057CBD51153 /* sv.lproj in Resources */ = {isa = PBXBuildFile; fileRef = 268B6E23AB8314D0816482A4234B1C2A /* sv.lproj */; };
-		96F2340EDEE0E2C9E6A490B8895E3E51 /* Throwable.swift in Sources */ = {isa = PBXBuildFile; fileRef = 5982CD4CFE6584CECCB9C945086FEC4A /* Throwable.swift */; };
-		99315C0C33501ADA4D073C8A827BDF1F /* VaultPaymentMethodView.swift in Sources */ = {isa = PBXBuildFile; fileRef = 8CF11B7CA7ADD8B37A82568DB17C534D /* VaultPaymentMethodView.swift */; };
-		9959385ACBBE569D9B7B549E4735023C /* PrimerScrollView.swift in Sources */ = {isa = PBXBuildFile; fileRef = 8B822CC1B6A089D4B268B60F6ED08C1A /* PrimerScrollView.swift */; };
-		9A96A3B03DE9B5478F8163E40E393582 /* PrimerCardNumberFieldView.swift in Sources */ = {isa = PBXBuildFile; fileRef = 1BFA87A7F575FA99146ED4E2663D2181 /* PrimerCardNumberFieldView.swift */; };
-		9AB1AC2424BA81B26CCE7614FE08D715 /* Connectivity.swift in Sources */ = {isa = PBXBuildFile; fileRef = D1CDFE668DE1658D93CFCEB14BF3127D /* Connectivity.swift */; };
-		9B38916C706A9D52ACB111E20026179C /* PrimerTheme+Colors.swift in Sources */ = {isa = PBXBuildFile; fileRef = 4CF93D553D4B61592FDE93947E5AD39C /* PrimerTheme+Colors.swift */; };
-		9C9B8C58973DAA084EF597A019777070 /* AnyEncodable.swift in Sources */ = {isa = PBXBuildFile; fileRef = 444AA88BD0EB29BACACA31AFCEBD0689 /* AnyEncodable.swift */; };
-		9CC0BE7BADF95CBD5F99B6B87BA71C66 /* Device.swift in Sources */ = {isa = PBXBuildFile; fileRef = 4A8B136165F2C77789AED90C697C5CD3 /* Device.swift */; };
-		9FB133DB66E2E05AA546F05E394A013E /* PrimerThemeData+Deprecated.swift in Sources */ = {isa = PBXBuildFile; fileRef = 806F91F010271E529F7BAB7D3BF71EDD /* PrimerThemeData+Deprecated.swift */; };
-		A1071F66723E3A8621F9DD76B247D075 /* FormType.swift in Sources */ = {isa = PBXBuildFile; fileRef = EAD3E7472220240A0B5857C2DF8A8F28 /* FormType.swift */; };
-		A17F23C468441C1FD0B7B3E0F29B6DBC /* DateExtension.swift in Sources */ = {isa = PBXBuildFile; fileRef = 2B778387AA67EF333A5916E3A4ED38C1 /* DateExtension.swift */; };
-		A884477D6C8FAA4C2CA55ABEB614B9F2 /* PrimerPostalCodeFieldView.swift in Sources */ = {isa = PBXBuildFile; fileRef = A0B775D5CDA70F539CF8B8371F146A3C /* PrimerPostalCodeFieldView.swift */; };
-		A9A1169CAE5EB7FB239977A825740B5C /* PrimerGenericTextFieldView.swift in Sources */ = {isa = PBXBuildFile; fileRef = 03669F6CA3456E0D41C7EB9ADE266FF0 /* PrimerGenericTextFieldView.swift */; };
-		AA1BCF682E2F98571E29948093D18705 /* PrimerNavigationBar.swift in Sources */ = {isa = PBXBuildFile; fileRef = 8D95A2483C69E71F179BD46008C7F103 /* PrimerNavigationBar.swift */; };
-		AB6AF1AA32B80534F49015909221071F /* UXMode.swift in Sources */ = {isa = PBXBuildFile; fileRef = 73E973E069FEC00C64D01163307FD3A5 /* UXMode.swift */; };
-		AC5F595DA192840BB80445C3A4E002CC /* PrimerImage.swift in Sources */ = {isa = PBXBuildFile; fileRef = 3B4F20C0B178D54CA34EBE780D9BED2C /* PrimerImage.swift */; };
-		AE3C97682422DC5A4640FF2B76C56D3C /* PrimerSettings.swift in Sources */ = {isa = PBXBuildFile; fileRef = F41935B64B9C76EC2EC63498FE44DF20 /* PrimerSettings.swift */; };
-		AEDB53ED4FFC51FFBE129DF81FAFAA54 /* AlertController.swift in Sources */ = {isa = PBXBuildFile; fileRef = F8F5DE3892C80AC3CA7D984E87EF2441 /* AlertController.swift */; };
-		B00A3BC7B2961B73F4622FF3622D5F14 /* PrimerViewExtensions.swift in Sources */ = {isa = PBXBuildFile; fileRef = 9C7BC101312331C7EC7BAF5894545C6B /* PrimerViewExtensions.swift */; };
-		B02EFB42395EBC4BB7229868749BEFE9 /* FinallyWrappers.swift in Sources */ = {isa = PBXBuildFile; fileRef = F2A8350B41284D87DC7444E57050FA07 /* FinallyWrappers.swift */; };
-		B0B4809F1D87B9D97356C6CD8686AACE /* PayPalTokenizationViewModel.swift in Sources */ = {isa = PBXBuildFile; fileRef = 0C5D0D4691EE6FDC9A3642D577C5879B /* PayPalTokenizationViewModel.swift */; };
-		B4802F92746639FC09833DA55ACDA52E /* FormTextFieldType.swift in Sources */ = {isa = PBXBuildFile; fileRef = 76D44B2001D9060134D4F583386C4E5A /* FormTextFieldType.swift */; };
-		B5896BCBA9A5ADF2C2D27B2D7F933FF9 /* PrimerViewController.swift in Sources */ = {isa = PBXBuildFile; fileRef = 410FEC1F1C0DF332FE799AE746F28C60 /* PrimerViewController.swift */; };
-		B5C211D6D6E02C5F38016AD9B377A73A /* JSONParser.swift in Sources */ = {isa = PBXBuildFile; fileRef = 95AF35CFD1939E85B195402FDAF19258 /* JSONParser.swift */; };
-		B80C573CC884924105944D62DA3A1AFF /* PrimerNibView.swift in Sources */ = {isa = PBXBuildFile; fileRef = 03EFB11F2475F9DE781C04CE2A91FEA6 /* PrimerNibView.swift */; };
-		B91B91607774D102715ED80F58AB4804 /* CardButton.swift in Sources */ = {isa = PBXBuildFile; fileRef = 8CBBE8BF705BA7B66DB73C47625623E5 /* CardButton.swift */; };
-		BAE5B4C23A58D496DA7404266D66AABA /* Colors.swift in Sources */ = {isa = PBXBuildFile; fileRef = 45C92055E646E45E232F47EC9D0A9F71 /* Colors.swift */; };
-		BB4FE5D975D84A6647D807ADBF7DB580 /* Box.swift in Sources */ = {isa = PBXBuildFile; fileRef = A8E7B55C5F3DA91304CF69C6D1378F77 /* Box.swift */; };
-		BCE101BC0EC543B93DB1D7D4653B9AD8 /* Customer.swift in Sources */ = {isa = PBXBuildFile; fileRef = DE3516F6AF1115C508B388D201817C35 /* Customer.swift */; };
-		BD4DD554E0136627B8F496923FCEED05 /* ThenableWrappers.swift in Sources */ = {isa = PBXBuildFile; fileRef = 8FED02FE0B32957B1F5744859363634E /* ThenableWrappers.swift */; };
-		BD614FFC465F5C45765097AC9EB76B6A /* PrimerCVVFieldView.swift in Sources */ = {isa = PBXBuildFile; fileRef = 4721AF6806223522B7D44D120CC1C40D /* PrimerCVVFieldView.swift */; };
-		BE02F35411AD4207E2D8630893587D20 /* VaultPaymentMethodViewModel.swift in Sources */ = {isa = PBXBuildFile; fileRef = CB52DD879C73A9CBF75B49C07A01B1BE /* VaultPaymentMethodViewModel.swift */; };
-		BED4A38DAC4C850785B8C6E5FAAD5AC3 /* DirectDebitMandate.swift in Sources */ = {isa = PBXBuildFile; fileRef = 9FC4E906B59A000EBE4EAE1778900BC4 /* DirectDebitMandate.swift */; };
-		C0508953B037D6E0C11DC17F7CDE18D7 /* Bank.swift in Sources */ = {isa = PBXBuildFile; fileRef = 630BC02E64D953D61C89009128BF2EB1 /* Bank.swift */; };
-		C325ABC61E5CF7D361771EACCBDE12D5 /* PaymentMethodsGroupView.swift in Sources */ = {isa = PBXBuildFile; fileRef = FBAF864A065578712080D4229CB42C84 /* PaymentMethodsGroupView.swift */; };
-		C3AB953DC85A4F3558870EB5B7F7B185 /* Klarna.swift in Sources */ = {isa = PBXBuildFile; fileRef = 90FC79BB82EFF393D1A22D276F6C230A /* Klarna.swift */; };
-		C3D5DC23A8789DFC0604D4CA91A76D5A /* PaymentResponse.swift in Sources */ = {isa = PBXBuildFile; fileRef = 889ABB6C662B4E87E3A0D3B8446C552B /* PaymentResponse.swift */; };
-		C6EDF9FC1AD546C17CF6A57F696253A4 /* PrimerUniversalCheckoutViewController.swift in Sources */ = {isa = PBXBuildFile; fileRef = C7435A7EF94D251B892FBDDFB60A1F88 /* PrimerUniversalCheckoutViewController.swift */; };
-		C79B00BC97FA0E8FD327595F00F22004 /* ApayaTokenizationViewModel.swift in Sources */ = {isa = PBXBuildFile; fileRef = 8ACCF2A82C367755FAB2243FF45F0607 /* ApayaTokenizationViewModel.swift */; };
-		C81E8D121D6B15AA339DE0FA03E8C173 /* PaymentMethodConfigurationOptions.swift in Sources */ = {isa = PBXBuildFile; fileRef = 29C34CC7C47E7F10859F812438C39C8E /* PaymentMethodConfigurationOptions.swift */; };
-		CAF109E4F623935541714B32F041CF7C /* GuaranteeWrappers.swift in Sources */ = {isa = PBXBuildFile; fileRef = CB97B55C4EAEFDAF5D7245714B8705BE /* GuaranteeWrappers.swift */; };
-		CB8AC2397BD380C867FD514827D27761 /* AnyDecodable.swift in Sources */ = {isa = PBXBuildFile; fileRef = BE282DAAD6EFB8D000068811F25AA5DE /* AnyDecodable.swift */; };
-		CC76129DCE9D9A95C48A0A6770C2F556 /* CancellableCatchable.swift in Sources */ = {isa = PBXBuildFile; fileRef = 841637540F16C1814CB8184BADCAD80B /* CancellableCatchable.swift */; };
-		D0B670F272C1CA1FF02742E600553688 /* PrimerConfiguration.swift in Sources */ = {isa = PBXBuildFile; fileRef = 4936961E101DD9C2A0B2F499772DAF69 /* PrimerConfiguration.swift */; };
-		D0C15FCCFAE9D2DB1933F0D0F332CB97 /* PayPalService.swift in Sources */ = {isa = PBXBuildFile; fileRef = 5DE9B626749FBE06552E5B4A25D32E81 /* PayPalService.swift */; };
-		D1E401D3AE0181DA246290F164E51EB2 /* Optional+Extensions.swift in Sources */ = {isa = PBXBuildFile; fileRef = 84AF0134490448CACC269428F209F1B4 /* Optional+Extensions.swift */; };
-		D3A6B4456E447B5E3BE29CC5E06FF9A5 /* SuccessViewController.swift in Sources */ = {isa = PBXBuildFile; fileRef = 59E5BF91737466612E08928E7FC06979 /* SuccessViewController.swift */; };
-		D3AECB0C7494D841BF34615C42307B25 /* PrimerTableViewCell.swift in Sources */ = {isa = PBXBuildFile; fileRef = 558C6B0BAAC1040492DB444766069037 /* PrimerTableViewCell.swift */; };
-		D3E16207CE6CE4D26D9A837781F086C2 /* UserDefaultsExtension.swift in Sources */ = {isa = PBXBuildFile; fileRef = 7F0AE96BB67842C1C9469D997D7CC5C6 /* UserDefaultsExtension.swift */; };
-		D5234AAEE47036549A51CB442F7A6BC7 /* PrimerSearchTextField.swift in Sources */ = {isa = PBXBuildFile; fileRef = 6AFE9EEFF75E39CF33AB7C554DD7B831 /* PrimerSearchTextField.swift */; };
+		5909344BCE497ECDE0C4AA9C43A624DE /* Logger.swift in Sources */ = {isa = PBXBuildFile; fileRef = 0D4C9F8C9E4CD2CA7B75B2EAAF0C1E84 /* Logger.swift */; };
+		59967F173E3381CE470B9ADAF23ACFEC /* PrimerFormViewController.swift in Sources */ = {isa = PBXBuildFile; fileRef = 13C027523676905A88619A48676D389B /* PrimerFormViewController.swift */; };
+		5B3DDC91297B06FF47BA5E0F51ECA41A /* PrimerTextField.swift in Sources */ = {isa = PBXBuildFile; fileRef = 5CF7BFA1CA0BFDC132FFF41199340213 /* PrimerTextField.swift */; };
+		5BE75BF72AEC1B8A685812585990FC8F /* PrimerSDK-dummy.m in Sources */ = {isa = PBXBuildFile; fileRef = 1753FADFBFB5C3386D1673DF56C810B3 /* PrimerSDK-dummy.m */; };
+		5D35DBDD8E7697B6DAA6EE5FF2594A74 /* ClientSession.swift in Sources */ = {isa = PBXBuildFile; fileRef = 94BE1685CDC4F3BF456B2F5ADA2AFEC6 /* ClientSession.swift */; };
+		5D5FA1D01A53B81E9CD5524DB43BC8CA /* PrimerTheme+TextStyles.swift in Sources */ = {isa = PBXBuildFile; fileRef = BE3548FA43376B2E3B5E8589EEEF8D43 /* PrimerTheme+TextStyles.swift */; };
+		5DFBB6DF7CCEABFD7EC067A7C3AFF764 /* VaultPaymentMethodViewController.swift in Sources */ = {isa = PBXBuildFile; fileRef = 5F5AFDE45400547F92A6CCB5B8ACEAB1 /* VaultPaymentMethodViewController.swift */; };
+		5F74730843CC205F012F8DD89B114D56 /* PrimerError.swift in Sources */ = {isa = PBXBuildFile; fileRef = 8B4A090212F6F74BD3FFFF3B81DF9941 /* PrimerError.swift */; };
+		612B3FC40118347B7A88BC888FCAC7EF /* StrictRateLimitedDispatcher.swift in Sources */ = {isa = PBXBuildFile; fileRef = A9032A6942D6AC05725BD1E4804C36B1 /* StrictRateLimitedDispatcher.swift */; };
+		6189867C745BF7870B3963F906EFB5F9 /* PrimerAPI.swift in Sources */ = {isa = PBXBuildFile; fileRef = 03873B542C3717D1BCDDE75180274DA1 /* PrimerAPI.swift */; };
+		64AC05FB11F3F53E44B56E3D9816CD8B /* CatchWrappers.swift in Sources */ = {isa = PBXBuildFile; fileRef = 4F425FD1F632F4431DE2508D5168ED4F /* CatchWrappers.swift */; };
+		66025998DCD9F3D36B511B8C56738E76 /* RateLimitedDispatcher.swift in Sources */ = {isa = PBXBuildFile; fileRef = CCFDD0BD29BE11C3E1CB7EE7CD88C795 /* RateLimitedDispatcher.swift */; };
+		6681D32E97016A1B2444A78DA3C083AC /* BundleExtension.swift in Sources */ = {isa = PBXBuildFile; fileRef = 999E2CCBF3993D781B6AE8DE7C934831 /* BundleExtension.swift */; };
+		673DDE247636C126A3209F628BA5E579 /* Mask.swift in Sources */ = {isa = PBXBuildFile; fileRef = C3703F8590F4EB9F0B3AE10081746DD4 /* Mask.swift */; };
+		6A0B216BB9D53349DB5C6EC8C068789B /* Icons.xcassets in Resources */ = {isa = PBXBuildFile; fileRef = 1267F9063244C97D0C650E02CA24014F /* Icons.xcassets */; };
+		6DC43722481B1566A18EBEEC1A915F18 /* UXMode.swift in Sources */ = {isa = PBXBuildFile; fileRef = 73E973E069FEC00C64D01163307FD3A5 /* UXMode.swift */; };
+		6E4C82B864B39462207715B6959321EB /* Content.swift in Sources */ = {isa = PBXBuildFile; fileRef = 31E4D70D89BAD59A89042326E85B8C75 /* Content.swift */; };
+		6FC1EA19D0CDE0F6EBB698D5BCA4D220 /* PayPalService.swift in Sources */ = {isa = PBXBuildFile; fileRef = 5DE9B626749FBE06552E5B4A25D32E81 /* PayPalService.swift */; };
+		704C83EC3037B0941ED6C726BD568283 /* FormType.swift in Sources */ = {isa = PBXBuildFile; fileRef = EAD3E7472220240A0B5857C2DF8A8F28 /* FormType.swift */; };
+		70F8D276B1B736AE5D19BB815ED46D7E /* Cancellable.swift in Sources */ = {isa = PBXBuildFile; fileRef = 5DC36AD0EB6BFFF757BD85F5EA1A5A2D /* Cancellable.swift */; };
+		713BD3ED6900D4A0C6030F1D6D3BFCA5 /* when.swift in Sources */ = {isa = PBXBuildFile; fileRef = F2709F76E309C35F9711852DB55DB769 /* when.swift */; };
+		71DE422622FCB18694AEDDAB70EBB01B /* Resolver.swift in Sources */ = {isa = PBXBuildFile; fileRef = BD1E99E4657B0E48D4EAE454FC755E04 /* Resolver.swift */; };
+		73E7B889EC7AC19798466E2DBE381449 /* ExternalViewModel.swift in Sources */ = {isa = PBXBuildFile; fileRef = E9AD5B540A3158FE00A3B9BF69580A51 /* ExternalViewModel.swift */; };
+		744614B8793B5B237B266FB2AF2AA91F /* PaymentMethodToken.swift in Sources */ = {isa = PBXBuildFile; fileRef = 4566D12D8E50C22EC6043D8EF234E993 /* PaymentMethodToken.swift */; };
+		756DB81EE781A48A1A5255717A69EE4B /* PrimerLoadingViewController.swift in Sources */ = {isa = PBXBuildFile; fileRef = 04FA62715B3703C051150732326F70AE /* PrimerLoadingViewController.swift */; };
+		7689A9CF01F76F9BC92C4BF3541B64C6 /* MockSuccess.swift in Sources */ = {isa = PBXBuildFile; fileRef = D0DD3666A2EA9ECB5B82DBC702C1499C /* MockSuccess.swift */; };
+		76D28A9E601DD7A14B3CBD3A62CB465B /* JSONParser.swift in Sources */ = {isa = PBXBuildFile; fileRef = 26C6EA679A84FBBA7E36AE80A0099EA3 /* JSONParser.swift */; };
+		77E703586D818D26F58C6A23770625E8 /* PrimerThemeData.swift in Sources */ = {isa = PBXBuildFile; fileRef = 402755A4CDAB4752206F9AF3AC06A232 /* PrimerThemeData.swift */; };
+		78A7692F1AD3FC889BFE8A41FBC0A679 /* Consolable.swift in Sources */ = {isa = PBXBuildFile; fileRef = B8EA4AB9C8219A16404FE20AAC7A05CC /* Consolable.swift */; };
+		78FD15FCB2AD8FF1F1AFA07F44A73725 /* PaymentMethodTokenizationRequest.swift in Sources */ = {isa = PBXBuildFile; fileRef = E362DF4CFFEB2F985B341BD3F96A6125 /* PaymentMethodTokenizationRequest.swift */; };
+		798C1396374F3BC7CB6E025B158858E2 /* AnalyticsService.swift in Sources */ = {isa = PBXBuildFile; fileRef = 02B0C64D851DD4C4DDB27B08ED8EC2B3 /* AnalyticsService.swift */; };
+		7A752D5AE6BF2CDA7928DA4AF55CABA7 /* CardScannerViewController+SimpleScanDelegate.swift in Sources */ = {isa = PBXBuildFile; fileRef = B75FB908A704ABC32A0B2BF90C1DD756 /* CardScannerViewController+SimpleScanDelegate.swift */; };
+		7AB51F9172550D3CEE03C508651A0A71 /* DataExtension.swift in Sources */ = {isa = PBXBuildFile; fileRef = F2D9628E4DD0B05D45C73AC74CD25687 /* DataExtension.swift */; };
+		7B5875E1153A48E0843A2BF7E225AA8A /* CheckoutModule.swift in Sources */ = {isa = PBXBuildFile; fileRef = 819F8F5B6888813937F4FDB718A73210 /* CheckoutModule.swift */; };
+		7DB9139272A1F7D658DEF5E337C2F033 /* Parser.swift in Sources */ = {isa = PBXBuildFile; fileRef = AEDC94D57812752820919E73B5EF1C43 /* Parser.swift */; };
+		7EA9E86017CF619E621DF56E42429DBA /* Apaya.swift in Sources */ = {isa = PBXBuildFile; fileRef = 2E97654348CC3ADD626AD642AEE6C7A8 /* Apaya.swift */; };
+		7EC6467322AAA3BE3C8179E1CC3E8F9E /* PrimerCVVFieldView.swift in Sources */ = {isa = PBXBuildFile; fileRef = 4721AF6806223522B7D44D120CC1C40D /* PrimerCVVFieldView.swift */; };
+		80EB69F5827B0EEC803CB40B99C2FB17 /* IntExtension.swift in Sources */ = {isa = PBXBuildFile; fileRef = CCE611D948377E90FC0215BE4AC917EB /* IntExtension.swift */; };
+		82F3C4B80FB16E7F0662211AEFD5EF91 /* PrimerTheme+Colors.swift in Sources */ = {isa = PBXBuildFile; fileRef = 4CF93D553D4B61592FDE93947E5AD39C /* PrimerTheme+Colors.swift */; };
+		8332AC1F889E1B352AA103F84F8B8406 /* PaymentMethodConfigurationOptions.swift in Sources */ = {isa = PBXBuildFile; fileRef = 29C34CC7C47E7F10859F812438C39C8E /* PaymentMethodConfigurationOptions.swift */; };
+		850ED71DB1CE8578D3C79FF143C4D2F3 /* 3DS.swift in Sources */ = {isa = PBXBuildFile; fileRef = 652FA5B10BE9185B597EE8495F113779 /* 3DS.swift */; };
+		883B2ABE3BF8770DFB7FA2265E8A4635 /* PrimerSearchTextField.swift in Sources */ = {isa = PBXBuildFile; fileRef = 6AFE9EEFF75E39CF33AB7C554DD7B831 /* PrimerSearchTextField.swift */; };
+		88CFA8F56FAD18D8347E9A2B12A57A28 /* SequenceWrappers.swift in Sources */ = {isa = PBXBuildFile; fileRef = 7AB54C9732E78EB339890CC16C5F44E1 /* SequenceWrappers.swift */; };
+		894562EC1041A59E85354C773E0E1F3A /* PayPal.swift in Sources */ = {isa = PBXBuildFile; fileRef = E4DBC9AFC4691AB5309D057220677EF2 /* PayPal.swift */; };
+		8963E95C42CA74705422C60E31867D78 /* FinallyWrappers.swift in Sources */ = {isa = PBXBuildFile; fileRef = F2A8350B41284D87DC7444E57050FA07 /* FinallyWrappers.swift */; };
+		8A00B1BB5D2A3DABC151F9429C687D97 /* UIKit.framework in Frameworks */ = {isa = PBXBuildFile; fileRef = D245E0514AAC1A2B9A6D5EA2F383E90F /* UIKit.framework */; };
+		8A5CFA0328C3E362F04E666FF68AF7B7 /* Guarantee.swift in Sources */ = {isa = PBXBuildFile; fileRef = 0B2937F6C8F9BD92A3239EB8B101F575 /* Guarantee.swift */; };
+		8ABEED55197862F9BF61C2F609D1E014 /* PrimerButton.swift in Sources */ = {isa = PBXBuildFile; fileRef = F242CE1BBA58D5CEEC173447E21E3024 /* PrimerButton.swift */; };
+		8C79F4DF0F2E4861A6D333AAD2E6712A /* Error.swift in Sources */ = {isa = PBXBuildFile; fileRef = 5B98D755AE98BD48430F38267BD4A05A /* Error.swift */; };
+		8DC9FF1FD0D29800D5002B40EE2C7C71 /* PaymentMethodTokenizationViewModel.swift in Sources */ = {isa = PBXBuildFile; fileRef = 3AD41A6B835B1E8052BE8D4646A26270 /* PaymentMethodTokenizationViewModel.swift */; };
+		901EFA16BE7B980A0B27E7BECB9B954C /* AnyEncodable.swift in Sources */ = {isa = PBXBuildFile; fileRef = 444AA88BD0EB29BACACA31AFCEBD0689 /* AnyEncodable.swift */; };
+		90929683B38236023BAC3935A88CE708 /* PaymentResponse.swift in Sources */ = {isa = PBXBuildFile; fileRef = 889ABB6C662B4E87E3A0D3B8446C552B /* PaymentResponse.swift */; };
+		913DEFCDDC672BDE5F88A104D12EC7F9 /* PrimerUniversalCheckoutViewController.swift in Sources */ = {isa = PBXBuildFile; fileRef = C7435A7EF94D251B892FBDDFB60A1F88 /* PrimerUniversalCheckoutViewController.swift */; };
+		92A78A01F6DB9071BB56B73144646468 /* NetworkService.swift in Sources */ = {isa = PBXBuildFile; fileRef = 90CEA1CE4E7E0F07A8BD8B822FCA9BDD /* NetworkService.swift */; };
+		94B58A19BE94FEBBEF0474D46C0BA664 /* FormTextFieldType.swift in Sources */ = {isa = PBXBuildFile; fileRef = 76D44B2001D9060134D4F583386C4E5A /* FormTextFieldType.swift */; };
+		9A24C1CB0AF8251E384C2EB6A4BB86E9 /* RateLimitedDispatcherBase.swift in Sources */ = {isa = PBXBuildFile; fileRef = CA6F0B719D024901CE17827DD23F9951 /* RateLimitedDispatcherBase.swift */; };
+		9AB360407FB63ECCF4D17092776FD544 /* PrimerCardNumberFieldView.swift in Sources */ = {isa = PBXBuildFile; fileRef = 1BFA87A7F575FA99146ED4E2663D2181 /* PrimerCardNumberFieldView.swift */; };
+		9B2FDC73C250B5809A0848443BCA7885 /* Colors.swift in Sources */ = {isa = PBXBuildFile; fileRef = 45C92055E646E45E232F47EC9D0A9F71 /* Colors.swift */; };
+		9B7C4EBA19CF6634250671B8C77E291A /* PrimerTheme+Buttons.swift in Sources */ = {isa = PBXBuildFile; fileRef = D878B9C71B35BA07B1D2C4607728EC9E /* PrimerTheme+Buttons.swift */; };
+		9C687966596D79CE4E08BE227BFCEFBC /* ExternalPaymentMethodTokenizationViewModel.swift in Sources */ = {isa = PBXBuildFile; fileRef = A14D7EF3E7F66E27EFD7207C7F60FF9E /* ExternalPaymentMethodTokenizationViewModel.swift */; };
+		9D27A1A613F7839B4DFE2E6632CDA71A /* PrimerCardholderNameFieldView.swift in Sources */ = {isa = PBXBuildFile; fileRef = B915CB486F658E6EABF9ADD64BFC1929 /* PrimerCardholderNameFieldView.swift */; };
+		9FA535568EB55E07CAED0815CE57CB55 /* CountryCode.swift in Sources */ = {isa = PBXBuildFile; fileRef = 08DB7D110E768DC8D734D30D784444A6 /* CountryCode.swift */; };
+		9FC02069B52B695EEADAE3080F0AF23E /* PrimerAPIClient+3DS.swift in Sources */ = {isa = PBXBuildFile; fileRef = 5437889D388DEFBB07E02A5A1ACFFD57 /* PrimerAPIClient+3DS.swift */; };
+		A52A595652D77F239A93421238B9B105 /* PrimerCustomStyleTextField.swift in Sources */ = {isa = PBXBuildFile; fileRef = 79923FBE5143B31F523052818357CA16 /* PrimerCustomStyleTextField.swift */; };
+		A6DDFF9EB65A362BBD4CDC7E963AA44D /* Thenable.swift in Sources */ = {isa = PBXBuildFile; fileRef = A58D6F7E00177AC2C52A88CD0BE48EAE /* Thenable.swift */; };
+		A72CF4948EFB85F5E28DFB3C740FB092 /* ErrorHandler.swift in Sources */ = {isa = PBXBuildFile; fileRef = CDE9B2FB11AA667F8659393EF3F3D097 /* ErrorHandler.swift */; };
+		A8509C87BC721F94983A80366209DC18 /* Endpoint.swift in Sources */ = {isa = PBXBuildFile; fileRef = E5F422D918649F4456A025BCA20BFE5E /* Endpoint.swift */; };
+		A88F917708AC82E96F3A441F1D15F20B /* URLSessionStack.swift in Sources */ = {isa = PBXBuildFile; fileRef = F57EDA44458D37978C7340A1F156D201 /* URLSessionStack.swift */; };
+		AACC2432D31E31D61C01B11B5B7A3DED /* PrimerConfiguration.swift in Sources */ = {isa = PBXBuildFile; fileRef = 4936961E101DD9C2A0B2F499772DAF69 /* PrimerConfiguration.swift */; };
+		ABD750741537B63A1E8EDEC974EA9898 /* PrimerImage.swift in Sources */ = {isa = PBXBuildFile; fileRef = 3B4F20C0B178D54CA34EBE780D9BED2C /* PrimerImage.swift */; };
+		ADD9BE43530289C3338E93B4410B2C30 /* PrimerExpiryDateFieldView.swift in Sources */ = {isa = PBXBuildFile; fileRef = 0CF3B72505D1E66B5CCAFB21209A5BFB /* PrimerExpiryDateFieldView.swift */; };
+		AF5E2A4402B3247C5A700F08F65392E2 /* PrimerTableViewCell.swift in Sources */ = {isa = PBXBuildFile; fileRef = 558C6B0BAAC1040492DB444766069037 /* PrimerTableViewCell.swift */; };
+		AF9652C0E4961C51322FE4D01FB19966 /* PrimerNavigationController.swift in Sources */ = {isa = PBXBuildFile; fileRef = F2060BF6D4BB34DEA4CCF350662764DA /* PrimerNavigationController.swift */; };
+		B04E10EEF9B637917EF106259FBE2A51 /* Currency.swift in Sources */ = {isa = PBXBuildFile; fileRef = 8047A65CD25D9E1F3E134FB8B07F43E6 /* Currency.swift */; };
+		B0DB5A13F8BDDDA7FEA3ECA7990A363A /* UIColorExtension.swift in Sources */ = {isa = PBXBuildFile; fileRef = 845C391CE1580D932FC8B59CCF33905E /* UIColorExtension.swift */; };
+		B1394AC31E4552A4BED4BCEBD10705A7 /* BankSelectorTokenizationViewModel.swift in Sources */ = {isa = PBXBuildFile; fileRef = AA95E248BBE470BE340E8D4B961F385F /* BankSelectorTokenizationViewModel.swift */; };
+		B2EB19E5365E405C1A51FB6E86AAE8BD /* ApplePayTokenizationViewModel.swift in Sources */ = {isa = PBXBuildFile; fileRef = C2A870981DD8EBC042D58BFD25FF1DD8 /* ApplePayTokenizationViewModel.swift */; };
+		B3DC7B9DD2112AAC4FF83EA2347C6F7C /* BankSelectorViewController.swift in Sources */ = {isa = PBXBuildFile; fileRef = FBEA28488F8BFC64AF503BB5498C4977 /* BankSelectorViewController.swift */; };
+		B40EA0D09B8EF6A9BDEA58D16B21707E /* CardNetwork.swift in Sources */ = {isa = PBXBuildFile; fileRef = 39B47EF0F849FBFEF00CC3FEE8DFA9E2 /* CardNetwork.swift */; };
+		B5D1C487E68AEF45FD60FF93981B089B /* AppState.swift in Sources */ = {isa = PBXBuildFile; fileRef = A830B6B6148B5D88F101B47D8526AF98 /* AppState.swift */; };
+		B920E015E8745BAB2F99469029AB5263 /* PrimerContainerViewController.swift in Sources */ = {isa = PBXBuildFile; fileRef = EB96E7969F088FD1B87B24D916F3FCBC /* PrimerContainerViewController.swift */; };
+		BFE7C5A00D8B4FBD34A44D0C08F0681E /* TokenizationService.swift in Sources */ = {isa = PBXBuildFile; fileRef = 539921BCA356EDA5E7405DB93D75E9A4 /* TokenizationService.swift */; };
+		C342E15AFFD5B2EF8B2E9D85DC5F3871 /* PresentationController.swift in Sources */ = {isa = PBXBuildFile; fileRef = 9DAB598BF1FE4C5CBB247D21F4D1AE45 /* PresentationController.swift */; };
+		C3ACB7990D83C7C4F66650BFD8902AC3 /* PrimerRootViewController.swift in Sources */ = {isa = PBXBuildFile; fileRef = 520F9FD6EB0F3AD693DC505D87BE8D45 /* PrimerRootViewController.swift */; };
+		C76A86EAEC1B6FAF584A5AE9AF300F5F /* Keychain.swift in Sources */ = {isa = PBXBuildFile; fileRef = 628992146A3DC2D747C2BF5A0830A5B7 /* Keychain.swift */; };
+		C8119EB27DC7FA2FA2F628BD51E94E07 /* AnalyticsEvent.swift in Sources */ = {isa = PBXBuildFile; fileRef = 24F8FDEC009E09175AD2AFD629615C34 /* AnalyticsEvent.swift */; };
+		C88101E958E844FF476F39F12652C2E3 /* PrimerSDK-PrimerResources in Resources */ = {isa = PBXBuildFile; fileRef = A8B3BC107C2BDC3C03D961866F721265 /* PrimerSDK-PrimerResources */; };
+		C914FAC660E084394AE63B0F0118596D /* en.lproj in Resources */ = {isa = PBXBuildFile; fileRef = D3790840730152324066B888A93D9C80 /* en.lproj */; };
+		C9331BC59BEB70A3D1E05F871EBA6078 /* ResumeHandlerProtocol.swift in Sources */ = {isa = PBXBuildFile; fileRef = FE45C26AEEDB838675E14975A81CF3F8 /* ResumeHandlerProtocol.swift */; };
+		CC753A5F40094B86ABE2D59481537AA4 /* PaymentMethodComponent.swift in Sources */ = {isa = PBXBuildFile; fileRef = D7CCA8D02E990633B39CAB4DD76C5997 /* PaymentMethodComponent.swift */; };
+		CE3D8029AB9741F0764FB0A685A5CC94 /* PrimerFlowEnums.swift in Sources */ = {isa = PBXBuildFile; fileRef = C43AC03AA69F4BBF62D1EFB4BFC0E8E9 /* PrimerFlowEnums.swift */; };
+		D01EEBAB7C46DFF0826C88F1B002FF35 /* CustomStringConvertible.swift in Sources */ = {isa = PBXBuildFile; fileRef = 1EC7B8536C5AB452AE2F0D71247B3506 /* CustomStringConvertible.swift */; };
+		D0B838D7661D589A6F5EE78EA415EFFF /* PaymentMethodConfigurationType.swift in Sources */ = {isa = PBXBuildFile; fileRef = 3F61EF65F8B67C631CBD7022017F64C2 /* PaymentMethodConfigurationType.swift */; };
+		D1F212E6D55F462A360E48F2D0288AA2 /* sv.lproj in Resources */ = {isa = PBXBuildFile; fileRef = 268B6E23AB8314D0816482A4234B1C2A /* sv.lproj */; };
+		D29DE05E9B9F82A158DECB38A095503F /* ApayaTokenizationViewModel.swift in Sources */ = {isa = PBXBuildFile; fileRef = 8ACCF2A82C367755FAB2243FF45F0607 /* ApayaTokenizationViewModel.swift */; };
+		D4FDBD6D22D0737E1005A7EB87E285BB /* VaultPaymentMethodView.swift in Sources */ = {isa = PBXBuildFile; fileRef = 8CF11B7CA7ADD8B37A82568DB17C534D /* VaultPaymentMethodView.swift */; };
 		D596E2B41C673AD5018AEA0A0321E51C /* Pods-PrimerSDK_Tests-umbrella.h in Headers */ = {isa = PBXBuildFile; fileRef = EE9674DAD0C961C92687877090E1E047 /* Pods-PrimerSDK_Tests-umbrella.h */; settings = {ATTRIBUTES = (Public, ); }; };
-		D913239497AA9E23697685692B84D490 /* ClientTokenService.swift in Sources */ = {isa = PBXBuildFile; fileRef = 55430912CA076676C25AC9A4ECF1FE57 /* ClientTokenService.swift */; };
-		D94F414AC6D39CC401E3F2A3A65BFB45 /* PrimerTextFieldView.xib in Resources */ = {isa = PBXBuildFile; fileRef = 587F232062D157E3F2F8396633D2C9E0 /* PrimerTextFieldView.xib */; };
-		D97A49758A720E69D2D8FED3CFAA1D0B /* AnyCodable.swift in Sources */ = {isa = PBXBuildFile; fileRef = 0CF37C2A6E0CCA55E628F6CE49F75291 /* AnyCodable.swift */; };
-		DADB1906DBC950DBC44CB017C8B9C5F8 /* PrimerError.swift in Sources */ = {isa = PBXBuildFile; fileRef = 8B4A090212F6F74BD3FFFF3B81DF9941 /* PrimerError.swift */; };
-		DC8337DFD533BA0B71EE6E9435862CDD /* ReloadDelegate.swift in Sources */ = {isa = PBXBuildFile; fileRef = 28CAEFAAFCACC88F2D1524E02DE60FEF /* ReloadDelegate.swift */; };
-		DD7F5EC783D3F0A6B9FA4843316AD33F /* CancellableThenable.swift in Sources */ = {isa = PBXBuildFile; fileRef = 7A4096883ECCAF3B5C28092B15329672 /* CancellableThenable.swift */; };
-		DE4CEFADCB47A59E4117936216818FBD /* ExternalViewModel.swift in Sources */ = {isa = PBXBuildFile; fileRef = E9AD5B540A3158FE00A3B9BF69580A51 /* ExternalViewModel.swift */; };
+		D6704D48948C82AA362ADD5A1655F81A /* PaymentMethodsGroupView.swift in Sources */ = {isa = PBXBuildFile; fileRef = FBAF864A065578712080D4229CB42C84 /* PaymentMethodsGroupView.swift */; };
+		D6D64175A2837608C9E5DF3103789F16 /* CancellableCatchable.swift in Sources */ = {isa = PBXBuildFile; fileRef = 841637540F16C1814CB8184BADCAD80B /* CancellableCatchable.swift */; };
+		D7635A607084E44FCEF96855DDCDA988 /* StringExtension.swift in Sources */ = {isa = PBXBuildFile; fileRef = D88839FE77D0C268BA2FE1651E520A2F /* StringExtension.swift */; };
+		D90DDF4E42670737E3A5E1F7FB92CF4F /* 3DSService.swift in Sources */ = {isa = PBXBuildFile; fileRef = 50CB7160121654CBB10F56C1E0C82651 /* 3DSService.swift */; };
+		DC2A0419ED8D3E845437A429177F1C87 /* race.swift in Sources */ = {isa = PBXBuildFile; fileRef = B1BE47E46531B73C6CCAF5460E385D4D /* race.swift */; };
+		DC7559E951393B7FD4CAAF5507637FF7 /* KlarnaTokenizationViewModel.swift in Sources */ = {isa = PBXBuildFile; fileRef = EA55C715AA8118EEF66C41F7AA024333 /* KlarnaTokenizationViewModel.swift */; };
+		DCE3E30E43BA3AFFEB72B5AE7666AEBA /* CardScannerViewController.swift in Sources */ = {isa = PBXBuildFile; fileRef = 37B5D33A1318215F6030337072F311A5 /* CardScannerViewController.swift */; };
+		DDD10F2E1708676B276A6FFD156BA1B5 /* PrimerTheme+Borders.swift in Sources */ = {isa = PBXBuildFile; fileRef = 2E4E1B20F5B2565927C78468ABB95752 /* PrimerTheme+Borders.swift */; };
+		DDE06C8CBDD980C6E4A4409448EA1BC6 /* PrimerViewController.swift in Sources */ = {isa = PBXBuildFile; fileRef = 410FEC1F1C0DF332FE799AE746F28C60 /* PrimerViewController.swift */; };
+		DE52639C58AF2626C2850C13FDF3618A /* CancellablePromise.swift in Sources */ = {isa = PBXBuildFile; fileRef = 0FA8315B4673DFF85A0B70F7478FCCA6 /* CancellablePromise.swift */; };
 		E150EB1E3DDC0F59C4FDE4E1058FCAF7 /* Foundation.framework in Frameworks */ = {isa = PBXBuildFile; fileRef = EAB6F611E86A4758835A715E4B4184F6 /* Foundation.framework */; };
-		E337F68FA9F9F644DB668879879896B3 /* SuccessMessage.swift in Sources */ = {isa = PBXBuildFile; fileRef = C0D9496CB96BD472C53BEB0B0A77082B /* SuccessMessage.swift */; };
-		E3EA823A77C5C08E5BCDCCFC393C1778 /* PrimerNavigationController.swift in Sources */ = {isa = PBXBuildFile; fileRef = F2060BF6D4BB34DEA4CCF350662764DA /* PrimerNavigationController.swift */; };
-		E51FB667CED29FA1546FF6779AD06071 /* PrimerFormViewController.swift in Sources */ = {isa = PBXBuildFile; fileRef = 13C027523676905A88619A48676D389B /* PrimerFormViewController.swift */; };
-		E882244533F679F09E39BB44B9A77178 /* Guarantee.swift in Sources */ = {isa = PBXBuildFile; fileRef = 0B2937F6C8F9BD92A3239EB8B101F575 /* Guarantee.swift */; };
-		E8AB53C2CA1D951AA2CBDBE15FCBBE8B /* CountryCode.swift in Sources */ = {isa = PBXBuildFile; fileRef = 08DB7D110E768DC8D734D30D784444A6 /* CountryCode.swift */; };
-		E9A9FA94422BA346D31A78AB2A0BA1B1 /* en.lproj in Resources */ = {isa = PBXBuildFile; fileRef = D3790840730152324066B888A93D9C80 /* en.lproj */; };
-		EA176A8D33885BC9FCA2315FD41B2E28 /* PaymentMethodConfigurationType.swift in Sources */ = {isa = PBXBuildFile; fileRef = 3F61EF65F8B67C631CBD7022017F64C2 /* PaymentMethodConfigurationType.swift */; };
-		EA2AA88DBB00ADD07F1BBFDEFFEAB018 /* CheckoutModule.swift in Sources */ = {isa = PBXBuildFile; fileRef = 819F8F5B6888813937F4FDB718A73210 /* CheckoutModule.swift */; };
-		EACD2BE7C7BA94849507E762A6F6554E /* CustomStringConvertible.swift in Sources */ = {isa = PBXBuildFile; fileRef = 1EC7B8536C5AB452AE2F0D71247B3506 /* CustomStringConvertible.swift */; };
-		EB14FADFC55B14C384F716462F6B2EA6 /* Error.swift in Sources */ = {isa = PBXBuildFile; fileRef = 5B98D755AE98BD48430F38267BD4A05A /* Error.swift */; };
-		EDBD6F794EBFE0E034592D7B5286A6BA /* CardScannerViewController.swift in Sources */ = {isa = PBXBuildFile; fileRef = 37B5D33A1318215F6030337072F311A5 /* CardScannerViewController.swift */; };
-		EF84646D61B85389F53693AB87378692 /* ArrayExtension.swift in Sources */ = {isa = PBXBuildFile; fileRef = D3AB383076DB342475524AAF669BF104 /* ArrayExtension.swift */; };
-		F3D1303B0D3E99702095AEB4352C45DE /* RecoverWrappers.swift in Sources */ = {isa = PBXBuildFile; fileRef = 0FC5265D4486E2618C449B104E8D63E6 /* RecoverWrappers.swift */; };
-		F4E0277FE76418F3254841E35E02332B /* BundleExtension.swift in Sources */ = {isa = PBXBuildFile; fileRef = 999E2CCBF3993D781B6AE8DE7C934831 /* BundleExtension.swift */; };
-		F68586BE829E8107F21D77FD99DFC6FB /* NetworkService.swift in Sources */ = {isa = PBXBuildFile; fileRef = AA99C2734984036D1492AC8B7FE882CD /* NetworkService.swift */; };
+		E1CBF6011BB267C6CE3D21ACCFE53F40 /* AnyCodable.swift in Sources */ = {isa = PBXBuildFile; fileRef = 0CF37C2A6E0CCA55E628F6CE49F75291 /* AnyCodable.swift */; };
+		E3321AA47EFEBAC4443C2ADA7C221D2D /* Analytics.swift in Sources */ = {isa = PBXBuildFile; fileRef = C5EC042CF5B74684BE479CA65A49E7EE /* Analytics.swift */; };
+		E88AB95EBC67FAF28A9A6525975AED03 /* PrimerSettings.swift in Sources */ = {isa = PBXBuildFile; fileRef = F41935B64B9C76EC2EC63498FE44DF20 /* PrimerSettings.swift */; };
+		EADBAD73DDA5F7ECB20EE7A82A5989B4 /* Catchable.swift in Sources */ = {isa = PBXBuildFile; fileRef = D256FB04BD04FA40214103D9BD04AC9A /* Catchable.swift */; };
+		EBBDB38652F6812E8CAF3E3831F0B261 /* Primer.swift in Sources */ = {isa = PBXBuildFile; fileRef = 57DF455C22349BD60DCB196110347C88 /* Primer.swift */; };
+		EE43067BFD5CFF04E133945B471F6855 /* Box.swift in Sources */ = {isa = PBXBuildFile; fileRef = A8E7B55C5F3DA91304CF69C6D1378F77 /* Box.swift */; };
+		EE61465A7E76F6329DF4F270145BD1A2 /* SuccessMessage.swift in Sources */ = {isa = PBXBuildFile; fileRef = C0D9496CB96BD472C53BEB0B0A77082B /* SuccessMessage.swift */; };
+		EF555A622C16C9775CD2E70A91DF6EB2 /* ImageName.swift in Sources */ = {isa = PBXBuildFile; fileRef = A5DE4E65B145880C53EF55E0C5280D9C /* ImageName.swift */; };
+		F0364201F8F54A3A81889F32CDBAB3E6 /* Queue.swift in Sources */ = {isa = PBXBuildFile; fileRef = E0487A4AF7551B22AA0F513E0CB110CE /* Queue.swift */; };
+		F0C11F49A80700920DF72D86325A9C71 /* Connectivity.swift in Sources */ = {isa = PBXBuildFile; fileRef = D1CDFE668DE1658D93CFCEB14BF3127D /* Connectivity.swift */; };
+		F1AEBCBFC238CE3A38C50E64149DE17E /* PayPalTokenizationViewModel.swift in Sources */ = {isa = PBXBuildFile; fileRef = 0C5D0D4691EE6FDC9A3642D577C5879B /* PayPalTokenizationViewModel.swift */; };
+		F38A2893D9B8AB0F54BF1ADB90A73468 /* DirectDebitService.swift in Sources */ = {isa = PBXBuildFile; fileRef = A97A1FFD8A86F218CCCA6C053D88421B /* DirectDebitService.swift */; };
+		F5DB4B6358616B79F8D4164A34520415 /* Promise.swift in Sources */ = {isa = PBXBuildFile; fileRef = 9A9EF8929A3F61C9A1A4A0825EAE14CD /* Promise.swift */; };
 		F6FCEA41B7D4A17FD20C345E86296343 /* Pods-PrimerSDK_Example-dummy.m in Sources */ = {isa = PBXBuildFile; fileRef = 21F4ACB1142B1B9457658584BF5CD35A /* Pods-PrimerSDK_Example-dummy.m */; };
-		F7F5EB931645C8A4C1FEA0336EB915D8 /* IntExtension.swift in Sources */ = {isa = PBXBuildFile; fileRef = CCE611D948377E90FC0215BE4AC917EB /* IntExtension.swift */; };
-		F9C58A2845EB549B4C346532AD3AA5C2 /* EnsureWrappers.swift in Sources */ = {isa = PBXBuildFile; fileRef = 4329D358CCFDAAE884F4CB5C1E1F83B2 /* EnsureWrappers.swift */; };
-		FAF9CBBA41E30EB24C712021F0A5BB38 /* Catchable.swift in Sources */ = {isa = PBXBuildFile; fileRef = D256FB04BD04FA40214103D9BD04AC9A /* Catchable.swift */; };
+		F8F94DEE286C8CC46D49A8A763EF4D8E /* AES256.swift in Sources */ = {isa = PBXBuildFile; fileRef = C16019B8FE1BEBD4ACB927F120082C40 /* AES256.swift */; };
+		F8FCC2675049C8A7E929F9BEB45FB52E /* ConcurrencyLimitedDispatcher.swift in Sources */ = {isa = PBXBuildFile; fileRef = 9DE2A587856522CEEB67D49FAB5B2109 /* ConcurrencyLimitedDispatcher.swift */; };
+		F8FD5FD360815DB19B53F0999EB6C888 /* PrimerTextFieldView.swift in Sources */ = {isa = PBXBuildFile; fileRef = 2D7AB3B4B558E2A38A7E48687FC41501 /* PrimerTextFieldView.swift */; };
+		FA20681A57E17B4B33DF63481B5F46A0 /* Device.swift in Sources */ = {isa = PBXBuildFile; fileRef = 4A8B136165F2C77789AED90C697C5CD3 /* Device.swift */; };
+		FB7AB02D73E645B7AB9DF1006033AA54 /* BankTableViewCell.swift in Sources */ = {isa = PBXBuildFile; fileRef = 3056FDE94C70611F2D7C7DDB0E5F3C3A /* BankTableViewCell.swift */; };
+		FB9555D2022FFB4DA1E043CD15B60472 /* UIDeviceExtension.swift in Sources */ = {isa = PBXBuildFile; fileRef = 6020C70FEFD9D7B9652B5EECEB21885E /* UIDeviceExtension.swift */; };
+		FBB1FB4D2A86149F5F1A2DC06C6743BA /* Dimensions.swift in Sources */ = {isa = PBXBuildFile; fileRef = 8C24510A434F5C0F91069C97F78D74EF /* Dimensions.swift */; };
+		FD21947F8B0ABDD694A3683AA797FC33 /* PrimerPostalCodeFieldView.swift in Sources */ = {isa = PBXBuildFile; fileRef = A0B775D5CDA70F539CF8B8371F146A3C /* PrimerPostalCodeFieldView.swift */; };
+		FD944486CDAE9A2A40FD18135995F10C /* AlertController.swift in Sources */ = {isa = PBXBuildFile; fileRef = F8F5DE3892C80AC3CA7D984E87EF2441 /* AlertController.swift */; };
+		FDF732E9693DAC64AE0DE965F15A037B /* CoreDataDispatcher.swift in Sources */ = {isa = PBXBuildFile; fileRef = 771C7A44E1DDF81A46063AAF03EA49F4 /* CoreDataDispatcher.swift */; };
+		FF29D1B1DEDAF0BF152BF9D0FCC39DCE /* PrimerSDK-umbrella.h in Headers */ = {isa = PBXBuildFile; fileRef = 48CE17ABEDB356883F87C26408207B69 /* PrimerSDK-umbrella.h */; settings = {ATTRIBUTES = (Public, ); }; };
+		FFCAA93496361E922D046AAD1863B18D /* PrimerCardFormViewController.swift in Sources */ = {isa = PBXBuildFile; fileRef = A0D6BEF0902C827F879423F2ECC341B1 /* PrimerCardFormViewController.swift */; };
+		FFFAA8A6D7F3528918B888E7C77AC5E1 /* fr.lproj in Resources */ = {isa = PBXBuildFile; fileRef = 5939998DCB4C76E118C1E67C9E157D0F /* fr.lproj */; };
 /* End PBXBuildFile section */
 
 /* Begin PBXContainerItemProxy section */
-		1F8E26B23266F663ECD957961791ED0A /* PBXContainerItemProxy */ = {
-=======
-		01FA9CE9370E67AC315A6FA2D04B7838 /* LogEvent.swift in Sources */ = {isa = PBXBuildFile; fileRef = B3A0650D4F04D769AB321DA7340382A4 /* LogEvent.swift */; };
-		024C8E2185FB7B0A5DB3B0EFE371A608 /* SequenceWrappers.swift in Sources */ = {isa = PBXBuildFile; fileRef = 7AB54C9732E78EB339890CC16C5F44E1 /* SequenceWrappers.swift */; };
-		055193842528B11B68A53F353DA1A5C6 /* Validation.swift in Sources */ = {isa = PBXBuildFile; fileRef = E1FDAB6E97827FFE0A20452299F7AC0A /* Validation.swift */; };
-		056022AC3AF44975B2B94E28E1F92E2D /* URLSessionStack.swift in Sources */ = {isa = PBXBuildFile; fileRef = F57EDA44458D37978C7340A1F156D201 /* URLSessionStack.swift */; };
-		058947869DCF09BE56BD0C626931339D /* AnyCodable.swift in Sources */ = {isa = PBXBuildFile; fileRef = 0CF37C2A6E0CCA55E628F6CE49F75291 /* AnyCodable.swift */; };
-		0B25D962DBCFF83AD249A2B0782A624C /* AnalyticsService.swift in Sources */ = {isa = PBXBuildFile; fileRef = 02B0C64D851DD4C4DDB27B08ED8EC2B3 /* AnalyticsService.swift */; };
-		0BFB2FC73D0ED848C7CBDC8ECB84AD87 /* BankSelectorViewController.swift in Sources */ = {isa = PBXBuildFile; fileRef = 9381D33CDB6306805E0B79BBF6CBC441 /* BankSelectorViewController.swift */; };
-		0C8723025FA12C8F12D6A3379644C5D4 /* PrimerUniversalCheckoutViewController.swift in Sources */ = {isa = PBXBuildFile; fileRef = 96488924BA8F31D48CDF23FCC226AD9B /* PrimerUniversalCheckoutViewController.swift */; };
-		0DC697EFED16CE9418A33651FFECE569 /* PayPalTokenizationViewModel.swift in Sources */ = {isa = PBXBuildFile; fileRef = C00B4D1258EC63C0999018C9903EC058 /* PayPalTokenizationViewModel.swift */; };
-		0EB75FE8D6A60413E855D1ABCC4F6CA4 /* PrimerError.swift in Sources */ = {isa = PBXBuildFile; fileRef = 8B4A090212F6F74BD3FFFF3B81DF9941 /* PrimerError.swift */; };
-		0EC1D76269E55BB052313F7C2394DACD /* PrimerCardholderNameFieldView.swift in Sources */ = {isa = PBXBuildFile; fileRef = C185524D5F149403108EBC5EE5092B50 /* PrimerCardholderNameFieldView.swift */; };
-		0EEA6B786565951177223FDC984CF2B7 /* 3DSService+Promises.swift in Sources */ = {isa = PBXBuildFile; fileRef = 680F3A08EE3B2E72FBDB41CE53927453 /* 3DSService+Promises.swift */; };
-		0F60858B03CFCD4E27EDDA5942B0E79B /* PrimerTheme+Colors.swift in Sources */ = {isa = PBXBuildFile; fileRef = 4CF93D553D4B61592FDE93947E5AD39C /* PrimerTheme+Colors.swift */; };
-		0FDF123101F951ED5F01EC219515423F /* en.lproj in Resources */ = {isa = PBXBuildFile; fileRef = D3790840730152324066B888A93D9C80 /* en.lproj */; };
-		1185E0C4F9590AB32C56D6ADD4DEF8E8 /* PaymentMethodToken.swift in Sources */ = {isa = PBXBuildFile; fileRef = 4566D12D8E50C22EC6043D8EF234E993 /* PaymentMethodToken.swift */; };
-		12B509EAE8D53DAF1E747B94FFAD10BD /* PaymentMethodConfigService.swift in Sources */ = {isa = PBXBuildFile; fileRef = 15F13934161261480DE8E19CCC1C1E0E /* PaymentMethodConfigService.swift */; };
-		12C0633FE7D6321E9953A09A71B9BA21 /* ErrorHandler.swift in Sources */ = {isa = PBXBuildFile; fileRef = CDE9B2FB11AA667F8659393EF3F3D097 /* ErrorHandler.swift */; };
-		147A81E009F611CCE860DF079DC65788 /* ImageName.swift in Sources */ = {isa = PBXBuildFile; fileRef = A5DE4E65B145880C53EF55E0C5280D9C /* ImageName.swift */; };
-		150748FBA136356C24F922D1BE7C9BB1 /* AnyEncodable.swift in Sources */ = {isa = PBXBuildFile; fileRef = 444AA88BD0EB29BACACA31AFCEBD0689 /* AnyEncodable.swift */; };
-		157AAAC38B6F32F8556EFAFAD7BFFB61 /* CoreDataDispatcher.swift in Sources */ = {isa = PBXBuildFile; fileRef = 771C7A44E1DDF81A46063AAF03EA49F4 /* CoreDataDispatcher.swift */; };
-		16B04F554301B5EEF322B8B1B6B371C3 /* PrimerImage.swift in Sources */ = {isa = PBXBuildFile; fileRef = 3B4F20C0B178D54CA34EBE780D9BED2C /* PrimerImage.swift */; };
-		16C961091CF85E96A6067447BB7AF801 /* CancelContext.swift in Sources */ = {isa = PBXBuildFile; fileRef = 0B26B80BF8479A7DA3337972D1240BFF /* CancelContext.swift */; };
-		18B27FC91ADF4DDFFD66153F76636047 /* Logger.swift in Sources */ = {isa = PBXBuildFile; fileRef = 0D4C9F8C9E4CD2CA7B75B2EAAF0C1E84 /* Logger.swift */; };
-		19036901D8349DB1A14E9B5D08C50187 /* ExternalViewModel.swift in Sources */ = {isa = PBXBuildFile; fileRef = 8368A2397EA4CD82937BDC8100AE8487 /* ExternalViewModel.swift */; };
-		1A4DB2556456671D3814EAFE827CD654 /* after.swift in Sources */ = {isa = PBXBuildFile; fileRef = FE7C0B3AFE8980D096C1A4A66BA172CA /* after.swift */; };
-		1A4E51D39D287AC4DCDEEFCCEF88E190 /* StringExtension.swift in Sources */ = {isa = PBXBuildFile; fileRef = D88839FE77D0C268BA2FE1651E520A2F /* StringExtension.swift */; };
-		1A89042D946B3CCE4E7DE6D721693A5A /* ApplePayTokenizationViewModel.swift in Sources */ = {isa = PBXBuildFile; fileRef = 5305AC3BFB3A0DAE059490B0097396DE /* ApplePayTokenizationViewModel.swift */; };
-		1B10230334D69F2EB8631875EB167FA2 /* PaymentMethodConfigurationType.swift in Sources */ = {isa = PBXBuildFile; fileRef = 3F61EF65F8B67C631CBD7022017F64C2 /* PaymentMethodConfigurationType.swift */; };
-		1D9ECABE18550C458E433E826F00C68C /* JSONParser.swift in Sources */ = {isa = PBXBuildFile; fileRef = 26C6EA679A84FBBA7E36AE80A0099EA3 /* JSONParser.swift */; };
-		1EB81D85192968E6FA0748E59BA335E3 /* PrimerExpiryDateFieldView.swift in Sources */ = {isa = PBXBuildFile; fileRef = 7D09220942AF8BBFAD714D141D3855E5 /* PrimerExpiryDateFieldView.swift */; };
-		1FE59BDB2FCE392AEE4771D0795403A5 /* UIDeviceExtension.swift in Sources */ = {isa = PBXBuildFile; fileRef = 6020C70FEFD9D7B9652B5EECEB21885E /* UIDeviceExtension.swift */; };
-		216E12A2046C9230623FE7F3F90376A2 /* Resolver.swift in Sources */ = {isa = PBXBuildFile; fileRef = BD1E99E4657B0E48D4EAE454FC755E04 /* Resolver.swift */; };
-		222396EA5CF5F855A56FF1716BAEE409 /* PaymentMethodTokenizationRequest.swift in Sources */ = {isa = PBXBuildFile; fileRef = E362DF4CFFEB2F985B341BD3F96A6125 /* PaymentMethodTokenizationRequest.swift */; };
-		225C22ED88B7210D53C5261BDDE460CB /* PrimerTextFieldView.swift in Sources */ = {isa = PBXBuildFile; fileRef = 274C6A2E89A5863375294300307AE038 /* PrimerTextFieldView.swift */; };
-		2427EB0BE72D6C38C7756D291290CD3F /* Promise.swift in Sources */ = {isa = PBXBuildFile; fileRef = 9A9EF8929A3F61C9A1A4A0825EAE14CD /* Promise.swift */; };
-		247D6CCBC01DB5F71109AE4664F1F17C /* PrimerAPIClient+3DS.swift in Sources */ = {isa = PBXBuildFile; fileRef = 5437889D388DEFBB07E02A5A1ACFFD57 /* PrimerAPIClient+3DS.swift */; };
-		26203C671CD78F637BD32FAAB66A8973 /* NetworkService.swift in Sources */ = {isa = PBXBuildFile; fileRef = 90CEA1CE4E7E0F07A8BD8B822FCA9BDD /* NetworkService.swift */; };
-		267FB232850714CD8FE689652B59C146 /* PrimerAPIClient+Promises.swift in Sources */ = {isa = PBXBuildFile; fileRef = 0C8F52C2A97AF726CF5BBFC9AFEDBD48 /* PrimerAPIClient+Promises.swift */; };
-		270CFF0FC749F57C0605262D27016D14 /* Pods-PrimerSDK_Tests-dummy.m in Sources */ = {isa = PBXBuildFile; fileRef = D66C3890C3566F38C935A2FFD9A237B0 /* Pods-PrimerSDK_Tests-dummy.m */; };
-		2A685EE93D1A5EE57AB91A973541ED06 /* KlarnaTokenizationViewModel.swift in Sources */ = {isa = PBXBuildFile; fileRef = 5CFDB0CFF26DA67B9590FDAB8B804FE5 /* KlarnaTokenizationViewModel.swift */; };
-		2B73C179492983D468FF3587F23898EC /* race.swift in Sources */ = {isa = PBXBuildFile; fileRef = B1BE47E46531B73C6CCAF5460E385D4D /* race.swift */; };
-		2C0D5B6995837A98A5146FF40736294C /* PrimerViewController.swift in Sources */ = {isa = PBXBuildFile; fileRef = 410FEC1F1C0DF332FE799AE746F28C60 /* PrimerViewController.swift */; };
-		2C6D14313E05AB8BF9A3574CE5F3C28C /* SuccessMessage.swift in Sources */ = {isa = PBXBuildFile; fileRef = C0D9496CB96BD472C53BEB0B0A77082B /* SuccessMessage.swift */; };
-		2DE9ABAC101A688CFE5047E6D1EFA718 /* Parser.swift in Sources */ = {isa = PBXBuildFile; fileRef = AEDC94D57812752820919E73B5EF1C43 /* Parser.swift */; };
-		2F5ECA5B96C870950A7B6F061D8B2362 /* Colors.swift in Sources */ = {isa = PBXBuildFile; fileRef = 45C92055E646E45E232F47EC9D0A9F71 /* Colors.swift */; };
-		306ACA4DAB5A15A2132EAECEFF1F54B7 /* CardScannerViewController+SimpleScanDelegate.swift in Sources */ = {isa = PBXBuildFile; fileRef = F5B3057A35A9A4F4B225AD5DDC78FE45 /* CardScannerViewController+SimpleScanDelegate.swift */; };
-		31DEF49A68760766B11A7D3E4733B77F /* PrimerTheme+Borders.swift in Sources */ = {isa = PBXBuildFile; fileRef = 2E4E1B20F5B2565927C78468ABB95752 /* PrimerTheme+Borders.swift */; };
-		32F59659A2BBCDF8A9D8D8EFF8472074 /* PrimerViewExtensions.swift in Sources */ = {isa = PBXBuildFile; fileRef = 9C7BC101312331C7EC7BAF5894545C6B /* PrimerViewExtensions.swift */; };
-		352205C166F127D47602E6E09256E6DC /* Foundation.framework in Frameworks */ = {isa = PBXBuildFile; fileRef = EAB6F611E86A4758835A715E4B4184F6 /* Foundation.framework */; };
-		36317B51803469C57256E8B305A229A2 /* BankSelectorTokenizationViewModel.swift in Sources */ = {isa = PBXBuildFile; fileRef = 2E481BA0C6CC6ABF01FD38F1F9581A57 /* BankSelectorTokenizationViewModel.swift */; };
-		388332C447351F7019F81176AC2A845D /* SuccessViewController.swift in Sources */ = {isa = PBXBuildFile; fileRef = 8458373A53C79FB8718C015ED68AF487 /* SuccessViewController.swift */; };
-		39F356D08649D4BA939217B85F3A4651 /* ReloadDelegate.swift in Sources */ = {isa = PBXBuildFile; fileRef = 7332A85F5ACE2E0A91203ECDA3DCEEF8 /* ReloadDelegate.swift */; };
-		3CF26C7029CE6FF6327D9010A8A54F10 /* VaultService.swift in Sources */ = {isa = PBXBuildFile; fileRef = C4797D2B816FCEA88E375B53A0915DCA /* VaultService.swift */; };
-		42BC8B69F8B286E5B5417D8009FB3EAA /* Dimensions.swift in Sources */ = {isa = PBXBuildFile; fileRef = 8C24510A434F5C0F91069C97F78D74EF /* Dimensions.swift */; };
-		4300A48D85817ABC656C9F3151F7098F /* CustomStringConvertible.swift in Sources */ = {isa = PBXBuildFile; fileRef = 1EC7B8536C5AB452AE2F0D71247B3506 /* CustomStringConvertible.swift */; };
-		43C9AACA223133B96EB2A84CA0CE591C /* ApplePay.swift in Sources */ = {isa = PBXBuildFile; fileRef = 9FB906E0EEAA9F00D72E261AC0A2D6FE /* ApplePay.swift */; };
-		46C24A2F54FD1BD8B82C828D8AA812EC /* PrimerTheme+Views.swift in Sources */ = {isa = PBXBuildFile; fileRef = 2E6DA42A3998ACD20860808B6741BF57 /* PrimerTheme+Views.swift */; };
-		4749B8986D074569CCF2DA9257F7EC1B /* Box.swift in Sources */ = {isa = PBXBuildFile; fileRef = A8E7B55C5F3DA91304CF69C6D1378F77 /* Box.swift */; };
-		494C60979DB0832CA256581FA05AC55B /* UXMode.swift in Sources */ = {isa = PBXBuildFile; fileRef = 73E973E069FEC00C64D01163307FD3A5 /* UXMode.swift */; };
-		4A94BB65671FE4DB0D4E62FFD9F191BB /* Pods-PrimerSDK_Example-umbrella.h in Headers */ = {isa = PBXBuildFile; fileRef = 3780FF276696624E5AD4A629D4CC4AD8 /* Pods-PrimerSDK_Example-umbrella.h */; settings = {ATTRIBUTES = (Public, ); }; };
-		4AC0EE345C0ECDA95CA745249B429771 /* RateLimitedDispatcher.swift in Sources */ = {isa = PBXBuildFile; fileRef = CCFDD0BD29BE11C3E1CB7EE7CD88C795 /* RateLimitedDispatcher.swift */; };
-		4CB83552EFF085DE1A126FD60121476E /* Keychain.swift in Sources */ = {isa = PBXBuildFile; fileRef = 628992146A3DC2D747C2BF5A0830A5B7 /* Keychain.swift */; };
-		4D2E7B5429D4DCDCCDD1D36C08528D25 /* PrimerNavigationBar.swift in Sources */ = {isa = PBXBuildFile; fileRef = 73BDB7D559D9F68F5212A518040DC2CE /* PrimerNavigationBar.swift */; };
-		4E081A908DBCE81E1DB58590D7694B28 /* PrimerCustomStyleTextField.swift in Sources */ = {isa = PBXBuildFile; fileRef = 79923FBE5143B31F523052818357CA16 /* PrimerCustomStyleTextField.swift */; };
-		4E54DC206B57E08EB70378CCA57925D3 /* CountryCode.swift in Sources */ = {isa = PBXBuildFile; fileRef = 08DB7D110E768DC8D734D30D784444A6 /* CountryCode.swift */; };
-		4E59B5541FBD476BF9848B0A8AD45E0D /* Connectivity.swift in Sources */ = {isa = PBXBuildFile; fileRef = D1CDFE668DE1658D93CFCEB14BF3127D /* Connectivity.swift */; };
-		4F17A020B225C9B08AD27C6724890659 /* PaymentMethodTokenizationViewModel.swift in Sources */ = {isa = PBXBuildFile; fileRef = 753E9F8E18377B0948E6D00ECEC0F27F /* PaymentMethodTokenizationViewModel.swift */; };
-		50B20084C467781654E8CD3E91752440 /* Error.swift in Sources */ = {isa = PBXBuildFile; fileRef = 5B98D755AE98BD48430F38267BD4A05A /* Error.swift */; };
-		53F2ABF47AE79B4C9D3A9FD21FF0C4B2 /* Cancellable.swift in Sources */ = {isa = PBXBuildFile; fileRef = 5DC36AD0EB6BFFF757BD85F5EA1A5A2D /* Cancellable.swift */; };
-		569A4F6E36432417E5A5A6731A9715DD /* AdyenDotPay.swift in Sources */ = {isa = PBXBuildFile; fileRef = E73A0577425B663077C64F56D2FA9A93 /* AdyenDotPay.swift */; };
-		576CBFE7BB80FC46B6F006AE6E711708 /* Foundation.framework in Frameworks */ = {isa = PBXBuildFile; fileRef = EAB6F611E86A4758835A715E4B4184F6 /* Foundation.framework */; };
-		57D0C65EBA5045A640D03ACA70FA7B1A /* PrimerCardNumberFieldView.swift in Sources */ = {isa = PBXBuildFile; fileRef = AB0A58037290394331F9D310A7891CE3 /* PrimerCardNumberFieldView.swift */; };
-		59A2FC42F6AAB1492B34C15EBC2FF611 /* PrimerTheme+Inputs.swift in Sources */ = {isa = PBXBuildFile; fileRef = B32C4D3E52FC28C6BA9AB65796C9B1D2 /* PrimerTheme+Inputs.swift */; };
-		5A413653B554D9CD1864E1DFB86A9C65 /* CardButton.swift in Sources */ = {isa = PBXBuildFile; fileRef = FF04C36BCAE9465ABE19A214B3FC3B5E /* CardButton.swift */; };
-		5B80CDF6241260C93BEC6E7B72633868 /* PrimerSDK-dummy.m in Sources */ = {isa = PBXBuildFile; fileRef = 1753FADFBFB5C3386D1673DF56C810B3 /* PrimerSDK-dummy.m */; };
-		5C857137699A673BFBACE312BFB6155B /* IntExtension.swift in Sources */ = {isa = PBXBuildFile; fileRef = CCE611D948377E90FC0215BE4AC917EB /* IntExtension.swift */; };
-		5DFAC6101D0B94BFBC5D8793EAC293C6 /* PrimerTableViewCell.swift in Sources */ = {isa = PBXBuildFile; fileRef = 558C6B0BAAC1040492DB444766069037 /* PrimerTableViewCell.swift */; };
-		5E84AC7049E1C8CF47BDAC17ECB84F76 /* Endpoint.swift in Sources */ = {isa = PBXBuildFile; fileRef = E5F422D918649F4456A025BCA20BFE5E /* Endpoint.swift */; };
-		60C178C85163D7807796283615645B9B /* PrimerVaultManagerViewController.swift in Sources */ = {isa = PBXBuildFile; fileRef = D52B2A65240DDFD6F332A8059BA43B50 /* PrimerVaultManagerViewController.swift */; };
-		636EBC871DCCDE7DC05BDE66609E5BCF /* PresentationController.swift in Sources */ = {isa = PBXBuildFile; fileRef = 9DAB598BF1FE4C5CBB247D21F4D1AE45 /* PresentationController.swift */; };
-		64CCEA0CDEEF4013CDB29783171567EB /* PostalCode.swift in Sources */ = {isa = PBXBuildFile; fileRef = FF72B032E7351A72FFFD200089351883 /* PostalCode.swift */; };
-		65C719076B0D8D8BC0039386A88FF0AF /* Throwable.swift in Sources */ = {isa = PBXBuildFile; fileRef = 5982CD4CFE6584CECCB9C945086FEC4A /* Throwable.swift */; };
-		66C42377B9A1492AA35DB8082117FD8E /* PaymentMethodConfigurationOptions.swift in Sources */ = {isa = PBXBuildFile; fileRef = 29C34CC7C47E7F10859F812438C39C8E /* PaymentMethodConfigurationOptions.swift */; };
-		6915C4C19E919D1FE0B10BA6DE8BE63C /* PrimerAPIClient.swift in Sources */ = {isa = PBXBuildFile; fileRef = BA8FC4B7A633C5009E08AF3D1A20E0B5 /* PrimerAPIClient.swift */; };
-		697A3F9D89FBC04A8145B0CBBE515C9C /* ClientToken.swift in Sources */ = {isa = PBXBuildFile; fileRef = E3E7DE0B6C045E3AC1B4B0033F23E2A8 /* ClientToken.swift */; };
-		69DA682601AA3F0E440AAD7D8ECD398D /* PaymentResponse.swift in Sources */ = {isa = PBXBuildFile; fileRef = 889ABB6C662B4E87E3A0D3B8446C552B /* PaymentResponse.swift */; };
-		6A4DE51063FA6824C6FE28EF4D3C1B82 /* PrimerTheme+TextStyles.swift in Sources */ = {isa = PBXBuildFile; fileRef = BE3548FA43376B2E3B5E8589EEEF8D43 /* PrimerTheme+TextStyles.swift */; };
-		6AB3D60F64807F058B81B12A325FA8CF /* fr.lproj in Resources */ = {isa = PBXBuildFile; fileRef = 5939998DCB4C76E118C1E67C9E157D0F /* fr.lproj */; };
-		6B0B0ABCBD082728F01A84D64079B35E /* PayPal.swift in Sources */ = {isa = PBXBuildFile; fileRef = E4DBC9AFC4691AB5309D057220677EF2 /* PayPal.swift */; };
-		6D4B4DD2E98F3D4CD4B0F3EB57DC94ED /* CancellableThenable.swift in Sources */ = {isa = PBXBuildFile; fileRef = 7A4096883ECCAF3B5C28092B15329672 /* CancellableThenable.swift */; };
-		6DBA60DC43324C611551A961AB2AA11B /* PrimerFlowEnums.swift in Sources */ = {isa = PBXBuildFile; fileRef = C43AC03AA69F4BBF62D1EFB4BFC0E8E9 /* PrimerFlowEnums.swift */; };
-		6F44CDE59996D91AA195351082827F4F /* DirectDebitMandate.swift in Sources */ = {isa = PBXBuildFile; fileRef = 9FC4E906B59A000EBE4EAE1778900BC4 /* DirectDebitMandate.swift */; };
-		7054138708005BA507DBE172219664E8 /* PrimerContainerViewController.swift in Sources */ = {isa = PBXBuildFile; fileRef = 359B65BEF08B1000734B01E4719DFEC2 /* PrimerContainerViewController.swift */; };
-		7156952897B193E0C01AA72E0CCB3621 /* VaultPaymentMethodView.swift in Sources */ = {isa = PBXBuildFile; fileRef = 413402A0D8F4644B9E4F89576C5E0B7C /* VaultPaymentMethodView.swift */; };
-		7442B3F1EB17356A3CD54D302A56F1FF /* PrimerTextField.swift in Sources */ = {isa = PBXBuildFile; fileRef = 296D751D0E43553A49EA17AB252AEAFE /* PrimerTextField.swift */; };
-		74A18DCD0614858986E762548327CC5B /* Analytics.swift in Sources */ = {isa = PBXBuildFile; fileRef = C5EC042CF5B74684BE479CA65A49E7EE /* Analytics.swift */; };
-		74CE45587042701C1D08A2A46C630C3C /* DependencyInjection.swift in Sources */ = {isa = PBXBuildFile; fileRef = 38FBC5D979D5830B4CEF94986FC8D59E /* DependencyInjection.swift */; };
-		755ECCAB26CDB86D15B3D5440A4213FA /* PrimerSDK-PrimerResources in Resources */ = {isa = PBXBuildFile; fileRef = A8B3BC107C2BDC3C03D961866F721265 /* PrimerSDK-PrimerResources */; };
-		756DDA7705E4CE20C823CFFA217A3D6F /* AppState.swift in Sources */ = {isa = PBXBuildFile; fileRef = A830B6B6148B5D88F101B47D8526AF98 /* AppState.swift */; };
-		76AD7372AB5F26C74CA2B9D5AC438C13 /* PaymentMethodComponent.swift in Sources */ = {isa = PBXBuildFile; fileRef = 0422BB0E3E580D4EF81AFCA8A5926A55 /* PaymentMethodComponent.swift */; };
-		7710992CED5042F75B354E95A5AD9965 /* Thenable.swift in Sources */ = {isa = PBXBuildFile; fileRef = A58D6F7E00177AC2C52A88CD0BE48EAE /* Thenable.swift */; };
-		7B21F13298D7A2694A7C887BA9B53A09 /* PrimerConfiguration.swift in Sources */ = {isa = PBXBuildFile; fileRef = 4936961E101DD9C2A0B2F499772DAF69 /* PrimerConfiguration.swift */; };
-		7B6C8CD699F641837BD0F60C06E9DA97 /* Customer.swift in Sources */ = {isa = PBXBuildFile; fileRef = DE3516F6AF1115C508B388D201817C35 /* Customer.swift */; };
-		7D63C86B7FB8A93B1BA7C07C005FDA12 /* Guarantee.swift in Sources */ = {isa = PBXBuildFile; fileRef = 0B2937F6C8F9BD92A3239EB8B101F575 /* Guarantee.swift */; };
-		7D84187994FD0E68FE02BC9DE1484138 /* ClientSession.swift in Sources */ = {isa = PBXBuildFile; fileRef = 94BE1685CDC4F3BF456B2F5ADA2AFEC6 /* ClientSession.swift */; };
-		7DAF66FDBF0C97D9EC159A4E031EDC0A /* Klarna.swift in Sources */ = {isa = PBXBuildFile; fileRef = 90FC79BB82EFF393D1A22D276F6C230A /* Klarna.swift */; };
-		7E983B2693DAFDA6BD5B261EF5420301 /* ExternalPaymentMethodTokenizationViewModel.swift in Sources */ = {isa = PBXBuildFile; fileRef = 112BE2C493FC3D6A7001C071C60826DD /* ExternalPaymentMethodTokenizationViewModel.swift */; };
-		839331E4B3ED4277006DBE304BB07121 /* PrimerContent.swift in Sources */ = {isa = PBXBuildFile; fileRef = 222AE23D995CB607839A70766320CE67 /* PrimerContent.swift */; };
-		87DCEA313CC95BC4FB34DFEF27BEE609 /* PrimerLoadingViewController.swift in Sources */ = {isa = PBXBuildFile; fileRef = 49EA0E0AA0C216EB9E3C3B71552AB19C /* PrimerLoadingViewController.swift */; };
-		89F21573B357ECB0AAE289C05BEC5468 /* ConcurrencyLimitedDispatcher.swift in Sources */ = {isa = PBXBuildFile; fileRef = 9DE2A587856522CEEB67D49FAB5B2109 /* ConcurrencyLimitedDispatcher.swift */; };
-		8A659DBC37277C2156266372C95FBBAA /* ResumeHandlerProtocol.swift in Sources */ = {isa = PBXBuildFile; fileRef = FE45C26AEEDB838675E14975A81CF3F8 /* ResumeHandlerProtocol.swift */; };
-		8E74A849007A11C9D66CE1ACE241DAAE /* PrimerAPI.swift in Sources */ = {isa = PBXBuildFile; fileRef = 03873B542C3717D1BCDDE75180274DA1 /* PrimerAPI.swift */; };
-		8FB3BA34EE8E9D09EEE62814C4352B3E /* WrapperProtocols.swift in Sources */ = {isa = PBXBuildFile; fileRef = 0CBE052B786A6F5F97FBC879ACDDF884 /* WrapperProtocols.swift */; };
-		8FD6E79D9B1C263CF441C6D50943F79E /* CardScannerViewController.swift in Sources */ = {isa = PBXBuildFile; fileRef = 4AD1C09A8F3B189F3BD512DEA70121CA /* CardScannerViewController.swift */; };
-		92625AC2EA93BD5F482D80D86F91117A /* FormTokenizationViewModel.swift in Sources */ = {isa = PBXBuildFile; fileRef = 554FDF5546C41F540F7649DAA168124B /* FormTokenizationViewModel.swift */; };
-		958AAE25D939AE7B15CD5B2FD0C4274D /* PrimerSearchTextField.swift in Sources */ = {isa = PBXBuildFile; fileRef = 97776CE2C9B033BA7F6FD37F134A04C3 /* PrimerSearchTextField.swift */; };
-		9744F960E061A5567949EDBA68118660 /* PrimerRootViewController.swift in Sources */ = {isa = PBXBuildFile; fileRef = 3976A4387CE0D14F161142C8FCCB64B8 /* PrimerRootViewController.swift */; };
-		991656A7B9E6421C879E26A74C82417A /* CheckoutModule.swift in Sources */ = {isa = PBXBuildFile; fileRef = 819F8F5B6888813937F4FDB718A73210 /* CheckoutModule.swift */; };
-		9A7310B98F12BCD6F945D9FED7AB55E6 /* Bank.swift in Sources */ = {isa = PBXBuildFile; fileRef = 630BC02E64D953D61C89009128BF2EB1 /* Bank.swift */; };
-		9A9CCB2C4A624765254EA6F305DABFF9 /* StrictRateLimitedDispatcher.swift in Sources */ = {isa = PBXBuildFile; fileRef = A9032A6942D6AC05725BD1E4804C36B1 /* StrictRateLimitedDispatcher.swift */; };
-		9D4AE6073F03CF79337FDFEC95D18039 /* AlertController.swift in Sources */ = {isa = PBXBuildFile; fileRef = F8F5DE3892C80AC3CA7D984E87EF2441 /* AlertController.swift */; };
-		9D75D6D28B32660F8F9FB477B3C5C0EC /* PrimerPostalCodeFieldView.swift in Sources */ = {isa = PBXBuildFile; fileRef = 8428DF1B51F2C4F63F020F8A4DAC378C /* PrimerPostalCodeFieldView.swift */; };
-		9D77220807DD99D579A5E8927E42971D /* PrimerNibView.swift in Sources */ = {isa = PBXBuildFile; fileRef = EC681F87F16CA4BB15F161C66F3FFFE7 /* PrimerNibView.swift */; };
-		9D9518917197850872DC506D8374CFC8 /* FinallyWrappers.swift in Sources */ = {isa = PBXBuildFile; fileRef = F2A8350B41284D87DC7444E57050FA07 /* FinallyWrappers.swift */; };
-		9F3D1846A22B74D0179B1324233A11D2 /* DirectDebitService.swift in Sources */ = {isa = PBXBuildFile; fileRef = A97A1FFD8A86F218CCCA6C053D88421B /* DirectDebitService.swift */; };
-		A2301622688EAB1C5ED47E3EDBB91E31 /* sv.lproj in Resources */ = {isa = PBXBuildFile; fileRef = 268B6E23AB8314D0816482A4234B1C2A /* sv.lproj */; };
-		A2F5D84D70231B8090AB017838A938E1 /* UIColorExtension.swift in Sources */ = {isa = PBXBuildFile; fileRef = 845C391CE1580D932FC8B59CCF33905E /* UIColorExtension.swift */; };
-		A5789CF76E2F2600F674570D36589C9B /* CardNetwork.swift in Sources */ = {isa = PBXBuildFile; fileRef = 39B47EF0F849FBFEF00CC3FEE8DFA9E2 /* CardNetwork.swift */; };
-		A7BD086734014C52510A9362D1302AB2 /* PrimerTextFieldView.xib in Resources */ = {isa = PBXBuildFile; fileRef = 587F232062D157E3F2F8396633D2C9E0 /* PrimerTextFieldView.xib */; };
-		A907DF81B4DBA4113B3C12E59F8B736A /* PrimerFormViewController.swift in Sources */ = {isa = PBXBuildFile; fileRef = 5BF30B125AB4400FCE6A0B4402E5F803 /* PrimerFormViewController.swift */; };
-		AEEAF9D0E37AB1EA45EE719DE9673115 /* PaymentMethodConfiguration.swift in Sources */ = {isa = PBXBuildFile; fileRef = DD498514D6F494D1C4CB3A28210C0348 /* PaymentMethodConfiguration.swift */; };
-		AFF4931A12790C16FAEB98363F944C12 /* FormType.swift in Sources */ = {isa = PBXBuildFile; fileRef = EAD3E7472220240A0B5857C2DF8A8F28 /* FormType.swift */; };
-		B0DFE1C5D5C6B61132CDEBD3C34A1CD0 /* CatchWrappers.swift in Sources */ = {isa = PBXBuildFile; fileRef = 4F425FD1F632F4431DE2508D5168ED4F /* CatchWrappers.swift */; };
-		B16425E79E3926FB2EE139FE25D5F4EA /* CancellablePromise.swift in Sources */ = {isa = PBXBuildFile; fileRef = 0FA8315B4673DFF85A0B70F7478FCCA6 /* CancellablePromise.swift */; };
-		B1CFF369D6CEC9F14FC4958A81315B95 /* Icons.xcassets in Resources */ = {isa = PBXBuildFile; fileRef = 1267F9063244C97D0C650E02CA24014F /* Icons.xcassets */; };
-		B39CC3D36217E61D4C076E41D7D4A25F /* UserDefaultsExtension.swift in Sources */ = {isa = PBXBuildFile; fileRef = 7F0AE96BB67842C1C9469D997D7CC5C6 /* UserDefaultsExtension.swift */; };
-		B3F923CD665B57315BD1BC4C47C102C1 /* PrimerNavigationController.swift in Sources */ = {isa = PBXBuildFile; fileRef = E03245495BA11DB09DFF81AC17AACA84 /* PrimerNavigationController.swift */; };
-		B45FD6DBE1D94A2B739CB181041B7ABE /* TokenizationService.swift in Sources */ = {isa = PBXBuildFile; fileRef = 539921BCA356EDA5E7405DB93D75E9A4 /* TokenizationService.swift */; };
-		B4A64CE28731331C5DC0AC3798F182F6 /* PrimerSDK-umbrella.h in Headers */ = {isa = PBXBuildFile; fileRef = 48CE17ABEDB356883F87C26408207B69 /* PrimerSDK-umbrella.h */; settings = {ATTRIBUTES = (Public, ); }; };
-		B526D31BBB553CFA1BB8B410183289C6 /* FormTextFieldType.swift in Sources */ = {isa = PBXBuildFile; fileRef = 76D44B2001D9060134D4F583386C4E5A /* FormTextFieldType.swift */; };
-		BC1B642FAF17FD49D3315F264F23D81A /* ClientTokenService.swift in Sources */ = {isa = PBXBuildFile; fileRef = 55430912CA076676C25AC9A4ECF1FE57 /* ClientTokenService.swift */; };
-		BC5D67862B931253DCBCA754C81BCDFE /* Content.swift in Sources */ = {isa = PBXBuildFile; fileRef = 31E4D70D89BAD59A89042326E85B8C75 /* Content.swift */; };
-		BC97A096C5EAD9553158706E58FE2ED6 /* DateExtension.swift in Sources */ = {isa = PBXBuildFile; fileRef = 2B778387AA67EF333A5916E3A4ED38C1 /* DateExtension.swift */; };
-		BE56EE701169756FDD716C9CCA90A92F /* Configuration.swift in Sources */ = {isa = PBXBuildFile; fileRef = A6ED38E33F4FAC23186BEBF0590662BB /* Configuration.swift */; };
-		BF5123557A7949F3859FB93372C5A6D0 /* MockPrimerAPIClient.swift in Sources */ = {isa = PBXBuildFile; fileRef = 3CE7FDA15EB5FF16E4ECE114D39EAAE8 /* MockPrimerAPIClient.swift */; };
-		BF5491BAE83B1D1621F35E58221F1444 /* PrimerDelegate.swift in Sources */ = {isa = PBXBuildFile; fileRef = B98AB6C6C8AFCB040577FB6D7843C120 /* PrimerDelegate.swift */; };
-		BFF01C131DC24AE23700AB69AF67EC73 /* Primer.swift in Sources */ = {isa = PBXBuildFile; fileRef = 57DF455C22349BD60DCB196110347C88 /* Primer.swift */; };
-		C1C65162D383CD6901CB65336F8D34AA /* PrimerTheme+Buttons.swift in Sources */ = {isa = PBXBuildFile; fileRef = D878B9C71B35BA07B1D2C4607728EC9E /* PrimerTheme+Buttons.swift */; };
-		C45D3F1999D105ADAF04CC1AE242CA75 /* BundleExtension.swift in Sources */ = {isa = PBXBuildFile; fileRef = 999E2CCBF3993D781B6AE8DE7C934831 /* BundleExtension.swift */; };
-		C6240A945BC2E80AD2936DB70C2E480F /* EnsureWrappers.swift in Sources */ = {isa = PBXBuildFile; fileRef = 4329D358CCFDAAE884F4CB5C1E1F83B2 /* EnsureWrappers.swift */; };
-		C63B5477F1E4807ECC724FD2D264ADAA /* ErrorViewController.swift in Sources */ = {isa = PBXBuildFile; fileRef = 002F4E38BC279630FDCC3DE9693A1C27 /* ErrorViewController.swift */; };
-		C7243B86E88E65AB8D4F509E079F68F4 /* PayPalService.swift in Sources */ = {isa = PBXBuildFile; fileRef = 5DE9B626749FBE06552E5B4A25D32E81 /* PayPalService.swift */; };
-		C869A1D3D5408C32F08856A3E705A6D8 /* Mask.swift in Sources */ = {isa = PBXBuildFile; fileRef = C3703F8590F4EB9F0B3AE10081746DD4 /* Mask.swift */; };
-		CA01A9989D7872B50834AF1702B36F8B /* PrimerCardFormViewController.swift in Sources */ = {isa = PBXBuildFile; fileRef = 7131F66338DAC94ABA9BC75DAD730C97 /* PrimerCardFormViewController.swift */; };
-		CACFCF7DF7BF92DD00ADAE2BD85BA271 /* Currency.swift in Sources */ = {isa = PBXBuildFile; fileRef = 8047A65CD25D9E1F3E134FB8B07F43E6 /* Currency.swift */; };
-		CD0646D714EC043BD493CFA87A064894 /* PrimerThemeData+Deprecated.swift in Sources */ = {isa = PBXBuildFile; fileRef = 806F91F010271E529F7BAB7D3BF71EDD /* PrimerThemeData+Deprecated.swift */; };
-		CD3732600D62A6CF41C63FA34764DA08 /* PaymentMethodsGroupView.swift in Sources */ = {isa = PBXBuildFile; fileRef = 1FCF0ADD70E2BF90834648D92AE701E5 /* PaymentMethodsGroupView.swift */; };
-		CD63534831B3F9ADA874277B9E9DCF5B /* PrimerSettings.swift in Sources */ = {isa = PBXBuildFile; fileRef = F41935B64B9C76EC2EC63498FE44DF20 /* PrimerSettings.swift */; };
-		CD935D6EF23C395CE11BA547828FB1AB /* ArrayExtension.swift in Sources */ = {isa = PBXBuildFile; fileRef = D3AB383076DB342475524AAF669BF104 /* ArrayExtension.swift */; };
-		D0E82E660DD55464F2BB5F2C579DE201 /* GuaranteeWrappers.swift in Sources */ = {isa = PBXBuildFile; fileRef = CB97B55C4EAEFDAF5D7245714B8705BE /* GuaranteeWrappers.swift */; };
-		D2D9D568BC2E071A1F2B77560C13D402 /* WebViewUtil.swift in Sources */ = {isa = PBXBuildFile; fileRef = D159A68A5580B9C4E29DC59B8B43A19B /* WebViewUtil.swift */; };
-		D3CCB32CC2B6A3BCD6104C559B1F7255 /* BankTableViewCell.swift in Sources */ = {isa = PBXBuildFile; fileRef = 3693088D868C522D2AD41184FC909E39 /* BankTableViewCell.swift */; };
-		D509FE1E5F7FA74311F33A11734C1617 /* RecoverWrappers.swift in Sources */ = {isa = PBXBuildFile; fileRef = 0FC5265D4486E2618C449B104E8D63E6 /* RecoverWrappers.swift */; };
-		D596E2B41C673AD5018AEA0A0321E51C /* Pods-PrimerSDK_Tests-umbrella.h in Headers */ = {isa = PBXBuildFile; fileRef = EE9674DAD0C961C92687877090E1E047 /* Pods-PrimerSDK_Tests-umbrella.h */; settings = {ATTRIBUTES = (Public, ); }; };
-		D7F793009F3D9D8D2C6DA150B7BCEEA4 /* OrderItem.swift in Sources */ = {isa = PBXBuildFile; fileRef = 7BA4D1DFF655689314477D0597EC7DC5 /* OrderItem.swift */; };
-		DA5ED43FC58583EFF40072BE87956902 /* PrimerThemeData.swift in Sources */ = {isa = PBXBuildFile; fileRef = 402755A4CDAB4752206F9AF3AC06A232 /* PrimerThemeData.swift */; };
-		DBD761508AAEC8A17F60C12F4A7AE149 /* MockSuccess.swift in Sources */ = {isa = PBXBuildFile; fileRef = D0DD3666A2EA9ECB5B82DBC702C1499C /* MockSuccess.swift */; };
-		DBEB94C4461F34A9DC98E4FE15B38B27 /* VaultPaymentMethodViewController.swift in Sources */ = {isa = PBXBuildFile; fileRef = 7A6D3F25AE7D7DAFDE8B75BD402EF55E /* VaultPaymentMethodViewController.swift */; };
-		DCCDD3CBE525216F791FD158C7FD97D4 /* Consolable.swift in Sources */ = {isa = PBXBuildFile; fileRef = B8EA4AB9C8219A16404FE20AAC7A05CC /* Consolable.swift */; };
-		DD27F3317D5C4F09A39D781CEDEAEADB /* PrimerButton.swift in Sources */ = {isa = PBXBuildFile; fileRef = F242CE1BBA58D5CEEC173447E21E3024 /* PrimerButton.swift */; };
-		DFFD11CC37DA01AA1E9DDA38A54D1C87 /* CancellableCatchable.swift in Sources */ = {isa = PBXBuildFile; fileRef = 841637540F16C1814CB8184BADCAD80B /* CancellableCatchable.swift */; };
-		E0A59D25CEE1379F214BB281592EF827 /* PrimerScrollView.swift in Sources */ = {isa = PBXBuildFile; fileRef = 8B822CC1B6A089D4B268B60F6ED08C1A /* PrimerScrollView.swift */; };
-		E0DAD356A148E05906067AB507E9D706 /* PrimerWebViewController.swift in Sources */ = {isa = PBXBuildFile; fileRef = D013026CD37AD15A4B5D46925AD95796 /* PrimerWebViewController.swift */; };
-		E150EB1E3DDC0F59C4FDE4E1058FCAF7 /* Foundation.framework in Frameworks */ = {isa = PBXBuildFile; fileRef = EAB6F611E86A4758835A715E4B4184F6 /* Foundation.framework */; };
-		E204D65A46CACD4CDF3E98C9178AA714 /* 3DS.swift in Sources */ = {isa = PBXBuildFile; fileRef = 652FA5B10BE9185B597EE8495F113779 /* 3DS.swift */; };
-		E287EC737EB6D1730B565A55B2A38F5A /* RateLimitedDispatcherBase.swift in Sources */ = {isa = PBXBuildFile; fileRef = CA6F0B719D024901CE17827DD23F9951 /* RateLimitedDispatcherBase.swift */; };
-		E9FB35F4F171D8D8480FFDB86D8F83D3 /* URLExtension.swift in Sources */ = {isa = PBXBuildFile; fileRef = A8412A013B98B01C493295F24614C29C /* URLExtension.swift */; };
-		EA86F3D7F868DDF45B97EE803161EB1F /* hang.swift in Sources */ = {isa = PBXBuildFile; fileRef = 6F930C03AA17993027FF5C88419DE463 /* hang.swift */; };
-		EA886A5BF7E846DA7604DF010218EA5F /* firstly.swift in Sources */ = {isa = PBXBuildFile; fileRef = 376C445DD057671A40102F4C71CE8D01 /* firstly.swift */; };
-		EAD7496E20E1B329D6A387FEF96712E6 /* AnalyticsEvent.swift in Sources */ = {isa = PBXBuildFile; fileRef = 24F8FDEC009E09175AD2AFD629615C34 /* AnalyticsEvent.swift */; };
-		EB2DC0840C5FBF554FE07D369FCCC5D8 /* PrimerTheme.swift in Sources */ = {isa = PBXBuildFile; fileRef = 28351834DF0AC459BAC12D3538018F42 /* PrimerTheme.swift */; };
-		EBB169FADF580CE9C2EE67A3F857C60E /* VaultPaymentMethodViewModel.swift in Sources */ = {isa = PBXBuildFile; fileRef = 5BE06AFC9E0548FE40F80341FFFF191A /* VaultPaymentMethodViewModel.swift */; };
-		ECECB574DCF06862B6DDFC6797481511 /* Catchable.swift in Sources */ = {isa = PBXBuildFile; fileRef = D256FB04BD04FA40214103D9BD04AC9A /* Catchable.swift */; };
-		ED58F37FB2A36B1544DC111B5B328996 /* DataExtension.swift in Sources */ = {isa = PBXBuildFile; fileRef = F2D9628E4DD0B05D45C73AC74CD25687 /* DataExtension.swift */; };
-		EEA9A9B52E8313AB40386585CE2F6069 /* 3DSService.swift in Sources */ = {isa = PBXBuildFile; fileRef = 50CB7160121654CBB10F56C1E0C82651 /* 3DSService.swift */; };
-		EF5D1AC6A87B06EA020BE547C1D769BC /* PrimerCVVFieldView.swift in Sources */ = {isa = PBXBuildFile; fileRef = 892D2B30E02A145088DF24949D5C8471 /* PrimerCVVFieldView.swift */; };
-		F09A27F9C106402BEBE26D5CF29698F0 /* VaultCheckoutViewModel.swift in Sources */ = {isa = PBXBuildFile; fileRef = 71DE6883767CF5230772ADF38EF60F0A /* VaultCheckoutViewModel.swift */; };
-		F5DEE3D7253DC7618BB2A77679D4ED61 /* CardComponentsManager.swift in Sources */ = {isa = PBXBuildFile; fileRef = 49660D3198626BD32681CA997AEAF5BC /* CardComponentsManager.swift */; };
-		F61DF49A241FDCCF541AF8D1BBA8C484 /* AES256.swift in Sources */ = {isa = PBXBuildFile; fileRef = C16019B8FE1BEBD4ACB927F120082C40 /* AES256.swift */; };
-		F6B89FCF4833935E2039031F18C47E11 /* AnyDecodable.swift in Sources */ = {isa = PBXBuildFile; fileRef = BE282DAAD6EFB8D000068811F25AA5DE /* AnyDecodable.swift */; };
-		F6E19C8F56ED16AC49523401ABCDAF82 /* ThenableWrappers.swift in Sources */ = {isa = PBXBuildFile; fileRef = 8FED02FE0B32957B1F5744859363634E /* ThenableWrappers.swift */; };
-		F6FCEA41B7D4A17FD20C345E86296343 /* Pods-PrimerSDK_Example-dummy.m in Sources */ = {isa = PBXBuildFile; fileRef = 21F4ACB1142B1B9457658584BF5CD35A /* Pods-PrimerSDK_Example-dummy.m */; };
-		F82BF5DDE541570D5F8B420ABF343889 /* ApayaTokenizationViewModel.swift in Sources */ = {isa = PBXBuildFile; fileRef = 0C9F5A0B6C47758F550F55E661F341DE /* ApayaTokenizationViewModel.swift */; };
-		F90EEA5C640196ACBE6419C31F8A2CAA /* Dispatcher.swift in Sources */ = {isa = PBXBuildFile; fileRef = 885E7E665991BCF3660B8B025D51F1B2 /* Dispatcher.swift */; };
-		FA709A64BD45DFFC712B2C8A698E2168 /* Optional+Extensions.swift in Sources */ = {isa = PBXBuildFile; fileRef = 84AF0134490448CACC269428F209F1B4 /* Optional+Extensions.swift */; };
-		FB34829023F98525090EA0EAD14CB358 /* when.swift in Sources */ = {isa = PBXBuildFile; fileRef = F2709F76E309C35F9711852DB55DB769 /* when.swift */; };
-		FC7F040A228029FE13E968DBE87CB91A /* Queue.swift in Sources */ = {isa = PBXBuildFile; fileRef = E0487A4AF7551B22AA0F513E0CB110CE /* Queue.swift */; };
-		FD1F840E4F155F4208071B6ADA38F0F3 /* Apaya.swift in Sources */ = {isa = PBXBuildFile; fileRef = 2E97654348CC3ADD626AD642AEE6C7A8 /* Apaya.swift */; };
-		FDC5FF86B6774C74157BDE09569164DB /* Device.swift in Sources */ = {isa = PBXBuildFile; fileRef = 4A8B136165F2C77789AED90C697C5CD3 /* Device.swift */; };
-		FE71C48937424596DC430C1EB638D5B0 /* UIKit.framework in Frameworks */ = {isa = PBXBuildFile; fileRef = D245E0514AAC1A2B9A6D5EA2F383E90F /* UIKit.framework */; };
-/* End PBXBuildFile section */
-
-/* Begin PBXContainerItemProxy section */
-		45BCFF91230D49E6A31ACE4087CEB35E /* PBXContainerItemProxy */ = {
+		C3AC2118D1BDE4913950372DB72F4A82 /* PBXContainerItemProxy */ = {
 			isa = PBXContainerItemProxy;
 			containerPortal = BFDFE7DC352907FC980B868725387E98 /* Project object */;
 			proxyType = 1;
 			remoteGlobalIDString = F3BE9108C53B53949406218CEA55E0B2;
 			remoteInfo = PrimerSDK;
 		};
-		9A2D88302DF2C01DD86776825B275EEA /* PBXContainerItemProxy */ = {
->>>>>>> 7a4245b4
+		DDDFF13FFB1656DDB824A0175B75760B /* PBXContainerItemProxy */ = {
 			isa = PBXContainerItemProxy;
 			containerPortal = BFDFE7DC352907FC980B868725387E98 /* Project object */;
 			proxyType = 1;
 			remoteGlobalIDString = 6C144A762E9B598392AFFEC8F873746A;
 			remoteInfo = "Pods-PrimerSDK_Example";
 		};
-<<<<<<< HEAD
-		9352D01081F9FBA94D289C7D3B4A984B /* PBXContainerItemProxy */ = {
-=======
-		B168BC3D757E3B34BF04D689B4E68186 /* PBXContainerItemProxy */ = {
->>>>>>> 7a4245b4
+		E6BD97D2167AA8A5491E61C824EC36CC /* PBXContainerItemProxy */ = {
 			isa = PBXContainerItemProxy;
 			containerPortal = BFDFE7DC352907FC980B868725387E98 /* Project object */;
 			proxyType = 1;
 			remoteGlobalIDString = 6E6525C7043FBA7BB34A249010AF5593;
 			remoteInfo = "PrimerSDK-PrimerResources";
 		};
-		D9F23B7411D13440D325C8A7E10E651C /* PBXContainerItemProxy */ = {
-			isa = PBXContainerItemProxy;
-			containerPortal = BFDFE7DC352907FC980B868725387E98 /* Project object */;
-			proxyType = 1;
-			remoteGlobalIDString = 6C144A762E9B598392AFFEC8F873746A;
-			remoteInfo = "Pods-PrimerSDK_Example";
-		};
 /* End PBXContainerItemProxy section */
 
 /* Begin PBXFileReference section */
 		02B0C64D851DD4C4DDB27B08ED8EC2B3 /* AnalyticsService.swift */ = {isa = PBXFileReference; includeInIndex = 1; lastKnownFileType = sourcecode.swift; path = AnalyticsService.swift; sourceTree = "<group>"; };
-<<<<<<< HEAD
 		03669F6CA3456E0D41C7EB9ADE266FF0 /* PrimerGenericTextFieldView.swift */ = {isa = PBXFileReference; includeInIndex = 1; lastKnownFileType = sourcecode.swift; path = PrimerGenericTextFieldView.swift; sourceTree = "<group>"; };
+		03873B542C3717D1BCDDE75180274DA1 /* PrimerAPI.swift */ = {isa = PBXFileReference; includeInIndex = 1; lastKnownFileType = sourcecode.swift; path = PrimerAPI.swift; sourceTree = "<group>"; };
 		03EFB11F2475F9DE781C04CE2A91FEA6 /* PrimerNibView.swift */ = {isa = PBXFileReference; includeInIndex = 1; lastKnownFileType = sourcecode.swift; path = PrimerNibView.swift; sourceTree = "<group>"; };
 		04FA62715B3703C051150732326F70AE /* PrimerLoadingViewController.swift */ = {isa = PBXFileReference; includeInIndex = 1; lastKnownFileType = sourcecode.swift; path = PrimerLoadingViewController.swift; sourceTree = "<group>"; };
 		07989D5BBA0C10DD351ADF4CEC7E02EA /* PrimerWebViewController.swift */ = {isa = PBXFileReference; includeInIndex = 1; lastKnownFileType = sourcecode.swift; path = PrimerWebViewController.swift; sourceTree = "<group>"; };
@@ -463,15 +246,7 @@
 		0B26B80BF8479A7DA3337972D1240BFF /* CancelContext.swift */ = {isa = PBXFileReference; includeInIndex = 1; lastKnownFileType = sourcecode.swift; path = CancelContext.swift; sourceTree = "<group>"; };
 		0B2937F6C8F9BD92A3239EB8B101F575 /* Guarantee.swift */ = {isa = PBXFileReference; includeInIndex = 1; lastKnownFileType = sourcecode.swift; path = Guarantee.swift; sourceTree = "<group>"; };
 		0C5D0D4691EE6FDC9A3642D577C5879B /* PayPalTokenizationViewModel.swift */ = {isa = PBXFileReference; includeInIndex = 1; lastKnownFileType = sourcecode.swift; path = PayPalTokenizationViewModel.swift; sourceTree = "<group>"; };
-=======
-		03873B542C3717D1BCDDE75180274DA1 /* PrimerAPI.swift */ = {isa = PBXFileReference; includeInIndex = 1; lastKnownFileType = sourcecode.swift; path = PrimerAPI.swift; sourceTree = "<group>"; };
-		0422BB0E3E580D4EF81AFCA8A5926A55 /* PaymentMethodComponent.swift */ = {isa = PBXFileReference; includeInIndex = 1; lastKnownFileType = sourcecode.swift; path = PaymentMethodComponent.swift; sourceTree = "<group>"; };
-		08DB7D110E768DC8D734D30D784444A6 /* CountryCode.swift */ = {isa = PBXFileReference; includeInIndex = 1; lastKnownFileType = sourcecode.swift; path = CountryCode.swift; sourceTree = "<group>"; };
-		0B26B80BF8479A7DA3337972D1240BFF /* CancelContext.swift */ = {isa = PBXFileReference; includeInIndex = 1; lastKnownFileType = sourcecode.swift; path = CancelContext.swift; sourceTree = "<group>"; };
-		0B2937F6C8F9BD92A3239EB8B101F575 /* Guarantee.swift */ = {isa = PBXFileReference; includeInIndex = 1; lastKnownFileType = sourcecode.swift; path = Guarantee.swift; sourceTree = "<group>"; };
 		0C8F52C2A97AF726CF5BBFC9AFEDBD48 /* PrimerAPIClient+Promises.swift */ = {isa = PBXFileReference; includeInIndex = 1; lastKnownFileType = sourcecode.swift; path = "PrimerAPIClient+Promises.swift"; sourceTree = "<group>"; };
-		0C9F5A0B6C47758F550F55E661F341DE /* ApayaTokenizationViewModel.swift */ = {isa = PBXFileReference; includeInIndex = 1; lastKnownFileType = sourcecode.swift; path = ApayaTokenizationViewModel.swift; sourceTree = "<group>"; };
->>>>>>> 7a4245b4
 		0CBE052B786A6F5F97FBC879ACDDF884 /* WrapperProtocols.swift */ = {isa = PBXFileReference; includeInIndex = 1; lastKnownFileType = sourcecode.swift; path = WrapperProtocols.swift; sourceTree = "<group>"; };
 		0CF37C2A6E0CCA55E628F6CE49F75291 /* AnyCodable.swift */ = {isa = PBXFileReference; includeInIndex = 1; lastKnownFileType = sourcecode.swift; path = AnyCodable.swift; sourceTree = "<group>"; };
 		0CF3B72505D1E66B5CCAFB21209A5BFB /* PrimerExpiryDateFieldView.swift */ = {isa = PBXFileReference; includeInIndex = 1; lastKnownFileType = sourcecode.swift; path = PrimerExpiryDateFieldView.swift; sourceTree = "<group>"; };
@@ -483,11 +258,7 @@
 		15F13934161261480DE8E19CCC1C1E0E /* PaymentMethodConfigService.swift */ = {isa = PBXFileReference; includeInIndex = 1; lastKnownFileType = sourcecode.swift; path = PaymentMethodConfigService.swift; sourceTree = "<group>"; };
 		172A17BD16C12D728F7128A3361762E0 /* PrimerSDK.modulemap */ = {isa = PBXFileReference; includeInIndex = 1; lastKnownFileType = sourcecode.module; path = PrimerSDK.modulemap; sourceTree = "<group>"; };
 		1753FADFBFB5C3386D1673DF56C810B3 /* PrimerSDK-dummy.m */ = {isa = PBXFileReference; includeInIndex = 1; lastKnownFileType = sourcecode.c.objc; path = "PrimerSDK-dummy.m"; sourceTree = "<group>"; };
-<<<<<<< HEAD
-		1BE527338A3D5FA9AA3112AB43F0898A /* PrimerAPIClient+Promises.swift */ = {isa = PBXFileReference; includeInIndex = 1; lastKnownFileType = sourcecode.swift; path = "PrimerAPIClient+Promises.swift"; sourceTree = "<group>"; };
 		1BFA87A7F575FA99146ED4E2663D2181 /* PrimerCardNumberFieldView.swift */ = {isa = PBXFileReference; includeInIndex = 1; lastKnownFileType = sourcecode.swift; path = PrimerCardNumberFieldView.swift; sourceTree = "<group>"; };
-=======
->>>>>>> 7a4245b4
 		1EC7B8536C5AB452AE2F0D71247B3506 /* CustomStringConvertible.swift */ = {isa = PBXFileReference; includeInIndex = 1; lastKnownFileType = sourcecode.swift; path = CustomStringConvertible.swift; sourceTree = "<group>"; };
 		207CA1EE942B412F5B44273E5140AFF3 /* CardComponentsManager.swift */ = {isa = PBXFileReference; includeInIndex = 1; lastKnownFileType = sourcecode.swift; path = CardComponentsManager.swift; sourceTree = "<group>"; };
 		21F4ACB1142B1B9457658584BF5CD35A /* Pods-PrimerSDK_Example-dummy.m */ = {isa = PBXFileReference; includeInIndex = 1; lastKnownFileType = sourcecode.c.objc; path = "Pods-PrimerSDK_Example-dummy.m"; sourceTree = "<group>"; };
@@ -495,11 +266,7 @@
 		23FD1D157B8C8E7148BE8A7D354A051F /* Pods-PrimerSDK_Tests */ = {isa = PBXFileReference; explicitFileType = wrapper.framework; includeInIndex = 0; name = "Pods-PrimerSDK_Tests"; path = Pods_PrimerSDK_Tests.framework; sourceTree = BUILT_PRODUCTS_DIR; };
 		24F8FDEC009E09175AD2AFD629615C34 /* AnalyticsEvent.swift */ = {isa = PBXFileReference; includeInIndex = 1; lastKnownFileType = sourcecode.swift; path = AnalyticsEvent.swift; sourceTree = "<group>"; };
 		268B6E23AB8314D0816482A4234B1C2A /* sv.lproj */ = {isa = PBXFileReference; includeInIndex = 1; path = sv.lproj; sourceTree = "<group>"; };
-<<<<<<< HEAD
-=======
 		26C6EA679A84FBBA7E36AE80A0099EA3 /* JSONParser.swift */ = {isa = PBXFileReference; includeInIndex = 1; lastKnownFileType = sourcecode.swift; path = JSONParser.swift; sourceTree = "<group>"; };
-		274C6A2E89A5863375294300307AE038 /* PrimerTextFieldView.swift */ = {isa = PBXFileReference; includeInIndex = 1; lastKnownFileType = sourcecode.swift; path = PrimerTextFieldView.swift; sourceTree = "<group>"; };
->>>>>>> 7a4245b4
 		28351834DF0AC459BAC12D3538018F42 /* PrimerTheme.swift */ = {isa = PBXFileReference; includeInIndex = 1; lastKnownFileType = sourcecode.swift; path = PrimerTheme.swift; sourceTree = "<group>"; };
 		28CAEFAAFCACC88F2D1524E02DE60FEF /* ReloadDelegate.swift */ = {isa = PBXFileReference; includeInIndex = 1; lastKnownFileType = sourcecode.swift; path = ReloadDelegate.swift; sourceTree = "<group>"; };
 		28E47791C9F9D0A9BA05C719761A4F3F /* PrimerSDK */ = {isa = PBXFileReference; explicitFileType = wrapper.framework; includeInIndex = 0; name = PrimerSDK; path = PrimerSDK.framework; sourceTree = BUILT_PRODUCTS_DIR; };
@@ -594,12 +361,6 @@
 		90CEA1CE4E7E0F07A8BD8B822FCA9BDD /* NetworkService.swift */ = {isa = PBXFileReference; includeInIndex = 1; lastKnownFileType = sourcecode.swift; path = NetworkService.swift; sourceTree = "<group>"; };
 		90FC79BB82EFF393D1A22D276F6C230A /* Klarna.swift */ = {isa = PBXFileReference; includeInIndex = 1; lastKnownFileType = sourcecode.swift; path = Klarna.swift; sourceTree = "<group>"; };
 		94BE1685CDC4F3BF456B2F5ADA2AFEC6 /* ClientSession.swift */ = {isa = PBXFileReference; includeInIndex = 1; lastKnownFileType = sourcecode.swift; path = ClientSession.swift; sourceTree = "<group>"; };
-<<<<<<< HEAD
-		95AF35CFD1939E85B195402FDAF19258 /* JSONParser.swift */ = {isa = PBXFileReference; includeInIndex = 1; lastKnownFileType = sourcecode.swift; path = JSONParser.swift; sourceTree = "<group>"; };
-=======
-		96488924BA8F31D48CDF23FCC226AD9B /* PrimerUniversalCheckoutViewController.swift */ = {isa = PBXFileReference; includeInIndex = 1; lastKnownFileType = sourcecode.swift; path = PrimerUniversalCheckoutViewController.swift; sourceTree = "<group>"; };
-		97776CE2C9B033BA7F6FD37F134A04C3 /* PrimerSearchTextField.swift */ = {isa = PBXFileReference; includeInIndex = 1; lastKnownFileType = sourcecode.swift; path = PrimerSearchTextField.swift; sourceTree = "<group>"; };
->>>>>>> 7a4245b4
 		999E2CCBF3993D781B6AE8DE7C934831 /* BundleExtension.swift */ = {isa = PBXFileReference; includeInIndex = 1; lastKnownFileType = sourcecode.swift; path = BundleExtension.swift; sourceTree = "<group>"; };
 		9A9EF8929A3F61C9A1A4A0825EAE14CD /* Promise.swift */ = {isa = PBXFileReference; includeInIndex = 1; lastKnownFileType = sourcecode.swift; path = Promise.swift; sourceTree = "<group>"; };
 		9C7BC101312331C7EC7BAF5894545C6B /* PrimerViewExtensions.swift */ = {isa = PBXFileReference; includeInIndex = 1; lastKnownFileType = sourcecode.swift; path = PrimerViewExtensions.swift; sourceTree = "<group>"; };
@@ -623,15 +384,9 @@
 		A9032A6942D6AC05725BD1E4804C36B1 /* StrictRateLimitedDispatcher.swift */ = {isa = PBXFileReference; includeInIndex = 1; lastKnownFileType = sourcecode.swift; path = StrictRateLimitedDispatcher.swift; sourceTree = "<group>"; };
 		A97A1FFD8A86F218CCCA6C053D88421B /* DirectDebitService.swift */ = {isa = PBXFileReference; includeInIndex = 1; lastKnownFileType = sourcecode.swift; path = DirectDebitService.swift; sourceTree = "<group>"; };
 		AA80C9C550CB6B8B521015719AA66526 /* Pods-PrimerSDK_Example.modulemap */ = {isa = PBXFileReference; includeInIndex = 1; lastKnownFileType = sourcecode.module; path = "Pods-PrimerSDK_Example.modulemap"; sourceTree = "<group>"; };
-<<<<<<< HEAD
 		AA95E248BBE470BE340E8D4B961F385F /* BankSelectorTokenizationViewModel.swift */ = {isa = PBXFileReference; includeInIndex = 1; lastKnownFileType = sourcecode.swift; path = BankSelectorTokenizationViewModel.swift; sourceTree = "<group>"; };
-		AA99C2734984036D1492AC8B7FE882CD /* NetworkService.swift */ = {isa = PBXFileReference; includeInIndex = 1; lastKnownFileType = sourcecode.swift; path = NetworkService.swift; sourceTree = "<group>"; };
 		AB1B480EBDA089F894359111F84D1072 /* FormTokenizationViewModel.swift */ = {isa = PBXFileReference; includeInIndex = 1; lastKnownFileType = sourcecode.swift; path = FormTokenizationViewModel.swift; sourceTree = "<group>"; };
-		ABBD22BACC097A6777C8C9E2ADB82B7C /* PrimerAPI.swift */ = {isa = PBXFileReference; includeInIndex = 1; lastKnownFileType = sourcecode.swift; path = PrimerAPI.swift; sourceTree = "<group>"; };
-=======
-		AB0A58037290394331F9D310A7891CE3 /* PrimerCardNumberFieldView.swift */ = {isa = PBXFileReference; includeInIndex = 1; lastKnownFileType = sourcecode.swift; path = PrimerCardNumberFieldView.swift; sourceTree = "<group>"; };
 		AEDC94D57812752820919E73B5EF1C43 /* Parser.swift */ = {isa = PBXFileReference; includeInIndex = 1; lastKnownFileType = sourcecode.swift; path = Parser.swift; sourceTree = "<group>"; };
->>>>>>> 7a4245b4
 		B1BE47E46531B73C6CCAF5460E385D4D /* race.swift */ = {isa = PBXFileReference; includeInIndex = 1; lastKnownFileType = sourcecode.swift; path = race.swift; sourceTree = "<group>"; };
 		B32C4D3E52FC28C6BA9AB65796C9B1D2 /* PrimerTheme+Inputs.swift */ = {isa = PBXFileReference; includeInIndex = 1; lastKnownFileType = sourcecode.swift; path = "PrimerTheme+Inputs.swift"; sourceTree = "<group>"; };
 		B3A0650D4F04D769AB321DA7340382A4 /* LogEvent.swift */ = {isa = PBXFileReference; includeInIndex = 1; lastKnownFileType = sourcecode.swift; path = LogEvent.swift; sourceTree = "<group>"; };
@@ -661,11 +416,7 @@
 		CCE611D948377E90FC0215BE4AC917EB /* IntExtension.swift */ = {isa = PBXFileReference; includeInIndex = 1; lastKnownFileType = sourcecode.swift; path = IntExtension.swift; sourceTree = "<group>"; };
 		CCFDD0BD29BE11C3E1CB7EE7CD88C795 /* RateLimitedDispatcher.swift */ = {isa = PBXFileReference; includeInIndex = 1; lastKnownFileType = sourcecode.swift; path = RateLimitedDispatcher.swift; sourceTree = "<group>"; };
 		CDE9B2FB11AA667F8659393EF3F3D097 /* ErrorHandler.swift */ = {isa = PBXFileReference; includeInIndex = 1; lastKnownFileType = sourcecode.swift; path = ErrorHandler.swift; sourceTree = "<group>"; };
-<<<<<<< HEAD
-=======
-		D013026CD37AD15A4B5D46925AD95796 /* PrimerWebViewController.swift */ = {isa = PBXFileReference; includeInIndex = 1; lastKnownFileType = sourcecode.swift; path = PrimerWebViewController.swift; sourceTree = "<group>"; };
 		D0DD3666A2EA9ECB5B82DBC702C1499C /* MockSuccess.swift */ = {isa = PBXFileReference; includeInIndex = 1; lastKnownFileType = sourcecode.swift; path = MockSuccess.swift; sourceTree = "<group>"; };
->>>>>>> 7a4245b4
 		D159A68A5580B9C4E29DC59B8B43A19B /* WebViewUtil.swift */ = {isa = PBXFileReference; includeInIndex = 1; lastKnownFileType = sourcecode.swift; path = WebViewUtil.swift; sourceTree = "<group>"; };
 		D1CDFE668DE1658D93CFCEB14BF3127D /* Connectivity.swift */ = {isa = PBXFileReference; includeInIndex = 1; lastKnownFileType = sourcecode.swift; path = Connectivity.swift; sourceTree = "<group>"; };
 		D245E0514AAC1A2B9A6D5EA2F383E90F /* UIKit.framework */ = {isa = PBXFileReference; lastKnownFileType = wrapper.framework; name = UIKit.framework; path = Platforms/iPhoneOS.platform/Developer/SDKs/iPhoneOS14.0.sdk/System/Library/Frameworks/UIKit.framework; sourceTree = DEVELOPER_DIR; };
@@ -696,22 +447,14 @@
 		EAD3E7472220240A0B5857C2DF8A8F28 /* FormType.swift */ = {isa = PBXFileReference; includeInIndex = 1; lastKnownFileType = sourcecode.swift; path = FormType.swift; sourceTree = "<group>"; };
 		EB96E7969F088FD1B87B24D916F3FCBC /* PrimerContainerViewController.swift */ = {isa = PBXFileReference; includeInIndex = 1; lastKnownFileType = sourcecode.swift; path = PrimerContainerViewController.swift; sourceTree = "<group>"; };
 		EE9674DAD0C961C92687877090E1E047 /* Pods-PrimerSDK_Tests-umbrella.h */ = {isa = PBXFileReference; includeInIndex = 1; lastKnownFileType = sourcecode.c.h; path = "Pods-PrimerSDK_Tests-umbrella.h"; sourceTree = "<group>"; };
-<<<<<<< HEAD
 		F0AB52A969D543B5D917F557F5D72CD0 /* ErrorViewController.swift */ = {isa = PBXFileReference; includeInIndex = 1; lastKnownFileType = sourcecode.swift; path = ErrorViewController.swift; sourceTree = "<group>"; };
-		F18433C8E37D8D09B4E1D47EEB1C0F81 /* Endpoint.swift */ = {isa = PBXFileReference; includeInIndex = 1; lastKnownFileType = sourcecode.swift; path = Endpoint.swift; sourceTree = "<group>"; };
 		F2060BF6D4BB34DEA4CCF350662764DA /* PrimerNavigationController.swift */ = {isa = PBXFileReference; includeInIndex = 1; lastKnownFileType = sourcecode.swift; path = PrimerNavigationController.swift; sourceTree = "<group>"; };
-=======
->>>>>>> 7a4245b4
 		F242CE1BBA58D5CEEC173447E21E3024 /* PrimerButton.swift */ = {isa = PBXFileReference; includeInIndex = 1; lastKnownFileType = sourcecode.swift; path = PrimerButton.swift; sourceTree = "<group>"; };
 		F2709F76E309C35F9711852DB55DB769 /* when.swift */ = {isa = PBXFileReference; includeInIndex = 1; lastKnownFileType = sourcecode.swift; path = when.swift; sourceTree = "<group>"; };
 		F2A8350B41284D87DC7444E57050FA07 /* FinallyWrappers.swift */ = {isa = PBXFileReference; includeInIndex = 1; lastKnownFileType = sourcecode.swift; path = FinallyWrappers.swift; sourceTree = "<group>"; };
 		F2D9628E4DD0B05D45C73AC74CD25687 /* DataExtension.swift */ = {isa = PBXFileReference; includeInIndex = 1; lastKnownFileType = sourcecode.swift; path = DataExtension.swift; sourceTree = "<group>"; };
 		F41935B64B9C76EC2EC63498FE44DF20 /* PrimerSettings.swift */ = {isa = PBXFileReference; includeInIndex = 1; lastKnownFileType = sourcecode.swift; path = PrimerSettings.swift; sourceTree = "<group>"; };
-<<<<<<< HEAD
-=======
 		F57EDA44458D37978C7340A1F156D201 /* URLSessionStack.swift */ = {isa = PBXFileReference; includeInIndex = 1; lastKnownFileType = sourcecode.swift; path = URLSessionStack.swift; sourceTree = "<group>"; };
-		F5B3057A35A9A4F4B225AD5DDC78FE45 /* CardScannerViewController+SimpleScanDelegate.swift */ = {isa = PBXFileReference; includeInIndex = 1; lastKnownFileType = sourcecode.swift; path = "CardScannerViewController+SimpleScanDelegate.swift"; sourceTree = "<group>"; };
->>>>>>> 7a4245b4
 		F7B48CC82297D62E27EA98AE7A13D3DA /* Pods-PrimerSDK_Tests.release.xcconfig */ = {isa = PBXFileReference; includeInIndex = 1; lastKnownFileType = text.xcconfig; path = "Pods-PrimerSDK_Tests.release.xcconfig"; sourceTree = "<group>"; };
 		F8F5DE3892C80AC3CA7D984E87EF2441 /* AlertController.swift */ = {isa = PBXFileReference; includeInIndex = 1; lastKnownFileType = sourcecode.swift; path = AlertController.swift; sourceTree = "<group>"; };
 		FBAF864A065578712080D4229CB42C84 /* PaymentMethodsGroupView.swift */ = {isa = PBXFileReference; includeInIndex = 1; lastKnownFileType = sourcecode.swift; path = PaymentMethodsGroupView.swift; sourceTree = "<group>"; };
@@ -738,32 +481,19 @@
 			);
 			runOnlyForDeploymentPostprocessing = 0;
 		};
-<<<<<<< HEAD
-		40211EA83A037AD00228363287325F9A /* Frameworks */ = {
-=======
-		CA17546E10B17E654127AF737F349F10 /* Frameworks */ = {
->>>>>>> 7a4245b4
+		690DFB449F7DC00ECB8BDF6E257B8745 /* Frameworks */ = {
 			isa = PBXFrameworksBuildPhase;
 			buildActionMask = 2147483647;
 			files = (
-				352205C166F127D47602E6E09256E6DC /* Foundation.framework in Frameworks */,
-				FE71C48937424596DC430C1EB638D5B0 /* UIKit.framework in Frameworks */,
 			);
 			runOnlyForDeploymentPostprocessing = 0;
 		};
-<<<<<<< HEAD
-		9689D4C197B2053F3E414F5B479DE858 /* Frameworks */ = {
+		AB6C8AEB8EC7DEE5B3502DADD5CC2767 /* Frameworks */ = {
 			isa = PBXFrameworksBuildPhase;
 			buildActionMask = 2147483647;
 			files = (
-				940F42D7B74FF9A5E03D62250EF9386D /* Foundation.framework in Frameworks */,
-				77DFDDA9E3EC595A46060FFE0E62A404 /* UIKit.framework in Frameworks */,
-=======
-		E1BF8190BD1BFB96063E7BDD0711C255 /* Frameworks */ = {
-			isa = PBXFrameworksBuildPhase;
-			buildActionMask = 2147483647;
-			files = (
->>>>>>> 7a4245b4
+				2FF1D12F71167E47FB97F3036AD2CF92 /* Foundation.framework in Frameworks */,
+				8A00B1BB5D2A3DABC151F9429C687D97 /* UIKit.framework in Frameworks */,
 			);
 			runOnlyForDeploymentPostprocessing = 0;
 		};
@@ -814,18 +544,6 @@
 			name = Frameworks;
 			sourceTree = "<group>";
 		};
-<<<<<<< HEAD
-		1A0334487186DC87E3028C83C34DD9CA /* Primer */ = {
-			isa = PBXGroup;
-			children = (
-				ABBD22BACC097A6777C8C9E2ADB82B7C /* PrimerAPI.swift */,
-				E3AB91C4574E0D168D49DE63908A3DD6 /* PrimerAPIClient.swift */,
-				1BE527338A3D5FA9AA3112AB43F0898A /* PrimerAPIClient+Promises.swift */,
-			);
-			name = Primer;
-			path = Primer;
-			sourceTree = "<group>";
-		};
 		2099476D442EEE0E9A495721CAD22601 /* UI Delegates */ = {
 			isa = PBXGroup;
 			children = (
@@ -835,8 +553,6 @@
 			path = "UI Delegates";
 			sourceTree = "<group>";
 		};
-=======
->>>>>>> 7a4245b4
 		20E7F4F0C9A6A572A52728626CF2E75C /* Data Models */ = {
 			isa = PBXGroup;
 			children = (
@@ -1191,8 +907,6 @@
 			name = "Development Pods";
 			sourceTree = "<group>";
 		};
-<<<<<<< HEAD
-=======
 		72569E8CDC823F568F700F7905CE6EB7 /* Primer */ = {
 			isa = PBXGroup;
 			children = (
@@ -1204,17 +918,6 @@
 			path = Primer;
 			sourceTree = "<group>";
 		};
-		7E318F79FE7B209FCB9A938DC215036A /* Banks */ = {
-			isa = PBXGroup;
-			children = (
-				9381D33CDB6306805E0B79BBF6CBC441 /* BankSelectorViewController.swift */,
-				3693088D868C522D2AD41184FC909E39 /* BankTableViewCell.swift */,
-			);
-			name = Banks;
-			path = Banks;
-			sourceTree = "<group>";
-		};
->>>>>>> 7a4245b4
 		85A64215D08F226889E18230CD9C8021 /* Payment Services */ = {
 			isa = PBXGroup;
 			children = (
@@ -1228,9 +931,6 @@
 			path = "Payment Services";
 			sourceTree = "<group>";
 		};
-<<<<<<< HEAD
-		8B5CD148705986FC3B14F0B08B901C9D /* Vault */ = {
-=======
 		86CA3137C57BA56B414E8751C163D8D2 /* Network */ = {
 			isa = PBXGroup;
 			children = (
@@ -1243,8 +943,7 @@
 			path = Network;
 			sourceTree = "<group>";
 		};
-		8BB33236056D56AE06148468111AC43E /* TokenizationViewModels */ = {
->>>>>>> 7a4245b4
+		8B5CD148705986FC3B14F0B08B901C9D /* Vault */ = {
 			isa = PBXGroup;
 			children = (
 				8CF11B7CA7ADD8B37A82568DB17C534D /* VaultPaymentMethodView.swift */,
@@ -1446,16 +1145,6 @@
 			);
 			sourceTree = "<group>";
 		};
-		D79EA553B6CD6DDADC71E4BFEAD690CE /* Success */ = {
-			isa = PBXGroup;
-			children = (
-				8458373A53C79FB8718C015ED68AF487 /* SuccessViewController.swift */,
-			);
-			name = Success;
-			path = Success;
-			sourceTree = "<group>";
-		};
-<<<<<<< HEAD
 		D24FF22F956315C020EB452D742F3334 /* Error */ = {
 			isa = PBXGroup;
 			children = (
@@ -1463,7 +1152,8 @@
 			);
 			name = Error;
 			path = Error;
-=======
+			sourceTree = "<group>";
+		};
 		D959E8BE02B1B31BE2835BFAE082B7CA /* API */ = {
 			isa = PBXGroup;
 			children = (
@@ -1471,16 +1161,6 @@
 			);
 			name = API;
 			path = API;
-			sourceTree = "<group>";
-		};
-		DA3EC3B992235CFDE0CEDFFF0A580383 /* OAuth */ = {
-			isa = PBXGroup;
-			children = (
-				D013026CD37AD15A4B5D46925AD95796 /* PrimerWebViewController.swift */,
-			);
-			name = OAuth;
-			path = OAuth;
->>>>>>> 7a4245b4
 			sourceTree = "<group>";
 		};
 		DC341534F0F751E90DBE9F9F51531A54 /* Pods-PrimerSDK_Example */ = {
@@ -1537,7 +1217,6 @@
 			path = Internal;
 			sourceTree = "<group>";
 		};
-<<<<<<< HEAD
 		FE094423F76E7B72AD24CAA8A652FCCD /* User Interface */ = {
 			isa = PBXGroup;
 			children = (
@@ -1559,18 +1238,6 @@
 			path = "Sources/PrimerSDK/Classes/User Interface";
 			sourceTree = "<group>";
 		};
-		FEA5BEA03A71CD7C2E47E4F8D5499C00 /* API */ = {
-=======
-		FF3FC020FAA43BBD2763589A2EA7CC8B /* Components */ = {
->>>>>>> 7a4245b4
-			isa = PBXGroup;
-			children = (
-				1A0334487186DC87E3028C83C34DD9CA /* Primer */,
-			);
-			name = API;
-			path = API;
-			sourceTree = "<group>";
-		};
 		FFAE9E94AF313BE4942D3F2E92B2054C /* Networking */ = {
 			isa = PBXGroup;
 			children = (
@@ -1583,19 +1250,11 @@
 /* End PBXGroup section */
 
 /* Begin PBXHeadersBuildPhase section */
-<<<<<<< HEAD
-		0AA9D4131C4565A8465EE3B50E9D3C86 /* Headers */ = {
+		442662F3D3FCB21F5C01EE7A05D26FAF /* Headers */ = {
 			isa = PBXHeadersBuildPhase;
 			buildActionMask = 2147483647;
 			files = (
-				8D5C714ED74C3861A4B0099F1E78A41F /* PrimerSDK-umbrella.h in Headers */,
-=======
-		4B73DDE8684DDAFB150D15CAF6F76080 /* Headers */ = {
-			isa = PBXHeadersBuildPhase;
-			buildActionMask = 2147483647;
-			files = (
-				B4A64CE28731331C5DC0AC3798F182F6 /* PrimerSDK-umbrella.h in Headers */,
->>>>>>> 7a4245b4
+				FF29D1B1DEDAF0BF152BF9D0FCC39DCE /* PrimerSDK-umbrella.h in Headers */,
 			);
 			runOnlyForDeploymentPostprocessing = 0;
 		};
@@ -1630,11 +1289,7 @@
 			buildRules = (
 			);
 			dependencies = (
-<<<<<<< HEAD
-				3B7C5B2A71CEE4A7B99DCD4B9FF9A4EA /* PBXTargetDependency */,
-=======
-				92284CF8C43981724D783D392CB95388 /* PBXTargetDependency */,
->>>>>>> 7a4245b4
+				3383A9F52BCDA51B8395BC9CB63B8957 /* PBXTargetDependency */,
 			);
 			name = "Pods-PrimerSDK_Tests";
 			productName = Pods_PrimerSDK_Tests;
@@ -1653,11 +1308,7 @@
 			buildRules = (
 			);
 			dependencies = (
-<<<<<<< HEAD
-				88C46AFA105CAE25D931BAC08E238430 /* PBXTargetDependency */,
-=======
-				BC80C5049F20FF6F3410E0601AC0506E /* PBXTargetDependency */,
->>>>>>> 7a4245b4
+				95004FD7D9CF47F64C6B0184C403BA77 /* PBXTargetDependency */,
 			);
 			name = "Pods-PrimerSDK_Example";
 			productName = Pods_PrimerSDK_Example;
@@ -1666,19 +1317,11 @@
 		};
 		6E6525C7043FBA7BB34A249010AF5593 /* PrimerSDK-PrimerResources */ = {
 			isa = PBXNativeTarget;
-<<<<<<< HEAD
-			buildConfigurationList = BEA77B088124D36C52FE9FC81A983094 /* Build configuration list for PBXNativeTarget "PrimerSDK-PrimerResources" */;
+			buildConfigurationList = 4CEDBAD49B9B6CF9FFA9EBBDA7B9796A /* Build configuration list for PBXNativeTarget "PrimerSDK-PrimerResources" */;
 			buildPhases = (
-				3772C604A72E0D136D4922A675205FBB /* Sources */,
-				40211EA83A037AD00228363287325F9A /* Frameworks */,
-				C792981447DDBE3212E0993D09F07D93 /* Resources */,
-=======
-			buildConfigurationList = C61F7A27B1AAB9960BC785AAB7A243F1 /* Build configuration list for PBXNativeTarget "PrimerSDK-PrimerResources" */;
-			buildPhases = (
-				F10082FE9FBF921A9A360B658F6D411C /* Sources */,
-				E1BF8190BD1BFB96063E7BDD0711C255 /* Frameworks */,
-				C855DE5F99E330A2B64CFB61D9FFC10F /* Resources */,
->>>>>>> 7a4245b4
+				EC70B13C248C769F55A900A04F6563DF /* Sources */,
+				690DFB449F7DC00ECB8BDF6E257B8745 /* Frameworks */,
+				6890BB10F3E0F31F051C73216868D29D /* Resources */,
 			);
 			buildRules = (
 			);
@@ -1691,30 +1334,17 @@
 		};
 		F3BE9108C53B53949406218CEA55E0B2 /* PrimerSDK */ = {
 			isa = PBXNativeTarget;
-<<<<<<< HEAD
-			buildConfigurationList = EC5B1308C1EC7224F980620552E92AAD /* Build configuration list for PBXNativeTarget "PrimerSDK" */;
+			buildConfigurationList = B23684A2EE1DA1487C4B0EB6CBC1EE81 /* Build configuration list for PBXNativeTarget "PrimerSDK" */;
 			buildPhases = (
-				0AA9D4131C4565A8465EE3B50E9D3C86 /* Headers */,
-				04BFAAC03B26212EF043029F13D4C7B2 /* Sources */,
-				9689D4C197B2053F3E414F5B479DE858 /* Frameworks */,
-				69275D56801758A8A70D5E60AEB5CEDE /* Resources */,
-=======
-			buildConfigurationList = 5FDAC20D4143258EE040C369818617C5 /* Build configuration list for PBXNativeTarget "PrimerSDK" */;
-			buildPhases = (
-				4B73DDE8684DDAFB150D15CAF6F76080 /* Headers */,
-				6EA389241743B046564570FBBEBA8103 /* Sources */,
-				CA17546E10B17E654127AF737F349F10 /* Frameworks */,
-				2DE62C01696658F0AB7743B2B065FE48 /* Resources */,
->>>>>>> 7a4245b4
+				442662F3D3FCB21F5C01EE7A05D26FAF /* Headers */,
+				3B77FB8BFF982ADA3CDF02DDD7488466 /* Sources */,
+				AB6C8AEB8EC7DEE5B3502DADD5CC2767 /* Frameworks */,
+				4A3925B1592AFCBE6BE145F696A6598D /* Resources */,
 			);
 			buildRules = (
 			);
 			dependencies = (
-<<<<<<< HEAD
-				3BF12C46EDADC71E395BA395166E11BD /* PBXTargetDependency */,
-=======
-				A8B708C5286CA635960055A5E6A6E953 /* PBXTargetDependency */,
->>>>>>> 7a4245b4
+				AAF404E248B0096AA6ABBFC16EB29ED3 /* PBXTargetDependency */,
 			);
 			name = PrimerSDK;
 			productName = PrimerSDK;
@@ -1754,26 +1384,30 @@
 /* End PBXProject section */
 
 /* Begin PBXResourcesBuildPhase section */
-<<<<<<< HEAD
 		3555CD6FF689702A32A86FF5DA44364D /* Resources */ = {
 			isa = PBXResourcesBuildPhase;
 			buildActionMask = 2147483647;
 			files = (
-=======
-		2DE62C01696658F0AB7743B2B065FE48 /* Resources */ = {
+			);
+			runOnlyForDeploymentPostprocessing = 0;
+		};
+		4A3925B1592AFCBE6BE145F696A6598D /* Resources */ = {
 			isa = PBXResourcesBuildPhase;
 			buildActionMask = 2147483647;
 			files = (
-				755ECCAB26CDB86D15B3D5440A4213FA /* PrimerSDK-PrimerResources in Resources */,
->>>>>>> 7a4245b4
+				C88101E958E844FF476F39F12652C2E3 /* PrimerSDK-PrimerResources in Resources */,
 			);
 			runOnlyForDeploymentPostprocessing = 0;
 		};
-		69275D56801758A8A70D5E60AEB5CEDE /* Resources */ = {
+		6890BB10F3E0F31F051C73216868D29D /* Resources */ = {
 			isa = PBXResourcesBuildPhase;
 			buildActionMask = 2147483647;
 			files = (
-				4D8725EB4D841E3A20FA81F8C28D0EF5 /* PrimerSDK-PrimerResources in Resources */,
+				C914FAC660E084394AE63B0F0118596D /* en.lproj in Resources */,
+				FFFAA8A6D7F3528918B888E7C77AC5E1 /* fr.lproj in Resources */,
+				6A0B216BB9D53349DB5C6EC8C068789B /* Icons.xcassets in Resources */,
+				061C06148A68241241C754BA616CF181 /* PrimerTextFieldView.xib in Resources */,
+				D1F212E6D55F462A360E48F2D0288AA2 /* sv.lproj in Resources */,
 			);
 			runOnlyForDeploymentPostprocessing = 0;
 		};
@@ -1784,231 +1418,200 @@
 			);
 			runOnlyForDeploymentPostprocessing = 0;
 		};
-<<<<<<< HEAD
-		C792981447DDBE3212E0993D09F07D93 /* Resources */ = {
-			isa = PBXResourcesBuildPhase;
-			buildActionMask = 2147483647;
-			files = (
-				E9A9FA94422BA346D31A78AB2A0BA1B1 /* en.lproj in Resources */,
-				7414E0C180D94DA1196FC7BE3D229072 /* fr.lproj in Resources */,
-				53786F1FB8C7C2240C5F2360F41BBA8C /* Icons.xcassets in Resources */,
-				D94F414AC6D39CC401E3F2A3A65BFB45 /* PrimerTextFieldView.xib in Resources */,
-				947156D9B6CDC333F9FE8057CBD51153 /* sv.lproj in Resources */,
-=======
-		C855DE5F99E330A2B64CFB61D9FFC10F /* Resources */ = {
-			isa = PBXResourcesBuildPhase;
-			buildActionMask = 2147483647;
-			files = (
-				0FDF123101F951ED5F01EC219515423F /* en.lproj in Resources */,
-				6AB3D60F64807F058B81B12A325FA8CF /* fr.lproj in Resources */,
-				B1CFF369D6CEC9F14FC4958A81315B95 /* Icons.xcassets in Resources */,
-				A7BD086734014C52510A9362D1302AB2 /* PrimerTextFieldView.xib in Resources */,
-				A2301622688EAB1C5ED47E3EDBB91E31 /* sv.lproj in Resources */,
->>>>>>> 7a4245b4
-			);
-			runOnlyForDeploymentPostprocessing = 0;
-		};
 /* End PBXResourcesBuildPhase section */
 
 /* Begin PBXSourcesBuildPhase section */
-<<<<<<< HEAD
-		04BFAAC03B26212EF043029F13D4C7B2 /* Sources */ = {
+		3B77FB8BFF982ADA3CDF02DDD7488466 /* Sources */ = {
 			isa = PBXSourcesBuildPhase;
 			buildActionMask = 2147483647;
 			files = (
-				4AD18BC5BC796AA49A92892123458EB0 /* 3DS.swift in Sources */,
-				2077F0A42C44D5C46F71696D4347C529 /* 3DSService.swift in Sources */,
-				230C6771751D3E573DEEDABB160223F8 /* 3DSService+Promises.swift in Sources */,
-				9400B4D9767251ABDFC968BA8C168153 /* AdyenDotPay.swift in Sources */,
-				21759FEA35C0E17BDCF0E5F1E83E26FD /* AES256.swift in Sources */,
-				37B2164E34E78F66173F96B271801370 /* after.swift in Sources */,
-				AEDB53ED4FFC51FFBE129DF81FAFAA54 /* AlertController.swift in Sources */,
-				16070752B6914319517E9A38159F10BD /* Analytics.swift in Sources */,
-				75C830032AC267B63E2420E488754795 /* AnalyticsEvent.swift in Sources */,
-				700CBE2A2B4AF096D9A85DD5A79CF0C7 /* AnalyticsService.swift in Sources */,
-				D97A49758A720E69D2D8FED3CFAA1D0B /* AnyCodable.swift in Sources */,
-				CB8AC2397BD380C867FD514827D27761 /* AnyDecodable.swift in Sources */,
-				9C9B8C58973DAA084EF597A019777070 /* AnyEncodable.swift in Sources */,
-				3BC500EB2511D96FD2F22FE0655EAC98 /* Apaya.swift in Sources */,
-				C79B00BC97FA0E8FD327595F00F22004 /* ApayaTokenizationViewModel.swift in Sources */,
-				0FEC4481926900E8727CB4FAA7AC6F10 /* ApplePay.swift in Sources */,
-				809A2647C31873F3168A907587E54526 /* ApplePayTokenizationViewModel.swift in Sources */,
-				51001E4BBB1120A85CA6759F0CDEE544 /* AppState.swift in Sources */,
-				EF84646D61B85389F53693AB87378692 /* ArrayExtension.swift in Sources */,
-				C0508953B037D6E0C11DC17F7CDE18D7 /* Bank.swift in Sources */,
-				2A9607673B3AA57C50D8173391DE75A3 /* BankSelectorTokenizationViewModel.swift in Sources */,
-				8380C7AC1DE7D5912599C22B4BB8843F /* BankSelectorViewController.swift in Sources */,
-				92C21C72F0C74B0B90B7EC9FBF2182A7 /* BankTableViewCell.swift in Sources */,
-				BB4FE5D975D84A6647D807ADBF7DB580 /* Box.swift in Sources */,
-				F4E0277FE76418F3254841E35E02332B /* BundleExtension.swift in Sources */,
-				650DE904EB28804628B56DC13DEDAF0C /* CancelContext.swift in Sources */,
-				387C56C8931EFBD00C208455898563ED /* Cancellable.swift in Sources */,
-				CC76129DCE9D9A95C48A0A6770C2F556 /* CancellableCatchable.swift in Sources */,
-				2CC82ED2702EC6A8A275D3AC80B739C6 /* CancellablePromise.swift in Sources */,
-				DD7F5EC783D3F0A6B9FA4843316AD33F /* CancellableThenable.swift in Sources */,
-				B91B91607774D102715ED80F58AB4804 /* CardButton.swift in Sources */,
-				10DB861111B14CEB5CEE36871992647C /* CardComponentsManager.swift in Sources */,
-				1A748E4E4E34F7F0D780DDB832A482E5 /* CardNetwork.swift in Sources */,
-				EDBD6F794EBFE0E034592D7B5286A6BA /* CardScannerViewController.swift in Sources */,
-				0D0BCC87069C0CEB0E0CE2B2544C2A96 /* CardScannerViewController+SimpleScanDelegate.swift in Sources */,
-				FAF9CBBA41E30EB24C712021F0A5BB38 /* Catchable.swift in Sources */,
-				3006BCF6D060B33AC7438CCC68FC9EC6 /* CatchWrappers.swift in Sources */,
-				EA2AA88DBB00ADD07F1BBFDEFFEAB018 /* CheckoutModule.swift in Sources */,
-				8DBF5BC012DEBF9A24E28CECB6C09293 /* ClientSession.swift in Sources */,
-				03F03DFE6C0063841B00B70BE4C5AF98 /* ClientToken.swift in Sources */,
-				D913239497AA9E23697685692B84D490 /* ClientTokenService.swift in Sources */,
-				BAE5B4C23A58D496DA7404266D66AABA /* Colors.swift in Sources */,
-				634DAB230247DF3A3B16ED302627ABD4 /* ConcurrencyLimitedDispatcher.swift in Sources */,
-				04BFC30DCF1265DEB9D10AB00FFB689C /* Configuration.swift in Sources */,
-				9AB1AC2424BA81B26CCE7614FE08D715 /* Connectivity.swift in Sources */,
-				4BBE15CA192B190FFCB86A275CC3FDE7 /* Consolable.swift in Sources */,
-				6CB0DE86F6F5309B4C99FA6486CF66F3 /* Content.swift in Sources */,
-				3BE17890F868B7A217913B2DCF00D54E /* CoreDataDispatcher.swift in Sources */,
-				E8AB53C2CA1D951AA2CBDBE15FCBBE8B /* CountryCode.swift in Sources */,
-				46CC4597260ECE141922782AEA1A4B33 /* Currency.swift in Sources */,
-				BCE101BC0EC543B93DB1D7D4653B9AD8 /* Customer.swift in Sources */,
-				EACD2BE7C7BA94849507E762A6F6554E /* CustomStringConvertible.swift in Sources */,
-				6BF8BBBFD5C12E1D0DDB9AEFA95D1E3B /* DataExtension.swift in Sources */,
-				A17F23C468441C1FD0B7B3E0F29B6DBC /* DateExtension.swift in Sources */,
-				09DF09882A51A5B389B0366E3762D22A /* DependencyInjection.swift in Sources */,
-				9CC0BE7BADF95CBD5F99B6B87BA71C66 /* Device.swift in Sources */,
-				767D545F7EE1B8A20E8214C91C2D19C8 /* Dimensions.swift in Sources */,
-				BED4A38DAC4C850785B8C6E5FAAD5AC3 /* DirectDebitMandate.swift in Sources */,
-				123EE85E8B5DEE9B83DC73B18A75B858 /* DirectDebitService.swift in Sources */,
-				8B5DAC8061BC98DA4694D91966643CAA /* Dispatcher.swift in Sources */,
-				88EA11892B500AD7CB885DFC8BC7550E /* Endpoint.swift in Sources */,
-				F9C58A2845EB549B4C346532AD3AA5C2 /* EnsureWrappers.swift in Sources */,
-				EB14FADFC55B14C384F716462F6B2EA6 /* Error.swift in Sources */,
-				29E7DDC69DA5A4344D737177D37D330C /* ErrorHandler.swift in Sources */,
-				479451FBA2F309253E94299361E1A9F5 /* ErrorViewController.swift in Sources */,
-				2177E8D74213B788C7F40E552DD7C68C /* ExternalPaymentMethodTokenizationViewModel.swift in Sources */,
-				DE4CEFADCB47A59E4117936216818FBD /* ExternalViewModel.swift in Sources */,
-				B02EFB42395EBC4BB7229868749BEFE9 /* FinallyWrappers.swift in Sources */,
-				7F04DF2C357CB5EC48E66E4B7377C44C /* firstly.swift in Sources */,
-				B4802F92746639FC09833DA55ACDA52E /* FormTextFieldType.swift in Sources */,
-				65D0A5FD0724507BEBAFC6BA9A7DD67A /* FormTokenizationViewModel.swift in Sources */,
-				A1071F66723E3A8621F9DD76B247D075 /* FormType.swift in Sources */,
-				E882244533F679F09E39BB44B9A77178 /* Guarantee.swift in Sources */,
-				CAF109E4F623935541714B32F041CF7C /* GuaranteeWrappers.swift in Sources */,
-				0FCA4E10E621DBEB16ADC3A375D4811D /* hang.swift in Sources */,
-				038DF07E2F7A365961658781A7A547C4 /* ImageName.swift in Sources */,
-				F7F5EB931645C8A4C1FEA0336EB915D8 /* IntExtension.swift in Sources */,
-				B5C211D6D6E02C5F38016AD9B377A73A /* JSONParser.swift in Sources */,
-				4BC065A70EA9464C08CB5A761DC3497B /* Keychain.swift in Sources */,
-				C3AB953DC85A4F3558870EB5B7F7B185 /* Klarna.swift in Sources */,
-				033F5D3BE641CE71B6E036C8F18BD8F5 /* KlarnaTokenizationViewModel.swift in Sources */,
-				72E9329B49C55FBD73780A9BBF575151 /* LogEvent.swift in Sources */,
-				4275E1DFF4CEC0D5405F26662E772B8E /* Logger.swift in Sources */,
-				112C817A1AC4B5BEC05C1DD81D99FD51 /* Mask.swift in Sources */,
-				53903E6BF49102E2082DEAEC826C10D3 /* MockPrimerAPIClient.swift in Sources */,
-				F68586BE829E8107F21D77FD99DFC6FB /* NetworkService.swift in Sources */,
-				D1E401D3AE0181DA246290F164E51EB2 /* Optional+Extensions.swift in Sources */,
-				604E5FCFFD006AE5924473AA4709BFC7 /* OrderItem.swift in Sources */,
-				22B7B84EB62446D7A2C05042B4FEB0F3 /* Parser.swift in Sources */,
-				8E89AD900B43EA8AAC5020FA87CC649A /* PaymentMethodComponent.swift in Sources */,
-				45539D87B395A761D180880AEE864793 /* PaymentMethodConfigService.swift in Sources */,
-				37C347D34BD811B92A88C6D0E06B9283 /* PaymentMethodConfiguration.swift in Sources */,
-				C81E8D121D6B15AA339DE0FA03E8C173 /* PaymentMethodConfigurationOptions.swift in Sources */,
-				EA176A8D33885BC9FCA2315FD41B2E28 /* PaymentMethodConfigurationType.swift in Sources */,
-				C325ABC61E5CF7D361771EACCBDE12D5 /* PaymentMethodsGroupView.swift in Sources */,
-				64212DA9DDE4BBFD7D62CCBB665562CD /* PaymentMethodToken.swift in Sources */,
-				3E45C6A0B83153EE03DA0BCAA11831D0 /* PaymentMethodTokenizationRequest.swift in Sources */,
-				6E213C93C471BFA2639D1C6424E9ABCC /* PaymentMethodTokenizationViewModel.swift in Sources */,
-				C3D5DC23A8789DFC0604D4CA91A76D5A /* PaymentResponse.swift in Sources */,
-				83BA35BD55749D8605DB2AEDED6C2315 /* PayPal.swift in Sources */,
-				D0C15FCCFAE9D2DB1933F0D0F332CB97 /* PayPalService.swift in Sources */,
-				B0B4809F1D87B9D97356C6CD8686AACE /* PayPalTokenizationViewModel.swift in Sources */,
-				9234F0CD7245AFC86DE2D0F27FB11294 /* PostalCode.swift in Sources */,
-				79392E5931D28EC1678127D32EF1D383 /* PresentationController.swift in Sources */,
-				2B626706470AE45A7ADE5839F9B33B8E /* Primer.swift in Sources */,
-				732F205A8739D41E399B320DE3E0AD50 /* PrimerAPI.swift in Sources */,
-				1E9A81D930BC70E16BE613E5CE23FDA2 /* PrimerAPIClient.swift in Sources */,
-				83911FC14B467EC5885F3DED469813D4 /* PrimerAPIClient+3DS.swift in Sources */,
-				19FDD910C134697F62151F98C59E5C0E /* PrimerAPIClient+Promises.swift in Sources */,
-				2DD8A14DE87477B0D3D6794DA4D27862 /* PrimerButton.swift in Sources */,
-				5609565E1438DA785DF02CE76EE14B16 /* PrimerCardFormViewController.swift in Sources */,
-				90C03CF5DEFF50782B2CA372394FDEB2 /* PrimerCardholderNameFieldView.swift in Sources */,
-				9A96A3B03DE9B5478F8163E40E393582 /* PrimerCardNumberFieldView.swift in Sources */,
-				D0B670F272C1CA1FF02742E600553688 /* PrimerConfiguration.swift in Sources */,
-				869D6096AE426C4941E705171AA0F70B /* PrimerContainerViewController.swift in Sources */,
-				57E748F1BC3E9F884B9F7EFC93969088 /* PrimerContent.swift in Sources */,
-				3F9BA50DB15AFD7DF9BF16502AD3AE1B /* PrimerCustomStyleTextField.swift in Sources */,
-				BD614FFC465F5C45765097AC9EB76B6A /* PrimerCVVFieldView.swift in Sources */,
-				45E03A2130E6F21AF8144FD35331D98E /* PrimerDelegate.swift in Sources */,
-				DADB1906DBC950DBC44CB017C8B9C5F8 /* PrimerError.swift in Sources */,
-				425A482EC3B41F76367FEDD18C9D9242 /* PrimerExpiryDateFieldView.swift in Sources */,
-				636468D47DD9A74743E2D58447F5BBDA /* PrimerFlowEnums.swift in Sources */,
-				E51FB667CED29FA1546FF6779AD06071 /* PrimerFormViewController.swift in Sources */,
-				A9A1169CAE5EB7FB239977A825740B5C /* PrimerGenericTextFieldView.swift in Sources */,
-				AC5F595DA192840BB80445C3A4E002CC /* PrimerImage.swift in Sources */,
-				73F4BACE658970FA0F4BB8BB84C8E477 /* PrimerInputViewController.swift in Sources */,
-				833D7A1A99FC00C817E7845491B754CB /* PrimerLoadingViewController.swift in Sources */,
-				AA1BCF682E2F98571E29948093D18705 /* PrimerNavigationBar.swift in Sources */,
-				E3EA823A77C5C08E5BCDCCFC393C1778 /* PrimerNavigationController.swift in Sources */,
-				B80C573CC884924105944D62DA3A1AFF /* PrimerNibView.swift in Sources */,
-				A884477D6C8FAA4C2CA55ABEB614B9F2 /* PrimerPostalCodeFieldView.swift in Sources */,
-				1F1447B625A268CF3B50860ADC996730 /* PrimerRootViewController.swift in Sources */,
-				9959385ACBBE569D9B7B549E4735023C /* PrimerScrollView.swift in Sources */,
-				477DC1630349DA26FFC14F49910FB1A4 /* PrimerSDK-dummy.m in Sources */,
-				D5234AAEE47036549A51CB442F7A6BC7 /* PrimerSearchTextField.swift in Sources */,
-				AE3C97682422DC5A4640FF2B76C56D3C /* PrimerSettings.swift in Sources */,
-				D3AECB0C7494D841BF34615C42307B25 /* PrimerTableViewCell.swift in Sources */,
-				58380A25019026ADF3A39F26646DE59C /* PrimerTextField.swift in Sources */,
-				0C1CC53CC2025B836BFE35F72B8AE74D /* PrimerTextFieldView.swift in Sources */,
-				5A19D06D1546B9ECD1A37AD711A69534 /* PrimerTheme.swift in Sources */,
-				6C710530CD54C1D722662B48AA13026B /* PrimerTheme+Borders.swift in Sources */,
-				33FE4FCB85993ACD6E39FE3F16755EB8 /* PrimerTheme+Buttons.swift in Sources */,
-				9B38916C706A9D52ACB111E20026179C /* PrimerTheme+Colors.swift in Sources */,
-				3F819FE59004CA86DB23D49201814B43 /* PrimerTheme+Inputs.swift in Sources */,
-				7B58BACC8A7F51D9CEE77AA0FF0EAC0E /* PrimerTheme+TextStyles.swift in Sources */,
-				34B1BDB732AA0FBA0A382F5A5716B13A /* PrimerTheme+Views.swift in Sources */,
-				02D5D72DADD36B9E7B9B711782D2EB05 /* PrimerThemeData.swift in Sources */,
-				9FB133DB66E2E05AA546F05E394A013E /* PrimerThemeData+Deprecated.swift in Sources */,
-				C6EDF9FC1AD546C17CF6A57F696253A4 /* PrimerUniversalCheckoutViewController.swift in Sources */,
-				1B8D0C9AB9F3F5AD913BDD349604B181 /* PrimerVaultManagerViewController.swift in Sources */,
-				B5896BCBA9A5ADF2C2D27B2D7F933FF9 /* PrimerViewController.swift in Sources */,
-				B00A3BC7B2961B73F4622FF3622D5F14 /* PrimerViewExtensions.swift in Sources */,
-				8EADD751C3B60B216D41D7ED6CE2DC1B /* PrimerWebViewController.swift in Sources */,
-				72300FCB1AA00A5F3C9360C1E375DAD6 /* Promise.swift in Sources */,
-				8B37C8230BF913440D83B0F87F8A883A /* Queue.swift in Sources */,
-				648D6A0A9A3F0124BE0B517005CA3C89 /* race.swift in Sources */,
-				1A3E2F569E289C838A1E4A478266CC12 /* RateLimitedDispatcher.swift in Sources */,
-				38FC4A0980DD635E1B0F97771CD76A0A /* RateLimitedDispatcherBase.swift in Sources */,
-				F3D1303B0D3E99702095AEB4352C45DE /* RecoverWrappers.swift in Sources */,
-				DC8337DFD533BA0B71EE6E9435862CDD /* ReloadDelegate.swift in Sources */,
-				406951A93D3A1FECF7C06E6DB7040716 /* Resolver.swift in Sources */,
-				6BAD8E5D2813F6FD99C73D971679E138 /* ResumeHandlerProtocol.swift in Sources */,
-				0AF62BCB0D3D7DAC9CE63AC419F91BFD /* SequenceWrappers.swift in Sources */,
-				1995612B731FAE393B85795496E56298 /* StrictRateLimitedDispatcher.swift in Sources */,
-				1D5F7916D3723CA8D6ED1ADF183C5FBB /* StringExtension.swift in Sources */,
-				E337F68FA9F9F644DB668879879896B3 /* SuccessMessage.swift in Sources */,
-				D3A6B4456E447B5E3BE29CC5E06FF9A5 /* SuccessViewController.swift in Sources */,
-				0CDDAC765A5E7395052058841412EF06 /* Thenable.swift in Sources */,
-				BD4DD554E0136627B8F496923FCEED05 /* ThenableWrappers.swift in Sources */,
-				96F2340EDEE0E2C9E6A490B8895E3E51 /* Throwable.swift in Sources */,
-				116155D39133DD7370BC18E5B363B763 /* TokenizationService.swift in Sources */,
-				802C07C93B39B4368C10A8B7FC0CA409 /* UIColorExtension.swift in Sources */,
-				1244FC035494FF93A8FE35BBF68812F7 /* UIDeviceExtension.swift in Sources */,
-				7A759BE842EC56E81E77E71AEC12C6E0 /* URLExtension.swift in Sources */,
-				67680ACDAB38E7ECC7AAF5F99BC4661F /* URLSessionStack.swift in Sources */,
-				D3E16207CE6CE4D26D9A837781F086C2 /* UserDefaultsExtension.swift in Sources */,
-				AB6AF1AA32B80534F49015909221071F /* UXMode.swift in Sources */,
-				37BCAB4D6CB13E6665F550F322F5E492 /* Validation.swift in Sources */,
-				5D0264FB229E425C12E9EE311497B82F /* VaultCheckoutViewModel.swift in Sources */,
-				99315C0C33501ADA4D073C8A827BDF1F /* VaultPaymentMethodView.swift in Sources */,
-				18DF063E9947851B67B0D622F5704B75 /* VaultPaymentMethodViewController.swift in Sources */,
-				BE02F35411AD4207E2D8630893587D20 /* VaultPaymentMethodViewModel.swift in Sources */,
-				45DA9EBF84441FE7E262932B94C30B7F /* VaultService.swift in Sources */,
-				2872D397EE7651743BC46C9555986B07 /* WebViewUtil.swift in Sources */,
-				51DFB6C001DEBEC506A0799E91176210 /* when.swift in Sources */,
-				6E56C660168F6B3F77153E52587A8E3C /* WrapperProtocols.swift in Sources */,
-			);
-			runOnlyForDeploymentPostprocessing = 0;
-		};
-		3772C604A72E0D136D4922A675205FBB /* Sources */ = {
-			isa = PBXSourcesBuildPhase;
-			buildActionMask = 2147483647;
-			files = (
+				850ED71DB1CE8578D3C79FF143C4D2F3 /* 3DS.swift in Sources */,
+				D90DDF4E42670737E3A5E1F7FB92CF4F /* 3DSService.swift in Sources */,
+				354890EEE48875D72E3070F798FC5722 /* 3DSService+Promises.swift in Sources */,
+				4D538E12F70778C1C4713BD7A21C30C8 /* AdyenDotPay.swift in Sources */,
+				F8F94DEE286C8CC46D49A8A763EF4D8E /* AES256.swift in Sources */,
+				0D6CE6A5205977CA80400504D12DA6CA /* after.swift in Sources */,
+				FD944486CDAE9A2A40FD18135995F10C /* AlertController.swift in Sources */,
+				E3321AA47EFEBAC4443C2ADA7C221D2D /* Analytics.swift in Sources */,
+				C8119EB27DC7FA2FA2F628BD51E94E07 /* AnalyticsEvent.swift in Sources */,
+				798C1396374F3BC7CB6E025B158858E2 /* AnalyticsService.swift in Sources */,
+				E1CBF6011BB267C6CE3D21ACCFE53F40 /* AnyCodable.swift in Sources */,
+				38A56FF8BE3D6F82A6DF1285FC61DDA4 /* AnyDecodable.swift in Sources */,
+				901EFA16BE7B980A0B27E7BECB9B954C /* AnyEncodable.swift in Sources */,
+				7EA9E86017CF619E621DF56E42429DBA /* Apaya.swift in Sources */,
+				D29DE05E9B9F82A158DECB38A095503F /* ApayaTokenizationViewModel.swift in Sources */,
+				51D7E3D351B6F86640317D53E11949EC /* ApplePay.swift in Sources */,
+				B2EB19E5365E405C1A51FB6E86AAE8BD /* ApplePayTokenizationViewModel.swift in Sources */,
+				B5D1C487E68AEF45FD60FF93981B089B /* AppState.swift in Sources */,
+				23395FC7838A1AF9E118777F3B3716E3 /* ArrayExtension.swift in Sources */,
+				074B9E52A34B218F812C3EE1626827DD /* Bank.swift in Sources */,
+				B1394AC31E4552A4BED4BCEBD10705A7 /* BankSelectorTokenizationViewModel.swift in Sources */,
+				B3DC7B9DD2112AAC4FF83EA2347C6F7C /* BankSelectorViewController.swift in Sources */,
+				FB7AB02D73E645B7AB9DF1006033AA54 /* BankTableViewCell.swift in Sources */,
+				EE43067BFD5CFF04E133945B471F6855 /* Box.swift in Sources */,
+				6681D32E97016A1B2444A78DA3C083AC /* BundleExtension.swift in Sources */,
+				00928A0953F302B7F63A50693F965A48 /* CancelContext.swift in Sources */,
+				70F8D276B1B736AE5D19BB815ED46D7E /* Cancellable.swift in Sources */,
+				D6D64175A2837608C9E5DF3103789F16 /* CancellableCatchable.swift in Sources */,
+				DE52639C58AF2626C2850C13FDF3618A /* CancellablePromise.swift in Sources */,
+				03D731CE883F3A0F338351575A06C352 /* CancellableThenable.swift in Sources */,
+				251953B1FB69711AE8D819BC9EED18D8 /* CardButton.swift in Sources */,
+				52C561A96A4A27AF235C191D680C2CE6 /* CardComponentsManager.swift in Sources */,
+				B40EA0D09B8EF6A9BDEA58D16B21707E /* CardNetwork.swift in Sources */,
+				DCE3E30E43BA3AFFEB72B5AE7666AEBA /* CardScannerViewController.swift in Sources */,
+				7A752D5AE6BF2CDA7928DA4AF55CABA7 /* CardScannerViewController+SimpleScanDelegate.swift in Sources */,
+				EADBAD73DDA5F7ECB20EE7A82A5989B4 /* Catchable.swift in Sources */,
+				64AC05FB11F3F53E44B56E3D9816CD8B /* CatchWrappers.swift in Sources */,
+				7B5875E1153A48E0843A2BF7E225AA8A /* CheckoutModule.swift in Sources */,
+				5D35DBDD8E7697B6DAA6EE5FF2594A74 /* ClientSession.swift in Sources */,
+				1D3EB819F1C6B1828969476C3193B5D2 /* ClientToken.swift in Sources */,
+				2FBA20961819F6B5FE90AD6DBE10ACCD /* ClientTokenService.swift in Sources */,
+				9B2FDC73C250B5809A0848443BCA7885 /* Colors.swift in Sources */,
+				F8FCC2675049C8A7E929F9BEB45FB52E /* ConcurrencyLimitedDispatcher.swift in Sources */,
+				2E52284A6FB7A3090875F7F80533E054 /* Configuration.swift in Sources */,
+				F0C11F49A80700920DF72D86325A9C71 /* Connectivity.swift in Sources */,
+				78A7692F1AD3FC889BFE8A41FBC0A679 /* Consolable.swift in Sources */,
+				6E4C82B864B39462207715B6959321EB /* Content.swift in Sources */,
+				FDF732E9693DAC64AE0DE965F15A037B /* CoreDataDispatcher.swift in Sources */,
+				9FA535568EB55E07CAED0815CE57CB55 /* CountryCode.swift in Sources */,
+				B04E10EEF9B637917EF106259FBE2A51 /* Currency.swift in Sources */,
+				165CCD7BA56DCF5C7EE55DCBADCF7F29 /* Customer.swift in Sources */,
+				D01EEBAB7C46DFF0826C88F1B002FF35 /* CustomStringConvertible.swift in Sources */,
+				7AB51F9172550D3CEE03C508651A0A71 /* DataExtension.swift in Sources */,
+				24E8F9431297D082D8E59C26C656C83E /* DateExtension.swift in Sources */,
+				46C86B3BD3919D0DF091540DE3134B80 /* DependencyInjection.swift in Sources */,
+				FA20681A57E17B4B33DF63481B5F46A0 /* Device.swift in Sources */,
+				FBB1FB4D2A86149F5F1A2DC06C6743BA /* Dimensions.swift in Sources */,
+				501D5AF09447BF5FE3B14EF43BABB939 /* DirectDebitMandate.swift in Sources */,
+				F38A2893D9B8AB0F54BF1ADB90A73468 /* DirectDebitService.swift in Sources */,
+				456128CA45F2E0A421BA7D82A10303AD /* Dispatcher.swift in Sources */,
+				A8509C87BC721F94983A80366209DC18 /* Endpoint.swift in Sources */,
+				47CA5D96D53A0BE0F803CF8F0A2647F6 /* EnsureWrappers.swift in Sources */,
+				8C79F4DF0F2E4861A6D333AAD2E6712A /* Error.swift in Sources */,
+				A72CF4948EFB85F5E28DFB3C740FB092 /* ErrorHandler.swift in Sources */,
+				4F1187B41D85A28CB756A4BDC15DBA55 /* ErrorViewController.swift in Sources */,
+				9C687966596D79CE4E08BE227BFCEFBC /* ExternalPaymentMethodTokenizationViewModel.swift in Sources */,
+				73E7B889EC7AC19798466E2DBE381449 /* ExternalViewModel.swift in Sources */,
+				8963E95C42CA74705422C60E31867D78 /* FinallyWrappers.swift in Sources */,
+				05595281D633F91F34F5721CFDF9B2C3 /* firstly.swift in Sources */,
+				94B58A19BE94FEBBEF0474D46C0BA664 /* FormTextFieldType.swift in Sources */,
+				258781806E46341D19BBD8817121720E /* FormTokenizationViewModel.swift in Sources */,
+				704C83EC3037B0941ED6C726BD568283 /* FormType.swift in Sources */,
+				8A5CFA0328C3E362F04E666FF68AF7B7 /* Guarantee.swift in Sources */,
+				3CD0712742ADF6FD994E88F9514C0EFD /* GuaranteeWrappers.swift in Sources */,
+				49BD363ACB5CF0D7992A58002E40E31B /* hang.swift in Sources */,
+				EF555A622C16C9775CD2E70A91DF6EB2 /* ImageName.swift in Sources */,
+				80EB69F5827B0EEC803CB40B99C2FB17 /* IntExtension.swift in Sources */,
+				76D28A9E601DD7A14B3CBD3A62CB465B /* JSONParser.swift in Sources */,
+				C76A86EAEC1B6FAF584A5AE9AF300F5F /* Keychain.swift in Sources */,
+				3FCB07880DBD3A380A053AF82D3D434A /* Klarna.swift in Sources */,
+				DC7559E951393B7FD4CAAF5507637FF7 /* KlarnaTokenizationViewModel.swift in Sources */,
+				36E4B799F523E2ACE7FB25F94B8E77B3 /* LogEvent.swift in Sources */,
+				5909344BCE497ECDE0C4AA9C43A624DE /* Logger.swift in Sources */,
+				673DDE247636C126A3209F628BA5E579 /* Mask.swift in Sources */,
+				0D8D3B2E149042FEFA33879352D0E9EA /* MockPrimerAPIClient.swift in Sources */,
+				7689A9CF01F76F9BC92C4BF3541B64C6 /* MockSuccess.swift in Sources */,
+				92A78A01F6DB9071BB56B73144646468 /* NetworkService.swift in Sources */,
+				26302C1A97D50311B4E5F04A080FDEBA /* Optional+Extensions.swift in Sources */,
+				072C1F0DDA2D359E31918E43BD0FA4EA /* OrderItem.swift in Sources */,
+				7DB9139272A1F7D658DEF5E337C2F033 /* Parser.swift in Sources */,
+				CC753A5F40094B86ABE2D59481537AA4 /* PaymentMethodComponent.swift in Sources */,
+				5681ADF438834017530FB6D94CE47125 /* PaymentMethodConfigService.swift in Sources */,
+				28A24C960F31CC033E7C16B1E785B2C8 /* PaymentMethodConfiguration.swift in Sources */,
+				8332AC1F889E1B352AA103F84F8B8406 /* PaymentMethodConfigurationOptions.swift in Sources */,
+				D0B838D7661D589A6F5EE78EA415EFFF /* PaymentMethodConfigurationType.swift in Sources */,
+				D6704D48948C82AA362ADD5A1655F81A /* PaymentMethodsGroupView.swift in Sources */,
+				744614B8793B5B237B266FB2AF2AA91F /* PaymentMethodToken.swift in Sources */,
+				78FD15FCB2AD8FF1F1AFA07F44A73725 /* PaymentMethodTokenizationRequest.swift in Sources */,
+				8DC9FF1FD0D29800D5002B40EE2C7C71 /* PaymentMethodTokenizationViewModel.swift in Sources */,
+				90929683B38236023BAC3935A88CE708 /* PaymentResponse.swift in Sources */,
+				894562EC1041A59E85354C773E0E1F3A /* PayPal.swift in Sources */,
+				6FC1EA19D0CDE0F6EBB698D5BCA4D220 /* PayPalService.swift in Sources */,
+				F1AEBCBFC238CE3A38C50E64149DE17E /* PayPalTokenizationViewModel.swift in Sources */,
+				55A2D9F6444B2F657081CBC9DAC20E51 /* PostalCode.swift in Sources */,
+				C342E15AFFD5B2EF8B2E9D85DC5F3871 /* PresentationController.swift in Sources */,
+				EBBDB38652F6812E8CAF3E3831F0B261 /* Primer.swift in Sources */,
+				6189867C745BF7870B3963F906EFB5F9 /* PrimerAPI.swift in Sources */,
+				261B9D62D258D5E41768E0474458E102 /* PrimerAPIClient.swift in Sources */,
+				9FC02069B52B695EEADAE3080F0AF23E /* PrimerAPIClient+3DS.swift in Sources */,
+				23156728C8758481CD26E5A68FD0CC66 /* PrimerAPIClient+Promises.swift in Sources */,
+				8ABEED55197862F9BF61C2F609D1E014 /* PrimerButton.swift in Sources */,
+				FFCAA93496361E922D046AAD1863B18D /* PrimerCardFormViewController.swift in Sources */,
+				9D27A1A613F7839B4DFE2E6632CDA71A /* PrimerCardholderNameFieldView.swift in Sources */,
+				9AB360407FB63ECCF4D17092776FD544 /* PrimerCardNumberFieldView.swift in Sources */,
+				AACC2432D31E31D61C01B11B5B7A3DED /* PrimerConfiguration.swift in Sources */,
+				B920E015E8745BAB2F99469029AB5263 /* PrimerContainerViewController.swift in Sources */,
+				19FA4B124B1FBC3CF962FA7D15818E9B /* PrimerContent.swift in Sources */,
+				A52A595652D77F239A93421238B9B105 /* PrimerCustomStyleTextField.swift in Sources */,
+				7EC6467322AAA3BE3C8179E1CC3E8F9E /* PrimerCVVFieldView.swift in Sources */,
+				3714B0ED778F668EFD76468D2AD958DC /* PrimerDelegate.swift in Sources */,
+				5F74730843CC205F012F8DD89B114D56 /* PrimerError.swift in Sources */,
+				ADD9BE43530289C3338E93B4410B2C30 /* PrimerExpiryDateFieldView.swift in Sources */,
+				CE3D8029AB9741F0764FB0A685A5CC94 /* PrimerFlowEnums.swift in Sources */,
+				59967F173E3381CE470B9ADAF23ACFEC /* PrimerFormViewController.swift in Sources */,
+				3FA5107905ADF27CE9F77E2CC4C5B94B /* PrimerGenericTextFieldView.swift in Sources */,
+				ABD750741537B63A1E8EDEC974EA9898 /* PrimerImage.swift in Sources */,
+				1077D823B87B461C3FDF993D5D12E392 /* PrimerInputViewController.swift in Sources */,
+				756DB81EE781A48A1A5255717A69EE4B /* PrimerLoadingViewController.swift in Sources */,
+				185431CC821E64526010882B9DBAE87C /* PrimerNavigationBar.swift in Sources */,
+				AF9652C0E4961C51322FE4D01FB19966 /* PrimerNavigationController.swift in Sources */,
+				3AFF79DAE28230CE14BC4900C1B307E4 /* PrimerNibView.swift in Sources */,
+				FD21947F8B0ABDD694A3683AA797FC33 /* PrimerPostalCodeFieldView.swift in Sources */,
+				C3ACB7990D83C7C4F66650BFD8902AC3 /* PrimerRootViewController.swift in Sources */,
+				2E0B3F00D4FB4E4A7D0A710CB48A6529 /* PrimerScrollView.swift in Sources */,
+				5BE75BF72AEC1B8A685812585990FC8F /* PrimerSDK-dummy.m in Sources */,
+				883B2ABE3BF8770DFB7FA2265E8A4635 /* PrimerSearchTextField.swift in Sources */,
+				E88AB95EBC67FAF28A9A6525975AED03 /* PrimerSettings.swift in Sources */,
+				AF5E2A4402B3247C5A700F08F65392E2 /* PrimerTableViewCell.swift in Sources */,
+				5B3DDC91297B06FF47BA5E0F51ECA41A /* PrimerTextField.swift in Sources */,
+				F8FD5FD360815DB19B53F0999EB6C888 /* PrimerTextFieldView.swift in Sources */,
+				5723F742E671685BD7D8B060E45E5566 /* PrimerTheme.swift in Sources */,
+				DDD10F2E1708676B276A6FFD156BA1B5 /* PrimerTheme+Borders.swift in Sources */,
+				9B7C4EBA19CF6634250671B8C77E291A /* PrimerTheme+Buttons.swift in Sources */,
+				82F3C4B80FB16E7F0662211AEFD5EF91 /* PrimerTheme+Colors.swift in Sources */,
+				4848B59B1DDB80F95C0253EAEEF88013 /* PrimerTheme+Inputs.swift in Sources */,
+				5D5FA1D01A53B81E9CD5524DB43BC8CA /* PrimerTheme+TextStyles.swift in Sources */,
+				030473E83A4245CBF60A7C0C3A64266B /* PrimerTheme+Views.swift in Sources */,
+				77E703586D818D26F58C6A23770625E8 /* PrimerThemeData.swift in Sources */,
+				2E68D66D17920599EE9F098070030D24 /* PrimerThemeData+Deprecated.swift in Sources */,
+				913DEFCDDC672BDE5F88A104D12EC7F9 /* PrimerUniversalCheckoutViewController.swift in Sources */,
+				02E9BF3AF32E713BC0A775BBCFF3DF2A /* PrimerVaultManagerViewController.swift in Sources */,
+				DDE06C8CBDD980C6E4A4409448EA1BC6 /* PrimerViewController.swift in Sources */,
+				01C2215E1BCE1384A5683D92FC9524A0 /* PrimerViewExtensions.swift in Sources */,
+				4BF1F832BAC7C5D2D70BD4E15C5FBEB0 /* PrimerWebViewController.swift in Sources */,
+				F5DB4B6358616B79F8D4164A34520415 /* Promise.swift in Sources */,
+				F0364201F8F54A3A81889F32CDBAB3E6 /* Queue.swift in Sources */,
+				DC2A0419ED8D3E845437A429177F1C87 /* race.swift in Sources */,
+				66025998DCD9F3D36B511B8C56738E76 /* RateLimitedDispatcher.swift in Sources */,
+				9A24C1CB0AF8251E384C2EB6A4BB86E9 /* RateLimitedDispatcherBase.swift in Sources */,
+				193C161A7725B6E765AF9E42C17DA2E5 /* RecoverWrappers.swift in Sources */,
+				4A0426659FF253CBD8B03E2B6DF79FBC /* ReloadDelegate.swift in Sources */,
+				71DE422622FCB18694AEDDAB70EBB01B /* Resolver.swift in Sources */,
+				C9331BC59BEB70A3D1E05F871EBA6078 /* ResumeHandlerProtocol.swift in Sources */,
+				88CFA8F56FAD18D8347E9A2B12A57A28 /* SequenceWrappers.swift in Sources */,
+				612B3FC40118347B7A88BC888FCAC7EF /* StrictRateLimitedDispatcher.swift in Sources */,
+				D7635A607084E44FCEF96855DDCDA988 /* StringExtension.swift in Sources */,
+				EE61465A7E76F6329DF4F270145BD1A2 /* SuccessMessage.swift in Sources */,
+				2F0F57C54FF22E348A55D968EA8AF62C /* SuccessViewController.swift in Sources */,
+				A6DDFF9EB65A362BBD4CDC7E963AA44D /* Thenable.swift in Sources */,
+				0E52F5DAF040E02F4E283615FCB850F4 /* ThenableWrappers.swift in Sources */,
+				20B7905C74B9A182C5D64D118E8631F4 /* Throwable.swift in Sources */,
+				BFE7C5A00D8B4FBD34A44D0C08F0681E /* TokenizationService.swift in Sources */,
+				B0DB5A13F8BDDDA7FEA3ECA7990A363A /* UIColorExtension.swift in Sources */,
+				FB9555D2022FFB4DA1E043CD15B60472 /* UIDeviceExtension.swift in Sources */,
+				2BF763C05A16BB30841B0803D3A10908 /* URLExtension.swift in Sources */,
+				A88F917708AC82E96F3A441F1D15F20B /* URLSessionStack.swift in Sources */,
+				4F7A0C64F0F73A941A5D77E59D350363 /* UserDefaultsExtension.swift in Sources */,
+				6DC43722481B1566A18EBEEC1A915F18 /* UXMode.swift in Sources */,
+				1DC8D7711533DDABE82EAD1641E0AAA8 /* Validation.swift in Sources */,
+				4BFBB9D0B48C9BD3907FF66C6EB313DD /* VaultCheckoutViewModel.swift in Sources */,
+				D4FDBD6D22D0737E1005A7EB87E285BB /* VaultPaymentMethodView.swift in Sources */,
+				5DFBB6DF7CCEABFD7EC067A7C3AFF764 /* VaultPaymentMethodViewController.swift in Sources */,
+				1F6632F9AA71FB20F51A99AC9B15944F /* VaultPaymentMethodViewModel.swift in Sources */,
+				0213EA31B9B762FC646B4A9267C35598 /* VaultService.swift in Sources */,
+				1DADF2A34190853AE7A3EE5AC6E5A277 /* WebViewUtil.swift in Sources */,
+				713BD3ED6900D4A0C6030F1D6D3BFCA5 /* when.swift in Sources */,
+				36A0688ADEFCF3AC335FD1F93B41F872 /* WrapperProtocols.swift in Sources */,
 			);
 			runOnlyForDeploymentPostprocessing = 0;
 		};
@@ -2017,204 +1620,6 @@
 			buildActionMask = 2147483647;
 			files = (
 				F6FCEA41B7D4A17FD20C345E86296343 /* Pods-PrimerSDK_Example-dummy.m in Sources */,
-=======
-		56F8E0C396EEBAF4EEB6D438222BB63E /* Sources */ = {
-			isa = PBXSourcesBuildPhase;
-			buildActionMask = 2147483647;
-			files = (
-				F6FCEA41B7D4A17FD20C345E86296343 /* Pods-PrimerSDK_Example-dummy.m in Sources */,
-			);
-			runOnlyForDeploymentPostprocessing = 0;
-		};
-		6EA389241743B046564570FBBEBA8103 /* Sources */ = {
-			isa = PBXSourcesBuildPhase;
-			buildActionMask = 2147483647;
-			files = (
-				E204D65A46CACD4CDF3E98C9178AA714 /* 3DS.swift in Sources */,
-				EEA9A9B52E8313AB40386585CE2F6069 /* 3DSService.swift in Sources */,
-				0EEA6B786565951177223FDC984CF2B7 /* 3DSService+Promises.swift in Sources */,
-				569A4F6E36432417E5A5A6731A9715DD /* AdyenDotPay.swift in Sources */,
-				F61DF49A241FDCCF541AF8D1BBA8C484 /* AES256.swift in Sources */,
-				1A4DB2556456671D3814EAFE827CD654 /* after.swift in Sources */,
-				9D4AE6073F03CF79337FDFEC95D18039 /* AlertController.swift in Sources */,
-				74A18DCD0614858986E762548327CC5B /* Analytics.swift in Sources */,
-				EAD7496E20E1B329D6A387FEF96712E6 /* AnalyticsEvent.swift in Sources */,
-				0B25D962DBCFF83AD249A2B0782A624C /* AnalyticsService.swift in Sources */,
-				058947869DCF09BE56BD0C626931339D /* AnyCodable.swift in Sources */,
-				F6B89FCF4833935E2039031F18C47E11 /* AnyDecodable.swift in Sources */,
-				150748FBA136356C24F922D1BE7C9BB1 /* AnyEncodable.swift in Sources */,
-				FD1F840E4F155F4208071B6ADA38F0F3 /* Apaya.swift in Sources */,
-				F82BF5DDE541570D5F8B420ABF343889 /* ApayaTokenizationViewModel.swift in Sources */,
-				43C9AACA223133B96EB2A84CA0CE591C /* ApplePay.swift in Sources */,
-				1A89042D946B3CCE4E7DE6D721693A5A /* ApplePayTokenizationViewModel.swift in Sources */,
-				756DDA7705E4CE20C823CFFA217A3D6F /* AppState.swift in Sources */,
-				CD935D6EF23C395CE11BA547828FB1AB /* ArrayExtension.swift in Sources */,
-				9A7310B98F12BCD6F945D9FED7AB55E6 /* Bank.swift in Sources */,
-				36317B51803469C57256E8B305A229A2 /* BankSelectorTokenizationViewModel.swift in Sources */,
-				0BFB2FC73D0ED848C7CBDC8ECB84AD87 /* BankSelectorViewController.swift in Sources */,
-				D3CCB32CC2B6A3BCD6104C559B1F7255 /* BankTableViewCell.swift in Sources */,
-				4749B8986D074569CCF2DA9257F7EC1B /* Box.swift in Sources */,
-				C45D3F1999D105ADAF04CC1AE242CA75 /* BundleExtension.swift in Sources */,
-				16C961091CF85E96A6067447BB7AF801 /* CancelContext.swift in Sources */,
-				53F2ABF47AE79B4C9D3A9FD21FF0C4B2 /* Cancellable.swift in Sources */,
-				DFFD11CC37DA01AA1E9DDA38A54D1C87 /* CancellableCatchable.swift in Sources */,
-				B16425E79E3926FB2EE139FE25D5F4EA /* CancellablePromise.swift in Sources */,
-				6D4B4DD2E98F3D4CD4B0F3EB57DC94ED /* CancellableThenable.swift in Sources */,
-				5A413653B554D9CD1864E1DFB86A9C65 /* CardButton.swift in Sources */,
-				F5DEE3D7253DC7618BB2A77679D4ED61 /* CardComponentsManager.swift in Sources */,
-				A5789CF76E2F2600F674570D36589C9B /* CardNetwork.swift in Sources */,
-				8FD6E79D9B1C263CF441C6D50943F79E /* CardScannerViewController.swift in Sources */,
-				306ACA4DAB5A15A2132EAECEFF1F54B7 /* CardScannerViewController+SimpleScanDelegate.swift in Sources */,
-				ECECB574DCF06862B6DDFC6797481511 /* Catchable.swift in Sources */,
-				B0DFE1C5D5C6B61132CDEBD3C34A1CD0 /* CatchWrappers.swift in Sources */,
-				991656A7B9E6421C879E26A74C82417A /* CheckoutModule.swift in Sources */,
-				7D84187994FD0E68FE02BC9DE1484138 /* ClientSession.swift in Sources */,
-				697A3F9D89FBC04A8145B0CBBE515C9C /* ClientToken.swift in Sources */,
-				BC1B642FAF17FD49D3315F264F23D81A /* ClientTokenService.swift in Sources */,
-				2F5ECA5B96C870950A7B6F061D8B2362 /* Colors.swift in Sources */,
-				89F21573B357ECB0AAE289C05BEC5468 /* ConcurrencyLimitedDispatcher.swift in Sources */,
-				BE56EE701169756FDD716C9CCA90A92F /* Configuration.swift in Sources */,
-				4E59B5541FBD476BF9848B0A8AD45E0D /* Connectivity.swift in Sources */,
-				DCCDD3CBE525216F791FD158C7FD97D4 /* Consolable.swift in Sources */,
-				BC5D67862B931253DCBCA754C81BCDFE /* Content.swift in Sources */,
-				157AAAC38B6F32F8556EFAFAD7BFFB61 /* CoreDataDispatcher.swift in Sources */,
-				4E54DC206B57E08EB70378CCA57925D3 /* CountryCode.swift in Sources */,
-				CACFCF7DF7BF92DD00ADAE2BD85BA271 /* Currency.swift in Sources */,
-				7B6C8CD699F641837BD0F60C06E9DA97 /* Customer.swift in Sources */,
-				4300A48D85817ABC656C9F3151F7098F /* CustomStringConvertible.swift in Sources */,
-				ED58F37FB2A36B1544DC111B5B328996 /* DataExtension.swift in Sources */,
-				BC97A096C5EAD9553158706E58FE2ED6 /* DateExtension.swift in Sources */,
-				74CE45587042701C1D08A2A46C630C3C /* DependencyInjection.swift in Sources */,
-				FDC5FF86B6774C74157BDE09569164DB /* Device.swift in Sources */,
-				42BC8B69F8B286E5B5417D8009FB3EAA /* Dimensions.swift in Sources */,
-				6F44CDE59996D91AA195351082827F4F /* DirectDebitMandate.swift in Sources */,
-				9F3D1846A22B74D0179B1324233A11D2 /* DirectDebitService.swift in Sources */,
-				F90EEA5C640196ACBE6419C31F8A2CAA /* Dispatcher.swift in Sources */,
-				5E84AC7049E1C8CF47BDAC17ECB84F76 /* Endpoint.swift in Sources */,
-				C6240A945BC2E80AD2936DB70C2E480F /* EnsureWrappers.swift in Sources */,
-				50B20084C467781654E8CD3E91752440 /* Error.swift in Sources */,
-				12C0633FE7D6321E9953A09A71B9BA21 /* ErrorHandler.swift in Sources */,
-				C63B5477F1E4807ECC724FD2D264ADAA /* ErrorViewController.swift in Sources */,
-				7E983B2693DAFDA6BD5B261EF5420301 /* ExternalPaymentMethodTokenizationViewModel.swift in Sources */,
-				19036901D8349DB1A14E9B5D08C50187 /* ExternalViewModel.swift in Sources */,
-				9D9518917197850872DC506D8374CFC8 /* FinallyWrappers.swift in Sources */,
-				EA886A5BF7E846DA7604DF010218EA5F /* firstly.swift in Sources */,
-				B526D31BBB553CFA1BB8B410183289C6 /* FormTextFieldType.swift in Sources */,
-				92625AC2EA93BD5F482D80D86F91117A /* FormTokenizationViewModel.swift in Sources */,
-				AFF4931A12790C16FAEB98363F944C12 /* FormType.swift in Sources */,
-				7D63C86B7FB8A93B1BA7C07C005FDA12 /* Guarantee.swift in Sources */,
-				D0E82E660DD55464F2BB5F2C579DE201 /* GuaranteeWrappers.swift in Sources */,
-				EA86F3D7F868DDF45B97EE803161EB1F /* hang.swift in Sources */,
-				147A81E009F611CCE860DF079DC65788 /* ImageName.swift in Sources */,
-				5C857137699A673BFBACE312BFB6155B /* IntExtension.swift in Sources */,
-				1D9ECABE18550C458E433E826F00C68C /* JSONParser.swift in Sources */,
-				4CB83552EFF085DE1A126FD60121476E /* Keychain.swift in Sources */,
-				7DAF66FDBF0C97D9EC159A4E031EDC0A /* Klarna.swift in Sources */,
-				2A685EE93D1A5EE57AB91A973541ED06 /* KlarnaTokenizationViewModel.swift in Sources */,
-				01FA9CE9370E67AC315A6FA2D04B7838 /* LogEvent.swift in Sources */,
-				18B27FC91ADF4DDFFD66153F76636047 /* Logger.swift in Sources */,
-				C869A1D3D5408C32F08856A3E705A6D8 /* Mask.swift in Sources */,
-				BF5123557A7949F3859FB93372C5A6D0 /* MockPrimerAPIClient.swift in Sources */,
-				DBD761508AAEC8A17F60C12F4A7AE149 /* MockSuccess.swift in Sources */,
-				26203C671CD78F637BD32FAAB66A8973 /* NetworkService.swift in Sources */,
-				FA709A64BD45DFFC712B2C8A698E2168 /* Optional+Extensions.swift in Sources */,
-				D7F793009F3D9D8D2C6DA150B7BCEEA4 /* OrderItem.swift in Sources */,
-				2DE9ABAC101A688CFE5047E6D1EFA718 /* Parser.swift in Sources */,
-				76AD7372AB5F26C74CA2B9D5AC438C13 /* PaymentMethodComponent.swift in Sources */,
-				12B509EAE8D53DAF1E747B94FFAD10BD /* PaymentMethodConfigService.swift in Sources */,
-				AEEAF9D0E37AB1EA45EE719DE9673115 /* PaymentMethodConfiguration.swift in Sources */,
-				66C42377B9A1492AA35DB8082117FD8E /* PaymentMethodConfigurationOptions.swift in Sources */,
-				1B10230334D69F2EB8631875EB167FA2 /* PaymentMethodConfigurationType.swift in Sources */,
-				CD3732600D62A6CF41C63FA34764DA08 /* PaymentMethodsGroupView.swift in Sources */,
-				1185E0C4F9590AB32C56D6ADD4DEF8E8 /* PaymentMethodToken.swift in Sources */,
-				222396EA5CF5F855A56FF1716BAEE409 /* PaymentMethodTokenizationRequest.swift in Sources */,
-				4F17A020B225C9B08AD27C6724890659 /* PaymentMethodTokenizationViewModel.swift in Sources */,
-				69DA682601AA3F0E440AAD7D8ECD398D /* PaymentResponse.swift in Sources */,
-				6B0B0ABCBD082728F01A84D64079B35E /* PayPal.swift in Sources */,
-				C7243B86E88E65AB8D4F509E079F68F4 /* PayPalService.swift in Sources */,
-				0DC697EFED16CE9418A33651FFECE569 /* PayPalTokenizationViewModel.swift in Sources */,
-				64CCEA0CDEEF4013CDB29783171567EB /* PostalCode.swift in Sources */,
-				636EBC871DCCDE7DC05BDE66609E5BCF /* PresentationController.swift in Sources */,
-				BFF01C131DC24AE23700AB69AF67EC73 /* Primer.swift in Sources */,
-				8E74A849007A11C9D66CE1ACE241DAAE /* PrimerAPI.swift in Sources */,
-				6915C4C19E919D1FE0B10BA6DE8BE63C /* PrimerAPIClient.swift in Sources */,
-				247D6CCBC01DB5F71109AE4664F1F17C /* PrimerAPIClient+3DS.swift in Sources */,
-				267FB232850714CD8FE689652B59C146 /* PrimerAPIClient+Promises.swift in Sources */,
-				DD27F3317D5C4F09A39D781CEDEAEADB /* PrimerButton.swift in Sources */,
-				CA01A9989D7872B50834AF1702B36F8B /* PrimerCardFormViewController.swift in Sources */,
-				0EC1D76269E55BB052313F7C2394DACD /* PrimerCardholderNameFieldView.swift in Sources */,
-				57D0C65EBA5045A640D03ACA70FA7B1A /* PrimerCardNumberFieldView.swift in Sources */,
-				7B21F13298D7A2694A7C887BA9B53A09 /* PrimerConfiguration.swift in Sources */,
-				7054138708005BA507DBE172219664E8 /* PrimerContainerViewController.swift in Sources */,
-				839331E4B3ED4277006DBE304BB07121 /* PrimerContent.swift in Sources */,
-				4E081A908DBCE81E1DB58590D7694B28 /* PrimerCustomStyleTextField.swift in Sources */,
-				EF5D1AC6A87B06EA020BE547C1D769BC /* PrimerCVVFieldView.swift in Sources */,
-				BF5491BAE83B1D1621F35E58221F1444 /* PrimerDelegate.swift in Sources */,
-				0EB75FE8D6A60413E855D1ABCC4F6CA4 /* PrimerError.swift in Sources */,
-				1EB81D85192968E6FA0748E59BA335E3 /* PrimerExpiryDateFieldView.swift in Sources */,
-				6DBA60DC43324C611551A961AB2AA11B /* PrimerFlowEnums.swift in Sources */,
-				A907DF81B4DBA4113B3C12E59F8B736A /* PrimerFormViewController.swift in Sources */,
-				16B04F554301B5EEF322B8B1B6B371C3 /* PrimerImage.swift in Sources */,
-				87DCEA313CC95BC4FB34DFEF27BEE609 /* PrimerLoadingViewController.swift in Sources */,
-				4D2E7B5429D4DCDCCDD1D36C08528D25 /* PrimerNavigationBar.swift in Sources */,
-				B3F923CD665B57315BD1BC4C47C102C1 /* PrimerNavigationController.swift in Sources */,
-				9D77220807DD99D579A5E8927E42971D /* PrimerNibView.swift in Sources */,
-				9D75D6D28B32660F8F9FB477B3C5C0EC /* PrimerPostalCodeFieldView.swift in Sources */,
-				9744F960E061A5567949EDBA68118660 /* PrimerRootViewController.swift in Sources */,
-				E0A59D25CEE1379F214BB281592EF827 /* PrimerScrollView.swift in Sources */,
-				5B80CDF6241260C93BEC6E7B72633868 /* PrimerSDK-dummy.m in Sources */,
-				958AAE25D939AE7B15CD5B2FD0C4274D /* PrimerSearchTextField.swift in Sources */,
-				CD63534831B3F9ADA874277B9E9DCF5B /* PrimerSettings.swift in Sources */,
-				5DFAC6101D0B94BFBC5D8793EAC293C6 /* PrimerTableViewCell.swift in Sources */,
-				7442B3F1EB17356A3CD54D302A56F1FF /* PrimerTextField.swift in Sources */,
-				225C22ED88B7210D53C5261BDDE460CB /* PrimerTextFieldView.swift in Sources */,
-				EB2DC0840C5FBF554FE07D369FCCC5D8 /* PrimerTheme.swift in Sources */,
-				31DEF49A68760766B11A7D3E4733B77F /* PrimerTheme+Borders.swift in Sources */,
-				C1C65162D383CD6901CB65336F8D34AA /* PrimerTheme+Buttons.swift in Sources */,
-				0F60858B03CFCD4E27EDDA5942B0E79B /* PrimerTheme+Colors.swift in Sources */,
-				59A2FC42F6AAB1492B34C15EBC2FF611 /* PrimerTheme+Inputs.swift in Sources */,
-				6A4DE51063FA6824C6FE28EF4D3C1B82 /* PrimerTheme+TextStyles.swift in Sources */,
-				46C24A2F54FD1BD8B82C828D8AA812EC /* PrimerTheme+Views.swift in Sources */,
-				DA5ED43FC58583EFF40072BE87956902 /* PrimerThemeData.swift in Sources */,
-				CD0646D714EC043BD493CFA87A064894 /* PrimerThemeData+Deprecated.swift in Sources */,
-				0C8723025FA12C8F12D6A3379644C5D4 /* PrimerUniversalCheckoutViewController.swift in Sources */,
-				60C178C85163D7807796283615645B9B /* PrimerVaultManagerViewController.swift in Sources */,
-				2C0D5B6995837A98A5146FF40736294C /* PrimerViewController.swift in Sources */,
-				32F59659A2BBCDF8A9D8D8EFF8472074 /* PrimerViewExtensions.swift in Sources */,
-				E0DAD356A148E05906067AB507E9D706 /* PrimerWebViewController.swift in Sources */,
-				2427EB0BE72D6C38C7756D291290CD3F /* Promise.swift in Sources */,
-				FC7F040A228029FE13E968DBE87CB91A /* Queue.swift in Sources */,
-				2B73C179492983D468FF3587F23898EC /* race.swift in Sources */,
-				4AC0EE345C0ECDA95CA745249B429771 /* RateLimitedDispatcher.swift in Sources */,
-				E287EC737EB6D1730B565A55B2A38F5A /* RateLimitedDispatcherBase.swift in Sources */,
-				D509FE1E5F7FA74311F33A11734C1617 /* RecoverWrappers.swift in Sources */,
-				39F356D08649D4BA939217B85F3A4651 /* ReloadDelegate.swift in Sources */,
-				216E12A2046C9230623FE7F3F90376A2 /* Resolver.swift in Sources */,
-				8A659DBC37277C2156266372C95FBBAA /* ResumeHandlerProtocol.swift in Sources */,
-				024C8E2185FB7B0A5DB3B0EFE371A608 /* SequenceWrappers.swift in Sources */,
-				9A9CCB2C4A624765254EA6F305DABFF9 /* StrictRateLimitedDispatcher.swift in Sources */,
-				1A4E51D39D287AC4DCDEEFCCEF88E190 /* StringExtension.swift in Sources */,
-				2C6D14313E05AB8BF9A3574CE5F3C28C /* SuccessMessage.swift in Sources */,
-				388332C447351F7019F81176AC2A845D /* SuccessViewController.swift in Sources */,
-				7710992CED5042F75B354E95A5AD9965 /* Thenable.swift in Sources */,
-				F6E19C8F56ED16AC49523401ABCDAF82 /* ThenableWrappers.swift in Sources */,
-				65C719076B0D8D8BC0039386A88FF0AF /* Throwable.swift in Sources */,
-				B45FD6DBE1D94A2B739CB181041B7ABE /* TokenizationService.swift in Sources */,
-				A2F5D84D70231B8090AB017838A938E1 /* UIColorExtension.swift in Sources */,
-				1FE59BDB2FCE392AEE4771D0795403A5 /* UIDeviceExtension.swift in Sources */,
-				E9FB35F4F171D8D8480FFDB86D8F83D3 /* URLExtension.swift in Sources */,
-				056022AC3AF44975B2B94E28E1F92E2D /* URLSessionStack.swift in Sources */,
-				B39CC3D36217E61D4C076E41D7D4A25F /* UserDefaultsExtension.swift in Sources */,
-				494C60979DB0832CA256581FA05AC55B /* UXMode.swift in Sources */,
-				055193842528B11B68A53F353DA1A5C6 /* Validation.swift in Sources */,
-				F09A27F9C106402BEBE26D5CF29698F0 /* VaultCheckoutViewModel.swift in Sources */,
-				7156952897B193E0C01AA72E0CCB3621 /* VaultPaymentMethodView.swift in Sources */,
-				DBEB94C4461F34A9DC98E4FE15B38B27 /* VaultPaymentMethodViewController.swift in Sources */,
-				EBB169FADF580CE9C2EE67A3F857C60E /* VaultPaymentMethodViewModel.swift in Sources */,
-				3CF26C7029CE6FF6327D9010A8A54F10 /* VaultService.swift in Sources */,
-				D2D9D568BC2E071A1F2B77560C13D402 /* WebViewUtil.swift in Sources */,
-				FB34829023F98525090EA0EAD14CB358 /* when.swift in Sources */,
-				8FB3BA34EE8E9D09EEE62814C4352B3E /* WrapperProtocols.swift in Sources */,
 			);
 			runOnlyForDeploymentPostprocessing = 0;
 		};
@@ -2223,11 +1628,10 @@
 			buildActionMask = 2147483647;
 			files = (
 				270CFF0FC749F57C0605262D27016D14 /* Pods-PrimerSDK_Tests-dummy.m in Sources */,
->>>>>>> 7a4245b4
 			);
 			runOnlyForDeploymentPostprocessing = 0;
 		};
-		F10082FE9FBF921A9A360B658F6D411C /* Sources */ = {
+		EC70B13C248C769F55A900A04F6563DF /* Sources */ = {
 			isa = PBXSourcesBuildPhase;
 			buildActionMask = 2147483647;
 			files = (
@@ -2237,43 +1641,23 @@
 /* End PBXSourcesBuildPhase section */
 
 /* Begin PBXTargetDependency section */
-<<<<<<< HEAD
-		3B7C5B2A71CEE4A7B99DCD4B9FF9A4EA /* PBXTargetDependency */ = {
+		3383A9F52BCDA51B8395BC9CB63B8957 /* PBXTargetDependency */ = {
 			isa = PBXTargetDependency;
 			name = "Pods-PrimerSDK_Example";
 			target = 6C144A762E9B598392AFFEC8F873746A /* Pods-PrimerSDK_Example */;
-			targetProxy = D9F23B7411D13440D325C8A7E10E651C /* PBXContainerItemProxy */;
-		};
-		3BF12C46EDADC71E395BA395166E11BD /* PBXTargetDependency */ = {
+			targetProxy = DDDFF13FFB1656DDB824A0175B75760B /* PBXContainerItemProxy */;
+		};
+		95004FD7D9CF47F64C6B0184C403BA77 /* PBXTargetDependency */ = {
+			isa = PBXTargetDependency;
+			name = PrimerSDK;
+			target = F3BE9108C53B53949406218CEA55E0B2 /* PrimerSDK */;
+			targetProxy = C3AC2118D1BDE4913950372DB72F4A82 /* PBXContainerItemProxy */;
+		};
+		AAF404E248B0096AA6ABBFC16EB29ED3 /* PBXTargetDependency */ = {
 			isa = PBXTargetDependency;
 			name = "PrimerSDK-PrimerResources";
 			target = 6E6525C7043FBA7BB34A249010AF5593 /* PrimerSDK-PrimerResources */;
-			targetProxy = 9352D01081F9FBA94D289C7D3B4A984B /* PBXContainerItemProxy */;
-		};
-		88C46AFA105CAE25D931BAC08E238430 /* PBXTargetDependency */ = {
-			isa = PBXTargetDependency;
-			name = PrimerSDK;
-			target = F3BE9108C53B53949406218CEA55E0B2 /* PrimerSDK */;
-			targetProxy = 1F8E26B23266F663ECD957961791ED0A /* PBXContainerItemProxy */;
-=======
-		92284CF8C43981724D783D392CB95388 /* PBXTargetDependency */ = {
-			isa = PBXTargetDependency;
-			name = "Pods-PrimerSDK_Example";
-			target = 6C144A762E9B598392AFFEC8F873746A /* Pods-PrimerSDK_Example */;
-			targetProxy = 9A2D88302DF2C01DD86776825B275EEA /* PBXContainerItemProxy */;
-		};
-		A8B708C5286CA635960055A5E6A6E953 /* PBXTargetDependency */ = {
-			isa = PBXTargetDependency;
-			name = "PrimerSDK-PrimerResources";
-			target = 6E6525C7043FBA7BB34A249010AF5593 /* PrimerSDK-PrimerResources */;
-			targetProxy = B168BC3D757E3B34BF04D689B4E68186 /* PBXContainerItemProxy */;
-		};
-		BC80C5049F20FF6F3410E0601AC0506E /* PBXTargetDependency */ = {
-			isa = PBXTargetDependency;
-			name = PrimerSDK;
-			target = F3BE9108C53B53949406218CEA55E0B2 /* PrimerSDK */;
-			targetProxy = 45BCFF91230D49E6A31ACE4087CEB35E /* PBXContainerItemProxy */;
->>>>>>> 7a4245b4
+			targetProxy = E6BD97D2167AA8A5491E61C824EC36CC /* PBXContainerItemProxy */;
 		};
 /* End PBXTargetDependency section */
 
@@ -2345,31 +1729,9 @@
 			};
 			name = Debug;
 		};
-<<<<<<< HEAD
-		74C87E13F03A44D1E2B5323E9F28BF9F /* Release */ = {
+		3D963649766DAD9C960E0CD7C2918962 /* Release */ = {
 			isa = XCBuildConfiguration;
 			baseConfigurationReference = 7489E7B4129D66B025FCECB7CA4BCB0E /* PrimerSDK.release.xcconfig */;
-=======
-		2750409BBFDC1816B732D6E4AE4E6381 /* Release */ = {
-			isa = XCBuildConfiguration;
-			baseConfigurationReference = 7489E7B4129D66B025FCECB7CA4BCB0E /* PrimerSDK.release.xcconfig */;
-			buildSettings = {
-				CONFIGURATION_BUILD_DIR = "$(BUILD_DIR)/$(CONFIGURATION)$(EFFECTIVE_PLATFORM_NAME)/PrimerSDK";
-				IBSC_MODULE = PrimerSDK;
-				INFOPLIST_FILE = "Target Support Files/PrimerSDK/ResourceBundle-PrimerResources-PrimerSDK-Info.plist";
-				IPHONEOS_DEPLOYMENT_TARGET = 10.0;
-				PRODUCT_NAME = PrimerResources;
-				SDKROOT = iphoneos;
-				SKIP_INSTALL = YES;
-				TARGETED_DEVICE_FAMILY = "1,2";
-				WRAPPER_EXTENSION = bundle;
-			};
-			name = Release;
-		};
-		589DFC901DAA5F282079E955D9E7E1E1 /* Release */ = {
-			isa = XCBuildConfiguration;
-			baseConfigurationReference = 7489E7B4129D66B025FCECB7CA4BCB0E /* PrimerSDK.release.xcconfig */;
->>>>>>> 7a4245b4
 			buildSettings = {
 				CLANG_ENABLE_OBJC_WEAK = NO;
 				"CODE_SIGN_IDENTITY[sdk=appletvos*]" = "";
@@ -2396,6 +1758,22 @@
 				VALIDATE_PRODUCT = YES;
 				VERSIONING_SYSTEM = "apple-generic";
 				VERSION_INFO_PREFIX = "";
+			};
+			name = Release;
+		};
+		452B06FBA9315F8AF8EB6B5203FD1F6F /* Release */ = {
+			isa = XCBuildConfiguration;
+			baseConfigurationReference = 7489E7B4129D66B025FCECB7CA4BCB0E /* PrimerSDK.release.xcconfig */;
+			buildSettings = {
+				CONFIGURATION_BUILD_DIR = "$(BUILD_DIR)/$(CONFIGURATION)$(EFFECTIVE_PLATFORM_NAME)/PrimerSDK";
+				IBSC_MODULE = PrimerSDK;
+				INFOPLIST_FILE = "Target Support Files/PrimerSDK/ResourceBundle-PrimerResources-PrimerSDK-Info.plist";
+				IPHONEOS_DEPLOYMENT_TARGET = 10.0;
+				PRODUCT_NAME = PrimerResources;
+				SDKROOT = iphoneos;
+				SKIP_INSTALL = YES;
+				TARGETED_DEVICE_FAMILY = "1,2";
+				WRAPPER_EXTENSION = bundle;
 			};
 			name = Release;
 		};
@@ -2495,7 +1873,7 @@
 			};
 			name = Release;
 		};
-		85E6FE23D8B30ACE893FE21125FFF682 /* Debug */ = {
+		827092122F99786227535FD5E70CACAE /* Debug */ = {
 			isa = XCBuildConfiguration;
 			baseConfigurationReference = 5EFE04D5EBC78FAD3569FFDB79C1ED07 /* PrimerSDK.debug.xcconfig */;
 			buildSettings = {
@@ -2538,57 +1916,6 @@
 				PRODUCT_NAME = "$(TARGET_NAME:c99extidentifier)";
 				SDKROOT = iphoneos;
 				SKIP_INSTALL = YES;
-				TARGETED_DEVICE_FAMILY = "1,2";
-				VERSIONING_SYSTEM = "apple-generic";
-				VERSION_INFO_PREFIX = "";
-			};
-			name = Debug;
-		};
-<<<<<<< HEAD
-		BA4FDD41D666A3FF8EF4A76BF89A3574 /* Debug */ = {
-=======
-		B5135E3E3D9EA816659ADC7C2F34FD81 /* Debug */ = {
-			isa = XCBuildConfiguration;
-			baseConfigurationReference = 5EFE04D5EBC78FAD3569FFDB79C1ED07 /* PrimerSDK.debug.xcconfig */;
-			buildSettings = {
-				CONFIGURATION_BUILD_DIR = "$(BUILD_DIR)/$(CONFIGURATION)$(EFFECTIVE_PLATFORM_NAME)/PrimerSDK";
-				IBSC_MODULE = PrimerSDK;
-				INFOPLIST_FILE = "Target Support Files/PrimerSDK/ResourceBundle-PrimerResources-PrimerSDK-Info.plist";
-				IPHONEOS_DEPLOYMENT_TARGET = 10.0;
-				PRODUCT_NAME = PrimerResources;
-				SDKROOT = iphoneos;
-				SKIP_INSTALL = YES;
-				TARGETED_DEVICE_FAMILY = "1,2";
-				WRAPPER_EXTENSION = bundle;
-			};
-			name = Debug;
-		};
-		CD3F277C5F94D1C836F5AC9EACE26979 /* Debug */ = {
->>>>>>> 7a4245b4
-			isa = XCBuildConfiguration;
-			baseConfigurationReference = 5EFE04D5EBC78FAD3569FFDB79C1ED07 /* PrimerSDK.debug.xcconfig */;
-			buildSettings = {
-				CLANG_ENABLE_OBJC_WEAK = NO;
-				"CODE_SIGN_IDENTITY[sdk=appletvos*]" = "";
-				"CODE_SIGN_IDENTITY[sdk=iphoneos*]" = "";
-				"CODE_SIGN_IDENTITY[sdk=watchos*]" = "";
-				CURRENT_PROJECT_VERSION = 1;
-				DEFINES_MODULE = YES;
-				DYLIB_COMPATIBILITY_VERSION = 1;
-				DYLIB_CURRENT_VERSION = 1;
-				DYLIB_INSTALL_NAME_BASE = "@rpath";
-				GCC_PREFIX_HEADER = "Target Support Files/PrimerSDK/PrimerSDK-prefix.pch";
-				INFOPLIST_FILE = "Target Support Files/PrimerSDK/PrimerSDK-Info.plist";
-				INSTALL_PATH = "$(LOCAL_LIBRARY_DIR)/Frameworks";
-				IPHONEOS_DEPLOYMENT_TARGET = 10.0;
-				LD_RUNPATH_SEARCH_PATHS = "$(inherited) @executable_path/Frameworks @loader_path/Frameworks";
-				MODULEMAP_FILE = "Target Support Files/PrimerSDK/PrimerSDK.modulemap";
-				PRODUCT_MODULE_NAME = PrimerSDK;
-				PRODUCT_NAME = PrimerSDK;
-				SDKROOT = iphoneos;
-				SKIP_INSTALL = YES;
-				SWIFT_ACTIVE_COMPILATION_CONDITIONS = "$(inherited) ";
-				SWIFT_VERSION = 4.2;
 				TARGETED_DEVICE_FAMILY = "1,2";
 				VERSIONING_SYSTEM = "apple-generic";
 				VERSION_INFO_PREFIX = "";
@@ -2661,25 +1988,37 @@
 			};
 			name = Debug;
 		};
-<<<<<<< HEAD
-		E3E5F41D76B566DD92285524D98E204E /* Release */ = {
+		E8918AC4456D721DA8AA0D528C2156C4 /* Debug */ = {
 			isa = XCBuildConfiguration;
-			baseConfigurationReference = 7489E7B4129D66B025FCECB7CA4BCB0E /* PrimerSDK.release.xcconfig */;
+			baseConfigurationReference = 5EFE04D5EBC78FAD3569FFDB79C1ED07 /* PrimerSDK.debug.xcconfig */;
 			buildSettings = {
-				CONFIGURATION_BUILD_DIR = "$(BUILD_DIR)/$(CONFIGURATION)$(EFFECTIVE_PLATFORM_NAME)/PrimerSDK";
-				IBSC_MODULE = PrimerSDK;
-				INFOPLIST_FILE = "Target Support Files/PrimerSDK/ResourceBundle-PrimerResources-PrimerSDK-Info.plist";
+				CLANG_ENABLE_OBJC_WEAK = NO;
+				"CODE_SIGN_IDENTITY[sdk=appletvos*]" = "";
+				"CODE_SIGN_IDENTITY[sdk=iphoneos*]" = "";
+				"CODE_SIGN_IDENTITY[sdk=watchos*]" = "";
+				CURRENT_PROJECT_VERSION = 1;
+				DEFINES_MODULE = YES;
+				DYLIB_COMPATIBILITY_VERSION = 1;
+				DYLIB_CURRENT_VERSION = 1;
+				DYLIB_INSTALL_NAME_BASE = "@rpath";
+				GCC_PREFIX_HEADER = "Target Support Files/PrimerSDK/PrimerSDK-prefix.pch";
+				INFOPLIST_FILE = "Target Support Files/PrimerSDK/PrimerSDK-Info.plist";
+				INSTALL_PATH = "$(LOCAL_LIBRARY_DIR)/Frameworks";
 				IPHONEOS_DEPLOYMENT_TARGET = 10.0;
-				PRODUCT_NAME = PrimerResources;
+				LD_RUNPATH_SEARCH_PATHS = "$(inherited) @executable_path/Frameworks @loader_path/Frameworks";
+				MODULEMAP_FILE = "Target Support Files/PrimerSDK/PrimerSDK.modulemap";
+				PRODUCT_MODULE_NAME = PrimerSDK;
+				PRODUCT_NAME = PrimerSDK;
 				SDKROOT = iphoneos;
 				SKIP_INSTALL = YES;
+				SWIFT_ACTIVE_COMPILATION_CONDITIONS = "$(inherited) ";
+				SWIFT_VERSION = 4.2;
 				TARGETED_DEVICE_FAMILY = "1,2";
-				WRAPPER_EXTENSION = bundle;
+				VERSIONING_SYSTEM = "apple-generic";
+				VERSION_INFO_PREFIX = "";
 			};
-			name = Release;
-		};
-=======
->>>>>>> 7a4245b4
+			name = Debug;
+		};
 /* End XCBuildConfiguration section */
 
 /* Begin XCConfigurationList section */
@@ -2692,45 +2031,29 @@
 			defaultConfigurationIsVisible = 0;
 			defaultConfigurationName = Release;
 		};
-<<<<<<< HEAD
-		BEA77B088124D36C52FE9FC81A983094 /* Build configuration list for PBXNativeTarget "PrimerSDK-PrimerResources" */ = {
+		4CEDBAD49B9B6CF9FFA9EBBDA7B9796A /* Build configuration list for PBXNativeTarget "PrimerSDK-PrimerResources" */ = {
 			isa = XCConfigurationList;
 			buildConfigurations = (
-				85E6FE23D8B30ACE893FE21125FFF682 /* Debug */,
-				E3E5F41D76B566DD92285524D98E204E /* Release */,
-=======
-		5FDAC20D4143258EE040C369818617C5 /* Build configuration list for PBXNativeTarget "PrimerSDK" */ = {
+				827092122F99786227535FD5E70CACAE /* Debug */,
+				452B06FBA9315F8AF8EB6B5203FD1F6F /* Release */,
+			);
+			defaultConfigurationIsVisible = 0;
+			defaultConfigurationName = Release;
+		};
+		B23684A2EE1DA1487C4B0EB6CBC1EE81 /* Build configuration list for PBXNativeTarget "PrimerSDK" */ = {
 			isa = XCConfigurationList;
 			buildConfigurations = (
-				CD3F277C5F94D1C836F5AC9EACE26979 /* Debug */,
-				589DFC901DAA5F282079E955D9E7E1E1 /* Release */,
->>>>>>> 7a4245b4
+				E8918AC4456D721DA8AA0D528C2156C4 /* Debug */,
+				3D963649766DAD9C960E0CD7C2918962 /* Release */,
 			);
 			defaultConfigurationIsVisible = 0;
 			defaultConfigurationName = Release;
 		};
-		C61F7A27B1AAB9960BC785AAB7A243F1 /* Build configuration list for PBXNativeTarget "PrimerSDK-PrimerResources" */ = {
-			isa = XCConfigurationList;
-			buildConfigurations = (
-				B5135E3E3D9EA816659ADC7C2F34FD81 /* Debug */,
-				2750409BBFDC1816B732D6E4AE4E6381 /* Release */,
-			);
-			defaultConfigurationIsVisible = 0;
-			defaultConfigurationName = Release;
-		};
-<<<<<<< HEAD
-		EC5B1308C1EC7224F980620552E92AAD /* Build configuration list for PBXNativeTarget "PrimerSDK" */ = {
-			isa = XCConfigurationList;
-			buildConfigurations = (
-				BA4FDD41D666A3FF8EF4A76BF89A3574 /* Debug */,
-				74C87E13F03A44D1E2B5323E9F28BF9F /* Release */,
-=======
 		DB74BC4B5C5930D4C8F1AC03B808A393 /* Build configuration list for PBXNativeTarget "Pods-PrimerSDK_Tests" */ = {
 			isa = XCConfigurationList;
 			buildConfigurations = (
 				05B9E071CFCA1E8A62F14905A80EE6EF /* Debug */,
 				80F45997CD1F5DAB4F3B62FA0301BC70 /* Release */,
->>>>>>> 7a4245b4
 			);
 			defaultConfigurationIsVisible = 0;
 			defaultConfigurationName = Release;
