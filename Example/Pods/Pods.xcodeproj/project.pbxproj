--- conflicted
+++ resolved
@@ -7,880 +7,549 @@
 	objects = {
 
 /* Begin PBXBuildFile section */
-		01366312CF61E8ED0573CF7B0CC9503B /* PrimerSDK-PrimerResources in Resources */ = {isa = PBXBuildFile; fileRef = A8B3BC107C2BDC3C03D961866F721265 /* PrimerSDK-PrimerResources */; };
-		03C9CD88A8B77F731090035D53909F76 /* ConcurrencyLimitedDispatcher.swift in Sources */ = {isa = PBXBuildFile; fileRef = C1DDC2D9B921DB3AB5368154304EB324 /* ConcurrencyLimitedDispatcher.swift */; };
-		05A823548781CF4A83CDED14809C9761 /* Customer.swift in Sources */ = {isa = PBXBuildFile; fileRef = 103151A4E4EED823E2ED8929E9CA690F /* Customer.swift */; };
-		05D481092FA11443B15597B703FDF9B9 /* KlarnaTokenizationViewModel.swift in Sources */ = {isa = PBXBuildFile; fileRef = 4441E0630A22D7848DE969DBDD8D6CAE /* KlarnaTokenizationViewModel.swift */; };
+		038AC3BAC522FAC1AD4FB429F0BABD07 /* DirectDebitMandate.swift in Sources */ = {isa = PBXBuildFile; fileRef = 92A5450338AF7644D93D7F0E7960B8A9 /* DirectDebitMandate.swift */; };
+		03C1BC8CDEB4E45B9C6F91A16D9FFE7F /* PrimerVaultManagerViewController.swift in Sources */ = {isa = PBXBuildFile; fileRef = 13174A3BE6BA5EDBE64D57F45D66366A /* PrimerVaultManagerViewController.swift */; };
+		047B1BEF223E7EB69772F4D343A1FA4C /* es.lproj in Resources */ = {isa = PBXBuildFile; fileRef = 36E00A7EDB0E69C79FEABA02C83576A6 /* es.lproj */; };
+		04BE57953B33DB68044D10144EA20347 /* SuccessMessage.swift in Sources */ = {isa = PBXBuildFile; fileRef = DEC623186875EE0A0A3432AD184634CD /* SuccessMessage.swift */; };
+		05192481129721162757886D3A24EC0E /* AnalyticsEvent.swift in Sources */ = {isa = PBXBuildFile; fileRef = B676504A245DD2715FFBA0FEFC136115 /* AnalyticsEvent.swift */; };
 		06037AD0612C370180C55CA860921682 /* Pods-PrimerSDK_Example-umbrella.h in Headers */ = {isa = PBXBuildFile; fileRef = 3780FF276696624E5AD4A629D4CC4AD8 /* Pods-PrimerSDK_Example-umbrella.h */; settings = {ATTRIBUTES = (Public, ); }; };
-		07F09AA4D61B7FA8B91F0DDCA07F5B24 /* AnalyticsEvent.swift in Sources */ = {isa = PBXBuildFile; fileRef = EEB04EC9DCAAABA585D2F3A84E578012 /* AnalyticsEvent.swift */; };
-		091C46A65CB08E943586CFFE79969948 /* CardComponentsManager.swift in Sources */ = {isa = PBXBuildFile; fileRef = 53385ED930EAD8FBF1F657BD41D2E8F8 /* CardComponentsManager.swift */; };
-		092C2C6276DB80A23440667408BBB836 /* SuccessMessage.swift in Sources */ = {isa = PBXBuildFile; fileRef = 72DCDF83CF6AE17DCEE1C84A745F91B1 /* SuccessMessage.swift */; };
-		0A2AE75F1055230B541CAF91154A40CC /* BankSelectorTokenizationViewModel.swift in Sources */ = {isa = PBXBuildFile; fileRef = 52DE465CFFA93C635288DAA9C2692C9B /* BankSelectorTokenizationViewModel.swift */; };
-		0A93020B8A02AED574678C4EF15AE46F /* PrimerContainerViewController.swift in Sources */ = {isa = PBXBuildFile; fileRef = F91EABFF81C4819AF04A91158F37B353 /* PrimerContainerViewController.swift */; };
-		0AB4550119A87B203E479114D83B6911 /* PrimerNavigationBar.swift in Sources */ = {isa = PBXBuildFile; fileRef = 7495FA10CF9CD749C615399F3DDD6C81 /* PrimerNavigationBar.swift */; };
-		0BE666D6F7A044F92A7861BF1531833E /* CardNetwork.swift in Sources */ = {isa = PBXBuildFile; fileRef = 069F7140B3F676FD3E37083538E99325 /* CardNetwork.swift */; };
-		0BFBF1D9807EC9C4F2BF66A97367F5A2 /* DataExtension.swift in Sources */ = {isa = PBXBuildFile; fileRef = 5602447AD27A9721856076505E6366E1 /* DataExtension.swift */; };
-		0EE13D242BCF692DFDAF3336D5E972D2 /* UXMode.swift in Sources */ = {isa = PBXBuildFile; fileRef = 82597B84E1275FC354A5EEC212A15287 /* UXMode.swift */; };
-		115F51398B654A4B68BC64C855BBB31C /* PaymentMethodConfigService.swift in Sources */ = {isa = PBXBuildFile; fileRef = C7FEC03905C3CF9CE024BEE80938A0CE /* PaymentMethodConfigService.swift */; };
-		123FF2DB8D6FA8975ACF5BB8D0B9FD52 /* PrimerTextFieldView.swift in Sources */ = {isa = PBXBuildFile; fileRef = 7DC53A4A82A4CBC7DB8656F07999C347 /* PrimerTextFieldView.swift */; };
-		13C5C71A49A2937EF97A46299397CE94 /* ThenableWrappers.swift in Sources */ = {isa = PBXBuildFile; fileRef = 4E7453DF927E4B035CD5399D5F1B508D /* ThenableWrappers.swift */; };
-		14B1C5EE4FCF7A3BD4C86483B8CF58E4 /* PrimerAPI.swift in Sources */ = {isa = PBXBuildFile; fileRef = 2DCBAF8CB988A3A548BB3D792BB24867 /* PrimerAPI.swift */; };
-		15D4D579BFB63ECC32E0685AAAC5D1F0 /* PrimerTheme+TextStyles.swift in Sources */ = {isa = PBXBuildFile; fileRef = 9844363B88DEFAD0B48B70340964E222 /* PrimerTheme+TextStyles.swift */; };
-		15F70112362737EF3E09B905BF693FD4 /* PrimerDelegate.swift in Sources */ = {isa = PBXBuildFile; fileRef = 0B0A9CB3CF073E9D702E5D664A3CFC2A /* PrimerDelegate.swift */; };
+		06F00E84783EA19D5DFDAEF0DACAD5A7 /* AnalyticsService.swift in Sources */ = {isa = PBXBuildFile; fileRef = 24C123AADC040BE600145FB7FE9D0D66 /* AnalyticsService.swift */; };
+		072B158D866BC12A515D13D0D03B1ECD /* Strings.swift in Sources */ = {isa = PBXBuildFile; fileRef = 3E25215EC819D82EC18D8A11DBB5F34D /* Strings.swift */; };
+		08E9B93E3A7F86247104C015A617B339 /* PrimerContent.swift in Sources */ = {isa = PBXBuildFile; fileRef = 619D87542ECD3D7B4681B604C13531FB /* PrimerContent.swift */; };
+		09195D7424F7C95B97BCA62C0EA34DE4 /* VaultPaymentMethodViewModel.swift in Sources */ = {isa = PBXBuildFile; fileRef = 2CFC4AAC246E06EC021D83E9B64EE314 /* VaultPaymentMethodViewModel.swift */; };
+		0A50189B7DFB10F36B312A0EC66793A5 /* Configuration.swift in Sources */ = {isa = PBXBuildFile; fileRef = BCEB23AA050DCE5EE9D2E93FAB9E91FC /* Configuration.swift */; };
+		0B081BB5F8449CF22DF3C6379F458FA8 /* Catchable.swift in Sources */ = {isa = PBXBuildFile; fileRef = 0F0D303758D204CEBC463357E7223BC1 /* Catchable.swift */; };
+		0D85AF1EEE9A26720E1FC4CB97E4C627 /* EnsureWrappers.swift in Sources */ = {isa = PBXBuildFile; fileRef = 617A17EE08599ED7D448F3E105DFB99F /* EnsureWrappers.swift */; };
+		0DCAFC20184AA286BE771F4097511C5B /* UXMode.swift in Sources */ = {isa = PBXBuildFile; fileRef = 0BEC275C76ED40052AD42E204E576C7A /* UXMode.swift */; };
+		0DD68DB6652E782719D8D55799385645 /* PrimerCustomStyleTextField.swift in Sources */ = {isa = PBXBuildFile; fileRef = 5A78E4AD1325E95CB869CFAEBCB36C7A /* PrimerCustomStyleTextField.swift */; };
+		0E465716BA8A2F50F4A82EB9C37BDDDD /* Icons.xcassets in Resources */ = {isa = PBXBuildFile; fileRef = 474B74ECD54A52D8733DC7BA2D77EEE0 /* Icons.xcassets */; };
+		0E773A75E3EA6ABD4E98EE6029963D19 /* ApplePay.swift in Sources */ = {isa = PBXBuildFile; fileRef = 2B7BDE172A9EF691790D707F7BBDC9A9 /* ApplePay.swift */; };
+		0EE1EEFDAE020B371E1DECB3E7E6E8AD /* PrimerTheme+Views.swift in Sources */ = {isa = PBXBuildFile; fileRef = 78F4A73A349CD3AE9A54A437B9CF3F0D /* PrimerTheme+Views.swift */; };
+		0FCBD64F7775D7ABA5D6D3508651C7E0 /* PrimerResultComponentView.swift in Sources */ = {isa = PBXBuildFile; fileRef = 0EE0040D017CD949743C19ED8A8BF89D /* PrimerResultComponentView.swift */; };
+		1124A1050639B679189EBAD7367AE2BA /* AnyEncodable.swift in Sources */ = {isa = PBXBuildFile; fileRef = 352B9D5033B33DE7FD46EC35EF8D0B78 /* AnyEncodable.swift */; };
+		13865DDD384567A37FA9BB47F91CFFF9 /* WrapperProtocols.swift in Sources */ = {isa = PBXBuildFile; fileRef = A30F5F484A17CF7E06F8ACF608A58481 /* WrapperProtocols.swift */; };
+		14856C3D59268661C0A2638F4C997913 /* PrimerAPIClient+3DS.swift in Sources */ = {isa = PBXBuildFile; fileRef = 5B09750832E941810D9282D9B17AE7E7 /* PrimerAPIClient+3DS.swift */; };
 		178443E9C88007877F57C1552C9AE76E /* Primer3DSProtocols.swift in Sources */ = {isa = PBXBuildFile; fileRef = E6DF772EBD0552229B3F76D49A0EF5F2 /* Primer3DSProtocols.swift */; };
-		18E24EDCE59D3A06E666BD9EA300D107 /* GuaranteeWrappers.swift in Sources */ = {isa = PBXBuildFile; fileRef = 33F7963E9A0B1C8BC7531D804997407C /* GuaranteeWrappers.swift */; };
-		1951C371A7AD32421A71BED09C8DCF89 /* PaymentMethodTokenizationRequest.swift in Sources */ = {isa = PBXBuildFile; fileRef = F27D7E2E2D7244C9D4A617D473869A91 /* PaymentMethodTokenizationRequest.swift */; };
-		1AB6269C5B3E6CD6E250078EAEDDD3F7 /* FinallyWrappers.swift in Sources */ = {isa = PBXBuildFile; fileRef = 8BF8C606DABCD87B873EA38E5322FCEE /* FinallyWrappers.swift */; };
-		1BA0F6858585E1D9043982E2F5C77ED6 /* MockPrimerAPIClient.swift in Sources */ = {isa = PBXBuildFile; fileRef = ADEB5E55905EE609A59817979D6D174F /* MockPrimerAPIClient.swift */; };
-		1CA96540F9580FE45FE44EFDFA7455A3 /* SuccessViewController.swift in Sources */ = {isa = PBXBuildFile; fileRef = CDD844E39CFB46079D3A70CA4F5CC459 /* SuccessViewController.swift */; };
-		1D9D12C53551D8429CDF976C69A643B8 /* 3DSService+Promises.swift in Sources */ = {isa = PBXBuildFile; fileRef = 2DABF58FCF8E6C1EDBC70BFC6955500B /* 3DSService+Promises.swift */; };
-		21F452DE71A1B1BD819F7843F8FC7477 /* PrimerScrollView.swift in Sources */ = {isa = PBXBuildFile; fileRef = 26FE4C7CBDFE54FAC0BC9FC94E3A95EA /* PrimerScrollView.swift */; };
-		223CEFA83E3D448A9B8BE3733AED8CD7 /* URLSessionStack.swift in Sources */ = {isa = PBXBuildFile; fileRef = 600FA27B6BD45F1EB72DEAA141A640A4 /* URLSessionStack.swift */; };
-		232378C401445775D01AD3389736B264 /* PrimerHeadlessUniversalCheckoutProtocols.swift in Sources */ = {isa = PBXBuildFile; fileRef = DE8F8B0A6FB59E1DF2F9DE81BE9688BE /* PrimerHeadlessUniversalCheckoutProtocols.swift */; };
-		23C28AB249DD90021DD7BF089490F5FE /* PrimerResultComponentView.swift in Sources */ = {isa = PBXBuildFile; fileRef = 7C1942A34D917C0A01BC53B677870F7C /* PrimerResultComponentView.swift */; };
-		23F6901132D68A91B28C5CC8FC147242 /* AdyenDotPay.swift in Sources */ = {isa = PBXBuildFile; fileRef = B835E981E2B549704CCD5C5B1D0C9154 /* AdyenDotPay.swift */; };
-		2424FF617ECEAEDC047FEB77C1F175FE /* VaultPaymentMethodView.swift in Sources */ = {isa = PBXBuildFile; fileRef = 16672530D821EF5427F94C2732AFCAC5 /* VaultPaymentMethodView.swift */; };
-		248986F8A4B239993D832FE54AFFEA90 /* VaultCheckoutViewModel.swift in Sources */ = {isa = PBXBuildFile; fileRef = 18FDD28945BDD9C40616770A07C897FD /* VaultCheckoutViewModel.swift */; };
-		24D3738AE8EC94AAD05D99D0E762A62A /* PaymentResponse.swift in Sources */ = {isa = PBXBuildFile; fileRef = 6CAF2C5D6172D305BDCE8983F9E1A5AC /* PaymentResponse.swift */; };
-		255D1C2B404F6F49DBDDC2F4D2DC449C /* PrimerInputElements.swift in Sources */ = {isa = PBXBuildFile; fileRef = F70634664D36A558FABDCDB2D0594F9A /* PrimerInputElements.swift */; };
-		256E645AACBACAE86BD9F76EF13444C4 /* JSONParser.swift in Sources */ = {isa = PBXBuildFile; fileRef = 47922E83821FF062DDD8B247D54DC01F /* JSONParser.swift */; };
-		257F0CDF87CB990E34B2F4C70C731410 /* AnyCodable.swift in Sources */ = {isa = PBXBuildFile; fileRef = 5C02D4FD6D2394EEE56FC847903FE8F0 /* AnyCodable.swift */; };
-		25CF0844B884840B19714502CA42B076 /* SuccessResponse.swift in Sources */ = {isa = PBXBuildFile; fileRef = 1EC7ACA67455123FF998F7B2E8722507 /* SuccessResponse.swift */; };
-		26197116E994147A694CAB32F72C8939 /* Foundation.framework in Frameworks */ = {isa = PBXBuildFile; fileRef = EAB6F611E86A4758835A715E4B4184F6 /* Foundation.framework */; };
+		17A5AF04FE9F6413E3BD7FCF2EF5E21B /* PrimerTextFieldView.xib in Resources */ = {isa = PBXBuildFile; fileRef = 572832C7C088F66F8C3B59B71EF98096 /* PrimerTextFieldView.xib */; };
+		1955BB09EA3DBEDD39ED7DD05E382CED /* URLSessionStack.swift in Sources */ = {isa = PBXBuildFile; fileRef = 09C30FF96191C9462D58843FA0C90ECF /* URLSessionStack.swift */; };
+		1B52522A9351E607F0AC5BBBBC264F46 /* Content.swift in Sources */ = {isa = PBXBuildFile; fileRef = 9A932677CEC98F84CEB80482B07CE38E /* Content.swift */; };
+		1B678AF08C5C9E857C13EAC405260F0B /* CheckoutModule.swift in Sources */ = {isa = PBXBuildFile; fileRef = DCAA8A4F3644DDA68B78D42679BED777 /* CheckoutModule.swift */; };
+		2138498C8AA1A02F062450EEC732F2C9 /* PrimerTheme.swift in Sources */ = {isa = PBXBuildFile; fileRef = 7F4B1C8A43D52B17177947FB6724030F /* PrimerTheme.swift */; };
+		214B8288F5F3A6AF5E872CA57D183A43 /* PrimerInputElements.swift in Sources */ = {isa = PBXBuildFile; fileRef = 9E705DB5E67EA30C027CCB8ADCC828F7 /* PrimerInputElements.swift */; };
+		23C53A78B44D4A51C23ADA356B60018E /* PrimerCardNumberFieldView.swift in Sources */ = {isa = PBXBuildFile; fileRef = 548771C4C7C759017A9E8C26C16089F0 /* PrimerCardNumberFieldView.swift */; };
+		2551D0DB0AC137E521245BDDF4C99115 /* ArrayExtension.swift in Sources */ = {isa = PBXBuildFile; fileRef = F04027887A27C6ADC06C1CB1584B3BCD /* ArrayExtension.swift */; };
+		262600EED58743C87CDB1D8D3D9B3C7F /* AppState.swift in Sources */ = {isa = PBXBuildFile; fileRef = B5CB7A0DA6D4CA7D348E13CB3C43CBE6 /* AppState.swift */; };
 		270CFF0FC749F57C0605262D27016D14 /* Pods-PrimerSDK_Tests-dummy.m in Sources */ = {isa = PBXBuildFile; fileRef = D66C3890C3566F38C935A2FFD9A237B0 /* Pods-PrimerSDK_Tests-dummy.m */; };
-<<<<<<< HEAD
-		284FD8790C4D62BC3209B768650F5458 /* PrimerCVVFieldView.swift in Sources */ = {isa = PBXBuildFile; fileRef = 0D77D4C398B8E6ECDAF536F3FDBCBCC8 /* PrimerCVVFieldView.swift */; };
-		2B08B0CE5F88E134451459218DFF127F /* PrimerTextField.swift in Sources */ = {isa = PBXBuildFile; fileRef = D02096C4A4A8B0F2B997C1B9D3CC2E60 /* PrimerTextField.swift */; };
-		2CECEB90AEB6BB169E29EFC4AB8CDFCC /* FormType.swift in Sources */ = {isa = PBXBuildFile; fileRef = 85C3170F58EB9073E27A874AE8A972B8 /* FormType.swift */; };
-		2E142CD639BF6D8B099D68EE9EBD7010 /* PrimerTheme+Buttons.swift in Sources */ = {isa = PBXBuildFile; fileRef = 103D24604F425A71BD02B6386A2751F2 /* PrimerTheme+Buttons.swift */; };
-		2F0BDCF409F096E2E13A916D2697922B /* 3DS.swift in Sources */ = {isa = PBXBuildFile; fileRef = 210636BB4D916C135166FBB0CC94F40C /* 3DS.swift */; };
-		2F14E4296F64EB78FA09BC8A9E93B92E /* PrimerTheme+Views.swift in Sources */ = {isa = PBXBuildFile; fileRef = 9FBAA5066F512DA5AEF0E298D4BFE635 /* PrimerTheme+Views.swift */; };
-		2FD919BE00440333E84D6080BF67C9C9 /* PaymentMethodTokenizationViewModel+Logic.swift in Sources */ = {isa = PBXBuildFile; fileRef = 5747FF6B0529BAC196580655A7F7B707 /* PaymentMethodTokenizationViewModel+Logic.swift */; };
-		31F0B098484E1856427515E78DF6955E /* UILocalizableUtil.swift in Sources */ = {isa = PBXBuildFile; fileRef = CEA59F16BC3BE692D231653DDB735984 /* UILocalizableUtil.swift */; };
+		27514222C75335A10DED446C530CFA15 /* Device.swift in Sources */ = {isa = PBXBuildFile; fileRef = DD80BB9983EE2783225B47A402079A36 /* Device.swift */; };
+		279368AD557828AE0FA1B58AB003A913 /* PrimerUniversalCheckoutViewController.swift in Sources */ = {isa = PBXBuildFile; fileRef = 9649351BB29E535A48F5B8E29BC1D8C5 /* PrimerUniversalCheckoutViewController.swift */; };
+		27ECBF7B80A51DD846D9D493050B565A /* GuaranteeWrappers.swift in Sources */ = {isa = PBXBuildFile; fileRef = 5BBE17A2F5565A6B38E236EB872DDE25 /* GuaranteeWrappers.swift */; };
+		29836E9F00E28BC8B751264B2CF0CB43 /* IntExtension.swift in Sources */ = {isa = PBXBuildFile; fileRef = E0A8946A5A9A96A0C26225CD4F49F9D4 /* IntExtension.swift */; };
+		2AE09F5A5844ABB563E05570E4048C3B /* ApplePayTokenizationViewModel.swift in Sources */ = {isa = PBXBuildFile; fileRef = C8CB6130EBB48EBC69707F87F16F0F0F /* ApplePayTokenizationViewModel.swift */; };
+		2DF96DF76A9A0E739A444375A2E4E0A3 /* PrimerHeadlessUniversalCheckoutUIManager.swift in Sources */ = {isa = PBXBuildFile; fileRef = 203BB6AC80A28FF8F5BF6CB917EAEFF4 /* PrimerHeadlessUniversalCheckoutUIManager.swift */; };
+		3076E61C12B1064AD833C2A0460C02DD /* PrimerRootViewController.swift in Sources */ = {isa = PBXBuildFile; fileRef = 4B04B641D11E4B28D72BFBBEBD66365F /* PrimerRootViewController.swift */; };
+		31847B7F47D03FC1533429BACDDDA18B /* PrimerThemeData+Deprecated.swift in Sources */ = {isa = PBXBuildFile; fileRef = 1A7A2547978AE69A70DECD38B8D9841B /* PrimerThemeData+Deprecated.swift */; };
+		32763780D007EBE5CA419430B09B4A3A /* Primer.swift in Sources */ = {isa = PBXBuildFile; fileRef = 25A9CC192BE5BC84A244DFDB010510B2 /* Primer.swift */; };
 		32D4F85BE1557ED62536344CFAB75F88 /* Primer3DS-umbrella.h in Headers */ = {isa = PBXBuildFile; fileRef = A163D166B27F20FF6EEF83F5121C4CEA /* Primer3DS-umbrella.h */; settings = {ATTRIBUTES = (Public, ); }; };
-		340DA1A90076AFFC84DE08D4006D8092 /* Klarna.swift in Sources */ = {isa = PBXBuildFile; fileRef = B5CBCF3B8E14B8C348D173A0909292BD /* Klarna.swift */; };
-		358DF4911B94FC1FB6DDA6EBAF4AA358 /* PaymentMethodConfigurationOptions.swift in Sources */ = {isa = PBXBuildFile; fileRef = 36391D902388E60A1F1895037FEBAA61 /* PaymentMethodConfigurationOptions.swift */; };
-		35E47C0FE6E5CF310F5ED73F26782877 /* PrimerThemeData+Deprecated.swift in Sources */ = {isa = PBXBuildFile; fileRef = A6B511C7D09C86A1A7590F99B46D8206 /* PrimerThemeData+Deprecated.swift */; };
-		3784F9504850D435C9FA125AA0C1D705 /* QRCodeViewController.swift in Sources */ = {isa = PBXBuildFile; fileRef = 695805B3E55D4E34AE0900CA1F689BEE /* QRCodeViewController.swift */; };
-		38C229A88B998A1A40B0A7DDD2C37065 /* PaymentAPIModel.swift in Sources */ = {isa = PBXBuildFile; fileRef = EE0991B49ED492A08B2B53C8F68E9A54 /* PaymentAPIModel.swift */; };
-		399C6D56C622A7777202323F8B678E69 /* ReloadDelegate.swift in Sources */ = {isa = PBXBuildFile; fileRef = 76239C6F86E1D80C316CD14CF3717934 /* ReloadDelegate.swift */; };
-		3C2207229378C6C00786A38FF9D36152 /* Primer.swift in Sources */ = {isa = PBXBuildFile; fileRef = 02F755705CA7605A88C163E6F474140B /* Primer.swift */; };
-		3CB5F3C96A065178350DA434FA14CBC2 /* Icons.xcassets in Resources */ = {isa = PBXBuildFile; fileRef = FF3D0FAB01F0B8417253BE1EA82D4ED2 /* Icons.xcassets */; };
+		3520DF2A66B9FAE1041D8285EE0EC066 /* AnyDecodable.swift in Sources */ = {isa = PBXBuildFile; fileRef = 550877B4B609E01D60CD4EEBEB17D51E /* AnyDecodable.swift */; };
+		35FFF5B6F905971B43F3DA2630F018A5 /* Foundation.framework in Frameworks */ = {isa = PBXBuildFile; fileRef = EAB6F611E86A4758835A715E4B4184F6 /* Foundation.framework */; };
+		36125F8ED91FD1619697DFFBD03CBE4C /* Guarantee.swift in Sources */ = {isa = PBXBuildFile; fileRef = 44ABE9B8E1943A6353BD74CA99C34BE6 /* Guarantee.swift */; };
+		363CA5D372884328AF6449CAD88941F0 /* PrimerSDK-dummy.m in Sources */ = {isa = PBXBuildFile; fileRef = FCA0627E1108CB5D3EA91BE56D4C18E7 /* PrimerSDK-dummy.m */; };
+		387DE5702D8C88A83817BFB9C4F79B38 /* JSONParser.swift in Sources */ = {isa = PBXBuildFile; fileRef = 50F36C21C3FEF594523725C3E95587F4 /* JSONParser.swift */; };
+		3A6ADA651A6EA3E79E70B51AE1200E4D /* PaymentMethodConfigService.swift in Sources */ = {isa = PBXBuildFile; fileRef = A11AAB63968AB2B4D45BE428EC0A60C0 /* PaymentMethodConfigService.swift */; };
+		3A6B6A06342694C795011DEC9EA83255 /* PostalCode.swift in Sources */ = {isa = PBXBuildFile; fileRef = FF065C4E1BBCC24A9A103E1D6D7FDFCE /* PostalCode.swift */; };
+		3B23CDB710CDF225225229E3D06B1BFC /* URLExtension.swift in Sources */ = {isa = PBXBuildFile; fileRef = CFE9295B1112E219ECFA76EEBBA0102D /* URLExtension.swift */; };
+		3B26D87BC8B5087870515C2B6BF8DAA2 /* SequenceWrappers.swift in Sources */ = {isa = PBXBuildFile; fileRef = DC0356D96E8B8A4CAE338C36224AB7A4 /* SequenceWrappers.swift */; };
+		3C7A088AFBCDF6C1B84466EC6D629DB1 /* DependencyInjection.swift in Sources */ = {isa = PBXBuildFile; fileRef = 174732E30EC4F33D3F7306F83CAEFFCA /* DependencyInjection.swift */; };
+		3D305CBCD7FED86B0BE9A7CCFDB18E1B /* PrimerSDK-umbrella.h in Headers */ = {isa = PBXBuildFile; fileRef = AC8711D2430F908933E0CF79DA7DADBB /* PrimerSDK-umbrella.h */; settings = {ATTRIBUTES = (Public, ); }; };
+		3D3E7410695A355BB10D563494DDFC7D /* PrimerContainerViewController.swift in Sources */ = {isa = PBXBuildFile; fileRef = 08A252064DE039A7A95229A5B18142F0 /* PrimerContainerViewController.swift */; };
+		3E10AC1F73F7A7EFFA87C968F49C71FF /* RateLimitedDispatcherBase.swift in Sources */ = {isa = PBXBuildFile; fileRef = 86BC301867FFC69688B62DE932CF45A0 /* RateLimitedDispatcherBase.swift */; };
 		3EB7A6B9A397005CB3B77FDC9DA30691 /* Primer3DSStructures.swift in Sources */ = {isa = PBXBuildFile; fileRef = 7492CBAABC98EBF5377CFAD0DED3516E /* Primer3DSStructures.swift */; };
-		4130E18DDCE1047BC8AEDECDF1DF3E49 /* ResumeHandlerProtocol.swift in Sources */ = {isa = PBXBuildFile; fileRef = 3675B2B4893F452857C816C6B67EA421 /* ResumeHandlerProtocol.swift */; };
-		418D36470F228C38EAF54D71ECDE3E48 /* DirectDebitMandate.swift in Sources */ = {isa = PBXBuildFile; fileRef = 905376064343BAC273ADEF7DD9028D3C /* DirectDebitMandate.swift */; };
-		44644918B78E4E08088787B0C15EE402 /* PaymentMethodConfiguration.swift in Sources */ = {isa = PBXBuildFile; fileRef = 43770EB9E842A40826A270AFBC026CEE /* PaymentMethodConfiguration.swift */; };
-		483A08209068E5FA0FF28B597D59147B /* PrimerNibView.swift in Sources */ = {isa = PBXBuildFile; fileRef = 1359B97CA34E44AD75E6F14252AC4010 /* PrimerNibView.swift */; };
-		48DD24BA3E640E9EEEB7E6B8E13FCFDB /* Endpoint.swift in Sources */ = {isa = PBXBuildFile; fileRef = 010E298F0B6BF4948D92C6709FA0D6D6 /* Endpoint.swift */; };
-		4949E828293A2639CC8844771989C8B0 /* PrimerInputViewController.swift in Sources */ = {isa = PBXBuildFile; fileRef = 81ED26BEEDFE31E40517AB4FE889AC59 /* PrimerInputViewController.swift */; };
-		4ABFF3094B0E0390496344EC2E7D842C /* CatchWrappers.swift in Sources */ = {isa = PBXBuildFile; fileRef = 2CDF6AAE65C708D4944DB9A7F0874C77 /* CatchWrappers.swift */; };
-		4D059F51EDBD8753213CFD01024A03DD /* Resolver.swift in Sources */ = {isa = PBXBuildFile; fileRef = 767DD39630BF7A4B39A1CD789F541BCA /* Resolver.swift */; };
-		4D5DA0BE02133F6E33D42641211C3577 /* Colors.swift in Sources */ = {isa = PBXBuildFile; fileRef = E3918F69D7A3BC103854A5DD5CAE3EBD /* Colors.swift */; };
-		4EA5CED64204DCF5754F938F9B81FD4D /* PrimerTheme.swift in Sources */ = {isa = PBXBuildFile; fileRef = CB655958B04BF0CC954F871B138003A2 /* PrimerTheme.swift */; };
-		4EE7D367388984227356FF85EECD7773 /* CheckoutModule.swift in Sources */ = {isa = PBXBuildFile; fileRef = 6419863DE1B180E72FA6BAF27E90CFD1 /* CheckoutModule.swift */; };
-		4F2CB44199259C3E2A98B3E4A3F6090F /* AppState.swift in Sources */ = {isa = PBXBuildFile; fileRef = 2923A9AF7CBA58E4E56C9EA01E8EAB48 /* AppState.swift */; };
-		5066DBC2AF174A1F3474A423491084A2 /* Decisions.swift in Sources */ = {isa = PBXBuildFile; fileRef = C8AB879348B5CE697C5F5E8684E2531C /* Decisions.swift */; };
-		5104E2DEAA67D200E17DA2F1D1E3859A /* Configuration.swift in Sources */ = {isa = PBXBuildFile; fileRef = 5A7604731F7F226CB466531ED5C1643B /* Configuration.swift */; };
-		517EDE5E78CD1AB2A3D71534EE15FE7E /* 3DSService.swift in Sources */ = {isa = PBXBuildFile; fileRef = F96D09773E65CF50829FB678A250896E /* 3DSService.swift */; };
-		52442C3DEB96A59FC89F5B52B00802E6 /* Currency.swift in Sources */ = {isa = PBXBuildFile; fileRef = 819C1929FF2334254650227C8902A775 /* Currency.swift */; };
-		5312A226CEC316D39007619609B605C9 /* PrimerTableViewCell.swift in Sources */ = {isa = PBXBuildFile; fileRef = 10B49F245BC5678834A2E758D657132E /* PrimerTableViewCell.swift */; };
-		53CE975BE16C2588FF40E287530BEBE4 /* ClientSession.swift in Sources */ = {isa = PBXBuildFile; fileRef = B03870F161A1334CEC7520D1770AB9AC /* ClientSession.swift */; };
-		55B926E9DAA45F0E844BDE1E450393D1 /* PrimerVaultManagerViewController.swift in Sources */ = {isa = PBXBuildFile; fileRef = 20C82B6CE0C262EFEEF233E1C9176252 /* PrimerVaultManagerViewController.swift */; };
-		57569C2F673C8B40442E6B89B985641E /* ApplePayTokenizationViewModel.swift in Sources */ = {isa = PBXBuildFile; fileRef = CA2129F96BDDC319AA1A3F6B19B74389 /* ApplePayTokenizationViewModel.swift */; };
-		57DC2DC216A20F7316CD0E1821150955 /* VaultPaymentMethodViewModel.swift in Sources */ = {isa = PBXBuildFile; fileRef = 2D655D0FD5BB968A990B94021DB1BB42 /* VaultPaymentMethodViewModel.swift */; };
-		57E6019383B41CD83CA6EA7AD932485C /* Device.swift in Sources */ = {isa = PBXBuildFile; fileRef = 856A8DCC8C7A1914DB4E76151D5E4D16 /* Device.swift */; };
-		594525489E792680AD76E38AA5753E6E /* hang.swift in Sources */ = {isa = PBXBuildFile; fileRef = 4D93F9F71FB88997469EE3089FF293BC /* hang.swift */; };
-		594A3C8E783BFA6B4D4894468E1BC2BD /* Dispatcher.swift in Sources */ = {isa = PBXBuildFile; fileRef = FAFAC3A49831E094346906FA79C7BD2C /* Dispatcher.swift */; };
-		59BB19D4AE897F7857650A4CDF51FE76 /* DirectDebitService.swift in Sources */ = {isa = PBXBuildFile; fileRef = 3B40F065ABC6048D57DEF68962D530FC /* DirectDebitService.swift */; };
-		59E0507CB921A366C158DEFE4522FE78 /* Analytics.swift in Sources */ = {isa = PBXBuildFile; fileRef = 236FF48E22C16F9DF339A61BF37B6331 /* Analytics.swift */; };
-		5A053A5F0E94B8CB8FC5801CB7EF3877 /* Bank.swift in Sources */ = {isa = PBXBuildFile; fileRef = 9C1FE8735E1C3518C80EDEAD4ECDAD68 /* Bank.swift */; };
-		5A2A9490D502B811B01182FAEB05D871 /* PostalCode.swift in Sources */ = {isa = PBXBuildFile; fileRef = 4F76E1C16F105925815FA1FDC2DCA1F5 /* PostalCode.swift */; };
-		5B3093E1EA94B1027C80FAA984E18E3B /* TokenizationService.swift in Sources */ = {isa = PBXBuildFile; fileRef = 3B550A484186F98197AB83E0BCFC7242 /* TokenizationService.swift */; };
-		5B8A9FE6FBC52946ADBD789DBD19543E /* nb.lproj in Resources */ = {isa = PBXBuildFile; fileRef = 844BB5C344432879381C42D4654322A4 /* nb.lproj */; };
-		5BFB35961F9872C4B29776C8CF1728F3 /* PrimerCardNumberFieldView.swift in Sources */ = {isa = PBXBuildFile; fileRef = 5CA32BFB92D5AB5FE8CF66412F38243F /* PrimerCardNumberFieldView.swift */; };
-		5C467233FCB12BBF1DFC07167B7A94C5 /* PrimerHeadlessUniversalCheckoutUIManager.swift in Sources */ = {isa = PBXBuildFile; fileRef = D72828F80B658DA108444C1B1BA11F61 /* PrimerHeadlessUniversalCheckoutUIManager.swift */; };
-		5E19782920A0F1676697DE890C79E381 /* SequenceWrappers.swift in Sources */ = {isa = PBXBuildFile; fileRef = ACA765300E64E615D993ECA4D03776F8 /* SequenceWrappers.swift */; };
-		5EF6449400742ACACC3DE7E9402CC9BF /* UIUtils.swift in Sources */ = {isa = PBXBuildFile; fileRef = AA86F87AA39C491585D5D67AF2B48A5E /* UIUtils.swift */; };
-		5F760F0D13CC48D490651C7485FD9087 /* PrimerConfiguration.swift in Sources */ = {isa = PBXBuildFile; fileRef = 5184BAD2D6B220955ABB8B82F799C555 /* PrimerConfiguration.swift */; };
-		607FFCAB1E3F97955B02AF270D39BD21 /* PrimerThemeData.swift in Sources */ = {isa = PBXBuildFile; fileRef = 0112BAD38E7D692EB75CED5A102C0C8E /* PrimerThemeData.swift */; };
-		6103E0147884364A58CCB6A121123457 /* Thenable.swift in Sources */ = {isa = PBXBuildFile; fileRef = 5A98EDCD8BFD6526C935E356A5FCF0BA /* Thenable.swift */; };
-		6454FE5FA0D766E1A89F5345450BB55D /* CardButton.swift in Sources */ = {isa = PBXBuildFile; fileRef = 2DBAA53CFDDD094066F313380DB4696B /* CardButton.swift */; };
-		6522640E159E1D909E5A540524BE68DA /* QRCodeTokenizationViewModel.swift in Sources */ = {isa = PBXBuildFile; fileRef = D3E2181EC299DDEA7D6BBB8E896FDC63 /* QRCodeTokenizationViewModel.swift */; };
-		65947EF78031892AB82DD3369A0E0212 /* Logger.swift in Sources */ = {isa = PBXBuildFile; fileRef = B2011EE8E8788913F15DACC2DF3D2394 /* Logger.swift */; };
-		666F4D9A3F472E14704A18FD1CEFECFB /* en.lproj in Resources */ = {isa = PBXBuildFile; fileRef = 8963707534DE3F66EB09B190BFF69375 /* en.lproj */; };
-		68D0F846BA6ED178F66155351E4377DF /* Optional+Extensions.swift in Sources */ = {isa = PBXBuildFile; fileRef = 50CB18000F49C61D6032D7C9A576E1EE /* Optional+Extensions.swift */; };
-		6A7B7326B9F947256AD6D638D953E0B8 /* PrimerFlowEnums.swift in Sources */ = {isa = PBXBuildFile; fileRef = 4E74C38AA3EAB5EB9E3517994F34FF0B /* PrimerFlowEnums.swift */; };
-		6BDE17021BC2166428319A689F832320 /* AnyDecodable.swift in Sources */ = {isa = PBXBuildFile; fileRef = 457F845AFD7A325CB356719DE5B6B6D0 /* AnyDecodable.swift */; };
-		6C53507B2A8EBE20F17AF90065F8564E /* CancellablePromise.swift in Sources */ = {isa = PBXBuildFile; fileRef = 11C1A5820CCB77A0586462BB0D300CAA /* CancellablePromise.swift */; };
-		712B62A6427571E0AC57F10EBB8CA254 /* PrimerPostalCodeFieldView.swift in Sources */ = {isa = PBXBuildFile; fileRef = C5243B0EF24EE955A26F63D7E07C6C0C /* PrimerPostalCodeFieldView.swift */; };
-		7275F8323E8E358322217892ECDCC129 /* CustomStringConvertible.swift in Sources */ = {isa = PBXBuildFile; fileRef = 90049B78AF82A5B884D23BE39E029396 /* CustomStringConvertible.swift */; };
-		729BA6C7C35C7EE768BB85C0BC272350 /* CreateResumePaymentService.swift in Sources */ = {isa = PBXBuildFile; fileRef = 3A17D8EAFB73A61977EED63205D25753 /* CreateResumePaymentService.swift */; };
-		72D166E3E5A95CFEADB743E580A17461 /* PrimerContent.swift in Sources */ = {isa = PBXBuildFile; fileRef = AD295BCE03EBB6B7D25841AB3BBC9DEF /* PrimerContent.swift */; };
-		7335640317C92A555CB7E5F3793EC303 /* PaymentMethodToken.swift in Sources */ = {isa = PBXBuildFile; fileRef = B4AE5E6990834C70170A73070148A92B /* PaymentMethodToken.swift */; };
-		7339415F1D3047F01209AC8DCD0F9D70 /* de.lproj in Resources */ = {isa = PBXBuildFile; fileRef = 5A5548149E23C3F075A16BBC8B47F074 /* de.lproj */; };
-		737A5159197C9AE6B09D93C56BA9613D /* BundleExtension.swift in Sources */ = {isa = PBXBuildFile; fileRef = 8D7922B3C7E7C1CFA936E74F978A90F9 /* BundleExtension.swift */; };
-		7457D65B7E44AEC920FF0FE0C9211CF0 /* da.lproj in Resources */ = {isa = PBXBuildFile; fileRef = F515161B4728F21326D9B3D2CCCEAA7B /* da.lproj */; };
-		76636260504129A0EE228C8ABFBA0F34 /* PrimerAPIClient+Promises.swift in Sources */ = {isa = PBXBuildFile; fileRef = B21DC644E380AC69CDBADD5CC16E3ECC /* PrimerAPIClient+Promises.swift */; };
-		76B3918C10F6D10C496A6E449813E2F8 /* PrimerCustomStyleTextField.swift in Sources */ = {isa = PBXBuildFile; fileRef = 2B54AD57233F8963832F685C183EA45F /* PrimerCustomStyleTextField.swift */; };
-		78C1CA0E94526FA87D2693895A057307 /* Error.swift in Sources */ = {isa = PBXBuildFile; fileRef = BAEA55B43486EE42C892E1B71F177386 /* Error.swift */; };
+		408960B1FCF5DF878CAA3EF4909A824F /* CancellablePromise.swift in Sources */ = {isa = PBXBuildFile; fileRef = 0752BD41344C3C460998317452214897 /* CancellablePromise.swift */; };
+		40B2551A663DD2F19A70995FE747ABDF /* PrimerError.swift in Sources */ = {isa = PBXBuildFile; fileRef = 1B35FACDBE84CA06A1A274CB97506623 /* PrimerError.swift */; };
+		40C04EFAF01ABDCD74577E1989C9325F /* BankTableViewCell.swift in Sources */ = {isa = PBXBuildFile; fileRef = EBBC1F5F05DE913C2924746EE0D70920 /* BankTableViewCell.swift */; };
+		40DC9D13C1D2321F23A71754FDE893FB /* CardFormPaymentMethodTokenizationViewModel.swift in Sources */ = {isa = PBXBuildFile; fileRef = 76FB79ACC8A0E2A43E482AA8BF144A19 /* CardFormPaymentMethodTokenizationViewModel.swift */; };
+		42457CD0F5360529E03032AB7AD862B0 /* AdyenDotPay.swift in Sources */ = {isa = PBXBuildFile; fileRef = 275031A157FC5EE2C9C8F199FDFAC163 /* AdyenDotPay.swift */; };
+		42532ECEF22B4CC1B1CF4ED2569C6B64 /* ThenableWrappers.swift in Sources */ = {isa = PBXBuildFile; fileRef = 40550005C9419FC6FEC93BD53EA5C508 /* ThenableWrappers.swift */; };
+		425E8E70E8A9BB97F5C40F5FCBACA344 /* FormPaymentMethodTokenizationViewModel.swift in Sources */ = {isa = PBXBuildFile; fileRef = F33AB661030B9B6C4C0900ACABD1DE73 /* FormPaymentMethodTokenizationViewModel.swift */; };
+		42CE6B044D0DC7367E1F7AA5460D8BC6 /* PaymentMethodTokenizationViewModel.swift in Sources */ = {isa = PBXBuildFile; fileRef = EBE022048513A06D3F61F8F0865C5138 /* PaymentMethodTokenizationViewModel.swift */; };
+		440215E9E4583B9F435B15CF76EFE8F4 /* VaultService.swift in Sources */ = {isa = PBXBuildFile; fileRef = DA880429762FFADF49BAADF64C02CF95 /* VaultService.swift */; };
+		44ABCAB67E856222CDABB23A68B7D86C /* BankSelectorTokenizationViewModel.swift in Sources */ = {isa = PBXBuildFile; fileRef = 67DD475FF5D36C245B569BA756EC115A /* BankSelectorTokenizationViewModel.swift */; };
+		44BC04BE7E8D5042057C7047FCB8B7D5 /* en.lproj in Resources */ = {isa = PBXBuildFile; fileRef = DFDF60F97DF3211965650BCE415A259B /* en.lproj */; };
+		46D9F3A72A0A8850B804F23583ABBAD8 /* Weak.swift in Sources */ = {isa = PBXBuildFile; fileRef = 90255FE479CC0B1319537E9BAB8F25AB /* Weak.swift */; };
+		48FA104685F964A6D0384DA4DF681C79 /* ErrorHandler.swift in Sources */ = {isa = PBXBuildFile; fileRef = E3EE5B1E0498A1E8C046BBBF7DB928C3 /* ErrorHandler.swift */; };
+		494E5F1EDC108DF1184ED89992B4F54F /* StrictRateLimitedDispatcher.swift in Sources */ = {isa = PBXBuildFile; fileRef = 4134C2E798C7F10CBC2322DA8BC30F61 /* StrictRateLimitedDispatcher.swift */; };
+		495427D26CD8FE6D25D748C655F4349A /* PrimerTheme+Buttons.swift in Sources */ = {isa = PBXBuildFile; fileRef = 810174E877BA805E64F2FBCBE0F2B85B /* PrimerTheme+Buttons.swift */; };
+		4AD4B6392BA4EE4C976AB400365062C9 /* ar.lproj in Resources */ = {isa = PBXBuildFile; fileRef = A89C18F9B73EE2CE3E0C48A29F2D29C1 /* ar.lproj */; };
+		4AD7BB1EE8E5E4943DB6530574D1A50A /* BankSelectorViewController.swift in Sources */ = {isa = PBXBuildFile; fileRef = B8232211FA1CF4957F630426BA312309 /* BankSelectorViewController.swift */; };
+		4F26944580671EA46402729478E97FC1 /* Colors.swift in Sources */ = {isa = PBXBuildFile; fileRef = 274A62C27906177224548C54BF9428E1 /* Colors.swift */; };
+		4FA12EE8E2F72223B8E5C6C840B9108D /* PrimerResultViewController.swift in Sources */ = {isa = PBXBuildFile; fileRef = 1C5F9F62ED954DCE401A5451B3A6AA62 /* PrimerResultViewController.swift */; };
+		53F7CCA1A235888D6F9E010AEDE3ABFF /* when.swift in Sources */ = {isa = PBXBuildFile; fileRef = C244DA1F0E50C4ED1B04AD280D40F0E0 /* when.swift */; };
+		5560FC27A8BC1DD7B40E69F9BF334D86 /* PrimerHeadlessUniversalCheckout.swift in Sources */ = {isa = PBXBuildFile; fileRef = 2F786B450E93CD28FEE85E90B88E810C /* PrimerHeadlessUniversalCheckout.swift */; };
+		55B34B488D850CCACBF1E6A9A8F842FD /* Mask.swift in Sources */ = {isa = PBXBuildFile; fileRef = 4BC86083F9DBA5091799A33B4BBF9417 /* Mask.swift */; };
+		56B0632E5B9E50FBF3578212186F1B0E /* da.lproj in Resources */ = {isa = PBXBuildFile; fileRef = 694EBBFFFF0A52FA53E18F290F42B180 /* da.lproj */; };
+		59ECC7D74EE61D44394477E0A4EB7931 /* Thenable.swift in Sources */ = {isa = PBXBuildFile; fileRef = F5C176E63887E212D71134E789DE032C /* Thenable.swift */; };
+		5A1D3991C17F603475C537BF0500E40F /* PrimerTheme+Inputs.swift in Sources */ = {isa = PBXBuildFile; fileRef = A5ECB8C6B7441205B465BA9B9AC35659 /* PrimerTheme+Inputs.swift */; };
+		5B02DAE367D011755E76D1F32C909F2B /* ReloadDelegate.swift in Sources */ = {isa = PBXBuildFile; fileRef = 983134EA0E4607AC1E932586E2242EBB /* ReloadDelegate.swift */; };
+		5B07D91E61B39761B4D3A9C10374E7FB /* PrimerHeadlessUniversalCheckoutProtocols.swift in Sources */ = {isa = PBXBuildFile; fileRef = 7A7271E1437E5C2BDDF43A547469D059 /* PrimerHeadlessUniversalCheckoutProtocols.swift */; };
+		5B8454E8885BCDAB7CCDA816AA756033 /* CancelContext.swift in Sources */ = {isa = PBXBuildFile; fileRef = 8FC55405C21EB107DE554B6FA9509778 /* CancelContext.swift */; };
+		5C218DD36876CC17FEB87F9280584F4D /* RecoverWrappers.swift in Sources */ = {isa = PBXBuildFile; fileRef = B0C5DE50AC5107FE77D257A85DB25E5B /* RecoverWrappers.swift */; };
+		5C4D3737BBA3CB78B7E4B00B2F6CA975 /* PrimerNibView.swift in Sources */ = {isa = PBXBuildFile; fileRef = 278DC6D4FEE33D12D79CF8E635F1DED3 /* PrimerNibView.swift */; };
+		5CD4ECBB82AFF328D25265D60124EB40 /* ConcurrencyLimitedDispatcher.swift in Sources */ = {isa = PBXBuildFile; fileRef = E27E3AEA68EE70A0A9980B860CB20D67 /* ConcurrencyLimitedDispatcher.swift */; };
+		5D9FDD0740D33554B0B9E72381AF7092 /* race.swift in Sources */ = {isa = PBXBuildFile; fileRef = 7C91ECDF844D62AADCB56FE3C6691A20 /* race.swift */; };
+		5E399DFDE2AAFDC7836085DB53D6B25D /* PrimerThemeData.swift in Sources */ = {isa = PBXBuildFile; fileRef = 6A58CC0DB3FC8AD0933EF42CF112EA6F /* PrimerThemeData.swift */; };
+		5F2F112DE8D04A777B10BD30D412CA28 /* PrimerTheme+Colors.swift in Sources */ = {isa = PBXBuildFile; fileRef = 0B7E4FA8BACC8D1A529B8D3636E0A779 /* PrimerTheme+Colors.swift */; };
+		62C30328E7857A8036312BB09DDBC61E /* UIKit.framework in Frameworks */ = {isa = PBXBuildFile; fileRef = D245E0514AAC1A2B9A6D5EA2F383E90F /* UIKit.framework */; };
+		6362D2643440E6392C8281AD34110BA4 /* Keychain.swift in Sources */ = {isa = PBXBuildFile; fileRef = B3D4B63A0E8A5A701A0441157A8AB2F8 /* Keychain.swift */; };
+		63CA2458540CB88E86C4EA0CF0FB0DDD /* LogEvent.swift in Sources */ = {isa = PBXBuildFile; fileRef = DDE5435AD3DDA53BADDDBE18E3E3A614 /* LogEvent.swift */; };
+		651CF59D374F01A46495660CB4178891 /* PaymentAPIModel.swift in Sources */ = {isa = PBXBuildFile; fileRef = 033FF6D2CBBB54853D08BD3073541556 /* PaymentAPIModel.swift */; };
+		6525019F8FE7F4A41B1DCC38505A8AEA /* PrimerConfiguration.swift in Sources */ = {isa = PBXBuildFile; fileRef = ECBD68DAA2BB942ECBE4F9843839965F /* PrimerConfiguration.swift */; };
+		666AA6E5A4D56573B6ADFF1C541A260F /* PrimerAPI.swift in Sources */ = {isa = PBXBuildFile; fileRef = AECFFFFDC077AEE62082E948C6024E0D /* PrimerAPI.swift */; };
+		6674E773E3707B3CC25E0BDC50933F81 /* Decisions.swift in Sources */ = {isa = PBXBuildFile; fileRef = 621B28AD6081A28C06C5F9AF801AB975 /* Decisions.swift */; };
+		66BEBD81768D3A535CEC19176C8D9BA8 /* Dimensions.swift in Sources */ = {isa = PBXBuildFile; fileRef = 3EA3D99EC936825A3424864688299DF8 /* Dimensions.swift */; };
+		67BE84B56D71CD43A17029B6F1350386 /* ClientToken.swift in Sources */ = {isa = PBXBuildFile; fileRef = F0F7226212E3F9D1C474D0E8D3B771AA /* ClientToken.swift */; };
+		6A1E609FCFB0ECCFB03DA778278661B0 /* PrimerTableViewCell.swift in Sources */ = {isa = PBXBuildFile; fileRef = 9296AB28A90C49E8A05763EEAC00B7B6 /* PrimerTableViewCell.swift */; };
+		6B26AC3A9CE1064BF5D89B85C921D16C /* PayPalTokenizationViewModel.swift in Sources */ = {isa = PBXBuildFile; fileRef = D5E97117536740426C270D16FC50552D /* PayPalTokenizationViewModel.swift */; };
+		6C20275A839198034FB90E30D5CC633C /* Optional+Extensions.swift in Sources */ = {isa = PBXBuildFile; fileRef = 9064A927B083D09FD97DB2C849A41357 /* Optional+Extensions.swift */; };
+		6C29928BBD328CF3141CD1445069048D /* PrimerPostalCodeFieldView.swift in Sources */ = {isa = PBXBuildFile; fileRef = B4FC9782C68A8F23783D26B51131B100 /* PrimerPostalCodeFieldView.swift */; };
+		6CF2A7A26CC2CC1AD1178B353464A71B /* sv.lproj in Resources */ = {isa = PBXBuildFile; fileRef = 6E6A98E320D5535B8EF7AB774966E976 /* sv.lproj */; };
+		6E2A871CFCC57A94FA52844178199B93 /* NSErrorExtension.swift in Sources */ = {isa = PBXBuildFile; fileRef = 82A830CBD4E7B9AA341121C83B968CD6 /* NSErrorExtension.swift */; };
+		6E8987DB7DDB943FEF0B7A0F762583E0 /* Promise.swift in Sources */ = {isa = PBXBuildFile; fileRef = 34C138B2BC3C8E1B3532A161CDAC2C4F /* Promise.swift */; };
+		6EB07386D52C7F542951AF8851690BD8 /* PayPalService.swift in Sources */ = {isa = PBXBuildFile; fileRef = E6AC2D90C68DE291C046FE122F5D88FA /* PayPalService.swift */; };
+		6FAFE0B0286693747BE5475150B6003E /* Logger.swift in Sources */ = {isa = PBXBuildFile; fileRef = 2DB6C9096380994F16EBB8D25BEF44AF /* Logger.swift */; };
+		7128AB5BA0AC8425642F8C1985B0D8C5 /* 3DSService.swift in Sources */ = {isa = PBXBuildFile; fileRef = 7B0903B4221B1BE853B03FFA85DA9155 /* 3DSService.swift */; };
+		72C494C07E4B819C0AA012BB7198694C /* UILocalizableUtil.swift in Sources */ = {isa = PBXBuildFile; fileRef = 8F93421756CE96186D3087BB75B8A81C /* UILocalizableUtil.swift */; };
+		764E21519D261FEB4E9A4A0576468913 /* nb.lproj in Resources */ = {isa = PBXBuildFile; fileRef = 0A93B18BF2828A1DD6906795F8DB2AEA /* nb.lproj */; };
+		76C3A0B32B8E0136AAA6AFE9FF47D0C4 /* StringExtension.swift in Sources */ = {isa = PBXBuildFile; fileRef = C6AB31720D40B732A4E2C25D1797E454 /* StringExtension.swift */; };
+		773C4C2062149E8241FE4243884EC56C /* ExternalViewModel.swift in Sources */ = {isa = PBXBuildFile; fileRef = 317C60CED4C32AC3CC5777DE901DFA5E /* ExternalViewModel.swift */; };
+		7917480455A7377D52EDFD5DB4021FC8 /* tr.lproj in Resources */ = {isa = PBXBuildFile; fileRef = 58EC5988C76926617BE212378BB43419 /* tr.lproj */; };
 		792188862A988C31237DA81868320D2D /* Foundation.framework in Frameworks */ = {isa = PBXBuildFile; fileRef = EAB6F611E86A4758835A715E4B4184F6 /* Foundation.framework */; };
-		79A6B19A9973F2A55CC20C55E0F89F62 /* PrimerExpiryDateFieldView.swift in Sources */ = {isa = PBXBuildFile; fileRef = A762772AC4DD56EA279BB4E8649D9A88 /* PrimerExpiryDateFieldView.swift */; };
-		7C3CB14135C835E1D7D181B7CDB5EC31 /* pl.lproj in Resources */ = {isa = PBXBuildFile; fileRef = B92F68A8519A6469B822486F3801B74C /* pl.lproj */; };
-		7D619941B006CA4DC97AEA4F0111B03F /* PrimerFormViewController.swift in Sources */ = {isa = PBXBuildFile; fileRef = DCDB6B4F6C304F75BFF46B09CE99BC91 /* PrimerFormViewController.swift */; };
-		7E051E7231656A094BAEC3F362CC313B /* Promise.swift in Sources */ = {isa = PBXBuildFile; fileRef = D0145D91B9996688291BACE542C5C69F /* Promise.swift */; };
-		7FDD58A1C8D0BF679627153E2EEFB204 /* PrimerResultViewController.swift in Sources */ = {isa = PBXBuildFile; fileRef = 0D82BD8C82042D85BC2A08DDAEAC70A7 /* PrimerResultViewController.swift */; };
-		8091BA9284F5B65CAA18788E7C98DB4B /* AES256.swift in Sources */ = {isa = PBXBuildFile; fileRef = 5E15529FAE257CD9581768F5ECDC2B93 /* AES256.swift */; };
-		8191427395E678D9E5572DCF9DE3DFEE /* PrimerImage.swift in Sources */ = {isa = PBXBuildFile; fileRef = CBA86830B4488789E90FD72C1DFE0F02 /* PrimerImage.swift */; };
-		82638456137CB1797D87E01000A17D32 /* Dimensions.swift in Sources */ = {isa = PBXBuildFile; fileRef = E5EAE67275086BC68BC151458DD7BA9A /* Dimensions.swift */; };
-		8324F7C3234AB565D5641C861C06E08E /* ImageName.swift in Sources */ = {isa = PBXBuildFile; fileRef = 6BBA4CB521C25A8232A5B75305F0BBAF /* ImageName.swift */; };
-		83B11D75D30844B623CD78A845E1414A /* Queue.swift in Sources */ = {isa = PBXBuildFile; fileRef = 7EC934BC88C54F0FC4A8E422F7B3F615 /* Queue.swift */; };
-		84FDC8FF2829222600CC10FF /* CheckoutWithVaultedPaymentMethodViewModel.swift in Sources */ = {isa = PBXBuildFile; fileRef = 84FDC8FE2829222600CC10FF /* CheckoutWithVaultedPaymentMethodViewModel.swift */; };
+		7C739BD79B7FEA59511AB85303391AE1 /* PaymentResponse.swift in Sources */ = {isa = PBXBuildFile; fileRef = 66B3F63583ED14F0BD538E786ECE0CF2 /* PaymentResponse.swift */; };
+		7CAA11C331CFDF9D2A9D9D40AD30812B /* PrimerNavigationBar.swift in Sources */ = {isa = PBXBuildFile; fileRef = 5BB7E408F0BFE628F2CAD4600D552AA1 /* PrimerNavigationBar.swift */; };
+		7D3F66CD14807EF4737D0BA28D7BE882 /* PaymentMethodConfigurationOptions.swift in Sources */ = {isa = PBXBuildFile; fileRef = 589EF75C837C20E6B8FBCD9DFC8B1DD5 /* PaymentMethodConfigurationOptions.swift */; };
+		7D71D1C08E477F3D7D05DA8481F71AC7 /* Bank.swift in Sources */ = {isa = PBXBuildFile; fileRef = AB2A27E2EDEB1842E39CCF22A5691F97 /* Bank.swift */; };
+		7ED0EAF25B441AB1A54D104BC6431319 /* ResumeHandlerProtocol.swift in Sources */ = {isa = PBXBuildFile; fileRef = 0C42B1C36BF1452597C216CA5CCA7D96 /* ResumeHandlerProtocol.swift */; };
+		8033D837C67E8D8113A64C8B1050F7F1 /* PrimerSettings.swift in Sources */ = {isa = PBXBuildFile; fileRef = CC0CE4EE81F0B5F666AF78D89014032E /* PrimerSettings.swift */; };
+		804A43140E3FE4BD6669449CF416E450 /* CountryCode.swift in Sources */ = {isa = PBXBuildFile; fileRef = 4732BDD0DA1B6F1DE8C3ABE350BFAB6C /* CountryCode.swift */; };
+		808F18EF1FCCD4D22696A943F53CF84D /* PaymentMethodsGroupView.swift in Sources */ = {isa = PBXBuildFile; fileRef = D6D9351B1B6AC9A7B8812F4516A2CCC4 /* PaymentMethodsGroupView.swift */; };
+		80F66271895AE7EF8C622A48C5D30FCF /* VaultCheckoutViewModel.swift in Sources */ = {isa = PBXBuildFile; fileRef = 513D44F28E2C1AB313C36032DC7659C2 /* VaultCheckoutViewModel.swift */; };
+		84AAA4A8835204B3789E275444D79C5C /* Resolver.swift in Sources */ = {isa = PBXBuildFile; fileRef = 342207BD65658BDD7D5F590BE81A52B5 /* Resolver.swift */; };
 		8548D98B63B0CE7C33DA6C183E9A9BF0 /* UIKit.framework in Frameworks */ = {isa = PBXBuildFile; fileRef = D245E0514AAC1A2B9A6D5EA2F383E90F /* UIKit.framework */; };
-		85AD4390C5F6F11A0C98187B0325C2A4 /* Connectivity.swift in Sources */ = {isa = PBXBuildFile; fileRef = 0E68E14C44D7B49DA70126EC199FD3FB /* Connectivity.swift */; };
-		874BAA839BE294FE9EC7EFFDDA50862D /* PaymentMethodsGroupView.swift in Sources */ = {isa = PBXBuildFile; fileRef = B7F68D47769523C77FABB2157B84748B /* PaymentMethodsGroupView.swift */; };
-		884AB0A833AEB7F35F9602AF4275C74E /* AnyEncodable.swift in Sources */ = {isa = PBXBuildFile; fileRef = 067996E5FAB99512B4C113AFEF7D9110 /* AnyEncodable.swift */; };
-		8A6118F1A873AC1F7AD0F15D62C77679 /* es.lproj in Resources */ = {isa = PBXBuildFile; fileRef = F80ACBB2DD7F7E5B8FC8D792A431CB78 /* es.lproj */; };
-		8BFC1070DBFEE23F04472D283B097A22 /* PrimerAPIClient.swift in Sources */ = {isa = PBXBuildFile; fileRef = 18580BC6A8E245A636E65BDD29D52E55 /* PrimerAPIClient.swift */; };
+		86FD4641D8136648A580D7AFCC142866 /* 3DSService+Promises.swift in Sources */ = {isa = PBXBuildFile; fileRef = 4E96B24A8345C6E02406107B7CC53FFC /* 3DSService+Promises.swift */; };
+		875DE02568EED1D8211B0C582EA443B3 /* Dispatcher.swift in Sources */ = {isa = PBXBuildFile; fileRef = D565692002D67BAA6F4FA08A94FA6B30 /* Dispatcher.swift */; };
+		887B6DBD8574885A3120007DB91FDB0E /* PrimerAPIClient+Promises.swift in Sources */ = {isa = PBXBuildFile; fileRef = 3F29E867D687DBE347FE59F769BF682A /* PrimerAPIClient+Promises.swift */; };
+		8ABC45C7894F9C32F148347BC2E06008 /* WebViewUtil.swift in Sources */ = {isa = PBXBuildFile; fileRef = DF67E82F243CDD2E6D6EA3441D0D3060 /* WebViewUtil.swift */; };
+		8D398DF0520E1A0EB178683C2758D0CB /* CardComponentsManager.swift in Sources */ = {isa = PBXBuildFile; fileRef = 8D1ECEE62666AD2F496AE08FD1D7D03C /* CardComponentsManager.swift */; };
 		8DCD5215EFE7493AFC08C496176C410D /* Primer3DS.swift in Sources */ = {isa = PBXBuildFile; fileRef = AA3E9F209C857157575A473FE948A03D /* Primer3DS.swift */; };
-		8DD69D6692986ED30409E59273E9FC23 /* nl.lproj in Resources */ = {isa = PBXBuildFile; fileRef = EBF37DB6ECD2E3AB57B7E51F98703AE5 /* nl.lproj */; };
-		8EE5F9B8A200E7169FC81CEA02D8A1CD /* CoreDataDispatcher.swift in Sources */ = {isa = PBXBuildFile; fileRef = 0DB8A152C51ABA16D6F9C834C6C3E51A /* CoreDataDispatcher.swift */; };
-		8F4724F3DA8D3A0C654F539CE0AA422E /* RateLimitedDispatcherBase.swift in Sources */ = {isa = PBXBuildFile; fileRef = C3CB72B4F7D4D1774E40C90F77306F4D /* RateLimitedDispatcherBase.swift */; };
+		8DF762980351B18950891B829D7D203E /* CheckoutWithVaultedPaymentMethodViewModel.swift in Sources */ = {isa = PBXBuildFile; fileRef = 69AEEFCC03D635942F702920DEF86D5B /* CheckoutWithVaultedPaymentMethodViewModel.swift */; };
+		8EABC01DA551F036579FDDE8A31EBB1D /* Currency.swift in Sources */ = {isa = PBXBuildFile; fileRef = 27445FE9C9DE5E19EF3B5E6E507A2322 /* Currency.swift */; };
+		8F0499723F1B1869353F68874B0CF63A /* PaymentMethodTokenizationRequest.swift in Sources */ = {isa = PBXBuildFile; fileRef = 7BBA493F10548FE874F651ED4CF7D711 /* PaymentMethodTokenizationRequest.swift */; };
+		8F34DCCAFEF9DA94BC6C6ED93EEC444E /* Identifiable.swift in Sources */ = {isa = PBXBuildFile; fileRef = 523BEFBCA4013348B205216B6A17D1F9 /* Identifiable.swift */; };
 		8FB4A3F4485390CD362B1D2FF8A83B1F /* Foundation.framework in Frameworks */ = {isa = PBXBuildFile; fileRef = EAB6F611E86A4758835A715E4B4184F6 /* Foundation.framework */; };
 		8FE23AF4662809E6F0EB6C49B1B1A9BA /* Pods-PrimerSDK_Example-dummy.m in Sources */ = {isa = PBXBuildFile; fileRef = 21F4ACB1142B1B9457658584BF5CD35A /* Pods-PrimerSDK_Example-dummy.m */; };
-		905DE702126BAF55F83712571790577F /* RateLimitedDispatcher.swift in Sources */ = {isa = PBXBuildFile; fileRef = 51D0543BDA106E560CE870E483847237 /* RateLimitedDispatcher.swift */; };
-		90BF77EA16C25625E186F5C37ADB6C23 /* fr.lproj in Resources */ = {isa = PBXBuildFile; fileRef = 884494D0A03D569177CC57B6F04BFC63 /* fr.lproj */; };
-		90CABB58ACBFCEBC23673E99D093C015 /* DateExtension.swift in Sources */ = {isa = PBXBuildFile; fileRef = 6E88E0D51E7FA9DDA413FAB05AB89C90 /* DateExtension.swift */; };
-		9136131853BFED422E8655614D9D4A1B /* AlertController.swift in Sources */ = {isa = PBXBuildFile; fileRef = DAC3F7473877CE251499201EB8C12F1E /* AlertController.swift */; };
-		9171C7908252966208D8152EF435EB4E /* PrimerWebViewController.swift in Sources */ = {isa = PBXBuildFile; fileRef = 9F5F7BDE420D0723128D8FCBBCA3AB8D /* PrimerWebViewController.swift */; };
-		91FF0CAF145BFBF9A8E06D10005AC2FD /* it.lproj in Resources */ = {isa = PBXBuildFile; fileRef = 8BF6095E93865532ECE5C76C4124590D /* it.lproj */; };
-		9326ED64ECD3B2C293C71F2441F761E4 /* CardFormPaymentMethodTokenizationViewModel.swift in Sources */ = {isa = PBXBuildFile; fileRef = 290F10BB966D7811CE0399EC158197D1 /* CardFormPaymentMethodTokenizationViewModel.swift */; };
-		94B6389146A45ECF6FDCB69C62A6C398 /* RecoverWrappers.swift in Sources */ = {isa = PBXBuildFile; fileRef = AE0C82A83EE723A3DD958ED9FB9E7885 /* RecoverWrappers.swift */; };
-		94D417D65527117209474E14F3E55887 /* sv.lproj in Resources */ = {isa = PBXBuildFile; fileRef = 97B0DCA8428D0F5DE0C71F6620176E05 /* sv.lproj */; };
-		9659C894846EDD64BF7D860EB5E41059 /* Weak.swift in Sources */ = {isa = PBXBuildFile; fileRef = 98065786B0939FED6F955F86329EF02A /* Weak.swift */; };
-		96846D0BEEA56AD6F6E5DDBA72DFA8BF /* BankSelectorViewController.swift in Sources */ = {isa = PBXBuildFile; fileRef = 79B60FD8FD31204D571A96DB71621FC1 /* BankSelectorViewController.swift */; };
-		98DE89E000C7ABC9CEDB295FBE92E3F8 /* UserDefaultsExtension.swift in Sources */ = {isa = PBXBuildFile; fileRef = 1D25B152819DAFE49B45FB405A66E74A /* UserDefaultsExtension.swift */; };
-		9B424A354BE8AD8F7F5F10256D5F772C /* PrimerTextFieldView.xib in Resources */ = {isa = PBXBuildFile; fileRef = 61A5B3678001E3EEDED04D54C1B1DDA8 /* PrimerTextFieldView.xib */; };
-		9B915A429A873F350B1270160AE2C58B /* Consolable.swift in Sources */ = {isa = PBXBuildFile; fileRef = 3378462E18C687B8BB919B4EF361B91D /* Consolable.swift */; };
-		9E6870CCB7E1BB93E3BE95577DA6D6A3 /* PrimerCardFormViewController.swift in Sources */ = {isa = PBXBuildFile; fileRef = 70912141A9ACD7D628DCDF0B635F4F9C /* PrimerCardFormViewController.swift */; };
-		9F000ED5EB2D54A6BD1A2E4F2D1C8C49 /* WebViewUtil.swift in Sources */ = {isa = PBXBuildFile; fileRef = 316C17B0ECEC45882DC19E9C24FC0EE6 /* WebViewUtil.swift */; };
-		9FAEC8E3A90DAF6C5BB6A5087ED7459F /* NSErrorExtension.swift in Sources */ = {isa = PBXBuildFile; fileRef = B60753F206291DFA21EC8C7AA75164E5 /* NSErrorExtension.swift */; };
-		A08784063A2174D0E1A12A2B6BD8167F /* VaultPaymentMethodViewController.swift in Sources */ = {isa = PBXBuildFile; fileRef = 1763908280CE02FC1F17BD269E6DF070 /* VaultPaymentMethodViewController.swift */; };
-		A0C6F07E2EF2ED91EF0416A362484D2A /* PrimerViewExtensions.swift in Sources */ = {isa = PBXBuildFile; fileRef = F02E8A1C987577D618D2969C60D37EAB /* PrimerViewExtensions.swift */; };
-		A19E585F176F78707EA7B76109C087F4 /* IntExtension.swift in Sources */ = {isa = PBXBuildFile; fileRef = 236E7CF49CB581221244F19E0994A0CB /* IntExtension.swift */; };
-		A2EB8F35A0F28C400A1C196B57B2045D /* OrderItem.swift in Sources */ = {isa = PBXBuildFile; fileRef = 5AA5CAB7B9DAC3B72F3E23D77993E73B /* OrderItem.swift */; };
-		A412B13364A74B80F7C47CFA37E651F8 /* CardScannerViewController.swift in Sources */ = {isa = PBXBuildFile; fileRef = 6D13985E6B4EAB77AC64554B1D9A6ACF /* CardScannerViewController.swift */; };
-		A480B3135A206D514FE8AE938C5DD7E2 /* Identifiable.swift in Sources */ = {isa = PBXBuildFile; fileRef = 96BB0E60BAD0781C2E6860CCFA7AF335 /* Identifiable.swift */; };
-		A4B98D61F0C1168EA48DFA09DD05048C /* Guarantee.swift in Sources */ = {isa = PBXBuildFile; fileRef = C1751E7044248046B3DA84D56B69D641 /* Guarantee.swift */; };
-		A4C96CE86C38A3E12510E2B00598B430 /* UIColorExtension.swift in Sources */ = {isa = PBXBuildFile; fileRef = B748724806815E371925D34A57469DE6 /* UIColorExtension.swift */; };
-		A4CA7919DCB05A66165DA9215A68F9A4 /* PrimerTheme+Borders.swift in Sources */ = {isa = PBXBuildFile; fileRef = 71E0D81442D781DD0E971DA626412208 /* PrimerTheme+Borders.swift */; };
-		A5E1E0DADD2F46479882D70DE9ACE838 /* CancelContext.swift in Sources */ = {isa = PBXBuildFile; fileRef = DADA70AB36D1BB7D0078033E46F89E97 /* CancelContext.swift */; };
-		A627D561B382CF6A9BCB367C17224421 /* PrimerHeadlessUniversalCheckout.swift in Sources */ = {isa = PBXBuildFile; fileRef = 71FD76B9D242F022AA795DF7004F8CB8 /* PrimerHeadlessUniversalCheckout.swift */; };
-		A6C2DCC1988E6CC6F94AFCE4A755CD8F /* ExternalPaymentMethodTokenizationViewModel.swift in Sources */ = {isa = PBXBuildFile; fileRef = B8B15D5CC19BFFA9CD85B23E2E8D043E /* ExternalPaymentMethodTokenizationViewModel.swift */; };
-		A96FA6BB06E6DF916D5FDED29E370741 /* PrimerGenericTextFieldView.swift in Sources */ = {isa = PBXBuildFile; fileRef = F39EA57D1E13F1412205700B16C2198F /* PrimerGenericTextFieldView.swift */; };
-		AA1099EA43B08D9192994D66254BFC0C /* PrimerCardholderNameFieldView.swift in Sources */ = {isa = PBXBuildFile; fileRef = 262B5A8786534BEDCC57AC66D8488005 /* PrimerCardholderNameFieldView.swift */; };
-		AA490E1331C397A2243172FF174A7935 /* PaymentMethodConfigurationType.swift in Sources */ = {isa = PBXBuildFile; fileRef = C5A04E6DCE66CF9C6FE4B2E0FBA5161B /* PaymentMethodConfigurationType.swift */; };
-		AAA87B422ADD4D015AA6AE6B129520F2 /* Cancellable.swift in Sources */ = {isa = PBXBuildFile; fileRef = A065259FA5B9E5A5B1C5606817F43576 /* Cancellable.swift */; };
-		AAD7718FE99D99B0188920E32A1140B9 /* LogEvent.swift in Sources */ = {isa = PBXBuildFile; fileRef = 938CDD525AEDCAC6BB6C6A6F74FC95D7 /* LogEvent.swift */; };
-		AD4E5F33517D0E0A90ED1EAB5AE699EF /* PrimerSearchTextField.swift in Sources */ = {isa = PBXBuildFile; fileRef = FE232F39020F77075749305814CFBDD1 /* PrimerSearchTextField.swift */; };
-		AFC1F4E47890C6998A38B82ABD98135D /* PrimerLoadingViewController.swift in Sources */ = {isa = PBXBuildFile; fileRef = 22E96532FE2F9F3BE29957D81438F488 /* PrimerLoadingViewController.swift */; };
-		AFDBCC6BDF9D42A0E566BA20A66BBE02 /* FormPaymentMethodTokenizationViewModel.swift in Sources */ = {isa = PBXBuildFile; fileRef = F9FD489B3701307BE3DD973BA9A6FEDD /* FormPaymentMethodTokenizationViewModel.swift */; };
-		B1C0289340A22FBC63810F9376117B6C /* PrimerTheme+Colors.swift in Sources */ = {isa = PBXBuildFile; fileRef = BB00FDF92A01F2D599C911ACDB829FE6 /* PrimerTheme+Colors.swift */; };
-		B3000A4DA20324D1B7BDBAECD6CAFF04 /* ClientSessionService.swift in Sources */ = {isa = PBXBuildFile; fileRef = AB41D720070E63F2AA5B1BC68830CCB0 /* ClientSessionService.swift */; };
-		B358A7282D902ABE614621FE60DD193D /* Keychain.swift in Sources */ = {isa = PBXBuildFile; fileRef = 025C3F92895B651B7E1B711A7B461E61 /* Keychain.swift */; };
-		B4490D9D1A10134CAFC7A9B7611DBC46 /* el.lproj in Resources */ = {isa = PBXBuildFile; fileRef = DE1BF360D56579FB6509399E784A3541 /* el.lproj */; };
-		B952B659E3D73065ABCF21C89E0D88AC /* Content.swift in Sources */ = {isa = PBXBuildFile; fileRef = 38E03AF8291A1E159CBAC5F40500D402 /* Content.swift */; };
-		B96B56FC2AB070ADD13A4C193A67CE7B /* PresentationController.swift in Sources */ = {isa = PBXBuildFile; fileRef = B92DC84851A71A0610B4D6D5554970E2 /* PresentationController.swift */; };
-		BAAA0AE09F24E727D0E92D2E355F521B /* BankTableViewCell.swift in Sources */ = {isa = PBXBuildFile; fileRef = AAEF5B8174C011676466A7336F2B0C00 /* BankTableViewCell.swift */; };
-		BC0F072D42FC44968029F7F3879DFF5A /* when.swift in Sources */ = {isa = PBXBuildFile; fileRef = 8F20C1CEF798E44BFA658C0197385CCD /* when.swift */; };
-		BC3687CFAE1EB0CF0DE816A7DB3029ED /* firstly.swift in Sources */ = {isa = PBXBuildFile; fileRef = FF09DDE2760487B63E3DD96C1AD901DD /* firstly.swift */; };
-		BCE4231D556FD5E7D30283C71D0B3C22 /* pt.lproj in Resources */ = {isa = PBXBuildFile; fileRef = 6D465C6C2888D329AB28A91016645314 /* pt.lproj */; };
-		BF5E571CFA804E97C55260200143A6A2 /* URLExtension.swift in Sources */ = {isa = PBXBuildFile; fileRef = 835D785025D07071CD1F9652A4BDFD60 /* URLExtension.swift */; };
-		C0F8BC969BBD31A5F721BC8D147FCBD1 /* CancellableThenable.swift in Sources */ = {isa = PBXBuildFile; fileRef = B24E555ADAD8DF884B9E6B22CD502441 /* CancellableThenable.swift */; };
-		C2499E02CF48A851BE157D40D26B3EE9 /* PaymentMethodTokenizationViewModel.swift in Sources */ = {isa = PBXBuildFile; fileRef = FA4F929E4F2D9D305D1A7AC543EF25B3 /* PaymentMethodTokenizationViewModel.swift */; };
-		C3A73FDB9C641D99D4BE38DE16B4E86F /* ar.lproj in Resources */ = {isa = PBXBuildFile; fileRef = DB99E81CF3A9A983BAE7DC336174AA0D /* ar.lproj */; };
-		C566A9899D72274D5155BC5C46A952E9 /* UIKit.framework in Frameworks */ = {isa = PBXBuildFile; fileRef = D245E0514AAC1A2B9A6D5EA2F383E90F /* UIKit.framework */; };
-		C5F6FD85362DF2946A14846CDC823A0A /* WrapperProtocols.swift in Sources */ = {isa = PBXBuildFile; fileRef = E11D3C195B12BDF430F09BD449631D1F /* WrapperProtocols.swift */; };
-		C86C70864420EA58EF5FC56627130FDA /* ClientTokenService.swift in Sources */ = {isa = PBXBuildFile; fileRef = 3FEAF28C1B2663F6EE0012D2A067540A /* ClientTokenService.swift */; };
-		C8C8DBA29CC0E9F6C8446A07309E40C8 /* Box.swift in Sources */ = {isa = PBXBuildFile; fileRef = 7BB9274FB579CF61E80BB8E2523BCCCA /* Box.swift */; };
-		CB46512AFE490C68CF7EB2B6C142A378 /* PayPalService.swift in Sources */ = {isa = PBXBuildFile; fileRef = D6DA3AED7F6D51E7B7FCD58F19CB7864 /* PayPalService.swift */; };
-		CBF8FF732E2FD2FF15E52BFC005BD984 /* PrimerSDK-umbrella.h in Headers */ = {isa = PBXBuildFile; fileRef = AC8711D2430F908933E0CF79DA7DADBB /* PrimerSDK-umbrella.h */; settings = {ATTRIBUTES = (Public, ); }; };
-		CC58587794C1A54D427974183DEA6EB5 /* UIDeviceExtension.swift in Sources */ = {isa = PBXBuildFile; fileRef = CC75CF22210A2B24BB592A31DC461A6A /* UIDeviceExtension.swift */; };
-		CE495E77FD1DA77C16C1C2ED6EA8B6E8 /* PrimerViewController.swift in Sources */ = {isa = PBXBuildFile; fileRef = 22ECE076C94D54216ECF51DF16406A64 /* PrimerViewController.swift */; };
-		D1B27792184FAC4E020372E0F00E1461 /* ArrayExtension.swift in Sources */ = {isa = PBXBuildFile; fileRef = 755419CAD52C643ABBDF58CA54C81C14 /* ArrayExtension.swift */; };
-		D27DFEDC7194BECDFEB727C2E550F18B /* CardScannerViewController+SimpleScanDelegate.swift in Sources */ = {isa = PBXBuildFile; fileRef = 32C6F4605835A31A28C2C1209A85F63A /* CardScannerViewController+SimpleScanDelegate.swift */; };
-		D3A012BFF6CA377FCE943D58B775BE0B /* ApayaTokenizationViewModel.swift in Sources */ = {isa = PBXBuildFile; fileRef = 8DE7BC34393B8C7AF057D1364776ACD3 /* ApayaTokenizationViewModel.swift */; };
-		D570B242036EA012DEEC31CA93FB6F36 /* EnsureWrappers.swift in Sources */ = {isa = PBXBuildFile; fileRef = 7F192DEEDDB3A66EFFAB44CCE8DB49C6 /* EnsureWrappers.swift */; };
-=======
-		28C788D9FC0DEDA57F54369469A687A8 /* Promise.swift in Sources */ = {isa = PBXBuildFile; fileRef = 8184D8821A8115DEE49EC11D0C915F65 /* Promise.swift */; };
-		2B5FD4A1A479CC6B7D1D70E1025A5844 /* PrimerSDK-umbrella.h in Headers */ = {isa = PBXBuildFile; fileRef = AC8711D2430F908933E0CF79DA7DADBB /* PrimerSDK-umbrella.h */; settings = {ATTRIBUTES = (Public, ); }; };
-		2F5AFE99255B6486CB1BBF6F89A74105 /* EnsureWrappers.swift in Sources */ = {isa = PBXBuildFile; fileRef = D9192131172E54BA05A58F09DB7EAEBE /* EnsureWrappers.swift */; };
-		313D0033DC93BAD41C84CB945C67C47F /* PrimerError.swift in Sources */ = {isa = PBXBuildFile; fileRef = 03CFA4FFEB6F616D78C5CDF2D89B4B5A /* PrimerError.swift */; };
-		3140C816251B5FF83BD325A92544FF41 /* PrimerCardNumberFieldView.swift in Sources */ = {isa = PBXBuildFile; fileRef = 1469346B9A3CEA5073D51B988542292A /* PrimerCardNumberFieldView.swift */; };
-		346B6D9A37DB2AEBD618DB190A1FEB00 /* PaymentMethodConfigService.swift in Sources */ = {isa = PBXBuildFile; fileRef = 5B2B9F4036F3CCBDB7E4E86AA8084600 /* PaymentMethodConfigService.swift */; };
-		34935A96D3F309161BE6EF2DF6FA5E48 /* FinallyWrappers.swift in Sources */ = {isa = PBXBuildFile; fileRef = 24B6F1A6A9F12885F16A41716E998F42 /* FinallyWrappers.swift */; };
-		37BB71E6753BCE664302FCB44719EA5E /* ThenableWrappers.swift in Sources */ = {isa = PBXBuildFile; fileRef = 6F65DB91471EE1EE1C71B4E3308E015E /* ThenableWrappers.swift */; };
-		3A121DDA4FF988B338901A2EEC216209 /* PrimerAPIClient+3DS.swift in Sources */ = {isa = PBXBuildFile; fileRef = 83FBED6A24CE970CC7E12F90EBAF9560 /* PrimerAPIClient+3DS.swift */; };
-		3A3269143B1557AAC8D65C80807A66AA /* VaultService.swift in Sources */ = {isa = PBXBuildFile; fileRef = A6179010E1A5FEBE6F7A32A034E7A74C /* VaultService.swift */; };
-		3A7F45CCEF0886F954ACCAC463AE89E2 /* PostalCode.swift in Sources */ = {isa = PBXBuildFile; fileRef = E47F1E22001CF7A099074E369FA3713D /* PostalCode.swift */; };
-		3C4D657CEBBA7B9640CBF879641D0849 /* BundleExtension.swift in Sources */ = {isa = PBXBuildFile; fileRef = 26775BD7367A7498167257A32A5AEF3A /* BundleExtension.swift */; };
-		3CEC976F832E8B3FD4F7BEFE8F3D4E45 /* CardNetwork.swift in Sources */ = {isa = PBXBuildFile; fileRef = 11971FF7F990F1BD9125C26D3FF6A9DB /* CardNetwork.swift */; };
-		3D627C44D5ADCB9B92D05EB2A6CD230C /* PrimerNavigationBar.swift in Sources */ = {isa = PBXBuildFile; fileRef = F16A92057E41EDE3F25FB1A1F82CA12E /* PrimerNavigationBar.swift */; };
-		3F346647BA402671717250A3ECA065D4 /* Consolable.swift in Sources */ = {isa = PBXBuildFile; fileRef = 8A1710D63F3F5643782F87144B55AE87 /* Consolable.swift */; };
-		4058E05D2B8D9AFB09C068BA476C4148 /* race.swift in Sources */ = {isa = PBXBuildFile; fileRef = D54BF11A5BA11F78769AC9E4190586A8 /* race.swift */; };
-		41F8846640AB14D675F32C9411813E9D /* nb.lproj in Resources */ = {isa = PBXBuildFile; fileRef = 5C32914B913BDEE1247F468733AD9D08 /* nb.lproj */; };
-		426BA5BCB85A354E7221DC1856832A5B /* Strings.swift in Sources */ = {isa = PBXBuildFile; fileRef = 74009576B521A42ED5E0E27233521729 /* Strings.swift */; };
-		433A6E471735E823EAEA7517F9C17973 /* Klarna.swift in Sources */ = {isa = PBXBuildFile; fileRef = 46F1EEC6E1641A4DBD663A1AA16BD49F /* Klarna.swift */; };
-		43F12F47AAF23006C162AD701D6F443F /* AnyDecodable.swift in Sources */ = {isa = PBXBuildFile; fileRef = D20E06E4EDB1345E124A85EF6FE88F5E /* AnyDecodable.swift */; };
-		477567EF45771FB8E51E39B53ABE37BF /* IntExtension.swift in Sources */ = {isa = PBXBuildFile; fileRef = A1F6B4EF2F28F9B402732B86E1E907B0 /* IntExtension.swift */; };
-		4794A4B2F1A02B17DBABF8A2EFBDEF8E /* PrimerLoadingViewController.swift in Sources */ = {isa = PBXBuildFile; fileRef = 2CA83A22B6561E52B329F692C642D09E /* PrimerLoadingViewController.swift */; };
-		49D1E0CFF9FC4390163BB3290D3466BF /* PayPalService.swift in Sources */ = {isa = PBXBuildFile; fileRef = 106A7DC140F4EA8375F6015807DF927C /* PayPalService.swift */; };
-		4A635EAC964981214920397A25D74E7F /* Apaya.swift in Sources */ = {isa = PBXBuildFile; fileRef = 4839F4EA74238BD10C9EC37A3C083A9D /* Apaya.swift */; };
-		4A94BB65671FE4DB0D4E62FFD9F191BB /* Pods-PrimerSDK_Example-umbrella.h in Headers */ = {isa = PBXBuildFile; fileRef = 3780FF276696624E5AD4A629D4CC4AD8 /* Pods-PrimerSDK_Example-umbrella.h */; settings = {ATTRIBUTES = (Public, ); }; };
-		4B1418BE82DD7D881D6B77B738B2F5C2 /* WrapperProtocols.swift in Sources */ = {isa = PBXBuildFile; fileRef = 71FF2A7BF6DC14BC0A3D725C7D64CC19 /* WrapperProtocols.swift */; };
-		4BAB4ED904D47F3D0162E68CF7A93BF6 /* el.lproj in Resources */ = {isa = PBXBuildFile; fileRef = 76543969EAB2D79EB358D97FD947C006 /* el.lproj */; };
-		4D5EDD11C155AA18D7B4F140D13EC978 /* sv.lproj in Resources */ = {isa = PBXBuildFile; fileRef = C457376404BF6824C3504D69890DA041 /* sv.lproj */; };
-		4E41075D49653168874122661D571CF7 /* pt.lproj in Resources */ = {isa = PBXBuildFile; fileRef = 905B68CB9A0D136E643B07D1843F60AA /* pt.lproj */; };
-		4EA7C451EC38A8D12E614B8D5B586309 /* CancellableThenable.swift in Sources */ = {isa = PBXBuildFile; fileRef = 001304EDBE0062E968B5DAF5CF6BD8C6 /* CancellableThenable.swift */; };
-		4F4715BADA742E42BC4C7DCC33F3E7C4 /* ApayaTokenizationViewModel.swift in Sources */ = {isa = PBXBuildFile; fileRef = C0F76D192B640CB9395F6E6289F561BF /* ApayaTokenizationViewModel.swift */; };
-		4FD854DA9513451C56A642E2C989BC38 /* when.swift in Sources */ = {isa = PBXBuildFile; fileRef = 8AD962E090AA3623ABF28E92358EB6DB /* when.swift */; };
-		506B7A1B0A6712C87497D0EEEBA546AC /* PrimerButton.swift in Sources */ = {isa = PBXBuildFile; fileRef = DEC9DCCF46FE81CE750F7B339A765A6D /* PrimerButton.swift */; };
-		515943664C87B7E151D4F461E9D17DEB /* it.lproj in Resources */ = {isa = PBXBuildFile; fileRef = 7F3DAA7D4D535C29D51058843414F5A6 /* it.lproj */; };
-		5213B98A00FC0C85B9B4C807A9305057 /* MockPrimerAPIClient.swift in Sources */ = {isa = PBXBuildFile; fileRef = 6A2EE38EDA27121723CE41F7313CC747 /* MockPrimerAPIClient.swift */; };
-		551C3149553959943191B89BBD49B514 /* Primer.swift in Sources */ = {isa = PBXBuildFile; fileRef = 4551E0BEA6A6D13C12346A0F92F64E3D /* Primer.swift */; };
-		565D91331D5ABBFA108E0B6DE4192C52 /* PrimerResultComponentView.swift in Sources */ = {isa = PBXBuildFile; fileRef = DE565DB0CAE9F9224A6F59BDDEED47DC /* PrimerResultComponentView.swift */; };
-		573AC43BAB18446E4976F6FD4D8B6DA8 /* AES256.swift in Sources */ = {isa = PBXBuildFile; fileRef = 5273A374A69789890873288D636942C9 /* AES256.swift */; };
-		575B0DC77B00760D5971B3319A1E4DF8 /* PrimerViewExtensions.swift in Sources */ = {isa = PBXBuildFile; fileRef = 0290EBC449C1BB53F01C8CE2B955B52D /* PrimerViewExtensions.swift */; };
-		576CBFE7BB80FC46B6F006AE6E711708 /* Foundation.framework in Frameworks */ = {isa = PBXBuildFile; fileRef = EAB6F611E86A4758835A715E4B4184F6 /* Foundation.framework */; };
-		5848CCBFD1FDEC9AB3EA93F6CB05318C /* PrimerTheme.swift in Sources */ = {isa = PBXBuildFile; fileRef = 0E9684D635DA6E4EBCA46CEA838C1367 /* PrimerTheme.swift */; };
-		5A74204FD32A9126E6043ED3A8947F1D /* PrimerSDK-dummy.m in Sources */ = {isa = PBXBuildFile; fileRef = FCA0627E1108CB5D3EA91BE56D4C18E7 /* PrimerSDK-dummy.m */; };
-		5A933952637019F5624F38CC270939A8 /* GuaranteeWrappers.swift in Sources */ = {isa = PBXBuildFile; fileRef = 0EB03BDEA84D542169280A39A051BF67 /* GuaranteeWrappers.swift */; };
-		5C50C7939CA45CF717709FBBFBE3AF3B /* ResumeHandlerProtocol.swift in Sources */ = {isa = PBXBuildFile; fileRef = 640D2A28C171A391CC53A687E8BB886C /* ResumeHandlerProtocol.swift */; };
-		5CCE2DB108E67DBA5EA31FDBA26A6E9C /* PrimerVaultManagerViewController.swift in Sources */ = {isa = PBXBuildFile; fileRef = CFF93E1A010777AC13A562BDD332641F /* PrimerVaultManagerViewController.swift */; };
-		605F0C588A70D6202179B2C327FC458E /* PrimerTextFieldView.swift in Sources */ = {isa = PBXBuildFile; fileRef = 7387C6CE93D46F4E848CCCC85A00875F /* PrimerTextFieldView.swift */; };
-		6062B88523D8016E9431CDD6968170C2 /* ExternalPaymentMethodTokenizationViewModel.swift in Sources */ = {isa = PBXBuildFile; fileRef = F72C694B09A30285977B01D8AEFD6A50 /* ExternalPaymentMethodTokenizationViewModel.swift */; };
-		6084088B4BA653E716794F2511D1EC86 /* DirectDebitMandate.swift in Sources */ = {isa = PBXBuildFile; fileRef = 49753107A8E10F7D11CEB3D61C13E9AA /* DirectDebitMandate.swift */; };
-		62FADC9215335C1003A6C3EABF0171A1 /* CardComponentsManager.swift in Sources */ = {isa = PBXBuildFile; fileRef = 3D086066C937C27D54355CDFBBF80BD0 /* CardComponentsManager.swift */; };
-		63473CD5CEF272164A211D0494A2C0BA /* PresentationController.swift in Sources */ = {isa = PBXBuildFile; fileRef = 26D87A385FBD0691B728499227EB0ABD /* PresentationController.swift */; };
-		65D0BF984FEC134409A6FA9D8EB0F3E7 /* PrimerRootViewController.swift in Sources */ = {isa = PBXBuildFile; fileRef = 7E3BE294732FE4F7996949AE728740C4 /* PrimerRootViewController.swift */; };
-		66172C8671290C7C186875264D997BAD /* CatchWrappers.swift in Sources */ = {isa = PBXBuildFile; fileRef = 70B73468F016FEE9F7D7F165E2C52B2C /* CatchWrappers.swift */; };
-		67C9DC2A9BCA79458DC445BE425ECB74 /* Weak.swift in Sources */ = {isa = PBXBuildFile; fileRef = 44F1E80823B44F4B5D93F689F6A79C16 /* Weak.swift */; };
-		682F628B41B9341DD439561633D3E532 /* pl.lproj in Resources */ = {isa = PBXBuildFile; fileRef = 5EC8E52482A2613D6CCF0B9F97357769 /* pl.lproj */; };
-		683675E50FF8DAED29638970C88A0C74 /* Colors.swift in Sources */ = {isa = PBXBuildFile; fileRef = A8C75550239E326531CDDB12A80BEDD2 /* Colors.swift */; };
-		68A385CC94B1BB2CEC2569CE5130C8EF /* SequenceWrappers.swift in Sources */ = {isa = PBXBuildFile; fileRef = 3EB9681394918020871E3784FAD86625 /* SequenceWrappers.swift */; };
-		69598AC26182A8B9CBE09DF9C55E20C7 /* Currency.swift in Sources */ = {isa = PBXBuildFile; fileRef = 1C9378EB6B424381AE9CC3E54E34E21C /* Currency.swift */; };
-		6AD335252C85C2AE77D9FF6A35806B73 /* Identifiable.swift in Sources */ = {isa = PBXBuildFile; fileRef = EC46374615ABD7F5DF68171D37897B75 /* Identifiable.swift */; };
-		6C9771C040B69D9DC55C5F86A90CF997 /* PrimerCustomStyleTextField.swift in Sources */ = {isa = PBXBuildFile; fileRef = 61E03240FEBD2FE350933CB6D05C73C3 /* PrimerCustomStyleTextField.swift */; };
-		6DF489869B535718F64763CA0F556336 /* PrimerNavigationController.swift in Sources */ = {isa = PBXBuildFile; fileRef = D4BA2E2FF3D1A53AD3839436AAB5E678 /* PrimerNavigationController.swift */; };
-		6E502F59FD779C0A759F89422C66B7CF /* UserDefaultsExtension.swift in Sources */ = {isa = PBXBuildFile; fileRef = 906EC50C89B410D58ED85D96D4A90ECC /* UserDefaultsExtension.swift */; };
-		6F46710CDE326B747B8C0D197664FF07 /* ErrorHandler.swift in Sources */ = {isa = PBXBuildFile; fileRef = A421C84E81FDEFF352172EE2B2376196 /* ErrorHandler.swift */; };
-		6FBF52AE1D121BCAA03E730851925CAC /* AdyenDotPay.swift in Sources */ = {isa = PBXBuildFile; fileRef = AA4119A6E8DD070AE3FBBBC4D4402960 /* AdyenDotPay.swift */; };
-		70370E7EA090664E518C9C7F1D65BA45 /* PrimerTextFieldView.xib in Resources */ = {isa = PBXBuildFile; fileRef = 093E93E934D59357A37E4066243AD651 /* PrimerTextFieldView.xib */; };
-		714023A724DCEE5E9CD8F39BB7FBAAB5 /* Optional+Extensions.swift in Sources */ = {isa = PBXBuildFile; fileRef = CF9DD37919CC4F262F1DA024DB3DA433 /* Optional+Extensions.swift */; };
-		724E54EFE6A83BD87E8E563AE498E0FB /* PrimerUniversalCheckoutViewController.swift in Sources */ = {isa = PBXBuildFile; fileRef = A6075F6D4A4559C5A50D2488C89CF8CD /* PrimerUniversalCheckoutViewController.swift */; };
-		72ADD9D7A45849826F1947C0581AEE39 /* Endpoint.swift in Sources */ = {isa = PBXBuildFile; fileRef = 6CB919452A40CC567BDC8A6CF6F76E37 /* Endpoint.swift */; };
-		72AE36B8F51712D3ECF8BD388F4C6CA6 /* LogEvent.swift in Sources */ = {isa = PBXBuildFile; fileRef = 5887BF970DAA981CBAB423C685DC1293 /* LogEvent.swift */; };
-		73371095A29C396A170DFB1915574DB0 /* PrimerContent.swift in Sources */ = {isa = PBXBuildFile; fileRef = 247B8541A32718A3E2FD3AA2226EC568 /* PrimerContent.swift */; };
-		76048ABC37E1DBCA091D7C52C0524270 /* Guarantee.swift in Sources */ = {isa = PBXBuildFile; fileRef = 6654C4C715FEC5C01A016CED37262221 /* Guarantee.swift */; };
-		76447C022C316A88DBFABA8F3BC044A4 /* AnyEncodable.swift in Sources */ = {isa = PBXBuildFile; fileRef = 494A5D5BC2CC28DA9FCCE0F5F68C0529 /* AnyEncodable.swift */; };
-		77383AE7378F7F8F69637605D8ED2D4B /* Error.swift in Sources */ = {isa = PBXBuildFile; fileRef = 5522D54E99AA9D3A6E5750EA223E9426 /* Error.swift */; };
-		781693F6D2ADA41AE16A5EE8E4E7E7F7 /* PrimerCardFormViewController.swift in Sources */ = {isa = PBXBuildFile; fileRef = C52C5CC15D86FC652E943F418F209544 /* PrimerCardFormViewController.swift */; };
-		78F699765BA9A2F36EABEAAB2E94BCFE /* Dimensions.swift in Sources */ = {isa = PBXBuildFile; fileRef = 30EB71EF834DCB0117052001709A645F /* Dimensions.swift */; };
-		7AD521291B8A4796D3C5323266ED5247 /* BankSelectorTokenizationViewModel.swift in Sources */ = {isa = PBXBuildFile; fileRef = 01D705888A58E11944C9934AC042EEF5 /* BankSelectorTokenizationViewModel.swift */; };
-		7B7201899A08CED3EEEA81545B225188 /* Bank.swift in Sources */ = {isa = PBXBuildFile; fileRef = FA2B9DB3991FA8FBE7B96589F50B2978 /* Bank.swift */; };
-		7C2EEE36DE4D990BFBAC68F239EB58B8 /* PrimerSDK-PrimerResources in Resources */ = {isa = PBXBuildFile; fileRef = A8B3BC107C2BDC3C03D961866F721265 /* PrimerSDK-PrimerResources */; };
-		7C3BEA45ED7C612D62F95B0D3DCD9377 /* AnalyticsEvent.swift in Sources */ = {isa = PBXBuildFile; fileRef = 3764F23DA4EE55661F38E9AB5D3FAB0A /* AnalyticsEvent.swift */; };
-		7CE4CB60FD41A83AEDD0089D9A514EAB /* DataExtension.swift in Sources */ = {isa = PBXBuildFile; fileRef = BFBAD4CD08C0EA4CFBDDC87196A0AF3F /* DataExtension.swift */; };
-		7D3B75395AAD3CB32821B570B562ED76 /* QRCodeTokenizationViewModel.swift in Sources */ = {isa = PBXBuildFile; fileRef = F80260BA3343AD3BB233D6A30691F225 /* QRCodeTokenizationViewModel.swift */; };
-		7F0AB4D1096F0EC335A1CA9839DAA9D7 /* UILocalizableUtil.swift in Sources */ = {isa = PBXBuildFile; fileRef = FED99BDE8FBA1332CBA205F2790169A6 /* UILocalizableUtil.swift */; };
-		7F61D350656CBC350842697100404788 /* es.lproj in Resources */ = {isa = PBXBuildFile; fileRef = 59999420020DFB4934B05C989A67556E /* es.lproj */; };
-		8046B33C4C2E728EEFC5331946845794 /* PrimerSearchTextField.swift in Sources */ = {isa = PBXBuildFile; fileRef = 2845C5EAC7B6CA050828A1A7B386BC63 /* PrimerSearchTextField.swift */; };
-		8062C843328588EC6EB66F0089C3E0B6 /* PrimerTheme+Buttons.swift in Sources */ = {isa = PBXBuildFile; fileRef = 2ABFE0EBE106B35F752298BD93D76095 /* PrimerTheme+Buttons.swift */; };
-		81081DE54F4D603FC74FEACCA0401354 /* DependencyInjection.swift in Sources */ = {isa = PBXBuildFile; fileRef = C2CC73A12C016D2F98F4A8E3A44E572B /* DependencyInjection.swift */; };
-		819C1890BCE43AF863121162FC939E1A /* PrimerFormViewController.swift in Sources */ = {isa = PBXBuildFile; fileRef = A4009160C5BB327313FC9129B9AB0AEA /* PrimerFormViewController.swift */; };
-		82FF33D77E66F12CC5F1D471696C5A64 /* StrictRateLimitedDispatcher.swift in Sources */ = {isa = PBXBuildFile; fileRef = C917731303B5F29842F738B0F16635A1 /* StrictRateLimitedDispatcher.swift */; };
-		834654BCF5A038CD30B8A2459E6D66FC /* VaultCheckoutViewModel.swift in Sources */ = {isa = PBXBuildFile; fileRef = 9A2215AC9262244CFBD4324CEE200994 /* VaultCheckoutViewModel.swift */; };
-		84E2876A281BFF80009316D0 /* UINavigationController+Extensions.swift in Sources */ = {isa = PBXBuildFile; fileRef = 84E28769281BFF80009316D0 /* UINavigationController+Extensions.swift */; };
-		84EED8E0FAA69C8337DECB311796A429 /* Parser.swift in Sources */ = {isa = PBXBuildFile; fileRef = 15ED121DB41C8CFE40BA0EE9B1E18534 /* Parser.swift */; };
-		88FF2FEF87D235D59DC2EF6F82A7CCAE /* Cancellable.swift in Sources */ = {isa = PBXBuildFile; fileRef = 088B445AADAB9DB464BE38E5DAEC590A /* Cancellable.swift */; };
-		8AA5BB0C5F53C2B97D1DF18FE38C6BB6 /* CancellablePromise.swift in Sources */ = {isa = PBXBuildFile; fileRef = 57B1B2F815F4A5CDBA5F39E9523AB464 /* CancellablePromise.swift */; };
-		8C1843C60C419902140AC74F7C5CE508 /* Catchable.swift in Sources */ = {isa = PBXBuildFile; fileRef = 0CEC28B4C213D7A51CDFB304DB950A18 /* Catchable.swift */; };
-		8CB38909E6713C86FAB2FF92D201D5C6 /* RecoverWrappers.swift in Sources */ = {isa = PBXBuildFile; fileRef = 0DFD0D5DD66C067273A9BE4ACFFBE9C8 /* RecoverWrappers.swift */; };
-		8CF630345DFB1EFBFB719B53F82E9BB3 /* Thenable.swift in Sources */ = {isa = PBXBuildFile; fileRef = EE160E1649216B81DA817A57C3E7D08D /* Thenable.swift */; };
-		8D03BA83CB8F446EB545D369B9E6A391 /* FormType.swift in Sources */ = {isa = PBXBuildFile; fileRef = 118D8127D2601C7C17552C495F7881DA /* FormType.swift */; };
-		8EEACFD71FFBBCAE6DF39822872CE3CB /* PrimerWebViewController.swift in Sources */ = {isa = PBXBuildFile; fileRef = 3E7B31A091C706AC5D86408AA6E49036 /* PrimerWebViewController.swift */; };
-		8F54AA38247630916F7CF2BB4C85CF64 /* PrimerCVVFieldView.swift in Sources */ = {isa = PBXBuildFile; fileRef = 8D8DA3221B4EF184A6870CB45A9ED508 /* PrimerCVVFieldView.swift */; };
-		91BF32D855F142E4E1AEF94897FB5ADC /* ClientSession.swift in Sources */ = {isa = PBXBuildFile; fileRef = 03662D6ABDCFE2F2A9F1D8B793FFB252 /* ClientSession.swift */; };
-		9264B23BBCB1BCA7369467FF1615FD7F /* PrimerResultViewController.swift in Sources */ = {isa = PBXBuildFile; fileRef = 24D6668282B3C7A631BADDC91547CD40 /* PrimerResultViewController.swift */; };
-		93453A63DCB8B908E8CB5A27026E98E6 /* ClientToken.swift in Sources */ = {isa = PBXBuildFile; fileRef = 23BC4FD84EEB2EDF65C5F11694961004 /* ClientToken.swift */; };
-		9376D51D28E5B8F3FC89C16317FB283E /* Box.swift in Sources */ = {isa = PBXBuildFile; fileRef = 007525AC9008CEF0C1324051711F21D7 /* Box.swift */; };
-		9618862C9CF80107ECC98EA9A0DAD2AC /* PrimerConfiguration.swift in Sources */ = {isa = PBXBuildFile; fileRef = 12C5CAA44B1517806BA952FDBB10FA24 /* PrimerConfiguration.swift */; };
-		967C48CC962C3AFE3BE00A3314D51927 /* PrimerAPIClient+Promises.swift in Sources */ = {isa = PBXBuildFile; fileRef = 6E9B63F852923F7DCC610B977D6F95FC /* PrimerAPIClient+Promises.swift */; };
-		979163EC38F77E1F0918F70ED8813DF5 /* PrimerImage.swift in Sources */ = {isa = PBXBuildFile; fileRef = 469701A82F188ED9B5094256057F1332 /* PrimerImage.swift */; };
-		97DAD04722D1712664C5A4273971FE07 /* PrimerCardholderNameFieldView.swift in Sources */ = {isa = PBXBuildFile; fileRef = 6D045F322B443D22E956429708E8FB84 /* PrimerCardholderNameFieldView.swift */; };
-		98ED0C7C9F46662ABF54F42502A11705 /* Configuration.swift in Sources */ = {isa = PBXBuildFile; fileRef = E742FB3720C51BF95F205B5C92645E04 /* Configuration.swift */; };
-		99033A40BCE9FF760EDFEB30551B02FA /* SuccessMessage.swift in Sources */ = {isa = PBXBuildFile; fileRef = A1F1D118978D717B0E0306D60ACD8D11 /* SuccessMessage.swift */; };
-		99F5CBCB84F26C60DCC4701C14C0B017 /* PaymentMethodToken.swift in Sources */ = {isa = PBXBuildFile; fileRef = 7A0FD2D5C5099594D955D8820D2DCBE9 /* PaymentMethodToken.swift */; };
-		9A0D70498E447A3AC8058D2DAA3DA0A1 /* UIKit.framework in Frameworks */ = {isa = PBXBuildFile; fileRef = D245E0514AAC1A2B9A6D5EA2F383E90F /* UIKit.framework */; };
-		9B1CCDA6177B9378E6223504B0FFDB96 /* CardFormPaymentMethodTokenizationViewModel.swift in Sources */ = {isa = PBXBuildFile; fileRef = D3FB46D948651749E3D568B5402037E1 /* CardFormPaymentMethodTokenizationViewModel.swift */; };
-		9BB3E35287FEB71CE9C4C534924F7AFF /* CountryCode.swift in Sources */ = {isa = PBXBuildFile; fileRef = 11C5537605394E16B7022D8C749C8543 /* CountryCode.swift */; };
-		9C99F85A27DA5BBA7C0EED35EB448CB0 /* hang.swift in Sources */ = {isa = PBXBuildFile; fileRef = C675B1799E96E7D4D6B0677842578957 /* hang.swift */; };
-		A00A5CA8A0A18DD20AA6727FCB9AB17F /* UIUtils.swift in Sources */ = {isa = PBXBuildFile; fileRef = 4877C02D3BFA57A4E4730B7E72B34C57 /* UIUtils.swift */; };
-		A014E0F0EE068A71003E05BF27AA2658 /* Device.swift in Sources */ = {isa = PBXBuildFile; fileRef = A5278B72974482EA6CF1CA5FD16F7E94 /* Device.swift */; };
-		A04BEB35242771016C9C88DAD15B9C6B /* PayPalTokenizationViewModel.swift in Sources */ = {isa = PBXBuildFile; fileRef = 540D943778E4101AA08ECA64C298F935 /* PayPalTokenizationViewModel.swift */; };
-		A065E90EF7E8F0732B4EE502BFEC39F5 /* nl.lproj in Resources */ = {isa = PBXBuildFile; fileRef = 0A79B99DB39D3AE575B71DB38A267FFA /* nl.lproj */; };
-		A1F431CFBA48AF7CA16515300E671010 /* PrimerGenericTextFieldView.swift in Sources */ = {isa = PBXBuildFile; fileRef = 2AF3AC324A527B0492B55FD86C59AC77 /* PrimerGenericTextFieldView.swift */; };
-		A3A234B07F7932B9DBF57D64D51FC78A /* SuccessResponse.swift in Sources */ = {isa = PBXBuildFile; fileRef = E95AD6952884E3DD68BE3E0430CB681E /* SuccessResponse.swift */; };
-		A3AABBB5583F48D46454945F2CEDBBF6 /* 3DSService.swift in Sources */ = {isa = PBXBuildFile; fileRef = 07F942EAAACE6A3D140924CE0E470D15 /* 3DSService.swift */; };
-		A5A9125296EBEA021C08DABCF177FFBC /* Customer.swift in Sources */ = {isa = PBXBuildFile; fileRef = 1D2D4FA4311295145AB050079D313A43 /* Customer.swift */; };
-		A7848B1C4FB7C562196FC917F121CC2C /* ApplePayTokenizationViewModel.swift in Sources */ = {isa = PBXBuildFile; fileRef = AA68D0360F9ADAE308975933D28770E1 /* ApplePayTokenizationViewModel.swift */; };
-		A7E7DA502E2AA202C7BDD5F4F70B84E0 /* PrimerTableViewCell.swift in Sources */ = {isa = PBXBuildFile; fileRef = 88C5BEDDD8FA817C2BAA1ED702F96416 /* PrimerTableViewCell.swift */; };
-		A96A2E96E63F8AAB31F1F943D72B2981 /* PrimerTheme+Views.swift in Sources */ = {isa = PBXBuildFile; fileRef = 9CB6F7B8F70EDFDEBB717E00954080EA /* PrimerTheme+Views.swift */; };
-		A97AA43340C3535554EE2B101C049673 /* DateExtension.swift in Sources */ = {isa = PBXBuildFile; fileRef = 1F6890CBB9A0F659373D58C244AEDE76 /* DateExtension.swift */; };
-		AA377A4C9030A3FD28D86376FA9E66DD /* fr.lproj in Resources */ = {isa = PBXBuildFile; fileRef = 1635B93344AF1165E8E0A73CD4A89285 /* fr.lproj */; };
-		AC414AF22F68C11FF6C2E1C8C2DD4E0D /* URLSessionStack.swift in Sources */ = {isa = PBXBuildFile; fileRef = A2A4E0E1D62143D62C0F89F14D426099 /* URLSessionStack.swift */; };
-		AC6B720F322D7F24CD5779D4072E7707 /* PrimerExpiryDateFieldView.swift in Sources */ = {isa = PBXBuildFile; fileRef = 7B142AF224D67788815EC106FE5B5274 /* PrimerExpiryDateFieldView.swift */; };
-		ACCFEFD6BCA7E8CAF24ECE9328D73F02 /* StringExtension.swift in Sources */ = {isa = PBXBuildFile; fileRef = 5434431A46F699D6026D052A18F60149 /* StringExtension.swift */; };
-		AD76598C86B1B12D29779207B0AF2B6D /* AnalyticsService.swift in Sources */ = {isa = PBXBuildFile; fileRef = A54A256F1CFD68FDF896AF8BE1956BC5 /* AnalyticsService.swift */; };
-		AFC589966889D06573D263757D655DD0 /* PrimerHeadlessUniversalCheckoutProtocols.swift in Sources */ = {isa = PBXBuildFile; fileRef = D78B3FA3EB67427067BAE6790458FF65 /* PrimerHeadlessUniversalCheckoutProtocols.swift */; };
-		B0059E5DDE488EE3B9417A2B713A2746 /* PaymentMethodConfigurationType.swift in Sources */ = {isa = PBXBuildFile; fileRef = 031C59C266C22E1012DF94117DB68DE6 /* PaymentMethodConfigurationType.swift */; };
-		B081CE878E95052F46E60EBF3463E034 /* TokenizationService.swift in Sources */ = {isa = PBXBuildFile; fileRef = C99439A9A244D873DC609BD1858C9C72 /* TokenizationService.swift */; };
-		B18034DF37685B8746A1F9CD68A298A2 /* PrimerAPIClient.swift in Sources */ = {isa = PBXBuildFile; fileRef = C9CE4CAACA8BECF9CADA3E054D6DB858 /* PrimerAPIClient.swift */; };
-		B417DE1ADD59E3378FCF375E12FD8D1D /* CardButton.swift in Sources */ = {isa = PBXBuildFile; fileRef = B86675B9B747C2FACA1CBF4BA2456DA0 /* CardButton.swift */; };
-		B47BA8FA986F1CA88EED3A5BA8B20C4F /* after.swift in Sources */ = {isa = PBXBuildFile; fileRef = 9D1C5E4DF4DF83C23AF56D0BE638F952 /* after.swift */; };
-		B583BCF9446F5AAF7C566DA05EA2F619 /* PrimerTheme+Colors.swift in Sources */ = {isa = PBXBuildFile; fileRef = 5604B0AEDCB43CB9F91B179ACFE359D0 /* PrimerTheme+Colors.swift */; };
-		B6B5439D41EDAD60FEA15BB77ED6E7F7 /* AppState.swift in Sources */ = {isa = PBXBuildFile; fileRef = CE4E4FC92F96633CE6B15A94C7101EB4 /* AppState.swift */; };
-		B6DC543419CFB552B5A77A1F1A1F14B4 /* RateLimitedDispatcher.swift in Sources */ = {isa = PBXBuildFile; fileRef = 7F33D964103CA5EE388AEB873A1BF953 /* RateLimitedDispatcher.swift */; };
-		B81F958596CC0E660AA811C8B24C7FE6 /* 3DSService+Promises.swift in Sources */ = {isa = PBXBuildFile; fileRef = F930C390A89D606F87C0798A6D40FCDF /* 3DSService+Promises.swift */; };
-		B8A90698CDDE1D290239BEE2E5484177 /* PaymentMethodConfiguration.swift in Sources */ = {isa = PBXBuildFile; fileRef = 4A336A99E5D85116D26DEEB1340CAF23 /* PaymentMethodConfiguration.swift */; };
-		BADED1E5E01A6E5042C2BC4BAEC1FE4A /* AlertController.swift in Sources */ = {isa = PBXBuildFile; fileRef = 027B7A32A89FA12598F9AC58ADF399BD /* AlertController.swift */; };
-		BB344E04589262CF23BA7C59B897F573 /* Icons.xcassets in Resources */ = {isa = PBXBuildFile; fileRef = 1A76DE7D199374E719C57D5D574B6C10 /* Icons.xcassets */; };
-		BB616934FB95FBE738916CCFED6B683F /* CardScannerViewController+SimpleScanDelegate.swift in Sources */ = {isa = PBXBuildFile; fileRef = A218614F3D1F5ABF2456262A2F438D5B /* CardScannerViewController+SimpleScanDelegate.swift */; };
-		BBD4AD647621F3E158AA0BF8BCFF6B84 /* VaultPaymentMethodViewModel.swift in Sources */ = {isa = PBXBuildFile; fileRef = 38E82DB47373A4393FB031A6EA76CC0B /* VaultPaymentMethodViewModel.swift */; };
-		BC2C3B3011C125CB2332845DFE512C68 /* Resolver.swift in Sources */ = {isa = PBXBuildFile; fileRef = 73B5DB8C6EC5403A3DAF94675DAB3D0B /* Resolver.swift */; };
-		BCA548D757CF7081D190CD5313BFD923 /* Connectivity.swift in Sources */ = {isa = PBXBuildFile; fileRef = D665EDC477F1DD7CC9A3FD9881A68CB9 /* Connectivity.swift */; };
-		BCA96E0B90356EE8D129D61E2F03DB30 /* JSONParser.swift in Sources */ = {isa = PBXBuildFile; fileRef = BCF23F1FB1CC9E0822644421AE0E2249 /* JSONParser.swift */; };
-		C36166E30F8D97B6DA46CF5EBAC184C2 /* PrimerInputElements.swift in Sources */ = {isa = PBXBuildFile; fileRef = BC3D834B9F299D582222661BCFA7EE57 /* PrimerInputElements.swift */; };
-		C43FAA4BCE36DCC33AD1E225233C0F6F /* UXMode.swift in Sources */ = {isa = PBXBuildFile; fileRef = 189B56DBD5DF94F8F52AE5B6D27A85E4 /* UXMode.swift */; };
-		C5A518E8C6D8B6B9BD9D8D61558F2EC9 /* de.lproj in Resources */ = {isa = PBXBuildFile; fileRef = 027DFB1717C68B8B38DCE890A6FD60CE /* de.lproj */; };
-		C837826D26D9F0C1CF82C7773D710AAC /* Logger.swift in Sources */ = {isa = PBXBuildFile; fileRef = 449AF25B045EC08260A262B2F90F94FF /* Logger.swift */; };
-		C8FBA93793DA70B72858EB4406F89637 /* CancellableCatchable.swift in Sources */ = {isa = PBXBuildFile; fileRef = F234FAFBB54BB7E7271A2019FA0E0567 /* CancellableCatchable.swift */; };
-		CA44FC6263983BC3109E7A54DF46E600 /* PrimerTheme+Borders.swift in Sources */ = {isa = PBXBuildFile; fileRef = 96D3BACFC87CA293035DBAD1A99F0F7A /* PrimerTheme+Borders.swift */; };
-		CB6E2C2A733FCD09349D99A294E74DB0 /* KlarnaTokenizationViewModel.swift in Sources */ = {isa = PBXBuildFile; fileRef = 1D752366E5A614F2B5CF7BB7C5CCE29F /* KlarnaTokenizationViewModel.swift */; };
-		CC8FD154FE09F3683DC1B3344B123D3F /* PaymentMethodTokenizationRequest.swift in Sources */ = {isa = PBXBuildFile; fileRef = CE450E0F995D2E4CD0705AFED83546BC /* PaymentMethodTokenizationRequest.swift */; };
-		CDD4E604FA2D5098E83FD8474D75CF89 /* OrderItem.swift in Sources */ = {isa = PBXBuildFile; fileRef = 5CF523A2449492CCED8D7016CC2CF8B8 /* OrderItem.swift */; };
-		CED37AB77CEB59E09D56378D2C42E7B3 /* Content.swift in Sources */ = {isa = PBXBuildFile; fileRef = 2E0C8FE2E49F625E75C24E89B7ABC2AE /* Content.swift */; };
-		D04CC56DF86C1A2CC847F2DC4CC10895 /* 3DS.swift in Sources */ = {isa = PBXBuildFile; fileRef = 0D7660B539F7C5EA3B8C6D36509F1847 /* 3DS.swift */; };
-		D1E11C2D8FA0E9B478D1C7ED8B2D9D63 /* PrimerInputViewController.swift in Sources */ = {isa = PBXBuildFile; fileRef = 09E19E3019ABC2A160E6689E5BDA6EBF /* PrimerInputViewController.swift */; };
-		D261652DA70A33B04D3493AD2CCB9F25 /* PrimerPostalCodeFieldView.swift in Sources */ = {isa = PBXBuildFile; fileRef = AC986B3ECD72E5C5C96DB063C2AB21FB /* PrimerPostalCodeFieldView.swift */; };
-		D2FD7CAD14AD0995653BB1AE7C80D539 /* PrimerScrollView.swift in Sources */ = {isa = PBXBuildFile; fileRef = 58F752804CB5B74B975AE3E1C9B7C6EA /* PrimerScrollView.swift */; };
-		D531FF4789BD5BB6C5D00BBAE67FE5B4 /* Throwable.swift in Sources */ = {isa = PBXBuildFile; fileRef = 3B0AF6EF16E7DF47A5BE1C9F6CAAD595 /* Throwable.swift */; };
-		D5540E5939633AD05F6BB4E40F99DCC2 /* ConcurrencyLimitedDispatcher.swift in Sources */ = {isa = PBXBuildFile; fileRef = 0EF8974D844E39783CFEB42C0F874C27 /* ConcurrencyLimitedDispatcher.swift */; };
-		D573C45F0467724468D09AD089DEDB16 /* CoreDataDispatcher.swift in Sources */ = {isa = PBXBuildFile; fileRef = 706EB17D711F8011C0B96B6190B1A92B /* CoreDataDispatcher.swift */; };
->>>>>>> 534ff8fc
+		90B113837A7CB1F54E0960FD1B59804F /* PrimerTextFieldView.swift in Sources */ = {isa = PBXBuildFile; fileRef = 3A875E22D9921DE19A9BEFE96C3B38A5 /* PrimerTextFieldView.swift */; };
+		91A2FF0D1A50D67FE7AA506E9FCF3A41 /* PrimerExpiryDateFieldView.swift in Sources */ = {isa = PBXBuildFile; fileRef = DC175315BDF15241FF009A904F45CBE7 /* PrimerExpiryDateFieldView.swift */; };
+		922BD8E8EF3951D21BBEF55EB0023D8A /* Connectivity.swift in Sources */ = {isa = PBXBuildFile; fileRef = 834A57F3E9BF1A5C10DECD0F5D836F99 /* Connectivity.swift */; };
+		95F975689631DDD120C3B5B071C52849 /* CustomStringConvertible.swift in Sources */ = {isa = PBXBuildFile; fileRef = F8AE62975040184754DEF3C6A49BCA25 /* CustomStringConvertible.swift */; };
+		96E9B6ACE959D1A2D68FBC70AB9CAD2F /* PrimerCardFormViewController.swift in Sources */ = {isa = PBXBuildFile; fileRef = B48BEEE83737E2229D788C21584D9EE3 /* PrimerCardFormViewController.swift */; };
+		974E98B8670CCEC4510964CF8DAEBD82 /* ClientSessionService.swift in Sources */ = {isa = PBXBuildFile; fileRef = ABCBB5A4622B3A8124C8514FF00025A9 /* ClientSessionService.swift */; };
+		97C408B3A86EBF3817F465660CE1A33D /* CatchWrappers.swift in Sources */ = {isa = PBXBuildFile; fileRef = 20560427EE60D4F2FED34E20EEA17819 /* CatchWrappers.swift */; };
+		9A221A3FA70AE6CA82E5516C8D8D8F9C /* Error.swift in Sources */ = {isa = PBXBuildFile; fileRef = E6338B696143B6AAAC1274A53ECF492E /* Error.swift */; };
+		9DFA397437D1027AAE8C32C98E906242 /* PrimerSearchTextField.swift in Sources */ = {isa = PBXBuildFile; fileRef = D13043C76BBDC75AC19A0F11713A48B2 /* PrimerSearchTextField.swift */; };
+		9EBB3B0951E887D974D85668274E313A /* PrimerGenericTextFieldView.swift in Sources */ = {isa = PBXBuildFile; fileRef = BA4943B645D6B357B8D80D203C74A752 /* PrimerGenericTextFieldView.swift */; };
+		A00D240D84F9E0B1DA3504BAD4A2C5D7 /* CreateResumePaymentService.swift in Sources */ = {isa = PBXBuildFile; fileRef = A4B4583CE951AB978E369A4E3C1A1771 /* CreateResumePaymentService.swift */; };
+		A10AB18CDDFCEFC915B9C8EA6363005C /* PrimerTheme+TextStyles.swift in Sources */ = {isa = PBXBuildFile; fileRef = E809C6478E7B41D1995B7BD940F0CD9C /* PrimerTheme+TextStyles.swift */; };
+		A116DC17BE312D2A6A1232451040A2C2 /* PrimerViewExtensions.swift in Sources */ = {isa = PBXBuildFile; fileRef = B244804D9A318BFEB0E4DB5064EA8142 /* PrimerViewExtensions.swift */; };
+		A233F2EAA253102212D0E5302B993775 /* ExternalPaymentMethodTokenizationViewModel.swift in Sources */ = {isa = PBXBuildFile; fileRef = 7327A8D92A056669F30C7D037CA294EF /* ExternalPaymentMethodTokenizationViewModel.swift */; };
+		A428F5D4A49D687555C4E84AF460DEB9 /* PrimerDelegate.swift in Sources */ = {isa = PBXBuildFile; fileRef = 1D1A91B302C872F5931BC2D77A8F4098 /* PrimerDelegate.swift */; };
+		A4FB997CA2C9B349C76FE3335FB8FEB3 /* fr.lproj in Resources */ = {isa = PBXBuildFile; fileRef = 9BB88DDEA524629A871CC2C7A630F38E /* fr.lproj */; };
+		A88CF1BE16AA4E42B0415622A711CF86 /* after.swift in Sources */ = {isa = PBXBuildFile; fileRef = 20402235033074A149C8FFC1B833607E /* after.swift */; };
+		A8E6A552B9C340B4D55B89AF0ED9E243 /* Endpoint.swift in Sources */ = {isa = PBXBuildFile; fileRef = 6404849CD5717938C42762089F49F3EE /* Endpoint.swift */; };
+		A94F6FF3979D092CEEC3672E69025D8A /* Parser.swift in Sources */ = {isa = PBXBuildFile; fileRef = 81563EF5B54EE45E260CF639C0415CDE /* Parser.swift */; };
+		AD191493DB7E89E736FEB75B4E8DEEE3 /* AES256.swift in Sources */ = {isa = PBXBuildFile; fileRef = 0122DA09C1FA725F02667551B37B65E5 /* AES256.swift */; };
+		AD9D13B029EEF3AB4BC7C6E245EDF423 /* Apaya.swift in Sources */ = {isa = PBXBuildFile; fileRef = 21D23B77E7EEDCF1512DDFD7A558C049 /* Apaya.swift */; };
+		AE43D1D64F065694674CDCE18DD6B9DE /* pl.lproj in Resources */ = {isa = PBXBuildFile; fileRef = 156A52844F46690C4D284A138FB8E3D0 /* pl.lproj */; };
+		AEC19CA9FFB3231084B23BE21C4A3CDA /* PrimerCardholderNameFieldView.swift in Sources */ = {isa = PBXBuildFile; fileRef = C7396B5B6C88A81E0DFDA02CA47B9428 /* PrimerCardholderNameFieldView.swift */; };
+		AFD294BA7B81CF95DFF7152CDC16A209 /* AlertController.swift in Sources */ = {isa = PBXBuildFile; fileRef = 093563A63030ECD80065EA618073B7C3 /* AlertController.swift */; };
+		B184B529103F08E4DB4E5290CB7309FE /* PrimerSource.swift in Sources */ = {isa = PBXBuildFile; fileRef = 2103B28385064FDEBBD51B0D4F802AF7 /* PrimerSource.swift */; };
+		B322CF71D6FCDAB119982E3551A52536 /* CardNetwork.swift in Sources */ = {isa = PBXBuildFile; fileRef = 22142871FA2B7A72449FAC3300530634 /* CardNetwork.swift */; };
+		B43640CB5546FBB82BF9D39E6C3ECB51 /* PrimerWebViewController.swift in Sources */ = {isa = PBXBuildFile; fileRef = 3EDD9DBEB8DF7C6B0F75D96F9D4DAC37 /* PrimerWebViewController.swift */; };
+		B4DE5A8FF0024FA6589C72BE1BCE1AF3 /* UserDefaultsExtension.swift in Sources */ = {isa = PBXBuildFile; fileRef = 4D866A02E806B6CDEFE6D564A25DB331 /* UserDefaultsExtension.swift */; };
+		B56F89FE1DEB802507ACC29ECAA578AD /* Analytics.swift in Sources */ = {isa = PBXBuildFile; fileRef = BB452ACE641A536F27DF708D4F7E1CA8 /* Analytics.swift */; };
+		B6EFD880C153DF64FD71D54978E59F88 /* UIDeviceExtension.swift in Sources */ = {isa = PBXBuildFile; fileRef = 89CD3D3E047A7B1C4A8C1FF7D79A8697 /* UIDeviceExtension.swift */; };
+		B76484EC4EBE815DED18B82012255388 /* PrimerButton.swift in Sources */ = {isa = PBXBuildFile; fileRef = E39E1021D164E7FF3CFE39A393922D7E /* PrimerButton.swift */; };
+		BB3677F0A9207D7445741F09DF482765 /* DirectDebitService.swift in Sources */ = {isa = PBXBuildFile; fileRef = A1BD95BAFCBFA15B67E30C13D12E4057 /* DirectDebitService.swift */; };
+		BC3C63204BC57F0ADB186FA094BA6992 /* PrimerAPIClient.swift in Sources */ = {isa = PBXBuildFile; fileRef = 9D3B60FEB5FC2FA6FED506629E350C3F /* PrimerAPIClient.swift */; };
+		BC6EBF864C43D795763A95758F7EDB32 /* PayPal.swift in Sources */ = {isa = PBXBuildFile; fileRef = 609A862B970B0F9B60139B9F6DA7833F /* PayPal.swift */; };
+		BD0B96B766EF30347B6E77D9E2E2D075 /* QRCodeViewController.swift in Sources */ = {isa = PBXBuildFile; fileRef = 0DB33FD561E2ADD41688FEC0BF77DD34 /* QRCodeViewController.swift */; };
+		BD8AE22327DE8012569FFA59DBE8466A /* CardScannerViewController+SimpleScanDelegate.swift in Sources */ = {isa = PBXBuildFile; fileRef = 7C3E4DE11525D186CF6976C326C7BEF7 /* CardScannerViewController+SimpleScanDelegate.swift */; };
+		BDE2777052D7EB79E08C21DB6A1914BB /* SuccessResponse.swift in Sources */ = {isa = PBXBuildFile; fileRef = 58A52996C80FD6794151E635CFD683EF /* SuccessResponse.swift */; };
+		BE88A7F2781DD94E4F713614339CC8B9 /* PaymentMethodTokenizationViewModel+Logic.swift in Sources */ = {isa = PBXBuildFile; fileRef = 85AE008D7EA82E10CC36DF28E3A61DDD /* PaymentMethodTokenizationViewModel+Logic.swift */; };
+		C52F3A3C7B5C2D55F34A312405F7B552 /* PrimerTheme+Borders.swift in Sources */ = {isa = PBXBuildFile; fileRef = 6CED9A4144F49189F8651DE3DECF9B79 /* PrimerTheme+Borders.swift */; };
+		C671244720BD804839DBE3BB26AEFD7A /* Customer.swift in Sources */ = {isa = PBXBuildFile; fileRef = 89999AAE19623A17934C43ACE989D814 /* Customer.swift */; };
+		C7C3D4AEE2666655C416EB97C05740E1 /* CardScannerViewController.swift in Sources */ = {isa = PBXBuildFile; fileRef = 0DDE2CF1A49D2B52F23566187705240E /* CardScannerViewController.swift */; };
+		C7D55E546430ECAF7BA4E0D51B3FDCBC /* PrimerFlowEnums.swift in Sources */ = {isa = PBXBuildFile; fileRef = 7AA8DEB297071BE4F389846DA4B6D755 /* PrimerFlowEnums.swift */; };
+		C88DD1CF1049036E360100D539723E4D /* FinallyWrappers.swift in Sources */ = {isa = PBXBuildFile; fileRef = 3B3DFF74BD03B8BF50C86966920A9407 /* FinallyWrappers.swift */; };
+		C9F0D1FAA25B3CB9C24C0026125CD7B1 /* it.lproj in Resources */ = {isa = PBXBuildFile; fileRef = D51A1568D18093369058CF5D0F449F80 /* it.lproj */; };
+		CBCF682F7F8B56E17E9246F219EE9C92 /* PrimerCVVFieldView.swift in Sources */ = {isa = PBXBuildFile; fileRef = 7E4AD3CE72B69AF417009DA51D164A4E /* PrimerCVVFieldView.swift */; };
+		CDCAB2D988219FDA200878D116FCBCD5 /* ApayaTokenizationViewModel.swift in Sources */ = {isa = PBXBuildFile; fileRef = EE388D91C3415F7BE8AFBE58131947E9 /* ApayaTokenizationViewModel.swift */; };
+		CE11A24B30EBA45981220227925411C5 /* de.lproj in Resources */ = {isa = PBXBuildFile; fileRef = 90F83028D12EE787F7E04FA1B85F7786 /* de.lproj */; };
+		CEC5CE618E2E44A6C747E993F7B42D2A /* VaultPaymentMethodViewController.swift in Sources */ = {isa = PBXBuildFile; fileRef = 3F0548007CEA4C1330B6BDD353C4595E /* VaultPaymentMethodViewController.swift */; };
+		CF3715076C4173C191502986EE9EE773 /* PrimerSDK-PrimerResources in Resources */ = {isa = PBXBuildFile; fileRef = A8B3BC107C2BDC3C03D961866F721265 /* PrimerSDK-PrimerResources */; };
+		CFC2766021FF6F7B235C6B38C7847C1C /* MockPrimerAPIClient.swift in Sources */ = {isa = PBXBuildFile; fileRef = 5897BE7F86EBC0D8AA3A924B5F0A6E3B /* MockPrimerAPIClient.swift */; };
+		D0165C5BFCE2BE96F6628D316A8A0DA8 /* Box.swift in Sources */ = {isa = PBXBuildFile; fileRef = 4AE26C2BEF8A2E26D7944983AF3B9237 /* Box.swift */; };
+		D0C14D291D3A13C5316058D1CAF40172 /* CoreDataDispatcher.swift in Sources */ = {isa = PBXBuildFile; fileRef = 9BA329767C186D2ED183AEB6A7A7C586 /* CoreDataDispatcher.swift */; };
+		D0F6AA22316D031B7AD7C990F4B7100B /* 3DS.swift in Sources */ = {isa = PBXBuildFile; fileRef = 84EAD7FA496ABC51BEDB04AE66657F73 /* 3DS.swift */; };
+		D1429AAB4C8BDBAB7901D40B2E3C04D9 /* hang.swift in Sources */ = {isa = PBXBuildFile; fileRef = D884A4E902776DBA939ED44DE2EAA56F /* hang.swift */; };
+		D195E935FDD3C6F870A40B23E04827EA /* BundleExtension.swift in Sources */ = {isa = PBXBuildFile; fileRef = EF097D805812BF06968381BA6EC4F8D2 /* BundleExtension.swift */; };
+		D1E31DD11E918BD6897824A25D9CA030 /* CardButton.swift in Sources */ = {isa = PBXBuildFile; fileRef = 4DCC91EDA7B97CD4281DBBFCCF69CECD /* CardButton.swift */; };
+		D23FD5D62C5A2C0794686E3653AEEF42 /* VaultPaymentMethodView.swift in Sources */ = {isa = PBXBuildFile; fileRef = 1869D43894A04F643C4CCCFDEA2CA867 /* VaultPaymentMethodView.swift */; };
+		D2D21B92B42561C3E2AEF5859119BD5C /* UIColorExtension.swift in Sources */ = {isa = PBXBuildFile; fileRef = 93FDBF09FC565F02FCDDF8020DDB3B48 /* UIColorExtension.swift */; };
+		D2DE42F088A10F41CE3AA24141031828 /* PaymentMethodConfiguration.swift in Sources */ = {isa = PBXBuildFile; fileRef = C56C64AA5F8BBE0978CB95330DA25A4B /* PaymentMethodConfiguration.swift */; };
+		D3957F1B2F35E04DFFCDDEF9536E2695 /* ClientTokenService.swift in Sources */ = {isa = PBXBuildFile; fileRef = 5FFD0C3558AB6EDF5970097553174BEE /* ClientTokenService.swift */; };
+		D4F92EEC0A792855E74E106D4D789CA8 /* RateLimitedDispatcher.swift in Sources */ = {isa = PBXBuildFile; fileRef = 1F1E8D695DC5E8C3FB2EB6B703E2C6CA /* RateLimitedDispatcher.swift */; };
 		D596E2B41C673AD5018AEA0A0321E51C /* Pods-PrimerSDK_Tests-umbrella.h in Headers */ = {isa = PBXBuildFile; fileRef = EE9674DAD0C961C92687877090E1E047 /* Pods-PrimerSDK_Tests-umbrella.h */; settings = {ATTRIBUTES = (Public, ); }; };
-		D60AF64F41B6C471D6CF0A9DA7B8CE21 /* PrimerError.swift in Sources */ = {isa = PBXBuildFile; fileRef = DF7A33671118AEF0C027AEAF022546D9 /* PrimerError.swift */; };
-		D62B8526209BAB331B67D2620243D73C /* PrimerUniversalCheckoutViewController.swift in Sources */ = {isa = PBXBuildFile; fileRef = 888D7CBE6501AC183158B9A9F0672CC9 /* PrimerUniversalCheckoutViewController.swift */; };
-		D87160A7515D376D7C7C833F7577F8B3 /* PrimerSDK-dummy.m in Sources */ = {isa = PBXBuildFile; fileRef = FCA0627E1108CB5D3EA91BE56D4C18E7 /* PrimerSDK-dummy.m */; };
-		D8A0582FACD3488280E6692E5B80A21A /* Mask.swift in Sources */ = {isa = PBXBuildFile; fileRef = ECDCE96E6F7ABAED2559028967365F9A /* Mask.swift */; };
-		DBC771A1D5397650E4C02454022923C1 /* PayPal.swift in Sources */ = {isa = PBXBuildFile; fileRef = E83F320FA6460AE4934DB921E0621C4C /* PayPal.swift */; };
-		DF21EA5FE438C1729A43E31231DB0F1B /* Throwable.swift in Sources */ = {isa = PBXBuildFile; fileRef = E4CDF37442BAD010B0766095CDA8EB93 /* Throwable.swift */; };
+		D723D4855A763F646779BFF3E1DB21D2 /* AnyCodable.swift in Sources */ = {isa = PBXBuildFile; fileRef = 941064D32F312D50C19455FC58D3E105 /* AnyCodable.swift */; };
+		D7B633D69917FBDBAE7AA2BDDFCC4172 /* PresentationController.swift in Sources */ = {isa = PBXBuildFile; fileRef = CA51296AF268545BC17BEA35B0E8ABFE /* PresentationController.swift */; };
+		D7F490D75CE0F3F3A42E5F4BDC240ED7 /* PrimerViewController.swift in Sources */ = {isa = PBXBuildFile; fileRef = 1B056A54F429F1909382CC78176A7B28 /* PrimerViewController.swift */; };
+		D7FE4B66B0FFACE3E09E4EDF9A458F56 /* NetworkService.swift in Sources */ = {isa = PBXBuildFile; fileRef = C2A00B4E80438204D2BB3705E0E86DC7 /* NetworkService.swift */; };
+		D8317D64AF417805A2282248C1B81D43 /* firstly.swift in Sources */ = {isa = PBXBuildFile; fileRef = D98BE489119CC7711D856131B2EE8DF9 /* firstly.swift */; };
+		D8DE809C681809B90DC211CB6187E38D /* PaymentMethodConfigurationType.swift in Sources */ = {isa = PBXBuildFile; fileRef = 6D497FB1B864AD619A85ED3D6E2223CA /* PaymentMethodConfigurationType.swift */; };
+		DDFD8A99240D379E07E239394AAE3197 /* pt.lproj in Resources */ = {isa = PBXBuildFile; fileRef = CDF33FD2856B86B494DF4095E6DE6C75 /* pt.lproj */; };
+		DE0D7DC190FCF4095D23CA22CEEE2B9B /* PrimerTextField.swift in Sources */ = {isa = PBXBuildFile; fileRef = 5933C1C472607C2C66F1CF74A6EE936D /* PrimerTextField.swift */; };
+		DF3763F977F6F6666D8DC05F78A016C9 /* Throwable.swift in Sources */ = {isa = PBXBuildFile; fileRef = F5EA8A45BAD81588C1DFFA201B705AF5 /* Throwable.swift */; };
+		E0DCE7781E1E72E24623CB042971C45B /* QRCodeTokenizationViewModel.swift in Sources */ = {isa = PBXBuildFile; fileRef = 44F762F879C42EFF12EF1EC0F3B75B44 /* QRCodeTokenizationViewModel.swift */; };
+		E0E08D36CB1886F1ECBFBBE9F5FF943D /* Consolable.swift in Sources */ = {isa = PBXBuildFile; fileRef = EB5630B9BCE4B073C047604C5003376A /* Consolable.swift */; };
 		E150EB1E3DDC0F59C4FDE4E1058FCAF7 /* Foundation.framework in Frameworks */ = {isa = PBXBuildFile; fileRef = EAB6F611E86A4758835A715E4B4184F6 /* Foundation.framework */; };
-		E3638EADD58AD9EB28404023DFCB1500 /* ExternalViewModel.swift in Sources */ = {isa = PBXBuildFile; fileRef = 40E9F647EB5743BBAE2E5B4919738DE2 /* ExternalViewModel.swift */; };
-		E398F0F01861E90681D5B7A2F3B33F16 /* Strings.swift in Sources */ = {isa = PBXBuildFile; fileRef = 8455D26656C353FE989E305289B7152D /* Strings.swift */; };
-		E3AB8EF1D079A160F94EEDE175D41A39 /* CancellableCatchable.swift in Sources */ = {isa = PBXBuildFile; fileRef = 2E8483700AC375240C6A32B7E30E0353 /* CancellableCatchable.swift */; };
-		E400E4B5991601C5B528A5BAD5BEAA18 /* StrictRateLimitedDispatcher.swift in Sources */ = {isa = PBXBuildFile; fileRef = 52422847D07F04FC24039B32517D6DC4 /* StrictRateLimitedDispatcher.swift */; };
-		E4551BA297AB333F5D259BC2C4011A51 /* PrimerNavigationController.swift in Sources */ = {isa = PBXBuildFile; fileRef = F38F6E4723F3F0C907CFB378D9C60FA0 /* PrimerNavigationController.swift */; };
-		E45E435CF5AB497BB1F40459877A944E /* VaultService.swift in Sources */ = {isa = PBXBuildFile; fileRef = 825E7D5A5D21D1A517C7A3001AACA883 /* VaultService.swift */; };
-		E6B30B79BF612AB2033B80809AE95442 /* ClientToken.swift in Sources */ = {isa = PBXBuildFile; fileRef = 4343647FC252AEB979FBF74672BEB2D7 /* ClientToken.swift */; };
-		E97009917998A1F5D60ABD2051FE20A8 /* DependencyInjection.swift in Sources */ = {isa = PBXBuildFile; fileRef = F9E5C89D8DCB7111BADBCB68F84E1231 /* DependencyInjection.swift */; };
-		EB51210C33D94E54C5DF210D1D4FCA6B /* CountryCode.swift in Sources */ = {isa = PBXBuildFile; fileRef = BD69465F9F18770BAD44C176BABA6EAB /* CountryCode.swift */; };
-		EEDF033692850124DDB847774445AAF6 /* PrimerRootViewController.swift in Sources */ = {isa = PBXBuildFile; fileRef = 95146AA068D0590BEB12BFE3BEA1ABCE /* PrimerRootViewController.swift */; };
-		EF6A3249FFCE7C073CD970F4BD3CD00E /* StringExtension.swift in Sources */ = {isa = PBXBuildFile; fileRef = D46111F30B4BA6399C0F26E306E05BDB /* StringExtension.swift */; };
-		F09C8962FD9CD1DA99468F084E7482EC /* ErrorHandler.swift in Sources */ = {isa = PBXBuildFile; fileRef = D7EED452DAB39C1BA515414A5BD72A8B /* ErrorHandler.swift */; };
-		F140B3B0778B0487FDD4FDBCB69268B7 /* PrimerAPIClient+3DS.swift in Sources */ = {isa = PBXBuildFile; fileRef = E9CA6A9EC2AF5AB66498BBF31267FE1F /* PrimerAPIClient+3DS.swift */; };
-		F14712EA8CA9213D96A180559196583F /* Catchable.swift in Sources */ = {isa = PBXBuildFile; fileRef = CAFC17097199B9CF330E194B1E58A33F /* Catchable.swift */; };
-		F2D7E8377DD502F3CD3C9DF41CE9BE50 /* AnalyticsService.swift in Sources */ = {isa = PBXBuildFile; fileRef = 075C0FE6F933F042E686C07D7E78A13D /* AnalyticsService.swift */; };
-		F2F31C4E67874ED63FC81958112EA6DE /* Parser.swift in Sources */ = {isa = PBXBuildFile; fileRef = 10265B46F8284F678030EE54D4A78981 /* Parser.swift */; };
-		F30DB9BBB32AA483757545275002EDF7 /* PrimerSource.swift in Sources */ = {isa = PBXBuildFile; fileRef = 86E7C7826FB224247F40F7059C725F4C /* PrimerSource.swift */; };
-		F3F847527C4DAEC318C49B51477F15D9 /* race.swift in Sources */ = {isa = PBXBuildFile; fileRef = D47CD77CAF9FE526C1C3B2163DD7909D /* race.swift */; };
+		E3272B567E555E144992691B40F3F4D1 /* PrimerFormViewController.swift in Sources */ = {isa = PBXBuildFile; fileRef = 5871929B7588AE8E5E2A0AB48760CE72 /* PrimerFormViewController.swift */; };
+		E377FCD143757F60843783D2C0CA8B3E /* DataExtension.swift in Sources */ = {isa = PBXBuildFile; fileRef = 1312AD23D18CB639F43D71493D71FAAC /* DataExtension.swift */; };
+		E765C144D25B113D741D53DC94492B58 /* Queue.swift in Sources */ = {isa = PBXBuildFile; fileRef = E6018597BAD1D2D12BD393749B8A4A9D /* Queue.swift */; };
+		E7AD8B3FFB4D7757C3CE92E317AEBA3F /* Cancellable.swift in Sources */ = {isa = PBXBuildFile; fileRef = DA79AF4F1CC1808EC73E6A1573E2B869 /* Cancellable.swift */; };
+		E81811C5DFB243622D134A1D61279851 /* ImageName.swift in Sources */ = {isa = PBXBuildFile; fileRef = 2C4E83B3437E4337B2D089769DA443B5 /* ImageName.swift */; };
+		E8F1E32F55821A955332BCB5E52BE486 /* PrimerLoadingViewController.swift in Sources */ = {isa = PBXBuildFile; fileRef = 14D2DB33B1F2F93689100926B640D623 /* PrimerLoadingViewController.swift */; };
+		E981A768FAE5023485872ABBDC3AECE9 /* PaymentMethodComponent.swift in Sources */ = {isa = PBXBuildFile; fileRef = 3C36CFFDF7F375A43D57EE9E5B7AE665 /* PaymentMethodComponent.swift */; };
+		EA3F93898EF4952D355CA219AEC92281 /* PaymentMethodToken.swift in Sources */ = {isa = PBXBuildFile; fileRef = 2892A62195BEFAD2999FDFB3E08119B0 /* PaymentMethodToken.swift */; };
+		EA678587025F54A58859D4FF993AA42E /* CancellableCatchable.swift in Sources */ = {isa = PBXBuildFile; fileRef = 8914E7B6C1A05FF9FA4DE205CFE15BEF /* CancellableCatchable.swift */; };
+		ED975C0473AAAE4F0513A3BAB2337767 /* KlarnaTokenizationViewModel.swift in Sources */ = {isa = PBXBuildFile; fileRef = 8DBA6BE927FD0988ABE3BA6CA1562076 /* KlarnaTokenizationViewModel.swift */; };
+		EEBEB20A2FF7D622FFDDFF1DCC97897E /* ClientSession.swift in Sources */ = {isa = PBXBuildFile; fileRef = 06080C3769856AC4E94B2A4E416EBD7E /* ClientSession.swift */; };
+		EF4B53928DF209BE9314950A58151B9F /* PrimerNavigationController.swift in Sources */ = {isa = PBXBuildFile; fileRef = D3AB3D5577996FADFECA6D1376348E14 /* PrimerNavigationController.swift */; };
+		F05D96EFD23210F357AA6D239B240395 /* el.lproj in Resources */ = {isa = PBXBuildFile; fileRef = F3F4BAAF01418DB4444024548DCE7A5A /* el.lproj */; };
+		F08BB791C995DC09A2115F8A5432FCA5 /* UIUtils.swift in Sources */ = {isa = PBXBuildFile; fileRef = EBCB6E0BB11B3EFEEFB18725C14EEA30 /* UIUtils.swift */; };
+		F0BB7CBF1CD639B182507521A1E5E5A0 /* nl.lproj in Resources */ = {isa = PBXBuildFile; fileRef = 0EE3C104E4CC2A847E601C1A428266CC /* nl.lproj */; };
+		F1BBB4B4D50848F4C7B03AEA13235D96 /* PrimerInputViewController.swift in Sources */ = {isa = PBXBuildFile; fileRef = 6936925B3127CC16E157058206963899 /* PrimerInputViewController.swift */; };
 		F4B688753C11BA192EC0E3E61A466CB2 /* Primer3DS-dummy.m in Sources */ = {isa = PBXBuildFile; fileRef = 77393D72E4B2EFF88AF10EE9F64BB174 /* Primer3DS-dummy.m */; };
-		F4DCD3F112D9ABABB245FB3FFA3218ED /* PaymentMethodComponent.swift in Sources */ = {isa = PBXBuildFile; fileRef = 4A1082CB8607B7203FE2BEFD4263457A /* PaymentMethodComponent.swift */; };
-		F615961DD321EA91CD9DB8D967627A6D /* tr.lproj in Resources */ = {isa = PBXBuildFile; fileRef = 111AE42BE851D739328F98383F4F18F1 /* tr.lproj */; };
-		F705BC6F9C3C2E370DB745D8A24C91AC /* NetworkService.swift in Sources */ = {isa = PBXBuildFile; fileRef = 7F7EB2E2EBD280A129D262FDEC567666 /* NetworkService.swift */; };
-		FB792BB6006BD845A8C050ADBAEFEEE9 /* after.swift in Sources */ = {isa = PBXBuildFile; fileRef = 6ADCB57DAA9FCE0DAC5B4C794D3CF177 /* after.swift */; };
-		FB7E295075048EAFBDB0FE78D3BC377B /* Apaya.swift in Sources */ = {isa = PBXBuildFile; fileRef = 15A1E1A9A45FCEEB69AA8FC738F4683A /* Apaya.swift */; };
-		FBD8C2C81EA65B61AAF62BB0E375BD97 /* PrimerTheme+Inputs.swift in Sources */ = {isa = PBXBuildFile; fileRef = 89087C8F4D9AE70616BADA0970808D4F /* PrimerTheme+Inputs.swift */; };
-		FD0669190AED9EE49C6099AC93E6F5F7 /* PrimerSettings.swift in Sources */ = {isa = PBXBuildFile; fileRef = 8453FAED373CE0FF521C6A9EB2433A97 /* PrimerSettings.swift */; };
-		FD18F566FF2B0C631386FEA8D03E0833 /* PrimerButton.swift in Sources */ = {isa = PBXBuildFile; fileRef = F428AF7C5C3CFBC795635798C64F2588 /* PrimerButton.swift */; };
-		FEDCFE919311EF54C7EC883E1E08724C /* PayPalTokenizationViewModel.swift in Sources */ = {isa = PBXBuildFile; fileRef = 663BEEC1CA515E94658B9DA8231FD2C9 /* PayPalTokenizationViewModel.swift */; };
-		FF94B3EAFB45516E3048C472F28C1BED /* ApplePay.swift in Sources */ = {isa = PBXBuildFile; fileRef = FA0EBBFE455EE9F4C3902A2D364A06DE /* ApplePay.swift */; };
+		F517C936F4D3F712F9AFE5BAB536E8FC /* TokenizationService.swift in Sources */ = {isa = PBXBuildFile; fileRef = 641B10A06C62BAD4AFBE04B67EB7A86B /* TokenizationService.swift */; };
+		F57138430BD1CFA85B35AC7E676F2E3C /* CancellableThenable.swift in Sources */ = {isa = PBXBuildFile; fileRef = F7E7CAA4E0EE62B3027E036C925E9CCD /* CancellableThenable.swift */; };
+		F8E866D31191E4BFABE6C9BDD64F6307 /* FormType.swift in Sources */ = {isa = PBXBuildFile; fileRef = D3020F9A41C6103AD37F184278C0CD73 /* FormType.swift */; };
+		F9053E0B0273B951E0CFACBB08DF4FDA /* PrimerImage.swift in Sources */ = {isa = PBXBuildFile; fileRef = 24219A069D2628FCD8215C7F3E6896D6 /* PrimerImage.swift */; };
+		F947D824886B7AD651E1AC0516141BEE /* DateExtension.swift in Sources */ = {isa = PBXBuildFile; fileRef = 87E0014A9C3960D46C43DA948C22BE40 /* DateExtension.swift */; };
+		FB5A660EF29130160241BE6B3687CBCE /* Klarna.swift in Sources */ = {isa = PBXBuildFile; fileRef = 2502F1AEFB7061D2A9B1E98170053769 /* Klarna.swift */; };
+		FBD818C338089154E62A023F09246CE3 /* OrderItem.swift in Sources */ = {isa = PBXBuildFile; fileRef = A1F1136E75E51A0C9585049E41290C89 /* OrderItem.swift */; };
+		FC1E41559D3C7733258D92DF50442847 /* UINavigationController+Extensions.swift in Sources */ = {isa = PBXBuildFile; fileRef = 9912FF739EE1209A5BA229B627748416 /* UINavigationController+Extensions.swift */; };
+		FED6788E69B320D134B675024B190C58 /* PrimerScrollView.swift in Sources */ = {isa = PBXBuildFile; fileRef = 6E02B82C98B3F8ACA66C79910184D1CB /* PrimerScrollView.swift */; };
+		FF385F529AD596244050019E8361ED2E /* SuccessViewController.swift in Sources */ = {isa = PBXBuildFile; fileRef = 0666B1EBD814CF671454C7AE286C5846 /* SuccessViewController.swift */; };
 /* End PBXBuildFile section */
 
 /* Begin PBXContainerItemProxy section */
-		0DB52AC166516BD7B43E911579922A5E /* PBXContainerItemProxy */ = {
+		710527622A5D0987B5C633385A7D121A /* PBXContainerItemProxy */ = {
 			isa = PBXContainerItemProxy;
 			containerPortal = BFDFE7DC352907FC980B868725387E98 /* Project object */;
 			proxyType = 1;
 			remoteGlobalIDString = 6E6525C7043FBA7BB34A249010AF5593;
 			remoteInfo = "PrimerSDK-PrimerResources";
 		};
-		95FD0ABE8C0B83E4561CF6910397C558 /* PBXContainerItemProxy */ = {
+		7314A4E06A8FF0D0BCC29572038661C2 /* PBXContainerItemProxy */ = {
 			isa = PBXContainerItemProxy;
 			containerPortal = BFDFE7DC352907FC980B868725387E98 /* Project object */;
 			proxyType = 1;
 			remoteGlobalIDString = 6F5F0A81CAE773CFE5371059A81B5B6A;
 			remoteInfo = Primer3DS;
 		};
-		A243BEB0667B3F45451CB538A90F052B /* PBXContainerItemProxy */ = {
+		7333CFE380AC2EF3188B963390F4F1BE /* PBXContainerItemProxy */ = {
+			isa = PBXContainerItemProxy;
+			containerPortal = BFDFE7DC352907FC980B868725387E98 /* Project object */;
+			proxyType = 1;
+			remoteGlobalIDString = F3BE9108C53B53949406218CEA55E0B2;
+			remoteInfo = PrimerSDK;
+		};
+		A3E76C7A1F8EAB8040225E40A2D087F9 /* PBXContainerItemProxy */ = {
 			isa = PBXContainerItemProxy;
 			containerPortal = BFDFE7DC352907FC980B868725387E98 /* Project object */;
 			proxyType = 1;
 			remoteGlobalIDString = 6C144A762E9B598392AFFEC8F873746A;
 			remoteInfo = "Pods-PrimerSDK_Example";
 		};
-		B5DBC4E79E65987346EC51E394DB04AF /* PBXContainerItemProxy */ = {
-			isa = PBXContainerItemProxy;
-			containerPortal = BFDFE7DC352907FC980B868725387E98 /* Project object */;
-			proxyType = 1;
-			remoteGlobalIDString = F3BE9108C53B53949406218CEA55E0B2;
-			remoteInfo = PrimerSDK;
-		};
 /* End PBXContainerItemProxy section */
 
 /* Begin PBXFileReference section */
-		010E298F0B6BF4948D92C6709FA0D6D6 /* Endpoint.swift */ = {isa = PBXFileReference; includeInIndex = 1; lastKnownFileType = sourcecode.swift; path = Endpoint.swift; sourceTree = "<group>"; };
-		0112BAD38E7D692EB75CED5A102C0C8E /* PrimerThemeData.swift */ = {isa = PBXFileReference; includeInIndex = 1; lastKnownFileType = sourcecode.swift; path = PrimerThemeData.swift; sourceTree = "<group>"; };
+		0122DA09C1FA725F02667551B37B65E5 /* AES256.swift */ = {isa = PBXFileReference; includeInIndex = 1; lastKnownFileType = sourcecode.swift; path = AES256.swift; sourceTree = "<group>"; };
 		01866C554CEF16E126084C5F08741462 /* Primer3DS-xcframeworks.sh */ = {isa = PBXFileReference; includeInIndex = 1; lastKnownFileType = text.script.sh; path = "Primer3DS-xcframeworks.sh"; sourceTree = "<group>"; };
 		01971059EB58189857FE60D02FA9BA68 /* ResourceBundle-PrimerResources-PrimerSDK-Info.plist */ = {isa = PBXFileReference; includeInIndex = 1; lastKnownFileType = text.plist.xml; path = "ResourceBundle-PrimerResources-PrimerSDK-Info.plist"; sourceTree = "<group>"; };
-<<<<<<< HEAD
-		025C3F92895B651B7E1B711A7B461E61 /* Keychain.swift */ = {isa = PBXFileReference; includeInIndex = 1; lastKnownFileType = sourcecode.swift; path = Keychain.swift; sourceTree = "<group>"; };
-		02F755705CA7605A88C163E6F474140B /* Primer.swift */ = {isa = PBXFileReference; includeInIndex = 1; lastKnownFileType = sourcecode.swift; path = Primer.swift; sourceTree = "<group>"; };
-		067996E5FAB99512B4C113AFEF7D9110 /* AnyEncodable.swift */ = {isa = PBXFileReference; includeInIndex = 1; lastKnownFileType = sourcecode.swift; path = AnyEncodable.swift; sourceTree = "<group>"; };
-		069F7140B3F676FD3E37083538E99325 /* CardNetwork.swift */ = {isa = PBXFileReference; includeInIndex = 1; lastKnownFileType = sourcecode.swift; path = CardNetwork.swift; sourceTree = "<group>"; };
-		075C0FE6F933F042E686C07D7E78A13D /* AnalyticsService.swift */ = {isa = PBXFileReference; includeInIndex = 1; lastKnownFileType = sourcecode.swift; path = AnalyticsService.swift; sourceTree = "<group>"; };
+		033FF6D2CBBB54853D08BD3073541556 /* PaymentAPIModel.swift */ = {isa = PBXFileReference; includeInIndex = 1; lastKnownFileType = sourcecode.swift; path = PaymentAPIModel.swift; sourceTree = "<group>"; };
+		06080C3769856AC4E94B2A4E416EBD7E /* ClientSession.swift */ = {isa = PBXFileReference; includeInIndex = 1; lastKnownFileType = sourcecode.swift; path = ClientSession.swift; sourceTree = "<group>"; };
+		0666B1EBD814CF671454C7AE286C5846 /* SuccessViewController.swift */ = {isa = PBXFileReference; includeInIndex = 1; lastKnownFileType = sourcecode.swift; path = SuccessViewController.swift; sourceTree = "<group>"; };
+		0752BD41344C3C460998317452214897 /* CancellablePromise.swift */ = {isa = PBXFileReference; includeInIndex = 1; lastKnownFileType = sourcecode.swift; path = CancellablePromise.swift; sourceTree = "<group>"; };
 		07ABAC4A253752E5EFD21CFD15864DBF /* PrimerSDK.debug.xcconfig */ = {isa = PBXFileReference; includeInIndex = 1; lastKnownFileType = text.xcconfig; path = PrimerSDK.debug.xcconfig; sourceTree = "<group>"; };
-		0B0A9CB3CF073E9D702E5D664A3CFC2A /* PrimerDelegate.swift */ = {isa = PBXFileReference; includeInIndex = 1; lastKnownFileType = sourcecode.swift; path = PrimerDelegate.swift; sourceTree = "<group>"; };
-		0D77D4C398B8E6ECDAF536F3FDBCBCC8 /* PrimerCVVFieldView.swift */ = {isa = PBXFileReference; includeInIndex = 1; lastKnownFileType = sourcecode.swift; path = PrimerCVVFieldView.swift; sourceTree = "<group>"; };
-		0D82BD8C82042D85BC2A08DDAEAC70A7 /* PrimerResultViewController.swift */ = {isa = PBXFileReference; includeInIndex = 1; lastKnownFileType = sourcecode.swift; path = PrimerResultViewController.swift; sourceTree = "<group>"; };
-		0DB8A152C51ABA16D6F9C834C6C3E51A /* CoreDataDispatcher.swift */ = {isa = PBXFileReference; includeInIndex = 1; lastKnownFileType = sourcecode.swift; path = CoreDataDispatcher.swift; sourceTree = "<group>"; };
-		0E68E14C44D7B49DA70126EC199FD3FB /* Connectivity.swift */ = {isa = PBXFileReference; includeInIndex = 1; lastKnownFileType = sourcecode.swift; path = Connectivity.swift; sourceTree = "<group>"; };
-		10265B46F8284F678030EE54D4A78981 /* Parser.swift */ = {isa = PBXFileReference; includeInIndex = 1; lastKnownFileType = sourcecode.swift; path = Parser.swift; sourceTree = "<group>"; };
-		103151A4E4EED823E2ED8929E9CA690F /* Customer.swift */ = {isa = PBXFileReference; includeInIndex = 1; lastKnownFileType = sourcecode.swift; path = Customer.swift; sourceTree = "<group>"; };
-		103D24604F425A71BD02B6386A2751F2 /* PrimerTheme+Buttons.swift */ = {isa = PBXFileReference; includeInIndex = 1; lastKnownFileType = sourcecode.swift; path = "PrimerTheme+Buttons.swift"; sourceTree = "<group>"; };
-		10B49F245BC5678834A2E758D657132E /* PrimerTableViewCell.swift */ = {isa = PBXFileReference; includeInIndex = 1; lastKnownFileType = sourcecode.swift; path = PrimerTableViewCell.swift; sourceTree = "<group>"; };
-		111AE42BE851D739328F98383F4F18F1 /* tr.lproj */ = {isa = PBXFileReference; includeInIndex = 1; lastKnownFileType = folder; path = tr.lproj; sourceTree = "<group>"; };
-		11C1A5820CCB77A0586462BB0D300CAA /* CancellablePromise.swift */ = {isa = PBXFileReference; includeInIndex = 1; lastKnownFileType = sourcecode.swift; path = CancellablePromise.swift; sourceTree = "<group>"; };
-		1359B97CA34E44AD75E6F14252AC4010 /* PrimerNibView.swift */ = {isa = PBXFileReference; includeInIndex = 1; lastKnownFileType = sourcecode.swift; path = PrimerNibView.swift; sourceTree = "<group>"; };
-		15A1E1A9A45FCEEB69AA8FC738F4683A /* Apaya.swift */ = {isa = PBXFileReference; includeInIndex = 1; lastKnownFileType = sourcecode.swift; path = Apaya.swift; sourceTree = "<group>"; };
-		16672530D821EF5427F94C2732AFCAC5 /* VaultPaymentMethodView.swift */ = {isa = PBXFileReference; includeInIndex = 1; lastKnownFileType = sourcecode.swift; path = VaultPaymentMethodView.swift; sourceTree = "<group>"; };
-		1763908280CE02FC1F17BD269E6DF070 /* VaultPaymentMethodViewController.swift */ = {isa = PBXFileReference; includeInIndex = 1; lastKnownFileType = sourcecode.swift; path = VaultPaymentMethodViewController.swift; sourceTree = "<group>"; };
-		18580BC6A8E245A636E65BDD29D52E55 /* PrimerAPIClient.swift */ = {isa = PBXFileReference; includeInIndex = 1; lastKnownFileType = sourcecode.swift; path = PrimerAPIClient.swift; sourceTree = "<group>"; };
-		18FDD28945BDD9C40616770A07C897FD /* VaultCheckoutViewModel.swift */ = {isa = PBXFileReference; includeInIndex = 1; lastKnownFileType = sourcecode.swift; path = VaultCheckoutViewModel.swift; sourceTree = "<group>"; };
-		1D25B152819DAFE49B45FB405A66E74A /* UserDefaultsExtension.swift */ = {isa = PBXFileReference; includeInIndex = 1; lastKnownFileType = sourcecode.swift; path = UserDefaultsExtension.swift; sourceTree = "<group>"; };
+		08A252064DE039A7A95229A5B18142F0 /* PrimerContainerViewController.swift */ = {isa = PBXFileReference; includeInIndex = 1; lastKnownFileType = sourcecode.swift; path = PrimerContainerViewController.swift; sourceTree = "<group>"; };
+		093563A63030ECD80065EA618073B7C3 /* AlertController.swift */ = {isa = PBXFileReference; includeInIndex = 1; lastKnownFileType = sourcecode.swift; path = AlertController.swift; sourceTree = "<group>"; };
+		09C30FF96191C9462D58843FA0C90ECF /* URLSessionStack.swift */ = {isa = PBXFileReference; includeInIndex = 1; lastKnownFileType = sourcecode.swift; path = URLSessionStack.swift; sourceTree = "<group>"; };
+		0A93B18BF2828A1DD6906795F8DB2AEA /* nb.lproj */ = {isa = PBXFileReference; includeInIndex = 1; path = nb.lproj; sourceTree = "<group>"; };
+		0B7E4FA8BACC8D1A529B8D3636E0A779 /* PrimerTheme+Colors.swift */ = {isa = PBXFileReference; includeInIndex = 1; lastKnownFileType = sourcecode.swift; path = "PrimerTheme+Colors.swift"; sourceTree = "<group>"; };
+		0BEC275C76ED40052AD42E204E576C7A /* UXMode.swift */ = {isa = PBXFileReference; includeInIndex = 1; lastKnownFileType = sourcecode.swift; path = UXMode.swift; sourceTree = "<group>"; };
+		0C42B1C36BF1452597C216CA5CCA7D96 /* ResumeHandlerProtocol.swift */ = {isa = PBXFileReference; includeInIndex = 1; lastKnownFileType = sourcecode.swift; path = ResumeHandlerProtocol.swift; sourceTree = "<group>"; };
+		0DB33FD561E2ADD41688FEC0BF77DD34 /* QRCodeViewController.swift */ = {isa = PBXFileReference; includeInIndex = 1; lastKnownFileType = sourcecode.swift; path = QRCodeViewController.swift; sourceTree = "<group>"; };
+		0DDE2CF1A49D2B52F23566187705240E /* CardScannerViewController.swift */ = {isa = PBXFileReference; includeInIndex = 1; lastKnownFileType = sourcecode.swift; path = CardScannerViewController.swift; sourceTree = "<group>"; };
+		0EE0040D017CD949743C19ED8A8BF89D /* PrimerResultComponentView.swift */ = {isa = PBXFileReference; includeInIndex = 1; lastKnownFileType = sourcecode.swift; path = PrimerResultComponentView.swift; sourceTree = "<group>"; };
+		0EE3C104E4CC2A847E601C1A428266CC /* nl.lproj */ = {isa = PBXFileReference; includeInIndex = 1; path = nl.lproj; sourceTree = "<group>"; };
+		0F0D303758D204CEBC463357E7223BC1 /* Catchable.swift */ = {isa = PBXFileReference; includeInIndex = 1; lastKnownFileType = sourcecode.swift; path = Catchable.swift; sourceTree = "<group>"; };
+		1312AD23D18CB639F43D71493D71FAAC /* DataExtension.swift */ = {isa = PBXFileReference; includeInIndex = 1; lastKnownFileType = sourcecode.swift; path = DataExtension.swift; sourceTree = "<group>"; };
+		13174A3BE6BA5EDBE64D57F45D66366A /* PrimerVaultManagerViewController.swift */ = {isa = PBXFileReference; includeInIndex = 1; lastKnownFileType = sourcecode.swift; path = PrimerVaultManagerViewController.swift; sourceTree = "<group>"; };
+		14D2DB33B1F2F93689100926B640D623 /* PrimerLoadingViewController.swift */ = {isa = PBXFileReference; includeInIndex = 1; lastKnownFileType = sourcecode.swift; path = PrimerLoadingViewController.swift; sourceTree = "<group>"; };
+		156A52844F46690C4D284A138FB8E3D0 /* pl.lproj */ = {isa = PBXFileReference; includeInIndex = 1; path = pl.lproj; sourceTree = "<group>"; };
+		174732E30EC4F33D3F7306F83CAEFFCA /* DependencyInjection.swift */ = {isa = PBXFileReference; includeInIndex = 1; lastKnownFileType = sourcecode.swift; path = DependencyInjection.swift; sourceTree = "<group>"; };
+		1869D43894A04F643C4CCCFDEA2CA867 /* VaultPaymentMethodView.swift */ = {isa = PBXFileReference; includeInIndex = 1; lastKnownFileType = sourcecode.swift; path = VaultPaymentMethodView.swift; sourceTree = "<group>"; };
+		1A7A2547978AE69A70DECD38B8D9841B /* PrimerThemeData+Deprecated.swift */ = {isa = PBXFileReference; includeInIndex = 1; lastKnownFileType = sourcecode.swift; path = "PrimerThemeData+Deprecated.swift"; sourceTree = "<group>"; };
+		1B056A54F429F1909382CC78176A7B28 /* PrimerViewController.swift */ = {isa = PBXFileReference; includeInIndex = 1; lastKnownFileType = sourcecode.swift; path = PrimerViewController.swift; sourceTree = "<group>"; };
+		1B35FACDBE84CA06A1A274CB97506623 /* PrimerError.swift */ = {isa = PBXFileReference; includeInIndex = 1; lastKnownFileType = sourcecode.swift; path = PrimerError.swift; sourceTree = "<group>"; };
+		1C5F9F62ED954DCE401A5451B3A6AA62 /* PrimerResultViewController.swift */ = {isa = PBXFileReference; includeInIndex = 1; lastKnownFileType = sourcecode.swift; path = PrimerResultViewController.swift; sourceTree = "<group>"; };
+		1D1A91B302C872F5931BC2D77A8F4098 /* PrimerDelegate.swift */ = {isa = PBXFileReference; includeInIndex = 1; lastKnownFileType = sourcecode.swift; path = PrimerDelegate.swift; sourceTree = "<group>"; };
 		1EB79EC7D2058D018AB15B71DA0904C3 /* Primer3DS-prefix.pch */ = {isa = PBXFileReference; includeInIndex = 1; lastKnownFileType = sourcecode.c.h; path = "Primer3DS-prefix.pch"; sourceTree = "<group>"; };
-		1EC7ACA67455123FF998F7B2E8722507 /* SuccessResponse.swift */ = {isa = PBXFileReference; includeInIndex = 1; lastKnownFileType = sourcecode.swift; path = SuccessResponse.swift; sourceTree = "<group>"; };
-		20C82B6CE0C262EFEEF233E1C9176252 /* PrimerVaultManagerViewController.swift */ = {isa = PBXFileReference; includeInIndex = 1; lastKnownFileType = sourcecode.swift; path = PrimerVaultManagerViewController.swift; sourceTree = "<group>"; };
-		210636BB4D916C135166FBB0CC94F40C /* 3DS.swift */ = {isa = PBXFileReference; includeInIndex = 1; lastKnownFileType = sourcecode.swift; path = 3DS.swift; sourceTree = "<group>"; };
-=======
-		01D705888A58E11944C9934AC042EEF5 /* BankSelectorTokenizationViewModel.swift */ = {isa = PBXFileReference; includeInIndex = 1; lastKnownFileType = sourcecode.swift; path = BankSelectorTokenizationViewModel.swift; sourceTree = "<group>"; };
-		027B7A32A89FA12598F9AC58ADF399BD /* AlertController.swift */ = {isa = PBXFileReference; includeInIndex = 1; lastKnownFileType = sourcecode.swift; path = AlertController.swift; sourceTree = "<group>"; };
-		027DFB1717C68B8B38DCE890A6FD60CE /* de.lproj */ = {isa = PBXFileReference; includeInIndex = 1; lastKnownFileType = folder; path = de.lproj; sourceTree = "<group>"; };
-		0290EBC449C1BB53F01C8CE2B955B52D /* PrimerViewExtensions.swift */ = {isa = PBXFileReference; includeInIndex = 1; lastKnownFileType = sourcecode.swift; path = PrimerViewExtensions.swift; sourceTree = "<group>"; };
-		031C59C266C22E1012DF94117DB68DE6 /* PaymentMethodConfigurationType.swift */ = {isa = PBXFileReference; includeInIndex = 1; lastKnownFileType = sourcecode.swift; path = PaymentMethodConfigurationType.swift; sourceTree = "<group>"; };
-		03662D6ABDCFE2F2A9F1D8B793FFB252 /* ClientSession.swift */ = {isa = PBXFileReference; includeInIndex = 1; lastKnownFileType = sourcecode.swift; path = ClientSession.swift; sourceTree = "<group>"; };
-		03CFA4FFEB6F616D78C5CDF2D89B4B5A /* PrimerError.swift */ = {isa = PBXFileReference; includeInIndex = 1; lastKnownFileType = sourcecode.swift; path = PrimerError.swift; sourceTree = "<group>"; };
-		07ABAC4A253752E5EFD21CFD15864DBF /* PrimerSDK.debug.xcconfig */ = {isa = PBXFileReference; includeInIndex = 1; lastKnownFileType = text.xcconfig; path = PrimerSDK.debug.xcconfig; sourceTree = "<group>"; };
-		07F942EAAACE6A3D140924CE0E470D15 /* 3DSService.swift */ = {isa = PBXFileReference; includeInIndex = 1; lastKnownFileType = sourcecode.swift; path = 3DSService.swift; sourceTree = "<group>"; };
-		088B445AADAB9DB464BE38E5DAEC590A /* Cancellable.swift */ = {isa = PBXFileReference; includeInIndex = 1; lastKnownFileType = sourcecode.swift; path = Cancellable.swift; sourceTree = "<group>"; };
-		093E93E934D59357A37E4066243AD651 /* PrimerTextFieldView.xib */ = {isa = PBXFileReference; includeInIndex = 1; lastKnownFileType = file.xib; path = PrimerTextFieldView.xib; sourceTree = "<group>"; };
-		09E19E3019ABC2A160E6689E5BDA6EBF /* PrimerInputViewController.swift */ = {isa = PBXFileReference; includeInIndex = 1; lastKnownFileType = sourcecode.swift; path = PrimerInputViewController.swift; sourceTree = "<group>"; };
-		0A79B99DB39D3AE575B71DB38A267FFA /* nl.lproj */ = {isa = PBXFileReference; includeInIndex = 1; lastKnownFileType = folder; path = nl.lproj; sourceTree = "<group>"; };
-		0CEC28B4C213D7A51CDFB304DB950A18 /* Catchable.swift */ = {isa = PBXFileReference; includeInIndex = 1; lastKnownFileType = sourcecode.swift; path = Catchable.swift; sourceTree = "<group>"; };
-		0D7660B539F7C5EA3B8C6D36509F1847 /* 3DS.swift */ = {isa = PBXFileReference; includeInIndex = 1; lastKnownFileType = sourcecode.swift; path = 3DS.swift; sourceTree = "<group>"; };
-		0DFD0D5DD66C067273A9BE4ACFFBE9C8 /* RecoverWrappers.swift */ = {isa = PBXFileReference; includeInIndex = 1; lastKnownFileType = sourcecode.swift; path = RecoverWrappers.swift; sourceTree = "<group>"; };
-		0E9684D635DA6E4EBCA46CEA838C1367 /* PrimerTheme.swift */ = {isa = PBXFileReference; includeInIndex = 1; lastKnownFileType = sourcecode.swift; path = PrimerTheme.swift; sourceTree = "<group>"; };
-		0EB03BDEA84D542169280A39A051BF67 /* GuaranteeWrappers.swift */ = {isa = PBXFileReference; includeInIndex = 1; lastKnownFileType = sourcecode.swift; path = GuaranteeWrappers.swift; sourceTree = "<group>"; };
-		0EF8974D844E39783CFEB42C0F874C27 /* ConcurrencyLimitedDispatcher.swift */ = {isa = PBXFileReference; includeInIndex = 1; lastKnownFileType = sourcecode.swift; path = ConcurrencyLimitedDispatcher.swift; sourceTree = "<group>"; };
-		0F50A3648790C2A895E0E78248B36636 /* ArrayExtension.swift */ = {isa = PBXFileReference; includeInIndex = 1; lastKnownFileType = sourcecode.swift; path = ArrayExtension.swift; sourceTree = "<group>"; };
-		0F79434C26416285BF655EBFC2EEB44E /* QRCodeViewController.swift */ = {isa = PBXFileReference; includeInIndex = 1; lastKnownFileType = sourcecode.swift; path = QRCodeViewController.swift; sourceTree = "<group>"; };
-		10008AD75D44C8828FE70617B88C5DC5 /* VaultPaymentMethodView.swift */ = {isa = PBXFileReference; includeInIndex = 1; lastKnownFileType = sourcecode.swift; path = VaultPaymentMethodView.swift; sourceTree = "<group>"; };
-		106A7DC140F4EA8375F6015807DF927C /* PayPalService.swift */ = {isa = PBXFileReference; includeInIndex = 1; lastKnownFileType = sourcecode.swift; path = PayPalService.swift; sourceTree = "<group>"; };
-		118D8127D2601C7C17552C495F7881DA /* FormType.swift */ = {isa = PBXFileReference; includeInIndex = 1; lastKnownFileType = sourcecode.swift; path = FormType.swift; sourceTree = "<group>"; };
-		11971FF7F990F1BD9125C26D3FF6A9DB /* CardNetwork.swift */ = {isa = PBXFileReference; includeInIndex = 1; lastKnownFileType = sourcecode.swift; path = CardNetwork.swift; sourceTree = "<group>"; };
-		11C5537605394E16B7022D8C749C8543 /* CountryCode.swift */ = {isa = PBXFileReference; includeInIndex = 1; lastKnownFileType = sourcecode.swift; path = CountryCode.swift; sourceTree = "<group>"; };
-		12C5CAA44B1517806BA952FDBB10FA24 /* PrimerConfiguration.swift */ = {isa = PBXFileReference; includeInIndex = 1; lastKnownFileType = sourcecode.swift; path = PrimerConfiguration.swift; sourceTree = "<group>"; };
-		130E7DB609EC110BB13A3598C9727C2A /* ApplePay.swift */ = {isa = PBXFileReference; includeInIndex = 1; lastKnownFileType = sourcecode.swift; path = ApplePay.swift; sourceTree = "<group>"; };
-		1469346B9A3CEA5073D51B988542292A /* PrimerCardNumberFieldView.swift */ = {isa = PBXFileReference; includeInIndex = 1; lastKnownFileType = sourcecode.swift; path = PrimerCardNumberFieldView.swift; sourceTree = "<group>"; };
-		15ED121DB41C8CFE40BA0EE9B1E18534 /* Parser.swift */ = {isa = PBXFileReference; includeInIndex = 1; lastKnownFileType = sourcecode.swift; path = Parser.swift; sourceTree = "<group>"; };
-		1635B93344AF1165E8E0A73CD4A89285 /* fr.lproj */ = {isa = PBXFileReference; includeInIndex = 1; lastKnownFileType = folder; path = fr.lproj; sourceTree = "<group>"; };
-		164C6E722EB7ADCCF35889C766583C2A /* AnyCodable.swift */ = {isa = PBXFileReference; includeInIndex = 1; lastKnownFileType = sourcecode.swift; path = AnyCodable.swift; sourceTree = "<group>"; };
-		189B56DBD5DF94F8F52AE5B6D27A85E4 /* UXMode.swift */ = {isa = PBXFileReference; includeInIndex = 1; lastKnownFileType = sourcecode.swift; path = UXMode.swift; sourceTree = "<group>"; };
-		1A76DE7D199374E719C57D5D574B6C10 /* Icons.xcassets */ = {isa = PBXFileReference; includeInIndex = 1; lastKnownFileType = folder.assetcatalog; name = Icons.xcassets; path = Sources/PrimerSDK/Resources/Icons.xcassets; sourceTree = "<group>"; };
-		1B2573D58581259FDF537D137E42CDBC /* PrimerThemeData.swift */ = {isa = PBXFileReference; includeInIndex = 1; lastKnownFileType = sourcecode.swift; path = PrimerThemeData.swift; sourceTree = "<group>"; };
-		1C9378EB6B424381AE9CC3E54E34E21C /* Currency.swift */ = {isa = PBXFileReference; includeInIndex = 1; lastKnownFileType = sourcecode.swift; path = Currency.swift; sourceTree = "<group>"; };
-		1CAEFC00CD29F7C6F745E79A758ACD4C /* Keychain.swift */ = {isa = PBXFileReference; includeInIndex = 1; lastKnownFileType = sourcecode.swift; path = Keychain.swift; sourceTree = "<group>"; };
-		1D2D4FA4311295145AB050079D313A43 /* Customer.swift */ = {isa = PBXFileReference; includeInIndex = 1; lastKnownFileType = sourcecode.swift; path = Customer.swift; sourceTree = "<group>"; };
-		1D752366E5A614F2B5CF7BB7C5CCE29F /* KlarnaTokenizationViewModel.swift */ = {isa = PBXFileReference; includeInIndex = 1; lastKnownFileType = sourcecode.swift; path = KlarnaTokenizationViewModel.swift; sourceTree = "<group>"; };
-		1F55F440331FE1256E2714509341680E /* PrimerContainerViewController.swift */ = {isa = PBXFileReference; includeInIndex = 1; lastKnownFileType = sourcecode.swift; path = PrimerContainerViewController.swift; sourceTree = "<group>"; };
-		1F6890CBB9A0F659373D58C244AEDE76 /* DateExtension.swift */ = {isa = PBXFileReference; includeInIndex = 1; lastKnownFileType = sourcecode.swift; path = DateExtension.swift; sourceTree = "<group>"; };
->>>>>>> 534ff8fc
+		1F1E8D695DC5E8C3FB2EB6B703E2C6CA /* RateLimitedDispatcher.swift */ = {isa = PBXFileReference; includeInIndex = 1; lastKnownFileType = sourcecode.swift; path = RateLimitedDispatcher.swift; sourceTree = "<group>"; };
+		203BB6AC80A28FF8F5BF6CB917EAEFF4 /* PrimerHeadlessUniversalCheckoutUIManager.swift */ = {isa = PBXFileReference; includeInIndex = 1; lastKnownFileType = sourcecode.swift; path = PrimerHeadlessUniversalCheckoutUIManager.swift; sourceTree = "<group>"; };
+		20402235033074A149C8FFC1B833607E /* after.swift */ = {isa = PBXFileReference; includeInIndex = 1; lastKnownFileType = sourcecode.swift; path = after.swift; sourceTree = "<group>"; };
+		20560427EE60D4F2FED34E20EEA17819 /* CatchWrappers.swift */ = {isa = PBXFileReference; includeInIndex = 1; lastKnownFileType = sourcecode.swift; path = CatchWrappers.swift; sourceTree = "<group>"; };
+		2103B28385064FDEBBD51B0D4F802AF7 /* PrimerSource.swift */ = {isa = PBXFileReference; includeInIndex = 1; lastKnownFileType = sourcecode.swift; path = PrimerSource.swift; sourceTree = "<group>"; };
+		21D23B77E7EEDCF1512DDFD7A558C049 /* Apaya.swift */ = {isa = PBXFileReference; includeInIndex = 1; lastKnownFileType = sourcecode.swift; path = Apaya.swift; sourceTree = "<group>"; };
 		21F4ACB1142B1B9457658584BF5CD35A /* Pods-PrimerSDK_Example-dummy.m */ = {isa = PBXFileReference; includeInIndex = 1; lastKnownFileType = sourcecode.c.objc; path = "Pods-PrimerSDK_Example-dummy.m"; sourceTree = "<group>"; };
-		22E96532FE2F9F3BE29957D81438F488 /* PrimerLoadingViewController.swift */ = {isa = PBXFileReference; includeInIndex = 1; lastKnownFileType = sourcecode.swift; path = PrimerLoadingViewController.swift; sourceTree = "<group>"; };
-		22ECE076C94D54216ECF51DF16406A64 /* PrimerViewController.swift */ = {isa = PBXFileReference; includeInIndex = 1; lastKnownFileType = sourcecode.swift; path = PrimerViewController.swift; sourceTree = "<group>"; };
-		236E7CF49CB581221244F19E0994A0CB /* IntExtension.swift */ = {isa = PBXFileReference; includeInIndex = 1; lastKnownFileType = sourcecode.swift; path = IntExtension.swift; sourceTree = "<group>"; };
-		236FF48E22C16F9DF339A61BF37B6331 /* Analytics.swift */ = {isa = PBXFileReference; includeInIndex = 1; lastKnownFileType = sourcecode.swift; path = Analytics.swift; sourceTree = "<group>"; };
+		22142871FA2B7A72449FAC3300530634 /* CardNetwork.swift */ = {isa = PBXFileReference; includeInIndex = 1; lastKnownFileType = sourcecode.swift; path = CardNetwork.swift; sourceTree = "<group>"; };
 		23FD1D157B8C8E7148BE8A7D354A051F /* Pods-PrimerSDK_Tests */ = {isa = PBXFileReference; explicitFileType = wrapper.framework; includeInIndex = 0; name = "Pods-PrimerSDK_Tests"; path = Pods_PrimerSDK_Tests.framework; sourceTree = BUILT_PRODUCTS_DIR; };
-		262B5A8786534BEDCC57AC66D8488005 /* PrimerCardholderNameFieldView.swift */ = {isa = PBXFileReference; includeInIndex = 1; lastKnownFileType = sourcecode.swift; path = PrimerCardholderNameFieldView.swift; sourceTree = "<group>"; };
-		26FE4C7CBDFE54FAC0BC9FC94E3A95EA /* PrimerScrollView.swift */ = {isa = PBXFileReference; includeInIndex = 1; lastKnownFileType = sourcecode.swift; path = PrimerScrollView.swift; sourceTree = "<group>"; };
-		2796B517334A85FE273247C85E3F7711 /* ThreeDS_SDK.xcframework */ = {isa = PBXFileReference; includeInIndex = 1; lastKnownFileType = wrapper.xcframework; name = ThreeDS_SDK.xcframework; path = Sources/Frameworks/ThreeDS_SDK.xcframework; sourceTree = "<group>"; };
+		24219A069D2628FCD8215C7F3E6896D6 /* PrimerImage.swift */ = {isa = PBXFileReference; includeInIndex = 1; lastKnownFileType = sourcecode.swift; path = PrimerImage.swift; sourceTree = "<group>"; };
+		24C123AADC040BE600145FB7FE9D0D66 /* AnalyticsService.swift */ = {isa = PBXFileReference; includeInIndex = 1; lastKnownFileType = sourcecode.swift; path = AnalyticsService.swift; sourceTree = "<group>"; };
+		2502F1AEFB7061D2A9B1E98170053769 /* Klarna.swift */ = {isa = PBXFileReference; includeInIndex = 1; lastKnownFileType = sourcecode.swift; path = Klarna.swift; sourceTree = "<group>"; };
+		25A9CC192BE5BC84A244DFDB010510B2 /* Primer.swift */ = {isa = PBXFileReference; includeInIndex = 1; lastKnownFileType = sourcecode.swift; path = Primer.swift; sourceTree = "<group>"; };
+		27445FE9C9DE5E19EF3B5E6E507A2322 /* Currency.swift */ = {isa = PBXFileReference; includeInIndex = 1; lastKnownFileType = sourcecode.swift; path = Currency.swift; sourceTree = "<group>"; };
+		274A62C27906177224548C54BF9428E1 /* Colors.swift */ = {isa = PBXFileReference; includeInIndex = 1; lastKnownFileType = sourcecode.swift; path = Colors.swift; sourceTree = "<group>"; };
+		275031A157FC5EE2C9C8F199FDFAC163 /* AdyenDotPay.swift */ = {isa = PBXFileReference; includeInIndex = 1; lastKnownFileType = sourcecode.swift; path = AdyenDotPay.swift; sourceTree = "<group>"; };
+		278DC6D4FEE33D12D79CF8E635F1DED3 /* PrimerNibView.swift */ = {isa = PBXFileReference; includeInIndex = 1; lastKnownFileType = sourcecode.swift; path = PrimerNibView.swift; sourceTree = "<group>"; };
+		2796B517334A85FE273247C85E3F7711 /* ThreeDS_SDK.xcframework */ = {isa = PBXFileReference; includeInIndex = 1; name = ThreeDS_SDK.xcframework; path = Sources/Frameworks/ThreeDS_SDK.xcframework; sourceTree = "<group>"; };
 		27BDD1E1017D996DE3A5725F205A4733 /* PrimerSDK.release.xcconfig */ = {isa = PBXFileReference; includeInIndex = 1; lastKnownFileType = text.xcconfig; path = PrimerSDK.release.xcconfig; sourceTree = "<group>"; };
+		2892A62195BEFAD2999FDFB3E08119B0 /* PaymentMethodToken.swift */ = {isa = PBXFileReference; includeInIndex = 1; lastKnownFileType = sourcecode.swift; path = PaymentMethodToken.swift; sourceTree = "<group>"; };
 		28E47791C9F9D0A9BA05C719761A4F3F /* PrimerSDK */ = {isa = PBXFileReference; explicitFileType = wrapper.framework; includeInIndex = 0; name = PrimerSDK; path = PrimerSDK.framework; sourceTree = BUILT_PRODUCTS_DIR; };
-		290F10BB966D7811CE0399EC158197D1 /* CardFormPaymentMethodTokenizationViewModel.swift */ = {isa = PBXFileReference; includeInIndex = 1; lastKnownFileType = sourcecode.swift; path = CardFormPaymentMethodTokenizationViewModel.swift; sourceTree = "<group>"; };
-		2923A9AF7CBA58E4E56C9EA01E8EAB48 /* AppState.swift */ = {isa = PBXFileReference; includeInIndex = 1; lastKnownFileType = sourcecode.swift; path = AppState.swift; sourceTree = "<group>"; };
-		2B54AD57233F8963832F685C183EA45F /* PrimerCustomStyleTextField.swift */ = {isa = PBXFileReference; includeInIndex = 1; lastKnownFileType = sourcecode.swift; path = PrimerCustomStyleTextField.swift; sourceTree = "<group>"; };
-		2CDF6AAE65C708D4944DB9A7F0874C77 /* CatchWrappers.swift */ = {isa = PBXFileReference; includeInIndex = 1; lastKnownFileType = sourcecode.swift; path = CatchWrappers.swift; sourceTree = "<group>"; };
-		2D655D0FD5BB968A990B94021DB1BB42 /* VaultPaymentMethodViewModel.swift */ = {isa = PBXFileReference; includeInIndex = 1; lastKnownFileType = sourcecode.swift; path = VaultPaymentMethodViewModel.swift; sourceTree = "<group>"; };
-		2DABF58FCF8E6C1EDBC70BFC6955500B /* 3DSService+Promises.swift */ = {isa = PBXFileReference; includeInIndex = 1; lastKnownFileType = sourcecode.swift; path = "3DSService+Promises.swift"; sourceTree = "<group>"; };
-		2DBAA53CFDDD094066F313380DB4696B /* CardButton.swift */ = {isa = PBXFileReference; includeInIndex = 1; lastKnownFileType = sourcecode.swift; path = CardButton.swift; sourceTree = "<group>"; };
-		2DCBAF8CB988A3A548BB3D792BB24867 /* PrimerAPI.swift */ = {isa = PBXFileReference; includeInIndex = 1; lastKnownFileType = sourcecode.swift; path = PrimerAPI.swift; sourceTree = "<group>"; };
+		2B7BDE172A9EF691790D707F7BBDC9A9 /* ApplePay.swift */ = {isa = PBXFileReference; includeInIndex = 1; lastKnownFileType = sourcecode.swift; path = ApplePay.swift; sourceTree = "<group>"; };
+		2C4E83B3437E4337B2D089769DA443B5 /* ImageName.swift */ = {isa = PBXFileReference; includeInIndex = 1; lastKnownFileType = sourcecode.swift; path = ImageName.swift; sourceTree = "<group>"; };
+		2CFC4AAC246E06EC021D83E9B64EE314 /* VaultPaymentMethodViewModel.swift */ = {isa = PBXFileReference; includeInIndex = 1; lastKnownFileType = sourcecode.swift; path = VaultPaymentMethodViewModel.swift; sourceTree = "<group>"; };
+		2DB6C9096380994F16EBB8D25BEF44AF /* Logger.swift */ = {isa = PBXFileReference; includeInIndex = 1; lastKnownFileType = sourcecode.swift; path = Logger.swift; sourceTree = "<group>"; };
 		2DF81640B71DE10DE44F4CE03334790F /* PrimerSDK-prefix.pch */ = {isa = PBXFileReference; includeInIndex = 1; lastKnownFileType = sourcecode.c.h; path = "PrimerSDK-prefix.pch"; sourceTree = "<group>"; };
-		2E8483700AC375240C6A32B7E30E0353 /* CancellableCatchable.swift */ = {isa = PBXFileReference; includeInIndex = 1; lastKnownFileType = sourcecode.swift; path = CancellableCatchable.swift; sourceTree = "<group>"; };
-		316C17B0ECEC45882DC19E9C24FC0EE6 /* WebViewUtil.swift */ = {isa = PBXFileReference; includeInIndex = 1; lastKnownFileType = sourcecode.swift; path = WebViewUtil.swift; sourceTree = "<group>"; };
-		32C6F4605835A31A28C2C1209A85F63A /* CardScannerViewController+SimpleScanDelegate.swift */ = {isa = PBXFileReference; includeInIndex = 1; lastKnownFileType = sourcecode.swift; path = "CardScannerViewController+SimpleScanDelegate.swift"; sourceTree = "<group>"; };
-		3378462E18C687B8BB919B4EF361B91D /* Consolable.swift */ = {isa = PBXFileReference; includeInIndex = 1; lastKnownFileType = sourcecode.swift; path = Consolable.swift; sourceTree = "<group>"; };
-		33F7963E9A0B1C8BC7531D804997407C /* GuaranteeWrappers.swift */ = {isa = PBXFileReference; includeInIndex = 1; lastKnownFileType = sourcecode.swift; path = GuaranteeWrappers.swift; sourceTree = "<group>"; };
-		36391D902388E60A1F1895037FEBAA61 /* PaymentMethodConfigurationOptions.swift */ = {isa = PBXFileReference; includeInIndex = 1; lastKnownFileType = sourcecode.swift; path = PaymentMethodConfigurationOptions.swift; sourceTree = "<group>"; };
-		3675B2B4893F452857C816C6B67EA421 /* ResumeHandlerProtocol.swift */ = {isa = PBXFileReference; includeInIndex = 1; lastKnownFileType = sourcecode.swift; path = ResumeHandlerProtocol.swift; sourceTree = "<group>"; };
+		2F786B450E93CD28FEE85E90B88E810C /* PrimerHeadlessUniversalCheckout.swift */ = {isa = PBXFileReference; includeInIndex = 1; lastKnownFileType = sourcecode.swift; path = PrimerHeadlessUniversalCheckout.swift; sourceTree = "<group>"; };
+		317C60CED4C32AC3CC5777DE901DFA5E /* ExternalViewModel.swift */ = {isa = PBXFileReference; includeInIndex = 1; lastKnownFileType = sourcecode.swift; path = ExternalViewModel.swift; sourceTree = "<group>"; };
+		342207BD65658BDD7D5F590BE81A52B5 /* Resolver.swift */ = {isa = PBXFileReference; includeInIndex = 1; lastKnownFileType = sourcecode.swift; path = Resolver.swift; sourceTree = "<group>"; };
+		34C138B2BC3C8E1B3532A161CDAC2C4F /* Promise.swift */ = {isa = PBXFileReference; includeInIndex = 1; lastKnownFileType = sourcecode.swift; path = Promise.swift; sourceTree = "<group>"; };
+		352B9D5033B33DE7FD46EC35EF8D0B78 /* AnyEncodable.swift */ = {isa = PBXFileReference; includeInIndex = 1; lastKnownFileType = sourcecode.swift; path = AnyEncodable.swift; sourceTree = "<group>"; };
+		36E00A7EDB0E69C79FEABA02C83576A6 /* es.lproj */ = {isa = PBXFileReference; includeInIndex = 1; path = es.lproj; sourceTree = "<group>"; };
 		3780FF276696624E5AD4A629D4CC4AD8 /* Pods-PrimerSDK_Example-umbrella.h */ = {isa = PBXFileReference; includeInIndex = 1; lastKnownFileType = sourcecode.c.h; path = "Pods-PrimerSDK_Example-umbrella.h"; sourceTree = "<group>"; };
 		37BD3457C9DA0596324E3CDCC658CF05 /* Primer3DS.release.xcconfig */ = {isa = PBXFileReference; includeInIndex = 1; lastKnownFileType = text.xcconfig; path = Primer3DS.release.xcconfig; sourceTree = "<group>"; };
-		38E03AF8291A1E159CBAC5F40500D402 /* Content.swift */ = {isa = PBXFileReference; includeInIndex = 1; lastKnownFileType = sourcecode.swift; path = Content.swift; sourceTree = "<group>"; };
-		3A17D8EAFB73A61977EED63205D25753 /* CreateResumePaymentService.swift */ = {isa = PBXFileReference; includeInIndex = 1; lastKnownFileType = sourcecode.swift; path = CreateResumePaymentService.swift; sourceTree = "<group>"; };
-		3B40F065ABC6048D57DEF68962D530FC /* DirectDebitService.swift */ = {isa = PBXFileReference; includeInIndex = 1; lastKnownFileType = sourcecode.swift; path = DirectDebitService.swift; sourceTree = "<group>"; };
-		3B550A484186F98197AB83E0BCFC7242 /* TokenizationService.swift */ = {isa = PBXFileReference; includeInIndex = 1; lastKnownFileType = sourcecode.swift; path = TokenizationService.swift; sourceTree = "<group>"; };
+		3A875E22D9921DE19A9BEFE96C3B38A5 /* PrimerTextFieldView.swift */ = {isa = PBXFileReference; includeInIndex = 1; lastKnownFileType = sourcecode.swift; path = PrimerTextFieldView.swift; sourceTree = "<group>"; };
+		3B3DFF74BD03B8BF50C86966920A9407 /* FinallyWrappers.swift */ = {isa = PBXFileReference; includeInIndex = 1; lastKnownFileType = sourcecode.swift; path = FinallyWrappers.swift; sourceTree = "<group>"; };
+		3C36CFFDF7F375A43D57EE9E5B7AE665 /* PaymentMethodComponent.swift */ = {isa = PBXFileReference; includeInIndex = 1; lastKnownFileType = sourcecode.swift; path = PaymentMethodComponent.swift; sourceTree = "<group>"; };
 		3C474C1A0DABE2A3F404B63D4D59F30C /* Pods-PrimerSDK_Example.debug.xcconfig */ = {isa = PBXFileReference; includeInIndex = 1; lastKnownFileType = text.xcconfig; path = "Pods-PrimerSDK_Example.debug.xcconfig"; sourceTree = "<group>"; };
-		3FEAF28C1B2663F6EE0012D2A067540A /* ClientTokenService.swift */ = {isa = PBXFileReference; includeInIndex = 1; lastKnownFileType = sourcecode.swift; path = ClientTokenService.swift; sourceTree = "<group>"; };
-		40E9F647EB5743BBAE2E5B4919738DE2 /* ExternalViewModel.swift */ = {isa = PBXFileReference; includeInIndex = 1; lastKnownFileType = sourcecode.swift; path = ExternalViewModel.swift; sourceTree = "<group>"; };
-		4343647FC252AEB979FBF74672BEB2D7 /* ClientToken.swift */ = {isa = PBXFileReference; includeInIndex = 1; lastKnownFileType = sourcecode.swift; path = ClientToken.swift; sourceTree = "<group>"; };
-		43770EB9E842A40826A270AFBC026CEE /* PaymentMethodConfiguration.swift */ = {isa = PBXFileReference; includeInIndex = 1; lastKnownFileType = sourcecode.swift; path = PaymentMethodConfiguration.swift; sourceTree = "<group>"; };
-		4441E0630A22D7848DE969DBDD8D6CAE /* KlarnaTokenizationViewModel.swift */ = {isa = PBXFileReference; includeInIndex = 1; lastKnownFileType = sourcecode.swift; path = KlarnaTokenizationViewModel.swift; sourceTree = "<group>"; };
-		457F845AFD7A325CB356719DE5B6B6D0 /* AnyDecodable.swift */ = {isa = PBXFileReference; includeInIndex = 1; lastKnownFileType = sourcecode.swift; path = AnyDecodable.swift; sourceTree = "<group>"; };
-		47922E83821FF062DDD8B247D54DC01F /* JSONParser.swift */ = {isa = PBXFileReference; includeInIndex = 1; lastKnownFileType = sourcecode.swift; path = JSONParser.swift; sourceTree = "<group>"; };
+		3E25215EC819D82EC18D8A11DBB5F34D /* Strings.swift */ = {isa = PBXFileReference; includeInIndex = 1; lastKnownFileType = sourcecode.swift; name = Strings.swift; path = Sources/PrimerSDK/Classes/Strings.swift; sourceTree = "<group>"; };
+		3EA3D99EC936825A3424864688299DF8 /* Dimensions.swift */ = {isa = PBXFileReference; includeInIndex = 1; lastKnownFileType = sourcecode.swift; path = Dimensions.swift; sourceTree = "<group>"; };
+		3EDD9DBEB8DF7C6B0F75D96F9D4DAC37 /* PrimerWebViewController.swift */ = {isa = PBXFileReference; includeInIndex = 1; lastKnownFileType = sourcecode.swift; path = PrimerWebViewController.swift; sourceTree = "<group>"; };
+		3F0548007CEA4C1330B6BDD353C4595E /* VaultPaymentMethodViewController.swift */ = {isa = PBXFileReference; includeInIndex = 1; lastKnownFileType = sourcecode.swift; path = VaultPaymentMethodViewController.swift; sourceTree = "<group>"; };
+		3F29E867D687DBE347FE59F769BF682A /* PrimerAPIClient+Promises.swift */ = {isa = PBXFileReference; includeInIndex = 1; lastKnownFileType = sourcecode.swift; path = "PrimerAPIClient+Promises.swift"; sourceTree = "<group>"; };
+		40550005C9419FC6FEC93BD53EA5C508 /* ThenableWrappers.swift */ = {isa = PBXFileReference; includeInIndex = 1; lastKnownFileType = sourcecode.swift; path = ThenableWrappers.swift; sourceTree = "<group>"; };
+		4134C2E798C7F10CBC2322DA8BC30F61 /* StrictRateLimitedDispatcher.swift */ = {isa = PBXFileReference; includeInIndex = 1; lastKnownFileType = sourcecode.swift; path = StrictRateLimitedDispatcher.swift; sourceTree = "<group>"; };
+		44ABE9B8E1943A6353BD74CA99C34BE6 /* Guarantee.swift */ = {isa = PBXFileReference; includeInIndex = 1; lastKnownFileType = sourcecode.swift; path = Guarantee.swift; sourceTree = "<group>"; };
+		44F762F879C42EFF12EF1EC0F3B75B44 /* QRCodeTokenizationViewModel.swift */ = {isa = PBXFileReference; includeInIndex = 1; lastKnownFileType = sourcecode.swift; path = QRCodeTokenizationViewModel.swift; sourceTree = "<group>"; };
+		4732BDD0DA1B6F1DE8C3ABE350BFAB6C /* CountryCode.swift */ = {isa = PBXFileReference; includeInIndex = 1; lastKnownFileType = sourcecode.swift; path = CountryCode.swift; sourceTree = "<group>"; };
+		474B74ECD54A52D8733DC7BA2D77EEE0 /* Icons.xcassets */ = {isa = PBXFileReference; includeInIndex = 1; lastKnownFileType = folder.assetcatalog; name = Icons.xcassets; path = Sources/PrimerSDK/Resources/Icons.xcassets; sourceTree = "<group>"; };
 		48627A99264E6679D85F177DBB79DA83 /* Pods-PrimerSDK_Tests-Info.plist */ = {isa = PBXFileReference; includeInIndex = 1; lastKnownFileType = text.plist.xml; path = "Pods-PrimerSDK_Tests-Info.plist"; sourceTree = "<group>"; };
-		4A1082CB8607B7203FE2BEFD4263457A /* PaymentMethodComponent.swift */ = {isa = PBXFileReference; includeInIndex = 1; lastKnownFileType = sourcecode.swift; path = PaymentMethodComponent.swift; sourceTree = "<group>"; };
+		4AE26C2BEF8A2E26D7944983AF3B9237 /* Box.swift */ = {isa = PBXFileReference; includeInIndex = 1; lastKnownFileType = sourcecode.swift; path = Box.swift; sourceTree = "<group>"; };
+		4B04B641D11E4B28D72BFBBEBD66365F /* PrimerRootViewController.swift */ = {isa = PBXFileReference; includeInIndex = 1; lastKnownFileType = sourcecode.swift; path = PrimerRootViewController.swift; sourceTree = "<group>"; };
+		4BC86083F9DBA5091799A33B4BBF9417 /* Mask.swift */ = {isa = PBXFileReference; includeInIndex = 1; lastKnownFileType = sourcecode.swift; path = Mask.swift; sourceTree = "<group>"; };
 		4D3869E0A461E802A5916AA6523517A4 /* Pods-PrimerSDK_Example */ = {isa = PBXFileReference; explicitFileType = wrapper.framework; includeInIndex = 0; name = "Pods-PrimerSDK_Example"; path = Pods_PrimerSDK_Example.framework; sourceTree = BUILT_PRODUCTS_DIR; };
-		4D93F9F71FB88997469EE3089FF293BC /* hang.swift */ = {isa = PBXFileReference; includeInIndex = 1; lastKnownFileType = sourcecode.swift; path = hang.swift; sourceTree = "<group>"; };
-		4E7453DF927E4B035CD5399D5F1B508D /* ThenableWrappers.swift */ = {isa = PBXFileReference; includeInIndex = 1; lastKnownFileType = sourcecode.swift; path = ThenableWrappers.swift; sourceTree = "<group>"; };
-		4E74C38AA3EAB5EB9E3517994F34FF0B /* PrimerFlowEnums.swift */ = {isa = PBXFileReference; includeInIndex = 1; lastKnownFileType = sourcecode.swift; path = PrimerFlowEnums.swift; sourceTree = "<group>"; };
-		4F76E1C16F105925815FA1FDC2DCA1F5 /* PostalCode.swift */ = {isa = PBXFileReference; includeInIndex = 1; lastKnownFileType = sourcecode.swift; path = PostalCode.swift; sourceTree = "<group>"; };
-		50CB18000F49C61D6032D7C9A576E1EE /* Optional+Extensions.swift */ = {isa = PBXFileReference; includeInIndex = 1; lastKnownFileType = sourcecode.swift; path = "Optional+Extensions.swift"; sourceTree = "<group>"; };
-		5184BAD2D6B220955ABB8B82F799C555 /* PrimerConfiguration.swift */ = {isa = PBXFileReference; includeInIndex = 1; lastKnownFileType = sourcecode.swift; path = PrimerConfiguration.swift; sourceTree = "<group>"; };
-		51D0543BDA106E560CE870E483847237 /* RateLimitedDispatcher.swift */ = {isa = PBXFileReference; includeInIndex = 1; lastKnownFileType = sourcecode.swift; path = RateLimitedDispatcher.swift; sourceTree = "<group>"; };
-		52422847D07F04FC24039B32517D6DC4 /* StrictRateLimitedDispatcher.swift */ = {isa = PBXFileReference; includeInIndex = 1; lastKnownFileType = sourcecode.swift; path = StrictRateLimitedDispatcher.swift; sourceTree = "<group>"; };
-		52DE465CFFA93C635288DAA9C2692C9B /* BankSelectorTokenizationViewModel.swift */ = {isa = PBXFileReference; includeInIndex = 1; lastKnownFileType = sourcecode.swift; path = BankSelectorTokenizationViewModel.swift; sourceTree = "<group>"; };
-		53385ED930EAD8FBF1F657BD41D2E8F8 /* CardComponentsManager.swift */ = {isa = PBXFileReference; includeInIndex = 1; lastKnownFileType = sourcecode.swift; path = CardComponentsManager.swift; sourceTree = "<group>"; };
+		4D866A02E806B6CDEFE6D564A25DB331 /* UserDefaultsExtension.swift */ = {isa = PBXFileReference; includeInIndex = 1; lastKnownFileType = sourcecode.swift; path = UserDefaultsExtension.swift; sourceTree = "<group>"; };
+		4DCC91EDA7B97CD4281DBBFCCF69CECD /* CardButton.swift */ = {isa = PBXFileReference; includeInIndex = 1; lastKnownFileType = sourcecode.swift; path = CardButton.swift; sourceTree = "<group>"; };
+		4E96B24A8345C6E02406107B7CC53FFC /* 3DSService+Promises.swift */ = {isa = PBXFileReference; includeInIndex = 1; lastKnownFileType = sourcecode.swift; path = "3DSService+Promises.swift"; sourceTree = "<group>"; };
+		50F36C21C3FEF594523725C3E95587F4 /* JSONParser.swift */ = {isa = PBXFileReference; includeInIndex = 1; lastKnownFileType = sourcecode.swift; path = JSONParser.swift; sourceTree = "<group>"; };
+		513D44F28E2C1AB313C36032DC7659C2 /* VaultCheckoutViewModel.swift */ = {isa = PBXFileReference; includeInIndex = 1; lastKnownFileType = sourcecode.swift; path = VaultCheckoutViewModel.swift; sourceTree = "<group>"; };
+		523BEFBCA4013348B205216B6A17D1F9 /* Identifiable.swift */ = {isa = PBXFileReference; includeInIndex = 1; lastKnownFileType = sourcecode.swift; path = Identifiable.swift; sourceTree = "<group>"; };
+		548771C4C7C759017A9E8C26C16089F0 /* PrimerCardNumberFieldView.swift */ = {isa = PBXFileReference; includeInIndex = 1; lastKnownFileType = sourcecode.swift; path = PrimerCardNumberFieldView.swift; sourceTree = "<group>"; };
 		54C9AF2A0EF41178E0E4718BE1905816 /* PrimerSDK-Info.plist */ = {isa = PBXFileReference; includeInIndex = 1; lastKnownFileType = text.plist.xml; path = "PrimerSDK-Info.plist"; sourceTree = "<group>"; };
-		5602447AD27A9721856076505E6366E1 /* DataExtension.swift */ = {isa = PBXFileReference; includeInIndex = 1; lastKnownFileType = sourcecode.swift; path = DataExtension.swift; sourceTree = "<group>"; };
-		5747FF6B0529BAC196580655A7F7B707 /* PaymentMethodTokenizationViewModel+Logic.swift */ = {isa = PBXFileReference; includeInIndex = 1; lastKnownFileType = sourcecode.swift; path = "PaymentMethodTokenizationViewModel+Logic.swift"; sourceTree = "<group>"; };
+		550877B4B609E01D60CD4EEBEB17D51E /* AnyDecodable.swift */ = {isa = PBXFileReference; includeInIndex = 1; lastKnownFileType = sourcecode.swift; path = AnyDecodable.swift; sourceTree = "<group>"; };
+		572832C7C088F66F8C3B59B71EF98096 /* PrimerTextFieldView.xib */ = {isa = PBXFileReference; includeInIndex = 1; lastKnownFileType = file.xib; path = PrimerTextFieldView.xib; sourceTree = "<group>"; };
 		582FD3213F3E32AF1194EEDF7C3BCD3F /* Pods-PrimerSDK_Example-acknowledgements.plist */ = {isa = PBXFileReference; includeInIndex = 1; lastKnownFileType = text.plist.xml; path = "Pods-PrimerSDK_Example-acknowledgements.plist"; sourceTree = "<group>"; };
-<<<<<<< HEAD
-		5A5548149E23C3F075A16BBC8B47F074 /* de.lproj */ = {isa = PBXFileReference; includeInIndex = 1; lastKnownFileType = folder; path = de.lproj; sourceTree = "<group>"; };
-		5A7604731F7F226CB466531ED5C1643B /* Configuration.swift */ = {isa = PBXFileReference; includeInIndex = 1; lastKnownFileType = sourcecode.swift; path = Configuration.swift; sourceTree = "<group>"; };
-		5A98EDCD8BFD6526C935E356A5FCF0BA /* Thenable.swift */ = {isa = PBXFileReference; includeInIndex = 1; lastKnownFileType = sourcecode.swift; path = Thenable.swift; sourceTree = "<group>"; };
-		5AA5CAB7B9DAC3B72F3E23D77993E73B /* OrderItem.swift */ = {isa = PBXFileReference; includeInIndex = 1; lastKnownFileType = sourcecode.swift; path = OrderItem.swift; sourceTree = "<group>"; };
-		5ADB71E4B2C078DAE6DCBE77C4C84B2E /* PrimerSDK.podspec */ = {isa = PBXFileReference; explicitFileType = text.script.ruby; includeInIndex = 1; indentWidth = 2; path = PrimerSDK.podspec; sourceTree = "<group>"; tabWidth = 2; xcLanguageSpecificationIdentifier = xcode.lang.ruby; };
-		5C02D4FD6D2394EEE56FC847903FE8F0 /* AnyCodable.swift */ = {isa = PBXFileReference; includeInIndex = 1; lastKnownFileType = sourcecode.swift; path = AnyCodable.swift; sourceTree = "<group>"; };
-		5CA32BFB92D5AB5FE8CF66412F38243F /* PrimerCardNumberFieldView.swift */ = {isa = PBXFileReference; includeInIndex = 1; lastKnownFileType = sourcecode.swift; path = PrimerCardNumberFieldView.swift; sourceTree = "<group>"; };
-		5E15529FAE257CD9581768F5ECDC2B93 /* AES256.swift */ = {isa = PBXFileReference; includeInIndex = 1; lastKnownFileType = sourcecode.swift; path = AES256.swift; sourceTree = "<group>"; };
-		600FA27B6BD45F1EB72DEAA141A640A4 /* URLSessionStack.swift */ = {isa = PBXFileReference; includeInIndex = 1; lastKnownFileType = sourcecode.swift; path = URLSessionStack.swift; sourceTree = "<group>"; };
-		61A5B3678001E3EEDED04D54C1B1DDA8 /* PrimerTextFieldView.xib */ = {isa = PBXFileReference; includeInIndex = 1; lastKnownFileType = file.xib; path = PrimerTextFieldView.xib; sourceTree = "<group>"; };
+		5871929B7588AE8E5E2A0AB48760CE72 /* PrimerFormViewController.swift */ = {isa = PBXFileReference; includeInIndex = 1; lastKnownFileType = sourcecode.swift; path = PrimerFormViewController.swift; sourceTree = "<group>"; };
+		5897BE7F86EBC0D8AA3A924B5F0A6E3B /* MockPrimerAPIClient.swift */ = {isa = PBXFileReference; includeInIndex = 1; lastKnownFileType = sourcecode.swift; path = MockPrimerAPIClient.swift; sourceTree = "<group>"; };
+		589EF75C837C20E6B8FBCD9DFC8B1DD5 /* PaymentMethodConfigurationOptions.swift */ = {isa = PBXFileReference; includeInIndex = 1; lastKnownFileType = sourcecode.swift; path = PaymentMethodConfigurationOptions.swift; sourceTree = "<group>"; };
+		58A52996C80FD6794151E635CFD683EF /* SuccessResponse.swift */ = {isa = PBXFileReference; includeInIndex = 1; lastKnownFileType = sourcecode.swift; path = SuccessResponse.swift; sourceTree = "<group>"; };
+		58EC5988C76926617BE212378BB43419 /* tr.lproj */ = {isa = PBXFileReference; includeInIndex = 1; path = tr.lproj; sourceTree = "<group>"; };
+		5933C1C472607C2C66F1CF74A6EE936D /* PrimerTextField.swift */ = {isa = PBXFileReference; includeInIndex = 1; lastKnownFileType = sourcecode.swift; path = PrimerTextField.swift; sourceTree = "<group>"; };
+		5A78E4AD1325E95CB869CFAEBCB36C7A /* PrimerCustomStyleTextField.swift */ = {isa = PBXFileReference; includeInIndex = 1; lastKnownFileType = sourcecode.swift; path = PrimerCustomStyleTextField.swift; sourceTree = "<group>"; };
+		5ADB71E4B2C078DAE6DCBE77C4C84B2E /* PrimerSDK.podspec */ = {isa = PBXFileReference; explicitFileType = text.script.ruby; includeInIndex = 1; indentWidth = 2; lastKnownFileType = text; path = PrimerSDK.podspec; sourceTree = "<group>"; tabWidth = 2; xcLanguageSpecificationIdentifier = xcode.lang.ruby; };
+		5B09750832E941810D9282D9B17AE7E7 /* PrimerAPIClient+3DS.swift */ = {isa = PBXFileReference; includeInIndex = 1; lastKnownFileType = sourcecode.swift; path = "PrimerAPIClient+3DS.swift"; sourceTree = "<group>"; };
+		5BB7E408F0BFE628F2CAD4600D552AA1 /* PrimerNavigationBar.swift */ = {isa = PBXFileReference; includeInIndex = 1; lastKnownFileType = sourcecode.swift; path = PrimerNavigationBar.swift; sourceTree = "<group>"; };
+		5BBE17A2F5565A6B38E236EB872DDE25 /* GuaranteeWrappers.swift */ = {isa = PBXFileReference; includeInIndex = 1; lastKnownFileType = sourcecode.swift; path = GuaranteeWrappers.swift; sourceTree = "<group>"; };
+		5FFD0C3558AB6EDF5970097553174BEE /* ClientTokenService.swift */ = {isa = PBXFileReference; includeInIndex = 1; lastKnownFileType = sourcecode.swift; path = ClientTokenService.swift; sourceTree = "<group>"; };
+		609A862B970B0F9B60139B9F6DA7833F /* PayPal.swift */ = {isa = PBXFileReference; includeInIndex = 1; lastKnownFileType = sourcecode.swift; path = PayPal.swift; sourceTree = "<group>"; };
+		617A17EE08599ED7D448F3E105DFB99F /* EnsureWrappers.swift */ = {isa = PBXFileReference; includeInIndex = 1; lastKnownFileType = sourcecode.swift; path = EnsureWrappers.swift; sourceTree = "<group>"; };
+		619D87542ECD3D7B4681B604C13531FB /* PrimerContent.swift */ = {isa = PBXFileReference; includeInIndex = 1; lastKnownFileType = sourcecode.swift; path = PrimerContent.swift; sourceTree = "<group>"; };
+		621B28AD6081A28C06C5F9AF801AB975 /* Decisions.swift */ = {isa = PBXFileReference; includeInIndex = 1; lastKnownFileType = sourcecode.swift; path = Decisions.swift; sourceTree = "<group>"; };
 		6301B7A842E934AB51C3D1A5965B19C8 /* Primer3DS.modulemap */ = {isa = PBXFileReference; includeInIndex = 1; lastKnownFileType = sourcecode.module; path = Primer3DS.modulemap; sourceTree = "<group>"; };
 		639AE4928116FBD4FAE7B3DD6BD21271 /* Pods-PrimerSDK_Tests-acknowledgements.plist */ = {isa = PBXFileReference; includeInIndex = 1; lastKnownFileType = text.plist.xml; path = "Pods-PrimerSDK_Tests-acknowledgements.plist"; sourceTree = "<group>"; };
-		6419863DE1B180E72FA6BAF27E90CFD1 /* CheckoutModule.swift */ = {isa = PBXFileReference; includeInIndex = 1; lastKnownFileType = sourcecode.swift; path = CheckoutModule.swift; sourceTree = "<group>"; };
-		663BEEC1CA515E94658B9DA8231FD2C9 /* PayPalTokenizationViewModel.swift */ = {isa = PBXFileReference; includeInIndex = 1; lastKnownFileType = sourcecode.swift; path = PayPalTokenizationViewModel.swift; sourceTree = "<group>"; };
-		695805B3E55D4E34AE0900CA1F689BEE /* QRCodeViewController.swift */ = {isa = PBXFileReference; includeInIndex = 1; lastKnownFileType = sourcecode.swift; path = QRCodeViewController.swift; sourceTree = "<group>"; };
-		6ADCB57DAA9FCE0DAC5B4C794D3CF177 /* after.swift */ = {isa = PBXFileReference; includeInIndex = 1; lastKnownFileType = sourcecode.swift; path = after.swift; sourceTree = "<group>"; };
-		6BBA4CB521C25A8232A5B75305F0BBAF /* ImageName.swift */ = {isa = PBXFileReference; includeInIndex = 1; lastKnownFileType = sourcecode.swift; path = ImageName.swift; sourceTree = "<group>"; };
-		6CAF2C5D6172D305BDCE8983F9E1A5AC /* PaymentResponse.swift */ = {isa = PBXFileReference; includeInIndex = 1; lastKnownFileType = sourcecode.swift; path = PaymentResponse.swift; sourceTree = "<group>"; };
-		6D13985E6B4EAB77AC64554B1D9A6ACF /* CardScannerViewController.swift */ = {isa = PBXFileReference; includeInIndex = 1; lastKnownFileType = sourcecode.swift; path = CardScannerViewController.swift; sourceTree = "<group>"; };
-		6D465C6C2888D329AB28A91016645314 /* pt.lproj */ = {isa = PBXFileReference; includeInIndex = 1; lastKnownFileType = folder; path = pt.lproj; sourceTree = "<group>"; };
-		6E88E0D51E7FA9DDA413FAB05AB89C90 /* DateExtension.swift */ = {isa = PBXFileReference; includeInIndex = 1; lastKnownFileType = sourcecode.swift; path = DateExtension.swift; sourceTree = "<group>"; };
+		6404849CD5717938C42762089F49F3EE /* Endpoint.swift */ = {isa = PBXFileReference; includeInIndex = 1; lastKnownFileType = sourcecode.swift; path = Endpoint.swift; sourceTree = "<group>"; };
+		641B10A06C62BAD4AFBE04B67EB7A86B /* TokenizationService.swift */ = {isa = PBXFileReference; includeInIndex = 1; lastKnownFileType = sourcecode.swift; path = TokenizationService.swift; sourceTree = "<group>"; };
+		66B3F63583ED14F0BD538E786ECE0CF2 /* PaymentResponse.swift */ = {isa = PBXFileReference; includeInIndex = 1; lastKnownFileType = sourcecode.swift; path = PaymentResponse.swift; sourceTree = "<group>"; };
+		67DD475FF5D36C245B569BA756EC115A /* BankSelectorTokenizationViewModel.swift */ = {isa = PBXFileReference; includeInIndex = 1; lastKnownFileType = sourcecode.swift; path = BankSelectorTokenizationViewModel.swift; sourceTree = "<group>"; };
+		6936925B3127CC16E157058206963899 /* PrimerInputViewController.swift */ = {isa = PBXFileReference; includeInIndex = 1; lastKnownFileType = sourcecode.swift; path = PrimerInputViewController.swift; sourceTree = "<group>"; };
+		694EBBFFFF0A52FA53E18F290F42B180 /* da.lproj */ = {isa = PBXFileReference; includeInIndex = 1; path = da.lproj; sourceTree = "<group>"; };
+		69AEEFCC03D635942F702920DEF86D5B /* CheckoutWithVaultedPaymentMethodViewModel.swift */ = {isa = PBXFileReference; includeInIndex = 1; lastKnownFileType = sourcecode.swift; path = CheckoutWithVaultedPaymentMethodViewModel.swift; sourceTree = "<group>"; };
+		6A58CC0DB3FC8AD0933EF42CF112EA6F /* PrimerThemeData.swift */ = {isa = PBXFileReference; includeInIndex = 1; lastKnownFileType = sourcecode.swift; path = PrimerThemeData.swift; sourceTree = "<group>"; };
+		6CED9A4144F49189F8651DE3DECF9B79 /* PrimerTheme+Borders.swift */ = {isa = PBXFileReference; includeInIndex = 1; lastKnownFileType = sourcecode.swift; path = "PrimerTheme+Borders.swift"; sourceTree = "<group>"; };
+		6D497FB1B864AD619A85ED3D6E2223CA /* PaymentMethodConfigurationType.swift */ = {isa = PBXFileReference; includeInIndex = 1; lastKnownFileType = sourcecode.swift; path = PaymentMethodConfigurationType.swift; sourceTree = "<group>"; };
+		6E02B82C98B3F8ACA66C79910184D1CB /* PrimerScrollView.swift */ = {isa = PBXFileReference; includeInIndex = 1; lastKnownFileType = sourcecode.swift; path = PrimerScrollView.swift; sourceTree = "<group>"; };
+		6E6A98E320D5535B8EF7AB774966E976 /* sv.lproj */ = {isa = PBXFileReference; includeInIndex = 1; path = sv.lproj; sourceTree = "<group>"; };
 		6F62EC7E7FE74F53F207CFD74D2416CA /* Pods-PrimerSDK_Example-Info.plist */ = {isa = PBXFileReference; includeInIndex = 1; lastKnownFileType = text.plist.xml; path = "Pods-PrimerSDK_Example-Info.plist"; sourceTree = "<group>"; };
-		70912141A9ACD7D628DCDF0B635F4F9C /* PrimerCardFormViewController.swift */ = {isa = PBXFileReference; includeInIndex = 1; lastKnownFileType = sourcecode.swift; path = PrimerCardFormViewController.swift; sourceTree = "<group>"; };
-		71E0D81442D781DD0E971DA626412208 /* PrimerTheme+Borders.swift */ = {isa = PBXFileReference; includeInIndex = 1; lastKnownFileType = sourcecode.swift; path = "PrimerTheme+Borders.swift"; sourceTree = "<group>"; };
-		71FD76B9D242F022AA795DF7004F8CB8 /* PrimerHeadlessUniversalCheckout.swift */ = {isa = PBXFileReference; includeInIndex = 1; lastKnownFileType = sourcecode.swift; path = PrimerHeadlessUniversalCheckout.swift; sourceTree = "<group>"; };
-		72DCDF83CF6AE17DCEE1C84A745F91B1 /* SuccessMessage.swift */ = {isa = PBXFileReference; includeInIndex = 1; lastKnownFileType = sourcecode.swift; path = SuccessMessage.swift; sourceTree = "<group>"; };
+		7327A8D92A056669F30C7D037CA294EF /* ExternalPaymentMethodTokenizationViewModel.swift */ = {isa = PBXFileReference; includeInIndex = 1; lastKnownFileType = sourcecode.swift; path = ExternalPaymentMethodTokenizationViewModel.swift; sourceTree = "<group>"; };
 		7492CBAABC98EBF5377CFAD0DED3516E /* Primer3DSStructures.swift */ = {isa = PBXFileReference; includeInIndex = 1; lastKnownFileType = sourcecode.swift; name = Primer3DSStructures.swift; path = Sources/Primer3DS/Classes/Primer3DSStructures.swift; sourceTree = "<group>"; };
-		7495FA10CF9CD749C615399F3DDD6C81 /* PrimerNavigationBar.swift */ = {isa = PBXFileReference; includeInIndex = 1; lastKnownFileType = sourcecode.swift; path = PrimerNavigationBar.swift; sourceTree = "<group>"; };
-		755419CAD52C643ABBDF58CA54C81C14 /* ArrayExtension.swift */ = {isa = PBXFileReference; includeInIndex = 1; lastKnownFileType = sourcecode.swift; path = ArrayExtension.swift; sourceTree = "<group>"; };
-		76239C6F86E1D80C316CD14CF3717934 /* ReloadDelegate.swift */ = {isa = PBXFileReference; includeInIndex = 1; lastKnownFileType = sourcecode.swift; path = ReloadDelegate.swift; sourceTree = "<group>"; };
-		767DD39630BF7A4B39A1CD789F541BCA /* Resolver.swift */ = {isa = PBXFileReference; includeInIndex = 1; lastKnownFileType = sourcecode.swift; path = Resolver.swift; sourceTree = "<group>"; };
+		76FB79ACC8A0E2A43E482AA8BF144A19 /* CardFormPaymentMethodTokenizationViewModel.swift */ = {isa = PBXFileReference; includeInIndex = 1; lastKnownFileType = sourcecode.swift; path = CardFormPaymentMethodTokenizationViewModel.swift; sourceTree = "<group>"; };
 		77393D72E4B2EFF88AF10EE9F64BB174 /* Primer3DS-dummy.m */ = {isa = PBXFileReference; includeInIndex = 1; lastKnownFileType = sourcecode.c.objc; path = "Primer3DS-dummy.m"; sourceTree = "<group>"; };
+		78F4A73A349CD3AE9A54A437B9CF3F0D /* PrimerTheme+Views.swift */ = {isa = PBXFileReference; includeInIndex = 1; lastKnownFileType = sourcecode.swift; path = "PrimerTheme+Views.swift"; sourceTree = "<group>"; };
 		7933B9AB199134C8ED6529877C2C8E17 /* PrimerSDK.modulemap */ = {isa = PBXFileReference; includeInIndex = 1; lastKnownFileType = sourcecode.module; path = PrimerSDK.modulemap; sourceTree = "<group>"; };
-		79B60FD8FD31204D571A96DB71621FC1 /* BankSelectorViewController.swift */ = {isa = PBXFileReference; includeInIndex = 1; lastKnownFileType = sourcecode.swift; path = BankSelectorViewController.swift; sourceTree = "<group>"; };
-		7BB9274FB579CF61E80BB8E2523BCCCA /* Box.swift */ = {isa = PBXFileReference; includeInIndex = 1; lastKnownFileType = sourcecode.swift; path = Box.swift; sourceTree = "<group>"; };
-		7C1942A34D917C0A01BC53B677870F7C /* PrimerResultComponentView.swift */ = {isa = PBXFileReference; includeInIndex = 1; lastKnownFileType = sourcecode.swift; path = PrimerResultComponentView.swift; sourceTree = "<group>"; };
-		7DC53A4A82A4CBC7DB8656F07999C347 /* PrimerTextFieldView.swift */ = {isa = PBXFileReference; includeInIndex = 1; lastKnownFileType = sourcecode.swift; path = PrimerTextFieldView.swift; sourceTree = "<group>"; };
-		7EC934BC88C54F0FC4A8E422F7B3F615 /* Queue.swift */ = {isa = PBXFileReference; includeInIndex = 1; lastKnownFileType = sourcecode.swift; path = Queue.swift; sourceTree = "<group>"; };
-		7F192DEEDDB3A66EFFAB44CCE8DB49C6 /* EnsureWrappers.swift */ = {isa = PBXFileReference; includeInIndex = 1; lastKnownFileType = sourcecode.swift; path = EnsureWrappers.swift; sourceTree = "<group>"; };
-		7F7EB2E2EBD280A129D262FDEC567666 /* NetworkService.swift */ = {isa = PBXFileReference; includeInIndex = 1; lastKnownFileType = sourcecode.swift; path = NetworkService.swift; sourceTree = "<group>"; };
-		819C1929FF2334254650227C8902A775 /* Currency.swift */ = {isa = PBXFileReference; includeInIndex = 1; lastKnownFileType = sourcecode.swift; path = Currency.swift; sourceTree = "<group>"; };
-		81ED26BEEDFE31E40517AB4FE889AC59 /* PrimerInputViewController.swift */ = {isa = PBXFileReference; includeInIndex = 1; lastKnownFileType = sourcecode.swift; path = PrimerInputViewController.swift; sourceTree = "<group>"; };
-		82597B84E1275FC354A5EEC212A15287 /* UXMode.swift */ = {isa = PBXFileReference; includeInIndex = 1; lastKnownFileType = sourcecode.swift; path = UXMode.swift; sourceTree = "<group>"; };
-		825E7D5A5D21D1A517C7A3001AACA883 /* VaultService.swift */ = {isa = PBXFileReference; includeInIndex = 1; lastKnownFileType = sourcecode.swift; path = VaultService.swift; sourceTree = "<group>"; };
-		835D785025D07071CD1F9652A4BDFD60 /* URLExtension.swift */ = {isa = PBXFileReference; includeInIndex = 1; lastKnownFileType = sourcecode.swift; path = URLExtension.swift; sourceTree = "<group>"; };
-		844BB5C344432879381C42D4654322A4 /* nb.lproj */ = {isa = PBXFileReference; includeInIndex = 1; lastKnownFileType = folder; path = nb.lproj; sourceTree = "<group>"; };
-		8453FAED373CE0FF521C6A9EB2433A97 /* PrimerSettings.swift */ = {isa = PBXFileReference; includeInIndex = 1; lastKnownFileType = sourcecode.swift; path = PrimerSettings.swift; sourceTree = "<group>"; };
-		8455D26656C353FE989E305289B7152D /* Strings.swift */ = {isa = PBXFileReference; includeInIndex = 1; lastKnownFileType = sourcecode.swift; name = Strings.swift; path = Sources/PrimerSDK/Classes/Strings.swift; sourceTree = "<group>"; };
-		84FDC8FE2829222600CC10FF /* CheckoutWithVaultedPaymentMethodViewModel.swift */ = {isa = PBXFileReference; lastKnownFileType = sourcecode.swift; path = CheckoutWithVaultedPaymentMethodViewModel.swift; sourceTree = "<group>"; };
-		856A8DCC8C7A1914DB4E76151D5E4D16 /* Device.swift */ = {isa = PBXFileReference; includeInIndex = 1; lastKnownFileType = sourcecode.swift; path = Device.swift; sourceTree = "<group>"; };
-		85C3170F58EB9073E27A874AE8A972B8 /* FormType.swift */ = {isa = PBXFileReference; includeInIndex = 1; lastKnownFileType = sourcecode.swift; path = FormType.swift; sourceTree = "<group>"; };
-		86E7C7826FB224247F40F7059C725F4C /* PrimerSource.swift */ = {isa = PBXFileReference; includeInIndex = 1; lastKnownFileType = sourcecode.swift; path = PrimerSource.swift; sourceTree = "<group>"; };
-		884494D0A03D569177CC57B6F04BFC63 /* fr.lproj */ = {isa = PBXFileReference; includeInIndex = 1; lastKnownFileType = folder; path = fr.lproj; sourceTree = "<group>"; };
-		888D7CBE6501AC183158B9A9F0672CC9 /* PrimerUniversalCheckoutViewController.swift */ = {isa = PBXFileReference; includeInIndex = 1; lastKnownFileType = sourcecode.swift; path = PrimerUniversalCheckoutViewController.swift; sourceTree = "<group>"; };
-		89087C8F4D9AE70616BADA0970808D4F /* PrimerTheme+Inputs.swift */ = {isa = PBXFileReference; includeInIndex = 1; lastKnownFileType = sourcecode.swift; path = "PrimerTheme+Inputs.swift"; sourceTree = "<group>"; };
-		8963707534DE3F66EB09B190BFF69375 /* en.lproj */ = {isa = PBXFileReference; includeInIndex = 1; lastKnownFileType = folder; path = en.lproj; sourceTree = "<group>"; };
-		8BF6095E93865532ECE5C76C4124590D /* it.lproj */ = {isa = PBXFileReference; includeInIndex = 1; lastKnownFileType = folder; path = it.lproj; sourceTree = "<group>"; };
-		8BF8C606DABCD87B873EA38E5322FCEE /* FinallyWrappers.swift */ = {isa = PBXFileReference; includeInIndex = 1; lastKnownFileType = sourcecode.swift; path = FinallyWrappers.swift; sourceTree = "<group>"; };
-		8D7922B3C7E7C1CFA936E74F978A90F9 /* BundleExtension.swift */ = {isa = PBXFileReference; includeInIndex = 1; lastKnownFileType = sourcecode.swift; path = BundleExtension.swift; sourceTree = "<group>"; };
-		8DE7BC34393B8C7AF057D1364776ACD3 /* ApayaTokenizationViewModel.swift */ = {isa = PBXFileReference; includeInIndex = 1; lastKnownFileType = sourcecode.swift; path = ApayaTokenizationViewModel.swift; sourceTree = "<group>"; };
-		8F20C1CEF798E44BFA658C0197385CCD /* when.swift */ = {isa = PBXFileReference; includeInIndex = 1; lastKnownFileType = sourcecode.swift; path = when.swift; sourceTree = "<group>"; };
+		7A7271E1437E5C2BDDF43A547469D059 /* PrimerHeadlessUniversalCheckoutProtocols.swift */ = {isa = PBXFileReference; includeInIndex = 1; lastKnownFileType = sourcecode.swift; path = PrimerHeadlessUniversalCheckoutProtocols.swift; sourceTree = "<group>"; };
+		7AA8DEB297071BE4F389846DA4B6D755 /* PrimerFlowEnums.swift */ = {isa = PBXFileReference; includeInIndex = 1; lastKnownFileType = sourcecode.swift; path = PrimerFlowEnums.swift; sourceTree = "<group>"; };
+		7B0903B4221B1BE853B03FFA85DA9155 /* 3DSService.swift */ = {isa = PBXFileReference; includeInIndex = 1; lastKnownFileType = sourcecode.swift; path = 3DSService.swift; sourceTree = "<group>"; };
+		7BBA493F10548FE874F651ED4CF7D711 /* PaymentMethodTokenizationRequest.swift */ = {isa = PBXFileReference; includeInIndex = 1; lastKnownFileType = sourcecode.swift; path = PaymentMethodTokenizationRequest.swift; sourceTree = "<group>"; };
+		7C3E4DE11525D186CF6976C326C7BEF7 /* CardScannerViewController+SimpleScanDelegate.swift */ = {isa = PBXFileReference; includeInIndex = 1; lastKnownFileType = sourcecode.swift; path = "CardScannerViewController+SimpleScanDelegate.swift"; sourceTree = "<group>"; };
+		7C91ECDF844D62AADCB56FE3C6691A20 /* race.swift */ = {isa = PBXFileReference; includeInIndex = 1; lastKnownFileType = sourcecode.swift; path = race.swift; sourceTree = "<group>"; };
+		7E4AD3CE72B69AF417009DA51D164A4E /* PrimerCVVFieldView.swift */ = {isa = PBXFileReference; includeInIndex = 1; lastKnownFileType = sourcecode.swift; path = PrimerCVVFieldView.swift; sourceTree = "<group>"; };
+		7F4B1C8A43D52B17177947FB6724030F /* PrimerTheme.swift */ = {isa = PBXFileReference; includeInIndex = 1; lastKnownFileType = sourcecode.swift; path = PrimerTheme.swift; sourceTree = "<group>"; };
+		810174E877BA805E64F2FBCBE0F2B85B /* PrimerTheme+Buttons.swift */ = {isa = PBXFileReference; includeInIndex = 1; lastKnownFileType = sourcecode.swift; path = "PrimerTheme+Buttons.swift"; sourceTree = "<group>"; };
+		81563EF5B54EE45E260CF639C0415CDE /* Parser.swift */ = {isa = PBXFileReference; includeInIndex = 1; lastKnownFileType = sourcecode.swift; path = Parser.swift; sourceTree = "<group>"; };
+		82A830CBD4E7B9AA341121C83B968CD6 /* NSErrorExtension.swift */ = {isa = PBXFileReference; includeInIndex = 1; lastKnownFileType = sourcecode.swift; path = NSErrorExtension.swift; sourceTree = "<group>"; };
+		834A57F3E9BF1A5C10DECD0F5D836F99 /* Connectivity.swift */ = {isa = PBXFileReference; includeInIndex = 1; lastKnownFileType = sourcecode.swift; path = Connectivity.swift; sourceTree = "<group>"; };
+		84EAD7FA496ABC51BEDB04AE66657F73 /* 3DS.swift */ = {isa = PBXFileReference; includeInIndex = 1; lastKnownFileType = sourcecode.swift; path = 3DS.swift; sourceTree = "<group>"; };
+		85AE008D7EA82E10CC36DF28E3A61DDD /* PaymentMethodTokenizationViewModel+Logic.swift */ = {isa = PBXFileReference; includeInIndex = 1; lastKnownFileType = sourcecode.swift; path = "PaymentMethodTokenizationViewModel+Logic.swift"; sourceTree = "<group>"; };
+		86BC301867FFC69688B62DE932CF45A0 /* RateLimitedDispatcherBase.swift */ = {isa = PBXFileReference; includeInIndex = 1; lastKnownFileType = sourcecode.swift; path = RateLimitedDispatcherBase.swift; sourceTree = "<group>"; };
+		87E0014A9C3960D46C43DA948C22BE40 /* DateExtension.swift */ = {isa = PBXFileReference; includeInIndex = 1; lastKnownFileType = sourcecode.swift; path = DateExtension.swift; sourceTree = "<group>"; };
+		8914E7B6C1A05FF9FA4DE205CFE15BEF /* CancellableCatchable.swift */ = {isa = PBXFileReference; includeInIndex = 1; lastKnownFileType = sourcecode.swift; path = CancellableCatchable.swift; sourceTree = "<group>"; };
+		89999AAE19623A17934C43ACE989D814 /* Customer.swift */ = {isa = PBXFileReference; includeInIndex = 1; lastKnownFileType = sourcecode.swift; path = Customer.swift; sourceTree = "<group>"; };
+		89CD3D3E047A7B1C4A8C1FF7D79A8697 /* UIDeviceExtension.swift */ = {isa = PBXFileReference; includeInIndex = 1; lastKnownFileType = sourcecode.swift; path = UIDeviceExtension.swift; sourceTree = "<group>"; };
+		8D1ECEE62666AD2F496AE08FD1D7D03C /* CardComponentsManager.swift */ = {isa = PBXFileReference; includeInIndex = 1; lastKnownFileType = sourcecode.swift; path = CardComponentsManager.swift; sourceTree = "<group>"; };
+		8DBA6BE927FD0988ABE3BA6CA1562076 /* KlarnaTokenizationViewModel.swift */ = {isa = PBXFileReference; includeInIndex = 1; lastKnownFileType = sourcecode.swift; path = KlarnaTokenizationViewModel.swift; sourceTree = "<group>"; };
 		8F2F21CB381261AB34E4F7C0F8C2F446 /* Primer3DS-Info.plist */ = {isa = PBXFileReference; includeInIndex = 1; lastKnownFileType = text.plist.xml; path = "Primer3DS-Info.plist"; sourceTree = "<group>"; };
-		90049B78AF82A5B884D23BE39E029396 /* CustomStringConvertible.swift */ = {isa = PBXFileReference; includeInIndex = 1; lastKnownFileType = sourcecode.swift; path = CustomStringConvertible.swift; sourceTree = "<group>"; };
-		905376064343BAC273ADEF7DD9028D3C /* DirectDebitMandate.swift */ = {isa = PBXFileReference; includeInIndex = 1; lastKnownFileType = sourcecode.swift; path = DirectDebitMandate.swift; sourceTree = "<group>"; };
-		938CDD525AEDCAC6BB6C6A6F74FC95D7 /* LogEvent.swift */ = {isa = PBXFileReference; includeInIndex = 1; lastKnownFileType = sourcecode.swift; path = LogEvent.swift; sourceTree = "<group>"; };
-		95146AA068D0590BEB12BFE3BEA1ABCE /* PrimerRootViewController.swift */ = {isa = PBXFileReference; includeInIndex = 1; lastKnownFileType = sourcecode.swift; path = PrimerRootViewController.swift; sourceTree = "<group>"; };
-		96BB0E60BAD0781C2E6860CCFA7AF335 /* Identifiable.swift */ = {isa = PBXFileReference; includeInIndex = 1; lastKnownFileType = sourcecode.swift; path = Identifiable.swift; sourceTree = "<group>"; };
-		97B0DCA8428D0F5DE0C71F6620176E05 /* sv.lproj */ = {isa = PBXFileReference; includeInIndex = 1; lastKnownFileType = folder; path = sv.lproj; sourceTree = "<group>"; };
-		98065786B0939FED6F955F86329EF02A /* Weak.swift */ = {isa = PBXFileReference; includeInIndex = 1; lastKnownFileType = sourcecode.swift; path = Weak.swift; sourceTree = "<group>"; };
-		9844363B88DEFAD0B48B70340964E222 /* PrimerTheme+TextStyles.swift */ = {isa = PBXFileReference; includeInIndex = 1; lastKnownFileType = sourcecode.swift; path = "PrimerTheme+TextStyles.swift"; sourceTree = "<group>"; };
-		9C1FE8735E1C3518C80EDEAD4ECDAD68 /* Bank.swift */ = {isa = PBXFileReference; includeInIndex = 1; lastKnownFileType = sourcecode.swift; path = Bank.swift; sourceTree = "<group>"; };
-		9D940727FF8FB9C785EB98E56350EF41 /* Podfile */ = {isa = PBXFileReference; explicitFileType = text.script.ruby; includeInIndex = 1; indentWidth = 2; name = Podfile; path = ../Podfile; sourceTree = SOURCE_ROOT; tabWidth = 2; xcLanguageSpecificationIdentifier = xcode.lang.ruby; };
-		9F5F7BDE420D0723128D8FCBBCA3AB8D /* PrimerWebViewController.swift */ = {isa = PBXFileReference; includeInIndex = 1; lastKnownFileType = sourcecode.swift; path = PrimerWebViewController.swift; sourceTree = "<group>"; };
-		9FBAA5066F512DA5AEF0E298D4BFE635 /* PrimerTheme+Views.swift */ = {isa = PBXFileReference; includeInIndex = 1; lastKnownFileType = sourcecode.swift; path = "PrimerTheme+Views.swift"; sourceTree = "<group>"; };
-		A065259FA5B9E5A5B1C5606817F43576 /* Cancellable.swift */ = {isa = PBXFileReference; includeInIndex = 1; lastKnownFileType = sourcecode.swift; path = Cancellable.swift; sourceTree = "<group>"; };
+		8F93421756CE96186D3087BB75B8A81C /* UILocalizableUtil.swift */ = {isa = PBXFileReference; includeInIndex = 1; lastKnownFileType = sourcecode.swift; path = UILocalizableUtil.swift; sourceTree = "<group>"; };
+		8FC55405C21EB107DE554B6FA9509778 /* CancelContext.swift */ = {isa = PBXFileReference; includeInIndex = 1; lastKnownFileType = sourcecode.swift; path = CancelContext.swift; sourceTree = "<group>"; };
+		90255FE479CC0B1319537E9BAB8F25AB /* Weak.swift */ = {isa = PBXFileReference; includeInIndex = 1; lastKnownFileType = sourcecode.swift; path = Weak.swift; sourceTree = "<group>"; };
+		9064A927B083D09FD97DB2C849A41357 /* Optional+Extensions.swift */ = {isa = PBXFileReference; includeInIndex = 1; lastKnownFileType = sourcecode.swift; path = "Optional+Extensions.swift"; sourceTree = "<group>"; };
+		90F83028D12EE787F7E04FA1B85F7786 /* de.lproj */ = {isa = PBXFileReference; includeInIndex = 1; path = de.lproj; sourceTree = "<group>"; };
+		9296AB28A90C49E8A05763EEAC00B7B6 /* PrimerTableViewCell.swift */ = {isa = PBXFileReference; includeInIndex = 1; lastKnownFileType = sourcecode.swift; path = PrimerTableViewCell.swift; sourceTree = "<group>"; };
+		92A5450338AF7644D93D7F0E7960B8A9 /* DirectDebitMandate.swift */ = {isa = PBXFileReference; includeInIndex = 1; lastKnownFileType = sourcecode.swift; path = DirectDebitMandate.swift; sourceTree = "<group>"; };
+		93FDBF09FC565F02FCDDF8020DDB3B48 /* UIColorExtension.swift */ = {isa = PBXFileReference; includeInIndex = 1; lastKnownFileType = sourcecode.swift; path = UIColorExtension.swift; sourceTree = "<group>"; };
+		941064D32F312D50C19455FC58D3E105 /* AnyCodable.swift */ = {isa = PBXFileReference; includeInIndex = 1; lastKnownFileType = sourcecode.swift; path = AnyCodable.swift; sourceTree = "<group>"; };
+		9649351BB29E535A48F5B8E29BC1D8C5 /* PrimerUniversalCheckoutViewController.swift */ = {isa = PBXFileReference; includeInIndex = 1; lastKnownFileType = sourcecode.swift; path = PrimerUniversalCheckoutViewController.swift; sourceTree = "<group>"; };
+		983134EA0E4607AC1E932586E2242EBB /* ReloadDelegate.swift */ = {isa = PBXFileReference; includeInIndex = 1; lastKnownFileType = sourcecode.swift; path = ReloadDelegate.swift; sourceTree = "<group>"; };
+		9912FF739EE1209A5BA229B627748416 /* UINavigationController+Extensions.swift */ = {isa = PBXFileReference; includeInIndex = 1; lastKnownFileType = sourcecode.swift; path = "UINavigationController+Extensions.swift"; sourceTree = "<group>"; };
+		9A932677CEC98F84CEB80482B07CE38E /* Content.swift */ = {isa = PBXFileReference; includeInIndex = 1; lastKnownFileType = sourcecode.swift; path = Content.swift; sourceTree = "<group>"; };
+		9BA329767C186D2ED183AEB6A7A7C586 /* CoreDataDispatcher.swift */ = {isa = PBXFileReference; includeInIndex = 1; lastKnownFileType = sourcecode.swift; path = CoreDataDispatcher.swift; sourceTree = "<group>"; };
+		9BB88DDEA524629A871CC2C7A630F38E /* fr.lproj */ = {isa = PBXFileReference; includeInIndex = 1; path = fr.lproj; sourceTree = "<group>"; };
+		9D3B60FEB5FC2FA6FED506629E350C3F /* PrimerAPIClient.swift */ = {isa = PBXFileReference; includeInIndex = 1; lastKnownFileType = sourcecode.swift; path = PrimerAPIClient.swift; sourceTree = "<group>"; };
+		9D940727FF8FB9C785EB98E56350EF41 /* Podfile */ = {isa = PBXFileReference; explicitFileType = text.script.ruby; includeInIndex = 1; indentWidth = 2; lastKnownFileType = text; name = Podfile; path = ../Podfile; sourceTree = SOURCE_ROOT; tabWidth = 2; xcLanguageSpecificationIdentifier = xcode.lang.ruby; };
+		9E705DB5E67EA30C027CCB8ADCC828F7 /* PrimerInputElements.swift */ = {isa = PBXFileReference; includeInIndex = 1; lastKnownFileType = sourcecode.swift; path = PrimerInputElements.swift; sourceTree = "<group>"; };
+		A11AAB63968AB2B4D45BE428EC0A60C0 /* PaymentMethodConfigService.swift */ = {isa = PBXFileReference; includeInIndex = 1; lastKnownFileType = sourcecode.swift; path = PaymentMethodConfigService.swift; sourceTree = "<group>"; };
 		A163D166B27F20FF6EEF83F5121C4CEA /* Primer3DS-umbrella.h */ = {isa = PBXFileReference; includeInIndex = 1; lastKnownFileType = sourcecode.c.h; path = "Primer3DS-umbrella.h"; sourceTree = "<group>"; };
-=======
-		5887BF970DAA981CBAB423C685DC1293 /* LogEvent.swift */ = {isa = PBXFileReference; includeInIndex = 1; lastKnownFileType = sourcecode.swift; path = LogEvent.swift; sourceTree = "<group>"; };
-		58F752804CB5B74B975AE3E1C9B7C6EA /* PrimerScrollView.swift */ = {isa = PBXFileReference; includeInIndex = 1; lastKnownFileType = sourcecode.swift; path = PrimerScrollView.swift; sourceTree = "<group>"; };
-		59999420020DFB4934B05C989A67556E /* es.lproj */ = {isa = PBXFileReference; includeInIndex = 1; lastKnownFileType = folder; path = es.lproj; sourceTree = "<group>"; };
-		5A3B0954044A3C1603009612C17EFD0D /* CheckoutModule.swift */ = {isa = PBXFileReference; includeInIndex = 1; lastKnownFileType = sourcecode.swift; path = CheckoutModule.swift; sourceTree = "<group>"; };
-		5ADB71E4B2C078DAE6DCBE77C4C84B2E /* PrimerSDK.podspec */ = {isa = PBXFileReference; explicitFileType = text.script.ruby; includeInIndex = 1; indentWidth = 2; path = PrimerSDK.podspec; sourceTree = "<group>"; tabWidth = 2; xcLanguageSpecificationIdentifier = xcode.lang.ruby; };
-		5AE3D1BDCC95F6C5F1772A2221C64CD0 /* BankTableViewCell.swift */ = {isa = PBXFileReference; includeInIndex = 1; lastKnownFileType = sourcecode.swift; path = BankTableViewCell.swift; sourceTree = "<group>"; };
-		5B2B9F4036F3CCBDB7E4E86AA8084600 /* PaymentMethodConfigService.swift */ = {isa = PBXFileReference; includeInIndex = 1; lastKnownFileType = sourcecode.swift; path = PaymentMethodConfigService.swift; sourceTree = "<group>"; };
-		5BEF8C9FF01D311FEBF319A1CB861F29 /* PrimerTextField.swift */ = {isa = PBXFileReference; includeInIndex = 1; lastKnownFileType = sourcecode.swift; path = PrimerTextField.swift; sourceTree = "<group>"; };
-		5C32914B913BDEE1247F468733AD9D08 /* nb.lproj */ = {isa = PBXFileReference; includeInIndex = 1; lastKnownFileType = folder; path = nb.lproj; sourceTree = "<group>"; };
-		5CF523A2449492CCED8D7016CC2CF8B8 /* OrderItem.swift */ = {isa = PBXFileReference; includeInIndex = 1; lastKnownFileType = sourcecode.swift; path = OrderItem.swift; sourceTree = "<group>"; };
-		5EC8E52482A2613D6CCF0B9F97357769 /* pl.lproj */ = {isa = PBXFileReference; includeInIndex = 1; lastKnownFileType = folder; path = pl.lproj; sourceTree = "<group>"; };
-		61E03240FEBD2FE350933CB6D05C73C3 /* PrimerCustomStyleTextField.swift */ = {isa = PBXFileReference; includeInIndex = 1; lastKnownFileType = sourcecode.swift; path = PrimerCustomStyleTextField.swift; sourceTree = "<group>"; };
-		639AE4928116FBD4FAE7B3DD6BD21271 /* Pods-PrimerSDK_Tests-acknowledgements.plist */ = {isa = PBXFileReference; includeInIndex = 1; lastKnownFileType = text.plist.xml; path = "Pods-PrimerSDK_Tests-acknowledgements.plist"; sourceTree = "<group>"; };
-		640D2A28C171A391CC53A687E8BB886C /* ResumeHandlerProtocol.swift */ = {isa = PBXFileReference; includeInIndex = 1; lastKnownFileType = sourcecode.swift; path = ResumeHandlerProtocol.swift; sourceTree = "<group>"; };
-		64D62D8FF4AB4644FFEE20BFF5118AC6 /* tr.lproj */ = {isa = PBXFileReference; includeInIndex = 1; lastKnownFileType = folder; path = tr.lproj; sourceTree = "<group>"; };
-		65B5E020912F61E01B8C6EEFD8C604A0 /* en.lproj */ = {isa = PBXFileReference; includeInIndex = 1; lastKnownFileType = folder; path = en.lproj; sourceTree = "<group>"; };
-		6654C4C715FEC5C01A016CED37262221 /* Guarantee.swift */ = {isa = PBXFileReference; includeInIndex = 1; lastKnownFileType = sourcecode.swift; path = Guarantee.swift; sourceTree = "<group>"; };
-		6868B9BC97CE5EECD28C0E47A806CFD0 /* UIColorExtension.swift */ = {isa = PBXFileReference; includeInIndex = 1; lastKnownFileType = sourcecode.swift; path = UIColorExtension.swift; sourceTree = "<group>"; };
-		6901A602AAAC8B582866848026B45F86 /* ImageName.swift */ = {isa = PBXFileReference; includeInIndex = 1; lastKnownFileType = sourcecode.swift; path = ImageName.swift; sourceTree = "<group>"; };
-		6A2EE38EDA27121723CE41F7313CC747 /* MockPrimerAPIClient.swift */ = {isa = PBXFileReference; includeInIndex = 1; lastKnownFileType = sourcecode.swift; path = MockPrimerAPIClient.swift; sourceTree = "<group>"; };
-		6A91F9717250823DC38D40D827B039F4 /* PaymentMethodsGroupView.swift */ = {isa = PBXFileReference; includeInIndex = 1; lastKnownFileType = sourcecode.swift; path = PaymentMethodsGroupView.swift; sourceTree = "<group>"; };
-		6CB919452A40CC567BDC8A6CF6F76E37 /* Endpoint.swift */ = {isa = PBXFileReference; includeInIndex = 1; lastKnownFileType = sourcecode.swift; path = Endpoint.swift; sourceTree = "<group>"; };
-		6D045F322B443D22E956429708E8FB84 /* PrimerCardholderNameFieldView.swift */ = {isa = PBXFileReference; includeInIndex = 1; lastKnownFileType = sourcecode.swift; path = PrimerCardholderNameFieldView.swift; sourceTree = "<group>"; };
-		6E68024CAEB79BCD58BE71E50629830D /* DirectDebitService.swift */ = {isa = PBXFileReference; includeInIndex = 1; lastKnownFileType = sourcecode.swift; path = DirectDebitService.swift; sourceTree = "<group>"; };
-		6E9B63F852923F7DCC610B977D6F95FC /* PrimerAPIClient+Promises.swift */ = {isa = PBXFileReference; includeInIndex = 1; lastKnownFileType = sourcecode.swift; path = "PrimerAPIClient+Promises.swift"; sourceTree = "<group>"; };
-		6F62EC7E7FE74F53F207CFD74D2416CA /* Pods-PrimerSDK_Example-Info.plist */ = {isa = PBXFileReference; includeInIndex = 1; lastKnownFileType = text.plist.xml; path = "Pods-PrimerSDK_Example-Info.plist"; sourceTree = "<group>"; };
-		6F65DB91471EE1EE1C71B4E3308E015E /* ThenableWrappers.swift */ = {isa = PBXFileReference; includeInIndex = 1; lastKnownFileType = sourcecode.swift; path = ThenableWrappers.swift; sourceTree = "<group>"; };
-		706EB17D711F8011C0B96B6190B1A92B /* CoreDataDispatcher.swift */ = {isa = PBXFileReference; includeInIndex = 1; lastKnownFileType = sourcecode.swift; path = CoreDataDispatcher.swift; sourceTree = "<group>"; };
-		70B73468F016FEE9F7D7F165E2C52B2C /* CatchWrappers.swift */ = {isa = PBXFileReference; includeInIndex = 1; lastKnownFileType = sourcecode.swift; path = CatchWrappers.swift; sourceTree = "<group>"; };
-		719EE485C8820DFBDDA1228FC75BD345 /* Dispatcher.swift */ = {isa = PBXFileReference; includeInIndex = 1; lastKnownFileType = sourcecode.swift; path = Dispatcher.swift; sourceTree = "<group>"; };
-		71FF2A7BF6DC14BC0A3D725C7D64CC19 /* WrapperProtocols.swift */ = {isa = PBXFileReference; includeInIndex = 1; lastKnownFileType = sourcecode.swift; path = WrapperProtocols.swift; sourceTree = "<group>"; };
-		7387C6CE93D46F4E848CCCC85A00875F /* PrimerTextFieldView.swift */ = {isa = PBXFileReference; includeInIndex = 1; lastKnownFileType = sourcecode.swift; path = PrimerTextFieldView.swift; sourceTree = "<group>"; };
-		73B5DB8C6EC5403A3DAF94675DAB3D0B /* Resolver.swift */ = {isa = PBXFileReference; includeInIndex = 1; lastKnownFileType = sourcecode.swift; path = Resolver.swift; sourceTree = "<group>"; };
-		74009576B521A42ED5E0E27233521729 /* Strings.swift */ = {isa = PBXFileReference; includeInIndex = 1; lastKnownFileType = sourcecode.swift; name = Strings.swift; path = Sources/PrimerSDK/Classes/Strings.swift; sourceTree = "<group>"; };
-		76543969EAB2D79EB358D97FD947C006 /* el.lproj */ = {isa = PBXFileReference; includeInIndex = 1; lastKnownFileType = folder; path = el.lproj; sourceTree = "<group>"; };
-		7933B9AB199134C8ED6529877C2C8E17 /* PrimerSDK.modulemap */ = {isa = PBXFileReference; includeInIndex = 1; lastKnownFileType = sourcecode.module; path = PrimerSDK.modulemap; sourceTree = "<group>"; };
-		7A0FD2D5C5099594D955D8820D2DCBE9 /* PaymentMethodToken.swift */ = {isa = PBXFileReference; includeInIndex = 1; lastKnownFileType = sourcecode.swift; path = PaymentMethodToken.swift; sourceTree = "<group>"; };
-		7A217D3E6997BB6E0AE79CEF78CB2D59 /* PrimerHeadlessUniversalCheckoutUIManager.swift */ = {isa = PBXFileReference; includeInIndex = 1; lastKnownFileType = sourcecode.swift; path = PrimerHeadlessUniversalCheckoutUIManager.swift; sourceTree = "<group>"; };
-		7B142AF224D67788815EC106FE5B5274 /* PrimerExpiryDateFieldView.swift */ = {isa = PBXFileReference; includeInIndex = 1; lastKnownFileType = sourcecode.swift; path = PrimerExpiryDateFieldView.swift; sourceTree = "<group>"; };
-		7E3BE294732FE4F7996949AE728740C4 /* PrimerRootViewController.swift */ = {isa = PBXFileReference; includeInIndex = 1; lastKnownFileType = sourcecode.swift; path = PrimerRootViewController.swift; sourceTree = "<group>"; };
-		7F216879B6AAA98F5CEC15B960017CA2 /* UIDeviceExtension.swift */ = {isa = PBXFileReference; includeInIndex = 1; lastKnownFileType = sourcecode.swift; path = UIDeviceExtension.swift; sourceTree = "<group>"; };
-		7F33D964103CA5EE388AEB873A1BF953 /* RateLimitedDispatcher.swift */ = {isa = PBXFileReference; includeInIndex = 1; lastKnownFileType = sourcecode.swift; path = RateLimitedDispatcher.swift; sourceTree = "<group>"; };
-		7F3DAA7D4D535C29D51058843414F5A6 /* it.lproj */ = {isa = PBXFileReference; includeInIndex = 1; lastKnownFileType = folder; path = it.lproj; sourceTree = "<group>"; };
-		7F8C7FD3AA67C4C33F9B65CEDA5A60AB /* PrimerAPI.swift */ = {isa = PBXFileReference; includeInIndex = 1; lastKnownFileType = sourcecode.swift; path = PrimerAPI.swift; sourceTree = "<group>"; };
-		8184D8821A8115DEE49EC11D0C915F65 /* Promise.swift */ = {isa = PBXFileReference; includeInIndex = 1; lastKnownFileType = sourcecode.swift; path = Promise.swift; sourceTree = "<group>"; };
-		822AA6621072122F3269364BA8EAAA0B /* Mask.swift */ = {isa = PBXFileReference; includeInIndex = 1; lastKnownFileType = sourcecode.swift; path = Mask.swift; sourceTree = "<group>"; };
-		8235AA7C83877C8BF8F59EF069E82ABE /* PrimerTheme+Inputs.swift */ = {isa = PBXFileReference; includeInIndex = 1; lastKnownFileType = sourcecode.swift; path = "PrimerTheme+Inputs.swift"; sourceTree = "<group>"; };
-		824C1E51A821960B0AF5ABB63548169B /* WebViewUtil.swift */ = {isa = PBXFileReference; includeInIndex = 1; lastKnownFileType = sourcecode.swift; path = WebViewUtil.swift; sourceTree = "<group>"; };
-		83FBED6A24CE970CC7E12F90EBAF9560 /* PrimerAPIClient+3DS.swift */ = {isa = PBXFileReference; includeInIndex = 1; lastKnownFileType = sourcecode.swift; path = "PrimerAPIClient+3DS.swift"; sourceTree = "<group>"; };
-		84E28769281BFF80009316D0 /* UINavigationController+Extensions.swift */ = {isa = PBXFileReference; lastKnownFileType = sourcecode.swift; path = "UINavigationController+Extensions.swift"; sourceTree = "<group>"; };
-		863ED78BC1254836A8CE75F196EC21FC /* CustomStringConvertible.swift */ = {isa = PBXFileReference; includeInIndex = 1; lastKnownFileType = sourcecode.swift; path = CustomStringConvertible.swift; sourceTree = "<group>"; };
-		87556D501EDE22FAD3E42747DD9CDD6A /* PrimerViewController.swift */ = {isa = PBXFileReference; includeInIndex = 1; lastKnownFileType = sourcecode.swift; path = PrimerViewController.swift; sourceTree = "<group>"; };
-		87B6CECD85108A042B7E9BADC563C3B9 /* SuccessViewController.swift */ = {isa = PBXFileReference; includeInIndex = 1; lastKnownFileType = sourcecode.swift; path = SuccessViewController.swift; sourceTree = "<group>"; };
-		88C5BEDDD8FA817C2BAA1ED702F96416 /* PrimerTableViewCell.swift */ = {isa = PBXFileReference; includeInIndex = 1; lastKnownFileType = sourcecode.swift; path = PrimerTableViewCell.swift; sourceTree = "<group>"; };
-		8A1710D63F3F5643782F87144B55AE87 /* Consolable.swift */ = {isa = PBXFileReference; includeInIndex = 1; lastKnownFileType = sourcecode.swift; path = Consolable.swift; sourceTree = "<group>"; };
-		8AD962E090AA3623ABF28E92358EB6DB /* when.swift */ = {isa = PBXFileReference; includeInIndex = 1; lastKnownFileType = sourcecode.swift; path = when.swift; sourceTree = "<group>"; };
-		8D8DA3221B4EF184A6870CB45A9ED508 /* PrimerCVVFieldView.swift */ = {isa = PBXFileReference; includeInIndex = 1; lastKnownFileType = sourcecode.swift; path = PrimerCVVFieldView.swift; sourceTree = "<group>"; };
-		905B68CB9A0D136E643B07D1843F60AA /* pt.lproj */ = {isa = PBXFileReference; includeInIndex = 1; lastKnownFileType = folder; path = pt.lproj; sourceTree = "<group>"; };
-		906EC50C89B410D58ED85D96D4A90ECC /* UserDefaultsExtension.swift */ = {isa = PBXFileReference; includeInIndex = 1; lastKnownFileType = sourcecode.swift; path = UserDefaultsExtension.swift; sourceTree = "<group>"; };
-		91A0C868E2E57A819FBAA46F6CE1A5C1 /* PrimerNibView.swift */ = {isa = PBXFileReference; includeInIndex = 1; lastKnownFileType = sourcecode.swift; path = PrimerNibView.swift; sourceTree = "<group>"; };
-		96D3BACFC87CA293035DBAD1A99F0F7A /* PrimerTheme+Borders.swift */ = {isa = PBXFileReference; includeInIndex = 1; lastKnownFileType = sourcecode.swift; path = "PrimerTheme+Borders.swift"; sourceTree = "<group>"; };
-		9A2215AC9262244CFBD4324CEE200994 /* VaultCheckoutViewModel.swift */ = {isa = PBXFileReference; includeInIndex = 1; lastKnownFileType = sourcecode.swift; path = VaultCheckoutViewModel.swift; sourceTree = "<group>"; };
-		9CB6F7B8F70EDFDEBB717E00954080EA /* PrimerTheme+Views.swift */ = {isa = PBXFileReference; includeInIndex = 1; lastKnownFileType = sourcecode.swift; path = "PrimerTheme+Views.swift"; sourceTree = "<group>"; };
-		9D1C5E4DF4DF83C23AF56D0BE638F952 /* after.swift */ = {isa = PBXFileReference; includeInIndex = 1; lastKnownFileType = sourcecode.swift; path = after.swift; sourceTree = "<group>"; };
-		9D940727FF8FB9C785EB98E56350EF41 /* Podfile */ = {isa = PBXFileReference; explicitFileType = text.script.ruby; includeInIndex = 1; indentWidth = 2; name = Podfile; path = ../Podfile; sourceTree = SOURCE_ROOT; tabWidth = 2; xcLanguageSpecificationIdentifier = xcode.lang.ruby; };
-		A1F1D118978D717B0E0306D60ACD8D11 /* SuccessMessage.swift */ = {isa = PBXFileReference; includeInIndex = 1; lastKnownFileType = sourcecode.swift; path = SuccessMessage.swift; sourceTree = "<group>"; };
-		A1F6B4EF2F28F9B402732B86E1E907B0 /* IntExtension.swift */ = {isa = PBXFileReference; includeInIndex = 1; lastKnownFileType = sourcecode.swift; path = IntExtension.swift; sourceTree = "<group>"; };
-		A218614F3D1F5ABF2456262A2F438D5B /* CardScannerViewController+SimpleScanDelegate.swift */ = {isa = PBXFileReference; includeInIndex = 1; lastKnownFileType = sourcecode.swift; path = "CardScannerViewController+SimpleScanDelegate.swift"; sourceTree = "<group>"; };
-		A2A4E0E1D62143D62C0F89F14D426099 /* URLSessionStack.swift */ = {isa = PBXFileReference; includeInIndex = 1; lastKnownFileType = sourcecode.swift; path = URLSessionStack.swift; sourceTree = "<group>"; };
-		A4009160C5BB327313FC9129B9AB0AEA /* PrimerFormViewController.swift */ = {isa = PBXFileReference; includeInIndex = 1; lastKnownFileType = sourcecode.swift; path = PrimerFormViewController.swift; sourceTree = "<group>"; };
-		A421C84E81FDEFF352172EE2B2376196 /* ErrorHandler.swift */ = {isa = PBXFileReference; includeInIndex = 1; lastKnownFileType = sourcecode.swift; path = ErrorHandler.swift; sourceTree = "<group>"; };
->>>>>>> 534ff8fc
+		A1BD95BAFCBFA15B67E30C13D12E4057 /* DirectDebitService.swift */ = {isa = PBXFileReference; includeInIndex = 1; lastKnownFileType = sourcecode.swift; path = DirectDebitService.swift; sourceTree = "<group>"; };
+		A1F1136E75E51A0C9585049E41290C89 /* OrderItem.swift */ = {isa = PBXFileReference; includeInIndex = 1; lastKnownFileType = sourcecode.swift; path = OrderItem.swift; sourceTree = "<group>"; };
+		A30F5F484A17CF7E06F8ACF608A58481 /* WrapperProtocols.swift */ = {isa = PBXFileReference; includeInIndex = 1; lastKnownFileType = sourcecode.swift; path = WrapperProtocols.swift; sourceTree = "<group>"; };
+		A4B4583CE951AB978E369A4E3C1A1771 /* CreateResumePaymentService.swift */ = {isa = PBXFileReference; includeInIndex = 1; lastKnownFileType = sourcecode.swift; path = CreateResumePaymentService.swift; sourceTree = "<group>"; };
 		A4E7B1C752F38C22267D301DD5A364DF /* Pods-PrimerSDK_Tests-acknowledgements.markdown */ = {isa = PBXFileReference; includeInIndex = 1; lastKnownFileType = text; path = "Pods-PrimerSDK_Tests-acknowledgements.markdown"; sourceTree = "<group>"; };
-		A6B511C7D09C86A1A7590F99B46D8206 /* PrimerThemeData+Deprecated.swift */ = {isa = PBXFileReference; includeInIndex = 1; lastKnownFileType = sourcecode.swift; path = "PrimerThemeData+Deprecated.swift"; sourceTree = "<group>"; };
-		A762772AC4DD56EA279BB4E8649D9A88 /* PrimerExpiryDateFieldView.swift */ = {isa = PBXFileReference; includeInIndex = 1; lastKnownFileType = sourcecode.swift; path = PrimerExpiryDateFieldView.swift; sourceTree = "<group>"; };
+		A5ECB8C6B7441205B465BA9B9AC35659 /* PrimerTheme+Inputs.swift */ = {isa = PBXFileReference; includeInIndex = 1; lastKnownFileType = sourcecode.swift; path = "PrimerTheme+Inputs.swift"; sourceTree = "<group>"; };
+		A89C18F9B73EE2CE3E0C48A29F2D29C1 /* ar.lproj */ = {isa = PBXFileReference; includeInIndex = 1; path = ar.lproj; sourceTree = "<group>"; };
 		A8B3BC107C2BDC3C03D961866F721265 /* PrimerSDK-PrimerResources */ = {isa = PBXFileReference; explicitFileType = wrapper.cfbundle; includeInIndex = 0; name = "PrimerSDK-PrimerResources"; path = PrimerResources.bundle; sourceTree = BUILT_PRODUCTS_DIR; };
 		AA3E9F209C857157575A473FE948A03D /* Primer3DS.swift */ = {isa = PBXFileReference; includeInIndex = 1; lastKnownFileType = sourcecode.swift; name = Primer3DS.swift; path = Sources/Primer3DS/Classes/Primer3DS.swift; sourceTree = "<group>"; };
 		AA80C9C550CB6B8B521015719AA66526 /* Pods-PrimerSDK_Example.modulemap */ = {isa = PBXFileReference; includeInIndex = 1; lastKnownFileType = sourcecode.module; path = "Pods-PrimerSDK_Example.modulemap"; sourceTree = "<group>"; };
-		AA86F87AA39C491585D5D67AF2B48A5E /* UIUtils.swift */ = {isa = PBXFileReference; includeInIndex = 1; lastKnownFileType = sourcecode.swift; path = UIUtils.swift; sourceTree = "<group>"; };
-		AAEF5B8174C011676466A7336F2B0C00 /* BankTableViewCell.swift */ = {isa = PBXFileReference; includeInIndex = 1; lastKnownFileType = sourcecode.swift; path = BankTableViewCell.swift; sourceTree = "<group>"; };
-		AB41D720070E63F2AA5B1BC68830CCB0 /* ClientSessionService.swift */ = {isa = PBXFileReference; includeInIndex = 1; lastKnownFileType = sourcecode.swift; path = ClientSessionService.swift; sourceTree = "<group>"; };
+		AB2A27E2EDEB1842E39CCF22A5691F97 /* Bank.swift */ = {isa = PBXFileReference; includeInIndex = 1; lastKnownFileType = sourcecode.swift; path = Bank.swift; sourceTree = "<group>"; };
+		ABCBB5A4622B3A8124C8514FF00025A9 /* ClientSessionService.swift */ = {isa = PBXFileReference; includeInIndex = 1; lastKnownFileType = sourcecode.swift; path = ClientSessionService.swift; sourceTree = "<group>"; };
 		AC8711D2430F908933E0CF79DA7DADBB /* PrimerSDK-umbrella.h */ = {isa = PBXFileReference; includeInIndex = 1; lastKnownFileType = sourcecode.c.h; path = "PrimerSDK-umbrella.h"; sourceTree = "<group>"; };
-		ACA765300E64E615D993ECA4D03776F8 /* SequenceWrappers.swift */ = {isa = PBXFileReference; includeInIndex = 1; lastKnownFileType = sourcecode.swift; path = SequenceWrappers.swift; sourceTree = "<group>"; };
-		AD295BCE03EBB6B7D25841AB3BBC9DEF /* PrimerContent.swift */ = {isa = PBXFileReference; includeInIndex = 1; lastKnownFileType = sourcecode.swift; path = PrimerContent.swift; sourceTree = "<group>"; };
-		ADEB5E55905EE609A59817979D6D174F /* MockPrimerAPIClient.swift */ = {isa = PBXFileReference; includeInIndex = 1; lastKnownFileType = sourcecode.swift; path = MockPrimerAPIClient.swift; sourceTree = "<group>"; };
-		AE0C82A83EE723A3DD958ED9FB9E7885 /* RecoverWrappers.swift */ = {isa = PBXFileReference; includeInIndex = 1; lastKnownFileType = sourcecode.swift; path = RecoverWrappers.swift; sourceTree = "<group>"; };
-		B03870F161A1334CEC7520D1770AB9AC /* ClientSession.swift */ = {isa = PBXFileReference; includeInIndex = 1; lastKnownFileType = sourcecode.swift; path = ClientSession.swift; sourceTree = "<group>"; };
-		B2011EE8E8788913F15DACC2DF3D2394 /* Logger.swift */ = {isa = PBXFileReference; includeInIndex = 1; lastKnownFileType = sourcecode.swift; path = Logger.swift; sourceTree = "<group>"; };
-		B21DC644E380AC69CDBADD5CC16E3ECC /* PrimerAPIClient+Promises.swift */ = {isa = PBXFileReference; includeInIndex = 1; lastKnownFileType = sourcecode.swift; path = "PrimerAPIClient+Promises.swift"; sourceTree = "<group>"; };
-		B24E555ADAD8DF884B9E6B22CD502441 /* CancellableThenable.swift */ = {isa = PBXFileReference; includeInIndex = 1; lastKnownFileType = sourcecode.swift; path = CancellableThenable.swift; sourceTree = "<group>"; };
+		AECFFFFDC077AEE62082E948C6024E0D /* PrimerAPI.swift */ = {isa = PBXFileReference; includeInIndex = 1; lastKnownFileType = sourcecode.swift; path = PrimerAPI.swift; sourceTree = "<group>"; };
+		B0C5DE50AC5107FE77D257A85DB25E5B /* RecoverWrappers.swift */ = {isa = PBXFileReference; includeInIndex = 1; lastKnownFileType = sourcecode.swift; path = RecoverWrappers.swift; sourceTree = "<group>"; };
+		B244804D9A318BFEB0E4DB5064EA8142 /* PrimerViewExtensions.swift */ = {isa = PBXFileReference; includeInIndex = 1; lastKnownFileType = sourcecode.swift; path = PrimerViewExtensions.swift; sourceTree = "<group>"; };
+		B3D4B63A0E8A5A701A0441157A8AB2F8 /* Keychain.swift */ = {isa = PBXFileReference; includeInIndex = 1; lastKnownFileType = sourcecode.swift; path = Keychain.swift; sourceTree = "<group>"; };
 		B429083200B13F604ED3C87DFFC0C016 /* Pods-PrimerSDK_Tests.modulemap */ = {isa = PBXFileReference; includeInIndex = 1; lastKnownFileType = sourcecode.module; path = "Pods-PrimerSDK_Tests.modulemap"; sourceTree = "<group>"; };
-<<<<<<< HEAD
-		B4AE5E6990834C70170A73070148A92B /* PaymentMethodToken.swift */ = {isa = PBXFileReference; includeInIndex = 1; lastKnownFileType = sourcecode.swift; path = PaymentMethodToken.swift; sourceTree = "<group>"; };
-		B5CBCF3B8E14B8C348D173A0909292BD /* Klarna.swift */ = {isa = PBXFileReference; includeInIndex = 1; lastKnownFileType = sourcecode.swift; path = Klarna.swift; sourceTree = "<group>"; };
-		B60753F206291DFA21EC8C7AA75164E5 /* NSErrorExtension.swift */ = {isa = PBXFileReference; includeInIndex = 1; lastKnownFileType = sourcecode.swift; path = NSErrorExtension.swift; sourceTree = "<group>"; };
-		B748724806815E371925D34A57469DE6 /* UIColorExtension.swift */ = {isa = PBXFileReference; includeInIndex = 1; lastKnownFileType = sourcecode.swift; path = UIColorExtension.swift; sourceTree = "<group>"; };
-		B7F68D47769523C77FABB2157B84748B /* PaymentMethodsGroupView.swift */ = {isa = PBXFileReference; includeInIndex = 1; lastKnownFileType = sourcecode.swift; path = PaymentMethodsGroupView.swift; sourceTree = "<group>"; };
-		B835E981E2B549704CCD5C5B1D0C9154 /* AdyenDotPay.swift */ = {isa = PBXFileReference; includeInIndex = 1; lastKnownFileType = sourcecode.swift; path = AdyenDotPay.swift; sourceTree = "<group>"; };
-		B8B15D5CC19BFFA9CD85B23E2E8D043E /* ExternalPaymentMethodTokenizationViewModel.swift */ = {isa = PBXFileReference; includeInIndex = 1; lastKnownFileType = sourcecode.swift; path = ExternalPaymentMethodTokenizationViewModel.swift; sourceTree = "<group>"; };
-		B92DC84851A71A0610B4D6D5554970E2 /* PresentationController.swift */ = {isa = PBXFileReference; includeInIndex = 1; lastKnownFileType = sourcecode.swift; path = PresentationController.swift; sourceTree = "<group>"; };
-		B92F68A8519A6469B822486F3801B74C /* pl.lproj */ = {isa = PBXFileReference; includeInIndex = 1; lastKnownFileType = folder; path = pl.lproj; sourceTree = "<group>"; };
-		BAEA55B43486EE42C892E1B71F177386 /* Error.swift */ = {isa = PBXFileReference; includeInIndex = 1; lastKnownFileType = sourcecode.swift; path = Error.swift; sourceTree = "<group>"; };
-		BB00FDF92A01F2D599C911ACDB829FE6 /* PrimerTheme+Colors.swift */ = {isa = PBXFileReference; includeInIndex = 1; lastKnownFileType = sourcecode.swift; path = "PrimerTheme+Colors.swift"; sourceTree = "<group>"; };
-		BD69465F9F18770BAD44C176BABA6EAB /* CountryCode.swift */ = {isa = PBXFileReference; includeInIndex = 1; lastKnownFileType = sourcecode.swift; path = CountryCode.swift; sourceTree = "<group>"; };
-		C1751E7044248046B3DA84D56B69D641 /* Guarantee.swift */ = {isa = PBXFileReference; includeInIndex = 1; lastKnownFileType = sourcecode.swift; path = Guarantee.swift; sourceTree = "<group>"; };
-		C1DDC2D9B921DB3AB5368154304EB324 /* ConcurrencyLimitedDispatcher.swift */ = {isa = PBXFileReference; includeInIndex = 1; lastKnownFileType = sourcecode.swift; path = ConcurrencyLimitedDispatcher.swift; sourceTree = "<group>"; };
-		C3CB72B4F7D4D1774E40C90F77306F4D /* RateLimitedDispatcherBase.swift */ = {isa = PBXFileReference; includeInIndex = 1; lastKnownFileType = sourcecode.swift; path = RateLimitedDispatcherBase.swift; sourceTree = "<group>"; };
-		C5243B0EF24EE955A26F63D7E07C6C0C /* PrimerPostalCodeFieldView.swift */ = {isa = PBXFileReference; includeInIndex = 1; lastKnownFileType = sourcecode.swift; path = PrimerPostalCodeFieldView.swift; sourceTree = "<group>"; };
-		C5A04E6DCE66CF9C6FE4B2E0FBA5161B /* PaymentMethodConfigurationType.swift */ = {isa = PBXFileReference; includeInIndex = 1; lastKnownFileType = sourcecode.swift; path = PaymentMethodConfigurationType.swift; sourceTree = "<group>"; };
-		C7FEC03905C3CF9CE024BEE80938A0CE /* PaymentMethodConfigService.swift */ = {isa = PBXFileReference; includeInIndex = 1; lastKnownFileType = sourcecode.swift; path = PaymentMethodConfigService.swift; sourceTree = "<group>"; };
-		C8AB879348B5CE697C5F5E8684E2531C /* Decisions.swift */ = {isa = PBXFileReference; includeInIndex = 1; lastKnownFileType = sourcecode.swift; path = Decisions.swift; sourceTree = "<group>"; };
-		CA2129F96BDDC319AA1A3F6B19B74389 /* ApplePayTokenizationViewModel.swift */ = {isa = PBXFileReference; includeInIndex = 1; lastKnownFileType = sourcecode.swift; path = ApplePayTokenizationViewModel.swift; sourceTree = "<group>"; };
-		CAFC17097199B9CF330E194B1E58A33F /* Catchable.swift */ = {isa = PBXFileReference; includeInIndex = 1; lastKnownFileType = sourcecode.swift; path = Catchable.swift; sourceTree = "<group>"; };
-		CB655958B04BF0CC954F871B138003A2 /* PrimerTheme.swift */ = {isa = PBXFileReference; includeInIndex = 1; lastKnownFileType = sourcecode.swift; path = PrimerTheme.swift; sourceTree = "<group>"; };
-		CBA86830B4488789E90FD72C1DFE0F02 /* PrimerImage.swift */ = {isa = PBXFileReference; includeInIndex = 1; lastKnownFileType = sourcecode.swift; path = PrimerImage.swift; sourceTree = "<group>"; };
-		CC75CF22210A2B24BB592A31DC461A6A /* UIDeviceExtension.swift */ = {isa = PBXFileReference; includeInIndex = 1; lastKnownFileType = sourcecode.swift; path = UIDeviceExtension.swift; sourceTree = "<group>"; };
-		CDD844E39CFB46079D3A70CA4F5CC459 /* SuccessViewController.swift */ = {isa = PBXFileReference; includeInIndex = 1; lastKnownFileType = sourcecode.swift; path = SuccessViewController.swift; sourceTree = "<group>"; };
-		CEA59F16BC3BE692D231653DDB735984 /* UILocalizableUtil.swift */ = {isa = PBXFileReference; includeInIndex = 1; lastKnownFileType = sourcecode.swift; path = UILocalizableUtil.swift; sourceTree = "<group>"; };
-		D0145D91B9996688291BACE542C5C69F /* Promise.swift */ = {isa = PBXFileReference; includeInIndex = 1; lastKnownFileType = sourcecode.swift; path = Promise.swift; sourceTree = "<group>"; };
-		D02096C4A4A8B0F2B997C1B9D3CC2E60 /* PrimerTextField.swift */ = {isa = PBXFileReference; includeInIndex = 1; lastKnownFileType = sourcecode.swift; path = PrimerTextField.swift; sourceTree = "<group>"; };
+		B48BEEE83737E2229D788C21584D9EE3 /* PrimerCardFormViewController.swift */ = {isa = PBXFileReference; includeInIndex = 1; lastKnownFileType = sourcecode.swift; path = PrimerCardFormViewController.swift; sourceTree = "<group>"; };
+		B4FC9782C68A8F23783D26B51131B100 /* PrimerPostalCodeFieldView.swift */ = {isa = PBXFileReference; includeInIndex = 1; lastKnownFileType = sourcecode.swift; path = PrimerPostalCodeFieldView.swift; sourceTree = "<group>"; };
+		B5CB7A0DA6D4CA7D348E13CB3C43CBE6 /* AppState.swift */ = {isa = PBXFileReference; includeInIndex = 1; lastKnownFileType = sourcecode.swift; path = AppState.swift; sourceTree = "<group>"; };
+		B676504A245DD2715FFBA0FEFC136115 /* AnalyticsEvent.swift */ = {isa = PBXFileReference; includeInIndex = 1; lastKnownFileType = sourcecode.swift; path = AnalyticsEvent.swift; sourceTree = "<group>"; };
+		B8232211FA1CF4957F630426BA312309 /* BankSelectorViewController.swift */ = {isa = PBXFileReference; includeInIndex = 1; lastKnownFileType = sourcecode.swift; path = BankSelectorViewController.swift; sourceTree = "<group>"; };
+		BA4943B645D6B357B8D80D203C74A752 /* PrimerGenericTextFieldView.swift */ = {isa = PBXFileReference; includeInIndex = 1; lastKnownFileType = sourcecode.swift; path = PrimerGenericTextFieldView.swift; sourceTree = "<group>"; };
+		BB452ACE641A536F27DF708D4F7E1CA8 /* Analytics.swift */ = {isa = PBXFileReference; includeInIndex = 1; lastKnownFileType = sourcecode.swift; path = Analytics.swift; sourceTree = "<group>"; };
+		BCEB23AA050DCE5EE9D2E93FAB9E91FC /* Configuration.swift */ = {isa = PBXFileReference; includeInIndex = 1; lastKnownFileType = sourcecode.swift; path = Configuration.swift; sourceTree = "<group>"; };
+		C244DA1F0E50C4ED1B04AD280D40F0E0 /* when.swift */ = {isa = PBXFileReference; includeInIndex = 1; lastKnownFileType = sourcecode.swift; path = when.swift; sourceTree = "<group>"; };
+		C2A00B4E80438204D2BB3705E0E86DC7 /* NetworkService.swift */ = {isa = PBXFileReference; includeInIndex = 1; lastKnownFileType = sourcecode.swift; path = NetworkService.swift; sourceTree = "<group>"; };
+		C56C64AA5F8BBE0978CB95330DA25A4B /* PaymentMethodConfiguration.swift */ = {isa = PBXFileReference; includeInIndex = 1; lastKnownFileType = sourcecode.swift; path = PaymentMethodConfiguration.swift; sourceTree = "<group>"; };
+		C6AB31720D40B732A4E2C25D1797E454 /* StringExtension.swift */ = {isa = PBXFileReference; includeInIndex = 1; lastKnownFileType = sourcecode.swift; path = StringExtension.swift; sourceTree = "<group>"; };
+		C7396B5B6C88A81E0DFDA02CA47B9428 /* PrimerCardholderNameFieldView.swift */ = {isa = PBXFileReference; includeInIndex = 1; lastKnownFileType = sourcecode.swift; path = PrimerCardholderNameFieldView.swift; sourceTree = "<group>"; };
+		C8CB6130EBB48EBC69707F87F16F0F0F /* ApplePayTokenizationViewModel.swift */ = {isa = PBXFileReference; includeInIndex = 1; lastKnownFileType = sourcecode.swift; path = ApplePayTokenizationViewModel.swift; sourceTree = "<group>"; };
+		CA51296AF268545BC17BEA35B0E8ABFE /* PresentationController.swift */ = {isa = PBXFileReference; includeInIndex = 1; lastKnownFileType = sourcecode.swift; path = PresentationController.swift; sourceTree = "<group>"; };
+		CC0CE4EE81F0B5F666AF78D89014032E /* PrimerSettings.swift */ = {isa = PBXFileReference; includeInIndex = 1; lastKnownFileType = sourcecode.swift; path = PrimerSettings.swift; sourceTree = "<group>"; };
+		CDF33FD2856B86B494DF4095E6DE6C75 /* pt.lproj */ = {isa = PBXFileReference; includeInIndex = 1; path = pt.lproj; sourceTree = "<group>"; };
+		CFE9295B1112E219ECFA76EEBBA0102D /* URLExtension.swift */ = {isa = PBXFileReference; includeInIndex = 1; lastKnownFileType = sourcecode.swift; path = URLExtension.swift; sourceTree = "<group>"; };
+		D13043C76BBDC75AC19A0F11713A48B2 /* PrimerSearchTextField.swift */ = {isa = PBXFileReference; includeInIndex = 1; lastKnownFileType = sourcecode.swift; path = PrimerSearchTextField.swift; sourceTree = "<group>"; };
 		D245E0514AAC1A2B9A6D5EA2F383E90F /* UIKit.framework */ = {isa = PBXFileReference; lastKnownFileType = wrapper.framework; name = UIKit.framework; path = Platforms/iPhoneOS.platform/Developer/SDKs/iPhoneOS14.0.sdk/System/Library/Frameworks/UIKit.framework; sourceTree = DEVELOPER_DIR; };
 		D264B4E57DF7DB00D71275605D100971 /* Pods-PrimerSDK_Example-frameworks.sh */ = {isa = PBXFileReference; includeInIndex = 1; lastKnownFileType = text.script.sh; path = "Pods-PrimerSDK_Example-frameworks.sh"; sourceTree = "<group>"; };
-		D39507107702E307BEE486A96DC16E2D /* README.md */ = {isa = PBXFileReference; includeInIndex = 1; lastKnownFileType = net.daringfireball.markdown; path = README.md; sourceTree = "<group>"; };
-		D3E2181EC299DDEA7D6BBB8E896FDC63 /* QRCodeTokenizationViewModel.swift */ = {isa = PBXFileReference; includeInIndex = 1; lastKnownFileType = sourcecode.swift; path = QRCodeTokenizationViewModel.swift; sourceTree = "<group>"; };
-		D46111F30B4BA6399C0F26E306E05BDB /* StringExtension.swift */ = {isa = PBXFileReference; includeInIndex = 1; lastKnownFileType = sourcecode.swift; path = StringExtension.swift; sourceTree = "<group>"; };
-		D47CD77CAF9FE526C1C3B2163DD7909D /* race.swift */ = {isa = PBXFileReference; includeInIndex = 1; lastKnownFileType = sourcecode.swift; path = race.swift; sourceTree = "<group>"; };
+		D3020F9A41C6103AD37F184278C0CD73 /* FormType.swift */ = {isa = PBXFileReference; includeInIndex = 1; lastKnownFileType = sourcecode.swift; path = FormType.swift; sourceTree = "<group>"; };
+		D39507107702E307BEE486A96DC16E2D /* README.md */ = {isa = PBXFileReference; includeInIndex = 1; path = README.md; sourceTree = "<group>"; };
+		D3AB3D5577996FADFECA6D1376348E14 /* PrimerNavigationController.swift */ = {isa = PBXFileReference; includeInIndex = 1; lastKnownFileType = sourcecode.swift; path = PrimerNavigationController.swift; sourceTree = "<group>"; };
+		D51A1568D18093369058CF5D0F449F80 /* it.lproj */ = {isa = PBXFileReference; includeInIndex = 1; path = it.lproj; sourceTree = "<group>"; };
+		D565692002D67BAA6F4FA08A94FA6B30 /* Dispatcher.swift */ = {isa = PBXFileReference; includeInIndex = 1; lastKnownFileType = sourcecode.swift; path = Dispatcher.swift; sourceTree = "<group>"; };
+		D5E97117536740426C270D16FC50552D /* PayPalTokenizationViewModel.swift */ = {isa = PBXFileReference; includeInIndex = 1; lastKnownFileType = sourcecode.swift; path = PayPalTokenizationViewModel.swift; sourceTree = "<group>"; };
 		D66C3890C3566F38C935A2FFD9A237B0 /* Pods-PrimerSDK_Tests-dummy.m */ = {isa = PBXFileReference; includeInIndex = 1; lastKnownFileType = sourcecode.c.objc; path = "Pods-PrimerSDK_Tests-dummy.m"; sourceTree = "<group>"; };
-		D6DA3AED7F6D51E7B7FCD58F19CB7864 /* PayPalService.swift */ = {isa = PBXFileReference; includeInIndex = 1; lastKnownFileType = sourcecode.swift; path = PayPalService.swift; sourceTree = "<group>"; };
-		D72828F80B658DA108444C1B1BA11F61 /* PrimerHeadlessUniversalCheckoutUIManager.swift */ = {isa = PBXFileReference; includeInIndex = 1; lastKnownFileType = sourcecode.swift; path = PrimerHeadlessUniversalCheckoutUIManager.swift; sourceTree = "<group>"; };
-		D7EED452DAB39C1BA515414A5BD72A8B /* ErrorHandler.swift */ = {isa = PBXFileReference; includeInIndex = 1; lastKnownFileType = sourcecode.swift; path = ErrorHandler.swift; sourceTree = "<group>"; };
-		D84163501C075C99BF16DF5B01C8E8FE /* LICENSE */ = {isa = PBXFileReference; includeInIndex = 1; lastKnownFileType = text; path = LICENSE; sourceTree = "<group>"; };
-		DAC3F7473877CE251499201EB8C12F1E /* AlertController.swift */ = {isa = PBXFileReference; includeInIndex = 1; lastKnownFileType = sourcecode.swift; path = AlertController.swift; sourceTree = "<group>"; };
-		DADA70AB36D1BB7D0078033E46F89E97 /* CancelContext.swift */ = {isa = PBXFileReference; includeInIndex = 1; lastKnownFileType = sourcecode.swift; path = CancelContext.swift; sourceTree = "<group>"; };
-		DB99E81CF3A9A983BAE7DC336174AA0D /* ar.lproj */ = {isa = PBXFileReference; includeInIndex = 1; lastKnownFileType = folder; path = ar.lproj; sourceTree = "<group>"; };
-		DCDB6B4F6C304F75BFF46B09CE99BC91 /* PrimerFormViewController.swift */ = {isa = PBXFileReference; includeInIndex = 1; lastKnownFileType = sourcecode.swift; path = PrimerFormViewController.swift; sourceTree = "<group>"; };
-		DE1BF360D56579FB6509399E784A3541 /* el.lproj */ = {isa = PBXFileReference; includeInIndex = 1; lastKnownFileType = folder; path = el.lproj; sourceTree = "<group>"; };
-		DE8F8B0A6FB59E1DF2F9DE81BE9688BE /* PrimerHeadlessUniversalCheckoutProtocols.swift */ = {isa = PBXFileReference; includeInIndex = 1; lastKnownFileType = sourcecode.swift; path = PrimerHeadlessUniversalCheckoutProtocols.swift; sourceTree = "<group>"; };
-=======
-		B48E8EB7A88A1AD992A5FF8799511677 /* PrimerDelegate.swift */ = {isa = PBXFileReference; includeInIndex = 1; lastKnownFileType = sourcecode.swift; path = PrimerDelegate.swift; sourceTree = "<group>"; };
-		B532C4284FFD0CE610E1C3A9E0CDC387 /* da.lproj */ = {isa = PBXFileReference; includeInIndex = 1; lastKnownFileType = folder; path = da.lproj; sourceTree = "<group>"; };
-		B76C6AD3771B490B0A8F14FA9B4245FE /* CancelContext.swift */ = {isa = PBXFileReference; includeInIndex = 1; lastKnownFileType = sourcecode.swift; path = CancelContext.swift; sourceTree = "<group>"; };
-		B8219A869BD7505BFE3E06FFDDAFE141 /* ar.lproj */ = {isa = PBXFileReference; includeInIndex = 1; lastKnownFileType = folder; path = ar.lproj; sourceTree = "<group>"; };
-		B86675B9B747C2FACA1CBF4BA2456DA0 /* CardButton.swift */ = {isa = PBXFileReference; includeInIndex = 1; lastKnownFileType = sourcecode.swift; path = CardButton.swift; sourceTree = "<group>"; };
-		BB210E31C8B80E98BC7D2D08C64A2B9D /* PaymentMethodTokenizationViewModel.swift */ = {isa = PBXFileReference; includeInIndex = 1; lastKnownFileType = sourcecode.swift; path = PaymentMethodTokenizationViewModel.swift; sourceTree = "<group>"; };
-		BBE3FEA8364AAF5BA7385A7798F9125D /* NetworkService.swift */ = {isa = PBXFileReference; includeInIndex = 1; lastKnownFileType = sourcecode.swift; path = NetworkService.swift; sourceTree = "<group>"; };
-		BC3D834B9F299D582222661BCFA7EE57 /* PrimerInputElements.swift */ = {isa = PBXFileReference; includeInIndex = 1; lastKnownFileType = sourcecode.swift; path = PrimerInputElements.swift; sourceTree = "<group>"; };
-		BCF23F1FB1CC9E0822644421AE0E2249 /* JSONParser.swift */ = {isa = PBXFileReference; includeInIndex = 1; lastKnownFileType = sourcecode.swift; path = JSONParser.swift; sourceTree = "<group>"; };
-		BFBAD4CD08C0EA4CFBDDC87196A0AF3F /* DataExtension.swift */ = {isa = PBXFileReference; includeInIndex = 1; lastKnownFileType = sourcecode.swift; path = DataExtension.swift; sourceTree = "<group>"; };
-		C06728D5B51C7D3A0D51F1B229A90F71 /* VaultPaymentMethodViewController.swift */ = {isa = PBXFileReference; includeInIndex = 1; lastKnownFileType = sourcecode.swift; path = VaultPaymentMethodViewController.swift; sourceTree = "<group>"; };
-		C0F76D192B640CB9395F6E6289F561BF /* ApayaTokenizationViewModel.swift */ = {isa = PBXFileReference; includeInIndex = 1; lastKnownFileType = sourcecode.swift; path = ApayaTokenizationViewModel.swift; sourceTree = "<group>"; };
-		C2CC73A12C016D2F98F4A8E3A44E572B /* DependencyInjection.swift */ = {isa = PBXFileReference; includeInIndex = 1; lastKnownFileType = sourcecode.swift; path = DependencyInjection.swift; sourceTree = "<group>"; };
-		C2E008C1C6961744667993A845D07259 /* BankSelectorViewController.swift */ = {isa = PBXFileReference; includeInIndex = 1; lastKnownFileType = sourcecode.swift; path = BankSelectorViewController.swift; sourceTree = "<group>"; };
-		C457376404BF6824C3504D69890DA041 /* sv.lproj */ = {isa = PBXFileReference; includeInIndex = 1; lastKnownFileType = folder; path = sv.lproj; sourceTree = "<group>"; };
-		C52C5CC15D86FC652E943F418F209544 /* PrimerCardFormViewController.swift */ = {isa = PBXFileReference; includeInIndex = 1; lastKnownFileType = sourcecode.swift; path = PrimerCardFormViewController.swift; sourceTree = "<group>"; };
-		C675B1799E96E7D4D6B0677842578957 /* hang.swift */ = {isa = PBXFileReference; includeInIndex = 1; lastKnownFileType = sourcecode.swift; path = hang.swift; sourceTree = "<group>"; };
-		C7DA740D429412770DE3A681FBC78DB7 /* PrimerThemeData+Deprecated.swift */ = {isa = PBXFileReference; includeInIndex = 1; lastKnownFileType = sourcecode.swift; path = "PrimerThemeData+Deprecated.swift"; sourceTree = "<group>"; };
-		C917731303B5F29842F738B0F16635A1 /* StrictRateLimitedDispatcher.swift */ = {isa = PBXFileReference; includeInIndex = 1; lastKnownFileType = sourcecode.swift; path = StrictRateLimitedDispatcher.swift; sourceTree = "<group>"; };
-		C99439A9A244D873DC609BD1858C9C72 /* TokenizationService.swift */ = {isa = PBXFileReference; includeInIndex = 1; lastKnownFileType = sourcecode.swift; path = TokenizationService.swift; sourceTree = "<group>"; };
-		C9CE4CAACA8BECF9CADA3E054D6DB858 /* PrimerAPIClient.swift */ = {isa = PBXFileReference; includeInIndex = 1; lastKnownFileType = sourcecode.swift; path = PrimerAPIClient.swift; sourceTree = "<group>"; };
-		CE450E0F995D2E4CD0705AFED83546BC /* PaymentMethodTokenizationRequest.swift */ = {isa = PBXFileReference; includeInIndex = 1; lastKnownFileType = sourcecode.swift; path = PaymentMethodTokenizationRequest.swift; sourceTree = "<group>"; };
-		CE4E4FC92F96633CE6B15A94C7101EB4 /* AppState.swift */ = {isa = PBXFileReference; includeInIndex = 1; lastKnownFileType = sourcecode.swift; path = AppState.swift; sourceTree = "<group>"; };
-		CF453488796F014E9757F6AA9F690E34 /* PrimerTheme+TextStyles.swift */ = {isa = PBXFileReference; includeInIndex = 1; lastKnownFileType = sourcecode.swift; path = "PrimerTheme+TextStyles.swift"; sourceTree = "<group>"; };
-		CF9DD37919CC4F262F1DA024DB3DA433 /* Optional+Extensions.swift */ = {isa = PBXFileReference; includeInIndex = 1; lastKnownFileType = sourcecode.swift; path = "Optional+Extensions.swift"; sourceTree = "<group>"; };
-		CFF93E1A010777AC13A562BDD332641F /* PrimerVaultManagerViewController.swift */ = {isa = PBXFileReference; includeInIndex = 1; lastKnownFileType = sourcecode.swift; path = PrimerVaultManagerViewController.swift; sourceTree = "<group>"; };
-		D049F5D6FEFCE9A04DA3A3A2CAA35163 /* ClientTokenService.swift */ = {isa = PBXFileReference; includeInIndex = 1; lastKnownFileType = sourcecode.swift; path = ClientTokenService.swift; sourceTree = "<group>"; };
-		D0EBB53FEF66374F84A140BD7BD6FA33 /* Analytics.swift */ = {isa = PBXFileReference; includeInIndex = 1; lastKnownFileType = sourcecode.swift; path = Analytics.swift; sourceTree = "<group>"; };
-		D20E06E4EDB1345E124A85EF6FE88F5E /* AnyDecodable.swift */ = {isa = PBXFileReference; includeInIndex = 1; lastKnownFileType = sourcecode.swift; path = AnyDecodable.swift; sourceTree = "<group>"; };
-		D245E0514AAC1A2B9A6D5EA2F383E90F /* UIKit.framework */ = {isa = PBXFileReference; lastKnownFileType = wrapper.framework; name = UIKit.framework; path = Platforms/iPhoneOS.platform/Developer/SDKs/iPhoneOS14.0.sdk/System/Library/Frameworks/UIKit.framework; sourceTree = DEVELOPER_DIR; };
-		D264B4E57DF7DB00D71275605D100971 /* Pods-PrimerSDK_Example-frameworks.sh */ = {isa = PBXFileReference; includeInIndex = 1; lastKnownFileType = text.script.sh; path = "Pods-PrimerSDK_Example-frameworks.sh"; sourceTree = "<group>"; };
-		D39507107702E307BEE486A96DC16E2D /* README.md */ = {isa = PBXFileReference; includeInIndex = 1; lastKnownFileType = net.daringfireball.markdown; path = README.md; sourceTree = "<group>"; };
-		D3FB46D948651749E3D568B5402037E1 /* CardFormPaymentMethodTokenizationViewModel.swift */ = {isa = PBXFileReference; includeInIndex = 1; lastKnownFileType = sourcecode.swift; path = CardFormPaymentMethodTokenizationViewModel.swift; sourceTree = "<group>"; };
-		D4BA2E2FF3D1A53AD3839436AAB5E678 /* PrimerNavigationController.swift */ = {isa = PBXFileReference; includeInIndex = 1; lastKnownFileType = sourcecode.swift; path = PrimerNavigationController.swift; sourceTree = "<group>"; };
-		D54BF11A5BA11F78769AC9E4190586A8 /* race.swift */ = {isa = PBXFileReference; includeInIndex = 1; lastKnownFileType = sourcecode.swift; path = race.swift; sourceTree = "<group>"; };
-		D665EDC477F1DD7CC9A3FD9881A68CB9 /* Connectivity.swift */ = {isa = PBXFileReference; includeInIndex = 1; lastKnownFileType = sourcecode.swift; path = Connectivity.swift; sourceTree = "<group>"; };
-		D66C3890C3566F38C935A2FFD9A237B0 /* Pods-PrimerSDK_Tests-dummy.m */ = {isa = PBXFileReference; includeInIndex = 1; lastKnownFileType = sourcecode.c.objc; path = "Pods-PrimerSDK_Tests-dummy.m"; sourceTree = "<group>"; };
-		D78B3FA3EB67427067BAE6790458FF65 /* PrimerHeadlessUniversalCheckoutProtocols.swift */ = {isa = PBXFileReference; includeInIndex = 1; lastKnownFileType = sourcecode.swift; path = PrimerHeadlessUniversalCheckoutProtocols.swift; sourceTree = "<group>"; };
-		D84163501C075C99BF16DF5B01C8E8FE /* LICENSE */ = {isa = PBXFileReference; includeInIndex = 1; lastKnownFileType = text; path = LICENSE; sourceTree = "<group>"; };
-		D8633E62B423B6D64779DD7551C16809 /* CardScannerViewController.swift */ = {isa = PBXFileReference; includeInIndex = 1; lastKnownFileType = sourcecode.swift; path = CardScannerViewController.swift; sourceTree = "<group>"; };
-		D8E3F660C5A265DAB13FB155AE4861C3 /* ExternalViewModel.swift */ = {isa = PBXFileReference; includeInIndex = 1; lastKnownFileType = sourcecode.swift; path = ExternalViewModel.swift; sourceTree = "<group>"; };
-		D9192131172E54BA05A58F09DB7EAEBE /* EnsureWrappers.swift */ = {isa = PBXFileReference; includeInIndex = 1; lastKnownFileType = sourcecode.swift; path = EnsureWrappers.swift; sourceTree = "<group>"; };
-		DE565DB0CAE9F9224A6F59BDDEED47DC /* PrimerResultComponentView.swift */ = {isa = PBXFileReference; includeInIndex = 1; lastKnownFileType = sourcecode.swift; path = PrimerResultComponentView.swift; sourceTree = "<group>"; };
-		DEC9DCCF46FE81CE750F7B339A765A6D /* PrimerButton.swift */ = {isa = PBXFileReference; includeInIndex = 1; lastKnownFileType = sourcecode.swift; path = PrimerButton.swift; sourceTree = "<group>"; };
->>>>>>> 534ff8fc
+		D6D9351B1B6AC9A7B8812F4516A2CCC4 /* PaymentMethodsGroupView.swift */ = {isa = PBXFileReference; includeInIndex = 1; lastKnownFileType = sourcecode.swift; path = PaymentMethodsGroupView.swift; sourceTree = "<group>"; };
+		D84163501C075C99BF16DF5B01C8E8FE /* LICENSE */ = {isa = PBXFileReference; includeInIndex = 1; path = LICENSE; sourceTree = "<group>"; };
+		D884A4E902776DBA939ED44DE2EAA56F /* hang.swift */ = {isa = PBXFileReference; includeInIndex = 1; lastKnownFileType = sourcecode.swift; path = hang.swift; sourceTree = "<group>"; };
+		D98BE489119CC7711D856131B2EE8DF9 /* firstly.swift */ = {isa = PBXFileReference; includeInIndex = 1; lastKnownFileType = sourcecode.swift; path = firstly.swift; sourceTree = "<group>"; };
+		DA79AF4F1CC1808EC73E6A1573E2B869 /* Cancellable.swift */ = {isa = PBXFileReference; includeInIndex = 1; lastKnownFileType = sourcecode.swift; path = Cancellable.swift; sourceTree = "<group>"; };
+		DA880429762FFADF49BAADF64C02CF95 /* VaultService.swift */ = {isa = PBXFileReference; includeInIndex = 1; lastKnownFileType = sourcecode.swift; path = VaultService.swift; sourceTree = "<group>"; };
+		DC0356D96E8B8A4CAE338C36224AB7A4 /* SequenceWrappers.swift */ = {isa = PBXFileReference; includeInIndex = 1; lastKnownFileType = sourcecode.swift; path = SequenceWrappers.swift; sourceTree = "<group>"; };
+		DC175315BDF15241FF009A904F45CBE7 /* PrimerExpiryDateFieldView.swift */ = {isa = PBXFileReference; includeInIndex = 1; lastKnownFileType = sourcecode.swift; path = PrimerExpiryDateFieldView.swift; sourceTree = "<group>"; };
+		DCAA8A4F3644DDA68B78D42679BED777 /* CheckoutModule.swift */ = {isa = PBXFileReference; includeInIndex = 1; lastKnownFileType = sourcecode.swift; path = CheckoutModule.swift; sourceTree = "<group>"; };
+		DD80BB9983EE2783225B47A402079A36 /* Device.swift */ = {isa = PBXFileReference; includeInIndex = 1; lastKnownFileType = sourcecode.swift; path = Device.swift; sourceTree = "<group>"; };
+		DDE5435AD3DDA53BADDDBE18E3E3A614 /* LogEvent.swift */ = {isa = PBXFileReference; includeInIndex = 1; lastKnownFileType = sourcecode.swift; path = LogEvent.swift; sourceTree = "<group>"; };
+		DEC623186875EE0A0A3432AD184634CD /* SuccessMessage.swift */ = {isa = PBXFileReference; includeInIndex = 1; lastKnownFileType = sourcecode.swift; path = SuccessMessage.swift; sourceTree = "<group>"; };
+		DF67E82F243CDD2E6D6EA3441D0D3060 /* WebViewUtil.swift */ = {isa = PBXFileReference; includeInIndex = 1; lastKnownFileType = sourcecode.swift; path = WebViewUtil.swift; sourceTree = "<group>"; };
 		DF6E4F8E7C26A7BBEC17AAD4042A317D /* Pods-PrimerSDK_Tests.debug.xcconfig */ = {isa = PBXFileReference; includeInIndex = 1; lastKnownFileType = text.xcconfig; path = "Pods-PrimerSDK_Tests.debug.xcconfig"; sourceTree = "<group>"; };
-		DF7A33671118AEF0C027AEAF022546D9 /* PrimerError.swift */ = {isa = PBXFileReference; includeInIndex = 1; lastKnownFileType = sourcecode.swift; path = PrimerError.swift; sourceTree = "<group>"; };
-		E11D3C195B12BDF430F09BD449631D1F /* WrapperProtocols.swift */ = {isa = PBXFileReference; includeInIndex = 1; lastKnownFileType = sourcecode.swift; path = WrapperProtocols.swift; sourceTree = "<group>"; };
+		DFDF60F97DF3211965650BCE415A259B /* en.lproj */ = {isa = PBXFileReference; includeInIndex = 1; path = en.lproj; sourceTree = "<group>"; };
+		E0A8946A5A9A96A0C26225CD4F49F9D4 /* IntExtension.swift */ = {isa = PBXFileReference; includeInIndex = 1; lastKnownFileType = sourcecode.swift; path = IntExtension.swift; sourceTree = "<group>"; };
 		E1B945985145643C12B1E91600B680DE /* Pods-PrimerSDK_Example-acknowledgements.markdown */ = {isa = PBXFileReference; includeInIndex = 1; lastKnownFileType = text; path = "Pods-PrimerSDK_Example-acknowledgements.markdown"; sourceTree = "<group>"; };
-		E3918F69D7A3BC103854A5DD5CAE3EBD /* Colors.swift */ = {isa = PBXFileReference; includeInIndex = 1; lastKnownFileType = sourcecode.swift; path = Colors.swift; sourceTree = "<group>"; };
-		E4CDF37442BAD010B0766095CDA8EB93 /* Throwable.swift */ = {isa = PBXFileReference; includeInIndex = 1; lastKnownFileType = sourcecode.swift; path = Throwable.swift; sourceTree = "<group>"; };
-		E5EAE67275086BC68BC151458DD7BA9A /* Dimensions.swift */ = {isa = PBXFileReference; includeInIndex = 1; lastKnownFileType = sourcecode.swift; path = Dimensions.swift; sourceTree = "<group>"; };
+		E27E3AEA68EE70A0A9980B860CB20D67 /* ConcurrencyLimitedDispatcher.swift */ = {isa = PBXFileReference; includeInIndex = 1; lastKnownFileType = sourcecode.swift; path = ConcurrencyLimitedDispatcher.swift; sourceTree = "<group>"; };
+		E39E1021D164E7FF3CFE39A393922D7E /* PrimerButton.swift */ = {isa = PBXFileReference; includeInIndex = 1; lastKnownFileType = sourcecode.swift; path = PrimerButton.swift; sourceTree = "<group>"; };
+		E3EE5B1E0498A1E8C046BBBF7DB928C3 /* ErrorHandler.swift */ = {isa = PBXFileReference; includeInIndex = 1; lastKnownFileType = sourcecode.swift; path = ErrorHandler.swift; sourceTree = "<group>"; };
+		E6018597BAD1D2D12BD393749B8A4A9D /* Queue.swift */ = {isa = PBXFileReference; includeInIndex = 1; lastKnownFileType = sourcecode.swift; path = Queue.swift; sourceTree = "<group>"; };
+		E6338B696143B6AAAC1274A53ECF492E /* Error.swift */ = {isa = PBXFileReference; includeInIndex = 1; lastKnownFileType = sourcecode.swift; path = Error.swift; sourceTree = "<group>"; };
+		E6AC2D90C68DE291C046FE122F5D88FA /* PayPalService.swift */ = {isa = PBXFileReference; includeInIndex = 1; lastKnownFileType = sourcecode.swift; path = PayPalService.swift; sourceTree = "<group>"; };
 		E6DF772EBD0552229B3F76D49A0EF5F2 /* Primer3DSProtocols.swift */ = {isa = PBXFileReference; includeInIndex = 1; lastKnownFileType = sourcecode.swift; name = Primer3DSProtocols.swift; path = Sources/Primer3DS/Classes/Primer3DSProtocols.swift; sourceTree = "<group>"; };
-		E83F320FA6460AE4934DB921E0621C4C /* PayPal.swift */ = {isa = PBXFileReference; includeInIndex = 1; lastKnownFileType = sourcecode.swift; path = PayPal.swift; sourceTree = "<group>"; };
+		E809C6478E7B41D1995B7BD940F0CD9C /* PrimerTheme+TextStyles.swift */ = {isa = PBXFileReference; includeInIndex = 1; lastKnownFileType = sourcecode.swift; path = "PrimerTheme+TextStyles.swift"; sourceTree = "<group>"; };
 		E884507DF2B84FA8A2E8AD8289881542 /* Pods-PrimerSDK_Example.release.xcconfig */ = {isa = PBXFileReference; includeInIndex = 1; lastKnownFileType = text.xcconfig; path = "Pods-PrimerSDK_Example.release.xcconfig"; sourceTree = "<group>"; };
-		E9CA6A9EC2AF5AB66498BBF31267FE1F /* PrimerAPIClient+3DS.swift */ = {isa = PBXFileReference; includeInIndex = 1; lastKnownFileType = sourcecode.swift; path = "PrimerAPIClient+3DS.swift"; sourceTree = "<group>"; };
 		EAB6F611E86A4758835A715E4B4184F6 /* Foundation.framework */ = {isa = PBXFileReference; lastKnownFileType = wrapper.framework; name = Foundation.framework; path = Platforms/iPhoneOS.platform/Developer/SDKs/iPhoneOS14.0.sdk/System/Library/Frameworks/Foundation.framework; sourceTree = DEVELOPER_DIR; };
+		EB5630B9BCE4B073C047604C5003376A /* Consolable.swift */ = {isa = PBXFileReference; includeInIndex = 1; lastKnownFileType = sourcecode.swift; path = Consolable.swift; sourceTree = "<group>"; };
 		EB8217820F639BC79E07FFCC65E74429 /* Primer3DS.debug.xcconfig */ = {isa = PBXFileReference; includeInIndex = 1; lastKnownFileType = text.xcconfig; path = Primer3DS.debug.xcconfig; sourceTree = "<group>"; };
-		EBF37DB6ECD2E3AB57B7E51F98703AE5 /* nl.lproj */ = {isa = PBXFileReference; includeInIndex = 1; lastKnownFileType = folder; path = nl.lproj; sourceTree = "<group>"; };
-		ECDCE96E6F7ABAED2559028967365F9A /* Mask.swift */ = {isa = PBXFileReference; includeInIndex = 1; lastKnownFileType = sourcecode.swift; path = Mask.swift; sourceTree = "<group>"; };
-		EE0991B49ED492A08B2B53C8F68E9A54 /* PaymentAPIModel.swift */ = {isa = PBXFileReference; includeInIndex = 1; lastKnownFileType = sourcecode.swift; path = PaymentAPIModel.swift; sourceTree = "<group>"; };
+		EBBC1F5F05DE913C2924746EE0D70920 /* BankTableViewCell.swift */ = {isa = PBXFileReference; includeInIndex = 1; lastKnownFileType = sourcecode.swift; path = BankTableViewCell.swift; sourceTree = "<group>"; };
+		EBCB6E0BB11B3EFEEFB18725C14EEA30 /* UIUtils.swift */ = {isa = PBXFileReference; includeInIndex = 1; lastKnownFileType = sourcecode.swift; path = UIUtils.swift; sourceTree = "<group>"; };
+		EBE022048513A06D3F61F8F0865C5138 /* PaymentMethodTokenizationViewModel.swift */ = {isa = PBXFileReference; includeInIndex = 1; lastKnownFileType = sourcecode.swift; path = PaymentMethodTokenizationViewModel.swift; sourceTree = "<group>"; };
+		ECBD68DAA2BB942ECBE4F9843839965F /* PrimerConfiguration.swift */ = {isa = PBXFileReference; includeInIndex = 1; lastKnownFileType = sourcecode.swift; path = PrimerConfiguration.swift; sourceTree = "<group>"; };
+		EE388D91C3415F7BE8AFBE58131947E9 /* ApayaTokenizationViewModel.swift */ = {isa = PBXFileReference; includeInIndex = 1; lastKnownFileType = sourcecode.swift; path = ApayaTokenizationViewModel.swift; sourceTree = "<group>"; };
 		EE9674DAD0C961C92687877090E1E047 /* Pods-PrimerSDK_Tests-umbrella.h */ = {isa = PBXFileReference; includeInIndex = 1; lastKnownFileType = sourcecode.c.h; path = "Pods-PrimerSDK_Tests-umbrella.h"; sourceTree = "<group>"; };
-		EEB04EC9DCAAABA585D2F3A84E578012 /* AnalyticsEvent.swift */ = {isa = PBXFileReference; includeInIndex = 1; lastKnownFileType = sourcecode.swift; path = AnalyticsEvent.swift; sourceTree = "<group>"; };
-		F02E8A1C987577D618D2969C60D37EAB /* PrimerViewExtensions.swift */ = {isa = PBXFileReference; includeInIndex = 1; lastKnownFileType = sourcecode.swift; path = PrimerViewExtensions.swift; sourceTree = "<group>"; };
-		F27D7E2E2D7244C9D4A617D473869A91 /* PaymentMethodTokenizationRequest.swift */ = {isa = PBXFileReference; includeInIndex = 1; lastKnownFileType = sourcecode.swift; path = PaymentMethodTokenizationRequest.swift; sourceTree = "<group>"; };
-		F38F6E4723F3F0C907CFB378D9C60FA0 /* PrimerNavigationController.swift */ = {isa = PBXFileReference; includeInIndex = 1; lastKnownFileType = sourcecode.swift; path = PrimerNavigationController.swift; sourceTree = "<group>"; };
-		F39EA57D1E13F1412205700B16C2198F /* PrimerGenericTextFieldView.swift */ = {isa = PBXFileReference; includeInIndex = 1; lastKnownFileType = sourcecode.swift; path = PrimerGenericTextFieldView.swift; sourceTree = "<group>"; };
-		F428AF7C5C3CFBC795635798C64F2588 /* PrimerButton.swift */ = {isa = PBXFileReference; includeInIndex = 1; lastKnownFileType = sourcecode.swift; path = PrimerButton.swift; sourceTree = "<group>"; };
-		F515161B4728F21326D9B3D2CCCEAA7B /* da.lproj */ = {isa = PBXFileReference; includeInIndex = 1; lastKnownFileType = folder; path = da.lproj; sourceTree = "<group>"; };
-		F70634664D36A558FABDCDB2D0594F9A /* PrimerInputElements.swift */ = {isa = PBXFileReference; includeInIndex = 1; lastKnownFileType = sourcecode.swift; path = PrimerInputElements.swift; sourceTree = "<group>"; };
+		EF097D805812BF06968381BA6EC4F8D2 /* BundleExtension.swift */ = {isa = PBXFileReference; includeInIndex = 1; lastKnownFileType = sourcecode.swift; path = BundleExtension.swift; sourceTree = "<group>"; };
+		F04027887A27C6ADC06C1CB1584B3BCD /* ArrayExtension.swift */ = {isa = PBXFileReference; includeInIndex = 1; lastKnownFileType = sourcecode.swift; path = ArrayExtension.swift; sourceTree = "<group>"; };
+		F0F7226212E3F9D1C474D0E8D3B771AA /* ClientToken.swift */ = {isa = PBXFileReference; includeInIndex = 1; lastKnownFileType = sourcecode.swift; path = ClientToken.swift; sourceTree = "<group>"; };
+		F33AB661030B9B6C4C0900ACABD1DE73 /* FormPaymentMethodTokenizationViewModel.swift */ = {isa = PBXFileReference; includeInIndex = 1; lastKnownFileType = sourcecode.swift; path = FormPaymentMethodTokenizationViewModel.swift; sourceTree = "<group>"; };
+		F3F4BAAF01418DB4444024548DCE7A5A /* el.lproj */ = {isa = PBXFileReference; includeInIndex = 1; path = el.lproj; sourceTree = "<group>"; };
+		F5C176E63887E212D71134E789DE032C /* Thenable.swift */ = {isa = PBXFileReference; includeInIndex = 1; lastKnownFileType = sourcecode.swift; path = Thenable.swift; sourceTree = "<group>"; };
+		F5EA8A45BAD81588C1DFFA201B705AF5 /* Throwable.swift */ = {isa = PBXFileReference; includeInIndex = 1; lastKnownFileType = sourcecode.swift; path = Throwable.swift; sourceTree = "<group>"; };
 		F7B48CC82297D62E27EA98AE7A13D3DA /* Pods-PrimerSDK_Tests.release.xcconfig */ = {isa = PBXFileReference; includeInIndex = 1; lastKnownFileType = text.xcconfig; path = "Pods-PrimerSDK_Tests.release.xcconfig"; sourceTree = "<group>"; };
-		F80ACBB2DD7F7E5B8FC8D792A431CB78 /* es.lproj */ = {isa = PBXFileReference; includeInIndex = 1; lastKnownFileType = folder; path = es.lproj; sourceTree = "<group>"; };
-		F91EABFF81C4819AF04A91158F37B353 /* PrimerContainerViewController.swift */ = {isa = PBXFileReference; includeInIndex = 1; lastKnownFileType = sourcecode.swift; path = PrimerContainerViewController.swift; sourceTree = "<group>"; };
-		F96D09773E65CF50829FB678A250896E /* 3DSService.swift */ = {isa = PBXFileReference; includeInIndex = 1; lastKnownFileType = sourcecode.swift; path = 3DSService.swift; sourceTree = "<group>"; };
-		F9E5C89D8DCB7111BADBCB68F84E1231 /* DependencyInjection.swift */ = {isa = PBXFileReference; includeInIndex = 1; lastKnownFileType = sourcecode.swift; path = DependencyInjection.swift; sourceTree = "<group>"; };
-		F9FD489B3701307BE3DD973BA9A6FEDD /* FormPaymentMethodTokenizationViewModel.swift */ = {isa = PBXFileReference; includeInIndex = 1; lastKnownFileType = sourcecode.swift; path = FormPaymentMethodTokenizationViewModel.swift; sourceTree = "<group>"; };
-		FA0EBBFE455EE9F4C3902A2D364A06DE /* ApplePay.swift */ = {isa = PBXFileReference; includeInIndex = 1; lastKnownFileType = sourcecode.swift; path = ApplePay.swift; sourceTree = "<group>"; };
-		FA4F929E4F2D9D305D1A7AC543EF25B3 /* PaymentMethodTokenizationViewModel.swift */ = {isa = PBXFileReference; includeInIndex = 1; lastKnownFileType = sourcecode.swift; path = PaymentMethodTokenizationViewModel.swift; sourceTree = "<group>"; };
-		FAFAC3A49831E094346906FA79C7BD2C /* Dispatcher.swift */ = {isa = PBXFileReference; includeInIndex = 1; lastKnownFileType = sourcecode.swift; path = Dispatcher.swift; sourceTree = "<group>"; };
+		F7E7CAA4E0EE62B3027E036C925E9CCD /* CancellableThenable.swift */ = {isa = PBXFileReference; includeInIndex = 1; lastKnownFileType = sourcecode.swift; path = CancellableThenable.swift; sourceTree = "<group>"; };
+		F8AE62975040184754DEF3C6A49BCA25 /* CustomStringConvertible.swift */ = {isa = PBXFileReference; includeInIndex = 1; lastKnownFileType = sourcecode.swift; path = CustomStringConvertible.swift; sourceTree = "<group>"; };
 		FCA0627E1108CB5D3EA91BE56D4C18E7 /* PrimerSDK-dummy.m */ = {isa = PBXFileReference; includeInIndex = 1; lastKnownFileType = sourcecode.c.objc; path = "PrimerSDK-dummy.m"; sourceTree = "<group>"; };
-		FE232F39020F77075749305814CFBDD1 /* PrimerSearchTextField.swift */ = {isa = PBXFileReference; includeInIndex = 1; lastKnownFileType = sourcecode.swift; path = PrimerSearchTextField.swift; sourceTree = "<group>"; };
-		FF09DDE2760487B63E3DD96C1AD901DD /* firstly.swift */ = {isa = PBXFileReference; includeInIndex = 1; lastKnownFileType = sourcecode.swift; path = firstly.swift; sourceTree = "<group>"; };
-		FF3D0FAB01F0B8417253BE1EA82D4ED2 /* Icons.xcassets */ = {isa = PBXFileReference; includeInIndex = 1; lastKnownFileType = folder.assetcatalog; name = Icons.xcassets; path = Sources/PrimerSDK/Resources/Icons.xcassets; sourceTree = "<group>"; };
+		FF065C4E1BBCC24A9A103E1D6D7FDFCE /* PostalCode.swift */ = {isa = PBXFileReference; includeInIndex = 1; lastKnownFileType = sourcecode.swift; path = PostalCode.swift; sourceTree = "<group>"; };
 		FFE8CD355A453EF1396E2D5E8E370F7A /* Primer3DS */ = {isa = PBXFileReference; explicitFileType = wrapper.framework; includeInIndex = 0; name = Primer3DS; path = Primer3DS.framework; sourceTree = BUILT_PRODUCTS_DIR; };
 /* End PBXFileReference section */
 
@@ -893,6 +562,15 @@
 			);
 			runOnlyForDeploymentPostprocessing = 0;
 		};
+		442604CA984F6D20C7FAFDBDD300BE37 /* Frameworks */ = {
+			isa = PBXFrameworksBuildPhase;
+			buildActionMask = 2147483647;
+			files = (
+				35FFF5B6F905971B43F3DA2630F018A5 /* Foundation.framework in Frameworks */,
+				62C30328E7857A8036312BB09DDBC61E /* UIKit.framework in Frameworks */,
+			);
+			runOnlyForDeploymentPostprocessing = 0;
+		};
 		5E5A7E9862EBBA8DB5500272B7909C0B /* Frameworks */ = {
 			isa = PBXFrameworksBuildPhase;
 			buildActionMask = 2147483647;
@@ -902,6 +580,13 @@
 			);
 			runOnlyForDeploymentPostprocessing = 0;
 		};
+		982F4715F1C1AB11CEB258DF3627A04A /* Frameworks */ = {
+			isa = PBXFrameworksBuildPhase;
+			buildActionMask = 2147483647;
+			files = (
+			);
+			runOnlyForDeploymentPostprocessing = 0;
+		};
 		B9B45B20A61D7C84B3BCB6D924EFFFAC /* Frameworks */ = {
 			isa = PBXFrameworksBuildPhase;
 			buildActionMask = 2147483647;
@@ -910,37 +595,9 @@
 			);
 			runOnlyForDeploymentPostprocessing = 0;
 		};
-		D7C7947A184E4B9EDB0D18FF65555890 /* Frameworks */ = {
-			isa = PBXFrameworksBuildPhase;
-			buildActionMask = 2147483647;
-			files = (
-			);
-			runOnlyForDeploymentPostprocessing = 0;
-		};
-		E495CC41C20816BC5958FE6B1381D3F3 /* Frameworks */ = {
-			isa = PBXFrameworksBuildPhase;
-			buildActionMask = 2147483647;
-			files = (
-				26197116E994147A694CAB32F72C8939 /* Foundation.framework in Frameworks */,
-				C566A9899D72274D5155BC5C46A952E9 /* UIKit.framework in Frameworks */,
-			);
-			runOnlyForDeploymentPostprocessing = 0;
-		};
 /* End PBXFrameworksBuildPhase section */
 
 /* Begin PBXGroup section */
-		00275B280F9128D9C50E7561C8D90D0D /* PCI */ = {
-			isa = PBXGroup;
-			children = (
-				85C3170F58EB9073E27A874AE8A972B8 /* FormType.swift */,
-			);
-<<<<<<< HEAD
-			path = PCI;
-=======
-			path = Cancellation;
->>>>>>> 534ff8fc
-			sourceTree = "<group>";
-		};
 		017B60DA8D2FE015C184484FC6631060 /* Products */ = {
 			isa = PBXGroup;
 			children = (
@@ -953,82 +610,90 @@
 			name = Products;
 			sourceTree = "<group>";
 		};
-		01C934F446B1186121AE8592E913B6FD /* Root */ = {
-			isa = PBXGroup;
-			children = (
-				70912141A9ACD7D628DCDF0B635F4F9C /* PrimerCardFormViewController.swift */,
-				F91EABFF81C4819AF04A91158F37B353 /* PrimerContainerViewController.swift */,
-				DCDB6B4F6C304F75BFF46B09CE99BC91 /* PrimerFormViewController.swift */,
-				81ED26BEEDFE31E40517AB4FE889AC59 /* PrimerInputViewController.swift */,
-				22E96532FE2F9F3BE29957D81438F488 /* PrimerLoadingViewController.swift */,
-				7495FA10CF9CD749C615399F3DDD6C81 /* PrimerNavigationBar.swift */,
-				F38F6E4723F3F0C907CFB378D9C60FA0 /* PrimerNavigationController.swift */,
-				95146AA068D0590BEB12BFE3BEA1ABCE /* PrimerRootViewController.swift */,
-				888D7CBE6501AC183158B9A9F0672CC9 /* PrimerUniversalCheckoutViewController.swift */,
-				20C82B6CE0C262EFEEF233E1C9176252 /* PrimerVaultManagerViewController.swift */,
-			);
-<<<<<<< HEAD
-			path = Root;
-=======
-			path = Vault;
->>>>>>> 534ff8fc
-			sourceTree = "<group>";
-		};
-		05B161C585645827FDD95B3E8401F59F /* Primer */ = {
-			isa = PBXGroup;
-			children = (
-				2DCBAF8CB988A3A548BB3D792BB24867 /* PrimerAPI.swift */,
-				18580BC6A8E245A636E65BDD29D52E55 /* PrimerAPIClient.swift */,
-				B21DC644E380AC69CDBADD5CC16E3ECC /* PrimerAPIClient+Promises.swift */,
-			);
-<<<<<<< HEAD
-			path = Primer;
-=======
-			path = Root;
->>>>>>> 534ff8fc
-			sourceTree = "<group>";
-		};
-		0B6DFDAAE451763C3F0BFB7D7F7FABA9 /* Success */ = {
-			isa = PBXGroup;
-			children = (
-				CDD844E39CFB46079D3A70CA4F5CC459 /* SuccessViewController.swift */,
-			);
-			path = Success;
-			sourceTree = "<group>";
-		};
-		0C7FDB07F33586D9E574222BBF9BBEF0 /* Third Party */ = {
-			isa = PBXGroup;
-			children = (
-				C3AD8171E5969E13851ED44A2211D12A /* PromiseKit */,
-			);
-<<<<<<< HEAD
-			name = "Third Party";
-			path = "Sources/PrimerSDK/Classes/Third Party";
-=======
-			path = Components;
->>>>>>> 534ff8fc
-			sourceTree = "<group>";
-		};
-		0F0096F2B41604A294C3FBAB1393976F /* Core */ = {
-			isa = PBXGroup;
-			children = (
-				378B1E33224083EE0D76E0140B6C1863 /* 3DS */,
-				A0F92F1D541520EE8F1CD7D040F9FB88 /* Analytics */,
-				974C6DB47918A980E9EC6CF4D352F1D6 /* Checkout Components */,
-				CCB827B3D51E37F3B61EFB091DE31135 /* Connectivity */,
-				4421E4DF03B8FE80845110BE13FD5D28 /* Constants */,
-				AC1BE03C9D7329BA2A34EB3AB7688AB5 /* Crypto */,
-				C19F9CF84D3DB6E4C5794129CE846091 /* Keychain */,
-				47CF87DA2D60836B2E9E765BA607837A /* Payment Services */,
-				BE3883318F6AAEE2FC8A9D3665686D90 /* PCI */,
-				7570D3C87762000BC6C9BC9A6E73E6FC /* Primer */,
-			);
-<<<<<<< HEAD
-			name = Core;
-			path = Sources/PrimerSDK/Classes/Core;
-=======
-			path = TokenizationViewControllers;
->>>>>>> 534ff8fc
+		0249B2360103D769D780F0447276CCFA /* Mocks */ = {
+			isa = PBXGroup;
+			children = (
+				5897BE7F86EBC0D8AA3A924B5F0A6E3B /* MockPrimerAPIClient.swift */,
+			);
+			name = Mocks;
+			path = Sources/PrimerSDK/Classes/Mocks;
+			sourceTree = "<group>";
+		};
+		02B8FBF4678B1E37ACA8655F629D187B /* Constants */ = {
+			isa = PBXGroup;
+			children = (
+				274A62C27906177224548C54BF9428E1 /* Colors.swift */,
+				9A932677CEC98F84CEB80482B07CE38E /* Content.swift */,
+				3EA3D99EC936825A3424864688299DF8 /* Dimensions.swift */,
+			);
+			name = Constants;
+			path = Constants;
+			sourceTree = "<group>";
+		};
+		0CD93A9054A7B875A39F3BA71B2F34AB /* Text Fields */ = {
+			isa = PBXGroup;
+			children = (
+				8D1ECEE62666AD2F496AE08FD1D7D03C /* CardComponentsManager.swift */,
+				C7396B5B6C88A81E0DFDA02CA47B9428 /* PrimerCardholderNameFieldView.swift */,
+				548771C4C7C759017A9E8C26C16089F0 /* PrimerCardNumberFieldView.swift */,
+				7E4AD3CE72B69AF417009DA51D164A4E /* PrimerCVVFieldView.swift */,
+				DC175315BDF15241FF009A904F45CBE7 /* PrimerExpiryDateFieldView.swift */,
+				BA4943B645D6B357B8D80D203C74A752 /* PrimerGenericTextFieldView.swift */,
+				278DC6D4FEE33D12D79CF8E635F1DED3 /* PrimerNibView.swift */,
+				B4FC9782C68A8F23783D26B51131B100 /* PrimerPostalCodeFieldView.swift */,
+				5933C1C472607C2C66F1CF74A6EE936D /* PrimerTextField.swift */,
+				3A875E22D9921DE19A9BEFE96C3B38A5 /* PrimerTextFieldView.swift */,
+			);
+			name = "Text Fields";
+			path = "Text Fields";
+			sourceTree = "<group>";
+		};
+		1094FF1530903DB73E2160F97B4A1CB5 /* PCI */ = {
+			isa = PBXGroup;
+			children = (
+				641B10A06C62BAD4AFBE04B67EB7A86B /* TokenizationService.swift */,
+			);
+			name = PCI;
+			path = PCI;
+			sourceTree = "<group>";
+		};
+		10C2DE3924BC860687E423C61DA7541B /* PromiseKit */ = {
+			isa = PBXGroup;
+			children = (
+				20402235033074A149C8FFC1B833607E /* after.swift */,
+				4AE26C2BEF8A2E26D7944983AF3B9237 /* Box.swift */,
+				0F0D303758D204CEBC463357E7223BC1 /* Catchable.swift */,
+				BCEB23AA050DCE5EE9D2E93FAB9E91FC /* Configuration.swift */,
+				F8AE62975040184754DEF3C6A49BCA25 /* CustomStringConvertible.swift */,
+				D565692002D67BAA6F4FA08A94FA6B30 /* Dispatcher.swift */,
+				E6338B696143B6AAAC1274A53ECF492E /* Error.swift */,
+				D98BE489119CC7711D856131B2EE8DF9 /* firstly.swift */,
+				44ABE9B8E1943A6353BD74CA99C34BE6 /* Guarantee.swift */,
+				D884A4E902776DBA939ED44DE2EAA56F /* hang.swift */,
+				DDE5435AD3DDA53BADDDBE18E3E3A614 /* LogEvent.swift */,
+				34C138B2BC3C8E1B3532A161CDAC2C4F /* Promise.swift */,
+				7C91ECDF844D62AADCB56FE3C6691A20 /* race.swift */,
+				342207BD65658BDD7D5F590BE81A52B5 /* Resolver.swift */,
+				F5C176E63887E212D71134E789DE032C /* Thenable.swift */,
+				C244DA1F0E50C4ED1B04AD280D40F0E0 /* when.swift */,
+				859F33FBA9A5F226F77B83D03E65EC17 /* Cancellation */,
+				3C1B90CCE8FAAAFF3A2375F19AF41E29 /* Dispatchers */,
+				5010650F782054BD40EBF2CBB8D2D571 /* Wrappers */,
+			);
+			name = PromiseKit;
+			path = PromiseKit;
+			sourceTree = "<group>";
+		};
+		10FBC428AC1EFB79984C29DE5FDD6483 /* Network */ = {
+			isa = PBXGroup;
+			children = (
+				6404849CD5717938C42762089F49F3EE /* Endpoint.swift */,
+				C2A00B4E80438204D2BB3705E0E86DC7 /* NetworkService.swift */,
+				58A52996C80FD6794151E635CFD683EF /* SuccessResponse.swift */,
+				09C30FF96191C9462D58843FA0C90ECF /* URLSessionStack.swift */,
+			);
+			name = Network;
+			path = Network;
 			sourceTree = "<group>";
 		};
 		1628BF05B4CAFDCC3549A101F5A10A17 /* Frameworks */ = {
@@ -1036,65 +701,16 @@
 			children = (
 				59DA5C1F72E1D5BABC43EACBA672C3BA /* iOS */,
 			);
-<<<<<<< HEAD
 			name = Frameworks;
-=======
-			path = Keychain;
->>>>>>> 534ff8fc
-			sourceTree = "<group>";
-		};
-		1BA63E1D2EBA9A3BC68B03E4E7582676 /* Services */ = {
-			isa = PBXGroup;
-			children = (
-				E0CEC9C103A194AFDFFDBA568950A736 /* API */,
-				59F53050B721667DF1DDA056D96C18D6 /* Network */,
-				26C2B8719289C6858EE22943058E2842 /* Parser */,
-			);
-<<<<<<< HEAD
-			name = Services;
-			path = Sources/PrimerSDK/Classes/Services;
-=======
-			path = "Checkout Components";
->>>>>>> 534ff8fc
-			sourceTree = "<group>";
-		};
-		1D32958CB58EAC79AB032B016098B007 /* UI Delegates */ = {
-			isa = PBXGroup;
-			children = (
-				76239C6F86E1D80C316CD14CF3717934 /* ReloadDelegate.swift */,
-			);
-<<<<<<< HEAD
-			path = "UI Delegates";
-=======
-			path = OAuth;
->>>>>>> 534ff8fc
-			sourceTree = "<group>";
-		};
-		207BE222624EEA7D92B6C52AE04DA168 /* Components */ = {
-			isa = PBXGroup;
-			children = (
-				7C1942A34D917C0A01BC53B677870F7C /* PrimerResultComponentView.swift */,
-				0D82BD8C82042D85BC2A08DDAEAC70A7 /* PrimerResultViewController.swift */,
-				FE232F39020F77075749305814CFBDD1 /* PrimerSearchTextField.swift */,
-			);
-<<<<<<< HEAD
-			path = Components;
-=======
+			sourceTree = "<group>";
+		};
+		166F5B2433A1484CB7B5ABC26517CA83 /* Data Models */ = {
+			isa = PBXGroup;
+			children = (
+				84EAD7FA496ABC51BEDB04AE66657F73 /* 3DS.swift */,
+			);
+			name = "Data Models";
 			path = "Data Models";
->>>>>>> 534ff8fc
-			sourceTree = "<group>";
-		};
-		26C2B8719289C6858EE22943058E2842 /* Parser */ = {
-			isa = PBXGroup;
-			children = (
-				10265B46F8284F678030EE54D4A78981 /* Parser.swift */,
-				C625A591A8EF60719FBAA8CCF497F916 /* JSON */,
-			);
-<<<<<<< HEAD
-			path = Parser;
-=======
-			path = API;
->>>>>>> 534ff8fc
 			sourceTree = "<group>";
 		};
 		28F0D5ADADF6A2C614FFCBE982380827 /* Support Files */ = {
@@ -1113,91 +729,44 @@
 			path = "../Target Support Files/Primer3DS";
 			sourceTree = "<group>";
 		};
-		2B607E65BC0655F505CCF50450C52521 /* CardScanner */ = {
-			isa = PBXGroup;
-			children = (
-				6D13985E6B4EAB77AC64554B1D9A6ACF /* CardScannerViewController.swift */,
-				32C6F4605835A31A28C2C1209A85F63A /* CardScannerViewController+SimpleScanDelegate.swift */,
-			);
-<<<<<<< HEAD
-			path = CardScanner;
-=======
-			path = PCI;
->>>>>>> 534ff8fc
-			sourceTree = "<group>";
-		};
-		349D60685C42C7795AD9B733F79EE512 /* User Interface */ = {
-			isa = PBXGroup;
-			children = (
-				96BB0E60BAD0781C2E6860CCFA7AF335 /* Identifiable.swift */,
-				B7F68D47769523C77FABB2157B84748B /* PaymentMethodsGroupView.swift */,
-				AA86F87AA39C491585D5D67AF2B48A5E /* UIUtils.swift */,
-				4376CE634EFA4CA6DDFFFA537E8FD0DD /* Banks */,
-				207BE222624EEA7D92B6C52AE04DA168 /* Components */,
-				C14FE945B8004CA715E64D200E4382FF /* OAuth */,
-				BEBB084687F374B4F5874CA743A6415D /* PCI */,
-				E944F41127D5D4A4113C05504BF9E802 /* Primer */,
-				01C934F446B1186121AE8592E913B6FD /* Root */,
-				0B6DFDAAE451763C3F0BFB7D7F7FABA9 /* Success */,
-				37C3C02F0E3B59D32F3B3D096D5C24FD /* Text Fields */,
-				C094B3217CA2D151080E1F31099884AB /* TokenizationViewControllers */,
-				DDC55050139F37747B9E02A9F127DE0B /* TokenizationViewModels */,
-				1D32958CB58EAC79AB032B016098B007 /* UI Delegates */,
-				7278DA4B40D4ED3CF506BE2918891AE1 /* Vault */,
-			);
-<<<<<<< HEAD
-			name = "User Interface";
-			path = "Sources/PrimerSDK/Classes/User Interface";
-=======
-			path = "Payment Services";
->>>>>>> 534ff8fc
+		3365452436DA69723E1D943C8D032D4C /* TokenizationViewControllers */ = {
+			isa = PBXGroup;
+			children = (
+				0DB33FD561E2ADD41688FEC0BF77DD34 /* QRCodeViewController.swift */,
+			);
+			name = TokenizationViewControllers;
+			path = TokenizationViewControllers;
+			sourceTree = "<group>";
+		};
+		3419868B67EFCF4E57A42D3F67DA8927 /* Error Handler */ = {
+			isa = PBXGroup;
+			children = (
+				E3EE5B1E0498A1E8C046BBBF7DB928C3 /* ErrorHandler.swift */,
+				1B35FACDBE84CA06A1A274CB97506623 /* PrimerError.swift */,
+			);
+			name = "Error Handler";
+			path = "Sources/PrimerSDK/Classes/Error Handler";
 			sourceTree = "<group>";
 		};
 		360709003BF039A96273811D5813664F /* PrimerSDK */ = {
 			isa = PBXGroup;
 			children = (
-				A4C58D39D34BBDDB0BF2D72DB5798D9A /* Core */,
+				A9448103212EC62C83A1FBA355B6B803 /* Core */,
 				891CF58D64A1BC1CBDCE09B8E4698C83 /* Pod */,
 				819A6286004431EC5B9F2FE69E546FB4 /* Support Files */,
 			);
-<<<<<<< HEAD
 			name = PrimerSDK;
 			path = ../..;
-=======
-			path = Public;
->>>>>>> 534ff8fc
-			sourceTree = "<group>";
-		};
-		378B1E33224083EE0D76E0140B6C1863 /* 3DS */ = {
-			isa = PBXGroup;
-			children = (
-				F96D09773E65CF50829FB678A250896E /* 3DSService.swift */,
-				2DABF58FCF8E6C1EDBC70BFC6955500B /* 3DSService+Promises.swift */,
-				85678C3B1D0B31E7FD45672E5A53C155 /* Data Models */,
-				DA50F2364DD97DED0129D9AD2719F1DA /* Networking */,
-			);
-			path = 3DS;
-			sourceTree = "<group>";
-		};
-		37C3C02F0E3B59D32F3B3D096D5C24FD /* Text Fields */ = {
-			isa = PBXGroup;
-			children = (
-				53385ED930EAD8FBF1F657BD41D2E8F8 /* CardComponentsManager.swift */,
-				262B5A8786534BEDCC57AC66D8488005 /* PrimerCardholderNameFieldView.swift */,
-				5CA32BFB92D5AB5FE8CF66412F38243F /* PrimerCardNumberFieldView.swift */,
-				0D77D4C398B8E6ECDAF536F3FDBCBCC8 /* PrimerCVVFieldView.swift */,
-				A762772AC4DD56EA279BB4E8649D9A88 /* PrimerExpiryDateFieldView.swift */,
-				F39EA57D1E13F1412205700B16C2198F /* PrimerGenericTextFieldView.swift */,
-				1359B97CA34E44AD75E6F14252AC4010 /* PrimerNibView.swift */,
-				C5243B0EF24EE955A26F63D7E07C6C0C /* PrimerPostalCodeFieldView.swift */,
-				D02096C4A4A8B0F2B997C1B9D3CC2E60 /* PrimerTextField.swift */,
-				7DC53A4A82A4CBC7DB8656F07999C347 /* PrimerTextFieldView.swift */,
-			);
-<<<<<<< HEAD
-			path = "Text Fields";
-=======
-			path = Banks;
->>>>>>> 534ff8fc
+			sourceTree = "<group>";
+		};
+		36D6327B87D3EBA33037D6F203D5F001 /* Parser */ = {
+			isa = PBXGroup;
+			children = (
+				81563EF5B54EE45E260CF639C0415CDE /* Parser.swift */,
+				CD7B99BDE1898F71F01477FBDA3CAA9D /* JSON */,
+			);
+			name = Parser;
+			path = Parser;
 			sourceTree = "<group>";
 		};
 		3801A9BC7954875A0868ED6C2EBEE2BA /* Primer3DS */ = {
@@ -1209,76 +778,67 @@
 				CFC426E9285DEFC0EE2CE3E9F2D3E316 /* Frameworks */,
 				28F0D5ADADF6A2C614FFCBE982380827 /* Support Files */,
 			);
-<<<<<<< HEAD
+			name = Primer3DS;
 			path = Primer3DS;
-=======
-			path = Connectivity;
->>>>>>> 534ff8fc
-			sourceTree = "<group>";
-		};
-		3F5B05C5EE4FC8AB37B0E7374173A817 /* Public */ = {
-			isa = PBXGroup;
-			children = (
-				0112BAD38E7D692EB75CED5A102C0C8E /* PrimerThemeData.swift */,
-				A6B511C7D09C86A1A7590F99B46D8206 /* PrimerThemeData+Deprecated.swift */,
-			);
-<<<<<<< HEAD
-			path = Public;
-=======
-			path = Constants;
->>>>>>> 534ff8fc
-			sourceTree = "<group>";
-		};
-		4376CE634EFA4CA6DDFFFA537E8FD0DD /* Banks */ = {
-			isa = PBXGroup;
-			children = (
-				79B60FD8FD31204D571A96DB71621FC1 /* BankSelectorViewController.swift */,
-				AAEF5B8174C011676466A7336F2B0C00 /* BankTableViewCell.swift */,
-			);
-			path = Banks;
-			sourceTree = "<group>";
-		};
-		4421E4DF03B8FE80845110BE13FD5D28 /* Constants */ = {
-			isa = PBXGroup;
-			children = (
-				E3918F69D7A3BC103854A5DD5CAE3EBD /* Colors.swift */,
-				38E03AF8291A1E159CBAC5F40500D402 /* Content.swift */,
-				E5EAE67275086BC68BC151458DD7BA9A /* Dimensions.swift */,
-			);
-			path = Constants;
-			sourceTree = "<group>";
-		};
-		47CF87DA2D60836B2E9E765BA607837A /* Payment Services */ = {
-			isa = PBXGroup;
-			children = (
-				AB41D720070E63F2AA5B1BC68830CCB0 /* ClientSessionService.swift */,
-				3FEAF28C1B2663F6EE0012D2A067540A /* ClientTokenService.swift */,
-				3A17D8EAFB73A61977EED63205D25753 /* CreateResumePaymentService.swift */,
-				3B40F065ABC6048D57DEF68962D530FC /* DirectDebitService.swift */,
-				C7FEC03905C3CF9CE024BEE80938A0CE /* PaymentMethodConfigService.swift */,
-				D6DA3AED7F6D51E7B7FCD58F19CB7864 /* PayPalService.swift */,
-				825E7D5A5D21D1A517C7A3001AACA883 /* VaultService.swift */,
-			);
-			path = "Payment Services";
-			sourceTree = "<group>";
-		};
-		52E215FA0E4DC6ADFA44710124ADEAD8 /* Wrappers */ = {
-			isa = PBXGroup;
-			children = (
-				2CDF6AAE65C708D4944DB9A7F0874C77 /* CatchWrappers.swift */,
-				7F192DEEDDB3A66EFFAB44CCE8DB49C6 /* EnsureWrappers.swift */,
-				8BF8C606DABCD87B873EA38E5322FCEE /* FinallyWrappers.swift */,
-				33F7963E9A0B1C8BC7531D804997407C /* GuaranteeWrappers.swift */,
-				AE0C82A83EE723A3DD958ED9FB9E7885 /* RecoverWrappers.swift */,
-				ACA765300E64E615D993ECA4D03776F8 /* SequenceWrappers.swift */,
-				4E7453DF927E4B035CD5399D5F1B508D /* ThenableWrappers.swift */,
-				E11D3C195B12BDF430F09BD449631D1F /* WrapperProtocols.swift */,
-			);
-<<<<<<< HEAD
+			sourceTree = "<group>";
+		};
+		3910DD3FDA7A84E7E4684F5478BC1E6E /* Third Party */ = {
+			isa = PBXGroup;
+			children = (
+				10C2DE3924BC860687E423C61DA7541B /* PromiseKit */,
+			);
+			name = "Third Party";
+			path = "Sources/PrimerSDK/Classes/Third Party";
+			sourceTree = "<group>";
+		};
+		3C1B90CCE8FAAAFF3A2375F19AF41E29 /* Dispatchers */ = {
+			isa = PBXGroup;
+			children = (
+				E27E3AEA68EE70A0A9980B860CB20D67 /* ConcurrencyLimitedDispatcher.swift */,
+				9BA329767C186D2ED183AEB6A7A7C586 /* CoreDataDispatcher.swift */,
+				E6018597BAD1D2D12BD393749B8A4A9D /* Queue.swift */,
+				1F1E8D695DC5E8C3FB2EB6B703E2C6CA /* RateLimitedDispatcher.swift */,
+				86BC301867FFC69688B62DE932CF45A0 /* RateLimitedDispatcherBase.swift */,
+				4134C2E798C7F10CBC2322DA8BC30F61 /* StrictRateLimitedDispatcher.swift */,
+			);
+			name = Dispatchers;
+			path = Dispatchers;
+			sourceTree = "<group>";
+		};
+		3CE576634B18B4132BBF3F8A74B8621A /* Services */ = {
+			isa = PBXGroup;
+			children = (
+				9186E7B3EDAF73EDE5BE37A5CACAD3A0 /* API */,
+				10FBC428AC1EFB79984C29DE5FDD6483 /* Network */,
+				36D6327B87D3EBA33037D6F203D5F001 /* Parser */,
+			);
+			name = Services;
+			path = Sources/PrimerSDK/Classes/Services;
+			sourceTree = "<group>";
+		};
+		5010650F782054BD40EBF2CBB8D2D571 /* Wrappers */ = {
+			isa = PBXGroup;
+			children = (
+				20560427EE60D4F2FED34E20EEA17819 /* CatchWrappers.swift */,
+				617A17EE08599ED7D448F3E105DFB99F /* EnsureWrappers.swift */,
+				3B3DFF74BD03B8BF50C86966920A9407 /* FinallyWrappers.swift */,
+				5BBE17A2F5565A6B38E236EB872DDE25 /* GuaranteeWrappers.swift */,
+				B0C5DE50AC5107FE77D257A85DB25E5B /* RecoverWrappers.swift */,
+				DC0356D96E8B8A4CAE338C36224AB7A4 /* SequenceWrappers.swift */,
+				40550005C9419FC6FEC93BD53EA5C508 /* ThenableWrappers.swift */,
+				A30F5F484A17CF7E06F8ACF608A58481 /* WrapperProtocols.swift */,
+			);
+			name = Wrappers;
 			path = Wrappers;
-=======
-			path = Dispatchers;
->>>>>>> 534ff8fc
+			sourceTree = "<group>";
+		};
+		532E6EECDFBAEC70A0CF43192735B361 /* Keychain */ = {
+			isa = PBXGroup;
+			children = (
+				B3D4B63A0E8A5A701A0441157A8AB2F8 /* Keychain.swift */,
+			);
+			name = Keychain;
+			path = Keychain;
 			sourceTree = "<group>";
 		};
 		56409D50D0FA1C19C592518252ACCB45 /* Targets Support Files */ = {
@@ -1287,38 +847,17 @@
 				DC341534F0F751E90DBE9F9F51531A54 /* Pods-PrimerSDK_Example */,
 				C99317E726DB0D5CA94A6EFE2CA8C63E /* Pods-PrimerSDK_Tests */,
 			);
-<<<<<<< HEAD
 			name = "Targets Support Files";
-=======
-			path = Primer;
->>>>>>> 534ff8fc
-			sourceTree = "<group>";
-		};
-		5802FC42FFC0F82C19D3BE76CE3F51E8 /* Mocks */ = {
-			isa = PBXGroup;
-			children = (
-				ADEB5E55905EE609A59817979D6D174F /* MockPrimerAPIClient.swift */,
-			);
-<<<<<<< HEAD
-			name = Mocks;
-			path = Sources/PrimerSDK/Classes/Mocks;
-=======
-			path = "Text Fields";
->>>>>>> 534ff8fc
-			sourceTree = "<group>";
-		};
-		58609915495DCCF7864DA50FB96FED31 /* Theme */ = {
-			isa = PBXGroup;
-			children = (
-				CB655958B04BF0CC954F871B138003A2 /* PrimerTheme.swift */,
-				99B160B531CE7F9A92231D261CD1D9D8 /* Internal */,
-				3F5B05C5EE4FC8AB37B0E7374173A817 /* Public */,
-			);
-<<<<<<< HEAD
-			path = Theme;
-=======
-			path = Primer;
->>>>>>> 534ff8fc
+			sourceTree = "<group>";
+		};
+		58DF90BDD4FFE35B217B47D3F46B6397 /* CardScanner */ = {
+			isa = PBXGroup;
+			children = (
+				0DDE2CF1A49D2B52F23566187705240E /* CardScannerViewController.swift */,
+				7C3E4DE11525D186CF6976C326C7BEF7 /* CardScannerViewController+SimpleScanDelegate.swift */,
+			);
+			name = CardScanner;
+			path = CardScanner;
 			sourceTree = "<group>";
 		};
 		59DA5C1F72E1D5BABC43EACBA672C3BA /* iOS */ = {
@@ -1330,59 +869,58 @@
 			name = iOS;
 			sourceTree = "<group>";
 		};
-		59F53050B721667DF1DDA056D96C18D6 /* Network */ = {
-			isa = PBXGroup;
-			children = (
-				010E298F0B6BF4948D92C6709FA0D6D6 /* Endpoint.swift */,
-				7F7EB2E2EBD280A129D262FDEC567666 /* NetworkService.swift */,
-				1EC7ACA67455123FF998F7B2E8722507 /* SuccessResponse.swift */,
-				600FA27B6BD45F1EB72DEAA141A640A4 /* URLSessionStack.swift */,
-			);
-<<<<<<< HEAD
-			path = Network;
-=======
+		5A3B2AAACFDE758E7C217F079F159A65 /* Public */ = {
+			isa = PBXGroup;
+			children = (
+				6A58CC0DB3FC8AD0933EF42CF112EA6F /* PrimerThemeData.swift */,
+				1A7A2547978AE69A70DECD38B8D9841B /* PrimerThemeData+Deprecated.swift */,
+			);
+			name = Public;
+			path = Public;
+			sourceTree = "<group>";
+		};
+		5C5EEE92C79C10D777D6A358AB6C336F /* 3DS */ = {
+			isa = PBXGroup;
+			children = (
+				7B0903B4221B1BE853B03FFA85DA9155 /* 3DSService.swift */,
+				4E96B24A8345C6E02406107B7CC53FFC /* 3DSService+Promises.swift */,
+				166F5B2433A1484CB7B5ABC26517CA83 /* Data Models */,
+				D621468C3332B26DC00448E62DD8ADEE /* Networking */,
+			);
+			name = 3DS;
+			path = 3DS;
+			sourceTree = "<group>";
+		};
+		65BC0D634E223E346F2CED9062642BC8 /* Internal */ = {
+			isa = PBXGroup;
+			children = (
+				6CED9A4144F49189F8651DE3DECF9B79 /* PrimerTheme+Borders.swift */,
+				810174E877BA805E64F2FBCBE0F2B85B /* PrimerTheme+Buttons.swift */,
+				0B7E4FA8BACC8D1A529B8D3636E0A779 /* PrimerTheme+Colors.swift */,
+				A5ECB8C6B7441205B465BA9B9AC35659 /* PrimerTheme+Inputs.swift */,
+				E809C6478E7B41D1995B7BD940F0CD9C /* PrimerTheme+TextStyles.swift */,
+				78F4A73A349CD3AE9A54A437B9CF3F0D /* PrimerTheme+Views.swift */,
+			);
+			name = Internal;
+			path = Internal;
+			sourceTree = "<group>";
+		};
+		66B3DAE0390CB8B67697456DC1A706A2 /* PCI */ = {
+			isa = PBXGroup;
+			children = (
+				58DF90BDD4FFE35B217B47D3F46B6397 /* CardScanner */,
+			);
+			name = PCI;
 			path = PCI;
 			sourceTree = "<group>";
 		};
-		6F5263C7189C1D459C62F1DDCD37CCC5 /* PromiseKit */ = {
-			isa = PBXGroup;
-			children = (
-				9D1C5E4DF4DF83C23AF56D0BE638F952 /* after.swift */,
-				007525AC9008CEF0C1324051711F21D7 /* Box.swift */,
-				0CEC28B4C213D7A51CDFB304DB950A18 /* Catchable.swift */,
-				E742FB3720C51BF95F205B5C92645E04 /* Configuration.swift */,
-				863ED78BC1254836A8CE75F196EC21FC /* CustomStringConvertible.swift */,
-				719EE485C8820DFBDDA1228FC75BD345 /* Dispatcher.swift */,
-				5522D54E99AA9D3A6E5750EA223E9426 /* Error.swift */,
-				F80BEAF7EE8CA5EEAE3D4D94FF01E069 /* firstly.swift */,
-				6654C4C715FEC5C01A016CED37262221 /* Guarantee.swift */,
-				C675B1799E96E7D4D6B0677842578957 /* hang.swift */,
-				5887BF970DAA981CBAB423C685DC1293 /* LogEvent.swift */,
-				8184D8821A8115DEE49EC11D0C915F65 /* Promise.swift */,
-				D54BF11A5BA11F78769AC9E4190586A8 /* race.swift */,
-				73B5DB8C6EC5403A3DAF94675DAB3D0B /* Resolver.swift */,
-				EE160E1649216B81DA817A57C3E7D08D /* Thenable.swift */,
-				8AD962E090AA3623ABF28E92358EB6DB /* when.swift */,
-				0CDF5BD50FDCB8E05DB042F3FFBE7AC1 /* Cancellation */,
-				6075B4B9BDFA3B6240F7D637A23A73E1 /* Dispatchers */,
-				BB4F28DC8B61FA803AE09146012B2000 /* Wrappers */,
-			);
-			path = PromiseKit;
->>>>>>> 534ff8fc
-			sourceTree = "<group>";
-		};
-		608910BC59780F9561BADDD65D256DAF /* Error Handler */ = {
-			isa = PBXGroup;
-			children = (
-				D7EED452DAB39C1BA515414A5BD72A8B /* ErrorHandler.swift */,
-				DF7A33671118AEF0C027AEAF022546D9 /* PrimerError.swift */,
-			);
-<<<<<<< HEAD
-			name = "Error Handler";
-			path = "Sources/PrimerSDK/Classes/Error Handler";
-=======
-			path = Primer;
->>>>>>> 534ff8fc
+		68CBE14E36D42E9196D1A4D7DDE63062 /* Crypto */ = {
+			isa = PBXGroup;
+			children = (
+				0122DA09C1FA725F02667551B37B65E5 /* AES256.swift */,
+			);
+			name = Crypto;
+			path = Crypto;
 			sourceTree = "<group>";
 		};
 		7247ACD97AB79769C7D29E910A7E0D09 /* Development Pods */ = {
@@ -1393,28 +931,43 @@
 			name = "Development Pods";
 			sourceTree = "<group>";
 		};
-		7278DA4B40D4ED3CF506BE2918891AE1 /* Vault */ = {
-			isa = PBXGroup;
-			children = (
-				16672530D821EF5427F94C2732AFCAC5 /* VaultPaymentMethodView.swift */,
-				1763908280CE02FC1F17BD269E6DF070 /* VaultPaymentMethodViewController.swift */,
-				2D655D0FD5BB968A990B94021DB1BB42 /* VaultPaymentMethodViewModel.swift */,
-			);
-			path = Vault;
-			sourceTree = "<group>";
-		};
-		7570D3C87762000BC6C9BC9A6E73E6FC /* Primer */ = {
-			isa = PBXGroup;
-			children = (
-				2923A9AF7CBA58E4E56C9EA01E8EAB48 /* AppState.swift */,
-				F9E5C89D8DCB7111BADBCB68F84E1231 /* DependencyInjection.swift */,
-				02F755705CA7605A88C163E6F474140B /* Primer.swift */,
-				0B0A9CB3CF073E9D702E5D664A3CFC2A /* PrimerDelegate.swift */,
-				86E7C7826FB224247F40F7059C725F4C /* PrimerSource.swift */,
-				3675B2B4893F452857C816C6B67EA421 /* ResumeHandlerProtocol.swift */,
-				8675E1F1ED7A664ADB504BD7F8C599DC /* Decision Handlers */,
-			);
-			path = Primer;
+		75E85B556FF8561DCCE32A75EFCEFE72 /* Nibs */ = {
+			isa = PBXGroup;
+			children = (
+				572832C7C088F66F8C3B59B71EF98096 /* PrimerTextFieldView.xib */,
+			);
+			name = Nibs;
+			path = Sources/PrimerSDK/Resources/Nibs;
+			sourceTree = "<group>";
+		};
+		76D1C87CFD8D1B324FCC9A66B8970EF9 /* Analytics */ = {
+			isa = PBXGroup;
+			children = (
+				BB452ACE641A536F27DF708D4F7E1CA8 /* Analytics.swift */,
+				B676504A245DD2715FFBA0FEFC136115 /* AnalyticsEvent.swift */,
+				24C123AADC040BE600145FB7FE9D0D66 /* AnalyticsService.swift */,
+				DD80BB9983EE2783225B47A402079A36 /* Device.swift */,
+			);
+			name = Analytics;
+			path = Analytics;
+			sourceTree = "<group>";
+		};
+		7C72642B53C42724E11A2B19050CCDAB /* Root */ = {
+			isa = PBXGroup;
+			children = (
+				B48BEEE83737E2229D788C21584D9EE3 /* PrimerCardFormViewController.swift */,
+				08A252064DE039A7A95229A5B18142F0 /* PrimerContainerViewController.swift */,
+				5871929B7588AE8E5E2A0AB48760CE72 /* PrimerFormViewController.swift */,
+				6936925B3127CC16E157058206963899 /* PrimerInputViewController.swift */,
+				14D2DB33B1F2F93689100926B640D623 /* PrimerLoadingViewController.swift */,
+				5BB7E408F0BFE628F2CAD4600D552AA1 /* PrimerNavigationBar.swift */,
+				D3AB3D5577996FADFECA6D1376348E14 /* PrimerNavigationController.swift */,
+				4B04B641D11E4B28D72BFBBEBD66365F /* PrimerRootViewController.swift */,
+				9649351BB29E535A48F5B8E29BC1D8C5 /* PrimerUniversalCheckoutViewController.swift */,
+				13174A3BE6BA5EDBE64D57F45D66366A /* PrimerVaultManagerViewController.swift */,
+			);
+			name = Root;
+			path = Root;
 			sourceTree = "<group>";
 		};
 		819A6286004431EC5B9F2FE69E546FB4 /* Support Files */ = {
@@ -1433,20 +986,145 @@
 			path = "Example/Pods/Target Support Files/PrimerSDK";
 			sourceTree = "<group>";
 		};
-		85678C3B1D0B31E7FD45672E5A53C155 /* Data Models */ = {
-			isa = PBXGroup;
-			children = (
-				210636BB4D916C135166FBB0CC94F40C /* 3DS.swift */,
-			);
-			path = "Data Models";
-			sourceTree = "<group>";
-		};
-		8675E1F1ED7A664ADB504BD7F8C599DC /* Decision Handlers */ = {
-			isa = PBXGroup;
-			children = (
-				C8AB879348B5CE697C5F5E8684E2531C /* Decisions.swift */,
-			);
-			path = "Decision Handlers";
+		827CD8862686D297F4365910F1D0519C /* Core */ = {
+			isa = PBXGroup;
+			children = (
+				5C5EEE92C79C10D777D6A358AB6C336F /* 3DS */,
+				76D1C87CFD8D1B324FCC9A66B8970EF9 /* Analytics */,
+				972468D28224DD719F9B54781C5FFF76 /* Checkout Components */,
+				A4161CAE04B31456B3056DBE286E5728 /* Connectivity */,
+				02B8FBF4678B1E37ACA8655F629D187B /* Constants */,
+				68CBE14E36D42E9196D1A4D7DDE63062 /* Crypto */,
+				532E6EECDFBAEC70A0CF43192735B361 /* Keychain */,
+				FECDFD025A46F12E01D185F143CC105F /* Payment Services */,
+				1094FF1530903DB73E2160F97B4A1CB5 /* PCI */,
+				C051D1A8575D84A76CF8F527FB269934 /* Primer */,
+			);
+			name = Core;
+			path = Sources/PrimerSDK/Classes/Core;
+			sourceTree = "<group>";
+		};
+		859F33FBA9A5F226F77B83D03E65EC17 /* Cancellation */ = {
+			isa = PBXGroup;
+			children = (
+				8FC55405C21EB107DE554B6FA9509778 /* CancelContext.swift */,
+				DA79AF4F1CC1808EC73E6A1573E2B869 /* Cancellable.swift */,
+				8914E7B6C1A05FF9FA4DE205CFE15BEF /* CancellableCatchable.swift */,
+				0752BD41344C3C460998317452214897 /* CancellablePromise.swift */,
+				F7E7CAA4E0EE62B3027E036C925E9CCD /* CancellableThenable.swift */,
+			);
+			name = Cancellation;
+			path = Cancellation;
+			sourceTree = "<group>";
+		};
+		85AA90E0D08143D1704AE257F859631B /* Extensions & Utilities */ = {
+			isa = PBXGroup;
+			children = (
+				093563A63030ECD80065EA618073B7C3 /* AlertController.swift */,
+				941064D32F312D50C19455FC58D3E105 /* AnyCodable.swift */,
+				550877B4B609E01D60CD4EEBEB17D51E /* AnyDecodable.swift */,
+				352B9D5033B33DE7FD46EC35EF8D0B78 /* AnyEncodable.swift */,
+				F04027887A27C6ADC06C1CB1584B3BCD /* ArrayExtension.swift */,
+				EF097D805812BF06968381BA6EC4F8D2 /* BundleExtension.swift */,
+				1312AD23D18CB639F43D71493D71FAAC /* DataExtension.swift */,
+				87E0014A9C3960D46C43DA948C22BE40 /* DateExtension.swift */,
+				E0A8946A5A9A96A0C26225CD4F49F9D4 /* IntExtension.swift */,
+				2DB6C9096380994F16EBB8D25BEF44AF /* Logger.swift */,
+				4BC86083F9DBA5091799A33B4BBF9417 /* Mask.swift */,
+				82A830CBD4E7B9AA341121C83B968CD6 /* NSErrorExtension.swift */,
+				9064A927B083D09FD97DB2C849A41357 /* Optional+Extensions.swift */,
+				FF065C4E1BBCC24A9A103E1D6D7FDFCE /* PostalCode.swift */,
+				CA51296AF268545BC17BEA35B0E8ABFE /* PresentationController.swift */,
+				E39E1021D164E7FF3CFE39A393922D7E /* PrimerButton.swift */,
+				5A78E4AD1325E95CB869CFAEBCB36C7A /* PrimerCustomStyleTextField.swift */,
+				24219A069D2628FCD8215C7F3E6896D6 /* PrimerImage.swift */,
+				6E02B82C98B3F8ACA66C79910184D1CB /* PrimerScrollView.swift */,
+				9296AB28A90C49E8A05763EEAC00B7B6 /* PrimerTableViewCell.swift */,
+				1B056A54F429F1909382CC78176A7B28 /* PrimerViewController.swift */,
+				B244804D9A318BFEB0E4DB5064EA8142 /* PrimerViewExtensions.swift */,
+				C6AB31720D40B732A4E2C25D1797E454 /* StringExtension.swift */,
+				93FDBF09FC565F02FCDDF8020DDB3B48 /* UIColorExtension.swift */,
+				89CD3D3E047A7B1C4A8C1FF7D79A8697 /* UIDeviceExtension.swift */,
+				8F93421756CE96186D3087BB75B8A81C /* UILocalizableUtil.swift */,
+				9912FF739EE1209A5BA229B627748416 /* UINavigationController+Extensions.swift */,
+				CFE9295B1112E219ECFA76EEBBA0102D /* URLExtension.swift */,
+				4D866A02E806B6CDEFE6D564A25DB331 /* UserDefaultsExtension.swift */,
+				90255FE479CC0B1319537E9BAB8F25AB /* Weak.swift */,
+				DF67E82F243CDD2E6D6EA3441D0D3060 /* WebViewUtil.swift */,
+			);
+			name = "Extensions & Utilities";
+			path = "Sources/PrimerSDK/Classes/Extensions & Utilities";
+			sourceTree = "<group>";
+		};
+		85AC26661B0FD6444FA38887E390DD60 /* Vault */ = {
+			isa = PBXGroup;
+			children = (
+				1869D43894A04F643C4CCCFDEA2CA867 /* VaultPaymentMethodView.swift */,
+				3F0548007CEA4C1330B6BDD353C4595E /* VaultPaymentMethodViewController.swift */,
+				2CFC4AAC246E06EC021D83E9B64EE314 /* VaultPaymentMethodViewModel.swift */,
+			);
+			name = Vault;
+			path = Vault;
+			sourceTree = "<group>";
+		};
+		8684C617790D14D23E116957B031B218 /* OAuth */ = {
+			isa = PBXGroup;
+			children = (
+				3EDD9DBEB8DF7C6B0F75D96F9D4DAC37 /* PrimerWebViewController.swift */,
+			);
+			name = OAuth;
+			path = OAuth;
+			sourceTree = "<group>";
+		};
+		8769A9503DFECE634E807DD36FF97E77 /* UI Delegates */ = {
+			isa = PBXGroup;
+			children = (
+				983134EA0E4607AC1E932586E2242EBB /* ReloadDelegate.swift */,
+			);
+			name = "UI Delegates";
+			path = "UI Delegates";
+			sourceTree = "<group>";
+		};
+		879BAFE6B3FC828E0E36FEE2DEE24420 /* Data Models */ = {
+			isa = PBXGroup;
+			children = (
+				275031A157FC5EE2C9C8F199FDFAC163 /* AdyenDotPay.swift */,
+				21D23B77E7EEDCF1512DDFD7A558C049 /* Apaya.swift */,
+				2B7BDE172A9EF691790D707F7BBDC9A9 /* ApplePay.swift */,
+				AB2A27E2EDEB1842E39CCF22A5691F97 /* Bank.swift */,
+				22142871FA2B7A72449FAC3300530634 /* CardNetwork.swift */,
+				DCAA8A4F3644DDA68B78D42679BED777 /* CheckoutModule.swift */,
+				06080C3769856AC4E94B2A4E416EBD7E /* ClientSession.swift */,
+				F0F7226212E3F9D1C474D0E8D3B771AA /* ClientToken.swift */,
+				EB5630B9BCE4B073C047604C5003376A /* Consolable.swift */,
+				4732BDD0DA1B6F1DE8C3ABE350BFAB6C /* CountryCode.swift */,
+				27445FE9C9DE5E19EF3B5E6E507A2322 /* Currency.swift */,
+				89999AAE19623A17934C43ACE989D814 /* Customer.swift */,
+				92A5450338AF7644D93D7F0E7960B8A9 /* DirectDebitMandate.swift */,
+				2C4E83B3437E4337B2D089769DA443B5 /* ImageName.swift */,
+				2502F1AEFB7061D2A9B1E98170053769 /* Klarna.swift */,
+				A1F1136E75E51A0C9585049E41290C89 /* OrderItem.swift */,
+				033FF6D2CBBB54853D08BD3073541556 /* PaymentAPIModel.swift */,
+				C56C64AA5F8BBE0978CB95330DA25A4B /* PaymentMethodConfiguration.swift */,
+				589EF75C837C20E6B8FBCD9DFC8B1DD5 /* PaymentMethodConfigurationOptions.swift */,
+				6D497FB1B864AD619A85ED3D6E2223CA /* PaymentMethodConfigurationType.swift */,
+				2892A62195BEFAD2999FDFB3E08119B0 /* PaymentMethodToken.swift */,
+				7BBA493F10548FE874F651ED4CF7D711 /* PaymentMethodTokenizationRequest.swift */,
+				66B3F63583ED14F0BD538E786ECE0CF2 /* PaymentResponse.swift */,
+				609A862B970B0F9B60139B9F6DA7833F /* PayPal.swift */,
+				ECBD68DAA2BB942ECBE4F9843839965F /* PrimerConfiguration.swift */,
+				619D87542ECD3D7B4681B604C13531FB /* PrimerContent.swift */,
+				7AA8DEB297071BE4F389846DA4B6D755 /* PrimerFlowEnums.swift */,
+				CC0CE4EE81F0B5F666AF78D89014032E /* PrimerSettings.swift */,
+				DEC623186875EE0A0A3432AD184634CD /* SuccessMessage.swift */,
+				F5EA8A45BAD81588C1DFFA201B705AF5 /* Throwable.swift */,
+				0BEC275C76ED40052AD42E204E576C7A /* UXMode.swift */,
+				513D44F28E2C1AB313C36032DC7659C2 /* VaultCheckoutViewModel.swift */,
+				95C3B309A2B26DB71E9278616E4FBF28 /* PCI */,
+				F9C2E95D0D44CA5AA8E67F09F0755132 /* Theme */,
+			);
+			name = "Data Models";
+			path = "Sources/PrimerSDK/Classes/Data Models";
 			sourceTree = "<group>";
 		};
 		891CF58D64A1BC1CBDCE09B8E4698C83 /* Pod */ = {
@@ -1459,247 +1137,136 @@
 			name = Pod;
 			sourceTree = "<group>";
 		};
+		9186E7B3EDAF73EDE5BE37A5CACAD3A0 /* API */ = {
+			isa = PBXGroup;
+			children = (
+				F9DE8ADBFCCFABFC1A4D825214B81525 /* Primer */,
+			);
+			name = API;
+			path = API;
+			sourceTree = "<group>";
+		};
 		9448AF66A975C50C90B6C2B4E72D90AC /* Pods */ = {
 			isa = PBXGroup;
 			children = (
 				3801A9BC7954875A0868ED6C2EBEE2BA /* Primer3DS */,
 			);
-<<<<<<< HEAD
 			name = Pods;
 			sourceTree = "<group>";
 		};
-		974C6DB47918A980E9EC6CF4D352F1D6 /* Checkout Components */ = {
-			isa = PBXGroup;
-			children = (
-				71FD76B9D242F022AA795DF7004F8CB8 /* PrimerHeadlessUniversalCheckout.swift */,
-				DE8F8B0A6FB59E1DF2F9DE81BE9688BE /* PrimerHeadlessUniversalCheckoutProtocols.swift */,
-				D72828F80B658DA108444C1B1BA11F61 /* PrimerHeadlessUniversalCheckoutUIManager.swift */,
-				F70634664D36A558FABDCDB2D0594F9A /* PrimerInputElements.swift */,
-			);
+		95C3B309A2B26DB71E9278616E4FBF28 /* PCI */ = {
+			isa = PBXGroup;
+			children = (
+				D3020F9A41C6103AD37F184278C0CD73 /* FormType.swift */,
+			);
+			name = PCI;
+			path = PCI;
+			sourceTree = "<group>";
+		};
+		972468D28224DD719F9B54781C5FFF76 /* Checkout Components */ = {
+			isa = PBXGroup;
+			children = (
+				2F786B450E93CD28FEE85E90B88E810C /* PrimerHeadlessUniversalCheckout.swift */,
+				7A7271E1437E5C2BDDF43A547469D059 /* PrimerHeadlessUniversalCheckoutProtocols.swift */,
+				203BB6AC80A28FF8F5BF6CB917EAEFF4 /* PrimerHeadlessUniversalCheckoutUIManager.swift */,
+				9E705DB5E67EA30C027CCB8ADCC828F7 /* PrimerInputElements.swift */,
+			);
+			name = "Checkout Components";
 			path = "Checkout Components";
 			sourceTree = "<group>";
 		};
-		99B160B531CE7F9A92231D261CD1D9D8 /* Internal */ = {
-			isa = PBXGroup;
-			children = (
-				71E0D81442D781DD0E971DA626412208 /* PrimerTheme+Borders.swift */,
-				103D24604F425A71BD02B6386A2751F2 /* PrimerTheme+Buttons.swift */,
-				BB00FDF92A01F2D599C911ACDB829FE6 /* PrimerTheme+Colors.swift */,
-				89087C8F4D9AE70616BADA0970808D4F /* PrimerTheme+Inputs.swift */,
-				9844363B88DEFAD0B48B70340964E222 /* PrimerTheme+TextStyles.swift */,
-				9FBAA5066F512DA5AEF0E298D4BFE635 /* PrimerTheme+Views.swift */,
-			);
-			path = Internal;
-=======
-			path = Networking;
->>>>>>> 534ff8fc
-			sourceTree = "<group>";
-		};
-		A0F92F1D541520EE8F1CD7D040F9FB88 /* Analytics */ = {
-			isa = PBXGroup;
-			children = (
-				236FF48E22C16F9DF339A61BF37B6331 /* Analytics.swift */,
-				EEB04EC9DCAAABA585D2F3A84E578012 /* AnalyticsEvent.swift */,
-				075C0FE6F933F042E686C07D7E78A13D /* AnalyticsService.swift */,
-				856A8DCC8C7A1914DB4E76151D5E4D16 /* Device.swift */,
-			);
-			path = Analytics;
-			sourceTree = "<group>";
-		};
-		A4C58D39D34BBDDB0BF2D72DB5798D9A /* Core */ = {
-			isa = PBXGroup;
-			children = (
-				FF3D0FAB01F0B8417253BE1EA82D4ED2 /* Icons.xcassets */,
-				8455D26656C353FE989E305289B7152D /* Strings.swift */,
-				0F0096F2B41604A294C3FBAB1393976F /* Core */,
-				D712DC46CF24C9215A690FD98E2EA0D1 /* Data Models */,
-				608910BC59780F9561BADDD65D256DAF /* Error Handler */,
-				B5ECB75F5DE8993CC69AD64A0F488FCA /* Extensions & Utilities */,
-				E45D255256421EA9338C8ABE7076A1CE /* Localizable */,
-				5802FC42FFC0F82C19D3BE76CE3F51E8 /* Mocks */,
-				FBD6CC0521F10028F1965A0C03BA8E0C /* Nibs */,
-				1BA63E1D2EBA9A3BC68B03E4E7582676 /* Services */,
-				0C7FDB07F33586D9E574222BBF9BBEF0 /* Third Party */,
-				349D60685C42C7795AD9B733F79EE512 /* User Interface */,
-			);
-<<<<<<< HEAD
+		A4161CAE04B31456B3056DBE286E5728 /* Connectivity */ = {
+			isa = PBXGroup;
+			children = (
+				834A57F3E9BF1A5C10DECD0F5D836F99 /* Connectivity.swift */,
+			);
+			name = Connectivity;
+			path = Connectivity;
+			sourceTree = "<group>";
+		};
+		A9448103212EC62C83A1FBA355B6B803 /* Core */ = {
+			isa = PBXGroup;
+			children = (
+				474B74ECD54A52D8733DC7BA2D77EEE0 /* Icons.xcassets */,
+				3E25215EC819D82EC18D8A11DBB5F34D /* Strings.swift */,
+				827CD8862686D297F4365910F1D0519C /* Core */,
+				879BAFE6B3FC828E0E36FEE2DEE24420 /* Data Models */,
+				3419868B67EFCF4E57A42D3F67DA8927 /* Error Handler */,
+				85AA90E0D08143D1704AE257F859631B /* Extensions & Utilities */,
+				DFDDB421A4E219DFC536CC9D60628C8B /* Localizable */,
+				0249B2360103D769D780F0447276CCFA /* Mocks */,
+				75E85B556FF8561DCCE32A75EFCEFE72 /* Nibs */,
+				3CE576634B18B4132BBF3F8A74B8621A /* Services */,
+				3910DD3FDA7A84E7E4684F5478BC1E6E /* Third Party */,
+				B324153C14F5806DBDD58A9C2D1BD833 /* User Interface */,
+			);
 			name = Core;
-=======
-			path = PCI;
->>>>>>> 534ff8fc
-			sourceTree = "<group>";
-		};
-		A570BE6A07EF41CA537C57A2730C902B /* Dispatchers */ = {
-			isa = PBXGroup;
-			children = (
-				C1DDC2D9B921DB3AB5368154304EB324 /* ConcurrencyLimitedDispatcher.swift */,
-				0DB8A152C51ABA16D6F9C834C6C3E51A /* CoreDataDispatcher.swift */,
-				7EC934BC88C54F0FC4A8E422F7B3F615 /* Queue.swift */,
-				51D0543BDA106E560CE870E483847237 /* RateLimitedDispatcher.swift */,
-				C3CB72B4F7D4D1774E40C90F77306F4D /* RateLimitedDispatcherBase.swift */,
-				52422847D07F04FC24039B32517D6DC4 /* StrictRateLimitedDispatcher.swift */,
-			);
-<<<<<<< HEAD
-			path = Dispatchers;
-=======
+			sourceTree = "<group>";
+		};
+		AC2E1E3710DBD94D42C05D61E47963F3 /* Decision Handlers */ = {
+			isa = PBXGroup;
+			children = (
+				621B28AD6081A28C06C5F9AF801AB975 /* Decisions.swift */,
+			);
+			name = "Decision Handlers";
+			path = "Decision Handlers";
+			sourceTree = "<group>";
+		};
+		B236BBD1D1495CD2298CF794CB89F62C /* Success */ = {
+			isa = PBXGroup;
+			children = (
+				0666B1EBD814CF671454C7AE286C5846 /* SuccessViewController.swift */,
+			);
+			name = Success;
 			path = Success;
->>>>>>> 534ff8fc
-			sourceTree = "<group>";
-		};
-		AC1BE03C9D7329BA2A34EB3AB7688AB5 /* Crypto */ = {
-			isa = PBXGroup;
-			children = (
-				5E15529FAE257CD9581768F5ECDC2B93 /* AES256.swift */,
-			);
-			path = Crypto;
-			sourceTree = "<group>";
-		};
-		AE4455FFEEC7124641944EEBF5BE8DF1 /* Cancellation */ = {
-			isa = PBXGroup;
-			children = (
-				DADA70AB36D1BB7D0078033E46F89E97 /* CancelContext.swift */,
-				A065259FA5B9E5A5B1C5606817F43576 /* Cancellable.swift */,
-				2E8483700AC375240C6A32B7E30E0353 /* CancellableCatchable.swift */,
-				11C1A5820CCB77A0586462BB0D300CAA /* CancellablePromise.swift */,
-				B24E555ADAD8DF884B9E6B22CD502441 /* CancellableThenable.swift */,
-			);
-<<<<<<< HEAD
-			path = Cancellation;
-=======
-			path = 3DS;
->>>>>>> 534ff8fc
-			sourceTree = "<group>";
-		};
-		B5ECB75F5DE8993CC69AD64A0F488FCA /* Extensions & Utilities */ = {
-			isa = PBXGroup;
-			children = (
-				DAC3F7473877CE251499201EB8C12F1E /* AlertController.swift */,
-				5C02D4FD6D2394EEE56FC847903FE8F0 /* AnyCodable.swift */,
-				457F845AFD7A325CB356719DE5B6B6D0 /* AnyDecodable.swift */,
-				067996E5FAB99512B4C113AFEF7D9110 /* AnyEncodable.swift */,
-				755419CAD52C643ABBDF58CA54C81C14 /* ArrayExtension.swift */,
-				8D7922B3C7E7C1CFA936E74F978A90F9 /* BundleExtension.swift */,
-				5602447AD27A9721856076505E6366E1 /* DataExtension.swift */,
-				6E88E0D51E7FA9DDA413FAB05AB89C90 /* DateExtension.swift */,
-				236E7CF49CB581221244F19E0994A0CB /* IntExtension.swift */,
-				B2011EE8E8788913F15DACC2DF3D2394 /* Logger.swift */,
-				ECDCE96E6F7ABAED2559028967365F9A /* Mask.swift */,
-				B60753F206291DFA21EC8C7AA75164E5 /* NSErrorExtension.swift */,
-				50CB18000F49C61D6032D7C9A576E1EE /* Optional+Extensions.swift */,
-				4F76E1C16F105925815FA1FDC2DCA1F5 /* PostalCode.swift */,
-				B92DC84851A71A0610B4D6D5554970E2 /* PresentationController.swift */,
-				F428AF7C5C3CFBC795635798C64F2588 /* PrimerButton.swift */,
-				2B54AD57233F8963832F685C183EA45F /* PrimerCustomStyleTextField.swift */,
-				CBA86830B4488789E90FD72C1DFE0F02 /* PrimerImage.swift */,
-				26FE4C7CBDFE54FAC0BC9FC94E3A95EA /* PrimerScrollView.swift */,
-				10B49F245BC5678834A2E758D657132E /* PrimerTableViewCell.swift */,
-				22ECE076C94D54216ECF51DF16406A64 /* PrimerViewController.swift */,
-				F02E8A1C987577D618D2969C60D37EAB /* PrimerViewExtensions.swift */,
-				D46111F30B4BA6399C0F26E306E05BDB /* StringExtension.swift */,
-				B748724806815E371925D34A57469DE6 /* UIColorExtension.swift */,
-				CC75CF22210A2B24BB592A31DC461A6A /* UIDeviceExtension.swift */,
-				CEA59F16BC3BE692D231653DDB735984 /* UILocalizableUtil.swift */,
-				835D785025D07071CD1F9652A4BDFD60 /* URLExtension.swift */,
-				1D25B152819DAFE49B45FB405A66E74A /* UserDefaultsExtension.swift */,
-				98065786B0939FED6F955F86329EF02A /* Weak.swift */,
-				316C17B0ECEC45882DC19E9C24FC0EE6 /* WebViewUtil.swift */,
-			);
-<<<<<<< HEAD
-			name = "Extensions & Utilities";
-			path = "Sources/PrimerSDK/Classes/Extensions & Utilities";
-			sourceTree = "<group>";
-		};
-		BE3883318F6AAEE2FC8A9D3665686D90 /* PCI */ = {
-			isa = PBXGroup;
-			children = (
-				3B550A484186F98197AB83E0BCFC7242 /* TokenizationService.swift */,
-			);
-			path = PCI;
-=======
-			path = Network;
->>>>>>> 534ff8fc
-			sourceTree = "<group>";
-		};
-		BEBB084687F374B4F5874CA743A6415D /* PCI */ = {
-			isa = PBXGroup;
-			children = (
-				2B607E65BC0655F505CCF50450C52521 /* CardScanner */,
-			);
-			path = PCI;
-			sourceTree = "<group>";
-		};
-		C094B3217CA2D151080E1F31099884AB /* TokenizationViewControllers */ = {
-			isa = PBXGroup;
-			children = (
-				695805B3E55D4E34AE0900CA1F689BEE /* QRCodeViewController.swift */,
-			);
-<<<<<<< HEAD
-			path = TokenizationViewControllers;
-=======
-			path = Crypto;
->>>>>>> 534ff8fc
-			sourceTree = "<group>";
-		};
-		C14FE945B8004CA715E64D200E4382FF /* OAuth */ = {
-			isa = PBXGroup;
-			children = (
-				9F5F7BDE420D0723128D8FCBBCA3AB8D /* PrimerWebViewController.swift */,
-			);
-<<<<<<< HEAD
-			path = OAuth;
-=======
-			path = Wrappers;
->>>>>>> 534ff8fc
-			sourceTree = "<group>";
-		};
-		C19F9CF84D3DB6E4C5794129CE846091 /* Keychain */ = {
-			isa = PBXGroup;
-			children = (
-				025C3F92895B651B7E1B711A7B461E61 /* Keychain.swift */,
-			);
-<<<<<<< HEAD
-			path = Keychain;
-=======
-			path = TokenizationViewModels;
->>>>>>> 534ff8fc
-			sourceTree = "<group>";
-		};
-		C3AD8171E5969E13851ED44A2211D12A /* PromiseKit */ = {
-			isa = PBXGroup;
-			children = (
-				6ADCB57DAA9FCE0DAC5B4C794D3CF177 /* after.swift */,
-				7BB9274FB579CF61E80BB8E2523BCCCA /* Box.swift */,
-				CAFC17097199B9CF330E194B1E58A33F /* Catchable.swift */,
-				5A7604731F7F226CB466531ED5C1643B /* Configuration.swift */,
-				90049B78AF82A5B884D23BE39E029396 /* CustomStringConvertible.swift */,
-				FAFAC3A49831E094346906FA79C7BD2C /* Dispatcher.swift */,
-				BAEA55B43486EE42C892E1B71F177386 /* Error.swift */,
-				FF09DDE2760487B63E3DD96C1AD901DD /* firstly.swift */,
-				C1751E7044248046B3DA84D56B69D641 /* Guarantee.swift */,
-				4D93F9F71FB88997469EE3089FF293BC /* hang.swift */,
-				938CDD525AEDCAC6BB6C6A6F74FC95D7 /* LogEvent.swift */,
-				D0145D91B9996688291BACE542C5C69F /* Promise.swift */,
-				D47CD77CAF9FE526C1C3B2163DD7909D /* race.swift */,
-				767DD39630BF7A4B39A1CD789F541BCA /* Resolver.swift */,
-				5A98EDCD8BFD6526C935E356A5FCF0BA /* Thenable.swift */,
-				8F20C1CEF798E44BFA658C0197385CCD /* when.swift */,
-				AE4455FFEEC7124641944EEBF5BE8DF1 /* Cancellation */,
-				A570BE6A07EF41CA537C57A2730C902B /* Dispatchers */,
-				52E215FA0E4DC6ADFA44710124ADEAD8 /* Wrappers */,
-			);
-<<<<<<< HEAD
-			path = PromiseKit;
-			sourceTree = "<group>";
-		};
-		C625A591A8EF60719FBAA8CCF497F916 /* JSON */ = {
-			isa = PBXGroup;
-			children = (
-				47922E83821FF062DDD8B247D54DC01F /* JSONParser.swift */,
-			);
-			path = JSON;
-=======
-			path = "UI Delegates";
->>>>>>> 534ff8fc
+			sourceTree = "<group>";
+		};
+		B324153C14F5806DBDD58A9C2D1BD833 /* User Interface */ = {
+			isa = PBXGroup;
+			children = (
+				523BEFBCA4013348B205216B6A17D1F9 /* Identifiable.swift */,
+				D6D9351B1B6AC9A7B8812F4516A2CCC4 /* PaymentMethodsGroupView.swift */,
+				EBCB6E0BB11B3EFEEFB18725C14EEA30 /* UIUtils.swift */,
+				B82B5B84A7B30333083F131C977B3BEF /* Banks */,
+				E0AEC562CD924FF4A10A598A9B05E53A /* Components */,
+				8684C617790D14D23E116957B031B218 /* OAuth */,
+				66B3DAE0390CB8B67697456DC1A706A2 /* PCI */,
+				FC8A27CC1CAB6E1481885441D5A97521 /* Primer */,
+				7C72642B53C42724E11A2B19050CCDAB /* Root */,
+				B236BBD1D1495CD2298CF794CB89F62C /* Success */,
+				0CD93A9054A7B875A39F3BA71B2F34AB /* Text Fields */,
+				3365452436DA69723E1D943C8D032D4C /* TokenizationViewControllers */,
+				ED2CFB2B4654A33A6B5F014D82FC35DA /* TokenizationViewModels */,
+				8769A9503DFECE634E807DD36FF97E77 /* UI Delegates */,
+				85AC26661B0FD6444FA38887E390DD60 /* Vault */,
+			);
+			name = "User Interface";
+			path = "Sources/PrimerSDK/Classes/User Interface";
+			sourceTree = "<group>";
+		};
+		B82B5B84A7B30333083F131C977B3BEF /* Banks */ = {
+			isa = PBXGroup;
+			children = (
+				B8232211FA1CF4957F630426BA312309 /* BankSelectorViewController.swift */,
+				EBBC1F5F05DE913C2924746EE0D70920 /* BankTableViewCell.swift */,
+			);
+			name = Banks;
+			path = Banks;
+			sourceTree = "<group>";
+		};
+		C051D1A8575D84A76CF8F527FB269934 /* Primer */ = {
+			isa = PBXGroup;
+			children = (
+				B5CB7A0DA6D4CA7D348E13CB3C43CBE6 /* AppState.swift */,
+				174732E30EC4F33D3F7306F83CAEFFCA /* DependencyInjection.swift */,
+				25A9CC192BE5BC84A244DFDB010510B2 /* Primer.swift */,
+				1D1A91B302C872F5931BC2D77A8F4098 /* PrimerDelegate.swift */,
+				2103B28385064FDEBBD51B0D4F802AF7 /* PrimerSource.swift */,
+				0C42B1C36BF1452597C216CA5CCA7D96 /* ResumeHandlerProtocol.swift */,
+				AC2E1E3710DBD94D42C05D61E47963F3 /* Decision Handlers */,
+			);
+			name = Primer;
+			path = Primer;
 			sourceTree = "<group>";
 		};
 		C99317E726DB0D5CA94A6EFE2CA8C63E /* Pods-PrimerSDK_Tests */ = {
@@ -1718,16 +1285,13 @@
 			path = "Target Support Files/Pods-PrimerSDK_Tests";
 			sourceTree = "<group>";
 		};
-		CCB827B3D51E37F3B61EFB091DE31135 /* Connectivity */ = {
-			isa = PBXGroup;
-			children = (
-				0E68E14C44D7B49DA70126EC199FD3FB /* Connectivity.swift */,
-			);
-<<<<<<< HEAD
-			path = Connectivity;
-=======
+		CD7B99BDE1898F71F01477FBDA3CAA9D /* JSON */ = {
+			isa = PBXGroup;
+			children = (
+				50F36C21C3FEF594523725C3E95587F4 /* JSONParser.swift */,
+			);
+			name = JSON;
 			path = JSON;
->>>>>>> 534ff8fc
 			sourceTree = "<group>";
 		};
 		CF1408CF629C7361332E53B88F7BD30C = {
@@ -1747,69 +1311,16 @@
 			children = (
 				2796B517334A85FE273247C85E3F7711 /* ThreeDS_SDK.xcframework */,
 			);
-<<<<<<< HEAD
 			name = Frameworks;
-=======
-			path = Parser;
->>>>>>> 534ff8fc
-			sourceTree = "<group>";
-		};
-		D712DC46CF24C9215A690FD98E2EA0D1 /* Data Models */ = {
-			isa = PBXGroup;
-			children = (
-				B835E981E2B549704CCD5C5B1D0C9154 /* AdyenDotPay.swift */,
-				15A1E1A9A45FCEEB69AA8FC738F4683A /* Apaya.swift */,
-				FA0EBBFE455EE9F4C3902A2D364A06DE /* ApplePay.swift */,
-				9C1FE8735E1C3518C80EDEAD4ECDAD68 /* Bank.swift */,
-				069F7140B3F676FD3E37083538E99325 /* CardNetwork.swift */,
-				6419863DE1B180E72FA6BAF27E90CFD1 /* CheckoutModule.swift */,
-				B03870F161A1334CEC7520D1770AB9AC /* ClientSession.swift */,
-				4343647FC252AEB979FBF74672BEB2D7 /* ClientToken.swift */,
-				3378462E18C687B8BB919B4EF361B91D /* Consolable.swift */,
-				BD69465F9F18770BAD44C176BABA6EAB /* CountryCode.swift */,
-				819C1929FF2334254650227C8902A775 /* Currency.swift */,
-				103151A4E4EED823E2ED8929E9CA690F /* Customer.swift */,
-				905376064343BAC273ADEF7DD9028D3C /* DirectDebitMandate.swift */,
-				6BBA4CB521C25A8232A5B75305F0BBAF /* ImageName.swift */,
-				B5CBCF3B8E14B8C348D173A0909292BD /* Klarna.swift */,
-				5AA5CAB7B9DAC3B72F3E23D77993E73B /* OrderItem.swift */,
-				EE0991B49ED492A08B2B53C8F68E9A54 /* PaymentAPIModel.swift */,
-				43770EB9E842A40826A270AFBC026CEE /* PaymentMethodConfiguration.swift */,
-				36391D902388E60A1F1895037FEBAA61 /* PaymentMethodConfigurationOptions.swift */,
-				C5A04E6DCE66CF9C6FE4B2E0FBA5161B /* PaymentMethodConfigurationType.swift */,
-				B4AE5E6990834C70170A73070148A92B /* PaymentMethodToken.swift */,
-				F27D7E2E2D7244C9D4A617D473869A91 /* PaymentMethodTokenizationRequest.swift */,
-				6CAF2C5D6172D305BDCE8983F9E1A5AC /* PaymentResponse.swift */,
-				E83F320FA6460AE4934DB921E0621C4C /* PayPal.swift */,
-				5184BAD2D6B220955ABB8B82F799C555 /* PrimerConfiguration.swift */,
-				AD295BCE03EBB6B7D25841AB3BBC9DEF /* PrimerContent.swift */,
-				4E74C38AA3EAB5EB9E3517994F34FF0B /* PrimerFlowEnums.swift */,
-				8453FAED373CE0FF521C6A9EB2433A97 /* PrimerSettings.swift */,
-				72DCDF83CF6AE17DCEE1C84A745F91B1 /* SuccessMessage.swift */,
-				E4CDF37442BAD010B0766095CDA8EB93 /* Throwable.swift */,
-				82597B84E1275FC354A5EEC212A15287 /* UXMode.swift */,
-				18FDD28945BDD9C40616770A07C897FD /* VaultCheckoutViewModel.swift */,
-				00275B280F9128D9C50E7561C8D90D0D /* PCI */,
-				58609915495DCCF7864DA50FB96FED31 /* Theme */,
-			);
-<<<<<<< HEAD
-			name = "Data Models";
-			path = "Sources/PrimerSDK/Classes/Data Models";
-=======
-			path = CardScanner;
->>>>>>> 534ff8fc
-			sourceTree = "<group>";
-		};
-		DA50F2364DD97DED0129D9AD2719F1DA /* Networking */ = {
-			isa = PBXGroup;
-			children = (
-				E9CA6A9EC2AF5AB66498BBF31267FE1F /* PrimerAPIClient+3DS.swift */,
-			);
-<<<<<<< HEAD
+			sourceTree = "<group>";
+		};
+		D621468C3332B26DC00448E62DD8ADEE /* Networking */ = {
+			isa = PBXGroup;
+			children = (
+				5B09750832E941810D9282D9B17AE7E7 /* PrimerAPIClient+3DS.swift */,
+			);
+			name = Networking;
 			path = Networking;
-=======
-			path = Theme;
->>>>>>> 534ff8fc
 			sourceTree = "<group>";
 		};
 		DC341534F0F751E90DBE9F9F51531A54 /* Pods-PrimerSDK_Example */ = {
@@ -1829,111 +1340,105 @@
 			path = "Target Support Files/Pods-PrimerSDK_Example";
 			sourceTree = "<group>";
 		};
-		DDC55050139F37747B9E02A9F127DE0B /* TokenizationViewModels */ = {
-			isa = PBXGroup;
-			children = (
-				8DE7BC34393B8C7AF057D1364776ACD3 /* ApayaTokenizationViewModel.swift */,
-				CA2129F96BDDC319AA1A3F6B19B74389 /* ApplePayTokenizationViewModel.swift */,
-				52DE465CFFA93C635288DAA9C2692C9B /* BankSelectorTokenizationViewModel.swift */,
-				290F10BB966D7811CE0399EC158197D1 /* CardFormPaymentMethodTokenizationViewModel.swift */,
-				B8B15D5CC19BFFA9CD85B23E2E8D043E /* ExternalPaymentMethodTokenizationViewModel.swift */,
-				F9FD489B3701307BE3DD973BA9A6FEDD /* FormPaymentMethodTokenizationViewModel.swift */,
-				4441E0630A22D7848DE969DBDD8D6CAE /* KlarnaTokenizationViewModel.swift */,
-				FA4F929E4F2D9D305D1A7AC543EF25B3 /* PaymentMethodTokenizationViewModel.swift */,
-				5747FF6B0529BAC196580655A7F7B707 /* PaymentMethodTokenizationViewModel+Logic.swift */,
-				663BEEC1CA515E94658B9DA8231FD2C9 /* PayPalTokenizationViewModel.swift */,
-				D3E2181EC299DDEA7D6BBB8E896FDC63 /* QRCodeTokenizationViewModel.swift */,
-				84FDC8FE2829222600CC10FF /* CheckoutWithVaultedPaymentMethodViewModel.swift */,
-			);
-			path = TokenizationViewModels;
-			sourceTree = "<group>";
-		};
-		E0CEC9C103A194AFDFFDBA568950A736 /* API */ = {
-			isa = PBXGroup;
-			children = (
-				05B161C585645827FDD95B3E8401F59F /* Primer */,
-			);
-			path = API;
-			sourceTree = "<group>";
-		};
-		E45D255256421EA9338C8ABE7076A1CE /* Localizable */ = {
-			isa = PBXGroup;
-			children = (
-				DB99E81CF3A9A983BAE7DC336174AA0D /* ar.lproj */,
-				F515161B4728F21326D9B3D2CCCEAA7B /* da.lproj */,
-				5A5548149E23C3F075A16BBC8B47F074 /* de.lproj */,
-				DE1BF360D56579FB6509399E784A3541 /* el.lproj */,
-				8963707534DE3F66EB09B190BFF69375 /* en.lproj */,
-				F80ACBB2DD7F7E5B8FC8D792A431CB78 /* es.lproj */,
-				884494D0A03D569177CC57B6F04BFC63 /* fr.lproj */,
-				8BF6095E93865532ECE5C76C4124590D /* it.lproj */,
-				844BB5C344432879381C42D4654322A4 /* nb.lproj */,
-				EBF37DB6ECD2E3AB57B7E51F98703AE5 /* nl.lproj */,
-				B92F68A8519A6469B822486F3801B74C /* pl.lproj */,
-				6D465C6C2888D329AB28A91016645314 /* pt.lproj */,
-				97B0DCA8428D0F5DE0C71F6620176E05 /* sv.lproj */,
-				111AE42BE851D739328F98383F4F18F1 /* tr.lproj */,
-			);
-<<<<<<< HEAD
+		DFDDB421A4E219DFC536CC9D60628C8B /* Localizable */ = {
+			isa = PBXGroup;
+			children = (
+				A89C18F9B73EE2CE3E0C48A29F2D29C1 /* ar.lproj */,
+				694EBBFFFF0A52FA53E18F290F42B180 /* da.lproj */,
+				90F83028D12EE787F7E04FA1B85F7786 /* de.lproj */,
+				F3F4BAAF01418DB4444024548DCE7A5A /* el.lproj */,
+				DFDF60F97DF3211965650BCE415A259B /* en.lproj */,
+				36E00A7EDB0E69C79FEABA02C83576A6 /* es.lproj */,
+				9BB88DDEA524629A871CC2C7A630F38E /* fr.lproj */,
+				D51A1568D18093369058CF5D0F449F80 /* it.lproj */,
+				0A93B18BF2828A1DD6906795F8DB2AEA /* nb.lproj */,
+				0EE3C104E4CC2A847E601C1A428266CC /* nl.lproj */,
+				156A52844F46690C4D284A138FB8E3D0 /* pl.lproj */,
+				CDF33FD2856B86B494DF4095E6DE6C75 /* pt.lproj */,
+				6E6A98E320D5535B8EF7AB774966E976 /* sv.lproj */,
+				58EC5988C76926617BE212378BB43419 /* tr.lproj */,
+			);
 			name = Localizable;
 			path = Sources/PrimerSDK/Resources/Localizable;
 			sourceTree = "<group>";
 		};
-		E944F41127D5D4A4113C05504BF9E802 /* Primer */ = {
-			isa = PBXGroup;
-			children = (
-				2DBAA53CFDDD094066F313380DB4696B /* CardButton.swift */,
-				40E9F647EB5743BBAE2E5B4919738DE2 /* ExternalViewModel.swift */,
-				4A1082CB8607B7203FE2BEFD4263457A /* PaymentMethodComponent.swift */,
-=======
-			path = Internal;
-			sourceTree = "<group>";
-		};
-		F7F1271D36CB1E3319694FBA28A4CEE9 /* Extensions & Utilities */ = {
-			isa = PBXGroup;
-			children = (
-				027B7A32A89FA12598F9AC58ADF399BD /* AlertController.swift */,
-				164C6E722EB7ADCCF35889C766583C2A /* AnyCodable.swift */,
-				D20E06E4EDB1345E124A85EF6FE88F5E /* AnyDecodable.swift */,
-				494A5D5BC2CC28DA9FCCE0F5F68C0529 /* AnyEncodable.swift */,
-				0F50A3648790C2A895E0E78248B36636 /* ArrayExtension.swift */,
-				26775BD7367A7498167257A32A5AEF3A /* BundleExtension.swift */,
-				BFBAD4CD08C0EA4CFBDDC87196A0AF3F /* DataExtension.swift */,
-				1F6890CBB9A0F659373D58C244AEDE76 /* DateExtension.swift */,
-				A1F6B4EF2F28F9B402732B86E1E907B0 /* IntExtension.swift */,
-				449AF25B045EC08260A262B2F90F94FF /* Logger.swift */,
-				822AA6621072122F3269364BA8EAAA0B /* Mask.swift */,
-				CF9DD37919CC4F262F1DA024DB3DA433 /* Optional+Extensions.swift */,
-				E47F1E22001CF7A099074E369FA3713D /* PostalCode.swift */,
-				26D87A385FBD0691B728499227EB0ABD /* PresentationController.swift */,
-				DEC9DCCF46FE81CE750F7B339A765A6D /* PrimerButton.swift */,
-				61E03240FEBD2FE350933CB6D05C73C3 /* PrimerCustomStyleTextField.swift */,
-				469701A82F188ED9B5094256057F1332 /* PrimerImage.swift */,
-				58F752804CB5B74B975AE3E1C9B7C6EA /* PrimerScrollView.swift */,
-				88C5BEDDD8FA817C2BAA1ED702F96416 /* PrimerTableViewCell.swift */,
-				87556D501EDE22FAD3E42747DD9CDD6A /* PrimerViewController.swift */,
-				0290EBC449C1BB53F01C8CE2B955B52D /* PrimerViewExtensions.swift */,
-				5434431A46F699D6026D052A18F60149 /* StringExtension.swift */,
-				6868B9BC97CE5EECD28C0E47A806CFD0 /* UIColorExtension.swift */,
-				7F216879B6AAA98F5CEC15B960017CA2 /* UIDeviceExtension.swift */,
-				FED99BDE8FBA1332CBA205F2790169A6 /* UILocalizableUtil.swift */,
-				2BBFF9E36C79147763708D7C49F1DDF7 /* URLExtension.swift */,
-				906EC50C89B410D58ED85D96D4A90ECC /* UserDefaultsExtension.swift */,
-				44F1E80823B44F4B5D93F689F6A79C16 /* Weak.swift */,
-				824C1E51A821960B0AF5ABB63548169B /* WebViewUtil.swift */,
-				84E28769281BFF80009316D0 /* UINavigationController+Extensions.swift */,
->>>>>>> 534ff8fc
-			);
+		E0AEC562CD924FF4A10A598A9B05E53A /* Components */ = {
+			isa = PBXGroup;
+			children = (
+				0EE0040D017CD949743C19ED8A8BF89D /* PrimerResultComponentView.swift */,
+				1C5F9F62ED954DCE401A5451B3A6AA62 /* PrimerResultViewController.swift */,
+				D13043C76BBDC75AC19A0F11713A48B2 /* PrimerSearchTextField.swift */,
+			);
+			name = Components;
+			path = Components;
+			sourceTree = "<group>";
+		};
+		ED2CFB2B4654A33A6B5F014D82FC35DA /* TokenizationViewModels */ = {
+			isa = PBXGroup;
+			children = (
+				EE388D91C3415F7BE8AFBE58131947E9 /* ApayaTokenizationViewModel.swift */,
+				C8CB6130EBB48EBC69707F87F16F0F0F /* ApplePayTokenizationViewModel.swift */,
+				67DD475FF5D36C245B569BA756EC115A /* BankSelectorTokenizationViewModel.swift */,
+				76FB79ACC8A0E2A43E482AA8BF144A19 /* CardFormPaymentMethodTokenizationViewModel.swift */,
+				69AEEFCC03D635942F702920DEF86D5B /* CheckoutWithVaultedPaymentMethodViewModel.swift */,
+				7327A8D92A056669F30C7D037CA294EF /* ExternalPaymentMethodTokenizationViewModel.swift */,
+				F33AB661030B9B6C4C0900ACABD1DE73 /* FormPaymentMethodTokenizationViewModel.swift */,
+				8DBA6BE927FD0988ABE3BA6CA1562076 /* KlarnaTokenizationViewModel.swift */,
+				EBE022048513A06D3F61F8F0865C5138 /* PaymentMethodTokenizationViewModel.swift */,
+				85AE008D7EA82E10CC36DF28E3A61DDD /* PaymentMethodTokenizationViewModel+Logic.swift */,
+				D5E97117536740426C270D16FC50552D /* PayPalTokenizationViewModel.swift */,
+				44F762F879C42EFF12EF1EC0F3B75B44 /* QRCodeTokenizationViewModel.swift */,
+			);
+			name = TokenizationViewModels;
+			path = TokenizationViewModels;
+			sourceTree = "<group>";
+		};
+		F9C2E95D0D44CA5AA8E67F09F0755132 /* Theme */ = {
+			isa = PBXGroup;
+			children = (
+				7F4B1C8A43D52B17177947FB6724030F /* PrimerTheme.swift */,
+				65BC0D634E223E346F2CED9062642BC8 /* Internal */,
+				5A3B2AAACFDE758E7C217F079F159A65 /* Public */,
+			);
+			name = Theme;
+			path = Theme;
+			sourceTree = "<group>";
+		};
+		F9DE8ADBFCCFABFC1A4D825214B81525 /* Primer */ = {
+			isa = PBXGroup;
+			children = (
+				AECFFFFDC077AEE62082E948C6024E0D /* PrimerAPI.swift */,
+				9D3B60FEB5FC2FA6FED506629E350C3F /* PrimerAPIClient.swift */,
+				3F29E867D687DBE347FE59F769BF682A /* PrimerAPIClient+Promises.swift */,
+			);
+			name = Primer;
 			path = Primer;
 			sourceTree = "<group>";
 		};
-		FBD6CC0521F10028F1965A0C03BA8E0C /* Nibs */ = {
-			isa = PBXGroup;
-			children = (
-				61A5B3678001E3EEDED04D54C1B1DDA8 /* PrimerTextFieldView.xib */,
-			);
-			name = Nibs;
-			path = Sources/PrimerSDK/Resources/Nibs;
+		FC8A27CC1CAB6E1481885441D5A97521 /* Primer */ = {
+			isa = PBXGroup;
+			children = (
+				4DCC91EDA7B97CD4281DBBFCCF69CECD /* CardButton.swift */,
+				317C60CED4C32AC3CC5777DE901DFA5E /* ExternalViewModel.swift */,
+				3C36CFFDF7F375A43D57EE9E5B7AE665 /* PaymentMethodComponent.swift */,
+			);
+			name = Primer;
+			path = Primer;
+			sourceTree = "<group>";
+		};
+		FECDFD025A46F12E01D185F143CC105F /* Payment Services */ = {
+			isa = PBXGroup;
+			children = (
+				ABCBB5A4622B3A8124C8514FF00025A9 /* ClientSessionService.swift */,
+				5FFD0C3558AB6EDF5970097553174BEE /* ClientTokenService.swift */,
+				A4B4583CE951AB978E369A4E3C1A1771 /* CreateResumePaymentService.swift */,
+				A1BD95BAFCBFA15B67E30C13D12E4057 /* DirectDebitService.swift */,
+				A11AAB63968AB2B4D45BE428EC0A60C0 /* PaymentMethodConfigService.swift */,
+				E6AC2D90C68DE291C046FE122F5D88FA /* PayPalService.swift */,
+				DA880429762FFADF49BAADF64C02CF95 /* VaultService.swift */,
+			);
+			name = "Payment Services";
+			path = "Payment Services";
 			sourceTree = "<group>";
 		};
 /* End PBXGroup section */
@@ -1947,19 +1452,19 @@
 			);
 			runOnlyForDeploymentPostprocessing = 0;
 		};
+		97B30EF1F0BEDB595E2CE1E3AFDDFE10 /* Headers */ = {
+			isa = PBXHeadersBuildPhase;
+			buildActionMask = 2147483647;
+			files = (
+				3D305CBCD7FED86B0BE9A7CCFDB18E1B /* PrimerSDK-umbrella.h in Headers */,
+			);
+			runOnlyForDeploymentPostprocessing = 0;
+		};
 		AE1CD6FC62F3307E3B24589EC69D7772 /* Headers */ = {
 			isa = PBXHeadersBuildPhase;
 			buildActionMask = 2147483647;
 			files = (
 				06037AD0612C370180C55CA860921682 /* Pods-PrimerSDK_Example-umbrella.h in Headers */,
-			);
-			runOnlyForDeploymentPostprocessing = 0;
-		};
-		B57265CCD319C326F374E16BCC9A09BF /* Headers */ = {
-			isa = PBXHeadersBuildPhase;
-			buildActionMask = 2147483647;
-			files = (
-				CBF8FF732E2FD2FF15E52BFC005BD984 /* PrimerSDK-umbrella.h in Headers */,
 			);
 			runOnlyForDeploymentPostprocessing = 0;
 		};
@@ -1986,7 +1491,7 @@
 			buildRules = (
 			);
 			dependencies = (
-				93C2345A7DACC931D7B7BE7D5B09A2A6 /* PBXTargetDependency */,
+				262AE11D9B05E24334FE7F88CA0A5BB0 /* PBXTargetDependency */,
 			);
 			name = "Pods-PrimerSDK_Tests";
 			productName = Pods_PrimerSDK_Tests;
@@ -2005,8 +1510,8 @@
 			buildRules = (
 			);
 			dependencies = (
-				45FFBBC6D991A054ADDF9E0F4F5664E4 /* PBXTargetDependency */,
-				01DED2D0EACFAE4FC9E9643B4EDC146F /* PBXTargetDependency */,
+				E5C0BE47F219523203A1C76E3B13CCD2 /* PBXTargetDependency */,
+				9F7FD61290C59563B767F3EA97ABBA71 /* PBXTargetDependency */,
 			);
 			name = "Pods-PrimerSDK_Example";
 			productName = Pods_PrimerSDK_Example;
@@ -2015,11 +1520,11 @@
 		};
 		6E6525C7043FBA7BB34A249010AF5593 /* PrimerSDK-PrimerResources */ = {
 			isa = PBXNativeTarget;
-			buildConfigurationList = 32F0464BB1D1481478A70B05D15CA809 /* Build configuration list for PBXNativeTarget "PrimerSDK-PrimerResources" */;
+			buildConfigurationList = D0046050F7FDA88548783701FB303E04 /* Build configuration list for PBXNativeTarget "PrimerSDK-PrimerResources" */;
 			buildPhases = (
-				AE3D8D61EE9279C3BC35553697F99543 /* Sources */,
-				D7C7947A184E4B9EDB0D18FF65555890 /* Frameworks */,
-				48CDA8CF4D00959275095442A467BC3A /* Resources */,
+				9B20C54881D115D0165C1AB697A9A889 /* Sources */,
+				982F4715F1C1AB11CEB258DF3627A04A /* Frameworks */,
+				FAF181F6E85749D334D7D8F7213C930C /* Resources */,
 			);
 			buildRules = (
 			);
@@ -2051,17 +1556,17 @@
 		};
 		F3BE9108C53B53949406218CEA55E0B2 /* PrimerSDK */ = {
 			isa = PBXNativeTarget;
-			buildConfigurationList = AEA585BE57540210D1B635D186B45A45 /* Build configuration list for PBXNativeTarget "PrimerSDK" */;
+			buildConfigurationList = BD4904356F6342CE8B4B648260EA069D /* Build configuration list for PBXNativeTarget "PrimerSDK" */;
 			buildPhases = (
-				B57265CCD319C326F374E16BCC9A09BF /* Headers */,
-				9B46065FEB538BDC43D006B1C0684922 /* Sources */,
-				E495CC41C20816BC5958FE6B1381D3F3 /* Frameworks */,
-				09B2FF12CF854CC5DB069490D980DF1F /* Resources */,
+				97B30EF1F0BEDB595E2CE1E3AFDDFE10 /* Headers */,
+				1A158E67D1A592E4D1D3B7C233D8681D /* Sources */,
+				442604CA984F6D20C7FAFDBDD300BE37 /* Frameworks */,
+				F9F9935777026B4EC10F52FFFFA83970 /* Resources */,
 			);
 			buildRules = (
 			);
 			dependencies = (
-				1F85481472AE09D6367CA094601EBF35 /* PBXTargetDependency */,
+				4E87180CCFC8B9E13EBB08A84AA8B21D /* PBXTargetDependency */,
 			);
 			name = PrimerSDK;
 			productName = PrimerSDK;
@@ -2113,14 +1618,6 @@
 /* End PBXProject section */
 
 /* Begin PBXResourcesBuildPhase section */
-		09B2FF12CF854CC5DB069490D980DF1F /* Resources */ = {
-			isa = PBXResourcesBuildPhase;
-			buildActionMask = 2147483647;
-			files = (
-				01366312CF61E8ED0573CF7B0CC9503B /* PrimerSDK-PrimerResources in Resources */,
-			);
-			runOnlyForDeploymentPostprocessing = 0;
-		};
 		3555CD6FF689702A32A86FF5DA44364D /* Resources */ = {
 			isa = PBXResourcesBuildPhase;
 			buildActionMask = 2147483647;
@@ -2135,33 +1632,41 @@
 			);
 			runOnlyForDeploymentPostprocessing = 0;
 		};
-		48CDA8CF4D00959275095442A467BC3A /* Resources */ = {
-			isa = PBXResourcesBuildPhase;
-			buildActionMask = 2147483647;
-			files = (
-				C3A73FDB9C641D99D4BE38DE16B4E86F /* ar.lproj in Resources */,
-				7457D65B7E44AEC920FF0FE0C9211CF0 /* da.lproj in Resources */,
-				7339415F1D3047F01209AC8DCD0F9D70 /* de.lproj in Resources */,
-				B4490D9D1A10134CAFC7A9B7611DBC46 /* el.lproj in Resources */,
-				666F4D9A3F472E14704A18FD1CEFECFB /* en.lproj in Resources */,
-				8A6118F1A873AC1F7AD0F15D62C77679 /* es.lproj in Resources */,
-				90BF77EA16C25625E186F5C37ADB6C23 /* fr.lproj in Resources */,
-				3CB5F3C96A065178350DA434FA14CBC2 /* Icons.xcassets in Resources */,
-				91FF0CAF145BFBF9A8E06D10005AC2FD /* it.lproj in Resources */,
-				5B8A9FE6FBC52946ADBD789DBD19543E /* nb.lproj in Resources */,
-				8DD69D6692986ED30409E59273E9FC23 /* nl.lproj in Resources */,
-				7C3CB14135C835E1D7D181B7CDB5EC31 /* pl.lproj in Resources */,
-				9B424A354BE8AD8F7F5F10256D5F772C /* PrimerTextFieldView.xib in Resources */,
-				BCE4231D556FD5E7D30283C71D0B3C22 /* pt.lproj in Resources */,
-				94D417D65527117209474E14F3E55887 /* sv.lproj in Resources */,
-				F615961DD321EA91CD9DB8D967627A6D /* tr.lproj in Resources */,
-			);
-			runOnlyForDeploymentPostprocessing = 0;
-		};
 		B8E52586E0F3D75F547E77A32AA52133 /* Resources */ = {
 			isa = PBXResourcesBuildPhase;
 			buildActionMask = 2147483647;
 			files = (
+			);
+			runOnlyForDeploymentPostprocessing = 0;
+		};
+		F9F9935777026B4EC10F52FFFFA83970 /* Resources */ = {
+			isa = PBXResourcesBuildPhase;
+			buildActionMask = 2147483647;
+			files = (
+				CF3715076C4173C191502986EE9EE773 /* PrimerSDK-PrimerResources in Resources */,
+			);
+			runOnlyForDeploymentPostprocessing = 0;
+		};
+		FAF181F6E85749D334D7D8F7213C930C /* Resources */ = {
+			isa = PBXResourcesBuildPhase;
+			buildActionMask = 2147483647;
+			files = (
+				4AD4B6392BA4EE4C976AB400365062C9 /* ar.lproj in Resources */,
+				56B0632E5B9E50FBF3578212186F1B0E /* da.lproj in Resources */,
+				CE11A24B30EBA45981220227925411C5 /* de.lproj in Resources */,
+				F05D96EFD23210F357AA6D239B240395 /* el.lproj in Resources */,
+				44BC04BE7E8D5042057C7047FCB8B7D5 /* en.lproj in Resources */,
+				047B1BEF223E7EB69772F4D343A1FA4C /* es.lproj in Resources */,
+				A4FB997CA2C9B349C76FE3335FB8FEB3 /* fr.lproj in Resources */,
+				0E465716BA8A2F50F4A82EB9C37BDDDD /* Icons.xcassets in Resources */,
+				C9F0D1FAA25B3CB9C24C0026125CD7B1 /* it.lproj in Resources */,
+				764E21519D261FEB4E9A4A0576468913 /* nb.lproj in Resources */,
+				F0BB7CBF1CD639B182507521A1E5E5A0 /* nl.lproj in Resources */,
+				AE43D1D64F065694674CDCE18DD6B9DE /* pl.lproj in Resources */,
+				17A5AF04FE9F6413E3BD7FCF2EF5E21B /* PrimerTextFieldView.xib in Resources */,
+				DDFD8A99240D379E07E239394AAE3197 /* pt.lproj in Resources */,
+				6CF2A7A26CC2CC1AD1178B353464A71B /* sv.lproj in Resources */,
+				7917480455A7377D52EDFD5DB4021FC8 /* tr.lproj in Resources */,
 			);
 			runOnlyForDeploymentPostprocessing = 0;
 		};
@@ -2189,6 +1694,220 @@
 /* End PBXShellScriptBuildPhase section */
 
 /* Begin PBXSourcesBuildPhase section */
+		1A158E67D1A592E4D1D3B7C233D8681D /* Sources */ = {
+			isa = PBXSourcesBuildPhase;
+			buildActionMask = 2147483647;
+			files = (
+				D0F6AA22316D031B7AD7C990F4B7100B /* 3DS.swift in Sources */,
+				7128AB5BA0AC8425642F8C1985B0D8C5 /* 3DSService.swift in Sources */,
+				86FD4641D8136648A580D7AFCC142866 /* 3DSService+Promises.swift in Sources */,
+				42457CD0F5360529E03032AB7AD862B0 /* AdyenDotPay.swift in Sources */,
+				AD191493DB7E89E736FEB75B4E8DEEE3 /* AES256.swift in Sources */,
+				A88CF1BE16AA4E42B0415622A711CF86 /* after.swift in Sources */,
+				AFD294BA7B81CF95DFF7152CDC16A209 /* AlertController.swift in Sources */,
+				B56F89FE1DEB802507ACC29ECAA578AD /* Analytics.swift in Sources */,
+				05192481129721162757886D3A24EC0E /* AnalyticsEvent.swift in Sources */,
+				06F00E84783EA19D5DFDAEF0DACAD5A7 /* AnalyticsService.swift in Sources */,
+				D723D4855A763F646779BFF3E1DB21D2 /* AnyCodable.swift in Sources */,
+				3520DF2A66B9FAE1041D8285EE0EC066 /* AnyDecodable.swift in Sources */,
+				1124A1050639B679189EBAD7367AE2BA /* AnyEncodable.swift in Sources */,
+				AD9D13B029EEF3AB4BC7C6E245EDF423 /* Apaya.swift in Sources */,
+				CDCAB2D988219FDA200878D116FCBCD5 /* ApayaTokenizationViewModel.swift in Sources */,
+				0E773A75E3EA6ABD4E98EE6029963D19 /* ApplePay.swift in Sources */,
+				2AE09F5A5844ABB563E05570E4048C3B /* ApplePayTokenizationViewModel.swift in Sources */,
+				262600EED58743C87CDB1D8D3D9B3C7F /* AppState.swift in Sources */,
+				2551D0DB0AC137E521245BDDF4C99115 /* ArrayExtension.swift in Sources */,
+				7D71D1C08E477F3D7D05DA8481F71AC7 /* Bank.swift in Sources */,
+				44ABCAB67E856222CDABB23A68B7D86C /* BankSelectorTokenizationViewModel.swift in Sources */,
+				4AD7BB1EE8E5E4943DB6530574D1A50A /* BankSelectorViewController.swift in Sources */,
+				40C04EFAF01ABDCD74577E1989C9325F /* BankTableViewCell.swift in Sources */,
+				D0165C5BFCE2BE96F6628D316A8A0DA8 /* Box.swift in Sources */,
+				D195E935FDD3C6F870A40B23E04827EA /* BundleExtension.swift in Sources */,
+				5B8454E8885BCDAB7CCDA816AA756033 /* CancelContext.swift in Sources */,
+				E7AD8B3FFB4D7757C3CE92E317AEBA3F /* Cancellable.swift in Sources */,
+				EA678587025F54A58859D4FF993AA42E /* CancellableCatchable.swift in Sources */,
+				408960B1FCF5DF878CAA3EF4909A824F /* CancellablePromise.swift in Sources */,
+				F57138430BD1CFA85B35AC7E676F2E3C /* CancellableThenable.swift in Sources */,
+				D1E31DD11E918BD6897824A25D9CA030 /* CardButton.swift in Sources */,
+				8D398DF0520E1A0EB178683C2758D0CB /* CardComponentsManager.swift in Sources */,
+				40DC9D13C1D2321F23A71754FDE893FB /* CardFormPaymentMethodTokenizationViewModel.swift in Sources */,
+				B322CF71D6FCDAB119982E3551A52536 /* CardNetwork.swift in Sources */,
+				C7C3D4AEE2666655C416EB97C05740E1 /* CardScannerViewController.swift in Sources */,
+				BD8AE22327DE8012569FFA59DBE8466A /* CardScannerViewController+SimpleScanDelegate.swift in Sources */,
+				0B081BB5F8449CF22DF3C6379F458FA8 /* Catchable.swift in Sources */,
+				97C408B3A86EBF3817F465660CE1A33D /* CatchWrappers.swift in Sources */,
+				1B678AF08C5C9E857C13EAC405260F0B /* CheckoutModule.swift in Sources */,
+				8DF762980351B18950891B829D7D203E /* CheckoutWithVaultedPaymentMethodViewModel.swift in Sources */,
+				EEBEB20A2FF7D622FFDDFF1DCC97897E /* ClientSession.swift in Sources */,
+				974E98B8670CCEC4510964CF8DAEBD82 /* ClientSessionService.swift in Sources */,
+				67BE84B56D71CD43A17029B6F1350386 /* ClientToken.swift in Sources */,
+				D3957F1B2F35E04DFFCDDEF9536E2695 /* ClientTokenService.swift in Sources */,
+				4F26944580671EA46402729478E97FC1 /* Colors.swift in Sources */,
+				5CD4ECBB82AFF328D25265D60124EB40 /* ConcurrencyLimitedDispatcher.swift in Sources */,
+				0A50189B7DFB10F36B312A0EC66793A5 /* Configuration.swift in Sources */,
+				922BD8E8EF3951D21BBEF55EB0023D8A /* Connectivity.swift in Sources */,
+				E0E08D36CB1886F1ECBFBBE9F5FF943D /* Consolable.swift in Sources */,
+				1B52522A9351E607F0AC5BBBBC264F46 /* Content.swift in Sources */,
+				D0C14D291D3A13C5316058D1CAF40172 /* CoreDataDispatcher.swift in Sources */,
+				804A43140E3FE4BD6669449CF416E450 /* CountryCode.swift in Sources */,
+				A00D240D84F9E0B1DA3504BAD4A2C5D7 /* CreateResumePaymentService.swift in Sources */,
+				8EABC01DA551F036579FDDE8A31EBB1D /* Currency.swift in Sources */,
+				C671244720BD804839DBE3BB26AEFD7A /* Customer.swift in Sources */,
+				95F975689631DDD120C3B5B071C52849 /* CustomStringConvertible.swift in Sources */,
+				E377FCD143757F60843783D2C0CA8B3E /* DataExtension.swift in Sources */,
+				F947D824886B7AD651E1AC0516141BEE /* DateExtension.swift in Sources */,
+				6674E773E3707B3CC25E0BDC50933F81 /* Decisions.swift in Sources */,
+				3C7A088AFBCDF6C1B84466EC6D629DB1 /* DependencyInjection.swift in Sources */,
+				27514222C75335A10DED446C530CFA15 /* Device.swift in Sources */,
+				66BEBD81768D3A535CEC19176C8D9BA8 /* Dimensions.swift in Sources */,
+				038AC3BAC522FAC1AD4FB429F0BABD07 /* DirectDebitMandate.swift in Sources */,
+				BB3677F0A9207D7445741F09DF482765 /* DirectDebitService.swift in Sources */,
+				875DE02568EED1D8211B0C582EA443B3 /* Dispatcher.swift in Sources */,
+				A8E6A552B9C340B4D55B89AF0ED9E243 /* Endpoint.swift in Sources */,
+				0D85AF1EEE9A26720E1FC4CB97E4C627 /* EnsureWrappers.swift in Sources */,
+				9A221A3FA70AE6CA82E5516C8D8D8F9C /* Error.swift in Sources */,
+				48FA104685F964A6D0384DA4DF681C79 /* ErrorHandler.swift in Sources */,
+				A233F2EAA253102212D0E5302B993775 /* ExternalPaymentMethodTokenizationViewModel.swift in Sources */,
+				773C4C2062149E8241FE4243884EC56C /* ExternalViewModel.swift in Sources */,
+				C88DD1CF1049036E360100D539723E4D /* FinallyWrappers.swift in Sources */,
+				D8317D64AF417805A2282248C1B81D43 /* firstly.swift in Sources */,
+				425E8E70E8A9BB97F5C40F5FCBACA344 /* FormPaymentMethodTokenizationViewModel.swift in Sources */,
+				F8E866D31191E4BFABE6C9BDD64F6307 /* FormType.swift in Sources */,
+				36125F8ED91FD1619697DFFBD03CBE4C /* Guarantee.swift in Sources */,
+				27ECBF7B80A51DD846D9D493050B565A /* GuaranteeWrappers.swift in Sources */,
+				D1429AAB4C8BDBAB7901D40B2E3C04D9 /* hang.swift in Sources */,
+				8F34DCCAFEF9DA94BC6C6ED93EEC444E /* Identifiable.swift in Sources */,
+				E81811C5DFB243622D134A1D61279851 /* ImageName.swift in Sources */,
+				29836E9F00E28BC8B751264B2CF0CB43 /* IntExtension.swift in Sources */,
+				387DE5702D8C88A83817BFB9C4F79B38 /* JSONParser.swift in Sources */,
+				6362D2643440E6392C8281AD34110BA4 /* Keychain.swift in Sources */,
+				FB5A660EF29130160241BE6B3687CBCE /* Klarna.swift in Sources */,
+				ED975C0473AAAE4F0513A3BAB2337767 /* KlarnaTokenizationViewModel.swift in Sources */,
+				63CA2458540CB88E86C4EA0CF0FB0DDD /* LogEvent.swift in Sources */,
+				6FAFE0B0286693747BE5475150B6003E /* Logger.swift in Sources */,
+				55B34B488D850CCACBF1E6A9A8F842FD /* Mask.swift in Sources */,
+				CFC2766021FF6F7B235C6B38C7847C1C /* MockPrimerAPIClient.swift in Sources */,
+				D7FE4B66B0FFACE3E09E4EDF9A458F56 /* NetworkService.swift in Sources */,
+				6E2A871CFCC57A94FA52844178199B93 /* NSErrorExtension.swift in Sources */,
+				6C20275A839198034FB90E30D5CC633C /* Optional+Extensions.swift in Sources */,
+				FBD818C338089154E62A023F09246CE3 /* OrderItem.swift in Sources */,
+				A94F6FF3979D092CEEC3672E69025D8A /* Parser.swift in Sources */,
+				651CF59D374F01A46495660CB4178891 /* PaymentAPIModel.swift in Sources */,
+				E981A768FAE5023485872ABBDC3AECE9 /* PaymentMethodComponent.swift in Sources */,
+				3A6ADA651A6EA3E79E70B51AE1200E4D /* PaymentMethodConfigService.swift in Sources */,
+				D2DE42F088A10F41CE3AA24141031828 /* PaymentMethodConfiguration.swift in Sources */,
+				7D3F66CD14807EF4737D0BA28D7BE882 /* PaymentMethodConfigurationOptions.swift in Sources */,
+				D8DE809C681809B90DC211CB6187E38D /* PaymentMethodConfigurationType.swift in Sources */,
+				808F18EF1FCCD4D22696A943F53CF84D /* PaymentMethodsGroupView.swift in Sources */,
+				EA3F93898EF4952D355CA219AEC92281 /* PaymentMethodToken.swift in Sources */,
+				8F0499723F1B1869353F68874B0CF63A /* PaymentMethodTokenizationRequest.swift in Sources */,
+				42CE6B044D0DC7367E1F7AA5460D8BC6 /* PaymentMethodTokenizationViewModel.swift in Sources */,
+				BE88A7F2781DD94E4F713614339CC8B9 /* PaymentMethodTokenizationViewModel+Logic.swift in Sources */,
+				7C739BD79B7FEA59511AB85303391AE1 /* PaymentResponse.swift in Sources */,
+				BC6EBF864C43D795763A95758F7EDB32 /* PayPal.swift in Sources */,
+				6EB07386D52C7F542951AF8851690BD8 /* PayPalService.swift in Sources */,
+				6B26AC3A9CE1064BF5D89B85C921D16C /* PayPalTokenizationViewModel.swift in Sources */,
+				3A6B6A06342694C795011DEC9EA83255 /* PostalCode.swift in Sources */,
+				D7B633D69917FBDBAE7AA2BDDFCC4172 /* PresentationController.swift in Sources */,
+				32763780D007EBE5CA419430B09B4A3A /* Primer.swift in Sources */,
+				666AA6E5A4D56573B6ADFF1C541A260F /* PrimerAPI.swift in Sources */,
+				BC3C63204BC57F0ADB186FA094BA6992 /* PrimerAPIClient.swift in Sources */,
+				14856C3D59268661C0A2638F4C997913 /* PrimerAPIClient+3DS.swift in Sources */,
+				887B6DBD8574885A3120007DB91FDB0E /* PrimerAPIClient+Promises.swift in Sources */,
+				B76484EC4EBE815DED18B82012255388 /* PrimerButton.swift in Sources */,
+				96E9B6ACE959D1A2D68FBC70AB9CAD2F /* PrimerCardFormViewController.swift in Sources */,
+				AEC19CA9FFB3231084B23BE21C4A3CDA /* PrimerCardholderNameFieldView.swift in Sources */,
+				23C53A78B44D4A51C23ADA356B60018E /* PrimerCardNumberFieldView.swift in Sources */,
+				6525019F8FE7F4A41B1DCC38505A8AEA /* PrimerConfiguration.swift in Sources */,
+				3D3E7410695A355BB10D563494DDFC7D /* PrimerContainerViewController.swift in Sources */,
+				08E9B93E3A7F86247104C015A617B339 /* PrimerContent.swift in Sources */,
+				0DD68DB6652E782719D8D55799385645 /* PrimerCustomStyleTextField.swift in Sources */,
+				CBCF682F7F8B56E17E9246F219EE9C92 /* PrimerCVVFieldView.swift in Sources */,
+				A428F5D4A49D687555C4E84AF460DEB9 /* PrimerDelegate.swift in Sources */,
+				40B2551A663DD2F19A70995FE747ABDF /* PrimerError.swift in Sources */,
+				91A2FF0D1A50D67FE7AA506E9FCF3A41 /* PrimerExpiryDateFieldView.swift in Sources */,
+				C7D55E546430ECAF7BA4E0D51B3FDCBC /* PrimerFlowEnums.swift in Sources */,
+				E3272B567E555E144992691B40F3F4D1 /* PrimerFormViewController.swift in Sources */,
+				9EBB3B0951E887D974D85668274E313A /* PrimerGenericTextFieldView.swift in Sources */,
+				5560FC27A8BC1DD7B40E69F9BF334D86 /* PrimerHeadlessUniversalCheckout.swift in Sources */,
+				5B07D91E61B39761B4D3A9C10374E7FB /* PrimerHeadlessUniversalCheckoutProtocols.swift in Sources */,
+				2DF96DF76A9A0E739A444375A2E4E0A3 /* PrimerHeadlessUniversalCheckoutUIManager.swift in Sources */,
+				F9053E0B0273B951E0CFACBB08DF4FDA /* PrimerImage.swift in Sources */,
+				214B8288F5F3A6AF5E872CA57D183A43 /* PrimerInputElements.swift in Sources */,
+				F1BBB4B4D50848F4C7B03AEA13235D96 /* PrimerInputViewController.swift in Sources */,
+				E8F1E32F55821A955332BCB5E52BE486 /* PrimerLoadingViewController.swift in Sources */,
+				7CAA11C331CFDF9D2A9D9D40AD30812B /* PrimerNavigationBar.swift in Sources */,
+				EF4B53928DF209BE9314950A58151B9F /* PrimerNavigationController.swift in Sources */,
+				5C4D3737BBA3CB78B7E4B00B2F6CA975 /* PrimerNibView.swift in Sources */,
+				6C29928BBD328CF3141CD1445069048D /* PrimerPostalCodeFieldView.swift in Sources */,
+				0FCBD64F7775D7ABA5D6D3508651C7E0 /* PrimerResultComponentView.swift in Sources */,
+				4FA12EE8E2F72223B8E5C6C840B9108D /* PrimerResultViewController.swift in Sources */,
+				3076E61C12B1064AD833C2A0460C02DD /* PrimerRootViewController.swift in Sources */,
+				FED6788E69B320D134B675024B190C58 /* PrimerScrollView.swift in Sources */,
+				363CA5D372884328AF6449CAD88941F0 /* PrimerSDK-dummy.m in Sources */,
+				9DFA397437D1027AAE8C32C98E906242 /* PrimerSearchTextField.swift in Sources */,
+				8033D837C67E8D8113A64C8B1050F7F1 /* PrimerSettings.swift in Sources */,
+				B184B529103F08E4DB4E5290CB7309FE /* PrimerSource.swift in Sources */,
+				6A1E609FCFB0ECCFB03DA778278661B0 /* PrimerTableViewCell.swift in Sources */,
+				DE0D7DC190FCF4095D23CA22CEEE2B9B /* PrimerTextField.swift in Sources */,
+				90B113837A7CB1F54E0960FD1B59804F /* PrimerTextFieldView.swift in Sources */,
+				2138498C8AA1A02F062450EEC732F2C9 /* PrimerTheme.swift in Sources */,
+				C52F3A3C7B5C2D55F34A312405F7B552 /* PrimerTheme+Borders.swift in Sources */,
+				495427D26CD8FE6D25D748C655F4349A /* PrimerTheme+Buttons.swift in Sources */,
+				5F2F112DE8D04A777B10BD30D412CA28 /* PrimerTheme+Colors.swift in Sources */,
+				5A1D3991C17F603475C537BF0500E40F /* PrimerTheme+Inputs.swift in Sources */,
+				A10AB18CDDFCEFC915B9C8EA6363005C /* PrimerTheme+TextStyles.swift in Sources */,
+				0EE1EEFDAE020B371E1DECB3E7E6E8AD /* PrimerTheme+Views.swift in Sources */,
+				5E399DFDE2AAFDC7836085DB53D6B25D /* PrimerThemeData.swift in Sources */,
+				31847B7F47D03FC1533429BACDDDA18B /* PrimerThemeData+Deprecated.swift in Sources */,
+				279368AD557828AE0FA1B58AB003A913 /* PrimerUniversalCheckoutViewController.swift in Sources */,
+				03C1BC8CDEB4E45B9C6F91A16D9FFE7F /* PrimerVaultManagerViewController.swift in Sources */,
+				D7F490D75CE0F3F3A42E5F4BDC240ED7 /* PrimerViewController.swift in Sources */,
+				A116DC17BE312D2A6A1232451040A2C2 /* PrimerViewExtensions.swift in Sources */,
+				B43640CB5546FBB82BF9D39E6C3ECB51 /* PrimerWebViewController.swift in Sources */,
+				6E8987DB7DDB943FEF0B7A0F762583E0 /* Promise.swift in Sources */,
+				E0DCE7781E1E72E24623CB042971C45B /* QRCodeTokenizationViewModel.swift in Sources */,
+				BD0B96B766EF30347B6E77D9E2E2D075 /* QRCodeViewController.swift in Sources */,
+				E765C144D25B113D741D53DC94492B58 /* Queue.swift in Sources */,
+				5D9FDD0740D33554B0B9E72381AF7092 /* race.swift in Sources */,
+				D4F92EEC0A792855E74E106D4D789CA8 /* RateLimitedDispatcher.swift in Sources */,
+				3E10AC1F73F7A7EFFA87C968F49C71FF /* RateLimitedDispatcherBase.swift in Sources */,
+				5C218DD36876CC17FEB87F9280584F4D /* RecoverWrappers.swift in Sources */,
+				5B02DAE367D011755E76D1F32C909F2B /* ReloadDelegate.swift in Sources */,
+				84AAA4A8835204B3789E275444D79C5C /* Resolver.swift in Sources */,
+				7ED0EAF25B441AB1A54D104BC6431319 /* ResumeHandlerProtocol.swift in Sources */,
+				3B26D87BC8B5087870515C2B6BF8DAA2 /* SequenceWrappers.swift in Sources */,
+				494E5F1EDC108DF1184ED89992B4F54F /* StrictRateLimitedDispatcher.swift in Sources */,
+				76C3A0B32B8E0136AAA6AFE9FF47D0C4 /* StringExtension.swift in Sources */,
+				072B158D866BC12A515D13D0D03B1ECD /* Strings.swift in Sources */,
+				04BE57953B33DB68044D10144EA20347 /* SuccessMessage.swift in Sources */,
+				BDE2777052D7EB79E08C21DB6A1914BB /* SuccessResponse.swift in Sources */,
+				FF385F529AD596244050019E8361ED2E /* SuccessViewController.swift in Sources */,
+				59ECC7D74EE61D44394477E0A4EB7931 /* Thenable.swift in Sources */,
+				42532ECEF22B4CC1B1CF4ED2569C6B64 /* ThenableWrappers.swift in Sources */,
+				DF3763F977F6F6666D8DC05F78A016C9 /* Throwable.swift in Sources */,
+				F517C936F4D3F712F9AFE5BAB536E8FC /* TokenizationService.swift in Sources */,
+				D2D21B92B42561C3E2AEF5859119BD5C /* UIColorExtension.swift in Sources */,
+				B6EFD880C153DF64FD71D54978E59F88 /* UIDeviceExtension.swift in Sources */,
+				72C494C07E4B819C0AA012BB7198694C /* UILocalizableUtil.swift in Sources */,
+				FC1E41559D3C7733258D92DF50442847 /* UINavigationController+Extensions.swift in Sources */,
+				F08BB791C995DC09A2115F8A5432FCA5 /* UIUtils.swift in Sources */,
+				3B23CDB710CDF225225229E3D06B1BFC /* URLExtension.swift in Sources */,
+				1955BB09EA3DBEDD39ED7DD05E382CED /* URLSessionStack.swift in Sources */,
+				B4DE5A8FF0024FA6589C72BE1BCE1AF3 /* UserDefaultsExtension.swift in Sources */,
+				0DCAFC20184AA286BE771F4097511C5B /* UXMode.swift in Sources */,
+				80F66271895AE7EF8C622A48C5D30FCF /* VaultCheckoutViewModel.swift in Sources */,
+				D23FD5D62C5A2C0794686E3653AEEF42 /* VaultPaymentMethodView.swift in Sources */,
+				CEC5CE618E2E44A6C747E993F7B42D2A /* VaultPaymentMethodViewController.swift in Sources */,
+				09195D7424F7C95B97BCA62C0EA34DE4 /* VaultPaymentMethodViewModel.swift in Sources */,
+				440215E9E4583B9F435B15CF76EFE8F4 /* VaultService.swift in Sources */,
+				46D9F3A72A0A8850B804F23583ABBAD8 /* Weak.swift in Sources */,
+				8ABC45C7894F9C32F148347BC2E06008 /* WebViewUtil.swift in Sources */,
+				53F7CCA1A235888D6F9E010AEDE3ABFF /* when.swift in Sources */,
+				13865DDD384567A37FA9BB47F91CFFF9 /* WrapperProtocols.swift in Sources */,
+			);
+			runOnlyForDeploymentPostprocessing = 0;
+		};
 		657DD73F5C7DB1E89B7A0B1F728C532B /* Sources */ = {
 			isa = PBXSourcesBuildPhase;
 			buildActionMask = 2147483647;
@@ -2201,429 +1920,14 @@
 			isa = PBXSourcesBuildPhase;
 			buildActionMask = 2147483647;
 			files = (
-<<<<<<< HEAD
 				8DCD5215EFE7493AFC08C496176C410D /* Primer3DS.swift in Sources */,
 				F4B688753C11BA192EC0E3E61A466CB2 /* Primer3DS-dummy.m in Sources */,
 				178443E9C88007877F57C1552C9AE76E /* Primer3DSProtocols.swift in Sources */,
 				3EB7A6B9A397005CB3B77FDC9DA30691 /* Primer3DSStructures.swift in Sources */,
-=======
-				D04CC56DF86C1A2CC847F2DC4CC10895 /* 3DS.swift in Sources */,
-				A3AABBB5583F48D46454945F2CEDBBF6 /* 3DSService.swift in Sources */,
-				B81F958596CC0E660AA811C8B24C7FE6 /* 3DSService+Promises.swift in Sources */,
-				6FBF52AE1D121BCAA03E730851925CAC /* AdyenDotPay.swift in Sources */,
-				573AC43BAB18446E4976F6FD4D8B6DA8 /* AES256.swift in Sources */,
-				B47BA8FA986F1CA88EED3A5BA8B20C4F /* after.swift in Sources */,
-				BADED1E5E01A6E5042C2BC4BAEC1FE4A /* AlertController.swift in Sources */,
-				21ADDC35D71F306D6BD6740E48C992C8 /* Analytics.swift in Sources */,
-				7C3BEA45ED7C612D62F95B0D3DCD9377 /* AnalyticsEvent.swift in Sources */,
-				AD76598C86B1B12D29779207B0AF2B6D /* AnalyticsService.swift in Sources */,
-				F6ACE8386C273C9F54D39129F51C8206 /* AnyCodable.swift in Sources */,
-				43F12F47AAF23006C162AD701D6F443F /* AnyDecodable.swift in Sources */,
-				76447C022C316A88DBFABA8F3BC044A4 /* AnyEncodable.swift in Sources */,
-				4A635EAC964981214920397A25D74E7F /* Apaya.swift in Sources */,
-				4F4715BADA742E42BC4C7DCC33F3E7C4 /* ApayaTokenizationViewModel.swift in Sources */,
-				E20CF9ED625102EDB5F9DAFB275E2DE0 /* ApplePay.swift in Sources */,
-				A7848B1C4FB7C562196FC917F121CC2C /* ApplePayTokenizationViewModel.swift in Sources */,
-				B6B5439D41EDAD60FEA15BB77ED6E7F7 /* AppState.swift in Sources */,
-				0163382A612D7B76205D412B5721C461 /* ArrayExtension.swift in Sources */,
-				7B7201899A08CED3EEEA81545B225188 /* Bank.swift in Sources */,
-				84E2876A281BFF80009316D0 /* UINavigationController+Extensions.swift in Sources */,
-				7AD521291B8A4796D3C5323266ED5247 /* BankSelectorTokenizationViewModel.swift in Sources */,
-				E97E1422FB5888CC546B2559D9A7D620 /* BankSelectorViewController.swift in Sources */,
-				1C3E66DE6C264DCC1544D2D2136F9B27 /* BankTableViewCell.swift in Sources */,
-				9376D51D28E5B8F3FC89C16317FB283E /* Box.swift in Sources */,
-				3C4D657CEBBA7B9640CBF879641D0849 /* BundleExtension.swift in Sources */,
-				03781B6F840F0498EFE0089C877F187F /* CancelContext.swift in Sources */,
-				88FF2FEF87D235D59DC2EF6F82A7CCAE /* Cancellable.swift in Sources */,
-				C8FBA93793DA70B72858EB4406F89637 /* CancellableCatchable.swift in Sources */,
-				8AA5BB0C5F53C2B97D1DF18FE38C6BB6 /* CancellablePromise.swift in Sources */,
-				4EA7C451EC38A8D12E614B8D5B586309 /* CancellableThenable.swift in Sources */,
-				B417DE1ADD59E3378FCF375E12FD8D1D /* CardButton.swift in Sources */,
-				62FADC9215335C1003A6C3EABF0171A1 /* CardComponentsManager.swift in Sources */,
-				9B1CCDA6177B9378E6223504B0FFDB96 /* CardFormPaymentMethodTokenizationViewModel.swift in Sources */,
-				3CEC976F832E8B3FD4F7BEFE8F3D4E45 /* CardNetwork.swift in Sources */,
-				1770DAFA52AE7A8E9158C86D16BE590F /* CardScannerViewController.swift in Sources */,
-				BB616934FB95FBE738916CCFED6B683F /* CardScannerViewController+SimpleScanDelegate.swift in Sources */,
-				8C1843C60C419902140AC74F7C5CE508 /* Catchable.swift in Sources */,
-				66172C8671290C7C186875264D997BAD /* CatchWrappers.swift in Sources */,
-				1A170E22370D15344E432D4B2E7578C9 /* CheckoutModule.swift in Sources */,
-				91BF32D855F142E4E1AEF94897FB5ADC /* ClientSession.swift in Sources */,
-				93453A63DCB8B908E8CB5A27026E98E6 /* ClientToken.swift in Sources */,
-				05EAC23BE3BFF26D8F76F67FE63A7E9E /* ClientTokenService.swift in Sources */,
-				683675E50FF8DAED29638970C88A0C74 /* Colors.swift in Sources */,
-				D5540E5939633AD05F6BB4E40F99DCC2 /* ConcurrencyLimitedDispatcher.swift in Sources */,
-				98ED0C7C9F46662ABF54F42502A11705 /* Configuration.swift in Sources */,
-				BCA548D757CF7081D190CD5313BFD923 /* Connectivity.swift in Sources */,
-				3F346647BA402671717250A3ECA065D4 /* Consolable.swift in Sources */,
-				CED37AB77CEB59E09D56378D2C42E7B3 /* Content.swift in Sources */,
-				D573C45F0467724468D09AD089DEDB16 /* CoreDataDispatcher.swift in Sources */,
-				9BB3E35287FEB71CE9C4C534924F7AFF /* CountryCode.swift in Sources */,
-				69598AC26182A8B9CBE09DF9C55E20C7 /* Currency.swift in Sources */,
-				A5A9125296EBEA021C08DABCF177FFBC /* Customer.swift in Sources */,
-				E0D57A98055706CAE945E788FB697DB1 /* CustomStringConvertible.swift in Sources */,
-				7CE4CB60FD41A83AEDD0089D9A514EAB /* DataExtension.swift in Sources */,
-				A97AA43340C3535554EE2B101C049673 /* DateExtension.swift in Sources */,
-				81081DE54F4D603FC74FEACCA0401354 /* DependencyInjection.swift in Sources */,
-				A014E0F0EE068A71003E05BF27AA2658 /* Device.swift in Sources */,
-				78F699765BA9A2F36EABEAAB2E94BCFE /* Dimensions.swift in Sources */,
-				6084088B4BA653E716794F2511D1EC86 /* DirectDebitMandate.swift in Sources */,
-				2144CDE6D8A16565367F7EF2B3E54E8B /* DirectDebitService.swift in Sources */,
-				17D6CBC7F39AC8F7799E57460DEB4C33 /* Dispatcher.swift in Sources */,
-				72ADD9D7A45849826F1947C0581AEE39 /* Endpoint.swift in Sources */,
-				2F5AFE99255B6486CB1BBF6F89A74105 /* EnsureWrappers.swift in Sources */,
-				77383AE7378F7F8F69637605D8ED2D4B /* Error.swift in Sources */,
-				6F46710CDE326B747B8C0D197664FF07 /* ErrorHandler.swift in Sources */,
-				6062B88523D8016E9431CDD6968170C2 /* ExternalPaymentMethodTokenizationViewModel.swift in Sources */,
-				FC65A212713CD956EA002C64D1E3DB18 /* ExternalViewModel.swift in Sources */,
-				34935A96D3F309161BE6EF2DF6FA5E48 /* FinallyWrappers.swift in Sources */,
-				EB1BFC076D3FC01A5EA3008265E64643 /* firstly.swift in Sources */,
-				1DBBDBBCC8358B4DB564838B5E5FC441 /* FormPaymentMethodTokenizationViewModel.swift in Sources */,
-				8D03BA83CB8F446EB545D369B9E6A391 /* FormType.swift in Sources */,
-				76048ABC37E1DBCA091D7C52C0524270 /* Guarantee.swift in Sources */,
-				5A933952637019F5624F38CC270939A8 /* GuaranteeWrappers.swift in Sources */,
-				9C99F85A27DA5BBA7C0EED35EB448CB0 /* hang.swift in Sources */,
-				6AD335252C85C2AE77D9FF6A35806B73 /* Identifiable.swift in Sources */,
-				2260B716A5CE0950EF28978694C2C504 /* ImageName.swift in Sources */,
-				477567EF45771FB8E51E39B53ABE37BF /* IntExtension.swift in Sources */,
-				BCA96E0B90356EE8D129D61E2F03DB30 /* JSONParser.swift in Sources */,
-				DBF58A6E8042E5DDB58124B26D3F29D0 /* Keychain.swift in Sources */,
-				433A6E471735E823EAEA7517F9C17973 /* Klarna.swift in Sources */,
-				CB6E2C2A733FCD09349D99A294E74DB0 /* KlarnaTokenizationViewModel.swift in Sources */,
-				72AE36B8F51712D3ECF8BD388F4C6CA6 /* LogEvent.swift in Sources */,
-				C837826D26D9F0C1CF82C7773D710AAC /* Logger.swift in Sources */,
-				187B7709A09403E2FE60E5EC40D15322 /* Mask.swift in Sources */,
-				5213B98A00FC0C85B9B4C807A9305057 /* MockPrimerAPIClient.swift in Sources */,
-				DB7BAFA516836A9A276C43C5017EAC50 /* NetworkService.swift in Sources */,
-				714023A724DCEE5E9CD8F39BB7FBAAB5 /* Optional+Extensions.swift in Sources */,
-				CDD4E604FA2D5098E83FD8474D75CF89 /* OrderItem.swift in Sources */,
-				84EED8E0FAA69C8337DECB311796A429 /* Parser.swift in Sources */,
-				EA28B60141C3967AEF716E5877DB3203 /* PaymentMethodComponent.swift in Sources */,
-				346B6D9A37DB2AEBD618DB190A1FEB00 /* PaymentMethodConfigService.swift in Sources */,
-				B8A90698CDDE1D290239BEE2E5484177 /* PaymentMethodConfiguration.swift in Sources */,
-				0AA43AEF2D1761274B64ADC5AB85570C /* PaymentMethodConfigurationOptions.swift in Sources */,
-				B0059E5DDE488EE3B9417A2B713A2746 /* PaymentMethodConfigurationType.swift in Sources */,
-				EA0FD2B612BB65A7DEC029FDF5F85C4B /* PaymentMethodsGroupView.swift in Sources */,
-				99F5CBCB84F26C60DCC4701C14C0B017 /* PaymentMethodToken.swift in Sources */,
-				CC8FD154FE09F3683DC1B3344B123D3F /* PaymentMethodTokenizationRequest.swift in Sources */,
-				132DE9F9962484629F40B25891081EED /* PaymentMethodTokenizationViewModel.swift in Sources */,
-				08C52CCBE185096ECE46FA9A3177E2BE /* PaymentResponse.swift in Sources */,
-				F7916CA0B19A70ED4723BDD750C18905 /* PayPal.swift in Sources */,
-				49D1E0CFF9FC4390163BB3290D3466BF /* PayPalService.swift in Sources */,
-				A04BEB35242771016C9C88DAD15B9C6B /* PayPalTokenizationViewModel.swift in Sources */,
-				3A7F45CCEF0886F954ACCAC463AE89E2 /* PostalCode.swift in Sources */,
-				63473CD5CEF272164A211D0494A2C0BA /* PresentationController.swift in Sources */,
-				551C3149553959943191B89BBD49B514 /* Primer.swift in Sources */,
-				08ED80522C0A49C885079807D92E03F5 /* PrimerAPI.swift in Sources */,
-				B18034DF37685B8746A1F9CD68A298A2 /* PrimerAPIClient.swift in Sources */,
-				3A121DDA4FF988B338901A2EEC216209 /* PrimerAPIClient+3DS.swift in Sources */,
-				967C48CC962C3AFE3BE00A3314D51927 /* PrimerAPIClient+Promises.swift in Sources */,
-				506B7A1B0A6712C87497D0EEEBA546AC /* PrimerButton.swift in Sources */,
-				781693F6D2ADA41AE16A5EE8E4E7E7F7 /* PrimerCardFormViewController.swift in Sources */,
-				97DAD04722D1712664C5A4273971FE07 /* PrimerCardholderNameFieldView.swift in Sources */,
-				3140C816251B5FF83BD325A92544FF41 /* PrimerCardNumberFieldView.swift in Sources */,
-				9618862C9CF80107ECC98EA9A0DAD2AC /* PrimerConfiguration.swift in Sources */,
-				FE8EBEBC928C6580597AF613F721839E /* PrimerContainerViewController.swift in Sources */,
-				73371095A29C396A170DFB1915574DB0 /* PrimerContent.swift in Sources */,
-				6C9771C040B69D9DC55C5F86A90CF997 /* PrimerCustomStyleTextField.swift in Sources */,
-				8F54AA38247630916F7CF2BB4C85CF64 /* PrimerCVVFieldView.swift in Sources */,
-				E0B1BC0EE8BC6B09D6F7DB99A340C997 /* PrimerDelegate.swift in Sources */,
-				313D0033DC93BAD41C84CB945C67C47F /* PrimerError.swift in Sources */,
-				AC6B720F322D7F24CD5779D4072E7707 /* PrimerExpiryDateFieldView.swift in Sources */,
-				DBF2FB51E0D562C24F3FB490B7735637 /* PrimerFlowEnums.swift in Sources */,
-				819C1890BCE43AF863121162FC939E1A /* PrimerFormViewController.swift in Sources */,
-				A1F431CFBA48AF7CA16515300E671010 /* PrimerGenericTextFieldView.swift in Sources */,
-				F56360F2965BA089A7C792F8D68158C0 /* PrimerHeadlessUniversalCheckout.swift in Sources */,
-				AFC589966889D06573D263757D655DD0 /* PrimerHeadlessUniversalCheckoutProtocols.swift in Sources */,
-				DB570E9329B482CDF143A2AC9A2DC898 /* PrimerHeadlessUniversalCheckoutUIManager.swift in Sources */,
-				979163EC38F77E1F0918F70ED8813DF5 /* PrimerImage.swift in Sources */,
-				C36166E30F8D97B6DA46CF5EBAC184C2 /* PrimerInputElements.swift in Sources */,
-				D1E11C2D8FA0E9B478D1C7ED8B2D9D63 /* PrimerInputViewController.swift in Sources */,
-				4794A4B2F1A02B17DBABF8A2EFBDEF8E /* PrimerLoadingViewController.swift in Sources */,
-				3D627C44D5ADCB9B92D05EB2A6CD230C /* PrimerNavigationBar.swift in Sources */,
-				6DF489869B535718F64763CA0F556336 /* PrimerNavigationController.swift in Sources */,
-				1E6D1FBC5255033FAF323CCEA64EE96D /* PrimerNibView.swift in Sources */,
-				D261652DA70A33B04D3493AD2CCB9F25 /* PrimerPostalCodeFieldView.swift in Sources */,
-				565D91331D5ABBFA108E0B6DE4192C52 /* PrimerResultComponentView.swift in Sources */,
-				9264B23BBCB1BCA7369467FF1615FD7F /* PrimerResultViewController.swift in Sources */,
-				65D0BF984FEC134409A6FA9D8EB0F3E7 /* PrimerRootViewController.swift in Sources */,
-				D2FD7CAD14AD0995653BB1AE7C80D539 /* PrimerScrollView.swift in Sources */,
-				5A74204FD32A9126E6043ED3A8947F1D /* PrimerSDK-dummy.m in Sources */,
-				8046B33C4C2E728EEFC5331946845794 /* PrimerSearchTextField.swift in Sources */,
-				E3F75C82D2A8D5879724F15CA6E73DF8 /* PrimerSettings.swift in Sources */,
-				A7E7DA502E2AA202C7BDD5F4F70B84E0 /* PrimerTableViewCell.swift in Sources */,
-				F1D0D414FE208726750E1B3D64399347 /* PrimerTextField.swift in Sources */,
-				605F0C588A70D6202179B2C327FC458E /* PrimerTextFieldView.swift in Sources */,
-				5848CCBFD1FDEC9AB3EA93F6CB05318C /* PrimerTheme.swift in Sources */,
-				CA44FC6263983BC3109E7A54DF46E600 /* PrimerTheme+Borders.swift in Sources */,
-				8062C843328588EC6EB66F0089C3E0B6 /* PrimerTheme+Buttons.swift in Sources */,
-				B583BCF9446F5AAF7C566DA05EA2F619 /* PrimerTheme+Colors.swift in Sources */,
-				FD67CFB97D0D6342EE4C675777DF1DFB /* PrimerTheme+Inputs.swift in Sources */,
-				20AAED4E1E70DA84BEE5C9B40BA73025 /* PrimerTheme+TextStyles.swift in Sources */,
-				A96A2E96E63F8AAB31F1F943D72B2981 /* PrimerTheme+Views.swift in Sources */,
-				F41901109856BED950DED21C31DE96C9 /* PrimerThemeData.swift in Sources */,
-				E99D04D898E7B904D467E88420B84A60 /* PrimerThemeData+Deprecated.swift in Sources */,
-				724E54EFE6A83BD87E8E563AE498E0FB /* PrimerUniversalCheckoutViewController.swift in Sources */,
-				5CCE2DB108E67DBA5EA31FDBA26A6E9C /* PrimerVaultManagerViewController.swift in Sources */,
-				22F538BFAF1D47DF99CD9E7DA4F0EF90 /* PrimerViewController.swift in Sources */,
-				575B0DC77B00760D5971B3319A1E4DF8 /* PrimerViewExtensions.swift in Sources */,
-				8EEACFD71FFBBCAE6DF39822872CE3CB /* PrimerWebViewController.swift in Sources */,
-				28C788D9FC0DEDA57F54369469A687A8 /* Promise.swift in Sources */,
-				7D3B75395AAD3CB32821B570B562ED76 /* QRCodeTokenizationViewModel.swift in Sources */,
-				26253F4A42A220C72C227AE98B282954 /* QRCodeViewController.swift in Sources */,
-				21B26BF503FB5A109903B31BFD97D31D /* Queue.swift in Sources */,
-				4058E05D2B8D9AFB09C068BA476C4148 /* race.swift in Sources */,
-				B6DC543419CFB552B5A77A1F1A1F14B4 /* RateLimitedDispatcher.swift in Sources */,
-				EF81C3AB7EF5BD993F1B8B21EE2D2E8B /* RateLimitedDispatcherBase.swift in Sources */,
-				8CB38909E6713C86FAB2FF92D201D5C6 /* RecoverWrappers.swift in Sources */,
-				F32ACE00745EF3C8851231CC3E44F025 /* ReloadDelegate.swift in Sources */,
-				BC2C3B3011C125CB2332845DFE512C68 /* Resolver.swift in Sources */,
-				5C50C7939CA45CF717709FBBFBE3AF3B /* ResumeHandlerProtocol.swift in Sources */,
-				68A385CC94B1BB2CEC2569CE5130C8EF /* SequenceWrappers.swift in Sources */,
-				82FF33D77E66F12CC5F1D471696C5A64 /* StrictRateLimitedDispatcher.swift in Sources */,
-				ACCFEFD6BCA7E8CAF24ECE9328D73F02 /* StringExtension.swift in Sources */,
-				426BA5BCB85A354E7221DC1856832A5B /* Strings.swift in Sources */,
-				99033A40BCE9FF760EDFEB30551B02FA /* SuccessMessage.swift in Sources */,
-				A3A234B07F7932B9DBF57D64D51FC78A /* SuccessResponse.swift in Sources */,
-				FDA54596297E4DD3EE7CD566ECF57038 /* SuccessViewController.swift in Sources */,
-				8CF630345DFB1EFBFB719B53F82E9BB3 /* Thenable.swift in Sources */,
-				37BB71E6753BCE664302FCB44719EA5E /* ThenableWrappers.swift in Sources */,
-				D531FF4789BD5BB6C5D00BBAE67FE5B4 /* Throwable.swift in Sources */,
-				B081CE878E95052F46E60EBF3463E034 /* TokenizationService.swift in Sources */,
-				104AEE26452DA5F9ADF7E11932CF1239 /* UIColorExtension.swift in Sources */,
-				EED3F16F48CA5F3F458D8537BBD3D00A /* UIDeviceExtension.swift in Sources */,
-				7F0AB4D1096F0EC335A1CA9839DAA9D7 /* UILocalizableUtil.swift in Sources */,
-				A00A5CA8A0A18DD20AA6727FCB9AB17F /* UIUtils.swift in Sources */,
-				EB34BBBE5874F9450179D4281CE2ECA3 /* URLExtension.swift in Sources */,
-				AC414AF22F68C11FF6C2E1C8C2DD4E0D /* URLSessionStack.swift in Sources */,
-				6E502F59FD779C0A759F89422C66B7CF /* UserDefaultsExtension.swift in Sources */,
-				C43FAA4BCE36DCC33AD1E225233C0F6F /* UXMode.swift in Sources */,
-				834654BCF5A038CD30B8A2459E6D66FC /* VaultCheckoutViewModel.swift in Sources */,
-				D61F1B80D0BC391AF33554C2002D3494 /* VaultPaymentMethodView.swift in Sources */,
-				DE2EDC59805CCA5006DD3A6F8FF3FDF0 /* VaultPaymentMethodViewController.swift in Sources */,
-				BBD4AD647621F3E158AA0BF8BCFF6B84 /* VaultPaymentMethodViewModel.swift in Sources */,
-				3A3269143B1557AAC8D65C80807A66AA /* VaultService.swift in Sources */,
-				67C9DC2A9BCA79458DC445BE425ECB74 /* Weak.swift in Sources */,
-				DA0E552F1B1FEC2FF9FC946874311B9F /* WebViewUtil.swift in Sources */,
-				4FD854DA9513451C56A642E2C989BC38 /* when.swift in Sources */,
-				4B1418BE82DD7D881D6B77B738B2F5C2 /* WrapperProtocols.swift in Sources */,
->>>>>>> 534ff8fc
 			);
 			runOnlyForDeploymentPostprocessing = 0;
 		};
-		9B46065FEB538BDC43D006B1C0684922 /* Sources */ = {
-			isa = PBXSourcesBuildPhase;
-			buildActionMask = 2147483647;
-			files = (
-				2F0BDCF409F096E2E13A916D2697922B /* 3DS.swift in Sources */,
-				517EDE5E78CD1AB2A3D71534EE15FE7E /* 3DSService.swift in Sources */,
-				1D9D12C53551D8429CDF976C69A643B8 /* 3DSService+Promises.swift in Sources */,
-				23F6901132D68A91B28C5CC8FC147242 /* AdyenDotPay.swift in Sources */,
-				8091BA9284F5B65CAA18788E7C98DB4B /* AES256.swift in Sources */,
-				FB792BB6006BD845A8C050ADBAEFEEE9 /* after.swift in Sources */,
-				9136131853BFED422E8655614D9D4A1B /* AlertController.swift in Sources */,
-				59E0507CB921A366C158DEFE4522FE78 /* Analytics.swift in Sources */,
-				07F09AA4D61B7FA8B91F0DDCA07F5B24 /* AnalyticsEvent.swift in Sources */,
-				F2D7E8377DD502F3CD3C9DF41CE9BE50 /* AnalyticsService.swift in Sources */,
-				257F0CDF87CB990E34B2F4C70C731410 /* AnyCodable.swift in Sources */,
-				6BDE17021BC2166428319A689F832320 /* AnyDecodable.swift in Sources */,
-				884AB0A833AEB7F35F9602AF4275C74E /* AnyEncodable.swift in Sources */,
-				FB7E295075048EAFBDB0FE78D3BC377B /* Apaya.swift in Sources */,
-				D3A012BFF6CA377FCE943D58B775BE0B /* ApayaTokenizationViewModel.swift in Sources */,
-				FF94B3EAFB45516E3048C472F28C1BED /* ApplePay.swift in Sources */,
-				57569C2F673C8B40442E6B89B985641E /* ApplePayTokenizationViewModel.swift in Sources */,
-				4F2CB44199259C3E2A98B3E4A3F6090F /* AppState.swift in Sources */,
-				D1B27792184FAC4E020372E0F00E1461 /* ArrayExtension.swift in Sources */,
-				5A053A5F0E94B8CB8FC5801CB7EF3877 /* Bank.swift in Sources */,
-				0A2AE75F1055230B541CAF91154A40CC /* BankSelectorTokenizationViewModel.swift in Sources */,
-				96846D0BEEA56AD6F6E5DDBA72DFA8BF /* BankSelectorViewController.swift in Sources */,
-				BAAA0AE09F24E727D0E92D2E355F521B /* BankTableViewCell.swift in Sources */,
-				C8C8DBA29CC0E9F6C8446A07309E40C8 /* Box.swift in Sources */,
-				737A5159197C9AE6B09D93C56BA9613D /* BundleExtension.swift in Sources */,
-				A5E1E0DADD2F46479882D70DE9ACE838 /* CancelContext.swift in Sources */,
-				AAA87B422ADD4D015AA6AE6B129520F2 /* Cancellable.swift in Sources */,
-				E3AB8EF1D079A160F94EEDE175D41A39 /* CancellableCatchable.swift in Sources */,
-				6C53507B2A8EBE20F17AF90065F8564E /* CancellablePromise.swift in Sources */,
-				C0F8BC969BBD31A5F721BC8D147FCBD1 /* CancellableThenable.swift in Sources */,
-				6454FE5FA0D766E1A89F5345450BB55D /* CardButton.swift in Sources */,
-				091C46A65CB08E943586CFFE79969948 /* CardComponentsManager.swift in Sources */,
-				9326ED64ECD3B2C293C71F2441F761E4 /* CardFormPaymentMethodTokenizationViewModel.swift in Sources */,
-				0BE666D6F7A044F92A7861BF1531833E /* CardNetwork.swift in Sources */,
-				A412B13364A74B80F7C47CFA37E651F8 /* CardScannerViewController.swift in Sources */,
-				84FDC8FF2829222600CC10FF /* CheckoutWithVaultedPaymentMethodViewModel.swift in Sources */,
-				D27DFEDC7194BECDFEB727C2E550F18B /* CardScannerViewController+SimpleScanDelegate.swift in Sources */,
-				F14712EA8CA9213D96A180559196583F /* Catchable.swift in Sources */,
-				4ABFF3094B0E0390496344EC2E7D842C /* CatchWrappers.swift in Sources */,
-				4EE7D367388984227356FF85EECD7773 /* CheckoutModule.swift in Sources */,
-				53CE975BE16C2588FF40E287530BEBE4 /* ClientSession.swift in Sources */,
-				B3000A4DA20324D1B7BDBAECD6CAFF04 /* ClientSessionService.swift in Sources */,
-				E6B30B79BF612AB2033B80809AE95442 /* ClientToken.swift in Sources */,
-				C86C70864420EA58EF5FC56627130FDA /* ClientTokenService.swift in Sources */,
-				4D5DA0BE02133F6E33D42641211C3577 /* Colors.swift in Sources */,
-				03C9CD88A8B77F731090035D53909F76 /* ConcurrencyLimitedDispatcher.swift in Sources */,
-				5104E2DEAA67D200E17DA2F1D1E3859A /* Configuration.swift in Sources */,
-				85AD4390C5F6F11A0C98187B0325C2A4 /* Connectivity.swift in Sources */,
-				9B915A429A873F350B1270160AE2C58B /* Consolable.swift in Sources */,
-				B952B659E3D73065ABCF21C89E0D88AC /* Content.swift in Sources */,
-				8EE5F9B8A200E7169FC81CEA02D8A1CD /* CoreDataDispatcher.swift in Sources */,
-				EB51210C33D94E54C5DF210D1D4FCA6B /* CountryCode.swift in Sources */,
-				729BA6C7C35C7EE768BB85C0BC272350 /* CreateResumePaymentService.swift in Sources */,
-				52442C3DEB96A59FC89F5B52B00802E6 /* Currency.swift in Sources */,
-				05A823548781CF4A83CDED14809C9761 /* Customer.swift in Sources */,
-				7275F8323E8E358322217892ECDCC129 /* CustomStringConvertible.swift in Sources */,
-				0BFBF1D9807EC9C4F2BF66A97367F5A2 /* DataExtension.swift in Sources */,
-				90CABB58ACBFCEBC23673E99D093C015 /* DateExtension.swift in Sources */,
-				5066DBC2AF174A1F3474A423491084A2 /* Decisions.swift in Sources */,
-				E97009917998A1F5D60ABD2051FE20A8 /* DependencyInjection.swift in Sources */,
-				57E6019383B41CD83CA6EA7AD932485C /* Device.swift in Sources */,
-				82638456137CB1797D87E01000A17D32 /* Dimensions.swift in Sources */,
-				418D36470F228C38EAF54D71ECDE3E48 /* DirectDebitMandate.swift in Sources */,
-				59BB19D4AE897F7857650A4CDF51FE76 /* DirectDebitService.swift in Sources */,
-				594A3C8E783BFA6B4D4894468E1BC2BD /* Dispatcher.swift in Sources */,
-				48DD24BA3E640E9EEEB7E6B8E13FCFDB /* Endpoint.swift in Sources */,
-				D570B242036EA012DEEC31CA93FB6F36 /* EnsureWrappers.swift in Sources */,
-				78C1CA0E94526FA87D2693895A057307 /* Error.swift in Sources */,
-				F09C8962FD9CD1DA99468F084E7482EC /* ErrorHandler.swift in Sources */,
-				A6C2DCC1988E6CC6F94AFCE4A755CD8F /* ExternalPaymentMethodTokenizationViewModel.swift in Sources */,
-				E3638EADD58AD9EB28404023DFCB1500 /* ExternalViewModel.swift in Sources */,
-				1AB6269C5B3E6CD6E250078EAEDDD3F7 /* FinallyWrappers.swift in Sources */,
-				BC3687CFAE1EB0CF0DE816A7DB3029ED /* firstly.swift in Sources */,
-				AFDBCC6BDF9D42A0E566BA20A66BBE02 /* FormPaymentMethodTokenizationViewModel.swift in Sources */,
-				2CECEB90AEB6BB169E29EFC4AB8CDFCC /* FormType.swift in Sources */,
-				A4B98D61F0C1168EA48DFA09DD05048C /* Guarantee.swift in Sources */,
-				18E24EDCE59D3A06E666BD9EA300D107 /* GuaranteeWrappers.swift in Sources */,
-				594525489E792680AD76E38AA5753E6E /* hang.swift in Sources */,
-				A480B3135A206D514FE8AE938C5DD7E2 /* Identifiable.swift in Sources */,
-				8324F7C3234AB565D5641C861C06E08E /* ImageName.swift in Sources */,
-				A19E585F176F78707EA7B76109C087F4 /* IntExtension.swift in Sources */,
-				256E645AACBACAE86BD9F76EF13444C4 /* JSONParser.swift in Sources */,
-				B358A7282D902ABE614621FE60DD193D /* Keychain.swift in Sources */,
-				340DA1A90076AFFC84DE08D4006D8092 /* Klarna.swift in Sources */,
-				05D481092FA11443B15597B703FDF9B9 /* KlarnaTokenizationViewModel.swift in Sources */,
-				AAD7718FE99D99B0188920E32A1140B9 /* LogEvent.swift in Sources */,
-				65947EF78031892AB82DD3369A0E0212 /* Logger.swift in Sources */,
-				D8A0582FACD3488280E6692E5B80A21A /* Mask.swift in Sources */,
-				1BA0F6858585E1D9043982E2F5C77ED6 /* MockPrimerAPIClient.swift in Sources */,
-				F705BC6F9C3C2E370DB745D8A24C91AC /* NetworkService.swift in Sources */,
-				9FAEC8E3A90DAF6C5BB6A5087ED7459F /* NSErrorExtension.swift in Sources */,
-				68D0F846BA6ED178F66155351E4377DF /* Optional+Extensions.swift in Sources */,
-				A2EB8F35A0F28C400A1C196B57B2045D /* OrderItem.swift in Sources */,
-				F2F31C4E67874ED63FC81958112EA6DE /* Parser.swift in Sources */,
-				38C229A88B998A1A40B0A7DDD2C37065 /* PaymentAPIModel.swift in Sources */,
-				F4DCD3F112D9ABABB245FB3FFA3218ED /* PaymentMethodComponent.swift in Sources */,
-				115F51398B654A4B68BC64C855BBB31C /* PaymentMethodConfigService.swift in Sources */,
-				44644918B78E4E08088787B0C15EE402 /* PaymentMethodConfiguration.swift in Sources */,
-				358DF4911B94FC1FB6DDA6EBAF4AA358 /* PaymentMethodConfigurationOptions.swift in Sources */,
-				AA490E1331C397A2243172FF174A7935 /* PaymentMethodConfigurationType.swift in Sources */,
-				874BAA839BE294FE9EC7EFFDDA50862D /* PaymentMethodsGroupView.swift in Sources */,
-				7335640317C92A555CB7E5F3793EC303 /* PaymentMethodToken.swift in Sources */,
-				1951C371A7AD32421A71BED09C8DCF89 /* PaymentMethodTokenizationRequest.swift in Sources */,
-				C2499E02CF48A851BE157D40D26B3EE9 /* PaymentMethodTokenizationViewModel.swift in Sources */,
-				2FD919BE00440333E84D6080BF67C9C9 /* PaymentMethodTokenizationViewModel+Logic.swift in Sources */,
-				24D3738AE8EC94AAD05D99D0E762A62A /* PaymentResponse.swift in Sources */,
-				DBC771A1D5397650E4C02454022923C1 /* PayPal.swift in Sources */,
-				CB46512AFE490C68CF7EB2B6C142A378 /* PayPalService.swift in Sources */,
-				FEDCFE919311EF54C7EC883E1E08724C /* PayPalTokenizationViewModel.swift in Sources */,
-				5A2A9490D502B811B01182FAEB05D871 /* PostalCode.swift in Sources */,
-				B96B56FC2AB070ADD13A4C193A67CE7B /* PresentationController.swift in Sources */,
-				3C2207229378C6C00786A38FF9D36152 /* Primer.swift in Sources */,
-				14B1C5EE4FCF7A3BD4C86483B8CF58E4 /* PrimerAPI.swift in Sources */,
-				8BFC1070DBFEE23F04472D283B097A22 /* PrimerAPIClient.swift in Sources */,
-				F140B3B0778B0487FDD4FDBCB69268B7 /* PrimerAPIClient+3DS.swift in Sources */,
-				76636260504129A0EE228C8ABFBA0F34 /* PrimerAPIClient+Promises.swift in Sources */,
-				FD18F566FF2B0C631386FEA8D03E0833 /* PrimerButton.swift in Sources */,
-				9E6870CCB7E1BB93E3BE95577DA6D6A3 /* PrimerCardFormViewController.swift in Sources */,
-				AA1099EA43B08D9192994D66254BFC0C /* PrimerCardholderNameFieldView.swift in Sources */,
-				5BFB35961F9872C4B29776C8CF1728F3 /* PrimerCardNumberFieldView.swift in Sources */,
-				5F760F0D13CC48D490651C7485FD9087 /* PrimerConfiguration.swift in Sources */,
-				0A93020B8A02AED574678C4EF15AE46F /* PrimerContainerViewController.swift in Sources */,
-				72D166E3E5A95CFEADB743E580A17461 /* PrimerContent.swift in Sources */,
-				76B3918C10F6D10C496A6E449813E2F8 /* PrimerCustomStyleTextField.swift in Sources */,
-				284FD8790C4D62BC3209B768650F5458 /* PrimerCVVFieldView.swift in Sources */,
-				15F70112362737EF3E09B905BF693FD4 /* PrimerDelegate.swift in Sources */,
-				D60AF64F41B6C471D6CF0A9DA7B8CE21 /* PrimerError.swift in Sources */,
-				79A6B19A9973F2A55CC20C55E0F89F62 /* PrimerExpiryDateFieldView.swift in Sources */,
-				6A7B7326B9F947256AD6D638D953E0B8 /* PrimerFlowEnums.swift in Sources */,
-				7D619941B006CA4DC97AEA4F0111B03F /* PrimerFormViewController.swift in Sources */,
-				A96FA6BB06E6DF916D5FDED29E370741 /* PrimerGenericTextFieldView.swift in Sources */,
-				A627D561B382CF6A9BCB367C17224421 /* PrimerHeadlessUniversalCheckout.swift in Sources */,
-				232378C401445775D01AD3389736B264 /* PrimerHeadlessUniversalCheckoutProtocols.swift in Sources */,
-				5C467233FCB12BBF1DFC07167B7A94C5 /* PrimerHeadlessUniversalCheckoutUIManager.swift in Sources */,
-				8191427395E678D9E5572DCF9DE3DFEE /* PrimerImage.swift in Sources */,
-				255D1C2B404F6F49DBDDC2F4D2DC449C /* PrimerInputElements.swift in Sources */,
-				4949E828293A2639CC8844771989C8B0 /* PrimerInputViewController.swift in Sources */,
-				AFC1F4E47890C6998A38B82ABD98135D /* PrimerLoadingViewController.swift in Sources */,
-				0AB4550119A87B203E479114D83B6911 /* PrimerNavigationBar.swift in Sources */,
-				E4551BA297AB333F5D259BC2C4011A51 /* PrimerNavigationController.swift in Sources */,
-				483A08209068E5FA0FF28B597D59147B /* PrimerNibView.swift in Sources */,
-				712B62A6427571E0AC57F10EBB8CA254 /* PrimerPostalCodeFieldView.swift in Sources */,
-				23C28AB249DD90021DD7BF089490F5FE /* PrimerResultComponentView.swift in Sources */,
-				7FDD58A1C8D0BF679627153E2EEFB204 /* PrimerResultViewController.swift in Sources */,
-				EEDF033692850124DDB847774445AAF6 /* PrimerRootViewController.swift in Sources */,
-				21F452DE71A1B1BD819F7843F8FC7477 /* PrimerScrollView.swift in Sources */,
-				D87160A7515D376D7C7C833F7577F8B3 /* PrimerSDK-dummy.m in Sources */,
-				AD4E5F33517D0E0A90ED1EAB5AE699EF /* PrimerSearchTextField.swift in Sources */,
-				FD0669190AED9EE49C6099AC93E6F5F7 /* PrimerSettings.swift in Sources */,
-				F30DB9BBB32AA483757545275002EDF7 /* PrimerSource.swift in Sources */,
-				5312A226CEC316D39007619609B605C9 /* PrimerTableViewCell.swift in Sources */,
-				2B08B0CE5F88E134451459218DFF127F /* PrimerTextField.swift in Sources */,
-				123FF2DB8D6FA8975ACF5BB8D0B9FD52 /* PrimerTextFieldView.swift in Sources */,
-				4EA5CED64204DCF5754F938F9B81FD4D /* PrimerTheme.swift in Sources */,
-				A4CA7919DCB05A66165DA9215A68F9A4 /* PrimerTheme+Borders.swift in Sources */,
-				2E142CD639BF6D8B099D68EE9EBD7010 /* PrimerTheme+Buttons.swift in Sources */,
-				B1C0289340A22FBC63810F9376117B6C /* PrimerTheme+Colors.swift in Sources */,
-				FBD8C2C81EA65B61AAF62BB0E375BD97 /* PrimerTheme+Inputs.swift in Sources */,
-				15D4D579BFB63ECC32E0685AAAC5D1F0 /* PrimerTheme+TextStyles.swift in Sources */,
-				2F14E4296F64EB78FA09BC8A9E93B92E /* PrimerTheme+Views.swift in Sources */,
-				607FFCAB1E3F97955B02AF270D39BD21 /* PrimerThemeData.swift in Sources */,
-				35E47C0FE6E5CF310F5ED73F26782877 /* PrimerThemeData+Deprecated.swift in Sources */,
-				D62B8526209BAB331B67D2620243D73C /* PrimerUniversalCheckoutViewController.swift in Sources */,
-				55B926E9DAA45F0E844BDE1E450393D1 /* PrimerVaultManagerViewController.swift in Sources */,
-				CE495E77FD1DA77C16C1C2ED6EA8B6E8 /* PrimerViewController.swift in Sources */,
-				A0C6F07E2EF2ED91EF0416A362484D2A /* PrimerViewExtensions.swift in Sources */,
-				9171C7908252966208D8152EF435EB4E /* PrimerWebViewController.swift in Sources */,
-				7E051E7231656A094BAEC3F362CC313B /* Promise.swift in Sources */,
-				6522640E159E1D909E5A540524BE68DA /* QRCodeTokenizationViewModel.swift in Sources */,
-				3784F9504850D435C9FA125AA0C1D705 /* QRCodeViewController.swift in Sources */,
-				83B11D75D30844B623CD78A845E1414A /* Queue.swift in Sources */,
-				F3F847527C4DAEC318C49B51477F15D9 /* race.swift in Sources */,
-				905DE702126BAF55F83712571790577F /* RateLimitedDispatcher.swift in Sources */,
-				8F4724F3DA8D3A0C654F539CE0AA422E /* RateLimitedDispatcherBase.swift in Sources */,
-				94B6389146A45ECF6FDCB69C62A6C398 /* RecoverWrappers.swift in Sources */,
-				399C6D56C622A7777202323F8B678E69 /* ReloadDelegate.swift in Sources */,
-				4D059F51EDBD8753213CFD01024A03DD /* Resolver.swift in Sources */,
-				4130E18DDCE1047BC8AEDECDF1DF3E49 /* ResumeHandlerProtocol.swift in Sources */,
-				5E19782920A0F1676697DE890C79E381 /* SequenceWrappers.swift in Sources */,
-				E400E4B5991601C5B528A5BAD5BEAA18 /* StrictRateLimitedDispatcher.swift in Sources */,
-				EF6A3249FFCE7C073CD970F4BD3CD00E /* StringExtension.swift in Sources */,
-				E398F0F01861E90681D5B7A2F3B33F16 /* Strings.swift in Sources */,
-				092C2C6276DB80A23440667408BBB836 /* SuccessMessage.swift in Sources */,
-				25CF0844B884840B19714502CA42B076 /* SuccessResponse.swift in Sources */,
-				1CA96540F9580FE45FE44EFDFA7455A3 /* SuccessViewController.swift in Sources */,
-				6103E0147884364A58CCB6A121123457 /* Thenable.swift in Sources */,
-				13C5C71A49A2937EF97A46299397CE94 /* ThenableWrappers.swift in Sources */,
-				DF21EA5FE438C1729A43E31231DB0F1B /* Throwable.swift in Sources */,
-				5B3093E1EA94B1027C80FAA984E18E3B /* TokenizationService.swift in Sources */,
-				A4C96CE86C38A3E12510E2B00598B430 /* UIColorExtension.swift in Sources */,
-				CC58587794C1A54D427974183DEA6EB5 /* UIDeviceExtension.swift in Sources */,
-				31F0B098484E1856427515E78DF6955E /* UILocalizableUtil.swift in Sources */,
-				5EF6449400742ACACC3DE7E9402CC9BF /* UIUtils.swift in Sources */,
-				BF5E571CFA804E97C55260200143A6A2 /* URLExtension.swift in Sources */,
-				223CEFA83E3D448A9B8BE3733AED8CD7 /* URLSessionStack.swift in Sources */,
-				98DE89E000C7ABC9CEDB295FBE92E3F8 /* UserDefaultsExtension.swift in Sources */,
-				0EE13D242BCF692DFDAF3336D5E972D2 /* UXMode.swift in Sources */,
-				248986F8A4B239993D832FE54AFFEA90 /* VaultCheckoutViewModel.swift in Sources */,
-				2424FF617ECEAEDC047FEB77C1F175FE /* VaultPaymentMethodView.swift in Sources */,
-				A08784063A2174D0E1A12A2B6BD8167F /* VaultPaymentMethodViewController.swift in Sources */,
-				57DC2DC216A20F7316CD0E1821150955 /* VaultPaymentMethodViewModel.swift in Sources */,
-				E45E435CF5AB497BB1F40459877A944E /* VaultService.swift in Sources */,
-				9659C894846EDD64BF7D860EB5E41059 /* Weak.swift in Sources */,
-				9F000ED5EB2D54A6BD1A2E4F2D1C8C49 /* WebViewUtil.swift in Sources */,
-				BC0F072D42FC44968029F7F3879DFF5A /* when.swift in Sources */,
-				C5F6FD85362DF2946A14846CDC823A0A /* WrapperProtocols.swift in Sources */,
-			);
-			runOnlyForDeploymentPostprocessing = 0;
-		};
-		AE3D8D61EE9279C3BC35553697F99543 /* Sources */ = {
+		9B20C54881D115D0165C1AB697A9A889 /* Sources */ = {
 			isa = PBXSourcesBuildPhase;
 			buildActionMask = 2147483647;
 			files = (
@@ -2641,29 +1945,29 @@
 /* End PBXSourcesBuildPhase section */
 
 /* Begin PBXTargetDependency section */
-		01DED2D0EACFAE4FC9E9643B4EDC146F /* PBXTargetDependency */ = {
+		262AE11D9B05E24334FE7F88CA0A5BB0 /* PBXTargetDependency */ = {
+			isa = PBXTargetDependency;
+			name = "Pods-PrimerSDK_Example";
+			target = 6C144A762E9B598392AFFEC8F873746A /* Pods-PrimerSDK_Example */;
+			targetProxy = A3E76C7A1F8EAB8040225E40A2D087F9 /* PBXContainerItemProxy */;
+		};
+		4E87180CCFC8B9E13EBB08A84AA8B21D /* PBXTargetDependency */ = {
+			isa = PBXTargetDependency;
+			name = "PrimerSDK-PrimerResources";
+			target = 6E6525C7043FBA7BB34A249010AF5593 /* PrimerSDK-PrimerResources */;
+			targetProxy = 710527622A5D0987B5C633385A7D121A /* PBXContainerItemProxy */;
+		};
+		9F7FD61290C59563B767F3EA97ABBA71 /* PBXTargetDependency */ = {
 			isa = PBXTargetDependency;
 			name = PrimerSDK;
 			target = F3BE9108C53B53949406218CEA55E0B2 /* PrimerSDK */;
-			targetProxy = B5DBC4E79E65987346EC51E394DB04AF /* PBXContainerItemProxy */;
-		};
-		1F85481472AE09D6367CA094601EBF35 /* PBXTargetDependency */ = {
-			isa = PBXTargetDependency;
-			name = "PrimerSDK-PrimerResources";
-			target = 6E6525C7043FBA7BB34A249010AF5593 /* PrimerSDK-PrimerResources */;
-			targetProxy = 0DB52AC166516BD7B43E911579922A5E /* PBXContainerItemProxy */;
-		};
-		45FFBBC6D991A054ADDF9E0F4F5664E4 /* PBXTargetDependency */ = {
+			targetProxy = 7333CFE380AC2EF3188B963390F4F1BE /* PBXContainerItemProxy */;
+		};
+		E5C0BE47F219523203A1C76E3B13CCD2 /* PBXTargetDependency */ = {
 			isa = PBXTargetDependency;
 			name = Primer3DS;
 			target = 6F5F0A81CAE773CFE5371059A81B5B6A /* Primer3DS */;
-			targetProxy = 95FD0ABE8C0B83E4561CF6910397C558 /* PBXContainerItemProxy */;
-		};
-		93C2345A7DACC931D7B7BE7D5B09A2A6 /* PBXTargetDependency */ = {
-			isa = PBXTargetDependency;
-			name = "Pods-PrimerSDK_Example";
-			target = 6C144A762E9B598392AFFEC8F873746A /* Pods-PrimerSDK_Example */;
-			targetProxy = A243BEB0667B3F45451CB538A90F052B /* PBXContainerItemProxy */;
+			targetProxy = 7314A4E06A8FF0D0BCC29572038661C2 /* PBXContainerItemProxy */;
 		};
 /* End PBXTargetDependency section */
 
@@ -2733,35 +2037,19 @@
 			};
 			name = Release;
 		};
-		6CBB359F57D4A17F1EEFBDFD69A1B98D /* Release */ = {
+		731D5FD0E309EE05A4B1D1CA22E7A2D7 /* Release */ = {
 			isa = XCBuildConfiguration;
 			baseConfigurationReference = 27BDD1E1017D996DE3A5725F205A4733 /* PrimerSDK.release.xcconfig */;
 			buildSettings = {
-				CLANG_ENABLE_OBJC_WEAK = NO;
-				"CODE_SIGN_IDENTITY[sdk=appletvos*]" = "";
-				"CODE_SIGN_IDENTITY[sdk=iphoneos*]" = "";
-				"CODE_SIGN_IDENTITY[sdk=watchos*]" = "";
-				CURRENT_PROJECT_VERSION = 1;
-				DEFINES_MODULE = YES;
-				DYLIB_COMPATIBILITY_VERSION = 1;
-				DYLIB_CURRENT_VERSION = 1;
-				DYLIB_INSTALL_NAME_BASE = "@rpath";
-				GCC_PREFIX_HEADER = "Target Support Files/PrimerSDK/PrimerSDK-prefix.pch";
-				INFOPLIST_FILE = "Target Support Files/PrimerSDK/PrimerSDK-Info.plist";
-				INSTALL_PATH = "$(LOCAL_LIBRARY_DIR)/Frameworks";
+				CONFIGURATION_BUILD_DIR = "$(BUILD_DIR)/$(CONFIGURATION)$(EFFECTIVE_PLATFORM_NAME)/PrimerSDK";
+				IBSC_MODULE = PrimerSDK;
+				INFOPLIST_FILE = "Target Support Files/PrimerSDK/ResourceBundle-PrimerResources-PrimerSDK-Info.plist";
 				IPHONEOS_DEPLOYMENT_TARGET = 10.0;
-				LD_RUNPATH_SEARCH_PATHS = "$(inherited) @executable_path/Frameworks @loader_path/Frameworks";
-				MODULEMAP_FILE = "Target Support Files/PrimerSDK/PrimerSDK.modulemap";
-				PRODUCT_MODULE_NAME = PrimerSDK;
-				PRODUCT_NAME = PrimerSDK;
+				PRODUCT_NAME = PrimerResources;
 				SDKROOT = iphoneos;
 				SKIP_INSTALL = YES;
-				SWIFT_ACTIVE_COMPILATION_CONDITIONS = "$(inherited) ";
-				SWIFT_VERSION = 4.2;
 				TARGETED_DEVICE_FAMILY = "1,2";
-				VALIDATE_PRODUCT = YES;
-				VERSIONING_SYSTEM = "apple-generic";
-				VERSION_INFO_PREFIX = "";
+				WRAPPER_EXTENSION = bundle;
 			};
 			name = Release;
 		};
@@ -2820,7 +2108,8 @@
 				MTL_FAST_MATH = YES;
 				PRODUCT_NAME = "$(TARGET_NAME)";
 				STRIP_INSTALLED_PRODUCT = NO;
-				SWIFT_OPTIMIZATION_LEVEL = "-Owholemodule";
+				SWIFT_COMPILATION_MODE = wholemodule;
+				SWIFT_OPTIMIZATION_LEVEL = "-O";
 				SWIFT_VERSION = 5.0;
 				SYMROOT = "${SRCROOT}/../build";
 			};
@@ -2860,22 +2149,6 @@
 			};
 			name = Release;
 		};
-		8C3FD70E97DA015DF8A08D10659BB8C5 /* Release */ = {
-			isa = XCBuildConfiguration;
-			baseConfigurationReference = 27BDD1E1017D996DE3A5725F205A4733 /* PrimerSDK.release.xcconfig */;
-			buildSettings = {
-				CONFIGURATION_BUILD_DIR = "$(BUILD_DIR)/$(CONFIGURATION)$(EFFECTIVE_PLATFORM_NAME)/PrimerSDK";
-				IBSC_MODULE = PrimerSDK;
-				INFOPLIST_FILE = "Target Support Files/PrimerSDK/ResourceBundle-PrimerResources-PrimerSDK-Info.plist";
-				IPHONEOS_DEPLOYMENT_TARGET = 10.0;
-				PRODUCT_NAME = PrimerResources;
-				SDKROOT = iphoneos;
-				SKIP_INSTALL = YES;
-				TARGETED_DEVICE_FAMILY = "1,2";
-				WRAPPER_EXTENSION = bundle;
-			};
-			name = Release;
-		};
 		984FC86F519B91B45E9A67F00E0E48A8 /* Debug */ = {
 			isa = XCBuildConfiguration;
 			baseConfigurationReference = 3C474C1A0DABE2A3F404B63D4D59F30C /* Pods-PrimerSDK_Example.debug.xcconfig */;
@@ -2909,9 +2182,25 @@
 			};
 			name = Debug;
 		};
-		AD4FFD8584C3BDDD66D90EBAAE4DEED5 /* Debug */ = {
+		A25211F3669AF6CF95C92BDB6EA52320 /* Debug */ = {
 			isa = XCBuildConfiguration;
 			baseConfigurationReference = 07ABAC4A253752E5EFD21CFD15864DBF /* PrimerSDK.debug.xcconfig */;
+			buildSettings = {
+				CONFIGURATION_BUILD_DIR = "$(BUILD_DIR)/$(CONFIGURATION)$(EFFECTIVE_PLATFORM_NAME)/PrimerSDK";
+				IBSC_MODULE = PrimerSDK;
+				INFOPLIST_FILE = "Target Support Files/PrimerSDK/ResourceBundle-PrimerResources-PrimerSDK-Info.plist";
+				IPHONEOS_DEPLOYMENT_TARGET = 10.0;
+				PRODUCT_NAME = PrimerResources;
+				SDKROOT = iphoneos;
+				SKIP_INSTALL = YES;
+				TARGETED_DEVICE_FAMILY = "1,2";
+				WRAPPER_EXTENSION = bundle;
+			};
+			name = Debug;
+		};
+		AFE39F51AB9D653E0D79BFA5B4856435 /* Release */ = {
+			isa = XCBuildConfiguration;
+			baseConfigurationReference = 27BDD1E1017D996DE3A5725F205A4733 /* PrimerSDK.release.xcconfig */;
 			buildSettings = {
 				CLANG_ENABLE_OBJC_WEAK = NO;
 				"CODE_SIGN_IDENTITY[sdk=appletvos*]" = "";
@@ -2935,10 +2224,11 @@
 				SWIFT_ACTIVE_COMPILATION_CONDITIONS = "$(inherited) ";
 				SWIFT_VERSION = 4.2;
 				TARGETED_DEVICE_FAMILY = "1,2";
+				VALIDATE_PRODUCT = YES;
 				VERSIONING_SYSTEM = "apple-generic";
 				VERSION_INFO_PREFIX = "";
 			};
-			name = Debug;
+			name = Release;
 		};
 		AFEA03A91650290E443E2FD0FB7850F7 /* Release */ = {
 			isa = XCBuildConfiguration;
@@ -2973,6 +2263,37 @@
 				VERSION_INFO_PREFIX = "";
 			};
 			name = Release;
+		};
+		BE66CF028072804056A49FE5DDDA8B14 /* Debug */ = {
+			isa = XCBuildConfiguration;
+			baseConfigurationReference = 07ABAC4A253752E5EFD21CFD15864DBF /* PrimerSDK.debug.xcconfig */;
+			buildSettings = {
+				CLANG_ENABLE_OBJC_WEAK = NO;
+				"CODE_SIGN_IDENTITY[sdk=appletvos*]" = "";
+				"CODE_SIGN_IDENTITY[sdk=iphoneos*]" = "";
+				"CODE_SIGN_IDENTITY[sdk=watchos*]" = "";
+				CURRENT_PROJECT_VERSION = 1;
+				DEFINES_MODULE = YES;
+				DYLIB_COMPATIBILITY_VERSION = 1;
+				DYLIB_CURRENT_VERSION = 1;
+				DYLIB_INSTALL_NAME_BASE = "@rpath";
+				GCC_PREFIX_HEADER = "Target Support Files/PrimerSDK/PrimerSDK-prefix.pch";
+				INFOPLIST_FILE = "Target Support Files/PrimerSDK/PrimerSDK-Info.plist";
+				INSTALL_PATH = "$(LOCAL_LIBRARY_DIR)/Frameworks";
+				IPHONEOS_DEPLOYMENT_TARGET = 10.0;
+				LD_RUNPATH_SEARCH_PATHS = "$(inherited) @executable_path/Frameworks @loader_path/Frameworks";
+				MODULEMAP_FILE = "Target Support Files/PrimerSDK/PrimerSDK.modulemap";
+				PRODUCT_MODULE_NAME = PrimerSDK;
+				PRODUCT_NAME = PrimerSDK;
+				SDKROOT = iphoneos;
+				SKIP_INSTALL = YES;
+				SWIFT_ACTIVE_COMPILATION_CONDITIONS = "$(inherited) ";
+				SWIFT_VERSION = 4.2;
+				TARGETED_DEVICE_FAMILY = "1,2";
+				VERSIONING_SYSTEM = "apple-generic";
+				VERSION_INFO_PREFIX = "";
+			};
+			name = Debug;
 		};
 		D299434AB35E7FD6F7921C8EF24742FF /* Debug */ = {
 			isa = XCBuildConfiguration;
@@ -3071,34 +2392,9 @@
 			};
 			name = Debug;
 		};
-		E900B9A2DFBDDFD7ACE5B184D9172DA4 /* Debug */ = {
-			isa = XCBuildConfiguration;
-			baseConfigurationReference = 07ABAC4A253752E5EFD21CFD15864DBF /* PrimerSDK.debug.xcconfig */;
-			buildSettings = {
-				CONFIGURATION_BUILD_DIR = "$(BUILD_DIR)/$(CONFIGURATION)$(EFFECTIVE_PLATFORM_NAME)/PrimerSDK";
-				IBSC_MODULE = PrimerSDK;
-				INFOPLIST_FILE = "Target Support Files/PrimerSDK/ResourceBundle-PrimerResources-PrimerSDK-Info.plist";
-				IPHONEOS_DEPLOYMENT_TARGET = 10.0;
-				PRODUCT_NAME = PrimerResources;
-				SDKROOT = iphoneos;
-				SKIP_INSTALL = YES;
-				TARGETED_DEVICE_FAMILY = "1,2";
-				WRAPPER_EXTENSION = bundle;
-			};
-			name = Debug;
-		};
 /* End XCBuildConfiguration section */
 
 /* Begin XCConfigurationList section */
-		32F0464BB1D1481478A70B05D15CA809 /* Build configuration list for PBXNativeTarget "PrimerSDK-PrimerResources" */ = {
-			isa = XCConfigurationList;
-			buildConfigurations = (
-				E900B9A2DFBDDFD7ACE5B184D9172DA4 /* Debug */,
-				8C3FD70E97DA015DF8A08D10659BB8C5 /* Release */,
-			);
-			defaultConfigurationIsVisible = 0;
-			defaultConfigurationName = Release;
-		};
 		4821239608C13582E20E6DA73FD5F1F9 /* Build configuration list for PBXProject "Pods" */ = {
 			isa = XCConfigurationList;
 			buildConfigurations = (
@@ -3117,15 +2413,6 @@
 			defaultConfigurationIsVisible = 0;
 			defaultConfigurationName = Release;
 		};
-		AEA585BE57540210D1B635D186B45A45 /* Build configuration list for PBXNativeTarget "PrimerSDK" */ = {
-			isa = XCConfigurationList;
-			buildConfigurations = (
-				AD4FFD8584C3BDDD66D90EBAAE4DEED5 /* Debug */,
-				6CBB359F57D4A17F1EEFBDFD69A1B98D /* Release */,
-			);
-			defaultConfigurationIsVisible = 0;
-			defaultConfigurationName = Release;
-		};
 		B36005E2BC2C6B16E44768133F252AA8 /* Build configuration list for PBXNativeTarget "Pods-PrimerSDK_Example" */ = {
 			isa = XCConfigurationList;
 			buildConfigurations = (
@@ -3135,6 +2422,24 @@
 			defaultConfigurationIsVisible = 0;
 			defaultConfigurationName = Release;
 		};
+		BD4904356F6342CE8B4B648260EA069D /* Build configuration list for PBXNativeTarget "PrimerSDK" */ = {
+			isa = XCConfigurationList;
+			buildConfigurations = (
+				BE66CF028072804056A49FE5DDDA8B14 /* Debug */,
+				AFE39F51AB9D653E0D79BFA5B4856435 /* Release */,
+			);
+			defaultConfigurationIsVisible = 0;
+			defaultConfigurationName = Release;
+		};
+		D0046050F7FDA88548783701FB303E04 /* Build configuration list for PBXNativeTarget "PrimerSDK-PrimerResources" */ = {
+			isa = XCConfigurationList;
+			buildConfigurations = (
+				A25211F3669AF6CF95C92BDB6EA52320 /* Debug */,
+				731D5FD0E309EE05A4B1D1CA22E7A2D7 /* Release */,
+			);
+			defaultConfigurationIsVisible = 0;
+			defaultConfigurationName = Release;
+		};
 		DB74BC4B5C5930D4C8F1AC03B808A393 /* Build configuration list for PBXNativeTarget "Pods-PrimerSDK_Tests" */ = {
 			isa = XCConfigurationList;
 			buildConfigurations = (
