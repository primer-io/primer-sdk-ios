--- conflicted
+++ resolved
@@ -7,558 +7,287 @@
 	objects = {
 
 /* Begin PBXBuildFile section */
-		00C8DA609996929DD4F340217E18AF17 /* ConfirmMandateView.swift in Sources */ = {isa = PBXBuildFile; fileRef = 17A767624677582ECB6F7AA20CD03501 /* ConfirmMandateView.swift */; };
 		01D04994587BE1B26B3D47E7235E85E8 /* Pods-PrimerSDK_Example-umbrella.h in Headers */ = {isa = PBXBuildFile; fileRef = 3780FF276696624E5AD4A629D4CC4AD8 /* Pods-PrimerSDK_Example-umbrella.h */; settings = {ATTRIBUTES = (Public, ); }; };
-<<<<<<< HEAD
-		054B2851E83DFD30088A3044960BBCFB /* VaultPaymentMethodView.swift in Sources */ = {isa = PBXBuildFile; fileRef = F585DB5CF622A24463F952DBCF9024BB /* VaultPaymentMethodView.swift */; };
-		06F87EB16121BE106F52EE3515F6B084 /* NetworkServiceError.swift in Sources */ = {isa = PBXBuildFile; fileRef = CA01DD9C70E91B39A7B83A1A183AEFE0 /* NetworkServiceError.swift */; };
-		076F6D76C864A8E5DCC6C8A67D810FFB /* CountryCode.swift in Sources */ = {isa = PBXBuildFile; fileRef = EE2CC5DA04647EBEA2567EDA2329E0F5 /* CountryCode.swift */; };
-		07DF5DF4392B3231243CEEDB192FF4E3 /* TokenizationService.swift in Sources */ = {isa = PBXBuildFile; fileRef = 5E0EF6BAB3E0BB9654A7C38395C4DD93 /* TokenizationService.swift */; };
-		0F9D89EB2591011AE3A23B1445B75800 /* FormView.swift in Sources */ = {isa = PBXBuildFile; fileRef = DD797A1A7F3731B3E6B2F185A5AA7E50 /* FormView.swift */; };
-		130CC2F93DED197280272A298F11AFEE /* CardButton.swift in Sources */ = {isa = PBXBuildFile; fileRef = 25EEE7D2E106CAF9476CC8254C9F5FEF /* CardButton.swift */; };
-		14156BC499A5810788E54C91CC803B0B /* JSONParser.swift in Sources */ = {isa = PBXBuildFile; fileRef = 09E86D8200E8C7C998F7C675B998FA06 /* JSONParser.swift */; };
-		154E92950427EF06658532366E9A9F85 /* PrimerSettings.swift in Sources */ = {isa = PBXBuildFile; fileRef = 28E1EFBCA0F71E12A1A7DD5C4D725D69 /* PrimerSettings.swift */; };
-		1550C2D52604AE05001EF655 /* UIButtonExtension.swift in Sources */ = {isa = PBXBuildFile; fileRef = 1550C2C42604AE05001EF655 /* UIButtonExtension.swift */; };
-		1550C2D62604AE05001EF655 /* PresentationController.swift in Sources */ = {isa = PBXBuildFile; fileRef = 1550C2C52604AE05001EF655 /* PresentationController.swift */; };
-		1550C2D72604AE05001EF655 /* UITextFieldExtensions.swift in Sources */ = {isa = PBXBuildFile; fileRef = 1550C2C62604AE05001EF655 /* UITextFieldExtensions.swift */; };
-		1550C2D82604AE05001EF655 /* Logger.swift in Sources */ = {isa = PBXBuildFile; fileRef = 1550C2C72604AE05001EF655 /* Logger.swift */; };
-		1550C2D92604AE05001EF655 /* BundleExtension.swift in Sources */ = {isa = PBXBuildFile; fileRef = 1550C2C82604AE05001EF655 /* BundleExtension.swift */; };
-		1550C2DA2604AE05001EF655 /* UITableViewCellExtensions.swift in Sources */ = {isa = PBXBuildFile; fileRef = 1550C2C92604AE05001EF655 /* UITableViewCellExtensions.swift */; };
-		1550C2DB2604AE05001EF655 /* URLExtension.swift in Sources */ = {isa = PBXBuildFile; fileRef = 1550C2CA2604AE05001EF655 /* URLExtension.swift */; };
-		1550C2DC2604AE05001EF655 /* Validation.swift in Sources */ = {isa = PBXBuildFile; fileRef = 1550C2CB2604AE05001EF655 /* Validation.swift */; };
-		1550C2DD2604AE05001EF655 /* Mask.swift in Sources */ = {isa = PBXBuildFile; fileRef = 1550C2CC2604AE05001EF655 /* Mask.swift */; };
-		1550C2DE2604AE05001EF655 /* UIViewControllerExtensions.swift in Sources */ = {isa = PBXBuildFile; fileRef = 1550C2CD2604AE05001EF655 /* UIViewControllerExtensions.swift */; };
-		1550C2DF2604AE05001EF655 /* UIDeviceExtension.swift in Sources */ = {isa = PBXBuildFile; fileRef = 1550C2CE2604AE05001EF655 /* UIDeviceExtension.swift */; };
-		1550C2E02604AE05001EF655 /* UIViewExtensions.swift in Sources */ = {isa = PBXBuildFile; fileRef = 1550C2CF2604AE05001EF655 /* UIViewExtensions.swift */; };
-		1550C2E12604AE05001EF655 /* Optional+Extensions.swift in Sources */ = {isa = PBXBuildFile; fileRef = 1550C2D02604AE05001EF655 /* Optional+Extensions.swift */; };
-		1550C2E22604AE05001EF655 /* StringExtension.swift in Sources */ = {isa = PBXBuildFile; fileRef = 1550C2D12604AE05001EF655 /* StringExtension.swift */; };
-		1550C2E32604AE05001EF655 /* UIScrollViewExtension.swift in Sources */ = {isa = PBXBuildFile; fileRef = 1550C2D22604AE05001EF655 /* UIScrollViewExtension.swift */; };
-		1550C2E42604AE05001EF655 /* UserDefaultsExtension.swift in Sources */ = {isa = PBXBuildFile; fileRef = 1550C2D32604AE05001EF655 /* UserDefaultsExtension.swift */; };
-		1550C2E52604AE05001EF655 /* DateExtension.swift in Sources */ = {isa = PBXBuildFile; fileRef = 1550C2D42604AE05001EF655 /* DateExtension.swift */; };
-		25E53B3F470ACD20EDB23D1826CDD6DE /* PaymentMethodConfig.swift in Sources */ = {isa = PBXBuildFile; fileRef = 82225E7D29ABD076E2734CB02376531D /* PaymentMethodConfig.swift */; };
-		271035C78F3F540ACDBBE1F1F3AD3145 /* ApplePayViewController.swift in Sources */ = {isa = PBXBuildFile; fileRef = E7A0DE01910E9138B15CE02501292058 /* ApplePayViewController.swift */; };
-		2ABEEE08C197BF4518BD6A80F043AF7E /* PrimerAPIClient.swift in Sources */ = {isa = PBXBuildFile; fileRef = CC2E1FEC42458F3E40942E110B48C42E /* PrimerAPIClient.swift */; };
-		2EC727ED9DA56BD032E5CFC14E53D578 /* RootViewController+Router.swift in Sources */ = {isa = PBXBuildFile; fileRef = E82842CBF7AEFA6A87B2FBFBA73FBD99 /* RootViewController+Router.swift */; };
+		0266A87BB24CA02F0FBBE38ACA7DD95C /* URLExtension.swift in Sources */ = {isa = PBXBuildFile; fileRef = FFCBBB3D3B87BD646ACA2DC0D695E6A4 /* URLExtension.swift */; };
+		03AAE2D4463C6EE78D7A46139524B604 /* Parser.swift in Sources */ = {isa = PBXBuildFile; fileRef = 8F81428D23F26DA7CF5B05117B13A467 /* Parser.swift */; };
+		03FAD4AC131FE86BC6C9C3462D14B5FC /* PayPalService.swift in Sources */ = {isa = PBXBuildFile; fileRef = 5C2924537E27F22186968D93B3C6543A /* PayPalService.swift */; };
+		077FE55F3C9DA047AE0E8E095365B3BD /* PaymentMethodTokenizationRequest.swift in Sources */ = {isa = PBXBuildFile; fileRef = 6D7B33F6B04B8DB17C3F67693DE13C88 /* PaymentMethodTokenizationRequest.swift */; };
+		08A5F2ABB526FA8694047F483C3F37B9 /* CardFormView.swift in Sources */ = {isa = PBXBuildFile; fileRef = 8BB025D79873B82B5D113E70949A0480 /* CardFormView.swift */; };
+		097727933E0E56317A1C4BDB7699F034 /* Foundation.framework in Frameworks */ = {isa = PBXBuildFile; fileRef = 73010CC983E3809BECEE5348DA1BB8C6 /* Foundation.framework */; };
+		09E5E392EDA7F6C5AAA35F0DE46E25F8 /* DirectDebitMandate.swift in Sources */ = {isa = PBXBuildFile; fileRef = 6FD1C3E8E8D1691711D2A21B6C701415 /* DirectDebitMandate.swift */; };
+		0AABFE5AC654EEC73C15ABE943508607 /* Endpoint.swift in Sources */ = {isa = PBXBuildFile; fileRef = 01865CFFBC8B5E9CE76F119F879AA129 /* Endpoint.swift */; };
+		0C47EEB47A554E848058D65A31D35B12 /* CountryCode.swift in Sources */ = {isa = PBXBuildFile; fileRef = 3AB2DC565938DAAF6501269D5BA058EF /* CountryCode.swift */; };
+		0F6685C0E79D584FA768A72AD1B18EA7 /* PrimerContent.swift in Sources */ = {isa = PBXBuildFile; fileRef = FD63BD852D151D75B5F3BB9133512E7E /* PrimerContent.swift */; };
+		1019EFF96EC96533DE4BAD1D4A728669 /* AppState.swift in Sources */ = {isa = PBXBuildFile; fileRef = A2FBEC5139BA5B37D248AFC65B276CD4 /* AppState.swift */; };
+		14755DCCCD28DD8FF694653B16AD0347 /* RootViewController.swift in Sources */ = {isa = PBXBuildFile; fileRef = CB59A9B4FF6F76FAAED1F67974B0FAAE /* RootViewController.swift */; };
+		153312FB4F88716805F55A087147EDFE /* ErrorViewController.swift in Sources */ = {isa = PBXBuildFile; fileRef = A9B0A85665CCC0ED8DFCCEAAABA8646B /* ErrorViewController.swift */; };
+		15830F772608C313001160C9 /* ClientTokenService.swift in Sources */ = {isa = PBXBuildFile; fileRef = 313D5F6FA2C02A99B84EF1DD9CA83C7B /* ClientTokenService.swift */; };
+		16841C2B191367FA1BF05147EDC2C605 /* Route.swift in Sources */ = {isa = PBXBuildFile; fileRef = 0DCBF733156BCC02DCFE30296D183E19 /* Route.swift */; };
+		198BA86508B2B31484D2661754395F86 /* StringExtension.swift in Sources */ = {isa = PBXBuildFile; fileRef = D821DA4B9C0B7452C01F52AE854C5F7E /* StringExtension.swift */; };
+		1992B50E8682174542E303612E2E5DD1 /* ApplePay.swift in Sources */ = {isa = PBXBuildFile; fileRef = 316B17EC0C932B2D176F5F7B36DCEE4F /* ApplePay.swift */; };
+		1B02F9CBC4EC340C7F4C49178BE91987 /* Error.swift in Sources */ = {isa = PBXBuildFile; fileRef = 1B6EE618906E757FDCC0AE165C09D135 /* Error.swift */; };
+		1B4F65540E4DB05674B99595B3E57DA4 /* VaultPaymentMethodViewController+ReloadDelegate.swift in Sources */ = {isa = PBXBuildFile; fileRef = 0D3D65B29C274D50B92BCC1FD21FD5EA /* VaultPaymentMethodViewController+ReloadDelegate.swift */; };
+		1D6FAA3CDB260CCC04B3B509E4834A99 /* MultiCardIconComponent.swift in Sources */ = {isa = PBXBuildFile; fileRef = B0C58A7703542D7EE82CAE0BEB3A140E /* MultiCardIconComponent.swift */; };
+		1F19C0BF1391727021611AD4A1800607 /* BundleExtension.swift in Sources */ = {isa = PBXBuildFile; fileRef = D718A166C5CB2286AF58D3AC06B2790B /* BundleExtension.swift */; };
+		2A32B9A0A7D975459B062377E5D2957C /* FormType.swift in Sources */ = {isa = PBXBuildFile; fileRef = 9D27AC76D35AF562F0FB885AFC8F9A18 /* FormType.swift */; };
 		2F19BB6B59093986F1240F93B63B6EF1 /* Pods-PrimerSDK_Example-dummy.m in Sources */ = {isa = PBXBuildFile; fileRef = 21F4ACB1142B1B9457658584BF5CD35A /* Pods-PrimerSDK_Example-dummy.m */; };
-		3046824D31B4AE2CB3B998E04AB68AAA /* PrimerError.swift in Sources */ = {isa = PBXBuildFile; fileRef = B80BFE85FF1DB34926D9292B01D672B6 /* PrimerError.swift */; };
-		31890013E9A48E1ED815C15F5220B20F /* PaymentMethod.swift in Sources */ = {isa = PBXBuildFile; fileRef = BDB5B6CF0A07A5DF6966AE460BCA66D2 /* PaymentMethod.swift */; };
-		383F1648615668028446520D4A2BBD79 /* DirectDebitService.swift in Sources */ = {isa = PBXBuildFile; fileRef = 2879262C6E466D4DF33E77E7DDB641DF /* DirectDebitService.swift */; };
-		3872523BA049A330F78775E862C00F39 /* CardScannerViewModel.swift in Sources */ = {isa = PBXBuildFile; fileRef = 4C78E878C55129A8EBB4401980DDC60B /* CardScannerViewModel.swift */; };
-		39F5FFA35E474AE83DB5B193A1D93C34 /* PrimerSDK-dummy.m in Sources */ = {isa = PBXBuildFile; fileRef = B859D2598CD098EDC89FB652D09A613E /* PrimerSDK-dummy.m */; };
-		3E4C9583AC7B6A996CD5EEDD8D9D92BA /* PaymentMethodConfigService.swift in Sources */ = {isa = PBXBuildFile; fileRef = C2CEB23C4D7281F4C829C2F8EE77D21E /* PaymentMethodConfigService.swift */; };
+		3059DC02DB38176A1A28BEAC3D8D16B5 /* UIButtonExtension.swift in Sources */ = {isa = PBXBuildFile; fileRef = 9391197D1BA071777BE70E80BE8FFD96 /* UIButtonExtension.swift */; };
+		394B7E7D7764B07314C42261145B4868 /* VaultPaymentMethodViewController+TableView.swift in Sources */ = {isa = PBXBuildFile; fileRef = 592E5C509836B8B47EFA75FF96AD07D7 /* VaultPaymentMethodViewController+TableView.swift */; };
+		3CDC3B726C9CD69AAEBE27B5210874FC /* UXMode.swift in Sources */ = {isa = PBXBuildFile; fileRef = 14FAA50C1A9CDDAF076D12AB0CE364B1 /* UXMode.swift */; };
+		3FB14F42A680E0BE99EEEA2D152D6467 /* VaultCheckoutViewModel.swift in Sources */ = {isa = PBXBuildFile; fileRef = F389F50F028E5C60BC171E1CA0EDCA82 /* VaultCheckoutViewModel.swift */; };
 		40C6EA98872E59CB356F25F7EF47C34B /* Foundation.framework in Frameworks */ = {isa = PBXBuildFile; fileRef = 73010CC983E3809BECEE5348DA1BB8C6 /* Foundation.framework */; };
-		4427E8A9A42784DA4ED5DC4A47C3BD25 /* ConfirmMandateView.swift in Sources */ = {isa = PBXBuildFile; fileRef = 016B7CB2BE4F567FFDAB9DEC2CEC85DD /* ConfirmMandateView.swift */; };
-		49E4EF594F7637CF3F0D4B5E81889B0A /* Currency.swift in Sources */ = {isa = PBXBuildFile; fileRef = 0C0FC76D48E7FFED3E633A7641D47C77 /* Currency.swift */; };
-		4DFE0D1E63DD12D34EAF1497FD9034EA /* PrimerAPI.swift in Sources */ = {isa = PBXBuildFile; fileRef = CD509436771AFC9EF3D2476BCA55A4BA /* PrimerAPI.swift */; };
-		506E33A450ECA5E82A8570C0C3BB6E7F /* VaultCheckoutViewController.swift in Sources */ = {isa = PBXBuildFile; fileRef = 83BE411C5A0EA65227D0289293560804 /* VaultCheckoutViewController.swift */; };
-		55AAF33BE6AC2F8DA94AA99765C1A901 /* PrimerAPIError.swift in Sources */ = {isa = PBXBuildFile; fileRef = F5F35BE0749658B90E4B322E6B9B3032 /* PrimerAPIError.swift */; };
-		56658B647123CE121036E01802A2F4A8 /* OAuthViewModel.swift in Sources */ = {isa = PBXBuildFile; fileRef = E9CE7C50CC28D652C9952174825D6B1F /* OAuthViewModel.swift */; };
-		586430052D1DC8F47CD758E74C4120E4 /* Consolable.swift in Sources */ = {isa = PBXBuildFile; fileRef = A110C5B2837CCE146B3BD3CE971FB4A1 /* Consolable.swift */; };
-		5960B70983560C9E492C5CBB398EBBE5 /* ErrorViewController.swift in Sources */ = {isa = PBXBuildFile; fileRef = 799E7DF1FD410DD226467D959A1CA21E /* ErrorViewController.swift */; };
-		59DBE54C464F9947205BA2EEEDEF8D6F /* URLSessionStack.swift in Sources */ = {isa = PBXBuildFile; fileRef = A13818960EEEB4C80555D10F2596DB5B /* URLSessionStack.swift */; };
-		5D2063FD9DEC2A45E327A98DF2F5BCB2 /* DirectDebitMandate.swift in Sources */ = {isa = PBXBuildFile; fileRef = 91B38A59514E3DBBB8D9671262C774E7 /* DirectDebitMandate.swift */; };
-		5DD9B430BCB433C04346253FC5ADDB9C /* FormTextFieldType.swift in Sources */ = {isa = PBXBuildFile; fileRef = 1166555991648DAE90571D14670EB614 /* FormTextFieldType.swift */; };
-		5E1AE59AD5565D349AAAE3D0807FF1AB /* PaymentMethodTokenizationRequest.swift in Sources */ = {isa = PBXBuildFile; fileRef = F5EE953AADFC1F3B08CEF6C5BF70C239 /* PaymentMethodTokenizationRequest.swift */; };
-		5E74CAD30CBE4B10E9D6D77E0F121DA5 /* CardFormView.swift in Sources */ = {isa = PBXBuildFile; fileRef = FF5E95714367C147C20DBD864839BD42 /* CardFormView.swift */; };
-		62BA253196B1D9CF3E41ECDD3FAF5449 /* PrimerSDK.bundle in Resources */ = {isa = PBXBuildFile; fileRef = B1B089FED120D3E3C2DE41CA7F52C9FC /* PrimerSDK.bundle */; };
-		64CF8E8F133241A6E426543A9CD9061C /* CardFormViewModel.swift in Sources */ = {isa = PBXBuildFile; fileRef = E383C7EE55FADB5C5A9B399914A448B1 /* CardFormViewModel.swift */; };
-		67CA3095602DB94E328333240B0D5737 /* ClientTokenService.swift in Sources */ = {isa = PBXBuildFile; fileRef = 089F68B6DA0C46FCD7488F3531DA7354 /* ClientTokenService.swift */; };
-		6BB8C845523D47DA366915994C839C8A /* ApplePayViewController+PassKit.swift in Sources */ = {isa = PBXBuildFile; fileRef = B5AC4C6DD809A28BD5A0BABECB3A1B84 /* ApplePayViewController+PassKit.swift */; };
-		6C8F16A370412276E91137C2D04E8B0D /* KlarnaService.swift in Sources */ = {isa = PBXBuildFile; fileRef = 067CC82E7EB8826267B1FE5A34BC17D4 /* KlarnaService.swift */; };
+		440DAD332B364D7B145443380DAA975E /* TransitioningDelegate.swift in Sources */ = {isa = PBXBuildFile; fileRef = 004B0532067F3C68C0A6B8E2EAFC100F /* TransitioningDelegate.swift */; };
+		447417AC7155CB1FCCF546D0607C6F44 /* CardFormViewController.swift in Sources */ = {isa = PBXBuildFile; fileRef = A1DCD8A5E5B0F8F130E48DAAE789D832 /* CardFormViewController.swift */; };
+		475F364B50B4A1D4CE0EB2C997F8E1C8 /* PaymentMethodToken.swift in Sources */ = {isa = PBXBuildFile; fileRef = 4EDFE58E7FF0F99DDD0DF5AD32045C83 /* PaymentMethodToken.swift */; };
+		4C53BA854B0417933B8A1AE91473E5F5 /* ConfirmMandateViewController.swift in Sources */ = {isa = PBXBuildFile; fileRef = FB927685DEFC6E666768E7E073849CEF /* ConfirmMandateViewController.swift */; };
+		4C73D0DC13A01743C006291BDEA46076 /* VaultCheckoutViewController+ReloadDelegate.swift in Sources */ = {isa = PBXBuildFile; fileRef = 0B948B5C2499077AF686A96EF14EF19E /* VaultCheckoutViewController+ReloadDelegate.swift */; };
+		4ED2688EA50A464EC9B9BF758E248409 /* RootViewController+Router.swift in Sources */ = {isa = PBXBuildFile; fileRef = 68DA6C166DB3D34A32B8214DBAA43F0A /* RootViewController+Router.swift */; };
+		4F49625F53C8CAFF434C0EAF9AD74E62 /* PrimerDelegate.swift in Sources */ = {isa = PBXBuildFile; fileRef = 79B62652574A0038BAA5BB85794BA918 /* PrimerDelegate.swift */; };
+		506B3678594912189DE27BDC0B79C6CF /* DirectCheckoutViewModel.swift in Sources */ = {isa = PBXBuildFile; fileRef = D775042EB61F24327234D9B2C68D9E86 /* DirectCheckoutViewModel.swift */; };
+		51CEFFE5BB483E182B59E145FBBEFD89 /* ConfirmMandateViewModel.swift in Sources */ = {isa = PBXBuildFile; fileRef = 2B0B88C3F8634097BE233E2F11290872 /* ConfirmMandateViewModel.swift */; };
+		54027461DEA25CF56F5ECA9748B27CD4 /* Localizable.strings in Sources */ = {isa = PBXBuildFile; fileRef = ADCF2140D71AAE6714AB654953D42559 /* Localizable.strings */; };
+		555EC1158572C8277A9ED44277D53A8C /* PrimerSDK.bundle in Resources */ = {isa = PBXBuildFile; fileRef = B1B089FED120D3E3C2DE41CA7F52C9FC /* PrimerSDK.bundle */; };
+		57822CEFD36A5300C49984A543686E4B /* OAuthViewController.swift in Sources */ = {isa = PBXBuildFile; fileRef = C891FB8378E3868C2A26EF2B2D1DB6E3 /* OAuthViewController.swift */; };
+		5847840C2243BEE7D169BE3668AD1A1A /* ScannerView.swift in Sources */ = {isa = PBXBuildFile; fileRef = 6FD25CBBB375662A3C38B5C88BE1F8E4 /* ScannerView.swift */; };
+		5B4BAA801F6EE25DAD1FC348EE2AC858 /* DateExtension.swift in Sources */ = {isa = PBXBuildFile; fileRef = 19FA7C1D9831E9A0E012A6A0346FC23A /* DateExtension.swift */; };
+		5F5134BB39E85F523F098F0A631184A0 /* DirectDebitService.swift in Sources */ = {isa = PBXBuildFile; fileRef = 5F999C98DC0FDE660952B0BF90AA7A4D /* DirectDebitService.swift */; };
+		60244CD3546F990B47DE159B17E88E81 /* UITableViewCellExtensions.swift in Sources */ = {isa = PBXBuildFile; fileRef = 48CD72BBA8E9BA00B4ED0AA6BE48987C /* UITableViewCellExtensions.swift */; };
+		629D40A5C6B6F0FB05014E330377284E /* JSONParser.swift in Sources */ = {isa = PBXBuildFile; fileRef = B47D79A01244AEC784E133B76E1ACF77 /* JSONParser.swift */; };
+		66B5E6583CDA3E5510AB0939896E4BFE /* PaymentMethodConfigService.swift in Sources */ = {isa = PBXBuildFile; fileRef = F6B5BE0C1D082E5D5763CDF93D7E8451 /* PaymentMethodConfigService.swift */; };
+		673BBC817A6FECCA6072056762091ED7 /* SingleCardIconComponent.swift in Sources */ = {isa = PBXBuildFile; fileRef = 45545982C3C3FD3FD12A5F3EA1AC8790 /* SingleCardIconComponent.swift */; };
+		68BEF0B4D0DA5B5D803BE0465604901D /* Optional+Extensions.swift in Sources */ = {isa = PBXBuildFile; fileRef = 00160D91066209600EDCEFB6BA4EC572 /* Optional+Extensions.swift */; };
+		6988265E83EB6E8E18BDFB4BF6F7D7B3 /* Consolable.swift in Sources */ = {isa = PBXBuildFile; fileRef = 34B8C736C78BE63B76389378B346DBFC /* Consolable.swift */; };
+		6C9234D13DD9E89C8AC812D1C1290FB5 /* UIViewExtensions.swift in Sources */ = {isa = PBXBuildFile; fileRef = 7A13B05C19DB68989BA370FE2A0FB935 /* UIViewExtensions.swift */; };
+		6CB6E59A3851F3054D2A97CC695D6471 /* NetworkService.swift in Sources */ = {isa = PBXBuildFile; fileRef = 786C87853496AE4A215856E437A28959 /* NetworkService.swift */; };
 		6DCF943EE41FCA36BF5E5BE8E4F16011 /* Pods-PrimerSDK_Tests-dummy.m in Sources */ = {isa = PBXBuildFile; fileRef = D66C3890C3566F38C935A2FFD9A237B0 /* Pods-PrimerSDK_Tests-dummy.m */; };
-		6F8CF937779FF637A97FA562E0D2E222 /* VaultService.swift in Sources */ = {isa = PBXBuildFile; fileRef = 71B934F5E65C9DA3926ED155D241EA9E /* VaultService.swift */; };
-		731868CCF396A7FE0D116D54D74B47F8 /* ClientToken.swift in Sources */ = {isa = PBXBuildFile; fileRef = 9D91BCE388DE549F3677FD01A18E0175 /* ClientToken.swift */; };
-		74053C0F5D2B1E6534CAC3DB301EB240 /* CardScannerViewController+SimpleScanDelegate.swift in Sources */ = {isa = PBXBuildFile; fileRef = C79DEF6700CF9959B74D7D0FA05587BE /* CardScannerViewController+SimpleScanDelegate.swift */; };
-		74742EE541AB8620714AA73DCEFC17F1 /* ConfirmMandateViewController.swift in Sources */ = {isa = PBXBuildFile; fileRef = C2D6606B24D34B17D4584C93C218915B /* ConfirmMandateViewController.swift */; };
-		7C062050B914EB6539537E3C44D9A09B /* Foundation.framework in Frameworks */ = {isa = PBXBuildFile; fileRef = 73010CC983E3809BECEE5348DA1BB8C6 /* Foundation.framework */; };
-		7D2C69DA53027D035C8D506A309F6853 /* ScannerView.swift in Sources */ = {isa = PBXBuildFile; fileRef = 1D8470D531AC9B6E68BF9C00D0D05CE5 /* ScannerView.swift */; };
-		82F68A8774DD8020F7D7CD9E93B07338 /* PayPalService.swift in Sources */ = {isa = PBXBuildFile; fileRef = E3DD9CB23A842383DF07FA3AB16DC372 /* PayPalService.swift */; };
-		85F02FA34E4EE06221F8D969B99BB17C /* PayPal.swift in Sources */ = {isa = PBXBuildFile; fileRef = 4E5E79CB7386685CB75764B5A50F9437 /* PayPal.swift */; };
-		87AC6663A9171C5CCB4A43A69EBAC3B9 /* ConfirmMandateViewModel.swift in Sources */ = {isa = PBXBuildFile; fileRef = B10D6837E6C9C72B9EE268316B2D3310 /* ConfirmMandateViewModel.swift */; };
-		887DE12F89583E723B04E4573ADD624C /* MultiCardIconComponent.swift in Sources */ = {isa = PBXBuildFile; fileRef = FA1142C6BDA2862D18F25662BB104997 /* MultiCardIconComponent.swift */; };
+		7419DB77D3E2192F8AF0CFFAA96C42C2 /* ReloadDelegate.swift in Sources */ = {isa = PBXBuildFile; fileRef = B213690D7118A7EEDB2B9FABF4012646 /* ReloadDelegate.swift */; };
+		7484C635B80255CDAC50180628C4B881 /* CardFormViewController+CardScannerViewControllerDelegate.swift in Sources */ = {isa = PBXBuildFile; fileRef = 5F4703370B3049F6B309533116ADFAC7 /* CardFormViewController+CardScannerViewControllerDelegate.swift */; };
+		74A3F9B2310E7DADFE8BA0405C5B115D /* PaymentMethodConfig.swift in Sources */ = {isa = PBXBuildFile; fileRef = B2D7603C76BE649000D1AE04B5075542 /* PaymentMethodConfig.swift */; };
+		7A5AC3150B9881008F7FE8E283F351EB /* PrimerSDK-umbrella.h in Headers */ = {isa = PBXBuildFile; fileRef = 5F5C6C417E7E864A1E7A703B10CEFAE3 /* PrimerSDK-umbrella.h */; settings = {ATTRIBUTES = (Public, ); }; };
+		7D5F145961FA165F387F6BFF1B16B308 /* SuccessMessage.swift in Sources */ = {isa = PBXBuildFile; fileRef = CD20E53136C91B199CB258DA0B98BA9E /* SuccessMessage.swift */; };
+		80E0CDCCD932B51AEDA47F670E3F1052 /* ConfirmMandateView.swift in Sources */ = {isa = PBXBuildFile; fileRef = 54BD26566833C26E3A889AC68CA9A1DE /* ConfirmMandateView.swift */; };
+		83D95D27DA87802AB5BD01BC63E7246C /* PrimerAPI.swift in Sources */ = {isa = PBXBuildFile; fileRef = 52827F60622ED315AAFAFD7359680903 /* PrimerAPI.swift */; };
+		8894A17D4A9F38346656FDE3F4045C93 /* AlertController.swift in Sources */ = {isa = PBXBuildFile; fileRef = 7C7639310108A9AB3D93BC1EF6400216 /* AlertController.swift */; };
 		8A5F8D1E6347A756B6F51FCF58DB99A9 /* Foundation.framework in Frameworks */ = {isa = PBXBuildFile; fileRef = 73010CC983E3809BECEE5348DA1BB8C6 /* Foundation.framework */; };
-		8C83A936025DFC22DB82CB758E0683F7 /* ImageName.swift in Sources */ = {isa = PBXBuildFile; fileRef = 16EB5861137CFE0B3F823AB92CD593EC /* ImageName.swift */; };
-		8CEE295FEE0F005E3754FF34C25EA7FA /* PrimerDelegate.swift in Sources */ = {isa = PBXBuildFile; fileRef = CF3D3A0A1984201DE79643F2850A031B /* PrimerDelegate.swift */; };
-		8DD58158D627D3A9D79D5E8288961E11 /* VaultPaymentMethodViewController+ReloadDelegate.swift in Sources */ = {isa = PBXBuildFile; fileRef = 51F020C8F1AE9605FD4F2513A18F301E /* VaultPaymentMethodViewController+ReloadDelegate.swift */; };
-		8EF056F359C5F86E2CCA1322561A9C4F /* DependencyInjection.swift in Sources */ = {isa = PBXBuildFile; fileRef = CF1BFD7FDE32C8E86F8A19FF30F35615 /* DependencyInjection.swift */; };
-		8FE0DC9F204E20772390506818B131E1 /* ReloadDelegate.swift in Sources */ = {isa = PBXBuildFile; fileRef = D7A8A27DE99781CB8575F41025BC827B /* ReloadDelegate.swift */; };
-		916A9AB58AC33BC63E37B3C600A68B3A /* CardFormViewController+CardScannerViewControllerDelegate.swift in Sources */ = {isa = PBXBuildFile; fileRef = CB20BF7637E20ED859428DB9FAD4FC5D /* CardFormViewController+CardScannerViewControllerDelegate.swift */; };
-		946691732DC210A85A28635DAD020795 /* Endpoint.swift in Sources */ = {isa = PBXBuildFile; fileRef = 8275016097EC156EC14DD320E6138C57 /* Endpoint.swift */; };
+		8E167F8C9656FB3AE831EBA05AE76DA4 /* PresentationController.swift in Sources */ = {isa = PBXBuildFile; fileRef = FA223FF1CBF7FA2BD98F0F7815D5554E /* PresentationController.swift */; };
+		94CB790FD59B8893714B3F0713A0C21C /* FormViewController.swift in Sources */ = {isa = PBXBuildFile; fileRef = 44FA9DC2DB58744D611498AE6EDB712E /* FormViewController.swift */; };
 		94ED4F67764D8DEFCC644E6107FA385F /* Pods-PrimerSDK_Tests-umbrella.h in Headers */ = {isa = PBXBuildFile; fileRef = EE9674DAD0C961C92687877090E1E047 /* Pods-PrimerSDK_Tests-umbrella.h */; settings = {ATTRIBUTES = (Public, ); }; };
-		973EB1A99ECD9BB1E1D2328E7824F223 /* VaultPaymentMethodViewController+TableView.swift in Sources */ = {isa = PBXBuildFile; fileRef = A6F2C2530B6E3AE06CB6B05109F7D899 /* VaultPaymentMethodViewController+TableView.swift */; };
-		9F3E959864B6447D9D77C9CFCEB2AB89 /* SuccessViewController.swift in Sources */ = {isa = PBXBuildFile; fileRef = 3A887125DB96F7364EBDE23AC0B29C9A /* SuccessViewController.swift */; };
-		A0B29C5B6302DFB1BD09D56C046E5DDA /* Parser.swift in Sources */ = {isa = PBXBuildFile; fileRef = 3540F8B93BC7B9E09F47B3F43B777B58 /* Parser.swift */; };
-		A2F8D320DA1E7BF3F0B083CA25256C13 /* NetworkService.swift in Sources */ = {isa = PBXBuildFile; fileRef = DBCA6D04485CDCAAE2A6E2E91790FCE7 /* NetworkService.swift */; };
-		A676F8863BC231FAEA1A405D0DDFEDAC /* PrimerContent.swift in Sources */ = {isa = PBXBuildFile; fileRef = E5C37C2255EB449769A0B1A624670B06 /* PrimerContent.swift */; };
-		ACEFCB37411413961C3B831275F34983 /* ExternalViewModel.swift in Sources */ = {isa = PBXBuildFile; fileRef = DBAD0E6C736A9EC9B8A318C11F923147 /* ExternalViewModel.swift */; };
-		AF18FDFEE2A89FCB6A870C0036B85BDE /* Localizable.strings in Sources */ = {isa = PBXBuildFile; fileRef = 65CA633790FE1DCF0E8869FF6AD98AA1 /* Localizable.strings */; };
-		B4C2FF1C97CF1DCF0259B3A976AADEFC /* CardScannerViewController.swift in Sources */ = {isa = PBXBuildFile; fileRef = CBC23913F910486E11E49FEEAB5BC4E5 /* CardScannerViewController.swift */; };
-		BBD13A5C9308102E54561897B34B9D8B /* VaultPaymentMethodViewController.swift in Sources */ = {isa = PBXBuildFile; fileRef = 8D2CECC2F0708E278F5E1565B1DA1953 /* VaultPaymentMethodViewController.swift */; };
-		BC1EA5E33AF930985711E2ED4763E8A1 /* PrimerTheme.swift in Sources */ = {isa = PBXBuildFile; fileRef = 21927FB205B2644D440E7DA682668DFB /* PrimerTheme.swift */; };
-		BD7CE779BE747EAC4029A7B258777AF4 /* VaultPaymentMethodViewModel.swift in Sources */ = {isa = PBXBuildFile; fileRef = B367074101EC2443CA916A43EB845CFB /* VaultPaymentMethodViewModel.swift */; };
-		BE2AF916ED8BB1EF5CBBA26E332E0C38 /* SingleCardIconComponent.swift in Sources */ = {isa = PBXBuildFile; fileRef = 346B23353624B9DA261C0660C125E549 /* SingleCardIconComponent.swift */; };
-		BEB6A08A61DC9B42FEE98277153CC252 /* CardFormViewController.swift in Sources */ = {isa = PBXBuildFile; fileRef = 57C5C179CB53AA11B8FCA8740DDDEEC3 /* CardFormViewController.swift */; };
-		C9D568FF8EE653F66C8AB4663CB5F63B /* PrimerSDK-umbrella.h in Headers */ = {isa = PBXBuildFile; fileRef = B18EE2B02F5CEE420A44DCF01AC7AD4A /* PrimerSDK-umbrella.h */; settings = {ATTRIBUTES = (Public, ); }; };
-		CC0BBFA2E4FAEB416729A285F3704C83 /* FormViewController.swift in Sources */ = {isa = PBXBuildFile; fileRef = 96E225C3C363156FBAD617CC487911A0 /* FormViewController.swift */; };
-		CD5ADDB29CA6826B46D793CA07A1D388 /* VaultCheckoutViewModel.swift in Sources */ = {isa = PBXBuildFile; fileRef = E248814216D9CF9289C152671213809F /* VaultCheckoutViewModel.swift */; };
-		D15C0C8AE322E30DFD6E566E830612A3 /* Localizable.strings in Sources */ = {isa = PBXBuildFile; fileRef = 3DCA9FBA78BCF8A9F15E95CE0C961030 /* Localizable.strings */; };
-		D196305B9B3438B8BB2BFC7C5A678F09 /* Route.swift in Sources */ = {isa = PBXBuildFile; fileRef = 97D5EDC4D3A561AF109953808C0F0B55 /* Route.swift */; };
-		D2A567079D9DF8AFBC41553460BC9F54 /* PaymentMethodComponent.swift in Sources */ = {isa = PBXBuildFile; fileRef = 2ABA3E5FEA4D1F2F5E67F23E40A9C244 /* PaymentMethodComponent.swift */; };
-		D3D436649F67A51709902D4924521356 /* VaultCheckoutViewController+ReloadDelegate.swift in Sources */ = {isa = PBXBuildFile; fileRef = 73BBA482CF65427952CB8354741927C6 /* VaultCheckoutViewController+ReloadDelegate.swift */; };
-		D5A9A9006550E46E4B1B1986E15971DF /* UXMode.swift in Sources */ = {isa = PBXBuildFile; fileRef = 836F6EB02F0F7699148C681626D2164C /* UXMode.swift */; };
-		D5B4DBCF811B82B7FDCBCEC31A516FDC /* Icons.xcassets in Resources */ = {isa = PBXBuildFile; fileRef = B9EB3B4201C2FFDDBDBA11AA3774C3CC /* Icons.xcassets */; };
-		D80771FD3B02A06D05930160FBE72E22 /* ApplePay.swift in Sources */ = {isa = PBXBuildFile; fileRef = F8E749A1EA0F84506669BA46D43B7248 /* ApplePay.swift */; };
-		DA413FF69B8335798436CB2182CED8C4 /* SuccessMessage.swift in Sources */ = {isa = PBXBuildFile; fileRef = 6524CFAD399A6848E9DE9CDEC89EB974 /* SuccessMessage.swift */; };
-		DA75F4061BC0DCF8E5DF48EB06AE640B /* DirectCheckoutViewModel.swift in Sources */ = {isa = PBXBuildFile; fileRef = 8BD23FEDF9039D825AFA153C9EA45F8D /* DirectCheckoutViewModel.swift */; };
-		E46355D119A398FD360D1E66877D5EF9 /* Localizable.strings in Sources */ = {isa = PBXBuildFile; fileRef = 3E170C90DC516D002DC682E42CA134CF /* Localizable.strings */; };
-		E7F707E37F202DE61EC1F70F966DE7FC /* FormViewModel.swift in Sources */ = {isa = PBXBuildFile; fileRef = 7CD42ADC881B5ED130102106E73AD0FE /* FormViewModel.swift */; };
-		E9B60166C73326100F5A75877BA529EF /* AppState.swift in Sources */ = {isa = PBXBuildFile; fileRef = FF454774E91D73CC76413B790017A96E /* AppState.swift */; };
-		EA0C4C3C777710F9633BD154BF637950 /* RootViewController.swift in Sources */ = {isa = PBXBuildFile; fileRef = 054E9E4FA6DD18B44B20A60A1B4E1A3E /* RootViewController.swift */; };
-		EBE3DD1F896B2B43FBCF19ADD45E01F4 /* Primer.swift in Sources */ = {isa = PBXBuildFile; fileRef = 752980D42F3179E3F05D8D585461B243 /* Primer.swift */; };
-		ED0409D232E4BE4FFF4CBC056C109390 /* FormType.swift in Sources */ = {isa = PBXBuildFile; fileRef = 32A9F7C66E1ECAF7CE63A0644EB2C5C1 /* FormType.swift */; };
-		EEB0A24B6AB25BC3606DC1426528F246 /* OAuthViewController.swift in Sources */ = {isa = PBXBuildFile; fileRef = 255B5769F7F9D37EF25B23BE1A4C3B9B /* OAuthViewController.swift */; };
-		EED9575DDBE81AB9757235D7769BE06B /* PrimerSessionFlow.swift in Sources */ = {isa = PBXBuildFile; fileRef = AB282DEA244EC5D849A781CA8023FBAB /* PrimerSessionFlow.swift */; };
-		F4BB1684C680A5C5BB7B4126A79B3757 /* VaultCheckoutView.swift in Sources */ = {isa = PBXBuildFile; fileRef = 6B4851432322FC1139E72A6C2D6096A2 /* VaultCheckoutView.swift */; };
-		FE0E69941D97B9D28C1DA377932CD604 /* TransitioningDelegate.swift in Sources */ = {isa = PBXBuildFile; fileRef = 02D5CFCC64A15833C48EE5E7BEA41DB0 /* TransitioningDelegate.swift */; };
-		FF014292857820B67E7F11C727A212BF /* ApplePayViewModel.swift in Sources */ = {isa = PBXBuildFile; fileRef = 104CC3F9978325DAB35841C8DFBEDAC0 /* ApplePayViewModel.swift */; };
-		FFF614584C6B4A37322EC7B4D21B19BF /* PaymentMethodToken.swift in Sources */ = {isa = PBXBuildFile; fileRef = AC645664CDBD5A0567EE2426D6783E35 /* PaymentMethodToken.swift */; };
+		95C0DEE969A12E2E79E2B4DB70F7B555 /* PrimerTheme.swift in Sources */ = {isa = PBXBuildFile; fileRef = 88153A7CA0313D5C3FE7D7882CAD1B78 /* PrimerTheme.swift */; };
+		96C39806B42069110E033FC79D5C0755 /* ExternalViewModel.swift in Sources */ = {isa = PBXBuildFile; fileRef = BB7FDA65C258601C76132C5808522CC4 /* ExternalViewModel.swift */; };
+		9E1D470927F543E83F9745F8AC84C49A /* UIDeviceExtension.swift in Sources */ = {isa = PBXBuildFile; fileRef = 0AEF148B51A0FFBB1D899846EFC941AD /* UIDeviceExtension.swift */; };
+		9EC7275EA1006860529F800186247BA9 /* VaultService.swift in Sources */ = {isa = PBXBuildFile; fileRef = 861C5DFEB56CF6B1FAF6A2579087A46D /* VaultService.swift */; };
+		A3464B9163C6C1AE88F8863B5120B824 /* PrimerSessionFlow.swift in Sources */ = {isa = PBXBuildFile; fileRef = D854B15B782489DBB8EA9EEAC3647FB2 /* PrimerSessionFlow.swift */; };
+		A3BF8C8DCDCB7619602324B44520E474 /* UserDefaultsExtension.swift in Sources */ = {isa = PBXBuildFile; fileRef = 2B0C71077381654066C484834ED9D8D4 /* UserDefaultsExtension.swift */; };
+		A5E17CC1FA756A6EDD608C422A033462 /* KlarnaService.swift in Sources */ = {isa = PBXBuildFile; fileRef = BED3D5417B8118228809CBD8367B93E3 /* KlarnaService.swift */; };
+		A6604E18A654A53A4B41DC1A9AAFC053 /* UIScrollViewExtension.swift in Sources */ = {isa = PBXBuildFile; fileRef = F9A46B97B1B8894AC9125297DC4B5576 /* UIScrollViewExtension.swift */; };
+		A90F759670EFA27AF7A69E16094641F3 /* ErrorHandler.swift in Sources */ = {isa = PBXBuildFile; fileRef = 58DFBDCD5490E164D4860791A90A9C2E /* ErrorHandler.swift */; };
+		AB347AC15D0DF82385477F4C65413AB4 /* CardScannerViewModel.swift in Sources */ = {isa = PBXBuildFile; fileRef = 9922FF9119CA1A24D4C479BE04E864DE /* CardScannerViewModel.swift */; };
+		AE512B29DC7E568C8F6E3BE24F95771F /* ImageName.swift in Sources */ = {isa = PBXBuildFile; fileRef = 1692639441AC3963EACE12C49486F9E8 /* ImageName.swift */; };
+		B0920B5B3CBEA8074C9F7DFAE58B2A12 /* Localizable.strings in Sources */ = {isa = PBXBuildFile; fileRef = ED53B72672421CB52FF33DC33E58789F /* Localizable.strings */; };
+		B2651CA2672C64F0B40C9688A66C27A1 /* PayPal.swift in Sources */ = {isa = PBXBuildFile; fileRef = 82D36245CB1EB4E5EDFDF17111ECBF22 /* PayPal.swift */; };
+		B3B131F2FC41BE751CCCF2FEACF348C4 /* Primer.swift in Sources */ = {isa = PBXBuildFile; fileRef = 3ACFF0F6491D4C02FBEF5E5680230CEB /* Primer.swift */; };
+		B4B57A4F7DB8286F8E8BB0436C88FB38 /* DependencyInjection.swift in Sources */ = {isa = PBXBuildFile; fileRef = 8D568C71453ED209C0287CD4C3056B46 /* DependencyInjection.swift */; };
+		B8FC8538200730752AC0D982DBE35C38 /* PrimerSettings.swift in Sources */ = {isa = PBXBuildFile; fileRef = 1FED86071E7F09A195C128E9BAD97957 /* PrimerSettings.swift */; };
+		BAA74D085226D959BDD594FE57785B68 /* SuccessViewController.swift in Sources */ = {isa = PBXBuildFile; fileRef = D9DD7FB5FD98A8B42984552EB532175A /* SuccessViewController.swift */; };
+		BEFC97E4233591093BAD8A4A9740062B /* Logger.swift in Sources */ = {isa = PBXBuildFile; fileRef = FF893E4A08838E7B5C1563CAAF5D1394 /* Logger.swift */; };
+		C4CC2664FE763E6B8FF6D53150EA1694 /* VaultCheckoutViewController.swift in Sources */ = {isa = PBXBuildFile; fileRef = EA550B6FB6A7D5E8B67C6CFCF5FA5716 /* VaultCheckoutViewController.swift */; };
+		C5B5632DE1D8EC272E8D2E5C45A119DB /* ApplePayViewModel.swift in Sources */ = {isa = PBXBuildFile; fileRef = 987D8F98E532E497F14199E2B56A157C /* ApplePayViewModel.swift */; };
+		C8BFB2C93A666F917FB54456B1BBC25B /* FormTextFieldType.swift in Sources */ = {isa = PBXBuildFile; fileRef = B56B9208F5D23F982E612064BD018D08 /* FormTextFieldType.swift */; };
+		C99FD9CEA45405183FD3FC531FECBBDE /* Validation.swift in Sources */ = {isa = PBXBuildFile; fileRef = 61201136279621CDB2047DA6302AF95D /* Validation.swift */; };
+		CDC986B94892988D08ABA1124B34F264 /* CardFormViewModel.swift in Sources */ = {isa = PBXBuildFile; fileRef = B5E2C3B5E5B42DA54DD464C1398A7900 /* CardFormViewModel.swift */; };
+		CF1B532C7931ADC920B599321FFFCE0B /* VaultPaymentMethodViewModel.swift in Sources */ = {isa = PBXBuildFile; fileRef = 5DE9C9521D29E9C36DFE9167D7E43560 /* VaultPaymentMethodViewModel.swift */; };
+		D23ECF99008EAD37F20CFF6BCB27B155 /* FormViewModel.swift in Sources */ = {isa = PBXBuildFile; fileRef = 80F43C5BB1AC14EC0596215F5EDA308F /* FormViewModel.swift */; };
+		D4D10146EB6443260559E88FD8F39CB9 /* CardScannerViewController.swift in Sources */ = {isa = PBXBuildFile; fileRef = 4314D1CAB1BE3CAB84A4A3CD4156B812 /* CardScannerViewController.swift */; };
+		D9C38EA0306B5F63AB712041995EB547 /* VaultPaymentMethodViewController.swift in Sources */ = {isa = PBXBuildFile; fileRef = 2EFDC3371E229698D179F549988103C2 /* VaultPaymentMethodViewController.swift */; };
+		D9EA92E704996DE7540F41B8530800E4 /* Icons.xcassets in Resources */ = {isa = PBXBuildFile; fileRef = 96EE4B5F6ACACDF65C440E362915E04B /* Icons.xcassets */; };
+		DBA74632A44CE318C6EE97FC5AF8FEF1 /* TokenizationService.swift in Sources */ = {isa = PBXBuildFile; fileRef = 6D7B383D53ACC537C2DA9AE5281E5736 /* TokenizationService.swift */; };
+		DC7935E9F4664DF01FE2B722F27C4F13 /* Mask.swift in Sources */ = {isa = PBXBuildFile; fileRef = C4BADFD2D76F72817CFE5E879EB204A8 /* Mask.swift */; };
+		E13A33F6EB6EBF3D83D1F0E87B896897 /* PaymentMethod.swift in Sources */ = {isa = PBXBuildFile; fileRef = 5A6BC7CCD7E7BEDA433D3F48EA4DD97C /* PaymentMethod.swift */; };
+		E448F57628F9E3C32C3E68F727A0DC67 /* ApplePayViewController.swift in Sources */ = {isa = PBXBuildFile; fileRef = E31F6704E6656D86B38848BE87BFCC7C /* ApplePayViewController.swift */; };
+		E847B2194FE7B690F55F5609CEDFCF9C /* UITextFieldExtensions.swift in Sources */ = {isa = PBXBuildFile; fileRef = A06007F1963115DBE316C8CCE7AA9050 /* UITextFieldExtensions.swift */; };
+		EB7AF7146FDED5540FB1826A6199056D /* VaultCheckoutView.swift in Sources */ = {isa = PBXBuildFile; fileRef = 464F2AE1BF8321B43956BBCFECC9F73A /* VaultCheckoutView.swift */; };
+		EBDE093988CBBE8F0D19F42A04A99243 /* URLSessionStack.swift in Sources */ = {isa = PBXBuildFile; fileRef = 52721A61504F51ED17DBF21E9BBCE575 /* URLSessionStack.swift */; };
+		EDFA04D19B7FD55457A3B2F44163073D /* PrimerSDK-dummy.m in Sources */ = {isa = PBXBuildFile; fileRef = 4DD43DBA865453372E234E76593F9075 /* PrimerSDK-dummy.m */; };
+		EF2ACF8C13F1B863E3ECA273CB294BA6 /* Currency.swift in Sources */ = {isa = PBXBuildFile; fileRef = C884485C0012D2710A77AAAD29CD04F3 /* Currency.swift */; };
+		EFD8B290FE61E375EBA0F580B3B1B583 /* CardButton.swift in Sources */ = {isa = PBXBuildFile; fileRef = 42D589D344C0419D570BA1369E12C331 /* CardButton.swift */; };
+		F0524B921A7DD29B17CCA4AC1BD44812 /* OAuthViewModel.swift in Sources */ = {isa = PBXBuildFile; fileRef = 61649F050AA2800B12B32C6AB29A4D21 /* OAuthViewModel.swift */; };
+		F08184095A06673E9FE1A129F937F828 /* FormView.swift in Sources */ = {isa = PBXBuildFile; fileRef = 4F6042082044A356CF1F3BA8020270C5 /* FormView.swift */; };
+		F48DFBC220F76F5A0A67C20282EFE5A2 /* UIViewControllerExtensions.swift in Sources */ = {isa = PBXBuildFile; fileRef = 1BBBB95938F35D9C5E3135A934C9A370 /* UIViewControllerExtensions.swift */; };
+		F7C027F30C5AAEBC498FBD942F917B29 /* PaymentMethodComponent.swift in Sources */ = {isa = PBXBuildFile; fileRef = A2635CF5EDD6827DFBF2610DC2BA4723 /* PaymentMethodComponent.swift */; };
+		F80EC5CD598AE932534E9553C6DEADDB /* ClientToken.swift in Sources */ = {isa = PBXBuildFile; fileRef = 334D64768154127C21191EBB14664540 /* ClientToken.swift */; };
+		FAA43D5DC9A2888B6C07866F9EF4BC3C /* ApplePayViewController+PassKit.swift in Sources */ = {isa = PBXBuildFile; fileRef = 8AA576B3512BDBA50709E11414A78528 /* ApplePayViewController+PassKit.swift */; };
+		FC436251CD1A3DB051E1AC23572C2949 /* VaultPaymentMethodView.swift in Sources */ = {isa = PBXBuildFile; fileRef = 88FA3D45687672CFC9B106DD689B1A72 /* VaultPaymentMethodView.swift */; };
+		FCE16CB2AEF2B80115ECD980282A6CA5 /* CardScannerViewController+SimpleScanDelegate.swift in Sources */ = {isa = PBXBuildFile; fileRef = 85250B8786113687C8D8960F134165C1 /* CardScannerViewController+SimpleScanDelegate.swift */; };
+		FD28515FFADEBA22E11BA1E2F6FBBD7C /* Localizable.strings in Sources */ = {isa = PBXBuildFile; fileRef = 15542B527880F3238E547CDA0560B07C /* Localizable.strings */; };
+		FFC28B931E3EF6FAB05C8790BA437482 /* PrimerAPIClient.swift in Sources */ = {isa = PBXBuildFile; fileRef = 3D74E336FF963C266F3753E3E0D41F84 /* PrimerAPIClient.swift */; };
 /* End PBXBuildFile section */
 
 /* Begin PBXContainerItemProxy section */
-		049B4C6B8D29EE7379DB0E052577F10D /* PBXContainerItemProxy */ = {
-=======
-		04A4C74018D3118405F212D28BA9867C /* ReloadDelegate.swift in Sources */ = {isa = PBXBuildFile; fileRef = C3579F1BA87F6130DCE2C34D2B89DD95 /* ReloadDelegate.swift */; };
-		05AFACE3216829984608A5D42DB607A9 /* String+Localization.swift in Sources */ = {isa = PBXBuildFile; fileRef = AC666431DA3FC68148C9CD1FFE0F5574 /* String+Localization.swift */; };
-		0711B4D8B43C7E4EB3055A608B83E17B /* String+Extensions.swift in Sources */ = {isa = PBXBuildFile; fileRef = 0A98C9E62BBAAF752650DE282651DEED /* String+Extensions.swift */; };
-		09BAB0C8EFC69C795BFD5F5EAB258C4C /* KlarnaService.swift in Sources */ = {isa = PBXBuildFile; fileRef = 2A6350A0E6244B279DA0A5388A0440AF /* KlarnaService.swift */; };
-		0A4878BBA9D2E4B48C67E3049B304B8A /* OAuthViewModel.swift in Sources */ = {isa = PBXBuildFile; fileRef = 40B4187AC7E18BCAA1FC080BC56BE6CD /* OAuthViewModel.swift */; };
-		12B472F8ADA0032BA5F1F0EC1C669FF5 /* UIViewControllerExtensions.swift in Sources */ = {isa = PBXBuildFile; fileRef = E198756118BCABFD20928022F7E67740 /* UIViewControllerExtensions.swift */; };
-		1926CE9F586BDE1D23C9F9D83A616742 /* UITextFieldExtensions.swift in Sources */ = {isa = PBXBuildFile; fileRef = 7A20A93866418280C5B24E79DA179C1C /* UITextFieldExtensions.swift */; };
-		1C6D369CC7540E498357E547E85D32D0 /* PayPalService.swift in Sources */ = {isa = PBXBuildFile; fileRef = C04E223E710E8E912B2F17C82C1740EB /* PayPalService.swift */; };
-		1D0679F0E50F160344A6F91FA2C05BF1 /* SuccessViewController.swift in Sources */ = {isa = PBXBuildFile; fileRef = 68B9F3CBB00DC73C1654F1ADA98DDCED /* SuccessViewController.swift */; };
-		1D2393A583D4742524A0C8C9EFA8A20A /* ApplePayViewController.swift in Sources */ = {isa = PBXBuildFile; fileRef = 8C1D111D2F5567B3669FFC6920FFEA56 /* ApplePayViewController.swift */; };
-		1D73F69D3CC34CA2F689E300FABBDF46 /* PresentationController.swift in Sources */ = {isa = PBXBuildFile; fileRef = DE738822137E2F33FCADDB9866D281D1 /* PresentationController.swift */; };
-		1D963D84590811A88F0FB65209E9D4A4 /* PrimerTheme.swift in Sources */ = {isa = PBXBuildFile; fileRef = 681A489DF8AC2363CEFC74468850641D /* PrimerTheme.swift */; };
-		1F1ECAA6EAD799CF828A5F4C8385F5AD /* MultiCardIconComponent.swift in Sources */ = {isa = PBXBuildFile; fileRef = 84F11C7032A9DF7AFB65540DF795EB84 /* MultiCardIconComponent.swift */; };
-		1F26434B7E91BF18A49C7E318379771F /* ErrorViewController.swift in Sources */ = {isa = PBXBuildFile; fileRef = 8E7D544F66AC35BC6788B6A06D77FBAE /* ErrorViewController.swift */; };
-		2182BBD98E94661CD20E47921A8A4F57 /* Endpoint.swift in Sources */ = {isa = PBXBuildFile; fileRef = 8F8551E183BB435A54070C6FEDACCBB2 /* Endpoint.swift */; };
-		24F0E8DFB99995F1349A8FFABDC0CB78 /* PrimerAPI.swift in Sources */ = {isa = PBXBuildFile; fileRef = 23CC89FCFBE739711AC03C2BAD7278EB /* PrimerAPI.swift */; };
-		2718BFF0B943A562BDD177FF8E28033A /* PaymentMethodConfig.swift in Sources */ = {isa = PBXBuildFile; fileRef = 948D8361BA9657F88A3202B03BEEB2F9 /* PaymentMethodConfig.swift */; };
-		2A89A46007149D5DD3032135BFCC93D1 /* Localizable.strings in Sources */ = {isa = PBXBuildFile; fileRef = CAD3A96D362C593EDD3CF4B122BF4C98 /* Localizable.strings */; };
-		2F19BB6B59093986F1240F93B63B6EF1 /* Pods-PrimerSDK_Example-dummy.m in Sources */ = {isa = PBXBuildFile; fileRef = 21F4ACB1142B1B9457658584BF5CD35A /* Pods-PrimerSDK_Example-dummy.m */; };
-		3027F5FBA7F2232815260F708CAF3E91 /* CardScannerViewController.swift in Sources */ = {isa = PBXBuildFile; fileRef = 95A858E6D92BFEAAE7444B8DF440D7FC /* CardScannerViewController.swift */; };
-		33B75268257DDE77B79807E0883F82F4 /* DateExtension.swift in Sources */ = {isa = PBXBuildFile; fileRef = 7E7D964404707FDDCE4BC1A17E5BBEBF /* DateExtension.swift */; };
-		3760FEF8B9BF76A4902EAC997F908B11 /* Validation.swift in Sources */ = {isa = PBXBuildFile; fileRef = 095B2C1A38C2002E3453D63AF5CC8E52 /* Validation.swift */; };
-		3E56B2A0D1B0D93B4B0988A3E76219B2 /* UITableViewCellExtensions.swift in Sources */ = {isa = PBXBuildFile; fileRef = 7F427E13E66309550349D4A468BC06A4 /* UITableViewCellExtensions.swift */; };
-		3E9F70EED933CD6B3BE6C3B7B87597E5 /* TransitioningDelegate.swift in Sources */ = {isa = PBXBuildFile; fileRef = F11C8349CCBD1B508BEBC3A09FA5ECE1 /* TransitioningDelegate.swift */; };
-		4064FAB37908BBB68004B779FF99E035 /* JSONParser.swift in Sources */ = {isa = PBXBuildFile; fileRef = F334D57C6BD72448A074E0F3F287C05E /* JSONParser.swift */; };
-		40C6EA98872E59CB356F25F7EF47C34B /* Foundation.framework in Frameworks */ = {isa = PBXBuildFile; fileRef = 73010CC983E3809BECEE5348DA1BB8C6 /* Foundation.framework */; };
-		41851B912F7EF9B9336E9AD9B2788F4C /* ClientToken.swift in Sources */ = {isa = PBXBuildFile; fileRef = B74D62A1F3B1C351EA6E717E98871CEA /* ClientToken.swift */; };
-		45BA380F5D7A6AD251269B242318BAFF /* DirectDebitMandate.swift in Sources */ = {isa = PBXBuildFile; fileRef = 94FB0858F878E223DC0A8E618A237550 /* DirectDebitMandate.swift */; };
-		469C7601B82A89720143D19A40A0FF4E /* UXMode.swift in Sources */ = {isa = PBXBuildFile; fileRef = 0027007B91C8500C81B79B402BB25C7B /* UXMode.swift */; };
-		477200F42040643FCDE81CA28C40C137 /* PrimerDelegate.swift in Sources */ = {isa = PBXBuildFile; fileRef = 3B4E6C2E8F827A8112C56133A715D0C1 /* PrimerDelegate.swift */; };
-		47E10591E396EAF39D3AB10E5CE09D77 /* PrimerSDK-dummy.m in Sources */ = {isa = PBXBuildFile; fileRef = ADADA4F7BA6F76106BD4B70024ADD817 /* PrimerSDK-dummy.m */; };
-		498AEA4AC5760A60CB8F4812ABF6F2EA /* Parser.swift in Sources */ = {isa = PBXBuildFile; fileRef = A4950AAE5AFDB6F9038F9268040A999A /* Parser.swift */; };
-		4AEAA01E1DE77D37513F65AAE38F173C /* VaultService.swift in Sources */ = {isa = PBXBuildFile; fileRef = 4B3FB9FAA4201C2F4609E484FFBB3B12 /* VaultService.swift */; };
-		4CF495EBBDB761C1E40CAA5C1130C47C /* RootViewController+Router.swift in Sources */ = {isa = PBXBuildFile; fileRef = 07BAA0DE0CD6E44BD0EEE803CD80F63B /* RootViewController+Router.swift */; };
-		4E11FE5158165F911535A1671D8BFF45 /* DirectDebitService.swift in Sources */ = {isa = PBXBuildFile; fileRef = E4D0F0D452759C447F4BE1A90F5FC9CB /* DirectDebitService.swift */; };
-		4E12FF457258C4BCA87436C2BD58DC11 /* ApplePayViewController+PassKit.swift in Sources */ = {isa = PBXBuildFile; fileRef = D8C61CD177496CBD5FEBE28A983DE8DA /* ApplePayViewController+PassKit.swift */; };
-		58F8B901B678A35C8BE636CBAF2A60B0 /* StringExtension.swift in Sources */ = {isa = PBXBuildFile; fileRef = ED69E7EC33B94191B8DE8CE5615F5BA3 /* StringExtension.swift */; };
-		5BCCE6C0FA18BFE78C63EC136390FD51 /* URLSessionStack.swift in Sources */ = {isa = PBXBuildFile; fileRef = 58AC897E03CE233BD738AF1F7BA9D58D /* URLSessionStack.swift */; };
-		5C7C054C1FC9F06AB2C76994A1400B12 /* CardFormViewController.swift in Sources */ = {isa = PBXBuildFile; fileRef = 34971B686041E0D013114386F65A4113 /* CardFormViewController.swift */; };
-		5D2B76D669D33C8703FE835DDC77EC2B /* PaymentMethodTokenizationRequest.swift in Sources */ = {isa = PBXBuildFile; fileRef = BF250BE036997B0160129EB218639027 /* PaymentMethodTokenizationRequest.swift */; };
-		5F64CA722F79B10A19AE0C7F6F28BFAA /* NetworkService.swift in Sources */ = {isa = PBXBuildFile; fileRef = 6C9838E8EFA842CDF6E6A7CE1F67CFD7 /* NetworkService.swift */; };
-		63C15F58103FCE81C7B984068BFBF593 /* CardFormViewController+CardScannerViewControllerDelegate.swift in Sources */ = {isa = PBXBuildFile; fileRef = 810BE9658E3BBD46841C35A024D93C89 /* CardFormViewController+CardScannerViewControllerDelegate.swift */; };
-		64D89D649600D07F10CB502B42968C30 /* CardFormViewModel.swift in Sources */ = {isa = PBXBuildFile; fileRef = 2885B4386A759FDF7479A86425443524 /* CardFormViewModel.swift */; };
-		6560E70AB519DBBA5E11E0C8A9F6E637 /* VaultPaymentMethodViewModel.swift in Sources */ = {isa = PBXBuildFile; fileRef = 96E26B9A4325E579985E6F58E30C3EE7 /* VaultPaymentMethodViewModel.swift */; };
-		6923028153637913E47A41BA321C3F3E /* UIButtonExtension.swift in Sources */ = {isa = PBXBuildFile; fileRef = 0FE6DF6DC5502D19C9B3B746FE1194A2 /* UIButtonExtension.swift */; };
-		6C023E924C6426DAFA2BF3A8C7114FA2 /* FormTextFieldType.swift in Sources */ = {isa = PBXBuildFile; fileRef = 411F142DE021D75EE960D5F44BD4AE6C /* FormTextFieldType.swift */; };
-		6D19F90AE0FAD8D02B709C00C38AB832 /* Logger.swift in Sources */ = {isa = PBXBuildFile; fileRef = BE71751AEA27AFCE5A9267344288F946 /* Logger.swift */; };
-		6DA2608766F07143314B7E83054331D7 /* TokenizationService.swift in Sources */ = {isa = PBXBuildFile; fileRef = 67EFBAADAA2818586A7D16C41B20C6EB /* TokenizationService.swift */; };
-		6DCF943EE41FCA36BF5E5BE8E4F16011 /* Pods-PrimerSDK_Tests-dummy.m in Sources */ = {isa = PBXBuildFile; fileRef = D66C3890C3566F38C935A2FFD9A237B0 /* Pods-PrimerSDK_Tests-dummy.m */; };
-		7C240F7D78121396B4843B4B8DA399AD /* Error.swift in Sources */ = {isa = PBXBuildFile; fileRef = 2EA5B0E11EC0D12123C54B82931646F5 /* Error.swift */; };
-		7F747D15B50DABAEB778D81879BF73AF /* PrimerContent.swift in Sources */ = {isa = PBXBuildFile; fileRef = FB68BE64471E29C23D306BC042F1A5D6 /* PrimerContent.swift */; };
-		804D77BD707D4124FC1A2E2ABFC6B8D0 /* UIViewExtensions.swift in Sources */ = {isa = PBXBuildFile; fileRef = 9CC827A90A26E6B25F1FC0EC4278D6ED /* UIViewExtensions.swift */; };
-		82C87FB9EE09951161BBE7492137C93D /* PaymentMethodComponent.swift in Sources */ = {isa = PBXBuildFile; fileRef = 4BDE830C78AC18E3993676C8C9A998B2 /* PaymentMethodComponent.swift */; };
-		885361FE494E88E194B62DB32562DE07 /* VaultCheckoutView.swift in Sources */ = {isa = PBXBuildFile; fileRef = A1A0CF2D9FB71F36A520B151B0F3120F /* VaultCheckoutView.swift */; };
-		8A513C3A79A3D42B55CF71A679A97AA5 /* Mask.swift in Sources */ = {isa = PBXBuildFile; fileRef = 18E83BAFA7D8CC1F7F586D0A64FDA44B /* Mask.swift */; };
-		8A5F8D1E6347A756B6F51FCF58DB99A9 /* Foundation.framework in Frameworks */ = {isa = PBXBuildFile; fileRef = 73010CC983E3809BECEE5348DA1BB8C6 /* Foundation.framework */; };
-		8AA94E0CCC1D7D62A4E292AA2EAC1C98 /* VaultCheckoutViewModel.swift in Sources */ = {isa = PBXBuildFile; fileRef = E9E668DF30EAC3FD85DC76C5B801825A /* VaultCheckoutViewModel.swift */; };
-		8C1406062480C4369D9194D1B377C347 /* CardScannerViewController+SimpleScanDelegate.swift in Sources */ = {isa = PBXBuildFile; fileRef = 7631BA9BD11758A3DE95BE309943FBC3 /* CardScannerViewController+SimpleScanDelegate.swift */; };
-		8D0625D54FBC223D387C16EF09B5511A /* OAuthViewController.swift in Sources */ = {isa = PBXBuildFile; fileRef = 4BD9359801074BF17D22955F9A47A06D /* OAuthViewController.swift */; };
-		8E7A45E075062E69A06DC0415ED9A572 /* ImageName.swift in Sources */ = {isa = PBXBuildFile; fileRef = E0B9E7AF29DA8FB165AB786E398583BD /* ImageName.swift */; };
-		8FE596CCF7C84DB5D4DF31289AA589F5 /* Primer.swift in Sources */ = {isa = PBXBuildFile; fileRef = 938C0FD5B3C4FF58AC51624CAFCD6E81 /* Primer.swift */; };
-		94480953EB39C1E9EC5C078EAD91C0C8 /* FormViewModel.swift in Sources */ = {isa = PBXBuildFile; fileRef = A9DFABF5673124D4DF0A85E5E8F6EEA9 /* FormViewModel.swift */; };
-		94ED4F67764D8DEFCC644E6107FA385F /* Pods-PrimerSDK_Tests-umbrella.h in Headers */ = {isa = PBXBuildFile; fileRef = EE9674DAD0C961C92687877090E1E047 /* Pods-PrimerSDK_Tests-umbrella.h */; settings = {ATTRIBUTES = (Public, ); }; };
-		959AD68C9DD83FACF413F3ECA2D2081B /* SingleCardIconComponent.swift in Sources */ = {isa = PBXBuildFile; fileRef = C1C0B359981BACD664E67C50736E40CD /* SingleCardIconComponent.swift */; };
-		98C2BC28355140BA21355CE876774A31 /* Foundation.framework in Frameworks */ = {isa = PBXBuildFile; fileRef = 73010CC983E3809BECEE5348DA1BB8C6 /* Foundation.framework */; };
-		995659215CAD9C1F069778B7E05D47E0 /* PrimerSDK-umbrella.h in Headers */ = {isa = PBXBuildFile; fileRef = 788283A46125BA744F7CB80E0124821F /* PrimerSDK-umbrella.h */; settings = {ATTRIBUTES = (Public, ); }; };
-		9DA6AD61DA8DE39F8F2B35849FD0D652 /* ExternalViewModel.swift in Sources */ = {isa = PBXBuildFile; fileRef = 1F2444922620DA980CE7D810A2D1B7A0 /* ExternalViewModel.swift */; };
-		A0966BCE5CC108E383FE58079B3686C5 /* ConfirmMandateViewModel.swift in Sources */ = {isa = PBXBuildFile; fileRef = 718B040670862D514F97615FF5D9FA1C /* ConfirmMandateViewModel.swift */; };
-		A25BDA2E3F8CF8472E6F3672F7752742 /* Route.swift in Sources */ = {isa = PBXBuildFile; fileRef = D6128B22CA014A845D05EA621378EA34 /* Route.swift */; };
-		A2A6EFAF1C019D17B5AE713A1DC19176 /* AppState.swift in Sources */ = {isa = PBXBuildFile; fileRef = CEC7F7BCF91AEF33EB72B442C4319ABE /* AppState.swift */; };
-		A54A6D8322BAC98669A74CEF8F8A49ED /* PrimerSessionFlow.swift in Sources */ = {isa = PBXBuildFile; fileRef = 314F8F183173AEEB0A8BBF7E9870D865 /* PrimerSessionFlow.swift */; };
-		A66D23512B821314A1EAE6FDEE53372A /* PaymentMethodToken.swift in Sources */ = {isa = PBXBuildFile; fileRef = 3792340ABC4C6367DDE1E2CDD689AF03 /* PaymentMethodToken.swift */; };
-		A745A88AC17B4E8F90ACB65F64069900 /* RootViewController.swift in Sources */ = {isa = PBXBuildFile; fileRef = 5711125803F4B3E7121376DE53544055 /* RootViewController.swift */; };
-		A8F63301B2575979DDDBAB8722519647 /* PaymentMethodConfigService.swift in Sources */ = {isa = PBXBuildFile; fileRef = 8B0BC3486E97724AF240182B9FD59164 /* PaymentMethodConfigService.swift */; };
-		AA0550169E644200714759918EE14521 /* ClientTokenService.swift in Sources */ = {isa = PBXBuildFile; fileRef = F4F65EEE1B820C297103C0E04864F58B /* ClientTokenService.swift */; };
-		AD318D80A6BF4FBA51FD4523EBD161CC /* DirectCheckoutViewModel.swift in Sources */ = {isa = PBXBuildFile; fileRef = A566636F198A0D2CA585E3D5331936D1 /* DirectCheckoutViewModel.swift */; };
-		B03452F52BE76748FEA630EFCDD1BB40 /* PrimerSDK.bundle in Resources */ = {isa = PBXBuildFile; fileRef = B1B089FED120D3E3C2DE41CA7F52C9FC /* PrimerSDK.bundle */; };
-		B33228453A2677292129223B2559BAE6 /* Localizable.strings in Sources */ = {isa = PBXBuildFile; fileRef = 359CD107450F90CBF5292DD74558606D /* Localizable.strings */; };
-		B5539C79D929FAD2F407911268A8FB31 /* VaultPaymentMethodViewController+ReloadDelegate.swift in Sources */ = {isa = PBXBuildFile; fileRef = 02C9619C7A746856FDA539462A4DD1AB /* VaultPaymentMethodViewController+ReloadDelegate.swift */; };
-		B886F58ECC5B25DE8605A0CCB041939D /* SuccessMessage.swift in Sources */ = {isa = PBXBuildFile; fileRef = 1F7CB93959D52BCA13E5F454031CD371 /* SuccessMessage.swift */; };
-		BA261D50685E10DA5D994FB1BF0F6CA9 /* DependencyInjection.swift in Sources */ = {isa = PBXBuildFile; fileRef = 00B45DA31F12BC7A75C19F9650EBACCD /* DependencyInjection.swift */; };
-		BAA81EC1B7967B1E7EE938BB81D7CDD5 /* CardButton.swift in Sources */ = {isa = PBXBuildFile; fileRef = F30E8A69185F9A29C1F70D3F4D5A7E3C /* CardButton.swift */; };
-		BE2DF70D789F16E5F6605ADCC2E1D7B7 /* PayPal.swift in Sources */ = {isa = PBXBuildFile; fileRef = 2293009A08312ADFB75EABDE89592446 /* PayPal.swift */; };
-		C3BC7DC327052A3D1C05694DF97AF8D2 /* FormViewController.swift in Sources */ = {isa = PBXBuildFile; fileRef = 4D73C24F69FAFAA21840A6AD3E5FD2E9 /* FormViewController.swift */; };
-		C605C5C0FB30354F1C18546CB526DE92 /* CountryCode.swift in Sources */ = {isa = PBXBuildFile; fileRef = A3DA590D73756040B4BCB86EB57A4533 /* CountryCode.swift */; };
-		CA6DEB6DF24428C68C3BB52A4242F69D /* FormView.swift in Sources */ = {isa = PBXBuildFile; fileRef = F7891196BE58B819ECC1AD886477F455 /* FormView.swift */; };
-		CCF8B92865E9262849E40BA128EB55D5 /* Currency.swift in Sources */ = {isa = PBXBuildFile; fileRef = 5DDFA87A10CEE2DE0AA457271E7529C7 /* Currency.swift */; };
-		D5605A886FD8128D4A5E5B16F2D073BD /* CardScannerViewModel.swift in Sources */ = {isa = PBXBuildFile; fileRef = E7D711796B51B48C94B3F6DEBE8AA509 /* CardScannerViewModel.swift */; };
-		D867D0F8391E709361322482682F7B90 /* AlertController.swift in Sources */ = {isa = PBXBuildFile; fileRef = EF10B98882DF691FEFCF24AB95680A95 /* AlertController.swift */; };
-		D983D1EE8C9398124C0B482DBB01F434 /* ConfirmMandateViewController.swift in Sources */ = {isa = PBXBuildFile; fileRef = EB82C12B384FEF18A557758ED53EFA0E /* ConfirmMandateViewController.swift */; };
-		DBEDAF0818D3283A5AF723B5A1D4FF62 /* PaymentMethod.swift in Sources */ = {isa = PBXBuildFile; fileRef = 95A1761289B03C75B11FFB787DAD0DBD /* PaymentMethod.swift */; };
-		DC1D76ABD1C4949797594B8CC05B3081 /* ScannerView.swift in Sources */ = {isa = PBXBuildFile; fileRef = 78BC559E80C070091D26C2DD6831AB8C /* ScannerView.swift */; };
-		E15E526F4D1A3520D749FB9AD6DDE847 /* Localizable.strings in Sources */ = {isa = PBXBuildFile; fileRef = FC85FBC8E4C0B5A45D794E04F03EE4E5 /* Localizable.strings */; };
-		E22B017B05686C5610DF550B3EA9D351 /* VaultCheckoutViewController+ReloadDelegate.swift in Sources */ = {isa = PBXBuildFile; fileRef = C55B823D32B968DF34C2ED1A84498269 /* VaultCheckoutViewController+ReloadDelegate.swift */; };
-		E83B97C41063486F6CCC727B3C6E2A01 /* VaultCheckoutViewController.swift in Sources */ = {isa = PBXBuildFile; fileRef = E07C466B8297D6ACCEC3C5A4B545894D /* VaultCheckoutViewController.swift */; };
-		EB4A3E13FFCF57ECC5EC445CB92F05B1 /* ApplePayViewModel.swift in Sources */ = {isa = PBXBuildFile; fileRef = D0511DB0F3A2E77792AE772F5B4ECA2C /* ApplePayViewModel.swift */; };
-		F041BB3799EC97C40470142DEF71F75F /* Optional+Extensions.swift in Sources */ = {isa = PBXBuildFile; fileRef = 2240B191F0D6AD0FC30ADF9EF43DAEF8 /* Optional+Extensions.swift */; };
-		F101138B4548E97CBB4A212151251B1D /* ApplePay.swift in Sources */ = {isa = PBXBuildFile; fileRef = 2B487D300B80D0145FCD682C4622EC3A /* ApplePay.swift */; };
-		F34975F9C100E3D86A3DDBDD886D341A /* Icons.xcassets in Resources */ = {isa = PBXBuildFile; fileRef = 3B83B827611E983724927B4C9CEBA0A6 /* Icons.xcassets */; };
-		F4424FAE5DFB45E5506B9762BCD3E44B /* PrimerSettings.swift in Sources */ = {isa = PBXBuildFile; fileRef = 1FBCBF0BED74D27A2EFD82DED549F63A /* PrimerSettings.swift */; };
-		F6BEEAB76331518339EA4D0EC315A53D /* PrimerAPIClient.swift in Sources */ = {isa = PBXBuildFile; fileRef = F582D01C8FB78F29671D36AB306108DD /* PrimerAPIClient.swift */; };
-		F8BB934081698B55004D4B38C96C3C71 /* VaultPaymentMethodViewController+TableView.swift in Sources */ = {isa = PBXBuildFile; fileRef = 6C1965D7FAE0C466A6B7B17C5781EA05 /* VaultPaymentMethodViewController+TableView.swift */; };
-		FABEC95DC4CD2D3A92E6C8ABE212F9ED /* CardFormView.swift in Sources */ = {isa = PBXBuildFile; fileRef = 8B2EFABCD377414AB44A3D5A0B02A8C5 /* CardFormView.swift */; };
-		FB1BE7384C078865B43822CCD1FB7B71 /* FormType.swift in Sources */ = {isa = PBXBuildFile; fileRef = EEB7FFABDB327A2ED9E5D6AD3468B122 /* FormType.swift */; };
-		FC88BCB3737D85E3F10544C6378F5172 /* ErrorHandler.swift in Sources */ = {isa = PBXBuildFile; fileRef = 28F4F6538C6EFCF7B55D975148BE32B1 /* ErrorHandler.swift */; };
-		FD043C330459137DB182FD66EDDDFF5A /* VaultPaymentMethodView.swift in Sources */ = {isa = PBXBuildFile; fileRef = AEC04FEFB19629B951E844518E9D2E29 /* VaultPaymentMethodView.swift */; };
-		FE8CBE37FD4F4BF8D44088AEE4D3577C /* VaultPaymentMethodViewController.swift in Sources */ = {isa = PBXBuildFile; fileRef = EB9A75F7C9E4034C403570EC182ACCD4 /* VaultPaymentMethodViewController.swift */; };
-/* End PBXBuildFile section */
-
-/* Begin PBXContainerItemProxy section */
-		8215E3497A9F9ED4108584FACAB8A952 /* PBXContainerItemProxy */ = {
->>>>>>> dc9a2cd0
+		46D999F35C3A5B80F90422A4B981C2C0 /* PBXContainerItemProxy */ = {
+			isa = PBXContainerItemProxy;
+			containerPortal = BFDFE7DC352907FC980B868725387E98 /* Project object */;
+			proxyType = 1;
+			remoteGlobalIDString = F3BE9108C53B53949406218CEA55E0B2;
+			remoteInfo = PrimerSDK;
+		};
+		486E59470FFD5523C50942D4FB98B411 /* PBXContainerItemProxy */ = {
+			isa = PBXContainerItemProxy;
+			containerPortal = BFDFE7DC352907FC980B868725387E98 /* Project object */;
+			proxyType = 1;
+			remoteGlobalIDString = 6C144A762E9B598392AFFEC8F873746A;
+			remoteInfo = "Pods-PrimerSDK_Example";
+		};
+		8F4D3C56031F8978C08EB3314DEF9753 /* PBXContainerItemProxy */ = {
 			isa = PBXContainerItemProxy;
 			containerPortal = BFDFE7DC352907FC980B868725387E98 /* Project object */;
 			proxyType = 1;
 			remoteGlobalIDString = 5DF402BF8CDA6E8105D5104E2A8B0062;
 			remoteInfo = "PrimerSDK-PrimerSDK";
 		};
-<<<<<<< HEAD
-		0C897F9D519C861631D4B07B8BD427D3 /* PBXContainerItemProxy */ = {
-=======
-		EB57664CEEF208CDE890EC1EFB1CCD42 /* PBXContainerItemProxy */ = {
->>>>>>> dc9a2cd0
-			isa = PBXContainerItemProxy;
-			containerPortal = BFDFE7DC352907FC980B868725387E98 /* Project object */;
-			proxyType = 1;
-			remoteGlobalIDString = 6C144A762E9B598392AFFEC8F873746A;
-			remoteInfo = "Pods-PrimerSDK_Example";
-		};
-<<<<<<< HEAD
-		C144FCABDAC9B4B41A002B37E0AD1CDE /* PBXContainerItemProxy */ = {
-=======
-		EEFE2ED8C2B35FB8FBA5A1B404E42CC6 /* PBXContainerItemProxy */ = {
->>>>>>> dc9a2cd0
-			isa = PBXContainerItemProxy;
-			containerPortal = BFDFE7DC352907FC980B868725387E98 /* Project object */;
-			proxyType = 1;
-			remoteGlobalIDString = F3BE9108C53B53949406218CEA55E0B2;
-			remoteInfo = PrimerSDK;
-		};
 /* End PBXContainerItemProxy section */
 
 /* Begin PBXFileReference section */
-<<<<<<< HEAD
-		016B7CB2BE4F567FFDAB9DEC2CEC85DD /* ConfirmMandateView.swift */ = {isa = PBXFileReference; includeInIndex = 1; lastKnownFileType = sourcecode.swift; path = ConfirmMandateView.swift; sourceTree = "<group>"; };
-		02D5CFCC64A15833C48EE5E7BEA41DB0 /* TransitioningDelegate.swift */ = {isa = PBXFileReference; includeInIndex = 1; lastKnownFileType = sourcecode.swift; path = TransitioningDelegate.swift; sourceTree = "<group>"; };
-		054E9E4FA6DD18B44B20A60A1B4E1A3E /* RootViewController.swift */ = {isa = PBXFileReference; includeInIndex = 1; lastKnownFileType = sourcecode.swift; path = RootViewController.swift; sourceTree = "<group>"; };
-		067CC82E7EB8826267B1FE5A34BC17D4 /* KlarnaService.swift */ = {isa = PBXFileReference; includeInIndex = 1; lastKnownFileType = sourcecode.swift; path = KlarnaService.swift; sourceTree = "<group>"; };
-		089F68B6DA0C46FCD7488F3531DA7354 /* ClientTokenService.swift */ = {isa = PBXFileReference; includeInIndex = 1; lastKnownFileType = sourcecode.swift; path = ClientTokenService.swift; sourceTree = "<group>"; };
-		09E86D8200E8C7C998F7C675B998FA06 /* JSONParser.swift */ = {isa = PBXFileReference; includeInIndex = 1; lastKnownFileType = sourcecode.swift; path = JSONParser.swift; sourceTree = "<group>"; };
-		0C0FC76D48E7FFED3E633A7641D47C77 /* Currency.swift */ = {isa = PBXFileReference; includeInIndex = 1; lastKnownFileType = sourcecode.swift; path = Currency.swift; sourceTree = "<group>"; };
-		104CC3F9978325DAB35841C8DFBEDAC0 /* ApplePayViewModel.swift */ = {isa = PBXFileReference; includeInIndex = 1; lastKnownFileType = sourcecode.swift; path = ApplePayViewModel.swift; sourceTree = "<group>"; };
-		1166555991648DAE90571D14670EB614 /* FormTextFieldType.swift */ = {isa = PBXFileReference; includeInIndex = 1; lastKnownFileType = sourcecode.swift; path = FormTextFieldType.swift; sourceTree = "<group>"; };
-		1550C2C42604AE05001EF655 /* UIButtonExtension.swift */ = {isa = PBXFileReference; fileEncoding = 4; lastKnownFileType = sourcecode.swift; path = UIButtonExtension.swift; sourceTree = "<group>"; };
-		1550C2C52604AE05001EF655 /* PresentationController.swift */ = {isa = PBXFileReference; fileEncoding = 4; lastKnownFileType = sourcecode.swift; path = PresentationController.swift; sourceTree = "<group>"; };
-		1550C2C62604AE05001EF655 /* UITextFieldExtensions.swift */ = {isa = PBXFileReference; fileEncoding = 4; lastKnownFileType = sourcecode.swift; path = UITextFieldExtensions.swift; sourceTree = "<group>"; };
-		1550C2C72604AE05001EF655 /* Logger.swift */ = {isa = PBXFileReference; fileEncoding = 4; lastKnownFileType = sourcecode.swift; path = Logger.swift; sourceTree = "<group>"; };
-		1550C2C82604AE05001EF655 /* BundleExtension.swift */ = {isa = PBXFileReference; fileEncoding = 4; lastKnownFileType = sourcecode.swift; path = BundleExtension.swift; sourceTree = "<group>"; };
-		1550C2C92604AE05001EF655 /* UITableViewCellExtensions.swift */ = {isa = PBXFileReference; fileEncoding = 4; lastKnownFileType = sourcecode.swift; path = UITableViewCellExtensions.swift; sourceTree = "<group>"; };
-		1550C2CA2604AE05001EF655 /* URLExtension.swift */ = {isa = PBXFileReference; fileEncoding = 4; lastKnownFileType = sourcecode.swift; path = URLExtension.swift; sourceTree = "<group>"; };
-		1550C2CB2604AE05001EF655 /* Validation.swift */ = {isa = PBXFileReference; fileEncoding = 4; lastKnownFileType = sourcecode.swift; path = Validation.swift; sourceTree = "<group>"; };
-		1550C2CC2604AE05001EF655 /* Mask.swift */ = {isa = PBXFileReference; fileEncoding = 4; lastKnownFileType = sourcecode.swift; path = Mask.swift; sourceTree = "<group>"; };
-		1550C2CD2604AE05001EF655 /* UIViewControllerExtensions.swift */ = {isa = PBXFileReference; fileEncoding = 4; lastKnownFileType = sourcecode.swift; path = UIViewControllerExtensions.swift; sourceTree = "<group>"; };
-		1550C2CE2604AE05001EF655 /* UIDeviceExtension.swift */ = {isa = PBXFileReference; fileEncoding = 4; lastKnownFileType = sourcecode.swift; path = UIDeviceExtension.swift; sourceTree = "<group>"; };
-		1550C2CF2604AE05001EF655 /* UIViewExtensions.swift */ = {isa = PBXFileReference; fileEncoding = 4; lastKnownFileType = sourcecode.swift; path = UIViewExtensions.swift; sourceTree = "<group>"; };
-		1550C2D02604AE05001EF655 /* Optional+Extensions.swift */ = {isa = PBXFileReference; fileEncoding = 4; lastKnownFileType = sourcecode.swift; path = "Optional+Extensions.swift"; sourceTree = "<group>"; };
-		1550C2D12604AE05001EF655 /* StringExtension.swift */ = {isa = PBXFileReference; fileEncoding = 4; lastKnownFileType = sourcecode.swift; path = StringExtension.swift; sourceTree = "<group>"; };
-		1550C2D22604AE05001EF655 /* UIScrollViewExtension.swift */ = {isa = PBXFileReference; fileEncoding = 4; lastKnownFileType = sourcecode.swift; path = UIScrollViewExtension.swift; sourceTree = "<group>"; };
-		1550C2D32604AE05001EF655 /* UserDefaultsExtension.swift */ = {isa = PBXFileReference; fileEncoding = 4; lastKnownFileType = sourcecode.swift; path = UserDefaultsExtension.swift; sourceTree = "<group>"; };
-		1550C2D42604AE05001EF655 /* DateExtension.swift */ = {isa = PBXFileReference; fileEncoding = 4; lastKnownFileType = sourcecode.swift; path = DateExtension.swift; sourceTree = "<group>"; };
-		16EB5861137CFE0B3F823AB92CD593EC /* ImageName.swift */ = {isa = PBXFileReference; includeInIndex = 1; lastKnownFileType = sourcecode.swift; path = ImageName.swift; sourceTree = "<group>"; };
-		1D8470D531AC9B6E68BF9C00D0D05CE5 /* ScannerView.swift */ = {isa = PBXFileReference; includeInIndex = 1; lastKnownFileType = sourcecode.swift; path = ScannerView.swift; sourceTree = "<group>"; };
-		21927FB205B2644D440E7DA682668DFB /* PrimerTheme.swift */ = {isa = PBXFileReference; includeInIndex = 1; lastKnownFileType = sourcecode.swift; path = PrimerTheme.swift; sourceTree = "<group>"; };
+		00160D91066209600EDCEFB6BA4EC572 /* Optional+Extensions.swift */ = {isa = PBXFileReference; includeInIndex = 1; lastKnownFileType = sourcecode.swift; path = "Optional+Extensions.swift"; sourceTree = "<group>"; };
+		004B0532067F3C68C0A6B8E2EAFC100F /* TransitioningDelegate.swift */ = {isa = PBXFileReference; includeInIndex = 1; lastKnownFileType = sourcecode.swift; path = TransitioningDelegate.swift; sourceTree = "<group>"; };
+		01865CFFBC8B5E9CE76F119F879AA129 /* Endpoint.swift */ = {isa = PBXFileReference; includeInIndex = 1; lastKnownFileType = sourcecode.swift; path = Endpoint.swift; sourceTree = "<group>"; };
+		0AEF148B51A0FFBB1D899846EFC941AD /* UIDeviceExtension.swift */ = {isa = PBXFileReference; includeInIndex = 1; lastKnownFileType = sourcecode.swift; path = UIDeviceExtension.swift; sourceTree = "<group>"; };
+		0B948B5C2499077AF686A96EF14EF19E /* VaultCheckoutViewController+ReloadDelegate.swift */ = {isa = PBXFileReference; includeInIndex = 1; lastKnownFileType = sourcecode.swift; path = "VaultCheckoutViewController+ReloadDelegate.swift"; sourceTree = "<group>"; };
+		0D3D65B29C274D50B92BCC1FD21FD5EA /* VaultPaymentMethodViewController+ReloadDelegate.swift */ = {isa = PBXFileReference; includeInIndex = 1; lastKnownFileType = sourcecode.swift; path = "VaultPaymentMethodViewController+ReloadDelegate.swift"; sourceTree = "<group>"; };
+		0DCBF733156BCC02DCFE30296D183E19 /* Route.swift */ = {isa = PBXFileReference; includeInIndex = 1; lastKnownFileType = sourcecode.swift; path = Route.swift; sourceTree = "<group>"; };
+		14FAA50C1A9CDDAF076D12AB0CE364B1 /* UXMode.swift */ = {isa = PBXFileReference; includeInIndex = 1; lastKnownFileType = sourcecode.swift; path = UXMode.swift; sourceTree = "<group>"; };
+		15542B527880F3238E547CDA0560B07C /* Localizable.strings */ = {isa = PBXFileReference; includeInIndex = 1; lastKnownFileType = text.plist.strings; name = Localizable.strings; path = en.lproj/Localizable.strings; sourceTree = "<group>"; };
+		1692639441AC3963EACE12C49486F9E8 /* ImageName.swift */ = {isa = PBXFileReference; includeInIndex = 1; lastKnownFileType = sourcecode.swift; path = ImageName.swift; sourceTree = "<group>"; };
+		19FA7C1D9831E9A0E012A6A0346FC23A /* DateExtension.swift */ = {isa = PBXFileReference; includeInIndex = 1; lastKnownFileType = sourcecode.swift; path = DateExtension.swift; sourceTree = "<group>"; };
+		1B6EE618906E757FDCC0AE165C09D135 /* Error.swift */ = {isa = PBXFileReference; includeInIndex = 1; lastKnownFileType = sourcecode.swift; path = Error.swift; sourceTree = "<group>"; };
+		1BBBB95938F35D9C5E3135A934C9A370 /* UIViewControllerExtensions.swift */ = {isa = PBXFileReference; includeInIndex = 1; lastKnownFileType = sourcecode.swift; path = UIViewControllerExtensions.swift; sourceTree = "<group>"; };
+		1F3DEF5B412EF2700AB11ADD54D1A1EE /* PrimerSDK-prefix.pch */ = {isa = PBXFileReference; includeInIndex = 1; lastKnownFileType = sourcecode.c.h; path = "PrimerSDK-prefix.pch"; sourceTree = "<group>"; };
+		1FED86071E7F09A195C128E9BAD97957 /* PrimerSettings.swift */ = {isa = PBXFileReference; includeInIndex = 1; lastKnownFileType = sourcecode.swift; path = PrimerSettings.swift; sourceTree = "<group>"; };
 		21F4ACB1142B1B9457658584BF5CD35A /* Pods-PrimerSDK_Example-dummy.m */ = {isa = PBXFileReference; includeInIndex = 1; lastKnownFileType = sourcecode.c.objc; path = "Pods-PrimerSDK_Example-dummy.m"; sourceTree = "<group>"; };
-		227537696797F246F010DC0A3BB9FCB1 /* README.md */ = {isa = PBXFileReference; includeInIndex = 1; lastKnownFileType = net.daringfireball.markdown; path = README.md; sourceTree = "<group>"; };
 		23FD1D157B8C8E7148BE8A7D354A051F /* Pods_PrimerSDK_Tests.framework */ = {isa = PBXFileReference; explicitFileType = wrapper.framework; includeInIndex = 0; path = Pods_PrimerSDK_Tests.framework; sourceTree = BUILT_PRODUCTS_DIR; };
-		255B5769F7F9D37EF25B23BE1A4C3B9B /* OAuthViewController.swift */ = {isa = PBXFileReference; includeInIndex = 1; lastKnownFileType = sourcecode.swift; path = OAuthViewController.swift; sourceTree = "<group>"; };
-		25EEE7D2E106CAF9476CC8254C9F5FEF /* CardButton.swift */ = {isa = PBXFileReference; includeInIndex = 1; lastKnownFileType = sourcecode.swift; path = CardButton.swift; sourceTree = "<group>"; };
-		2879262C6E466D4DF33E77E7DDB641DF /* DirectDebitService.swift */ = {isa = PBXFileReference; includeInIndex = 1; lastKnownFileType = sourcecode.swift; path = DirectDebitService.swift; sourceTree = "<group>"; };
-		28E1EFBCA0F71E12A1A7DD5C4D725D69 /* PrimerSettings.swift */ = {isa = PBXFileReference; includeInIndex = 1; lastKnownFileType = sourcecode.swift; path = PrimerSettings.swift; sourceTree = "<group>"; };
 		28E47791C9F9D0A9BA05C719761A4F3F /* PrimerSDK.framework */ = {isa = PBXFileReference; explicitFileType = wrapper.framework; includeInIndex = 0; path = PrimerSDK.framework; sourceTree = BUILT_PRODUCTS_DIR; };
-		2ABA3E5FEA4D1F2F5E67F23E40A9C244 /* PaymentMethodComponent.swift */ = {isa = PBXFileReference; includeInIndex = 1; lastKnownFileType = sourcecode.swift; path = PaymentMethodComponent.swift; sourceTree = "<group>"; };
-		32A9F7C66E1ECAF7CE63A0644EB2C5C1 /* FormType.swift */ = {isa = PBXFileReference; includeInIndex = 1; lastKnownFileType = sourcecode.swift; path = FormType.swift; sourceTree = "<group>"; };
-		346B23353624B9DA261C0660C125E549 /* SingleCardIconComponent.swift */ = {isa = PBXFileReference; includeInIndex = 1; lastKnownFileType = sourcecode.swift; path = SingleCardIconComponent.swift; sourceTree = "<group>"; };
-		3540F8B93BC7B9E09F47B3F43B777B58 /* Parser.swift */ = {isa = PBXFileReference; includeInIndex = 1; lastKnownFileType = sourcecode.swift; path = Parser.swift; sourceTree = "<group>"; };
+		2B0B88C3F8634097BE233E2F11290872 /* ConfirmMandateViewModel.swift */ = {isa = PBXFileReference; includeInIndex = 1; lastKnownFileType = sourcecode.swift; path = ConfirmMandateViewModel.swift; sourceTree = "<group>"; };
+		2B0C71077381654066C484834ED9D8D4 /* UserDefaultsExtension.swift */ = {isa = PBXFileReference; includeInIndex = 1; lastKnownFileType = sourcecode.swift; path = UserDefaultsExtension.swift; sourceTree = "<group>"; };
+		2EFDC3371E229698D179F549988103C2 /* VaultPaymentMethodViewController.swift */ = {isa = PBXFileReference; includeInIndex = 1; lastKnownFileType = sourcecode.swift; path = VaultPaymentMethodViewController.swift; sourceTree = "<group>"; };
+		313D5F6FA2C02A99B84EF1DD9CA83C7B /* ClientTokenService.swift */ = {isa = PBXFileReference; includeInIndex = 1; lastKnownFileType = sourcecode.swift; path = ClientTokenService.swift; sourceTree = "<group>"; };
+		316B17EC0C932B2D176F5F7B36DCEE4F /* ApplePay.swift */ = {isa = PBXFileReference; includeInIndex = 1; lastKnownFileType = sourcecode.swift; path = ApplePay.swift; sourceTree = "<group>"; };
+		334D64768154127C21191EBB14664540 /* ClientToken.swift */ = {isa = PBXFileReference; includeInIndex = 1; lastKnownFileType = sourcecode.swift; path = ClientToken.swift; sourceTree = "<group>"; };
+		34B8C736C78BE63B76389378B346DBFC /* Consolable.swift */ = {isa = PBXFileReference; includeInIndex = 1; lastKnownFileType = sourcecode.swift; path = Consolable.swift; sourceTree = "<group>"; };
 		3780FF276696624E5AD4A629D4CC4AD8 /* Pods-PrimerSDK_Example-umbrella.h */ = {isa = PBXFileReference; includeInIndex = 1; lastKnownFileType = sourcecode.c.h; path = "Pods-PrimerSDK_Example-umbrella.h"; sourceTree = "<group>"; };
-		3A887125DB96F7364EBDE23AC0B29C9A /* SuccessViewController.swift */ = {isa = PBXFileReference; includeInIndex = 1; lastKnownFileType = sourcecode.swift; path = SuccessViewController.swift; sourceTree = "<group>"; };
+		3933F1B8F4F82CCE56F096FF26AB2A21 /* PrimerSDK.modulemap */ = {isa = PBXFileReference; includeInIndex = 1; lastKnownFileType = sourcecode.module; path = PrimerSDK.modulemap; sourceTree = "<group>"; };
+		3AB2DC565938DAAF6501269D5BA058EF /* CountryCode.swift */ = {isa = PBXFileReference; includeInIndex = 1; lastKnownFileType = sourcecode.swift; path = CountryCode.swift; sourceTree = "<group>"; };
+		3ACFF0F6491D4C02FBEF5E5680230CEB /* Primer.swift */ = {isa = PBXFileReference; includeInIndex = 1; lastKnownFileType = sourcecode.swift; path = Primer.swift; sourceTree = "<group>"; };
 		3C474C1A0DABE2A3F404B63D4D59F30C /* Pods-PrimerSDK_Example.debug.xcconfig */ = {isa = PBXFileReference; includeInIndex = 1; lastKnownFileType = text.xcconfig; path = "Pods-PrimerSDK_Example.debug.xcconfig"; sourceTree = "<group>"; };
-		3DCA9FBA78BCF8A9F15E95CE0C961030 /* Localizable.strings */ = {isa = PBXFileReference; includeInIndex = 1; lastKnownFileType = text.plist.strings; name = Localizable.strings; path = fr.lproj/Localizable.strings; sourceTree = "<group>"; };
-		3E170C90DC516D002DC682E42CA134CF /* Localizable.strings */ = {isa = PBXFileReference; includeInIndex = 1; lastKnownFileType = text.plist.strings; name = Localizable.strings; path = en.lproj/Localizable.strings; sourceTree = "<group>"; };
+		3D74E336FF963C266F3753E3E0D41F84 /* PrimerAPIClient.swift */ = {isa = PBXFileReference; includeInIndex = 1; lastKnownFileType = sourcecode.swift; path = PrimerAPIClient.swift; sourceTree = "<group>"; };
+		42D589D344C0419D570BA1369E12C331 /* CardButton.swift */ = {isa = PBXFileReference; includeInIndex = 1; lastKnownFileType = sourcecode.swift; path = CardButton.swift; sourceTree = "<group>"; };
+		4314D1CAB1BE3CAB84A4A3CD4156B812 /* CardScannerViewController.swift */ = {isa = PBXFileReference; includeInIndex = 1; lastKnownFileType = sourcecode.swift; path = CardScannerViewController.swift; sourceTree = "<group>"; };
+		44FA9DC2DB58744D611498AE6EDB712E /* FormViewController.swift */ = {isa = PBXFileReference; includeInIndex = 1; lastKnownFileType = sourcecode.swift; path = FormViewController.swift; sourceTree = "<group>"; };
+		45545982C3C3FD3FD12A5F3EA1AC8790 /* SingleCardIconComponent.swift */ = {isa = PBXFileReference; includeInIndex = 1; lastKnownFileType = sourcecode.swift; path = SingleCardIconComponent.swift; sourceTree = "<group>"; };
+		464F2AE1BF8321B43956BBCFECC9F73A /* VaultCheckoutView.swift */ = {isa = PBXFileReference; includeInIndex = 1; lastKnownFileType = sourcecode.swift; path = VaultCheckoutView.swift; sourceTree = "<group>"; };
 		48627A99264E6679D85F177DBB79DA83 /* Pods-PrimerSDK_Tests-Info.plist */ = {isa = PBXFileReference; includeInIndex = 1; lastKnownFileType = text.plist.xml; path = "Pods-PrimerSDK_Tests-Info.plist"; sourceTree = "<group>"; };
-		4C78E878C55129A8EBB4401980DDC60B /* CardScannerViewModel.swift */ = {isa = PBXFileReference; includeInIndex = 1; lastKnownFileType = sourcecode.swift; path = CardScannerViewModel.swift; sourceTree = "<group>"; };
+		48CD72BBA8E9BA00B4ED0AA6BE48987C /* UITableViewCellExtensions.swift */ = {isa = PBXFileReference; includeInIndex = 1; lastKnownFileType = sourcecode.swift; path = UITableViewCellExtensions.swift; sourceTree = "<group>"; };
 		4D3869E0A461E802A5916AA6523517A4 /* Pods_PrimerSDK_Example.framework */ = {isa = PBXFileReference; explicitFileType = wrapper.framework; includeInIndex = 0; path = Pods_PrimerSDK_Example.framework; sourceTree = BUILT_PRODUCTS_DIR; };
-		4E5E79CB7386685CB75764B5A50F9437 /* PayPal.swift */ = {isa = PBXFileReference; includeInIndex = 1; lastKnownFileType = sourcecode.swift; path = PayPal.swift; sourceTree = "<group>"; };
-		51F020C8F1AE9605FD4F2513A18F301E /* VaultPaymentMethodViewController+ReloadDelegate.swift */ = {isa = PBXFileReference; includeInIndex = 1; lastKnownFileType = sourcecode.swift; path = "VaultPaymentMethodViewController+ReloadDelegate.swift"; sourceTree = "<group>"; };
-		541FAC0A06205F0ADC7CCFE92AF32BE7 /* ResourceBundle-PrimerSDK-PrimerSDK-Info.plist */ = {isa = PBXFileReference; includeInIndex = 1; lastKnownFileType = text.plist.xml; path = "ResourceBundle-PrimerSDK-PrimerSDK-Info.plist"; sourceTree = "<group>"; };
-		57C5C179CB53AA11B8FCA8740DDDEEC3 /* CardFormViewController.swift */ = {isa = PBXFileReference; includeInIndex = 1; lastKnownFileType = sourcecode.swift; path = CardFormViewController.swift; sourceTree = "<group>"; };
+		4DD43DBA865453372E234E76593F9075 /* PrimerSDK-dummy.m */ = {isa = PBXFileReference; includeInIndex = 1; lastKnownFileType = sourcecode.c.objc; path = "PrimerSDK-dummy.m"; sourceTree = "<group>"; };
+		4EDFE58E7FF0F99DDD0DF5AD32045C83 /* PaymentMethodToken.swift */ = {isa = PBXFileReference; includeInIndex = 1; lastKnownFileType = sourcecode.swift; path = PaymentMethodToken.swift; sourceTree = "<group>"; };
+		4F6042082044A356CF1F3BA8020270C5 /* FormView.swift */ = {isa = PBXFileReference; includeInIndex = 1; lastKnownFileType = sourcecode.swift; path = FormView.swift; sourceTree = "<group>"; };
+		52721A61504F51ED17DBF21E9BBCE575 /* URLSessionStack.swift */ = {isa = PBXFileReference; includeInIndex = 1; lastKnownFileType = sourcecode.swift; path = URLSessionStack.swift; sourceTree = "<group>"; };
+		52827F60622ED315AAFAFD7359680903 /* PrimerAPI.swift */ = {isa = PBXFileReference; includeInIndex = 1; lastKnownFileType = sourcecode.swift; path = PrimerAPI.swift; sourceTree = "<group>"; };
+		542A533BC8D17B2B88714A015DD3E245 /* PrimerSDK-Info.plist */ = {isa = PBXFileReference; includeInIndex = 1; lastKnownFileType = text.plist.xml; path = "PrimerSDK-Info.plist"; sourceTree = "<group>"; };
+		54BD26566833C26E3A889AC68CA9A1DE /* ConfirmMandateView.swift */ = {isa = PBXFileReference; includeInIndex = 1; lastKnownFileType = sourcecode.swift; path = ConfirmMandateView.swift; sourceTree = "<group>"; };
 		582FD3213F3E32AF1194EEDF7C3BCD3F /* Pods-PrimerSDK_Example-acknowledgements.plist */ = {isa = PBXFileReference; includeInIndex = 1; lastKnownFileType = text.plist.xml; path = "Pods-PrimerSDK_Example-acknowledgements.plist"; sourceTree = "<group>"; };
-		5E0EF6BAB3E0BB9654A7C38395C4DD93 /* TokenizationService.swift */ = {isa = PBXFileReference; includeInIndex = 1; lastKnownFileType = sourcecode.swift; path = TokenizationService.swift; sourceTree = "<group>"; };
+		58DFBDCD5490E164D4860791A90A9C2E /* ErrorHandler.swift */ = {isa = PBXFileReference; includeInIndex = 1; lastKnownFileType = sourcecode.swift; path = ErrorHandler.swift; sourceTree = "<group>"; };
+		592E5C509836B8B47EFA75FF96AD07D7 /* VaultPaymentMethodViewController+TableView.swift */ = {isa = PBXFileReference; includeInIndex = 1; lastKnownFileType = sourcecode.swift; path = "VaultPaymentMethodViewController+TableView.swift"; sourceTree = "<group>"; };
+		5A6BC7CCD7E7BEDA433D3F48EA4DD97C /* PaymentMethod.swift */ = {isa = PBXFileReference; includeInIndex = 1; lastKnownFileType = sourcecode.swift; path = PaymentMethod.swift; sourceTree = "<group>"; };
+		5C2924537E27F22186968D93B3C6543A /* PayPalService.swift */ = {isa = PBXFileReference; includeInIndex = 1; lastKnownFileType = sourcecode.swift; path = PayPalService.swift; sourceTree = "<group>"; };
+		5DE9C9521D29E9C36DFE9167D7E43560 /* VaultPaymentMethodViewModel.swift */ = {isa = PBXFileReference; includeInIndex = 1; lastKnownFileType = sourcecode.swift; path = VaultPaymentMethodViewModel.swift; sourceTree = "<group>"; };
+		5F4703370B3049F6B309533116ADFAC7 /* CardFormViewController+CardScannerViewControllerDelegate.swift */ = {isa = PBXFileReference; includeInIndex = 1; lastKnownFileType = sourcecode.swift; path = "CardFormViewController+CardScannerViewControllerDelegate.swift"; sourceTree = "<group>"; };
+		5F5C6C417E7E864A1E7A703B10CEFAE3 /* PrimerSDK-umbrella.h */ = {isa = PBXFileReference; includeInIndex = 1; lastKnownFileType = sourcecode.c.h; path = "PrimerSDK-umbrella.h"; sourceTree = "<group>"; };
+		5F999C98DC0FDE660952B0BF90AA7A4D /* DirectDebitService.swift */ = {isa = PBXFileReference; includeInIndex = 1; lastKnownFileType = sourcecode.swift; path = DirectDebitService.swift; sourceTree = "<group>"; };
+		61201136279621CDB2047DA6302AF95D /* Validation.swift */ = {isa = PBXFileReference; includeInIndex = 1; lastKnownFileType = sourcecode.swift; path = Validation.swift; sourceTree = "<group>"; };
+		61649F050AA2800B12B32C6AB29A4D21 /* OAuthViewModel.swift */ = {isa = PBXFileReference; includeInIndex = 1; lastKnownFileType = sourcecode.swift; path = OAuthViewModel.swift; sourceTree = "<group>"; };
 		639AE4928116FBD4FAE7B3DD6BD21271 /* Pods-PrimerSDK_Tests-acknowledgements.plist */ = {isa = PBXFileReference; includeInIndex = 1; lastKnownFileType = text.plist.xml; path = "Pods-PrimerSDK_Tests-acknowledgements.plist"; sourceTree = "<group>"; };
-		6524CFAD399A6848E9DE9CDEC89EB974 /* SuccessMessage.swift */ = {isa = PBXFileReference; includeInIndex = 1; lastKnownFileType = sourcecode.swift; path = SuccessMessage.swift; sourceTree = "<group>"; };
-		65CA633790FE1DCF0E8869FF6AD98AA1 /* Localizable.strings */ = {isa = PBXFileReference; includeInIndex = 1; lastKnownFileType = text.plist.strings; name = Localizable.strings; path = sv.lproj/Localizable.strings; sourceTree = "<group>"; };
-		6B4851432322FC1139E72A6C2D6096A2 /* VaultCheckoutView.swift */ = {isa = PBXFileReference; includeInIndex = 1; lastKnownFileType = sourcecode.swift; path = VaultCheckoutView.swift; sourceTree = "<group>"; };
-		6D163D355CA855431E5B3DC710DBFD15 /* PrimerSDK-prefix.pch */ = {isa = PBXFileReference; includeInIndex = 1; lastKnownFileType = sourcecode.c.h; path = "PrimerSDK-prefix.pch"; sourceTree = "<group>"; };
+		68DA6C166DB3D34A32B8214DBAA43F0A /* RootViewController+Router.swift */ = {isa = PBXFileReference; includeInIndex = 1; lastKnownFileType = sourcecode.swift; path = "RootViewController+Router.swift"; sourceTree = "<group>"; };
+		698D75CA3FE8FD46D8657B857D245F2A /* PrimerSDK.release.xcconfig */ = {isa = PBXFileReference; includeInIndex = 1; lastKnownFileType = text.xcconfig; path = PrimerSDK.release.xcconfig; sourceTree = "<group>"; };
+		6D7B33F6B04B8DB17C3F67693DE13C88 /* PaymentMethodTokenizationRequest.swift */ = {isa = PBXFileReference; includeInIndex = 1; lastKnownFileType = sourcecode.swift; path = PaymentMethodTokenizationRequest.swift; sourceTree = "<group>"; };
+		6D7B383D53ACC537C2DA9AE5281E5736 /* TokenizationService.swift */ = {isa = PBXFileReference; includeInIndex = 1; lastKnownFileType = sourcecode.swift; path = TokenizationService.swift; sourceTree = "<group>"; };
 		6F62EC7E7FE74F53F207CFD74D2416CA /* Pods-PrimerSDK_Example-Info.plist */ = {isa = PBXFileReference; includeInIndex = 1; lastKnownFileType = text.plist.xml; path = "Pods-PrimerSDK_Example-Info.plist"; sourceTree = "<group>"; };
-		71B934F5E65C9DA3926ED155D241EA9E /* VaultService.swift */ = {isa = PBXFileReference; includeInIndex = 1; lastKnownFileType = sourcecode.swift; path = VaultService.swift; sourceTree = "<group>"; };
+		6FD1C3E8E8D1691711D2A21B6C701415 /* DirectDebitMandate.swift */ = {isa = PBXFileReference; includeInIndex = 1; lastKnownFileType = sourcecode.swift; path = DirectDebitMandate.swift; sourceTree = "<group>"; };
+		6FD25CBBB375662A3C38B5C88BE1F8E4 /* ScannerView.swift */ = {isa = PBXFileReference; includeInIndex = 1; lastKnownFileType = sourcecode.swift; path = ScannerView.swift; sourceTree = "<group>"; };
 		73010CC983E3809BECEE5348DA1BB8C6 /* Foundation.framework */ = {isa = PBXFileReference; lastKnownFileType = wrapper.framework; name = Foundation.framework; path = Platforms/iPhoneOS.platform/Developer/SDKs/iPhoneOS14.0.sdk/System/Library/Frameworks/Foundation.framework; sourceTree = DEVELOPER_DIR; };
-		73BBA482CF65427952CB8354741927C6 /* VaultCheckoutViewController+ReloadDelegate.swift */ = {isa = PBXFileReference; includeInIndex = 1; lastKnownFileType = sourcecode.swift; path = "VaultCheckoutViewController+ReloadDelegate.swift"; sourceTree = "<group>"; };
-		752980D42F3179E3F05D8D585461B243 /* Primer.swift */ = {isa = PBXFileReference; includeInIndex = 1; lastKnownFileType = sourcecode.swift; path = Primer.swift; sourceTree = "<group>"; };
-		7993ED90485F154C03713E672EDBA20E /* PrimerSDK.release.xcconfig */ = {isa = PBXFileReference; includeInIndex = 1; lastKnownFileType = text.xcconfig; path = PrimerSDK.release.xcconfig; sourceTree = "<group>"; };
-		799E7DF1FD410DD226467D959A1CA21E /* ErrorViewController.swift */ = {isa = PBXFileReference; includeInIndex = 1; lastKnownFileType = sourcecode.swift; path = ErrorViewController.swift; sourceTree = "<group>"; };
-		7CD42ADC881B5ED130102106E73AD0FE /* FormViewModel.swift */ = {isa = PBXFileReference; includeInIndex = 1; lastKnownFileType = sourcecode.swift; path = FormViewModel.swift; sourceTree = "<group>"; };
-		82225E7D29ABD076E2734CB02376531D /* PaymentMethodConfig.swift */ = {isa = PBXFileReference; includeInIndex = 1; lastKnownFileType = sourcecode.swift; path = PaymentMethodConfig.swift; sourceTree = "<group>"; };
-		8275016097EC156EC14DD320E6138C57 /* Endpoint.swift */ = {isa = PBXFileReference; includeInIndex = 1; lastKnownFileType = sourcecode.swift; path = Endpoint.swift; sourceTree = "<group>"; };
-		836F6EB02F0F7699148C681626D2164C /* UXMode.swift */ = {isa = PBXFileReference; includeInIndex = 1; lastKnownFileType = sourcecode.swift; path = UXMode.swift; sourceTree = "<group>"; };
-		83BE411C5A0EA65227D0289293560804 /* VaultCheckoutViewController.swift */ = {isa = PBXFileReference; includeInIndex = 1; lastKnownFileType = sourcecode.swift; path = VaultCheckoutViewController.swift; sourceTree = "<group>"; };
-		8BD23FEDF9039D825AFA153C9EA45F8D /* DirectCheckoutViewModel.swift */ = {isa = PBXFileReference; includeInIndex = 1; lastKnownFileType = sourcecode.swift; path = DirectCheckoutViewModel.swift; sourceTree = "<group>"; };
-		8D2CECC2F0708E278F5E1565B1DA1953 /* VaultPaymentMethodViewController.swift */ = {isa = PBXFileReference; includeInIndex = 1; lastKnownFileType = sourcecode.swift; path = VaultPaymentMethodViewController.swift; sourceTree = "<group>"; };
-		91B38A59514E3DBBB8D9671262C774E7 /* DirectDebitMandate.swift */ = {isa = PBXFileReference; includeInIndex = 1; lastKnownFileType = sourcecode.swift; path = DirectDebitMandate.swift; sourceTree = "<group>"; };
-		96E225C3C363156FBAD617CC487911A0 /* FormViewController.swift */ = {isa = PBXFileReference; includeInIndex = 1; lastKnownFileType = sourcecode.swift; path = FormViewController.swift; sourceTree = "<group>"; };
-		97D5EDC4D3A561AF109953808C0F0B55 /* Route.swift */ = {isa = PBXFileReference; includeInIndex = 1; lastKnownFileType = sourcecode.swift; path = Route.swift; sourceTree = "<group>"; };
-		9D91BCE388DE549F3677FD01A18E0175 /* ClientToken.swift */ = {isa = PBXFileReference; includeInIndex = 1; lastKnownFileType = sourcecode.swift; path = ClientToken.swift; sourceTree = "<group>"; };
+		786C87853496AE4A215856E437A28959 /* NetworkService.swift */ = {isa = PBXFileReference; includeInIndex = 1; lastKnownFileType = sourcecode.swift; path = NetworkService.swift; sourceTree = "<group>"; };
+		79B62652574A0038BAA5BB85794BA918 /* PrimerDelegate.swift */ = {isa = PBXFileReference; includeInIndex = 1; lastKnownFileType = sourcecode.swift; path = PrimerDelegate.swift; sourceTree = "<group>"; };
+		7A13B05C19DB68989BA370FE2A0FB935 /* UIViewExtensions.swift */ = {isa = PBXFileReference; includeInIndex = 1; lastKnownFileType = sourcecode.swift; path = UIViewExtensions.swift; sourceTree = "<group>"; };
+		7C7639310108A9AB3D93BC1EF6400216 /* AlertController.swift */ = {isa = PBXFileReference; includeInIndex = 1; lastKnownFileType = sourcecode.swift; path = AlertController.swift; sourceTree = "<group>"; };
+		80D68CEB545766D0CCF2FD40678A164E /* PrimerSDK.debug.xcconfig */ = {isa = PBXFileReference; includeInIndex = 1; lastKnownFileType = text.xcconfig; path = PrimerSDK.debug.xcconfig; sourceTree = "<group>"; };
+		80F43C5BB1AC14EC0596215F5EDA308F /* FormViewModel.swift */ = {isa = PBXFileReference; includeInIndex = 1; lastKnownFileType = sourcecode.swift; path = FormViewModel.swift; sourceTree = "<group>"; };
+		82D36245CB1EB4E5EDFDF17111ECBF22 /* PayPal.swift */ = {isa = PBXFileReference; includeInIndex = 1; lastKnownFileType = sourcecode.swift; path = PayPal.swift; sourceTree = "<group>"; };
+		85250B8786113687C8D8960F134165C1 /* CardScannerViewController+SimpleScanDelegate.swift */ = {isa = PBXFileReference; includeInIndex = 1; lastKnownFileType = sourcecode.swift; path = "CardScannerViewController+SimpleScanDelegate.swift"; sourceTree = "<group>"; };
+		861C5DFEB56CF6B1FAF6A2579087A46D /* VaultService.swift */ = {isa = PBXFileReference; includeInIndex = 1; lastKnownFileType = sourcecode.swift; path = VaultService.swift; sourceTree = "<group>"; };
+		88153A7CA0313D5C3FE7D7882CAD1B78 /* PrimerTheme.swift */ = {isa = PBXFileReference; includeInIndex = 1; lastKnownFileType = sourcecode.swift; path = PrimerTheme.swift; sourceTree = "<group>"; };
+		88FA3D45687672CFC9B106DD689B1A72 /* VaultPaymentMethodView.swift */ = {isa = PBXFileReference; includeInIndex = 1; lastKnownFileType = sourcecode.swift; path = VaultPaymentMethodView.swift; sourceTree = "<group>"; };
+		8A2463C6AB7F316936DA10F121F571C7 /* README.md */ = {isa = PBXFileReference; includeInIndex = 1; lastKnownFileType = net.daringfireball.markdown; path = README.md; sourceTree = "<group>"; };
+		8AA576B3512BDBA50709E11414A78528 /* ApplePayViewController+PassKit.swift */ = {isa = PBXFileReference; includeInIndex = 1; lastKnownFileType = sourcecode.swift; path = "ApplePayViewController+PassKit.swift"; sourceTree = "<group>"; };
+		8BB025D79873B82B5D113E70949A0480 /* CardFormView.swift */ = {isa = PBXFileReference; includeInIndex = 1; lastKnownFileType = sourcecode.swift; path = CardFormView.swift; sourceTree = "<group>"; };
+		8D568C71453ED209C0287CD4C3056B46 /* DependencyInjection.swift */ = {isa = PBXFileReference; includeInIndex = 1; lastKnownFileType = sourcecode.swift; path = DependencyInjection.swift; sourceTree = "<group>"; };
+		8D5F76BC9F21842EF380BBACE1457881 /* ResourceBundle-PrimerSDK-PrimerSDK-Info.plist */ = {isa = PBXFileReference; includeInIndex = 1; lastKnownFileType = text.plist.xml; path = "ResourceBundle-PrimerSDK-PrimerSDK-Info.plist"; sourceTree = "<group>"; };
+		8F81428D23F26DA7CF5B05117B13A467 /* Parser.swift */ = {isa = PBXFileReference; includeInIndex = 1; lastKnownFileType = sourcecode.swift; path = Parser.swift; sourceTree = "<group>"; };
+		9391197D1BA071777BE70E80BE8FFD96 /* UIButtonExtension.swift */ = {isa = PBXFileReference; includeInIndex = 1; lastKnownFileType = sourcecode.swift; path = UIButtonExtension.swift; sourceTree = "<group>"; };
+		94ACC1852ADACD4EA0C9D7BE216300BB /* LICENSE */ = {isa = PBXFileReference; includeInIndex = 1; lastKnownFileType = text; path = LICENSE; sourceTree = "<group>"; };
+		96EE4B5F6ACACDF65C440E362915E04B /* Icons.xcassets */ = {isa = PBXFileReference; includeInIndex = 1; lastKnownFileType = folder.assetcatalog; name = Icons.xcassets; path = PrimerSDK/Assets/Icons.xcassets; sourceTree = "<group>"; };
+		987D8F98E532E497F14199E2B56A157C /* ApplePayViewModel.swift */ = {isa = PBXFileReference; includeInIndex = 1; lastKnownFileType = sourcecode.swift; path = ApplePayViewModel.swift; sourceTree = "<group>"; };
+		9922FF9119CA1A24D4C479BE04E864DE /* CardScannerViewModel.swift */ = {isa = PBXFileReference; includeInIndex = 1; lastKnownFileType = sourcecode.swift; path = CardScannerViewModel.swift; sourceTree = "<group>"; };
+		9D27AC76D35AF562F0FB885AFC8F9A18 /* FormType.swift */ = {isa = PBXFileReference; includeInIndex = 1; lastKnownFileType = sourcecode.swift; path = FormType.swift; sourceTree = "<group>"; };
 		9D940727FF8FB9C785EB98E56350EF41 /* Podfile */ = {isa = PBXFileReference; explicitFileType = text.script.ruby; includeInIndex = 1; indentWidth = 2; name = Podfile; path = ../Podfile; sourceTree = SOURCE_ROOT; tabWidth = 2; xcLanguageSpecificationIdentifier = xcode.lang.ruby; };
-		A110C5B2837CCE146B3BD3CE971FB4A1 /* Consolable.swift */ = {isa = PBXFileReference; includeInIndex = 1; lastKnownFileType = sourcecode.swift; path = Consolable.swift; sourceTree = "<group>"; };
-		A13818960EEEB4C80555D10F2596DB5B /* URLSessionStack.swift */ = {isa = PBXFileReference; includeInIndex = 1; lastKnownFileType = sourcecode.swift; path = URLSessionStack.swift; sourceTree = "<group>"; };
+		A06007F1963115DBE316C8CCE7AA9050 /* UITextFieldExtensions.swift */ = {isa = PBXFileReference; includeInIndex = 1; lastKnownFileType = sourcecode.swift; path = UITextFieldExtensions.swift; sourceTree = "<group>"; };
+		A1DCD8A5E5B0F8F130E48DAAE789D832 /* CardFormViewController.swift */ = {isa = PBXFileReference; includeInIndex = 1; lastKnownFileType = sourcecode.swift; path = CardFormViewController.swift; sourceTree = "<group>"; };
+		A2635CF5EDD6827DFBF2610DC2BA4723 /* PaymentMethodComponent.swift */ = {isa = PBXFileReference; includeInIndex = 1; lastKnownFileType = sourcecode.swift; path = PaymentMethodComponent.swift; sourceTree = "<group>"; };
+		A2FBEC5139BA5B37D248AFC65B276CD4 /* AppState.swift */ = {isa = PBXFileReference; includeInIndex = 1; lastKnownFileType = sourcecode.swift; path = AppState.swift; sourceTree = "<group>"; };
 		A4E7B1C752F38C22267D301DD5A364DF /* Pods-PrimerSDK_Tests-acknowledgements.markdown */ = {isa = PBXFileReference; includeInIndex = 1; lastKnownFileType = text; path = "Pods-PrimerSDK_Tests-acknowledgements.markdown"; sourceTree = "<group>"; };
-		A6F2C2530B6E3AE06CB6B05109F7D899 /* VaultPaymentMethodViewController+TableView.swift */ = {isa = PBXFileReference; includeInIndex = 1; lastKnownFileType = sourcecode.swift; path = "VaultPaymentMethodViewController+TableView.swift"; sourceTree = "<group>"; };
+		A9B0A85665CCC0ED8DFCCEAAABA8646B /* ErrorViewController.swift */ = {isa = PBXFileReference; includeInIndex = 1; lastKnownFileType = sourcecode.swift; path = ErrorViewController.swift; sourceTree = "<group>"; };
 		AA80C9C550CB6B8B521015719AA66526 /* Pods-PrimerSDK_Example.modulemap */ = {isa = PBXFileReference; includeInIndex = 1; lastKnownFileType = sourcecode.module; path = "Pods-PrimerSDK_Example.modulemap"; sourceTree = "<group>"; };
-		AB282DEA244EC5D849A781CA8023FBAB /* PrimerSessionFlow.swift */ = {isa = PBXFileReference; includeInIndex = 1; lastKnownFileType = sourcecode.swift; path = PrimerSessionFlow.swift; sourceTree = "<group>"; };
-		AC645664CDBD5A0567EE2426D6783E35 /* PaymentMethodToken.swift */ = {isa = PBXFileReference; includeInIndex = 1; lastKnownFileType = sourcecode.swift; path = PaymentMethodToken.swift; sourceTree = "<group>"; };
-		ADA5579C13465C548AD46D01BE8088BE /* LICENSE */ = {isa = PBXFileReference; includeInIndex = 1; lastKnownFileType = text; path = LICENSE; sourceTree = "<group>"; };
-		B10D6837E6C9C72B9EE268316B2D3310 /* ConfirmMandateViewModel.swift */ = {isa = PBXFileReference; includeInIndex = 1; lastKnownFileType = sourcecode.swift; path = ConfirmMandateViewModel.swift; sourceTree = "<group>"; };
-		B18EE2B02F5CEE420A44DCF01AC7AD4A /* PrimerSDK-umbrella.h */ = {isa = PBXFileReference; includeInIndex = 1; lastKnownFileType = sourcecode.c.h; path = "PrimerSDK-umbrella.h"; sourceTree = "<group>"; };
+		ADCF2140D71AAE6714AB654953D42559 /* Localizable.strings */ = {isa = PBXFileReference; includeInIndex = 1; lastKnownFileType = text.plist.strings; name = Localizable.strings; path = fr.lproj/Localizable.strings; sourceTree = "<group>"; };
+		B0C58A7703542D7EE82CAE0BEB3A140E /* MultiCardIconComponent.swift */ = {isa = PBXFileReference; includeInIndex = 1; lastKnownFileType = sourcecode.swift; path = MultiCardIconComponent.swift; sourceTree = "<group>"; };
 		B1B089FED120D3E3C2DE41CA7F52C9FC /* PrimerSDK.bundle */ = {isa = PBXFileReference; explicitFileType = wrapper.cfbundle; includeInIndex = 0; path = PrimerSDK.bundle; sourceTree = BUILT_PRODUCTS_DIR; };
-		B276142D2CEED0C275669F2BA46FCBC5 /* PrimerSDK-Info.plist */ = {isa = PBXFileReference; includeInIndex = 1; lastKnownFileType = text.plist.xml; path = "PrimerSDK-Info.plist"; sourceTree = "<group>"; };
-		B367074101EC2443CA916A43EB845CFB /* VaultPaymentMethodViewModel.swift */ = {isa = PBXFileReference; includeInIndex = 1; lastKnownFileType = sourcecode.swift; path = VaultPaymentMethodViewModel.swift; sourceTree = "<group>"; };
+		B213690D7118A7EEDB2B9FABF4012646 /* ReloadDelegate.swift */ = {isa = PBXFileReference; includeInIndex = 1; lastKnownFileType = sourcecode.swift; path = ReloadDelegate.swift; sourceTree = "<group>"; };
+		B2D7603C76BE649000D1AE04B5075542 /* PaymentMethodConfig.swift */ = {isa = PBXFileReference; includeInIndex = 1; lastKnownFileType = sourcecode.swift; path = PaymentMethodConfig.swift; sourceTree = "<group>"; };
 		B429083200B13F604ED3C87DFFC0C016 /* Pods-PrimerSDK_Tests.modulemap */ = {isa = PBXFileReference; includeInIndex = 1; lastKnownFileType = sourcecode.module; path = "Pods-PrimerSDK_Tests.modulemap"; sourceTree = "<group>"; };
-		B5AC4C6DD809A28BD5A0BABECB3A1B84 /* ApplePayViewController+PassKit.swift */ = {isa = PBXFileReference; includeInIndex = 1; lastKnownFileType = sourcecode.swift; path = "ApplePayViewController+PassKit.swift"; sourceTree = "<group>"; };
-		B80BFE85FF1DB34926D9292B01D672B6 /* PrimerError.swift */ = {isa = PBXFileReference; includeInIndex = 1; lastKnownFileType = sourcecode.swift; path = PrimerError.swift; sourceTree = "<group>"; };
-		B859D2598CD098EDC89FB652D09A613E /* PrimerSDK-dummy.m */ = {isa = PBXFileReference; includeInIndex = 1; lastKnownFileType = sourcecode.c.objc; path = "PrimerSDK-dummy.m"; sourceTree = "<group>"; };
-		B9EB3B4201C2FFDDBDBA11AA3774C3CC /* Icons.xcassets */ = {isa = PBXFileReference; includeInIndex = 1; lastKnownFileType = folder.assetcatalog; name = Icons.xcassets; path = PrimerSDK/Assets/Icons.xcassets; sourceTree = "<group>"; };
-		BB46E9CF41D875CAAED9CAEA97DEFADC /* PrimerSDK.debug.xcconfig */ = {isa = PBXFileReference; includeInIndex = 1; lastKnownFileType = text.xcconfig; path = PrimerSDK.debug.xcconfig; sourceTree = "<group>"; };
-		BDB5B6CF0A07A5DF6966AE460BCA66D2 /* PaymentMethod.swift */ = {isa = PBXFileReference; includeInIndex = 1; lastKnownFileType = sourcecode.swift; path = PaymentMethod.swift; sourceTree = "<group>"; };
-		C2CEB23C4D7281F4C829C2F8EE77D21E /* PaymentMethodConfigService.swift */ = {isa = PBXFileReference; includeInIndex = 1; lastKnownFileType = sourcecode.swift; path = PaymentMethodConfigService.swift; sourceTree = "<group>"; };
-		C2D6606B24D34B17D4584C93C218915B /* ConfirmMandateViewController.swift */ = {isa = PBXFileReference; includeInIndex = 1; lastKnownFileType = sourcecode.swift; path = ConfirmMandateViewController.swift; sourceTree = "<group>"; };
-		C79DEF6700CF9959B74D7D0FA05587BE /* CardScannerViewController+SimpleScanDelegate.swift */ = {isa = PBXFileReference; includeInIndex = 1; lastKnownFileType = sourcecode.swift; path = "CardScannerViewController+SimpleScanDelegate.swift"; sourceTree = "<group>"; };
-		CA01DD9C70E91B39A7B83A1A183AEFE0 /* NetworkServiceError.swift */ = {isa = PBXFileReference; includeInIndex = 1; lastKnownFileType = sourcecode.swift; path = NetworkServiceError.swift; sourceTree = "<group>"; };
-		CB20BF7637E20ED859428DB9FAD4FC5D /* CardFormViewController+CardScannerViewControllerDelegate.swift */ = {isa = PBXFileReference; includeInIndex = 1; lastKnownFileType = sourcecode.swift; path = "CardFormViewController+CardScannerViewControllerDelegate.swift"; sourceTree = "<group>"; };
-		CBC23913F910486E11E49FEEAB5BC4E5 /* CardScannerViewController.swift */ = {isa = PBXFileReference; includeInIndex = 1; lastKnownFileType = sourcecode.swift; path = CardScannerViewController.swift; sourceTree = "<group>"; };
-		CC2E1FEC42458F3E40942E110B48C42E /* PrimerAPIClient.swift */ = {isa = PBXFileReference; includeInIndex = 1; lastKnownFileType = sourcecode.swift; path = PrimerAPIClient.swift; sourceTree = "<group>"; };
-		CD509436771AFC9EF3D2476BCA55A4BA /* PrimerAPI.swift */ = {isa = PBXFileReference; includeInIndex = 1; lastKnownFileType = sourcecode.swift; path = PrimerAPI.swift; sourceTree = "<group>"; };
-		CF1BFD7FDE32C8E86F8A19FF30F35615 /* DependencyInjection.swift */ = {isa = PBXFileReference; includeInIndex = 1; lastKnownFileType = sourcecode.swift; path = DependencyInjection.swift; sourceTree = "<group>"; };
-		CF3D3A0A1984201DE79643F2850A031B /* PrimerDelegate.swift */ = {isa = PBXFileReference; includeInIndex = 1; lastKnownFileType = sourcecode.swift; path = PrimerDelegate.swift; sourceTree = "<group>"; };
+		B47D79A01244AEC784E133B76E1ACF77 /* JSONParser.swift */ = {isa = PBXFileReference; includeInIndex = 1; lastKnownFileType = sourcecode.swift; path = JSONParser.swift; sourceTree = "<group>"; };
+		B56B9208F5D23F982E612064BD018D08 /* FormTextFieldType.swift */ = {isa = PBXFileReference; includeInIndex = 1; lastKnownFileType = sourcecode.swift; path = FormTextFieldType.swift; sourceTree = "<group>"; };
+		B5E2C3B5E5B42DA54DD464C1398A7900 /* CardFormViewModel.swift */ = {isa = PBXFileReference; includeInIndex = 1; lastKnownFileType = sourcecode.swift; path = CardFormViewModel.swift; sourceTree = "<group>"; };
+		BB7FDA65C258601C76132C5808522CC4 /* ExternalViewModel.swift */ = {isa = PBXFileReference; includeInIndex = 1; lastKnownFileType = sourcecode.swift; path = ExternalViewModel.swift; sourceTree = "<group>"; };
+		BED3D5417B8118228809CBD8367B93E3 /* KlarnaService.swift */ = {isa = PBXFileReference; includeInIndex = 1; lastKnownFileType = sourcecode.swift; path = KlarnaService.swift; sourceTree = "<group>"; };
+		C22472E2C6C09B0E395863D62BFF52F5 /* PrimerSDK.podspec */ = {isa = PBXFileReference; explicitFileType = text.script.ruby; includeInIndex = 1; indentWidth = 2; path = PrimerSDK.podspec; sourceTree = "<group>"; tabWidth = 2; xcLanguageSpecificationIdentifier = xcode.lang.ruby; };
+		C4BADFD2D76F72817CFE5E879EB204A8 /* Mask.swift */ = {isa = PBXFileReference; includeInIndex = 1; lastKnownFileType = sourcecode.swift; path = Mask.swift; sourceTree = "<group>"; };
+		C884485C0012D2710A77AAAD29CD04F3 /* Currency.swift */ = {isa = PBXFileReference; includeInIndex = 1; lastKnownFileType = sourcecode.swift; path = Currency.swift; sourceTree = "<group>"; };
+		C891FB8378E3868C2A26EF2B2D1DB6E3 /* OAuthViewController.swift */ = {isa = PBXFileReference; includeInIndex = 1; lastKnownFileType = sourcecode.swift; path = OAuthViewController.swift; sourceTree = "<group>"; };
+		CB59A9B4FF6F76FAAED1F67974B0FAAE /* RootViewController.swift */ = {isa = PBXFileReference; includeInIndex = 1; lastKnownFileType = sourcecode.swift; path = RootViewController.swift; sourceTree = "<group>"; };
+		CD20E53136C91B199CB258DA0B98BA9E /* SuccessMessage.swift */ = {isa = PBXFileReference; includeInIndex = 1; lastKnownFileType = sourcecode.swift; path = SuccessMessage.swift; sourceTree = "<group>"; };
 		D264B4E57DF7DB00D71275605D100971 /* Pods-PrimerSDK_Example-frameworks.sh */ = {isa = PBXFileReference; includeInIndex = 1; lastKnownFileType = text.script.sh; path = "Pods-PrimerSDK_Example-frameworks.sh"; sourceTree = "<group>"; };
 		D66C3890C3566F38C935A2FFD9A237B0 /* Pods-PrimerSDK_Tests-dummy.m */ = {isa = PBXFileReference; includeInIndex = 1; lastKnownFileType = sourcecode.c.objc; path = "Pods-PrimerSDK_Tests-dummy.m"; sourceTree = "<group>"; };
-		D7A8A27DE99781CB8575F41025BC827B /* ReloadDelegate.swift */ = {isa = PBXFileReference; includeInIndex = 1; lastKnownFileType = sourcecode.swift; path = ReloadDelegate.swift; sourceTree = "<group>"; };
-		DBAD0E6C736A9EC9B8A318C11F923147 /* ExternalViewModel.swift */ = {isa = PBXFileReference; includeInIndex = 1; lastKnownFileType = sourcecode.swift; path = ExternalViewModel.swift; sourceTree = "<group>"; };
-		DBCA6D04485CDCAAE2A6E2E91790FCE7 /* NetworkService.swift */ = {isa = PBXFileReference; includeInIndex = 1; lastKnownFileType = sourcecode.swift; path = NetworkService.swift; sourceTree = "<group>"; };
-		DD797A1A7F3731B3E6B2F185A5AA7E50 /* FormView.swift */ = {isa = PBXFileReference; includeInIndex = 1; lastKnownFileType = sourcecode.swift; path = FormView.swift; sourceTree = "<group>"; };
+		D718A166C5CB2286AF58D3AC06B2790B /* BundleExtension.swift */ = {isa = PBXFileReference; includeInIndex = 1; lastKnownFileType = sourcecode.swift; path = BundleExtension.swift; sourceTree = "<group>"; };
+		D775042EB61F24327234D9B2C68D9E86 /* DirectCheckoutViewModel.swift */ = {isa = PBXFileReference; includeInIndex = 1; lastKnownFileType = sourcecode.swift; path = DirectCheckoutViewModel.swift; sourceTree = "<group>"; };
+		D821DA4B9C0B7452C01F52AE854C5F7E /* StringExtension.swift */ = {isa = PBXFileReference; includeInIndex = 1; lastKnownFileType = sourcecode.swift; path = StringExtension.swift; sourceTree = "<group>"; };
+		D854B15B782489DBB8EA9EEAC3647FB2 /* PrimerSessionFlow.swift */ = {isa = PBXFileReference; includeInIndex = 1; lastKnownFileType = sourcecode.swift; path = PrimerSessionFlow.swift; sourceTree = "<group>"; };
+		D9DD7FB5FD98A8B42984552EB532175A /* SuccessViewController.swift */ = {isa = PBXFileReference; includeInIndex = 1; lastKnownFileType = sourcecode.swift; path = SuccessViewController.swift; sourceTree = "<group>"; };
 		DF6E4F8E7C26A7BBEC17AAD4042A317D /* Pods-PrimerSDK_Tests.debug.xcconfig */ = {isa = PBXFileReference; includeInIndex = 1; lastKnownFileType = text.xcconfig; path = "Pods-PrimerSDK_Tests.debug.xcconfig"; sourceTree = "<group>"; };
 		E1B945985145643C12B1E91600B680DE /* Pods-PrimerSDK_Example-acknowledgements.markdown */ = {isa = PBXFileReference; includeInIndex = 1; lastKnownFileType = text; path = "Pods-PrimerSDK_Example-acknowledgements.markdown"; sourceTree = "<group>"; };
-		E248814216D9CF9289C152671213809F /* VaultCheckoutViewModel.swift */ = {isa = PBXFileReference; includeInIndex = 1; lastKnownFileType = sourcecode.swift; path = VaultCheckoutViewModel.swift; sourceTree = "<group>"; };
-		E383C7EE55FADB5C5A9B399914A448B1 /* CardFormViewModel.swift */ = {isa = PBXFileReference; includeInIndex = 1; lastKnownFileType = sourcecode.swift; path = CardFormViewModel.swift; sourceTree = "<group>"; };
-		E3DD9CB23A842383DF07FA3AB16DC372 /* PayPalService.swift */ = {isa = PBXFileReference; includeInIndex = 1; lastKnownFileType = sourcecode.swift; path = PayPalService.swift; sourceTree = "<group>"; };
-		E5C37C2255EB449769A0B1A624670B06 /* PrimerContent.swift */ = {isa = PBXFileReference; includeInIndex = 1; lastKnownFileType = sourcecode.swift; path = PrimerContent.swift; sourceTree = "<group>"; };
-		E7A0DE01910E9138B15CE02501292058 /* ApplePayViewController.swift */ = {isa = PBXFileReference; includeInIndex = 1; lastKnownFileType = sourcecode.swift; path = ApplePayViewController.swift; sourceTree = "<group>"; };
-		E82842CBF7AEFA6A87B2FBFBA73FBD99 /* RootViewController+Router.swift */ = {isa = PBXFileReference; includeInIndex = 1; lastKnownFileType = sourcecode.swift; path = "RootViewController+Router.swift"; sourceTree = "<group>"; };
+		E31F6704E6656D86B38848BE87BFCC7C /* ApplePayViewController.swift */ = {isa = PBXFileReference; includeInIndex = 1; lastKnownFileType = sourcecode.swift; path = ApplePayViewController.swift; sourceTree = "<group>"; };
 		E884507DF2B84FA8A2E8AD8289881542 /* Pods-PrimerSDK_Example.release.xcconfig */ = {isa = PBXFileReference; includeInIndex = 1; lastKnownFileType = text.xcconfig; path = "Pods-PrimerSDK_Example.release.xcconfig"; sourceTree = "<group>"; };
-		E9CE7C50CC28D652C9952174825D6B1F /* OAuthViewModel.swift */ = {isa = PBXFileReference; includeInIndex = 1; lastKnownFileType = sourcecode.swift; path = OAuthViewModel.swift; sourceTree = "<group>"; };
-		EB872B83D999CC0E7277D97CDEE4E9B5 /* PrimerSDK.podspec */ = {isa = PBXFileReference; explicitFileType = text.script.ruby; includeInIndex = 1; indentWidth = 2; path = PrimerSDK.podspec; sourceTree = "<group>"; tabWidth = 2; xcLanguageSpecificationIdentifier = xcode.lang.ruby; };
-		EE2CC5DA04647EBEA2567EDA2329E0F5 /* CountryCode.swift */ = {isa = PBXFileReference; includeInIndex = 1; lastKnownFileType = sourcecode.swift; path = CountryCode.swift; sourceTree = "<group>"; };
+		EA550B6FB6A7D5E8B67C6CFCF5FA5716 /* VaultCheckoutViewController.swift */ = {isa = PBXFileReference; includeInIndex = 1; lastKnownFileType = sourcecode.swift; path = VaultCheckoutViewController.swift; sourceTree = "<group>"; };
+		ED53B72672421CB52FF33DC33E58789F /* Localizable.strings */ = {isa = PBXFileReference; includeInIndex = 1; lastKnownFileType = text.plist.strings; name = Localizable.strings; path = sv.lproj/Localizable.strings; sourceTree = "<group>"; };
 		EE9674DAD0C961C92687877090E1E047 /* Pods-PrimerSDK_Tests-umbrella.h */ = {isa = PBXFileReference; includeInIndex = 1; lastKnownFileType = sourcecode.c.h; path = "Pods-PrimerSDK_Tests-umbrella.h"; sourceTree = "<group>"; };
-		F585DB5CF622A24463F952DBCF9024BB /* VaultPaymentMethodView.swift */ = {isa = PBXFileReference; includeInIndex = 1; lastKnownFileType = sourcecode.swift; path = VaultPaymentMethodView.swift; sourceTree = "<group>"; };
-		F5EE953AADFC1F3B08CEF6C5BF70C239 /* PaymentMethodTokenizationRequest.swift */ = {isa = PBXFileReference; includeInIndex = 1; lastKnownFileType = sourcecode.swift; path = PaymentMethodTokenizationRequest.swift; sourceTree = "<group>"; };
-		F5F35BE0749658B90E4B322E6B9B3032 /* PrimerAPIError.swift */ = {isa = PBXFileReference; includeInIndex = 1; lastKnownFileType = sourcecode.swift; path = PrimerAPIError.swift; sourceTree = "<group>"; };
+		F389F50F028E5C60BC171E1CA0EDCA82 /* VaultCheckoutViewModel.swift */ = {isa = PBXFileReference; includeInIndex = 1; lastKnownFileType = sourcecode.swift; path = VaultCheckoutViewModel.swift; sourceTree = "<group>"; };
+		F6B5BE0C1D082E5D5763CDF93D7E8451 /* PaymentMethodConfigService.swift */ = {isa = PBXFileReference; includeInIndex = 1; lastKnownFileType = sourcecode.swift; path = PaymentMethodConfigService.swift; sourceTree = "<group>"; };
 		F7B48CC82297D62E27EA98AE7A13D3DA /* Pods-PrimerSDK_Tests.release.xcconfig */ = {isa = PBXFileReference; includeInIndex = 1; lastKnownFileType = text.xcconfig; path = "Pods-PrimerSDK_Tests.release.xcconfig"; sourceTree = "<group>"; };
-		F8E749A1EA0F84506669BA46D43B7248 /* ApplePay.swift */ = {isa = PBXFileReference; includeInIndex = 1; lastKnownFileType = sourcecode.swift; path = ApplePay.swift; sourceTree = "<group>"; };
-		FA1142C6BDA2862D18F25662BB104997 /* MultiCardIconComponent.swift */ = {isa = PBXFileReference; includeInIndex = 1; lastKnownFileType = sourcecode.swift; path = MultiCardIconComponent.swift; sourceTree = "<group>"; };
-		FB16D8B13BC7E130037140ED06A0E46C /* PrimerSDK.modulemap */ = {isa = PBXFileReference; includeInIndex = 1; lastKnownFileType = sourcecode.module; path = PrimerSDK.modulemap; sourceTree = "<group>"; };
-		FF454774E91D73CC76413B790017A96E /* AppState.swift */ = {isa = PBXFileReference; includeInIndex = 1; lastKnownFileType = sourcecode.swift; path = AppState.swift; sourceTree = "<group>"; };
-		FF5E95714367C147C20DBD864839BD42 /* CardFormView.swift */ = {isa = PBXFileReference; includeInIndex = 1; lastKnownFileType = sourcecode.swift; path = CardFormView.swift; sourceTree = "<group>"; };
+		F9A46B97B1B8894AC9125297DC4B5576 /* UIScrollViewExtension.swift */ = {isa = PBXFileReference; includeInIndex = 1; lastKnownFileType = sourcecode.swift; path = UIScrollViewExtension.swift; sourceTree = "<group>"; };
+		FA223FF1CBF7FA2BD98F0F7815D5554E /* PresentationController.swift */ = {isa = PBXFileReference; includeInIndex = 1; lastKnownFileType = sourcecode.swift; path = PresentationController.swift; sourceTree = "<group>"; };
+		FB927685DEFC6E666768E7E073849CEF /* ConfirmMandateViewController.swift */ = {isa = PBXFileReference; includeInIndex = 1; lastKnownFileType = sourcecode.swift; path = ConfirmMandateViewController.swift; sourceTree = "<group>"; };
+		FD63BD852D151D75B5F3BB9133512E7E /* PrimerContent.swift */ = {isa = PBXFileReference; includeInIndex = 1; lastKnownFileType = sourcecode.swift; path = PrimerContent.swift; sourceTree = "<group>"; };
+		FF893E4A08838E7B5C1563CAAF5D1394 /* Logger.swift */ = {isa = PBXFileReference; includeInIndex = 1; lastKnownFileType = sourcecode.swift; path = Logger.swift; sourceTree = "<group>"; };
+		FFCBBB3D3B87BD646ACA2DC0D695E6A4 /* URLExtension.swift */ = {isa = PBXFileReference; includeInIndex = 1; lastKnownFileType = sourcecode.swift; path = URLExtension.swift; sourceTree = "<group>"; };
 /* End PBXFileReference section */
 
 /* Begin PBXFrameworksBuildPhase section */
-		09AFE393D68D16FA45F94997BF0305BD /* Frameworks */ = {
-			isa = PBXFrameworksBuildPhase;
-			buildActionMask = 2147483647;
-			files = (
-				7C062050B914EB6539537E3C44D9A09B /* Foundation.framework in Frameworks */,
-			);
-			runOnlyForDeploymentPostprocessing = 0;
-		};
-		0F4F0AD3C53BF3EC0E0BFEF171DC408C /* Frameworks */ = {
-=======
-		0027007B91C8500C81B79B402BB25C7B /* UXMode.swift */ = {isa = PBXFileReference; includeInIndex = 1; lastKnownFileType = sourcecode.swift; path = UXMode.swift; sourceTree = "<group>"; };
-		00B45DA31F12BC7A75C19F9650EBACCD /* DependencyInjection.swift */ = {isa = PBXFileReference; includeInIndex = 1; lastKnownFileType = sourcecode.swift; path = DependencyInjection.swift; sourceTree = "<group>"; };
-		02C9619C7A746856FDA539462A4DD1AB /* VaultPaymentMethodViewController+ReloadDelegate.swift */ = {isa = PBXFileReference; includeInIndex = 1; lastKnownFileType = sourcecode.swift; path = "VaultPaymentMethodViewController+ReloadDelegate.swift"; sourceTree = "<group>"; };
-		07BAA0DE0CD6E44BD0EEE803CD80F63B /* RootViewController+Router.swift */ = {isa = PBXFileReference; includeInIndex = 1; lastKnownFileType = sourcecode.swift; path = "RootViewController+Router.swift"; sourceTree = "<group>"; };
-		095B2C1A38C2002E3453D63AF5CC8E52 /* Validation.swift */ = {isa = PBXFileReference; includeInIndex = 1; lastKnownFileType = sourcecode.swift; path = Validation.swift; sourceTree = "<group>"; };
-		0A98C9E62BBAAF752650DE282651DEED /* String+Extensions.swift */ = {isa = PBXFileReference; includeInIndex = 1; lastKnownFileType = sourcecode.swift; path = "String+Extensions.swift"; sourceTree = "<group>"; };
-		0FE6DF6DC5502D19C9B3B746FE1194A2 /* UIButtonExtension.swift */ = {isa = PBXFileReference; includeInIndex = 1; lastKnownFileType = sourcecode.swift; path = UIButtonExtension.swift; sourceTree = "<group>"; };
-		11C640AFF079E094AF5D13329541F8B4 /* PrimerSDK.release.xcconfig */ = {isa = PBXFileReference; includeInIndex = 1; lastKnownFileType = text.xcconfig; path = PrimerSDK.release.xcconfig; sourceTree = "<group>"; };
-		17A767624677582ECB6F7AA20CD03501 /* ConfirmMandateView.swift */ = {isa = PBXFileReference; includeInIndex = 1; lastKnownFileType = sourcecode.swift; path = ConfirmMandateView.swift; sourceTree = "<group>"; };
-		18E83BAFA7D8CC1F7F586D0A64FDA44B /* Mask.swift */ = {isa = PBXFileReference; includeInIndex = 1; lastKnownFileType = sourcecode.swift; path = Mask.swift; sourceTree = "<group>"; };
-		1F2444922620DA980CE7D810A2D1B7A0 /* ExternalViewModel.swift */ = {isa = PBXFileReference; includeInIndex = 1; lastKnownFileType = sourcecode.swift; path = ExternalViewModel.swift; sourceTree = "<group>"; };
-		1F7CB93959D52BCA13E5F454031CD371 /* SuccessMessage.swift */ = {isa = PBXFileReference; includeInIndex = 1; lastKnownFileType = sourcecode.swift; path = SuccessMessage.swift; sourceTree = "<group>"; };
-		1FBCBF0BED74D27A2EFD82DED549F63A /* PrimerSettings.swift */ = {isa = PBXFileReference; includeInIndex = 1; lastKnownFileType = sourcecode.swift; path = PrimerSettings.swift; sourceTree = "<group>"; };
-		21F4ACB1142B1B9457658584BF5CD35A /* Pods-PrimerSDK_Example-dummy.m */ = {isa = PBXFileReference; includeInIndex = 1; lastKnownFileType = sourcecode.c.objc; path = "Pods-PrimerSDK_Example-dummy.m"; sourceTree = "<group>"; };
-		2240B191F0D6AD0FC30ADF9EF43DAEF8 /* Optional+Extensions.swift */ = {isa = PBXFileReference; includeInIndex = 1; lastKnownFileType = sourcecode.swift; path = "Optional+Extensions.swift"; sourceTree = "<group>"; };
-		2293009A08312ADFB75EABDE89592446 /* PayPal.swift */ = {isa = PBXFileReference; includeInIndex = 1; lastKnownFileType = sourcecode.swift; path = PayPal.swift; sourceTree = "<group>"; };
-		23CC89FCFBE739711AC03C2BAD7278EB /* PrimerAPI.swift */ = {isa = PBXFileReference; includeInIndex = 1; lastKnownFileType = sourcecode.swift; path = PrimerAPI.swift; sourceTree = "<group>"; };
-		23FD1D157B8C8E7148BE8A7D354A051F /* Pods_PrimerSDK_Tests.framework */ = {isa = PBXFileReference; explicitFileType = wrapper.framework; includeInIndex = 0; path = Pods_PrimerSDK_Tests.framework; sourceTree = BUILT_PRODUCTS_DIR; };
-		2885B4386A759FDF7479A86425443524 /* CardFormViewModel.swift */ = {isa = PBXFileReference; includeInIndex = 1; lastKnownFileType = sourcecode.swift; path = CardFormViewModel.swift; sourceTree = "<group>"; };
-		28E47791C9F9D0A9BA05C719761A4F3F /* PrimerSDK.framework */ = {isa = PBXFileReference; explicitFileType = wrapper.framework; includeInIndex = 0; path = PrimerSDK.framework; sourceTree = BUILT_PRODUCTS_DIR; };
-		28F4F6538C6EFCF7B55D975148BE32B1 /* ErrorHandler.swift */ = {isa = PBXFileReference; includeInIndex = 1; lastKnownFileType = sourcecode.swift; path = ErrorHandler.swift; sourceTree = "<group>"; };
-		2A6350A0E6244B279DA0A5388A0440AF /* KlarnaService.swift */ = {isa = PBXFileReference; includeInIndex = 1; lastKnownFileType = sourcecode.swift; path = KlarnaService.swift; sourceTree = "<group>"; };
-		2B487D300B80D0145FCD682C4622EC3A /* ApplePay.swift */ = {isa = PBXFileReference; includeInIndex = 1; lastKnownFileType = sourcecode.swift; path = ApplePay.swift; sourceTree = "<group>"; };
-		2D34E13C55A453624FDFAD24568FD917 /* PrimerSDK-prefix.pch */ = {isa = PBXFileReference; includeInIndex = 1; lastKnownFileType = sourcecode.c.h; path = "PrimerSDK-prefix.pch"; sourceTree = "<group>"; };
-		2EA5B0E11EC0D12123C54B82931646F5 /* Error.swift */ = {isa = PBXFileReference; includeInIndex = 1; lastKnownFileType = sourcecode.swift; path = Error.swift; sourceTree = "<group>"; };
-		314F8F183173AEEB0A8BBF7E9870D865 /* PrimerSessionFlow.swift */ = {isa = PBXFileReference; includeInIndex = 1; lastKnownFileType = sourcecode.swift; path = PrimerSessionFlow.swift; sourceTree = "<group>"; };
-		34971B686041E0D013114386F65A4113 /* CardFormViewController.swift */ = {isa = PBXFileReference; includeInIndex = 1; lastKnownFileType = sourcecode.swift; path = CardFormViewController.swift; sourceTree = "<group>"; };
-		359CD107450F90CBF5292DD74558606D /* Localizable.strings */ = {isa = PBXFileReference; includeInIndex = 1; lastKnownFileType = text.plist.strings; name = Localizable.strings; path = sv.lproj/Localizable.strings; sourceTree = "<group>"; };
-		3780FF276696624E5AD4A629D4CC4AD8 /* Pods-PrimerSDK_Example-umbrella.h */ = {isa = PBXFileReference; includeInIndex = 1; lastKnownFileType = sourcecode.c.h; path = "Pods-PrimerSDK_Example-umbrella.h"; sourceTree = "<group>"; };
-		3792340ABC4C6367DDE1E2CDD689AF03 /* PaymentMethodToken.swift */ = {isa = PBXFileReference; includeInIndex = 1; lastKnownFileType = sourcecode.swift; path = PaymentMethodToken.swift; sourceTree = "<group>"; };
-		3B4E6C2E8F827A8112C56133A715D0C1 /* PrimerDelegate.swift */ = {isa = PBXFileReference; includeInIndex = 1; lastKnownFileType = sourcecode.swift; path = PrimerDelegate.swift; sourceTree = "<group>"; };
-		3B83B827611E983724927B4C9CEBA0A6 /* Icons.xcassets */ = {isa = PBXFileReference; includeInIndex = 1; lastKnownFileType = folder.assetcatalog; name = Icons.xcassets; path = PrimerSDK/Assets/Icons.xcassets; sourceTree = "<group>"; };
-		3C474C1A0DABE2A3F404B63D4D59F30C /* Pods-PrimerSDK_Example.debug.xcconfig */ = {isa = PBXFileReference; includeInIndex = 1; lastKnownFileType = text.xcconfig; path = "Pods-PrimerSDK_Example.debug.xcconfig"; sourceTree = "<group>"; };
-		40B4187AC7E18BCAA1FC080BC56BE6CD /* OAuthViewModel.swift */ = {isa = PBXFileReference; includeInIndex = 1; lastKnownFileType = sourcecode.swift; path = OAuthViewModel.swift; sourceTree = "<group>"; };
-		411F142DE021D75EE960D5F44BD4AE6C /* FormTextFieldType.swift */ = {isa = PBXFileReference; includeInIndex = 1; lastKnownFileType = sourcecode.swift; path = FormTextFieldType.swift; sourceTree = "<group>"; };
-		48627A99264E6679D85F177DBB79DA83 /* Pods-PrimerSDK_Tests-Info.plist */ = {isa = PBXFileReference; includeInIndex = 1; lastKnownFileType = text.plist.xml; path = "Pods-PrimerSDK_Tests-Info.plist"; sourceTree = "<group>"; };
-		4B3FB9FAA4201C2F4609E484FFBB3B12 /* VaultService.swift */ = {isa = PBXFileReference; includeInIndex = 1; lastKnownFileType = sourcecode.swift; path = VaultService.swift; sourceTree = "<group>"; };
-		4BD9359801074BF17D22955F9A47A06D /* OAuthViewController.swift */ = {isa = PBXFileReference; includeInIndex = 1; lastKnownFileType = sourcecode.swift; path = OAuthViewController.swift; sourceTree = "<group>"; };
-		4BDE830C78AC18E3993676C8C9A998B2 /* PaymentMethodComponent.swift */ = {isa = PBXFileReference; includeInIndex = 1; lastKnownFileType = sourcecode.swift; path = PaymentMethodComponent.swift; sourceTree = "<group>"; };
-		4D3869E0A461E802A5916AA6523517A4 /* Pods_PrimerSDK_Example.framework */ = {isa = PBXFileReference; explicitFileType = wrapper.framework; includeInIndex = 0; path = Pods_PrimerSDK_Example.framework; sourceTree = BUILT_PRODUCTS_DIR; };
-		4D73C24F69FAFAA21840A6AD3E5FD2E9 /* FormViewController.swift */ = {isa = PBXFileReference; includeInIndex = 1; lastKnownFileType = sourcecode.swift; path = FormViewController.swift; sourceTree = "<group>"; };
-		5711125803F4B3E7121376DE53544055 /* RootViewController.swift */ = {isa = PBXFileReference; includeInIndex = 1; lastKnownFileType = sourcecode.swift; path = RootViewController.swift; sourceTree = "<group>"; };
-		582FD3213F3E32AF1194EEDF7C3BCD3F /* Pods-PrimerSDK_Example-acknowledgements.plist */ = {isa = PBXFileReference; includeInIndex = 1; lastKnownFileType = text.plist.xml; path = "Pods-PrimerSDK_Example-acknowledgements.plist"; sourceTree = "<group>"; };
-		58AC897E03CE233BD738AF1F7BA9D58D /* URLSessionStack.swift */ = {isa = PBXFileReference; includeInIndex = 1; lastKnownFileType = sourcecode.swift; path = URLSessionStack.swift; sourceTree = "<group>"; };
-		5DDFA87A10CEE2DE0AA457271E7529C7 /* Currency.swift */ = {isa = PBXFileReference; includeInIndex = 1; lastKnownFileType = sourcecode.swift; path = Currency.swift; sourceTree = "<group>"; };
-		639AE4928116FBD4FAE7B3DD6BD21271 /* Pods-PrimerSDK_Tests-acknowledgements.plist */ = {isa = PBXFileReference; includeInIndex = 1; lastKnownFileType = text.plist.xml; path = "Pods-PrimerSDK_Tests-acknowledgements.plist"; sourceTree = "<group>"; };
-		67EFBAADAA2818586A7D16C41B20C6EB /* TokenizationService.swift */ = {isa = PBXFileReference; includeInIndex = 1; lastKnownFileType = sourcecode.swift; path = TokenizationService.swift; sourceTree = "<group>"; };
-		681A489DF8AC2363CEFC74468850641D /* PrimerTheme.swift */ = {isa = PBXFileReference; includeInIndex = 1; lastKnownFileType = sourcecode.swift; path = PrimerTheme.swift; sourceTree = "<group>"; };
-		68B9F3CBB00DC73C1654F1ADA98DDCED /* SuccessViewController.swift */ = {isa = PBXFileReference; includeInIndex = 1; lastKnownFileType = sourcecode.swift; path = SuccessViewController.swift; sourceTree = "<group>"; };
-		6C1965D7FAE0C466A6B7B17C5781EA05 /* VaultPaymentMethodViewController+TableView.swift */ = {isa = PBXFileReference; includeInIndex = 1; lastKnownFileType = sourcecode.swift; path = "VaultPaymentMethodViewController+TableView.swift"; sourceTree = "<group>"; };
-		6C9838E8EFA842CDF6E6A7CE1F67CFD7 /* NetworkService.swift */ = {isa = PBXFileReference; includeInIndex = 1; lastKnownFileType = sourcecode.swift; path = NetworkService.swift; sourceTree = "<group>"; };
-		6F62EC7E7FE74F53F207CFD74D2416CA /* Pods-PrimerSDK_Example-Info.plist */ = {isa = PBXFileReference; includeInIndex = 1; lastKnownFileType = text.plist.xml; path = "Pods-PrimerSDK_Example-Info.plist"; sourceTree = "<group>"; };
-		718B040670862D514F97615FF5D9FA1C /* ConfirmMandateViewModel.swift */ = {isa = PBXFileReference; includeInIndex = 1; lastKnownFileType = sourcecode.swift; path = ConfirmMandateViewModel.swift; sourceTree = "<group>"; };
-		73010CC983E3809BECEE5348DA1BB8C6 /* Foundation.framework */ = {isa = PBXFileReference; lastKnownFileType = wrapper.framework; name = Foundation.framework; path = Platforms/iPhoneOS.platform/Developer/SDKs/iPhoneOS14.0.sdk/System/Library/Frameworks/Foundation.framework; sourceTree = DEVELOPER_DIR; };
-		7631BA9BD11758A3DE95BE309943FBC3 /* CardScannerViewController+SimpleScanDelegate.swift */ = {isa = PBXFileReference; includeInIndex = 1; lastKnownFileType = sourcecode.swift; path = "CardScannerViewController+SimpleScanDelegate.swift"; sourceTree = "<group>"; };
-		788283A46125BA744F7CB80E0124821F /* PrimerSDK-umbrella.h */ = {isa = PBXFileReference; includeInIndex = 1; lastKnownFileType = sourcecode.c.h; path = "PrimerSDK-umbrella.h"; sourceTree = "<group>"; };
-		78BC559E80C070091D26C2DD6831AB8C /* ScannerView.swift */ = {isa = PBXFileReference; includeInIndex = 1; lastKnownFileType = sourcecode.swift; path = ScannerView.swift; sourceTree = "<group>"; };
-		7A20A93866418280C5B24E79DA179C1C /* UITextFieldExtensions.swift */ = {isa = PBXFileReference; includeInIndex = 1; lastKnownFileType = sourcecode.swift; path = UITextFieldExtensions.swift; sourceTree = "<group>"; };
-		7E7D964404707FDDCE4BC1A17E5BBEBF /* DateExtension.swift */ = {isa = PBXFileReference; includeInIndex = 1; lastKnownFileType = sourcecode.swift; path = DateExtension.swift; sourceTree = "<group>"; };
-		7F427E13E66309550349D4A468BC06A4 /* UITableViewCellExtensions.swift */ = {isa = PBXFileReference; includeInIndex = 1; lastKnownFileType = sourcecode.swift; path = UITableViewCellExtensions.swift; sourceTree = "<group>"; };
-		810BE9658E3BBD46841C35A024D93C89 /* CardFormViewController+CardScannerViewControllerDelegate.swift */ = {isa = PBXFileReference; includeInIndex = 1; lastKnownFileType = sourcecode.swift; path = "CardFormViewController+CardScannerViewControllerDelegate.swift"; sourceTree = "<group>"; };
-		84F11C7032A9DF7AFB65540DF795EB84 /* MultiCardIconComponent.swift */ = {isa = PBXFileReference; includeInIndex = 1; lastKnownFileType = sourcecode.swift; path = MultiCardIconComponent.swift; sourceTree = "<group>"; };
-		89D7684B437E7A2AEA3E62EF3F5F2089 /* PrimerSDK.podspec */ = {isa = PBXFileReference; explicitFileType = text.script.ruby; includeInIndex = 1; indentWidth = 2; path = PrimerSDK.podspec; sourceTree = "<group>"; tabWidth = 2; xcLanguageSpecificationIdentifier = xcode.lang.ruby; };
-		8B0BC3486E97724AF240182B9FD59164 /* PaymentMethodConfigService.swift */ = {isa = PBXFileReference; includeInIndex = 1; lastKnownFileType = sourcecode.swift; path = PaymentMethodConfigService.swift; sourceTree = "<group>"; };
-		8B2EFABCD377414AB44A3D5A0B02A8C5 /* CardFormView.swift */ = {isa = PBXFileReference; includeInIndex = 1; lastKnownFileType = sourcecode.swift; path = CardFormView.swift; sourceTree = "<group>"; };
-		8C1D111D2F5567B3669FFC6920FFEA56 /* ApplePayViewController.swift */ = {isa = PBXFileReference; includeInIndex = 1; lastKnownFileType = sourcecode.swift; path = ApplePayViewController.swift; sourceTree = "<group>"; };
-		8E753DF87908E75B73DE23451F48340E /* LICENSE */ = {isa = PBXFileReference; includeInIndex = 1; lastKnownFileType = text; path = LICENSE; sourceTree = "<group>"; };
-		8E7D544F66AC35BC6788B6A06D77FBAE /* ErrorViewController.swift */ = {isa = PBXFileReference; includeInIndex = 1; lastKnownFileType = sourcecode.swift; path = ErrorViewController.swift; sourceTree = "<group>"; };
-		8F8551E183BB435A54070C6FEDACCBB2 /* Endpoint.swift */ = {isa = PBXFileReference; includeInIndex = 1; lastKnownFileType = sourcecode.swift; path = Endpoint.swift; sourceTree = "<group>"; };
-		938C0FD5B3C4FF58AC51624CAFCD6E81 /* Primer.swift */ = {isa = PBXFileReference; includeInIndex = 1; lastKnownFileType = sourcecode.swift; path = Primer.swift; sourceTree = "<group>"; };
-		948D8361BA9657F88A3202B03BEEB2F9 /* PaymentMethodConfig.swift */ = {isa = PBXFileReference; includeInIndex = 1; lastKnownFileType = sourcecode.swift; path = PaymentMethodConfig.swift; sourceTree = "<group>"; };
-		94FB0858F878E223DC0A8E618A237550 /* DirectDebitMandate.swift */ = {isa = PBXFileReference; includeInIndex = 1; lastKnownFileType = sourcecode.swift; path = DirectDebitMandate.swift; sourceTree = "<group>"; };
-		95A1761289B03C75B11FFB787DAD0DBD /* PaymentMethod.swift */ = {isa = PBXFileReference; includeInIndex = 1; lastKnownFileType = sourcecode.swift; path = PaymentMethod.swift; sourceTree = "<group>"; };
-		95A858E6D92BFEAAE7444B8DF440D7FC /* CardScannerViewController.swift */ = {isa = PBXFileReference; includeInIndex = 1; lastKnownFileType = sourcecode.swift; path = CardScannerViewController.swift; sourceTree = "<group>"; };
-		96E26B9A4325E579985E6F58E30C3EE7 /* VaultPaymentMethodViewModel.swift */ = {isa = PBXFileReference; includeInIndex = 1; lastKnownFileType = sourcecode.swift; path = VaultPaymentMethodViewModel.swift; sourceTree = "<group>"; };
-		9CC827A90A26E6B25F1FC0EC4278D6ED /* UIViewExtensions.swift */ = {isa = PBXFileReference; includeInIndex = 1; lastKnownFileType = sourcecode.swift; path = UIViewExtensions.swift; sourceTree = "<group>"; };
-		9D940727FF8FB9C785EB98E56350EF41 /* Podfile */ = {isa = PBXFileReference; explicitFileType = text.script.ruby; includeInIndex = 1; indentWidth = 2; name = Podfile; path = ../Podfile; sourceTree = SOURCE_ROOT; tabWidth = 2; xcLanguageSpecificationIdentifier = xcode.lang.ruby; };
-		9DCCB3C27ED886EB088D096D8D407512 /* PrimerSDK.modulemap */ = {isa = PBXFileReference; includeInIndex = 1; lastKnownFileType = sourcecode.module; path = PrimerSDK.modulemap; sourceTree = "<group>"; };
-		A1A0CF2D9FB71F36A520B151B0F3120F /* VaultCheckoutView.swift */ = {isa = PBXFileReference; includeInIndex = 1; lastKnownFileType = sourcecode.swift; path = VaultCheckoutView.swift; sourceTree = "<group>"; };
-		A3DA590D73756040B4BCB86EB57A4533 /* CountryCode.swift */ = {isa = PBXFileReference; includeInIndex = 1; lastKnownFileType = sourcecode.swift; path = CountryCode.swift; sourceTree = "<group>"; };
-		A4950AAE5AFDB6F9038F9268040A999A /* Parser.swift */ = {isa = PBXFileReference; includeInIndex = 1; lastKnownFileType = sourcecode.swift; path = Parser.swift; sourceTree = "<group>"; };
-		A4E7B1C752F38C22267D301DD5A364DF /* Pods-PrimerSDK_Tests-acknowledgements.markdown */ = {isa = PBXFileReference; includeInIndex = 1; lastKnownFileType = text; path = "Pods-PrimerSDK_Tests-acknowledgements.markdown"; sourceTree = "<group>"; };
-		A566636F198A0D2CA585E3D5331936D1 /* DirectCheckoutViewModel.swift */ = {isa = PBXFileReference; includeInIndex = 1; lastKnownFileType = sourcecode.swift; path = DirectCheckoutViewModel.swift; sourceTree = "<group>"; };
-		A9DFABF5673124D4DF0A85E5E8F6EEA9 /* FormViewModel.swift */ = {isa = PBXFileReference; includeInIndex = 1; lastKnownFileType = sourcecode.swift; path = FormViewModel.swift; sourceTree = "<group>"; };
-		AA80C9C550CB6B8B521015719AA66526 /* Pods-PrimerSDK_Example.modulemap */ = {isa = PBXFileReference; includeInIndex = 1; lastKnownFileType = sourcecode.module; path = "Pods-PrimerSDK_Example.modulemap"; sourceTree = "<group>"; };
-		AC666431DA3FC68148C9CD1FFE0F5574 /* String+Localization.swift */ = {isa = PBXFileReference; includeInIndex = 1; lastKnownFileType = sourcecode.swift; path = "String+Localization.swift"; sourceTree = "<group>"; };
-		ADADA4F7BA6F76106BD4B70024ADD817 /* PrimerSDK-dummy.m */ = {isa = PBXFileReference; includeInIndex = 1; lastKnownFileType = sourcecode.c.objc; path = "PrimerSDK-dummy.m"; sourceTree = "<group>"; };
-		AEC04FEFB19629B951E844518E9D2E29 /* VaultPaymentMethodView.swift */ = {isa = PBXFileReference; includeInIndex = 1; lastKnownFileType = sourcecode.swift; path = VaultPaymentMethodView.swift; sourceTree = "<group>"; };
-		B1B089FED120D3E3C2DE41CA7F52C9FC /* PrimerSDK.bundle */ = {isa = PBXFileReference; explicitFileType = wrapper.cfbundle; includeInIndex = 0; path = PrimerSDK.bundle; sourceTree = BUILT_PRODUCTS_DIR; };
-		B429083200B13F604ED3C87DFFC0C016 /* Pods-PrimerSDK_Tests.modulemap */ = {isa = PBXFileReference; includeInIndex = 1; lastKnownFileType = sourcecode.module; path = "Pods-PrimerSDK_Tests.modulemap"; sourceTree = "<group>"; };
-		B74D62A1F3B1C351EA6E717E98871CEA /* ClientToken.swift */ = {isa = PBXFileReference; includeInIndex = 1; lastKnownFileType = sourcecode.swift; path = ClientToken.swift; sourceTree = "<group>"; };
-		BE71751AEA27AFCE5A9267344288F946 /* Logger.swift */ = {isa = PBXFileReference; includeInIndex = 1; lastKnownFileType = sourcecode.swift; path = Logger.swift; sourceTree = "<group>"; };
-		BF250BE036997B0160129EB218639027 /* PaymentMethodTokenizationRequest.swift */ = {isa = PBXFileReference; includeInIndex = 1; lastKnownFileType = sourcecode.swift; path = PaymentMethodTokenizationRequest.swift; sourceTree = "<group>"; };
-		C04E223E710E8E912B2F17C82C1740EB /* PayPalService.swift */ = {isa = PBXFileReference; includeInIndex = 1; lastKnownFileType = sourcecode.swift; path = PayPalService.swift; sourceTree = "<group>"; };
-		C1C0B359981BACD664E67C50736E40CD /* SingleCardIconComponent.swift */ = {isa = PBXFileReference; includeInIndex = 1; lastKnownFileType = sourcecode.swift; path = SingleCardIconComponent.swift; sourceTree = "<group>"; };
-		C3579F1BA87F6130DCE2C34D2B89DD95 /* ReloadDelegate.swift */ = {isa = PBXFileReference; includeInIndex = 1; lastKnownFileType = sourcecode.swift; path = ReloadDelegate.swift; sourceTree = "<group>"; };
-		C55B823D32B968DF34C2ED1A84498269 /* VaultCheckoutViewController+ReloadDelegate.swift */ = {isa = PBXFileReference; includeInIndex = 1; lastKnownFileType = sourcecode.swift; path = "VaultCheckoutViewController+ReloadDelegate.swift"; sourceTree = "<group>"; };
-		CAD3A96D362C593EDD3CF4B122BF4C98 /* Localizable.strings */ = {isa = PBXFileReference; includeInIndex = 1; lastKnownFileType = text.plist.strings; name = Localizable.strings; path = fr.lproj/Localizable.strings; sourceTree = "<group>"; };
-		CEC7F7BCF91AEF33EB72B442C4319ABE /* AppState.swift */ = {isa = PBXFileReference; includeInIndex = 1; lastKnownFileType = sourcecode.swift; path = AppState.swift; sourceTree = "<group>"; };
-		D0511DB0F3A2E77792AE772F5B4ECA2C /* ApplePayViewModel.swift */ = {isa = PBXFileReference; includeInIndex = 1; lastKnownFileType = sourcecode.swift; path = ApplePayViewModel.swift; sourceTree = "<group>"; };
-		D264B4E57DF7DB00D71275605D100971 /* Pods-PrimerSDK_Example-frameworks.sh */ = {isa = PBXFileReference; includeInIndex = 1; lastKnownFileType = text.script.sh; path = "Pods-PrimerSDK_Example-frameworks.sh"; sourceTree = "<group>"; };
-		D368C749F7C531CD2C4751734C68AA7A /* PrimerSDK.debug.xcconfig */ = {isa = PBXFileReference; includeInIndex = 1; lastKnownFileType = text.xcconfig; path = PrimerSDK.debug.xcconfig; sourceTree = "<group>"; };
-		D6128B22CA014A845D05EA621378EA34 /* Route.swift */ = {isa = PBXFileReference; includeInIndex = 1; lastKnownFileType = sourcecode.swift; path = Route.swift; sourceTree = "<group>"; };
-		D66C3890C3566F38C935A2FFD9A237B0 /* Pods-PrimerSDK_Tests-dummy.m */ = {isa = PBXFileReference; includeInIndex = 1; lastKnownFileType = sourcecode.c.objc; path = "Pods-PrimerSDK_Tests-dummy.m"; sourceTree = "<group>"; };
-		D8C61CD177496CBD5FEBE28A983DE8DA /* ApplePayViewController+PassKit.swift */ = {isa = PBXFileReference; includeInIndex = 1; lastKnownFileType = sourcecode.swift; path = "ApplePayViewController+PassKit.swift"; sourceTree = "<group>"; };
-		DE738822137E2F33FCADDB9866D281D1 /* PresentationController.swift */ = {isa = PBXFileReference; includeInIndex = 1; lastKnownFileType = sourcecode.swift; path = PresentationController.swift; sourceTree = "<group>"; };
-		DF6E4F8E7C26A7BBEC17AAD4042A317D /* Pods-PrimerSDK_Tests.debug.xcconfig */ = {isa = PBXFileReference; includeInIndex = 1; lastKnownFileType = text.xcconfig; path = "Pods-PrimerSDK_Tests.debug.xcconfig"; sourceTree = "<group>"; };
-		E07C466B8297D6ACCEC3C5A4B545894D /* VaultCheckoutViewController.swift */ = {isa = PBXFileReference; includeInIndex = 1; lastKnownFileType = sourcecode.swift; path = VaultCheckoutViewController.swift; sourceTree = "<group>"; };
-		E0B9E7AF29DA8FB165AB786E398583BD /* ImageName.swift */ = {isa = PBXFileReference; includeInIndex = 1; lastKnownFileType = sourcecode.swift; path = ImageName.swift; sourceTree = "<group>"; };
-		E198756118BCABFD20928022F7E67740 /* UIViewControllerExtensions.swift */ = {isa = PBXFileReference; includeInIndex = 1; lastKnownFileType = sourcecode.swift; path = UIViewControllerExtensions.swift; sourceTree = "<group>"; };
-		E1B945985145643C12B1E91600B680DE /* Pods-PrimerSDK_Example-acknowledgements.markdown */ = {isa = PBXFileReference; includeInIndex = 1; lastKnownFileType = text; path = "Pods-PrimerSDK_Example-acknowledgements.markdown"; sourceTree = "<group>"; };
-		E4D0F0D452759C447F4BE1A90F5FC9CB /* DirectDebitService.swift */ = {isa = PBXFileReference; includeInIndex = 1; lastKnownFileType = sourcecode.swift; path = DirectDebitService.swift; sourceTree = "<group>"; };
-		E7D711796B51B48C94B3F6DEBE8AA509 /* CardScannerViewModel.swift */ = {isa = PBXFileReference; includeInIndex = 1; lastKnownFileType = sourcecode.swift; path = CardScannerViewModel.swift; sourceTree = "<group>"; };
-		E884507DF2B84FA8A2E8AD8289881542 /* Pods-PrimerSDK_Example.release.xcconfig */ = {isa = PBXFileReference; includeInIndex = 1; lastKnownFileType = text.xcconfig; path = "Pods-PrimerSDK_Example.release.xcconfig"; sourceTree = "<group>"; };
-		E9E668DF30EAC3FD85DC76C5B801825A /* VaultCheckoutViewModel.swift */ = {isa = PBXFileReference; includeInIndex = 1; lastKnownFileType = sourcecode.swift; path = VaultCheckoutViewModel.swift; sourceTree = "<group>"; };
-		EB38DBF5AE39C144FAB6BAC8CE03F4E9 /* PrimerSDK-Info.plist */ = {isa = PBXFileReference; includeInIndex = 1; lastKnownFileType = text.plist.xml; path = "PrimerSDK-Info.plist"; sourceTree = "<group>"; };
-		EB82C12B384FEF18A557758ED53EFA0E /* ConfirmMandateViewController.swift */ = {isa = PBXFileReference; includeInIndex = 1; lastKnownFileType = sourcecode.swift; path = ConfirmMandateViewController.swift; sourceTree = "<group>"; };
-		EB9A75F7C9E4034C403570EC182ACCD4 /* VaultPaymentMethodViewController.swift */ = {isa = PBXFileReference; includeInIndex = 1; lastKnownFileType = sourcecode.swift; path = VaultPaymentMethodViewController.swift; sourceTree = "<group>"; };
-		ED69E7EC33B94191B8DE8CE5615F5BA3 /* StringExtension.swift */ = {isa = PBXFileReference; includeInIndex = 1; lastKnownFileType = sourcecode.swift; path = StringExtension.swift; sourceTree = "<group>"; };
-		EE9674DAD0C961C92687877090E1E047 /* Pods-PrimerSDK_Tests-umbrella.h */ = {isa = PBXFileReference; includeInIndex = 1; lastKnownFileType = sourcecode.c.h; path = "Pods-PrimerSDK_Tests-umbrella.h"; sourceTree = "<group>"; };
-		EEB7FFABDB327A2ED9E5D6AD3468B122 /* FormType.swift */ = {isa = PBXFileReference; includeInIndex = 1; lastKnownFileType = sourcecode.swift; path = FormType.swift; sourceTree = "<group>"; };
-		EF10B98882DF691FEFCF24AB95680A95 /* AlertController.swift */ = {isa = PBXFileReference; includeInIndex = 1; lastKnownFileType = sourcecode.swift; path = AlertController.swift; sourceTree = "<group>"; };
-		F11C8349CCBD1B508BEBC3A09FA5ECE1 /* TransitioningDelegate.swift */ = {isa = PBXFileReference; includeInIndex = 1; lastKnownFileType = sourcecode.swift; path = TransitioningDelegate.swift; sourceTree = "<group>"; };
-		F30E8A69185F9A29C1F70D3F4D5A7E3C /* CardButton.swift */ = {isa = PBXFileReference; includeInIndex = 1; lastKnownFileType = sourcecode.swift; path = CardButton.swift; sourceTree = "<group>"; };
-		F334D57C6BD72448A074E0F3F287C05E /* JSONParser.swift */ = {isa = PBXFileReference; includeInIndex = 1; lastKnownFileType = sourcecode.swift; path = JSONParser.swift; sourceTree = "<group>"; };
-		F4E853B708B769A975374F9D8D868115 /* ResourceBundle-PrimerSDK-PrimerSDK-Info.plist */ = {isa = PBXFileReference; includeInIndex = 1; lastKnownFileType = text.plist.xml; path = "ResourceBundle-PrimerSDK-PrimerSDK-Info.plist"; sourceTree = "<group>"; };
-		F4F65EEE1B820C297103C0E04864F58B /* ClientTokenService.swift */ = {isa = PBXFileReference; includeInIndex = 1; lastKnownFileType = sourcecode.swift; path = ClientTokenService.swift; sourceTree = "<group>"; };
-		F582D01C8FB78F29671D36AB306108DD /* PrimerAPIClient.swift */ = {isa = PBXFileReference; includeInIndex = 1; lastKnownFileType = sourcecode.swift; path = PrimerAPIClient.swift; sourceTree = "<group>"; };
-		F7891196BE58B819ECC1AD886477F455 /* FormView.swift */ = {isa = PBXFileReference; includeInIndex = 1; lastKnownFileType = sourcecode.swift; path = FormView.swift; sourceTree = "<group>"; };
-		F7B48CC82297D62E27EA98AE7A13D3DA /* Pods-PrimerSDK_Tests.release.xcconfig */ = {isa = PBXFileReference; includeInIndex = 1; lastKnownFileType = text.xcconfig; path = "Pods-PrimerSDK_Tests.release.xcconfig"; sourceTree = "<group>"; };
-		FB68BE64471E29C23D306BC042F1A5D6 /* PrimerContent.swift */ = {isa = PBXFileReference; includeInIndex = 1; lastKnownFileType = sourcecode.swift; path = PrimerContent.swift; sourceTree = "<group>"; };
-		FC85FBC8E4C0B5A45D794E04F03EE4E5 /* Localizable.strings */ = {isa = PBXFileReference; includeInIndex = 1; lastKnownFileType = text.plist.strings; name = Localizable.strings; path = en.lproj/Localizable.strings; sourceTree = "<group>"; };
-		FE936611EA87A5559A95B1BBB4F92A94 /* README.md */ = {isa = PBXFileReference; includeInIndex = 1; lastKnownFileType = net.daringfireball.markdown; path = README.md; sourceTree = "<group>"; };
-/* End PBXFileReference section */
-
-/* Begin PBXFrameworksBuildPhase section */
-		5D0AC2A17529F03CD0D2326D5C0FEAAD /* Frameworks */ = {
->>>>>>> dc9a2cd0
+		2C21FF745E447FEAD076420337EDB97F /* Frameworks */ = {
 			isa = PBXFrameworksBuildPhase;
 			buildActionMask = 2147483647;
 			files = (
@@ -581,708 +310,347 @@
 			);
 			runOnlyForDeploymentPostprocessing = 0;
 		};
-		FDE9661246FCE527F9814A10D954D62B /* Frameworks */ = {
+		CAE18EF7F34316E29A212E3F671827EC /* Frameworks */ = {
 			isa = PBXFrameworksBuildPhase;
 			buildActionMask = 2147483647;
 			files = (
+				097727933E0E56317A1C4BDB7699F034 /* Foundation.framework in Frameworks */,
 			);
 			runOnlyForDeploymentPostprocessing = 0;
 		};
 /* End PBXFrameworksBuildPhase section */
 
 /* Begin PBXGroup section */
-<<<<<<< HEAD
-		027A2B477130186D79FCF89223D664FF /* Success */ = {
-			isa = PBXGroup;
-			children = (
-				3A887125DB96F7364EBDE23AC0B29C9A /* SuccessViewController.swift */,
-=======
-		0C01FDC04E554B509C1429DD51624404 /* API */ = {
-			isa = PBXGroup;
-			children = (
-				BF649E3951629F8A95E69758E6215903 /* Primer */,
+		0074B9E88DA2C221E99EB28405E89B40 /* Primer */ = {
+			isa = PBXGroup;
+			children = (
+				42D589D344C0419D570BA1369E12C331 /* CardButton.swift */,
+				BB7FDA65C258601C76132C5808522CC4 /* ExternalViewModel.swift */,
+				B0C58A7703542D7EE82CAE0BEB3A140E /* MultiCardIconComponent.swift */,
+				A2635CF5EDD6827DFBF2610DC2BA4723 /* PaymentMethodComponent.swift */,
+				45545982C3C3FD3FD12A5F3EA1AC8790 /* SingleCardIconComponent.swift */,
+			);
+			path = Primer;
+			sourceTree = "<group>";
+		};
+		0F767A53799A8B23049AFCB1F82E3620 /* Error */ = {
+			isa = PBXGroup;
+			children = (
+				A9B0A85665CCC0ED8DFCCEAAABA8646B /* ErrorViewController.swift */,
+			);
+			path = Error;
+			sourceTree = "<group>";
+		};
+		165DF88849FA8D736FBF1031F0DF19B7 /* Primer */ = {
+			isa = PBXGroup;
+			children = (
+				A2FBEC5139BA5B37D248AFC65B276CD4 /* AppState.swift */,
+				8D568C71453ED209C0287CD4C3056B46 /* DependencyInjection.swift */,
+				3ACFF0F6491D4C02FBEF5E5680230CEB /* Primer.swift */,
+				79B62652574A0038BAA5BB85794BA918 /* PrimerDelegate.swift */,
+			);
+			path = Primer;
+			sourceTree = "<group>";
+		};
+		24CA0BB867E78E55662E5778C2A1C626 /* Development Pods */ = {
+			isa = PBXGroup;
+			children = (
+				B9B2E428F34892FE41E214FBA574A4B2 /* PrimerSDK */,
+			);
+			name = "Development Pods";
+			sourceTree = "<group>";
+		};
+		283B28EE22A2E4EB0269C2E0F445A2BC /* API */ = {
+			isa = PBXGroup;
+			children = (
+				568AFE2730E4AA4A812BC22033A67095 /* Primer */,
 			);
 			path = API;
 			sourceTree = "<group>";
 		};
-		0DBFD7B02EA39FEC4B4D10A3597F19FB /* PCI */ = {
-			isa = PBXGroup;
-			children = (
-				6BB4FC21A0D5D40B39752618A9192141 /* DataModels */,
-				76DE451E025511552C1ECE72C4650327 /* Services */,
-				39A81D68DE7564CEAC1F16A47C7FE46F /* UI */,
-				13A2D1F9781B0FCD3F9F8B02593C69C0 /* Utils */,
-			);
-			name = PCI;
-			path = PrimerSDK/Classes/PCI;
-			sourceTree = "<group>";
-		};
-		13A2D1F9781B0FCD3F9F8B02593C69C0 /* Utils */ = {
-			isa = PBXGroup;
-			children = (
-				18E83BAFA7D8CC1F7F586D0A64FDA44B /* Mask.swift */,
-				095B2C1A38C2002E3453D63AF5CC8E52 /* Validation.swift */,
-			);
-			path = Utils;
-			sourceTree = "<group>";
-		};
-		177E8F38B9797D3A007932B309E769F3 /* Vault */ = {
-			isa = PBXGroup;
-			children = (
-				AEC04FEFB19629B951E844518E9D2E29 /* VaultPaymentMethodView.swift */,
-				EB9A75F7C9E4034C403570EC182ACCD4 /* VaultPaymentMethodViewController.swift */,
-				02C9619C7A746856FDA539462A4DD1AB /* VaultPaymentMethodViewController+ReloadDelegate.swift */,
-				6C1965D7FAE0C466A6B7B17C5781EA05 /* VaultPaymentMethodViewController+TableView.swift */,
->>>>>>> dc9a2cd0
-			);
-			path = Vault;
-			sourceTree = "<group>";
-		};
-<<<<<<< HEAD
-		0A051DCE2015CB080E44300CFF757110 /* Apple Pay */ = {
-			isa = PBXGroup;
-			children = (
-				E7A0DE01910E9138B15CE02501292058 /* ApplePayViewController.swift */,
-				B5AC4C6DD809A28BD5A0BABECB3A1B84 /* ApplePayViewController+PassKit.swift */,
-				104CC3F9978325DAB35841C8DFBEDAC0 /* ApplePayViewModel.swift */,
-			);
-			path = "Apple Pay";
-			sourceTree = "<group>";
-		};
-		0BADDC9B049B65225991E6A66055E688 /* Services */ = {
-			isa = PBXGroup;
-			children = (
-				5534F3B7611BFE2405F6DF0DE763C7C4 /* API */,
-				46636D2177BB27CFCDFC8CD2A1356FFE /* Network */,
-				7A794A57BC23F5EEFCA4415EFF43F292 /* Parser */,
+		31482F3B7A9500E9BEFD8EA29D2558FF /* Support Files */ = {
+			isa = PBXGroup;
+			children = (
+				3933F1B8F4F82CCE56F096FF26AB2A21 /* PrimerSDK.modulemap */,
+				4DD43DBA865453372E234E76593F9075 /* PrimerSDK-dummy.m */,
+				542A533BC8D17B2B88714A015DD3E245 /* PrimerSDK-Info.plist */,
+				1F3DEF5B412EF2700AB11ADD54D1A1EE /* PrimerSDK-prefix.pch */,
+				5F5C6C417E7E864A1E7A703B10CEFAE3 /* PrimerSDK-umbrella.h */,
+				80D68CEB545766D0CCF2FD40678A164E /* PrimerSDK.debug.xcconfig */,
+				698D75CA3FE8FD46D8657B857D245F2A /* PrimerSDK.release.xcconfig */,
+				8D5F76BC9F21842EF380BBACE1457881 /* ResourceBundle-PrimerSDK-PrimerSDK-Info.plist */,
+			);
+			name = "Support Files";
+			path = "Example/Pods/Target Support Files/PrimerSDK";
+			sourceTree = "<group>";
+		};
+		356A4BABB98988B0CAD8308C40361016 /* Localization */ = {
+			isa = PBXGroup;
+			children = (
+				6F2C73BC5FC25107634A8F005CFE4838 /* Localizable.strings */,
+			);
+			name = Localization;
+			path = PrimerSDK/Classes/Localization;
+			sourceTree = "<group>";
+		};
+		396D6CC417A7F4C88A270723CFD4092E /* PCI */ = {
+			isa = PBXGroup;
+			children = (
+				652024D059262CB81D671FA725CC2907 /* CardForm */,
+				8F6AD8D79B054B855613EE4F6D4E08DC /* CardScanner */,
+			);
+			path = PCI;
+			sourceTree = "<group>";
+		};
+		41C8CAEC070C9B2EF3F4C4A8C30869FF /* Success */ = {
+			isa = PBXGroup;
+			children = (
+				D9DD7FB5FD98A8B42984552EB532175A /* SuccessViewController.swift */,
+			);
+			path = Success;
+			sourceTree = "<group>";
+		};
+		4EC699FC7B3A7127947649384D1C5347 /* Confirm Mandate */ = {
+			isa = PBXGroup;
+			children = (
+				54BD26566833C26E3A889AC68CA9A1DE /* ConfirmMandateView.swift */,
+				FB927685DEFC6E666768E7E073849CEF /* ConfirmMandateViewController.swift */,
+				2B0B88C3F8634097BE233E2F11290872 /* ConfirmMandateViewModel.swift */,
+			);
+			path = "Confirm Mandate";
+			sourceTree = "<group>";
+		};
+		56409D50D0FA1C19C592518252ACCB45 /* Targets Support Files */ = {
+			isa = PBXGroup;
+			children = (
+				DC341534F0F751E90DBE9F9F51531A54 /* Pods-PrimerSDK_Example */,
+				C99317E726DB0D5CA94A6EFE2CA8C63E /* Pods-PrimerSDK_Tests */,
+			);
+			name = "Targets Support Files";
+			sourceTree = "<group>";
+		};
+		568AFE2730E4AA4A812BC22033A67095 /* Primer */ = {
+			isa = PBXGroup;
+			children = (
+				52827F60622ED315AAFAFD7359680903 /* PrimerAPI.swift */,
+				3D74E336FF963C266F3753E3E0D41F84 /* PrimerAPIClient.swift */,
+			);
+			path = Primer;
+			sourceTree = "<group>";
+		};
+		578452D2E740E91742655AC8F1636D1F /* iOS */ = {
+			isa = PBXGroup;
+			children = (
+				73010CC983E3809BECEE5348DA1BB8C6 /* Foundation.framework */,
+			);
+			name = iOS;
+			sourceTree = "<group>";
+		};
+		5DB90FFEB4D5A330396E8B05E4E6A358 /* Pod */ = {
+			isa = PBXGroup;
+			children = (
+				94ACC1852ADACD4EA0C9D7BE216300BB /* LICENSE */,
+				C22472E2C6C09B0E395863D62BFF52F5 /* PrimerSDK.podspec */,
+				8A2463C6AB7F316936DA10F121F571C7 /* README.md */,
+			);
+			name = Pod;
+			sourceTree = "<group>";
+		};
+		605ABB45F59D0043BF4B6AD833D38650 /* Extensions & Utilities */ = {
+			isa = PBXGroup;
+			children = (
+				7C7639310108A9AB3D93BC1EF6400216 /* AlertController.swift */,
+				D718A166C5CB2286AF58D3AC06B2790B /* BundleExtension.swift */,
+				19FA7C1D9831E9A0E012A6A0346FC23A /* DateExtension.swift */,
+				FF893E4A08838E7B5C1563CAAF5D1394 /* Logger.swift */,
+				C4BADFD2D76F72817CFE5E879EB204A8 /* Mask.swift */,
+				00160D91066209600EDCEFB6BA4EC572 /* Optional+Extensions.swift */,
+				FA223FF1CBF7FA2BD98F0F7815D5554E /* PresentationController.swift */,
+				D821DA4B9C0B7452C01F52AE854C5F7E /* StringExtension.swift */,
+				9391197D1BA071777BE70E80BE8FFD96 /* UIButtonExtension.swift */,
+				0AEF148B51A0FFBB1D899846EFC941AD /* UIDeviceExtension.swift */,
+				F9A46B97B1B8894AC9125297DC4B5576 /* UIScrollViewExtension.swift */,
+				48CD72BBA8E9BA00B4ED0AA6BE48987C /* UITableViewCellExtensions.swift */,
+				A06007F1963115DBE316C8CCE7AA9050 /* UITextFieldExtensions.swift */,
+				1BBBB95938F35D9C5E3135A934C9A370 /* UIViewControllerExtensions.swift */,
+				7A13B05C19DB68989BA370FE2A0FB935 /* UIViewExtensions.swift */,
+				FFCBBB3D3B87BD646ACA2DC0D695E6A4 /* URLExtension.swift */,
+				2B0C71077381654066C484834ED9D8D4 /* UserDefaultsExtension.swift */,
+				61201136279621CDB2047DA6302AF95D /* Validation.swift */,
+			);
+			name = "Extensions & Utilities";
+			path = "PrimerSDK/Classes/Extensions & Utilities";
+			sourceTree = "<group>";
+		};
+		652024D059262CB81D671FA725CC2907 /* CardForm */ = {
+			isa = PBXGroup;
+			children = (
+				8BB025D79873B82B5D113E70949A0480 /* CardFormView.swift */,
+				A1DCD8A5E5B0F8F130E48DAAE789D832 /* CardFormViewController.swift */,
+				5F4703370B3049F6B309533116ADFAC7 /* CardFormViewController+CardScannerViewControllerDelegate.swift */,
+				B5E2C3B5E5B42DA54DD464C1398A7900 /* CardFormViewModel.swift */,
+			);
+			path = CardForm;
+			sourceTree = "<group>";
+		};
+		76AAE66444D90305F84C9D035892F85D /* Services */ = {
+			isa = PBXGroup;
+			children = (
+				283B28EE22A2E4EB0269C2E0F445A2BC /* API */,
+				CB1952690AD5B04C16F7EFD61185DF6C /* Network */,
+				CAFD39C001DA33FB7586E96399F0E432 /* Parser */,
 			);
 			name = Services;
 			path = PrimerSDK/Classes/Services;
 			sourceTree = "<group>";
 		};
-		1550C2C32604AE05001EF655 /* Extensions & Utilities */ = {
-			isa = PBXGroup;
-			children = (
-				1550C2C82604AE05001EF655 /* BundleExtension.swift */,
-				1550C2D42604AE05001EF655 /* DateExtension.swift */,
-				1550C2C72604AE05001EF655 /* Logger.swift */,
-				1550C2CC2604AE05001EF655 /* Mask.swift */,
-				1550C2D02604AE05001EF655 /* Optional+Extensions.swift */,
-				1550C2C52604AE05001EF655 /* PresentationController.swift */,
-				1550C2D12604AE05001EF655 /* StringExtension.swift */,
-				1550C2C42604AE05001EF655 /* UIButtonExtension.swift */,
-				1550C2CE2604AE05001EF655 /* UIDeviceExtension.swift */,
-				1550C2D22604AE05001EF655 /* UIScrollViewExtension.swift */,
-				1550C2C92604AE05001EF655 /* UITableViewCellExtensions.swift */,
-				1550C2C62604AE05001EF655 /* UITextFieldExtensions.swift */,
-				1550C2CD2604AE05001EF655 /* UIViewControllerExtensions.swift */,
-				1550C2CF2604AE05001EF655 /* UIViewExtensions.swift */,
-				1550C2CA2604AE05001EF655 /* URLExtension.swift */,
-				1550C2D32604AE05001EF655 /* UserDefaultsExtension.swift */,
-				1550C2CB2604AE05001EF655 /* Validation.swift */,
-			);
-			name = "Extensions & Utilities";
-			path = "PrimerSDK/Classes/Extensions & Utilities";
-			sourceTree = "<group>";
-		};
-		1AF97FD01C2088A1B7A073B8239D4094 /* Confirm Mandate */ = {
-			isa = PBXGroup;
-			children = (
-				016B7CB2BE4F567FFDAB9DEC2CEC85DD /* ConfirmMandateView.swift */,
-				C2D6606B24D34B17D4584C93C218915B /* ConfirmMandateViewController.swift */,
-				B10D6837E6C9C72B9EE268316B2D3310 /* ConfirmMandateViewModel.swift */,
-			);
-			path = "Confirm Mandate";
-			sourceTree = "<group>";
-		};
-		38D03BFB2E67A383B49E88119C8F770B /* Data Models */ = {
-			isa = PBXGroup;
-			children = (
-				F8E749A1EA0F84506669BA46D43B7248 /* ApplePay.swift */,
-				9D91BCE388DE549F3677FD01A18E0175 /* ClientToken.swift */,
-				A110C5B2837CCE146B3BD3CE971FB4A1 /* Consolable.swift */,
-				EE2CC5DA04647EBEA2567EDA2329E0F5 /* CountryCode.swift */,
-				0C0FC76D48E7FFED3E633A7641D47C77 /* Currency.swift */,
-				91B38A59514E3DBBB8D9671262C774E7 /* DirectDebitMandate.swift */,
-				16EB5861137CFE0B3F823AB92CD593EC /* ImageName.swift */,
-				BDB5B6CF0A07A5DF6966AE460BCA66D2 /* PaymentMethod.swift */,
-				82225E7D29ABD076E2734CB02376531D /* PaymentMethodConfig.swift */,
-				AC645664CDBD5A0567EE2426D6783E35 /* PaymentMethodToken.swift */,
-				F5EE953AADFC1F3B08CEF6C5BF70C239 /* PaymentMethodTokenizationRequest.swift */,
-				4E5E79CB7386685CB75764B5A50F9437 /* PayPal.swift */,
-				E5C37C2255EB449769A0B1A624670B06 /* PrimerContent.swift */,
-				B80BFE85FF1DB34926D9292B01D672B6 /* PrimerError.swift */,
-				AB282DEA244EC5D849A781CA8023FBAB /* PrimerSessionFlow.swift */,
-				28E1EFBCA0F71E12A1A7DD5C4D725D69 /* PrimerSettings.swift */,
-				21927FB205B2644D440E7DA682668DFB /* PrimerTheme.swift */,
-				6524CFAD399A6848E9DE9CDEC89EB974 /* SuccessMessage.swift */,
-				836F6EB02F0F7699148C681626D2164C /* UXMode.swift */,
-				B2D5C36C505C457EB51F276B8BB47469 /* PCI */,
+		8270F29BB108214E816E8DB3AE49E12F /* PCI */ = {
+			isa = PBXGroup;
+			children = (
+				B56B9208F5D23F982E612064BD018D08 /* FormTextFieldType.swift */,
+				9D27AC76D35AF562F0FB885AFC8F9A18 /* FormType.swift */,
+			);
+			path = PCI;
+			sourceTree = "<group>";
+		};
+		8B0C3E229F5A765907F8D9CC4BA6F728 /* Root */ = {
+			isa = PBXGroup;
+			children = (
+				CB59A9B4FF6F76FAAED1F67974B0FAAE /* RootViewController.swift */,
+				68DA6C166DB3D34A32B8214DBAA43F0A /* RootViewController+Router.swift */,
+				0DCBF733156BCC02DCFE30296D183E19 /* Route.swift */,
+			);
+			path = Root;
+			sourceTree = "<group>";
+		};
+		8B9714ED1903BC37906BB3F939790876 /* Checkout */ = {
+			isa = PBXGroup;
+			children = (
+				D775042EB61F24327234D9B2C68D9E86 /* DirectCheckoutViewModel.swift */,
+				464F2AE1BF8321B43956BBCFECC9F73A /* VaultCheckoutView.swift */,
+				EA550B6FB6A7D5E8B67C6CFCF5FA5716 /* VaultCheckoutViewController.swift */,
+				0B948B5C2499077AF686A96EF14EF19E /* VaultCheckoutViewController+ReloadDelegate.swift */,
+				F389F50F028E5C60BC171E1CA0EDCA82 /* VaultCheckoutViewModel.swift */,
+			);
+			path = Checkout;
+			sourceTree = "<group>";
+		};
+		8F6AD8D79B054B855613EE4F6D4E08DC /* CardScanner */ = {
+			isa = PBXGroup;
+			children = (
+				4314D1CAB1BE3CAB84A4A3CD4156B812 /* CardScannerViewController.swift */,
+				85250B8786113687C8D8960F134165C1 /* CardScannerViewController+SimpleScanDelegate.swift */,
+				9922FF9119CA1A24D4C479BE04E864DE /* CardScannerViewModel.swift */,
+				6FD25CBBB375662A3C38B5C88BE1F8E4 /* ScannerView.swift */,
+			);
+			path = CardScanner;
+			sourceTree = "<group>";
+		};
+		9A5841D124B3612F63D248D46743D582 /* OAuth */ = {
+			isa = PBXGroup;
+			children = (
+				C891FB8378E3868C2A26EF2B2D1DB6E3 /* OAuthViewController.swift */,
+				61649F050AA2800B12B32C6AB29A4D21 /* OAuthViewModel.swift */,
+			);
+			path = OAuth;
+			sourceTree = "<group>";
+		};
+		A2FB687D49DE9F34AD80D55F09D05558 /* Error Handler */ = {
+			isa = PBXGroup;
+			children = (
+				1B6EE618906E757FDCC0AE165C09D135 /* Error.swift */,
+				58DFBDCD5490E164D4860791A90A9C2E /* ErrorHandler.swift */,
+			);
+			name = "Error Handler";
+			path = "PrimerSDK/Classes/Error Handler";
+			sourceTree = "<group>";
+		};
+		A5C221F6705C83DA1409E15F6D587257 /* Vault */ = {
+			isa = PBXGroup;
+			children = (
+				88FA3D45687672CFC9B106DD689B1A72 /* VaultPaymentMethodView.swift */,
+				2EFDC3371E229698D179F549988103C2 /* VaultPaymentMethodViewController.swift */,
+				0D3D65B29C274D50B92BCC1FD21FD5EA /* VaultPaymentMethodViewController+ReloadDelegate.swift */,
+				592E5C509836B8B47EFA75FF96AD07D7 /* VaultPaymentMethodViewController+TableView.swift */,
+				5DE9C9521D29E9C36DFE9167D7E43560 /* VaultPaymentMethodViewModel.swift */,
+			);
+			path = Vault;
+			sourceTree = "<group>";
+		};
+		AF7DBBCA9E6E024AAFDB186690BB0152 /* Data Models */ = {
+			isa = PBXGroup;
+			children = (
+				316B17EC0C932B2D176F5F7B36DCEE4F /* ApplePay.swift */,
+				334D64768154127C21191EBB14664540 /* ClientToken.swift */,
+				34B8C736C78BE63B76389378B346DBFC /* Consolable.swift */,
+				3AB2DC565938DAAF6501269D5BA058EF /* CountryCode.swift */,
+				C884485C0012D2710A77AAAD29CD04F3 /* Currency.swift */,
+				6FD1C3E8E8D1691711D2A21B6C701415 /* DirectDebitMandate.swift */,
+				1692639441AC3963EACE12C49486F9E8 /* ImageName.swift */,
+				5A6BC7CCD7E7BEDA433D3F48EA4DD97C /* PaymentMethod.swift */,
+				B2D7603C76BE649000D1AE04B5075542 /* PaymentMethodConfig.swift */,
+				4EDFE58E7FF0F99DDD0DF5AD32045C83 /* PaymentMethodToken.swift */,
+				6D7B33F6B04B8DB17C3F67693DE13C88 /* PaymentMethodTokenizationRequest.swift */,
+				82D36245CB1EB4E5EDFDF17111ECBF22 /* PayPal.swift */,
+				FD63BD852D151D75B5F3BB9133512E7E /* PrimerContent.swift */,
+				D854B15B782489DBB8EA9EEAC3647FB2 /* PrimerSessionFlow.swift */,
+				1FED86071E7F09A195C128E9BAD97957 /* PrimerSettings.swift */,
+				88153A7CA0313D5C3FE7D7882CAD1B78 /* PrimerTheme.swift */,
+				CD20E53136C91B199CB258DA0B98BA9E /* SuccessMessage.swift */,
+				14FAA50C1A9CDDAF076D12AB0CE364B1 /* UXMode.swift */,
+				8270F29BB108214E816E8DB3AE49E12F /* PCI */,
 			);
 			name = "Data Models";
 			path = "PrimerSDK/Classes/Data Models";
 			sourceTree = "<group>";
 		};
-		3FF440480C119843E2D159E466159525 /* Primer */ = {
-			isa = PBXGroup;
-			children = (
-				25EEE7D2E106CAF9476CC8254C9F5FEF /* CardButton.swift */,
-				DBAD0E6C736A9EC9B8A318C11F923147 /* ExternalViewModel.swift */,
-				FA1142C6BDA2862D18F25662BB104997 /* MultiCardIconComponent.swift */,
-				2ABA3E5FEA4D1F2F5E67F23E40A9C244 /* PaymentMethodComponent.swift */,
-				346B23353624B9DA261C0660C125E549 /* SingleCardIconComponent.swift */,
-			);
-			path = Primer;
-			sourceTree = "<group>";
-		};
-		40ED1A860DC0AD427DED76F51C047689 /* Development Pods */ = {
-			isa = PBXGroup;
-			children = (
-				A01DF55E846AE5CB8F91FC8471970836 /* PrimerSDK */,
-			);
-			name = "Development Pods";
-			sourceTree = "<group>";
-		};
-		46636D2177BB27CFCDFC8CD2A1356FFE /* Network */ = {
-			isa = PBXGroup;
-			children = (
-				8275016097EC156EC14DD320E6138C57 /* Endpoint.swift */,
-				DBCA6D04485CDCAAE2A6E2E91790FCE7 /* NetworkService.swift */,
-				CA01DD9C70E91B39A7B83A1A183AEFE0 /* NetworkServiceError.swift */,
-				A13818960EEEB4C80555D10F2596DB5B /* URLSessionStack.swift */,
-			);
-			path = Network;
-			sourceTree = "<group>";
-		};
-		5534F3B7611BFE2405F6DF0DE763C7C4 /* API */ = {
-			isa = PBXGroup;
-			children = (
-				7BC4D0AE51F8E29515EDE53AA33720BA /* Primer */,
-			);
-			path = API;
-=======
-		1DC3FEC8C8B85499CBACDF7D049F6D93 /* Network */ = {
-			isa = PBXGroup;
-			children = (
-				8F8551E183BB435A54070C6FEDACCBB2 /* Endpoint.swift */,
-				6C9838E8EFA842CDF6E6A7CE1F67CFD7 /* NetworkService.swift */,
-				58AC897E03CE233BD738AF1F7BA9D58D /* URLSessionStack.swift */,
-			);
-			path = Network;
-			sourceTree = "<group>";
-		};
-		24CA0BB867E78E55662E5778C2A1C626 /* Development Pods */ = {
-			isa = PBXGroup;
-			children = (
-				A03761AB499A8323A03AAC09A8D2F2FC /* PrimerSDK */,
-			);
-			name = "Development Pods";
-			sourceTree = "<group>";
-		};
-		2B8127144850B4E5AB72783E2F7C47B5 /* Enums */ = {
-			isa = PBXGroup;
-			children = (
-				411F142DE021D75EE960D5F44BD4AE6C /* FormTextFieldType.swift */,
-				EEB7FFABDB327A2ED9E5D6AD3468B122 /* FormType.swift */,
-			);
-			path = Enums;
-			sourceTree = "<group>";
-		};
-		3340C0E853FCEFED67976995A052535C /* ViewModels */ = {
-			isa = PBXGroup;
-			children = (
-				2885B4386A759FDF7479A86425443524 /* CardFormViewModel.swift */,
-				E7D711796B51B48C94B3F6DEBE8AA509 /* CardScannerViewModel.swift */,
-			);
-			path = ViewModels;
-			sourceTree = "<group>";
-		};
-		39A81D68DE7564CEAC1F16A47C7FE46F /* UI */ = {
-			isa = PBXGroup;
-			children = (
-				3340C0E853FCEFED67976995A052535C /* ViewModels */,
-				C05D4652CB22AC5A5B35CD3459E26789 /* Views */,
-			);
-			path = UI;
-			sourceTree = "<group>";
-		};
-		3AEE2BBE923D41B00842C520AC9B9BC4 /* Error */ = {
-			isa = PBXGroup;
-			children = (
-				8E7D544F66AC35BC6788B6A06D77FBAE /* ErrorViewController.swift */,
-			);
-			path = Error;
-			sourceTree = "<group>";
-		};
-		4096AF61A192649FCE17BD9E5177CB0C /* Support Files */ = {
-			isa = PBXGroup;
-			children = (
-				9DCCB3C27ED886EB088D096D8D407512 /* PrimerSDK.modulemap */,
-				ADADA4F7BA6F76106BD4B70024ADD817 /* PrimerSDK-dummy.m */,
-				EB38DBF5AE39C144FAB6BAC8CE03F4E9 /* PrimerSDK-Info.plist */,
-				2D34E13C55A453624FDFAD24568FD917 /* PrimerSDK-prefix.pch */,
-				788283A46125BA744F7CB80E0124821F /* PrimerSDK-umbrella.h */,
-				D368C749F7C531CD2C4751734C68AA7A /* PrimerSDK.debug.xcconfig */,
-				11C640AFF079E094AF5D13329541F8B4 /* PrimerSDK.release.xcconfig */,
-				F4E853B708B769A975374F9D8D868115 /* ResourceBundle-PrimerSDK-PrimerSDK-Info.plist */,
-			);
-			name = "Support Files";
-			path = "Example/Pods/Target Support Files/PrimerSDK";
-			sourceTree = "<group>";
-		};
-		4636AFC9F20DC084B761DEEE67049BA3 /* Views */ = {
-			isa = PBXGroup;
-			children = (
-				BF985951F2D79D47B5A0C9B5A3D5FAC5 /* ApplePay */,
-				F2494B235B90CECF42F9141156E8CFFB /* Checkout */,
-				9AF0D383B2A2F6546F55E2B73A154603 /* ConfirmMandate */,
-				3AEE2BBE923D41B00842C520AC9B9BC4 /* Error */,
-				5BA1C850726371EE38F3BC74E76CD506 /* Form */,
-				DFE832207A9FF345A345A48F7B4406CC /* OAuth */,
-				82251B674C2EF305654D694C94151724 /* Success */,
-				177E8F38B9797D3A007932B309E769F3 /* Vault */,
-			);
-			path = Views;
-			sourceTree = "<group>";
-		};
-		56409D50D0FA1C19C592518252ACCB45 /* Targets Support Files */ = {
-			isa = PBXGroup;
-			children = (
-				DC341534F0F751E90DBE9F9F51531A54 /* Pods-PrimerSDK_Example */,
-				C99317E726DB0D5CA94A6EFE2CA8C63E /* Pods-PrimerSDK_Tests */,
-			);
-			name = "Targets Support Files";
-			sourceTree = "<group>";
-		};
-		5736AF6E9EA2E9AD1B27E6918AE65ABC /* Extensions */ = {
-			isa = PBXGroup;
-			children = (
-				7E7D964404707FDDCE4BC1A17E5BBEBF /* DateExtension.swift */,
-				ED69E7EC33B94191B8DE8CE5615F5BA3 /* StringExtension.swift */,
-				0FE6DF6DC5502D19C9B3B746FE1194A2 /* UIButtonExtension.swift */,
-			);
-			name = Extensions;
-			path = PrimerSDK/Classes/Extensions;
->>>>>>> dc9a2cd0
-			sourceTree = "<group>";
-		};
-		578452D2E740E91742655AC8F1636D1F /* iOS */ = {
-			isa = PBXGroup;
-			children = (
-				73010CC983E3809BECEE5348DA1BB8C6 /* Foundation.framework */,
-			);
-			name = iOS;
-			sourceTree = "<group>";
-		};
-		5BA1C850726371EE38F3BC74E76CD506 /* Form */ = {
-			isa = PBXGroup;
-			children = (
-				F7891196BE58B819ECC1AD886477F455 /* FormView.swift */,
-				4D73C24F69FAFAA21840A6AD3E5FD2E9 /* FormViewController.swift */,
-				A9DFABF5673124D4DF0A85E5E8F6EEA9 /* FormViewModel.swift */,
-			);
-			path = Form;
-			sourceTree = "<group>";
-		};
-<<<<<<< HEAD
-		6E0EBC4EE2D8444EA770916EA1669333 /* OAuth */ = {
-			isa = PBXGroup;
-			children = (
-				255B5769F7F9D37EF25B23BE1A4C3B9B /* OAuthViewController.swift */,
-				E9CE7C50CC28D652C9952174825D6B1F /* OAuthViewModel.swift */,
-			);
-			path = OAuth;
-			sourceTree = "<group>";
-		};
-		72FB63C434B4810C5EC5740F0036D7D3 /* User Interface */ = {
-			isa = PBXGroup;
-			children = (
-				0A051DCE2015CB080E44300CFF757110 /* Apple Pay */,
-				B52B831F4B1C603FA812081C9A665B0B /* Checkout */,
-				1AF97FD01C2088A1B7A073B8239D4094 /* Confirm Mandate */,
-				78FACC550F0AA44B91B1938AD54A084C /* Error */,
-				B8DBDF7C5BD55F116F96331FC529A621 /* Form */,
-				6E0EBC4EE2D8444EA770916EA1669333 /* OAuth */,
-				A9307284DAFA11BF0FB19287D81EB905 /* PCI */,
-				3FF440480C119843E2D159E466159525 /* Primer */,
-				B8390145149749F5425D40E697FE76E1 /* Root */,
-				027A2B477130186D79FCF89223D664FF /* Success */,
-				F3A9AF1CD09C360E55B995A530D8B84F /* UI Delegates */,
-				B9CC9BEDA9C75A2FCAB941590C2450B6 /* Vault */,
+		B9B2E428F34892FE41E214FBA574A4B2 /* PrimerSDK */ = {
+			isa = PBXGroup;
+			children = (
+				96EE4B5F6ACACDF65C440E362915E04B /* Icons.xcassets */,
+				C98C2645A15A623FF91E81D33684DA12 /* Core */,
+				AF7DBBCA9E6E024AAFDB186690BB0152 /* Data Models */,
+				A2FB687D49DE9F34AD80D55F09D05558 /* Error Handler */,
+				605ABB45F59D0043BF4B6AD833D38650 /* Extensions & Utilities */,
+				356A4BABB98988B0CAD8308C40361016 /* Localization */,
+				5DB90FFEB4D5A330396E8B05E4E6A358 /* Pod */,
+				76AAE66444D90305F84C9D035892F85D /* Services */,
+				31482F3B7A9500E9BEFD8EA29D2558FF /* Support Files */,
+				C3E35F7092EBF35584DC5F27F87F7261 /* User Interface */,
+			);
+			name = PrimerSDK;
+			path = ../..;
+			sourceTree = "<group>";
+		};
+		C3E35F7092EBF35584DC5F27F87F7261 /* User Interface */ = {
+			isa = PBXGroup;
+			children = (
+				ED120A79B595DE887B7C655278D9B75B /* Apple Pay */,
+				8B9714ED1903BC37906BB3F939790876 /* Checkout */,
+				4EC699FC7B3A7127947649384D1C5347 /* Confirm Mandate */,
+				0F767A53799A8B23049AFCB1F82E3620 /* Error */,
+				D67298754B95C79AC21729AE4D9BECC7 /* Form */,
+				9A5841D124B3612F63D248D46743D582 /* OAuth */,
+				396D6CC417A7F4C88A270723CFD4092E /* PCI */,
+				0074B9E88DA2C221E99EB28405E89B40 /* Primer */,
+				8B0C3E229F5A765907F8D9CC4BA6F728 /* Root */,
+				41C8CAEC070C9B2EF3F4C4A8C30869FF /* Success */,
+				CC7619B4F8725E44267FE95A0C337AB8 /* UI Delegates */,
+				A5C221F6705C83DA1409E15F6D587257 /* Vault */,
 			);
 			name = "User Interface";
 			path = "PrimerSDK/Classes/User Interface";
 			sourceTree = "<group>";
 		};
-		78FACC550F0AA44B91B1938AD54A084C /* Error */ = {
-			isa = PBXGroup;
-			children = (
-				799E7DF1FD410DD226467D959A1CA21E /* ErrorViewController.swift */,
-			);
-			path = Error;
-			sourceTree = "<group>";
-		};
-		7A794A57BC23F5EEFCA4415EFF43F292 /* Parser */ = {
-			isa = PBXGroup;
-			children = (
-				3540F8B93BC7B9E09F47B3F43B777B58 /* Parser.swift */,
-				FCBD7D96D78EF3106CA21E0668780370 /* JSON */,
-			);
-			path = Parser;
-			sourceTree = "<group>";
-		};
-		7B5C2AC0127D06D37A6FF52E82A42F07 /* CardScanner */ = {
-			isa = PBXGroup;
-			children = (
-				CBC23913F910486E11E49FEEAB5BC4E5 /* CardScannerViewController.swift */,
-				C79DEF6700CF9959B74D7D0FA05587BE /* CardScannerViewController+SimpleScanDelegate.swift */,
-				4C78E878C55129A8EBB4401980DDC60B /* CardScannerViewModel.swift */,
-				1D8470D531AC9B6E68BF9C00D0D05CE5 /* ScannerView.swift */,
-			);
-			path = CardScanner;
-			sourceTree = "<group>";
-		};
-		7BC4D0AE51F8E29515EDE53AA33720BA /* Primer */ = {
-			isa = PBXGroup;
-			children = (
-				CD509436771AFC9EF3D2476BCA55A4BA /* PrimerAPI.swift */,
-				CC2E1FEC42458F3E40942E110B48C42E /* PrimerAPIClient.swift */,
-				F5F35BE0749658B90E4B322E6B9B3032 /* PrimerAPIError.swift */,
-			);
-			path = Primer;
-			sourceTree = "<group>";
-		};
-		81623D1BFDAF0D970713485544801C5E /* Payment Services */ = {
-			isa = PBXGroup;
-			children = (
-				089F68B6DA0C46FCD7488F3531DA7354 /* ClientTokenService.swift */,
-				2879262C6E466D4DF33E77E7DDB641DF /* DirectDebitService.swift */,
-				067CC82E7EB8826267B1FE5A34BC17D4 /* KlarnaService.swift */,
-				C2CEB23C4D7281F4C829C2F8EE77D21E /* PaymentMethodConfigService.swift */,
-				E3DD9CB23A842383DF07FA3AB16DC372 /* PayPalService.swift */,
-				71B934F5E65C9DA3926ED155D241EA9E /* VaultService.swift */,
-			);
-			path = "Payment Services";
-			sourceTree = "<group>";
-		};
-		96D09F93460546D93B34542422344A55 /* Localization */ = {
-			isa = PBXGroup;
-			children = (
-				9D2745269756908ECCBF9EED6C742E1F /* Localizable.strings */,
-			);
-			name = Localization;
-			path = PrimerSDK/Classes/Localization;
-			sourceTree = "<group>";
-		};
-		A01DF55E846AE5CB8F91FC8471970836 /* PrimerSDK */ = {
-			isa = PBXGroup;
-			children = (
-				B9EB3B4201C2FFDDBDBA11AA3774C3CC /* Icons.xcassets */,
-				0BADDC9B049B65225991E6A66055E688 /* Services */,
-				38D03BFB2E67A383B49E88119C8F770B /* Data Models */,
-				FA1FE9BFF2E222DDBD18D31F09C6B478 /* Core */,
-				72FB63C434B4810C5EC5740F0036D7D3 /* User Interface */,
-				1550C2C32604AE05001EF655 /* Extensions & Utilities */,
-				96D09F93460546D93B34542422344A55 /* Localization */,
-				E01BB33EB4A44940DFEC5DDF9F4FE00B /* Pod */,
-				D73303B4D902568B2114F355E7E57B31 /* Support Files */,
-			);
-			name = PrimerSDK;
-			path = ../..;
-			sourceTree = "<group>";
-		};
-		A9307284DAFA11BF0FB19287D81EB905 /* PCI */ = {
-			isa = PBXGroup;
-			children = (
-				BAA3630100F0BF7E5F5A563C1011999E /* CardForm */,
-				7B5C2AC0127D06D37A6FF52E82A42F07 /* CardScanner */,
-			);
-			path = PCI;
-			sourceTree = "<group>";
-		};
-		B2D5C36C505C457EB51F276B8BB47469 /* PCI */ = {
-			isa = PBXGroup;
-			children = (
-				1166555991648DAE90571D14670EB614 /* FormTextFieldType.swift */,
-				32A9F7C66E1ECAF7CE63A0644EB2C5C1 /* FormType.swift */,
-			);
-			path = PCI;
-			sourceTree = "<group>";
-		};
-		B52B831F4B1C603FA812081C9A665B0B /* Checkout */ = {
-			isa = PBXGroup;
-			children = (
-				8BD23FEDF9039D825AFA153C9EA45F8D /* DirectCheckoutViewModel.swift */,
-				6B4851432322FC1139E72A6C2D6096A2 /* VaultCheckoutView.swift */,
-				83BE411C5A0EA65227D0289293560804 /* VaultCheckoutViewController.swift */,
-				73BBA482CF65427952CB8354741927C6 /* VaultCheckoutViewController+ReloadDelegate.swift */,
-				E248814216D9CF9289C152671213809F /* VaultCheckoutViewModel.swift */,
-=======
-		696A6C5CEF00BA6438AFBDDFC27D378E /* Services */ = {
-			isa = PBXGroup;
-			children = (
-				0C01FDC04E554B509C1429DD51624404 /* API */,
-				1DC3FEC8C8B85499CBACDF7D049F6D93 /* Network */,
-				C58FCBAAC756E7827EEF9135051C104D /* Parser */,
-			);
-			name = Services;
-			path = PrimerSDK/Classes/Services;
-			sourceTree = "<group>";
-		};
-		6BB4FC21A0D5D40B39752618A9192141 /* DataModels */ = {
-			isa = PBXGroup;
-			children = (
-				2B8127144850B4E5AB72783E2F7C47B5 /* Enums */,
-			);
-			path = DataModels;
-			sourceTree = "<group>";
-		};
-		7011B70396B91B2283687B2A1EA0EC73 /* JSON */ = {
-			isa = PBXGroup;
-			children = (
-				F334D57C6BD72448A074E0F3F287C05E /* JSONParser.swift */,
-			);
-			path = JSON;
-			sourceTree = "<group>";
-		};
-		76DE451E025511552C1ECE72C4650327 /* Services */ = {
-			isa = PBXGroup;
-			children = (
-				67EFBAADAA2818586A7D16C41B20C6EB /* TokenizationService.swift */,
-			);
-			path = Services;
-			sourceTree = "<group>";
-		};
-		773C600B8C79FECC3C58B133211595A5 /* Enums */ = {
-			isa = PBXGroup;
-			children = (
-				A3DA590D73756040B4BCB86EB57A4533 /* CountryCode.swift */,
-				5DDFA87A10CEE2DE0AA457271E7529C7 /* Currency.swift */,
-				E0B9E7AF29DA8FB165AB786E398583BD /* ImageName.swift */,
-				314F8F183173AEEB0A8BBF7E9870D865 /* PrimerSessionFlow.swift */,
-				1F7CB93959D52BCA13E5F454031CD371 /* SuccessMessage.swift */,
-				0027007B91C8500C81B79B402BB25C7B /* UXMode.swift */,
-			);
-			path = Enums;
-			sourceTree = "<group>";
-		};
-		7B766C735C4EF987EC0C3E0BACCA73FD /* Error Handler */ = {
-			isa = PBXGroup;
-			children = (
-				2EA5B0E11EC0D12123C54B82931646F5 /* Error.swift */,
-				28F4F6538C6EFCF7B55D975148BE32B1 /* ErrorHandler.swift */,
-			);
-			name = "Error Handler";
-			path = "PrimerSDK/Classes/Error Handler";
-			sourceTree = "<group>";
-		};
-		82251B674C2EF305654D694C94151724 /* Success */ = {
-			isa = PBXGroup;
-			children = (
-				68B9F3CBB00DC73C1654F1ADA98DDCED /* SuccessViewController.swift */,
-			);
-			path = Success;
-			sourceTree = "<group>";
-		};
-		8270081BFAAB7232C4D0C819237A1FE6 /* CardScanner */ = {
-			isa = PBXGroup;
-			children = (
-				95A858E6D92BFEAAE7444B8DF440D7FC /* CardScannerViewController.swift */,
-				7631BA9BD11758A3DE95BE309943FBC3 /* CardScannerViewController+SimpleScanDelegate.swift */,
-				78BC559E80C070091D26C2DD6831AB8C /* ScannerView.swift */,
-			);
-			path = CardScanner;
-			sourceTree = "<group>";
-		};
-		915DCCEE6AA73C95D36382B15FD71B7A /* ViewModels */ = {
-			isa = PBXGroup;
-			children = (
-				D0511DB0F3A2E77792AE772F5B4ECA2C /* ApplePayViewModel.swift */,
-				718B040670862D514F97615FF5D9FA1C /* ConfirmMandateViewModel.swift */,
-				A566636F198A0D2CA585E3D5331936D1 /* DirectCheckoutViewModel.swift */,
-				1F2444922620DA980CE7D810A2D1B7A0 /* ExternalViewModel.swift */,
-				40B4187AC7E18BCAA1FC080BC56BE6CD /* OAuthViewModel.swift */,
-				E9E668DF30EAC3FD85DC76C5B801825A /* VaultCheckoutViewModel.swift */,
-				96E26B9A4325E579985E6F58E30C3EE7 /* VaultPaymentMethodViewModel.swift */,
-			);
-			path = ViewModels;
-			sourceTree = "<group>";
-		};
-		945FAD4AAE299DD50F1E40E80DC12E65 /* CardForm */ = {
-			isa = PBXGroup;
-			children = (
-				8B2EFABCD377414AB44A3D5A0B02A8C5 /* CardFormView.swift */,
-				34971B686041E0D013114386F65A4113 /* CardFormViewController.swift */,
-				810BE9658E3BBD46841C35A024D93C89 /* CardFormViewController+CardScannerViewControllerDelegate.swift */,
-			);
-			path = CardForm;
-			sourceTree = "<group>";
-		};
-		98886CE9FA448CDEE8050D32123705C7 /* DataModels */ = {
-			isa = PBXGroup;
-			children = (
-				2B487D300B80D0145FCD682C4622EC3A /* ApplePay.swift */,
-				B74D62A1F3B1C351EA6E717E98871CEA /* ClientToken.swift */,
-				94FB0858F878E223DC0A8E618A237550 /* DirectDebitMandate.swift */,
-				95A1761289B03C75B11FFB787DAD0DBD /* PaymentMethod.swift */,
-				948D8361BA9657F88A3202B03BEEB2F9 /* PaymentMethodConfig.swift */,
-				3792340ABC4C6367DDE1E2CDD689AF03 /* PaymentMethodToken.swift */,
-				BF250BE036997B0160129EB218639027 /* PaymentMethodTokenizationRequest.swift */,
-				2293009A08312ADFB75EABDE89592446 /* PayPal.swift */,
-				FB68BE64471E29C23D306BC042F1A5D6 /* PrimerContent.swift */,
-				1FBCBF0BED74D27A2EFD82DED549F63A /* PrimerSettings.swift */,
-				681A489DF8AC2363CEFC74468850641D /* PrimerTheme.swift */,
-				773C600B8C79FECC3C58B133211595A5 /* Enums */,
-			);
-			path = DataModels;
-			sourceTree = "<group>";
-		};
-		9AF0D383B2A2F6546F55E2B73A154603 /* ConfirmMandate */ = {
-			isa = PBXGroup;
-			children = (
-				17A767624677582ECB6F7AA20CD03501 /* ConfirmMandateView.swift */,
-				EB82C12B384FEF18A557758ED53EFA0E /* ConfirmMandateViewController.swift */,
-			);
-			path = ConfirmMandate;
-			sourceTree = "<group>";
-		};
-		9ED85546CE4C52D7A097743EB6BE94C2 /* Services */ = {
-			isa = PBXGroup;
-			children = (
-				F4F65EEE1B820C297103C0E04864F58B /* ClientTokenService.swift */,
-				E4D0F0D452759C447F4BE1A90F5FC9CB /* DirectDebitService.swift */,
-				2A6350A0E6244B279DA0A5388A0440AF /* KlarnaService.swift */,
-				8B0BC3486E97724AF240182B9FD59164 /* PaymentMethodConfigService.swift */,
-				C04E223E710E8E912B2F17C82C1740EB /* PayPalService.swift */,
-				4B3FB9FAA4201C2F4609E484FFBB3B12 /* VaultService.swift */,
-			);
-			path = Services;
-			sourceTree = "<group>";
-		};
-		9EE29C613CC09B71786E8BE12B72C76A /* Utils */ = {
-			isa = PBXGroup;
-			children = (
-				DE738822137E2F33FCADDB9866D281D1 /* PresentationController.swift */,
-				7F427E13E66309550349D4A468BC06A4 /* UITableViewCellExtensions.swift */,
-				7A20A93866418280C5B24E79DA179C1C /* UITextFieldExtensions.swift */,
-				E198756118BCABFD20928022F7E67740 /* UIViewControllerExtensions.swift */,
-				9CC827A90A26E6B25F1FC0EC4278D6ED /* UIViewExtensions.swift */,
->>>>>>> dc9a2cd0
-			);
-			path = Checkout;
-			sourceTree = "<group>";
-		};
-<<<<<<< HEAD
-		B8390145149749F5425D40E697FE76E1 /* Root */ = {
-			isa = PBXGroup;
-			children = (
-				054E9E4FA6DD18B44B20A60A1B4E1A3E /* RootViewController.swift */,
-				E82842CBF7AEFA6A87B2FBFBA73FBD99 /* RootViewController+Router.swift */,
-				97D5EDC4D3A561AF109953808C0F0B55 /* Route.swift */,
-=======
-		A03761AB499A8323A03AAC09A8D2F2FC /* PrimerSDK */ = {
-			isa = PBXGroup;
-			children = (
-				3B83B827611E983724927B4C9CEBA0A6 /* Icons.xcassets */,
-				F1914BE285E9AFA3926FBA8351492763 /* Core */,
-				7B766C735C4EF987EC0C3E0BACCA73FD /* Error Handler */,
-				5736AF6E9EA2E9AD1B27E6918AE65ABC /* Extensions */,
-				CC771D12993EEDBB134A50A3E03DA79E /* Helpers */,
-				EB53B49503F8C4AE99938695F25DAC6B /* Localization */,
-				0DBFD7B02EA39FEC4B4D10A3597F19FB /* PCI */,
-				DEC8E326B25BD46A37EB5C4E84522F97 /* Pod */,
-				696A6C5CEF00BA6438AFBDDFC27D378E /* Services */,
-				4096AF61A192649FCE17BD9E5177CB0C /* Support Files */,
->>>>>>> dc9a2cd0
-			);
-			path = Root;
-			sourceTree = "<group>";
-		};
-<<<<<<< HEAD
-		B8DBDF7C5BD55F116F96331FC529A621 /* Form */ = {
-			isa = PBXGroup;
-			children = (
-				DD797A1A7F3731B3E6B2F185A5AA7E50 /* FormView.swift */,
-				96E225C3C363156FBAD617CC487911A0 /* FormViewController.swift */,
-				7CD42ADC881B5ED130102106E73AD0FE /* FormViewModel.swift */,
-=======
-		A305453FA6776C28E04A097278ECDA18 /* Utils */ = {
-			isa = PBXGroup;
-			children = (
-				2240B191F0D6AD0FC30ADF9EF43DAEF8 /* Optional+Extensions.swift */,
-				0A98C9E62BBAAF752650DE282651DEED /* String+Extensions.swift */,
->>>>>>> dc9a2cd0
-			);
-			path = Form;
-			sourceTree = "<group>";
-		};
-<<<<<<< HEAD
-		B9CC9BEDA9C75A2FCAB941590C2450B6 /* Vault */ = {
-			isa = PBXGroup;
-			children = (
-				F585DB5CF622A24463F952DBCF9024BB /* VaultPaymentMethodView.swift */,
-				8D2CECC2F0708E278F5E1565B1DA1953 /* VaultPaymentMethodViewController.swift */,
-				51F020C8F1AE9605FD4F2513A18F301E /* VaultPaymentMethodViewController+ReloadDelegate.swift */,
-				A6F2C2530B6E3AE06CB6B05109F7D899 /* VaultPaymentMethodViewController+TableView.swift */,
-				B367074101EC2443CA916A43EB845CFB /* VaultPaymentMethodViewModel.swift */,
-			);
-			path = Vault;
-			sourceTree = "<group>";
-		};
-		BAA3630100F0BF7E5F5A563C1011999E /* CardForm */ = {
-			isa = PBXGroup;
-			children = (
-				FF5E95714367C147C20DBD864839BD42 /* CardFormView.swift */,
-				57C5C179CB53AA11B8FCA8740DDDEEC3 /* CardFormViewController.swift */,
-				CB20BF7637E20ED859428DB9FAD4FC5D /* CardFormViewController+CardScannerViewControllerDelegate.swift */,
-				E383C7EE55FADB5C5A9B399914A448B1 /* CardFormViewModel.swift */,
-=======
-		A891D00E00BFDF86C63B10E1EE7413BF /* Components */ = {
-			isa = PBXGroup;
-			children = (
-				F30E8A69185F9A29C1F70D3F4D5A7E3C /* CardButton.swift */,
-				84F11C7032A9DF7AFB65540DF795EB84 /* MultiCardIconComponent.swift */,
-				4BDE830C78AC18E3993676C8C9A998B2 /* PaymentMethodComponent.swift */,
-				C1C0B359981BACD664E67C50736E40CD /* SingleCardIconComponent.swift */,
-			);
-			path = Components;
-			sourceTree = "<group>";
-		};
-		BF649E3951629F8A95E69758E6215903 /* Primer */ = {
-			isa = PBXGroup;
-			children = (
-				23CC89FCFBE739711AC03C2BAD7278EB /* PrimerAPI.swift */,
-				F582D01C8FB78F29671D36AB306108DD /* PrimerAPIClient.swift */,
-			);
-			path = Primer;
-			sourceTree = "<group>";
-		};
-		BF985951F2D79D47B5A0C9B5A3D5FAC5 /* ApplePay */ = {
-			isa = PBXGroup;
-			children = (
-				8C1D111D2F5567B3669FFC6920FFEA56 /* ApplePayViewController.swift */,
-				D8C61CD177496CBD5FEBE28A983DE8DA /* ApplePayViewController+PassKit.swift */,
-			);
-			path = ApplePay;
-			sourceTree = "<group>";
-		};
-		C05D4652CB22AC5A5B35CD3459E26789 /* Views */ = {
-			isa = PBXGroup;
-			children = (
-				945FAD4AAE299DD50F1E40E80DC12E65 /* CardForm */,
-				8270081BFAAB7232C4D0C819237A1FE6 /* CardScanner */,
-			);
-			path = Views;
-			sourceTree = "<group>";
-		};
-		C58FCBAAC756E7827EEF9135051C104D /* Parser */ = {
-			isa = PBXGroup;
-			children = (
-				A4950AAE5AFDB6F9038F9268040A999A /* Parser.swift */,
-				7011B70396B91B2283687B2A1EA0EC73 /* JSON */,
->>>>>>> dc9a2cd0
-			);
-			path = CardForm;
+		C98C2645A15A623FF91E81D33684DA12 /* Core */ = {
+			isa = PBXGroup;
+			children = (
+				FF0F6973F7B35755F2229BA920EB5F4B /* Payment Services */,
+				DADE88B4DA75B84327C90B48BF7829FA /* PCI */,
+				165DF88849FA8D736FBF1031F0DF19B7 /* Primer */,
+			);
+			name = Core;
+			path = PrimerSDK/Classes/Core;
 			sourceTree = "<group>";
 		};
 		C99317E726DB0D5CA94A6EFE2CA8C63E /* Pods-PrimerSDK_Tests */ = {
@@ -1301,28 +669,39 @@
 			path = "Target Support Files/Pods-PrimerSDK_Tests";
 			sourceTree = "<group>";
 		};
-<<<<<<< HEAD
-=======
-		CC771D12993EEDBB134A50A3E03DA79E /* Helpers */ = {
-			isa = PBXGroup;
-			children = (
-				EF10B98882DF691FEFCF24AB95680A95 /* AlertController.swift */,
-				BE71751AEA27AFCE5A9267344288F946 /* Logger.swift */,
-			);
-			name = Helpers;
-			path = PrimerSDK/Classes/Helpers;
-			sourceTree = "<group>";
-		};
->>>>>>> dc9a2cd0
+		CAFD39C001DA33FB7586E96399F0E432 /* Parser */ = {
+			isa = PBXGroup;
+			children = (
+				8F81428D23F26DA7CF5B05117B13A467 /* Parser.swift */,
+				F674E9FD91D933E4787A2E21736A2745 /* JSON */,
+			);
+			path = Parser;
+			sourceTree = "<group>";
+		};
+		CB1952690AD5B04C16F7EFD61185DF6C /* Network */ = {
+			isa = PBXGroup;
+			children = (
+				01865CFFBC8B5E9CE76F119F879AA129 /* Endpoint.swift */,
+				786C87853496AE4A215856E437A28959 /* NetworkService.swift */,
+				52721A61504F51ED17DBF21E9BBCE575 /* URLSessionStack.swift */,
+			);
+			path = Network;
+			sourceTree = "<group>";
+		};
+		CC7619B4F8725E44267FE95A0C337AB8 /* UI Delegates */ = {
+			isa = PBXGroup;
+			children = (
+				B213690D7118A7EEDB2B9FABF4012646 /* ReloadDelegate.swift */,
+				004B0532067F3C68C0A6B8E2EAFC100F /* TransitioningDelegate.swift */,
+			);
+			path = "UI Delegates";
+			sourceTree = "<group>";
+		};
 		CF1408CF629C7361332E53B88F7BD30C = {
 			isa = PBXGroup;
 			children = (
 				9D940727FF8FB9C785EB98E56350EF41 /* Podfile */,
-<<<<<<< HEAD
-				40ED1A860DC0AD427DED76F51C047689 /* Development Pods */,
-=======
 				24CA0BB867E78E55662E5778C2A1C626 /* Development Pods */,
->>>>>>> dc9a2cd0
 				D210D550F4EA176C3123ED886F8F87F5 /* Frameworks */,
 				EF226A46E7EE30F4A2A221743343D709 /* Products */,
 				56409D50D0FA1C19C592518252ACCB45 /* Targets Support Files */,
@@ -1330,7 +709,6 @@
 			sourceTree = "<group>";
 		};
 		D210D550F4EA176C3123ED886F8F87F5 /* Frameworks */ = {
-<<<<<<< HEAD
 			isa = PBXGroup;
 			children = (
 				578452D2E740E91742655AC8F1636D1F /* iOS */,
@@ -1338,44 +716,22 @@
 			name = Frameworks;
 			sourceTree = "<group>";
 		};
-		D599135A00C51D536F001460E3BE91F4 /* Primer */ = {
-=======
->>>>>>> dc9a2cd0
-			isa = PBXGroup;
-			children = (
-				FF454774E91D73CC76413B790017A96E /* AppState.swift */,
-				CF1BFD7FDE32C8E86F8A19FF30F35615 /* DependencyInjection.swift */,
-				752980D42F3179E3F05D8D585461B243 /* Primer.swift */,
-				CF3D3A0A1984201DE79643F2850A031B /* PrimerDelegate.swift */,
-			);
-			path = Primer;
-			sourceTree = "<group>";
-		};
-<<<<<<< HEAD
-		D73303B4D902568B2114F355E7E57B31 /* Support Files */ = {
-			isa = PBXGroup;
-			children = (
-				FB16D8B13BC7E130037140ED06A0E46C /* PrimerSDK.modulemap */,
-				B859D2598CD098EDC89FB652D09A613E /* PrimerSDK-dummy.m */,
-				B276142D2CEED0C275669F2BA46FCBC5 /* PrimerSDK-Info.plist */,
-				6D163D355CA855431E5B3DC710DBFD15 /* PrimerSDK-prefix.pch */,
-				B18EE2B02F5CEE420A44DCF01AC7AD4A /* PrimerSDK-umbrella.h */,
-				BB46E9CF41D875CAAED9CAEA97DEFADC /* PrimerSDK.debug.xcconfig */,
-				7993ED90485F154C03713E672EDBA20E /* PrimerSDK.release.xcconfig */,
-				541FAC0A06205F0ADC7CCFE92AF32BE7 /* ResourceBundle-PrimerSDK-PrimerSDK-Info.plist */,
-			);
-			name = "Support Files";
-			path = "Example/Pods/Target Support Files/PrimerSDK";
-=======
-		D7E6263C72B4960A449BC3653CCEFE44 /* Delegates */ = {
-			isa = PBXGroup;
-			children = (
-				3B4E6C2E8F827A8112C56133A715D0C1 /* PrimerDelegate.swift */,
-				C3579F1BA87F6130DCE2C34D2B89DD95 /* ReloadDelegate.swift */,
-				F11C8349CCBD1B508BEBC3A09FA5ECE1 /* TransitioningDelegate.swift */,
-			);
-			path = Delegates;
->>>>>>> dc9a2cd0
+		D67298754B95C79AC21729AE4D9BECC7 /* Form */ = {
+			isa = PBXGroup;
+			children = (
+				4F6042082044A356CF1F3BA8020270C5 /* FormView.swift */,
+				44FA9DC2DB58744D611498AE6EDB712E /* FormViewController.swift */,
+				80F43C5BB1AC14EC0596215F5EDA308F /* FormViewModel.swift */,
+			);
+			path = Form;
+			sourceTree = "<group>";
+		};
+		DADE88B4DA75B84327C90B48BF7829FA /* PCI */ = {
+			isa = PBXGroup;
+			children = (
+				6D7B383D53ACC537C2DA9AE5281E5736 /* TokenizationService.swift */,
+			);
+			path = PCI;
 			sourceTree = "<group>";
 		};
 		DC341534F0F751E90DBE9F9F51531A54 /* Pods-PrimerSDK_Example */ = {
@@ -1395,72 +751,14 @@
 			path = "Target Support Files/Pods-PrimerSDK_Example";
 			sourceTree = "<group>";
 		};
-<<<<<<< HEAD
-		E01BB33EB4A44940DFEC5DDF9F4FE00B /* Pod */ = {
-			isa = PBXGroup;
-			children = (
-				ADA5579C13465C548AD46D01BE8088BE /* LICENSE */,
-				EB872B83D999CC0E7277D97CDEE4E9B5 /* PrimerSDK.podspec */,
-				227537696797F246F010DC0A3BB9FCB1 /* README.md */,
-=======
-		DEC8E326B25BD46A37EB5C4E84522F97 /* Pod */ = {
-			isa = PBXGroup;
-			children = (
-				8E753DF87908E75B73DE23451F48340E /* LICENSE */,
-				89D7684B437E7A2AEA3E62EF3F5F2089 /* PrimerSDK.podspec */,
-				FE936611EA87A5559A95B1BBB4F92A94 /* README.md */,
-			);
-			name = Pod;
-			sourceTree = "<group>";
-		};
-		DFE832207A9FF345A345A48F7B4406CC /* OAuth */ = {
-			isa = PBXGroup;
-			children = (
-				4BD9359801074BF17D22955F9A47A06D /* OAuthViewController.swift */,
-			);
-			path = OAuth;
-			sourceTree = "<group>";
-		};
-		E3C34EE1039AD64FA96901B5DB0BDBC0 /* Root */ = {
-			isa = PBXGroup;
-			children = (
-				5711125803F4B3E7121376DE53544055 /* RootViewController.swift */,
-				07BAA0DE0CD6E44BD0EEE803CD80F63B /* RootViewController+Router.swift */,
-				D6128B22CA014A845D05EA621378EA34 /* Route.swift */,
-			);
-			path = Root;
-			sourceTree = "<group>";
-		};
-		EA684ABFC0C6C84D750A7DAADF87FA2F /* UI */ = {
-			isa = PBXGroup;
-			children = (
-				A891D00E00BFDF86C63B10E1EE7413BF /* Components */,
-				E3C34EE1039AD64FA96901B5DB0BDBC0 /* Root */,
-				9EE29C613CC09B71786E8BE12B72C76A /* Utils */,
-				915DCCEE6AA73C95D36382B15FD71B7A /* ViewModels */,
-				4636AFC9F20DC084B761DEEE67049BA3 /* Views */,
->>>>>>> dc9a2cd0
-			);
-			path = UI;
-			sourceTree = "<group>";
-		};
-<<<<<<< HEAD
-		EA65A795AD89E9633B47FE123D626FBD /* PCI */ = {
-			isa = PBXGroup;
-			children = (
-				5E0EF6BAB3E0BB9654A7C38395C4DD93 /* TokenizationService.swift */,
-			);
-			path = PCI;
-=======
-		EB53B49503F8C4AE99938695F25DAC6B /* Localization */ = {
-			isa = PBXGroup;
-			children = (
-				EC2B44D87D07AF654BD0BE3AFF7DA6A9 /* Localizable.strings */,
-				AC666431DA3FC68148C9CD1FFE0F5574 /* String+Localization.swift */,
-			);
-			name = Localization;
-			path = PrimerSDK/Classes/Localization;
->>>>>>> dc9a2cd0
+		ED120A79B595DE887B7C655278D9B75B /* Apple Pay */ = {
+			isa = PBXGroup;
+			children = (
+				E31F6704E6656D86B38848BE87BFCC7C /* ApplePayViewController.swift */,
+				8AA576B3512BDBA50709E11414A78528 /* ApplePayViewController+PassKit.swift */,
+				987D8F98E532E497F14199E2B56A157C /* ApplePayViewModel.swift */,
+			);
+			path = "Apple Pay";
 			sourceTree = "<group>";
 		};
 		EF226A46E7EE30F4A2A221743343D709 /* Products */ = {
@@ -1474,58 +772,25 @@
 			name = Products;
 			sourceTree = "<group>";
 		};
-<<<<<<< HEAD
-		F3A9AF1CD09C360E55B995A530D8B84F /* UI Delegates */ = {
-			isa = PBXGroup;
-			children = (
-				D7A8A27DE99781CB8575F41025BC827B /* ReloadDelegate.swift */,
-				02D5CFCC64A15833C48EE5E7BEA41DB0 /* TransitioningDelegate.swift */,
-			);
-			path = "UI Delegates";
-			sourceTree = "<group>";
-		};
-		FA1FE9BFF2E222DDBD18D31F09C6B478 /* Core */ = {
-			isa = PBXGroup;
-			children = (
-				81623D1BFDAF0D970713485544801C5E /* Payment Services */,
-				EA65A795AD89E9633B47FE123D626FBD /* PCI */,
-				D599135A00C51D536F001460E3BE91F4 /* Primer */,
-			);
-=======
-		F1914BE285E9AFA3926FBA8351492763 /* Core */ = {
-			isa = PBXGroup;
-			children = (
-				CEC7F7BCF91AEF33EB72B442C4319ABE /* AppState.swift */,
-				00B45DA31F12BC7A75C19F9650EBACCD /* DependencyInjection.swift */,
-				938C0FD5B3C4FF58AC51624CAFCD6E81 /* Primer.swift */,
-				98886CE9FA448CDEE8050D32123705C7 /* DataModels */,
-				D7E6263C72B4960A449BC3653CCEFE44 /* Delegates */,
-				9ED85546CE4C52D7A097743EB6BE94C2 /* Services */,
-				EA684ABFC0C6C84D750A7DAADF87FA2F /* UI */,
-				A305453FA6776C28E04A097278ECDA18 /* Utils */,
-			);
->>>>>>> dc9a2cd0
-			name = Core;
-			path = PrimerSDK/Classes/Core;
-			sourceTree = "<group>";
-		};
-<<<<<<< HEAD
-		FCBD7D96D78EF3106CA21E0668780370 /* JSON */ = {
-			isa = PBXGroup;
-			children = (
-				09E86D8200E8C7C998F7C675B998FA06 /* JSONParser.swift */,
+		F674E9FD91D933E4787A2E21736A2745 /* JSON */ = {
+			isa = PBXGroup;
+			children = (
+				B47D79A01244AEC784E133B76E1ACF77 /* JSONParser.swift */,
 			);
 			path = JSON;
-=======
-		F2494B235B90CECF42F9141156E8CFFB /* Checkout */ = {
-			isa = PBXGroup;
-			children = (
-				A1A0CF2D9FB71F36A520B151B0F3120F /* VaultCheckoutView.swift */,
-				E07C466B8297D6ACCEC3C5A4B545894D /* VaultCheckoutViewController.swift */,
-				C55B823D32B968DF34C2ED1A84498269 /* VaultCheckoutViewController+ReloadDelegate.swift */,
-			);
-			path = Checkout;
->>>>>>> dc9a2cd0
+			sourceTree = "<group>";
+		};
+		FF0F6973F7B35755F2229BA920EB5F4B /* Payment Services */ = {
+			isa = PBXGroup;
+			children = (
+				313D5F6FA2C02A99B84EF1DD9CA83C7B /* ClientTokenService.swift */,
+				5F999C98DC0FDE660952B0BF90AA7A4D /* DirectDebitService.swift */,
+				BED3D5417B8118228809CBD8367B93E3 /* KlarnaService.swift */,
+				F6B5BE0C1D082E5D5763CDF93D7E8451 /* PaymentMethodConfigService.swift */,
+				5C2924537E27F22186968D93B3C6543A /* PayPalService.swift */,
+				861C5DFEB56CF6B1FAF6A2579087A46D /* VaultService.swift */,
+			);
+			path = "Payment Services";
 			sourceTree = "<group>";
 		};
 /* End PBXGroup section */
@@ -1547,11 +812,11 @@
 			);
 			runOnlyForDeploymentPostprocessing = 0;
 		};
-		F9DF4A56578083A304A27D1B417FA53A /* Headers */ = {
+		FE1AFB661B1A1260E7FCFCBB4EA1BCB4 /* Headers */ = {
 			isa = PBXHeadersBuildPhase;
 			buildActionMask = 2147483647;
 			files = (
-				C9D568FF8EE653F66C8AB4663CB5F63B /* PrimerSDK-umbrella.h in Headers */,
+				7A5AC3150B9881008F7FE8E283F351EB /* PrimerSDK-umbrella.h in Headers */,
 			);
 			runOnlyForDeploymentPostprocessing = 0;
 		};
@@ -1560,19 +825,11 @@
 /* Begin PBXNativeTarget section */
 		5DF402BF8CDA6E8105D5104E2A8B0062 /* PrimerSDK-PrimerSDK */ = {
 			isa = PBXNativeTarget;
-<<<<<<< HEAD
-			buildConfigurationList = CA13FED4D92207CD206631F94143107E /* Build configuration list for PBXNativeTarget "PrimerSDK-PrimerSDK" */;
+			buildConfigurationList = FF8346C44B0795FE54C5E5F6C1E79EE8 /* Build configuration list for PBXNativeTarget "PrimerSDK-PrimerSDK" */;
 			buildPhases = (
-				C34A566729AAF1FF252BC1DEB12DE314 /* Sources */,
-				0F4F0AD3C53BF3EC0E0BFEF171DC408C /* Frameworks */,
-				D84398EE5E6C417ECE6CF6073D59BBBF /* Resources */,
-=======
-			buildConfigurationList = EDCAF605504A45C4D49048AC1EADFFD1 /* Build configuration list for PBXNativeTarget "PrimerSDK-PrimerSDK" */;
-			buildPhases = (
-				B21C6ADCF7845C08554BE30C3515F99B /* Sources */,
-				FDE9661246FCE527F9814A10D954D62B /* Frameworks */,
-				9F0857E2C72B07C5F2260525AB5C6EB8 /* Resources */,
->>>>>>> dc9a2cd0
+				3E75827841F54D36CB59B18A73D2A582 /* Sources */,
+				2C21FF745E447FEAD076420337EDB97F /* Frameworks */,
+				8001A495FE2DF96F7ED89C7AFF611553 /* Resources */,
 			);
 			buildRules = (
 			);
@@ -1595,11 +852,7 @@
 			buildRules = (
 			);
 			dependencies = (
-<<<<<<< HEAD
-				2EB0B60E363DCB36EAB13CB094E54513 /* PBXTargetDependency */,
-=======
-				7EE01801E92672C2B171CD4B6DC0E43C /* PBXTargetDependency */,
->>>>>>> dc9a2cd0
+				E5FAAEA10D7B549AE41C3EDC0A9C5176 /* PBXTargetDependency */,
 			);
 			name = "Pods-PrimerSDK_Tests";
 			productName = "Pods-PrimerSDK_Tests";
@@ -1618,11 +871,7 @@
 			buildRules = (
 			);
 			dependencies = (
-<<<<<<< HEAD
-				8CAB56E0D757744C05CE457FA1A04B4E /* PBXTargetDependency */,
-=======
-				55DC3A945C38C61BCF78D817E74E10F0 /* PBXTargetDependency */,
->>>>>>> dc9a2cd0
+				D4B8DA059B104A219B6B12893E1FE874 /* PBXTargetDependency */,
 			);
 			name = "Pods-PrimerSDK_Example";
 			productName = "Pods-PrimerSDK_Example";
@@ -1631,28 +880,17 @@
 		};
 		F3BE9108C53B53949406218CEA55E0B2 /* PrimerSDK */ = {
 			isa = PBXNativeTarget;
-			buildConfigurationList = 1761FEA264A4C28D6CC00F35B1225F7F /* Build configuration list for PBXNativeTarget "PrimerSDK" */;
+			buildConfigurationList = 7C60498D4E7DAF4B8CE0925907DE76B0 /* Build configuration list for PBXNativeTarget "PrimerSDK" */;
 			buildPhases = (
-<<<<<<< HEAD
-				F9DF4A56578083A304A27D1B417FA53A /* Headers */,
-				D4E9C060E3F137CC98C4D57C67741D4F /* Sources */,
-				09AFE393D68D16FA45F94997BF0305BD /* Frameworks */,
-				63803D0B3103E49710C6103F50854622 /* Resources */,
-=======
-				E3B0C961728B5AF43E024AD2590E986E /* Headers */,
-				CDF90B7F7E1B915C16E683B40D1139DB /* Sources */,
-				D9F878F08E459FA40CE8A0F378ADC2E4 /* Frameworks */,
-				26A25B337488CF718FBCB124FC4F581B /* Resources */,
->>>>>>> dc9a2cd0
+				FE1AFB661B1A1260E7FCFCBB4EA1BCB4 /* Headers */,
+				57E1A486D4F637FF6248E200DD894E05 /* Sources */,
+				CAE18EF7F34316E29A212E3F671827EC /* Frameworks */,
+				02EF11A4CD30B56B3BE6A1F8E5169CA3 /* Resources */,
 			);
 			buildRules = (
 			);
 			dependencies = (
-<<<<<<< HEAD
-				A2E997F59F1A15D2B87AE0F60ABBB6B7 /* PBXTargetDependency */,
-=======
-				7D3163EC7E43A7F562329F54474553C2 /* PBXTargetDependency */,
->>>>>>> dc9a2cd0
+				C248843EC3EC171B5EA8FACAC7E28DA8 /* PBXTargetDependency */,
 			);
 			name = PrimerSDK;
 			productName = PrimerSDK;
@@ -1692,6 +930,14 @@
 /* End PBXProject section */
 
 /* Begin PBXResourcesBuildPhase section */
+		02EF11A4CD30B56B3BE6A1F8E5169CA3 /* Resources */ = {
+			isa = PBXResourcesBuildPhase;
+			buildActionMask = 2147483647;
+			files = (
+				555EC1158572C8277A9ED44277D53A8C /* PrimerSDK.bundle in Resources */,
+			);
+			runOnlyForDeploymentPostprocessing = 0;
+		};
 		404FDBE0904AC5809971254D810D1DE6 /* Resources */ = {
 			isa = PBXResourcesBuildPhase;
 			buildActionMask = 2147483647;
@@ -1706,33 +952,134 @@
 			);
 			runOnlyForDeploymentPostprocessing = 0;
 		};
-		63803D0B3103E49710C6103F50854622 /* Resources */ = {
+		8001A495FE2DF96F7ED89C7AFF611553 /* Resources */ = {
 			isa = PBXResourcesBuildPhase;
 			buildActionMask = 2147483647;
 			files = (
-				62BA253196B1D9CF3E41ECDD3FAF5449 /* PrimerSDK.bundle in Resources */,
-			);
-			runOnlyForDeploymentPostprocessing = 0;
-		};
-<<<<<<< HEAD
-		D84398EE5E6C417ECE6CF6073D59BBBF /* Resources */ = {
-			isa = PBXResourcesBuildPhase;
-			buildActionMask = 2147483647;
-			files = (
-				D5B4DBCF811B82B7FDCBCEC31A516FDC /* Icons.xcassets in Resources */,
-=======
-		9F0857E2C72B07C5F2260525AB5C6EB8 /* Resources */ = {
-			isa = PBXResourcesBuildPhase;
-			buildActionMask = 2147483647;
-			files = (
-				F34975F9C100E3D86A3DDBDD886D341A /* Icons.xcassets in Resources */,
->>>>>>> dc9a2cd0
+				D9EA92E704996DE7540F41B8530800E4 /* Icons.xcassets in Resources */,
 			);
 			runOnlyForDeploymentPostprocessing = 0;
 		};
 /* End PBXResourcesBuildPhase section */
 
 /* Begin PBXSourcesBuildPhase section */
+		3E75827841F54D36CB59B18A73D2A582 /* Sources */ = {
+			isa = PBXSourcesBuildPhase;
+			buildActionMask = 2147483647;
+			files = (
+			);
+			runOnlyForDeploymentPostprocessing = 0;
+		};
+		57E1A486D4F637FF6248E200DD894E05 /* Sources */ = {
+			isa = PBXSourcesBuildPhase;
+			buildActionMask = 2147483647;
+			files = (
+				8894A17D4A9F38346656FDE3F4045C93 /* AlertController.swift in Sources */,
+				1992B50E8682174542E303612E2E5DD1 /* ApplePay.swift in Sources */,
+				FAA43D5DC9A2888B6C07866F9EF4BC3C /* ApplePayViewController+PassKit.swift in Sources */,
+				E448F57628F9E3C32C3E68F727A0DC67 /* ApplePayViewController.swift in Sources */,
+				C5B5632DE1D8EC272E8D2E5C45A119DB /* ApplePayViewModel.swift in Sources */,
+				1019EFF96EC96533DE4BAD1D4A728669 /* AppState.swift in Sources */,
+				1F19C0BF1391727021611AD4A1800607 /* BundleExtension.swift in Sources */,
+				EFD8B290FE61E375EBA0F580B3B1B583 /* CardButton.swift in Sources */,
+				08A5F2ABB526FA8694047F483C3F37B9 /* CardFormView.swift in Sources */,
+				7484C635B80255CDAC50180628C4B881 /* CardFormViewController+CardScannerViewControllerDelegate.swift in Sources */,
+				447417AC7155CB1FCCF546D0607C6F44 /* CardFormViewController.swift in Sources */,
+				CDC986B94892988D08ABA1124B34F264 /* CardFormViewModel.swift in Sources */,
+				FCE16CB2AEF2B80115ECD980282A6CA5 /* CardScannerViewController+SimpleScanDelegate.swift in Sources */,
+				D4D10146EB6443260559E88FD8F39CB9 /* CardScannerViewController.swift in Sources */,
+				AB347AC15D0DF82385477F4C65413AB4 /* CardScannerViewModel.swift in Sources */,
+				F80EC5CD598AE932534E9553C6DEADDB /* ClientToken.swift in Sources */,
+				80E0CDCCD932B51AEDA47F670E3F1052 /* ConfirmMandateView.swift in Sources */,
+				4C53BA854B0417933B8A1AE91473E5F5 /* ConfirmMandateViewController.swift in Sources */,
+				51CEFFE5BB483E182B59E145FBBEFD89 /* ConfirmMandateViewModel.swift in Sources */,
+				6988265E83EB6E8E18BDFB4BF6F7D7B3 /* Consolable.swift in Sources */,
+				0C47EEB47A554E848058D65A31D35B12 /* CountryCode.swift in Sources */,
+				EF2ACF8C13F1B863E3ECA273CB294BA6 /* Currency.swift in Sources */,
+				5B4BAA801F6EE25DAD1FC348EE2AC858 /* DateExtension.swift in Sources */,
+				B4B57A4F7DB8286F8E8BB0436C88FB38 /* DependencyInjection.swift in Sources */,
+				506B3678594912189DE27BDC0B79C6CF /* DirectCheckoutViewModel.swift in Sources */,
+				09E5E392EDA7F6C5AAA35F0DE46E25F8 /* DirectDebitMandate.swift in Sources */,
+				5F5134BB39E85F523F098F0A631184A0 /* DirectDebitService.swift in Sources */,
+				0AABFE5AC654EEC73C15ABE943508607 /* Endpoint.swift in Sources */,
+				1B02F9CBC4EC340C7F4C49178BE91987 /* Error.swift in Sources */,
+				A90F759670EFA27AF7A69E16094641F3 /* ErrorHandler.swift in Sources */,
+				153312FB4F88716805F55A087147EDFE /* ErrorViewController.swift in Sources */,
+				96C39806B42069110E033FC79D5C0755 /* ExternalViewModel.swift in Sources */,
+				C8BFB2C93A666F917FB54456B1BBC25B /* FormTextFieldType.swift in Sources */,
+				2A32B9A0A7D975459B062377E5D2957C /* FormType.swift in Sources */,
+				F08184095A06673E9FE1A129F937F828 /* FormView.swift in Sources */,
+				94CB790FD59B8893714B3F0713A0C21C /* FormViewController.swift in Sources */,
+				D23ECF99008EAD37F20CFF6BCB27B155 /* FormViewModel.swift in Sources */,
+				AE512B29DC7E568C8F6E3BE24F95771F /* ImageName.swift in Sources */,
+				629D40A5C6B6F0FB05014E330377284E /* JSONParser.swift in Sources */,
+				A5E17CC1FA756A6EDD608C422A033462 /* KlarnaService.swift in Sources */,
+				FD28515FFADEBA22E11BA1E2F6FBBD7C /* Localizable.strings in Sources */,
+				B0920B5B3CBEA8074C9F7DFAE58B2A12 /* Localizable.strings in Sources */,
+				54027461DEA25CF56F5ECA9748B27CD4 /* Localizable.strings in Sources */,
+				BEFC97E4233591093BAD8A4A9740062B /* Logger.swift in Sources */,
+				DC7935E9F4664DF01FE2B722F27C4F13 /* Mask.swift in Sources */,
+				1D6FAA3CDB260CCC04B3B509E4834A99 /* MultiCardIconComponent.swift in Sources */,
+				6CB6E59A3851F3054D2A97CC695D6471 /* NetworkService.swift in Sources */,
+				57822CEFD36A5300C49984A543686E4B /* OAuthViewController.swift in Sources */,
+				F0524B921A7DD29B17CCA4AC1BD44812 /* OAuthViewModel.swift in Sources */,
+				68BEF0B4D0DA5B5D803BE0465604901D /* Optional+Extensions.swift in Sources */,
+				03AAE2D4463C6EE78D7A46139524B604 /* Parser.swift in Sources */,
+				E13A33F6EB6EBF3D83D1F0E87B896897 /* PaymentMethod.swift in Sources */,
+				F7C027F30C5AAEBC498FBD942F917B29 /* PaymentMethodComponent.swift in Sources */,
+				74A3F9B2310E7DADFE8BA0405C5B115D /* PaymentMethodConfig.swift in Sources */,
+				66B5E6583CDA3E5510AB0939896E4BFE /* PaymentMethodConfigService.swift in Sources */,
+				475F364B50B4A1D4CE0EB2C997F8E1C8 /* PaymentMethodToken.swift in Sources */,
+				077FE55F3C9DA047AE0E8E095365B3BD /* PaymentMethodTokenizationRequest.swift in Sources */,
+				B2651CA2672C64F0B40C9688A66C27A1 /* PayPal.swift in Sources */,
+				03FAD4AC131FE86BC6C9C3462D14B5FC /* PayPalService.swift in Sources */,
+				8E167F8C9656FB3AE831EBA05AE76DA4 /* PresentationController.swift in Sources */,
+				B3B131F2FC41BE751CCCF2FEACF348C4 /* Primer.swift in Sources */,
+				83D95D27DA87802AB5BD01BC63E7246C /* PrimerAPI.swift in Sources */,
+				FFC28B931E3EF6FAB05C8790BA437482 /* PrimerAPIClient.swift in Sources */,
+				0F6685C0E79D584FA768A72AD1B18EA7 /* PrimerContent.swift in Sources */,
+				4F49625F53C8CAFF434C0EAF9AD74E62 /* PrimerDelegate.swift in Sources */,
+				EDFA04D19B7FD55457A3B2F44163073D /* PrimerSDK-dummy.m in Sources */,
+				A3464B9163C6C1AE88F8863B5120B824 /* PrimerSessionFlow.swift in Sources */,
+				B8FC8538200730752AC0D982DBE35C38 /* PrimerSettings.swift in Sources */,
+				95C0DEE969A12E2E79E2B4DB70F7B555 /* PrimerTheme.swift in Sources */,
+				7419DB77D3E2192F8AF0CFFAA96C42C2 /* ReloadDelegate.swift in Sources */,
+				4ED2688EA50A464EC9B9BF758E248409 /* RootViewController+Router.swift in Sources */,
+				14755DCCCD28DD8FF694653B16AD0347 /* RootViewController.swift in Sources */,
+				16841C2B191367FA1BF05147EDC2C605 /* Route.swift in Sources */,
+				5847840C2243BEE7D169BE3668AD1A1A /* ScannerView.swift in Sources */,
+				673BBC817A6FECCA6072056762091ED7 /* SingleCardIconComponent.swift in Sources */,
+				198BA86508B2B31484D2661754395F86 /* StringExtension.swift in Sources */,
+				7D5F145961FA165F387F6BFF1B16B308 /* SuccessMessage.swift in Sources */,
+				BAA74D085226D959BDD594FE57785B68 /* SuccessViewController.swift in Sources */,
+				DBA74632A44CE318C6EE97FC5AF8FEF1 /* TokenizationService.swift in Sources */,
+				440DAD332B364D7B145443380DAA975E /* TransitioningDelegate.swift in Sources */,
+				3059DC02DB38176A1A28BEAC3D8D16B5 /* UIButtonExtension.swift in Sources */,
+				9E1D470927F543E83F9745F8AC84C49A /* UIDeviceExtension.swift in Sources */,
+				A6604E18A654A53A4B41DC1A9AAFC053 /* UIScrollViewExtension.swift in Sources */,
+				15830F772608C313001160C9 /* ClientTokenService.swift in Sources */,
+				60244CD3546F990B47DE159B17E88E81 /* UITableViewCellExtensions.swift in Sources */,
+				E847B2194FE7B690F55F5609CEDFCF9C /* UITextFieldExtensions.swift in Sources */,
+				F48DFBC220F76F5A0A67C20282EFE5A2 /* UIViewControllerExtensions.swift in Sources */,
+				6C9234D13DD9E89C8AC812D1C1290FB5 /* UIViewExtensions.swift in Sources */,
+				0266A87BB24CA02F0FBBE38ACA7DD95C /* URLExtension.swift in Sources */,
+				EBDE093988CBBE8F0D19F42A04A99243 /* URLSessionStack.swift in Sources */,
+				A3BF8C8DCDCB7619602324B44520E474 /* UserDefaultsExtension.swift in Sources */,
+				3CDC3B726C9CD69AAEBE27B5210874FC /* UXMode.swift in Sources */,
+				C99FD9CEA45405183FD3FC531FECBBDE /* Validation.swift in Sources */,
+				EB7AF7146FDED5540FB1826A6199056D /* VaultCheckoutView.swift in Sources */,
+				4C73D0DC13A01743C006291BDEA46076 /* VaultCheckoutViewController+ReloadDelegate.swift in Sources */,
+				C4CC2664FE763E6B8FF6D53150EA1694 /* VaultCheckoutViewController.swift in Sources */,
+				3FB14F42A680E0BE99EEEA2D152D6467 /* VaultCheckoutViewModel.swift in Sources */,
+				FC436251CD1A3DB051E1AC23572C2949 /* VaultPaymentMethodView.swift in Sources */,
+				1B4F65540E4DB05674B99595B3E57DA4 /* VaultPaymentMethodViewController+ReloadDelegate.swift in Sources */,
+				394B7E7D7764B07314C42261145B4868 /* VaultPaymentMethodViewController+TableView.swift in Sources */,
+				D9C38EA0306B5F63AB712041995EB547 /* VaultPaymentMethodViewController.swift in Sources */,
+				CF1B532C7931ADC920B599321FFFCE0B /* VaultPaymentMethodViewModel.swift in Sources */,
+				9EC7275EA1006860529F800186247BA9 /* VaultService.swift in Sources */,
+			);
+			runOnlyForDeploymentPostprocessing = 0;
+		};
 		8318B32DF1BF1AA64CF7C42E1354DF6A /* Sources */ = {
 			isa = PBXSourcesBuildPhase;
 			buildActionMask = 2147483647;
@@ -1749,292 +1096,36 @@
 			);
 			runOnlyForDeploymentPostprocessing = 0;
 		};
-<<<<<<< HEAD
-		C34A566729AAF1FF252BC1DEB12DE314 /* Sources */ = {
-=======
-		B21C6ADCF7845C08554BE30C3515F99B /* Sources */ = {
->>>>>>> dc9a2cd0
-			isa = PBXSourcesBuildPhase;
-			buildActionMask = 2147483647;
-			files = (
-			);
-			runOnlyForDeploymentPostprocessing = 0;
-		};
-<<<<<<< HEAD
-		D4E9C060E3F137CC98C4D57C67741D4F /* Sources */ = {
-			isa = PBXSourcesBuildPhase;
-			buildActionMask = 2147483647;
-			files = (
-				D80771FD3B02A06D05930160FBE72E22 /* ApplePay.swift in Sources */,
-				6BB8C845523D47DA366915994C839C8A /* ApplePayViewController+PassKit.swift in Sources */,
-				271035C78F3F540ACDBBE1F1F3AD3145 /* ApplePayViewController.swift in Sources */,
-				FF014292857820B67E7F11C727A212BF /* ApplePayViewModel.swift in Sources */,
-				E9B60166C73326100F5A75877BA529EF /* AppState.swift in Sources */,
-				1550C2DB2604AE05001EF655 /* URLExtension.swift in Sources */,
-				1550C2E32604AE05001EF655 /* UIScrollViewExtension.swift in Sources */,
-				130CC2F93DED197280272A298F11AFEE /* CardButton.swift in Sources */,
-				5E74CAD30CBE4B10E9D6D77E0F121DA5 /* CardFormView.swift in Sources */,
-				916A9AB58AC33BC63E37B3C600A68B3A /* CardFormViewController+CardScannerViewControllerDelegate.swift in Sources */,
-				BEB6A08A61DC9B42FEE98277153CC252 /* CardFormViewController.swift in Sources */,
-				1550C2D72604AE05001EF655 /* UITextFieldExtensions.swift in Sources */,
-				64CF8E8F133241A6E426543A9CD9061C /* CardFormViewModel.swift in Sources */,
-				74053C0F5D2B1E6534CAC3DB301EB240 /* CardScannerViewController+SimpleScanDelegate.swift in Sources */,
-				B4C2FF1C97CF1DCF0259B3A976AADEFC /* CardScannerViewController.swift in Sources */,
-				1550C2DD2604AE05001EF655 /* Mask.swift in Sources */,
-				3872523BA049A330F78775E862C00F39 /* CardScannerViewModel.swift in Sources */,
-				1550C2DE2604AE05001EF655 /* UIViewControllerExtensions.swift in Sources */,
-				731868CCF396A7FE0D116D54D74B47F8 /* ClientToken.swift in Sources */,
-				67CA3095602DB94E328333240B0D5737 /* ClientTokenService.swift in Sources */,
-				4427E8A9A42784DA4ED5DC4A47C3BD25 /* ConfirmMandateView.swift in Sources */,
-				74742EE541AB8620714AA73DCEFC17F1 /* ConfirmMandateViewController.swift in Sources */,
-				87AC6663A9171C5CCB4A43A69EBAC3B9 /* ConfirmMandateViewModel.swift in Sources */,
-				586430052D1DC8F47CD758E74C4120E4 /* Consolable.swift in Sources */,
-				076F6D76C864A8E5DCC6C8A67D810FFB /* CountryCode.swift in Sources */,
-				49E4EF594F7637CF3F0D4B5E81889B0A /* Currency.swift in Sources */,
-				8EF056F359C5F86E2CCA1322561A9C4F /* DependencyInjection.swift in Sources */,
-				DA75F4061BC0DCF8E5DF48EB06AE640B /* DirectCheckoutViewModel.swift in Sources */,
-				5D2063FD9DEC2A45E327A98DF2F5BCB2 /* DirectDebitMandate.swift in Sources */,
-				383F1648615668028446520D4A2BBD79 /* DirectDebitService.swift in Sources */,
-				946691732DC210A85A28635DAD020795 /* Endpoint.swift in Sources */,
-				5960B70983560C9E492C5CBB398EBBE5 /* ErrorViewController.swift in Sources */,
-				1550C2E52604AE05001EF655 /* DateExtension.swift in Sources */,
-				ACEFCB37411413961C3B831275F34983 /* ExternalViewModel.swift in Sources */,
-				1550C2E22604AE05001EF655 /* StringExtension.swift in Sources */,
-				5DD9B430BCB433C04346253FC5ADDB9C /* FormTextFieldType.swift in Sources */,
-				ED0409D232E4BE4FFF4CBC056C109390 /* FormType.swift in Sources */,
-				0F9D89EB2591011AE3A23B1445B75800 /* FormView.swift in Sources */,
-				CC0BBFA2E4FAEB416729A285F3704C83 /* FormViewController.swift in Sources */,
-				E7F707E37F202DE61EC1F70F966DE7FC /* FormViewModel.swift in Sources */,
-				8C83A936025DFC22DB82CB758E0683F7 /* ImageName.swift in Sources */,
-				14156BC499A5810788E54C91CC803B0B /* JSONParser.swift in Sources */,
-				6C8F16A370412276E91137C2D04E8B0D /* KlarnaService.swift in Sources */,
-				AF18FDFEE2A89FCB6A870C0036B85BDE /* Localizable.strings in Sources */,
-				D15C0C8AE322E30DFD6E566E830612A3 /* Localizable.strings in Sources */,
-				E46355D119A398FD360D1E66877D5EF9 /* Localizable.strings in Sources */,
-				887DE12F89583E723B04E4573ADD624C /* MultiCardIconComponent.swift in Sources */,
-				1550C2E42604AE05001EF655 /* UserDefaultsExtension.swift in Sources */,
-				A2F8D320DA1E7BF3F0B083CA25256C13 /* NetworkService.swift in Sources */,
-				06F87EB16121BE106F52EE3515F6B084 /* NetworkServiceError.swift in Sources */,
-				EEB0A24B6AB25BC3606DC1426528F246 /* OAuthViewController.swift in Sources */,
-				56658B647123CE121036E01802A2F4A8 /* OAuthViewModel.swift in Sources */,
-				A0B29C5B6302DFB1BD09D56C046E5DDA /* Parser.swift in Sources */,
-				31890013E9A48E1ED815C15F5220B20F /* PaymentMethod.swift in Sources */,
-				D2A567079D9DF8AFBC41553460BC9F54 /* PaymentMethodComponent.swift in Sources */,
-				1550C2D62604AE05001EF655 /* PresentationController.swift in Sources */,
-				1550C2E12604AE05001EF655 /* Optional+Extensions.swift in Sources */,
-				25E53B3F470ACD20EDB23D1826CDD6DE /* PaymentMethodConfig.swift in Sources */,
-				3E4C9583AC7B6A996CD5EEDD8D9D92BA /* PaymentMethodConfigService.swift in Sources */,
-				FFF614584C6B4A37322EC7B4D21B19BF /* PaymentMethodToken.swift in Sources */,
-				5E1AE59AD5565D349AAAE3D0807FF1AB /* PaymentMethodTokenizationRequest.swift in Sources */,
-				1550C2DF2604AE05001EF655 /* UIDeviceExtension.swift in Sources */,
-				85F02FA34E4EE06221F8D969B99BB17C /* PayPal.swift in Sources */,
-				82F68A8774DD8020F7D7CD9E93B07338 /* PayPalService.swift in Sources */,
-				1550C2DA2604AE05001EF655 /* UITableViewCellExtensions.swift in Sources */,
-				EBE3DD1F896B2B43FBCF19ADD45E01F4 /* Primer.swift in Sources */,
-				4DFE0D1E63DD12D34EAF1497FD9034EA /* PrimerAPI.swift in Sources */,
-				2ABEEE08C197BF4518BD6A80F043AF7E /* PrimerAPIClient.swift in Sources */,
-				55AAF33BE6AC2F8DA94AA99765C1A901 /* PrimerAPIError.swift in Sources */,
-				A676F8863BC231FAEA1A405D0DDFEDAC /* PrimerContent.swift in Sources */,
-				8CEE295FEE0F005E3754FF34C25EA7FA /* PrimerDelegate.swift in Sources */,
-				3046824D31B4AE2CB3B998E04AB68AAA /* PrimerError.swift in Sources */,
-				39F5FFA35E474AE83DB5B193A1D93C34 /* PrimerSDK-dummy.m in Sources */,
-				EED9575DDBE81AB9757235D7769BE06B /* PrimerSessionFlow.swift in Sources */,
-				154E92950427EF06658532366E9A9F85 /* PrimerSettings.swift in Sources */,
-				BC1EA5E33AF930985711E2ED4763E8A1 /* PrimerTheme.swift in Sources */,
-				8FE0DC9F204E20772390506818B131E1 /* ReloadDelegate.swift in Sources */,
-				2EC727ED9DA56BD032E5CFC14E53D578 /* RootViewController+Router.swift in Sources */,
-				EA0C4C3C777710F9633BD154BF637950 /* RootViewController.swift in Sources */,
-				D196305B9B3438B8BB2BFC7C5A678F09 /* Route.swift in Sources */,
-				7D2C69DA53027D035C8D506A309F6853 /* ScannerView.swift in Sources */,
-				BE2AF916ED8BB1EF5CBBA26E332E0C38 /* SingleCardIconComponent.swift in Sources */,
-				DA413FF69B8335798436CB2182CED8C4 /* SuccessMessage.swift in Sources */,
-				1550C2E02604AE05001EF655 /* UIViewExtensions.swift in Sources */,
-				1550C2D52604AE05001EF655 /* UIButtonExtension.swift in Sources */,
-				9F3E959864B6447D9D77C9CFCEB2AB89 /* SuccessViewController.swift in Sources */,
-				07DF5DF4392B3231243CEEDB192FF4E3 /* TokenizationService.swift in Sources */,
-				1550C2DC2604AE05001EF655 /* Validation.swift in Sources */,
-				FE0E69941D97B9D28C1DA377932CD604 /* TransitioningDelegate.swift in Sources */,
-				59DBE54C464F9947205BA2EEEDEF8D6F /* URLSessionStack.swift in Sources */,
-				D5A9A9006550E46E4B1B1986E15971DF /* UXMode.swift in Sources */,
-				F4BB1684C680A5C5BB7B4126A79B3757 /* VaultCheckoutView.swift in Sources */,
-				1550C2D92604AE05001EF655 /* BundleExtension.swift in Sources */,
-				D3D436649F67A51709902D4924521356 /* VaultCheckoutViewController+ReloadDelegate.swift in Sources */,
-				506E33A450ECA5E82A8570C0C3BB6E7F /* VaultCheckoutViewController.swift in Sources */,
-				CD5ADDB29CA6826B46D793CA07A1D388 /* VaultCheckoutViewModel.swift in Sources */,
-				054B2851E83DFD30088A3044960BBCFB /* VaultPaymentMethodView.swift in Sources */,
-				8DD58158D627D3A9D79D5E8288961E11 /* VaultPaymentMethodViewController+ReloadDelegate.swift in Sources */,
-				1550C2D82604AE05001EF655 /* Logger.swift in Sources */,
-				973EB1A99ECD9BB1E1D2328E7824F223 /* VaultPaymentMethodViewController+TableView.swift in Sources */,
-				BBD13A5C9308102E54561897B34B9D8B /* VaultPaymentMethodViewController.swift in Sources */,
-				BD7CE779BE747EAC4029A7B258777AF4 /* VaultPaymentMethodViewModel.swift in Sources */,
-				6F8CF937779FF637A97FA562E0D2E222 /* VaultService.swift in Sources */,
-=======
-		CDF90B7F7E1B915C16E683B40D1139DB /* Sources */ = {
-			isa = PBXSourcesBuildPhase;
-			buildActionMask = 2147483647;
-			files = (
-				D867D0F8391E709361322482682F7B90 /* AlertController.swift in Sources */,
-				F101138B4548E97CBB4A212151251B1D /* ApplePay.swift in Sources */,
-				4E12FF457258C4BCA87436C2BD58DC11 /* ApplePayViewController+PassKit.swift in Sources */,
-				1D2393A583D4742524A0C8C9EFA8A20A /* ApplePayViewController.swift in Sources */,
-				EB4A3E13FFCF57ECC5EC445CB92F05B1 /* ApplePayViewModel.swift in Sources */,
-				A2A6EFAF1C019D17B5AE713A1DC19176 /* AppState.swift in Sources */,
-				BAA81EC1B7967B1E7EE938BB81D7CDD5 /* CardButton.swift in Sources */,
-				FABEC95DC4CD2D3A92E6C8ABE212F9ED /* CardFormView.swift in Sources */,
-				63C15F58103FCE81C7B984068BFBF593 /* CardFormViewController+CardScannerViewControllerDelegate.swift in Sources */,
-				5C7C054C1FC9F06AB2C76994A1400B12 /* CardFormViewController.swift in Sources */,
-				64D89D649600D07F10CB502B42968C30 /* CardFormViewModel.swift in Sources */,
-				8C1406062480C4369D9194D1B377C347 /* CardScannerViewController+SimpleScanDelegate.swift in Sources */,
-				3027F5FBA7F2232815260F708CAF3E91 /* CardScannerViewController.swift in Sources */,
-				D5605A886FD8128D4A5E5B16F2D073BD /* CardScannerViewModel.swift in Sources */,
-				41851B912F7EF9B9336E9AD9B2788F4C /* ClientToken.swift in Sources */,
-				AA0550169E644200714759918EE14521 /* ClientTokenService.swift in Sources */,
-				00C8DA609996929DD4F340217E18AF17 /* ConfirmMandateView.swift in Sources */,
-				D983D1EE8C9398124C0B482DBB01F434 /* ConfirmMandateViewController.swift in Sources */,
-				A0966BCE5CC108E383FE58079B3686C5 /* ConfirmMandateViewModel.swift in Sources */,
-				C605C5C0FB30354F1C18546CB526DE92 /* CountryCode.swift in Sources */,
-				CCF8B92865E9262849E40BA128EB55D5 /* Currency.swift in Sources */,
-				33B75268257DDE77B79807E0883F82F4 /* DateExtension.swift in Sources */,
-				BA261D50685E10DA5D994FB1BF0F6CA9 /* DependencyInjection.swift in Sources */,
-				AD318D80A6BF4FBA51FD4523EBD161CC /* DirectCheckoutViewModel.swift in Sources */,
-				45BA380F5D7A6AD251269B242318BAFF /* DirectDebitMandate.swift in Sources */,
-				4E11FE5158165F911535A1671D8BFF45 /* DirectDebitService.swift in Sources */,
-				2182BBD98E94661CD20E47921A8A4F57 /* Endpoint.swift in Sources */,
-				7C240F7D78121396B4843B4B8DA399AD /* Error.swift in Sources */,
-				FC88BCB3737D85E3F10544C6378F5172 /* ErrorHandler.swift in Sources */,
-				1F26434B7E91BF18A49C7E318379771F /* ErrorViewController.swift in Sources */,
-				9DA6AD61DA8DE39F8F2B35849FD0D652 /* ExternalViewModel.swift in Sources */,
-				6C023E924C6426DAFA2BF3A8C7114FA2 /* FormTextFieldType.swift in Sources */,
-				FB1BE7384C078865B43822CCD1FB7B71 /* FormType.swift in Sources */,
-				CA6DEB6DF24428C68C3BB52A4242F69D /* FormView.swift in Sources */,
-				C3BC7DC327052A3D1C05694DF97AF8D2 /* FormViewController.swift in Sources */,
-				94480953EB39C1E9EC5C078EAD91C0C8 /* FormViewModel.swift in Sources */,
-				8E7A45E075062E69A06DC0415ED9A572 /* ImageName.swift in Sources */,
-				4064FAB37908BBB68004B779FF99E035 /* JSONParser.swift in Sources */,
-				09BAB0C8EFC69C795BFD5F5EAB258C4C /* KlarnaService.swift in Sources */,
-				B33228453A2677292129223B2559BAE6 /* Localizable.strings in Sources */,
-				2A89A46007149D5DD3032135BFCC93D1 /* Localizable.strings in Sources */,
-				E15E526F4D1A3520D749FB9AD6DDE847 /* Localizable.strings in Sources */,
-				6D19F90AE0FAD8D02B709C00C38AB832 /* Logger.swift in Sources */,
-				8A513C3A79A3D42B55CF71A679A97AA5 /* Mask.swift in Sources */,
-				1F1ECAA6EAD799CF828A5F4C8385F5AD /* MultiCardIconComponent.swift in Sources */,
-				5F64CA722F79B10A19AE0C7F6F28BFAA /* NetworkService.swift in Sources */,
-				8D0625D54FBC223D387C16EF09B5511A /* OAuthViewController.swift in Sources */,
-				0A4878BBA9D2E4B48C67E3049B304B8A /* OAuthViewModel.swift in Sources */,
-				F041BB3799EC97C40470142DEF71F75F /* Optional+Extensions.swift in Sources */,
-				498AEA4AC5760A60CB8F4812ABF6F2EA /* Parser.swift in Sources */,
-				DBEDAF0818D3283A5AF723B5A1D4FF62 /* PaymentMethod.swift in Sources */,
-				82C87FB9EE09951161BBE7492137C93D /* PaymentMethodComponent.swift in Sources */,
-				2718BFF0B943A562BDD177FF8E28033A /* PaymentMethodConfig.swift in Sources */,
-				A8F63301B2575979DDDBAB8722519647 /* PaymentMethodConfigService.swift in Sources */,
-				A66D23512B821314A1EAE6FDEE53372A /* PaymentMethodToken.swift in Sources */,
-				5D2B76D669D33C8703FE835DDC77EC2B /* PaymentMethodTokenizationRequest.swift in Sources */,
-				BE2DF70D789F16E5F6605ADCC2E1D7B7 /* PayPal.swift in Sources */,
-				1C6D369CC7540E498357E547E85D32D0 /* PayPalService.swift in Sources */,
-				1D73F69D3CC34CA2F689E300FABBDF46 /* PresentationController.swift in Sources */,
-				8FE596CCF7C84DB5D4DF31289AA589F5 /* Primer.swift in Sources */,
-				24F0E8DFB99995F1349A8FFABDC0CB78 /* PrimerAPI.swift in Sources */,
-				F6BEEAB76331518339EA4D0EC315A53D /* PrimerAPIClient.swift in Sources */,
-				7F747D15B50DABAEB778D81879BF73AF /* PrimerContent.swift in Sources */,
-				477200F42040643FCDE81CA28C40C137 /* PrimerDelegate.swift in Sources */,
-				47E10591E396EAF39D3AB10E5CE09D77 /* PrimerSDK-dummy.m in Sources */,
-				A54A6D8322BAC98669A74CEF8F8A49ED /* PrimerSessionFlow.swift in Sources */,
-				F4424FAE5DFB45E5506B9762BCD3E44B /* PrimerSettings.swift in Sources */,
-				1D963D84590811A88F0FB65209E9D4A4 /* PrimerTheme.swift in Sources */,
-				04A4C74018D3118405F212D28BA9867C /* ReloadDelegate.swift in Sources */,
-				4CF495EBBDB761C1E40CAA5C1130C47C /* RootViewController+Router.swift in Sources */,
-				A745A88AC17B4E8F90ACB65F64069900 /* RootViewController.swift in Sources */,
-				A25BDA2E3F8CF8472E6F3672F7752742 /* Route.swift in Sources */,
-				DC1D76ABD1C4949797594B8CC05B3081 /* ScannerView.swift in Sources */,
-				959AD68C9DD83FACF413F3ECA2D2081B /* SingleCardIconComponent.swift in Sources */,
-				0711B4D8B43C7E4EB3055A608B83E17B /* String+Extensions.swift in Sources */,
-				05AFACE3216829984608A5D42DB607A9 /* String+Localization.swift in Sources */,
-				58F8B901B678A35C8BE636CBAF2A60B0 /* StringExtension.swift in Sources */,
-				B886F58ECC5B25DE8605A0CCB041939D /* SuccessMessage.swift in Sources */,
-				1D0679F0E50F160344A6F91FA2C05BF1 /* SuccessViewController.swift in Sources */,
-				6DA2608766F07143314B7E83054331D7 /* TokenizationService.swift in Sources */,
-				3E9F70EED933CD6B3BE6C3B7B87597E5 /* TransitioningDelegate.swift in Sources */,
-				6923028153637913E47A41BA321C3F3E /* UIButtonExtension.swift in Sources */,
-				3E56B2A0D1B0D93B4B0988A3E76219B2 /* UITableViewCellExtensions.swift in Sources */,
-				1926CE9F586BDE1D23C9F9D83A616742 /* UITextFieldExtensions.swift in Sources */,
-				12B472F8ADA0032BA5F1F0EC1C669FF5 /* UIViewControllerExtensions.swift in Sources */,
-				804D77BD707D4124FC1A2E2ABFC6B8D0 /* UIViewExtensions.swift in Sources */,
-				5BCCE6C0FA18BFE78C63EC136390FD51 /* URLSessionStack.swift in Sources */,
-				469C7601B82A89720143D19A40A0FF4E /* UXMode.swift in Sources */,
-				3760FEF8B9BF76A4902EAC997F908B11 /* Validation.swift in Sources */,
-				885361FE494E88E194B62DB32562DE07 /* VaultCheckoutView.swift in Sources */,
-				E22B017B05686C5610DF550B3EA9D351 /* VaultCheckoutViewController+ReloadDelegate.swift in Sources */,
-				E83B97C41063486F6CCC727B3C6E2A01 /* VaultCheckoutViewController.swift in Sources */,
-				8AA94E0CCC1D7D62A4E292AA2EAC1C98 /* VaultCheckoutViewModel.swift in Sources */,
-				FD043C330459137DB182FD66EDDDFF5A /* VaultPaymentMethodView.swift in Sources */,
-				B5539C79D929FAD2F407911268A8FB31 /* VaultPaymentMethodViewController+ReloadDelegate.swift in Sources */,
-				F8BB934081698B55004D4B38C96C3C71 /* VaultPaymentMethodViewController+TableView.swift in Sources */,
-				FE8CBE37FD4F4BF8D44088AEE4D3577C /* VaultPaymentMethodViewController.swift in Sources */,
-				6560E70AB519DBBA5E11E0C8A9F6E637 /* VaultPaymentMethodViewModel.swift in Sources */,
-				4AEAA01E1DE77D37513F65AAE38F173C /* VaultService.swift in Sources */,
->>>>>>> dc9a2cd0
-			);
-			runOnlyForDeploymentPostprocessing = 0;
-		};
 /* End PBXSourcesBuildPhase section */
 
 /* Begin PBXTargetDependency section */
-<<<<<<< HEAD
-		2EB0B60E363DCB36EAB13CB094E54513 /* PBXTargetDependency */ = {
+		C248843EC3EC171B5EA8FACAC7E28DA8 /* PBXTargetDependency */ = {
+			isa = PBXTargetDependency;
+			name = "PrimerSDK-PrimerSDK";
+			target = 5DF402BF8CDA6E8105D5104E2A8B0062 /* PrimerSDK-PrimerSDK */;
+			targetProxy = 8F4D3C56031F8978C08EB3314DEF9753 /* PBXContainerItemProxy */;
+		};
+		D4B8DA059B104A219B6B12893E1FE874 /* PBXTargetDependency */ = {
+			isa = PBXTargetDependency;
+			name = PrimerSDK;
+			target = F3BE9108C53B53949406218CEA55E0B2 /* PrimerSDK */;
+			targetProxy = 46D999F35C3A5B80F90422A4B981C2C0 /* PBXContainerItemProxy */;
+		};
+		E5FAAEA10D7B549AE41C3EDC0A9C5176 /* PBXTargetDependency */ = {
 			isa = PBXTargetDependency;
 			name = "Pods-PrimerSDK_Example";
 			target = 6C144A762E9B598392AFFEC8F873746A /* Pods-PrimerSDK_Example */;
-			targetProxy = 0C897F9D519C861631D4B07B8BD427D3 /* PBXContainerItemProxy */;
-		};
-		8CAB56E0D757744C05CE457FA1A04B4E /* PBXTargetDependency */ = {
-			isa = PBXTargetDependency;
-			name = PrimerSDK;
-			target = F3BE9108C53B53949406218CEA55E0B2 /* PrimerSDK */;
-			targetProxy = C144FCABDAC9B4B41A002B37E0AD1CDE /* PBXContainerItemProxy */;
-		};
-		A2E997F59F1A15D2B87AE0F60ABBB6B7 /* PBXTargetDependency */ = {
-			isa = PBXTargetDependency;
-			name = "PrimerSDK-PrimerSDK";
-			target = 5DF402BF8CDA6E8105D5104E2A8B0062 /* PrimerSDK-PrimerSDK */;
-			targetProxy = 049B4C6B8D29EE7379DB0E052577F10D /* PBXContainerItemProxy */;
-=======
-		55DC3A945C38C61BCF78D817E74E10F0 /* PBXTargetDependency */ = {
-			isa = PBXTargetDependency;
-			name = PrimerSDK;
-			target = F3BE9108C53B53949406218CEA55E0B2 /* PrimerSDK */;
-			targetProxy = EEFE2ED8C2B35FB8FBA5A1B404E42CC6 /* PBXContainerItemProxy */;
-		};
-		7D3163EC7E43A7F562329F54474553C2 /* PBXTargetDependency */ = {
-			isa = PBXTargetDependency;
-			name = "PrimerSDK-PrimerSDK";
-			target = 5DF402BF8CDA6E8105D5104E2A8B0062 /* PrimerSDK-PrimerSDK */;
-			targetProxy = 8215E3497A9F9ED4108584FACAB8A952 /* PBXContainerItemProxy */;
-		};
-		7EE01801E92672C2B171CD4B6DC0E43C /* PBXTargetDependency */ = {
-			isa = PBXTargetDependency;
-			name = "Pods-PrimerSDK_Example";
-			target = 6C144A762E9B598392AFFEC8F873746A /* Pods-PrimerSDK_Example */;
-			targetProxy = EB57664CEEF208CDE890EC1EFB1CCD42 /* PBXContainerItemProxy */;
->>>>>>> dc9a2cd0
+			targetProxy = 486E59470FFD5523C50942D4FB98B411 /* PBXContainerItemProxy */;
 		};
 /* End PBXTargetDependency section */
 
 /* Begin PBXVariantGroup section */
-<<<<<<< HEAD
-		9D2745269756908ECCBF9EED6C742E1F /* Localizable.strings */ = {
+		6F2C73BC5FC25107634A8F005CFE4838 /* Localizable.strings */ = {
 			isa = PBXVariantGroup;
 			children = (
-				3E170C90DC516D002DC682E42CA134CF /* Localizable.strings */,
-				3DCA9FBA78BCF8A9F15E95CE0C961030 /* Localizable.strings */,
-				65CA633790FE1DCF0E8869FF6AD98AA1 /* Localizable.strings */,
-=======
-		EC2B44D87D07AF654BD0BE3AFF7DA6A9 /* Localizable.strings */ = {
-			isa = PBXVariantGroup;
-			children = (
-				FC85FBC8E4C0B5A45D794E04F03EE4E5 /* Localizable.strings */,
-				CAD3A96D362C593EDD3CF4B122BF4C98 /* Localizable.strings */,
-				359CD107450F90CBF5292DD74558606D /* Localizable.strings */,
->>>>>>> dc9a2cd0
+				15542B527880F3238E547CDA0560B07C /* Localizable.strings */,
+				ADCF2140D71AAE6714AB654953D42559 /* Localizable.strings */,
+				ED53B72672421CB52FF33DC33E58789F /* Localizable.strings */,
 			);
 			name = Localizable.strings;
 			path = .;
@@ -2043,22 +1134,6 @@
 /* End PBXVariantGroup section */
 
 /* Begin XCBuildConfiguration section */
-		07A0724C64647F162BB9F42117F3C933 /* Release */ = {
-			isa = XCBuildConfiguration;
-			baseConfigurationReference = 7993ED90485F154C03713E672EDBA20E /* PrimerSDK.release.xcconfig */;
-			buildSettings = {
-				CONFIGURATION_BUILD_DIR = "$(BUILD_DIR)/$(CONFIGURATION)$(EFFECTIVE_PLATFORM_NAME)/PrimerSDK";
-				IBSC_MODULE = PrimerSDK;
-				INFOPLIST_FILE = "Target Support Files/PrimerSDK/ResourceBundle-PrimerSDK-PrimerSDK-Info.plist";
-				IPHONEOS_DEPLOYMENT_TARGET = 10.0;
-				PRODUCT_NAME = PrimerSDK;
-				SDKROOT = iphoneos;
-				SKIP_INSTALL = YES;
-				TARGETED_DEVICE_FAMILY = "1,2";
-				WRAPPER_EXTENSION = bundle;
-			};
-			name = Release;
-		};
 		16560821A4C493B38A653F4A8FC2D19B /* Release */ = {
 			isa = XCBuildConfiguration;
 			baseConfigurationReference = F7B48CC82297D62E27EA98AE7A13D3DA /* Pods-PrimerSDK_Tests.release.xcconfig */;
@@ -2158,79 +1233,9 @@
 			};
 			name = Debug;
 		};
-		29410A7EEA30BFFBF7324A7DC97FAB02 /* Release */ = {
-			isa = XCBuildConfiguration;
-			baseConfigurationReference = 7993ED90485F154C03713E672EDBA20E /* PrimerSDK.release.xcconfig */;
-			buildSettings = {
-				CLANG_ENABLE_OBJC_WEAK = NO;
-				"CODE_SIGN_IDENTITY[sdk=appletvos*]" = "";
-				"CODE_SIGN_IDENTITY[sdk=iphoneos*]" = "";
-				"CODE_SIGN_IDENTITY[sdk=watchos*]" = "";
-				CURRENT_PROJECT_VERSION = 1;
-				DEFINES_MODULE = YES;
-				DYLIB_COMPATIBILITY_VERSION = 1;
-				DYLIB_CURRENT_VERSION = 1;
-				DYLIB_INSTALL_NAME_BASE = "@rpath";
-				GCC_PREFIX_HEADER = "Target Support Files/PrimerSDK/PrimerSDK-prefix.pch";
-				INFOPLIST_FILE = "Target Support Files/PrimerSDK/PrimerSDK-Info.plist";
-				INSTALL_PATH = "$(LOCAL_LIBRARY_DIR)/Frameworks";
-				IPHONEOS_DEPLOYMENT_TARGET = 10.0;
-				LD_RUNPATH_SEARCH_PATHS = "$(inherited) @executable_path/Frameworks @loader_path/Frameworks";
-				MODULEMAP_FILE = "Target Support Files/PrimerSDK/PrimerSDK.modulemap";
-				PRODUCT_MODULE_NAME = PrimerSDK;
-				PRODUCT_NAME = PrimerSDK;
-				SDKROOT = iphoneos;
-				SKIP_INSTALL = YES;
-				SWIFT_ACTIVE_COMPILATION_CONDITIONS = "$(inherited) ";
-				SWIFT_VERSION = 4.2;
-				TARGETED_DEVICE_FAMILY = "1,2";
-				VALIDATE_PRODUCT = YES;
-				VERSIONING_SYSTEM = "apple-generic";
-				VERSION_INFO_PREFIX = "";
-			};
-			name = Release;
-		};
-<<<<<<< HEAD
 		2A8A64490A21A8A68E5203DE8EF8BF67 /* Release */ = {
 			isa = XCBuildConfiguration;
 			baseConfigurationReference = E884507DF2B84FA8A2E8AD8289881542 /* Pods-PrimerSDK_Example.release.xcconfig */;
-=======
-		3DDF4C3CD2DFD1DECD018C67EC9F1AD7 /* Debug */ = {
-			isa = XCBuildConfiguration;
-			baseConfigurationReference = D368C749F7C531CD2C4751734C68AA7A /* PrimerSDK.debug.xcconfig */;
-			buildSettings = {
-				CONFIGURATION_BUILD_DIR = "$(BUILD_DIR)/$(CONFIGURATION)$(EFFECTIVE_PLATFORM_NAME)/PrimerSDK";
-				IBSC_MODULE = PrimerSDK;
-				INFOPLIST_FILE = "Target Support Files/PrimerSDK/ResourceBundle-PrimerSDK-PrimerSDK-Info.plist";
-				IPHONEOS_DEPLOYMENT_TARGET = 10.0;
-				PRODUCT_NAME = PrimerSDK;
-				SDKROOT = iphoneos;
-				SKIP_INSTALL = YES;
-				TARGETED_DEVICE_FAMILY = "1,2";
-				WRAPPER_EXTENSION = bundle;
-			};
-			name = Debug;
-		};
-		5AE38CBCA81A9A51836138FE8B12155F /* Release */ = {
-			isa = XCBuildConfiguration;
-			baseConfigurationReference = 11C640AFF079E094AF5D13329541F8B4 /* PrimerSDK.release.xcconfig */;
-			buildSettings = {
-				CONFIGURATION_BUILD_DIR = "$(BUILD_DIR)/$(CONFIGURATION)$(EFFECTIVE_PLATFORM_NAME)/PrimerSDK";
-				IBSC_MODULE = PrimerSDK;
-				INFOPLIST_FILE = "Target Support Files/PrimerSDK/ResourceBundle-PrimerSDK-PrimerSDK-Info.plist";
-				IPHONEOS_DEPLOYMENT_TARGET = 10.0;
-				PRODUCT_NAME = PrimerSDK;
-				SDKROOT = iphoneos;
-				SKIP_INSTALL = YES;
-				TARGETED_DEVICE_FAMILY = "1,2";
-				WRAPPER_EXTENSION = bundle;
-			};
-			name = Release;
-		};
-		5BB5DA42D37B133E7C2A2998DF22B629 /* Release */ = {
-			isa = XCBuildConfiguration;
-			baseConfigurationReference = 11C640AFF079E094AF5D13329541F8B4 /* PrimerSDK.release.xcconfig */;
->>>>>>> dc9a2cd0
 			buildSettings = {
 				ALWAYS_EMBED_SWIFT_STANDARD_LIBRARIES = NO;
 				"CODE_SIGN_IDENTITY[sdk=appletvos*]" = "";
@@ -2261,29 +1266,9 @@
 			};
 			name = Release;
 		};
-		394AB144EF48462C6795CB460CF5E0B1 /* Debug */ = {
+		6741A6E51B54AC5B150A9354530A36B2 /* Release */ = {
 			isa = XCBuildConfiguration;
-			baseConfigurationReference = BB46E9CF41D875CAAED9CAEA97DEFADC /* PrimerSDK.debug.xcconfig */;
-			buildSettings = {
-				CONFIGURATION_BUILD_DIR = "$(BUILD_DIR)/$(CONFIGURATION)$(EFFECTIVE_PLATFORM_NAME)/PrimerSDK";
-				IBSC_MODULE = PrimerSDK;
-				INFOPLIST_FILE = "Target Support Files/PrimerSDK/ResourceBundle-PrimerSDK-PrimerSDK-Info.plist";
-				IPHONEOS_DEPLOYMENT_TARGET = 10.0;
-				PRODUCT_NAME = PrimerSDK;
-				SDKROOT = iphoneos;
-				SKIP_INSTALL = YES;
-				TARGETED_DEVICE_FAMILY = "1,2";
-				WRAPPER_EXTENSION = bundle;
-			};
-			name = Debug;
-		};
-		80B2E86E9D3838DA46582CE45706919E /* Debug */ = {
-			isa = XCBuildConfiguration;
-<<<<<<< HEAD
-			baseConfigurationReference = BB46E9CF41D875CAAED9CAEA97DEFADC /* PrimerSDK.debug.xcconfig */;
-=======
-			baseConfigurationReference = D368C749F7C531CD2C4751734C68AA7A /* PrimerSDK.debug.xcconfig */;
->>>>>>> dc9a2cd0
+			baseConfigurationReference = 698D75CA3FE8FD46D8657B857D245F2A /* PrimerSDK.release.xcconfig */;
 			buildSettings = {
 				CLANG_ENABLE_OBJC_WEAK = NO;
 				"CODE_SIGN_IDENTITY[sdk=appletvos*]" = "";
@@ -2307,10 +1292,43 @@
 				SWIFT_ACTIVE_COMPILATION_CONDITIONS = "$(inherited) ";
 				SWIFT_VERSION = 4.2;
 				TARGETED_DEVICE_FAMILY = "1,2";
+				VALIDATE_PRODUCT = YES;
 				VERSIONING_SYSTEM = "apple-generic";
 				VERSION_INFO_PREFIX = "";
 			};
+			name = Release;
+		};
+		7C3863E787EC859FAD973A8C0C6CD131 /* Debug */ = {
+			isa = XCBuildConfiguration;
+			baseConfigurationReference = 80D68CEB545766D0CCF2FD40678A164E /* PrimerSDK.debug.xcconfig */;
+			buildSettings = {
+				CONFIGURATION_BUILD_DIR = "$(BUILD_DIR)/$(CONFIGURATION)$(EFFECTIVE_PLATFORM_NAME)/PrimerSDK";
+				IBSC_MODULE = PrimerSDK;
+				INFOPLIST_FILE = "Target Support Files/PrimerSDK/ResourceBundle-PrimerSDK-PrimerSDK-Info.plist";
+				IPHONEOS_DEPLOYMENT_TARGET = 10.0;
+				PRODUCT_NAME = PrimerSDK;
+				SDKROOT = iphoneos;
+				SKIP_INSTALL = YES;
+				TARGETED_DEVICE_FAMILY = "1,2";
+				WRAPPER_EXTENSION = bundle;
+			};
 			name = Debug;
+		};
+		886D4012D419B711EF81895B7E27621B /* Release */ = {
+			isa = XCBuildConfiguration;
+			baseConfigurationReference = 698D75CA3FE8FD46D8657B857D245F2A /* PrimerSDK.release.xcconfig */;
+			buildSettings = {
+				CONFIGURATION_BUILD_DIR = "$(BUILD_DIR)/$(CONFIGURATION)$(EFFECTIVE_PLATFORM_NAME)/PrimerSDK";
+				IBSC_MODULE = PrimerSDK;
+				INFOPLIST_FILE = "Target Support Files/PrimerSDK/ResourceBundle-PrimerSDK-PrimerSDK-Info.plist";
+				IPHONEOS_DEPLOYMENT_TARGET = 10.0;
+				PRODUCT_NAME = PrimerSDK;
+				SDKROOT = iphoneos;
+				SKIP_INSTALL = YES;
+				TARGETED_DEVICE_FAMILY = "1,2";
+				WRAPPER_EXTENSION = bundle;
+			};
+			name = Release;
 		};
 		C4FA42E62B71FF2733F35809CFDC69FE /* Debug */ = {
 			isa = XCBuildConfiguration;
@@ -2437,18 +1455,40 @@
 			};
 			name = Debug;
 		};
+		FCF38C6E88E3D6C05636E4A81660D316 /* Debug */ = {
+			isa = XCBuildConfiguration;
+			baseConfigurationReference = 80D68CEB545766D0CCF2FD40678A164E /* PrimerSDK.debug.xcconfig */;
+			buildSettings = {
+				CLANG_ENABLE_OBJC_WEAK = NO;
+				"CODE_SIGN_IDENTITY[sdk=appletvos*]" = "";
+				"CODE_SIGN_IDENTITY[sdk=iphoneos*]" = "";
+				"CODE_SIGN_IDENTITY[sdk=watchos*]" = "";
+				CURRENT_PROJECT_VERSION = 1;
+				DEFINES_MODULE = YES;
+				DYLIB_COMPATIBILITY_VERSION = 1;
+				DYLIB_CURRENT_VERSION = 1;
+				DYLIB_INSTALL_NAME_BASE = "@rpath";
+				GCC_PREFIX_HEADER = "Target Support Files/PrimerSDK/PrimerSDK-prefix.pch";
+				INFOPLIST_FILE = "Target Support Files/PrimerSDK/PrimerSDK-Info.plist";
+				INSTALL_PATH = "$(LOCAL_LIBRARY_DIR)/Frameworks";
+				IPHONEOS_DEPLOYMENT_TARGET = 10.0;
+				LD_RUNPATH_SEARCH_PATHS = "$(inherited) @executable_path/Frameworks @loader_path/Frameworks";
+				MODULEMAP_FILE = "Target Support Files/PrimerSDK/PrimerSDK.modulemap";
+				PRODUCT_MODULE_NAME = PrimerSDK;
+				PRODUCT_NAME = PrimerSDK;
+				SDKROOT = iphoneos;
+				SKIP_INSTALL = YES;
+				SWIFT_ACTIVE_COMPILATION_CONDITIONS = "$(inherited) ";
+				SWIFT_VERSION = 4.2;
+				TARGETED_DEVICE_FAMILY = "1,2";
+				VERSIONING_SYSTEM = "apple-generic";
+				VERSION_INFO_PREFIX = "";
+			};
+			name = Debug;
+		};
 /* End XCBuildConfiguration section */
 
 /* Begin XCConfigurationList section */
-		1761FEA264A4C28D6CC00F35B1225F7F /* Build configuration list for PBXNativeTarget "PrimerSDK" */ = {
-			isa = XCConfigurationList;
-			buildConfigurations = (
-				80B2E86E9D3838DA46582CE45706919E /* Debug */,
-				29410A7EEA30BFFBF7324A7DC97FAB02 /* Release */,
-			);
-			defaultConfigurationIsVisible = 0;
-			defaultConfigurationName = Release;
-		};
 		4821239608C13582E20E6DA73FD5F1F9 /* Build configuration list for PBXProject "Pods" */ = {
 			isa = XCConfigurationList;
 			buildConfigurations = (
@@ -2458,23 +1498,20 @@
 			defaultConfigurationIsVisible = 0;
 			defaultConfigurationName = Release;
 		};
+		7C60498D4E7DAF4B8CE0925907DE76B0 /* Build configuration list for PBXNativeTarget "PrimerSDK" */ = {
+			isa = XCConfigurationList;
+			buildConfigurations = (
+				FCF38C6E88E3D6C05636E4A81660D316 /* Debug */,
+				6741A6E51B54AC5B150A9354530A36B2 /* Release */,
+			);
+			defaultConfigurationIsVisible = 0;
+			defaultConfigurationName = Release;
+		};
 		B548D1F1457E2070C96171D86D458B69 /* Build configuration list for PBXNativeTarget "Pods-PrimerSDK_Tests" */ = {
-<<<<<<< HEAD
 			isa = XCConfigurationList;
 			buildConfigurations = (
 				FB99B711E4103310F5E6CD8FEA7778C6 /* Debug */,
 				16560821A4C493B38A653F4A8FC2D19B /* Release */,
-			);
-			defaultConfigurationIsVisible = 0;
-			defaultConfigurationName = Release;
-		};
-		CA13FED4D92207CD206631F94143107E /* Build configuration list for PBXNativeTarget "PrimerSDK-PrimerSDK" */ = {
-=======
->>>>>>> dc9a2cd0
-			isa = XCConfigurationList;
-			buildConfigurations = (
-				394AB144EF48462C6795CB460CF5E0B1 /* Debug */,
-				07A0724C64647F162BB9F42117F3C933 /* Release */,
 			);
 			defaultConfigurationIsVisible = 0;
 			defaultConfigurationName = Release;
@@ -2488,11 +1525,11 @@
 			defaultConfigurationIsVisible = 0;
 			defaultConfigurationName = Release;
 		};
-		EDCAF605504A45C4D49048AC1EADFFD1 /* Build configuration list for PBXNativeTarget "PrimerSDK-PrimerSDK" */ = {
+		FF8346C44B0795FE54C5E5F6C1E79EE8 /* Build configuration list for PBXNativeTarget "PrimerSDK-PrimerSDK" */ = {
 			isa = XCConfigurationList;
 			buildConfigurations = (
-				3DDF4C3CD2DFD1DECD018C67EC9F1AD7 /* Debug */,
-				5AE38CBCA81A9A51836138FE8B12155F /* Release */,
+				7C3863E787EC859FAD973A8C0C6CD131 /* Debug */,
+				886D4012D419B711EF81895B7E27621B /* Release */,
 			);
 			defaultConfigurationIsVisible = 0;
 			defaultConfigurationName = Release;
