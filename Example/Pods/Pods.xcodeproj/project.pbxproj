// !$*UTF8*$!
{
	archiveVersion = 1;
	classes = {
	};
	objectVersion = 46;
	objects = {

/* Begin PBXBuildFile section */
<<<<<<< HEAD
		0267B42FD4180948AFB4DFBA48FBAA32 /* Box.swift in Sources */ = {isa = PBXBuildFile; fileRef = 20087038F20325C8F0DA8700D56BA8A2 /* Box.swift */; };
		027BD48D46E69D8F86AE294B25AED356 /* PrimerCVVFieldView.swift in Sources */ = {isa = PBXBuildFile; fileRef = 06337F4A73E86646C1E692BD25E0D837 /* PrimerCVVFieldView.swift */; };
		03A4940B909563871E6C9C48B00952AE /* Logger.swift in Sources */ = {isa = PBXBuildFile; fileRef = 80DAD416C76E4B8D0828B2402226D7E2 /* Logger.swift */; };
		04CBE4392AFDE1656DAA5940D80E8A99 /* Catchable.swift in Sources */ = {isa = PBXBuildFile; fileRef = 1D14C6C4934FD0FDC6D13FEF9E060C88 /* Catchable.swift */; };
		083CD3A0AFDE5628853E214EFE4A57D2 /* firstly.swift in Sources */ = {isa = PBXBuildFile; fileRef = CCA221B1411CD7DD7E3327E7B3C5095F /* firstly.swift */; };
		0FCD9508904F96C326F593FFEF004E65 /* PrimerTableViewCell.swift in Sources */ = {isa = PBXBuildFile; fileRef = 504F9671FE66CB2BE29B622FF61F11CE /* PrimerTableViewCell.swift */; };
		106F0DBA021C6E31BED7BE189E6B3E5E /* RecoverWrappers.swift in Sources */ = {isa = PBXBuildFile; fileRef = F45111F9640D2732F6A9E1D17A2A4973 /* RecoverWrappers.swift */; };
		131AE50A0F9B133E09B0039A23B0AB9C /* PrimerFlowEnums.swift in Sources */ = {isa = PBXBuildFile; fileRef = 101738B79D2C91106A2A16426311C55D /* PrimerFlowEnums.swift */; };
		178AE30CED713BE490346A97A35718C6 /* Error.swift in Sources */ = {isa = PBXBuildFile; fileRef = E6B2D6D8032BA86FA748901D8E8998DD /* Error.swift */; };
		1B3B6A2AF7D2E98FE710B788878E7046 /* CardScannerViewController+SimpleScanDelegate.swift in Sources */ = {isa = PBXBuildFile; fileRef = 09E6198EAE938BA46491093B3E97B4ED /* CardScannerViewController+SimpleScanDelegate.swift */; };
		1BEA42FA5FA62D2793C378F70E679B28 /* Device.swift in Sources */ = {isa = PBXBuildFile; fileRef = FE5D85C69EEA2859C1C9E5BED25B8E57 /* Device.swift */; };
		1E08C865CA1FF2265C310AC31C936B1E /* URLSessionStack.swift in Sources */ = {isa = PBXBuildFile; fileRef = 1F0E194CDDDA1734EB5053B90D554928 /* URLSessionStack.swift */; };
		1E0AD321F8DC743E23035DEAC8B2F1A5 /* CardScannerViewController.swift in Sources */ = {isa = PBXBuildFile; fileRef = AE63DDECE32B85A6143B12EF171FA532 /* CardScannerViewController.swift */; };
		1E3C8C8BA97228AAE974C3CD6A373503 /* GuaranteeWrappers.swift in Sources */ = {isa = PBXBuildFile; fileRef = B75ADAC4CEC3B0CEB91BAD389A818A24 /* GuaranteeWrappers.swift */; };
		1F5DBBFDB46E06735CCC222DCE7D1D04 /* Cancellable.swift in Sources */ = {isa = PBXBuildFile; fileRef = 11751E4952221EC4423FEF558704E5A5 /* Cancellable.swift */; };
		209F1B9477D34381E336E8A7FBA07011 /* PrimerFormViewController.swift in Sources */ = {isa = PBXBuildFile; fileRef = 295C310231809C91A5C619AEDB52C343 /* PrimerFormViewController.swift */; };
		23055FA13BEAECB1F05ED970C4F02360 /* PrimerButton.swift in Sources */ = {isa = PBXBuildFile; fileRef = F99DFD8BAB1EDF5DD4A904F53F25543B /* PrimerButton.swift */; };
		24DD38FF7983A858BD0E9538CF90F764 /* PrimerTextField.swift in Sources */ = {isa = PBXBuildFile; fileRef = 1717AD51203D251B6C2C113BCE3F1803 /* PrimerTextField.swift */; };
		270CFF0FC749F57C0605262D27016D14 /* Pods-PrimerSDK_Tests-dummy.m in Sources */ = {isa = PBXBuildFile; fileRef = D66C3890C3566F38C935A2FFD9A237B0 /* Pods-PrimerSDK_Tests-dummy.m */; };
		2A57B7E9001BF960894BB49F14FC2FF9 /* BankTableViewCell.swift in Sources */ = {isa = PBXBuildFile; fileRef = 445532C04C4B32D94E078CC9C2CC2443 /* BankTableViewCell.swift */; };
		2CC793A6D13608E0D12E5A1D3056E18D /* LogEvent.swift in Sources */ = {isa = PBXBuildFile; fileRef = 2BB5E4984721142EAEFBC2824AF13F49 /* LogEvent.swift */; };
		30F92101D3B6FA38848F8471DC01735B /* PrimerTheme+Inputs.swift in Sources */ = {isa = PBXBuildFile; fileRef = 5688751296549C231FA29E3CD05AB04F /* PrimerTheme+Inputs.swift */; };
		320C17D9E29B92A64FA491DBC8A40D6A /* WebViewUtil.swift in Sources */ = {isa = PBXBuildFile; fileRef = AEA31B186AD8499D6340D3382B973D44 /* WebViewUtil.swift */; };
		325CF276EF51BB60A241E68B2AC6B5DB /* PrimerCustomStyleTextField.swift in Sources */ = {isa = PBXBuildFile; fileRef = 161AADED18B4C30854D45F4CCD9C1F03 /* PrimerCustomStyleTextField.swift */; };
		3351BFBD5B3785AA83CDE9827EDE0E8B /* Dimensions.swift in Sources */ = {isa = PBXBuildFile; fileRef = 6A8BC49C2FE0B78223CB459CCEE6CA8C /* Dimensions.swift */; };
		36198F42BBBA3668AF580AF9D5255DFA /* PrimerRootViewController.swift in Sources */ = {isa = PBXBuildFile; fileRef = 2D937D5F5A95F3ADDEBE8FE73786952F /* PrimerRootViewController.swift */; };
		37543F52FA4FB23AF5CF1A6BBC7A61A1 /* AnyEncodable.swift in Sources */ = {isa = PBXBuildFile; fileRef = A1AB4C1C1615A17188262807137CBB5E /* AnyEncodable.swift */; };
		377A11534829E50529650058D91720A2 /* Queue.swift in Sources */ = {isa = PBXBuildFile; fileRef = D9CDF9BA1B57CE5879F3F885FA6F4F09 /* Queue.swift */; };
		39166F9EB8F792BAFE2CB870E81EE2E8 /* ClientTokenService.swift in Sources */ = {isa = PBXBuildFile; fileRef = B5D1224EAE51E0EE56156C3E162974F9 /* ClientTokenService.swift */; };
		396AFB231D8C5E3C794EF1DE6CA61AB4 /* MockPrimerAPIClient.swift in Sources */ = {isa = PBXBuildFile; fileRef = CF391886EE00A35865BE4B5B00372854 /* MockPrimerAPIClient.swift */; };
		3B145A646D11ECAA30AC2EB178ADAB9C /* ImageName.swift in Sources */ = {isa = PBXBuildFile; fileRef = 4A1881C65DB171CE4109922A6AABC26B /* ImageName.swift */; };
		3D432788F2A5E964FECBDEA51C2C72BB /* Resolver.swift in Sources */ = {isa = PBXBuildFile; fileRef = 0EC7B5269058A2C42E0150AEDA5FE7B7 /* Resolver.swift */; };
		3EAAA8A64244AAFAA45B8650DAC6414C /* DirectDebitMandate.swift in Sources */ = {isa = PBXBuildFile; fileRef = F213F23052F9D81F764FB4C6AA0DC8AA /* DirectDebitMandate.swift */; };
		40459ECE6047CAFE64A5F5F5F39602B9 /* Analytics.swift in Sources */ = {isa = PBXBuildFile; fileRef = 86C235589DA0EF982799ACAA6CFE0246 /* Analytics.swift */; };
		4213D28F34A363694E06A0BE7EB01A6B /* PrimerAPI.swift in Sources */ = {isa = PBXBuildFile; fileRef = 8032CF425671DD2635CB2F31C907DDC4 /* PrimerAPI.swift */; };
		42D5810D40D52D1E4B5F7DFD221822D7 /* ArrayExtension.swift in Sources */ = {isa = PBXBuildFile; fileRef = 0DED6ED2754CC401D85F490CC05FB9F5 /* ArrayExtension.swift */; };
		439903CB30D275520E49720C7F977177 /* DateExtension.swift in Sources */ = {isa = PBXBuildFile; fileRef = 20E9EC97643C7F7B4CE805E7CB453F25 /* DateExtension.swift */; };
		439CC0814168F038C2073D1BD120DFD3 /* BundleExtension.swift in Sources */ = {isa = PBXBuildFile; fileRef = A801DA317D1A1042EF7977C9C456F3AD /* BundleExtension.swift */; };
		43B491FD39CB5FB57B96FCD2A34883C2 /* PrimerCardNumberFieldView.swift in Sources */ = {isa = PBXBuildFile; fileRef = 77A027B97622C03EC588EBF7CA019724 /* PrimerCardNumberFieldView.swift */; };
		43E9F54CFA09221FD7A22969BDB8B358 /* PaymentMethodTokenizationRequest.swift in Sources */ = {isa = PBXBuildFile; fileRef = AF2347517628C75E9D2AD5F6362D4ABE /* PaymentMethodTokenizationRequest.swift */; };
		4575985EF8B7043C694BBF22E1A8150A /* Connectivity.swift in Sources */ = {isa = PBXBuildFile; fileRef = FA548D48F524F0306BE353E8B512C150 /* Connectivity.swift */; };
		4A3876607F29AC54D8776D7D560E08B9 /* PrimerNavigationController.swift in Sources */ = {isa = PBXBuildFile; fileRef = F905F47F326F1002F9CC946D0A757C02 /* PrimerNavigationController.swift */; };
		4A94BB65671FE4DB0D4E62FFD9F191BB /* Pods-PrimerSDK_Example-umbrella.h in Headers */ = {isa = PBXBuildFile; fileRef = 3780FF276696624E5AD4A629D4CC4AD8 /* Pods-PrimerSDK_Example-umbrella.h */; settings = {ATTRIBUTES = (Public, ); }; };
		4AF6EC6A5D70CB4258F25EB3C68F5AAE /* EnsureWrappers.swift in Sources */ = {isa = PBXBuildFile; fileRef = CAF67F3FAC1624D616928F7E22D7FEB2 /* EnsureWrappers.swift */; };
		4BBB65F94A1514F7EE3495FDB4A6AF98 /* hang.swift in Sources */ = {isa = PBXBuildFile; fileRef = 7BFA1997953491E7078B09193E59AB4A /* hang.swift */; };
		4BE1BA57AD849D25775FEED673616EB2 /* CardNetwork.swift in Sources */ = {isa = PBXBuildFile; fileRef = D17F195B61BA666E221A0E66BD53489C /* CardNetwork.swift */; };
		4C7E45FF12387AEBD01776C337DD0B52 /* ResumeHandlerProtocol.swift in Sources */ = {isa = PBXBuildFile; fileRef = 6BE0D0C6C69ED02CD478AE63BC48C435 /* ResumeHandlerProtocol.swift */; };
		4CED8835B1B55F72D4E4006305D0A4D2 /* Mask.swift in Sources */ = {isa = PBXBuildFile; fileRef = 4DCF5D0E04382F900C1233D8259BD14F /* Mask.swift */; };
		4E5F19F7712A2BEC47AAA9B50CF9CE5E /* PrimerDelegate.swift in Sources */ = {isa = PBXBuildFile; fileRef = C6270D69C05FD93F2E8486E63D369F70 /* PrimerDelegate.swift */; };
		4EA633BCAE1288E0F4B536E3872A64DE /* when.swift in Sources */ = {isa = PBXBuildFile; fileRef = AA5BCB593FE2A8486FE2BC0F516202EC /* when.swift */; };
		4FDEE7DD136BF07E49EEF762497065B2 /* RateLimitedDispatcher.swift in Sources */ = {isa = PBXBuildFile; fileRef = FF0E6133D98744D9ED7C929A1A4759C1 /* RateLimitedDispatcher.swift */; };
		51654473E234B0D403557CCEEB4B792E /* PaymentMethodConfig.swift in Sources */ = {isa = PBXBuildFile; fileRef = 06204E11AF609CDA0653437E52570947 /* PaymentMethodConfig.swift */; };
		53B639792A4B7D6BE715E74AD8876E9A /* PrimerTheme+Buttons.swift in Sources */ = {isa = PBXBuildFile; fileRef = 385C7BBFDAD032C01E3DBBEC7D8E29F3 /* PrimerTheme+Buttons.swift */; };
		555DCAFB46587D64FBF4A2150574FE1B /* UIDeviceExtension.swift in Sources */ = {isa = PBXBuildFile; fileRef = 1723A97FC36E3E64203BD2885F893CC4 /* UIDeviceExtension.swift */; };
		576CBFE7BB80FC46B6F006AE6E711708 /* Foundation.framework in Frameworks */ = {isa = PBXBuildFile; fileRef = EAB6F611E86A4758835A715E4B4184F6 /* Foundation.framework */; };
		57FA9F2F22ED9BCB384CBE46B685E72E /* OrderItem.swift in Sources */ = {isa = PBXBuildFile; fileRef = 7B0160E463A958FF8656B14CA05D03E0 /* OrderItem.swift */; };
		59A05AA1702FF2220EC4476A00A2CAC6 /* RateLimitedDispatcherBase.swift in Sources */ = {isa = PBXBuildFile; fileRef = CCD0F69F06AECEA92A38A4DFA1A8B6B3 /* RateLimitedDispatcherBase.swift */; };
		5ADD36E504314C84394539B0AC99193F /* Primer.swift in Sources */ = {isa = PBXBuildFile; fileRef = 25DFB815F2D0A330D4F35988B75F91D7 /* Primer.swift */; };
		5BC041BC2DD99EBBDB47DEE926678F24 /* ErrorViewController.swift in Sources */ = {isa = PBXBuildFile; fileRef = 6D812D034062E6396091F2C0414D437E /* ErrorViewController.swift */; };
		60FBD86FF238FA329EC7954D5B4AA94D /* SuccessMessage.swift in Sources */ = {isa = PBXBuildFile; fileRef = 39372679FCCE41A91F90AB042DA37101 /* SuccessMessage.swift */; };
		61EC689804032B4FD3769E773C5F9F5C /* PrimerSDK-dummy.m in Sources */ = {isa = PBXBuildFile; fileRef = 1753FADFBFB5C3386D1673DF56C810B3 /* PrimerSDK-dummy.m */; };
		668ED2C2C6DBEB46B5CCDD6FFE3109F4 /* fr.lproj in Resources */ = {isa = PBXBuildFile; fileRef = E393C7855DEA94440484FCE4A7E3A2C0 /* fr.lproj */; };
		66C284F1E445DCEB64C58F69E6068CA2 /* VaultCheckoutViewModel.swift in Sources */ = {isa = PBXBuildFile; fileRef = E5C803AF82F8BC5A4F59F5319386FCF8 /* VaultCheckoutViewModel.swift */; };
		66EE41B4FA073EC995139B1CB653ABF8 /* Currency.swift in Sources */ = {isa = PBXBuildFile; fileRef = B4B465C5B0E4B27D54A9B07C4868F6CA /* Currency.swift */; };
		686D9084800A2A62FB2573271C3D8B84 /* KlarnaTokenizationViewModel.swift in Sources */ = {isa = PBXBuildFile; fileRef = 20BB3EE608F9C7FCDD24F85656FB92BD /* KlarnaTokenizationViewModel.swift */; };
		6C4D1EA66868F034A3C1FA5114CC7A4D /* AnalyticsService.swift in Sources */ = {isa = PBXBuildFile; fileRef = 38B8855664962ED58960E76DD1B5B77E /* AnalyticsService.swift */; };
		6D62D3B68839B3B361487AC3548ABF05 /* PayPalTokenizationViewModel.swift in Sources */ = {isa = PBXBuildFile; fileRef = 7BA937668751327BA3220023111DF4A6 /* PayPalTokenizationViewModel.swift */; };
		6D824BE4558A913E367B706ECFD58FAD /* FormTextFieldType.swift in Sources */ = {isa = PBXBuildFile; fileRef = 2DBC628F4A0AAAEA8F186F83A6FF7AA8 /* FormTextFieldType.swift */; };
		6DFBDC0F873889B73AA4E0B017501AD7 /* BankSelectorViewController.swift in Sources */ = {isa = PBXBuildFile; fileRef = 836277A20B5C83FCE5B34B06FB972891 /* BankSelectorViewController.swift */; };
		6F24CBBDC41F52B813DA22CC6B9C8F1F /* PaymentMethodTokenizationViewModel.swift in Sources */ = {isa = PBXBuildFile; fileRef = DA6FE68129689E51D2DB5C869848CE49 /* PaymentMethodTokenizationViewModel.swift */; };
		703E55D062573B7D71EA2DFE0617CF09 /* VaultService.swift in Sources */ = {isa = PBXBuildFile; fileRef = 54404EAF7600B738CB85E084959E818F /* VaultService.swift */; };
		704AF4C3EB488C0A1DA6A63B5B5A46D5 /* ApplePayTokenizationViewModel.swift in Sources */ = {isa = PBXBuildFile; fileRef = 300144B1DDE4D762C120674B46BA7C13 /* ApplePayTokenizationViewModel.swift */; };
		70789B8CCB17F28DCF201CE2B46FDA9E /* Customer.swift in Sources */ = {isa = PBXBuildFile; fileRef = 07B201B432925E55F884C1696811C288 /* Customer.swift */; };
		7125BDD67EDF6A252FF7294DEEC7B770 /* Promise.swift in Sources */ = {isa = PBXBuildFile; fileRef = B49BF7549549E227CC7A4AD9D53B000A /* Promise.swift */; };
		718AC7DA2BC9E02673539F87F5BD1F7B /* ApplePay.swift in Sources */ = {isa = PBXBuildFile; fileRef = F0C7BD21EB0BC647E630AC9C1CE9260C /* ApplePay.swift */; };
		7281E8706DFCA19380C268659F362DBA /* ThenableWrappers.swift in Sources */ = {isa = PBXBuildFile; fileRef = 21C47671868F2E94FC5B376842AE4513 /* ThenableWrappers.swift */; };
		72FA0CA489550CE581F82A68AB0E22D6 /* PrimerSettings.swift in Sources */ = {isa = PBXBuildFile; fileRef = 3ACF06EDA83E85D2E11FF6D47903A29F /* PrimerSettings.swift */; };
		734AB08EAEFCC1F410FE3984A9723F80 /* AES256.swift in Sources */ = {isa = PBXBuildFile; fileRef = B3554419DFFC1495C7D7528C9C8A2572 /* AES256.swift */; };
		73A199E5C6A822773319F52630917E80 /* PrimerViewController.swift in Sources */ = {isa = PBXBuildFile; fileRef = D6FE322389BB1346EB5227641067365A /* PrimerViewController.swift */; };
		7573210F47F3F9D098E9072965D206AE /* Bank.swift in Sources */ = {isa = PBXBuildFile; fileRef = 1C42F5AD6A7F3C5DE700D2E5698107E8 /* Bank.swift */; };
		76AF51766E6F23AC923BC1506ED11ECF /* ClientToken.swift in Sources */ = {isa = PBXBuildFile; fileRef = 471027867D6E5A1280CA224B1AF5EB06 /* ClientToken.swift */; };
		780A2CE90AA47FE73BAD4B93E7D0E6EF /* ExternalPaymentMethodTokenizationViewModel.swift in Sources */ = {isa = PBXBuildFile; fileRef = 17946EF9202CAE4D3DC9361FBED15A7D /* ExternalPaymentMethodTokenizationViewModel.swift */; };
		799F098FFFB7154B1946BE17B37431BA /* PrimerZipCodeFieldView.swift in Sources */ = {isa = PBXBuildFile; fileRef = C64E779112F61BD81E996B462D2D51ED /* PrimerZipCodeFieldView.swift */; };
		79AC3A59BA65FD98C00FA71B4C98014B /* PrimerCardholderNameFieldView.swift in Sources */ = {isa = PBXBuildFile; fileRef = 80FA770FB8EDD24CC2B15F8F221CB01A /* PrimerCardholderNameFieldView.swift */; };
		7A6D39AAB70928294B2CC9728074BB81 /* PrimerSearchTextField.swift in Sources */ = {isa = PBXBuildFile; fileRef = B7E68FFB29B0E9B634DC393CA34406B8 /* PrimerSearchTextField.swift */; };
		7B1D2245A749E670608E24E362FCCCB1 /* FormTokenizationViewModel.swift in Sources */ = {isa = PBXBuildFile; fileRef = 2AC7BCFEED2A8C06D75225E6046D6205 /* FormTokenizationViewModel.swift */; };
		7C32BF8E557B90DCCD359C47633B1BB0 /* 3DSService+Promises.swift in Sources */ = {isa = PBXBuildFile; fileRef = 6E495A3804F251A630A1464655B16101 /* 3DSService+Promises.swift */; };
		7C4B12BC9D6D3911D363EC9B53BA7607 /* en.lproj in Resources */ = {isa = PBXBuildFile; fileRef = 15FFFFE76BF8A056597C59EE0727D790 /* en.lproj */; };
		7ECACB613DDC6CA137881B94C642AF77 /* CancellableThenable.swift in Sources */ = {isa = PBXBuildFile; fileRef = 0AECDF785AA66BDE1B714A339BC6556C /* CancellableThenable.swift */; };
		7FC60C765831113193AC919C2DA4AAC2 /* Validation.swift in Sources */ = {isa = PBXBuildFile; fileRef = 2C1293BD5DE5CDF4758EA4CEAA26C9A3 /* Validation.swift */; };
		8366E6400E81B3ACB992168029394174 /* AnalyticsEvent.swift in Sources */ = {isa = PBXBuildFile; fileRef = FB7CDC9A4AC5AD2C320821F5E86E219A /* AnalyticsEvent.swift */; };
		83AC38A7FCD46CD97506802BDD94A0C9 /* CardButton.swift in Sources */ = {isa = PBXBuildFile; fileRef = 36AE4B7141104DDC07013E07003B9F18 /* CardButton.swift */; };
		86629C498FD6F841B43B0588960D99D0 /* CancelContext.swift in Sources */ = {isa = PBXBuildFile; fileRef = DE0E0F95906EDD3FCFAAB537C37F6E61 /* CancelContext.swift */; };
		87748E1DB36FD356B891D6B4D584BE16 /* DirectDebitService.swift in Sources */ = {isa = PBXBuildFile; fileRef = A52D604766D40624A5C6A0A9F0BC4466 /* DirectDebitService.swift */; };
		88B72A6896FEAB86413D197EDA9C54D2 /* CheckoutModule.swift in Sources */ = {isa = PBXBuildFile; fileRef = FF206FBFAECA95ED0CE5985DE4008EB8 /* CheckoutModule.swift */; };
		8973D532EDCDBF872E196E4993671BEB /* Foundation.framework in Frameworks */ = {isa = PBXBuildFile; fileRef = EAB6F611E86A4758835A715E4B4184F6 /* Foundation.framework */; };
		8AB41F33D32A669313FF8300B02BF55D /* CatchWrappers.swift in Sources */ = {isa = PBXBuildFile; fileRef = B1D9BB0423FDBE2FE2A5250C1818354A /* CatchWrappers.swift */; };
		8CA206B0F1678CCAC53D8F5CC248C8AD /* PrimerUniversalCheckoutViewController.swift in Sources */ = {isa = PBXBuildFile; fileRef = 25FBA0C81CED9179DB82179BFB3E13B3 /* PrimerUniversalCheckoutViewController.swift */; };
		8F031D07C4A4773B4EF89D887FFD28C6 /* PrimerTheme.swift in Sources */ = {isa = PBXBuildFile; fileRef = C6291210888AC775BE7E798283D7F71F /* PrimerTheme.swift */; };
		906F776EF29661A1C57591EB8508A438 /* PrimerTheme+Colors.swift in Sources */ = {isa = PBXBuildFile; fileRef = 5F3DFD31F5AD4CEE70920B2E97AB9ADA /* PrimerTheme+Colors.swift */; };
		934233FE1A7A83349BE6D66796E0AF1F /* PrimerSDK-PrimerResources in Resources */ = {isa = PBXBuildFile; fileRef = A8B3BC107C2BDC3C03D961866F721265 /* PrimerSDK-PrimerResources */; };
		9342CAF84AB73C0477E3EA7906C703AA /* VaultPaymentMethodViewModel.swift in Sources */ = {isa = PBXBuildFile; fileRef = 081C3C0778EC6B8DF95AA96C704BC3C2 /* VaultPaymentMethodViewModel.swift */; };
		93C31899C779B9AAEBC129948EFF0298 /* PrimerThemeData+Deprecated.swift in Sources */ = {isa = PBXBuildFile; fileRef = 236052F3AB71AC68244F8DB4B629745E /* PrimerThemeData+Deprecated.swift */; };
		93DC7DBB416994E599F8D719B568DF06 /* Colors.swift in Sources */ = {isa = PBXBuildFile; fileRef = CD0128586D0EF80419B5188DA963EA3C /* Colors.swift */; };
		94FB758E54EFEE280CBCD3611FEE5E61 /* AnyDecodable.swift in Sources */ = {isa = PBXBuildFile; fileRef = AFA97547AB9AF5EC1A67C19D766038A6 /* AnyDecodable.swift */; };
		954260706DAFD15198AA5CFDE1D9C4E7 /* JSONParser.swift in Sources */ = {isa = PBXBuildFile; fileRef = 9E0F3ADA26FD4DEB11638AD6EC16EE6F /* JSONParser.swift */; };
		9794BB52795F4C1ABB2280763DB73F9E /* Dispatcher.swift in Sources */ = {isa = PBXBuildFile; fileRef = D5C251EB4267B3896A6CD1863D556D0E /* Dispatcher.swift */; };
		983B08FAA8B56F26E4E6D9E9E35223FF /* PayPal.swift in Sources */ = {isa = PBXBuildFile; fileRef = 22F7E2143DE636CD35569DF8D60379F6 /* PayPal.swift */; };
		98D658FF228CEB33FD1CDEB49DCF08B8 /* PrimerVaultManagerViewController.swift in Sources */ = {isa = PBXBuildFile; fileRef = EC48B5EFFA5B0AAEED9D770B538776D5 /* PrimerVaultManagerViewController.swift */; };
		98E937A1BAF17C2E28057C9C5A8513F1 /* PrimerTextFieldView.xib in Resources */ = {isa = PBXBuildFile; fileRef = 45144C58EFF9CCB17A9A817C7173375D /* PrimerTextFieldView.xib */; };
		9ACDFFAA910B8EDD43F27C21EA916758 /* Guarantee.swift in Sources */ = {isa = PBXBuildFile; fileRef = 4855368A8C62160548C2191BD6C8725F /* Guarantee.swift */; };
		9CFD764A39C666F68615CE0E2B0C2BE3 /* PrimerTextFieldView.swift in Sources */ = {isa = PBXBuildFile; fileRef = D57D8D8F101BEEFE786BBE13BC1D1586 /* PrimerTextFieldView.swift */; };
		9F685E32AEE9EFE7E6B250E57F5D4945 /* CountryCode.swift in Sources */ = {isa = PBXBuildFile; fileRef = 483F82C14C23B4D9D7D48F2F92AC7FE6 /* CountryCode.swift */; };
		9FEFCCA6EBA3B6CD66C87A2E181B1780 /* PrimerCardFormViewController.swift in Sources */ = {isa = PBXBuildFile; fileRef = 444C49C8ECA99383C664A95637E67AF7 /* PrimerCardFormViewController.swift */; };
		A32F6DF36A87E5A07E3C2D654C622B5D /* after.swift in Sources */ = {isa = PBXBuildFile; fileRef = 06160583C164BAFCA9BA0CA005F96CEE /* after.swift */; };
		A3F1F4BAA44089B73723D1617ACB89CA /* PayPalService.swift in Sources */ = {isa = PBXBuildFile; fileRef = 14E18133AC003AD65DC83796B54F0DC6 /* PayPalService.swift */; };
		A59A3DD0F1CA2EBA0DA666317AC9ACFD /* ErrorHandler.swift in Sources */ = {isa = PBXBuildFile; fileRef = E83BD2B0AF8770F99C9E2AEDA3E71F0C /* ErrorHandler.swift */; };
		A652282CF8B57203900F9528C3FA6B88 /* StrictRateLimitedDispatcher.swift in Sources */ = {isa = PBXBuildFile; fileRef = 7BBA3B8B7B4C28FB075BD2F15C5A02DB /* StrictRateLimitedDispatcher.swift */; };
		A750F9CB179D173F978D0AB386F93F65 /* ApayaTokenizationViewModel.swift in Sources */ = {isa = PBXBuildFile; fileRef = C3CFB01EB49035E352E9FF90B58AE561 /* ApayaTokenizationViewModel.swift */; };
		A92CB2AE98F35DF7D75F9687C99A7541 /* Optional+Extensions.swift in Sources */ = {isa = PBXBuildFile; fileRef = F86E27CCF25E72B4CAF41DEAC6E27475 /* Optional+Extensions.swift */; };
		AA25632964BBA6C71974C67DE5A40328 /* ConcurrencyLimitedDispatcher.swift in Sources */ = {isa = PBXBuildFile; fileRef = 45092BB3E0727ED09AE4FC4A4AC718B5 /* ConcurrencyLimitedDispatcher.swift */; };
		AA57EE89C5775EA271A1329A70F8403B /* URLExtension.swift in Sources */ = {isa = PBXBuildFile; fileRef = 06204090D11167ACD95FE61722F18931 /* URLExtension.swift */; };
		AA7A63A176D529350C8C6F8867D9D446 /* PrimerNavigationBar.swift in Sources */ = {isa = PBXBuildFile; fileRef = 389FD8A9967D4D6C631E5D06D73B4CBB /* PrimerNavigationBar.swift */; };
		ACA162DE128DD51CA18A26720ED2C5ED /* PrimerContainerViewController.swift in Sources */ = {isa = PBXBuildFile; fileRef = 2CB78DB35DC5CD2CFF7ED3FBD42E1FEB /* PrimerContainerViewController.swift */; };
		B0A7B77B25AD4BBF3297C7730B9464F8 /* StringExtension.swift in Sources */ = {isa = PBXBuildFile; fileRef = 923434CA55773F470A8C1D1779BC6044 /* StringExtension.swift */; };
		B1B003411DC31F01B9BF4DE1F68147A7 /* PrimerContent.swift in Sources */ = {isa = PBXBuildFile; fileRef = 49720C48A254D38F80C81D03EE8283FC /* PrimerContent.swift */; };
		B43515EE1D7FF97A6ED92549C3FBC04B /* PrimerScrollView.swift in Sources */ = {isa = PBXBuildFile; fileRef = 3D815CC3092D425F56E3D56968FE0B62 /* PrimerScrollView.swift */; };
		B99144DE785283BEE8603611FA9F8F2D /* ClientSession.swift in Sources */ = {isa = PBXBuildFile; fileRef = B40548C05453735383221CB7D546823E /* ClientSession.swift */; };
		B99C80CC38A8CBCCC7D78F2049979665 /* PrimerError.swift in Sources */ = {isa = PBXBuildFile; fileRef = 1D0EC68AE379C24DE8F73CE641FC2AF3 /* PrimerError.swift */; };
		BA77B8148A7F74A864F63F47EB83A766 /* AnyCodable.swift in Sources */ = {isa = PBXBuildFile; fileRef = FCC8CF2CE50699C9D3B1344A2CF35568 /* AnyCodable.swift */; };
		BB871B899ADB5DAE2B1C3E1F49A3A54B /* UXMode.swift in Sources */ = {isa = PBXBuildFile; fileRef = 9D5629289D2E38D2FC5FD452C77996C7 /* UXMode.swift */; };
		BBBA4852CC41414A9B0CB122C3BC0712 /* PaymentMethodToken.swift in Sources */ = {isa = PBXBuildFile; fileRef = 7FEE1749248EF3D8F0C56AC50217FB3C /* PaymentMethodToken.swift */; };
		BCF69353A04B085CB51C50D1EAE043B0 /* UIColorExtension.swift in Sources */ = {isa = PBXBuildFile; fileRef = 9E2283FA955F5C85558CFD12FCADEB9F /* UIColorExtension.swift */; };
		BD93B332249B2701F72B5C967F00D43C /* PrimerExpiryDateFieldView.swift in Sources */ = {isa = PBXBuildFile; fileRef = AE5BF8C59D4AC7EB1A987B982F0FA53C /* PrimerExpiryDateFieldView.swift */; };
		C1BAEC1B5676B0C556267AA71037A5D9 /* PrimerTheme+TextStyles.swift in Sources */ = {isa = PBXBuildFile; fileRef = 908A840A6A5790A34CE1395724B85A83 /* PrimerTheme+TextStyles.swift */; };
		C3CFB728F9650F840DBBDE9794960A5D /* Icons.xcassets in Resources */ = {isa = PBXBuildFile; fileRef = 8B8FDFB82FDEAF02DC5CD32D1FF2901E /* Icons.xcassets */; };
		C54262C8825EC9614D03DC223496600C /* Endpoint.swift in Sources */ = {isa = PBXBuildFile; fileRef = 41FFADA0E55A8850731C1A1B008BAF6A /* Endpoint.swift */; };
		C59807EBF6814DBC5B6B612A2502A1AD /* TokenizationService.swift in Sources */ = {isa = PBXBuildFile; fileRef = AA8ECEEAFA30BC59F6BCE7D1EC0A653C /* TokenizationService.swift */; };
		C7C7F43019ADBA229F2B845CC25AFBA7 /* PaymentMethodsGroupView.swift in Sources */ = {isa = PBXBuildFile; fileRef = AEED2EB601EDAF989535A8DFDD81EB63 /* PaymentMethodsGroupView.swift */; };
		C7DE3136951B9523BB7F0B011DC72CC4 /* IntExtension.swift in Sources */ = {isa = PBXBuildFile; fileRef = CB8FD8746E23B8D77441E3274EA20916 /* IntExtension.swift */; };
		C85CB37E965FE8788A84647367608A5A /* AdyenDotPay.swift in Sources */ = {isa = PBXBuildFile; fileRef = 8A274E7D7665E28B5241163A4C1E72F4 /* AdyenDotPay.swift */; };
		CB121F07A527356171FF0034A0ACA542 /* PrimerNibView.swift in Sources */ = {isa = PBXBuildFile; fileRef = 7111FC4464A661EB8F6758D3AD47CE2E /* PrimerNibView.swift */; };
		CB225191B34E3E4EC2AACA06D4A3E21A /* CustomStringConvertible.swift in Sources */ = {isa = PBXBuildFile; fileRef = 948F240E87C11C8187FD6D11AE08D196 /* CustomStringConvertible.swift */; };
		CD0ABA2F77AEAC108170404B8D063F0F /* UserDefaultsExtension.swift in Sources */ = {isa = PBXBuildFile; fileRef = F83EC7AA69D7B5FEFC7EA4D384099484 /* UserDefaultsExtension.swift */; };
		CE10235F25BFDD2E0930A5ABA741774F /* Throwable.swift in Sources */ = {isa = PBXBuildFile; fileRef = 7A4DB18CFB062F54B206D4E84981F92B /* Throwable.swift */; };
		CE3B8B419FDCE27B33550EEC951EDD37 /* PaymentResponse.swift in Sources */ = {isa = PBXBuildFile; fileRef = E0031522285096993326141805F084EC /* PaymentResponse.swift */; };
		CE6CEEE454BECB2C531E463552582AEC /* PrimerThemeData.swift in Sources */ = {isa = PBXBuildFile; fileRef = C5BE6F5EB2280CB81520B61668A03219 /* PrimerThemeData.swift */; };
		D15202A6D4D0703A0AC020FED3027EEC /* PaymentMethodComponent.swift in Sources */ = {isa = PBXBuildFile; fileRef = 6B4C3A66E2B1E96E88AA6B3FC304C819 /* PaymentMethodComponent.swift */; };
		D1E9ABBE1D42D34CD1E5FB3F88F299EC /* Keychain.swift in Sources */ = {isa = PBXBuildFile; fileRef = 1B4DD286CD78D7163DB9F4C1D5AF2932 /* Keychain.swift */; };
		D24125182A26EC86F045B47F3D3AF8E0 /* BankSelectorTokenizationViewModel.swift in Sources */ = {isa = PBXBuildFile; fileRef = 2738DB0882305EE3ECE661E7DBE46263 /* BankSelectorTokenizationViewModel.swift */; };
		D3F0C560FA92121A3CBAD9DCD528B986 /* Klarna.swift in Sources */ = {isa = PBXBuildFile; fileRef = E71C9D58856DABC84714B3EAABDA4B62 /* Klarna.swift */; };
		D579D36C528704F9FA3EEDD2D25CC52A /* PrimerImage.swift in Sources */ = {isa = PBXBuildFile; fileRef = A52131F7B7F391128A61172B91FE926C /* PrimerImage.swift */; };
		D596E2B41C673AD5018AEA0A0321E51C /* Pods-PrimerSDK_Tests-umbrella.h in Headers */ = {isa = PBXBuildFile; fileRef = EE9674DAD0C961C92687877090E1E047 /* Pods-PrimerSDK_Tests-umbrella.h */; settings = {ATTRIBUTES = (Public, ); }; };
		D6A5A6E62B5BD4AED168189C2AA5B304 /* DataExtension.swift in Sources */ = {isa = PBXBuildFile; fileRef = BF8D6DADBD6EBC026CBD2B8169BF87EF /* DataExtension.swift */; };
		D6BB97967B93094B774EAD6F77E00C07 /* Content.swift in Sources */ = {isa = PBXBuildFile; fileRef = 0700B206CBBE36B229F5789A7F31EF61 /* Content.swift */; };
		D711F20C4B1BC7C680E185A4F6B8C89E /* ExternalViewModel.swift in Sources */ = {isa = PBXBuildFile; fileRef = 308BC5CA38296D3F27C8EE116E4325DF /* ExternalViewModel.swift */; };
		D748B41524A0FAF16775BA0EF31360A2 /* CoreDataDispatcher.swift in Sources */ = {isa = PBXBuildFile; fileRef = 3BB9AFADB3DC89C131DDEBEAA9D7A4F2 /* CoreDataDispatcher.swift */; };
		D97CB60E2EC17159DD53D22EA122D8DD /* 3DS.swift in Sources */ = {isa = PBXBuildFile; fileRef = 4428FBDC83D53B9B7E99D6B3B5D7E500 /* 3DS.swift */; };
		DA054BF5D283D53CA7EAC8A9D2C6A3FF /* PrimerLoadingViewController.swift in Sources */ = {isa = PBXBuildFile; fileRef = 0C62C33B1B5BC3EAD233616B9377E4E6 /* PrimerLoadingViewController.swift */; };
		DBD4AB40D011328E203D34906C27DC73 /* 3DSService.swift in Sources */ = {isa = PBXBuildFile; fileRef = B152C20577FF05FBDC3A039C0DC2FD3B /* 3DSService.swift */; };
		DC0463F7801FC02744F36F11E930FE76 /* WrapperProtocols.swift in Sources */ = {isa = PBXBuildFile; fileRef = 61F27FD19C91A8E9033BC41CDA15BD7E /* WrapperProtocols.swift */; };
		DCE0C08B863A3B5974A68791FF7AA300 /* PrimerWebViewController.swift in Sources */ = {isa = PBXBuildFile; fileRef = 3211FAB2208759F680D6D3BF8330B314 /* PrimerWebViewController.swift */; };
		DD7FEA419705D00C7DDC510A3DCBA9F7 /* Configuration.swift in Sources */ = {isa = PBXBuildFile; fileRef = 87B67503676F29DA3592D0EE1C6E8291 /* Configuration.swift */; };
		DD83F3CC498F36AC8FF2A0504CECB837 /* CardComponentsManager.swift in Sources */ = {isa = PBXBuildFile; fileRef = 2A325778FFD742A67E9F365A4AE33E1E /* CardComponentsManager.swift */; };
		DDC777973C3D478AE755A7617D5787B2 /* PrimerAPIClient+3DS.swift in Sources */ = {isa = PBXBuildFile; fileRef = 2D62FA489C85D5E8C86812F328D34461 /* PrimerAPIClient+3DS.swift */; };
		DF62EFA3F3E73C397A34B6EC24E5550B /* AlertController.swift in Sources */ = {isa = PBXBuildFile; fileRef = D9B763D90E6D731206A0388051DF97FE /* AlertController.swift */; };
		E04C069109D105F988DDA87A40354393 /* DependencyInjection.swift in Sources */ = {isa = PBXBuildFile; fileRef = 210DB68E51DF68619DE45D1061CBC638 /* DependencyInjection.swift */; };
		E150EB1E3DDC0F59C4FDE4E1058FCAF7 /* Foundation.framework in Frameworks */ = {isa = PBXBuildFile; fileRef = EAB6F611E86A4758835A715E4B4184F6 /* Foundation.framework */; };
		E2D1DAD637EEB15C16879D8C1E09FE92 /* PrimerTheme+Borders.swift in Sources */ = {isa = PBXBuildFile; fileRef = 85552C65997376D4D4062715C312A75E /* PrimerTheme+Borders.swift */; };
		E339832B7D24FC5F8B23ED0210D9F8BD /* CancellablePromise.swift in Sources */ = {isa = PBXBuildFile; fileRef = 7C1B2515443E2605BD5F756660EF5ED6 /* CancellablePromise.swift */; };
		E3863D117C356E10D8B2D435B2A8D7D5 /* Thenable.swift in Sources */ = {isa = PBXBuildFile; fileRef = 47928CB012DFE0B74E906E2E96D2345C /* Thenable.swift */; };
		E5A90B71A514D14902B3CE48A3E0F9AF /* PrimerTheme+Views.swift in Sources */ = {isa = PBXBuildFile; fileRef = 7A4686D9D16838844840D0C8E6C3E262 /* PrimerTheme+Views.swift */; };
		E6C7E1B890FFEE896738001896985D79 /* ReloadDelegate.swift in Sources */ = {isa = PBXBuildFile; fileRef = EEBCAEAEE486A07AC88BE345316B3215 /* ReloadDelegate.swift */; };
		E6E8621997C961A91FAD36887AC11071 /* FormType.swift in Sources */ = {isa = PBXBuildFile; fileRef = D1E1677EDEDCBE2F74B1E20A0FFFE944 /* FormType.swift */; };
		E7AAF4B97D4F383039C8CB225D4B2488 /* Apaya.swift in Sources */ = {isa = PBXBuildFile; fileRef = 81699A524C716ABFF119AE95C2849242 /* Apaya.swift */; };
		E7B84112899BD408DEBA972DE840C263 /* VaultPaymentMethodViewController.swift in Sources */ = {isa = PBXBuildFile; fileRef = BD1B89706C86981363DFB39914DD4056 /* VaultPaymentMethodViewController.swift */; };
		EC9BF4FAACFD0BE00954C7432C7DEA78 /* ZipCode.swift in Sources */ = {isa = PBXBuildFile; fileRef = 1CB52A95DDA3C162A52598695C7E56EF /* ZipCode.swift */; };
		ECFD2F9102A7353E91EBBB7145799DC9 /* AppState.swift in Sources */ = {isa = PBXBuildFile; fileRef = D7CBE1B250FE10627EDF37CF6EC15D0A /* AppState.swift */; };
		EE347DC4412914AC93BDAD594659E116 /* VaultPaymentMethodView.swift in Sources */ = {isa = PBXBuildFile; fileRef = C3487F8B2A180859627CC0EB1C934DB0 /* VaultPaymentMethodView.swift */; };
		EE9BE9EA0EB1FDBF6D2481A3AD526D51 /* Parser.swift in Sources */ = {isa = PBXBuildFile; fileRef = FA749E53561CB598E4F93D8C0113F789 /* Parser.swift */; };
		EF0512F7909043334E6C7045A0B851E8 /* PrimerViewExtensions.swift in Sources */ = {isa = PBXBuildFile; fileRef = 3078FAE7E58BC41DD61048CF2BC11B1B /* PrimerViewExtensions.swift */; };
		EF37C9177B6446B3455D7AAC3397591F /* PaymentMethodConfigService.swift in Sources */ = {isa = PBXBuildFile; fileRef = C312BD4F3E1F3298914265C1E412623A /* PaymentMethodConfigService.swift */; };
		EFE82504C61F164B3565AA91EF6410B1 /* PrimerAPIClient+Promises.swift in Sources */ = {isa = PBXBuildFile; fileRef = E1962E9FFD12574550CFACF0C933D7A5 /* PrimerAPIClient+Promises.swift */; };
		F1B01504F86233E6FA03D18BD639E73A /* PrimerSDK-umbrella.h in Headers */ = {isa = PBXBuildFile; fileRef = 48CE17ABEDB356883F87C26408207B69 /* PrimerSDK-umbrella.h */; settings = {ATTRIBUTES = (Public, ); }; };
		F5D3D4F1D19E8DB68B72E048AC7D4740 /* Consolable.swift in Sources */ = {isa = PBXBuildFile; fileRef = 115B9611D299F9EA53A114460115A634 /* Consolable.swift */; };
		F6FCEA41B7D4A17FD20C345E86296343 /* Pods-PrimerSDK_Example-dummy.m in Sources */ = {isa = PBXBuildFile; fileRef = 21F4ACB1142B1B9457658584BF5CD35A /* Pods-PrimerSDK_Example-dummy.m */; };
		F753692A4B48C48C43583E8999CC5535 /* CancellableCatchable.swift in Sources */ = {isa = PBXBuildFile; fileRef = 0ABD33080EE200F8D77E6709FAAFCE0E /* CancellableCatchable.swift */; };
		F756AEF36687243C5491549CDAA5E827 /* SequenceWrappers.swift in Sources */ = {isa = PBXBuildFile; fileRef = 50F2676A083EB09D7CB77B74D17F97BF /* SequenceWrappers.swift */; };
		F77807540F3C247B5EC10C85060FE1F8 /* sv.lproj in Resources */ = {isa = PBXBuildFile; fileRef = 33B05E0BBEE6CFE4A3D3A1E5CECECE6E /* sv.lproj */; };
		F7A81AE162F214F50E3E55AE087D8CCE /* NetworkService.swift in Sources */ = {isa = PBXBuildFile; fileRef = EB945ADA52998F259765896E8CE462A3 /* NetworkService.swift */; };
		F85915D6CC707C96621FB77BF3B2DFBF /* race.swift in Sources */ = {isa = PBXBuildFile; fileRef = 2A184E82F0526FF03B0A9B5C25BDEE15 /* race.swift */; };
		F95C74A15351AEF29D2ADB2AEE474E8D /* PrimerAPIClient.swift in Sources */ = {isa = PBXBuildFile; fileRef = 1D9C1239C460008CF2684E317D569008 /* PrimerAPIClient.swift */; };
		FA110C90E6428EA846185857AC6ABC26 /* UIKit.framework in Frameworks */ = {isa = PBXBuildFile; fileRef = D245E0514AAC1A2B9A6D5EA2F383E90F /* UIKit.framework */; };
		FB001141DBE61E3A667C2803F6184B51 /* FinallyWrappers.swift in Sources */ = {isa = PBXBuildFile; fileRef = 0D1C2294A2DB0B829DB0FB9D0BF5AAA1 /* FinallyWrappers.swift */; };
		FB1026D3E8ED27DFED20E21BB9D25B84 /* PresentationController.swift in Sources */ = {isa = PBXBuildFile; fileRef = D9E07CA41F057A2F9A89D19E199955C8 /* PresentationController.swift */; };
		FCC394855DC34586BF4997FE737BBA97 /* SuccessViewController.swift in Sources */ = {isa = PBXBuildFile; fileRef = 3C797BE17131A5483E326165A87EF957 /* SuccessViewController.swift */; };
/* End PBXBuildFile section */

/* Begin PBXContainerItemProxy section */
		62016D177659DDFAD35836CC8648A730 /* PBXContainerItemProxy */ = {
=======
		018640105D7E6E158F026CE904E776FF /* Customer.swift in Sources */ = {isa = PBXBuildFile; fileRef = FE1DE07B5B302AC234043FA7A1B22B6B /* Customer.swift */; };
		0306E621795ABF19D0305132C4C6CF87 /* PrimerRootViewController.swift in Sources */ = {isa = PBXBuildFile; fileRef = 672403726004452687E6B8B06F113FD2 /* PrimerRootViewController.swift */; };
		07CAD2873B8AD3925A8753FA40503B62 /* hang.swift in Sources */ = {isa = PBXBuildFile; fileRef = C3A15C4F83B13D6734C5B1077C7442AA /* hang.swift */; };
		08978CD379BA814A4F1D6FC5F6468882 /* PaymentMethodTokenizationViewModel.swift in Sources */ = {isa = PBXBuildFile; fileRef = 2103AEBEBD0F025B2587315421632F3B /* PaymentMethodTokenizationViewModel.swift */; };
		0A741C4083784BAD88FB51E7BA7AD14E /* PrimerThemeData.swift in Sources */ = {isa = PBXBuildFile; fileRef = F568A200996F56929E1E6CA0E080B36A /* PrimerThemeData.swift */; };
		0AABA85079C9D04E6CE5E7F147924745 /* VaultPaymentMethodViewModel.swift in Sources */ = {isa = PBXBuildFile; fileRef = 33A70A232FA167B1F772B30F50932EC0 /* VaultPaymentMethodViewModel.swift */; };
		0B53CB58C53802666E8A690A0FECA944 /* ApplePayTokenizationViewModel.swift in Sources */ = {isa = PBXBuildFile; fileRef = AF445F59B49C7689CA277D77DDE126B3 /* ApplePayTokenizationViewModel.swift */; };
		0C6E5A89AFA99D346A98673B13A02FE5 /* CardScannerViewController+SimpleScanDelegate.swift in Sources */ = {isa = PBXBuildFile; fileRef = 6588762EE44757BCCAFE5E974BAA1ACC /* CardScannerViewController+SimpleScanDelegate.swift */; };
		0C8173DA07AE5BCF476ED41425CDB32D /* ApplePay.swift in Sources */ = {isa = PBXBuildFile; fileRef = EB3DDECED002A2FD70EB501B253CAE1E /* ApplePay.swift */; };
		0E033A7628C8B2F1DEA029BD1FFE8997 /* when.swift in Sources */ = {isa = PBXBuildFile; fileRef = 4DC54FD9845F744F9744A472AADE4674 /* when.swift */; };
		0E0BF290C6E06E5B9C1DAC5F093B5306 /* Resolver.swift in Sources */ = {isa = PBXBuildFile; fileRef = 84921F7720CFE2DACA5B3809705D437D /* Resolver.swift */; };
		0EDD3D3FA53889451EB369597EF3F57D /* FinallyWrappers.swift in Sources */ = {isa = PBXBuildFile; fileRef = 96105558D7E24AAF5360B697A7D42A9B /* FinallyWrappers.swift */; };
		0FB1ED4B139D77F0236380A56056BC8E /* AlertController.swift in Sources */ = {isa = PBXBuildFile; fileRef = 5FB2D2329073185BDCDE29CD8D875599 /* AlertController.swift */; };
		101CF9CD5C05B18499992E7C7E4C70B1 /* BankSelectorViewController.swift in Sources */ = {isa = PBXBuildFile; fileRef = F22D843FD6AAE403331F41E710AC4A2C /* BankSelectorViewController.swift */; };
		14C7C31DE82D7A6695EB51C30CF501ED /* Throwable.swift in Sources */ = {isa = PBXBuildFile; fileRef = CC196AA175D9E7B2469B5392EAE8C1A9 /* Throwable.swift */; };
		156A8DFA37576C1D1A0E3DA949A9418A /* URLSessionStack.swift in Sources */ = {isa = PBXBuildFile; fileRef = 831E415BB32DEBB511B52049F2AE2820 /* URLSessionStack.swift */; };
		1621FEFFEFD2DF658E571DC1536A715A /* LogEvent.swift in Sources */ = {isa = PBXBuildFile; fileRef = 7CE9B9A4ADE7F3F4953A6DBA0C509EDF /* LogEvent.swift */; };
		170E0A652D78EAE273BBB8458BCE256E /* CancellableCatchable.swift in Sources */ = {isa = PBXBuildFile; fileRef = 0019F61E2BA72B20EE05E5E4C58F6D7F /* CancellableCatchable.swift */; };
		1840191AB0D03B444DDF5E9ED473A9FE /* DateExtension.swift in Sources */ = {isa = PBXBuildFile; fileRef = 413D828C99359EB8CCB0F2D138630DC5 /* DateExtension.swift */; };
		1974D2151B5FACC13CFC93F42FBAA410 /* PrimerNibView.swift in Sources */ = {isa = PBXBuildFile; fileRef = 5BDABD860C795D1FF2276091FFC09F0F /* PrimerNibView.swift */; };
		1C14BDF6D74AABBC3BE225EA0D7B260C /* WrapperProtocols.swift in Sources */ = {isa = PBXBuildFile; fileRef = 51C87AAF5489BEC6141315063057B87D /* WrapperProtocols.swift */; };
		1E97C6CF4EC7B303F13E38E78F632497 /* PrimerCardholderNameFieldView.swift in Sources */ = {isa = PBXBuildFile; fileRef = 3CD20CD7ECC5C6437EE716C9AEF5A5CC /* PrimerCardholderNameFieldView.swift */; };
		24664F9B9DDBFCBD9422DFA016C132DA /* GuaranteeWrappers.swift in Sources */ = {isa = PBXBuildFile; fileRef = 46371C6C281217768B4E75A684E81351 /* GuaranteeWrappers.swift */; };
		259B2CD52F01838F83B1AAC59B2218D5 /* Logger.swift in Sources */ = {isa = PBXBuildFile; fileRef = 3FDF5ABC331CB2907F748AB52306A933 /* Logger.swift */; };
		26FE64FEFE87A7C29FBCE3E60BD1B124 /* PrimerSDK-dummy.m in Sources */ = {isa = PBXBuildFile; fileRef = 1753FADFBFB5C3386D1673DF56C810B3 /* PrimerSDK-dummy.m */; };
		270CFF0FC749F57C0605262D27016D14 /* Pods-PrimerSDK_Tests-dummy.m in Sources */ = {isa = PBXBuildFile; fileRef = D66C3890C3566F38C935A2FFD9A237B0 /* Pods-PrimerSDK_Tests-dummy.m */; };
		28B81B37FEA4AB1BB1D402F632FEE5BD /* RateLimitedDispatcherBase.swift in Sources */ = {isa = PBXBuildFile; fileRef = A5B1E51EEF9717CEF5F812FBC18F015B /* RateLimitedDispatcherBase.swift */; };
		2923036F18FDE6636E56CDAE073A7476 /* PrimerImage.swift in Sources */ = {isa = PBXBuildFile; fileRef = 3F5D11425CA9BAE1380C71350E3F462A /* PrimerImage.swift */; };
		29675B5872992CAB2BC1F34AC99E1744 /* firstly.swift in Sources */ = {isa = PBXBuildFile; fileRef = D689F8BE949255CCB0C98E6E312898F4 /* firstly.swift */; };
		29FACC65E6D83A90016EF2D9A21F2FB4 /* Bank.swift in Sources */ = {isa = PBXBuildFile; fileRef = 0E7B6D2871A8AE1656BFFB2BDBDA018C /* Bank.swift */; };
		2A784FB1A52D8ADEC42CAE89340BFCF8 /* PayPalService.swift in Sources */ = {isa = PBXBuildFile; fileRef = 12EAB35F408128725B13D766BCE2B925 /* PayPalService.swift */; };
		2B2D93DCFF6B983A5FCF43F4635AE6FB /* ClientSession.swift in Sources */ = {isa = PBXBuildFile; fileRef = 376916B49AAF889D304BDCD4DFB1A18A /* ClientSession.swift */; };
		2BF4EF3538EDE38DFEF76E258EBA7133 /* ReloadDelegate.swift in Sources */ = {isa = PBXBuildFile; fileRef = B036CC4A4AABE3D348DA1BED9ADF56B8 /* ReloadDelegate.swift */; };
		2D717F92A9B5B407F8B16BC7E03685B2 /* RecoverWrappers.swift in Sources */ = {isa = PBXBuildFile; fileRef = A4D5D1DA5D10959D871A850A698E0EC5 /* RecoverWrappers.swift */; };
		317CC10F78EB7D6AF4CB9112E3CFB8BA /* PaymentMethodsGroupView.swift in Sources */ = {isa = PBXBuildFile; fileRef = F6BF3D5B90BCF0A9F7DFCE65DB3A9655 /* PaymentMethodsGroupView.swift */; };
		33F1084760B57EA0EABC50394D46C5A5 /* ErrorHandler.swift in Sources */ = {isa = PBXBuildFile; fileRef = 47454E7AA90CA018DCD0680D55F95843 /* ErrorHandler.swift */; };
		3553FDD0619E6A7BBF3DE0ECD09B1E7E /* FormTokenizationViewModel.swift in Sources */ = {isa = PBXBuildFile; fileRef = 97CF485E14287B5B040CB37600A53E18 /* FormTokenizationViewModel.swift */; };
		369A7F6819D30F72FEA7E868AC45DCB2 /* PaymentMethodConfigurationType.swift in Sources */ = {isa = PBXBuildFile; fileRef = 8C59B9069EBB5C36DB4338E5A3B2B5CC /* PaymentMethodConfigurationType.swift */; };
		39DBA2EA873D83C32C486AEF959FA298 /* Catchable.swift in Sources */ = {isa = PBXBuildFile; fileRef = 6351A9A29235E616DBDB0CAFE4705111 /* Catchable.swift */; };
		3A50134BC1301E948A4F36C08758B27A /* VaultPaymentMethodView.swift in Sources */ = {isa = PBXBuildFile; fileRef = 488E4A72C3B534AB27F36937F64B5490 /* VaultPaymentMethodView.swift */; };
		3D9FE3B00F4E1592B73094187C5E3A10 /* ClientTokenService.swift in Sources */ = {isa = PBXBuildFile; fileRef = 11E86B95825B1370CCCE6F3EDE30D128 /* ClientTokenService.swift */; };
		3DE44CE179262931C0542D34ED05DB79 /* PostalCode.swift in Sources */ = {isa = PBXBuildFile; fileRef = 074AA0D6662EE72E54FC8874ECA624E1 /* PostalCode.swift */; };
		3E53D1FD329C7DCB7B0DA15F978BD996 /* PrimerSettings.swift in Sources */ = {isa = PBXBuildFile; fileRef = 8C3C0D5AA45C1F1E1A889A37FB9A63A0 /* PrimerSettings.swift */; };
		3F8E8FC3D0B7A889A8F65C86A6FB14A3 /* PrimerContent.swift in Sources */ = {isa = PBXBuildFile; fileRef = 0D3CCE2AF5E813CB803B91AA3F1077EA /* PrimerContent.swift */; };
		3FBA909659A5A25EEEB1E8A69392755B /* Consolable.swift in Sources */ = {isa = PBXBuildFile; fileRef = 687AEB2953D281EF5DAD9BBA9EDE5946 /* Consolable.swift */; };
		41C2753A3DDEAB359121D01E89B55B5B /* ClientToken.swift in Sources */ = {isa = PBXBuildFile; fileRef = 745927073B499CF3E5E62F547482D649 /* ClientToken.swift */; };
		42624795A33FDE11F9CE45F7E02B3DB6 /* PrimerExpiryDateFieldView.swift in Sources */ = {isa = PBXBuildFile; fileRef = B54F90A0E87EAD0244BCDF0EDBE8D9F2 /* PrimerExpiryDateFieldView.swift */; };
		43D8046C5A22A88D24037A7B501A5794 /* UIKit.framework in Frameworks */ = {isa = PBXBuildFile; fileRef = D245E0514AAC1A2B9A6D5EA2F383E90F /* UIKit.framework */; };
		4462A8BD56034A477DEFBA131628B0D1 /* PrimerTableViewCell.swift in Sources */ = {isa = PBXBuildFile; fileRef = 83C9A4CD7280E53DE30E8FC8818DA44A /* PrimerTableViewCell.swift */; };
		44FEC1FECFE3F134DC9F92C50CE82307 /* VaultService.swift in Sources */ = {isa = PBXBuildFile; fileRef = C1AC82A73F4695486A878AE754AF2E33 /* VaultService.swift */; };
		466614661E417C1DA23251700310528C /* PaymentMethodConfiguration.swift in Sources */ = {isa = PBXBuildFile; fileRef = 701D14FFD319D91D6E030141878C3DD8 /* PaymentMethodConfiguration.swift */; };
		4669F706A3DEB257B8B8159A134B3BCC /* PrimerPostalCodeFieldView.swift in Sources */ = {isa = PBXBuildFile; fileRef = 8F592D475442161025DE44D127E8927C /* PrimerPostalCodeFieldView.swift */; };
		46ACA61CA0E51FDE8D50EF91C95DDE0E /* Thenable.swift in Sources */ = {isa = PBXBuildFile; fileRef = C84FCEE02CD61F5C3DC119E2234F182F /* Thenable.swift */; };
		48789DF99015937BEC97F536C6F3A8C6 /* PrimerThemeData+Deprecated.swift in Sources */ = {isa = PBXBuildFile; fileRef = DB95C684F76C68626EF11AF9F52DB056 /* PrimerThemeData+Deprecated.swift */; };
		4974A0D88FCEE5A87F204C99EDFF89FA /* 3DSService+Promises.swift in Sources */ = {isa = PBXBuildFile; fileRef = 60441943C49137DE412D3FE19F73ED13 /* 3DSService+Promises.swift */; };
		49D125642794F04DA58A2C9839DE22F4 /* PrimerSearchTextField.swift in Sources */ = {isa = PBXBuildFile; fileRef = 2016007EE0AF2DB2F338D8EEB7602D45 /* PrimerSearchTextField.swift */; };
		4A94BB65671FE4DB0D4E62FFD9F191BB /* Pods-PrimerSDK_Example-umbrella.h in Headers */ = {isa = PBXBuildFile; fileRef = 3780FF276696624E5AD4A629D4CC4AD8 /* Pods-PrimerSDK_Example-umbrella.h */; settings = {ATTRIBUTES = (Public, ); }; };
		4C056E03276F3A0411500CCC5B8BED50 /* FormTextFieldType.swift in Sources */ = {isa = PBXBuildFile; fileRef = B0FAA9E698CF48F699E1D4E5588D8DAF /* FormTextFieldType.swift */; };
		4C9DD26AB958E680EDDFA4EB4DB34DB0 /* PrimerTheme+TextStyles.swift in Sources */ = {isa = PBXBuildFile; fileRef = D259BE7F18122D3B3F8DA1CEAD6D299D /* PrimerTheme+TextStyles.swift */; };
		4E1F09B945A374EC1F962004AC8E1F81 /* CancellablePromise.swift in Sources */ = {isa = PBXBuildFile; fileRef = 0F78D45A8F0DCE2324493B1C23134BCB /* CancellablePromise.swift */; };
		514A9EAEE695F962B75445734B7C3E7B /* PaymentMethodConfigService.swift in Sources */ = {isa = PBXBuildFile; fileRef = DCD6755B0D11FC33281A0955DCFD93E8 /* PaymentMethodConfigService.swift */; };
		52425FDCA8B0431BA717DE19E5DB7E24 /* KlarnaTokenizationViewModel.swift in Sources */ = {isa = PBXBuildFile; fileRef = 36FC03E701ED17C4C8E69050EBB30809 /* KlarnaTokenizationViewModel.swift */; };
		52A6769D5FD10DE52071C0E10521E641 /* PrimerTextField.swift in Sources */ = {isa = PBXBuildFile; fileRef = 8865B66373273A803F3B58539664B623 /* PrimerTextField.swift */; };
		52EA4367A478B05F7A9047148B3F2927 /* PrimerLoadingViewController.swift in Sources */ = {isa = PBXBuildFile; fileRef = C48A6BF1D1A2AF9E31A48E93915BBDDB /* PrimerLoadingViewController.swift */; };
		53EB11CAAA8CAFDEADDB0C7D5F685967 /* PrimerSDK-PrimerResources in Resources */ = {isa = PBXBuildFile; fileRef = A8B3BC107C2BDC3C03D961866F721265 /* PrimerSDK-PrimerResources */; };
		544E628EE464CAACC7F91FA387256C6B /* ExternalPaymentMethodTokenizationViewModel.swift in Sources */ = {isa = PBXBuildFile; fileRef = 1901CA740A2617A662461F09A7CC7BC5 /* ExternalPaymentMethodTokenizationViewModel.swift */; };
		5457BAA34DB0A145FB128CEC91D45593 /* CatchWrappers.swift in Sources */ = {isa = PBXBuildFile; fileRef = E7E6C1AF6182409D687A89C76D221B7C /* CatchWrappers.swift */; };
		556DDF61264623E4CB782D34DF8A6C22 /* PaymentMethodComponent.swift in Sources */ = {isa = PBXBuildFile; fileRef = 9B4E59CE865FEF469A588FE43DCA02C8 /* PaymentMethodComponent.swift */; };
		561FB40D049BE9A48772EDC02FEF5D2F /* PrimerWebViewController.swift in Sources */ = {isa = PBXBuildFile; fileRef = 38DEDDEC64EA1C8628F4B561D8095271 /* PrimerWebViewController.swift */; };
		5719422C2C6C72973F68878B3AB4BCE7 /* CustomStringConvertible.swift in Sources */ = {isa = PBXBuildFile; fileRef = A30426DDAAF62073CEC01A196FFD399B /* CustomStringConvertible.swift */; };
		576CBFE7BB80FC46B6F006AE6E711708 /* Foundation.framework in Frameworks */ = {isa = PBXBuildFile; fileRef = EAB6F611E86A4758835A715E4B4184F6 /* Foundation.framework */; };
		5D09F92415C28D3DAF9C43EA13032605 /* SuccessMessage.swift in Sources */ = {isa = PBXBuildFile; fileRef = 1CE154582AEC8D2C04CCBE5CCB05C0EF /* SuccessMessage.swift */; };
		5D47F16A3FE8A57C5D494A68E648E8BE /* DirectDebitMandate.swift in Sources */ = {isa = PBXBuildFile; fileRef = FC898A8B25508DD4C9B7AE49E8D6DD73 /* DirectDebitMandate.swift */; };
		61298C923E203930932AA51A3A6433C2 /* Parser.swift in Sources */ = {isa = PBXBuildFile; fileRef = D67E407F1B3DC217F3ACC199DAE2964C /* Parser.swift */; };
		62951128D29399125518087FE9A4117C /* UserDefaultsExtension.swift in Sources */ = {isa = PBXBuildFile; fileRef = FD68014FAE80B1DE66F42B85288C79A4 /* UserDefaultsExtension.swift */; };
		62C8AE95B5C17B1E94527703C6D7D810 /* PrimerContainerViewController.swift in Sources */ = {isa = PBXBuildFile; fileRef = 3752B381C9BE6291A1EB18F5A6B1F91D /* PrimerContainerViewController.swift */; };
		62F02988C958288B977E6D6AEC7FF6CA /* FormType.swift in Sources */ = {isa = PBXBuildFile; fileRef = E1B0C6D5E22C37EDC4DB3AB3EF3A35EE /* FormType.swift */; };
		64A3C104392053620CF9B40133CEF77E /* en.lproj in Resources */ = {isa = PBXBuildFile; fileRef = B9BEA8752ECA319B790DA1E8735FF8F0 /* en.lproj */; };
		65627CD7D3E8A0732E2668D6B5DDC7E0 /* Icons.xcassets in Resources */ = {isa = PBXBuildFile; fileRef = F2DB185AAF5F4DB789C3639972522026 /* Icons.xcassets */; };
		65C6ABC91DD2B33EC53426773C920212 /* PrimerNavigationController.swift in Sources */ = {isa = PBXBuildFile; fileRef = C179DF2FB9FB3483A691055CA93FD15A /* PrimerNavigationController.swift */; };
		667CF7BED9CEFA4801B323FAA2579E00 /* Promise.swift in Sources */ = {isa = PBXBuildFile; fileRef = 6776E151D89000173FC1AA4A1A1AF2E1 /* Promise.swift */; };
		67903BC06C83AD14128559CCB3D27C87 /* ApayaTokenizationViewModel.swift in Sources */ = {isa = PBXBuildFile; fileRef = 8410446C2320AE2A7F75632AD245B1BB /* ApayaTokenizationViewModel.swift */; };
		69A31DE5C33081B2F151D40974F987D9 /* Dimensions.swift in Sources */ = {isa = PBXBuildFile; fileRef = BFAB6BBE57F85E3E28793372C0FF210B /* Dimensions.swift */; };
		69A5422AB9FEC0A33F8BF7C7794C936D /* Apaya.swift in Sources */ = {isa = PBXBuildFile; fileRef = C64C72576B02D853B3DDAD6E792E7F39 /* Apaya.swift */; };
		6A56F818CD1A5DCB95A554F1829D2CAA /* ThenableWrappers.swift in Sources */ = {isa = PBXBuildFile; fileRef = 3D32151B78A096CFA4FCB5A4E4111BC0 /* ThenableWrappers.swift */; };
		6B64BE6284B24A7D04D7B28B2FC79A63 /* PrimerCVVFieldView.swift in Sources */ = {isa = PBXBuildFile; fileRef = 8D71768191EDC7F35776C2929C5F0BB5 /* PrimerCVVFieldView.swift */; };
		6DCCBAE98591CB66CA31ED348F91B4FB /* Primer.swift in Sources */ = {isa = PBXBuildFile; fileRef = 9F947ED6673575096C9BCE8EF8AD90B8 /* Primer.swift */; };
		6E87A90B51F4BA33CA7EE493B4C1BCCF /* PrimerSDK-umbrella.h in Headers */ = {isa = PBXBuildFile; fileRef = 48CE17ABEDB356883F87C26408207B69 /* PrimerSDK-umbrella.h */; settings = {ATTRIBUTES = (Public, ); }; };
		6F708599F616DCFE89712C6EFE0431AE /* Content.swift in Sources */ = {isa = PBXBuildFile; fileRef = F14CF2027F0FF74724D4A73D961A666D /* Content.swift */; };
		73E34914A334B52EB7F4DEDAC3DF4A14 /* EnsureWrappers.swift in Sources */ = {isa = PBXBuildFile; fileRef = 63A797904C244ACF4A0545DE525523F6 /* EnsureWrappers.swift */; };
		75E948240593E676994061BE3E2B8F0D /* after.swift in Sources */ = {isa = PBXBuildFile; fileRef = F81770B0A26C85E5ABF7EDE6443237A9 /* after.swift */; };
		766F84D29A4010B5B9465B37207E255B /* PayPalTokenizationViewModel.swift in Sources */ = {isa = PBXBuildFile; fileRef = 4F9B37FE2B1F787AE70635241AC04D49 /* PayPalTokenizationViewModel.swift */; };
		783E2309B513BD45FC39C747788F4324 /* PrimerFlowEnums.swift in Sources */ = {isa = PBXBuildFile; fileRef = CD70F1F3E93539F0F1A18F9A67573867 /* PrimerFlowEnums.swift */; };
		79BE8A06614A5A798D39919D43109D9B /* PrimerTheme+Colors.swift in Sources */ = {isa = PBXBuildFile; fileRef = 2C682981A273188A5EE8A2894FFFE6CC /* PrimerTheme+Colors.swift */; };
		7AE86ACE97FBEBF41F6D4BABF84EBFA7 /* race.swift in Sources */ = {isa = PBXBuildFile; fileRef = D6948CB36EA347300D665B6B613CEEE6 /* race.swift */; };
		7AE9C7B13B21DCC7F4E3BEB73D242AB7 /* PrimerNavigationBar.swift in Sources */ = {isa = PBXBuildFile; fileRef = 4B39EAC6CDAEB35C5F0950688C2B5B41 /* PrimerNavigationBar.swift */; };
		7B4DEF74786205170F1FDAC717245FC2 /* Validation.swift in Sources */ = {isa = PBXBuildFile; fileRef = 6913AF350EC525FD4F44A51ADF6CC8C5 /* Validation.swift */; };
		7D7C69243A1BE8FCEE1DFDA8095C2C87 /* ErrorViewController.swift in Sources */ = {isa = PBXBuildFile; fileRef = 40536F611F10C89B0B0168AF52A144E9 /* ErrorViewController.swift */; };
		7D950C6EF55D7AD9D7EC4FDE9FDE9ADA /* CancelContext.swift in Sources */ = {isa = PBXBuildFile; fileRef = 058C7CC7F5F146A509E659AFF5925C0A /* CancelContext.swift */; };
		7D9E3EF973488BCEC06E4660FAC55859 /* PresentationController.swift in Sources */ = {isa = PBXBuildFile; fileRef = 83B27561D8D08F082BC28A155AEA7A0F /* PresentationController.swift */; };
		7EE49371A776211E978D3D7D74A97094 /* BundleExtension.swift in Sources */ = {isa = PBXBuildFile; fileRef = 45949216B8096A8212EB0B8B79EF5157 /* BundleExtension.swift */; };
		7EFF8DB1773B07973544F94DBE5241F7 /* PrimerAPIClient+Promises.swift in Sources */ = {isa = PBXBuildFile; fileRef = E9AC8164CB981A2023FFD3110452DBA5 /* PrimerAPIClient+Promises.swift */; };
		7F53B2FD7849D96521228A881EE90E8E /* fr.lproj in Resources */ = {isa = PBXBuildFile; fileRef = 16BF33F4BACE366CEB5D4C90435B323A /* fr.lproj */; };
		803564B8F496A3EEFC62B3DF89DDCCCA /* ExternalViewModel.swift in Sources */ = {isa = PBXBuildFile; fileRef = 8993015145C540B058C0A67024E7B3EE /* ExternalViewModel.swift */; };
		80FFBA267DBF62C634561F71C44762C4 /* PrimerTheme.swift in Sources */ = {isa = PBXBuildFile; fileRef = 703D2F096F1BE982536795BA32F623F0 /* PrimerTheme.swift */; };
		816138B8CE3FB6AA5A32B1443A577710 /* Optional+Extensions.swift in Sources */ = {isa = PBXBuildFile; fileRef = BC22EB307AB263101C8478FE62306BAF /* Optional+Extensions.swift */; };
		85164906463D12288B7C1C42594C352F /* ImageName.swift in Sources */ = {isa = PBXBuildFile; fileRef = A76E522F633B5E18881582247D5B7BD5 /* ImageName.swift */; };
		8526B7254582F70CB606366A55A0F720 /* PrimerViewExtensions.swift in Sources */ = {isa = PBXBuildFile; fileRef = 35C2E3F063A7D1EDCADE3252589FCA5B /* PrimerViewExtensions.swift */; };
		86D53E9D74D6BD048B0B2F4C79421DFC /* ConcurrencyLimitedDispatcher.swift in Sources */ = {isa = PBXBuildFile; fileRef = 169696ADB2AE3251B65CE33761932EA0 /* ConcurrencyLimitedDispatcher.swift */; };
		872846EDE0B7D5BD9FAADD45590CF41B /* CancellableThenable.swift in Sources */ = {isa = PBXBuildFile; fileRef = 64E6BDD860F0B5A28894FD0A33C16F96 /* CancellableThenable.swift */; };
		88BC0B88362696EE95A2EAFB04E22DE1 /* PrimerConfiguration.swift in Sources */ = {isa = PBXBuildFile; fileRef = B9B9A271FD1CBDB307DF303B18893B79 /* PrimerConfiguration.swift */; };
		89495F35A1A5AEFEAC22EB41F87894F6 /* PrimerCardFormViewController.swift in Sources */ = {isa = PBXBuildFile; fileRef = C6C1877C571F7794A27AAD15091EA911 /* PrimerCardFormViewController.swift */; };
		8A777CFE8FE1ABBCD808F68D1CE636B4 /* IntExtension.swift in Sources */ = {isa = PBXBuildFile; fileRef = 6BB396EE1116B9ED2461B89D6916EEC9 /* IntExtension.swift */; };
		8AD12C74E7448B0E46BD6E115F43F0C6 /* SequenceWrappers.swift in Sources */ = {isa = PBXBuildFile; fileRef = CD02DA6583B689ED4EE8ACA77BC0A81A /* SequenceWrappers.swift */; };
		8B51E242E82CAB85C9F407C1661AF6DD /* Guarantee.swift in Sources */ = {isa = PBXBuildFile; fileRef = DE73AB986E85982CCF951C7634AB2488 /* Guarantee.swift */; };
		8B9C819D80EB76D158763ECF103314BF /* Cancellable.swift in Sources */ = {isa = PBXBuildFile; fileRef = BA43E8DCFD507E26FDEDEDF58709D3B5 /* Cancellable.swift */; };
		8DFAF449349E62CFA49EE8B7A01DEEAF /* Foundation.framework in Frameworks */ = {isa = PBXBuildFile; fileRef = EAB6F611E86A4758835A715E4B4184F6 /* Foundation.framework */; };
		926DD24EEF8362253B52F4999B5C9052 /* PrimerFormViewController.swift in Sources */ = {isa = PBXBuildFile; fileRef = 51E53C64BF8CDCCAA58257C87992E1A9 /* PrimerFormViewController.swift */; };
		93A50820E7BFD876633BA1763B939546 /* Colors.swift in Sources */ = {isa = PBXBuildFile; fileRef = 3F945B424985AD5247BE6DDEF5DB26B8 /* Colors.swift */; };
		977DAC21022F0FC9D0A3A74BE882E468 /* CardNetwork.swift in Sources */ = {isa = PBXBuildFile; fileRef = 56640C547367D38588EC6532775AEB9D /* CardNetwork.swift */; };
		9790C63045117D71538C37A56D3544B4 /* CheckoutModule.swift in Sources */ = {isa = PBXBuildFile; fileRef = 82F331534276E4E5C692909870F0059A /* CheckoutModule.swift */; };
		97AF0B6D8F7D9BF7CC69B5D2B03E92D7 /* AdyenDotPay.swift in Sources */ = {isa = PBXBuildFile; fileRef = B0F5BC0B7E5B1A2A0CAE17880B9A4389 /* AdyenDotPay.swift */; };
		9A6038C4B938A1777AC4472D84D86F80 /* BankSelectorTokenizationViewModel.swift in Sources */ = {isa = PBXBuildFile; fileRef = D5EE6AA3553E7598E5F28162BFB6A177 /* BankSelectorTokenizationViewModel.swift */; };
		9AC660FE7B85598AF2B8B3DD5C756821 /* PrimerVaultManagerViewController.swift in Sources */ = {isa = PBXBuildFile; fileRef = 3BAB84532ED8F8B2F3BD6D451EB7AD32 /* PrimerVaultManagerViewController.swift */; };
		9B838AA3902EC3CD4B1DA44F35142EDE /* Currency.swift in Sources */ = {isa = PBXBuildFile; fileRef = 4DAC5AD64B02CD661A88A01F6B4E1AB7 /* Currency.swift */; };
		9CAB675E38977B92E4A9E6E886CD9BB1 /* 3DS.swift in Sources */ = {isa = PBXBuildFile; fileRef = BD79EDB649E66426FAFEF3FF0DA1F299 /* 3DS.swift */; };
		9EDD48B8B2B8680910476E10D3391E63 /* CardButton.swift in Sources */ = {isa = PBXBuildFile; fileRef = C96906D72C9FE074F6B60A06B489B5D0 /* CardButton.swift */; };
		9EE115DC0A547CC30E73EAA623B55202 /* 3DSService.swift in Sources */ = {isa = PBXBuildFile; fileRef = 4387468588A58CBB86AD041E11FBBD19 /* 3DSService.swift */; };
		A25F55DABD11AEB15573874A229D8AA1 /* PrimerCustomStyleTextField.swift in Sources */ = {isa = PBXBuildFile; fileRef = D2D7044F3748328CC62262689EBDF194 /* PrimerCustomStyleTextField.swift */; };
		A2AB9F4C03E048459BF572188F642AA8 /* ResumeHandlerProtocol.swift in Sources */ = {isa = PBXBuildFile; fileRef = CD6EA089C693016DDD048B8668137146 /* ResumeHandlerProtocol.swift */; };
		A78A18F00B197B7E6DAC9AF8F4FF92D5 /* Dispatcher.swift in Sources */ = {isa = PBXBuildFile; fileRef = 32324D8BD3A4FCA0BCA3BB9C3B587753 /* Dispatcher.swift */; };
		ACC872149104EE96515EAD89095DD754 /* NetworkService.swift in Sources */ = {isa = PBXBuildFile; fileRef = 66FB85B0A5F6442CF6D1EC9AE533C85F /* NetworkService.swift */; };
		AD2A2D8C0EB4D611D5FC633BE0661580 /* PrimerTextFieldView.swift in Sources */ = {isa = PBXBuildFile; fileRef = BB61E8BBC9292E2BE911A5E1132951E7 /* PrimerTextFieldView.swift */; };
		AE640F8BDE8B09CFBEE9E002AB5F18C9 /* CardScannerViewController.swift in Sources */ = {isa = PBXBuildFile; fileRef = 3583F5A74E90E4C69617C9AB9234E5CA /* CardScannerViewController.swift */; };
		AF4C5C889632B4B66D9923DF032FCA2E /* WebViewUtil.swift in Sources */ = {isa = PBXBuildFile; fileRef = E6FB6931F6F1E413C9D5F44A0CD409C4 /* WebViewUtil.swift */; };
		B08D11EA6894B93D77CEDDE650BC32CB /* Klarna.swift in Sources */ = {isa = PBXBuildFile; fileRef = 51E83C04C779780CD0C8F29E2F6C31D9 /* Klarna.swift */; };
		B11D5FD562411555EDA4D2B7D3D74B28 /* CardComponentsManager.swift in Sources */ = {isa = PBXBuildFile; fileRef = C700C0604F9EC1F4061DFDEC659A4F4A /* CardComponentsManager.swift */; };
		B1BD95665FAC1C1A0EC913E98F4387B8 /* PrimerTheme+Buttons.swift in Sources */ = {isa = PBXBuildFile; fileRef = A5680164093C10C70A16270B211517F0 /* PrimerTheme+Buttons.swift */; };
		B37336B67BBD0EF5D59ADBC3119B49EB /* PaymentMethodConfigurationOptions.swift in Sources */ = {isa = PBXBuildFile; fileRef = 3ED089D12C1FCA81EF2C1E2218F78912 /* PaymentMethodConfigurationOptions.swift */; };
		B3B6001B647C93EABA80EBD2B399B076 /* PrimerAPI.swift in Sources */ = {isa = PBXBuildFile; fileRef = 99B0458E3B03A6A38F55E30811616911 /* PrimerAPI.swift */; };
		B5EB9FA70F1031377235E8EA8F59F0DE /* sv.lproj in Resources */ = {isa = PBXBuildFile; fileRef = 27B63A2FF33FF94E4C1FA55B8B3BAE68 /* sv.lproj */; };
		B5FDC349CFCBA7D8EC0FAF55E4327D55 /* StrictRateLimitedDispatcher.swift in Sources */ = {isa = PBXBuildFile; fileRef = 65552C7B5C51D247715876945E005A0E /* StrictRateLimitedDispatcher.swift */; };
		BC961F0DFCE3A4B4A22DF2E61E64D875 /* UXMode.swift in Sources */ = {isa = PBXBuildFile; fileRef = A05D18331FC5CBD876E39CFC7E43B030 /* UXMode.swift */; };
		BF5AB1D24972502B0C5FC72E1AD9B5A8 /* DependencyInjection.swift in Sources */ = {isa = PBXBuildFile; fileRef = 8833DBCBD41802970E92E76A6F447F2F /* DependencyInjection.swift */; };
		C14E8C2260A356F7281E09E08A045137 /* PrimerUniversalCheckoutViewController.swift in Sources */ = {isa = PBXBuildFile; fileRef = A59D70E00607ACFAC274CD685168CDCF /* PrimerUniversalCheckoutViewController.swift */; };
		C33C9B47039BE873BBE5A2F5490DFFB1 /* Error.swift in Sources */ = {isa = PBXBuildFile; fileRef = 96181782C29688FDBB15766A8197B234 /* Error.swift */; };
		C44C2DDCD238F86E1088E414B24FA6FD /* PayPal.swift in Sources */ = {isa = PBXBuildFile; fileRef = C0AE33428F4794D490A0F5089CBE8C1F /* PayPal.swift */; };
		C456FAD1256D422EDC06A013B277289A /* Box.swift in Sources */ = {isa = PBXBuildFile; fileRef = AA0513593258A2821C7A6AE0BA1A022F /* Box.swift */; };
		C630B579C4B58A60D2F9AFC233E6E90B /* AnyEncodable.swift in Sources */ = {isa = PBXBuildFile; fileRef = 46C988AFDC9416696290003ABE220EF6 /* AnyEncodable.swift */; };
		C775AF4490FE955342C1D028CFFDCCB1 /* UIDeviceExtension.swift in Sources */ = {isa = PBXBuildFile; fileRef = 2CD7398EC72BDC727BB5394F599D1033 /* UIDeviceExtension.swift */; };
		C9039E5D4FD2A5117BCC6AEBEA281703 /* Endpoint.swift in Sources */ = {isa = PBXBuildFile; fileRef = 02E56F9BF70017C121D36925C445F4D7 /* Endpoint.swift */; };
		CC9316325587F67E49CDCDB3C2CAD703 /* PrimerDelegate.swift in Sources */ = {isa = PBXBuildFile; fileRef = C3A0BEB26F46A8C7CDD21D9AD768DE40 /* PrimerDelegate.swift */; };
		CCCF67C9B1CD64C70E4E6689F4300809 /* Queue.swift in Sources */ = {isa = PBXBuildFile; fileRef = E46838C4A98725BC805301F03B9DAB1C /* Queue.swift */; };
		CCDBF0B6C7C441ECA86DDAF1CD6509C9 /* DirectDebitService.swift in Sources */ = {isa = PBXBuildFile; fileRef = DDF3BD5D32B2D0ABC395E0ED3666839C /* DirectDebitService.swift */; };
		D05994D372C6A484A10ADEF80A866E20 /* TokenizationService.swift in Sources */ = {isa = PBXBuildFile; fileRef = A57AE8A4DC5C1479990C0113BF51CE2D /* TokenizationService.swift */; };
		D24F168FDD572B55A131046789AF5F20 /* PaymentResponse.swift in Sources */ = {isa = PBXBuildFile; fileRef = CB9072753BFEBFF75BE22E90061E2463 /* PaymentResponse.swift */; };
		D4136BB0C2147146CDA6B00A91C7BDBE /* URLExtension.swift in Sources */ = {isa = PBXBuildFile; fileRef = 1D497552C228E695183E0432AF3A3FD9 /* URLExtension.swift */; };
		D4498A8D189E009458FE12C06ABC7B73 /* Mask.swift in Sources */ = {isa = PBXBuildFile; fileRef = 07A22CC52C818552B9B552CD9BD8F3F3 /* Mask.swift */; };
		D596E2B41C673AD5018AEA0A0321E51C /* Pods-PrimerSDK_Tests-umbrella.h in Headers */ = {isa = PBXBuildFile; fileRef = EE9674DAD0C961C92687877090E1E047 /* Pods-PrimerSDK_Tests-umbrella.h */; settings = {ATTRIBUTES = (Public, ); }; };
		D651885832ABEC5EE13A25D86F887EA2 /* PrimerViewController.swift in Sources */ = {isa = PBXBuildFile; fileRef = 98FC35BAE0ED55B4BB26E0E0E91B44B7 /* PrimerViewController.swift */; };
		D6551D0FE63F2A6BB7A2463C913381B1 /* PrimerError.swift in Sources */ = {isa = PBXBuildFile; fileRef = 6A3BC76FF2B59F1D73F1619B4C988F2E /* PrimerError.swift */; };
		D75236D132C9E390314082773C90C030 /* CountryCode.swift in Sources */ = {isa = PBXBuildFile; fileRef = 66939A83AEF32871CD1626FC882E5050 /* CountryCode.swift */; };
		D78FEA123CBB05F66F6EF506617C284B /* OrderItem.swift in Sources */ = {isa = PBXBuildFile; fileRef = B9756D57649227FCA0FE0758EF5E1228 /* OrderItem.swift */; };
		D900AF8AA3EA79E0F91507F3356F3EA9 /* PrimerTheme+Inputs.swift in Sources */ = {isa = PBXBuildFile; fileRef = 1A05AE871211EC2B07527B13C7B2DEA1 /* PrimerTheme+Inputs.swift */; };
		D9698BA1D9E7C156FA1E857650F00A9B /* SuccessViewController.swift in Sources */ = {isa = PBXBuildFile; fileRef = E4D83E54B7D24DA6C83329B58A25DB40 /* SuccessViewController.swift */; };
		DBAD1C1FAF0EC4B110C0A530F783C510 /* RateLimitedDispatcher.swift in Sources */ = {isa = PBXBuildFile; fileRef = 3EA8A49C02C61F7C83A77788491AE83D /* RateLimitedDispatcher.swift */; };
		DC2611EB9FEAD856633E1C169D26948A /* JSONParser.swift in Sources */ = {isa = PBXBuildFile; fileRef = AB97D33429D9261469E5345ECB773F92 /* JSONParser.swift */; };
		DC95F843CC35C8149CE17DA65D601233 /* CoreDataDispatcher.swift in Sources */ = {isa = PBXBuildFile; fileRef = 885E2F202C8937643B2DFFBD136C778B /* CoreDataDispatcher.swift */; };
		DCAEE5EDF46FD258307A1DFA334252B2 /* PrimerTheme+Views.swift in Sources */ = {isa = PBXBuildFile; fileRef = E22390E272E480F78C2E8D7BD71EAC87 /* PrimerTheme+Views.swift */; };
		DD0A6CDCCC4BC484F55123B7BF1A3567 /* PrimerTheme+Borders.swift in Sources */ = {isa = PBXBuildFile; fileRef = 7F653277EC761AE1747C7C87D8C7E2D4 /* PrimerTheme+Borders.swift */; };
		DE2125687A626D80F28BA2799375736E /* AnyDecodable.swift in Sources */ = {isa = PBXBuildFile; fileRef = EF7F343DB6640956A96FD3EE5A903BFD /* AnyDecodable.swift */; };
		E045DBB183AC18D8BE700EE31934F987 /* PrimerButton.swift in Sources */ = {isa = PBXBuildFile; fileRef = 09B7B8B26E88B575605FB4DDD7F6BD5B /* PrimerButton.swift */; };
		E0C553A4FD98F6842970721075CF86A0 /* UIColorExtension.swift in Sources */ = {isa = PBXBuildFile; fileRef = 12033567BD97C30D0AE56845D95FC1FB /* UIColorExtension.swift */; };
		E150EB1E3DDC0F59C4FDE4E1058FCAF7 /* Foundation.framework in Frameworks */ = {isa = PBXBuildFile; fileRef = EAB6F611E86A4758835A715E4B4184F6 /* Foundation.framework */; };
		E3BFC583CFF01B64EAA459E3DB382A07 /* PrimerAPIClient+3DS.swift in Sources */ = {isa = PBXBuildFile; fileRef = A39EADC8BAE321BCA1FA13B01BC71BFA /* PrimerAPIClient+3DS.swift */; };
		E5881228E3C2B8F870E9EDDB8752D17B /* StringExtension.swift in Sources */ = {isa = PBXBuildFile; fileRef = DB68A4C78557C1BB96C72A8522C26B68 /* StringExtension.swift */; };
		E848F6B6B0CE99D583297E7CACE9EE1F /* PrimerTextFieldView.xib in Resources */ = {isa = PBXBuildFile; fileRef = B4762D82DA32862A536311E531474D9D /* PrimerTextFieldView.xib */; };
		E8673D075E323ACEB95B1311414A8501 /* PaymentMethodTokenizationRequest.swift in Sources */ = {isa = PBXBuildFile; fileRef = 4BB940E0C7316082B3521BE1066402F1 /* PaymentMethodTokenizationRequest.swift */; };
		ED48C62AE073FB496235144129D917A2 /* AnyCodable.swift in Sources */ = {isa = PBXBuildFile; fileRef = 21942FCDC552B2C512F4EC147AE385C1 /* AnyCodable.swift */; };
		F0C5A84CA02109779222742428EDBF76 /* VaultPaymentMethodViewController.swift in Sources */ = {isa = PBXBuildFile; fileRef = AAF5B3FF50F618CDA5201F2BDE33D3FD /* VaultPaymentMethodViewController.swift */; };
		F2A5E0E731862660A4FB90A470A08A27 /* VaultCheckoutViewModel.swift in Sources */ = {isa = PBXBuildFile; fileRef = F6F35EC30717C3D979F5A4C7E04B2D10 /* VaultCheckoutViewModel.swift */; };
		F3D34CC499F5C755E739FD71EF73929E /* BankTableViewCell.swift in Sources */ = {isa = PBXBuildFile; fileRef = E10FB6178DA136A865C761F3E6AD229F /* BankTableViewCell.swift */; };
		F53BBF121C2D82F546AEED9F9C488CE2 /* PrimerCardNumberFieldView.swift in Sources */ = {isa = PBXBuildFile; fileRef = 43CAC38FEDEF9E16F98DC0A807F67092 /* PrimerCardNumberFieldView.swift */; };
		F6C588A66D8CFDB8F7E9705536A855D4 /* Configuration.swift in Sources */ = {isa = PBXBuildFile; fileRef = 14F99B24FB68458321BED21243C2C1D5 /* Configuration.swift */; };
		F6FCEA41B7D4A17FD20C345E86296343 /* Pods-PrimerSDK_Example-dummy.m in Sources */ = {isa = PBXBuildFile; fileRef = 21F4ACB1142B1B9457658584BF5CD35A /* Pods-PrimerSDK_Example-dummy.m */; };
		F7735442806FBD2BB543B62D502D9DE3 /* PrimerAPIClient.swift in Sources */ = {isa = PBXBuildFile; fileRef = 4796EAE88CD58A145241B2701EFA8D41 /* PrimerAPIClient.swift */; };
		FC28E36B0DF421BC3C8B26282A5B5071 /* PaymentMethodToken.swift in Sources */ = {isa = PBXBuildFile; fileRef = EC744A71A1BE24C2D13F8EE6F943AA1D /* PaymentMethodToken.swift */; };
		FF70E9329D864422904E05290E718C27 /* PrimerScrollView.swift in Sources */ = {isa = PBXBuildFile; fileRef = 40D4E9DC91FBDE6B535E7DF1EDFA2ED7 /* PrimerScrollView.swift */; };
		FF7EB5039F684BA3A21923E9BCFAC96C /* AppState.swift in Sources */ = {isa = PBXBuildFile; fileRef = 091F1EC9D79EC161F4BEE134C385B657 /* AppState.swift */; };
/* End PBXBuildFile section */

/* Begin PBXContainerItemProxy section */
		2EAE249996BE80D29465833CE964A973 /* PBXContainerItemProxy */ = {
>>>>>>> 89a531a4
			isa = PBXContainerItemProxy;
			containerPortal = BFDFE7DC352907FC980B868725387E98 /* Project object */;
			proxyType = 1;
			remoteGlobalIDString = F3BE9108C53B53949406218CEA55E0B2;
			remoteInfo = PrimerSDK;
		};
<<<<<<< HEAD
		91326A12016265FC13DA0A1723287763 /* PBXContainerItemProxy */ = {
=======
		6B0382FC8EC91AD34A7125340398DCAE /* PBXContainerItemProxy */ = {
>>>>>>> 89a531a4
			isa = PBXContainerItemProxy;
			containerPortal = BFDFE7DC352907FC980B868725387E98 /* Project object */;
			proxyType = 1;
			remoteGlobalIDString = 6E6525C7043FBA7BB34A249010AF5593;
			remoteInfo = "PrimerSDK-PrimerResources";
		};
<<<<<<< HEAD
		AE750B1FAA8A5BD6957BB8C2F39384B4 /* PBXContainerItemProxy */ = {
			isa = PBXContainerItemProxy;
			containerPortal = BFDFE7DC352907FC980B868725387E98 /* Project object */;
			proxyType = 1;
			remoteGlobalIDString = 6C144A762E9B598392AFFEC8F873746A;
			remoteInfo = "Pods-PrimerSDK_Example";
=======
		834BB23AE1ED19A5151757B172C51C13 /* PBXContainerItemProxy */ = {
			isa = PBXContainerItemProxy;
			containerPortal = BFDFE7DC352907FC980B868725387E98 /* Project object */;
			proxyType = 1;
			remoteGlobalIDString = 6E6525C7043FBA7BB34A249010AF5593;
			remoteInfo = "PrimerSDK-PrimerResources";
>>>>>>> 89a531a4
		};
/* End PBXContainerItemProxy section */

/* Begin PBXFileReference section */
<<<<<<< HEAD
		06160583C164BAFCA9BA0CA005F96CEE /* after.swift */ = {isa = PBXFileReference; includeInIndex = 1; lastKnownFileType = sourcecode.swift; path = after.swift; sourceTree = "<group>"; };
		06204090D11167ACD95FE61722F18931 /* URLExtension.swift */ = {isa = PBXFileReference; includeInIndex = 1; lastKnownFileType = sourcecode.swift; path = URLExtension.swift; sourceTree = "<group>"; };
		06204E11AF609CDA0653437E52570947 /* PaymentMethodConfig.swift */ = {isa = PBXFileReference; includeInIndex = 1; lastKnownFileType = sourcecode.swift; path = PaymentMethodConfig.swift; sourceTree = "<group>"; };
		06337F4A73E86646C1E692BD25E0D837 /* PrimerCVVFieldView.swift */ = {isa = PBXFileReference; includeInIndex = 1; lastKnownFileType = sourcecode.swift; path = PrimerCVVFieldView.swift; sourceTree = "<group>"; };
		0700B206CBBE36B229F5789A7F31EF61 /* Content.swift */ = {isa = PBXFileReference; includeInIndex = 1; lastKnownFileType = sourcecode.swift; path = Content.swift; sourceTree = "<group>"; };
		07B201B432925E55F884C1696811C288 /* Customer.swift */ = {isa = PBXFileReference; includeInIndex = 1; lastKnownFileType = sourcecode.swift; path = Customer.swift; sourceTree = "<group>"; };
		081C3C0778EC6B8DF95AA96C704BC3C2 /* VaultPaymentMethodViewModel.swift */ = {isa = PBXFileReference; includeInIndex = 1; lastKnownFileType = sourcecode.swift; path = VaultPaymentMethodViewModel.swift; sourceTree = "<group>"; };
		09E6198EAE938BA46491093B3E97B4ED /* CardScannerViewController+SimpleScanDelegate.swift */ = {isa = PBXFileReference; includeInIndex = 1; lastKnownFileType = sourcecode.swift; path = "CardScannerViewController+SimpleScanDelegate.swift"; sourceTree = "<group>"; };
		0ABD33080EE200F8D77E6709FAAFCE0E /* CancellableCatchable.swift */ = {isa = PBXFileReference; includeInIndex = 1; lastKnownFileType = sourcecode.swift; path = CancellableCatchable.swift; sourceTree = "<group>"; };
		0AECDF785AA66BDE1B714A339BC6556C /* CancellableThenable.swift */ = {isa = PBXFileReference; includeInIndex = 1; lastKnownFileType = sourcecode.swift; path = CancellableThenable.swift; sourceTree = "<group>"; };
		0C62C33B1B5BC3EAD233616B9377E4E6 /* PrimerLoadingViewController.swift */ = {isa = PBXFileReference; includeInIndex = 1; lastKnownFileType = sourcecode.swift; path = PrimerLoadingViewController.swift; sourceTree = "<group>"; };
		0D1C2294A2DB0B829DB0FB9D0BF5AAA1 /* FinallyWrappers.swift */ = {isa = PBXFileReference; includeInIndex = 1; lastKnownFileType = sourcecode.swift; path = FinallyWrappers.swift; sourceTree = "<group>"; };
		0DED6ED2754CC401D85F490CC05FB9F5 /* ArrayExtension.swift */ = {isa = PBXFileReference; includeInIndex = 1; lastKnownFileType = sourcecode.swift; path = ArrayExtension.swift; sourceTree = "<group>"; };
		0EC7B5269058A2C42E0150AEDA5FE7B7 /* Resolver.swift */ = {isa = PBXFileReference; includeInIndex = 1; lastKnownFileType = sourcecode.swift; path = Resolver.swift; sourceTree = "<group>"; };
		101738B79D2C91106A2A16426311C55D /* PrimerFlowEnums.swift */ = {isa = PBXFileReference; includeInIndex = 1; lastKnownFileType = sourcecode.swift; path = PrimerFlowEnums.swift; sourceTree = "<group>"; };
		115B9611D299F9EA53A114460115A634 /* Consolable.swift */ = {isa = PBXFileReference; includeInIndex = 1; lastKnownFileType = sourcecode.swift; path = Consolable.swift; sourceTree = "<group>"; };
		11751E4952221EC4423FEF558704E5A5 /* Cancellable.swift */ = {isa = PBXFileReference; includeInIndex = 1; lastKnownFileType = sourcecode.swift; path = Cancellable.swift; sourceTree = "<group>"; };
		14E18133AC003AD65DC83796B54F0DC6 /* PayPalService.swift */ = {isa = PBXFileReference; includeInIndex = 1; lastKnownFileType = sourcecode.swift; path = PayPalService.swift; sourceTree = "<group>"; };
		15FFFFE76BF8A056597C59EE0727D790 /* en.lproj */ = {isa = PBXFileReference; includeInIndex = 1; path = en.lproj; sourceTree = "<group>"; };
		161AADED18B4C30854D45F4CCD9C1F03 /* PrimerCustomStyleTextField.swift */ = {isa = PBXFileReference; includeInIndex = 1; lastKnownFileType = sourcecode.swift; path = PrimerCustomStyleTextField.swift; sourceTree = "<group>"; };
		1717AD51203D251B6C2C113BCE3F1803 /* PrimerTextField.swift */ = {isa = PBXFileReference; includeInIndex = 1; lastKnownFileType = sourcecode.swift; path = PrimerTextField.swift; sourceTree = "<group>"; };
		1723A97FC36E3E64203BD2885F893CC4 /* UIDeviceExtension.swift */ = {isa = PBXFileReference; includeInIndex = 1; lastKnownFileType = sourcecode.swift; path = UIDeviceExtension.swift; sourceTree = "<group>"; };
		172A17BD16C12D728F7128A3361762E0 /* PrimerSDK.modulemap */ = {isa = PBXFileReference; includeInIndex = 1; lastKnownFileType = sourcecode.module; path = PrimerSDK.modulemap; sourceTree = "<group>"; };
		1753FADFBFB5C3386D1673DF56C810B3 /* PrimerSDK-dummy.m */ = {isa = PBXFileReference; includeInIndex = 1; lastKnownFileType = sourcecode.c.objc; path = "PrimerSDK-dummy.m"; sourceTree = "<group>"; };
		17946EF9202CAE4D3DC9361FBED15A7D /* ExternalPaymentMethodTokenizationViewModel.swift */ = {isa = PBXFileReference; includeInIndex = 1; lastKnownFileType = sourcecode.swift; path = ExternalPaymentMethodTokenizationViewModel.swift; sourceTree = "<group>"; };
		1B4DD286CD78D7163DB9F4C1D5AF2932 /* Keychain.swift */ = {isa = PBXFileReference; includeInIndex = 1; lastKnownFileType = sourcecode.swift; path = Keychain.swift; sourceTree = "<group>"; };
		1C42F5AD6A7F3C5DE700D2E5698107E8 /* Bank.swift */ = {isa = PBXFileReference; includeInIndex = 1; lastKnownFileType = sourcecode.swift; path = Bank.swift; sourceTree = "<group>"; };
		1CB52A95DDA3C162A52598695C7E56EF /* ZipCode.swift */ = {isa = PBXFileReference; includeInIndex = 1; lastKnownFileType = sourcecode.swift; path = ZipCode.swift; sourceTree = "<group>"; };
		1D0EC68AE379C24DE8F73CE641FC2AF3 /* PrimerError.swift */ = {isa = PBXFileReference; includeInIndex = 1; lastKnownFileType = sourcecode.swift; path = PrimerError.swift; sourceTree = "<group>"; };
		1D14C6C4934FD0FDC6D13FEF9E060C88 /* Catchable.swift */ = {isa = PBXFileReference; includeInIndex = 1; lastKnownFileType = sourcecode.swift; path = Catchable.swift; sourceTree = "<group>"; };
		1D9C1239C460008CF2684E317D569008 /* PrimerAPIClient.swift */ = {isa = PBXFileReference; includeInIndex = 1; lastKnownFileType = sourcecode.swift; path = PrimerAPIClient.swift; sourceTree = "<group>"; };
		1F0E194CDDDA1734EB5053B90D554928 /* URLSessionStack.swift */ = {isa = PBXFileReference; includeInIndex = 1; lastKnownFileType = sourcecode.swift; path = URLSessionStack.swift; sourceTree = "<group>"; };
		20087038F20325C8F0DA8700D56BA8A2 /* Box.swift */ = {isa = PBXFileReference; includeInIndex = 1; lastKnownFileType = sourcecode.swift; path = Box.swift; sourceTree = "<group>"; };
		20BB3EE608F9C7FCDD24F85656FB92BD /* KlarnaTokenizationViewModel.swift */ = {isa = PBXFileReference; includeInIndex = 1; lastKnownFileType = sourcecode.swift; path = KlarnaTokenizationViewModel.swift; sourceTree = "<group>"; };
		20E9EC97643C7F7B4CE805E7CB453F25 /* DateExtension.swift */ = {isa = PBXFileReference; includeInIndex = 1; lastKnownFileType = sourcecode.swift; path = DateExtension.swift; sourceTree = "<group>"; };
		210DB68E51DF68619DE45D1061CBC638 /* DependencyInjection.swift */ = {isa = PBXFileReference; includeInIndex = 1; lastKnownFileType = sourcecode.swift; path = DependencyInjection.swift; sourceTree = "<group>"; };
		21C47671868F2E94FC5B376842AE4513 /* ThenableWrappers.swift */ = {isa = PBXFileReference; includeInIndex = 1; lastKnownFileType = sourcecode.swift; path = ThenableWrappers.swift; sourceTree = "<group>"; };
		21F4ACB1142B1B9457658584BF5CD35A /* Pods-PrimerSDK_Example-dummy.m */ = {isa = PBXFileReference; includeInIndex = 1; lastKnownFileType = sourcecode.c.objc; path = "Pods-PrimerSDK_Example-dummy.m"; sourceTree = "<group>"; };
		22F7E2143DE636CD35569DF8D60379F6 /* PayPal.swift */ = {isa = PBXFileReference; includeInIndex = 1; lastKnownFileType = sourcecode.swift; path = PayPal.swift; sourceTree = "<group>"; };
		236052F3AB71AC68244F8DB4B629745E /* PrimerThemeData+Deprecated.swift */ = {isa = PBXFileReference; includeInIndex = 1; lastKnownFileType = sourcecode.swift; path = "PrimerThemeData+Deprecated.swift"; sourceTree = "<group>"; };
		23FD1D157B8C8E7148BE8A7D354A051F /* Pods-PrimerSDK_Tests */ = {isa = PBXFileReference; explicitFileType = wrapper.framework; includeInIndex = 0; name = "Pods-PrimerSDK_Tests"; path = Pods_PrimerSDK_Tests.framework; sourceTree = BUILT_PRODUCTS_DIR; };
		25DFB815F2D0A330D4F35988B75F91D7 /* Primer.swift */ = {isa = PBXFileReference; includeInIndex = 1; lastKnownFileType = sourcecode.swift; path = Primer.swift; sourceTree = "<group>"; };
		25FBA0C81CED9179DB82179BFB3E13B3 /* PrimerUniversalCheckoutViewController.swift */ = {isa = PBXFileReference; includeInIndex = 1; lastKnownFileType = sourcecode.swift; path = PrimerUniversalCheckoutViewController.swift; sourceTree = "<group>"; };
		2738DB0882305EE3ECE661E7DBE46263 /* BankSelectorTokenizationViewModel.swift */ = {isa = PBXFileReference; includeInIndex = 1; lastKnownFileType = sourcecode.swift; path = BankSelectorTokenizationViewModel.swift; sourceTree = "<group>"; };
		28E47791C9F9D0A9BA05C719761A4F3F /* PrimerSDK */ = {isa = PBXFileReference; explicitFileType = wrapper.framework; includeInIndex = 0; name = PrimerSDK; path = PrimerSDK.framework; sourceTree = BUILT_PRODUCTS_DIR; };
		295C310231809C91A5C619AEDB52C343 /* PrimerFormViewController.swift */ = {isa = PBXFileReference; includeInIndex = 1; lastKnownFileType = sourcecode.swift; path = PrimerFormViewController.swift; sourceTree = "<group>"; };
		2A184E82F0526FF03B0A9B5C25BDEE15 /* race.swift */ = {isa = PBXFileReference; includeInIndex = 1; lastKnownFileType = sourcecode.swift; path = race.swift; sourceTree = "<group>"; };
		2A325778FFD742A67E9F365A4AE33E1E /* CardComponentsManager.swift */ = {isa = PBXFileReference; includeInIndex = 1; lastKnownFileType = sourcecode.swift; path = CardComponentsManager.swift; sourceTree = "<group>"; };
		2AC7BCFEED2A8C06D75225E6046D6205 /* FormTokenizationViewModel.swift */ = {isa = PBXFileReference; includeInIndex = 1; lastKnownFileType = sourcecode.swift; path = FormTokenizationViewModel.swift; sourceTree = "<group>"; };
		2BB5E4984721142EAEFBC2824AF13F49 /* LogEvent.swift */ = {isa = PBXFileReference; includeInIndex = 1; lastKnownFileType = sourcecode.swift; path = LogEvent.swift; sourceTree = "<group>"; };
		2C1293BD5DE5CDF4758EA4CEAA26C9A3 /* Validation.swift */ = {isa = PBXFileReference; includeInIndex = 1; lastKnownFileType = sourcecode.swift; path = Validation.swift; sourceTree = "<group>"; };
		2CB78DB35DC5CD2CFF7ED3FBD42E1FEB /* PrimerContainerViewController.swift */ = {isa = PBXFileReference; includeInIndex = 1; lastKnownFileType = sourcecode.swift; path = PrimerContainerViewController.swift; sourceTree = "<group>"; };
		2D62FA489C85D5E8C86812F328D34461 /* PrimerAPIClient+3DS.swift */ = {isa = PBXFileReference; includeInIndex = 1; lastKnownFileType = sourcecode.swift; path = "PrimerAPIClient+3DS.swift"; sourceTree = "<group>"; };
		2D937D5F5A95F3ADDEBE8FE73786952F /* PrimerRootViewController.swift */ = {isa = PBXFileReference; includeInIndex = 1; lastKnownFileType = sourcecode.swift; path = PrimerRootViewController.swift; sourceTree = "<group>"; };
		2DBC628F4A0AAAEA8F186F83A6FF7AA8 /* FormTextFieldType.swift */ = {isa = PBXFileReference; includeInIndex = 1; lastKnownFileType = sourcecode.swift; path = FormTextFieldType.swift; sourceTree = "<group>"; };
		300144B1DDE4D762C120674B46BA7C13 /* ApplePayTokenizationViewModel.swift */ = {isa = PBXFileReference; includeInIndex = 1; lastKnownFileType = sourcecode.swift; path = ApplePayTokenizationViewModel.swift; sourceTree = "<group>"; };
		3078FAE7E58BC41DD61048CF2BC11B1B /* PrimerViewExtensions.swift */ = {isa = PBXFileReference; includeInIndex = 1; lastKnownFileType = sourcecode.swift; path = PrimerViewExtensions.swift; sourceTree = "<group>"; };
		308BC5CA38296D3F27C8EE116E4325DF /* ExternalViewModel.swift */ = {isa = PBXFileReference; includeInIndex = 1; lastKnownFileType = sourcecode.swift; path = ExternalViewModel.swift; sourceTree = "<group>"; };
		3211FAB2208759F680D6D3BF8330B314 /* PrimerWebViewController.swift */ = {isa = PBXFileReference; includeInIndex = 1; lastKnownFileType = sourcecode.swift; path = PrimerWebViewController.swift; sourceTree = "<group>"; };
		33B05E0BBEE6CFE4A3D3A1E5CECECE6E /* sv.lproj */ = {isa = PBXFileReference; includeInIndex = 1; path = sv.lproj; sourceTree = "<group>"; };
		36AE4B7141104DDC07013E07003B9F18 /* CardButton.swift */ = {isa = PBXFileReference; includeInIndex = 1; lastKnownFileType = sourcecode.swift; path = CardButton.swift; sourceTree = "<group>"; };
		3780FF276696624E5AD4A629D4CC4AD8 /* Pods-PrimerSDK_Example-umbrella.h */ = {isa = PBXFileReference; includeInIndex = 1; lastKnownFileType = sourcecode.c.h; path = "Pods-PrimerSDK_Example-umbrella.h"; sourceTree = "<group>"; };
		385C7BBFDAD032C01E3DBBEC7D8E29F3 /* PrimerTheme+Buttons.swift */ = {isa = PBXFileReference; includeInIndex = 1; lastKnownFileType = sourcecode.swift; path = "PrimerTheme+Buttons.swift"; sourceTree = "<group>"; };
		389FD8A9967D4D6C631E5D06D73B4CBB /* PrimerNavigationBar.swift */ = {isa = PBXFileReference; includeInIndex = 1; lastKnownFileType = sourcecode.swift; path = PrimerNavigationBar.swift; sourceTree = "<group>"; };
		38B8855664962ED58960E76DD1B5B77E /* AnalyticsService.swift */ = {isa = PBXFileReference; includeInIndex = 1; lastKnownFileType = sourcecode.swift; path = AnalyticsService.swift; sourceTree = "<group>"; };
		39372679FCCE41A91F90AB042DA37101 /* SuccessMessage.swift */ = {isa = PBXFileReference; includeInIndex = 1; lastKnownFileType = sourcecode.swift; path = SuccessMessage.swift; sourceTree = "<group>"; };
		3ACF06EDA83E85D2E11FF6D47903A29F /* PrimerSettings.swift */ = {isa = PBXFileReference; includeInIndex = 1; lastKnownFileType = sourcecode.swift; path = PrimerSettings.swift; sourceTree = "<group>"; };
		3BB9AFADB3DC89C131DDEBEAA9D7A4F2 /* CoreDataDispatcher.swift */ = {isa = PBXFileReference; includeInIndex = 1; lastKnownFileType = sourcecode.swift; path = CoreDataDispatcher.swift; sourceTree = "<group>"; };
		3C474C1A0DABE2A3F404B63D4D59F30C /* Pods-PrimerSDK_Example.debug.xcconfig */ = {isa = PBXFileReference; includeInIndex = 1; lastKnownFileType = text.xcconfig; path = "Pods-PrimerSDK_Example.debug.xcconfig"; sourceTree = "<group>"; };
		3C797BE17131A5483E326165A87EF957 /* SuccessViewController.swift */ = {isa = PBXFileReference; includeInIndex = 1; lastKnownFileType = sourcecode.swift; path = SuccessViewController.swift; sourceTree = "<group>"; };
		3D3E60964E507437A76DEA6A24BDE761 /* PrimerSDK-Info.plist */ = {isa = PBXFileReference; includeInIndex = 1; lastKnownFileType = text.plist.xml; path = "PrimerSDK-Info.plist"; sourceTree = "<group>"; };
		3D815CC3092D425F56E3D56968FE0B62 /* PrimerScrollView.swift */ = {isa = PBXFileReference; includeInIndex = 1; lastKnownFileType = sourcecode.swift; path = PrimerScrollView.swift; sourceTree = "<group>"; };
		41FFADA0E55A8850731C1A1B008BAF6A /* Endpoint.swift */ = {isa = PBXFileReference; includeInIndex = 1; lastKnownFileType = sourcecode.swift; path = Endpoint.swift; sourceTree = "<group>"; };
		4428FBDC83D53B9B7E99D6B3B5D7E500 /* 3DS.swift */ = {isa = PBXFileReference; includeInIndex = 1; lastKnownFileType = sourcecode.swift; path = 3DS.swift; sourceTree = "<group>"; };
		444C49C8ECA99383C664A95637E67AF7 /* PrimerCardFormViewController.swift */ = {isa = PBXFileReference; includeInIndex = 1; lastKnownFileType = sourcecode.swift; path = PrimerCardFormViewController.swift; sourceTree = "<group>"; };
		445532C04C4B32D94E078CC9C2CC2443 /* BankTableViewCell.swift */ = {isa = PBXFileReference; includeInIndex = 1; lastKnownFileType = sourcecode.swift; path = BankTableViewCell.swift; sourceTree = "<group>"; };
		45092BB3E0727ED09AE4FC4A4AC718B5 /* ConcurrencyLimitedDispatcher.swift */ = {isa = PBXFileReference; includeInIndex = 1; lastKnownFileType = sourcecode.swift; path = ConcurrencyLimitedDispatcher.swift; sourceTree = "<group>"; };
		45144C58EFF9CCB17A9A817C7173375D /* PrimerTextFieldView.xib */ = {isa = PBXFileReference; includeInIndex = 1; lastKnownFileType = file.xib; path = PrimerTextFieldView.xib; sourceTree = "<group>"; };
		471027867D6E5A1280CA224B1AF5EB06 /* ClientToken.swift */ = {isa = PBXFileReference; includeInIndex = 1; lastKnownFileType = sourcecode.swift; path = ClientToken.swift; sourceTree = "<group>"; };
		47928CB012DFE0B74E906E2E96D2345C /* Thenable.swift */ = {isa = PBXFileReference; includeInIndex = 1; lastKnownFileType = sourcecode.swift; path = Thenable.swift; sourceTree = "<group>"; };
		483F82C14C23B4D9D7D48F2F92AC7FE6 /* CountryCode.swift */ = {isa = PBXFileReference; includeInIndex = 1; lastKnownFileType = sourcecode.swift; path = CountryCode.swift; sourceTree = "<group>"; };
		4855368A8C62160548C2191BD6C8725F /* Guarantee.swift */ = {isa = PBXFileReference; includeInIndex = 1; lastKnownFileType = sourcecode.swift; path = Guarantee.swift; sourceTree = "<group>"; };
=======
		0019F61E2BA72B20EE05E5E4C58F6D7F /* CancellableCatchable.swift */ = {isa = PBXFileReference; includeInIndex = 1; lastKnownFileType = sourcecode.swift; path = CancellableCatchable.swift; sourceTree = "<group>"; };
		02E56F9BF70017C121D36925C445F4D7 /* Endpoint.swift */ = {isa = PBXFileReference; includeInIndex = 1; lastKnownFileType = sourcecode.swift; path = Endpoint.swift; sourceTree = "<group>"; };
		058C7CC7F5F146A509E659AFF5925C0A /* CancelContext.swift */ = {isa = PBXFileReference; includeInIndex = 1; lastKnownFileType = sourcecode.swift; path = CancelContext.swift; sourceTree = "<group>"; };
		074AA0D6662EE72E54FC8874ECA624E1 /* PostalCode.swift */ = {isa = PBXFileReference; includeInIndex = 1; lastKnownFileType = sourcecode.swift; path = PostalCode.swift; sourceTree = "<group>"; };
		07A22CC52C818552B9B552CD9BD8F3F3 /* Mask.swift */ = {isa = PBXFileReference; includeInIndex = 1; lastKnownFileType = sourcecode.swift; path = Mask.swift; sourceTree = "<group>"; };
		091F1EC9D79EC161F4BEE134C385B657 /* AppState.swift */ = {isa = PBXFileReference; includeInIndex = 1; lastKnownFileType = sourcecode.swift; path = AppState.swift; sourceTree = "<group>"; };
		09B7B8B26E88B575605FB4DDD7F6BD5B /* PrimerButton.swift */ = {isa = PBXFileReference; includeInIndex = 1; lastKnownFileType = sourcecode.swift; path = PrimerButton.swift; sourceTree = "<group>"; };
		0D3CCE2AF5E813CB803B91AA3F1077EA /* PrimerContent.swift */ = {isa = PBXFileReference; includeInIndex = 1; lastKnownFileType = sourcecode.swift; path = PrimerContent.swift; sourceTree = "<group>"; };
		0E7B6D2871A8AE1656BFFB2BDBDA018C /* Bank.swift */ = {isa = PBXFileReference; includeInIndex = 1; lastKnownFileType = sourcecode.swift; path = Bank.swift; sourceTree = "<group>"; };
		0F78D45A8F0DCE2324493B1C23134BCB /* CancellablePromise.swift */ = {isa = PBXFileReference; includeInIndex = 1; lastKnownFileType = sourcecode.swift; path = CancellablePromise.swift; sourceTree = "<group>"; };
		11E86B95825B1370CCCE6F3EDE30D128 /* ClientTokenService.swift */ = {isa = PBXFileReference; includeInIndex = 1; lastKnownFileType = sourcecode.swift; path = ClientTokenService.swift; sourceTree = "<group>"; };
		12033567BD97C30D0AE56845D95FC1FB /* UIColorExtension.swift */ = {isa = PBXFileReference; includeInIndex = 1; lastKnownFileType = sourcecode.swift; path = UIColorExtension.swift; sourceTree = "<group>"; };
		12EAB35F408128725B13D766BCE2B925 /* PayPalService.swift */ = {isa = PBXFileReference; includeInIndex = 1; lastKnownFileType = sourcecode.swift; path = PayPalService.swift; sourceTree = "<group>"; };
		14F99B24FB68458321BED21243C2C1D5 /* Configuration.swift */ = {isa = PBXFileReference; includeInIndex = 1; lastKnownFileType = sourcecode.swift; path = Configuration.swift; sourceTree = "<group>"; };
		169696ADB2AE3251B65CE33761932EA0 /* ConcurrencyLimitedDispatcher.swift */ = {isa = PBXFileReference; includeInIndex = 1; lastKnownFileType = sourcecode.swift; path = ConcurrencyLimitedDispatcher.swift; sourceTree = "<group>"; };
		16BF33F4BACE366CEB5D4C90435B323A /* fr.lproj */ = {isa = PBXFileReference; includeInIndex = 1; lastKnownFileType = folder; path = fr.lproj; sourceTree = "<group>"; };
		172A17BD16C12D728F7128A3361762E0 /* PrimerSDK.modulemap */ = {isa = PBXFileReference; includeInIndex = 1; lastKnownFileType = sourcecode.module; path = PrimerSDK.modulemap; sourceTree = "<group>"; };
		1753FADFBFB5C3386D1673DF56C810B3 /* PrimerSDK-dummy.m */ = {isa = PBXFileReference; includeInIndex = 1; lastKnownFileType = sourcecode.c.objc; path = "PrimerSDK-dummy.m"; sourceTree = "<group>"; };
		1901CA740A2617A662461F09A7CC7BC5 /* ExternalPaymentMethodTokenizationViewModel.swift */ = {isa = PBXFileReference; includeInIndex = 1; lastKnownFileType = sourcecode.swift; path = ExternalPaymentMethodTokenizationViewModel.swift; sourceTree = "<group>"; };
		1A05AE871211EC2B07527B13C7B2DEA1 /* PrimerTheme+Inputs.swift */ = {isa = PBXFileReference; includeInIndex = 1; lastKnownFileType = sourcecode.swift; path = "PrimerTheme+Inputs.swift"; sourceTree = "<group>"; };
		1CE154582AEC8D2C04CCBE5CCB05C0EF /* SuccessMessage.swift */ = {isa = PBXFileReference; includeInIndex = 1; lastKnownFileType = sourcecode.swift; path = SuccessMessage.swift; sourceTree = "<group>"; };
		1D497552C228E695183E0432AF3A3FD9 /* URLExtension.swift */ = {isa = PBXFileReference; includeInIndex = 1; lastKnownFileType = sourcecode.swift; path = URLExtension.swift; sourceTree = "<group>"; };
		2016007EE0AF2DB2F338D8EEB7602D45 /* PrimerSearchTextField.swift */ = {isa = PBXFileReference; includeInIndex = 1; lastKnownFileType = sourcecode.swift; path = PrimerSearchTextField.swift; sourceTree = "<group>"; };
		2103AEBEBD0F025B2587315421632F3B /* PaymentMethodTokenizationViewModel.swift */ = {isa = PBXFileReference; includeInIndex = 1; lastKnownFileType = sourcecode.swift; path = PaymentMethodTokenizationViewModel.swift; sourceTree = "<group>"; };
		21942FCDC552B2C512F4EC147AE385C1 /* AnyCodable.swift */ = {isa = PBXFileReference; includeInIndex = 1; lastKnownFileType = sourcecode.swift; path = AnyCodable.swift; sourceTree = "<group>"; };
		21F4ACB1142B1B9457658584BF5CD35A /* Pods-PrimerSDK_Example-dummy.m */ = {isa = PBXFileReference; includeInIndex = 1; lastKnownFileType = sourcecode.c.objc; path = "Pods-PrimerSDK_Example-dummy.m"; sourceTree = "<group>"; };
		23FD1D157B8C8E7148BE8A7D354A051F /* Pods-PrimerSDK_Tests */ = {isa = PBXFileReference; explicitFileType = wrapper.framework; includeInIndex = 0; name = "Pods-PrimerSDK_Tests"; path = Pods_PrimerSDK_Tests.framework; sourceTree = BUILT_PRODUCTS_DIR; };
		27B63A2FF33FF94E4C1FA55B8B3BAE68 /* sv.lproj */ = {isa = PBXFileReference; includeInIndex = 1; lastKnownFileType = folder; path = sv.lproj; sourceTree = "<group>"; };
		28E47791C9F9D0A9BA05C719761A4F3F /* PrimerSDK */ = {isa = PBXFileReference; explicitFileType = wrapper.framework; includeInIndex = 0; name = PrimerSDK; path = PrimerSDK.framework; sourceTree = BUILT_PRODUCTS_DIR; };
		2C682981A273188A5EE8A2894FFFE6CC /* PrimerTheme+Colors.swift */ = {isa = PBXFileReference; includeInIndex = 1; lastKnownFileType = sourcecode.swift; path = "PrimerTheme+Colors.swift"; sourceTree = "<group>"; };
		2CD7398EC72BDC727BB5394F599D1033 /* UIDeviceExtension.swift */ = {isa = PBXFileReference; includeInIndex = 1; lastKnownFileType = sourcecode.swift; path = UIDeviceExtension.swift; sourceTree = "<group>"; };
		32324D8BD3A4FCA0BCA3BB9C3B587753 /* Dispatcher.swift */ = {isa = PBXFileReference; includeInIndex = 1; lastKnownFileType = sourcecode.swift; path = Dispatcher.swift; sourceTree = "<group>"; };
		33A70A232FA167B1F772B30F50932EC0 /* VaultPaymentMethodViewModel.swift */ = {isa = PBXFileReference; includeInIndex = 1; lastKnownFileType = sourcecode.swift; path = VaultPaymentMethodViewModel.swift; sourceTree = "<group>"; };
		3583F5A74E90E4C69617C9AB9234E5CA /* CardScannerViewController.swift */ = {isa = PBXFileReference; includeInIndex = 1; lastKnownFileType = sourcecode.swift; path = CardScannerViewController.swift; sourceTree = "<group>"; };
		35C2E3F063A7D1EDCADE3252589FCA5B /* PrimerViewExtensions.swift */ = {isa = PBXFileReference; includeInIndex = 1; lastKnownFileType = sourcecode.swift; path = PrimerViewExtensions.swift; sourceTree = "<group>"; };
		36FC03E701ED17C4C8E69050EBB30809 /* KlarnaTokenizationViewModel.swift */ = {isa = PBXFileReference; includeInIndex = 1; lastKnownFileType = sourcecode.swift; path = KlarnaTokenizationViewModel.swift; sourceTree = "<group>"; };
		3752B381C9BE6291A1EB18F5A6B1F91D /* PrimerContainerViewController.swift */ = {isa = PBXFileReference; includeInIndex = 1; lastKnownFileType = sourcecode.swift; path = PrimerContainerViewController.swift; sourceTree = "<group>"; };
		376916B49AAF889D304BDCD4DFB1A18A /* ClientSession.swift */ = {isa = PBXFileReference; includeInIndex = 1; lastKnownFileType = sourcecode.swift; path = ClientSession.swift; sourceTree = "<group>"; };
		3780FF276696624E5AD4A629D4CC4AD8 /* Pods-PrimerSDK_Example-umbrella.h */ = {isa = PBXFileReference; includeInIndex = 1; lastKnownFileType = sourcecode.c.h; path = "Pods-PrimerSDK_Example-umbrella.h"; sourceTree = "<group>"; };
		38DEDDEC64EA1C8628F4B561D8095271 /* PrimerWebViewController.swift */ = {isa = PBXFileReference; includeInIndex = 1; lastKnownFileType = sourcecode.swift; path = PrimerWebViewController.swift; sourceTree = "<group>"; };
		3BAB84532ED8F8B2F3BD6D451EB7AD32 /* PrimerVaultManagerViewController.swift */ = {isa = PBXFileReference; includeInIndex = 1; lastKnownFileType = sourcecode.swift; path = PrimerVaultManagerViewController.swift; sourceTree = "<group>"; };
		3C474C1A0DABE2A3F404B63D4D59F30C /* Pods-PrimerSDK_Example.debug.xcconfig */ = {isa = PBXFileReference; includeInIndex = 1; lastKnownFileType = text.xcconfig; path = "Pods-PrimerSDK_Example.debug.xcconfig"; sourceTree = "<group>"; };
		3CD20CD7ECC5C6437EE716C9AEF5A5CC /* PrimerCardholderNameFieldView.swift */ = {isa = PBXFileReference; includeInIndex = 1; lastKnownFileType = sourcecode.swift; path = PrimerCardholderNameFieldView.swift; sourceTree = "<group>"; };
		3D32151B78A096CFA4FCB5A4E4111BC0 /* ThenableWrappers.swift */ = {isa = PBXFileReference; includeInIndex = 1; lastKnownFileType = sourcecode.swift; path = ThenableWrappers.swift; sourceTree = "<group>"; };
		3D3E60964E507437A76DEA6A24BDE761 /* PrimerSDK-Info.plist */ = {isa = PBXFileReference; includeInIndex = 1; lastKnownFileType = text.plist.xml; path = "PrimerSDK-Info.plist"; sourceTree = "<group>"; };
		3EA8A49C02C61F7C83A77788491AE83D /* RateLimitedDispatcher.swift */ = {isa = PBXFileReference; includeInIndex = 1; lastKnownFileType = sourcecode.swift; path = RateLimitedDispatcher.swift; sourceTree = "<group>"; };
		3ED089D12C1FCA81EF2C1E2218F78912 /* PaymentMethodConfigurationOptions.swift */ = {isa = PBXFileReference; includeInIndex = 1; lastKnownFileType = sourcecode.swift; path = PaymentMethodConfigurationOptions.swift; sourceTree = "<group>"; };
		3F5D11425CA9BAE1380C71350E3F462A /* PrimerImage.swift */ = {isa = PBXFileReference; includeInIndex = 1; lastKnownFileType = sourcecode.swift; path = PrimerImage.swift; sourceTree = "<group>"; };
		3F945B424985AD5247BE6DDEF5DB26B8 /* Colors.swift */ = {isa = PBXFileReference; includeInIndex = 1; lastKnownFileType = sourcecode.swift; path = Colors.swift; sourceTree = "<group>"; };
		3FDF5ABC331CB2907F748AB52306A933 /* Logger.swift */ = {isa = PBXFileReference; includeInIndex = 1; lastKnownFileType = sourcecode.swift; path = Logger.swift; sourceTree = "<group>"; };
		40536F611F10C89B0B0168AF52A144E9 /* ErrorViewController.swift */ = {isa = PBXFileReference; includeInIndex = 1; lastKnownFileType = sourcecode.swift; path = ErrorViewController.swift; sourceTree = "<group>"; };
		40D4E9DC91FBDE6B535E7DF1EDFA2ED7 /* PrimerScrollView.swift */ = {isa = PBXFileReference; includeInIndex = 1; lastKnownFileType = sourcecode.swift; path = PrimerScrollView.swift; sourceTree = "<group>"; };
		413D828C99359EB8CCB0F2D138630DC5 /* DateExtension.swift */ = {isa = PBXFileReference; includeInIndex = 1; lastKnownFileType = sourcecode.swift; path = DateExtension.swift; sourceTree = "<group>"; };
		4387468588A58CBB86AD041E11FBBD19 /* 3DSService.swift */ = {isa = PBXFileReference; includeInIndex = 1; lastKnownFileType = sourcecode.swift; path = 3DSService.swift; sourceTree = "<group>"; };
		43CAC38FEDEF9E16F98DC0A807F67092 /* PrimerCardNumberFieldView.swift */ = {isa = PBXFileReference; includeInIndex = 1; lastKnownFileType = sourcecode.swift; path = PrimerCardNumberFieldView.swift; sourceTree = "<group>"; };
		45949216B8096A8212EB0B8B79EF5157 /* BundleExtension.swift */ = {isa = PBXFileReference; includeInIndex = 1; lastKnownFileType = sourcecode.swift; path = BundleExtension.swift; sourceTree = "<group>"; };
		46371C6C281217768B4E75A684E81351 /* GuaranteeWrappers.swift */ = {isa = PBXFileReference; includeInIndex = 1; lastKnownFileType = sourcecode.swift; path = GuaranteeWrappers.swift; sourceTree = "<group>"; };
		46C988AFDC9416696290003ABE220EF6 /* AnyEncodable.swift */ = {isa = PBXFileReference; includeInIndex = 1; lastKnownFileType = sourcecode.swift; path = AnyEncodable.swift; sourceTree = "<group>"; };
		47454E7AA90CA018DCD0680D55F95843 /* ErrorHandler.swift */ = {isa = PBXFileReference; includeInIndex = 1; lastKnownFileType = sourcecode.swift; path = ErrorHandler.swift; sourceTree = "<group>"; };
		4796EAE88CD58A145241B2701EFA8D41 /* PrimerAPIClient.swift */ = {isa = PBXFileReference; includeInIndex = 1; lastKnownFileType = sourcecode.swift; path = PrimerAPIClient.swift; sourceTree = "<group>"; };
>>>>>>> 89a531a4
		48627A99264E6679D85F177DBB79DA83 /* Pods-PrimerSDK_Tests-Info.plist */ = {isa = PBXFileReference; includeInIndex = 1; lastKnownFileType = text.plist.xml; path = "Pods-PrimerSDK_Tests-Info.plist"; sourceTree = "<group>"; };
		488E4A72C3B534AB27F36937F64B5490 /* VaultPaymentMethodView.swift */ = {isa = PBXFileReference; includeInIndex = 1; lastKnownFileType = sourcecode.swift; path = VaultPaymentMethodView.swift; sourceTree = "<group>"; };
		48CE17ABEDB356883F87C26408207B69 /* PrimerSDK-umbrella.h */ = {isa = PBXFileReference; includeInIndex = 1; lastKnownFileType = sourcecode.c.h; path = "PrimerSDK-umbrella.h"; sourceTree = "<group>"; };
<<<<<<< HEAD
		49720C48A254D38F80C81D03EE8283FC /* PrimerContent.swift */ = {isa = PBXFileReference; includeInIndex = 1; lastKnownFileType = sourcecode.swift; path = PrimerContent.swift; sourceTree = "<group>"; };
		4A1881C65DB171CE4109922A6AABC26B /* ImageName.swift */ = {isa = PBXFileReference; includeInIndex = 1; lastKnownFileType = sourcecode.swift; path = ImageName.swift; sourceTree = "<group>"; };
		4D3869E0A461E802A5916AA6523517A4 /* Pods-PrimerSDK_Example */ = {isa = PBXFileReference; explicitFileType = wrapper.framework; includeInIndex = 0; name = "Pods-PrimerSDK_Example"; path = Pods_PrimerSDK_Example.framework; sourceTree = BUILT_PRODUCTS_DIR; };
		4DCF5D0E04382F900C1233D8259BD14F /* Mask.swift */ = {isa = PBXFileReference; includeInIndex = 1; lastKnownFileType = sourcecode.swift; path = Mask.swift; sourceTree = "<group>"; };
		504F9671FE66CB2BE29B622FF61F11CE /* PrimerTableViewCell.swift */ = {isa = PBXFileReference; includeInIndex = 1; lastKnownFileType = sourcecode.swift; path = PrimerTableViewCell.swift; sourceTree = "<group>"; };
		50F2676A083EB09D7CB77B74D17F97BF /* SequenceWrappers.swift */ = {isa = PBXFileReference; includeInIndex = 1; lastKnownFileType = sourcecode.swift; path = SequenceWrappers.swift; sourceTree = "<group>"; };
		54404EAF7600B738CB85E084959E818F /* VaultService.swift */ = {isa = PBXFileReference; includeInIndex = 1; lastKnownFileType = sourcecode.swift; path = VaultService.swift; sourceTree = "<group>"; };
		5688751296549C231FA29E3CD05AB04F /* PrimerTheme+Inputs.swift */ = {isa = PBXFileReference; includeInIndex = 1; lastKnownFileType = sourcecode.swift; path = "PrimerTheme+Inputs.swift"; sourceTree = "<group>"; };
		582FD3213F3E32AF1194EEDF7C3BCD3F /* Pods-PrimerSDK_Example-acknowledgements.plist */ = {isa = PBXFileReference; includeInIndex = 1; lastKnownFileType = text.plist.xml; path = "Pods-PrimerSDK_Example-acknowledgements.plist"; sourceTree = "<group>"; };
		5EFE04D5EBC78FAD3569FFDB79C1ED07 /* PrimerSDK.debug.xcconfig */ = {isa = PBXFileReference; includeInIndex = 1; lastKnownFileType = text.xcconfig; path = PrimerSDK.debug.xcconfig; sourceTree = "<group>"; };
		5F3DFD31F5AD4CEE70920B2E97AB9ADA /* PrimerTheme+Colors.swift */ = {isa = PBXFileReference; includeInIndex = 1; lastKnownFileType = sourcecode.swift; path = "PrimerTheme+Colors.swift"; sourceTree = "<group>"; };
		61F27FD19C91A8E9033BC41CDA15BD7E /* WrapperProtocols.swift */ = {isa = PBXFileReference; includeInIndex = 1; lastKnownFileType = sourcecode.swift; path = WrapperProtocols.swift; sourceTree = "<group>"; };
		639AE4928116FBD4FAE7B3DD6BD21271 /* Pods-PrimerSDK_Tests-acknowledgements.plist */ = {isa = PBXFileReference; includeInIndex = 1; lastKnownFileType = text.plist.xml; path = "Pods-PrimerSDK_Tests-acknowledgements.plist"; sourceTree = "<group>"; };
		6A8BC49C2FE0B78223CB459CCEE6CA8C /* Dimensions.swift */ = {isa = PBXFileReference; includeInIndex = 1; lastKnownFileType = sourcecode.swift; path = Dimensions.swift; sourceTree = "<group>"; };
		6B4C3A66E2B1E96E88AA6B3FC304C819 /* PaymentMethodComponent.swift */ = {isa = PBXFileReference; includeInIndex = 1; lastKnownFileType = sourcecode.swift; path = PaymentMethodComponent.swift; sourceTree = "<group>"; };
		6BE0D0C6C69ED02CD478AE63BC48C435 /* ResumeHandlerProtocol.swift */ = {isa = PBXFileReference; includeInIndex = 1; lastKnownFileType = sourcecode.swift; path = ResumeHandlerProtocol.swift; sourceTree = "<group>"; };
		6D812D034062E6396091F2C0414D437E /* ErrorViewController.swift */ = {isa = PBXFileReference; includeInIndex = 1; lastKnownFileType = sourcecode.swift; path = ErrorViewController.swift; sourceTree = "<group>"; };
		6E495A3804F251A630A1464655B16101 /* 3DSService+Promises.swift */ = {isa = PBXFileReference; includeInIndex = 1; lastKnownFileType = sourcecode.swift; path = "3DSService+Promises.swift"; sourceTree = "<group>"; };
		6F62EC7E7FE74F53F207CFD74D2416CA /* Pods-PrimerSDK_Example-Info.plist */ = {isa = PBXFileReference; includeInIndex = 1; lastKnownFileType = text.plist.xml; path = "Pods-PrimerSDK_Example-Info.plist"; sourceTree = "<group>"; };
		7111FC4464A661EB8F6758D3AD47CE2E /* PrimerNibView.swift */ = {isa = PBXFileReference; includeInIndex = 1; lastKnownFileType = sourcecode.swift; path = PrimerNibView.swift; sourceTree = "<group>"; };
		7489E7B4129D66B025FCECB7CA4BCB0E /* PrimerSDK.release.xcconfig */ = {isa = PBXFileReference; includeInIndex = 1; lastKnownFileType = text.xcconfig; path = PrimerSDK.release.xcconfig; sourceTree = "<group>"; };
		77A027B97622C03EC588EBF7CA019724 /* PrimerCardNumberFieldView.swift */ = {isa = PBXFileReference; includeInIndex = 1; lastKnownFileType = sourcecode.swift; path = PrimerCardNumberFieldView.swift; sourceTree = "<group>"; };
		7A4686D9D16838844840D0C8E6C3E262 /* PrimerTheme+Views.swift */ = {isa = PBXFileReference; includeInIndex = 1; lastKnownFileType = sourcecode.swift; path = "PrimerTheme+Views.swift"; sourceTree = "<group>"; };
		7A4DB18CFB062F54B206D4E84981F92B /* Throwable.swift */ = {isa = PBXFileReference; includeInIndex = 1; lastKnownFileType = sourcecode.swift; path = Throwable.swift; sourceTree = "<group>"; };
		7B0160E463A958FF8656B14CA05D03E0 /* OrderItem.swift */ = {isa = PBXFileReference; includeInIndex = 1; lastKnownFileType = sourcecode.swift; path = OrderItem.swift; sourceTree = "<group>"; };
		7BA937668751327BA3220023111DF4A6 /* PayPalTokenizationViewModel.swift */ = {isa = PBXFileReference; includeInIndex = 1; lastKnownFileType = sourcecode.swift; path = PayPalTokenizationViewModel.swift; sourceTree = "<group>"; };
		7BBA3B8B7B4C28FB075BD2F15C5A02DB /* StrictRateLimitedDispatcher.swift */ = {isa = PBXFileReference; includeInIndex = 1; lastKnownFileType = sourcecode.swift; path = StrictRateLimitedDispatcher.swift; sourceTree = "<group>"; };
		7BFA1997953491E7078B09193E59AB4A /* hang.swift */ = {isa = PBXFileReference; includeInIndex = 1; lastKnownFileType = sourcecode.swift; path = hang.swift; sourceTree = "<group>"; };
		7C1B2515443E2605BD5F756660EF5ED6 /* CancellablePromise.swift */ = {isa = PBXFileReference; includeInIndex = 1; lastKnownFileType = sourcecode.swift; path = CancellablePromise.swift; sourceTree = "<group>"; };
		7FEE1749248EF3D8F0C56AC50217FB3C /* PaymentMethodToken.swift */ = {isa = PBXFileReference; includeInIndex = 1; lastKnownFileType = sourcecode.swift; path = PaymentMethodToken.swift; sourceTree = "<group>"; };
		8032CF425671DD2635CB2F31C907DDC4 /* PrimerAPI.swift */ = {isa = PBXFileReference; includeInIndex = 1; lastKnownFileType = sourcecode.swift; path = PrimerAPI.swift; sourceTree = "<group>"; };
		80DAD416C76E4B8D0828B2402226D7E2 /* Logger.swift */ = {isa = PBXFileReference; includeInIndex = 1; lastKnownFileType = sourcecode.swift; path = Logger.swift; sourceTree = "<group>"; };
		80FA770FB8EDD24CC2B15F8F221CB01A /* PrimerCardholderNameFieldView.swift */ = {isa = PBXFileReference; includeInIndex = 1; lastKnownFileType = sourcecode.swift; path = PrimerCardholderNameFieldView.swift; sourceTree = "<group>"; };
		81699A524C716ABFF119AE95C2849242 /* Apaya.swift */ = {isa = PBXFileReference; includeInIndex = 1; lastKnownFileType = sourcecode.swift; path = Apaya.swift; sourceTree = "<group>"; };
		836277A20B5C83FCE5B34B06FB972891 /* BankSelectorViewController.swift */ = {isa = PBXFileReference; includeInIndex = 1; lastKnownFileType = sourcecode.swift; path = BankSelectorViewController.swift; sourceTree = "<group>"; };
		85552C65997376D4D4062715C312A75E /* PrimerTheme+Borders.swift */ = {isa = PBXFileReference; includeInIndex = 1; lastKnownFileType = sourcecode.swift; path = "PrimerTheme+Borders.swift"; sourceTree = "<group>"; };
		86C235589DA0EF982799ACAA6CFE0246 /* Analytics.swift */ = {isa = PBXFileReference; includeInIndex = 1; lastKnownFileType = sourcecode.swift; path = Analytics.swift; sourceTree = "<group>"; };
		87B67503676F29DA3592D0EE1C6E8291 /* Configuration.swift */ = {isa = PBXFileReference; includeInIndex = 1; lastKnownFileType = sourcecode.swift; path = Configuration.swift; sourceTree = "<group>"; };
		8A274E7D7665E28B5241163A4C1E72F4 /* AdyenDotPay.swift */ = {isa = PBXFileReference; includeInIndex = 1; lastKnownFileType = sourcecode.swift; path = AdyenDotPay.swift; sourceTree = "<group>"; };
		8B8FDFB82FDEAF02DC5CD32D1FF2901E /* Icons.xcassets */ = {isa = PBXFileReference; includeInIndex = 1; lastKnownFileType = folder.assetcatalog; name = Icons.xcassets; path = Sources/PrimerSDK/Resources/Icons.xcassets; sourceTree = "<group>"; };
		908A840A6A5790A34CE1395724B85A83 /* PrimerTheme+TextStyles.swift */ = {isa = PBXFileReference; includeInIndex = 1; lastKnownFileType = sourcecode.swift; path = "PrimerTheme+TextStyles.swift"; sourceTree = "<group>"; };
		923434CA55773F470A8C1D1779BC6044 /* StringExtension.swift */ = {isa = PBXFileReference; includeInIndex = 1; lastKnownFileType = sourcecode.swift; path = StringExtension.swift; sourceTree = "<group>"; };
		948F240E87C11C8187FD6D11AE08D196 /* CustomStringConvertible.swift */ = {isa = PBXFileReference; includeInIndex = 1; lastKnownFileType = sourcecode.swift; path = CustomStringConvertible.swift; sourceTree = "<group>"; };
		9D5629289D2E38D2FC5FD452C77996C7 /* UXMode.swift */ = {isa = PBXFileReference; includeInIndex = 1; lastKnownFileType = sourcecode.swift; path = UXMode.swift; sourceTree = "<group>"; };
		9D940727FF8FB9C785EB98E56350EF41 /* Podfile */ = {isa = PBXFileReference; explicitFileType = text.script.ruby; includeInIndex = 1; indentWidth = 2; lastKnownFileType = text; name = Podfile; path = ../Podfile; sourceTree = SOURCE_ROOT; tabWidth = 2; xcLanguageSpecificationIdentifier = xcode.lang.ruby; };
		9E0F3ADA26FD4DEB11638AD6EC16EE6F /* JSONParser.swift */ = {isa = PBXFileReference; includeInIndex = 1; lastKnownFileType = sourcecode.swift; path = JSONParser.swift; sourceTree = "<group>"; };
		9E2283FA955F5C85558CFD12FCADEB9F /* UIColorExtension.swift */ = {isa = PBXFileReference; includeInIndex = 1; lastKnownFileType = sourcecode.swift; path = UIColorExtension.swift; sourceTree = "<group>"; };
		9E9251C8A06802CE97C95EFF2E6419D6 /* ResourceBundle-PrimerResources-PrimerSDK-Info.plist */ = {isa = PBXFileReference; includeInIndex = 1; lastKnownFileType = text.plist.xml; path = "ResourceBundle-PrimerResources-PrimerSDK-Info.plist"; sourceTree = "<group>"; };
		A1AB4C1C1615A17188262807137CBB5E /* AnyEncodable.swift */ = {isa = PBXFileReference; includeInIndex = 1; lastKnownFileType = sourcecode.swift; path = AnyEncodable.swift; sourceTree = "<group>"; };
		A4E7B1C752F38C22267D301DD5A364DF /* Pods-PrimerSDK_Tests-acknowledgements.markdown */ = {isa = PBXFileReference; includeInIndex = 1; lastKnownFileType = text; path = "Pods-PrimerSDK_Tests-acknowledgements.markdown"; sourceTree = "<group>"; };
		A52131F7B7F391128A61172B91FE926C /* PrimerImage.swift */ = {isa = PBXFileReference; includeInIndex = 1; lastKnownFileType = sourcecode.swift; path = PrimerImage.swift; sourceTree = "<group>"; };
		A52D604766D40624A5C6A0A9F0BC4466 /* DirectDebitService.swift */ = {isa = PBXFileReference; includeInIndex = 1; lastKnownFileType = sourcecode.swift; path = DirectDebitService.swift; sourceTree = "<group>"; };
		A801DA317D1A1042EF7977C9C456F3AD /* BundleExtension.swift */ = {isa = PBXFileReference; includeInIndex = 1; lastKnownFileType = sourcecode.swift; path = BundleExtension.swift; sourceTree = "<group>"; };
		A8B3BC107C2BDC3C03D961866F721265 /* PrimerSDK-PrimerResources */ = {isa = PBXFileReference; explicitFileType = wrapper.cfbundle; includeInIndex = 0; name = "PrimerSDK-PrimerResources"; path = PrimerResources.bundle; sourceTree = BUILT_PRODUCTS_DIR; };
		AA5BCB593FE2A8486FE2BC0F516202EC /* when.swift */ = {isa = PBXFileReference; includeInIndex = 1; lastKnownFileType = sourcecode.swift; path = when.swift; sourceTree = "<group>"; };
		AA80C9C550CB6B8B521015719AA66526 /* Pods-PrimerSDK_Example.modulemap */ = {isa = PBXFileReference; includeInIndex = 1; lastKnownFileType = sourcecode.module; path = "Pods-PrimerSDK_Example.modulemap"; sourceTree = "<group>"; };
		AA8ECEEAFA30BC59F6BCE7D1EC0A653C /* TokenizationService.swift */ = {isa = PBXFileReference; includeInIndex = 1; lastKnownFileType = sourcecode.swift; path = TokenizationService.swift; sourceTree = "<group>"; };
		AE5BF8C59D4AC7EB1A987B982F0FA53C /* PrimerExpiryDateFieldView.swift */ = {isa = PBXFileReference; includeInIndex = 1; lastKnownFileType = sourcecode.swift; path = PrimerExpiryDateFieldView.swift; sourceTree = "<group>"; };
		AE63DDECE32B85A6143B12EF171FA532 /* CardScannerViewController.swift */ = {isa = PBXFileReference; includeInIndex = 1; lastKnownFileType = sourcecode.swift; path = CardScannerViewController.swift; sourceTree = "<group>"; };
		AEA31B186AD8499D6340D3382B973D44 /* WebViewUtil.swift */ = {isa = PBXFileReference; includeInIndex = 1; lastKnownFileType = sourcecode.swift; path = WebViewUtil.swift; sourceTree = "<group>"; };
		AEED2EB601EDAF989535A8DFDD81EB63 /* PaymentMethodsGroupView.swift */ = {isa = PBXFileReference; includeInIndex = 1; lastKnownFileType = sourcecode.swift; path = PaymentMethodsGroupView.swift; sourceTree = "<group>"; };
		AF2347517628C75E9D2AD5F6362D4ABE /* PaymentMethodTokenizationRequest.swift */ = {isa = PBXFileReference; includeInIndex = 1; lastKnownFileType = sourcecode.swift; path = PaymentMethodTokenizationRequest.swift; sourceTree = "<group>"; };
		AFA97547AB9AF5EC1A67C19D766038A6 /* AnyDecodable.swift */ = {isa = PBXFileReference; includeInIndex = 1; lastKnownFileType = sourcecode.swift; path = AnyDecodable.swift; sourceTree = "<group>"; };
		B152C20577FF05FBDC3A039C0DC2FD3B /* 3DSService.swift */ = {isa = PBXFileReference; includeInIndex = 1; lastKnownFileType = sourcecode.swift; path = 3DSService.swift; sourceTree = "<group>"; };
		B1D9BB0423FDBE2FE2A5250C1818354A /* CatchWrappers.swift */ = {isa = PBXFileReference; includeInIndex = 1; lastKnownFileType = sourcecode.swift; path = CatchWrappers.swift; sourceTree = "<group>"; };
		B3554419DFFC1495C7D7528C9C8A2572 /* AES256.swift */ = {isa = PBXFileReference; includeInIndex = 1; lastKnownFileType = sourcecode.swift; path = AES256.swift; sourceTree = "<group>"; };
		B40548C05453735383221CB7D546823E /* ClientSession.swift */ = {isa = PBXFileReference; includeInIndex = 1; lastKnownFileType = sourcecode.swift; path = ClientSession.swift; sourceTree = "<group>"; };
		B429083200B13F604ED3C87DFFC0C016 /* Pods-PrimerSDK_Tests.modulemap */ = {isa = PBXFileReference; includeInIndex = 1; lastKnownFileType = sourcecode.module; path = "Pods-PrimerSDK_Tests.modulemap"; sourceTree = "<group>"; };
		B49BF7549549E227CC7A4AD9D53B000A /* Promise.swift */ = {isa = PBXFileReference; includeInIndex = 1; lastKnownFileType = sourcecode.swift; path = Promise.swift; sourceTree = "<group>"; };
		B4B465C5B0E4B27D54A9B07C4868F6CA /* Currency.swift */ = {isa = PBXFileReference; includeInIndex = 1; lastKnownFileType = sourcecode.swift; path = Currency.swift; sourceTree = "<group>"; };
		B5D1224EAE51E0EE56156C3E162974F9 /* ClientTokenService.swift */ = {isa = PBXFileReference; includeInIndex = 1; lastKnownFileType = sourcecode.swift; path = ClientTokenService.swift; sourceTree = "<group>"; };
		B6277BF19498F6BEB9F7F007E9BB5A74 /* PrimerSDK-prefix.pch */ = {isa = PBXFileReference; includeInIndex = 1; lastKnownFileType = sourcecode.c.h; path = "PrimerSDK-prefix.pch"; sourceTree = "<group>"; };
		B75ADAC4CEC3B0CEB91BAD389A818A24 /* GuaranteeWrappers.swift */ = {isa = PBXFileReference; includeInIndex = 1; lastKnownFileType = sourcecode.swift; path = GuaranteeWrappers.swift; sourceTree = "<group>"; };
		B7E68FFB29B0E9B634DC393CA34406B8 /* PrimerSearchTextField.swift */ = {isa = PBXFileReference; includeInIndex = 1; lastKnownFileType = sourcecode.swift; path = PrimerSearchTextField.swift; sourceTree = "<group>"; };
		B93DC09BD559F6B903677D94B80B08A7 /* README.md */ = {isa = PBXFileReference; includeInIndex = 1; path = README.md; sourceTree = "<group>"; };
		BD1B89706C86981363DFB39914DD4056 /* VaultPaymentMethodViewController.swift */ = {isa = PBXFileReference; includeInIndex = 1; lastKnownFileType = sourcecode.swift; path = VaultPaymentMethodViewController.swift; sourceTree = "<group>"; };
		BF8D6DADBD6EBC026CBD2B8169BF87EF /* DataExtension.swift */ = {isa = PBXFileReference; includeInIndex = 1; lastKnownFileType = sourcecode.swift; path = DataExtension.swift; sourceTree = "<group>"; };
		C217574F4E34E90C8ABEFC45C262BD20 /* LICENSE */ = {isa = PBXFileReference; includeInIndex = 1; path = LICENSE; sourceTree = "<group>"; };
		C312BD4F3E1F3298914265C1E412623A /* PaymentMethodConfigService.swift */ = {isa = PBXFileReference; includeInIndex = 1; lastKnownFileType = sourcecode.swift; path = PaymentMethodConfigService.swift; sourceTree = "<group>"; };
		C3487F8B2A180859627CC0EB1C934DB0 /* VaultPaymentMethodView.swift */ = {isa = PBXFileReference; includeInIndex = 1; lastKnownFileType = sourcecode.swift; path = VaultPaymentMethodView.swift; sourceTree = "<group>"; };
		C3CFB01EB49035E352E9FF90B58AE561 /* ApayaTokenizationViewModel.swift */ = {isa = PBXFileReference; includeInIndex = 1; lastKnownFileType = sourcecode.swift; path = ApayaTokenizationViewModel.swift; sourceTree = "<group>"; };
		C5BE6F5EB2280CB81520B61668A03219 /* PrimerThemeData.swift */ = {isa = PBXFileReference; includeInIndex = 1; lastKnownFileType = sourcecode.swift; path = PrimerThemeData.swift; sourceTree = "<group>"; };
		C6270D69C05FD93F2E8486E63D369F70 /* PrimerDelegate.swift */ = {isa = PBXFileReference; includeInIndex = 1; lastKnownFileType = sourcecode.swift; path = PrimerDelegate.swift; sourceTree = "<group>"; };
		C6291210888AC775BE7E798283D7F71F /* PrimerTheme.swift */ = {isa = PBXFileReference; includeInIndex = 1; lastKnownFileType = sourcecode.swift; path = PrimerTheme.swift; sourceTree = "<group>"; };
		C64E779112F61BD81E996B462D2D51ED /* PrimerZipCodeFieldView.swift */ = {isa = PBXFileReference; includeInIndex = 1; lastKnownFileType = sourcecode.swift; path = PrimerZipCodeFieldView.swift; sourceTree = "<group>"; };
		CAF67F3FAC1624D616928F7E22D7FEB2 /* EnsureWrappers.swift */ = {isa = PBXFileReference; includeInIndex = 1; lastKnownFileType = sourcecode.swift; path = EnsureWrappers.swift; sourceTree = "<group>"; };
		CB8FD8746E23B8D77441E3274EA20916 /* IntExtension.swift */ = {isa = PBXFileReference; includeInIndex = 1; lastKnownFileType = sourcecode.swift; path = IntExtension.swift; sourceTree = "<group>"; };
		CCA221B1411CD7DD7E3327E7B3C5095F /* firstly.swift */ = {isa = PBXFileReference; includeInIndex = 1; lastKnownFileType = sourcecode.swift; path = firstly.swift; sourceTree = "<group>"; };
		CCD0F69F06AECEA92A38A4DFA1A8B6B3 /* RateLimitedDispatcherBase.swift */ = {isa = PBXFileReference; includeInIndex = 1; lastKnownFileType = sourcecode.swift; path = RateLimitedDispatcherBase.swift; sourceTree = "<group>"; };
		CD0128586D0EF80419B5188DA963EA3C /* Colors.swift */ = {isa = PBXFileReference; includeInIndex = 1; lastKnownFileType = sourcecode.swift; path = Colors.swift; sourceTree = "<group>"; };
		CF391886EE00A35865BE4B5B00372854 /* MockPrimerAPIClient.swift */ = {isa = PBXFileReference; includeInIndex = 1; lastKnownFileType = sourcecode.swift; path = MockPrimerAPIClient.swift; sourceTree = "<group>"; };
		D17F195B61BA666E221A0E66BD53489C /* CardNetwork.swift */ = {isa = PBXFileReference; includeInIndex = 1; lastKnownFileType = sourcecode.swift; path = CardNetwork.swift; sourceTree = "<group>"; };
		D1E1677EDEDCBE2F74B1E20A0FFFE944 /* FormType.swift */ = {isa = PBXFileReference; includeInIndex = 1; lastKnownFileType = sourcecode.swift; path = FormType.swift; sourceTree = "<group>"; };
=======
		4B39EAC6CDAEB35C5F0950688C2B5B41 /* PrimerNavigationBar.swift */ = {isa = PBXFileReference; includeInIndex = 1; lastKnownFileType = sourcecode.swift; path = PrimerNavigationBar.swift; sourceTree = "<group>"; };
		4BB940E0C7316082B3521BE1066402F1 /* PaymentMethodTokenizationRequest.swift */ = {isa = PBXFileReference; includeInIndex = 1; lastKnownFileType = sourcecode.swift; path = PaymentMethodTokenizationRequest.swift; sourceTree = "<group>"; };
		4D3869E0A461E802A5916AA6523517A4 /* Pods-PrimerSDK_Example */ = {isa = PBXFileReference; explicitFileType = wrapper.framework; includeInIndex = 0; name = "Pods-PrimerSDK_Example"; path = Pods_PrimerSDK_Example.framework; sourceTree = BUILT_PRODUCTS_DIR; };
		4DAC5AD64B02CD661A88A01F6B4E1AB7 /* Currency.swift */ = {isa = PBXFileReference; includeInIndex = 1; lastKnownFileType = sourcecode.swift; path = Currency.swift; sourceTree = "<group>"; };
		4DC54FD9845F744F9744A472AADE4674 /* when.swift */ = {isa = PBXFileReference; includeInIndex = 1; lastKnownFileType = sourcecode.swift; path = when.swift; sourceTree = "<group>"; };
		4F9B37FE2B1F787AE70635241AC04D49 /* PayPalTokenizationViewModel.swift */ = {isa = PBXFileReference; includeInIndex = 1; lastKnownFileType = sourcecode.swift; path = PayPalTokenizationViewModel.swift; sourceTree = "<group>"; };
		51C87AAF5489BEC6141315063057B87D /* WrapperProtocols.swift */ = {isa = PBXFileReference; includeInIndex = 1; lastKnownFileType = sourcecode.swift; path = WrapperProtocols.swift; sourceTree = "<group>"; };
		51E53C64BF8CDCCAA58257C87992E1A9 /* PrimerFormViewController.swift */ = {isa = PBXFileReference; includeInIndex = 1; lastKnownFileType = sourcecode.swift; path = PrimerFormViewController.swift; sourceTree = "<group>"; };
		51E83C04C779780CD0C8F29E2F6C31D9 /* Klarna.swift */ = {isa = PBXFileReference; includeInIndex = 1; lastKnownFileType = sourcecode.swift; path = Klarna.swift; sourceTree = "<group>"; };
		56640C547367D38588EC6532775AEB9D /* CardNetwork.swift */ = {isa = PBXFileReference; includeInIndex = 1; lastKnownFileType = sourcecode.swift; path = CardNetwork.swift; sourceTree = "<group>"; };
		582FD3213F3E32AF1194EEDF7C3BCD3F /* Pods-PrimerSDK_Example-acknowledgements.plist */ = {isa = PBXFileReference; includeInIndex = 1; lastKnownFileType = text.plist.xml; path = "Pods-PrimerSDK_Example-acknowledgements.plist"; sourceTree = "<group>"; };
		5BDABD860C795D1FF2276091FFC09F0F /* PrimerNibView.swift */ = {isa = PBXFileReference; includeInIndex = 1; lastKnownFileType = sourcecode.swift; path = PrimerNibView.swift; sourceTree = "<group>"; };
		5EFE04D5EBC78FAD3569FFDB79C1ED07 /* PrimerSDK.debug.xcconfig */ = {isa = PBXFileReference; includeInIndex = 1; lastKnownFileType = text.xcconfig; path = PrimerSDK.debug.xcconfig; sourceTree = "<group>"; };
		5FB2D2329073185BDCDE29CD8D875599 /* AlertController.swift */ = {isa = PBXFileReference; includeInIndex = 1; lastKnownFileType = sourcecode.swift; path = AlertController.swift; sourceTree = "<group>"; };
		60441943C49137DE412D3FE19F73ED13 /* 3DSService+Promises.swift */ = {isa = PBXFileReference; includeInIndex = 1; lastKnownFileType = sourcecode.swift; path = "3DSService+Promises.swift"; sourceTree = "<group>"; };
		6351A9A29235E616DBDB0CAFE4705111 /* Catchable.swift */ = {isa = PBXFileReference; includeInIndex = 1; lastKnownFileType = sourcecode.swift; path = Catchable.swift; sourceTree = "<group>"; };
		639AE4928116FBD4FAE7B3DD6BD21271 /* Pods-PrimerSDK_Tests-acknowledgements.plist */ = {isa = PBXFileReference; includeInIndex = 1; lastKnownFileType = text.plist.xml; path = "Pods-PrimerSDK_Tests-acknowledgements.plist"; sourceTree = "<group>"; };
		63A797904C244ACF4A0545DE525523F6 /* EnsureWrappers.swift */ = {isa = PBXFileReference; includeInIndex = 1; lastKnownFileType = sourcecode.swift; path = EnsureWrappers.swift; sourceTree = "<group>"; };
		64E6BDD860F0B5A28894FD0A33C16F96 /* CancellableThenable.swift */ = {isa = PBXFileReference; includeInIndex = 1; lastKnownFileType = sourcecode.swift; path = CancellableThenable.swift; sourceTree = "<group>"; };
		65552C7B5C51D247715876945E005A0E /* StrictRateLimitedDispatcher.swift */ = {isa = PBXFileReference; includeInIndex = 1; lastKnownFileType = sourcecode.swift; path = StrictRateLimitedDispatcher.swift; sourceTree = "<group>"; };
		6588762EE44757BCCAFE5E974BAA1ACC /* CardScannerViewController+SimpleScanDelegate.swift */ = {isa = PBXFileReference; includeInIndex = 1; lastKnownFileType = sourcecode.swift; path = "CardScannerViewController+SimpleScanDelegate.swift"; sourceTree = "<group>"; };
		66939A83AEF32871CD1626FC882E5050 /* CountryCode.swift */ = {isa = PBXFileReference; includeInIndex = 1; lastKnownFileType = sourcecode.swift; path = CountryCode.swift; sourceTree = "<group>"; };
		66FB85B0A5F6442CF6D1EC9AE533C85F /* NetworkService.swift */ = {isa = PBXFileReference; includeInIndex = 1; lastKnownFileType = sourcecode.swift; path = NetworkService.swift; sourceTree = "<group>"; };
		672403726004452687E6B8B06F113FD2 /* PrimerRootViewController.swift */ = {isa = PBXFileReference; includeInIndex = 1; lastKnownFileType = sourcecode.swift; path = PrimerRootViewController.swift; sourceTree = "<group>"; };
		6776E151D89000173FC1AA4A1A1AF2E1 /* Promise.swift */ = {isa = PBXFileReference; includeInIndex = 1; lastKnownFileType = sourcecode.swift; path = Promise.swift; sourceTree = "<group>"; };
		687AEB2953D281EF5DAD9BBA9EDE5946 /* Consolable.swift */ = {isa = PBXFileReference; includeInIndex = 1; lastKnownFileType = sourcecode.swift; path = Consolable.swift; sourceTree = "<group>"; };
		6913AF350EC525FD4F44A51ADF6CC8C5 /* Validation.swift */ = {isa = PBXFileReference; includeInIndex = 1; lastKnownFileType = sourcecode.swift; path = Validation.swift; sourceTree = "<group>"; };
		6A3BC76FF2B59F1D73F1619B4C988F2E /* PrimerError.swift */ = {isa = PBXFileReference; includeInIndex = 1; lastKnownFileType = sourcecode.swift; path = PrimerError.swift; sourceTree = "<group>"; };
		6BB396EE1116B9ED2461B89D6916EEC9 /* IntExtension.swift */ = {isa = PBXFileReference; includeInIndex = 1; lastKnownFileType = sourcecode.swift; path = IntExtension.swift; sourceTree = "<group>"; };
		6F62EC7E7FE74F53F207CFD74D2416CA /* Pods-PrimerSDK_Example-Info.plist */ = {isa = PBXFileReference; includeInIndex = 1; lastKnownFileType = text.plist.xml; path = "Pods-PrimerSDK_Example-Info.plist"; sourceTree = "<group>"; };
		701D14FFD319D91D6E030141878C3DD8 /* PaymentMethodConfiguration.swift */ = {isa = PBXFileReference; includeInIndex = 1; lastKnownFileType = sourcecode.swift; path = PaymentMethodConfiguration.swift; sourceTree = "<group>"; };
		703D2F096F1BE982536795BA32F623F0 /* PrimerTheme.swift */ = {isa = PBXFileReference; includeInIndex = 1; lastKnownFileType = sourcecode.swift; path = PrimerTheme.swift; sourceTree = "<group>"; };
		745927073B499CF3E5E62F547482D649 /* ClientToken.swift */ = {isa = PBXFileReference; includeInIndex = 1; lastKnownFileType = sourcecode.swift; path = ClientToken.swift; sourceTree = "<group>"; };
		7489E7B4129D66B025FCECB7CA4BCB0E /* PrimerSDK.release.xcconfig */ = {isa = PBXFileReference; includeInIndex = 1; lastKnownFileType = text.xcconfig; path = PrimerSDK.release.xcconfig; sourceTree = "<group>"; };
		7CE9B9A4ADE7F3F4953A6DBA0C509EDF /* LogEvent.swift */ = {isa = PBXFileReference; includeInIndex = 1; lastKnownFileType = sourcecode.swift; path = LogEvent.swift; sourceTree = "<group>"; };
		7F653277EC761AE1747C7C87D8C7E2D4 /* PrimerTheme+Borders.swift */ = {isa = PBXFileReference; includeInIndex = 1; lastKnownFileType = sourcecode.swift; path = "PrimerTheme+Borders.swift"; sourceTree = "<group>"; };
		82F331534276E4E5C692909870F0059A /* CheckoutModule.swift */ = {isa = PBXFileReference; includeInIndex = 1; lastKnownFileType = sourcecode.swift; path = CheckoutModule.swift; sourceTree = "<group>"; };
		831E415BB32DEBB511B52049F2AE2820 /* URLSessionStack.swift */ = {isa = PBXFileReference; includeInIndex = 1; lastKnownFileType = sourcecode.swift; path = URLSessionStack.swift; sourceTree = "<group>"; };
		83B27561D8D08F082BC28A155AEA7A0F /* PresentationController.swift */ = {isa = PBXFileReference; includeInIndex = 1; lastKnownFileType = sourcecode.swift; path = PresentationController.swift; sourceTree = "<group>"; };
		83C9A4CD7280E53DE30E8FC8818DA44A /* PrimerTableViewCell.swift */ = {isa = PBXFileReference; includeInIndex = 1; lastKnownFileType = sourcecode.swift; path = PrimerTableViewCell.swift; sourceTree = "<group>"; };
		8410446C2320AE2A7F75632AD245B1BB /* ApayaTokenizationViewModel.swift */ = {isa = PBXFileReference; includeInIndex = 1; lastKnownFileType = sourcecode.swift; path = ApayaTokenizationViewModel.swift; sourceTree = "<group>"; };
		84921F7720CFE2DACA5B3809705D437D /* Resolver.swift */ = {isa = PBXFileReference; includeInIndex = 1; lastKnownFileType = sourcecode.swift; path = Resolver.swift; sourceTree = "<group>"; };
		8833DBCBD41802970E92E76A6F447F2F /* DependencyInjection.swift */ = {isa = PBXFileReference; includeInIndex = 1; lastKnownFileType = sourcecode.swift; path = DependencyInjection.swift; sourceTree = "<group>"; };
		885E2F202C8937643B2DFFBD136C778B /* CoreDataDispatcher.swift */ = {isa = PBXFileReference; includeInIndex = 1; lastKnownFileType = sourcecode.swift; path = CoreDataDispatcher.swift; sourceTree = "<group>"; };
		8865B66373273A803F3B58539664B623 /* PrimerTextField.swift */ = {isa = PBXFileReference; includeInIndex = 1; lastKnownFileType = sourcecode.swift; path = PrimerTextField.swift; sourceTree = "<group>"; };
		8993015145C540B058C0A67024E7B3EE /* ExternalViewModel.swift */ = {isa = PBXFileReference; includeInIndex = 1; lastKnownFileType = sourcecode.swift; path = ExternalViewModel.swift; sourceTree = "<group>"; };
		8C3C0D5AA45C1F1E1A889A37FB9A63A0 /* PrimerSettings.swift */ = {isa = PBXFileReference; includeInIndex = 1; lastKnownFileType = sourcecode.swift; path = PrimerSettings.swift; sourceTree = "<group>"; };
		8C59B9069EBB5C36DB4338E5A3B2B5CC /* PaymentMethodConfigurationType.swift */ = {isa = PBXFileReference; includeInIndex = 1; lastKnownFileType = sourcecode.swift; path = PaymentMethodConfigurationType.swift; sourceTree = "<group>"; };
		8D71768191EDC7F35776C2929C5F0BB5 /* PrimerCVVFieldView.swift */ = {isa = PBXFileReference; includeInIndex = 1; lastKnownFileType = sourcecode.swift; path = PrimerCVVFieldView.swift; sourceTree = "<group>"; };
		8F592D475442161025DE44D127E8927C /* PrimerPostalCodeFieldView.swift */ = {isa = PBXFileReference; includeInIndex = 1; lastKnownFileType = sourcecode.swift; path = PrimerPostalCodeFieldView.swift; sourceTree = "<group>"; };
		96105558D7E24AAF5360B697A7D42A9B /* FinallyWrappers.swift */ = {isa = PBXFileReference; includeInIndex = 1; lastKnownFileType = sourcecode.swift; path = FinallyWrappers.swift; sourceTree = "<group>"; };
		96181782C29688FDBB15766A8197B234 /* Error.swift */ = {isa = PBXFileReference; includeInIndex = 1; lastKnownFileType = sourcecode.swift; path = Error.swift; sourceTree = "<group>"; };
		97CF485E14287B5B040CB37600A53E18 /* FormTokenizationViewModel.swift */ = {isa = PBXFileReference; includeInIndex = 1; lastKnownFileType = sourcecode.swift; path = FormTokenizationViewModel.swift; sourceTree = "<group>"; };
		98FC35BAE0ED55B4BB26E0E0E91B44B7 /* PrimerViewController.swift */ = {isa = PBXFileReference; includeInIndex = 1; lastKnownFileType = sourcecode.swift; path = PrimerViewController.swift; sourceTree = "<group>"; };
		99B0458E3B03A6A38F55E30811616911 /* PrimerAPI.swift */ = {isa = PBXFileReference; includeInIndex = 1; lastKnownFileType = sourcecode.swift; path = PrimerAPI.swift; sourceTree = "<group>"; };
		9B4E59CE865FEF469A588FE43DCA02C8 /* PaymentMethodComponent.swift */ = {isa = PBXFileReference; includeInIndex = 1; lastKnownFileType = sourcecode.swift; path = PaymentMethodComponent.swift; sourceTree = "<group>"; };
		9D940727FF8FB9C785EB98E56350EF41 /* Podfile */ = {isa = PBXFileReference; explicitFileType = text.script.ruby; includeInIndex = 1; indentWidth = 2; name = Podfile; path = ../Podfile; sourceTree = SOURCE_ROOT; tabWidth = 2; xcLanguageSpecificationIdentifier = xcode.lang.ruby; };
		9E9251C8A06802CE97C95EFF2E6419D6 /* ResourceBundle-PrimerResources-PrimerSDK-Info.plist */ = {isa = PBXFileReference; includeInIndex = 1; lastKnownFileType = text.plist.xml; path = "ResourceBundle-PrimerResources-PrimerSDK-Info.plist"; sourceTree = "<group>"; };
		9F947ED6673575096C9BCE8EF8AD90B8 /* Primer.swift */ = {isa = PBXFileReference; includeInIndex = 1; lastKnownFileType = sourcecode.swift; path = Primer.swift; sourceTree = "<group>"; };
		A05D18331FC5CBD876E39CFC7E43B030 /* UXMode.swift */ = {isa = PBXFileReference; includeInIndex = 1; lastKnownFileType = sourcecode.swift; path = UXMode.swift; sourceTree = "<group>"; };
		A30426DDAAF62073CEC01A196FFD399B /* CustomStringConvertible.swift */ = {isa = PBXFileReference; includeInIndex = 1; lastKnownFileType = sourcecode.swift; path = CustomStringConvertible.swift; sourceTree = "<group>"; };
		A39EADC8BAE321BCA1FA13B01BC71BFA /* PrimerAPIClient+3DS.swift */ = {isa = PBXFileReference; includeInIndex = 1; lastKnownFileType = sourcecode.swift; path = "PrimerAPIClient+3DS.swift"; sourceTree = "<group>"; };
		A4D5D1DA5D10959D871A850A698E0EC5 /* RecoverWrappers.swift */ = {isa = PBXFileReference; includeInIndex = 1; lastKnownFileType = sourcecode.swift; path = RecoverWrappers.swift; sourceTree = "<group>"; };
		A4E7B1C752F38C22267D301DD5A364DF /* Pods-PrimerSDK_Tests-acknowledgements.markdown */ = {isa = PBXFileReference; includeInIndex = 1; lastKnownFileType = text; path = "Pods-PrimerSDK_Tests-acknowledgements.markdown"; sourceTree = "<group>"; };
		A5680164093C10C70A16270B211517F0 /* PrimerTheme+Buttons.swift */ = {isa = PBXFileReference; includeInIndex = 1; lastKnownFileType = sourcecode.swift; path = "PrimerTheme+Buttons.swift"; sourceTree = "<group>"; };
		A57AE8A4DC5C1479990C0113BF51CE2D /* TokenizationService.swift */ = {isa = PBXFileReference; includeInIndex = 1; lastKnownFileType = sourcecode.swift; path = TokenizationService.swift; sourceTree = "<group>"; };
		A59D70E00607ACFAC274CD685168CDCF /* PrimerUniversalCheckoutViewController.swift */ = {isa = PBXFileReference; includeInIndex = 1; lastKnownFileType = sourcecode.swift; path = PrimerUniversalCheckoutViewController.swift; sourceTree = "<group>"; };
		A5B1E51EEF9717CEF5F812FBC18F015B /* RateLimitedDispatcherBase.swift */ = {isa = PBXFileReference; includeInIndex = 1; lastKnownFileType = sourcecode.swift; path = RateLimitedDispatcherBase.swift; sourceTree = "<group>"; };
		A76E522F633B5E18881582247D5B7BD5 /* ImageName.swift */ = {isa = PBXFileReference; includeInIndex = 1; lastKnownFileType = sourcecode.swift; path = ImageName.swift; sourceTree = "<group>"; };
		A8B3BC107C2BDC3C03D961866F721265 /* PrimerSDK-PrimerResources */ = {isa = PBXFileReference; explicitFileType = wrapper.cfbundle; includeInIndex = 0; name = "PrimerSDK-PrimerResources"; path = PrimerResources.bundle; sourceTree = BUILT_PRODUCTS_DIR; };
		AA0513593258A2821C7A6AE0BA1A022F /* Box.swift */ = {isa = PBXFileReference; includeInIndex = 1; lastKnownFileType = sourcecode.swift; path = Box.swift; sourceTree = "<group>"; };
		AA80C9C550CB6B8B521015719AA66526 /* Pods-PrimerSDK_Example.modulemap */ = {isa = PBXFileReference; includeInIndex = 1; lastKnownFileType = sourcecode.module; path = "Pods-PrimerSDK_Example.modulemap"; sourceTree = "<group>"; };
		AAF5B3FF50F618CDA5201F2BDE33D3FD /* VaultPaymentMethodViewController.swift */ = {isa = PBXFileReference; includeInIndex = 1; lastKnownFileType = sourcecode.swift; path = VaultPaymentMethodViewController.swift; sourceTree = "<group>"; };
		AB97D33429D9261469E5345ECB773F92 /* JSONParser.swift */ = {isa = PBXFileReference; includeInIndex = 1; lastKnownFileType = sourcecode.swift; path = JSONParser.swift; sourceTree = "<group>"; };
		AF445F59B49C7689CA277D77DDE126B3 /* ApplePayTokenizationViewModel.swift */ = {isa = PBXFileReference; includeInIndex = 1; lastKnownFileType = sourcecode.swift; path = ApplePayTokenizationViewModel.swift; sourceTree = "<group>"; };
		B036CC4A4AABE3D348DA1BED9ADF56B8 /* ReloadDelegate.swift */ = {isa = PBXFileReference; includeInIndex = 1; lastKnownFileType = sourcecode.swift; path = ReloadDelegate.swift; sourceTree = "<group>"; };
		B0F5BC0B7E5B1A2A0CAE17880B9A4389 /* AdyenDotPay.swift */ = {isa = PBXFileReference; includeInIndex = 1; lastKnownFileType = sourcecode.swift; path = AdyenDotPay.swift; sourceTree = "<group>"; };
		B0FAA9E698CF48F699E1D4E5588D8DAF /* FormTextFieldType.swift */ = {isa = PBXFileReference; includeInIndex = 1; lastKnownFileType = sourcecode.swift; path = FormTextFieldType.swift; sourceTree = "<group>"; };
		B429083200B13F604ED3C87DFFC0C016 /* Pods-PrimerSDK_Tests.modulemap */ = {isa = PBXFileReference; includeInIndex = 1; lastKnownFileType = sourcecode.module; path = "Pods-PrimerSDK_Tests.modulemap"; sourceTree = "<group>"; };
		B4762D82DA32862A536311E531474D9D /* PrimerTextFieldView.xib */ = {isa = PBXFileReference; includeInIndex = 1; lastKnownFileType = file.xib; path = PrimerTextFieldView.xib; sourceTree = "<group>"; };
		B54F90A0E87EAD0244BCDF0EDBE8D9F2 /* PrimerExpiryDateFieldView.swift */ = {isa = PBXFileReference; includeInIndex = 1; lastKnownFileType = sourcecode.swift; path = PrimerExpiryDateFieldView.swift; sourceTree = "<group>"; };
		B6277BF19498F6BEB9F7F007E9BB5A74 /* PrimerSDK-prefix.pch */ = {isa = PBXFileReference; includeInIndex = 1; lastKnownFileType = sourcecode.c.h; path = "PrimerSDK-prefix.pch"; sourceTree = "<group>"; };
		B93DC09BD559F6B903677D94B80B08A7 /* README.md */ = {isa = PBXFileReference; includeInIndex = 1; lastKnownFileType = net.daringfireball.markdown; path = README.md; sourceTree = "<group>"; };
		B9756D57649227FCA0FE0758EF5E1228 /* OrderItem.swift */ = {isa = PBXFileReference; includeInIndex = 1; lastKnownFileType = sourcecode.swift; path = OrderItem.swift; sourceTree = "<group>"; };
		B9B9A271FD1CBDB307DF303B18893B79 /* PrimerConfiguration.swift */ = {isa = PBXFileReference; includeInIndex = 1; lastKnownFileType = sourcecode.swift; path = PrimerConfiguration.swift; sourceTree = "<group>"; };
		B9BEA8752ECA319B790DA1E8735FF8F0 /* en.lproj */ = {isa = PBXFileReference; includeInIndex = 1; lastKnownFileType = folder; path = en.lproj; sourceTree = "<group>"; };
		BA43E8DCFD507E26FDEDEDF58709D3B5 /* Cancellable.swift */ = {isa = PBXFileReference; includeInIndex = 1; lastKnownFileType = sourcecode.swift; path = Cancellable.swift; sourceTree = "<group>"; };
		BB61E8BBC9292E2BE911A5E1132951E7 /* PrimerTextFieldView.swift */ = {isa = PBXFileReference; includeInIndex = 1; lastKnownFileType = sourcecode.swift; path = PrimerTextFieldView.swift; sourceTree = "<group>"; };
		BC22EB307AB263101C8478FE62306BAF /* Optional+Extensions.swift */ = {isa = PBXFileReference; includeInIndex = 1; lastKnownFileType = sourcecode.swift; path = "Optional+Extensions.swift"; sourceTree = "<group>"; };
		BD79EDB649E66426FAFEF3FF0DA1F299 /* 3DS.swift */ = {isa = PBXFileReference; includeInIndex = 1; lastKnownFileType = sourcecode.swift; path = 3DS.swift; sourceTree = "<group>"; };
		BFAB6BBE57F85E3E28793372C0FF210B /* Dimensions.swift */ = {isa = PBXFileReference; includeInIndex = 1; lastKnownFileType = sourcecode.swift; path = Dimensions.swift; sourceTree = "<group>"; };
		C0AE33428F4794D490A0F5089CBE8C1F /* PayPal.swift */ = {isa = PBXFileReference; includeInIndex = 1; lastKnownFileType = sourcecode.swift; path = PayPal.swift; sourceTree = "<group>"; };
		C179DF2FB9FB3483A691055CA93FD15A /* PrimerNavigationController.swift */ = {isa = PBXFileReference; includeInIndex = 1; lastKnownFileType = sourcecode.swift; path = PrimerNavigationController.swift; sourceTree = "<group>"; };
		C1AC82A73F4695486A878AE754AF2E33 /* VaultService.swift */ = {isa = PBXFileReference; includeInIndex = 1; lastKnownFileType = sourcecode.swift; path = VaultService.swift; sourceTree = "<group>"; };
		C217574F4E34E90C8ABEFC45C262BD20 /* LICENSE */ = {isa = PBXFileReference; includeInIndex = 1; lastKnownFileType = text; path = LICENSE; sourceTree = "<group>"; };
		C3A0BEB26F46A8C7CDD21D9AD768DE40 /* PrimerDelegate.swift */ = {isa = PBXFileReference; includeInIndex = 1; lastKnownFileType = sourcecode.swift; path = PrimerDelegate.swift; sourceTree = "<group>"; };
		C3A15C4F83B13D6734C5B1077C7442AA /* hang.swift */ = {isa = PBXFileReference; includeInIndex = 1; lastKnownFileType = sourcecode.swift; path = hang.swift; sourceTree = "<group>"; };
		C48A6BF1D1A2AF9E31A48E93915BBDDB /* PrimerLoadingViewController.swift */ = {isa = PBXFileReference; includeInIndex = 1; lastKnownFileType = sourcecode.swift; path = PrimerLoadingViewController.swift; sourceTree = "<group>"; };
		C64C72576B02D853B3DDAD6E792E7F39 /* Apaya.swift */ = {isa = PBXFileReference; includeInIndex = 1; lastKnownFileType = sourcecode.swift; path = Apaya.swift; sourceTree = "<group>"; };
		C6C1877C571F7794A27AAD15091EA911 /* PrimerCardFormViewController.swift */ = {isa = PBXFileReference; includeInIndex = 1; lastKnownFileType = sourcecode.swift; path = PrimerCardFormViewController.swift; sourceTree = "<group>"; };
		C700C0604F9EC1F4061DFDEC659A4F4A /* CardComponentsManager.swift */ = {isa = PBXFileReference; includeInIndex = 1; lastKnownFileType = sourcecode.swift; path = CardComponentsManager.swift; sourceTree = "<group>"; };
		C84FCEE02CD61F5C3DC119E2234F182F /* Thenable.swift */ = {isa = PBXFileReference; includeInIndex = 1; lastKnownFileType = sourcecode.swift; path = Thenable.swift; sourceTree = "<group>"; };
		C96906D72C9FE074F6B60A06B489B5D0 /* CardButton.swift */ = {isa = PBXFileReference; includeInIndex = 1; lastKnownFileType = sourcecode.swift; path = CardButton.swift; sourceTree = "<group>"; };
		CB9072753BFEBFF75BE22E90061E2463 /* PaymentResponse.swift */ = {isa = PBXFileReference; includeInIndex = 1; lastKnownFileType = sourcecode.swift; path = PaymentResponse.swift; sourceTree = "<group>"; };
		CC196AA175D9E7B2469B5392EAE8C1A9 /* Throwable.swift */ = {isa = PBXFileReference; includeInIndex = 1; lastKnownFileType = sourcecode.swift; path = Throwable.swift; sourceTree = "<group>"; };
		CD02DA6583B689ED4EE8ACA77BC0A81A /* SequenceWrappers.swift */ = {isa = PBXFileReference; includeInIndex = 1; lastKnownFileType = sourcecode.swift; path = SequenceWrappers.swift; sourceTree = "<group>"; };
		CD6EA089C693016DDD048B8668137146 /* ResumeHandlerProtocol.swift */ = {isa = PBXFileReference; includeInIndex = 1; lastKnownFileType = sourcecode.swift; path = ResumeHandlerProtocol.swift; sourceTree = "<group>"; };
		CD70F1F3E93539F0F1A18F9A67573867 /* PrimerFlowEnums.swift */ = {isa = PBXFileReference; includeInIndex = 1; lastKnownFileType = sourcecode.swift; path = PrimerFlowEnums.swift; sourceTree = "<group>"; };
>>>>>>> 89a531a4
		D245E0514AAC1A2B9A6D5EA2F383E90F /* UIKit.framework */ = {isa = PBXFileReference; lastKnownFileType = wrapper.framework; name = UIKit.framework; path = Platforms/iPhoneOS.platform/Developer/SDKs/iPhoneOS14.0.sdk/System/Library/Frameworks/UIKit.framework; sourceTree = DEVELOPER_DIR; };
		D259BE7F18122D3B3F8DA1CEAD6D299D /* PrimerTheme+TextStyles.swift */ = {isa = PBXFileReference; includeInIndex = 1; lastKnownFileType = sourcecode.swift; path = "PrimerTheme+TextStyles.swift"; sourceTree = "<group>"; };
		D264B4E57DF7DB00D71275605D100971 /* Pods-PrimerSDK_Example-frameworks.sh */ = {isa = PBXFileReference; includeInIndex = 1; lastKnownFileType = text.script.sh; path = "Pods-PrimerSDK_Example-frameworks.sh"; sourceTree = "<group>"; };
<<<<<<< HEAD
		D57D8D8F101BEEFE786BBE13BC1D1586 /* PrimerTextFieldView.swift */ = {isa = PBXFileReference; includeInIndex = 1; lastKnownFileType = sourcecode.swift; path = PrimerTextFieldView.swift; sourceTree = "<group>"; };
		D5C251EB4267B3896A6CD1863D556D0E /* Dispatcher.swift */ = {isa = PBXFileReference; includeInIndex = 1; lastKnownFileType = sourcecode.swift; path = Dispatcher.swift; sourceTree = "<group>"; };
		D66C3890C3566F38C935A2FFD9A237B0 /* Pods-PrimerSDK_Tests-dummy.m */ = {isa = PBXFileReference; includeInIndex = 1; lastKnownFileType = sourcecode.c.objc; path = "Pods-PrimerSDK_Tests-dummy.m"; sourceTree = "<group>"; };
		D6FE322389BB1346EB5227641067365A /* PrimerViewController.swift */ = {isa = PBXFileReference; includeInIndex = 1; lastKnownFileType = sourcecode.swift; path = PrimerViewController.swift; sourceTree = "<group>"; };
		D7CBE1B250FE10627EDF37CF6EC15D0A /* AppState.swift */ = {isa = PBXFileReference; includeInIndex = 1; lastKnownFileType = sourcecode.swift; path = AppState.swift; sourceTree = "<group>"; };
		D9B763D90E6D731206A0388051DF97FE /* AlertController.swift */ = {isa = PBXFileReference; includeInIndex = 1; lastKnownFileType = sourcecode.swift; path = AlertController.swift; sourceTree = "<group>"; };
		D9CDF9BA1B57CE5879F3F885FA6F4F09 /* Queue.swift */ = {isa = PBXFileReference; includeInIndex = 1; lastKnownFileType = sourcecode.swift; path = Queue.swift; sourceTree = "<group>"; };
		D9E07CA41F057A2F9A89D19E199955C8 /* PresentationController.swift */ = {isa = PBXFileReference; includeInIndex = 1; lastKnownFileType = sourcecode.swift; path = PresentationController.swift; sourceTree = "<group>"; };
		DA6FE68129689E51D2DB5C869848CE49 /* PaymentMethodTokenizationViewModel.swift */ = {isa = PBXFileReference; includeInIndex = 1; lastKnownFileType = sourcecode.swift; path = PaymentMethodTokenizationViewModel.swift; sourceTree = "<group>"; };
		DD655EB064FFDE43C9FE02E55741DE11 /* PrimerSDK.podspec */ = {isa = PBXFileReference; explicitFileType = text.script.ruby; includeInIndex = 1; indentWidth = 2; lastKnownFileType = text; path = PrimerSDK.podspec; sourceTree = "<group>"; tabWidth = 2; xcLanguageSpecificationIdentifier = xcode.lang.ruby; };
		DE0E0F95906EDD3FCFAAB537C37F6E61 /* CancelContext.swift */ = {isa = PBXFileReference; includeInIndex = 1; lastKnownFileType = sourcecode.swift; path = CancelContext.swift; sourceTree = "<group>"; };
		DF6E4F8E7C26A7BBEC17AAD4042A317D /* Pods-PrimerSDK_Tests.debug.xcconfig */ = {isa = PBXFileReference; includeInIndex = 1; lastKnownFileType = text.xcconfig; path = "Pods-PrimerSDK_Tests.debug.xcconfig"; sourceTree = "<group>"; };
		E0031522285096993326141805F084EC /* PaymentResponse.swift */ = {isa = PBXFileReference; includeInIndex = 1; lastKnownFileType = sourcecode.swift; path = PaymentResponse.swift; sourceTree = "<group>"; };
		E1962E9FFD12574550CFACF0C933D7A5 /* PrimerAPIClient+Promises.swift */ = {isa = PBXFileReference; includeInIndex = 1; lastKnownFileType = sourcecode.swift; path = "PrimerAPIClient+Promises.swift"; sourceTree = "<group>"; };
		E1B945985145643C12B1E91600B680DE /* Pods-PrimerSDK_Example-acknowledgements.markdown */ = {isa = PBXFileReference; includeInIndex = 1; lastKnownFileType = text; path = "Pods-PrimerSDK_Example-acknowledgements.markdown"; sourceTree = "<group>"; };
		E393C7855DEA94440484FCE4A7E3A2C0 /* fr.lproj */ = {isa = PBXFileReference; includeInIndex = 1; path = fr.lproj; sourceTree = "<group>"; };
		E5C803AF82F8BC5A4F59F5319386FCF8 /* VaultCheckoutViewModel.swift */ = {isa = PBXFileReference; includeInIndex = 1; lastKnownFileType = sourcecode.swift; path = VaultCheckoutViewModel.swift; sourceTree = "<group>"; };
		E6B2D6D8032BA86FA748901D8E8998DD /* Error.swift */ = {isa = PBXFileReference; includeInIndex = 1; lastKnownFileType = sourcecode.swift; path = Error.swift; sourceTree = "<group>"; };
		E71C9D58856DABC84714B3EAABDA4B62 /* Klarna.swift */ = {isa = PBXFileReference; includeInIndex = 1; lastKnownFileType = sourcecode.swift; path = Klarna.swift; sourceTree = "<group>"; };
		E83BD2B0AF8770F99C9E2AEDA3E71F0C /* ErrorHandler.swift */ = {isa = PBXFileReference; includeInIndex = 1; lastKnownFileType = sourcecode.swift; path = ErrorHandler.swift; sourceTree = "<group>"; };
=======
		D2D7044F3748328CC62262689EBDF194 /* PrimerCustomStyleTextField.swift */ = {isa = PBXFileReference; includeInIndex = 1; lastKnownFileType = sourcecode.swift; path = PrimerCustomStyleTextField.swift; sourceTree = "<group>"; };
		D5EE6AA3553E7598E5F28162BFB6A177 /* BankSelectorTokenizationViewModel.swift */ = {isa = PBXFileReference; includeInIndex = 1; lastKnownFileType = sourcecode.swift; path = BankSelectorTokenizationViewModel.swift; sourceTree = "<group>"; };
		D66C3890C3566F38C935A2FFD9A237B0 /* Pods-PrimerSDK_Tests-dummy.m */ = {isa = PBXFileReference; includeInIndex = 1; lastKnownFileType = sourcecode.c.objc; path = "Pods-PrimerSDK_Tests-dummy.m"; sourceTree = "<group>"; };
		D67E407F1B3DC217F3ACC199DAE2964C /* Parser.swift */ = {isa = PBXFileReference; includeInIndex = 1; lastKnownFileType = sourcecode.swift; path = Parser.swift; sourceTree = "<group>"; };
		D689F8BE949255CCB0C98E6E312898F4 /* firstly.swift */ = {isa = PBXFileReference; includeInIndex = 1; lastKnownFileType = sourcecode.swift; path = firstly.swift; sourceTree = "<group>"; };
		D6948CB36EA347300D665B6B613CEEE6 /* race.swift */ = {isa = PBXFileReference; includeInIndex = 1; lastKnownFileType = sourcecode.swift; path = race.swift; sourceTree = "<group>"; };
		DB68A4C78557C1BB96C72A8522C26B68 /* StringExtension.swift */ = {isa = PBXFileReference; includeInIndex = 1; lastKnownFileType = sourcecode.swift; path = StringExtension.swift; sourceTree = "<group>"; };
		DB95C684F76C68626EF11AF9F52DB056 /* PrimerThemeData+Deprecated.swift */ = {isa = PBXFileReference; includeInIndex = 1; lastKnownFileType = sourcecode.swift; path = "PrimerThemeData+Deprecated.swift"; sourceTree = "<group>"; };
		DCD6755B0D11FC33281A0955DCFD93E8 /* PaymentMethodConfigService.swift */ = {isa = PBXFileReference; includeInIndex = 1; lastKnownFileType = sourcecode.swift; path = PaymentMethodConfigService.swift; sourceTree = "<group>"; };
		DD655EB064FFDE43C9FE02E55741DE11 /* PrimerSDK.podspec */ = {isa = PBXFileReference; explicitFileType = text.script.ruby; includeInIndex = 1; indentWidth = 2; path = PrimerSDK.podspec; sourceTree = "<group>"; tabWidth = 2; xcLanguageSpecificationIdentifier = xcode.lang.ruby; };
		DDF3BD5D32B2D0ABC395E0ED3666839C /* DirectDebitService.swift */ = {isa = PBXFileReference; includeInIndex = 1; lastKnownFileType = sourcecode.swift; path = DirectDebitService.swift; sourceTree = "<group>"; };
		DE73AB986E85982CCF951C7634AB2488 /* Guarantee.swift */ = {isa = PBXFileReference; includeInIndex = 1; lastKnownFileType = sourcecode.swift; path = Guarantee.swift; sourceTree = "<group>"; };
		DF6E4F8E7C26A7BBEC17AAD4042A317D /* Pods-PrimerSDK_Tests.debug.xcconfig */ = {isa = PBXFileReference; includeInIndex = 1; lastKnownFileType = text.xcconfig; path = "Pods-PrimerSDK_Tests.debug.xcconfig"; sourceTree = "<group>"; };
		E10FB6178DA136A865C761F3E6AD229F /* BankTableViewCell.swift */ = {isa = PBXFileReference; includeInIndex = 1; lastKnownFileType = sourcecode.swift; path = BankTableViewCell.swift; sourceTree = "<group>"; };
		E1B0C6D5E22C37EDC4DB3AB3EF3A35EE /* FormType.swift */ = {isa = PBXFileReference; includeInIndex = 1; lastKnownFileType = sourcecode.swift; path = FormType.swift; sourceTree = "<group>"; };
		E1B945985145643C12B1E91600B680DE /* Pods-PrimerSDK_Example-acknowledgements.markdown */ = {isa = PBXFileReference; includeInIndex = 1; lastKnownFileType = text; path = "Pods-PrimerSDK_Example-acknowledgements.markdown"; sourceTree = "<group>"; };
		E22390E272E480F78C2E8D7BD71EAC87 /* PrimerTheme+Views.swift */ = {isa = PBXFileReference; includeInIndex = 1; lastKnownFileType = sourcecode.swift; path = "PrimerTheme+Views.swift"; sourceTree = "<group>"; };
		E46838C4A98725BC805301F03B9DAB1C /* Queue.swift */ = {isa = PBXFileReference; includeInIndex = 1; lastKnownFileType = sourcecode.swift; path = Queue.swift; sourceTree = "<group>"; };
		E4D83E54B7D24DA6C83329B58A25DB40 /* SuccessViewController.swift */ = {isa = PBXFileReference; includeInIndex = 1; lastKnownFileType = sourcecode.swift; path = SuccessViewController.swift; sourceTree = "<group>"; };
		E6FB6931F6F1E413C9D5F44A0CD409C4 /* WebViewUtil.swift */ = {isa = PBXFileReference; includeInIndex = 1; lastKnownFileType = sourcecode.swift; path = WebViewUtil.swift; sourceTree = "<group>"; };
		E7E6C1AF6182409D687A89C76D221B7C /* CatchWrappers.swift */ = {isa = PBXFileReference; includeInIndex = 1; lastKnownFileType = sourcecode.swift; path = CatchWrappers.swift; sourceTree = "<group>"; };
>>>>>>> 89a531a4
		E884507DF2B84FA8A2E8AD8289881542 /* Pods-PrimerSDK_Example.release.xcconfig */ = {isa = PBXFileReference; includeInIndex = 1; lastKnownFileType = text.xcconfig; path = "Pods-PrimerSDK_Example.release.xcconfig"; sourceTree = "<group>"; };
		E9AC8164CB981A2023FFD3110452DBA5 /* PrimerAPIClient+Promises.swift */ = {isa = PBXFileReference; includeInIndex = 1; lastKnownFileType = sourcecode.swift; path = "PrimerAPIClient+Promises.swift"; sourceTree = "<group>"; };
		EAB6F611E86A4758835A715E4B4184F6 /* Foundation.framework */ = {isa = PBXFileReference; lastKnownFileType = wrapper.framework; name = Foundation.framework; path = Platforms/iPhoneOS.platform/Developer/SDKs/iPhoneOS14.0.sdk/System/Library/Frameworks/Foundation.framework; sourceTree = DEVELOPER_DIR; };
<<<<<<< HEAD
		EB945ADA52998F259765896E8CE462A3 /* NetworkService.swift */ = {isa = PBXFileReference; includeInIndex = 1; lastKnownFileType = sourcecode.swift; path = NetworkService.swift; sourceTree = "<group>"; };
		EC48B5EFFA5B0AAEED9D770B538776D5 /* PrimerVaultManagerViewController.swift */ = {isa = PBXFileReference; includeInIndex = 1; lastKnownFileType = sourcecode.swift; path = PrimerVaultManagerViewController.swift; sourceTree = "<group>"; };
		EE9674DAD0C961C92687877090E1E047 /* Pods-PrimerSDK_Tests-umbrella.h */ = {isa = PBXFileReference; includeInIndex = 1; lastKnownFileType = sourcecode.c.h; path = "Pods-PrimerSDK_Tests-umbrella.h"; sourceTree = "<group>"; };
		EEBCAEAEE486A07AC88BE345316B3215 /* ReloadDelegate.swift */ = {isa = PBXFileReference; includeInIndex = 1; lastKnownFileType = sourcecode.swift; path = ReloadDelegate.swift; sourceTree = "<group>"; };
		F0C7BD21EB0BC647E630AC9C1CE9260C /* ApplePay.swift */ = {isa = PBXFileReference; includeInIndex = 1; lastKnownFileType = sourcecode.swift; path = ApplePay.swift; sourceTree = "<group>"; };
		F213F23052F9D81F764FB4C6AA0DC8AA /* DirectDebitMandate.swift */ = {isa = PBXFileReference; includeInIndex = 1; lastKnownFileType = sourcecode.swift; path = DirectDebitMandate.swift; sourceTree = "<group>"; };
		F45111F9640D2732F6A9E1D17A2A4973 /* RecoverWrappers.swift */ = {isa = PBXFileReference; includeInIndex = 1; lastKnownFileType = sourcecode.swift; path = RecoverWrappers.swift; sourceTree = "<group>"; };
		F7B48CC82297D62E27EA98AE7A13D3DA /* Pods-PrimerSDK_Tests.release.xcconfig */ = {isa = PBXFileReference; includeInIndex = 1; lastKnownFileType = text.xcconfig; path = "Pods-PrimerSDK_Tests.release.xcconfig"; sourceTree = "<group>"; };
		F83EC7AA69D7B5FEFC7EA4D384099484 /* UserDefaultsExtension.swift */ = {isa = PBXFileReference; includeInIndex = 1; lastKnownFileType = sourcecode.swift; path = UserDefaultsExtension.swift; sourceTree = "<group>"; };
		F86E27CCF25E72B4CAF41DEAC6E27475 /* Optional+Extensions.swift */ = {isa = PBXFileReference; includeInIndex = 1; lastKnownFileType = sourcecode.swift; path = "Optional+Extensions.swift"; sourceTree = "<group>"; };
		F905F47F326F1002F9CC946D0A757C02 /* PrimerNavigationController.swift */ = {isa = PBXFileReference; includeInIndex = 1; lastKnownFileType = sourcecode.swift; path = PrimerNavigationController.swift; sourceTree = "<group>"; };
		F99DFD8BAB1EDF5DD4A904F53F25543B /* PrimerButton.swift */ = {isa = PBXFileReference; includeInIndex = 1; lastKnownFileType = sourcecode.swift; path = PrimerButton.swift; sourceTree = "<group>"; };
		FA548D48F524F0306BE353E8B512C150 /* Connectivity.swift */ = {isa = PBXFileReference; includeInIndex = 1; lastKnownFileType = sourcecode.swift; path = Connectivity.swift; sourceTree = "<group>"; };
		FA749E53561CB598E4F93D8C0113F789 /* Parser.swift */ = {isa = PBXFileReference; includeInIndex = 1; lastKnownFileType = sourcecode.swift; path = Parser.swift; sourceTree = "<group>"; };
		FB7CDC9A4AC5AD2C320821F5E86E219A /* AnalyticsEvent.swift */ = {isa = PBXFileReference; includeInIndex = 1; lastKnownFileType = sourcecode.swift; path = AnalyticsEvent.swift; sourceTree = "<group>"; };
		FCC8CF2CE50699C9D3B1344A2CF35568 /* AnyCodable.swift */ = {isa = PBXFileReference; includeInIndex = 1; lastKnownFileType = sourcecode.swift; path = AnyCodable.swift; sourceTree = "<group>"; };
		FE5D85C69EEA2859C1C9E5BED25B8E57 /* Device.swift */ = {isa = PBXFileReference; includeInIndex = 1; lastKnownFileType = sourcecode.swift; path = Device.swift; sourceTree = "<group>"; };
		FF0E6133D98744D9ED7C929A1A4759C1 /* RateLimitedDispatcher.swift */ = {isa = PBXFileReference; includeInIndex = 1; lastKnownFileType = sourcecode.swift; path = RateLimitedDispatcher.swift; sourceTree = "<group>"; };
		FF206FBFAECA95ED0CE5985DE4008EB8 /* CheckoutModule.swift */ = {isa = PBXFileReference; includeInIndex = 1; lastKnownFileType = sourcecode.swift; path = CheckoutModule.swift; sourceTree = "<group>"; };
=======
		EB3DDECED002A2FD70EB501B253CAE1E /* ApplePay.swift */ = {isa = PBXFileReference; includeInIndex = 1; lastKnownFileType = sourcecode.swift; path = ApplePay.swift; sourceTree = "<group>"; };
		EC744A71A1BE24C2D13F8EE6F943AA1D /* PaymentMethodToken.swift */ = {isa = PBXFileReference; includeInIndex = 1; lastKnownFileType = sourcecode.swift; path = PaymentMethodToken.swift; sourceTree = "<group>"; };
		EE9674DAD0C961C92687877090E1E047 /* Pods-PrimerSDK_Tests-umbrella.h */ = {isa = PBXFileReference; includeInIndex = 1; lastKnownFileType = sourcecode.c.h; path = "Pods-PrimerSDK_Tests-umbrella.h"; sourceTree = "<group>"; };
		EF7F343DB6640956A96FD3EE5A903BFD /* AnyDecodable.swift */ = {isa = PBXFileReference; includeInIndex = 1; lastKnownFileType = sourcecode.swift; path = AnyDecodable.swift; sourceTree = "<group>"; };
		F14CF2027F0FF74724D4A73D961A666D /* Content.swift */ = {isa = PBXFileReference; includeInIndex = 1; lastKnownFileType = sourcecode.swift; path = Content.swift; sourceTree = "<group>"; };
		F22D843FD6AAE403331F41E710AC4A2C /* BankSelectorViewController.swift */ = {isa = PBXFileReference; includeInIndex = 1; lastKnownFileType = sourcecode.swift; path = BankSelectorViewController.swift; sourceTree = "<group>"; };
		F2DB185AAF5F4DB789C3639972522026 /* Icons.xcassets */ = {isa = PBXFileReference; includeInIndex = 1; lastKnownFileType = folder.assetcatalog; name = Icons.xcassets; path = Sources/PrimerSDK/Resources/Icons.xcassets; sourceTree = "<group>"; };
		F568A200996F56929E1E6CA0E080B36A /* PrimerThemeData.swift */ = {isa = PBXFileReference; includeInIndex = 1; lastKnownFileType = sourcecode.swift; path = PrimerThemeData.swift; sourceTree = "<group>"; };
		F6BF3D5B90BCF0A9F7DFCE65DB3A9655 /* PaymentMethodsGroupView.swift */ = {isa = PBXFileReference; includeInIndex = 1; lastKnownFileType = sourcecode.swift; path = PaymentMethodsGroupView.swift; sourceTree = "<group>"; };
		F6F35EC30717C3D979F5A4C7E04B2D10 /* VaultCheckoutViewModel.swift */ = {isa = PBXFileReference; includeInIndex = 1; lastKnownFileType = sourcecode.swift; path = VaultCheckoutViewModel.swift; sourceTree = "<group>"; };
		F7B48CC82297D62E27EA98AE7A13D3DA /* Pods-PrimerSDK_Tests.release.xcconfig */ = {isa = PBXFileReference; includeInIndex = 1; lastKnownFileType = text.xcconfig; path = "Pods-PrimerSDK_Tests.release.xcconfig"; sourceTree = "<group>"; };
		F81770B0A26C85E5ABF7EDE6443237A9 /* after.swift */ = {isa = PBXFileReference; includeInIndex = 1; lastKnownFileType = sourcecode.swift; path = after.swift; sourceTree = "<group>"; };
		FC898A8B25508DD4C9B7AE49E8D6DD73 /* DirectDebitMandate.swift */ = {isa = PBXFileReference; includeInIndex = 1; lastKnownFileType = sourcecode.swift; path = DirectDebitMandate.swift; sourceTree = "<group>"; };
		FD68014FAE80B1DE66F42B85288C79A4 /* UserDefaultsExtension.swift */ = {isa = PBXFileReference; includeInIndex = 1; lastKnownFileType = sourcecode.swift; path = UserDefaultsExtension.swift; sourceTree = "<group>"; };
		FE1DE07B5B302AC234043FA7A1B22B6B /* Customer.swift */ = {isa = PBXFileReference; includeInIndex = 1; lastKnownFileType = sourcecode.swift; path = Customer.swift; sourceTree = "<group>"; };
>>>>>>> 89a531a4
/* End PBXFileReference section */

/* Begin PBXFrameworksBuildPhase section */
		0F3E65FE6FC2A22D49C385BE63CEE2D0 /* Frameworks */ = {
			isa = PBXFrameworksBuildPhase;
			buildActionMask = 2147483647;
			files = (
				E150EB1E3DDC0F59C4FDE4E1058FCAF7 /* Foundation.framework in Frameworks */,
			);
			runOnlyForDeploymentPostprocessing = 0;
		};
		1D9B174AACEDA6738DC3E11C850EA48A /* Frameworks */ = {
			isa = PBXFrameworksBuildPhase;
			buildActionMask = 2147483647;
			files = (
				576CBFE7BB80FC46B6F006AE6E711708 /* Foundation.framework in Frameworks */,
			);
			runOnlyForDeploymentPostprocessing = 0;
		};
<<<<<<< HEAD
		1FB262070F738925C28628302DC797B7 /* Frameworks */ = {
			isa = PBXFrameworksBuildPhase;
			buildActionMask = 2147483647;
			files = (
				8973D532EDCDBF872E196E4993671BEB /* Foundation.framework in Frameworks */,
				FA110C90E6428EA846185857AC6ABC26 /* UIKit.framework in Frameworks */,
			);
			runOnlyForDeploymentPostprocessing = 0;
		};
		21DEF9B096EF5E073A38918E320C4428 /* Frameworks */ = {
=======
		2036C67009A00FE72AEB6C11D58FFE31 /* Frameworks */ = {
			isa = PBXFrameworksBuildPhase;
			buildActionMask = 2147483647;
			files = (
				8DFAF449349E62CFA49EE8B7A01DEEAF /* Foundation.framework in Frameworks */,
				43D8046C5A22A88D24037A7B501A5794 /* UIKit.framework in Frameworks */,
			);
			runOnlyForDeploymentPostprocessing = 0;
		};
		2EB17BDDAAE998022BA5CC5EFEFB8FF8 /* Frameworks */ = {
>>>>>>> 89a531a4
			isa = PBXFrameworksBuildPhase;
			buildActionMask = 2147483647;
			files = (
			);
			runOnlyForDeploymentPostprocessing = 0;
		};
/* End PBXFrameworksBuildPhase section */

/* Begin PBXGroup section */
<<<<<<< HEAD
		0137952E2A977D1FE8D8D4A146B13FF4 /* TokenizationViewModels */ = {
			isa = PBXGroup;
			children = (
				C3CFB01EB49035E352E9FF90B58AE561 /* ApayaTokenizationViewModel.swift */,
				300144B1DDE4D762C120674B46BA7C13 /* ApplePayTokenizationViewModel.swift */,
				2738DB0882305EE3ECE661E7DBE46263 /* BankSelectorTokenizationViewModel.swift */,
				17946EF9202CAE4D3DC9361FBED15A7D /* ExternalPaymentMethodTokenizationViewModel.swift */,
				2AC7BCFEED2A8C06D75225E6046D6205 /* FormTokenizationViewModel.swift */,
				20BB3EE608F9C7FCDD24F85656FB92BD /* KlarnaTokenizationViewModel.swift */,
				DA6FE68129689E51D2DB5C869848CE49 /* PaymentMethodTokenizationViewModel.swift */,
				7BA937668751327BA3220023111DF4A6 /* PayPalTokenizationViewModel.swift */,
			);
			name = TokenizationViewModels;
			path = TokenizationViewModels;
			sourceTree = "<group>";
		};
		05979E8AD52476C1344E9D445D0C8104 /* 3DS */ = {
			isa = PBXGroup;
			children = (
				B152C20577FF05FBDC3A039C0DC2FD3B /* 3DSService.swift */,
				6E495A3804F251A630A1464655B16101 /* 3DSService+Promises.swift */,
				B9DFFA41274E5C1C65164F75DD050D40 /* Data Models */,
				E4DF43D555BD64515905415ACE0960E9 /* Networking */,
			);
			name = 3DS;
			path = 3DS;
			sourceTree = "<group>";
		};
		0AE503DA617F85F2E9A82B2D24EA9E59 /* Localizable */ = {
			isa = PBXGroup;
			children = (
				15FFFFE76BF8A056597C59EE0727D790 /* en.lproj */,
				E393C7855DEA94440484FCE4A7E3A2C0 /* fr.lproj */,
				33B05E0BBEE6CFE4A3D3A1E5CECECE6E /* sv.lproj */,
			);
			name = Localizable;
			path = Sources/PrimerSDK/Resources/Localizable;
=======
		0049DF12E67F7F088724120113989EF2 /* Banks */ = {
			isa = PBXGroup;
			children = (
				F22D843FD6AAE403331F41E710AC4A2C /* BankSelectorViewController.swift */,
				E10FB6178DA136A865C761F3E6AD229F /* BankTableViewCell.swift */,
			);
			path = Banks;
			sourceTree = "<group>";
		};
		0266D4DB878D8BA07D013B578819B89F /* Cancellation */ = {
			isa = PBXGroup;
			children = (
				058C7CC7F5F146A509E659AFF5925C0A /* CancelContext.swift */,
				BA43E8DCFD507E26FDEDEDF58709D3B5 /* Cancellable.swift */,
				0019F61E2BA72B20EE05E5E4C58F6D7F /* CancellableCatchable.swift */,
				0F78D45A8F0DCE2324493B1C23134BCB /* CancellablePromise.swift */,
				64E6BDD860F0B5A28894FD0A33C16F96 /* CancellableThenable.swift */,
			);
			path = Cancellation;
			sourceTree = "<group>";
		};
		056D16A7317A8E36C2668A8018597634 /* Theme */ = {
			isa = PBXGroup;
			children = (
				703D2F096F1BE982536795BA32F623F0 /* PrimerTheme.swift */,
				55FBA515816882EF552074AD2A2D70F1 /* Internal */,
				E96AC520DD5D2F831FACB375345E86F8 /* Public */,
			);
			path = Theme;
			sourceTree = "<group>";
		};
		097B9EAA5C82CACD0F525B616BC43A56 /* Constants */ = {
			isa = PBXGroup;
			children = (
				3F945B424985AD5247BE6DDEF5DB26B8 /* Colors.swift */,
				F14CF2027F0FF74724D4A73D961A666D /* Content.swift */,
				BFAB6BBE57F85E3E28793372C0FF210B /* Dimensions.swift */,
			);
			name = Constants;
			path = Sources/PrimerSDK/Classes/Constants;
>>>>>>> 89a531a4
			sourceTree = "<group>";
		};
		1628BF05B4CAFDCC3549A101F5A10A17 /* Frameworks */ = {
			isa = PBXGroup;
			children = (
				59DA5C1F72E1D5BABC43EACBA672C3BA /* iOS */,
			);
			name = Frameworks;
			sourceTree = "<group>";
		};
<<<<<<< HEAD
		16367ADB77843E251FAD6D40E165ED75 /* Network */ = {
			isa = PBXGroup;
			children = (
				41FFADA0E55A8850731C1A1B008BAF6A /* Endpoint.swift */,
				EB945ADA52998F259765896E8CE462A3 /* NetworkService.swift */,
				1F0E194CDDDA1734EB5053B90D554928 /* URLSessionStack.swift */,
			);
			name = Network;
			path = Network;
=======
		1D20008847B111C4EF7F650A8BC9E634 /* OAuth */ = {
			isa = PBXGroup;
			children = (
				38DEDDEC64EA1C8628F4B561D8095271 /* PrimerWebViewController.swift */,
			);
			path = OAuth;
			sourceTree = "<group>";
		};
		2EC83ED297A45FA05406B7447499C880 /* User Interface */ = {
			isa = PBXGroup;
			children = (
				F6BF3D5B90BCF0A9F7DFCE65DB3A9655 /* PaymentMethodsGroupView.swift */,
				0049DF12E67F7F088724120113989EF2 /* Banks */,
				9BDFB018E989C780B561521FBCC41B4A /* Components */,
				D85D75C705BBDCF01ABCBB3C6A61CF56 /* Error */,
				1D20008847B111C4EF7F650A8BC9E634 /* OAuth */,
				B92BFA9C938A16A262D084AE74F6A344 /* PCI */,
				515C9ED758E5EFC84676AE9FA0858E54 /* Primer */,
				7E8FCAF74424EAD8AE9E491ECAF29110 /* Root */,
				462B94660FA2FB3008E91D9F7E1E58CA /* Success */,
				6A170587F75A27A3831F91E89D2986BD /* Text Fields */,
				C8592F895B3900174AAC7361BC7F3CAD /* TokenizationViewModels */,
				678B6C5C2BA02947D455FBE0EF8A0E2C /* UI Delegates */,
				FD5BEB893CFE1280526EFD2BF5BF18ED /* Vault */,
			);
			name = "User Interface";
			path = "Sources/PrimerSDK/Classes/User Interface";
>>>>>>> 89a531a4
			sourceTree = "<group>";
		};
		17DA34718D02B098EEAD881A10AEA1CC /* Text Fields */ = {
			isa = PBXGroup;
			children = (
				2A325778FFD742A67E9F365A4AE33E1E /* CardComponentsManager.swift */,
				80FA770FB8EDD24CC2B15F8F221CB01A /* PrimerCardholderNameFieldView.swift */,
				77A027B97622C03EC588EBF7CA019724 /* PrimerCardNumberFieldView.swift */,
				06337F4A73E86646C1E692BD25E0D837 /* PrimerCVVFieldView.swift */,
				AE5BF8C59D4AC7EB1A987B982F0FA53C /* PrimerExpiryDateFieldView.swift */,
				7111FC4464A661EB8F6758D3AD47CE2E /* PrimerNibView.swift */,
				1717AD51203D251B6C2C113BCE3F1803 /* PrimerTextField.swift */,
				D57D8D8F101BEEFE786BBE13BC1D1586 /* PrimerTextFieldView.swift */,
				C64E779112F61BD81E996B462D2D51ED /* PrimerZipCodeFieldView.swift */,
			);
			name = "Text Fields";
			path = "Text Fields";
			sourceTree = "<group>";
		};
<<<<<<< HEAD
		22D72778F91006CF53FABD6A430AA47A /* Success */ = {
			isa = PBXGroup;
			children = (
				3C797BE17131A5483E326165A87EF957 /* SuccessViewController.swift */,
			);
			name = Success;
			path = Success;
			sourceTree = "<group>";
		};
		281CEEF1692A5FE64D7FD77B2570AA91 /* Keychain */ = {
			isa = PBXGroup;
			children = (
				1B4DD286CD78D7163DB9F4C1D5AF2932 /* Keychain.swift */,
			);
			name = Keychain;
			path = Keychain;
			sourceTree = "<group>";
		};
		287DAE4D37283F55497222FCA8BF16AF /* JSON */ = {
			isa = PBXGroup;
			children = (
				9E0F3ADA26FD4DEB11638AD6EC16EE6F /* JSONParser.swift */,
			);
			name = JSON;
			path = JSON;
			sourceTree = "<group>";
		};
		2A08F41B786C8B4AABE731DCF9428A8A /* PCI */ = {
			isa = PBXGroup;
			children = (
				A45EBFBD2E8A40ED7DC282696656F609 /* CardScanner */,
			);
			name = PCI;
			path = PCI;
			sourceTree = "<group>";
		};
		3212B9B525BCD854C8FF2A21D0FF4216 /* Pod */ = {
			isa = PBXGroup;
			children = (
				C217574F4E34E90C8ABEFC45C262BD20 /* LICENSE */,
				DD655EB064FFDE43C9FE02E55741DE11 /* PrimerSDK.podspec */,
				B93DC09BD559F6B903677D94B80B08A7 /* README.md */,
			);
			name = Pod;
			sourceTree = "<group>";
		};
		35E53F0D8EA6946FA70F4E246FC2945A /* Wrappers */ = {
			isa = PBXGroup;
			children = (
				B1D9BB0423FDBE2FE2A5250C1818354A /* CatchWrappers.swift */,
				CAF67F3FAC1624D616928F7E22D7FEB2 /* EnsureWrappers.swift */,
				0D1C2294A2DB0B829DB0FB9D0BF5AAA1 /* FinallyWrappers.swift */,
				B75ADAC4CEC3B0CEB91BAD389A818A24 /* GuaranteeWrappers.swift */,
				F45111F9640D2732F6A9E1D17A2A4973 /* RecoverWrappers.swift */,
				50F2676A083EB09D7CB77B74D17F97BF /* SequenceWrappers.swift */,
				21C47671868F2E94FC5B376842AE4513 /* ThenableWrappers.swift */,
				61F27FD19C91A8E9033BC41CDA15BD7E /* WrapperProtocols.swift */,
			);
			name = Wrappers;
			path = Wrappers;
			sourceTree = "<group>";
		};
		39AFB38A0107370571820A91808371C7 /* Analytics */ = {
			isa = PBXGroup;
			children = (
				86C235589DA0EF982799ACAA6CFE0246 /* Analytics.swift */,
				FB7CDC9A4AC5AD2C320821F5E86E219A /* AnalyticsEvent.swift */,
				38B8855664962ED58960E76DD1B5B77E /* AnalyticsService.swift */,
				FE5D85C69EEA2859C1C9E5BED25B8E57 /* Device.swift */,
			);
			name = Analytics;
			path = Analytics;
			sourceTree = "<group>";
		};
		3EFD8DF76B7784A2D9CA07168DCD5867 /* Nibs */ = {
			isa = PBXGroup;
			children = (
				45144C58EFF9CCB17A9A817C7173375D /* PrimerTextFieldView.xib */,
=======
		4059B9D29FB18726E370880921E6AB8D /* JSON */ = {
			isa = PBXGroup;
			children = (
				AB97D33429D9261469E5345ECB773F92 /* JSONParser.swift */,
			);
			path = JSON;
			sourceTree = "<group>";
		};
		462B94660FA2FB3008E91D9F7E1E58CA /* Success */ = {
			isa = PBXGroup;
			children = (
				E4D83E54B7D24DA6C83329B58A25DB40 /* SuccessViewController.swift */,
			);
			path = Success;
			sourceTree = "<group>";
		};
		48B99CD62C6BE679F2057D91C9DC56F4 /* Localizable */ = {
			isa = PBXGroup;
			children = (
				B9BEA8752ECA319B790DA1E8735FF8F0 /* en.lproj */,
				16BF33F4BACE366CEB5D4C90435B323A /* fr.lproj */,
				27B63A2FF33FF94E4C1FA55B8B3BAE68 /* sv.lproj */,
			);
			name = Localizable;
			path = Sources/PrimerSDK/Resources/Localizable;
			sourceTree = "<group>";
		};
		49A24EC01C6CAEE040E9D27423792C7B /* Core */ = {
			isa = PBXGroup;
			children = (
				DFBC8D6A5D1D26FFCC23C2E6D43649FD /* 3DS */,
				F41A3E2F797CF5DCA29475E43F12039F /* Payment Services */,
				C0E90E3E9D347CD4730EB40C07FD31EC /* PCI */,
				F2A7F718E90EA59E3CD489E1CCAAB9DC /* Primer */,
			);
			name = Core;
			path = Sources/PrimerSDK/Classes/Core;
			sourceTree = "<group>";
		};
		515C9ED758E5EFC84676AE9FA0858E54 /* Primer */ = {
			isa = PBXGroup;
			children = (
				C96906D72C9FE074F6B60A06B489B5D0 /* CardButton.swift */,
				8993015145C540B058C0A67024E7B3EE /* ExternalViewModel.swift */,
				9B4E59CE865FEF469A588FE43DCA02C8 /* PaymentMethodComponent.swift */,
>>>>>>> 89a531a4
			);
			name = Nibs;
			path = Sources/PrimerSDK/Resources/Nibs;
			sourceTree = "<group>";
		};
<<<<<<< HEAD
		4B613A8FE0349E0E4206EDCA2EEDDAC0 /* Theme */ = {
			isa = PBXGroup;
			children = (
				C6291210888AC775BE7E798283D7F71F /* PrimerTheme.swift */,
				9C7D19FDD5082DDC297D18FA3C2BCE3D /* Internal */,
				DED233924A8008AFB17C064154E1C3AD /* Public */,
			);
			name = Theme;
			path = Theme;
			sourceTree = "<group>";
		};
		4B8EB59FC09DE96251C7E923FA80F824 /* Extensions & Utilities */ = {
			isa = PBXGroup;
			children = (
				D9B763D90E6D731206A0388051DF97FE /* AlertController.swift */,
				FCC8CF2CE50699C9D3B1344A2CF35568 /* AnyCodable.swift */,
				AFA97547AB9AF5EC1A67C19D766038A6 /* AnyDecodable.swift */,
				A1AB4C1C1615A17188262807137CBB5E /* AnyEncodable.swift */,
				0DED6ED2754CC401D85F490CC05FB9F5 /* ArrayExtension.swift */,
				A801DA317D1A1042EF7977C9C456F3AD /* BundleExtension.swift */,
				BF8D6DADBD6EBC026CBD2B8169BF87EF /* DataExtension.swift */,
				20E9EC97643C7F7B4CE805E7CB453F25 /* DateExtension.swift */,
				CB8FD8746E23B8D77441E3274EA20916 /* IntExtension.swift */,
				80DAD416C76E4B8D0828B2402226D7E2 /* Logger.swift */,
				4DCF5D0E04382F900C1233D8259BD14F /* Mask.swift */,
				F86E27CCF25E72B4CAF41DEAC6E27475 /* Optional+Extensions.swift */,
				D9E07CA41F057A2F9A89D19E199955C8 /* PresentationController.swift */,
				F99DFD8BAB1EDF5DD4A904F53F25543B /* PrimerButton.swift */,
				161AADED18B4C30854D45F4CCD9C1F03 /* PrimerCustomStyleTextField.swift */,
				A52131F7B7F391128A61172B91FE926C /* PrimerImage.swift */,
				3D815CC3092D425F56E3D56968FE0B62 /* PrimerScrollView.swift */,
				504F9671FE66CB2BE29B622FF61F11CE /* PrimerTableViewCell.swift */,
				D6FE322389BB1346EB5227641067365A /* PrimerViewController.swift */,
				3078FAE7E58BC41DD61048CF2BC11B1B /* PrimerViewExtensions.swift */,
				923434CA55773F470A8C1D1779BC6044 /* StringExtension.swift */,
				9E2283FA955F5C85558CFD12FCADEB9F /* UIColorExtension.swift */,
				1723A97FC36E3E64203BD2885F893CC4 /* UIDeviceExtension.swift */,
				06204090D11167ACD95FE61722F18931 /* URLExtension.swift */,
				F83EC7AA69D7B5FEFC7EA4D384099484 /* UserDefaultsExtension.swift */,
				2C1293BD5DE5CDF4758EA4CEAA26C9A3 /* Validation.swift */,
				AEA31B186AD8499D6340D3382B973D44 /* WebViewUtil.swift */,
				1CB52A95DDA3C162A52598695C7E56EF /* ZipCode.swift */,
			);
			name = "Extensions & Utilities";
			path = "Sources/PrimerSDK/Classes/Extensions & Utilities";
			sourceTree = "<group>";
		};
		53E100B441384486CFB1A726A29D68A1 /* UI Delegates */ = {
			isa = PBXGroup;
			children = (
				EEBCAEAEE486A07AC88BE345316B3215 /* ReloadDelegate.swift */,
			);
			name = "UI Delegates";
			path = "UI Delegates";
=======
		55FBA515816882EF552074AD2A2D70F1 /* Internal */ = {
			isa = PBXGroup;
			children = (
				7F653277EC761AE1747C7C87D8C7E2D4 /* PrimerTheme+Borders.swift */,
				A5680164093C10C70A16270B211517F0 /* PrimerTheme+Buttons.swift */,
				2C682981A273188A5EE8A2894FFFE6CC /* PrimerTheme+Colors.swift */,
				1A05AE871211EC2B07527B13C7B2DEA1 /* PrimerTheme+Inputs.swift */,
				D259BE7F18122D3B3F8DA1CEAD6D299D /* PrimerTheme+TextStyles.swift */,
				E22390E272E480F78C2E8D7BD71EAC87 /* PrimerTheme+Views.swift */,
			);
			path = Internal;
>>>>>>> 89a531a4
			sourceTree = "<group>";
		};
		56409D50D0FA1C19C592518252ACCB45 /* Targets Support Files */ = {
			isa = PBXGroup;
			children = (
				DC341534F0F751E90DBE9F9F51531A54 /* Pods-PrimerSDK_Example */,
				C99317E726DB0D5CA94A6EFE2CA8C63E /* Pods-PrimerSDK_Tests */,
			);
			name = "Targets Support Files";
			sourceTree = "<group>";
		};
		59DA5C1F72E1D5BABC43EACBA672C3BA /* iOS */ = {
			isa = PBXGroup;
			children = (
				EAB6F611E86A4758835A715E4B4184F6 /* Foundation.framework */,
				D245E0514AAC1A2B9A6D5EA2F383E90F /* UIKit.framework */,
			);
			name = iOS;
			sourceTree = "<group>";
		};
<<<<<<< HEAD
		5E7B690B9B132C747043E246F2687B33 /* Primer */ = {
			isa = PBXGroup;
			children = (
				36AE4B7141104DDC07013E07003B9F18 /* CardButton.swift */,
				308BC5CA38296D3F27C8EE116E4325DF /* ExternalViewModel.swift */,
				6B4C3A66E2B1E96E88AA6B3FC304C819 /* PaymentMethodComponent.swift */,
			);
			name = Primer;
			path = Primer;
=======
		5D33AFCB3EC756A78BDD763DBF4019F1 /* PCI */ = {
			isa = PBXGroup;
			children = (
				B0FAA9E698CF48F699E1D4E5588D8DAF /* FormTextFieldType.swift */,
				E1B0C6D5E22C37EDC4DB3AB3EF3A35EE /* FormType.swift */,
			);
			path = PCI;
>>>>>>> 89a531a4
			sourceTree = "<group>";
		};
		5E7CEBBE4BB56B730A515810549B52D9 /* Products */ = {
			isa = PBXGroup;
			children = (
				4D3869E0A461E802A5916AA6523517A4 /* Pods-PrimerSDK_Example */,
				23FD1D157B8C8E7148BE8A7D354A051F /* Pods-PrimerSDK_Tests */,
				28E47791C9F9D0A9BA05C719761A4F3F /* PrimerSDK */,
				A8B3BC107C2BDC3C03D961866F721265 /* PrimerSDK-PrimerResources */,
			);
			name = Products;
			sourceTree = "<group>";
		};
		5E9E9BA97FF9664E2E7ED2987F9BD502 /* PrimerSDK */ = {
			isa = PBXGroup;
			children = (
<<<<<<< HEAD
				631F76FB3FD814941055FF4FA288615A /* Core */,
=======
				EB8E491435377F75F237155D8D90AF08 /* Core */,
>>>>>>> 89a531a4
				3212B9B525BCD854C8FF2A21D0FF4216 /* Pod */,
				CC5A21B7980238EE34392A5A13727BED /* Support Files */,
			);
			name = PrimerSDK;
			path = ../..;
			sourceTree = "<group>";
		};
<<<<<<< HEAD
		631F76FB3FD814941055FF4FA288615A /* Core */ = {
			isa = PBXGroup;
			children = (
				8B8FDFB82FDEAF02DC5CD32D1FF2901E /* Icons.xcassets */,
				F584B80D84D960D6B709F4795040721B /* Core */,
				8806C8CB0AE2BA72CF2D0E37CFDAECAB /* Data Models */,
				9270DB0C9DF324DC5C68845F0B062AE8 /* Error Handler */,
				4B8EB59FC09DE96251C7E923FA80F824 /* Extensions & Utilities */,
				0AE503DA617F85F2E9A82B2D24EA9E59 /* Localizable */,
				B207B1214C6B4335113084E7B2037E74 /* Mocks */,
				3EFD8DF76B7784A2D9CA07168DCD5867 /* Nibs */,
				8E95513A33082A9D498F27DE3F94798E /* Services */,
				F9ADB4419421E9BF7874C08CB7EEDAB6 /* Third Party */,
				E909A064689373B9EF26B071D36C86CD /* User Interface */,
			);
			name = Core;
			sourceTree = "<group>";
		};
		644916778B67E4FB25479B6C45DBDD8E /* PCI */ = {
			isa = PBXGroup;
			children = (
				2DBC628F4A0AAAEA8F186F83A6FF7AA8 /* FormTextFieldType.swift */,
				D1E1677EDEDCBE2F74B1E20A0FFFE944 /* FormType.swift */,
			);
			name = PCI;
			path = PCI;
			sourceTree = "<group>";
		};
		648B3E57B9EDD85E84F32C87B896A25B /* Crypto */ = {
			isa = PBXGroup;
			children = (
				B3554419DFFC1495C7D7528C9C8A2572 /* AES256.swift */,
			);
			name = Crypto;
			path = Crypto;
=======
		678B6C5C2BA02947D455FBE0EF8A0E2C /* UI Delegates */ = {
			isa = PBXGroup;
			children = (
				B036CC4A4AABE3D348DA1BED9ADF56B8 /* ReloadDelegate.swift */,
			);
			path = "UI Delegates";
			sourceTree = "<group>";
		};
		6A170587F75A27A3831F91E89D2986BD /* Text Fields */ = {
			isa = PBXGroup;
			children = (
				C700C0604F9EC1F4061DFDEC659A4F4A /* CardComponentsManager.swift */,
				3CD20CD7ECC5C6437EE716C9AEF5A5CC /* PrimerCardholderNameFieldView.swift */,
				43CAC38FEDEF9E16F98DC0A807F67092 /* PrimerCardNumberFieldView.swift */,
				8D71768191EDC7F35776C2929C5F0BB5 /* PrimerCVVFieldView.swift */,
				B54F90A0E87EAD0244BCDF0EDBE8D9F2 /* PrimerExpiryDateFieldView.swift */,
				5BDABD860C795D1FF2276091FFC09F0F /* PrimerNibView.swift */,
				8F592D475442161025DE44D127E8927C /* PrimerPostalCodeFieldView.swift */,
				8865B66373273A803F3B58539664B623 /* PrimerTextField.swift */,
				BB61E8BBC9292E2BE911A5E1132951E7 /* PrimerTextFieldView.swift */,
			);
			path = "Text Fields";
			sourceTree = "<group>";
		};
		6D364BD8CC2D269C479A2729C9692F34 /* Extensions & Utilities */ = {
			isa = PBXGroup;
			children = (
				5FB2D2329073185BDCDE29CD8D875599 /* AlertController.swift */,
				21942FCDC552B2C512F4EC147AE385C1 /* AnyCodable.swift */,
				EF7F343DB6640956A96FD3EE5A903BFD /* AnyDecodable.swift */,
				46C988AFDC9416696290003ABE220EF6 /* AnyEncodable.swift */,
				45949216B8096A8212EB0B8B79EF5157 /* BundleExtension.swift */,
				413D828C99359EB8CCB0F2D138630DC5 /* DateExtension.swift */,
				6BB396EE1116B9ED2461B89D6916EEC9 /* IntExtension.swift */,
				3FDF5ABC331CB2907F748AB52306A933 /* Logger.swift */,
				07A22CC52C818552B9B552CD9BD8F3F3 /* Mask.swift */,
				BC22EB307AB263101C8478FE62306BAF /* Optional+Extensions.swift */,
				074AA0D6662EE72E54FC8874ECA624E1 /* PostalCode.swift */,
				83B27561D8D08F082BC28A155AEA7A0F /* PresentationController.swift */,
				09B7B8B26E88B575605FB4DDD7F6BD5B /* PrimerButton.swift */,
				D2D7044F3748328CC62262689EBDF194 /* PrimerCustomStyleTextField.swift */,
				3F5D11425CA9BAE1380C71350E3F462A /* PrimerImage.swift */,
				40D4E9DC91FBDE6B535E7DF1EDFA2ED7 /* PrimerScrollView.swift */,
				83C9A4CD7280E53DE30E8FC8818DA44A /* PrimerTableViewCell.swift */,
				98FC35BAE0ED55B4BB26E0E0E91B44B7 /* PrimerViewController.swift */,
				35C2E3F063A7D1EDCADE3252589FCA5B /* PrimerViewExtensions.swift */,
				DB68A4C78557C1BB96C72A8522C26B68 /* StringExtension.swift */,
				12033567BD97C30D0AE56845D95FC1FB /* UIColorExtension.swift */,
				2CD7398EC72BDC727BB5394F599D1033 /* UIDeviceExtension.swift */,
				1D497552C228E695183E0432AF3A3FD9 /* URLExtension.swift */,
				FD68014FAE80B1DE66F42B85288C79A4 /* UserDefaultsExtension.swift */,
				6913AF350EC525FD4F44A51ADF6CC8C5 /* Validation.swift */,
				E6FB6931F6F1E413C9D5F44A0CD409C4 /* WebViewUtil.swift */,
			);
			name = "Extensions & Utilities";
			path = "Sources/PrimerSDK/Classes/Extensions & Utilities";
>>>>>>> 89a531a4
			sourceTree = "<group>";
		};
		7247ACD97AB79769C7D29E910A7E0D09 /* Development Pods */ = {
			isa = PBXGroup;
			children = (
				5E9E9BA97FF9664E2E7ED2987F9BD502 /* PrimerSDK */,
			);
			name = "Development Pods";
			sourceTree = "<group>";
		};
<<<<<<< HEAD
		81F56DAA159D90D458CCFD1516458602 /* API */ = {
			isa = PBXGroup;
			children = (
				C331CC24B774A67E583035CD102396C9 /* Primer */,
			);
			name = API;
			path = API;
			sourceTree = "<group>";
		};
		8806C8CB0AE2BA72CF2D0E37CFDAECAB /* Data Models */ = {
			isa = PBXGroup;
			children = (
				8A274E7D7665E28B5241163A4C1E72F4 /* AdyenDotPay.swift */,
				81699A524C716ABFF119AE95C2849242 /* Apaya.swift */,
				F0C7BD21EB0BC647E630AC9C1CE9260C /* ApplePay.swift */,
				1C42F5AD6A7F3C5DE700D2E5698107E8 /* Bank.swift */,
				D17F195B61BA666E221A0E66BD53489C /* CardNetwork.swift */,
				FF206FBFAECA95ED0CE5985DE4008EB8 /* CheckoutModule.swift */,
				B40548C05453735383221CB7D546823E /* ClientSession.swift */,
				471027867D6E5A1280CA224B1AF5EB06 /* ClientToken.swift */,
				115B9611D299F9EA53A114460115A634 /* Consolable.swift */,
				483F82C14C23B4D9D7D48F2F92AC7FE6 /* CountryCode.swift */,
				B4B465C5B0E4B27D54A9B07C4868F6CA /* Currency.swift */,
				07B201B432925E55F884C1696811C288 /* Customer.swift */,
				F213F23052F9D81F764FB4C6AA0DC8AA /* DirectDebitMandate.swift */,
				4A1881C65DB171CE4109922A6AABC26B /* ImageName.swift */,
				E71C9D58856DABC84714B3EAABDA4B62 /* Klarna.swift */,
				7B0160E463A958FF8656B14CA05D03E0 /* OrderItem.swift */,
				06204E11AF609CDA0653437E52570947 /* PaymentMethodConfig.swift */,
				7FEE1749248EF3D8F0C56AC50217FB3C /* PaymentMethodToken.swift */,
				AF2347517628C75E9D2AD5F6362D4ABE /* PaymentMethodTokenizationRequest.swift */,
				E0031522285096993326141805F084EC /* PaymentResponse.swift */,
				22F7E2143DE636CD35569DF8D60379F6 /* PayPal.swift */,
				49720C48A254D38F80C81D03EE8283FC /* PrimerContent.swift */,
				101738B79D2C91106A2A16426311C55D /* PrimerFlowEnums.swift */,
				3ACF06EDA83E85D2E11FF6D47903A29F /* PrimerSettings.swift */,
				39372679FCCE41A91F90AB042DA37101 /* SuccessMessage.swift */,
				7A4DB18CFB062F54B206D4E84981F92B /* Throwable.swift */,
				9D5629289D2E38D2FC5FD452C77996C7 /* UXMode.swift */,
				E5C803AF82F8BC5A4F59F5319386FCF8 /* VaultCheckoutViewModel.swift */,
				644916778B67E4FB25479B6C45DBDD8E /* PCI */,
				4B613A8FE0349E0E4206EDCA2EEDDAC0 /* Theme */,
			);
			name = "Data Models";
			path = "Sources/PrimerSDK/Classes/Data Models";
			sourceTree = "<group>";
		};
		8B15C93583793B7049CE2FECA3BBF335 /* Primer */ = {
			isa = PBXGroup;
			children = (
				D7CBE1B250FE10627EDF37CF6EC15D0A /* AppState.swift */,
				210DB68E51DF68619DE45D1061CBC638 /* DependencyInjection.swift */,
				25DFB815F2D0A330D4F35988B75F91D7 /* Primer.swift */,
				C6270D69C05FD93F2E8486E63D369F70 /* PrimerDelegate.swift */,
				6BE0D0C6C69ED02CD478AE63BC48C435 /* ResumeHandlerProtocol.swift */,
=======
		727DD94FA4E7403DD4A260D117870A48 /* Data Models */ = {
			isa = PBXGroup;
			children = (
				BD79EDB649E66426FAFEF3FF0DA1F299 /* 3DS.swift */,
			);
			path = "Data Models";
			sourceTree = "<group>";
		};
		7CA1CEA831013271F9D339EADAB8FEC6 /* Networking */ = {
			isa = PBXGroup;
			children = (
				A39EADC8BAE321BCA1FA13B01BC71BFA /* PrimerAPIClient+3DS.swift */,
			);
			path = Networking;
			sourceTree = "<group>";
		};
		7E8FCAF74424EAD8AE9E491ECAF29110 /* Root */ = {
			isa = PBXGroup;
			children = (
				C6C1877C571F7794A27AAD15091EA911 /* PrimerCardFormViewController.swift */,
				3752B381C9BE6291A1EB18F5A6B1F91D /* PrimerContainerViewController.swift */,
				51E53C64BF8CDCCAA58257C87992E1A9 /* PrimerFormViewController.swift */,
				C48A6BF1D1A2AF9E31A48E93915BBDDB /* PrimerLoadingViewController.swift */,
				4B39EAC6CDAEB35C5F0950688C2B5B41 /* PrimerNavigationBar.swift */,
				C179DF2FB9FB3483A691055CA93FD15A /* PrimerNavigationController.swift */,
				672403726004452687E6B8B06F113FD2 /* PrimerRootViewController.swift */,
				A59D70E00607ACFAC274CD685168CDCF /* PrimerUniversalCheckoutViewController.swift */,
				3BAB84532ED8F8B2F3BD6D451EB7AD32 /* PrimerVaultManagerViewController.swift */,
>>>>>>> 89a531a4
			);
			name = Primer;
			path = Primer;
			sourceTree = "<group>";
		};
<<<<<<< HEAD
		8E95513A33082A9D498F27DE3F94798E /* Services */ = {
			isa = PBXGroup;
			children = (
				81F56DAA159D90D458CCFD1516458602 /* API */,
				16367ADB77843E251FAD6D40E165ED75 /* Network */,
				D7CA8F68C39C195CADE5A5C59EB959D4 /* Parser */,
			);
			name = Services;
			path = Sources/PrimerSDK/Classes/Services;
			sourceTree = "<group>";
		};
		9270DB0C9DF324DC5C68845F0B062AE8 /* Error Handler */ = {
			isa = PBXGroup;
			children = (
				E83BD2B0AF8770F99C9E2AEDA3E71F0C /* ErrorHandler.swift */,
				1D0EC68AE379C24DE8F73CE641FC2AF3 /* PrimerError.swift */,
			);
			name = "Error Handler";
			path = "Sources/PrimerSDK/Classes/Error Handler";
			sourceTree = "<group>";
		};
		9AD2E8967566374C07953395D16AB5D3 /* Constants */ = {
			isa = PBXGroup;
			children = (
				CD0128586D0EF80419B5188DA963EA3C /* Colors.swift */,
				0700B206CBBE36B229F5789A7F31EF61 /* Content.swift */,
				6A8BC49C2FE0B78223CB459CCEE6CA8C /* Dimensions.swift */,
			);
			name = Constants;
			path = Constants;
			sourceTree = "<group>";
		};
		9C7D19FDD5082DDC297D18FA3C2BCE3D /* Internal */ = {
			isa = PBXGroup;
			children = (
				85552C65997376D4D4062715C312A75E /* PrimerTheme+Borders.swift */,
				385C7BBFDAD032C01E3DBBEC7D8E29F3 /* PrimerTheme+Buttons.swift */,
				5F3DFD31F5AD4CEE70920B2E97AB9ADA /* PrimerTheme+Colors.swift */,
				5688751296549C231FA29E3CD05AB04F /* PrimerTheme+Inputs.swift */,
				908A840A6A5790A34CE1395724B85A83 /* PrimerTheme+TextStyles.swift */,
				7A4686D9D16838844840D0C8E6C3E262 /* PrimerTheme+Views.swift */,
			);
			name = Internal;
			path = Internal;
			sourceTree = "<group>";
		};
		9C82E111CC41351931CFEDAB25EE0FAB /* Root */ = {
			isa = PBXGroup;
			children = (
				444C49C8ECA99383C664A95637E67AF7 /* PrimerCardFormViewController.swift */,
				2CB78DB35DC5CD2CFF7ED3FBD42E1FEB /* PrimerContainerViewController.swift */,
				295C310231809C91A5C619AEDB52C343 /* PrimerFormViewController.swift */,
				0C62C33B1B5BC3EAD233616B9377E4E6 /* PrimerLoadingViewController.swift */,
				389FD8A9967D4D6C631E5D06D73B4CBB /* PrimerNavigationBar.swift */,
				F905F47F326F1002F9CC946D0A757C02 /* PrimerNavigationController.swift */,
				2D937D5F5A95F3ADDEBE8FE73786952F /* PrimerRootViewController.swift */,
				25FBA0C81CED9179DB82179BFB3E13B3 /* PrimerUniversalCheckoutViewController.swift */,
				EC48B5EFFA5B0AAEED9D770B538776D5 /* PrimerVaultManagerViewController.swift */,
			);
			name = Root;
			path = Root;
			sourceTree = "<group>";
		};
		A3B85202E63178B3DE87BF2A7E08429E /* Components */ = {
			isa = PBXGroup;
			children = (
				B7E68FFB29B0E9B634DC393CA34406B8 /* PrimerSearchTextField.swift */,
			);
			name = Components;
			path = Components;
			sourceTree = "<group>";
		};
		A45EBFBD2E8A40ED7DC282696656F609 /* CardScanner */ = {
			isa = PBXGroup;
			children = (
				AE63DDECE32B85A6143B12EF171FA532 /* CardScannerViewController.swift */,
				09E6198EAE938BA46491093B3E97B4ED /* CardScannerViewController+SimpleScanDelegate.swift */,
			);
			name = CardScanner;
			path = CardScanner;
			sourceTree = "<group>";
		};
		AF4E57D0808C7D3A7C5819B862F269C4 /* PCI */ = {
			isa = PBXGroup;
			children = (
				AA8ECEEAFA30BC59F6BCE7D1EC0A653C /* TokenizationService.swift */,
			);
			name = PCI;
			path = PCI;
			sourceTree = "<group>";
		};
		B19CA13D7F1E8556D56A9B77AF5A0AE3 /* OAuth */ = {
			isa = PBXGroup;
			children = (
				3211FAB2208759F680D6D3BF8330B314 /* PrimerWebViewController.swift */,
			);
			name = OAuth;
			path = OAuth;
			sourceTree = "<group>";
		};
		B207B1214C6B4335113084E7B2037E74 /* Mocks */ = {
			isa = PBXGroup;
			children = (
				CF391886EE00A35865BE4B5B00372854 /* MockPrimerAPIClient.swift */,
			);
			name = Mocks;
			path = Sources/PrimerSDK/Classes/Mocks;
			sourceTree = "<group>";
		};
		B9DFFA41274E5C1C65164F75DD050D40 /* Data Models */ = {
			isa = PBXGroup;
			children = (
				4428FBDC83D53B9B7E99D6B3B5D7E500 /* 3DS.swift */,
			);
			name = "Data Models";
			path = "Data Models";
			sourceTree = "<group>";
		};
		C331CC24B774A67E583035CD102396C9 /* Primer */ = {
			isa = PBXGroup;
			children = (
				8032CF425671DD2635CB2F31C907DDC4 /* PrimerAPI.swift */,
				1D9C1239C460008CF2684E317D569008 /* PrimerAPIClient.swift */,
				E1962E9FFD12574550CFACF0C933D7A5 /* PrimerAPIClient+Promises.swift */,
			);
			name = Primer;
			path = Primer;
=======
		83E621105D95ACDD87FDBB52C4455332 /* Third Party */ = {
			isa = PBXGroup;
			children = (
				950CC4AD8E652312079830E6893537A6 /* PromiseKit */,
			);
			name = "Third Party";
			path = "Sources/PrimerSDK/Classes/Third Party";
			sourceTree = "<group>";
		};
		94017707AA36CD62FB7BFFF2F7D5307B /* Dispatchers */ = {
			isa = PBXGroup;
			children = (
				169696ADB2AE3251B65CE33761932EA0 /* ConcurrencyLimitedDispatcher.swift */,
				885E2F202C8937643B2DFFBD136C778B /* CoreDataDispatcher.swift */,
				E46838C4A98725BC805301F03B9DAB1C /* Queue.swift */,
				3EA8A49C02C61F7C83A77788491AE83D /* RateLimitedDispatcher.swift */,
				A5B1E51EEF9717CEF5F812FBC18F015B /* RateLimitedDispatcherBase.swift */,
				65552C7B5C51D247715876945E005A0E /* StrictRateLimitedDispatcher.swift */,
			);
			path = Dispatchers;
			sourceTree = "<group>";
		};
		94ACE9C3F1092B572DA2064FA393FDD1 /* Services */ = {
			isa = PBXGroup;
			children = (
				EE8248A8CF607258A2AB160097B9DBAB /* API */,
				A37B333D1A7D045A3CC7DBABB4E66C53 /* Network */,
				D52752330E469F69D4564E0D55AD5DBE /* Parser */,
			);
			name = Services;
			path = Sources/PrimerSDK/Classes/Services;
			sourceTree = "<group>";
		};
		950CC4AD8E652312079830E6893537A6 /* PromiseKit */ = {
			isa = PBXGroup;
			children = (
				F81770B0A26C85E5ABF7EDE6443237A9 /* after.swift */,
				AA0513593258A2821C7A6AE0BA1A022F /* Box.swift */,
				6351A9A29235E616DBDB0CAFE4705111 /* Catchable.swift */,
				14F99B24FB68458321BED21243C2C1D5 /* Configuration.swift */,
				A30426DDAAF62073CEC01A196FFD399B /* CustomStringConvertible.swift */,
				32324D8BD3A4FCA0BCA3BB9C3B587753 /* Dispatcher.swift */,
				96181782C29688FDBB15766A8197B234 /* Error.swift */,
				D689F8BE949255CCB0C98E6E312898F4 /* firstly.swift */,
				DE73AB986E85982CCF951C7634AB2488 /* Guarantee.swift */,
				C3A15C4F83B13D6734C5B1077C7442AA /* hang.swift */,
				7CE9B9A4ADE7F3F4953A6DBA0C509EDF /* LogEvent.swift */,
				6776E151D89000173FC1AA4A1A1AF2E1 /* Promise.swift */,
				D6948CB36EA347300D665B6B613CEEE6 /* race.swift */,
				84921F7720CFE2DACA5B3809705D437D /* Resolver.swift */,
				C84FCEE02CD61F5C3DC119E2234F182F /* Thenable.swift */,
				4DC54FD9845F744F9744A472AADE4674 /* when.swift */,
				0266D4DB878D8BA07D013B578819B89F /* Cancellation */,
				94017707AA36CD62FB7BFFF2F7D5307B /* Dispatchers */,
				E24CF997CC6EF2F3EC73B151C5B03B95 /* Wrappers */,
			);
			path = PromiseKit;
			sourceTree = "<group>";
		};
		98DBF3F0976E820508D6B5295588496F /* Nibs */ = {
			isa = PBXGroup;
			children = (
				B4762D82DA32862A536311E531474D9D /* PrimerTextFieldView.xib */,
			);
			name = Nibs;
			path = Sources/PrimerSDK/Resources/Nibs;
			sourceTree = "<group>";
		};
		9BB5E8008CB23A2D3F9F37A8386DBE17 /* Data Models */ = {
			isa = PBXGroup;
			children = (
				B0F5BC0B7E5B1A2A0CAE17880B9A4389 /* AdyenDotPay.swift */,
				C64C72576B02D853B3DDAD6E792E7F39 /* Apaya.swift */,
				EB3DDECED002A2FD70EB501B253CAE1E /* ApplePay.swift */,
				0E7B6D2871A8AE1656BFFB2BDBDA018C /* Bank.swift */,
				56640C547367D38588EC6532775AEB9D /* CardNetwork.swift */,
				82F331534276E4E5C692909870F0059A /* CheckoutModule.swift */,
				376916B49AAF889D304BDCD4DFB1A18A /* ClientSession.swift */,
				745927073B499CF3E5E62F547482D649 /* ClientToken.swift */,
				687AEB2953D281EF5DAD9BBA9EDE5946 /* Consolable.swift */,
				66939A83AEF32871CD1626FC882E5050 /* CountryCode.swift */,
				4DAC5AD64B02CD661A88A01F6B4E1AB7 /* Currency.swift */,
				FE1DE07B5B302AC234043FA7A1B22B6B /* Customer.swift */,
				FC898A8B25508DD4C9B7AE49E8D6DD73 /* DirectDebitMandate.swift */,
				A76E522F633B5E18881582247D5B7BD5 /* ImageName.swift */,
				51E83C04C779780CD0C8F29E2F6C31D9 /* Klarna.swift */,
				B9756D57649227FCA0FE0758EF5E1228 /* OrderItem.swift */,
				701D14FFD319D91D6E030141878C3DD8 /* PaymentMethodConfiguration.swift */,
				3ED089D12C1FCA81EF2C1E2218F78912 /* PaymentMethodConfigurationOptions.swift */,
				8C59B9069EBB5C36DB4338E5A3B2B5CC /* PaymentMethodConfigurationType.swift */,
				EC744A71A1BE24C2D13F8EE6F943AA1D /* PaymentMethodToken.swift */,
				4BB940E0C7316082B3521BE1066402F1 /* PaymentMethodTokenizationRequest.swift */,
				CB9072753BFEBFF75BE22E90061E2463 /* PaymentResponse.swift */,
				C0AE33428F4794D490A0F5089CBE8C1F /* PayPal.swift */,
				B9B9A271FD1CBDB307DF303B18893B79 /* PrimerConfiguration.swift */,
				0D3CCE2AF5E813CB803B91AA3F1077EA /* PrimerContent.swift */,
				CD70F1F3E93539F0F1A18F9A67573867 /* PrimerFlowEnums.swift */,
				8C3C0D5AA45C1F1E1A889A37FB9A63A0 /* PrimerSettings.swift */,
				1CE154582AEC8D2C04CCBE5CCB05C0EF /* SuccessMessage.swift */,
				CC196AA175D9E7B2469B5392EAE8C1A9 /* Throwable.swift */,
				A05D18331FC5CBD876E39CFC7E43B030 /* UXMode.swift */,
				F6F35EC30717C3D979F5A4C7E04B2D10 /* VaultCheckoutViewModel.swift */,
				5D33AFCB3EC756A78BDD763DBF4019F1 /* PCI */,
				056D16A7317A8E36C2668A8018597634 /* Theme */,
			);
			name = "Data Models";
			path = "Sources/PrimerSDK/Classes/Data Models";
			sourceTree = "<group>";
		};
		9BDFB018E989C780B561521FBCC41B4A /* Components */ = {
			isa = PBXGroup;
			children = (
				2016007EE0AF2DB2F338D8EEB7602D45 /* PrimerSearchTextField.swift */,
			);
			path = Components;
			sourceTree = "<group>";
		};
		A37B333D1A7D045A3CC7DBABB4E66C53 /* Network */ = {
			isa = PBXGroup;
			children = (
				02E56F9BF70017C121D36925C445F4D7 /* Endpoint.swift */,
				66FB85B0A5F6442CF6D1EC9AE533C85F /* NetworkService.swift */,
				831E415BB32DEBB511B52049F2AE2820 /* URLSessionStack.swift */,
			);
			path = Network;
			sourceTree = "<group>";
		};
		B92BFA9C938A16A262D084AE74F6A344 /* PCI */ = {
			isa = PBXGroup;
			children = (
				D779F295170DAC3AE8CCB1D877F652D8 /* CardScanner */,
			);
			path = PCI;
			sourceTree = "<group>";
		};
		C0E90E3E9D347CD4730EB40C07FD31EC /* PCI */ = {
			isa = PBXGroup;
			children = (
				A57AE8A4DC5C1479990C0113BF51CE2D /* TokenizationService.swift */,
			);
			path = PCI;
			sourceTree = "<group>";
		};
		C8592F895B3900174AAC7361BC7F3CAD /* TokenizationViewModels */ = {
			isa = PBXGroup;
			children = (
				8410446C2320AE2A7F75632AD245B1BB /* ApayaTokenizationViewModel.swift */,
				AF445F59B49C7689CA277D77DDE126B3 /* ApplePayTokenizationViewModel.swift */,
				D5EE6AA3553E7598E5F28162BFB6A177 /* BankSelectorTokenizationViewModel.swift */,
				1901CA740A2617A662461F09A7CC7BC5 /* ExternalPaymentMethodTokenizationViewModel.swift */,
				97CF485E14287B5B040CB37600A53E18 /* FormTokenizationViewModel.swift */,
				36FC03E701ED17C4C8E69050EBB30809 /* KlarnaTokenizationViewModel.swift */,
				2103AEBEBD0F025B2587315421632F3B /* PaymentMethodTokenizationViewModel.swift */,
				4F9B37FE2B1F787AE70635241AC04D49 /* PayPalTokenizationViewModel.swift */,
			);
			path = TokenizationViewModels;
>>>>>>> 89a531a4
			sourceTree = "<group>";
		};
		C99317E726DB0D5CA94A6EFE2CA8C63E /* Pods-PrimerSDK_Tests */ = {
			isa = PBXGroup;
			children = (
				B429083200B13F604ED3C87DFFC0C016 /* Pods-PrimerSDK_Tests.modulemap */,
				A4E7B1C752F38C22267D301DD5A364DF /* Pods-PrimerSDK_Tests-acknowledgements.markdown */,
				639AE4928116FBD4FAE7B3DD6BD21271 /* Pods-PrimerSDK_Tests-acknowledgements.plist */,
				D66C3890C3566F38C935A2FFD9A237B0 /* Pods-PrimerSDK_Tests-dummy.m */,
				48627A99264E6679D85F177DBB79DA83 /* Pods-PrimerSDK_Tests-Info.plist */,
				EE9674DAD0C961C92687877090E1E047 /* Pods-PrimerSDK_Tests-umbrella.h */,
				DF6E4F8E7C26A7BBEC17AAD4042A317D /* Pods-PrimerSDK_Tests.debug.xcconfig */,
				F7B48CC82297D62E27EA98AE7A13D3DA /* Pods-PrimerSDK_Tests.release.xcconfig */,
			);
			name = "Pods-PrimerSDK_Tests";
			path = "Target Support Files/Pods-PrimerSDK_Tests";
			sourceTree = "<group>";
		};
		CC5A21B7980238EE34392A5A13727BED /* Support Files */ = {
			isa = PBXGroup;
			children = (
				172A17BD16C12D728F7128A3361762E0 /* PrimerSDK.modulemap */,
				1753FADFBFB5C3386D1673DF56C810B3 /* PrimerSDK-dummy.m */,
				3D3E60964E507437A76DEA6A24BDE761 /* PrimerSDK-Info.plist */,
				B6277BF19498F6BEB9F7F007E9BB5A74 /* PrimerSDK-prefix.pch */,
				48CE17ABEDB356883F87C26408207B69 /* PrimerSDK-umbrella.h */,
				5EFE04D5EBC78FAD3569FFDB79C1ED07 /* PrimerSDK.debug.xcconfig */,
				7489E7B4129D66B025FCECB7CA4BCB0E /* PrimerSDK.release.xcconfig */,
				9E9251C8A06802CE97C95EFF2E6419D6 /* ResourceBundle-PrimerResources-PrimerSDK-Info.plist */,
			);
			name = "Support Files";
			path = "Example/Pods/Target Support Files/PrimerSDK";
			sourceTree = "<group>";
		};
<<<<<<< HEAD
		CECC1EB8DC0EB6622224CFE0947FF047 /* Cancellation */ = {
			isa = PBXGroup;
			children = (
				DE0E0F95906EDD3FCFAAB537C37F6E61 /* CancelContext.swift */,
				11751E4952221EC4423FEF558704E5A5 /* Cancellable.swift */,
				0ABD33080EE200F8D77E6709FAAFCE0E /* CancellableCatchable.swift */,
				7C1B2515443E2605BD5F756660EF5ED6 /* CancellablePromise.swift */,
				0AECDF785AA66BDE1B714A339BC6556C /* CancellableThenable.swift */,
			);
			name = Cancellation;
			path = Cancellation;
			sourceTree = "<group>";
		};
=======
>>>>>>> 89a531a4
		CF1408CF629C7361332E53B88F7BD30C = {
			isa = PBXGroup;
			children = (
				9D940727FF8FB9C785EB98E56350EF41 /* Podfile */,
				7247ACD97AB79769C7D29E910A7E0D09 /* Development Pods */,
				1628BF05B4CAFDCC3549A101F5A10A17 /* Frameworks */,
				5E7CEBBE4BB56B730A515810549B52D9 /* Products */,
				56409D50D0FA1C19C592518252ACCB45 /* Targets Support Files */,
			);
			sourceTree = "<group>";
		};
<<<<<<< HEAD
		D19AD70A0C03117A38875F1F87684E84 /* PromiseKit */ = {
			isa = PBXGroup;
			children = (
				06160583C164BAFCA9BA0CA005F96CEE /* after.swift */,
				20087038F20325C8F0DA8700D56BA8A2 /* Box.swift */,
				1D14C6C4934FD0FDC6D13FEF9E060C88 /* Catchable.swift */,
				87B67503676F29DA3592D0EE1C6E8291 /* Configuration.swift */,
				948F240E87C11C8187FD6D11AE08D196 /* CustomStringConvertible.swift */,
				D5C251EB4267B3896A6CD1863D556D0E /* Dispatcher.swift */,
				E6B2D6D8032BA86FA748901D8E8998DD /* Error.swift */,
				CCA221B1411CD7DD7E3327E7B3C5095F /* firstly.swift */,
				4855368A8C62160548C2191BD6C8725F /* Guarantee.swift */,
				7BFA1997953491E7078B09193E59AB4A /* hang.swift */,
				2BB5E4984721142EAEFBC2824AF13F49 /* LogEvent.swift */,
				B49BF7549549E227CC7A4AD9D53B000A /* Promise.swift */,
				2A184E82F0526FF03B0A9B5C25BDEE15 /* race.swift */,
				0EC7B5269058A2C42E0150AEDA5FE7B7 /* Resolver.swift */,
				47928CB012DFE0B74E906E2E96D2345C /* Thenable.swift */,
				AA5BCB593FE2A8486FE2BC0F516202EC /* when.swift */,
				CECC1EB8DC0EB6622224CFE0947FF047 /* Cancellation */,
				D7C81A1B750BC0977731AF541D68030D /* Dispatchers */,
				35E53F0D8EA6946FA70F4E246FC2945A /* Wrappers */,
			);
			name = PromiseKit;
			path = PromiseKit;
			sourceTree = "<group>";
		};
		D7C81A1B750BC0977731AF541D68030D /* Dispatchers */ = {
			isa = PBXGroup;
			children = (
				45092BB3E0727ED09AE4FC4A4AC718B5 /* ConcurrencyLimitedDispatcher.swift */,
				3BB9AFADB3DC89C131DDEBEAA9D7A4F2 /* CoreDataDispatcher.swift */,
				D9CDF9BA1B57CE5879F3F885FA6F4F09 /* Queue.swift */,
				FF0E6133D98744D9ED7C929A1A4759C1 /* RateLimitedDispatcher.swift */,
				CCD0F69F06AECEA92A38A4DFA1A8B6B3 /* RateLimitedDispatcherBase.swift */,
				7BBA3B8B7B4C28FB075BD2F15C5A02DB /* StrictRateLimitedDispatcher.swift */,
			);
			name = Dispatchers;
			path = Dispatchers;
			sourceTree = "<group>";
		};
		D7C828555D74429658F22CE74D0D385B /* Error */ = {
			isa = PBXGroup;
			children = (
				6D812D034062E6396091F2C0414D437E /* ErrorViewController.swift */,
			);
			name = Error;
			path = Error;
			sourceTree = "<group>";
		};
		D7CA8F68C39C195CADE5A5C59EB959D4 /* Parser */ = {
			isa = PBXGroup;
			children = (
				FA749E53561CB598E4F93D8C0113F789 /* Parser.swift */,
				287DAE4D37283F55497222FCA8BF16AF /* JSON */,
			);
			name = Parser;
			path = Parser;
=======
		D52752330E469F69D4564E0D55AD5DBE /* Parser */ = {
			isa = PBXGroup;
			children = (
				D67E407F1B3DC217F3ACC199DAE2964C /* Parser.swift */,
				4059B9D29FB18726E370880921E6AB8D /* JSON */,
			);
			path = Parser;
			sourceTree = "<group>";
		};
		D779F295170DAC3AE8CCB1D877F652D8 /* CardScanner */ = {
			isa = PBXGroup;
			children = (
				3583F5A74E90E4C69617C9AB9234E5CA /* CardScannerViewController.swift */,
				6588762EE44757BCCAFE5E974BAA1ACC /* CardScannerViewController+SimpleScanDelegate.swift */,
			);
			path = CardScanner;
			sourceTree = "<group>";
		};
		D85D75C705BBDCF01ABCBB3C6A61CF56 /* Error */ = {
			isa = PBXGroup;
			children = (
				40536F611F10C89B0B0168AF52A144E9 /* ErrorViewController.swift */,
			);
			path = Error;
>>>>>>> 89a531a4
			sourceTree = "<group>";
		};
		DC341534F0F751E90DBE9F9F51531A54 /* Pods-PrimerSDK_Example */ = {
			isa = PBXGroup;
			children = (
				AA80C9C550CB6B8B521015719AA66526 /* Pods-PrimerSDK_Example.modulemap */,
				E1B945985145643C12B1E91600B680DE /* Pods-PrimerSDK_Example-acknowledgements.markdown */,
				582FD3213F3E32AF1194EEDF7C3BCD3F /* Pods-PrimerSDK_Example-acknowledgements.plist */,
				21F4ACB1142B1B9457658584BF5CD35A /* Pods-PrimerSDK_Example-dummy.m */,
				D264B4E57DF7DB00D71275605D100971 /* Pods-PrimerSDK_Example-frameworks.sh */,
				6F62EC7E7FE74F53F207CFD74D2416CA /* Pods-PrimerSDK_Example-Info.plist */,
				3780FF276696624E5AD4A629D4CC4AD8 /* Pods-PrimerSDK_Example-umbrella.h */,
				3C474C1A0DABE2A3F404B63D4D59F30C /* Pods-PrimerSDK_Example.debug.xcconfig */,
				E884507DF2B84FA8A2E8AD8289881542 /* Pods-PrimerSDK_Example.release.xcconfig */,
			);
			name = "Pods-PrimerSDK_Example";
			path = "Target Support Files/Pods-PrimerSDK_Example";
			sourceTree = "<group>";
		};
<<<<<<< HEAD
		DED233924A8008AFB17C064154E1C3AD /* Public */ = {
			isa = PBXGroup;
			children = (
				C5BE6F5EB2280CB81520B61668A03219 /* PrimerThemeData.swift */,
				236052F3AB71AC68244F8DB4B629745E /* PrimerThemeData+Deprecated.swift */,
=======
		DFBC8D6A5D1D26FFCC23C2E6D43649FD /* 3DS */ = {
			isa = PBXGroup;
			children = (
				4387468588A58CBB86AD041E11FBBD19 /* 3DSService.swift */,
				60441943C49137DE412D3FE19F73ED13 /* 3DSService+Promises.swift */,
				727DD94FA4E7403DD4A260D117870A48 /* Data Models */,
				7CA1CEA831013271F9D339EADAB8FEC6 /* Networking */,
			);
			path = 3DS;
			sourceTree = "<group>";
		};
		E24CF997CC6EF2F3EC73B151C5B03B95 /* Wrappers */ = {
			isa = PBXGroup;
			children = (
				E7E6C1AF6182409D687A89C76D221B7C /* CatchWrappers.swift */,
				63A797904C244ACF4A0545DE525523F6 /* EnsureWrappers.swift */,
				96105558D7E24AAF5360B697A7D42A9B /* FinallyWrappers.swift */,
				46371C6C281217768B4E75A684E81351 /* GuaranteeWrappers.swift */,
				A4D5D1DA5D10959D871A850A698E0EC5 /* RecoverWrappers.swift */,
				CD02DA6583B689ED4EE8ACA77BC0A81A /* SequenceWrappers.swift */,
				3D32151B78A096CFA4FCB5A4E4111BC0 /* ThenableWrappers.swift */,
				51C87AAF5489BEC6141315063057B87D /* WrapperProtocols.swift */,
			);
			path = Wrappers;
			sourceTree = "<group>";
		};
		E8304FAA97F1B55BC00A52A81C88E30A /* Error Handler */ = {
			isa = PBXGroup;
			children = (
				47454E7AA90CA018DCD0680D55F95843 /* ErrorHandler.swift */,
				6A3BC76FF2B59F1D73F1619B4C988F2E /* PrimerError.swift */,
			);
			name = "Error Handler";
			path = "Sources/PrimerSDK/Classes/Error Handler";
			sourceTree = "<group>";
		};
		E96AC520DD5D2F831FACB375345E86F8 /* Public */ = {
			isa = PBXGroup;
			children = (
				F568A200996F56929E1E6CA0E080B36A /* PrimerThemeData.swift */,
				DB95C684F76C68626EF11AF9F52DB056 /* PrimerThemeData+Deprecated.swift */,
			);
			path = Public;
			sourceTree = "<group>";
		};
		EB8E491435377F75F237155D8D90AF08 /* Core */ = {
			isa = PBXGroup;
			children = (
				F2DB185AAF5F4DB789C3639972522026 /* Icons.xcassets */,
				097B9EAA5C82CACD0F525B616BC43A56 /* Constants */,
				49A24EC01C6CAEE040E9D27423792C7B /* Core */,
				9BB5E8008CB23A2D3F9F37A8386DBE17 /* Data Models */,
				E8304FAA97F1B55BC00A52A81C88E30A /* Error Handler */,
				6D364BD8CC2D269C479A2729C9692F34 /* Extensions & Utilities */,
				48B99CD62C6BE679F2057D91C9DC56F4 /* Localizable */,
				98DBF3F0976E820508D6B5295588496F /* Nibs */,
				94ACE9C3F1092B572DA2064FA393FDD1 /* Services */,
				83E621105D95ACDD87FDBB52C4455332 /* Third Party */,
				2EC83ED297A45FA05406B7447499C880 /* User Interface */,
			);
			name = Core;
			sourceTree = "<group>";
		};
		EC25C9216CFE7CC9A7784D2A3FD6496F /* Primer */ = {
			isa = PBXGroup;
			children = (
				99B0458E3B03A6A38F55E30811616911 /* PrimerAPI.swift */,
				4796EAE88CD58A145241B2701EFA8D41 /* PrimerAPIClient.swift */,
				E9AC8164CB981A2023FFD3110452DBA5 /* PrimerAPIClient+Promises.swift */,
>>>>>>> 89a531a4
			);
			name = Public;
			path = Public;
			sourceTree = "<group>";
		};
<<<<<<< HEAD
		E1E8D6BC9B2E6457442820BBEE298C23 /* Payment Services */ = {
			isa = PBXGroup;
			children = (
				B5D1224EAE51E0EE56156C3E162974F9 /* ClientTokenService.swift */,
				A52D604766D40624A5C6A0A9F0BC4466 /* DirectDebitService.swift */,
				C312BD4F3E1F3298914265C1E412623A /* PaymentMethodConfigService.swift */,
				14E18133AC003AD65DC83796B54F0DC6 /* PayPalService.swift */,
				54404EAF7600B738CB85E084959E818F /* VaultService.swift */,
			);
			name = "Payment Services";
			path = "Payment Services";
			sourceTree = "<group>";
		};
		E4DF43D555BD64515905415ACE0960E9 /* Networking */ = {
			isa = PBXGroup;
			children = (
				2D62FA489C85D5E8C86812F328D34461 /* PrimerAPIClient+3DS.swift */,
			);
			name = Networking;
			path = Networking;
			sourceTree = "<group>";
		};
		E909A064689373B9EF26B071D36C86CD /* User Interface */ = {
			isa = PBXGroup;
			children = (
				AEED2EB601EDAF989535A8DFDD81EB63 /* PaymentMethodsGroupView.swift */,
				F37C76F237C603E2C9F4F1F9B3A9C6A9 /* Banks */,
				A3B85202E63178B3DE87BF2A7E08429E /* Components */,
				D7C828555D74429658F22CE74D0D385B /* Error */,
				B19CA13D7F1E8556D56A9B77AF5A0AE3 /* OAuth */,
				2A08F41B786C8B4AABE731DCF9428A8A /* PCI */,
				5E7B690B9B132C747043E246F2687B33 /* Primer */,
				9C82E111CC41351931CFEDAB25EE0FAB /* Root */,
				22D72778F91006CF53FABD6A430AA47A /* Success */,
				17DA34718D02B098EEAD881A10AEA1CC /* Text Fields */,
				0137952E2A977D1FE8D8D4A146B13FF4 /* TokenizationViewModels */,
				53E100B441384486CFB1A726A29D68A1 /* UI Delegates */,
				F8804F0547105610730E6C610510F472 /* Vault */,
			);
			name = "User Interface";
			path = "Sources/PrimerSDK/Classes/User Interface";
			sourceTree = "<group>";
		};
		F37C76F237C603E2C9F4F1F9B3A9C6A9 /* Banks */ = {
			isa = PBXGroup;
			children = (
				836277A20B5C83FCE5B34B06FB972891 /* BankSelectorViewController.swift */,
				445532C04C4B32D94E078CC9C2CC2443 /* BankTableViewCell.swift */,
			);
			name = Banks;
			path = Banks;
			sourceTree = "<group>";
		};
		F584B80D84D960D6B709F4795040721B /* Core */ = {
			isa = PBXGroup;
			children = (
				05979E8AD52476C1344E9D445D0C8104 /* 3DS */,
				39AFB38A0107370571820A91808371C7 /* Analytics */,
				F76A040DF6680CFD84A89DF85CAB360B /* Connectivity */,
				9AD2E8967566374C07953395D16AB5D3 /* Constants */,
				648B3E57B9EDD85E84F32C87B896A25B /* Crypto */,
				281CEEF1692A5FE64D7FD77B2570AA91 /* Keychain */,
				E1E8D6BC9B2E6457442820BBEE298C23 /* Payment Services */,
				AF4E57D0808C7D3A7C5819B862F269C4 /* PCI */,
				8B15C93583793B7049CE2FECA3BBF335 /* Primer */,
			);
			name = Core;
			path = Sources/PrimerSDK/Classes/Core;
			sourceTree = "<group>";
		};
		F76A040DF6680CFD84A89DF85CAB360B /* Connectivity */ = {
			isa = PBXGroup;
			children = (
				FA548D48F524F0306BE353E8B512C150 /* Connectivity.swift */,
			);
			name = Connectivity;
			path = Connectivity;
			sourceTree = "<group>";
		};
		F8804F0547105610730E6C610510F472 /* Vault */ = {
			isa = PBXGroup;
			children = (
				C3487F8B2A180859627CC0EB1C934DB0 /* VaultPaymentMethodView.swift */,
				BD1B89706C86981363DFB39914DD4056 /* VaultPaymentMethodViewController.swift */,
				081C3C0778EC6B8DF95AA96C704BC3C2 /* VaultPaymentMethodViewModel.swift */,
			);
			name = Vault;
			path = Vault;
			sourceTree = "<group>";
		};
		F9ADB4419421E9BF7874C08CB7EEDAB6 /* Third Party */ = {
			isa = PBXGroup;
			children = (
				D19AD70A0C03117A38875F1F87684E84 /* PromiseKit */,
			);
			name = "Third Party";
			path = "Sources/PrimerSDK/Classes/Third Party";
=======
		EE8248A8CF607258A2AB160097B9DBAB /* API */ = {
			isa = PBXGroup;
			children = (
				EC25C9216CFE7CC9A7784D2A3FD6496F /* Primer */,
			);
			path = API;
			sourceTree = "<group>";
		};
		F2A7F718E90EA59E3CD489E1CCAAB9DC /* Primer */ = {
			isa = PBXGroup;
			children = (
				091F1EC9D79EC161F4BEE134C385B657 /* AppState.swift */,
				8833DBCBD41802970E92E76A6F447F2F /* DependencyInjection.swift */,
				9F947ED6673575096C9BCE8EF8AD90B8 /* Primer.swift */,
				C3A0BEB26F46A8C7CDD21D9AD768DE40 /* PrimerDelegate.swift */,
				CD6EA089C693016DDD048B8668137146 /* ResumeHandlerProtocol.swift */,
			);
			path = Primer;
			sourceTree = "<group>";
		};
		F41A3E2F797CF5DCA29475E43F12039F /* Payment Services */ = {
			isa = PBXGroup;
			children = (
				11E86B95825B1370CCCE6F3EDE30D128 /* ClientTokenService.swift */,
				DDF3BD5D32B2D0ABC395E0ED3666839C /* DirectDebitService.swift */,
				DCD6755B0D11FC33281A0955DCFD93E8 /* PaymentMethodConfigService.swift */,
				12EAB35F408128725B13D766BCE2B925 /* PayPalService.swift */,
				C1AC82A73F4695486A878AE754AF2E33 /* VaultService.swift */,
			);
			path = "Payment Services";
			sourceTree = "<group>";
		};
		FD5BEB893CFE1280526EFD2BF5BF18ED /* Vault */ = {
			isa = PBXGroup;
			children = (
				488E4A72C3B534AB27F36937F64B5490 /* VaultPaymentMethodView.swift */,
				AAF5B3FF50F618CDA5201F2BDE33D3FD /* VaultPaymentMethodViewController.swift */,
				33A70A232FA167B1F772B30F50932EC0 /* VaultPaymentMethodViewModel.swift */,
			);
			path = Vault;
>>>>>>> 89a531a4
			sourceTree = "<group>";
		};
/* End PBXGroup section */

/* Begin PBXHeadersBuildPhase section */
		24DC745F3228D1DDF4AB24CE4D6FAEF9 /* Headers */ = {
			isa = PBXHeadersBuildPhase;
			buildActionMask = 2147483647;
			files = (
				6E87A90B51F4BA33CA7EE493B4C1BCCF /* PrimerSDK-umbrella.h in Headers */,
			);
			runOnlyForDeploymentPostprocessing = 0;
		};
<<<<<<< HEAD
		C841A81570AB3514FA469AD526A29DB7 /* Headers */ = {
			isa = PBXHeadersBuildPhase;
			buildActionMask = 2147483647;
			files = (
				F1B01504F86233E6FA03D18BD639E73A /* PrimerSDK-umbrella.h in Headers */,
=======
		B505DDFEE93DC1748F675172121C6F28 /* Headers */ = {
			isa = PBXHeadersBuildPhase;
			buildActionMask = 2147483647;
			files = (
				4A94BB65671FE4DB0D4E62FFD9F191BB /* Pods-PrimerSDK_Example-umbrella.h in Headers */,
>>>>>>> 89a531a4
			);
			runOnlyForDeploymentPostprocessing = 0;
		};
		DA0A39FBF2F7BA2C8FD218CE456C1E87 /* Headers */ = {
			isa = PBXHeadersBuildPhase;
			buildActionMask = 2147483647;
			files = (
				D596E2B41C673AD5018AEA0A0321E51C /* Pods-PrimerSDK_Tests-umbrella.h in Headers */,
			);
			runOnlyForDeploymentPostprocessing = 0;
		};
/* End PBXHeadersBuildPhase section */

/* Begin PBXNativeTarget section */
		6849240CBB3AA7809D185A43939876BA /* Pods-PrimerSDK_Tests */ = {
			isa = PBXNativeTarget;
			buildConfigurationList = DB74BC4B5C5930D4C8F1AC03B808A393 /* Build configuration list for PBXNativeTarget "Pods-PrimerSDK_Tests" */;
			buildPhases = (
				DA0A39FBF2F7BA2C8FD218CE456C1E87 /* Headers */,
				D7C2CEDEBF3FC1225AF6969DD411A08B /* Sources */,
				0F3E65FE6FC2A22D49C385BE63CEE2D0 /* Frameworks */,
				3555CD6FF689702A32A86FF5DA44364D /* Resources */,
			);
			buildRules = (
			);
			dependencies = (
<<<<<<< HEAD
				11973BB9EF5CD32D5578BFCEC453DD31 /* PBXTargetDependency */,
=======
				38D7EEC324A0C2DBCA68A84C4590A645 /* PBXTargetDependency */,
>>>>>>> 89a531a4
			);
			name = "Pods-PrimerSDK_Tests";
			productName = Pods_PrimerSDK_Tests;
			productReference = 23FD1D157B8C8E7148BE8A7D354A051F /* Pods-PrimerSDK_Tests */;
			productType = "com.apple.product-type.framework";
		};
		6C144A762E9B598392AFFEC8F873746A /* Pods-PrimerSDK_Example */ = {
			isa = PBXNativeTarget;
			buildConfigurationList = F978C8F95E406B727BEB461AF06CD6F7 /* Build configuration list for PBXNativeTarget "Pods-PrimerSDK_Example" */;
			buildPhases = (
				B505DDFEE93DC1748F675172121C6F28 /* Headers */,
				56F8E0C396EEBAF4EEB6D438222BB63E /* Sources */,
				1D9B174AACEDA6738DC3E11C850EA48A /* Frameworks */,
				B8B3E98238C88B12A3ECD2AAB9D724AD /* Resources */,
			);
			buildRules = (
			);
			dependencies = (
<<<<<<< HEAD
				2582CA07A7CAB3B013238D90CFAF7DD7 /* PBXTargetDependency */,
=======
				7179EDA3E33F7D6B954F279A5E050BC5 /* PBXTargetDependency */,
>>>>>>> 89a531a4
			);
			name = "Pods-PrimerSDK_Example";
			productName = Pods_PrimerSDK_Example;
			productReference = 4D3869E0A461E802A5916AA6523517A4 /* Pods-PrimerSDK_Example */;
			productType = "com.apple.product-type.framework";
		};
		6E6525C7043FBA7BB34A249010AF5593 /* PrimerSDK-PrimerResources */ = {
			isa = PBXNativeTarget;
<<<<<<< HEAD
			buildConfigurationList = E6050F11CF250E7916AB2DFEFD6C36A4 /* Build configuration list for PBXNativeTarget "PrimerSDK-PrimerResources" */;
			buildPhases = (
				8F1818211E50BA55BFBF0233DA9EB1BC /* Sources */,
				21DEF9B096EF5E073A38918E320C4428 /* Frameworks */,
				14A2B2B865B41126AD5E740F88FB6039 /* Resources */,
=======
			buildConfigurationList = 2E1402C616239D164322CDFAB7847284 /* Build configuration list for PBXNativeTarget "PrimerSDK-PrimerResources" */;
			buildPhases = (
				2A7BA06BB18E6233DE955346D1F79BB0 /* Sources */,
				2EB17BDDAAE998022BA5CC5EFEFB8FF8 /* Frameworks */,
				B7CCB6F5E5FB84CF73CDC0BEE2BC1CF0 /* Resources */,
>>>>>>> 89a531a4
			);
			buildRules = (
			);
			dependencies = (
			);
			name = "PrimerSDK-PrimerResources";
			productName = PrimerResources;
			productReference = A8B3BC107C2BDC3C03D961866F721265 /* PrimerSDK-PrimerResources */;
			productType = "com.apple.product-type.bundle";
		};
		F3BE9108C53B53949406218CEA55E0B2 /* PrimerSDK */ = {
			isa = PBXNativeTarget;
<<<<<<< HEAD
			buildConfigurationList = E3165E2AD82268DD95B03DAB01BE9B77 /* Build configuration list for PBXNativeTarget "PrimerSDK" */;
			buildPhases = (
				C841A81570AB3514FA469AD526A29DB7 /* Headers */,
				BE0179485A97CE2D25829C2BABC952DF /* Sources */,
				1FB262070F738925C28628302DC797B7 /* Frameworks */,
				BF31A3C19000DC72D8ECE84DD6912FD9 /* Resources */,
=======
			buildConfigurationList = A5DBA4EC7EE82477D3BECED5776E3AD0 /* Build configuration list for PBXNativeTarget "PrimerSDK" */;
			buildPhases = (
				24DC745F3228D1DDF4AB24CE4D6FAEF9 /* Headers */,
				FC57D5A6487A9629DEC6B1E2DA3EEA71 /* Sources */,
				2036C67009A00FE72AEB6C11D58FFE31 /* Frameworks */,
				332BB5E15EADA364F873241395B86752 /* Resources */,
>>>>>>> 89a531a4
			);
			buildRules = (
			);
			dependencies = (
<<<<<<< HEAD
				CEB4FAF0AFE838B140C601472CBBD8CD /* PBXTargetDependency */,
=======
				46047B84AB4FE2329911E8F7505F9AF6 /* PBXTargetDependency */,
>>>>>>> 89a531a4
			);
			name = PrimerSDK;
			productName = PrimerSDK;
			productReference = 28E47791C9F9D0A9BA05C719761A4F3F /* PrimerSDK */;
			productType = "com.apple.product-type.framework";
		};
/* End PBXNativeTarget section */

/* Begin PBXProject section */
		BFDFE7DC352907FC980B868725387E98 /* Project object */ = {
			isa = PBXProject;
			attributes = {
				LastSwiftUpdateCheck = 1240;
				LastUpgradeCheck = 1240;
			};
			buildConfigurationList = 4821239608C13582E20E6DA73FD5F1F9 /* Build configuration list for PBXProject "Pods" */;
			compatibilityVersion = "Xcode 3.2";
			developmentRegion = en;
			hasScannedForEncodings = 0;
			knownRegions = (
				Base,
				en,
				fr,
				sv,
			);
			mainGroup = CF1408CF629C7361332E53B88F7BD30C;
			productRefGroup = 5E7CEBBE4BB56B730A515810549B52D9 /* Products */;
			projectDirPath = "";
			projectRoot = "";
			targets = (
				6C144A762E9B598392AFFEC8F873746A /* Pods-PrimerSDK_Example */,
				6849240CBB3AA7809D185A43939876BA /* Pods-PrimerSDK_Tests */,
				F3BE9108C53B53949406218CEA55E0B2 /* PrimerSDK */,
				6E6525C7043FBA7BB34A249010AF5593 /* PrimerSDK-PrimerResources */,
			);
		};
/* End PBXProject section */

/* Begin PBXResourcesBuildPhase section */
<<<<<<< HEAD
		14A2B2B865B41126AD5E740F88FB6039 /* Resources */ = {
			isa = PBXResourcesBuildPhase;
			buildActionMask = 2147483647;
			files = (
				7C4B12BC9D6D3911D363EC9B53BA7607 /* en.lproj in Resources */,
				668ED2C2C6DBEB46B5CCDD6FFE3109F4 /* fr.lproj in Resources */,
				C3CFB728F9650F840DBBDE9794960A5D /* Icons.xcassets in Resources */,
				98E937A1BAF17C2E28057C9C5A8513F1 /* PrimerTextFieldView.xib in Resources */,
				F77807540F3C247B5EC10C85060FE1F8 /* sv.lproj in Resources */,
=======
		332BB5E15EADA364F873241395B86752 /* Resources */ = {
			isa = PBXResourcesBuildPhase;
			buildActionMask = 2147483647;
			files = (
				53EB11CAAA8CAFDEADDB0C7D5F685967 /* PrimerSDK-PrimerResources in Resources */,
>>>>>>> 89a531a4
			);
			runOnlyForDeploymentPostprocessing = 0;
		};
		3555CD6FF689702A32A86FF5DA44364D /* Resources */ = {
			isa = PBXResourcesBuildPhase;
			buildActionMask = 2147483647;
			files = (
			);
			runOnlyForDeploymentPostprocessing = 0;
		};
<<<<<<< HEAD
		B8B3E98238C88B12A3ECD2AAB9D724AD /* Resources */ = {
			isa = PBXResourcesBuildPhase;
			buildActionMask = 2147483647;
			files = (
=======
		B7CCB6F5E5FB84CF73CDC0BEE2BC1CF0 /* Resources */ = {
			isa = PBXResourcesBuildPhase;
			buildActionMask = 2147483647;
			files = (
				64A3C104392053620CF9B40133CEF77E /* en.lproj in Resources */,
				7F53B2FD7849D96521228A881EE90E8E /* fr.lproj in Resources */,
				65627CD7D3E8A0732E2668D6B5DDC7E0 /* Icons.xcassets in Resources */,
				E848F6B6B0CE99D583297E7CACE9EE1F /* PrimerTextFieldView.xib in Resources */,
				B5EB9FA70F1031377235E8EA8F59F0DE /* sv.lproj in Resources */,
>>>>>>> 89a531a4
			);
			runOnlyForDeploymentPostprocessing = 0;
		};
		BF31A3C19000DC72D8ECE84DD6912FD9 /* Resources */ = {
			isa = PBXResourcesBuildPhase;
			buildActionMask = 2147483647;
			files = (
				934233FE1A7A83349BE6D66796E0AF1F /* PrimerSDK-PrimerResources in Resources */,
			);
			runOnlyForDeploymentPostprocessing = 0;
		};
/* End PBXResourcesBuildPhase section */

/* Begin PBXSourcesBuildPhase section */
<<<<<<< HEAD
		56F8E0C396EEBAF4EEB6D438222BB63E /* Sources */ = {
=======
		2A7BA06BB18E6233DE955346D1F79BB0 /* Sources */ = {
>>>>>>> 89a531a4
			isa = PBXSourcesBuildPhase;
			buildActionMask = 2147483647;
			files = (
				F6FCEA41B7D4A17FD20C345E86296343 /* Pods-PrimerSDK_Example-dummy.m in Sources */,
			);
			runOnlyForDeploymentPostprocessing = 0;
		};
<<<<<<< HEAD
		8F1818211E50BA55BFBF0233DA9EB1BC /* Sources */ = {
			isa = PBXSourcesBuildPhase;
			buildActionMask = 2147483647;
			files = (
			);
			runOnlyForDeploymentPostprocessing = 0;
		};
		BE0179485A97CE2D25829C2BABC952DF /* Sources */ = {
			isa = PBXSourcesBuildPhase;
			buildActionMask = 2147483647;
			files = (
				D97CB60E2EC17159DD53D22EA122D8DD /* 3DS.swift in Sources */,
				DBD4AB40D011328E203D34906C27DC73 /* 3DSService.swift in Sources */,
				7C32BF8E557B90DCCD359C47633B1BB0 /* 3DSService+Promises.swift in Sources */,
				C85CB37E965FE8788A84647367608A5A /* AdyenDotPay.swift in Sources */,
				734AB08EAEFCC1F410FE3984A9723F80 /* AES256.swift in Sources */,
				A32F6DF36A87E5A07E3C2D654C622B5D /* after.swift in Sources */,
				DF62EFA3F3E73C397A34B6EC24E5550B /* AlertController.swift in Sources */,
				40459ECE6047CAFE64A5F5F5F39602B9 /* Analytics.swift in Sources */,
				8366E6400E81B3ACB992168029394174 /* AnalyticsEvent.swift in Sources */,
				6C4D1EA66868F034A3C1FA5114CC7A4D /* AnalyticsService.swift in Sources */,
				BA77B8148A7F74A864F63F47EB83A766 /* AnyCodable.swift in Sources */,
				94FB758E54EFEE280CBCD3611FEE5E61 /* AnyDecodable.swift in Sources */,
				37543F52FA4FB23AF5CF1A6BBC7A61A1 /* AnyEncodable.swift in Sources */,
				E7AAF4B97D4F383039C8CB225D4B2488 /* Apaya.swift in Sources */,
				A750F9CB179D173F978D0AB386F93F65 /* ApayaTokenizationViewModel.swift in Sources */,
				718AC7DA2BC9E02673539F87F5BD1F7B /* ApplePay.swift in Sources */,
				704AF4C3EB488C0A1DA6A63B5B5A46D5 /* ApplePayTokenizationViewModel.swift in Sources */,
				ECFD2F9102A7353E91EBBB7145799DC9 /* AppState.swift in Sources */,
				42D5810D40D52D1E4B5F7DFD221822D7 /* ArrayExtension.swift in Sources */,
				7573210F47F3F9D098E9072965D206AE /* Bank.swift in Sources */,
				D24125182A26EC86F045B47F3D3AF8E0 /* BankSelectorTokenizationViewModel.swift in Sources */,
				6DFBDC0F873889B73AA4E0B017501AD7 /* BankSelectorViewController.swift in Sources */,
				2A57B7E9001BF960894BB49F14FC2FF9 /* BankTableViewCell.swift in Sources */,
				0267B42FD4180948AFB4DFBA48FBAA32 /* Box.swift in Sources */,
				439CC0814168F038C2073D1BD120DFD3 /* BundleExtension.swift in Sources */,
				86629C498FD6F841B43B0588960D99D0 /* CancelContext.swift in Sources */,
				1F5DBBFDB46E06735CCC222DCE7D1D04 /* Cancellable.swift in Sources */,
				F753692A4B48C48C43583E8999CC5535 /* CancellableCatchable.swift in Sources */,
				E339832B7D24FC5F8B23ED0210D9F8BD /* CancellablePromise.swift in Sources */,
				7ECACB613DDC6CA137881B94C642AF77 /* CancellableThenable.swift in Sources */,
				83AC38A7FCD46CD97506802BDD94A0C9 /* CardButton.swift in Sources */,
				DD83F3CC498F36AC8FF2A0504CECB837 /* CardComponentsManager.swift in Sources */,
				4BE1BA57AD849D25775FEED673616EB2 /* CardNetwork.swift in Sources */,
				1E0AD321F8DC743E23035DEAC8B2F1A5 /* CardScannerViewController.swift in Sources */,
				1B3B6A2AF7D2E98FE710B788878E7046 /* CardScannerViewController+SimpleScanDelegate.swift in Sources */,
				04CBE4392AFDE1656DAA5940D80E8A99 /* Catchable.swift in Sources */,
				8AB41F33D32A669313FF8300B02BF55D /* CatchWrappers.swift in Sources */,
				88B72A6896FEAB86413D197EDA9C54D2 /* CheckoutModule.swift in Sources */,
				B99144DE785283BEE8603611FA9F8F2D /* ClientSession.swift in Sources */,
				76AF51766E6F23AC923BC1506ED11ECF /* ClientToken.swift in Sources */,
				39166F9EB8F792BAFE2CB870E81EE2E8 /* ClientTokenService.swift in Sources */,
				93DC7DBB416994E599F8D719B568DF06 /* Colors.swift in Sources */,
				AA25632964BBA6C71974C67DE5A40328 /* ConcurrencyLimitedDispatcher.swift in Sources */,
				DD7FEA419705D00C7DDC510A3DCBA9F7 /* Configuration.swift in Sources */,
				4575985EF8B7043C694BBF22E1A8150A /* Connectivity.swift in Sources */,
				F5D3D4F1D19E8DB68B72E048AC7D4740 /* Consolable.swift in Sources */,
				D6BB97967B93094B774EAD6F77E00C07 /* Content.swift in Sources */,
				D748B41524A0FAF16775BA0EF31360A2 /* CoreDataDispatcher.swift in Sources */,
				9F685E32AEE9EFE7E6B250E57F5D4945 /* CountryCode.swift in Sources */,
				66EE41B4FA073EC995139B1CB653ABF8 /* Currency.swift in Sources */,
				70789B8CCB17F28DCF201CE2B46FDA9E /* Customer.swift in Sources */,
				CB225191B34E3E4EC2AACA06D4A3E21A /* CustomStringConvertible.swift in Sources */,
				D6A5A6E62B5BD4AED168189C2AA5B304 /* DataExtension.swift in Sources */,
				439903CB30D275520E49720C7F977177 /* DateExtension.swift in Sources */,
				E04C069109D105F988DDA87A40354393 /* DependencyInjection.swift in Sources */,
				1BEA42FA5FA62D2793C378F70E679B28 /* Device.swift in Sources */,
				3351BFBD5B3785AA83CDE9827EDE0E8B /* Dimensions.swift in Sources */,
				3EAAA8A64244AAFAA45B8650DAC6414C /* DirectDebitMandate.swift in Sources */,
				87748E1DB36FD356B891D6B4D584BE16 /* DirectDebitService.swift in Sources */,
				9794BB52795F4C1ABB2280763DB73F9E /* Dispatcher.swift in Sources */,
				C54262C8825EC9614D03DC223496600C /* Endpoint.swift in Sources */,
				4AF6EC6A5D70CB4258F25EB3C68F5AAE /* EnsureWrappers.swift in Sources */,
				178AE30CED713BE490346A97A35718C6 /* Error.swift in Sources */,
				A59A3DD0F1CA2EBA0DA666317AC9ACFD /* ErrorHandler.swift in Sources */,
				5BC041BC2DD99EBBDB47DEE926678F24 /* ErrorViewController.swift in Sources */,
				780A2CE90AA47FE73BAD4B93E7D0E6EF /* ExternalPaymentMethodTokenizationViewModel.swift in Sources */,
				D711F20C4B1BC7C680E185A4F6B8C89E /* ExternalViewModel.swift in Sources */,
				FB001141DBE61E3A667C2803F6184B51 /* FinallyWrappers.swift in Sources */,
				083CD3A0AFDE5628853E214EFE4A57D2 /* firstly.swift in Sources */,
				6D824BE4558A913E367B706ECFD58FAD /* FormTextFieldType.swift in Sources */,
				7B1D2245A749E670608E24E362FCCCB1 /* FormTokenizationViewModel.swift in Sources */,
				E6E8621997C961A91FAD36887AC11071 /* FormType.swift in Sources */,
				9ACDFFAA910B8EDD43F27C21EA916758 /* Guarantee.swift in Sources */,
				1E3C8C8BA97228AAE974C3CD6A373503 /* GuaranteeWrappers.swift in Sources */,
				4BBB65F94A1514F7EE3495FDB4A6AF98 /* hang.swift in Sources */,
				3B145A646D11ECAA30AC2EB178ADAB9C /* ImageName.swift in Sources */,
				C7DE3136951B9523BB7F0B011DC72CC4 /* IntExtension.swift in Sources */,
				954260706DAFD15198AA5CFDE1D9C4E7 /* JSONParser.swift in Sources */,
				D1E9ABBE1D42D34CD1E5FB3F88F299EC /* Keychain.swift in Sources */,
				D3F0C560FA92121A3CBAD9DCD528B986 /* Klarna.swift in Sources */,
				686D9084800A2A62FB2573271C3D8B84 /* KlarnaTokenizationViewModel.swift in Sources */,
				2CC793A6D13608E0D12E5A1D3056E18D /* LogEvent.swift in Sources */,
				03A4940B909563871E6C9C48B00952AE /* Logger.swift in Sources */,
				4CED8835B1B55F72D4E4006305D0A4D2 /* Mask.swift in Sources */,
				396AFB231D8C5E3C794EF1DE6CA61AB4 /* MockPrimerAPIClient.swift in Sources */,
				F7A81AE162F214F50E3E55AE087D8CCE /* NetworkService.swift in Sources */,
				A92CB2AE98F35DF7D75F9687C99A7541 /* Optional+Extensions.swift in Sources */,
				57FA9F2F22ED9BCB384CBE46B685E72E /* OrderItem.swift in Sources */,
				EE9BE9EA0EB1FDBF6D2481A3AD526D51 /* Parser.swift in Sources */,
				D15202A6D4D0703A0AC020FED3027EEC /* PaymentMethodComponent.swift in Sources */,
				51654473E234B0D403557CCEEB4B792E /* PaymentMethodConfig.swift in Sources */,
				EF37C9177B6446B3455D7AAC3397591F /* PaymentMethodConfigService.swift in Sources */,
				C7C7F43019ADBA229F2B845CC25AFBA7 /* PaymentMethodsGroupView.swift in Sources */,
				BBBA4852CC41414A9B0CB122C3BC0712 /* PaymentMethodToken.swift in Sources */,
				43E9F54CFA09221FD7A22969BDB8B358 /* PaymentMethodTokenizationRequest.swift in Sources */,
				6F24CBBDC41F52B813DA22CC6B9C8F1F /* PaymentMethodTokenizationViewModel.swift in Sources */,
				CE3B8B419FDCE27B33550EEC951EDD37 /* PaymentResponse.swift in Sources */,
				983B08FAA8B56F26E4E6D9E9E35223FF /* PayPal.swift in Sources */,
				A3F1F4BAA44089B73723D1617ACB89CA /* PayPalService.swift in Sources */,
				6D62D3B68839B3B361487AC3548ABF05 /* PayPalTokenizationViewModel.swift in Sources */,
				FB1026D3E8ED27DFED20E21BB9D25B84 /* PresentationController.swift in Sources */,
				5ADD36E504314C84394539B0AC99193F /* Primer.swift in Sources */,
				4213D28F34A363694E06A0BE7EB01A6B /* PrimerAPI.swift in Sources */,
				F95C74A15351AEF29D2ADB2AEE474E8D /* PrimerAPIClient.swift in Sources */,
				DDC777973C3D478AE755A7617D5787B2 /* PrimerAPIClient+3DS.swift in Sources */,
				EFE82504C61F164B3565AA91EF6410B1 /* PrimerAPIClient+Promises.swift in Sources */,
				23055FA13BEAECB1F05ED970C4F02360 /* PrimerButton.swift in Sources */,
				9FEFCCA6EBA3B6CD66C87A2E181B1780 /* PrimerCardFormViewController.swift in Sources */,
				79AC3A59BA65FD98C00FA71B4C98014B /* PrimerCardholderNameFieldView.swift in Sources */,
				43B491FD39CB5FB57B96FCD2A34883C2 /* PrimerCardNumberFieldView.swift in Sources */,
				ACA162DE128DD51CA18A26720ED2C5ED /* PrimerContainerViewController.swift in Sources */,
				B1B003411DC31F01B9BF4DE1F68147A7 /* PrimerContent.swift in Sources */,
				325CF276EF51BB60A241E68B2AC6B5DB /* PrimerCustomStyleTextField.swift in Sources */,
				027BD48D46E69D8F86AE294B25AED356 /* PrimerCVVFieldView.swift in Sources */,
				4E5F19F7712A2BEC47AAA9B50CF9CE5E /* PrimerDelegate.swift in Sources */,
				B99C80CC38A8CBCCC7D78F2049979665 /* PrimerError.swift in Sources */,
				BD93B332249B2701F72B5C967F00D43C /* PrimerExpiryDateFieldView.swift in Sources */,
				131AE50A0F9B133E09B0039A23B0AB9C /* PrimerFlowEnums.swift in Sources */,
				209F1B9477D34381E336E8A7FBA07011 /* PrimerFormViewController.swift in Sources */,
				D579D36C528704F9FA3EEDD2D25CC52A /* PrimerImage.swift in Sources */,
				DA054BF5D283D53CA7EAC8A9D2C6A3FF /* PrimerLoadingViewController.swift in Sources */,
				AA7A63A176D529350C8C6F8867D9D446 /* PrimerNavigationBar.swift in Sources */,
				4A3876607F29AC54D8776D7D560E08B9 /* PrimerNavigationController.swift in Sources */,
				CB121F07A527356171FF0034A0ACA542 /* PrimerNibView.swift in Sources */,
				36198F42BBBA3668AF580AF9D5255DFA /* PrimerRootViewController.swift in Sources */,
				B43515EE1D7FF97A6ED92549C3FBC04B /* PrimerScrollView.swift in Sources */,
				61EC689804032B4FD3769E773C5F9F5C /* PrimerSDK-dummy.m in Sources */,
				7A6D39AAB70928294B2CC9728074BB81 /* PrimerSearchTextField.swift in Sources */,
				72FA0CA489550CE581F82A68AB0E22D6 /* PrimerSettings.swift in Sources */,
				0FCD9508904F96C326F593FFEF004E65 /* PrimerTableViewCell.swift in Sources */,
				24DD38FF7983A858BD0E9538CF90F764 /* PrimerTextField.swift in Sources */,
				9CFD764A39C666F68615CE0E2B0C2BE3 /* PrimerTextFieldView.swift in Sources */,
				8F031D07C4A4773B4EF89D887FFD28C6 /* PrimerTheme.swift in Sources */,
				E2D1DAD637EEB15C16879D8C1E09FE92 /* PrimerTheme+Borders.swift in Sources */,
				53B639792A4B7D6BE715E74AD8876E9A /* PrimerTheme+Buttons.swift in Sources */,
				906F776EF29661A1C57591EB8508A438 /* PrimerTheme+Colors.swift in Sources */,
				30F92101D3B6FA38848F8471DC01735B /* PrimerTheme+Inputs.swift in Sources */,
				C1BAEC1B5676B0C556267AA71037A5D9 /* PrimerTheme+TextStyles.swift in Sources */,
				E5A90B71A514D14902B3CE48A3E0F9AF /* PrimerTheme+Views.swift in Sources */,
				CE6CEEE454BECB2C531E463552582AEC /* PrimerThemeData.swift in Sources */,
				93C31899C779B9AAEBC129948EFF0298 /* PrimerThemeData+Deprecated.swift in Sources */,
				8CA206B0F1678CCAC53D8F5CC248C8AD /* PrimerUniversalCheckoutViewController.swift in Sources */,
				98D658FF228CEB33FD1CDEB49DCF08B8 /* PrimerVaultManagerViewController.swift in Sources */,
				73A199E5C6A822773319F52630917E80 /* PrimerViewController.swift in Sources */,
				EF0512F7909043334E6C7045A0B851E8 /* PrimerViewExtensions.swift in Sources */,
				DCE0C08B863A3B5974A68791FF7AA300 /* PrimerWebViewController.swift in Sources */,
				799F098FFFB7154B1946BE17B37431BA /* PrimerZipCodeFieldView.swift in Sources */,
				7125BDD67EDF6A252FF7294DEEC7B770 /* Promise.swift in Sources */,
				377A11534829E50529650058D91720A2 /* Queue.swift in Sources */,
				F85915D6CC707C96621FB77BF3B2DFBF /* race.swift in Sources */,
				4FDEE7DD136BF07E49EEF762497065B2 /* RateLimitedDispatcher.swift in Sources */,
				59A05AA1702FF2220EC4476A00A2CAC6 /* RateLimitedDispatcherBase.swift in Sources */,
				106F0DBA021C6E31BED7BE189E6B3E5E /* RecoverWrappers.swift in Sources */,
				E6C7E1B890FFEE896738001896985D79 /* ReloadDelegate.swift in Sources */,
				3D432788F2A5E964FECBDEA51C2C72BB /* Resolver.swift in Sources */,
				4C7E45FF12387AEBD01776C337DD0B52 /* ResumeHandlerProtocol.swift in Sources */,
				F756AEF36687243C5491549CDAA5E827 /* SequenceWrappers.swift in Sources */,
				A652282CF8B57203900F9528C3FA6B88 /* StrictRateLimitedDispatcher.swift in Sources */,
				B0A7B77B25AD4BBF3297C7730B9464F8 /* StringExtension.swift in Sources */,
				60FBD86FF238FA329EC7954D5B4AA94D /* SuccessMessage.swift in Sources */,
				FCC394855DC34586BF4997FE737BBA97 /* SuccessViewController.swift in Sources */,
				E3863D117C356E10D8B2D435B2A8D7D5 /* Thenable.swift in Sources */,
				7281E8706DFCA19380C268659F362DBA /* ThenableWrappers.swift in Sources */,
				CE10235F25BFDD2E0930A5ABA741774F /* Throwable.swift in Sources */,
				C59807EBF6814DBC5B6B612A2502A1AD /* TokenizationService.swift in Sources */,
				BCF69353A04B085CB51C50D1EAE043B0 /* UIColorExtension.swift in Sources */,
				555DCAFB46587D64FBF4A2150574FE1B /* UIDeviceExtension.swift in Sources */,
				AA57EE89C5775EA271A1329A70F8403B /* URLExtension.swift in Sources */,
				1E08C865CA1FF2265C310AC31C936B1E /* URLSessionStack.swift in Sources */,
				CD0ABA2F77AEAC108170404B8D063F0F /* UserDefaultsExtension.swift in Sources */,
				BB871B899ADB5DAE2B1C3E1F49A3A54B /* UXMode.swift in Sources */,
				7FC60C765831113193AC919C2DA4AAC2 /* Validation.swift in Sources */,
				66C284F1E445DCEB64C58F69E6068CA2 /* VaultCheckoutViewModel.swift in Sources */,
				EE347DC4412914AC93BDAD594659E116 /* VaultPaymentMethodView.swift in Sources */,
				E7B84112899BD408DEBA972DE840C263 /* VaultPaymentMethodViewController.swift in Sources */,
				9342CAF84AB73C0477E3EA7906C703AA /* VaultPaymentMethodViewModel.swift in Sources */,
				703E55D062573B7D71EA2DFE0617CF09 /* VaultService.swift in Sources */,
				320C17D9E29B92A64FA491DBC8A40D6A /* WebViewUtil.swift in Sources */,
				4EA633BCAE1288E0F4B536E3872A64DE /* when.swift in Sources */,
				DC0463F7801FC02744F36F11E930FE76 /* WrapperProtocols.swift in Sources */,
				EC9BF4FAACFD0BE00954C7432C7DEA78 /* ZipCode.swift in Sources */,
=======
		56F8E0C396EEBAF4EEB6D438222BB63E /* Sources */ = {
			isa = PBXSourcesBuildPhase;
			buildActionMask = 2147483647;
			files = (
				F6FCEA41B7D4A17FD20C345E86296343 /* Pods-PrimerSDK_Example-dummy.m in Sources */,
			);
			runOnlyForDeploymentPostprocessing = 0;
		};
		D7C2CEDEBF3FC1225AF6969DD411A08B /* Sources */ = {
			isa = PBXSourcesBuildPhase;
			buildActionMask = 2147483647;
			files = (
				270CFF0FC749F57C0605262D27016D14 /* Pods-PrimerSDK_Tests-dummy.m in Sources */,
>>>>>>> 89a531a4
			);
			runOnlyForDeploymentPostprocessing = 0;
		};
		FC57D5A6487A9629DEC6B1E2DA3EEA71 /* Sources */ = {
			isa = PBXSourcesBuildPhase;
			buildActionMask = 2147483647;
			files = (
				9CAB675E38977B92E4A9E6E886CD9BB1 /* 3DS.swift in Sources */,
				9EE115DC0A547CC30E73EAA623B55202 /* 3DSService.swift in Sources */,
				4974A0D88FCEE5A87F204C99EDFF89FA /* 3DSService+Promises.swift in Sources */,
				97AF0B6D8F7D9BF7CC69B5D2B03E92D7 /* AdyenDotPay.swift in Sources */,
				75E948240593E676994061BE3E2B8F0D /* after.swift in Sources */,
				0FB1ED4B139D77F0236380A56056BC8E /* AlertController.swift in Sources */,
				ED48C62AE073FB496235144129D917A2 /* AnyCodable.swift in Sources */,
				DE2125687A626D80F28BA2799375736E /* AnyDecodable.swift in Sources */,
				C630B579C4B58A60D2F9AFC233E6E90B /* AnyEncodable.swift in Sources */,
				69A5422AB9FEC0A33F8BF7C7794C936D /* Apaya.swift in Sources */,
				67903BC06C83AD14128559CCB3D27C87 /* ApayaTokenizationViewModel.swift in Sources */,
				0C8173DA07AE5BCF476ED41425CDB32D /* ApplePay.swift in Sources */,
				0B53CB58C53802666E8A690A0FECA944 /* ApplePayTokenizationViewModel.swift in Sources */,
				FF7EB5039F684BA3A21923E9BCFAC96C /* AppState.swift in Sources */,
				29FACC65E6D83A90016EF2D9A21F2FB4 /* Bank.swift in Sources */,
				9A6038C4B938A1777AC4472D84D86F80 /* BankSelectorTokenizationViewModel.swift in Sources */,
				101CF9CD5C05B18499992E7C7E4C70B1 /* BankSelectorViewController.swift in Sources */,
				F3D34CC499F5C755E739FD71EF73929E /* BankTableViewCell.swift in Sources */,
				C456FAD1256D422EDC06A013B277289A /* Box.swift in Sources */,
				7EE49371A776211E978D3D7D74A97094 /* BundleExtension.swift in Sources */,
				7D950C6EF55D7AD9D7EC4FDE9FDE9ADA /* CancelContext.swift in Sources */,
				8B9C819D80EB76D158763ECF103314BF /* Cancellable.swift in Sources */,
				170E0A652D78EAE273BBB8458BCE256E /* CancellableCatchable.swift in Sources */,
				4E1F09B945A374EC1F962004AC8E1F81 /* CancellablePromise.swift in Sources */,
				872846EDE0B7D5BD9FAADD45590CF41B /* CancellableThenable.swift in Sources */,
				9EDD48B8B2B8680910476E10D3391E63 /* CardButton.swift in Sources */,
				B11D5FD562411555EDA4D2B7D3D74B28 /* CardComponentsManager.swift in Sources */,
				977DAC21022F0FC9D0A3A74BE882E468 /* CardNetwork.swift in Sources */,
				AE640F8BDE8B09CFBEE9E002AB5F18C9 /* CardScannerViewController.swift in Sources */,
				0C6E5A89AFA99D346A98673B13A02FE5 /* CardScannerViewController+SimpleScanDelegate.swift in Sources */,
				39DBA2EA873D83C32C486AEF959FA298 /* Catchable.swift in Sources */,
				5457BAA34DB0A145FB128CEC91D45593 /* CatchWrappers.swift in Sources */,
				9790C63045117D71538C37A56D3544B4 /* CheckoutModule.swift in Sources */,
				2B2D93DCFF6B983A5FCF43F4635AE6FB /* ClientSession.swift in Sources */,
				41C2753A3DDEAB359121D01E89B55B5B /* ClientToken.swift in Sources */,
				3D9FE3B00F4E1592B73094187C5E3A10 /* ClientTokenService.swift in Sources */,
				93A50820E7BFD876633BA1763B939546 /* Colors.swift in Sources */,
				86D53E9D74D6BD048B0B2F4C79421DFC /* ConcurrencyLimitedDispatcher.swift in Sources */,
				F6C588A66D8CFDB8F7E9705536A855D4 /* Configuration.swift in Sources */,
				3FBA909659A5A25EEEB1E8A69392755B /* Consolable.swift in Sources */,
				6F708599F616DCFE89712C6EFE0431AE /* Content.swift in Sources */,
				DC95F843CC35C8149CE17DA65D601233 /* CoreDataDispatcher.swift in Sources */,
				D75236D132C9E390314082773C90C030 /* CountryCode.swift in Sources */,
				9B838AA3902EC3CD4B1DA44F35142EDE /* Currency.swift in Sources */,
				018640105D7E6E158F026CE904E776FF /* Customer.swift in Sources */,
				5719422C2C6C72973F68878B3AB4BCE7 /* CustomStringConvertible.swift in Sources */,
				1840191AB0D03B444DDF5E9ED473A9FE /* DateExtension.swift in Sources */,
				BF5AB1D24972502B0C5FC72E1AD9B5A8 /* DependencyInjection.swift in Sources */,
				69A31DE5C33081B2F151D40974F987D9 /* Dimensions.swift in Sources */,
				5D47F16A3FE8A57C5D494A68E648E8BE /* DirectDebitMandate.swift in Sources */,
				CCDBF0B6C7C441ECA86DDAF1CD6509C9 /* DirectDebitService.swift in Sources */,
				A78A18F00B197B7E6DAC9AF8F4FF92D5 /* Dispatcher.swift in Sources */,
				C9039E5D4FD2A5117BCC6AEBEA281703 /* Endpoint.swift in Sources */,
				73E34914A334B52EB7F4DEDAC3DF4A14 /* EnsureWrappers.swift in Sources */,
				C33C9B47039BE873BBE5A2F5490DFFB1 /* Error.swift in Sources */,
				33F1084760B57EA0EABC50394D46C5A5 /* ErrorHandler.swift in Sources */,
				7D7C69243A1BE8FCEE1DFDA8095C2C87 /* ErrorViewController.swift in Sources */,
				544E628EE464CAACC7F91FA387256C6B /* ExternalPaymentMethodTokenizationViewModel.swift in Sources */,
				803564B8F496A3EEFC62B3DF89DDCCCA /* ExternalViewModel.swift in Sources */,
				0EDD3D3FA53889451EB369597EF3F57D /* FinallyWrappers.swift in Sources */,
				29675B5872992CAB2BC1F34AC99E1744 /* firstly.swift in Sources */,
				4C056E03276F3A0411500CCC5B8BED50 /* FormTextFieldType.swift in Sources */,
				3553FDD0619E6A7BBF3DE0ECD09B1E7E /* FormTokenizationViewModel.swift in Sources */,
				62F02988C958288B977E6D6AEC7FF6CA /* FormType.swift in Sources */,
				8B51E242E82CAB85C9F407C1661AF6DD /* Guarantee.swift in Sources */,
				24664F9B9DDBFCBD9422DFA016C132DA /* GuaranteeWrappers.swift in Sources */,
				07CAD2873B8AD3925A8753FA40503B62 /* hang.swift in Sources */,
				85164906463D12288B7C1C42594C352F /* ImageName.swift in Sources */,
				8A777CFE8FE1ABBCD808F68D1CE636B4 /* IntExtension.swift in Sources */,
				DC2611EB9FEAD856633E1C169D26948A /* JSONParser.swift in Sources */,
				B08D11EA6894B93D77CEDDE650BC32CB /* Klarna.swift in Sources */,
				52425FDCA8B0431BA717DE19E5DB7E24 /* KlarnaTokenizationViewModel.swift in Sources */,
				1621FEFFEFD2DF658E571DC1536A715A /* LogEvent.swift in Sources */,
				259B2CD52F01838F83B1AAC59B2218D5 /* Logger.swift in Sources */,
				D4498A8D189E009458FE12C06ABC7B73 /* Mask.swift in Sources */,
				ACC872149104EE96515EAD89095DD754 /* NetworkService.swift in Sources */,
				816138B8CE3FB6AA5A32B1443A577710 /* Optional+Extensions.swift in Sources */,
				D78FEA123CBB05F66F6EF506617C284B /* OrderItem.swift in Sources */,
				61298C923E203930932AA51A3A6433C2 /* Parser.swift in Sources */,
				556DDF61264623E4CB782D34DF8A6C22 /* PaymentMethodComponent.swift in Sources */,
				514A9EAEE695F962B75445734B7C3E7B /* PaymentMethodConfigService.swift in Sources */,
				466614661E417C1DA23251700310528C /* PaymentMethodConfiguration.swift in Sources */,
				B37336B67BBD0EF5D59ADBC3119B49EB /* PaymentMethodConfigurationOptions.swift in Sources */,
				369A7F6819D30F72FEA7E868AC45DCB2 /* PaymentMethodConfigurationType.swift in Sources */,
				317CC10F78EB7D6AF4CB9112E3CFB8BA /* PaymentMethodsGroupView.swift in Sources */,
				FC28E36B0DF421BC3C8B26282A5B5071 /* PaymentMethodToken.swift in Sources */,
				E8673D075E323ACEB95B1311414A8501 /* PaymentMethodTokenizationRequest.swift in Sources */,
				08978CD379BA814A4F1D6FC5F6468882 /* PaymentMethodTokenizationViewModel.swift in Sources */,
				D24F168FDD572B55A131046789AF5F20 /* PaymentResponse.swift in Sources */,
				C44C2DDCD238F86E1088E414B24FA6FD /* PayPal.swift in Sources */,
				2A784FB1A52D8ADEC42CAE89340BFCF8 /* PayPalService.swift in Sources */,
				766F84D29A4010B5B9465B37207E255B /* PayPalTokenizationViewModel.swift in Sources */,
				3DE44CE179262931C0542D34ED05DB79 /* PostalCode.swift in Sources */,
				7D9E3EF973488BCEC06E4660FAC55859 /* PresentationController.swift in Sources */,
				6DCCBAE98591CB66CA31ED348F91B4FB /* Primer.swift in Sources */,
				B3B6001B647C93EABA80EBD2B399B076 /* PrimerAPI.swift in Sources */,
				F7735442806FBD2BB543B62D502D9DE3 /* PrimerAPIClient.swift in Sources */,
				E3BFC583CFF01B64EAA459E3DB382A07 /* PrimerAPIClient+3DS.swift in Sources */,
				7EFF8DB1773B07973544F94DBE5241F7 /* PrimerAPIClient+Promises.swift in Sources */,
				E045DBB183AC18D8BE700EE31934F987 /* PrimerButton.swift in Sources */,
				89495F35A1A5AEFEAC22EB41F87894F6 /* PrimerCardFormViewController.swift in Sources */,
				1E97C6CF4EC7B303F13E38E78F632497 /* PrimerCardholderNameFieldView.swift in Sources */,
				F53BBF121C2D82F546AEED9F9C488CE2 /* PrimerCardNumberFieldView.swift in Sources */,
				88BC0B88362696EE95A2EAFB04E22DE1 /* PrimerConfiguration.swift in Sources */,
				62C8AE95B5C17B1E94527703C6D7D810 /* PrimerContainerViewController.swift in Sources */,
				3F8E8FC3D0B7A889A8F65C86A6FB14A3 /* PrimerContent.swift in Sources */,
				A25F55DABD11AEB15573874A229D8AA1 /* PrimerCustomStyleTextField.swift in Sources */,
				6B64BE6284B24A7D04D7B28B2FC79A63 /* PrimerCVVFieldView.swift in Sources */,
				CC9316325587F67E49CDCDB3C2CAD703 /* PrimerDelegate.swift in Sources */,
				D6551D0FE63F2A6BB7A2463C913381B1 /* PrimerError.swift in Sources */,
				42624795A33FDE11F9CE45F7E02B3DB6 /* PrimerExpiryDateFieldView.swift in Sources */,
				783E2309B513BD45FC39C747788F4324 /* PrimerFlowEnums.swift in Sources */,
				926DD24EEF8362253B52F4999B5C9052 /* PrimerFormViewController.swift in Sources */,
				2923036F18FDE6636E56CDAE073A7476 /* PrimerImage.swift in Sources */,
				52EA4367A478B05F7A9047148B3F2927 /* PrimerLoadingViewController.swift in Sources */,
				7AE9C7B13B21DCC7F4E3BEB73D242AB7 /* PrimerNavigationBar.swift in Sources */,
				65C6ABC91DD2B33EC53426773C920212 /* PrimerNavigationController.swift in Sources */,
				1974D2151B5FACC13CFC93F42FBAA410 /* PrimerNibView.swift in Sources */,
				4669F706A3DEB257B8B8159A134B3BCC /* PrimerPostalCodeFieldView.swift in Sources */,
				0306E621795ABF19D0305132C4C6CF87 /* PrimerRootViewController.swift in Sources */,
				FF70E9329D864422904E05290E718C27 /* PrimerScrollView.swift in Sources */,
				26FE64FEFE87A7C29FBCE3E60BD1B124 /* PrimerSDK-dummy.m in Sources */,
				49D125642794F04DA58A2C9839DE22F4 /* PrimerSearchTextField.swift in Sources */,
				3E53D1FD329C7DCB7B0DA15F978BD996 /* PrimerSettings.swift in Sources */,
				4462A8BD56034A477DEFBA131628B0D1 /* PrimerTableViewCell.swift in Sources */,
				52A6769D5FD10DE52071C0E10521E641 /* PrimerTextField.swift in Sources */,
				AD2A2D8C0EB4D611D5FC633BE0661580 /* PrimerTextFieldView.swift in Sources */,
				80FFBA267DBF62C634561F71C44762C4 /* PrimerTheme.swift in Sources */,
				DD0A6CDCCC4BC484F55123B7BF1A3567 /* PrimerTheme+Borders.swift in Sources */,
				B1BD95665FAC1C1A0EC913E98F4387B8 /* PrimerTheme+Buttons.swift in Sources */,
				79BE8A06614A5A798D39919D43109D9B /* PrimerTheme+Colors.swift in Sources */,
				D900AF8AA3EA79E0F91507F3356F3EA9 /* PrimerTheme+Inputs.swift in Sources */,
				4C9DD26AB958E680EDDFA4EB4DB34DB0 /* PrimerTheme+TextStyles.swift in Sources */,
				DCAEE5EDF46FD258307A1DFA334252B2 /* PrimerTheme+Views.swift in Sources */,
				0A741C4083784BAD88FB51E7BA7AD14E /* PrimerThemeData.swift in Sources */,
				48789DF99015937BEC97F536C6F3A8C6 /* PrimerThemeData+Deprecated.swift in Sources */,
				C14E8C2260A356F7281E09E08A045137 /* PrimerUniversalCheckoutViewController.swift in Sources */,
				9AC660FE7B85598AF2B8B3DD5C756821 /* PrimerVaultManagerViewController.swift in Sources */,
				D651885832ABEC5EE13A25D86F887EA2 /* PrimerViewController.swift in Sources */,
				8526B7254582F70CB606366A55A0F720 /* PrimerViewExtensions.swift in Sources */,
				561FB40D049BE9A48772EDC02FEF5D2F /* PrimerWebViewController.swift in Sources */,
				667CF7BED9CEFA4801B323FAA2579E00 /* Promise.swift in Sources */,
				CCCF67C9B1CD64C70E4E6689F4300809 /* Queue.swift in Sources */,
				7AE86ACE97FBEBF41F6D4BABF84EBFA7 /* race.swift in Sources */,
				DBAD1C1FAF0EC4B110C0A530F783C510 /* RateLimitedDispatcher.swift in Sources */,
				28B81B37FEA4AB1BB1D402F632FEE5BD /* RateLimitedDispatcherBase.swift in Sources */,
				2D717F92A9B5B407F8B16BC7E03685B2 /* RecoverWrappers.swift in Sources */,
				2BF4EF3538EDE38DFEF76E258EBA7133 /* ReloadDelegate.swift in Sources */,
				0E0BF290C6E06E5B9C1DAC5F093B5306 /* Resolver.swift in Sources */,
				A2AB9F4C03E048459BF572188F642AA8 /* ResumeHandlerProtocol.swift in Sources */,
				8AD12C74E7448B0E46BD6E115F43F0C6 /* SequenceWrappers.swift in Sources */,
				B5FDC349CFCBA7D8EC0FAF55E4327D55 /* StrictRateLimitedDispatcher.swift in Sources */,
				E5881228E3C2B8F870E9EDDB8752D17B /* StringExtension.swift in Sources */,
				5D09F92415C28D3DAF9C43EA13032605 /* SuccessMessage.swift in Sources */,
				D9698BA1D9E7C156FA1E857650F00A9B /* SuccessViewController.swift in Sources */,
				46ACA61CA0E51FDE8D50EF91C95DDE0E /* Thenable.swift in Sources */,
				6A56F818CD1A5DCB95A554F1829D2CAA /* ThenableWrappers.swift in Sources */,
				14C7C31DE82D7A6695EB51C30CF501ED /* Throwable.swift in Sources */,
				D05994D372C6A484A10ADEF80A866E20 /* TokenizationService.swift in Sources */,
				E0C553A4FD98F6842970721075CF86A0 /* UIColorExtension.swift in Sources */,
				C775AF4490FE955342C1D028CFFDCCB1 /* UIDeviceExtension.swift in Sources */,
				D4136BB0C2147146CDA6B00A91C7BDBE /* URLExtension.swift in Sources */,
				156A8DFA37576C1D1A0E3DA949A9418A /* URLSessionStack.swift in Sources */,
				62951128D29399125518087FE9A4117C /* UserDefaultsExtension.swift in Sources */,
				BC961F0DFCE3A4B4A22DF2E61E64D875 /* UXMode.swift in Sources */,
				7B4DEF74786205170F1FDAC717245FC2 /* Validation.swift in Sources */,
				F2A5E0E731862660A4FB90A470A08A27 /* VaultCheckoutViewModel.swift in Sources */,
				3A50134BC1301E948A4F36C08758B27A /* VaultPaymentMethodView.swift in Sources */,
				F0C5A84CA02109779222742428EDBF76 /* VaultPaymentMethodViewController.swift in Sources */,
				0AABA85079C9D04E6CE5E7F147924745 /* VaultPaymentMethodViewModel.swift in Sources */,
				44FEC1FECFE3F134DC9F92C50CE82307 /* VaultService.swift in Sources */,
				AF4C5C889632B4B66D9923DF032FCA2E /* WebViewUtil.swift in Sources */,
				0E033A7628C8B2F1DEA029BD1FFE8997 /* when.swift in Sources */,
				1C14BDF6D74AABBC3BE225EA0D7B260C /* WrapperProtocols.swift in Sources */,
			);
			runOnlyForDeploymentPostprocessing = 0;
		};
/* End PBXSourcesBuildPhase section */

/* Begin PBXTargetDependency section */
<<<<<<< HEAD
		11973BB9EF5CD32D5578BFCEC453DD31 /* PBXTargetDependency */ = {
			isa = PBXTargetDependency;
			name = "Pods-PrimerSDK_Example";
			target = 6C144A762E9B598392AFFEC8F873746A /* Pods-PrimerSDK_Example */;
			targetProxy = AE750B1FAA8A5BD6957BB8C2F39384B4 /* PBXContainerItemProxy */;
		};
		2582CA07A7CAB3B013238D90CFAF7DD7 /* PBXTargetDependency */ = {
			isa = PBXTargetDependency;
			name = PrimerSDK;
			target = F3BE9108C53B53949406218CEA55E0B2 /* PrimerSDK */;
			targetProxy = 62016D177659DDFAD35836CC8648A730 /* PBXContainerItemProxy */;
		};
		CEB4FAF0AFE838B140C601472CBBD8CD /* PBXTargetDependency */ = {
			isa = PBXTargetDependency;
			name = "PrimerSDK-PrimerResources";
			target = 6E6525C7043FBA7BB34A249010AF5593 /* PrimerSDK-PrimerResources */;
			targetProxy = 91326A12016265FC13DA0A1723287763 /* PBXContainerItemProxy */;
=======
		38D7EEC324A0C2DBCA68A84C4590A645 /* PBXTargetDependency */ = {
			isa = PBXTargetDependency;
			name = "Pods-PrimerSDK_Example";
			target = 6C144A762E9B598392AFFEC8F873746A /* Pods-PrimerSDK_Example */;
			targetProxy = 6B0382FC8EC91AD34A7125340398DCAE /* PBXContainerItemProxy */;
		};
		46047B84AB4FE2329911E8F7505F9AF6 /* PBXTargetDependency */ = {
			isa = PBXTargetDependency;
			name = "PrimerSDK-PrimerResources";
			target = 6E6525C7043FBA7BB34A249010AF5593 /* PrimerSDK-PrimerResources */;
			targetProxy = 834BB23AE1ED19A5151757B172C51C13 /* PBXContainerItemProxy */;
		};
		7179EDA3E33F7D6B954F279A5E050BC5 /* PBXTargetDependency */ = {
			isa = PBXTargetDependency;
			name = PrimerSDK;
			target = F3BE9108C53B53949406218CEA55E0B2 /* PrimerSDK */;
			targetProxy = 2EAE249996BE80D29465833CE964A973 /* PBXContainerItemProxy */;
>>>>>>> 89a531a4
		};
/* End PBXTargetDependency section */

/* Begin XCBuildConfiguration section */
		03819C216E03F02851FE5D2175E38393 /* Release */ = {
			isa = XCBuildConfiguration;
			baseConfigurationReference = E884507DF2B84FA8A2E8AD8289881542 /* Pods-PrimerSDK_Example.release.xcconfig */;
			buildSettings = {
				ALWAYS_EMBED_SWIFT_STANDARD_LIBRARIES = NO;
				CLANG_ENABLE_OBJC_WEAK = NO;
				"CODE_SIGN_IDENTITY[sdk=appletvos*]" = "";
				"CODE_SIGN_IDENTITY[sdk=iphoneos*]" = "";
				"CODE_SIGN_IDENTITY[sdk=watchos*]" = "";
				CURRENT_PROJECT_VERSION = 1;
				DEFINES_MODULE = YES;
				DYLIB_COMPATIBILITY_VERSION = 1;
				DYLIB_CURRENT_VERSION = 1;
				DYLIB_INSTALL_NAME_BASE = "@rpath";
				INFOPLIST_FILE = "Target Support Files/Pods-PrimerSDK_Example/Pods-PrimerSDK_Example-Info.plist";
				INSTALL_PATH = "$(LOCAL_LIBRARY_DIR)/Frameworks";
				IPHONEOS_DEPLOYMENT_TARGET = 10.0;
				LD_RUNPATH_SEARCH_PATHS = "$(inherited) @executable_path/Frameworks @loader_path/Frameworks";
				MACH_O_TYPE = staticlib;
				MODULEMAP_FILE = "Target Support Files/Pods-PrimerSDK_Example/Pods-PrimerSDK_Example.modulemap";
				OTHER_LDFLAGS = "";
				OTHER_LIBTOOLFLAGS = "";
				PODS_ROOT = "$(SRCROOT)";
				PRODUCT_BUNDLE_IDENTIFIER = "org.cocoapods.${PRODUCT_NAME:rfc1034identifier}";
				PRODUCT_NAME = "$(TARGET_NAME:c99extidentifier)";
				SDKROOT = iphoneos;
				SKIP_INSTALL = YES;
				TARGETED_DEVICE_FAMILY = "1,2";
				VALIDATE_PRODUCT = YES;
				VERSIONING_SYSTEM = "apple-generic";
				VERSION_INFO_PREFIX = "";
			};
			name = Release;
		};
		05B9E071CFCA1E8A62F14905A80EE6EF /* Debug */ = {
			isa = XCBuildConfiguration;
			baseConfigurationReference = DF6E4F8E7C26A7BBEC17AAD4042A317D /* Pods-PrimerSDK_Tests.debug.xcconfig */;
			buildSettings = {
				ALWAYS_EMBED_SWIFT_STANDARD_LIBRARIES = NO;
				CLANG_ENABLE_OBJC_WEAK = NO;
				"CODE_SIGN_IDENTITY[sdk=appletvos*]" = "";
				"CODE_SIGN_IDENTITY[sdk=iphoneos*]" = "";
				"CODE_SIGN_IDENTITY[sdk=watchos*]" = "";
				CURRENT_PROJECT_VERSION = 1;
				DEFINES_MODULE = YES;
				DYLIB_COMPATIBILITY_VERSION = 1;
				DYLIB_CURRENT_VERSION = 1;
				DYLIB_INSTALL_NAME_BASE = "@rpath";
				INFOPLIST_FILE = "Target Support Files/Pods-PrimerSDK_Tests/Pods-PrimerSDK_Tests-Info.plist";
				INSTALL_PATH = "$(LOCAL_LIBRARY_DIR)/Frameworks";
				IPHONEOS_DEPLOYMENT_TARGET = 10.0;
				LD_RUNPATH_SEARCH_PATHS = "$(inherited) @executable_path/Frameworks @loader_path/Frameworks";
				MACH_O_TYPE = staticlib;
				MODULEMAP_FILE = "Target Support Files/Pods-PrimerSDK_Tests/Pods-PrimerSDK_Tests.modulemap";
				OTHER_LDFLAGS = "";
				OTHER_LIBTOOLFLAGS = "";
				PODS_ROOT = "$(SRCROOT)";
				PRODUCT_BUNDLE_IDENTIFIER = "org.cocoapods.${PRODUCT_NAME:rfc1034identifier}";
				PRODUCT_NAME = "$(TARGET_NAME:c99extidentifier)";
				SDKROOT = iphoneos;
				SKIP_INSTALL = YES;
				TARGETED_DEVICE_FAMILY = "1,2";
				VERSIONING_SYSTEM = "apple-generic";
				VERSION_INFO_PREFIX = "";
			};
			name = Debug;
		};
<<<<<<< HEAD
		2CD2A1A4A84C3581B3A7E05EA89AE724 /* Debug */ = {
=======
		6934C9A0D9C72A8824CCD9D427E2B8CD /* Debug */ = {
>>>>>>> 89a531a4
			isa = XCBuildConfiguration;
			baseConfigurationReference = 5EFE04D5EBC78FAD3569FFDB79C1ED07 /* PrimerSDK.debug.xcconfig */;
			buildSettings = {
				CLANG_ENABLE_OBJC_WEAK = NO;
				"CODE_SIGN_IDENTITY[sdk=appletvos*]" = "";
				"CODE_SIGN_IDENTITY[sdk=iphoneos*]" = "";
				"CODE_SIGN_IDENTITY[sdk=watchos*]" = "";
				CURRENT_PROJECT_VERSION = 1;
				DEFINES_MODULE = YES;
				DYLIB_COMPATIBILITY_VERSION = 1;
				DYLIB_CURRENT_VERSION = 1;
				DYLIB_INSTALL_NAME_BASE = "@rpath";
				GCC_PREFIX_HEADER = "Target Support Files/PrimerSDK/PrimerSDK-prefix.pch";
				INFOPLIST_FILE = "Target Support Files/PrimerSDK/PrimerSDK-Info.plist";
				INSTALL_PATH = "$(LOCAL_LIBRARY_DIR)/Frameworks";
				IPHONEOS_DEPLOYMENT_TARGET = 10.0;
				LD_RUNPATH_SEARCH_PATHS = "$(inherited) @executable_path/Frameworks @loader_path/Frameworks";
				MODULEMAP_FILE = "Target Support Files/PrimerSDK/PrimerSDK.modulemap";
				PRODUCT_MODULE_NAME = PrimerSDK;
				PRODUCT_NAME = PrimerSDK;
				SDKROOT = iphoneos;
				SKIP_INSTALL = YES;
				SWIFT_ACTIVE_COMPILATION_CONDITIONS = "$(inherited) ";
				SWIFT_VERSION = 4.2;
				TARGETED_DEVICE_FAMILY = "1,2";
				VERSIONING_SYSTEM = "apple-generic";
				VERSION_INFO_PREFIX = "";
			};
			name = Debug;
		};
		410BE91FBCA19AC6C97616628CF59947 /* Release */ = {
			isa = XCBuildConfiguration;
			baseConfigurationReference = 7489E7B4129D66B025FCECB7CA4BCB0E /* PrimerSDK.release.xcconfig */;
			buildSettings = {
				CLANG_ENABLE_OBJC_WEAK = NO;
				"CODE_SIGN_IDENTITY[sdk=appletvos*]" = "";
				"CODE_SIGN_IDENTITY[sdk=iphoneos*]" = "";
				"CODE_SIGN_IDENTITY[sdk=watchos*]" = "";
				CURRENT_PROJECT_VERSION = 1;
				DEFINES_MODULE = YES;
				DYLIB_COMPATIBILITY_VERSION = 1;
				DYLIB_CURRENT_VERSION = 1;
				DYLIB_INSTALL_NAME_BASE = "@rpath";
				GCC_PREFIX_HEADER = "Target Support Files/PrimerSDK/PrimerSDK-prefix.pch";
				INFOPLIST_FILE = "Target Support Files/PrimerSDK/PrimerSDK-Info.plist";
				INSTALL_PATH = "$(LOCAL_LIBRARY_DIR)/Frameworks";
				IPHONEOS_DEPLOYMENT_TARGET = 10.0;
				LD_RUNPATH_SEARCH_PATHS = "$(inherited) @executable_path/Frameworks @loader_path/Frameworks";
				MODULEMAP_FILE = "Target Support Files/PrimerSDK/PrimerSDK.modulemap";
				PRODUCT_MODULE_NAME = PrimerSDK;
				PRODUCT_NAME = PrimerSDK;
				SDKROOT = iphoneos;
				SKIP_INSTALL = YES;
				SWIFT_ACTIVE_COMPILATION_CONDITIONS = "$(inherited) ";
				SWIFT_VERSION = 4.2;
				TARGETED_DEVICE_FAMILY = "1,2";
				VALIDATE_PRODUCT = YES;
				VERSIONING_SYSTEM = "apple-generic";
				VERSION_INFO_PREFIX = "";
			};
			name = Release;
		};
		7EE7A78859F657F6BEFC651185B43192 /* Release */ = {
			isa = XCBuildConfiguration;
			buildSettings = {
				ALWAYS_SEARCH_USER_PATHS = NO;
				CLANG_ANALYZER_LOCALIZABILITY_NONLOCALIZED = YES;
				CLANG_ANALYZER_NONNULL = YES;
				CLANG_ANALYZER_NUMBER_OBJECT_CONVERSION = YES_AGGRESSIVE;
				CLANG_CXX_LANGUAGE_STANDARD = "gnu++14";
				CLANG_CXX_LIBRARY = "libc++";
				CLANG_ENABLE_MODULES = YES;
				CLANG_ENABLE_OBJC_ARC = YES;
				CLANG_ENABLE_OBJC_WEAK = YES;
				CLANG_WARN_BLOCK_CAPTURE_AUTORELEASING = YES;
				CLANG_WARN_BOOL_CONVERSION = YES;
				CLANG_WARN_COMMA = YES;
				CLANG_WARN_CONSTANT_CONVERSION = YES;
				CLANG_WARN_DEPRECATED_OBJC_IMPLEMENTATIONS = YES;
				CLANG_WARN_DIRECT_OBJC_ISA_USAGE = YES_ERROR;
				CLANG_WARN_DOCUMENTATION_COMMENTS = YES;
				CLANG_WARN_EMPTY_BODY = YES;
				CLANG_WARN_ENUM_CONVERSION = YES;
				CLANG_WARN_INFINITE_RECURSION = YES;
				CLANG_WARN_INT_CONVERSION = YES;
				CLANG_WARN_NON_LITERAL_NULL_CONVERSION = YES;
				CLANG_WARN_OBJC_IMPLICIT_RETAIN_SELF = YES;
				CLANG_WARN_OBJC_LITERAL_CONVERSION = YES;
				CLANG_WARN_OBJC_ROOT_CLASS = YES_ERROR;
				CLANG_WARN_QUOTED_INCLUDE_IN_FRAMEWORK_HEADER = YES;
				CLANG_WARN_RANGE_LOOP_ANALYSIS = YES;
				CLANG_WARN_STRICT_PROTOTYPES = YES;
				CLANG_WARN_SUSPICIOUS_MOVE = YES;
				CLANG_WARN_UNGUARDED_AVAILABILITY = YES_AGGRESSIVE;
				CLANG_WARN_UNREACHABLE_CODE = YES;
				CLANG_WARN__DUPLICATE_METHOD_MATCH = YES;
				COPY_PHASE_STRIP = NO;
				DEBUG_INFORMATION_FORMAT = "dwarf-with-dsym";
				ENABLE_NS_ASSERTIONS = NO;
				ENABLE_STRICT_OBJC_MSGSEND = YES;
				GCC_C_LANGUAGE_STANDARD = gnu11;
				GCC_NO_COMMON_BLOCKS = YES;
				GCC_PREPROCESSOR_DEFINITIONS = (
					"POD_CONFIGURATION_RELEASE=1",
					"$(inherited)",
				);
				GCC_WARN_64_TO_32_BIT_CONVERSION = YES;
				GCC_WARN_ABOUT_RETURN_TYPE = YES_ERROR;
				GCC_WARN_UNDECLARED_SELECTOR = YES;
				GCC_WARN_UNINITIALIZED_AUTOS = YES_AGGRESSIVE;
				GCC_WARN_UNUSED_FUNCTION = YES;
				GCC_WARN_UNUSED_VARIABLE = YES;
				IPHONEOS_DEPLOYMENT_TARGET = 10.0;
				MTL_ENABLE_DEBUG_INFO = NO;
				MTL_FAST_MATH = YES;
				PRODUCT_NAME = "$(TARGET_NAME)";
				STRIP_INSTALLED_PRODUCT = NO;
				SWIFT_COMPILATION_MODE = wholemodule;
				SWIFT_OPTIMIZATION_LEVEL = "-O";
				SWIFT_VERSION = 5.0;
				SYMROOT = "${SRCROOT}/../build";
			};
			name = Release;
		};
		80F45997CD1F5DAB4F3B62FA0301BC70 /* Release */ = {
			isa = XCBuildConfiguration;
			baseConfigurationReference = F7B48CC82297D62E27EA98AE7A13D3DA /* Pods-PrimerSDK_Tests.release.xcconfig */;
			buildSettings = {
				ALWAYS_EMBED_SWIFT_STANDARD_LIBRARIES = NO;
				CLANG_ENABLE_OBJC_WEAK = NO;
				"CODE_SIGN_IDENTITY[sdk=appletvos*]" = "";
				"CODE_SIGN_IDENTITY[sdk=iphoneos*]" = "";
				"CODE_SIGN_IDENTITY[sdk=watchos*]" = "";
				CURRENT_PROJECT_VERSION = 1;
				DEFINES_MODULE = YES;
				DYLIB_COMPATIBILITY_VERSION = 1;
				DYLIB_CURRENT_VERSION = 1;
				DYLIB_INSTALL_NAME_BASE = "@rpath";
				INFOPLIST_FILE = "Target Support Files/Pods-PrimerSDK_Tests/Pods-PrimerSDK_Tests-Info.plist";
				INSTALL_PATH = "$(LOCAL_LIBRARY_DIR)/Frameworks";
				IPHONEOS_DEPLOYMENT_TARGET = 10.0;
				LD_RUNPATH_SEARCH_PATHS = "$(inherited) @executable_path/Frameworks @loader_path/Frameworks";
				MACH_O_TYPE = staticlib;
				MODULEMAP_FILE = "Target Support Files/Pods-PrimerSDK_Tests/Pods-PrimerSDK_Tests.modulemap";
				OTHER_LDFLAGS = "";
				OTHER_LIBTOOLFLAGS = "";
				PODS_ROOT = "$(SRCROOT)";
				PRODUCT_BUNDLE_IDENTIFIER = "org.cocoapods.${PRODUCT_NAME:rfc1034identifier}";
				PRODUCT_NAME = "$(TARGET_NAME:c99extidentifier)";
				SDKROOT = iphoneos;
				SKIP_INSTALL = YES;
				TARGETED_DEVICE_FAMILY = "1,2";
				VALIDATE_PRODUCT = YES;
				VERSIONING_SYSTEM = "apple-generic";
				VERSION_INFO_PREFIX = "";
			};
			name = Release;
		};
<<<<<<< HEAD
		92467B719FB74B05BE24D55C7EC6EA7F /* Debug */ = {
			isa = XCBuildConfiguration;
			baseConfigurationReference = 5EFE04D5EBC78FAD3569FFDB79C1ED07 /* PrimerSDK.debug.xcconfig */;
=======
		9B910FCD2DAEC6753C67732BA1DC10F0 /* Release */ = {
			isa = XCBuildConfiguration;
			baseConfigurationReference = 7489E7B4129D66B025FCECB7CA4BCB0E /* PrimerSDK.release.xcconfig */;
>>>>>>> 89a531a4
			buildSettings = {
				CLANG_ENABLE_OBJC_WEAK = NO;
				"CODE_SIGN_IDENTITY[sdk=appletvos*]" = "";
				"CODE_SIGN_IDENTITY[sdk=iphoneos*]" = "";
				"CODE_SIGN_IDENTITY[sdk=watchos*]" = "";
				CURRENT_PROJECT_VERSION = 1;
				DEFINES_MODULE = YES;
				DYLIB_COMPATIBILITY_VERSION = 1;
				DYLIB_CURRENT_VERSION = 1;
				DYLIB_INSTALL_NAME_BASE = "@rpath";
				GCC_PREFIX_HEADER = "Target Support Files/PrimerSDK/PrimerSDK-prefix.pch";
				INFOPLIST_FILE = "Target Support Files/PrimerSDK/PrimerSDK-Info.plist";
				INSTALL_PATH = "$(LOCAL_LIBRARY_DIR)/Frameworks";
				IPHONEOS_DEPLOYMENT_TARGET = 10.0;
				LD_RUNPATH_SEARCH_PATHS = "$(inherited) @executable_path/Frameworks @loader_path/Frameworks";
				MODULEMAP_FILE = "Target Support Files/PrimerSDK/PrimerSDK.modulemap";
				PRODUCT_MODULE_NAME = PrimerSDK;
				PRODUCT_NAME = PrimerSDK;
				SDKROOT = iphoneos;
				SKIP_INSTALL = YES;
				SWIFT_ACTIVE_COMPILATION_CONDITIONS = "$(inherited) ";
				SWIFT_VERSION = 4.2;
				TARGETED_DEVICE_FAMILY = "1,2";
				VALIDATE_PRODUCT = YES;
				VERSIONING_SYSTEM = "apple-generic";
				VERSION_INFO_PREFIX = "";
			};
			name = Release;
		};
		9FE23CF9E7E182C33813CBC09CD6CA29 /* Debug */ = {
			isa = XCBuildConfiguration;
			baseConfigurationReference = 3C474C1A0DABE2A3F404B63D4D59F30C /* Pods-PrimerSDK_Example.debug.xcconfig */;
			buildSettings = {
				ALWAYS_EMBED_SWIFT_STANDARD_LIBRARIES = NO;
				CLANG_ENABLE_OBJC_WEAK = NO;
				"CODE_SIGN_IDENTITY[sdk=appletvos*]" = "";
				"CODE_SIGN_IDENTITY[sdk=iphoneos*]" = "";
				"CODE_SIGN_IDENTITY[sdk=watchos*]" = "";
				CURRENT_PROJECT_VERSION = 1;
				DEFINES_MODULE = YES;
				DYLIB_COMPATIBILITY_VERSION = 1;
				DYLIB_CURRENT_VERSION = 1;
				DYLIB_INSTALL_NAME_BASE = "@rpath";
				INFOPLIST_FILE = "Target Support Files/Pods-PrimerSDK_Example/Pods-PrimerSDK_Example-Info.plist";
				INSTALL_PATH = "$(LOCAL_LIBRARY_DIR)/Frameworks";
				IPHONEOS_DEPLOYMENT_TARGET = 10.0;
				LD_RUNPATH_SEARCH_PATHS = "$(inherited) @executable_path/Frameworks @loader_path/Frameworks";
				MACH_O_TYPE = staticlib;
				MODULEMAP_FILE = "Target Support Files/Pods-PrimerSDK_Example/Pods-PrimerSDK_Example.modulemap";
				OTHER_LDFLAGS = "";
				OTHER_LIBTOOLFLAGS = "";
				PODS_ROOT = "$(SRCROOT)";
				PRODUCT_BUNDLE_IDENTIFIER = "org.cocoapods.${PRODUCT_NAME:rfc1034identifier}";
				PRODUCT_NAME = "$(TARGET_NAME:c99extidentifier)";
				SDKROOT = iphoneos;
				SKIP_INSTALL = YES;
				TARGETED_DEVICE_FAMILY = "1,2";
				VERSIONING_SYSTEM = "apple-generic";
				VERSION_INFO_PREFIX = "";
			};
			name = Debug;
		};
<<<<<<< HEAD
		B465D9738B2FC4871B8424205A538DF0 /* Release */ = {
=======
		A2A3991594B543AD48176F80BA9469D6 /* Release */ = {
>>>>>>> 89a531a4
			isa = XCBuildConfiguration;
			baseConfigurationReference = 7489E7B4129D66B025FCECB7CA4BCB0E /* PrimerSDK.release.xcconfig */;
			buildSettings = {
				CONFIGURATION_BUILD_DIR = "$(BUILD_DIR)/$(CONFIGURATION)$(EFFECTIVE_PLATFORM_NAME)/PrimerSDK";
				IBSC_MODULE = PrimerSDK;
				INFOPLIST_FILE = "Target Support Files/PrimerSDK/ResourceBundle-PrimerResources-PrimerSDK-Info.plist";
				IPHONEOS_DEPLOYMENT_TARGET = 10.0;
				PRODUCT_NAME = PrimerResources;
				SDKROOT = iphoneos;
				SKIP_INSTALL = YES;
				TARGETED_DEVICE_FAMILY = "1,2";
				WRAPPER_EXTENSION = bundle;
			};
			name = Release;
		};
		C66C37972F98EA13534C85B398AF167C /* Debug */ = {
			isa = XCBuildConfiguration;
			baseConfigurationReference = 5EFE04D5EBC78FAD3569FFDB79C1ED07 /* PrimerSDK.debug.xcconfig */;
			buildSettings = {
				CONFIGURATION_BUILD_DIR = "$(BUILD_DIR)/$(CONFIGURATION)$(EFFECTIVE_PLATFORM_NAME)/PrimerSDK";
				IBSC_MODULE = PrimerSDK;
				INFOPLIST_FILE = "Target Support Files/PrimerSDK/ResourceBundle-PrimerResources-PrimerSDK-Info.plist";
				IPHONEOS_DEPLOYMENT_TARGET = 10.0;
				PRODUCT_NAME = PrimerResources;
				SDKROOT = iphoneos;
				SKIP_INSTALL = YES;
				TARGETED_DEVICE_FAMILY = "1,2";
				WRAPPER_EXTENSION = bundle;
			};
			name = Debug;
		};
		D299434AB35E7FD6F7921C8EF24742FF /* Debug */ = {
			isa = XCBuildConfiguration;
			buildSettings = {
				ALWAYS_SEARCH_USER_PATHS = NO;
				CLANG_ANALYZER_LOCALIZABILITY_NONLOCALIZED = YES;
				CLANG_ANALYZER_NONNULL = YES;
				CLANG_ANALYZER_NUMBER_OBJECT_CONVERSION = YES_AGGRESSIVE;
				CLANG_CXX_LANGUAGE_STANDARD = "gnu++14";
				CLANG_CXX_LIBRARY = "libc++";
				CLANG_ENABLE_MODULES = YES;
				CLANG_ENABLE_OBJC_ARC = YES;
				CLANG_ENABLE_OBJC_WEAK = YES;
				CLANG_WARN_BLOCK_CAPTURE_AUTORELEASING = YES;
				CLANG_WARN_BOOL_CONVERSION = YES;
				CLANG_WARN_COMMA = YES;
				CLANG_WARN_CONSTANT_CONVERSION = YES;
				CLANG_WARN_DEPRECATED_OBJC_IMPLEMENTATIONS = YES;
				CLANG_WARN_DIRECT_OBJC_ISA_USAGE = YES_ERROR;
				CLANG_WARN_DOCUMENTATION_COMMENTS = YES;
				CLANG_WARN_EMPTY_BODY = YES;
				CLANG_WARN_ENUM_CONVERSION = YES;
				CLANG_WARN_INFINITE_RECURSION = YES;
				CLANG_WARN_INT_CONVERSION = YES;
				CLANG_WARN_NON_LITERAL_NULL_CONVERSION = YES;
				CLANG_WARN_OBJC_IMPLICIT_RETAIN_SELF = YES;
				CLANG_WARN_OBJC_LITERAL_CONVERSION = YES;
				CLANG_WARN_OBJC_ROOT_CLASS = YES_ERROR;
				CLANG_WARN_QUOTED_INCLUDE_IN_FRAMEWORK_HEADER = YES;
				CLANG_WARN_RANGE_LOOP_ANALYSIS = YES;
				CLANG_WARN_STRICT_PROTOTYPES = YES;
				CLANG_WARN_SUSPICIOUS_MOVE = YES;
				CLANG_WARN_UNGUARDED_AVAILABILITY = YES_AGGRESSIVE;
				CLANG_WARN_UNREACHABLE_CODE = YES;
				CLANG_WARN__DUPLICATE_METHOD_MATCH = YES;
				COPY_PHASE_STRIP = NO;
				DEBUG_INFORMATION_FORMAT = dwarf;
				ENABLE_STRICT_OBJC_MSGSEND = YES;
				ENABLE_TESTABILITY = YES;
				GCC_C_LANGUAGE_STANDARD = gnu11;
				GCC_DYNAMIC_NO_PIC = NO;
				GCC_NO_COMMON_BLOCKS = YES;
				GCC_OPTIMIZATION_LEVEL = 0;
				GCC_PREPROCESSOR_DEFINITIONS = (
					"POD_CONFIGURATION_DEBUG=1",
					"DEBUG=1",
					"$(inherited)",
				);
				GCC_WARN_64_TO_32_BIT_CONVERSION = YES;
				GCC_WARN_ABOUT_RETURN_TYPE = YES_ERROR;
				GCC_WARN_UNDECLARED_SELECTOR = YES;
				GCC_WARN_UNINITIALIZED_AUTOS = YES_AGGRESSIVE;
				GCC_WARN_UNUSED_FUNCTION = YES;
				GCC_WARN_UNUSED_VARIABLE = YES;
				IPHONEOS_DEPLOYMENT_TARGET = 10.0;
				MTL_ENABLE_DEBUG_INFO = INCLUDE_SOURCE;
				MTL_FAST_MATH = YES;
				ONLY_ACTIVE_ARCH = YES;
				PRODUCT_NAME = "$(TARGET_NAME)";
				STRIP_INSTALLED_PRODUCT = NO;
				SWIFT_ACTIVE_COMPILATION_CONDITIONS = DEBUG;
				SWIFT_OPTIMIZATION_LEVEL = "-Onone";
				SWIFT_VERSION = 5.0;
				SYMROOT = "${SRCROOT}/../build";
			};
			name = Debug;
		};
/* End XCBuildConfiguration section */

/* Begin XCConfigurationList section */
		2E1402C616239D164322CDFAB7847284 /* Build configuration list for PBXNativeTarget "PrimerSDK-PrimerResources" */ = {
			isa = XCConfigurationList;
			buildConfigurations = (
				C66C37972F98EA13534C85B398AF167C /* Debug */,
				A2A3991594B543AD48176F80BA9469D6 /* Release */,
			);
			defaultConfigurationIsVisible = 0;
			defaultConfigurationName = Release;
		};
<<<<<<< HEAD
		DB74BC4B5C5930D4C8F1AC03B808A393 /* Build configuration list for PBXNativeTarget "Pods-PrimerSDK_Tests" */ = {
			isa = XCConfigurationList;
			buildConfigurations = (
				05B9E071CFCA1E8A62F14905A80EE6EF /* Debug */,
				80F45997CD1F5DAB4F3B62FA0301BC70 /* Release */,
=======
		4821239608C13582E20E6DA73FD5F1F9 /* Build configuration list for PBXProject "Pods" */ = {
			isa = XCConfigurationList;
			buildConfigurations = (
				D299434AB35E7FD6F7921C8EF24742FF /* Debug */,
				7EE7A78859F657F6BEFC651185B43192 /* Release */,
>>>>>>> 89a531a4
			);
			defaultConfigurationIsVisible = 0;
			defaultConfigurationName = Release;
		};
<<<<<<< HEAD
		E3165E2AD82268DD95B03DAB01BE9B77 /* Build configuration list for PBXNativeTarget "PrimerSDK" */ = {
			isa = XCConfigurationList;
			buildConfigurations = (
				92467B719FB74B05BE24D55C7EC6EA7F /* Debug */,
				410BE91FBCA19AC6C97616628CF59947 /* Release */,
=======
		A5DBA4EC7EE82477D3BECED5776E3AD0 /* Build configuration list for PBXNativeTarget "PrimerSDK" */ = {
			isa = XCConfigurationList;
			buildConfigurations = (
				6934C9A0D9C72A8824CCD9D427E2B8CD /* Debug */,
				9B910FCD2DAEC6753C67732BA1DC10F0 /* Release */,
>>>>>>> 89a531a4
			);
			defaultConfigurationIsVisible = 0;
			defaultConfigurationName = Release;
		};
		E6050F11CF250E7916AB2DFEFD6C36A4 /* Build configuration list for PBXNativeTarget "PrimerSDK-PrimerResources" */ = {
			isa = XCConfigurationList;
			buildConfigurations = (
				2CD2A1A4A84C3581B3A7E05EA89AE724 /* Debug */,
				B465D9738B2FC4871B8424205A538DF0 /* Release */,
			);
			defaultConfigurationIsVisible = 0;
			defaultConfigurationName = Release;
		};
		F978C8F95E406B727BEB461AF06CD6F7 /* Build configuration list for PBXNativeTarget "Pods-PrimerSDK_Example" */ = {
			isa = XCConfigurationList;
			buildConfigurations = (
				9FE23CF9E7E182C33813CBC09CD6CA29 /* Debug */,
				03819C216E03F02851FE5D2175E38393 /* Release */,
			);
			defaultConfigurationIsVisible = 0;
			defaultConfigurationName = Release;
		};
/* End XCConfigurationList section */
	};
	rootObject = BFDFE7DC352907FC980B868725387E98 /* Project object */;
}<|MERGE_RESOLUTION|>--- conflicted
+++ resolved
@@ -7,877 +7,455 @@
 	objects = {
 
 /* Begin PBXBuildFile section */
-<<<<<<< HEAD
-		0267B42FD4180948AFB4DFBA48FBAA32 /* Box.swift in Sources */ = {isa = PBXBuildFile; fileRef = 20087038F20325C8F0DA8700D56BA8A2 /* Box.swift */; };
-		027BD48D46E69D8F86AE294B25AED356 /* PrimerCVVFieldView.swift in Sources */ = {isa = PBXBuildFile; fileRef = 06337F4A73E86646C1E692BD25E0D837 /* PrimerCVVFieldView.swift */; };
-		03A4940B909563871E6C9C48B00952AE /* Logger.swift in Sources */ = {isa = PBXBuildFile; fileRef = 80DAD416C76E4B8D0828B2402226D7E2 /* Logger.swift */; };
-		04CBE4392AFDE1656DAA5940D80E8A99 /* Catchable.swift in Sources */ = {isa = PBXBuildFile; fileRef = 1D14C6C4934FD0FDC6D13FEF9E060C88 /* Catchable.swift */; };
-		083CD3A0AFDE5628853E214EFE4A57D2 /* firstly.swift in Sources */ = {isa = PBXBuildFile; fileRef = CCA221B1411CD7DD7E3327E7B3C5095F /* firstly.swift */; };
-		0FCD9508904F96C326F593FFEF004E65 /* PrimerTableViewCell.swift in Sources */ = {isa = PBXBuildFile; fileRef = 504F9671FE66CB2BE29B622FF61F11CE /* PrimerTableViewCell.swift */; };
-		106F0DBA021C6E31BED7BE189E6B3E5E /* RecoverWrappers.swift in Sources */ = {isa = PBXBuildFile; fileRef = F45111F9640D2732F6A9E1D17A2A4973 /* RecoverWrappers.swift */; };
-		131AE50A0F9B133E09B0039A23B0AB9C /* PrimerFlowEnums.swift in Sources */ = {isa = PBXBuildFile; fileRef = 101738B79D2C91106A2A16426311C55D /* PrimerFlowEnums.swift */; };
-		178AE30CED713BE490346A97A35718C6 /* Error.swift in Sources */ = {isa = PBXBuildFile; fileRef = E6B2D6D8032BA86FA748901D8E8998DD /* Error.swift */; };
-		1B3B6A2AF7D2E98FE710B788878E7046 /* CardScannerViewController+SimpleScanDelegate.swift in Sources */ = {isa = PBXBuildFile; fileRef = 09E6198EAE938BA46491093B3E97B4ED /* CardScannerViewController+SimpleScanDelegate.swift */; };
-		1BEA42FA5FA62D2793C378F70E679B28 /* Device.swift in Sources */ = {isa = PBXBuildFile; fileRef = FE5D85C69EEA2859C1C9E5BED25B8E57 /* Device.swift */; };
-		1E08C865CA1FF2265C310AC31C936B1E /* URLSessionStack.swift in Sources */ = {isa = PBXBuildFile; fileRef = 1F0E194CDDDA1734EB5053B90D554928 /* URLSessionStack.swift */; };
-		1E0AD321F8DC743E23035DEAC8B2F1A5 /* CardScannerViewController.swift in Sources */ = {isa = PBXBuildFile; fileRef = AE63DDECE32B85A6143B12EF171FA532 /* CardScannerViewController.swift */; };
-		1E3C8C8BA97228AAE974C3CD6A373503 /* GuaranteeWrappers.swift in Sources */ = {isa = PBXBuildFile; fileRef = B75ADAC4CEC3B0CEB91BAD389A818A24 /* GuaranteeWrappers.swift */; };
-		1F5DBBFDB46E06735CCC222DCE7D1D04 /* Cancellable.swift in Sources */ = {isa = PBXBuildFile; fileRef = 11751E4952221EC4423FEF558704E5A5 /* Cancellable.swift */; };
-		209F1B9477D34381E336E8A7FBA07011 /* PrimerFormViewController.swift in Sources */ = {isa = PBXBuildFile; fileRef = 295C310231809C91A5C619AEDB52C343 /* PrimerFormViewController.swift */; };
-		23055FA13BEAECB1F05ED970C4F02360 /* PrimerButton.swift in Sources */ = {isa = PBXBuildFile; fileRef = F99DFD8BAB1EDF5DD4A904F53F25543B /* PrimerButton.swift */; };
-		24DD38FF7983A858BD0E9538CF90F764 /* PrimerTextField.swift in Sources */ = {isa = PBXBuildFile; fileRef = 1717AD51203D251B6C2C113BCE3F1803 /* PrimerTextField.swift */; };
+		00801DBFDE93144A058ED25461B2C41F /* PrimerCustomStyleTextField.swift in Sources */ = {isa = PBXBuildFile; fileRef = 79923FBE5143B31F523052818357CA16 /* PrimerCustomStyleTextField.swift */; };
+		01399726C0B00200BB90E051E775A739 /* EnsureWrappers.swift in Sources */ = {isa = PBXBuildFile; fileRef = 4329D358CCFDAAE884F4CB5C1E1F83B2 /* EnsureWrappers.swift */; };
+		02240E87720416A1EE84D62240CF11C6 /* ExternalPaymentMethodTokenizationViewModel.swift in Sources */ = {isa = PBXBuildFile; fileRef = 112BE2C493FC3D6A7001C071C60826DD /* ExternalPaymentMethodTokenizationViewModel.swift */; };
+		04327A405108DF0128764CAEC2A74AE9 /* Customer.swift in Sources */ = {isa = PBXBuildFile; fileRef = DE3516F6AF1115C508B388D201817C35 /* Customer.swift */; };
+		0447071301510CD7E5C4361C320093B3 /* Primer.swift in Sources */ = {isa = PBXBuildFile; fileRef = 57DF455C22349BD60DCB196110347C88 /* Primer.swift */; };
+		05E5E9E006E7EFF9CAAEF4028FDC473E /* BundleExtension.swift in Sources */ = {isa = PBXBuildFile; fileRef = 999E2CCBF3993D781B6AE8DE7C934831 /* BundleExtension.swift */; };
+		06F61B895C4FB0972F707B64F0583C8E /* FormTextFieldType.swift in Sources */ = {isa = PBXBuildFile; fileRef = 76D44B2001D9060134D4F583386C4E5A /* FormTextFieldType.swift */; };
+		08B6CFA3EF66F9F7331B70D16D1A70B6 /* PrimerCardFormViewController.swift in Sources */ = {isa = PBXBuildFile; fileRef = 7131F66338DAC94ABA9BC75DAD730C97 /* PrimerCardFormViewController.swift */; };
+		08C179285C78FD97F52C3C2E3041BDAA /* StrictRateLimitedDispatcher.swift in Sources */ = {isa = PBXBuildFile; fileRef = A9032A6942D6AC05725BD1E4804C36B1 /* StrictRateLimitedDispatcher.swift */; };
+		08F236794288DEDEB2738E3A5F86A8A0 /* VaultPaymentMethodViewModel.swift in Sources */ = {isa = PBXBuildFile; fileRef = 5BE06AFC9E0548FE40F80341FFFF191A /* VaultPaymentMethodViewModel.swift */; };
+		0910DD120D5D7E24122DF594653B43C0 /* AnyEncodable.swift in Sources */ = {isa = PBXBuildFile; fileRef = 444AA88BD0EB29BACACA31AFCEBD0689 /* AnyEncodable.swift */; };
+		13C8FB9EDBC2209A01B42A08E5DF9EA0 /* PrimerTextField.swift in Sources */ = {isa = PBXBuildFile; fileRef = 296D751D0E43553A49EA17AB252AEAFE /* PrimerTextField.swift */; };
+		14308EB9087C83B7E13D72799C6E842F /* ArrayExtension.swift in Sources */ = {isa = PBXBuildFile; fileRef = D3AB383076DB342475524AAF669BF104 /* ArrayExtension.swift */; };
+		17983ECD927CBE944FA1D5F3F56C237D /* PrimerSDK-umbrella.h in Headers */ = {isa = PBXBuildFile; fileRef = 48CE17ABEDB356883F87C26408207B69 /* PrimerSDK-umbrella.h */; settings = {ATTRIBUTES = (Public, ); }; };
+		17AAA01A3CF6A593DAEF697C8C415A4E /* Thenable.swift in Sources */ = {isa = PBXBuildFile; fileRef = A58D6F7E00177AC2C52A88CD0BE48EAE /* Thenable.swift */; };
+		195F0ACBCBB0F101B27BB238EEB7CAA6 /* CardScannerViewController+SimpleScanDelegate.swift in Sources */ = {isa = PBXBuildFile; fileRef = F5B3057A35A9A4F4B225AD5DDC78FE45 /* CardScannerViewController+SimpleScanDelegate.swift */; };
+		1A65DC18FBE199DF2B9F2AD3B098A2AF /* PrimerCVVFieldView.swift in Sources */ = {isa = PBXBuildFile; fileRef = 892D2B30E02A145088DF24949D5C8471 /* PrimerCVVFieldView.swift */; };
+		1AFF7DA16826A97CEC863872E68C72F7 /* VaultCheckoutViewModel.swift in Sources */ = {isa = PBXBuildFile; fileRef = 71DE6883767CF5230772ADF38EF60F0A /* VaultCheckoutViewModel.swift */; };
+		1BD5F3E40CC4398E02750E1D7AF738BA /* GuaranteeWrappers.swift in Sources */ = {isa = PBXBuildFile; fileRef = CB97B55C4EAEFDAF5D7245714B8705BE /* GuaranteeWrappers.swift */; };
+		1BDB7F175ADF941222FD7C391F197202 /* Content.swift in Sources */ = {isa = PBXBuildFile; fileRef = 31E4D70D89BAD59A89042326E85B8C75 /* Content.swift */; };
+		1C91330542F4B7D619275558ED46DCFE /* Endpoint.swift in Sources */ = {isa = PBXBuildFile; fileRef = F18433C8E37D8D09B4E1D47EEB1C0F81 /* Endpoint.swift */; };
+		1DF4CAC910414522294F13AEB2394F88 /* TokenizationService.swift in Sources */ = {isa = PBXBuildFile; fileRef = 539921BCA356EDA5E7405DB93D75E9A4 /* TokenizationService.swift */; };
+		1F0658C546E0F52051A5C67090CA196B /* PrimerSDK-PrimerResources in Resources */ = {isa = PBXBuildFile; fileRef = A8B3BC107C2BDC3C03D961866F721265 /* PrimerSDK-PrimerResources */; };
+		2312AE80300B6D189306EE5547D8537B /* 3DSService.swift in Sources */ = {isa = PBXBuildFile; fileRef = 50CB7160121654CBB10F56C1E0C82651 /* 3DSService.swift */; };
+		2426408E7EE5062C376FE042F609E7E2 /* CatchWrappers.swift in Sources */ = {isa = PBXBuildFile; fileRef = 4F425FD1F632F4431DE2508D5168ED4F /* CatchWrappers.swift */; };
+		24C0FB390747F3770E3F096CF250682F /* BankTableViewCell.swift in Sources */ = {isa = PBXBuildFile; fileRef = 3693088D868C522D2AD41184FC909E39 /* BankTableViewCell.swift */; };
+		24FA7657836DADF807F738BDAFBA0F73 /* Mask.swift in Sources */ = {isa = PBXBuildFile; fileRef = C3703F8590F4EB9F0B3AE10081746DD4 /* Mask.swift */; };
+		257DE98EB054C18D80826A2274F270C8 /* CardNetwork.swift in Sources */ = {isa = PBXBuildFile; fileRef = 39B47EF0F849FBFEF00CC3FEE8DFA9E2 /* CardNetwork.swift */; };
+		25D3BFC008B4D173241BEC66F07DADC1 /* ImageName.swift in Sources */ = {isa = PBXBuildFile; fileRef = A5DE4E65B145880C53EF55E0C5280D9C /* ImageName.swift */; };
+		2677239D803D86326BB6970171A10C07 /* PrimerTableViewCell.swift in Sources */ = {isa = PBXBuildFile; fileRef = 558C6B0BAAC1040492DB444766069037 /* PrimerTableViewCell.swift */; };
+		26B3D6612639C9750F085D3D993C895C /* Colors.swift in Sources */ = {isa = PBXBuildFile; fileRef = 45C92055E646E45E232F47EC9D0A9F71 /* Colors.swift */; };
+		26D29CD4D7C30C9E149DE06B88CEA31B /* ApplePayTokenizationViewModel.swift in Sources */ = {isa = PBXBuildFile; fileRef = 5305AC3BFB3A0DAE059490B0097396DE /* ApplePayTokenizationViewModel.swift */; };
 		270CFF0FC749F57C0605262D27016D14 /* Pods-PrimerSDK_Tests-dummy.m in Sources */ = {isa = PBXBuildFile; fileRef = D66C3890C3566F38C935A2FFD9A237B0 /* Pods-PrimerSDK_Tests-dummy.m */; };
-		2A57B7E9001BF960894BB49F14FC2FF9 /* BankTableViewCell.swift in Sources */ = {isa = PBXBuildFile; fileRef = 445532C04C4B32D94E078CC9C2CC2443 /* BankTableViewCell.swift */; };
-		2CC793A6D13608E0D12E5A1D3056E18D /* LogEvent.swift in Sources */ = {isa = PBXBuildFile; fileRef = 2BB5E4984721142EAEFBC2824AF13F49 /* LogEvent.swift */; };
-		30F92101D3B6FA38848F8471DC01735B /* PrimerTheme+Inputs.swift in Sources */ = {isa = PBXBuildFile; fileRef = 5688751296549C231FA29E3CD05AB04F /* PrimerTheme+Inputs.swift */; };
-		320C17D9E29B92A64FA491DBC8A40D6A /* WebViewUtil.swift in Sources */ = {isa = PBXBuildFile; fileRef = AEA31B186AD8499D6340D3382B973D44 /* WebViewUtil.swift */; };
-		325CF276EF51BB60A241E68B2AC6B5DB /* PrimerCustomStyleTextField.swift in Sources */ = {isa = PBXBuildFile; fileRef = 161AADED18B4C30854D45F4CCD9C1F03 /* PrimerCustomStyleTextField.swift */; };
-		3351BFBD5B3785AA83CDE9827EDE0E8B /* Dimensions.swift in Sources */ = {isa = PBXBuildFile; fileRef = 6A8BC49C2FE0B78223CB459CCEE6CA8C /* Dimensions.swift */; };
-		36198F42BBBA3668AF580AF9D5255DFA /* PrimerRootViewController.swift in Sources */ = {isa = PBXBuildFile; fileRef = 2D937D5F5A95F3ADDEBE8FE73786952F /* PrimerRootViewController.swift */; };
-		37543F52FA4FB23AF5CF1A6BBC7A61A1 /* AnyEncodable.swift in Sources */ = {isa = PBXBuildFile; fileRef = A1AB4C1C1615A17188262807137CBB5E /* AnyEncodable.swift */; };
-		377A11534829E50529650058D91720A2 /* Queue.swift in Sources */ = {isa = PBXBuildFile; fileRef = D9CDF9BA1B57CE5879F3F885FA6F4F09 /* Queue.swift */; };
-		39166F9EB8F792BAFE2CB870E81EE2E8 /* ClientTokenService.swift in Sources */ = {isa = PBXBuildFile; fileRef = B5D1224EAE51E0EE56156C3E162974F9 /* ClientTokenService.swift */; };
-		396AFB231D8C5E3C794EF1DE6CA61AB4 /* MockPrimerAPIClient.swift in Sources */ = {isa = PBXBuildFile; fileRef = CF391886EE00A35865BE4B5B00372854 /* MockPrimerAPIClient.swift */; };
-		3B145A646D11ECAA30AC2EB178ADAB9C /* ImageName.swift in Sources */ = {isa = PBXBuildFile; fileRef = 4A1881C65DB171CE4109922A6AABC26B /* ImageName.swift */; };
-		3D432788F2A5E964FECBDEA51C2C72BB /* Resolver.swift in Sources */ = {isa = PBXBuildFile; fileRef = 0EC7B5269058A2C42E0150AEDA5FE7B7 /* Resolver.swift */; };
-		3EAAA8A64244AAFAA45B8650DAC6414C /* DirectDebitMandate.swift in Sources */ = {isa = PBXBuildFile; fileRef = F213F23052F9D81F764FB4C6AA0DC8AA /* DirectDebitMandate.swift */; };
-		40459ECE6047CAFE64A5F5F5F39602B9 /* Analytics.swift in Sources */ = {isa = PBXBuildFile; fileRef = 86C235589DA0EF982799ACAA6CFE0246 /* Analytics.swift */; };
-		4213D28F34A363694E06A0BE7EB01A6B /* PrimerAPI.swift in Sources */ = {isa = PBXBuildFile; fileRef = 8032CF425671DD2635CB2F31C907DDC4 /* PrimerAPI.swift */; };
-		42D5810D40D52D1E4B5F7DFD221822D7 /* ArrayExtension.swift in Sources */ = {isa = PBXBuildFile; fileRef = 0DED6ED2754CC401D85F490CC05FB9F5 /* ArrayExtension.swift */; };
-		439903CB30D275520E49720C7F977177 /* DateExtension.swift in Sources */ = {isa = PBXBuildFile; fileRef = 20E9EC97643C7F7B4CE805E7CB453F25 /* DateExtension.swift */; };
-		439CC0814168F038C2073D1BD120DFD3 /* BundleExtension.swift in Sources */ = {isa = PBXBuildFile; fileRef = A801DA317D1A1042EF7977C9C456F3AD /* BundleExtension.swift */; };
-		43B491FD39CB5FB57B96FCD2A34883C2 /* PrimerCardNumberFieldView.swift in Sources */ = {isa = PBXBuildFile; fileRef = 77A027B97622C03EC588EBF7CA019724 /* PrimerCardNumberFieldView.swift */; };
-		43E9F54CFA09221FD7A22969BDB8B358 /* PaymentMethodTokenizationRequest.swift in Sources */ = {isa = PBXBuildFile; fileRef = AF2347517628C75E9D2AD5F6362D4ABE /* PaymentMethodTokenizationRequest.swift */; };
-		4575985EF8B7043C694BBF22E1A8150A /* Connectivity.swift in Sources */ = {isa = PBXBuildFile; fileRef = FA548D48F524F0306BE353E8B512C150 /* Connectivity.swift */; };
-		4A3876607F29AC54D8776D7D560E08B9 /* PrimerNavigationController.swift in Sources */ = {isa = PBXBuildFile; fileRef = F905F47F326F1002F9CC946D0A757C02 /* PrimerNavigationController.swift */; };
+		27DCA3956F6F28E9F19E41512EB021CD /* CardComponentsManager.swift in Sources */ = {isa = PBXBuildFile; fileRef = 49660D3198626BD32681CA997AEAF5BC /* CardComponentsManager.swift */; };
+		28A8AEB8AE0435AC3B6378E5C6EC99F3 /* hang.swift in Sources */ = {isa = PBXBuildFile; fileRef = 6F930C03AA17993027FF5C88419DE463 /* hang.swift */; };
+		2A64F823F5755E4CDC57ED28B2D7FB11 /* Catchable.swift in Sources */ = {isa = PBXBuildFile; fileRef = D256FB04BD04FA40214103D9BD04AC9A /* Catchable.swift */; };
+		2AF496114C7FFC4C1805736D3E472109 /* ThenableWrappers.swift in Sources */ = {isa = PBXBuildFile; fileRef = 8FED02FE0B32957B1F5744859363634E /* ThenableWrappers.swift */; };
+		2BC91F41160D3A8A19DC6C96D288D341 /* LogEvent.swift in Sources */ = {isa = PBXBuildFile; fileRef = B3A0650D4F04D769AB321DA7340382A4 /* LogEvent.swift */; };
+		2CA449F350F199AA2636637D819E78D5 /* Consolable.swift in Sources */ = {isa = PBXBuildFile; fileRef = B8EA4AB9C8219A16404FE20AAC7A05CC /* Consolable.swift */; };
+		2CB120285DD1D1795673EFB6A567619E /* PrimerVaultManagerViewController.swift in Sources */ = {isa = PBXBuildFile; fileRef = D52B2A65240DDFD6F332A8059BA43B50 /* PrimerVaultManagerViewController.swift */; };
+		2DDDC10250C2D813A1D2F849A5C89451 /* AnyDecodable.swift in Sources */ = {isa = PBXBuildFile; fileRef = BE282DAAD6EFB8D000068811F25AA5DE /* AnyDecodable.swift */; };
+		2E01F380A0482A8511FAA39B8072BAE4 /* DataExtension.swift in Sources */ = {isa = PBXBuildFile; fileRef = F2D9628E4DD0B05D45C73AC74CD25687 /* DataExtension.swift */; };
+		2F3CDB2C690ED09734C8A59BD75C1C05 /* SuccessMessage.swift in Sources */ = {isa = PBXBuildFile; fileRef = C0D9496CB96BD472C53BEB0B0A77082B /* SuccessMessage.swift */; };
+		2FDEDFF9611AAE28FA1406B462B831B1 /* Klarna.swift in Sources */ = {isa = PBXBuildFile; fileRef = 90FC79BB82EFF393D1A22D276F6C230A /* Klarna.swift */; };
+		3063A9A6195A07A1A18E6B0A6DD3AFB2 /* Device.swift in Sources */ = {isa = PBXBuildFile; fileRef = 4A8B136165F2C77789AED90C697C5CD3 /* Device.swift */; };
+		30953DCB6F6022D4642B59BB7FCB5AD8 /* Throwable.swift in Sources */ = {isa = PBXBuildFile; fileRef = 5982CD4CFE6584CECCB9C945086FEC4A /* Throwable.swift */; };
+		31D5116A4046FAAA5FB67341613BEAAA /* Box.swift in Sources */ = {isa = PBXBuildFile; fileRef = A8E7B55C5F3DA91304CF69C6D1378F77 /* Box.swift */; };
+		340C7DC59FE70515DABEB617F41ECF5F /* Keychain.swift in Sources */ = {isa = PBXBuildFile; fileRef = 628992146A3DC2D747C2BF5A0830A5B7 /* Keychain.swift */; };
+		346FB0BD200E57FFC484A37478BD342E /* ClientToken.swift in Sources */ = {isa = PBXBuildFile; fileRef = E3E7DE0B6C045E3AC1B4B0033F23E2A8 /* ClientToken.swift */; };
+		36258B412EC38CC16D86F1904BC13CA1 /* BankSelectorTokenizationViewModel.swift in Sources */ = {isa = PBXBuildFile; fileRef = 2E481BA0C6CC6ABF01FD38F1F9581A57 /* BankSelectorTokenizationViewModel.swift */; };
+		3713DDBF06454CF30A619B031EB89535 /* PrimerError.swift in Sources */ = {isa = PBXBuildFile; fileRef = 8B4A090212F6F74BD3FFFF3B81DF9941 /* PrimerError.swift */; };
+		37FBC70B88681138CF6F1499F9F5D951 /* ClientSession.swift in Sources */ = {isa = PBXBuildFile; fileRef = 94BE1685CDC4F3BF456B2F5ADA2AFEC6 /* ClientSession.swift */; };
+		3B3A7AEF69DEF87DEE0451828D33937D /* FormTokenizationViewModel.swift in Sources */ = {isa = PBXBuildFile; fileRef = 554FDF5546C41F540F7649DAA168124B /* FormTokenizationViewModel.swift */; };
+		3B804A37A48AAEF66957C82C1249EE6D /* PrimerTheme.swift in Sources */ = {isa = PBXBuildFile; fileRef = 28351834DF0AC459BAC12D3538018F42 /* PrimerTheme.swift */; };
+		3BC0EA2A642F692DE5F9FF147407548C /* PrimerNavigationBar.swift in Sources */ = {isa = PBXBuildFile; fileRef = 73BDB7D559D9F68F5212A518040DC2CE /* PrimerNavigationBar.swift */; };
+		3C40837D8BF0813B4D64BF690EF9D706 /* KlarnaTokenizationViewModel.swift in Sources */ = {isa = PBXBuildFile; fileRef = 5CFDB0CFF26DA67B9590FDAB8B804FE5 /* KlarnaTokenizationViewModel.swift */; };
+		3CC10723222BCEB8AE5D0D68EEAF0012 /* UIDeviceExtension.swift in Sources */ = {isa = PBXBuildFile; fileRef = 6020C70FEFD9D7B9652B5EECEB21885E /* UIDeviceExtension.swift */; };
+		3DE7767869FB396ECDC1FB33AEE8CB4F /* PrimerTheme+Inputs.swift in Sources */ = {isa = PBXBuildFile; fileRef = B32C4D3E52FC28C6BA9AB65796C9B1D2 /* PrimerTheme+Inputs.swift */; };
+		407C2D18D7726D8E575CB16AE2563C5E /* CancellableCatchable.swift in Sources */ = {isa = PBXBuildFile; fileRef = 841637540F16C1814CB8184BADCAD80B /* CancellableCatchable.swift */; };
+		42249D44FB3ED4D4586F20D98AB8B3FD /* PaymentMethodConfigurationOptions.swift in Sources */ = {isa = PBXBuildFile; fileRef = 29C34CC7C47E7F10859F812438C39C8E /* PaymentMethodConfigurationOptions.swift */; };
+		438C192E8633D5F444A2D5838E09B667 /* 3DS.swift in Sources */ = {isa = PBXBuildFile; fileRef = 652FA5B10BE9185B597EE8495F113779 /* 3DS.swift */; };
+		43BDA4BA1BF8DA52B74DED2F3867AEBB /* AlertController.swift in Sources */ = {isa = PBXBuildFile; fileRef = F8F5DE3892C80AC3CA7D984E87EF2441 /* AlertController.swift */; };
+		45F43C2A91CC017D83A3CBF5C1C82C3E /* PrimerTheme+Views.swift in Sources */ = {isa = PBXBuildFile; fileRef = 2E6DA42A3998ACD20860808B6741BF57 /* PrimerTheme+Views.swift */; };
+		46EBF2667864FA22F296FEBE80F64F40 /* UIKit.framework in Frameworks */ = {isa = PBXBuildFile; fileRef = D245E0514AAC1A2B9A6D5EA2F383E90F /* UIKit.framework */; };
+		49197268ABB8715157280D3A33BF95D1 /* PaymentMethodComponent.swift in Sources */ = {isa = PBXBuildFile; fileRef = 0422BB0E3E580D4EF81AFCA8A5926A55 /* PaymentMethodComponent.swift */; };
 		4A94BB65671FE4DB0D4E62FFD9F191BB /* Pods-PrimerSDK_Example-umbrella.h in Headers */ = {isa = PBXBuildFile; fileRef = 3780FF276696624E5AD4A629D4CC4AD8 /* Pods-PrimerSDK_Example-umbrella.h */; settings = {ATTRIBUTES = (Public, ); }; };
-		4AF6EC6A5D70CB4258F25EB3C68F5AAE /* EnsureWrappers.swift in Sources */ = {isa = PBXBuildFile; fileRef = CAF67F3FAC1624D616928F7E22D7FEB2 /* EnsureWrappers.swift */; };
-		4BBB65F94A1514F7EE3495FDB4A6AF98 /* hang.swift in Sources */ = {isa = PBXBuildFile; fileRef = 7BFA1997953491E7078B09193E59AB4A /* hang.swift */; };
-		4BE1BA57AD849D25775FEED673616EB2 /* CardNetwork.swift in Sources */ = {isa = PBXBuildFile; fileRef = D17F195B61BA666E221A0E66BD53489C /* CardNetwork.swift */; };
-		4C7E45FF12387AEBD01776C337DD0B52 /* ResumeHandlerProtocol.swift in Sources */ = {isa = PBXBuildFile; fileRef = 6BE0D0C6C69ED02CD478AE63BC48C435 /* ResumeHandlerProtocol.swift */; };
-		4CED8835B1B55F72D4E4006305D0A4D2 /* Mask.swift in Sources */ = {isa = PBXBuildFile; fileRef = 4DCF5D0E04382F900C1233D8259BD14F /* Mask.swift */; };
-		4E5F19F7712A2BEC47AAA9B50CF9CE5E /* PrimerDelegate.swift in Sources */ = {isa = PBXBuildFile; fileRef = C6270D69C05FD93F2E8486E63D369F70 /* PrimerDelegate.swift */; };
-		4EA633BCAE1288E0F4B536E3872A64DE /* when.swift in Sources */ = {isa = PBXBuildFile; fileRef = AA5BCB593FE2A8486FE2BC0F516202EC /* when.swift */; };
-		4FDEE7DD136BF07E49EEF762497065B2 /* RateLimitedDispatcher.swift in Sources */ = {isa = PBXBuildFile; fileRef = FF0E6133D98744D9ED7C929A1A4759C1 /* RateLimitedDispatcher.swift */; };
-		51654473E234B0D403557CCEEB4B792E /* PaymentMethodConfig.swift in Sources */ = {isa = PBXBuildFile; fileRef = 06204E11AF609CDA0653437E52570947 /* PaymentMethodConfig.swift */; };
-		53B639792A4B7D6BE715E74AD8876E9A /* PrimerTheme+Buttons.swift in Sources */ = {isa = PBXBuildFile; fileRef = 385C7BBFDAD032C01E3DBBEC7D8E29F3 /* PrimerTheme+Buttons.swift */; };
-		555DCAFB46587D64FBF4A2150574FE1B /* UIDeviceExtension.swift in Sources */ = {isa = PBXBuildFile; fileRef = 1723A97FC36E3E64203BD2885F893CC4 /* UIDeviceExtension.swift */; };
+		4C375D872148107B55A6E35675E5C5E9 /* PrimerRootViewController.swift in Sources */ = {isa = PBXBuildFile; fileRef = 3976A4387CE0D14F161142C8FCCB64B8 /* PrimerRootViewController.swift */; };
+		4CBF9461015D15E272D0080B9E343E82 /* PrimerTheme+Buttons.swift in Sources */ = {isa = PBXBuildFile; fileRef = D878B9C71B35BA07B1D2C4607728EC9E /* PrimerTheme+Buttons.swift */; };
+		4CE2563C002F55EA80130BCAB5F11DA7 /* DirectDebitService.swift in Sources */ = {isa = PBXBuildFile; fileRef = A97A1FFD8A86F218CCCA6C053D88421B /* DirectDebitService.swift */; };
+		4E68CB5ABE7C88E8AD2FC386C2FCF917 /* PrimerConfiguration.swift in Sources */ = {isa = PBXBuildFile; fileRef = 4936961E101DD9C2A0B2F499772DAF69 /* PrimerConfiguration.swift */; };
+		4EF5664A77DB5B01CCB0687D86233943 /* ApplePay.swift in Sources */ = {isa = PBXBuildFile; fileRef = 9FB906E0EEAA9F00D72E261AC0A2D6FE /* ApplePay.swift */; };
+		4F84FEB6EC561FA01A526963EFF066FC /* AnyCodable.swift in Sources */ = {isa = PBXBuildFile; fileRef = 0CF37C2A6E0CCA55E628F6CE49F75291 /* AnyCodable.swift */; };
+		50498FDA8CFA84D5D480A5B4A6248F9A /* DirectDebitMandate.swift in Sources */ = {isa = PBXBuildFile; fileRef = 9FC4E906B59A000EBE4EAE1778900BC4 /* DirectDebitMandate.swift */; };
+		51A0146FB92F1CD5145907D6FA8E4B1F /* ErrorHandler.swift in Sources */ = {isa = PBXBuildFile; fileRef = CDE9B2FB11AA667F8659393EF3F3D097 /* ErrorHandler.swift */; };
+		54599C5BF077D956BD6CB58E288AF8BA /* PrimerViewExtensions.swift in Sources */ = {isa = PBXBuildFile; fileRef = 9C7BC101312331C7EC7BAF5894545C6B /* PrimerViewExtensions.swift */; };
+		572D436FE6B6D15D1DE63650AD6AEBBB /* race.swift in Sources */ = {isa = PBXBuildFile; fileRef = B1BE47E46531B73C6CCAF5460E385D4D /* race.swift */; };
 		576CBFE7BB80FC46B6F006AE6E711708 /* Foundation.framework in Frameworks */ = {isa = PBXBuildFile; fileRef = EAB6F611E86A4758835A715E4B4184F6 /* Foundation.framework */; };
-		57FA9F2F22ED9BCB384CBE46B685E72E /* OrderItem.swift in Sources */ = {isa = PBXBuildFile; fileRef = 7B0160E463A958FF8656B14CA05D03E0 /* OrderItem.swift */; };
-		59A05AA1702FF2220EC4476A00A2CAC6 /* RateLimitedDispatcherBase.swift in Sources */ = {isa = PBXBuildFile; fileRef = CCD0F69F06AECEA92A38A4DFA1A8B6B3 /* RateLimitedDispatcherBase.swift */; };
-		5ADD36E504314C84394539B0AC99193F /* Primer.swift in Sources */ = {isa = PBXBuildFile; fileRef = 25DFB815F2D0A330D4F35988B75F91D7 /* Primer.swift */; };
-		5BC041BC2DD99EBBDB47DEE926678F24 /* ErrorViewController.swift in Sources */ = {isa = PBXBuildFile; fileRef = 6D812D034062E6396091F2C0414D437E /* ErrorViewController.swift */; };
-		60FBD86FF238FA329EC7954D5B4AA94D /* SuccessMessage.swift in Sources */ = {isa = PBXBuildFile; fileRef = 39372679FCCE41A91F90AB042DA37101 /* SuccessMessage.swift */; };
-		61EC689804032B4FD3769E773C5F9F5C /* PrimerSDK-dummy.m in Sources */ = {isa = PBXBuildFile; fileRef = 1753FADFBFB5C3386D1673DF56C810B3 /* PrimerSDK-dummy.m */; };
-		668ED2C2C6DBEB46B5CCDD6FFE3109F4 /* fr.lproj in Resources */ = {isa = PBXBuildFile; fileRef = E393C7855DEA94440484FCE4A7E3A2C0 /* fr.lproj */; };
-		66C284F1E445DCEB64C58F69E6068CA2 /* VaultCheckoutViewModel.swift in Sources */ = {isa = PBXBuildFile; fileRef = E5C803AF82F8BC5A4F59F5319386FCF8 /* VaultCheckoutViewModel.swift */; };
-		66EE41B4FA073EC995139B1CB653ABF8 /* Currency.swift in Sources */ = {isa = PBXBuildFile; fileRef = B4B465C5B0E4B27D54A9B07C4868F6CA /* Currency.swift */; };
-		686D9084800A2A62FB2573271C3D8B84 /* KlarnaTokenizationViewModel.swift in Sources */ = {isa = PBXBuildFile; fileRef = 20BB3EE608F9C7FCDD24F85656FB92BD /* KlarnaTokenizationViewModel.swift */; };
-		6C4D1EA66868F034A3C1FA5114CC7A4D /* AnalyticsService.swift in Sources */ = {isa = PBXBuildFile; fileRef = 38B8855664962ED58960E76DD1B5B77E /* AnalyticsService.swift */; };
-		6D62D3B68839B3B361487AC3548ABF05 /* PayPalTokenizationViewModel.swift in Sources */ = {isa = PBXBuildFile; fileRef = 7BA937668751327BA3220023111DF4A6 /* PayPalTokenizationViewModel.swift */; };
-		6D824BE4558A913E367B706ECFD58FAD /* FormTextFieldType.swift in Sources */ = {isa = PBXBuildFile; fileRef = 2DBC628F4A0AAAEA8F186F83A6FF7AA8 /* FormTextFieldType.swift */; };
-		6DFBDC0F873889B73AA4E0B017501AD7 /* BankSelectorViewController.swift in Sources */ = {isa = PBXBuildFile; fileRef = 836277A20B5C83FCE5B34B06FB972891 /* BankSelectorViewController.swift */; };
-		6F24CBBDC41F52B813DA22CC6B9C8F1F /* PaymentMethodTokenizationViewModel.swift in Sources */ = {isa = PBXBuildFile; fileRef = DA6FE68129689E51D2DB5C869848CE49 /* PaymentMethodTokenizationViewModel.swift */; };
-		703E55D062573B7D71EA2DFE0617CF09 /* VaultService.swift in Sources */ = {isa = PBXBuildFile; fileRef = 54404EAF7600B738CB85E084959E818F /* VaultService.swift */; };
-		704AF4C3EB488C0A1DA6A63B5B5A46D5 /* ApplePayTokenizationViewModel.swift in Sources */ = {isa = PBXBuildFile; fileRef = 300144B1DDE4D762C120674B46BA7C13 /* ApplePayTokenizationViewModel.swift */; };
-		70789B8CCB17F28DCF201CE2B46FDA9E /* Customer.swift in Sources */ = {isa = PBXBuildFile; fileRef = 07B201B432925E55F884C1696811C288 /* Customer.swift */; };
-		7125BDD67EDF6A252FF7294DEEC7B770 /* Promise.swift in Sources */ = {isa = PBXBuildFile; fileRef = B49BF7549549E227CC7A4AD9D53B000A /* Promise.swift */; };
-		718AC7DA2BC9E02673539F87F5BD1F7B /* ApplePay.swift in Sources */ = {isa = PBXBuildFile; fileRef = F0C7BD21EB0BC647E630AC9C1CE9260C /* ApplePay.swift */; };
-		7281E8706DFCA19380C268659F362DBA /* ThenableWrappers.swift in Sources */ = {isa = PBXBuildFile; fileRef = 21C47671868F2E94FC5B376842AE4513 /* ThenableWrappers.swift */; };
-		72FA0CA489550CE581F82A68AB0E22D6 /* PrimerSettings.swift in Sources */ = {isa = PBXBuildFile; fileRef = 3ACF06EDA83E85D2E11FF6D47903A29F /* PrimerSettings.swift */; };
-		734AB08EAEFCC1F410FE3984A9723F80 /* AES256.swift in Sources */ = {isa = PBXBuildFile; fileRef = B3554419DFFC1495C7D7528C9C8A2572 /* AES256.swift */; };
-		73A199E5C6A822773319F52630917E80 /* PrimerViewController.swift in Sources */ = {isa = PBXBuildFile; fileRef = D6FE322389BB1346EB5227641067365A /* PrimerViewController.swift */; };
-		7573210F47F3F9D098E9072965D206AE /* Bank.swift in Sources */ = {isa = PBXBuildFile; fileRef = 1C42F5AD6A7F3C5DE700D2E5698107E8 /* Bank.swift */; };
-		76AF51766E6F23AC923BC1506ED11ECF /* ClientToken.swift in Sources */ = {isa = PBXBuildFile; fileRef = 471027867D6E5A1280CA224B1AF5EB06 /* ClientToken.swift */; };
-		780A2CE90AA47FE73BAD4B93E7D0E6EF /* ExternalPaymentMethodTokenizationViewModel.swift in Sources */ = {isa = PBXBuildFile; fileRef = 17946EF9202CAE4D3DC9361FBED15A7D /* ExternalPaymentMethodTokenizationViewModel.swift */; };
-		799F098FFFB7154B1946BE17B37431BA /* PrimerZipCodeFieldView.swift in Sources */ = {isa = PBXBuildFile; fileRef = C64E779112F61BD81E996B462D2D51ED /* PrimerZipCodeFieldView.swift */; };
-		79AC3A59BA65FD98C00FA71B4C98014B /* PrimerCardholderNameFieldView.swift in Sources */ = {isa = PBXBuildFile; fileRef = 80FA770FB8EDD24CC2B15F8F221CB01A /* PrimerCardholderNameFieldView.swift */; };
-		7A6D39AAB70928294B2CC9728074BB81 /* PrimerSearchTextField.swift in Sources */ = {isa = PBXBuildFile; fileRef = B7E68FFB29B0E9B634DC393CA34406B8 /* PrimerSearchTextField.swift */; };
-		7B1D2245A749E670608E24E362FCCCB1 /* FormTokenizationViewModel.swift in Sources */ = {isa = PBXBuildFile; fileRef = 2AC7BCFEED2A8C06D75225E6046D6205 /* FormTokenizationViewModel.swift */; };
-		7C32BF8E557B90DCCD359C47633B1BB0 /* 3DSService+Promises.swift in Sources */ = {isa = PBXBuildFile; fileRef = 6E495A3804F251A630A1464655B16101 /* 3DSService+Promises.swift */; };
-		7C4B12BC9D6D3911D363EC9B53BA7607 /* en.lproj in Resources */ = {isa = PBXBuildFile; fileRef = 15FFFFE76BF8A056597C59EE0727D790 /* en.lproj */; };
-		7ECACB613DDC6CA137881B94C642AF77 /* CancellableThenable.swift in Sources */ = {isa = PBXBuildFile; fileRef = 0AECDF785AA66BDE1B714A339BC6556C /* CancellableThenable.swift */; };
-		7FC60C765831113193AC919C2DA4AAC2 /* Validation.swift in Sources */ = {isa = PBXBuildFile; fileRef = 2C1293BD5DE5CDF4758EA4CEAA26C9A3 /* Validation.swift */; };
-		8366E6400E81B3ACB992168029394174 /* AnalyticsEvent.swift in Sources */ = {isa = PBXBuildFile; fileRef = FB7CDC9A4AC5AD2C320821F5E86E219A /* AnalyticsEvent.swift */; };
-		83AC38A7FCD46CD97506802BDD94A0C9 /* CardButton.swift in Sources */ = {isa = PBXBuildFile; fileRef = 36AE4B7141104DDC07013E07003B9F18 /* CardButton.swift */; };
-		86629C498FD6F841B43B0588960D99D0 /* CancelContext.swift in Sources */ = {isa = PBXBuildFile; fileRef = DE0E0F95906EDD3FCFAAB537C37F6E61 /* CancelContext.swift */; };
-		87748E1DB36FD356B891D6B4D584BE16 /* DirectDebitService.swift in Sources */ = {isa = PBXBuildFile; fileRef = A52D604766D40624A5C6A0A9F0BC4466 /* DirectDebitService.swift */; };
-		88B72A6896FEAB86413D197EDA9C54D2 /* CheckoutModule.swift in Sources */ = {isa = PBXBuildFile; fileRef = FF206FBFAECA95ED0CE5985DE4008EB8 /* CheckoutModule.swift */; };
-		8973D532EDCDBF872E196E4993671BEB /* Foundation.framework in Frameworks */ = {isa = PBXBuildFile; fileRef = EAB6F611E86A4758835A715E4B4184F6 /* Foundation.framework */; };
-		8AB41F33D32A669313FF8300B02BF55D /* CatchWrappers.swift in Sources */ = {isa = PBXBuildFile; fileRef = B1D9BB0423FDBE2FE2A5250C1818354A /* CatchWrappers.swift */; };
-		8CA206B0F1678CCAC53D8F5CC248C8AD /* PrimerUniversalCheckoutViewController.swift in Sources */ = {isa = PBXBuildFile; fileRef = 25FBA0C81CED9179DB82179BFB3E13B3 /* PrimerUniversalCheckoutViewController.swift */; };
-		8F031D07C4A4773B4EF89D887FFD28C6 /* PrimerTheme.swift in Sources */ = {isa = PBXBuildFile; fileRef = C6291210888AC775BE7E798283D7F71F /* PrimerTheme.swift */; };
-		906F776EF29661A1C57591EB8508A438 /* PrimerTheme+Colors.swift in Sources */ = {isa = PBXBuildFile; fileRef = 5F3DFD31F5AD4CEE70920B2E97AB9ADA /* PrimerTheme+Colors.swift */; };
-		934233FE1A7A83349BE6D66796E0AF1F /* PrimerSDK-PrimerResources in Resources */ = {isa = PBXBuildFile; fileRef = A8B3BC107C2BDC3C03D961866F721265 /* PrimerSDK-PrimerResources */; };
-		9342CAF84AB73C0477E3EA7906C703AA /* VaultPaymentMethodViewModel.swift in Sources */ = {isa = PBXBuildFile; fileRef = 081C3C0778EC6B8DF95AA96C704BC3C2 /* VaultPaymentMethodViewModel.swift */; };
-		93C31899C779B9AAEBC129948EFF0298 /* PrimerThemeData+Deprecated.swift in Sources */ = {isa = PBXBuildFile; fileRef = 236052F3AB71AC68244F8DB4B629745E /* PrimerThemeData+Deprecated.swift */; };
-		93DC7DBB416994E599F8D719B568DF06 /* Colors.swift in Sources */ = {isa = PBXBuildFile; fileRef = CD0128586D0EF80419B5188DA963EA3C /* Colors.swift */; };
-		94FB758E54EFEE280CBCD3611FEE5E61 /* AnyDecodable.swift in Sources */ = {isa = PBXBuildFile; fileRef = AFA97547AB9AF5EC1A67C19D766038A6 /* AnyDecodable.swift */; };
-		954260706DAFD15198AA5CFDE1D9C4E7 /* JSONParser.swift in Sources */ = {isa = PBXBuildFile; fileRef = 9E0F3ADA26FD4DEB11638AD6EC16EE6F /* JSONParser.swift */; };
-		9794BB52795F4C1ABB2280763DB73F9E /* Dispatcher.swift in Sources */ = {isa = PBXBuildFile; fileRef = D5C251EB4267B3896A6CD1863D556D0E /* Dispatcher.swift */; };
-		983B08FAA8B56F26E4E6D9E9E35223FF /* PayPal.swift in Sources */ = {isa = PBXBuildFile; fileRef = 22F7E2143DE636CD35569DF8D60379F6 /* PayPal.swift */; };
-		98D658FF228CEB33FD1CDEB49DCF08B8 /* PrimerVaultManagerViewController.swift in Sources */ = {isa = PBXBuildFile; fileRef = EC48B5EFFA5B0AAEED9D770B538776D5 /* PrimerVaultManagerViewController.swift */; };
-		98E937A1BAF17C2E28057C9C5A8513F1 /* PrimerTextFieldView.xib in Resources */ = {isa = PBXBuildFile; fileRef = 45144C58EFF9CCB17A9A817C7173375D /* PrimerTextFieldView.xib */; };
-		9ACDFFAA910B8EDD43F27C21EA916758 /* Guarantee.swift in Sources */ = {isa = PBXBuildFile; fileRef = 4855368A8C62160548C2191BD6C8725F /* Guarantee.swift */; };
-		9CFD764A39C666F68615CE0E2B0C2BE3 /* PrimerTextFieldView.swift in Sources */ = {isa = PBXBuildFile; fileRef = D57D8D8F101BEEFE786BBE13BC1D1586 /* PrimerTextFieldView.swift */; };
-		9F685E32AEE9EFE7E6B250E57F5D4945 /* CountryCode.swift in Sources */ = {isa = PBXBuildFile; fileRef = 483F82C14C23B4D9D7D48F2F92AC7FE6 /* CountryCode.swift */; };
-		9FEFCCA6EBA3B6CD66C87A2E181B1780 /* PrimerCardFormViewController.swift in Sources */ = {isa = PBXBuildFile; fileRef = 444C49C8ECA99383C664A95637E67AF7 /* PrimerCardFormViewController.swift */; };
-		A32F6DF36A87E5A07E3C2D654C622B5D /* after.swift in Sources */ = {isa = PBXBuildFile; fileRef = 06160583C164BAFCA9BA0CA005F96CEE /* after.swift */; };
-		A3F1F4BAA44089B73723D1617ACB89CA /* PayPalService.swift in Sources */ = {isa = PBXBuildFile; fileRef = 14E18133AC003AD65DC83796B54F0DC6 /* PayPalService.swift */; };
-		A59A3DD0F1CA2EBA0DA666317AC9ACFD /* ErrorHandler.swift in Sources */ = {isa = PBXBuildFile; fileRef = E83BD2B0AF8770F99C9E2AEDA3E71F0C /* ErrorHandler.swift */; };
-		A652282CF8B57203900F9528C3FA6B88 /* StrictRateLimitedDispatcher.swift in Sources */ = {isa = PBXBuildFile; fileRef = 7BBA3B8B7B4C28FB075BD2F15C5A02DB /* StrictRateLimitedDispatcher.swift */; };
-		A750F9CB179D173F978D0AB386F93F65 /* ApayaTokenizationViewModel.swift in Sources */ = {isa = PBXBuildFile; fileRef = C3CFB01EB49035E352E9FF90B58AE561 /* ApayaTokenizationViewModel.swift */; };
-		A92CB2AE98F35DF7D75F9687C99A7541 /* Optional+Extensions.swift in Sources */ = {isa = PBXBuildFile; fileRef = F86E27CCF25E72B4CAF41DEAC6E27475 /* Optional+Extensions.swift */; };
-		AA25632964BBA6C71974C67DE5A40328 /* ConcurrencyLimitedDispatcher.swift in Sources */ = {isa = PBXBuildFile; fileRef = 45092BB3E0727ED09AE4FC4A4AC718B5 /* ConcurrencyLimitedDispatcher.swift */; };
-		AA57EE89C5775EA271A1329A70F8403B /* URLExtension.swift in Sources */ = {isa = PBXBuildFile; fileRef = 06204090D11167ACD95FE61722F18931 /* URLExtension.swift */; };
-		AA7A63A176D529350C8C6F8867D9D446 /* PrimerNavigationBar.swift in Sources */ = {isa = PBXBuildFile; fileRef = 389FD8A9967D4D6C631E5D06D73B4CBB /* PrimerNavigationBar.swift */; };
-		ACA162DE128DD51CA18A26720ED2C5ED /* PrimerContainerViewController.swift in Sources */ = {isa = PBXBuildFile; fileRef = 2CB78DB35DC5CD2CFF7ED3FBD42E1FEB /* PrimerContainerViewController.swift */; };
-		B0A7B77B25AD4BBF3297C7730B9464F8 /* StringExtension.swift in Sources */ = {isa = PBXBuildFile; fileRef = 923434CA55773F470A8C1D1779BC6044 /* StringExtension.swift */; };
-		B1B003411DC31F01B9BF4DE1F68147A7 /* PrimerContent.swift in Sources */ = {isa = PBXBuildFile; fileRef = 49720C48A254D38F80C81D03EE8283FC /* PrimerContent.swift */; };
-		B43515EE1D7FF97A6ED92549C3FBC04B /* PrimerScrollView.swift in Sources */ = {isa = PBXBuildFile; fileRef = 3D815CC3092D425F56E3D56968FE0B62 /* PrimerScrollView.swift */; };
-		B99144DE785283BEE8603611FA9F8F2D /* ClientSession.swift in Sources */ = {isa = PBXBuildFile; fileRef = B40548C05453735383221CB7D546823E /* ClientSession.swift */; };
-		B99C80CC38A8CBCCC7D78F2049979665 /* PrimerError.swift in Sources */ = {isa = PBXBuildFile; fileRef = 1D0EC68AE379C24DE8F73CE641FC2AF3 /* PrimerError.swift */; };
-		BA77B8148A7F74A864F63F47EB83A766 /* AnyCodable.swift in Sources */ = {isa = PBXBuildFile; fileRef = FCC8CF2CE50699C9D3B1344A2CF35568 /* AnyCodable.swift */; };
-		BB871B899ADB5DAE2B1C3E1F49A3A54B /* UXMode.swift in Sources */ = {isa = PBXBuildFile; fileRef = 9D5629289D2E38D2FC5FD452C77996C7 /* UXMode.swift */; };
-		BBBA4852CC41414A9B0CB122C3BC0712 /* PaymentMethodToken.swift in Sources */ = {isa = PBXBuildFile; fileRef = 7FEE1749248EF3D8F0C56AC50217FB3C /* PaymentMethodToken.swift */; };
-		BCF69353A04B085CB51C50D1EAE043B0 /* UIColorExtension.swift in Sources */ = {isa = PBXBuildFile; fileRef = 9E2283FA955F5C85558CFD12FCADEB9F /* UIColorExtension.swift */; };
-		BD93B332249B2701F72B5C967F00D43C /* PrimerExpiryDateFieldView.swift in Sources */ = {isa = PBXBuildFile; fileRef = AE5BF8C59D4AC7EB1A987B982F0FA53C /* PrimerExpiryDateFieldView.swift */; };
-		C1BAEC1B5676B0C556267AA71037A5D9 /* PrimerTheme+TextStyles.swift in Sources */ = {isa = PBXBuildFile; fileRef = 908A840A6A5790A34CE1395724B85A83 /* PrimerTheme+TextStyles.swift */; };
-		C3CFB728F9650F840DBBDE9794960A5D /* Icons.xcassets in Resources */ = {isa = PBXBuildFile; fileRef = 8B8FDFB82FDEAF02DC5CD32D1FF2901E /* Icons.xcassets */; };
-		C54262C8825EC9614D03DC223496600C /* Endpoint.swift in Sources */ = {isa = PBXBuildFile; fileRef = 41FFADA0E55A8850731C1A1B008BAF6A /* Endpoint.swift */; };
-		C59807EBF6814DBC5B6B612A2502A1AD /* TokenizationService.swift in Sources */ = {isa = PBXBuildFile; fileRef = AA8ECEEAFA30BC59F6BCE7D1EC0A653C /* TokenizationService.swift */; };
-		C7C7F43019ADBA229F2B845CC25AFBA7 /* PaymentMethodsGroupView.swift in Sources */ = {isa = PBXBuildFile; fileRef = AEED2EB601EDAF989535A8DFDD81EB63 /* PaymentMethodsGroupView.swift */; };
-		C7DE3136951B9523BB7F0B011DC72CC4 /* IntExtension.swift in Sources */ = {isa = PBXBuildFile; fileRef = CB8FD8746E23B8D77441E3274EA20916 /* IntExtension.swift */; };
-		C85CB37E965FE8788A84647367608A5A /* AdyenDotPay.swift in Sources */ = {isa = PBXBuildFile; fileRef = 8A274E7D7665E28B5241163A4C1E72F4 /* AdyenDotPay.swift */; };
-		CB121F07A527356171FF0034A0ACA542 /* PrimerNibView.swift in Sources */ = {isa = PBXBuildFile; fileRef = 7111FC4464A661EB8F6758D3AD47CE2E /* PrimerNibView.swift */; };
-		CB225191B34E3E4EC2AACA06D4A3E21A /* CustomStringConvertible.swift in Sources */ = {isa = PBXBuildFile; fileRef = 948F240E87C11C8187FD6D11AE08D196 /* CustomStringConvertible.swift */; };
-		CD0ABA2F77AEAC108170404B8D063F0F /* UserDefaultsExtension.swift in Sources */ = {isa = PBXBuildFile; fileRef = F83EC7AA69D7B5FEFC7EA4D384099484 /* UserDefaultsExtension.swift */; };
-		CE10235F25BFDD2E0930A5ABA741774F /* Throwable.swift in Sources */ = {isa = PBXBuildFile; fileRef = 7A4DB18CFB062F54B206D4E84981F92B /* Throwable.swift */; };
-		CE3B8B419FDCE27B33550EEC951EDD37 /* PaymentResponse.swift in Sources */ = {isa = PBXBuildFile; fileRef = E0031522285096993326141805F084EC /* PaymentResponse.swift */; };
-		CE6CEEE454BECB2C531E463552582AEC /* PrimerThemeData.swift in Sources */ = {isa = PBXBuildFile; fileRef = C5BE6F5EB2280CB81520B61668A03219 /* PrimerThemeData.swift */; };
-		D15202A6D4D0703A0AC020FED3027EEC /* PaymentMethodComponent.swift in Sources */ = {isa = PBXBuildFile; fileRef = 6B4C3A66E2B1E96E88AA6B3FC304C819 /* PaymentMethodComponent.swift */; };
-		D1E9ABBE1D42D34CD1E5FB3F88F299EC /* Keychain.swift in Sources */ = {isa = PBXBuildFile; fileRef = 1B4DD286CD78D7163DB9F4C1D5AF2932 /* Keychain.swift */; };
-		D24125182A26EC86F045B47F3D3AF8E0 /* BankSelectorTokenizationViewModel.swift in Sources */ = {isa = PBXBuildFile; fileRef = 2738DB0882305EE3ECE661E7DBE46263 /* BankSelectorTokenizationViewModel.swift */; };
-		D3F0C560FA92121A3CBAD9DCD528B986 /* Klarna.swift in Sources */ = {isa = PBXBuildFile; fileRef = E71C9D58856DABC84714B3EAABDA4B62 /* Klarna.swift */; };
-		D579D36C528704F9FA3EEDD2D25CC52A /* PrimerImage.swift in Sources */ = {isa = PBXBuildFile; fileRef = A52131F7B7F391128A61172B91FE926C /* PrimerImage.swift */; };
+		5C7C7633A141B306722B712C1D238A4D /* 3DSService+Promises.swift in Sources */ = {isa = PBXBuildFile; fileRef = 680F3A08EE3B2E72FBDB41CE53927453 /* 3DSService+Promises.swift */; };
+		5C93106218FCF5D1D7C992123A6B74A5 /* PrimerAPIClient+Promises.swift in Sources */ = {isa = PBXBuildFile; fileRef = 1BE527338A3D5FA9AA3112AB43F0898A /* PrimerAPIClient+Promises.swift */; };
+		5CAC15738CE4347ED2AA03CDEDCEB1FB /* VaultService.swift in Sources */ = {isa = PBXBuildFile; fileRef = C4797D2B816FCEA88E375B53A0915DCA /* VaultService.swift */; };
+		5D3F95BA5B85334F80CE691FC1DF94CE /* URLSessionStack.swift in Sources */ = {isa = PBXBuildFile; fileRef = 229F49B8E23DBD3B06DF8C9B151226C0 /* URLSessionStack.swift */; };
+		5EB66794A1212CBF5DD13150CFF4654C /* PaymentMethodToken.swift in Sources */ = {isa = PBXBuildFile; fileRef = 4566D12D8E50C22EC6043D8EF234E993 /* PaymentMethodToken.swift */; };
+		5FC704DBD6B91F2B700DA330D67669FB /* UIColorExtension.swift in Sources */ = {isa = PBXBuildFile; fileRef = 845C391CE1580D932FC8B59CCF33905E /* UIColorExtension.swift */; };
+		5FD5CDFD85CDADCE9C3A55A51362EA2F /* PaymentMethodsGroupView.swift in Sources */ = {isa = PBXBuildFile; fileRef = 1FCF0ADD70E2BF90834648D92AE701E5 /* PaymentMethodsGroupView.swift */; };
+		6237B87B718346B3B4105097191AECDE /* StringExtension.swift in Sources */ = {isa = PBXBuildFile; fileRef = D88839FE77D0C268BA2FE1651E520A2F /* StringExtension.swift */; };
+		6306C6CE63E146D20AE305EB590255CC /* CancellablePromise.swift in Sources */ = {isa = PBXBuildFile; fileRef = 0FA8315B4673DFF85A0B70F7478FCCA6 /* CancellablePromise.swift */; };
+		6506012213D016F40DB876B762BDC9DF /* AnalyticsEvent.swift in Sources */ = {isa = PBXBuildFile; fileRef = 24F8FDEC009E09175AD2AFD629615C34 /* AnalyticsEvent.swift */; };
+		68691A7293C773E41DF85A1E17D161C6 /* UXMode.swift in Sources */ = {isa = PBXBuildFile; fileRef = 73E973E069FEC00C64D01163307FD3A5 /* UXMode.swift */; };
+		69A12AFE71607D9B45DDBEC192448FFE /* SuccessViewController.swift in Sources */ = {isa = PBXBuildFile; fileRef = 8458373A53C79FB8718C015ED68AF487 /* SuccessViewController.swift */; };
+		6B2B457C0F22A7E4595ED371391C81EB /* PrimerThemeData+Deprecated.swift in Sources */ = {isa = PBXBuildFile; fileRef = 806F91F010271E529F7BAB7D3BF71EDD /* PrimerThemeData+Deprecated.swift */; };
+		6C136044DFEEA0386779F7B2C2ED127E /* CardScannerViewController.swift in Sources */ = {isa = PBXBuildFile; fileRef = 4AD1C09A8F3B189F3BD512DEA70121CA /* CardScannerViewController.swift */; };
+		6C56FCB9860BBEAB124E21A184FDCF91 /* CancellableThenable.swift in Sources */ = {isa = PBXBuildFile; fileRef = 7A4096883ECCAF3B5C28092B15329672 /* CancellableThenable.swift */; };
+		6E127D744437C88E209C3B4EE380BD50 /* PrimerAPI.swift in Sources */ = {isa = PBXBuildFile; fileRef = ABBD22BACC097A6777C8C9E2ADB82B7C /* PrimerAPI.swift */; };
+		71387FDEB510226D9C2812EEE511184C /* NetworkService.swift in Sources */ = {isa = PBXBuildFile; fileRef = AA99C2734984036D1492AC8B7FE882CD /* NetworkService.swift */; };
+		743AC2F7CA3E4D0EF2CA5D4CCD635BEA /* DependencyInjection.swift in Sources */ = {isa = PBXBuildFile; fileRef = 38FBC5D979D5830B4CEF94986FC8D59E /* DependencyInjection.swift */; };
+		75664A103CE72D2978BD4853D154BE81 /* Optional+Extensions.swift in Sources */ = {isa = PBXBuildFile; fileRef = 84AF0134490448CACC269428F209F1B4 /* Optional+Extensions.swift */; };
+		7799C75BE8590E7F3E9F974FA437CA74 /* PrimerLoadingViewController.swift in Sources */ = {isa = PBXBuildFile; fileRef = 49EA0E0AA0C216EB9E3C3B71552AB19C /* PrimerLoadingViewController.swift */; };
+		7992344C33AB1AAE0AA3467C1429CD48 /* PrimerDelegate.swift in Sources */ = {isa = PBXBuildFile; fileRef = B98AB6C6C8AFCB040577FB6D7843C120 /* PrimerDelegate.swift */; };
+		7B46FD599E85A0613CAE436EADCDBFC2 /* ReloadDelegate.swift in Sources */ = {isa = PBXBuildFile; fileRef = 7332A85F5ACE2E0A91203ECDA3DCEEF8 /* ReloadDelegate.swift */; };
+		7B6D926F0014AFBCCCCB30AF0CFD1BDD /* Currency.swift in Sources */ = {isa = PBXBuildFile; fileRef = 8047A65CD25D9E1F3E134FB8B07F43E6 /* Currency.swift */; };
+		7C3B4B1007A8281E1139A4B43F4D5B90 /* ErrorViewController.swift in Sources */ = {isa = PBXBuildFile; fileRef = 002F4E38BC279630FDCC3DE9693A1C27 /* ErrorViewController.swift */; };
+		7D9339EAB0D4C1D759B754E3FF4B4449 /* VaultPaymentMethodViewController.swift in Sources */ = {isa = PBXBuildFile; fileRef = 7A6D3F25AE7D7DAFDE8B75BD402EF55E /* VaultPaymentMethodViewController.swift */; };
+		7E420FEEB87D6D428DB0DCC7D7F7368F /* PrimerExpiryDateFieldView.swift in Sources */ = {isa = PBXBuildFile; fileRef = 7D09220942AF8BBFAD714D141D3855E5 /* PrimerExpiryDateFieldView.swift */; };
+		8198AD62806F7256B877345CF917C95B /* OrderItem.swift in Sources */ = {isa = PBXBuildFile; fileRef = 7BA4D1DFF655689314477D0597EC7DC5 /* OrderItem.swift */; };
+		81E664414A53A1D49990972DF09BC62C /* PaymentMethodConfigService.swift in Sources */ = {isa = PBXBuildFile; fileRef = 15F13934161261480DE8E19CCC1C1E0E /* PaymentMethodConfigService.swift */; };
+		83C74E46ECA0BDD26C595F3198391E32 /* PayPalTokenizationViewModel.swift in Sources */ = {isa = PBXBuildFile; fileRef = C00B4D1258EC63C0999018C9903EC058 /* PayPalTokenizationViewModel.swift */; };
+		849F3C36632763BA633A2D1593390712 /* PrimerFlowEnums.swift in Sources */ = {isa = PBXBuildFile; fileRef = C43AC03AA69F4BBF62D1EFB4BFC0E8E9 /* PrimerFlowEnums.swift */; };
+		85712C41C42C84D0C212B87540F8B38E /* MockPrimerAPIClient.swift in Sources */ = {isa = PBXBuildFile; fileRef = 3CE7FDA15EB5FF16E4ECE114D39EAAE8 /* MockPrimerAPIClient.swift */; };
+		85F3676D7C696145CAAF3C636C63189B /* PaymentMethodConfiguration.swift in Sources */ = {isa = PBXBuildFile; fileRef = DD498514D6F494D1C4CB3A28210C0348 /* PaymentMethodConfiguration.swift */; };
+		89AC49C657D721809B04E4E77211C31B /* PrimerSearchTextField.swift in Sources */ = {isa = PBXBuildFile; fileRef = 97776CE2C9B033BA7F6FD37F134A04C3 /* PrimerSearchTextField.swift */; };
+		8A3432B21ECCEAA034B152F5104CA4FF /* Cancellable.swift in Sources */ = {isa = PBXBuildFile; fileRef = 5DC36AD0EB6BFFF757BD85F5EA1A5A2D /* Cancellable.swift */; };
+		8A83BA4B5D9BDCB90C1AB03D7B50883D /* PrimerWebViewController.swift in Sources */ = {isa = PBXBuildFile; fileRef = D013026CD37AD15A4B5D46925AD95796 /* PrimerWebViewController.swift */; };
+		8B2D4600A58471B6099B8683B8FB7DA1 /* PrimerTheme+TextStyles.swift in Sources */ = {isa = PBXBuildFile; fileRef = BE3548FA43376B2E3B5E8589EEEF8D43 /* PrimerTheme+TextStyles.swift */; };
+		92603FCA0C6B7FB3F3BF8B02134A9A24 /* PrimerCardNumberFieldView.swift in Sources */ = {isa = PBXBuildFile; fileRef = AB0A58037290394331F9D310A7891CE3 /* PrimerCardNumberFieldView.swift */; };
+		936B9C09A43EF06F0AF6B97232169301 /* PrimerSDK-dummy.m in Sources */ = {isa = PBXBuildFile; fileRef = 1753FADFBFB5C3386D1673DF56C810B3 /* PrimerSDK-dummy.m */; };
+		9380955B2A9517B0965D506D7AED2D9A /* PrimerTheme+Colors.swift in Sources */ = {isa = PBXBuildFile; fileRef = 4CF93D553D4B61592FDE93947E5AD39C /* PrimerTheme+Colors.swift */; };
+		93F76F8983AC8D290195B6C4017D3927 /* WebViewUtil.swift in Sources */ = {isa = PBXBuildFile; fileRef = D159A68A5580B9C4E29DC59B8B43A19B /* WebViewUtil.swift */; };
+		940FBE7CBD19364251558A77CF762977 /* PrimerNavigationController.swift in Sources */ = {isa = PBXBuildFile; fileRef = E03245495BA11DB09DFF81AC17AACA84 /* PrimerNavigationController.swift */; };
+		94A59C2B91DCAB528F5528E0AEC6443F /* PrimerContent.swift in Sources */ = {isa = PBXBuildFile; fileRef = 222AE23D995CB607839A70766320CE67 /* PrimerContent.swift */; };
+		975A7C1F4770B25116C587F108D1C3AD /* PaymentMethodConfigurationType.swift in Sources */ = {isa = PBXBuildFile; fileRef = 3F61EF65F8B67C631CBD7022017F64C2 /* PaymentMethodConfigurationType.swift */; };
+		98A6544B5550B7CF6F6C69F41EA96B27 /* PrimerButton.swift in Sources */ = {isa = PBXBuildFile; fileRef = F242CE1BBA58D5CEEC173447E21E3024 /* PrimerButton.swift */; };
+		9ACD9567179F307061120A292AD4BF26 /* ClientTokenService.swift in Sources */ = {isa = PBXBuildFile; fileRef = 55430912CA076676C25AC9A4ECF1FE57 /* ClientTokenService.swift */; };
+		9AE26D390050424610A8358EC044E38C /* PrimerThemeData.swift in Sources */ = {isa = PBXBuildFile; fileRef = 402755A4CDAB4752206F9AF3AC06A232 /* PrimerThemeData.swift */; };
+		9DDC8244EE0C3FA44862BC4BDD68B839 /* Parser.swift in Sources */ = {isa = PBXBuildFile; fileRef = 908145B669444DDFEEF633BFAFC81415 /* Parser.swift */; };
+		9F8D45A5EF8B4430938130C4C167A4B9 /* CheckoutModule.swift in Sources */ = {isa = PBXBuildFile; fileRef = 819F8F5B6888813937F4FDB718A73210 /* CheckoutModule.swift */; };
+		9F9DD2459237E78CAB66CD58AAAE663E /* AnalyticsService.swift in Sources */ = {isa = PBXBuildFile; fileRef = 02B0C64D851DD4C4DDB27B08ED8EC2B3 /* AnalyticsService.swift */; };
+		A022D48FDD4BA5683E26C06D3CE7D0F3 /* PrimerViewController.swift in Sources */ = {isa = PBXBuildFile; fileRef = 410FEC1F1C0DF332FE799AE746F28C60 /* PrimerViewController.swift */; };
+		A195E15D1F515027BAC83A5E9CF68ADF /* IntExtension.swift in Sources */ = {isa = PBXBuildFile; fileRef = CCE611D948377E90FC0215BE4AC917EB /* IntExtension.swift */; };
+		A20C18BE880A0881B7E3FE6F4FD35D8B /* Connectivity.swift in Sources */ = {isa = PBXBuildFile; fileRef = D1CDFE668DE1658D93CFCEB14BF3127D /* Connectivity.swift */; };
+		A3A9E6090D7FF85C02807D7D54113211 /* PrimerFormViewController.swift in Sources */ = {isa = PBXBuildFile; fileRef = 5BF30B125AB4400FCE6A0B4402E5F803 /* PrimerFormViewController.swift */; };
+		A5E6B0D85394C5D069E1FE8241F41945 /* Analytics.swift in Sources */ = {isa = PBXBuildFile; fileRef = C5EC042CF5B74684BE479CA65A49E7EE /* Analytics.swift */; };
+		A75EFE92CE47331233F8F460DC7B772F /* PayPalService.swift in Sources */ = {isa = PBXBuildFile; fileRef = 5DE9B626749FBE06552E5B4A25D32E81 /* PayPalService.swift */; };
+		ABE9AAF6CDDA1A55CF1DDDD8923F9F6F /* PaymentResponse.swift in Sources */ = {isa = PBXBuildFile; fileRef = 889ABB6C662B4E87E3A0D3B8446C552B /* PaymentResponse.swift */; };
+		AD3C6EE8CCB3C310D4F19ED36AC53BE0 /* DateExtension.swift in Sources */ = {isa = PBXBuildFile; fileRef = 2B778387AA67EF333A5916E3A4ED38C1 /* DateExtension.swift */; };
+		AD498D388C7826BD9DCBD13C5130F21A /* ExternalViewModel.swift in Sources */ = {isa = PBXBuildFile; fileRef = 8368A2397EA4CD82937BDC8100AE8487 /* ExternalViewModel.swift */; };
+		B41EAA0A5CF6C527BF8C23370E91739B /* PrimerCardholderNameFieldView.swift in Sources */ = {isa = PBXBuildFile; fileRef = C185524D5F149403108EBC5EE5092B50 /* PrimerCardholderNameFieldView.swift */; };
+		B4C094A1326CB392B8681824E7297A45 /* PrimerPostalCodeFieldView.swift in Sources */ = {isa = PBXBuildFile; fileRef = 8428DF1B51F2C4F63F020F8A4DAC378C /* PrimerPostalCodeFieldView.swift */; };
+		B5FB87D2781F3838106A243F53D900E9 /* PrimerNibView.swift in Sources */ = {isa = PBXBuildFile; fileRef = EC681F87F16CA4BB15F161C66F3FFFE7 /* PrimerNibView.swift */; };
+		B6A68203C76448B8DE96CD5BFBCC0513 /* PrimerUniversalCheckoutViewController.swift in Sources */ = {isa = PBXBuildFile; fileRef = 96488924BA8F31D48CDF23FCC226AD9B /* PrimerUniversalCheckoutViewController.swift */; };
+		B91047B732C5B36FA8E10E95BB538DD8 /* PrimerAPIClient+3DS.swift in Sources */ = {isa = PBXBuildFile; fileRef = 5437889D388DEFBB07E02A5A1ACFFD57 /* PrimerAPIClient+3DS.swift */; };
+		B9CAEAA9DDC4C0CC48A2D7A6698B0D10 /* Guarantee.swift in Sources */ = {isa = PBXBuildFile; fileRef = 0B2937F6C8F9BD92A3239EB8B101F575 /* Guarantee.swift */; };
+		BBF87ACD2788D6599E049AE00EF20271 /* PrimerAPIClient.swift in Sources */ = {isa = PBXBuildFile; fileRef = E3AB91C4574E0D168D49DE63908A3DD6 /* PrimerAPIClient.swift */; };
+		BD49A7EA7F5187DB01472560A5CE2C6C /* Error.swift in Sources */ = {isa = PBXBuildFile; fileRef = 5B98D755AE98BD48430F38267BD4A05A /* Error.swift */; };
+		BD4E76FC3CA6AC76E1F3194277001DEB /* FinallyWrappers.swift in Sources */ = {isa = PBXBuildFile; fileRef = F2A8350B41284D87DC7444E57050FA07 /* FinallyWrappers.swift */; };
+		BD9070DD392FFE90C0EBC13298F562D8 /* Resolver.swift in Sources */ = {isa = PBXBuildFile; fileRef = BD1E99E4657B0E48D4EAE454FC755E04 /* Resolver.swift */; };
+		BE02D04985DEE64568140BBD46CD042B /* UserDefaultsExtension.swift in Sources */ = {isa = PBXBuildFile; fileRef = 7F0AE96BB67842C1C9469D997D7CC5C6 /* UserDefaultsExtension.swift */; };
+		C0919A069B042DEE1891E325096B5BCA /* CancelContext.swift in Sources */ = {isa = PBXBuildFile; fileRef = 0B26B80BF8479A7DA3337972D1240BFF /* CancelContext.swift */; };
+		C1C349E631FA1CC25F6E3E7BE443DC7E /* PrimerContainerViewController.swift in Sources */ = {isa = PBXBuildFile; fileRef = 359B65BEF08B1000734B01E4719DFEC2 /* PrimerContainerViewController.swift */; };
+		C22877BE462BE9353DD6348F204EC637 /* AdyenDotPay.swift in Sources */ = {isa = PBXBuildFile; fileRef = E73A0577425B663077C64F56D2FA9A93 /* AdyenDotPay.swift */; };
+		C43EFD0A55A3657522CFA7E7D63BF637 /* CustomStringConvertible.swift in Sources */ = {isa = PBXBuildFile; fileRef = 1EC7B8536C5AB452AE2F0D71247B3506 /* CustomStringConvertible.swift */; };
+		C77ED5BBCA2645D4D5DFEF56A2C02906 /* Logger.swift in Sources */ = {isa = PBXBuildFile; fileRef = 0D4C9F8C9E4CD2CA7B75B2EAAF0C1E84 /* Logger.swift */; };
+		C84751963E84C36043D1BD63AD70A30F /* PayPal.swift in Sources */ = {isa = PBXBuildFile; fileRef = E4DBC9AFC4691AB5309D057220677EF2 /* PayPal.swift */; };
+		C8E970EB6BCD954EC224A5150F6FB669 /* RecoverWrappers.swift in Sources */ = {isa = PBXBuildFile; fileRef = 0FC5265D4486E2618C449B104E8D63E6 /* RecoverWrappers.swift */; };
+		C9351ABD2F58FD84AC95C1F272BFC686 /* PrimerImage.swift in Sources */ = {isa = PBXBuildFile; fileRef = 3B4F20C0B178D54CA34EBE780D9BED2C /* PrimerImage.swift */; };
+		CAD75C439B259F3A54A965B94EEC2D6D /* RateLimitedDispatcherBase.swift in Sources */ = {isa = PBXBuildFile; fileRef = CA6F0B719D024901CE17827DD23F9951 /* RateLimitedDispatcherBase.swift */; };
+		CB0E09971B0D3D5424E181278188C179 /* JSONParser.swift in Sources */ = {isa = PBXBuildFile; fileRef = 95AF35CFD1939E85B195402FDAF19258 /* JSONParser.swift */; };
+		CC34BE01A72740345629DA4DC2CBA758 /* ConcurrencyLimitedDispatcher.swift in Sources */ = {isa = PBXBuildFile; fileRef = 9DE2A587856522CEEB67D49FAB5B2109 /* ConcurrencyLimitedDispatcher.swift */; };
+		CDBBB211EAC42D409122B3BC1FE337E5 /* Promise.swift in Sources */ = {isa = PBXBuildFile; fileRef = 9A9EF8929A3F61C9A1A4A0825EAE14CD /* Promise.swift */; };
+		CF13FC839CE06CAFA96AD10FF3E198FF /* en.lproj in Resources */ = {isa = PBXBuildFile; fileRef = D3790840730152324066B888A93D9C80 /* en.lproj */; };
+		D09B99095C463B6171BD0B28F8238D32 /* CoreDataDispatcher.swift in Sources */ = {isa = PBXBuildFile; fileRef = 771C7A44E1DDF81A46063AAF03EA49F4 /* CoreDataDispatcher.swift */; };
+		D122F0CF2E044D7BBCBD3BA9EB776E24 /* URLExtension.swift in Sources */ = {isa = PBXBuildFile; fileRef = A8412A013B98B01C493295F24614C29C /* URLExtension.swift */; };
+		D238F030FD986D71AFB84D0883FE871A /* PostalCode.swift in Sources */ = {isa = PBXBuildFile; fileRef = FF72B032E7351A72FFFD200089351883 /* PostalCode.swift */; };
+		D452B46F8F419C81B8D2B9A6B1CE5662 /* Queue.swift in Sources */ = {isa = PBXBuildFile; fileRef = E0487A4AF7551B22AA0F513E0CB110CE /* Queue.swift */; };
+		D4BBEFCB1D420266DBB19193D34B0A8C /* RateLimitedDispatcher.swift in Sources */ = {isa = PBXBuildFile; fileRef = CCFDD0BD29BE11C3E1CB7EE7CD88C795 /* RateLimitedDispatcher.swift */; };
+		D4D84A5B3183F5800A5B5DC2FFAB6ECB /* WrapperProtocols.swift in Sources */ = {isa = PBXBuildFile; fileRef = 0CBE052B786A6F5F97FBC879ACDDF884 /* WrapperProtocols.swift */; };
 		D596E2B41C673AD5018AEA0A0321E51C /* Pods-PrimerSDK_Tests-umbrella.h in Headers */ = {isa = PBXBuildFile; fileRef = EE9674DAD0C961C92687877090E1E047 /* Pods-PrimerSDK_Tests-umbrella.h */; settings = {ATTRIBUTES = (Public, ); }; };
-		D6A5A6E62B5BD4AED168189C2AA5B304 /* DataExtension.swift in Sources */ = {isa = PBXBuildFile; fileRef = BF8D6DADBD6EBC026CBD2B8169BF87EF /* DataExtension.swift */; };
-		D6BB97967B93094B774EAD6F77E00C07 /* Content.swift in Sources */ = {isa = PBXBuildFile; fileRef = 0700B206CBBE36B229F5789A7F31EF61 /* Content.swift */; };
-		D711F20C4B1BC7C680E185A4F6B8C89E /* ExternalViewModel.swift in Sources */ = {isa = PBXBuildFile; fileRef = 308BC5CA38296D3F27C8EE116E4325DF /* ExternalViewModel.swift */; };
-		D748B41524A0FAF16775BA0EF31360A2 /* CoreDataDispatcher.swift in Sources */ = {isa = PBXBuildFile; fileRef = 3BB9AFADB3DC89C131DDEBEAA9D7A4F2 /* CoreDataDispatcher.swift */; };
-		D97CB60E2EC17159DD53D22EA122D8DD /* 3DS.swift in Sources */ = {isa = PBXBuildFile; fileRef = 4428FBDC83D53B9B7E99D6B3B5D7E500 /* 3DS.swift */; };
-		DA054BF5D283D53CA7EAC8A9D2C6A3FF /* PrimerLoadingViewController.swift in Sources */ = {isa = PBXBuildFile; fileRef = 0C62C33B1B5BC3EAD233616B9377E4E6 /* PrimerLoadingViewController.swift */; };
-		DBD4AB40D011328E203D34906C27DC73 /* 3DSService.swift in Sources */ = {isa = PBXBuildFile; fileRef = B152C20577FF05FBDC3A039C0DC2FD3B /* 3DSService.swift */; };
-		DC0463F7801FC02744F36F11E930FE76 /* WrapperProtocols.swift in Sources */ = {isa = PBXBuildFile; fileRef = 61F27FD19C91A8E9033BC41CDA15BD7E /* WrapperProtocols.swift */; };
-		DCE0C08B863A3B5974A68791FF7AA300 /* PrimerWebViewController.swift in Sources */ = {isa = PBXBuildFile; fileRef = 3211FAB2208759F680D6D3BF8330B314 /* PrimerWebViewController.swift */; };
-		DD7FEA419705D00C7DDC510A3DCBA9F7 /* Configuration.swift in Sources */ = {isa = PBXBuildFile; fileRef = 87B67503676F29DA3592D0EE1C6E8291 /* Configuration.swift */; };
-		DD83F3CC498F36AC8FF2A0504CECB837 /* CardComponentsManager.swift in Sources */ = {isa = PBXBuildFile; fileRef = 2A325778FFD742A67E9F365A4AE33E1E /* CardComponentsManager.swift */; };
-		DDC777973C3D478AE755A7617D5787B2 /* PrimerAPIClient+3DS.swift in Sources */ = {isa = PBXBuildFile; fileRef = 2D62FA489C85D5E8C86812F328D34461 /* PrimerAPIClient+3DS.swift */; };
-		DF62EFA3F3E73C397A34B6EC24E5550B /* AlertController.swift in Sources */ = {isa = PBXBuildFile; fileRef = D9B763D90E6D731206A0388051DF97FE /* AlertController.swift */; };
-		E04C069109D105F988DDA87A40354393 /* DependencyInjection.swift in Sources */ = {isa = PBXBuildFile; fileRef = 210DB68E51DF68619DE45D1061CBC638 /* DependencyInjection.swift */; };
+		DBF016F6D92AA16969D44413BF3E090B /* CountryCode.swift in Sources */ = {isa = PBXBuildFile; fileRef = 08DB7D110E768DC8D734D30D784444A6 /* CountryCode.swift */; };
+		DF1707633DC5F4D396C8CA06D6E491F3 /* Foundation.framework in Frameworks */ = {isa = PBXBuildFile; fileRef = EAB6F611E86A4758835A715E4B4184F6 /* Foundation.framework */; };
+		DFFDB50CD3A1F70631D6904039D4ECC7 /* BankSelectorViewController.swift in Sources */ = {isa = PBXBuildFile; fileRef = 9381D33CDB6306805E0B79BBF6CBC441 /* BankSelectorViewController.swift */; };
 		E150EB1E3DDC0F59C4FDE4E1058FCAF7 /* Foundation.framework in Frameworks */ = {isa = PBXBuildFile; fileRef = EAB6F611E86A4758835A715E4B4184F6 /* Foundation.framework */; };
-		E2D1DAD637EEB15C16879D8C1E09FE92 /* PrimerTheme+Borders.swift in Sources */ = {isa = PBXBuildFile; fileRef = 85552C65997376D4D4062715C312A75E /* PrimerTheme+Borders.swift */; };
-		E339832B7D24FC5F8B23ED0210D9F8BD /* CancellablePromise.swift in Sources */ = {isa = PBXBuildFile; fileRef = 7C1B2515443E2605BD5F756660EF5ED6 /* CancellablePromise.swift */; };
-		E3863D117C356E10D8B2D435B2A8D7D5 /* Thenable.swift in Sources */ = {isa = PBXBuildFile; fileRef = 47928CB012DFE0B74E906E2E96D2345C /* Thenable.swift */; };
-		E5A90B71A514D14902B3CE48A3E0F9AF /* PrimerTheme+Views.swift in Sources */ = {isa = PBXBuildFile; fileRef = 7A4686D9D16838844840D0C8E6C3E262 /* PrimerTheme+Views.swift */; };
-		E6C7E1B890FFEE896738001896985D79 /* ReloadDelegate.swift in Sources */ = {isa = PBXBuildFile; fileRef = EEBCAEAEE486A07AC88BE345316B3215 /* ReloadDelegate.swift */; };
-		E6E8621997C961A91FAD36887AC11071 /* FormType.swift in Sources */ = {isa = PBXBuildFile; fileRef = D1E1677EDEDCBE2F74B1E20A0FFFE944 /* FormType.swift */; };
-		E7AAF4B97D4F383039C8CB225D4B2488 /* Apaya.swift in Sources */ = {isa = PBXBuildFile; fileRef = 81699A524C716ABFF119AE95C2849242 /* Apaya.swift */; };
-		E7B84112899BD408DEBA972DE840C263 /* VaultPaymentMethodViewController.swift in Sources */ = {isa = PBXBuildFile; fileRef = BD1B89706C86981363DFB39914DD4056 /* VaultPaymentMethodViewController.swift */; };
-		EC9BF4FAACFD0BE00954C7432C7DEA78 /* ZipCode.swift in Sources */ = {isa = PBXBuildFile; fileRef = 1CB52A95DDA3C162A52598695C7E56EF /* ZipCode.swift */; };
-		ECFD2F9102A7353E91EBBB7145799DC9 /* AppState.swift in Sources */ = {isa = PBXBuildFile; fileRef = D7CBE1B250FE10627EDF37CF6EC15D0A /* AppState.swift */; };
-		EE347DC4412914AC93BDAD594659E116 /* VaultPaymentMethodView.swift in Sources */ = {isa = PBXBuildFile; fileRef = C3487F8B2A180859627CC0EB1C934DB0 /* VaultPaymentMethodView.swift */; };
-		EE9BE9EA0EB1FDBF6D2481A3AD526D51 /* Parser.swift in Sources */ = {isa = PBXBuildFile; fileRef = FA749E53561CB598E4F93D8C0113F789 /* Parser.swift */; };
-		EF0512F7909043334E6C7045A0B851E8 /* PrimerViewExtensions.swift in Sources */ = {isa = PBXBuildFile; fileRef = 3078FAE7E58BC41DD61048CF2BC11B1B /* PrimerViewExtensions.swift */; };
-		EF37C9177B6446B3455D7AAC3397591F /* PaymentMethodConfigService.swift in Sources */ = {isa = PBXBuildFile; fileRef = C312BD4F3E1F3298914265C1E412623A /* PaymentMethodConfigService.swift */; };
-		EFE82504C61F164B3565AA91EF6410B1 /* PrimerAPIClient+Promises.swift in Sources */ = {isa = PBXBuildFile; fileRef = E1962E9FFD12574550CFACF0C933D7A5 /* PrimerAPIClient+Promises.swift */; };
-		F1B01504F86233E6FA03D18BD639E73A /* PrimerSDK-umbrella.h in Headers */ = {isa = PBXBuildFile; fileRef = 48CE17ABEDB356883F87C26408207B69 /* PrimerSDK-umbrella.h */; settings = {ATTRIBUTES = (Public, ); }; };
-		F5D3D4F1D19E8DB68B72E048AC7D4740 /* Consolable.swift in Sources */ = {isa = PBXBuildFile; fileRef = 115B9611D299F9EA53A114460115A634 /* Consolable.swift */; };
+		E1CE9B507362761232D1858873B4CADD /* PresentationController.swift in Sources */ = {isa = PBXBuildFile; fileRef = 9DAB598BF1FE4C5CBB247D21F4D1AE45 /* PresentationController.swift */; };
+		E241657915FDC44DA90CBF40E418F416 /* Dispatcher.swift in Sources */ = {isa = PBXBuildFile; fileRef = 885E7E665991BCF3660B8B025D51F1B2 /* Dispatcher.swift */; };
+		E40E00EC08E65ED801AC49F50CE3DE9F /* AppState.swift in Sources */ = {isa = PBXBuildFile; fileRef = A830B6B6148B5D88F101B47D8526AF98 /* AppState.swift */; };
+		E43442C64CD24EE8ED8CE892042DF573 /* CardButton.swift in Sources */ = {isa = PBXBuildFile; fileRef = FF04C36BCAE9465ABE19A214B3FC3B5E /* CardButton.swift */; };
+		E651F86BCC807C5B4F9253645042DC63 /* when.swift in Sources */ = {isa = PBXBuildFile; fileRef = F2709F76E309C35F9711852DB55DB769 /* when.swift */; };
+		E8D6F1C7B30BAA8CF5BB6BC690475AA8 /* Icons.xcassets in Resources */ = {isa = PBXBuildFile; fileRef = 1267F9063244C97D0C650E02CA24014F /* Icons.xcassets */; };
+		EA3A1BE3DCBBEE52CAD32EEF5D886A59 /* PrimerTheme+Borders.swift in Sources */ = {isa = PBXBuildFile; fileRef = 2E4E1B20F5B2565927C78468ABB95752 /* PrimerTheme+Borders.swift */; };
+		EAA8DB5DA139CD4D40DF2D6681F60A4C /* Apaya.swift in Sources */ = {isa = PBXBuildFile; fileRef = 2E97654348CC3ADD626AD642AEE6C7A8 /* Apaya.swift */; };
+		EB2D1817DDDACB4B7382BA7649DBEB69 /* PrimerSettings.swift in Sources */ = {isa = PBXBuildFile; fileRef = F41935B64B9C76EC2EC63498FE44DF20 /* PrimerSettings.swift */; };
+		EB97BA2C6C639A01E7AA42A1399084A6 /* SequenceWrappers.swift in Sources */ = {isa = PBXBuildFile; fileRef = 7AB54C9732E78EB339890CC16C5F44E1 /* SequenceWrappers.swift */; };
+		EBCCE93E7C3BDA83348B665B486C322F /* Configuration.swift in Sources */ = {isa = PBXBuildFile; fileRef = A6ED38E33F4FAC23186BEBF0590662BB /* Configuration.swift */; };
+		EC35B1D620DB8A3C2A4AED0FD087B17B /* PrimerTextFieldView.swift in Sources */ = {isa = PBXBuildFile; fileRef = 274C6A2E89A5863375294300307AE038 /* PrimerTextFieldView.swift */; };
+		ED21C6556957CBA6437727DB0352FB0E /* Dimensions.swift in Sources */ = {isa = PBXBuildFile; fileRef = 8C24510A434F5C0F91069C97F78D74EF /* Dimensions.swift */; };
+		EE9BCCD50957D8626DBE00AAEE711FFF /* PrimerTextFieldView.xib in Resources */ = {isa = PBXBuildFile; fileRef = 587F232062D157E3F2F8396633D2C9E0 /* PrimerTextFieldView.xib */; };
+		EF94317F3BB388A72C9C711DD4C45D77 /* PaymentMethodTokenizationViewModel.swift in Sources */ = {isa = PBXBuildFile; fileRef = 753E9F8E18377B0948E6D00ECEC0F27F /* PaymentMethodTokenizationViewModel.swift */; };
+		F00A51BA6698503E1C1CCAFCAECCED7D /* ResumeHandlerProtocol.swift in Sources */ = {isa = PBXBuildFile; fileRef = FE45C26AEEDB838675E14975A81CF3F8 /* ResumeHandlerProtocol.swift */; };
+		F2708C538A969644A3922738D72269DF /* sv.lproj in Resources */ = {isa = PBXBuildFile; fileRef = 268B6E23AB8314D0816482A4234B1C2A /* sv.lproj */; };
+		F3B5C10053E5D3EA99C49F9917732B70 /* VaultPaymentMethodView.swift in Sources */ = {isa = PBXBuildFile; fileRef = 413402A0D8F4644B9E4F89576C5E0B7C /* VaultPaymentMethodView.swift */; };
+		F4C95F06E0F2C61712735027EB176C6D /* AES256.swift in Sources */ = {isa = PBXBuildFile; fileRef = C16019B8FE1BEBD4ACB927F120082C40 /* AES256.swift */; };
+		F5873A3BCB1233411B636B3E25E99927 /* PrimerScrollView.swift in Sources */ = {isa = PBXBuildFile; fileRef = 8B822CC1B6A089D4B268B60F6ED08C1A /* PrimerScrollView.swift */; };
+		F5D9C9FEC39114E35EEA4F6034DEA8B3 /* Validation.swift in Sources */ = {isa = PBXBuildFile; fileRef = E1FDAB6E97827FFE0A20452299F7AC0A /* Validation.swift */; };
+		F615502CD689EB1610C6162FB47F990E /* PaymentMethodTokenizationRequest.swift in Sources */ = {isa = PBXBuildFile; fileRef = E362DF4CFFEB2F985B341BD3F96A6125 /* PaymentMethodTokenizationRequest.swift */; };
+		F63471E6199BFCF22FD4DF8A786857AE /* after.swift in Sources */ = {isa = PBXBuildFile; fileRef = FE7C0B3AFE8980D096C1A4A66BA172CA /* after.swift */; };
 		F6FCEA41B7D4A17FD20C345E86296343 /* Pods-PrimerSDK_Example-dummy.m in Sources */ = {isa = PBXBuildFile; fileRef = 21F4ACB1142B1B9457658584BF5CD35A /* Pods-PrimerSDK_Example-dummy.m */; };
-		F753692A4B48C48C43583E8999CC5535 /* CancellableCatchable.swift in Sources */ = {isa = PBXBuildFile; fileRef = 0ABD33080EE200F8D77E6709FAAFCE0E /* CancellableCatchable.swift */; };
-		F756AEF36687243C5491549CDAA5E827 /* SequenceWrappers.swift in Sources */ = {isa = PBXBuildFile; fileRef = 50F2676A083EB09D7CB77B74D17F97BF /* SequenceWrappers.swift */; };
-		F77807540F3C247B5EC10C85060FE1F8 /* sv.lproj in Resources */ = {isa = PBXBuildFile; fileRef = 33B05E0BBEE6CFE4A3D3A1E5CECECE6E /* sv.lproj */; };
-		F7A81AE162F214F50E3E55AE087D8CCE /* NetworkService.swift in Sources */ = {isa = PBXBuildFile; fileRef = EB945ADA52998F259765896E8CE462A3 /* NetworkService.swift */; };
-		F85915D6CC707C96621FB77BF3B2DFBF /* race.swift in Sources */ = {isa = PBXBuildFile; fileRef = 2A184E82F0526FF03B0A9B5C25BDEE15 /* race.swift */; };
-		F95C74A15351AEF29D2ADB2AEE474E8D /* PrimerAPIClient.swift in Sources */ = {isa = PBXBuildFile; fileRef = 1D9C1239C460008CF2684E317D569008 /* PrimerAPIClient.swift */; };
-		FA110C90E6428EA846185857AC6ABC26 /* UIKit.framework in Frameworks */ = {isa = PBXBuildFile; fileRef = D245E0514AAC1A2B9A6D5EA2F383E90F /* UIKit.framework */; };
-		FB001141DBE61E3A667C2803F6184B51 /* FinallyWrappers.swift in Sources */ = {isa = PBXBuildFile; fileRef = 0D1C2294A2DB0B829DB0FB9D0BF5AAA1 /* FinallyWrappers.swift */; };
-		FB1026D3E8ED27DFED20E21BB9D25B84 /* PresentationController.swift in Sources */ = {isa = PBXBuildFile; fileRef = D9E07CA41F057A2F9A89D19E199955C8 /* PresentationController.swift */; };
-		FCC394855DC34586BF4997FE737BBA97 /* SuccessViewController.swift in Sources */ = {isa = PBXBuildFile; fileRef = 3C797BE17131A5483E326165A87EF957 /* SuccessViewController.swift */; };
+		F95B3A0CCE0ABD4D45DFA58F8DB01822 /* ApayaTokenizationViewModel.swift in Sources */ = {isa = PBXBuildFile; fileRef = 0C9F5A0B6C47758F550F55E661F341DE /* ApayaTokenizationViewModel.swift */; };
+		FAEE73A9F5869A89B7B084A4542D3B8D /* fr.lproj in Resources */ = {isa = PBXBuildFile; fileRef = 5939998DCB4C76E118C1E67C9E157D0F /* fr.lproj */; };
+		FB5603C43373474BE14B3B48445A536C /* firstly.swift in Sources */ = {isa = PBXBuildFile; fileRef = 376C445DD057671A40102F4C71CE8D01 /* firstly.swift */; };
+		FBC595729B3C1DF60510312D5A47EC05 /* FormType.swift in Sources */ = {isa = PBXBuildFile; fileRef = EAD3E7472220240A0B5857C2DF8A8F28 /* FormType.swift */; };
+		FF0C32D103A4FE0DAA2251CE31F58184 /* Bank.swift in Sources */ = {isa = PBXBuildFile; fileRef = 630BC02E64D953D61C89009128BF2EB1 /* Bank.swift */; };
 /* End PBXBuildFile section */
 
 /* Begin PBXContainerItemProxy section */
-		62016D177659DDFAD35836CC8648A730 /* PBXContainerItemProxy */ = {
-=======
-		018640105D7E6E158F026CE904E776FF /* Customer.swift in Sources */ = {isa = PBXBuildFile; fileRef = FE1DE07B5B302AC234043FA7A1B22B6B /* Customer.swift */; };
-		0306E621795ABF19D0305132C4C6CF87 /* PrimerRootViewController.swift in Sources */ = {isa = PBXBuildFile; fileRef = 672403726004452687E6B8B06F113FD2 /* PrimerRootViewController.swift */; };
-		07CAD2873B8AD3925A8753FA40503B62 /* hang.swift in Sources */ = {isa = PBXBuildFile; fileRef = C3A15C4F83B13D6734C5B1077C7442AA /* hang.swift */; };
-		08978CD379BA814A4F1D6FC5F6468882 /* PaymentMethodTokenizationViewModel.swift in Sources */ = {isa = PBXBuildFile; fileRef = 2103AEBEBD0F025B2587315421632F3B /* PaymentMethodTokenizationViewModel.swift */; };
-		0A741C4083784BAD88FB51E7BA7AD14E /* PrimerThemeData.swift in Sources */ = {isa = PBXBuildFile; fileRef = F568A200996F56929E1E6CA0E080B36A /* PrimerThemeData.swift */; };
-		0AABA85079C9D04E6CE5E7F147924745 /* VaultPaymentMethodViewModel.swift in Sources */ = {isa = PBXBuildFile; fileRef = 33A70A232FA167B1F772B30F50932EC0 /* VaultPaymentMethodViewModel.swift */; };
-		0B53CB58C53802666E8A690A0FECA944 /* ApplePayTokenizationViewModel.swift in Sources */ = {isa = PBXBuildFile; fileRef = AF445F59B49C7689CA277D77DDE126B3 /* ApplePayTokenizationViewModel.swift */; };
-		0C6E5A89AFA99D346A98673B13A02FE5 /* CardScannerViewController+SimpleScanDelegate.swift in Sources */ = {isa = PBXBuildFile; fileRef = 6588762EE44757BCCAFE5E974BAA1ACC /* CardScannerViewController+SimpleScanDelegate.swift */; };
-		0C8173DA07AE5BCF476ED41425CDB32D /* ApplePay.swift in Sources */ = {isa = PBXBuildFile; fileRef = EB3DDECED002A2FD70EB501B253CAE1E /* ApplePay.swift */; };
-		0E033A7628C8B2F1DEA029BD1FFE8997 /* when.swift in Sources */ = {isa = PBXBuildFile; fileRef = 4DC54FD9845F744F9744A472AADE4674 /* when.swift */; };
-		0E0BF290C6E06E5B9C1DAC5F093B5306 /* Resolver.swift in Sources */ = {isa = PBXBuildFile; fileRef = 84921F7720CFE2DACA5B3809705D437D /* Resolver.swift */; };
-		0EDD3D3FA53889451EB369597EF3F57D /* FinallyWrappers.swift in Sources */ = {isa = PBXBuildFile; fileRef = 96105558D7E24AAF5360B697A7D42A9B /* FinallyWrappers.swift */; };
-		0FB1ED4B139D77F0236380A56056BC8E /* AlertController.swift in Sources */ = {isa = PBXBuildFile; fileRef = 5FB2D2329073185BDCDE29CD8D875599 /* AlertController.swift */; };
-		101CF9CD5C05B18499992E7C7E4C70B1 /* BankSelectorViewController.swift in Sources */ = {isa = PBXBuildFile; fileRef = F22D843FD6AAE403331F41E710AC4A2C /* BankSelectorViewController.swift */; };
-		14C7C31DE82D7A6695EB51C30CF501ED /* Throwable.swift in Sources */ = {isa = PBXBuildFile; fileRef = CC196AA175D9E7B2469B5392EAE8C1A9 /* Throwable.swift */; };
-		156A8DFA37576C1D1A0E3DA949A9418A /* URLSessionStack.swift in Sources */ = {isa = PBXBuildFile; fileRef = 831E415BB32DEBB511B52049F2AE2820 /* URLSessionStack.swift */; };
-		1621FEFFEFD2DF658E571DC1536A715A /* LogEvent.swift in Sources */ = {isa = PBXBuildFile; fileRef = 7CE9B9A4ADE7F3F4953A6DBA0C509EDF /* LogEvent.swift */; };
-		170E0A652D78EAE273BBB8458BCE256E /* CancellableCatchable.swift in Sources */ = {isa = PBXBuildFile; fileRef = 0019F61E2BA72B20EE05E5E4C58F6D7F /* CancellableCatchable.swift */; };
-		1840191AB0D03B444DDF5E9ED473A9FE /* DateExtension.swift in Sources */ = {isa = PBXBuildFile; fileRef = 413D828C99359EB8CCB0F2D138630DC5 /* DateExtension.swift */; };
-		1974D2151B5FACC13CFC93F42FBAA410 /* PrimerNibView.swift in Sources */ = {isa = PBXBuildFile; fileRef = 5BDABD860C795D1FF2276091FFC09F0F /* PrimerNibView.swift */; };
-		1C14BDF6D74AABBC3BE225EA0D7B260C /* WrapperProtocols.swift in Sources */ = {isa = PBXBuildFile; fileRef = 51C87AAF5489BEC6141315063057B87D /* WrapperProtocols.swift */; };
-		1E97C6CF4EC7B303F13E38E78F632497 /* PrimerCardholderNameFieldView.swift in Sources */ = {isa = PBXBuildFile; fileRef = 3CD20CD7ECC5C6437EE716C9AEF5A5CC /* PrimerCardholderNameFieldView.swift */; };
-		24664F9B9DDBFCBD9422DFA016C132DA /* GuaranteeWrappers.swift in Sources */ = {isa = PBXBuildFile; fileRef = 46371C6C281217768B4E75A684E81351 /* GuaranteeWrappers.swift */; };
-		259B2CD52F01838F83B1AAC59B2218D5 /* Logger.swift in Sources */ = {isa = PBXBuildFile; fileRef = 3FDF5ABC331CB2907F748AB52306A933 /* Logger.swift */; };
-		26FE64FEFE87A7C29FBCE3E60BD1B124 /* PrimerSDK-dummy.m in Sources */ = {isa = PBXBuildFile; fileRef = 1753FADFBFB5C3386D1673DF56C810B3 /* PrimerSDK-dummy.m */; };
-		270CFF0FC749F57C0605262D27016D14 /* Pods-PrimerSDK_Tests-dummy.m in Sources */ = {isa = PBXBuildFile; fileRef = D66C3890C3566F38C935A2FFD9A237B0 /* Pods-PrimerSDK_Tests-dummy.m */; };
-		28B81B37FEA4AB1BB1D402F632FEE5BD /* RateLimitedDispatcherBase.swift in Sources */ = {isa = PBXBuildFile; fileRef = A5B1E51EEF9717CEF5F812FBC18F015B /* RateLimitedDispatcherBase.swift */; };
-		2923036F18FDE6636E56CDAE073A7476 /* PrimerImage.swift in Sources */ = {isa = PBXBuildFile; fileRef = 3F5D11425CA9BAE1380C71350E3F462A /* PrimerImage.swift */; };
-		29675B5872992CAB2BC1F34AC99E1744 /* firstly.swift in Sources */ = {isa = PBXBuildFile; fileRef = D689F8BE949255CCB0C98E6E312898F4 /* firstly.swift */; };
-		29FACC65E6D83A90016EF2D9A21F2FB4 /* Bank.swift in Sources */ = {isa = PBXBuildFile; fileRef = 0E7B6D2871A8AE1656BFFB2BDBDA018C /* Bank.swift */; };
-		2A784FB1A52D8ADEC42CAE89340BFCF8 /* PayPalService.swift in Sources */ = {isa = PBXBuildFile; fileRef = 12EAB35F408128725B13D766BCE2B925 /* PayPalService.swift */; };
-		2B2D93DCFF6B983A5FCF43F4635AE6FB /* ClientSession.swift in Sources */ = {isa = PBXBuildFile; fileRef = 376916B49AAF889D304BDCD4DFB1A18A /* ClientSession.swift */; };
-		2BF4EF3538EDE38DFEF76E258EBA7133 /* ReloadDelegate.swift in Sources */ = {isa = PBXBuildFile; fileRef = B036CC4A4AABE3D348DA1BED9ADF56B8 /* ReloadDelegate.swift */; };
-		2D717F92A9B5B407F8B16BC7E03685B2 /* RecoverWrappers.swift in Sources */ = {isa = PBXBuildFile; fileRef = A4D5D1DA5D10959D871A850A698E0EC5 /* RecoverWrappers.swift */; };
-		317CC10F78EB7D6AF4CB9112E3CFB8BA /* PaymentMethodsGroupView.swift in Sources */ = {isa = PBXBuildFile; fileRef = F6BF3D5B90BCF0A9F7DFCE65DB3A9655 /* PaymentMethodsGroupView.swift */; };
-		33F1084760B57EA0EABC50394D46C5A5 /* ErrorHandler.swift in Sources */ = {isa = PBXBuildFile; fileRef = 47454E7AA90CA018DCD0680D55F95843 /* ErrorHandler.swift */; };
-		3553FDD0619E6A7BBF3DE0ECD09B1E7E /* FormTokenizationViewModel.swift in Sources */ = {isa = PBXBuildFile; fileRef = 97CF485E14287B5B040CB37600A53E18 /* FormTokenizationViewModel.swift */; };
-		369A7F6819D30F72FEA7E868AC45DCB2 /* PaymentMethodConfigurationType.swift in Sources */ = {isa = PBXBuildFile; fileRef = 8C59B9069EBB5C36DB4338E5A3B2B5CC /* PaymentMethodConfigurationType.swift */; };
-		39DBA2EA873D83C32C486AEF959FA298 /* Catchable.swift in Sources */ = {isa = PBXBuildFile; fileRef = 6351A9A29235E616DBDB0CAFE4705111 /* Catchable.swift */; };
-		3A50134BC1301E948A4F36C08758B27A /* VaultPaymentMethodView.swift in Sources */ = {isa = PBXBuildFile; fileRef = 488E4A72C3B534AB27F36937F64B5490 /* VaultPaymentMethodView.swift */; };
-		3D9FE3B00F4E1592B73094187C5E3A10 /* ClientTokenService.swift in Sources */ = {isa = PBXBuildFile; fileRef = 11E86B95825B1370CCCE6F3EDE30D128 /* ClientTokenService.swift */; };
-		3DE44CE179262931C0542D34ED05DB79 /* PostalCode.swift in Sources */ = {isa = PBXBuildFile; fileRef = 074AA0D6662EE72E54FC8874ECA624E1 /* PostalCode.swift */; };
-		3E53D1FD329C7DCB7B0DA15F978BD996 /* PrimerSettings.swift in Sources */ = {isa = PBXBuildFile; fileRef = 8C3C0D5AA45C1F1E1A889A37FB9A63A0 /* PrimerSettings.swift */; };
-		3F8E8FC3D0B7A889A8F65C86A6FB14A3 /* PrimerContent.swift in Sources */ = {isa = PBXBuildFile; fileRef = 0D3CCE2AF5E813CB803B91AA3F1077EA /* PrimerContent.swift */; };
-		3FBA909659A5A25EEEB1E8A69392755B /* Consolable.swift in Sources */ = {isa = PBXBuildFile; fileRef = 687AEB2953D281EF5DAD9BBA9EDE5946 /* Consolable.swift */; };
-		41C2753A3DDEAB359121D01E89B55B5B /* ClientToken.swift in Sources */ = {isa = PBXBuildFile; fileRef = 745927073B499CF3E5E62F547482D649 /* ClientToken.swift */; };
-		42624795A33FDE11F9CE45F7E02B3DB6 /* PrimerExpiryDateFieldView.swift in Sources */ = {isa = PBXBuildFile; fileRef = B54F90A0E87EAD0244BCDF0EDBE8D9F2 /* PrimerExpiryDateFieldView.swift */; };
-		43D8046C5A22A88D24037A7B501A5794 /* UIKit.framework in Frameworks */ = {isa = PBXBuildFile; fileRef = D245E0514AAC1A2B9A6D5EA2F383E90F /* UIKit.framework */; };
-		4462A8BD56034A477DEFBA131628B0D1 /* PrimerTableViewCell.swift in Sources */ = {isa = PBXBuildFile; fileRef = 83C9A4CD7280E53DE30E8FC8818DA44A /* PrimerTableViewCell.swift */; };
-		44FEC1FECFE3F134DC9F92C50CE82307 /* VaultService.swift in Sources */ = {isa = PBXBuildFile; fileRef = C1AC82A73F4695486A878AE754AF2E33 /* VaultService.swift */; };
-		466614661E417C1DA23251700310528C /* PaymentMethodConfiguration.swift in Sources */ = {isa = PBXBuildFile; fileRef = 701D14FFD319D91D6E030141878C3DD8 /* PaymentMethodConfiguration.swift */; };
-		4669F706A3DEB257B8B8159A134B3BCC /* PrimerPostalCodeFieldView.swift in Sources */ = {isa = PBXBuildFile; fileRef = 8F592D475442161025DE44D127E8927C /* PrimerPostalCodeFieldView.swift */; };
-		46ACA61CA0E51FDE8D50EF91C95DDE0E /* Thenable.swift in Sources */ = {isa = PBXBuildFile; fileRef = C84FCEE02CD61F5C3DC119E2234F182F /* Thenable.swift */; };
-		48789DF99015937BEC97F536C6F3A8C6 /* PrimerThemeData+Deprecated.swift in Sources */ = {isa = PBXBuildFile; fileRef = DB95C684F76C68626EF11AF9F52DB056 /* PrimerThemeData+Deprecated.swift */; };
-		4974A0D88FCEE5A87F204C99EDFF89FA /* 3DSService+Promises.swift in Sources */ = {isa = PBXBuildFile; fileRef = 60441943C49137DE412D3FE19F73ED13 /* 3DSService+Promises.swift */; };
-		49D125642794F04DA58A2C9839DE22F4 /* PrimerSearchTextField.swift in Sources */ = {isa = PBXBuildFile; fileRef = 2016007EE0AF2DB2F338D8EEB7602D45 /* PrimerSearchTextField.swift */; };
-		4A94BB65671FE4DB0D4E62FFD9F191BB /* Pods-PrimerSDK_Example-umbrella.h in Headers */ = {isa = PBXBuildFile; fileRef = 3780FF276696624E5AD4A629D4CC4AD8 /* Pods-PrimerSDK_Example-umbrella.h */; settings = {ATTRIBUTES = (Public, ); }; };
-		4C056E03276F3A0411500CCC5B8BED50 /* FormTextFieldType.swift in Sources */ = {isa = PBXBuildFile; fileRef = B0FAA9E698CF48F699E1D4E5588D8DAF /* FormTextFieldType.swift */; };
-		4C9DD26AB958E680EDDFA4EB4DB34DB0 /* PrimerTheme+TextStyles.swift in Sources */ = {isa = PBXBuildFile; fileRef = D259BE7F18122D3B3F8DA1CEAD6D299D /* PrimerTheme+TextStyles.swift */; };
-		4E1F09B945A374EC1F962004AC8E1F81 /* CancellablePromise.swift in Sources */ = {isa = PBXBuildFile; fileRef = 0F78D45A8F0DCE2324493B1C23134BCB /* CancellablePromise.swift */; };
-		514A9EAEE695F962B75445734B7C3E7B /* PaymentMethodConfigService.swift in Sources */ = {isa = PBXBuildFile; fileRef = DCD6755B0D11FC33281A0955DCFD93E8 /* PaymentMethodConfigService.swift */; };
-		52425FDCA8B0431BA717DE19E5DB7E24 /* KlarnaTokenizationViewModel.swift in Sources */ = {isa = PBXBuildFile; fileRef = 36FC03E701ED17C4C8E69050EBB30809 /* KlarnaTokenizationViewModel.swift */; };
-		52A6769D5FD10DE52071C0E10521E641 /* PrimerTextField.swift in Sources */ = {isa = PBXBuildFile; fileRef = 8865B66373273A803F3B58539664B623 /* PrimerTextField.swift */; };
-		52EA4367A478B05F7A9047148B3F2927 /* PrimerLoadingViewController.swift in Sources */ = {isa = PBXBuildFile; fileRef = C48A6BF1D1A2AF9E31A48E93915BBDDB /* PrimerLoadingViewController.swift */; };
-		53EB11CAAA8CAFDEADDB0C7D5F685967 /* PrimerSDK-PrimerResources in Resources */ = {isa = PBXBuildFile; fileRef = A8B3BC107C2BDC3C03D961866F721265 /* PrimerSDK-PrimerResources */; };
-		544E628EE464CAACC7F91FA387256C6B /* ExternalPaymentMethodTokenizationViewModel.swift in Sources */ = {isa = PBXBuildFile; fileRef = 1901CA740A2617A662461F09A7CC7BC5 /* ExternalPaymentMethodTokenizationViewModel.swift */; };
-		5457BAA34DB0A145FB128CEC91D45593 /* CatchWrappers.swift in Sources */ = {isa = PBXBuildFile; fileRef = E7E6C1AF6182409D687A89C76D221B7C /* CatchWrappers.swift */; };
-		556DDF61264623E4CB782D34DF8A6C22 /* PaymentMethodComponent.swift in Sources */ = {isa = PBXBuildFile; fileRef = 9B4E59CE865FEF469A588FE43DCA02C8 /* PaymentMethodComponent.swift */; };
-		561FB40D049BE9A48772EDC02FEF5D2F /* PrimerWebViewController.swift in Sources */ = {isa = PBXBuildFile; fileRef = 38DEDDEC64EA1C8628F4B561D8095271 /* PrimerWebViewController.swift */; };
-		5719422C2C6C72973F68878B3AB4BCE7 /* CustomStringConvertible.swift in Sources */ = {isa = PBXBuildFile; fileRef = A30426DDAAF62073CEC01A196FFD399B /* CustomStringConvertible.swift */; };
-		576CBFE7BB80FC46B6F006AE6E711708 /* Foundation.framework in Frameworks */ = {isa = PBXBuildFile; fileRef = EAB6F611E86A4758835A715E4B4184F6 /* Foundation.framework */; };
-		5D09F92415C28D3DAF9C43EA13032605 /* SuccessMessage.swift in Sources */ = {isa = PBXBuildFile; fileRef = 1CE154582AEC8D2C04CCBE5CCB05C0EF /* SuccessMessage.swift */; };
-		5D47F16A3FE8A57C5D494A68E648E8BE /* DirectDebitMandate.swift in Sources */ = {isa = PBXBuildFile; fileRef = FC898A8B25508DD4C9B7AE49E8D6DD73 /* DirectDebitMandate.swift */; };
-		61298C923E203930932AA51A3A6433C2 /* Parser.swift in Sources */ = {isa = PBXBuildFile; fileRef = D67E407F1B3DC217F3ACC199DAE2964C /* Parser.swift */; };
-		62951128D29399125518087FE9A4117C /* UserDefaultsExtension.swift in Sources */ = {isa = PBXBuildFile; fileRef = FD68014FAE80B1DE66F42B85288C79A4 /* UserDefaultsExtension.swift */; };
-		62C8AE95B5C17B1E94527703C6D7D810 /* PrimerContainerViewController.swift in Sources */ = {isa = PBXBuildFile; fileRef = 3752B381C9BE6291A1EB18F5A6B1F91D /* PrimerContainerViewController.swift */; };
-		62F02988C958288B977E6D6AEC7FF6CA /* FormType.swift in Sources */ = {isa = PBXBuildFile; fileRef = E1B0C6D5E22C37EDC4DB3AB3EF3A35EE /* FormType.swift */; };
-		64A3C104392053620CF9B40133CEF77E /* en.lproj in Resources */ = {isa = PBXBuildFile; fileRef = B9BEA8752ECA319B790DA1E8735FF8F0 /* en.lproj */; };
-		65627CD7D3E8A0732E2668D6B5DDC7E0 /* Icons.xcassets in Resources */ = {isa = PBXBuildFile; fileRef = F2DB185AAF5F4DB789C3639972522026 /* Icons.xcassets */; };
-		65C6ABC91DD2B33EC53426773C920212 /* PrimerNavigationController.swift in Sources */ = {isa = PBXBuildFile; fileRef = C179DF2FB9FB3483A691055CA93FD15A /* PrimerNavigationController.swift */; };
-		667CF7BED9CEFA4801B323FAA2579E00 /* Promise.swift in Sources */ = {isa = PBXBuildFile; fileRef = 6776E151D89000173FC1AA4A1A1AF2E1 /* Promise.swift */; };
-		67903BC06C83AD14128559CCB3D27C87 /* ApayaTokenizationViewModel.swift in Sources */ = {isa = PBXBuildFile; fileRef = 8410446C2320AE2A7F75632AD245B1BB /* ApayaTokenizationViewModel.swift */; };
-		69A31DE5C33081B2F151D40974F987D9 /* Dimensions.swift in Sources */ = {isa = PBXBuildFile; fileRef = BFAB6BBE57F85E3E28793372C0FF210B /* Dimensions.swift */; };
-		69A5422AB9FEC0A33F8BF7C7794C936D /* Apaya.swift in Sources */ = {isa = PBXBuildFile; fileRef = C64C72576B02D853B3DDAD6E792E7F39 /* Apaya.swift */; };
-		6A56F818CD1A5DCB95A554F1829D2CAA /* ThenableWrappers.swift in Sources */ = {isa = PBXBuildFile; fileRef = 3D32151B78A096CFA4FCB5A4E4111BC0 /* ThenableWrappers.swift */; };
-		6B64BE6284B24A7D04D7B28B2FC79A63 /* PrimerCVVFieldView.swift in Sources */ = {isa = PBXBuildFile; fileRef = 8D71768191EDC7F35776C2929C5F0BB5 /* PrimerCVVFieldView.swift */; };
-		6DCCBAE98591CB66CA31ED348F91B4FB /* Primer.swift in Sources */ = {isa = PBXBuildFile; fileRef = 9F947ED6673575096C9BCE8EF8AD90B8 /* Primer.swift */; };
-		6E87A90B51F4BA33CA7EE493B4C1BCCF /* PrimerSDK-umbrella.h in Headers */ = {isa = PBXBuildFile; fileRef = 48CE17ABEDB356883F87C26408207B69 /* PrimerSDK-umbrella.h */; settings = {ATTRIBUTES = (Public, ); }; };
-		6F708599F616DCFE89712C6EFE0431AE /* Content.swift in Sources */ = {isa = PBXBuildFile; fileRef = F14CF2027F0FF74724D4A73D961A666D /* Content.swift */; };
-		73E34914A334B52EB7F4DEDAC3DF4A14 /* EnsureWrappers.swift in Sources */ = {isa = PBXBuildFile; fileRef = 63A797904C244ACF4A0545DE525523F6 /* EnsureWrappers.swift */; };
-		75E948240593E676994061BE3E2B8F0D /* after.swift in Sources */ = {isa = PBXBuildFile; fileRef = F81770B0A26C85E5ABF7EDE6443237A9 /* after.swift */; };
-		766F84D29A4010B5B9465B37207E255B /* PayPalTokenizationViewModel.swift in Sources */ = {isa = PBXBuildFile; fileRef = 4F9B37FE2B1F787AE70635241AC04D49 /* PayPalTokenizationViewModel.swift */; };
-		783E2309B513BD45FC39C747788F4324 /* PrimerFlowEnums.swift in Sources */ = {isa = PBXBuildFile; fileRef = CD70F1F3E93539F0F1A18F9A67573867 /* PrimerFlowEnums.swift */; };
-		79BE8A06614A5A798D39919D43109D9B /* PrimerTheme+Colors.swift in Sources */ = {isa = PBXBuildFile; fileRef = 2C682981A273188A5EE8A2894FFFE6CC /* PrimerTheme+Colors.swift */; };
-		7AE86ACE97FBEBF41F6D4BABF84EBFA7 /* race.swift in Sources */ = {isa = PBXBuildFile; fileRef = D6948CB36EA347300D665B6B613CEEE6 /* race.swift */; };
-		7AE9C7B13B21DCC7F4E3BEB73D242AB7 /* PrimerNavigationBar.swift in Sources */ = {isa = PBXBuildFile; fileRef = 4B39EAC6CDAEB35C5F0950688C2B5B41 /* PrimerNavigationBar.swift */; };
-		7B4DEF74786205170F1FDAC717245FC2 /* Validation.swift in Sources */ = {isa = PBXBuildFile; fileRef = 6913AF350EC525FD4F44A51ADF6CC8C5 /* Validation.swift */; };
-		7D7C69243A1BE8FCEE1DFDA8095C2C87 /* ErrorViewController.swift in Sources */ = {isa = PBXBuildFile; fileRef = 40536F611F10C89B0B0168AF52A144E9 /* ErrorViewController.swift */; };
-		7D950C6EF55D7AD9D7EC4FDE9FDE9ADA /* CancelContext.swift in Sources */ = {isa = PBXBuildFile; fileRef = 058C7CC7F5F146A509E659AFF5925C0A /* CancelContext.swift */; };
-		7D9E3EF973488BCEC06E4660FAC55859 /* PresentationController.swift in Sources */ = {isa = PBXBuildFile; fileRef = 83B27561D8D08F082BC28A155AEA7A0F /* PresentationController.swift */; };
-		7EE49371A776211E978D3D7D74A97094 /* BundleExtension.swift in Sources */ = {isa = PBXBuildFile; fileRef = 45949216B8096A8212EB0B8B79EF5157 /* BundleExtension.swift */; };
-		7EFF8DB1773B07973544F94DBE5241F7 /* PrimerAPIClient+Promises.swift in Sources */ = {isa = PBXBuildFile; fileRef = E9AC8164CB981A2023FFD3110452DBA5 /* PrimerAPIClient+Promises.swift */; };
-		7F53B2FD7849D96521228A881EE90E8E /* fr.lproj in Resources */ = {isa = PBXBuildFile; fileRef = 16BF33F4BACE366CEB5D4C90435B323A /* fr.lproj */; };
-		803564B8F496A3EEFC62B3DF89DDCCCA /* ExternalViewModel.swift in Sources */ = {isa = PBXBuildFile; fileRef = 8993015145C540B058C0A67024E7B3EE /* ExternalViewModel.swift */; };
-		80FFBA267DBF62C634561F71C44762C4 /* PrimerTheme.swift in Sources */ = {isa = PBXBuildFile; fileRef = 703D2F096F1BE982536795BA32F623F0 /* PrimerTheme.swift */; };
-		816138B8CE3FB6AA5A32B1443A577710 /* Optional+Extensions.swift in Sources */ = {isa = PBXBuildFile; fileRef = BC22EB307AB263101C8478FE62306BAF /* Optional+Extensions.swift */; };
-		85164906463D12288B7C1C42594C352F /* ImageName.swift in Sources */ = {isa = PBXBuildFile; fileRef = A76E522F633B5E18881582247D5B7BD5 /* ImageName.swift */; };
-		8526B7254582F70CB606366A55A0F720 /* PrimerViewExtensions.swift in Sources */ = {isa = PBXBuildFile; fileRef = 35C2E3F063A7D1EDCADE3252589FCA5B /* PrimerViewExtensions.swift */; };
-		86D53E9D74D6BD048B0B2F4C79421DFC /* ConcurrencyLimitedDispatcher.swift in Sources */ = {isa = PBXBuildFile; fileRef = 169696ADB2AE3251B65CE33761932EA0 /* ConcurrencyLimitedDispatcher.swift */; };
-		872846EDE0B7D5BD9FAADD45590CF41B /* CancellableThenable.swift in Sources */ = {isa = PBXBuildFile; fileRef = 64E6BDD860F0B5A28894FD0A33C16F96 /* CancellableThenable.swift */; };
-		88BC0B88362696EE95A2EAFB04E22DE1 /* PrimerConfiguration.swift in Sources */ = {isa = PBXBuildFile; fileRef = B9B9A271FD1CBDB307DF303B18893B79 /* PrimerConfiguration.swift */; };
-		89495F35A1A5AEFEAC22EB41F87894F6 /* PrimerCardFormViewController.swift in Sources */ = {isa = PBXBuildFile; fileRef = C6C1877C571F7794A27AAD15091EA911 /* PrimerCardFormViewController.swift */; };
-		8A777CFE8FE1ABBCD808F68D1CE636B4 /* IntExtension.swift in Sources */ = {isa = PBXBuildFile; fileRef = 6BB396EE1116B9ED2461B89D6916EEC9 /* IntExtension.swift */; };
-		8AD12C74E7448B0E46BD6E115F43F0C6 /* SequenceWrappers.swift in Sources */ = {isa = PBXBuildFile; fileRef = CD02DA6583B689ED4EE8ACA77BC0A81A /* SequenceWrappers.swift */; };
-		8B51E242E82CAB85C9F407C1661AF6DD /* Guarantee.swift in Sources */ = {isa = PBXBuildFile; fileRef = DE73AB986E85982CCF951C7634AB2488 /* Guarantee.swift */; };
-		8B9C819D80EB76D158763ECF103314BF /* Cancellable.swift in Sources */ = {isa = PBXBuildFile; fileRef = BA43E8DCFD507E26FDEDEDF58709D3B5 /* Cancellable.swift */; };
-		8DFAF449349E62CFA49EE8B7A01DEEAF /* Foundation.framework in Frameworks */ = {isa = PBXBuildFile; fileRef = EAB6F611E86A4758835A715E4B4184F6 /* Foundation.framework */; };
-		926DD24EEF8362253B52F4999B5C9052 /* PrimerFormViewController.swift in Sources */ = {isa = PBXBuildFile; fileRef = 51E53C64BF8CDCCAA58257C87992E1A9 /* PrimerFormViewController.swift */; };
-		93A50820E7BFD876633BA1763B939546 /* Colors.swift in Sources */ = {isa = PBXBuildFile; fileRef = 3F945B424985AD5247BE6DDEF5DB26B8 /* Colors.swift */; };
-		977DAC21022F0FC9D0A3A74BE882E468 /* CardNetwork.swift in Sources */ = {isa = PBXBuildFile; fileRef = 56640C547367D38588EC6532775AEB9D /* CardNetwork.swift */; };
-		9790C63045117D71538C37A56D3544B4 /* CheckoutModule.swift in Sources */ = {isa = PBXBuildFile; fileRef = 82F331534276E4E5C692909870F0059A /* CheckoutModule.swift */; };
-		97AF0B6D8F7D9BF7CC69B5D2B03E92D7 /* AdyenDotPay.swift in Sources */ = {isa = PBXBuildFile; fileRef = B0F5BC0B7E5B1A2A0CAE17880B9A4389 /* AdyenDotPay.swift */; };
-		9A6038C4B938A1777AC4472D84D86F80 /* BankSelectorTokenizationViewModel.swift in Sources */ = {isa = PBXBuildFile; fileRef = D5EE6AA3553E7598E5F28162BFB6A177 /* BankSelectorTokenizationViewModel.swift */; };
-		9AC660FE7B85598AF2B8B3DD5C756821 /* PrimerVaultManagerViewController.swift in Sources */ = {isa = PBXBuildFile; fileRef = 3BAB84532ED8F8B2F3BD6D451EB7AD32 /* PrimerVaultManagerViewController.swift */; };
-		9B838AA3902EC3CD4B1DA44F35142EDE /* Currency.swift in Sources */ = {isa = PBXBuildFile; fileRef = 4DAC5AD64B02CD661A88A01F6B4E1AB7 /* Currency.swift */; };
-		9CAB675E38977B92E4A9E6E886CD9BB1 /* 3DS.swift in Sources */ = {isa = PBXBuildFile; fileRef = BD79EDB649E66426FAFEF3FF0DA1F299 /* 3DS.swift */; };
-		9EDD48B8B2B8680910476E10D3391E63 /* CardButton.swift in Sources */ = {isa = PBXBuildFile; fileRef = C96906D72C9FE074F6B60A06B489B5D0 /* CardButton.swift */; };
-		9EE115DC0A547CC30E73EAA623B55202 /* 3DSService.swift in Sources */ = {isa = PBXBuildFile; fileRef = 4387468588A58CBB86AD041E11FBBD19 /* 3DSService.swift */; };
-		A25F55DABD11AEB15573874A229D8AA1 /* PrimerCustomStyleTextField.swift in Sources */ = {isa = PBXBuildFile; fileRef = D2D7044F3748328CC62262689EBDF194 /* PrimerCustomStyleTextField.swift */; };
-		A2AB9F4C03E048459BF572188F642AA8 /* ResumeHandlerProtocol.swift in Sources */ = {isa = PBXBuildFile; fileRef = CD6EA089C693016DDD048B8668137146 /* ResumeHandlerProtocol.swift */; };
-		A78A18F00B197B7E6DAC9AF8F4FF92D5 /* Dispatcher.swift in Sources */ = {isa = PBXBuildFile; fileRef = 32324D8BD3A4FCA0BCA3BB9C3B587753 /* Dispatcher.swift */; };
-		ACC872149104EE96515EAD89095DD754 /* NetworkService.swift in Sources */ = {isa = PBXBuildFile; fileRef = 66FB85B0A5F6442CF6D1EC9AE533C85F /* NetworkService.swift */; };
-		AD2A2D8C0EB4D611D5FC633BE0661580 /* PrimerTextFieldView.swift in Sources */ = {isa = PBXBuildFile; fileRef = BB61E8BBC9292E2BE911A5E1132951E7 /* PrimerTextFieldView.swift */; };
-		AE640F8BDE8B09CFBEE9E002AB5F18C9 /* CardScannerViewController.swift in Sources */ = {isa = PBXBuildFile; fileRef = 3583F5A74E90E4C69617C9AB9234E5CA /* CardScannerViewController.swift */; };
-		AF4C5C889632B4B66D9923DF032FCA2E /* WebViewUtil.swift in Sources */ = {isa = PBXBuildFile; fileRef = E6FB6931F6F1E413C9D5F44A0CD409C4 /* WebViewUtil.swift */; };
-		B08D11EA6894B93D77CEDDE650BC32CB /* Klarna.swift in Sources */ = {isa = PBXBuildFile; fileRef = 51E83C04C779780CD0C8F29E2F6C31D9 /* Klarna.swift */; };
-		B11D5FD562411555EDA4D2B7D3D74B28 /* CardComponentsManager.swift in Sources */ = {isa = PBXBuildFile; fileRef = C700C0604F9EC1F4061DFDEC659A4F4A /* CardComponentsManager.swift */; };
-		B1BD95665FAC1C1A0EC913E98F4387B8 /* PrimerTheme+Buttons.swift in Sources */ = {isa = PBXBuildFile; fileRef = A5680164093C10C70A16270B211517F0 /* PrimerTheme+Buttons.swift */; };
-		B37336B67BBD0EF5D59ADBC3119B49EB /* PaymentMethodConfigurationOptions.swift in Sources */ = {isa = PBXBuildFile; fileRef = 3ED089D12C1FCA81EF2C1E2218F78912 /* PaymentMethodConfigurationOptions.swift */; };
-		B3B6001B647C93EABA80EBD2B399B076 /* PrimerAPI.swift in Sources */ = {isa = PBXBuildFile; fileRef = 99B0458E3B03A6A38F55E30811616911 /* PrimerAPI.swift */; };
-		B5EB9FA70F1031377235E8EA8F59F0DE /* sv.lproj in Resources */ = {isa = PBXBuildFile; fileRef = 27B63A2FF33FF94E4C1FA55B8B3BAE68 /* sv.lproj */; };
-		B5FDC349CFCBA7D8EC0FAF55E4327D55 /* StrictRateLimitedDispatcher.swift in Sources */ = {isa = PBXBuildFile; fileRef = 65552C7B5C51D247715876945E005A0E /* StrictRateLimitedDispatcher.swift */; };
-		BC961F0DFCE3A4B4A22DF2E61E64D875 /* UXMode.swift in Sources */ = {isa = PBXBuildFile; fileRef = A05D18331FC5CBD876E39CFC7E43B030 /* UXMode.swift */; };
-		BF5AB1D24972502B0C5FC72E1AD9B5A8 /* DependencyInjection.swift in Sources */ = {isa = PBXBuildFile; fileRef = 8833DBCBD41802970E92E76A6F447F2F /* DependencyInjection.swift */; };
-		C14E8C2260A356F7281E09E08A045137 /* PrimerUniversalCheckoutViewController.swift in Sources */ = {isa = PBXBuildFile; fileRef = A59D70E00607ACFAC274CD685168CDCF /* PrimerUniversalCheckoutViewController.swift */; };
-		C33C9B47039BE873BBE5A2F5490DFFB1 /* Error.swift in Sources */ = {isa = PBXBuildFile; fileRef = 96181782C29688FDBB15766A8197B234 /* Error.swift */; };
-		C44C2DDCD238F86E1088E414B24FA6FD /* PayPal.swift in Sources */ = {isa = PBXBuildFile; fileRef = C0AE33428F4794D490A0F5089CBE8C1F /* PayPal.swift */; };
-		C456FAD1256D422EDC06A013B277289A /* Box.swift in Sources */ = {isa = PBXBuildFile; fileRef = AA0513593258A2821C7A6AE0BA1A022F /* Box.swift */; };
-		C630B579C4B58A60D2F9AFC233E6E90B /* AnyEncodable.swift in Sources */ = {isa = PBXBuildFile; fileRef = 46C988AFDC9416696290003ABE220EF6 /* AnyEncodable.swift */; };
-		C775AF4490FE955342C1D028CFFDCCB1 /* UIDeviceExtension.swift in Sources */ = {isa = PBXBuildFile; fileRef = 2CD7398EC72BDC727BB5394F599D1033 /* UIDeviceExtension.swift */; };
-		C9039E5D4FD2A5117BCC6AEBEA281703 /* Endpoint.swift in Sources */ = {isa = PBXBuildFile; fileRef = 02E56F9BF70017C121D36925C445F4D7 /* Endpoint.swift */; };
-		CC9316325587F67E49CDCDB3C2CAD703 /* PrimerDelegate.swift in Sources */ = {isa = PBXBuildFile; fileRef = C3A0BEB26F46A8C7CDD21D9AD768DE40 /* PrimerDelegate.swift */; };
-		CCCF67C9B1CD64C70E4E6689F4300809 /* Queue.swift in Sources */ = {isa = PBXBuildFile; fileRef = E46838C4A98725BC805301F03B9DAB1C /* Queue.swift */; };
-		CCDBF0B6C7C441ECA86DDAF1CD6509C9 /* DirectDebitService.swift in Sources */ = {isa = PBXBuildFile; fileRef = DDF3BD5D32B2D0ABC395E0ED3666839C /* DirectDebitService.swift */; };
-		D05994D372C6A484A10ADEF80A866E20 /* TokenizationService.swift in Sources */ = {isa = PBXBuildFile; fileRef = A57AE8A4DC5C1479990C0113BF51CE2D /* TokenizationService.swift */; };
-		D24F168FDD572B55A131046789AF5F20 /* PaymentResponse.swift in Sources */ = {isa = PBXBuildFile; fileRef = CB9072753BFEBFF75BE22E90061E2463 /* PaymentResponse.swift */; };
-		D4136BB0C2147146CDA6B00A91C7BDBE /* URLExtension.swift in Sources */ = {isa = PBXBuildFile; fileRef = 1D497552C228E695183E0432AF3A3FD9 /* URLExtension.swift */; };
-		D4498A8D189E009458FE12C06ABC7B73 /* Mask.swift in Sources */ = {isa = PBXBuildFile; fileRef = 07A22CC52C818552B9B552CD9BD8F3F3 /* Mask.swift */; };
-		D596E2B41C673AD5018AEA0A0321E51C /* Pods-PrimerSDK_Tests-umbrella.h in Headers */ = {isa = PBXBuildFile; fileRef = EE9674DAD0C961C92687877090E1E047 /* Pods-PrimerSDK_Tests-umbrella.h */; settings = {ATTRIBUTES = (Public, ); }; };
-		D651885832ABEC5EE13A25D86F887EA2 /* PrimerViewController.swift in Sources */ = {isa = PBXBuildFile; fileRef = 98FC35BAE0ED55B4BB26E0E0E91B44B7 /* PrimerViewController.swift */; };
-		D6551D0FE63F2A6BB7A2463C913381B1 /* PrimerError.swift in Sources */ = {isa = PBXBuildFile; fileRef = 6A3BC76FF2B59F1D73F1619B4C988F2E /* PrimerError.swift */; };
-		D75236D132C9E390314082773C90C030 /* CountryCode.swift in Sources */ = {isa = PBXBuildFile; fileRef = 66939A83AEF32871CD1626FC882E5050 /* CountryCode.swift */; };
-		D78FEA123CBB05F66F6EF506617C284B /* OrderItem.swift in Sources */ = {isa = PBXBuildFile; fileRef = B9756D57649227FCA0FE0758EF5E1228 /* OrderItem.swift */; };
-		D900AF8AA3EA79E0F91507F3356F3EA9 /* PrimerTheme+Inputs.swift in Sources */ = {isa = PBXBuildFile; fileRef = 1A05AE871211EC2B07527B13C7B2DEA1 /* PrimerTheme+Inputs.swift */; };
-		D9698BA1D9E7C156FA1E857650F00A9B /* SuccessViewController.swift in Sources */ = {isa = PBXBuildFile; fileRef = E4D83E54B7D24DA6C83329B58A25DB40 /* SuccessViewController.swift */; };
-		DBAD1C1FAF0EC4B110C0A530F783C510 /* RateLimitedDispatcher.swift in Sources */ = {isa = PBXBuildFile; fileRef = 3EA8A49C02C61F7C83A77788491AE83D /* RateLimitedDispatcher.swift */; };
-		DC2611EB9FEAD856633E1C169D26948A /* JSONParser.swift in Sources */ = {isa = PBXBuildFile; fileRef = AB97D33429D9261469E5345ECB773F92 /* JSONParser.swift */; };
-		DC95F843CC35C8149CE17DA65D601233 /* CoreDataDispatcher.swift in Sources */ = {isa = PBXBuildFile; fileRef = 885E2F202C8937643B2DFFBD136C778B /* CoreDataDispatcher.swift */; };
-		DCAEE5EDF46FD258307A1DFA334252B2 /* PrimerTheme+Views.swift in Sources */ = {isa = PBXBuildFile; fileRef = E22390E272E480F78C2E8D7BD71EAC87 /* PrimerTheme+Views.swift */; };
-		DD0A6CDCCC4BC484F55123B7BF1A3567 /* PrimerTheme+Borders.swift in Sources */ = {isa = PBXBuildFile; fileRef = 7F653277EC761AE1747C7C87D8C7E2D4 /* PrimerTheme+Borders.swift */; };
-		DE2125687A626D80F28BA2799375736E /* AnyDecodable.swift in Sources */ = {isa = PBXBuildFile; fileRef = EF7F343DB6640956A96FD3EE5A903BFD /* AnyDecodable.swift */; };
-		E045DBB183AC18D8BE700EE31934F987 /* PrimerButton.swift in Sources */ = {isa = PBXBuildFile; fileRef = 09B7B8B26E88B575605FB4DDD7F6BD5B /* PrimerButton.swift */; };
-		E0C553A4FD98F6842970721075CF86A0 /* UIColorExtension.swift in Sources */ = {isa = PBXBuildFile; fileRef = 12033567BD97C30D0AE56845D95FC1FB /* UIColorExtension.swift */; };
-		E150EB1E3DDC0F59C4FDE4E1058FCAF7 /* Foundation.framework in Frameworks */ = {isa = PBXBuildFile; fileRef = EAB6F611E86A4758835A715E4B4184F6 /* Foundation.framework */; };
-		E3BFC583CFF01B64EAA459E3DB382A07 /* PrimerAPIClient+3DS.swift in Sources */ = {isa = PBXBuildFile; fileRef = A39EADC8BAE321BCA1FA13B01BC71BFA /* PrimerAPIClient+3DS.swift */; };
-		E5881228E3C2B8F870E9EDDB8752D17B /* StringExtension.swift in Sources */ = {isa = PBXBuildFile; fileRef = DB68A4C78557C1BB96C72A8522C26B68 /* StringExtension.swift */; };
-		E848F6B6B0CE99D583297E7CACE9EE1F /* PrimerTextFieldView.xib in Resources */ = {isa = PBXBuildFile; fileRef = B4762D82DA32862A536311E531474D9D /* PrimerTextFieldView.xib */; };
-		E8673D075E323ACEB95B1311414A8501 /* PaymentMethodTokenizationRequest.swift in Sources */ = {isa = PBXBuildFile; fileRef = 4BB940E0C7316082B3521BE1066402F1 /* PaymentMethodTokenizationRequest.swift */; };
-		ED48C62AE073FB496235144129D917A2 /* AnyCodable.swift in Sources */ = {isa = PBXBuildFile; fileRef = 21942FCDC552B2C512F4EC147AE385C1 /* AnyCodable.swift */; };
-		F0C5A84CA02109779222742428EDBF76 /* VaultPaymentMethodViewController.swift in Sources */ = {isa = PBXBuildFile; fileRef = AAF5B3FF50F618CDA5201F2BDE33D3FD /* VaultPaymentMethodViewController.swift */; };
-		F2A5E0E731862660A4FB90A470A08A27 /* VaultCheckoutViewModel.swift in Sources */ = {isa = PBXBuildFile; fileRef = F6F35EC30717C3D979F5A4C7E04B2D10 /* VaultCheckoutViewModel.swift */; };
-		F3D34CC499F5C755E739FD71EF73929E /* BankTableViewCell.swift in Sources */ = {isa = PBXBuildFile; fileRef = E10FB6178DA136A865C761F3E6AD229F /* BankTableViewCell.swift */; };
-		F53BBF121C2D82F546AEED9F9C488CE2 /* PrimerCardNumberFieldView.swift in Sources */ = {isa = PBXBuildFile; fileRef = 43CAC38FEDEF9E16F98DC0A807F67092 /* PrimerCardNumberFieldView.swift */; };
-		F6C588A66D8CFDB8F7E9705536A855D4 /* Configuration.swift in Sources */ = {isa = PBXBuildFile; fileRef = 14F99B24FB68458321BED21243C2C1D5 /* Configuration.swift */; };
-		F6FCEA41B7D4A17FD20C345E86296343 /* Pods-PrimerSDK_Example-dummy.m in Sources */ = {isa = PBXBuildFile; fileRef = 21F4ACB1142B1B9457658584BF5CD35A /* Pods-PrimerSDK_Example-dummy.m */; };
-		F7735442806FBD2BB543B62D502D9DE3 /* PrimerAPIClient.swift in Sources */ = {isa = PBXBuildFile; fileRef = 4796EAE88CD58A145241B2701EFA8D41 /* PrimerAPIClient.swift */; };
-		FC28E36B0DF421BC3C8B26282A5B5071 /* PaymentMethodToken.swift in Sources */ = {isa = PBXBuildFile; fileRef = EC744A71A1BE24C2D13F8EE6F943AA1D /* PaymentMethodToken.swift */; };
-		FF70E9329D864422904E05290E718C27 /* PrimerScrollView.swift in Sources */ = {isa = PBXBuildFile; fileRef = 40D4E9DC91FBDE6B535E7DF1EDFA2ED7 /* PrimerScrollView.swift */; };
-		FF7EB5039F684BA3A21923E9BCFAC96C /* AppState.swift in Sources */ = {isa = PBXBuildFile; fileRef = 091F1EC9D79EC161F4BEE134C385B657 /* AppState.swift */; };
-/* End PBXBuildFile section */
-
-/* Begin PBXContainerItemProxy section */
-		2EAE249996BE80D29465833CE964A973 /* PBXContainerItemProxy */ = {
->>>>>>> 89a531a4
+		306A44839CFE7CF244DBD09B8354C5C6 /* PBXContainerItemProxy */ = {
+			isa = PBXContainerItemProxy;
+			containerPortal = BFDFE7DC352907FC980B868725387E98 /* Project object */;
+			proxyType = 1;
+			remoteGlobalIDString = 6C144A762E9B598392AFFEC8F873746A;
+			remoteInfo = "Pods-PrimerSDK_Example";
+		};
+		47C04320BADC1A8E7AF773D0E986C642 /* PBXContainerItemProxy */ = {
 			isa = PBXContainerItemProxy;
 			containerPortal = BFDFE7DC352907FC980B868725387E98 /* Project object */;
 			proxyType = 1;
 			remoteGlobalIDString = F3BE9108C53B53949406218CEA55E0B2;
 			remoteInfo = PrimerSDK;
 		};
-<<<<<<< HEAD
-		91326A12016265FC13DA0A1723287763 /* PBXContainerItemProxy */ = {
-=======
-		6B0382FC8EC91AD34A7125340398DCAE /* PBXContainerItemProxy */ = {
->>>>>>> 89a531a4
+		AC43EBD60FB06E5E7E7800F22915315C /* PBXContainerItemProxy */ = {
 			isa = PBXContainerItemProxy;
 			containerPortal = BFDFE7DC352907FC980B868725387E98 /* Project object */;
 			proxyType = 1;
 			remoteGlobalIDString = 6E6525C7043FBA7BB34A249010AF5593;
 			remoteInfo = "PrimerSDK-PrimerResources";
 		};
-<<<<<<< HEAD
-		AE750B1FAA8A5BD6957BB8C2F39384B4 /* PBXContainerItemProxy */ = {
-			isa = PBXContainerItemProxy;
-			containerPortal = BFDFE7DC352907FC980B868725387E98 /* Project object */;
-			proxyType = 1;
-			remoteGlobalIDString = 6C144A762E9B598392AFFEC8F873746A;
-			remoteInfo = "Pods-PrimerSDK_Example";
-=======
-		834BB23AE1ED19A5151757B172C51C13 /* PBXContainerItemProxy */ = {
-			isa = PBXContainerItemProxy;
-			containerPortal = BFDFE7DC352907FC980B868725387E98 /* Project object */;
-			proxyType = 1;
-			remoteGlobalIDString = 6E6525C7043FBA7BB34A249010AF5593;
-			remoteInfo = "PrimerSDK-PrimerResources";
->>>>>>> 89a531a4
-		};
 /* End PBXContainerItemProxy section */
 
 /* Begin PBXFileReference section */
-<<<<<<< HEAD
-		06160583C164BAFCA9BA0CA005F96CEE /* after.swift */ = {isa = PBXFileReference; includeInIndex = 1; lastKnownFileType = sourcecode.swift; path = after.swift; sourceTree = "<group>"; };
-		06204090D11167ACD95FE61722F18931 /* URLExtension.swift */ = {isa = PBXFileReference; includeInIndex = 1; lastKnownFileType = sourcecode.swift; path = URLExtension.swift; sourceTree = "<group>"; };
-		06204E11AF609CDA0653437E52570947 /* PaymentMethodConfig.swift */ = {isa = PBXFileReference; includeInIndex = 1; lastKnownFileType = sourcecode.swift; path = PaymentMethodConfig.swift; sourceTree = "<group>"; };
-		06337F4A73E86646C1E692BD25E0D837 /* PrimerCVVFieldView.swift */ = {isa = PBXFileReference; includeInIndex = 1; lastKnownFileType = sourcecode.swift; path = PrimerCVVFieldView.swift; sourceTree = "<group>"; };
-		0700B206CBBE36B229F5789A7F31EF61 /* Content.swift */ = {isa = PBXFileReference; includeInIndex = 1; lastKnownFileType = sourcecode.swift; path = Content.swift; sourceTree = "<group>"; };
-		07B201B432925E55F884C1696811C288 /* Customer.swift */ = {isa = PBXFileReference; includeInIndex = 1; lastKnownFileType = sourcecode.swift; path = Customer.swift; sourceTree = "<group>"; };
-		081C3C0778EC6B8DF95AA96C704BC3C2 /* VaultPaymentMethodViewModel.swift */ = {isa = PBXFileReference; includeInIndex = 1; lastKnownFileType = sourcecode.swift; path = VaultPaymentMethodViewModel.swift; sourceTree = "<group>"; };
-		09E6198EAE938BA46491093B3E97B4ED /* CardScannerViewController+SimpleScanDelegate.swift */ = {isa = PBXFileReference; includeInIndex = 1; lastKnownFileType = sourcecode.swift; path = "CardScannerViewController+SimpleScanDelegate.swift"; sourceTree = "<group>"; };
-		0ABD33080EE200F8D77E6709FAAFCE0E /* CancellableCatchable.swift */ = {isa = PBXFileReference; includeInIndex = 1; lastKnownFileType = sourcecode.swift; path = CancellableCatchable.swift; sourceTree = "<group>"; };
-		0AECDF785AA66BDE1B714A339BC6556C /* CancellableThenable.swift */ = {isa = PBXFileReference; includeInIndex = 1; lastKnownFileType = sourcecode.swift; path = CancellableThenable.swift; sourceTree = "<group>"; };
-		0C62C33B1B5BC3EAD233616B9377E4E6 /* PrimerLoadingViewController.swift */ = {isa = PBXFileReference; includeInIndex = 1; lastKnownFileType = sourcecode.swift; path = PrimerLoadingViewController.swift; sourceTree = "<group>"; };
-		0D1C2294A2DB0B829DB0FB9D0BF5AAA1 /* FinallyWrappers.swift */ = {isa = PBXFileReference; includeInIndex = 1; lastKnownFileType = sourcecode.swift; path = FinallyWrappers.swift; sourceTree = "<group>"; };
-		0DED6ED2754CC401D85F490CC05FB9F5 /* ArrayExtension.swift */ = {isa = PBXFileReference; includeInIndex = 1; lastKnownFileType = sourcecode.swift; path = ArrayExtension.swift; sourceTree = "<group>"; };
-		0EC7B5269058A2C42E0150AEDA5FE7B7 /* Resolver.swift */ = {isa = PBXFileReference; includeInIndex = 1; lastKnownFileType = sourcecode.swift; path = Resolver.swift; sourceTree = "<group>"; };
-		101738B79D2C91106A2A16426311C55D /* PrimerFlowEnums.swift */ = {isa = PBXFileReference; includeInIndex = 1; lastKnownFileType = sourcecode.swift; path = PrimerFlowEnums.swift; sourceTree = "<group>"; };
-		115B9611D299F9EA53A114460115A634 /* Consolable.swift */ = {isa = PBXFileReference; includeInIndex = 1; lastKnownFileType = sourcecode.swift; path = Consolable.swift; sourceTree = "<group>"; };
-		11751E4952221EC4423FEF558704E5A5 /* Cancellable.swift */ = {isa = PBXFileReference; includeInIndex = 1; lastKnownFileType = sourcecode.swift; path = Cancellable.swift; sourceTree = "<group>"; };
-		14E18133AC003AD65DC83796B54F0DC6 /* PayPalService.swift */ = {isa = PBXFileReference; includeInIndex = 1; lastKnownFileType = sourcecode.swift; path = PayPalService.swift; sourceTree = "<group>"; };
-		15FFFFE76BF8A056597C59EE0727D790 /* en.lproj */ = {isa = PBXFileReference; includeInIndex = 1; path = en.lproj; sourceTree = "<group>"; };
-		161AADED18B4C30854D45F4CCD9C1F03 /* PrimerCustomStyleTextField.swift */ = {isa = PBXFileReference; includeInIndex = 1; lastKnownFileType = sourcecode.swift; path = PrimerCustomStyleTextField.swift; sourceTree = "<group>"; };
-		1717AD51203D251B6C2C113BCE3F1803 /* PrimerTextField.swift */ = {isa = PBXFileReference; includeInIndex = 1; lastKnownFileType = sourcecode.swift; path = PrimerTextField.swift; sourceTree = "<group>"; };
-		1723A97FC36E3E64203BD2885F893CC4 /* UIDeviceExtension.swift */ = {isa = PBXFileReference; includeInIndex = 1; lastKnownFileType = sourcecode.swift; path = UIDeviceExtension.swift; sourceTree = "<group>"; };
+		002F4E38BC279630FDCC3DE9693A1C27 /* ErrorViewController.swift */ = {isa = PBXFileReference; includeInIndex = 1; lastKnownFileType = sourcecode.swift; path = ErrorViewController.swift; sourceTree = "<group>"; };
+		02B0C64D851DD4C4DDB27B08ED8EC2B3 /* AnalyticsService.swift */ = {isa = PBXFileReference; includeInIndex = 1; lastKnownFileType = sourcecode.swift; path = AnalyticsService.swift; sourceTree = "<group>"; };
+		0422BB0E3E580D4EF81AFCA8A5926A55 /* PaymentMethodComponent.swift */ = {isa = PBXFileReference; includeInIndex = 1; lastKnownFileType = sourcecode.swift; path = PaymentMethodComponent.swift; sourceTree = "<group>"; };
+		08DB7D110E768DC8D734D30D784444A6 /* CountryCode.swift */ = {isa = PBXFileReference; includeInIndex = 1; lastKnownFileType = sourcecode.swift; path = CountryCode.swift; sourceTree = "<group>"; };
+		0B26B80BF8479A7DA3337972D1240BFF /* CancelContext.swift */ = {isa = PBXFileReference; includeInIndex = 1; lastKnownFileType = sourcecode.swift; path = CancelContext.swift; sourceTree = "<group>"; };
+		0B2937F6C8F9BD92A3239EB8B101F575 /* Guarantee.swift */ = {isa = PBXFileReference; includeInIndex = 1; lastKnownFileType = sourcecode.swift; path = Guarantee.swift; sourceTree = "<group>"; };
+		0C9F5A0B6C47758F550F55E661F341DE /* ApayaTokenizationViewModel.swift */ = {isa = PBXFileReference; includeInIndex = 1; lastKnownFileType = sourcecode.swift; path = ApayaTokenizationViewModel.swift; sourceTree = "<group>"; };
+		0CBE052B786A6F5F97FBC879ACDDF884 /* WrapperProtocols.swift */ = {isa = PBXFileReference; includeInIndex = 1; lastKnownFileType = sourcecode.swift; path = WrapperProtocols.swift; sourceTree = "<group>"; };
+		0CF37C2A6E0CCA55E628F6CE49F75291 /* AnyCodable.swift */ = {isa = PBXFileReference; includeInIndex = 1; lastKnownFileType = sourcecode.swift; path = AnyCodable.swift; sourceTree = "<group>"; };
+		0D4C9F8C9E4CD2CA7B75B2EAAF0C1E84 /* Logger.swift */ = {isa = PBXFileReference; includeInIndex = 1; lastKnownFileType = sourcecode.swift; path = Logger.swift; sourceTree = "<group>"; };
+		0FA8315B4673DFF85A0B70F7478FCCA6 /* CancellablePromise.swift */ = {isa = PBXFileReference; includeInIndex = 1; lastKnownFileType = sourcecode.swift; path = CancellablePromise.swift; sourceTree = "<group>"; };
+		0FC5265D4486E2618C449B104E8D63E6 /* RecoverWrappers.swift */ = {isa = PBXFileReference; includeInIndex = 1; lastKnownFileType = sourcecode.swift; path = RecoverWrappers.swift; sourceTree = "<group>"; };
+		112BE2C493FC3D6A7001C071C60826DD /* ExternalPaymentMethodTokenizationViewModel.swift */ = {isa = PBXFileReference; includeInIndex = 1; lastKnownFileType = sourcecode.swift; path = ExternalPaymentMethodTokenizationViewModel.swift; sourceTree = "<group>"; };
+		1267F9063244C97D0C650E02CA24014F /* Icons.xcassets */ = {isa = PBXFileReference; includeInIndex = 1; lastKnownFileType = folder.assetcatalog; name = Icons.xcassets; path = Sources/PrimerSDK/Resources/Icons.xcassets; sourceTree = "<group>"; };
+		15F13934161261480DE8E19CCC1C1E0E /* PaymentMethodConfigService.swift */ = {isa = PBXFileReference; includeInIndex = 1; lastKnownFileType = sourcecode.swift; path = PaymentMethodConfigService.swift; sourceTree = "<group>"; };
 		172A17BD16C12D728F7128A3361762E0 /* PrimerSDK.modulemap */ = {isa = PBXFileReference; includeInIndex = 1; lastKnownFileType = sourcecode.module; path = PrimerSDK.modulemap; sourceTree = "<group>"; };
 		1753FADFBFB5C3386D1673DF56C810B3 /* PrimerSDK-dummy.m */ = {isa = PBXFileReference; includeInIndex = 1; lastKnownFileType = sourcecode.c.objc; path = "PrimerSDK-dummy.m"; sourceTree = "<group>"; };
-		17946EF9202CAE4D3DC9361FBED15A7D /* ExternalPaymentMethodTokenizationViewModel.swift */ = {isa = PBXFileReference; includeInIndex = 1; lastKnownFileType = sourcecode.swift; path = ExternalPaymentMethodTokenizationViewModel.swift; sourceTree = "<group>"; };
-		1B4DD286CD78D7163DB9F4C1D5AF2932 /* Keychain.swift */ = {isa = PBXFileReference; includeInIndex = 1; lastKnownFileType = sourcecode.swift; path = Keychain.swift; sourceTree = "<group>"; };
-		1C42F5AD6A7F3C5DE700D2E5698107E8 /* Bank.swift */ = {isa = PBXFileReference; includeInIndex = 1; lastKnownFileType = sourcecode.swift; path = Bank.swift; sourceTree = "<group>"; };
-		1CB52A95DDA3C162A52598695C7E56EF /* ZipCode.swift */ = {isa = PBXFileReference; includeInIndex = 1; lastKnownFileType = sourcecode.swift; path = ZipCode.swift; sourceTree = "<group>"; };
-		1D0EC68AE379C24DE8F73CE641FC2AF3 /* PrimerError.swift */ = {isa = PBXFileReference; includeInIndex = 1; lastKnownFileType = sourcecode.swift; path = PrimerError.swift; sourceTree = "<group>"; };
-		1D14C6C4934FD0FDC6D13FEF9E060C88 /* Catchable.swift */ = {isa = PBXFileReference; includeInIndex = 1; lastKnownFileType = sourcecode.swift; path = Catchable.swift; sourceTree = "<group>"; };
-		1D9C1239C460008CF2684E317D569008 /* PrimerAPIClient.swift */ = {isa = PBXFileReference; includeInIndex = 1; lastKnownFileType = sourcecode.swift; path = PrimerAPIClient.swift; sourceTree = "<group>"; };
-		1F0E194CDDDA1734EB5053B90D554928 /* URLSessionStack.swift */ = {isa = PBXFileReference; includeInIndex = 1; lastKnownFileType = sourcecode.swift; path = URLSessionStack.swift; sourceTree = "<group>"; };
-		20087038F20325C8F0DA8700D56BA8A2 /* Box.swift */ = {isa = PBXFileReference; includeInIndex = 1; lastKnownFileType = sourcecode.swift; path = Box.swift; sourceTree = "<group>"; };
-		20BB3EE608F9C7FCDD24F85656FB92BD /* KlarnaTokenizationViewModel.swift */ = {isa = PBXFileReference; includeInIndex = 1; lastKnownFileType = sourcecode.swift; path = KlarnaTokenizationViewModel.swift; sourceTree = "<group>"; };
-		20E9EC97643C7F7B4CE805E7CB453F25 /* DateExtension.swift */ = {isa = PBXFileReference; includeInIndex = 1; lastKnownFileType = sourcecode.swift; path = DateExtension.swift; sourceTree = "<group>"; };
-		210DB68E51DF68619DE45D1061CBC638 /* DependencyInjection.swift */ = {isa = PBXFileReference; includeInIndex = 1; lastKnownFileType = sourcecode.swift; path = DependencyInjection.swift; sourceTree = "<group>"; };
-		21C47671868F2E94FC5B376842AE4513 /* ThenableWrappers.swift */ = {isa = PBXFileReference; includeInIndex = 1; lastKnownFileType = sourcecode.swift; path = ThenableWrappers.swift; sourceTree = "<group>"; };
+		1BE527338A3D5FA9AA3112AB43F0898A /* PrimerAPIClient+Promises.swift */ = {isa = PBXFileReference; includeInIndex = 1; lastKnownFileType = sourcecode.swift; path = "PrimerAPIClient+Promises.swift"; sourceTree = "<group>"; };
+		1EC7B8536C5AB452AE2F0D71247B3506 /* CustomStringConvertible.swift */ = {isa = PBXFileReference; includeInIndex = 1; lastKnownFileType = sourcecode.swift; path = CustomStringConvertible.swift; sourceTree = "<group>"; };
+		1FCF0ADD70E2BF90834648D92AE701E5 /* PaymentMethodsGroupView.swift */ = {isa = PBXFileReference; includeInIndex = 1; lastKnownFileType = sourcecode.swift; path = PaymentMethodsGroupView.swift; sourceTree = "<group>"; };
 		21F4ACB1142B1B9457658584BF5CD35A /* Pods-PrimerSDK_Example-dummy.m */ = {isa = PBXFileReference; includeInIndex = 1; lastKnownFileType = sourcecode.c.objc; path = "Pods-PrimerSDK_Example-dummy.m"; sourceTree = "<group>"; };
-		22F7E2143DE636CD35569DF8D60379F6 /* PayPal.swift */ = {isa = PBXFileReference; includeInIndex = 1; lastKnownFileType = sourcecode.swift; path = PayPal.swift; sourceTree = "<group>"; };
-		236052F3AB71AC68244F8DB4B629745E /* PrimerThemeData+Deprecated.swift */ = {isa = PBXFileReference; includeInIndex = 1; lastKnownFileType = sourcecode.swift; path = "PrimerThemeData+Deprecated.swift"; sourceTree = "<group>"; };
+		222AE23D995CB607839A70766320CE67 /* PrimerContent.swift */ = {isa = PBXFileReference; includeInIndex = 1; lastKnownFileType = sourcecode.swift; path = PrimerContent.swift; sourceTree = "<group>"; };
+		229F49B8E23DBD3B06DF8C9B151226C0 /* URLSessionStack.swift */ = {isa = PBXFileReference; includeInIndex = 1; lastKnownFileType = sourcecode.swift; path = URLSessionStack.swift; sourceTree = "<group>"; };
 		23FD1D157B8C8E7148BE8A7D354A051F /* Pods-PrimerSDK_Tests */ = {isa = PBXFileReference; explicitFileType = wrapper.framework; includeInIndex = 0; name = "Pods-PrimerSDK_Tests"; path = Pods_PrimerSDK_Tests.framework; sourceTree = BUILT_PRODUCTS_DIR; };
-		25DFB815F2D0A330D4F35988B75F91D7 /* Primer.swift */ = {isa = PBXFileReference; includeInIndex = 1; lastKnownFileType = sourcecode.swift; path = Primer.swift; sourceTree = "<group>"; };
-		25FBA0C81CED9179DB82179BFB3E13B3 /* PrimerUniversalCheckoutViewController.swift */ = {isa = PBXFileReference; includeInIndex = 1; lastKnownFileType = sourcecode.swift; path = PrimerUniversalCheckoutViewController.swift; sourceTree = "<group>"; };
-		2738DB0882305EE3ECE661E7DBE46263 /* BankSelectorTokenizationViewModel.swift */ = {isa = PBXFileReference; includeInIndex = 1; lastKnownFileType = sourcecode.swift; path = BankSelectorTokenizationViewModel.swift; sourceTree = "<group>"; };
+		24F8FDEC009E09175AD2AFD629615C34 /* AnalyticsEvent.swift */ = {isa = PBXFileReference; includeInIndex = 1; lastKnownFileType = sourcecode.swift; path = AnalyticsEvent.swift; sourceTree = "<group>"; };
+		268B6E23AB8314D0816482A4234B1C2A /* sv.lproj */ = {isa = PBXFileReference; includeInIndex = 1; path = sv.lproj; sourceTree = "<group>"; };
+		274C6A2E89A5863375294300307AE038 /* PrimerTextFieldView.swift */ = {isa = PBXFileReference; includeInIndex = 1; lastKnownFileType = sourcecode.swift; path = PrimerTextFieldView.swift; sourceTree = "<group>"; };
+		28351834DF0AC459BAC12D3538018F42 /* PrimerTheme.swift */ = {isa = PBXFileReference; includeInIndex = 1; lastKnownFileType = sourcecode.swift; path = PrimerTheme.swift; sourceTree = "<group>"; };
 		28E47791C9F9D0A9BA05C719761A4F3F /* PrimerSDK */ = {isa = PBXFileReference; explicitFileType = wrapper.framework; includeInIndex = 0; name = PrimerSDK; path = PrimerSDK.framework; sourceTree = BUILT_PRODUCTS_DIR; };
-		295C310231809C91A5C619AEDB52C343 /* PrimerFormViewController.swift */ = {isa = PBXFileReference; includeInIndex = 1; lastKnownFileType = sourcecode.swift; path = PrimerFormViewController.swift; sourceTree = "<group>"; };
-		2A184E82F0526FF03B0A9B5C25BDEE15 /* race.swift */ = {isa = PBXFileReference; includeInIndex = 1; lastKnownFileType = sourcecode.swift; path = race.swift; sourceTree = "<group>"; };
-		2A325778FFD742A67E9F365A4AE33E1E /* CardComponentsManager.swift */ = {isa = PBXFileReference; includeInIndex = 1; lastKnownFileType = sourcecode.swift; path = CardComponentsManager.swift; sourceTree = "<group>"; };
-		2AC7BCFEED2A8C06D75225E6046D6205 /* FormTokenizationViewModel.swift */ = {isa = PBXFileReference; includeInIndex = 1; lastKnownFileType = sourcecode.swift; path = FormTokenizationViewModel.swift; sourceTree = "<group>"; };
-		2BB5E4984721142EAEFBC2824AF13F49 /* LogEvent.swift */ = {isa = PBXFileReference; includeInIndex = 1; lastKnownFileType = sourcecode.swift; path = LogEvent.swift; sourceTree = "<group>"; };
-		2C1293BD5DE5CDF4758EA4CEAA26C9A3 /* Validation.swift */ = {isa = PBXFileReference; includeInIndex = 1; lastKnownFileType = sourcecode.swift; path = Validation.swift; sourceTree = "<group>"; };
-		2CB78DB35DC5CD2CFF7ED3FBD42E1FEB /* PrimerContainerViewController.swift */ = {isa = PBXFileReference; includeInIndex = 1; lastKnownFileType = sourcecode.swift; path = PrimerContainerViewController.swift; sourceTree = "<group>"; };
-		2D62FA489C85D5E8C86812F328D34461 /* PrimerAPIClient+3DS.swift */ = {isa = PBXFileReference; includeInIndex = 1; lastKnownFileType = sourcecode.swift; path = "PrimerAPIClient+3DS.swift"; sourceTree = "<group>"; };
-		2D937D5F5A95F3ADDEBE8FE73786952F /* PrimerRootViewController.swift */ = {isa = PBXFileReference; includeInIndex = 1; lastKnownFileType = sourcecode.swift; path = PrimerRootViewController.swift; sourceTree = "<group>"; };
-		2DBC628F4A0AAAEA8F186F83A6FF7AA8 /* FormTextFieldType.swift */ = {isa = PBXFileReference; includeInIndex = 1; lastKnownFileType = sourcecode.swift; path = FormTextFieldType.swift; sourceTree = "<group>"; };
-		300144B1DDE4D762C120674B46BA7C13 /* ApplePayTokenizationViewModel.swift */ = {isa = PBXFileReference; includeInIndex = 1; lastKnownFileType = sourcecode.swift; path = ApplePayTokenizationViewModel.swift; sourceTree = "<group>"; };
-		3078FAE7E58BC41DD61048CF2BC11B1B /* PrimerViewExtensions.swift */ = {isa = PBXFileReference; includeInIndex = 1; lastKnownFileType = sourcecode.swift; path = PrimerViewExtensions.swift; sourceTree = "<group>"; };
-		308BC5CA38296D3F27C8EE116E4325DF /* ExternalViewModel.swift */ = {isa = PBXFileReference; includeInIndex = 1; lastKnownFileType = sourcecode.swift; path = ExternalViewModel.swift; sourceTree = "<group>"; };
-		3211FAB2208759F680D6D3BF8330B314 /* PrimerWebViewController.swift */ = {isa = PBXFileReference; includeInIndex = 1; lastKnownFileType = sourcecode.swift; path = PrimerWebViewController.swift; sourceTree = "<group>"; };
-		33B05E0BBEE6CFE4A3D3A1E5CECECE6E /* sv.lproj */ = {isa = PBXFileReference; includeInIndex = 1; path = sv.lproj; sourceTree = "<group>"; };
-		36AE4B7141104DDC07013E07003B9F18 /* CardButton.swift */ = {isa = PBXFileReference; includeInIndex = 1; lastKnownFileType = sourcecode.swift; path = CardButton.swift; sourceTree = "<group>"; };
+		296D751D0E43553A49EA17AB252AEAFE /* PrimerTextField.swift */ = {isa = PBXFileReference; includeInIndex = 1; lastKnownFileType = sourcecode.swift; path = PrimerTextField.swift; sourceTree = "<group>"; };
+		29C34CC7C47E7F10859F812438C39C8E /* PaymentMethodConfigurationOptions.swift */ = {isa = PBXFileReference; includeInIndex = 1; lastKnownFileType = sourcecode.swift; path = PaymentMethodConfigurationOptions.swift; sourceTree = "<group>"; };
+		2B778387AA67EF333A5916E3A4ED38C1 /* DateExtension.swift */ = {isa = PBXFileReference; includeInIndex = 1; lastKnownFileType = sourcecode.swift; path = DateExtension.swift; sourceTree = "<group>"; };
+		2E481BA0C6CC6ABF01FD38F1F9581A57 /* BankSelectorTokenizationViewModel.swift */ = {isa = PBXFileReference; includeInIndex = 1; lastKnownFileType = sourcecode.swift; path = BankSelectorTokenizationViewModel.swift; sourceTree = "<group>"; };
+		2E4E1B20F5B2565927C78468ABB95752 /* PrimerTheme+Borders.swift */ = {isa = PBXFileReference; includeInIndex = 1; lastKnownFileType = sourcecode.swift; path = "PrimerTheme+Borders.swift"; sourceTree = "<group>"; };
+		2E6DA42A3998ACD20860808B6741BF57 /* PrimerTheme+Views.swift */ = {isa = PBXFileReference; includeInIndex = 1; lastKnownFileType = sourcecode.swift; path = "PrimerTheme+Views.swift"; sourceTree = "<group>"; };
+		2E97654348CC3ADD626AD642AEE6C7A8 /* Apaya.swift */ = {isa = PBXFileReference; includeInIndex = 1; lastKnownFileType = sourcecode.swift; path = Apaya.swift; sourceTree = "<group>"; };
+		31E4D70D89BAD59A89042326E85B8C75 /* Content.swift */ = {isa = PBXFileReference; includeInIndex = 1; lastKnownFileType = sourcecode.swift; path = Content.swift; sourceTree = "<group>"; };
+		359B65BEF08B1000734B01E4719DFEC2 /* PrimerContainerViewController.swift */ = {isa = PBXFileReference; includeInIndex = 1; lastKnownFileType = sourcecode.swift; path = PrimerContainerViewController.swift; sourceTree = "<group>"; };
+		3693088D868C522D2AD41184FC909E39 /* BankTableViewCell.swift */ = {isa = PBXFileReference; includeInIndex = 1; lastKnownFileType = sourcecode.swift; path = BankTableViewCell.swift; sourceTree = "<group>"; };
+		376C445DD057671A40102F4C71CE8D01 /* firstly.swift */ = {isa = PBXFileReference; includeInIndex = 1; lastKnownFileType = sourcecode.swift; path = firstly.swift; sourceTree = "<group>"; };
 		3780FF276696624E5AD4A629D4CC4AD8 /* Pods-PrimerSDK_Example-umbrella.h */ = {isa = PBXFileReference; includeInIndex = 1; lastKnownFileType = sourcecode.c.h; path = "Pods-PrimerSDK_Example-umbrella.h"; sourceTree = "<group>"; };
-		385C7BBFDAD032C01E3DBBEC7D8E29F3 /* PrimerTheme+Buttons.swift */ = {isa = PBXFileReference; includeInIndex = 1; lastKnownFileType = sourcecode.swift; path = "PrimerTheme+Buttons.swift"; sourceTree = "<group>"; };
-		389FD8A9967D4D6C631E5D06D73B4CBB /* PrimerNavigationBar.swift */ = {isa = PBXFileReference; includeInIndex = 1; lastKnownFileType = sourcecode.swift; path = PrimerNavigationBar.swift; sourceTree = "<group>"; };
-		38B8855664962ED58960E76DD1B5B77E /* AnalyticsService.swift */ = {isa = PBXFileReference; includeInIndex = 1; lastKnownFileType = sourcecode.swift; path = AnalyticsService.swift; sourceTree = "<group>"; };
-		39372679FCCE41A91F90AB042DA37101 /* SuccessMessage.swift */ = {isa = PBXFileReference; includeInIndex = 1; lastKnownFileType = sourcecode.swift; path = SuccessMessage.swift; sourceTree = "<group>"; };
-		3ACF06EDA83E85D2E11FF6D47903A29F /* PrimerSettings.swift */ = {isa = PBXFileReference; includeInIndex = 1; lastKnownFileType = sourcecode.swift; path = PrimerSettings.swift; sourceTree = "<group>"; };
-		3BB9AFADB3DC89C131DDEBEAA9D7A4F2 /* CoreDataDispatcher.swift */ = {isa = PBXFileReference; includeInIndex = 1; lastKnownFileType = sourcecode.swift; path = CoreDataDispatcher.swift; sourceTree = "<group>"; };
+		38FBC5D979D5830B4CEF94986FC8D59E /* DependencyInjection.swift */ = {isa = PBXFileReference; includeInIndex = 1; lastKnownFileType = sourcecode.swift; path = DependencyInjection.swift; sourceTree = "<group>"; };
+		3976A4387CE0D14F161142C8FCCB64B8 /* PrimerRootViewController.swift */ = {isa = PBXFileReference; includeInIndex = 1; lastKnownFileType = sourcecode.swift; path = PrimerRootViewController.swift; sourceTree = "<group>"; };
+		39B47EF0F849FBFEF00CC3FEE8DFA9E2 /* CardNetwork.swift */ = {isa = PBXFileReference; includeInIndex = 1; lastKnownFileType = sourcecode.swift; path = CardNetwork.swift; sourceTree = "<group>"; };
+		3B4F20C0B178D54CA34EBE780D9BED2C /* PrimerImage.swift */ = {isa = PBXFileReference; includeInIndex = 1; lastKnownFileType = sourcecode.swift; path = PrimerImage.swift; sourceTree = "<group>"; };
 		3C474C1A0DABE2A3F404B63D4D59F30C /* Pods-PrimerSDK_Example.debug.xcconfig */ = {isa = PBXFileReference; includeInIndex = 1; lastKnownFileType = text.xcconfig; path = "Pods-PrimerSDK_Example.debug.xcconfig"; sourceTree = "<group>"; };
-		3C797BE17131A5483E326165A87EF957 /* SuccessViewController.swift */ = {isa = PBXFileReference; includeInIndex = 1; lastKnownFileType = sourcecode.swift; path = SuccessViewController.swift; sourceTree = "<group>"; };
+		3CE7FDA15EB5FF16E4ECE114D39EAAE8 /* MockPrimerAPIClient.swift */ = {isa = PBXFileReference; includeInIndex = 1; lastKnownFileType = sourcecode.swift; path = MockPrimerAPIClient.swift; sourceTree = "<group>"; };
 		3D3E60964E507437A76DEA6A24BDE761 /* PrimerSDK-Info.plist */ = {isa = PBXFileReference; includeInIndex = 1; lastKnownFileType = text.plist.xml; path = "PrimerSDK-Info.plist"; sourceTree = "<group>"; };
-		3D815CC3092D425F56E3D56968FE0B62 /* PrimerScrollView.swift */ = {isa = PBXFileReference; includeInIndex = 1; lastKnownFileType = sourcecode.swift; path = PrimerScrollView.swift; sourceTree = "<group>"; };
-		41FFADA0E55A8850731C1A1B008BAF6A /* Endpoint.swift */ = {isa = PBXFileReference; includeInIndex = 1; lastKnownFileType = sourcecode.swift; path = Endpoint.swift; sourceTree = "<group>"; };
-		4428FBDC83D53B9B7E99D6B3B5D7E500 /* 3DS.swift */ = {isa = PBXFileReference; includeInIndex = 1; lastKnownFileType = sourcecode.swift; path = 3DS.swift; sourceTree = "<group>"; };
-		444C49C8ECA99383C664A95637E67AF7 /* PrimerCardFormViewController.swift */ = {isa = PBXFileReference; includeInIndex = 1; lastKnownFileType = sourcecode.swift; path = PrimerCardFormViewController.swift; sourceTree = "<group>"; };
-		445532C04C4B32D94E078CC9C2CC2443 /* BankTableViewCell.swift */ = {isa = PBXFileReference; includeInIndex = 1; lastKnownFileType = sourcecode.swift; path = BankTableViewCell.swift; sourceTree = "<group>"; };
-		45092BB3E0727ED09AE4FC4A4AC718B5 /* ConcurrencyLimitedDispatcher.swift */ = {isa = PBXFileReference; includeInIndex = 1; lastKnownFileType = sourcecode.swift; path = ConcurrencyLimitedDispatcher.swift; sourceTree = "<group>"; };
-		45144C58EFF9CCB17A9A817C7173375D /* PrimerTextFieldView.xib */ = {isa = PBXFileReference; includeInIndex = 1; lastKnownFileType = file.xib; path = PrimerTextFieldView.xib; sourceTree = "<group>"; };
-		471027867D6E5A1280CA224B1AF5EB06 /* ClientToken.swift */ = {isa = PBXFileReference; includeInIndex = 1; lastKnownFileType = sourcecode.swift; path = ClientToken.swift; sourceTree = "<group>"; };
-		47928CB012DFE0B74E906E2E96D2345C /* Thenable.swift */ = {isa = PBXFileReference; includeInIndex = 1; lastKnownFileType = sourcecode.swift; path = Thenable.swift; sourceTree = "<group>"; };
-		483F82C14C23B4D9D7D48F2F92AC7FE6 /* CountryCode.swift */ = {isa = PBXFileReference; includeInIndex = 1; lastKnownFileType = sourcecode.swift; path = CountryCode.swift; sourceTree = "<group>"; };
-		4855368A8C62160548C2191BD6C8725F /* Guarantee.swift */ = {isa = PBXFileReference; includeInIndex = 1; lastKnownFileType = sourcecode.swift; path = Guarantee.swift; sourceTree = "<group>"; };
-=======
-		0019F61E2BA72B20EE05E5E4C58F6D7F /* CancellableCatchable.swift */ = {isa = PBXFileReference; includeInIndex = 1; lastKnownFileType = sourcecode.swift; path = CancellableCatchable.swift; sourceTree = "<group>"; };
-		02E56F9BF70017C121D36925C445F4D7 /* Endpoint.swift */ = {isa = PBXFileReference; includeInIndex = 1; lastKnownFileType = sourcecode.swift; path = Endpoint.swift; sourceTree = "<group>"; };
-		058C7CC7F5F146A509E659AFF5925C0A /* CancelContext.swift */ = {isa = PBXFileReference; includeInIndex = 1; lastKnownFileType = sourcecode.swift; path = CancelContext.swift; sourceTree = "<group>"; };
-		074AA0D6662EE72E54FC8874ECA624E1 /* PostalCode.swift */ = {isa = PBXFileReference; includeInIndex = 1; lastKnownFileType = sourcecode.swift; path = PostalCode.swift; sourceTree = "<group>"; };
-		07A22CC52C818552B9B552CD9BD8F3F3 /* Mask.swift */ = {isa = PBXFileReference; includeInIndex = 1; lastKnownFileType = sourcecode.swift; path = Mask.swift; sourceTree = "<group>"; };
-		091F1EC9D79EC161F4BEE134C385B657 /* AppState.swift */ = {isa = PBXFileReference; includeInIndex = 1; lastKnownFileType = sourcecode.swift; path = AppState.swift; sourceTree = "<group>"; };
-		09B7B8B26E88B575605FB4DDD7F6BD5B /* PrimerButton.swift */ = {isa = PBXFileReference; includeInIndex = 1; lastKnownFileType = sourcecode.swift; path = PrimerButton.swift; sourceTree = "<group>"; };
-		0D3CCE2AF5E813CB803B91AA3F1077EA /* PrimerContent.swift */ = {isa = PBXFileReference; includeInIndex = 1; lastKnownFileType = sourcecode.swift; path = PrimerContent.swift; sourceTree = "<group>"; };
-		0E7B6D2871A8AE1656BFFB2BDBDA018C /* Bank.swift */ = {isa = PBXFileReference; includeInIndex = 1; lastKnownFileType = sourcecode.swift; path = Bank.swift; sourceTree = "<group>"; };
-		0F78D45A8F0DCE2324493B1C23134BCB /* CancellablePromise.swift */ = {isa = PBXFileReference; includeInIndex = 1; lastKnownFileType = sourcecode.swift; path = CancellablePromise.swift; sourceTree = "<group>"; };
-		11E86B95825B1370CCCE6F3EDE30D128 /* ClientTokenService.swift */ = {isa = PBXFileReference; includeInIndex = 1; lastKnownFileType = sourcecode.swift; path = ClientTokenService.swift; sourceTree = "<group>"; };
-		12033567BD97C30D0AE56845D95FC1FB /* UIColorExtension.swift */ = {isa = PBXFileReference; includeInIndex = 1; lastKnownFileType = sourcecode.swift; path = UIColorExtension.swift; sourceTree = "<group>"; };
-		12EAB35F408128725B13D766BCE2B925 /* PayPalService.swift */ = {isa = PBXFileReference; includeInIndex = 1; lastKnownFileType = sourcecode.swift; path = PayPalService.swift; sourceTree = "<group>"; };
-		14F99B24FB68458321BED21243C2C1D5 /* Configuration.swift */ = {isa = PBXFileReference; includeInIndex = 1; lastKnownFileType = sourcecode.swift; path = Configuration.swift; sourceTree = "<group>"; };
-		169696ADB2AE3251B65CE33761932EA0 /* ConcurrencyLimitedDispatcher.swift */ = {isa = PBXFileReference; includeInIndex = 1; lastKnownFileType = sourcecode.swift; path = ConcurrencyLimitedDispatcher.swift; sourceTree = "<group>"; };
-		16BF33F4BACE366CEB5D4C90435B323A /* fr.lproj */ = {isa = PBXFileReference; includeInIndex = 1; lastKnownFileType = folder; path = fr.lproj; sourceTree = "<group>"; };
-		172A17BD16C12D728F7128A3361762E0 /* PrimerSDK.modulemap */ = {isa = PBXFileReference; includeInIndex = 1; lastKnownFileType = sourcecode.module; path = PrimerSDK.modulemap; sourceTree = "<group>"; };
-		1753FADFBFB5C3386D1673DF56C810B3 /* PrimerSDK-dummy.m */ = {isa = PBXFileReference; includeInIndex = 1; lastKnownFileType = sourcecode.c.objc; path = "PrimerSDK-dummy.m"; sourceTree = "<group>"; };
-		1901CA740A2617A662461F09A7CC7BC5 /* ExternalPaymentMethodTokenizationViewModel.swift */ = {isa = PBXFileReference; includeInIndex = 1; lastKnownFileType = sourcecode.swift; path = ExternalPaymentMethodTokenizationViewModel.swift; sourceTree = "<group>"; };
-		1A05AE871211EC2B07527B13C7B2DEA1 /* PrimerTheme+Inputs.swift */ = {isa = PBXFileReference; includeInIndex = 1; lastKnownFileType = sourcecode.swift; path = "PrimerTheme+Inputs.swift"; sourceTree = "<group>"; };
-		1CE154582AEC8D2C04CCBE5CCB05C0EF /* SuccessMessage.swift */ = {isa = PBXFileReference; includeInIndex = 1; lastKnownFileType = sourcecode.swift; path = SuccessMessage.swift; sourceTree = "<group>"; };
-		1D497552C228E695183E0432AF3A3FD9 /* URLExtension.swift */ = {isa = PBXFileReference; includeInIndex = 1; lastKnownFileType = sourcecode.swift; path = URLExtension.swift; sourceTree = "<group>"; };
-		2016007EE0AF2DB2F338D8EEB7602D45 /* PrimerSearchTextField.swift */ = {isa = PBXFileReference; includeInIndex = 1; lastKnownFileType = sourcecode.swift; path = PrimerSearchTextField.swift; sourceTree = "<group>"; };
-		2103AEBEBD0F025B2587315421632F3B /* PaymentMethodTokenizationViewModel.swift */ = {isa = PBXFileReference; includeInIndex = 1; lastKnownFileType = sourcecode.swift; path = PaymentMethodTokenizationViewModel.swift; sourceTree = "<group>"; };
-		21942FCDC552B2C512F4EC147AE385C1 /* AnyCodable.swift */ = {isa = PBXFileReference; includeInIndex = 1; lastKnownFileType = sourcecode.swift; path = AnyCodable.swift; sourceTree = "<group>"; };
-		21F4ACB1142B1B9457658584BF5CD35A /* Pods-PrimerSDK_Example-dummy.m */ = {isa = PBXFileReference; includeInIndex = 1; lastKnownFileType = sourcecode.c.objc; path = "Pods-PrimerSDK_Example-dummy.m"; sourceTree = "<group>"; };
-		23FD1D157B8C8E7148BE8A7D354A051F /* Pods-PrimerSDK_Tests */ = {isa = PBXFileReference; explicitFileType = wrapper.framework; includeInIndex = 0; name = "Pods-PrimerSDK_Tests"; path = Pods_PrimerSDK_Tests.framework; sourceTree = BUILT_PRODUCTS_DIR; };
-		27B63A2FF33FF94E4C1FA55B8B3BAE68 /* sv.lproj */ = {isa = PBXFileReference; includeInIndex = 1; lastKnownFileType = folder; path = sv.lproj; sourceTree = "<group>"; };
-		28E47791C9F9D0A9BA05C719761A4F3F /* PrimerSDK */ = {isa = PBXFileReference; explicitFileType = wrapper.framework; includeInIndex = 0; name = PrimerSDK; path = PrimerSDK.framework; sourceTree = BUILT_PRODUCTS_DIR; };
-		2C682981A273188A5EE8A2894FFFE6CC /* PrimerTheme+Colors.swift */ = {isa = PBXFileReference; includeInIndex = 1; lastKnownFileType = sourcecode.swift; path = "PrimerTheme+Colors.swift"; sourceTree = "<group>"; };
-		2CD7398EC72BDC727BB5394F599D1033 /* UIDeviceExtension.swift */ = {isa = PBXFileReference; includeInIndex = 1; lastKnownFileType = sourcecode.swift; path = UIDeviceExtension.swift; sourceTree = "<group>"; };
-		32324D8BD3A4FCA0BCA3BB9C3B587753 /* Dispatcher.swift */ = {isa = PBXFileReference; includeInIndex = 1; lastKnownFileType = sourcecode.swift; path = Dispatcher.swift; sourceTree = "<group>"; };
-		33A70A232FA167B1F772B30F50932EC0 /* VaultPaymentMethodViewModel.swift */ = {isa = PBXFileReference; includeInIndex = 1; lastKnownFileType = sourcecode.swift; path = VaultPaymentMethodViewModel.swift; sourceTree = "<group>"; };
-		3583F5A74E90E4C69617C9AB9234E5CA /* CardScannerViewController.swift */ = {isa = PBXFileReference; includeInIndex = 1; lastKnownFileType = sourcecode.swift; path = CardScannerViewController.swift; sourceTree = "<group>"; };
-		35C2E3F063A7D1EDCADE3252589FCA5B /* PrimerViewExtensions.swift */ = {isa = PBXFileReference; includeInIndex = 1; lastKnownFileType = sourcecode.swift; path = PrimerViewExtensions.swift; sourceTree = "<group>"; };
-		36FC03E701ED17C4C8E69050EBB30809 /* KlarnaTokenizationViewModel.swift */ = {isa = PBXFileReference; includeInIndex = 1; lastKnownFileType = sourcecode.swift; path = KlarnaTokenizationViewModel.swift; sourceTree = "<group>"; };
-		3752B381C9BE6291A1EB18F5A6B1F91D /* PrimerContainerViewController.swift */ = {isa = PBXFileReference; includeInIndex = 1; lastKnownFileType = sourcecode.swift; path = PrimerContainerViewController.swift; sourceTree = "<group>"; };
-		376916B49AAF889D304BDCD4DFB1A18A /* ClientSession.swift */ = {isa = PBXFileReference; includeInIndex = 1; lastKnownFileType = sourcecode.swift; path = ClientSession.swift; sourceTree = "<group>"; };
-		3780FF276696624E5AD4A629D4CC4AD8 /* Pods-PrimerSDK_Example-umbrella.h */ = {isa = PBXFileReference; includeInIndex = 1; lastKnownFileType = sourcecode.c.h; path = "Pods-PrimerSDK_Example-umbrella.h"; sourceTree = "<group>"; };
-		38DEDDEC64EA1C8628F4B561D8095271 /* PrimerWebViewController.swift */ = {isa = PBXFileReference; includeInIndex = 1; lastKnownFileType = sourcecode.swift; path = PrimerWebViewController.swift; sourceTree = "<group>"; };
-		3BAB84532ED8F8B2F3BD6D451EB7AD32 /* PrimerVaultManagerViewController.swift */ = {isa = PBXFileReference; includeInIndex = 1; lastKnownFileType = sourcecode.swift; path = PrimerVaultManagerViewController.swift; sourceTree = "<group>"; };
-		3C474C1A0DABE2A3F404B63D4D59F30C /* Pods-PrimerSDK_Example.debug.xcconfig */ = {isa = PBXFileReference; includeInIndex = 1; lastKnownFileType = text.xcconfig; path = "Pods-PrimerSDK_Example.debug.xcconfig"; sourceTree = "<group>"; };
-		3CD20CD7ECC5C6437EE716C9AEF5A5CC /* PrimerCardholderNameFieldView.swift */ = {isa = PBXFileReference; includeInIndex = 1; lastKnownFileType = sourcecode.swift; path = PrimerCardholderNameFieldView.swift; sourceTree = "<group>"; };
-		3D32151B78A096CFA4FCB5A4E4111BC0 /* ThenableWrappers.swift */ = {isa = PBXFileReference; includeInIndex = 1; lastKnownFileType = sourcecode.swift; path = ThenableWrappers.swift; sourceTree = "<group>"; };
-		3D3E60964E507437A76DEA6A24BDE761 /* PrimerSDK-Info.plist */ = {isa = PBXFileReference; includeInIndex = 1; lastKnownFileType = text.plist.xml; path = "PrimerSDK-Info.plist"; sourceTree = "<group>"; };
-		3EA8A49C02C61F7C83A77788491AE83D /* RateLimitedDispatcher.swift */ = {isa = PBXFileReference; includeInIndex = 1; lastKnownFileType = sourcecode.swift; path = RateLimitedDispatcher.swift; sourceTree = "<group>"; };
-		3ED089D12C1FCA81EF2C1E2218F78912 /* PaymentMethodConfigurationOptions.swift */ = {isa = PBXFileReference; includeInIndex = 1; lastKnownFileType = sourcecode.swift; path = PaymentMethodConfigurationOptions.swift; sourceTree = "<group>"; };
-		3F5D11425CA9BAE1380C71350E3F462A /* PrimerImage.swift */ = {isa = PBXFileReference; includeInIndex = 1; lastKnownFileType = sourcecode.swift; path = PrimerImage.swift; sourceTree = "<group>"; };
-		3F945B424985AD5247BE6DDEF5DB26B8 /* Colors.swift */ = {isa = PBXFileReference; includeInIndex = 1; lastKnownFileType = sourcecode.swift; path = Colors.swift; sourceTree = "<group>"; };
-		3FDF5ABC331CB2907F748AB52306A933 /* Logger.swift */ = {isa = PBXFileReference; includeInIndex = 1; lastKnownFileType = sourcecode.swift; path = Logger.swift; sourceTree = "<group>"; };
-		40536F611F10C89B0B0168AF52A144E9 /* ErrorViewController.swift */ = {isa = PBXFileReference; includeInIndex = 1; lastKnownFileType = sourcecode.swift; path = ErrorViewController.swift; sourceTree = "<group>"; };
-		40D4E9DC91FBDE6B535E7DF1EDFA2ED7 /* PrimerScrollView.swift */ = {isa = PBXFileReference; includeInIndex = 1; lastKnownFileType = sourcecode.swift; path = PrimerScrollView.swift; sourceTree = "<group>"; };
-		413D828C99359EB8CCB0F2D138630DC5 /* DateExtension.swift */ = {isa = PBXFileReference; includeInIndex = 1; lastKnownFileType = sourcecode.swift; path = DateExtension.swift; sourceTree = "<group>"; };
-		4387468588A58CBB86AD041E11FBBD19 /* 3DSService.swift */ = {isa = PBXFileReference; includeInIndex = 1; lastKnownFileType = sourcecode.swift; path = 3DSService.swift; sourceTree = "<group>"; };
-		43CAC38FEDEF9E16F98DC0A807F67092 /* PrimerCardNumberFieldView.swift */ = {isa = PBXFileReference; includeInIndex = 1; lastKnownFileType = sourcecode.swift; path = PrimerCardNumberFieldView.swift; sourceTree = "<group>"; };
-		45949216B8096A8212EB0B8B79EF5157 /* BundleExtension.swift */ = {isa = PBXFileReference; includeInIndex = 1; lastKnownFileType = sourcecode.swift; path = BundleExtension.swift; sourceTree = "<group>"; };
-		46371C6C281217768B4E75A684E81351 /* GuaranteeWrappers.swift */ = {isa = PBXFileReference; includeInIndex = 1; lastKnownFileType = sourcecode.swift; path = GuaranteeWrappers.swift; sourceTree = "<group>"; };
-		46C988AFDC9416696290003ABE220EF6 /* AnyEncodable.swift */ = {isa = PBXFileReference; includeInIndex = 1; lastKnownFileType = sourcecode.swift; path = AnyEncodable.swift; sourceTree = "<group>"; };
-		47454E7AA90CA018DCD0680D55F95843 /* ErrorHandler.swift */ = {isa = PBXFileReference; includeInIndex = 1; lastKnownFileType = sourcecode.swift; path = ErrorHandler.swift; sourceTree = "<group>"; };
-		4796EAE88CD58A145241B2701EFA8D41 /* PrimerAPIClient.swift */ = {isa = PBXFileReference; includeInIndex = 1; lastKnownFileType = sourcecode.swift; path = PrimerAPIClient.swift; sourceTree = "<group>"; };
->>>>>>> 89a531a4
+		3F61EF65F8B67C631CBD7022017F64C2 /* PaymentMethodConfigurationType.swift */ = {isa = PBXFileReference; includeInIndex = 1; lastKnownFileType = sourcecode.swift; path = PaymentMethodConfigurationType.swift; sourceTree = "<group>"; };
+		402755A4CDAB4752206F9AF3AC06A232 /* PrimerThemeData.swift */ = {isa = PBXFileReference; includeInIndex = 1; lastKnownFileType = sourcecode.swift; path = PrimerThemeData.swift; sourceTree = "<group>"; };
+		410FEC1F1C0DF332FE799AE746F28C60 /* PrimerViewController.swift */ = {isa = PBXFileReference; includeInIndex = 1; lastKnownFileType = sourcecode.swift; path = PrimerViewController.swift; sourceTree = "<group>"; };
+		413402A0D8F4644B9E4F89576C5E0B7C /* VaultPaymentMethodView.swift */ = {isa = PBXFileReference; includeInIndex = 1; lastKnownFileType = sourcecode.swift; path = VaultPaymentMethodView.swift; sourceTree = "<group>"; };
+		4329D358CCFDAAE884F4CB5C1E1F83B2 /* EnsureWrappers.swift */ = {isa = PBXFileReference; includeInIndex = 1; lastKnownFileType = sourcecode.swift; path = EnsureWrappers.swift; sourceTree = "<group>"; };
+		444AA88BD0EB29BACACA31AFCEBD0689 /* AnyEncodable.swift */ = {isa = PBXFileReference; includeInIndex = 1; lastKnownFileType = sourcecode.swift; path = AnyEncodable.swift; sourceTree = "<group>"; };
+		4566D12D8E50C22EC6043D8EF234E993 /* PaymentMethodToken.swift */ = {isa = PBXFileReference; includeInIndex = 1; lastKnownFileType = sourcecode.swift; path = PaymentMethodToken.swift; sourceTree = "<group>"; };
+		45C92055E646E45E232F47EC9D0A9F71 /* Colors.swift */ = {isa = PBXFileReference; includeInIndex = 1; lastKnownFileType = sourcecode.swift; path = Colors.swift; sourceTree = "<group>"; };
 		48627A99264E6679D85F177DBB79DA83 /* Pods-PrimerSDK_Tests-Info.plist */ = {isa = PBXFileReference; includeInIndex = 1; lastKnownFileType = text.plist.xml; path = "Pods-PrimerSDK_Tests-Info.plist"; sourceTree = "<group>"; };
-		488E4A72C3B534AB27F36937F64B5490 /* VaultPaymentMethodView.swift */ = {isa = PBXFileReference; includeInIndex = 1; lastKnownFileType = sourcecode.swift; path = VaultPaymentMethodView.swift; sourceTree = "<group>"; };
 		48CE17ABEDB356883F87C26408207B69 /* PrimerSDK-umbrella.h */ = {isa = PBXFileReference; includeInIndex = 1; lastKnownFileType = sourcecode.c.h; path = "PrimerSDK-umbrella.h"; sourceTree = "<group>"; };
-<<<<<<< HEAD
-		49720C48A254D38F80C81D03EE8283FC /* PrimerContent.swift */ = {isa = PBXFileReference; includeInIndex = 1; lastKnownFileType = sourcecode.swift; path = PrimerContent.swift; sourceTree = "<group>"; };
-		4A1881C65DB171CE4109922A6AABC26B /* ImageName.swift */ = {isa = PBXFileReference; includeInIndex = 1; lastKnownFileType = sourcecode.swift; path = ImageName.swift; sourceTree = "<group>"; };
+		4936961E101DD9C2A0B2F499772DAF69 /* PrimerConfiguration.swift */ = {isa = PBXFileReference; includeInIndex = 1; lastKnownFileType = sourcecode.swift; path = PrimerConfiguration.swift; sourceTree = "<group>"; };
+		49660D3198626BD32681CA997AEAF5BC /* CardComponentsManager.swift */ = {isa = PBXFileReference; includeInIndex = 1; lastKnownFileType = sourcecode.swift; path = CardComponentsManager.swift; sourceTree = "<group>"; };
+		49EA0E0AA0C216EB9E3C3B71552AB19C /* PrimerLoadingViewController.swift */ = {isa = PBXFileReference; includeInIndex = 1; lastKnownFileType = sourcecode.swift; path = PrimerLoadingViewController.swift; sourceTree = "<group>"; };
+		4A8B136165F2C77789AED90C697C5CD3 /* Device.swift */ = {isa = PBXFileReference; includeInIndex = 1; lastKnownFileType = sourcecode.swift; path = Device.swift; sourceTree = "<group>"; };
+		4AD1C09A8F3B189F3BD512DEA70121CA /* CardScannerViewController.swift */ = {isa = PBXFileReference; includeInIndex = 1; lastKnownFileType = sourcecode.swift; path = CardScannerViewController.swift; sourceTree = "<group>"; };
+		4CF93D553D4B61592FDE93947E5AD39C /* PrimerTheme+Colors.swift */ = {isa = PBXFileReference; includeInIndex = 1; lastKnownFileType = sourcecode.swift; path = "PrimerTheme+Colors.swift"; sourceTree = "<group>"; };
 		4D3869E0A461E802A5916AA6523517A4 /* Pods-PrimerSDK_Example */ = {isa = PBXFileReference; explicitFileType = wrapper.framework; includeInIndex = 0; name = "Pods-PrimerSDK_Example"; path = Pods_PrimerSDK_Example.framework; sourceTree = BUILT_PRODUCTS_DIR; };
-		4DCF5D0E04382F900C1233D8259BD14F /* Mask.swift */ = {isa = PBXFileReference; includeInIndex = 1; lastKnownFileType = sourcecode.swift; path = Mask.swift; sourceTree = "<group>"; };
-		504F9671FE66CB2BE29B622FF61F11CE /* PrimerTableViewCell.swift */ = {isa = PBXFileReference; includeInIndex = 1; lastKnownFileType = sourcecode.swift; path = PrimerTableViewCell.swift; sourceTree = "<group>"; };
-		50F2676A083EB09D7CB77B74D17F97BF /* SequenceWrappers.swift */ = {isa = PBXFileReference; includeInIndex = 1; lastKnownFileType = sourcecode.swift; path = SequenceWrappers.swift; sourceTree = "<group>"; };
-		54404EAF7600B738CB85E084959E818F /* VaultService.swift */ = {isa = PBXFileReference; includeInIndex = 1; lastKnownFileType = sourcecode.swift; path = VaultService.swift; sourceTree = "<group>"; };
-		5688751296549C231FA29E3CD05AB04F /* PrimerTheme+Inputs.swift */ = {isa = PBXFileReference; includeInIndex = 1; lastKnownFileType = sourcecode.swift; path = "PrimerTheme+Inputs.swift"; sourceTree = "<group>"; };
+		4F425FD1F632F4431DE2508D5168ED4F /* CatchWrappers.swift */ = {isa = PBXFileReference; includeInIndex = 1; lastKnownFileType = sourcecode.swift; path = CatchWrappers.swift; sourceTree = "<group>"; };
+		50CB7160121654CBB10F56C1E0C82651 /* 3DSService.swift */ = {isa = PBXFileReference; includeInIndex = 1; lastKnownFileType = sourcecode.swift; path = 3DSService.swift; sourceTree = "<group>"; };
+		5305AC3BFB3A0DAE059490B0097396DE /* ApplePayTokenizationViewModel.swift */ = {isa = PBXFileReference; includeInIndex = 1; lastKnownFileType = sourcecode.swift; path = ApplePayTokenizationViewModel.swift; sourceTree = "<group>"; };
+		539921BCA356EDA5E7405DB93D75E9A4 /* TokenizationService.swift */ = {isa = PBXFileReference; includeInIndex = 1; lastKnownFileType = sourcecode.swift; path = TokenizationService.swift; sourceTree = "<group>"; };
+		5437889D388DEFBB07E02A5A1ACFFD57 /* PrimerAPIClient+3DS.swift */ = {isa = PBXFileReference; includeInIndex = 1; lastKnownFileType = sourcecode.swift; path = "PrimerAPIClient+3DS.swift"; sourceTree = "<group>"; };
+		55430912CA076676C25AC9A4ECF1FE57 /* ClientTokenService.swift */ = {isa = PBXFileReference; includeInIndex = 1; lastKnownFileType = sourcecode.swift; path = ClientTokenService.swift; sourceTree = "<group>"; };
+		554FDF5546C41F540F7649DAA168124B /* FormTokenizationViewModel.swift */ = {isa = PBXFileReference; includeInIndex = 1; lastKnownFileType = sourcecode.swift; path = FormTokenizationViewModel.swift; sourceTree = "<group>"; };
+		558C6B0BAAC1040492DB444766069037 /* PrimerTableViewCell.swift */ = {isa = PBXFileReference; includeInIndex = 1; lastKnownFileType = sourcecode.swift; path = PrimerTableViewCell.swift; sourceTree = "<group>"; };
+		57DF455C22349BD60DCB196110347C88 /* Primer.swift */ = {isa = PBXFileReference; includeInIndex = 1; lastKnownFileType = sourcecode.swift; path = Primer.swift; sourceTree = "<group>"; };
 		582FD3213F3E32AF1194EEDF7C3BCD3F /* Pods-PrimerSDK_Example-acknowledgements.plist */ = {isa = PBXFileReference; includeInIndex = 1; lastKnownFileType = text.plist.xml; path = "Pods-PrimerSDK_Example-acknowledgements.plist"; sourceTree = "<group>"; };
+		587F232062D157E3F2F8396633D2C9E0 /* PrimerTextFieldView.xib */ = {isa = PBXFileReference; includeInIndex = 1; lastKnownFileType = file.xib; path = PrimerTextFieldView.xib; sourceTree = "<group>"; };
+		5939998DCB4C76E118C1E67C9E157D0F /* fr.lproj */ = {isa = PBXFileReference; includeInIndex = 1; path = fr.lproj; sourceTree = "<group>"; };
+		5982CD4CFE6584CECCB9C945086FEC4A /* Throwable.swift */ = {isa = PBXFileReference; includeInIndex = 1; lastKnownFileType = sourcecode.swift; path = Throwable.swift; sourceTree = "<group>"; };
+		5B98D755AE98BD48430F38267BD4A05A /* Error.swift */ = {isa = PBXFileReference; includeInIndex = 1; lastKnownFileType = sourcecode.swift; path = Error.swift; sourceTree = "<group>"; };
+		5BE06AFC9E0548FE40F80341FFFF191A /* VaultPaymentMethodViewModel.swift */ = {isa = PBXFileReference; includeInIndex = 1; lastKnownFileType = sourcecode.swift; path = VaultPaymentMethodViewModel.swift; sourceTree = "<group>"; };
+		5BF30B125AB4400FCE6A0B4402E5F803 /* PrimerFormViewController.swift */ = {isa = PBXFileReference; includeInIndex = 1; lastKnownFileType = sourcecode.swift; path = PrimerFormViewController.swift; sourceTree = "<group>"; };
+		5CFDB0CFF26DA67B9590FDAB8B804FE5 /* KlarnaTokenizationViewModel.swift */ = {isa = PBXFileReference; includeInIndex = 1; lastKnownFileType = sourcecode.swift; path = KlarnaTokenizationViewModel.swift; sourceTree = "<group>"; };
+		5DC36AD0EB6BFFF757BD85F5EA1A5A2D /* Cancellable.swift */ = {isa = PBXFileReference; includeInIndex = 1; lastKnownFileType = sourcecode.swift; path = Cancellable.swift; sourceTree = "<group>"; };
+		5DE9B626749FBE06552E5B4A25D32E81 /* PayPalService.swift */ = {isa = PBXFileReference; includeInIndex = 1; lastKnownFileType = sourcecode.swift; path = PayPalService.swift; sourceTree = "<group>"; };
 		5EFE04D5EBC78FAD3569FFDB79C1ED07 /* PrimerSDK.debug.xcconfig */ = {isa = PBXFileReference; includeInIndex = 1; lastKnownFileType = text.xcconfig; path = PrimerSDK.debug.xcconfig; sourceTree = "<group>"; };
-		5F3DFD31F5AD4CEE70920B2E97AB9ADA /* PrimerTheme+Colors.swift */ = {isa = PBXFileReference; includeInIndex = 1; lastKnownFileType = sourcecode.swift; path = "PrimerTheme+Colors.swift"; sourceTree = "<group>"; };
-		61F27FD19C91A8E9033BC41CDA15BD7E /* WrapperProtocols.swift */ = {isa = PBXFileReference; includeInIndex = 1; lastKnownFileType = sourcecode.swift; path = WrapperProtocols.swift; sourceTree = "<group>"; };
+		6020C70FEFD9D7B9652B5EECEB21885E /* UIDeviceExtension.swift */ = {isa = PBXFileReference; includeInIndex = 1; lastKnownFileType = sourcecode.swift; path = UIDeviceExtension.swift; sourceTree = "<group>"; };
+		628992146A3DC2D747C2BF5A0830A5B7 /* Keychain.swift */ = {isa = PBXFileReference; includeInIndex = 1; lastKnownFileType = sourcecode.swift; path = Keychain.swift; sourceTree = "<group>"; };
+		630BC02E64D953D61C89009128BF2EB1 /* Bank.swift */ = {isa = PBXFileReference; includeInIndex = 1; lastKnownFileType = sourcecode.swift; path = Bank.swift; sourceTree = "<group>"; };
 		639AE4928116FBD4FAE7B3DD6BD21271 /* Pods-PrimerSDK_Tests-acknowledgements.plist */ = {isa = PBXFileReference; includeInIndex = 1; lastKnownFileType = text.plist.xml; path = "Pods-PrimerSDK_Tests-acknowledgements.plist"; sourceTree = "<group>"; };
-		6A8BC49C2FE0B78223CB459CCEE6CA8C /* Dimensions.swift */ = {isa = PBXFileReference; includeInIndex = 1; lastKnownFileType = sourcecode.swift; path = Dimensions.swift; sourceTree = "<group>"; };
-		6B4C3A66E2B1E96E88AA6B3FC304C819 /* PaymentMethodComponent.swift */ = {isa = PBXFileReference; includeInIndex = 1; lastKnownFileType = sourcecode.swift; path = PaymentMethodComponent.swift; sourceTree = "<group>"; };
-		6BE0D0C6C69ED02CD478AE63BC48C435 /* ResumeHandlerProtocol.swift */ = {isa = PBXFileReference; includeInIndex = 1; lastKnownFileType = sourcecode.swift; path = ResumeHandlerProtocol.swift; sourceTree = "<group>"; };
-		6D812D034062E6396091F2C0414D437E /* ErrorViewController.swift */ = {isa = PBXFileReference; includeInIndex = 1; lastKnownFileType = sourcecode.swift; path = ErrorViewController.swift; sourceTree = "<group>"; };
-		6E495A3804F251A630A1464655B16101 /* 3DSService+Promises.swift */ = {isa = PBXFileReference; includeInIndex = 1; lastKnownFileType = sourcecode.swift; path = "3DSService+Promises.swift"; sourceTree = "<group>"; };
+		652FA5B10BE9185B597EE8495F113779 /* 3DS.swift */ = {isa = PBXFileReference; includeInIndex = 1; lastKnownFileType = sourcecode.swift; path = 3DS.swift; sourceTree = "<group>"; };
+		680F3A08EE3B2E72FBDB41CE53927453 /* 3DSService+Promises.swift */ = {isa = PBXFileReference; includeInIndex = 1; lastKnownFileType = sourcecode.swift; path = "3DSService+Promises.swift"; sourceTree = "<group>"; };
 		6F62EC7E7FE74F53F207CFD74D2416CA /* Pods-PrimerSDK_Example-Info.plist */ = {isa = PBXFileReference; includeInIndex = 1; lastKnownFileType = text.plist.xml; path = "Pods-PrimerSDK_Example-Info.plist"; sourceTree = "<group>"; };
-		7111FC4464A661EB8F6758D3AD47CE2E /* PrimerNibView.swift */ = {isa = PBXFileReference; includeInIndex = 1; lastKnownFileType = sourcecode.swift; path = PrimerNibView.swift; sourceTree = "<group>"; };
+		6F930C03AA17993027FF5C88419DE463 /* hang.swift */ = {isa = PBXFileReference; includeInIndex = 1; lastKnownFileType = sourcecode.swift; path = hang.swift; sourceTree = "<group>"; };
+		7131F66338DAC94ABA9BC75DAD730C97 /* PrimerCardFormViewController.swift */ = {isa = PBXFileReference; includeInIndex = 1; lastKnownFileType = sourcecode.swift; path = PrimerCardFormViewController.swift; sourceTree = "<group>"; };
+		71DE6883767CF5230772ADF38EF60F0A /* VaultCheckoutViewModel.swift */ = {isa = PBXFileReference; includeInIndex = 1; lastKnownFileType = sourcecode.swift; path = VaultCheckoutViewModel.swift; sourceTree = "<group>"; };
+		7332A85F5ACE2E0A91203ECDA3DCEEF8 /* ReloadDelegate.swift */ = {isa = PBXFileReference; includeInIndex = 1; lastKnownFileType = sourcecode.swift; path = ReloadDelegate.swift; sourceTree = "<group>"; };
+		73BDB7D559D9F68F5212A518040DC2CE /* PrimerNavigationBar.swift */ = {isa = PBXFileReference; includeInIndex = 1; lastKnownFileType = sourcecode.swift; path = PrimerNavigationBar.swift; sourceTree = "<group>"; };
+		73E973E069FEC00C64D01163307FD3A5 /* UXMode.swift */ = {isa = PBXFileReference; includeInIndex = 1; lastKnownFileType = sourcecode.swift; path = UXMode.swift; sourceTree = "<group>"; };
 		7489E7B4129D66B025FCECB7CA4BCB0E /* PrimerSDK.release.xcconfig */ = {isa = PBXFileReference; includeInIndex = 1; lastKnownFileType = text.xcconfig; path = PrimerSDK.release.xcconfig; sourceTree = "<group>"; };
-		77A027B97622C03EC588EBF7CA019724 /* PrimerCardNumberFieldView.swift */ = {isa = PBXFileReference; includeInIndex = 1; lastKnownFileType = sourcecode.swift; path = PrimerCardNumberFieldView.swift; sourceTree = "<group>"; };
-		7A4686D9D16838844840D0C8E6C3E262 /* PrimerTheme+Views.swift */ = {isa = PBXFileReference; includeInIndex = 1; lastKnownFileType = sourcecode.swift; path = "PrimerTheme+Views.swift"; sourceTree = "<group>"; };
-		7A4DB18CFB062F54B206D4E84981F92B /* Throwable.swift */ = {isa = PBXFileReference; includeInIndex = 1; lastKnownFileType = sourcecode.swift; path = Throwable.swift; sourceTree = "<group>"; };
-		7B0160E463A958FF8656B14CA05D03E0 /* OrderItem.swift */ = {isa = PBXFileReference; includeInIndex = 1; lastKnownFileType = sourcecode.swift; path = OrderItem.swift; sourceTree = "<group>"; };
-		7BA937668751327BA3220023111DF4A6 /* PayPalTokenizationViewModel.swift */ = {isa = PBXFileReference; includeInIndex = 1; lastKnownFileType = sourcecode.swift; path = PayPalTokenizationViewModel.swift; sourceTree = "<group>"; };
-		7BBA3B8B7B4C28FB075BD2F15C5A02DB /* StrictRateLimitedDispatcher.swift */ = {isa = PBXFileReference; includeInIndex = 1; lastKnownFileType = sourcecode.swift; path = StrictRateLimitedDispatcher.swift; sourceTree = "<group>"; };
-		7BFA1997953491E7078B09193E59AB4A /* hang.swift */ = {isa = PBXFileReference; includeInIndex = 1; lastKnownFileType = sourcecode.swift; path = hang.swift; sourceTree = "<group>"; };
-		7C1B2515443E2605BD5F756660EF5ED6 /* CancellablePromise.swift */ = {isa = PBXFileReference; includeInIndex = 1; lastKnownFileType = sourcecode.swift; path = CancellablePromise.swift; sourceTree = "<group>"; };
-		7FEE1749248EF3D8F0C56AC50217FB3C /* PaymentMethodToken.swift */ = {isa = PBXFileReference; includeInIndex = 1; lastKnownFileType = sourcecode.swift; path = PaymentMethodToken.swift; sourceTree = "<group>"; };
-		8032CF425671DD2635CB2F31C907DDC4 /* PrimerAPI.swift */ = {isa = PBXFileReference; includeInIndex = 1; lastKnownFileType = sourcecode.swift; path = PrimerAPI.swift; sourceTree = "<group>"; };
-		80DAD416C76E4B8D0828B2402226D7E2 /* Logger.swift */ = {isa = PBXFileReference; includeInIndex = 1; lastKnownFileType = sourcecode.swift; path = Logger.swift; sourceTree = "<group>"; };
-		80FA770FB8EDD24CC2B15F8F221CB01A /* PrimerCardholderNameFieldView.swift */ = {isa = PBXFileReference; includeInIndex = 1; lastKnownFileType = sourcecode.swift; path = PrimerCardholderNameFieldView.swift; sourceTree = "<group>"; };
-		81699A524C716ABFF119AE95C2849242 /* Apaya.swift */ = {isa = PBXFileReference; includeInIndex = 1; lastKnownFileType = sourcecode.swift; path = Apaya.swift; sourceTree = "<group>"; };
-		836277A20B5C83FCE5B34B06FB972891 /* BankSelectorViewController.swift */ = {isa = PBXFileReference; includeInIndex = 1; lastKnownFileType = sourcecode.swift; path = BankSelectorViewController.swift; sourceTree = "<group>"; };
-		85552C65997376D4D4062715C312A75E /* PrimerTheme+Borders.swift */ = {isa = PBXFileReference; includeInIndex = 1; lastKnownFileType = sourcecode.swift; path = "PrimerTheme+Borders.swift"; sourceTree = "<group>"; };
-		86C235589DA0EF982799ACAA6CFE0246 /* Analytics.swift */ = {isa = PBXFileReference; includeInIndex = 1; lastKnownFileType = sourcecode.swift; path = Analytics.swift; sourceTree = "<group>"; };
-		87B67503676F29DA3592D0EE1C6E8291 /* Configuration.swift */ = {isa = PBXFileReference; includeInIndex = 1; lastKnownFileType = sourcecode.swift; path = Configuration.swift; sourceTree = "<group>"; };
-		8A274E7D7665E28B5241163A4C1E72F4 /* AdyenDotPay.swift */ = {isa = PBXFileReference; includeInIndex = 1; lastKnownFileType = sourcecode.swift; path = AdyenDotPay.swift; sourceTree = "<group>"; };
-		8B8FDFB82FDEAF02DC5CD32D1FF2901E /* Icons.xcassets */ = {isa = PBXFileReference; includeInIndex = 1; lastKnownFileType = folder.assetcatalog; name = Icons.xcassets; path = Sources/PrimerSDK/Resources/Icons.xcassets; sourceTree = "<group>"; };
-		908A840A6A5790A34CE1395724B85A83 /* PrimerTheme+TextStyles.swift */ = {isa = PBXFileReference; includeInIndex = 1; lastKnownFileType = sourcecode.swift; path = "PrimerTheme+TextStyles.swift"; sourceTree = "<group>"; };
-		923434CA55773F470A8C1D1779BC6044 /* StringExtension.swift */ = {isa = PBXFileReference; includeInIndex = 1; lastKnownFileType = sourcecode.swift; path = StringExtension.swift; sourceTree = "<group>"; };
-		948F240E87C11C8187FD6D11AE08D196 /* CustomStringConvertible.swift */ = {isa = PBXFileReference; includeInIndex = 1; lastKnownFileType = sourcecode.swift; path = CustomStringConvertible.swift; sourceTree = "<group>"; };
-		9D5629289D2E38D2FC5FD452C77996C7 /* UXMode.swift */ = {isa = PBXFileReference; includeInIndex = 1; lastKnownFileType = sourcecode.swift; path = UXMode.swift; sourceTree = "<group>"; };
+		753E9F8E18377B0948E6D00ECEC0F27F /* PaymentMethodTokenizationViewModel.swift */ = {isa = PBXFileReference; includeInIndex = 1; lastKnownFileType = sourcecode.swift; path = PaymentMethodTokenizationViewModel.swift; sourceTree = "<group>"; };
+		76D44B2001D9060134D4F583386C4E5A /* FormTextFieldType.swift */ = {isa = PBXFileReference; includeInIndex = 1; lastKnownFileType = sourcecode.swift; path = FormTextFieldType.swift; sourceTree = "<group>"; };
+		771C7A44E1DDF81A46063AAF03EA49F4 /* CoreDataDispatcher.swift */ = {isa = PBXFileReference; includeInIndex = 1; lastKnownFileType = sourcecode.swift; path = CoreDataDispatcher.swift; sourceTree = "<group>"; };
+		79923FBE5143B31F523052818357CA16 /* PrimerCustomStyleTextField.swift */ = {isa = PBXFileReference; includeInIndex = 1; lastKnownFileType = sourcecode.swift; path = PrimerCustomStyleTextField.swift; sourceTree = "<group>"; };
+		7A4096883ECCAF3B5C28092B15329672 /* CancellableThenable.swift */ = {isa = PBXFileReference; includeInIndex = 1; lastKnownFileType = sourcecode.swift; path = CancellableThenable.swift; sourceTree = "<group>"; };
+		7A6D3F25AE7D7DAFDE8B75BD402EF55E /* VaultPaymentMethodViewController.swift */ = {isa = PBXFileReference; includeInIndex = 1; lastKnownFileType = sourcecode.swift; path = VaultPaymentMethodViewController.swift; sourceTree = "<group>"; };
+		7AB54C9732E78EB339890CC16C5F44E1 /* SequenceWrappers.swift */ = {isa = PBXFileReference; includeInIndex = 1; lastKnownFileType = sourcecode.swift; path = SequenceWrappers.swift; sourceTree = "<group>"; };
+		7BA4D1DFF655689314477D0597EC7DC5 /* OrderItem.swift */ = {isa = PBXFileReference; includeInIndex = 1; lastKnownFileType = sourcecode.swift; path = OrderItem.swift; sourceTree = "<group>"; };
+		7D09220942AF8BBFAD714D141D3855E5 /* PrimerExpiryDateFieldView.swift */ = {isa = PBXFileReference; includeInIndex = 1; lastKnownFileType = sourcecode.swift; path = PrimerExpiryDateFieldView.swift; sourceTree = "<group>"; };
+		7F0AE96BB67842C1C9469D997D7CC5C6 /* UserDefaultsExtension.swift */ = {isa = PBXFileReference; includeInIndex = 1; lastKnownFileType = sourcecode.swift; path = UserDefaultsExtension.swift; sourceTree = "<group>"; };
+		8047A65CD25D9E1F3E134FB8B07F43E6 /* Currency.swift */ = {isa = PBXFileReference; includeInIndex = 1; lastKnownFileType = sourcecode.swift; path = Currency.swift; sourceTree = "<group>"; };
+		806F91F010271E529F7BAB7D3BF71EDD /* PrimerThemeData+Deprecated.swift */ = {isa = PBXFileReference; includeInIndex = 1; lastKnownFileType = sourcecode.swift; path = "PrimerThemeData+Deprecated.swift"; sourceTree = "<group>"; };
+		819F8F5B6888813937F4FDB718A73210 /* CheckoutModule.swift */ = {isa = PBXFileReference; includeInIndex = 1; lastKnownFileType = sourcecode.swift; path = CheckoutModule.swift; sourceTree = "<group>"; };
+		8368A2397EA4CD82937BDC8100AE8487 /* ExternalViewModel.swift */ = {isa = PBXFileReference; includeInIndex = 1; lastKnownFileType = sourcecode.swift; path = ExternalViewModel.swift; sourceTree = "<group>"; };
+		841637540F16C1814CB8184BADCAD80B /* CancellableCatchable.swift */ = {isa = PBXFileReference; includeInIndex = 1; lastKnownFileType = sourcecode.swift; path = CancellableCatchable.swift; sourceTree = "<group>"; };
+		8428DF1B51F2C4F63F020F8A4DAC378C /* PrimerPostalCodeFieldView.swift */ = {isa = PBXFileReference; includeInIndex = 1; lastKnownFileType = sourcecode.swift; path = PrimerPostalCodeFieldView.swift; sourceTree = "<group>"; };
+		8458373A53C79FB8718C015ED68AF487 /* SuccessViewController.swift */ = {isa = PBXFileReference; includeInIndex = 1; lastKnownFileType = sourcecode.swift; path = SuccessViewController.swift; sourceTree = "<group>"; };
+		845C391CE1580D932FC8B59CCF33905E /* UIColorExtension.swift */ = {isa = PBXFileReference; includeInIndex = 1; lastKnownFileType = sourcecode.swift; path = UIColorExtension.swift; sourceTree = "<group>"; };
+		84AF0134490448CACC269428F209F1B4 /* Optional+Extensions.swift */ = {isa = PBXFileReference; includeInIndex = 1; lastKnownFileType = sourcecode.swift; path = "Optional+Extensions.swift"; sourceTree = "<group>"; };
+		885E7E665991BCF3660B8B025D51F1B2 /* Dispatcher.swift */ = {isa = PBXFileReference; includeInIndex = 1; lastKnownFileType = sourcecode.swift; path = Dispatcher.swift; sourceTree = "<group>"; };
+		889ABB6C662B4E87E3A0D3B8446C552B /* PaymentResponse.swift */ = {isa = PBXFileReference; includeInIndex = 1; lastKnownFileType = sourcecode.swift; path = PaymentResponse.swift; sourceTree = "<group>"; };
+		892D2B30E02A145088DF24949D5C8471 /* PrimerCVVFieldView.swift */ = {isa = PBXFileReference; includeInIndex = 1; lastKnownFileType = sourcecode.swift; path = PrimerCVVFieldView.swift; sourceTree = "<group>"; };
+		8B4A090212F6F74BD3FFFF3B81DF9941 /* PrimerError.swift */ = {isa = PBXFileReference; includeInIndex = 1; lastKnownFileType = sourcecode.swift; path = PrimerError.swift; sourceTree = "<group>"; };
+		8B822CC1B6A089D4B268B60F6ED08C1A /* PrimerScrollView.swift */ = {isa = PBXFileReference; includeInIndex = 1; lastKnownFileType = sourcecode.swift; path = PrimerScrollView.swift; sourceTree = "<group>"; };
+		8C24510A434F5C0F91069C97F78D74EF /* Dimensions.swift */ = {isa = PBXFileReference; includeInIndex = 1; lastKnownFileType = sourcecode.swift; path = Dimensions.swift; sourceTree = "<group>"; };
+		8FED02FE0B32957B1F5744859363634E /* ThenableWrappers.swift */ = {isa = PBXFileReference; includeInIndex = 1; lastKnownFileType = sourcecode.swift; path = ThenableWrappers.swift; sourceTree = "<group>"; };
+		908145B669444DDFEEF633BFAFC81415 /* Parser.swift */ = {isa = PBXFileReference; includeInIndex = 1; lastKnownFileType = sourcecode.swift; path = Parser.swift; sourceTree = "<group>"; };
+		90FC79BB82EFF393D1A22D276F6C230A /* Klarna.swift */ = {isa = PBXFileReference; includeInIndex = 1; lastKnownFileType = sourcecode.swift; path = Klarna.swift; sourceTree = "<group>"; };
+		9381D33CDB6306805E0B79BBF6CBC441 /* BankSelectorViewController.swift */ = {isa = PBXFileReference; includeInIndex = 1; lastKnownFileType = sourcecode.swift; path = BankSelectorViewController.swift; sourceTree = "<group>"; };
+		94BE1685CDC4F3BF456B2F5ADA2AFEC6 /* ClientSession.swift */ = {isa = PBXFileReference; includeInIndex = 1; lastKnownFileType = sourcecode.swift; path = ClientSession.swift; sourceTree = "<group>"; };
+		95AF35CFD1939E85B195402FDAF19258 /* JSONParser.swift */ = {isa = PBXFileReference; includeInIndex = 1; lastKnownFileType = sourcecode.swift; path = JSONParser.swift; sourceTree = "<group>"; };
+		96488924BA8F31D48CDF23FCC226AD9B /* PrimerUniversalCheckoutViewController.swift */ = {isa = PBXFileReference; includeInIndex = 1; lastKnownFileType = sourcecode.swift; path = PrimerUniversalCheckoutViewController.swift; sourceTree = "<group>"; };
+		97776CE2C9B033BA7F6FD37F134A04C3 /* PrimerSearchTextField.swift */ = {isa = PBXFileReference; includeInIndex = 1; lastKnownFileType = sourcecode.swift; path = PrimerSearchTextField.swift; sourceTree = "<group>"; };
+		999E2CCBF3993D781B6AE8DE7C934831 /* BundleExtension.swift */ = {isa = PBXFileReference; includeInIndex = 1; lastKnownFileType = sourcecode.swift; path = BundleExtension.swift; sourceTree = "<group>"; };
+		9A9EF8929A3F61C9A1A4A0825EAE14CD /* Promise.swift */ = {isa = PBXFileReference; includeInIndex = 1; lastKnownFileType = sourcecode.swift; path = Promise.swift; sourceTree = "<group>"; };
+		9C7BC101312331C7EC7BAF5894545C6B /* PrimerViewExtensions.swift */ = {isa = PBXFileReference; includeInIndex = 1; lastKnownFileType = sourcecode.swift; path = PrimerViewExtensions.swift; sourceTree = "<group>"; };
 		9D940727FF8FB9C785EB98E56350EF41 /* Podfile */ = {isa = PBXFileReference; explicitFileType = text.script.ruby; includeInIndex = 1; indentWidth = 2; lastKnownFileType = text; name = Podfile; path = ../Podfile; sourceTree = SOURCE_ROOT; tabWidth = 2; xcLanguageSpecificationIdentifier = xcode.lang.ruby; };
-		9E0F3ADA26FD4DEB11638AD6EC16EE6F /* JSONParser.swift */ = {isa = PBXFileReference; includeInIndex = 1; lastKnownFileType = sourcecode.swift; path = JSONParser.swift; sourceTree = "<group>"; };
-		9E2283FA955F5C85558CFD12FCADEB9F /* UIColorExtension.swift */ = {isa = PBXFileReference; includeInIndex = 1; lastKnownFileType = sourcecode.swift; path = UIColorExtension.swift; sourceTree = "<group>"; };
+		9DAB598BF1FE4C5CBB247D21F4D1AE45 /* PresentationController.swift */ = {isa = PBXFileReference; includeInIndex = 1; lastKnownFileType = sourcecode.swift; path = PresentationController.swift; sourceTree = "<group>"; };
+		9DE2A587856522CEEB67D49FAB5B2109 /* ConcurrencyLimitedDispatcher.swift */ = {isa = PBXFileReference; includeInIndex = 1; lastKnownFileType = sourcecode.swift; path = ConcurrencyLimitedDispatcher.swift; sourceTree = "<group>"; };
 		9E9251C8A06802CE97C95EFF2E6419D6 /* ResourceBundle-PrimerResources-PrimerSDK-Info.plist */ = {isa = PBXFileReference; includeInIndex = 1; lastKnownFileType = text.plist.xml; path = "ResourceBundle-PrimerResources-PrimerSDK-Info.plist"; sourceTree = "<group>"; };
-		A1AB4C1C1615A17188262807137CBB5E /* AnyEncodable.swift */ = {isa = PBXFileReference; includeInIndex = 1; lastKnownFileType = sourcecode.swift; path = AnyEncodable.swift; sourceTree = "<group>"; };
+		9FB906E0EEAA9F00D72E261AC0A2D6FE /* ApplePay.swift */ = {isa = PBXFileReference; includeInIndex = 1; lastKnownFileType = sourcecode.swift; path = ApplePay.swift; sourceTree = "<group>"; };
+		9FC4E906B59A000EBE4EAE1778900BC4 /* DirectDebitMandate.swift */ = {isa = PBXFileReference; includeInIndex = 1; lastKnownFileType = sourcecode.swift; path = DirectDebitMandate.swift; sourceTree = "<group>"; };
 		A4E7B1C752F38C22267D301DD5A364DF /* Pods-PrimerSDK_Tests-acknowledgements.markdown */ = {isa = PBXFileReference; includeInIndex = 1; lastKnownFileType = text; path = "Pods-PrimerSDK_Tests-acknowledgements.markdown"; sourceTree = "<group>"; };
-		A52131F7B7F391128A61172B91FE926C /* PrimerImage.swift */ = {isa = PBXFileReference; includeInIndex = 1; lastKnownFileType = sourcecode.swift; path = PrimerImage.swift; sourceTree = "<group>"; };
-		A52D604766D40624A5C6A0A9F0BC4466 /* DirectDebitService.swift */ = {isa = PBXFileReference; includeInIndex = 1; lastKnownFileType = sourcecode.swift; path = DirectDebitService.swift; sourceTree = "<group>"; };
-		A801DA317D1A1042EF7977C9C456F3AD /* BundleExtension.swift */ = {isa = PBXFileReference; includeInIndex = 1; lastKnownFileType = sourcecode.swift; path = BundleExtension.swift; sourceTree = "<group>"; };
+		A58D6F7E00177AC2C52A88CD0BE48EAE /* Thenable.swift */ = {isa = PBXFileReference; includeInIndex = 1; lastKnownFileType = sourcecode.swift; path = Thenable.swift; sourceTree = "<group>"; };
+		A5DE4E65B145880C53EF55E0C5280D9C /* ImageName.swift */ = {isa = PBXFileReference; includeInIndex = 1; lastKnownFileType = sourcecode.swift; path = ImageName.swift; sourceTree = "<group>"; };
+		A6ED38E33F4FAC23186BEBF0590662BB /* Configuration.swift */ = {isa = PBXFileReference; includeInIndex = 1; lastKnownFileType = sourcecode.swift; path = Configuration.swift; sourceTree = "<group>"; };
+		A830B6B6148B5D88F101B47D8526AF98 /* AppState.swift */ = {isa = PBXFileReference; includeInIndex = 1; lastKnownFileType = sourcecode.swift; path = AppState.swift; sourceTree = "<group>"; };
+		A8412A013B98B01C493295F24614C29C /* URLExtension.swift */ = {isa = PBXFileReference; includeInIndex = 1; lastKnownFileType = sourcecode.swift; path = URLExtension.swift; sourceTree = "<group>"; };
 		A8B3BC107C2BDC3C03D961866F721265 /* PrimerSDK-PrimerResources */ = {isa = PBXFileReference; explicitFileType = wrapper.cfbundle; includeInIndex = 0; name = "PrimerSDK-PrimerResources"; path = PrimerResources.bundle; sourceTree = BUILT_PRODUCTS_DIR; };
-		AA5BCB593FE2A8486FE2BC0F516202EC /* when.swift */ = {isa = PBXFileReference; includeInIndex = 1; lastKnownFileType = sourcecode.swift; path = when.swift; sourceTree = "<group>"; };
+		A8E7B55C5F3DA91304CF69C6D1378F77 /* Box.swift */ = {isa = PBXFileReference; includeInIndex = 1; lastKnownFileType = sourcecode.swift; path = Box.swift; sourceTree = "<group>"; };
+		A9032A6942D6AC05725BD1E4804C36B1 /* StrictRateLimitedDispatcher.swift */ = {isa = PBXFileReference; includeInIndex = 1; lastKnownFileType = sourcecode.swift; path = StrictRateLimitedDispatcher.swift; sourceTree = "<group>"; };
+		A97A1FFD8A86F218CCCA6C053D88421B /* DirectDebitService.swift */ = {isa = PBXFileReference; includeInIndex = 1; lastKnownFileType = sourcecode.swift; path = DirectDebitService.swift; sourceTree = "<group>"; };
 		AA80C9C550CB6B8B521015719AA66526 /* Pods-PrimerSDK_Example.modulemap */ = {isa = PBXFileReference; includeInIndex = 1; lastKnownFileType = sourcecode.module; path = "Pods-PrimerSDK_Example.modulemap"; sourceTree = "<group>"; };
-		AA8ECEEAFA30BC59F6BCE7D1EC0A653C /* TokenizationService.swift */ = {isa = PBXFileReference; includeInIndex = 1; lastKnownFileType = sourcecode.swift; path = TokenizationService.swift; sourceTree = "<group>"; };
-		AE5BF8C59D4AC7EB1A987B982F0FA53C /* PrimerExpiryDateFieldView.swift */ = {isa = PBXFileReference; includeInIndex = 1; lastKnownFileType = sourcecode.swift; path = PrimerExpiryDateFieldView.swift; sourceTree = "<group>"; };
-		AE63DDECE32B85A6143B12EF171FA532 /* CardScannerViewController.swift */ = {isa = PBXFileReference; includeInIndex = 1; lastKnownFileType = sourcecode.swift; path = CardScannerViewController.swift; sourceTree = "<group>"; };
-		AEA31B186AD8499D6340D3382B973D44 /* WebViewUtil.swift */ = {isa = PBXFileReference; includeInIndex = 1; lastKnownFileType = sourcecode.swift; path = WebViewUtil.swift; sourceTree = "<group>"; };
-		AEED2EB601EDAF989535A8DFDD81EB63 /* PaymentMethodsGroupView.swift */ = {isa = PBXFileReference; includeInIndex = 1; lastKnownFileType = sourcecode.swift; path = PaymentMethodsGroupView.swift; sourceTree = "<group>"; };
-		AF2347517628C75E9D2AD5F6362D4ABE /* PaymentMethodTokenizationRequest.swift */ = {isa = PBXFileReference; includeInIndex = 1; lastKnownFileType = sourcecode.swift; path = PaymentMethodTokenizationRequest.swift; sourceTree = "<group>"; };
-		AFA97547AB9AF5EC1A67C19D766038A6 /* AnyDecodable.swift */ = {isa = PBXFileReference; includeInIndex = 1; lastKnownFileType = sourcecode.swift; path = AnyDecodable.swift; sourceTree = "<group>"; };
-		B152C20577FF05FBDC3A039C0DC2FD3B /* 3DSService.swift */ = {isa = PBXFileReference; includeInIndex = 1; lastKnownFileType = sourcecode.swift; path = 3DSService.swift; sourceTree = "<group>"; };
-		B1D9BB0423FDBE2FE2A5250C1818354A /* CatchWrappers.swift */ = {isa = PBXFileReference; includeInIndex = 1; lastKnownFileType = sourcecode.swift; path = CatchWrappers.swift; sourceTree = "<group>"; };
-		B3554419DFFC1495C7D7528C9C8A2572 /* AES256.swift */ = {isa = PBXFileReference; includeInIndex = 1; lastKnownFileType = sourcecode.swift; path = AES256.swift; sourceTree = "<group>"; };
-		B40548C05453735383221CB7D546823E /* ClientSession.swift */ = {isa = PBXFileReference; includeInIndex = 1; lastKnownFileType = sourcecode.swift; path = ClientSession.swift; sourceTree = "<group>"; };
+		AA99C2734984036D1492AC8B7FE882CD /* NetworkService.swift */ = {isa = PBXFileReference; includeInIndex = 1; lastKnownFileType = sourcecode.swift; path = NetworkService.swift; sourceTree = "<group>"; };
+		AB0A58037290394331F9D310A7891CE3 /* PrimerCardNumberFieldView.swift */ = {isa = PBXFileReference; includeInIndex = 1; lastKnownFileType = sourcecode.swift; path = PrimerCardNumberFieldView.swift; sourceTree = "<group>"; };
+		ABBD22BACC097A6777C8C9E2ADB82B7C /* PrimerAPI.swift */ = {isa = PBXFileReference; includeInIndex = 1; lastKnownFileType = sourcecode.swift; path = PrimerAPI.swift; sourceTree = "<group>"; };
+		B1BE47E46531B73C6CCAF5460E385D4D /* race.swift */ = {isa = PBXFileReference; includeInIndex = 1; lastKnownFileType = sourcecode.swift; path = race.swift; sourceTree = "<group>"; };
+		B32C4D3E52FC28C6BA9AB65796C9B1D2 /* PrimerTheme+Inputs.swift */ = {isa = PBXFileReference; includeInIndex = 1; lastKnownFileType = sourcecode.swift; path = "PrimerTheme+Inputs.swift"; sourceTree = "<group>"; };
+		B3A0650D4F04D769AB321DA7340382A4 /* LogEvent.swift */ = {isa = PBXFileReference; includeInIndex = 1; lastKnownFileType = sourcecode.swift; path = LogEvent.swift; sourceTree = "<group>"; };
 		B429083200B13F604ED3C87DFFC0C016 /* Pods-PrimerSDK_Tests.modulemap */ = {isa = PBXFileReference; includeInIndex = 1; lastKnownFileType = sourcecode.module; path = "Pods-PrimerSDK_Tests.modulemap"; sourceTree = "<group>"; };
-		B49BF7549549E227CC7A4AD9D53B000A /* Promise.swift */ = {isa = PBXFileReference; includeInIndex = 1; lastKnownFileType = sourcecode.swift; path = Promise.swift; sourceTree = "<group>"; };
-		B4B465C5B0E4B27D54A9B07C4868F6CA /* Currency.swift */ = {isa = PBXFileReference; includeInIndex = 1; lastKnownFileType = sourcecode.swift; path = Currency.swift; sourceTree = "<group>"; };
-		B5D1224EAE51E0EE56156C3E162974F9 /* ClientTokenService.swift */ = {isa = PBXFileReference; includeInIndex = 1; lastKnownFileType = sourcecode.swift; path = ClientTokenService.swift; sourceTree = "<group>"; };
 		B6277BF19498F6BEB9F7F007E9BB5A74 /* PrimerSDK-prefix.pch */ = {isa = PBXFileReference; includeInIndex = 1; lastKnownFileType = sourcecode.c.h; path = "PrimerSDK-prefix.pch"; sourceTree = "<group>"; };
-		B75ADAC4CEC3B0CEB91BAD389A818A24 /* GuaranteeWrappers.swift */ = {isa = PBXFileReference; includeInIndex = 1; lastKnownFileType = sourcecode.swift; path = GuaranteeWrappers.swift; sourceTree = "<group>"; };
-		B7E68FFB29B0E9B634DC393CA34406B8 /* PrimerSearchTextField.swift */ = {isa = PBXFileReference; includeInIndex = 1; lastKnownFileType = sourcecode.swift; path = PrimerSearchTextField.swift; sourceTree = "<group>"; };
+		B8EA4AB9C8219A16404FE20AAC7A05CC /* Consolable.swift */ = {isa = PBXFileReference; includeInIndex = 1; lastKnownFileType = sourcecode.swift; path = Consolable.swift; sourceTree = "<group>"; };
 		B93DC09BD559F6B903677D94B80B08A7 /* README.md */ = {isa = PBXFileReference; includeInIndex = 1; path = README.md; sourceTree = "<group>"; };
-		BD1B89706C86981363DFB39914DD4056 /* VaultPaymentMethodViewController.swift */ = {isa = PBXFileReference; includeInIndex = 1; lastKnownFileType = sourcecode.swift; path = VaultPaymentMethodViewController.swift; sourceTree = "<group>"; };
-		BF8D6DADBD6EBC026CBD2B8169BF87EF /* DataExtension.swift */ = {isa = PBXFileReference; includeInIndex = 1; lastKnownFileType = sourcecode.swift; path = DataExtension.swift; sourceTree = "<group>"; };
+		B98AB6C6C8AFCB040577FB6D7843C120 /* PrimerDelegate.swift */ = {isa = PBXFileReference; includeInIndex = 1; lastKnownFileType = sourcecode.swift; path = PrimerDelegate.swift; sourceTree = "<group>"; };
+		BD1E99E4657B0E48D4EAE454FC755E04 /* Resolver.swift */ = {isa = PBXFileReference; includeInIndex = 1; lastKnownFileType = sourcecode.swift; path = Resolver.swift; sourceTree = "<group>"; };
+		BE282DAAD6EFB8D000068811F25AA5DE /* AnyDecodable.swift */ = {isa = PBXFileReference; includeInIndex = 1; lastKnownFileType = sourcecode.swift; path = AnyDecodable.swift; sourceTree = "<group>"; };
+		BE3548FA43376B2E3B5E8589EEEF8D43 /* PrimerTheme+TextStyles.swift */ = {isa = PBXFileReference; includeInIndex = 1; lastKnownFileType = sourcecode.swift; path = "PrimerTheme+TextStyles.swift"; sourceTree = "<group>"; };
+		C00B4D1258EC63C0999018C9903EC058 /* PayPalTokenizationViewModel.swift */ = {isa = PBXFileReference; includeInIndex = 1; lastKnownFileType = sourcecode.swift; path = PayPalTokenizationViewModel.swift; sourceTree = "<group>"; };
+		C0D9496CB96BD472C53BEB0B0A77082B /* SuccessMessage.swift */ = {isa = PBXFileReference; includeInIndex = 1; lastKnownFileType = sourcecode.swift; path = SuccessMessage.swift; sourceTree = "<group>"; };
+		C16019B8FE1BEBD4ACB927F120082C40 /* AES256.swift */ = {isa = PBXFileReference; includeInIndex = 1; lastKnownFileType = sourcecode.swift; path = AES256.swift; sourceTree = "<group>"; };
+		C185524D5F149403108EBC5EE5092B50 /* PrimerCardholderNameFieldView.swift */ = {isa = PBXFileReference; includeInIndex = 1; lastKnownFileType = sourcecode.swift; path = PrimerCardholderNameFieldView.swift; sourceTree = "<group>"; };
 		C217574F4E34E90C8ABEFC45C262BD20 /* LICENSE */ = {isa = PBXFileReference; includeInIndex = 1; path = LICENSE; sourceTree = "<group>"; };
-		C312BD4F3E1F3298914265C1E412623A /* PaymentMethodConfigService.swift */ = {isa = PBXFileReference; includeInIndex = 1; lastKnownFileType = sourcecode.swift; path = PaymentMethodConfigService.swift; sourceTree = "<group>"; };
-		C3487F8B2A180859627CC0EB1C934DB0 /* VaultPaymentMethodView.swift */ = {isa = PBXFileReference; includeInIndex = 1; lastKnownFileType = sourcecode.swift; path = VaultPaymentMethodView.swift; sourceTree = "<group>"; };
-		C3CFB01EB49035E352E9FF90B58AE561 /* ApayaTokenizationViewModel.swift */ = {isa = PBXFileReference; includeInIndex = 1; lastKnownFileType = sourcecode.swift; path = ApayaTokenizationViewModel.swift; sourceTree = "<group>"; };
-		C5BE6F5EB2280CB81520B61668A03219 /* PrimerThemeData.swift */ = {isa = PBXFileReference; includeInIndex = 1; lastKnownFileType = sourcecode.swift; path = PrimerThemeData.swift; sourceTree = "<group>"; };
-		C6270D69C05FD93F2E8486E63D369F70 /* PrimerDelegate.swift */ = {isa = PBXFileReference; includeInIndex = 1; lastKnownFileType = sourcecode.swift; path = PrimerDelegate.swift; sourceTree = "<group>"; };
-		C6291210888AC775BE7E798283D7F71F /* PrimerTheme.swift */ = {isa = PBXFileReference; includeInIndex = 1; lastKnownFileType = sourcecode.swift; path = PrimerTheme.swift; sourceTree = "<group>"; };
-		C64E779112F61BD81E996B462D2D51ED /* PrimerZipCodeFieldView.swift */ = {isa = PBXFileReference; includeInIndex = 1; lastKnownFileType = sourcecode.swift; path = PrimerZipCodeFieldView.swift; sourceTree = "<group>"; };
-		CAF67F3FAC1624D616928F7E22D7FEB2 /* EnsureWrappers.swift */ = {isa = PBXFileReference; includeInIndex = 1; lastKnownFileType = sourcecode.swift; path = EnsureWrappers.swift; sourceTree = "<group>"; };
-		CB8FD8746E23B8D77441E3274EA20916 /* IntExtension.swift */ = {isa = PBXFileReference; includeInIndex = 1; lastKnownFileType = sourcecode.swift; path = IntExtension.swift; sourceTree = "<group>"; };
-		CCA221B1411CD7DD7E3327E7B3C5095F /* firstly.swift */ = {isa = PBXFileReference; includeInIndex = 1; lastKnownFileType = sourcecode.swift; path = firstly.swift; sourceTree = "<group>"; };
-		CCD0F69F06AECEA92A38A4DFA1A8B6B3 /* RateLimitedDispatcherBase.swift */ = {isa = PBXFileReference; includeInIndex = 1; lastKnownFileType = sourcecode.swift; path = RateLimitedDispatcherBase.swift; sourceTree = "<group>"; };
-		CD0128586D0EF80419B5188DA963EA3C /* Colors.swift */ = {isa = PBXFileReference; includeInIndex = 1; lastKnownFileType = sourcecode.swift; path = Colors.swift; sourceTree = "<group>"; };
-		CF391886EE00A35865BE4B5B00372854 /* MockPrimerAPIClient.swift */ = {isa = PBXFileReference; includeInIndex = 1; lastKnownFileType = sourcecode.swift; path = MockPrimerAPIClient.swift; sourceTree = "<group>"; };
-		D17F195B61BA666E221A0E66BD53489C /* CardNetwork.swift */ = {isa = PBXFileReference; includeInIndex = 1; lastKnownFileType = sourcecode.swift; path = CardNetwork.swift; sourceTree = "<group>"; };
-		D1E1677EDEDCBE2F74B1E20A0FFFE944 /* FormType.swift */ = {isa = PBXFileReference; includeInIndex = 1; lastKnownFileType = sourcecode.swift; path = FormType.swift; sourceTree = "<group>"; };
-=======
-		4B39EAC6CDAEB35C5F0950688C2B5B41 /* PrimerNavigationBar.swift */ = {isa = PBXFileReference; includeInIndex = 1; lastKnownFileType = sourcecode.swift; path = PrimerNavigationBar.swift; sourceTree = "<group>"; };
-		4BB940E0C7316082B3521BE1066402F1 /* PaymentMethodTokenizationRequest.swift */ = {isa = PBXFileReference; includeInIndex = 1; lastKnownFileType = sourcecode.swift; path = PaymentMethodTokenizationRequest.swift; sourceTree = "<group>"; };
-		4D3869E0A461E802A5916AA6523517A4 /* Pods-PrimerSDK_Example */ = {isa = PBXFileReference; explicitFileType = wrapper.framework; includeInIndex = 0; name = "Pods-PrimerSDK_Example"; path = Pods_PrimerSDK_Example.framework; sourceTree = BUILT_PRODUCTS_DIR; };
-		4DAC5AD64B02CD661A88A01F6B4E1AB7 /* Currency.swift */ = {isa = PBXFileReference; includeInIndex = 1; lastKnownFileType = sourcecode.swift; path = Currency.swift; sourceTree = "<group>"; };
-		4DC54FD9845F744F9744A472AADE4674 /* when.swift */ = {isa = PBXFileReference; includeInIndex = 1; lastKnownFileType = sourcecode.swift; path = when.swift; sourceTree = "<group>"; };
-		4F9B37FE2B1F787AE70635241AC04D49 /* PayPalTokenizationViewModel.swift */ = {isa = PBXFileReference; includeInIndex = 1; lastKnownFileType = sourcecode.swift; path = PayPalTokenizationViewModel.swift; sourceTree = "<group>"; };
-		51C87AAF5489BEC6141315063057B87D /* WrapperProtocols.swift */ = {isa = PBXFileReference; includeInIndex = 1; lastKnownFileType = sourcecode.swift; path = WrapperProtocols.swift; sourceTree = "<group>"; };
-		51E53C64BF8CDCCAA58257C87992E1A9 /* PrimerFormViewController.swift */ = {isa = PBXFileReference; includeInIndex = 1; lastKnownFileType = sourcecode.swift; path = PrimerFormViewController.swift; sourceTree = "<group>"; };
-		51E83C04C779780CD0C8F29E2F6C31D9 /* Klarna.swift */ = {isa = PBXFileReference; includeInIndex = 1; lastKnownFileType = sourcecode.swift; path = Klarna.swift; sourceTree = "<group>"; };
-		56640C547367D38588EC6532775AEB9D /* CardNetwork.swift */ = {isa = PBXFileReference; includeInIndex = 1; lastKnownFileType = sourcecode.swift; path = CardNetwork.swift; sourceTree = "<group>"; };
-		582FD3213F3E32AF1194EEDF7C3BCD3F /* Pods-PrimerSDK_Example-acknowledgements.plist */ = {isa = PBXFileReference; includeInIndex = 1; lastKnownFileType = text.plist.xml; path = "Pods-PrimerSDK_Example-acknowledgements.plist"; sourceTree = "<group>"; };
-		5BDABD860C795D1FF2276091FFC09F0F /* PrimerNibView.swift */ = {isa = PBXFileReference; includeInIndex = 1; lastKnownFileType = sourcecode.swift; path = PrimerNibView.swift; sourceTree = "<group>"; };
-		5EFE04D5EBC78FAD3569FFDB79C1ED07 /* PrimerSDK.debug.xcconfig */ = {isa = PBXFileReference; includeInIndex = 1; lastKnownFileType = text.xcconfig; path = PrimerSDK.debug.xcconfig; sourceTree = "<group>"; };
-		5FB2D2329073185BDCDE29CD8D875599 /* AlertController.swift */ = {isa = PBXFileReference; includeInIndex = 1; lastKnownFileType = sourcecode.swift; path = AlertController.swift; sourceTree = "<group>"; };
-		60441943C49137DE412D3FE19F73ED13 /* 3DSService+Promises.swift */ = {isa = PBXFileReference; includeInIndex = 1; lastKnownFileType = sourcecode.swift; path = "3DSService+Promises.swift"; sourceTree = "<group>"; };
-		6351A9A29235E616DBDB0CAFE4705111 /* Catchable.swift */ = {isa = PBXFileReference; includeInIndex = 1; lastKnownFileType = sourcecode.swift; path = Catchable.swift; sourceTree = "<group>"; };
-		639AE4928116FBD4FAE7B3DD6BD21271 /* Pods-PrimerSDK_Tests-acknowledgements.plist */ = {isa = PBXFileReference; includeInIndex = 1; lastKnownFileType = text.plist.xml; path = "Pods-PrimerSDK_Tests-acknowledgements.plist"; sourceTree = "<group>"; };
-		63A797904C244ACF4A0545DE525523F6 /* EnsureWrappers.swift */ = {isa = PBXFileReference; includeInIndex = 1; lastKnownFileType = sourcecode.swift; path = EnsureWrappers.swift; sourceTree = "<group>"; };
-		64E6BDD860F0B5A28894FD0A33C16F96 /* CancellableThenable.swift */ = {isa = PBXFileReference; includeInIndex = 1; lastKnownFileType = sourcecode.swift; path = CancellableThenable.swift; sourceTree = "<group>"; };
-		65552C7B5C51D247715876945E005A0E /* StrictRateLimitedDispatcher.swift */ = {isa = PBXFileReference; includeInIndex = 1; lastKnownFileType = sourcecode.swift; path = StrictRateLimitedDispatcher.swift; sourceTree = "<group>"; };
-		6588762EE44757BCCAFE5E974BAA1ACC /* CardScannerViewController+SimpleScanDelegate.swift */ = {isa = PBXFileReference; includeInIndex = 1; lastKnownFileType = sourcecode.swift; path = "CardScannerViewController+SimpleScanDelegate.swift"; sourceTree = "<group>"; };
-		66939A83AEF32871CD1626FC882E5050 /* CountryCode.swift */ = {isa = PBXFileReference; includeInIndex = 1; lastKnownFileType = sourcecode.swift; path = CountryCode.swift; sourceTree = "<group>"; };
-		66FB85B0A5F6442CF6D1EC9AE533C85F /* NetworkService.swift */ = {isa = PBXFileReference; includeInIndex = 1; lastKnownFileType = sourcecode.swift; path = NetworkService.swift; sourceTree = "<group>"; };
-		672403726004452687E6B8B06F113FD2 /* PrimerRootViewController.swift */ = {isa = PBXFileReference; includeInIndex = 1; lastKnownFileType = sourcecode.swift; path = PrimerRootViewController.swift; sourceTree = "<group>"; };
-		6776E151D89000173FC1AA4A1A1AF2E1 /* Promise.swift */ = {isa = PBXFileReference; includeInIndex = 1; lastKnownFileType = sourcecode.swift; path = Promise.swift; sourceTree = "<group>"; };
-		687AEB2953D281EF5DAD9BBA9EDE5946 /* Consolable.swift */ = {isa = PBXFileReference; includeInIndex = 1; lastKnownFileType = sourcecode.swift; path = Consolable.swift; sourceTree = "<group>"; };
-		6913AF350EC525FD4F44A51ADF6CC8C5 /* Validation.swift */ = {isa = PBXFileReference; includeInIndex = 1; lastKnownFileType = sourcecode.swift; path = Validation.swift; sourceTree = "<group>"; };
-		6A3BC76FF2B59F1D73F1619B4C988F2E /* PrimerError.swift */ = {isa = PBXFileReference; includeInIndex = 1; lastKnownFileType = sourcecode.swift; path = PrimerError.swift; sourceTree = "<group>"; };
-		6BB396EE1116B9ED2461B89D6916EEC9 /* IntExtension.swift */ = {isa = PBXFileReference; includeInIndex = 1; lastKnownFileType = sourcecode.swift; path = IntExtension.swift; sourceTree = "<group>"; };
-		6F62EC7E7FE74F53F207CFD74D2416CA /* Pods-PrimerSDK_Example-Info.plist */ = {isa = PBXFileReference; includeInIndex = 1; lastKnownFileType = text.plist.xml; path = "Pods-PrimerSDK_Example-Info.plist"; sourceTree = "<group>"; };
-		701D14FFD319D91D6E030141878C3DD8 /* PaymentMethodConfiguration.swift */ = {isa = PBXFileReference; includeInIndex = 1; lastKnownFileType = sourcecode.swift; path = PaymentMethodConfiguration.swift; sourceTree = "<group>"; };
-		703D2F096F1BE982536795BA32F623F0 /* PrimerTheme.swift */ = {isa = PBXFileReference; includeInIndex = 1; lastKnownFileType = sourcecode.swift; path = PrimerTheme.swift; sourceTree = "<group>"; };
-		745927073B499CF3E5E62F547482D649 /* ClientToken.swift */ = {isa = PBXFileReference; includeInIndex = 1; lastKnownFileType = sourcecode.swift; path = ClientToken.swift; sourceTree = "<group>"; };
-		7489E7B4129D66B025FCECB7CA4BCB0E /* PrimerSDK.release.xcconfig */ = {isa = PBXFileReference; includeInIndex = 1; lastKnownFileType = text.xcconfig; path = PrimerSDK.release.xcconfig; sourceTree = "<group>"; };
-		7CE9B9A4ADE7F3F4953A6DBA0C509EDF /* LogEvent.swift */ = {isa = PBXFileReference; includeInIndex = 1; lastKnownFileType = sourcecode.swift; path = LogEvent.swift; sourceTree = "<group>"; };
-		7F653277EC761AE1747C7C87D8C7E2D4 /* PrimerTheme+Borders.swift */ = {isa = PBXFileReference; includeInIndex = 1; lastKnownFileType = sourcecode.swift; path = "PrimerTheme+Borders.swift"; sourceTree = "<group>"; };
-		82F331534276E4E5C692909870F0059A /* CheckoutModule.swift */ = {isa = PBXFileReference; includeInIndex = 1; lastKnownFileType = sourcecode.swift; path = CheckoutModule.swift; sourceTree = "<group>"; };
-		831E415BB32DEBB511B52049F2AE2820 /* URLSessionStack.swift */ = {isa = PBXFileReference; includeInIndex = 1; lastKnownFileType = sourcecode.swift; path = URLSessionStack.swift; sourceTree = "<group>"; };
-		83B27561D8D08F082BC28A155AEA7A0F /* PresentationController.swift */ = {isa = PBXFileReference; includeInIndex = 1; lastKnownFileType = sourcecode.swift; path = PresentationController.swift; sourceTree = "<group>"; };
-		83C9A4CD7280E53DE30E8FC8818DA44A /* PrimerTableViewCell.swift */ = {isa = PBXFileReference; includeInIndex = 1; lastKnownFileType = sourcecode.swift; path = PrimerTableViewCell.swift; sourceTree = "<group>"; };
-		8410446C2320AE2A7F75632AD245B1BB /* ApayaTokenizationViewModel.swift */ = {isa = PBXFileReference; includeInIndex = 1; lastKnownFileType = sourcecode.swift; path = ApayaTokenizationViewModel.swift; sourceTree = "<group>"; };
-		84921F7720CFE2DACA5B3809705D437D /* Resolver.swift */ = {isa = PBXFileReference; includeInIndex = 1; lastKnownFileType = sourcecode.swift; path = Resolver.swift; sourceTree = "<group>"; };
-		8833DBCBD41802970E92E76A6F447F2F /* DependencyInjection.swift */ = {isa = PBXFileReference; includeInIndex = 1; lastKnownFileType = sourcecode.swift; path = DependencyInjection.swift; sourceTree = "<group>"; };
-		885E2F202C8937643B2DFFBD136C778B /* CoreDataDispatcher.swift */ = {isa = PBXFileReference; includeInIndex = 1; lastKnownFileType = sourcecode.swift; path = CoreDataDispatcher.swift; sourceTree = "<group>"; };
-		8865B66373273A803F3B58539664B623 /* PrimerTextField.swift */ = {isa = PBXFileReference; includeInIndex = 1; lastKnownFileType = sourcecode.swift; path = PrimerTextField.swift; sourceTree = "<group>"; };
-		8993015145C540B058C0A67024E7B3EE /* ExternalViewModel.swift */ = {isa = PBXFileReference; includeInIndex = 1; lastKnownFileType = sourcecode.swift; path = ExternalViewModel.swift; sourceTree = "<group>"; };
-		8C3C0D5AA45C1F1E1A889A37FB9A63A0 /* PrimerSettings.swift */ = {isa = PBXFileReference; includeInIndex = 1; lastKnownFileType = sourcecode.swift; path = PrimerSettings.swift; sourceTree = "<group>"; };
-		8C59B9069EBB5C36DB4338E5A3B2B5CC /* PaymentMethodConfigurationType.swift */ = {isa = PBXFileReference; includeInIndex = 1; lastKnownFileType = sourcecode.swift; path = PaymentMethodConfigurationType.swift; sourceTree = "<group>"; };
-		8D71768191EDC7F35776C2929C5F0BB5 /* PrimerCVVFieldView.swift */ = {isa = PBXFileReference; includeInIndex = 1; lastKnownFileType = sourcecode.swift; path = PrimerCVVFieldView.swift; sourceTree = "<group>"; };
-		8F592D475442161025DE44D127E8927C /* PrimerPostalCodeFieldView.swift */ = {isa = PBXFileReference; includeInIndex = 1; lastKnownFileType = sourcecode.swift; path = PrimerPostalCodeFieldView.swift; sourceTree = "<group>"; };
-		96105558D7E24AAF5360B697A7D42A9B /* FinallyWrappers.swift */ = {isa = PBXFileReference; includeInIndex = 1; lastKnownFileType = sourcecode.swift; path = FinallyWrappers.swift; sourceTree = "<group>"; };
-		96181782C29688FDBB15766A8197B234 /* Error.swift */ = {isa = PBXFileReference; includeInIndex = 1; lastKnownFileType = sourcecode.swift; path = Error.swift; sourceTree = "<group>"; };
-		97CF485E14287B5B040CB37600A53E18 /* FormTokenizationViewModel.swift */ = {isa = PBXFileReference; includeInIndex = 1; lastKnownFileType = sourcecode.swift; path = FormTokenizationViewModel.swift; sourceTree = "<group>"; };
-		98FC35BAE0ED55B4BB26E0E0E91B44B7 /* PrimerViewController.swift */ = {isa = PBXFileReference; includeInIndex = 1; lastKnownFileType = sourcecode.swift; path = PrimerViewController.swift; sourceTree = "<group>"; };
-		99B0458E3B03A6A38F55E30811616911 /* PrimerAPI.swift */ = {isa = PBXFileReference; includeInIndex = 1; lastKnownFileType = sourcecode.swift; path = PrimerAPI.swift; sourceTree = "<group>"; };
-		9B4E59CE865FEF469A588FE43DCA02C8 /* PaymentMethodComponent.swift */ = {isa = PBXFileReference; includeInIndex = 1; lastKnownFileType = sourcecode.swift; path = PaymentMethodComponent.swift; sourceTree = "<group>"; };
-		9D940727FF8FB9C785EB98E56350EF41 /* Podfile */ = {isa = PBXFileReference; explicitFileType = text.script.ruby; includeInIndex = 1; indentWidth = 2; name = Podfile; path = ../Podfile; sourceTree = SOURCE_ROOT; tabWidth = 2; xcLanguageSpecificationIdentifier = xcode.lang.ruby; };
-		9E9251C8A06802CE97C95EFF2E6419D6 /* ResourceBundle-PrimerResources-PrimerSDK-Info.plist */ = {isa = PBXFileReference; includeInIndex = 1; lastKnownFileType = text.plist.xml; path = "ResourceBundle-PrimerResources-PrimerSDK-Info.plist"; sourceTree = "<group>"; };
-		9F947ED6673575096C9BCE8EF8AD90B8 /* Primer.swift */ = {isa = PBXFileReference; includeInIndex = 1; lastKnownFileType = sourcecode.swift; path = Primer.swift; sourceTree = "<group>"; };
-		A05D18331FC5CBD876E39CFC7E43B030 /* UXMode.swift */ = {isa = PBXFileReference; includeInIndex = 1; lastKnownFileType = sourcecode.swift; path = UXMode.swift; sourceTree = "<group>"; };
-		A30426DDAAF62073CEC01A196FFD399B /* CustomStringConvertible.swift */ = {isa = PBXFileReference; includeInIndex = 1; lastKnownFileType = sourcecode.swift; path = CustomStringConvertible.swift; sourceTree = "<group>"; };
-		A39EADC8BAE321BCA1FA13B01BC71BFA /* PrimerAPIClient+3DS.swift */ = {isa = PBXFileReference; includeInIndex = 1; lastKnownFileType = sourcecode.swift; path = "PrimerAPIClient+3DS.swift"; sourceTree = "<group>"; };
-		A4D5D1DA5D10959D871A850A698E0EC5 /* RecoverWrappers.swift */ = {isa = PBXFileReference; includeInIndex = 1; lastKnownFileType = sourcecode.swift; path = RecoverWrappers.swift; sourceTree = "<group>"; };
-		A4E7B1C752F38C22267D301DD5A364DF /* Pods-PrimerSDK_Tests-acknowledgements.markdown */ = {isa = PBXFileReference; includeInIndex = 1; lastKnownFileType = text; path = "Pods-PrimerSDK_Tests-acknowledgements.markdown"; sourceTree = "<group>"; };
-		A5680164093C10C70A16270B211517F0 /* PrimerTheme+Buttons.swift */ = {isa = PBXFileReference; includeInIndex = 1; lastKnownFileType = sourcecode.swift; path = "PrimerTheme+Buttons.swift"; sourceTree = "<group>"; };
-		A57AE8A4DC5C1479990C0113BF51CE2D /* TokenizationService.swift */ = {isa = PBXFileReference; includeInIndex = 1; lastKnownFileType = sourcecode.swift; path = TokenizationService.swift; sourceTree = "<group>"; };
-		A59D70E00607ACFAC274CD685168CDCF /* PrimerUniversalCheckoutViewController.swift */ = {isa = PBXFileReference; includeInIndex = 1; lastKnownFileType = sourcecode.swift; path = PrimerUniversalCheckoutViewController.swift; sourceTree = "<group>"; };
-		A5B1E51EEF9717CEF5F812FBC18F015B /* RateLimitedDispatcherBase.swift */ = {isa = PBXFileReference; includeInIndex = 1; lastKnownFileType = sourcecode.swift; path = RateLimitedDispatcherBase.swift; sourceTree = "<group>"; };
-		A76E522F633B5E18881582247D5B7BD5 /* ImageName.swift */ = {isa = PBXFileReference; includeInIndex = 1; lastKnownFileType = sourcecode.swift; path = ImageName.swift; sourceTree = "<group>"; };
-		A8B3BC107C2BDC3C03D961866F721265 /* PrimerSDK-PrimerResources */ = {isa = PBXFileReference; explicitFileType = wrapper.cfbundle; includeInIndex = 0; name = "PrimerSDK-PrimerResources"; path = PrimerResources.bundle; sourceTree = BUILT_PRODUCTS_DIR; };
-		AA0513593258A2821C7A6AE0BA1A022F /* Box.swift */ = {isa = PBXFileReference; includeInIndex = 1; lastKnownFileType = sourcecode.swift; path = Box.swift; sourceTree = "<group>"; };
-		AA80C9C550CB6B8B521015719AA66526 /* Pods-PrimerSDK_Example.modulemap */ = {isa = PBXFileReference; includeInIndex = 1; lastKnownFileType = sourcecode.module; path = "Pods-PrimerSDK_Example.modulemap"; sourceTree = "<group>"; };
-		AAF5B3FF50F618CDA5201F2BDE33D3FD /* VaultPaymentMethodViewController.swift */ = {isa = PBXFileReference; includeInIndex = 1; lastKnownFileType = sourcecode.swift; path = VaultPaymentMethodViewController.swift; sourceTree = "<group>"; };
-		AB97D33429D9261469E5345ECB773F92 /* JSONParser.swift */ = {isa = PBXFileReference; includeInIndex = 1; lastKnownFileType = sourcecode.swift; path = JSONParser.swift; sourceTree = "<group>"; };
-		AF445F59B49C7689CA277D77DDE126B3 /* ApplePayTokenizationViewModel.swift */ = {isa = PBXFileReference; includeInIndex = 1; lastKnownFileType = sourcecode.swift; path = ApplePayTokenizationViewModel.swift; sourceTree = "<group>"; };
-		B036CC4A4AABE3D348DA1BED9ADF56B8 /* ReloadDelegate.swift */ = {isa = PBXFileReference; includeInIndex = 1; lastKnownFileType = sourcecode.swift; path = ReloadDelegate.swift; sourceTree = "<group>"; };
-		B0F5BC0B7E5B1A2A0CAE17880B9A4389 /* AdyenDotPay.swift */ = {isa = PBXFileReference; includeInIndex = 1; lastKnownFileType = sourcecode.swift; path = AdyenDotPay.swift; sourceTree = "<group>"; };
-		B0FAA9E698CF48F699E1D4E5588D8DAF /* FormTextFieldType.swift */ = {isa = PBXFileReference; includeInIndex = 1; lastKnownFileType = sourcecode.swift; path = FormTextFieldType.swift; sourceTree = "<group>"; };
-		B429083200B13F604ED3C87DFFC0C016 /* Pods-PrimerSDK_Tests.modulemap */ = {isa = PBXFileReference; includeInIndex = 1; lastKnownFileType = sourcecode.module; path = "Pods-PrimerSDK_Tests.modulemap"; sourceTree = "<group>"; };
-		B4762D82DA32862A536311E531474D9D /* PrimerTextFieldView.xib */ = {isa = PBXFileReference; includeInIndex = 1; lastKnownFileType = file.xib; path = PrimerTextFieldView.xib; sourceTree = "<group>"; };
-		B54F90A0E87EAD0244BCDF0EDBE8D9F2 /* PrimerExpiryDateFieldView.swift */ = {isa = PBXFileReference; includeInIndex = 1; lastKnownFileType = sourcecode.swift; path = PrimerExpiryDateFieldView.swift; sourceTree = "<group>"; };
-		B6277BF19498F6BEB9F7F007E9BB5A74 /* PrimerSDK-prefix.pch */ = {isa = PBXFileReference; includeInIndex = 1; lastKnownFileType = sourcecode.c.h; path = "PrimerSDK-prefix.pch"; sourceTree = "<group>"; };
-		B93DC09BD559F6B903677D94B80B08A7 /* README.md */ = {isa = PBXFileReference; includeInIndex = 1; lastKnownFileType = net.daringfireball.markdown; path = README.md; sourceTree = "<group>"; };
-		B9756D57649227FCA0FE0758EF5E1228 /* OrderItem.swift */ = {isa = PBXFileReference; includeInIndex = 1; lastKnownFileType = sourcecode.swift; path = OrderItem.swift; sourceTree = "<group>"; };
-		B9B9A271FD1CBDB307DF303B18893B79 /* PrimerConfiguration.swift */ = {isa = PBXFileReference; includeInIndex = 1; lastKnownFileType = sourcecode.swift; path = PrimerConfiguration.swift; sourceTree = "<group>"; };
-		B9BEA8752ECA319B790DA1E8735FF8F0 /* en.lproj */ = {isa = PBXFileReference; includeInIndex = 1; lastKnownFileType = folder; path = en.lproj; sourceTree = "<group>"; };
-		BA43E8DCFD507E26FDEDEDF58709D3B5 /* Cancellable.swift */ = {isa = PBXFileReference; includeInIndex = 1; lastKnownFileType = sourcecode.swift; path = Cancellable.swift; sourceTree = "<group>"; };
-		BB61E8BBC9292E2BE911A5E1132951E7 /* PrimerTextFieldView.swift */ = {isa = PBXFileReference; includeInIndex = 1; lastKnownFileType = sourcecode.swift; path = PrimerTextFieldView.swift; sourceTree = "<group>"; };
-		BC22EB307AB263101C8478FE62306BAF /* Optional+Extensions.swift */ = {isa = PBXFileReference; includeInIndex = 1; lastKnownFileType = sourcecode.swift; path = "Optional+Extensions.swift"; sourceTree = "<group>"; };
-		BD79EDB649E66426FAFEF3FF0DA1F299 /* 3DS.swift */ = {isa = PBXFileReference; includeInIndex = 1; lastKnownFileType = sourcecode.swift; path = 3DS.swift; sourceTree = "<group>"; };
-		BFAB6BBE57F85E3E28793372C0FF210B /* Dimensions.swift */ = {isa = PBXFileReference; includeInIndex = 1; lastKnownFileType = sourcecode.swift; path = Dimensions.swift; sourceTree = "<group>"; };
-		C0AE33428F4794D490A0F5089CBE8C1F /* PayPal.swift */ = {isa = PBXFileReference; includeInIndex = 1; lastKnownFileType = sourcecode.swift; path = PayPal.swift; sourceTree = "<group>"; };
-		C179DF2FB9FB3483A691055CA93FD15A /* PrimerNavigationController.swift */ = {isa = PBXFileReference; includeInIndex = 1; lastKnownFileType = sourcecode.swift; path = PrimerNavigationController.swift; sourceTree = "<group>"; };
-		C1AC82A73F4695486A878AE754AF2E33 /* VaultService.swift */ = {isa = PBXFileReference; includeInIndex = 1; lastKnownFileType = sourcecode.swift; path = VaultService.swift; sourceTree = "<group>"; };
-		C217574F4E34E90C8ABEFC45C262BD20 /* LICENSE */ = {isa = PBXFileReference; includeInIndex = 1; lastKnownFileType = text; path = LICENSE; sourceTree = "<group>"; };
-		C3A0BEB26F46A8C7CDD21D9AD768DE40 /* PrimerDelegate.swift */ = {isa = PBXFileReference; includeInIndex = 1; lastKnownFileType = sourcecode.swift; path = PrimerDelegate.swift; sourceTree = "<group>"; };
-		C3A15C4F83B13D6734C5B1077C7442AA /* hang.swift */ = {isa = PBXFileReference; includeInIndex = 1; lastKnownFileType = sourcecode.swift; path = hang.swift; sourceTree = "<group>"; };
-		C48A6BF1D1A2AF9E31A48E93915BBDDB /* PrimerLoadingViewController.swift */ = {isa = PBXFileReference; includeInIndex = 1; lastKnownFileType = sourcecode.swift; path = PrimerLoadingViewController.swift; sourceTree = "<group>"; };
-		C64C72576B02D853B3DDAD6E792E7F39 /* Apaya.swift */ = {isa = PBXFileReference; includeInIndex = 1; lastKnownFileType = sourcecode.swift; path = Apaya.swift; sourceTree = "<group>"; };
-		C6C1877C571F7794A27AAD15091EA911 /* PrimerCardFormViewController.swift */ = {isa = PBXFileReference; includeInIndex = 1; lastKnownFileType = sourcecode.swift; path = PrimerCardFormViewController.swift; sourceTree = "<group>"; };
-		C700C0604F9EC1F4061DFDEC659A4F4A /* CardComponentsManager.swift */ = {isa = PBXFileReference; includeInIndex = 1; lastKnownFileType = sourcecode.swift; path = CardComponentsManager.swift; sourceTree = "<group>"; };
-		C84FCEE02CD61F5C3DC119E2234F182F /* Thenable.swift */ = {isa = PBXFileReference; includeInIndex = 1; lastKnownFileType = sourcecode.swift; path = Thenable.swift; sourceTree = "<group>"; };
-		C96906D72C9FE074F6B60A06B489B5D0 /* CardButton.swift */ = {isa = PBXFileReference; includeInIndex = 1; lastKnownFileType = sourcecode.swift; path = CardButton.swift; sourceTree = "<group>"; };
-		CB9072753BFEBFF75BE22E90061E2463 /* PaymentResponse.swift */ = {isa = PBXFileReference; includeInIndex = 1; lastKnownFileType = sourcecode.swift; path = PaymentResponse.swift; sourceTree = "<group>"; };
-		CC196AA175D9E7B2469B5392EAE8C1A9 /* Throwable.swift */ = {isa = PBXFileReference; includeInIndex = 1; lastKnownFileType = sourcecode.swift; path = Throwable.swift; sourceTree = "<group>"; };
-		CD02DA6583B689ED4EE8ACA77BC0A81A /* SequenceWrappers.swift */ = {isa = PBXFileReference; includeInIndex = 1; lastKnownFileType = sourcecode.swift; path = SequenceWrappers.swift; sourceTree = "<group>"; };
-		CD6EA089C693016DDD048B8668137146 /* ResumeHandlerProtocol.swift */ = {isa = PBXFileReference; includeInIndex = 1; lastKnownFileType = sourcecode.swift; path = ResumeHandlerProtocol.swift; sourceTree = "<group>"; };
-		CD70F1F3E93539F0F1A18F9A67573867 /* PrimerFlowEnums.swift */ = {isa = PBXFileReference; includeInIndex = 1; lastKnownFileType = sourcecode.swift; path = PrimerFlowEnums.swift; sourceTree = "<group>"; };
->>>>>>> 89a531a4
+		C3703F8590F4EB9F0B3AE10081746DD4 /* Mask.swift */ = {isa = PBXFileReference; includeInIndex = 1; lastKnownFileType = sourcecode.swift; path = Mask.swift; sourceTree = "<group>"; };
+		C43AC03AA69F4BBF62D1EFB4BFC0E8E9 /* PrimerFlowEnums.swift */ = {isa = PBXFileReference; includeInIndex = 1; lastKnownFileType = sourcecode.swift; path = PrimerFlowEnums.swift; sourceTree = "<group>"; };
+		C4797D2B816FCEA88E375B53A0915DCA /* VaultService.swift */ = {isa = PBXFileReference; includeInIndex = 1; lastKnownFileType = sourcecode.swift; path = VaultService.swift; sourceTree = "<group>"; };
+		C5EC042CF5B74684BE479CA65A49E7EE /* Analytics.swift */ = {isa = PBXFileReference; includeInIndex = 1; lastKnownFileType = sourcecode.swift; path = Analytics.swift; sourceTree = "<group>"; };
+		CA6F0B719D024901CE17827DD23F9951 /* RateLimitedDispatcherBase.swift */ = {isa = PBXFileReference; includeInIndex = 1; lastKnownFileType = sourcecode.swift; path = RateLimitedDispatcherBase.swift; sourceTree = "<group>"; };
+		CB97B55C4EAEFDAF5D7245714B8705BE /* GuaranteeWrappers.swift */ = {isa = PBXFileReference; includeInIndex = 1; lastKnownFileType = sourcecode.swift; path = GuaranteeWrappers.swift; sourceTree = "<group>"; };
+		CCE611D948377E90FC0215BE4AC917EB /* IntExtension.swift */ = {isa = PBXFileReference; includeInIndex = 1; lastKnownFileType = sourcecode.swift; path = IntExtension.swift; sourceTree = "<group>"; };
+		CCFDD0BD29BE11C3E1CB7EE7CD88C795 /* RateLimitedDispatcher.swift */ = {isa = PBXFileReference; includeInIndex = 1; lastKnownFileType = sourcecode.swift; path = RateLimitedDispatcher.swift; sourceTree = "<group>"; };
+		CDE9B2FB11AA667F8659393EF3F3D097 /* ErrorHandler.swift */ = {isa = PBXFileReference; includeInIndex = 1; lastKnownFileType = sourcecode.swift; path = ErrorHandler.swift; sourceTree = "<group>"; };
+		D013026CD37AD15A4B5D46925AD95796 /* PrimerWebViewController.swift */ = {isa = PBXFileReference; includeInIndex = 1; lastKnownFileType = sourcecode.swift; path = PrimerWebViewController.swift; sourceTree = "<group>"; };
+		D159A68A5580B9C4E29DC59B8B43A19B /* WebViewUtil.swift */ = {isa = PBXFileReference; includeInIndex = 1; lastKnownFileType = sourcecode.swift; path = WebViewUtil.swift; sourceTree = "<group>"; };
+		D1CDFE668DE1658D93CFCEB14BF3127D /* Connectivity.swift */ = {isa = PBXFileReference; includeInIndex = 1; lastKnownFileType = sourcecode.swift; path = Connectivity.swift; sourceTree = "<group>"; };
 		D245E0514AAC1A2B9A6D5EA2F383E90F /* UIKit.framework */ = {isa = PBXFileReference; lastKnownFileType = wrapper.framework; name = UIKit.framework; path = Platforms/iPhoneOS.platform/Developer/SDKs/iPhoneOS14.0.sdk/System/Library/Frameworks/UIKit.framework; sourceTree = DEVELOPER_DIR; };
-		D259BE7F18122D3B3F8DA1CEAD6D299D /* PrimerTheme+TextStyles.swift */ = {isa = PBXFileReference; includeInIndex = 1; lastKnownFileType = sourcecode.swift; path = "PrimerTheme+TextStyles.swift"; sourceTree = "<group>"; };
+		D256FB04BD04FA40214103D9BD04AC9A /* Catchable.swift */ = {isa = PBXFileReference; includeInIndex = 1; lastKnownFileType = sourcecode.swift; path = Catchable.swift; sourceTree = "<group>"; };
 		D264B4E57DF7DB00D71275605D100971 /* Pods-PrimerSDK_Example-frameworks.sh */ = {isa = PBXFileReference; includeInIndex = 1; lastKnownFileType = text.script.sh; path = "Pods-PrimerSDK_Example-frameworks.sh"; sourceTree = "<group>"; };
-<<<<<<< HEAD
-		D57D8D8F101BEEFE786BBE13BC1D1586 /* PrimerTextFieldView.swift */ = {isa = PBXFileReference; includeInIndex = 1; lastKnownFileType = sourcecode.swift; path = PrimerTextFieldView.swift; sourceTree = "<group>"; };
-		D5C251EB4267B3896A6CD1863D556D0E /* Dispatcher.swift */ = {isa = PBXFileReference; includeInIndex = 1; lastKnownFileType = sourcecode.swift; path = Dispatcher.swift; sourceTree = "<group>"; };
+		D3790840730152324066B888A93D9C80 /* en.lproj */ = {isa = PBXFileReference; includeInIndex = 1; path = en.lproj; sourceTree = "<group>"; };
+		D3AB383076DB342475524AAF669BF104 /* ArrayExtension.swift */ = {isa = PBXFileReference; includeInIndex = 1; lastKnownFileType = sourcecode.swift; path = ArrayExtension.swift; sourceTree = "<group>"; };
+		D52B2A65240DDFD6F332A8059BA43B50 /* PrimerVaultManagerViewController.swift */ = {isa = PBXFileReference; includeInIndex = 1; lastKnownFileType = sourcecode.swift; path = PrimerVaultManagerViewController.swift; sourceTree = "<group>"; };
 		D66C3890C3566F38C935A2FFD9A237B0 /* Pods-PrimerSDK_Tests-dummy.m */ = {isa = PBXFileReference; includeInIndex = 1; lastKnownFileType = sourcecode.c.objc; path = "Pods-PrimerSDK_Tests-dummy.m"; sourceTree = "<group>"; };
-		D6FE322389BB1346EB5227641067365A /* PrimerViewController.swift */ = {isa = PBXFileReference; includeInIndex = 1; lastKnownFileType = sourcecode.swift; path = PrimerViewController.swift; sourceTree = "<group>"; };
-		D7CBE1B250FE10627EDF37CF6EC15D0A /* AppState.swift */ = {isa = PBXFileReference; includeInIndex = 1; lastKnownFileType = sourcecode.swift; path = AppState.swift; sourceTree = "<group>"; };
-		D9B763D90E6D731206A0388051DF97FE /* AlertController.swift */ = {isa = PBXFileReference; includeInIndex = 1; lastKnownFileType = sourcecode.swift; path = AlertController.swift; sourceTree = "<group>"; };
-		D9CDF9BA1B57CE5879F3F885FA6F4F09 /* Queue.swift */ = {isa = PBXFileReference; includeInIndex = 1; lastKnownFileType = sourcecode.swift; path = Queue.swift; sourceTree = "<group>"; };
-		D9E07CA41F057A2F9A89D19E199955C8 /* PresentationController.swift */ = {isa = PBXFileReference; includeInIndex = 1; lastKnownFileType = sourcecode.swift; path = PresentationController.swift; sourceTree = "<group>"; };
-		DA6FE68129689E51D2DB5C869848CE49 /* PaymentMethodTokenizationViewModel.swift */ = {isa = PBXFileReference; includeInIndex = 1; lastKnownFileType = sourcecode.swift; path = PaymentMethodTokenizationViewModel.swift; sourceTree = "<group>"; };
+		D878B9C71B35BA07B1D2C4607728EC9E /* PrimerTheme+Buttons.swift */ = {isa = PBXFileReference; includeInIndex = 1; lastKnownFileType = sourcecode.swift; path = "PrimerTheme+Buttons.swift"; sourceTree = "<group>"; };
+		D88839FE77D0C268BA2FE1651E520A2F /* StringExtension.swift */ = {isa = PBXFileReference; includeInIndex = 1; lastKnownFileType = sourcecode.swift; path = StringExtension.swift; sourceTree = "<group>"; };
+		DD498514D6F494D1C4CB3A28210C0348 /* PaymentMethodConfiguration.swift */ = {isa = PBXFileReference; includeInIndex = 1; lastKnownFileType = sourcecode.swift; path = PaymentMethodConfiguration.swift; sourceTree = "<group>"; };
 		DD655EB064FFDE43C9FE02E55741DE11 /* PrimerSDK.podspec */ = {isa = PBXFileReference; explicitFileType = text.script.ruby; includeInIndex = 1; indentWidth = 2; lastKnownFileType = text; path = PrimerSDK.podspec; sourceTree = "<group>"; tabWidth = 2; xcLanguageSpecificationIdentifier = xcode.lang.ruby; };
-		DE0E0F95906EDD3FCFAAB537C37F6E61 /* CancelContext.swift */ = {isa = PBXFileReference; includeInIndex = 1; lastKnownFileType = sourcecode.swift; path = CancelContext.swift; sourceTree = "<group>"; };
+		DE3516F6AF1115C508B388D201817C35 /* Customer.swift */ = {isa = PBXFileReference; includeInIndex = 1; lastKnownFileType = sourcecode.swift; path = Customer.swift; sourceTree = "<group>"; };
 		DF6E4F8E7C26A7BBEC17AAD4042A317D /* Pods-PrimerSDK_Tests.debug.xcconfig */ = {isa = PBXFileReference; includeInIndex = 1; lastKnownFileType = text.xcconfig; path = "Pods-PrimerSDK_Tests.debug.xcconfig"; sourceTree = "<group>"; };
-		E0031522285096993326141805F084EC /* PaymentResponse.swift */ = {isa = PBXFileReference; includeInIndex = 1; lastKnownFileType = sourcecode.swift; path = PaymentResponse.swift; sourceTree = "<group>"; };
-		E1962E9FFD12574550CFACF0C933D7A5 /* PrimerAPIClient+Promises.swift */ = {isa = PBXFileReference; includeInIndex = 1; lastKnownFileType = sourcecode.swift; path = "PrimerAPIClient+Promises.swift"; sourceTree = "<group>"; };
+		E03245495BA11DB09DFF81AC17AACA84 /* PrimerNavigationController.swift */ = {isa = PBXFileReference; includeInIndex = 1; lastKnownFileType = sourcecode.swift; path = PrimerNavigationController.swift; sourceTree = "<group>"; };
+		E0487A4AF7551B22AA0F513E0CB110CE /* Queue.swift */ = {isa = PBXFileReference; includeInIndex = 1; lastKnownFileType = sourcecode.swift; path = Queue.swift; sourceTree = "<group>"; };
 		E1B945985145643C12B1E91600B680DE /* Pods-PrimerSDK_Example-acknowledgements.markdown */ = {isa = PBXFileReference; includeInIndex = 1; lastKnownFileType = text; path = "Pods-PrimerSDK_Example-acknowledgements.markdown"; sourceTree = "<group>"; };
-		E393C7855DEA94440484FCE4A7E3A2C0 /* fr.lproj */ = {isa = PBXFileReference; includeInIndex = 1; path = fr.lproj; sourceTree = "<group>"; };
-		E5C803AF82F8BC5A4F59F5319386FCF8 /* VaultCheckoutViewModel.swift */ = {isa = PBXFileReference; includeInIndex = 1; lastKnownFileType = sourcecode.swift; path = VaultCheckoutViewModel.swift; sourceTree = "<group>"; };
-		E6B2D6D8032BA86FA748901D8E8998DD /* Error.swift */ = {isa = PBXFileReference; includeInIndex = 1; lastKnownFileType = sourcecode.swift; path = Error.swift; sourceTree = "<group>"; };
-		E71C9D58856DABC84714B3EAABDA4B62 /* Klarna.swift */ = {isa = PBXFileReference; includeInIndex = 1; lastKnownFileType = sourcecode.swift; path = Klarna.swift; sourceTree = "<group>"; };
-		E83BD2B0AF8770F99C9E2AEDA3E71F0C /* ErrorHandler.swift */ = {isa = PBXFileReference; includeInIndex = 1; lastKnownFileType = sourcecode.swift; path = ErrorHandler.swift; sourceTree = "<group>"; };
-=======
-		D2D7044F3748328CC62262689EBDF194 /* PrimerCustomStyleTextField.swift */ = {isa = PBXFileReference; includeInIndex = 1; lastKnownFileType = sourcecode.swift; path = PrimerCustomStyleTextField.swift; sourceTree = "<group>"; };
-		D5EE6AA3553E7598E5F28162BFB6A177 /* BankSelectorTokenizationViewModel.swift */ = {isa = PBXFileReference; includeInIndex = 1; lastKnownFileType = sourcecode.swift; path = BankSelectorTokenizationViewModel.swift; sourceTree = "<group>"; };
-		D66C3890C3566F38C935A2FFD9A237B0 /* Pods-PrimerSDK_Tests-dummy.m */ = {isa = PBXFileReference; includeInIndex = 1; lastKnownFileType = sourcecode.c.objc; path = "Pods-PrimerSDK_Tests-dummy.m"; sourceTree = "<group>"; };
-		D67E407F1B3DC217F3ACC199DAE2964C /* Parser.swift */ = {isa = PBXFileReference; includeInIndex = 1; lastKnownFileType = sourcecode.swift; path = Parser.swift; sourceTree = "<group>"; };
-		D689F8BE949255CCB0C98E6E312898F4 /* firstly.swift */ = {isa = PBXFileReference; includeInIndex = 1; lastKnownFileType = sourcecode.swift; path = firstly.swift; sourceTree = "<group>"; };
-		D6948CB36EA347300D665B6B613CEEE6 /* race.swift */ = {isa = PBXFileReference; includeInIndex = 1; lastKnownFileType = sourcecode.swift; path = race.swift; sourceTree = "<group>"; };
-		DB68A4C78557C1BB96C72A8522C26B68 /* StringExtension.swift */ = {isa = PBXFileReference; includeInIndex = 1; lastKnownFileType = sourcecode.swift; path = StringExtension.swift; sourceTree = "<group>"; };
-		DB95C684F76C68626EF11AF9F52DB056 /* PrimerThemeData+Deprecated.swift */ = {isa = PBXFileReference; includeInIndex = 1; lastKnownFileType = sourcecode.swift; path = "PrimerThemeData+Deprecated.swift"; sourceTree = "<group>"; };
-		DCD6755B0D11FC33281A0955DCFD93E8 /* PaymentMethodConfigService.swift */ = {isa = PBXFileReference; includeInIndex = 1; lastKnownFileType = sourcecode.swift; path = PaymentMethodConfigService.swift; sourceTree = "<group>"; };
-		DD655EB064FFDE43C9FE02E55741DE11 /* PrimerSDK.podspec */ = {isa = PBXFileReference; explicitFileType = text.script.ruby; includeInIndex = 1; indentWidth = 2; path = PrimerSDK.podspec; sourceTree = "<group>"; tabWidth = 2; xcLanguageSpecificationIdentifier = xcode.lang.ruby; };
-		DDF3BD5D32B2D0ABC395E0ED3666839C /* DirectDebitService.swift */ = {isa = PBXFileReference; includeInIndex = 1; lastKnownFileType = sourcecode.swift; path = DirectDebitService.swift; sourceTree = "<group>"; };
-		DE73AB986E85982CCF951C7634AB2488 /* Guarantee.swift */ = {isa = PBXFileReference; includeInIndex = 1; lastKnownFileType = sourcecode.swift; path = Guarantee.swift; sourceTree = "<group>"; };
-		DF6E4F8E7C26A7BBEC17AAD4042A317D /* Pods-PrimerSDK_Tests.debug.xcconfig */ = {isa = PBXFileReference; includeInIndex = 1; lastKnownFileType = text.xcconfig; path = "Pods-PrimerSDK_Tests.debug.xcconfig"; sourceTree = "<group>"; };
-		E10FB6178DA136A865C761F3E6AD229F /* BankTableViewCell.swift */ = {isa = PBXFileReference; includeInIndex = 1; lastKnownFileType = sourcecode.swift; path = BankTableViewCell.swift; sourceTree = "<group>"; };
-		E1B0C6D5E22C37EDC4DB3AB3EF3A35EE /* FormType.swift */ = {isa = PBXFileReference; includeInIndex = 1; lastKnownFileType = sourcecode.swift; path = FormType.swift; sourceTree = "<group>"; };
-		E1B945985145643C12B1E91600B680DE /* Pods-PrimerSDK_Example-acknowledgements.markdown */ = {isa = PBXFileReference; includeInIndex = 1; lastKnownFileType = text; path = "Pods-PrimerSDK_Example-acknowledgements.markdown"; sourceTree = "<group>"; };
-		E22390E272E480F78C2E8D7BD71EAC87 /* PrimerTheme+Views.swift */ = {isa = PBXFileReference; includeInIndex = 1; lastKnownFileType = sourcecode.swift; path = "PrimerTheme+Views.swift"; sourceTree = "<group>"; };
-		E46838C4A98725BC805301F03B9DAB1C /* Queue.swift */ = {isa = PBXFileReference; includeInIndex = 1; lastKnownFileType = sourcecode.swift; path = Queue.swift; sourceTree = "<group>"; };
-		E4D83E54B7D24DA6C83329B58A25DB40 /* SuccessViewController.swift */ = {isa = PBXFileReference; includeInIndex = 1; lastKnownFileType = sourcecode.swift; path = SuccessViewController.swift; sourceTree = "<group>"; };
-		E6FB6931F6F1E413C9D5F44A0CD409C4 /* WebViewUtil.swift */ = {isa = PBXFileReference; includeInIndex = 1; lastKnownFileType = sourcecode.swift; path = WebViewUtil.swift; sourceTree = "<group>"; };
-		E7E6C1AF6182409D687A89C76D221B7C /* CatchWrappers.swift */ = {isa = PBXFileReference; includeInIndex = 1; lastKnownFileType = sourcecode.swift; path = CatchWrappers.swift; sourceTree = "<group>"; };
->>>>>>> 89a531a4
+		E1FDAB6E97827FFE0A20452299F7AC0A /* Validation.swift */ = {isa = PBXFileReference; includeInIndex = 1; lastKnownFileType = sourcecode.swift; path = Validation.swift; sourceTree = "<group>"; };
+		E362DF4CFFEB2F985B341BD3F96A6125 /* PaymentMethodTokenizationRequest.swift */ = {isa = PBXFileReference; includeInIndex = 1; lastKnownFileType = sourcecode.swift; path = PaymentMethodTokenizationRequest.swift; sourceTree = "<group>"; };
+		E3AB91C4574E0D168D49DE63908A3DD6 /* PrimerAPIClient.swift */ = {isa = PBXFileReference; includeInIndex = 1; lastKnownFileType = sourcecode.swift; path = PrimerAPIClient.swift; sourceTree = "<group>"; };
+		E3E7DE0B6C045E3AC1B4B0033F23E2A8 /* ClientToken.swift */ = {isa = PBXFileReference; includeInIndex = 1; lastKnownFileType = sourcecode.swift; path = ClientToken.swift; sourceTree = "<group>"; };
+		E4DBC9AFC4691AB5309D057220677EF2 /* PayPal.swift */ = {isa = PBXFileReference; includeInIndex = 1; lastKnownFileType = sourcecode.swift; path = PayPal.swift; sourceTree = "<group>"; };
+		E73A0577425B663077C64F56D2FA9A93 /* AdyenDotPay.swift */ = {isa = PBXFileReference; includeInIndex = 1; lastKnownFileType = sourcecode.swift; path = AdyenDotPay.swift; sourceTree = "<group>"; };
 		E884507DF2B84FA8A2E8AD8289881542 /* Pods-PrimerSDK_Example.release.xcconfig */ = {isa = PBXFileReference; includeInIndex = 1; lastKnownFileType = text.xcconfig; path = "Pods-PrimerSDK_Example.release.xcconfig"; sourceTree = "<group>"; };
-		E9AC8164CB981A2023FFD3110452DBA5 /* PrimerAPIClient+Promises.swift */ = {isa = PBXFileReference; includeInIndex = 1; lastKnownFileType = sourcecode.swift; path = "PrimerAPIClient+Promises.swift"; sourceTree = "<group>"; };
 		EAB6F611E86A4758835A715E4B4184F6 /* Foundation.framework */ = {isa = PBXFileReference; lastKnownFileType = wrapper.framework; name = Foundation.framework; path = Platforms/iPhoneOS.platform/Developer/SDKs/iPhoneOS14.0.sdk/System/Library/Frameworks/Foundation.framework; sourceTree = DEVELOPER_DIR; };
-<<<<<<< HEAD
-		EB945ADA52998F259765896E8CE462A3 /* NetworkService.swift */ = {isa = PBXFileReference; includeInIndex = 1; lastKnownFileType = sourcecode.swift; path = NetworkService.swift; sourceTree = "<group>"; };
-		EC48B5EFFA5B0AAEED9D770B538776D5 /* PrimerVaultManagerViewController.swift */ = {isa = PBXFileReference; includeInIndex = 1; lastKnownFileType = sourcecode.swift; path = PrimerVaultManagerViewController.swift; sourceTree = "<group>"; };
+		EAD3E7472220240A0B5857C2DF8A8F28 /* FormType.swift */ = {isa = PBXFileReference; includeInIndex = 1; lastKnownFileType = sourcecode.swift; path = FormType.swift; sourceTree = "<group>"; };
+		EC681F87F16CA4BB15F161C66F3FFFE7 /* PrimerNibView.swift */ = {isa = PBXFileReference; includeInIndex = 1; lastKnownFileType = sourcecode.swift; path = PrimerNibView.swift; sourceTree = "<group>"; };
 		EE9674DAD0C961C92687877090E1E047 /* Pods-PrimerSDK_Tests-umbrella.h */ = {isa = PBXFileReference; includeInIndex = 1; lastKnownFileType = sourcecode.c.h; path = "Pods-PrimerSDK_Tests-umbrella.h"; sourceTree = "<group>"; };
-		EEBCAEAEE486A07AC88BE345316B3215 /* ReloadDelegate.swift */ = {isa = PBXFileReference; includeInIndex = 1; lastKnownFileType = sourcecode.swift; path = ReloadDelegate.swift; sourceTree = "<group>"; };
-		F0C7BD21EB0BC647E630AC9C1CE9260C /* ApplePay.swift */ = {isa = PBXFileReference; includeInIndex = 1; lastKnownFileType = sourcecode.swift; path = ApplePay.swift; sourceTree = "<group>"; };
-		F213F23052F9D81F764FB4C6AA0DC8AA /* DirectDebitMandate.swift */ = {isa = PBXFileReference; includeInIndex = 1; lastKnownFileType = sourcecode.swift; path = DirectDebitMandate.swift; sourceTree = "<group>"; };
-		F45111F9640D2732F6A9E1D17A2A4973 /* RecoverWrappers.swift */ = {isa = PBXFileReference; includeInIndex = 1; lastKnownFileType = sourcecode.swift; path = RecoverWrappers.swift; sourceTree = "<group>"; };
+		F18433C8E37D8D09B4E1D47EEB1C0F81 /* Endpoint.swift */ = {isa = PBXFileReference; includeInIndex = 1; lastKnownFileType = sourcecode.swift; path = Endpoint.swift; sourceTree = "<group>"; };
+		F242CE1BBA58D5CEEC173447E21E3024 /* PrimerButton.swift */ = {isa = PBXFileReference; includeInIndex = 1; lastKnownFileType = sourcecode.swift; path = PrimerButton.swift; sourceTree = "<group>"; };
+		F2709F76E309C35F9711852DB55DB769 /* when.swift */ = {isa = PBXFileReference; includeInIndex = 1; lastKnownFileType = sourcecode.swift; path = when.swift; sourceTree = "<group>"; };
+		F2A8350B41284D87DC7444E57050FA07 /* FinallyWrappers.swift */ = {isa = PBXFileReference; includeInIndex = 1; lastKnownFileType = sourcecode.swift; path = FinallyWrappers.swift; sourceTree = "<group>"; };
+		F2D9628E4DD0B05D45C73AC74CD25687 /* DataExtension.swift */ = {isa = PBXFileReference; includeInIndex = 1; lastKnownFileType = sourcecode.swift; path = DataExtension.swift; sourceTree = "<group>"; };
+		F41935B64B9C76EC2EC63498FE44DF20 /* PrimerSettings.swift */ = {isa = PBXFileReference; includeInIndex = 1; lastKnownFileType = sourcecode.swift; path = PrimerSettings.swift; sourceTree = "<group>"; };
+		F5B3057A35A9A4F4B225AD5DDC78FE45 /* CardScannerViewController+SimpleScanDelegate.swift */ = {isa = PBXFileReference; includeInIndex = 1; lastKnownFileType = sourcecode.swift; path = "CardScannerViewController+SimpleScanDelegate.swift"; sourceTree = "<group>"; };
 		F7B48CC82297D62E27EA98AE7A13D3DA /* Pods-PrimerSDK_Tests.release.xcconfig */ = {isa = PBXFileReference; includeInIndex = 1; lastKnownFileType = text.xcconfig; path = "Pods-PrimerSDK_Tests.release.xcconfig"; sourceTree = "<group>"; };
-		F83EC7AA69D7B5FEFC7EA4D384099484 /* UserDefaultsExtension.swift */ = {isa = PBXFileReference; includeInIndex = 1; lastKnownFileType = sourcecode.swift; path = UserDefaultsExtension.swift; sourceTree = "<group>"; };
-		F86E27CCF25E72B4CAF41DEAC6E27475 /* Optional+Extensions.swift */ = {isa = PBXFileReference; includeInIndex = 1; lastKnownFileType = sourcecode.swift; path = "Optional+Extensions.swift"; sourceTree = "<group>"; };
-		F905F47F326F1002F9CC946D0A757C02 /* PrimerNavigationController.swift */ = {isa = PBXFileReference; includeInIndex = 1; lastKnownFileType = sourcecode.swift; path = PrimerNavigationController.swift; sourceTree = "<group>"; };
-		F99DFD8BAB1EDF5DD4A904F53F25543B /* PrimerButton.swift */ = {isa = PBXFileReference; includeInIndex = 1; lastKnownFileType = sourcecode.swift; path = PrimerButton.swift; sourceTree = "<group>"; };
-		FA548D48F524F0306BE353E8B512C150 /* Connectivity.swift */ = {isa = PBXFileReference; includeInIndex = 1; lastKnownFileType = sourcecode.swift; path = Connectivity.swift; sourceTree = "<group>"; };
-		FA749E53561CB598E4F93D8C0113F789 /* Parser.swift */ = {isa = PBXFileReference; includeInIndex = 1; lastKnownFileType = sourcecode.swift; path = Parser.swift; sourceTree = "<group>"; };
-		FB7CDC9A4AC5AD2C320821F5E86E219A /* AnalyticsEvent.swift */ = {isa = PBXFileReference; includeInIndex = 1; lastKnownFileType = sourcecode.swift; path = AnalyticsEvent.swift; sourceTree = "<group>"; };
-		FCC8CF2CE50699C9D3B1344A2CF35568 /* AnyCodable.swift */ = {isa = PBXFileReference; includeInIndex = 1; lastKnownFileType = sourcecode.swift; path = AnyCodable.swift; sourceTree = "<group>"; };
-		FE5D85C69EEA2859C1C9E5BED25B8E57 /* Device.swift */ = {isa = PBXFileReference; includeInIndex = 1; lastKnownFileType = sourcecode.swift; path = Device.swift; sourceTree = "<group>"; };
-		FF0E6133D98744D9ED7C929A1A4759C1 /* RateLimitedDispatcher.swift */ = {isa = PBXFileReference; includeInIndex = 1; lastKnownFileType = sourcecode.swift; path = RateLimitedDispatcher.swift; sourceTree = "<group>"; };
-		FF206FBFAECA95ED0CE5985DE4008EB8 /* CheckoutModule.swift */ = {isa = PBXFileReference; includeInIndex = 1; lastKnownFileType = sourcecode.swift; path = CheckoutModule.swift; sourceTree = "<group>"; };
-=======
-		EB3DDECED002A2FD70EB501B253CAE1E /* ApplePay.swift */ = {isa = PBXFileReference; includeInIndex = 1; lastKnownFileType = sourcecode.swift; path = ApplePay.swift; sourceTree = "<group>"; };
-		EC744A71A1BE24C2D13F8EE6F943AA1D /* PaymentMethodToken.swift */ = {isa = PBXFileReference; includeInIndex = 1; lastKnownFileType = sourcecode.swift; path = PaymentMethodToken.swift; sourceTree = "<group>"; };
-		EE9674DAD0C961C92687877090E1E047 /* Pods-PrimerSDK_Tests-umbrella.h */ = {isa = PBXFileReference; includeInIndex = 1; lastKnownFileType = sourcecode.c.h; path = "Pods-PrimerSDK_Tests-umbrella.h"; sourceTree = "<group>"; };
-		EF7F343DB6640956A96FD3EE5A903BFD /* AnyDecodable.swift */ = {isa = PBXFileReference; includeInIndex = 1; lastKnownFileType = sourcecode.swift; path = AnyDecodable.swift; sourceTree = "<group>"; };
-		F14CF2027F0FF74724D4A73D961A666D /* Content.swift */ = {isa = PBXFileReference; includeInIndex = 1; lastKnownFileType = sourcecode.swift; path = Content.swift; sourceTree = "<group>"; };
-		F22D843FD6AAE403331F41E710AC4A2C /* BankSelectorViewController.swift */ = {isa = PBXFileReference; includeInIndex = 1; lastKnownFileType = sourcecode.swift; path = BankSelectorViewController.swift; sourceTree = "<group>"; };
-		F2DB185AAF5F4DB789C3639972522026 /* Icons.xcassets */ = {isa = PBXFileReference; includeInIndex = 1; lastKnownFileType = folder.assetcatalog; name = Icons.xcassets; path = Sources/PrimerSDK/Resources/Icons.xcassets; sourceTree = "<group>"; };
-		F568A200996F56929E1E6CA0E080B36A /* PrimerThemeData.swift */ = {isa = PBXFileReference; includeInIndex = 1; lastKnownFileType = sourcecode.swift; path = PrimerThemeData.swift; sourceTree = "<group>"; };
-		F6BF3D5B90BCF0A9F7DFCE65DB3A9655 /* PaymentMethodsGroupView.swift */ = {isa = PBXFileReference; includeInIndex = 1; lastKnownFileType = sourcecode.swift; path = PaymentMethodsGroupView.swift; sourceTree = "<group>"; };
-		F6F35EC30717C3D979F5A4C7E04B2D10 /* VaultCheckoutViewModel.swift */ = {isa = PBXFileReference; includeInIndex = 1; lastKnownFileType = sourcecode.swift; path = VaultCheckoutViewModel.swift; sourceTree = "<group>"; };
-		F7B48CC82297D62E27EA98AE7A13D3DA /* Pods-PrimerSDK_Tests.release.xcconfig */ = {isa = PBXFileReference; includeInIndex = 1; lastKnownFileType = text.xcconfig; path = "Pods-PrimerSDK_Tests.release.xcconfig"; sourceTree = "<group>"; };
-		F81770B0A26C85E5ABF7EDE6443237A9 /* after.swift */ = {isa = PBXFileReference; includeInIndex = 1; lastKnownFileType = sourcecode.swift; path = after.swift; sourceTree = "<group>"; };
-		FC898A8B25508DD4C9B7AE49E8D6DD73 /* DirectDebitMandate.swift */ = {isa = PBXFileReference; includeInIndex = 1; lastKnownFileType = sourcecode.swift; path = DirectDebitMandate.swift; sourceTree = "<group>"; };
-		FD68014FAE80B1DE66F42B85288C79A4 /* UserDefaultsExtension.swift */ = {isa = PBXFileReference; includeInIndex = 1; lastKnownFileType = sourcecode.swift; path = UserDefaultsExtension.swift; sourceTree = "<group>"; };
-		FE1DE07B5B302AC234043FA7A1B22B6B /* Customer.swift */ = {isa = PBXFileReference; includeInIndex = 1; lastKnownFileType = sourcecode.swift; path = Customer.swift; sourceTree = "<group>"; };
->>>>>>> 89a531a4
+		F8F5DE3892C80AC3CA7D984E87EF2441 /* AlertController.swift */ = {isa = PBXFileReference; includeInIndex = 1; lastKnownFileType = sourcecode.swift; path = AlertController.swift; sourceTree = "<group>"; };
+		FE45C26AEEDB838675E14975A81CF3F8 /* ResumeHandlerProtocol.swift */ = {isa = PBXFileReference; includeInIndex = 1; lastKnownFileType = sourcecode.swift; path = ResumeHandlerProtocol.swift; sourceTree = "<group>"; };
+		FE7C0B3AFE8980D096C1A4A66BA172CA /* after.swift */ = {isa = PBXFileReference; includeInIndex = 1; lastKnownFileType = sourcecode.swift; path = after.swift; sourceTree = "<group>"; };
+		FF04C36BCAE9465ABE19A214B3FC3B5E /* CardButton.swift */ = {isa = PBXFileReference; includeInIndex = 1; lastKnownFileType = sourcecode.swift; path = CardButton.swift; sourceTree = "<group>"; };
+		FF72B032E7351A72FFFD200089351883 /* PostalCode.swift */ = {isa = PBXFileReference; includeInIndex = 1; lastKnownFileType = sourcecode.swift; path = PostalCode.swift; sourceTree = "<group>"; };
 /* End PBXFileReference section */
 
 /* Begin PBXFrameworksBuildPhase section */
@@ -897,221 +475,223 @@
 			);
 			runOnlyForDeploymentPostprocessing = 0;
 		};
-<<<<<<< HEAD
-		1FB262070F738925C28628302DC797B7 /* Frameworks */ = {
+		748DE30E708E53946E1FE6BFC26E2372 /* Frameworks */ = {
 			isa = PBXFrameworksBuildPhase;
 			buildActionMask = 2147483647;
 			files = (
-				8973D532EDCDBF872E196E4993671BEB /* Foundation.framework in Frameworks */,
-				FA110C90E6428EA846185857AC6ABC26 /* UIKit.framework in Frameworks */,
 			);
 			runOnlyForDeploymentPostprocessing = 0;
 		};
-		21DEF9B096EF5E073A38918E320C4428 /* Frameworks */ = {
-=======
-		2036C67009A00FE72AEB6C11D58FFE31 /* Frameworks */ = {
+		D1C667227869689FD1F1521836DF20F1 /* Frameworks */ = {
 			isa = PBXFrameworksBuildPhase;
 			buildActionMask = 2147483647;
 			files = (
-				8DFAF449349E62CFA49EE8B7A01DEEAF /* Foundation.framework in Frameworks */,
-				43D8046C5A22A88D24037A7B501A5794 /* UIKit.framework in Frameworks */,
-			);
-			runOnlyForDeploymentPostprocessing = 0;
-		};
-		2EB17BDDAAE998022BA5CC5EFEFB8FF8 /* Frameworks */ = {
->>>>>>> 89a531a4
-			isa = PBXFrameworksBuildPhase;
-			buildActionMask = 2147483647;
-			files = (
+				DF1707633DC5F4D396C8CA06D6E491F3 /* Foundation.framework in Frameworks */,
+				46EBF2667864FA22F296FEBE80F64F40 /* UIKit.framework in Frameworks */,
 			);
 			runOnlyForDeploymentPostprocessing = 0;
 		};
 /* End PBXFrameworksBuildPhase section */
 
 /* Begin PBXGroup section */
-<<<<<<< HEAD
-		0137952E2A977D1FE8D8D4A146B13FF4 /* TokenizationViewModels */ = {
-			isa = PBXGroup;
-			children = (
-				C3CFB01EB49035E352E9FF90B58AE561 /* ApayaTokenizationViewModel.swift */,
-				300144B1DDE4D762C120674B46BA7C13 /* ApplePayTokenizationViewModel.swift */,
-				2738DB0882305EE3ECE661E7DBE46263 /* BankSelectorTokenizationViewModel.swift */,
-				17946EF9202CAE4D3DC9361FBED15A7D /* ExternalPaymentMethodTokenizationViewModel.swift */,
-				2AC7BCFEED2A8C06D75225E6046D6205 /* FormTokenizationViewModel.swift */,
-				20BB3EE608F9C7FCDD24F85656FB92BD /* KlarnaTokenizationViewModel.swift */,
-				DA6FE68129689E51D2DB5C869848CE49 /* PaymentMethodTokenizationViewModel.swift */,
-				7BA937668751327BA3220023111DF4A6 /* PayPalTokenizationViewModel.swift */,
-			);
-			name = TokenizationViewModels;
-			path = TokenizationViewModels;
-			sourceTree = "<group>";
-		};
-		05979E8AD52476C1344E9D445D0C8104 /* 3DS */ = {
-			isa = PBXGroup;
-			children = (
-				B152C20577FF05FBDC3A039C0DC2FD3B /* 3DSService.swift */,
-				6E495A3804F251A630A1464655B16101 /* 3DSService+Promises.swift */,
-				B9DFFA41274E5C1C65164F75DD050D40 /* Data Models */,
-				E4DF43D555BD64515905415ACE0960E9 /* Networking */,
+		02433D2DC50905973E4AFF1902CAF503 /* Vault */ = {
+			isa = PBXGroup;
+			children = (
+				413402A0D8F4644B9E4F89576C5E0B7C /* VaultPaymentMethodView.swift */,
+				7A6D3F25AE7D7DAFDE8B75BD402EF55E /* VaultPaymentMethodViewController.swift */,
+				5BE06AFC9E0548FE40F80341FFFF191A /* VaultPaymentMethodViewModel.swift */,
+			);
+			name = Vault;
+			path = Vault;
+			sourceTree = "<group>";
+		};
+		043BE7FF593026266E503FD40DC92274 /* Extensions & Utilities */ = {
+			isa = PBXGroup;
+			children = (
+				F8F5DE3892C80AC3CA7D984E87EF2441 /* AlertController.swift */,
+				0CF37C2A6E0CCA55E628F6CE49F75291 /* AnyCodable.swift */,
+				BE282DAAD6EFB8D000068811F25AA5DE /* AnyDecodable.swift */,
+				444AA88BD0EB29BACACA31AFCEBD0689 /* AnyEncodable.swift */,
+				D3AB383076DB342475524AAF669BF104 /* ArrayExtension.swift */,
+				999E2CCBF3993D781B6AE8DE7C934831 /* BundleExtension.swift */,
+				F2D9628E4DD0B05D45C73AC74CD25687 /* DataExtension.swift */,
+				2B778387AA67EF333A5916E3A4ED38C1 /* DateExtension.swift */,
+				CCE611D948377E90FC0215BE4AC917EB /* IntExtension.swift */,
+				0D4C9F8C9E4CD2CA7B75B2EAAF0C1E84 /* Logger.swift */,
+				C3703F8590F4EB9F0B3AE10081746DD4 /* Mask.swift */,
+				84AF0134490448CACC269428F209F1B4 /* Optional+Extensions.swift */,
+				FF72B032E7351A72FFFD200089351883 /* PostalCode.swift */,
+				9DAB598BF1FE4C5CBB247D21F4D1AE45 /* PresentationController.swift */,
+				F242CE1BBA58D5CEEC173447E21E3024 /* PrimerButton.swift */,
+				79923FBE5143B31F523052818357CA16 /* PrimerCustomStyleTextField.swift */,
+				3B4F20C0B178D54CA34EBE780D9BED2C /* PrimerImage.swift */,
+				8B822CC1B6A089D4B268B60F6ED08C1A /* PrimerScrollView.swift */,
+				558C6B0BAAC1040492DB444766069037 /* PrimerTableViewCell.swift */,
+				410FEC1F1C0DF332FE799AE746F28C60 /* PrimerViewController.swift */,
+				9C7BC101312331C7EC7BAF5894545C6B /* PrimerViewExtensions.swift */,
+				D88839FE77D0C268BA2FE1651E520A2F /* StringExtension.swift */,
+				845C391CE1580D932FC8B59CCF33905E /* UIColorExtension.swift */,
+				6020C70FEFD9D7B9652B5EECEB21885E /* UIDeviceExtension.swift */,
+				A8412A013B98B01C493295F24614C29C /* URLExtension.swift */,
+				7F0AE96BB67842C1C9469D997D7CC5C6 /* UserDefaultsExtension.swift */,
+				E1FDAB6E97827FFE0A20452299F7AC0A /* Validation.swift */,
+				D159A68A5580B9C4E29DC59B8B43A19B /* WebViewUtil.swift */,
+			);
+			name = "Extensions & Utilities";
+			path = "Sources/PrimerSDK/Classes/Extensions & Utilities";
+			sourceTree = "<group>";
+		};
+		0AFA7DE370B11D6521BF9F5B2B56CF3C /* UI Delegates */ = {
+			isa = PBXGroup;
+			children = (
+				7332A85F5ACE2E0A91203ECDA3DCEEF8 /* ReloadDelegate.swift */,
+			);
+			name = "UI Delegates";
+			path = "UI Delegates";
+			sourceTree = "<group>";
+		};
+		1628BF05B4CAFDCC3549A101F5A10A17 /* Frameworks */ = {
+			isa = PBXGroup;
+			children = (
+				59DA5C1F72E1D5BABC43EACBA672C3BA /* iOS */,
+			);
+			name = Frameworks;
+			sourceTree = "<group>";
+		};
+		1A0334487186DC87E3028C83C34DD9CA /* Primer */ = {
+			isa = PBXGroup;
+			children = (
+				ABBD22BACC097A6777C8C9E2ADB82B7C /* PrimerAPI.swift */,
+				E3AB91C4574E0D168D49DE63908A3DD6 /* PrimerAPIClient.swift */,
+				1BE527338A3D5FA9AA3112AB43F0898A /* PrimerAPIClient+Promises.swift */,
+			);
+			name = Primer;
+			path = Primer;
+			sourceTree = "<group>";
+		};
+		20E7F4F0C9A6A572A52728626CF2E75C /* Data Models */ = {
+			isa = PBXGroup;
+			children = (
+				652FA5B10BE9185B597EE8495F113779 /* 3DS.swift */,
+			);
+			name = "Data Models";
+			path = "Data Models";
+			sourceTree = "<group>";
+		};
+		229285D39571A9226113BEEC5C5D3B97 /* Localizable */ = {
+			isa = PBXGroup;
+			children = (
+				D3790840730152324066B888A93D9C80 /* en.lproj */,
+				5939998DCB4C76E118C1E67C9E157D0F /* fr.lproj */,
+				268B6E23AB8314D0816482A4234B1C2A /* sv.lproj */,
+			);
+			name = Localizable;
+			path = Sources/PrimerSDK/Resources/Localizable;
+			sourceTree = "<group>";
+		};
+		261DAFD52C3516D3AA031889CDD2C5C3 /* Primer */ = {
+			isa = PBXGroup;
+			children = (
+				A830B6B6148B5D88F101B47D8526AF98 /* AppState.swift */,
+				38FBC5D979D5830B4CEF94986FC8D59E /* DependencyInjection.swift */,
+				57DF455C22349BD60DCB196110347C88 /* Primer.swift */,
+				B98AB6C6C8AFCB040577FB6D7843C120 /* PrimerDelegate.swift */,
+				FE45C26AEEDB838675E14975A81CF3F8 /* ResumeHandlerProtocol.swift */,
+			);
+			name = Primer;
+			path = Primer;
+			sourceTree = "<group>";
+		};
+		2885858ECFBAD1A560E848306ACBD563 /* 3DS */ = {
+			isa = PBXGroup;
+			children = (
+				50CB7160121654CBB10F56C1E0C82651 /* 3DSService.swift */,
+				680F3A08EE3B2E72FBDB41CE53927453 /* 3DSService+Promises.swift */,
+				20E7F4F0C9A6A572A52728626CF2E75C /* Data Models */,
+				FFAE9E94AF313BE4942D3F2E92B2054C /* Networking */,
 			);
 			name = 3DS;
 			path = 3DS;
 			sourceTree = "<group>";
 		};
-		0AE503DA617F85F2E9A82B2D24EA9E59 /* Localizable */ = {
-			isa = PBXGroup;
-			children = (
-				15FFFFE76BF8A056597C59EE0727D790 /* en.lproj */,
-				E393C7855DEA94440484FCE4A7E3A2C0 /* fr.lproj */,
-				33B05E0BBEE6CFE4A3D3A1E5CECECE6E /* sv.lproj */,
-			);
-			name = Localizable;
-			path = Sources/PrimerSDK/Resources/Localizable;
-=======
-		0049DF12E67F7F088724120113989EF2 /* Banks */ = {
-			isa = PBXGroup;
-			children = (
-				F22D843FD6AAE403331F41E710AC4A2C /* BankSelectorViewController.swift */,
-				E10FB6178DA136A865C761F3E6AD229F /* BankTableViewCell.swift */,
-			);
-			path = Banks;
-			sourceTree = "<group>";
-		};
-		0266D4DB878D8BA07D013B578819B89F /* Cancellation */ = {
-			isa = PBXGroup;
-			children = (
-				058C7CC7F5F146A509E659AFF5925C0A /* CancelContext.swift */,
-				BA43E8DCFD507E26FDEDEDF58709D3B5 /* Cancellable.swift */,
-				0019F61E2BA72B20EE05E5E4C58F6D7F /* CancellableCatchable.swift */,
-				0F78D45A8F0DCE2324493B1C23134BCB /* CancellablePromise.swift */,
-				64E6BDD860F0B5A28894FD0A33C16F96 /* CancellableThenable.swift */,
-			);
-			path = Cancellation;
-			sourceTree = "<group>";
-		};
-		056D16A7317A8E36C2668A8018597634 /* Theme */ = {
-			isa = PBXGroup;
-			children = (
-				703D2F096F1BE982536795BA32F623F0 /* PrimerTheme.swift */,
-				55FBA515816882EF552074AD2A2D70F1 /* Internal */,
-				E96AC520DD5D2F831FACB375345E86F8 /* Public */,
-			);
-			path = Theme;
-			sourceTree = "<group>";
-		};
-		097B9EAA5C82CACD0F525B616BC43A56 /* Constants */ = {
-			isa = PBXGroup;
-			children = (
-				3F945B424985AD5247BE6DDEF5DB26B8 /* Colors.swift */,
-				F14CF2027F0FF74724D4A73D961A666D /* Content.swift */,
-				BFAB6BBE57F85E3E28793372C0FF210B /* Dimensions.swift */,
-			);
-			name = Constants;
-			path = Sources/PrimerSDK/Classes/Constants;
->>>>>>> 89a531a4
-			sourceTree = "<group>";
-		};
-		1628BF05B4CAFDCC3549A101F5A10A17 /* Frameworks */ = {
-			isa = PBXGroup;
-			children = (
-				59DA5C1F72E1D5BABC43EACBA672C3BA /* iOS */,
-			);
-			name = Frameworks;
-			sourceTree = "<group>";
-		};
-<<<<<<< HEAD
-		16367ADB77843E251FAD6D40E165ED75 /* Network */ = {
-			isa = PBXGroup;
-			children = (
-				41FFADA0E55A8850731C1A1B008BAF6A /* Endpoint.swift */,
-				EB945ADA52998F259765896E8CE462A3 /* NetworkService.swift */,
-				1F0E194CDDDA1734EB5053B90D554928 /* URLSessionStack.swift */,
-			);
-			name = Network;
-			path = Network;
-=======
-		1D20008847B111C4EF7F650A8BC9E634 /* OAuth */ = {
-			isa = PBXGroup;
-			children = (
-				38DEDDEC64EA1C8628F4B561D8095271 /* PrimerWebViewController.swift */,
-			);
-			path = OAuth;
-			sourceTree = "<group>";
-		};
-		2EC83ED297A45FA05406B7447499C880 /* User Interface */ = {
-			isa = PBXGroup;
-			children = (
-				F6BF3D5B90BCF0A9F7DFCE65DB3A9655 /* PaymentMethodsGroupView.swift */,
-				0049DF12E67F7F088724120113989EF2 /* Banks */,
-				9BDFB018E989C780B561521FBCC41B4A /* Components */,
-				D85D75C705BBDCF01ABCBB3C6A61CF56 /* Error */,
-				1D20008847B111C4EF7F650A8BC9E634 /* OAuth */,
-				B92BFA9C938A16A262D084AE74F6A344 /* PCI */,
-				515C9ED758E5EFC84676AE9FA0858E54 /* Primer */,
-				7E8FCAF74424EAD8AE9E491ECAF29110 /* Root */,
-				462B94660FA2FB3008E91D9F7E1E58CA /* Success */,
-				6A170587F75A27A3831F91E89D2986BD /* Text Fields */,
-				C8592F895B3900174AAC7361BC7F3CAD /* TokenizationViewModels */,
-				678B6C5C2BA02947D455FBE0EF8A0E2C /* UI Delegates */,
-				FD5BEB893CFE1280526EFD2BF5BF18ED /* Vault */,
+		2AA4F2D0773BE8D7C936B61AEE772688 /* User Interface */ = {
+			isa = PBXGroup;
+			children = (
+				1FCF0ADD70E2BF90834648D92AE701E5 /* PaymentMethodsGroupView.swift */,
+				7E318F79FE7B209FCB9A938DC215036A /* Banks */,
+				FF3FC020FAA43BBD2763589A2EA7CC8B /* Components */,
+				C1E1C6F8686FA939EE06EC0FEBB33397 /* Error */,
+				DA3EC3B992235CFDE0CEDFFF0A580383 /* OAuth */,
+				AF267B1A6F909E14D8CB50A5E4AF9C07 /* PCI */,
+				2B95FEB9D74CD41FE78831F5B7AB3FDC /* Primer */,
+				BAE71E4429DE1D6E21101F1CCB9BE920 /* Root */,
+				D79EA553B6CD6DDADC71E4BFEAD690CE /* Success */,
+				2B4401C8B99E631EBE0E937435974972 /* Text Fields */,
+				8BB33236056D56AE06148468111AC43E /* TokenizationViewModels */,
+				0AFA7DE370B11D6521BF9F5B2B56CF3C /* UI Delegates */,
+				02433D2DC50905973E4AFF1902CAF503 /* Vault */,
 			);
 			name = "User Interface";
 			path = "Sources/PrimerSDK/Classes/User Interface";
->>>>>>> 89a531a4
-			sourceTree = "<group>";
-		};
-		17DA34718D02B098EEAD881A10AEA1CC /* Text Fields */ = {
-			isa = PBXGroup;
-			children = (
-				2A325778FFD742A67E9F365A4AE33E1E /* CardComponentsManager.swift */,
-				80FA770FB8EDD24CC2B15F8F221CB01A /* PrimerCardholderNameFieldView.swift */,
-				77A027B97622C03EC588EBF7CA019724 /* PrimerCardNumberFieldView.swift */,
-				06337F4A73E86646C1E692BD25E0D837 /* PrimerCVVFieldView.swift */,
-				AE5BF8C59D4AC7EB1A987B982F0FA53C /* PrimerExpiryDateFieldView.swift */,
-				7111FC4464A661EB8F6758D3AD47CE2E /* PrimerNibView.swift */,
-				1717AD51203D251B6C2C113BCE3F1803 /* PrimerTextField.swift */,
-				D57D8D8F101BEEFE786BBE13BC1D1586 /* PrimerTextFieldView.swift */,
-				C64E779112F61BD81E996B462D2D51ED /* PrimerZipCodeFieldView.swift */,
+			sourceTree = "<group>";
+		};
+		2B4401C8B99E631EBE0E937435974972 /* Text Fields */ = {
+			isa = PBXGroup;
+			children = (
+				49660D3198626BD32681CA997AEAF5BC /* CardComponentsManager.swift */,
+				C185524D5F149403108EBC5EE5092B50 /* PrimerCardholderNameFieldView.swift */,
+				AB0A58037290394331F9D310A7891CE3 /* PrimerCardNumberFieldView.swift */,
+				892D2B30E02A145088DF24949D5C8471 /* PrimerCVVFieldView.swift */,
+				7D09220942AF8BBFAD714D141D3855E5 /* PrimerExpiryDateFieldView.swift */,
+				EC681F87F16CA4BB15F161C66F3FFFE7 /* PrimerNibView.swift */,
+				8428DF1B51F2C4F63F020F8A4DAC378C /* PrimerPostalCodeFieldView.swift */,
+				296D751D0E43553A49EA17AB252AEAFE /* PrimerTextField.swift */,
+				274C6A2E89A5863375294300307AE038 /* PrimerTextFieldView.swift */,
 			);
 			name = "Text Fields";
 			path = "Text Fields";
 			sourceTree = "<group>";
 		};
-<<<<<<< HEAD
-		22D72778F91006CF53FABD6A430AA47A /* Success */ = {
-			isa = PBXGroup;
-			children = (
-				3C797BE17131A5483E326165A87EF957 /* SuccessViewController.swift */,
-			);
-			name = Success;
-			path = Success;
-			sourceTree = "<group>";
-		};
-		281CEEF1692A5FE64D7FD77B2570AA91 /* Keychain */ = {
-			isa = PBXGroup;
-			children = (
-				1B4DD286CD78D7163DB9F4C1D5AF2932 /* Keychain.swift */,
-			);
-			name = Keychain;
-			path = Keychain;
-			sourceTree = "<group>";
-		};
-		287DAE4D37283F55497222FCA8BF16AF /* JSON */ = {
-			isa = PBXGroup;
-			children = (
-				9E0F3ADA26FD4DEB11638AD6EC16EE6F /* JSONParser.swift */,
-			);
-			name = JSON;
-			path = JSON;
-			sourceTree = "<group>";
-		};
-		2A08F41B786C8B4AABE731DCF9428A8A /* PCI */ = {
-			isa = PBXGroup;
-			children = (
-				A45EBFBD2E8A40ED7DC282696656F609 /* CardScanner */,
-			);
-			name = PCI;
-			path = PCI;
+		2B95FEB9D74CD41FE78831F5B7AB3FDC /* Primer */ = {
+			isa = PBXGroup;
+			children = (
+				FF04C36BCAE9465ABE19A214B3FC3B5E /* CardButton.swift */,
+				8368A2397EA4CD82937BDC8100AE8487 /* ExternalViewModel.swift */,
+				0422BB0E3E580D4EF81AFCA8A5926A55 /* PaymentMethodComponent.swift */,
+			);
+			name = Primer;
+			path = Primer;
+			sourceTree = "<group>";
+		};
+		2FD8500D37682D3A345E34A3378D8F02 /* Core */ = {
+			isa = PBXGroup;
+			children = (
+				1267F9063244C97D0C650E02CA24014F /* Icons.xcassets */,
+				52167B10C41637761CA6BA3E942A35C0 /* Core */,
+				3E58E4B3828D7C549D328311797A62E3 /* Data Models */,
+				BDEF2C13A434AC131CDCF88D00443978 /* Error Handler */,
+				043BE7FF593026266E503FD40DC92274 /* Extensions & Utilities */,
+				229285D39571A9226113BEEC5C5D3B97 /* Localizable */,
+				37211A81F637453B6D8BA008CDA91B85 /* Mocks */,
+				CBDDCC51B6491AFB8D3D9C573E2EBBD7 /* Nibs */,
+				CF6AC6CC784C152A1A5A1B8A1CD76792 /* Services */,
+				A40F9C7CD55FF4A0B7F1DA92789BE79A /* Third Party */,
+				2AA4F2D0773BE8D7C936B61AEE772688 /* User Interface */,
+			);
+			name = Core;
+			sourceTree = "<group>";
+		};
+		3092783AFEB041B37BBDE021BAC5E19F /* Cancellation */ = {
+			isa = PBXGroup;
+			children = (
+				0B26B80BF8479A7DA3337972D1240BFF /* CancelContext.swift */,
+				5DC36AD0EB6BFFF757BD85F5EA1A5A2D /* Cancellable.swift */,
+				841637540F16C1814CB8184BADCAD80B /* CancellableCatchable.swift */,
+				0FA8315B4673DFF85A0B70F7478FCCA6 /* CancellablePromise.swift */,
+				7A4096883ECCAF3B5C28092B15329672 /* CancellableThenable.swift */,
+			);
+			name = Cancellation;
+			path = Cancellation;
 			sourceTree = "<group>";
 		};
 		3212B9B525BCD854C8FF2A21D0FF4216 /* Pod */ = {
@@ -1124,158 +704,122 @@
 			name = Pod;
 			sourceTree = "<group>";
 		};
-		35E53F0D8EA6946FA70F4E246FC2945A /* Wrappers */ = {
-			isa = PBXGroup;
-			children = (
-				B1D9BB0423FDBE2FE2A5250C1818354A /* CatchWrappers.swift */,
-				CAF67F3FAC1624D616928F7E22D7FEB2 /* EnsureWrappers.swift */,
-				0D1C2294A2DB0B829DB0FB9D0BF5AAA1 /* FinallyWrappers.swift */,
-				B75ADAC4CEC3B0CEB91BAD389A818A24 /* GuaranteeWrappers.swift */,
-				F45111F9640D2732F6A9E1D17A2A4973 /* RecoverWrappers.swift */,
-				50F2676A083EB09D7CB77B74D17F97BF /* SequenceWrappers.swift */,
-				21C47671868F2E94FC5B376842AE4513 /* ThenableWrappers.swift */,
-				61F27FD19C91A8E9033BC41CDA15BD7E /* WrapperProtocols.swift */,
-			);
-			name = Wrappers;
-			path = Wrappers;
-			sourceTree = "<group>";
-		};
-		39AFB38A0107370571820A91808371C7 /* Analytics */ = {
-			isa = PBXGroup;
-			children = (
-				86C235589DA0EF982799ACAA6CFE0246 /* Analytics.swift */,
-				FB7CDC9A4AC5AD2C320821F5E86E219A /* AnalyticsEvent.swift */,
-				38B8855664962ED58960E76DD1B5B77E /* AnalyticsService.swift */,
-				FE5D85C69EEA2859C1C9E5BED25B8E57 /* Device.swift */,
-			);
-			name = Analytics;
-			path = Analytics;
-			sourceTree = "<group>";
-		};
-		3EFD8DF76B7784A2D9CA07168DCD5867 /* Nibs */ = {
-			isa = PBXGroup;
-			children = (
-				45144C58EFF9CCB17A9A817C7173375D /* PrimerTextFieldView.xib */,
-=======
-		4059B9D29FB18726E370880921E6AB8D /* JSON */ = {
-			isa = PBXGroup;
-			children = (
-				AB97D33429D9261469E5345ECB773F92 /* JSONParser.swift */,
-			);
+		32B8445317D7E10BB17FCA3C9F1001F8 /* Theme */ = {
+			isa = PBXGroup;
+			children = (
+				28351834DF0AC459BAC12D3538018F42 /* PrimerTheme.swift */,
+				FD809C1C6A48E74247F40C12F2DCA8C9 /* Internal */,
+				C5E40D80C3DC4630F6973FD3AB794402 /* Public */,
+			);
+			name = Theme;
+			path = Theme;
+			sourceTree = "<group>";
+		};
+		37211A81F637453B6D8BA008CDA91B85 /* Mocks */ = {
+			isa = PBXGroup;
+			children = (
+				3CE7FDA15EB5FF16E4ECE114D39EAAE8 /* MockPrimerAPIClient.swift */,
+			);
+			name = Mocks;
+			path = Sources/PrimerSDK/Classes/Mocks;
+			sourceTree = "<group>";
+		};
+		3A68976DAC6A024D7D8E4BEE37BBF4C8 /* Keychain */ = {
+			isa = PBXGroup;
+			children = (
+				628992146A3DC2D747C2BF5A0830A5B7 /* Keychain.swift */,
+			);
+			name = Keychain;
+			path = Keychain;
+			sourceTree = "<group>";
+		};
+		3E58E4B3828D7C549D328311797A62E3 /* Data Models */ = {
+			isa = PBXGroup;
+			children = (
+				E73A0577425B663077C64F56D2FA9A93 /* AdyenDotPay.swift */,
+				2E97654348CC3ADD626AD642AEE6C7A8 /* Apaya.swift */,
+				9FB906E0EEAA9F00D72E261AC0A2D6FE /* ApplePay.swift */,
+				630BC02E64D953D61C89009128BF2EB1 /* Bank.swift */,
+				39B47EF0F849FBFEF00CC3FEE8DFA9E2 /* CardNetwork.swift */,
+				819F8F5B6888813937F4FDB718A73210 /* CheckoutModule.swift */,
+				94BE1685CDC4F3BF456B2F5ADA2AFEC6 /* ClientSession.swift */,
+				E3E7DE0B6C045E3AC1B4B0033F23E2A8 /* ClientToken.swift */,
+				B8EA4AB9C8219A16404FE20AAC7A05CC /* Consolable.swift */,
+				08DB7D110E768DC8D734D30D784444A6 /* CountryCode.swift */,
+				8047A65CD25D9E1F3E134FB8B07F43E6 /* Currency.swift */,
+				DE3516F6AF1115C508B388D201817C35 /* Customer.swift */,
+				9FC4E906B59A000EBE4EAE1778900BC4 /* DirectDebitMandate.swift */,
+				A5DE4E65B145880C53EF55E0C5280D9C /* ImageName.swift */,
+				90FC79BB82EFF393D1A22D276F6C230A /* Klarna.swift */,
+				7BA4D1DFF655689314477D0597EC7DC5 /* OrderItem.swift */,
+				DD498514D6F494D1C4CB3A28210C0348 /* PaymentMethodConfiguration.swift */,
+				29C34CC7C47E7F10859F812438C39C8E /* PaymentMethodConfigurationOptions.swift */,
+				3F61EF65F8B67C631CBD7022017F64C2 /* PaymentMethodConfigurationType.swift */,
+				4566D12D8E50C22EC6043D8EF234E993 /* PaymentMethodToken.swift */,
+				E362DF4CFFEB2F985B341BD3F96A6125 /* PaymentMethodTokenizationRequest.swift */,
+				889ABB6C662B4E87E3A0D3B8446C552B /* PaymentResponse.swift */,
+				E4DBC9AFC4691AB5309D057220677EF2 /* PayPal.swift */,
+				4936961E101DD9C2A0B2F499772DAF69 /* PrimerConfiguration.swift */,
+				222AE23D995CB607839A70766320CE67 /* PrimerContent.swift */,
+				C43AC03AA69F4BBF62D1EFB4BFC0E8E9 /* PrimerFlowEnums.swift */,
+				F41935B64B9C76EC2EC63498FE44DF20 /* PrimerSettings.swift */,
+				C0D9496CB96BD472C53BEB0B0A77082B /* SuccessMessage.swift */,
+				5982CD4CFE6584CECCB9C945086FEC4A /* Throwable.swift */,
+				73E973E069FEC00C64D01163307FD3A5 /* UXMode.swift */,
+				71DE6883767CF5230772ADF38EF60F0A /* VaultCheckoutViewModel.swift */,
+				5D633F846168419185470AE07AFBE23E /* PCI */,
+				32B8445317D7E10BB17FCA3C9F1001F8 /* Theme */,
+			);
+			name = "Data Models";
+			path = "Sources/PrimerSDK/Classes/Data Models";
+			sourceTree = "<group>";
+		};
+		42DAF903D54D8E3D3EA6AD17443934DB /* JSON */ = {
+			isa = PBXGroup;
+			children = (
+				95AF35CFD1939E85B195402FDAF19258 /* JSONParser.swift */,
+			);
+			name = JSON;
 			path = JSON;
 			sourceTree = "<group>";
 		};
-		462B94660FA2FB3008E91D9F7E1E58CA /* Success */ = {
-			isa = PBXGroup;
-			children = (
-				E4D83E54B7D24DA6C83329B58A25DB40 /* SuccessViewController.swift */,
-			);
-			path = Success;
-			sourceTree = "<group>";
-		};
-		48B99CD62C6BE679F2057D91C9DC56F4 /* Localizable */ = {
-			isa = PBXGroup;
-			children = (
-				B9BEA8752ECA319B790DA1E8735FF8F0 /* en.lproj */,
-				16BF33F4BACE366CEB5D4C90435B323A /* fr.lproj */,
-				27B63A2FF33FF94E4C1FA55B8B3BAE68 /* sv.lproj */,
-			);
-			name = Localizable;
-			path = Sources/PrimerSDK/Resources/Localizable;
-			sourceTree = "<group>";
-		};
-		49A24EC01C6CAEE040E9D27423792C7B /* Core */ = {
-			isa = PBXGroup;
-			children = (
-				DFBC8D6A5D1D26FFCC23C2E6D43649FD /* 3DS */,
-				F41A3E2F797CF5DCA29475E43F12039F /* Payment Services */,
-				C0E90E3E9D347CD4730EB40C07FD31EC /* PCI */,
-				F2A7F718E90EA59E3CD489E1CCAAB9DC /* Primer */,
+		49F4BE8D07FEFB9A822B185A5653781E /* Network */ = {
+			isa = PBXGroup;
+			children = (
+				F18433C8E37D8D09B4E1D47EEB1C0F81 /* Endpoint.swift */,
+				AA99C2734984036D1492AC8B7FE882CD /* NetworkService.swift */,
+				229F49B8E23DBD3B06DF8C9B151226C0 /* URLSessionStack.swift */,
+			);
+			name = Network;
+			path = Network;
+			sourceTree = "<group>";
+		};
+		52167B10C41637761CA6BA3E942A35C0 /* Core */ = {
+			isa = PBXGroup;
+			children = (
+				2885858ECFBAD1A560E848306ACBD563 /* 3DS */,
+				AA0561B9E7B3FA3BD8A1AE4F57297501 /* Analytics */,
+				69C87C357BBD2D44541F7F4F64DCB17F /* Connectivity */,
+				54F092F9D2994F47A987CE91E194536F /* Constants */,
+				6C126D26A1186163E80AA398A9F13E1A /* Crypto */,
+				3A68976DAC6A024D7D8E4BEE37BBF4C8 /* Keychain */,
+				85A64215D08F226889E18230CD9C8021 /* Payment Services */,
+				6CA2120A1B6639EEDD23BDA5C498A311 /* PCI */,
+				261DAFD52C3516D3AA031889CDD2C5C3 /* Primer */,
 			);
 			name = Core;
 			path = Sources/PrimerSDK/Classes/Core;
 			sourceTree = "<group>";
 		};
-		515C9ED758E5EFC84676AE9FA0858E54 /* Primer */ = {
-			isa = PBXGroup;
-			children = (
-				C96906D72C9FE074F6B60A06B489B5D0 /* CardButton.swift */,
-				8993015145C540B058C0A67024E7B3EE /* ExternalViewModel.swift */,
-				9B4E59CE865FEF469A588FE43DCA02C8 /* PaymentMethodComponent.swift */,
->>>>>>> 89a531a4
-			);
-			name = Nibs;
-			path = Sources/PrimerSDK/Resources/Nibs;
-			sourceTree = "<group>";
-		};
-<<<<<<< HEAD
-		4B613A8FE0349E0E4206EDCA2EEDDAC0 /* Theme */ = {
-			isa = PBXGroup;
-			children = (
-				C6291210888AC775BE7E798283D7F71F /* PrimerTheme.swift */,
-				9C7D19FDD5082DDC297D18FA3C2BCE3D /* Internal */,
-				DED233924A8008AFB17C064154E1C3AD /* Public */,
-			);
-			name = Theme;
-			path = Theme;
-			sourceTree = "<group>";
-		};
-		4B8EB59FC09DE96251C7E923FA80F824 /* Extensions & Utilities */ = {
-			isa = PBXGroup;
-			children = (
-				D9B763D90E6D731206A0388051DF97FE /* AlertController.swift */,
-				FCC8CF2CE50699C9D3B1344A2CF35568 /* AnyCodable.swift */,
-				AFA97547AB9AF5EC1A67C19D766038A6 /* AnyDecodable.swift */,
-				A1AB4C1C1615A17188262807137CBB5E /* AnyEncodable.swift */,
-				0DED6ED2754CC401D85F490CC05FB9F5 /* ArrayExtension.swift */,
-				A801DA317D1A1042EF7977C9C456F3AD /* BundleExtension.swift */,
-				BF8D6DADBD6EBC026CBD2B8169BF87EF /* DataExtension.swift */,
-				20E9EC97643C7F7B4CE805E7CB453F25 /* DateExtension.swift */,
-				CB8FD8746E23B8D77441E3274EA20916 /* IntExtension.swift */,
-				80DAD416C76E4B8D0828B2402226D7E2 /* Logger.swift */,
-				4DCF5D0E04382F900C1233D8259BD14F /* Mask.swift */,
-				F86E27CCF25E72B4CAF41DEAC6E27475 /* Optional+Extensions.swift */,
-				D9E07CA41F057A2F9A89D19E199955C8 /* PresentationController.swift */,
-				F99DFD8BAB1EDF5DD4A904F53F25543B /* PrimerButton.swift */,
-				161AADED18B4C30854D45F4CCD9C1F03 /* PrimerCustomStyleTextField.swift */,
-				A52131F7B7F391128A61172B91FE926C /* PrimerImage.swift */,
-				3D815CC3092D425F56E3D56968FE0B62 /* PrimerScrollView.swift */,
-				504F9671FE66CB2BE29B622FF61F11CE /* PrimerTableViewCell.swift */,
-				D6FE322389BB1346EB5227641067365A /* PrimerViewController.swift */,
-				3078FAE7E58BC41DD61048CF2BC11B1B /* PrimerViewExtensions.swift */,
-				923434CA55773F470A8C1D1779BC6044 /* StringExtension.swift */,
-				9E2283FA955F5C85558CFD12FCADEB9F /* UIColorExtension.swift */,
-				1723A97FC36E3E64203BD2885F893CC4 /* UIDeviceExtension.swift */,
-				06204090D11167ACD95FE61722F18931 /* URLExtension.swift */,
-				F83EC7AA69D7B5FEFC7EA4D384099484 /* UserDefaultsExtension.swift */,
-				2C1293BD5DE5CDF4758EA4CEAA26C9A3 /* Validation.swift */,
-				AEA31B186AD8499D6340D3382B973D44 /* WebViewUtil.swift */,
-				1CB52A95DDA3C162A52598695C7E56EF /* ZipCode.swift */,
-			);
-			name = "Extensions & Utilities";
-			path = "Sources/PrimerSDK/Classes/Extensions & Utilities";
-			sourceTree = "<group>";
-		};
-		53E100B441384486CFB1A726A29D68A1 /* UI Delegates */ = {
-			isa = PBXGroup;
-			children = (
-				EEBCAEAEE486A07AC88BE345316B3215 /* ReloadDelegate.swift */,
-			);
-			name = "UI Delegates";
-			path = "UI Delegates";
-=======
-		55FBA515816882EF552074AD2A2D70F1 /* Internal */ = {
-			isa = PBXGroup;
-			children = (
-				7F653277EC761AE1747C7C87D8C7E2D4 /* PrimerTheme+Borders.swift */,
-				A5680164093C10C70A16270B211517F0 /* PrimerTheme+Buttons.swift */,
-				2C682981A273188A5EE8A2894FFFE6CC /* PrimerTheme+Colors.swift */,
-				1A05AE871211EC2B07527B13C7B2DEA1 /* PrimerTheme+Inputs.swift */,
-				D259BE7F18122D3B3F8DA1CEAD6D299D /* PrimerTheme+TextStyles.swift */,
-				E22390E272E480F78C2E8D7BD71EAC87 /* PrimerTheme+Views.swift */,
-			);
-			path = Internal;
->>>>>>> 89a531a4
+		54F092F9D2994F47A987CE91E194536F /* Constants */ = {
+			isa = PBXGroup;
+			children = (
+				45C92055E646E45E232F47EC9D0A9F71 /* Colors.swift */,
+				31E4D70D89BAD59A89042326E85B8C75 /* Content.swift */,
+				8C24510A434F5C0F91069C97F78D74EF /* Dimensions.swift */,
+			);
+			name = Constants;
+			path = Constants;
 			sourceTree = "<group>";
 		};
 		56409D50D0FA1C19C592518252ACCB45 /* Targets Support Files */ = {
@@ -1296,25 +840,24 @@
 			name = iOS;
 			sourceTree = "<group>";
 		};
-<<<<<<< HEAD
-		5E7B690B9B132C747043E246F2687B33 /* Primer */ = {
-			isa = PBXGroup;
-			children = (
-				36AE4B7141104DDC07013E07003B9F18 /* CardButton.swift */,
-				308BC5CA38296D3F27C8EE116E4325DF /* ExternalViewModel.swift */,
-				6B4C3A66E2B1E96E88AA6B3FC304C819 /* PaymentMethodComponent.swift */,
-			);
-			name = Primer;
-			path = Primer;
-=======
-		5D33AFCB3EC756A78BDD763DBF4019F1 /* PCI */ = {
-			isa = PBXGroup;
-			children = (
-				B0FAA9E698CF48F699E1D4E5588D8DAF /* FormTextFieldType.swift */,
-				E1B0C6D5E22C37EDC4DB3AB3EF3A35EE /* FormType.swift */,
-			);
+		5C5161B05973478DB728C6E31B2F479C /* Parser */ = {
+			isa = PBXGroup;
+			children = (
+				908145B669444DDFEEF633BFAFC81415 /* Parser.swift */,
+				42DAF903D54D8E3D3EA6AD17443934DB /* JSON */,
+			);
+			name = Parser;
+			path = Parser;
+			sourceTree = "<group>";
+		};
+		5D633F846168419185470AE07AFBE23E /* PCI */ = {
+			isa = PBXGroup;
+			children = (
+				76D44B2001D9060134D4F583386C4E5A /* FormTextFieldType.swift */,
+				EAD3E7472220240A0B5857C2DF8A8F28 /* FormType.swift */,
+			);
+			name = PCI;
 			path = PCI;
->>>>>>> 89a531a4
 			sourceTree = "<group>";
 		};
 		5E7CEBBE4BB56B730A515810549B52D9 /* Products */ = {
@@ -1331,11 +874,7 @@
 		5E9E9BA97FF9664E2E7ED2987F9BD502 /* PrimerSDK */ = {
 			isa = PBXGroup;
 			children = (
-<<<<<<< HEAD
-				631F76FB3FD814941055FF4FA288615A /* Core */,
-=======
-				EB8E491435377F75F237155D8D90AF08 /* Core */,
->>>>>>> 89a531a4
+				2FD8500D37682D3A345E34A3378D8F02 /* Core */,
 				3212B9B525BCD854C8FF2A21D0FF4216 /* Pod */,
 				CC5A21B7980238EE34392A5A13727BED /* Support Files */,
 			);
@@ -1343,102 +882,33 @@
 			path = ../..;
 			sourceTree = "<group>";
 		};
-<<<<<<< HEAD
-		631F76FB3FD814941055FF4FA288615A /* Core */ = {
-			isa = PBXGroup;
-			children = (
-				8B8FDFB82FDEAF02DC5CD32D1FF2901E /* Icons.xcassets */,
-				F584B80D84D960D6B709F4795040721B /* Core */,
-				8806C8CB0AE2BA72CF2D0E37CFDAECAB /* Data Models */,
-				9270DB0C9DF324DC5C68845F0B062AE8 /* Error Handler */,
-				4B8EB59FC09DE96251C7E923FA80F824 /* Extensions & Utilities */,
-				0AE503DA617F85F2E9A82B2D24EA9E59 /* Localizable */,
-				B207B1214C6B4335113084E7B2037E74 /* Mocks */,
-				3EFD8DF76B7784A2D9CA07168DCD5867 /* Nibs */,
-				8E95513A33082A9D498F27DE3F94798E /* Services */,
-				F9ADB4419421E9BF7874C08CB7EEDAB6 /* Third Party */,
-				E909A064689373B9EF26B071D36C86CD /* User Interface */,
-			);
-			name = Core;
-			sourceTree = "<group>";
-		};
-		644916778B67E4FB25479B6C45DBDD8E /* PCI */ = {
-			isa = PBXGroup;
-			children = (
-				2DBC628F4A0AAAEA8F186F83A6FF7AA8 /* FormTextFieldType.swift */,
-				D1E1677EDEDCBE2F74B1E20A0FFFE944 /* FormType.swift */,
+		69C87C357BBD2D44541F7F4F64DCB17F /* Connectivity */ = {
+			isa = PBXGroup;
+			children = (
+				D1CDFE668DE1658D93CFCEB14BF3127D /* Connectivity.swift */,
+			);
+			name = Connectivity;
+			path = Connectivity;
+			sourceTree = "<group>";
+		};
+		6C126D26A1186163E80AA398A9F13E1A /* Crypto */ = {
+			isa = PBXGroup;
+			children = (
+				C16019B8FE1BEBD4ACB927F120082C40 /* AES256.swift */,
+			);
+			name = Crypto;
+			path = Crypto;
+			sourceTree = "<group>";
+		};
+		6CA2120A1B6639EEDD23BDA5C498A311 /* PCI */ = {
+			isa = PBXGroup;
+			children = (
+				539921BCA356EDA5E7405DB93D75E9A4 /* TokenizationService.swift */,
 			);
 			name = PCI;
 			path = PCI;
 			sourceTree = "<group>";
 		};
-		648B3E57B9EDD85E84F32C87B896A25B /* Crypto */ = {
-			isa = PBXGroup;
-			children = (
-				B3554419DFFC1495C7D7528C9C8A2572 /* AES256.swift */,
-			);
-			name = Crypto;
-			path = Crypto;
-=======
-		678B6C5C2BA02947D455FBE0EF8A0E2C /* UI Delegates */ = {
-			isa = PBXGroup;
-			children = (
-				B036CC4A4AABE3D348DA1BED9ADF56B8 /* ReloadDelegate.swift */,
-			);
-			path = "UI Delegates";
-			sourceTree = "<group>";
-		};
-		6A170587F75A27A3831F91E89D2986BD /* Text Fields */ = {
-			isa = PBXGroup;
-			children = (
-				C700C0604F9EC1F4061DFDEC659A4F4A /* CardComponentsManager.swift */,
-				3CD20CD7ECC5C6437EE716C9AEF5A5CC /* PrimerCardholderNameFieldView.swift */,
-				43CAC38FEDEF9E16F98DC0A807F67092 /* PrimerCardNumberFieldView.swift */,
-				8D71768191EDC7F35776C2929C5F0BB5 /* PrimerCVVFieldView.swift */,
-				B54F90A0E87EAD0244BCDF0EDBE8D9F2 /* PrimerExpiryDateFieldView.swift */,
-				5BDABD860C795D1FF2276091FFC09F0F /* PrimerNibView.swift */,
-				8F592D475442161025DE44D127E8927C /* PrimerPostalCodeFieldView.swift */,
-				8865B66373273A803F3B58539664B623 /* PrimerTextField.swift */,
-				BB61E8BBC9292E2BE911A5E1132951E7 /* PrimerTextFieldView.swift */,
-			);
-			path = "Text Fields";
-			sourceTree = "<group>";
-		};
-		6D364BD8CC2D269C479A2729C9692F34 /* Extensions & Utilities */ = {
-			isa = PBXGroup;
-			children = (
-				5FB2D2329073185BDCDE29CD8D875599 /* AlertController.swift */,
-				21942FCDC552B2C512F4EC147AE385C1 /* AnyCodable.swift */,
-				EF7F343DB6640956A96FD3EE5A903BFD /* AnyDecodable.swift */,
-				46C988AFDC9416696290003ABE220EF6 /* AnyEncodable.swift */,
-				45949216B8096A8212EB0B8B79EF5157 /* BundleExtension.swift */,
-				413D828C99359EB8CCB0F2D138630DC5 /* DateExtension.swift */,
-				6BB396EE1116B9ED2461B89D6916EEC9 /* IntExtension.swift */,
-				3FDF5ABC331CB2907F748AB52306A933 /* Logger.swift */,
-				07A22CC52C818552B9B552CD9BD8F3F3 /* Mask.swift */,
-				BC22EB307AB263101C8478FE62306BAF /* Optional+Extensions.swift */,
-				074AA0D6662EE72E54FC8874ECA624E1 /* PostalCode.swift */,
-				83B27561D8D08F082BC28A155AEA7A0F /* PresentationController.swift */,
-				09B7B8B26E88B575605FB4DDD7F6BD5B /* PrimerButton.swift */,
-				D2D7044F3748328CC62262689EBDF194 /* PrimerCustomStyleTextField.swift */,
-				3F5D11425CA9BAE1380C71350E3F462A /* PrimerImage.swift */,
-				40D4E9DC91FBDE6B535E7DF1EDFA2ED7 /* PrimerScrollView.swift */,
-				83C9A4CD7280E53DE30E8FC8818DA44A /* PrimerTableViewCell.swift */,
-				98FC35BAE0ED55B4BB26E0E0E91B44B7 /* PrimerViewController.swift */,
-				35C2E3F063A7D1EDCADE3252589FCA5B /* PrimerViewExtensions.swift */,
-				DB68A4C78557C1BB96C72A8522C26B68 /* StringExtension.swift */,
-				12033567BD97C30D0AE56845D95FC1FB /* UIColorExtension.swift */,
-				2CD7398EC72BDC727BB5394F599D1033 /* UIDeviceExtension.swift */,
-				1D497552C228E695183E0432AF3A3FD9 /* URLExtension.swift */,
-				FD68014FAE80B1DE66F42B85288C79A4 /* UserDefaultsExtension.swift */,
-				6913AF350EC525FD4F44A51ADF6CC8C5 /* Validation.swift */,
-				E6FB6931F6F1E413C9D5F44A0CD409C4 /* WebViewUtil.swift */,
-			);
-			name = "Extensions & Utilities";
-			path = "Sources/PrimerSDK/Classes/Extensions & Utilities";
->>>>>>> 89a531a4
-			sourceTree = "<group>";
-		};
 		7247ACD97AB79769C7D29E910A7E0D09 /* Development Pods */ = {
 			isa = PBXGroup;
 			children = (
@@ -1447,383 +917,162 @@
 			name = "Development Pods";
 			sourceTree = "<group>";
 		};
-<<<<<<< HEAD
-		81F56DAA159D90D458CCFD1516458602 /* API */ = {
-			isa = PBXGroup;
-			children = (
-				C331CC24B774A67E583035CD102396C9 /* Primer */,
-			);
-			name = API;
-			path = API;
-			sourceTree = "<group>";
-		};
-		8806C8CB0AE2BA72CF2D0E37CFDAECAB /* Data Models */ = {
-			isa = PBXGroup;
-			children = (
-				8A274E7D7665E28B5241163A4C1E72F4 /* AdyenDotPay.swift */,
-				81699A524C716ABFF119AE95C2849242 /* Apaya.swift */,
-				F0C7BD21EB0BC647E630AC9C1CE9260C /* ApplePay.swift */,
-				1C42F5AD6A7F3C5DE700D2E5698107E8 /* Bank.swift */,
-				D17F195B61BA666E221A0E66BD53489C /* CardNetwork.swift */,
-				FF206FBFAECA95ED0CE5985DE4008EB8 /* CheckoutModule.swift */,
-				B40548C05453735383221CB7D546823E /* ClientSession.swift */,
-				471027867D6E5A1280CA224B1AF5EB06 /* ClientToken.swift */,
-				115B9611D299F9EA53A114460115A634 /* Consolable.swift */,
-				483F82C14C23B4D9D7D48F2F92AC7FE6 /* CountryCode.swift */,
-				B4B465C5B0E4B27D54A9B07C4868F6CA /* Currency.swift */,
-				07B201B432925E55F884C1696811C288 /* Customer.swift */,
-				F213F23052F9D81F764FB4C6AA0DC8AA /* DirectDebitMandate.swift */,
-				4A1881C65DB171CE4109922A6AABC26B /* ImageName.swift */,
-				E71C9D58856DABC84714B3EAABDA4B62 /* Klarna.swift */,
-				7B0160E463A958FF8656B14CA05D03E0 /* OrderItem.swift */,
-				06204E11AF609CDA0653437E52570947 /* PaymentMethodConfig.swift */,
-				7FEE1749248EF3D8F0C56AC50217FB3C /* PaymentMethodToken.swift */,
-				AF2347517628C75E9D2AD5F6362D4ABE /* PaymentMethodTokenizationRequest.swift */,
-				E0031522285096993326141805F084EC /* PaymentResponse.swift */,
-				22F7E2143DE636CD35569DF8D60379F6 /* PayPal.swift */,
-				49720C48A254D38F80C81D03EE8283FC /* PrimerContent.swift */,
-				101738B79D2C91106A2A16426311C55D /* PrimerFlowEnums.swift */,
-				3ACF06EDA83E85D2E11FF6D47903A29F /* PrimerSettings.swift */,
-				39372679FCCE41A91F90AB042DA37101 /* SuccessMessage.swift */,
-				7A4DB18CFB062F54B206D4E84981F92B /* Throwable.swift */,
-				9D5629289D2E38D2FC5FD452C77996C7 /* UXMode.swift */,
-				E5C803AF82F8BC5A4F59F5319386FCF8 /* VaultCheckoutViewModel.swift */,
-				644916778B67E4FB25479B6C45DBDD8E /* PCI */,
-				4B613A8FE0349E0E4206EDCA2EEDDAC0 /* Theme */,
-			);
-			name = "Data Models";
-			path = "Sources/PrimerSDK/Classes/Data Models";
-			sourceTree = "<group>";
-		};
-		8B15C93583793B7049CE2FECA3BBF335 /* Primer */ = {
-			isa = PBXGroup;
-			children = (
-				D7CBE1B250FE10627EDF37CF6EC15D0A /* AppState.swift */,
-				210DB68E51DF68619DE45D1061CBC638 /* DependencyInjection.swift */,
-				25DFB815F2D0A330D4F35988B75F91D7 /* Primer.swift */,
-				C6270D69C05FD93F2E8486E63D369F70 /* PrimerDelegate.swift */,
-				6BE0D0C6C69ED02CD478AE63BC48C435 /* ResumeHandlerProtocol.swift */,
-=======
-		727DD94FA4E7403DD4A260D117870A48 /* Data Models */ = {
-			isa = PBXGroup;
-			children = (
-				BD79EDB649E66426FAFEF3FF0DA1F299 /* 3DS.swift */,
-			);
-			path = "Data Models";
-			sourceTree = "<group>";
-		};
-		7CA1CEA831013271F9D339EADAB8FEC6 /* Networking */ = {
-			isa = PBXGroup;
-			children = (
-				A39EADC8BAE321BCA1FA13B01BC71BFA /* PrimerAPIClient+3DS.swift */,
-			);
-			path = Networking;
-			sourceTree = "<group>";
-		};
-		7E8FCAF74424EAD8AE9E491ECAF29110 /* Root */ = {
-			isa = PBXGroup;
-			children = (
-				C6C1877C571F7794A27AAD15091EA911 /* PrimerCardFormViewController.swift */,
-				3752B381C9BE6291A1EB18F5A6B1F91D /* PrimerContainerViewController.swift */,
-				51E53C64BF8CDCCAA58257C87992E1A9 /* PrimerFormViewController.swift */,
-				C48A6BF1D1A2AF9E31A48E93915BBDDB /* PrimerLoadingViewController.swift */,
-				4B39EAC6CDAEB35C5F0950688C2B5B41 /* PrimerNavigationBar.swift */,
-				C179DF2FB9FB3483A691055CA93FD15A /* PrimerNavigationController.swift */,
-				672403726004452687E6B8B06F113FD2 /* PrimerRootViewController.swift */,
-				A59D70E00607ACFAC274CD685168CDCF /* PrimerUniversalCheckoutViewController.swift */,
-				3BAB84532ED8F8B2F3BD6D451EB7AD32 /* PrimerVaultManagerViewController.swift */,
->>>>>>> 89a531a4
-			);
-			name = Primer;
-			path = Primer;
-			sourceTree = "<group>";
-		};
-<<<<<<< HEAD
-		8E95513A33082A9D498F27DE3F94798E /* Services */ = {
-			isa = PBXGroup;
-			children = (
-				81F56DAA159D90D458CCFD1516458602 /* API */,
-				16367ADB77843E251FAD6D40E165ED75 /* Network */,
-				D7CA8F68C39C195CADE5A5C59EB959D4 /* Parser */,
-			);
-			name = Services;
-			path = Sources/PrimerSDK/Classes/Services;
-			sourceTree = "<group>";
-		};
-		9270DB0C9DF324DC5C68845F0B062AE8 /* Error Handler */ = {
-			isa = PBXGroup;
-			children = (
-				E83BD2B0AF8770F99C9E2AEDA3E71F0C /* ErrorHandler.swift */,
-				1D0EC68AE379C24DE8F73CE641FC2AF3 /* PrimerError.swift */,
+		7E318F79FE7B209FCB9A938DC215036A /* Banks */ = {
+			isa = PBXGroup;
+			children = (
+				9381D33CDB6306805E0B79BBF6CBC441 /* BankSelectorViewController.swift */,
+				3693088D868C522D2AD41184FC909E39 /* BankTableViewCell.swift */,
+			);
+			name = Banks;
+			path = Banks;
+			sourceTree = "<group>";
+		};
+		85A64215D08F226889E18230CD9C8021 /* Payment Services */ = {
+			isa = PBXGroup;
+			children = (
+				55430912CA076676C25AC9A4ECF1FE57 /* ClientTokenService.swift */,
+				A97A1FFD8A86F218CCCA6C053D88421B /* DirectDebitService.swift */,
+				15F13934161261480DE8E19CCC1C1E0E /* PaymentMethodConfigService.swift */,
+				5DE9B626749FBE06552E5B4A25D32E81 /* PayPalService.swift */,
+				C4797D2B816FCEA88E375B53A0915DCA /* VaultService.swift */,
+			);
+			name = "Payment Services";
+			path = "Payment Services";
+			sourceTree = "<group>";
+		};
+		8BB33236056D56AE06148468111AC43E /* TokenizationViewModels */ = {
+			isa = PBXGroup;
+			children = (
+				0C9F5A0B6C47758F550F55E661F341DE /* ApayaTokenizationViewModel.swift */,
+				5305AC3BFB3A0DAE059490B0097396DE /* ApplePayTokenizationViewModel.swift */,
+				2E481BA0C6CC6ABF01FD38F1F9581A57 /* BankSelectorTokenizationViewModel.swift */,
+				112BE2C493FC3D6A7001C071C60826DD /* ExternalPaymentMethodTokenizationViewModel.swift */,
+				554FDF5546C41F540F7649DAA168124B /* FormTokenizationViewModel.swift */,
+				5CFDB0CFF26DA67B9590FDAB8B804FE5 /* KlarnaTokenizationViewModel.swift */,
+				753E9F8E18377B0948E6D00ECEC0F27F /* PaymentMethodTokenizationViewModel.swift */,
+				C00B4D1258EC63C0999018C9903EC058 /* PayPalTokenizationViewModel.swift */,
+			);
+			name = TokenizationViewModels;
+			path = TokenizationViewModels;
+			sourceTree = "<group>";
+		};
+		902FE891DDBF16861B626364E03D779D /* Wrappers */ = {
+			isa = PBXGroup;
+			children = (
+				4F425FD1F632F4431DE2508D5168ED4F /* CatchWrappers.swift */,
+				4329D358CCFDAAE884F4CB5C1E1F83B2 /* EnsureWrappers.swift */,
+				F2A8350B41284D87DC7444E57050FA07 /* FinallyWrappers.swift */,
+				CB97B55C4EAEFDAF5D7245714B8705BE /* GuaranteeWrappers.swift */,
+				0FC5265D4486E2618C449B104E8D63E6 /* RecoverWrappers.swift */,
+				7AB54C9732E78EB339890CC16C5F44E1 /* SequenceWrappers.swift */,
+				8FED02FE0B32957B1F5744859363634E /* ThenableWrappers.swift */,
+				0CBE052B786A6F5F97FBC879ACDDF884 /* WrapperProtocols.swift */,
+			);
+			name = Wrappers;
+			path = Wrappers;
+			sourceTree = "<group>";
+		};
+		A40F9C7CD55FF4A0B7F1DA92789BE79A /* Third Party */ = {
+			isa = PBXGroup;
+			children = (
+				AC6EFCDDF25A3F6FC1A1D27FA9CB4958 /* PromiseKit */,
+			);
+			name = "Third Party";
+			path = "Sources/PrimerSDK/Classes/Third Party";
+			sourceTree = "<group>";
+		};
+		AA0561B9E7B3FA3BD8A1AE4F57297501 /* Analytics */ = {
+			isa = PBXGroup;
+			children = (
+				C5EC042CF5B74684BE479CA65A49E7EE /* Analytics.swift */,
+				24F8FDEC009E09175AD2AFD629615C34 /* AnalyticsEvent.swift */,
+				02B0C64D851DD4C4DDB27B08ED8EC2B3 /* AnalyticsService.swift */,
+				4A8B136165F2C77789AED90C697C5CD3 /* Device.swift */,
+			);
+			name = Analytics;
+			path = Analytics;
+			sourceTree = "<group>";
+		};
+		AC6EFCDDF25A3F6FC1A1D27FA9CB4958 /* PromiseKit */ = {
+			isa = PBXGroup;
+			children = (
+				FE7C0B3AFE8980D096C1A4A66BA172CA /* after.swift */,
+				A8E7B55C5F3DA91304CF69C6D1378F77 /* Box.swift */,
+				D256FB04BD04FA40214103D9BD04AC9A /* Catchable.swift */,
+				A6ED38E33F4FAC23186BEBF0590662BB /* Configuration.swift */,
+				1EC7B8536C5AB452AE2F0D71247B3506 /* CustomStringConvertible.swift */,
+				885E7E665991BCF3660B8B025D51F1B2 /* Dispatcher.swift */,
+				5B98D755AE98BD48430F38267BD4A05A /* Error.swift */,
+				376C445DD057671A40102F4C71CE8D01 /* firstly.swift */,
+				0B2937F6C8F9BD92A3239EB8B101F575 /* Guarantee.swift */,
+				6F930C03AA17993027FF5C88419DE463 /* hang.swift */,
+				B3A0650D4F04D769AB321DA7340382A4 /* LogEvent.swift */,
+				9A9EF8929A3F61C9A1A4A0825EAE14CD /* Promise.swift */,
+				B1BE47E46531B73C6CCAF5460E385D4D /* race.swift */,
+				BD1E99E4657B0E48D4EAE454FC755E04 /* Resolver.swift */,
+				A58D6F7E00177AC2C52A88CD0BE48EAE /* Thenable.swift */,
+				F2709F76E309C35F9711852DB55DB769 /* when.swift */,
+				3092783AFEB041B37BBDE021BAC5E19F /* Cancellation */,
+				E050C46AE52501263D0BC23474225391 /* Dispatchers */,
+				902FE891DDBF16861B626364E03D779D /* Wrappers */,
+			);
+			name = PromiseKit;
+			path = PromiseKit;
+			sourceTree = "<group>";
+		};
+		AF267B1A6F909E14D8CB50A5E4AF9C07 /* PCI */ = {
+			isa = PBXGroup;
+			children = (
+				CD99204F2F2F21B73130FD7636DFA840 /* CardScanner */,
+			);
+			name = PCI;
+			path = PCI;
+			sourceTree = "<group>";
+		};
+		BAE71E4429DE1D6E21101F1CCB9BE920 /* Root */ = {
+			isa = PBXGroup;
+			children = (
+				7131F66338DAC94ABA9BC75DAD730C97 /* PrimerCardFormViewController.swift */,
+				359B65BEF08B1000734B01E4719DFEC2 /* PrimerContainerViewController.swift */,
+				5BF30B125AB4400FCE6A0B4402E5F803 /* PrimerFormViewController.swift */,
+				49EA0E0AA0C216EB9E3C3B71552AB19C /* PrimerLoadingViewController.swift */,
+				73BDB7D559D9F68F5212A518040DC2CE /* PrimerNavigationBar.swift */,
+				E03245495BA11DB09DFF81AC17AACA84 /* PrimerNavigationController.swift */,
+				3976A4387CE0D14F161142C8FCCB64B8 /* PrimerRootViewController.swift */,
+				96488924BA8F31D48CDF23FCC226AD9B /* PrimerUniversalCheckoutViewController.swift */,
+				D52B2A65240DDFD6F332A8059BA43B50 /* PrimerVaultManagerViewController.swift */,
+			);
+			name = Root;
+			path = Root;
+			sourceTree = "<group>";
+		};
+		BDEF2C13A434AC131CDCF88D00443978 /* Error Handler */ = {
+			isa = PBXGroup;
+			children = (
+				CDE9B2FB11AA667F8659393EF3F3D097 /* ErrorHandler.swift */,
+				8B4A090212F6F74BD3FFFF3B81DF9941 /* PrimerError.swift */,
 			);
 			name = "Error Handler";
 			path = "Sources/PrimerSDK/Classes/Error Handler";
 			sourceTree = "<group>";
 		};
-		9AD2E8967566374C07953395D16AB5D3 /* Constants */ = {
-			isa = PBXGroup;
-			children = (
-				CD0128586D0EF80419B5188DA963EA3C /* Colors.swift */,
-				0700B206CBBE36B229F5789A7F31EF61 /* Content.swift */,
-				6A8BC49C2FE0B78223CB459CCEE6CA8C /* Dimensions.swift */,
-			);
-			name = Constants;
-			path = Constants;
-			sourceTree = "<group>";
-		};
-		9C7D19FDD5082DDC297D18FA3C2BCE3D /* Internal */ = {
-			isa = PBXGroup;
-			children = (
-				85552C65997376D4D4062715C312A75E /* PrimerTheme+Borders.swift */,
-				385C7BBFDAD032C01E3DBBEC7D8E29F3 /* PrimerTheme+Buttons.swift */,
-				5F3DFD31F5AD4CEE70920B2E97AB9ADA /* PrimerTheme+Colors.swift */,
-				5688751296549C231FA29E3CD05AB04F /* PrimerTheme+Inputs.swift */,
-				908A840A6A5790A34CE1395724B85A83 /* PrimerTheme+TextStyles.swift */,
-				7A4686D9D16838844840D0C8E6C3E262 /* PrimerTheme+Views.swift */,
-			);
-			name = Internal;
-			path = Internal;
-			sourceTree = "<group>";
-		};
-		9C82E111CC41351931CFEDAB25EE0FAB /* Root */ = {
-			isa = PBXGroup;
-			children = (
-				444C49C8ECA99383C664A95637E67AF7 /* PrimerCardFormViewController.swift */,
-				2CB78DB35DC5CD2CFF7ED3FBD42E1FEB /* PrimerContainerViewController.swift */,
-				295C310231809C91A5C619AEDB52C343 /* PrimerFormViewController.swift */,
-				0C62C33B1B5BC3EAD233616B9377E4E6 /* PrimerLoadingViewController.swift */,
-				389FD8A9967D4D6C631E5D06D73B4CBB /* PrimerNavigationBar.swift */,
-				F905F47F326F1002F9CC946D0A757C02 /* PrimerNavigationController.swift */,
-				2D937D5F5A95F3ADDEBE8FE73786952F /* PrimerRootViewController.swift */,
-				25FBA0C81CED9179DB82179BFB3E13B3 /* PrimerUniversalCheckoutViewController.swift */,
-				EC48B5EFFA5B0AAEED9D770B538776D5 /* PrimerVaultManagerViewController.swift */,
-			);
-			name = Root;
-			path = Root;
-			sourceTree = "<group>";
-		};
-		A3B85202E63178B3DE87BF2A7E08429E /* Components */ = {
-			isa = PBXGroup;
-			children = (
-				B7E68FFB29B0E9B634DC393CA34406B8 /* PrimerSearchTextField.swift */,
-			);
-			name = Components;
-			path = Components;
-			sourceTree = "<group>";
-		};
-		A45EBFBD2E8A40ED7DC282696656F609 /* CardScanner */ = {
-			isa = PBXGroup;
-			children = (
-				AE63DDECE32B85A6143B12EF171FA532 /* CardScannerViewController.swift */,
-				09E6198EAE938BA46491093B3E97B4ED /* CardScannerViewController+SimpleScanDelegate.swift */,
-			);
-			name = CardScanner;
-			path = CardScanner;
-			sourceTree = "<group>";
-		};
-		AF4E57D0808C7D3A7C5819B862F269C4 /* PCI */ = {
-			isa = PBXGroup;
-			children = (
-				AA8ECEEAFA30BC59F6BCE7D1EC0A653C /* TokenizationService.swift */,
-			);
-			name = PCI;
-			path = PCI;
-			sourceTree = "<group>";
-		};
-		B19CA13D7F1E8556D56A9B77AF5A0AE3 /* OAuth */ = {
-			isa = PBXGroup;
-			children = (
-				3211FAB2208759F680D6D3BF8330B314 /* PrimerWebViewController.swift */,
-			);
-			name = OAuth;
-			path = OAuth;
-			sourceTree = "<group>";
-		};
-		B207B1214C6B4335113084E7B2037E74 /* Mocks */ = {
-			isa = PBXGroup;
-			children = (
-				CF391886EE00A35865BE4B5B00372854 /* MockPrimerAPIClient.swift */,
-			);
-			name = Mocks;
-			path = Sources/PrimerSDK/Classes/Mocks;
-			sourceTree = "<group>";
-		};
-		B9DFFA41274E5C1C65164F75DD050D40 /* Data Models */ = {
-			isa = PBXGroup;
-			children = (
-				4428FBDC83D53B9B7E99D6B3B5D7E500 /* 3DS.swift */,
-			);
-			name = "Data Models";
-			path = "Data Models";
-			sourceTree = "<group>";
-		};
-		C331CC24B774A67E583035CD102396C9 /* Primer */ = {
-			isa = PBXGroup;
-			children = (
-				8032CF425671DD2635CB2F31C907DDC4 /* PrimerAPI.swift */,
-				1D9C1239C460008CF2684E317D569008 /* PrimerAPIClient.swift */,
-				E1962E9FFD12574550CFACF0C933D7A5 /* PrimerAPIClient+Promises.swift */,
-			);
-			name = Primer;
-			path = Primer;
-=======
-		83E621105D95ACDD87FDBB52C4455332 /* Third Party */ = {
-			isa = PBXGroup;
-			children = (
-				950CC4AD8E652312079830E6893537A6 /* PromiseKit */,
-			);
-			name = "Third Party";
-			path = "Sources/PrimerSDK/Classes/Third Party";
-			sourceTree = "<group>";
-		};
-		94017707AA36CD62FB7BFFF2F7D5307B /* Dispatchers */ = {
-			isa = PBXGroup;
-			children = (
-				169696ADB2AE3251B65CE33761932EA0 /* ConcurrencyLimitedDispatcher.swift */,
-				885E2F202C8937643B2DFFBD136C778B /* CoreDataDispatcher.swift */,
-				E46838C4A98725BC805301F03B9DAB1C /* Queue.swift */,
-				3EA8A49C02C61F7C83A77788491AE83D /* RateLimitedDispatcher.swift */,
-				A5B1E51EEF9717CEF5F812FBC18F015B /* RateLimitedDispatcherBase.swift */,
-				65552C7B5C51D247715876945E005A0E /* StrictRateLimitedDispatcher.swift */,
-			);
-			path = Dispatchers;
-			sourceTree = "<group>";
-		};
-		94ACE9C3F1092B572DA2064FA393FDD1 /* Services */ = {
-			isa = PBXGroup;
-			children = (
-				EE8248A8CF607258A2AB160097B9DBAB /* API */,
-				A37B333D1A7D045A3CC7DBABB4E66C53 /* Network */,
-				D52752330E469F69D4564E0D55AD5DBE /* Parser */,
-			);
-			name = Services;
-			path = Sources/PrimerSDK/Classes/Services;
-			sourceTree = "<group>";
-		};
-		950CC4AD8E652312079830E6893537A6 /* PromiseKit */ = {
-			isa = PBXGroup;
-			children = (
-				F81770B0A26C85E5ABF7EDE6443237A9 /* after.swift */,
-				AA0513593258A2821C7A6AE0BA1A022F /* Box.swift */,
-				6351A9A29235E616DBDB0CAFE4705111 /* Catchable.swift */,
-				14F99B24FB68458321BED21243C2C1D5 /* Configuration.swift */,
-				A30426DDAAF62073CEC01A196FFD399B /* CustomStringConvertible.swift */,
-				32324D8BD3A4FCA0BCA3BB9C3B587753 /* Dispatcher.swift */,
-				96181782C29688FDBB15766A8197B234 /* Error.swift */,
-				D689F8BE949255CCB0C98E6E312898F4 /* firstly.swift */,
-				DE73AB986E85982CCF951C7634AB2488 /* Guarantee.swift */,
-				C3A15C4F83B13D6734C5B1077C7442AA /* hang.swift */,
-				7CE9B9A4ADE7F3F4953A6DBA0C509EDF /* LogEvent.swift */,
-				6776E151D89000173FC1AA4A1A1AF2E1 /* Promise.swift */,
-				D6948CB36EA347300D665B6B613CEEE6 /* race.swift */,
-				84921F7720CFE2DACA5B3809705D437D /* Resolver.swift */,
-				C84FCEE02CD61F5C3DC119E2234F182F /* Thenable.swift */,
-				4DC54FD9845F744F9744A472AADE4674 /* when.swift */,
-				0266D4DB878D8BA07D013B578819B89F /* Cancellation */,
-				94017707AA36CD62FB7BFFF2F7D5307B /* Dispatchers */,
-				E24CF997CC6EF2F3EC73B151C5B03B95 /* Wrappers */,
-			);
-			path = PromiseKit;
-			sourceTree = "<group>";
-		};
-		98DBF3F0976E820508D6B5295588496F /* Nibs */ = {
-			isa = PBXGroup;
-			children = (
-				B4762D82DA32862A536311E531474D9D /* PrimerTextFieldView.xib */,
-			);
-			name = Nibs;
-			path = Sources/PrimerSDK/Resources/Nibs;
-			sourceTree = "<group>";
-		};
-		9BB5E8008CB23A2D3F9F37A8386DBE17 /* Data Models */ = {
-			isa = PBXGroup;
-			children = (
-				B0F5BC0B7E5B1A2A0CAE17880B9A4389 /* AdyenDotPay.swift */,
-				C64C72576B02D853B3DDAD6E792E7F39 /* Apaya.swift */,
-				EB3DDECED002A2FD70EB501B253CAE1E /* ApplePay.swift */,
-				0E7B6D2871A8AE1656BFFB2BDBDA018C /* Bank.swift */,
-				56640C547367D38588EC6532775AEB9D /* CardNetwork.swift */,
-				82F331534276E4E5C692909870F0059A /* CheckoutModule.swift */,
-				376916B49AAF889D304BDCD4DFB1A18A /* ClientSession.swift */,
-				745927073B499CF3E5E62F547482D649 /* ClientToken.swift */,
-				687AEB2953D281EF5DAD9BBA9EDE5946 /* Consolable.swift */,
-				66939A83AEF32871CD1626FC882E5050 /* CountryCode.swift */,
-				4DAC5AD64B02CD661A88A01F6B4E1AB7 /* Currency.swift */,
-				FE1DE07B5B302AC234043FA7A1B22B6B /* Customer.swift */,
-				FC898A8B25508DD4C9B7AE49E8D6DD73 /* DirectDebitMandate.swift */,
-				A76E522F633B5E18881582247D5B7BD5 /* ImageName.swift */,
-				51E83C04C779780CD0C8F29E2F6C31D9 /* Klarna.swift */,
-				B9756D57649227FCA0FE0758EF5E1228 /* OrderItem.swift */,
-				701D14FFD319D91D6E030141878C3DD8 /* PaymentMethodConfiguration.swift */,
-				3ED089D12C1FCA81EF2C1E2218F78912 /* PaymentMethodConfigurationOptions.swift */,
-				8C59B9069EBB5C36DB4338E5A3B2B5CC /* PaymentMethodConfigurationType.swift */,
-				EC744A71A1BE24C2D13F8EE6F943AA1D /* PaymentMethodToken.swift */,
-				4BB940E0C7316082B3521BE1066402F1 /* PaymentMethodTokenizationRequest.swift */,
-				CB9072753BFEBFF75BE22E90061E2463 /* PaymentResponse.swift */,
-				C0AE33428F4794D490A0F5089CBE8C1F /* PayPal.swift */,
-				B9B9A271FD1CBDB307DF303B18893B79 /* PrimerConfiguration.swift */,
-				0D3CCE2AF5E813CB803B91AA3F1077EA /* PrimerContent.swift */,
-				CD70F1F3E93539F0F1A18F9A67573867 /* PrimerFlowEnums.swift */,
-				8C3C0D5AA45C1F1E1A889A37FB9A63A0 /* PrimerSettings.swift */,
-				1CE154582AEC8D2C04CCBE5CCB05C0EF /* SuccessMessage.swift */,
-				CC196AA175D9E7B2469B5392EAE8C1A9 /* Throwable.swift */,
-				A05D18331FC5CBD876E39CFC7E43B030 /* UXMode.swift */,
-				F6F35EC30717C3D979F5A4C7E04B2D10 /* VaultCheckoutViewModel.swift */,
-				5D33AFCB3EC756A78BDD763DBF4019F1 /* PCI */,
-				056D16A7317A8E36C2668A8018597634 /* Theme */,
-			);
-			name = "Data Models";
-			path = "Sources/PrimerSDK/Classes/Data Models";
-			sourceTree = "<group>";
-		};
-		9BDFB018E989C780B561521FBCC41B4A /* Components */ = {
-			isa = PBXGroup;
-			children = (
-				2016007EE0AF2DB2F338D8EEB7602D45 /* PrimerSearchTextField.swift */,
-			);
-			path = Components;
-			sourceTree = "<group>";
-		};
-		A37B333D1A7D045A3CC7DBABB4E66C53 /* Network */ = {
-			isa = PBXGroup;
-			children = (
-				02E56F9BF70017C121D36925C445F4D7 /* Endpoint.swift */,
-				66FB85B0A5F6442CF6D1EC9AE533C85F /* NetworkService.swift */,
-				831E415BB32DEBB511B52049F2AE2820 /* URLSessionStack.swift */,
-			);
-			path = Network;
-			sourceTree = "<group>";
-		};
-		B92BFA9C938A16A262D084AE74F6A344 /* PCI */ = {
-			isa = PBXGroup;
-			children = (
-				D779F295170DAC3AE8CCB1D877F652D8 /* CardScanner */,
-			);
-			path = PCI;
-			sourceTree = "<group>";
-		};
-		C0E90E3E9D347CD4730EB40C07FD31EC /* PCI */ = {
-			isa = PBXGroup;
-			children = (
-				A57AE8A4DC5C1479990C0113BF51CE2D /* TokenizationService.swift */,
-			);
-			path = PCI;
-			sourceTree = "<group>";
-		};
-		C8592F895B3900174AAC7361BC7F3CAD /* TokenizationViewModels */ = {
-			isa = PBXGroup;
-			children = (
-				8410446C2320AE2A7F75632AD245B1BB /* ApayaTokenizationViewModel.swift */,
-				AF445F59B49C7689CA277D77DDE126B3 /* ApplePayTokenizationViewModel.swift */,
-				D5EE6AA3553E7598E5F28162BFB6A177 /* BankSelectorTokenizationViewModel.swift */,
-				1901CA740A2617A662461F09A7CC7BC5 /* ExternalPaymentMethodTokenizationViewModel.swift */,
-				97CF485E14287B5B040CB37600A53E18 /* FormTokenizationViewModel.swift */,
-				36FC03E701ED17C4C8E69050EBB30809 /* KlarnaTokenizationViewModel.swift */,
-				2103AEBEBD0F025B2587315421632F3B /* PaymentMethodTokenizationViewModel.swift */,
-				4F9B37FE2B1F787AE70635241AC04D49 /* PayPalTokenizationViewModel.swift */,
-			);
-			path = TokenizationViewModels;
->>>>>>> 89a531a4
+		C1E1C6F8686FA939EE06EC0FEBB33397 /* Error */ = {
+			isa = PBXGroup;
+			children = (
+				002F4E38BC279630FDCC3DE9693A1C27 /* ErrorViewController.swift */,
+			);
+			name = Error;
+			path = Error;
+			sourceTree = "<group>";
+		};
+		C5E40D80C3DC4630F6973FD3AB794402 /* Public */ = {
+			isa = PBXGroup;
+			children = (
+				402755A4CDAB4752206F9AF3AC06A232 /* PrimerThemeData.swift */,
+				806F91F010271E529F7BAB7D3BF71EDD /* PrimerThemeData+Deprecated.swift */,
+			);
+			name = Public;
+			path = Public;
 			sourceTree = "<group>";
 		};
 		C99317E726DB0D5CA94A6EFE2CA8C63E /* Pods-PrimerSDK_Tests */ = {
@@ -1842,6 +1091,15 @@
 			path = "Target Support Files/Pods-PrimerSDK_Tests";
 			sourceTree = "<group>";
 		};
+		CBDDCC51B6491AFB8D3D9C573E2EBBD7 /* Nibs */ = {
+			isa = PBXGroup;
+			children = (
+				587F232062D157E3F2F8396633D2C9E0 /* PrimerTextFieldView.xib */,
+			);
+			name = Nibs;
+			path = Sources/PrimerSDK/Resources/Nibs;
+			sourceTree = "<group>";
+		};
 		CC5A21B7980238EE34392A5A13727BED /* Support Files */ = {
 			isa = PBXGroup;
 			children = (
@@ -1858,22 +1116,16 @@
 			path = "Example/Pods/Target Support Files/PrimerSDK";
 			sourceTree = "<group>";
 		};
-<<<<<<< HEAD
-		CECC1EB8DC0EB6622224CFE0947FF047 /* Cancellation */ = {
-			isa = PBXGroup;
-			children = (
-				DE0E0F95906EDD3FCFAAB537C37F6E61 /* CancelContext.swift */,
-				11751E4952221EC4423FEF558704E5A5 /* Cancellable.swift */,
-				0ABD33080EE200F8D77E6709FAAFCE0E /* CancellableCatchable.swift */,
-				7C1B2515443E2605BD5F756660EF5ED6 /* CancellablePromise.swift */,
-				0AECDF785AA66BDE1B714A339BC6556C /* CancellableThenable.swift */,
-			);
-			name = Cancellation;
-			path = Cancellation;
-			sourceTree = "<group>";
-		};
-=======
->>>>>>> 89a531a4
+		CD99204F2F2F21B73130FD7636DFA840 /* CardScanner */ = {
+			isa = PBXGroup;
+			children = (
+				4AD1C09A8F3B189F3BD512DEA70121CA /* CardScannerViewController.swift */,
+				F5B3057A35A9A4F4B225AD5DDC78FE45 /* CardScannerViewController+SimpleScanDelegate.swift */,
+			);
+			name = CardScanner;
+			path = CardScanner;
+			sourceTree = "<group>";
+		};
 		CF1408CF629C7361332E53B88F7BD30C = {
 			isa = PBXGroup;
 			children = (
@@ -1885,91 +1137,33 @@
 			);
 			sourceTree = "<group>";
 		};
-<<<<<<< HEAD
-		D19AD70A0C03117A38875F1F87684E84 /* PromiseKit */ = {
-			isa = PBXGroup;
-			children = (
-				06160583C164BAFCA9BA0CA005F96CEE /* after.swift */,
-				20087038F20325C8F0DA8700D56BA8A2 /* Box.swift */,
-				1D14C6C4934FD0FDC6D13FEF9E060C88 /* Catchable.swift */,
-				87B67503676F29DA3592D0EE1C6E8291 /* Configuration.swift */,
-				948F240E87C11C8187FD6D11AE08D196 /* CustomStringConvertible.swift */,
-				D5C251EB4267B3896A6CD1863D556D0E /* Dispatcher.swift */,
-				E6B2D6D8032BA86FA748901D8E8998DD /* Error.swift */,
-				CCA221B1411CD7DD7E3327E7B3C5095F /* firstly.swift */,
-				4855368A8C62160548C2191BD6C8725F /* Guarantee.swift */,
-				7BFA1997953491E7078B09193E59AB4A /* hang.swift */,
-				2BB5E4984721142EAEFBC2824AF13F49 /* LogEvent.swift */,
-				B49BF7549549E227CC7A4AD9D53B000A /* Promise.swift */,
-				2A184E82F0526FF03B0A9B5C25BDEE15 /* race.swift */,
-				0EC7B5269058A2C42E0150AEDA5FE7B7 /* Resolver.swift */,
-				47928CB012DFE0B74E906E2E96D2345C /* Thenable.swift */,
-				AA5BCB593FE2A8486FE2BC0F516202EC /* when.swift */,
-				CECC1EB8DC0EB6622224CFE0947FF047 /* Cancellation */,
-				D7C81A1B750BC0977731AF541D68030D /* Dispatchers */,
-				35E53F0D8EA6946FA70F4E246FC2945A /* Wrappers */,
-			);
-			name = PromiseKit;
-			path = PromiseKit;
-			sourceTree = "<group>";
-		};
-		D7C81A1B750BC0977731AF541D68030D /* Dispatchers */ = {
-			isa = PBXGroup;
-			children = (
-				45092BB3E0727ED09AE4FC4A4AC718B5 /* ConcurrencyLimitedDispatcher.swift */,
-				3BB9AFADB3DC89C131DDEBEAA9D7A4F2 /* CoreDataDispatcher.swift */,
-				D9CDF9BA1B57CE5879F3F885FA6F4F09 /* Queue.swift */,
-				FF0E6133D98744D9ED7C929A1A4759C1 /* RateLimitedDispatcher.swift */,
-				CCD0F69F06AECEA92A38A4DFA1A8B6B3 /* RateLimitedDispatcherBase.swift */,
-				7BBA3B8B7B4C28FB075BD2F15C5A02DB /* StrictRateLimitedDispatcher.swift */,
-			);
-			name = Dispatchers;
-			path = Dispatchers;
-			sourceTree = "<group>";
-		};
-		D7C828555D74429658F22CE74D0D385B /* Error */ = {
-			isa = PBXGroup;
-			children = (
-				6D812D034062E6396091F2C0414D437E /* ErrorViewController.swift */,
-			);
-			name = Error;
-			path = Error;
-			sourceTree = "<group>";
-		};
-		D7CA8F68C39C195CADE5A5C59EB959D4 /* Parser */ = {
-			isa = PBXGroup;
-			children = (
-				FA749E53561CB598E4F93D8C0113F789 /* Parser.swift */,
-				287DAE4D37283F55497222FCA8BF16AF /* JSON */,
-			);
-			name = Parser;
-			path = Parser;
-=======
-		D52752330E469F69D4564E0D55AD5DBE /* Parser */ = {
-			isa = PBXGroup;
-			children = (
-				D67E407F1B3DC217F3ACC199DAE2964C /* Parser.swift */,
-				4059B9D29FB18726E370880921E6AB8D /* JSON */,
-			);
-			path = Parser;
-			sourceTree = "<group>";
-		};
-		D779F295170DAC3AE8CCB1D877F652D8 /* CardScanner */ = {
-			isa = PBXGroup;
-			children = (
-				3583F5A74E90E4C69617C9AB9234E5CA /* CardScannerViewController.swift */,
-				6588762EE44757BCCAFE5E974BAA1ACC /* CardScannerViewController+SimpleScanDelegate.swift */,
-			);
-			path = CardScanner;
-			sourceTree = "<group>";
-		};
-		D85D75C705BBDCF01ABCBB3C6A61CF56 /* Error */ = {
-			isa = PBXGroup;
-			children = (
-				40536F611F10C89B0B0168AF52A144E9 /* ErrorViewController.swift */,
-			);
-			path = Error;
->>>>>>> 89a531a4
+		CF6AC6CC784C152A1A5A1B8A1CD76792 /* Services */ = {
+			isa = PBXGroup;
+			children = (
+				FEA5BEA03A71CD7C2E47E4F8D5499C00 /* API */,
+				49F4BE8D07FEFB9A822B185A5653781E /* Network */,
+				5C5161B05973478DB728C6E31B2F479C /* Parser */,
+			);
+			name = Services;
+			path = Sources/PrimerSDK/Classes/Services;
+			sourceTree = "<group>";
+		};
+		D79EA553B6CD6DDADC71E4BFEAD690CE /* Success */ = {
+			isa = PBXGroup;
+			children = (
+				8458373A53C79FB8718C015ED68AF487 /* SuccessViewController.swift */,
+			);
+			name = Success;
+			path = Success;
+			sourceTree = "<group>";
+		};
+		DA3EC3B992235CFDE0CEDFFF0A580383 /* OAuth */ = {
+			isa = PBXGroup;
+			children = (
+				D013026CD37AD15A4B5D46925AD95796 /* PrimerWebViewController.swift */,
+			);
+			name = OAuth;
+			path = OAuth;
 			sourceTree = "<group>";
 		};
 		DC341534F0F751E90DBE9F9F51531A54 /* Pods-PrimerSDK_Example */ = {
@@ -1989,254 +1183,77 @@
 			path = "Target Support Files/Pods-PrimerSDK_Example";
 			sourceTree = "<group>";
 		};
-<<<<<<< HEAD
-		DED233924A8008AFB17C064154E1C3AD /* Public */ = {
-			isa = PBXGroup;
-			children = (
-				C5BE6F5EB2280CB81520B61668A03219 /* PrimerThemeData.swift */,
-				236052F3AB71AC68244F8DB4B629745E /* PrimerThemeData+Deprecated.swift */,
-=======
-		DFBC8D6A5D1D26FFCC23C2E6D43649FD /* 3DS */ = {
-			isa = PBXGroup;
-			children = (
-				4387468588A58CBB86AD041E11FBBD19 /* 3DSService.swift */,
-				60441943C49137DE412D3FE19F73ED13 /* 3DSService+Promises.swift */,
-				727DD94FA4E7403DD4A260D117870A48 /* Data Models */,
-				7CA1CEA831013271F9D339EADAB8FEC6 /* Networking */,
-			);
-			path = 3DS;
-			sourceTree = "<group>";
-		};
-		E24CF997CC6EF2F3EC73B151C5B03B95 /* Wrappers */ = {
-			isa = PBXGroup;
-			children = (
-				E7E6C1AF6182409D687A89C76D221B7C /* CatchWrappers.swift */,
-				63A797904C244ACF4A0545DE525523F6 /* EnsureWrappers.swift */,
-				96105558D7E24AAF5360B697A7D42A9B /* FinallyWrappers.swift */,
-				46371C6C281217768B4E75A684E81351 /* GuaranteeWrappers.swift */,
-				A4D5D1DA5D10959D871A850A698E0EC5 /* RecoverWrappers.swift */,
-				CD02DA6583B689ED4EE8ACA77BC0A81A /* SequenceWrappers.swift */,
-				3D32151B78A096CFA4FCB5A4E4111BC0 /* ThenableWrappers.swift */,
-				51C87AAF5489BEC6141315063057B87D /* WrapperProtocols.swift */,
-			);
-			path = Wrappers;
-			sourceTree = "<group>";
-		};
-		E8304FAA97F1B55BC00A52A81C88E30A /* Error Handler */ = {
-			isa = PBXGroup;
-			children = (
-				47454E7AA90CA018DCD0680D55F95843 /* ErrorHandler.swift */,
-				6A3BC76FF2B59F1D73F1619B4C988F2E /* PrimerError.swift */,
-			);
-			name = "Error Handler";
-			path = "Sources/PrimerSDK/Classes/Error Handler";
-			sourceTree = "<group>";
-		};
-		E96AC520DD5D2F831FACB375345E86F8 /* Public */ = {
-			isa = PBXGroup;
-			children = (
-				F568A200996F56929E1E6CA0E080B36A /* PrimerThemeData.swift */,
-				DB95C684F76C68626EF11AF9F52DB056 /* PrimerThemeData+Deprecated.swift */,
-			);
-			path = Public;
-			sourceTree = "<group>";
-		};
-		EB8E491435377F75F237155D8D90AF08 /* Core */ = {
-			isa = PBXGroup;
-			children = (
-				F2DB185AAF5F4DB789C3639972522026 /* Icons.xcassets */,
-				097B9EAA5C82CACD0F525B616BC43A56 /* Constants */,
-				49A24EC01C6CAEE040E9D27423792C7B /* Core */,
-				9BB5E8008CB23A2D3F9F37A8386DBE17 /* Data Models */,
-				E8304FAA97F1B55BC00A52A81C88E30A /* Error Handler */,
-				6D364BD8CC2D269C479A2729C9692F34 /* Extensions & Utilities */,
-				48B99CD62C6BE679F2057D91C9DC56F4 /* Localizable */,
-				98DBF3F0976E820508D6B5295588496F /* Nibs */,
-				94ACE9C3F1092B572DA2064FA393FDD1 /* Services */,
-				83E621105D95ACDD87FDBB52C4455332 /* Third Party */,
-				2EC83ED297A45FA05406B7447499C880 /* User Interface */,
-			);
-			name = Core;
-			sourceTree = "<group>";
-		};
-		EC25C9216CFE7CC9A7784D2A3FD6496F /* Primer */ = {
-			isa = PBXGroup;
-			children = (
-				99B0458E3B03A6A38F55E30811616911 /* PrimerAPI.swift */,
-				4796EAE88CD58A145241B2701EFA8D41 /* PrimerAPIClient.swift */,
-				E9AC8164CB981A2023FFD3110452DBA5 /* PrimerAPIClient+Promises.swift */,
->>>>>>> 89a531a4
-			);
-			name = Public;
-			path = Public;
-			sourceTree = "<group>";
-		};
-<<<<<<< HEAD
-		E1E8D6BC9B2E6457442820BBEE298C23 /* Payment Services */ = {
-			isa = PBXGroup;
-			children = (
-				B5D1224EAE51E0EE56156C3E162974F9 /* ClientTokenService.swift */,
-				A52D604766D40624A5C6A0A9F0BC4466 /* DirectDebitService.swift */,
-				C312BD4F3E1F3298914265C1E412623A /* PaymentMethodConfigService.swift */,
-				14E18133AC003AD65DC83796B54F0DC6 /* PayPalService.swift */,
-				54404EAF7600B738CB85E084959E818F /* VaultService.swift */,
-			);
-			name = "Payment Services";
-			path = "Payment Services";
-			sourceTree = "<group>";
-		};
-		E4DF43D555BD64515905415ACE0960E9 /* Networking */ = {
-			isa = PBXGroup;
-			children = (
-				2D62FA489C85D5E8C86812F328D34461 /* PrimerAPIClient+3DS.swift */,
+		E050C46AE52501263D0BC23474225391 /* Dispatchers */ = {
+			isa = PBXGroup;
+			children = (
+				9DE2A587856522CEEB67D49FAB5B2109 /* ConcurrencyLimitedDispatcher.swift */,
+				771C7A44E1DDF81A46063AAF03EA49F4 /* CoreDataDispatcher.swift */,
+				E0487A4AF7551B22AA0F513E0CB110CE /* Queue.swift */,
+				CCFDD0BD29BE11C3E1CB7EE7CD88C795 /* RateLimitedDispatcher.swift */,
+				CA6F0B719D024901CE17827DD23F9951 /* RateLimitedDispatcherBase.swift */,
+				A9032A6942D6AC05725BD1E4804C36B1 /* StrictRateLimitedDispatcher.swift */,
+			);
+			name = Dispatchers;
+			path = Dispatchers;
+			sourceTree = "<group>";
+		};
+		FD809C1C6A48E74247F40C12F2DCA8C9 /* Internal */ = {
+			isa = PBXGroup;
+			children = (
+				2E4E1B20F5B2565927C78468ABB95752 /* PrimerTheme+Borders.swift */,
+				D878B9C71B35BA07B1D2C4607728EC9E /* PrimerTheme+Buttons.swift */,
+				4CF93D553D4B61592FDE93947E5AD39C /* PrimerTheme+Colors.swift */,
+				B32C4D3E52FC28C6BA9AB65796C9B1D2 /* PrimerTheme+Inputs.swift */,
+				BE3548FA43376B2E3B5E8589EEEF8D43 /* PrimerTheme+TextStyles.swift */,
+				2E6DA42A3998ACD20860808B6741BF57 /* PrimerTheme+Views.swift */,
+			);
+			name = Internal;
+			path = Internal;
+			sourceTree = "<group>";
+		};
+		FEA5BEA03A71CD7C2E47E4F8D5499C00 /* API */ = {
+			isa = PBXGroup;
+			children = (
+				1A0334487186DC87E3028C83C34DD9CA /* Primer */,
+			);
+			name = API;
+			path = API;
+			sourceTree = "<group>";
+		};
+		FF3FC020FAA43BBD2763589A2EA7CC8B /* Components */ = {
+			isa = PBXGroup;
+			children = (
+				97776CE2C9B033BA7F6FD37F134A04C3 /* PrimerSearchTextField.swift */,
+			);
+			name = Components;
+			path = Components;
+			sourceTree = "<group>";
+		};
+		FFAE9E94AF313BE4942D3F2E92B2054C /* Networking */ = {
+			isa = PBXGroup;
+			children = (
+				5437889D388DEFBB07E02A5A1ACFFD57 /* PrimerAPIClient+3DS.swift */,
 			);
 			name = Networking;
 			path = Networking;
-			sourceTree = "<group>";
-		};
-		E909A064689373B9EF26B071D36C86CD /* User Interface */ = {
-			isa = PBXGroup;
-			children = (
-				AEED2EB601EDAF989535A8DFDD81EB63 /* PaymentMethodsGroupView.swift */,
-				F37C76F237C603E2C9F4F1F9B3A9C6A9 /* Banks */,
-				A3B85202E63178B3DE87BF2A7E08429E /* Components */,
-				D7C828555D74429658F22CE74D0D385B /* Error */,
-				B19CA13D7F1E8556D56A9B77AF5A0AE3 /* OAuth */,
-				2A08F41B786C8B4AABE731DCF9428A8A /* PCI */,
-				5E7B690B9B132C747043E246F2687B33 /* Primer */,
-				9C82E111CC41351931CFEDAB25EE0FAB /* Root */,
-				22D72778F91006CF53FABD6A430AA47A /* Success */,
-				17DA34718D02B098EEAD881A10AEA1CC /* Text Fields */,
-				0137952E2A977D1FE8D8D4A146B13FF4 /* TokenizationViewModels */,
-				53E100B441384486CFB1A726A29D68A1 /* UI Delegates */,
-				F8804F0547105610730E6C610510F472 /* Vault */,
-			);
-			name = "User Interface";
-			path = "Sources/PrimerSDK/Classes/User Interface";
-			sourceTree = "<group>";
-		};
-		F37C76F237C603E2C9F4F1F9B3A9C6A9 /* Banks */ = {
-			isa = PBXGroup;
-			children = (
-				836277A20B5C83FCE5B34B06FB972891 /* BankSelectorViewController.swift */,
-				445532C04C4B32D94E078CC9C2CC2443 /* BankTableViewCell.swift */,
-			);
-			name = Banks;
-			path = Banks;
-			sourceTree = "<group>";
-		};
-		F584B80D84D960D6B709F4795040721B /* Core */ = {
-			isa = PBXGroup;
-			children = (
-				05979E8AD52476C1344E9D445D0C8104 /* 3DS */,
-				39AFB38A0107370571820A91808371C7 /* Analytics */,
-				F76A040DF6680CFD84A89DF85CAB360B /* Connectivity */,
-				9AD2E8967566374C07953395D16AB5D3 /* Constants */,
-				648B3E57B9EDD85E84F32C87B896A25B /* Crypto */,
-				281CEEF1692A5FE64D7FD77B2570AA91 /* Keychain */,
-				E1E8D6BC9B2E6457442820BBEE298C23 /* Payment Services */,
-				AF4E57D0808C7D3A7C5819B862F269C4 /* PCI */,
-				8B15C93583793B7049CE2FECA3BBF335 /* Primer */,
-			);
-			name = Core;
-			path = Sources/PrimerSDK/Classes/Core;
-			sourceTree = "<group>";
-		};
-		F76A040DF6680CFD84A89DF85CAB360B /* Connectivity */ = {
-			isa = PBXGroup;
-			children = (
-				FA548D48F524F0306BE353E8B512C150 /* Connectivity.swift */,
-			);
-			name = Connectivity;
-			path = Connectivity;
-			sourceTree = "<group>";
-		};
-		F8804F0547105610730E6C610510F472 /* Vault */ = {
-			isa = PBXGroup;
-			children = (
-				C3487F8B2A180859627CC0EB1C934DB0 /* VaultPaymentMethodView.swift */,
-				BD1B89706C86981363DFB39914DD4056 /* VaultPaymentMethodViewController.swift */,
-				081C3C0778EC6B8DF95AA96C704BC3C2 /* VaultPaymentMethodViewModel.swift */,
-			);
-			name = Vault;
-			path = Vault;
-			sourceTree = "<group>";
-		};
-		F9ADB4419421E9BF7874C08CB7EEDAB6 /* Third Party */ = {
-			isa = PBXGroup;
-			children = (
-				D19AD70A0C03117A38875F1F87684E84 /* PromiseKit */,
-			);
-			name = "Third Party";
-			path = "Sources/PrimerSDK/Classes/Third Party";
-=======
-		EE8248A8CF607258A2AB160097B9DBAB /* API */ = {
-			isa = PBXGroup;
-			children = (
-				EC25C9216CFE7CC9A7784D2A3FD6496F /* Primer */,
-			);
-			path = API;
-			sourceTree = "<group>";
-		};
-		F2A7F718E90EA59E3CD489E1CCAAB9DC /* Primer */ = {
-			isa = PBXGroup;
-			children = (
-				091F1EC9D79EC161F4BEE134C385B657 /* AppState.swift */,
-				8833DBCBD41802970E92E76A6F447F2F /* DependencyInjection.swift */,
-				9F947ED6673575096C9BCE8EF8AD90B8 /* Primer.swift */,
-				C3A0BEB26F46A8C7CDD21D9AD768DE40 /* PrimerDelegate.swift */,
-				CD6EA089C693016DDD048B8668137146 /* ResumeHandlerProtocol.swift */,
-			);
-			path = Primer;
-			sourceTree = "<group>";
-		};
-		F41A3E2F797CF5DCA29475E43F12039F /* Payment Services */ = {
-			isa = PBXGroup;
-			children = (
-				11E86B95825B1370CCCE6F3EDE30D128 /* ClientTokenService.swift */,
-				DDF3BD5D32B2D0ABC395E0ED3666839C /* DirectDebitService.swift */,
-				DCD6755B0D11FC33281A0955DCFD93E8 /* PaymentMethodConfigService.swift */,
-				12EAB35F408128725B13D766BCE2B925 /* PayPalService.swift */,
-				C1AC82A73F4695486A878AE754AF2E33 /* VaultService.swift */,
-			);
-			path = "Payment Services";
-			sourceTree = "<group>";
-		};
-		FD5BEB893CFE1280526EFD2BF5BF18ED /* Vault */ = {
-			isa = PBXGroup;
-			children = (
-				488E4A72C3B534AB27F36937F64B5490 /* VaultPaymentMethodView.swift */,
-				AAF5B3FF50F618CDA5201F2BDE33D3FD /* VaultPaymentMethodViewController.swift */,
-				33A70A232FA167B1F772B30F50932EC0 /* VaultPaymentMethodViewModel.swift */,
-			);
-			path = Vault;
->>>>>>> 89a531a4
 			sourceTree = "<group>";
 		};
 /* End PBXGroup section */
 
 /* Begin PBXHeadersBuildPhase section */
-		24DC745F3228D1DDF4AB24CE4D6FAEF9 /* Headers */ = {
+		8055BB44F86D127417707937589EAB2E /* Headers */ = {
 			isa = PBXHeadersBuildPhase;
 			buildActionMask = 2147483647;
 			files = (
-				6E87A90B51F4BA33CA7EE493B4C1BCCF /* PrimerSDK-umbrella.h in Headers */,
+				17983ECD927CBE944FA1D5F3F56C237D /* PrimerSDK-umbrella.h in Headers */,
 			);
 			runOnlyForDeploymentPostprocessing = 0;
 		};
-<<<<<<< HEAD
-		C841A81570AB3514FA469AD526A29DB7 /* Headers */ = {
-			isa = PBXHeadersBuildPhase;
-			buildActionMask = 2147483647;
-			files = (
-				F1B01504F86233E6FA03D18BD639E73A /* PrimerSDK-umbrella.h in Headers */,
-=======
 		B505DDFEE93DC1748F675172121C6F28 /* Headers */ = {
 			isa = PBXHeadersBuildPhase;
 			buildActionMask = 2147483647;
 			files = (
 				4A94BB65671FE4DB0D4E62FFD9F191BB /* Pods-PrimerSDK_Example-umbrella.h in Headers */,
->>>>>>> 89a531a4
 			);
 			runOnlyForDeploymentPostprocessing = 0;
 		};
@@ -2263,11 +1280,7 @@
 			buildRules = (
 			);
 			dependencies = (
-<<<<<<< HEAD
-				11973BB9EF5CD32D5578BFCEC453DD31 /* PBXTargetDependency */,
-=======
-				38D7EEC324A0C2DBCA68A84C4590A645 /* PBXTargetDependency */,
->>>>>>> 89a531a4
+				F333AD4599F581F5723CB4F3EF03B1D5 /* PBXTargetDependency */,
 			);
 			name = "Pods-PrimerSDK_Tests";
 			productName = Pods_PrimerSDK_Tests;
@@ -2286,11 +1299,7 @@
 			buildRules = (
 			);
 			dependencies = (
-<<<<<<< HEAD
-				2582CA07A7CAB3B013238D90CFAF7DD7 /* PBXTargetDependency */,
-=======
-				7179EDA3E33F7D6B954F279A5E050BC5 /* PBXTargetDependency */,
->>>>>>> 89a531a4
+				E927A20D610C58DD77A6DF0F65BE95EF /* PBXTargetDependency */,
 			);
 			name = "Pods-PrimerSDK_Example";
 			productName = Pods_PrimerSDK_Example;
@@ -2299,19 +1308,11 @@
 		};
 		6E6525C7043FBA7BB34A249010AF5593 /* PrimerSDK-PrimerResources */ = {
 			isa = PBXNativeTarget;
-<<<<<<< HEAD
-			buildConfigurationList = E6050F11CF250E7916AB2DFEFD6C36A4 /* Build configuration list for PBXNativeTarget "PrimerSDK-PrimerResources" */;
+			buildConfigurationList = 3D2F507837666B93C6194867886E1616 /* Build configuration list for PBXNativeTarget "PrimerSDK-PrimerResources" */;
 			buildPhases = (
-				8F1818211E50BA55BFBF0233DA9EB1BC /* Sources */,
-				21DEF9B096EF5E073A38918E320C4428 /* Frameworks */,
-				14A2B2B865B41126AD5E740F88FB6039 /* Resources */,
-=======
-			buildConfigurationList = 2E1402C616239D164322CDFAB7847284 /* Build configuration list for PBXNativeTarget "PrimerSDK-PrimerResources" */;
-			buildPhases = (
-				2A7BA06BB18E6233DE955346D1F79BB0 /* Sources */,
-				2EB17BDDAAE998022BA5CC5EFEFB8FF8 /* Frameworks */,
-				B7CCB6F5E5FB84CF73CDC0BEE2BC1CF0 /* Resources */,
->>>>>>> 89a531a4
+				ABB9FCB649F7601F0D01298F2497AD05 /* Sources */,
+				748DE30E708E53946E1FE6BFC26E2372 /* Frameworks */,
+				F51B1C1CA9E778B0810F664EA4EE2373 /* Resources */,
 			);
 			buildRules = (
 			);
@@ -2324,30 +1325,17 @@
 		};
 		F3BE9108C53B53949406218CEA55E0B2 /* PrimerSDK */ = {
 			isa = PBXNativeTarget;
-<<<<<<< HEAD
-			buildConfigurationList = E3165E2AD82268DD95B03DAB01BE9B77 /* Build configuration list for PBXNativeTarget "PrimerSDK" */;
+			buildConfigurationList = E3B7B5803EA7372C0E6BE638CE344621 /* Build configuration list for PBXNativeTarget "PrimerSDK" */;
 			buildPhases = (
-				C841A81570AB3514FA469AD526A29DB7 /* Headers */,
-				BE0179485A97CE2D25829C2BABC952DF /* Sources */,
-				1FB262070F738925C28628302DC797B7 /* Frameworks */,
-				BF31A3C19000DC72D8ECE84DD6912FD9 /* Resources */,
-=======
-			buildConfigurationList = A5DBA4EC7EE82477D3BECED5776E3AD0 /* Build configuration list for PBXNativeTarget "PrimerSDK" */;
-			buildPhases = (
-				24DC745F3228D1DDF4AB24CE4D6FAEF9 /* Headers */,
-				FC57D5A6487A9629DEC6B1E2DA3EEA71 /* Sources */,
-				2036C67009A00FE72AEB6C11D58FFE31 /* Frameworks */,
-				332BB5E15EADA364F873241395B86752 /* Resources */,
->>>>>>> 89a531a4
+				8055BB44F86D127417707937589EAB2E /* Headers */,
+				2505F3D48ECBED9419CB68714F2A2C05 /* Sources */,
+				D1C667227869689FD1F1521836DF20F1 /* Frameworks */,
+				3292E2C58E32AE81C5442A54963D38B9 /* Resources */,
 			);
 			buildRules = (
 			);
 			dependencies = (
-<<<<<<< HEAD
-				CEB4FAF0AFE838B140C601472CBBD8CD /* PBXTargetDependency */,
-=======
-				46047B84AB4FE2329911E8F7505F9AF6 /* PBXTargetDependency */,
->>>>>>> 89a531a4
+				B8E158936A6E5F9C88F001AC063F9F23 /* PBXTargetDependency */,
 			);
 			name = PrimerSDK;
 			productName = PrimerSDK;
@@ -2387,23 +1375,11 @@
 /* End PBXProject section */
 
 /* Begin PBXResourcesBuildPhase section */
-<<<<<<< HEAD
-		14A2B2B865B41126AD5E740F88FB6039 /* Resources */ = {
+		3292E2C58E32AE81C5442A54963D38B9 /* Resources */ = {
 			isa = PBXResourcesBuildPhase;
 			buildActionMask = 2147483647;
 			files = (
-				7C4B12BC9D6D3911D363EC9B53BA7607 /* en.lproj in Resources */,
-				668ED2C2C6DBEB46B5CCDD6FFE3109F4 /* fr.lproj in Resources */,
-				C3CFB728F9650F840DBBDE9794960A5D /* Icons.xcassets in Resources */,
-				98E937A1BAF17C2E28057C9C5A8513F1 /* PrimerTextFieldView.xib in Resources */,
-				F77807540F3C247B5EC10C85060FE1F8 /* sv.lproj in Resources */,
-=======
-		332BB5E15EADA364F873241395B86752 /* Resources */ = {
-			isa = PBXResourcesBuildPhase;
-			buildActionMask = 2147483647;
-			files = (
-				53EB11CAAA8CAFDEADDB0C7D5F685967 /* PrimerSDK-PrimerResources in Resources */,
->>>>>>> 89a531a4
+				1F0658C546E0F52051A5C67090CA196B /* PrimerSDK-PrimerResources in Resources */,
 			);
 			runOnlyForDeploymentPostprocessing = 0;
 		};
@@ -2414,242 +1390,219 @@
 			);
 			runOnlyForDeploymentPostprocessing = 0;
 		};
-<<<<<<< HEAD
 		B8B3E98238C88B12A3ECD2AAB9D724AD /* Resources */ = {
 			isa = PBXResourcesBuildPhase;
 			buildActionMask = 2147483647;
 			files = (
-=======
-		B7CCB6F5E5FB84CF73CDC0BEE2BC1CF0 /* Resources */ = {
+			);
+			runOnlyForDeploymentPostprocessing = 0;
+		};
+		F51B1C1CA9E778B0810F664EA4EE2373 /* Resources */ = {
 			isa = PBXResourcesBuildPhase;
 			buildActionMask = 2147483647;
 			files = (
-				64A3C104392053620CF9B40133CEF77E /* en.lproj in Resources */,
-				7F53B2FD7849D96521228A881EE90E8E /* fr.lproj in Resources */,
-				65627CD7D3E8A0732E2668D6B5DDC7E0 /* Icons.xcassets in Resources */,
-				E848F6B6B0CE99D583297E7CACE9EE1F /* PrimerTextFieldView.xib in Resources */,
-				B5EB9FA70F1031377235E8EA8F59F0DE /* sv.lproj in Resources */,
->>>>>>> 89a531a4
-			);
-			runOnlyForDeploymentPostprocessing = 0;
-		};
-		BF31A3C19000DC72D8ECE84DD6912FD9 /* Resources */ = {
-			isa = PBXResourcesBuildPhase;
-			buildActionMask = 2147483647;
-			files = (
-				934233FE1A7A83349BE6D66796E0AF1F /* PrimerSDK-PrimerResources in Resources */,
+				CF13FC839CE06CAFA96AD10FF3E198FF /* en.lproj in Resources */,
+				FAEE73A9F5869A89B7B084A4542D3B8D /* fr.lproj in Resources */,
+				E8D6F1C7B30BAA8CF5BB6BC690475AA8 /* Icons.xcassets in Resources */,
+				EE9BCCD50957D8626DBE00AAEE711FFF /* PrimerTextFieldView.xib in Resources */,
+				F2708C538A969644A3922738D72269DF /* sv.lproj in Resources */,
 			);
 			runOnlyForDeploymentPostprocessing = 0;
 		};
 /* End PBXResourcesBuildPhase section */
 
 /* Begin PBXSourcesBuildPhase section */
-<<<<<<< HEAD
-		56F8E0C396EEBAF4EEB6D438222BB63E /* Sources */ = {
-=======
-		2A7BA06BB18E6233DE955346D1F79BB0 /* Sources */ = {
->>>>>>> 89a531a4
+		2505F3D48ECBED9419CB68714F2A2C05 /* Sources */ = {
 			isa = PBXSourcesBuildPhase;
 			buildActionMask = 2147483647;
 			files = (
-				F6FCEA41B7D4A17FD20C345E86296343 /* Pods-PrimerSDK_Example-dummy.m in Sources */,
+				438C192E8633D5F444A2D5838E09B667 /* 3DS.swift in Sources */,
+				2312AE80300B6D189306EE5547D8537B /* 3DSService.swift in Sources */,
+				5C7C7633A141B306722B712C1D238A4D /* 3DSService+Promises.swift in Sources */,
+				C22877BE462BE9353DD6348F204EC637 /* AdyenDotPay.swift in Sources */,
+				F4C95F06E0F2C61712735027EB176C6D /* AES256.swift in Sources */,
+				F63471E6199BFCF22FD4DF8A786857AE /* after.swift in Sources */,
+				43BDA4BA1BF8DA52B74DED2F3867AEBB /* AlertController.swift in Sources */,
+				A5E6B0D85394C5D069E1FE8241F41945 /* Analytics.swift in Sources */,
+				6506012213D016F40DB876B762BDC9DF /* AnalyticsEvent.swift in Sources */,
+				9F9DD2459237E78CAB66CD58AAAE663E /* AnalyticsService.swift in Sources */,
+				4F84FEB6EC561FA01A526963EFF066FC /* AnyCodable.swift in Sources */,
+				2DDDC10250C2D813A1D2F849A5C89451 /* AnyDecodable.swift in Sources */,
+				0910DD120D5D7E24122DF594653B43C0 /* AnyEncodable.swift in Sources */,
+				EAA8DB5DA139CD4D40DF2D6681F60A4C /* Apaya.swift in Sources */,
+				F95B3A0CCE0ABD4D45DFA58F8DB01822 /* ApayaTokenizationViewModel.swift in Sources */,
+				4EF5664A77DB5B01CCB0687D86233943 /* ApplePay.swift in Sources */,
+				26D29CD4D7C30C9E149DE06B88CEA31B /* ApplePayTokenizationViewModel.swift in Sources */,
+				E40E00EC08E65ED801AC49F50CE3DE9F /* AppState.swift in Sources */,
+				14308EB9087C83B7E13D72799C6E842F /* ArrayExtension.swift in Sources */,
+				FF0C32D103A4FE0DAA2251CE31F58184 /* Bank.swift in Sources */,
+				36258B412EC38CC16D86F1904BC13CA1 /* BankSelectorTokenizationViewModel.swift in Sources */,
+				DFFDB50CD3A1F70631D6904039D4ECC7 /* BankSelectorViewController.swift in Sources */,
+				24C0FB390747F3770E3F096CF250682F /* BankTableViewCell.swift in Sources */,
+				31D5116A4046FAAA5FB67341613BEAAA /* Box.swift in Sources */,
+				05E5E9E006E7EFF9CAAEF4028FDC473E /* BundleExtension.swift in Sources */,
+				C0919A069B042DEE1891E325096B5BCA /* CancelContext.swift in Sources */,
+				8A3432B21ECCEAA034B152F5104CA4FF /* Cancellable.swift in Sources */,
+				407C2D18D7726D8E575CB16AE2563C5E /* CancellableCatchable.swift in Sources */,
+				6306C6CE63E146D20AE305EB590255CC /* CancellablePromise.swift in Sources */,
+				6C56FCB9860BBEAB124E21A184FDCF91 /* CancellableThenable.swift in Sources */,
+				E43442C64CD24EE8ED8CE892042DF573 /* CardButton.swift in Sources */,
+				27DCA3956F6F28E9F19E41512EB021CD /* CardComponentsManager.swift in Sources */,
+				257DE98EB054C18D80826A2274F270C8 /* CardNetwork.swift in Sources */,
+				6C136044DFEEA0386779F7B2C2ED127E /* CardScannerViewController.swift in Sources */,
+				195F0ACBCBB0F101B27BB238EEB7CAA6 /* CardScannerViewController+SimpleScanDelegate.swift in Sources */,
+				2A64F823F5755E4CDC57ED28B2D7FB11 /* Catchable.swift in Sources */,
+				2426408E7EE5062C376FE042F609E7E2 /* CatchWrappers.swift in Sources */,
+				9F8D45A5EF8B4430938130C4C167A4B9 /* CheckoutModule.swift in Sources */,
+				37FBC70B88681138CF6F1499F9F5D951 /* ClientSession.swift in Sources */,
+				346FB0BD200E57FFC484A37478BD342E /* ClientToken.swift in Sources */,
+				9ACD9567179F307061120A292AD4BF26 /* ClientTokenService.swift in Sources */,
+				26B3D6612639C9750F085D3D993C895C /* Colors.swift in Sources */,
+				CC34BE01A72740345629DA4DC2CBA758 /* ConcurrencyLimitedDispatcher.swift in Sources */,
+				EBCCE93E7C3BDA83348B665B486C322F /* Configuration.swift in Sources */,
+				A20C18BE880A0881B7E3FE6F4FD35D8B /* Connectivity.swift in Sources */,
+				2CA449F350F199AA2636637D819E78D5 /* Consolable.swift in Sources */,
+				1BDB7F175ADF941222FD7C391F197202 /* Content.swift in Sources */,
+				D09B99095C463B6171BD0B28F8238D32 /* CoreDataDispatcher.swift in Sources */,
+				DBF016F6D92AA16969D44413BF3E090B /* CountryCode.swift in Sources */,
+				7B6D926F0014AFBCCCCB30AF0CFD1BDD /* Currency.swift in Sources */,
+				04327A405108DF0128764CAEC2A74AE9 /* Customer.swift in Sources */,
+				C43EFD0A55A3657522CFA7E7D63BF637 /* CustomStringConvertible.swift in Sources */,
+				2E01F380A0482A8511FAA39B8072BAE4 /* DataExtension.swift in Sources */,
+				AD3C6EE8CCB3C310D4F19ED36AC53BE0 /* DateExtension.swift in Sources */,
+				743AC2F7CA3E4D0EF2CA5D4CCD635BEA /* DependencyInjection.swift in Sources */,
+				3063A9A6195A07A1A18E6B0A6DD3AFB2 /* Device.swift in Sources */,
+				ED21C6556957CBA6437727DB0352FB0E /* Dimensions.swift in Sources */,
+				50498FDA8CFA84D5D480A5B4A6248F9A /* DirectDebitMandate.swift in Sources */,
+				4CE2563C002F55EA80130BCAB5F11DA7 /* DirectDebitService.swift in Sources */,
+				E241657915FDC44DA90CBF40E418F416 /* Dispatcher.swift in Sources */,
+				1C91330542F4B7D619275558ED46DCFE /* Endpoint.swift in Sources */,
+				01399726C0B00200BB90E051E775A739 /* EnsureWrappers.swift in Sources */,
+				BD49A7EA7F5187DB01472560A5CE2C6C /* Error.swift in Sources */,
+				51A0146FB92F1CD5145907D6FA8E4B1F /* ErrorHandler.swift in Sources */,
+				7C3B4B1007A8281E1139A4B43F4D5B90 /* ErrorViewController.swift in Sources */,
+				02240E87720416A1EE84D62240CF11C6 /* ExternalPaymentMethodTokenizationViewModel.swift in Sources */,
+				AD498D388C7826BD9DCBD13C5130F21A /* ExternalViewModel.swift in Sources */,
+				BD4E76FC3CA6AC76E1F3194277001DEB /* FinallyWrappers.swift in Sources */,
+				FB5603C43373474BE14B3B48445A536C /* firstly.swift in Sources */,
+				06F61B895C4FB0972F707B64F0583C8E /* FormTextFieldType.swift in Sources */,
+				3B3A7AEF69DEF87DEE0451828D33937D /* FormTokenizationViewModel.swift in Sources */,
+				FBC595729B3C1DF60510312D5A47EC05 /* FormType.swift in Sources */,
+				B9CAEAA9DDC4C0CC48A2D7A6698B0D10 /* Guarantee.swift in Sources */,
+				1BD5F3E40CC4398E02750E1D7AF738BA /* GuaranteeWrappers.swift in Sources */,
+				28A8AEB8AE0435AC3B6378E5C6EC99F3 /* hang.swift in Sources */,
+				25D3BFC008B4D173241BEC66F07DADC1 /* ImageName.swift in Sources */,
+				A195E15D1F515027BAC83A5E9CF68ADF /* IntExtension.swift in Sources */,
+				CB0E09971B0D3D5424E181278188C179 /* JSONParser.swift in Sources */,
+				340C7DC59FE70515DABEB617F41ECF5F /* Keychain.swift in Sources */,
+				2FDEDFF9611AAE28FA1406B462B831B1 /* Klarna.swift in Sources */,
+				3C40837D8BF0813B4D64BF690EF9D706 /* KlarnaTokenizationViewModel.swift in Sources */,
+				2BC91F41160D3A8A19DC6C96D288D341 /* LogEvent.swift in Sources */,
+				C77ED5BBCA2645D4D5DFEF56A2C02906 /* Logger.swift in Sources */,
+				24FA7657836DADF807F738BDAFBA0F73 /* Mask.swift in Sources */,
+				85712C41C42C84D0C212B87540F8B38E /* MockPrimerAPIClient.swift in Sources */,
+				71387FDEB510226D9C2812EEE511184C /* NetworkService.swift in Sources */,
+				75664A103CE72D2978BD4853D154BE81 /* Optional+Extensions.swift in Sources */,
+				8198AD62806F7256B877345CF917C95B /* OrderItem.swift in Sources */,
+				9DDC8244EE0C3FA44862BC4BDD68B839 /* Parser.swift in Sources */,
+				49197268ABB8715157280D3A33BF95D1 /* PaymentMethodComponent.swift in Sources */,
+				81E664414A53A1D49990972DF09BC62C /* PaymentMethodConfigService.swift in Sources */,
+				85F3676D7C696145CAAF3C636C63189B /* PaymentMethodConfiguration.swift in Sources */,
+				42249D44FB3ED4D4586F20D98AB8B3FD /* PaymentMethodConfigurationOptions.swift in Sources */,
+				975A7C1F4770B25116C587F108D1C3AD /* PaymentMethodConfigurationType.swift in Sources */,
+				5FD5CDFD85CDADCE9C3A55A51362EA2F /* PaymentMethodsGroupView.swift in Sources */,
+				5EB66794A1212CBF5DD13150CFF4654C /* PaymentMethodToken.swift in Sources */,
+				F615502CD689EB1610C6162FB47F990E /* PaymentMethodTokenizationRequest.swift in Sources */,
+				EF94317F3BB388A72C9C711DD4C45D77 /* PaymentMethodTokenizationViewModel.swift in Sources */,
+				ABE9AAF6CDDA1A55CF1DDDD8923F9F6F /* PaymentResponse.swift in Sources */,
+				C84751963E84C36043D1BD63AD70A30F /* PayPal.swift in Sources */,
+				A75EFE92CE47331233F8F460DC7B772F /* PayPalService.swift in Sources */,
+				83C74E46ECA0BDD26C595F3198391E32 /* PayPalTokenizationViewModel.swift in Sources */,
+				D238F030FD986D71AFB84D0883FE871A /* PostalCode.swift in Sources */,
+				E1CE9B507362761232D1858873B4CADD /* PresentationController.swift in Sources */,
+				0447071301510CD7E5C4361C320093B3 /* Primer.swift in Sources */,
+				6E127D744437C88E209C3B4EE380BD50 /* PrimerAPI.swift in Sources */,
+				BBF87ACD2788D6599E049AE00EF20271 /* PrimerAPIClient.swift in Sources */,
+				B91047B732C5B36FA8E10E95BB538DD8 /* PrimerAPIClient+3DS.swift in Sources */,
+				5C93106218FCF5D1D7C992123A6B74A5 /* PrimerAPIClient+Promises.swift in Sources */,
+				98A6544B5550B7CF6F6C69F41EA96B27 /* PrimerButton.swift in Sources */,
+				08B6CFA3EF66F9F7331B70D16D1A70B6 /* PrimerCardFormViewController.swift in Sources */,
+				B41EAA0A5CF6C527BF8C23370E91739B /* PrimerCardholderNameFieldView.swift in Sources */,
+				92603FCA0C6B7FB3F3BF8B02134A9A24 /* PrimerCardNumberFieldView.swift in Sources */,
+				4E68CB5ABE7C88E8AD2FC386C2FCF917 /* PrimerConfiguration.swift in Sources */,
+				C1C349E631FA1CC25F6E3E7BE443DC7E /* PrimerContainerViewController.swift in Sources */,
+				94A59C2B91DCAB528F5528E0AEC6443F /* PrimerContent.swift in Sources */,
+				00801DBFDE93144A058ED25461B2C41F /* PrimerCustomStyleTextField.swift in Sources */,
+				1A65DC18FBE199DF2B9F2AD3B098A2AF /* PrimerCVVFieldView.swift in Sources */,
+				7992344C33AB1AAE0AA3467C1429CD48 /* PrimerDelegate.swift in Sources */,
+				3713DDBF06454CF30A619B031EB89535 /* PrimerError.swift in Sources */,
+				7E420FEEB87D6D428DB0DCC7D7F7368F /* PrimerExpiryDateFieldView.swift in Sources */,
+				849F3C36632763BA633A2D1593390712 /* PrimerFlowEnums.swift in Sources */,
+				A3A9E6090D7FF85C02807D7D54113211 /* PrimerFormViewController.swift in Sources */,
+				C9351ABD2F58FD84AC95C1F272BFC686 /* PrimerImage.swift in Sources */,
+				7799C75BE8590E7F3E9F974FA437CA74 /* PrimerLoadingViewController.swift in Sources */,
+				3BC0EA2A642F692DE5F9FF147407548C /* PrimerNavigationBar.swift in Sources */,
+				940FBE7CBD19364251558A77CF762977 /* PrimerNavigationController.swift in Sources */,
+				B5FB87D2781F3838106A243F53D900E9 /* PrimerNibView.swift in Sources */,
+				B4C094A1326CB392B8681824E7297A45 /* PrimerPostalCodeFieldView.swift in Sources */,
+				4C375D872148107B55A6E35675E5C5E9 /* PrimerRootViewController.swift in Sources */,
+				F5873A3BCB1233411B636B3E25E99927 /* PrimerScrollView.swift in Sources */,
+				936B9C09A43EF06F0AF6B97232169301 /* PrimerSDK-dummy.m in Sources */,
+				89AC49C657D721809B04E4E77211C31B /* PrimerSearchTextField.swift in Sources */,
+				EB2D1817DDDACB4B7382BA7649DBEB69 /* PrimerSettings.swift in Sources */,
+				2677239D803D86326BB6970171A10C07 /* PrimerTableViewCell.swift in Sources */,
+				13C8FB9EDBC2209A01B42A08E5DF9EA0 /* PrimerTextField.swift in Sources */,
+				EC35B1D620DB8A3C2A4AED0FD087B17B /* PrimerTextFieldView.swift in Sources */,
+				3B804A37A48AAEF66957C82C1249EE6D /* PrimerTheme.swift in Sources */,
+				EA3A1BE3DCBBEE52CAD32EEF5D886A59 /* PrimerTheme+Borders.swift in Sources */,
+				4CBF9461015D15E272D0080B9E343E82 /* PrimerTheme+Buttons.swift in Sources */,
+				9380955B2A9517B0965D506D7AED2D9A /* PrimerTheme+Colors.swift in Sources */,
+				3DE7767869FB396ECDC1FB33AEE8CB4F /* PrimerTheme+Inputs.swift in Sources */,
+				8B2D4600A58471B6099B8683B8FB7DA1 /* PrimerTheme+TextStyles.swift in Sources */,
+				45F43C2A91CC017D83A3CBF5C1C82C3E /* PrimerTheme+Views.swift in Sources */,
+				9AE26D390050424610A8358EC044E38C /* PrimerThemeData.swift in Sources */,
+				6B2B457C0F22A7E4595ED371391C81EB /* PrimerThemeData+Deprecated.swift in Sources */,
+				B6A68203C76448B8DE96CD5BFBCC0513 /* PrimerUniversalCheckoutViewController.swift in Sources */,
+				2CB120285DD1D1795673EFB6A567619E /* PrimerVaultManagerViewController.swift in Sources */,
+				A022D48FDD4BA5683E26C06D3CE7D0F3 /* PrimerViewController.swift in Sources */,
+				54599C5BF077D956BD6CB58E288AF8BA /* PrimerViewExtensions.swift in Sources */,
+				8A83BA4B5D9BDCB90C1AB03D7B50883D /* PrimerWebViewController.swift in Sources */,
+				CDBBB211EAC42D409122B3BC1FE337E5 /* Promise.swift in Sources */,
+				D452B46F8F419C81B8D2B9A6B1CE5662 /* Queue.swift in Sources */,
+				572D436FE6B6D15D1DE63650AD6AEBBB /* race.swift in Sources */,
+				D4BBEFCB1D420266DBB19193D34B0A8C /* RateLimitedDispatcher.swift in Sources */,
+				CAD75C439B259F3A54A965B94EEC2D6D /* RateLimitedDispatcherBase.swift in Sources */,
+				C8E970EB6BCD954EC224A5150F6FB669 /* RecoverWrappers.swift in Sources */,
+				7B46FD599E85A0613CAE436EADCDBFC2 /* ReloadDelegate.swift in Sources */,
+				BD9070DD392FFE90C0EBC13298F562D8 /* Resolver.swift in Sources */,
+				F00A51BA6698503E1C1CCAFCAECCED7D /* ResumeHandlerProtocol.swift in Sources */,
+				EB97BA2C6C639A01E7AA42A1399084A6 /* SequenceWrappers.swift in Sources */,
+				08C179285C78FD97F52C3C2E3041BDAA /* StrictRateLimitedDispatcher.swift in Sources */,
+				6237B87B718346B3B4105097191AECDE /* StringExtension.swift in Sources */,
+				2F3CDB2C690ED09734C8A59BD75C1C05 /* SuccessMessage.swift in Sources */,
+				69A12AFE71607D9B45DDBEC192448FFE /* SuccessViewController.swift in Sources */,
+				17AAA01A3CF6A593DAEF697C8C415A4E /* Thenable.swift in Sources */,
+				2AF496114C7FFC4C1805736D3E472109 /* ThenableWrappers.swift in Sources */,
+				30953DCB6F6022D4642B59BB7FCB5AD8 /* Throwable.swift in Sources */,
+				1DF4CAC910414522294F13AEB2394F88 /* TokenizationService.swift in Sources */,
+				5FC704DBD6B91F2B700DA330D67669FB /* UIColorExtension.swift in Sources */,
+				3CC10723222BCEB8AE5D0D68EEAF0012 /* UIDeviceExtension.swift in Sources */,
+				D122F0CF2E044D7BBCBD3BA9EB776E24 /* URLExtension.swift in Sources */,
+				5D3F95BA5B85334F80CE691FC1DF94CE /* URLSessionStack.swift in Sources */,
+				BE02D04985DEE64568140BBD46CD042B /* UserDefaultsExtension.swift in Sources */,
+				68691A7293C773E41DF85A1E17D161C6 /* UXMode.swift in Sources */,
+				F5D9C9FEC39114E35EEA4F6034DEA8B3 /* Validation.swift in Sources */,
+				1AFF7DA16826A97CEC863872E68C72F7 /* VaultCheckoutViewModel.swift in Sources */,
+				F3B5C10053E5D3EA99C49F9917732B70 /* VaultPaymentMethodView.swift in Sources */,
+				7D9339EAB0D4C1D759B754E3FF4B4449 /* VaultPaymentMethodViewController.swift in Sources */,
+				08F236794288DEDEB2738E3A5F86A8A0 /* VaultPaymentMethodViewModel.swift in Sources */,
+				5CAC15738CE4347ED2AA03CDEDCEB1FB /* VaultService.swift in Sources */,
+				93F76F8983AC8D290195B6C4017D3927 /* WebViewUtil.swift in Sources */,
+				E651F86BCC807C5B4F9253645042DC63 /* when.swift in Sources */,
+				D4D84A5B3183F5800A5B5DC2FFAB6ECB /* WrapperProtocols.swift in Sources */,
 			);
 			runOnlyForDeploymentPostprocessing = 0;
 		};
-<<<<<<< HEAD
-		8F1818211E50BA55BFBF0233DA9EB1BC /* Sources */ = {
-			isa = PBXSourcesBuildPhase;
-			buildActionMask = 2147483647;
-			files = (
-			);
-			runOnlyForDeploymentPostprocessing = 0;
-		};
-		BE0179485A97CE2D25829C2BABC952DF /* Sources */ = {
-			isa = PBXSourcesBuildPhase;
-			buildActionMask = 2147483647;
-			files = (
-				D97CB60E2EC17159DD53D22EA122D8DD /* 3DS.swift in Sources */,
-				DBD4AB40D011328E203D34906C27DC73 /* 3DSService.swift in Sources */,
-				7C32BF8E557B90DCCD359C47633B1BB0 /* 3DSService+Promises.swift in Sources */,
-				C85CB37E965FE8788A84647367608A5A /* AdyenDotPay.swift in Sources */,
-				734AB08EAEFCC1F410FE3984A9723F80 /* AES256.swift in Sources */,
-				A32F6DF36A87E5A07E3C2D654C622B5D /* after.swift in Sources */,
-				DF62EFA3F3E73C397A34B6EC24E5550B /* AlertController.swift in Sources */,
-				40459ECE6047CAFE64A5F5F5F39602B9 /* Analytics.swift in Sources */,
-				8366E6400E81B3ACB992168029394174 /* AnalyticsEvent.swift in Sources */,
-				6C4D1EA66868F034A3C1FA5114CC7A4D /* AnalyticsService.swift in Sources */,
-				BA77B8148A7F74A864F63F47EB83A766 /* AnyCodable.swift in Sources */,
-				94FB758E54EFEE280CBCD3611FEE5E61 /* AnyDecodable.swift in Sources */,
-				37543F52FA4FB23AF5CF1A6BBC7A61A1 /* AnyEncodable.swift in Sources */,
-				E7AAF4B97D4F383039C8CB225D4B2488 /* Apaya.swift in Sources */,
-				A750F9CB179D173F978D0AB386F93F65 /* ApayaTokenizationViewModel.swift in Sources */,
-				718AC7DA2BC9E02673539F87F5BD1F7B /* ApplePay.swift in Sources */,
-				704AF4C3EB488C0A1DA6A63B5B5A46D5 /* ApplePayTokenizationViewModel.swift in Sources */,
-				ECFD2F9102A7353E91EBBB7145799DC9 /* AppState.swift in Sources */,
-				42D5810D40D52D1E4B5F7DFD221822D7 /* ArrayExtension.swift in Sources */,
-				7573210F47F3F9D098E9072965D206AE /* Bank.swift in Sources */,
-				D24125182A26EC86F045B47F3D3AF8E0 /* BankSelectorTokenizationViewModel.swift in Sources */,
-				6DFBDC0F873889B73AA4E0B017501AD7 /* BankSelectorViewController.swift in Sources */,
-				2A57B7E9001BF960894BB49F14FC2FF9 /* BankTableViewCell.swift in Sources */,
-				0267B42FD4180948AFB4DFBA48FBAA32 /* Box.swift in Sources */,
-				439CC0814168F038C2073D1BD120DFD3 /* BundleExtension.swift in Sources */,
-				86629C498FD6F841B43B0588960D99D0 /* CancelContext.swift in Sources */,
-				1F5DBBFDB46E06735CCC222DCE7D1D04 /* Cancellable.swift in Sources */,
-				F753692A4B48C48C43583E8999CC5535 /* CancellableCatchable.swift in Sources */,
-				E339832B7D24FC5F8B23ED0210D9F8BD /* CancellablePromise.swift in Sources */,
-				7ECACB613DDC6CA137881B94C642AF77 /* CancellableThenable.swift in Sources */,
-				83AC38A7FCD46CD97506802BDD94A0C9 /* CardButton.swift in Sources */,
-				DD83F3CC498F36AC8FF2A0504CECB837 /* CardComponentsManager.swift in Sources */,
-				4BE1BA57AD849D25775FEED673616EB2 /* CardNetwork.swift in Sources */,
-				1E0AD321F8DC743E23035DEAC8B2F1A5 /* CardScannerViewController.swift in Sources */,
-				1B3B6A2AF7D2E98FE710B788878E7046 /* CardScannerViewController+SimpleScanDelegate.swift in Sources */,
-				04CBE4392AFDE1656DAA5940D80E8A99 /* Catchable.swift in Sources */,
-				8AB41F33D32A669313FF8300B02BF55D /* CatchWrappers.swift in Sources */,
-				88B72A6896FEAB86413D197EDA9C54D2 /* CheckoutModule.swift in Sources */,
-				B99144DE785283BEE8603611FA9F8F2D /* ClientSession.swift in Sources */,
-				76AF51766E6F23AC923BC1506ED11ECF /* ClientToken.swift in Sources */,
-				39166F9EB8F792BAFE2CB870E81EE2E8 /* ClientTokenService.swift in Sources */,
-				93DC7DBB416994E599F8D719B568DF06 /* Colors.swift in Sources */,
-				AA25632964BBA6C71974C67DE5A40328 /* ConcurrencyLimitedDispatcher.swift in Sources */,
-				DD7FEA419705D00C7DDC510A3DCBA9F7 /* Configuration.swift in Sources */,
-				4575985EF8B7043C694BBF22E1A8150A /* Connectivity.swift in Sources */,
-				F5D3D4F1D19E8DB68B72E048AC7D4740 /* Consolable.swift in Sources */,
-				D6BB97967B93094B774EAD6F77E00C07 /* Content.swift in Sources */,
-				D748B41524A0FAF16775BA0EF31360A2 /* CoreDataDispatcher.swift in Sources */,
-				9F685E32AEE9EFE7E6B250E57F5D4945 /* CountryCode.swift in Sources */,
-				66EE41B4FA073EC995139B1CB653ABF8 /* Currency.swift in Sources */,
-				70789B8CCB17F28DCF201CE2B46FDA9E /* Customer.swift in Sources */,
-				CB225191B34E3E4EC2AACA06D4A3E21A /* CustomStringConvertible.swift in Sources */,
-				D6A5A6E62B5BD4AED168189C2AA5B304 /* DataExtension.swift in Sources */,
-				439903CB30D275520E49720C7F977177 /* DateExtension.swift in Sources */,
-				E04C069109D105F988DDA87A40354393 /* DependencyInjection.swift in Sources */,
-				1BEA42FA5FA62D2793C378F70E679B28 /* Device.swift in Sources */,
-				3351BFBD5B3785AA83CDE9827EDE0E8B /* Dimensions.swift in Sources */,
-				3EAAA8A64244AAFAA45B8650DAC6414C /* DirectDebitMandate.swift in Sources */,
-				87748E1DB36FD356B891D6B4D584BE16 /* DirectDebitService.swift in Sources */,
-				9794BB52795F4C1ABB2280763DB73F9E /* Dispatcher.swift in Sources */,
-				C54262C8825EC9614D03DC223496600C /* Endpoint.swift in Sources */,
-				4AF6EC6A5D70CB4258F25EB3C68F5AAE /* EnsureWrappers.swift in Sources */,
-				178AE30CED713BE490346A97A35718C6 /* Error.swift in Sources */,
-				A59A3DD0F1CA2EBA0DA666317AC9ACFD /* ErrorHandler.swift in Sources */,
-				5BC041BC2DD99EBBDB47DEE926678F24 /* ErrorViewController.swift in Sources */,
-				780A2CE90AA47FE73BAD4B93E7D0E6EF /* ExternalPaymentMethodTokenizationViewModel.swift in Sources */,
-				D711F20C4B1BC7C680E185A4F6B8C89E /* ExternalViewModel.swift in Sources */,
-				FB001141DBE61E3A667C2803F6184B51 /* FinallyWrappers.swift in Sources */,
-				083CD3A0AFDE5628853E214EFE4A57D2 /* firstly.swift in Sources */,
-				6D824BE4558A913E367B706ECFD58FAD /* FormTextFieldType.swift in Sources */,
-				7B1D2245A749E670608E24E362FCCCB1 /* FormTokenizationViewModel.swift in Sources */,
-				E6E8621997C961A91FAD36887AC11071 /* FormType.swift in Sources */,
-				9ACDFFAA910B8EDD43F27C21EA916758 /* Guarantee.swift in Sources */,
-				1E3C8C8BA97228AAE974C3CD6A373503 /* GuaranteeWrappers.swift in Sources */,
-				4BBB65F94A1514F7EE3495FDB4A6AF98 /* hang.swift in Sources */,
-				3B145A646D11ECAA30AC2EB178ADAB9C /* ImageName.swift in Sources */,
-				C7DE3136951B9523BB7F0B011DC72CC4 /* IntExtension.swift in Sources */,
-				954260706DAFD15198AA5CFDE1D9C4E7 /* JSONParser.swift in Sources */,
-				D1E9ABBE1D42D34CD1E5FB3F88F299EC /* Keychain.swift in Sources */,
-				D3F0C560FA92121A3CBAD9DCD528B986 /* Klarna.swift in Sources */,
-				686D9084800A2A62FB2573271C3D8B84 /* KlarnaTokenizationViewModel.swift in Sources */,
-				2CC793A6D13608E0D12E5A1D3056E18D /* LogEvent.swift in Sources */,
-				03A4940B909563871E6C9C48B00952AE /* Logger.swift in Sources */,
-				4CED8835B1B55F72D4E4006305D0A4D2 /* Mask.swift in Sources */,
-				396AFB231D8C5E3C794EF1DE6CA61AB4 /* MockPrimerAPIClient.swift in Sources */,
-				F7A81AE162F214F50E3E55AE087D8CCE /* NetworkService.swift in Sources */,
-				A92CB2AE98F35DF7D75F9687C99A7541 /* Optional+Extensions.swift in Sources */,
-				57FA9F2F22ED9BCB384CBE46B685E72E /* OrderItem.swift in Sources */,
-				EE9BE9EA0EB1FDBF6D2481A3AD526D51 /* Parser.swift in Sources */,
-				D15202A6D4D0703A0AC020FED3027EEC /* PaymentMethodComponent.swift in Sources */,
-				51654473E234B0D403557CCEEB4B792E /* PaymentMethodConfig.swift in Sources */,
-				EF37C9177B6446B3455D7AAC3397591F /* PaymentMethodConfigService.swift in Sources */,
-				C7C7F43019ADBA229F2B845CC25AFBA7 /* PaymentMethodsGroupView.swift in Sources */,
-				BBBA4852CC41414A9B0CB122C3BC0712 /* PaymentMethodToken.swift in Sources */,
-				43E9F54CFA09221FD7A22969BDB8B358 /* PaymentMethodTokenizationRequest.swift in Sources */,
-				6F24CBBDC41F52B813DA22CC6B9C8F1F /* PaymentMethodTokenizationViewModel.swift in Sources */,
-				CE3B8B419FDCE27B33550EEC951EDD37 /* PaymentResponse.swift in Sources */,
-				983B08FAA8B56F26E4E6D9E9E35223FF /* PayPal.swift in Sources */,
-				A3F1F4BAA44089B73723D1617ACB89CA /* PayPalService.swift in Sources */,
-				6D62D3B68839B3B361487AC3548ABF05 /* PayPalTokenizationViewModel.swift in Sources */,
-				FB1026D3E8ED27DFED20E21BB9D25B84 /* PresentationController.swift in Sources */,
-				5ADD36E504314C84394539B0AC99193F /* Primer.swift in Sources */,
-				4213D28F34A363694E06A0BE7EB01A6B /* PrimerAPI.swift in Sources */,
-				F95C74A15351AEF29D2ADB2AEE474E8D /* PrimerAPIClient.swift in Sources */,
-				DDC777973C3D478AE755A7617D5787B2 /* PrimerAPIClient+3DS.swift in Sources */,
-				EFE82504C61F164B3565AA91EF6410B1 /* PrimerAPIClient+Promises.swift in Sources */,
-				23055FA13BEAECB1F05ED970C4F02360 /* PrimerButton.swift in Sources */,
-				9FEFCCA6EBA3B6CD66C87A2E181B1780 /* PrimerCardFormViewController.swift in Sources */,
-				79AC3A59BA65FD98C00FA71B4C98014B /* PrimerCardholderNameFieldView.swift in Sources */,
-				43B491FD39CB5FB57B96FCD2A34883C2 /* PrimerCardNumberFieldView.swift in Sources */,
-				ACA162DE128DD51CA18A26720ED2C5ED /* PrimerContainerViewController.swift in Sources */,
-				B1B003411DC31F01B9BF4DE1F68147A7 /* PrimerContent.swift in Sources */,
-				325CF276EF51BB60A241E68B2AC6B5DB /* PrimerCustomStyleTextField.swift in Sources */,
-				027BD48D46E69D8F86AE294B25AED356 /* PrimerCVVFieldView.swift in Sources */,
-				4E5F19F7712A2BEC47AAA9B50CF9CE5E /* PrimerDelegate.swift in Sources */,
-				B99C80CC38A8CBCCC7D78F2049979665 /* PrimerError.swift in Sources */,
-				BD93B332249B2701F72B5C967F00D43C /* PrimerExpiryDateFieldView.swift in Sources */,
-				131AE50A0F9B133E09B0039A23B0AB9C /* PrimerFlowEnums.swift in Sources */,
-				209F1B9477D34381E336E8A7FBA07011 /* PrimerFormViewController.swift in Sources */,
-				D579D36C528704F9FA3EEDD2D25CC52A /* PrimerImage.swift in Sources */,
-				DA054BF5D283D53CA7EAC8A9D2C6A3FF /* PrimerLoadingViewController.swift in Sources */,
-				AA7A63A176D529350C8C6F8867D9D446 /* PrimerNavigationBar.swift in Sources */,
-				4A3876607F29AC54D8776D7D560E08B9 /* PrimerNavigationController.swift in Sources */,
-				CB121F07A527356171FF0034A0ACA542 /* PrimerNibView.swift in Sources */,
-				36198F42BBBA3668AF580AF9D5255DFA /* PrimerRootViewController.swift in Sources */,
-				B43515EE1D7FF97A6ED92549C3FBC04B /* PrimerScrollView.swift in Sources */,
-				61EC689804032B4FD3769E773C5F9F5C /* PrimerSDK-dummy.m in Sources */,
-				7A6D39AAB70928294B2CC9728074BB81 /* PrimerSearchTextField.swift in Sources */,
-				72FA0CA489550CE581F82A68AB0E22D6 /* PrimerSettings.swift in Sources */,
-				0FCD9508904F96C326F593FFEF004E65 /* PrimerTableViewCell.swift in Sources */,
-				24DD38FF7983A858BD0E9538CF90F764 /* PrimerTextField.swift in Sources */,
-				9CFD764A39C666F68615CE0E2B0C2BE3 /* PrimerTextFieldView.swift in Sources */,
-				8F031D07C4A4773B4EF89D887FFD28C6 /* PrimerTheme.swift in Sources */,
-				E2D1DAD637EEB15C16879D8C1E09FE92 /* PrimerTheme+Borders.swift in Sources */,
-				53B639792A4B7D6BE715E74AD8876E9A /* PrimerTheme+Buttons.swift in Sources */,
-				906F776EF29661A1C57591EB8508A438 /* PrimerTheme+Colors.swift in Sources */,
-				30F92101D3B6FA38848F8471DC01735B /* PrimerTheme+Inputs.swift in Sources */,
-				C1BAEC1B5676B0C556267AA71037A5D9 /* PrimerTheme+TextStyles.swift in Sources */,
-				E5A90B71A514D14902B3CE48A3E0F9AF /* PrimerTheme+Views.swift in Sources */,
-				CE6CEEE454BECB2C531E463552582AEC /* PrimerThemeData.swift in Sources */,
-				93C31899C779B9AAEBC129948EFF0298 /* PrimerThemeData+Deprecated.swift in Sources */,
-				8CA206B0F1678CCAC53D8F5CC248C8AD /* PrimerUniversalCheckoutViewController.swift in Sources */,
-				98D658FF228CEB33FD1CDEB49DCF08B8 /* PrimerVaultManagerViewController.swift in Sources */,
-				73A199E5C6A822773319F52630917E80 /* PrimerViewController.swift in Sources */,
-				EF0512F7909043334E6C7045A0B851E8 /* PrimerViewExtensions.swift in Sources */,
-				DCE0C08B863A3B5974A68791FF7AA300 /* PrimerWebViewController.swift in Sources */,
-				799F098FFFB7154B1946BE17B37431BA /* PrimerZipCodeFieldView.swift in Sources */,
-				7125BDD67EDF6A252FF7294DEEC7B770 /* Promise.swift in Sources */,
-				377A11534829E50529650058D91720A2 /* Queue.swift in Sources */,
-				F85915D6CC707C96621FB77BF3B2DFBF /* race.swift in Sources */,
-				4FDEE7DD136BF07E49EEF762497065B2 /* RateLimitedDispatcher.swift in Sources */,
-				59A05AA1702FF2220EC4476A00A2CAC6 /* RateLimitedDispatcherBase.swift in Sources */,
-				106F0DBA021C6E31BED7BE189E6B3E5E /* RecoverWrappers.swift in Sources */,
-				E6C7E1B890FFEE896738001896985D79 /* ReloadDelegate.swift in Sources */,
-				3D432788F2A5E964FECBDEA51C2C72BB /* Resolver.swift in Sources */,
-				4C7E45FF12387AEBD01776C337DD0B52 /* ResumeHandlerProtocol.swift in Sources */,
-				F756AEF36687243C5491549CDAA5E827 /* SequenceWrappers.swift in Sources */,
-				A652282CF8B57203900F9528C3FA6B88 /* StrictRateLimitedDispatcher.swift in Sources */,
-				B0A7B77B25AD4BBF3297C7730B9464F8 /* StringExtension.swift in Sources */,
-				60FBD86FF238FA329EC7954D5B4AA94D /* SuccessMessage.swift in Sources */,
-				FCC394855DC34586BF4997FE737BBA97 /* SuccessViewController.swift in Sources */,
-				E3863D117C356E10D8B2D435B2A8D7D5 /* Thenable.swift in Sources */,
-				7281E8706DFCA19380C268659F362DBA /* ThenableWrappers.swift in Sources */,
-				CE10235F25BFDD2E0930A5ABA741774F /* Throwable.swift in Sources */,
-				C59807EBF6814DBC5B6B612A2502A1AD /* TokenizationService.swift in Sources */,
-				BCF69353A04B085CB51C50D1EAE043B0 /* UIColorExtension.swift in Sources */,
-				555DCAFB46587D64FBF4A2150574FE1B /* UIDeviceExtension.swift in Sources */,
-				AA57EE89C5775EA271A1329A70F8403B /* URLExtension.swift in Sources */,
-				1E08C865CA1FF2265C310AC31C936B1E /* URLSessionStack.swift in Sources */,
-				CD0ABA2F77AEAC108170404B8D063F0F /* UserDefaultsExtension.swift in Sources */,
-				BB871B899ADB5DAE2B1C3E1F49A3A54B /* UXMode.swift in Sources */,
-				7FC60C765831113193AC919C2DA4AAC2 /* Validation.swift in Sources */,
-				66C284F1E445DCEB64C58F69E6068CA2 /* VaultCheckoutViewModel.swift in Sources */,
-				EE347DC4412914AC93BDAD594659E116 /* VaultPaymentMethodView.swift in Sources */,
-				E7B84112899BD408DEBA972DE840C263 /* VaultPaymentMethodViewController.swift in Sources */,
-				9342CAF84AB73C0477E3EA7906C703AA /* VaultPaymentMethodViewModel.swift in Sources */,
-				703E55D062573B7D71EA2DFE0617CF09 /* VaultService.swift in Sources */,
-				320C17D9E29B92A64FA491DBC8A40D6A /* WebViewUtil.swift in Sources */,
-				4EA633BCAE1288E0F4B536E3872A64DE /* when.swift in Sources */,
-				DC0463F7801FC02744F36F11E930FE76 /* WrapperProtocols.swift in Sources */,
-				EC9BF4FAACFD0BE00954C7432C7DEA78 /* ZipCode.swift in Sources */,
-=======
 		56F8E0C396EEBAF4EEB6D438222BB63E /* Sources */ = {
 			isa = PBXSourcesBuildPhase;
 			buildActionMask = 2147483647;
@@ -2658,236 +1611,41 @@
 			);
 			runOnlyForDeploymentPostprocessing = 0;
 		};
+		ABB9FCB649F7601F0D01298F2497AD05 /* Sources */ = {
+			isa = PBXSourcesBuildPhase;
+			buildActionMask = 2147483647;
+			files = (
+			);
+			runOnlyForDeploymentPostprocessing = 0;
+		};
 		D7C2CEDEBF3FC1225AF6969DD411A08B /* Sources */ = {
 			isa = PBXSourcesBuildPhase;
 			buildActionMask = 2147483647;
 			files = (
 				270CFF0FC749F57C0605262D27016D14 /* Pods-PrimerSDK_Tests-dummy.m in Sources */,
->>>>>>> 89a531a4
-			);
-			runOnlyForDeploymentPostprocessing = 0;
-		};
-		FC57D5A6487A9629DEC6B1E2DA3EEA71 /* Sources */ = {
-			isa = PBXSourcesBuildPhase;
-			buildActionMask = 2147483647;
-			files = (
-				9CAB675E38977B92E4A9E6E886CD9BB1 /* 3DS.swift in Sources */,
-				9EE115DC0A547CC30E73EAA623B55202 /* 3DSService.swift in Sources */,
-				4974A0D88FCEE5A87F204C99EDFF89FA /* 3DSService+Promises.swift in Sources */,
-				97AF0B6D8F7D9BF7CC69B5D2B03E92D7 /* AdyenDotPay.swift in Sources */,
-				75E948240593E676994061BE3E2B8F0D /* after.swift in Sources */,
-				0FB1ED4B139D77F0236380A56056BC8E /* AlertController.swift in Sources */,
-				ED48C62AE073FB496235144129D917A2 /* AnyCodable.swift in Sources */,
-				DE2125687A626D80F28BA2799375736E /* AnyDecodable.swift in Sources */,
-				C630B579C4B58A60D2F9AFC233E6E90B /* AnyEncodable.swift in Sources */,
-				69A5422AB9FEC0A33F8BF7C7794C936D /* Apaya.swift in Sources */,
-				67903BC06C83AD14128559CCB3D27C87 /* ApayaTokenizationViewModel.swift in Sources */,
-				0C8173DA07AE5BCF476ED41425CDB32D /* ApplePay.swift in Sources */,
-				0B53CB58C53802666E8A690A0FECA944 /* ApplePayTokenizationViewModel.swift in Sources */,
-				FF7EB5039F684BA3A21923E9BCFAC96C /* AppState.swift in Sources */,
-				29FACC65E6D83A90016EF2D9A21F2FB4 /* Bank.swift in Sources */,
-				9A6038C4B938A1777AC4472D84D86F80 /* BankSelectorTokenizationViewModel.swift in Sources */,
-				101CF9CD5C05B18499992E7C7E4C70B1 /* BankSelectorViewController.swift in Sources */,
-				F3D34CC499F5C755E739FD71EF73929E /* BankTableViewCell.swift in Sources */,
-				C456FAD1256D422EDC06A013B277289A /* Box.swift in Sources */,
-				7EE49371A776211E978D3D7D74A97094 /* BundleExtension.swift in Sources */,
-				7D950C6EF55D7AD9D7EC4FDE9FDE9ADA /* CancelContext.swift in Sources */,
-				8B9C819D80EB76D158763ECF103314BF /* Cancellable.swift in Sources */,
-				170E0A652D78EAE273BBB8458BCE256E /* CancellableCatchable.swift in Sources */,
-				4E1F09B945A374EC1F962004AC8E1F81 /* CancellablePromise.swift in Sources */,
-				872846EDE0B7D5BD9FAADD45590CF41B /* CancellableThenable.swift in Sources */,
-				9EDD48B8B2B8680910476E10D3391E63 /* CardButton.swift in Sources */,
-				B11D5FD562411555EDA4D2B7D3D74B28 /* CardComponentsManager.swift in Sources */,
-				977DAC21022F0FC9D0A3A74BE882E468 /* CardNetwork.swift in Sources */,
-				AE640F8BDE8B09CFBEE9E002AB5F18C9 /* CardScannerViewController.swift in Sources */,
-				0C6E5A89AFA99D346A98673B13A02FE5 /* CardScannerViewController+SimpleScanDelegate.swift in Sources */,
-				39DBA2EA873D83C32C486AEF959FA298 /* Catchable.swift in Sources */,
-				5457BAA34DB0A145FB128CEC91D45593 /* CatchWrappers.swift in Sources */,
-				9790C63045117D71538C37A56D3544B4 /* CheckoutModule.swift in Sources */,
-				2B2D93DCFF6B983A5FCF43F4635AE6FB /* ClientSession.swift in Sources */,
-				41C2753A3DDEAB359121D01E89B55B5B /* ClientToken.swift in Sources */,
-				3D9FE3B00F4E1592B73094187C5E3A10 /* ClientTokenService.swift in Sources */,
-				93A50820E7BFD876633BA1763B939546 /* Colors.swift in Sources */,
-				86D53E9D74D6BD048B0B2F4C79421DFC /* ConcurrencyLimitedDispatcher.swift in Sources */,
-				F6C588A66D8CFDB8F7E9705536A855D4 /* Configuration.swift in Sources */,
-				3FBA909659A5A25EEEB1E8A69392755B /* Consolable.swift in Sources */,
-				6F708599F616DCFE89712C6EFE0431AE /* Content.swift in Sources */,
-				DC95F843CC35C8149CE17DA65D601233 /* CoreDataDispatcher.swift in Sources */,
-				D75236D132C9E390314082773C90C030 /* CountryCode.swift in Sources */,
-				9B838AA3902EC3CD4B1DA44F35142EDE /* Currency.swift in Sources */,
-				018640105D7E6E158F026CE904E776FF /* Customer.swift in Sources */,
-				5719422C2C6C72973F68878B3AB4BCE7 /* CustomStringConvertible.swift in Sources */,
-				1840191AB0D03B444DDF5E9ED473A9FE /* DateExtension.swift in Sources */,
-				BF5AB1D24972502B0C5FC72E1AD9B5A8 /* DependencyInjection.swift in Sources */,
-				69A31DE5C33081B2F151D40974F987D9 /* Dimensions.swift in Sources */,
-				5D47F16A3FE8A57C5D494A68E648E8BE /* DirectDebitMandate.swift in Sources */,
-				CCDBF0B6C7C441ECA86DDAF1CD6509C9 /* DirectDebitService.swift in Sources */,
-				A78A18F00B197B7E6DAC9AF8F4FF92D5 /* Dispatcher.swift in Sources */,
-				C9039E5D4FD2A5117BCC6AEBEA281703 /* Endpoint.swift in Sources */,
-				73E34914A334B52EB7F4DEDAC3DF4A14 /* EnsureWrappers.swift in Sources */,
-				C33C9B47039BE873BBE5A2F5490DFFB1 /* Error.swift in Sources */,
-				33F1084760B57EA0EABC50394D46C5A5 /* ErrorHandler.swift in Sources */,
-				7D7C69243A1BE8FCEE1DFDA8095C2C87 /* ErrorViewController.swift in Sources */,
-				544E628EE464CAACC7F91FA387256C6B /* ExternalPaymentMethodTokenizationViewModel.swift in Sources */,
-				803564B8F496A3EEFC62B3DF89DDCCCA /* ExternalViewModel.swift in Sources */,
-				0EDD3D3FA53889451EB369597EF3F57D /* FinallyWrappers.swift in Sources */,
-				29675B5872992CAB2BC1F34AC99E1744 /* firstly.swift in Sources */,
-				4C056E03276F3A0411500CCC5B8BED50 /* FormTextFieldType.swift in Sources */,
-				3553FDD0619E6A7BBF3DE0ECD09B1E7E /* FormTokenizationViewModel.swift in Sources */,
-				62F02988C958288B977E6D6AEC7FF6CA /* FormType.swift in Sources */,
-				8B51E242E82CAB85C9F407C1661AF6DD /* Guarantee.swift in Sources */,
-				24664F9B9DDBFCBD9422DFA016C132DA /* GuaranteeWrappers.swift in Sources */,
-				07CAD2873B8AD3925A8753FA40503B62 /* hang.swift in Sources */,
-				85164906463D12288B7C1C42594C352F /* ImageName.swift in Sources */,
-				8A777CFE8FE1ABBCD808F68D1CE636B4 /* IntExtension.swift in Sources */,
-				DC2611EB9FEAD856633E1C169D26948A /* JSONParser.swift in Sources */,
-				B08D11EA6894B93D77CEDDE650BC32CB /* Klarna.swift in Sources */,
-				52425FDCA8B0431BA717DE19E5DB7E24 /* KlarnaTokenizationViewModel.swift in Sources */,
-				1621FEFFEFD2DF658E571DC1536A715A /* LogEvent.swift in Sources */,
-				259B2CD52F01838F83B1AAC59B2218D5 /* Logger.swift in Sources */,
-				D4498A8D189E009458FE12C06ABC7B73 /* Mask.swift in Sources */,
-				ACC872149104EE96515EAD89095DD754 /* NetworkService.swift in Sources */,
-				816138B8CE3FB6AA5A32B1443A577710 /* Optional+Extensions.swift in Sources */,
-				D78FEA123CBB05F66F6EF506617C284B /* OrderItem.swift in Sources */,
-				61298C923E203930932AA51A3A6433C2 /* Parser.swift in Sources */,
-				556DDF61264623E4CB782D34DF8A6C22 /* PaymentMethodComponent.swift in Sources */,
-				514A9EAEE695F962B75445734B7C3E7B /* PaymentMethodConfigService.swift in Sources */,
-				466614661E417C1DA23251700310528C /* PaymentMethodConfiguration.swift in Sources */,
-				B37336B67BBD0EF5D59ADBC3119B49EB /* PaymentMethodConfigurationOptions.swift in Sources */,
-				369A7F6819D30F72FEA7E868AC45DCB2 /* PaymentMethodConfigurationType.swift in Sources */,
-				317CC10F78EB7D6AF4CB9112E3CFB8BA /* PaymentMethodsGroupView.swift in Sources */,
-				FC28E36B0DF421BC3C8B26282A5B5071 /* PaymentMethodToken.swift in Sources */,
-				E8673D075E323ACEB95B1311414A8501 /* PaymentMethodTokenizationRequest.swift in Sources */,
-				08978CD379BA814A4F1D6FC5F6468882 /* PaymentMethodTokenizationViewModel.swift in Sources */,
-				D24F168FDD572B55A131046789AF5F20 /* PaymentResponse.swift in Sources */,
-				C44C2DDCD238F86E1088E414B24FA6FD /* PayPal.swift in Sources */,
-				2A784FB1A52D8ADEC42CAE89340BFCF8 /* PayPalService.swift in Sources */,
-				766F84D29A4010B5B9465B37207E255B /* PayPalTokenizationViewModel.swift in Sources */,
-				3DE44CE179262931C0542D34ED05DB79 /* PostalCode.swift in Sources */,
-				7D9E3EF973488BCEC06E4660FAC55859 /* PresentationController.swift in Sources */,
-				6DCCBAE98591CB66CA31ED348F91B4FB /* Primer.swift in Sources */,
-				B3B6001B647C93EABA80EBD2B399B076 /* PrimerAPI.swift in Sources */,
-				F7735442806FBD2BB543B62D502D9DE3 /* PrimerAPIClient.swift in Sources */,
-				E3BFC583CFF01B64EAA459E3DB382A07 /* PrimerAPIClient+3DS.swift in Sources */,
-				7EFF8DB1773B07973544F94DBE5241F7 /* PrimerAPIClient+Promises.swift in Sources */,
-				E045DBB183AC18D8BE700EE31934F987 /* PrimerButton.swift in Sources */,
-				89495F35A1A5AEFEAC22EB41F87894F6 /* PrimerCardFormViewController.swift in Sources */,
-				1E97C6CF4EC7B303F13E38E78F632497 /* PrimerCardholderNameFieldView.swift in Sources */,
-				F53BBF121C2D82F546AEED9F9C488CE2 /* PrimerCardNumberFieldView.swift in Sources */,
-				88BC0B88362696EE95A2EAFB04E22DE1 /* PrimerConfiguration.swift in Sources */,
-				62C8AE95B5C17B1E94527703C6D7D810 /* PrimerContainerViewController.swift in Sources */,
-				3F8E8FC3D0B7A889A8F65C86A6FB14A3 /* PrimerContent.swift in Sources */,
-				A25F55DABD11AEB15573874A229D8AA1 /* PrimerCustomStyleTextField.swift in Sources */,
-				6B64BE6284B24A7D04D7B28B2FC79A63 /* PrimerCVVFieldView.swift in Sources */,
-				CC9316325587F67E49CDCDB3C2CAD703 /* PrimerDelegate.swift in Sources */,
-				D6551D0FE63F2A6BB7A2463C913381B1 /* PrimerError.swift in Sources */,
-				42624795A33FDE11F9CE45F7E02B3DB6 /* PrimerExpiryDateFieldView.swift in Sources */,
-				783E2309B513BD45FC39C747788F4324 /* PrimerFlowEnums.swift in Sources */,
-				926DD24EEF8362253B52F4999B5C9052 /* PrimerFormViewController.swift in Sources */,
-				2923036F18FDE6636E56CDAE073A7476 /* PrimerImage.swift in Sources */,
-				52EA4367A478B05F7A9047148B3F2927 /* PrimerLoadingViewController.swift in Sources */,
-				7AE9C7B13B21DCC7F4E3BEB73D242AB7 /* PrimerNavigationBar.swift in Sources */,
-				65C6ABC91DD2B33EC53426773C920212 /* PrimerNavigationController.swift in Sources */,
-				1974D2151B5FACC13CFC93F42FBAA410 /* PrimerNibView.swift in Sources */,
-				4669F706A3DEB257B8B8159A134B3BCC /* PrimerPostalCodeFieldView.swift in Sources */,
-				0306E621795ABF19D0305132C4C6CF87 /* PrimerRootViewController.swift in Sources */,
-				FF70E9329D864422904E05290E718C27 /* PrimerScrollView.swift in Sources */,
-				26FE64FEFE87A7C29FBCE3E60BD1B124 /* PrimerSDK-dummy.m in Sources */,
-				49D125642794F04DA58A2C9839DE22F4 /* PrimerSearchTextField.swift in Sources */,
-				3E53D1FD329C7DCB7B0DA15F978BD996 /* PrimerSettings.swift in Sources */,
-				4462A8BD56034A477DEFBA131628B0D1 /* PrimerTableViewCell.swift in Sources */,
-				52A6769D5FD10DE52071C0E10521E641 /* PrimerTextField.swift in Sources */,
-				AD2A2D8C0EB4D611D5FC633BE0661580 /* PrimerTextFieldView.swift in Sources */,
-				80FFBA267DBF62C634561F71C44762C4 /* PrimerTheme.swift in Sources */,
-				DD0A6CDCCC4BC484F55123B7BF1A3567 /* PrimerTheme+Borders.swift in Sources */,
-				B1BD95665FAC1C1A0EC913E98F4387B8 /* PrimerTheme+Buttons.swift in Sources */,
-				79BE8A06614A5A798D39919D43109D9B /* PrimerTheme+Colors.swift in Sources */,
-				D900AF8AA3EA79E0F91507F3356F3EA9 /* PrimerTheme+Inputs.swift in Sources */,
-				4C9DD26AB958E680EDDFA4EB4DB34DB0 /* PrimerTheme+TextStyles.swift in Sources */,
-				DCAEE5EDF46FD258307A1DFA334252B2 /* PrimerTheme+Views.swift in Sources */,
-				0A741C4083784BAD88FB51E7BA7AD14E /* PrimerThemeData.swift in Sources */,
-				48789DF99015937BEC97F536C6F3A8C6 /* PrimerThemeData+Deprecated.swift in Sources */,
-				C14E8C2260A356F7281E09E08A045137 /* PrimerUniversalCheckoutViewController.swift in Sources */,
-				9AC660FE7B85598AF2B8B3DD5C756821 /* PrimerVaultManagerViewController.swift in Sources */,
-				D651885832ABEC5EE13A25D86F887EA2 /* PrimerViewController.swift in Sources */,
-				8526B7254582F70CB606366A55A0F720 /* PrimerViewExtensions.swift in Sources */,
-				561FB40D049BE9A48772EDC02FEF5D2F /* PrimerWebViewController.swift in Sources */,
-				667CF7BED9CEFA4801B323FAA2579E00 /* Promise.swift in Sources */,
-				CCCF67C9B1CD64C70E4E6689F4300809 /* Queue.swift in Sources */,
-				7AE86ACE97FBEBF41F6D4BABF84EBFA7 /* race.swift in Sources */,
-				DBAD1C1FAF0EC4B110C0A530F783C510 /* RateLimitedDispatcher.swift in Sources */,
-				28B81B37FEA4AB1BB1D402F632FEE5BD /* RateLimitedDispatcherBase.swift in Sources */,
-				2D717F92A9B5B407F8B16BC7E03685B2 /* RecoverWrappers.swift in Sources */,
-				2BF4EF3538EDE38DFEF76E258EBA7133 /* ReloadDelegate.swift in Sources */,
-				0E0BF290C6E06E5B9C1DAC5F093B5306 /* Resolver.swift in Sources */,
-				A2AB9F4C03E048459BF572188F642AA8 /* ResumeHandlerProtocol.swift in Sources */,
-				8AD12C74E7448B0E46BD6E115F43F0C6 /* SequenceWrappers.swift in Sources */,
-				B5FDC349CFCBA7D8EC0FAF55E4327D55 /* StrictRateLimitedDispatcher.swift in Sources */,
-				E5881228E3C2B8F870E9EDDB8752D17B /* StringExtension.swift in Sources */,
-				5D09F92415C28D3DAF9C43EA13032605 /* SuccessMessage.swift in Sources */,
-				D9698BA1D9E7C156FA1E857650F00A9B /* SuccessViewController.swift in Sources */,
-				46ACA61CA0E51FDE8D50EF91C95DDE0E /* Thenable.swift in Sources */,
-				6A56F818CD1A5DCB95A554F1829D2CAA /* ThenableWrappers.swift in Sources */,
-				14C7C31DE82D7A6695EB51C30CF501ED /* Throwable.swift in Sources */,
-				D05994D372C6A484A10ADEF80A866E20 /* TokenizationService.swift in Sources */,
-				E0C553A4FD98F6842970721075CF86A0 /* UIColorExtension.swift in Sources */,
-				C775AF4490FE955342C1D028CFFDCCB1 /* UIDeviceExtension.swift in Sources */,
-				D4136BB0C2147146CDA6B00A91C7BDBE /* URLExtension.swift in Sources */,
-				156A8DFA37576C1D1A0E3DA949A9418A /* URLSessionStack.swift in Sources */,
-				62951128D29399125518087FE9A4117C /* UserDefaultsExtension.swift in Sources */,
-				BC961F0DFCE3A4B4A22DF2E61E64D875 /* UXMode.swift in Sources */,
-				7B4DEF74786205170F1FDAC717245FC2 /* Validation.swift in Sources */,
-				F2A5E0E731862660A4FB90A470A08A27 /* VaultCheckoutViewModel.swift in Sources */,
-				3A50134BC1301E948A4F36C08758B27A /* VaultPaymentMethodView.swift in Sources */,
-				F0C5A84CA02109779222742428EDBF76 /* VaultPaymentMethodViewController.swift in Sources */,
-				0AABA85079C9D04E6CE5E7F147924745 /* VaultPaymentMethodViewModel.swift in Sources */,
-				44FEC1FECFE3F134DC9F92C50CE82307 /* VaultService.swift in Sources */,
-				AF4C5C889632B4B66D9923DF032FCA2E /* WebViewUtil.swift in Sources */,
-				0E033A7628C8B2F1DEA029BD1FFE8997 /* when.swift in Sources */,
-				1C14BDF6D74AABBC3BE225EA0D7B260C /* WrapperProtocols.swift in Sources */,
 			);
 			runOnlyForDeploymentPostprocessing = 0;
 		};
 /* End PBXSourcesBuildPhase section */
 
 /* Begin PBXTargetDependency section */
-<<<<<<< HEAD
-		11973BB9EF5CD32D5578BFCEC453DD31 /* PBXTargetDependency */ = {
+		B8E158936A6E5F9C88F001AC063F9F23 /* PBXTargetDependency */ = {
+			isa = PBXTargetDependency;
+			name = "PrimerSDK-PrimerResources";
+			target = 6E6525C7043FBA7BB34A249010AF5593 /* PrimerSDK-PrimerResources */;
+			targetProxy = AC43EBD60FB06E5E7E7800F22915315C /* PBXContainerItemProxy */;
+		};
+		E927A20D610C58DD77A6DF0F65BE95EF /* PBXTargetDependency */ = {
+			isa = PBXTargetDependency;
+			name = PrimerSDK;
+			target = F3BE9108C53B53949406218CEA55E0B2 /* PrimerSDK */;
+			targetProxy = 47C04320BADC1A8E7AF773D0E986C642 /* PBXContainerItemProxy */;
+		};
+		F333AD4599F581F5723CB4F3EF03B1D5 /* PBXTargetDependency */ = {
 			isa = PBXTargetDependency;
 			name = "Pods-PrimerSDK_Example";
 			target = 6C144A762E9B598392AFFEC8F873746A /* Pods-PrimerSDK_Example */;
-			targetProxy = AE750B1FAA8A5BD6957BB8C2F39384B4 /* PBXContainerItemProxy */;
-		};
-		2582CA07A7CAB3B013238D90CFAF7DD7 /* PBXTargetDependency */ = {
-			isa = PBXTargetDependency;
-			name = PrimerSDK;
-			target = F3BE9108C53B53949406218CEA55E0B2 /* PrimerSDK */;
-			targetProxy = 62016D177659DDFAD35836CC8648A730 /* PBXContainerItemProxy */;
-		};
-		CEB4FAF0AFE838B140C601472CBBD8CD /* PBXTargetDependency */ = {
-			isa = PBXTargetDependency;
-			name = "PrimerSDK-PrimerResources";
-			target = 6E6525C7043FBA7BB34A249010AF5593 /* PrimerSDK-PrimerResources */;
-			targetProxy = 91326A12016265FC13DA0A1723287763 /* PBXContainerItemProxy */;
-=======
-		38D7EEC324A0C2DBCA68A84C4590A645 /* PBXTargetDependency */ = {
-			isa = PBXTargetDependency;
-			name = "Pods-PrimerSDK_Example";
-			target = 6C144A762E9B598392AFFEC8F873746A /* Pods-PrimerSDK_Example */;
-			targetProxy = 6B0382FC8EC91AD34A7125340398DCAE /* PBXContainerItemProxy */;
-		};
-		46047B84AB4FE2329911E8F7505F9AF6 /* PBXTargetDependency */ = {
-			isa = PBXTargetDependency;
-			name = "PrimerSDK-PrimerResources";
-			target = 6E6525C7043FBA7BB34A249010AF5593 /* PrimerSDK-PrimerResources */;
-			targetProxy = 834BB23AE1ED19A5151757B172C51C13 /* PBXContainerItemProxy */;
-		};
-		7179EDA3E33F7D6B954F279A5E050BC5 /* PBXTargetDependency */ = {
-			isa = PBXTargetDependency;
-			name = PrimerSDK;
-			target = F3BE9108C53B53949406218CEA55E0B2 /* PrimerSDK */;
-			targetProxy = 2EAE249996BE80D29465833CE964A973 /* PBXContainerItemProxy */;
->>>>>>> 89a531a4
+			targetProxy = 306A44839CFE7CF244DBD09B8354C5C6 /* PBXContainerItemProxy */;
 		};
 /* End PBXTargetDependency section */
 
@@ -2959,11 +1717,7 @@
 			};
 			name = Debug;
 		};
-<<<<<<< HEAD
-		2CD2A1A4A84C3581B3A7E05EA89AE724 /* Debug */ = {
-=======
-		6934C9A0D9C72A8824CCD9D427E2B8CD /* Debug */ = {
->>>>>>> 89a531a4
+		0FBB2C5DF0685791A7982C5D1AFF26B0 /* Debug */ = {
 			isa = XCBuildConfiguration;
 			baseConfigurationReference = 5EFE04D5EBC78FAD3569FFDB79C1ED07 /* PrimerSDK.debug.xcconfig */;
 			buildSettings = {
@@ -2994,37 +1748,21 @@
 			};
 			name = Debug;
 		};
-		410BE91FBCA19AC6C97616628CF59947 /* Release */ = {
+		52F640BD5DF6570FFEAD67E422520234 /* Debug */ = {
 			isa = XCBuildConfiguration;
-			baseConfigurationReference = 7489E7B4129D66B025FCECB7CA4BCB0E /* PrimerSDK.release.xcconfig */;
+			baseConfigurationReference = 5EFE04D5EBC78FAD3569FFDB79C1ED07 /* PrimerSDK.debug.xcconfig */;
 			buildSettings = {
-				CLANG_ENABLE_OBJC_WEAK = NO;
-				"CODE_SIGN_IDENTITY[sdk=appletvos*]" = "";
-				"CODE_SIGN_IDENTITY[sdk=iphoneos*]" = "";
-				"CODE_SIGN_IDENTITY[sdk=watchos*]" = "";
-				CURRENT_PROJECT_VERSION = 1;
-				DEFINES_MODULE = YES;
-				DYLIB_COMPATIBILITY_VERSION = 1;
-				DYLIB_CURRENT_VERSION = 1;
-				DYLIB_INSTALL_NAME_BASE = "@rpath";
-				GCC_PREFIX_HEADER = "Target Support Files/PrimerSDK/PrimerSDK-prefix.pch";
-				INFOPLIST_FILE = "Target Support Files/PrimerSDK/PrimerSDK-Info.plist";
-				INSTALL_PATH = "$(LOCAL_LIBRARY_DIR)/Frameworks";
+				CONFIGURATION_BUILD_DIR = "$(BUILD_DIR)/$(CONFIGURATION)$(EFFECTIVE_PLATFORM_NAME)/PrimerSDK";
+				IBSC_MODULE = PrimerSDK;
+				INFOPLIST_FILE = "Target Support Files/PrimerSDK/ResourceBundle-PrimerResources-PrimerSDK-Info.plist";
 				IPHONEOS_DEPLOYMENT_TARGET = 10.0;
-				LD_RUNPATH_SEARCH_PATHS = "$(inherited) @executable_path/Frameworks @loader_path/Frameworks";
-				MODULEMAP_FILE = "Target Support Files/PrimerSDK/PrimerSDK.modulemap";
-				PRODUCT_MODULE_NAME = PrimerSDK;
-				PRODUCT_NAME = PrimerSDK;
+				PRODUCT_NAME = PrimerResources;
 				SDKROOT = iphoneos;
 				SKIP_INSTALL = YES;
-				SWIFT_ACTIVE_COMPILATION_CONDITIONS = "$(inherited) ";
-				SWIFT_VERSION = 4.2;
 				TARGETED_DEVICE_FAMILY = "1,2";
-				VALIDATE_PRODUCT = YES;
-				VERSIONING_SYSTEM = "apple-generic";
-				VERSION_INFO_PREFIX = "";
+				WRAPPER_EXTENSION = bundle;
 			};
-			name = Release;
+			name = Debug;
 		};
 		7EE7A78859F657F6BEFC651185B43192 /* Release */ = {
 			isa = XCBuildConfiguration;
@@ -3122,44 +1860,6 @@
 			};
 			name = Release;
 		};
-<<<<<<< HEAD
-		92467B719FB74B05BE24D55C7EC6EA7F /* Debug */ = {
-			isa = XCBuildConfiguration;
-			baseConfigurationReference = 5EFE04D5EBC78FAD3569FFDB79C1ED07 /* PrimerSDK.debug.xcconfig */;
-=======
-		9B910FCD2DAEC6753C67732BA1DC10F0 /* Release */ = {
-			isa = XCBuildConfiguration;
-			baseConfigurationReference = 7489E7B4129D66B025FCECB7CA4BCB0E /* PrimerSDK.release.xcconfig */;
->>>>>>> 89a531a4
-			buildSettings = {
-				CLANG_ENABLE_OBJC_WEAK = NO;
-				"CODE_SIGN_IDENTITY[sdk=appletvos*]" = "";
-				"CODE_SIGN_IDENTITY[sdk=iphoneos*]" = "";
-				"CODE_SIGN_IDENTITY[sdk=watchos*]" = "";
-				CURRENT_PROJECT_VERSION = 1;
-				DEFINES_MODULE = YES;
-				DYLIB_COMPATIBILITY_VERSION = 1;
-				DYLIB_CURRENT_VERSION = 1;
-				DYLIB_INSTALL_NAME_BASE = "@rpath";
-				GCC_PREFIX_HEADER = "Target Support Files/PrimerSDK/PrimerSDK-prefix.pch";
-				INFOPLIST_FILE = "Target Support Files/PrimerSDK/PrimerSDK-Info.plist";
-				INSTALL_PATH = "$(LOCAL_LIBRARY_DIR)/Frameworks";
-				IPHONEOS_DEPLOYMENT_TARGET = 10.0;
-				LD_RUNPATH_SEARCH_PATHS = "$(inherited) @executable_path/Frameworks @loader_path/Frameworks";
-				MODULEMAP_FILE = "Target Support Files/PrimerSDK/PrimerSDK.modulemap";
-				PRODUCT_MODULE_NAME = PrimerSDK;
-				PRODUCT_NAME = PrimerSDK;
-				SDKROOT = iphoneos;
-				SKIP_INSTALL = YES;
-				SWIFT_ACTIVE_COMPILATION_CONDITIONS = "$(inherited) ";
-				SWIFT_VERSION = 4.2;
-				TARGETED_DEVICE_FAMILY = "1,2";
-				VALIDATE_PRODUCT = YES;
-				VERSIONING_SYSTEM = "apple-generic";
-				VERSION_INFO_PREFIX = "";
-			};
-			name = Release;
-		};
 		9FE23CF9E7E182C33813CBC09CD6CA29 /* Debug */ = {
 			isa = XCBuildConfiguration;
 			baseConfigurationReference = 3C474C1A0DABE2A3F404B63D4D59F30C /* Pods-PrimerSDK_Example.debug.xcconfig */;
@@ -3190,42 +1890,6 @@
 				TARGETED_DEVICE_FAMILY = "1,2";
 				VERSIONING_SYSTEM = "apple-generic";
 				VERSION_INFO_PREFIX = "";
-			};
-			name = Debug;
-		};
-<<<<<<< HEAD
-		B465D9738B2FC4871B8424205A538DF0 /* Release */ = {
-=======
-		A2A3991594B543AD48176F80BA9469D6 /* Release */ = {
->>>>>>> 89a531a4
-			isa = XCBuildConfiguration;
-			baseConfigurationReference = 7489E7B4129D66B025FCECB7CA4BCB0E /* PrimerSDK.release.xcconfig */;
-			buildSettings = {
-				CONFIGURATION_BUILD_DIR = "$(BUILD_DIR)/$(CONFIGURATION)$(EFFECTIVE_PLATFORM_NAME)/PrimerSDK";
-				IBSC_MODULE = PrimerSDK;
-				INFOPLIST_FILE = "Target Support Files/PrimerSDK/ResourceBundle-PrimerResources-PrimerSDK-Info.plist";
-				IPHONEOS_DEPLOYMENT_TARGET = 10.0;
-				PRODUCT_NAME = PrimerResources;
-				SDKROOT = iphoneos;
-				SKIP_INSTALL = YES;
-				TARGETED_DEVICE_FAMILY = "1,2";
-				WRAPPER_EXTENSION = bundle;
-			};
-			name = Release;
-		};
-		C66C37972F98EA13534C85B398AF167C /* Debug */ = {
-			isa = XCBuildConfiguration;
-			baseConfigurationReference = 5EFE04D5EBC78FAD3569FFDB79C1ED07 /* PrimerSDK.debug.xcconfig */;
-			buildSettings = {
-				CONFIGURATION_BUILD_DIR = "$(BUILD_DIR)/$(CONFIGURATION)$(EFFECTIVE_PLATFORM_NAME)/PrimerSDK";
-				IBSC_MODULE = PrimerSDK;
-				INFOPLIST_FILE = "Target Support Files/PrimerSDK/ResourceBundle-PrimerResources-PrimerSDK-Info.plist";
-				IPHONEOS_DEPLOYMENT_TARGET = 10.0;
-				PRODUCT_NAME = PrimerResources;
-				SDKROOT = iphoneos;
-				SKIP_INSTALL = YES;
-				TARGETED_DEVICE_FAMILY = "1,2";
-				WRAPPER_EXTENSION = bundle;
 			};
 			name = Debug;
 		};
@@ -3295,57 +1959,89 @@
 			};
 			name = Debug;
 		};
+		DD8CE61BF9604A2490202AF58E736BAC /* Release */ = {
+			isa = XCBuildConfiguration;
+			baseConfigurationReference = 7489E7B4129D66B025FCECB7CA4BCB0E /* PrimerSDK.release.xcconfig */;
+			buildSettings = {
+				CONFIGURATION_BUILD_DIR = "$(BUILD_DIR)/$(CONFIGURATION)$(EFFECTIVE_PLATFORM_NAME)/PrimerSDK";
+				IBSC_MODULE = PrimerSDK;
+				INFOPLIST_FILE = "Target Support Files/PrimerSDK/ResourceBundle-PrimerResources-PrimerSDK-Info.plist";
+				IPHONEOS_DEPLOYMENT_TARGET = 10.0;
+				PRODUCT_NAME = PrimerResources;
+				SDKROOT = iphoneos;
+				SKIP_INSTALL = YES;
+				TARGETED_DEVICE_FAMILY = "1,2";
+				WRAPPER_EXTENSION = bundle;
+			};
+			name = Release;
+		};
+		F63FC2937F8A79CD82A9C527311C07EC /* Release */ = {
+			isa = XCBuildConfiguration;
+			baseConfigurationReference = 7489E7B4129D66B025FCECB7CA4BCB0E /* PrimerSDK.release.xcconfig */;
+			buildSettings = {
+				CLANG_ENABLE_OBJC_WEAK = NO;
+				"CODE_SIGN_IDENTITY[sdk=appletvos*]" = "";
+				"CODE_SIGN_IDENTITY[sdk=iphoneos*]" = "";
+				"CODE_SIGN_IDENTITY[sdk=watchos*]" = "";
+				CURRENT_PROJECT_VERSION = 1;
+				DEFINES_MODULE = YES;
+				DYLIB_COMPATIBILITY_VERSION = 1;
+				DYLIB_CURRENT_VERSION = 1;
+				DYLIB_INSTALL_NAME_BASE = "@rpath";
+				GCC_PREFIX_HEADER = "Target Support Files/PrimerSDK/PrimerSDK-prefix.pch";
+				INFOPLIST_FILE = "Target Support Files/PrimerSDK/PrimerSDK-Info.plist";
+				INSTALL_PATH = "$(LOCAL_LIBRARY_DIR)/Frameworks";
+				IPHONEOS_DEPLOYMENT_TARGET = 10.0;
+				LD_RUNPATH_SEARCH_PATHS = "$(inherited) @executable_path/Frameworks @loader_path/Frameworks";
+				MODULEMAP_FILE = "Target Support Files/PrimerSDK/PrimerSDK.modulemap";
+				PRODUCT_MODULE_NAME = PrimerSDK;
+				PRODUCT_NAME = PrimerSDK;
+				SDKROOT = iphoneos;
+				SKIP_INSTALL = YES;
+				SWIFT_ACTIVE_COMPILATION_CONDITIONS = "$(inherited) ";
+				SWIFT_VERSION = 4.2;
+				TARGETED_DEVICE_FAMILY = "1,2";
+				VALIDATE_PRODUCT = YES;
+				VERSIONING_SYSTEM = "apple-generic";
+				VERSION_INFO_PREFIX = "";
+			};
+			name = Release;
+		};
 /* End XCBuildConfiguration section */
 
 /* Begin XCConfigurationList section */
-		2E1402C616239D164322CDFAB7847284 /* Build configuration list for PBXNativeTarget "PrimerSDK-PrimerResources" */ = {
+		3D2F507837666B93C6194867886E1616 /* Build configuration list for PBXNativeTarget "PrimerSDK-PrimerResources" */ = {
 			isa = XCConfigurationList;
 			buildConfigurations = (
-				C66C37972F98EA13534C85B398AF167C /* Debug */,
-				A2A3991594B543AD48176F80BA9469D6 /* Release */,
+				52F640BD5DF6570FFEAD67E422520234 /* Debug */,
+				DD8CE61BF9604A2490202AF58E736BAC /* Release */,
 			);
 			defaultConfigurationIsVisible = 0;
 			defaultConfigurationName = Release;
 		};
-<<<<<<< HEAD
+		4821239608C13582E20E6DA73FD5F1F9 /* Build configuration list for PBXProject "Pods" */ = {
+			isa = XCConfigurationList;
+			buildConfigurations = (
+				D299434AB35E7FD6F7921C8EF24742FF /* Debug */,
+				7EE7A78859F657F6BEFC651185B43192 /* Release */,
+			);
+			defaultConfigurationIsVisible = 0;
+			defaultConfigurationName = Release;
+		};
 		DB74BC4B5C5930D4C8F1AC03B808A393 /* Build configuration list for PBXNativeTarget "Pods-PrimerSDK_Tests" */ = {
 			isa = XCConfigurationList;
 			buildConfigurations = (
 				05B9E071CFCA1E8A62F14905A80EE6EF /* Debug */,
 				80F45997CD1F5DAB4F3B62FA0301BC70 /* Release */,
-=======
-		4821239608C13582E20E6DA73FD5F1F9 /* Build configuration list for PBXProject "Pods" */ = {
+			);
+			defaultConfigurationIsVisible = 0;
+			defaultConfigurationName = Release;
+		};
+		E3B7B5803EA7372C0E6BE638CE344621 /* Build configuration list for PBXNativeTarget "PrimerSDK" */ = {
 			isa = XCConfigurationList;
 			buildConfigurations = (
-				D299434AB35E7FD6F7921C8EF24742FF /* Debug */,
-				7EE7A78859F657F6BEFC651185B43192 /* Release */,
->>>>>>> 89a531a4
-			);
-			defaultConfigurationIsVisible = 0;
-			defaultConfigurationName = Release;
-		};
-<<<<<<< HEAD
-		E3165E2AD82268DD95B03DAB01BE9B77 /* Build configuration list for PBXNativeTarget "PrimerSDK" */ = {
-			isa = XCConfigurationList;
-			buildConfigurations = (
-				92467B719FB74B05BE24D55C7EC6EA7F /* Debug */,
-				410BE91FBCA19AC6C97616628CF59947 /* Release */,
-=======
-		A5DBA4EC7EE82477D3BECED5776E3AD0 /* Build configuration list for PBXNativeTarget "PrimerSDK" */ = {
-			isa = XCConfigurationList;
-			buildConfigurations = (
-				6934C9A0D9C72A8824CCD9D427E2B8CD /* Debug */,
-				9B910FCD2DAEC6753C67732BA1DC10F0 /* Release */,
->>>>>>> 89a531a4
-			);
-			defaultConfigurationIsVisible = 0;
-			defaultConfigurationName = Release;
-		};
-		E6050F11CF250E7916AB2DFEFD6C36A4 /* Build configuration list for PBXNativeTarget "PrimerSDK-PrimerResources" */ = {
-			isa = XCConfigurationList;
-			buildConfigurations = (
-				2CD2A1A4A84C3581B3A7E05EA89AE724 /* Debug */,
-				B465D9738B2FC4871B8424205A538DF0 /* Release */,
+				0FBB2C5DF0685791A7982C5D1AFF26B0 /* Debug */,
+				F63FC2937F8A79CD82A9C527311C07EC /* Release */,
 			);
 			defaultConfigurationIsVisible = 0;
 			defaultConfigurationName = Release;
