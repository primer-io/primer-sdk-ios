--- conflicted
+++ resolved
@@ -7,715 +7,529 @@
 	objects = {
 
 /* Begin PBXBuildFile section */
-		011BDBB3768A6AE4E7B1D3CC5DD44817 /* URLSessionStack.swift in Sources */ = {isa = PBXBuildFile; fileRef = D8E51F81457AF705AAED00A1B7AA1EB5 /* URLSessionStack.swift */; };
-		03BDE48F20A83262C6B29ABCA8FA95D7 /* PrimerTheme+Inputs.swift in Sources */ = {isa = PBXBuildFile; fileRef = 76B3BA0F54705276568D328A6561C2F3 /* PrimerTheme+Inputs.swift */; };
-		03C27D7253D1FB744B194B89FD9E6EEC /* PrimerAPIClient+Promises.swift in Sources */ = {isa = PBXBuildFile; fileRef = 036BDF4DE1B4C099B76A13C0970EA4D3 /* PrimerAPIClient+Promises.swift */; };
-		04464BC2D9B08284BDA31A853AB01212 /* Apaya.swift in Sources */ = {isa = PBXBuildFile; fileRef = 78828E079F263524922D39F8E4C5CB97 /* Apaya.swift */; };
-		04B636B21A59C3E1EB7D854B3450FB94 /* PrimerSDK-dummy.m in Sources */ = {isa = PBXBuildFile; fileRef = FCA0627E1108CB5D3EA91BE56D4C18E7 /* PrimerSDK-dummy.m */; };
-<<<<<<< HEAD
-		08B48033D4DC7ED0596D1715761F9FBE /* TokenizationService.swift in Sources */ = {isa = PBXBuildFile; fileRef = 96DCE543B0802484DA54FCE8A8229A2C /* TokenizationService.swift */; };
-		094A842E907DD2060E117B9C2344062E /* BankTableViewCell.swift in Sources */ = {isa = PBXBuildFile; fileRef = B63EE06D7AD15463F9D0904C002D96D0 /* BankTableViewCell.swift */; };
-		09724E7E5F20CC03752E5B2A355CFC98 /* CoreDataDispatcher.swift in Sources */ = {isa = PBXBuildFile; fileRef = B77D5CA7AA08D92E22C059685E05D79B /* CoreDataDispatcher.swift */; };
-		0DF828C8D18EB79607D066D4DECF828B /* FinallyWrappers.swift in Sources */ = {isa = PBXBuildFile; fileRef = 70AA0ACD78B89FB11259F5792BC953A0 /* FinallyWrappers.swift */; };
-		0FBECF587EB5A11EAAF4DE70FCA87820 /* PrimerRootViewController.swift in Sources */ = {isa = PBXBuildFile; fileRef = 531A299167396A1EAF51395012D74903 /* PrimerRootViewController.swift */; };
-		125423726C263E10DB9CD8D5C430AF76 /* CancellableCatchable.swift in Sources */ = {isa = PBXBuildFile; fileRef = 72CAF2F8195C598601D853E3AF0D67BA /* CancellableCatchable.swift */; };
-		12C0AB387B9D9EBC240FA5EDEF1B2FF6 /* fr.lproj in Resources */ = {isa = PBXBuildFile; fileRef = 4103A6EEB8AEBCC36D0E5437DEBFE730 /* fr.lproj */; };
-		16CFEE0670D2399DCD42970582B97B5B /* UIKit.framework in Frameworks */ = {isa = PBXBuildFile; fileRef = D245E0514AAC1A2B9A6D5EA2F383E90F /* UIKit.framework */; };
-=======
-		06037AD0612C370180C55CA860921682 /* Pods-PrimerSDK_Example-umbrella.h in Headers */ = {isa = PBXBuildFile; fileRef = 3780FF276696624E5AD4A629D4CC4AD8 /* Pods-PrimerSDK_Example-umbrella.h */; settings = {ATTRIBUTES = (Public, ); }; };
-		08B48033D4DC7ED0596D1715761F9FBE /* TokenizationService.swift in Sources */ = {isa = PBXBuildFile; fileRef = 96DCE543B0802484DA54FCE8A8229A2C /* TokenizationService.swift */; };
-		094A842E907DD2060E117B9C2344062E /* BankTableViewCell.swift in Sources */ = {isa = PBXBuildFile; fileRef = B63EE06D7AD15463F9D0904C002D96D0 /* BankTableViewCell.swift */; };
-		09724E7E5F20CC03752E5B2A355CFC98 /* CoreDataDispatcher.swift in Sources */ = {isa = PBXBuildFile; fileRef = B77D5CA7AA08D92E22C059685E05D79B /* CoreDataDispatcher.swift */; };
-		0B5E3212C09A48648479C403841F128F /* de.lproj in Resources */ = {isa = PBXBuildFile; fileRef = EF4FDA75C86A275820ADD54220AA1C67 /* de.lproj */; };
-		0DF828C8D18EB79607D066D4DECF828B /* FinallyWrappers.swift in Sources */ = {isa = PBXBuildFile; fileRef = 70AA0ACD78B89FB11259F5792BC953A0 /* FinallyWrappers.swift */; };
-		0FBECF587EB5A11EAAF4DE70FCA87820 /* PrimerRootViewController.swift in Sources */ = {isa = PBXBuildFile; fileRef = 531A299167396A1EAF51395012D74903 /* PrimerRootViewController.swift */; };
-		125423726C263E10DB9CD8D5C430AF76 /* CancellableCatchable.swift in Sources */ = {isa = PBXBuildFile; fileRef = 72CAF2F8195C598601D853E3AF0D67BA /* CancellableCatchable.swift */; };
-		12FBF2714C4AD66EFC15CC36079B25D2 /* tr.lproj in Resources */ = {isa = PBXBuildFile; fileRef = F9AD642D5CC69C8F2EFE0A44D755D82F /* tr.lproj */; };
-		16CFEE0670D2399DCD42970582B97B5B /* UIKit.framework in Frameworks */ = {isa = PBXBuildFile; fileRef = D245E0514AAC1A2B9A6D5EA2F383E90F /* UIKit.framework */; };
-		176C03ED8F20F21C31BD97B522642041 /* es.lproj in Resources */ = {isa = PBXBuildFile; fileRef = 4D6FB80472D1FAA08EEBD6742B3C9D6A /* es.lproj */; };
-		178443E9C88007877F57C1552C9AE76E /* Primer3DSProtocols.swift in Sources */ = {isa = PBXBuildFile; fileRef = E6DF772EBD0552229B3F76D49A0EF5F2 /* Primer3DSProtocols.swift */; };
->>>>>>> be13ad23
-		17E269FB5475D656F9940FF89149FC15 /* MockPrimerAPIClient.swift in Sources */ = {isa = PBXBuildFile; fileRef = 259C380D9219BACFF5C64ECF3678B245 /* MockPrimerAPIClient.swift */; };
-		18B4C7E4158FC3A76F287A9179504357 /* hang.swift in Sources */ = {isa = PBXBuildFile; fileRef = 4AFC19924824B33DA3279530BE9313F4 /* hang.swift */; };
-		194051DE1EE088E653F80D84AB894F0F /* URLExtension.swift in Sources */ = {isa = PBXBuildFile; fileRef = 9F976D5C219A3F9804D9F6E616386556 /* URLExtension.swift */; };
-		1E99AC676F1F14AE1AA78EC74CE95D1D /* PrimerNavigationBar.swift in Sources */ = {isa = PBXBuildFile; fileRef = 08000F4CE01D329942C5FC1BDF627822 /* PrimerNavigationBar.swift */; };
-		1F6C508C50EC22AEDF7BEC127BDF1980 /* PrimerDelegate.swift in Sources */ = {isa = PBXBuildFile; fileRef = C5018EA5FF4585641C08559EF06ED0CC /* PrimerDelegate.swift */; };
-		1F9557AD50A40CFA35C008211FA81E24 /* PrimerFormViewController.swift in Sources */ = {isa = PBXBuildFile; fileRef = 488BC0613271A11184BA0421A2E9550D /* PrimerFormViewController.swift */; };
-<<<<<<< HEAD
-		2176E3E412F9B3423513DBAE99095D91 /* da.lproj in Resources */ = {isa = PBXBuildFile; fileRef = DAFB5731C364D0E46937C55F93EFA049 /* da.lproj */; };
-		21D65816A7E4B8E49D87A01A456572E1 /* pl.lproj in Resources */ = {isa = PBXBuildFile; fileRef = 6FF1FB975113B239BADB8F673E09AA40 /* pl.lproj */; };
-=======
->>>>>>> be13ad23
-		229D1DB0D9DA2E2C36C6844063CBE61E /* AppState.swift in Sources */ = {isa = PBXBuildFile; fileRef = 688D4FCA4F64750560D0497F04D513E8 /* AppState.swift */; };
-		2468B8CEE8FE5CBEED19404C1805A359 /* Analytics.swift in Sources */ = {isa = PBXBuildFile; fileRef = C72990BB71BC4AA80F7D9028080B77A4 /* Analytics.swift */; };
-		253827871B1CE14A6B382C679B4DC5F3 /* ThenableWrappers.swift in Sources */ = {isa = PBXBuildFile; fileRef = CBF39EA5911CCFA17891429A1E5FFA9F /* ThenableWrappers.swift */; };
-		260D55659E761DDEB24E176AEBD78B22 /* PrimerVaultManagerViewController.swift in Sources */ = {isa = PBXBuildFile; fileRef = 0B8C29F0F4918B9BBFED9C796949A975 /* PrimerVaultManagerViewController.swift */; };
+		004FD4EFDFF9A925056FC92D6177A94B /* CancellableThenable.swift in Sources */ = {isa = PBXBuildFile; fileRef = F7E7CAA4E0EE62B3027E036C925E9CCD /* CancellableThenable.swift */; };
+		006FC144807BFD71857B047B4780D347 /* PaymentMethodComponent.swift in Sources */ = {isa = PBXBuildFile; fileRef = 3307927005900847EE7333DA8B40BE69 /* PaymentMethodComponent.swift */; };
+		022DD8D21A45EF0CB2934C69F08F3564 /* DataExtension.swift in Sources */ = {isa = PBXBuildFile; fileRef = 1312AD23D18CB639F43D71493D71FAAC /* DataExtension.swift */; };
+		029C0E3B4E25CE5D2C69C0144C6F95D9 /* HeaderFooterLabelView.swift in Sources */ = {isa = PBXBuildFile; fileRef = E4654248DAD104EE04A3C14C7FE3E0E0 /* HeaderFooterLabelView.swift */; };
+		044A219EC41951FBD907AF076AAA83DC /* PrimerSDK-umbrella.h in Headers */ = {isa = PBXBuildFile; fileRef = AC8711D2430F908933E0CF79DA7DADBB /* PrimerSDK-umbrella.h */; settings = {ATTRIBUTES = (Public, ); }; };
+		062171C4A5FD34B0866F1649E23CCE4A /* CardFormPaymentMethodTokenizationViewModel.swift in Sources */ = {isa = PBXBuildFile; fileRef = 9F7AED9C7FC7E1A93F04DD869A936BA8 /* CardFormPaymentMethodTokenizationViewModel.swift */; };
+		0783FF6CE5FF983823871EF5F4C62EBE /* AnalyticsEvent.swift in Sources */ = {isa = PBXBuildFile; fileRef = B676504A245DD2715FFBA0FEFC136115 /* AnalyticsEvent.swift */; };
+		08B0FAF38B74DD9A2E6812FEB786EEF0 /* AnalyticsService.swift in Sources */ = {isa = PBXBuildFile; fileRef = 24C123AADC040BE600145FB7FE9D0D66 /* AnalyticsService.swift */; };
+		0A8C72D589AEDAAC1AE0B71B732BBA20 /* CheckoutModule.swift in Sources */ = {isa = PBXBuildFile; fileRef = DCAA8A4F3644DDA68B78D42679BED777 /* CheckoutModule.swift */; };
+		0B12243D7E6C81976ADB619C8DBC7F1E /* 3DSService.swift in Sources */ = {isa = PBXBuildFile; fileRef = 7B0903B4221B1BE853B03FFA85DA9155 /* 3DSService.swift */; };
+		0CCBF72AC287EC65C99E32C2EB49C37F /* DirectDebitService.swift in Sources */ = {isa = PBXBuildFile; fileRef = A1BD95BAFCBFA15B67E30C13D12E4057 /* DirectDebitService.swift */; };
+		0DAA7B661EA375B5D77E700523DCD458 /* PrimerConfiguration.swift in Sources */ = {isa = PBXBuildFile; fileRef = ECBD68DAA2BB942ECBE4F9843839965F /* PrimerConfiguration.swift */; };
+		0DE45ECD521548786A705811A92FF018 /* PrimerScrollView.swift in Sources */ = {isa = PBXBuildFile; fileRef = 6E02B82C98B3F8ACA66C79910184D1CB /* PrimerScrollView.swift */; };
+		1030E5A42DE7C867BA7603028C8EDF52 /* es.lproj in Resources */ = {isa = PBXBuildFile; fileRef = 36E00A7EDB0E69C79FEABA02C83576A6 /* es.lproj */; };
+		105FD9DAD70288086098FB6D66B1703E /* Dispatcher.swift in Sources */ = {isa = PBXBuildFile; fileRef = D565692002D67BAA6F4FA08A94FA6B30 /* Dispatcher.swift */; };
+		10C67BD6B7D50272BC6712B007FEEBE6 /* PaymentMethodTokenizationRequest.swift in Sources */ = {isa = PBXBuildFile; fileRef = 7BBA493F10548FE874F651ED4CF7D711 /* PaymentMethodTokenizationRequest.swift */; };
+		118DB3D84A2FC0D4F7BA4F68EDD3081E /* QRCodeTokenizationViewModel.swift in Sources */ = {isa = PBXBuildFile; fileRef = 8F6FF1A95CC7AF8C26085A2162998837 /* QRCodeTokenizationViewModel.swift */; };
+		11D3D9955BB12F281ABED1F56402EC95 /* Analytics.swift in Sources */ = {isa = PBXBuildFile; fileRef = BB452ACE641A536F27DF708D4F7E1CA8 /* Analytics.swift */; };
+		12347290004BB23BF5AB51F71ECB467A /* it.lproj in Resources */ = {isa = PBXBuildFile; fileRef = D51A1568D18093369058CF5D0F449F80 /* it.lproj */; };
+		124F9EA282D72B33CE86135B68B53106 /* Identifiable.swift in Sources */ = {isa = PBXBuildFile; fileRef = BB57372BCF1705AE0915D61C5CA9CA05 /* Identifiable.swift */; };
+		1287D33F8CECBD428261873A342E672C /* 3DSService+Promises.swift in Sources */ = {isa = PBXBuildFile; fileRef = 4E96B24A8345C6E02406107B7CC53FFC /* 3DSService+Promises.swift */; };
+		1473C20F082908C59F84FD4D0A3609D9 /* PrimerThemeData.swift in Sources */ = {isa = PBXBuildFile; fileRef = 6A58CC0DB3FC8AD0933EF42CF112EA6F /* PrimerThemeData.swift */; };
+		156BD7AC7AAA602FC7AF589E2939E11A /* PrimerDelegate.swift in Sources */ = {isa = PBXBuildFile; fileRef = 1D1A91B302C872F5931BC2D77A8F4098 /* PrimerDelegate.swift */; };
+		15C4351037CED3F1813FFA3082BE8254 /* DependencyInjection.swift in Sources */ = {isa = PBXBuildFile; fileRef = 174732E30EC4F33D3F7306F83CAEFFCA /* DependencyInjection.swift */; };
+		15E30C644A9B4BE0D7D37FE6A438F254 /* ClientSessionService.swift in Sources */ = {isa = PBXBuildFile; fileRef = ABCBB5A4622B3A8124C8514FF00025A9 /* ClientSessionService.swift */; };
+		18DBCBB7955F0E4D4BC1F0E79491CB62 /* ExternalViewModel.swift in Sources */ = {isa = PBXBuildFile; fileRef = 50FF87E7CFD115AA11EB68E8CD7C745A /* ExternalViewModel.swift */; };
+		19A8E993A360D23AE2533E63DB872EE4 /* PrimerAPIClient+3DS.swift in Sources */ = {isa = PBXBuildFile; fileRef = 5B09750832E941810D9282D9B17AE7E7 /* PrimerAPIClient+3DS.swift */; };
+		1A39A06FC2247CEC39FEAF16DE31E69D /* ArrayExtension.swift in Sources */ = {isa = PBXBuildFile; fileRef = F04027887A27C6ADC06C1CB1584B3BCD /* ArrayExtension.swift */; };
+		1AB6062AC4F11CAD1839702514C6B978 /* Klarna.swift in Sources */ = {isa = PBXBuildFile; fileRef = 2502F1AEFB7061D2A9B1E98170053769 /* Klarna.swift */; };
+		1BFCF442F9920A9054955E77B57A2CF2 /* CreateResumePaymentService.swift in Sources */ = {isa = PBXBuildFile; fileRef = A4B4583CE951AB978E369A4E3C1A1771 /* CreateResumePaymentService.swift */; };
+		1CC67F6A521895AB6E08F2D4F3621699 /* OrderItem.swift in Sources */ = {isa = PBXBuildFile; fileRef = A1F1136E75E51A0C9585049E41290C89 /* OrderItem.swift */; };
+		1CEC4AC9C09F82352933F69676EA9C8F /* PrimerHeadlessUniversalCheckoutProtocols.swift in Sources */ = {isa = PBXBuildFile; fileRef = 7A7271E1437E5C2BDDF43A547469D059 /* PrimerHeadlessUniversalCheckoutProtocols.swift */; };
+		1E52A3FE4AC94E404F53DB7D993D073A /* PrimerCardNumberFieldView.swift in Sources */ = {isa = PBXBuildFile; fileRef = 6CE9A453533D4B2491319BDC545E6008 /* PrimerCardNumberFieldView.swift */; };
+		1EB31513B1C15E14C238AF773E4F08AD /* race.swift in Sources */ = {isa = PBXBuildFile; fileRef = 7C91ECDF844D62AADCB56FE3C6691A20 /* race.swift */; };
+		1EDA1AEDE180FDB664C21826882E285B /* UIDeviceExtension.swift in Sources */ = {isa = PBXBuildFile; fileRef = 89CD3D3E047A7B1C4A8C1FF7D79A8697 /* UIDeviceExtension.swift */; };
+		1FC037ED2BCAE09BABB0EBE7274E53BC /* ClientToken.swift in Sources */ = {isa = PBXBuildFile; fileRef = F0F7226212E3F9D1C474D0E8D3B771AA /* ClientToken.swift */; };
+		1FC87F144E4D5E4CBC48F736F36E7AFF /* CoreDataDispatcher.swift in Sources */ = {isa = PBXBuildFile; fileRef = 9BA329767C186D2ED183AEB6A7A7C586 /* CoreDataDispatcher.swift */; };
+		20378E5AD049A94B3350D192F6D20C79 /* SequenceWrappers.swift in Sources */ = {isa = PBXBuildFile; fileRef = DC0356D96E8B8A4CAE338C36224AB7A4 /* SequenceWrappers.swift */; };
+		2128108E185984919A384ECE772FD3B0 /* PrimerThemeData+Deprecated.swift in Sources */ = {isa = PBXBuildFile; fileRef = 1A7A2547978AE69A70DECD38B8D9841B /* PrimerThemeData+Deprecated.swift */; };
+		217C263BB11CF1C2981018639C47DDBB /* PostalCode.swift in Sources */ = {isa = PBXBuildFile; fileRef = FF065C4E1BBCC24A9A103E1D6D7FDFCE /* PostalCode.swift */; };
+		21AAB30ACB68E67A39C1CE211F59F3F1 /* Device.swift in Sources */ = {isa = PBXBuildFile; fileRef = DD80BB9983EE2783225B47A402079A36 /* Device.swift */; };
+		22D70CADB0E690A04EF6B13F3DCE7D7D /* CancellableCatchable.swift in Sources */ = {isa = PBXBuildFile; fileRef = 8914E7B6C1A05FF9FA4DE205CFE15BEF /* CancellableCatchable.swift */; };
+		2436082906A376BBF295C869B2DEF275 /* PaymentMethodConfigurationOptions.swift in Sources */ = {isa = PBXBuildFile; fileRef = 589EF75C837C20E6B8FBCD9DFC8B1DD5 /* PaymentMethodConfigurationOptions.swift */; };
+		2476B67FA8D065D2EFD7F8E6057DB256 /* PayPalTokenizationViewModel.swift in Sources */ = {isa = PBXBuildFile; fileRef = 95F4B5EE8296DCDADDFFBE2BC081D7E5 /* PayPalTokenizationViewModel.swift */; };
+		2608AEAFE360DB8F265312A2B057F25D /* Logger.swift in Sources */ = {isa = PBXBuildFile; fileRef = 2DB6C9096380994F16EBB8D25BEF44AF /* Logger.swift */; };
 		270CFF0FC749F57C0605262D27016D14 /* Pods-PrimerSDK_Tests-dummy.m in Sources */ = {isa = PBXBuildFile; fileRef = D66C3890C3566F38C935A2FFD9A237B0 /* Pods-PrimerSDK_Tests-dummy.m */; };
-		27679A2A2FDD476FB00FB385370FF495 /* JSONParser.swift in Sources */ = {isa = PBXBuildFile; fileRef = 5CF9F2DECEF0465A6532A2F6B35F9156 /* JSONParser.swift */; };
-		2AF59A82EC56BE3C0186C952E86DBC87 /* UINavigationController+Extensions.swift in Sources */ = {isa = PBXBuildFile; fileRef = 7E6C743ED4FD276B93B1810858DB95A2 /* UINavigationController+Extensions.swift */; };
-		2B1379A1FFF62899D5496EFDFE07E7B0 /* PrimerExpiryDateFieldView.swift in Sources */ = {isa = PBXBuildFile; fileRef = 618D965B4D0D7D253D43BD807C755C4D /* PrimerExpiryDateFieldView.swift */; };
-		2B990E70AEB0A46788F6B0C118CF3DD9 /* ApayaTokenizationViewModel.swift in Sources */ = {isa = PBXBuildFile; fileRef = BE21566F9FAD0B7A2C372916759789D4 /* ApayaTokenizationViewModel.swift */; };
-<<<<<<< HEAD
-		2F6202FF2AEFD496CD9E8B7001232869 /* BundleExtension.swift in Sources */ = {isa = PBXBuildFile; fileRef = 42FDAA4C0383E6393164C68AE6EF7163 /* BundleExtension.swift */; };
-		31549F20744CEDED3603432C558F5FD5 /* PresentationController.swift in Sources */ = {isa = PBXBuildFile; fileRef = 12AEE6EF5AB11A72FBA66835F82403CA /* PresentationController.swift */; };
-		31E7ED4AB83ACBEC5F46B59D02DD6913 /* PrimerAPI.swift in Sources */ = {isa = PBXBuildFile; fileRef = 1151A2C1059927AE8E2A4BD1A0687F33 /* PrimerAPI.swift */; };
-		347EB3C7B8946416FD48C22D45F43F42 /* AnyEncodable.swift in Sources */ = {isa = PBXBuildFile; fileRef = 47DF809004D532199A044EC1FB2B73C1 /* AnyEncodable.swift */; };
-		356D63AAF3866BEBACE9EFC987B665A8 /* VaultPaymentMethodView.swift in Sources */ = {isa = PBXBuildFile; fileRef = BAAF6B609BECCB612428378248B158C5 /* VaultPaymentMethodView.swift */; };
-		3963406B3272C52993858028FAD755D1 /* 3DS.swift in Sources */ = {isa = PBXBuildFile; fileRef = 853CC2F9681A2508490D381C3693B268 /* 3DS.swift */; };
-		3984807B68AE36CCD79FA20AFF80E8FD /* tr.lproj in Resources */ = {isa = PBXBuildFile; fileRef = F9AD642D5CC69C8F2EFE0A44D755D82F /* tr.lproj */; };
-=======
-		2DDB7DD63C8F4354F369C88BF159927D /* Icons.xcassets in Resources */ = {isa = PBXBuildFile; fileRef = F22C882B0CEA0811EC4A7AE564557EF8 /* Icons.xcassets */; };
-		2F6202FF2AEFD496CD9E8B7001232869 /* BundleExtension.swift in Sources */ = {isa = PBXBuildFile; fileRef = 42FDAA4C0383E6393164C68AE6EF7163 /* BundleExtension.swift */; };
-		31549F20744CEDED3603432C558F5FD5 /* PresentationController.swift in Sources */ = {isa = PBXBuildFile; fileRef = 12AEE6EF5AB11A72FBA66835F82403CA /* PresentationController.swift */; };
-		31E7ED4AB83ACBEC5F46B59D02DD6913 /* PrimerAPI.swift in Sources */ = {isa = PBXBuildFile; fileRef = 1151A2C1059927AE8E2A4BD1A0687F33 /* PrimerAPI.swift */; };
-		32D4F85BE1557ED62536344CFAB75F88 /* Primer3DS-umbrella.h in Headers */ = {isa = PBXBuildFile; fileRef = A163D166B27F20FF6EEF83F5121C4CEA /* Primer3DS-umbrella.h */; settings = {ATTRIBUTES = (Public, ); }; };
-		347EB3C7B8946416FD48C22D45F43F42 /* AnyEncodable.swift in Sources */ = {isa = PBXBuildFile; fileRef = 47DF809004D532199A044EC1FB2B73C1 /* AnyEncodable.swift */; };
-		356D63AAF3866BEBACE9EFC987B665A8 /* VaultPaymentMethodView.swift in Sources */ = {isa = PBXBuildFile; fileRef = BAAF6B609BECCB612428378248B158C5 /* VaultPaymentMethodView.swift */; };
-		395398A86B72BC17BE7E20B901875C7B /* sv.lproj in Resources */ = {isa = PBXBuildFile; fileRef = 7CC9C1B1083615516B4E8EDBCD6E94A5 /* sv.lproj */; };
-		3963406B3272C52993858028FAD755D1 /* 3DS.swift in Sources */ = {isa = PBXBuildFile; fileRef = 853CC2F9681A2508490D381C3693B268 /* 3DS.swift */; };
->>>>>>> be13ad23
-		3AAF6920B16BEC68F05AD34726BD1FBD /* UserDefaultsExtension.swift in Sources */ = {isa = PBXBuildFile; fileRef = 03741A974AC3167AD0CCF94519549251 /* UserDefaultsExtension.swift */; };
-		3C4AFC88771EF0490E7258731C69EF12 /* DirectDebitMandate.swift in Sources */ = {isa = PBXBuildFile; fileRef = F56FF9AED6430A90723A910969ECFFA5 /* DirectDebitMandate.swift */; };
-		3CF1F9E71419C3D22B0093DC03AD79A4 /* ClientTokenService.swift in Sources */ = {isa = PBXBuildFile; fileRef = 2F2DF22166DBCE04BA74430A47A6D21C /* ClientTokenService.swift */; };
-		3E4C69412FA4E1798EA9F097A4A5783C /* after.swift in Sources */ = {isa = PBXBuildFile; fileRef = 1A64FBCD6163C1708A7677495595F4EE /* after.swift */; };
-<<<<<<< HEAD
-=======
-		3EB7A6B9A397005CB3B77FDC9DA30691 /* Primer3DSStructures.swift in Sources */ = {isa = PBXBuildFile; fileRef = 7492CBAABC98EBF5377CFAD0DED3516E /* Primer3DSStructures.swift */; };
->>>>>>> be13ad23
-		3F76E9FE7461E08D4A0220D1DFBA18CF /* Foundation.framework in Frameworks */ = {isa = PBXBuildFile; fileRef = EAB6F611E86A4758835A715E4B4184F6 /* Foundation.framework */; };
-		3FDD01D2A9891215349FBFDA25B1052B /* CheckoutWithVaultedPaymentMethodViewModel.swift in Sources */ = {isa = PBXBuildFile; fileRef = 1E225C5EBBD975A03FA102CD3EEA9B37 /* CheckoutWithVaultedPaymentMethodViewModel.swift */; };
-		438CA8D4FF0B1AA2B746C06BA6C5FAC7 /* DateExtension.swift in Sources */ = {isa = PBXBuildFile; fileRef = A2852EFD521E1D0D736C740F9958E5EA /* DateExtension.swift */; };
-		441B380AACA6D1D5250E70E86B8859F3 /* Primer.swift in Sources */ = {isa = PBXBuildFile; fileRef = 6B4582D6B2DBE97EFFB3A66BEEF887DF /* Primer.swift */; };
-<<<<<<< HEAD
-		45493C80405AFCE937D938C9591D2250 /* nb.lproj in Resources */ = {isa = PBXBuildFile; fileRef = CDF12A89314A399B948A5BADBD8CD589 /* nb.lproj */; };
-		4770F0A958D4C62239228E81FCD433B8 /* sv.lproj in Resources */ = {isa = PBXBuildFile; fileRef = 7CC9C1B1083615516B4E8EDBCD6E94A5 /* sv.lproj */; };
-=======
->>>>>>> be13ad23
-		47DE251256AD4517FB44C0D9E20074CA /* Cancellable.swift in Sources */ = {isa = PBXBuildFile; fileRef = 2EC983CAE2BE5852D5C12823B6B4FB67 /* Cancellable.swift */; };
-		48703A2986E131D3A971B3110F3E2270 /* PrimerResultViewController.swift in Sources */ = {isa = PBXBuildFile; fileRef = 7F1235D2259A2C82CB9C947547ADC283 /* PrimerResultViewController.swift */; };
-		487BE4F5642A6489A18B4F2DA0658161 /* IntExtension.swift in Sources */ = {isa = PBXBuildFile; fileRef = 5C31698EC64239BA7410B462A58F3300 /* IntExtension.swift */; };
-		49A5B5FA7EFD418A2AA804EF389B15B0 /* CatchWrappers.swift in Sources */ = {isa = PBXBuildFile; fileRef = 51DFCE780E1727123E40A7AAA1504BE0 /* CatchWrappers.swift */; };
-<<<<<<< HEAD
+		27AB75A2E7E58F87E59516BD55D3C6AF /* AlertController.swift in Sources */ = {isa = PBXBuildFile; fileRef = 093563A63030ECD80065EA618073B7C3 /* AlertController.swift */; };
+		2905F09C9089A7BBB035186D9A0E0F8F /* Bank.swift in Sources */ = {isa = PBXBuildFile; fileRef = AB2A27E2EDEB1842E39CCF22A5691F97 /* Bank.swift */; };
+		29D123FFDB3BD49CC82DD6915C864404 /* PaymentMethodTokenizationViewModel.swift in Sources */ = {isa = PBXBuildFile; fileRef = 888A482539DBEC0B394FC9DBE51B40A5 /* PaymentMethodTokenizationViewModel.swift */; };
+		2A0F913A362D2DB8F2005B00A6ECCA36 /* TokenizationService.swift in Sources */ = {isa = PBXBuildFile; fileRef = 641B10A06C62BAD4AFBE04B67EB7A86B /* TokenizationService.swift */; };
+		2B144E99C6826954D5D7F0C46D76511C /* PrimerTheme+Views.swift in Sources */ = {isa = PBXBuildFile; fileRef = 78F4A73A349CD3AE9A54A437B9CF3F0D /* PrimerTheme+Views.swift */; };
+		2D183EC89E7A1F1474D863A73B477E2D /* PaymentMethodConfiguration.swift in Sources */ = {isa = PBXBuildFile; fileRef = C56C64AA5F8BBE0978CB95330DA25A4B /* PaymentMethodConfiguration.swift */; };
+		2E4F323237A4417CEDDEDA41829D0CA2 /* Error.swift in Sources */ = {isa = PBXBuildFile; fileRef = E6338B696143B6AAAC1274A53ECF492E /* Error.swift */; };
+		30391C1529C863766C58BFA4D4B64042 /* PrimerTableViewCell.swift in Sources */ = {isa = PBXBuildFile; fileRef = 9296AB28A90C49E8A05763EEAC00B7B6 /* PrimerTableViewCell.swift */; };
+		3194E5097F85E5995FC866F3A8171068 /* AES256.swift in Sources */ = {isa = PBXBuildFile; fileRef = 0122DA09C1FA725F02667551B37B65E5 /* AES256.swift */; };
+		31A61C52C214CBF6D87D601BC81D4CC4 /* WebViewUtil.swift in Sources */ = {isa = PBXBuildFile; fileRef = DF67E82F243CDD2E6D6EA3441D0D3060 /* WebViewUtil.swift */; };
+		3288E902015636257D3F2924ED22007A /* pl.lproj in Resources */ = {isa = PBXBuildFile; fileRef = 156A52844F46690C4D284A138FB8E3D0 /* pl.lproj */; };
+		33B1ACA0003CED1B2B2006DD8BF81A3F /* ResumeHandlerProtocol.swift in Sources */ = {isa = PBXBuildFile; fileRef = 0C42B1C36BF1452597C216CA5CCA7D96 /* ResumeHandlerProtocol.swift */; };
+		33B64F216F0BCF8AF95575895A7767B9 /* PrimerTheme+Buttons.swift in Sources */ = {isa = PBXBuildFile; fileRef = 810174E877BA805E64F2FBCBE0F2B85B /* PrimerTheme+Buttons.swift */; };
+		33EEE1091528C1121ECBC55439424C7F /* PrimerTextFieldView.xib in Resources */ = {isa = PBXBuildFile; fileRef = 572832C7C088F66F8C3B59B71EF98096 /* PrimerTextFieldView.xib */; };
+		3471C9885B39ED985DCB0AE22304E4BE /* CardScannerViewController.swift in Sources */ = {isa = PBXBuildFile; fileRef = D3930E24E10C87591D1F2E216FD19EFC /* CardScannerViewController.swift */; };
+		36A1904E20229C8D462BCF99402C2C4A /* PrimerButton.swift in Sources */ = {isa = PBXBuildFile; fileRef = E39E1021D164E7FF3CFE39A393922D7E /* PrimerButton.swift */; };
+		37335687C4063D99E2228F2D0257F4A1 /* tr.lproj in Resources */ = {isa = PBXBuildFile; fileRef = 58EC5988C76926617BE212378BB43419 /* tr.lproj */; };
+		379E20508AEA9B6C8A6BF01E9CF40811 /* PrimerPostalCodeFieldView.swift in Sources */ = {isa = PBXBuildFile; fileRef = 63FB31AB51A6D520EF42AE8E2B6F21DB /* PrimerPostalCodeFieldView.swift */; };
+		396DB349BD2DD342EA2815C8539157DE /* PrimerTheme+Inputs.swift in Sources */ = {isa = PBXBuildFile; fileRef = A5ECB8C6B7441205B465BA9B9AC35659 /* PrimerTheme+Inputs.swift */; };
+		3C620CD00F08F224B52555B47334A9B5 /* PrimerNibView.swift in Sources */ = {isa = PBXBuildFile; fileRef = 393FF58997E9D29579733DCB810AA61D /* PrimerNibView.swift */; };
+		3CD8F48BEDE71041549BFD0646CBF315 /* Throwable.swift in Sources */ = {isa = PBXBuildFile; fileRef = F5EA8A45BAD81588C1DFFA201B705AF5 /* Throwable.swift */; };
+		3D97E65D7885DC42BA278BE2E807E892 /* PrimerGenericTextFieldView.swift in Sources */ = {isa = PBXBuildFile; fileRef = D3D280625F09453586528EF4D32565A2 /* PrimerGenericTextFieldView.swift */; };
+		3D9F969272E4A5C034FF4499AF5EE588 /* Connectivity.swift in Sources */ = {isa = PBXBuildFile; fileRef = 834A57F3E9BF1A5C10DECD0F5D836F99 /* Connectivity.swift */; };
+		3E1B7F28B01814E1D3DFA2C8FAFDED36 /* PrimerAPIClient+Promises.swift in Sources */ = {isa = PBXBuildFile; fileRef = 3F29E867D687DBE347FE59F769BF682A /* PrimerAPIClient+Promises.swift */; };
+		3E24133EAEB51A812B24CA2F76BE9B56 /* ClientSession.swift in Sources */ = {isa = PBXBuildFile; fileRef = 06080C3769856AC4E94B2A4E416EBD7E /* ClientSession.swift */; };
+		3E7577F024720FAD3C63DD9DCDE28703 /* after.swift in Sources */ = {isa = PBXBuildFile; fileRef = 20402235033074A149C8FFC1B833607E /* after.swift */; };
+		3EF1E2C66BF0D9D66656EA48EF33AF47 /* PrimerCardFormViewController.swift in Sources */ = {isa = PBXBuildFile; fileRef = 8AD087BF62C78897717B0B25B9AE6E78 /* PrimerCardFormViewController.swift */; };
+		3F0EC64E4D2F750D9CE8942271A8151E /* AnyEncodable.swift in Sources */ = {isa = PBXBuildFile; fileRef = 352B9D5033B33DE7FD46EC35EF8D0B78 /* AnyEncodable.swift */; };
+		3F5AE06FCAD8ACABB522F34FF278780B /* PrimerSDK-dummy.m in Sources */ = {isa = PBXBuildFile; fileRef = FCA0627E1108CB5D3EA91BE56D4C18E7 /* PrimerSDK-dummy.m */; };
+		3F8991DD3C342EEE1F13BDA676ECEE91 /* PaymentResponse.swift in Sources */ = {isa = PBXBuildFile; fileRef = 66B3F63583ED14F0BD538E786ECE0CF2 /* PaymentResponse.swift */; };
+		4128670FB7697E97365292653E524A34 /* CardNetwork.swift in Sources */ = {isa = PBXBuildFile; fileRef = 22142871FA2B7A72449FAC3300530634 /* CardNetwork.swift */; };
+		41AE1A09990CA7FFD0DC8A084D24D044 /* SuccessMessage.swift in Sources */ = {isa = PBXBuildFile; fileRef = DEC623186875EE0A0A3432AD184634CD /* SuccessMessage.swift */; };
+		4344192D263DCC12195DD0CAE1290D6B /* PrimerHeadlessUniversalCheckoutUIManager.swift in Sources */ = {isa = PBXBuildFile; fileRef = 203BB6AC80A28FF8F5BF6CB917EAEFF4 /* PrimerHeadlessUniversalCheckoutUIManager.swift */; };
+		43E59D0597D3A38BBF157301F83F67D2 /* URLExtension.swift in Sources */ = {isa = PBXBuildFile; fileRef = CFE9295B1112E219ECFA76EEBBA0102D /* URLExtension.swift */; };
+		4654A2EEBEFFF0C4FC61A9C23CC3959C /* PrimerResultViewController.swift in Sources */ = {isa = PBXBuildFile; fileRef = C9B999D3FD2FC2CC0398C325910E0DAF /* PrimerResultViewController.swift */; };
+		4662F0A2CB9BCF74A1325452BB62FAFA /* Cancellable.swift in Sources */ = {isa = PBXBuildFile; fileRef = DA79AF4F1CC1808EC73E6A1573E2B869 /* Cancellable.swift */; };
+		48B66EB2E3A64FEB328C91B72138CC9B /* ApplePayTokenizationViewModel.swift in Sources */ = {isa = PBXBuildFile; fileRef = ABCD1FC1A683080FBBF71C1A0F508CA9 /* ApplePayTokenizationViewModel.swift */; };
+		497AE12D5FDC606969C7801FD6ED1D9B /* en.lproj in Resources */ = {isa = PBXBuildFile; fileRef = DFDF60F97DF3211965650BCE415A259B /* en.lproj */; };
+		49C03F138B421FC29C4B90331E0BE173 /* UIUtils.swift in Sources */ = {isa = PBXBuildFile; fileRef = CCFBAF65302671E2958B7126B4D632D6 /* UIUtils.swift */; };
 		4A94BB65671FE4DB0D4E62FFD9F191BB /* Pods-PrimerSDK_Example-umbrella.h in Headers */ = {isa = PBXBuildFile; fileRef = 3780FF276696624E5AD4A629D4CC4AD8 /* Pods-PrimerSDK_Example-umbrella.h */; settings = {ATTRIBUTES = (Public, ); }; };
-=======
->>>>>>> be13ad23
-		4AD1C4F211F345EFD88B81EEBD36599B /* PrimerCustomStyleTextField.swift in Sources */ = {isa = PBXBuildFile; fileRef = 01BE66BB9E9D3EF5F256A568414416D0 /* PrimerCustomStyleTextField.swift */; };
-		4BFC6AD3FB2B44F03B5D39A20D7599F8 /* PaymentMethodConfigService.swift in Sources */ = {isa = PBXBuildFile; fileRef = B02618A25BB68CAA20777AF6CF674D95 /* PaymentMethodConfigService.swift */; };
-		4C27ADCD51C17F82CAA293F3291F2F81 /* Catchable.swift in Sources */ = {isa = PBXBuildFile; fileRef = 36AA489EE6FA97D3584DBC6DDB22E040 /* Catchable.swift */; };
-		4E37FC3FC48B8036B64F1636E1AF6446 /* CreateResumePaymentService.swift in Sources */ = {isa = PBXBuildFile; fileRef = 6924BDE8AEA2789A35588DC7620402F6 /* CreateResumePaymentService.swift */; };
-		4E3B2AEEEC92DBA462EA3CD6AFF7F083 /* RateLimitedDispatcher.swift in Sources */ = {isa = PBXBuildFile; fileRef = D90B2CF3687C411829AA75472DB8BCD2 /* RateLimitedDispatcher.swift */; };
-		4E52DE8679741244730AB716EE2A9179 /* ArrayExtension.swift in Sources */ = {isa = PBXBuildFile; fileRef = 257D3AD7D6245DA2CC710AC35A450569 /* ArrayExtension.swift */; };
-		4EAF21A5C15696C027E6FBB1468C4478 /* PrimerHeadlessUniversalCheckout.swift in Sources */ = {isa = PBXBuildFile; fileRef = E17328EC48933D9C531623A1E8EC3CBD /* PrimerHeadlessUniversalCheckout.swift */; };
-		4EDD7D5BA95C2F8569F6EBE70E14BC1C /* CardScannerViewController+SimpleScanDelegate.swift in Sources */ = {isa = PBXBuildFile; fileRef = AD4983C33AD7E5540DFAF73374EC5CE9 /* CardScannerViewController+SimpleScanDelegate.swift */; };
-<<<<<<< HEAD
-=======
-		4F653B83A3AB89AA07CAD2C97449540C /* nl.lproj in Resources */ = {isa = PBXBuildFile; fileRef = 5335EE49F20FCE7B6C7788ABB32E8A79 /* nl.lproj */; };
->>>>>>> be13ad23
-		4FB00338036080CC63011998151AE3E2 /* ClientSessionService.swift in Sources */ = {isa = PBXBuildFile; fileRef = A78945486B932206B296EACC54F4B693 /* ClientSessionService.swift */; };
-		4FFAA1B017E231EC480093897C02EC7B /* VaultService.swift in Sources */ = {isa = PBXBuildFile; fileRef = C346400B9703F68B20ACACD041139092 /* VaultService.swift */; };
-		5041055B97A8196390CF3B190176A53C /* CancellableThenable.swift in Sources */ = {isa = PBXBuildFile; fileRef = 0667608B2FA500E01973CC203DEE4FEC /* CancellableThenable.swift */; };
-		509D09F0F2362125C80264F6ADA2DE24 /* 3DSService.swift in Sources */ = {isa = PBXBuildFile; fileRef = FAE36B6B6942059F3A758F0F0035CA97 /* 3DSService.swift */; };
-<<<<<<< HEAD
-=======
-		50F61897AC2BB50E12BC7DB3436125DD /* el.lproj in Resources */ = {isa = PBXBuildFile; fileRef = E3C36D9561F1CEEEFFFF252CB64306CC /* el.lproj */; };
->>>>>>> be13ad23
-		5140A34535DA01A67222925CC438AB7B /* RateLimitedDispatcherBase.swift in Sources */ = {isa = PBXBuildFile; fileRef = 1A074EDE298CB792FD4186FA41CEE5BD /* RateLimitedDispatcherBase.swift */; };
-		5216491B1C154D08FDA4B7398E809C21 /* WebViewUtil.swift in Sources */ = {isa = PBXBuildFile; fileRef = AF5FE9FD23431C87C90D1B44722344D2 /* WebViewUtil.swift */; };
-		52402EDCE5CB489A89830585C9760FF1 /* PrimerSource.swift in Sources */ = {isa = PBXBuildFile; fileRef = E4A266073652CBE334B6DA2C55F157D3 /* PrimerSource.swift */; };
-		557B84590CCB0EAAD9B695E0C7995A22 /* PrimerTextField.swift in Sources */ = {isa = PBXBuildFile; fileRef = 9190FDC124252B94784CF9559CB9671C /* PrimerTextField.swift */; };
-		563C9730B4F25D9440EE4E5D3D892CF1 /* UIDeviceExtension.swift in Sources */ = {isa = PBXBuildFile; fileRef = 6102214D948E851098010A382231EC32 /* UIDeviceExtension.swift */; };
-<<<<<<< HEAD
+		4AB6668CA83F0B9154260FEA1EE8DBCC /* AnyDecodable.swift in Sources */ = {isa = PBXBuildFile; fileRef = 550877B4B609E01D60CD4EEBEB17D51E /* AnyDecodable.swift */; };
+		4B1B0A5E1D8D28ED7794818F22A4C83E /* PresentationController.swift in Sources */ = {isa = PBXBuildFile; fileRef = CA51296AF268545BC17BEA35B0E8ABFE /* PresentationController.swift */; };
+		4C59595E8F545A08EBEEBEE4352659E3 /* Keychain.swift in Sources */ = {isa = PBXBuildFile; fileRef = B3D4B63A0E8A5A701A0441157A8AB2F8 /* Keychain.swift */; };
+		4CCDC0FDECDE2A918A0B2D6BA04C338D /* UserDefaultsExtension.swift in Sources */ = {isa = PBXBuildFile; fileRef = 4D866A02E806B6CDEFE6D564A25DB331 /* UserDefaultsExtension.swift */; };
+		4DBB3431CCF13C9B6659FFA035A3FF57 /* Content.swift in Sources */ = {isa = PBXBuildFile; fileRef = 9A932677CEC98F84CEB80482B07CE38E /* Content.swift */; };
+		4E0FD136B8A18601B53C933825FB2E82 /* ConcurrencyLimitedDispatcher.swift in Sources */ = {isa = PBXBuildFile; fileRef = E27E3AEA68EE70A0A9980B860CB20D67 /* ConcurrencyLimitedDispatcher.swift */; };
+		4F810DC9449A7C2120CFB3B69A42926A /* FlowDecisionTableViewCell.swift in Sources */ = {isa = PBXBuildFile; fileRef = 8F0D1ADE01147BD37855D517D096B80D /* FlowDecisionTableViewCell.swift */; };
+		500838C33C0C8AFAAA800975417A798A /* sv.lproj in Resources */ = {isa = PBXBuildFile; fileRef = 6E6A98E320D5535B8EF7AB774966E976 /* sv.lproj */; };
+		500F63D6293045E38BABE1729E048447 /* QRCodeViewController.swift in Sources */ = {isa = PBXBuildFile; fileRef = 32CB5B7188B51DDE690EB45AE279B7E5 /* QRCodeViewController.swift */; };
+		541CC591CFFCBF667F66C133F4421FC5 /* CatchWrappers.swift in Sources */ = {isa = PBXBuildFile; fileRef = 20560427EE60D4F2FED34E20EEA17819 /* CatchWrappers.swift */; };
+		5425ECC9043A7E39233B24738BDDD2EE /* Endpoint.swift in Sources */ = {isa = PBXBuildFile; fileRef = 6404849CD5717938C42762089F49F3EE /* Endpoint.swift */; };
+		54B22E30DB6D5E0C8B2C80F884F7BD46 /* PrimerTestPaymentMethodTokenizationViewModel.swift in Sources */ = {isa = PBXBuildFile; fileRef = BE44523AE0F3B51D5C8BAA175B538F44 /* PrimerTestPaymentMethodTokenizationViewModel.swift */; };
+		5501D92AA2A1D28CEC60EFC0BF12F812 /* PrimerResultComponentView.swift in Sources */ = {isa = PBXBuildFile; fileRef = 7760767145A028132B89C0AC186F0D3B /* PrimerResultComponentView.swift */; };
+		55680B756C747AD55230D0D6072C6119 /* StrictRateLimitedDispatcher.swift in Sources */ = {isa = PBXBuildFile; fileRef = 4134C2E798C7F10CBC2322DA8BC30F61 /* StrictRateLimitedDispatcher.swift */; };
+		5728122621FE6E18E7FBCF4DA2618D00 /* ExternalPaymentMethodTokenizationViewModel.swift in Sources */ = {isa = PBXBuildFile; fileRef = 44E1F0C4B5C3C8B2824765AD8256B770 /* ExternalPaymentMethodTokenizationViewModel.swift */; };
 		576CBFE7BB80FC46B6F006AE6E711708 /* Foundation.framework in Frameworks */ = {isa = PBXBuildFile; fileRef = EAB6F611E86A4758835A715E4B4184F6 /* Foundation.framework */; };
-		577268E0001F4CE23C67E23035A7062D /* AES256.swift in Sources */ = {isa = PBXBuildFile; fileRef = 4D660A351B8FD68986DB6C3FE2ED2921 /* AES256.swift */; };
-		57742C4333150ACFFFD34F0A59241110 /* nl.lproj in Resources */ = {isa = PBXBuildFile; fileRef = 5335EE49F20FCE7B6C7788ABB32E8A79 /* nl.lproj */; };
-		579875D0F76D95D241EE229CA9062DFF /* CardComponentsManager.swift in Sources */ = {isa = PBXBuildFile; fileRef = E9123C13987A76A8BE3D2FC8C4ECF649 /* CardComponentsManager.swift */; };
-		57D258DAB1C0F3954F0753FF7A3C2D9B /* ExternalViewModel.swift in Sources */ = {isa = PBXBuildFile; fileRef = 1440E2739885661191260C33A0747239 /* ExternalViewModel.swift */; };
-		57D9CFE84B5D91AAEF05B0A96E0224AB /* PrimerTextFieldView.xib in Resources */ = {isa = PBXBuildFile; fileRef = 26D796D3421235CAC8407C148806C3B3 /* PrimerTextFieldView.xib */; };
-		599458CC3DEB06366E6D800D76496CC0 /* ErrorHandler.swift in Sources */ = {isa = PBXBuildFile; fileRef = 5161F749E35D38F9576BD19CDCD4114B /* ErrorHandler.swift */; };
-		5AB11AE25405F8B3965BA03508DFE415 /* Guarantee.swift in Sources */ = {isa = PBXBuildFile; fileRef = 06DEA519C226C5D42FDCBC831C56B1F5 /* Guarantee.swift */; };
-		5C9A1B9232E485EDF591D0CAB63CECC0 /* it.lproj in Resources */ = {isa = PBXBuildFile; fileRef = 67718BD5D95482C9AD12C5CC4E1CE52A /* it.lproj */; };
-=======
-		577268E0001F4CE23C67E23035A7062D /* AES256.swift in Sources */ = {isa = PBXBuildFile; fileRef = 4D660A351B8FD68986DB6C3FE2ED2921 /* AES256.swift */; };
-		579875D0F76D95D241EE229CA9062DFF /* CardComponentsManager.swift in Sources */ = {isa = PBXBuildFile; fileRef = E9123C13987A76A8BE3D2FC8C4ECF649 /* CardComponentsManager.swift */; };
-		57D258DAB1C0F3954F0753FF7A3C2D9B /* ExternalViewModel.swift in Sources */ = {isa = PBXBuildFile; fileRef = 1440E2739885661191260C33A0747239 /* ExternalViewModel.swift */; };
-		599458CC3DEB06366E6D800D76496CC0 /* ErrorHandler.swift in Sources */ = {isa = PBXBuildFile; fileRef = 5161F749E35D38F9576BD19CDCD4114B /* ErrorHandler.swift */; };
-		5AB11AE25405F8B3965BA03508DFE415 /* Guarantee.swift in Sources */ = {isa = PBXBuildFile; fileRef = 06DEA519C226C5D42FDCBC831C56B1F5 /* Guarantee.swift */; };
->>>>>>> be13ad23
-		5D0CA235B580B124FA0DED01D4EEC4AC /* race.swift in Sources */ = {isa = PBXBuildFile; fileRef = 090E64DB98AD2D2BE28F25390481A875 /* race.swift */; };
-		5D4D17F64B289552F1FD484DB6ED701C /* QRCodeViewController.swift in Sources */ = {isa = PBXBuildFile; fileRef = 1684489AA2B7C3A21A13154C9EE6CEFD /* QRCodeViewController.swift */; };
-		604691809737298ACCCBDBE7DA2EE45E /* PrimerContent.swift in Sources */ = {isa = PBXBuildFile; fileRef = 32BB0C2CFBC6AC651E492556438752A6 /* PrimerContent.swift */; };
-		606178D00D3DBBBA022DBA49C1EE66DB /* Mask.swift in Sources */ = {isa = PBXBuildFile; fileRef = A4AE1A826AC2F57BBA0D40CC3E82481C /* Mask.swift */; };
-		607D6D591A57EA3BF4B169020D11B00F /* PayPalService.swift in Sources */ = {isa = PBXBuildFile; fileRef = 2685A0BCE8025D5529D06F3D6839496E /* PayPalService.swift */; };
-		609A783BF29FD04314F542890280ED46 /* AnyCodable.swift in Sources */ = {isa = PBXBuildFile; fileRef = 77EB42DCBBF0970B0C33B0D6D10917C5 /* AnyCodable.swift */; };
-		63EB86DC27431007FBE9E3BB8A9A15C9 /* ApplePay.swift in Sources */ = {isa = PBXBuildFile; fileRef = 28C7DA9EB83B6BC0A53872652F1F80AE /* ApplePay.swift */; };
-		6434F45CF766EBB0ECB95B27FDCD7C93 /* Error.swift in Sources */ = {isa = PBXBuildFile; fileRef = 8E50B38949D7716368D042C8F4944DC7 /* Error.swift */; };
-		64BE002C63511FB3BE3825B62996F140 /* BankSelectorViewController.swift in Sources */ = {isa = PBXBuildFile; fileRef = 50FD9C9F2F33436D5E13E814A3073C41 /* BankSelectorViewController.swift */; };
-		657E27D732556742EF327BD391B81CA1 /* PrimerTheme+TextStyles.swift in Sources */ = {isa = PBXBuildFile; fileRef = 3390EC5FCA2D25E799CE54B32744615F /* PrimerTheme+TextStyles.swift */; };
-		66445B411D2AC60FCBC37DF190C860E1 /* UXMode.swift in Sources */ = {isa = PBXBuildFile; fileRef = 4C0DE342F3D921F47BEED3CCA8397369 /* UXMode.swift */; };
-		67251BA08D91F325F5FD8C0A14154FD3 /* PostalCode.swift in Sources */ = {isa = PBXBuildFile; fileRef = D5B911CF2918AFD7325D733AB91ABF80 /* PostalCode.swift */; };
-		69689CFDC7308AB3F1DB010F25613372 /* Resolver.swift in Sources */ = {isa = PBXBuildFile; fileRef = 6A25710590B27599EC2B7E580BC92608 /* Resolver.swift */; };
-		6A762E8A78E60806E93F43D30A14ECD3 /* Optional+Extensions.swift in Sources */ = {isa = PBXBuildFile; fileRef = D5F073261031D7C282718F5A435BD821 /* Optional+Extensions.swift */; };
-		6B619379231B5C57A6774106C73294C2 /* PrimerButton.swift in Sources */ = {isa = PBXBuildFile; fileRef = B1CCB4F4393F2D1065D0510352C85122 /* PrimerButton.swift */; };
-		6C2A62736513DF4745BA4C21CD17C09F /* KlarnaTokenizationViewModel.swift in Sources */ = {isa = PBXBuildFile; fileRef = 2E9183320FFB88272FBC4EFEDC43D9AF /* KlarnaTokenizationViewModel.swift */; };
-		6CC4740C8A5338AE3B8AE3C51E7E7CB7 /* AdyenDotPay.swift in Sources */ = {isa = PBXBuildFile; fileRef = E863B3B035F64E4FF24F632DD2CF14F1 /* AdyenDotPay.swift */; };
-		6CE5462A3BF6DFC74FBFF9F7DEF95E96 /* ResumeHandlerProtocol.swift in Sources */ = {isa = PBXBuildFile; fileRef = 5F9F3403269F25E97D91DA5E750744B9 /* ResumeHandlerProtocol.swift */; };
-		70D2281A7448E4C58E4794416741B74A /* NSErrorExtension.swift in Sources */ = {isa = PBXBuildFile; fileRef = E62AE6ECDADB0495D0EC9741C9146CCD /* NSErrorExtension.swift */; };
-		74264CD05FAD4970CBEAFEA7701F36C7 /* Colors.swift in Sources */ = {isa = PBXBuildFile; fileRef = B1385AE0DD67D3BF528DB5488B6E992E /* Colors.swift */; };
-		769B6046DB30485C901E2A737DE792EA /* PaymentMethodConfiguration.swift in Sources */ = {isa = PBXBuildFile; fileRef = 510011A97917D0F82470CB312ADC452D /* PaymentMethodConfiguration.swift */; };
-		76DBAFC328F3033B5087F451B8BA2E9C /* PaymentMethodToken.swift in Sources */ = {isa = PBXBuildFile; fileRef = 7CD37B08E3981676EFD27536D9C728DF /* PaymentMethodToken.swift */; };
-		76DEC127BBBC6FBF02F415B1812A40EF /* PrimerAPIClient+3DS.swift in Sources */ = {isa = PBXBuildFile; fileRef = DA5D968ED81DA1365A65012E80535BE6 /* PrimerAPIClient+3DS.swift */; };
-		7787DA870F9BE497D27A0109EF1CE8EF /* WrapperProtocols.swift in Sources */ = {isa = PBXBuildFile; fileRef = 3FB66FFADB035D5128A2F3CAFC257BC8 /* WrapperProtocols.swift */; };
-		783495816CC09F8641124F97BFD1FBA5 /* FormType.swift in Sources */ = {isa = PBXBuildFile; fileRef = 840D7F096FDAF58ABC201CC70639819F /* FormType.swift */; };
-		78CC5B9D08E7588424576A14CA7F4FC3 /* PrimerCardNumberFieldView.swift in Sources */ = {isa = PBXBuildFile; fileRef = 08511104E6CF7B60DE09190EAC3118EB /* PrimerCardNumberFieldView.swift */; };
-<<<<<<< HEAD
-=======
-		792188862A988C31237DA81868320D2D /* Foundation.framework in Frameworks */ = {isa = PBXBuildFile; fileRef = EAB6F611E86A4758835A715E4B4184F6 /* Foundation.framework */; };
->>>>>>> be13ad23
-		796EF1053105F440A10A174C254DE7C3 /* StrictRateLimitedDispatcher.swift in Sources */ = {isa = PBXBuildFile; fileRef = 2B7CB6346E15C3B206B544319D1530CC /* StrictRateLimitedDispatcher.swift */; };
-		7C2A95EFEF0C3574F9624EFEC997B708 /* PrimerLoadingViewController.swift in Sources */ = {isa = PBXBuildFile; fileRef = A4390466F0CE67730CB459619501EBF9 /* PrimerLoadingViewController.swift */; };
-		7EDE0F2191DA317AFBA80E1615DEC0FD /* SuccessMessage.swift in Sources */ = {isa = PBXBuildFile; fileRef = F6276FA187CB8D53D8268A0602F74930 /* SuccessMessage.swift */; };
-		7EF0F5AFAC378EEEF996E6E24378F278 /* DataExtension.swift in Sources */ = {isa = PBXBuildFile; fileRef = 684C00AC2718A729F04236DC95F06DE3 /* DataExtension.swift */; };
-		7FCE3D5C147677C24866575B278EDF74 /* OrderItem.swift in Sources */ = {isa = PBXBuildFile; fileRef = 4A1074346FE206CBA032BD13F2EB5F01 /* OrderItem.swift */; };
-		803C890C53EE085E17543D984AAF2BB4 /* UIColorExtension.swift in Sources */ = {isa = PBXBuildFile; fileRef = B20EF4C9A85081B93B7DAE1E3488CA4F /* UIColorExtension.swift */; };
-		804638FB58249450762BD6BFF85B2C06 /* ConcurrencyLimitedDispatcher.swift in Sources */ = {isa = PBXBuildFile; fileRef = 4EC80CF46A73D86C89DD4BF9943EA4CD /* ConcurrencyLimitedDispatcher.swift */; };
-<<<<<<< HEAD
-=======
-		80BFF9D2FE120B5B5FC5237B338B44F9 /* it.lproj in Resources */ = {isa = PBXBuildFile; fileRef = 67718BD5D95482C9AD12C5CC4E1CE52A /* it.lproj */; };
->>>>>>> be13ad23
-		81E19383519AA4848D64E110749ED43C /* Parser.swift in Sources */ = {isa = PBXBuildFile; fileRef = A54191ADC789843B528DDE144FB4D3BA /* Parser.swift */; };
-		8296049712F58E87E02138A71B7B6B16 /* PrimerSDK-PrimerResources in Resources */ = {isa = PBXBuildFile; fileRef = A8B3BC107C2BDC3C03D961866F721265 /* PrimerSDK-PrimerResources */; };
-		82AB0EE569583992C7D0453F3340722F /* PrimerNibView.swift in Sources */ = {isa = PBXBuildFile; fileRef = BC51DF20FB37B85D03B70B5A872671DA /* PrimerNibView.swift */; };
-		8342E6C4C86320B14C963DC765F33842 /* CancellablePromise.swift in Sources */ = {isa = PBXBuildFile; fileRef = A21BC518501D6201B7C50F630EA7336B /* CancellablePromise.swift */; };
-		847E54F2E1F68944C000D2996DE9C202 /* PrimerSDK-umbrella.h in Headers */ = {isa = PBXBuildFile; fileRef = AC8711D2430F908933E0CF79DA7DADBB /* PrimerSDK-umbrella.h */; settings = {ATTRIBUTES = (Public, ); }; };
-		84DE66B66B66A609F76E5A3C7B1647D3 /* VaultCheckoutViewModel.swift in Sources */ = {isa = PBXBuildFile; fileRef = ACB01A1CD063F6BB74DC96F8D24307D9 /* VaultCheckoutViewModel.swift */; };
-<<<<<<< HEAD
-		8521F8B50B9D9B363993C174DFAA2A0E /* pt.lproj in Resources */ = {isa = PBXBuildFile; fileRef = CAC78525C0C2533F87F7F2EC6242AF67 /* pt.lproj */; };
-		873A20DEDFB75F71E2B3869C0052871B /* Decisions.swift in Sources */ = {isa = PBXBuildFile; fileRef = 7DBB1BBCB476FFB5CE154C1F4D8BACEE /* Decisions.swift */; };
-=======
-		8548D98B63B0CE7C33DA6C183E9A9BF0 /* UIKit.framework in Frameworks */ = {isa = PBXBuildFile; fileRef = D245E0514AAC1A2B9A6D5EA2F383E90F /* UIKit.framework */; };
-		85702AA059D259E3C871B46B67159AD6 /* da.lproj in Resources */ = {isa = PBXBuildFile; fileRef = DAFB5731C364D0E46937C55F93EFA049 /* da.lproj */; };
-		873A20DEDFB75F71E2B3869C0052871B /* Decisions.swift in Sources */ = {isa = PBXBuildFile; fileRef = 7DBB1BBCB476FFB5CE154C1F4D8BACEE /* Decisions.swift */; };
-		883356307B97A2AE6D8B53DB7D7820E4 /* ar.lproj in Resources */ = {isa = PBXBuildFile; fileRef = DE5C0FF14909B9CB42916B7EC564AA42 /* ar.lproj */; };
->>>>>>> be13ad23
-		8970849A4545E9F67016A423BFE2EEE4 /* PrimerScrollView.swift in Sources */ = {isa = PBXBuildFile; fileRef = 2C00F7EE749BA2466A98FE56CD020938 /* PrimerScrollView.swift */; };
-		8A3E2FA3A055E9CBF4101DD9F266CDE2 /* Keychain.swift in Sources */ = {isa = PBXBuildFile; fileRef = E42D706A751815493A05E362D62FB60F /* Keychain.swift */; };
-		8B6FA10B22A2361FFC4CFF413202564E /* PaymentAPIModel.swift in Sources */ = {isa = PBXBuildFile; fileRef = C6F2DDD3032096430ECB137674432A1B /* PaymentAPIModel.swift */; };
-		8BE159BF10409E379D3972A140ADB80E /* PrimerTheme+Colors.swift in Sources */ = {isa = PBXBuildFile; fileRef = D3127D53C39147DFF1EA59B9EE36C738 /* PrimerTheme+Colors.swift */; };
-		8BE6A64634841758C58BF0C52257B2A3 /* LogEvent.swift in Sources */ = {isa = PBXBuildFile; fileRef = 6B73BBF781AF23A672F9B9011E40B4E0 /* LogEvent.swift */; };
-		8BF404E623856DBCCB61EE816F4EAB9F /* BankSelectorTokenizationViewModel.swift in Sources */ = {isa = PBXBuildFile; fileRef = D8FA5FE599BAFB208F6BE24C0D7F87FD /* BankSelectorTokenizationViewModel.swift */; };
-<<<<<<< HEAD
-		8CAD2CB65FD895766E4DA2FC6B7AA264 /* CancelContext.swift in Sources */ = {isa = PBXBuildFile; fileRef = C7685DCEFFF30F457E379407BC0FADCE /* CancelContext.swift */; };
-=======
-		8C9A5B6882E25F7A3F0F6AC2FD3B0DD7 /* pl.lproj in Resources */ = {isa = PBXBuildFile; fileRef = 6FF1FB975113B239BADB8F673E09AA40 /* pl.lproj */; };
-		8CAD2CB65FD895766E4DA2FC6B7AA264 /* CancelContext.swift in Sources */ = {isa = PBXBuildFile; fileRef = C7685DCEFFF30F457E379407BC0FADCE /* CancelContext.swift */; };
-		8DCD5215EFE7493AFC08C496176C410D /* Primer3DS.swift in Sources */ = {isa = PBXBuildFile; fileRef = AA3E9F209C857157575A473FE948A03D /* Primer3DS.swift */; };
-		8FB4A3F4485390CD362B1D2FF8A83B1F /* Foundation.framework in Frameworks */ = {isa = PBXBuildFile; fileRef = EAB6F611E86A4758835A715E4B4184F6 /* Foundation.framework */; };
-		8FE23AF4662809E6F0EB6C49B1B1A9BA /* Pods-PrimerSDK_Example-dummy.m in Sources */ = {isa = PBXBuildFile; fileRef = 21F4ACB1142B1B9457658584BF5CD35A /* Pods-PrimerSDK_Example-dummy.m */; };
->>>>>>> be13ad23
-		9087C3A36C17671636404A7427C20145 /* PrimerInputViewController.swift in Sources */ = {isa = PBXBuildFile; fileRef = 6A2D49497FF18D49DCAD4224F42C3AEB /* PrimerInputViewController.swift */; };
-		91E2F57B6F3338532C13672E2248340B /* PayPalTokenizationViewModel.swift in Sources */ = {isa = PBXBuildFile; fileRef = 22B2AFAF256DDB0AE2CCA61D43BEBD5D /* PayPalTokenizationViewModel.swift */; };
-		927D6384E1B986229EFD04E8BC7D43BC /* NetworkService.swift in Sources */ = {isa = PBXBuildFile; fileRef = 8E48D4ECA08725C6FB41F9F76AD15940 /* NetworkService.swift */; };
-		92C0B9D0F789651296566739A36BC91E /* Consolable.swift in Sources */ = {isa = PBXBuildFile; fileRef = CD91127F3D18D9D49EC475BACF77BD5F /* Consolable.swift */; };
-		93EA11FA3692CF3F8A53B53634604FEA /* GuaranteeWrappers.swift in Sources */ = {isa = PBXBuildFile; fileRef = 2E8CD1C918AF580D2830FA833C0809E3 /* GuaranteeWrappers.swift */; };
-		9404AE1A6640750EC9B9DBF728FC9C08 /* StringExtension.swift in Sources */ = {isa = PBXBuildFile; fileRef = 16EE294E93C907F2023C95FE15421C7E /* StringExtension.swift */; };
-		94DC022FD52B80EFB0A773D7220559AF /* CardScannerViewController.swift in Sources */ = {isa = PBXBuildFile; fileRef = 6E7A02D50D8000E15012D9AA1E6FCC8E /* CardScannerViewController.swift */; };
-		976063A3577C18BA3B6F4EBBFBC61AD1 /* ImageName.swift in Sources */ = {isa = PBXBuildFile; fileRef = 01F7F2E4C83592B429A786C11DE8323A /* ImageName.swift */; };
-		98806DF5BC98771FB0FFBD7A4C8FCB61 /* Klarna.swift in Sources */ = {isa = PBXBuildFile; fileRef = 2261CD78DC6C566B3A4B54C670BEC590 /* Klarna.swift */; };
-		9945F0DCCBE449F172ED31E6D6B555DA /* UILocalizableUtil.swift in Sources */ = {isa = PBXBuildFile; fileRef = C50BB289DED9CBE67B3711F77AF25DE4 /* UILocalizableUtil.swift */; };
-<<<<<<< HEAD
-		995794EF142E0F0CD6324A51E493E0E7 /* de.lproj in Resources */ = {isa = PBXBuildFile; fileRef = EF4FDA75C86A275820ADD54220AA1C67 /* de.lproj */; };
-=======
->>>>>>> be13ad23
-		9A33AD58F849DC816CC09E824FF6C23F /* PaymentMethodConfigurationType.swift in Sources */ = {isa = PBXBuildFile; fileRef = 7722792AA0660CB1F0E429F11047636E /* PaymentMethodConfigurationType.swift */; };
-		9B08F2A3303A8D8B977C883A1D98C3ED /* PrimerCardFormViewController.swift in Sources */ = {isa = PBXBuildFile; fileRef = 498D330ABFACEED69827343269B32534 /* PrimerCardFormViewController.swift */; };
-		9B7A7637A5326C15F0760E66A4FC4B27 /* PrimerContainerViewController.swift in Sources */ = {isa = PBXBuildFile; fileRef = 2315AD9D2D89FC8622047679E60F8663 /* PrimerContainerViewController.swift */; };
-		9C4AAD3EA99C2B4EE79F672555690C71 /* PrimerTheme+Buttons.swift in Sources */ = {isa = PBXBuildFile; fileRef = A7570A599265D67A671BE3A90B026ACD /* PrimerTheme+Buttons.swift */; };
-		9E9239F1FE6F36241A9FDDA1B3015042 /* VaultPaymentMethodViewModel.swift in Sources */ = {isa = PBXBuildFile; fileRef = 50A91673CB7C3EE38718B98554EA0222 /* VaultPaymentMethodViewModel.swift */; };
-		9F97BEEE50D38C7967418B505FAE8057 /* PaymentMethodTokenizationViewModel+Logic.swift in Sources */ = {isa = PBXBuildFile; fileRef = 70D5EB120B5C5BF91A4B76BA489BA5E0 /* PaymentMethodTokenizationViewModel+Logic.swift */; };
-<<<<<<< HEAD
-		A1CA6D32B4210EA0A128D3FFC7B9EA85 /* Icons.xcassets in Resources */ = {isa = PBXBuildFile; fileRef = F22C882B0CEA0811EC4A7AE564557EF8 /* Icons.xcassets */; };
-=======
->>>>>>> be13ad23
-		A1D21B35E9B88C06FC7E5583AF5CFB90 /* PrimerSettings.swift in Sources */ = {isa = PBXBuildFile; fileRef = 3E86520E146BA52AA2480CB120F57B3E /* PrimerSettings.swift */; };
-		A1D9BB68216430BD2AED75F5606027F2 /* ApplePayTokenizationViewModel.swift in Sources */ = {isa = PBXBuildFile; fileRef = 0936E72D15B1FCF92BD8FCD0FF1A42A2 /* ApplePayTokenizationViewModel.swift */; };
-		A1EACD554921C5C3F62ABD7B998002CE /* Weak.swift in Sources */ = {isa = PBXBuildFile; fileRef = 447987E53EEEB9FE1232F8ED0F033885 /* Weak.swift */; };
-		A21E20DB4AEF983236127612E774FD6C /* Box.swift in Sources */ = {isa = PBXBuildFile; fileRef = 072A0171BDD191E0526EA5E9B768AA8F /* Box.swift */; };
-		A284F3F4B14370E26AF172E3BB2086D2 /* CardFormPaymentMethodTokenizationViewModel.swift in Sources */ = {isa = PBXBuildFile; fileRef = 2A6CDC7523E83EA6B43CFF52009075D2 /* CardFormPaymentMethodTokenizationViewModel.swift */; };
-		A3B4DE24DFF62E9EA03C6A8D42EC0B00 /* PrimerNavigationController.swift in Sources */ = {isa = PBXBuildFile; fileRef = A08B9D5C784E384340A2ED1C70F80A7C /* PrimerNavigationController.swift */; };
-		A46FF887E08D3167D85967607FA42D54 /* PrimerSearchTextField.swift in Sources */ = {isa = PBXBuildFile; fileRef = 3FFB13094111122BD9754186B37D5E00 /* PrimerSearchTextField.swift */; };
-		A4AB9D1DCC3548124564CB52063DF104 /* PaymentMethodConfigurationOptions.swift in Sources */ = {isa = PBXBuildFile; fileRef = 55E5B0D8CEADFDF05349DE5F0B35F240 /* PaymentMethodConfigurationOptions.swift */; };
-		A5A8610F125CF1BFA25CCD92A7C66D23 /* Dispatcher.swift in Sources */ = {isa = PBXBuildFile; fileRef = 100F541ABDA5C80271D74C89906B353D /* Dispatcher.swift */; };
-		A73D5D7B2DF237D06ED30861B566FD7D /* EnsureWrappers.swift in Sources */ = {isa = PBXBuildFile; fileRef = 5078AC95E7948D7A7DF275C5212EA8DD /* EnsureWrappers.swift */; };
-		A78927031D1F31C33F105D141F484042 /* Currency.swift in Sources */ = {isa = PBXBuildFile; fileRef = 2634AA274A32C7678B32DAD46EF81C38 /* Currency.swift */; };
-		A846AEF78DD67CAB29FEFF4095C2E654 /* PrimerTextFieldView.swift in Sources */ = {isa = PBXBuildFile; fileRef = CDFB405012F1135F8890B8262E650A0C /* PrimerTextFieldView.swift */; };
-		A8C309447B03A9DB336D78B31218A02F /* PrimerUniversalCheckoutViewController.swift in Sources */ = {isa = PBXBuildFile; fileRef = 6FEC00C491AA3AB9589E14BFD3749A75 /* PrimerUniversalCheckoutViewController.swift */; };
-		A9A1651B880AEB3FBDF44E67A68DCB4C /* PayPal.swift in Sources */ = {isa = PBXBuildFile; fileRef = 5452253F88A769F3CC25956EC3960DF6 /* PayPal.swift */; };
-		A9C23623FD4FCEDC2E3E488E979671BC /* Configuration.swift in Sources */ = {isa = PBXBuildFile; fileRef = 7CF428F8B2274994666E836BD8249953 /* Configuration.swift */; };
-		AA352A42CDE5932FFBCB212CF14A17C6 /* AnalyticsEvent.swift in Sources */ = {isa = PBXBuildFile; fileRef = 203EB24FE9FB4E51F463420A697489C3 /* AnalyticsEvent.swift */; };
-		AAF4F7BB1659DD0403BAC58019E36B1E /* PrimerInputElements.swift in Sources */ = {isa = PBXBuildFile; fileRef = 3252B0A7C0B497E5C14E485B631E51D5 /* PrimerInputElements.swift */; };
-		ADB3BB8AF0FDA0438CA7ADCF117A1C30 /* Strings.swift in Sources */ = {isa = PBXBuildFile; fileRef = 664C9CA5B9807BFF98172CB036AD4436 /* Strings.swift */; };
-		ADB6CEA3706A631C261BBD42FCC55CBA /* PrimerConfiguration.swift in Sources */ = {isa = PBXBuildFile; fileRef = 449059271A919B69236B2E25DC68B68D /* PrimerConfiguration.swift */; };
-		AE2A01FE61CC78A8A1123EA900B38FE4 /* ClientSession.swift in Sources */ = {isa = PBXBuildFile; fileRef = 0C8644F4B71F433B7C70C04CAA340EE5 /* ClientSession.swift */; };
-		B0359A37B5229FC741977EFB95008BA6 /* PrimerTheme+Views.swift in Sources */ = {isa = PBXBuildFile; fileRef = B676BB0141BB46B22C93C5E1D43041CF /* PrimerTheme+Views.swift */; };
-		B190C7A17162D05F662AEAE1D8826D6E /* Identifiable.swift in Sources */ = {isa = PBXBuildFile; fileRef = AA6C5A48591B129A1A2D376C164D48A7 /* Identifiable.swift */; };
-		B2BF031C24BD03D4634A706D95A07D58 /* AnyDecodable.swift in Sources */ = {isa = PBXBuildFile; fileRef = 1BDA76F2697E2A9EB935DF85A64579FE /* AnyDecodable.swift */; };
-		B399FAD7DECFA7B4F3BBCC95014E8050 /* Device.swift in Sources */ = {isa = PBXBuildFile; fileRef = 3208DF36EA8609384E1A9743C6155E8E /* Device.swift */; };
-		B51EE179C015D778F4C937D13F02D58A /* PrimerError.swift in Sources */ = {isa = PBXBuildFile; fileRef = 8DEB1350409EC7A03F6DA1B3709059B7 /* PrimerError.swift */; };
-		B81B4E9D86971FF76E9388E1559F3302 /* PrimerGenericTextFieldView.swift in Sources */ = {isa = PBXBuildFile; fileRef = 5421449CD5C332DABBD4BF0EEAD16035 /* PrimerGenericTextFieldView.swift */; };
-		B82017EA66B1E4BD4D969B80D47D72CE /* DirectDebitService.swift in Sources */ = {isa = PBXBuildFile; fileRef = 9B9070E4683FF171871E266D25878E45 /* DirectDebitService.swift */; };
-		BB4A646CE901F7D701C7592ED99B700B /* PaymentResponse.swift in Sources */ = {isa = PBXBuildFile; fileRef = 62D374DF64CBABFB3BFD3A99B9732837 /* PaymentResponse.swift */; };
-		BB53BE2D833F859735010A7A991A0D94 /* Throwable.swift in Sources */ = {isa = PBXBuildFile; fileRef = 8A4C1D5F03DA0059E239602CA462DD35 /* Throwable.swift */; };
-<<<<<<< HEAD
-		BB73E0B6B8F92A7A9AC7E2D15406D529 /* ar.lproj in Resources */ = {isa = PBXBuildFile; fileRef = DE5C0FF14909B9CB42916B7EC564AA42 /* ar.lproj */; };
-		BB8492661E41B8727C53D721EAC690C6 /* Promise.swift in Sources */ = {isa = PBXBuildFile; fileRef = 74865D6FBD3A83EFD31B5168BC83F2A8 /* Promise.swift */; };
-		BDCFAF19AE283D6DC6D09963BD77A25D /* UIUtils.swift in Sources */ = {isa = PBXBuildFile; fileRef = 8A40291290EC244902474D6C8D476AE2 /* UIUtils.swift */; };
-		BDD7452B3D4C061878A86963AAA27439 /* Bank.swift in Sources */ = {isa = PBXBuildFile; fileRef = 4E71C89C96A3DFA067C93124F34CDAFE /* Bank.swift */; };
-		C0DECD114FD6F7189FF0224E5ED4461C /* el.lproj in Resources */ = {isa = PBXBuildFile; fileRef = E3C36D9561F1CEEEFFFF252CB64306CC /* el.lproj */; };
-=======
-		BB8492661E41B8727C53D721EAC690C6 /* Promise.swift in Sources */ = {isa = PBXBuildFile; fileRef = 74865D6FBD3A83EFD31B5168BC83F2A8 /* Promise.swift */; };
-		BDCFAF19AE283D6DC6D09963BD77A25D /* UIUtils.swift in Sources */ = {isa = PBXBuildFile; fileRef = 8A40291290EC244902474D6C8D476AE2 /* UIUtils.swift */; };
-		BDD7452B3D4C061878A86963AAA27439 /* Bank.swift in Sources */ = {isa = PBXBuildFile; fileRef = 4E71C89C96A3DFA067C93124F34CDAFE /* Bank.swift */; };
->>>>>>> be13ad23
-		C149DCB1C88072E1398FD5FE9A77DB3C /* PrimerHeadlessUniversalCheckoutProtocols.swift in Sources */ = {isa = PBXBuildFile; fileRef = 8501F6B3AB968275EC1EA070D6B63214 /* PrimerHeadlessUniversalCheckoutProtocols.swift */; };
-		C1C5D734EBFB7A07478FF562490F57EE /* PrimerThemeData.swift in Sources */ = {isa = PBXBuildFile; fileRef = 80ADC19D6D385916B07800235438C229 /* PrimerThemeData.swift */; };
-		C1F9D30A78B0F5616FA018837899CB19 /* PrimerImage.swift in Sources */ = {isa = PBXBuildFile; fileRef = 7891F345B7B5266E9D134D6565A2018F /* PrimerImage.swift */; };
-		C223E9E114ABD4B4A086E2A2125F0503 /* PrimerTheme.swift in Sources */ = {isa = PBXBuildFile; fileRef = FAE4251DFCE765CA4B0BD96AD3846F38 /* PrimerTheme.swift */; };
-		C2A6B4E0821089C3B8545BB4B22CB23C /* Thenable.swift in Sources */ = {isa = PBXBuildFile; fileRef = B69999B68B6F31DCC5BD683602E4406E /* Thenable.swift */; };
-		C5672AAAB68DF3A05D79421C7C9115F6 /* PaymentMethodsGroupView.swift in Sources */ = {isa = PBXBuildFile; fileRef = 2B8213A5E8B3E9CC6A87197A35EA0A53 /* PaymentMethodsGroupView.swift */; };
-		C67228602C489A6DBC72865823A140E1 /* Content.swift in Sources */ = {isa = PBXBuildFile; fileRef = B82FEFE2C0B63BCDDC79DEE4E3AF8039 /* Content.swift */; };
-		C7E8703B0F9CE70C78275A84A90D3C47 /* Dimensions.swift in Sources */ = {isa = PBXBuildFile; fileRef = 85FA9D951D56AC20DB5543AC8960C965 /* Dimensions.swift */; };
-		C80FE87EBFBBF3587E1F7F7B9ADF902E /* 3DSService+Promises.swift in Sources */ = {isa = PBXBuildFile; fileRef = 44BC91B01DFCCBD932EB2CDB8EC5553A /* 3DSService+Promises.swift */; };
-		C93C7D29163EECB64B110DECD11C54A6 /* ReloadDelegate.swift in Sources */ = {isa = PBXBuildFile; fileRef = 0A61DB63B77DE8D6F9E60731112AE5F2 /* ReloadDelegate.swift */; };
-<<<<<<< HEAD
-		CAE765B22AECC30445E9519D39CCA49E /* en.lproj in Resources */ = {isa = PBXBuildFile; fileRef = 4AA90568CCC81FAC79639C727A06931A /* en.lproj */; };
-		CB83D7493E17C79A35FBB85DC4CD2FDA /* PrimerCardholderNameFieldView.swift in Sources */ = {isa = PBXBuildFile; fileRef = 29AD686AC67EFD87795FA6E0C56D3F00 /* PrimerCardholderNameFieldView.swift */; };
-		CB9420FC1D234459A27B28D928515C95 /* ClientToken.swift in Sources */ = {isa = PBXBuildFile; fileRef = 151174FD67F04DB08D05E56CCF0B6266 /* ClientToken.swift */; };
-		CE53955E79D268DB7E0E9C7BE8A95982 /* SequenceWrappers.swift in Sources */ = {isa = PBXBuildFile; fileRef = C7C5F6DA6E5997BA99E52E60BAA0D8E7 /* SequenceWrappers.swift */; };
-		D0D7C064579FD4D0A2129915E2AFE8C4 /* QRCodeTokenizationViewModel.swift in Sources */ = {isa = PBXBuildFile; fileRef = CAE377E1A514CA8C33E9C4114C1BCFC6 /* QRCodeTokenizationViewModel.swift */; };
-		D2310069A482BD90BAEA5294F1567939 /* Endpoint.swift in Sources */ = {isa = PBXBuildFile; fileRef = C39C62BE2480D6FF573B917AC4BEFEC3 /* Endpoint.swift */; };
-=======
-		CB83D7493E17C79A35FBB85DC4CD2FDA /* PrimerCardholderNameFieldView.swift in Sources */ = {isa = PBXBuildFile; fileRef = 29AD686AC67EFD87795FA6E0C56D3F00 /* PrimerCardholderNameFieldView.swift */; };
-		CB9420FC1D234459A27B28D928515C95 /* ClientToken.swift in Sources */ = {isa = PBXBuildFile; fileRef = 151174FD67F04DB08D05E56CCF0B6266 /* ClientToken.swift */; };
-		CC2542DF02DDA6D94AAD882035DE069E /* pt.lproj in Resources */ = {isa = PBXBuildFile; fileRef = CAC78525C0C2533F87F7F2EC6242AF67 /* pt.lproj */; };
-		CE53955E79D268DB7E0E9C7BE8A95982 /* SequenceWrappers.swift in Sources */ = {isa = PBXBuildFile; fileRef = C7C5F6DA6E5997BA99E52E60BAA0D8E7 /* SequenceWrappers.swift */; };
-		D0D7C064579FD4D0A2129915E2AFE8C4 /* QRCodeTokenizationViewModel.swift in Sources */ = {isa = PBXBuildFile; fileRef = CAE377E1A514CA8C33E9C4114C1BCFC6 /* QRCodeTokenizationViewModel.swift */; };
-		D2310069A482BD90BAEA5294F1567939 /* Endpoint.swift in Sources */ = {isa = PBXBuildFile; fileRef = C39C62BE2480D6FF573B917AC4BEFEC3 /* Endpoint.swift */; };
-		D489B667216469672D1E20D08966D1F8 /* nb.lproj in Resources */ = {isa = PBXBuildFile; fileRef = CDF12A89314A399B948A5BADBD8CD589 /* nb.lproj */; };
->>>>>>> be13ad23
-		D535711FFA3F2ED1C381F084AB338391 /* CardButton.swift in Sources */ = {isa = PBXBuildFile; fileRef = B4BA38C5618E9EA30F1A96324A649E42 /* CardButton.swift */; };
+		59118D242B57DA6EAA5E199B3450C2F0 /* DirectDebitMandate.swift in Sources */ = {isa = PBXBuildFile; fileRef = 92A5450338AF7644D93D7F0E7960B8A9 /* DirectDebitMandate.swift */; };
+		59400E6B45350C00126BB236AD5A9BFB /* Box.swift in Sources */ = {isa = PBXBuildFile; fileRef = 4AE26C2BEF8A2E26D7944983AF3B9237 /* Box.swift */; };
+		5B65D5B56F33AB7BD08B712BCF8AC87D /* Catchable.swift in Sources */ = {isa = PBXBuildFile; fileRef = 0F0D303758D204CEBC463357E7223BC1 /* Catchable.swift */; };
+		5B813EA9B0B0A195E545F8416200E3A4 /* PayPalService.swift in Sources */ = {isa = PBXBuildFile; fileRef = E6AC2D90C68DE291C046FE122F5D88FA /* PayPalService.swift */; };
+		5DD0FD59575C85BBD0B47ABCBDAB8E4A /* PrimerSettings.swift in Sources */ = {isa = PBXBuildFile; fileRef = CC0CE4EE81F0B5F666AF78D89014032E /* PrimerSettings.swift */; };
+		5E22E081B910EC4D362D456D9B00DD4C /* PrimerNavigationBar.swift in Sources */ = {isa = PBXBuildFile; fileRef = C2947C471EDB81F93EDBB617E58D688C /* PrimerNavigationBar.swift */; };
+		5E64CD6B9E9AD52404012E13441DB5F4 /* PrimerSearchTextField.swift in Sources */ = {isa = PBXBuildFile; fileRef = B800E7B63A7BCB65BCBDCC70ED823936 /* PrimerSearchTextField.swift */; };
+		5FE06CB411E3B5D4377EFCB82D62E242 /* VaultPaymentMethodView.swift in Sources */ = {isa = PBXBuildFile; fileRef = DF632E2BF9A8376B7396A0D3F25E3A33 /* VaultPaymentMethodView.swift */; };
+		6363DA49B0C91308BB999D1CCCA5ED13 /* KlarnaTokenizationViewModel.swift in Sources */ = {isa = PBXBuildFile; fileRef = 65A18072F2ED8BD2C65B16A6D65D9BE5 /* KlarnaTokenizationViewModel.swift */; };
+		64F064DE93E36ED2084744E308F98931 /* nl.lproj in Resources */ = {isa = PBXBuildFile; fileRef = 0EE3C104E4CC2A847E601C1A428266CC /* nl.lproj */; };
+		6615F4B637A05723D7D1306F7F3B2BD0 /* PrimerContainerViewController.swift in Sources */ = {isa = PBXBuildFile; fileRef = 4302D61F70663AFCC242BCB0CB32CA07 /* PrimerContainerViewController.swift */; };
+		6C395B417827A1AAF64C8CC02CED3CF0 /* PaymentMethodConfigService.swift in Sources */ = {isa = PBXBuildFile; fileRef = A11AAB63968AB2B4D45BE428EC0A60C0 /* PaymentMethodConfigService.swift */; };
+		6CE21396032FFC3ED58C3E33BD301BF4 /* UIKit.framework in Frameworks */ = {isa = PBXBuildFile; fileRef = D245E0514AAC1A2B9A6D5EA2F383E90F /* UIKit.framework */; };
+		6D4CC8FCFACBFE594410AE8641C24D28 /* PrimerTheme+Colors.swift in Sources */ = {isa = PBXBuildFile; fileRef = 0B7E4FA8BACC8D1A529B8D3636E0A779 /* PrimerTheme+Colors.swift */; };
+		6FE499A18C39BD9EF49927CAD0E9EF26 /* MockPrimerAPIClient.swift in Sources */ = {isa = PBXBuildFile; fileRef = 5897BE7F86EBC0D8AA3A924B5F0A6E3B /* MockPrimerAPIClient.swift */; };
+		722ACA658F3C53525C26625D659C6095 /* CustomStringConvertible.swift in Sources */ = {isa = PBXBuildFile; fileRef = F8AE62975040184754DEF3C6A49BCA25 /* CustomStringConvertible.swift */; };
+		75996FFAABD3619DBE8C2F8B4B5051C9 /* ApplePay.swift in Sources */ = {isa = PBXBuildFile; fileRef = 2B7BDE172A9EF691790D707F7BBDC9A9 /* ApplePay.swift */; };
+		7629CB302C8BDB89DA25B43900F355BD /* Consolable.swift in Sources */ = {isa = PBXBuildFile; fileRef = EB5630B9BCE4B073C047604C5003376A /* Consolable.swift */; };
+		7633506E3D795FC1575ACBD345E2CF0E /* BankSelectorViewController.swift in Sources */ = {isa = PBXBuildFile; fileRef = 7F186D8887347C126F33D49C6AC98E7C /* BankSelectorViewController.swift */; };
+		76788C74CB84797BE8D5C0F5D6D5FD48 /* de.lproj in Resources */ = {isa = PBXBuildFile; fileRef = 90F83028D12EE787F7E04FA1B85F7786 /* de.lproj */; };
+		783F78E3BF7130477904E6B5D52B7F63 /* FormType.swift in Sources */ = {isa = PBXBuildFile; fileRef = D3020F9A41C6103AD37F184278C0CD73 /* FormType.swift */; };
+		7FE4B76279DF516C93B047BECA580FB1 /* PrimerViewController.swift in Sources */ = {isa = PBXBuildFile; fileRef = 1B056A54F429F1909382CC78176A7B28 /* PrimerViewController.swift */; };
+		80D1D744439B79972D4F9217992E9141 /* PaymentMethodsGroupView.swift in Sources */ = {isa = PBXBuildFile; fileRef = 6BB77B86E5238B600DFECBE43EB6F129 /* PaymentMethodsGroupView.swift */; };
+		81011BEDCEC8ED5B6D13DCB9409A5140 /* CardScannerViewController+SimpleScanDelegate.swift in Sources */ = {isa = PBXBuildFile; fileRef = 3CC9F606C2A12EC626F8E508452F32EA /* CardScannerViewController+SimpleScanDelegate.swift */; };
+		818EB385164343BEE655F4434A86B722 /* PrimerTheme+TextStyles.swift in Sources */ = {isa = PBXBuildFile; fileRef = E809C6478E7B41D1995B7BD940F0CD9C /* PrimerTheme+TextStyles.swift */; };
+		830E98CB94479B67D0C244DB0504575A /* GuaranteeWrappers.swift in Sources */ = {isa = PBXBuildFile; fileRef = 5BBE17A2F5565A6B38E236EB872DDE25 /* GuaranteeWrappers.swift */; };
+		83823EA4FB049652E0830CAF17B29881 /* AnyCodable.swift in Sources */ = {isa = PBXBuildFile; fileRef = 941064D32F312D50C19455FC58D3E105 /* AnyCodable.swift */; };
+		848BB8F3767CA28E86437C0532BEC711 /* EnsureWrappers.swift in Sources */ = {isa = PBXBuildFile; fileRef = 617A17EE08599ED7D448F3E105DFB99F /* EnsureWrappers.swift */; };
+		864CAEDF8527E86107F5E903C1C8F78E /* PayPal.swift in Sources */ = {isa = PBXBuildFile; fileRef = 609A862B970B0F9B60139B9F6DA7833F /* PayPal.swift */; };
+		89050A8B97953C8EFAC7BA3EA3450711 /* pt.lproj in Resources */ = {isa = PBXBuildFile; fileRef = CDF33FD2856B86B494DF4095E6DE6C75 /* pt.lproj */; };
+		899F630F9FA9A03C4CDD49303149BD34 /* Resolver.swift in Sources */ = {isa = PBXBuildFile; fileRef = 342207BD65658BDD7D5F590BE81A52B5 /* Resolver.swift */; };
+		89BD6B57D27A8D0AE13D502536C582E4 /* NSErrorExtension.swift in Sources */ = {isa = PBXBuildFile; fileRef = 82A830CBD4E7B9AA341121C83B968CD6 /* NSErrorExtension.swift */; };
+		89EBC85583BD9DA0CDBA12B3C39B5223 /* PrimerSource.swift in Sources */ = {isa = PBXBuildFile; fileRef = 2103B28385064FDEBBD51B0D4F802AF7 /* PrimerSource.swift */; };
+		8A6CD83ECC193CEDCA8C872495B87C23 /* Apaya.swift in Sources */ = {isa = PBXBuildFile; fileRef = 21D23B77E7EEDCF1512DDFD7A558C049 /* Apaya.swift */; };
+		8DD76122CE2FBC94951492394A16896E /* UXMode.swift in Sources */ = {isa = PBXBuildFile; fileRef = 0BEC275C76ED40052AD42E204E576C7A /* UXMode.swift */; };
+		912BE244D0D8D72662C49BE6F1FF7DE1 /* ReloadDelegate.swift in Sources */ = {isa = PBXBuildFile; fileRef = AFCFBDF9ACFA17D732BB9B1A9808ADA7 /* ReloadDelegate.swift */; };
+		91A2372192072C7C4CBEF067DAD816DE /* BankTableViewCell.swift in Sources */ = {isa = PBXBuildFile; fileRef = 4057ECCB7BF8FC469F8CA9C18ACE2F30 /* BankTableViewCell.swift */; };
+		94766DB62BEE2E445AB04BE2520AB359 /* Colors.swift in Sources */ = {isa = PBXBuildFile; fileRef = 274A62C27906177224548C54BF9428E1 /* Colors.swift */; };
+		9661B9BFA704A130D1E6F9A1FB7AF565 /* PrimerInputElements.swift in Sources */ = {isa = PBXBuildFile; fileRef = 9E705DB5E67EA30C027CCB8ADCC828F7 /* PrimerInputElements.swift */; };
+		98B8E780D71908134A26179C64CCCA3B /* PrimerWebViewController.swift in Sources */ = {isa = PBXBuildFile; fileRef = 4FBA0759FCB472A31DCED36C367A48A4 /* PrimerWebViewController.swift */; };
+		98E20264B2F55775338FA53C5A392DD2 /* Currency.swift in Sources */ = {isa = PBXBuildFile; fileRef = 27445FE9C9DE5E19EF3B5E6E507A2322 /* Currency.swift */; };
+		9AD6DBECE4350E5C7F7258E354CA2020 /* hang.swift in Sources */ = {isa = PBXBuildFile; fileRef = D884A4E902776DBA939ED44DE2EAA56F /* hang.swift */; };
+		9B21C434720EFE039C333DF6D9CFC66A /* ar.lproj in Resources */ = {isa = PBXBuildFile; fileRef = A89C18F9B73EE2CE3E0C48A29F2D29C1 /* ar.lproj */; };
+		9D85C47A688EB5A836D75BE1DCC18B90 /* BundleExtension.swift in Sources */ = {isa = PBXBuildFile; fileRef = EF097D805812BF06968381BA6EC4F8D2 /* BundleExtension.swift */; };
+		9EC09FF8F5D81A8EFC4DD12DFEC3589D /* PrimerAPI.swift in Sources */ = {isa = PBXBuildFile; fileRef = AECFFFFDC077AEE62082E948C6024E0D /* PrimerAPI.swift */; };
+		9FB70BB0616D80C76490E7E891498747 /* StringExtension.swift in Sources */ = {isa = PBXBuildFile; fileRef = C6AB31720D40B732A4E2C25D1797E454 /* StringExtension.swift */; };
+		A1ABF45CF0270924ADB11ED0F51BB66D /* ErrorHandler.swift in Sources */ = {isa = PBXBuildFile; fileRef = E3EE5B1E0498A1E8C046BBBF7DB928C3 /* ErrorHandler.swift */; };
+		A1F8D39C47CC3E92D0E818227207AF81 /* CardButton.swift in Sources */ = {isa = PBXBuildFile; fileRef = 8BC246BF6480854C64C96A3EC8002898 /* CardButton.swift */; };
+		A305B4E68BE920D4ECA5E7AF6FEED4C6 /* CancellablePromise.swift in Sources */ = {isa = PBXBuildFile; fileRef = 0752BD41344C3C460998317452214897 /* CancellablePromise.swift */; };
+		A572858D4F2B849623F783CDA12D48E6 /* PrimerExpiryDateFieldView.swift in Sources */ = {isa = PBXBuildFile; fileRef = D140CB1D7EACD65B11B8D2F8852CE3FA /* PrimerExpiryDateFieldView.swift */; };
+		A583B54073EDE7EC32CC331AEF43E921 /* PaymentMethodConfigurationType.swift in Sources */ = {isa = PBXBuildFile; fileRef = 6D497FB1B864AD619A85ED3D6E2223CA /* PaymentMethodConfigurationType.swift */; };
+		A81820AD6C86723149B51833E23FB544 /* SuccessResponse.swift in Sources */ = {isa = PBXBuildFile; fileRef = 58A52996C80FD6794151E635CFD683EF /* SuccessResponse.swift */; };
+		A86A86F4536DCED85C2322322C770B2B /* NetworkService.swift in Sources */ = {isa = PBXBuildFile; fileRef = C2A00B4E80438204D2BB3705E0E86DC7 /* NetworkService.swift */; };
+		A92429F63364506043AB823921A0B9AA /* PrimerViewExtensions.swift in Sources */ = {isa = PBXBuildFile; fileRef = B244804D9A318BFEB0E4DB5064EA8142 /* PrimerViewExtensions.swift */; };
+		A935E364688A532AB90CF17CCF5E8497 /* PrimerTheme.swift in Sources */ = {isa = PBXBuildFile; fileRef = 7F4B1C8A43D52B17177947FB6724030F /* PrimerTheme.swift */; };
+		AABEFB3628DDF7A7271613FEE67E3D6B /* BankSelectorTokenizationViewModel.swift in Sources */ = {isa = PBXBuildFile; fileRef = FD2325B5966B484B13A22B583C10F4A6 /* BankSelectorTokenizationViewModel.swift */; };
+		AC19A52A6A083E8F9E49E8DC4334A257 /* ImageName.swift in Sources */ = {isa = PBXBuildFile; fileRef = 2C4E83B3437E4337B2D089769DA443B5 /* ImageName.swift */; };
+		ACE2890AC0E6B0B0E0DE126D86EF84D8 /* 3DS.swift in Sources */ = {isa = PBXBuildFile; fileRef = 84EAD7FA496ABC51BEDB04AE66657F73 /* 3DS.swift */; };
+		AD933DA3E854B957CC86C71943FABE05 /* Optional+Extensions.swift in Sources */ = {isa = PBXBuildFile; fileRef = 9064A927B083D09FD97DB2C849A41357 /* Optional+Extensions.swift */; };
+		B06E0541AC496B639FD32893919BB648 /* Weak.swift in Sources */ = {isa = PBXBuildFile; fileRef = 90255FE479CC0B1319537E9BAB8F25AB /* Weak.swift */; };
+		B08C01DF2C8CE12C1328AE497659140A /* PrimerTestPaymentMethodViewController.swift in Sources */ = {isa = PBXBuildFile; fileRef = 77DB61391840C0F89EC588C910DA45A8 /* PrimerTestPaymentMethodViewController.swift */; };
+		B25CD419B03D6AD0E2F899877745014B /* PaymentMethodTokenizationViewModel+Logic.swift in Sources */ = {isa = PBXBuildFile; fileRef = 5F64CFFD5BF290FD34A5121E2DF19DA4 /* PaymentMethodTokenizationViewModel+Logic.swift */; };
+		B28CCD109BCAD67C5114B5A412360629 /* PrimerFlowEnums.swift in Sources */ = {isa = PBXBuildFile; fileRef = 7AA8DEB297071BE4F389846DA4B6D755 /* PrimerFlowEnums.swift */; };
+		B29EF31B17BBFF0156455CB3E5A3C1F9 /* Thenable.swift in Sources */ = {isa = PBXBuildFile; fileRef = F5C176E63887E212D71134E789DE032C /* Thenable.swift */; };
+		B2ADAABA0D8064A959B0687664ECC9A5 /* ClientTokenService.swift in Sources */ = {isa = PBXBuildFile; fileRef = 5FFD0C3558AB6EDF5970097553174BEE /* ClientTokenService.swift */; };
+		B41EBDCCE56A3A51579D68DE76E2B4B7 /* JSONParser.swift in Sources */ = {isa = PBXBuildFile; fileRef = 50F36C21C3FEF594523725C3E95587F4 /* JSONParser.swift */; };
+		B62B17DD921F09CBD1631561D1B29540 /* Icons.xcassets in Resources */ = {isa = PBXBuildFile; fileRef = 474B74ECD54A52D8733DC7BA2D77EEE0 /* Icons.xcassets */; };
+		B7F76D5F5F106ACD4818FF8A50F88FA0 /* PrimerHeadlessUniversalCheckout.swift in Sources */ = {isa = PBXBuildFile; fileRef = 2F786B450E93CD28FEE85E90B88E810C /* PrimerHeadlessUniversalCheckout.swift */; };
+		B9A51C27FFB1C01B510DA8B54957A8F4 /* FinallyWrappers.swift in Sources */ = {isa = PBXBuildFile; fileRef = 3B3DFF74BD03B8BF50C86966920A9407 /* FinallyWrappers.swift */; };
+		B9ECB5486C7BD47D0F50DC8AA8255DD5 /* nb.lproj in Resources */ = {isa = PBXBuildFile; fileRef = 0A93B18BF2828A1DD6906795F8DB2AEA /* nb.lproj */; };
+		BAD19CE48258DFD07295892352409733 /* PrimerSDK-PrimerResources in Resources */ = {isa = PBXBuildFile; fileRef = A8B3BC107C2BDC3C03D961866F721265 /* PrimerSDK-PrimerResources */; };
+		BBEE0C1FB3A27B9BCB35825BA2D4D7B8 /* CountryCode.swift in Sources */ = {isa = PBXBuildFile; fileRef = 4732BDD0DA1B6F1DE8C3ABE350BFAB6C /* CountryCode.swift */; };
+		BF7161CA8D3F834C6477DC4E8B6958A7 /* PrimerTextField.swift in Sources */ = {isa = PBXBuildFile; fileRef = 3FF99355FAF3956C3504C3CD36E63A5D /* PrimerTextField.swift */; };
+		C0C27077BC3F6DEFDC6B930E0B205FEE /* PrimerNavigationController.swift in Sources */ = {isa = PBXBuildFile; fileRef = CD2AEAFE0F5A260C919BB202AEBF15D0 /* PrimerNavigationController.swift */; };
+		C1ACD94A5CCFB10EEA1ED718B0535735 /* LogEvent.swift in Sources */ = {isa = PBXBuildFile; fileRef = DDE5435AD3DDA53BADDDBE18E3E3A614 /* LogEvent.swift */; };
+		C2F0170F289057487A16202F90D6C521 /* PrimerRootViewController.swift in Sources */ = {isa = PBXBuildFile; fileRef = 3C43CBE082A12620C66F540C385885A3 /* PrimerRootViewController.swift */; };
+		C42E2DB9D2720B9C5812CFBA1BC48941 /* RecoverWrappers.swift in Sources */ = {isa = PBXBuildFile; fileRef = B0C5DE50AC5107FE77D257A85DB25E5B /* RecoverWrappers.swift */; };
+		C50FD6771E56DC3279E6E677F2C9BBE9 /* Foundation.framework in Frameworks */ = {isa = PBXBuildFile; fileRef = EAB6F611E86A4758835A715E4B4184F6 /* Foundation.framework */; };
+		C58CF884226E2715B7935B728DCF2C39 /* WrapperProtocols.swift in Sources */ = {isa = PBXBuildFile; fileRef = A30F5F484A17CF7E06F8ACF608A58481 /* WrapperProtocols.swift */; };
+		C6A3588B5F47CCC80874F11108CF6D3C /* UINavigationController+Extensions.swift in Sources */ = {isa = PBXBuildFile; fileRef = 9912FF739EE1209A5BA229B627748416 /* UINavigationController+Extensions.swift */; };
+		C6BA7588BEFAECAA0B049273DD201873 /* UILocalizableUtil.swift in Sources */ = {isa = PBXBuildFile; fileRef = 8F93421756CE96186D3087BB75B8A81C /* UILocalizableUtil.swift */; };
+		CA8E963EDD39539E6DE6D6D021D004EA /* ThenableWrappers.swift in Sources */ = {isa = PBXBuildFile; fileRef = 40550005C9419FC6FEC93BD53EA5C508 /* ThenableWrappers.swift */; };
+		CAABD64FB4688DBEC395DAA8963C6C68 /* AdyenDotPay.swift in Sources */ = {isa = PBXBuildFile; fileRef = 275031A157FC5EE2C9C8F199FDFAC163 /* AdyenDotPay.swift */; };
+		CDD51A419B278ECDD7E8A62BA3633484 /* PrimerImage.swift in Sources */ = {isa = PBXBuildFile; fileRef = 24219A069D2628FCD8215C7F3E6896D6 /* PrimerImage.swift */; };
+		D0C42006A41A77A86285A61E3FDD88A8 /* PrimerUniversalCheckoutViewController.swift in Sources */ = {isa = PBXBuildFile; fileRef = 42C6D4B514F590ED2E726CFE4FE2B826 /* PrimerUniversalCheckoutViewController.swift */; };
+		D16B6D6D7BD304F01595BB72EBD2730B /* PrimerContent.swift in Sources */ = {isa = PBXBuildFile; fileRef = 619D87542ECD3D7B4681B604C13531FB /* PrimerContent.swift */; };
+		D189E1E6B3F95DE38C28A4E509177F35 /* Customer.swift in Sources */ = {isa = PBXBuildFile; fileRef = 89999AAE19623A17934C43ACE989D814 /* Customer.swift */; };
+		D1FD65D419156A7593EF63769A13E443 /* RateLimitedDispatcher.swift in Sources */ = {isa = PBXBuildFile; fileRef = 1F1E8D695DC5E8C3FB2EB6B703E2C6CA /* RateLimitedDispatcher.swift */; };
+		D2C77D5E01E4208D2413238C7D3B4B93 /* PrimerVaultManagerViewController.swift in Sources */ = {isa = PBXBuildFile; fileRef = 8B8F6E799D7BF92AD20D1EB8660F5685 /* PrimerVaultManagerViewController.swift */; };
 		D596E2B41C673AD5018AEA0A0321E51C /* Pods-PrimerSDK_Tests-umbrella.h in Headers */ = {isa = PBXBuildFile; fileRef = EE9674DAD0C961C92687877090E1E047 /* Pods-PrimerSDK_Tests-umbrella.h */; settings = {ATTRIBUTES = (Public, ); }; };
-		D598D32BFBB447D2E74D4C44FC7FA405 /* FormPaymentMethodTokenizationViewModel.swift in Sources */ = {isa = PBXBuildFile; fileRef = 5183148BBD2572D38EC6C803BA4A89F9 /* FormPaymentMethodTokenizationViewModel.swift */; };
-		D5993F3ACC431FCFAF5779599E54BE83 /* PaymentMethodComponent.swift in Sources */ = {isa = PBXBuildFile; fileRef = 2FF2BBA6D9EF371C6D1A70DAD9C7357C /* PaymentMethodComponent.swift */; };
-<<<<<<< HEAD
-		D82152EC207A8466E28F40CEBE307972 /* es.lproj in Resources */ = {isa = PBXBuildFile; fileRef = 4D6FB80472D1FAA08EEBD6742B3C9D6A /* es.lproj */; };
-=======
->>>>>>> be13ad23
-		D93E3433FABE3585BDA51161D32301BA /* Customer.swift in Sources */ = {isa = PBXBuildFile; fileRef = C1843B2BC6C76BA445A01ED802063CEC /* Customer.swift */; };
-		D965E6BD6A4C3E020D6F7E8BFE6AC8D6 /* RecoverWrappers.swift in Sources */ = {isa = PBXBuildFile; fileRef = DB5804F8FA57E8C52FD15D8B02CAF2FC /* RecoverWrappers.swift */; };
-		E128554F9FFFEA1BF5ED3F486957C420 /* Queue.swift in Sources */ = {isa = PBXBuildFile; fileRef = 7B286F92779A07096BBCE5AD3E629ECF /* Queue.swift */; };
+		D64CADA56762BDC2AE78054FFE063330 /* FormPaymentMethodTokenizationViewModel.swift in Sources */ = {isa = PBXBuildFile; fileRef = A1EA41C8A20A20094307BFD2D4B65C62 /* FormPaymentMethodTokenizationViewModel.swift */; };
+		D71E9D9D9E28ED8FBE522D0D44109BBA /* el.lproj in Resources */ = {isa = PBXBuildFile; fileRef = F3F4BAAF01418DB4444024548DCE7A5A /* el.lproj */; };
+		D73AB383B7139E132691391BAD7DC790 /* Parser.swift in Sources */ = {isa = PBXBuildFile; fileRef = 81563EF5B54EE45E260CF639C0415CDE /* Parser.swift */; };
+		D821B8553B8C9C44FB23C697E7C04E4A /* Guarantee.swift in Sources */ = {isa = PBXBuildFile; fileRef = 44ABE9B8E1943A6353BD74CA99C34BE6 /* Guarantee.swift */; };
+		D95CA47BBF07745AD13099F302523397 /* firstly.swift in Sources */ = {isa = PBXBuildFile; fileRef = D98BE489119CC7711D856131B2EE8DF9 /* firstly.swift */; };
+		DA162281E0BC35E7F276B23FB722CA5D /* PrimerAPIClient.swift in Sources */ = {isa = PBXBuildFile; fileRef = 9D3B60FEB5FC2FA6FED506629E350C3F /* PrimerAPIClient.swift */; };
+		DAED47B4C974678C7446D20B59FA4EC1 /* Strings.swift in Sources */ = {isa = PBXBuildFile; fileRef = 3E25215EC819D82EC18D8A11DBB5F34D /* Strings.swift */; };
+		DAF158A1B69293947B579D14C5865429 /* PrimerCVVFieldView.swift in Sources */ = {isa = PBXBuildFile; fileRef = 7204996F6433F724ACF7722E90ADD439 /* PrimerCVVFieldView.swift */; };
+		DC0A28F3823EB127CFC7B6435B1A1C79 /* PaymentAPIModel.swift in Sources */ = {isa = PBXBuildFile; fileRef = 033FF6D2CBBB54853D08BD3073541556 /* PaymentAPIModel.swift */; };
+		DDBDC63053D619DBFF79307CF145B63D /* VaultService.swift in Sources */ = {isa = PBXBuildFile; fileRef = DA880429762FFADF49BAADF64C02CF95 /* VaultService.swift */; };
+		DE663B1D295183FFE40164BA4DEA2287 /* PrimerCustomStyleTextField.swift in Sources */ = {isa = PBXBuildFile; fileRef = 5A78E4AD1325E95CB869CFAEBCB36C7A /* PrimerCustomStyleTextField.swift */; };
+		DED22D2CE514FDB09E9D571370E04864 /* Decisions.swift in Sources */ = {isa = PBXBuildFile; fileRef = 621B28AD6081A28C06C5F9AF801AB975 /* Decisions.swift */; };
+		E02866651E8C3DD576A91CA2E1C98FE3 /* PrimerLoadingViewController.swift in Sources */ = {isa = PBXBuildFile; fileRef = 46D47B3846154A4254810A7E6ACC460B /* PrimerLoadingViewController.swift */; };
 		E150EB1E3DDC0F59C4FDE4E1058FCAF7 /* Foundation.framework in Frameworks */ = {isa = PBXBuildFile; fileRef = EAB6F611E86A4758835A715E4B4184F6 /* Foundation.framework */; };
-		E2B7B13A452889F45904FB61BFC2233C /* VaultPaymentMethodViewController.swift in Sources */ = {isa = PBXBuildFile; fileRef = E5F729FDEDA0120D51FC070F18FCBCFF /* VaultPaymentMethodViewController.swift */; };
-		E4008C60269BB4D0BDE70BDF66635A7A /* SuccessResponse.swift in Sources */ = {isa = PBXBuildFile; fileRef = 3F29AD37B09E911BC1E106FC42102C4F /* SuccessResponse.swift */; };
-		E411ABB39465BE62B58A29FA03940D6F /* CustomStringConvertible.swift in Sources */ = {isa = PBXBuildFile; fileRef = 346E9B119356080BDDB1CF7F018C318A /* CustomStringConvertible.swift */; };
-		E464D834D8EDB7C3DCD513089BD85C90 /* DependencyInjection.swift in Sources */ = {isa = PBXBuildFile; fileRef = 041C4935B531EA23BACF80CE4110F621 /* DependencyInjection.swift */; };
-		E4E79D71FB862DF7F652405AF78EF7C1 /* firstly.swift in Sources */ = {isa = PBXBuildFile; fileRef = EF0272264205C66E61F67DF70543E284 /* firstly.swift */; };
-		E50DA77AB71C7919915C838A81BB06CF /* Logger.swift in Sources */ = {isa = PBXBuildFile; fileRef = 0BADCC53538D7FECD4E0A4AD9FDD87E9 /* Logger.swift */; };
-		E592A9D522F4BB2DC271CEF4729A7BB4 /* when.swift in Sources */ = {isa = PBXBuildFile; fileRef = D4A8D6DE974B812C60322358BFBC281B /* when.swift */; };
-		E5F5D6B20CA1AE9E0B8DEB0612B4E5E9 /* PrimerCVVFieldView.swift in Sources */ = {isa = PBXBuildFile; fileRef = 52783E76704BBCD55BDFA9FF766BBD96 /* PrimerCVVFieldView.swift */; };
-		E68B9ADAC559E3F8282EE6E26A695D48 /* CheckoutModule.swift in Sources */ = {isa = PBXBuildFile; fileRef = 238B78E5B4E2404A89EDE960A434ABA0 /* CheckoutModule.swift */; };
-		E697F4C15E2CEC72F764134666FB9D1B /* PaymentMethodTokenizationRequest.swift in Sources */ = {isa = PBXBuildFile; fileRef = 918BCAEAAB4C7A5A05C9C70DCDC13A4E /* PaymentMethodTokenizationRequest.swift */; };
-<<<<<<< HEAD
-=======
-		E767CFDD6F8ED9CD7DFE77240C555B45 /* en.lproj in Resources */ = {isa = PBXBuildFile; fileRef = 4AA90568CCC81FAC79639C727A06931A /* en.lproj */; };
->>>>>>> be13ad23
-		E87610D6A3366CDADE2CFBDC6291AEA1 /* PrimerPostalCodeFieldView.swift in Sources */ = {isa = PBXBuildFile; fileRef = 48EE9E558F7478374E1593634515524D /* PrimerPostalCodeFieldView.swift */; };
-		EB0D08A74315BB4E45F9C3C2850F3E08 /* PrimerHeadlessUniversalCheckoutUIManager.swift in Sources */ = {isa = PBXBuildFile; fileRef = F5272FA0F533CB70D964A880F5632890 /* PrimerHeadlessUniversalCheckoutUIManager.swift */; };
-		EC883D2AFBD15A3BFE94CA101EE29D86 /* PrimerViewController.swift in Sources */ = {isa = PBXBuildFile; fileRef = C94F24446E4D0CB45D595E7EF20709DC /* PrimerViewController.swift */; };
-		ECA8F55E05592CA35BD4E3DD8FC8E703 /* PaymentMethodTokenizationViewModel.swift in Sources */ = {isa = PBXBuildFile; fileRef = 83C9E63EACC6035025F7477540553F4D /* PaymentMethodTokenizationViewModel.swift */; };
-		ECCF80B443C11537DFDF02B296C34714 /* AlertController.swift in Sources */ = {isa = PBXBuildFile; fileRef = C3DC75B8E7E14FF73EFC319F7FB1ECB9 /* AlertController.swift */; };
-		EEDDD11DF09014F1773E3D639FAE1C1C /* PrimerTableViewCell.swift in Sources */ = {isa = PBXBuildFile; fileRef = 6B37D27E19CF009D5CFC15ECC0744C48 /* PrimerTableViewCell.swift */; };
-<<<<<<< HEAD
-=======
-		F066E30813D4F928B28F91CEA33B662A /* PrimerTextFieldView.xib in Resources */ = {isa = PBXBuildFile; fileRef = 26D796D3421235CAC8407C148806C3B3 /* PrimerTextFieldView.xib */; };
->>>>>>> be13ad23
-		F1C64CF750AAC9226352E1D5FB5900D1 /* PrimerFlowEnums.swift in Sources */ = {isa = PBXBuildFile; fileRef = 07510B354A48EE4C105E93F4DCC4FDDF /* PrimerFlowEnums.swift */; };
-		F1C7F0448477E147F5616EA63630371F /* CardNetwork.swift in Sources */ = {isa = PBXBuildFile; fileRef = 526D7878B47C54A1F940084B1070F66D /* CardNetwork.swift */; };
-		F37A0886C21CE466C1F9A15961F92690 /* PrimerResultComponentView.swift in Sources */ = {isa = PBXBuildFile; fileRef = C77A0699E52775BD39B6E5CBB38FDE03 /* PrimerResultComponentView.swift */; };
-		F43E7D57C2687A0DE35B507EFD10F0C2 /* PrimerTheme+Borders.swift in Sources */ = {isa = PBXBuildFile; fileRef = 301432BBAE675E63B05B76AB988ADDB3 /* PrimerTheme+Borders.swift */; };
-<<<<<<< HEAD
-		F4C4FE3906E9EEB700621F5111D8F4D0 /* AnalyticsService.swift in Sources */ = {isa = PBXBuildFile; fileRef = C5EE8C5B7394855D4E14DD661B9CB3CB /* AnalyticsService.swift */; };
+		E1B881933F881D2F4386029BA529920F /* IntExtension.swift in Sources */ = {isa = PBXBuildFile; fileRef = E0A8946A5A9A96A0C26225CD4F49F9D4 /* IntExtension.swift */; };
+		E30DE38A6D59B9E4F30804A1FE8A372D /* Dimensions.swift in Sources */ = {isa = PBXBuildFile; fileRef = 3EA3D99EC936825A3424864688299DF8 /* Dimensions.swift */; };
+		E3710F6001A1901E9832B6F753D12E60 /* fr.lproj in Resources */ = {isa = PBXBuildFile; fileRef = 9BB88DDEA524629A871CC2C7A630F38E /* fr.lproj */; };
+		E39BF1607D688A4B1EAA156A2F6513C7 /* PrimerTheme+Borders.swift in Sources */ = {isa = PBXBuildFile; fileRef = 6CED9A4144F49189F8651DE3DECF9B79 /* PrimerTheme+Borders.swift */; };
+		E3B16CD348FB8A4AB73DAECD164D6925 /* CancelContext.swift in Sources */ = {isa = PBXBuildFile; fileRef = 8FC55405C21EB107DE554B6FA9509778 /* CancelContext.swift */; };
+		E4B630DB518211FCFD682FE3321A11A2 /* DateExtension.swift in Sources */ = {isa = PBXBuildFile; fileRef = 87E0014A9C3960D46C43DA948C22BE40 /* DateExtension.swift */; };
+		E564D1C8684519D8D61FBC01FCAE6823 /* da.lproj in Resources */ = {isa = PBXBuildFile; fileRef = 694EBBFFFF0A52FA53E18F290F42B180 /* da.lproj */; };
+		E71DF59E271DBD9E0338DF151E875D5D /* PrimerInputViewController.swift in Sources */ = {isa = PBXBuildFile; fileRef = 9BD98DAD70C53D67BA6F381BA113933B /* PrimerInputViewController.swift */; };
+		E92511DA2F9A4ADF763E1CACF1B1B512 /* Mask.swift in Sources */ = {isa = PBXBuildFile; fileRef = 4BC86083F9DBA5091799A33B4BBF9417 /* Mask.swift */; };
+		E92673D15FD850EF1AC977BD1124BD4A /* VaultCheckoutViewModel.swift in Sources */ = {isa = PBXBuildFile; fileRef = 513D44F28E2C1AB313C36032DC7659C2 /* VaultCheckoutViewModel.swift */; };
+		E93BDE3205B65F344C461FDB6E9B0061 /* Promise.swift in Sources */ = {isa = PBXBuildFile; fileRef = 34C138B2BC3C8E1B3532A161CDAC2C4F /* Promise.swift */; };
+		EC06B36D615414E5748EF25F2BD83E39 /* CheckoutWithVaultedPaymentMethodViewModel.swift in Sources */ = {isa = PBXBuildFile; fileRef = 12D14ACDCA11A92B1CF370EC5A1DCF8E /* CheckoutWithVaultedPaymentMethodViewModel.swift */; };
+		ED130B464DC0F58CFB6F00034D96037C /* AppState.swift in Sources */ = {isa = PBXBuildFile; fileRef = B5CB7A0DA6D4CA7D348E13CB3C43CBE6 /* AppState.swift */; };
+		EE77BACFB0F4CE685DFE2B49025A9A92 /* PrimerFormViewController.swift in Sources */ = {isa = PBXBuildFile; fileRef = 4387BE4D2B85B689ABD77B1035D13845 /* PrimerFormViewController.swift */; };
+		EE91DEC4F0AC235F9BE526E3C4E94823 /* PaymentMethodToken.swift in Sources */ = {isa = PBXBuildFile; fileRef = 2892A62195BEFAD2999FDFB3E08119B0 /* PaymentMethodToken.swift */; };
+		EF82521FFEB05C57E5D492649F4F7092 /* VaultPaymentMethodViewModel.swift in Sources */ = {isa = PBXBuildFile; fileRef = C7F45624F2CB24483D68DE9443E0F407 /* VaultPaymentMethodViewModel.swift */; };
+		EFCDBA81E3C18F8C7CD3B41913B1EC7A /* UIColorExtension.swift in Sources */ = {isa = PBXBuildFile; fileRef = 93FDBF09FC565F02FCDDF8020DDB3B48 /* UIColorExtension.swift */; };
+		F0369902C1EA5979695A6989DCA6866B /* URLSessionStack.swift in Sources */ = {isa = PBXBuildFile; fileRef = 09C30FF96191C9462D58843FA0C90ECF /* URLSessionStack.swift */; };
+		F080F0CF3F8E606371A8A4D95113BA94 /* PrimerError.swift in Sources */ = {isa = PBXBuildFile; fileRef = 1B35FACDBE84CA06A1A274CB97506623 /* PrimerError.swift */; };
+		F342DEEC7E867284BD49F1F11908C47E /* PrimerTextFieldView.swift in Sources */ = {isa = PBXBuildFile; fileRef = 8AC98815AE3147EEEDF8CC04AC7F6CAF /* PrimerTextFieldView.swift */; };
+		F38C4EC2CE0209089BC7A6246FFBBC64 /* when.swift in Sources */ = {isa = PBXBuildFile; fileRef = C244DA1F0E50C4ED1B04AD280D40F0E0 /* when.swift */; };
+		F5F6FED732735AEC734C7A31F408486C /* Queue.swift in Sources */ = {isa = PBXBuildFile; fileRef = E6018597BAD1D2D12BD393749B8A4A9D /* Queue.swift */; };
+		F624DE92D93F433ADC84ABE804F8A029 /* Configuration.swift in Sources */ = {isa = PBXBuildFile; fileRef = BCEB23AA050DCE5EE9D2E93FAB9E91FC /* Configuration.swift */; };
 		F6FCEA41B7D4A17FD20C345E86296343 /* Pods-PrimerSDK_Example-dummy.m in Sources */ = {isa = PBXBuildFile; fileRef = 21F4ACB1142B1B9457658584BF5CD35A /* Pods-PrimerSDK_Example-dummy.m */; };
-		F71B4915593B6206B2AD1EED747995DC /* PrimerViewExtensions.swift in Sources */ = {isa = PBXBuildFile; fileRef = A96561DF38BF4685C0EC18062D3BC8D8 /* PrimerViewExtensions.swift */; };
-		FA734815043208B7D5504B776CFDBCDC /* PrimerThemeData+Deprecated.swift in Sources */ = {isa = PBXBuildFile; fileRef = 227DA44201D48461047579F507861D23 /* PrimerThemeData+Deprecated.swift */; };
-		FB313BB7B7071B32EB1C044FC7CBC118 /* Connectivity.swift in Sources */ = {isa = PBXBuildFile; fileRef = 240C0FAD516D0F388DF24AE9F8B91719 /* Connectivity.swift */; };
-=======
-		F4B688753C11BA192EC0E3E61A466CB2 /* Primer3DS-dummy.m in Sources */ = {isa = PBXBuildFile; fileRef = 77393D72E4B2EFF88AF10EE9F64BB174 /* Primer3DS-dummy.m */; };
-		F4C4FE3906E9EEB700621F5111D8F4D0 /* AnalyticsService.swift in Sources */ = {isa = PBXBuildFile; fileRef = C5EE8C5B7394855D4E14DD661B9CB3CB /* AnalyticsService.swift */; };
-		F71B4915593B6206B2AD1EED747995DC /* PrimerViewExtensions.swift in Sources */ = {isa = PBXBuildFile; fileRef = A96561DF38BF4685C0EC18062D3BC8D8 /* PrimerViewExtensions.swift */; };
-		FA734815043208B7D5504B776CFDBCDC /* PrimerThemeData+Deprecated.swift in Sources */ = {isa = PBXBuildFile; fileRef = 227DA44201D48461047579F507861D23 /* PrimerThemeData+Deprecated.swift */; };
-		FB313BB7B7071B32EB1C044FC7CBC118 /* Connectivity.swift in Sources */ = {isa = PBXBuildFile; fileRef = 240C0FAD516D0F388DF24AE9F8B91719 /* Connectivity.swift */; };
-		FB7C9BD765DAFBF79D3D5EF3B6A53C19 /* fr.lproj in Resources */ = {isa = PBXBuildFile; fileRef = 4103A6EEB8AEBCC36D0E5437DEBFE730 /* fr.lproj */; };
->>>>>>> be13ad23
-		FE450B92B8FDF2C378A6917098D1B229 /* PrimerAPIClient.swift in Sources */ = {isa = PBXBuildFile; fileRef = 2E26B496A58D9B88D91DB6B1511FF8BF /* PrimerAPIClient.swift */; };
-		FF28BBB4CC619D54E8BF79D37263E096 /* PrimerWebViewController.swift in Sources */ = {isa = PBXBuildFile; fileRef = 98E1E27A2FBFF2E8FFE7E43498914B18 /* PrimerWebViewController.swift */; };
-		FF366F64AA2316ADA0B6E0A2BFB8FA09 /* ExternalPaymentMethodTokenizationViewModel.swift in Sources */ = {isa = PBXBuildFile; fileRef = 04D601735636316B12FFDCA32282F85A /* ExternalPaymentMethodTokenizationViewModel.swift */; };
-		FFEBB75493F6E8E4ADBD1B8A8D78B4F2 /* CountryCode.swift in Sources */ = {isa = PBXBuildFile; fileRef = 51FBC84D1F0875DFB18C9FCDBC7637C6 /* CountryCode.swift */; };
+		F797519A1344B362B0DF56AF3465E37A /* Primer.swift in Sources */ = {isa = PBXBuildFile; fileRef = 25A9CC192BE5BC84A244DFDB010510B2 /* Primer.swift */; };
+		F96B43D0ABE32F5DB860CF7575978F43 /* RateLimitedDispatcherBase.swift in Sources */ = {isa = PBXBuildFile; fileRef = 86BC301867FFC69688B62DE932CF45A0 /* RateLimitedDispatcherBase.swift */; };
+		FC39B33699D44BA23151C71057D9DBCA /* CardComponentsManager.swift in Sources */ = {isa = PBXBuildFile; fileRef = 59C0017423AC407E280C74A7610A5A07 /* CardComponentsManager.swift */; };
+		FD210FD0F1249082AE34974D50EB3164 /* VaultPaymentMethodViewController.swift in Sources */ = {isa = PBXBuildFile; fileRef = 47F6FB9B13665255E37FD71D6209AEB5 /* VaultPaymentMethodViewController.swift */; };
+		FDE65C99692702ECE2FB6C139C0926A9 /* PrimerCardholderNameFieldView.swift in Sources */ = {isa = PBXBuildFile; fileRef = 4061A854E23DFE5D7C2CE05D13D1E5F1 /* PrimerCardholderNameFieldView.swift */; };
+		FEF12E7DFA31262DE2896AFBEE1B90B1 /* ApayaTokenizationViewModel.swift in Sources */ = {isa = PBXBuildFile; fileRef = ADB4284B056A5F330B2EE348D421BF5B /* ApayaTokenizationViewModel.swift */; };
 /* End PBXBuildFile section */
 
 /* Begin PBXContainerItemProxy section */
-<<<<<<< HEAD
-		0A611EFCA6D0BFEEE65FBF6668ABE485 /* PBXContainerItemProxy */ = {
-=======
-		88013F7F04959A6D139B0BB595C58ACF /* PBXContainerItemProxy */ = {
->>>>>>> be13ad23
+		27AC91288D02F5D10210423F8625F06E /* PBXContainerItemProxy */ = {
+			isa = PBXContainerItemProxy;
+			containerPortal = BFDFE7DC352907FC980B868725387E98 /* Project object */;
+			proxyType = 1;
+			remoteGlobalIDString = 6E6525C7043FBA7BB34A249010AF5593;
+			remoteInfo = "PrimerSDK-PrimerResources";
+		};
+		575086B9E0126651CCF48EAAE06F68DC /* PBXContainerItemProxy */ = {
+			isa = PBXContainerItemProxy;
+			containerPortal = BFDFE7DC352907FC980B868725387E98 /* Project object */;
+			proxyType = 1;
+			remoteGlobalIDString = F3BE9108C53B53949406218CEA55E0B2;
+			remoteInfo = PrimerSDK;
+		};
+		685EB01BEBCFAD26B476BB6FC3E6C986 /* PBXContainerItemProxy */ = {
 			isa = PBXContainerItemProxy;
 			containerPortal = BFDFE7DC352907FC980B868725387E98 /* Project object */;
 			proxyType = 1;
 			remoteGlobalIDString = 6C144A762E9B598392AFFEC8F873746A;
 			remoteInfo = "Pods-PrimerSDK_Example";
 		};
-<<<<<<< HEAD
-		215D65652468B0E4CB526426061ACB0E /* PBXContainerItemProxy */ = {
-			isa = PBXContainerItemProxy;
-			containerPortal = BFDFE7DC352907FC980B868725387E98 /* Project object */;
-			proxyType = 1;
-			remoteGlobalIDString = F3BE9108C53B53949406218CEA55E0B2;
-			remoteInfo = PrimerSDK;
-		};
-		A5D59AB62BDF45334AFE8948B702F145 /* PBXContainerItemProxy */ = {
-=======
-		95FD0ABE8C0B83E4561CF6910397C558 /* PBXContainerItemProxy */ = {
-			isa = PBXContainerItemProxy;
-			containerPortal = BFDFE7DC352907FC980B868725387E98 /* Project object */;
-			proxyType = 1;
-			remoteGlobalIDString = 6F5F0A81CAE773CFE5371059A81B5B6A;
-			remoteInfo = Primer3DS;
-		};
-		B5DBC4E79E65987346EC51E394DB04AF /* PBXContainerItemProxy */ = {
-			isa = PBXContainerItemProxy;
-			containerPortal = BFDFE7DC352907FC980B868725387E98 /* Project object */;
-			proxyType = 1;
-			remoteGlobalIDString = F3BE9108C53B53949406218CEA55E0B2;
-			remoteInfo = PrimerSDK;
-		};
-		E596A9E78294FBA017C892973F391459 /* PBXContainerItemProxy */ = {
->>>>>>> be13ad23
-			isa = PBXContainerItemProxy;
-			containerPortal = BFDFE7DC352907FC980B868725387E98 /* Project object */;
-			proxyType = 1;
-			remoteGlobalIDString = 6E6525C7043FBA7BB34A249010AF5593;
-			remoteInfo = "PrimerSDK-PrimerResources";
-		};
 /* End PBXContainerItemProxy section */
 
 /* Begin PBXFileReference section */
-<<<<<<< HEAD
-=======
-		01866C554CEF16E126084C5F08741462 /* Primer3DS-xcframeworks.sh */ = {isa = PBXFileReference; includeInIndex = 1; lastKnownFileType = text.script.sh; path = "Primer3DS-xcframeworks.sh"; sourceTree = "<group>"; };
->>>>>>> be13ad23
+		0122DA09C1FA725F02667551B37B65E5 /* AES256.swift */ = {isa = PBXFileReference; includeInIndex = 1; lastKnownFileType = sourcecode.swift; path = AES256.swift; sourceTree = "<group>"; };
 		01971059EB58189857FE60D02FA9BA68 /* ResourceBundle-PrimerResources-PrimerSDK-Info.plist */ = {isa = PBXFileReference; includeInIndex = 1; lastKnownFileType = text.plist.xml; path = "ResourceBundle-PrimerResources-PrimerSDK-Info.plist"; sourceTree = "<group>"; };
-		01BE66BB9E9D3EF5F256A568414416D0 /* PrimerCustomStyleTextField.swift */ = {isa = PBXFileReference; includeInIndex = 1; lastKnownFileType = sourcecode.swift; path = PrimerCustomStyleTextField.swift; sourceTree = "<group>"; };
-		01F7F2E4C83592B429A786C11DE8323A /* ImageName.swift */ = {isa = PBXFileReference; includeInIndex = 1; lastKnownFileType = sourcecode.swift; path = ImageName.swift; sourceTree = "<group>"; };
-		036BDF4DE1B4C099B76A13C0970EA4D3 /* PrimerAPIClient+Promises.swift */ = {isa = PBXFileReference; includeInIndex = 1; lastKnownFileType = sourcecode.swift; path = "PrimerAPIClient+Promises.swift"; sourceTree = "<group>"; };
-		03741A974AC3167AD0CCF94519549251 /* UserDefaultsExtension.swift */ = {isa = PBXFileReference; includeInIndex = 1; lastKnownFileType = sourcecode.swift; path = UserDefaultsExtension.swift; sourceTree = "<group>"; };
-		041C4935B531EA23BACF80CE4110F621 /* DependencyInjection.swift */ = {isa = PBXFileReference; includeInIndex = 1; lastKnownFileType = sourcecode.swift; path = DependencyInjection.swift; sourceTree = "<group>"; };
-		04D601735636316B12FFDCA32282F85A /* ExternalPaymentMethodTokenizationViewModel.swift */ = {isa = PBXFileReference; includeInIndex = 1; lastKnownFileType = sourcecode.swift; path = ExternalPaymentMethodTokenizationViewModel.swift; sourceTree = "<group>"; };
-		0667608B2FA500E01973CC203DEE4FEC /* CancellableThenable.swift */ = {isa = PBXFileReference; includeInIndex = 1; lastKnownFileType = sourcecode.swift; path = CancellableThenable.swift; sourceTree = "<group>"; };
-		06DEA519C226C5D42FDCBC831C56B1F5 /* Guarantee.swift */ = {isa = PBXFileReference; includeInIndex = 1; lastKnownFileType = sourcecode.swift; path = Guarantee.swift; sourceTree = "<group>"; };
-		072A0171BDD191E0526EA5E9B768AA8F /* Box.swift */ = {isa = PBXFileReference; includeInIndex = 1; lastKnownFileType = sourcecode.swift; path = Box.swift; sourceTree = "<group>"; };
-		07510B354A48EE4C105E93F4DCC4FDDF /* PrimerFlowEnums.swift */ = {isa = PBXFileReference; includeInIndex = 1; lastKnownFileType = sourcecode.swift; path = PrimerFlowEnums.swift; sourceTree = "<group>"; };
+		033FF6D2CBBB54853D08BD3073541556 /* PaymentAPIModel.swift */ = {isa = PBXFileReference; includeInIndex = 1; lastKnownFileType = sourcecode.swift; path = PaymentAPIModel.swift; sourceTree = "<group>"; };
+		06080C3769856AC4E94B2A4E416EBD7E /* ClientSession.swift */ = {isa = PBXFileReference; includeInIndex = 1; lastKnownFileType = sourcecode.swift; path = ClientSession.swift; sourceTree = "<group>"; };
+		0752BD41344C3C460998317452214897 /* CancellablePromise.swift */ = {isa = PBXFileReference; includeInIndex = 1; lastKnownFileType = sourcecode.swift; path = CancellablePromise.swift; sourceTree = "<group>"; };
 		07ABAC4A253752E5EFD21CFD15864DBF /* PrimerSDK.debug.xcconfig */ = {isa = PBXFileReference; includeInIndex = 1; lastKnownFileType = text.xcconfig; path = PrimerSDK.debug.xcconfig; sourceTree = "<group>"; };
-		08000F4CE01D329942C5FC1BDF627822 /* PrimerNavigationBar.swift */ = {isa = PBXFileReference; includeInIndex = 1; lastKnownFileType = sourcecode.swift; path = PrimerNavigationBar.swift; sourceTree = "<group>"; };
-		08511104E6CF7B60DE09190EAC3118EB /* PrimerCardNumberFieldView.swift */ = {isa = PBXFileReference; includeInIndex = 1; lastKnownFileType = sourcecode.swift; path = PrimerCardNumberFieldView.swift; sourceTree = "<group>"; };
-		090E64DB98AD2D2BE28F25390481A875 /* race.swift */ = {isa = PBXFileReference; includeInIndex = 1; lastKnownFileType = sourcecode.swift; path = race.swift; sourceTree = "<group>"; };
-		0936E72D15B1FCF92BD8FCD0FF1A42A2 /* ApplePayTokenizationViewModel.swift */ = {isa = PBXFileReference; includeInIndex = 1; lastKnownFileType = sourcecode.swift; path = ApplePayTokenizationViewModel.swift; sourceTree = "<group>"; };
-		0A61DB63B77DE8D6F9E60731112AE5F2 /* ReloadDelegate.swift */ = {isa = PBXFileReference; includeInIndex = 1; lastKnownFileType = sourcecode.swift; path = ReloadDelegate.swift; sourceTree = "<group>"; };
-		0B8C29F0F4918B9BBFED9C796949A975 /* PrimerVaultManagerViewController.swift */ = {isa = PBXFileReference; includeInIndex = 1; lastKnownFileType = sourcecode.swift; path = PrimerVaultManagerViewController.swift; sourceTree = "<group>"; };
-		0BADCC53538D7FECD4E0A4AD9FDD87E9 /* Logger.swift */ = {isa = PBXFileReference; includeInIndex = 1; lastKnownFileType = sourcecode.swift; path = Logger.swift; sourceTree = "<group>"; };
-		0C8644F4B71F433B7C70C04CAA340EE5 /* ClientSession.swift */ = {isa = PBXFileReference; includeInIndex = 1; lastKnownFileType = sourcecode.swift; path = ClientSession.swift; sourceTree = "<group>"; };
-		100F541ABDA5C80271D74C89906B353D /* Dispatcher.swift */ = {isa = PBXFileReference; includeInIndex = 1; lastKnownFileType = sourcecode.swift; path = Dispatcher.swift; sourceTree = "<group>"; };
-		1151A2C1059927AE8E2A4BD1A0687F33 /* PrimerAPI.swift */ = {isa = PBXFileReference; includeInIndex = 1; lastKnownFileType = sourcecode.swift; path = PrimerAPI.swift; sourceTree = "<group>"; };
-		12AEE6EF5AB11A72FBA66835F82403CA /* PresentationController.swift */ = {isa = PBXFileReference; includeInIndex = 1; lastKnownFileType = sourcecode.swift; path = PresentationController.swift; sourceTree = "<group>"; };
-		1440E2739885661191260C33A0747239 /* ExternalViewModel.swift */ = {isa = PBXFileReference; includeInIndex = 1; lastKnownFileType = sourcecode.swift; path = ExternalViewModel.swift; sourceTree = "<group>"; };
-		151174FD67F04DB08D05E56CCF0B6266 /* ClientToken.swift */ = {isa = PBXFileReference; includeInIndex = 1; lastKnownFileType = sourcecode.swift; path = ClientToken.swift; sourceTree = "<group>"; };
-		1684489AA2B7C3A21A13154C9EE6CEFD /* QRCodeViewController.swift */ = {isa = PBXFileReference; includeInIndex = 1; lastKnownFileType = sourcecode.swift; path = QRCodeViewController.swift; sourceTree = "<group>"; };
-		16EE294E93C907F2023C95FE15421C7E /* StringExtension.swift */ = {isa = PBXFileReference; includeInIndex = 1; lastKnownFileType = sourcecode.swift; path = StringExtension.swift; sourceTree = "<group>"; };
-		1A074EDE298CB792FD4186FA41CEE5BD /* RateLimitedDispatcherBase.swift */ = {isa = PBXFileReference; includeInIndex = 1; lastKnownFileType = sourcecode.swift; path = RateLimitedDispatcherBase.swift; sourceTree = "<group>"; };
-		1A64FBCD6163C1708A7677495595F4EE /* after.swift */ = {isa = PBXFileReference; includeInIndex = 1; lastKnownFileType = sourcecode.swift; path = after.swift; sourceTree = "<group>"; };
-		1BDA76F2697E2A9EB935DF85A64579FE /* AnyDecodable.swift */ = {isa = PBXFileReference; includeInIndex = 1; lastKnownFileType = sourcecode.swift; path = AnyDecodable.swift; sourceTree = "<group>"; };
-		1E225C5EBBD975A03FA102CD3EEA9B37 /* CheckoutWithVaultedPaymentMethodViewModel.swift */ = {isa = PBXFileReference; includeInIndex = 1; lastKnownFileType = sourcecode.swift; path = CheckoutWithVaultedPaymentMethodViewModel.swift; sourceTree = "<group>"; };
-<<<<<<< HEAD
-=======
-		1EB79EC7D2058D018AB15B71DA0904C3 /* Primer3DS-prefix.pch */ = {isa = PBXFileReference; includeInIndex = 1; lastKnownFileType = sourcecode.c.h; path = "Primer3DS-prefix.pch"; sourceTree = "<group>"; };
->>>>>>> be13ad23
-		203EB24FE9FB4E51F463420A697489C3 /* AnalyticsEvent.swift */ = {isa = PBXFileReference; includeInIndex = 1; lastKnownFileType = sourcecode.swift; path = AnalyticsEvent.swift; sourceTree = "<group>"; };
+		093563A63030ECD80065EA618073B7C3 /* AlertController.swift */ = {isa = PBXFileReference; includeInIndex = 1; lastKnownFileType = sourcecode.swift; path = AlertController.swift; sourceTree = "<group>"; };
+		09C30FF96191C9462D58843FA0C90ECF /* URLSessionStack.swift */ = {isa = PBXFileReference; includeInIndex = 1; lastKnownFileType = sourcecode.swift; path = URLSessionStack.swift; sourceTree = "<group>"; };
+		0A93B18BF2828A1DD6906795F8DB2AEA /* nb.lproj */ = {isa = PBXFileReference; includeInIndex = 1; path = nb.lproj; sourceTree = "<group>"; };
+		0B7E4FA8BACC8D1A529B8D3636E0A779 /* PrimerTheme+Colors.swift */ = {isa = PBXFileReference; includeInIndex = 1; lastKnownFileType = sourcecode.swift; path = "PrimerTheme+Colors.swift"; sourceTree = "<group>"; };
+		0BEC275C76ED40052AD42E204E576C7A /* UXMode.swift */ = {isa = PBXFileReference; includeInIndex = 1; lastKnownFileType = sourcecode.swift; path = UXMode.swift; sourceTree = "<group>"; };
+		0C42B1C36BF1452597C216CA5CCA7D96 /* ResumeHandlerProtocol.swift */ = {isa = PBXFileReference; includeInIndex = 1; lastKnownFileType = sourcecode.swift; path = ResumeHandlerProtocol.swift; sourceTree = "<group>"; };
+		0EE3C104E4CC2A847E601C1A428266CC /* nl.lproj */ = {isa = PBXFileReference; includeInIndex = 1; path = nl.lproj; sourceTree = "<group>"; };
+		0F0D303758D204CEBC463357E7223BC1 /* Catchable.swift */ = {isa = PBXFileReference; includeInIndex = 1; lastKnownFileType = sourcecode.swift; path = Catchable.swift; sourceTree = "<group>"; };
+		12D14ACDCA11A92B1CF370EC5A1DCF8E /* CheckoutWithVaultedPaymentMethodViewModel.swift */ = {isa = PBXFileReference; includeInIndex = 1; lastKnownFileType = sourcecode.swift; path = CheckoutWithVaultedPaymentMethodViewModel.swift; sourceTree = "<group>"; };
+		1312AD23D18CB639F43D71493D71FAAC /* DataExtension.swift */ = {isa = PBXFileReference; includeInIndex = 1; lastKnownFileType = sourcecode.swift; path = DataExtension.swift; sourceTree = "<group>"; };
+		156A52844F46690C4D284A138FB8E3D0 /* pl.lproj */ = {isa = PBXFileReference; includeInIndex = 1; path = pl.lproj; sourceTree = "<group>"; };
+		174732E30EC4F33D3F7306F83CAEFFCA /* DependencyInjection.swift */ = {isa = PBXFileReference; includeInIndex = 1; lastKnownFileType = sourcecode.swift; path = DependencyInjection.swift; sourceTree = "<group>"; };
+		1A7A2547978AE69A70DECD38B8D9841B /* PrimerThemeData+Deprecated.swift */ = {isa = PBXFileReference; includeInIndex = 1; lastKnownFileType = sourcecode.swift; path = "PrimerThemeData+Deprecated.swift"; sourceTree = "<group>"; };
+		1B056A54F429F1909382CC78176A7B28 /* PrimerViewController.swift */ = {isa = PBXFileReference; includeInIndex = 1; lastKnownFileType = sourcecode.swift; path = PrimerViewController.swift; sourceTree = "<group>"; };
+		1B35FACDBE84CA06A1A274CB97506623 /* PrimerError.swift */ = {isa = PBXFileReference; includeInIndex = 1; lastKnownFileType = sourcecode.swift; path = PrimerError.swift; sourceTree = "<group>"; };
+		1D1A91B302C872F5931BC2D77A8F4098 /* PrimerDelegate.swift */ = {isa = PBXFileReference; includeInIndex = 1; lastKnownFileType = sourcecode.swift; path = PrimerDelegate.swift; sourceTree = "<group>"; };
+		1F1E8D695DC5E8C3FB2EB6B703E2C6CA /* RateLimitedDispatcher.swift */ = {isa = PBXFileReference; includeInIndex = 1; lastKnownFileType = sourcecode.swift; path = RateLimitedDispatcher.swift; sourceTree = "<group>"; };
+		203BB6AC80A28FF8F5BF6CB917EAEFF4 /* PrimerHeadlessUniversalCheckoutUIManager.swift */ = {isa = PBXFileReference; includeInIndex = 1; lastKnownFileType = sourcecode.swift; path = PrimerHeadlessUniversalCheckoutUIManager.swift; sourceTree = "<group>"; };
+		20402235033074A149C8FFC1B833607E /* after.swift */ = {isa = PBXFileReference; includeInIndex = 1; lastKnownFileType = sourcecode.swift; path = after.swift; sourceTree = "<group>"; };
+		20560427EE60D4F2FED34E20EEA17819 /* CatchWrappers.swift */ = {isa = PBXFileReference; includeInIndex = 1; lastKnownFileType = sourcecode.swift; path = CatchWrappers.swift; sourceTree = "<group>"; };
+		2103B28385064FDEBBD51B0D4F802AF7 /* PrimerSource.swift */ = {isa = PBXFileReference; includeInIndex = 1; lastKnownFileType = sourcecode.swift; path = PrimerSource.swift; sourceTree = "<group>"; };
+		21D23B77E7EEDCF1512DDFD7A558C049 /* Apaya.swift */ = {isa = PBXFileReference; includeInIndex = 1; lastKnownFileType = sourcecode.swift; path = Apaya.swift; sourceTree = "<group>"; };
 		21F4ACB1142B1B9457658584BF5CD35A /* Pods-PrimerSDK_Example-dummy.m */ = {isa = PBXFileReference; includeInIndex = 1; lastKnownFileType = sourcecode.c.objc; path = "Pods-PrimerSDK_Example-dummy.m"; sourceTree = "<group>"; };
-		2261CD78DC6C566B3A4B54C670BEC590 /* Klarna.swift */ = {isa = PBXFileReference; includeInIndex = 1; lastKnownFileType = sourcecode.swift; path = Klarna.swift; sourceTree = "<group>"; };
-		227DA44201D48461047579F507861D23 /* PrimerThemeData+Deprecated.swift */ = {isa = PBXFileReference; includeInIndex = 1; lastKnownFileType = sourcecode.swift; path = "PrimerThemeData+Deprecated.swift"; sourceTree = "<group>"; };
-		22B2AFAF256DDB0AE2CCA61D43BEBD5D /* PayPalTokenizationViewModel.swift */ = {isa = PBXFileReference; includeInIndex = 1; lastKnownFileType = sourcecode.swift; path = PayPalTokenizationViewModel.swift; sourceTree = "<group>"; };
-		2315AD9D2D89FC8622047679E60F8663 /* PrimerContainerViewController.swift */ = {isa = PBXFileReference; includeInIndex = 1; lastKnownFileType = sourcecode.swift; path = PrimerContainerViewController.swift; sourceTree = "<group>"; };
-		238B78E5B4E2404A89EDE960A434ABA0 /* CheckoutModule.swift */ = {isa = PBXFileReference; includeInIndex = 1; lastKnownFileType = sourcecode.swift; path = CheckoutModule.swift; sourceTree = "<group>"; };
+		22142871FA2B7A72449FAC3300530634 /* CardNetwork.swift */ = {isa = PBXFileReference; includeInIndex = 1; lastKnownFileType = sourcecode.swift; path = CardNetwork.swift; sourceTree = "<group>"; };
 		23FD1D157B8C8E7148BE8A7D354A051F /* Pods-PrimerSDK_Tests */ = {isa = PBXFileReference; explicitFileType = wrapper.framework; includeInIndex = 0; name = "Pods-PrimerSDK_Tests"; path = Pods_PrimerSDK_Tests.framework; sourceTree = BUILT_PRODUCTS_DIR; };
-		240C0FAD516D0F388DF24AE9F8B91719 /* Connectivity.swift */ = {isa = PBXFileReference; includeInIndex = 1; lastKnownFileType = sourcecode.swift; path = Connectivity.swift; sourceTree = "<group>"; };
-		257D3AD7D6245DA2CC710AC35A450569 /* ArrayExtension.swift */ = {isa = PBXFileReference; includeInIndex = 1; lastKnownFileType = sourcecode.swift; path = ArrayExtension.swift; sourceTree = "<group>"; };
-		259C380D9219BACFF5C64ECF3678B245 /* MockPrimerAPIClient.swift */ = {isa = PBXFileReference; includeInIndex = 1; lastKnownFileType = sourcecode.swift; path = MockPrimerAPIClient.swift; sourceTree = "<group>"; };
-		2634AA274A32C7678B32DAD46EF81C38 /* Currency.swift */ = {isa = PBXFileReference; includeInIndex = 1; lastKnownFileType = sourcecode.swift; path = Currency.swift; sourceTree = "<group>"; };
-		2685A0BCE8025D5529D06F3D6839496E /* PayPalService.swift */ = {isa = PBXFileReference; includeInIndex = 1; lastKnownFileType = sourcecode.swift; path = PayPalService.swift; sourceTree = "<group>"; };
-		26D796D3421235CAC8407C148806C3B3 /* PrimerTextFieldView.xib */ = {isa = PBXFileReference; includeInIndex = 1; lastKnownFileType = file.xib; path = PrimerTextFieldView.xib; sourceTree = "<group>"; };
-<<<<<<< HEAD
-=======
-		2796B517334A85FE273247C85E3F7711 /* ThreeDS_SDK.xcframework */ = {isa = PBXFileReference; includeInIndex = 1; name = ThreeDS_SDK.xcframework; path = Sources/Frameworks/ThreeDS_SDK.xcframework; sourceTree = "<group>"; };
->>>>>>> be13ad23
+		24219A069D2628FCD8215C7F3E6896D6 /* PrimerImage.swift */ = {isa = PBXFileReference; includeInIndex = 1; lastKnownFileType = sourcecode.swift; path = PrimerImage.swift; sourceTree = "<group>"; };
+		24C123AADC040BE600145FB7FE9D0D66 /* AnalyticsService.swift */ = {isa = PBXFileReference; includeInIndex = 1; lastKnownFileType = sourcecode.swift; path = AnalyticsService.swift; sourceTree = "<group>"; };
+		2502F1AEFB7061D2A9B1E98170053769 /* Klarna.swift */ = {isa = PBXFileReference; includeInIndex = 1; lastKnownFileType = sourcecode.swift; path = Klarna.swift; sourceTree = "<group>"; };
+		25A9CC192BE5BC84A244DFDB010510B2 /* Primer.swift */ = {isa = PBXFileReference; includeInIndex = 1; lastKnownFileType = sourcecode.swift; path = Primer.swift; sourceTree = "<group>"; };
+		27445FE9C9DE5E19EF3B5E6E507A2322 /* Currency.swift */ = {isa = PBXFileReference; includeInIndex = 1; lastKnownFileType = sourcecode.swift; path = Currency.swift; sourceTree = "<group>"; };
+		274A62C27906177224548C54BF9428E1 /* Colors.swift */ = {isa = PBXFileReference; includeInIndex = 1; lastKnownFileType = sourcecode.swift; path = Colors.swift; sourceTree = "<group>"; };
+		275031A157FC5EE2C9C8F199FDFAC163 /* AdyenDotPay.swift */ = {isa = PBXFileReference; includeInIndex = 1; lastKnownFileType = sourcecode.swift; path = AdyenDotPay.swift; sourceTree = "<group>"; };
 		27BDD1E1017D996DE3A5725F205A4733 /* PrimerSDK.release.xcconfig */ = {isa = PBXFileReference; includeInIndex = 1; lastKnownFileType = text.xcconfig; path = PrimerSDK.release.xcconfig; sourceTree = "<group>"; };
-		28C7DA9EB83B6BC0A53872652F1F80AE /* ApplePay.swift */ = {isa = PBXFileReference; includeInIndex = 1; lastKnownFileType = sourcecode.swift; path = ApplePay.swift; sourceTree = "<group>"; };
+		2892A62195BEFAD2999FDFB3E08119B0 /* PaymentMethodToken.swift */ = {isa = PBXFileReference; includeInIndex = 1; lastKnownFileType = sourcecode.swift; path = PaymentMethodToken.swift; sourceTree = "<group>"; };
 		28E47791C9F9D0A9BA05C719761A4F3F /* PrimerSDK */ = {isa = PBXFileReference; explicitFileType = wrapper.framework; includeInIndex = 0; name = PrimerSDK; path = PrimerSDK.framework; sourceTree = BUILT_PRODUCTS_DIR; };
-		29AD686AC67EFD87795FA6E0C56D3F00 /* PrimerCardholderNameFieldView.swift */ = {isa = PBXFileReference; includeInIndex = 1; lastKnownFileType = sourcecode.swift; path = PrimerCardholderNameFieldView.swift; sourceTree = "<group>"; };
-		2A6CDC7523E83EA6B43CFF52009075D2 /* CardFormPaymentMethodTokenizationViewModel.swift */ = {isa = PBXFileReference; includeInIndex = 1; lastKnownFileType = sourcecode.swift; path = CardFormPaymentMethodTokenizationViewModel.swift; sourceTree = "<group>"; };
-		2B7CB6346E15C3B206B544319D1530CC /* StrictRateLimitedDispatcher.swift */ = {isa = PBXFileReference; includeInIndex = 1; lastKnownFileType = sourcecode.swift; path = StrictRateLimitedDispatcher.swift; sourceTree = "<group>"; };
-		2B8213A5E8B3E9CC6A87197A35EA0A53 /* PaymentMethodsGroupView.swift */ = {isa = PBXFileReference; includeInIndex = 1; lastKnownFileType = sourcecode.swift; path = PaymentMethodsGroupView.swift; sourceTree = "<group>"; };
-		2C00F7EE749BA2466A98FE56CD020938 /* PrimerScrollView.swift */ = {isa = PBXFileReference; includeInIndex = 1; lastKnownFileType = sourcecode.swift; path = PrimerScrollView.swift; sourceTree = "<group>"; };
+		2B7BDE172A9EF691790D707F7BBDC9A9 /* ApplePay.swift */ = {isa = PBXFileReference; includeInIndex = 1; lastKnownFileType = sourcecode.swift; path = ApplePay.swift; sourceTree = "<group>"; };
+		2C4E83B3437E4337B2D089769DA443B5 /* ImageName.swift */ = {isa = PBXFileReference; includeInIndex = 1; lastKnownFileType = sourcecode.swift; path = ImageName.swift; sourceTree = "<group>"; };
+		2DB6C9096380994F16EBB8D25BEF44AF /* Logger.swift */ = {isa = PBXFileReference; includeInIndex = 1; lastKnownFileType = sourcecode.swift; path = Logger.swift; sourceTree = "<group>"; };
 		2DF81640B71DE10DE44F4CE03334790F /* PrimerSDK-prefix.pch */ = {isa = PBXFileReference; includeInIndex = 1; lastKnownFileType = sourcecode.c.h; path = "PrimerSDK-prefix.pch"; sourceTree = "<group>"; };
-		2E26B496A58D9B88D91DB6B1511FF8BF /* PrimerAPIClient.swift */ = {isa = PBXFileReference; includeInIndex = 1; lastKnownFileType = sourcecode.swift; path = PrimerAPIClient.swift; sourceTree = "<group>"; };
-		2E8CD1C918AF580D2830FA833C0809E3 /* GuaranteeWrappers.swift */ = {isa = PBXFileReference; includeInIndex = 1; lastKnownFileType = sourcecode.swift; path = GuaranteeWrappers.swift; sourceTree = "<group>"; };
-		2E9183320FFB88272FBC4EFEDC43D9AF /* KlarnaTokenizationViewModel.swift */ = {isa = PBXFileReference; includeInIndex = 1; lastKnownFileType = sourcecode.swift; path = KlarnaTokenizationViewModel.swift; sourceTree = "<group>"; };
-		2EC983CAE2BE5852D5C12823B6B4FB67 /* Cancellable.swift */ = {isa = PBXFileReference; includeInIndex = 1; lastKnownFileType = sourcecode.swift; path = Cancellable.swift; sourceTree = "<group>"; };
-		2F2DF22166DBCE04BA74430A47A6D21C /* ClientTokenService.swift */ = {isa = PBXFileReference; includeInIndex = 1; lastKnownFileType = sourcecode.swift; path = ClientTokenService.swift; sourceTree = "<group>"; };
-		2FF2BBA6D9EF371C6D1A70DAD9C7357C /* PaymentMethodComponent.swift */ = {isa = PBXFileReference; includeInIndex = 1; lastKnownFileType = sourcecode.swift; path = PaymentMethodComponent.swift; sourceTree = "<group>"; };
-		301432BBAE675E63B05B76AB988ADDB3 /* PrimerTheme+Borders.swift */ = {isa = PBXFileReference; includeInIndex = 1; lastKnownFileType = sourcecode.swift; path = "PrimerTheme+Borders.swift"; sourceTree = "<group>"; };
-		3208DF36EA8609384E1A9743C6155E8E /* Device.swift */ = {isa = PBXFileReference; includeInIndex = 1; lastKnownFileType = sourcecode.swift; path = Device.swift; sourceTree = "<group>"; };
-		3252B0A7C0B497E5C14E485B631E51D5 /* PrimerInputElements.swift */ = {isa = PBXFileReference; includeInIndex = 1; lastKnownFileType = sourcecode.swift; path = PrimerInputElements.swift; sourceTree = "<group>"; };
-		32BB0C2CFBC6AC651E492556438752A6 /* PrimerContent.swift */ = {isa = PBXFileReference; includeInIndex = 1; lastKnownFileType = sourcecode.swift; path = PrimerContent.swift; sourceTree = "<group>"; };
-		3390EC5FCA2D25E799CE54B32744615F /* PrimerTheme+TextStyles.swift */ = {isa = PBXFileReference; includeInIndex = 1; lastKnownFileType = sourcecode.swift; path = "PrimerTheme+TextStyles.swift"; sourceTree = "<group>"; };
-		346E9B119356080BDDB1CF7F018C318A /* CustomStringConvertible.swift */ = {isa = PBXFileReference; includeInIndex = 1; lastKnownFileType = sourcecode.swift; path = CustomStringConvertible.swift; sourceTree = "<group>"; };
-		36AA489EE6FA97D3584DBC6DDB22E040 /* Catchable.swift */ = {isa = PBXFileReference; includeInIndex = 1; lastKnownFileType = sourcecode.swift; path = Catchable.swift; sourceTree = "<group>"; };
+		2F786B450E93CD28FEE85E90B88E810C /* PrimerHeadlessUniversalCheckout.swift */ = {isa = PBXFileReference; includeInIndex = 1; lastKnownFileType = sourcecode.swift; path = PrimerHeadlessUniversalCheckout.swift; sourceTree = "<group>"; };
+		32CB5B7188B51DDE690EB45AE279B7E5 /* QRCodeViewController.swift */ = {isa = PBXFileReference; includeInIndex = 1; lastKnownFileType = sourcecode.swift; path = QRCodeViewController.swift; sourceTree = "<group>"; };
+		3307927005900847EE7333DA8B40BE69 /* PaymentMethodComponent.swift */ = {isa = PBXFileReference; includeInIndex = 1; lastKnownFileType = sourcecode.swift; path = PaymentMethodComponent.swift; sourceTree = "<group>"; };
+		342207BD65658BDD7D5F590BE81A52B5 /* Resolver.swift */ = {isa = PBXFileReference; includeInIndex = 1; lastKnownFileType = sourcecode.swift; path = Resolver.swift; sourceTree = "<group>"; };
+		34C138B2BC3C8E1B3532A161CDAC2C4F /* Promise.swift */ = {isa = PBXFileReference; includeInIndex = 1; lastKnownFileType = sourcecode.swift; path = Promise.swift; sourceTree = "<group>"; };
+		352B9D5033B33DE7FD46EC35EF8D0B78 /* AnyEncodable.swift */ = {isa = PBXFileReference; includeInIndex = 1; lastKnownFileType = sourcecode.swift; path = AnyEncodable.swift; sourceTree = "<group>"; };
+		36E00A7EDB0E69C79FEABA02C83576A6 /* es.lproj */ = {isa = PBXFileReference; includeInIndex = 1; path = es.lproj; sourceTree = "<group>"; };
 		3780FF276696624E5AD4A629D4CC4AD8 /* Pods-PrimerSDK_Example-umbrella.h */ = {isa = PBXFileReference; includeInIndex = 1; lastKnownFileType = sourcecode.c.h; path = "Pods-PrimerSDK_Example-umbrella.h"; sourceTree = "<group>"; };
-<<<<<<< HEAD
-=======
-		37BD3457C9DA0596324E3CDCC658CF05 /* Primer3DS.release.xcconfig */ = {isa = PBXFileReference; includeInIndex = 1; lastKnownFileType = text.xcconfig; path = Primer3DS.release.xcconfig; sourceTree = "<group>"; };
->>>>>>> be13ad23
+		393FF58997E9D29579733DCB810AA61D /* PrimerNibView.swift */ = {isa = PBXFileReference; includeInIndex = 1; lastKnownFileType = sourcecode.swift; path = PrimerNibView.swift; sourceTree = "<group>"; };
+		3B3DFF74BD03B8BF50C86966920A9407 /* FinallyWrappers.swift */ = {isa = PBXFileReference; includeInIndex = 1; lastKnownFileType = sourcecode.swift; path = FinallyWrappers.swift; sourceTree = "<group>"; };
+		3C43CBE082A12620C66F540C385885A3 /* PrimerRootViewController.swift */ = {isa = PBXFileReference; includeInIndex = 1; lastKnownFileType = sourcecode.swift; path = PrimerRootViewController.swift; sourceTree = "<group>"; };
 		3C474C1A0DABE2A3F404B63D4D59F30C /* Pods-PrimerSDK_Example.debug.xcconfig */ = {isa = PBXFileReference; includeInIndex = 1; lastKnownFileType = text.xcconfig; path = "Pods-PrimerSDK_Example.debug.xcconfig"; sourceTree = "<group>"; };
-		3E86520E146BA52AA2480CB120F57B3E /* PrimerSettings.swift */ = {isa = PBXFileReference; includeInIndex = 1; lastKnownFileType = sourcecode.swift; path = PrimerSettings.swift; sourceTree = "<group>"; };
-		3F29AD37B09E911BC1E106FC42102C4F /* SuccessResponse.swift */ = {isa = PBXFileReference; includeInIndex = 1; lastKnownFileType = sourcecode.swift; path = SuccessResponse.swift; sourceTree = "<group>"; };
-		3FB66FFADB035D5128A2F3CAFC257BC8 /* WrapperProtocols.swift */ = {isa = PBXFileReference; includeInIndex = 1; lastKnownFileType = sourcecode.swift; path = WrapperProtocols.swift; sourceTree = "<group>"; };
-		3FFB13094111122BD9754186B37D5E00 /* PrimerSearchTextField.swift */ = {isa = PBXFileReference; includeInIndex = 1; lastKnownFileType = sourcecode.swift; path = PrimerSearchTextField.swift; sourceTree = "<group>"; };
-		4103A6EEB8AEBCC36D0E5437DEBFE730 /* fr.lproj */ = {isa = PBXFileReference; includeInIndex = 1; path = fr.lproj; sourceTree = "<group>"; };
-		42FDAA4C0383E6393164C68AE6EF7163 /* BundleExtension.swift */ = {isa = PBXFileReference; includeInIndex = 1; lastKnownFileType = sourcecode.swift; path = BundleExtension.swift; sourceTree = "<group>"; };
-		447987E53EEEB9FE1232F8ED0F033885 /* Weak.swift */ = {isa = PBXFileReference; includeInIndex = 1; lastKnownFileType = sourcecode.swift; path = Weak.swift; sourceTree = "<group>"; };
-		449059271A919B69236B2E25DC68B68D /* PrimerConfiguration.swift */ = {isa = PBXFileReference; includeInIndex = 1; lastKnownFileType = sourcecode.swift; path = PrimerConfiguration.swift; sourceTree = "<group>"; };
-		44BC91B01DFCCBD932EB2CDB8EC5553A /* 3DSService+Promises.swift */ = {isa = PBXFileReference; includeInIndex = 1; lastKnownFileType = sourcecode.swift; path = "3DSService+Promises.swift"; sourceTree = "<group>"; };
-		47DF809004D532199A044EC1FB2B73C1 /* AnyEncodable.swift */ = {isa = PBXFileReference; includeInIndex = 1; lastKnownFileType = sourcecode.swift; path = AnyEncodable.swift; sourceTree = "<group>"; };
+		3CC9F606C2A12EC626F8E508452F32EA /* CardScannerViewController+SimpleScanDelegate.swift */ = {isa = PBXFileReference; includeInIndex = 1; lastKnownFileType = sourcecode.swift; path = "CardScannerViewController+SimpleScanDelegate.swift"; sourceTree = "<group>"; };
+		3E25215EC819D82EC18D8A11DBB5F34D /* Strings.swift */ = {isa = PBXFileReference; includeInIndex = 1; lastKnownFileType = sourcecode.swift; name = Strings.swift; path = Sources/PrimerSDK/Classes/Strings.swift; sourceTree = "<group>"; };
+		3EA3D99EC936825A3424864688299DF8 /* Dimensions.swift */ = {isa = PBXFileReference; includeInIndex = 1; lastKnownFileType = sourcecode.swift; path = Dimensions.swift; sourceTree = "<group>"; };
+		3F29E867D687DBE347FE59F769BF682A /* PrimerAPIClient+Promises.swift */ = {isa = PBXFileReference; includeInIndex = 1; lastKnownFileType = sourcecode.swift; path = "PrimerAPIClient+Promises.swift"; sourceTree = "<group>"; };
+		3FF99355FAF3956C3504C3CD36E63A5D /* PrimerTextField.swift */ = {isa = PBXFileReference; includeInIndex = 1; lastKnownFileType = sourcecode.swift; path = PrimerTextField.swift; sourceTree = "<group>"; };
+		40550005C9419FC6FEC93BD53EA5C508 /* ThenableWrappers.swift */ = {isa = PBXFileReference; includeInIndex = 1; lastKnownFileType = sourcecode.swift; path = ThenableWrappers.swift; sourceTree = "<group>"; };
+		4057ECCB7BF8FC469F8CA9C18ACE2F30 /* BankTableViewCell.swift */ = {isa = PBXFileReference; includeInIndex = 1; lastKnownFileType = sourcecode.swift; path = BankTableViewCell.swift; sourceTree = "<group>"; };
+		4061A854E23DFE5D7C2CE05D13D1E5F1 /* PrimerCardholderNameFieldView.swift */ = {isa = PBXFileReference; includeInIndex = 1; lastKnownFileType = sourcecode.swift; path = PrimerCardholderNameFieldView.swift; sourceTree = "<group>"; };
+		4134C2E798C7F10CBC2322DA8BC30F61 /* StrictRateLimitedDispatcher.swift */ = {isa = PBXFileReference; includeInIndex = 1; lastKnownFileType = sourcecode.swift; path = StrictRateLimitedDispatcher.swift; sourceTree = "<group>"; };
+		42C6D4B514F590ED2E726CFE4FE2B826 /* PrimerUniversalCheckoutViewController.swift */ = {isa = PBXFileReference; includeInIndex = 1; lastKnownFileType = sourcecode.swift; path = PrimerUniversalCheckoutViewController.swift; sourceTree = "<group>"; };
+		4302D61F70663AFCC242BCB0CB32CA07 /* PrimerContainerViewController.swift */ = {isa = PBXFileReference; includeInIndex = 1; lastKnownFileType = sourcecode.swift; path = PrimerContainerViewController.swift; sourceTree = "<group>"; };
+		4387BE4D2B85B689ABD77B1035D13845 /* PrimerFormViewController.swift */ = {isa = PBXFileReference; includeInIndex = 1; lastKnownFileType = sourcecode.swift; path = PrimerFormViewController.swift; sourceTree = "<group>"; };
+		44ABE9B8E1943A6353BD74CA99C34BE6 /* Guarantee.swift */ = {isa = PBXFileReference; includeInIndex = 1; lastKnownFileType = sourcecode.swift; path = Guarantee.swift; sourceTree = "<group>"; };
+		44E1F0C4B5C3C8B2824765AD8256B770 /* ExternalPaymentMethodTokenizationViewModel.swift */ = {isa = PBXFileReference; includeInIndex = 1; lastKnownFileType = sourcecode.swift; path = ExternalPaymentMethodTokenizationViewModel.swift; sourceTree = "<group>"; };
+		46D47B3846154A4254810A7E6ACC460B /* PrimerLoadingViewController.swift */ = {isa = PBXFileReference; includeInIndex = 1; lastKnownFileType = sourcecode.swift; path = PrimerLoadingViewController.swift; sourceTree = "<group>"; };
+		4732BDD0DA1B6F1DE8C3ABE350BFAB6C /* CountryCode.swift */ = {isa = PBXFileReference; includeInIndex = 1; lastKnownFileType = sourcecode.swift; path = CountryCode.swift; sourceTree = "<group>"; };
+		474B74ECD54A52D8733DC7BA2D77EEE0 /* Icons.xcassets */ = {isa = PBXFileReference; includeInIndex = 1; lastKnownFileType = folder.assetcatalog; name = Icons.xcassets; path = Sources/PrimerSDK/Resources/Icons.xcassets; sourceTree = "<group>"; };
+		47F6FB9B13665255E37FD71D6209AEB5 /* VaultPaymentMethodViewController.swift */ = {isa = PBXFileReference; includeInIndex = 1; lastKnownFileType = sourcecode.swift; path = VaultPaymentMethodViewController.swift; sourceTree = "<group>"; };
 		48627A99264E6679D85F177DBB79DA83 /* Pods-PrimerSDK_Tests-Info.plist */ = {isa = PBXFileReference; includeInIndex = 1; lastKnownFileType = text.plist.xml; path = "Pods-PrimerSDK_Tests-Info.plist"; sourceTree = "<group>"; };
-		488BC0613271A11184BA0421A2E9550D /* PrimerFormViewController.swift */ = {isa = PBXFileReference; includeInIndex = 1; lastKnownFileType = sourcecode.swift; path = PrimerFormViewController.swift; sourceTree = "<group>"; };
-		48EE9E558F7478374E1593634515524D /* PrimerPostalCodeFieldView.swift */ = {isa = PBXFileReference; includeInIndex = 1; lastKnownFileType = sourcecode.swift; path = PrimerPostalCodeFieldView.swift; sourceTree = "<group>"; };
-		498D330ABFACEED69827343269B32534 /* PrimerCardFormViewController.swift */ = {isa = PBXFileReference; includeInIndex = 1; lastKnownFileType = sourcecode.swift; path = PrimerCardFormViewController.swift; sourceTree = "<group>"; };
-		4A1074346FE206CBA032BD13F2EB5F01 /* OrderItem.swift */ = {isa = PBXFileReference; includeInIndex = 1; lastKnownFileType = sourcecode.swift; path = OrderItem.swift; sourceTree = "<group>"; };
-		4AA90568CCC81FAC79639C727A06931A /* en.lproj */ = {isa = PBXFileReference; includeInIndex = 1; path = en.lproj; sourceTree = "<group>"; };
-		4AFC19924824B33DA3279530BE9313F4 /* hang.swift */ = {isa = PBXFileReference; includeInIndex = 1; lastKnownFileType = sourcecode.swift; path = hang.swift; sourceTree = "<group>"; };
-		4C0DE342F3D921F47BEED3CCA8397369 /* UXMode.swift */ = {isa = PBXFileReference; includeInIndex = 1; lastKnownFileType = sourcecode.swift; path = UXMode.swift; sourceTree = "<group>"; };
+		4AE26C2BEF8A2E26D7944983AF3B9237 /* Box.swift */ = {isa = PBXFileReference; includeInIndex = 1; lastKnownFileType = sourcecode.swift; path = Box.swift; sourceTree = "<group>"; };
+		4BC86083F9DBA5091799A33B4BBF9417 /* Mask.swift */ = {isa = PBXFileReference; includeInIndex = 1; lastKnownFileType = sourcecode.swift; path = Mask.swift; sourceTree = "<group>"; };
 		4D3869E0A461E802A5916AA6523517A4 /* Pods-PrimerSDK_Example */ = {isa = PBXFileReference; explicitFileType = wrapper.framework; includeInIndex = 0; name = "Pods-PrimerSDK_Example"; path = Pods_PrimerSDK_Example.framework; sourceTree = BUILT_PRODUCTS_DIR; };
-		4D660A351B8FD68986DB6C3FE2ED2921 /* AES256.swift */ = {isa = PBXFileReference; includeInIndex = 1; lastKnownFileType = sourcecode.swift; path = AES256.swift; sourceTree = "<group>"; };
-		4D6FB80472D1FAA08EEBD6742B3C9D6A /* es.lproj */ = {isa = PBXFileReference; includeInIndex = 1; path = es.lproj; sourceTree = "<group>"; };
-		4E71C89C96A3DFA067C93124F34CDAFE /* Bank.swift */ = {isa = PBXFileReference; includeInIndex = 1; lastKnownFileType = sourcecode.swift; path = Bank.swift; sourceTree = "<group>"; };
-		4EC80CF46A73D86C89DD4BF9943EA4CD /* ConcurrencyLimitedDispatcher.swift */ = {isa = PBXFileReference; includeInIndex = 1; lastKnownFileType = sourcecode.swift; path = ConcurrencyLimitedDispatcher.swift; sourceTree = "<group>"; };
-		5078AC95E7948D7A7DF275C5212EA8DD /* EnsureWrappers.swift */ = {isa = PBXFileReference; includeInIndex = 1; lastKnownFileType = sourcecode.swift; path = EnsureWrappers.swift; sourceTree = "<group>"; };
-		50A91673CB7C3EE38718B98554EA0222 /* VaultPaymentMethodViewModel.swift */ = {isa = PBXFileReference; includeInIndex = 1; lastKnownFileType = sourcecode.swift; path = VaultPaymentMethodViewModel.swift; sourceTree = "<group>"; };
-		50FD9C9F2F33436D5E13E814A3073C41 /* BankSelectorViewController.swift */ = {isa = PBXFileReference; includeInIndex = 1; lastKnownFileType = sourcecode.swift; path = BankSelectorViewController.swift; sourceTree = "<group>"; };
-		510011A97917D0F82470CB312ADC452D /* PaymentMethodConfiguration.swift */ = {isa = PBXFileReference; includeInIndex = 1; lastKnownFileType = sourcecode.swift; path = PaymentMethodConfiguration.swift; sourceTree = "<group>"; };
-		5161F749E35D38F9576BD19CDCD4114B /* ErrorHandler.swift */ = {isa = PBXFileReference; includeInIndex = 1; lastKnownFileType = sourcecode.swift; path = ErrorHandler.swift; sourceTree = "<group>"; };
-		5183148BBD2572D38EC6C803BA4A89F9 /* FormPaymentMethodTokenizationViewModel.swift */ = {isa = PBXFileReference; includeInIndex = 1; lastKnownFileType = sourcecode.swift; path = FormPaymentMethodTokenizationViewModel.swift; sourceTree = "<group>"; };
-		51DFCE780E1727123E40A7AAA1504BE0 /* CatchWrappers.swift */ = {isa = PBXFileReference; includeInIndex = 1; lastKnownFileType = sourcecode.swift; path = CatchWrappers.swift; sourceTree = "<group>"; };
-		51FBC84D1F0875DFB18C9FCDBC7637C6 /* CountryCode.swift */ = {isa = PBXFileReference; includeInIndex = 1; lastKnownFileType = sourcecode.swift; path = CountryCode.swift; sourceTree = "<group>"; };
-		526D7878B47C54A1F940084B1070F66D /* CardNetwork.swift */ = {isa = PBXFileReference; includeInIndex = 1; lastKnownFileType = sourcecode.swift; path = CardNetwork.swift; sourceTree = "<group>"; };
-		52783E76704BBCD55BDFA9FF766BBD96 /* PrimerCVVFieldView.swift */ = {isa = PBXFileReference; includeInIndex = 1; lastKnownFileType = sourcecode.swift; path = PrimerCVVFieldView.swift; sourceTree = "<group>"; };
-		531A299167396A1EAF51395012D74903 /* PrimerRootViewController.swift */ = {isa = PBXFileReference; includeInIndex = 1; lastKnownFileType = sourcecode.swift; path = PrimerRootViewController.swift; sourceTree = "<group>"; };
-		5335EE49F20FCE7B6C7788ABB32E8A79 /* nl.lproj */ = {isa = PBXFileReference; includeInIndex = 1; path = nl.lproj; sourceTree = "<group>"; };
-		5421449CD5C332DABBD4BF0EEAD16035 /* PrimerGenericTextFieldView.swift */ = {isa = PBXFileReference; includeInIndex = 1; lastKnownFileType = sourcecode.swift; path = PrimerGenericTextFieldView.swift; sourceTree = "<group>"; };
-		5452253F88A769F3CC25956EC3960DF6 /* PayPal.swift */ = {isa = PBXFileReference; includeInIndex = 1; lastKnownFileType = sourcecode.swift; path = PayPal.swift; sourceTree = "<group>"; };
+		4D866A02E806B6CDEFE6D564A25DB331 /* UserDefaultsExtension.swift */ = {isa = PBXFileReference; includeInIndex = 1; lastKnownFileType = sourcecode.swift; path = UserDefaultsExtension.swift; sourceTree = "<group>"; };
+		4E96B24A8345C6E02406107B7CC53FFC /* 3DSService+Promises.swift */ = {isa = PBXFileReference; includeInIndex = 1; lastKnownFileType = sourcecode.swift; path = "3DSService+Promises.swift"; sourceTree = "<group>"; };
+		4FBA0759FCB472A31DCED36C367A48A4 /* PrimerWebViewController.swift */ = {isa = PBXFileReference; includeInIndex = 1; lastKnownFileType = sourcecode.swift; path = PrimerWebViewController.swift; sourceTree = "<group>"; };
+		50F36C21C3FEF594523725C3E95587F4 /* JSONParser.swift */ = {isa = PBXFileReference; includeInIndex = 1; lastKnownFileType = sourcecode.swift; path = JSONParser.swift; sourceTree = "<group>"; };
+		50FF87E7CFD115AA11EB68E8CD7C745A /* ExternalViewModel.swift */ = {isa = PBXFileReference; includeInIndex = 1; lastKnownFileType = sourcecode.swift; path = ExternalViewModel.swift; sourceTree = "<group>"; };
+		513D44F28E2C1AB313C36032DC7659C2 /* VaultCheckoutViewModel.swift */ = {isa = PBXFileReference; includeInIndex = 1; lastKnownFileType = sourcecode.swift; path = VaultCheckoutViewModel.swift; sourceTree = "<group>"; };
 		54C9AF2A0EF41178E0E4718BE1905816 /* PrimerSDK-Info.plist */ = {isa = PBXFileReference; includeInIndex = 1; lastKnownFileType = text.plist.xml; path = "PrimerSDK-Info.plist"; sourceTree = "<group>"; };
-		55E5B0D8CEADFDF05349DE5F0B35F240 /* PaymentMethodConfigurationOptions.swift */ = {isa = PBXFileReference; includeInIndex = 1; lastKnownFileType = sourcecode.swift; path = PaymentMethodConfigurationOptions.swift; sourceTree = "<group>"; };
+		550877B4B609E01D60CD4EEBEB17D51E /* AnyDecodable.swift */ = {isa = PBXFileReference; includeInIndex = 1; lastKnownFileType = sourcecode.swift; path = AnyDecodable.swift; sourceTree = "<group>"; };
+		572832C7C088F66F8C3B59B71EF98096 /* PrimerTextFieldView.xib */ = {isa = PBXFileReference; includeInIndex = 1; lastKnownFileType = file.xib; path = PrimerTextFieldView.xib; sourceTree = "<group>"; };
 		582FD3213F3E32AF1194EEDF7C3BCD3F /* Pods-PrimerSDK_Example-acknowledgements.plist */ = {isa = PBXFileReference; includeInIndex = 1; lastKnownFileType = text.plist.xml; path = "Pods-PrimerSDK_Example-acknowledgements.plist"; sourceTree = "<group>"; };
+		5897BE7F86EBC0D8AA3A924B5F0A6E3B /* MockPrimerAPIClient.swift */ = {isa = PBXFileReference; includeInIndex = 1; lastKnownFileType = sourcecode.swift; path = MockPrimerAPIClient.swift; sourceTree = "<group>"; };
+		589EF75C837C20E6B8FBCD9DFC8B1DD5 /* PaymentMethodConfigurationOptions.swift */ = {isa = PBXFileReference; includeInIndex = 1; lastKnownFileType = sourcecode.swift; path = PaymentMethodConfigurationOptions.swift; sourceTree = "<group>"; };
+		58A52996C80FD6794151E635CFD683EF /* SuccessResponse.swift */ = {isa = PBXFileReference; includeInIndex = 1; lastKnownFileType = sourcecode.swift; path = SuccessResponse.swift; sourceTree = "<group>"; };
+		58EC5988C76926617BE212378BB43419 /* tr.lproj */ = {isa = PBXFileReference; includeInIndex = 1; path = tr.lproj; sourceTree = "<group>"; };
+		59C0017423AC407E280C74A7610A5A07 /* CardComponentsManager.swift */ = {isa = PBXFileReference; includeInIndex = 1; lastKnownFileType = sourcecode.swift; path = CardComponentsManager.swift; sourceTree = "<group>"; };
+		5A78E4AD1325E95CB869CFAEBCB36C7A /* PrimerCustomStyleTextField.swift */ = {isa = PBXFileReference; includeInIndex = 1; lastKnownFileType = sourcecode.swift; path = PrimerCustomStyleTextField.swift; sourceTree = "<group>"; };
 		5ADB71E4B2C078DAE6DCBE77C4C84B2E /* PrimerSDK.podspec */ = {isa = PBXFileReference; explicitFileType = text.script.ruby; includeInIndex = 1; indentWidth = 2; lastKnownFileType = text; path = PrimerSDK.podspec; sourceTree = "<group>"; tabWidth = 2; xcLanguageSpecificationIdentifier = xcode.lang.ruby; };
-		5C31698EC64239BA7410B462A58F3300 /* IntExtension.swift */ = {isa = PBXFileReference; includeInIndex = 1; lastKnownFileType = sourcecode.swift; path = IntExtension.swift; sourceTree = "<group>"; };
-		5CF9F2DECEF0465A6532A2F6B35F9156 /* JSONParser.swift */ = {isa = PBXFileReference; includeInIndex = 1; lastKnownFileType = sourcecode.swift; path = JSONParser.swift; sourceTree = "<group>"; };
-		5F9F3403269F25E97D91DA5E750744B9 /* ResumeHandlerProtocol.swift */ = {isa = PBXFileReference; includeInIndex = 1; lastKnownFileType = sourcecode.swift; path = ResumeHandlerProtocol.swift; sourceTree = "<group>"; };
-		6102214D948E851098010A382231EC32 /* UIDeviceExtension.swift */ = {isa = PBXFileReference; includeInIndex = 1; lastKnownFileType = sourcecode.swift; path = UIDeviceExtension.swift; sourceTree = "<group>"; };
-		618D965B4D0D7D253D43BD807C755C4D /* PrimerExpiryDateFieldView.swift */ = {isa = PBXFileReference; includeInIndex = 1; lastKnownFileType = sourcecode.swift; path = PrimerExpiryDateFieldView.swift; sourceTree = "<group>"; };
-		62D374DF64CBABFB3BFD3A99B9732837 /* PaymentResponse.swift */ = {isa = PBXFileReference; includeInIndex = 1; lastKnownFileType = sourcecode.swift; path = PaymentResponse.swift; sourceTree = "<group>"; };
-<<<<<<< HEAD
-=======
-		6301B7A842E934AB51C3D1A5965B19C8 /* Primer3DS.modulemap */ = {isa = PBXFileReference; includeInIndex = 1; lastKnownFileType = sourcecode.module; path = Primer3DS.modulemap; sourceTree = "<group>"; };
->>>>>>> be13ad23
+		5B09750832E941810D9282D9B17AE7E7 /* PrimerAPIClient+3DS.swift */ = {isa = PBXFileReference; includeInIndex = 1; lastKnownFileType = sourcecode.swift; path = "PrimerAPIClient+3DS.swift"; sourceTree = "<group>"; };
+		5BBE17A2F5565A6B38E236EB872DDE25 /* GuaranteeWrappers.swift */ = {isa = PBXFileReference; includeInIndex = 1; lastKnownFileType = sourcecode.swift; path = GuaranteeWrappers.swift; sourceTree = "<group>"; };
+		5F64CFFD5BF290FD34A5121E2DF19DA4 /* PaymentMethodTokenizationViewModel+Logic.swift */ = {isa = PBXFileReference; includeInIndex = 1; lastKnownFileType = sourcecode.swift; path = "PaymentMethodTokenizationViewModel+Logic.swift"; sourceTree = "<group>"; };
+		5FFD0C3558AB6EDF5970097553174BEE /* ClientTokenService.swift */ = {isa = PBXFileReference; includeInIndex = 1; lastKnownFileType = sourcecode.swift; path = ClientTokenService.swift; sourceTree = "<group>"; };
+		609A862B970B0F9B60139B9F6DA7833F /* PayPal.swift */ = {isa = PBXFileReference; includeInIndex = 1; lastKnownFileType = sourcecode.swift; path = PayPal.swift; sourceTree = "<group>"; };
+		617A17EE08599ED7D448F3E105DFB99F /* EnsureWrappers.swift */ = {isa = PBXFileReference; includeInIndex = 1; lastKnownFileType = sourcecode.swift; path = EnsureWrappers.swift; sourceTree = "<group>"; };
+		619D87542ECD3D7B4681B604C13531FB /* PrimerContent.swift */ = {isa = PBXFileReference; includeInIndex = 1; lastKnownFileType = sourcecode.swift; path = PrimerContent.swift; sourceTree = "<group>"; };
+		621B28AD6081A28C06C5F9AF801AB975 /* Decisions.swift */ = {isa = PBXFileReference; includeInIndex = 1; lastKnownFileType = sourcecode.swift; path = Decisions.swift; sourceTree = "<group>"; };
 		639AE4928116FBD4FAE7B3DD6BD21271 /* Pods-PrimerSDK_Tests-acknowledgements.plist */ = {isa = PBXFileReference; includeInIndex = 1; lastKnownFileType = text.plist.xml; path = "Pods-PrimerSDK_Tests-acknowledgements.plist"; sourceTree = "<group>"; };
-		664C9CA5B9807BFF98172CB036AD4436 /* Strings.swift */ = {isa = PBXFileReference; includeInIndex = 1; lastKnownFileType = sourcecode.swift; name = Strings.swift; path = Sources/PrimerSDK/Classes/Strings.swift; sourceTree = "<group>"; };
-		67718BD5D95482C9AD12C5CC4E1CE52A /* it.lproj */ = {isa = PBXFileReference; includeInIndex = 1; path = it.lproj; sourceTree = "<group>"; };
-		684C00AC2718A729F04236DC95F06DE3 /* DataExtension.swift */ = {isa = PBXFileReference; includeInIndex = 1; lastKnownFileType = sourcecode.swift; path = DataExtension.swift; sourceTree = "<group>"; };
-		688D4FCA4F64750560D0497F04D513E8 /* AppState.swift */ = {isa = PBXFileReference; includeInIndex = 1; lastKnownFileType = sourcecode.swift; path = AppState.swift; sourceTree = "<group>"; };
-		6924BDE8AEA2789A35588DC7620402F6 /* CreateResumePaymentService.swift */ = {isa = PBXFileReference; includeInIndex = 1; lastKnownFileType = sourcecode.swift; path = CreateResumePaymentService.swift; sourceTree = "<group>"; };
-		6A25710590B27599EC2B7E580BC92608 /* Resolver.swift */ = {isa = PBXFileReference; includeInIndex = 1; lastKnownFileType = sourcecode.swift; path = Resolver.swift; sourceTree = "<group>"; };
-		6A2D49497FF18D49DCAD4224F42C3AEB /* PrimerInputViewController.swift */ = {isa = PBXFileReference; includeInIndex = 1; lastKnownFileType = sourcecode.swift; path = PrimerInputViewController.swift; sourceTree = "<group>"; };
-		6B37D27E19CF009D5CFC15ECC0744C48 /* PrimerTableViewCell.swift */ = {isa = PBXFileReference; includeInIndex = 1; lastKnownFileType = sourcecode.swift; path = PrimerTableViewCell.swift; sourceTree = "<group>"; };
-		6B4582D6B2DBE97EFFB3A66BEEF887DF /* Primer.swift */ = {isa = PBXFileReference; includeInIndex = 1; lastKnownFileType = sourcecode.swift; path = Primer.swift; sourceTree = "<group>"; };
-		6B73BBF781AF23A672F9B9011E40B4E0 /* LogEvent.swift */ = {isa = PBXFileReference; includeInIndex = 1; lastKnownFileType = sourcecode.swift; path = LogEvent.swift; sourceTree = "<group>"; };
-		6E7A02D50D8000E15012D9AA1E6FCC8E /* CardScannerViewController.swift */ = {isa = PBXFileReference; includeInIndex = 1; lastKnownFileType = sourcecode.swift; path = CardScannerViewController.swift; sourceTree = "<group>"; };
+		63FB31AB51A6D520EF42AE8E2B6F21DB /* PrimerPostalCodeFieldView.swift */ = {isa = PBXFileReference; includeInIndex = 1; lastKnownFileType = sourcecode.swift; path = PrimerPostalCodeFieldView.swift; sourceTree = "<group>"; };
+		6404849CD5717938C42762089F49F3EE /* Endpoint.swift */ = {isa = PBXFileReference; includeInIndex = 1; lastKnownFileType = sourcecode.swift; path = Endpoint.swift; sourceTree = "<group>"; };
+		641B10A06C62BAD4AFBE04B67EB7A86B /* TokenizationService.swift */ = {isa = PBXFileReference; includeInIndex = 1; lastKnownFileType = sourcecode.swift; path = TokenizationService.swift; sourceTree = "<group>"; };
+		65A18072F2ED8BD2C65B16A6D65D9BE5 /* KlarnaTokenizationViewModel.swift */ = {isa = PBXFileReference; includeInIndex = 1; lastKnownFileType = sourcecode.swift; path = KlarnaTokenizationViewModel.swift; sourceTree = "<group>"; };
+		66B3F63583ED14F0BD538E786ECE0CF2 /* PaymentResponse.swift */ = {isa = PBXFileReference; includeInIndex = 1; lastKnownFileType = sourcecode.swift; path = PaymentResponse.swift; sourceTree = "<group>"; };
+		694EBBFFFF0A52FA53E18F290F42B180 /* da.lproj */ = {isa = PBXFileReference; includeInIndex = 1; path = da.lproj; sourceTree = "<group>"; };
+		6A58CC0DB3FC8AD0933EF42CF112EA6F /* PrimerThemeData.swift */ = {isa = PBXFileReference; includeInIndex = 1; lastKnownFileType = sourcecode.swift; path = PrimerThemeData.swift; sourceTree = "<group>"; };
+		6BB77B86E5238B600DFECBE43EB6F129 /* PaymentMethodsGroupView.swift */ = {isa = PBXFileReference; includeInIndex = 1; lastKnownFileType = sourcecode.swift; path = PaymentMethodsGroupView.swift; sourceTree = "<group>"; };
+		6CE9A453533D4B2491319BDC545E6008 /* PrimerCardNumberFieldView.swift */ = {isa = PBXFileReference; includeInIndex = 1; lastKnownFileType = sourcecode.swift; path = PrimerCardNumberFieldView.swift; sourceTree = "<group>"; };
+		6CED9A4144F49189F8651DE3DECF9B79 /* PrimerTheme+Borders.swift */ = {isa = PBXFileReference; includeInIndex = 1; lastKnownFileType = sourcecode.swift; path = "PrimerTheme+Borders.swift"; sourceTree = "<group>"; };
+		6D497FB1B864AD619A85ED3D6E2223CA /* PaymentMethodConfigurationType.swift */ = {isa = PBXFileReference; includeInIndex = 1; lastKnownFileType = sourcecode.swift; path = PaymentMethodConfigurationType.swift; sourceTree = "<group>"; };
+		6E02B82C98B3F8ACA66C79910184D1CB /* PrimerScrollView.swift */ = {isa = PBXFileReference; includeInIndex = 1; lastKnownFileType = sourcecode.swift; path = PrimerScrollView.swift; sourceTree = "<group>"; };
+		6E6A98E320D5535B8EF7AB774966E976 /* sv.lproj */ = {isa = PBXFileReference; includeInIndex = 1; path = sv.lproj; sourceTree = "<group>"; };
 		6F62EC7E7FE74F53F207CFD74D2416CA /* Pods-PrimerSDK_Example-Info.plist */ = {isa = PBXFileReference; includeInIndex = 1; lastKnownFileType = text.plist.xml; path = "Pods-PrimerSDK_Example-Info.plist"; sourceTree = "<group>"; };
-		6FEC00C491AA3AB9589E14BFD3749A75 /* PrimerUniversalCheckoutViewController.swift */ = {isa = PBXFileReference; includeInIndex = 1; lastKnownFileType = sourcecode.swift; path = PrimerUniversalCheckoutViewController.swift; sourceTree = "<group>"; };
-		6FF1FB975113B239BADB8F673E09AA40 /* pl.lproj */ = {isa = PBXFileReference; includeInIndex = 1; path = pl.lproj; sourceTree = "<group>"; };
-		70AA0ACD78B89FB11259F5792BC953A0 /* FinallyWrappers.swift */ = {isa = PBXFileReference; includeInIndex = 1; lastKnownFileType = sourcecode.swift; path = FinallyWrappers.swift; sourceTree = "<group>"; };
-		70D5EB120B5C5BF91A4B76BA489BA5E0 /* PaymentMethodTokenizationViewModel+Logic.swift */ = {isa = PBXFileReference; includeInIndex = 1; lastKnownFileType = sourcecode.swift; path = "PaymentMethodTokenizationViewModel+Logic.swift"; sourceTree = "<group>"; };
-		72CAF2F8195C598601D853E3AF0D67BA /* CancellableCatchable.swift */ = {isa = PBXFileReference; includeInIndex = 1; lastKnownFileType = sourcecode.swift; path = CancellableCatchable.swift; sourceTree = "<group>"; };
-		74865D6FBD3A83EFD31B5168BC83F2A8 /* Promise.swift */ = {isa = PBXFileReference; includeInIndex = 1; lastKnownFileType = sourcecode.swift; path = Promise.swift; sourceTree = "<group>"; };
-<<<<<<< HEAD
-		76B3BA0F54705276568D328A6561C2F3 /* PrimerTheme+Inputs.swift */ = {isa = PBXFileReference; includeInIndex = 1; lastKnownFileType = sourcecode.swift; path = "PrimerTheme+Inputs.swift"; sourceTree = "<group>"; };
-		7722792AA0660CB1F0E429F11047636E /* PaymentMethodConfigurationType.swift */ = {isa = PBXFileReference; includeInIndex = 1; lastKnownFileType = sourcecode.swift; path = PaymentMethodConfigurationType.swift; sourceTree = "<group>"; };
-=======
-		7492CBAABC98EBF5377CFAD0DED3516E /* Primer3DSStructures.swift */ = {isa = PBXFileReference; includeInIndex = 1; lastKnownFileType = sourcecode.swift; name = Primer3DSStructures.swift; path = Sources/Primer3DS/Classes/Primer3DSStructures.swift; sourceTree = "<group>"; };
-		76B3BA0F54705276568D328A6561C2F3 /* PrimerTheme+Inputs.swift */ = {isa = PBXFileReference; includeInIndex = 1; lastKnownFileType = sourcecode.swift; path = "PrimerTheme+Inputs.swift"; sourceTree = "<group>"; };
-		7722792AA0660CB1F0E429F11047636E /* PaymentMethodConfigurationType.swift */ = {isa = PBXFileReference; includeInIndex = 1; lastKnownFileType = sourcecode.swift; path = PaymentMethodConfigurationType.swift; sourceTree = "<group>"; };
-		77393D72E4B2EFF88AF10EE9F64BB174 /* Primer3DS-dummy.m */ = {isa = PBXFileReference; includeInIndex = 1; lastKnownFileType = sourcecode.c.objc; path = "Primer3DS-dummy.m"; sourceTree = "<group>"; };
->>>>>>> be13ad23
-		77EB42DCBBF0970B0C33B0D6D10917C5 /* AnyCodable.swift */ = {isa = PBXFileReference; includeInIndex = 1; lastKnownFileType = sourcecode.swift; path = AnyCodable.swift; sourceTree = "<group>"; };
-		78828E079F263524922D39F8E4C5CB97 /* Apaya.swift */ = {isa = PBXFileReference; includeInIndex = 1; lastKnownFileType = sourcecode.swift; path = Apaya.swift; sourceTree = "<group>"; };
-		7891F345B7B5266E9D134D6565A2018F /* PrimerImage.swift */ = {isa = PBXFileReference; includeInIndex = 1; lastKnownFileType = sourcecode.swift; path = PrimerImage.swift; sourceTree = "<group>"; };
+		7204996F6433F724ACF7722E90ADD439 /* PrimerCVVFieldView.swift */ = {isa = PBXFileReference; includeInIndex = 1; lastKnownFileType = sourcecode.swift; path = PrimerCVVFieldView.swift; sourceTree = "<group>"; };
+		7760767145A028132B89C0AC186F0D3B /* PrimerResultComponentView.swift */ = {isa = PBXFileReference; includeInIndex = 1; lastKnownFileType = sourcecode.swift; path = PrimerResultComponentView.swift; sourceTree = "<group>"; };
+		77DB61391840C0F89EC588C910DA45A8 /* PrimerTestPaymentMethodViewController.swift */ = {isa = PBXFileReference; includeInIndex = 1; lastKnownFileType = sourcecode.swift; path = PrimerTestPaymentMethodViewController.swift; sourceTree = "<group>"; };
+		78F4A73A349CD3AE9A54A437B9CF3F0D /* PrimerTheme+Views.swift */ = {isa = PBXFileReference; includeInIndex = 1; lastKnownFileType = sourcecode.swift; path = "PrimerTheme+Views.swift"; sourceTree = "<group>"; };
 		7933B9AB199134C8ED6529877C2C8E17 /* PrimerSDK.modulemap */ = {isa = PBXFileReference; includeInIndex = 1; lastKnownFileType = sourcecode.module; path = PrimerSDK.modulemap; sourceTree = "<group>"; };
-		7B286F92779A07096BBCE5AD3E629ECF /* Queue.swift */ = {isa = PBXFileReference; includeInIndex = 1; lastKnownFileType = sourcecode.swift; path = Queue.swift; sourceTree = "<group>"; };
-		7CC9C1B1083615516B4E8EDBCD6E94A5 /* sv.lproj */ = {isa = PBXFileReference; includeInIndex = 1; path = sv.lproj; sourceTree = "<group>"; };
-		7CD37B08E3981676EFD27536D9C728DF /* PaymentMethodToken.swift */ = {isa = PBXFileReference; includeInIndex = 1; lastKnownFileType = sourcecode.swift; path = PaymentMethodToken.swift; sourceTree = "<group>"; };
-		7CF428F8B2274994666E836BD8249953 /* Configuration.swift */ = {isa = PBXFileReference; includeInIndex = 1; lastKnownFileType = sourcecode.swift; path = Configuration.swift; sourceTree = "<group>"; };
-		7DBB1BBCB476FFB5CE154C1F4D8BACEE /* Decisions.swift */ = {isa = PBXFileReference; includeInIndex = 1; lastKnownFileType = sourcecode.swift; path = Decisions.swift; sourceTree = "<group>"; };
-		7E6C743ED4FD276B93B1810858DB95A2 /* UINavigationController+Extensions.swift */ = {isa = PBXFileReference; includeInIndex = 1; lastKnownFileType = sourcecode.swift; path = "UINavigationController+Extensions.swift"; sourceTree = "<group>"; };
-		7F1235D2259A2C82CB9C947547ADC283 /* PrimerResultViewController.swift */ = {isa = PBXFileReference; includeInIndex = 1; lastKnownFileType = sourcecode.swift; path = PrimerResultViewController.swift; sourceTree = "<group>"; };
-		80ADC19D6D385916B07800235438C229 /* PrimerThemeData.swift */ = {isa = PBXFileReference; includeInIndex = 1; lastKnownFileType = sourcecode.swift; path = PrimerThemeData.swift; sourceTree = "<group>"; };
-		83C9E63EACC6035025F7477540553F4D /* PaymentMethodTokenizationViewModel.swift */ = {isa = PBXFileReference; includeInIndex = 1; lastKnownFileType = sourcecode.swift; path = PaymentMethodTokenizationViewModel.swift; sourceTree = "<group>"; };
-		840D7F096FDAF58ABC201CC70639819F /* FormType.swift */ = {isa = PBXFileReference; includeInIndex = 1; lastKnownFileType = sourcecode.swift; path = FormType.swift; sourceTree = "<group>"; };
-		8501F6B3AB968275EC1EA070D6B63214 /* PrimerHeadlessUniversalCheckoutProtocols.swift */ = {isa = PBXFileReference; includeInIndex = 1; lastKnownFileType = sourcecode.swift; path = PrimerHeadlessUniversalCheckoutProtocols.swift; sourceTree = "<group>"; };
-		853CC2F9681A2508490D381C3693B268 /* 3DS.swift */ = {isa = PBXFileReference; includeInIndex = 1; lastKnownFileType = sourcecode.swift; path = 3DS.swift; sourceTree = "<group>"; };
-		85FA9D951D56AC20DB5543AC8960C965 /* Dimensions.swift */ = {isa = PBXFileReference; includeInIndex = 1; lastKnownFileType = sourcecode.swift; path = Dimensions.swift; sourceTree = "<group>"; };
-		8A40291290EC244902474D6C8D476AE2 /* UIUtils.swift */ = {isa = PBXFileReference; includeInIndex = 1; lastKnownFileType = sourcecode.swift; path = UIUtils.swift; sourceTree = "<group>"; };
-		8A4C1D5F03DA0059E239602CA462DD35 /* Throwable.swift */ = {isa = PBXFileReference; includeInIndex = 1; lastKnownFileType = sourcecode.swift; path = Throwable.swift; sourceTree = "<group>"; };
-		8DEB1350409EC7A03F6DA1B3709059B7 /* PrimerError.swift */ = {isa = PBXFileReference; includeInIndex = 1; lastKnownFileType = sourcecode.swift; path = PrimerError.swift; sourceTree = "<group>"; };
-		8E48D4ECA08725C6FB41F9F76AD15940 /* NetworkService.swift */ = {isa = PBXFileReference; includeInIndex = 1; lastKnownFileType = sourcecode.swift; path = NetworkService.swift; sourceTree = "<group>"; };
-		8E50B38949D7716368D042C8F4944DC7 /* Error.swift */ = {isa = PBXFileReference; includeInIndex = 1; lastKnownFileType = sourcecode.swift; path = Error.swift; sourceTree = "<group>"; };
-<<<<<<< HEAD
-=======
-		8F2F21CB381261AB34E4F7C0F8C2F446 /* Primer3DS-Info.plist */ = {isa = PBXFileReference; includeInIndex = 1; lastKnownFileType = text.plist.xml; path = "Primer3DS-Info.plist"; sourceTree = "<group>"; };
->>>>>>> be13ad23
-		918BCAEAAB4C7A5A05C9C70DCDC13A4E /* PaymentMethodTokenizationRequest.swift */ = {isa = PBXFileReference; includeInIndex = 1; lastKnownFileType = sourcecode.swift; path = PaymentMethodTokenizationRequest.swift; sourceTree = "<group>"; };
-		9190FDC124252B94784CF9559CB9671C /* PrimerTextField.swift */ = {isa = PBXFileReference; includeInIndex = 1; lastKnownFileType = sourcecode.swift; path = PrimerTextField.swift; sourceTree = "<group>"; };
-		96DCE543B0802484DA54FCE8A8229A2C /* TokenizationService.swift */ = {isa = PBXFileReference; includeInIndex = 1; lastKnownFileType = sourcecode.swift; path = TokenizationService.swift; sourceTree = "<group>"; };
-		98E1E27A2FBFF2E8FFE7E43498914B18 /* PrimerWebViewController.swift */ = {isa = PBXFileReference; includeInIndex = 1; lastKnownFileType = sourcecode.swift; path = PrimerWebViewController.swift; sourceTree = "<group>"; };
-		9B9070E4683FF171871E266D25878E45 /* DirectDebitService.swift */ = {isa = PBXFileReference; includeInIndex = 1; lastKnownFileType = sourcecode.swift; path = DirectDebitService.swift; sourceTree = "<group>"; };
+		7A7271E1437E5C2BDDF43A547469D059 /* PrimerHeadlessUniversalCheckoutProtocols.swift */ = {isa = PBXFileReference; includeInIndex = 1; lastKnownFileType = sourcecode.swift; path = PrimerHeadlessUniversalCheckoutProtocols.swift; sourceTree = "<group>"; };
+		7AA8DEB297071BE4F389846DA4B6D755 /* PrimerFlowEnums.swift */ = {isa = PBXFileReference; includeInIndex = 1; lastKnownFileType = sourcecode.swift; path = PrimerFlowEnums.swift; sourceTree = "<group>"; };
+		7B0903B4221B1BE853B03FFA85DA9155 /* 3DSService.swift */ = {isa = PBXFileReference; includeInIndex = 1; lastKnownFileType = sourcecode.swift; path = 3DSService.swift; sourceTree = "<group>"; };
+		7BBA493F10548FE874F651ED4CF7D711 /* PaymentMethodTokenizationRequest.swift */ = {isa = PBXFileReference; includeInIndex = 1; lastKnownFileType = sourcecode.swift; path = PaymentMethodTokenizationRequest.swift; sourceTree = "<group>"; };
+		7C91ECDF844D62AADCB56FE3C6691A20 /* race.swift */ = {isa = PBXFileReference; includeInIndex = 1; lastKnownFileType = sourcecode.swift; path = race.swift; sourceTree = "<group>"; };
+		7F186D8887347C126F33D49C6AC98E7C /* BankSelectorViewController.swift */ = {isa = PBXFileReference; includeInIndex = 1; lastKnownFileType = sourcecode.swift; path = BankSelectorViewController.swift; sourceTree = "<group>"; };
+		7F4B1C8A43D52B17177947FB6724030F /* PrimerTheme.swift */ = {isa = PBXFileReference; includeInIndex = 1; lastKnownFileType = sourcecode.swift; path = PrimerTheme.swift; sourceTree = "<group>"; };
+		810174E877BA805E64F2FBCBE0F2B85B /* PrimerTheme+Buttons.swift */ = {isa = PBXFileReference; includeInIndex = 1; lastKnownFileType = sourcecode.swift; path = "PrimerTheme+Buttons.swift"; sourceTree = "<group>"; };
+		81563EF5B54EE45E260CF639C0415CDE /* Parser.swift */ = {isa = PBXFileReference; includeInIndex = 1; lastKnownFileType = sourcecode.swift; path = Parser.swift; sourceTree = "<group>"; };
+		82A830CBD4E7B9AA341121C83B968CD6 /* NSErrorExtension.swift */ = {isa = PBXFileReference; includeInIndex = 1; lastKnownFileType = sourcecode.swift; path = NSErrorExtension.swift; sourceTree = "<group>"; };
+		834A57F3E9BF1A5C10DECD0F5D836F99 /* Connectivity.swift */ = {isa = PBXFileReference; includeInIndex = 1; lastKnownFileType = sourcecode.swift; path = Connectivity.swift; sourceTree = "<group>"; };
+		84EAD7FA496ABC51BEDB04AE66657F73 /* 3DS.swift */ = {isa = PBXFileReference; includeInIndex = 1; lastKnownFileType = sourcecode.swift; path = 3DS.swift; sourceTree = "<group>"; };
+		86BC301867FFC69688B62DE932CF45A0 /* RateLimitedDispatcherBase.swift */ = {isa = PBXFileReference; includeInIndex = 1; lastKnownFileType = sourcecode.swift; path = RateLimitedDispatcherBase.swift; sourceTree = "<group>"; };
+		87E0014A9C3960D46C43DA948C22BE40 /* DateExtension.swift */ = {isa = PBXFileReference; includeInIndex = 1; lastKnownFileType = sourcecode.swift; path = DateExtension.swift; sourceTree = "<group>"; };
+		888A482539DBEC0B394FC9DBE51B40A5 /* PaymentMethodTokenizationViewModel.swift */ = {isa = PBXFileReference; includeInIndex = 1; lastKnownFileType = sourcecode.swift; path = PaymentMethodTokenizationViewModel.swift; sourceTree = "<group>"; };
+		8914E7B6C1A05FF9FA4DE205CFE15BEF /* CancellableCatchable.swift */ = {isa = PBXFileReference; includeInIndex = 1; lastKnownFileType = sourcecode.swift; path = CancellableCatchable.swift; sourceTree = "<group>"; };
+		89999AAE19623A17934C43ACE989D814 /* Customer.swift */ = {isa = PBXFileReference; includeInIndex = 1; lastKnownFileType = sourcecode.swift; path = Customer.swift; sourceTree = "<group>"; };
+		89CD3D3E047A7B1C4A8C1FF7D79A8697 /* UIDeviceExtension.swift */ = {isa = PBXFileReference; includeInIndex = 1; lastKnownFileType = sourcecode.swift; path = UIDeviceExtension.swift; sourceTree = "<group>"; };
+		8AC98815AE3147EEEDF8CC04AC7F6CAF /* PrimerTextFieldView.swift */ = {isa = PBXFileReference; includeInIndex = 1; lastKnownFileType = sourcecode.swift; path = PrimerTextFieldView.swift; sourceTree = "<group>"; };
+		8AD087BF62C78897717B0B25B9AE6E78 /* PrimerCardFormViewController.swift */ = {isa = PBXFileReference; includeInIndex = 1; lastKnownFileType = sourcecode.swift; path = PrimerCardFormViewController.swift; sourceTree = "<group>"; };
+		8B8F6E799D7BF92AD20D1EB8660F5685 /* PrimerVaultManagerViewController.swift */ = {isa = PBXFileReference; includeInIndex = 1; lastKnownFileType = sourcecode.swift; path = PrimerVaultManagerViewController.swift; sourceTree = "<group>"; };
+		8BC246BF6480854C64C96A3EC8002898 /* CardButton.swift */ = {isa = PBXFileReference; includeInIndex = 1; lastKnownFileType = sourcecode.swift; path = CardButton.swift; sourceTree = "<group>"; };
+		8F0D1ADE01147BD37855D517D096B80D /* FlowDecisionTableViewCell.swift */ = {isa = PBXFileReference; includeInIndex = 1; lastKnownFileType = sourcecode.swift; path = FlowDecisionTableViewCell.swift; sourceTree = "<group>"; };
+		8F6FF1A95CC7AF8C26085A2162998837 /* QRCodeTokenizationViewModel.swift */ = {isa = PBXFileReference; includeInIndex = 1; lastKnownFileType = sourcecode.swift; path = QRCodeTokenizationViewModel.swift; sourceTree = "<group>"; };
+		8F93421756CE96186D3087BB75B8A81C /* UILocalizableUtil.swift */ = {isa = PBXFileReference; includeInIndex = 1; lastKnownFileType = sourcecode.swift; path = UILocalizableUtil.swift; sourceTree = "<group>"; };
+		8FC55405C21EB107DE554B6FA9509778 /* CancelContext.swift */ = {isa = PBXFileReference; includeInIndex = 1; lastKnownFileType = sourcecode.swift; path = CancelContext.swift; sourceTree = "<group>"; };
+		90255FE479CC0B1319537E9BAB8F25AB /* Weak.swift */ = {isa = PBXFileReference; includeInIndex = 1; lastKnownFileType = sourcecode.swift; path = Weak.swift; sourceTree = "<group>"; };
+		9064A927B083D09FD97DB2C849A41357 /* Optional+Extensions.swift */ = {isa = PBXFileReference; includeInIndex = 1; lastKnownFileType = sourcecode.swift; path = "Optional+Extensions.swift"; sourceTree = "<group>"; };
+		90F83028D12EE787F7E04FA1B85F7786 /* de.lproj */ = {isa = PBXFileReference; includeInIndex = 1; path = de.lproj; sourceTree = "<group>"; };
+		9296AB28A90C49E8A05763EEAC00B7B6 /* PrimerTableViewCell.swift */ = {isa = PBXFileReference; includeInIndex = 1; lastKnownFileType = sourcecode.swift; path = PrimerTableViewCell.swift; sourceTree = "<group>"; };
+		92A5450338AF7644D93D7F0E7960B8A9 /* DirectDebitMandate.swift */ = {isa = PBXFileReference; includeInIndex = 1; lastKnownFileType = sourcecode.swift; path = DirectDebitMandate.swift; sourceTree = "<group>"; };
+		93FDBF09FC565F02FCDDF8020DDB3B48 /* UIColorExtension.swift */ = {isa = PBXFileReference; includeInIndex = 1; lastKnownFileType = sourcecode.swift; path = UIColorExtension.swift; sourceTree = "<group>"; };
+		941064D32F312D50C19455FC58D3E105 /* AnyCodable.swift */ = {isa = PBXFileReference; includeInIndex = 1; lastKnownFileType = sourcecode.swift; path = AnyCodable.swift; sourceTree = "<group>"; };
+		95F4B5EE8296DCDADDFFBE2BC081D7E5 /* PayPalTokenizationViewModel.swift */ = {isa = PBXFileReference; includeInIndex = 1; lastKnownFileType = sourcecode.swift; path = PayPalTokenizationViewModel.swift; sourceTree = "<group>"; };
+		9912FF739EE1209A5BA229B627748416 /* UINavigationController+Extensions.swift */ = {isa = PBXFileReference; includeInIndex = 1; lastKnownFileType = sourcecode.swift; path = "UINavigationController+Extensions.swift"; sourceTree = "<group>"; };
+		9A932677CEC98F84CEB80482B07CE38E /* Content.swift */ = {isa = PBXFileReference; includeInIndex = 1; lastKnownFileType = sourcecode.swift; path = Content.swift; sourceTree = "<group>"; };
+		9BA329767C186D2ED183AEB6A7A7C586 /* CoreDataDispatcher.swift */ = {isa = PBXFileReference; includeInIndex = 1; lastKnownFileType = sourcecode.swift; path = CoreDataDispatcher.swift; sourceTree = "<group>"; };
+		9BB88DDEA524629A871CC2C7A630F38E /* fr.lproj */ = {isa = PBXFileReference; includeInIndex = 1; path = fr.lproj; sourceTree = "<group>"; };
+		9BD98DAD70C53D67BA6F381BA113933B /* PrimerInputViewController.swift */ = {isa = PBXFileReference; includeInIndex = 1; lastKnownFileType = sourcecode.swift; path = PrimerInputViewController.swift; sourceTree = "<group>"; };
+		9D3B60FEB5FC2FA6FED506629E350C3F /* PrimerAPIClient.swift */ = {isa = PBXFileReference; includeInIndex = 1; lastKnownFileType = sourcecode.swift; path = PrimerAPIClient.swift; sourceTree = "<group>"; };
 		9D940727FF8FB9C785EB98E56350EF41 /* Podfile */ = {isa = PBXFileReference; explicitFileType = text.script.ruby; includeInIndex = 1; indentWidth = 2; lastKnownFileType = text; name = Podfile; path = ../Podfile; sourceTree = SOURCE_ROOT; tabWidth = 2; xcLanguageSpecificationIdentifier = xcode.lang.ruby; };
-		9F976D5C219A3F9804D9F6E616386556 /* URLExtension.swift */ = {isa = PBXFileReference; includeInIndex = 1; lastKnownFileType = sourcecode.swift; path = URLExtension.swift; sourceTree = "<group>"; };
-		A08B9D5C784E384340A2ED1C70F80A7C /* PrimerNavigationController.swift */ = {isa = PBXFileReference; includeInIndex = 1; lastKnownFileType = sourcecode.swift; path = PrimerNavigationController.swift; sourceTree = "<group>"; };
-<<<<<<< HEAD
-=======
-		A163D166B27F20FF6EEF83F5121C4CEA /* Primer3DS-umbrella.h */ = {isa = PBXFileReference; includeInIndex = 1; lastKnownFileType = sourcecode.c.h; path = "Primer3DS-umbrella.h"; sourceTree = "<group>"; };
->>>>>>> be13ad23
-		A21BC518501D6201B7C50F630EA7336B /* CancellablePromise.swift */ = {isa = PBXFileReference; includeInIndex = 1; lastKnownFileType = sourcecode.swift; path = CancellablePromise.swift; sourceTree = "<group>"; };
-		A2852EFD521E1D0D736C740F9958E5EA /* DateExtension.swift */ = {isa = PBXFileReference; includeInIndex = 1; lastKnownFileType = sourcecode.swift; path = DateExtension.swift; sourceTree = "<group>"; };
-		A4390466F0CE67730CB459619501EBF9 /* PrimerLoadingViewController.swift */ = {isa = PBXFileReference; includeInIndex = 1; lastKnownFileType = sourcecode.swift; path = PrimerLoadingViewController.swift; sourceTree = "<group>"; };
-		A4AE1A826AC2F57BBA0D40CC3E82481C /* Mask.swift */ = {isa = PBXFileReference; includeInIndex = 1; lastKnownFileType = sourcecode.swift; path = Mask.swift; sourceTree = "<group>"; };
+		9E705DB5E67EA30C027CCB8ADCC828F7 /* PrimerInputElements.swift */ = {isa = PBXFileReference; includeInIndex = 1; lastKnownFileType = sourcecode.swift; path = PrimerInputElements.swift; sourceTree = "<group>"; };
+		9F7AED9C7FC7E1A93F04DD869A936BA8 /* CardFormPaymentMethodTokenizationViewModel.swift */ = {isa = PBXFileReference; includeInIndex = 1; lastKnownFileType = sourcecode.swift; path = CardFormPaymentMethodTokenizationViewModel.swift; sourceTree = "<group>"; };
+		A11AAB63968AB2B4D45BE428EC0A60C0 /* PaymentMethodConfigService.swift */ = {isa = PBXFileReference; includeInIndex = 1; lastKnownFileType = sourcecode.swift; path = PaymentMethodConfigService.swift; sourceTree = "<group>"; };
+		A1BD95BAFCBFA15B67E30C13D12E4057 /* DirectDebitService.swift */ = {isa = PBXFileReference; includeInIndex = 1; lastKnownFileType = sourcecode.swift; path = DirectDebitService.swift; sourceTree = "<group>"; };
+		A1EA41C8A20A20094307BFD2D4B65C62 /* FormPaymentMethodTokenizationViewModel.swift */ = {isa = PBXFileReference; includeInIndex = 1; lastKnownFileType = sourcecode.swift; path = FormPaymentMethodTokenizationViewModel.swift; sourceTree = "<group>"; };
+		A1F1136E75E51A0C9585049E41290C89 /* OrderItem.swift */ = {isa = PBXFileReference; includeInIndex = 1; lastKnownFileType = sourcecode.swift; path = OrderItem.swift; sourceTree = "<group>"; };
+		A30F5F484A17CF7E06F8ACF608A58481 /* WrapperProtocols.swift */ = {isa = PBXFileReference; includeInIndex = 1; lastKnownFileType = sourcecode.swift; path = WrapperProtocols.swift; sourceTree = "<group>"; };
+		A4B4583CE951AB978E369A4E3C1A1771 /* CreateResumePaymentService.swift */ = {isa = PBXFileReference; includeInIndex = 1; lastKnownFileType = sourcecode.swift; path = CreateResumePaymentService.swift; sourceTree = "<group>"; };
 		A4E7B1C752F38C22267D301DD5A364DF /* Pods-PrimerSDK_Tests-acknowledgements.markdown */ = {isa = PBXFileReference; includeInIndex = 1; lastKnownFileType = text; path = "Pods-PrimerSDK_Tests-acknowledgements.markdown"; sourceTree = "<group>"; };
-		A54191ADC789843B528DDE144FB4D3BA /* Parser.swift */ = {isa = PBXFileReference; includeInIndex = 1; lastKnownFileType = sourcecode.swift; path = Parser.swift; sourceTree = "<group>"; };
-		A7570A599265D67A671BE3A90B026ACD /* PrimerTheme+Buttons.swift */ = {isa = PBXFileReference; includeInIndex = 1; lastKnownFileType = sourcecode.swift; path = "PrimerTheme+Buttons.swift"; sourceTree = "<group>"; };
-		A78945486B932206B296EACC54F4B693 /* ClientSessionService.swift */ = {isa = PBXFileReference; includeInIndex = 1; lastKnownFileType = sourcecode.swift; path = ClientSessionService.swift; sourceTree = "<group>"; };
+		A5ECB8C6B7441205B465BA9B9AC35659 /* PrimerTheme+Inputs.swift */ = {isa = PBXFileReference; includeInIndex = 1; lastKnownFileType = sourcecode.swift; path = "PrimerTheme+Inputs.swift"; sourceTree = "<group>"; };
+		A89C18F9B73EE2CE3E0C48A29F2D29C1 /* ar.lproj */ = {isa = PBXFileReference; includeInIndex = 1; path = ar.lproj; sourceTree = "<group>"; };
 		A8B3BC107C2BDC3C03D961866F721265 /* PrimerSDK-PrimerResources */ = {isa = PBXFileReference; explicitFileType = wrapper.cfbundle; includeInIndex = 0; name = "PrimerSDK-PrimerResources"; path = PrimerResources.bundle; sourceTree = BUILT_PRODUCTS_DIR; };
-		A96561DF38BF4685C0EC18062D3BC8D8 /* PrimerViewExtensions.swift */ = {isa = PBXFileReference; includeInIndex = 1; lastKnownFileType = sourcecode.swift; path = PrimerViewExtensions.swift; sourceTree = "<group>"; };
-<<<<<<< HEAD
-=======
-		AA3E9F209C857157575A473FE948A03D /* Primer3DS.swift */ = {isa = PBXFileReference; includeInIndex = 1; lastKnownFileType = sourcecode.swift; name = Primer3DS.swift; path = Sources/Primer3DS/Classes/Primer3DS.swift; sourceTree = "<group>"; };
->>>>>>> be13ad23
-		AA6C5A48591B129A1A2D376C164D48A7 /* Identifiable.swift */ = {isa = PBXFileReference; includeInIndex = 1; lastKnownFileType = sourcecode.swift; path = Identifiable.swift; sourceTree = "<group>"; };
 		AA80C9C550CB6B8B521015719AA66526 /* Pods-PrimerSDK_Example.modulemap */ = {isa = PBXFileReference; includeInIndex = 1; lastKnownFileType = sourcecode.module; path = "Pods-PrimerSDK_Example.modulemap"; sourceTree = "<group>"; };
+		AB2A27E2EDEB1842E39CCF22A5691F97 /* Bank.swift */ = {isa = PBXFileReference; includeInIndex = 1; lastKnownFileType = sourcecode.swift; path = Bank.swift; sourceTree = "<group>"; };
+		ABCBB5A4622B3A8124C8514FF00025A9 /* ClientSessionService.swift */ = {isa = PBXFileReference; includeInIndex = 1; lastKnownFileType = sourcecode.swift; path = ClientSessionService.swift; sourceTree = "<group>"; };
+		ABCD1FC1A683080FBBF71C1A0F508CA9 /* ApplePayTokenizationViewModel.swift */ = {isa = PBXFileReference; includeInIndex = 1; lastKnownFileType = sourcecode.swift; path = ApplePayTokenizationViewModel.swift; sourceTree = "<group>"; };
 		AC8711D2430F908933E0CF79DA7DADBB /* PrimerSDK-umbrella.h */ = {isa = PBXFileReference; includeInIndex = 1; lastKnownFileType = sourcecode.c.h; path = "PrimerSDK-umbrella.h"; sourceTree = "<group>"; };
-		ACB01A1CD063F6BB74DC96F8D24307D9 /* VaultCheckoutViewModel.swift */ = {isa = PBXFileReference; includeInIndex = 1; lastKnownFileType = sourcecode.swift; path = VaultCheckoutViewModel.swift; sourceTree = "<group>"; };
-		AD4983C33AD7E5540DFAF73374EC5CE9 /* CardScannerViewController+SimpleScanDelegate.swift */ = {isa = PBXFileReference; includeInIndex = 1; lastKnownFileType = sourcecode.swift; path = "CardScannerViewController+SimpleScanDelegate.swift"; sourceTree = "<group>"; };
-		AF5FE9FD23431C87C90D1B44722344D2 /* WebViewUtil.swift */ = {isa = PBXFileReference; includeInIndex = 1; lastKnownFileType = sourcecode.swift; path = WebViewUtil.swift; sourceTree = "<group>"; };
-		B02618A25BB68CAA20777AF6CF674D95 /* PaymentMethodConfigService.swift */ = {isa = PBXFileReference; includeInIndex = 1; lastKnownFileType = sourcecode.swift; path = PaymentMethodConfigService.swift; sourceTree = "<group>"; };
-		B1385AE0DD67D3BF528DB5488B6E992E /* Colors.swift */ = {isa = PBXFileReference; includeInIndex = 1; lastKnownFileType = sourcecode.swift; path = Colors.swift; sourceTree = "<group>"; };
-		B1CCB4F4393F2D1065D0510352C85122 /* PrimerButton.swift */ = {isa = PBXFileReference; includeInIndex = 1; lastKnownFileType = sourcecode.swift; path = PrimerButton.swift; sourceTree = "<group>"; };
-		B20EF4C9A85081B93B7DAE1E3488CA4F /* UIColorExtension.swift */ = {isa = PBXFileReference; includeInIndex = 1; lastKnownFileType = sourcecode.swift; path = UIColorExtension.swift; sourceTree = "<group>"; };
+		ADB4284B056A5F330B2EE348D421BF5B /* ApayaTokenizationViewModel.swift */ = {isa = PBXFileReference; includeInIndex = 1; lastKnownFileType = sourcecode.swift; path = ApayaTokenizationViewModel.swift; sourceTree = "<group>"; };
+		AECFFFFDC077AEE62082E948C6024E0D /* PrimerAPI.swift */ = {isa = PBXFileReference; includeInIndex = 1; lastKnownFileType = sourcecode.swift; path = PrimerAPI.swift; sourceTree = "<group>"; };
+		AFCFBDF9ACFA17D732BB9B1A9808ADA7 /* ReloadDelegate.swift */ = {isa = PBXFileReference; includeInIndex = 1; lastKnownFileType = sourcecode.swift; path = ReloadDelegate.swift; sourceTree = "<group>"; };
+		B0C5DE50AC5107FE77D257A85DB25E5B /* RecoverWrappers.swift */ = {isa = PBXFileReference; includeInIndex = 1; lastKnownFileType = sourcecode.swift; path = RecoverWrappers.swift; sourceTree = "<group>"; };
+		B244804D9A318BFEB0E4DB5064EA8142 /* PrimerViewExtensions.swift */ = {isa = PBXFileReference; includeInIndex = 1; lastKnownFileType = sourcecode.swift; path = PrimerViewExtensions.swift; sourceTree = "<group>"; };
+		B3D4B63A0E8A5A701A0441157A8AB2F8 /* Keychain.swift */ = {isa = PBXFileReference; includeInIndex = 1; lastKnownFileType = sourcecode.swift; path = Keychain.swift; sourceTree = "<group>"; };
 		B429083200B13F604ED3C87DFFC0C016 /* Pods-PrimerSDK_Tests.modulemap */ = {isa = PBXFileReference; includeInIndex = 1; lastKnownFileType = sourcecode.module; path = "Pods-PrimerSDK_Tests.modulemap"; sourceTree = "<group>"; };
-		B4BA38C5618E9EA30F1A96324A649E42 /* CardButton.swift */ = {isa = PBXFileReference; includeInIndex = 1; lastKnownFileType = sourcecode.swift; path = CardButton.swift; sourceTree = "<group>"; };
-		B63EE06D7AD15463F9D0904C002D96D0 /* BankTableViewCell.swift */ = {isa = PBXFileReference; includeInIndex = 1; lastKnownFileType = sourcecode.swift; path = BankTableViewCell.swift; sourceTree = "<group>"; };
-		B676BB0141BB46B22C93C5E1D43041CF /* PrimerTheme+Views.swift */ = {isa = PBXFileReference; includeInIndex = 1; lastKnownFileType = sourcecode.swift; path = "PrimerTheme+Views.swift"; sourceTree = "<group>"; };
-		B69999B68B6F31DCC5BD683602E4406E /* Thenable.swift */ = {isa = PBXFileReference; includeInIndex = 1; lastKnownFileType = sourcecode.swift; path = Thenable.swift; sourceTree = "<group>"; };
-		B77D5CA7AA08D92E22C059685E05D79B /* CoreDataDispatcher.swift */ = {isa = PBXFileReference; includeInIndex = 1; lastKnownFileType = sourcecode.swift; path = CoreDataDispatcher.swift; sourceTree = "<group>"; };
-		B82FEFE2C0B63BCDDC79DEE4E3AF8039 /* Content.swift */ = {isa = PBXFileReference; includeInIndex = 1; lastKnownFileType = sourcecode.swift; path = Content.swift; sourceTree = "<group>"; };
-		BAAF6B609BECCB612428378248B158C5 /* VaultPaymentMethodView.swift */ = {isa = PBXFileReference; includeInIndex = 1; lastKnownFileType = sourcecode.swift; path = VaultPaymentMethodView.swift; sourceTree = "<group>"; };
-		BC51DF20FB37B85D03B70B5A872671DA /* PrimerNibView.swift */ = {isa = PBXFileReference; includeInIndex = 1; lastKnownFileType = sourcecode.swift; path = PrimerNibView.swift; sourceTree = "<group>"; };
-		BE21566F9FAD0B7A2C372916759789D4 /* ApayaTokenizationViewModel.swift */ = {isa = PBXFileReference; includeInIndex = 1; lastKnownFileType = sourcecode.swift; path = ApayaTokenizationViewModel.swift; sourceTree = "<group>"; };
-		C1843B2BC6C76BA445A01ED802063CEC /* Customer.swift */ = {isa = PBXFileReference; includeInIndex = 1; lastKnownFileType = sourcecode.swift; path = Customer.swift; sourceTree = "<group>"; };
-		C346400B9703F68B20ACACD041139092 /* VaultService.swift */ = {isa = PBXFileReference; includeInIndex = 1; lastKnownFileType = sourcecode.swift; path = VaultService.swift; sourceTree = "<group>"; };
-		C39C62BE2480D6FF573B917AC4BEFEC3 /* Endpoint.swift */ = {isa = PBXFileReference; includeInIndex = 1; lastKnownFileType = sourcecode.swift; path = Endpoint.swift; sourceTree = "<group>"; };
-		C3DC75B8E7E14FF73EFC319F7FB1ECB9 /* AlertController.swift */ = {isa = PBXFileReference; includeInIndex = 1; lastKnownFileType = sourcecode.swift; path = AlertController.swift; sourceTree = "<group>"; };
-		C5018EA5FF4585641C08559EF06ED0CC /* PrimerDelegate.swift */ = {isa = PBXFileReference; includeInIndex = 1; lastKnownFileType = sourcecode.swift; path = PrimerDelegate.swift; sourceTree = "<group>"; };
-		C50BB289DED9CBE67B3711F77AF25DE4 /* UILocalizableUtil.swift */ = {isa = PBXFileReference; includeInIndex = 1; lastKnownFileType = sourcecode.swift; path = UILocalizableUtil.swift; sourceTree = "<group>"; };
-		C5EE8C5B7394855D4E14DD661B9CB3CB /* AnalyticsService.swift */ = {isa = PBXFileReference; includeInIndex = 1; lastKnownFileType = sourcecode.swift; path = AnalyticsService.swift; sourceTree = "<group>"; };
-		C6F2DDD3032096430ECB137674432A1B /* PaymentAPIModel.swift */ = {isa = PBXFileReference; includeInIndex = 1; lastKnownFileType = sourcecode.swift; path = PaymentAPIModel.swift; sourceTree = "<group>"; };
-		C72990BB71BC4AA80F7D9028080B77A4 /* Analytics.swift */ = {isa = PBXFileReference; includeInIndex = 1; lastKnownFileType = sourcecode.swift; path = Analytics.swift; sourceTree = "<group>"; };
-		C7685DCEFFF30F457E379407BC0FADCE /* CancelContext.swift */ = {isa = PBXFileReference; includeInIndex = 1; lastKnownFileType = sourcecode.swift; path = CancelContext.swift; sourceTree = "<group>"; };
-		C77A0699E52775BD39B6E5CBB38FDE03 /* PrimerResultComponentView.swift */ = {isa = PBXFileReference; includeInIndex = 1; lastKnownFileType = sourcecode.swift; path = PrimerResultComponentView.swift; sourceTree = "<group>"; };
-		C7C5F6DA6E5997BA99E52E60BAA0D8E7 /* SequenceWrappers.swift */ = {isa = PBXFileReference; includeInIndex = 1; lastKnownFileType = sourcecode.swift; path = SequenceWrappers.swift; sourceTree = "<group>"; };
-		C94F24446E4D0CB45D595E7EF20709DC /* PrimerViewController.swift */ = {isa = PBXFileReference; includeInIndex = 1; lastKnownFileType = sourcecode.swift; path = PrimerViewController.swift; sourceTree = "<group>"; };
-		CAC78525C0C2533F87F7F2EC6242AF67 /* pt.lproj */ = {isa = PBXFileReference; includeInIndex = 1; path = pt.lproj; sourceTree = "<group>"; };
-		CAE377E1A514CA8C33E9C4114C1BCFC6 /* QRCodeTokenizationViewModel.swift */ = {isa = PBXFileReference; includeInIndex = 1; lastKnownFileType = sourcecode.swift; path = QRCodeTokenizationViewModel.swift; sourceTree = "<group>"; };
-		CBF39EA5911CCFA17891429A1E5FFA9F /* ThenableWrappers.swift */ = {isa = PBXFileReference; includeInIndex = 1; lastKnownFileType = sourcecode.swift; path = ThenableWrappers.swift; sourceTree = "<group>"; };
-		CD91127F3D18D9D49EC475BACF77BD5F /* Consolable.swift */ = {isa = PBXFileReference; includeInIndex = 1; lastKnownFileType = sourcecode.swift; path = Consolable.swift; sourceTree = "<group>"; };
-		CDF12A89314A399B948A5BADBD8CD589 /* nb.lproj */ = {isa = PBXFileReference; includeInIndex = 1; path = nb.lproj; sourceTree = "<group>"; };
-		CDFB405012F1135F8890B8262E650A0C /* PrimerTextFieldView.swift */ = {isa = PBXFileReference; includeInIndex = 1; lastKnownFileType = sourcecode.swift; path = PrimerTextFieldView.swift; sourceTree = "<group>"; };
+		B5CB7A0DA6D4CA7D348E13CB3C43CBE6 /* AppState.swift */ = {isa = PBXFileReference; includeInIndex = 1; lastKnownFileType = sourcecode.swift; path = AppState.swift; sourceTree = "<group>"; };
+		B676504A245DD2715FFBA0FEFC136115 /* AnalyticsEvent.swift */ = {isa = PBXFileReference; includeInIndex = 1; lastKnownFileType = sourcecode.swift; path = AnalyticsEvent.swift; sourceTree = "<group>"; };
+		B800E7B63A7BCB65BCBDCC70ED823936 /* PrimerSearchTextField.swift */ = {isa = PBXFileReference; includeInIndex = 1; lastKnownFileType = sourcecode.swift; path = PrimerSearchTextField.swift; sourceTree = "<group>"; };
+		BB452ACE641A536F27DF708D4F7E1CA8 /* Analytics.swift */ = {isa = PBXFileReference; includeInIndex = 1; lastKnownFileType = sourcecode.swift; path = Analytics.swift; sourceTree = "<group>"; };
+		BB57372BCF1705AE0915D61C5CA9CA05 /* Identifiable.swift */ = {isa = PBXFileReference; includeInIndex = 1; lastKnownFileType = sourcecode.swift; path = Identifiable.swift; sourceTree = "<group>"; };
+		BCEB23AA050DCE5EE9D2E93FAB9E91FC /* Configuration.swift */ = {isa = PBXFileReference; includeInIndex = 1; lastKnownFileType = sourcecode.swift; path = Configuration.swift; sourceTree = "<group>"; };
+		BE44523AE0F3B51D5C8BAA175B538F44 /* PrimerTestPaymentMethodTokenizationViewModel.swift */ = {isa = PBXFileReference; includeInIndex = 1; lastKnownFileType = sourcecode.swift; path = PrimerTestPaymentMethodTokenizationViewModel.swift; sourceTree = "<group>"; };
+		C244DA1F0E50C4ED1B04AD280D40F0E0 /* when.swift */ = {isa = PBXFileReference; includeInIndex = 1; lastKnownFileType = sourcecode.swift; path = when.swift; sourceTree = "<group>"; };
+		C2947C471EDB81F93EDBB617E58D688C /* PrimerNavigationBar.swift */ = {isa = PBXFileReference; includeInIndex = 1; lastKnownFileType = sourcecode.swift; path = PrimerNavigationBar.swift; sourceTree = "<group>"; };
+		C2A00B4E80438204D2BB3705E0E86DC7 /* NetworkService.swift */ = {isa = PBXFileReference; includeInIndex = 1; lastKnownFileType = sourcecode.swift; path = NetworkService.swift; sourceTree = "<group>"; };
+		C56C64AA5F8BBE0978CB95330DA25A4B /* PaymentMethodConfiguration.swift */ = {isa = PBXFileReference; includeInIndex = 1; lastKnownFileType = sourcecode.swift; path = PaymentMethodConfiguration.swift; sourceTree = "<group>"; };
+		C6AB31720D40B732A4E2C25D1797E454 /* StringExtension.swift */ = {isa = PBXFileReference; includeInIndex = 1; lastKnownFileType = sourcecode.swift; path = StringExtension.swift; sourceTree = "<group>"; };
+		C7F45624F2CB24483D68DE9443E0F407 /* VaultPaymentMethodViewModel.swift */ = {isa = PBXFileReference; includeInIndex = 1; lastKnownFileType = sourcecode.swift; path = VaultPaymentMethodViewModel.swift; sourceTree = "<group>"; };
+		C9B999D3FD2FC2CC0398C325910E0DAF /* PrimerResultViewController.swift */ = {isa = PBXFileReference; includeInIndex = 1; lastKnownFileType = sourcecode.swift; path = PrimerResultViewController.swift; sourceTree = "<group>"; };
+		CA51296AF268545BC17BEA35B0E8ABFE /* PresentationController.swift */ = {isa = PBXFileReference; includeInIndex = 1; lastKnownFileType = sourcecode.swift; path = PresentationController.swift; sourceTree = "<group>"; };
+		CC0CE4EE81F0B5F666AF78D89014032E /* PrimerSettings.swift */ = {isa = PBXFileReference; includeInIndex = 1; lastKnownFileType = sourcecode.swift; path = PrimerSettings.swift; sourceTree = "<group>"; };
+		CCFBAF65302671E2958B7126B4D632D6 /* UIUtils.swift */ = {isa = PBXFileReference; includeInIndex = 1; lastKnownFileType = sourcecode.swift; path = UIUtils.swift; sourceTree = "<group>"; };
+		CD2AEAFE0F5A260C919BB202AEBF15D0 /* PrimerNavigationController.swift */ = {isa = PBXFileReference; includeInIndex = 1; lastKnownFileType = sourcecode.swift; path = PrimerNavigationController.swift; sourceTree = "<group>"; };
+		CDF33FD2856B86B494DF4095E6DE6C75 /* pt.lproj */ = {isa = PBXFileReference; includeInIndex = 1; path = pt.lproj; sourceTree = "<group>"; };
+		CFE9295B1112E219ECFA76EEBBA0102D /* URLExtension.swift */ = {isa = PBXFileReference; includeInIndex = 1; lastKnownFileType = sourcecode.swift; path = URLExtension.swift; sourceTree = "<group>"; };
+		D140CB1D7EACD65B11B8D2F8852CE3FA /* PrimerExpiryDateFieldView.swift */ = {isa = PBXFileReference; includeInIndex = 1; lastKnownFileType = sourcecode.swift; path = PrimerExpiryDateFieldView.swift; sourceTree = "<group>"; };
 		D245E0514AAC1A2B9A6D5EA2F383E90F /* UIKit.framework */ = {isa = PBXFileReference; lastKnownFileType = wrapper.framework; name = UIKit.framework; path = Platforms/iPhoneOS.platform/Developer/SDKs/iPhoneOS14.0.sdk/System/Library/Frameworks/UIKit.framework; sourceTree = DEVELOPER_DIR; };
 		D264B4E57DF7DB00D71275605D100971 /* Pods-PrimerSDK_Example-frameworks.sh */ = {isa = PBXFileReference; includeInIndex = 1; lastKnownFileType = text.script.sh; path = "Pods-PrimerSDK_Example-frameworks.sh"; sourceTree = "<group>"; };
-		D3127D53C39147DFF1EA59B9EE36C738 /* PrimerTheme+Colors.swift */ = {isa = PBXFileReference; includeInIndex = 1; lastKnownFileType = sourcecode.swift; path = "PrimerTheme+Colors.swift"; sourceTree = "<group>"; };
+		D3020F9A41C6103AD37F184278C0CD73 /* FormType.swift */ = {isa = PBXFileReference; includeInIndex = 1; lastKnownFileType = sourcecode.swift; path = FormType.swift; sourceTree = "<group>"; };
+		D3930E24E10C87591D1F2E216FD19EFC /* CardScannerViewController.swift */ = {isa = PBXFileReference; includeInIndex = 1; lastKnownFileType = sourcecode.swift; path = CardScannerViewController.swift; sourceTree = "<group>"; };
 		D39507107702E307BEE486A96DC16E2D /* README.md */ = {isa = PBXFileReference; includeInIndex = 1; path = README.md; sourceTree = "<group>"; };
-		D4A8D6DE974B812C60322358BFBC281B /* when.swift */ = {isa = PBXFileReference; includeInIndex = 1; lastKnownFileType = sourcecode.swift; path = when.swift; sourceTree = "<group>"; };
-		D5B911CF2918AFD7325D733AB91ABF80 /* PostalCode.swift */ = {isa = PBXFileReference; includeInIndex = 1; lastKnownFileType = sourcecode.swift; path = PostalCode.swift; sourceTree = "<group>"; };
-		D5F073261031D7C282718F5A435BD821 /* Optional+Extensions.swift */ = {isa = PBXFileReference; includeInIndex = 1; lastKnownFileType = sourcecode.swift; path = "Optional+Extensions.swift"; sourceTree = "<group>"; };
+		D3D280625F09453586528EF4D32565A2 /* PrimerGenericTextFieldView.swift */ = {isa = PBXFileReference; includeInIndex = 1; lastKnownFileType = sourcecode.swift; path = PrimerGenericTextFieldView.swift; sourceTree = "<group>"; };
+		D51A1568D18093369058CF5D0F449F80 /* it.lproj */ = {isa = PBXFileReference; includeInIndex = 1; path = it.lproj; sourceTree = "<group>"; };
+		D565692002D67BAA6F4FA08A94FA6B30 /* Dispatcher.swift */ = {isa = PBXFileReference; includeInIndex = 1; lastKnownFileType = sourcecode.swift; path = Dispatcher.swift; sourceTree = "<group>"; };
 		D66C3890C3566F38C935A2FFD9A237B0 /* Pods-PrimerSDK_Tests-dummy.m */ = {isa = PBXFileReference; includeInIndex = 1; lastKnownFileType = sourcecode.c.objc; path = "Pods-PrimerSDK_Tests-dummy.m"; sourceTree = "<group>"; };
 		D84163501C075C99BF16DF5B01C8E8FE /* LICENSE */ = {isa = PBXFileReference; includeInIndex = 1; path = LICENSE; sourceTree = "<group>"; };
-		D8E51F81457AF705AAED00A1B7AA1EB5 /* URLSessionStack.swift */ = {isa = PBXFileReference; includeInIndex = 1; lastKnownFileType = sourcecode.swift; path = URLSessionStack.swift; sourceTree = "<group>"; };
-		D8FA5FE599BAFB208F6BE24C0D7F87FD /* BankSelectorTokenizationViewModel.swift */ = {isa = PBXFileReference; includeInIndex = 1; lastKnownFileType = sourcecode.swift; path = BankSelectorTokenizationViewModel.swift; sourceTree = "<group>"; };
-		D90B2CF3687C411829AA75472DB8BCD2 /* RateLimitedDispatcher.swift */ = {isa = PBXFileReference; includeInIndex = 1; lastKnownFileType = sourcecode.swift; path = RateLimitedDispatcher.swift; sourceTree = "<group>"; };
-		DA5D968ED81DA1365A65012E80535BE6 /* PrimerAPIClient+3DS.swift */ = {isa = PBXFileReference; includeInIndex = 1; lastKnownFileType = sourcecode.swift; path = "PrimerAPIClient+3DS.swift"; sourceTree = "<group>"; };
-		DAFB5731C364D0E46937C55F93EFA049 /* da.lproj */ = {isa = PBXFileReference; includeInIndex = 1; path = da.lproj; sourceTree = "<group>"; };
-		DB5804F8FA57E8C52FD15D8B02CAF2FC /* RecoverWrappers.swift */ = {isa = PBXFileReference; includeInIndex = 1; lastKnownFileType = sourcecode.swift; path = RecoverWrappers.swift; sourceTree = "<group>"; };
-		DE5C0FF14909B9CB42916B7EC564AA42 /* ar.lproj */ = {isa = PBXFileReference; includeInIndex = 1; path = ar.lproj; sourceTree = "<group>"; };
+		D884A4E902776DBA939ED44DE2EAA56F /* hang.swift */ = {isa = PBXFileReference; includeInIndex = 1; lastKnownFileType = sourcecode.swift; path = hang.swift; sourceTree = "<group>"; };
+		D98BE489119CC7711D856131B2EE8DF9 /* firstly.swift */ = {isa = PBXFileReference; includeInIndex = 1; lastKnownFileType = sourcecode.swift; path = firstly.swift; sourceTree = "<group>"; };
+		DA79AF4F1CC1808EC73E6A1573E2B869 /* Cancellable.swift */ = {isa = PBXFileReference; includeInIndex = 1; lastKnownFileType = sourcecode.swift; path = Cancellable.swift; sourceTree = "<group>"; };
+		DA880429762FFADF49BAADF64C02CF95 /* VaultService.swift */ = {isa = PBXFileReference; includeInIndex = 1; lastKnownFileType = sourcecode.swift; path = VaultService.swift; sourceTree = "<group>"; };
+		DC0356D96E8B8A4CAE338C36224AB7A4 /* SequenceWrappers.swift */ = {isa = PBXFileReference; includeInIndex = 1; lastKnownFileType = sourcecode.swift; path = SequenceWrappers.swift; sourceTree = "<group>"; };
+		DCAA8A4F3644DDA68B78D42679BED777 /* CheckoutModule.swift */ = {isa = PBXFileReference; includeInIndex = 1; lastKnownFileType = sourcecode.swift; path = CheckoutModule.swift; sourceTree = "<group>"; };
+		DD80BB9983EE2783225B47A402079A36 /* Device.swift */ = {isa = PBXFileReference; includeInIndex = 1; lastKnownFileType = sourcecode.swift; path = Device.swift; sourceTree = "<group>"; };
+		DDE5435AD3DDA53BADDDBE18E3E3A614 /* LogEvent.swift */ = {isa = PBXFileReference; includeInIndex = 1; lastKnownFileType = sourcecode.swift; path = LogEvent.swift; sourceTree = "<group>"; };
+		DEC623186875EE0A0A3432AD184634CD /* SuccessMessage.swift */ = {isa = PBXFileReference; includeInIndex = 1; lastKnownFileType = sourcecode.swift; path = SuccessMessage.swift; sourceTree = "<group>"; };
+		DF632E2BF9A8376B7396A0D3F25E3A33 /* VaultPaymentMethodView.swift */ = {isa = PBXFileReference; includeInIndex = 1; lastKnownFileType = sourcecode.swift; path = VaultPaymentMethodView.swift; sourceTree = "<group>"; };
+		DF67E82F243CDD2E6D6EA3441D0D3060 /* WebViewUtil.swift */ = {isa = PBXFileReference; includeInIndex = 1; lastKnownFileType = sourcecode.swift; path = WebViewUtil.swift; sourceTree = "<group>"; };
 		DF6E4F8E7C26A7BBEC17AAD4042A317D /* Pods-PrimerSDK_Tests.debug.xcconfig */ = {isa = PBXFileReference; includeInIndex = 1; lastKnownFileType = text.xcconfig; path = "Pods-PrimerSDK_Tests.debug.xcconfig"; sourceTree = "<group>"; };
-		E17328EC48933D9C531623A1E8EC3CBD /* PrimerHeadlessUniversalCheckout.swift */ = {isa = PBXFileReference; includeInIndex = 1; lastKnownFileType = sourcecode.swift; path = PrimerHeadlessUniversalCheckout.swift; sourceTree = "<group>"; };
+		DFDF60F97DF3211965650BCE415A259B /* en.lproj */ = {isa = PBXFileReference; includeInIndex = 1; path = en.lproj; sourceTree = "<group>"; };
+		E0A8946A5A9A96A0C26225CD4F49F9D4 /* IntExtension.swift */ = {isa = PBXFileReference; includeInIndex = 1; lastKnownFileType = sourcecode.swift; path = IntExtension.swift; sourceTree = "<group>"; };
 		E1B945985145643C12B1E91600B680DE /* Pods-PrimerSDK_Example-acknowledgements.markdown */ = {isa = PBXFileReference; includeInIndex = 1; lastKnownFileType = text; path = "Pods-PrimerSDK_Example-acknowledgements.markdown"; sourceTree = "<group>"; };
-		E3C36D9561F1CEEEFFFF252CB64306CC /* el.lproj */ = {isa = PBXFileReference; includeInIndex = 1; path = el.lproj; sourceTree = "<group>"; };
-		E42D706A751815493A05E362D62FB60F /* Keychain.swift */ = {isa = PBXFileReference; includeInIndex = 1; lastKnownFileType = sourcecode.swift; path = Keychain.swift; sourceTree = "<group>"; };
-		E4A266073652CBE334B6DA2C55F157D3 /* PrimerSource.swift */ = {isa = PBXFileReference; includeInIndex = 1; lastKnownFileType = sourcecode.swift; path = PrimerSource.swift; sourceTree = "<group>"; };
-		E5F729FDEDA0120D51FC070F18FCBCFF /* VaultPaymentMethodViewController.swift */ = {isa = PBXFileReference; includeInIndex = 1; lastKnownFileType = sourcecode.swift; path = VaultPaymentMethodViewController.swift; sourceTree = "<group>"; };
-		E62AE6ECDADB0495D0EC9741C9146CCD /* NSErrorExtension.swift */ = {isa = PBXFileReference; includeInIndex = 1; lastKnownFileType = sourcecode.swift; path = NSErrorExtension.swift; sourceTree = "<group>"; };
-<<<<<<< HEAD
-=======
-		E6DF772EBD0552229B3F76D49A0EF5F2 /* Primer3DSProtocols.swift */ = {isa = PBXFileReference; includeInIndex = 1; lastKnownFileType = sourcecode.swift; name = Primer3DSProtocols.swift; path = Sources/Primer3DS/Classes/Primer3DSProtocols.swift; sourceTree = "<group>"; };
->>>>>>> be13ad23
-		E863B3B035F64E4FF24F632DD2CF14F1 /* AdyenDotPay.swift */ = {isa = PBXFileReference; includeInIndex = 1; lastKnownFileType = sourcecode.swift; path = AdyenDotPay.swift; sourceTree = "<group>"; };
+		E27E3AEA68EE70A0A9980B860CB20D67 /* ConcurrencyLimitedDispatcher.swift */ = {isa = PBXFileReference; includeInIndex = 1; lastKnownFileType = sourcecode.swift; path = ConcurrencyLimitedDispatcher.swift; sourceTree = "<group>"; };
+		E39E1021D164E7FF3CFE39A393922D7E /* PrimerButton.swift */ = {isa = PBXFileReference; includeInIndex = 1; lastKnownFileType = sourcecode.swift; path = PrimerButton.swift; sourceTree = "<group>"; };
+		E3EE5B1E0498A1E8C046BBBF7DB928C3 /* ErrorHandler.swift */ = {isa = PBXFileReference; includeInIndex = 1; lastKnownFileType = sourcecode.swift; path = ErrorHandler.swift; sourceTree = "<group>"; };
+		E4654248DAD104EE04A3C14C7FE3E0E0 /* HeaderFooterLabelView.swift */ = {isa = PBXFileReference; includeInIndex = 1; lastKnownFileType = sourcecode.swift; path = HeaderFooterLabelView.swift; sourceTree = "<group>"; };
+		E6018597BAD1D2D12BD393749B8A4A9D /* Queue.swift */ = {isa = PBXFileReference; includeInIndex = 1; lastKnownFileType = sourcecode.swift; path = Queue.swift; sourceTree = "<group>"; };
+		E6338B696143B6AAAC1274A53ECF492E /* Error.swift */ = {isa = PBXFileReference; includeInIndex = 1; lastKnownFileType = sourcecode.swift; path = Error.swift; sourceTree = "<group>"; };
+		E6AC2D90C68DE291C046FE122F5D88FA /* PayPalService.swift */ = {isa = PBXFileReference; includeInIndex = 1; lastKnownFileType = sourcecode.swift; path = PayPalService.swift; sourceTree = "<group>"; };
+		E809C6478E7B41D1995B7BD940F0CD9C /* PrimerTheme+TextStyles.swift */ = {isa = PBXFileReference; includeInIndex = 1; lastKnownFileType = sourcecode.swift; path = "PrimerTheme+TextStyles.swift"; sourceTree = "<group>"; };
 		E884507DF2B84FA8A2E8AD8289881542 /* Pods-PrimerSDK_Example.release.xcconfig */ = {isa = PBXFileReference; includeInIndex = 1; lastKnownFileType = text.xcconfig; path = "Pods-PrimerSDK_Example.release.xcconfig"; sourceTree = "<group>"; };
-		E9123C13987A76A8BE3D2FC8C4ECF649 /* CardComponentsManager.swift */ = {isa = PBXFileReference; includeInIndex = 1; lastKnownFileType = sourcecode.swift; path = CardComponentsManager.swift; sourceTree = "<group>"; };
 		EAB6F611E86A4758835A715E4B4184F6 /* Foundation.framework */ = {isa = PBXFileReference; lastKnownFileType = wrapper.framework; name = Foundation.framework; path = Platforms/iPhoneOS.platform/Developer/SDKs/iPhoneOS14.0.sdk/System/Library/Frameworks/Foundation.framework; sourceTree = DEVELOPER_DIR; };
-<<<<<<< HEAD
-=======
-		EB8217820F639BC79E07FFCC65E74429 /* Primer3DS.debug.xcconfig */ = {isa = PBXFileReference; includeInIndex = 1; lastKnownFileType = text.xcconfig; path = Primer3DS.debug.xcconfig; sourceTree = "<group>"; };
->>>>>>> be13ad23
+		EB5630B9BCE4B073C047604C5003376A /* Consolable.swift */ = {isa = PBXFileReference; includeInIndex = 1; lastKnownFileType = sourcecode.swift; path = Consolable.swift; sourceTree = "<group>"; };
+		ECBD68DAA2BB942ECBE4F9843839965F /* PrimerConfiguration.swift */ = {isa = PBXFileReference; includeInIndex = 1; lastKnownFileType = sourcecode.swift; path = PrimerConfiguration.swift; sourceTree = "<group>"; };
 		EE9674DAD0C961C92687877090E1E047 /* Pods-PrimerSDK_Tests-umbrella.h */ = {isa = PBXFileReference; includeInIndex = 1; lastKnownFileType = sourcecode.c.h; path = "Pods-PrimerSDK_Tests-umbrella.h"; sourceTree = "<group>"; };
-		EF0272264205C66E61F67DF70543E284 /* firstly.swift */ = {isa = PBXFileReference; includeInIndex = 1; lastKnownFileType = sourcecode.swift; path = firstly.swift; sourceTree = "<group>"; };
-		EF4FDA75C86A275820ADD54220AA1C67 /* de.lproj */ = {isa = PBXFileReference; includeInIndex = 1; path = de.lproj; sourceTree = "<group>"; };
-		F22C882B0CEA0811EC4A7AE564557EF8 /* Icons.xcassets */ = {isa = PBXFileReference; includeInIndex = 1; lastKnownFileType = folder.assetcatalog; name = Icons.xcassets; path = Sources/PrimerSDK/Resources/Icons.xcassets; sourceTree = "<group>"; };
-		F5272FA0F533CB70D964A880F5632890 /* PrimerHeadlessUniversalCheckoutUIManager.swift */ = {isa = PBXFileReference; includeInIndex = 1; lastKnownFileType = sourcecode.swift; path = PrimerHeadlessUniversalCheckoutUIManager.swift; sourceTree = "<group>"; };
-		F56FF9AED6430A90723A910969ECFFA5 /* DirectDebitMandate.swift */ = {isa = PBXFileReference; includeInIndex = 1; lastKnownFileType = sourcecode.swift; path = DirectDebitMandate.swift; sourceTree = "<group>"; };
-		F6276FA187CB8D53D8268A0602F74930 /* SuccessMessage.swift */ = {isa = PBXFileReference; includeInIndex = 1; lastKnownFileType = sourcecode.swift; path = SuccessMessage.swift; sourceTree = "<group>"; };
+		EF097D805812BF06968381BA6EC4F8D2 /* BundleExtension.swift */ = {isa = PBXFileReference; includeInIndex = 1; lastKnownFileType = sourcecode.swift; path = BundleExtension.swift; sourceTree = "<group>"; };
+		F04027887A27C6ADC06C1CB1584B3BCD /* ArrayExtension.swift */ = {isa = PBXFileReference; includeInIndex = 1; lastKnownFileType = sourcecode.swift; path = ArrayExtension.swift; sourceTree = "<group>"; };
+		F0F7226212E3F9D1C474D0E8D3B771AA /* ClientToken.swift */ = {isa = PBXFileReference; includeInIndex = 1; lastKnownFileType = sourcecode.swift; path = ClientToken.swift; sourceTree = "<group>"; };
+		F3F4BAAF01418DB4444024548DCE7A5A /* el.lproj */ = {isa = PBXFileReference; includeInIndex = 1; path = el.lproj; sourceTree = "<group>"; };
+		F5C176E63887E212D71134E789DE032C /* Thenable.swift */ = {isa = PBXFileReference; includeInIndex = 1; lastKnownFileType = sourcecode.swift; path = Thenable.swift; sourceTree = "<group>"; };
+		F5EA8A45BAD81588C1DFFA201B705AF5 /* Throwable.swift */ = {isa = PBXFileReference; includeInIndex = 1; lastKnownFileType = sourcecode.swift; path = Throwable.swift; sourceTree = "<group>"; };
 		F7B48CC82297D62E27EA98AE7A13D3DA /* Pods-PrimerSDK_Tests.release.xcconfig */ = {isa = PBXFileReference; includeInIndex = 1; lastKnownFileType = text.xcconfig; path = "Pods-PrimerSDK_Tests.release.xcconfig"; sourceTree = "<group>"; };
-		F9AD642D5CC69C8F2EFE0A44D755D82F /* tr.lproj */ = {isa = PBXFileReference; includeInIndex = 1; path = tr.lproj; sourceTree = "<group>"; };
-		FAE36B6B6942059F3A758F0F0035CA97 /* 3DSService.swift */ = {isa = PBXFileReference; includeInIndex = 1; lastKnownFileType = sourcecode.swift; path = 3DSService.swift; sourceTree = "<group>"; };
-		FAE4251DFCE765CA4B0BD96AD3846F38 /* PrimerTheme.swift */ = {isa = PBXFileReference; includeInIndex = 1; lastKnownFileType = sourcecode.swift; path = PrimerTheme.swift; sourceTree = "<group>"; };
+		F7E7CAA4E0EE62B3027E036C925E9CCD /* CancellableThenable.swift */ = {isa = PBXFileReference; includeInIndex = 1; lastKnownFileType = sourcecode.swift; path = CancellableThenable.swift; sourceTree = "<group>"; };
+		F8AE62975040184754DEF3C6A49BCA25 /* CustomStringConvertible.swift */ = {isa = PBXFileReference; includeInIndex = 1; lastKnownFileType = sourcecode.swift; path = CustomStringConvertible.swift; sourceTree = "<group>"; };
 		FCA0627E1108CB5D3EA91BE56D4C18E7 /* PrimerSDK-dummy.m */ = {isa = PBXFileReference; includeInIndex = 1; lastKnownFileType = sourcecode.c.objc; path = "PrimerSDK-dummy.m"; sourceTree = "<group>"; };
-<<<<<<< HEAD
-=======
-		FFE8CD355A453EF1396E2D5E8E370F7A /* Primer3DS */ = {isa = PBXFileReference; explicitFileType = wrapper.framework; includeInIndex = 0; name = Primer3DS; path = Primer3DS.framework; sourceTree = BUILT_PRODUCTS_DIR; };
->>>>>>> be13ad23
+		FD2325B5966B484B13A22B583C10F4A6 /* BankSelectorTokenizationViewModel.swift */ = {isa = PBXFileReference; includeInIndex = 1; lastKnownFileType = sourcecode.swift; path = BankSelectorTokenizationViewModel.swift; sourceTree = "<group>"; };
+		FF065C4E1BBCC24A9A103E1D6D7FDFCE /* PostalCode.swift */ = {isa = PBXFileReference; includeInIndex = 1; lastKnownFileType = sourcecode.swift; path = PostalCode.swift; sourceTree = "<group>"; };
 /* End PBXFileReference section */
 
 /* Begin PBXFrameworksBuildPhase section */
@@ -727,463 +541,424 @@
 			);
 			runOnlyForDeploymentPostprocessing = 0;
 		};
-		5E5A7E9862EBBA8DB5500272B7909C0B /* Frameworks */ = {
+		1D9B174AACEDA6738DC3E11C850EA48A /* Frameworks */ = {
 			isa = PBXFrameworksBuildPhase;
 			buildActionMask = 2147483647;
 			files = (
-				792188862A988C31237DA81868320D2D /* Foundation.framework in Frameworks */,
-				8548D98B63B0CE7C33DA6C183E9A9BF0 /* UIKit.framework in Frameworks */,
+				576CBFE7BB80FC46B6F006AE6E711708 /* Foundation.framework in Frameworks */,
 			);
 			runOnlyForDeploymentPostprocessing = 0;
 		};
-<<<<<<< HEAD
-		245353B37C0816ACAE322FEDADBEAB54 /* Frameworks */ = {
-=======
-		B9B45B20A61D7C84B3BCB6D924EFFFAC /* Frameworks */ = {
->>>>>>> be13ad23
+		29076BD378FD5FBC75C389C8BF2ECE15 /* Frameworks */ = {
 			isa = PBXFrameworksBuildPhase;
 			buildActionMask = 2147483647;
 			files = (
-				8FB4A3F4485390CD362B1D2FF8A83B1F /* Foundation.framework in Frameworks */,
 			);
 			runOnlyForDeploymentPostprocessing = 0;
 		};
-<<<<<<< HEAD
-		CB18A0F25932D9C179242A0C81211993 /* Frameworks */ = {
+		930B9DA653DD7F904E03CD6BF09D2CFF /* Frameworks */ = {
 			isa = PBXFrameworksBuildPhase;
 			buildActionMask = 2147483647;
 			files = (
-=======
-		C4845328DEFB789DEDBB4C0EE9D04509 /* Frameworks */ = {
-			isa = PBXFrameworksBuildPhase;
-			buildActionMask = 2147483647;
-			files = (
-			);
-			runOnlyForDeploymentPostprocessing = 0;
-		};
-		CB18A0F25932D9C179242A0C81211993 /* Frameworks */ = {
-			isa = PBXFrameworksBuildPhase;
-			buildActionMask = 2147483647;
-			files = (
->>>>>>> be13ad23
-				3F76E9FE7461E08D4A0220D1DFBA18CF /* Foundation.framework in Frameworks */,
-				16CFEE0670D2399DCD42970582B97B5B /* UIKit.framework in Frameworks */,
+				C50FD6771E56DC3279E6E677F2C9BBE9 /* Foundation.framework in Frameworks */,
+				6CE21396032FFC3ED58C3E33BD301BF4 /* UIKit.framework in Frameworks */,
 			);
 			runOnlyForDeploymentPostprocessing = 0;
 		};
 /* End PBXFrameworksBuildPhase section */
 
 /* Begin PBXGroup section */
-		001B88CFB22706C02CDF5AAC9854AE88 /* Third Party */ = {
-			isa = PBXGroup;
-			children = (
-				9CB541C774DE7C7FB75FBD88E749B19F /* PromiseKit */,
+		01D5DFBA291C301497FB2F82CA6DD21B /* TestPaymentMethods */ = {
+			isa = PBXGroup;
+			children = (
+				8F0D1ADE01147BD37855D517D096B80D /* FlowDecisionTableViewCell.swift */,
+				77DB61391840C0F89EC588C910DA45A8 /* PrimerTestPaymentMethodViewController.swift */,
+			);
+			name = TestPaymentMethods;
+			path = TestPaymentMethods;
+			sourceTree = "<group>";
+		};
+		0249B2360103D769D780F0447276CCFA /* Mocks */ = {
+			isa = PBXGroup;
+			children = (
+				5897BE7F86EBC0D8AA3A924B5F0A6E3B /* MockPrimerAPIClient.swift */,
+			);
+			name = Mocks;
+			path = Sources/PrimerSDK/Classes/Mocks;
+			sourceTree = "<group>";
+		};
+		02B8FBF4678B1E37ACA8655F629D187B /* Constants */ = {
+			isa = PBXGroup;
+			children = (
+				274A62C27906177224548C54BF9428E1 /* Colors.swift */,
+				9A932677CEC98F84CEB80482B07CE38E /* Content.swift */,
+				3EA3D99EC936825A3424864688299DF8 /* Dimensions.swift */,
+			);
+			name = Constants;
+			path = Constants;
+			sourceTree = "<group>";
+		};
+		0B3E5294586D12338065562A929FA09A /* TokenizationViewModels */ = {
+			isa = PBXGroup;
+			children = (
+				ADB4284B056A5F330B2EE348D421BF5B /* ApayaTokenizationViewModel.swift */,
+				ABCD1FC1A683080FBBF71C1A0F508CA9 /* ApplePayTokenizationViewModel.swift */,
+				FD2325B5966B484B13A22B583C10F4A6 /* BankSelectorTokenizationViewModel.swift */,
+				9F7AED9C7FC7E1A93F04DD869A936BA8 /* CardFormPaymentMethodTokenizationViewModel.swift */,
+				12D14ACDCA11A92B1CF370EC5A1DCF8E /* CheckoutWithVaultedPaymentMethodViewModel.swift */,
+				44E1F0C4B5C3C8B2824765AD8256B770 /* ExternalPaymentMethodTokenizationViewModel.swift */,
+				A1EA41C8A20A20094307BFD2D4B65C62 /* FormPaymentMethodTokenizationViewModel.swift */,
+				65A18072F2ED8BD2C65B16A6D65D9BE5 /* KlarnaTokenizationViewModel.swift */,
+				888A482539DBEC0B394FC9DBE51B40A5 /* PaymentMethodTokenizationViewModel.swift */,
+				5F64CFFD5BF290FD34A5121E2DF19DA4 /* PaymentMethodTokenizationViewModel+Logic.swift */,
+				95F4B5EE8296DCDADDFFBE2BC081D7E5 /* PayPalTokenizationViewModel.swift */,
+				BE44523AE0F3B51D5C8BAA175B538F44 /* PrimerTestPaymentMethodTokenizationViewModel.swift */,
+				8F6FF1A95CC7AF8C26085A2162998837 /* QRCodeTokenizationViewModel.swift */,
+			);
+			name = TokenizationViewModels;
+			path = TokenizationViewModels;
+			sourceTree = "<group>";
+		};
+		1094FF1530903DB73E2160F97B4A1CB5 /* PCI */ = {
+			isa = PBXGroup;
+			children = (
+				641B10A06C62BAD4AFBE04B67EB7A86B /* TokenizationService.swift */,
+			);
+			name = PCI;
+			path = PCI;
+			sourceTree = "<group>";
+		};
+		10C2DE3924BC860687E423C61DA7541B /* PromiseKit */ = {
+			isa = PBXGroup;
+			children = (
+				20402235033074A149C8FFC1B833607E /* after.swift */,
+				4AE26C2BEF8A2E26D7944983AF3B9237 /* Box.swift */,
+				0F0D303758D204CEBC463357E7223BC1 /* Catchable.swift */,
+				BCEB23AA050DCE5EE9D2E93FAB9E91FC /* Configuration.swift */,
+				F8AE62975040184754DEF3C6A49BCA25 /* CustomStringConvertible.swift */,
+				D565692002D67BAA6F4FA08A94FA6B30 /* Dispatcher.swift */,
+				E6338B696143B6AAAC1274A53ECF492E /* Error.swift */,
+				D98BE489119CC7711D856131B2EE8DF9 /* firstly.swift */,
+				44ABE9B8E1943A6353BD74CA99C34BE6 /* Guarantee.swift */,
+				D884A4E902776DBA939ED44DE2EAA56F /* hang.swift */,
+				DDE5435AD3DDA53BADDDBE18E3E3A614 /* LogEvent.swift */,
+				34C138B2BC3C8E1B3532A161CDAC2C4F /* Promise.swift */,
+				7C91ECDF844D62AADCB56FE3C6691A20 /* race.swift */,
+				342207BD65658BDD7D5F590BE81A52B5 /* Resolver.swift */,
+				F5C176E63887E212D71134E789DE032C /* Thenable.swift */,
+				C244DA1F0E50C4ED1B04AD280D40F0E0 /* when.swift */,
+				859F33FBA9A5F226F77B83D03E65EC17 /* Cancellation */,
+				3C1B90CCE8FAAAFF3A2375F19AF41E29 /* Dispatchers */,
+				5010650F782054BD40EBF2CBB8D2D571 /* Wrappers */,
+			);
+			name = PromiseKit;
+			path = PromiseKit;
+			sourceTree = "<group>";
+		};
+		10FBC428AC1EFB79984C29DE5FDD6483 /* Network */ = {
+			isa = PBXGroup;
+			children = (
+				6404849CD5717938C42762089F49F3EE /* Endpoint.swift */,
+				C2A00B4E80438204D2BB3705E0E86DC7 /* NetworkService.swift */,
+				58A52996C80FD6794151E635CFD683EF /* SuccessResponse.swift */,
+				09C30FF96191C9462D58843FA0C90ECF /* URLSessionStack.swift */,
+			);
+			name = Network;
+			path = Network;
+			sourceTree = "<group>";
+		};
+		1628BF05B4CAFDCC3549A101F5A10A17 /* Frameworks */ = {
+			isa = PBXGroup;
+			children = (
+				59DA5C1F72E1D5BABC43EACBA672C3BA /* iOS */,
+			);
+			name = Frameworks;
+			sourceTree = "<group>";
+		};
+		166F5B2433A1484CB7B5ABC26517CA83 /* Data Models */ = {
+			isa = PBXGroup;
+			children = (
+				84EAD7FA496ABC51BEDB04AE66657F73 /* 3DS.swift */,
+			);
+			name = "Data Models";
+			path = "Data Models";
+			sourceTree = "<group>";
+		};
+		216C5C6DF3A1BF572A89B86206FF713C /* Vault */ = {
+			isa = PBXGroup;
+			children = (
+				DF632E2BF9A8376B7396A0D3F25E3A33 /* VaultPaymentMethodView.swift */,
+				47F6FB9B13665255E37FD71D6209AEB5 /* VaultPaymentMethodViewController.swift */,
+				C7F45624F2CB24483D68DE9443E0F407 /* VaultPaymentMethodViewModel.swift */,
+			);
+			name = Vault;
+			path = Vault;
+			sourceTree = "<group>";
+		};
+		2BBDB16A19CD6278E8F30D2120A61591 /* Root */ = {
+			isa = PBXGroup;
+			children = (
+				8AD087BF62C78897717B0B25B9AE6E78 /* PrimerCardFormViewController.swift */,
+				4302D61F70663AFCC242BCB0CB32CA07 /* PrimerContainerViewController.swift */,
+				4387BE4D2B85B689ABD77B1035D13845 /* PrimerFormViewController.swift */,
+				9BD98DAD70C53D67BA6F381BA113933B /* PrimerInputViewController.swift */,
+				46D47B3846154A4254810A7E6ACC460B /* PrimerLoadingViewController.swift */,
+				C2947C471EDB81F93EDBB617E58D688C /* PrimerNavigationBar.swift */,
+				CD2AEAFE0F5A260C919BB202AEBF15D0 /* PrimerNavigationController.swift */,
+				3C43CBE082A12620C66F540C385885A3 /* PrimerRootViewController.swift */,
+				42C6D4B514F590ED2E726CFE4FE2B826 /* PrimerUniversalCheckoutViewController.swift */,
+				8B8F6E799D7BF92AD20D1EB8660F5685 /* PrimerVaultManagerViewController.swift */,
+			);
+			name = Root;
+			path = Root;
+			sourceTree = "<group>";
+		};
+		3419868B67EFCF4E57A42D3F67DA8927 /* Error Handler */ = {
+			isa = PBXGroup;
+			children = (
+				E3EE5B1E0498A1E8C046BBBF7DB928C3 /* ErrorHandler.swift */,
+				1B35FACDBE84CA06A1A274CB97506623 /* PrimerError.swift */,
+			);
+			name = "Error Handler";
+			path = "Sources/PrimerSDK/Classes/Error Handler";
+			sourceTree = "<group>";
+		};
+		360709003BF039A96273811D5813664F /* PrimerSDK */ = {
+			isa = PBXGroup;
+			children = (
+				A9448103212EC62C83A1FBA355B6B803 /* Core */,
+				891CF58D64A1BC1CBDCE09B8E4698C83 /* Pod */,
+				819A6286004431EC5B9F2FE69E546FB4 /* Support Files */,
+			);
+			name = PrimerSDK;
+			path = ../..;
+			sourceTree = "<group>";
+		};
+		36D6327B87D3EBA33037D6F203D5F001 /* Parser */ = {
+			isa = PBXGroup;
+			children = (
+				81563EF5B54EE45E260CF639C0415CDE /* Parser.swift */,
+				CD7B99BDE1898F71F01477FBDA3CAA9D /* JSON */,
+			);
+			name = Parser;
+			path = Parser;
+			sourceTree = "<group>";
+		};
+		3910DD3FDA7A84E7E4684F5478BC1E6E /* Third Party */ = {
+			isa = PBXGroup;
+			children = (
+				10C2DE3924BC860687E423C61DA7541B /* PromiseKit */,
 			);
 			name = "Third Party";
 			path = "Sources/PrimerSDK/Classes/Third Party";
-<<<<<<< HEAD
-=======
-			sourceTree = "<group>";
-		};
-		017B60DA8D2FE015C184484FC6631060 /* Products */ = {
+			sourceTree = "<group>";
+		};
+		391E38160BD869A56964BE619F5A44C0 /* OAuth */ = {
+			isa = PBXGroup;
+			children = (
+				4FBA0759FCB472A31DCED36C367A48A4 /* PrimerWebViewController.swift */,
+			);
+			name = OAuth;
+			path = OAuth;
+			sourceTree = "<group>";
+		};
+		3C1B90CCE8FAAAFF3A2375F19AF41E29 /* Dispatchers */ = {
+			isa = PBXGroup;
+			children = (
+				E27E3AEA68EE70A0A9980B860CB20D67 /* ConcurrencyLimitedDispatcher.swift */,
+				9BA329767C186D2ED183AEB6A7A7C586 /* CoreDataDispatcher.swift */,
+				E6018597BAD1D2D12BD393749B8A4A9D /* Queue.swift */,
+				1F1E8D695DC5E8C3FB2EB6B703E2C6CA /* RateLimitedDispatcher.swift */,
+				86BC301867FFC69688B62DE932CF45A0 /* RateLimitedDispatcherBase.swift */,
+				4134C2E798C7F10CBC2322DA8BC30F61 /* StrictRateLimitedDispatcher.swift */,
+			);
+			name = Dispatchers;
+			path = Dispatchers;
+			sourceTree = "<group>";
+		};
+		3CE576634B18B4132BBF3F8A74B8621A /* Services */ = {
+			isa = PBXGroup;
+			children = (
+				9186E7B3EDAF73EDE5BE37A5CACAD3A0 /* API */,
+				10FBC428AC1EFB79984C29DE5FDD6483 /* Network */,
+				36D6327B87D3EBA33037D6F203D5F001 /* Parser */,
+			);
+			name = Services;
+			path = Sources/PrimerSDK/Classes/Services;
+			sourceTree = "<group>";
+		};
+		3CFC996BE06C20FD6B99667CF4655E31 /* Banks */ = {
+			isa = PBXGroup;
+			children = (
+				7F186D8887347C126F33D49C6AC98E7C /* BankSelectorViewController.swift */,
+				4057ECCB7BF8FC469F8CA9C18ACE2F30 /* BankTableViewCell.swift */,
+			);
+			name = Banks;
+			path = Banks;
+			sourceTree = "<group>";
+		};
+		5010650F782054BD40EBF2CBB8D2D571 /* Wrappers */ = {
+			isa = PBXGroup;
+			children = (
+				20560427EE60D4F2FED34E20EEA17819 /* CatchWrappers.swift */,
+				617A17EE08599ED7D448F3E105DFB99F /* EnsureWrappers.swift */,
+				3B3DFF74BD03B8BF50C86966920A9407 /* FinallyWrappers.swift */,
+				5BBE17A2F5565A6B38E236EB872DDE25 /* GuaranteeWrappers.swift */,
+				B0C5DE50AC5107FE77D257A85DB25E5B /* RecoverWrappers.swift */,
+				DC0356D96E8B8A4CAE338C36224AB7A4 /* SequenceWrappers.swift */,
+				40550005C9419FC6FEC93BD53EA5C508 /* ThenableWrappers.swift */,
+				A30F5F484A17CF7E06F8ACF608A58481 /* WrapperProtocols.swift */,
+			);
+			name = Wrappers;
+			path = Wrappers;
+			sourceTree = "<group>";
+		};
+		532E6EECDFBAEC70A0CF43192735B361 /* Keychain */ = {
+			isa = PBXGroup;
+			children = (
+				B3D4B63A0E8A5A701A0441157A8AB2F8 /* Keychain.swift */,
+			);
+			name = Keychain;
+			path = Keychain;
+			sourceTree = "<group>";
+		};
+		56409D50D0FA1C19C592518252ACCB45 /* Targets Support Files */ = {
+			isa = PBXGroup;
+			children = (
+				DC341534F0F751E90DBE9F9F51531A54 /* Pods-PrimerSDK_Example */,
+				C99317E726DB0D5CA94A6EFE2CA8C63E /* Pods-PrimerSDK_Tests */,
+			);
+			name = "Targets Support Files";
+			sourceTree = "<group>";
+		};
+		57C1432F774C4AEE000C2F78282AA59C /* Text Fields */ = {
+			isa = PBXGroup;
+			children = (
+				59C0017423AC407E280C74A7610A5A07 /* CardComponentsManager.swift */,
+				4061A854E23DFE5D7C2CE05D13D1E5F1 /* PrimerCardholderNameFieldView.swift */,
+				6CE9A453533D4B2491319BDC545E6008 /* PrimerCardNumberFieldView.swift */,
+				7204996F6433F724ACF7722E90ADD439 /* PrimerCVVFieldView.swift */,
+				D140CB1D7EACD65B11B8D2F8852CE3FA /* PrimerExpiryDateFieldView.swift */,
+				D3D280625F09453586528EF4D32565A2 /* PrimerGenericTextFieldView.swift */,
+				393FF58997E9D29579733DCB810AA61D /* PrimerNibView.swift */,
+				63FB31AB51A6D520EF42AE8E2B6F21DB /* PrimerPostalCodeFieldView.swift */,
+				3FF99355FAF3956C3504C3CD36E63A5D /* PrimerTextField.swift */,
+				8AC98815AE3147EEEDF8CC04AC7F6CAF /* PrimerTextFieldView.swift */,
+			);
+			name = "Text Fields";
+			path = "Text Fields";
+			sourceTree = "<group>";
+		};
+		59DA5C1F72E1D5BABC43EACBA672C3BA /* iOS */ = {
+			isa = PBXGroup;
+			children = (
+				EAB6F611E86A4758835A715E4B4184F6 /* Foundation.framework */,
+				D245E0514AAC1A2B9A6D5EA2F383E90F /* UIKit.framework */,
+			);
+			name = iOS;
+			sourceTree = "<group>";
+		};
+		5A3B2AAACFDE758E7C217F079F159A65 /* Public */ = {
+			isa = PBXGroup;
+			children = (
+				6A58CC0DB3FC8AD0933EF42CF112EA6F /* PrimerThemeData.swift */,
+				1A7A2547978AE69A70DECD38B8D9841B /* PrimerThemeData+Deprecated.swift */,
+			);
+			name = Public;
+			path = Public;
+			sourceTree = "<group>";
+		};
+		5C5EEE92C79C10D777D6A358AB6C336F /* 3DS */ = {
+			isa = PBXGroup;
+			children = (
+				7B0903B4221B1BE853B03FFA85DA9155 /* 3DSService.swift */,
+				4E96B24A8345C6E02406107B7CC53FFC /* 3DSService+Promises.swift */,
+				166F5B2433A1484CB7B5ABC26517CA83 /* Data Models */,
+				D621468C3332B26DC00448E62DD8ADEE /* Networking */,
+			);
+			name = 3DS;
+			path = 3DS;
+			sourceTree = "<group>";
+		};
+		5E7723EAB08F8B221D7B1A5895E00639 /* UI Delegates */ = {
+			isa = PBXGroup;
+			children = (
+				AFCFBDF9ACFA17D732BB9B1A9808ADA7 /* ReloadDelegate.swift */,
+			);
+			name = "UI Delegates";
+			path = "UI Delegates";
+			sourceTree = "<group>";
+		};
+		5E7CEBBE4BB56B730A515810549B52D9 /* Products */ = {
 			isa = PBXGroup;
 			children = (
 				4D3869E0A461E802A5916AA6523517A4 /* Pods-PrimerSDK_Example */,
 				23FD1D157B8C8E7148BE8A7D354A051F /* Pods-PrimerSDK_Tests */,
-				FFE8CD355A453EF1396E2D5E8E370F7A /* Primer3DS */,
 				28E47791C9F9D0A9BA05C719761A4F3F /* PrimerSDK */,
 				A8B3BC107C2BDC3C03D961866F721265 /* PrimerSDK-PrimerResources */,
 			);
 			name = Products;
->>>>>>> be13ad23
-			sourceTree = "<group>";
-		};
-		021C77B5A97B142C25DE4F0A9F8697E6 /* Vault */ = {
-			isa = PBXGroup;
-			children = (
-				BAAF6B609BECCB612428378248B158C5 /* VaultPaymentMethodView.swift */,
-				E5F729FDEDA0120D51FC070F18FCBCFF /* VaultPaymentMethodViewController.swift */,
-				50A91673CB7C3EE38718B98554EA0222 /* VaultPaymentMethodViewModel.swift */,
-			);
-			name = Vault;
-			path = Vault;
-			sourceTree = "<group>";
-		};
-		02DA9C5035475300B4CFD346CD9E081E /* Primer */ = {
-			isa = PBXGroup;
-			children = (
-				1151A2C1059927AE8E2A4BD1A0687F33 /* PrimerAPI.swift */,
-				2E26B496A58D9B88D91DB6B1511FF8BF /* PrimerAPIClient.swift */,
-				036BDF4DE1B4C099B76A13C0970EA4D3 /* PrimerAPIClient+Promises.swift */,
-			);
-			name = Primer;
-			path = Primer;
-			sourceTree = "<group>";
-		};
-		1628BF05B4CAFDCC3549A101F5A10A17 /* Frameworks */ = {
-			isa = PBXGroup;
-			children = (
-				59DA5C1F72E1D5BABC43EACBA672C3BA /* iOS */,
-			);
-			name = Frameworks;
-			sourceTree = "<group>";
-		};
-		1EED394BE90590CD0CA92ECBA4631922 /* TokenizationViewControllers */ = {
-			isa = PBXGroup;
-			children = (
-				1684489AA2B7C3A21A13154C9EE6CEFD /* QRCodeViewController.swift */,
+			sourceTree = "<group>";
+		};
+		65BC0D634E223E346F2CED9062642BC8 /* Internal */ = {
+			isa = PBXGroup;
+			children = (
+				6CED9A4144F49189F8651DE3DECF9B79 /* PrimerTheme+Borders.swift */,
+				810174E877BA805E64F2FBCBE0F2B85B /* PrimerTheme+Buttons.swift */,
+				0B7E4FA8BACC8D1A529B8D3636E0A779 /* PrimerTheme+Colors.swift */,
+				A5ECB8C6B7441205B465BA9B9AC35659 /* PrimerTheme+Inputs.swift */,
+				E809C6478E7B41D1995B7BD940F0CD9C /* PrimerTheme+TextStyles.swift */,
+				78F4A73A349CD3AE9A54A437B9CF3F0D /* PrimerTheme+Views.swift */,
+			);
+			name = Internal;
+			path = Internal;
+			sourceTree = "<group>";
+		};
+		68CBE14E36D42E9196D1A4D7DDE63062 /* Crypto */ = {
+			isa = PBXGroup;
+			children = (
+				0122DA09C1FA725F02667551B37B65E5 /* AES256.swift */,
+			);
+			name = Crypto;
+			path = Crypto;
+			sourceTree = "<group>";
+		};
+		6B37A3EA1C30BDEE9A858485085E1465 /* TokenizationViewControllers */ = {
+			isa = PBXGroup;
+			children = (
+				32CB5B7188B51DDE690EB45AE279B7E5 /* QRCodeViewController.swift */,
 			);
 			name = TokenizationViewControllers;
 			path = TokenizationViewControllers;
 			sourceTree = "<group>";
 		};
-<<<<<<< HEAD
-=======
-		28F0D5ADADF6A2C614FFCBE982380827 /* Support Files */ = {
-			isa = PBXGroup;
-			children = (
-				6301B7A842E934AB51C3D1A5965B19C8 /* Primer3DS.modulemap */,
-				77393D72E4B2EFF88AF10EE9F64BB174 /* Primer3DS-dummy.m */,
-				8F2F21CB381261AB34E4F7C0F8C2F446 /* Primer3DS-Info.plist */,
-				1EB79EC7D2058D018AB15B71DA0904C3 /* Primer3DS-prefix.pch */,
-				A163D166B27F20FF6EEF83F5121C4CEA /* Primer3DS-umbrella.h */,
-				01866C554CEF16E126084C5F08741462 /* Primer3DS-xcframeworks.sh */,
-				EB8217820F639BC79E07FFCC65E74429 /* Primer3DS.debug.xcconfig */,
-				37BD3457C9DA0596324E3CDCC658CF05 /* Primer3DS.release.xcconfig */,
-			);
-			name = "Support Files";
-			path = "../Target Support Files/Primer3DS";
-			sourceTree = "<group>";
-		};
->>>>>>> be13ad23
-		2DDAD9998B11A4B176DA74C222E7A251 /* TokenizationViewModels */ = {
-			isa = PBXGroup;
-			children = (
-				BE21566F9FAD0B7A2C372916759789D4 /* ApayaTokenizationViewModel.swift */,
-				0936E72D15B1FCF92BD8FCD0FF1A42A2 /* ApplePayTokenizationViewModel.swift */,
-				D8FA5FE599BAFB208F6BE24C0D7F87FD /* BankSelectorTokenizationViewModel.swift */,
-				2A6CDC7523E83EA6B43CFF52009075D2 /* CardFormPaymentMethodTokenizationViewModel.swift */,
-				1E225C5EBBD975A03FA102CD3EEA9B37 /* CheckoutWithVaultedPaymentMethodViewModel.swift */,
-				04D601735636316B12FFDCA32282F85A /* ExternalPaymentMethodTokenizationViewModel.swift */,
-				5183148BBD2572D38EC6C803BA4A89F9 /* FormPaymentMethodTokenizationViewModel.swift */,
-				2E9183320FFB88272FBC4EFEDC43D9AF /* KlarnaTokenizationViewModel.swift */,
-				83C9E63EACC6035025F7477540553F4D /* PaymentMethodTokenizationViewModel.swift */,
-				70D5EB120B5C5BF91A4B76BA489BA5E0 /* PaymentMethodTokenizationViewModel+Logic.swift */,
-				22B2AFAF256DDB0AE2CCA61D43BEBD5D /* PayPalTokenizationViewModel.swift */,
-				CAE377E1A514CA8C33E9C4114C1BCFC6 /* QRCodeTokenizationViewModel.swift */,
-			);
-			name = TokenizationViewModels;
-			path = TokenizationViewModels;
-			sourceTree = "<group>";
-		};
-		34EAD92638B0C724B22060207073BC7B /* 3DS */ = {
-			isa = PBXGroup;
-			children = (
-				FAE36B6B6942059F3A758F0F0035CA97 /* 3DSService.swift */,
-				44BC91B01DFCCBD932EB2CDB8EC5553A /* 3DSService+Promises.swift */,
-				7C5691EEFFC7D3623CFB0C94814C9FBB /* Data Models */,
-				A662737120CDDA6F758BD8913CC62A0A /* Networking */,
-			);
-			name = 3DS;
-			path = 3DS;
-			sourceTree = "<group>";
-		};
-		360709003BF039A96273811D5813664F /* PrimerSDK */ = {
-			isa = PBXGroup;
-			children = (
-				89E905C9D5066CBC8B143D3B4D8FEB5B /* Core */,
-				891CF58D64A1BC1CBDCE09B8E4698C83 /* Pod */,
-				819A6286004431EC5B9F2FE69E546FB4 /* Support Files */,
-			);
-			name = PrimerSDK;
-			path = ../..;
-			sourceTree = "<group>";
-		};
-		368A165333F77D96044D16D8DE9166DF /* Primer */ = {
-			isa = PBXGroup;
-			children = (
-				B4BA38C5618E9EA30F1A96324A649E42 /* CardButton.swift */,
-				1440E2739885661191260C33A0747239 /* ExternalViewModel.swift */,
-				2FF2BBA6D9EF371C6D1A70DAD9C7357C /* PaymentMethodComponent.swift */,
-			);
-			name = Primer;
-			path = Primer;
-			sourceTree = "<group>";
-		};
-<<<<<<< HEAD
-		3CE32EDFEC1ED07FCC616AFFF9EF3E5E /* PCI */ = {
-			isa = PBXGroup;
-			children = (
-=======
-		3801A9BC7954875A0868ED6C2EBEE2BA /* Primer3DS */ = {
-			isa = PBXGroup;
-			children = (
-				AA3E9F209C857157575A473FE948A03D /* Primer3DS.swift */,
-				E6DF772EBD0552229B3F76D49A0EF5F2 /* Primer3DSProtocols.swift */,
-				7492CBAABC98EBF5377CFAD0DED3516E /* Primer3DSStructures.swift */,
-				CFC426E9285DEFC0EE2CE3E9F2D3E316 /* Frameworks */,
-				28F0D5ADADF6A2C614FFCBE982380827 /* Support Files */,
-			);
-			name = Primer3DS;
-			path = Primer3DS;
-			sourceTree = "<group>";
-		};
-		3CE32EDFEC1ED07FCC616AFFF9EF3E5E /* PCI */ = {
-			isa = PBXGroup;
-			children = (
->>>>>>> be13ad23
-				840D7F096FDAF58ABC201CC70639819F /* FormType.swift */,
-			);
-			name = PCI;
-			path = PCI;
-			sourceTree = "<group>";
-		};
-		428DD784A7EA22A5090379393EA1CB1B /* Services */ = {
-			isa = PBXGroup;
-			children = (
-				7149FACC703EB767CA6B11921F2F6B7A /* API */,
-				699675457163CCF9AE9BB21FECC6C572 /* Network */,
-				CA4E126BB3BC82E263AEDBE0639CF8A8 /* Parser */,
-			);
-			name = Services;
-			path = Sources/PrimerSDK/Classes/Services;
-			sourceTree = "<group>";
-		};
-		4B6D5BC84BE5EBC28F8061B216BB3DDF /* Core */ = {
-			isa = PBXGroup;
-			children = (
-				34EAD92638B0C724B22060207073BC7B /* 3DS */,
-				BB3A0FAA228235165D8CC29363F0420A /* Analytics */,
-				DF56473264E8F2A0C8F4543D83B5207F /* Checkout Components */,
-				6D3D5F2BD574A98FECBF8FFF1FDEF5DF /* Connectivity */,
-				B626813553F825A9E993CB09321C04FB /* Constants */,
-				582B71A0A84D7ED209CDA860C1C3D3E2 /* Crypto */,
-				99D8E22F4906E4089BCE68937EAE467B /* Keychain */,
-				AB918E241868CE3BB912A9D5E12618C9 /* Payment Services */,
-				CA26199107A959E6C181DBD252238ED0 /* PCI */,
-				C703CE639FD75BAA0A7968FCD71498C1 /* Primer */,
-			);
-			name = Core;
-			path = Sources/PrimerSDK/Classes/Core;
-			sourceTree = "<group>";
-		};
-		50CAA3D253EF56BB25F7039C19F05C83 /* Decision Handlers */ = {
-			isa = PBXGroup;
-			children = (
-				7DBB1BBCB476FFB5CE154C1F4D8BACEE /* Decisions.swift */,
-			);
-			name = "Decision Handlers";
-			path = "Decision Handlers";
-			sourceTree = "<group>";
-		};
-		544D9AFAD441FCC46D10F0F162985113 /* Internal */ = {
-			isa = PBXGroup;
-			children = (
-				301432BBAE675E63B05B76AB988ADDB3 /* PrimerTheme+Borders.swift */,
-				A7570A599265D67A671BE3A90B026ACD /* PrimerTheme+Buttons.swift */,
-				D3127D53C39147DFF1EA59B9EE36C738 /* PrimerTheme+Colors.swift */,
-				76B3BA0F54705276568D328A6561C2F3 /* PrimerTheme+Inputs.swift */,
-				3390EC5FCA2D25E799CE54B32744615F /* PrimerTheme+TextStyles.swift */,
-				B676BB0141BB46B22C93C5E1D43041CF /* PrimerTheme+Views.swift */,
-			);
-			name = Internal;
-			path = Internal;
-			sourceTree = "<group>";
-		};
-		55E50904375F6C530090065F6B7C4249 /* Error Handler */ = {
-			isa = PBXGroup;
-			children = (
-				5161F749E35D38F9576BD19CDCD4114B /* ErrorHandler.swift */,
-				8DEB1350409EC7A03F6DA1B3709059B7 /* PrimerError.swift */,
-			);
-			name = "Error Handler";
-			path = "Sources/PrimerSDK/Classes/Error Handler";
-			sourceTree = "<group>";
-		};
-		56409D50D0FA1C19C592518252ACCB45 /* Targets Support Files */ = {
-			isa = PBXGroup;
-			children = (
-				DC341534F0F751E90DBE9F9F51531A54 /* Pods-PrimerSDK_Example */,
-				C99317E726DB0D5CA94A6EFE2CA8C63E /* Pods-PrimerSDK_Tests */,
-			);
-			name = "Targets Support Files";
-			sourceTree = "<group>";
-		};
-		582B71A0A84D7ED209CDA860C1C3D3E2 /* Crypto */ = {
-<<<<<<< HEAD
-			isa = PBXGroup;
-			children = (
-				4D660A351B8FD68986DB6C3FE2ED2921 /* AES256.swift */,
-			);
-			name = Crypto;
-			path = Crypto;
-			sourceTree = "<group>";
-		};
-		59DA5C1F72E1D5BABC43EACBA672C3BA /* iOS */ = {
-=======
->>>>>>> be13ad23
-			isa = PBXGroup;
-			children = (
-				4D660A351B8FD68986DB6C3FE2ED2921 /* AES256.swift */,
-			);
-			name = Crypto;
-			path = Crypto;
-			sourceTree = "<group>";
-		};
-<<<<<<< HEAD
-		5E1E667BBF447D0A32206B427A700E5F /* Text Fields */ = {
-			isa = PBXGroup;
-			children = (
-				E9123C13987A76A8BE3D2FC8C4ECF649 /* CardComponentsManager.swift */,
-				29AD686AC67EFD87795FA6E0C56D3F00 /* PrimerCardholderNameFieldView.swift */,
-				08511104E6CF7B60DE09190EAC3118EB /* PrimerCardNumberFieldView.swift */,
-				52783E76704BBCD55BDFA9FF766BBD96 /* PrimerCVVFieldView.swift */,
-				618D965B4D0D7D253D43BD807C755C4D /* PrimerExpiryDateFieldView.swift */,
-				5421449CD5C332DABBD4BF0EEAD16035 /* PrimerGenericTextFieldView.swift */,
-				BC51DF20FB37B85D03B70B5A872671DA /* PrimerNibView.swift */,
-				48EE9E558F7478374E1593634515524D /* PrimerPostalCodeFieldView.swift */,
-				9190FDC124252B94784CF9559CB9671C /* PrimerTextField.swift */,
-				CDFB405012F1135F8890B8262E650A0C /* PrimerTextFieldView.swift */,
-			);
-			name = "Text Fields";
-			path = "Text Fields";
-			sourceTree = "<group>";
-		};
-		5E7CEBBE4BB56B730A515810549B52D9 /* Products */ = {
-=======
-		59DA5C1F72E1D5BABC43EACBA672C3BA /* iOS */ = {
->>>>>>> be13ad23
-			isa = PBXGroup;
-			children = (
-				EAB6F611E86A4758835A715E4B4184F6 /* Foundation.framework */,
-				D245E0514AAC1A2B9A6D5EA2F383E90F /* UIKit.framework */,
-			);
-			name = iOS;
-			sourceTree = "<group>";
-		};
-<<<<<<< HEAD
-=======
-		5E1E667BBF447D0A32206B427A700E5F /* Text Fields */ = {
-			isa = PBXGroup;
-			children = (
-				E9123C13987A76A8BE3D2FC8C4ECF649 /* CardComponentsManager.swift */,
-				29AD686AC67EFD87795FA6E0C56D3F00 /* PrimerCardholderNameFieldView.swift */,
-				08511104E6CF7B60DE09190EAC3118EB /* PrimerCardNumberFieldView.swift */,
-				52783E76704BBCD55BDFA9FF766BBD96 /* PrimerCVVFieldView.swift */,
-				618D965B4D0D7D253D43BD807C755C4D /* PrimerExpiryDateFieldView.swift */,
-				5421449CD5C332DABBD4BF0EEAD16035 /* PrimerGenericTextFieldView.swift */,
-				BC51DF20FB37B85D03B70B5A872671DA /* PrimerNibView.swift */,
-				48EE9E558F7478374E1593634515524D /* PrimerPostalCodeFieldView.swift */,
-				9190FDC124252B94784CF9559CB9671C /* PrimerTextField.swift */,
-				CDFB405012F1135F8890B8262E650A0C /* PrimerTextFieldView.swift */,
-			);
-			name = "Text Fields";
-			path = "Text Fields";
-			sourceTree = "<group>";
-		};
->>>>>>> be13ad23
-		6782FD550A6CEF9434941B8D029C987F /* JSON */ = {
-			isa = PBXGroup;
-			children = (
-				5CF9F2DECEF0465A6532A2F6B35F9156 /* JSONParser.swift */,
-			);
-			name = JSON;
-			path = JSON;
-<<<<<<< HEAD
-			sourceTree = "<group>";
-		};
-		699675457163CCF9AE9BB21FECC6C572 /* Network */ = {
-			isa = PBXGroup;
-			children = (
-				C39C62BE2480D6FF573B917AC4BEFEC3 /* Endpoint.swift */,
-				8E48D4ECA08725C6FB41F9F76AD15940 /* NetworkService.swift */,
-				3F29AD37B09E911BC1E106FC42102C4F /* SuccessResponse.swift */,
-				D8E51F81457AF705AAED00A1B7AA1EB5 /* URLSessionStack.swift */,
-			);
-			name = Network;
-			path = Network;
-			sourceTree = "<group>";
-		};
-		6D3D5F2BD574A98FECBF8FFF1FDEF5DF /* Connectivity */ = {
-			isa = PBXGroup;
-			children = (
-				240C0FAD516D0F388DF24AE9F8B91719 /* Connectivity.swift */,
-			);
-			name = Connectivity;
-			path = Connectivity;
-			sourceTree = "<group>";
-		};
-		7149FACC703EB767CA6B11921F2F6B7A /* API */ = {
-			isa = PBXGroup;
-			children = (
-				02DA9C5035475300B4CFD346CD9E081E /* Primer */,
-			);
-			name = API;
-			path = API;
-			sourceTree = "<group>";
-		};
 		7247ACD97AB79769C7D29E910A7E0D09 /* Development Pods */ = {
 			isa = PBXGroup;
 			children = (
-=======
-			sourceTree = "<group>";
-		};
-		699675457163CCF9AE9BB21FECC6C572 /* Network */ = {
-			isa = PBXGroup;
-			children = (
-				C39C62BE2480D6FF573B917AC4BEFEC3 /* Endpoint.swift */,
-				8E48D4ECA08725C6FB41F9F76AD15940 /* NetworkService.swift */,
-				3F29AD37B09E911BC1E106FC42102C4F /* SuccessResponse.swift */,
-				D8E51F81457AF705AAED00A1B7AA1EB5 /* URLSessionStack.swift */,
-			);
-			name = Network;
-			path = Network;
-			sourceTree = "<group>";
-		};
-		6D3D5F2BD574A98FECBF8FFF1FDEF5DF /* Connectivity */ = {
-			isa = PBXGroup;
-			children = (
-				240C0FAD516D0F388DF24AE9F8B91719 /* Connectivity.swift */,
-			);
-			name = Connectivity;
-			path = Connectivity;
-			sourceTree = "<group>";
-		};
-		7149FACC703EB767CA6B11921F2F6B7A /* API */ = {
-			isa = PBXGroup;
-			children = (
-				02DA9C5035475300B4CFD346CD9E081E /* Primer */,
-			);
-			name = API;
-			path = API;
-			sourceTree = "<group>";
-		};
-		7247ACD97AB79769C7D29E910A7E0D09 /* Development Pods */ = {
-			isa = PBXGroup;
-			children = (
->>>>>>> be13ad23
 				360709003BF039A96273811D5813664F /* PrimerSDK */,
 			);
 			name = "Development Pods";
 			sourceTree = "<group>";
 		};
-		747B08817178A60FBE7EDA960510CC86 /* Banks */ = {
-			isa = PBXGroup;
-			children = (
-				50FD9C9F2F33436D5E13E814A3073C41 /* BankSelectorViewController.swift */,
-				B63EE06D7AD15463F9D0904C002D96D0 /* BankTableViewCell.swift */,
-			);
-			name = Banks;
-			path = Banks;
-			sourceTree = "<group>";
-		};
-		7C5691EEFFC7D3623CFB0C94814C9FBB /* Data Models */ = {
-			isa = PBXGroup;
-			children = (
-				853CC2F9681A2508490D381C3693B268 /* 3DS.swift */,
-			);
-			name = "Data Models";
-			path = "Data Models";
+		75E85B556FF8561DCCE32A75EFCEFE72 /* Nibs */ = {
+			isa = PBXGroup;
+			children = (
+				572832C7C088F66F8C3B59B71EF98096 /* PrimerTextFieldView.xib */,
+			);
+			name = Nibs;
+			path = Sources/PrimerSDK/Resources/Nibs;
+			sourceTree = "<group>";
+		};
+		76D1C87CFD8D1B324FCC9A66B8970EF9 /* Analytics */ = {
+			isa = PBXGroup;
+			children = (
+				BB452ACE641A536F27DF708D4F7E1CA8 /* Analytics.swift */,
+				B676504A245DD2715FFBA0FEFC136115 /* AnalyticsEvent.swift */,
+				24C123AADC040BE600145FB7FE9D0D66 /* AnalyticsService.swift */,
+				DD80BB9983EE2783225B47A402079A36 /* Device.swift */,
+			);
+			name = Analytics;
+			path = Analytics;
 			sourceTree = "<group>";
 		};
 		819A6286004431EC5B9F2FE69E546FB4 /* Support Files */ = {
@@ -1202,15 +977,116 @@
 			path = "Example/Pods/Target Support Files/PrimerSDK";
 			sourceTree = "<group>";
 		};
-		84A449A49C993CD077A0C99C9FF5823B /* Theme */ = {
-			isa = PBXGroup;
-			children = (
-				FAE4251DFCE765CA4B0BD96AD3846F38 /* PrimerTheme.swift */,
-				544D9AFAD441FCC46D10F0F162985113 /* Internal */,
-				F6963FB2A244CFC976687A8DA4AF5E3A /* Public */,
-			);
-			name = Theme;
-			path = Theme;
+		827CD8862686D297F4365910F1D0519C /* Core */ = {
+			isa = PBXGroup;
+			children = (
+				5C5EEE92C79C10D777D6A358AB6C336F /* 3DS */,
+				76D1C87CFD8D1B324FCC9A66B8970EF9 /* Analytics */,
+				972468D28224DD719F9B54781C5FFF76 /* Checkout Components */,
+				A4161CAE04B31456B3056DBE286E5728 /* Connectivity */,
+				02B8FBF4678B1E37ACA8655F629D187B /* Constants */,
+				68CBE14E36D42E9196D1A4D7DDE63062 /* Crypto */,
+				532E6EECDFBAEC70A0CF43192735B361 /* Keychain */,
+				FECDFD025A46F12E01D185F143CC105F /* Payment Services */,
+				1094FF1530903DB73E2160F97B4A1CB5 /* PCI */,
+				C051D1A8575D84A76CF8F527FB269934 /* Primer */,
+			);
+			name = Core;
+			path = Sources/PrimerSDK/Classes/Core;
+			sourceTree = "<group>";
+		};
+		859F33FBA9A5F226F77B83D03E65EC17 /* Cancellation */ = {
+			isa = PBXGroup;
+			children = (
+				8FC55405C21EB107DE554B6FA9509778 /* CancelContext.swift */,
+				DA79AF4F1CC1808EC73E6A1573E2B869 /* Cancellable.swift */,
+				8914E7B6C1A05FF9FA4DE205CFE15BEF /* CancellableCatchable.swift */,
+				0752BD41344C3C460998317452214897 /* CancellablePromise.swift */,
+				F7E7CAA4E0EE62B3027E036C925E9CCD /* CancellableThenable.swift */,
+			);
+			name = Cancellation;
+			path = Cancellation;
+			sourceTree = "<group>";
+		};
+		85AA90E0D08143D1704AE257F859631B /* Extensions & Utilities */ = {
+			isa = PBXGroup;
+			children = (
+				093563A63030ECD80065EA618073B7C3 /* AlertController.swift */,
+				941064D32F312D50C19455FC58D3E105 /* AnyCodable.swift */,
+				550877B4B609E01D60CD4EEBEB17D51E /* AnyDecodable.swift */,
+				352B9D5033B33DE7FD46EC35EF8D0B78 /* AnyEncodable.swift */,
+				F04027887A27C6ADC06C1CB1584B3BCD /* ArrayExtension.swift */,
+				EF097D805812BF06968381BA6EC4F8D2 /* BundleExtension.swift */,
+				1312AD23D18CB639F43D71493D71FAAC /* DataExtension.swift */,
+				87E0014A9C3960D46C43DA948C22BE40 /* DateExtension.swift */,
+				E0A8946A5A9A96A0C26225CD4F49F9D4 /* IntExtension.swift */,
+				2DB6C9096380994F16EBB8D25BEF44AF /* Logger.swift */,
+				4BC86083F9DBA5091799A33B4BBF9417 /* Mask.swift */,
+				82A830CBD4E7B9AA341121C83B968CD6 /* NSErrorExtension.swift */,
+				9064A927B083D09FD97DB2C849A41357 /* Optional+Extensions.swift */,
+				FF065C4E1BBCC24A9A103E1D6D7FDFCE /* PostalCode.swift */,
+				CA51296AF268545BC17BEA35B0E8ABFE /* PresentationController.swift */,
+				E39E1021D164E7FF3CFE39A393922D7E /* PrimerButton.swift */,
+				5A78E4AD1325E95CB869CFAEBCB36C7A /* PrimerCustomStyleTextField.swift */,
+				24219A069D2628FCD8215C7F3E6896D6 /* PrimerImage.swift */,
+				6E02B82C98B3F8ACA66C79910184D1CB /* PrimerScrollView.swift */,
+				9296AB28A90C49E8A05763EEAC00B7B6 /* PrimerTableViewCell.swift */,
+				1B056A54F429F1909382CC78176A7B28 /* PrimerViewController.swift */,
+				B244804D9A318BFEB0E4DB5064EA8142 /* PrimerViewExtensions.swift */,
+				C6AB31720D40B732A4E2C25D1797E454 /* StringExtension.swift */,
+				93FDBF09FC565F02FCDDF8020DDB3B48 /* UIColorExtension.swift */,
+				89CD3D3E047A7B1C4A8C1FF7D79A8697 /* UIDeviceExtension.swift */,
+				8F93421756CE96186D3087BB75B8A81C /* UILocalizableUtil.swift */,
+				9912FF739EE1209A5BA229B627748416 /* UINavigationController+Extensions.swift */,
+				CFE9295B1112E219ECFA76EEBBA0102D /* URLExtension.swift */,
+				4D866A02E806B6CDEFE6D564A25DB331 /* UserDefaultsExtension.swift */,
+				90255FE479CC0B1319537E9BAB8F25AB /* Weak.swift */,
+				DF67E82F243CDD2E6D6EA3441D0D3060 /* WebViewUtil.swift */,
+			);
+			name = "Extensions & Utilities";
+			path = "Sources/PrimerSDK/Classes/Extensions & Utilities";
+			sourceTree = "<group>";
+		};
+		879BAFE6B3FC828E0E36FEE2DEE24420 /* Data Models */ = {
+			isa = PBXGroup;
+			children = (
+				275031A157FC5EE2C9C8F199FDFAC163 /* AdyenDotPay.swift */,
+				21D23B77E7EEDCF1512DDFD7A558C049 /* Apaya.swift */,
+				2B7BDE172A9EF691790D707F7BBDC9A9 /* ApplePay.swift */,
+				AB2A27E2EDEB1842E39CCF22A5691F97 /* Bank.swift */,
+				22142871FA2B7A72449FAC3300530634 /* CardNetwork.swift */,
+				DCAA8A4F3644DDA68B78D42679BED777 /* CheckoutModule.swift */,
+				06080C3769856AC4E94B2A4E416EBD7E /* ClientSession.swift */,
+				F0F7226212E3F9D1C474D0E8D3B771AA /* ClientToken.swift */,
+				EB5630B9BCE4B073C047604C5003376A /* Consolable.swift */,
+				4732BDD0DA1B6F1DE8C3ABE350BFAB6C /* CountryCode.swift */,
+				27445FE9C9DE5E19EF3B5E6E507A2322 /* Currency.swift */,
+				89999AAE19623A17934C43ACE989D814 /* Customer.swift */,
+				92A5450338AF7644D93D7F0E7960B8A9 /* DirectDebitMandate.swift */,
+				2C4E83B3437E4337B2D089769DA443B5 /* ImageName.swift */,
+				2502F1AEFB7061D2A9B1E98170053769 /* Klarna.swift */,
+				A1F1136E75E51A0C9585049E41290C89 /* OrderItem.swift */,
+				033FF6D2CBBB54853D08BD3073541556 /* PaymentAPIModel.swift */,
+				C56C64AA5F8BBE0978CB95330DA25A4B /* PaymentMethodConfiguration.swift */,
+				589EF75C837C20E6B8FBCD9DFC8B1DD5 /* PaymentMethodConfigurationOptions.swift */,
+				6D497FB1B864AD619A85ED3D6E2223CA /* PaymentMethodConfigurationType.swift */,
+				2892A62195BEFAD2999FDFB3E08119B0 /* PaymentMethodToken.swift */,
+				7BBA493F10548FE874F651ED4CF7D711 /* PaymentMethodTokenizationRequest.swift */,
+				66B3F63583ED14F0BD538E786ECE0CF2 /* PaymentResponse.swift */,
+				609A862B970B0F9B60139B9F6DA7833F /* PayPal.swift */,
+				ECBD68DAA2BB942ECBE4F9843839965F /* PrimerConfiguration.swift */,
+				619D87542ECD3D7B4681B604C13531FB /* PrimerContent.swift */,
+				7AA8DEB297071BE4F389846DA4B6D755 /* PrimerFlowEnums.swift */,
+				CC0CE4EE81F0B5F666AF78D89014032E /* PrimerSettings.swift */,
+				DEC623186875EE0A0A3432AD184634CD /* SuccessMessage.swift */,
+				F5EA8A45BAD81588C1DFFA201B705AF5 /* Throwable.swift */,
+				0BEC275C76ED40052AD42E204E576C7A /* UXMode.swift */,
+				513D44F28E2C1AB313C36032DC7659C2 /* VaultCheckoutViewModel.swift */,
+				95C3B309A2B26DB71E9278616E4FBF28 /* PCI */,
+				F9C2E95D0D44CA5AA8E67F09F0755132 /* Theme */,
+			);
+			name = "Data Models";
+			path = "Sources/PrimerSDK/Classes/Data Models";
 			sourceTree = "<group>";
 		};
 		891CF58D64A1BC1CBDCE09B8E4698C83 /* Pod */ = {
@@ -1223,311 +1099,98 @@
 			name = Pod;
 			sourceTree = "<group>";
 		};
-		89E905C9D5066CBC8B143D3B4D8FEB5B /* Core */ = {
-			isa = PBXGroup;
-			children = (
-				F22C882B0CEA0811EC4A7AE564557EF8 /* Icons.xcassets */,
-				664C9CA5B9807BFF98172CB036AD4436 /* Strings.swift */,
-				4B6D5BC84BE5EBC28F8061B216BB3DDF /* Core */,
-				EE52F0CC5E583C3AD853E932DCD246AB /* Data Models */,
-				55E50904375F6C530090065F6B7C4249 /* Error Handler */,
-				9219F0656F354CCBFC83821BBFD86B27 /* Extensions & Utilities */,
-				9769C27A4303AD36A890BBD1D1E44736 /* Localizable */,
-				8A55C26C60AC1494F3B19DC5FD5C758B /* Mocks */,
-				F2FB02FAD40DE552B9D3C97EF6F660C9 /* Nibs */,
-				428DD784A7EA22A5090379393EA1CB1B /* Services */,
-				001B88CFB22706C02CDF5AAC9854AE88 /* Third Party */,
-				F07E2E77D40C3EBF2028C2233388A90E /* User Interface */,
+		9186E7B3EDAF73EDE5BE37A5CACAD3A0 /* API */ = {
+			isa = PBXGroup;
+			children = (
+				F9DE8ADBFCCFABFC1A4D825214B81525 /* Primer */,
+			);
+			name = API;
+			path = API;
+			sourceTree = "<group>";
+		};
+		95C3B309A2B26DB71E9278616E4FBF28 /* PCI */ = {
+			isa = PBXGroup;
+			children = (
+				D3020F9A41C6103AD37F184278C0CD73 /* FormType.swift */,
+			);
+			name = PCI;
+			path = PCI;
+			sourceTree = "<group>";
+		};
+		972468D28224DD719F9B54781C5FFF76 /* Checkout Components */ = {
+			isa = PBXGroup;
+			children = (
+				2F786B450E93CD28FEE85E90B88E810C /* PrimerHeadlessUniversalCheckout.swift */,
+				7A7271E1437E5C2BDDF43A547469D059 /* PrimerHeadlessUniversalCheckoutProtocols.swift */,
+				203BB6AC80A28FF8F5BF6CB917EAEFF4 /* PrimerHeadlessUniversalCheckoutUIManager.swift */,
+				9E705DB5E67EA30C027CCB8ADCC828F7 /* PrimerInputElements.swift */,
+			);
+			name = "Checkout Components";
+			path = "Checkout Components";
+			sourceTree = "<group>";
+		};
+		A4161CAE04B31456B3056DBE286E5728 /* Connectivity */ = {
+			isa = PBXGroup;
+			children = (
+				834A57F3E9BF1A5C10DECD0F5D836F99 /* Connectivity.swift */,
+			);
+			name = Connectivity;
+			path = Connectivity;
+			sourceTree = "<group>";
+		};
+		A9448103212EC62C83A1FBA355B6B803 /* Core */ = {
+			isa = PBXGroup;
+			children = (
+				474B74ECD54A52D8733DC7BA2D77EEE0 /* Icons.xcassets */,
+				3E25215EC819D82EC18D8A11DBB5F34D /* Strings.swift */,
+				827CD8862686D297F4365910F1D0519C /* Core */,
+				879BAFE6B3FC828E0E36FEE2DEE24420 /* Data Models */,
+				3419868B67EFCF4E57A42D3F67DA8927 /* Error Handler */,
+				85AA90E0D08143D1704AE257F859631B /* Extensions & Utilities */,
+				DFDDB421A4E219DFC536CC9D60628C8B /* Localizable */,
+				0249B2360103D769D780F0447276CCFA /* Mocks */,
+				75E85B556FF8561DCCE32A75EFCEFE72 /* Nibs */,
+				3CE576634B18B4132BBF3F8A74B8621A /* Services */,
+				3910DD3FDA7A84E7E4684F5478BC1E6E /* Third Party */,
+				DC1A82C8B44997A3F86D4E65EC74CC85 /* User Interface */,
 			);
 			name = Core;
 			sourceTree = "<group>";
 		};
-		8A55C26C60AC1494F3B19DC5FD5C758B /* Mocks */ = {
-			isa = PBXGroup;
-			children = (
-				259C380D9219BACFF5C64ECF3678B245 /* MockPrimerAPIClient.swift */,
-			);
-			name = Mocks;
-			path = Sources/PrimerSDK/Classes/Mocks;
-			sourceTree = "<group>";
-		};
-		8A8323D43236E33926EBB4C77C2C609A /* Components */ = {
-			isa = PBXGroup;
-			children = (
-				C77A0699E52775BD39B6E5CBB38FDE03 /* PrimerResultComponentView.swift */,
-				7F1235D2259A2C82CB9C947547ADC283 /* PrimerResultViewController.swift */,
-				3FFB13094111122BD9754186B37D5E00 /* PrimerSearchTextField.swift */,
+		AC2E1E3710DBD94D42C05D61E47963F3 /* Decision Handlers */ = {
+			isa = PBXGroup;
+			children = (
+				621B28AD6081A28C06C5F9AF801AB975 /* Decisions.swift */,
+			);
+			name = "Decision Handlers";
+			path = "Decision Handlers";
+			sourceTree = "<group>";
+		};
+		C051D1A8575D84A76CF8F527FB269934 /* Primer */ = {
+			isa = PBXGroup;
+			children = (
+				B5CB7A0DA6D4CA7D348E13CB3C43CBE6 /* AppState.swift */,
+				174732E30EC4F33D3F7306F83CAEFFCA /* DependencyInjection.swift */,
+				25A9CC192BE5BC84A244DFDB010510B2 /* Primer.swift */,
+				1D1A91B302C872F5931BC2D77A8F4098 /* PrimerDelegate.swift */,
+				2103B28385064FDEBBD51B0D4F802AF7 /* PrimerSource.swift */,
+				0C42B1C36BF1452597C216CA5CCA7D96 /* ResumeHandlerProtocol.swift */,
+				AC2E1E3710DBD94D42C05D61E47963F3 /* Decision Handlers */,
+			);
+			name = Primer;
+			path = Primer;
+			sourceTree = "<group>";
+		};
+		C07C43E1607572E8AA0CD07E541BF84A /* Components */ = {
+			isa = PBXGroup;
+			children = (
+				E4654248DAD104EE04A3C14C7FE3E0E0 /* HeaderFooterLabelView.swift */,
+				7760767145A028132B89C0AC186F0D3B /* PrimerResultComponentView.swift */,
+				C9B999D3FD2FC2CC0398C325910E0DAF /* PrimerResultViewController.swift */,
+				B800E7B63A7BCB65BCBDCC70ED823936 /* PrimerSearchTextField.swift */,
 			);
 			name = Components;
 			path = Components;
-			sourceTree = "<group>";
-		};
-		9219F0656F354CCBFC83821BBFD86B27 /* Extensions & Utilities */ = {
-			isa = PBXGroup;
-			children = (
-				C3DC75B8E7E14FF73EFC319F7FB1ECB9 /* AlertController.swift */,
-				77EB42DCBBF0970B0C33B0D6D10917C5 /* AnyCodable.swift */,
-				1BDA76F2697E2A9EB935DF85A64579FE /* AnyDecodable.swift */,
-				47DF809004D532199A044EC1FB2B73C1 /* AnyEncodable.swift */,
-				257D3AD7D6245DA2CC710AC35A450569 /* ArrayExtension.swift */,
-				42FDAA4C0383E6393164C68AE6EF7163 /* BundleExtension.swift */,
-				684C00AC2718A729F04236DC95F06DE3 /* DataExtension.swift */,
-				A2852EFD521E1D0D736C740F9958E5EA /* DateExtension.swift */,
-				5C31698EC64239BA7410B462A58F3300 /* IntExtension.swift */,
-				0BADCC53538D7FECD4E0A4AD9FDD87E9 /* Logger.swift */,
-				A4AE1A826AC2F57BBA0D40CC3E82481C /* Mask.swift */,
-				E62AE6ECDADB0495D0EC9741C9146CCD /* NSErrorExtension.swift */,
-				D5F073261031D7C282718F5A435BD821 /* Optional+Extensions.swift */,
-				D5B911CF2918AFD7325D733AB91ABF80 /* PostalCode.swift */,
-				12AEE6EF5AB11A72FBA66835F82403CA /* PresentationController.swift */,
-				B1CCB4F4393F2D1065D0510352C85122 /* PrimerButton.swift */,
-				01BE66BB9E9D3EF5F256A568414416D0 /* PrimerCustomStyleTextField.swift */,
-				7891F345B7B5266E9D134D6565A2018F /* PrimerImage.swift */,
-				2C00F7EE749BA2466A98FE56CD020938 /* PrimerScrollView.swift */,
-				6B37D27E19CF009D5CFC15ECC0744C48 /* PrimerTableViewCell.swift */,
-				C94F24446E4D0CB45D595E7EF20709DC /* PrimerViewController.swift */,
-				A96561DF38BF4685C0EC18062D3BC8D8 /* PrimerViewExtensions.swift */,
-				16EE294E93C907F2023C95FE15421C7E /* StringExtension.swift */,
-				B20EF4C9A85081B93B7DAE1E3488CA4F /* UIColorExtension.swift */,
-				6102214D948E851098010A382231EC32 /* UIDeviceExtension.swift */,
-				C50BB289DED9CBE67B3711F77AF25DE4 /* UILocalizableUtil.swift */,
-				7E6C743ED4FD276B93B1810858DB95A2 /* UINavigationController+Extensions.swift */,
-				9F976D5C219A3F9804D9F6E616386556 /* URLExtension.swift */,
-				03741A974AC3167AD0CCF94519549251 /* UserDefaultsExtension.swift */,
-				447987E53EEEB9FE1232F8ED0F033885 /* Weak.swift */,
-				AF5FE9FD23431C87C90D1B44722344D2 /* WebViewUtil.swift */,
-			);
-			name = "Extensions & Utilities";
-			path = "Sources/PrimerSDK/Classes/Extensions & Utilities";
-<<<<<<< HEAD
-			sourceTree = "<group>";
-		};
-		967D92842A619E0904EE0B07D59C4FAD /* Root */ = {
-			isa = PBXGroup;
-			children = (
-				498D330ABFACEED69827343269B32534 /* PrimerCardFormViewController.swift */,
-				2315AD9D2D89FC8622047679E60F8663 /* PrimerContainerViewController.swift */,
-				488BC0613271A11184BA0421A2E9550D /* PrimerFormViewController.swift */,
-				6A2D49497FF18D49DCAD4224F42C3AEB /* PrimerInputViewController.swift */,
-				A4390466F0CE67730CB459619501EBF9 /* PrimerLoadingViewController.swift */,
-				08000F4CE01D329942C5FC1BDF627822 /* PrimerNavigationBar.swift */,
-				A08B9D5C784E384340A2ED1C70F80A7C /* PrimerNavigationController.swift */,
-				531A299167396A1EAF51395012D74903 /* PrimerRootViewController.swift */,
-				6FEC00C491AA3AB9589E14BFD3749A75 /* PrimerUniversalCheckoutViewController.swift */,
-				0B8C29F0F4918B9BBFED9C796949A975 /* PrimerVaultManagerViewController.swift */,
-			);
-			name = Root;
-			path = Root;
-			sourceTree = "<group>";
-		};
-		9769C27A4303AD36A890BBD1D1E44736 /* Localizable */ = {
-			isa = PBXGroup;
-			children = (
-=======
-			sourceTree = "<group>";
-		};
-		9448AF66A975C50C90B6C2B4E72D90AC /* Pods */ = {
-			isa = PBXGroup;
-			children = (
-				3801A9BC7954875A0868ED6C2EBEE2BA /* Primer3DS */,
-			);
-			name = Pods;
-			sourceTree = "<group>";
-		};
-		967D92842A619E0904EE0B07D59C4FAD /* Root */ = {
-			isa = PBXGroup;
-			children = (
-				498D330ABFACEED69827343269B32534 /* PrimerCardFormViewController.swift */,
-				2315AD9D2D89FC8622047679E60F8663 /* PrimerContainerViewController.swift */,
-				488BC0613271A11184BA0421A2E9550D /* PrimerFormViewController.swift */,
-				6A2D49497FF18D49DCAD4224F42C3AEB /* PrimerInputViewController.swift */,
-				A4390466F0CE67730CB459619501EBF9 /* PrimerLoadingViewController.swift */,
-				08000F4CE01D329942C5FC1BDF627822 /* PrimerNavigationBar.swift */,
-				A08B9D5C784E384340A2ED1C70F80A7C /* PrimerNavigationController.swift */,
-				531A299167396A1EAF51395012D74903 /* PrimerRootViewController.swift */,
-				6FEC00C491AA3AB9589E14BFD3749A75 /* PrimerUniversalCheckoutViewController.swift */,
-				0B8C29F0F4918B9BBFED9C796949A975 /* PrimerVaultManagerViewController.swift */,
-			);
-			name = Root;
-			path = Root;
-			sourceTree = "<group>";
-		};
-		9769C27A4303AD36A890BBD1D1E44736 /* Localizable */ = {
-			isa = PBXGroup;
-			children = (
->>>>>>> be13ad23
-				DE5C0FF14909B9CB42916B7EC564AA42 /* ar.lproj */,
-				DAFB5731C364D0E46937C55F93EFA049 /* da.lproj */,
-				EF4FDA75C86A275820ADD54220AA1C67 /* de.lproj */,
-				E3C36D9561F1CEEEFFFF252CB64306CC /* el.lproj */,
-				4AA90568CCC81FAC79639C727A06931A /* en.lproj */,
-				4D6FB80472D1FAA08EEBD6742B3C9D6A /* es.lproj */,
-				4103A6EEB8AEBCC36D0E5437DEBFE730 /* fr.lproj */,
-				67718BD5D95482C9AD12C5CC4E1CE52A /* it.lproj */,
-				CDF12A89314A399B948A5BADBD8CD589 /* nb.lproj */,
-				5335EE49F20FCE7B6C7788ABB32E8A79 /* nl.lproj */,
-				6FF1FB975113B239BADB8F673E09AA40 /* pl.lproj */,
-				CAC78525C0C2533F87F7F2EC6242AF67 /* pt.lproj */,
-				7CC9C1B1083615516B4E8EDBCD6E94A5 /* sv.lproj */,
-				F9AD642D5CC69C8F2EFE0A44D755D82F /* tr.lproj */,
-			);
-			name = Localizable;
-			path = Sources/PrimerSDK/Resources/Localizable;
-			sourceTree = "<group>";
-		};
-		99D8E22F4906E4089BCE68937EAE467B /* Keychain */ = {
-			isa = PBXGroup;
-			children = (
-				E42D706A751815493A05E362D62FB60F /* Keychain.swift */,
-			);
-			name = Keychain;
-			path = Keychain;
-			sourceTree = "<group>";
-		};
-		9CB541C774DE7C7FB75FBD88E749B19F /* PromiseKit */ = {
-			isa = PBXGroup;
-			children = (
-				1A64FBCD6163C1708A7677495595F4EE /* after.swift */,
-				072A0171BDD191E0526EA5E9B768AA8F /* Box.swift */,
-				36AA489EE6FA97D3584DBC6DDB22E040 /* Catchable.swift */,
-				7CF428F8B2274994666E836BD8249953 /* Configuration.swift */,
-				346E9B119356080BDDB1CF7F018C318A /* CustomStringConvertible.swift */,
-				100F541ABDA5C80271D74C89906B353D /* Dispatcher.swift */,
-				8E50B38949D7716368D042C8F4944DC7 /* Error.swift */,
-				EF0272264205C66E61F67DF70543E284 /* firstly.swift */,
-				06DEA519C226C5D42FDCBC831C56B1F5 /* Guarantee.swift */,
-				4AFC19924824B33DA3279530BE9313F4 /* hang.swift */,
-				6B73BBF781AF23A672F9B9011E40B4E0 /* LogEvent.swift */,
-				74865D6FBD3A83EFD31B5168BC83F2A8 /* Promise.swift */,
-				090E64DB98AD2D2BE28F25390481A875 /* race.swift */,
-				6A25710590B27599EC2B7E580BC92608 /* Resolver.swift */,
-				B69999B68B6F31DCC5BD683602E4406E /* Thenable.swift */,
-				D4A8D6DE974B812C60322358BFBC281B /* when.swift */,
-				D51B7525DE02B269BC23F381BC71327D /* Cancellation */,
-				FDDC3AF9CBD004D48C8B5175AA91A0C1 /* Dispatchers */,
-				A1E9EE39E33EA82703C01754B2FEE670 /* Wrappers */,
-			);
-			name = PromiseKit;
-			path = PromiseKit;
-			sourceTree = "<group>";
-		};
-		A1E9EE39E33EA82703C01754B2FEE670 /* Wrappers */ = {
-			isa = PBXGroup;
-			children = (
-				51DFCE780E1727123E40A7AAA1504BE0 /* CatchWrappers.swift */,
-				5078AC95E7948D7A7DF275C5212EA8DD /* EnsureWrappers.swift */,
-				70AA0ACD78B89FB11259F5792BC953A0 /* FinallyWrappers.swift */,
-				2E8CD1C918AF580D2830FA833C0809E3 /* GuaranteeWrappers.swift */,
-				DB5804F8FA57E8C52FD15D8B02CAF2FC /* RecoverWrappers.swift */,
-				C7C5F6DA6E5997BA99E52E60BAA0D8E7 /* SequenceWrappers.swift */,
-				CBF39EA5911CCFA17891429A1E5FFA9F /* ThenableWrappers.swift */,
-				3FB66FFADB035D5128A2F3CAFC257BC8 /* WrapperProtocols.swift */,
-			);
-			name = Wrappers;
-			path = Wrappers;
-			sourceTree = "<group>";
-		};
-		A662737120CDDA6F758BD8913CC62A0A /* Networking */ = {
-			isa = PBXGroup;
-			children = (
-				DA5D968ED81DA1365A65012E80535BE6 /* PrimerAPIClient+3DS.swift */,
-			);
-			name = Networking;
-			path = Networking;
-<<<<<<< HEAD
-			sourceTree = "<group>";
-		};
-		AB918E241868CE3BB912A9D5E12618C9 /* Payment Services */ = {
-			isa = PBXGroup;
-			children = (
-				A78945486B932206B296EACC54F4B693 /* ClientSessionService.swift */,
-				2F2DF22166DBCE04BA74430A47A6D21C /* ClientTokenService.swift */,
-				6924BDE8AEA2789A35588DC7620402F6 /* CreateResumePaymentService.swift */,
-				9B9070E4683FF171871E266D25878E45 /* DirectDebitService.swift */,
-				B02618A25BB68CAA20777AF6CF674D95 /* PaymentMethodConfigService.swift */,
-				2685A0BCE8025D5529D06F3D6839496E /* PayPalService.swift */,
-				C346400B9703F68B20ACACD041139092 /* VaultService.swift */,
-			);
-			name = "Payment Services";
-			path = "Payment Services";
-			sourceTree = "<group>";
-		};
-		B626813553F825A9E993CB09321C04FB /* Constants */ = {
-			isa = PBXGroup;
-			children = (
-=======
-			sourceTree = "<group>";
-		};
-		AB918E241868CE3BB912A9D5E12618C9 /* Payment Services */ = {
-			isa = PBXGroup;
-			children = (
-				A78945486B932206B296EACC54F4B693 /* ClientSessionService.swift */,
-				2F2DF22166DBCE04BA74430A47A6D21C /* ClientTokenService.swift */,
-				6924BDE8AEA2789A35588DC7620402F6 /* CreateResumePaymentService.swift */,
-				9B9070E4683FF171871E266D25878E45 /* DirectDebitService.swift */,
-				B02618A25BB68CAA20777AF6CF674D95 /* PaymentMethodConfigService.swift */,
-				2685A0BCE8025D5529D06F3D6839496E /* PayPalService.swift */,
-				C346400B9703F68B20ACACD041139092 /* VaultService.swift */,
-			);
-			name = "Payment Services";
-			path = "Payment Services";
-			sourceTree = "<group>";
-		};
-		B626813553F825A9E993CB09321C04FB /* Constants */ = {
-			isa = PBXGroup;
-			children = (
->>>>>>> be13ad23
-				B1385AE0DD67D3BF528DB5488B6E992E /* Colors.swift */,
-				B82FEFE2C0B63BCDDC79DEE4E3AF8039 /* Content.swift */,
-				85FA9D951D56AC20DB5543AC8960C965 /* Dimensions.swift */,
-			);
-			name = Constants;
-			path = Constants;
-			sourceTree = "<group>";
-		};
-		BB3A0FAA228235165D8CC29363F0420A /* Analytics */ = {
-			isa = PBXGroup;
-			children = (
-				C72990BB71BC4AA80F7D9028080B77A4 /* Analytics.swift */,
-				203EB24FE9FB4E51F463420A697489C3 /* AnalyticsEvent.swift */,
-				C5EE8C5B7394855D4E14DD661B9CB3CB /* AnalyticsService.swift */,
-				3208DF36EA8609384E1A9743C6155E8E /* Device.swift */,
-			);
-			name = Analytics;
-			path = Analytics;
-			sourceTree = "<group>";
-		};
-		C0EC0981CFBA99367B14D819A2B7D3D3 /* UI Delegates */ = {
-			isa = PBXGroup;
-			children = (
-				0A61DB63B77DE8D6F9E60731112AE5F2 /* ReloadDelegate.swift */,
-			);
-			name = "UI Delegates";
-			path = "UI Delegates";
-			sourceTree = "<group>";
-		};
-		C703CE639FD75BAA0A7968FCD71498C1 /* Primer */ = {
-			isa = PBXGroup;
-			children = (
-				688D4FCA4F64750560D0497F04D513E8 /* AppState.swift */,
-				041C4935B531EA23BACF80CE4110F621 /* DependencyInjection.swift */,
-				6B4582D6B2DBE97EFFB3A66BEEF887DF /* Primer.swift */,
-				C5018EA5FF4585641C08559EF06ED0CC /* PrimerDelegate.swift */,
-				E4A266073652CBE334B6DA2C55F157D3 /* PrimerSource.swift */,
-				5F9F3403269F25E97D91DA5E750744B9 /* ResumeHandlerProtocol.swift */,
-				50CAA3D253EF56BB25F7039C19F05C83 /* Decision Handlers */,
-			);
-			name = Primer;
-			path = Primer;
-			sourceTree = "<group>";
-		};
-		C935D8AEC5ABE7E51CD9ED7C1CA7C802 /* OAuth */ = {
-			isa = PBXGroup;
-			children = (
-				98E1E27A2FBFF2E8FFE7E43498914B18 /* PrimerWebViewController.swift */,
-			);
-			name = OAuth;
-			path = OAuth;
 			sourceTree = "<group>";
 		};
 		C99317E726DB0D5CA94A6EFE2CA8C63E /* Pods-PrimerSDK_Tests */ = {
@@ -1546,24 +1209,13 @@
 			path = "Target Support Files/Pods-PrimerSDK_Tests";
 			sourceTree = "<group>";
 		};
-		CA26199107A959E6C181DBD252238ED0 /* PCI */ = {
-			isa = PBXGroup;
-			children = (
-				96DCE543B0802484DA54FCE8A8229A2C /* TokenizationService.swift */,
-			);
-			name = PCI;
-			path = PCI;
-			sourceTree = "<group>";
-		};
-		CA4E126BB3BC82E263AEDBE0639CF8A8 /* Parser */ = {
-<<<<<<< HEAD
-			isa = PBXGroup;
-			children = (
-				A54191ADC789843B528DDE144FB4D3BA /* Parser.swift */,
-				6782FD550A6CEF9434941B8D029C987F /* JSON */,
-			);
-			name = Parser;
-			path = Parser;
+		CD7B99BDE1898F71F01477FBDA3CAA9D /* JSON */ = {
+			isa = PBXGroup;
+			children = (
+				50F36C21C3FEF594523725C3E95587F4 /* JSONParser.swift */,
+			);
+			name = JSON;
+			path = JSON;
 			sourceTree = "<group>";
 		};
 		CF1408CF629C7361332E53B88F7BD30C = {
@@ -1575,48 +1227,68 @@
 				5E7CEBBE4BB56B730A515810549B52D9 /* Products */,
 				56409D50D0FA1C19C592518252ACCB45 /* Targets Support Files */,
 			);
-=======
-			isa = PBXGroup;
-			children = (
-				A54191ADC789843B528DDE144FB4D3BA /* Parser.swift */,
-				6782FD550A6CEF9434941B8D029C987F /* JSON */,
-			);
-			name = Parser;
-			path = Parser;
-			sourceTree = "<group>";
-		};
-		CF1408CF629C7361332E53B88F7BD30C = {
-			isa = PBXGroup;
-			children = (
-				9D940727FF8FB9C785EB98E56350EF41 /* Podfile */,
-				7247ACD97AB79769C7D29E910A7E0D09 /* Development Pods */,
-				1628BF05B4CAFDCC3549A101F5A10A17 /* Frameworks */,
-				9448AF66A975C50C90B6C2B4E72D90AC /* Pods */,
-				017B60DA8D2FE015C184484FC6631060 /* Products */,
-				56409D50D0FA1C19C592518252ACCB45 /* Targets Support Files */,
-			);
-			sourceTree = "<group>";
-		};
-		CFC426E9285DEFC0EE2CE3E9F2D3E316 /* Frameworks */ = {
-			isa = PBXGroup;
-			children = (
-				2796B517334A85FE273247C85E3F7711 /* ThreeDS_SDK.xcframework */,
-			);
-			name = Frameworks;
->>>>>>> be13ad23
-			sourceTree = "<group>";
-		};
-		D51B7525DE02B269BC23F381BC71327D /* Cancellation */ = {
-			isa = PBXGroup;
-			children = (
-				C7685DCEFFF30F457E379407BC0FADCE /* CancelContext.swift */,
-				2EC983CAE2BE5852D5C12823B6B4FB67 /* Cancellable.swift */,
-				72CAF2F8195C598601D853E3AF0D67BA /* CancellableCatchable.swift */,
-				A21BC518501D6201B7C50F630EA7336B /* CancellablePromise.swift */,
-				0667608B2FA500E01973CC203DEE4FEC /* CancellableThenable.swift */,
-			);
-			name = Cancellation;
-			path = Cancellation;
+			sourceTree = "<group>";
+		};
+		CF60BB1E38966B103F97745D9A6AF76B /* CardScanner */ = {
+			isa = PBXGroup;
+			children = (
+				D3930E24E10C87591D1F2E216FD19EFC /* CardScannerViewController.swift */,
+				3CC9F606C2A12EC626F8E508452F32EA /* CardScannerViewController+SimpleScanDelegate.swift */,
+			);
+			name = CardScanner;
+			path = CardScanner;
+			sourceTree = "<group>";
+		};
+		D113F2F557C09A55A0F833462785D834 /* PCI */ = {
+			isa = PBXGroup;
+			children = (
+				CF60BB1E38966B103F97745D9A6AF76B /* CardScanner */,
+			);
+			name = PCI;
+			path = PCI;
+			sourceTree = "<group>";
+		};
+		D621468C3332B26DC00448E62DD8ADEE /* Networking */ = {
+			isa = PBXGroup;
+			children = (
+				5B09750832E941810D9282D9B17AE7E7 /* PrimerAPIClient+3DS.swift */,
+			);
+			name = Networking;
+			path = Networking;
+			sourceTree = "<group>";
+		};
+		DBB45AEF6FD7197EBB39770C82D8E0E1 /* Primer */ = {
+			isa = PBXGroup;
+			children = (
+				8BC246BF6480854C64C96A3EC8002898 /* CardButton.swift */,
+				50FF87E7CFD115AA11EB68E8CD7C745A /* ExternalViewModel.swift */,
+				3307927005900847EE7333DA8B40BE69 /* PaymentMethodComponent.swift */,
+			);
+			name = Primer;
+			path = Primer;
+			sourceTree = "<group>";
+		};
+		DC1A82C8B44997A3F86D4E65EC74CC85 /* User Interface */ = {
+			isa = PBXGroup;
+			children = (
+				BB57372BCF1705AE0915D61C5CA9CA05 /* Identifiable.swift */,
+				6BB77B86E5238B600DFECBE43EB6F129 /* PaymentMethodsGroupView.swift */,
+				CCFBAF65302671E2958B7126B4D632D6 /* UIUtils.swift */,
+				3CFC996BE06C20FD6B99667CF4655E31 /* Banks */,
+				C07C43E1607572E8AA0CD07E541BF84A /* Components */,
+				391E38160BD869A56964BE619F5A44C0 /* OAuth */,
+				D113F2F557C09A55A0F833462785D834 /* PCI */,
+				DBB45AEF6FD7197EBB39770C82D8E0E1 /* Primer */,
+				2BBDB16A19CD6278E8F30D2120A61591 /* Root */,
+				01D5DFBA291C301497FB2F82CA6DD21B /* TestPaymentMethods */,
+				57C1432F774C4AEE000C2F78282AA59C /* Text Fields */,
+				6B37A3EA1C30BDEE9A858485085E1465 /* TokenizationViewControllers */,
+				0B3E5294586D12338065562A929FA09A /* TokenizationViewModels */,
+				5E7723EAB08F8B221D7B1A5895E00639 /* UI Delegates */,
+				216C5C6DF3A1BF572A89B86206FF713C /* Vault */,
+			);
+			name = "User Interface";
+			path = "Sources/PrimerSDK/Classes/User Interface";
 			sourceTree = "<group>";
 		};
 		DC341534F0F751E90DBE9F9F51531A54 /* Pods-PrimerSDK_Example */ = {
@@ -1636,166 +1308,81 @@
 			path = "Target Support Files/Pods-PrimerSDK_Example";
 			sourceTree = "<group>";
 		};
-		DC426352B799BDF7E1814F48966FAF9D /* CardScanner */ = {
-			isa = PBXGroup;
-			children = (
-				6E7A02D50D8000E15012D9AA1E6FCC8E /* CardScannerViewController.swift */,
-				AD4983C33AD7E5540DFAF73374EC5CE9 /* CardScannerViewController+SimpleScanDelegate.swift */,
-			);
-			name = CardScanner;
-			path = CardScanner;
-			sourceTree = "<group>";
-		};
-		DCE4851CFEF0A44E3080BDDEC5A5920B /* PCI */ = {
-			isa = PBXGroup;
-			children = (
-				DC426352B799BDF7E1814F48966FAF9D /* CardScanner */,
-			);
-			name = PCI;
-			path = PCI;
-			sourceTree = "<group>";
-		};
-		DF56473264E8F2A0C8F4543D83B5207F /* Checkout Components */ = {
-			isa = PBXGroup;
-			children = (
-				E17328EC48933D9C531623A1E8EC3CBD /* PrimerHeadlessUniversalCheckout.swift */,
-				8501F6B3AB968275EC1EA070D6B63214 /* PrimerHeadlessUniversalCheckoutProtocols.swift */,
-				F5272FA0F533CB70D964A880F5632890 /* PrimerHeadlessUniversalCheckoutUIManager.swift */,
-				3252B0A7C0B497E5C14E485B631E51D5 /* PrimerInputElements.swift */,
-			);
-			name = "Checkout Components";
-			path = "Checkout Components";
-			sourceTree = "<group>";
-		};
-		EE52F0CC5E583C3AD853E932DCD246AB /* Data Models */ = {
-			isa = PBXGroup;
-			children = (
-				E863B3B035F64E4FF24F632DD2CF14F1 /* AdyenDotPay.swift */,
-				78828E079F263524922D39F8E4C5CB97 /* Apaya.swift */,
-				28C7DA9EB83B6BC0A53872652F1F80AE /* ApplePay.swift */,
-				4E71C89C96A3DFA067C93124F34CDAFE /* Bank.swift */,
-				526D7878B47C54A1F940084B1070F66D /* CardNetwork.swift */,
-				238B78E5B4E2404A89EDE960A434ABA0 /* CheckoutModule.swift */,
-				0C8644F4B71F433B7C70C04CAA340EE5 /* ClientSession.swift */,
-				151174FD67F04DB08D05E56CCF0B6266 /* ClientToken.swift */,
-				CD91127F3D18D9D49EC475BACF77BD5F /* Consolable.swift */,
-				51FBC84D1F0875DFB18C9FCDBC7637C6 /* CountryCode.swift */,
-				2634AA274A32C7678B32DAD46EF81C38 /* Currency.swift */,
-				C1843B2BC6C76BA445A01ED802063CEC /* Customer.swift */,
-				F56FF9AED6430A90723A910969ECFFA5 /* DirectDebitMandate.swift */,
-				01F7F2E4C83592B429A786C11DE8323A /* ImageName.swift */,
-				2261CD78DC6C566B3A4B54C670BEC590 /* Klarna.swift */,
-				4A1074346FE206CBA032BD13F2EB5F01 /* OrderItem.swift */,
-				C6F2DDD3032096430ECB137674432A1B /* PaymentAPIModel.swift */,
-				510011A97917D0F82470CB312ADC452D /* PaymentMethodConfiguration.swift */,
-				55E5B0D8CEADFDF05349DE5F0B35F240 /* PaymentMethodConfigurationOptions.swift */,
-				7722792AA0660CB1F0E429F11047636E /* PaymentMethodConfigurationType.swift */,
-				7CD37B08E3981676EFD27536D9C728DF /* PaymentMethodToken.swift */,
-				918BCAEAAB4C7A5A05C9C70DCDC13A4E /* PaymentMethodTokenizationRequest.swift */,
-				62D374DF64CBABFB3BFD3A99B9732837 /* PaymentResponse.swift */,
-				5452253F88A769F3CC25956EC3960DF6 /* PayPal.swift */,
-				449059271A919B69236B2E25DC68B68D /* PrimerConfiguration.swift */,
-				32BB0C2CFBC6AC651E492556438752A6 /* PrimerContent.swift */,
-				07510B354A48EE4C105E93F4DCC4FDDF /* PrimerFlowEnums.swift */,
-				3E86520E146BA52AA2480CB120F57B3E /* PrimerSettings.swift */,
-				F6276FA187CB8D53D8268A0602F74930 /* SuccessMessage.swift */,
-				8A4C1D5F03DA0059E239602CA462DD35 /* Throwable.swift */,
-				4C0DE342F3D921F47BEED3CCA8397369 /* UXMode.swift */,
-				ACB01A1CD063F6BB74DC96F8D24307D9 /* VaultCheckoutViewModel.swift */,
-				3CE32EDFEC1ED07FCC616AFFF9EF3E5E /* PCI */,
-				84A449A49C993CD077A0C99C9FF5823B /* Theme */,
-			);
-			name = "Data Models";
-			path = "Sources/PrimerSDK/Classes/Data Models";
-			sourceTree = "<group>";
-		};
-		F07E2E77D40C3EBF2028C2233388A90E /* User Interface */ = {
-			isa = PBXGroup;
-			children = (
-				AA6C5A48591B129A1A2D376C164D48A7 /* Identifiable.swift */,
-				2B8213A5E8B3E9CC6A87197A35EA0A53 /* PaymentMethodsGroupView.swift */,
-				8A40291290EC244902474D6C8D476AE2 /* UIUtils.swift */,
-				747B08817178A60FBE7EDA960510CC86 /* Banks */,
-				8A8323D43236E33926EBB4C77C2C609A /* Components */,
-				C935D8AEC5ABE7E51CD9ED7C1CA7C802 /* OAuth */,
-				DCE4851CFEF0A44E3080BDDEC5A5920B /* PCI */,
-				368A165333F77D96044D16D8DE9166DF /* Primer */,
-				967D92842A619E0904EE0B07D59C4FAD /* Root */,
-				5E1E667BBF447D0A32206B427A700E5F /* Text Fields */,
-				1EED394BE90590CD0CA92ECBA4631922 /* TokenizationViewControllers */,
-				2DDAD9998B11A4B176DA74C222E7A251 /* TokenizationViewModels */,
-				C0EC0981CFBA99367B14D819A2B7D3D3 /* UI Delegates */,
-				021C77B5A97B142C25DE4F0A9F8697E6 /* Vault */,
-			);
-			name = "User Interface";
-			path = "Sources/PrimerSDK/Classes/User Interface";
-			sourceTree = "<group>";
-		};
-		F2FB02FAD40DE552B9D3C97EF6F660C9 /* Nibs */ = {
-			isa = PBXGroup;
-			children = (
-				26D796D3421235CAC8407C148806C3B3 /* PrimerTextFieldView.xib */,
-			);
-			name = Nibs;
-			path = Sources/PrimerSDK/Resources/Nibs;
-			sourceTree = "<group>";
-		};
-		F6963FB2A244CFC976687A8DA4AF5E3A /* Public */ = {
-			isa = PBXGroup;
-			children = (
-				80ADC19D6D385916B07800235438C229 /* PrimerThemeData.swift */,
-				227DA44201D48461047579F507861D23 /* PrimerThemeData+Deprecated.swift */,
-			);
-			name = Public;
-			path = Public;
-			sourceTree = "<group>";
-		};
-		FDDC3AF9CBD004D48C8B5175AA91A0C1 /* Dispatchers */ = {
-			isa = PBXGroup;
-			children = (
-				4EC80CF46A73D86C89DD4BF9943EA4CD /* ConcurrencyLimitedDispatcher.swift */,
-				B77D5CA7AA08D92E22C059685E05D79B /* CoreDataDispatcher.swift */,
-				7B286F92779A07096BBCE5AD3E629ECF /* Queue.swift */,
-				D90B2CF3687C411829AA75472DB8BCD2 /* RateLimitedDispatcher.swift */,
-				1A074EDE298CB792FD4186FA41CEE5BD /* RateLimitedDispatcherBase.swift */,
-				2B7CB6346E15C3B206B544319D1530CC /* StrictRateLimitedDispatcher.swift */,
-			);
-			name = Dispatchers;
-			path = Dispatchers;
+		DFDDB421A4E219DFC536CC9D60628C8B /* Localizable */ = {
+			isa = PBXGroup;
+			children = (
+				A89C18F9B73EE2CE3E0C48A29F2D29C1 /* ar.lproj */,
+				694EBBFFFF0A52FA53E18F290F42B180 /* da.lproj */,
+				90F83028D12EE787F7E04FA1B85F7786 /* de.lproj */,
+				F3F4BAAF01418DB4444024548DCE7A5A /* el.lproj */,
+				DFDF60F97DF3211965650BCE415A259B /* en.lproj */,
+				36E00A7EDB0E69C79FEABA02C83576A6 /* es.lproj */,
+				9BB88DDEA524629A871CC2C7A630F38E /* fr.lproj */,
+				D51A1568D18093369058CF5D0F449F80 /* it.lproj */,
+				0A93B18BF2828A1DD6906795F8DB2AEA /* nb.lproj */,
+				0EE3C104E4CC2A847E601C1A428266CC /* nl.lproj */,
+				156A52844F46690C4D284A138FB8E3D0 /* pl.lproj */,
+				CDF33FD2856B86B494DF4095E6DE6C75 /* pt.lproj */,
+				6E6A98E320D5535B8EF7AB774966E976 /* sv.lproj */,
+				58EC5988C76926617BE212378BB43419 /* tr.lproj */,
+			);
+			name = Localizable;
+			path = Sources/PrimerSDK/Resources/Localizable;
+			sourceTree = "<group>";
+		};
+		F9C2E95D0D44CA5AA8E67F09F0755132 /* Theme */ = {
+			isa = PBXGroup;
+			children = (
+				7F4B1C8A43D52B17177947FB6724030F /* PrimerTheme.swift */,
+				65BC0D634E223E346F2CED9062642BC8 /* Internal */,
+				5A3B2AAACFDE758E7C217F079F159A65 /* Public */,
+			);
+			name = Theme;
+			path = Theme;
+			sourceTree = "<group>";
+		};
+		F9DE8ADBFCCFABFC1A4D825214B81525 /* Primer */ = {
+			isa = PBXGroup;
+			children = (
+				AECFFFFDC077AEE62082E948C6024E0D /* PrimerAPI.swift */,
+				9D3B60FEB5FC2FA6FED506629E350C3F /* PrimerAPIClient.swift */,
+				3F29E867D687DBE347FE59F769BF682A /* PrimerAPIClient+Promises.swift */,
+			);
+			name = Primer;
+			path = Primer;
+			sourceTree = "<group>";
+		};
+		FECDFD025A46F12E01D185F143CC105F /* Payment Services */ = {
+			isa = PBXGroup;
+			children = (
+				ABCBB5A4622B3A8124C8514FF00025A9 /* ClientSessionService.swift */,
+				5FFD0C3558AB6EDF5970097553174BEE /* ClientTokenService.swift */,
+				A4B4583CE951AB978E369A4E3C1A1771 /* CreateResumePaymentService.swift */,
+				A1BD95BAFCBFA15B67E30C13D12E4057 /* DirectDebitService.swift */,
+				A11AAB63968AB2B4D45BE428EC0A60C0 /* PaymentMethodConfigService.swift */,
+				E6AC2D90C68DE291C046FE122F5D88FA /* PayPalService.swift */,
+				DA880429762FFADF49BAADF64C02CF95 /* VaultService.swift */,
+			);
+			name = "Payment Services";
+			path = "Payment Services";
 			sourceTree = "<group>";
 		};
 /* End PBXGroup section */
 
 /* Begin PBXHeadersBuildPhase section */
-		3F12C6C217F783402FDB478580AA13B7 /* Headers */ = {
+		2C5C8C14CF0B7793036F04B4DC37A060 /* Headers */ = {
 			isa = PBXHeadersBuildPhase;
 			buildActionMask = 2147483647;
 			files = (
-				847E54F2E1F68944C000D2996DE9C202 /* PrimerSDK-umbrella.h in Headers */,
+				044A219EC41951FBD907AF076AAA83DC /* PrimerSDK-umbrella.h in Headers */,
 			);
 			runOnlyForDeploymentPostprocessing = 0;
 		};
-<<<<<<< HEAD
 		B505DDFEE93DC1748F675172121C6F28 /* Headers */ = {
 			isa = PBXHeadersBuildPhase;
 			buildActionMask = 2147483647;
 			files = (
 				4A94BB65671FE4DB0D4E62FFD9F191BB /* Pods-PrimerSDK_Example-umbrella.h in Headers */,
-=======
-		84058D7A8DF91B08D110BEFF1977D488 /* Headers */ = {
-			isa = PBXHeadersBuildPhase;
-			buildActionMask = 2147483647;
-			files = (
-				32D4F85BE1557ED62536344CFAB75F88 /* Primer3DS-umbrella.h in Headers */,
-			);
-			runOnlyForDeploymentPostprocessing = 0;
-		};
-		AE1CD6FC62F3307E3B24589EC69D7772 /* Headers */ = {
-			isa = PBXHeadersBuildPhase;
-			buildActionMask = 2147483647;
-			files = (
-				06037AD0612C370180C55CA860921682 /* Pods-PrimerSDK_Example-umbrella.h in Headers */,
->>>>>>> be13ad23
 			);
 			runOnlyForDeploymentPostprocessing = 0;
 		};
@@ -1822,11 +1409,7 @@
 			buildRules = (
 			);
 			dependencies = (
-<<<<<<< HEAD
-				64438529BDF484ABCDE104F95AAA701C /* PBXTargetDependency */,
-=======
-				3BD31262637D15A93189B3E95F97A973 /* PBXTargetDependency */,
->>>>>>> be13ad23
+				641A5C13C4FE87ADDD7B066A923C4B39 /* PBXTargetDependency */,
 			);
 			name = "Pods-PrimerSDK_Tests";
 			productName = Pods_PrimerSDK_Tests;
@@ -1835,22 +1418,17 @@
 		};
 		6C144A762E9B598392AFFEC8F873746A /* Pods-PrimerSDK_Example */ = {
 			isa = PBXNativeTarget;
-			buildConfigurationList = B36005E2BC2C6B16E44768133F252AA8 /* Build configuration list for PBXNativeTarget "Pods-PrimerSDK_Example" */;
+			buildConfigurationList = F978C8F95E406B727BEB461AF06CD6F7 /* Build configuration list for PBXNativeTarget "Pods-PrimerSDK_Example" */;
 			buildPhases = (
-				AE1CD6FC62F3307E3B24589EC69D7772 /* Headers */,
-				657DD73F5C7DB1E89B7A0B1F728C532B /* Sources */,
-				B9B45B20A61D7C84B3BCB6D924EFFFAC /* Frameworks */,
-				483852FA924261D513BA8012B2B603AF /* Resources */,
+				B505DDFEE93DC1748F675172121C6F28 /* Headers */,
+				56F8E0C396EEBAF4EEB6D438222BB63E /* Sources */,
+				1D9B174AACEDA6738DC3E11C850EA48A /* Frameworks */,
+				B8B3E98238C88B12A3ECD2AAB9D724AD /* Resources */,
 			);
 			buildRules = (
 			);
 			dependencies = (
-<<<<<<< HEAD
-				1E50B5C393F5D8CC4BC74F2ACCEEAA18 /* PBXTargetDependency */,
-=======
-				45FFBBC6D991A054ADDF9E0F4F5664E4 /* PBXTargetDependency */,
-				01DED2D0EACFAE4FC9E9643B4EDC146F /* PBXTargetDependency */,
->>>>>>> be13ad23
+				64449F68622A82D2AE4D52A85DBF5003 /* PBXTargetDependency */,
 			);
 			name = "Pods-PrimerSDK_Example";
 			productName = Pods_PrimerSDK_Example;
@@ -1859,19 +1437,11 @@
 		};
 		6E6525C7043FBA7BB34A249010AF5593 /* PrimerSDK-PrimerResources */ = {
 			isa = PBXNativeTarget;
-<<<<<<< HEAD
-			buildConfigurationList = 5F28C939F91566F6D18FE865D7EE3102 /* Build configuration list for PBXNativeTarget "PrimerSDK-PrimerResources" */;
+			buildConfigurationList = B3EE3C180E3679F6FBA247E4F8254620 /* Build configuration list for PBXNativeTarget "PrimerSDK-PrimerResources" */;
 			buildPhases = (
-				363A9369CDD03F2FAAFBEE19C02CB91C /* Sources */,
-				245353B37C0816ACAE322FEDADBEAB54 /* Frameworks */,
-				25CFA9FA8EF35A23336CB5353CAD83BA /* Resources */,
-=======
-			buildConfigurationList = 6FE21EF37F14A2EC218003E2212E7C97 /* Build configuration list for PBXNativeTarget "PrimerSDK-PrimerResources" */;
-			buildPhases = (
-				431656B4CB1574F5E7BC10BD965C3DD4 /* Sources */,
-				C4845328DEFB789DEDBB4C0EE9D04509 /* Frameworks */,
-				FC8230B0D38ABA2E0808D7BF23CF4BA7 /* Resources */,
->>>>>>> be13ad23
+				28A454F4F2922DBEBB94AA258929AE94 /* Sources */,
+				29076BD378FD5FBC75C389C8BF2ECE15 /* Frameworks */,
+				8EB8C7276AB3F235567986454E106A98 /* Resources */,
 			);
 			buildRules = (
 			);
@@ -1882,42 +1452,19 @@
 			productReference = A8B3BC107C2BDC3C03D961866F721265 /* PrimerSDK-PrimerResources */;
 			productType = "com.apple.product-type.bundle";
 		};
-		6F5F0A81CAE773CFE5371059A81B5B6A /* Primer3DS */ = {
-			isa = PBXNativeTarget;
-			buildConfigurationList = 6004DC48EAFFC21734C2180D1DDDFCC5 /* Build configuration list for PBXNativeTarget "Primer3DS" */;
-			buildPhases = (
-				84058D7A8DF91B08D110BEFF1977D488 /* Headers */,
-				73BC8E4B06FD50D4A4E6FE3D1F4951F9 /* [CP] Copy XCFrameworks */,
-				773BF85567A4D1EF16790CE8A8E7CAD4 /* Sources */,
-				5E5A7E9862EBBA8DB5500272B7909C0B /* Frameworks */,
-				B8E52586E0F3D75F547E77A32AA52133 /* Resources */,
-			);
-			buildRules = (
-			);
-			dependencies = (
-			);
-			name = Primer3DS;
-			productName = Primer3DS;
-			productReference = FFE8CD355A453EF1396E2D5E8E370F7A /* Primer3DS */;
-			productType = "com.apple.product-type.framework";
-		};
 		F3BE9108C53B53949406218CEA55E0B2 /* PrimerSDK */ = {
 			isa = PBXNativeTarget;
-			buildConfigurationList = AF697C719A69A9439A2799BC12850E9A /* Build configuration list for PBXNativeTarget "PrimerSDK" */;
+			buildConfigurationList = F173AD4006B9E63A0D915C89D547580C /* Build configuration list for PBXNativeTarget "PrimerSDK" */;
 			buildPhases = (
-				3F12C6C217F783402FDB478580AA13B7 /* Headers */,
-				651A7792E79065B00991395E08AA742B /* Sources */,
-				CB18A0F25932D9C179242A0C81211993 /* Frameworks */,
-				B034B71E8C20D81DA65A29E2C0F2EA3A /* Resources */,
+				2C5C8C14CF0B7793036F04B4DC37A060 /* Headers */,
+				28335F3D6AEA96C57B29878C2056681B /* Sources */,
+				930B9DA653DD7F904E03CD6BF09D2CFF /* Frameworks */,
+				37286235EC932EEBBC8A0480918609F1 /* Resources */,
 			);
 			buildRules = (
 			);
 			dependencies = (
-<<<<<<< HEAD
-				3CC37D34C44B7FEA3B671B53F31EF71B /* PBXTargetDependency */,
-=======
-				821128E5174079331D842BBEB7619BE4 /* PBXTargetDependency */,
->>>>>>> be13ad23
+				4944A32D50DC68ED04DF8301050B1CBE /* PBXTargetDependency */,
 			);
 			name = PrimerSDK;
 			productName = PrimerSDK;
@@ -1955,13 +1502,12 @@
 				tr,
 			);
 			mainGroup = CF1408CF629C7361332E53B88F7BD30C;
-			productRefGroup = 017B60DA8D2FE015C184484FC6631060 /* Products */;
+			productRefGroup = 5E7CEBBE4BB56B730A515810549B52D9 /* Products */;
 			projectDirPath = "";
 			projectRoot = "";
 			targets = (
 				6C144A762E9B598392AFFEC8F873746A /* Pods-PrimerSDK_Example */,
 				6849240CBB3AA7809D185A43939876BA /* Pods-PrimerSDK_Tests */,
-				6F5F0A81CAE773CFE5371059A81B5B6A /* Primer3DS */,
 				F3BE9108C53B53949406218CEA55E0B2 /* PrimerSDK */,
 				6E6525C7043FBA7BB34A249010AF5593 /* PrimerSDK-PrimerResources */,
 			);
@@ -1969,30 +1515,6 @@
 /* End PBXProject section */
 
 /* Begin PBXResourcesBuildPhase section */
-		25CFA9FA8EF35A23336CB5353CAD83BA /* Resources */ = {
-			isa = PBXResourcesBuildPhase;
-			buildActionMask = 2147483647;
-			files = (
-				BB73E0B6B8F92A7A9AC7E2D15406D529 /* ar.lproj in Resources */,
-				2176E3E412F9B3423513DBAE99095D91 /* da.lproj in Resources */,
-				995794EF142E0F0CD6324A51E493E0E7 /* de.lproj in Resources */,
-				C0DECD114FD6F7189FF0224E5ED4461C /* el.lproj in Resources */,
-				CAE765B22AECC30445E9519D39CCA49E /* en.lproj in Resources */,
-				D82152EC207A8466E28F40CEBE307972 /* es.lproj in Resources */,
-				12C0AB387B9D9EBC240FA5EDEF1B2FF6 /* fr.lproj in Resources */,
-				A1CA6D32B4210EA0A128D3FFC7B9EA85 /* Icons.xcassets in Resources */,
-				5C9A1B9232E485EDF591D0CAB63CECC0 /* it.lproj in Resources */,
-				45493C80405AFCE937D938C9591D2250 /* nb.lproj in Resources */,
-				57742C4333150ACFFFD34F0A59241110 /* nl.lproj in Resources */,
-				21D65816A7E4B8E49D87A01A456572E1 /* pl.lproj in Resources */,
-				57D9CFE84B5D91AAEF05B0A96E0224AB /* PrimerTextFieldView.xib in Resources */,
-				8521F8B50B9D9B363993C174DFAA2A0E /* pt.lproj in Resources */,
-				4770F0A958D4C62239228E81FCD433B8 /* sv.lproj in Resources */,
-				3984807B68AE36CCD79FA20AFF80E8FD /* tr.lproj in Resources */,
-			);
-			runOnlyForDeploymentPostprocessing = 0;
-		};
-<<<<<<< HEAD
 		3555CD6FF689702A32A86FF5DA44364D /* Resources */ = {
 			isa = PBXResourcesBuildPhase;
 			buildActionMask = 2147483647;
@@ -2000,88 +1522,265 @@
 			);
 			runOnlyForDeploymentPostprocessing = 0;
 		};
-		B034B71E8C20D81DA65A29E2C0F2EA3A /* Resources */ = {
-=======
-		483852FA924261D513BA8012B2B603AF /* Resources */ = {
+		37286235EC932EEBBC8A0480918609F1 /* Resources */ = {
 			isa = PBXResourcesBuildPhase;
 			buildActionMask = 2147483647;
 			files = (
+				BAD19CE48258DFD07295892352409733 /* PrimerSDK-PrimerResources in Resources */,
 			);
 			runOnlyForDeploymentPostprocessing = 0;
 		};
-		B034B71E8C20D81DA65A29E2C0F2EA3A /* Resources */ = {
+		8EB8C7276AB3F235567986454E106A98 /* Resources */ = {
 			isa = PBXResourcesBuildPhase;
 			buildActionMask = 2147483647;
 			files = (
-				8296049712F58E87E02138A71B7B6B16 /* PrimerSDK-PrimerResources in Resources */,
+				9B21C434720EFE039C333DF6D9CFC66A /* ar.lproj in Resources */,
+				E564D1C8684519D8D61FBC01FCAE6823 /* da.lproj in Resources */,
+				76788C74CB84797BE8D5C0F5D6D5FD48 /* de.lproj in Resources */,
+				D71E9D9D9E28ED8FBE522D0D44109BBA /* el.lproj in Resources */,
+				497AE12D5FDC606969C7801FD6ED1D9B /* en.lproj in Resources */,
+				1030E5A42DE7C867BA7603028C8EDF52 /* es.lproj in Resources */,
+				E3710F6001A1901E9832B6F753D12E60 /* fr.lproj in Resources */,
+				B62B17DD921F09CBD1631561D1B29540 /* Icons.xcassets in Resources */,
+				12347290004BB23BF5AB51F71ECB467A /* it.lproj in Resources */,
+				B9ECB5486C7BD47D0F50DC8AA8255DD5 /* nb.lproj in Resources */,
+				64F064DE93E36ED2084744E308F98931 /* nl.lproj in Resources */,
+				3288E902015636257D3F2924ED22007A /* pl.lproj in Resources */,
+				33EEE1091528C1121ECBC55439424C7F /* PrimerTextFieldView.xib in Resources */,
+				89050A8B97953C8EFAC7BA3EA3450711 /* pt.lproj in Resources */,
+				500838C33C0C8AFAAA800975417A798A /* sv.lproj in Resources */,
+				37335687C4063D99E2228F2D0257F4A1 /* tr.lproj in Resources */,
 			);
 			runOnlyForDeploymentPostprocessing = 0;
 		};
-		B8E52586E0F3D75F547E77A32AA52133 /* Resources */ = {
->>>>>>> be13ad23
-			isa = PBXResourcesBuildPhase;
-			buildActionMask = 2147483647;
-			files = (
-				8296049712F58E87E02138A71B7B6B16 /* PrimerSDK-PrimerResources in Resources */,
-			);
-			runOnlyForDeploymentPostprocessing = 0;
-		};
-<<<<<<< HEAD
 		B8B3E98238C88B12A3ECD2AAB9D724AD /* Resources */ = {
 			isa = PBXResourcesBuildPhase;
 			buildActionMask = 2147483647;
 			files = (
-=======
-		FC8230B0D38ABA2E0808D7BF23CF4BA7 /* Resources */ = {
-			isa = PBXResourcesBuildPhase;
+			);
+			runOnlyForDeploymentPostprocessing = 0;
+		};
+/* End PBXResourcesBuildPhase section */
+
+/* Begin PBXSourcesBuildPhase section */
+		28335F3D6AEA96C57B29878C2056681B /* Sources */ = {
+			isa = PBXSourcesBuildPhase;
 			buildActionMask = 2147483647;
 			files = (
-				883356307B97A2AE6D8B53DB7D7820E4 /* ar.lproj in Resources */,
-				85702AA059D259E3C871B46B67159AD6 /* da.lproj in Resources */,
-				0B5E3212C09A48648479C403841F128F /* de.lproj in Resources */,
-				50F61897AC2BB50E12BC7DB3436125DD /* el.lproj in Resources */,
-				E767CFDD6F8ED9CD7DFE77240C555B45 /* en.lproj in Resources */,
-				176C03ED8F20F21C31BD97B522642041 /* es.lproj in Resources */,
-				FB7C9BD765DAFBF79D3D5EF3B6A53C19 /* fr.lproj in Resources */,
-				2DDB7DD63C8F4354F369C88BF159927D /* Icons.xcassets in Resources */,
-				80BFF9D2FE120B5B5FC5237B338B44F9 /* it.lproj in Resources */,
-				D489B667216469672D1E20D08966D1F8 /* nb.lproj in Resources */,
-				4F653B83A3AB89AA07CAD2C97449540C /* nl.lproj in Resources */,
-				8C9A5B6882E25F7A3F0F6AC2FD3B0DD7 /* pl.lproj in Resources */,
-				F066E30813D4F928B28F91CEA33B662A /* PrimerTextFieldView.xib in Resources */,
-				CC2542DF02DDA6D94AAD882035DE069E /* pt.lproj in Resources */,
-				395398A86B72BC17BE7E20B901875C7B /* sv.lproj in Resources */,
-				12FBF2714C4AD66EFC15CC36079B25D2 /* tr.lproj in Resources */,
->>>>>>> be13ad23
+				ACE2890AC0E6B0B0E0DE126D86EF84D8 /* 3DS.swift in Sources */,
+				0B12243D7E6C81976ADB619C8DBC7F1E /* 3DSService.swift in Sources */,
+				1287D33F8CECBD428261873A342E672C /* 3DSService+Promises.swift in Sources */,
+				CAABD64FB4688DBEC395DAA8963C6C68 /* AdyenDotPay.swift in Sources */,
+				3194E5097F85E5995FC866F3A8171068 /* AES256.swift in Sources */,
+				3E7577F024720FAD3C63DD9DCDE28703 /* after.swift in Sources */,
+				27AB75A2E7E58F87E59516BD55D3C6AF /* AlertController.swift in Sources */,
+				11D3D9955BB12F281ABED1F56402EC95 /* Analytics.swift in Sources */,
+				0783FF6CE5FF983823871EF5F4C62EBE /* AnalyticsEvent.swift in Sources */,
+				08B0FAF38B74DD9A2E6812FEB786EEF0 /* AnalyticsService.swift in Sources */,
+				83823EA4FB049652E0830CAF17B29881 /* AnyCodable.swift in Sources */,
+				4AB6668CA83F0B9154260FEA1EE8DBCC /* AnyDecodable.swift in Sources */,
+				3F0EC64E4D2F750D9CE8942271A8151E /* AnyEncodable.swift in Sources */,
+				8A6CD83ECC193CEDCA8C872495B87C23 /* Apaya.swift in Sources */,
+				FEF12E7DFA31262DE2896AFBEE1B90B1 /* ApayaTokenizationViewModel.swift in Sources */,
+				75996FFAABD3619DBE8C2F8B4B5051C9 /* ApplePay.swift in Sources */,
+				48B66EB2E3A64FEB328C91B72138CC9B /* ApplePayTokenizationViewModel.swift in Sources */,
+				ED130B464DC0F58CFB6F00034D96037C /* AppState.swift in Sources */,
+				1A39A06FC2247CEC39FEAF16DE31E69D /* ArrayExtension.swift in Sources */,
+				2905F09C9089A7BBB035186D9A0E0F8F /* Bank.swift in Sources */,
+				AABEFB3628DDF7A7271613FEE67E3D6B /* BankSelectorTokenizationViewModel.swift in Sources */,
+				7633506E3D795FC1575ACBD345E2CF0E /* BankSelectorViewController.swift in Sources */,
+				91A2372192072C7C4CBEF067DAD816DE /* BankTableViewCell.swift in Sources */,
+				59400E6B45350C00126BB236AD5A9BFB /* Box.swift in Sources */,
+				9D85C47A688EB5A836D75BE1DCC18B90 /* BundleExtension.swift in Sources */,
+				E3B16CD348FB8A4AB73DAECD164D6925 /* CancelContext.swift in Sources */,
+				4662F0A2CB9BCF74A1325452BB62FAFA /* Cancellable.swift in Sources */,
+				22D70CADB0E690A04EF6B13F3DCE7D7D /* CancellableCatchable.swift in Sources */,
+				A305B4E68BE920D4ECA5E7AF6FEED4C6 /* CancellablePromise.swift in Sources */,
+				004FD4EFDFF9A925056FC92D6177A94B /* CancellableThenable.swift in Sources */,
+				A1F8D39C47CC3E92D0E818227207AF81 /* CardButton.swift in Sources */,
+				FC39B33699D44BA23151C71057D9DBCA /* CardComponentsManager.swift in Sources */,
+				062171C4A5FD34B0866F1649E23CCE4A /* CardFormPaymentMethodTokenizationViewModel.swift in Sources */,
+				4128670FB7697E97365292653E524A34 /* CardNetwork.swift in Sources */,
+				3471C9885B39ED985DCB0AE22304E4BE /* CardScannerViewController.swift in Sources */,
+				81011BEDCEC8ED5B6D13DCB9409A5140 /* CardScannerViewController+SimpleScanDelegate.swift in Sources */,
+				5B65D5B56F33AB7BD08B712BCF8AC87D /* Catchable.swift in Sources */,
+				541CC591CFFCBF667F66C133F4421FC5 /* CatchWrappers.swift in Sources */,
+				0A8C72D589AEDAAC1AE0B71B732BBA20 /* CheckoutModule.swift in Sources */,
+				EC06B36D615414E5748EF25F2BD83E39 /* CheckoutWithVaultedPaymentMethodViewModel.swift in Sources */,
+				3E24133EAEB51A812B24CA2F76BE9B56 /* ClientSession.swift in Sources */,
+				15E30C644A9B4BE0D7D37FE6A438F254 /* ClientSessionService.swift in Sources */,
+				1FC037ED2BCAE09BABB0EBE7274E53BC /* ClientToken.swift in Sources */,
+				B2ADAABA0D8064A959B0687664ECC9A5 /* ClientTokenService.swift in Sources */,
+				94766DB62BEE2E445AB04BE2520AB359 /* Colors.swift in Sources */,
+				4E0FD136B8A18601B53C933825FB2E82 /* ConcurrencyLimitedDispatcher.swift in Sources */,
+				F624DE92D93F433ADC84ABE804F8A029 /* Configuration.swift in Sources */,
+				3D9F969272E4A5C034FF4499AF5EE588 /* Connectivity.swift in Sources */,
+				7629CB302C8BDB89DA25B43900F355BD /* Consolable.swift in Sources */,
+				4DBB3431CCF13C9B6659FFA035A3FF57 /* Content.swift in Sources */,
+				1FC87F144E4D5E4CBC48F736F36E7AFF /* CoreDataDispatcher.swift in Sources */,
+				BBEE0C1FB3A27B9BCB35825BA2D4D7B8 /* CountryCode.swift in Sources */,
+				1BFCF442F9920A9054955E77B57A2CF2 /* CreateResumePaymentService.swift in Sources */,
+				98E20264B2F55775338FA53C5A392DD2 /* Currency.swift in Sources */,
+				D189E1E6B3F95DE38C28A4E509177F35 /* Customer.swift in Sources */,
+				722ACA658F3C53525C26625D659C6095 /* CustomStringConvertible.swift in Sources */,
+				022DD8D21A45EF0CB2934C69F08F3564 /* DataExtension.swift in Sources */,
+				E4B630DB518211FCFD682FE3321A11A2 /* DateExtension.swift in Sources */,
+				DED22D2CE514FDB09E9D571370E04864 /* Decisions.swift in Sources */,
+				15C4351037CED3F1813FFA3082BE8254 /* DependencyInjection.swift in Sources */,
+				21AAB30ACB68E67A39C1CE211F59F3F1 /* Device.swift in Sources */,
+				E30DE38A6D59B9E4F30804A1FE8A372D /* Dimensions.swift in Sources */,
+				59118D242B57DA6EAA5E199B3450C2F0 /* DirectDebitMandate.swift in Sources */,
+				0CCBF72AC287EC65C99E32C2EB49C37F /* DirectDebitService.swift in Sources */,
+				105FD9DAD70288086098FB6D66B1703E /* Dispatcher.swift in Sources */,
+				5425ECC9043A7E39233B24738BDDD2EE /* Endpoint.swift in Sources */,
+				848BB8F3767CA28E86437C0532BEC711 /* EnsureWrappers.swift in Sources */,
+				2E4F323237A4417CEDDEDA41829D0CA2 /* Error.swift in Sources */,
+				A1ABF45CF0270924ADB11ED0F51BB66D /* ErrorHandler.swift in Sources */,
+				5728122621FE6E18E7FBCF4DA2618D00 /* ExternalPaymentMethodTokenizationViewModel.swift in Sources */,
+				18DBCBB7955F0E4D4BC1F0E79491CB62 /* ExternalViewModel.swift in Sources */,
+				B9A51C27FFB1C01B510DA8B54957A8F4 /* FinallyWrappers.swift in Sources */,
+				D95CA47BBF07745AD13099F302523397 /* firstly.swift in Sources */,
+				4F810DC9449A7C2120CFB3B69A42926A /* FlowDecisionTableViewCell.swift in Sources */,
+				D64CADA56762BDC2AE78054FFE063330 /* FormPaymentMethodTokenizationViewModel.swift in Sources */,
+				783F78E3BF7130477904E6B5D52B7F63 /* FormType.swift in Sources */,
+				D821B8553B8C9C44FB23C697E7C04E4A /* Guarantee.swift in Sources */,
+				830E98CB94479B67D0C244DB0504575A /* GuaranteeWrappers.swift in Sources */,
+				9AD6DBECE4350E5C7F7258E354CA2020 /* hang.swift in Sources */,
+				029C0E3B4E25CE5D2C69C0144C6F95D9 /* HeaderFooterLabelView.swift in Sources */,
+				124F9EA282D72B33CE86135B68B53106 /* Identifiable.swift in Sources */,
+				AC19A52A6A083E8F9E49E8DC4334A257 /* ImageName.swift in Sources */,
+				E1B881933F881D2F4386029BA529920F /* IntExtension.swift in Sources */,
+				B41EBDCCE56A3A51579D68DE76E2B4B7 /* JSONParser.swift in Sources */,
+				4C59595E8F545A08EBEEBEE4352659E3 /* Keychain.swift in Sources */,
+				1AB6062AC4F11CAD1839702514C6B978 /* Klarna.swift in Sources */,
+				6363DA49B0C91308BB999D1CCCA5ED13 /* KlarnaTokenizationViewModel.swift in Sources */,
+				C1ACD94A5CCFB10EEA1ED718B0535735 /* LogEvent.swift in Sources */,
+				2608AEAFE360DB8F265312A2B057F25D /* Logger.swift in Sources */,
+				E92511DA2F9A4ADF763E1CACF1B1B512 /* Mask.swift in Sources */,
+				6FE499A18C39BD9EF49927CAD0E9EF26 /* MockPrimerAPIClient.swift in Sources */,
+				A86A86F4536DCED85C2322322C770B2B /* NetworkService.swift in Sources */,
+				89BD6B57D27A8D0AE13D502536C582E4 /* NSErrorExtension.swift in Sources */,
+				AD933DA3E854B957CC86C71943FABE05 /* Optional+Extensions.swift in Sources */,
+				1CC67F6A521895AB6E08F2D4F3621699 /* OrderItem.swift in Sources */,
+				D73AB383B7139E132691391BAD7DC790 /* Parser.swift in Sources */,
+				DC0A28F3823EB127CFC7B6435B1A1C79 /* PaymentAPIModel.swift in Sources */,
+				006FC144807BFD71857B047B4780D347 /* PaymentMethodComponent.swift in Sources */,
+				6C395B417827A1AAF64C8CC02CED3CF0 /* PaymentMethodConfigService.swift in Sources */,
+				2D183EC89E7A1F1474D863A73B477E2D /* PaymentMethodConfiguration.swift in Sources */,
+				2436082906A376BBF295C869B2DEF275 /* PaymentMethodConfigurationOptions.swift in Sources */,
+				A583B54073EDE7EC32CC331AEF43E921 /* PaymentMethodConfigurationType.swift in Sources */,
+				80D1D744439B79972D4F9217992E9141 /* PaymentMethodsGroupView.swift in Sources */,
+				EE91DEC4F0AC235F9BE526E3C4E94823 /* PaymentMethodToken.swift in Sources */,
+				10C67BD6B7D50272BC6712B007FEEBE6 /* PaymentMethodTokenizationRequest.swift in Sources */,
+				29D123FFDB3BD49CC82DD6915C864404 /* PaymentMethodTokenizationViewModel.swift in Sources */,
+				B25CD419B03D6AD0E2F899877745014B /* PaymentMethodTokenizationViewModel+Logic.swift in Sources */,
+				3F8991DD3C342EEE1F13BDA676ECEE91 /* PaymentResponse.swift in Sources */,
+				864CAEDF8527E86107F5E903C1C8F78E /* PayPal.swift in Sources */,
+				5B813EA9B0B0A195E545F8416200E3A4 /* PayPalService.swift in Sources */,
+				2476B67FA8D065D2EFD7F8E6057DB256 /* PayPalTokenizationViewModel.swift in Sources */,
+				217C263BB11CF1C2981018639C47DDBB /* PostalCode.swift in Sources */,
+				4B1B0A5E1D8D28ED7794818F22A4C83E /* PresentationController.swift in Sources */,
+				F797519A1344B362B0DF56AF3465E37A /* Primer.swift in Sources */,
+				9EC09FF8F5D81A8EFC4DD12DFEC3589D /* PrimerAPI.swift in Sources */,
+				DA162281E0BC35E7F276B23FB722CA5D /* PrimerAPIClient.swift in Sources */,
+				19A8E993A360D23AE2533E63DB872EE4 /* PrimerAPIClient+3DS.swift in Sources */,
+				3E1B7F28B01814E1D3DFA2C8FAFDED36 /* PrimerAPIClient+Promises.swift in Sources */,
+				36A1904E20229C8D462BCF99402C2C4A /* PrimerButton.swift in Sources */,
+				3EF1E2C66BF0D9D66656EA48EF33AF47 /* PrimerCardFormViewController.swift in Sources */,
+				FDE65C99692702ECE2FB6C139C0926A9 /* PrimerCardholderNameFieldView.swift in Sources */,
+				1E52A3FE4AC94E404F53DB7D993D073A /* PrimerCardNumberFieldView.swift in Sources */,
+				0DAA7B661EA375B5D77E700523DCD458 /* PrimerConfiguration.swift in Sources */,
+				6615F4B637A05723D7D1306F7F3B2BD0 /* PrimerContainerViewController.swift in Sources */,
+				D16B6D6D7BD304F01595BB72EBD2730B /* PrimerContent.swift in Sources */,
+				DE663B1D295183FFE40164BA4DEA2287 /* PrimerCustomStyleTextField.swift in Sources */,
+				DAF158A1B69293947B579D14C5865429 /* PrimerCVVFieldView.swift in Sources */,
+				156BD7AC7AAA602FC7AF589E2939E11A /* PrimerDelegate.swift in Sources */,
+				F080F0CF3F8E606371A8A4D95113BA94 /* PrimerError.swift in Sources */,
+				A572858D4F2B849623F783CDA12D48E6 /* PrimerExpiryDateFieldView.swift in Sources */,
+				B28CCD109BCAD67C5114B5A412360629 /* PrimerFlowEnums.swift in Sources */,
+				EE77BACFB0F4CE685DFE2B49025A9A92 /* PrimerFormViewController.swift in Sources */,
+				3D97E65D7885DC42BA278BE2E807E892 /* PrimerGenericTextFieldView.swift in Sources */,
+				B7F76D5F5F106ACD4818FF8A50F88FA0 /* PrimerHeadlessUniversalCheckout.swift in Sources */,
+				1CEC4AC9C09F82352933F69676EA9C8F /* PrimerHeadlessUniversalCheckoutProtocols.swift in Sources */,
+				4344192D263DCC12195DD0CAE1290D6B /* PrimerHeadlessUniversalCheckoutUIManager.swift in Sources */,
+				CDD51A419B278ECDD7E8A62BA3633484 /* PrimerImage.swift in Sources */,
+				9661B9BFA704A130D1E6F9A1FB7AF565 /* PrimerInputElements.swift in Sources */,
+				E71DF59E271DBD9E0338DF151E875D5D /* PrimerInputViewController.swift in Sources */,
+				E02866651E8C3DD576A91CA2E1C98FE3 /* PrimerLoadingViewController.swift in Sources */,
+				5E22E081B910EC4D362D456D9B00DD4C /* PrimerNavigationBar.swift in Sources */,
+				C0C27077BC3F6DEFDC6B930E0B205FEE /* PrimerNavigationController.swift in Sources */,
+				3C620CD00F08F224B52555B47334A9B5 /* PrimerNibView.swift in Sources */,
+				379E20508AEA9B6C8A6BF01E9CF40811 /* PrimerPostalCodeFieldView.swift in Sources */,
+				5501D92AA2A1D28CEC60EFC0BF12F812 /* PrimerResultComponentView.swift in Sources */,
+				4654A2EEBEFFF0C4FC61A9C23CC3959C /* PrimerResultViewController.swift in Sources */,
+				C2F0170F289057487A16202F90D6C521 /* PrimerRootViewController.swift in Sources */,
+				0DE45ECD521548786A705811A92FF018 /* PrimerScrollView.swift in Sources */,
+				3F5AE06FCAD8ACABB522F34FF278780B /* PrimerSDK-dummy.m in Sources */,
+				5E64CD6B9E9AD52404012E13441DB5F4 /* PrimerSearchTextField.swift in Sources */,
+				5DD0FD59575C85BBD0B47ABCBDAB8E4A /* PrimerSettings.swift in Sources */,
+				89EBC85583BD9DA0CDBA12B3C39B5223 /* PrimerSource.swift in Sources */,
+				30391C1529C863766C58BFA4D4B64042 /* PrimerTableViewCell.swift in Sources */,
+				54B22E30DB6D5E0C8B2C80F884F7BD46 /* PrimerTestPaymentMethodTokenizationViewModel.swift in Sources */,
+				B08C01DF2C8CE12C1328AE497659140A /* PrimerTestPaymentMethodViewController.swift in Sources */,
+				BF7161CA8D3F834C6477DC4E8B6958A7 /* PrimerTextField.swift in Sources */,
+				F342DEEC7E867284BD49F1F11908C47E /* PrimerTextFieldView.swift in Sources */,
+				A935E364688A532AB90CF17CCF5E8497 /* PrimerTheme.swift in Sources */,
+				E39BF1607D688A4B1EAA156A2F6513C7 /* PrimerTheme+Borders.swift in Sources */,
+				33B64F216F0BCF8AF95575895A7767B9 /* PrimerTheme+Buttons.swift in Sources */,
+				6D4CC8FCFACBFE594410AE8641C24D28 /* PrimerTheme+Colors.swift in Sources */,
+				396DB349BD2DD342EA2815C8539157DE /* PrimerTheme+Inputs.swift in Sources */,
+				818EB385164343BEE655F4434A86B722 /* PrimerTheme+TextStyles.swift in Sources */,
+				2B144E99C6826954D5D7F0C46D76511C /* PrimerTheme+Views.swift in Sources */,
+				1473C20F082908C59F84FD4D0A3609D9 /* PrimerThemeData.swift in Sources */,
+				2128108E185984919A384ECE772FD3B0 /* PrimerThemeData+Deprecated.swift in Sources */,
+				D0C42006A41A77A86285A61E3FDD88A8 /* PrimerUniversalCheckoutViewController.swift in Sources */,
+				D2C77D5E01E4208D2413238C7D3B4B93 /* PrimerVaultManagerViewController.swift in Sources */,
+				7FE4B76279DF516C93B047BECA580FB1 /* PrimerViewController.swift in Sources */,
+				A92429F63364506043AB823921A0B9AA /* PrimerViewExtensions.swift in Sources */,
+				98B8E780D71908134A26179C64CCCA3B /* PrimerWebViewController.swift in Sources */,
+				E93BDE3205B65F344C461FDB6E9B0061 /* Promise.swift in Sources */,
+				118DB3D84A2FC0D4F7BA4F68EDD3081E /* QRCodeTokenizationViewModel.swift in Sources */,
+				500F63D6293045E38BABE1729E048447 /* QRCodeViewController.swift in Sources */,
+				F5F6FED732735AEC734C7A31F408486C /* Queue.swift in Sources */,
+				1EB31513B1C15E14C238AF773E4F08AD /* race.swift in Sources */,
+				D1FD65D419156A7593EF63769A13E443 /* RateLimitedDispatcher.swift in Sources */,
+				F96B43D0ABE32F5DB860CF7575978F43 /* RateLimitedDispatcherBase.swift in Sources */,
+				C42E2DB9D2720B9C5812CFBA1BC48941 /* RecoverWrappers.swift in Sources */,
+				912BE244D0D8D72662C49BE6F1FF7DE1 /* ReloadDelegate.swift in Sources */,
+				899F630F9FA9A03C4CDD49303149BD34 /* Resolver.swift in Sources */,
+				33B1ACA0003CED1B2B2006DD8BF81A3F /* ResumeHandlerProtocol.swift in Sources */,
+				20378E5AD049A94B3350D192F6D20C79 /* SequenceWrappers.swift in Sources */,
+				55680B756C747AD55230D0D6072C6119 /* StrictRateLimitedDispatcher.swift in Sources */,
+				9FB70BB0616D80C76490E7E891498747 /* StringExtension.swift in Sources */,
+				DAED47B4C974678C7446D20B59FA4EC1 /* Strings.swift in Sources */,
+				41AE1A09990CA7FFD0DC8A084D24D044 /* SuccessMessage.swift in Sources */,
+				A81820AD6C86723149B51833E23FB544 /* SuccessResponse.swift in Sources */,
+				B29EF31B17BBFF0156455CB3E5A3C1F9 /* Thenable.swift in Sources */,
+				CA8E963EDD39539E6DE6D6D021D004EA /* ThenableWrappers.swift in Sources */,
+				3CD8F48BEDE71041549BFD0646CBF315 /* Throwable.swift in Sources */,
+				2A0F913A362D2DB8F2005B00A6ECCA36 /* TokenizationService.swift in Sources */,
+				EFCDBA81E3C18F8C7CD3B41913B1EC7A /* UIColorExtension.swift in Sources */,
+				1EDA1AEDE180FDB664C21826882E285B /* UIDeviceExtension.swift in Sources */,
+				C6BA7588BEFAECAA0B049273DD201873 /* UILocalizableUtil.swift in Sources */,
+				C6A3588B5F47CCC80874F11108CF6D3C /* UINavigationController+Extensions.swift in Sources */,
+				49C03F138B421FC29C4B90331E0BE173 /* UIUtils.swift in Sources */,
+				43E59D0597D3A38BBF157301F83F67D2 /* URLExtension.swift in Sources */,
+				F0369902C1EA5979695A6989DCA6866B /* URLSessionStack.swift in Sources */,
+				4CCDC0FDECDE2A918A0B2D6BA04C338D /* UserDefaultsExtension.swift in Sources */,
+				8DD76122CE2FBC94951492394A16896E /* UXMode.swift in Sources */,
+				E92673D15FD850EF1AC977BD1124BD4A /* VaultCheckoutViewModel.swift in Sources */,
+				5FE06CB411E3B5D4377EFCB82D62E242 /* VaultPaymentMethodView.swift in Sources */,
+				FD210FD0F1249082AE34974D50EB3164 /* VaultPaymentMethodViewController.swift in Sources */,
+				EF82521FFEB05C57E5D492649F4F7092 /* VaultPaymentMethodViewModel.swift in Sources */,
+				DDBDC63053D619DBFF79307CF145B63D /* VaultService.swift in Sources */,
+				B06E0541AC496B639FD32893919BB648 /* Weak.swift in Sources */,
+				31A61C52C214CBF6D87D601BC81D4CC4 /* WebViewUtil.swift in Sources */,
+				F38C4EC2CE0209089BC7A6246FFBBC64 /* when.swift in Sources */,
+				C58CF884226E2715B7935B728DCF2C39 /* WrapperProtocols.swift in Sources */,
 			);
 			runOnlyForDeploymentPostprocessing = 0;
 		};
-/* End PBXResourcesBuildPhase section */
-
-/* Begin PBXShellScriptBuildPhase section */
-		73BC8E4B06FD50D4A4E6FE3D1F4951F9 /* [CP] Copy XCFrameworks */ = {
-			isa = PBXShellScriptBuildPhase;
-			buildActionMask = 2147483647;
-			files = (
-			);
-			inputPaths = (
-				"${PODS_ROOT}/Target Support Files/Primer3DS/Primer3DS-xcframeworks.sh",
-				"${PODS_ROOT}/Primer3DS/Sources/Frameworks/ThreeDS_SDK.xcframework",
-			);
-			name = "[CP] Copy XCFrameworks";
-			outputPaths = (
-				"${PODS_XCFRAMEWORKS_BUILD_DIR}/Primer3DS/ThreeDS_SDK.framework",
-			);
-			runOnlyForDeploymentPostprocessing = 0;
-			shellPath = /bin/sh;
-			shellScript = "\"${PODS_ROOT}/Target Support Files/Primer3DS/Primer3DS-xcframeworks.sh\"\n";
-			showEnvVarsInLog = 0;
-		};
-/* End PBXShellScriptBuildPhase section */
-
-/* Begin PBXSourcesBuildPhase section */
-<<<<<<< HEAD
-		363A9369CDD03F2FAAFBEE19C02CB91C /* Sources */ = {
+		28A454F4F2922DBEBB94AA258929AE94 /* Sources */ = {
 			isa = PBXSourcesBuildPhase;
 			buildActionMask = 2147483647;
 			files = (
@@ -2096,457 +1795,6 @@
 			);
 			runOnlyForDeploymentPostprocessing = 0;
 		};
-		651A7792E79065B00991395E08AA742B /* Sources */ = {
-			isa = PBXSourcesBuildPhase;
-			buildActionMask = 2147483647;
-			files = (
-				3963406B3272C52993858028FAD755D1 /* 3DS.swift in Sources */,
-				509D09F0F2362125C80264F6ADA2DE24 /* 3DSService.swift in Sources */,
-				C80FE87EBFBBF3587E1F7F7B9ADF902E /* 3DSService+Promises.swift in Sources */,
-				6CC4740C8A5338AE3B8AE3C51E7E7CB7 /* AdyenDotPay.swift in Sources */,
-				577268E0001F4CE23C67E23035A7062D /* AES256.swift in Sources */,
-				3E4C69412FA4E1798EA9F097A4A5783C /* after.swift in Sources */,
-				ECCF80B443C11537DFDF02B296C34714 /* AlertController.swift in Sources */,
-				2468B8CEE8FE5CBEED19404C1805A359 /* Analytics.swift in Sources */,
-				AA352A42CDE5932FFBCB212CF14A17C6 /* AnalyticsEvent.swift in Sources */,
-				F4C4FE3906E9EEB700621F5111D8F4D0 /* AnalyticsService.swift in Sources */,
-				609A783BF29FD04314F542890280ED46 /* AnyCodable.swift in Sources */,
-				B2BF031C24BD03D4634A706D95A07D58 /* AnyDecodable.swift in Sources */,
-				347EB3C7B8946416FD48C22D45F43F42 /* AnyEncodable.swift in Sources */,
-				04464BC2D9B08284BDA31A853AB01212 /* Apaya.swift in Sources */,
-				2B990E70AEB0A46788F6B0C118CF3DD9 /* ApayaTokenizationViewModel.swift in Sources */,
-				63EB86DC27431007FBE9E3BB8A9A15C9 /* ApplePay.swift in Sources */,
-				A1D9BB68216430BD2AED75F5606027F2 /* ApplePayTokenizationViewModel.swift in Sources */,
-				229D1DB0D9DA2E2C36C6844063CBE61E /* AppState.swift in Sources */,
-				4E52DE8679741244730AB716EE2A9179 /* ArrayExtension.swift in Sources */,
-				BDD7452B3D4C061878A86963AAA27439 /* Bank.swift in Sources */,
-				8BF404E623856DBCCB61EE816F4EAB9F /* BankSelectorTokenizationViewModel.swift in Sources */,
-				64BE002C63511FB3BE3825B62996F140 /* BankSelectorViewController.swift in Sources */,
-				094A842E907DD2060E117B9C2344062E /* BankTableViewCell.swift in Sources */,
-				A21E20DB4AEF983236127612E774FD6C /* Box.swift in Sources */,
-				2F6202FF2AEFD496CD9E8B7001232869 /* BundleExtension.swift in Sources */,
-				8CAD2CB65FD895766E4DA2FC6B7AA264 /* CancelContext.swift in Sources */,
-				47DE251256AD4517FB44C0D9E20074CA /* Cancellable.swift in Sources */,
-				125423726C263E10DB9CD8D5C430AF76 /* CancellableCatchable.swift in Sources */,
-				8342E6C4C86320B14C963DC765F33842 /* CancellablePromise.swift in Sources */,
-				5041055B97A8196390CF3B190176A53C /* CancellableThenable.swift in Sources */,
-				D535711FFA3F2ED1C381F084AB338391 /* CardButton.swift in Sources */,
-				579875D0F76D95D241EE229CA9062DFF /* CardComponentsManager.swift in Sources */,
-				A284F3F4B14370E26AF172E3BB2086D2 /* CardFormPaymentMethodTokenizationViewModel.swift in Sources */,
-				F1C7F0448477E147F5616EA63630371F /* CardNetwork.swift in Sources */,
-				94DC022FD52B80EFB0A773D7220559AF /* CardScannerViewController.swift in Sources */,
-				4EDD7D5BA95C2F8569F6EBE70E14BC1C /* CardScannerViewController+SimpleScanDelegate.swift in Sources */,
-				4C27ADCD51C17F82CAA293F3291F2F81 /* Catchable.swift in Sources */,
-				49A5B5FA7EFD418A2AA804EF389B15B0 /* CatchWrappers.swift in Sources */,
-				E68B9ADAC559E3F8282EE6E26A695D48 /* CheckoutModule.swift in Sources */,
-				3FDD01D2A9891215349FBFDA25B1052B /* CheckoutWithVaultedPaymentMethodViewModel.swift in Sources */,
-				AE2A01FE61CC78A8A1123EA900B38FE4 /* ClientSession.swift in Sources */,
-				4FB00338036080CC63011998151AE3E2 /* ClientSessionService.swift in Sources */,
-				CB9420FC1D234459A27B28D928515C95 /* ClientToken.swift in Sources */,
-				3CF1F9E71419C3D22B0093DC03AD79A4 /* ClientTokenService.swift in Sources */,
-				74264CD05FAD4970CBEAFEA7701F36C7 /* Colors.swift in Sources */,
-				804638FB58249450762BD6BFF85B2C06 /* ConcurrencyLimitedDispatcher.swift in Sources */,
-				A9C23623FD4FCEDC2E3E488E979671BC /* Configuration.swift in Sources */,
-				FB313BB7B7071B32EB1C044FC7CBC118 /* Connectivity.swift in Sources */,
-				92C0B9D0F789651296566739A36BC91E /* Consolable.swift in Sources */,
-				C67228602C489A6DBC72865823A140E1 /* Content.swift in Sources */,
-				09724E7E5F20CC03752E5B2A355CFC98 /* CoreDataDispatcher.swift in Sources */,
-				FFEBB75493F6E8E4ADBD1B8A8D78B4F2 /* CountryCode.swift in Sources */,
-				4E37FC3FC48B8036B64F1636E1AF6446 /* CreateResumePaymentService.swift in Sources */,
-				A78927031D1F31C33F105D141F484042 /* Currency.swift in Sources */,
-				D93E3433FABE3585BDA51161D32301BA /* Customer.swift in Sources */,
-				E411ABB39465BE62B58A29FA03940D6F /* CustomStringConvertible.swift in Sources */,
-				7EF0F5AFAC378EEEF996E6E24378F278 /* DataExtension.swift in Sources */,
-				438CA8D4FF0B1AA2B746C06BA6C5FAC7 /* DateExtension.swift in Sources */,
-				873A20DEDFB75F71E2B3869C0052871B /* Decisions.swift in Sources */,
-				E464D834D8EDB7C3DCD513089BD85C90 /* DependencyInjection.swift in Sources */,
-				B399FAD7DECFA7B4F3BBCC95014E8050 /* Device.swift in Sources */,
-				C7E8703B0F9CE70C78275A84A90D3C47 /* Dimensions.swift in Sources */,
-				3C4AFC88771EF0490E7258731C69EF12 /* DirectDebitMandate.swift in Sources */,
-				B82017EA66B1E4BD4D969B80D47D72CE /* DirectDebitService.swift in Sources */,
-				A5A8610F125CF1BFA25CCD92A7C66D23 /* Dispatcher.swift in Sources */,
-				D2310069A482BD90BAEA5294F1567939 /* Endpoint.swift in Sources */,
-				A73D5D7B2DF237D06ED30861B566FD7D /* EnsureWrappers.swift in Sources */,
-				6434F45CF766EBB0ECB95B27FDCD7C93 /* Error.swift in Sources */,
-				599458CC3DEB06366E6D800D76496CC0 /* ErrorHandler.swift in Sources */,
-				FF366F64AA2316ADA0B6E0A2BFB8FA09 /* ExternalPaymentMethodTokenizationViewModel.swift in Sources */,
-				57D258DAB1C0F3954F0753FF7A3C2D9B /* ExternalViewModel.swift in Sources */,
-				0DF828C8D18EB79607D066D4DECF828B /* FinallyWrappers.swift in Sources */,
-				E4E79D71FB862DF7F652405AF78EF7C1 /* firstly.swift in Sources */,
-				D598D32BFBB447D2E74D4C44FC7FA405 /* FormPaymentMethodTokenizationViewModel.swift in Sources */,
-				783495816CC09F8641124F97BFD1FBA5 /* FormType.swift in Sources */,
-				5AB11AE25405F8B3965BA03508DFE415 /* Guarantee.swift in Sources */,
-				93EA11FA3692CF3F8A53B53634604FEA /* GuaranteeWrappers.swift in Sources */,
-				18B4C7E4158FC3A76F287A9179504357 /* hang.swift in Sources */,
-				B190C7A17162D05F662AEAE1D8826D6E /* Identifiable.swift in Sources */,
-				976063A3577C18BA3B6F4EBBFBC61AD1 /* ImageName.swift in Sources */,
-				487BE4F5642A6489A18B4F2DA0658161 /* IntExtension.swift in Sources */,
-				27679A2A2FDD476FB00FB385370FF495 /* JSONParser.swift in Sources */,
-				8A3E2FA3A055E9CBF4101DD9F266CDE2 /* Keychain.swift in Sources */,
-				98806DF5BC98771FB0FFBD7A4C8FCB61 /* Klarna.swift in Sources */,
-				6C2A62736513DF4745BA4C21CD17C09F /* KlarnaTokenizationViewModel.swift in Sources */,
-				8BE6A64634841758C58BF0C52257B2A3 /* LogEvent.swift in Sources */,
-				E50DA77AB71C7919915C838A81BB06CF /* Logger.swift in Sources */,
-				606178D00D3DBBBA022DBA49C1EE66DB /* Mask.swift in Sources */,
-				17E269FB5475D656F9940FF89149FC15 /* MockPrimerAPIClient.swift in Sources */,
-				927D6384E1B986229EFD04E8BC7D43BC /* NetworkService.swift in Sources */,
-				70D2281A7448E4C58E4794416741B74A /* NSErrorExtension.swift in Sources */,
-				6A762E8A78E60806E93F43D30A14ECD3 /* Optional+Extensions.swift in Sources */,
-				7FCE3D5C147677C24866575B278EDF74 /* OrderItem.swift in Sources */,
-				81E19383519AA4848D64E110749ED43C /* Parser.swift in Sources */,
-				8B6FA10B22A2361FFC4CFF413202564E /* PaymentAPIModel.swift in Sources */,
-				D5993F3ACC431FCFAF5779599E54BE83 /* PaymentMethodComponent.swift in Sources */,
-				4BFC6AD3FB2B44F03B5D39A20D7599F8 /* PaymentMethodConfigService.swift in Sources */,
-				769B6046DB30485C901E2A737DE792EA /* PaymentMethodConfiguration.swift in Sources */,
-				A4AB9D1DCC3548124564CB52063DF104 /* PaymentMethodConfigurationOptions.swift in Sources */,
-				9A33AD58F849DC816CC09E824FF6C23F /* PaymentMethodConfigurationType.swift in Sources */,
-				C5672AAAB68DF3A05D79421C7C9115F6 /* PaymentMethodsGroupView.swift in Sources */,
-				76DBAFC328F3033B5087F451B8BA2E9C /* PaymentMethodToken.swift in Sources */,
-				E697F4C15E2CEC72F764134666FB9D1B /* PaymentMethodTokenizationRequest.swift in Sources */,
-				ECA8F55E05592CA35BD4E3DD8FC8E703 /* PaymentMethodTokenizationViewModel.swift in Sources */,
-				9F97BEEE50D38C7967418B505FAE8057 /* PaymentMethodTokenizationViewModel+Logic.swift in Sources */,
-				BB4A646CE901F7D701C7592ED99B700B /* PaymentResponse.swift in Sources */,
-				A9A1651B880AEB3FBDF44E67A68DCB4C /* PayPal.swift in Sources */,
-				607D6D591A57EA3BF4B169020D11B00F /* PayPalService.swift in Sources */,
-				91E2F57B6F3338532C13672E2248340B /* PayPalTokenizationViewModel.swift in Sources */,
-				67251BA08D91F325F5FD8C0A14154FD3 /* PostalCode.swift in Sources */,
-				31549F20744CEDED3603432C558F5FD5 /* PresentationController.swift in Sources */,
-				441B380AACA6D1D5250E70E86B8859F3 /* Primer.swift in Sources */,
-				31E7ED4AB83ACBEC5F46B59D02DD6913 /* PrimerAPI.swift in Sources */,
-				FE450B92B8FDF2C378A6917098D1B229 /* PrimerAPIClient.swift in Sources */,
-				76DEC127BBBC6FBF02F415B1812A40EF /* PrimerAPIClient+3DS.swift in Sources */,
-				03C27D7253D1FB744B194B89FD9E6EEC /* PrimerAPIClient+Promises.swift in Sources */,
-				6B619379231B5C57A6774106C73294C2 /* PrimerButton.swift in Sources */,
-				9B08F2A3303A8D8B977C883A1D98C3ED /* PrimerCardFormViewController.swift in Sources */,
-				CB83D7493E17C79A35FBB85DC4CD2FDA /* PrimerCardholderNameFieldView.swift in Sources */,
-				78CC5B9D08E7588424576A14CA7F4FC3 /* PrimerCardNumberFieldView.swift in Sources */,
-				ADB6CEA3706A631C261BBD42FCC55CBA /* PrimerConfiguration.swift in Sources */,
-				9B7A7637A5326C15F0760E66A4FC4B27 /* PrimerContainerViewController.swift in Sources */,
-				604691809737298ACCCBDBE7DA2EE45E /* PrimerContent.swift in Sources */,
-				4AD1C4F211F345EFD88B81EEBD36599B /* PrimerCustomStyleTextField.swift in Sources */,
-				E5F5D6B20CA1AE9E0B8DEB0612B4E5E9 /* PrimerCVVFieldView.swift in Sources */,
-				1F6C508C50EC22AEDF7BEC127BDF1980 /* PrimerDelegate.swift in Sources */,
-				B51EE179C015D778F4C937D13F02D58A /* PrimerError.swift in Sources */,
-				2B1379A1FFF62899D5496EFDFE07E7B0 /* PrimerExpiryDateFieldView.swift in Sources */,
-				F1C64CF750AAC9226352E1D5FB5900D1 /* PrimerFlowEnums.swift in Sources */,
-				1F9557AD50A40CFA35C008211FA81E24 /* PrimerFormViewController.swift in Sources */,
-				B81B4E9D86971FF76E9388E1559F3302 /* PrimerGenericTextFieldView.swift in Sources */,
-				4EAF21A5C15696C027E6FBB1468C4478 /* PrimerHeadlessUniversalCheckout.swift in Sources */,
-				C149DCB1C88072E1398FD5FE9A77DB3C /* PrimerHeadlessUniversalCheckoutProtocols.swift in Sources */,
-				EB0D08A74315BB4E45F9C3C2850F3E08 /* PrimerHeadlessUniversalCheckoutUIManager.swift in Sources */,
-				C1F9D30A78B0F5616FA018837899CB19 /* PrimerImage.swift in Sources */,
-				AAF4F7BB1659DD0403BAC58019E36B1E /* PrimerInputElements.swift in Sources */,
-				9087C3A36C17671636404A7427C20145 /* PrimerInputViewController.swift in Sources */,
-				7C2A95EFEF0C3574F9624EFEC997B708 /* PrimerLoadingViewController.swift in Sources */,
-				1E99AC676F1F14AE1AA78EC74CE95D1D /* PrimerNavigationBar.swift in Sources */,
-				A3B4DE24DFF62E9EA03C6A8D42EC0B00 /* PrimerNavigationController.swift in Sources */,
-				82AB0EE569583992C7D0453F3340722F /* PrimerNibView.swift in Sources */,
-				E87610D6A3366CDADE2CFBDC6291AEA1 /* PrimerPostalCodeFieldView.swift in Sources */,
-				F37A0886C21CE466C1F9A15961F92690 /* PrimerResultComponentView.swift in Sources */,
-				48703A2986E131D3A971B3110F3E2270 /* PrimerResultViewController.swift in Sources */,
-				0FBECF587EB5A11EAAF4DE70FCA87820 /* PrimerRootViewController.swift in Sources */,
-				8970849A4545E9F67016A423BFE2EEE4 /* PrimerScrollView.swift in Sources */,
-				04B636B21A59C3E1EB7D854B3450FB94 /* PrimerSDK-dummy.m in Sources */,
-				A46FF887E08D3167D85967607FA42D54 /* PrimerSearchTextField.swift in Sources */,
-				A1D21B35E9B88C06FC7E5583AF5CFB90 /* PrimerSettings.swift in Sources */,
-				52402EDCE5CB489A89830585C9760FF1 /* PrimerSource.swift in Sources */,
-				EEDDD11DF09014F1773E3D639FAE1C1C /* PrimerTableViewCell.swift in Sources */,
-				557B84590CCB0EAAD9B695E0C7995A22 /* PrimerTextField.swift in Sources */,
-				A846AEF78DD67CAB29FEFF4095C2E654 /* PrimerTextFieldView.swift in Sources */,
-				C223E9E114ABD4B4A086E2A2125F0503 /* PrimerTheme.swift in Sources */,
-				F43E7D57C2687A0DE35B507EFD10F0C2 /* PrimerTheme+Borders.swift in Sources */,
-				9C4AAD3EA99C2B4EE79F672555690C71 /* PrimerTheme+Buttons.swift in Sources */,
-				8BE159BF10409E379D3972A140ADB80E /* PrimerTheme+Colors.swift in Sources */,
-				03BDE48F20A83262C6B29ABCA8FA95D7 /* PrimerTheme+Inputs.swift in Sources */,
-				657E27D732556742EF327BD391B81CA1 /* PrimerTheme+TextStyles.swift in Sources */,
-				B0359A37B5229FC741977EFB95008BA6 /* PrimerTheme+Views.swift in Sources */,
-				C1C5D734EBFB7A07478FF562490F57EE /* PrimerThemeData.swift in Sources */,
-				FA734815043208B7D5504B776CFDBCDC /* PrimerThemeData+Deprecated.swift in Sources */,
-				A8C309447B03A9DB336D78B31218A02F /* PrimerUniversalCheckoutViewController.swift in Sources */,
-				260D55659E761DDEB24E176AEBD78B22 /* PrimerVaultManagerViewController.swift in Sources */,
-				EC883D2AFBD15A3BFE94CA101EE29D86 /* PrimerViewController.swift in Sources */,
-				F71B4915593B6206B2AD1EED747995DC /* PrimerViewExtensions.swift in Sources */,
-				FF28BBB4CC619D54E8BF79D37263E096 /* PrimerWebViewController.swift in Sources */,
-				BB8492661E41B8727C53D721EAC690C6 /* Promise.swift in Sources */,
-				D0D7C064579FD4D0A2129915E2AFE8C4 /* QRCodeTokenizationViewModel.swift in Sources */,
-				5D4D17F64B289552F1FD484DB6ED701C /* QRCodeViewController.swift in Sources */,
-				E128554F9FFFEA1BF5ED3F486957C420 /* Queue.swift in Sources */,
-				5D0CA235B580B124FA0DED01D4EEC4AC /* race.swift in Sources */,
-				4E3B2AEEEC92DBA462EA3CD6AFF7F083 /* RateLimitedDispatcher.swift in Sources */,
-				5140A34535DA01A67222925CC438AB7B /* RateLimitedDispatcherBase.swift in Sources */,
-				D965E6BD6A4C3E020D6F7E8BFE6AC8D6 /* RecoverWrappers.swift in Sources */,
-				C93C7D29163EECB64B110DECD11C54A6 /* ReloadDelegate.swift in Sources */,
-				69689CFDC7308AB3F1DB010F25613372 /* Resolver.swift in Sources */,
-				6CE5462A3BF6DFC74FBFF9F7DEF95E96 /* ResumeHandlerProtocol.swift in Sources */,
-				CE53955E79D268DB7E0E9C7BE8A95982 /* SequenceWrappers.swift in Sources */,
-				796EF1053105F440A10A174C254DE7C3 /* StrictRateLimitedDispatcher.swift in Sources */,
-				9404AE1A6640750EC9B9DBF728FC9C08 /* StringExtension.swift in Sources */,
-				ADB3BB8AF0FDA0438CA7ADCF117A1C30 /* Strings.swift in Sources */,
-				7EDE0F2191DA317AFBA80E1615DEC0FD /* SuccessMessage.swift in Sources */,
-				E4008C60269BB4D0BDE70BDF66635A7A /* SuccessResponse.swift in Sources */,
-				C2A6B4E0821089C3B8545BB4B22CB23C /* Thenable.swift in Sources */,
-				253827871B1CE14A6B382C679B4DC5F3 /* ThenableWrappers.swift in Sources */,
-				BB53BE2D833F859735010A7A991A0D94 /* Throwable.swift in Sources */,
-				08B48033D4DC7ED0596D1715761F9FBE /* TokenizationService.swift in Sources */,
-				803C890C53EE085E17543D984AAF2BB4 /* UIColorExtension.swift in Sources */,
-				563C9730B4F25D9440EE4E5D3D892CF1 /* UIDeviceExtension.swift in Sources */,
-				9945F0DCCBE449F172ED31E6D6B555DA /* UILocalizableUtil.swift in Sources */,
-				2AF59A82EC56BE3C0186C952E86DBC87 /* UINavigationController+Extensions.swift in Sources */,
-				BDCFAF19AE283D6DC6D09963BD77A25D /* UIUtils.swift in Sources */,
-				194051DE1EE088E653F80D84AB894F0F /* URLExtension.swift in Sources */,
-				011BDBB3768A6AE4E7B1D3CC5DD44817 /* URLSessionStack.swift in Sources */,
-				3AAF6920B16BEC68F05AD34726BD1FBD /* UserDefaultsExtension.swift in Sources */,
-				66445B411D2AC60FCBC37DF190C860E1 /* UXMode.swift in Sources */,
-				84DE66B66B66A609F76E5A3C7B1647D3 /* VaultCheckoutViewModel.swift in Sources */,
-				356D63AAF3866BEBACE9EFC987B665A8 /* VaultPaymentMethodView.swift in Sources */,
-				E2B7B13A452889F45904FB61BFC2233C /* VaultPaymentMethodViewController.swift in Sources */,
-				9E9239F1FE6F36241A9FDDA1B3015042 /* VaultPaymentMethodViewModel.swift in Sources */,
-				4FFAA1B017E231EC480093897C02EC7B /* VaultService.swift in Sources */,
-				A1EACD554921C5C3F62ABD7B998002CE /* Weak.swift in Sources */,
-				5216491B1C154D08FDA4B7398E809C21 /* WebViewUtil.swift in Sources */,
-				E592A9D522F4BB2DC271CEF4729A7BB4 /* when.swift in Sources */,
-				7787DA870F9BE497D27A0109EF1CE8EF /* WrapperProtocols.swift in Sources */,
-=======
-		431656B4CB1574F5E7BC10BD965C3DD4 /* Sources */ = {
-			isa = PBXSourcesBuildPhase;
-			buildActionMask = 2147483647;
-			files = (
-			);
-			runOnlyForDeploymentPostprocessing = 0;
-		};
-		651A7792E79065B00991395E08AA742B /* Sources */ = {
-			isa = PBXSourcesBuildPhase;
-			buildActionMask = 2147483647;
-			files = (
-				3963406B3272C52993858028FAD755D1 /* 3DS.swift in Sources */,
-				509D09F0F2362125C80264F6ADA2DE24 /* 3DSService.swift in Sources */,
-				C80FE87EBFBBF3587E1F7F7B9ADF902E /* 3DSService+Promises.swift in Sources */,
-				6CC4740C8A5338AE3B8AE3C51E7E7CB7 /* AdyenDotPay.swift in Sources */,
-				577268E0001F4CE23C67E23035A7062D /* AES256.swift in Sources */,
-				3E4C69412FA4E1798EA9F097A4A5783C /* after.swift in Sources */,
-				ECCF80B443C11537DFDF02B296C34714 /* AlertController.swift in Sources */,
-				2468B8CEE8FE5CBEED19404C1805A359 /* Analytics.swift in Sources */,
-				AA352A42CDE5932FFBCB212CF14A17C6 /* AnalyticsEvent.swift in Sources */,
-				F4C4FE3906E9EEB700621F5111D8F4D0 /* AnalyticsService.swift in Sources */,
-				609A783BF29FD04314F542890280ED46 /* AnyCodable.swift in Sources */,
-				B2BF031C24BD03D4634A706D95A07D58 /* AnyDecodable.swift in Sources */,
-				347EB3C7B8946416FD48C22D45F43F42 /* AnyEncodable.swift in Sources */,
-				04464BC2D9B08284BDA31A853AB01212 /* Apaya.swift in Sources */,
-				2B990E70AEB0A46788F6B0C118CF3DD9 /* ApayaTokenizationViewModel.swift in Sources */,
-				63EB86DC27431007FBE9E3BB8A9A15C9 /* ApplePay.swift in Sources */,
-				A1D9BB68216430BD2AED75F5606027F2 /* ApplePayTokenizationViewModel.swift in Sources */,
-				229D1DB0D9DA2E2C36C6844063CBE61E /* AppState.swift in Sources */,
-				4E52DE8679741244730AB716EE2A9179 /* ArrayExtension.swift in Sources */,
-				BDD7452B3D4C061878A86963AAA27439 /* Bank.swift in Sources */,
-				8BF404E623856DBCCB61EE816F4EAB9F /* BankSelectorTokenizationViewModel.swift in Sources */,
-				64BE002C63511FB3BE3825B62996F140 /* BankSelectorViewController.swift in Sources */,
-				094A842E907DD2060E117B9C2344062E /* BankTableViewCell.swift in Sources */,
-				A21E20DB4AEF983236127612E774FD6C /* Box.swift in Sources */,
-				2F6202FF2AEFD496CD9E8B7001232869 /* BundleExtension.swift in Sources */,
-				8CAD2CB65FD895766E4DA2FC6B7AA264 /* CancelContext.swift in Sources */,
-				47DE251256AD4517FB44C0D9E20074CA /* Cancellable.swift in Sources */,
-				125423726C263E10DB9CD8D5C430AF76 /* CancellableCatchable.swift in Sources */,
-				8342E6C4C86320B14C963DC765F33842 /* CancellablePromise.swift in Sources */,
-				5041055B97A8196390CF3B190176A53C /* CancellableThenable.swift in Sources */,
-				D535711FFA3F2ED1C381F084AB338391 /* CardButton.swift in Sources */,
-				579875D0F76D95D241EE229CA9062DFF /* CardComponentsManager.swift in Sources */,
-				A284F3F4B14370E26AF172E3BB2086D2 /* CardFormPaymentMethodTokenizationViewModel.swift in Sources */,
-				F1C7F0448477E147F5616EA63630371F /* CardNetwork.swift in Sources */,
-				94DC022FD52B80EFB0A773D7220559AF /* CardScannerViewController.swift in Sources */,
-				4EDD7D5BA95C2F8569F6EBE70E14BC1C /* CardScannerViewController+SimpleScanDelegate.swift in Sources */,
-				4C27ADCD51C17F82CAA293F3291F2F81 /* Catchable.swift in Sources */,
-				49A5B5FA7EFD418A2AA804EF389B15B0 /* CatchWrappers.swift in Sources */,
-				E68B9ADAC559E3F8282EE6E26A695D48 /* CheckoutModule.swift in Sources */,
-				3FDD01D2A9891215349FBFDA25B1052B /* CheckoutWithVaultedPaymentMethodViewModel.swift in Sources */,
-				AE2A01FE61CC78A8A1123EA900B38FE4 /* ClientSession.swift in Sources */,
-				4FB00338036080CC63011998151AE3E2 /* ClientSessionService.swift in Sources */,
-				CB9420FC1D234459A27B28D928515C95 /* ClientToken.swift in Sources */,
-				3CF1F9E71419C3D22B0093DC03AD79A4 /* ClientTokenService.swift in Sources */,
-				74264CD05FAD4970CBEAFEA7701F36C7 /* Colors.swift in Sources */,
-				804638FB58249450762BD6BFF85B2C06 /* ConcurrencyLimitedDispatcher.swift in Sources */,
-				A9C23623FD4FCEDC2E3E488E979671BC /* Configuration.swift in Sources */,
-				FB313BB7B7071B32EB1C044FC7CBC118 /* Connectivity.swift in Sources */,
-				92C0B9D0F789651296566739A36BC91E /* Consolable.swift in Sources */,
-				C67228602C489A6DBC72865823A140E1 /* Content.swift in Sources */,
-				09724E7E5F20CC03752E5B2A355CFC98 /* CoreDataDispatcher.swift in Sources */,
-				FFEBB75493F6E8E4ADBD1B8A8D78B4F2 /* CountryCode.swift in Sources */,
-				4E37FC3FC48B8036B64F1636E1AF6446 /* CreateResumePaymentService.swift in Sources */,
-				A78927031D1F31C33F105D141F484042 /* Currency.swift in Sources */,
-				D93E3433FABE3585BDA51161D32301BA /* Customer.swift in Sources */,
-				E411ABB39465BE62B58A29FA03940D6F /* CustomStringConvertible.swift in Sources */,
-				7EF0F5AFAC378EEEF996E6E24378F278 /* DataExtension.swift in Sources */,
-				438CA8D4FF0B1AA2B746C06BA6C5FAC7 /* DateExtension.swift in Sources */,
-				873A20DEDFB75F71E2B3869C0052871B /* Decisions.swift in Sources */,
-				E464D834D8EDB7C3DCD513089BD85C90 /* DependencyInjection.swift in Sources */,
-				B399FAD7DECFA7B4F3BBCC95014E8050 /* Device.swift in Sources */,
-				C7E8703B0F9CE70C78275A84A90D3C47 /* Dimensions.swift in Sources */,
-				3C4AFC88771EF0490E7258731C69EF12 /* DirectDebitMandate.swift in Sources */,
-				B82017EA66B1E4BD4D969B80D47D72CE /* DirectDebitService.swift in Sources */,
-				A5A8610F125CF1BFA25CCD92A7C66D23 /* Dispatcher.swift in Sources */,
-				D2310069A482BD90BAEA5294F1567939 /* Endpoint.swift in Sources */,
-				A73D5D7B2DF237D06ED30861B566FD7D /* EnsureWrappers.swift in Sources */,
-				6434F45CF766EBB0ECB95B27FDCD7C93 /* Error.swift in Sources */,
-				599458CC3DEB06366E6D800D76496CC0 /* ErrorHandler.swift in Sources */,
-				FF366F64AA2316ADA0B6E0A2BFB8FA09 /* ExternalPaymentMethodTokenizationViewModel.swift in Sources */,
-				57D258DAB1C0F3954F0753FF7A3C2D9B /* ExternalViewModel.swift in Sources */,
-				0DF828C8D18EB79607D066D4DECF828B /* FinallyWrappers.swift in Sources */,
-				E4E79D71FB862DF7F652405AF78EF7C1 /* firstly.swift in Sources */,
-				D598D32BFBB447D2E74D4C44FC7FA405 /* FormPaymentMethodTokenizationViewModel.swift in Sources */,
-				783495816CC09F8641124F97BFD1FBA5 /* FormType.swift in Sources */,
-				5AB11AE25405F8B3965BA03508DFE415 /* Guarantee.swift in Sources */,
-				93EA11FA3692CF3F8A53B53634604FEA /* GuaranteeWrappers.swift in Sources */,
-				18B4C7E4158FC3A76F287A9179504357 /* hang.swift in Sources */,
-				B190C7A17162D05F662AEAE1D8826D6E /* Identifiable.swift in Sources */,
-				976063A3577C18BA3B6F4EBBFBC61AD1 /* ImageName.swift in Sources */,
-				487BE4F5642A6489A18B4F2DA0658161 /* IntExtension.swift in Sources */,
-				27679A2A2FDD476FB00FB385370FF495 /* JSONParser.swift in Sources */,
-				8A3E2FA3A055E9CBF4101DD9F266CDE2 /* Keychain.swift in Sources */,
-				98806DF5BC98771FB0FFBD7A4C8FCB61 /* Klarna.swift in Sources */,
-				6C2A62736513DF4745BA4C21CD17C09F /* KlarnaTokenizationViewModel.swift in Sources */,
-				8BE6A64634841758C58BF0C52257B2A3 /* LogEvent.swift in Sources */,
-				E50DA77AB71C7919915C838A81BB06CF /* Logger.swift in Sources */,
-				606178D00D3DBBBA022DBA49C1EE66DB /* Mask.swift in Sources */,
-				17E269FB5475D656F9940FF89149FC15 /* MockPrimerAPIClient.swift in Sources */,
-				927D6384E1B986229EFD04E8BC7D43BC /* NetworkService.swift in Sources */,
-				70D2281A7448E4C58E4794416741B74A /* NSErrorExtension.swift in Sources */,
-				6A762E8A78E60806E93F43D30A14ECD3 /* Optional+Extensions.swift in Sources */,
-				7FCE3D5C147677C24866575B278EDF74 /* OrderItem.swift in Sources */,
-				81E19383519AA4848D64E110749ED43C /* Parser.swift in Sources */,
-				8B6FA10B22A2361FFC4CFF413202564E /* PaymentAPIModel.swift in Sources */,
-				D5993F3ACC431FCFAF5779599E54BE83 /* PaymentMethodComponent.swift in Sources */,
-				4BFC6AD3FB2B44F03B5D39A20D7599F8 /* PaymentMethodConfigService.swift in Sources */,
-				769B6046DB30485C901E2A737DE792EA /* PaymentMethodConfiguration.swift in Sources */,
-				A4AB9D1DCC3548124564CB52063DF104 /* PaymentMethodConfigurationOptions.swift in Sources */,
-				9A33AD58F849DC816CC09E824FF6C23F /* PaymentMethodConfigurationType.swift in Sources */,
-				C5672AAAB68DF3A05D79421C7C9115F6 /* PaymentMethodsGroupView.swift in Sources */,
-				76DBAFC328F3033B5087F451B8BA2E9C /* PaymentMethodToken.swift in Sources */,
-				E697F4C15E2CEC72F764134666FB9D1B /* PaymentMethodTokenizationRequest.swift in Sources */,
-				ECA8F55E05592CA35BD4E3DD8FC8E703 /* PaymentMethodTokenizationViewModel.swift in Sources */,
-				9F97BEEE50D38C7967418B505FAE8057 /* PaymentMethodTokenizationViewModel+Logic.swift in Sources */,
-				BB4A646CE901F7D701C7592ED99B700B /* PaymentResponse.swift in Sources */,
-				A9A1651B880AEB3FBDF44E67A68DCB4C /* PayPal.swift in Sources */,
-				607D6D591A57EA3BF4B169020D11B00F /* PayPalService.swift in Sources */,
-				91E2F57B6F3338532C13672E2248340B /* PayPalTokenizationViewModel.swift in Sources */,
-				67251BA08D91F325F5FD8C0A14154FD3 /* PostalCode.swift in Sources */,
-				31549F20744CEDED3603432C558F5FD5 /* PresentationController.swift in Sources */,
-				441B380AACA6D1D5250E70E86B8859F3 /* Primer.swift in Sources */,
-				31E7ED4AB83ACBEC5F46B59D02DD6913 /* PrimerAPI.swift in Sources */,
-				FE450B92B8FDF2C378A6917098D1B229 /* PrimerAPIClient.swift in Sources */,
-				76DEC127BBBC6FBF02F415B1812A40EF /* PrimerAPIClient+3DS.swift in Sources */,
-				03C27D7253D1FB744B194B89FD9E6EEC /* PrimerAPIClient+Promises.swift in Sources */,
-				6B619379231B5C57A6774106C73294C2 /* PrimerButton.swift in Sources */,
-				9B08F2A3303A8D8B977C883A1D98C3ED /* PrimerCardFormViewController.swift in Sources */,
-				CB83D7493E17C79A35FBB85DC4CD2FDA /* PrimerCardholderNameFieldView.swift in Sources */,
-				78CC5B9D08E7588424576A14CA7F4FC3 /* PrimerCardNumberFieldView.swift in Sources */,
-				ADB6CEA3706A631C261BBD42FCC55CBA /* PrimerConfiguration.swift in Sources */,
-				9B7A7637A5326C15F0760E66A4FC4B27 /* PrimerContainerViewController.swift in Sources */,
-				604691809737298ACCCBDBE7DA2EE45E /* PrimerContent.swift in Sources */,
-				4AD1C4F211F345EFD88B81EEBD36599B /* PrimerCustomStyleTextField.swift in Sources */,
-				E5F5D6B20CA1AE9E0B8DEB0612B4E5E9 /* PrimerCVVFieldView.swift in Sources */,
-				1F6C508C50EC22AEDF7BEC127BDF1980 /* PrimerDelegate.swift in Sources */,
-				B51EE179C015D778F4C937D13F02D58A /* PrimerError.swift in Sources */,
-				2B1379A1FFF62899D5496EFDFE07E7B0 /* PrimerExpiryDateFieldView.swift in Sources */,
-				F1C64CF750AAC9226352E1D5FB5900D1 /* PrimerFlowEnums.swift in Sources */,
-				1F9557AD50A40CFA35C008211FA81E24 /* PrimerFormViewController.swift in Sources */,
-				B81B4E9D86971FF76E9388E1559F3302 /* PrimerGenericTextFieldView.swift in Sources */,
-				4EAF21A5C15696C027E6FBB1468C4478 /* PrimerHeadlessUniversalCheckout.swift in Sources */,
-				C149DCB1C88072E1398FD5FE9A77DB3C /* PrimerHeadlessUniversalCheckoutProtocols.swift in Sources */,
-				EB0D08A74315BB4E45F9C3C2850F3E08 /* PrimerHeadlessUniversalCheckoutUIManager.swift in Sources */,
-				C1F9D30A78B0F5616FA018837899CB19 /* PrimerImage.swift in Sources */,
-				AAF4F7BB1659DD0403BAC58019E36B1E /* PrimerInputElements.swift in Sources */,
-				9087C3A36C17671636404A7427C20145 /* PrimerInputViewController.swift in Sources */,
-				7C2A95EFEF0C3574F9624EFEC997B708 /* PrimerLoadingViewController.swift in Sources */,
-				1E99AC676F1F14AE1AA78EC74CE95D1D /* PrimerNavigationBar.swift in Sources */,
-				A3B4DE24DFF62E9EA03C6A8D42EC0B00 /* PrimerNavigationController.swift in Sources */,
-				82AB0EE569583992C7D0453F3340722F /* PrimerNibView.swift in Sources */,
-				E87610D6A3366CDADE2CFBDC6291AEA1 /* PrimerPostalCodeFieldView.swift in Sources */,
-				F37A0886C21CE466C1F9A15961F92690 /* PrimerResultComponentView.swift in Sources */,
-				48703A2986E131D3A971B3110F3E2270 /* PrimerResultViewController.swift in Sources */,
-				0FBECF587EB5A11EAAF4DE70FCA87820 /* PrimerRootViewController.swift in Sources */,
-				8970849A4545E9F67016A423BFE2EEE4 /* PrimerScrollView.swift in Sources */,
-				04B636B21A59C3E1EB7D854B3450FB94 /* PrimerSDK-dummy.m in Sources */,
-				A46FF887E08D3167D85967607FA42D54 /* PrimerSearchTextField.swift in Sources */,
-				A1D21B35E9B88C06FC7E5583AF5CFB90 /* PrimerSettings.swift in Sources */,
-				52402EDCE5CB489A89830585C9760FF1 /* PrimerSource.swift in Sources */,
-				EEDDD11DF09014F1773E3D639FAE1C1C /* PrimerTableViewCell.swift in Sources */,
-				557B84590CCB0EAAD9B695E0C7995A22 /* PrimerTextField.swift in Sources */,
-				A846AEF78DD67CAB29FEFF4095C2E654 /* PrimerTextFieldView.swift in Sources */,
-				C223E9E114ABD4B4A086E2A2125F0503 /* PrimerTheme.swift in Sources */,
-				F43E7D57C2687A0DE35B507EFD10F0C2 /* PrimerTheme+Borders.swift in Sources */,
-				9C4AAD3EA99C2B4EE79F672555690C71 /* PrimerTheme+Buttons.swift in Sources */,
-				8BE159BF10409E379D3972A140ADB80E /* PrimerTheme+Colors.swift in Sources */,
-				03BDE48F20A83262C6B29ABCA8FA95D7 /* PrimerTheme+Inputs.swift in Sources */,
-				657E27D732556742EF327BD391B81CA1 /* PrimerTheme+TextStyles.swift in Sources */,
-				B0359A37B5229FC741977EFB95008BA6 /* PrimerTheme+Views.swift in Sources */,
-				C1C5D734EBFB7A07478FF562490F57EE /* PrimerThemeData.swift in Sources */,
-				FA734815043208B7D5504B776CFDBCDC /* PrimerThemeData+Deprecated.swift in Sources */,
-				A8C309447B03A9DB336D78B31218A02F /* PrimerUniversalCheckoutViewController.swift in Sources */,
-				260D55659E761DDEB24E176AEBD78B22 /* PrimerVaultManagerViewController.swift in Sources */,
-				EC883D2AFBD15A3BFE94CA101EE29D86 /* PrimerViewController.swift in Sources */,
-				F71B4915593B6206B2AD1EED747995DC /* PrimerViewExtensions.swift in Sources */,
-				FF28BBB4CC619D54E8BF79D37263E096 /* PrimerWebViewController.swift in Sources */,
-				BB8492661E41B8727C53D721EAC690C6 /* Promise.swift in Sources */,
-				D0D7C064579FD4D0A2129915E2AFE8C4 /* QRCodeTokenizationViewModel.swift in Sources */,
-				5D4D17F64B289552F1FD484DB6ED701C /* QRCodeViewController.swift in Sources */,
-				E128554F9FFFEA1BF5ED3F486957C420 /* Queue.swift in Sources */,
-				5D0CA235B580B124FA0DED01D4EEC4AC /* race.swift in Sources */,
-				4E3B2AEEEC92DBA462EA3CD6AFF7F083 /* RateLimitedDispatcher.swift in Sources */,
-				5140A34535DA01A67222925CC438AB7B /* RateLimitedDispatcherBase.swift in Sources */,
-				D965E6BD6A4C3E020D6F7E8BFE6AC8D6 /* RecoverWrappers.swift in Sources */,
-				C93C7D29163EECB64B110DECD11C54A6 /* ReloadDelegate.swift in Sources */,
-				69689CFDC7308AB3F1DB010F25613372 /* Resolver.swift in Sources */,
-				6CE5462A3BF6DFC74FBFF9F7DEF95E96 /* ResumeHandlerProtocol.swift in Sources */,
-				CE53955E79D268DB7E0E9C7BE8A95982 /* SequenceWrappers.swift in Sources */,
-				796EF1053105F440A10A174C254DE7C3 /* StrictRateLimitedDispatcher.swift in Sources */,
-				9404AE1A6640750EC9B9DBF728FC9C08 /* StringExtension.swift in Sources */,
-				ADB3BB8AF0FDA0438CA7ADCF117A1C30 /* Strings.swift in Sources */,
-				7EDE0F2191DA317AFBA80E1615DEC0FD /* SuccessMessage.swift in Sources */,
-				E4008C60269BB4D0BDE70BDF66635A7A /* SuccessResponse.swift in Sources */,
-				C2A6B4E0821089C3B8545BB4B22CB23C /* Thenable.swift in Sources */,
-				253827871B1CE14A6B382C679B4DC5F3 /* ThenableWrappers.swift in Sources */,
-				BB53BE2D833F859735010A7A991A0D94 /* Throwable.swift in Sources */,
-				08B48033D4DC7ED0596D1715761F9FBE /* TokenizationService.swift in Sources */,
-				803C890C53EE085E17543D984AAF2BB4 /* UIColorExtension.swift in Sources */,
-				563C9730B4F25D9440EE4E5D3D892CF1 /* UIDeviceExtension.swift in Sources */,
-				9945F0DCCBE449F172ED31E6D6B555DA /* UILocalizableUtil.swift in Sources */,
-				2AF59A82EC56BE3C0186C952E86DBC87 /* UINavigationController+Extensions.swift in Sources */,
-				BDCFAF19AE283D6DC6D09963BD77A25D /* UIUtils.swift in Sources */,
-				194051DE1EE088E653F80D84AB894F0F /* URLExtension.swift in Sources */,
-				011BDBB3768A6AE4E7B1D3CC5DD44817 /* URLSessionStack.swift in Sources */,
-				3AAF6920B16BEC68F05AD34726BD1FBD /* UserDefaultsExtension.swift in Sources */,
-				66445B411D2AC60FCBC37DF190C860E1 /* UXMode.swift in Sources */,
-				84DE66B66B66A609F76E5A3C7B1647D3 /* VaultCheckoutViewModel.swift in Sources */,
-				356D63AAF3866BEBACE9EFC987B665A8 /* VaultPaymentMethodView.swift in Sources */,
-				E2B7B13A452889F45904FB61BFC2233C /* VaultPaymentMethodViewController.swift in Sources */,
-				9E9239F1FE6F36241A9FDDA1B3015042 /* VaultPaymentMethodViewModel.swift in Sources */,
-				4FFAA1B017E231EC480093897C02EC7B /* VaultService.swift in Sources */,
-				A1EACD554921C5C3F62ABD7B998002CE /* Weak.swift in Sources */,
-				5216491B1C154D08FDA4B7398E809C21 /* WebViewUtil.swift in Sources */,
-				E592A9D522F4BB2DC271CEF4729A7BB4 /* when.swift in Sources */,
-				7787DA870F9BE497D27A0109EF1CE8EF /* WrapperProtocols.swift in Sources */,
-			);
-			runOnlyForDeploymentPostprocessing = 0;
-		};
-		657DD73F5C7DB1E89B7A0B1F728C532B /* Sources */ = {
-			isa = PBXSourcesBuildPhase;
-			buildActionMask = 2147483647;
-			files = (
-				8FE23AF4662809E6F0EB6C49B1B1A9BA /* Pods-PrimerSDK_Example-dummy.m in Sources */,
-			);
-			runOnlyForDeploymentPostprocessing = 0;
-		};
-		773BF85567A4D1EF16790CE8A8E7CAD4 /* Sources */ = {
-			isa = PBXSourcesBuildPhase;
-			buildActionMask = 2147483647;
-			files = (
-				8DCD5215EFE7493AFC08C496176C410D /* Primer3DS.swift in Sources */,
-				F4B688753C11BA192EC0E3E61A466CB2 /* Primer3DS-dummy.m in Sources */,
-				178443E9C88007877F57C1552C9AE76E /* Primer3DSProtocols.swift in Sources */,
-				3EB7A6B9A397005CB3B77FDC9DA30691 /* Primer3DSStructures.swift in Sources */,
->>>>>>> be13ad23
-			);
-			runOnlyForDeploymentPostprocessing = 0;
-		};
 		D7C2CEDEBF3FC1225AF6969DD411A08B /* Sources */ = {
 			isa = PBXSourcesBuildPhase;
 			buildActionMask = 2147483647;
@@ -2558,53 +1806,61 @@
 /* End PBXSourcesBuildPhase section */
 
 /* Begin PBXTargetDependency section */
-<<<<<<< HEAD
-		1E50B5C393F5D8CC4BC74F2ACCEEAA18 /* PBXTargetDependency */ = {
+		4944A32D50DC68ED04DF8301050B1CBE /* PBXTargetDependency */ = {
+			isa = PBXTargetDependency;
+			name = "PrimerSDK-PrimerResources";
+			target = 6E6525C7043FBA7BB34A249010AF5593 /* PrimerSDK-PrimerResources */;
+			targetProxy = 27AC91288D02F5D10210423F8625F06E /* PBXContainerItemProxy */;
+		};
+		641A5C13C4FE87ADDD7B066A923C4B39 /* PBXTargetDependency */ = {
+			isa = PBXTargetDependency;
+			name = "Pods-PrimerSDK_Example";
+			target = 6C144A762E9B598392AFFEC8F873746A /* Pods-PrimerSDK_Example */;
+			targetProxy = 685EB01BEBCFAD26B476BB6FC3E6C986 /* PBXContainerItemProxy */;
+		};
+		64449F68622A82D2AE4D52A85DBF5003 /* PBXTargetDependency */ = {
 			isa = PBXTargetDependency;
 			name = PrimerSDK;
 			target = F3BE9108C53B53949406218CEA55E0B2 /* PrimerSDK */;
-			targetProxy = 215D65652468B0E4CB526426061ACB0E /* PBXContainerItemProxy */;
-		};
-		3CC37D34C44B7FEA3B671B53F31EF71B /* PBXTargetDependency */ = {
-			isa = PBXTargetDependency;
-			name = "PrimerSDK-PrimerResources";
-			target = 6E6525C7043FBA7BB34A249010AF5593 /* PrimerSDK-PrimerResources */;
-			targetProxy = A5D59AB62BDF45334AFE8948B702F145 /* PBXContainerItemProxy */;
-		};
-		64438529BDF484ABCDE104F95AAA701C /* PBXTargetDependency */ = {
-			isa = PBXTargetDependency;
-			name = "Pods-PrimerSDK_Example";
-			target = 6C144A762E9B598392AFFEC8F873746A /* Pods-PrimerSDK_Example */;
-			targetProxy = 0A611EFCA6D0BFEEE65FBF6668ABE485 /* PBXContainerItemProxy */;
-=======
-		01DED2D0EACFAE4FC9E9643B4EDC146F /* PBXTargetDependency */ = {
-			isa = PBXTargetDependency;
-			name = PrimerSDK;
-			target = F3BE9108C53B53949406218CEA55E0B2 /* PrimerSDK */;
-			targetProxy = B5DBC4E79E65987346EC51E394DB04AF /* PBXContainerItemProxy */;
-		};
-		3BD31262637D15A93189B3E95F97A973 /* PBXTargetDependency */ = {
-			isa = PBXTargetDependency;
-			name = "Pods-PrimerSDK_Example";
-			target = 6C144A762E9B598392AFFEC8F873746A /* Pods-PrimerSDK_Example */;
-			targetProxy = 88013F7F04959A6D139B0BB595C58ACF /* PBXContainerItemProxy */;
-		};
-		45FFBBC6D991A054ADDF9E0F4F5664E4 /* PBXTargetDependency */ = {
-			isa = PBXTargetDependency;
-			name = Primer3DS;
-			target = 6F5F0A81CAE773CFE5371059A81B5B6A /* Primer3DS */;
-			targetProxy = 95FD0ABE8C0B83E4561CF6910397C558 /* PBXContainerItemProxy */;
-		};
-		821128E5174079331D842BBEB7619BE4 /* PBXTargetDependency */ = {
-			isa = PBXTargetDependency;
-			name = "PrimerSDK-PrimerResources";
-			target = 6E6525C7043FBA7BB34A249010AF5593 /* PrimerSDK-PrimerResources */;
-			targetProxy = E596A9E78294FBA017C892973F391459 /* PBXContainerItemProxy */;
->>>>>>> be13ad23
+			targetProxy = 575086B9E0126651CCF48EAAE06F68DC /* PBXContainerItemProxy */;
 		};
 /* End PBXTargetDependency section */
 
 /* Begin XCBuildConfiguration section */
+		03819C216E03F02851FE5D2175E38393 /* Release */ = {
+			isa = XCBuildConfiguration;
+			baseConfigurationReference = E884507DF2B84FA8A2E8AD8289881542 /* Pods-PrimerSDK_Example.release.xcconfig */;
+			buildSettings = {
+				ALWAYS_EMBED_SWIFT_STANDARD_LIBRARIES = NO;
+				CLANG_ENABLE_OBJC_WEAK = NO;
+				"CODE_SIGN_IDENTITY[sdk=appletvos*]" = "";
+				"CODE_SIGN_IDENTITY[sdk=iphoneos*]" = "";
+				"CODE_SIGN_IDENTITY[sdk=watchos*]" = "";
+				CURRENT_PROJECT_VERSION = 1;
+				DEFINES_MODULE = YES;
+				DYLIB_COMPATIBILITY_VERSION = 1;
+				DYLIB_CURRENT_VERSION = 1;
+				DYLIB_INSTALL_NAME_BASE = "@rpath";
+				INFOPLIST_FILE = "Target Support Files/Pods-PrimerSDK_Example/Pods-PrimerSDK_Example-Info.plist";
+				INSTALL_PATH = "$(LOCAL_LIBRARY_DIR)/Frameworks";
+				IPHONEOS_DEPLOYMENT_TARGET = 10.0;
+				LD_RUNPATH_SEARCH_PATHS = "$(inherited) @executable_path/Frameworks @loader_path/Frameworks";
+				MACH_O_TYPE = staticlib;
+				MODULEMAP_FILE = "Target Support Files/Pods-PrimerSDK_Example/Pods-PrimerSDK_Example.modulemap";
+				OTHER_LDFLAGS = "";
+				OTHER_LIBTOOLFLAGS = "";
+				PODS_ROOT = "$(SRCROOT)";
+				PRODUCT_BUNDLE_IDENTIFIER = "org.cocoapods.${PRODUCT_NAME:rfc1034identifier}";
+				PRODUCT_NAME = "$(TARGET_NAME:c99extidentifier)";
+				SDKROOT = iphoneos;
+				SKIP_INSTALL = YES;
+				TARGETED_DEVICE_FAMILY = "1,2";
+				VALIDATE_PRODUCT = YES;
+				VERSIONING_SYSTEM = "apple-generic";
+				VERSION_INFO_PREFIX = "";
+			};
+			name = Release;
+		};
 		05B9E071CFCA1E8A62F14905A80EE6EF /* Debug */ = {
 			isa = XCBuildConfiguration;
 			baseConfigurationReference = DF6E4F8E7C26A7BBEC17AAD4042A317D /* Pods-PrimerSDK_Tests.debug.xcconfig */;
@@ -2637,137 +1893,6 @@
 				VERSION_INFO_PREFIX = "";
 			};
 			name = Debug;
-		};
-<<<<<<< HEAD
-		1E5F6B720BDF81C6E36D2636794C1D09 /* Release */ = {
-=======
-		28494D294B5DEC2E2ABA3027013EEFE2 /* Release */ = {
->>>>>>> be13ad23
-			isa = XCBuildConfiguration;
-			baseConfigurationReference = 27BDD1E1017D996DE3A5725F205A4733 /* PrimerSDK.release.xcconfig */;
-			buildSettings = {
-				CONFIGURATION_BUILD_DIR = "$(BUILD_DIR)/$(CONFIGURATION)$(EFFECTIVE_PLATFORM_NAME)/PrimerSDK";
-				IBSC_MODULE = PrimerSDK;
-				INFOPLIST_FILE = "Target Support Files/PrimerSDK/ResourceBundle-PrimerResources-PrimerSDK-Info.plist";
-				IPHONEOS_DEPLOYMENT_TARGET = 10.0;
-				PRODUCT_NAME = PrimerResources;
-				SDKROOT = iphoneos;
-				SKIP_INSTALL = YES;
-				TARGETED_DEVICE_FAMILY = "1,2";
-				WRAPPER_EXTENSION = bundle;
-			};
-			name = Release;
-		};
-		2C758C256428D6D352D1D1A5CAD57F13 /* Debug */ = {
-			isa = XCBuildConfiguration;
-			baseConfigurationReference = 07ABAC4A253752E5EFD21CFD15864DBF /* PrimerSDK.debug.xcconfig */;
-			buildSettings = {
-				CLANG_ENABLE_OBJC_WEAK = NO;
-				"CODE_SIGN_IDENTITY[sdk=appletvos*]" = "";
-				"CODE_SIGN_IDENTITY[sdk=iphoneos*]" = "";
-				"CODE_SIGN_IDENTITY[sdk=watchos*]" = "";
-				CURRENT_PROJECT_VERSION = 1;
-				DEFINES_MODULE = YES;
-				DYLIB_COMPATIBILITY_VERSION = 1;
-				DYLIB_CURRENT_VERSION = 1;
-				DYLIB_INSTALL_NAME_BASE = "@rpath";
-				GCC_PREFIX_HEADER = "Target Support Files/PrimerSDK/PrimerSDK-prefix.pch";
-				INFOPLIST_FILE = "Target Support Files/PrimerSDK/PrimerSDK-Info.plist";
-				INSTALL_PATH = "$(LOCAL_LIBRARY_DIR)/Frameworks";
-				IPHONEOS_DEPLOYMENT_TARGET = 10.0;
-				LD_RUNPATH_SEARCH_PATHS = "$(inherited) @executable_path/Frameworks @loader_path/Frameworks";
-				MODULEMAP_FILE = "Target Support Files/PrimerSDK/PrimerSDK.modulemap";
-				PRODUCT_MODULE_NAME = PrimerSDK;
-				PRODUCT_NAME = PrimerSDK;
-				SDKROOT = iphoneos;
-				SKIP_INSTALL = YES;
-				SWIFT_ACTIVE_COMPILATION_CONDITIONS = "$(inherited) ";
-				SWIFT_VERSION = 4.2;
-				TARGETED_DEVICE_FAMILY = "1,2";
-				VERSIONING_SYSTEM = "apple-generic";
-				VERSION_INFO_PREFIX = "";
-			};
-			name = Debug;
-		};
-		2EF267364A487F06150CF27EA0B64B49 /* Release */ = {
-			isa = XCBuildConfiguration;
-			baseConfigurationReference = 27BDD1E1017D996DE3A5725F205A4733 /* PrimerSDK.release.xcconfig */;
-			buildSettings = {
-				CLANG_ENABLE_OBJC_WEAK = NO;
-				"CODE_SIGN_IDENTITY[sdk=appletvos*]" = "";
-				"CODE_SIGN_IDENTITY[sdk=iphoneos*]" = "";
-				"CODE_SIGN_IDENTITY[sdk=watchos*]" = "";
-				CURRENT_PROJECT_VERSION = 1;
-				DEFINES_MODULE = YES;
-				DYLIB_COMPATIBILITY_VERSION = 1;
-				DYLIB_CURRENT_VERSION = 1;
-				DYLIB_INSTALL_NAME_BASE = "@rpath";
-				GCC_PREFIX_HEADER = "Target Support Files/PrimerSDK/PrimerSDK-prefix.pch";
-				INFOPLIST_FILE = "Target Support Files/PrimerSDK/PrimerSDK-Info.plist";
-				INSTALL_PATH = "$(LOCAL_LIBRARY_DIR)/Frameworks";
-				IPHONEOS_DEPLOYMENT_TARGET = 10.0;
-				LD_RUNPATH_SEARCH_PATHS = "$(inherited) @executable_path/Frameworks @loader_path/Frameworks";
-				MODULEMAP_FILE = "Target Support Files/PrimerSDK/PrimerSDK.modulemap";
-				PRODUCT_MODULE_NAME = PrimerSDK;
-				PRODUCT_NAME = PrimerSDK;
-				SDKROOT = iphoneos;
-				SKIP_INSTALL = YES;
-				SWIFT_ACTIVE_COMPILATION_CONDITIONS = "$(inherited) ";
-				SWIFT_VERSION = 4.2;
-				TARGETED_DEVICE_FAMILY = "1,2";
-				VALIDATE_PRODUCT = YES;
-				VERSIONING_SYSTEM = "apple-generic";
-				VERSION_INFO_PREFIX = "";
-			};
-			name = Release;
-		};
-		41D59C9270952F319E9AF87BBEF9A718 /* Debug */ = {
-			isa = XCBuildConfiguration;
-			baseConfigurationReference = 07ABAC4A253752E5EFD21CFD15864DBF /* PrimerSDK.debug.xcconfig */;
-			buildSettings = {
-				CONFIGURATION_BUILD_DIR = "$(BUILD_DIR)/$(CONFIGURATION)$(EFFECTIVE_PLATFORM_NAME)/PrimerSDK";
-				IBSC_MODULE = PrimerSDK;
-				INFOPLIST_FILE = "Target Support Files/PrimerSDK/ResourceBundle-PrimerResources-PrimerSDK-Info.plist";
-				IPHONEOS_DEPLOYMENT_TARGET = 10.0;
-				PRODUCT_NAME = PrimerResources;
-				SDKROOT = iphoneos;
-				SKIP_INSTALL = YES;
-				TARGETED_DEVICE_FAMILY = "1,2";
-				WRAPPER_EXTENSION = bundle;
-			};
-			name = Debug;
-		};
-		4E687C4A86CAA9AEFEB474630D7B5288 /* Release */ = {
-			isa = XCBuildConfiguration;
-			baseConfigurationReference = 37BD3457C9DA0596324E3CDCC658CF05 /* Primer3DS.release.xcconfig */;
-			buildSettings = {
-				CLANG_ENABLE_OBJC_WEAK = NO;
-				"CODE_SIGN_IDENTITY[sdk=appletvos*]" = "";
-				"CODE_SIGN_IDENTITY[sdk=iphoneos*]" = "";
-				"CODE_SIGN_IDENTITY[sdk=watchos*]" = "";
-				CURRENT_PROJECT_VERSION = 1;
-				DEFINES_MODULE = YES;
-				DYLIB_COMPATIBILITY_VERSION = 1;
-				DYLIB_CURRENT_VERSION = 1;
-				DYLIB_INSTALL_NAME_BASE = "@rpath";
-				GCC_PREFIX_HEADER = "Target Support Files/Primer3DS/Primer3DS-prefix.pch";
-				INFOPLIST_FILE = "Target Support Files/Primer3DS/Primer3DS-Info.plist";
-				INSTALL_PATH = "$(LOCAL_LIBRARY_DIR)/Frameworks";
-				IPHONEOS_DEPLOYMENT_TARGET = 10.0;
-				LD_RUNPATH_SEARCH_PATHS = "$(inherited) @executable_path/Frameworks @loader_path/Frameworks";
-				MODULEMAP_FILE = "Target Support Files/Primer3DS/Primer3DS.modulemap";
-				PRODUCT_MODULE_NAME = Primer3DS;
-				PRODUCT_NAME = Primer3DS;
-				SDKROOT = iphoneos;
-				SKIP_INSTALL = YES;
-				SWIFT_ACTIVE_COMPILATION_CONDITIONS = "$(inherited) ";
-				SWIFT_VERSION = 4.2;
-				TARGETED_DEVICE_FAMILY = "1,2";
-				VALIDATE_PRODUCT = YES;
-				VERSIONING_SYSTEM = "apple-generic";
-				VERSION_INFO_PREFIX = "";
-			};
-			name = Release;
 		};
 		7EE7A78859F657F6BEFC651185B43192 /* Release */ = {
 			isa = XCBuildConfiguration;
@@ -2831,6 +1956,38 @@
 			};
 			name = Release;
 		};
+		804FD55B1CD4BA09529000C2E355CA6B /* Release */ = {
+			isa = XCBuildConfiguration;
+			baseConfigurationReference = 27BDD1E1017D996DE3A5725F205A4733 /* PrimerSDK.release.xcconfig */;
+			buildSettings = {
+				CLANG_ENABLE_OBJC_WEAK = NO;
+				"CODE_SIGN_IDENTITY[sdk=appletvos*]" = "";
+				"CODE_SIGN_IDENTITY[sdk=iphoneos*]" = "";
+				"CODE_SIGN_IDENTITY[sdk=watchos*]" = "";
+				CURRENT_PROJECT_VERSION = 1;
+				DEFINES_MODULE = YES;
+				DYLIB_COMPATIBILITY_VERSION = 1;
+				DYLIB_CURRENT_VERSION = 1;
+				DYLIB_INSTALL_NAME_BASE = "@rpath";
+				GCC_PREFIX_HEADER = "Target Support Files/PrimerSDK/PrimerSDK-prefix.pch";
+				INFOPLIST_FILE = "Target Support Files/PrimerSDK/PrimerSDK-Info.plist";
+				INSTALL_PATH = "$(LOCAL_LIBRARY_DIR)/Frameworks";
+				IPHONEOS_DEPLOYMENT_TARGET = 10.0;
+				LD_RUNPATH_SEARCH_PATHS = "$(inherited) @executable_path/Frameworks @loader_path/Frameworks";
+				MODULEMAP_FILE = "Target Support Files/PrimerSDK/PrimerSDK.modulemap";
+				PRODUCT_MODULE_NAME = PrimerSDK;
+				PRODUCT_NAME = PrimerSDK;
+				SDKROOT = iphoneos;
+				SKIP_INSTALL = YES;
+				SWIFT_ACTIVE_COMPILATION_CONDITIONS = "$(inherited) ";
+				SWIFT_VERSION = 4.2;
+				TARGETED_DEVICE_FAMILY = "1,2";
+				VALIDATE_PRODUCT = YES;
+				VERSIONING_SYSTEM = "apple-generic";
+				VERSION_INFO_PREFIX = "";
+			};
+			name = Release;
+		};
 		80F45997CD1F5DAB4F3B62FA0301BC70 /* Release */ = {
 			isa = XCBuildConfiguration;
 			baseConfigurationReference = F7B48CC82297D62E27EA98AE7A13D3DA /* Pods-PrimerSDK_Tests.release.xcconfig */;
@@ -2865,7 +2022,38 @@
 			};
 			name = Release;
 		};
-		984FC86F519B91B45E9A67F00E0E48A8 /* Debug */ = {
+		9FC5336ED819A69C053BDC6CC6CBFD22 /* Debug */ = {
+			isa = XCBuildConfiguration;
+			baseConfigurationReference = 07ABAC4A253752E5EFD21CFD15864DBF /* PrimerSDK.debug.xcconfig */;
+			buildSettings = {
+				CLANG_ENABLE_OBJC_WEAK = NO;
+				"CODE_SIGN_IDENTITY[sdk=appletvos*]" = "";
+				"CODE_SIGN_IDENTITY[sdk=iphoneos*]" = "";
+				"CODE_SIGN_IDENTITY[sdk=watchos*]" = "";
+				CURRENT_PROJECT_VERSION = 1;
+				DEFINES_MODULE = YES;
+				DYLIB_COMPATIBILITY_VERSION = 1;
+				DYLIB_CURRENT_VERSION = 1;
+				DYLIB_INSTALL_NAME_BASE = "@rpath";
+				GCC_PREFIX_HEADER = "Target Support Files/PrimerSDK/PrimerSDK-prefix.pch";
+				INFOPLIST_FILE = "Target Support Files/PrimerSDK/PrimerSDK-Info.plist";
+				INSTALL_PATH = "$(LOCAL_LIBRARY_DIR)/Frameworks";
+				IPHONEOS_DEPLOYMENT_TARGET = 10.0;
+				LD_RUNPATH_SEARCH_PATHS = "$(inherited) @executable_path/Frameworks @loader_path/Frameworks";
+				MODULEMAP_FILE = "Target Support Files/PrimerSDK/PrimerSDK.modulemap";
+				PRODUCT_MODULE_NAME = PrimerSDK;
+				PRODUCT_NAME = PrimerSDK;
+				SDKROOT = iphoneos;
+				SKIP_INSTALL = YES;
+				SWIFT_ACTIVE_COMPILATION_CONDITIONS = "$(inherited) ";
+				SWIFT_VERSION = 4.2;
+				TARGETED_DEVICE_FAMILY = "1,2";
+				VERSIONING_SYSTEM = "apple-generic";
+				VERSION_INFO_PREFIX = "";
+			};
+			name = Debug;
+		};
+		9FE23CF9E7E182C33813CBC09CD6CA29 /* Debug */ = {
 			isa = XCBuildConfiguration;
 			baseConfigurationReference = 3C474C1A0DABE2A3F404B63D4D59F30C /* Pods-PrimerSDK_Example.debug.xcconfig */;
 			buildSettings = {
@@ -2898,8 +2086,23 @@
 			};
 			name = Debug;
 		};
-<<<<<<< HEAD
-		A5DE4F1F1014E58A818E07A7D093E3DB /* Debug */ = {
+		C21151D463578916C4DD3B8F234E6FBA /* Release */ = {
+			isa = XCBuildConfiguration;
+			baseConfigurationReference = 27BDD1E1017D996DE3A5725F205A4733 /* PrimerSDK.release.xcconfig */;
+			buildSettings = {
+				CONFIGURATION_BUILD_DIR = "$(BUILD_DIR)/$(CONFIGURATION)$(EFFECTIVE_PLATFORM_NAME)/PrimerSDK";
+				IBSC_MODULE = PrimerSDK;
+				INFOPLIST_FILE = "Target Support Files/PrimerSDK/ResourceBundle-PrimerResources-PrimerSDK-Info.plist";
+				IPHONEOS_DEPLOYMENT_TARGET = 10.0;
+				PRODUCT_NAME = PrimerResources;
+				SDKROOT = iphoneos;
+				SKIP_INSTALL = YES;
+				TARGETED_DEVICE_FAMILY = "1,2";
+				WRAPPER_EXTENSION = bundle;
+			};
+			name = Release;
+		};
+		C7291C4DC8D3C97836F8044115681419 /* Debug */ = {
 			isa = XCBuildConfiguration;
 			baseConfigurationReference = 07ABAC4A253752E5EFD21CFD15864DBF /* PrimerSDK.debug.xcconfig */;
 			buildSettings = {
@@ -2914,41 +2117,6 @@
 				WRAPPER_EXTENSION = bundle;
 			};
 			name = Debug;
-=======
-		AFEA03A91650290E443E2FD0FB7850F7 /* Release */ = {
-			isa = XCBuildConfiguration;
-			baseConfigurationReference = E884507DF2B84FA8A2E8AD8289881542 /* Pods-PrimerSDK_Example.release.xcconfig */;
-			buildSettings = {
-				ALWAYS_EMBED_SWIFT_STANDARD_LIBRARIES = NO;
-				CLANG_ENABLE_OBJC_WEAK = NO;
-				"CODE_SIGN_IDENTITY[sdk=appletvos*]" = "";
-				"CODE_SIGN_IDENTITY[sdk=iphoneos*]" = "";
-				"CODE_SIGN_IDENTITY[sdk=watchos*]" = "";
-				CURRENT_PROJECT_VERSION = 1;
-				DEFINES_MODULE = YES;
-				DYLIB_COMPATIBILITY_VERSION = 1;
-				DYLIB_CURRENT_VERSION = 1;
-				DYLIB_INSTALL_NAME_BASE = "@rpath";
-				INFOPLIST_FILE = "Target Support Files/Pods-PrimerSDK_Example/Pods-PrimerSDK_Example-Info.plist";
-				INSTALL_PATH = "$(LOCAL_LIBRARY_DIR)/Frameworks";
-				IPHONEOS_DEPLOYMENT_TARGET = 10.0;
-				LD_RUNPATH_SEARCH_PATHS = "$(inherited) @executable_path/Frameworks @loader_path/Frameworks";
-				MACH_O_TYPE = staticlib;
-				MODULEMAP_FILE = "Target Support Files/Pods-PrimerSDK_Example/Pods-PrimerSDK_Example.modulemap";
-				OTHER_LDFLAGS = "";
-				OTHER_LIBTOOLFLAGS = "";
-				PODS_ROOT = "$(SRCROOT)";
-				PRODUCT_BUNDLE_IDENTIFIER = "org.cocoapods.${PRODUCT_NAME:rfc1034identifier}";
-				PRODUCT_NAME = "$(TARGET_NAME:c99extidentifier)";
-				SDKROOT = iphoneos;
-				SKIP_INSTALL = YES;
-				TARGETED_DEVICE_FAMILY = "1,2";
-				VALIDATE_PRODUCT = YES;
-				VERSIONING_SYSTEM = "apple-generic";
-				VERSION_INFO_PREFIX = "";
-			};
-			name = Release;
->>>>>>> be13ad23
 		};
 		D299434AB35E7FD6F7921C8EF24742FF /* Debug */ = {
 			isa = XCBuildConfiguration;
@@ -3016,40 +2184,6 @@
 			};
 			name = Debug;
 		};
-<<<<<<< HEAD
-=======
-		E41365A7221C88C2F388DCB1E55286A7 /* Debug */ = {
-			isa = XCBuildConfiguration;
-			baseConfigurationReference = EB8217820F639BC79E07FFCC65E74429 /* Primer3DS.debug.xcconfig */;
-			buildSettings = {
-				CLANG_ENABLE_OBJC_WEAK = NO;
-				"CODE_SIGN_IDENTITY[sdk=appletvos*]" = "";
-				"CODE_SIGN_IDENTITY[sdk=iphoneos*]" = "";
-				"CODE_SIGN_IDENTITY[sdk=watchos*]" = "";
-				CURRENT_PROJECT_VERSION = 1;
-				DEFINES_MODULE = YES;
-				DYLIB_COMPATIBILITY_VERSION = 1;
-				DYLIB_CURRENT_VERSION = 1;
-				DYLIB_INSTALL_NAME_BASE = "@rpath";
-				GCC_PREFIX_HEADER = "Target Support Files/Primer3DS/Primer3DS-prefix.pch";
-				INFOPLIST_FILE = "Target Support Files/Primer3DS/Primer3DS-Info.plist";
-				INSTALL_PATH = "$(LOCAL_LIBRARY_DIR)/Frameworks";
-				IPHONEOS_DEPLOYMENT_TARGET = 10.0;
-				LD_RUNPATH_SEARCH_PATHS = "$(inherited) @executable_path/Frameworks @loader_path/Frameworks";
-				MODULEMAP_FILE = "Target Support Files/Primer3DS/Primer3DS.modulemap";
-				PRODUCT_MODULE_NAME = Primer3DS;
-				PRODUCT_NAME = Primer3DS;
-				SDKROOT = iphoneos;
-				SKIP_INSTALL = YES;
-				SWIFT_ACTIVE_COMPILATION_CONDITIONS = "$(inherited) ";
-				SWIFT_VERSION = 4.2;
-				TARGETED_DEVICE_FAMILY = "1,2";
-				VERSIONING_SYSTEM = "apple-generic";
-				VERSION_INFO_PREFIX = "";
-			};
-			name = Debug;
-		};
->>>>>>> be13ad23
 /* End XCBuildConfiguration section */
 
 /* Begin XCConfigurationList section */
@@ -3062,54 +2196,11 @@
 			defaultConfigurationIsVisible = 0;
 			defaultConfigurationName = Release;
 		};
-<<<<<<< HEAD
-		5F28C939F91566F6D18FE865D7EE3102 /* Build configuration list for PBXNativeTarget "PrimerSDK-PrimerResources" */ = {
+		B3EE3C180E3679F6FBA247E4F8254620 /* Build configuration list for PBXNativeTarget "PrimerSDK-PrimerResources" */ = {
 			isa = XCConfigurationList;
 			buildConfigurations = (
-				A5DE4F1F1014E58A818E07A7D093E3DB /* Debug */,
-				1E5F6B720BDF81C6E36D2636794C1D09 /* Release */,
-=======
-		6004DC48EAFFC21734C2180D1DDDFCC5 /* Build configuration list for PBXNativeTarget "Primer3DS" */ = {
-			isa = XCConfigurationList;
-			buildConfigurations = (
-				E41365A7221C88C2F388DCB1E55286A7 /* Debug */,
-				4E687C4A86CAA9AEFEB474630D7B5288 /* Release */,
->>>>>>> be13ad23
-			);
-			defaultConfigurationIsVisible = 0;
-			defaultConfigurationName = Release;
-		};
-<<<<<<< HEAD
-		AF697C719A69A9439A2799BC12850E9A /* Build configuration list for PBXNativeTarget "PrimerSDK" */ = {
-			isa = XCConfigurationList;
-			buildConfigurations = (
-				2C758C256428D6D352D1D1A5CAD57F13 /* Debug */,
-				2EF267364A487F06150CF27EA0B64B49 /* Release */,
-=======
-		6FE21EF37F14A2EC218003E2212E7C97 /* Build configuration list for PBXNativeTarget "PrimerSDK-PrimerResources" */ = {
-			isa = XCConfigurationList;
-			buildConfigurations = (
-				41D59C9270952F319E9AF87BBEF9A718 /* Debug */,
-				28494D294B5DEC2E2ABA3027013EEFE2 /* Release */,
->>>>>>> be13ad23
-			);
-			defaultConfigurationIsVisible = 0;
-			defaultConfigurationName = Release;
-		};
-		AF697C719A69A9439A2799BC12850E9A /* Build configuration list for PBXNativeTarget "PrimerSDK" */ = {
-			isa = XCConfigurationList;
-			buildConfigurations = (
-				2C758C256428D6D352D1D1A5CAD57F13 /* Debug */,
-				2EF267364A487F06150CF27EA0B64B49 /* Release */,
-			);
-			defaultConfigurationIsVisible = 0;
-			defaultConfigurationName = Release;
-		};
-		B36005E2BC2C6B16E44768133F252AA8 /* Build configuration list for PBXNativeTarget "Pods-PrimerSDK_Example" */ = {
-			isa = XCConfigurationList;
-			buildConfigurations = (
-				984FC86F519B91B45E9A67F00E0E48A8 /* Debug */,
-				AFEA03A91650290E443E2FD0FB7850F7 /* Release */,
+				C7291C4DC8D3C97836F8044115681419 /* Debug */,
+				C21151D463578916C4DD3B8F234E6FBA /* Release */,
 			);
 			defaultConfigurationIsVisible = 0;
 			defaultConfigurationName = Release;
@@ -3123,6 +2214,24 @@
 			defaultConfigurationIsVisible = 0;
 			defaultConfigurationName = Release;
 		};
+		F173AD4006B9E63A0D915C89D547580C /* Build configuration list for PBXNativeTarget "PrimerSDK" */ = {
+			isa = XCConfigurationList;
+			buildConfigurations = (
+				9FC5336ED819A69C053BDC6CC6CBFD22 /* Debug */,
+				804FD55B1CD4BA09529000C2E355CA6B /* Release */,
+			);
+			defaultConfigurationIsVisible = 0;
+			defaultConfigurationName = Release;
+		};
+		F978C8F95E406B727BEB461AF06CD6F7 /* Build configuration list for PBXNativeTarget "Pods-PrimerSDK_Example" */ = {
+			isa = XCConfigurationList;
+			buildConfigurations = (
+				9FE23CF9E7E182C33813CBC09CD6CA29 /* Debug */,
+				03819C216E03F02851FE5D2175E38393 /* Release */,
+			);
+			defaultConfigurationIsVisible = 0;
+			defaultConfigurationName = Release;
+		};
 /* End XCConfigurationList section */
 	};
 	rootObject = BFDFE7DC352907FC980B868725387E98 /* Project object */;
