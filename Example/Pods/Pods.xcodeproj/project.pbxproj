// !$*UTF8*$!
{
	archiveVersion = 1;
	classes = {
	};
	objectVersion = 46;
	objects = {

/* Begin PBXBuildFile section */
<<<<<<< HEAD
		00610A1F5667855C73E803C5C531E2BD /* SequenceWrappers.swift in Sources */ = {isa = PBXBuildFile; fileRef = 444A2D29F83E2292A1B99E42E637B6D8 /* SequenceWrappers.swift */; };
		00C1E219884D7376AC2F99050BC54DD9 /* CancelContext.swift in Sources */ = {isa = PBXBuildFile; fileRef = 226A6C1441684979F562EA72156347A2 /* CancelContext.swift */; };
		0101B35678F77B291B9073E00F962AEC /* Colors.swift in Sources */ = {isa = PBXBuildFile; fileRef = FDCB089C7C4B5C7FF4DF6ECB2888DF94 /* Colors.swift */; };
		0110105AD8734A87B3196F6A90F7D47C /* currencies.json in Resources */ = {isa = PBXBuildFile; fileRef = 40D58A62D8B189C7C1CBC6557AED0205 /* currencies.json */; };
		02437E390D85E9F609D1B29C25892DC9 /* PaymentMethodConfigService.swift in Sources */ = {isa = PBXBuildFile; fileRef = 8D2FE43047758E379A349026CB4812F4 /* PaymentMethodConfigService.swift */; };
		033CB6B7CC26FD992588EB83CD1791F0 /* PrimerTextFieldView+Analytics.swift in Sources */ = {isa = PBXBuildFile; fileRef = 719CBCA3A9E43728A9A425C49876853C /* PrimerTextFieldView+Analytics.swift */; };
		0360999DB2893C942687096DAA118445 /* Logger.swift in Sources */ = {isa = PBXBuildFile; fileRef = D6074F32C546C45BB41BB9D6CC8E5D4F /* Logger.swift */; };
		041B80021903265B7E0E5D03DD348DFE /* PrimerNavigationBar.swift in Sources */ = {isa = PBXBuildFile; fileRef = 037E442008BEEF6A3A6D79AA65DED143 /* PrimerNavigationBar.swift */; };
		04F2ACDFBD3F6465714E246E1638F85B /* sd.json in Resources */ = {isa = PBXBuildFile; fileRef = 39274985B63BB57A67C736D734B50634 /* sd.json */; };
		053D604185C1801C9CDC8823A8AEF15A /* ka.json in Resources */ = {isa = PBXBuildFile; fileRef = 68181D7AD219049FD394EBE6546EE0DC /* ka.json */; };
		05682F073475B8192456CC36F79B7493 /* sr.json in Resources */ = {isa = PBXBuildFile; fileRef = 50AB736483D83360639B3AA47FDADAD5 /* sr.json */; };
		05B7F74A95AEE4813123942CC392EA9A /* PrimerGenericTextFieldView.swift in Sources */ = {isa = PBXBuildFile; fileRef = 2BCE7F43E0368176486D561405F5E53E /* PrimerGenericTextFieldView.swift */; };
		05E42D13F544BC4B907A38EADB1A148E /* PrimerCountryFieldView.swift in Sources */ = {isa = PBXBuildFile; fileRef = 6139A917C3C32B8ADEAC2AED3805A3E7 /* PrimerCountryFieldView.swift */; };
		05FDEBC1995CAAA39D752E33C43C798A /* CountrySelectorViewController.swift in Sources */ = {isa = PBXBuildFile; fileRef = 9A5BF9C07DAB47EB607DC038E034F465 /* CountrySelectorViewController.swift */; };
		06377D6BA395B5CBBFF4D303B87BEA4B /* CVVField.swift in Sources */ = {isa = PBXBuildFile; fileRef = 94C600FAB3E6E880CC33E8A9803595F1 /* CVVField.swift */; };
		08B506EB62A3435590471EF856BC8063 /* Mask.swift in Sources */ = {isa = PBXBuildFile; fileRef = D0794FE5CB66F665F6BCDD8C88625AF3 /* Mask.swift */; };
		0AE916847A73D8A5C912146579DEA9BB /* PrimerTextField.swift in Sources */ = {isa = PBXBuildFile; fileRef = 174942F34FB511678B87238B41CF8C50 /* PrimerTextField.swift */; };
		0C80D30F49AAFBCCE1CC8057A810515B /* cy.json in Resources */ = {isa = PBXBuildFile; fileRef = C4F56044397D00BB3D7D61F7EE2ACE91 /* cy.json */; };
		0F0C2E5CCC69CDC0F5A5B32FFD9DC28E /* Identifiable.swift in Sources */ = {isa = PBXBuildFile; fileRef = CB4B2B233A25BAD6567C80C369C9E3FB /* Identifiable.swift */; };
		0F99DF43C661C65C18B36308639A1E01 /* PrimerStateFieldView.swift in Sources */ = {isa = PBXBuildFile; fileRef = 763BCC5CB1FA9E38783B21CBBC9C2683 /* PrimerStateFieldView.swift */; };
		0FD202EB36339A7D46844671D1F9399D /* PrimerCityFieldView.swift in Sources */ = {isa = PBXBuildFile; fileRef = 62264785B8B6C0717C3473D99EF87F98 /* PrimerCityFieldView.swift */; };
		1231B8FCCA819387999FDF6F7CDD2268 /* PostalCodeField.swift in Sources */ = {isa = PBXBuildFile; fileRef = CF6ABEE2C74ACCA7D2DB4297CB0E19AF /* PostalCodeField.swift */; };
		12F722458819D5B46BC84F368CD8951E /* PrimerViewController.swift in Sources */ = {isa = PBXBuildFile; fileRef = B675100D2FACF206712F3D93237D06E7 /* PrimerViewController.swift */; };
		13BA93ED4A052EF0C4ABF63902C543E0 /* Currency.swift in Sources */ = {isa = PBXBuildFile; fileRef = BC947855BB65435D3D77E830A100FE81 /* Currency.swift */; };
		14C84A9EA18CA12A4C225C6BE5614930 /* StateField.swift in Sources */ = {isa = PBXBuildFile; fileRef = 4FB9FA5F1C0359C50C261465C43DF418 /* StateField.swift */; };
		14DD2F2026503357CF431A1AE40D8480 /* zh.json in Resources */ = {isa = PBXBuildFile; fileRef = 41D9D04EA0982833FBAF9B63B442F7EF /* zh.json */; };
		1596FA513C4DC039A1D217D9C4207F21 /* mn.json in Resources */ = {isa = PBXBuildFile; fileRef = EBEF28770398ABDC632CA5AE9F07FCE7 /* mn.json */; };
		15E9B5E1CB5A073EC21186C61241CDE0 /* Analytics.swift in Sources */ = {isa = PBXBuildFile; fileRef = 04F3CB335B2820BDE7DAA6AE1CF8E68E /* Analytics.swift */; };
		160395D515C01939F450F54028EE0949 /* km.json in Resources */ = {isa = PBXBuildFile; fileRef = 47574C3AFAEEC6148C499BD31DA5B771 /* km.json */; };
		172D481C676692543C784655E83653F9 /* CountryCode.swift in Sources */ = {isa = PBXBuildFile; fileRef = 824D0ADABF552335CE23409E06007007 /* CountryCode.swift */; };
		17754224BD8003534327FC75A83D7DAF /* DateExtension.swift in Sources */ = {isa = PBXBuildFile; fileRef = 626BD2BDE8F42427EAFA9F08D44118B2 /* DateExtension.swift */; };
		181D2A0B57ED03033878900A169C6C59 /* AnalyticsService.swift in Sources */ = {isa = PBXBuildFile; fileRef = BDE1BE85E6416BD94864E91EA72DCF9B /* AnalyticsService.swift */; };
		1870403C3075890CF11EBC136F27E1F4 /* UIUtils.swift in Sources */ = {isa = PBXBuildFile; fileRef = 2C3C0695951802194A6B2454D905DF93 /* UIUtils.swift */; };
		191A67E84F908E5BB6C5E1902EEB0CB0 /* so.json in Resources */ = {isa = PBXBuildFile; fileRef = 8427C7313D637C90661FCD40E11CE33F /* so.json */; };
		1A3FFBE124A3AD66E7F8D6008FE1A88A /* CardNetwork.swift in Sources */ = {isa = PBXBuildFile; fileRef = 707EB65D1F335392D9D2F1DFB208A150 /* CardNetwork.swift */; };
		1B31ACA4D1459599CBADA333F725AB77 /* BankSelectorTokenizationViewModel.swift in Sources */ = {isa = PBXBuildFile; fileRef = F3B10AF2E658395A50C397610EF71FE2 /* BankSelectorTokenizationViewModel.swift */; };
		1D8AB9A491613423E46986EF5B4B8B4C /* PaymentMethodToken.swift in Sources */ = {isa = PBXBuildFile; fileRef = 83FAD88D956EAB8B95944B5D07FC8AA9 /* PaymentMethodToken.swift */; };
		1E6C43596F359AADFFB1D5155E4ED385 /* Localizable.strings in Resources */ = {isa = PBXBuildFile; fileRef = FD5F0DE8580D90309D37C414F07CB68F /* Localizable.strings */; };
		1E76B278232F979D7B171C4AFB2CADE1 /* ExpiryDateField.swift in Sources */ = {isa = PBXBuildFile; fileRef = 79D240330963FAB9059508A8527FAAC9 /* ExpiryDateField.swift */; };
		1F0250DFEF4831C3A43249202508FC95 /* ms.json in Resources */ = {isa = PBXBuildFile; fileRef = 5D380CF9C5D1045807466B3C61EF054C /* ms.json */; };
		1F27B03A472CDF56E8EEC8D5EB60FBC5 /* PrimerAddressLineFieldView.swift in Sources */ = {isa = PBXBuildFile; fileRef = C0A76B393E93E52BA6D6F8558E996021 /* PrimerAddressLineFieldView.swift */; };
		1FD2F1CF4703B27651D091B1AB09E4C5 /* fa.json in Resources */ = {isa = PBXBuildFile; fileRef = B491F24BDDA69B7F82791041E7805A9D /* fa.json */; };
		205D9AF57F0947C222127B698949AB4B /* firstly.swift in Sources */ = {isa = PBXBuildFile; fileRef = 7517C73AB50EBEC1A7E5C47BF489F3B3 /* firstly.swift */; };
		218B83DDE0797D812387D755AEFEBE4C /* Configuration.swift in Sources */ = {isa = PBXBuildFile; fileRef = 1B574ACF207525D1C288C32374C9B65E /* Configuration.swift */; };
		22B418F763488122DE8BD4C319366DAA /* PrimerAPIClient+3DS.swift in Sources */ = {isa = PBXBuildFile; fileRef = AD49F401A719C61E9D1F2EE881198420 /* PrimerAPIClient+3DS.swift */; };
		22FDE59ED2C2B51FE2ECEB616F6B3418 /* CardFormPaymentMethodTokenizationViewModel.swift in Sources */ = {isa = PBXBuildFile; fileRef = 401597B5CAE83B1AEB681EDCA3D22E5D /* CardFormPaymentMethodTokenizationViewModel.swift */; };
		230059E13A4F8756ABEA5BE3ACFC6DAF /* PrimerSimpleCardFormTextFieldView.swift in Sources */ = {isa = PBXBuildFile; fileRef = C72D72756B71A72FD408869F85611101 /* PrimerSimpleCardFormTextFieldView.swift */; };
		244EA889EC8C53613E4F840C3AC0E60E /* PrimerAPIClient+Promises.swift in Sources */ = {isa = PBXBuildFile; fileRef = 23438EF6D4E5EDC8BB741DACEB3EA183 /* PrimerAPIClient+Promises.swift */; };
		24601E77292A701A45ECF6338F04CC88 /* PrimerTheme+TextStyles.swift in Sources */ = {isa = PBXBuildFile; fileRef = 0CE986753392AF6692780E3CBB358704 /* PrimerTheme+TextStyles.swift */; };
		25A1F7CE22D6190942D31434E9048C58 /* et.json in Resources */ = {isa = PBXBuildFile; fileRef = C244C9D909EDE1B6778E37C7FEBB3F1D /* et.json */; };
		26D213727BD19BA441BA720A92DB2A12 /* PrimerCustomStyleTextField.swift in Sources */ = {isa = PBXBuildFile; fileRef = 452FEF40DB40C1DEC69D9797D587EBBD /* PrimerCustomStyleTextField.swift */; };
		270CFF0FC749F57C0605262D27016D14 /* Pods-PrimerSDK_Tests-dummy.m in Sources */ = {isa = PBXBuildFile; fileRef = D66C3890C3566F38C935A2FFD9A237B0 /* Pods-PrimerSDK_Tests-dummy.m */; };
		276CA7B35013AA182FC1174832D710D6 /* UserDefaultsExtension.swift in Sources */ = {isa = PBXBuildFile; fileRef = A2D108DA6FF086F81643FAC82027449C /* UserDefaultsExtension.swift */; };
		2791E2B091D701A06A729184A3853C9E /* PrimerVaultManagerViewController.swift in Sources */ = {isa = PBXBuildFile; fileRef = ADA911A6670F7E90E15301347D0E0428 /* PrimerVaultManagerViewController.swift */; };
		2BA606E9F820DDD6AC0FB893AD854998 /* tt.json in Resources */ = {isa = PBXBuildFile; fileRef = 16535727BEB9DFCAD6BE32FC1E1CD1E0 /* tt.json */; };
		2C5C7230D99B175A7ED20D14677CEC39 /* PrimerButton.swift in Sources */ = {isa = PBXBuildFile; fileRef = A9CE1F2AFABA618F5B7195566B69C10B /* PrimerButton.swift */; };
		2C78B4CDCA21FC8C91D9B00E62416FB8 /* PrimerThemeData.swift in Sources */ = {isa = PBXBuildFile; fileRef = CB1C27AA90793FBD062326211E911717 /* PrimerThemeData.swift */; };
		2CF8C04CBA02CE1FDD16B63B502A0B72 /* Optional+Extensions.swift in Sources */ = {isa = PBXBuildFile; fileRef = 8B178DA8FF25CCBC96E99C4528AA371C /* Optional+Extensions.swift */; };
		2D8ABA2FD76542C1225B04DB33BC39CB /* PaymentAPIModel.swift in Sources */ = {isa = PBXBuildFile; fileRef = D76B063B3EE285DCB5B0C92F411A73FB /* PaymentAPIModel.swift */; };
		2E18A18B8EF9B8AE9B60C61ECB68DA58 /* PrimerHeadlessUniversalCheckoutProtocols.swift in Sources */ = {isa = PBXBuildFile; fileRef = 98DF7E8A1EEA5E18EEB023A11EE3F2E5 /* PrimerHeadlessUniversalCheckoutProtocols.swift */; };
		2FA00DBC7BD1BAE41987484C143EA929 /* after.swift in Sources */ = {isa = PBXBuildFile; fileRef = 8395F7AA0A364E070D2D9BAB5B83CB70 /* after.swift */; };
		30A82C245B35E092AECE69830CFE274A /* PrimerError.swift in Sources */ = {isa = PBXBuildFile; fileRef = 9F6FF4F85703F189731564236CDE4FBD /* PrimerError.swift */; };
		310E00A2EC22BA9BE542FED5BA34BBC5 /* hang.swift in Sources */ = {isa = PBXBuildFile; fileRef = D28511034C34815C27BB0518E0BF6DA4 /* hang.swift */; };
		31A01EA233C3D74E3110BF819926C2E0 /* ConcurrencyLimitedDispatcher.swift in Sources */ = {isa = PBXBuildFile; fileRef = 6D52FB77BDB126DCD1FA51F4232BC173 /* ConcurrencyLimitedDispatcher.swift */; };
		31F99DEBF9628D77813DCF43DB57CB73 /* dv.json in Resources */ = {isa = PBXBuildFile; fileRef = EE384A197214650593F3A6385A8950C9 /* dv.json */; };
		330DE8334EF615FD7234FFDB5E317F59 /* PrimerFormView.swift in Sources */ = {isa = PBXBuildFile; fileRef = 17E4E55BE009D1DD20DD7D018A92109C /* PrimerFormView.swift */; };
		33BED2BFF4504B1CA242B0FEED85BC17 /* PrimerTheme.swift in Sources */ = {isa = PBXBuildFile; fileRef = 57B7AD4FBC15AC8C4C5BF8CA512D9F9A /* PrimerTheme.swift */; };
		34392294C5C4BC03973E02F2577D4EC6 /* CheckoutModule.swift in Sources */ = {isa = PBXBuildFile; fileRef = AEF422398E090EADF25AE8C7FCC4C678 /* CheckoutModule.swift */; };
		34F7CB6DD99A2DE4C88B73B3ED68336F /* PrimerDelegate.swift in Sources */ = {isa = PBXBuildFile; fileRef = 58FFB103390E7CAAC8687DBB2CC405AF /* PrimerDelegate.swift */; };
		3617233061034682C9F9D426E5365E87 /* bn.json in Resources */ = {isa = PBXBuildFile; fileRef = 8441BD6833705B7B08C926E1E7D0F96B /* bn.json */; };
		36674391CCC2A8EF4D8D8D30B6E4C184 /* ku.json in Resources */ = {isa = PBXBuildFile; fileRef = 9FC586B3F9C2CB80DFF30F95D5CFF278 /* ku.json */; };
		368DA60FDB089A2FC42DB9880DC0F6C7 /* BundleExtension.swift in Sources */ = {isa = PBXBuildFile; fileRef = C86987D89CFDE4190706752A2521DA37 /* BundleExtension.swift */; };
		3690BD32303B6645CEA9341F413EF458 /* hi.json in Resources */ = {isa = PBXBuildFile; fileRef = AAC3171E137CF697CD2AFCB3CC1AE2EB /* hi.json */; };
		3698C0AC5EEBA34DCAA2634DE625C406 /* bs.json in Resources */ = {isa = PBXBuildFile; fileRef = C79A0E82E6CC1B0552569711B4297A7F /* bs.json */; };
		384160BAD2967C90D23CD3D7A7E57A98 /* PollingModule.swift in Sources */ = {isa = PBXBuildFile; fileRef = 494EA21028C5BAB17929C06F3BE2EB5C /* PollingModule.swift */; };
		3A33C339C368E6CAAAF4D3D21F1F82B8 /* ml.json in Resources */ = {isa = PBXBuildFile; fileRef = A238A40BCED73A7CD7C35C67F92AADFA /* ml.json */; };
		3A3D12089AA258FB587C89A7DD2F7587 /* AddressField.swift in Sources */ = {isa = PBXBuildFile; fileRef = 85E8EDF3281465FFE4AB655891EC4F47 /* AddressField.swift */; };
		3A571A79571ECA5B1EEAA5203F21E9CA /* AnyDecodable.swift in Sources */ = {isa = PBXBuildFile; fileRef = 35E2B5BFE8098D5A7C6DE0AF7479B5F8 /* AnyDecodable.swift */; };
		3A72F39CEC803C82CFD61DE6EB559478 /* PayPalService.swift in Sources */ = {isa = PBXBuildFile; fileRef = EFDD15D10DF7816B320AC500FF9CC651 /* PayPalService.swift */; };
		3BA5DEED7A00EF537D0FC717DF8F4B5E /* es.json in Resources */ = {isa = PBXBuildFile; fileRef = 68322DCCA3CAC132312E26A47597619D /* es.json */; };
		3C5BE581F57AFCA4F8BA88ABE9EFBF77 /* CardScannerViewController+SimpleScanDelegate.swift in Sources */ = {isa = PBXBuildFile; fileRef = 088BD70F23B4160E12FEB65911A9369D /* CardScannerViewController+SimpleScanDelegate.swift */; };
		3C9278FD87689C27D5887FD237D0211C /* CardholderNameField.swift in Sources */ = {isa = PBXBuildFile; fileRef = D41B492AB4BE3C84058B791A5F8C4E94 /* CardholderNameField.swift */; };
		3CECE10FA92A5E53064155675C44A89B /* CountryField.swift in Sources */ = {isa = PBXBuildFile; fileRef = 8A76E4D6B576DFFA7B4A45FD9D5EAD45 /* CountryField.swift */; };
		3DE57FC477D23DEA15B14EF17EB4A53B /* sv.json in Resources */ = {isa = PBXBuildFile; fileRef = F33DFE46910C06A1A3909F9B0EE4D7E1 /* sv.json */; };
		3E31195C67815EB93604F6E1BAD805E0 /* GuaranteeWrappers.swift in Sources */ = {isa = PBXBuildFile; fileRef = F0C9DCE4AFCE38B20DF200AFB6708A99 /* GuaranteeWrappers.swift */; };
		3FBCE49F7E37EC207CBA767069E5550F /* sl.json in Resources */ = {isa = PBXBuildFile; fileRef = 190DE73C8CFB83B171132E183B651599 /* sl.json */; };
		408555BAC5F80AC0C9AFF138031737B1 /* PrimerTheme+Buttons.swift in Sources */ = {isa = PBXBuildFile; fileRef = 31D5CAA46376D2CB60E039D182675F07 /* PrimerTheme+Buttons.swift */; };
		4171EEA3A08A77B5DDB841BDB3B15A73 /* PrimerHeadlessUniversalCheckout.swift in Sources */ = {isa = PBXBuildFile; fileRef = A3084584FFBAF1D45DFC159D60AFAA48 /* PrimerHeadlessUniversalCheckout.swift */; };
		41834372CF001C65F36FCD4D5DDCE52F /* AppState.swift in Sources */ = {isa = PBXBuildFile; fileRef = DA8EB46D043C2B16B7DD0ACF8843B5E0 /* AppState.swift */; };
		419CD3A4E4CE4883370F83EBCB8EABAA /* Resolver.swift in Sources */ = {isa = PBXBuildFile; fileRef = 262F0E6FD68A5EAB7FFCF4401C6649F4 /* Resolver.swift */; };
		41C080DC40A45902199C1AE0B6C0931A /* el.json in Resources */ = {isa = PBXBuildFile; fileRef = 51ACEFFBDD96CA002EFA58988D58B647 /* el.json */; };
		41D38A22DC83DAFA022139A02AF8440C /* HeaderFooterLabelView.swift in Sources */ = {isa = PBXBuildFile; fileRef = DB9094A056FA8579BCAFC05C5027398D /* HeaderFooterLabelView.swift */; };
		43927DBF7C65DF8274CE05BD901E39B5 /* ClientSessionService.swift in Sources */ = {isa = PBXBuildFile; fileRef = FAD1C5DE6E2300BAFC7E0B13FE34C2D0 /* ClientSessionService.swift */; };
		449A63BD7C84D6316A12141B4C452F14 /* PrimerHeadlessUniversalCheckoutUIManager.swift in Sources */ = {isa = PBXBuildFile; fileRef = D48FBC7FADF523E0A0D06B08C47C6774 /* PrimerHeadlessUniversalCheckoutUIManager.swift */; };
		44A58D3A711ACE522E0481A4E89626D7 /* VaultService.swift in Sources */ = {isa = PBXBuildFile; fileRef = DBBF7940091F551C2C2F936E9D8B9C50 /* VaultService.swift */; };
		4524BE2E5286170560D57A3355F0F869 /* Field.swift in Sources */ = {isa = PBXBuildFile; fileRef = B5DEC7D41643EF0EF3CD31E12B80FF5B /* Field.swift */; };
		45B2035085C140AA3E987362DD9B8415 /* AnyEncodable.swift in Sources */ = {isa = PBXBuildFile; fileRef = A3C77EC27E612AD6878013D484B3E80D /* AnyEncodable.swift */; };
		45DCA71D58C8538939B649C2C5A082F3 /* Klarna.swift in Sources */ = {isa = PBXBuildFile; fileRef = 9D0CD4AECA9DB34D2E6124087E370663 /* Klarna.swift */; };
		49E98DDABA02B96B95E9F82EFD89B30C /* PrimerExpiryDateFieldView.swift in Sources */ = {isa = PBXBuildFile; fileRef = A8E63108F80478CBB8726DF5828E1F86 /* PrimerExpiryDateFieldView.swift */; };
		4A94BB65671FE4DB0D4E62FFD9F191BB /* Pods-PrimerSDK_Example-umbrella.h in Headers */ = {isa = PBXBuildFile; fileRef = 3780FF276696624E5AD4A629D4CC4AD8 /* Pods-PrimerSDK_Example-umbrella.h */; settings = {ATTRIBUTES = (Public, ); }; };
		4ADD58D5FE23B53DF009378AE67827A2 /* PrimerResultViewController.swift in Sources */ = {isa = PBXBuildFile; fileRef = 74FE83877ADDCC2FD5302CE8614345CE /* PrimerResultViewController.swift */; };
		4AE3C97AE2B5379B5BA545DA532B89EA /* AnalyticsEvent.swift in Sources */ = {isa = PBXBuildFile; fileRef = 4F7EBEC99CE3DEDFAB422376D70B5711 /* AnalyticsEvent.swift */; };
		4B87902F9F3501F25764843B2BF1B921 /* CancellableThenable.swift in Sources */ = {isa = PBXBuildFile; fileRef = 2E5458991C8754C915A50C236915372F /* CancellableThenable.swift */; };
		4EE2E09D62D410BA5EAB822239BBC80A /* Apaya.swift in Sources */ = {isa = PBXBuildFile; fileRef = BDDD4025BAE52CDBD10EAF7A05C43065 /* Apaya.swift */; };
		4F42DDA3783C89774CF2864911EB5589 /* ImageName.swift in Sources */ = {isa = PBXBuildFile; fileRef = 144E165E9658AAB9613CDE10298B4EDA /* ImageName.swift */; };
		4F52B4740B624280853A2C8E904B4615 /* az.json in Resources */ = {isa = PBXBuildFile; fileRef = 5F888E2A565ACFE90343E7373C20BC39 /* az.json */; };
		4FC861673C6AE438AE940375B2C9CBF0 /* he.json in Resources */ = {isa = PBXBuildFile; fileRef = A2EC1F5F101AD137B4F12FA3E4787DF7 /* he.json */; };
		5272CD9B0F062E62C95209A7CAA2830A /* PrimerAPIClient.swift in Sources */ = {isa = PBXBuildFile; fileRef = 2B4CF039CE844250EEBCBF2775CC8B3F /* PrimerAPIClient.swift */; };
		527E690E539BC15A9F07E9016A87755F /* PrimerTextFieldView.xib in Resources */ = {isa = PBXBuildFile; fileRef = D3A07C498ECA4C00F1558E55D0C683D8 /* PrimerTextFieldView.xib */; };
		528C522DBFA2ECD368D8D1D20AD5CEE4 /* ApplePay.swift in Sources */ = {isa = PBXBuildFile; fileRef = 3590ABF2A50A88DB264A0446C45DEB40 /* ApplePay.swift */; };
		537BB7604923E7AE0F6A92E496FB035B /* PrimerPostalCodeFieldView.swift in Sources */ = {isa = PBXBuildFile; fileRef = 7820C4DC7E619619276603D7F2FF46CD /* PrimerPostalCodeFieldView.swift */; };
		53D426C60F799FDBB2084C6554ED6211 /* QRCodeTokenizationViewModel.swift in Sources */ = {isa = PBXBuildFile; fileRef = 9FF9D490C84F9E0446311C804697A038 /* QRCodeTokenizationViewModel.swift */; };
		54A5CD052F2509564FB00C82A9C6BF7F /* PaymentMethodsGroupView.swift in Sources */ = {isa = PBXBuildFile; fileRef = 1C7E49DBA454A72B6426E0ABC54879E5 /* PaymentMethodsGroupView.swift */; };
		568423331990D5BCC9E59F66AA733027 /* Catchable.swift in Sources */ = {isa = PBXBuildFile; fileRef = CEE287A62D01CCCD6695DB97FAC26730 /* Catchable.swift */; };
		576CBFE7BB80FC46B6F006AE6E711708 /* Foundation.framework in Frameworks */ = {isa = PBXBuildFile; fileRef = EAB6F611E86A4758835A715E4B4184F6 /* Foundation.framework */; };
		587D3DCD6077EDF27C43FF41A0BDD6F7 /* PrimerSource.swift in Sources */ = {isa = PBXBuildFile; fileRef = BB4A7D21C23F9DDBE69A92CF6544FDCA /* PrimerSource.swift */; };
		5B43DF919A088E5D8C81234E6D6A4036 /* ArrayExtension.swift in Sources */ = {isa = PBXBuildFile; fileRef = B2D224B4E03434CF5250E0ED25BDF906 /* ArrayExtension.swift */; };
		5B87C757F3F5CAED465DA056B31ACB20 /* PrimerUniversalCheckoutViewController.swift in Sources */ = {isa = PBXBuildFile; fileRef = D30F33B83293CFCECB56039CC852B260 /* PrimerUniversalCheckoutViewController.swift */; };
		5E4E68A1E9F0DC27AB3644C173CB5BB5 /* ErrorHandler.swift in Sources */ = {isa = PBXBuildFile; fileRef = 0BD22ADCA5EED2B8DC8A8E4CD950F97A /* ErrorHandler.swift */; };
		5F188336EA71B5493BE3F83BB94D6419 /* PrimerViewExtensions.swift in Sources */ = {isa = PBXBuildFile; fileRef = 3E310EBC4675C0CE950ECCE886DED882 /* PrimerViewExtensions.swift */; };
		5F65CBD24B657AB4C7D610DE48B4A5ED /* pl.json in Resources */ = {isa = PBXBuildFile; fileRef = CF6F77D3F3887461E5120D138065DB8F /* pl.json */; };
		5F73A6B3D4BD80FD1CF679535EACA813 /* vi.json in Resources */ = {isa = PBXBuildFile; fileRef = A720F0BD57739EBFF5DBD236FC672678 /* vi.json */; };
		5FB1EDFA6AC96CD44B35EF30222FE7BF /* PrimerFormViewController.swift in Sources */ = {isa = PBXBuildFile; fileRef = BE4903CE825092F5A0961B48A8281C0B /* PrimerFormViewController.swift */; };
		60471954DCF413AE7C459FFEC15A0A4D /* ha.json in Resources */ = {isa = PBXBuildFile; fileRef = 02940F9701A2E2C7E1BA64579FD1087D /* ha.json */; };
		61949BD932981DB7FCD37F0D7A3C1639 /* EnsureWrappers.swift in Sources */ = {isa = PBXBuildFile; fileRef = 43FF4150E678B888205777AED60E8B83 /* EnsureWrappers.swift */; };
		625A00EAD4711150C091FCDC441A19F7 /* VaultPaymentMethodViewModel.swift in Sources */ = {isa = PBXBuildFile; fileRef = E95970C3898987B5E2F386DAB496FC3D /* VaultPaymentMethodViewModel.swift */; };
		65AEABBAEC5E6D12F34A1C721B959849 /* PresentationController.swift in Sources */ = {isa = PBXBuildFile; fileRef = 3BB86B42188FC3988704FAEF5E6D4B28 /* PresentationController.swift */; };
		6629577E6AF8D30F0D1D274DB25A8C7C /* VaultCheckoutViewModel.swift in Sources */ = {isa = PBXBuildFile; fileRef = 04E8467E50B1A183FDD1CA4C1D002F2D /* VaultCheckoutViewModel.swift */; };
		668D4904CF94976B4329B5B0B4553B0C /* hr.json in Resources */ = {isa = PBXBuildFile; fileRef = 802F98F82ED1673732B149A021CF3060 /* hr.json */; };
		67B1A3E2799533A59CC8B471FB7607D2 /* Bank.swift in Sources */ = {isa = PBXBuildFile; fileRef = 24E0AC37596C0618FA8EBE247D9D74CC /* Bank.swift */; };
		680BCD5767841F3D25E1AE6A0CC4AEEF /* ta.json in Resources */ = {isa = PBXBuildFile; fileRef = 68C2B13272D15E2B8EF56F690066402A /* ta.json */; };
		69EC0E30700009AF25FFC77C300551D6 /* PrimerInputElements.swift in Sources */ = {isa = PBXBuildFile; fileRef = C0BA2D30725008ABBE646B53A19E7CBE /* PrimerInputElements.swift */; };
		6A2A414D357AE907A38D112D3DAC15B1 /* am.json in Resources */ = {isa = PBXBuildFile; fileRef = BFC0CCCA0A18E4193E679205F71ECAA1 /* am.json */; };
		6A7EB055ECE71E5E115D67C6069787DC /* pt.json in Resources */ = {isa = PBXBuildFile; fileRef = CCFC93897376B0A7FE10C09551E9B460 /* pt.json */; };
		6B3709D0F94C212235A26B822FD46290 /* CreateResumePaymentService.swift in Sources */ = {isa = PBXBuildFile; fileRef = 409983D2E6EC30917E2BD12EA6C6C69D /* CreateResumePaymentService.swift */; };
		6DCBBEADF7BC91791B5573E3AC1FC111 /* Weak.swift in Sources */ = {isa = PBXBuildFile; fileRef = DB7F53C6FEE52E4A4E2DC9AEF029350D /* Weak.swift */; };
		6E028939057E6419E2B9BD53B97860AD /* PrimerFirstNameFieldView.swift in Sources */ = {isa = PBXBuildFile; fileRef = CDD90DEA88D5AF51A96917C7E0195DD9 /* PrimerFirstNameFieldView.swift */; };
		6E1ADC10C131C87524A8DB299CBC8FBC /* LogEvent.swift in Sources */ = {isa = PBXBuildFile; fileRef = 3A1FA7F8FC27AB170801135EE911F9B8 /* LogEvent.swift */; };
		6E61EFFF674052EFB29BBAAB26A4F226 /* PrimerRootViewController.swift in Sources */ = {isa = PBXBuildFile; fileRef = D8CB673333FF4ECBB379AB4A688539B6 /* PrimerRootViewController.swift */; };
		6EBD3346F428D55EB0F47C4A2A7B4533 /* Promise.swift in Sources */ = {isa = PBXBuildFile; fileRef = 7E4FAB46D8DF2E34BE7E1D92BC3B9385 /* Promise.swift */; };
		6F0492E44AF647360A971E59FE9FDC26 /* PrimerTheme+Colors.swift in Sources */ = {isa = PBXBuildFile; fileRef = F51EB65DB349675F8175BD89ED53817A /* PrimerTheme+Colors.swift */; };
		6F152DA64DEE69F46D793B808176C083 /* PrimerSDK-dummy.m in Sources */ = {isa = PBXBuildFile; fileRef = 46F10C838A14A4D1EC5008A9A50587B5 /* PrimerSDK-dummy.m */; };
		6F5B1E1425BA139F424830CA01CD12E9 /* th.json in Resources */ = {isa = PBXBuildFile; fileRef = 7358E2023E130F41A59E42DBD9D49B50 /* th.json */; };
		6FE0C71F18DD86BF27CF03CC34DE6357 /* VaultPaymentMethodView.swift in Sources */ = {isa = PBXBuildFile; fileRef = 9C8E57F69157474688E57382BB8B3E0D /* VaultPaymentMethodView.swift */; };
		701D973A20BD28DED89FD92ECBC7381F /* be.json in Resources */ = {isa = PBXBuildFile; fileRef = 4CE2B1D524D53FA933B68E4B79594686 /* be.json */; };
		7090FC96D0C68BDACDF47B86DB05C6A4 /* PrimerTextFieldView.swift in Sources */ = {isa = PBXBuildFile; fileRef = 2C1C2B18A576B0B349F3D2A62F412E8D /* PrimerTextFieldView.swift */; };
		72597CF709DB05770C1FEC4F45D2D530 /* bg.json in Resources */ = {isa = PBXBuildFile; fileRef = BD732D11B623B2532A38C3E5FBAE5073 /* bg.json */; };
		75DCD032E6D026BCE98F145D91D75886 /* PrimerTextFieldView+CardFormFieldsAnalytics.swift in Sources */ = {isa = PBXBuildFile; fileRef = D8F4426A6BC4181C0655AA98635340E8 /* PrimerTextFieldView+CardFormFieldsAnalytics.swift */; };
		75EB11B3724DF4962A9BEE0CEB82AD18 /* sk.json in Resources */ = {isa = PBXBuildFile; fileRef = E905367700955D18987F78F26791590F /* sk.json */; };
		75FDD6B8FBCCB2D0E8B067FCD29D79BD /* VaultPaymentMethodViewController.swift in Sources */ = {isa = PBXBuildFile; fileRef = 0B581FBAEC2018989183E13C2CF9638B /* VaultPaymentMethodViewController.swift */; };
		77BF9FE51A4D535275FB9BDF76BFA529 /* FinallyWrappers.swift in Sources */ = {isa = PBXBuildFile; fileRef = 9E3AEA4511F5916BD43660C7D450B619 /* FinallyWrappers.swift */; };
		7832D9B8BE06E94210B4FD6AF5F67C7C /* no.json in Resources */ = {isa = PBXBuildFile; fileRef = EC135970B87D282BA83BB0B0C7C8C9F9 /* no.json */; };
		7953A898816AAE85E6229DD7CB38442E /* kk.json in Resources */ = {isa = PBXBuildFile; fileRef = CF4576571F2D7966473B3EC31DD3C68F /* kk.json */; };
		79B2A16443AAF9A440F531BAB2587F96 /* when.swift in Sources */ = {isa = PBXBuildFile; fileRef = E530C2EF9F0E11BD5E374EFCBA2AE397 /* when.swift */; };
		7A00645A81CD95693A78699F66004756 /* ExternalViewModel.swift in Sources */ = {isa = PBXBuildFile; fileRef = D85E314E6CA628402DB1077361660A7A /* ExternalViewModel.swift */; };
		7A9BC3DA32D7DF4436C891AAAD476BBA /* RateLimitedDispatcher.swift in Sources */ = {isa = PBXBuildFile; fileRef = B28C0FDDED6335235A63DC6961BA19F1 /* RateLimitedDispatcher.swift */; };
		7BC59912E441CEE69D612839B6240AC2 /* 3DSService+Promises.swift in Sources */ = {isa = PBXBuildFile; fileRef = 323D2D6507B980B232BFDB44579E40D6 /* 3DSService+Promises.swift */; };
		7BF3911D1A4A15B992F9091A71857988 /* Throwable.swift in Sources */ = {isa = PBXBuildFile; fileRef = 913C2F49E80E8DA71967166B2B5449C0 /* Throwable.swift */; };
		7D7E565702AFB0C389CCA61AEE9646D7 /* PaymentMethodConfiguration.swift in Sources */ = {isa = PBXBuildFile; fileRef = E180C75D4AD15537BF4E41B8941CB9BF /* PaymentMethodConfiguration.swift */; };
		7D8408D1998B3EB6593D4E9AD090D3AF /* fi.json in Resources */ = {isa = PBXBuildFile; fileRef = 2E941FCBF707F7CE198B5069A978A910 /* fi.json */; };
		7EDD555A1464B571DD08A5CAD5CB5931 /* AES256.swift in Sources */ = {isa = PBXBuildFile; fileRef = 474D5F3DD3AB27CEDEAE8BA27DE23322 /* AES256.swift */; };
		80785707EECD3F9EB1911CC123BB8593 /* PrimerTheme+Views.swift in Sources */ = {isa = PBXBuildFile; fileRef = 895D7A27D28B7846B871439D08C7DD7B /* PrimerTheme+Views.swift */; };
		80B678309EE1B6BAECE4F71593C59D8F /* UIDeviceExtension.swift in Sources */ = {isa = PBXBuildFile; fileRef = 33330CB35F57C93E312F76AC4B774C4A /* UIDeviceExtension.swift */; };
		80DB1464B3EA612CB4C95E9D17DE8FA9 /* lt.json in Resources */ = {isa = PBXBuildFile; fileRef = B616C58106FC361F3DE0C9CE86FD3EE0 /* lt.json */; };
		80ECF4D39D7D264DA4F583DAC231E359 /* CatchWrappers.swift in Sources */ = {isa = PBXBuildFile; fileRef = 2A66CF1367CF064B1D14B43EB1975C06 /* CatchWrappers.swift */; };
		82487394575E08819BED40BB60537359 /* PrimerTheme+Inputs.swift in Sources */ = {isa = PBXBuildFile; fileRef = 0945BFD12DFE2239BCFCD5FF17BDF48A /* PrimerTheme+Inputs.swift */; };
		833410EAEC6FEBDE611973FC5DD59F89 /* PaymentMethodTokenizationViewModel.swift in Sources */ = {isa = PBXBuildFile; fileRef = 64BF536844FB0CB7DF894DCF0490185D /* PaymentMethodTokenizationViewModel.swift */; };
		8344BCD454FF052A9D8F32FAFEBB5372 /* RateLimitedDispatcherBase.swift in Sources */ = {isa = PBXBuildFile; fileRef = 575A5D288C14BF8A5D878F5E499ACDB9 /* RateLimitedDispatcherBase.swift */; };
		861BA748A20030D68DA995DD421F8A58 /* Decisions.swift in Sources */ = {isa = PBXBuildFile; fileRef = 9B92457400CB094605C38C1ECA759E8D /* Decisions.swift */; };
		87773AB526AF29EA0147EF5B6F9D7034 /* URLSessionStack.swift in Sources */ = {isa = PBXBuildFile; fileRef = EF1B1D170E7EB150F75B45F79DC53132 /* URLSessionStack.swift */; };
		887636F7F5DF2E4ECF6E7FB288C991AA /* CardNumberField.swift in Sources */ = {isa = PBXBuildFile; fileRef = E83CA2253BD4E240AC3A0067FDFD09D7 /* CardNumberField.swift */; };
		88A4234BE61B409FA8B44B59FC3390B2 /* Error.swift in Sources */ = {isa = PBXBuildFile; fileRef = 58559695DE6609FEF9F12987CDCF82E3 /* Error.swift */; };
		891015F7CDC4DF1452BDFD746CF861F9 /* URLExtension.swift in Sources */ = {isa = PBXBuildFile; fileRef = C0F71BC98E8EDB57E6CAFFA2589407E6 /* URLExtension.swift */; };
		8A50D2EFFDAC2AAE27AF33A2F711B9C3 /* SuccessMessage.swift in Sources */ = {isa = PBXBuildFile; fileRef = 9A2AFA5FBFC32074A6E42F253DF50DE4 /* SuccessMessage.swift */; };
		8BC09649BD253CB844F421E92147D062 /* UserInterfaceModule.swift in Sources */ = {isa = PBXBuildFile; fileRef = FDBFB84956EC0172B397AFA5341BAC67 /* UserInterfaceModule.swift */; };
		8D3E85B1AFBAD8F34D988AED0EB1B9C4 /* PrimerLoadingViewController.swift in Sources */ = {isa = PBXBuildFile; fileRef = A5680B197701E01BED668893EAE3DA1C /* PrimerLoadingViewController.swift */; };
		8D4DC39A40050CDDF7D0C7B58ADA4573 /* cs.json in Resources */ = {isa = PBXBuildFile; fileRef = 172E1B55BA5F472F29AD1805E025720B /* cs.json */; };
		8DC5406E68B81A18F3E11935C438B8A6 /* TokenizationService.swift in Sources */ = {isa = PBXBuildFile; fileRef = EC22F848D3527F5D5863CD7C8D642703 /* TokenizationService.swift */; };
		8E03DD7FDD22B23AC3F8AB26828CDEE9 /* sq.json in Resources */ = {isa = PBXBuildFile; fileRef = 98BD74BCAC2153CA450CB33753853EAC /* sq.json */; };
		8E046BFDF4D82021B62ED00385F8BEAA /* CardComponentsManager.swift in Sources */ = {isa = PBXBuildFile; fileRef = 88F1E5997AA29762FA4F8C8C396C5423 /* CardComponentsManager.swift */; };
		8E805A66146EC8065EAEC1DD084C3006 /* ThenableWrappers.swift in Sources */ = {isa = PBXBuildFile; fileRef = FE0BEB5385B9D9923DDBB7ECD4F9A2DE /* ThenableWrappers.swift */; };
		8F5911E0C9A3188B5D31414A1B00DE31 /* sw.json in Resources */ = {isa = PBXBuildFile; fileRef = D04583CA19C2186D2D4126B6AF5A175F /* sw.json */; };
		917C2B2F42A6882DFD5DACCF6BAA4906 /* FirstNameField.swift in Sources */ = {isa = PBXBuildFile; fileRef = 4FB3457D3FABEFCB782A1A585AD09449 /* FirstNameField.swift */; };
		91A20FEF54571B5D9519F16E6235BECF /* da.json in Resources */ = {isa = PBXBuildFile; fileRef = 2CB4CC7B9520189D3EC09D1340AA624A /* da.json */; };
		91D7953D21945A8E84EE5998FCB163C7 /* PrimerInputViewController.swift in Sources */ = {isa = PBXBuildFile; fileRef = 7380FCC41EB336B68D5A02E92678343D /* PrimerInputViewController.swift */; };
		93CC1D1E282C31310C4030BD3A42D6EE /* ClientSessionActionsModule.swift in Sources */ = {isa = PBXBuildFile; fileRef = 0D5ACA6CA8A7AA3594A6E64EF6B4A766 /* ClientSessionActionsModule.swift */; };
		946CCF8C7BED3734AB654E4B2224E6EE /* PrimerLastNameFieldView.swift in Sources */ = {isa = PBXBuildFile; fileRef = 9BB27AEF37DE21B607A0FF407B32071A /* PrimerLastNameFieldView.swift */; };
		95680E4A5ED3CA24A4D1ED9391DC6E79 /* PayPal.swift in Sources */ = {isa = PBXBuildFile; fileRef = 398E3100F7D0D219299D774370386316 /* PayPal.swift */; };
		957C0BCD579341748EC64FA15EA9BCA0 /* ClientSession.swift in Sources */ = {isa = PBXBuildFile; fileRef = 0F4C66065555067F8D9D44E46BD30F4D /* ClientSession.swift */; };
		9691E32ED532B4F0EBC1B1B658E6ABE4 /* CustomStringConvertible.swift in Sources */ = {isa = PBXBuildFile; fileRef = 2EF6A9DF52AF44B481DD306F8CBCC449 /* CustomStringConvertible.swift */; };
		970BDDEA8690FCFF35D702A871A35DD8 /* DataExtension.swift in Sources */ = {isa = PBXBuildFile; fileRef = DB821D8424110ADEC99C21B71B41F4BF /* DataExtension.swift */; };
		97BA2965DFF28EE3ACFAFEC088D4D5DF /* Dispatcher.swift in Sources */ = {isa = PBXBuildFile; fileRef = 7CF2D331D81AF9DC1BBB894C0CF664BD /* Dispatcher.swift */; };
		987AB50A12D495922C6F45C938B8289E /* is.json in Resources */ = {isa = PBXBuildFile; fileRef = 158B0661CF6AD5F1C56DCC7B6E29F8C1 /* is.json */; };
		994F337088CA876F6CF5CED9AD6E3E73 /* Primer.swift in Sources */ = {isa = PBXBuildFile; fileRef = D80B2A1003F21337E85DF9D3CBB09F6F /* Primer.swift */; };
		9990CF67BAA1E19832BEEC8627EFF2CA /* StrictRateLimitedDispatcher.swift in Sources */ = {isa = PBXBuildFile; fileRef = AA617ECFEDD75DC126425745BECA405F /* StrictRateLimitedDispatcher.swift */; };
		999BB4C515D2B5D5C398C3D15C79D089 /* PrimerThemeData+Deprecated.swift in Sources */ = {isa = PBXBuildFile; fileRef = 00015C2F6FD23992986514DECED91283 /* PrimerThemeData+Deprecated.swift */; };
		9A3920F6ACEDAE9BB5A873DD63F31B51 /* ur.json in Resources */ = {isa = PBXBuildFile; fileRef = AA6DE21DDCC675999955619825B03D23 /* ur.json */; };
		9A8A577132482E4B9090914286EA565F /* Parser.swift in Sources */ = {isa = PBXBuildFile; fileRef = DA0BEE589B477AB4F2E7D8A3A5BE30C6 /* Parser.swift */; };
		9B19C07E9D3FB86B3B4255555C2B6EF8 /* ExternalPaymentMethodTokenizationViewModel.swift in Sources */ = {isa = PBXBuildFile; fileRef = 8FF7E48ACE4E8A8DE76EA74B91A0F948 /* ExternalPaymentMethodTokenizationViewModel.swift */; };
		9B863B8A4AD35F8BBF8DA452DCCD7685 /* ApplePayTokenizationViewModel.swift in Sources */ = {isa = PBXBuildFile; fileRef = D305F5A2336CF93FBC2653D2A94ECDF3 /* ApplePayTokenizationViewModel.swift */; };
		9E1534C28E795B382895010DE7307183 /* CancellablePromise.swift in Sources */ = {isa = PBXBuildFile; fileRef = D0E1F1D79A5C4BA3FA1E4B13B1397BB7 /* CancellablePromise.swift */; };
		9E44BAA2D2C7855934A0AC211213A380 /* 3DS.swift in Sources */ = {isa = PBXBuildFile; fileRef = 715C89427953CAC2220EA22D84D45749 /* 3DS.swift */; };
		A0105F9507016FC98CFBAA4DB24AA8CE /* ClientTokenService.swift in Sources */ = {isa = PBXBuildFile; fileRef = AB92750F5444EAC41C616CDAB25A080A /* ClientTokenService.swift */; };
		A18308948494EA666CE1E899424936C3 /* FlowDecisionTableViewCell.swift in Sources */ = {isa = PBXBuildFile; fileRef = 150FC0AC11B516A31EE97052DF7FAFAA /* FlowDecisionTableViewCell.swift */; };
		A1CA927B1AEB56C18C8B9B68407D6849 /* uk.json in Resources */ = {isa = PBXBuildFile; fileRef = 879B80C2627BA08931DA1146559AA742 /* uk.json */; };
		A1CE21ACD0EEEE2EB6431069FE0A4693 /* PostalCode.swift in Sources */ = {isa = PBXBuildFile; fileRef = 07C908FE08D6C2230D27AD093FD05632 /* PostalCode.swift */; };
		A1E9E5A8F2BC9AD582BE80BBE496773F /* CardScannerViewController.swift in Sources */ = {isa = PBXBuildFile; fileRef = 0ABBCA95C6A0997DC520922E058D11EF /* CardScannerViewController.swift */; };
		A260DD0DA58C65347DD96C2F2920FEC9 /* Foundation.framework in Frameworks */ = {isa = PBXBuildFile; fileRef = EAB6F611E86A4758835A715E4B4184F6 /* Foundation.framework */; };
		A308732548A74692AF4947DCEAA88D40 /* lv.json in Resources */ = {isa = PBXBuildFile; fileRef = 63A2340DE38DD03E3BC823FECBFE3545 /* lv.json */; };
		A35F0A6888BF4BEB01E984427F1E9587 /* Content.swift in Sources */ = {isa = PBXBuildFile; fileRef = 58C2AC8782F00C9D93D1FD0841D1F1EE /* Content.swift */; };
		A3A9C69FC9A5B5301613539F8BAEA66B /* PaymentMethodConfigurationType.swift in Sources */ = {isa = PBXBuildFile; fileRef = 0386CED9BB6887C96FA5ED088540282A /* PaymentMethodConfigurationType.swift */; };
		A4DD40E1772EE81DDB0401A85A58578B /* Endpoint.swift in Sources */ = {isa = PBXBuildFile; fileRef = 0D98FDF0EB6A484108B902DE26F6EAFE /* Endpoint.swift */; };
		A609C53A3A2BCEE2E06A3CBD4F935B50 /* LastNameField.swift in Sources */ = {isa = PBXBuildFile; fileRef = D61C84379596631701FFEFF4A033F6C6 /* LastNameField.swift */; };
		A7690FAFA17D946C7CB4CC06D792CD6C /* CheckoutWithVaultedPaymentMethodViewModel.swift in Sources */ = {isa = PBXBuildFile; fileRef = 15D28A74D16D83B249C03F4E7768496C /* CheckoutWithVaultedPaymentMethodViewModel.swift */; };
		AB6647DC49B629DB2D05A0856D90629D /* StringExtension.swift in Sources */ = {isa = PBXBuildFile; fileRef = C88A3A4A775845D619ACFBA8EBA4948F /* StringExtension.swift */; };
		AB9C54921ECB3BBE2F9470C0E7195267 /* WrapperProtocols.swift in Sources */ = {isa = PBXBuildFile; fileRef = 491ABD3E0B1F5A2619F0DE81679C3328 /* WrapperProtocols.swift */; };
		B0AC3FE049941F2A79B7AA77DD0AE502 /* NSErrorExtension.swift in Sources */ = {isa = PBXBuildFile; fileRef = E314D8C865CF52D28260834B7F9F5433 /* NSErrorExtension.swift */; };
		B1207366090B37B14F609B953478ACFD /* NSObject+ClassName.swift in Sources */ = {isa = PBXBuildFile; fileRef = E6B883EF5C391C39CB2EC2F64ADCDB06 /* NSObject+ClassName.swift */; };
		B32BE302FF890D6A6CD1854352029E35 /* PaymentMethodComponent.swift in Sources */ = {isa = PBXBuildFile; fileRef = FFFDB2F4B319447743ACD815B04B1ED9 /* PaymentMethodComponent.swift */; };
		B4D038D5ABFFF5E111327B9D7C918860 /* ResumeHandlerProtocol.swift in Sources */ = {isa = PBXBuildFile; fileRef = ECC99F457F490F04EDA36B7EBA09CDEB /* ResumeHandlerProtocol.swift */; };
		B69D740CCD61706F791B7D8052125B1C /* CoreDataDispatcher.swift in Sources */ = {isa = PBXBuildFile; fileRef = 7686D1DF4DC0BCD22434B88B8082D8FE /* CoreDataDispatcher.swift */; };
		B7EF0B4903974893F2BFB2E23666976F /* UIColorExtension.swift in Sources */ = {isa = PBXBuildFile; fileRef = 40D61838A167401D59603DC616CFF951 /* UIColorExtension.swift */; };
		B8411D54AC5B7F5C7A278C4744FAF904 /* AnyCodable.swift in Sources */ = {isa = PBXBuildFile; fileRef = A3F73807954FB6CDD33DB5FA6B1A344D /* AnyCodable.swift */; };
		B84AF670E9ABCDC4AA857F407AF81C41 /* CancellableCatchable.swift in Sources */ = {isa = PBXBuildFile; fileRef = 90576D2CBECDE9999647792097D7EBAA /* CancellableCatchable.swift */; };
		BA7B9645A01C9DF851CA92B7DB5ED610 /* CountryTableViewCell.swift in Sources */ = {isa = PBXBuildFile; fileRef = 1224EF792E09003114BFEAE3FC9EFE3D /* CountryTableViewCell.swift */; };
		BAAAE7C87E784DB90075AFB7DD89D152 /* MockPrimerAPIClient.swift in Sources */ = {isa = PBXBuildFile; fileRef = C46B5D8B3C04E8468973B3956D35C044 /* MockPrimerAPIClient.swift */; };
		BAD122F2E97D40C8F99248B1B7C23352 /* PrimerCardNumberFieldView.swift in Sources */ = {isa = PBXBuildFile; fileRef = 4F4BFCCE39FE80E09C868D26135C6F97 /* PrimerCardNumberFieldView.swift */; };
		BB509DB8C61F8FFAC1DEB87774416370 /* DependencyInjection.swift in Sources */ = {isa = PBXBuildFile; fileRef = 680601203BD84B01746C21F6737048E2 /* DependencyInjection.swift */; };
		BBE2F5BA09CF5487DCE8DF2BC99601FA /* de.json in Resources */ = {isa = PBXBuildFile; fileRef = 7B4D90777D80ECE625F9925CF1ECC652 /* de.json */; };
		BDE361FD779F718342EA5A097801A40E /* Thenable.swift in Sources */ = {isa = PBXBuildFile; fileRef = 2D65A7817DE658D63D65289DB7F791AC /* Thenable.swift */; };
		BEE98236F910ECD555A460D2EF992D08 /* ky.json in Resources */ = {isa = PBXBuildFile; fileRef = FD8F4D21415A945525F6DD3629EE92A3 /* ky.json */; };
		C05D6E03664740E4C545A58635FABA4A /* Dimensions.swift in Sources */ = {isa = PBXBuildFile; fileRef = E47B0068E64FB880C3786AF337A7C284 /* Dimensions.swift */; };
		C1AAAD352B594A47878341618104E487 /* PrimerSDK-umbrella.h in Headers */ = {isa = PBXBuildFile; fileRef = 1795A506EA0112F3AE062921DA56E134 /* PrimerSDK-umbrella.h */; settings = {ATTRIBUTES = (Public, ); }; };
		C2834BE91BC5B570D0AFA3F827E0B60B /* race.swift in Sources */ = {isa = PBXBuildFile; fileRef = 17C05F4C4018A7599A64EED649120689 /* race.swift */; };
		C3FE8DE331E37AD6D21FAB1123FE4B00 /* FormPaymentMethodTokenizationViewModel.swift in Sources */ = {isa = PBXBuildFile; fileRef = D05244DC24D606775074BA5BD58603BB /* FormPaymentMethodTokenizationViewModel.swift */; };
		C41A6210727D304D61A53FDD07BC76EE /* PrimerFlowEnums.swift in Sources */ = {isa = PBXBuildFile; fileRef = CF24DB8C8329AA0561303387A152688A /* PrimerFlowEnums.swift */; };
		C50A265C84475DB20C4A152FD81BDB09 /* ClientToken.swift in Sources */ = {isa = PBXBuildFile; fileRef = 4442FD241C66DAE74733083446B7C30C /* ClientToken.swift */; };
		C6ED13E72B6C0C8607F96FCAA2194398 /* nl.json in Resources */ = {isa = PBXBuildFile; fileRef = A6F7639DB916577A219CE8F535C48525 /* nl.json */; };
		C897AC95CC88B922A45CF47D95F7313E /* it.json in Resources */ = {isa = PBXBuildFile; fileRef = 9BE376D77E60311F1C2F90EC9DD5F28F /* it.json */; };
		C8CCCDE771EC516E3903296B75217815 /* PaymentMethodTokenizationRequest.swift in Sources */ = {isa = PBXBuildFile; fileRef = 69B0A9EEC537CF7A662EFBFD9A264FA3 /* PaymentMethodTokenizationRequest.swift */; };
		C914EEC83908371F4D26951D0CE5A9DD /* UIKit.framework in Frameworks */ = {isa = PBXBuildFile; fileRef = D245E0514AAC1A2B9A6D5EA2F383E90F /* UIKit.framework */; };
		C979A2CE1EB8A02E6C565DF5DABFDB4A /* ApayaTokenizationViewModel.swift in Sources */ = {isa = PBXBuildFile; fileRef = A48294A6E6E36B16F8E0C58489742F00 /* ApayaTokenizationViewModel.swift */; };
		C9870F470A0E1D9F8EF358284E3A521E /* ro.json in Resources */ = {isa = PBXBuildFile; fileRef = ADA3FF28F3C4A10312F4039C48B313BD /* ro.json */; };
		CB8519A37CCCCF11885634DDCF44A9C9 /* NetworkService.swift in Sources */ = {isa = PBXBuildFile; fileRef = 90E50D2736BD8259AAD370D70A72380C /* NetworkService.swift */; };
		CB9C4893EE597A9009B15742C935F159 /* PaymentResponse.swift in Sources */ = {isa = PBXBuildFile; fileRef = D5040FAEE6BC8FAF0DB6D0A82FCF2681 /* PaymentResponse.swift */; };
		CBA12D02C394D2E08020E2FC5E29C6E7 /* QRCodeViewController.swift in Sources */ = {isa = PBXBuildFile; fileRef = 50D2F1C1DE9E81CCA9F66D00E6EB4D52 /* QRCodeViewController.swift */; };
		CBA4D10EC65404C99FDDBB6467043C71 /* ReloadDelegate.swift in Sources */ = {isa = PBXBuildFile; fileRef = 65470D360D615C75D4163019CA41AABF /* ReloadDelegate.swift */; };
		CC86A41E6CE2178ED00A6DD8D80B1B56 /* Strings.swift in Sources */ = {isa = PBXBuildFile; fileRef = CF57AC1AD7E06245EFD9467F2111C7AB /* Strings.swift */; };
		CE3AC6401813C34EEA5BE66D53F8F33D /* nn.json in Resources */ = {isa = PBXBuildFile; fileRef = 392B432A687EBBBABDB69BEA06BFBE91 /* nn.json */; };
		CE56EBE7D321093F8272EB4DB9602E7F /* Keychain.swift in Sources */ = {isa = PBXBuildFile; fileRef = 8507F7D5C458BD5A1BF2F293257868E1 /* Keychain.swift */; };
		CF02563D8ABC4CAE5190FB265C6BD904 /* PrimerNibView.swift in Sources */ = {isa = PBXBuildFile; fileRef = 41CCC86E5BD97E6522BD8F98E7C0491D /* PrimerNibView.swift */; };
		CFB8850A40D45A8EC1827AF9A52332C4 /* BankSelectorViewController.swift in Sources */ = {isa = PBXBuildFile; fileRef = C8525EC146DB043FB530FDF143BFC12C /* BankSelectorViewController.swift */; };
		D009B6384B5EF2108E6A42D9032F3F45 /* OrderItem.swift in Sources */ = {isa = PBXBuildFile; fileRef = CEF57187CD9A1BF32B2326CC1A495E79 /* OrderItem.swift */; };
		D14EEED3208DAB534770BA5774DF1EAA /* PrimerImage.swift in Sources */ = {isa = PBXBuildFile; fileRef = E3EBC984D44378587942C0BCA38BD7D0 /* PrimerImage.swift */; };
		D17283E8FC6374D24DBF3958541B8BDC /* PrimerSDK-PrimerResources in Resources */ = {isa = PBXBuildFile; fileRef = A8B3BC107C2BDC3C03D961866F721265 /* PrimerSDK-PrimerResources */; };
		D182DE3A28DF7ABE2E2ABA1BBDA4ECF5 /* Connectivity.swift in Sources */ = {isa = PBXBuildFile; fileRef = EF357E4921ABDEC5C2443783A039774D /* Connectivity.swift */; };
		D1E5D88415EDA7C0F06A00E95E083B91 /* PrimerTestPaymentMethodViewController.swift in Sources */ = {isa = PBXBuildFile; fileRef = FC791DE7574F6BD8BB7F1C54402D43EA /* PrimerTestPaymentMethodViewController.swift */; };
		D201E46C225F4910BB58056ECB429889 /* Guarantee.swift in Sources */ = {isa = PBXBuildFile; fileRef = 788BC340B7B04397750B892D04DDAD4D /* Guarantee.swift */; };
		D23326BFEEC822D80959B39D76D2555F /* PrimerWebViewController.swift in Sources */ = {isa = PBXBuildFile; fileRef = 944EB344D14CFFB0E1365763CCB03153 /* PrimerWebViewController.swift */; };
		D2C0B7795DD6481599D030F75BF08848 /* PrimerAPI.swift in Sources */ = {isa = PBXBuildFile; fileRef = D2844D18A2DCD6E50BA29386E79C105C /* PrimerAPI.swift */; };
		D2F2B0D8744A4D4CC974A70409B0B5B9 /* ar.json in Resources */ = {isa = PBXBuildFile; fileRef = EF377810A9A4F8EA1BBD95BB1F06D2BC /* ar.json */; };
		D313DC667A64AC802BA95295797E185E /* RecoverWrappers.swift in Sources */ = {isa = PBXBuildFile; fileRef = 66C7D203340767D3E1F5ACF641DC0EF2 /* RecoverWrappers.swift */; };
		D395AC54C335DFBA03F9093DCAF91C47 /* 3DSService.swift in Sources */ = {isa = PBXBuildFile; fileRef = 68A2D3D6A8EC8B10BCE5D7E5771D59F4 /* 3DSService.swift */; };
		D3D517A094A78244E370D6CA5DFA0404 /* JSONParser.swift in Sources */ = {isa = PBXBuildFile; fileRef = C5D71F475437EB605D1B756CEB47A356 /* JSONParser.swift */; };
		D4B0180CA2CBB3F3EC30C23A89AC4D54 /* PrimerResultComponentView.swift in Sources */ = {isa = PBXBuildFile; fileRef = 4985F6346FDCF24730A942681E3628A3 /* PrimerResultComponentView.swift */; };
		D50DB77C80F6CAED2B8750CE761D2E54 /* AdyenDotPay.swift in Sources */ = {isa = PBXBuildFile; fileRef = A585906699BC2C6034BB3C4775471666 /* AdyenDotPay.swift */; };
		D5447AF3C5071DA8B67847B86E250150 /* ko.json in Resources */ = {isa = PBXBuildFile; fileRef = 9147430937DEA7B56D5D8780E4AD8F90 /* ko.json */; };
		D596E2B41C673AD5018AEA0A0321E51C /* Pods-PrimerSDK_Tests-umbrella.h in Headers */ = {isa = PBXBuildFile; fileRef = EE9674DAD0C961C92687877090E1E047 /* Pods-PrimerSDK_Tests-umbrella.h */; settings = {ATTRIBUTES = (Public, ); }; };
		D5B4269811BE962DC0A586CF4A560355 /* CardButton.swift in Sources */ = {isa = PBXBuildFile; fileRef = D8F37B917B98D6CA4DB3FAC9FFEFD34F /* CardButton.swift */; };
		D609E5D224B98BA1F8A0136CB53EAE3B /* eu.json in Resources */ = {isa = PBXBuildFile; fileRef = 61B1D397AB59B621EA03793499A086F7 /* eu.json */; };
		D63947297D74E5EAAD063A13683793C0 /* ja.json in Resources */ = {isa = PBXBuildFile; fileRef = C1A7D351EEB1AF2461F63B19DA76CA9B /* ja.json */; };
		D89AADC33B4B000CCEF7BE8963782C09 /* IntExtension.swift in Sources */ = {isa = PBXBuildFile; fileRef = D1EF0CAB25C8FA348ABE0AD2B602ECA2 /* IntExtension.swift */; };
		D8A379398B51D324763C8DAF00587D5D /* UINavigationController+Extensions.swift in Sources */ = {isa = PBXBuildFile; fileRef = 14600BB85B9BC77C5E80D4AD27349184 /* UINavigationController+Extensions.swift */; };
		D8B5171CB0E3B46D9F1D59C4A2C2F777 /* PrimerTableViewCell.swift in Sources */ = {isa = PBXBuildFile; fileRef = 458A0880274670BCB2923C34F1C3DA5E /* PrimerTableViewCell.swift */; };
		DA80BD0447AE0FF1D4313BE8D8A0D2BD /* Box.swift in Sources */ = {isa = PBXBuildFile; fileRef = E1B5F831DBBE16305759D6D496E985F9 /* Box.swift */; };
		DB1DCA80F2505673316A1DEF0E9C3159 /* af.json in Resources */ = {isa = PBXBuildFile; fileRef = 419E0E326446D162C3F54C27895DB425 /* af.json */; };
		DB3BC1D6069902C847191905AA82367C /* PrimerTheme+Borders.swift in Sources */ = {isa = PBXBuildFile; fileRef = D4EB9B0CDB7F2CA39C782C37A5065C54 /* PrimerTheme+Borders.swift */; };
		DB7AD361D2C52B9A74948B40B7478EB0 /* PrimerCVVFieldView.swift in Sources */ = {isa = PBXBuildFile; fileRef = 4CA1C3CBA2F599A5E31CE8E5BEAC3E63 /* PrimerCVVFieldView.swift */; };
		DC240C418B59BD404A0A521AA693FA45 /* PrimerSettings.swift in Sources */ = {isa = PBXBuildFile; fileRef = 77E0778E83E08CE2CE96CB184B966BF5 /* PrimerSettings.swift */; };
		DC81DABC134BA19F6F10FCCBCD75FEA8 /* PrimerContainerViewController.swift in Sources */ = {isa = PBXBuildFile; fileRef = 274F758AE3793D4C1FBA41E6CA5C9DA7 /* PrimerContainerViewController.swift */; };
		DD5E21EB6176C33E855EA4D6CFF40736 /* hu.json in Resources */ = {isa = PBXBuildFile; fileRef = 7809271184FB197F9093ECB64AA911EC /* hu.json */; };
		DD7FD2218677157C69B795F5B7B8D68D /* PrimerTestPaymentMethodTokenizationViewModel.swift in Sources */ = {isa = PBXBuildFile; fileRef = 83280D38ABE8397EEEC2EAED9C3A1F7F /* PrimerTestPaymentMethodTokenizationViewModel.swift */; };
		DE519F6EE11015A75C5D31CE920B8178 /* Device.swift in Sources */ = {isa = PBXBuildFile; fileRef = 2087F41CAD6F04CAB928B1E926FA7CFC /* Device.swift */; };
		DEC9E3BEE2BAAED056BDAEDDFFB35634 /* SuccessResponse.swift in Sources */ = {isa = PBXBuildFile; fileRef = 08D9A87BA732E16FBFCA5318C5663B4E /* SuccessResponse.swift */; };
		DF825FD6F96AA702329C19D359D17EF8 /* PrimerScrollView.swift in Sources */ = {isa = PBXBuildFile; fileRef = B8D4D25A5B7B950C10903AE27C9D9C95 /* PrimerScrollView.swift */; };
		E058605EAE893E9804228C3E7B09D5D6 /* tr.json in Resources */ = {isa = PBXBuildFile; fileRef = AF83EFBA2A2E73FFD980521898F43AD4 /* tr.json */; };
		E0CEEA3A4E2487E0D5764EE4493E0FA7 /* CityField.swift in Sources */ = {isa = PBXBuildFile; fileRef = 017DF3180C4B5987AE758DCAD1CE93C1 /* CityField.swift */; };
		E150EB1E3DDC0F59C4FDE4E1058FCAF7 /* Foundation.framework in Frameworks */ = {isa = PBXBuildFile; fileRef = EAB6F611E86A4758835A715E4B4184F6 /* Foundation.framework */; };
		E265D3091BFD79AAEB84ECDDF022B1A5 /* id.json in Resources */ = {isa = PBXBuildFile; fileRef = DAD1A8ACA9429796642DE1E7D54CD12D /* id.json */; };
		E45392049F1F6A8AAE8648CB84C65828 /* PaymentMethodConfigurationOptions.swift in Sources */ = {isa = PBXBuildFile; fileRef = DBAAF5A5EAA8CB025E8C5405ECBC172E /* PaymentMethodConfigurationOptions.swift */; };
		E4DA9FA1A9C3248EE1B05F04F29CFB59 /* ca.json in Resources */ = {isa = PBXBuildFile; fileRef = C9D38DA7C083362C1F41E0006A9EA8B4 /* ca.json */; };
		E60A50F43AB400BE36FC7B259AF46E18 /* Icons.xcassets in Resources */ = {isa = PBXBuildFile; fileRef = B5B5DF9553536C2BC9B9BE1501A91D6B /* Icons.xcassets */; };
		E66C665B61A7270CECCCF42E68FE6631 /* FormType.swift in Sources */ = {isa = PBXBuildFile; fileRef = 0395D54518C23C3EF5945CCF99CA76DE /* FormType.swift */; };
		E71AEF261D5AC239F4638C94B1DA238F /* BankTableViewCell.swift in Sources */ = {isa = PBXBuildFile; fileRef = F14F2964A7B008761E5392CEF7545028 /* BankTableViewCell.swift */; };
		E7EBA02215266528676ED957C5D6C697 /* PrimerNavigationController.swift in Sources */ = {isa = PBXBuildFile; fileRef = 72FF832F61B18F1BEE14F0E3517D73E3 /* PrimerNavigationController.swift */; };
		EA15F664C027193C754F07CF8311E9EB /* Consolable.swift in Sources */ = {isa = PBXBuildFile; fileRef = C467B6EA787E085E2F7B82452E6B51BE /* Consolable.swift */; };
		EAAFD092FB8E02E2614194D345E1FA24 /* gl.json in Resources */ = {isa = PBXBuildFile; fileRef = 7249C7B6BE7D23C00ABCB1BA8AA01E98 /* gl.json */; };
		EB1ADDD9914EC8BC8A6FDB73AE48ACDF /* AlertController.swift in Sources */ = {isa = PBXBuildFile; fileRef = 0EDA9BA0C564C3EBE0D6F520607E27DB /* AlertController.swift */; };
		EBCA48D862B2181739C1E51D1214646B /* mk.json in Resources */ = {isa = PBXBuildFile; fileRef = E1B9EABF18F493091D4A9DD68F77B6B7 /* mk.json */; };
		EBFFDE86A2E324AD1438329D1BBB6A2F /* en.json in Resources */ = {isa = PBXBuildFile; fileRef = CA9AEF52C69968E1E2BEBB0862489740 /* en.json */; };
		EE122AA0CC3DCC96ADB05B77AC877741 /* UILocalizableUtil.swift in Sources */ = {isa = PBXBuildFile; fileRef = 57111C6875DA09FC8884596C9B54A866 /* UILocalizableUtil.swift */; };
		EE3B933B22212D80F020C517F0D98A88 /* Queue.swift in Sources */ = {isa = PBXBuildFile; fileRef = EAAC88CF41EB48AD4DF3081665B28421 /* Queue.swift */; };
		F1660050069D23536522D7156B3C42E5 /* PrimerConfiguration.swift in Sources */ = {isa = PBXBuildFile; fileRef = E4B9C0833273A2F8A2411426506BF8D4 /* PrimerConfiguration.swift */; };
		F17FEED52FD5184BF000D5B965662667 /* PrimerCardFormViewController.swift in Sources */ = {isa = PBXBuildFile; fileRef = 28D8CB46CF2E8CF03090AC8980F02E9F /* PrimerCardFormViewController.swift */; };
		F1F2C3F4C31607EE4AAEF5C09DBFF241 /* ru.json in Resources */ = {isa = PBXBuildFile; fileRef = A7EFA531DD7EB07EF468BB34B12598C6 /* ru.json */; };
		F33A9961D9E910C7B9B4B0C3299A818A /* ps.json in Resources */ = {isa = PBXBuildFile; fileRef = 396DEC2A3CF15E15040D664B03A9B8EC /* ps.json */; };
		F3BEC6A869932349C816CA8B3A921B30 /* fr.json in Resources */ = {isa = PBXBuildFile; fileRef = 272980AEFBFE5BC6AEF52807445B09BF /* fr.json */; };
		F49F94324C553CCB3AE0F7A94197D353 /* PrimerSearchTextField.swift in Sources */ = {isa = PBXBuildFile; fileRef = BA911D0CE7F55A02DC0805C40EF08B12 /* PrimerSearchTextField.swift */; };
		F4E8DC455BDCEA92A41BE643D64BD2B3 /* uz.json in Resources */ = {isa = PBXBuildFile; fileRef = 3C1449625D01E32592F19E3817A6B13D /* uz.json */; };
		F6FCEA41B7D4A17FD20C345E86296343 /* Pods-PrimerSDK_Example-dummy.m in Sources */ = {isa = PBXBuildFile; fileRef = 21F4ACB1142B1B9457658584BF5CD35A /* Pods-PrimerSDK_Example-dummy.m */; };
		F84711CDEE240468159A94055272FC68 /* PrimerCardholderNameFieldView.swift in Sources */ = {isa = PBXBuildFile; fileRef = 5566B46CEAF6F4F96430D6F2A8D66028 /* PrimerCardholderNameFieldView.swift */; };
		F84A0FA539D59810D7D1586B5B1580E8 /* UIScreenExtension.swift in Sources */ = {isa = PBXBuildFile; fileRef = 4E2390DD3B838F4A0D7BBB95CB244782 /* UIScreenExtension.swift */; };
		F954A600A4EC3ADE7A35072E5BEEC044 /* WebViewUtil.swift in Sources */ = {isa = PBXBuildFile; fileRef = 31ACE08C93C8878576D7275B41F5A376 /* WebViewUtil.swift */; };
		F9671349D85AD471620D59FA359464D4 /* ug.json in Resources */ = {isa = PBXBuildFile; fileRef = 791D12A6C2ECDA977F3394B77551FA0A /* ug.json */; };
		F991350E1871748F732D1DB2679ECDE8 /* hy.json in Resources */ = {isa = PBXBuildFile; fileRef = 88BCEAE82331E1A9C93A7DE33B352CED /* hy.json */; };
		F9B8BD454CC5BFFF97BAE003DC907FF3 /* KlarnaTokenizationViewModel.swift in Sources */ = {isa = PBXBuildFile; fileRef = A17882C440C71FD9A7DE479112E31BA0 /* KlarnaTokenizationViewModel.swift */; };
		F9BE8A115C07FBDECF0862F80A3F3FC2 /* PaymentMethodTokenizationViewModel+Logic.swift in Sources */ = {isa = PBXBuildFile; fileRef = 91B994F0A7E78A51087A2D433FD1DC04 /* PaymentMethodTokenizationViewModel+Logic.swift */; };
		FCC34B6C7070F2FBD38F00C7BB1B6CEA /* tg.json in Resources */ = {isa = PBXBuildFile; fileRef = 1955BE49AF00A0271803DEDF85FEF2A5 /* tg.json */; };
		FE277E6BC26289054EFD627FDC2BA154 /* Cancellable.swift in Sources */ = {isa = PBXBuildFile; fileRef = 7F9BB2D67574F478AC4872E80C129436 /* Cancellable.swift */; };
		FF21BA583928F5B2CC8FBABE308CE3DD /* PayPalTokenizationViewModel.swift in Sources */ = {isa = PBXBuildFile; fileRef = D44593D72477A1DA6D6DD3C44289029C /* PayPalTokenizationViewModel.swift */; };
		FFF2F11A242C9257985F064B79B35655 /* nb.json in Resources */ = {isa = PBXBuildFile; fileRef = 5976DB2AED1AC854217652225FB78B93 /* nb.json */; };
/* End PBXBuildFile section */

/* Begin PBXContainerItemProxy section */
		0B50651B37DA77C152A0F71409CA2748 /* PBXContainerItemProxy */ = {
=======
		021D40F6C51D68D053F561F6A3D499E2 /* DataExtension.swift in Sources */ = {isa = PBXBuildFile; fileRef = 5C22D87808A4033A77EE63E4A618872C /* DataExtension.swift */; };
		02A38813097313250D2C5F35CDFACE26 /* ka.json in Resources */ = {isa = PBXBuildFile; fileRef = 72A8A158B718AD4C4431371F4645A694 /* ka.json */; };
		02BCA9365B878BFD4EDF2F531EDA9541 /* PrimerTheme.swift in Sources */ = {isa = PBXBuildFile; fileRef = 9A35DB0D3B0241FED1D170F3C384A538 /* PrimerTheme.swift */; };
		02CE1A0BA87949DD61B19FE7BB96FF98 /* he.json in Resources */ = {isa = PBXBuildFile; fileRef = E40C3772AE58790F6A4F8B302035E433 /* he.json */; };
		04668FBB1C8C2B314FB93FAE8A6C1EAE /* AnyDecodable.swift in Sources */ = {isa = PBXBuildFile; fileRef = FCECAFFE52102650E13AB2524E707E0B /* AnyDecodable.swift */; };
		049271F78AE744792D1317801C41705A /* AlertController.swift in Sources */ = {isa = PBXBuildFile; fileRef = 741047CE01AB0306ED08A0B231E800D2 /* AlertController.swift */; };
		0531EF86FFC777518A462AB0DFCA625C /* QRCodeTokenizationViewModel.swift in Sources */ = {isa = PBXBuildFile; fileRef = 283A9204A7ABEDE3362AFE7F575E0032 /* QRCodeTokenizationViewModel.swift */; };
		060C2C55B1DF640ADA7BA14CB9679436 /* CancellablePromise.swift in Sources */ = {isa = PBXBuildFile; fileRef = E0BE7FB1007F36F9E2A75B17A0D1C9D4 /* CancellablePromise.swift */; };
		06F95EC641BC8F8B9F2D050C88A9F2CE /* tt.json in Resources */ = {isa = PBXBuildFile; fileRef = 215758D4AD0AD0F10C338ACC046EC1CB /* tt.json */; };
		08456D5446917935F3DAEB47286B56CF /* NetworkService.swift in Sources */ = {isa = PBXBuildFile; fileRef = E5329494B24ACE3849759C336045A9B5 /* NetworkService.swift */; };
		090235286D67BD6FB61D595CEE19FD0F /* PrimerTheme+Buttons.swift in Sources */ = {isa = PBXBuildFile; fileRef = E14D25AB787C491A8E145392E0D87F33 /* PrimerTheme+Buttons.swift */; };
		0918BE0F8FBFEB81C1D50B10F9B084F7 /* PayPalTokenizationViewModel.swift in Sources */ = {isa = PBXBuildFile; fileRef = 251CA583C017F399CB29915C1B305F4C /* PayPalTokenizationViewModel.swift */; };
		099BC6B7929E77435552C6563F3A8829 /* sl.json in Resources */ = {isa = PBXBuildFile; fileRef = BDC2784ABDC340BB96E7218D07125A74 /* sl.json */; };
		0A106622DE9B0D7E6D4BAEEA84658B9E /* fi.json in Resources */ = {isa = PBXBuildFile; fileRef = C1941A7954E54F27627952CA9B17ADE8 /* fi.json */; };
		0BCBEC4808FE085B6124F4ABB79FE62B /* VaultPaymentMethodViewModel.swift in Sources */ = {isa = PBXBuildFile; fileRef = 504B1EB9725496801ED1215584A7734C /* VaultPaymentMethodViewModel.swift */; };
		0BEB0984802AA45D81548EEA8C645524 /* PrimerTheme+Inputs.swift in Sources */ = {isa = PBXBuildFile; fileRef = 189DB2AB5EC6B9486E0AE2AA658DB7BA /* PrimerTheme+Inputs.swift */; };
		0C5CCF19A09E8920EA60587544CA486E /* PrimerFlowEnums.swift in Sources */ = {isa = PBXBuildFile; fileRef = D4C7D78822BD96AB1D7772B8252F40C1 /* PrimerFlowEnums.swift */; };
		0CABED34B43B2F36F28A456B8818764B /* es.json in Resources */ = {isa = PBXBuildFile; fileRef = 5B01B08C863AC6E4E8C4C5EBD0394B3B /* es.json */; };
		0D1F1FCD0E50F4AE01A7CD30C71C4120 /* PrimerCardNumberFieldView.swift in Sources */ = {isa = PBXBuildFile; fileRef = C73019D6AA4707C6D8C310C51DD4E35D /* PrimerCardNumberFieldView.swift */; };
		0EE6A20F6DDFF73793A4392837888259 /* NSErrorExtension.swift in Sources */ = {isa = PBXBuildFile; fileRef = FFE1BB7A87BB5CCC20265254BCC47B74 /* NSErrorExtension.swift */; };
		0F2F9E9DBA3762F314ECD77D8C3D32FC /* CustomStringConvertible.swift in Sources */ = {isa = PBXBuildFile; fileRef = 706408601A449876F731BB6E9EE71822 /* CustomStringConvertible.swift */; };
		0F7BB6E1BC875F64DD0175563BDFEC10 /* kk.json in Resources */ = {isa = PBXBuildFile; fileRef = 0151937CC5E2D78853349496A68A1B60 /* kk.json */; };
		0FA7CB2193327ED6C8CBC63BC5B27531 /* PrimerPostalCodeFieldView.swift in Sources */ = {isa = PBXBuildFile; fileRef = CC393F5A8BB1A5371A8C6F57BF652E3B /* PrimerPostalCodeFieldView.swift */; };
		101A3E64EC7E859A36D2ACA5A5812B17 /* Field.swift in Sources */ = {isa = PBXBuildFile; fileRef = 869FB57C5BC3E9FE6A2ED4578738AC87 /* Field.swift */; };
		12CDBFB61319266888FA1DA6C7007DE7 /* VaultService.swift in Sources */ = {isa = PBXBuildFile; fileRef = 0EE791469EACE421FD3CF3037CBA9128 /* VaultService.swift */; };
		1402F38EAA1E0860E03A5F450D615E3C /* PrimerTestPaymentMethodTokenizationViewModel.swift in Sources */ = {isa = PBXBuildFile; fileRef = DE00851EFD1FC6FB1058FAFEAB49CF5F /* PrimerTestPaymentMethodTokenizationViewModel.swift */; };
		14C1BF0409FD21AFF24BA6068E85A49C /* ha.json in Resources */ = {isa = PBXBuildFile; fileRef = 4DE2EF51CB28774D8BC363E9A5872A07 /* ha.json */; };
		1661157AF20BCD0634D371D04CD8D67C /* PrimerCardholderNameFieldView.swift in Sources */ = {isa = PBXBuildFile; fileRef = BA5E540E1E3C2B0B8ABDC78E8E9F91E2 /* PrimerCardholderNameFieldView.swift */; };
		16C68D11173AD7BBF015A0DF3A5CDD02 /* currencies.json in Resources */ = {isa = PBXBuildFile; fileRef = 4F52FCBE76EDAC3F4551A0849B03DA6F /* currencies.json */; };
		1741367AF7A888D36A587814C8CAECE2 /* PrimerTextFieldView.swift in Sources */ = {isa = PBXBuildFile; fileRef = A402E6582FCF3BE0215CE9B9EE9AFF78 /* PrimerTextFieldView.swift */; };
		17599C4D5DF26D7E1810589721D46ED9 /* FormType.swift in Sources */ = {isa = PBXBuildFile; fileRef = 71EDBDE2FADFA3E6E328F6B60BFE7162 /* FormType.swift */; };
		17C8F14EB3A192CB6CA3F18A06D39335 /* URLSessionStack.swift in Sources */ = {isa = PBXBuildFile; fileRef = B8F97DAFF433574C50C7154CCB8C9920 /* URLSessionStack.swift */; };
		1937446A45040C231E241F9C70445DEB /* ExpiryDateField.swift in Sources */ = {isa = PBXBuildFile; fileRef = FF3DF0F5D619DFA252E2C272798FD44F /* ExpiryDateField.swift */; };
		19ED8EEDEEE239430BB0294EE4B759A0 /* tr.json in Resources */ = {isa = PBXBuildFile; fileRef = 501569D8EAFC31EDB6FF4A10391762A3 /* tr.json */; };
		1AF730EF11577801A86007C814B8482E /* pl.json in Resources */ = {isa = PBXBuildFile; fileRef = BEB3F1CAF74BA09F7225D81296A20551 /* pl.json */; };
		1B49D21C4BCECF2F404CB3CD2579F1DA /* Thenable.swift in Sources */ = {isa = PBXBuildFile; fileRef = 3134ABD40C9D6EA4B2DB2B08FD9B9138 /* Thenable.swift */; };
		1B50569611E57E2EB26ED942FC6943B2 /* gl.json in Resources */ = {isa = PBXBuildFile; fileRef = 77D6808FAB71D3E36F69E1803AA23B43 /* gl.json */; };
		1C3EEFC00CE92F8ACB27BF280C450068 /* CardFormPaymentMethodTokenizationViewModel.swift in Sources */ = {isa = PBXBuildFile; fileRef = EBA7FEF213FD6EB860A61270962603DA /* CardFormPaymentMethodTokenizationViewModel.swift */; };
		1CB76AA72B424382BBFD909B04C8DCB9 /* PrimerInputElements.swift in Sources */ = {isa = PBXBuildFile; fileRef = 1F4DD6AB7CFF101F473B63813C775BA7 /* PrimerInputElements.swift */; };
		1CD1F97E02031AF9E4898F11559AF9FB /* Consolable.swift in Sources */ = {isa = PBXBuildFile; fileRef = 3310C5BE62CED5FEAACC357199E78D0A /* Consolable.swift */; };
		1DE297970C6763F4F5862ADCA45B3F7F /* PrimerSettings.swift in Sources */ = {isa = PBXBuildFile; fileRef = 7023586C11EB1AB073D57A5267841B97 /* PrimerSettings.swift */; };
		1FA915B9C1EBE5918DE009EE17425387 /* CVVField.swift in Sources */ = {isa = PBXBuildFile; fileRef = CF2E9C6D3879EAF7CD605E2B75F62A2F /* CVVField.swift */; };
		206AC09938A133405ECADDFC3700066C /* PrimerDelegate.swift in Sources */ = {isa = PBXBuildFile; fileRef = 071779E3DD4CF0EC6E4BE7E7D7C595CA /* PrimerDelegate.swift */; };
		20AC7A1C49C2A2EF84DAA67F7C9A7794 /* ro.json in Resources */ = {isa = PBXBuildFile; fileRef = 4DD50C2E8E1546C653966FDBFE8A257C /* ro.json */; };
		20EBF83D4E22A0031757DD9D0083E19F /* nl.json in Resources */ = {isa = PBXBuildFile; fileRef = F0103663F67F5C3B90A6FC0D8C2438F2 /* nl.json */; };
		21499977BE60DFC28581153423D95F2F /* CountryCode.swift in Sources */ = {isa = PBXBuildFile; fileRef = 4009A9849BA29439D44FA176923799EE /* CountryCode.swift */; };
		21609CDECC7E83B66293879D110D2314 /* PrimerLastNameFieldView.swift in Sources */ = {isa = PBXBuildFile; fileRef = A07194D3897F710B32F179B01A2EC3CC /* PrimerLastNameFieldView.swift */; };
		21639CC816B42277982A345AB548C38E /* AES256.swift in Sources */ = {isa = PBXBuildFile; fileRef = BA147909105B71F04D305E9BE0A8CE4A /* AES256.swift */; };
		2180DF4FD2DABBC41A7F4FCAA3439240 /* PresentationController.swift in Sources */ = {isa = PBXBuildFile; fileRef = B7AB9276F283192A940E4F89AB38FC70 /* PresentationController.swift */; };
		22DE9DD354AE1045ACE7C72840222903 /* it.json in Resources */ = {isa = PBXBuildFile; fileRef = 942250CA1CC313EEDDDF55A36C1E8273 /* it.json */; };
		23D1FE66ABB4496B2474731ECF3CEFF9 /* PrimerHeadlessUniversalCheckoutUIManager.swift in Sources */ = {isa = PBXBuildFile; fileRef = EDA54BF3899A0EBB73BA2C374CD8A3B0 /* PrimerHeadlessUniversalCheckoutUIManager.swift */; };
		23FE0DE4CC12027C40237DA860A9189E /* URLExtension.swift in Sources */ = {isa = PBXBuildFile; fileRef = 1B0335E60B4AD40B749A4E1514FCD582 /* URLExtension.swift */; };
		2433F668945BC1F0F01C8AD87D100263 /* Cancellable.swift in Sources */ = {isa = PBXBuildFile; fileRef = 7453D41FC465F94B6E85A2CEC68DE33D /* Cancellable.swift */; };
		263695863B9F49F599EDBE6A1794CA0C /* so.json in Resources */ = {isa = PBXBuildFile; fileRef = 879F566DD29CAB3E188CAEFFD662C507 /* so.json */; };
		265394C2EBE8929E657FBB7E556B2E82 /* Bank.swift in Sources */ = {isa = PBXBuildFile; fileRef = 91D1B1462B0DAE98874D80BFBB4B6361 /* Bank.swift */; };
		26A854A616C5CC055ECEC710D8E894D9 /* PrimerSimpleCardFormTextFieldView.swift in Sources */ = {isa = PBXBuildFile; fileRef = EB1AF183A839E2AD2D61D4353637A148 /* PrimerSimpleCardFormTextFieldView.swift */; };
		270CFF0FC749F57C0605262D27016D14 /* Pods-PrimerSDK_Tests-dummy.m in Sources */ = {isa = PBXBuildFile; fileRef = D66C3890C3566F38C935A2FFD9A237B0 /* Pods-PrimerSDK_Tests-dummy.m */; };
		2792CDCD657AFB3582FD20B9B8AF652B /* is.json in Resources */ = {isa = PBXBuildFile; fileRef = A59D97889862F582D9418EC659E142E9 /* is.json */; };
		29A407462D9AD72CC9602BB11382C83F /* mn.json in Resources */ = {isa = PBXBuildFile; fileRef = B01FC6A63CE68257865C64E7023A02CB /* mn.json */; };
		29CE10811F8C32D1FFBD43806BD4D22C /* UIDeviceExtension.swift in Sources */ = {isa = PBXBuildFile; fileRef = 5A74A6414B4521E88EE223C8A000A89C /* UIDeviceExtension.swift */; };
		2A2EF53AFF99EF87A2FF70212BAF89AF /* PrimerTheme+Views.swift in Sources */ = {isa = PBXBuildFile; fileRef = DF03947EF1D9C3ECD5C434F39D7D02BF /* PrimerTheme+Views.swift */; };
		2A7CF04B47104DE68CF1AEC8E6258542 /* PrimerThemeData+Deprecated.swift in Sources */ = {isa = PBXBuildFile; fileRef = 51705618D5F8C9AFFA252C78A2B2BEF5 /* PrimerThemeData+Deprecated.swift */; };
		2BEF335D6A9566772207AEFA91BCD4BD /* sw.json in Resources */ = {isa = PBXBuildFile; fileRef = AB4B51AE3A9B4F42A005C740A44BFFAF /* sw.json */; };
		2CD9A8683201324FB511A2D3C5042E70 /* BundleExtension.swift in Sources */ = {isa = PBXBuildFile; fileRef = 35C1B574C60C41AE34ED795197249E4E /* BundleExtension.swift */; };
		2DEB8C6104F5A0AB5946C022CEE25A04 /* ImageName.swift in Sources */ = {isa = PBXBuildFile; fileRef = 0442EC661767850AE3B3FFE4814CFCB9 /* ImageName.swift */; };
		2F7C74DE279AC749778B014555DD8BCE /* PrimerConfiguration.swift in Sources */ = {isa = PBXBuildFile; fileRef = 4331D5F9E7E7824C275AB8544ACA3264 /* PrimerConfiguration.swift */; };
		2FF2F8C984ADBF371174A6C29E167925 /* PrimerTheme+Colors.swift in Sources */ = {isa = PBXBuildFile; fileRef = B92E0131E3E8CE4FBD086106E049FB48 /* PrimerTheme+Colors.swift */; };
		318E1153EB1FDEB8F8D3135283B945F1 /* CardButton.swift in Sources */ = {isa = PBXBuildFile; fileRef = 8FA44D28824D74C1554847A578D2027E /* CardButton.swift */; };
		31CDB067DA594967B3D4656031D52FF1 /* ku.json in Resources */ = {isa = PBXBuildFile; fileRef = 51EF2BA19425702C57907241F2895D85 /* ku.json */; };
		31EEE1A52E135E7C59505850C5E74217 /* no.json in Resources */ = {isa = PBXBuildFile; fileRef = AC2EF211ECCB2A7D8E79EE04A507BA49 /* no.json */; };
		32C9DE4911E90190C43015AE4F16277B /* PaymentMethodConfigurationType.swift in Sources */ = {isa = PBXBuildFile; fileRef = F74DEDBC90FA6A6B4DAE5D9A63125B5F /* PaymentMethodConfigurationType.swift */; };
		36FA1B0C78ED6FE9B49B9613C0AC987E /* PrimerCustomStyleTextField.swift in Sources */ = {isa = PBXBuildFile; fileRef = 8C6E460BD415DA9EFC72BF90B20D146F /* PrimerCustomStyleTextField.swift */; };
		37B216F877A4C262C6691DBDDDC11273 /* PrimerVaultManagerViewController.swift in Sources */ = {isa = PBXBuildFile; fileRef = 66E1C43533DB53DDC70CF7C28DC9E3B0 /* PrimerVaultManagerViewController.swift */; };
		3898B297609C6C33EEE87EDCDC8F9743 /* Strings.swift in Sources */ = {isa = PBXBuildFile; fileRef = 692085091ABAC4C3394535ADB5F9140E /* Strings.swift */; };
		394C27059282D40E90E51CD882F30D14 /* PayPal.swift in Sources */ = {isa = PBXBuildFile; fileRef = 31241D884FD3BC6C05F97D5D6308EFAE /* PayPal.swift */; };
		39AC2F31ED4B40DF02BF9E22DB42591A /* when.swift in Sources */ = {isa = PBXBuildFile; fileRef = 26E156556407C54839410F62F7A4CC92 /* when.swift */; };
		3C2B21C9334439E24F5DD555F96A1FCA /* IntExtension.swift in Sources */ = {isa = PBXBuildFile; fileRef = 3823394E52A9F1D80D1A77D6927724A9 /* IntExtension.swift */; };
		3C640E3E65AF6BF4565DA0A3C7D68DBC /* WrapperProtocols.swift in Sources */ = {isa = PBXBuildFile; fileRef = D6A8495F209EAD1CDB5B609C7D3FBEE5 /* WrapperProtocols.swift */; };
		3DBEA4822C9C83A0DA8F31AB274627A9 /* FormPaymentMethodTokenizationViewModel.swift in Sources */ = {isa = PBXBuildFile; fileRef = 2CC91A9CEE12454EE049AB05D39B5737 /* FormPaymentMethodTokenizationViewModel.swift */; };
		3E096F52024CB1BE23D6BD7E79662C17 /* uk.json in Resources */ = {isa = PBXBuildFile; fileRef = B3E3B18758497D96ACED0B49B62E1276 /* uk.json */; };
		3EA244436A615487BDD8B876D92607EA /* PrimerViewController.swift in Sources */ = {isa = PBXBuildFile; fileRef = F894553D3C4720F35A23F6A8D911D610 /* PrimerViewController.swift */; };
		3F271061063DACE442B03412587A7765 /* ConcurrencyLimitedDispatcher.swift in Sources */ = {isa = PBXBuildFile; fileRef = 8E466C1642A75E3A277DC8C7B422080D /* ConcurrencyLimitedDispatcher.swift */; };
		407FE6CA9EA6CD028D67E550D23214D5 /* Decisions.swift in Sources */ = {isa = PBXBuildFile; fileRef = 7A01FEC9FB6935E6ED8D49EFF3BF2D33 /* Decisions.swift */; };
		41D5BC55D66937C5614A4363B2E6B15B /* CancelContext.swift in Sources */ = {isa = PBXBuildFile; fileRef = BF11073E64211D32808588A4D7C937F6 /* CancelContext.swift */; };
		425F77ABA24D4BE60F30F893D46F5F95 /* ms.json in Resources */ = {isa = PBXBuildFile; fileRef = BCE492F9F9EE20CA51F6FADC56A64DD9 /* ms.json */; };
		427A429AFA2034E4CD0A72114FEB176A /* ClientTokenService.swift in Sources */ = {isa = PBXBuildFile; fileRef = 73B6BFF2B7AD6AE68A359E6C7D45B063 /* ClientTokenService.swift */; };
		42E3C8B23A65AD830A2C24F4538F7794 /* PaymentMethodToken.swift in Sources */ = {isa = PBXBuildFile; fileRef = 491CBA3A3127F2D1D4FBAC8EDC060E6F /* PaymentMethodToken.swift */; };
		4331BEDBA036C4693EA975F96F3FEEE3 /* firstly.swift in Sources */ = {isa = PBXBuildFile; fileRef = CB2D786E9B7899A9871E4B8D6EBFA7C3 /* firstly.swift */; };
		44577B72AE7E56EF800D023CB1C084E0 /* CheckoutWithVaultedPaymentMethodViewModel.swift in Sources */ = {isa = PBXBuildFile; fileRef = F92C2C6FD13A3C6FFB72A558FF48FD8B /* CheckoutWithVaultedPaymentMethodViewModel.swift */; };
		447850FCEC7CFDE91F810BB0E8A6B03B /* PrimerRawData.swift in Sources */ = {isa = PBXBuildFile; fileRef = E4019020ADEBBC4E600DC85A53052D12 /* PrimerRawData.swift */; };
		471BC3CCEEEB440E91EC93A9D91FA066 /* sr.json in Resources */ = {isa = PBXBuildFile; fileRef = B90497127A78CCE2FD588FF1F0E3D166 /* sr.json */; };
		47456D9475328AD111A8973E20765E38 /* AnyCodable.swift in Sources */ = {isa = PBXBuildFile; fileRef = 82EEA379DD1D312599092B3347539172 /* AnyCodable.swift */; };
		476501A53D45CEFBBBCA42C0F752E7D6 /* lv.json in Resources */ = {isa = PBXBuildFile; fileRef = 4D0352FF433C001CA6EC0A9D9ABE9233 /* lv.json */; };
		476DEDB666CB6BD17ED7BE8C55032CAC /* da.json in Resources */ = {isa = PBXBuildFile; fileRef = 85A28A83734DA02784749AB7FC1ED32F /* da.json */; };
		48E64EF1F5CBC6EDCBFF924BA4050923 /* PostalCode.swift in Sources */ = {isa = PBXBuildFile; fileRef = 169FCB33DA8A3B18C76DFEDA68E1C38B /* PostalCode.swift */; };
		49B1099333EEE397F53E7528DD51BA60 /* PrimerFormViewController.swift in Sources */ = {isa = PBXBuildFile; fileRef = C97C3A947BADA70CF02650997C2D583E /* PrimerFormViewController.swift */; };
		4A64BE73A8A23C457AC10F25E4B3CB38 /* SequenceWrappers.swift in Sources */ = {isa = PBXBuildFile; fileRef = 117C484428143588A1E9B572E124560F /* SequenceWrappers.swift */; };
		4A94BB65671FE4DB0D4E62FFD9F191BB /* Pods-PrimerSDK_Example-umbrella.h in Headers */ = {isa = PBXBuildFile; fileRef = 3780FF276696624E5AD4A629D4CC4AD8 /* Pods-PrimerSDK_Example-umbrella.h */; settings = {ATTRIBUTES = (Public, ); }; };
		4DB43079E5CD6B647279ACDF37EC6075 /* PaymentMethodConfigService.swift in Sources */ = {isa = PBXBuildFile; fileRef = 944E55990EC8A7B0438D71D516A3319C /* PaymentMethodConfigService.swift */; };
		4E108C8F5D7621D2F0134959D920F671 /* sk.json in Resources */ = {isa = PBXBuildFile; fileRef = DB39D21679C949A82BEE3DC759475E7F /* sk.json */; };
		4E21BF77EC6E628AD81096B012ED0BD8 /* ApplePay.swift in Sources */ = {isa = PBXBuildFile; fileRef = CE91C1D02DB346CC145C7C6B11C87472 /* ApplePay.swift */; };
		4ECF8E6E837187B5FF89B42FEFF7CD91 /* PrimerViewExtensions.swift in Sources */ = {isa = PBXBuildFile; fileRef = 7BFC2C477AC19C66318331166FD47CD1 /* PrimerViewExtensions.swift */; };
		4FC1523B988563BFE8ACAE46B68E2DB6 /* UIColorExtension.swift in Sources */ = {isa = PBXBuildFile; fileRef = 55EA032BA06AF0B9DFC32DC892C1427C /* UIColorExtension.swift */; };
		50299FA3452C98013B1B8BD70044C25C /* PrimerTheme+Borders.swift in Sources */ = {isa = PBXBuildFile; fileRef = D534D2617902DB8FBEAE596D20CD8771 /* PrimerTheme+Borders.swift */; };
		50D7784B75FD642EC4521C588E89F84F /* PrimerFirstNameFieldView.swift in Sources */ = {isa = PBXBuildFile; fileRef = 1111333F1CD44E9D02D9E71C353F032B /* PrimerFirstNameFieldView.swift */; };
		51444DC1AE24F891B934635D43416B82 /* ArrayExtension.swift in Sources */ = {isa = PBXBuildFile; fileRef = F1E867C9B4C0A20CA6A9FD8C36139B39 /* ArrayExtension.swift */; };
		5146751220213E419B5C6898F0060D03 /* PrimerCardFormViewController.swift in Sources */ = {isa = PBXBuildFile; fileRef = 5CEDEB8EB23F9FC3FD5EC18B5F36A278 /* PrimerCardFormViewController.swift */; };
		521047DBBEE721A6A22DDFAA1C788A56 /* ja.json in Resources */ = {isa = PBXBuildFile; fileRef = ECF0B91F5EAB3BB0A4B5A60C690EC276 /* ja.json */; };
		538124A22049D8F28F24AEB629E2B89D /* dv.json in Resources */ = {isa = PBXBuildFile; fileRef = C58B4CF46E9C3F4A5C63D7C49917C491 /* dv.json */; };
		550AA99272BF9D89DF85B562F55204D7 /* StringExtension.swift in Sources */ = {isa = PBXBuildFile; fileRef = F1CD64D36B0CE617B583BB1BF451E01C /* StringExtension.swift */; };
		5591B95D48DC410425D8AED32B9E4526 /* PrimerResultViewController.swift in Sources */ = {isa = PBXBuildFile; fileRef = D0D9F128EA52C8A812BEF8CA7A062D88 /* PrimerResultViewController.swift */; };
		564491F72372824B97A0C6811CD10359 /* SuccessResponse.swift in Sources */ = {isa = PBXBuildFile; fileRef = 92561AE81F082C60943A1CB4BC0EEEA7 /* SuccessResponse.swift */; };
		56D5D02A17858EDE3D0F285545E9CF7B /* RecoverWrappers.swift in Sources */ = {isa = PBXBuildFile; fileRef = 85B02E09FC651FD600E47E6DFF4A205E /* RecoverWrappers.swift */; };
		573A895ED74AFC7792229C3C98AD357B /* DependencyInjection.swift in Sources */ = {isa = PBXBuildFile; fileRef = BC1A96BFE6A779C46E0C3B2303859D57 /* DependencyInjection.swift */; };
		5756CD39434BD7D94C4920DD18CC2B7D /* Throwable.swift in Sources */ = {isa = PBXBuildFile; fileRef = 8635B13D2A178CA049CF286614E39D98 /* Throwable.swift */; };
		576CBFE7BB80FC46B6F006AE6E711708 /* Foundation.framework in Frameworks */ = {isa = PBXBuildFile; fileRef = EAB6F611E86A4758835A715E4B4184F6 /* Foundation.framework */; };
		578283B35948F913F411C8EDC49443D6 /* PrimerCVVFieldView.swift in Sources */ = {isa = PBXBuildFile; fileRef = 42F0753446AFABBA7E68517FF13E015B /* PrimerCVVFieldView.swift */; };
		587F11F001B746E3CEBEBBBB12021118 /* GuaranteeWrappers.swift in Sources */ = {isa = PBXBuildFile; fileRef = 3734096608AAC7F3552C4C1D43A27C7D /* GuaranteeWrappers.swift */; };
		590313A1A4ADAE205BAB88AED439EA3D /* PrimerStateFieldView.swift in Sources */ = {isa = PBXBuildFile; fileRef = 83A6E3EAEFD105B4D2EB09AB11F72A22 /* PrimerStateFieldView.swift */; };
		596A15F37E03D7B2AAF42CEA3D50A78E /* Dispatcher.swift in Sources */ = {isa = PBXBuildFile; fileRef = F73A63FF0843CE2318CFF496BA20A357 /* Dispatcher.swift */; };
		5A18FB0E54D861F53FCF54A5322B40EE /* PrimerTextFieldView+CardFormFieldsAnalytics.swift in Sources */ = {isa = PBXBuildFile; fileRef = AFBC88172A296FB0EC2CEE9B28E6CECF /* PrimerTextFieldView+CardFormFieldsAnalytics.swift */; };
		5AD227EC8FEAA9FBCEFFF8807E1D6CF7 /* ko.json in Resources */ = {isa = PBXBuildFile; fileRef = 12E0F18289257B022B1B198032379358 /* ko.json */; };
		5D3D551EC1C87842EDC9C89C864E5F0D /* km.json in Resources */ = {isa = PBXBuildFile; fileRef = 1074FD3D10791DEC43F384179E82E69C /* km.json */; };
		5EC16A5164297C7111EEA5B847D2BC4B /* PaymentMethodTokenizationViewModel+Logic.swift in Sources */ = {isa = PBXBuildFile; fileRef = F82FC600D27B4BED13D5D9A18BE11199 /* PaymentMethodTokenizationViewModel+Logic.swift */; };
		5F77C050C37BAB6B01EF391BAE4B59EB /* hu.json in Resources */ = {isa = PBXBuildFile; fileRef = EAA1B2B2055D6CF444F592B662AC59BE /* hu.json */; };
		60F197A982F665776A4E074B23175188 /* sd.json in Resources */ = {isa = PBXBuildFile; fileRef = 8379B801EF025A76C610777F9B471D34 /* sd.json */; };
		61CA509516CAEAC2989551C99302FD77 /* VaultCheckoutViewModel.swift in Sources */ = {isa = PBXBuildFile; fileRef = CC0251CD6A795C5B9D3FCAB5F0E1F9F3 /* VaultCheckoutViewModel.swift */; };
		624EB716505634AE4459B3F32273CE39 /* PrimerResultComponentView.swift in Sources */ = {isa = PBXBuildFile; fileRef = 8621F5ECE7F0DD5B8B50DF4DCF899AD3 /* PrimerResultComponentView.swift */; };
		625996D61142784783E4B4AFCE5F8DCD /* PrimerNibView.swift in Sources */ = {isa = PBXBuildFile; fileRef = A79C9866986F23CA28FD17433A1958C7 /* PrimerNibView.swift */; };
		62FC889AE48DAF9B6CE67A9078CED18F /* CardScannerViewController.swift in Sources */ = {isa = PBXBuildFile; fileRef = 02112B460B41E2ED3F7C00FA1A93360E /* CardScannerViewController.swift */; };
		66485D1EA509B4F732B955B225ED33BA /* race.swift in Sources */ = {isa = PBXBuildFile; fileRef = 2A95E5543AF8E01ABB5BDC4622EB2EC4 /* race.swift */; };
		676BF7B56027D2E095C403342F096CF5 /* PrimerTextFieldView+Analytics.swift in Sources */ = {isa = PBXBuildFile; fileRef = 344881DA426EE8E0EB3659B1B4622B5D /* PrimerTextFieldView+Analytics.swift */; };
		6881609CBC8455485CA228922706CE57 /* RateLimitedDispatcher.swift in Sources */ = {isa = PBXBuildFile; fileRef = 314B6197CBCC211EACD5108C3CEAC8A8 /* RateLimitedDispatcher.swift */; };
		694344669C6C0A088E2BAB167D96121B /* PrimerAPIClient+Promises.swift in Sources */ = {isa = PBXBuildFile; fileRef = D8413B2EC389152479921CDBA9D51153 /* PrimerAPIClient+Promises.swift */; };
		69AFCE125BC594CCD0B80FC175EBD585 /* sv.json in Resources */ = {isa = PBXBuildFile; fileRef = FF1FC9BC8A11D44EFE53387DEA8CC425 /* sv.json */; };
		6B7B0A20D595CE5CC654435E357F97F0 /* fr.json in Resources */ = {isa = PBXBuildFile; fileRef = 4E39ADE9E1B850ED5AF98CB508556B0E /* fr.json */; };
		6D2D0A6DCC422ADEFA8A23EE1964EB7E /* Icons.xcassets in Resources */ = {isa = PBXBuildFile; fileRef = 29DA4D87ECADFA24BA475CE6C3C8A567 /* Icons.xcassets */; };
		6D7A7D2673B4876F146AD7E5D6E6B4F7 /* PostalCodeField.swift in Sources */ = {isa = PBXBuildFile; fileRef = 899A08C82D3C25AFDF5083FC11DC2AEB /* PostalCodeField.swift */; };
		6D88F7B5CE8BC35246D94F0878DB9152 /* PayPalService.swift in Sources */ = {isa = PBXBuildFile; fileRef = C6259C38E15CF03B441DB8448465AB0C /* PayPalService.swift */; };
		6E50434774CCBCFFBACAA0C015B67A68 /* PrimerRootViewController.swift in Sources */ = {isa = PBXBuildFile; fileRef = DCEB3BF8224F25BF6A3335ACA9626A62 /* PrimerRootViewController.swift */; };
		6EA2EEAC5EC9E0415EF9E6AAA7B819DE /* CreateResumePaymentService.swift in Sources */ = {isa = PBXBuildFile; fileRef = 70B35F27633E02D6C8B0B83935A02627 /* CreateResumePaymentService.swift */; };
		6EB8D091F7D895190DA22214316E5316 /* be.json in Resources */ = {isa = PBXBuildFile; fileRef = 798F0FFAE831D7770DAE28EA3963818E /* be.json */; };
		6EE524E6E88991FEFE3F4D4B89757E85 /* MockPrimerAPIClient.swift in Sources */ = {isa = PBXBuildFile; fileRef = 86AA792452CF343293C4CF60F876A8FD /* MockPrimerAPIClient.swift */; };
		6F20ACF2CB3BC46D452E13FF1B6CA29C /* PrimerSearchTextField.swift in Sources */ = {isa = PBXBuildFile; fileRef = F1B6CCABE5BEFC968BFA8717F1F5A582 /* PrimerSearchTextField.swift */; };
		706D40D921623F90037229215B9C349B /* vi.json in Resources */ = {isa = PBXBuildFile; fileRef = DFEAA2C08E8E46FC684C500938DEEA16 /* vi.json */; };
		71E1B11BB2F3AE36FB9C30301DF4399F /* PaymentResponse.swift in Sources */ = {isa = PBXBuildFile; fileRef = 3AA4C49BE10D8CCED1173C32F9D948DE /* PaymentResponse.swift */; };
		71E256D2882F4C41863B5134B3B3CFC6 /* CardScannerViewController+SimpleScanDelegate.swift in Sources */ = {isa = PBXBuildFile; fileRef = DCFB78DE7DF05A9FA7B1562FE56B0177 /* CardScannerViewController+SimpleScanDelegate.swift */; };
		72CA307C8BF620D5C056ADE2391B300D /* NSObject+ClassName.swift in Sources */ = {isa = PBXBuildFile; fileRef = 75398EE254E313498BDC006BC0F1AB2B /* NSObject+ClassName.swift */; };
		73FF553F0B3C879CC86C7FBE9809C0D9 /* ThenableWrappers.swift in Sources */ = {isa = PBXBuildFile; fileRef = 40EE1690270A10604DFBB5A9045F28A7 /* ThenableWrappers.swift */; };
		741312DD5C36670C043B532250E1E847 /* CountryField.swift in Sources */ = {isa = PBXBuildFile; fileRef = 7C3A2DF2D2FE69DDABAF650C155D0F3E /* CountryField.swift */; };
		7532CB8987F219E2A2545276CCC6AE95 /* CoreDataDispatcher.swift in Sources */ = {isa = PBXBuildFile; fileRef = 6E469759B6C58D22B00508412F628E39 /* CoreDataDispatcher.swift */; };
		778BA26C6BE2BACF7D9A08887A35D637 /* PrimerScrollView.swift in Sources */ = {isa = PBXBuildFile; fileRef = FB12E3308E43A1E9B6143F1BC6B2124A /* PrimerScrollView.swift */; };
		7815E6DD6BF97902DDB8F57E6C34EA36 /* ErrorHandler.swift in Sources */ = {isa = PBXBuildFile; fileRef = 9ECF0186FA58816E7AE70CBEFE0C7058 /* ErrorHandler.swift */; };
		78369E62AEBF085D52EB14889351078E /* AnyEncodable.swift in Sources */ = {isa = PBXBuildFile; fileRef = E0ABFFC6CF0BA51FA0415B5D3DCF354A /* AnyEncodable.swift */; };
		79B5852414F7D650808DF01C3D55CC92 /* am.json in Resources */ = {isa = PBXBuildFile; fileRef = ACBDF96B3358429B1F2AB8DD82B010BC /* am.json */; };
		7C9A653F6CBA35FECB81926643B8A450 /* ta.json in Resources */ = {isa = PBXBuildFile; fileRef = 0F8FECCBE8D94F9DCBF26581FED74C37 /* ta.json */; };
		7DDF254C34DED14E40131EECC2A832CB /* UIScreenExtension.swift in Sources */ = {isa = PBXBuildFile; fileRef = CBD99CC3B86DB4DFDBE4F24C3FAE1393 /* UIScreenExtension.swift */; };
		7EA207EE290BE5ECAC68DD42530AFC1D /* hy.json in Resources */ = {isa = PBXBuildFile; fileRef = 8E52E21360784660E5C66A37262FCD23 /* hy.json */; };
		7FE60BE91F8F6F69191074877F6A7781 /* FinallyWrappers.swift in Sources */ = {isa = PBXBuildFile; fileRef = 0F592B5E8DA581F1F5F49FD2E626BBE4 /* FinallyWrappers.swift */; };
		83EF35B437310CE50C53A31AE6F8BD57 /* ps.json in Resources */ = {isa = PBXBuildFile; fileRef = FA10E47F2E51756F2A14E25ABE5A14BF /* ps.json */; };
		840DF4A9380473260EB55B44EC942740 /* PrimerTableViewCell.swift in Sources */ = {isa = PBXBuildFile; fileRef = 0F6758D7F7DAA416A1DF54FFD4E27230 /* PrimerTableViewCell.swift */; };
		857E3159CA08A12C1C6052ED9DED1ECB /* PaymentMethodsGroupView.swift in Sources */ = {isa = PBXBuildFile; fileRef = 2DE27FEDDF9AFBE8CFC3F08F1DAC8642 /* PaymentMethodsGroupView.swift */; };
		88D0FC0C80145BB58200AA51EEE9F69C /* tg.json in Resources */ = {isa = PBXBuildFile; fileRef = EE26BEEE06F6681024C0DA47E5AAFA5E /* tg.json */; };
		88F7BA79DB8D9A635A8F4455EB5C38CC /* UIKit.framework in Frameworks */ = {isa = PBXBuildFile; fileRef = D245E0514AAC1A2B9A6D5EA2F383E90F /* UIKit.framework */; };
		896D01CDBFCB06EB217BA3584A141800 /* FirstNameField.swift in Sources */ = {isa = PBXBuildFile; fileRef = 2047AA86C8599C424F7EF0287279FF01 /* FirstNameField.swift */; };
		8D1B0E41D6BD0C7DDA22416528FF4109 /* PrimerRawDataManager.swift in Sources */ = {isa = PBXBuildFile; fileRef = 26AD70DB4D01A5888A4C5DE614C118C8 /* PrimerRawDataManager.swift */; };
		8D334A2FCDA10D4DBC3E076F2049D1D0 /* QRCodeViewController.swift in Sources */ = {isa = PBXBuildFile; fileRef = C193930E03D92072423C996DD2466C5F /* QRCodeViewController.swift */; };
		8DD0ECEF99942028D4AC3595473BCEAF /* CountryTableViewCell.swift in Sources */ = {isa = PBXBuildFile; fileRef = 5EFFD3D659749BA088C56F8C656DAAC9 /* CountryTableViewCell.swift */; };
		8EBFF78FF942076D44B50CB347372350 /* Identifiable.swift in Sources */ = {isa = PBXBuildFile; fileRef = 7B76992A732D5C3240107244C6C95A9C /* Identifiable.swift */; };
		8F05F117B0DE9B827D54099040089F93 /* Keychain.swift in Sources */ = {isa = PBXBuildFile; fileRef = 40F2CAB2F9CE950E114905604D0D9B90 /* Keychain.swift */; };
		92B7DCBC007FF78A55B2B195FDA019EF /* TokenizationService.swift in Sources */ = {isa = PBXBuildFile; fileRef = 359152589E70751F6D78104F5A80218D /* TokenizationService.swift */; };
		95B2E8DF2B883D7A667E60BD01CBC967 /* ml.json in Resources */ = {isa = PBXBuildFile; fileRef = AAEC05F4AAE22CE4B5A39326DB415DBB /* ml.json */; };
		967B94AE3F83877044598E762B9ED250 /* PrimerSource.swift in Sources */ = {isa = PBXBuildFile; fileRef = 6775327B6F8EDCDFB96C686C6F82AB4F /* PrimerSource.swift */; };
		971576E4A2FD8C816CB3579C4FC3FD30 /* PrimerCityFieldView.swift in Sources */ = {isa = PBXBuildFile; fileRef = 060C4F833D255DE4B1CB1EFAFEFECE6B /* PrimerCityFieldView.swift */; };
		98DD4E33F1DAB49BEB8ECB669276AACA /* after.swift in Sources */ = {isa = PBXBuildFile; fileRef = 1D5E760369AC47601A7B7B39CCBFC05B /* after.swift */; };
		9AF1D3CCA7E8E8A6E0063273C286F798 /* LogEvent.swift in Sources */ = {isa = PBXBuildFile; fileRef = AE242CCD6958B78B8AFB4680532D90C9 /* LogEvent.swift */; };
		9D658FB8DC09784E063AB542EFCB0D3C /* PrimerAPIClient+3DS.swift in Sources */ = {isa = PBXBuildFile; fileRef = 0BA5F846DF1520DD72C84482F46EB930 /* PrimerAPIClient+3DS.swift */; };
		9D9D7DB4ACFFF09120FD16B33A597D4B /* Resolver.swift in Sources */ = {isa = PBXBuildFile; fileRef = 7E20172F27E8E8014FC5D78DFBA88CA5 /* Resolver.swift */; };
		9E48573436A7162F09103C4491BEF47F /* StrictRateLimitedDispatcher.swift in Sources */ = {isa = PBXBuildFile; fileRef = 01812622F34F2499633157F310E5B268 /* StrictRateLimitedDispatcher.swift */; };
		9E4AF3C2D4DB93917E96136A8820FE76 /* UINavigationController+Extensions.swift in Sources */ = {isa = PBXBuildFile; fileRef = 71BF8584AE0FC270468FE331F6D64B14 /* UINavigationController+Extensions.swift */; };
		9EBEE4FB47601EF617A4677670EF6571 /* ReloadDelegate.swift in Sources */ = {isa = PBXBuildFile; fileRef = 181C882BA46DBF565CA05E4323488D9C /* ReloadDelegate.swift */; };
		9F966C4928016EBF4EEE4E190A606990 /* SuccessMessage.swift in Sources */ = {isa = PBXBuildFile; fileRef = 8894B3A1C80393EF08866B06D20620D5 /* SuccessMessage.swift */; };
		9FC377A86D40589ECF7E4D26D744F6E5 /* AddressField.swift in Sources */ = {isa = PBXBuildFile; fileRef = 79AF8E25F735E2A0EDFC11809B39FDB1 /* AddressField.swift */; };
		A18F6F7D81DA65EF1D80D17B612C2541 /* ResumeHandlerProtocol.swift in Sources */ = {isa = PBXBuildFile; fileRef = 52491FB511F14D00857AD08B543E3D90 /* ResumeHandlerProtocol.swift */; };
		A214ABED94B942656791939FA9793AA6 /* PrimerLoadingViewController.swift in Sources */ = {isa = PBXBuildFile; fileRef = 361514E101D65E223937330ADB259EF8 /* PrimerLoadingViewController.swift */; };
		A30D94ACAD687F664B94AC4FCCE07411 /* PaymentMethodTokenizationRequest.swift in Sources */ = {isa = PBXBuildFile; fileRef = CDB0D6241C07D614A1589A1C4EC97C03 /* PaymentMethodTokenizationRequest.swift */; };
		A48C1A55AEA0F2F820B3BE8DDD9C519A /* ClientSession.swift in Sources */ = {isa = PBXBuildFile; fileRef = 9DE7D5EECBF637D6784094FFE26E2829 /* ClientSession.swift */; };
		A4F66C9310F7737384927D37DA2BE798 /* KlarnaTokenizationViewModel.swift in Sources */ = {isa = PBXBuildFile; fileRef = 1626634A1DD505A7AC6C77501823E3AE /* KlarnaTokenizationViewModel.swift */; };
		A5815AAAAD339F79B8F0757417CD1570 /* CancellableThenable.swift in Sources */ = {isa = PBXBuildFile; fileRef = C3D7992E420BEF79DC923A8A1BAF83D1 /* CancellableThenable.swift */; };
		A65B0DB4312A84DD7919A64E20BAC539 /* PrimerContainerViewController.swift in Sources */ = {isa = PBXBuildFile; fileRef = FEA0F2FD6FA4CAB1BEEBEEE4FCCFE599 /* PrimerContainerViewController.swift */; };
		A7046D9F138F9308A6BF58CFF066EAC6 /* WebViewUtil.swift in Sources */ = {isa = PBXBuildFile; fileRef = C8AEEFF31ED6A1DC8890B44B742A2E35 /* WebViewUtil.swift */; };
		A8064B0CCFA78F8C9CE9B6A7447125DF /* ApayaTokenizationViewModel.swift in Sources */ = {isa = PBXBuildFile; fileRef = 4FBFF5D7A1AF8E4AAAE5E2F08410E00F /* ApayaTokenizationViewModel.swift */; };
		A99E015B81662260B3D17B4B86B23810 /* PrimerGenericTextFieldView.swift in Sources */ = {isa = PBXBuildFile; fileRef = 53AF4C7870C5484759AB08EC3492A513 /* PrimerGenericTextFieldView.swift */; };
		AA4FF6831A875F191EBD73CD5AAAA817 /* AnalyticsEvent.swift in Sources */ = {isa = PBXBuildFile; fileRef = 91CAA34855A6CB09FC818B97AC68CFEB /* AnalyticsEvent.swift */; };
		AAF9F95568FA28483F0E5E9A48D5A2D1 /* Catchable.swift in Sources */ = {isa = PBXBuildFile; fileRef = A527D80F150CCA655FAE2D9403066034 /* Catchable.swift */; };
		AB086333027F860344D99B885EA327A5 /* PrimerExpiryDateFieldView.swift in Sources */ = {isa = PBXBuildFile; fileRef = 5B516DA433F2FB6B5DB5C73895A66028 /* PrimerExpiryDateFieldView.swift */; };
		AB314903B253F2EC724DEF4BF7E5039F /* BankSelectorViewController.swift in Sources */ = {isa = PBXBuildFile; fileRef = 21D93BC1A7B5520B95CD3D7E8CC19910 /* BankSelectorViewController.swift */; };
		AD3D6E900175D89262EA3600F8FB6BB5 /* JSONParser.swift in Sources */ = {isa = PBXBuildFile; fileRef = D1F97FCCD3A954E42F7C6F70544FD98B /* JSONParser.swift */; };
		AD5DCA21F5393A2798B34B59DD59B474 /* PrimerSDK-dummy.m in Sources */ = {isa = PBXBuildFile; fileRef = FCA0627E1108CB5D3EA91BE56D4C18E7 /* PrimerSDK-dummy.m */; };
		AE72DC8A6E1A7799B8354ABA5ADEE530 /* CountrySelectorViewController.swift in Sources */ = {isa = PBXBuildFile; fileRef = A95B2215C6AEE1885210E1DE1EFB8506 /* CountrySelectorViewController.swift */; };
		AFAA82F88CF6C694DD26555E6B8B02BE /* fa.json in Resources */ = {isa = PBXBuildFile; fileRef = 26B105CE5EF5E20D27675CCAAA244586 /* fa.json */; };
		AFB670E356FA1056E2357AB797130EA3 /* 3DSService+Promises.swift in Sources */ = {isa = PBXBuildFile; fileRef = CB7DBDF752F4CCF5C257817904565BAC /* 3DSService+Promises.swift */; };
		B17704E56C1F3307E788D489BA0B4792 /* AnalyticsService.swift in Sources */ = {isa = PBXBuildFile; fileRef = A0FDA5D74E33CDCE397BC66B2FD7C11F /* AnalyticsService.swift */; };
		B23A1DFF252CC325BCF745626932587F /* CityField.swift in Sources */ = {isa = PBXBuildFile; fileRef = C86A0BA775D75E3B6410174275BA3465 /* CityField.swift */; };
		B257A891A9B520962D07AF6B05007EA8 /* Parser.swift in Sources */ = {isa = PBXBuildFile; fileRef = 50C40294B08BDA8D169B4565296952E1 /* Parser.swift */; };
		B2BBD107DC97BA7F423A89B9C2BF5E0E /* Analytics.swift in Sources */ = {isa = PBXBuildFile; fileRef = 3F7B54EF2E132C0A12425E314709072F /* Analytics.swift */; };
		B2F0DA6C79639E2C04CAA4A0D5E52696 /* hr.json in Resources */ = {isa = PBXBuildFile; fileRef = 5243B6CD9AF157F8D0E3C198A088FA37 /* hr.json */; };
		B32C75DBD56D9C95AA85BC1E028CC944 /* Klarna.swift in Sources */ = {isa = PBXBuildFile; fileRef = 0399D27B0B97B21E45E1E0C6CB76EB6C /* Klarna.swift */; };
		B3FC94E228E8240DE64330878DADAAF5 /* bs.json in Resources */ = {isa = PBXBuildFile; fileRef = D4B9B057892017CFEC35121E39DD2E6E /* bs.json */; };
		B44221817FBF35203C162DBB559305A4 /* ExternalPaymentMethodTokenizationViewModel.swift in Sources */ = {isa = PBXBuildFile; fileRef = 3F615F8988D9AD9E78A5ADF1F908F175 /* ExternalPaymentMethodTokenizationViewModel.swift */; };
		B4BA34CBC60FC46679E144D64C3A6845 /* nn.json in Resources */ = {isa = PBXBuildFile; fileRef = 16CD15BE5BBB3F0537CF82FB6D3F0E71 /* nn.json */; };
		B5084F72B0C84A58D8D5EB9766BE61E1 /* de.json in Resources */ = {isa = PBXBuildFile; fileRef = 66C35D126F933688DDD650C23EEB9134 /* de.json */; };
		B627E9E24E70B554DFCDBDB63F533AE5 /* BankTableViewCell.swift in Sources */ = {isa = PBXBuildFile; fileRef = 73130AD19F20CBD84902A3C5288A91B1 /* BankTableViewCell.swift */; };
		B6694A67615EC04AE048303D576124ED /* CatchWrappers.swift in Sources */ = {isa = PBXBuildFile; fileRef = 9E316D19947EDDBF8B398A294806D16C /* CatchWrappers.swift */; };
		B69A7A567721D242C868F63980734EC9 /* en.json in Resources */ = {isa = PBXBuildFile; fileRef = F277AE502F0FAE92DA86039977867B4D /* en.json */; };
		B6F2B9DB387B2FA831432E7E0745F55C /* id.json in Resources */ = {isa = PBXBuildFile; fileRef = EA46DBC464A2D0C9CC7440641EE7BB69 /* id.json */; };
		B7588B4558BA204DCF4948C28C9F4850 /* hi.json in Resources */ = {isa = PBXBuildFile; fileRef = F0E7C4D2356EDC3B3FCF2F31FE4B996F /* hi.json */; };
		B8888384344A0BB8B08B484F059434B1 /* AppState.swift in Sources */ = {isa = PBXBuildFile; fileRef = EAAE51ACDC587C40C9DDFCB10248A313 /* AppState.swift */; };
		B8D58934E6356BE1B80E04546F0A14B2 /* HeaderFooterLabelView.swift in Sources */ = {isa = PBXBuildFile; fileRef = 126DBAD7AD0E65455889183E449A7650 /* HeaderFooterLabelView.swift */; };
		BA29A870C5A1C8E5C8EA565E275613AB /* PrimerHeadlessUniversalCheckoutProtocols.swift in Sources */ = {isa = PBXBuildFile; fileRef = B333FC6C811C40C02B193F1473544D4F /* PrimerHeadlessUniversalCheckoutProtocols.swift */; };
		BC08B87BE82522A09CE37389E634A42B /* ca.json in Resources */ = {isa = PBXBuildFile; fileRef = 1531DD530DB4D1235C71FF52ED9FDC3F /* ca.json */; };
		BC4723964FA279C89822CB781D54A5A3 /* Box.swift in Sources */ = {isa = PBXBuildFile; fileRef = 1F4DD1ED2BC24EFAEACF09CA321380E0 /* Box.swift */; };
		BD9F307B67A6F19619EA3FB55CCF8E04 /* PrimerHeadlessUniversalCheckout.swift in Sources */ = {isa = PBXBuildFile; fileRef = E7E6FA5AB0F6150F0E67CAFAA344FD02 /* PrimerHeadlessUniversalCheckout.swift */; };
		BE312785590713771A0E99098DFCD40B /* PaymentMethodConfigurationOptions.swift in Sources */ = {isa = PBXBuildFile; fileRef = 8D0063859F5745525BDADA06B6E282E5 /* PaymentMethodConfigurationOptions.swift */; };
		BF4D7F6A6AD12A9AD408247BACC8C8F9 /* CheckoutModule.swift in Sources */ = {isa = PBXBuildFile; fileRef = 5439932C1D33DECF86463BA20F5601CF /* CheckoutModule.swift */; };
		BF5296AF70F283AEF37E541D8063D650 /* et.json in Resources */ = {isa = PBXBuildFile; fileRef = A01F45DB24DD72B0A4BDB0E753D7A1D0 /* et.json */; };
		BF7B0AAEC2627888939FC995E2D65EDB /* UILocalizableUtil.swift in Sources */ = {isa = PBXBuildFile; fileRef = BCA108168D9CE6E8BA352B14CDFABC28 /* UILocalizableUtil.swift */; };
		BF96ECB47B6D8D76DBC2128A21ED5BED /* ar.json in Resources */ = {isa = PBXBuildFile; fileRef = EFF4C51B6257CDCBE432FE7A15677251 /* ar.json */; };
		BFE1FCC4C33467473D3B4D9FE6E7D91C /* Dimensions.swift in Sources */ = {isa = PBXBuildFile; fileRef = 268D6B757922FFE6AD7269BE7346549C /* Dimensions.swift */; };
		C0E6B24262352A03B272EA077BE285DD /* nb.json in Resources */ = {isa = PBXBuildFile; fileRef = 91A00DFF6955EE1BD910F67528B067C6 /* nb.json */; };
		C2C0D5CC00897FF82286AD36F38CD86A /* PrimerSDK-PrimerResources in Resources */ = {isa = PBXBuildFile; fileRef = A8B3BC107C2BDC3C03D961866F721265 /* PrimerSDK-PrimerResources */; };
		C2F3B242CFA37297BE99D82E005069D7 /* Currency.swift in Sources */ = {isa = PBXBuildFile; fileRef = 197EAEEFCC5408209089409C6C34AEA4 /* Currency.swift */; };
		C325E68EA1B5F7765A43FBDC693F039F /* Mask.swift in Sources */ = {isa = PBXBuildFile; fileRef = E823FAA6B015F461D2622BA6227B333C /* Mask.swift */; };
		C470F3EB02382C329EA499F33CF72581 /* Error.swift in Sources */ = {isa = PBXBuildFile; fileRef = 9CFAAFC7EF1C3B041518B326BCA7712F /* Error.swift */; };
		C58FD13D09DB6F11942BF495586E94FA /* ClientToken.swift in Sources */ = {isa = PBXBuildFile; fileRef = 5A0E547CADFAD923336946F798DBA679 /* ClientToken.swift */; };
		C7A3E99BFDE85FE2D7632057F5FBA655 /* OrderItem.swift in Sources */ = {isa = PBXBuildFile; fileRef = BFF446F511C462F22CAA23C1E35D9239 /* OrderItem.swift */; };
		C8B71F2A1EACBFEA06C914C236A6C43A /* Queue.swift in Sources */ = {isa = PBXBuildFile; fileRef = 55BFE674AC30D3304D80408EC845D462 /* Queue.swift */; };
		C8C889F3F65D6B1D2AD0EE6065994DBF /* az.json in Resources */ = {isa = PBXBuildFile; fileRef = 22E810A825AA08013CE13A5897F9B1E2 /* az.json */; };
		C96FEDE03134ACFC3A0FE1351D2FA884 /* PaymentAPIModel.swift in Sources */ = {isa = PBXBuildFile; fileRef = 45539432F660597E05C42DB7DEEB4E17 /* PaymentAPIModel.swift */; };
		C98ADD84274F04865C8907E4A3DCF0CC /* bg.json in Resources */ = {isa = PBXBuildFile; fileRef = 2CF4DDB7DC179A4B6B271DCA1358F294 /* bg.json */; };
		C999B1C80E52D379930C292E8FAEA7DB /* StateField.swift in Sources */ = {isa = PBXBuildFile; fileRef = 7EA710619676AC7804C67ABEE2848771 /* StateField.swift */; };
		CB6AFCB632FC933D22930730925ADF93 /* Primer.swift in Sources */ = {isa = PBXBuildFile; fileRef = 0B6A6F17026D7DF1F66D487E448ECC96 /* Primer.swift */; };
		CB9B68A27591331CEA5CFEE4AFDBC05B /* Configuration.swift in Sources */ = {isa = PBXBuildFile; fileRef = F5B07163EF0C695649CB6445A9B245CC /* Configuration.swift */; };
		CBAD55E46DB75A7811F1610FF4162402 /* VaultPaymentMethodView.swift in Sources */ = {isa = PBXBuildFile; fileRef = EEC5EA25C2D3DEE5E1DA5D258B9E4E53 /* VaultPaymentMethodView.swift */; };
		CC6574737B3F1CCB1CEBC813C33B1F05 /* Device.swift in Sources */ = {isa = PBXBuildFile; fileRef = 911B58A9B2F82180720380BD561A5451 /* Device.swift */; };
		CD6037BD32F3645A17879C0A4AF94136 /* PaymentMethodComponent.swift in Sources */ = {isa = PBXBuildFile; fileRef = D23C0EE1F6DBF6D09ACCC554713380EC /* PaymentMethodComponent.swift */; };
		CD75BAD2CEDC0D9743D235D96891DF19 /* PaymentMethodTokenizationViewModel.swift in Sources */ = {isa = PBXBuildFile; fileRef = B4A6AF42D980B66B349BF95E9EA49009 /* PaymentMethodTokenizationViewModel.swift */; };
		CDA381F786C2FE4023141EB5A164A93A /* FlowDecisionTableViewCell.swift in Sources */ = {isa = PBXBuildFile; fileRef = 68F69BABA4C6BCF97B43BA511BA6CCB3 /* FlowDecisionTableViewCell.swift */; };
		CE272016CB6288FC95BFD3CEFB992D72 /* ApplePayTokenizationViewModel.swift in Sources */ = {isa = PBXBuildFile; fileRef = F3DDCF15A9AD4E623E1E27FDAF723B61 /* ApplePayTokenizationViewModel.swift */; };
		D01E2549B07FB7B4E171FAE3CA32D960 /* 3DS.swift in Sources */ = {isa = PBXBuildFile; fileRef = 62EE98C5B443B46623EC6A5376E7B187 /* 3DS.swift */; };
		D0A07AF72037BEE01CE30D3392C3AF91 /* lt.json in Resources */ = {isa = PBXBuildFile; fileRef = 4227C4F55321A09AF92836433BABB26F /* lt.json */; };
		D0F83AE4F0CB523708B5D104BD357A88 /* PrimerCountryFieldView.swift in Sources */ = {isa = PBXBuildFile; fileRef = EEB1E0C68358A1E094B66AFF548BA87C /* PrimerCountryFieldView.swift */; };
		D21EB153650D3F7DC9C5648C6BF1F0CF /* Guarantee.swift in Sources */ = {isa = PBXBuildFile; fileRef = 1C0F8C58138896D8718E938A2080A53C /* Guarantee.swift */; };
		D2F07104925B957352982C6694C9A652 /* Foundation.framework in Frameworks */ = {isa = PBXBuildFile; fileRef = EAB6F611E86A4758835A715E4B4184F6 /* Foundation.framework */; };
		D30A69A0290D6DB67F855B2BC882543A /* RateLimitedDispatcherBase.swift in Sources */ = {isa = PBXBuildFile; fileRef = F17DC75D12E2AD84E2210F3AE989DA4E /* RateLimitedDispatcherBase.swift */; };
		D3380E16660D0FDD1E3236603496211B /* LastNameField.swift in Sources */ = {isa = PBXBuildFile; fileRef = BA60B5F0176283C4A1A2497BC33F76B8 /* LastNameField.swift */; };
		D37991C068D164E6E79A73195370FD6B /* eu.json in Resources */ = {isa = PBXBuildFile; fileRef = 43A69D10C78AC21AAF2025B209D1EA12 /* eu.json */; };
		D53FE6D320AA45F97888CBCE43428550 /* PaymentMethodConfiguration.swift in Sources */ = {isa = PBXBuildFile; fileRef = 865DABD8E39E6D28652BA7C527A9E9DB /* PaymentMethodConfiguration.swift */; };
		D596E2B41C673AD5018AEA0A0321E51C /* Pods-PrimerSDK_Tests-umbrella.h in Headers */ = {isa = PBXBuildFile; fileRef = EE9674DAD0C961C92687877090E1E047 /* Pods-PrimerSDK_Tests-umbrella.h */; settings = {ATTRIBUTES = (Public, ); }; };
		D5AD59767C4457F2BFA520B2393EAE7E /* Promise.swift in Sources */ = {isa = PBXBuildFile; fileRef = 87A019B14FE5EAD4BB34DED6A3F8DE41 /* Promise.swift */; };
		D611BD46CC59933218967B7DD4A5ED97 /* Logger.swift in Sources */ = {isa = PBXBuildFile; fileRef = B7C220F2CAB44FA35294F85E82983F60 /* Logger.swift */; };
		D69242EAFB17D906316F9E4580A54C2B /* CardComponentsManager.swift in Sources */ = {isa = PBXBuildFile; fileRef = C6987C6193AB225A21438481F5339604 /* CardComponentsManager.swift */; };
		D6F30B26182C7BB5EA8D1C87601FB256 /* CardholderNameField.swift in Sources */ = {isa = PBXBuildFile; fileRef = D597DE2CCAAF79CA78A058241AD0CCAA /* CardholderNameField.swift */; };
		D744C4F9EAA266F9920E476B099B01EE /* UIUtils.swift in Sources */ = {isa = PBXBuildFile; fileRef = 403443BE28A8D55F3DBE5A38EA486E39 /* UIUtils.swift */; };
		D871FDC3A476373FAC817EA953D5BA01 /* Localizable.strings in Resources */ = {isa = PBXBuildFile; fileRef = 63DFF859C7DD882F0036B9B76ECF491F /* Localizable.strings */; };
		D95EE1F0F40630835365B157EFEA6869 /* PrimerAddressLineFieldView.swift in Sources */ = {isa = PBXBuildFile; fileRef = 93D2E4D231C288F3452B508F8A6E368F /* PrimerAddressLineFieldView.swift */; };
		DA68DF36BE075DAE36C3E717E7293616 /* uz.json in Resources */ = {isa = PBXBuildFile; fileRef = F16E350DAF92B50D89CBFE42E4E36C50 /* uz.json */; };
		DB62653634F8BAFE4E8D7D9BAD0FFA78 /* CancellableCatchable.swift in Sources */ = {isa = PBXBuildFile; fileRef = 70EB55EE50001B8F11D28EDE80172D80 /* CancellableCatchable.swift */; };
		DD6F08A2401D0BE0E5E1BC00F3C8657D /* cs.json in Resources */ = {isa = PBXBuildFile; fileRef = EC6D36364C781E429A4F07812DABA0FC /* cs.json */; };
		DDB9A34170708761883BCFCE7634CDF3 /* el.json in Resources */ = {isa = PBXBuildFile; fileRef = E3FE7661D4909F1213788D214816A058 /* el.json */; };
		DDEB3E1C5F634623DC4BCA5280257D5E /* mk.json in Resources */ = {isa = PBXBuildFile; fileRef = 94F3213610A645984CBC5DBDC1AFCFD2 /* mk.json */; };
		DF3D5EB028C86A85972F289FB97B92A1 /* Weak.swift in Sources */ = {isa = PBXBuildFile; fileRef = FCF29D35140732D17327A44726227156 /* Weak.swift */; };
		DFF5959D01C6C96AA6D20465992BF2E1 /* Endpoint.swift in Sources */ = {isa = PBXBuildFile; fileRef = 29189589C9686EE75C74D77C7FB46FD6 /* Endpoint.swift */; };
		E04AD0C4AB9CD174F7EB521088DA822F /* AdyenDotPay.swift in Sources */ = {isa = PBXBuildFile; fileRef = F4BA87DF9D3D736E7EB0D1CC68DF23EA /* AdyenDotPay.swift */; };
		E139085C8928AC291C60CA4141BE082C /* PrimerNavigationBar.swift in Sources */ = {isa = PBXBuildFile; fileRef = 6FF9CCE4172B8A5EF97A84D75683D6B0 /* PrimerNavigationBar.swift */; };
		E150EB1E3DDC0F59C4FDE4E1058FCAF7 /* Foundation.framework in Frameworks */ = {isa = PBXBuildFile; fileRef = EAB6F611E86A4758835A715E4B4184F6 /* Foundation.framework */; };
		E18F734B8C0AABD09E134C10F8333116 /* PrimerAPIClient.swift in Sources */ = {isa = PBXBuildFile; fileRef = 55D8E68D75597C814627BF6BBC3A5D6B /* PrimerAPIClient.swift */; };
		E1C259B2DC06D41E7A1509FB6239C922 /* cy.json in Resources */ = {isa = PBXBuildFile; fileRef = F579CF8984569841DC7807136482AAD7 /* cy.json */; };
		E470BDB794CD9C65738CEA1BAB3E2140 /* PrimerError.swift in Sources */ = {isa = PBXBuildFile; fileRef = 48010B964313CAF893CA1520B7DC4A0D /* PrimerError.swift */; };
		E535F48394F491EDA077BCF7771688D4 /* th.json in Resources */ = {isa = PBXBuildFile; fileRef = ABA68BC410FA931DF1490C70614FF67A /* th.json */; };
		E593104655184E9B89288B7D30151276 /* PrimerTheme+TextStyles.swift in Sources */ = {isa = PBXBuildFile; fileRef = A5226DCDBA95002B8FFD4F5CE129D93F /* PrimerTheme+TextStyles.swift */; };
		E627E59C8DA1517037B4F88933911B35 /* bn.json in Resources */ = {isa = PBXBuildFile; fileRef = FCDEF487FF5BB8845E6B06B3AA985653 /* bn.json */; };
		E651A67500AFBB560F1380F19DD2BA60 /* PrimerInputViewController.swift in Sources */ = {isa = PBXBuildFile; fileRef = A85DA9CE05921DF875EE4C65DFA78AAD /* PrimerInputViewController.swift */; };
		E682ED4F3D2AA2C3429749711C8D375E /* ClientSessionService.swift in Sources */ = {isa = PBXBuildFile; fileRef = D1ED9B51A0D16A463E209B03B7D84602 /* ClientSessionService.swift */; };
		E737EEC53BEEFB65573F3FD9B221349F /* 3DSService.swift in Sources */ = {isa = PBXBuildFile; fileRef = B464FD7D6CEB907EDF8D1FB9563B2EE7 /* 3DSService.swift */; };
		E7EBD5BA7BA40D7C41B822399CF9804D /* zh.json in Resources */ = {isa = PBXBuildFile; fileRef = A69622DB3F364000C1EA813A6C0CE7D0 /* zh.json */; };
		E809588E24DF17272BAF189FE5072F4C /* Colors.swift in Sources */ = {isa = PBXBuildFile; fileRef = 19662C2AAE53AC4335B4872BBFB16D84 /* Colors.swift */; };
		E8656A1C59FE0DF8E0C39FD31EBE0E95 /* pt.json in Resources */ = {isa = PBXBuildFile; fileRef = 893EC6F390A9A3D6C4ECC22C8B51ACE3 /* pt.json */; };
		E870453E35578819C36C55CE893F911E /* af.json in Resources */ = {isa = PBXBuildFile; fileRef = F2C6598A1B22B271D4F46398BE491DDB /* af.json */; };
		E9C7765F4060E7CBDE5334D1DDC35ACD /* VaultPaymentMethodViewController.swift in Sources */ = {isa = PBXBuildFile; fileRef = 7A55ABA59CE163851174E9501CF292AA /* VaultPaymentMethodViewController.swift */; };
		EB1C0BE30F889CA373D872A8BEF0EDBE /* PrimerTextFieldView.xib in Resources */ = {isa = PBXBuildFile; fileRef = 2433C6FB6428FEE574AA6B5C5A12E4CB /* PrimerTextFieldView.xib */; };
		ECE2E006A261D7C742A15B9B3BBABDD6 /* Connectivity.swift in Sources */ = {isa = PBXBuildFile; fileRef = 469A6C1ABD6A3CB71F0053DEE4478F8B /* Connectivity.swift */; };
		ED48334E792D9B8FEF7F6B16E85ED161 /* PrimerSDK-umbrella.h in Headers */ = {isa = PBXBuildFile; fileRef = AC8711D2430F908933E0CF79DA7DADBB /* PrimerSDK-umbrella.h */; settings = {ATTRIBUTES = (Public, ); }; };
		EE0FBF094300A5579B1802827E8D8B50 /* CardNetwork.swift in Sources */ = {isa = PBXBuildFile; fileRef = FB29312E481FB48949467A6CFFCC63CD /* CardNetwork.swift */; };
		EE29917A0153B83494572C96DCD88B40 /* CardNumberField.swift in Sources */ = {isa = PBXBuildFile; fileRef = A0D499A98188833A7E0FB9FACFCA1922 /* CardNumberField.swift */; };
		EF29E63DF9E3CC9CAD01F8E54C40DCDF /* Apaya.swift in Sources */ = {isa = PBXBuildFile; fileRef = 575B6732E985B915BD49CB7A4BC528F7 /* Apaya.swift */; };
		EFD6F067369ACCA0A7596B748D302C59 /* PrimerTestPaymentMethodViewController.swift in Sources */ = {isa = PBXBuildFile; fileRef = 8017F5D70BEF41D90EFDA26F9C606FB1 /* PrimerTestPaymentMethodViewController.swift */; };
		F062F6B1AA118AB2591BCCBCDED08841 /* PrimerImage.swift in Sources */ = {isa = PBXBuildFile; fileRef = AB88A31EAC0DA8DACCF34AA6F10DAFE4 /* PrimerImage.swift */; };
		F084AC957A9CAA2F804D5ABAA499BD5F /* ky.json in Resources */ = {isa = PBXBuildFile; fileRef = 198B3A0FB3DF15EB4CC44FBC30EE4044 /* ky.json */; };
		F0FE9B956BDE095BBDEF66A374DC67F5 /* ur.json in Resources */ = {isa = PBXBuildFile; fileRef = 8D151C4BD9D880F85B5F39B851D4CDEF /* ur.json */; };
		F124CF72113E305D642697C2E3B8233E /* ExternalViewModel.swift in Sources */ = {isa = PBXBuildFile; fileRef = 0AA0B8EA4A1BBF6F8B1503428958C7E0 /* ExternalViewModel.swift */; };
		F1518D1B7429B3CE47605874B0DFC17D /* PrimerButton.swift in Sources */ = {isa = PBXBuildFile; fileRef = 73026AB25B180369DEED3D4472510044 /* PrimerButton.swift */; };
		F1AB1FE3B19F254C2A7A3016B91A6FA9 /* PrimerNavigationController.swift in Sources */ = {isa = PBXBuildFile; fileRef = BE50DA9A925F36AD520E0A3CDF7516C0 /* PrimerNavigationController.swift */; };
		F1CBF9EA8998E4440985591D3D8BEEB3 /* hang.swift in Sources */ = {isa = PBXBuildFile; fileRef = 81310D9060F7BFC74A6E15FE714F9250 /* hang.swift */; };
		F1EC55E334BB8994CE21D9DBACE0253F /* UserDefaultsExtension.swift in Sources */ = {isa = PBXBuildFile; fileRef = 9FC749175CC280A6AD553A744629C4FB /* UserDefaultsExtension.swift */; };
		F27745FAC2646ED0600A92E4E0791218 /* DateExtension.swift in Sources */ = {isa = PBXBuildFile; fileRef = 1CBEAD3B19728C8935006CB476DB2E22 /* DateExtension.swift */; };
		F3AF23AAF7D4E6D859A6711FD7AC7588 /* ru.json in Resources */ = {isa = PBXBuildFile; fileRef = 1E4215A8EA1A62F356F72B182B427A09 /* ru.json */; };
		F3C02D782B0A93D7CDF1170EEA173206 /* PrimerTextField.swift in Sources */ = {isa = PBXBuildFile; fileRef = CB5DE8B719327E4543A4520E3BBE914B /* PrimerTextField.swift */; };
		F6DCA7942741E68C5BC31CD5521647E1 /* PrimerWebViewController.swift in Sources */ = {isa = PBXBuildFile; fileRef = 069E35E53A49778BFD60D05319A6884F /* PrimerWebViewController.swift */; };
		F6FCEA41B7D4A17FD20C345E86296343 /* Pods-PrimerSDK_Example-dummy.m in Sources */ = {isa = PBXBuildFile; fileRef = 21F4ACB1142B1B9457658584BF5CD35A /* Pods-PrimerSDK_Example-dummy.m */; };
		F6FF0E8961D542DCE84FCD8B4E5EC1E2 /* BankSelectorTokenizationViewModel.swift in Sources */ = {isa = PBXBuildFile; fileRef = DE4C43BE24A3AEE1984AA7CC756D3759 /* BankSelectorTokenizationViewModel.swift */; };
		F800CC23AAE13CAA06C0AEDFBF448584 /* PrimerFormView.swift in Sources */ = {isa = PBXBuildFile; fileRef = C4F61F71FB3F08BBCB7505B572E846B1 /* PrimerFormView.swift */; };
		F833AA897BA33A1009596EEFA7996865 /* sq.json in Resources */ = {isa = PBXBuildFile; fileRef = DA29700DE0C10C965EF787EA64D0E552 /* sq.json */; };
		F85C63810262719A9F6347ABAE1DC163 /* EnsureWrappers.swift in Sources */ = {isa = PBXBuildFile; fileRef = EC15913D1E942060CCDE13D05535D3E2 /* EnsureWrappers.swift */; };
		F87D7E3DB89830757C1CAD7D048BF504 /* PrimerAPI.swift in Sources */ = {isa = PBXBuildFile; fileRef = 7DE3D23BF4978C348BAF658EAD18F9BB /* PrimerAPI.swift */; };
		F9EEF58E2324AE30AE57B13B6A99ACC6 /* Optional+Extensions.swift in Sources */ = {isa = PBXBuildFile; fileRef = BE4C1A3CCF88AC5BB518D66DEA99D3B7 /* Optional+Extensions.swift */; };
		FD5C866458367EF22DE4299EB246949F /* ug.json in Resources */ = {isa = PBXBuildFile; fileRef = 31A44D821F838A16B7A34DA155C26D11 /* ug.json */; };
		FE5C6A95FE7D5DBEC0EA80A57520DD7B /* PrimerThemeData.swift in Sources */ = {isa = PBXBuildFile; fileRef = B858961E7CC5E48ADFF4286E650256CB /* PrimerThemeData.swift */; };
		FF0E9ECB3076721F0A7FC15F79AD3272 /* PrimerUniversalCheckoutViewController.swift in Sources */ = {isa = PBXBuildFile; fileRef = 99911A69493D02A2B11C9369E1DB8B41 /* PrimerUniversalCheckoutViewController.swift */; };
		FF838AAB1C577B72100A231779D685DF /* Content.swift in Sources */ = {isa = PBXBuildFile; fileRef = B97304E470B1295843512836B2255BC2 /* Content.swift */; };
/* End PBXBuildFile section */

/* Begin PBXContainerItemProxy section */
		2427E2739AE189A5FD1F0CA92F901DF1 /* PBXContainerItemProxy */ = {
>>>>>>> 6d9ca6d6
			isa = PBXContainerItemProxy;
			containerPortal = BFDFE7DC352907FC980B868725387E98 /* Project object */;
			proxyType = 1;
			remoteGlobalIDString = F3BE9108C53B53949406218CEA55E0B2;
			remoteInfo = PrimerSDK;
		};
<<<<<<< HEAD
		5ECA04A27E8BE01078D0E5CC9AA5AF3E /* PBXContainerItemProxy */ = {
=======
		8C54FB5F288367861340F1529F5D88DC /* PBXContainerItemProxy */ = {
>>>>>>> 6d9ca6d6
			isa = PBXContainerItemProxy;
			containerPortal = BFDFE7DC352907FC980B868725387E98 /* Project object */;
			proxyType = 1;
			remoteGlobalIDString = F3BE9108C53B53949406218CEA55E0B2;
			remoteInfo = PrimerSDK;
		};
<<<<<<< HEAD
		F882F4369855D101B840CA6D00E23E33 /* PBXContainerItemProxy */ = {
			isa = PBXContainerItemProxy;
			containerPortal = BFDFE7DC352907FC980B868725387E98 /* Project object */;
			proxyType = 1;
			remoteGlobalIDString = 6C144A762E9B598392AFFEC8F873746A;
			remoteInfo = "Pods-PrimerSDK_Example";
=======
		93EF982F8EFB9A1A01E0497C6F5032FA /* PBXContainerItemProxy */ = {
			isa = PBXContainerItemProxy;
			containerPortal = BFDFE7DC352907FC980B868725387E98 /* Project object */;
			proxyType = 1;
			remoteGlobalIDString = 6E6525C7043FBA7BB34A249010AF5593;
			remoteInfo = "PrimerSDK-PrimerResources";
>>>>>>> 6d9ca6d6
		};
/* End PBXContainerItemProxy section */

/* Begin PBXFileReference section */
<<<<<<< HEAD
		00015C2F6FD23992986514DECED91283 /* PrimerThemeData+Deprecated.swift */ = {isa = PBXFileReference; includeInIndex = 1; lastKnownFileType = sourcecode.swift; path = "PrimerThemeData+Deprecated.swift"; sourceTree = "<group>"; };
		017DF3180C4B5987AE758DCAD1CE93C1 /* CityField.swift */ = {isa = PBXFileReference; includeInIndex = 1; lastKnownFileType = sourcecode.swift; path = CityField.swift; sourceTree = "<group>"; };
		02940F9701A2E2C7E1BA64579FD1087D /* ha.json */ = {isa = PBXFileReference; includeInIndex = 1; path = ha.json; sourceTree = "<group>"; };
		037E442008BEEF6A3A6D79AA65DED143 /* PrimerNavigationBar.swift */ = {isa = PBXFileReference; includeInIndex = 1; lastKnownFileType = sourcecode.swift; path = PrimerNavigationBar.swift; sourceTree = "<group>"; };
		0386CED9BB6887C96FA5ED088540282A /* PaymentMethodConfigurationType.swift */ = {isa = PBXFileReference; includeInIndex = 1; lastKnownFileType = sourcecode.swift; path = PaymentMethodConfigurationType.swift; sourceTree = "<group>"; };
		0395D54518C23C3EF5945CCF99CA76DE /* FormType.swift */ = {isa = PBXFileReference; includeInIndex = 1; lastKnownFileType = sourcecode.swift; path = FormType.swift; sourceTree = "<group>"; };
		03BFD2721768596460943518CFCE186D /* LICENSE */ = {isa = PBXFileReference; includeInIndex = 1; path = LICENSE; sourceTree = "<group>"; };
		04E8467E50B1A183FDD1CA4C1D002F2D /* VaultCheckoutViewModel.swift */ = {isa = PBXFileReference; includeInIndex = 1; lastKnownFileType = sourcecode.swift; path = VaultCheckoutViewModel.swift; sourceTree = "<group>"; };
		04F3CB335B2820BDE7DAA6AE1CF8E68E /* Analytics.swift */ = {isa = PBXFileReference; includeInIndex = 1; lastKnownFileType = sourcecode.swift; path = Analytics.swift; sourceTree = "<group>"; };
		07C908FE08D6C2230D27AD093FD05632 /* PostalCode.swift */ = {isa = PBXFileReference; includeInIndex = 1; lastKnownFileType = sourcecode.swift; path = PostalCode.swift; sourceTree = "<group>"; };
		07CBD77028DF98925EF75D08083BAB0D /* Localizable.strings */ = {isa = PBXFileReference; includeInIndex = 1; lastKnownFileType = text.plist.strings; name = Localizable.strings; path = pl.lproj/Localizable.strings; sourceTree = "<group>"; };
		088BD70F23B4160E12FEB65911A9369D /* CardScannerViewController+SimpleScanDelegate.swift */ = {isa = PBXFileReference; includeInIndex = 1; lastKnownFileType = sourcecode.swift; path = "CardScannerViewController+SimpleScanDelegate.swift"; sourceTree = "<group>"; };
		08D9A87BA732E16FBFCA5318C5663B4E /* SuccessResponse.swift */ = {isa = PBXFileReference; includeInIndex = 1; lastKnownFileType = sourcecode.swift; path = SuccessResponse.swift; sourceTree = "<group>"; };
		0945BFD12DFE2239BCFCD5FF17BDF48A /* PrimerTheme+Inputs.swift */ = {isa = PBXFileReference; includeInIndex = 1; lastKnownFileType = sourcecode.swift; path = "PrimerTheme+Inputs.swift"; sourceTree = "<group>"; };
		0ABBCA95C6A0997DC520922E058D11EF /* CardScannerViewController.swift */ = {isa = PBXFileReference; includeInIndex = 1; lastKnownFileType = sourcecode.swift; path = CardScannerViewController.swift; sourceTree = "<group>"; };
		0B581FBAEC2018989183E13C2CF9638B /* VaultPaymentMethodViewController.swift */ = {isa = PBXFileReference; includeInIndex = 1; lastKnownFileType = sourcecode.swift; path = VaultPaymentMethodViewController.swift; sourceTree = "<group>"; };
		0BD22ADCA5EED2B8DC8A8E4CD950F97A /* ErrorHandler.swift */ = {isa = PBXFileReference; includeInIndex = 1; lastKnownFileType = sourcecode.swift; path = ErrorHandler.swift; sourceTree = "<group>"; };
		0CE986753392AF6692780E3CBB358704 /* PrimerTheme+TextStyles.swift */ = {isa = PBXFileReference; includeInIndex = 1; lastKnownFileType = sourcecode.swift; path = "PrimerTheme+TextStyles.swift"; sourceTree = "<group>"; };
		0D5ACA6CA8A7AA3594A6E64EF6B4A766 /* ClientSessionActionsModule.swift */ = {isa = PBXFileReference; includeInIndex = 1; lastKnownFileType = sourcecode.swift; path = ClientSessionActionsModule.swift; sourceTree = "<group>"; };
		0D98FDF0EB6A484108B902DE26F6EAFE /* Endpoint.swift */ = {isa = PBXFileReference; includeInIndex = 1; lastKnownFileType = sourcecode.swift; path = Endpoint.swift; sourceTree = "<group>"; };
		0EDA9BA0C564C3EBE0D6F520607E27DB /* AlertController.swift */ = {isa = PBXFileReference; includeInIndex = 1; lastKnownFileType = sourcecode.swift; path = AlertController.swift; sourceTree = "<group>"; };
		0F4C66065555067F8D9D44E46BD30F4D /* ClientSession.swift */ = {isa = PBXFileReference; includeInIndex = 1; lastKnownFileType = sourcecode.swift; path = ClientSession.swift; sourceTree = "<group>"; };
		1224EF792E09003114BFEAE3FC9EFE3D /* CountryTableViewCell.swift */ = {isa = PBXFileReference; includeInIndex = 1; lastKnownFileType = sourcecode.swift; path = CountryTableViewCell.swift; sourceTree = "<group>"; };
		144E165E9658AAB9613CDE10298B4EDA /* ImageName.swift */ = {isa = PBXFileReference; includeInIndex = 1; lastKnownFileType = sourcecode.swift; path = ImageName.swift; sourceTree = "<group>"; };
		14600BB85B9BC77C5E80D4AD27349184 /* UINavigationController+Extensions.swift */ = {isa = PBXFileReference; includeInIndex = 1; lastKnownFileType = sourcecode.swift; path = "UINavigationController+Extensions.swift"; sourceTree = "<group>"; };
		150FC0AC11B516A31EE97052DF7FAFAA /* FlowDecisionTableViewCell.swift */ = {isa = PBXFileReference; includeInIndex = 1; lastKnownFileType = sourcecode.swift; path = FlowDecisionTableViewCell.swift; sourceTree = "<group>"; };
		158B0661CF6AD5F1C56DCC7B6E29F8C1 /* is.json */ = {isa = PBXFileReference; includeInIndex = 1; path = is.json; sourceTree = "<group>"; };
		15D28A74D16D83B249C03F4E7768496C /* CheckoutWithVaultedPaymentMethodViewModel.swift */ = {isa = PBXFileReference; includeInIndex = 1; lastKnownFileType = sourcecode.swift; path = CheckoutWithVaultedPaymentMethodViewModel.swift; sourceTree = "<group>"; };
		16535727BEB9DFCAD6BE32FC1E1CD1E0 /* tt.json */ = {isa = PBXFileReference; includeInIndex = 1; path = tt.json; sourceTree = "<group>"; };
		172E1B55BA5F472F29AD1805E025720B /* cs.json */ = {isa = PBXFileReference; includeInIndex = 1; path = cs.json; sourceTree = "<group>"; };
		174942F34FB511678B87238B41CF8C50 /* PrimerTextField.swift */ = {isa = PBXFileReference; includeInIndex = 1; lastKnownFileType = sourcecode.swift; path = PrimerTextField.swift; sourceTree = "<group>"; };
		1795A506EA0112F3AE062921DA56E134 /* PrimerSDK-umbrella.h */ = {isa = PBXFileReference; includeInIndex = 1; lastKnownFileType = sourcecode.c.h; path = "PrimerSDK-umbrella.h"; sourceTree = "<group>"; };
		17C05F4C4018A7599A64EED649120689 /* race.swift */ = {isa = PBXFileReference; includeInIndex = 1; lastKnownFileType = sourcecode.swift; path = race.swift; sourceTree = "<group>"; };
		17E4E55BE009D1DD20DD7D018A92109C /* PrimerFormView.swift */ = {isa = PBXFileReference; includeInIndex = 1; lastKnownFileType = sourcecode.swift; path = PrimerFormView.swift; sourceTree = "<group>"; };
		190DE73C8CFB83B171132E183B651599 /* sl.json */ = {isa = PBXFileReference; includeInIndex = 1; path = sl.json; sourceTree = "<group>"; };
		1955BE49AF00A0271803DEDF85FEF2A5 /* tg.json */ = {isa = PBXFileReference; includeInIndex = 1; path = tg.json; sourceTree = "<group>"; };
		1B574ACF207525D1C288C32374C9B65E /* Configuration.swift */ = {isa = PBXFileReference; includeInIndex = 1; lastKnownFileType = sourcecode.swift; path = Configuration.swift; sourceTree = "<group>"; };
		1C7E49DBA454A72B6426E0ABC54879E5 /* PaymentMethodsGroupView.swift */ = {isa = PBXFileReference; includeInIndex = 1; lastKnownFileType = sourcecode.swift; path = PaymentMethodsGroupView.swift; sourceTree = "<group>"; };
		1F3BCD958D89F55E0063B2ACC069893E /* Localizable.strings */ = {isa = PBXFileReference; includeInIndex = 1; lastKnownFileType = text.plist.strings; name = Localizable.strings; path = da.lproj/Localizable.strings; sourceTree = "<group>"; };
		2087F41CAD6F04CAB928B1E926FA7CFC /* Device.swift */ = {isa = PBXFileReference; includeInIndex = 1; lastKnownFileType = sourcecode.swift; path = Device.swift; sourceTree = "<group>"; };
		21F4ACB1142B1B9457658584BF5CD35A /* Pods-PrimerSDK_Example-dummy.m */ = {isa = PBXFileReference; includeInIndex = 1; lastKnownFileType = sourcecode.c.objc; path = "Pods-PrimerSDK_Example-dummy.m"; sourceTree = "<group>"; };
		226A6C1441684979F562EA72156347A2 /* CancelContext.swift */ = {isa = PBXFileReference; includeInIndex = 1; lastKnownFileType = sourcecode.swift; path = CancelContext.swift; sourceTree = "<group>"; };
		23438EF6D4E5EDC8BB741DACEB3EA183 /* PrimerAPIClient+Promises.swift */ = {isa = PBXFileReference; includeInIndex = 1; lastKnownFileType = sourcecode.swift; path = "PrimerAPIClient+Promises.swift"; sourceTree = "<group>"; };
		23FD1D157B8C8E7148BE8A7D354A051F /* Pods-PrimerSDK_Tests */ = {isa = PBXFileReference; explicitFileType = wrapper.framework; includeInIndex = 0; name = "Pods-PrimerSDK_Tests"; path = Pods_PrimerSDK_Tests.framework; sourceTree = BUILT_PRODUCTS_DIR; };
		24E0AC37596C0618FA8EBE247D9D74CC /* Bank.swift */ = {isa = PBXFileReference; includeInIndex = 1; lastKnownFileType = sourcecode.swift; path = Bank.swift; sourceTree = "<group>"; };
		262F0E6FD68A5EAB7FFCF4401C6649F4 /* Resolver.swift */ = {isa = PBXFileReference; includeInIndex = 1; lastKnownFileType = sourcecode.swift; path = Resolver.swift; sourceTree = "<group>"; };
		272980AEFBFE5BC6AEF52807445B09BF /* fr.json */ = {isa = PBXFileReference; includeInIndex = 1; path = fr.json; sourceTree = "<group>"; };
		274F758AE3793D4C1FBA41E6CA5C9DA7 /* PrimerContainerViewController.swift */ = {isa = PBXFileReference; includeInIndex = 1; lastKnownFileType = sourcecode.swift; path = PrimerContainerViewController.swift; sourceTree = "<group>"; };
		28D8CB46CF2E8CF03090AC8980F02E9F /* PrimerCardFormViewController.swift */ = {isa = PBXFileReference; includeInIndex = 1; lastKnownFileType = sourcecode.swift; path = PrimerCardFormViewController.swift; sourceTree = "<group>"; };
		28E47791C9F9D0A9BA05C719761A4F3F /* PrimerSDK */ = {isa = PBXFileReference; explicitFileType = wrapper.framework; includeInIndex = 0; name = PrimerSDK; path = PrimerSDK.framework; sourceTree = BUILT_PRODUCTS_DIR; };
		2A66CF1367CF064B1D14B43EB1975C06 /* CatchWrappers.swift */ = {isa = PBXFileReference; includeInIndex = 1; lastKnownFileType = sourcecode.swift; path = CatchWrappers.swift; sourceTree = "<group>"; };
		2B4CF039CE844250EEBCBF2775CC8B3F /* PrimerAPIClient.swift */ = {isa = PBXFileReference; includeInIndex = 1; lastKnownFileType = sourcecode.swift; path = PrimerAPIClient.swift; sourceTree = "<group>"; };
		2BCE7F43E0368176486D561405F5E53E /* PrimerGenericTextFieldView.swift */ = {isa = PBXFileReference; includeInIndex = 1; lastKnownFileType = sourcecode.swift; path = PrimerGenericTextFieldView.swift; sourceTree = "<group>"; };
		2C1C2B18A576B0B349F3D2A62F412E8D /* PrimerTextFieldView.swift */ = {isa = PBXFileReference; includeInIndex = 1; lastKnownFileType = sourcecode.swift; path = PrimerTextFieldView.swift; sourceTree = "<group>"; };
		2C3C0695951802194A6B2454D905DF93 /* UIUtils.swift */ = {isa = PBXFileReference; includeInIndex = 1; lastKnownFileType = sourcecode.swift; path = UIUtils.swift; sourceTree = "<group>"; };
		2CB4CC7B9520189D3EC09D1340AA624A /* da.json */ = {isa = PBXFileReference; includeInIndex = 1; path = da.json; sourceTree = "<group>"; };
		2D65A7817DE658D63D65289DB7F791AC /* Thenable.swift */ = {isa = PBXFileReference; includeInIndex = 1; lastKnownFileType = sourcecode.swift; path = Thenable.swift; sourceTree = "<group>"; };
		2E5458991C8754C915A50C236915372F /* CancellableThenable.swift */ = {isa = PBXFileReference; includeInIndex = 1; lastKnownFileType = sourcecode.swift; path = CancellableThenable.swift; sourceTree = "<group>"; };
		2E941FCBF707F7CE198B5069A978A910 /* fi.json */ = {isa = PBXFileReference; includeInIndex = 1; path = fi.json; sourceTree = "<group>"; };
		2EF6A9DF52AF44B481DD306F8CBCC449 /* CustomStringConvertible.swift */ = {isa = PBXFileReference; includeInIndex = 1; lastKnownFileType = sourcecode.swift; path = CustomStringConvertible.swift; sourceTree = "<group>"; };
		31ACE08C93C8878576D7275B41F5A376 /* WebViewUtil.swift */ = {isa = PBXFileReference; includeInIndex = 1; lastKnownFileType = sourcecode.swift; path = WebViewUtil.swift; sourceTree = "<group>"; };
		31D5CAA46376D2CB60E039D182675F07 /* PrimerTheme+Buttons.swift */ = {isa = PBXFileReference; includeInIndex = 1; lastKnownFileType = sourcecode.swift; path = "PrimerTheme+Buttons.swift"; sourceTree = "<group>"; };
		323D2D6507B980B232BFDB44579E40D6 /* 3DSService+Promises.swift */ = {isa = PBXFileReference; includeInIndex = 1; lastKnownFileType = sourcecode.swift; path = "3DSService+Promises.swift"; sourceTree = "<group>"; };
		33330CB35F57C93E312F76AC4B774C4A /* UIDeviceExtension.swift */ = {isa = PBXFileReference; includeInIndex = 1; lastKnownFileType = sourcecode.swift; path = UIDeviceExtension.swift; sourceTree = "<group>"; };
		3574E2E9F4EABE3628459180A89E9900 /* Localizable.strings */ = {isa = PBXFileReference; includeInIndex = 1; lastKnownFileType = text.plist.strings; name = Localizable.strings; path = fr.lproj/Localizable.strings; sourceTree = "<group>"; };
		3590ABF2A50A88DB264A0446C45DEB40 /* ApplePay.swift */ = {isa = PBXFileReference; includeInIndex = 1; lastKnownFileType = sourcecode.swift; path = ApplePay.swift; sourceTree = "<group>"; };
		35E2B5BFE8098D5A7C6DE0AF7479B5F8 /* AnyDecodable.swift */ = {isa = PBXFileReference; includeInIndex = 1; lastKnownFileType = sourcecode.swift; path = AnyDecodable.swift; sourceTree = "<group>"; };
=======
		0151937CC5E2D78853349496A68A1B60 /* kk.json */ = {isa = PBXFileReference; includeInIndex = 1; path = kk.json; sourceTree = "<group>"; };
		01812622F34F2499633157F310E5B268 /* StrictRateLimitedDispatcher.swift */ = {isa = PBXFileReference; includeInIndex = 1; lastKnownFileType = sourcecode.swift; path = StrictRateLimitedDispatcher.swift; sourceTree = "<group>"; };
		01971059EB58189857FE60D02FA9BA68 /* ResourceBundle-PrimerResources-PrimerSDK-Info.plist */ = {isa = PBXFileReference; includeInIndex = 1; lastKnownFileType = text.plist.xml; path = "ResourceBundle-PrimerResources-PrimerSDK-Info.plist"; sourceTree = "<group>"; };
		0199405A4C5C199F2CA6EBAC3A00B7A2 /* Localizable.strings */ = {isa = PBXFileReference; includeInIndex = 1; lastKnownFileType = text.plist.strings; name = Localizable.strings; path = fr.lproj/Localizable.strings; sourceTree = "<group>"; };
		02112B460B41E2ED3F7C00FA1A93360E /* CardScannerViewController.swift */ = {isa = PBXFileReference; includeInIndex = 1; lastKnownFileType = sourcecode.swift; path = CardScannerViewController.swift; sourceTree = "<group>"; };
		0399D27B0B97B21E45E1E0C6CB76EB6C /* Klarna.swift */ = {isa = PBXFileReference; includeInIndex = 1; lastKnownFileType = sourcecode.swift; path = Klarna.swift; sourceTree = "<group>"; };
		0442EC661767850AE3B3FFE4814CFCB9 /* ImageName.swift */ = {isa = PBXFileReference; includeInIndex = 1; lastKnownFileType = sourcecode.swift; path = ImageName.swift; sourceTree = "<group>"; };
		060C4F833D255DE4B1CB1EFAFEFECE6B /* PrimerCityFieldView.swift */ = {isa = PBXFileReference; includeInIndex = 1; lastKnownFileType = sourcecode.swift; path = PrimerCityFieldView.swift; sourceTree = "<group>"; };
		069E35E53A49778BFD60D05319A6884F /* PrimerWebViewController.swift */ = {isa = PBXFileReference; includeInIndex = 1; lastKnownFileType = sourcecode.swift; path = PrimerWebViewController.swift; sourceTree = "<group>"; };
		071779E3DD4CF0EC6E4BE7E7D7C595CA /* PrimerDelegate.swift */ = {isa = PBXFileReference; includeInIndex = 1; lastKnownFileType = sourcecode.swift; path = PrimerDelegate.swift; sourceTree = "<group>"; };
		07ABAC4A253752E5EFD21CFD15864DBF /* PrimerSDK.debug.xcconfig */ = {isa = PBXFileReference; includeInIndex = 1; lastKnownFileType = text.xcconfig; path = PrimerSDK.debug.xcconfig; sourceTree = "<group>"; };
		0AA0B8EA4A1BBF6F8B1503428958C7E0 /* ExternalViewModel.swift */ = {isa = PBXFileReference; includeInIndex = 1; lastKnownFileType = sourcecode.swift; path = ExternalViewModel.swift; sourceTree = "<group>"; };
		0B6A6F17026D7DF1F66D487E448ECC96 /* Primer.swift */ = {isa = PBXFileReference; includeInIndex = 1; lastKnownFileType = sourcecode.swift; path = Primer.swift; sourceTree = "<group>"; };
		0BA5F846DF1520DD72C84482F46EB930 /* PrimerAPIClient+3DS.swift */ = {isa = PBXFileReference; includeInIndex = 1; lastKnownFileType = sourcecode.swift; path = "PrimerAPIClient+3DS.swift"; sourceTree = "<group>"; };
		0EE791469EACE421FD3CF3037CBA9128 /* VaultService.swift */ = {isa = PBXFileReference; includeInIndex = 1; lastKnownFileType = sourcecode.swift; path = VaultService.swift; sourceTree = "<group>"; };
		0F592B5E8DA581F1F5F49FD2E626BBE4 /* FinallyWrappers.swift */ = {isa = PBXFileReference; includeInIndex = 1; lastKnownFileType = sourcecode.swift; path = FinallyWrappers.swift; sourceTree = "<group>"; };
		0F6758D7F7DAA416A1DF54FFD4E27230 /* PrimerTableViewCell.swift */ = {isa = PBXFileReference; includeInIndex = 1; lastKnownFileType = sourcecode.swift; path = PrimerTableViewCell.swift; sourceTree = "<group>"; };
		0F8FECCBE8D94F9DCBF26581FED74C37 /* ta.json */ = {isa = PBXFileReference; includeInIndex = 1; path = ta.json; sourceTree = "<group>"; };
		1074FD3D10791DEC43F384179E82E69C /* km.json */ = {isa = PBXFileReference; includeInIndex = 1; path = km.json; sourceTree = "<group>"; };
		1111333F1CD44E9D02D9E71C353F032B /* PrimerFirstNameFieldView.swift */ = {isa = PBXFileReference; includeInIndex = 1; lastKnownFileType = sourcecode.swift; path = PrimerFirstNameFieldView.swift; sourceTree = "<group>"; };
		117C484428143588A1E9B572E124560F /* SequenceWrappers.swift */ = {isa = PBXFileReference; includeInIndex = 1; lastKnownFileType = sourcecode.swift; path = SequenceWrappers.swift; sourceTree = "<group>"; };
		126DBAD7AD0E65455889183E449A7650 /* HeaderFooterLabelView.swift */ = {isa = PBXFileReference; includeInIndex = 1; lastKnownFileType = sourcecode.swift; path = HeaderFooterLabelView.swift; sourceTree = "<group>"; };
		12E0F18289257B022B1B198032379358 /* ko.json */ = {isa = PBXFileReference; includeInIndex = 1; path = ko.json; sourceTree = "<group>"; };
		1531DD530DB4D1235C71FF52ED9FDC3F /* ca.json */ = {isa = PBXFileReference; includeInIndex = 1; path = ca.json; sourceTree = "<group>"; };
		1626634A1DD505A7AC6C77501823E3AE /* KlarnaTokenizationViewModel.swift */ = {isa = PBXFileReference; includeInIndex = 1; lastKnownFileType = sourcecode.swift; path = KlarnaTokenizationViewModel.swift; sourceTree = "<group>"; };
		169FCB33DA8A3B18C76DFEDA68E1C38B /* PostalCode.swift */ = {isa = PBXFileReference; includeInIndex = 1; lastKnownFileType = sourcecode.swift; path = PostalCode.swift; sourceTree = "<group>"; };
		16CD15BE5BBB3F0537CF82FB6D3F0E71 /* nn.json */ = {isa = PBXFileReference; includeInIndex = 1; path = nn.json; sourceTree = "<group>"; };
		181C882BA46DBF565CA05E4323488D9C /* ReloadDelegate.swift */ = {isa = PBXFileReference; includeInIndex = 1; lastKnownFileType = sourcecode.swift; path = ReloadDelegate.swift; sourceTree = "<group>"; };
		189DB2AB5EC6B9486E0AE2AA658DB7BA /* PrimerTheme+Inputs.swift */ = {isa = PBXFileReference; includeInIndex = 1; lastKnownFileType = sourcecode.swift; path = "PrimerTheme+Inputs.swift"; sourceTree = "<group>"; };
		19662C2AAE53AC4335B4872BBFB16D84 /* Colors.swift */ = {isa = PBXFileReference; includeInIndex = 1; lastKnownFileType = sourcecode.swift; path = Colors.swift; sourceTree = "<group>"; };
		197EAEEFCC5408209089409C6C34AEA4 /* Currency.swift */ = {isa = PBXFileReference; includeInIndex = 1; lastKnownFileType = sourcecode.swift; path = Currency.swift; sourceTree = "<group>"; };
		198B3A0FB3DF15EB4CC44FBC30EE4044 /* ky.json */ = {isa = PBXFileReference; includeInIndex = 1; path = ky.json; sourceTree = "<group>"; };
		1B0335E60B4AD40B749A4E1514FCD582 /* URLExtension.swift */ = {isa = PBXFileReference; includeInIndex = 1; lastKnownFileType = sourcecode.swift; path = URLExtension.swift; sourceTree = "<group>"; };
		1C0F8C58138896D8718E938A2080A53C /* Guarantee.swift */ = {isa = PBXFileReference; includeInIndex = 1; lastKnownFileType = sourcecode.swift; path = Guarantee.swift; sourceTree = "<group>"; };
		1CBEAD3B19728C8935006CB476DB2E22 /* DateExtension.swift */ = {isa = PBXFileReference; includeInIndex = 1; lastKnownFileType = sourcecode.swift; path = DateExtension.swift; sourceTree = "<group>"; };
		1D5E760369AC47601A7B7B39CCBFC05B /* after.swift */ = {isa = PBXFileReference; includeInIndex = 1; lastKnownFileType = sourcecode.swift; path = after.swift; sourceTree = "<group>"; };
		1E4215A8EA1A62F356F72B182B427A09 /* ru.json */ = {isa = PBXFileReference; includeInIndex = 1; path = ru.json; sourceTree = "<group>"; };
		1F4DD1ED2BC24EFAEACF09CA321380E0 /* Box.swift */ = {isa = PBXFileReference; includeInIndex = 1; lastKnownFileType = sourcecode.swift; path = Box.swift; sourceTree = "<group>"; };
		1F4DD6AB7CFF101F473B63813C775BA7 /* PrimerInputElements.swift */ = {isa = PBXFileReference; includeInIndex = 1; lastKnownFileType = sourcecode.swift; path = PrimerInputElements.swift; sourceTree = "<group>"; };
		2047AA86C8599C424F7EF0287279FF01 /* FirstNameField.swift */ = {isa = PBXFileReference; includeInIndex = 1; lastKnownFileType = sourcecode.swift; path = FirstNameField.swift; sourceTree = "<group>"; };
		215758D4AD0AD0F10C338ACC046EC1CB /* tt.json */ = {isa = PBXFileReference; includeInIndex = 1; path = tt.json; sourceTree = "<group>"; };
		21D93BC1A7B5520B95CD3D7E8CC19910 /* BankSelectorViewController.swift */ = {isa = PBXFileReference; includeInIndex = 1; lastKnownFileType = sourcecode.swift; path = BankSelectorViewController.swift; sourceTree = "<group>"; };
		21F4ACB1142B1B9457658584BF5CD35A /* Pods-PrimerSDK_Example-dummy.m */ = {isa = PBXFileReference; includeInIndex = 1; lastKnownFileType = sourcecode.c.objc; path = "Pods-PrimerSDK_Example-dummy.m"; sourceTree = "<group>"; };
		22E810A825AA08013CE13A5897F9B1E2 /* az.json */ = {isa = PBXFileReference; includeInIndex = 1; path = az.json; sourceTree = "<group>"; };
		23FD1D157B8C8E7148BE8A7D354A051F /* Pods-PrimerSDK_Tests */ = {isa = PBXFileReference; explicitFileType = wrapper.framework; includeInIndex = 0; name = "Pods-PrimerSDK_Tests"; path = Pods_PrimerSDK_Tests.framework; sourceTree = BUILT_PRODUCTS_DIR; };
		2433C6FB6428FEE574AA6B5C5A12E4CB /* PrimerTextFieldView.xib */ = {isa = PBXFileReference; includeInIndex = 1; lastKnownFileType = file.xib; path = PrimerTextFieldView.xib; sourceTree = "<group>"; };
		251CA583C017F399CB29915C1B305F4C /* PayPalTokenizationViewModel.swift */ = {isa = PBXFileReference; includeInIndex = 1; lastKnownFileType = sourcecode.swift; path = PayPalTokenizationViewModel.swift; sourceTree = "<group>"; };
		268D6B757922FFE6AD7269BE7346549C /* Dimensions.swift */ = {isa = PBXFileReference; includeInIndex = 1; lastKnownFileType = sourcecode.swift; path = Dimensions.swift; sourceTree = "<group>"; };
		26AD70DB4D01A5888A4C5DE614C118C8 /* PrimerRawDataManager.swift */ = {isa = PBXFileReference; includeInIndex = 1; lastKnownFileType = sourcecode.swift; path = PrimerRawDataManager.swift; sourceTree = "<group>"; };
		26B105CE5EF5E20D27675CCAAA244586 /* fa.json */ = {isa = PBXFileReference; includeInIndex = 1; path = fa.json; sourceTree = "<group>"; };
		26E156556407C54839410F62F7A4CC92 /* when.swift */ = {isa = PBXFileReference; includeInIndex = 1; lastKnownFileType = sourcecode.swift; path = when.swift; sourceTree = "<group>"; };
		27BDD1E1017D996DE3A5725F205A4733 /* PrimerSDK.release.xcconfig */ = {isa = PBXFileReference; includeInIndex = 1; lastKnownFileType = text.xcconfig; path = PrimerSDK.release.xcconfig; sourceTree = "<group>"; };
		283A9204A7ABEDE3362AFE7F575E0032 /* QRCodeTokenizationViewModel.swift */ = {isa = PBXFileReference; includeInIndex = 1; lastKnownFileType = sourcecode.swift; path = QRCodeTokenizationViewModel.swift; sourceTree = "<group>"; };
		28E47791C9F9D0A9BA05C719761A4F3F /* PrimerSDK */ = {isa = PBXFileReference; explicitFileType = wrapper.framework; includeInIndex = 0; name = PrimerSDK; path = PrimerSDK.framework; sourceTree = BUILT_PRODUCTS_DIR; };
		29189589C9686EE75C74D77C7FB46FD6 /* Endpoint.swift */ = {isa = PBXFileReference; includeInIndex = 1; lastKnownFileType = sourcecode.swift; path = Endpoint.swift; sourceTree = "<group>"; };
		29DA4D87ECADFA24BA475CE6C3C8A567 /* Icons.xcassets */ = {isa = PBXFileReference; includeInIndex = 1; lastKnownFileType = folder.assetcatalog; name = Icons.xcassets; path = Sources/PrimerSDK/Resources/Icons.xcassets; sourceTree = "<group>"; };
		2A95E5543AF8E01ABB5BDC4622EB2EC4 /* race.swift */ = {isa = PBXFileReference; includeInIndex = 1; lastKnownFileType = sourcecode.swift; path = race.swift; sourceTree = "<group>"; };
		2CC91A9CEE12454EE049AB05D39B5737 /* FormPaymentMethodTokenizationViewModel.swift */ = {isa = PBXFileReference; includeInIndex = 1; lastKnownFileType = sourcecode.swift; path = FormPaymentMethodTokenizationViewModel.swift; sourceTree = "<group>"; };
		2CF4DDB7DC179A4B6B271DCA1358F294 /* bg.json */ = {isa = PBXFileReference; includeInIndex = 1; path = bg.json; sourceTree = "<group>"; };
		2DE27FEDDF9AFBE8CFC3F08F1DAC8642 /* PaymentMethodsGroupView.swift */ = {isa = PBXFileReference; includeInIndex = 1; lastKnownFileType = sourcecode.swift; path = PaymentMethodsGroupView.swift; sourceTree = "<group>"; };
		2DF81640B71DE10DE44F4CE03334790F /* PrimerSDK-prefix.pch */ = {isa = PBXFileReference; includeInIndex = 1; lastKnownFileType = sourcecode.c.h; path = "PrimerSDK-prefix.pch"; sourceTree = "<group>"; };
		31241D884FD3BC6C05F97D5D6308EFAE /* PayPal.swift */ = {isa = PBXFileReference; includeInIndex = 1; lastKnownFileType = sourcecode.swift; path = PayPal.swift; sourceTree = "<group>"; };
		3134ABD40C9D6EA4B2DB2B08FD9B9138 /* Thenable.swift */ = {isa = PBXFileReference; includeInIndex = 1; lastKnownFileType = sourcecode.swift; path = Thenable.swift; sourceTree = "<group>"; };
		314B6197CBCC211EACD5108C3CEAC8A8 /* RateLimitedDispatcher.swift */ = {isa = PBXFileReference; includeInIndex = 1; lastKnownFileType = sourcecode.swift; path = RateLimitedDispatcher.swift; sourceTree = "<group>"; };
		31A44D821F838A16B7A34DA155C26D11 /* ug.json */ = {isa = PBXFileReference; includeInIndex = 1; path = ug.json; sourceTree = "<group>"; };
		3310C5BE62CED5FEAACC357199E78D0A /* Consolable.swift */ = {isa = PBXFileReference; includeInIndex = 1; lastKnownFileType = sourcecode.swift; path = Consolable.swift; sourceTree = "<group>"; };
		344881DA426EE8E0EB3659B1B4622B5D /* PrimerTextFieldView+Analytics.swift */ = {isa = PBXFileReference; includeInIndex = 1; lastKnownFileType = sourcecode.swift; path = "PrimerTextFieldView+Analytics.swift"; sourceTree = "<group>"; };
		359152589E70751F6D78104F5A80218D /* TokenizationService.swift */ = {isa = PBXFileReference; includeInIndex = 1; lastKnownFileType = sourcecode.swift; path = TokenizationService.swift; sourceTree = "<group>"; };
		35C1B574C60C41AE34ED795197249E4E /* BundleExtension.swift */ = {isa = PBXFileReference; includeInIndex = 1; lastKnownFileType = sourcecode.swift; path = BundleExtension.swift; sourceTree = "<group>"; };
		360D1E554256916811DBA5E03824256E /* Localizable.strings */ = {isa = PBXFileReference; includeInIndex = 1; lastKnownFileType = text.plist.strings; name = Localizable.strings; path = ar.lproj/Localizable.strings; sourceTree = "<group>"; };
		361514E101D65E223937330ADB259EF8 /* PrimerLoadingViewController.swift */ = {isa = PBXFileReference; includeInIndex = 1; lastKnownFileType = sourcecode.swift; path = PrimerLoadingViewController.swift; sourceTree = "<group>"; };
		3734096608AAC7F3552C4C1D43A27C7D /* GuaranteeWrappers.swift */ = {isa = PBXFileReference; includeInIndex = 1; lastKnownFileType = sourcecode.swift; path = GuaranteeWrappers.swift; sourceTree = "<group>"; };
>>>>>>> 6d9ca6d6
		3780FF276696624E5AD4A629D4CC4AD8 /* Pods-PrimerSDK_Example-umbrella.h */ = {isa = PBXFileReference; includeInIndex = 1; lastKnownFileType = sourcecode.c.h; path = "Pods-PrimerSDK_Example-umbrella.h"; sourceTree = "<group>"; };
		39274985B63BB57A67C736D734B50634 /* sd.json */ = {isa = PBXFileReference; includeInIndex = 1; path = sd.json; sourceTree = "<group>"; };
		392B432A687EBBBABDB69BEA06BFBE91 /* nn.json */ = {isa = PBXFileReference; includeInIndex = 1; path = nn.json; sourceTree = "<group>"; };
		396DEC2A3CF15E15040D664B03A9B8EC /* ps.json */ = {isa = PBXFileReference; includeInIndex = 1; path = ps.json; sourceTree = "<group>"; };
		398E3100F7D0D219299D774370386316 /* PayPal.swift */ = {isa = PBXFileReference; includeInIndex = 1; lastKnownFileType = sourcecode.swift; path = PayPal.swift; sourceTree = "<group>"; };
		3A1FA7F8FC27AB170801135EE911F9B8 /* LogEvent.swift */ = {isa = PBXFileReference; includeInIndex = 1; lastKnownFileType = sourcecode.swift; path = LogEvent.swift; sourceTree = "<group>"; };
		3A80461734A0871A7528315BB68C6B8B /* PrimerSDK-prefix.pch */ = {isa = PBXFileReference; includeInIndex = 1; lastKnownFileType = sourcecode.c.h; path = "PrimerSDK-prefix.pch"; sourceTree = "<group>"; };
		3BB86B42188FC3988704FAEF5E6D4B28 /* PresentationController.swift */ = {isa = PBXFileReference; includeInIndex = 1; lastKnownFileType = sourcecode.swift; path = PresentationController.swift; sourceTree = "<group>"; };
		3BEBF1961899484A1ADD51D9BCE2C1A4 /* Localizable.strings */ = {isa = PBXFileReference; includeInIndex = 1; lastKnownFileType = text.plist.strings; name = Localizable.strings; path = el.lproj/Localizable.strings; sourceTree = "<group>"; };
		3C1449625D01E32592F19E3817A6B13D /* uz.json */ = {isa = PBXFileReference; includeInIndex = 1; path = uz.json; sourceTree = "<group>"; };
		3C474C1A0DABE2A3F404B63D4D59F30C /* Pods-PrimerSDK_Example.debug.xcconfig */ = {isa = PBXFileReference; includeInIndex = 1; lastKnownFileType = text.xcconfig; path = "Pods-PrimerSDK_Example.debug.xcconfig"; sourceTree = "<group>"; };
<<<<<<< HEAD
		3E310EBC4675C0CE950ECCE886DED882 /* PrimerViewExtensions.swift */ = {isa = PBXFileReference; includeInIndex = 1; lastKnownFileType = sourcecode.swift; path = PrimerViewExtensions.swift; sourceTree = "<group>"; };
		401597B5CAE83B1AEB681EDCA3D22E5D /* CardFormPaymentMethodTokenizationViewModel.swift */ = {isa = PBXFileReference; includeInIndex = 1; lastKnownFileType = sourcecode.swift; path = CardFormPaymentMethodTokenizationViewModel.swift; sourceTree = "<group>"; };
		409983D2E6EC30917E2BD12EA6C6C69D /* CreateResumePaymentService.swift */ = {isa = PBXFileReference; includeInIndex = 1; lastKnownFileType = sourcecode.swift; path = CreateResumePaymentService.swift; sourceTree = "<group>"; };
		40D58A62D8B189C7C1CBC6557AED0205 /* currencies.json */ = {isa = PBXFileReference; includeInIndex = 1; path = currencies.json; sourceTree = "<group>"; };
		40D61838A167401D59603DC616CFF951 /* UIColorExtension.swift */ = {isa = PBXFileReference; includeInIndex = 1; lastKnownFileType = sourcecode.swift; path = UIColorExtension.swift; sourceTree = "<group>"; };
		419E0E326446D162C3F54C27895DB425 /* af.json */ = {isa = PBXFileReference; includeInIndex = 1; path = af.json; sourceTree = "<group>"; };
		41CCC86E5BD97E6522BD8F98E7C0491D /* PrimerNibView.swift */ = {isa = PBXFileReference; includeInIndex = 1; lastKnownFileType = sourcecode.swift; path = PrimerNibView.swift; sourceTree = "<group>"; };
		41D9D04EA0982833FBAF9B63B442F7EF /* zh.json */ = {isa = PBXFileReference; includeInIndex = 1; path = zh.json; sourceTree = "<group>"; };
		43FF4150E678B888205777AED60E8B83 /* EnsureWrappers.swift */ = {isa = PBXFileReference; includeInIndex = 1; lastKnownFileType = sourcecode.swift; path = EnsureWrappers.swift; sourceTree = "<group>"; };
		4442FD241C66DAE74733083446B7C30C /* ClientToken.swift */ = {isa = PBXFileReference; includeInIndex = 1; lastKnownFileType = sourcecode.swift; path = ClientToken.swift; sourceTree = "<group>"; };
		444A2D29F83E2292A1B99E42E637B6D8 /* SequenceWrappers.swift */ = {isa = PBXFileReference; includeInIndex = 1; lastKnownFileType = sourcecode.swift; path = SequenceWrappers.swift; sourceTree = "<group>"; };
		452FEF40DB40C1DEC69D9797D587EBBD /* PrimerCustomStyleTextField.swift */ = {isa = PBXFileReference; includeInIndex = 1; lastKnownFileType = sourcecode.swift; path = PrimerCustomStyleTextField.swift; sourceTree = "<group>"; };
		458A0880274670BCB2923C34F1C3DA5E /* PrimerTableViewCell.swift */ = {isa = PBXFileReference; includeInIndex = 1; lastKnownFileType = sourcecode.swift; path = PrimerTableViewCell.swift; sourceTree = "<group>"; };
		46F10C838A14A4D1EC5008A9A50587B5 /* PrimerSDK-dummy.m */ = {isa = PBXFileReference; includeInIndex = 1; lastKnownFileType = sourcecode.c.objc; path = "PrimerSDK-dummy.m"; sourceTree = "<group>"; };
		474D5F3DD3AB27CEDEAE8BA27DE23322 /* AES256.swift */ = {isa = PBXFileReference; includeInIndex = 1; lastKnownFileType = sourcecode.swift; path = AES256.swift; sourceTree = "<group>"; };
		47574C3AFAEEC6148C499BD31DA5B771 /* km.json */ = {isa = PBXFileReference; includeInIndex = 1; path = km.json; sourceTree = "<group>"; };
		48627A99264E6679D85F177DBB79DA83 /* Pods-PrimerSDK_Tests-Info.plist */ = {isa = PBXFileReference; includeInIndex = 1; lastKnownFileType = text.plist.xml; path = "Pods-PrimerSDK_Tests-Info.plist"; sourceTree = "<group>"; };
		491ABD3E0B1F5A2619F0DE81679C3328 /* WrapperProtocols.swift */ = {isa = PBXFileReference; includeInIndex = 1; lastKnownFileType = sourcecode.swift; path = WrapperProtocols.swift; sourceTree = "<group>"; };
		494EA21028C5BAB17929C06F3BE2EB5C /* PollingModule.swift */ = {isa = PBXFileReference; includeInIndex = 1; lastKnownFileType = sourcecode.swift; path = PollingModule.swift; sourceTree = "<group>"; };
		4985F6346FDCF24730A942681E3628A3 /* PrimerResultComponentView.swift */ = {isa = PBXFileReference; includeInIndex = 1; lastKnownFileType = sourcecode.swift; path = PrimerResultComponentView.swift; sourceTree = "<group>"; };
		4CA1C3CBA2F599A5E31CE8E5BEAC3E63 /* PrimerCVVFieldView.swift */ = {isa = PBXFileReference; includeInIndex = 1; lastKnownFileType = sourcecode.swift; path = PrimerCVVFieldView.swift; sourceTree = "<group>"; };
		4CE2B1D524D53FA933B68E4B79594686 /* be.json */ = {isa = PBXFileReference; includeInIndex = 1; path = be.json; sourceTree = "<group>"; };
		4D3869E0A461E802A5916AA6523517A4 /* Pods-PrimerSDK_Example */ = {isa = PBXFileReference; explicitFileType = wrapper.framework; includeInIndex = 0; name = "Pods-PrimerSDK_Example"; path = Pods_PrimerSDK_Example.framework; sourceTree = BUILT_PRODUCTS_DIR; };
		4E2390DD3B838F4A0D7BBB95CB244782 /* UIScreenExtension.swift */ = {isa = PBXFileReference; includeInIndex = 1; lastKnownFileType = sourcecode.swift; path = UIScreenExtension.swift; sourceTree = "<group>"; };
		4F4BFCCE39FE80E09C868D26135C6F97 /* PrimerCardNumberFieldView.swift */ = {isa = PBXFileReference; includeInIndex = 1; lastKnownFileType = sourcecode.swift; path = PrimerCardNumberFieldView.swift; sourceTree = "<group>"; };
		4F76114036D6A9C81337E9F636092E50 /* Localizable.strings */ = {isa = PBXFileReference; includeInIndex = 1; lastKnownFileType = text.plist.strings; name = Localizable.strings; path = sv.lproj/Localizable.strings; sourceTree = "<group>"; };
		4F7EBEC99CE3DEDFAB422376D70B5711 /* AnalyticsEvent.swift */ = {isa = PBXFileReference; includeInIndex = 1; lastKnownFileType = sourcecode.swift; path = AnalyticsEvent.swift; sourceTree = "<group>"; };
		4FB3457D3FABEFCB782A1A585AD09449 /* FirstNameField.swift */ = {isa = PBXFileReference; includeInIndex = 1; lastKnownFileType = sourcecode.swift; path = FirstNameField.swift; sourceTree = "<group>"; };
		4FB9FA5F1C0359C50C261465C43DF418 /* StateField.swift */ = {isa = PBXFileReference; includeInIndex = 1; lastKnownFileType = sourcecode.swift; path = StateField.swift; sourceTree = "<group>"; };
		50AB736483D83360639B3AA47FDADAD5 /* sr.json */ = {isa = PBXFileReference; includeInIndex = 1; path = sr.json; sourceTree = "<group>"; };
		50D2F1C1DE9E81CCA9F66D00E6EB4D52 /* QRCodeViewController.swift */ = {isa = PBXFileReference; includeInIndex = 1; lastKnownFileType = sourcecode.swift; path = QRCodeViewController.swift; sourceTree = "<group>"; };
		51ACEFFBDD96CA002EFA58988D58B647 /* el.json */ = {isa = PBXFileReference; includeInIndex = 1; path = el.json; sourceTree = "<group>"; };
		51B15B52AB0EFD7A5E8B700E62038EEF /* PrimerSDK.release.xcconfig */ = {isa = PBXFileReference; includeInIndex = 1; lastKnownFileType = text.xcconfig; path = PrimerSDK.release.xcconfig; sourceTree = "<group>"; };
		5566B46CEAF6F4F96430D6F2A8D66028 /* PrimerCardholderNameFieldView.swift */ = {isa = PBXFileReference; includeInIndex = 1; lastKnownFileType = sourcecode.swift; path = PrimerCardholderNameFieldView.swift; sourceTree = "<group>"; };
		57111C6875DA09FC8884596C9B54A866 /* UILocalizableUtil.swift */ = {isa = PBXFileReference; includeInIndex = 1; lastKnownFileType = sourcecode.swift; path = UILocalizableUtil.swift; sourceTree = "<group>"; };
		575A5D288C14BF8A5D878F5E499ACDB9 /* RateLimitedDispatcherBase.swift */ = {isa = PBXFileReference; includeInIndex = 1; lastKnownFileType = sourcecode.swift; path = RateLimitedDispatcherBase.swift; sourceTree = "<group>"; };
		57B7AD4FBC15AC8C4C5BF8CA512D9F9A /* PrimerTheme.swift */ = {isa = PBXFileReference; includeInIndex = 1; lastKnownFileType = sourcecode.swift; path = PrimerTheme.swift; sourceTree = "<group>"; };
		582FD3213F3E32AF1194EEDF7C3BCD3F /* Pods-PrimerSDK_Example-acknowledgements.plist */ = {isa = PBXFileReference; includeInIndex = 1; lastKnownFileType = text.plist.xml; path = "Pods-PrimerSDK_Example-acknowledgements.plist"; sourceTree = "<group>"; };
		58559695DE6609FEF9F12987CDCF82E3 /* Error.swift */ = {isa = PBXFileReference; includeInIndex = 1; lastKnownFileType = sourcecode.swift; path = Error.swift; sourceTree = "<group>"; };
		58C2AC8782F00C9D93D1FD0841D1F1EE /* Content.swift */ = {isa = PBXFileReference; includeInIndex = 1; lastKnownFileType = sourcecode.swift; path = Content.swift; sourceTree = "<group>"; };
		58FFB103390E7CAAC8687DBB2CC405AF /* PrimerDelegate.swift */ = {isa = PBXFileReference; includeInIndex = 1; lastKnownFileType = sourcecode.swift; path = PrimerDelegate.swift; sourceTree = "<group>"; };
		5976DB2AED1AC854217652225FB78B93 /* nb.json */ = {isa = PBXFileReference; includeInIndex = 1; path = nb.json; sourceTree = "<group>"; };
		5A7D0344D2187D0DBF06BC3F19C0D7D9 /* PrimerSDK-Info.plist */ = {isa = PBXFileReference; includeInIndex = 1; lastKnownFileType = text.plist.xml; path = "PrimerSDK-Info.plist"; sourceTree = "<group>"; };
		5B529DCEAF590BEDB5A8C711E0B2868F /* ResourceBundle-PrimerResources-PrimerSDK-Info.plist */ = {isa = PBXFileReference; includeInIndex = 1; lastKnownFileType = text.plist.xml; path = "ResourceBundle-PrimerResources-PrimerSDK-Info.plist"; sourceTree = "<group>"; };
		5D380CF9C5D1045807466B3C61EF054C /* ms.json */ = {isa = PBXFileReference; includeInIndex = 1; path = ms.json; sourceTree = "<group>"; };
		5F888E2A565ACFE90343E7373C20BC39 /* az.json */ = {isa = PBXFileReference; includeInIndex = 1; path = az.json; sourceTree = "<group>"; };
		60092DF596BEA34CABC81EEC5E8FA941 /* Localizable.strings */ = {isa = PBXFileReference; includeInIndex = 1; lastKnownFileType = text.plist.strings; name = Localizable.strings; path = ar.lproj/Localizable.strings; sourceTree = "<group>"; };
		6139A917C3C32B8ADEAC2AED3805A3E7 /* PrimerCountryFieldView.swift */ = {isa = PBXFileReference; includeInIndex = 1; lastKnownFileType = sourcecode.swift; path = PrimerCountryFieldView.swift; sourceTree = "<group>"; };
		61B1D397AB59B621EA03793499A086F7 /* eu.json */ = {isa = PBXFileReference; includeInIndex = 1; path = eu.json; sourceTree = "<group>"; };
		62264785B8B6C0717C3473D99EF87F98 /* PrimerCityFieldView.swift */ = {isa = PBXFileReference; includeInIndex = 1; lastKnownFileType = sourcecode.swift; path = PrimerCityFieldView.swift; sourceTree = "<group>"; };
		626BD2BDE8F42427EAFA9F08D44118B2 /* DateExtension.swift */ = {isa = PBXFileReference; includeInIndex = 1; lastKnownFileType = sourcecode.swift; path = DateExtension.swift; sourceTree = "<group>"; };
		639AE4928116FBD4FAE7B3DD6BD21271 /* Pods-PrimerSDK_Tests-acknowledgements.plist */ = {isa = PBXFileReference; includeInIndex = 1; lastKnownFileType = text.plist.xml; path = "Pods-PrimerSDK_Tests-acknowledgements.plist"; sourceTree = "<group>"; };
		63A2340DE38DD03E3BC823FECBFE3545 /* lv.json */ = {isa = PBXFileReference; includeInIndex = 1; path = lv.json; sourceTree = "<group>"; };
		64BF536844FB0CB7DF894DCF0490185D /* PaymentMethodTokenizationViewModel.swift */ = {isa = PBXFileReference; includeInIndex = 1; lastKnownFileType = sourcecode.swift; path = PaymentMethodTokenizationViewModel.swift; sourceTree = "<group>"; };
		65470D360D615C75D4163019CA41AABF /* ReloadDelegate.swift */ = {isa = PBXFileReference; includeInIndex = 1; lastKnownFileType = sourcecode.swift; path = ReloadDelegate.swift; sourceTree = "<group>"; };
		66C7D203340767D3E1F5ACF641DC0EF2 /* RecoverWrappers.swift */ = {isa = PBXFileReference; includeInIndex = 1; lastKnownFileType = sourcecode.swift; path = RecoverWrappers.swift; sourceTree = "<group>"; };
		67FF23761984FCCF278011C1EF07DD09 /* Localizable.strings */ = {isa = PBXFileReference; includeInIndex = 1; lastKnownFileType = text.plist.strings; name = Localizable.strings; path = it.lproj/Localizable.strings; sourceTree = "<group>"; };
		680601203BD84B01746C21F6737048E2 /* DependencyInjection.swift */ = {isa = PBXFileReference; includeInIndex = 1; lastKnownFileType = sourcecode.swift; path = DependencyInjection.swift; sourceTree = "<group>"; };
		68181D7AD219049FD394EBE6546EE0DC /* ka.json */ = {isa = PBXFileReference; includeInIndex = 1; path = ka.json; sourceTree = "<group>"; };
		68322DCCA3CAC132312E26A47597619D /* es.json */ = {isa = PBXFileReference; includeInIndex = 1; path = es.json; sourceTree = "<group>"; };
		68A2D3D6A8EC8B10BCE5D7E5771D59F4 /* 3DSService.swift */ = {isa = PBXFileReference; includeInIndex = 1; lastKnownFileType = sourcecode.swift; path = 3DSService.swift; sourceTree = "<group>"; };
		68C2B13272D15E2B8EF56F690066402A /* ta.json */ = {isa = PBXFileReference; includeInIndex = 1; path = ta.json; sourceTree = "<group>"; };
		69B0A9EEC537CF7A662EFBFD9A264FA3 /* PaymentMethodTokenizationRequest.swift */ = {isa = PBXFileReference; includeInIndex = 1; lastKnownFileType = sourcecode.swift; path = PaymentMethodTokenizationRequest.swift; sourceTree = "<group>"; };
		6D52FB77BDB126DCD1FA51F4232BC173 /* ConcurrencyLimitedDispatcher.swift */ = {isa = PBXFileReference; includeInIndex = 1; lastKnownFileType = sourcecode.swift; path = ConcurrencyLimitedDispatcher.swift; sourceTree = "<group>"; };
		6F62EC7E7FE74F53F207CFD74D2416CA /* Pods-PrimerSDK_Example-Info.plist */ = {isa = PBXFileReference; includeInIndex = 1; lastKnownFileType = text.plist.xml; path = "Pods-PrimerSDK_Example-Info.plist"; sourceTree = "<group>"; };
		707EB65D1F335392D9D2F1DFB208A150 /* CardNetwork.swift */ = {isa = PBXFileReference; includeInIndex = 1; lastKnownFileType = sourcecode.swift; path = CardNetwork.swift; sourceTree = "<group>"; };
		715C89427953CAC2220EA22D84D45749 /* 3DS.swift */ = {isa = PBXFileReference; includeInIndex = 1; lastKnownFileType = sourcecode.swift; path = 3DS.swift; sourceTree = "<group>"; };
		719CBCA3A9E43728A9A425C49876853C /* PrimerTextFieldView+Analytics.swift */ = {isa = PBXFileReference; includeInIndex = 1; lastKnownFileType = sourcecode.swift; path = "PrimerTextFieldView+Analytics.swift"; sourceTree = "<group>"; };
		7249C7B6BE7D23C00ABCB1BA8AA01E98 /* gl.json */ = {isa = PBXFileReference; includeInIndex = 1; path = gl.json; sourceTree = "<group>"; };
		72FF832F61B18F1BEE14F0E3517D73E3 /* PrimerNavigationController.swift */ = {isa = PBXFileReference; includeInIndex = 1; lastKnownFileType = sourcecode.swift; path = PrimerNavigationController.swift; sourceTree = "<group>"; };
		7358E2023E130F41A59E42DBD9D49B50 /* th.json */ = {isa = PBXFileReference; includeInIndex = 1; path = th.json; sourceTree = "<group>"; };
		7380FCC41EB336B68D5A02E92678343D /* PrimerInputViewController.swift */ = {isa = PBXFileReference; includeInIndex = 1; lastKnownFileType = sourcecode.swift; path = PrimerInputViewController.swift; sourceTree = "<group>"; };
		74329F0F733D195DE7F3D1F8A2C2631E /* Localizable.strings */ = {isa = PBXFileReference; includeInIndex = 1; lastKnownFileType = text.plist.strings; name = Localizable.strings; path = en.lproj/Localizable.strings; sourceTree = "<group>"; };
		74FE83877ADDCC2FD5302CE8614345CE /* PrimerResultViewController.swift */ = {isa = PBXFileReference; includeInIndex = 1; lastKnownFileType = sourcecode.swift; path = PrimerResultViewController.swift; sourceTree = "<group>"; };
		7517C73AB50EBEC1A7E5C47BF489F3B3 /* firstly.swift */ = {isa = PBXFileReference; includeInIndex = 1; lastKnownFileType = sourcecode.swift; path = firstly.swift; sourceTree = "<group>"; };
		7540675C759C8CDA799A0607647F2B20 /* PrimerSDK.debug.xcconfig */ = {isa = PBXFileReference; includeInIndex = 1; lastKnownFileType = text.xcconfig; path = PrimerSDK.debug.xcconfig; sourceTree = "<group>"; };
		763BCC5CB1FA9E38783B21CBBC9C2683 /* PrimerStateFieldView.swift */ = {isa = PBXFileReference; includeInIndex = 1; lastKnownFileType = sourcecode.swift; path = PrimerStateFieldView.swift; sourceTree = "<group>"; };
		7686D1DF4DC0BCD22434B88B8082D8FE /* CoreDataDispatcher.swift */ = {isa = PBXFileReference; includeInIndex = 1; lastKnownFileType = sourcecode.swift; path = CoreDataDispatcher.swift; sourceTree = "<group>"; };
		77E0778E83E08CE2CE96CB184B966BF5 /* PrimerSettings.swift */ = {isa = PBXFileReference; includeInIndex = 1; lastKnownFileType = sourcecode.swift; path = PrimerSettings.swift; sourceTree = "<group>"; };
		7809271184FB197F9093ECB64AA911EC /* hu.json */ = {isa = PBXFileReference; includeInIndex = 1; path = hu.json; sourceTree = "<group>"; };
		78151E190EADAEB90F802C146312343A /* Localizable.strings */ = {isa = PBXFileReference; includeInIndex = 1; lastKnownFileType = text.plist.strings; name = Localizable.strings; path = nl.lproj/Localizable.strings; sourceTree = "<group>"; };
		7820C4DC7E619619276603D7F2FF46CD /* PrimerPostalCodeFieldView.swift */ = {isa = PBXFileReference; includeInIndex = 1; lastKnownFileType = sourcecode.swift; path = PrimerPostalCodeFieldView.swift; sourceTree = "<group>"; };
		788BC340B7B04397750B892D04DDAD4D /* Guarantee.swift */ = {isa = PBXFileReference; includeInIndex = 1; lastKnownFileType = sourcecode.swift; path = Guarantee.swift; sourceTree = "<group>"; };
		791D12A6C2ECDA977F3394B77551FA0A /* ug.json */ = {isa = PBXFileReference; includeInIndex = 1; path = ug.json; sourceTree = "<group>"; };
		79D240330963FAB9059508A8527FAAC9 /* ExpiryDateField.swift */ = {isa = PBXFileReference; includeInIndex = 1; lastKnownFileType = sourcecode.swift; path = ExpiryDateField.swift; sourceTree = "<group>"; };
		7B4D90777D80ECE625F9925CF1ECC652 /* de.json */ = {isa = PBXFileReference; includeInIndex = 1; path = de.json; sourceTree = "<group>"; };
		7CF2D331D81AF9DC1BBB894C0CF664BD /* Dispatcher.swift */ = {isa = PBXFileReference; includeInIndex = 1; lastKnownFileType = sourcecode.swift; path = Dispatcher.swift; sourceTree = "<group>"; };
		7E4FAB46D8DF2E34BE7E1D92BC3B9385 /* Promise.swift */ = {isa = PBXFileReference; includeInIndex = 1; lastKnownFileType = sourcecode.swift; path = Promise.swift; sourceTree = "<group>"; };
		7F9BB2D67574F478AC4872E80C129436 /* Cancellable.swift */ = {isa = PBXFileReference; includeInIndex = 1; lastKnownFileType = sourcecode.swift; path = Cancellable.swift; sourceTree = "<group>"; };
		802F98F82ED1673732B149A021CF3060 /* hr.json */ = {isa = PBXFileReference; includeInIndex = 1; path = hr.json; sourceTree = "<group>"; };
		824D0ADABF552335CE23409E06007007 /* CountryCode.swift */ = {isa = PBXFileReference; includeInIndex = 1; lastKnownFileType = sourcecode.swift; path = CountryCode.swift; sourceTree = "<group>"; };
		83280D38ABE8397EEEC2EAED9C3A1F7F /* PrimerTestPaymentMethodTokenizationViewModel.swift */ = {isa = PBXFileReference; includeInIndex = 1; lastKnownFileType = sourcecode.swift; path = PrimerTestPaymentMethodTokenizationViewModel.swift; sourceTree = "<group>"; };
		8395F7AA0A364E070D2D9BAB5B83CB70 /* after.swift */ = {isa = PBXFileReference; includeInIndex = 1; lastKnownFileType = sourcecode.swift; path = after.swift; sourceTree = "<group>"; };
		83FAD88D956EAB8B95944B5D07FC8AA9 /* PaymentMethodToken.swift */ = {isa = PBXFileReference; includeInIndex = 1; lastKnownFileType = sourcecode.swift; path = PaymentMethodToken.swift; sourceTree = "<group>"; };
		8427C7313D637C90661FCD40E11CE33F /* so.json */ = {isa = PBXFileReference; includeInIndex = 1; path = so.json; sourceTree = "<group>"; };
		8441BD6833705B7B08C926E1E7D0F96B /* bn.json */ = {isa = PBXFileReference; includeInIndex = 1; path = bn.json; sourceTree = "<group>"; };
		8507F7D5C458BD5A1BF2F293257868E1 /* Keychain.swift */ = {isa = PBXFileReference; includeInIndex = 1; lastKnownFileType = sourcecode.swift; path = Keychain.swift; sourceTree = "<group>"; };
		85BCD6832F6BF08D853C184EC9509247 /* Localizable.strings */ = {isa = PBXFileReference; includeInIndex = 1; lastKnownFileType = text.plist.strings; name = Localizable.strings; path = de.lproj/Localizable.strings; sourceTree = "<group>"; };
		85E8EDF3281465FFE4AB655891EC4F47 /* AddressField.swift */ = {isa = PBXFileReference; includeInIndex = 1; lastKnownFileType = sourcecode.swift; path = AddressField.swift; sourceTree = "<group>"; };
		879B80C2627BA08931DA1146559AA742 /* uk.json */ = {isa = PBXFileReference; includeInIndex = 1; path = uk.json; sourceTree = "<group>"; };
		88BCEAE82331E1A9C93A7DE33B352CED /* hy.json */ = {isa = PBXFileReference; includeInIndex = 1; path = hy.json; sourceTree = "<group>"; };
		88F1E5997AA29762FA4F8C8C396C5423 /* CardComponentsManager.swift */ = {isa = PBXFileReference; includeInIndex = 1; lastKnownFileType = sourcecode.swift; path = CardComponentsManager.swift; sourceTree = "<group>"; };
		895D7A27D28B7846B871439D08C7DD7B /* PrimerTheme+Views.swift */ = {isa = PBXFileReference; includeInIndex = 1; lastKnownFileType = sourcecode.swift; path = "PrimerTheme+Views.swift"; sourceTree = "<group>"; };
		8A76E4D6B576DFFA7B4A45FD9D5EAD45 /* CountryField.swift */ = {isa = PBXFileReference; includeInIndex = 1; lastKnownFileType = sourcecode.swift; path = CountryField.swift; sourceTree = "<group>"; };
		8B178DA8FF25CCBC96E99C4528AA371C /* Optional+Extensions.swift */ = {isa = PBXFileReference; includeInIndex = 1; lastKnownFileType = sourcecode.swift; path = "Optional+Extensions.swift"; sourceTree = "<group>"; };
		8D2FE43047758E379A349026CB4812F4 /* PaymentMethodConfigService.swift */ = {isa = PBXFileReference; includeInIndex = 1; lastKnownFileType = sourcecode.swift; path = PaymentMethodConfigService.swift; sourceTree = "<group>"; };
		8FF7E48ACE4E8A8DE76EA74B91A0F948 /* ExternalPaymentMethodTokenizationViewModel.swift */ = {isa = PBXFileReference; includeInIndex = 1; lastKnownFileType = sourcecode.swift; path = ExternalPaymentMethodTokenizationViewModel.swift; sourceTree = "<group>"; };
		90576D2CBECDE9999647792097D7EBAA /* CancellableCatchable.swift */ = {isa = PBXFileReference; includeInIndex = 1; lastKnownFileType = sourcecode.swift; path = CancellableCatchable.swift; sourceTree = "<group>"; };
		90E50D2736BD8259AAD370D70A72380C /* NetworkService.swift */ = {isa = PBXFileReference; includeInIndex = 1; lastKnownFileType = sourcecode.swift; path = NetworkService.swift; sourceTree = "<group>"; };
		913C2F49E80E8DA71967166B2B5449C0 /* Throwable.swift */ = {isa = PBXFileReference; includeInIndex = 1; lastKnownFileType = sourcecode.swift; path = Throwable.swift; sourceTree = "<group>"; };
		9147430937DEA7B56D5D8780E4AD8F90 /* ko.json */ = {isa = PBXFileReference; includeInIndex = 1; path = ko.json; sourceTree = "<group>"; };
		91B994F0A7E78A51087A2D433FD1DC04 /* PaymentMethodTokenizationViewModel+Logic.swift */ = {isa = PBXFileReference; includeInIndex = 1; lastKnownFileType = sourcecode.swift; path = "PaymentMethodTokenizationViewModel+Logic.swift"; sourceTree = "<group>"; };
		944EB344D14CFFB0E1365763CCB03153 /* PrimerWebViewController.swift */ = {isa = PBXFileReference; includeInIndex = 1; lastKnownFileType = sourcecode.swift; path = PrimerWebViewController.swift; sourceTree = "<group>"; };
		94C600FAB3E6E880CC33E8A9803595F1 /* CVVField.swift */ = {isa = PBXFileReference; includeInIndex = 1; lastKnownFileType = sourcecode.swift; path = CVVField.swift; sourceTree = "<group>"; };
		98BD74BCAC2153CA450CB33753853EAC /* sq.json */ = {isa = PBXFileReference; includeInIndex = 1; path = sq.json; sourceTree = "<group>"; };
		98DF7E8A1EEA5E18EEB023A11EE3F2E5 /* PrimerHeadlessUniversalCheckoutProtocols.swift */ = {isa = PBXFileReference; includeInIndex = 1; lastKnownFileType = sourcecode.swift; path = PrimerHeadlessUniversalCheckoutProtocols.swift; sourceTree = "<group>"; };
		9A2AFA5FBFC32074A6E42F253DF50DE4 /* SuccessMessage.swift */ = {isa = PBXFileReference; includeInIndex = 1; lastKnownFileType = sourcecode.swift; path = SuccessMessage.swift; sourceTree = "<group>"; };
		9A5BF9C07DAB47EB607DC038E034F465 /* CountrySelectorViewController.swift */ = {isa = PBXFileReference; includeInIndex = 1; lastKnownFileType = sourcecode.swift; path = CountrySelectorViewController.swift; sourceTree = "<group>"; };
		9B92457400CB094605C38C1ECA759E8D /* Decisions.swift */ = {isa = PBXFileReference; includeInIndex = 1; lastKnownFileType = sourcecode.swift; path = Decisions.swift; sourceTree = "<group>"; };
		9BB27AEF37DE21B607A0FF407B32071A /* PrimerLastNameFieldView.swift */ = {isa = PBXFileReference; includeInIndex = 1; lastKnownFileType = sourcecode.swift; path = PrimerLastNameFieldView.swift; sourceTree = "<group>"; };
		9BE376D77E60311F1C2F90EC9DD5F28F /* it.json */ = {isa = PBXFileReference; includeInIndex = 1; path = it.json; sourceTree = "<group>"; };
		9C8E57F69157474688E57382BB8B3E0D /* VaultPaymentMethodView.swift */ = {isa = PBXFileReference; includeInIndex = 1; lastKnownFileType = sourcecode.swift; path = VaultPaymentMethodView.swift; sourceTree = "<group>"; };
		9D0CD4AECA9DB34D2E6124087E370663 /* Klarna.swift */ = {isa = PBXFileReference; includeInIndex = 1; lastKnownFileType = sourcecode.swift; path = Klarna.swift; sourceTree = "<group>"; };
		9D940727FF8FB9C785EB98E56350EF41 /* Podfile */ = {isa = PBXFileReference; explicitFileType = text.script.ruby; includeInIndex = 1; indentWidth = 2; lastKnownFileType = text; name = Podfile; path = ../Podfile; sourceTree = SOURCE_ROOT; tabWidth = 2; xcLanguageSpecificationIdentifier = xcode.lang.ruby; };
		9E3AEA4511F5916BD43660C7D450B619 /* FinallyWrappers.swift */ = {isa = PBXFileReference; includeInIndex = 1; lastKnownFileType = sourcecode.swift; path = FinallyWrappers.swift; sourceTree = "<group>"; };
		9F6FF4F85703F189731564236CDE4FBD /* PrimerError.swift */ = {isa = PBXFileReference; includeInIndex = 1; lastKnownFileType = sourcecode.swift; path = PrimerError.swift; sourceTree = "<group>"; };
		9FC586B3F9C2CB80DFF30F95D5CFF278 /* ku.json */ = {isa = PBXFileReference; includeInIndex = 1; path = ku.json; sourceTree = "<group>"; };
		9FF9D490C84F9E0446311C804697A038 /* QRCodeTokenizationViewModel.swift */ = {isa = PBXFileReference; includeInIndex = 1; lastKnownFileType = sourcecode.swift; path = QRCodeTokenizationViewModel.swift; sourceTree = "<group>"; };
		A17882C440C71FD9A7DE479112E31BA0 /* KlarnaTokenizationViewModel.swift */ = {isa = PBXFileReference; includeInIndex = 1; lastKnownFileType = sourcecode.swift; path = KlarnaTokenizationViewModel.swift; sourceTree = "<group>"; };
		A238A40BCED73A7CD7C35C67F92AADFA /* ml.json */ = {isa = PBXFileReference; includeInIndex = 1; path = ml.json; sourceTree = "<group>"; };
		A2D108DA6FF086F81643FAC82027449C /* UserDefaultsExtension.swift */ = {isa = PBXFileReference; includeInIndex = 1; lastKnownFileType = sourcecode.swift; path = UserDefaultsExtension.swift; sourceTree = "<group>"; };
		A2EC1F5F101AD137B4F12FA3E4787DF7 /* he.json */ = {isa = PBXFileReference; includeInIndex = 1; path = he.json; sourceTree = "<group>"; };
		A3084584FFBAF1D45DFC159D60AFAA48 /* PrimerHeadlessUniversalCheckout.swift */ = {isa = PBXFileReference; includeInIndex = 1; lastKnownFileType = sourcecode.swift; path = PrimerHeadlessUniversalCheckout.swift; sourceTree = "<group>"; };
		A3C77EC27E612AD6878013D484B3E80D /* AnyEncodable.swift */ = {isa = PBXFileReference; includeInIndex = 1; lastKnownFileType = sourcecode.swift; path = AnyEncodable.swift; sourceTree = "<group>"; };
		A3E2F9C06F13281158B80CB453C2CEDE /* PrimerSDK.modulemap */ = {isa = PBXFileReference; includeInIndex = 1; lastKnownFileType = sourcecode.module; path = PrimerSDK.modulemap; sourceTree = "<group>"; };
		A3E85FE385AED71E82840789470E969E /* Localizable.strings */ = {isa = PBXFileReference; includeInIndex = 1; lastKnownFileType = text.plist.strings; name = Localizable.strings; path = es.lproj/Localizable.strings; sourceTree = "<group>"; };
		A3F73807954FB6CDD33DB5FA6B1A344D /* AnyCodable.swift */ = {isa = PBXFileReference; includeInIndex = 1; lastKnownFileType = sourcecode.swift; path = AnyCodable.swift; sourceTree = "<group>"; };
		A48294A6E6E36B16F8E0C58489742F00 /* ApayaTokenizationViewModel.swift */ = {isa = PBXFileReference; includeInIndex = 1; lastKnownFileType = sourcecode.swift; path = ApayaTokenizationViewModel.swift; sourceTree = "<group>"; };
=======
		3F615F8988D9AD9E78A5ADF1F908F175 /* ExternalPaymentMethodTokenizationViewModel.swift */ = {isa = PBXFileReference; includeInIndex = 1; lastKnownFileType = sourcecode.swift; path = ExternalPaymentMethodTokenizationViewModel.swift; sourceTree = "<group>"; };
		3F7B54EF2E132C0A12425E314709072F /* Analytics.swift */ = {isa = PBXFileReference; includeInIndex = 1; lastKnownFileType = sourcecode.swift; path = Analytics.swift; sourceTree = "<group>"; };
		4009A9849BA29439D44FA176923799EE /* CountryCode.swift */ = {isa = PBXFileReference; includeInIndex = 1; lastKnownFileType = sourcecode.swift; path = CountryCode.swift; sourceTree = "<group>"; };
		403443BE28A8D55F3DBE5A38EA486E39 /* UIUtils.swift */ = {isa = PBXFileReference; includeInIndex = 1; lastKnownFileType = sourcecode.swift; path = UIUtils.swift; sourceTree = "<group>"; };
		40EE1690270A10604DFBB5A9045F28A7 /* ThenableWrappers.swift */ = {isa = PBXFileReference; includeInIndex = 1; lastKnownFileType = sourcecode.swift; path = ThenableWrappers.swift; sourceTree = "<group>"; };
		40F2CAB2F9CE950E114905604D0D9B90 /* Keychain.swift */ = {isa = PBXFileReference; includeInIndex = 1; lastKnownFileType = sourcecode.swift; path = Keychain.swift; sourceTree = "<group>"; };
		4227C4F55321A09AF92836433BABB26F /* lt.json */ = {isa = PBXFileReference; includeInIndex = 1; path = lt.json; sourceTree = "<group>"; };
		42F0753446AFABBA7E68517FF13E015B /* PrimerCVVFieldView.swift */ = {isa = PBXFileReference; includeInIndex = 1; lastKnownFileType = sourcecode.swift; path = PrimerCVVFieldView.swift; sourceTree = "<group>"; };
		4331D5F9E7E7824C275AB8544ACA3264 /* PrimerConfiguration.swift */ = {isa = PBXFileReference; includeInIndex = 1; lastKnownFileType = sourcecode.swift; path = PrimerConfiguration.swift; sourceTree = "<group>"; };
		43A69D10C78AC21AAF2025B209D1EA12 /* eu.json */ = {isa = PBXFileReference; includeInIndex = 1; path = eu.json; sourceTree = "<group>"; };
		45539432F660597E05C42DB7DEEB4E17 /* PaymentAPIModel.swift */ = {isa = PBXFileReference; includeInIndex = 1; lastKnownFileType = sourcecode.swift; path = PaymentAPIModel.swift; sourceTree = "<group>"; };
		469A6C1ABD6A3CB71F0053DEE4478F8B /* Connectivity.swift */ = {isa = PBXFileReference; includeInIndex = 1; lastKnownFileType = sourcecode.swift; path = Connectivity.swift; sourceTree = "<group>"; };
		48010B964313CAF893CA1520B7DC4A0D /* PrimerError.swift */ = {isa = PBXFileReference; includeInIndex = 1; lastKnownFileType = sourcecode.swift; path = PrimerError.swift; sourceTree = "<group>"; };
		48627A99264E6679D85F177DBB79DA83 /* Pods-PrimerSDK_Tests-Info.plist */ = {isa = PBXFileReference; includeInIndex = 1; lastKnownFileType = text.plist.xml; path = "Pods-PrimerSDK_Tests-Info.plist"; sourceTree = "<group>"; };
		491CBA3A3127F2D1D4FBAC8EDC060E6F /* PaymentMethodToken.swift */ = {isa = PBXFileReference; includeInIndex = 1; lastKnownFileType = sourcecode.swift; path = PaymentMethodToken.swift; sourceTree = "<group>"; };
		4D0352FF433C001CA6EC0A9D9ABE9233 /* lv.json */ = {isa = PBXFileReference; includeInIndex = 1; path = lv.json; sourceTree = "<group>"; };
		4D3869E0A461E802A5916AA6523517A4 /* Pods-PrimerSDK_Example */ = {isa = PBXFileReference; explicitFileType = wrapper.framework; includeInIndex = 0; name = "Pods-PrimerSDK_Example"; path = Pods_PrimerSDK_Example.framework; sourceTree = BUILT_PRODUCTS_DIR; };
		4DD50C2E8E1546C653966FDBFE8A257C /* ro.json */ = {isa = PBXFileReference; includeInIndex = 1; path = ro.json; sourceTree = "<group>"; };
		4DE2EF51CB28774D8BC363E9A5872A07 /* ha.json */ = {isa = PBXFileReference; includeInIndex = 1; path = ha.json; sourceTree = "<group>"; };
		4E39ADE9E1B850ED5AF98CB508556B0E /* fr.json */ = {isa = PBXFileReference; includeInIndex = 1; path = fr.json; sourceTree = "<group>"; };
		4F52FCBE76EDAC3F4551A0849B03DA6F /* currencies.json */ = {isa = PBXFileReference; includeInIndex = 1; path = currencies.json; sourceTree = "<group>"; };
		4FBFF5D7A1AF8E4AAAE5E2F08410E00F /* ApayaTokenizationViewModel.swift */ = {isa = PBXFileReference; includeInIndex = 1; lastKnownFileType = sourcecode.swift; path = ApayaTokenizationViewModel.swift; sourceTree = "<group>"; };
		501569D8EAFC31EDB6FF4A10391762A3 /* tr.json */ = {isa = PBXFileReference; includeInIndex = 1; path = tr.json; sourceTree = "<group>"; };
		504B1EB9725496801ED1215584A7734C /* VaultPaymentMethodViewModel.swift */ = {isa = PBXFileReference; includeInIndex = 1; lastKnownFileType = sourcecode.swift; path = VaultPaymentMethodViewModel.swift; sourceTree = "<group>"; };
		50C40294B08BDA8D169B4565296952E1 /* Parser.swift */ = {isa = PBXFileReference; includeInIndex = 1; lastKnownFileType = sourcecode.swift; path = Parser.swift; sourceTree = "<group>"; };
		51705618D5F8C9AFFA252C78A2B2BEF5 /* PrimerThemeData+Deprecated.swift */ = {isa = PBXFileReference; includeInIndex = 1; lastKnownFileType = sourcecode.swift; path = "PrimerThemeData+Deprecated.swift"; sourceTree = "<group>"; };
		51EF2BA19425702C57907241F2895D85 /* ku.json */ = {isa = PBXFileReference; includeInIndex = 1; path = ku.json; sourceTree = "<group>"; };
		5243B6CD9AF157F8D0E3C198A088FA37 /* hr.json */ = {isa = PBXFileReference; includeInIndex = 1; path = hr.json; sourceTree = "<group>"; };
		52491FB511F14D00857AD08B543E3D90 /* ResumeHandlerProtocol.swift */ = {isa = PBXFileReference; includeInIndex = 1; lastKnownFileType = sourcecode.swift; path = ResumeHandlerProtocol.swift; sourceTree = "<group>"; };
		53AF4C7870C5484759AB08EC3492A513 /* PrimerGenericTextFieldView.swift */ = {isa = PBXFileReference; includeInIndex = 1; lastKnownFileType = sourcecode.swift; path = PrimerGenericTextFieldView.swift; sourceTree = "<group>"; };
		5439932C1D33DECF86463BA20F5601CF /* CheckoutModule.swift */ = {isa = PBXFileReference; includeInIndex = 1; lastKnownFileType = sourcecode.swift; path = CheckoutModule.swift; sourceTree = "<group>"; };
		54C9AF2A0EF41178E0E4718BE1905816 /* PrimerSDK-Info.plist */ = {isa = PBXFileReference; includeInIndex = 1; lastKnownFileType = text.plist.xml; path = "PrimerSDK-Info.plist"; sourceTree = "<group>"; };
		55BFE674AC30D3304D80408EC845D462 /* Queue.swift */ = {isa = PBXFileReference; includeInIndex = 1; lastKnownFileType = sourcecode.swift; path = Queue.swift; sourceTree = "<group>"; };
		55D8E68D75597C814627BF6BBC3A5D6B /* PrimerAPIClient.swift */ = {isa = PBXFileReference; includeInIndex = 1; lastKnownFileType = sourcecode.swift; path = PrimerAPIClient.swift; sourceTree = "<group>"; };
		55EA032BA06AF0B9DFC32DC892C1427C /* UIColorExtension.swift */ = {isa = PBXFileReference; includeInIndex = 1; lastKnownFileType = sourcecode.swift; path = UIColorExtension.swift; sourceTree = "<group>"; };
		575B6732E985B915BD49CB7A4BC528F7 /* Apaya.swift */ = {isa = PBXFileReference; includeInIndex = 1; lastKnownFileType = sourcecode.swift; path = Apaya.swift; sourceTree = "<group>"; };
		582FD3213F3E32AF1194EEDF7C3BCD3F /* Pods-PrimerSDK_Example-acknowledgements.plist */ = {isa = PBXFileReference; includeInIndex = 1; lastKnownFileType = text.plist.xml; path = "Pods-PrimerSDK_Example-acknowledgements.plist"; sourceTree = "<group>"; };
		5A0E547CADFAD923336946F798DBA679 /* ClientToken.swift */ = {isa = PBXFileReference; includeInIndex = 1; lastKnownFileType = sourcecode.swift; path = ClientToken.swift; sourceTree = "<group>"; };
		5A74A6414B4521E88EE223C8A000A89C /* UIDeviceExtension.swift */ = {isa = PBXFileReference; includeInIndex = 1; lastKnownFileType = sourcecode.swift; path = UIDeviceExtension.swift; sourceTree = "<group>"; };
		5ADB71E4B2C078DAE6DCBE77C4C84B2E /* PrimerSDK.podspec */ = {isa = PBXFileReference; explicitFileType = text.script.ruby; includeInIndex = 1; indentWidth = 2; lastKnownFileType = text; path = PrimerSDK.podspec; sourceTree = "<group>"; tabWidth = 2; xcLanguageSpecificationIdentifier = xcode.lang.ruby; };
		5B01B08C863AC6E4E8C4C5EBD0394B3B /* es.json */ = {isa = PBXFileReference; includeInIndex = 1; path = es.json; sourceTree = "<group>"; };
		5B516DA433F2FB6B5DB5C73895A66028 /* PrimerExpiryDateFieldView.swift */ = {isa = PBXFileReference; includeInIndex = 1; lastKnownFileType = sourcecode.swift; path = PrimerExpiryDateFieldView.swift; sourceTree = "<group>"; };
		5C22D87808A4033A77EE63E4A618872C /* DataExtension.swift */ = {isa = PBXFileReference; includeInIndex = 1; lastKnownFileType = sourcecode.swift; path = DataExtension.swift; sourceTree = "<group>"; };
		5CEDEB8EB23F9FC3FD5EC18B5F36A278 /* PrimerCardFormViewController.swift */ = {isa = PBXFileReference; includeInIndex = 1; lastKnownFileType = sourcecode.swift; path = PrimerCardFormViewController.swift; sourceTree = "<group>"; };
		5EFFD3D659749BA088C56F8C656DAAC9 /* CountryTableViewCell.swift */ = {isa = PBXFileReference; includeInIndex = 1; lastKnownFileType = sourcecode.swift; path = CountryTableViewCell.swift; sourceTree = "<group>"; };
		62EE98C5B443B46623EC6A5376E7B187 /* 3DS.swift */ = {isa = PBXFileReference; includeInIndex = 1; lastKnownFileType = sourcecode.swift; path = 3DS.swift; sourceTree = "<group>"; };
		6358C1DF80368341C0928F01DD90DC2E /* Localizable.strings */ = {isa = PBXFileReference; includeInIndex = 1; lastKnownFileType = text.plist.strings; name = Localizable.strings; path = es.lproj/Localizable.strings; sourceTree = "<group>"; };
		639AE4928116FBD4FAE7B3DD6BD21271 /* Pods-PrimerSDK_Tests-acknowledgements.plist */ = {isa = PBXFileReference; includeInIndex = 1; lastKnownFileType = text.plist.xml; path = "Pods-PrimerSDK_Tests-acknowledgements.plist"; sourceTree = "<group>"; };
		66C35D126F933688DDD650C23EEB9134 /* de.json */ = {isa = PBXFileReference; includeInIndex = 1; path = de.json; sourceTree = "<group>"; };
		66E1C43533DB53DDC70CF7C28DC9E3B0 /* PrimerVaultManagerViewController.swift */ = {isa = PBXFileReference; includeInIndex = 1; lastKnownFileType = sourcecode.swift; path = PrimerVaultManagerViewController.swift; sourceTree = "<group>"; };
		6775327B6F8EDCDFB96C686C6F82AB4F /* PrimerSource.swift */ = {isa = PBXFileReference; includeInIndex = 1; lastKnownFileType = sourcecode.swift; path = PrimerSource.swift; sourceTree = "<group>"; };
		68F69BABA4C6BCF97B43BA511BA6CCB3 /* FlowDecisionTableViewCell.swift */ = {isa = PBXFileReference; includeInIndex = 1; lastKnownFileType = sourcecode.swift; path = FlowDecisionTableViewCell.swift; sourceTree = "<group>"; };
		692085091ABAC4C3394535ADB5F9140E /* Strings.swift */ = {isa = PBXFileReference; includeInIndex = 1; lastKnownFileType = sourcecode.swift; path = Strings.swift; sourceTree = "<group>"; };
		694FC7F3861390E7CAF64D4CCA1233DB /* Localizable.strings */ = {isa = PBXFileReference; includeInIndex = 1; lastKnownFileType = text.plist.strings; name = Localizable.strings; path = pl.lproj/Localizable.strings; sourceTree = "<group>"; };
		6E469759B6C58D22B00508412F628E39 /* CoreDataDispatcher.swift */ = {isa = PBXFileReference; includeInIndex = 1; lastKnownFileType = sourcecode.swift; path = CoreDataDispatcher.swift; sourceTree = "<group>"; };
		6F62EC7E7FE74F53F207CFD74D2416CA /* Pods-PrimerSDK_Example-Info.plist */ = {isa = PBXFileReference; includeInIndex = 1; lastKnownFileType = text.plist.xml; path = "Pods-PrimerSDK_Example-Info.plist"; sourceTree = "<group>"; };
		6FF9CCE4172B8A5EF97A84D75683D6B0 /* PrimerNavigationBar.swift */ = {isa = PBXFileReference; includeInIndex = 1; lastKnownFileType = sourcecode.swift; path = PrimerNavigationBar.swift; sourceTree = "<group>"; };
		7023586C11EB1AB073D57A5267841B97 /* PrimerSettings.swift */ = {isa = PBXFileReference; includeInIndex = 1; lastKnownFileType = sourcecode.swift; path = PrimerSettings.swift; sourceTree = "<group>"; };
		706408601A449876F731BB6E9EE71822 /* CustomStringConvertible.swift */ = {isa = PBXFileReference; includeInIndex = 1; lastKnownFileType = sourcecode.swift; path = CustomStringConvertible.swift; sourceTree = "<group>"; };
		70B35F27633E02D6C8B0B83935A02627 /* CreateResumePaymentService.swift */ = {isa = PBXFileReference; includeInIndex = 1; lastKnownFileType = sourcecode.swift; path = CreateResumePaymentService.swift; sourceTree = "<group>"; };
		70EB55EE50001B8F11D28EDE80172D80 /* CancellableCatchable.swift */ = {isa = PBXFileReference; includeInIndex = 1; lastKnownFileType = sourcecode.swift; path = CancellableCatchable.swift; sourceTree = "<group>"; };
		71BF8584AE0FC270468FE331F6D64B14 /* UINavigationController+Extensions.swift */ = {isa = PBXFileReference; includeInIndex = 1; lastKnownFileType = sourcecode.swift; path = "UINavigationController+Extensions.swift"; sourceTree = "<group>"; };
		71EDBDE2FADFA3E6E328F6B60BFE7162 /* FormType.swift */ = {isa = PBXFileReference; includeInIndex = 1; lastKnownFileType = sourcecode.swift; path = FormType.swift; sourceTree = "<group>"; };
		72A8A158B718AD4C4431371F4645A694 /* ka.json */ = {isa = PBXFileReference; includeInIndex = 1; path = ka.json; sourceTree = "<group>"; };
		73026AB25B180369DEED3D4472510044 /* PrimerButton.swift */ = {isa = PBXFileReference; includeInIndex = 1; lastKnownFileType = sourcecode.swift; path = PrimerButton.swift; sourceTree = "<group>"; };
		73130AD19F20CBD84902A3C5288A91B1 /* BankTableViewCell.swift */ = {isa = PBXFileReference; includeInIndex = 1; lastKnownFileType = sourcecode.swift; path = BankTableViewCell.swift; sourceTree = "<group>"; };
		73B6BFF2B7AD6AE68A359E6C7D45B063 /* ClientTokenService.swift */ = {isa = PBXFileReference; includeInIndex = 1; lastKnownFileType = sourcecode.swift; path = ClientTokenService.swift; sourceTree = "<group>"; };
		741047CE01AB0306ED08A0B231E800D2 /* AlertController.swift */ = {isa = PBXFileReference; includeInIndex = 1; lastKnownFileType = sourcecode.swift; path = AlertController.swift; sourceTree = "<group>"; };
		7453D41FC465F94B6E85A2CEC68DE33D /* Cancellable.swift */ = {isa = PBXFileReference; includeInIndex = 1; lastKnownFileType = sourcecode.swift; path = Cancellable.swift; sourceTree = "<group>"; };
		75398EE254E313498BDC006BC0F1AB2B /* NSObject+ClassName.swift */ = {isa = PBXFileReference; includeInIndex = 1; lastKnownFileType = sourcecode.swift; path = "NSObject+ClassName.swift"; sourceTree = "<group>"; };
		75FDDB7570BEE2BD35AB921472F0C23D /* Localizable.strings */ = {isa = PBXFileReference; includeInIndex = 1; lastKnownFileType = text.plist.strings; name = Localizable.strings; path = it.lproj/Localizable.strings; sourceTree = "<group>"; };
		77D6808FAB71D3E36F69E1803AA23B43 /* gl.json */ = {isa = PBXFileReference; includeInIndex = 1; path = gl.json; sourceTree = "<group>"; };
		7933B9AB199134C8ED6529877C2C8E17 /* PrimerSDK.modulemap */ = {isa = PBXFileReference; includeInIndex = 1; lastKnownFileType = sourcecode.module; path = PrimerSDK.modulemap; sourceTree = "<group>"; };
		798F0FFAE831D7770DAE28EA3963818E /* be.json */ = {isa = PBXFileReference; includeInIndex = 1; path = be.json; sourceTree = "<group>"; };
		79AF8E25F735E2A0EDFC11809B39FDB1 /* AddressField.swift */ = {isa = PBXFileReference; includeInIndex = 1; lastKnownFileType = sourcecode.swift; path = AddressField.swift; sourceTree = "<group>"; };
		7A01FEC9FB6935E6ED8D49EFF3BF2D33 /* Decisions.swift */ = {isa = PBXFileReference; includeInIndex = 1; lastKnownFileType = sourcecode.swift; path = Decisions.swift; sourceTree = "<group>"; };
		7A55ABA59CE163851174E9501CF292AA /* VaultPaymentMethodViewController.swift */ = {isa = PBXFileReference; includeInIndex = 1; lastKnownFileType = sourcecode.swift; path = VaultPaymentMethodViewController.swift; sourceTree = "<group>"; };
		7B576F45A29AB006A257DC57113EC4EA /* Localizable.strings */ = {isa = PBXFileReference; includeInIndex = 1; lastKnownFileType = text.plist.strings; name = Localizable.strings; path = en.lproj/Localizable.strings; sourceTree = "<group>"; };
		7B76992A732D5C3240107244C6C95A9C /* Identifiable.swift */ = {isa = PBXFileReference; includeInIndex = 1; lastKnownFileType = sourcecode.swift; path = Identifiable.swift; sourceTree = "<group>"; };
		7BFC2C477AC19C66318331166FD47CD1 /* PrimerViewExtensions.swift */ = {isa = PBXFileReference; includeInIndex = 1; lastKnownFileType = sourcecode.swift; path = PrimerViewExtensions.swift; sourceTree = "<group>"; };
		7C3A2DF2D2FE69DDABAF650C155D0F3E /* CountryField.swift */ = {isa = PBXFileReference; includeInIndex = 1; lastKnownFileType = sourcecode.swift; path = CountryField.swift; sourceTree = "<group>"; };
		7DE3D23BF4978C348BAF658EAD18F9BB /* PrimerAPI.swift */ = {isa = PBXFileReference; includeInIndex = 1; lastKnownFileType = sourcecode.swift; path = PrimerAPI.swift; sourceTree = "<group>"; };
		7E20172F27E8E8014FC5D78DFBA88CA5 /* Resolver.swift */ = {isa = PBXFileReference; includeInIndex = 1; lastKnownFileType = sourcecode.swift; path = Resolver.swift; sourceTree = "<group>"; };
		7EA710619676AC7804C67ABEE2848771 /* StateField.swift */ = {isa = PBXFileReference; includeInIndex = 1; lastKnownFileType = sourcecode.swift; path = StateField.swift; sourceTree = "<group>"; };
		8017F5D70BEF41D90EFDA26F9C606FB1 /* PrimerTestPaymentMethodViewController.swift */ = {isa = PBXFileReference; includeInIndex = 1; lastKnownFileType = sourcecode.swift; path = PrimerTestPaymentMethodViewController.swift; sourceTree = "<group>"; };
		81310D9060F7BFC74A6E15FE714F9250 /* hang.swift */ = {isa = PBXFileReference; includeInIndex = 1; lastKnownFileType = sourcecode.swift; path = hang.swift; sourceTree = "<group>"; };
		82EEA379DD1D312599092B3347539172 /* AnyCodable.swift */ = {isa = PBXFileReference; includeInIndex = 1; lastKnownFileType = sourcecode.swift; path = AnyCodable.swift; sourceTree = "<group>"; };
		8379B801EF025A76C610777F9B471D34 /* sd.json */ = {isa = PBXFileReference; includeInIndex = 1; path = sd.json; sourceTree = "<group>"; };
		83A6E3EAEFD105B4D2EB09AB11F72A22 /* PrimerStateFieldView.swift */ = {isa = PBXFileReference; includeInIndex = 1; lastKnownFileType = sourcecode.swift; path = PrimerStateFieldView.swift; sourceTree = "<group>"; };
		85A28A83734DA02784749AB7FC1ED32F /* da.json */ = {isa = PBXFileReference; includeInIndex = 1; path = da.json; sourceTree = "<group>"; };
		85B02E09FC651FD600E47E6DFF4A205E /* RecoverWrappers.swift */ = {isa = PBXFileReference; includeInIndex = 1; lastKnownFileType = sourcecode.swift; path = RecoverWrappers.swift; sourceTree = "<group>"; };
		8621F5ECE7F0DD5B8B50DF4DCF899AD3 /* PrimerResultComponentView.swift */ = {isa = PBXFileReference; includeInIndex = 1; lastKnownFileType = sourcecode.swift; path = PrimerResultComponentView.swift; sourceTree = "<group>"; };
		8635B13D2A178CA049CF286614E39D98 /* Throwable.swift */ = {isa = PBXFileReference; includeInIndex = 1; lastKnownFileType = sourcecode.swift; path = Throwable.swift; sourceTree = "<group>"; };
		865DABD8E39E6D28652BA7C527A9E9DB /* PaymentMethodConfiguration.swift */ = {isa = PBXFileReference; includeInIndex = 1; lastKnownFileType = sourcecode.swift; path = PaymentMethodConfiguration.swift; sourceTree = "<group>"; };
		869FB57C5BC3E9FE6A2ED4578738AC87 /* Field.swift */ = {isa = PBXFileReference; includeInIndex = 1; lastKnownFileType = sourcecode.swift; path = Field.swift; sourceTree = "<group>"; };
		86AA792452CF343293C4CF60F876A8FD /* MockPrimerAPIClient.swift */ = {isa = PBXFileReference; includeInIndex = 1; lastKnownFileType = sourcecode.swift; path = MockPrimerAPIClient.swift; sourceTree = "<group>"; };
		879F566DD29CAB3E188CAEFFD662C507 /* so.json */ = {isa = PBXFileReference; includeInIndex = 1; path = so.json; sourceTree = "<group>"; };
		87A019B14FE5EAD4BB34DED6A3F8DE41 /* Promise.swift */ = {isa = PBXFileReference; includeInIndex = 1; lastKnownFileType = sourcecode.swift; path = Promise.swift; sourceTree = "<group>"; };
		8894B3A1C80393EF08866B06D20620D5 /* SuccessMessage.swift */ = {isa = PBXFileReference; includeInIndex = 1; lastKnownFileType = sourcecode.swift; path = SuccessMessage.swift; sourceTree = "<group>"; };
		893EC6F390A9A3D6C4ECC22C8B51ACE3 /* pt.json */ = {isa = PBXFileReference; includeInIndex = 1; path = pt.json; sourceTree = "<group>"; };
		899A08C82D3C25AFDF5083FC11DC2AEB /* PostalCodeField.swift */ = {isa = PBXFileReference; includeInIndex = 1; lastKnownFileType = sourcecode.swift; path = PostalCodeField.swift; sourceTree = "<group>"; };
		8C6E460BD415DA9EFC72BF90B20D146F /* PrimerCustomStyleTextField.swift */ = {isa = PBXFileReference; includeInIndex = 1; lastKnownFileType = sourcecode.swift; path = PrimerCustomStyleTextField.swift; sourceTree = "<group>"; };
		8D0063859F5745525BDADA06B6E282E5 /* PaymentMethodConfigurationOptions.swift */ = {isa = PBXFileReference; includeInIndex = 1; lastKnownFileType = sourcecode.swift; path = PaymentMethodConfigurationOptions.swift; sourceTree = "<group>"; };
		8D151C4BD9D880F85B5F39B851D4CDEF /* ur.json */ = {isa = PBXFileReference; includeInIndex = 1; path = ur.json; sourceTree = "<group>"; };
		8E466C1642A75E3A277DC8C7B422080D /* ConcurrencyLimitedDispatcher.swift */ = {isa = PBXFileReference; includeInIndex = 1; lastKnownFileType = sourcecode.swift; path = ConcurrencyLimitedDispatcher.swift; sourceTree = "<group>"; };
		8E52E21360784660E5C66A37262FCD23 /* hy.json */ = {isa = PBXFileReference; includeInIndex = 1; path = hy.json; sourceTree = "<group>"; };
		8FA44D28824D74C1554847A578D2027E /* CardButton.swift */ = {isa = PBXFileReference; includeInIndex = 1; lastKnownFileType = sourcecode.swift; path = CardButton.swift; sourceTree = "<group>"; };
		911B58A9B2F82180720380BD561A5451 /* Device.swift */ = {isa = PBXFileReference; includeInIndex = 1; lastKnownFileType = sourcecode.swift; path = Device.swift; sourceTree = "<group>"; };
		91A00DFF6955EE1BD910F67528B067C6 /* nb.json */ = {isa = PBXFileReference; includeInIndex = 1; path = nb.json; sourceTree = "<group>"; };
		91CAA34855A6CB09FC818B97AC68CFEB /* AnalyticsEvent.swift */ = {isa = PBXFileReference; includeInIndex = 1; lastKnownFileType = sourcecode.swift; path = AnalyticsEvent.swift; sourceTree = "<group>"; };
		91D1B1462B0DAE98874D80BFBB4B6361 /* Bank.swift */ = {isa = PBXFileReference; includeInIndex = 1; lastKnownFileType = sourcecode.swift; path = Bank.swift; sourceTree = "<group>"; };
		92561AE81F082C60943A1CB4BC0EEEA7 /* SuccessResponse.swift */ = {isa = PBXFileReference; includeInIndex = 1; lastKnownFileType = sourcecode.swift; path = SuccessResponse.swift; sourceTree = "<group>"; };
		93D2E4D231C288F3452B508F8A6E368F /* PrimerAddressLineFieldView.swift */ = {isa = PBXFileReference; includeInIndex = 1; lastKnownFileType = sourcecode.swift; path = PrimerAddressLineFieldView.swift; sourceTree = "<group>"; };
		942250CA1CC313EEDDDF55A36C1E8273 /* it.json */ = {isa = PBXFileReference; includeInIndex = 1; path = it.json; sourceTree = "<group>"; };
		944E55990EC8A7B0438D71D516A3319C /* PaymentMethodConfigService.swift */ = {isa = PBXFileReference; includeInIndex = 1; lastKnownFileType = sourcecode.swift; path = PaymentMethodConfigService.swift; sourceTree = "<group>"; };
		94F3213610A645984CBC5DBDC1AFCFD2 /* mk.json */ = {isa = PBXFileReference; includeInIndex = 1; path = mk.json; sourceTree = "<group>"; };
		96797DFC1291D2C2DDED8AD570FDD178 /* Localizable.strings */ = {isa = PBXFileReference; includeInIndex = 1; lastKnownFileType = text.plist.strings; name = Localizable.strings; path = sv.lproj/Localizable.strings; sourceTree = "<group>"; };
		99911A69493D02A2B11C9369E1DB8B41 /* PrimerUniversalCheckoutViewController.swift */ = {isa = PBXFileReference; includeInIndex = 1; lastKnownFileType = sourcecode.swift; path = PrimerUniversalCheckoutViewController.swift; sourceTree = "<group>"; };
		9A35DB0D3B0241FED1D170F3C384A538 /* PrimerTheme.swift */ = {isa = PBXFileReference; includeInIndex = 1; lastKnownFileType = sourcecode.swift; path = PrimerTheme.swift; sourceTree = "<group>"; };
		9B77DD059B0DE64405EC130B088E8940 /* Localizable.strings */ = {isa = PBXFileReference; includeInIndex = 1; lastKnownFileType = text.plist.strings; name = Localizable.strings; path = nl.lproj/Localizable.strings; sourceTree = "<group>"; };
		9CFAAFC7EF1C3B041518B326BCA7712F /* Error.swift */ = {isa = PBXFileReference; includeInIndex = 1; lastKnownFileType = sourcecode.swift; path = Error.swift; sourceTree = "<group>"; };
		9D940727FF8FB9C785EB98E56350EF41 /* Podfile */ = {isa = PBXFileReference; explicitFileType = text.script.ruby; includeInIndex = 1; indentWidth = 2; lastKnownFileType = text; name = Podfile; path = ../Podfile; sourceTree = SOURCE_ROOT; tabWidth = 2; xcLanguageSpecificationIdentifier = xcode.lang.ruby; };
		9DE7D5EECBF637D6784094FFE26E2829 /* ClientSession.swift */ = {isa = PBXFileReference; includeInIndex = 1; lastKnownFileType = sourcecode.swift; path = ClientSession.swift; sourceTree = "<group>"; };
		9E316D19947EDDBF8B398A294806D16C /* CatchWrappers.swift */ = {isa = PBXFileReference; includeInIndex = 1; lastKnownFileType = sourcecode.swift; path = CatchWrappers.swift; sourceTree = "<group>"; };
		9ECF0186FA58816E7AE70CBEFE0C7058 /* ErrorHandler.swift */ = {isa = PBXFileReference; includeInIndex = 1; lastKnownFileType = sourcecode.swift; path = ErrorHandler.swift; sourceTree = "<group>"; };
		9FC749175CC280A6AD553A744629C4FB /* UserDefaultsExtension.swift */ = {isa = PBXFileReference; includeInIndex = 1; lastKnownFileType = sourcecode.swift; path = UserDefaultsExtension.swift; sourceTree = "<group>"; };
		A01F45DB24DD72B0A4BDB0E753D7A1D0 /* et.json */ = {isa = PBXFileReference; includeInIndex = 1; path = et.json; sourceTree = "<group>"; };
		A07194D3897F710B32F179B01A2EC3CC /* PrimerLastNameFieldView.swift */ = {isa = PBXFileReference; includeInIndex = 1; lastKnownFileType = sourcecode.swift; path = PrimerLastNameFieldView.swift; sourceTree = "<group>"; };
		A0D499A98188833A7E0FB9FACFCA1922 /* CardNumberField.swift */ = {isa = PBXFileReference; includeInIndex = 1; lastKnownFileType = sourcecode.swift; path = CardNumberField.swift; sourceTree = "<group>"; };
		A0FDA5D74E33CDCE397BC66B2FD7C11F /* AnalyticsService.swift */ = {isa = PBXFileReference; includeInIndex = 1; lastKnownFileType = sourcecode.swift; path = AnalyticsService.swift; sourceTree = "<group>"; };
		A402E6582FCF3BE0215CE9B9EE9AFF78 /* PrimerTextFieldView.swift */ = {isa = PBXFileReference; includeInIndex = 1; lastKnownFileType = sourcecode.swift; path = PrimerTextFieldView.swift; sourceTree = "<group>"; };
>>>>>>> 6d9ca6d6
		A4E7B1C752F38C22267D301DD5A364DF /* Pods-PrimerSDK_Tests-acknowledgements.markdown */ = {isa = PBXFileReference; includeInIndex = 1; lastKnownFileType = text; path = "Pods-PrimerSDK_Tests-acknowledgements.markdown"; sourceTree = "<group>"; };
		A5680B197701E01BED668893EAE3DA1C /* PrimerLoadingViewController.swift */ = {isa = PBXFileReference; includeInIndex = 1; lastKnownFileType = sourcecode.swift; path = PrimerLoadingViewController.swift; sourceTree = "<group>"; };
		A585906699BC2C6034BB3C4775471666 /* AdyenDotPay.swift */ = {isa = PBXFileReference; includeInIndex = 1; lastKnownFileType = sourcecode.swift; path = AdyenDotPay.swift; sourceTree = "<group>"; };
		A6F7639DB916577A219CE8F535C48525 /* nl.json */ = {isa = PBXFileReference; includeInIndex = 1; path = nl.json; sourceTree = "<group>"; };
		A720F0BD57739EBFF5DBD236FC672678 /* vi.json */ = {isa = PBXFileReference; includeInIndex = 1; path = vi.json; sourceTree = "<group>"; };
		A7EFA531DD7EB07EF468BB34B12598C6 /* ru.json */ = {isa = PBXFileReference; includeInIndex = 1; path = ru.json; sourceTree = "<group>"; };
		A8B3BC107C2BDC3C03D961866F721265 /* PrimerSDK-PrimerResources */ = {isa = PBXFileReference; explicitFileType = wrapper.cfbundle; includeInIndex = 0; name = "PrimerSDK-PrimerResources"; path = PrimerResources.bundle; sourceTree = BUILT_PRODUCTS_DIR; };
<<<<<<< HEAD
		A8E63108F80478CBB8726DF5828E1F86 /* PrimerExpiryDateFieldView.swift */ = {isa = PBXFileReference; includeInIndex = 1; lastKnownFileType = sourcecode.swift; path = PrimerExpiryDateFieldView.swift; sourceTree = "<group>"; };
		A9CE1F2AFABA618F5B7195566B69C10B /* PrimerButton.swift */ = {isa = PBXFileReference; includeInIndex = 1; lastKnownFileType = sourcecode.swift; path = PrimerButton.swift; sourceTree = "<group>"; };
		AA617ECFEDD75DC126425745BECA405F /* StrictRateLimitedDispatcher.swift */ = {isa = PBXFileReference; includeInIndex = 1; lastKnownFileType = sourcecode.swift; path = StrictRateLimitedDispatcher.swift; sourceTree = "<group>"; };
		AA6DE21DDCC675999955619825B03D23 /* ur.json */ = {isa = PBXFileReference; includeInIndex = 1; path = ur.json; sourceTree = "<group>"; };
		AA80C9C550CB6B8B521015719AA66526 /* Pods-PrimerSDK_Example.modulemap */ = {isa = PBXFileReference; includeInIndex = 1; lastKnownFileType = sourcecode.module; path = "Pods-PrimerSDK_Example.modulemap"; sourceTree = "<group>"; };
		AAC3171E137CF697CD2AFCB3CC1AE2EB /* hi.json */ = {isa = PBXFileReference; includeInIndex = 1; path = hi.json; sourceTree = "<group>"; };
		AB92750F5444EAC41C616CDAB25A080A /* ClientTokenService.swift */ = {isa = PBXFileReference; includeInIndex = 1; lastKnownFileType = sourcecode.swift; path = ClientTokenService.swift; sourceTree = "<group>"; };
		AD49F401A719C61E9D1F2EE881198420 /* PrimerAPIClient+3DS.swift */ = {isa = PBXFileReference; includeInIndex = 1; lastKnownFileType = sourcecode.swift; path = "PrimerAPIClient+3DS.swift"; sourceTree = "<group>"; };
		ADA3FF28F3C4A10312F4039C48B313BD /* ro.json */ = {isa = PBXFileReference; includeInIndex = 1; path = ro.json; sourceTree = "<group>"; };
		ADA911A6670F7E90E15301347D0E0428 /* PrimerVaultManagerViewController.swift */ = {isa = PBXFileReference; includeInIndex = 1; lastKnownFileType = sourcecode.swift; path = PrimerVaultManagerViewController.swift; sourceTree = "<group>"; };
		AEF422398E090EADF25AE8C7FCC4C678 /* CheckoutModule.swift */ = {isa = PBXFileReference; includeInIndex = 1; lastKnownFileType = sourcecode.swift; path = CheckoutModule.swift; sourceTree = "<group>"; };
		AF83EFBA2A2E73FFD980521898F43AD4 /* tr.json */ = {isa = PBXFileReference; includeInIndex = 1; path = tr.json; sourceTree = "<group>"; };
		B28C0FDDED6335235A63DC6961BA19F1 /* RateLimitedDispatcher.swift */ = {isa = PBXFileReference; includeInIndex = 1; lastKnownFileType = sourcecode.swift; path = RateLimitedDispatcher.swift; sourceTree = "<group>"; };
		B2D224B4E03434CF5250E0ED25BDF906 /* ArrayExtension.swift */ = {isa = PBXFileReference; includeInIndex = 1; lastKnownFileType = sourcecode.swift; path = ArrayExtension.swift; sourceTree = "<group>"; };
		B429083200B13F604ED3C87DFFC0C016 /* Pods-PrimerSDK_Tests.modulemap */ = {isa = PBXFileReference; includeInIndex = 1; lastKnownFileType = sourcecode.module; path = "Pods-PrimerSDK_Tests.modulemap"; sourceTree = "<group>"; };
		B491F24BDDA69B7F82791041E7805A9D /* fa.json */ = {isa = PBXFileReference; includeInIndex = 1; path = fa.json; sourceTree = "<group>"; };
		B576337DE7D32025005D8FC667359C76 /* Localizable.strings */ = {isa = PBXFileReference; includeInIndex = 1; lastKnownFileType = text.plist.strings; name = Localizable.strings; path = pt.lproj/Localizable.strings; sourceTree = "<group>"; };
		B5B5DF9553536C2BC9B9BE1501A91D6B /* Icons.xcassets */ = {isa = PBXFileReference; includeInIndex = 1; lastKnownFileType = folder.assetcatalog; name = Icons.xcassets; path = Sources/PrimerSDK/Resources/Icons.xcassets; sourceTree = "<group>"; };
		B5DEC7D41643EF0EF3CD31E12B80FF5B /* Field.swift */ = {isa = PBXFileReference; includeInIndex = 1; lastKnownFileType = sourcecode.swift; path = Field.swift; sourceTree = "<group>"; };
		B616C58106FC361F3DE0C9CE86FD3EE0 /* lt.json */ = {isa = PBXFileReference; includeInIndex = 1; path = lt.json; sourceTree = "<group>"; };
		B675100D2FACF206712F3D93237D06E7 /* PrimerViewController.swift */ = {isa = PBXFileReference; includeInIndex = 1; lastKnownFileType = sourcecode.swift; path = PrimerViewController.swift; sourceTree = "<group>"; };
		B8D4D25A5B7B950C10903AE27C9D9C95 /* PrimerScrollView.swift */ = {isa = PBXFileReference; includeInIndex = 1; lastKnownFileType = sourcecode.swift; path = PrimerScrollView.swift; sourceTree = "<group>"; };
		BA911D0CE7F55A02DC0805C40EF08B12 /* PrimerSearchTextField.swift */ = {isa = PBXFileReference; includeInIndex = 1; lastKnownFileType = sourcecode.swift; path = PrimerSearchTextField.swift; sourceTree = "<group>"; };
		BB4A7D21C23F9DDBE69A92CF6544FDCA /* PrimerSource.swift */ = {isa = PBXFileReference; includeInIndex = 1; lastKnownFileType = sourcecode.swift; path = PrimerSource.swift; sourceTree = "<group>"; };
		BC947855BB65435D3D77E830A100FE81 /* Currency.swift */ = {isa = PBXFileReference; includeInIndex = 1; lastKnownFileType = sourcecode.swift; path = Currency.swift; sourceTree = "<group>"; };
		BD732D11B623B2532A38C3E5FBAE5073 /* bg.json */ = {isa = PBXFileReference; includeInIndex = 1; path = bg.json; sourceTree = "<group>"; };
		BDDD4025BAE52CDBD10EAF7A05C43065 /* Apaya.swift */ = {isa = PBXFileReference; includeInIndex = 1; lastKnownFileType = sourcecode.swift; path = Apaya.swift; sourceTree = "<group>"; };
		BDE1BE85E6416BD94864E91EA72DCF9B /* AnalyticsService.swift */ = {isa = PBXFileReference; includeInIndex = 1; lastKnownFileType = sourcecode.swift; path = AnalyticsService.swift; sourceTree = "<group>"; };
		BE4903CE825092F5A0961B48A8281C0B /* PrimerFormViewController.swift */ = {isa = PBXFileReference; includeInIndex = 1; lastKnownFileType = sourcecode.swift; path = PrimerFormViewController.swift; sourceTree = "<group>"; };
		BFC0CCCA0A18E4193E679205F71ECAA1 /* am.json */ = {isa = PBXFileReference; includeInIndex = 1; path = am.json; sourceTree = "<group>"; };
		C0A76B393E93E52BA6D6F8558E996021 /* PrimerAddressLineFieldView.swift */ = {isa = PBXFileReference; includeInIndex = 1; lastKnownFileType = sourcecode.swift; path = PrimerAddressLineFieldView.swift; sourceTree = "<group>"; };
		C0BA2D30725008ABBE646B53A19E7CBE /* PrimerInputElements.swift */ = {isa = PBXFileReference; includeInIndex = 1; lastKnownFileType = sourcecode.swift; path = PrimerInputElements.swift; sourceTree = "<group>"; };
		C0F71BC98E8EDB57E6CAFFA2589407E6 /* URLExtension.swift */ = {isa = PBXFileReference; includeInIndex = 1; lastKnownFileType = sourcecode.swift; path = URLExtension.swift; sourceTree = "<group>"; };
		C1A7D351EEB1AF2461F63B19DA76CA9B /* ja.json */ = {isa = PBXFileReference; includeInIndex = 1; path = ja.json; sourceTree = "<group>"; };
		C244C9D909EDE1B6778E37C7FEBB3F1D /* et.json */ = {isa = PBXFileReference; includeInIndex = 1; path = et.json; sourceTree = "<group>"; };
		C467B6EA787E085E2F7B82452E6B51BE /* Consolable.swift */ = {isa = PBXFileReference; includeInIndex = 1; lastKnownFileType = sourcecode.swift; path = Consolable.swift; sourceTree = "<group>"; };
		C46B5D8B3C04E8468973B3956D35C044 /* MockPrimerAPIClient.swift */ = {isa = PBXFileReference; includeInIndex = 1; lastKnownFileType = sourcecode.swift; path = MockPrimerAPIClient.swift; sourceTree = "<group>"; };
		C4F56044397D00BB3D7D61F7EE2ACE91 /* cy.json */ = {isa = PBXFileReference; includeInIndex = 1; path = cy.json; sourceTree = "<group>"; };
		C5D71F475437EB605D1B756CEB47A356 /* JSONParser.swift */ = {isa = PBXFileReference; includeInIndex = 1; lastKnownFileType = sourcecode.swift; path = JSONParser.swift; sourceTree = "<group>"; };
		C72D72756B71A72FD408869F85611101 /* PrimerSimpleCardFormTextFieldView.swift */ = {isa = PBXFileReference; includeInIndex = 1; lastKnownFileType = sourcecode.swift; path = PrimerSimpleCardFormTextFieldView.swift; sourceTree = "<group>"; };
		C79A0E82E6CC1B0552569711B4297A7F /* bs.json */ = {isa = PBXFileReference; includeInIndex = 1; path = bs.json; sourceTree = "<group>"; };
		C8525EC146DB043FB530FDF143BFC12C /* BankSelectorViewController.swift */ = {isa = PBXFileReference; includeInIndex = 1; lastKnownFileType = sourcecode.swift; path = BankSelectorViewController.swift; sourceTree = "<group>"; };
		C86987D89CFDE4190706752A2521DA37 /* BundleExtension.swift */ = {isa = PBXFileReference; includeInIndex = 1; lastKnownFileType = sourcecode.swift; path = BundleExtension.swift; sourceTree = "<group>"; };
		C88A3A4A775845D619ACFBA8EBA4948F /* StringExtension.swift */ = {isa = PBXFileReference; includeInIndex = 1; lastKnownFileType = sourcecode.swift; path = StringExtension.swift; sourceTree = "<group>"; };
		C9D38DA7C083362C1F41E0006A9EA8B4 /* ca.json */ = {isa = PBXFileReference; includeInIndex = 1; path = ca.json; sourceTree = "<group>"; };
		CA9AEF52C69968E1E2BEBB0862489740 /* en.json */ = {isa = PBXFileReference; includeInIndex = 1; path = en.json; sourceTree = "<group>"; };
		CB1C27AA90793FBD062326211E911717 /* PrimerThemeData.swift */ = {isa = PBXFileReference; includeInIndex = 1; lastKnownFileType = sourcecode.swift; path = PrimerThemeData.swift; sourceTree = "<group>"; };
		CB4B2B233A25BAD6567C80C369C9E3FB /* Identifiable.swift */ = {isa = PBXFileReference; includeInIndex = 1; lastKnownFileType = sourcecode.swift; path = Identifiable.swift; sourceTree = "<group>"; };
		CCFC93897376B0A7FE10C09551E9B460 /* pt.json */ = {isa = PBXFileReference; includeInIndex = 1; path = pt.json; sourceTree = "<group>"; };
		CDD90DEA88D5AF51A96917C7E0195DD9 /* PrimerFirstNameFieldView.swift */ = {isa = PBXFileReference; includeInIndex = 1; lastKnownFileType = sourcecode.swift; path = PrimerFirstNameFieldView.swift; sourceTree = "<group>"; };
		CEE287A62D01CCCD6695DB97FAC26730 /* Catchable.swift */ = {isa = PBXFileReference; includeInIndex = 1; lastKnownFileType = sourcecode.swift; path = Catchable.swift; sourceTree = "<group>"; };
		CEF57187CD9A1BF32B2326CC1A495E79 /* OrderItem.swift */ = {isa = PBXFileReference; includeInIndex = 1; lastKnownFileType = sourcecode.swift; path = OrderItem.swift; sourceTree = "<group>"; };
		CF24DB8C8329AA0561303387A152688A /* PrimerFlowEnums.swift */ = {isa = PBXFileReference; includeInIndex = 1; lastKnownFileType = sourcecode.swift; path = PrimerFlowEnums.swift; sourceTree = "<group>"; };
		CF4576571F2D7966473B3EC31DD3C68F /* kk.json */ = {isa = PBXFileReference; includeInIndex = 1; path = kk.json; sourceTree = "<group>"; };
		CF57AC1AD7E06245EFD9467F2111C7AB /* Strings.swift */ = {isa = PBXFileReference; includeInIndex = 1; lastKnownFileType = sourcecode.swift; path = Strings.swift; sourceTree = "<group>"; };
		CF6ABEE2C74ACCA7D2DB4297CB0E19AF /* PostalCodeField.swift */ = {isa = PBXFileReference; includeInIndex = 1; lastKnownFileType = sourcecode.swift; path = PostalCodeField.swift; sourceTree = "<group>"; };
		CF6F77D3F3887461E5120D138065DB8F /* pl.json */ = {isa = PBXFileReference; includeInIndex = 1; path = pl.json; sourceTree = "<group>"; };
		D04583CA19C2186D2D4126B6AF5A175F /* sw.json */ = {isa = PBXFileReference; includeInIndex = 1; path = sw.json; sourceTree = "<group>"; };
		D05244DC24D606775074BA5BD58603BB /* FormPaymentMethodTokenizationViewModel.swift */ = {isa = PBXFileReference; includeInIndex = 1; lastKnownFileType = sourcecode.swift; path = FormPaymentMethodTokenizationViewModel.swift; sourceTree = "<group>"; };
		D0794FE5CB66F665F6BCDD8C88625AF3 /* Mask.swift */ = {isa = PBXFileReference; includeInIndex = 1; lastKnownFileType = sourcecode.swift; path = Mask.swift; sourceTree = "<group>"; };
		D0E1F1D79A5C4BA3FA1E4B13B1397BB7 /* CancellablePromise.swift */ = {isa = PBXFileReference; includeInIndex = 1; lastKnownFileType = sourcecode.swift; path = CancellablePromise.swift; sourceTree = "<group>"; };
		D1EF0CAB25C8FA348ABE0AD2B602ECA2 /* IntExtension.swift */ = {isa = PBXFileReference; includeInIndex = 1; lastKnownFileType = sourcecode.swift; path = IntExtension.swift; sourceTree = "<group>"; };
=======
		A95B2215C6AEE1885210E1DE1EFB8506 /* CountrySelectorViewController.swift */ = {isa = PBXFileReference; includeInIndex = 1; lastKnownFileType = sourcecode.swift; path = CountrySelectorViewController.swift; sourceTree = "<group>"; };
		AA80C9C550CB6B8B521015719AA66526 /* Pods-PrimerSDK_Example.modulemap */ = {isa = PBXFileReference; includeInIndex = 1; lastKnownFileType = sourcecode.module; path = "Pods-PrimerSDK_Example.modulemap"; sourceTree = "<group>"; };
		AAEC05F4AAE22CE4B5A39326DB415DBB /* ml.json */ = {isa = PBXFileReference; includeInIndex = 1; path = ml.json; sourceTree = "<group>"; };
		AB4B51AE3A9B4F42A005C740A44BFFAF /* sw.json */ = {isa = PBXFileReference; includeInIndex = 1; path = sw.json; sourceTree = "<group>"; };
		AB88A31EAC0DA8DACCF34AA6F10DAFE4 /* PrimerImage.swift */ = {isa = PBXFileReference; includeInIndex = 1; lastKnownFileType = sourcecode.swift; path = PrimerImage.swift; sourceTree = "<group>"; };
		ABA68BC410FA931DF1490C70614FF67A /* th.json */ = {isa = PBXFileReference; includeInIndex = 1; path = th.json; sourceTree = "<group>"; };
		AC2EF211ECCB2A7D8E79EE04A507BA49 /* no.json */ = {isa = PBXFileReference; includeInIndex = 1; path = no.json; sourceTree = "<group>"; };
		AC8711D2430F908933E0CF79DA7DADBB /* PrimerSDK-umbrella.h */ = {isa = PBXFileReference; includeInIndex = 1; lastKnownFileType = sourcecode.c.h; path = "PrimerSDK-umbrella.h"; sourceTree = "<group>"; };
		ACBDF96B3358429B1F2AB8DD82B010BC /* am.json */ = {isa = PBXFileReference; includeInIndex = 1; path = am.json; sourceTree = "<group>"; };
		AE242CCD6958B78B8AFB4680532D90C9 /* LogEvent.swift */ = {isa = PBXFileReference; includeInIndex = 1; lastKnownFileType = sourcecode.swift; path = LogEvent.swift; sourceTree = "<group>"; };
		AFBC88172A296FB0EC2CEE9B28E6CECF /* PrimerTextFieldView+CardFormFieldsAnalytics.swift */ = {isa = PBXFileReference; includeInIndex = 1; lastKnownFileType = sourcecode.swift; path = "PrimerTextFieldView+CardFormFieldsAnalytics.swift"; sourceTree = "<group>"; };
		B01FC6A63CE68257865C64E7023A02CB /* mn.json */ = {isa = PBXFileReference; includeInIndex = 1; path = mn.json; sourceTree = "<group>"; };
		B0B615109C85B62BA863691DB31E0341 /* Localizable.strings */ = {isa = PBXFileReference; includeInIndex = 1; lastKnownFileType = text.plist.strings; name = Localizable.strings; path = de.lproj/Localizable.strings; sourceTree = "<group>"; };
		B333FC6C811C40C02B193F1473544D4F /* PrimerHeadlessUniversalCheckoutProtocols.swift */ = {isa = PBXFileReference; includeInIndex = 1; lastKnownFileType = sourcecode.swift; path = PrimerHeadlessUniversalCheckoutProtocols.swift; sourceTree = "<group>"; };
		B3E3B18758497D96ACED0B49B62E1276 /* uk.json */ = {isa = PBXFileReference; includeInIndex = 1; path = uk.json; sourceTree = "<group>"; };
		B3FE6FEDB816FDF96A90428E9DA9DA1A /* Localizable.strings */ = {isa = PBXFileReference; includeInIndex = 1; lastKnownFileType = text.plist.strings; name = Localizable.strings; path = da.lproj/Localizable.strings; sourceTree = "<group>"; };
		B429083200B13F604ED3C87DFFC0C016 /* Pods-PrimerSDK_Tests.modulemap */ = {isa = PBXFileReference; includeInIndex = 1; lastKnownFileType = sourcecode.module; path = "Pods-PrimerSDK_Tests.modulemap"; sourceTree = "<group>"; };
		B464FD7D6CEB907EDF8D1FB9563B2EE7 /* 3DSService.swift */ = {isa = PBXFileReference; includeInIndex = 1; lastKnownFileType = sourcecode.swift; path = 3DSService.swift; sourceTree = "<group>"; };
		B4A6AF42D980B66B349BF95E9EA49009 /* PaymentMethodTokenizationViewModel.swift */ = {isa = PBXFileReference; includeInIndex = 1; lastKnownFileType = sourcecode.swift; path = PaymentMethodTokenizationViewModel.swift; sourceTree = "<group>"; };
		B7AB9276F283192A940E4F89AB38FC70 /* PresentationController.swift */ = {isa = PBXFileReference; includeInIndex = 1; lastKnownFileType = sourcecode.swift; path = PresentationController.swift; sourceTree = "<group>"; };
		B7C220F2CAB44FA35294F85E82983F60 /* Logger.swift */ = {isa = PBXFileReference; includeInIndex = 1; lastKnownFileType = sourcecode.swift; path = Logger.swift; sourceTree = "<group>"; };
		B858961E7CC5E48ADFF4286E650256CB /* PrimerThemeData.swift */ = {isa = PBXFileReference; includeInIndex = 1; lastKnownFileType = sourcecode.swift; path = PrimerThemeData.swift; sourceTree = "<group>"; };
		B8F97DAFF433574C50C7154CCB8C9920 /* URLSessionStack.swift */ = {isa = PBXFileReference; includeInIndex = 1; lastKnownFileType = sourcecode.swift; path = URLSessionStack.swift; sourceTree = "<group>"; };
		B90497127A78CCE2FD588FF1F0E3D166 /* sr.json */ = {isa = PBXFileReference; includeInIndex = 1; path = sr.json; sourceTree = "<group>"; };
		B92E0131E3E8CE4FBD086106E049FB48 /* PrimerTheme+Colors.swift */ = {isa = PBXFileReference; includeInIndex = 1; lastKnownFileType = sourcecode.swift; path = "PrimerTheme+Colors.swift"; sourceTree = "<group>"; };
		B97304E470B1295843512836B2255BC2 /* Content.swift */ = {isa = PBXFileReference; includeInIndex = 1; lastKnownFileType = sourcecode.swift; path = Content.swift; sourceTree = "<group>"; };
		BA147909105B71F04D305E9BE0A8CE4A /* AES256.swift */ = {isa = PBXFileReference; includeInIndex = 1; lastKnownFileType = sourcecode.swift; path = AES256.swift; sourceTree = "<group>"; };
		BA5E540E1E3C2B0B8ABDC78E8E9F91E2 /* PrimerCardholderNameFieldView.swift */ = {isa = PBXFileReference; includeInIndex = 1; lastKnownFileType = sourcecode.swift; path = PrimerCardholderNameFieldView.swift; sourceTree = "<group>"; };
		BA60B5F0176283C4A1A2497BC33F76B8 /* LastNameField.swift */ = {isa = PBXFileReference; includeInIndex = 1; lastKnownFileType = sourcecode.swift; path = LastNameField.swift; sourceTree = "<group>"; };
		BC1A96BFE6A779C46E0C3B2303859D57 /* DependencyInjection.swift */ = {isa = PBXFileReference; includeInIndex = 1; lastKnownFileType = sourcecode.swift; path = DependencyInjection.swift; sourceTree = "<group>"; };
		BCA108168D9CE6E8BA352B14CDFABC28 /* UILocalizableUtil.swift */ = {isa = PBXFileReference; includeInIndex = 1; lastKnownFileType = sourcecode.swift; path = UILocalizableUtil.swift; sourceTree = "<group>"; };
		BCE492F9F9EE20CA51F6FADC56A64DD9 /* ms.json */ = {isa = PBXFileReference; includeInIndex = 1; path = ms.json; sourceTree = "<group>"; };
		BDC2784ABDC340BB96E7218D07125A74 /* sl.json */ = {isa = PBXFileReference; includeInIndex = 1; path = sl.json; sourceTree = "<group>"; };
		BE4C1A3CCF88AC5BB518D66DEA99D3B7 /* Optional+Extensions.swift */ = {isa = PBXFileReference; includeInIndex = 1; lastKnownFileType = sourcecode.swift; path = "Optional+Extensions.swift"; sourceTree = "<group>"; };
		BE50DA9A925F36AD520E0A3CDF7516C0 /* PrimerNavigationController.swift */ = {isa = PBXFileReference; includeInIndex = 1; lastKnownFileType = sourcecode.swift; path = PrimerNavigationController.swift; sourceTree = "<group>"; };
		BEB3F1CAF74BA09F7225D81296A20551 /* pl.json */ = {isa = PBXFileReference; includeInIndex = 1; path = pl.json; sourceTree = "<group>"; };
		BF0E50B1CBA53267A8ECD487376B935C /* Localizable.strings */ = {isa = PBXFileReference; includeInIndex = 1; lastKnownFileType = text.plist.strings; name = Localizable.strings; path = nb.lproj/Localizable.strings; sourceTree = "<group>"; };
		BF11073E64211D32808588A4D7C937F6 /* CancelContext.swift */ = {isa = PBXFileReference; includeInIndex = 1; lastKnownFileType = sourcecode.swift; path = CancelContext.swift; sourceTree = "<group>"; };
		BFF446F511C462F22CAA23C1E35D9239 /* OrderItem.swift */ = {isa = PBXFileReference; includeInIndex = 1; lastKnownFileType = sourcecode.swift; path = OrderItem.swift; sourceTree = "<group>"; };
		C193930E03D92072423C996DD2466C5F /* QRCodeViewController.swift */ = {isa = PBXFileReference; includeInIndex = 1; lastKnownFileType = sourcecode.swift; path = QRCodeViewController.swift; sourceTree = "<group>"; };
		C1941A7954E54F27627952CA9B17ADE8 /* fi.json */ = {isa = PBXFileReference; includeInIndex = 1; path = fi.json; sourceTree = "<group>"; };
		C3D7992E420BEF79DC923A8A1BAF83D1 /* CancellableThenable.swift */ = {isa = PBXFileReference; includeInIndex = 1; lastKnownFileType = sourcecode.swift; path = CancellableThenable.swift; sourceTree = "<group>"; };
		C4F61F71FB3F08BBCB7505B572E846B1 /* PrimerFormView.swift */ = {isa = PBXFileReference; includeInIndex = 1; lastKnownFileType = sourcecode.swift; path = PrimerFormView.swift; sourceTree = "<group>"; };
		C58B4CF46E9C3F4A5C63D7C49917C491 /* dv.json */ = {isa = PBXFileReference; includeInIndex = 1; path = dv.json; sourceTree = "<group>"; };
		C6259C38E15CF03B441DB8448465AB0C /* PayPalService.swift */ = {isa = PBXFileReference; includeInIndex = 1; lastKnownFileType = sourcecode.swift; path = PayPalService.swift; sourceTree = "<group>"; };
		C6987C6193AB225A21438481F5339604 /* CardComponentsManager.swift */ = {isa = PBXFileReference; includeInIndex = 1; lastKnownFileType = sourcecode.swift; path = CardComponentsManager.swift; sourceTree = "<group>"; };
		C73019D6AA4707C6D8C310C51DD4E35D /* PrimerCardNumberFieldView.swift */ = {isa = PBXFileReference; includeInIndex = 1; lastKnownFileType = sourcecode.swift; path = PrimerCardNumberFieldView.swift; sourceTree = "<group>"; };
		C86A0BA775D75E3B6410174275BA3465 /* CityField.swift */ = {isa = PBXFileReference; includeInIndex = 1; lastKnownFileType = sourcecode.swift; path = CityField.swift; sourceTree = "<group>"; };
		C8AEEFF31ED6A1DC8890B44B742A2E35 /* WebViewUtil.swift */ = {isa = PBXFileReference; includeInIndex = 1; lastKnownFileType = sourcecode.swift; path = WebViewUtil.swift; sourceTree = "<group>"; };
		C97C3A947BADA70CF02650997C2D583E /* PrimerFormViewController.swift */ = {isa = PBXFileReference; includeInIndex = 1; lastKnownFileType = sourcecode.swift; path = PrimerFormViewController.swift; sourceTree = "<group>"; };
		CB2D786E9B7899A9871E4B8D6EBFA7C3 /* firstly.swift */ = {isa = PBXFileReference; includeInIndex = 1; lastKnownFileType = sourcecode.swift; path = firstly.swift; sourceTree = "<group>"; };
		CB5DE8B719327E4543A4520E3BBE914B /* PrimerTextField.swift */ = {isa = PBXFileReference; includeInIndex = 1; lastKnownFileType = sourcecode.swift; path = PrimerTextField.swift; sourceTree = "<group>"; };
		CB7DBDF752F4CCF5C257817904565BAC /* 3DSService+Promises.swift */ = {isa = PBXFileReference; includeInIndex = 1; lastKnownFileType = sourcecode.swift; path = "3DSService+Promises.swift"; sourceTree = "<group>"; };
		CBD99CC3B86DB4DFDBE4F24C3FAE1393 /* UIScreenExtension.swift */ = {isa = PBXFileReference; includeInIndex = 1; lastKnownFileType = sourcecode.swift; path = UIScreenExtension.swift; sourceTree = "<group>"; };
		CC0251CD6A795C5B9D3FCAB5F0E1F9F3 /* VaultCheckoutViewModel.swift */ = {isa = PBXFileReference; includeInIndex = 1; lastKnownFileType = sourcecode.swift; path = VaultCheckoutViewModel.swift; sourceTree = "<group>"; };
		CC393F5A8BB1A5371A8C6F57BF652E3B /* PrimerPostalCodeFieldView.swift */ = {isa = PBXFileReference; includeInIndex = 1; lastKnownFileType = sourcecode.swift; path = PrimerPostalCodeFieldView.swift; sourceTree = "<group>"; };
		CDB0D6241C07D614A1589A1C4EC97C03 /* PaymentMethodTokenizationRequest.swift */ = {isa = PBXFileReference; includeInIndex = 1; lastKnownFileType = sourcecode.swift; path = PaymentMethodTokenizationRequest.swift; sourceTree = "<group>"; };
		CE91C1D02DB346CC145C7C6B11C87472 /* ApplePay.swift */ = {isa = PBXFileReference; includeInIndex = 1; lastKnownFileType = sourcecode.swift; path = ApplePay.swift; sourceTree = "<group>"; };
		CF2E9C6D3879EAF7CD605E2B75F62A2F /* CVVField.swift */ = {isa = PBXFileReference; includeInIndex = 1; lastKnownFileType = sourcecode.swift; path = CVVField.swift; sourceTree = "<group>"; };
		D0D9F128EA52C8A812BEF8CA7A062D88 /* PrimerResultViewController.swift */ = {isa = PBXFileReference; includeInIndex = 1; lastKnownFileType = sourcecode.swift; path = PrimerResultViewController.swift; sourceTree = "<group>"; };
		D1ED9B51A0D16A463E209B03B7D84602 /* ClientSessionService.swift */ = {isa = PBXFileReference; includeInIndex = 1; lastKnownFileType = sourcecode.swift; path = ClientSessionService.swift; sourceTree = "<group>"; };
		D1F97FCCD3A954E42F7C6F70544FD98B /* JSONParser.swift */ = {isa = PBXFileReference; includeInIndex = 1; lastKnownFileType = sourcecode.swift; path = JSONParser.swift; sourceTree = "<group>"; };
		D23C0EE1F6DBF6D09ACCC554713380EC /* PaymentMethodComponent.swift */ = {isa = PBXFileReference; includeInIndex = 1; lastKnownFileType = sourcecode.swift; path = PaymentMethodComponent.swift; sourceTree = "<group>"; };
>>>>>>> 6d9ca6d6
		D245E0514AAC1A2B9A6D5EA2F383E90F /* UIKit.framework */ = {isa = PBXFileReference; lastKnownFileType = wrapper.framework; name = UIKit.framework; path = Platforms/iPhoneOS.platform/Developer/SDKs/iPhoneOS14.0.sdk/System/Library/Frameworks/UIKit.framework; sourceTree = DEVELOPER_DIR; };
		D264B4E57DF7DB00D71275605D100971 /* Pods-PrimerSDK_Example-frameworks.sh */ = {isa = PBXFileReference; includeInIndex = 1; lastKnownFileType = text.script.sh; path = "Pods-PrimerSDK_Example-frameworks.sh"; sourceTree = "<group>"; };
		D2844D18A2DCD6E50BA29386E79C105C /* PrimerAPI.swift */ = {isa = PBXFileReference; includeInIndex = 1; lastKnownFileType = sourcecode.swift; path = PrimerAPI.swift; sourceTree = "<group>"; };
		D28511034C34815C27BB0518E0BF6DA4 /* hang.swift */ = {isa = PBXFileReference; includeInIndex = 1; lastKnownFileType = sourcecode.swift; path = hang.swift; sourceTree = "<group>"; };
		D305F5A2336CF93FBC2653D2A94ECDF3 /* ApplePayTokenizationViewModel.swift */ = {isa = PBXFileReference; includeInIndex = 1; lastKnownFileType = sourcecode.swift; path = ApplePayTokenizationViewModel.swift; sourceTree = "<group>"; };
		D30F33B83293CFCECB56039CC852B260 /* PrimerUniversalCheckoutViewController.swift */ = {isa = PBXFileReference; includeInIndex = 1; lastKnownFileType = sourcecode.swift; path = PrimerUniversalCheckoutViewController.swift; sourceTree = "<group>"; };
		D3A07C498ECA4C00F1558E55D0C683D8 /* PrimerTextFieldView.xib */ = {isa = PBXFileReference; includeInIndex = 1; lastKnownFileType = file.xib; path = PrimerTextFieldView.xib; sourceTree = "<group>"; };
		D41B492AB4BE3C84058B791A5F8C4E94 /* CardholderNameField.swift */ = {isa = PBXFileReference; includeInIndex = 1; lastKnownFileType = sourcecode.swift; path = CardholderNameField.swift; sourceTree = "<group>"; };
		D44593D72477A1DA6D6DD3C44289029C /* PayPalTokenizationViewModel.swift */ = {isa = PBXFileReference; includeInIndex = 1; lastKnownFileType = sourcecode.swift; path = PayPalTokenizationViewModel.swift; sourceTree = "<group>"; };
		D48FBC7FADF523E0A0D06B08C47C6774 /* PrimerHeadlessUniversalCheckoutUIManager.swift */ = {isa = PBXFileReference; includeInIndex = 1; lastKnownFileType = sourcecode.swift; path = PrimerHeadlessUniversalCheckoutUIManager.swift; sourceTree = "<group>"; };
		D4EB9B0CDB7F2CA39C782C37A5065C54 /* PrimerTheme+Borders.swift */ = {isa = PBXFileReference; includeInIndex = 1; lastKnownFileType = sourcecode.swift; path = "PrimerTheme+Borders.swift"; sourceTree = "<group>"; };
		D5040FAEE6BC8FAF0DB6D0A82FCF2681 /* PaymentResponse.swift */ = {isa = PBXFileReference; includeInIndex = 1; lastKnownFileType = sourcecode.swift; path = PaymentResponse.swift; sourceTree = "<group>"; };
		D6074F32C546C45BB41BB9D6CC8E5D4F /* Logger.swift */ = {isa = PBXFileReference; includeInIndex = 1; lastKnownFileType = sourcecode.swift; path = Logger.swift; sourceTree = "<group>"; };
		D61C84379596631701FFEFF4A033F6C6 /* LastNameField.swift */ = {isa = PBXFileReference; includeInIndex = 1; lastKnownFileType = sourcecode.swift; path = LastNameField.swift; sourceTree = "<group>"; };
		D66C3890C3566F38C935A2FFD9A237B0 /* Pods-PrimerSDK_Tests-dummy.m */ = {isa = PBXFileReference; includeInIndex = 1; lastKnownFileType = sourcecode.c.objc; path = "Pods-PrimerSDK_Tests-dummy.m"; sourceTree = "<group>"; };
<<<<<<< HEAD
		D76B063B3EE285DCB5B0C92F411A73FB /* PaymentAPIModel.swift */ = {isa = PBXFileReference; includeInIndex = 1; lastKnownFileType = sourcecode.swift; path = PaymentAPIModel.swift; sourceTree = "<group>"; };
		D80B2A1003F21337E85DF9D3CBB09F6F /* Primer.swift */ = {isa = PBXFileReference; includeInIndex = 1; lastKnownFileType = sourcecode.swift; path = Primer.swift; sourceTree = "<group>"; };
		D85E314E6CA628402DB1077361660A7A /* ExternalViewModel.swift */ = {isa = PBXFileReference; includeInIndex = 1; lastKnownFileType = sourcecode.swift; path = ExternalViewModel.swift; sourceTree = "<group>"; };
		D8CB673333FF4ECBB379AB4A688539B6 /* PrimerRootViewController.swift */ = {isa = PBXFileReference; includeInIndex = 1; lastKnownFileType = sourcecode.swift; path = PrimerRootViewController.swift; sourceTree = "<group>"; };
		D8F37B917B98D6CA4DB3FAC9FFEFD34F /* CardButton.swift */ = {isa = PBXFileReference; includeInIndex = 1; lastKnownFileType = sourcecode.swift; path = CardButton.swift; sourceTree = "<group>"; };
		D8F4426A6BC4181C0655AA98635340E8 /* PrimerTextFieldView+CardFormFieldsAnalytics.swift */ = {isa = PBXFileReference; includeInIndex = 1; lastKnownFileType = sourcecode.swift; path = "PrimerTextFieldView+CardFormFieldsAnalytics.swift"; sourceTree = "<group>"; };
		DA0BEE589B477AB4F2E7D8A3A5BE30C6 /* Parser.swift */ = {isa = PBXFileReference; includeInIndex = 1; lastKnownFileType = sourcecode.swift; path = Parser.swift; sourceTree = "<group>"; };
		DA8EB46D043C2B16B7DD0ACF8843B5E0 /* AppState.swift */ = {isa = PBXFileReference; includeInIndex = 1; lastKnownFileType = sourcecode.swift; path = AppState.swift; sourceTree = "<group>"; };
		DAD1A8ACA9429796642DE1E7D54CD12D /* id.json */ = {isa = PBXFileReference; includeInIndex = 1; path = id.json; sourceTree = "<group>"; };
		DB7F53C6FEE52E4A4E2DC9AEF029350D /* Weak.swift */ = {isa = PBXFileReference; includeInIndex = 1; lastKnownFileType = sourcecode.swift; path = Weak.swift; sourceTree = "<group>"; };
		DB821D8424110ADEC99C21B71B41F4BF /* DataExtension.swift */ = {isa = PBXFileReference; includeInIndex = 1; lastKnownFileType = sourcecode.swift; path = DataExtension.swift; sourceTree = "<group>"; };
		DB9094A056FA8579BCAFC05C5027398D /* HeaderFooterLabelView.swift */ = {isa = PBXFileReference; includeInIndex = 1; lastKnownFileType = sourcecode.swift; path = HeaderFooterLabelView.swift; sourceTree = "<group>"; };
		DBAAF5A5EAA8CB025E8C5405ECBC172E /* PaymentMethodConfigurationOptions.swift */ = {isa = PBXFileReference; includeInIndex = 1; lastKnownFileType = sourcecode.swift; path = PaymentMethodConfigurationOptions.swift; sourceTree = "<group>"; };
		DBBF7940091F551C2C2F936E9D8B9C50 /* VaultService.swift */ = {isa = PBXFileReference; includeInIndex = 1; lastKnownFileType = sourcecode.swift; path = VaultService.swift; sourceTree = "<group>"; };
		DCB37DC0F1C41D9629735420A2506CC3 /* README.md */ = {isa = PBXFileReference; includeInIndex = 1; path = README.md; sourceTree = "<group>"; };
=======
		D6A8495F209EAD1CDB5B609C7D3FBEE5 /* WrapperProtocols.swift */ = {isa = PBXFileReference; includeInIndex = 1; lastKnownFileType = sourcecode.swift; path = WrapperProtocols.swift; sourceTree = "<group>"; };
		D8413B2EC389152479921CDBA9D51153 /* PrimerAPIClient+Promises.swift */ = {isa = PBXFileReference; includeInIndex = 1; lastKnownFileType = sourcecode.swift; path = "PrimerAPIClient+Promises.swift"; sourceTree = "<group>"; };
		D84163501C075C99BF16DF5B01C8E8FE /* LICENSE */ = {isa = PBXFileReference; includeInIndex = 1; path = LICENSE; sourceTree = "<group>"; };
		DA29700DE0C10C965EF787EA64D0E552 /* sq.json */ = {isa = PBXFileReference; includeInIndex = 1; path = sq.json; sourceTree = "<group>"; };
		DB39D21679C949A82BEE3DC759475E7F /* sk.json */ = {isa = PBXFileReference; includeInIndex = 1; path = sk.json; sourceTree = "<group>"; };
		DCEB3BF8224F25BF6A3335ACA9626A62 /* PrimerRootViewController.swift */ = {isa = PBXFileReference; includeInIndex = 1; lastKnownFileType = sourcecode.swift; path = PrimerRootViewController.swift; sourceTree = "<group>"; };
		DCFB78DE7DF05A9FA7B1562FE56B0177 /* CardScannerViewController+SimpleScanDelegate.swift */ = {isa = PBXFileReference; includeInIndex = 1; lastKnownFileType = sourcecode.swift; path = "CardScannerViewController+SimpleScanDelegate.swift"; sourceTree = "<group>"; };
		DE00851EFD1FC6FB1058FAFEAB49CF5F /* PrimerTestPaymentMethodTokenizationViewModel.swift */ = {isa = PBXFileReference; includeInIndex = 1; lastKnownFileType = sourcecode.swift; path = PrimerTestPaymentMethodTokenizationViewModel.swift; sourceTree = "<group>"; };
		DE4C43BE24A3AEE1984AA7CC756D3759 /* BankSelectorTokenizationViewModel.swift */ = {isa = PBXFileReference; includeInIndex = 1; lastKnownFileType = sourcecode.swift; path = BankSelectorTokenizationViewModel.swift; sourceTree = "<group>"; };
		DF03947EF1D9C3ECD5C434F39D7D02BF /* PrimerTheme+Views.swift */ = {isa = PBXFileReference; includeInIndex = 1; lastKnownFileType = sourcecode.swift; path = "PrimerTheme+Views.swift"; sourceTree = "<group>"; };
>>>>>>> 6d9ca6d6
		DF6E4F8E7C26A7BBEC17AAD4042A317D /* Pods-PrimerSDK_Tests.debug.xcconfig */ = {isa = PBXFileReference; includeInIndex = 1; lastKnownFileType = text.xcconfig; path = "Pods-PrimerSDK_Tests.debug.xcconfig"; sourceTree = "<group>"; };
		E180C75D4AD15537BF4E41B8941CB9BF /* PaymentMethodConfiguration.swift */ = {isa = PBXFileReference; includeInIndex = 1; lastKnownFileType = sourcecode.swift; path = PaymentMethodConfiguration.swift; sourceTree = "<group>"; };
		E1B5F831DBBE16305759D6D496E985F9 /* Box.swift */ = {isa = PBXFileReference; includeInIndex = 1; lastKnownFileType = sourcecode.swift; path = Box.swift; sourceTree = "<group>"; };
		E1B945985145643C12B1E91600B680DE /* Pods-PrimerSDK_Example-acknowledgements.markdown */ = {isa = PBXFileReference; includeInIndex = 1; lastKnownFileType = text; path = "Pods-PrimerSDK_Example-acknowledgements.markdown"; sourceTree = "<group>"; };
<<<<<<< HEAD
		E1B9EABF18F493091D4A9DD68F77B6B7 /* mk.json */ = {isa = PBXFileReference; includeInIndex = 1; path = mk.json; sourceTree = "<group>"; };
		E314D8C865CF52D28260834B7F9F5433 /* NSErrorExtension.swift */ = {isa = PBXFileReference; includeInIndex = 1; lastKnownFileType = sourcecode.swift; path = NSErrorExtension.swift; sourceTree = "<group>"; };
		E3EBC984D44378587942C0BCA38BD7D0 /* PrimerImage.swift */ = {isa = PBXFileReference; includeInIndex = 1; lastKnownFileType = sourcecode.swift; path = PrimerImage.swift; sourceTree = "<group>"; };
		E47B0068E64FB880C3786AF337A7C284 /* Dimensions.swift */ = {isa = PBXFileReference; includeInIndex = 1; lastKnownFileType = sourcecode.swift; path = Dimensions.swift; sourceTree = "<group>"; };
		E4B9C0833273A2F8A2411426506BF8D4 /* PrimerConfiguration.swift */ = {isa = PBXFileReference; includeInIndex = 1; lastKnownFileType = sourcecode.swift; path = PrimerConfiguration.swift; sourceTree = "<group>"; };
		E530C2EF9F0E11BD5E374EFCBA2AE397 /* when.swift */ = {isa = PBXFileReference; includeInIndex = 1; lastKnownFileType = sourcecode.swift; path = when.swift; sourceTree = "<group>"; };
		E6B883EF5C391C39CB2EC2F64ADCDB06 /* NSObject+ClassName.swift */ = {isa = PBXFileReference; includeInIndex = 1; lastKnownFileType = sourcecode.swift; path = "NSObject+ClassName.swift"; sourceTree = "<group>"; };
		E83CA2253BD4E240AC3A0067FDFD09D7 /* CardNumberField.swift */ = {isa = PBXFileReference; includeInIndex = 1; lastKnownFileType = sourcecode.swift; path = CardNumberField.swift; sourceTree = "<group>"; };
		E884507DF2B84FA8A2E8AD8289881542 /* Pods-PrimerSDK_Example.release.xcconfig */ = {isa = PBXFileReference; includeInIndex = 1; lastKnownFileType = text.xcconfig; path = "Pods-PrimerSDK_Example.release.xcconfig"; sourceTree = "<group>"; };
		E905367700955D18987F78F26791590F /* sk.json */ = {isa = PBXFileReference; includeInIndex = 1; path = sk.json; sourceTree = "<group>"; };
		E95970C3898987B5E2F386DAB496FC3D /* VaultPaymentMethodViewModel.swift */ = {isa = PBXFileReference; includeInIndex = 1; lastKnownFileType = sourcecode.swift; path = VaultPaymentMethodViewModel.swift; sourceTree = "<group>"; };
		EAAC88CF41EB48AD4DF3081665B28421 /* Queue.swift */ = {isa = PBXFileReference; includeInIndex = 1; lastKnownFileType = sourcecode.swift; path = Queue.swift; sourceTree = "<group>"; };
		EAB6F611E86A4758835A715E4B4184F6 /* Foundation.framework */ = {isa = PBXFileReference; lastKnownFileType = wrapper.framework; name = Foundation.framework; path = Platforms/iPhoneOS.platform/Developer/SDKs/iPhoneOS14.0.sdk/System/Library/Frameworks/Foundation.framework; sourceTree = DEVELOPER_DIR; };
		EBEF28770398ABDC632CA5AE9F07FCE7 /* mn.json */ = {isa = PBXFileReference; includeInIndex = 1; path = mn.json; sourceTree = "<group>"; };
		EC135970B87D282BA83BB0B0C7C8C9F9 /* no.json */ = {isa = PBXFileReference; includeInIndex = 1; path = no.json; sourceTree = "<group>"; };
		EC22F848D3527F5D5863CD7C8D642703 /* TokenizationService.swift */ = {isa = PBXFileReference; includeInIndex = 1; lastKnownFileType = sourcecode.swift; path = TokenizationService.swift; sourceTree = "<group>"; };
		ECC99F457F490F04EDA36B7EBA09CDEB /* ResumeHandlerProtocol.swift */ = {isa = PBXFileReference; includeInIndex = 1; lastKnownFileType = sourcecode.swift; path = ResumeHandlerProtocol.swift; sourceTree = "<group>"; };
		EE384A197214650593F3A6385A8950C9 /* dv.json */ = {isa = PBXFileReference; includeInIndex = 1; path = dv.json; sourceTree = "<group>"; };
		EE9674DAD0C961C92687877090E1E047 /* Pods-PrimerSDK_Tests-umbrella.h */ = {isa = PBXFileReference; includeInIndex = 1; lastKnownFileType = sourcecode.c.h; path = "Pods-PrimerSDK_Tests-umbrella.h"; sourceTree = "<group>"; };
		EF1B1D170E7EB150F75B45F79DC53132 /* URLSessionStack.swift */ = {isa = PBXFileReference; includeInIndex = 1; lastKnownFileType = sourcecode.swift; path = URLSessionStack.swift; sourceTree = "<group>"; };
		EF357E4921ABDEC5C2443783A039774D /* Connectivity.swift */ = {isa = PBXFileReference; includeInIndex = 1; lastKnownFileType = sourcecode.swift; path = Connectivity.swift; sourceTree = "<group>"; };
		EF377810A9A4F8EA1BBD95BB1F06D2BC /* ar.json */ = {isa = PBXFileReference; includeInIndex = 1; path = ar.json; sourceTree = "<group>"; };
		EFDD15D10DF7816B320AC500FF9CC651 /* PayPalService.swift */ = {isa = PBXFileReference; includeInIndex = 1; lastKnownFileType = sourcecode.swift; path = PayPalService.swift; sourceTree = "<group>"; };
		F0C9DCE4AFCE38B20DF200AFB6708A99 /* GuaranteeWrappers.swift */ = {isa = PBXFileReference; includeInIndex = 1; lastKnownFileType = sourcecode.swift; path = GuaranteeWrappers.swift; sourceTree = "<group>"; };
		F14F2964A7B008761E5392CEF7545028 /* BankTableViewCell.swift */ = {isa = PBXFileReference; includeInIndex = 1; lastKnownFileType = sourcecode.swift; path = BankTableViewCell.swift; sourceTree = "<group>"; };
		F33DFE46910C06A1A3909F9B0EE4D7E1 /* sv.json */ = {isa = PBXFileReference; includeInIndex = 1; path = sv.json; sourceTree = "<group>"; };
		F3B10AF2E658395A50C397610EF71FE2 /* BankSelectorTokenizationViewModel.swift */ = {isa = PBXFileReference; includeInIndex = 1; lastKnownFileType = sourcecode.swift; path = BankSelectorTokenizationViewModel.swift; sourceTree = "<group>"; };
		F51EB65DB349675F8175BD89ED53817A /* PrimerTheme+Colors.swift */ = {isa = PBXFileReference; includeInIndex = 1; lastKnownFileType = sourcecode.swift; path = "PrimerTheme+Colors.swift"; sourceTree = "<group>"; };
		F67DF52EECC363F90F3A0083B5D1F62E /* PrimerSDK.podspec */ = {isa = PBXFileReference; explicitFileType = text.script.ruby; includeInIndex = 1; indentWidth = 2; lastKnownFileType = text; path = PrimerSDK.podspec; sourceTree = "<group>"; tabWidth = 2; xcLanguageSpecificationIdentifier = xcode.lang.ruby; };
		F7B48CC82297D62E27EA98AE7A13D3DA /* Pods-PrimerSDK_Tests.release.xcconfig */ = {isa = PBXFileReference; includeInIndex = 1; lastKnownFileType = text.xcconfig; path = "Pods-PrimerSDK_Tests.release.xcconfig"; sourceTree = "<group>"; };
		F844E1F4E2187044F4365CDCA2A123EE /* Localizable.strings */ = {isa = PBXFileReference; includeInIndex = 1; lastKnownFileType = text.plist.strings; name = Localizable.strings; path = tr.lproj/Localizable.strings; sourceTree = "<group>"; };
		FAD1C5DE6E2300BAFC7E0B13FE34C2D0 /* ClientSessionService.swift */ = {isa = PBXFileReference; includeInIndex = 1; lastKnownFileType = sourcecode.swift; path = ClientSessionService.swift; sourceTree = "<group>"; };
		FC5AA843B9EB787746D2E8BA5CB2F663 /* Localizable.strings */ = {isa = PBXFileReference; includeInIndex = 1; lastKnownFileType = text.plist.strings; name = Localizable.strings; path = nb.lproj/Localizable.strings; sourceTree = "<group>"; };
		FC791DE7574F6BD8BB7F1C54402D43EA /* PrimerTestPaymentMethodViewController.swift */ = {isa = PBXFileReference; includeInIndex = 1; lastKnownFileType = sourcecode.swift; path = PrimerTestPaymentMethodViewController.swift; sourceTree = "<group>"; };
		FD8F4D21415A945525F6DD3629EE92A3 /* ky.json */ = {isa = PBXFileReference; includeInIndex = 1; path = ky.json; sourceTree = "<group>"; };
		FDBFB84956EC0172B397AFA5341BAC67 /* UserInterfaceModule.swift */ = {isa = PBXFileReference; includeInIndex = 1; lastKnownFileType = sourcecode.swift; path = UserInterfaceModule.swift; sourceTree = "<group>"; };
		FDCB089C7C4B5C7FF4DF6ECB2888DF94 /* Colors.swift */ = {isa = PBXFileReference; includeInIndex = 1; lastKnownFileType = sourcecode.swift; path = Colors.swift; sourceTree = "<group>"; };
		FE0BEB5385B9D9923DDBB7ECD4F9A2DE /* ThenableWrappers.swift */ = {isa = PBXFileReference; includeInIndex = 1; lastKnownFileType = sourcecode.swift; path = ThenableWrappers.swift; sourceTree = "<group>"; };
		FFFDB2F4B319447743ACD815B04B1ED9 /* PaymentMethodComponent.swift */ = {isa = PBXFileReference; includeInIndex = 1; lastKnownFileType = sourcecode.swift; path = PaymentMethodComponent.swift; sourceTree = "<group>"; };
=======
		E3FE7661D4909F1213788D214816A058 /* el.json */ = {isa = PBXFileReference; includeInIndex = 1; path = el.json; sourceTree = "<group>"; };
		E4019020ADEBBC4E600DC85A53052D12 /* PrimerRawData.swift */ = {isa = PBXFileReference; includeInIndex = 1; lastKnownFileType = sourcecode.swift; path = PrimerRawData.swift; sourceTree = "<group>"; };
		E40C3772AE58790F6A4F8B302035E433 /* he.json */ = {isa = PBXFileReference; includeInIndex = 1; path = he.json; sourceTree = "<group>"; };
		E5329494B24ACE3849759C336045A9B5 /* NetworkService.swift */ = {isa = PBXFileReference; includeInIndex = 1; lastKnownFileType = sourcecode.swift; path = NetworkService.swift; sourceTree = "<group>"; };
		E7E6FA5AB0F6150F0E67CAFAA344FD02 /* PrimerHeadlessUniversalCheckout.swift */ = {isa = PBXFileReference; includeInIndex = 1; lastKnownFileType = sourcecode.swift; path = PrimerHeadlessUniversalCheckout.swift; sourceTree = "<group>"; };
		E823FAA6B015F461D2622BA6227B333C /* Mask.swift */ = {isa = PBXFileReference; includeInIndex = 1; lastKnownFileType = sourcecode.swift; path = Mask.swift; sourceTree = "<group>"; };
		E884507DF2B84FA8A2E8AD8289881542 /* Pods-PrimerSDK_Example.release.xcconfig */ = {isa = PBXFileReference; includeInIndex = 1; lastKnownFileType = text.xcconfig; path = "Pods-PrimerSDK_Example.release.xcconfig"; sourceTree = "<group>"; };
		EA46DBC464A2D0C9CC7440641EE7BB69 /* id.json */ = {isa = PBXFileReference; includeInIndex = 1; path = id.json; sourceTree = "<group>"; };
		EAA1B2B2055D6CF444F592B662AC59BE /* hu.json */ = {isa = PBXFileReference; includeInIndex = 1; path = hu.json; sourceTree = "<group>"; };
		EAAE51ACDC587C40C9DDFCB10248A313 /* AppState.swift */ = {isa = PBXFileReference; includeInIndex = 1; lastKnownFileType = sourcecode.swift; path = AppState.swift; sourceTree = "<group>"; };
		EAB6F611E86A4758835A715E4B4184F6 /* Foundation.framework */ = {isa = PBXFileReference; lastKnownFileType = wrapper.framework; name = Foundation.framework; path = Platforms/iPhoneOS.platform/Developer/SDKs/iPhoneOS14.0.sdk/System/Library/Frameworks/Foundation.framework; sourceTree = DEVELOPER_DIR; };
		EB1AF183A839E2AD2D61D4353637A148 /* PrimerSimpleCardFormTextFieldView.swift */ = {isa = PBXFileReference; includeInIndex = 1; lastKnownFileType = sourcecode.swift; path = PrimerSimpleCardFormTextFieldView.swift; sourceTree = "<group>"; };
		EBA7FEF213FD6EB860A61270962603DA /* CardFormPaymentMethodTokenizationViewModel.swift */ = {isa = PBXFileReference; includeInIndex = 1; lastKnownFileType = sourcecode.swift; path = CardFormPaymentMethodTokenizationViewModel.swift; sourceTree = "<group>"; };
		EC15913D1E942060CCDE13D05535D3E2 /* EnsureWrappers.swift */ = {isa = PBXFileReference; includeInIndex = 1; lastKnownFileType = sourcecode.swift; path = EnsureWrappers.swift; sourceTree = "<group>"; };
		EC6D36364C781E429A4F07812DABA0FC /* cs.json */ = {isa = PBXFileReference; includeInIndex = 1; path = cs.json; sourceTree = "<group>"; };
		ECF0B91F5EAB3BB0A4B5A60C690EC276 /* ja.json */ = {isa = PBXFileReference; includeInIndex = 1; path = ja.json; sourceTree = "<group>"; };
		EDA54BF3899A0EBB73BA2C374CD8A3B0 /* PrimerHeadlessUniversalCheckoutUIManager.swift */ = {isa = PBXFileReference; includeInIndex = 1; lastKnownFileType = sourcecode.swift; path = PrimerHeadlessUniversalCheckoutUIManager.swift; sourceTree = "<group>"; };
		EE26BEEE06F6681024C0DA47E5AAFA5E /* tg.json */ = {isa = PBXFileReference; includeInIndex = 1; path = tg.json; sourceTree = "<group>"; };
		EE9674DAD0C961C92687877090E1E047 /* Pods-PrimerSDK_Tests-umbrella.h */ = {isa = PBXFileReference; includeInIndex = 1; lastKnownFileType = sourcecode.c.h; path = "Pods-PrimerSDK_Tests-umbrella.h"; sourceTree = "<group>"; };
		EEB1E0C68358A1E094B66AFF548BA87C /* PrimerCountryFieldView.swift */ = {isa = PBXFileReference; includeInIndex = 1; lastKnownFileType = sourcecode.swift; path = PrimerCountryFieldView.swift; sourceTree = "<group>"; };
		EEC5EA25C2D3DEE5E1DA5D258B9E4E53 /* VaultPaymentMethodView.swift */ = {isa = PBXFileReference; includeInIndex = 1; lastKnownFileType = sourcecode.swift; path = VaultPaymentMethodView.swift; sourceTree = "<group>"; };
		EFF4C51B6257CDCBE432FE7A15677251 /* ar.json */ = {isa = PBXFileReference; includeInIndex = 1; path = ar.json; sourceTree = "<group>"; };
		F0103663F67F5C3B90A6FC0D8C2438F2 /* nl.json */ = {isa = PBXFileReference; includeInIndex = 1; path = nl.json; sourceTree = "<group>"; };
		F0E7C4D2356EDC3B3FCF2F31FE4B996F /* hi.json */ = {isa = PBXFileReference; includeInIndex = 1; path = hi.json; sourceTree = "<group>"; };
		F16E350DAF92B50D89CBFE42E4E36C50 /* uz.json */ = {isa = PBXFileReference; includeInIndex = 1; path = uz.json; sourceTree = "<group>"; };
		F17DC75D12E2AD84E2210F3AE989DA4E /* RateLimitedDispatcherBase.swift */ = {isa = PBXFileReference; includeInIndex = 1; lastKnownFileType = sourcecode.swift; path = RateLimitedDispatcherBase.swift; sourceTree = "<group>"; };
		F1B6CCABE5BEFC968BFA8717F1F5A582 /* PrimerSearchTextField.swift */ = {isa = PBXFileReference; includeInIndex = 1; lastKnownFileType = sourcecode.swift; path = PrimerSearchTextField.swift; sourceTree = "<group>"; };
		F1CD64D36B0CE617B583BB1BF451E01C /* StringExtension.swift */ = {isa = PBXFileReference; includeInIndex = 1; lastKnownFileType = sourcecode.swift; path = StringExtension.swift; sourceTree = "<group>"; };
		F1E867C9B4C0A20CA6A9FD8C36139B39 /* ArrayExtension.swift */ = {isa = PBXFileReference; includeInIndex = 1; lastKnownFileType = sourcecode.swift; path = ArrayExtension.swift; sourceTree = "<group>"; };
		F277AE502F0FAE92DA86039977867B4D /* en.json */ = {isa = PBXFileReference; includeInIndex = 1; path = en.json; sourceTree = "<group>"; };
		F2C6598A1B22B271D4F46398BE491DDB /* af.json */ = {isa = PBXFileReference; includeInIndex = 1; path = af.json; sourceTree = "<group>"; };
		F3DDCF15A9AD4E623E1E27FDAF723B61 /* ApplePayTokenizationViewModel.swift */ = {isa = PBXFileReference; includeInIndex = 1; lastKnownFileType = sourcecode.swift; path = ApplePayTokenizationViewModel.swift; sourceTree = "<group>"; };
		F414B1D7ECBE8094E5651815A978A47A /* Localizable.strings */ = {isa = PBXFileReference; includeInIndex = 1; lastKnownFileType = text.plist.strings; name = Localizable.strings; path = pt.lproj/Localizable.strings; sourceTree = "<group>"; };
		F4BA87DF9D3D736E7EB0D1CC68DF23EA /* AdyenDotPay.swift */ = {isa = PBXFileReference; includeInIndex = 1; lastKnownFileType = sourcecode.swift; path = AdyenDotPay.swift; sourceTree = "<group>"; };
		F579CF8984569841DC7807136482AAD7 /* cy.json */ = {isa = PBXFileReference; includeInIndex = 1; path = cy.json; sourceTree = "<group>"; };
		F5B07163EF0C695649CB6445A9B245CC /* Configuration.swift */ = {isa = PBXFileReference; includeInIndex = 1; lastKnownFileType = sourcecode.swift; path = Configuration.swift; sourceTree = "<group>"; };
		F73A63FF0843CE2318CFF496BA20A357 /* Dispatcher.swift */ = {isa = PBXFileReference; includeInIndex = 1; lastKnownFileType = sourcecode.swift; path = Dispatcher.swift; sourceTree = "<group>"; };
		F74DEDBC90FA6A6B4DAE5D9A63125B5F /* PaymentMethodConfigurationType.swift */ = {isa = PBXFileReference; includeInIndex = 1; lastKnownFileType = sourcecode.swift; path = PaymentMethodConfigurationType.swift; sourceTree = "<group>"; };
		F7B48CC82297D62E27EA98AE7A13D3DA /* Pods-PrimerSDK_Tests.release.xcconfig */ = {isa = PBXFileReference; includeInIndex = 1; lastKnownFileType = text.xcconfig; path = "Pods-PrimerSDK_Tests.release.xcconfig"; sourceTree = "<group>"; };
		F82FC600D27B4BED13D5D9A18BE11199 /* PaymentMethodTokenizationViewModel+Logic.swift */ = {isa = PBXFileReference; includeInIndex = 1; lastKnownFileType = sourcecode.swift; path = "PaymentMethodTokenizationViewModel+Logic.swift"; sourceTree = "<group>"; };
		F894553D3C4720F35A23F6A8D911D610 /* PrimerViewController.swift */ = {isa = PBXFileReference; includeInIndex = 1; lastKnownFileType = sourcecode.swift; path = PrimerViewController.swift; sourceTree = "<group>"; };
		F92C2C6FD13A3C6FFB72A558FF48FD8B /* CheckoutWithVaultedPaymentMethodViewModel.swift */ = {isa = PBXFileReference; includeInIndex = 1; lastKnownFileType = sourcecode.swift; path = CheckoutWithVaultedPaymentMethodViewModel.swift; sourceTree = "<group>"; };
		FA10E47F2E51756F2A14E25ABE5A14BF /* ps.json */ = {isa = PBXFileReference; includeInIndex = 1; path = ps.json; sourceTree = "<group>"; };
		FB12E3308E43A1E9B6143F1BC6B2124A /* PrimerScrollView.swift */ = {isa = PBXFileReference; includeInIndex = 1; lastKnownFileType = sourcecode.swift; path = PrimerScrollView.swift; sourceTree = "<group>"; };
		FB29312E481FB48949467A6CFFCC63CD /* CardNetwork.swift */ = {isa = PBXFileReference; includeInIndex = 1; lastKnownFileType = sourcecode.swift; path = CardNetwork.swift; sourceTree = "<group>"; };
		FCA0627E1108CB5D3EA91BE56D4C18E7 /* PrimerSDK-dummy.m */ = {isa = PBXFileReference; includeInIndex = 1; lastKnownFileType = sourcecode.c.objc; path = "PrimerSDK-dummy.m"; sourceTree = "<group>"; };
		FCDEF487FF5BB8845E6B06B3AA985653 /* bn.json */ = {isa = PBXFileReference; includeInIndex = 1; path = bn.json; sourceTree = "<group>"; };
		FCECAFFE52102650E13AB2524E707E0B /* AnyDecodable.swift */ = {isa = PBXFileReference; includeInIndex = 1; lastKnownFileType = sourcecode.swift; path = AnyDecodable.swift; sourceTree = "<group>"; };
		FCF29D35140732D17327A44726227156 /* Weak.swift */ = {isa = PBXFileReference; includeInIndex = 1; lastKnownFileType = sourcecode.swift; path = Weak.swift; sourceTree = "<group>"; };
		FEA0F2FD6FA4CAB1BEEBEEE4FCCFE599 /* PrimerContainerViewController.swift */ = {isa = PBXFileReference; includeInIndex = 1; lastKnownFileType = sourcecode.swift; path = PrimerContainerViewController.swift; sourceTree = "<group>"; };
		FF1FC9BC8A11D44EFE53387DEA8CC425 /* sv.json */ = {isa = PBXFileReference; includeInIndex = 1; path = sv.json; sourceTree = "<group>"; };
		FF3DF0F5D619DFA252E2C272798FD44F /* ExpiryDateField.swift */ = {isa = PBXFileReference; includeInIndex = 1; lastKnownFileType = sourcecode.swift; path = ExpiryDateField.swift; sourceTree = "<group>"; };
		FFE1BB7A87BB5CCC20265254BCC47B74 /* NSErrorExtension.swift */ = {isa = PBXFileReference; includeInIndex = 1; lastKnownFileType = sourcecode.swift; path = NSErrorExtension.swift; sourceTree = "<group>"; };
>>>>>>> 6d9ca6d6
/* End PBXFileReference section */

/* Begin PBXFrameworksBuildPhase section */
		0F3E65FE6FC2A22D49C385BE63CEE2D0 /* Frameworks */ = {
			isa = PBXFrameworksBuildPhase;
			buildActionMask = 2147483647;
			files = (
				E150EB1E3DDC0F59C4FDE4E1058FCAF7 /* Foundation.framework in Frameworks */,
			);
			runOnlyForDeploymentPostprocessing = 0;
		};
		1D67621CC892D3F06CF41DF6BE8B7712 /* Frameworks */ = {
			isa = PBXFrameworksBuildPhase;
			buildActionMask = 2147483647;
			files = (
				A260DD0DA58C65347DD96C2F2920FEC9 /* Foundation.framework in Frameworks */,
				C914EEC83908371F4D26951D0CE5A9DD /* UIKit.framework in Frameworks */,
			);
			runOnlyForDeploymentPostprocessing = 0;
		};
<<<<<<< HEAD
		1D9B174AACEDA6738DC3E11C850EA48A /* Frameworks */ = {
			isa = PBXFrameworksBuildPhase;
			buildActionMask = 2147483647;
			files = (
				576CBFE7BB80FC46B6F006AE6E711708 /* Foundation.framework in Frameworks */,
			);
			runOnlyForDeploymentPostprocessing = 0;
		};
		8B53807DEC83BFF61BBD2F421A2F724C /* Frameworks */ = {
=======
		CE0E3B6F7AE467CECA4D347F1130D3ED /* Frameworks */ = {
			isa = PBXFrameworksBuildPhase;
			buildActionMask = 2147483647;
			files = (
				D2F07104925B957352982C6694C9A652 /* Foundation.framework in Frameworks */,
				88F7BA79DB8D9A635A8F4455EB5C38CC /* UIKit.framework in Frameworks */,
			);
			runOnlyForDeploymentPostprocessing = 0;
		};
		FC843D914E568EFA6A9B83946FB82096 /* Frameworks */ = {
>>>>>>> 6d9ca6d6
			isa = PBXFrameworksBuildPhase;
			buildActionMask = 2147483647;
			files = (
			);
			runOnlyForDeploymentPostprocessing = 0;
		};
/* End PBXFrameworksBuildPhase section */

/* Begin PBXGroup section */
<<<<<<< HEAD
		06928430ED0D3914028AE2E0C89D552D /* Crypto */ = {
			isa = PBXGroup;
			children = (
				474D5F3DD3AB27CEDEAE8BA27DE23322 /* AES256.swift */,
			);
			name = Crypto;
			path = Crypto;
			sourceTree = "<group>";
		};
		0C494B33535600A497D66F722D30DAC8 /* Theme */ = {
			isa = PBXGroup;
			children = (
				57B7AD4FBC15AC8C4C5BF8CA512D9F9A /* PrimerTheme.swift */,
				E3016108B1B76B502CB00EE2D55EC0A8 /* Internal */,
				AE0F37ADE4EF67AC63CCB2DEE09C6BF7 /* Public */,
			);
			name = Theme;
			path = Theme;
			sourceTree = "<group>";
		};
		0FA07CCFB4C67C4FCF2082B2EC7D9D8B /* Payment Services */ = {
=======
		05C5ED49D5C29BC7B3BD7BFFA32D9FC6 /* Components */ = {
>>>>>>> 6d9ca6d6
			isa = PBXGroup;
			children = (
				FAD1C5DE6E2300BAFC7E0B13FE34C2D0 /* ClientSessionService.swift */,
				AB92750F5444EAC41C616CDAB25A080A /* ClientTokenService.swift */,
				409983D2E6EC30917E2BD12EA6C6C69D /* CreateResumePaymentService.swift */,
				8D2FE43047758E379A349026CB4812F4 /* PaymentMethodConfigService.swift */,
				EFDD15D10DF7816B320AC500FF9CC651 /* PayPalService.swift */,
				DBBF7940091F551C2C2F936E9D8B9C50 /* VaultService.swift */,
			);
			name = "Payment Services";
			path = "Payment Services";
			sourceTree = "<group>";
		};
		110B8287CF3756E3486290BB084AF021 /* Cancellation */ = {
			isa = PBXGroup;
			children = (
				226A6C1441684979F562EA72156347A2 /* CancelContext.swift */,
				7F9BB2D67574F478AC4872E80C129436 /* Cancellable.swift */,
				90576D2CBECDE9999647792097D7EBAA /* CancellableCatchable.swift */,
				D0E1F1D79A5C4BA3FA1E4B13B1397BB7 /* CancellablePromise.swift */,
				2E5458991C8754C915A50C236915372F /* CancellableThenable.swift */,
			);
			name = Cancellation;
			path = Cancellation;
			sourceTree = "<group>";
		};
		12D5F54BF86EF448A2F22503E6B4EE20 /* Localizable */ = {
			isa = PBXGroup;
			children = (
				FD5F0DE8580D90309D37C414F07CB68F /* Localizable.strings */,
			);
			name = Localizable;
			path = Sources/PrimerSDK/Resources/Localizable;
			sourceTree = "<group>";
		};
		1628BF05B4CAFDCC3549A101F5A10A17 /* Frameworks */ = {
			isa = PBXGroup;
			children = (
<<<<<<< HEAD
				59DA5C1F72E1D5BABC43EACBA672C3BA /* iOS */,
=======
				29DA4D87ECADFA24BA475CE6C3C8A567 /* Icons.xcassets */,
				4935BAD181D8A60485DA970210ABB552 /* Core */,
				2FF44311AC4C1677C9F8F7E51D20E3EB /* Data Models */,
				341AE692A591869A94B49F2B15793A8B /* Error Handler */,
				0AFD8C7A4E83B47DE2BBDC0FFBDF09FC /* Extensions & Utilities */,
				A2A67A026F2B11CE921DB6376F39D24D /* JSONs */,
				7526B058F833B4EEA9712D5D44B73F66 /* Localizable */,
				23C469E2470454658E7996DAA59624FA /* Mocks */,
				0D2A1C2151E8B7734C7F2F8C9316D8C7 /* Nibs */,
				81B2E1FC07FA47521922E8E7886DF10A /* Services */,
				649980D390A9743F83ADE69A164B4AA4 /* Third Party */,
				5E83C95C77187E2624F604BDB3AD7216 /* User Interface */,
>>>>>>> 6d9ca6d6
			);
			name = Frameworks;
			sourceTree = "<group>";
		};
		1D6D8520785A7FBE27772002909DC212 /* Root */ = {
			isa = PBXGroup;
			children = (
				28D8CB46CF2E8CF03090AC8980F02E9F /* PrimerCardFormViewController.swift */,
				274F758AE3793D4C1FBA41E6CA5C9DA7 /* PrimerContainerViewController.swift */,
				BE4903CE825092F5A0961B48A8281C0B /* PrimerFormViewController.swift */,
				7380FCC41EB336B68D5A02E92678343D /* PrimerInputViewController.swift */,
				A5680B197701E01BED668893EAE3DA1C /* PrimerLoadingViewController.swift */,
				037E442008BEEF6A3A6D79AA65DED143 /* PrimerNavigationBar.swift */,
				72FF832F61B18F1BEE14F0E3517D73E3 /* PrimerNavigationController.swift */,
				D8CB673333FF4ECBB379AB4A688539B6 /* PrimerRootViewController.swift */,
				D30F33B83293CFCECB56039CC852B260 /* PrimerUniversalCheckoutViewController.swift */,
				ADA911A6670F7E90E15301347D0E0428 /* PrimerVaultManagerViewController.swift */,
			);
			name = Root;
			path = Root;
			sourceTree = "<group>";
		};
		1E932F9A84F5497BDE8AC1C1B8192D2A /* OAuth */ = {
			isa = PBXGroup;
			children = (
				944EB344D14CFFB0E1365763CCB03153 /* PrimerWebViewController.swift */,
			);
			name = OAuth;
			path = OAuth;
			sourceTree = "<group>";
		};
		2C8A1F8A0BED47407EF87CAC368324B0 /* localized_countries */ = {
			isa = PBXGroup;
			children = (
				419E0E326446D162C3F54C27895DB425 /* af.json */,
				BFC0CCCA0A18E4193E679205F71ECAA1 /* am.json */,
				EF377810A9A4F8EA1BBD95BB1F06D2BC /* ar.json */,
				5F888E2A565ACFE90343E7373C20BC39 /* az.json */,
				4CE2B1D524D53FA933B68E4B79594686 /* be.json */,
				BD732D11B623B2532A38C3E5FBAE5073 /* bg.json */,
				8441BD6833705B7B08C926E1E7D0F96B /* bn.json */,
				C79A0E82E6CC1B0552569711B4297A7F /* bs.json */,
				C9D38DA7C083362C1F41E0006A9EA8B4 /* ca.json */,
				172E1B55BA5F472F29AD1805E025720B /* cs.json */,
				C4F56044397D00BB3D7D61F7EE2ACE91 /* cy.json */,
				2CB4CC7B9520189D3EC09D1340AA624A /* da.json */,
				7B4D90777D80ECE625F9925CF1ECC652 /* de.json */,
				EE384A197214650593F3A6385A8950C9 /* dv.json */,
				51ACEFFBDD96CA002EFA58988D58B647 /* el.json */,
				CA9AEF52C69968E1E2BEBB0862489740 /* en.json */,
				68322DCCA3CAC132312E26A47597619D /* es.json */,
				C244C9D909EDE1B6778E37C7FEBB3F1D /* et.json */,
				61B1D397AB59B621EA03793499A086F7 /* eu.json */,
				B491F24BDDA69B7F82791041E7805A9D /* fa.json */,
				2E941FCBF707F7CE198B5069A978A910 /* fi.json */,
				272980AEFBFE5BC6AEF52807445B09BF /* fr.json */,
				7249C7B6BE7D23C00ABCB1BA8AA01E98 /* gl.json */,
				02940F9701A2E2C7E1BA64579FD1087D /* ha.json */,
				A2EC1F5F101AD137B4F12FA3E4787DF7 /* he.json */,
				AAC3171E137CF697CD2AFCB3CC1AE2EB /* hi.json */,
				802F98F82ED1673732B149A021CF3060 /* hr.json */,
				7809271184FB197F9093ECB64AA911EC /* hu.json */,
				88BCEAE82331E1A9C93A7DE33B352CED /* hy.json */,
				DAD1A8ACA9429796642DE1E7D54CD12D /* id.json */,
				158B0661CF6AD5F1C56DCC7B6E29F8C1 /* is.json */,
				9BE376D77E60311F1C2F90EC9DD5F28F /* it.json */,
				C1A7D351EEB1AF2461F63B19DA76CA9B /* ja.json */,
				68181D7AD219049FD394EBE6546EE0DC /* ka.json */,
				CF4576571F2D7966473B3EC31DD3C68F /* kk.json */,
				47574C3AFAEEC6148C499BD31DA5B771 /* km.json */,
				9147430937DEA7B56D5D8780E4AD8F90 /* ko.json */,
				9FC586B3F9C2CB80DFF30F95D5CFF278 /* ku.json */,
				FD8F4D21415A945525F6DD3629EE92A3 /* ky.json */,
				B616C58106FC361F3DE0C9CE86FD3EE0 /* lt.json */,
				63A2340DE38DD03E3BC823FECBFE3545 /* lv.json */,
				E1B9EABF18F493091D4A9DD68F77B6B7 /* mk.json */,
				A238A40BCED73A7CD7C35C67F92AADFA /* ml.json */,
				EBEF28770398ABDC632CA5AE9F07FCE7 /* mn.json */,
				5D380CF9C5D1045807466B3C61EF054C /* ms.json */,
				5976DB2AED1AC854217652225FB78B93 /* nb.json */,
				A6F7639DB916577A219CE8F535C48525 /* nl.json */,
				392B432A687EBBBABDB69BEA06BFBE91 /* nn.json */,
				EC135970B87D282BA83BB0B0C7C8C9F9 /* no.json */,
				CF6F77D3F3887461E5120D138065DB8F /* pl.json */,
				396DEC2A3CF15E15040D664B03A9B8EC /* ps.json */,
				CCFC93897376B0A7FE10C09551E9B460 /* pt.json */,
				ADA3FF28F3C4A10312F4039C48B313BD /* ro.json */,
				A7EFA531DD7EB07EF468BB34B12598C6 /* ru.json */,
				39274985B63BB57A67C736D734B50634 /* sd.json */,
				E905367700955D18987F78F26791590F /* sk.json */,
				190DE73C8CFB83B171132E183B651599 /* sl.json */,
				8427C7313D637C90661FCD40E11CE33F /* so.json */,
				98BD74BCAC2153CA450CB33753853EAC /* sq.json */,
				50AB736483D83360639B3AA47FDADAD5 /* sr.json */,
				F33DFE46910C06A1A3909F9B0EE4D7E1 /* sv.json */,
				D04583CA19C2186D2D4126B6AF5A175F /* sw.json */,
				68C2B13272D15E2B8EF56F690066402A /* ta.json */,
				1955BE49AF00A0271803DEDF85FEF2A5 /* tg.json */,
				7358E2023E130F41A59E42DBD9D49B50 /* th.json */,
				AF83EFBA2A2E73FFD980521898F43AD4 /* tr.json */,
				16535727BEB9DFCAD6BE32FC1E1CD1E0 /* tt.json */,
				791D12A6C2ECDA977F3394B77551FA0A /* ug.json */,
				879B80C2627BA08931DA1146559AA742 /* uk.json */,
				AA6DE21DDCC675999955619825B03D23 /* ur.json */,
				3C1449625D01E32592F19E3817A6B13D /* uz.json */,
				A720F0BD57739EBFF5DBD236FC672678 /* vi.json */,
				41D9D04EA0982833FBAF9B63B442F7EF /* zh.json */,
			);
			name = localized_countries;
			path = localized_countries;
			sourceTree = "<group>";
		};
		2F2286CD408FA5B74D16D050B631A8A1 /* Support Files */ = {
			isa = PBXGroup;
			children = (
				A3E2F9C06F13281158B80CB453C2CEDE /* PrimerSDK.modulemap */,
				46F10C838A14A4D1EC5008A9A50587B5 /* PrimerSDK-dummy.m */,
				5A7D0344D2187D0DBF06BC3F19C0D7D9 /* PrimerSDK-Info.plist */,
				3A80461734A0871A7528315BB68C6B8B /* PrimerSDK-prefix.pch */,
				1795A506EA0112F3AE062921DA56E134 /* PrimerSDK-umbrella.h */,
				7540675C759C8CDA799A0607647F2B20 /* PrimerSDK.debug.xcconfig */,
				51B15B52AB0EFD7A5E8B700E62038EEF /* PrimerSDK.release.xcconfig */,
				5B529DCEAF590BEDB5A8C711E0B2868F /* ResourceBundle-PrimerResources-PrimerSDK-Info.plist */,
			);
			name = "Support Files";
			path = "Example/Pods/Target Support Files/PrimerSDK";
			sourceTree = "<group>";
		};
<<<<<<< HEAD
		302F5AF684C56897C133B61FE0D72D93 /* Banks */ = {
			isa = PBXGroup;
			children = (
				C8525EC146DB043FB530FDF143BFC12C /* BankSelectorViewController.swift */,
				F14F2964A7B008761E5392CEF7545028 /* BankTableViewCell.swift */,
			);
			name = Banks;
			path = Banks;
			sourceTree = "<group>";
		};
		32FFDC881F901D36949924499B4BB40D /* Networking */ = {
=======
		1628BF05B4CAFDCC3549A101F5A10A17 /* Frameworks */ = {
>>>>>>> 6d9ca6d6
			isa = PBXGroup;
			children = (
				AD49F401A719C61E9D1F2EE881198420 /* PrimerAPIClient+3DS.swift */,
			);
			name = Networking;
			path = Networking;
			sourceTree = "<group>";
		};
		386EB983B6871B95E56CCF86BD5C3DFF /* Data Models */ = {
			isa = PBXGroup;
			children = (
				A585906699BC2C6034BB3C4775471666 /* AdyenDotPay.swift */,
				BDDD4025BAE52CDBD10EAF7A05C43065 /* Apaya.swift */,
				3590ABF2A50A88DB264A0446C45DEB40 /* ApplePay.swift */,
				24E0AC37596C0618FA8EBE247D9D74CC /* Bank.swift */,
				707EB65D1F335392D9D2F1DFB208A150 /* CardNetwork.swift */,
				AEF422398E090EADF25AE8C7FCC4C678 /* CheckoutModule.swift */,
				0F4C66065555067F8D9D44E46BD30F4D /* ClientSession.swift */,
				4442FD241C66DAE74733083446B7C30C /* ClientToken.swift */,
				C467B6EA787E085E2F7B82452E6B51BE /* Consolable.swift */,
				824D0ADABF552335CE23409E06007007 /* CountryCode.swift */,
				BC947855BB65435D3D77E830A100FE81 /* Currency.swift */,
				144E165E9658AAB9613CDE10298B4EDA /* ImageName.swift */,
				9D0CD4AECA9DB34D2E6124087E370663 /* Klarna.swift */,
				CEF57187CD9A1BF32B2326CC1A495E79 /* OrderItem.swift */,
				D76B063B3EE285DCB5B0C92F411A73FB /* PaymentAPIModel.swift */,
				E180C75D4AD15537BF4E41B8941CB9BF /* PaymentMethodConfiguration.swift */,
				DBAAF5A5EAA8CB025E8C5405ECBC172E /* PaymentMethodConfigurationOptions.swift */,
				0386CED9BB6887C96FA5ED088540282A /* PaymentMethodConfigurationType.swift */,
				83FAD88D956EAB8B95944B5D07FC8AA9 /* PaymentMethodToken.swift */,
				69B0A9EEC537CF7A662EFBFD9A264FA3 /* PaymentMethodTokenizationRequest.swift */,
				D5040FAEE6BC8FAF0DB6D0A82FCF2681 /* PaymentResponse.swift */,
				398E3100F7D0D219299D774370386316 /* PayPal.swift */,
				E4B9C0833273A2F8A2411426506BF8D4 /* PrimerConfiguration.swift */,
				CF24DB8C8329AA0561303387A152688A /* PrimerFlowEnums.swift */,
				77E0778E83E08CE2CE96CB184B966BF5 /* PrimerSettings.swift */,
				9A2AFA5FBFC32074A6E42F253DF50DE4 /* SuccessMessage.swift */,
				913C2F49E80E8DA71967166B2B5449C0 /* Throwable.swift */,
				04E8467E50B1A183FDD1CA4C1D002F2D /* VaultCheckoutViewModel.swift */,
				D9FCB11A89A484BADB4451B1827A2211 /* PCI */,
				0C494B33535600A497D66F722D30DAC8 /* Theme */,
			);
			name = "Data Models";
			path = "Sources/PrimerSDK/Classes/Data Models";
			sourceTree = "<group>";
		};
		38CBFF34FB740315BC03F43586E0BB7C /* Core */ = {
			isa = PBXGroup;
			children = (
				B5B5DF9553536C2BC9B9BE1501A91D6B /* Icons.xcassets */,
				BD5B795CA8F4CA5125C3745338DCED3C /* Core */,
				386EB983B6871B95E56CCF86BD5C3DFF /* Data Models */,
				B0EE6AF3E598E0B9010FF56623E3196E /* Error Handler */,
				BE04F53011F223A97AC773D840A37141 /* Extensions & Utilities */,
				5E03B2DB0C95A1F341B87C6FF7FD568D /* JSONs */,
				12D5F54BF86EF448A2F22503E6B4EE20 /* Localizable */,
				CBE42428A7F2596F9EB37DABAACBAB87 /* Mocks */,
				5F4F4CCF28FDE88A2FC4239E8AB0AF03 /* Modules */,
				A0D07634DF8F74CB9136086870ACC4D6 /* Nibs */,
				4571822B006871CE1B4D7CC0D4FA51C1 /* Services */,
				63F0409847BB694254ED51DB1AA67962 /* Third Party */,
				C9BE4CF039865F2591D780033783EE35 /* User Interface */,
			);
			name = Core;
			sourceTree = "<group>";
		};
<<<<<<< HEAD
		3A2053F1B8738AC928F8E9F3C0752E25 /* Dispatchers */ = {
			isa = PBXGroup;
			children = (
				6D52FB77BDB126DCD1FA51F4232BC173 /* ConcurrencyLimitedDispatcher.swift */,
				7686D1DF4DC0BCD22434B88B8082D8FE /* CoreDataDispatcher.swift */,
				EAAC88CF41EB48AD4DF3081665B28421 /* Queue.swift */,
				B28C0FDDED6335235A63DC6961BA19F1 /* RateLimitedDispatcher.swift */,
				575A5D288C14BF8A5D878F5E499ACDB9 /* RateLimitedDispatcherBase.swift */,
				AA617ECFEDD75DC126425745BECA405F /* StrictRateLimitedDispatcher.swift */,
			);
			name = Dispatchers;
			path = Dispatchers;
			sourceTree = "<group>";
		};
		3C2F408ADA34F310E38F13A01932F335 /* PCI */ = {
=======
		20BC0F6850E3E44C0E6B88A2CB588F48 /* Countries */ = {
>>>>>>> 6d9ca6d6
			isa = PBXGroup;
			children = (
				EC22F848D3527F5D5863CD7C8D642703 /* TokenizationService.swift */,
			);
			name = PCI;
			path = PCI;
			sourceTree = "<group>";
		};
<<<<<<< HEAD
		3C51B505FB109C5EAE343DD57D0C9547 /* Primer */ = {
=======
		21EE72533B464B3CE7400013DDBD6CFA /* Networking */ = {
			isa = PBXGroup;
			children = (
				0BA5F846DF1520DD72C84482F46EB930 /* PrimerAPIClient+3DS.swift */,
			);
			name = Networking;
			path = Networking;
			sourceTree = "<group>";
		};
		23C469E2470454658E7996DAA59624FA /* Mocks */ = {
>>>>>>> 6d9ca6d6
			isa = PBXGroup;
			children = (
				D2844D18A2DCD6E50BA29386E79C105C /* PrimerAPI.swift */,
				2B4CF039CE844250EEBCBF2775CC8B3F /* PrimerAPIClient.swift */,
				23438EF6D4E5EDC8BB741DACEB3EA183 /* PrimerAPIClient+Promises.swift */,
			);
			name = Primer;
			path = Primer;
			sourceTree = "<group>";
		};
<<<<<<< HEAD
		420468697F6BF980B1D282B1093E53F3 /* PCI */ = {
			isa = PBXGroup;
			children = (
				FE3E19867EAFA1627FD94D66A74121CC /* CardScanner */,
=======
		2417CCCD40744CD8A501B0050FA34219 /* Keychain */ = {
			isa = PBXGroup;
			children = (
				40F2CAB2F9CE950E114905604D0D9B90 /* Keychain.swift */,
			);
			name = Keychain;
			path = Keychain;
			sourceTree = "<group>";
		};
		2C002ADDF623D9E1DC8F9163F24F4360 /* Connectivity */ = {
			isa = PBXGroup;
			children = (
				469A6C1ABD6A3CB71F0053DEE4478F8B /* Connectivity.swift */,
			);
			name = Connectivity;
			path = Connectivity;
			sourceTree = "<group>";
		};
		2FF44311AC4C1677C9F8F7E51D20E3EB /* Data Models */ = {
			isa = PBXGroup;
			children = (
				F4BA87DF9D3D736E7EB0D1CC68DF23EA /* AdyenDotPay.swift */,
				575B6732E985B915BD49CB7A4BC528F7 /* Apaya.swift */,
				CE91C1D02DB346CC145C7C6B11C87472 /* ApplePay.swift */,
				91D1B1462B0DAE98874D80BFBB4B6361 /* Bank.swift */,
				FB29312E481FB48949467A6CFFCC63CD /* CardNetwork.swift */,
				5439932C1D33DECF86463BA20F5601CF /* CheckoutModule.swift */,
				9DE7D5EECBF637D6784094FFE26E2829 /* ClientSession.swift */,
				5A0E547CADFAD923336946F798DBA679 /* ClientToken.swift */,
				3310C5BE62CED5FEAACC357199E78D0A /* Consolable.swift */,
				4009A9849BA29439D44FA176923799EE /* CountryCode.swift */,
				197EAEEFCC5408209089409C6C34AEA4 /* Currency.swift */,
				0442EC661767850AE3B3FFE4814CFCB9 /* ImageName.swift */,
				0399D27B0B97B21E45E1E0C6CB76EB6C /* Klarna.swift */,
				BFF446F511C462F22CAA23C1E35D9239 /* OrderItem.swift */,
				45539432F660597E05C42DB7DEEB4E17 /* PaymentAPIModel.swift */,
				865DABD8E39E6D28652BA7C527A9E9DB /* PaymentMethodConfiguration.swift */,
				8D0063859F5745525BDADA06B6E282E5 /* PaymentMethodConfigurationOptions.swift */,
				F74DEDBC90FA6A6B4DAE5D9A63125B5F /* PaymentMethodConfigurationType.swift */,
				491CBA3A3127F2D1D4FBAC8EDC060E6F /* PaymentMethodToken.swift */,
				CDB0D6241C07D614A1589A1C4EC97C03 /* PaymentMethodTokenizationRequest.swift */,
				3AA4C49BE10D8CCED1173C32F9D948DE /* PaymentResponse.swift */,
				31241D884FD3BC6C05F97D5D6308EFAE /* PayPal.swift */,
				4331D5F9E7E7824C275AB8544ACA3264 /* PrimerConfiguration.swift */,
				D4C7D78822BD96AB1D7772B8252F40C1 /* PrimerFlowEnums.swift */,
				7023586C11EB1AB073D57A5267841B97 /* PrimerSettings.swift */,
				8894B3A1C80393EF08866B06D20620D5 /* SuccessMessage.swift */,
				8635B13D2A178CA049CF286614E39D98 /* Throwable.swift */,
				CC0251CD6A795C5B9D3FCAB5F0E1F9F3 /* VaultCheckoutViewModel.swift */,
				7D7BA02B86214919434C96C5E8C50AB3 /* PCI */,
				49D31F86CCECC4A55FFC0A65D953271D /* Theme */,
>>>>>>> 6d9ca6d6
			);
			name = PCI;
			path = PCI;
			sourceTree = "<group>";
		};
		4571822B006871CE1B4D7CC0D4FA51C1 /* Services */ = {
			isa = PBXGroup;
			children = (
				71EA16028E77CCEA5BBC7498D86807D2 /* API */,
				797D5AE4C59E09B5671A173344F46F1E /* Network */,
				BF0F25E48E5C8882A4D38B277BC052C2 /* Parser */,
			);
			name = Services;
			path = Sources/PrimerSDK/Classes/Services;
			sourceTree = "<group>";
		};
		531B0CEAFE95508612340A6B2C13E197 /* UI Delegates */ = {
			isa = PBXGroup;
			children = (
				65470D360D615C75D4163019CA41AABF /* ReloadDelegate.swift */,
			);
			name = "UI Delegates";
			path = "UI Delegates";
			sourceTree = "<group>";
		};
<<<<<<< HEAD
		56409D50D0FA1C19C592518252ACCB45 /* Targets Support Files */ = {
=======
		372FBCA20D72AA73DFFDFA2526EE03D6 /* Constants */ = {
			isa = PBXGroup;
			children = (
				19662C2AAE53AC4335B4872BBFB16D84 /* Colors.swift */,
				B97304E470B1295843512836B2255BC2 /* Content.swift */,
				268D6B757922FFE6AD7269BE7346549C /* Dimensions.swift */,
				692085091ABAC4C3394535ADB5F9140E /* Strings.swift */,
			);
			name = Constants;
			path = Constants;
			sourceTree = "<group>";
		};
		39E005C06C918AAB40F0BD3B54334BD6 /* Internal */ = {
>>>>>>> 6d9ca6d6
			isa = PBXGroup;
			children = (
				DC341534F0F751E90DBE9F9F51531A54 /* Pods-PrimerSDK_Example */,
				C99317E726DB0D5CA94A6EFE2CA8C63E /* Pods-PrimerSDK_Tests */,
			);
			name = "Targets Support Files";
			sourceTree = "<group>";
		};
		59DA5C1F72E1D5BABC43EACBA672C3BA /* iOS */ = {
			isa = PBXGroup;
			children = (
				EAB6F611E86A4758835A715E4B4184F6 /* Foundation.framework */,
				D245E0514AAC1A2B9A6D5EA2F383E90F /* UIKit.framework */,
			);
			name = iOS;
			sourceTree = "<group>";
		};
<<<<<<< HEAD
		5E03B2DB0C95A1F341B87C6FF7FD568D /* JSONs */ = {
=======
		4935BAD181D8A60485DA970210ABB552 /* Core */ = {
			isa = PBXGroup;
			children = (
				CA75C2B127C3E6DDDCE4724389EE5AAE /* 3DS */,
				C810ECDD81A61D28AABFB4E92BEF9C9C /* Analytics */,
				72DB43D7C210189337ED1FDCE819CA0B /* Checkout Components */,
				2C002ADDF623D9E1DC8F9163F24F4360 /* Connectivity */,
				372FBCA20D72AA73DFFDFA2526EE03D6 /* Constants */,
				5F738BEE8C3788E932B316901009B768 /* Crypto */,
				2417CCCD40744CD8A501B0050FA34219 /* Keychain */,
				7CE211089AFA7FE501BDE67F0CF1728B /* Payment Services */,
				84A2886B57584B908725BFC5C9232708 /* PCI */,
				592CAC3C084CDA2603536BDFF6FAC868 /* Primer */,
			);
			name = Core;
			path = Sources/PrimerSDK/Classes/Core;
			sourceTree = "<group>";
		};
		49D31F86CCECC4A55FFC0A65D953271D /* Theme */ = {
>>>>>>> 6d9ca6d6
			isa = PBXGroup;
			children = (
				40D58A62D8B189C7C1CBC6557AED0205 /* currencies.json */,
				2C8A1F8A0BED47407EF87CAC368324B0 /* localized_countries */,
			);
			name = JSONs;
			path = Sources/PrimerSDK/Resources/JSONs;
			sourceTree = "<group>";
		};
<<<<<<< HEAD
		5E7CEBBE4BB56B730A515810549B52D9 /* Products */ = {
			isa = PBXGroup;
			children = (
				4D3869E0A461E802A5916AA6523517A4 /* Pods-PrimerSDK_Example */,
				23FD1D157B8C8E7148BE8A7D354A051F /* Pods-PrimerSDK_Tests */,
				28E47791C9F9D0A9BA05C719761A4F3F /* PrimerSDK */,
				A8B3BC107C2BDC3C03D961866F721265 /* PrimerSDK-PrimerResources */,
			);
			name = Products;
			sourceTree = "<group>";
		};
		5F4F4CCF28FDE88A2FC4239E8AB0AF03 /* Modules */ = {
=======
		4DF30D50262A3759162B6B4A71F1FEAC /* Fields */ = {
>>>>>>> 6d9ca6d6
			isa = PBXGroup;
			children = (
				0D5ACA6CA8A7AA3594A6E64EF6B4A766 /* ClientSessionActionsModule.swift */,
				494EA21028C5BAB17929C06F3BE2EB5C /* PollingModule.swift */,
				FDBFB84956EC0172B397AFA5341BAC67 /* UserInterfaceModule.swift */,
			);
			name = Modules;
			path = Sources/PrimerSDK/Classes/Modules;
			sourceTree = "<group>";
		};
		6345D2337DE71EC84C92A74F19467447 /* Primer */ = {
			isa = PBXGroup;
			children = (
				D8F37B917B98D6CA4DB3FAC9FFEFD34F /* CardButton.swift */,
				D85E314E6CA628402DB1077361660A7A /* ExternalViewModel.swift */,
				FFFDB2F4B319447743ACD815B04B1ED9 /* PaymentMethodComponent.swift */,
			);
			name = Primer;
			path = Primer;
			sourceTree = "<group>";
		};
		63F0409847BB694254ED51DB1AA67962 /* Third Party */ = {
			isa = PBXGroup;
			children = (
				B1E28B7D10261A3371629D3377972E2A /* PromiseKit */,
			);
			name = "Third Party";
			path = "Sources/PrimerSDK/Classes/Third Party";
			sourceTree = "<group>";
		};
<<<<<<< HEAD
		685013C9DBDBC3F5C6806BB7E534D325 /* Constants */ = {
			isa = PBXGroup;
			children = (
				FDCB089C7C4B5C7FF4DF6ECB2888DF94 /* Colors.swift */,
				58C2AC8782F00C9D93D1FD0841D1F1EE /* Content.swift */,
				E47B0068E64FB880C3786AF337A7C284 /* Dimensions.swift */,
				CF57AC1AD7E06245EFD9467F2111C7AB /* Strings.swift */,
			);
			name = Constants;
			path = Constants;
			sourceTree = "<group>";
		};
		71EA16028E77CCEA5BBC7498D86807D2 /* API */ = {
			isa = PBXGroup;
			children = (
				3C51B505FB109C5EAE343DD57D0C9547 /* Primer */,
			);
			name = API;
			path = API;
=======
		592CAC3C084CDA2603536BDFF6FAC868 /* Primer */ = {
			isa = PBXGroup;
			children = (
				EAAE51ACDC587C40C9DDFCB10248A313 /* AppState.swift */,
				BC1A96BFE6A779C46E0C3B2303859D57 /* DependencyInjection.swift */,
				0B6A6F17026D7DF1F66D487E448ECC96 /* Primer.swift */,
				071779E3DD4CF0EC6E4BE7E7D7C595CA /* PrimerDelegate.swift */,
				6775327B6F8EDCDFB96C686C6F82AB4F /* PrimerSource.swift */,
				52491FB511F14D00857AD08B543E3D90 /* ResumeHandlerProtocol.swift */,
				B553ED4AA4AF52FB8ED4F16E634827B6 /* Decision Handlers */,
			);
			name = Primer;
			path = Primer;
			sourceTree = "<group>";
		};
		59DA5C1F72E1D5BABC43EACBA672C3BA /* iOS */ = {
			isa = PBXGroup;
			children = (
				EAB6F611E86A4758835A715E4B4184F6 /* Foundation.framework */,
				D245E0514AAC1A2B9A6D5EA2F383E90F /* UIKit.framework */,
			);
			name = iOS;
>>>>>>> 6d9ca6d6
			sourceTree = "<group>";
		};
		7247ACD97AB79769C7D29E910A7E0D09 /* Development Pods */ = {
			isa = PBXGroup;
			children = (
				A15358C888FD6D55D7A70D772FFEEC81 /* PrimerSDK */,
			);
			name = "Development Pods";
			sourceTree = "<group>";
		};
		797D5AE4C59E09B5671A173344F46F1E /* Network */ = {
			isa = PBXGroup;
			children = (
				0D98FDF0EB6A484108B902DE26F6EAFE /* Endpoint.swift */,
				90E50D2736BD8259AAD370D70A72380C /* NetworkService.swift */,
				08D9A87BA732E16FBFCA5318C5663B4E /* SuccessResponse.swift */,
				EF1B1D170E7EB150F75B45F79DC53132 /* URLSessionStack.swift */,
			);
			name = Network;
			path = Network;
			sourceTree = "<group>";
		};
<<<<<<< HEAD
		7FEE7D42C3BDAFE84B99D73C5D0B868A /* Components */ = {
=======
		5F738BEE8C3788E932B316901009B768 /* Crypto */ = {
			isa = PBXGroup;
			children = (
				BA147909105B71F04D305E9BE0A8CE4A /* AES256.swift */,
			);
			name = Crypto;
			path = Crypto;
			sourceTree = "<group>";
		};
		649980D390A9743F83ADE69A164B4AA4 /* Third Party */ = {
>>>>>>> 6d9ca6d6
			isa = PBXGroup;
			children = (
				DB9094A056FA8579BCAFC05C5027398D /* HeaderFooterLabelView.swift */,
				17E4E55BE009D1DD20DD7D018A92109C /* PrimerFormView.swift */,
				41CCC86E5BD97E6522BD8F98E7C0491D /* PrimerNibView.swift */,
				4985F6346FDCF24730A942681E3628A3 /* PrimerResultComponentView.swift */,
				74FE83877ADDCC2FD5302CE8614345CE /* PrimerResultViewController.swift */,
				BA911D0CE7F55A02DC0805C40EF08B12 /* PrimerSearchTextField.swift */,
			);
			name = Components;
			path = Components;
			sourceTree = "<group>";
		};
		81A8331CF58FEC33A710BCC579E79EFB /* Data Models */ = {
			isa = PBXGroup;
			children = (
				715C89427953CAC2220EA22D84D45749 /* 3DS.swift */,
			);
			name = "Data Models";
			path = "Data Models";
			sourceTree = "<group>";
		};
		884ACBD4BED74017F1E8F7C92798F43E /* Pod */ = {
			isa = PBXGroup;
			children = (
				03BFD2721768596460943518CFCE186D /* LICENSE */,
				F67DF52EECC363F90F3A0083B5D1F62E /* PrimerSDK.podspec */,
				DCB37DC0F1C41D9629735420A2506CC3 /* README.md */,
			);
			name = Pod;
			sourceTree = "<group>";
		};
<<<<<<< HEAD
		8EEE659B63E52AA31363081281D5CAC7 /* Countries */ = {
=======
		72DB43D7C210189337ED1FDCE819CA0B /* Checkout Components */ = {
			isa = PBXGroup;
			children = (
				E7E6FA5AB0F6150F0E67CAFAA344FD02 /* PrimerHeadlessUniversalCheckout.swift */,
				B333FC6C811C40C02B193F1473544D4F /* PrimerHeadlessUniversalCheckoutProtocols.swift */,
				EDA54BF3899A0EBB73BA2C374CD8A3B0 /* PrimerHeadlessUniversalCheckoutUIManager.swift */,
				1F4DD6AB7CFF101F473B63813C775BA7 /* PrimerInputElements.swift */,
				E4019020ADEBBC4E600DC85A53052D12 /* PrimerRawData.swift */,
				26AD70DB4D01A5888A4C5DE614C118C8 /* PrimerRawDataManager.swift */,
			);
			name = "Checkout Components";
			path = "Checkout Components";
			sourceTree = "<group>";
		};
		7493D7DE04E789F07AF3D612DE40417B /* Text Fields */ = {
>>>>>>> 6d9ca6d6
			isa = PBXGroup;
			children = (
				9A5BF9C07DAB47EB607DC038E034F465 /* CountrySelectorViewController.swift */,
				1224EF792E09003114BFEAE3FC9EFE3D /* CountryTableViewCell.swift */,
			);
			name = Countries;
			path = Countries;
			sourceTree = "<group>";
		};
		95048A9453CF53C956E8FEAAC22A109A /* Fields */ = {
			isa = PBXGroup;
			children = (
				85E8EDF3281465FFE4AB655891EC4F47 /* AddressField.swift */,
				D41B492AB4BE3C84058B791A5F8C4E94 /* CardholderNameField.swift */,
				E83CA2253BD4E240AC3A0067FDFD09D7 /* CardNumberField.swift */,
				017DF3180C4B5987AE758DCAD1CE93C1 /* CityField.swift */,
				8A76E4D6B576DFFA7B4A45FD9D5EAD45 /* CountryField.swift */,
				94C600FAB3E6E880CC33E8A9803595F1 /* CVVField.swift */,
				79D240330963FAB9059508A8527FAAC9 /* ExpiryDateField.swift */,
				B5DEC7D41643EF0EF3CD31E12B80FF5B /* Field.swift */,
				4FB3457D3FABEFCB782A1A585AD09449 /* FirstNameField.swift */,
				D61C84379596631701FFEFF4A033F6C6 /* LastNameField.swift */,
				CF6ABEE2C74ACCA7D2DB4297CB0E19AF /* PostalCodeField.swift */,
				4FB9FA5F1C0359C50C261465C43DF418 /* StateField.swift */,
			);
			name = Fields;
			path = Fields;
			sourceTree = "<group>";
		};
<<<<<<< HEAD
		9A5D99EA8AA9E720C9C3618172F5042D /* Checkout Components */ = {
=======
		7801104859178DF7A3A35A02EFA7FE17 /* Data Models */ = {
			isa = PBXGroup;
			children = (
				62EE98C5B443B46623EC6A5376E7B187 /* 3DS.swift */,
			);
			name = "Data Models";
			path = "Data Models";
			sourceTree = "<group>";
		};
		7B641C75FCF1265B5CAFA493C734527F /* TokenizationViewModels */ = {
>>>>>>> 6d9ca6d6
			isa = PBXGroup;
			children = (
				A3084584FFBAF1D45DFC159D60AFAA48 /* PrimerHeadlessUniversalCheckout.swift */,
				98DF7E8A1EEA5E18EEB023A11EE3F2E5 /* PrimerHeadlessUniversalCheckoutProtocols.swift */,
				D48FBC7FADF523E0A0D06B08C47C6774 /* PrimerHeadlessUniversalCheckoutUIManager.swift */,
				C0BA2D30725008ABBE646B53A19E7CBE /* PrimerInputElements.swift */,
			);
			name = "Checkout Components";
			path = "Checkout Components";
			sourceTree = "<group>";
		};
<<<<<<< HEAD
		9C239F9E0C5D3499DA220A85DEA93629 /* Connectivity */ = {
			isa = PBXGroup;
			children = (
				EF357E4921ABDEC5C2443783A039774D /* Connectivity.swift */,
			);
			name = Connectivity;
			path = Connectivity;
			sourceTree = "<group>";
		};
		9D3EDA974B82D5E83872DDE8C8EC7E00 /* Vault */ = {
			isa = PBXGroup;
			children = (
				9C8E57F69157474688E57382BB8B3E0D /* VaultPaymentMethodView.swift */,
				0B581FBAEC2018989183E13C2CF9638B /* VaultPaymentMethodViewController.swift */,
				E95970C3898987B5E2F386DAB496FC3D /* VaultPaymentMethodViewModel.swift */,
=======
		7CE211089AFA7FE501BDE67F0CF1728B /* Payment Services */ = {
			isa = PBXGroup;
			children = (
				D1ED9B51A0D16A463E209B03B7D84602 /* ClientSessionService.swift */,
				73B6BFF2B7AD6AE68A359E6C7D45B063 /* ClientTokenService.swift */,
				70B35F27633E02D6C8B0B83935A02627 /* CreateResumePaymentService.swift */,
				944E55990EC8A7B0438D71D516A3319C /* PaymentMethodConfigService.swift */,
				C6259C38E15CF03B441DB8448465AB0C /* PayPalService.swift */,
				0EE791469EACE421FD3CF3037CBA9128 /* VaultService.swift */,
			);
			name = "Payment Services";
			path = "Payment Services";
			sourceTree = "<group>";
		};
		7D7BA02B86214919434C96C5E8C50AB3 /* PCI */ = {
			isa = PBXGroup;
			children = (
				71EDBDE2FADFA3E6E328F6B60BFE7162 /* FormType.swift */,
>>>>>>> 6d9ca6d6
			);
			name = Vault;
			path = Vault;
			sourceTree = "<group>";
		};
		A0D07634DF8F74CB9136086870ACC4D6 /* Nibs */ = {
			isa = PBXGroup;
			children = (
				D3A07C498ECA4C00F1558E55D0C683D8 /* PrimerTextFieldView.xib */,
			);
			name = Nibs;
			path = Sources/PrimerSDK/Resources/Nibs;
			sourceTree = "<group>";
		};
		A15358C888FD6D55D7A70D772FFEEC81 /* PrimerSDK */ = {
			isa = PBXGroup;
			children = (
				38CBFF34FB740315BC03F43586E0BB7C /* Core */,
				884ACBD4BED74017F1E8F7C92798F43E /* Pod */,
				2F2286CD408FA5B74D16D050B631A8A1 /* Support Files */,
			);
			name = PrimerSDK;
			path = ../..;
			sourceTree = "<group>";
		};
		AA3476B14D5BE5AB071D040364CD6059 /* Primer */ = {
			isa = PBXGroup;
			children = (
				DA8EB46D043C2B16B7DD0ACF8843B5E0 /* AppState.swift */,
				680601203BD84B01746C21F6737048E2 /* DependencyInjection.swift */,
				D80B2A1003F21337E85DF9D3CBB09F6F /* Primer.swift */,
				58FFB103390E7CAAC8687DBB2CC405AF /* PrimerDelegate.swift */,
				BB4A7D21C23F9DDBE69A92CF6544FDCA /* PrimerSource.swift */,
				ECC99F457F490F04EDA36B7EBA09CDEB /* ResumeHandlerProtocol.swift */,
				ECB4642B402FFDCFC817C684012DE195 /* Decision Handlers */,
			);
			name = Primer;
			path = Primer;
			sourceTree = "<group>";
		};
<<<<<<< HEAD
		AA95B194FD6AA0D3EC6388C4356500AE /* Analytics */ = {
=======
		84A2886B57584B908725BFC5C9232708 /* PCI */ = {
			isa = PBXGroup;
			children = (
				359152589E70751F6D78104F5A80218D /* TokenizationService.swift */,
			);
			name = PCI;
			path = PCI;
			sourceTree = "<group>";
		};
		891CF58D64A1BC1CBDCE09B8E4698C83 /* Pod */ = {
>>>>>>> 6d9ca6d6
			isa = PBXGroup;
			children = (
				04F3CB335B2820BDE7DAA6AE1CF8E68E /* Analytics.swift */,
				4F7EBEC99CE3DEDFAB422376D70B5711 /* AnalyticsEvent.swift */,
				BDE1BE85E6416BD94864E91EA72DCF9B /* AnalyticsService.swift */,
				2087F41CAD6F04CAB928B1E926FA7CFC /* Device.swift */,
			);
			name = Analytics;
			path = Analytics;
			sourceTree = "<group>";
		};
		AE0F37ADE4EF67AC63CCB2DEE09C6BF7 /* Public */ = {
			isa = PBXGroup;
			children = (
				CB1C27AA90793FBD062326211E911717 /* PrimerThemeData.swift */,
				00015C2F6FD23992986514DECED91283 /* PrimerThemeData+Deprecated.swift */,
			);
			name = Public;
			path = Public;
			sourceTree = "<group>";
		};
		B0EE6AF3E598E0B9010FF56623E3196E /* Error Handler */ = {
			isa = PBXGroup;
			children = (
				0BD22ADCA5EED2B8DC8A8E4CD950F97A /* ErrorHandler.swift */,
				9F6FF4F85703F189731564236CDE4FBD /* PrimerError.swift */,
			);
			name = "Error Handler";
			path = "Sources/PrimerSDK/Classes/Error Handler";
			sourceTree = "<group>";
		};
<<<<<<< HEAD
		B1E28B7D10261A3371629D3377972E2A /* PromiseKit */ = {
			isa = PBXGroup;
			children = (
				8395F7AA0A364E070D2D9BAB5B83CB70 /* after.swift */,
				E1B5F831DBBE16305759D6D496E985F9 /* Box.swift */,
				CEE287A62D01CCCD6695DB97FAC26730 /* Catchable.swift */,
				1B574ACF207525D1C288C32374C9B65E /* Configuration.swift */,
				2EF6A9DF52AF44B481DD306F8CBCC449 /* CustomStringConvertible.swift */,
				7CF2D331D81AF9DC1BBB894C0CF664BD /* Dispatcher.swift */,
				58559695DE6609FEF9F12987CDCF82E3 /* Error.swift */,
				7517C73AB50EBEC1A7E5C47BF489F3B3 /* firstly.swift */,
				788BC340B7B04397750B892D04DDAD4D /* Guarantee.swift */,
				D28511034C34815C27BB0518E0BF6DA4 /* hang.swift */,
				3A1FA7F8FC27AB170801135EE911F9B8 /* LogEvent.swift */,
				7E4FAB46D8DF2E34BE7E1D92BC3B9385 /* Promise.swift */,
				17C05F4C4018A7599A64EED649120689 /* race.swift */,
				262F0E6FD68A5EAB7FFCF4401C6649F4 /* Resolver.swift */,
				2D65A7817DE658D63D65289DB7F791AC /* Thenable.swift */,
				E530C2EF9F0E11BD5E374EFCBA2AE397 /* when.swift */,
				110B8287CF3756E3486290BB084AF021 /* Cancellation */,
				3A2053F1B8738AC928F8E9F3C0752E25 /* Dispatchers */,
				F6B0D70CE51318C07DA24AAAA95EE7E2 /* Wrappers */,
			);
			name = PromiseKit;
			path = PromiseKit;
			sourceTree = "<group>";
		};
		B8233CE5E3AD8AD961E3ED8CCE3C451E /* TestPaymentMethods */ = {
=======
		A2A67A026F2B11CE921DB6376F39D24D /* JSONs */ = {
>>>>>>> 6d9ca6d6
			isa = PBXGroup;
			children = (
				150FC0AC11B516A31EE97052DF7FAFAA /* FlowDecisionTableViewCell.swift */,
				FC791DE7574F6BD8BB7F1C54402D43EA /* PrimerTestPaymentMethodViewController.swift */,
			);
			name = TestPaymentMethods;
			path = TestPaymentMethods;
			sourceTree = "<group>";
		};
<<<<<<< HEAD
		BC0EC1DD2626CC24B042B4D832155CD1 /* 3DS */ = {
			isa = PBXGroup;
			children = (
				68A2D3D6A8EC8B10BCE5D7E5771D59F4 /* 3DSService.swift */,
				323D2D6507B980B232BFDB44579E40D6 /* 3DSService+Promises.swift */,
				81A8331CF58FEC33A710BCC579E79EFB /* Data Models */,
				32FFDC881F901D36949924499B4BB40D /* Networking */,
			);
			name = 3DS;
			path = 3DS;
			sourceTree = "<group>";
		};
		BD5B795CA8F4CA5125C3745338DCED3C /* Core */ = {
=======
		B07D452CD4DB191161C38157C773D110 /* FormsTokenizationViewModel */ = {
>>>>>>> 6d9ca6d6
			isa = PBXGroup;
			children = (
				BC0EC1DD2626CC24B042B4D832155CD1 /* 3DS */,
				AA95B194FD6AA0D3EC6388C4356500AE /* Analytics */,
				9A5D99EA8AA9E720C9C3618172F5042D /* Checkout Components */,
				9C239F9E0C5D3499DA220A85DEA93629 /* Connectivity */,
				685013C9DBDBC3F5C6806BB7E534D325 /* Constants */,
				06928430ED0D3914028AE2E0C89D552D /* Crypto */,
				F32F162CA1F4197AD003CB9EFB1FDD9D /* Keychain */,
				0FA07CCFB4C67C4FCF2082B2EC7D9D8B /* Payment Services */,
				3C2F408ADA34F310E38F13A01932F335 /* PCI */,
				AA3476B14D5BE5AB071D040364CD6059 /* Primer */,
			);
			name = Core;
			path = Sources/PrimerSDK/Classes/Core;
			sourceTree = "<group>";
		};
		BE04F53011F223A97AC773D840A37141 /* Extensions & Utilities */ = {
			isa = PBXGroup;
			children = (
				0EDA9BA0C564C3EBE0D6F520607E27DB /* AlertController.swift */,
				A3F73807954FB6CDD33DB5FA6B1A344D /* AnyCodable.swift */,
				35E2B5BFE8098D5A7C6DE0AF7479B5F8 /* AnyDecodable.swift */,
				A3C77EC27E612AD6878013D484B3E80D /* AnyEncodable.swift */,
				B2D224B4E03434CF5250E0ED25BDF906 /* ArrayExtension.swift */,
				C86987D89CFDE4190706752A2521DA37 /* BundleExtension.swift */,
				DB821D8424110ADEC99C21B71B41F4BF /* DataExtension.swift */,
				626BD2BDE8F42427EAFA9F08D44118B2 /* DateExtension.swift */,
				D1EF0CAB25C8FA348ABE0AD2B602ECA2 /* IntExtension.swift */,
				D6074F32C546C45BB41BB9D6CC8E5D4F /* Logger.swift */,
				D0794FE5CB66F665F6BCDD8C88625AF3 /* Mask.swift */,
				E314D8C865CF52D28260834B7F9F5433 /* NSErrorExtension.swift */,
				E6B883EF5C391C39CB2EC2F64ADCDB06 /* NSObject+ClassName.swift */,
				8B178DA8FF25CCBC96E99C4528AA371C /* Optional+Extensions.swift */,
				07C908FE08D6C2230D27AD093FD05632 /* PostalCode.swift */,
				3BB86B42188FC3988704FAEF5E6D4B28 /* PresentationController.swift */,
				A9CE1F2AFABA618F5B7195566B69C10B /* PrimerButton.swift */,
				452FEF40DB40C1DEC69D9797D587EBBD /* PrimerCustomStyleTextField.swift */,
				E3EBC984D44378587942C0BCA38BD7D0 /* PrimerImage.swift */,
				B8D4D25A5B7B950C10903AE27C9D9C95 /* PrimerScrollView.swift */,
				458A0880274670BCB2923C34F1C3DA5E /* PrimerTableViewCell.swift */,
				B675100D2FACF206712F3D93237D06E7 /* PrimerViewController.swift */,
				3E310EBC4675C0CE950ECCE886DED882 /* PrimerViewExtensions.swift */,
				C88A3A4A775845D619ACFBA8EBA4948F /* StringExtension.swift */,
				40D61838A167401D59603DC616CFF951 /* UIColorExtension.swift */,
				33330CB35F57C93E312F76AC4B774C4A /* UIDeviceExtension.swift */,
				57111C6875DA09FC8884596C9B54A866 /* UILocalizableUtil.swift */,
				14600BB85B9BC77C5E80D4AD27349184 /* UINavigationController+Extensions.swift */,
				4E2390DD3B838F4A0D7BBB95CB244782 /* UIScreenExtension.swift */,
				C0F71BC98E8EDB57E6CAFFA2589407E6 /* URLExtension.swift */,
				A2D108DA6FF086F81643FAC82027449C /* UserDefaultsExtension.swift */,
				DB7F53C6FEE52E4A4E2DC9AEF029350D /* Weak.swift */,
				31ACE08C93C8878576D7275B41F5A376 /* WebViewUtil.swift */,
			);
			name = "Extensions & Utilities";
			path = "Sources/PrimerSDK/Classes/Extensions & Utilities";
			sourceTree = "<group>";
		};
<<<<<<< HEAD
		BF0F25E48E5C8882A4D38B277BC052C2 /* Parser */ = {
			isa = PBXGroup;
			children = (
				DA0BEE589B477AB4F2E7D8A3A5BE30C6 /* Parser.swift */,
				E3C0DD7B84D8764513502B5C5294F7AA /* JSON */,
=======
		B553ED4AA4AF52FB8ED4F16E634827B6 /* Decision Handlers */ = {
			isa = PBXGroup;
			children = (
				7A01FEC9FB6935E6ED8D49EFF3BF2D33 /* Decisions.swift */,
>>>>>>> 6d9ca6d6
			);
			name = Parser;
			path = Parser;
			sourceTree = "<group>";
		};
		C283C2EAC69D4797CD838C4F2E7A0C2C /* TokenizationViewModels */ = {
			isa = PBXGroup;
			children = (
				A48294A6E6E36B16F8E0C58489742F00 /* ApayaTokenizationViewModel.swift */,
				D305F5A2336CF93FBC2653D2A94ECDF3 /* ApplePayTokenizationViewModel.swift */,
				F3B10AF2E658395A50C397610EF71FE2 /* BankSelectorTokenizationViewModel.swift */,
				15D28A74D16D83B249C03F4E7768496C /* CheckoutWithVaultedPaymentMethodViewModel.swift */,
				8FF7E48ACE4E8A8DE76EA74B91A0F948 /* ExternalPaymentMethodTokenizationViewModel.swift */,
				A17882C440C71FD9A7DE479112E31BA0 /* KlarnaTokenizationViewModel.swift */,
				64BF536844FB0CB7DF894DCF0490185D /* PaymentMethodTokenizationViewModel.swift */,
				91B994F0A7E78A51087A2D433FD1DC04 /* PaymentMethodTokenizationViewModel+Logic.swift */,
				D44593D72477A1DA6D6DD3C44289029C /* PayPalTokenizationViewModel.swift */,
				83280D38ABE8397EEEC2EAED9C3A1F7F /* PrimerTestPaymentMethodTokenizationViewModel.swift */,
				9FF9D490C84F9E0446311C804697A038 /* QRCodeTokenizationViewModel.swift */,
				F88E3E3E82719CD6CA3E65C5DDE323CC /* FormsTokenizationViewModel */,
			);
			name = TokenizationViewModels;
			path = TokenizationViewModels;
			sourceTree = "<group>";
		};
		C5B7DDFB7A80ABAA0350925A0ED90316 /* Text Fields */ = {
			isa = PBXGroup;
			children = (
				88F1E5997AA29762FA4F8C8C396C5423 /* CardComponentsManager.swift */,
				C0A76B393E93E52BA6D6F8558E996021 /* PrimerAddressLineFieldView.swift */,
				5566B46CEAF6F4F96430D6F2A8D66028 /* PrimerCardholderNameFieldView.swift */,
				4F4BFCCE39FE80E09C868D26135C6F97 /* PrimerCardNumberFieldView.swift */,
				62264785B8B6C0717C3473D99EF87F98 /* PrimerCityFieldView.swift */,
				6139A917C3C32B8ADEAC2AED3805A3E7 /* PrimerCountryFieldView.swift */,
				4CA1C3CBA2F599A5E31CE8E5BEAC3E63 /* PrimerCVVFieldView.swift */,
				A8E63108F80478CBB8726DF5828E1F86 /* PrimerExpiryDateFieldView.swift */,
				CDD90DEA88D5AF51A96917C7E0195DD9 /* PrimerFirstNameFieldView.swift */,
				9BB27AEF37DE21B607A0FF407B32071A /* PrimerLastNameFieldView.swift */,
				7820C4DC7E619619276603D7F2FF46CD /* PrimerPostalCodeFieldView.swift */,
				763BCC5CB1FA9E38783B21CBBC9C2683 /* PrimerStateFieldView.swift */,
				174942F34FB511678B87238B41CF8C50 /* PrimerTextField.swift */,
				2C1C2B18A576B0B349F3D2A62F412E8D /* PrimerTextFieldView.swift */,
				719CBCA3A9E43728A9A425C49876853C /* PrimerTextFieldView+Analytics.swift */,
				D8F4426A6BC4181C0655AA98635340E8 /* PrimerTextFieldView+CardFormFieldsAnalytics.swift */,
				E4F924B5115BFE55D234D5B8907B6FF2 /* Generic */,
			);
			name = "Text Fields";
			path = "Text Fields";
			sourceTree = "<group>";
		};
		C810ECDD81A61D28AABFB4E92BEF9C9C /* Analytics */ = {
			isa = PBXGroup;
			children = (
				3F7B54EF2E132C0A12425E314709072F /* Analytics.swift */,
				91CAA34855A6CB09FC818B97AC68CFEB /* AnalyticsEvent.swift */,
				A0FDA5D74E33CDCE397BC66B2FD7C11F /* AnalyticsService.swift */,
				911B58A9B2F82180720380BD561A5451 /* Device.swift */,
			);
			name = Analytics;
			path = Analytics;
			sourceTree = "<group>";
		};
		C99317E726DB0D5CA94A6EFE2CA8C63E /* Pods-PrimerSDK_Tests */ = {
			isa = PBXGroup;
			children = (
				B429083200B13F604ED3C87DFFC0C016 /* Pods-PrimerSDK_Tests.modulemap */,
				A4E7B1C752F38C22267D301DD5A364DF /* Pods-PrimerSDK_Tests-acknowledgements.markdown */,
				639AE4928116FBD4FAE7B3DD6BD21271 /* Pods-PrimerSDK_Tests-acknowledgements.plist */,
				D66C3890C3566F38C935A2FFD9A237B0 /* Pods-PrimerSDK_Tests-dummy.m */,
				48627A99264E6679D85F177DBB79DA83 /* Pods-PrimerSDK_Tests-Info.plist */,
				EE9674DAD0C961C92687877090E1E047 /* Pods-PrimerSDK_Tests-umbrella.h */,
				DF6E4F8E7C26A7BBEC17AAD4042A317D /* Pods-PrimerSDK_Tests.debug.xcconfig */,
				F7B48CC82297D62E27EA98AE7A13D3DA /* Pods-PrimerSDK_Tests.release.xcconfig */,
			);
			name = "Pods-PrimerSDK_Tests";
			path = "Target Support Files/Pods-PrimerSDK_Tests";
			sourceTree = "<group>";
		};
<<<<<<< HEAD
		C9BE4CF039865F2591D780033783EE35 /* User Interface */ = {
=======
		CA75C2B127C3E6DDDCE4724389EE5AAE /* 3DS */ = {
			isa = PBXGroup;
			children = (
				B464FD7D6CEB907EDF8D1FB9563B2EE7 /* 3DSService.swift */,
				CB7DBDF752F4CCF5C257817904565BAC /* 3DSService+Promises.swift */,
				7801104859178DF7A3A35A02EFA7FE17 /* Data Models */,
				21EE72533B464B3CE7400013DDBD6CFA /* Networking */,
			);
			name = 3DS;
			path = 3DS;
			sourceTree = "<group>";
		};
		CC05E7AB3C988F7B042F24A16EC3FB62 /* API */ = {
>>>>>>> 6d9ca6d6
			isa = PBXGroup;
			children = (
				CB4B2B233A25BAD6567C80C369C9E3FB /* Identifiable.swift */,
				1C7E49DBA454A72B6426E0ABC54879E5 /* PaymentMethodsGroupView.swift */,
				2C3C0695951802194A6B2454D905DF93 /* UIUtils.swift */,
				302F5AF684C56897C133B61FE0D72D93 /* Banks */,
				7FEE7D42C3BDAFE84B99D73C5D0B868A /* Components */,
				8EEE659B63E52AA31363081281D5CAC7 /* Countries */,
				1E932F9A84F5497BDE8AC1C1B8192D2A /* OAuth */,
				420468697F6BF980B1D282B1093E53F3 /* PCI */,
				6345D2337DE71EC84C92A74F19467447 /* Primer */,
				1D6D8520785A7FBE27772002909DC212 /* Root */,
				B8233CE5E3AD8AD961E3ED8CCE3C451E /* TestPaymentMethods */,
				C5B7DDFB7A80ABAA0350925A0ED90316 /* Text Fields */,
				CC5F2B397C23DB178125318D87B5F530 /* TokenizationViewControllers */,
				C283C2EAC69D4797CD838C4F2E7A0C2C /* TokenizationViewModels */,
				531B0CEAFE95508612340A6B2C13E197 /* UI Delegates */,
				9D3EDA974B82D5E83872DDE8C8EC7E00 /* Vault */,
			);
			name = "User Interface";
			path = "Sources/PrimerSDK/Classes/User Interface";
			sourceTree = "<group>";
		};
		CBE42428A7F2596F9EB37DABAACBAB87 /* Mocks */ = {
			isa = PBXGroup;
			children = (
				C46B5D8B3C04E8468973B3956D35C044 /* MockPrimerAPIClient.swift */,
			);
			name = Mocks;
			path = Sources/PrimerSDK/Classes/Mocks;
			sourceTree = "<group>";
		};
		CC5F2B397C23DB178125318D87B5F530 /* TokenizationViewControllers */ = {
			isa = PBXGroup;
			children = (
				50D2F1C1DE9E81CCA9F66D00E6EB4D52 /* QRCodeViewController.swift */,
			);
			name = TokenizationViewControllers;
			path = TokenizationViewControllers;
			sourceTree = "<group>";
		};
		CF1408CF629C7361332E53B88F7BD30C = {
			isa = PBXGroup;
			children = (
				9D940727FF8FB9C785EB98E56350EF41 /* Podfile */,
				7247ACD97AB79769C7D29E910A7E0D09 /* Development Pods */,
				1628BF05B4CAFDCC3549A101F5A10A17 /* Frameworks */,
				5E7CEBBE4BB56B730A515810549B52D9 /* Products */,
				56409D50D0FA1C19C592518252ACCB45 /* Targets Support Files */,
			);
			sourceTree = "<group>";
		};
<<<<<<< HEAD
		D9FCB11A89A484BADB4451B1827A2211 /* PCI */ = {
			isa = PBXGroup;
			children = (
				0395D54518C23C3EF5945CCF99CA76DE /* FormType.swift */,
			);
			name = PCI;
			path = PCI;
			sourceTree = "<group>";
		};
=======
>>>>>>> 6d9ca6d6
		DC341534F0F751E90DBE9F9F51531A54 /* Pods-PrimerSDK_Example */ = {
			isa = PBXGroup;
			children = (
				AA80C9C550CB6B8B521015719AA66526 /* Pods-PrimerSDK_Example.modulemap */,
				E1B945985145643C12B1E91600B680DE /* Pods-PrimerSDK_Example-acknowledgements.markdown */,
				582FD3213F3E32AF1194EEDF7C3BCD3F /* Pods-PrimerSDK_Example-acknowledgements.plist */,
				21F4ACB1142B1B9457658584BF5CD35A /* Pods-PrimerSDK_Example-dummy.m */,
				D264B4E57DF7DB00D71275605D100971 /* Pods-PrimerSDK_Example-frameworks.sh */,
				6F62EC7E7FE74F53F207CFD74D2416CA /* Pods-PrimerSDK_Example-Info.plist */,
				3780FF276696624E5AD4A629D4CC4AD8 /* Pods-PrimerSDK_Example-umbrella.h */,
				3C474C1A0DABE2A3F404B63D4D59F30C /* Pods-PrimerSDK_Example.debug.xcconfig */,
				E884507DF2B84FA8A2E8AD8289881542 /* Pods-PrimerSDK_Example.release.xcconfig */,
			);
			name = "Pods-PrimerSDK_Example";
			path = "Target Support Files/Pods-PrimerSDK_Example";
			sourceTree = "<group>";
		};
		E3016108B1B76B502CB00EE2D55EC0A8 /* Internal */ = {
			isa = PBXGroup;
			children = (
				D4EB9B0CDB7F2CA39C782C37A5065C54 /* PrimerTheme+Borders.swift */,
				31D5CAA46376D2CB60E039D182675F07 /* PrimerTheme+Buttons.swift */,
				F51EB65DB349675F8175BD89ED53817A /* PrimerTheme+Colors.swift */,
				0945BFD12DFE2239BCFCD5FF17BDF48A /* PrimerTheme+Inputs.swift */,
				0CE986753392AF6692780E3CBB358704 /* PrimerTheme+TextStyles.swift */,
				895D7A27D28B7846B871439D08C7DD7B /* PrimerTheme+Views.swift */,
			);
			name = Internal;
			path = Internal;
			sourceTree = "<group>";
		};
<<<<<<< HEAD
		E3C0DD7B84D8764513502B5C5294F7AA /* JSON */ = {
			isa = PBXGroup;
			children = (
				C5D71F475437EB605D1B756CEB47A356 /* JSONParser.swift */,
			);
			name = JSON;
			path = JSON;
			sourceTree = "<group>";
		};
		E4F924B5115BFE55D234D5B8907B6FF2 /* Generic */ = {
=======
		EF8CCB7CADD0564F793841C1CB71183C /* Parser */ = {
>>>>>>> 6d9ca6d6
			isa = PBXGroup;
			children = (
				2BCE7F43E0368176486D561405F5E53E /* PrimerGenericTextFieldView.swift */,
				C72D72756B71A72FD408869F85611101 /* PrimerSimpleCardFormTextFieldView.swift */,
			);
			name = Generic;
			path = Generic;
			sourceTree = "<group>";
		};
		ECB4642B402FFDCFC817C684012DE195 /* Decision Handlers */ = {
			isa = PBXGroup;
			children = (
				9B92457400CB094605C38C1ECA759E8D /* Decisions.swift */,
			);
			name = "Decision Handlers";
			path = "Decision Handlers";
			sourceTree = "<group>";
		};
<<<<<<< HEAD
		F32F162CA1F4197AD003CB9EFB1FDD9D /* Keychain */ = {
			isa = PBXGroup;
			children = (
				8507F7D5C458BD5A1BF2F293257868E1 /* Keychain.swift */,
			);
			name = Keychain;
			path = Keychain;
			sourceTree = "<group>";
		};
		F6B0D70CE51318C07DA24AAAA95EE7E2 /* Wrappers */ = {
			isa = PBXGroup;
			children = (
				2A66CF1367CF064B1D14B43EB1975C06 /* CatchWrappers.swift */,
				43FF4150E678B888205777AED60E8B83 /* EnsureWrappers.swift */,
				9E3AEA4511F5916BD43660C7D450B619 /* FinallyWrappers.swift */,
				F0C9DCE4AFCE38B20DF200AFB6708A99 /* GuaranteeWrappers.swift */,
				66C7D203340767D3E1F5ACF641DC0EF2 /* RecoverWrappers.swift */,
				444A2D29F83E2292A1B99E42E637B6D8 /* SequenceWrappers.swift */,
				FE0BEB5385B9D9923DDBB7ECD4F9A2DE /* ThenableWrappers.swift */,
				491ABD3E0B1F5A2619F0DE81679C3328 /* WrapperProtocols.swift */,
			);
			name = Wrappers;
			path = Wrappers;
			sourceTree = "<group>";
		};
		F88E3E3E82719CD6CA3E65C5DDE323CC /* FormsTokenizationViewModel */ = {
=======
		F67AFFFFD3FF12CA51B953422BF66F50 /* Vault */ = {
>>>>>>> 6d9ca6d6
			isa = PBXGroup;
			children = (
				401597B5CAE83B1AEB681EDCA3D22E5D /* CardFormPaymentMethodTokenizationViewModel.swift */,
				D05244DC24D606775074BA5BD58603BB /* FormPaymentMethodTokenizationViewModel.swift */,
				95048A9453CF53C956E8FEAAC22A109A /* Fields */,
			);
			name = FormsTokenizationViewModel;
			path = FormsTokenizationViewModel;
			sourceTree = "<group>";
		};
		FE3E19867EAFA1627FD94D66A74121CC /* CardScanner */ = {
			isa = PBXGroup;
			children = (
				0ABBCA95C6A0997DC520922E058D11EF /* CardScannerViewController.swift */,
				088BD70F23B4160E12FEB65911A9369D /* CardScannerViewController+SimpleScanDelegate.swift */,
			);
			name = CardScanner;
			path = CardScanner;
			sourceTree = "<group>";
		};
/* End PBXGroup section */

/* Begin PBXHeadersBuildPhase section */
<<<<<<< HEAD
		43748AB8AA6D34C47352CFB93BC7215E /* Headers */ = {
			isa = PBXHeadersBuildPhase;
			buildActionMask = 2147483647;
			files = (
				C1AAAD352B594A47878341618104E487 /* PrimerSDK-umbrella.h in Headers */,
=======
		B505DDFEE93DC1748F675172121C6F28 /* Headers */ = {
			isa = PBXHeadersBuildPhase;
			buildActionMask = 2147483647;
			files = (
				4A94BB65671FE4DB0D4E62FFD9F191BB /* Pods-PrimerSDK_Example-umbrella.h in Headers */,
>>>>>>> 6d9ca6d6
			);
			runOnlyForDeploymentPostprocessing = 0;
		};
		C6B64D0F7E9294D515473A04FCF402CF /* Headers */ = {
			isa = PBXHeadersBuildPhase;
			buildActionMask = 2147483647;
			files = (
				ED48334E792D9B8FEF7F6B16E85ED161 /* PrimerSDK-umbrella.h in Headers */,
			);
			runOnlyForDeploymentPostprocessing = 0;
		};
		DA0A39FBF2F7BA2C8FD218CE456C1E87 /* Headers */ = {
			isa = PBXHeadersBuildPhase;
			buildActionMask = 2147483647;
			files = (
				D596E2B41C673AD5018AEA0A0321E51C /* Pods-PrimerSDK_Tests-umbrella.h in Headers */,
			);
			runOnlyForDeploymentPostprocessing = 0;
		};
/* End PBXHeadersBuildPhase section */

/* Begin PBXNativeTarget section */
		6849240CBB3AA7809D185A43939876BA /* Pods-PrimerSDK_Tests */ = {
			isa = PBXNativeTarget;
			buildConfigurationList = DB74BC4B5C5930D4C8F1AC03B808A393 /* Build configuration list for PBXNativeTarget "Pods-PrimerSDK_Tests" */;
			buildPhases = (
				DA0A39FBF2F7BA2C8FD218CE456C1E87 /* Headers */,
				D7C2CEDEBF3FC1225AF6969DD411A08B /* Sources */,
				0F3E65FE6FC2A22D49C385BE63CEE2D0 /* Frameworks */,
				3555CD6FF689702A32A86FF5DA44364D /* Resources */,
			);
			buildRules = (
			);
			dependencies = (
<<<<<<< HEAD
				FBEFBE544C55548FE0173D4A0C93157B /* PBXTargetDependency */,
=======
				A44DE3F3AF16C9D38D2B7815C03B491B /* PBXTargetDependency */,
>>>>>>> 6d9ca6d6
			);
			name = "Pods-PrimerSDK_Tests";
			productName = Pods_PrimerSDK_Tests;
			productReference = 23FD1D157B8C8E7148BE8A7D354A051F /* Pods-PrimerSDK_Tests */;
			productType = "com.apple.product-type.framework";
		};
		6C144A762E9B598392AFFEC8F873746A /* Pods-PrimerSDK_Example */ = {
			isa = PBXNativeTarget;
			buildConfigurationList = F978C8F95E406B727BEB461AF06CD6F7 /* Build configuration list for PBXNativeTarget "Pods-PrimerSDK_Example" */;
			buildPhases = (
				B505DDFEE93DC1748F675172121C6F28 /* Headers */,
				56F8E0C396EEBAF4EEB6D438222BB63E /* Sources */,
				1D9B174AACEDA6738DC3E11C850EA48A /* Frameworks */,
				B8B3E98238C88B12A3ECD2AAB9D724AD /* Resources */,
			);
			buildRules = (
			);
			dependencies = (
<<<<<<< HEAD
				1999F55ACBCE6306D119BFD650ECD7DC /* PBXTargetDependency */,
=======
				56A92B4BFE962D0894986B4913C2E368 /* PBXTargetDependency */,
>>>>>>> 6d9ca6d6
			);
			name = "Pods-PrimerSDK_Example";
			productName = Pods_PrimerSDK_Example;
			productReference = 4D3869E0A461E802A5916AA6523517A4 /* Pods-PrimerSDK_Example */;
			productType = "com.apple.product-type.framework";
		};
		6E6525C7043FBA7BB34A249010AF5593 /* PrimerSDK-PrimerResources */ = {
			isa = PBXNativeTarget;
<<<<<<< HEAD
			buildConfigurationList = A6DB7353DEEAC88A24B031E1A65C44A3 /* Build configuration list for PBXNativeTarget "PrimerSDK-PrimerResources" */;
			buildPhases = (
				A1124FB9246B9D4CF1FFBA2C06FFCA42 /* Sources */,
				8B53807DEC83BFF61BBD2F421A2F724C /* Frameworks */,
				CB3578CFDFB87EF43F0E2E85D5F28821 /* Resources */,
=======
			buildConfigurationList = 04339E7A52AA7E3211B9E80C0F0F3F18 /* Build configuration list for PBXNativeTarget "PrimerSDK-PrimerResources" */;
			buildPhases = (
				F168915198CD2CBC5193FA361518E261 /* Sources */,
				FC843D914E568EFA6A9B83946FB82096 /* Frameworks */,
				27CC200B8CDDA0D8D4C29187732CD20C /* Resources */,
>>>>>>> 6d9ca6d6
			);
			buildRules = (
			);
			dependencies = (
			);
			name = "PrimerSDK-PrimerResources";
			productName = PrimerResources;
			productReference = A8B3BC107C2BDC3C03D961866F721265 /* PrimerSDK-PrimerResources */;
			productType = "com.apple.product-type.bundle";
		};
		F3BE9108C53B53949406218CEA55E0B2 /* PrimerSDK */ = {
			isa = PBXNativeTarget;
<<<<<<< HEAD
			buildConfigurationList = 388A025C39E4FCF2DC9121D40A76E0A9 /* Build configuration list for PBXNativeTarget "PrimerSDK" */;
			buildPhases = (
				43748AB8AA6D34C47352CFB93BC7215E /* Headers */,
				92A8C14927E8ABFF273EABDC404301E3 /* Sources */,
				1D67621CC892D3F06CF41DF6BE8B7712 /* Frameworks */,
				74033E70B9F26A088E6B251295C4E9E3 /* Resources */,
=======
			buildConfigurationList = 4CE685A8FD5677FFCB6B21197B3C4CA7 /* Build configuration list for PBXNativeTarget "PrimerSDK" */;
			buildPhases = (
				C6B64D0F7E9294D515473A04FCF402CF /* Headers */,
				8B5B410CCF5A0D94DE379EB54FF84D99 /* Sources */,
				CE0E3B6F7AE467CECA4D347F1130D3ED /* Frameworks */,
				A1BEB7118051F3EBBB6A23BF3144C140 /* Resources */,
>>>>>>> 6d9ca6d6
			);
			buildRules = (
			);
			dependencies = (
<<<<<<< HEAD
				206A3321145AD452662F1AE881284063 /* PBXTargetDependency */,
=======
				1943BFC35143FCA71EE4A531112C4F6A /* PBXTargetDependency */,
>>>>>>> 6d9ca6d6
			);
			name = PrimerSDK;
			productName = PrimerSDK;
			productReference = 28E47791C9F9D0A9BA05C719761A4F3F /* PrimerSDK */;
			productType = "com.apple.product-type.framework";
		};
/* End PBXNativeTarget section */

/* Begin PBXProject section */
		BFDFE7DC352907FC980B868725387E98 /* Project object */ = {
			isa = PBXProject;
			attributes = {
				LastSwiftUpdateCheck = 1240;
				LastUpgradeCheck = 1240;
			};
			buildConfigurationList = 4821239608C13582E20E6DA73FD5F1F9 /* Build configuration list for PBXProject "Pods" */;
			compatibilityVersion = "Xcode 3.2";
			developmentRegion = en;
			hasScannedForEncodings = 0;
			knownRegions = (
				Base,
				ar,
				da,
				de,
				el,
				en,
				es,
				fr,
				it,
				nb,
				nl,
				pl,
				pt,
				sv,
				tr,
			);
			mainGroup = CF1408CF629C7361332E53B88F7BD30C;
			productRefGroup = 5E7CEBBE4BB56B730A515810549B52D9 /* Products */;
			projectDirPath = "";
			projectRoot = "";
			targets = (
				6C144A762E9B598392AFFEC8F873746A /* Pods-PrimerSDK_Example */,
				6849240CBB3AA7809D185A43939876BA /* Pods-PrimerSDK_Tests */,
				F3BE9108C53B53949406218CEA55E0B2 /* PrimerSDK */,
				6E6525C7043FBA7BB34A249010AF5593 /* PrimerSDK-PrimerResources */,
			);
		};
/* End PBXProject section */

/* Begin PBXResourcesBuildPhase section */
		27CC200B8CDDA0D8D4C29187732CD20C /* Resources */ = {
			isa = PBXResourcesBuildPhase;
			buildActionMask = 2147483647;
			files = (
				E870453E35578819C36C55CE893F911E /* af.json in Resources */,
				79B5852414F7D650808DF01C3D55CC92 /* am.json in Resources */,
				BF96ECB47B6D8D76DBC2128A21ED5BED /* ar.json in Resources */,
				C8C889F3F65D6B1D2AD0EE6065994DBF /* az.json in Resources */,
				6EB8D091F7D895190DA22214316E5316 /* be.json in Resources */,
				C98ADD84274F04865C8907E4A3DCF0CC /* bg.json in Resources */,
				E627E59C8DA1517037B4F88933911B35 /* bn.json in Resources */,
				B3FC94E228E8240DE64330878DADAAF5 /* bs.json in Resources */,
				BC08B87BE82522A09CE37389E634A42B /* ca.json in Resources */,
				DD6F08A2401D0BE0E5E1BC00F3C8657D /* cs.json in Resources */,
				16C68D11173AD7BBF015A0DF3A5CDD02 /* currencies.json in Resources */,
				E1C259B2DC06D41E7A1509FB6239C922 /* cy.json in Resources */,
				476DEDB666CB6BD17ED7BE8C55032CAC /* da.json in Resources */,
				B5084F72B0C84A58D8D5EB9766BE61E1 /* de.json in Resources */,
				538124A22049D8F28F24AEB629E2B89D /* dv.json in Resources */,
				DDB9A34170708761883BCFCE7634CDF3 /* el.json in Resources */,
				B69A7A567721D242C868F63980734EC9 /* en.json in Resources */,
				0CABED34B43B2F36F28A456B8818764B /* es.json in Resources */,
				BF5296AF70F283AEF37E541D8063D650 /* et.json in Resources */,
				D37991C068D164E6E79A73195370FD6B /* eu.json in Resources */,
				AFAA82F88CF6C694DD26555E6B8B02BE /* fa.json in Resources */,
				0A106622DE9B0D7E6D4BAEEA84658B9E /* fi.json in Resources */,
				6B7B0A20D595CE5CC654435E357F97F0 /* fr.json in Resources */,
				1B50569611E57E2EB26ED942FC6943B2 /* gl.json in Resources */,
				14C1BF0409FD21AFF24BA6068E85A49C /* ha.json in Resources */,
				02CE1A0BA87949DD61B19FE7BB96FF98 /* he.json in Resources */,
				B7588B4558BA204DCF4948C28C9F4850 /* hi.json in Resources */,
				B2F0DA6C79639E2C04CAA4A0D5E52696 /* hr.json in Resources */,
				5F77C050C37BAB6B01EF391BAE4B59EB /* hu.json in Resources */,
				7EA207EE290BE5ECAC68DD42530AFC1D /* hy.json in Resources */,
				6D2D0A6DCC422ADEFA8A23EE1964EB7E /* Icons.xcassets in Resources */,
				B6F2B9DB387B2FA831432E7E0745F55C /* id.json in Resources */,
				2792CDCD657AFB3582FD20B9B8AF652B /* is.json in Resources */,
				22DE9DD354AE1045ACE7C72840222903 /* it.json in Resources */,
				521047DBBEE721A6A22DDFAA1C788A56 /* ja.json in Resources */,
				02A38813097313250D2C5F35CDFACE26 /* ka.json in Resources */,
				0F7BB6E1BC875F64DD0175563BDFEC10 /* kk.json in Resources */,
				5D3D551EC1C87842EDC9C89C864E5F0D /* km.json in Resources */,
				5AD227EC8FEAA9FBCEFFF8807E1D6CF7 /* ko.json in Resources */,
				31CDB067DA594967B3D4656031D52FF1 /* ku.json in Resources */,
				F084AC957A9CAA2F804D5ABAA499BD5F /* ky.json in Resources */,
				D871FDC3A476373FAC817EA953D5BA01 /* Localizable.strings in Resources */,
				D0A07AF72037BEE01CE30D3392C3AF91 /* lt.json in Resources */,
				476501A53D45CEFBBBCA42C0F752E7D6 /* lv.json in Resources */,
				DDEB3E1C5F634623DC4BCA5280257D5E /* mk.json in Resources */,
				95B2E8DF2B883D7A667E60BD01CBC967 /* ml.json in Resources */,
				29A407462D9AD72CC9602BB11382C83F /* mn.json in Resources */,
				425F77ABA24D4BE60F30F893D46F5F95 /* ms.json in Resources */,
				C0E6B24262352A03B272EA077BE285DD /* nb.json in Resources */,
				20EBF83D4E22A0031757DD9D0083E19F /* nl.json in Resources */,
				B4BA34CBC60FC46679E144D64C3A6845 /* nn.json in Resources */,
				31EEE1A52E135E7C59505850C5E74217 /* no.json in Resources */,
				1AF730EF11577801A86007C814B8482E /* pl.json in Resources */,
				EB1C0BE30F889CA373D872A8BEF0EDBE /* PrimerTextFieldView.xib in Resources */,
				83EF35B437310CE50C53A31AE6F8BD57 /* ps.json in Resources */,
				E8656A1C59FE0DF8E0C39FD31EBE0E95 /* pt.json in Resources */,
				20AC7A1C49C2A2EF84DAA67F7C9A7794 /* ro.json in Resources */,
				F3AF23AAF7D4E6D859A6711FD7AC7588 /* ru.json in Resources */,
				60F197A982F665776A4E074B23175188 /* sd.json in Resources */,
				4E108C8F5D7621D2F0134959D920F671 /* sk.json in Resources */,
				099BC6B7929E77435552C6563F3A8829 /* sl.json in Resources */,
				263695863B9F49F599EDBE6A1794CA0C /* so.json in Resources */,
				F833AA897BA33A1009596EEFA7996865 /* sq.json in Resources */,
				471BC3CCEEEB440E91EC93A9D91FA066 /* sr.json in Resources */,
				69AFCE125BC594CCD0B80FC175EBD585 /* sv.json in Resources */,
				2BEF335D6A9566772207AEFA91BCD4BD /* sw.json in Resources */,
				7C9A653F6CBA35FECB81926643B8A450 /* ta.json in Resources */,
				88D0FC0C80145BB58200AA51EEE9F69C /* tg.json in Resources */,
				E535F48394F491EDA077BCF7771688D4 /* th.json in Resources */,
				19ED8EEDEEE239430BB0294EE4B759A0 /* tr.json in Resources */,
				06F95EC641BC8F8B9F2D050C88A9F2CE /* tt.json in Resources */,
				FD5C866458367EF22DE4299EB246949F /* ug.json in Resources */,
				3E096F52024CB1BE23D6BD7E79662C17 /* uk.json in Resources */,
				F0FE9B956BDE095BBDEF66A374DC67F5 /* ur.json in Resources */,
				DA68DF36BE075DAE36C3E717E7293616 /* uz.json in Resources */,
				706D40D921623F90037229215B9C349B /* vi.json in Resources */,
				E7EBD5BA7BA40D7C41B822399CF9804D /* zh.json in Resources */,
			);
			runOnlyForDeploymentPostprocessing = 0;
		};
<<<<<<< HEAD
		74033E70B9F26A088E6B251295C4E9E3 /* Resources */ = {
			isa = PBXResourcesBuildPhase;
			buildActionMask = 2147483647;
			files = (
				D17283E8FC6374D24DBF3958541B8BDC /* PrimerSDK-PrimerResources in Resources */,
=======
		3555CD6FF689702A32A86FF5DA44364D /* Resources */ = {
			isa = PBXResourcesBuildPhase;
			buildActionMask = 2147483647;
			files = (
>>>>>>> 6d9ca6d6
			);
			runOnlyForDeploymentPostprocessing = 0;
		};
		A1BEB7118051F3EBBB6A23BF3144C140 /* Resources */ = {
			isa = PBXResourcesBuildPhase;
			buildActionMask = 2147483647;
			files = (
				C2C0D5CC00897FF82286AD36F38CD86A /* PrimerSDK-PrimerResources in Resources */,
			);
			runOnlyForDeploymentPostprocessing = 0;
		};
<<<<<<< HEAD
		CB3578CFDFB87EF43F0E2E85D5F28821 /* Resources */ = {
			isa = PBXResourcesBuildPhase;
			buildActionMask = 2147483647;
			files = (
				DB1DCA80F2505673316A1DEF0E9C3159 /* af.json in Resources */,
				6A2A414D357AE907A38D112D3DAC15B1 /* am.json in Resources */,
				D2F2B0D8744A4D4CC974A70409B0B5B9 /* ar.json in Resources */,
				4F52B4740B624280853A2C8E904B4615 /* az.json in Resources */,
				701D973A20BD28DED89FD92ECBC7381F /* be.json in Resources */,
				72597CF709DB05770C1FEC4F45D2D530 /* bg.json in Resources */,
				3617233061034682C9F9D426E5365E87 /* bn.json in Resources */,
				3698C0AC5EEBA34DCAA2634DE625C406 /* bs.json in Resources */,
				E4DA9FA1A9C3248EE1B05F04F29CFB59 /* ca.json in Resources */,
				8D4DC39A40050CDDF7D0C7B58ADA4573 /* cs.json in Resources */,
				0110105AD8734A87B3196F6A90F7D47C /* currencies.json in Resources */,
				0C80D30F49AAFBCCE1CC8057A810515B /* cy.json in Resources */,
				91A20FEF54571B5D9519F16E6235BECF /* da.json in Resources */,
				BBE2F5BA09CF5487DCE8DF2BC99601FA /* de.json in Resources */,
				31F99DEBF9628D77813DCF43DB57CB73 /* dv.json in Resources */,
				41C080DC40A45902199C1AE0B6C0931A /* el.json in Resources */,
				EBFFDE86A2E324AD1438329D1BBB6A2F /* en.json in Resources */,
				3BA5DEED7A00EF537D0FC717DF8F4B5E /* es.json in Resources */,
				25A1F7CE22D6190942D31434E9048C58 /* et.json in Resources */,
				D609E5D224B98BA1F8A0136CB53EAE3B /* eu.json in Resources */,
				1FD2F1CF4703B27651D091B1AB09E4C5 /* fa.json in Resources */,
				7D8408D1998B3EB6593D4E9AD090D3AF /* fi.json in Resources */,
				F3BEC6A869932349C816CA8B3A921B30 /* fr.json in Resources */,
				EAAFD092FB8E02E2614194D345E1FA24 /* gl.json in Resources */,
				60471954DCF413AE7C459FFEC15A0A4D /* ha.json in Resources */,
				4FC861673C6AE438AE940375B2C9CBF0 /* he.json in Resources */,
				3690BD32303B6645CEA9341F413EF458 /* hi.json in Resources */,
				668D4904CF94976B4329B5B0B4553B0C /* hr.json in Resources */,
				DD5E21EB6176C33E855EA4D6CFF40736 /* hu.json in Resources */,
				F991350E1871748F732D1DB2679ECDE8 /* hy.json in Resources */,
				E60A50F43AB400BE36FC7B259AF46E18 /* Icons.xcassets in Resources */,
				E265D3091BFD79AAEB84ECDDF022B1A5 /* id.json in Resources */,
				987AB50A12D495922C6F45C938B8289E /* is.json in Resources */,
				C897AC95CC88B922A45CF47D95F7313E /* it.json in Resources */,
				D63947297D74E5EAAD063A13683793C0 /* ja.json in Resources */,
				053D604185C1801C9CDC8823A8AEF15A /* ka.json in Resources */,
				7953A898816AAE85E6229DD7CB38442E /* kk.json in Resources */,
				160395D515C01939F450F54028EE0949 /* km.json in Resources */,
				D5447AF3C5071DA8B67847B86E250150 /* ko.json in Resources */,
				36674391CCC2A8EF4D8D8D30B6E4C184 /* ku.json in Resources */,
				BEE98236F910ECD555A460D2EF992D08 /* ky.json in Resources */,
				1E6C43596F359AADFFB1D5155E4ED385 /* Localizable.strings in Resources */,
				80DB1464B3EA612CB4C95E9D17DE8FA9 /* lt.json in Resources */,
				A308732548A74692AF4947DCEAA88D40 /* lv.json in Resources */,
				EBCA48D862B2181739C1E51D1214646B /* mk.json in Resources */,
				3A33C339C368E6CAAAF4D3D21F1F82B8 /* ml.json in Resources */,
				1596FA513C4DC039A1D217D9C4207F21 /* mn.json in Resources */,
				1F0250DFEF4831C3A43249202508FC95 /* ms.json in Resources */,
				FFF2F11A242C9257985F064B79B35655 /* nb.json in Resources */,
				C6ED13E72B6C0C8607F96FCAA2194398 /* nl.json in Resources */,
				CE3AC6401813C34EEA5BE66D53F8F33D /* nn.json in Resources */,
				7832D9B8BE06E94210B4FD6AF5F67C7C /* no.json in Resources */,
				5F65CBD24B657AB4C7D610DE48B4A5ED /* pl.json in Resources */,
				527E690E539BC15A9F07E9016A87755F /* PrimerTextFieldView.xib in Resources */,
				F33A9961D9E910C7B9B4B0C3299A818A /* ps.json in Resources */,
				6A7EB055ECE71E5E115D67C6069787DC /* pt.json in Resources */,
				C9870F470A0E1D9F8EF358284E3A521E /* ro.json in Resources */,
				F1F2C3F4C31607EE4AAEF5C09DBFF241 /* ru.json in Resources */,
				04F2ACDFBD3F6465714E246E1638F85B /* sd.json in Resources */,
				75EB11B3724DF4962A9BEE0CEB82AD18 /* sk.json in Resources */,
				3FBCE49F7E37EC207CBA767069E5550F /* sl.json in Resources */,
				191A67E84F908E5BB6C5E1902EEB0CB0 /* so.json in Resources */,
				8E03DD7FDD22B23AC3F8AB26828CDEE9 /* sq.json in Resources */,
				05682F073475B8192456CC36F79B7493 /* sr.json in Resources */,
				3DE57FC477D23DEA15B14EF17EB4A53B /* sv.json in Resources */,
				8F5911E0C9A3188B5D31414A1B00DE31 /* sw.json in Resources */,
				680BCD5767841F3D25E1AE6A0CC4AEEF /* ta.json in Resources */,
				FCC34B6C7070F2FBD38F00C7BB1B6CEA /* tg.json in Resources */,
				6F5B1E1425BA139F424830CA01CD12E9 /* th.json in Resources */,
				E058605EAE893E9804228C3E7B09D5D6 /* tr.json in Resources */,
				2BA606E9F820DDD6AC0FB893AD854998 /* tt.json in Resources */,
				F9671349D85AD471620D59FA359464D4 /* ug.json in Resources */,
				A1CA927B1AEB56C18C8B9B68407D6849 /* uk.json in Resources */,
				9A3920F6ACEDAE9BB5A873DD63F31B51 /* ur.json in Resources */,
				F4E8DC455BDCEA92A41BE643D64BD2B3 /* uz.json in Resources */,
				5F73A6B3D4BD80FD1CF679535EACA813 /* vi.json in Resources */,
				14DD2F2026503357CF431A1AE40D8480 /* zh.json in Resources */,
=======
		B8B3E98238C88B12A3ECD2AAB9D724AD /* Resources */ = {
			isa = PBXResourcesBuildPhase;
			buildActionMask = 2147483647;
			files = (
>>>>>>> 6d9ca6d6
			);
			runOnlyForDeploymentPostprocessing = 0;
		};
/* End PBXResourcesBuildPhase section */

/* Begin PBXSourcesBuildPhase section */
		56F8E0C396EEBAF4EEB6D438222BB63E /* Sources */ = {
			isa = PBXSourcesBuildPhase;
			buildActionMask = 2147483647;
			files = (
				F6FCEA41B7D4A17FD20C345E86296343 /* Pods-PrimerSDK_Example-dummy.m in Sources */,
			);
			runOnlyForDeploymentPostprocessing = 0;
		};
<<<<<<< HEAD
		92A8C14927E8ABFF273EABDC404301E3 /* Sources */ = {
			isa = PBXSourcesBuildPhase;
			buildActionMask = 2147483647;
			files = (
				9E44BAA2D2C7855934A0AC211213A380 /* 3DS.swift in Sources */,
				D395AC54C335DFBA03F9093DCAF91C47 /* 3DSService.swift in Sources */,
				7BC59912E441CEE69D612839B6240AC2 /* 3DSService+Promises.swift in Sources */,
				3A3D12089AA258FB587C89A7DD2F7587 /* AddressField.swift in Sources */,
				D50DB77C80F6CAED2B8750CE761D2E54 /* AdyenDotPay.swift in Sources */,
				7EDD555A1464B571DD08A5CAD5CB5931 /* AES256.swift in Sources */,
				2FA00DBC7BD1BAE41987484C143EA929 /* after.swift in Sources */,
				EB1ADDD9914EC8BC8A6FDB73AE48ACDF /* AlertController.swift in Sources */,
				15E9B5E1CB5A073EC21186C61241CDE0 /* Analytics.swift in Sources */,
				4AE3C97AE2B5379B5BA545DA532B89EA /* AnalyticsEvent.swift in Sources */,
				181D2A0B57ED03033878900A169C6C59 /* AnalyticsService.swift in Sources */,
				B8411D54AC5B7F5C7A278C4744FAF904 /* AnyCodable.swift in Sources */,
				3A571A79571ECA5B1EEAA5203F21E9CA /* AnyDecodable.swift in Sources */,
				45B2035085C140AA3E987362DD9B8415 /* AnyEncodable.swift in Sources */,
				4EE2E09D62D410BA5EAB822239BBC80A /* Apaya.swift in Sources */,
				C979A2CE1EB8A02E6C565DF5DABFDB4A /* ApayaTokenizationViewModel.swift in Sources */,
				528C522DBFA2ECD368D8D1D20AD5CEE4 /* ApplePay.swift in Sources */,
				9B863B8A4AD35F8BBF8DA452DCCD7685 /* ApplePayTokenizationViewModel.swift in Sources */,
				41834372CF001C65F36FCD4D5DDCE52F /* AppState.swift in Sources */,
				5B43DF919A088E5D8C81234E6D6A4036 /* ArrayExtension.swift in Sources */,
				67B1A3E2799533A59CC8B471FB7607D2 /* Bank.swift in Sources */,
				1B31ACA4D1459599CBADA333F725AB77 /* BankSelectorTokenizationViewModel.swift in Sources */,
				CFB8850A40D45A8EC1827AF9A52332C4 /* BankSelectorViewController.swift in Sources */,
				E71AEF261D5AC239F4638C94B1DA238F /* BankTableViewCell.swift in Sources */,
				DA80BD0447AE0FF1D4313BE8D8A0D2BD /* Box.swift in Sources */,
				368DA60FDB089A2FC42DB9880DC0F6C7 /* BundleExtension.swift in Sources */,
				00C1E219884D7376AC2F99050BC54DD9 /* CancelContext.swift in Sources */,
				FE277E6BC26289054EFD627FDC2BA154 /* Cancellable.swift in Sources */,
				B84AF670E9ABCDC4AA857F407AF81C41 /* CancellableCatchable.swift in Sources */,
				9E1534C28E795B382895010DE7307183 /* CancellablePromise.swift in Sources */,
				4B87902F9F3501F25764843B2BF1B921 /* CancellableThenable.swift in Sources */,
				D5B4269811BE962DC0A586CF4A560355 /* CardButton.swift in Sources */,
				8E046BFDF4D82021B62ED00385F8BEAA /* CardComponentsManager.swift in Sources */,
				22FDE59ED2C2B51FE2ECEB616F6B3418 /* CardFormPaymentMethodTokenizationViewModel.swift in Sources */,
				3C9278FD87689C27D5887FD237D0211C /* CardholderNameField.swift in Sources */,
				1A3FFBE124A3AD66E7F8D6008FE1A88A /* CardNetwork.swift in Sources */,
				887636F7F5DF2E4ECF6E7FB288C991AA /* CardNumberField.swift in Sources */,
				A1E9E5A8F2BC9AD582BE80BBE496773F /* CardScannerViewController.swift in Sources */,
				3C5BE581F57AFCA4F8BA88ABE9EFBF77 /* CardScannerViewController+SimpleScanDelegate.swift in Sources */,
				568423331990D5BCC9E59F66AA733027 /* Catchable.swift in Sources */,
				80ECF4D39D7D264DA4F583DAC231E359 /* CatchWrappers.swift in Sources */,
				34392294C5C4BC03973E02F2577D4EC6 /* CheckoutModule.swift in Sources */,
				A7690FAFA17D946C7CB4CC06D792CD6C /* CheckoutWithVaultedPaymentMethodViewModel.swift in Sources */,
				E0CEEA3A4E2487E0D5764EE4493E0FA7 /* CityField.swift in Sources */,
				957C0BCD579341748EC64FA15EA9BCA0 /* ClientSession.swift in Sources */,
				93CC1D1E282C31310C4030BD3A42D6EE /* ClientSessionActionsModule.swift in Sources */,
				43927DBF7C65DF8274CE05BD901E39B5 /* ClientSessionService.swift in Sources */,
				C50A265C84475DB20C4A152FD81BDB09 /* ClientToken.swift in Sources */,
				A0105F9507016FC98CFBAA4DB24AA8CE /* ClientTokenService.swift in Sources */,
				0101B35678F77B291B9073E00F962AEC /* Colors.swift in Sources */,
				31A01EA233C3D74E3110BF819926C2E0 /* ConcurrencyLimitedDispatcher.swift in Sources */,
				218B83DDE0797D812387D755AEFEBE4C /* Configuration.swift in Sources */,
				D182DE3A28DF7ABE2E2ABA1BBDA4ECF5 /* Connectivity.swift in Sources */,
				EA15F664C027193C754F07CF8311E9EB /* Consolable.swift in Sources */,
				A35F0A6888BF4BEB01E984427F1E9587 /* Content.swift in Sources */,
				B69D740CCD61706F791B7D8052125B1C /* CoreDataDispatcher.swift in Sources */,
				172D481C676692543C784655E83653F9 /* CountryCode.swift in Sources */,
				3CECE10FA92A5E53064155675C44A89B /* CountryField.swift in Sources */,
				05FDEBC1995CAAA39D752E33C43C798A /* CountrySelectorViewController.swift in Sources */,
				BA7B9645A01C9DF851CA92B7DB5ED610 /* CountryTableViewCell.swift in Sources */,
				6B3709D0F94C212235A26B822FD46290 /* CreateResumePaymentService.swift in Sources */,
				13BA93ED4A052EF0C4ABF63902C543E0 /* Currency.swift in Sources */,
				9691E32ED532B4F0EBC1B1B658E6ABE4 /* CustomStringConvertible.swift in Sources */,
				06377D6BA395B5CBBFF4D303B87BEA4B /* CVVField.swift in Sources */,
				970BDDEA8690FCFF35D702A871A35DD8 /* DataExtension.swift in Sources */,
				17754224BD8003534327FC75A83D7DAF /* DateExtension.swift in Sources */,
				861BA748A20030D68DA995DD421F8A58 /* Decisions.swift in Sources */,
				BB509DB8C61F8FFAC1DEB87774416370 /* DependencyInjection.swift in Sources */,
				DE519F6EE11015A75C5D31CE920B8178 /* Device.swift in Sources */,
				C05D6E03664740E4C545A58635FABA4A /* Dimensions.swift in Sources */,
				97BA2965DFF28EE3ACFAFEC088D4D5DF /* Dispatcher.swift in Sources */,
				A4DD40E1772EE81DDB0401A85A58578B /* Endpoint.swift in Sources */,
				61949BD932981DB7FCD37F0D7A3C1639 /* EnsureWrappers.swift in Sources */,
				88A4234BE61B409FA8B44B59FC3390B2 /* Error.swift in Sources */,
				5E4E68A1E9F0DC27AB3644C173CB5BB5 /* ErrorHandler.swift in Sources */,
				1E76B278232F979D7B171C4AFB2CADE1 /* ExpiryDateField.swift in Sources */,
				9B19C07E9D3FB86B3B4255555C2B6EF8 /* ExternalPaymentMethodTokenizationViewModel.swift in Sources */,
				7A00645A81CD95693A78699F66004756 /* ExternalViewModel.swift in Sources */,
				4524BE2E5286170560D57A3355F0F869 /* Field.swift in Sources */,
				77BF9FE51A4D535275FB9BDF76BFA529 /* FinallyWrappers.swift in Sources */,
				205D9AF57F0947C222127B698949AB4B /* firstly.swift in Sources */,
				917C2B2F42A6882DFD5DACCF6BAA4906 /* FirstNameField.swift in Sources */,
				A18308948494EA666CE1E899424936C3 /* FlowDecisionTableViewCell.swift in Sources */,
				C3FE8DE331E37AD6D21FAB1123FE4B00 /* FormPaymentMethodTokenizationViewModel.swift in Sources */,
				E66C665B61A7270CECCCF42E68FE6631 /* FormType.swift in Sources */,
				D201E46C225F4910BB58056ECB429889 /* Guarantee.swift in Sources */,
				3E31195C67815EB93604F6E1BAD805E0 /* GuaranteeWrappers.swift in Sources */,
				310E00A2EC22BA9BE542FED5BA34BBC5 /* hang.swift in Sources */,
				41D38A22DC83DAFA022139A02AF8440C /* HeaderFooterLabelView.swift in Sources */,
				0F0C2E5CCC69CDC0F5A5B32FFD9DC28E /* Identifiable.swift in Sources */,
				4F42DDA3783C89774CF2864911EB5589 /* ImageName.swift in Sources */,
				D89AADC33B4B000CCEF7BE8963782C09 /* IntExtension.swift in Sources */,
				D3D517A094A78244E370D6CA5DFA0404 /* JSONParser.swift in Sources */,
				CE56EBE7D321093F8272EB4DB9602E7F /* Keychain.swift in Sources */,
				45DCA71D58C8538939B649C2C5A082F3 /* Klarna.swift in Sources */,
				F9B8BD454CC5BFFF97BAE003DC907FF3 /* KlarnaTokenizationViewModel.swift in Sources */,
				A609C53A3A2BCEE2E06A3CBD4F935B50 /* LastNameField.swift in Sources */,
				6E1ADC10C131C87524A8DB299CBC8FBC /* LogEvent.swift in Sources */,
				0360999DB2893C942687096DAA118445 /* Logger.swift in Sources */,
				08B506EB62A3435590471EF856BC8063 /* Mask.swift in Sources */,
				BAAAE7C87E784DB90075AFB7DD89D152 /* MockPrimerAPIClient.swift in Sources */,
				CB8519A37CCCCF11885634DDCF44A9C9 /* NetworkService.swift in Sources */,
				B0AC3FE049941F2A79B7AA77DD0AE502 /* NSErrorExtension.swift in Sources */,
				B1207366090B37B14F609B953478ACFD /* NSObject+ClassName.swift in Sources */,
				2CF8C04CBA02CE1FDD16B63B502A0B72 /* Optional+Extensions.swift in Sources */,
				D009B6384B5EF2108E6A42D9032F3F45 /* OrderItem.swift in Sources */,
				9A8A577132482E4B9090914286EA565F /* Parser.swift in Sources */,
				2D8ABA2FD76542C1225B04DB33BC39CB /* PaymentAPIModel.swift in Sources */,
				B32BE302FF890D6A6CD1854352029E35 /* PaymentMethodComponent.swift in Sources */,
				02437E390D85E9F609D1B29C25892DC9 /* PaymentMethodConfigService.swift in Sources */,
				7D7E565702AFB0C389CCA61AEE9646D7 /* PaymentMethodConfiguration.swift in Sources */,
				E45392049F1F6A8AAE8648CB84C65828 /* PaymentMethodConfigurationOptions.swift in Sources */,
				A3A9C69FC9A5B5301613539F8BAEA66B /* PaymentMethodConfigurationType.swift in Sources */,
				54A5CD052F2509564FB00C82A9C6BF7F /* PaymentMethodsGroupView.swift in Sources */,
				1D8AB9A491613423E46986EF5B4B8B4C /* PaymentMethodToken.swift in Sources */,
				C8CCCDE771EC516E3903296B75217815 /* PaymentMethodTokenizationRequest.swift in Sources */,
				833410EAEC6FEBDE611973FC5DD59F89 /* PaymentMethodTokenizationViewModel.swift in Sources */,
				F9BE8A115C07FBDECF0862F80A3F3FC2 /* PaymentMethodTokenizationViewModel+Logic.swift in Sources */,
				CB9C4893EE597A9009B15742C935F159 /* PaymentResponse.swift in Sources */,
				95680E4A5ED3CA24A4D1ED9391DC6E79 /* PayPal.swift in Sources */,
				3A72F39CEC803C82CFD61DE6EB559478 /* PayPalService.swift in Sources */,
				FF21BA583928F5B2CC8FBABE308CE3DD /* PayPalTokenizationViewModel.swift in Sources */,
				384160BAD2967C90D23CD3D7A7E57A98 /* PollingModule.swift in Sources */,
				A1CE21ACD0EEEE2EB6431069FE0A4693 /* PostalCode.swift in Sources */,
				1231B8FCCA819387999FDF6F7CDD2268 /* PostalCodeField.swift in Sources */,
				65AEABBAEC5E6D12F34A1C721B959849 /* PresentationController.swift in Sources */,
				994F337088CA876F6CF5CED9AD6E3E73 /* Primer.swift in Sources */,
				1F27B03A472CDF56E8EEC8D5EB60FBC5 /* PrimerAddressLineFieldView.swift in Sources */,
				D2C0B7795DD6481599D030F75BF08848 /* PrimerAPI.swift in Sources */,
				5272CD9B0F062E62C95209A7CAA2830A /* PrimerAPIClient.swift in Sources */,
				22B418F763488122DE8BD4C319366DAA /* PrimerAPIClient+3DS.swift in Sources */,
				244EA889EC8C53613E4F840C3AC0E60E /* PrimerAPIClient+Promises.swift in Sources */,
				2C5C7230D99B175A7ED20D14677CEC39 /* PrimerButton.swift in Sources */,
				F17FEED52FD5184BF000D5B965662667 /* PrimerCardFormViewController.swift in Sources */,
				F84711CDEE240468159A94055272FC68 /* PrimerCardholderNameFieldView.swift in Sources */,
				BAD122F2E97D40C8F99248B1B7C23352 /* PrimerCardNumberFieldView.swift in Sources */,
				0FD202EB36339A7D46844671D1F9399D /* PrimerCityFieldView.swift in Sources */,
				F1660050069D23536522D7156B3C42E5 /* PrimerConfiguration.swift in Sources */,
				DC81DABC134BA19F6F10FCCBCD75FEA8 /* PrimerContainerViewController.swift in Sources */,
				05E42D13F544BC4B907A38EADB1A148E /* PrimerCountryFieldView.swift in Sources */,
				26D213727BD19BA441BA720A92DB2A12 /* PrimerCustomStyleTextField.swift in Sources */,
				DB7AD361D2C52B9A74948B40B7478EB0 /* PrimerCVVFieldView.swift in Sources */,
				34F7CB6DD99A2DE4C88B73B3ED68336F /* PrimerDelegate.swift in Sources */,
				30A82C245B35E092AECE69830CFE274A /* PrimerError.swift in Sources */,
				49E98DDABA02B96B95E9F82EFD89B30C /* PrimerExpiryDateFieldView.swift in Sources */,
				6E028939057E6419E2B9BD53B97860AD /* PrimerFirstNameFieldView.swift in Sources */,
				C41A6210727D304D61A53FDD07BC76EE /* PrimerFlowEnums.swift in Sources */,
				330DE8334EF615FD7234FFDB5E317F59 /* PrimerFormView.swift in Sources */,
				5FB1EDFA6AC96CD44B35EF30222FE7BF /* PrimerFormViewController.swift in Sources */,
				05B7F74A95AEE4813123942CC392EA9A /* PrimerGenericTextFieldView.swift in Sources */,
				4171EEA3A08A77B5DDB841BDB3B15A73 /* PrimerHeadlessUniversalCheckout.swift in Sources */,
				2E18A18B8EF9B8AE9B60C61ECB68DA58 /* PrimerHeadlessUniversalCheckoutProtocols.swift in Sources */,
				449A63BD7C84D6316A12141B4C452F14 /* PrimerHeadlessUniversalCheckoutUIManager.swift in Sources */,
				D14EEED3208DAB534770BA5774DF1EAA /* PrimerImage.swift in Sources */,
				69EC0E30700009AF25FFC77C300551D6 /* PrimerInputElements.swift in Sources */,
				91D7953D21945A8E84EE5998FCB163C7 /* PrimerInputViewController.swift in Sources */,
				946CCF8C7BED3734AB654E4B2224E6EE /* PrimerLastNameFieldView.swift in Sources */,
				8D3E85B1AFBAD8F34D988AED0EB1B9C4 /* PrimerLoadingViewController.swift in Sources */,
				041B80021903265B7E0E5D03DD348DFE /* PrimerNavigationBar.swift in Sources */,
				E7EBA02215266528676ED957C5D6C697 /* PrimerNavigationController.swift in Sources */,
				CF02563D8ABC4CAE5190FB265C6BD904 /* PrimerNibView.swift in Sources */,
				537BB7604923E7AE0F6A92E496FB035B /* PrimerPostalCodeFieldView.swift in Sources */,
				D4B0180CA2CBB3F3EC30C23A89AC4D54 /* PrimerResultComponentView.swift in Sources */,
				4ADD58D5FE23B53DF009378AE67827A2 /* PrimerResultViewController.swift in Sources */,
				6E61EFFF674052EFB29BBAAB26A4F226 /* PrimerRootViewController.swift in Sources */,
				DF825FD6F96AA702329C19D359D17EF8 /* PrimerScrollView.swift in Sources */,
				6F152DA64DEE69F46D793B808176C083 /* PrimerSDK-dummy.m in Sources */,
				F49F94324C553CCB3AE0F7A94197D353 /* PrimerSearchTextField.swift in Sources */,
				DC240C418B59BD404A0A521AA693FA45 /* PrimerSettings.swift in Sources */,
				230059E13A4F8756ABEA5BE3ACFC6DAF /* PrimerSimpleCardFormTextFieldView.swift in Sources */,
				587D3DCD6077EDF27C43FF41A0BDD6F7 /* PrimerSource.swift in Sources */,
				0F99DF43C661C65C18B36308639A1E01 /* PrimerStateFieldView.swift in Sources */,
				D8B5171CB0E3B46D9F1D59C4A2C2F777 /* PrimerTableViewCell.swift in Sources */,
				DD7FD2218677157C69B795F5B7B8D68D /* PrimerTestPaymentMethodTokenizationViewModel.swift in Sources */,
				D1E5D88415EDA7C0F06A00E95E083B91 /* PrimerTestPaymentMethodViewController.swift in Sources */,
				0AE916847A73D8A5C912146579DEA9BB /* PrimerTextField.swift in Sources */,
				7090FC96D0C68BDACDF47B86DB05C6A4 /* PrimerTextFieldView.swift in Sources */,
				033CB6B7CC26FD992588EB83CD1791F0 /* PrimerTextFieldView+Analytics.swift in Sources */,
				75DCD032E6D026BCE98F145D91D75886 /* PrimerTextFieldView+CardFormFieldsAnalytics.swift in Sources */,
				33BED2BFF4504B1CA242B0FEED85BC17 /* PrimerTheme.swift in Sources */,
				DB3BC1D6069902C847191905AA82367C /* PrimerTheme+Borders.swift in Sources */,
				408555BAC5F80AC0C9AFF138031737B1 /* PrimerTheme+Buttons.swift in Sources */,
				6F0492E44AF647360A971E59FE9FDC26 /* PrimerTheme+Colors.swift in Sources */,
				82487394575E08819BED40BB60537359 /* PrimerTheme+Inputs.swift in Sources */,
				24601E77292A701A45ECF6338F04CC88 /* PrimerTheme+TextStyles.swift in Sources */,
				80785707EECD3F9EB1911CC123BB8593 /* PrimerTheme+Views.swift in Sources */,
				2C78B4CDCA21FC8C91D9B00E62416FB8 /* PrimerThemeData.swift in Sources */,
				999BB4C515D2B5D5C398C3D15C79D089 /* PrimerThemeData+Deprecated.swift in Sources */,
				5B87C757F3F5CAED465DA056B31ACB20 /* PrimerUniversalCheckoutViewController.swift in Sources */,
				2791E2B091D701A06A729184A3853C9E /* PrimerVaultManagerViewController.swift in Sources */,
				12F722458819D5B46BC84F368CD8951E /* PrimerViewController.swift in Sources */,
				5F188336EA71B5493BE3F83BB94D6419 /* PrimerViewExtensions.swift in Sources */,
				D23326BFEEC822D80959B39D76D2555F /* PrimerWebViewController.swift in Sources */,
				6EBD3346F428D55EB0F47C4A2A7B4533 /* Promise.swift in Sources */,
				53D426C60F799FDBB2084C6554ED6211 /* QRCodeTokenizationViewModel.swift in Sources */,
				CBA12D02C394D2E08020E2FC5E29C6E7 /* QRCodeViewController.swift in Sources */,
				EE3B933B22212D80F020C517F0D98A88 /* Queue.swift in Sources */,
				C2834BE91BC5B570D0AFA3F827E0B60B /* race.swift in Sources */,
				7A9BC3DA32D7DF4436C891AAAD476BBA /* RateLimitedDispatcher.swift in Sources */,
				8344BCD454FF052A9D8F32FAFEBB5372 /* RateLimitedDispatcherBase.swift in Sources */,
				D313DC667A64AC802BA95295797E185E /* RecoverWrappers.swift in Sources */,
				CBA4D10EC65404C99FDDBB6467043C71 /* ReloadDelegate.swift in Sources */,
				419CD3A4E4CE4883370F83EBCB8EABAA /* Resolver.swift in Sources */,
				B4D038D5ABFFF5E111327B9D7C918860 /* ResumeHandlerProtocol.swift in Sources */,
				00610A1F5667855C73E803C5C531E2BD /* SequenceWrappers.swift in Sources */,
				14C84A9EA18CA12A4C225C6BE5614930 /* StateField.swift in Sources */,
				9990CF67BAA1E19832BEEC8627EFF2CA /* StrictRateLimitedDispatcher.swift in Sources */,
				AB6647DC49B629DB2D05A0856D90629D /* StringExtension.swift in Sources */,
				CC86A41E6CE2178ED00A6DD8D80B1B56 /* Strings.swift in Sources */,
				8A50D2EFFDAC2AAE27AF33A2F711B9C3 /* SuccessMessage.swift in Sources */,
				DEC9E3BEE2BAAED056BDAEDDFFB35634 /* SuccessResponse.swift in Sources */,
				BDE361FD779F718342EA5A097801A40E /* Thenable.swift in Sources */,
				8E805A66146EC8065EAEC1DD084C3006 /* ThenableWrappers.swift in Sources */,
				7BF3911D1A4A15B992F9091A71857988 /* Throwable.swift in Sources */,
				8DC5406E68B81A18F3E11935C438B8A6 /* TokenizationService.swift in Sources */,
				B7EF0B4903974893F2BFB2E23666976F /* UIColorExtension.swift in Sources */,
				80B678309EE1B6BAECE4F71593C59D8F /* UIDeviceExtension.swift in Sources */,
				EE122AA0CC3DCC96ADB05B77AC877741 /* UILocalizableUtil.swift in Sources */,
				D8A379398B51D324763C8DAF00587D5D /* UINavigationController+Extensions.swift in Sources */,
				F84A0FA539D59810D7D1586B5B1580E8 /* UIScreenExtension.swift in Sources */,
				1870403C3075890CF11EBC136F27E1F4 /* UIUtils.swift in Sources */,
				891015F7CDC4DF1452BDFD746CF861F9 /* URLExtension.swift in Sources */,
				87773AB526AF29EA0147EF5B6F9D7034 /* URLSessionStack.swift in Sources */,
				276CA7B35013AA182FC1174832D710D6 /* UserDefaultsExtension.swift in Sources */,
				8BC09649BD253CB844F421E92147D062 /* UserInterfaceModule.swift in Sources */,
				6629577E6AF8D30F0D1D274DB25A8C7C /* VaultCheckoutViewModel.swift in Sources */,
				6FE0C71F18DD86BF27CF03CC34DE6357 /* VaultPaymentMethodView.swift in Sources */,
				75FDD6B8FBCCB2D0E8B067FCD29D79BD /* VaultPaymentMethodViewController.swift in Sources */,
				625A00EAD4711150C091FCDC441A19F7 /* VaultPaymentMethodViewModel.swift in Sources */,
				44A58D3A711ACE522E0481A4E89626D7 /* VaultService.swift in Sources */,
				6DCBBEADF7BC91791B5573E3AC1FC111 /* Weak.swift in Sources */,
				F954A600A4EC3ADE7A35072E5BEEC044 /* WebViewUtil.swift in Sources */,
				79B2A16443AAF9A440F531BAB2587F96 /* when.swift in Sources */,
				AB9C54921ECB3BBE2F9470C0E7195267 /* WrapperProtocols.swift in Sources */,
			);
			runOnlyForDeploymentPostprocessing = 0;
		};
		A1124FB9246B9D4CF1FFBA2C06FFCA42 /* Sources */ = {
=======
		8B5B410CCF5A0D94DE379EB54FF84D99 /* Sources */ = {
			isa = PBXSourcesBuildPhase;
			buildActionMask = 2147483647;
			files = (
				D01E2549B07FB7B4E171FAE3CA32D960 /* 3DS.swift in Sources */,
				E737EEC53BEEFB65573F3FD9B221349F /* 3DSService.swift in Sources */,
				AFB670E356FA1056E2357AB797130EA3 /* 3DSService+Promises.swift in Sources */,
				9FC377A86D40589ECF7E4D26D744F6E5 /* AddressField.swift in Sources */,
				E04AD0C4AB9CD174F7EB521088DA822F /* AdyenDotPay.swift in Sources */,
				21639CC816B42277982A345AB548C38E /* AES256.swift in Sources */,
				98DD4E33F1DAB49BEB8ECB669276AACA /* after.swift in Sources */,
				049271F78AE744792D1317801C41705A /* AlertController.swift in Sources */,
				B2BBD107DC97BA7F423A89B9C2BF5E0E /* Analytics.swift in Sources */,
				AA4FF6831A875F191EBD73CD5AAAA817 /* AnalyticsEvent.swift in Sources */,
				B17704E56C1F3307E788D489BA0B4792 /* AnalyticsService.swift in Sources */,
				47456D9475328AD111A8973E20765E38 /* AnyCodable.swift in Sources */,
				04668FBB1C8C2B314FB93FAE8A6C1EAE /* AnyDecodable.swift in Sources */,
				78369E62AEBF085D52EB14889351078E /* AnyEncodable.swift in Sources */,
				EF29E63DF9E3CC9CAD01F8E54C40DCDF /* Apaya.swift in Sources */,
				A8064B0CCFA78F8C9CE9B6A7447125DF /* ApayaTokenizationViewModel.swift in Sources */,
				4E21BF77EC6E628AD81096B012ED0BD8 /* ApplePay.swift in Sources */,
				CE272016CB6288FC95BFD3CEFB992D72 /* ApplePayTokenizationViewModel.swift in Sources */,
				B8888384344A0BB8B08B484F059434B1 /* AppState.swift in Sources */,
				51444DC1AE24F891B934635D43416B82 /* ArrayExtension.swift in Sources */,
				265394C2EBE8929E657FBB7E556B2E82 /* Bank.swift in Sources */,
				F6FF0E8961D542DCE84FCD8B4E5EC1E2 /* BankSelectorTokenizationViewModel.swift in Sources */,
				AB314903B253F2EC724DEF4BF7E5039F /* BankSelectorViewController.swift in Sources */,
				B627E9E24E70B554DFCDBDB63F533AE5 /* BankTableViewCell.swift in Sources */,
				BC4723964FA279C89822CB781D54A5A3 /* Box.swift in Sources */,
				2CD9A8683201324FB511A2D3C5042E70 /* BundleExtension.swift in Sources */,
				41D5BC55D66937C5614A4363B2E6B15B /* CancelContext.swift in Sources */,
				2433F668945BC1F0F01C8AD87D100263 /* Cancellable.swift in Sources */,
				DB62653634F8BAFE4E8D7D9BAD0FFA78 /* CancellableCatchable.swift in Sources */,
				060C2C55B1DF640ADA7BA14CB9679436 /* CancellablePromise.swift in Sources */,
				A5815AAAAD339F79B8F0757417CD1570 /* CancellableThenable.swift in Sources */,
				318E1153EB1FDEB8F8D3135283B945F1 /* CardButton.swift in Sources */,
				D69242EAFB17D906316F9E4580A54C2B /* CardComponentsManager.swift in Sources */,
				1C3EEFC00CE92F8ACB27BF280C450068 /* CardFormPaymentMethodTokenizationViewModel.swift in Sources */,
				D6F30B26182C7BB5EA8D1C87601FB256 /* CardholderNameField.swift in Sources */,
				EE0FBF094300A5579B1802827E8D8B50 /* CardNetwork.swift in Sources */,
				EE29917A0153B83494572C96DCD88B40 /* CardNumberField.swift in Sources */,
				62FC889AE48DAF9B6CE67A9078CED18F /* CardScannerViewController.swift in Sources */,
				71E256D2882F4C41863B5134B3B3CFC6 /* CardScannerViewController+SimpleScanDelegate.swift in Sources */,
				AAF9F95568FA28483F0E5E9A48D5A2D1 /* Catchable.swift in Sources */,
				B6694A67615EC04AE048303D576124ED /* CatchWrappers.swift in Sources */,
				BF4D7F6A6AD12A9AD408247BACC8C8F9 /* CheckoutModule.swift in Sources */,
				44577B72AE7E56EF800D023CB1C084E0 /* CheckoutWithVaultedPaymentMethodViewModel.swift in Sources */,
				B23A1DFF252CC325BCF745626932587F /* CityField.swift in Sources */,
				A48C1A55AEA0F2F820B3BE8DDD9C519A /* ClientSession.swift in Sources */,
				E682ED4F3D2AA2C3429749711C8D375E /* ClientSessionService.swift in Sources */,
				C58FD13D09DB6F11942BF495586E94FA /* ClientToken.swift in Sources */,
				427A429AFA2034E4CD0A72114FEB176A /* ClientTokenService.swift in Sources */,
				E809588E24DF17272BAF189FE5072F4C /* Colors.swift in Sources */,
				3F271061063DACE442B03412587A7765 /* ConcurrencyLimitedDispatcher.swift in Sources */,
				CB9B68A27591331CEA5CFEE4AFDBC05B /* Configuration.swift in Sources */,
				ECE2E006A261D7C742A15B9B3BBABDD6 /* Connectivity.swift in Sources */,
				1CD1F97E02031AF9E4898F11559AF9FB /* Consolable.swift in Sources */,
				FF838AAB1C577B72100A231779D685DF /* Content.swift in Sources */,
				7532CB8987F219E2A2545276CCC6AE95 /* CoreDataDispatcher.swift in Sources */,
				21499977BE60DFC28581153423D95F2F /* CountryCode.swift in Sources */,
				741312DD5C36670C043B532250E1E847 /* CountryField.swift in Sources */,
				AE72DC8A6E1A7799B8354ABA5ADEE530 /* CountrySelectorViewController.swift in Sources */,
				8DD0ECEF99942028D4AC3595473BCEAF /* CountryTableViewCell.swift in Sources */,
				6EA2EEAC5EC9E0415EF9E6AAA7B819DE /* CreateResumePaymentService.swift in Sources */,
				C2F3B242CFA37297BE99D82E005069D7 /* Currency.swift in Sources */,
				0F2F9E9DBA3762F314ECD77D8C3D32FC /* CustomStringConvertible.swift in Sources */,
				1FA915B9C1EBE5918DE009EE17425387 /* CVVField.swift in Sources */,
				021D40F6C51D68D053F561F6A3D499E2 /* DataExtension.swift in Sources */,
				F27745FAC2646ED0600A92E4E0791218 /* DateExtension.swift in Sources */,
				407FE6CA9EA6CD028D67E550D23214D5 /* Decisions.swift in Sources */,
				573A895ED74AFC7792229C3C98AD357B /* DependencyInjection.swift in Sources */,
				CC6574737B3F1CCB1CEBC813C33B1F05 /* Device.swift in Sources */,
				BFE1FCC4C33467473D3B4D9FE6E7D91C /* Dimensions.swift in Sources */,
				596A15F37E03D7B2AAF42CEA3D50A78E /* Dispatcher.swift in Sources */,
				DFF5959D01C6C96AA6D20465992BF2E1 /* Endpoint.swift in Sources */,
				F85C63810262719A9F6347ABAE1DC163 /* EnsureWrappers.swift in Sources */,
				C470F3EB02382C329EA499F33CF72581 /* Error.swift in Sources */,
				7815E6DD6BF97902DDB8F57E6C34EA36 /* ErrorHandler.swift in Sources */,
				1937446A45040C231E241F9C70445DEB /* ExpiryDateField.swift in Sources */,
				B44221817FBF35203C162DBB559305A4 /* ExternalPaymentMethodTokenizationViewModel.swift in Sources */,
				F124CF72113E305D642697C2E3B8233E /* ExternalViewModel.swift in Sources */,
				101A3E64EC7E859A36D2ACA5A5812B17 /* Field.swift in Sources */,
				7FE60BE91F8F6F69191074877F6A7781 /* FinallyWrappers.swift in Sources */,
				4331BEDBA036C4693EA975F96F3FEEE3 /* firstly.swift in Sources */,
				896D01CDBFCB06EB217BA3584A141800 /* FirstNameField.swift in Sources */,
				CDA381F786C2FE4023141EB5A164A93A /* FlowDecisionTableViewCell.swift in Sources */,
				3DBEA4822C9C83A0DA8F31AB274627A9 /* FormPaymentMethodTokenizationViewModel.swift in Sources */,
				17599C4D5DF26D7E1810589721D46ED9 /* FormType.swift in Sources */,
				D21EB153650D3F7DC9C5648C6BF1F0CF /* Guarantee.swift in Sources */,
				587F11F001B746E3CEBEBBBB12021118 /* GuaranteeWrappers.swift in Sources */,
				F1CBF9EA8998E4440985591D3D8BEEB3 /* hang.swift in Sources */,
				B8D58934E6356BE1B80E04546F0A14B2 /* HeaderFooterLabelView.swift in Sources */,
				8EBFF78FF942076D44B50CB347372350 /* Identifiable.swift in Sources */,
				2DEB8C6104F5A0AB5946C022CEE25A04 /* ImageName.swift in Sources */,
				3C2B21C9334439E24F5DD555F96A1FCA /* IntExtension.swift in Sources */,
				AD3D6E900175D89262EA3600F8FB6BB5 /* JSONParser.swift in Sources */,
				8F05F117B0DE9B827D54099040089F93 /* Keychain.swift in Sources */,
				B32C75DBD56D9C95AA85BC1E028CC944 /* Klarna.swift in Sources */,
				A4F66C9310F7737384927D37DA2BE798 /* KlarnaTokenizationViewModel.swift in Sources */,
				D3380E16660D0FDD1E3236603496211B /* LastNameField.swift in Sources */,
				9AF1D3CCA7E8E8A6E0063273C286F798 /* LogEvent.swift in Sources */,
				D611BD46CC59933218967B7DD4A5ED97 /* Logger.swift in Sources */,
				C325E68EA1B5F7765A43FBDC693F039F /* Mask.swift in Sources */,
				6EE524E6E88991FEFE3F4D4B89757E85 /* MockPrimerAPIClient.swift in Sources */,
				08456D5446917935F3DAEB47286B56CF /* NetworkService.swift in Sources */,
				0EE6A20F6DDFF73793A4392837888259 /* NSErrorExtension.swift in Sources */,
				72CA307C8BF620D5C056ADE2391B300D /* NSObject+ClassName.swift in Sources */,
				F9EEF58E2324AE30AE57B13B6A99ACC6 /* Optional+Extensions.swift in Sources */,
				C7A3E99BFDE85FE2D7632057F5FBA655 /* OrderItem.swift in Sources */,
				B257A891A9B520962D07AF6B05007EA8 /* Parser.swift in Sources */,
				C96FEDE03134ACFC3A0FE1351D2FA884 /* PaymentAPIModel.swift in Sources */,
				CD6037BD32F3645A17879C0A4AF94136 /* PaymentMethodComponent.swift in Sources */,
				4DB43079E5CD6B647279ACDF37EC6075 /* PaymentMethodConfigService.swift in Sources */,
				D53FE6D320AA45F97888CBCE43428550 /* PaymentMethodConfiguration.swift in Sources */,
				BE312785590713771A0E99098DFCD40B /* PaymentMethodConfigurationOptions.swift in Sources */,
				32C9DE4911E90190C43015AE4F16277B /* PaymentMethodConfigurationType.swift in Sources */,
				857E3159CA08A12C1C6052ED9DED1ECB /* PaymentMethodsGroupView.swift in Sources */,
				42E3C8B23A65AD830A2C24F4538F7794 /* PaymentMethodToken.swift in Sources */,
				A30D94ACAD687F664B94AC4FCCE07411 /* PaymentMethodTokenizationRequest.swift in Sources */,
				CD75BAD2CEDC0D9743D235D96891DF19 /* PaymentMethodTokenizationViewModel.swift in Sources */,
				5EC16A5164297C7111EEA5B847D2BC4B /* PaymentMethodTokenizationViewModel+Logic.swift in Sources */,
				71E1B11BB2F3AE36FB9C30301DF4399F /* PaymentResponse.swift in Sources */,
				394C27059282D40E90E51CD882F30D14 /* PayPal.swift in Sources */,
				6D88F7B5CE8BC35246D94F0878DB9152 /* PayPalService.swift in Sources */,
				0918BE0F8FBFEB81C1D50B10F9B084F7 /* PayPalTokenizationViewModel.swift in Sources */,
				48E64EF1F5CBC6EDCBFF924BA4050923 /* PostalCode.swift in Sources */,
				6D7A7D2673B4876F146AD7E5D6E6B4F7 /* PostalCodeField.swift in Sources */,
				2180DF4FD2DABBC41A7F4FCAA3439240 /* PresentationController.swift in Sources */,
				CB6AFCB632FC933D22930730925ADF93 /* Primer.swift in Sources */,
				D95EE1F0F40630835365B157EFEA6869 /* PrimerAddressLineFieldView.swift in Sources */,
				F87D7E3DB89830757C1CAD7D048BF504 /* PrimerAPI.swift in Sources */,
				E18F734B8C0AABD09E134C10F8333116 /* PrimerAPIClient.swift in Sources */,
				9D658FB8DC09784E063AB542EFCB0D3C /* PrimerAPIClient+3DS.swift in Sources */,
				694344669C6C0A088E2BAB167D96121B /* PrimerAPIClient+Promises.swift in Sources */,
				F1518D1B7429B3CE47605874B0DFC17D /* PrimerButton.swift in Sources */,
				5146751220213E419B5C6898F0060D03 /* PrimerCardFormViewController.swift in Sources */,
				1661157AF20BCD0634D371D04CD8D67C /* PrimerCardholderNameFieldView.swift in Sources */,
				0D1F1FCD0E50F4AE01A7CD30C71C4120 /* PrimerCardNumberFieldView.swift in Sources */,
				971576E4A2FD8C816CB3579C4FC3FD30 /* PrimerCityFieldView.swift in Sources */,
				2F7C74DE279AC749778B014555DD8BCE /* PrimerConfiguration.swift in Sources */,
				A65B0DB4312A84DD7919A64E20BAC539 /* PrimerContainerViewController.swift in Sources */,
				D0F83AE4F0CB523708B5D104BD357A88 /* PrimerCountryFieldView.swift in Sources */,
				36FA1B0C78ED6FE9B49B9613C0AC987E /* PrimerCustomStyleTextField.swift in Sources */,
				578283B35948F913F411C8EDC49443D6 /* PrimerCVVFieldView.swift in Sources */,
				206AC09938A133405ECADDFC3700066C /* PrimerDelegate.swift in Sources */,
				E470BDB794CD9C65738CEA1BAB3E2140 /* PrimerError.swift in Sources */,
				AB086333027F860344D99B885EA327A5 /* PrimerExpiryDateFieldView.swift in Sources */,
				50D7784B75FD642EC4521C588E89F84F /* PrimerFirstNameFieldView.swift in Sources */,
				0C5CCF19A09E8920EA60587544CA486E /* PrimerFlowEnums.swift in Sources */,
				F800CC23AAE13CAA06C0AEDFBF448584 /* PrimerFormView.swift in Sources */,
				49B1099333EEE397F53E7528DD51BA60 /* PrimerFormViewController.swift in Sources */,
				A99E015B81662260B3D17B4B86B23810 /* PrimerGenericTextFieldView.swift in Sources */,
				BD9F307B67A6F19619EA3FB55CCF8E04 /* PrimerHeadlessUniversalCheckout.swift in Sources */,
				BA29A870C5A1C8E5C8EA565E275613AB /* PrimerHeadlessUniversalCheckoutProtocols.swift in Sources */,
				23D1FE66ABB4496B2474731ECF3CEFF9 /* PrimerHeadlessUniversalCheckoutUIManager.swift in Sources */,
				F062F6B1AA118AB2591BCCBCDED08841 /* PrimerImage.swift in Sources */,
				1CB76AA72B424382BBFD909B04C8DCB9 /* PrimerInputElements.swift in Sources */,
				E651A67500AFBB560F1380F19DD2BA60 /* PrimerInputViewController.swift in Sources */,
				21609CDECC7E83B66293879D110D2314 /* PrimerLastNameFieldView.swift in Sources */,
				A214ABED94B942656791939FA9793AA6 /* PrimerLoadingViewController.swift in Sources */,
				E139085C8928AC291C60CA4141BE082C /* PrimerNavigationBar.swift in Sources */,
				F1AB1FE3B19F254C2A7A3016B91A6FA9 /* PrimerNavigationController.swift in Sources */,
				625996D61142784783E4B4AFCE5F8DCD /* PrimerNibView.swift in Sources */,
				0FA7CB2193327ED6C8CBC63BC5B27531 /* PrimerPostalCodeFieldView.swift in Sources */,
				447850FCEC7CFDE91F810BB0E8A6B03B /* PrimerRawData.swift in Sources */,
				8D1B0E41D6BD0C7DDA22416528FF4109 /* PrimerRawDataManager.swift in Sources */,
				624EB716505634AE4459B3F32273CE39 /* PrimerResultComponentView.swift in Sources */,
				5591B95D48DC410425D8AED32B9E4526 /* PrimerResultViewController.swift in Sources */,
				6E50434774CCBCFFBACAA0C015B67A68 /* PrimerRootViewController.swift in Sources */,
				778BA26C6BE2BACF7D9A08887A35D637 /* PrimerScrollView.swift in Sources */,
				AD5DCA21F5393A2798B34B59DD59B474 /* PrimerSDK-dummy.m in Sources */,
				6F20ACF2CB3BC46D452E13FF1B6CA29C /* PrimerSearchTextField.swift in Sources */,
				1DE297970C6763F4F5862ADCA45B3F7F /* PrimerSettings.swift in Sources */,
				26A854A616C5CC055ECEC710D8E894D9 /* PrimerSimpleCardFormTextFieldView.swift in Sources */,
				967B94AE3F83877044598E762B9ED250 /* PrimerSource.swift in Sources */,
				590313A1A4ADAE205BAB88AED439EA3D /* PrimerStateFieldView.swift in Sources */,
				840DF4A9380473260EB55B44EC942740 /* PrimerTableViewCell.swift in Sources */,
				1402F38EAA1E0860E03A5F450D615E3C /* PrimerTestPaymentMethodTokenizationViewModel.swift in Sources */,
				EFD6F067369ACCA0A7596B748D302C59 /* PrimerTestPaymentMethodViewController.swift in Sources */,
				F3C02D782B0A93D7CDF1170EEA173206 /* PrimerTextField.swift in Sources */,
				1741367AF7A888D36A587814C8CAECE2 /* PrimerTextFieldView.swift in Sources */,
				676BF7B56027D2E095C403342F096CF5 /* PrimerTextFieldView+Analytics.swift in Sources */,
				5A18FB0E54D861F53FCF54A5322B40EE /* PrimerTextFieldView+CardFormFieldsAnalytics.swift in Sources */,
				02BCA9365B878BFD4EDF2F531EDA9541 /* PrimerTheme.swift in Sources */,
				50299FA3452C98013B1B8BD70044C25C /* PrimerTheme+Borders.swift in Sources */,
				090235286D67BD6FB61D595CEE19FD0F /* PrimerTheme+Buttons.swift in Sources */,
				2FF2F8C984ADBF371174A6C29E167925 /* PrimerTheme+Colors.swift in Sources */,
				0BEB0984802AA45D81548EEA8C645524 /* PrimerTheme+Inputs.swift in Sources */,
				E593104655184E9B89288B7D30151276 /* PrimerTheme+TextStyles.swift in Sources */,
				2A2EF53AFF99EF87A2FF70212BAF89AF /* PrimerTheme+Views.swift in Sources */,
				FE5C6A95FE7D5DBEC0EA80A57520DD7B /* PrimerThemeData.swift in Sources */,
				2A7CF04B47104DE68CF1AEC8E6258542 /* PrimerThemeData+Deprecated.swift in Sources */,
				FF0E9ECB3076721F0A7FC15F79AD3272 /* PrimerUniversalCheckoutViewController.swift in Sources */,
				37B216F877A4C262C6691DBDDDC11273 /* PrimerVaultManagerViewController.swift in Sources */,
				3EA244436A615487BDD8B876D92607EA /* PrimerViewController.swift in Sources */,
				4ECF8E6E837187B5FF89B42FEFF7CD91 /* PrimerViewExtensions.swift in Sources */,
				F6DCA7942741E68C5BC31CD5521647E1 /* PrimerWebViewController.swift in Sources */,
				D5AD59767C4457F2BFA520B2393EAE7E /* Promise.swift in Sources */,
				0531EF86FFC777518A462AB0DFCA625C /* QRCodeTokenizationViewModel.swift in Sources */,
				8D334A2FCDA10D4DBC3E076F2049D1D0 /* QRCodeViewController.swift in Sources */,
				C8B71F2A1EACBFEA06C914C236A6C43A /* Queue.swift in Sources */,
				66485D1EA509B4F732B955B225ED33BA /* race.swift in Sources */,
				6881609CBC8455485CA228922706CE57 /* RateLimitedDispatcher.swift in Sources */,
				D30A69A0290D6DB67F855B2BC882543A /* RateLimitedDispatcherBase.swift in Sources */,
				56D5D02A17858EDE3D0F285545E9CF7B /* RecoverWrappers.swift in Sources */,
				9EBEE4FB47601EF617A4677670EF6571 /* ReloadDelegate.swift in Sources */,
				9D9D7DB4ACFFF09120FD16B33A597D4B /* Resolver.swift in Sources */,
				A18F6F7D81DA65EF1D80D17B612C2541 /* ResumeHandlerProtocol.swift in Sources */,
				4A64BE73A8A23C457AC10F25E4B3CB38 /* SequenceWrappers.swift in Sources */,
				C999B1C80E52D379930C292E8FAEA7DB /* StateField.swift in Sources */,
				9E48573436A7162F09103C4491BEF47F /* StrictRateLimitedDispatcher.swift in Sources */,
				550AA99272BF9D89DF85B562F55204D7 /* StringExtension.swift in Sources */,
				3898B297609C6C33EEE87EDCDC8F9743 /* Strings.swift in Sources */,
				9F966C4928016EBF4EEE4E190A606990 /* SuccessMessage.swift in Sources */,
				564491F72372824B97A0C6811CD10359 /* SuccessResponse.swift in Sources */,
				1B49D21C4BCECF2F404CB3CD2579F1DA /* Thenable.swift in Sources */,
				73FF553F0B3C879CC86C7FBE9809C0D9 /* ThenableWrappers.swift in Sources */,
				5756CD39434BD7D94C4920DD18CC2B7D /* Throwable.swift in Sources */,
				92B7DCBC007FF78A55B2B195FDA019EF /* TokenizationService.swift in Sources */,
				4FC1523B988563BFE8ACAE46B68E2DB6 /* UIColorExtension.swift in Sources */,
				29CE10811F8C32D1FFBD43806BD4D22C /* UIDeviceExtension.swift in Sources */,
				BF7B0AAEC2627888939FC995E2D65EDB /* UILocalizableUtil.swift in Sources */,
				9E4AF3C2D4DB93917E96136A8820FE76 /* UINavigationController+Extensions.swift in Sources */,
				7DDF254C34DED14E40131EECC2A832CB /* UIScreenExtension.swift in Sources */,
				D744C4F9EAA266F9920E476B099B01EE /* UIUtils.swift in Sources */,
				23FE0DE4CC12027C40237DA860A9189E /* URLExtension.swift in Sources */,
				17C8F14EB3A192CB6CA3F18A06D39335 /* URLSessionStack.swift in Sources */,
				F1EC55E334BB8994CE21D9DBACE0253F /* UserDefaultsExtension.swift in Sources */,
				61CA509516CAEAC2989551C99302FD77 /* VaultCheckoutViewModel.swift in Sources */,
				CBAD55E46DB75A7811F1610FF4162402 /* VaultPaymentMethodView.swift in Sources */,
				E9C7765F4060E7CBDE5334D1DDC35ACD /* VaultPaymentMethodViewController.swift in Sources */,
				0BCBEC4808FE085B6124F4ABB79FE62B /* VaultPaymentMethodViewModel.swift in Sources */,
				12CDBFB61319266888FA1DA6C7007DE7 /* VaultService.swift in Sources */,
				DF3D5EB028C86A85972F289FB97B92A1 /* Weak.swift in Sources */,
				A7046D9F138F9308A6BF58CFF066EAC6 /* WebViewUtil.swift in Sources */,
				39AC2F31ED4B40DF02BF9E22DB42591A /* when.swift in Sources */,
				3C640E3E65AF6BF4565DA0A3C7D68DBC /* WrapperProtocols.swift in Sources */,
			);
			runOnlyForDeploymentPostprocessing = 0;
		};
		D7C2CEDEBF3FC1225AF6969DD411A08B /* Sources */ = {
>>>>>>> 6d9ca6d6
			isa = PBXSourcesBuildPhase;
			buildActionMask = 2147483647;
			files = (
				270CFF0FC749F57C0605262D27016D14 /* Pods-PrimerSDK_Tests-dummy.m in Sources */,
			);
			runOnlyForDeploymentPostprocessing = 0;
		};
		F168915198CD2CBC5193FA361518E261 /* Sources */ = {
			isa = PBXSourcesBuildPhase;
			buildActionMask = 2147483647;
			files = (
			);
			runOnlyForDeploymentPostprocessing = 0;
		};
/* End PBXSourcesBuildPhase section */

/* Begin PBXTargetDependency section */
<<<<<<< HEAD
		1999F55ACBCE6306D119BFD650ECD7DC /* PBXTargetDependency */ = {
			isa = PBXTargetDependency;
			name = PrimerSDK;
			target = F3BE9108C53B53949406218CEA55E0B2 /* PrimerSDK */;
			targetProxy = 5ECA04A27E8BE01078D0E5CC9AA5AF3E /* PBXContainerItemProxy */;
		};
		206A3321145AD452662F1AE881284063 /* PBXTargetDependency */ = {
			isa = PBXTargetDependency;
			name = "PrimerSDK-PrimerResources";
			target = 6E6525C7043FBA7BB34A249010AF5593 /* PrimerSDK-PrimerResources */;
			targetProxy = 0B50651B37DA77C152A0F71409CA2748 /* PBXContainerItemProxy */;
		};
		FBEFBE544C55548FE0173D4A0C93157B /* PBXTargetDependency */ = {
			isa = PBXTargetDependency;
			name = "Pods-PrimerSDK_Example";
			target = 6C144A762E9B598392AFFEC8F873746A /* Pods-PrimerSDK_Example */;
			targetProxy = F882F4369855D101B840CA6D00E23E33 /* PBXContainerItemProxy */;
=======
		1943BFC35143FCA71EE4A531112C4F6A /* PBXTargetDependency */ = {
			isa = PBXTargetDependency;
			name = "PrimerSDK-PrimerResources";
			target = 6E6525C7043FBA7BB34A249010AF5593 /* PrimerSDK-PrimerResources */;
			targetProxy = 93EF982F8EFB9A1A01E0497C6F5032FA /* PBXContainerItemProxy */;
		};
		56A92B4BFE962D0894986B4913C2E368 /* PBXTargetDependency */ = {
			isa = PBXTargetDependency;
			name = PrimerSDK;
			target = F3BE9108C53B53949406218CEA55E0B2 /* PrimerSDK */;
			targetProxy = 2427E2739AE189A5FD1F0CA92F901DF1 /* PBXContainerItemProxy */;
		};
		A44DE3F3AF16C9D38D2B7815C03B491B /* PBXTargetDependency */ = {
			isa = PBXTargetDependency;
			name = "Pods-PrimerSDK_Example";
			target = 6C144A762E9B598392AFFEC8F873746A /* Pods-PrimerSDK_Example */;
			targetProxy = 8C54FB5F288367861340F1529F5D88DC /* PBXContainerItemProxy */;
>>>>>>> 6d9ca6d6
		};
/* End PBXTargetDependency section */

/* Begin PBXVariantGroup section */
		FD5F0DE8580D90309D37C414F07CB68F /* Localizable.strings */ = {
			isa = PBXVariantGroup;
			children = (
				60092DF596BEA34CABC81EEC5E8FA941 /* Localizable.strings */,
				1F3BCD958D89F55E0063B2ACC069893E /* Localizable.strings */,
				85BCD6832F6BF08D853C184EC9509247 /* Localizable.strings */,
				3BEBF1961899484A1ADD51D9BCE2C1A4 /* Localizable.strings */,
				74329F0F733D195DE7F3D1F8A2C2631E /* Localizable.strings */,
				A3E85FE385AED71E82840789470E969E /* Localizable.strings */,
				3574E2E9F4EABE3628459180A89E9900 /* Localizable.strings */,
				67FF23761984FCCF278011C1EF07DD09 /* Localizable.strings */,
				FC5AA843B9EB787746D2E8BA5CB2F663 /* Localizable.strings */,
				78151E190EADAEB90F802C146312343A /* Localizable.strings */,
				07CBD77028DF98925EF75D08083BAB0D /* Localizable.strings */,
				B576337DE7D32025005D8FC667359C76 /* Localizable.strings */,
				4F76114036D6A9C81337E9F636092E50 /* Localizable.strings */,
				F844E1F4E2187044F4365CDCA2A123EE /* Localizable.strings */,
			);
			name = Localizable.strings;
			path = .;
			sourceTree = "<group>";
		};
/* End PBXVariantGroup section */

/* Begin XCBuildConfiguration section */
		03819C216E03F02851FE5D2175E38393 /* Release */ = {
			isa = XCBuildConfiguration;
			baseConfigurationReference = E884507DF2B84FA8A2E8AD8289881542 /* Pods-PrimerSDK_Example.release.xcconfig */;
			buildSettings = {
				ALWAYS_EMBED_SWIFT_STANDARD_LIBRARIES = NO;
				CLANG_ENABLE_OBJC_WEAK = NO;
				"CODE_SIGN_IDENTITY[sdk=appletvos*]" = "";
				"CODE_SIGN_IDENTITY[sdk=iphoneos*]" = "";
				"CODE_SIGN_IDENTITY[sdk=watchos*]" = "";
				CURRENT_PROJECT_VERSION = 1;
				DEFINES_MODULE = YES;
				DYLIB_COMPATIBILITY_VERSION = 1;
				DYLIB_CURRENT_VERSION = 1;
				DYLIB_INSTALL_NAME_BASE = "@rpath";
				INFOPLIST_FILE = "Target Support Files/Pods-PrimerSDK_Example/Pods-PrimerSDK_Example-Info.plist";
				INSTALL_PATH = "$(LOCAL_LIBRARY_DIR)/Frameworks";
				IPHONEOS_DEPLOYMENT_TARGET = 10.0;
				LD_RUNPATH_SEARCH_PATHS = "$(inherited) @executable_path/Frameworks @loader_path/Frameworks";
				MACH_O_TYPE = staticlib;
				MODULEMAP_FILE = "Target Support Files/Pods-PrimerSDK_Example/Pods-PrimerSDK_Example.modulemap";
				OTHER_LDFLAGS = "";
				OTHER_LIBTOOLFLAGS = "";
				PODS_ROOT = "$(SRCROOT)";
				PRODUCT_BUNDLE_IDENTIFIER = "org.cocoapods.${PRODUCT_NAME:rfc1034identifier}";
				PRODUCT_NAME = "$(TARGET_NAME:c99extidentifier)";
				SDKROOT = iphoneos;
				SKIP_INSTALL = YES;
				TARGETED_DEVICE_FAMILY = "1,2";
				VALIDATE_PRODUCT = YES;
				VERSIONING_SYSTEM = "apple-generic";
				VERSION_INFO_PREFIX = "";
			};
			name = Release;
		};
		05B9E071CFCA1E8A62F14905A80EE6EF /* Debug */ = {
			isa = XCBuildConfiguration;
			baseConfigurationReference = DF6E4F8E7C26A7BBEC17AAD4042A317D /* Pods-PrimerSDK_Tests.debug.xcconfig */;
			buildSettings = {
				ALWAYS_EMBED_SWIFT_STANDARD_LIBRARIES = NO;
				CLANG_ENABLE_OBJC_WEAK = NO;
				"CODE_SIGN_IDENTITY[sdk=appletvos*]" = "";
				"CODE_SIGN_IDENTITY[sdk=iphoneos*]" = "";
				"CODE_SIGN_IDENTITY[sdk=watchos*]" = "";
				CURRENT_PROJECT_VERSION = 1;
				DEFINES_MODULE = YES;
				DYLIB_COMPATIBILITY_VERSION = 1;
				DYLIB_CURRENT_VERSION = 1;
				DYLIB_INSTALL_NAME_BASE = "@rpath";
				INFOPLIST_FILE = "Target Support Files/Pods-PrimerSDK_Tests/Pods-PrimerSDK_Tests-Info.plist";
				INSTALL_PATH = "$(LOCAL_LIBRARY_DIR)/Frameworks";
				IPHONEOS_DEPLOYMENT_TARGET = 10.0;
				LD_RUNPATH_SEARCH_PATHS = "$(inherited) @executable_path/Frameworks @loader_path/Frameworks";
				MACH_O_TYPE = staticlib;
				MODULEMAP_FILE = "Target Support Files/Pods-PrimerSDK_Tests/Pods-PrimerSDK_Tests.modulemap";
				OTHER_LDFLAGS = "";
				OTHER_LIBTOOLFLAGS = "";
				PODS_ROOT = "$(SRCROOT)";
				PRODUCT_BUNDLE_IDENTIFIER = "org.cocoapods.${PRODUCT_NAME:rfc1034identifier}";
				PRODUCT_NAME = "$(TARGET_NAME:c99extidentifier)";
				SDKROOT = iphoneos;
				SKIP_INSTALL = YES;
				TARGETED_DEVICE_FAMILY = "1,2";
				VERSIONING_SYSTEM = "apple-generic";
				VERSION_INFO_PREFIX = "";
			};
			name = Debug;
		};
<<<<<<< HEAD
		2868D9EA6E05D0E6DB238A7170ACC311 /* Debug */ = {
=======
		26310254185AC829006228F59BC3562E /* Debug */ = {
>>>>>>> 6d9ca6d6
			isa = XCBuildConfiguration;
			baseConfigurationReference = 7540675C759C8CDA799A0607647F2B20 /* PrimerSDK.debug.xcconfig */;
			buildSettings = {
				CONFIGURATION_BUILD_DIR = "$(BUILD_DIR)/$(CONFIGURATION)$(EFFECTIVE_PLATFORM_NAME)/PrimerSDK";
				IBSC_MODULE = PrimerSDK;
				INFOPLIST_FILE = "Target Support Files/PrimerSDK/ResourceBundle-PrimerResources-PrimerSDK-Info.plist";
				IPHONEOS_DEPLOYMENT_TARGET = 10.0;
				PRODUCT_NAME = PrimerResources;
				SDKROOT = iphoneos;
				SKIP_INSTALL = YES;
				TARGETED_DEVICE_FAMILY = "1,2";
				WRAPPER_EXTENSION = bundle;
			};
			name = Debug;
		};
		579DA10B17EA3C1B7B0175962CEECF50 /* Release */ = {
			isa = XCBuildConfiguration;
			baseConfigurationReference = 51B15B52AB0EFD7A5E8B700E62038EEF /* PrimerSDK.release.xcconfig */;
			buildSettings = {
				CONFIGURATION_BUILD_DIR = "$(BUILD_DIR)/$(CONFIGURATION)$(EFFECTIVE_PLATFORM_NAME)/PrimerSDK";
				IBSC_MODULE = PrimerSDK;
				INFOPLIST_FILE = "Target Support Files/PrimerSDK/ResourceBundle-PrimerResources-PrimerSDK-Info.plist";
				IPHONEOS_DEPLOYMENT_TARGET = 10.0;
				PRODUCT_NAME = PrimerResources;
				SDKROOT = iphoneos;
				SKIP_INSTALL = YES;
				TARGETED_DEVICE_FAMILY = "1,2";
				WRAPPER_EXTENSION = bundle;
			};
			name = Release;
		};
		7A502E9AF0F3916BBB1A623DB432028A /* Debug */ = {
			isa = XCBuildConfiguration;
			baseConfigurationReference = 7540675C759C8CDA799A0607647F2B20 /* PrimerSDK.debug.xcconfig */;
			buildSettings = {
				CONFIGURATION_BUILD_DIR = "$(BUILD_DIR)/$(CONFIGURATION)$(EFFECTIVE_PLATFORM_NAME)/PrimerSDK";
				IBSC_MODULE = PrimerSDK;
				INFOPLIST_FILE = "Target Support Files/PrimerSDK/ResourceBundle-PrimerResources-PrimerSDK-Info.plist";
				IPHONEOS_DEPLOYMENT_TARGET = 10.0;
				PRODUCT_NAME = PrimerResources;
				SDKROOT = iphoneos;
				SKIP_INSTALL = YES;
				TARGETED_DEVICE_FAMILY = "1,2";
				WRAPPER_EXTENSION = bundle;
			};
			name = Debug;
		};
<<<<<<< HEAD
		7D541A22CFDC588161F62A41742892DC /* Release */ = {
=======
		402BCACE934A0A4A39D1ED2C3044FDB1 /* Release */ = {
>>>>>>> 6d9ca6d6
			isa = XCBuildConfiguration;
			baseConfigurationReference = 51B15B52AB0EFD7A5E8B700E62038EEF /* PrimerSDK.release.xcconfig */;
			buildSettings = {
				CLANG_ENABLE_OBJC_WEAK = NO;
				"CODE_SIGN_IDENTITY[sdk=appletvos*]" = "";
				"CODE_SIGN_IDENTITY[sdk=iphoneos*]" = "";
				"CODE_SIGN_IDENTITY[sdk=watchos*]" = "";
				CURRENT_PROJECT_VERSION = 1;
				DEFINES_MODULE = YES;
				DYLIB_COMPATIBILITY_VERSION = 1;
				DYLIB_CURRENT_VERSION = 1;
				DYLIB_INSTALL_NAME_BASE = "@rpath";
				GCC_PREFIX_HEADER = "Target Support Files/PrimerSDK/PrimerSDK-prefix.pch";
				INFOPLIST_FILE = "Target Support Files/PrimerSDK/PrimerSDK-Info.plist";
				INSTALL_PATH = "$(LOCAL_LIBRARY_DIR)/Frameworks";
				IPHONEOS_DEPLOYMENT_TARGET = 10.0;
				LD_RUNPATH_SEARCH_PATHS = "$(inherited) @executable_path/Frameworks @loader_path/Frameworks";
				MODULEMAP_FILE = "Target Support Files/PrimerSDK/PrimerSDK.modulemap";
				PRODUCT_MODULE_NAME = PrimerSDK;
				PRODUCT_NAME = PrimerSDK;
				SDKROOT = iphoneos;
				SKIP_INSTALL = YES;
				SWIFT_ACTIVE_COMPILATION_CONDITIONS = "$(inherited) ";
				SWIFT_VERSION = 4.2;
				TARGETED_DEVICE_FAMILY = "1,2";
				VALIDATE_PRODUCT = YES;
				VERSIONING_SYSTEM = "apple-generic";
				VERSION_INFO_PREFIX = "";
			};
			name = Release;
		};
		630C6287927F5A32C0EA9958BE40CA8D /* Release */ = {
			isa = XCBuildConfiguration;
			baseConfigurationReference = 27BDD1E1017D996DE3A5725F205A4733 /* PrimerSDK.release.xcconfig */;
			buildSettings = {
				CONFIGURATION_BUILD_DIR = "$(BUILD_DIR)/$(CONFIGURATION)$(EFFECTIVE_PLATFORM_NAME)/PrimerSDK";
				IBSC_MODULE = PrimerSDK;
				INFOPLIST_FILE = "Target Support Files/PrimerSDK/ResourceBundle-PrimerResources-PrimerSDK-Info.plist";
				IPHONEOS_DEPLOYMENT_TARGET = 10.0;
				PRODUCT_NAME = PrimerResources;
				SDKROOT = iphoneos;
				SKIP_INSTALL = YES;
				TARGETED_DEVICE_FAMILY = "1,2";
				WRAPPER_EXTENSION = bundle;
			};
			name = Release;
		};
		7EE7A78859F657F6BEFC651185B43192 /* Release */ = {
			isa = XCBuildConfiguration;
			buildSettings = {
				ALWAYS_SEARCH_USER_PATHS = NO;
				CLANG_ANALYZER_LOCALIZABILITY_NONLOCALIZED = YES;
				CLANG_ANALYZER_NONNULL = YES;
				CLANG_ANALYZER_NUMBER_OBJECT_CONVERSION = YES_AGGRESSIVE;
				CLANG_CXX_LANGUAGE_STANDARD = "gnu++14";
				CLANG_CXX_LIBRARY = "libc++";
				CLANG_ENABLE_MODULES = YES;
				CLANG_ENABLE_OBJC_ARC = YES;
				CLANG_ENABLE_OBJC_WEAK = YES;
				CLANG_WARN_BLOCK_CAPTURE_AUTORELEASING = YES;
				CLANG_WARN_BOOL_CONVERSION = YES;
				CLANG_WARN_COMMA = YES;
				CLANG_WARN_CONSTANT_CONVERSION = YES;
				CLANG_WARN_DEPRECATED_OBJC_IMPLEMENTATIONS = YES;
				CLANG_WARN_DIRECT_OBJC_ISA_USAGE = YES_ERROR;
				CLANG_WARN_DOCUMENTATION_COMMENTS = YES;
				CLANG_WARN_EMPTY_BODY = YES;
				CLANG_WARN_ENUM_CONVERSION = YES;
				CLANG_WARN_INFINITE_RECURSION = YES;
				CLANG_WARN_INT_CONVERSION = YES;
				CLANG_WARN_NON_LITERAL_NULL_CONVERSION = YES;
				CLANG_WARN_OBJC_IMPLICIT_RETAIN_SELF = YES;
				CLANG_WARN_OBJC_LITERAL_CONVERSION = YES;
				CLANG_WARN_OBJC_ROOT_CLASS = YES_ERROR;
				CLANG_WARN_QUOTED_INCLUDE_IN_FRAMEWORK_HEADER = YES;
				CLANG_WARN_RANGE_LOOP_ANALYSIS = YES;
				CLANG_WARN_STRICT_PROTOTYPES = YES;
				CLANG_WARN_SUSPICIOUS_MOVE = YES;
				CLANG_WARN_UNGUARDED_AVAILABILITY = YES_AGGRESSIVE;
				CLANG_WARN_UNREACHABLE_CODE = YES;
				CLANG_WARN__DUPLICATE_METHOD_MATCH = YES;
				COPY_PHASE_STRIP = NO;
				DEBUG_INFORMATION_FORMAT = "dwarf-with-dsym";
				ENABLE_NS_ASSERTIONS = NO;
				ENABLE_STRICT_OBJC_MSGSEND = YES;
				GCC_C_LANGUAGE_STANDARD = gnu11;
				GCC_NO_COMMON_BLOCKS = YES;
				GCC_PREPROCESSOR_DEFINITIONS = (
					"POD_CONFIGURATION_RELEASE=1",
					"$(inherited)",
				);
				GCC_WARN_64_TO_32_BIT_CONVERSION = YES;
				GCC_WARN_ABOUT_RETURN_TYPE = YES_ERROR;
				GCC_WARN_UNDECLARED_SELECTOR = YES;
				GCC_WARN_UNINITIALIZED_AUTOS = YES_AGGRESSIVE;
				GCC_WARN_UNUSED_FUNCTION = YES;
				GCC_WARN_UNUSED_VARIABLE = YES;
				IPHONEOS_DEPLOYMENT_TARGET = 10.0;
				MTL_ENABLE_DEBUG_INFO = NO;
				MTL_FAST_MATH = YES;
				PRODUCT_NAME = "$(TARGET_NAME)";
				STRIP_INSTALLED_PRODUCT = NO;
				SWIFT_COMPILATION_MODE = wholemodule;
				SWIFT_OPTIMIZATION_LEVEL = "-O";
				SWIFT_VERSION = 5.0;
				SYMROOT = "${SRCROOT}/../build";
			};
			name = Release;
		};
		8003C167187AC964DE2D660E733CAEF6 /* Debug */ = {
			isa = XCBuildConfiguration;
			baseConfigurationReference = 07ABAC4A253752E5EFD21CFD15864DBF /* PrimerSDK.debug.xcconfig */;
			buildSettings = {
				CLANG_ENABLE_OBJC_WEAK = NO;
				"CODE_SIGN_IDENTITY[sdk=appletvos*]" = "";
				"CODE_SIGN_IDENTITY[sdk=iphoneos*]" = "";
				"CODE_SIGN_IDENTITY[sdk=watchos*]" = "";
				CURRENT_PROJECT_VERSION = 1;
				DEFINES_MODULE = YES;
				DYLIB_COMPATIBILITY_VERSION = 1;
				DYLIB_CURRENT_VERSION = 1;
				DYLIB_INSTALL_NAME_BASE = "@rpath";
				GCC_PREFIX_HEADER = "Target Support Files/PrimerSDK/PrimerSDK-prefix.pch";
				INFOPLIST_FILE = "Target Support Files/PrimerSDK/PrimerSDK-Info.plist";
				INSTALL_PATH = "$(LOCAL_LIBRARY_DIR)/Frameworks";
				IPHONEOS_DEPLOYMENT_TARGET = 10.0;
				LD_RUNPATH_SEARCH_PATHS = "$(inherited) @executable_path/Frameworks @loader_path/Frameworks";
				MODULEMAP_FILE = "Target Support Files/PrimerSDK/PrimerSDK.modulemap";
				PRODUCT_MODULE_NAME = PrimerSDK;
				PRODUCT_NAME = PrimerSDK;
				SDKROOT = iphoneos;
				SKIP_INSTALL = YES;
				SWIFT_ACTIVE_COMPILATION_CONDITIONS = "$(inherited) ";
				SWIFT_VERSION = 4.2;
				TARGETED_DEVICE_FAMILY = "1,2";
				VERSIONING_SYSTEM = "apple-generic";
				VERSION_INFO_PREFIX = "";
			};
			name = Debug;
		};
		80F45997CD1F5DAB4F3B62FA0301BC70 /* Release */ = {
			isa = XCBuildConfiguration;
			baseConfigurationReference = F7B48CC82297D62E27EA98AE7A13D3DA /* Pods-PrimerSDK_Tests.release.xcconfig */;
			buildSettings = {
				ALWAYS_EMBED_SWIFT_STANDARD_LIBRARIES = NO;
				CLANG_ENABLE_OBJC_WEAK = NO;
				"CODE_SIGN_IDENTITY[sdk=appletvos*]" = "";
				"CODE_SIGN_IDENTITY[sdk=iphoneos*]" = "";
				"CODE_SIGN_IDENTITY[sdk=watchos*]" = "";
				CURRENT_PROJECT_VERSION = 1;
				DEFINES_MODULE = YES;
				DYLIB_COMPATIBILITY_VERSION = 1;
				DYLIB_CURRENT_VERSION = 1;
				DYLIB_INSTALL_NAME_BASE = "@rpath";
				INFOPLIST_FILE = "Target Support Files/Pods-PrimerSDK_Tests/Pods-PrimerSDK_Tests-Info.plist";
				INSTALL_PATH = "$(LOCAL_LIBRARY_DIR)/Frameworks";
				IPHONEOS_DEPLOYMENT_TARGET = 10.0;
				LD_RUNPATH_SEARCH_PATHS = "$(inherited) @executable_path/Frameworks @loader_path/Frameworks";
				MACH_O_TYPE = staticlib;
				MODULEMAP_FILE = "Target Support Files/Pods-PrimerSDK_Tests/Pods-PrimerSDK_Tests.modulemap";
				OTHER_LDFLAGS = "";
				OTHER_LIBTOOLFLAGS = "";
				PODS_ROOT = "$(SRCROOT)";
				PRODUCT_BUNDLE_IDENTIFIER = "org.cocoapods.${PRODUCT_NAME:rfc1034identifier}";
				PRODUCT_NAME = "$(TARGET_NAME:c99extidentifier)";
				SDKROOT = iphoneos;
				SKIP_INSTALL = YES;
				TARGETED_DEVICE_FAMILY = "1,2";
				VALIDATE_PRODUCT = YES;
				VERSIONING_SYSTEM = "apple-generic";
				VERSION_INFO_PREFIX = "";
			};
			name = Release;
		};
		9FE23CF9E7E182C33813CBC09CD6CA29 /* Debug */ = {
			isa = XCBuildConfiguration;
			baseConfigurationReference = 3C474C1A0DABE2A3F404B63D4D59F30C /* Pods-PrimerSDK_Example.debug.xcconfig */;
			buildSettings = {
				ALWAYS_EMBED_SWIFT_STANDARD_LIBRARIES = NO;
				CLANG_ENABLE_OBJC_WEAK = NO;
				"CODE_SIGN_IDENTITY[sdk=appletvos*]" = "";
				"CODE_SIGN_IDENTITY[sdk=iphoneos*]" = "";
				"CODE_SIGN_IDENTITY[sdk=watchos*]" = "";
				CURRENT_PROJECT_VERSION = 1;
				DEFINES_MODULE = YES;
				DYLIB_COMPATIBILITY_VERSION = 1;
				DYLIB_CURRENT_VERSION = 1;
				DYLIB_INSTALL_NAME_BASE = "@rpath";
				INFOPLIST_FILE = "Target Support Files/Pods-PrimerSDK_Example/Pods-PrimerSDK_Example-Info.plist";
				INSTALL_PATH = "$(LOCAL_LIBRARY_DIR)/Frameworks";
				IPHONEOS_DEPLOYMENT_TARGET = 10.0;
				LD_RUNPATH_SEARCH_PATHS = "$(inherited) @executable_path/Frameworks @loader_path/Frameworks";
				MACH_O_TYPE = staticlib;
				MODULEMAP_FILE = "Target Support Files/Pods-PrimerSDK_Example/Pods-PrimerSDK_Example.modulemap";
				OTHER_LDFLAGS = "";
				OTHER_LIBTOOLFLAGS = "";
				PODS_ROOT = "$(SRCROOT)";
				PRODUCT_BUNDLE_IDENTIFIER = "org.cocoapods.${PRODUCT_NAME:rfc1034identifier}";
				PRODUCT_NAME = "$(TARGET_NAME:c99extidentifier)";
				SDKROOT = iphoneos;
				SKIP_INSTALL = YES;
				TARGETED_DEVICE_FAMILY = "1,2";
				VERSIONING_SYSTEM = "apple-generic";
				VERSION_INFO_PREFIX = "";
			};
			name = Debug;
		};
		D299434AB35E7FD6F7921C8EF24742FF /* Debug */ = {
			isa = XCBuildConfiguration;
			buildSettings = {
				ALWAYS_SEARCH_USER_PATHS = NO;
				CLANG_ANALYZER_LOCALIZABILITY_NONLOCALIZED = YES;
				CLANG_ANALYZER_NONNULL = YES;
				CLANG_ANALYZER_NUMBER_OBJECT_CONVERSION = YES_AGGRESSIVE;
				CLANG_CXX_LANGUAGE_STANDARD = "gnu++14";
				CLANG_CXX_LIBRARY = "libc++";
				CLANG_ENABLE_MODULES = YES;
				CLANG_ENABLE_OBJC_ARC = YES;
				CLANG_ENABLE_OBJC_WEAK = YES;
				CLANG_WARN_BLOCK_CAPTURE_AUTORELEASING = YES;
				CLANG_WARN_BOOL_CONVERSION = YES;
				CLANG_WARN_COMMA = YES;
				CLANG_WARN_CONSTANT_CONVERSION = YES;
				CLANG_WARN_DEPRECATED_OBJC_IMPLEMENTATIONS = YES;
				CLANG_WARN_DIRECT_OBJC_ISA_USAGE = YES_ERROR;
				CLANG_WARN_DOCUMENTATION_COMMENTS = YES;
				CLANG_WARN_EMPTY_BODY = YES;
				CLANG_WARN_ENUM_CONVERSION = YES;
				CLANG_WARN_INFINITE_RECURSION = YES;
				CLANG_WARN_INT_CONVERSION = YES;
				CLANG_WARN_NON_LITERAL_NULL_CONVERSION = YES;
				CLANG_WARN_OBJC_IMPLICIT_RETAIN_SELF = YES;
				CLANG_WARN_OBJC_LITERAL_CONVERSION = YES;
				CLANG_WARN_OBJC_ROOT_CLASS = YES_ERROR;
				CLANG_WARN_QUOTED_INCLUDE_IN_FRAMEWORK_HEADER = YES;
				CLANG_WARN_RANGE_LOOP_ANALYSIS = YES;
				CLANG_WARN_STRICT_PROTOTYPES = YES;
				CLANG_WARN_SUSPICIOUS_MOVE = YES;
				CLANG_WARN_UNGUARDED_AVAILABILITY = YES_AGGRESSIVE;
				CLANG_WARN_UNREACHABLE_CODE = YES;
				CLANG_WARN__DUPLICATE_METHOD_MATCH = YES;
				COPY_PHASE_STRIP = NO;
				DEBUG_INFORMATION_FORMAT = dwarf;
				ENABLE_STRICT_OBJC_MSGSEND = YES;
				ENABLE_TESTABILITY = YES;
				GCC_C_LANGUAGE_STANDARD = gnu11;
				GCC_DYNAMIC_NO_PIC = NO;
				GCC_NO_COMMON_BLOCKS = YES;
				GCC_OPTIMIZATION_LEVEL = 0;
				GCC_PREPROCESSOR_DEFINITIONS = (
					"POD_CONFIGURATION_DEBUG=1",
					"DEBUG=1",
					"$(inherited)",
				);
				GCC_WARN_64_TO_32_BIT_CONVERSION = YES;
				GCC_WARN_ABOUT_RETURN_TYPE = YES_ERROR;
				GCC_WARN_UNDECLARED_SELECTOR = YES;
				GCC_WARN_UNINITIALIZED_AUTOS = YES_AGGRESSIVE;
				GCC_WARN_UNUSED_FUNCTION = YES;
				GCC_WARN_UNUSED_VARIABLE = YES;
				IPHONEOS_DEPLOYMENT_TARGET = 10.0;
				MTL_ENABLE_DEBUG_INFO = INCLUDE_SOURCE;
				MTL_FAST_MATH = YES;
				ONLY_ACTIVE_ARCH = YES;
				PRODUCT_NAME = "$(TARGET_NAME)";
				STRIP_INSTALLED_PRODUCT = NO;
				SWIFT_ACTIVE_COMPILATION_CONDITIONS = DEBUG;
				SWIFT_OPTIMIZATION_LEVEL = "-Onone";
				SWIFT_VERSION = 5.0;
				SYMROOT = "${SRCROOT}/../build";
			};
			name = Debug;
		};
/* End XCBuildConfiguration section */

/* Begin XCConfigurationList section */
<<<<<<< HEAD
		388A025C39E4FCF2DC9121D40A76E0A9 /* Build configuration list for PBXNativeTarget "PrimerSDK" */ = {
			isa = XCConfigurationList;
			buildConfigurations = (
				7A502E9AF0F3916BBB1A623DB432028A /* Debug */,
				7D541A22CFDC588161F62A41742892DC /* Release */,
=======
		04339E7A52AA7E3211B9E80C0F0F3F18 /* Build configuration list for PBXNativeTarget "PrimerSDK-PrimerResources" */ = {
			isa = XCConfigurationList;
			buildConfigurations = (
				26310254185AC829006228F59BC3562E /* Debug */,
				630C6287927F5A32C0EA9958BE40CA8D /* Release */,
>>>>>>> 6d9ca6d6
			);
			defaultConfigurationIsVisible = 0;
			defaultConfigurationName = Release;
		};
		4821239608C13582E20E6DA73FD5F1F9 /* Build configuration list for PBXProject "Pods" */ = {
			isa = XCConfigurationList;
			buildConfigurations = (
				D299434AB35E7FD6F7921C8EF24742FF /* Debug */,
				7EE7A78859F657F6BEFC651185B43192 /* Release */,
			);
			defaultConfigurationIsVisible = 0;
			defaultConfigurationName = Release;
		};
<<<<<<< HEAD
		A6DB7353DEEAC88A24B031E1A65C44A3 /* Build configuration list for PBXNativeTarget "PrimerSDK-PrimerResources" */ = {
			isa = XCConfigurationList;
			buildConfigurations = (
				2868D9EA6E05D0E6DB238A7170ACC311 /* Debug */,
				579DA10B17EA3C1B7B0175962CEECF50 /* Release */,
=======
		4CE685A8FD5677FFCB6B21197B3C4CA7 /* Build configuration list for PBXNativeTarget "PrimerSDK" */ = {
			isa = XCConfigurationList;
			buildConfigurations = (
				8003C167187AC964DE2D660E733CAEF6 /* Debug */,
				402BCACE934A0A4A39D1ED2C3044FDB1 /* Release */,
>>>>>>> 6d9ca6d6
			);
			defaultConfigurationIsVisible = 0;
			defaultConfigurationName = Release;
		};
		DB74BC4B5C5930D4C8F1AC03B808A393 /* Build configuration list for PBXNativeTarget "Pods-PrimerSDK_Tests" */ = {
			isa = XCConfigurationList;
			buildConfigurations = (
				05B9E071CFCA1E8A62F14905A80EE6EF /* Debug */,
				80F45997CD1F5DAB4F3B62FA0301BC70 /* Release */,
			);
			defaultConfigurationIsVisible = 0;
			defaultConfigurationName = Release;
		};
		F978C8F95E406B727BEB461AF06CD6F7 /* Build configuration list for PBXNativeTarget "Pods-PrimerSDK_Example" */ = {
			isa = XCConfigurationList;
			buildConfigurations = (
				9FE23CF9E7E182C33813CBC09CD6CA29 /* Debug */,
				03819C216E03F02851FE5D2175E38393 /* Release */,
			);
			defaultConfigurationIsVisible = 0;
			defaultConfigurationName = Release;
		};
/* End XCConfigurationList section */
	};
	rootObject = BFDFE7DC352907FC980B868725387E98 /* Project object */;
}<|MERGE_RESOLUTION|>--- conflicted
+++ resolved
@@ -7,333 +7,6 @@
 	objects = {
 
 /* Begin PBXBuildFile section */
-<<<<<<< HEAD
-		00610A1F5667855C73E803C5C531E2BD /* SequenceWrappers.swift in Sources */ = {isa = PBXBuildFile; fileRef = 444A2D29F83E2292A1B99E42E637B6D8 /* SequenceWrappers.swift */; };
-		00C1E219884D7376AC2F99050BC54DD9 /* CancelContext.swift in Sources */ = {isa = PBXBuildFile; fileRef = 226A6C1441684979F562EA72156347A2 /* CancelContext.swift */; };
-		0101B35678F77B291B9073E00F962AEC /* Colors.swift in Sources */ = {isa = PBXBuildFile; fileRef = FDCB089C7C4B5C7FF4DF6ECB2888DF94 /* Colors.swift */; };
-		0110105AD8734A87B3196F6A90F7D47C /* currencies.json in Resources */ = {isa = PBXBuildFile; fileRef = 40D58A62D8B189C7C1CBC6557AED0205 /* currencies.json */; };
-		02437E390D85E9F609D1B29C25892DC9 /* PaymentMethodConfigService.swift in Sources */ = {isa = PBXBuildFile; fileRef = 8D2FE43047758E379A349026CB4812F4 /* PaymentMethodConfigService.swift */; };
-		033CB6B7CC26FD992588EB83CD1791F0 /* PrimerTextFieldView+Analytics.swift in Sources */ = {isa = PBXBuildFile; fileRef = 719CBCA3A9E43728A9A425C49876853C /* PrimerTextFieldView+Analytics.swift */; };
-		0360999DB2893C942687096DAA118445 /* Logger.swift in Sources */ = {isa = PBXBuildFile; fileRef = D6074F32C546C45BB41BB9D6CC8E5D4F /* Logger.swift */; };
-		041B80021903265B7E0E5D03DD348DFE /* PrimerNavigationBar.swift in Sources */ = {isa = PBXBuildFile; fileRef = 037E442008BEEF6A3A6D79AA65DED143 /* PrimerNavigationBar.swift */; };
-		04F2ACDFBD3F6465714E246E1638F85B /* sd.json in Resources */ = {isa = PBXBuildFile; fileRef = 39274985B63BB57A67C736D734B50634 /* sd.json */; };
-		053D604185C1801C9CDC8823A8AEF15A /* ka.json in Resources */ = {isa = PBXBuildFile; fileRef = 68181D7AD219049FD394EBE6546EE0DC /* ka.json */; };
-		05682F073475B8192456CC36F79B7493 /* sr.json in Resources */ = {isa = PBXBuildFile; fileRef = 50AB736483D83360639B3AA47FDADAD5 /* sr.json */; };
-		05B7F74A95AEE4813123942CC392EA9A /* PrimerGenericTextFieldView.swift in Sources */ = {isa = PBXBuildFile; fileRef = 2BCE7F43E0368176486D561405F5E53E /* PrimerGenericTextFieldView.swift */; };
-		05E42D13F544BC4B907A38EADB1A148E /* PrimerCountryFieldView.swift in Sources */ = {isa = PBXBuildFile; fileRef = 6139A917C3C32B8ADEAC2AED3805A3E7 /* PrimerCountryFieldView.swift */; };
-		05FDEBC1995CAAA39D752E33C43C798A /* CountrySelectorViewController.swift in Sources */ = {isa = PBXBuildFile; fileRef = 9A5BF9C07DAB47EB607DC038E034F465 /* CountrySelectorViewController.swift */; };
-		06377D6BA395B5CBBFF4D303B87BEA4B /* CVVField.swift in Sources */ = {isa = PBXBuildFile; fileRef = 94C600FAB3E6E880CC33E8A9803595F1 /* CVVField.swift */; };
-		08B506EB62A3435590471EF856BC8063 /* Mask.swift in Sources */ = {isa = PBXBuildFile; fileRef = D0794FE5CB66F665F6BCDD8C88625AF3 /* Mask.swift */; };
-		0AE916847A73D8A5C912146579DEA9BB /* PrimerTextField.swift in Sources */ = {isa = PBXBuildFile; fileRef = 174942F34FB511678B87238B41CF8C50 /* PrimerTextField.swift */; };
-		0C80D30F49AAFBCCE1CC8057A810515B /* cy.json in Resources */ = {isa = PBXBuildFile; fileRef = C4F56044397D00BB3D7D61F7EE2ACE91 /* cy.json */; };
-		0F0C2E5CCC69CDC0F5A5B32FFD9DC28E /* Identifiable.swift in Sources */ = {isa = PBXBuildFile; fileRef = CB4B2B233A25BAD6567C80C369C9E3FB /* Identifiable.swift */; };
-		0F99DF43C661C65C18B36308639A1E01 /* PrimerStateFieldView.swift in Sources */ = {isa = PBXBuildFile; fileRef = 763BCC5CB1FA9E38783B21CBBC9C2683 /* PrimerStateFieldView.swift */; };
-		0FD202EB36339A7D46844671D1F9399D /* PrimerCityFieldView.swift in Sources */ = {isa = PBXBuildFile; fileRef = 62264785B8B6C0717C3473D99EF87F98 /* PrimerCityFieldView.swift */; };
-		1231B8FCCA819387999FDF6F7CDD2268 /* PostalCodeField.swift in Sources */ = {isa = PBXBuildFile; fileRef = CF6ABEE2C74ACCA7D2DB4297CB0E19AF /* PostalCodeField.swift */; };
-		12F722458819D5B46BC84F368CD8951E /* PrimerViewController.swift in Sources */ = {isa = PBXBuildFile; fileRef = B675100D2FACF206712F3D93237D06E7 /* PrimerViewController.swift */; };
-		13BA93ED4A052EF0C4ABF63902C543E0 /* Currency.swift in Sources */ = {isa = PBXBuildFile; fileRef = BC947855BB65435D3D77E830A100FE81 /* Currency.swift */; };
-		14C84A9EA18CA12A4C225C6BE5614930 /* StateField.swift in Sources */ = {isa = PBXBuildFile; fileRef = 4FB9FA5F1C0359C50C261465C43DF418 /* StateField.swift */; };
-		14DD2F2026503357CF431A1AE40D8480 /* zh.json in Resources */ = {isa = PBXBuildFile; fileRef = 41D9D04EA0982833FBAF9B63B442F7EF /* zh.json */; };
-		1596FA513C4DC039A1D217D9C4207F21 /* mn.json in Resources */ = {isa = PBXBuildFile; fileRef = EBEF28770398ABDC632CA5AE9F07FCE7 /* mn.json */; };
-		15E9B5E1CB5A073EC21186C61241CDE0 /* Analytics.swift in Sources */ = {isa = PBXBuildFile; fileRef = 04F3CB335B2820BDE7DAA6AE1CF8E68E /* Analytics.swift */; };
-		160395D515C01939F450F54028EE0949 /* km.json in Resources */ = {isa = PBXBuildFile; fileRef = 47574C3AFAEEC6148C499BD31DA5B771 /* km.json */; };
-		172D481C676692543C784655E83653F9 /* CountryCode.swift in Sources */ = {isa = PBXBuildFile; fileRef = 824D0ADABF552335CE23409E06007007 /* CountryCode.swift */; };
-		17754224BD8003534327FC75A83D7DAF /* DateExtension.swift in Sources */ = {isa = PBXBuildFile; fileRef = 626BD2BDE8F42427EAFA9F08D44118B2 /* DateExtension.swift */; };
-		181D2A0B57ED03033878900A169C6C59 /* AnalyticsService.swift in Sources */ = {isa = PBXBuildFile; fileRef = BDE1BE85E6416BD94864E91EA72DCF9B /* AnalyticsService.swift */; };
-		1870403C3075890CF11EBC136F27E1F4 /* UIUtils.swift in Sources */ = {isa = PBXBuildFile; fileRef = 2C3C0695951802194A6B2454D905DF93 /* UIUtils.swift */; };
-		191A67E84F908E5BB6C5E1902EEB0CB0 /* so.json in Resources */ = {isa = PBXBuildFile; fileRef = 8427C7313D637C90661FCD40E11CE33F /* so.json */; };
-		1A3FFBE124A3AD66E7F8D6008FE1A88A /* CardNetwork.swift in Sources */ = {isa = PBXBuildFile; fileRef = 707EB65D1F335392D9D2F1DFB208A150 /* CardNetwork.swift */; };
-		1B31ACA4D1459599CBADA333F725AB77 /* BankSelectorTokenizationViewModel.swift in Sources */ = {isa = PBXBuildFile; fileRef = F3B10AF2E658395A50C397610EF71FE2 /* BankSelectorTokenizationViewModel.swift */; };
-		1D8AB9A491613423E46986EF5B4B8B4C /* PaymentMethodToken.swift in Sources */ = {isa = PBXBuildFile; fileRef = 83FAD88D956EAB8B95944B5D07FC8AA9 /* PaymentMethodToken.swift */; };
-		1E6C43596F359AADFFB1D5155E4ED385 /* Localizable.strings in Resources */ = {isa = PBXBuildFile; fileRef = FD5F0DE8580D90309D37C414F07CB68F /* Localizable.strings */; };
-		1E76B278232F979D7B171C4AFB2CADE1 /* ExpiryDateField.swift in Sources */ = {isa = PBXBuildFile; fileRef = 79D240330963FAB9059508A8527FAAC9 /* ExpiryDateField.swift */; };
-		1F0250DFEF4831C3A43249202508FC95 /* ms.json in Resources */ = {isa = PBXBuildFile; fileRef = 5D380CF9C5D1045807466B3C61EF054C /* ms.json */; };
-		1F27B03A472CDF56E8EEC8D5EB60FBC5 /* PrimerAddressLineFieldView.swift in Sources */ = {isa = PBXBuildFile; fileRef = C0A76B393E93E52BA6D6F8558E996021 /* PrimerAddressLineFieldView.swift */; };
-		1FD2F1CF4703B27651D091B1AB09E4C5 /* fa.json in Resources */ = {isa = PBXBuildFile; fileRef = B491F24BDDA69B7F82791041E7805A9D /* fa.json */; };
-		205D9AF57F0947C222127B698949AB4B /* firstly.swift in Sources */ = {isa = PBXBuildFile; fileRef = 7517C73AB50EBEC1A7E5C47BF489F3B3 /* firstly.swift */; };
-		218B83DDE0797D812387D755AEFEBE4C /* Configuration.swift in Sources */ = {isa = PBXBuildFile; fileRef = 1B574ACF207525D1C288C32374C9B65E /* Configuration.swift */; };
-		22B418F763488122DE8BD4C319366DAA /* PrimerAPIClient+3DS.swift in Sources */ = {isa = PBXBuildFile; fileRef = AD49F401A719C61E9D1F2EE881198420 /* PrimerAPIClient+3DS.swift */; };
-		22FDE59ED2C2B51FE2ECEB616F6B3418 /* CardFormPaymentMethodTokenizationViewModel.swift in Sources */ = {isa = PBXBuildFile; fileRef = 401597B5CAE83B1AEB681EDCA3D22E5D /* CardFormPaymentMethodTokenizationViewModel.swift */; };
-		230059E13A4F8756ABEA5BE3ACFC6DAF /* PrimerSimpleCardFormTextFieldView.swift in Sources */ = {isa = PBXBuildFile; fileRef = C72D72756B71A72FD408869F85611101 /* PrimerSimpleCardFormTextFieldView.swift */; };
-		244EA889EC8C53613E4F840C3AC0E60E /* PrimerAPIClient+Promises.swift in Sources */ = {isa = PBXBuildFile; fileRef = 23438EF6D4E5EDC8BB741DACEB3EA183 /* PrimerAPIClient+Promises.swift */; };
-		24601E77292A701A45ECF6338F04CC88 /* PrimerTheme+TextStyles.swift in Sources */ = {isa = PBXBuildFile; fileRef = 0CE986753392AF6692780E3CBB358704 /* PrimerTheme+TextStyles.swift */; };
-		25A1F7CE22D6190942D31434E9048C58 /* et.json in Resources */ = {isa = PBXBuildFile; fileRef = C244C9D909EDE1B6778E37C7FEBB3F1D /* et.json */; };
-		26D213727BD19BA441BA720A92DB2A12 /* PrimerCustomStyleTextField.swift in Sources */ = {isa = PBXBuildFile; fileRef = 452FEF40DB40C1DEC69D9797D587EBBD /* PrimerCustomStyleTextField.swift */; };
-		270CFF0FC749F57C0605262D27016D14 /* Pods-PrimerSDK_Tests-dummy.m in Sources */ = {isa = PBXBuildFile; fileRef = D66C3890C3566F38C935A2FFD9A237B0 /* Pods-PrimerSDK_Tests-dummy.m */; };
-		276CA7B35013AA182FC1174832D710D6 /* UserDefaultsExtension.swift in Sources */ = {isa = PBXBuildFile; fileRef = A2D108DA6FF086F81643FAC82027449C /* UserDefaultsExtension.swift */; };
-		2791E2B091D701A06A729184A3853C9E /* PrimerVaultManagerViewController.swift in Sources */ = {isa = PBXBuildFile; fileRef = ADA911A6670F7E90E15301347D0E0428 /* PrimerVaultManagerViewController.swift */; };
-		2BA606E9F820DDD6AC0FB893AD854998 /* tt.json in Resources */ = {isa = PBXBuildFile; fileRef = 16535727BEB9DFCAD6BE32FC1E1CD1E0 /* tt.json */; };
-		2C5C7230D99B175A7ED20D14677CEC39 /* PrimerButton.swift in Sources */ = {isa = PBXBuildFile; fileRef = A9CE1F2AFABA618F5B7195566B69C10B /* PrimerButton.swift */; };
-		2C78B4CDCA21FC8C91D9B00E62416FB8 /* PrimerThemeData.swift in Sources */ = {isa = PBXBuildFile; fileRef = CB1C27AA90793FBD062326211E911717 /* PrimerThemeData.swift */; };
-		2CF8C04CBA02CE1FDD16B63B502A0B72 /* Optional+Extensions.swift in Sources */ = {isa = PBXBuildFile; fileRef = 8B178DA8FF25CCBC96E99C4528AA371C /* Optional+Extensions.swift */; };
-		2D8ABA2FD76542C1225B04DB33BC39CB /* PaymentAPIModel.swift in Sources */ = {isa = PBXBuildFile; fileRef = D76B063B3EE285DCB5B0C92F411A73FB /* PaymentAPIModel.swift */; };
-		2E18A18B8EF9B8AE9B60C61ECB68DA58 /* PrimerHeadlessUniversalCheckoutProtocols.swift in Sources */ = {isa = PBXBuildFile; fileRef = 98DF7E8A1EEA5E18EEB023A11EE3F2E5 /* PrimerHeadlessUniversalCheckoutProtocols.swift */; };
-		2FA00DBC7BD1BAE41987484C143EA929 /* after.swift in Sources */ = {isa = PBXBuildFile; fileRef = 8395F7AA0A364E070D2D9BAB5B83CB70 /* after.swift */; };
-		30A82C245B35E092AECE69830CFE274A /* PrimerError.swift in Sources */ = {isa = PBXBuildFile; fileRef = 9F6FF4F85703F189731564236CDE4FBD /* PrimerError.swift */; };
-		310E00A2EC22BA9BE542FED5BA34BBC5 /* hang.swift in Sources */ = {isa = PBXBuildFile; fileRef = D28511034C34815C27BB0518E0BF6DA4 /* hang.swift */; };
-		31A01EA233C3D74E3110BF819926C2E0 /* ConcurrencyLimitedDispatcher.swift in Sources */ = {isa = PBXBuildFile; fileRef = 6D52FB77BDB126DCD1FA51F4232BC173 /* ConcurrencyLimitedDispatcher.swift */; };
-		31F99DEBF9628D77813DCF43DB57CB73 /* dv.json in Resources */ = {isa = PBXBuildFile; fileRef = EE384A197214650593F3A6385A8950C9 /* dv.json */; };
-		330DE8334EF615FD7234FFDB5E317F59 /* PrimerFormView.swift in Sources */ = {isa = PBXBuildFile; fileRef = 17E4E55BE009D1DD20DD7D018A92109C /* PrimerFormView.swift */; };
-		33BED2BFF4504B1CA242B0FEED85BC17 /* PrimerTheme.swift in Sources */ = {isa = PBXBuildFile; fileRef = 57B7AD4FBC15AC8C4C5BF8CA512D9F9A /* PrimerTheme.swift */; };
-		34392294C5C4BC03973E02F2577D4EC6 /* CheckoutModule.swift in Sources */ = {isa = PBXBuildFile; fileRef = AEF422398E090EADF25AE8C7FCC4C678 /* CheckoutModule.swift */; };
-		34F7CB6DD99A2DE4C88B73B3ED68336F /* PrimerDelegate.swift in Sources */ = {isa = PBXBuildFile; fileRef = 58FFB103390E7CAAC8687DBB2CC405AF /* PrimerDelegate.swift */; };
-		3617233061034682C9F9D426E5365E87 /* bn.json in Resources */ = {isa = PBXBuildFile; fileRef = 8441BD6833705B7B08C926E1E7D0F96B /* bn.json */; };
-		36674391CCC2A8EF4D8D8D30B6E4C184 /* ku.json in Resources */ = {isa = PBXBuildFile; fileRef = 9FC586B3F9C2CB80DFF30F95D5CFF278 /* ku.json */; };
-		368DA60FDB089A2FC42DB9880DC0F6C7 /* BundleExtension.swift in Sources */ = {isa = PBXBuildFile; fileRef = C86987D89CFDE4190706752A2521DA37 /* BundleExtension.swift */; };
-		3690BD32303B6645CEA9341F413EF458 /* hi.json in Resources */ = {isa = PBXBuildFile; fileRef = AAC3171E137CF697CD2AFCB3CC1AE2EB /* hi.json */; };
-		3698C0AC5EEBA34DCAA2634DE625C406 /* bs.json in Resources */ = {isa = PBXBuildFile; fileRef = C79A0E82E6CC1B0552569711B4297A7F /* bs.json */; };
-		384160BAD2967C90D23CD3D7A7E57A98 /* PollingModule.swift in Sources */ = {isa = PBXBuildFile; fileRef = 494EA21028C5BAB17929C06F3BE2EB5C /* PollingModule.swift */; };
-		3A33C339C368E6CAAAF4D3D21F1F82B8 /* ml.json in Resources */ = {isa = PBXBuildFile; fileRef = A238A40BCED73A7CD7C35C67F92AADFA /* ml.json */; };
-		3A3D12089AA258FB587C89A7DD2F7587 /* AddressField.swift in Sources */ = {isa = PBXBuildFile; fileRef = 85E8EDF3281465FFE4AB655891EC4F47 /* AddressField.swift */; };
-		3A571A79571ECA5B1EEAA5203F21E9CA /* AnyDecodable.swift in Sources */ = {isa = PBXBuildFile; fileRef = 35E2B5BFE8098D5A7C6DE0AF7479B5F8 /* AnyDecodable.swift */; };
-		3A72F39CEC803C82CFD61DE6EB559478 /* PayPalService.swift in Sources */ = {isa = PBXBuildFile; fileRef = EFDD15D10DF7816B320AC500FF9CC651 /* PayPalService.swift */; };
-		3BA5DEED7A00EF537D0FC717DF8F4B5E /* es.json in Resources */ = {isa = PBXBuildFile; fileRef = 68322DCCA3CAC132312E26A47597619D /* es.json */; };
-		3C5BE581F57AFCA4F8BA88ABE9EFBF77 /* CardScannerViewController+SimpleScanDelegate.swift in Sources */ = {isa = PBXBuildFile; fileRef = 088BD70F23B4160E12FEB65911A9369D /* CardScannerViewController+SimpleScanDelegate.swift */; };
-		3C9278FD87689C27D5887FD237D0211C /* CardholderNameField.swift in Sources */ = {isa = PBXBuildFile; fileRef = D41B492AB4BE3C84058B791A5F8C4E94 /* CardholderNameField.swift */; };
-		3CECE10FA92A5E53064155675C44A89B /* CountryField.swift in Sources */ = {isa = PBXBuildFile; fileRef = 8A76E4D6B576DFFA7B4A45FD9D5EAD45 /* CountryField.swift */; };
-		3DE57FC477D23DEA15B14EF17EB4A53B /* sv.json in Resources */ = {isa = PBXBuildFile; fileRef = F33DFE46910C06A1A3909F9B0EE4D7E1 /* sv.json */; };
-		3E31195C67815EB93604F6E1BAD805E0 /* GuaranteeWrappers.swift in Sources */ = {isa = PBXBuildFile; fileRef = F0C9DCE4AFCE38B20DF200AFB6708A99 /* GuaranteeWrappers.swift */; };
-		3FBCE49F7E37EC207CBA767069E5550F /* sl.json in Resources */ = {isa = PBXBuildFile; fileRef = 190DE73C8CFB83B171132E183B651599 /* sl.json */; };
-		408555BAC5F80AC0C9AFF138031737B1 /* PrimerTheme+Buttons.swift in Sources */ = {isa = PBXBuildFile; fileRef = 31D5CAA46376D2CB60E039D182675F07 /* PrimerTheme+Buttons.swift */; };
-		4171EEA3A08A77B5DDB841BDB3B15A73 /* PrimerHeadlessUniversalCheckout.swift in Sources */ = {isa = PBXBuildFile; fileRef = A3084584FFBAF1D45DFC159D60AFAA48 /* PrimerHeadlessUniversalCheckout.swift */; };
-		41834372CF001C65F36FCD4D5DDCE52F /* AppState.swift in Sources */ = {isa = PBXBuildFile; fileRef = DA8EB46D043C2B16B7DD0ACF8843B5E0 /* AppState.swift */; };
-		419CD3A4E4CE4883370F83EBCB8EABAA /* Resolver.swift in Sources */ = {isa = PBXBuildFile; fileRef = 262F0E6FD68A5EAB7FFCF4401C6649F4 /* Resolver.swift */; };
-		41C080DC40A45902199C1AE0B6C0931A /* el.json in Resources */ = {isa = PBXBuildFile; fileRef = 51ACEFFBDD96CA002EFA58988D58B647 /* el.json */; };
-		41D38A22DC83DAFA022139A02AF8440C /* HeaderFooterLabelView.swift in Sources */ = {isa = PBXBuildFile; fileRef = DB9094A056FA8579BCAFC05C5027398D /* HeaderFooterLabelView.swift */; };
-		43927DBF7C65DF8274CE05BD901E39B5 /* ClientSessionService.swift in Sources */ = {isa = PBXBuildFile; fileRef = FAD1C5DE6E2300BAFC7E0B13FE34C2D0 /* ClientSessionService.swift */; };
-		449A63BD7C84D6316A12141B4C452F14 /* PrimerHeadlessUniversalCheckoutUIManager.swift in Sources */ = {isa = PBXBuildFile; fileRef = D48FBC7FADF523E0A0D06B08C47C6774 /* PrimerHeadlessUniversalCheckoutUIManager.swift */; };
-		44A58D3A711ACE522E0481A4E89626D7 /* VaultService.swift in Sources */ = {isa = PBXBuildFile; fileRef = DBBF7940091F551C2C2F936E9D8B9C50 /* VaultService.swift */; };
-		4524BE2E5286170560D57A3355F0F869 /* Field.swift in Sources */ = {isa = PBXBuildFile; fileRef = B5DEC7D41643EF0EF3CD31E12B80FF5B /* Field.swift */; };
-		45B2035085C140AA3E987362DD9B8415 /* AnyEncodable.swift in Sources */ = {isa = PBXBuildFile; fileRef = A3C77EC27E612AD6878013D484B3E80D /* AnyEncodable.swift */; };
-		45DCA71D58C8538939B649C2C5A082F3 /* Klarna.swift in Sources */ = {isa = PBXBuildFile; fileRef = 9D0CD4AECA9DB34D2E6124087E370663 /* Klarna.swift */; };
-		49E98DDABA02B96B95E9F82EFD89B30C /* PrimerExpiryDateFieldView.swift in Sources */ = {isa = PBXBuildFile; fileRef = A8E63108F80478CBB8726DF5828E1F86 /* PrimerExpiryDateFieldView.swift */; };
-		4A94BB65671FE4DB0D4E62FFD9F191BB /* Pods-PrimerSDK_Example-umbrella.h in Headers */ = {isa = PBXBuildFile; fileRef = 3780FF276696624E5AD4A629D4CC4AD8 /* Pods-PrimerSDK_Example-umbrella.h */; settings = {ATTRIBUTES = (Public, ); }; };
-		4ADD58D5FE23B53DF009378AE67827A2 /* PrimerResultViewController.swift in Sources */ = {isa = PBXBuildFile; fileRef = 74FE83877ADDCC2FD5302CE8614345CE /* PrimerResultViewController.swift */; };
-		4AE3C97AE2B5379B5BA545DA532B89EA /* AnalyticsEvent.swift in Sources */ = {isa = PBXBuildFile; fileRef = 4F7EBEC99CE3DEDFAB422376D70B5711 /* AnalyticsEvent.swift */; };
-		4B87902F9F3501F25764843B2BF1B921 /* CancellableThenable.swift in Sources */ = {isa = PBXBuildFile; fileRef = 2E5458991C8754C915A50C236915372F /* CancellableThenable.swift */; };
-		4EE2E09D62D410BA5EAB822239BBC80A /* Apaya.swift in Sources */ = {isa = PBXBuildFile; fileRef = BDDD4025BAE52CDBD10EAF7A05C43065 /* Apaya.swift */; };
-		4F42DDA3783C89774CF2864911EB5589 /* ImageName.swift in Sources */ = {isa = PBXBuildFile; fileRef = 144E165E9658AAB9613CDE10298B4EDA /* ImageName.swift */; };
-		4F52B4740B624280853A2C8E904B4615 /* az.json in Resources */ = {isa = PBXBuildFile; fileRef = 5F888E2A565ACFE90343E7373C20BC39 /* az.json */; };
-		4FC861673C6AE438AE940375B2C9CBF0 /* he.json in Resources */ = {isa = PBXBuildFile; fileRef = A2EC1F5F101AD137B4F12FA3E4787DF7 /* he.json */; };
-		5272CD9B0F062E62C95209A7CAA2830A /* PrimerAPIClient.swift in Sources */ = {isa = PBXBuildFile; fileRef = 2B4CF039CE844250EEBCBF2775CC8B3F /* PrimerAPIClient.swift */; };
-		527E690E539BC15A9F07E9016A87755F /* PrimerTextFieldView.xib in Resources */ = {isa = PBXBuildFile; fileRef = D3A07C498ECA4C00F1558E55D0C683D8 /* PrimerTextFieldView.xib */; };
-		528C522DBFA2ECD368D8D1D20AD5CEE4 /* ApplePay.swift in Sources */ = {isa = PBXBuildFile; fileRef = 3590ABF2A50A88DB264A0446C45DEB40 /* ApplePay.swift */; };
-		537BB7604923E7AE0F6A92E496FB035B /* PrimerPostalCodeFieldView.swift in Sources */ = {isa = PBXBuildFile; fileRef = 7820C4DC7E619619276603D7F2FF46CD /* PrimerPostalCodeFieldView.swift */; };
-		53D426C60F799FDBB2084C6554ED6211 /* QRCodeTokenizationViewModel.swift in Sources */ = {isa = PBXBuildFile; fileRef = 9FF9D490C84F9E0446311C804697A038 /* QRCodeTokenizationViewModel.swift */; };
-		54A5CD052F2509564FB00C82A9C6BF7F /* PaymentMethodsGroupView.swift in Sources */ = {isa = PBXBuildFile; fileRef = 1C7E49DBA454A72B6426E0ABC54879E5 /* PaymentMethodsGroupView.swift */; };
-		568423331990D5BCC9E59F66AA733027 /* Catchable.swift in Sources */ = {isa = PBXBuildFile; fileRef = CEE287A62D01CCCD6695DB97FAC26730 /* Catchable.swift */; };
-		576CBFE7BB80FC46B6F006AE6E711708 /* Foundation.framework in Frameworks */ = {isa = PBXBuildFile; fileRef = EAB6F611E86A4758835A715E4B4184F6 /* Foundation.framework */; };
-		587D3DCD6077EDF27C43FF41A0BDD6F7 /* PrimerSource.swift in Sources */ = {isa = PBXBuildFile; fileRef = BB4A7D21C23F9DDBE69A92CF6544FDCA /* PrimerSource.swift */; };
-		5B43DF919A088E5D8C81234E6D6A4036 /* ArrayExtension.swift in Sources */ = {isa = PBXBuildFile; fileRef = B2D224B4E03434CF5250E0ED25BDF906 /* ArrayExtension.swift */; };
-		5B87C757F3F5CAED465DA056B31ACB20 /* PrimerUniversalCheckoutViewController.swift in Sources */ = {isa = PBXBuildFile; fileRef = D30F33B83293CFCECB56039CC852B260 /* PrimerUniversalCheckoutViewController.swift */; };
-		5E4E68A1E9F0DC27AB3644C173CB5BB5 /* ErrorHandler.swift in Sources */ = {isa = PBXBuildFile; fileRef = 0BD22ADCA5EED2B8DC8A8E4CD950F97A /* ErrorHandler.swift */; };
-		5F188336EA71B5493BE3F83BB94D6419 /* PrimerViewExtensions.swift in Sources */ = {isa = PBXBuildFile; fileRef = 3E310EBC4675C0CE950ECCE886DED882 /* PrimerViewExtensions.swift */; };
-		5F65CBD24B657AB4C7D610DE48B4A5ED /* pl.json in Resources */ = {isa = PBXBuildFile; fileRef = CF6F77D3F3887461E5120D138065DB8F /* pl.json */; };
-		5F73A6B3D4BD80FD1CF679535EACA813 /* vi.json in Resources */ = {isa = PBXBuildFile; fileRef = A720F0BD57739EBFF5DBD236FC672678 /* vi.json */; };
-		5FB1EDFA6AC96CD44B35EF30222FE7BF /* PrimerFormViewController.swift in Sources */ = {isa = PBXBuildFile; fileRef = BE4903CE825092F5A0961B48A8281C0B /* PrimerFormViewController.swift */; };
-		60471954DCF413AE7C459FFEC15A0A4D /* ha.json in Resources */ = {isa = PBXBuildFile; fileRef = 02940F9701A2E2C7E1BA64579FD1087D /* ha.json */; };
-		61949BD932981DB7FCD37F0D7A3C1639 /* EnsureWrappers.swift in Sources */ = {isa = PBXBuildFile; fileRef = 43FF4150E678B888205777AED60E8B83 /* EnsureWrappers.swift */; };
-		625A00EAD4711150C091FCDC441A19F7 /* VaultPaymentMethodViewModel.swift in Sources */ = {isa = PBXBuildFile; fileRef = E95970C3898987B5E2F386DAB496FC3D /* VaultPaymentMethodViewModel.swift */; };
-		65AEABBAEC5E6D12F34A1C721B959849 /* PresentationController.swift in Sources */ = {isa = PBXBuildFile; fileRef = 3BB86B42188FC3988704FAEF5E6D4B28 /* PresentationController.swift */; };
-		6629577E6AF8D30F0D1D274DB25A8C7C /* VaultCheckoutViewModel.swift in Sources */ = {isa = PBXBuildFile; fileRef = 04E8467E50B1A183FDD1CA4C1D002F2D /* VaultCheckoutViewModel.swift */; };
-		668D4904CF94976B4329B5B0B4553B0C /* hr.json in Resources */ = {isa = PBXBuildFile; fileRef = 802F98F82ED1673732B149A021CF3060 /* hr.json */; };
-		67B1A3E2799533A59CC8B471FB7607D2 /* Bank.swift in Sources */ = {isa = PBXBuildFile; fileRef = 24E0AC37596C0618FA8EBE247D9D74CC /* Bank.swift */; };
-		680BCD5767841F3D25E1AE6A0CC4AEEF /* ta.json in Resources */ = {isa = PBXBuildFile; fileRef = 68C2B13272D15E2B8EF56F690066402A /* ta.json */; };
-		69EC0E30700009AF25FFC77C300551D6 /* PrimerInputElements.swift in Sources */ = {isa = PBXBuildFile; fileRef = C0BA2D30725008ABBE646B53A19E7CBE /* PrimerInputElements.swift */; };
-		6A2A414D357AE907A38D112D3DAC15B1 /* am.json in Resources */ = {isa = PBXBuildFile; fileRef = BFC0CCCA0A18E4193E679205F71ECAA1 /* am.json */; };
-		6A7EB055ECE71E5E115D67C6069787DC /* pt.json in Resources */ = {isa = PBXBuildFile; fileRef = CCFC93897376B0A7FE10C09551E9B460 /* pt.json */; };
-		6B3709D0F94C212235A26B822FD46290 /* CreateResumePaymentService.swift in Sources */ = {isa = PBXBuildFile; fileRef = 409983D2E6EC30917E2BD12EA6C6C69D /* CreateResumePaymentService.swift */; };
-		6DCBBEADF7BC91791B5573E3AC1FC111 /* Weak.swift in Sources */ = {isa = PBXBuildFile; fileRef = DB7F53C6FEE52E4A4E2DC9AEF029350D /* Weak.swift */; };
-		6E028939057E6419E2B9BD53B97860AD /* PrimerFirstNameFieldView.swift in Sources */ = {isa = PBXBuildFile; fileRef = CDD90DEA88D5AF51A96917C7E0195DD9 /* PrimerFirstNameFieldView.swift */; };
-		6E1ADC10C131C87524A8DB299CBC8FBC /* LogEvent.swift in Sources */ = {isa = PBXBuildFile; fileRef = 3A1FA7F8FC27AB170801135EE911F9B8 /* LogEvent.swift */; };
-		6E61EFFF674052EFB29BBAAB26A4F226 /* PrimerRootViewController.swift in Sources */ = {isa = PBXBuildFile; fileRef = D8CB673333FF4ECBB379AB4A688539B6 /* PrimerRootViewController.swift */; };
-		6EBD3346F428D55EB0F47C4A2A7B4533 /* Promise.swift in Sources */ = {isa = PBXBuildFile; fileRef = 7E4FAB46D8DF2E34BE7E1D92BC3B9385 /* Promise.swift */; };
-		6F0492E44AF647360A971E59FE9FDC26 /* PrimerTheme+Colors.swift in Sources */ = {isa = PBXBuildFile; fileRef = F51EB65DB349675F8175BD89ED53817A /* PrimerTheme+Colors.swift */; };
-		6F152DA64DEE69F46D793B808176C083 /* PrimerSDK-dummy.m in Sources */ = {isa = PBXBuildFile; fileRef = 46F10C838A14A4D1EC5008A9A50587B5 /* PrimerSDK-dummy.m */; };
-		6F5B1E1425BA139F424830CA01CD12E9 /* th.json in Resources */ = {isa = PBXBuildFile; fileRef = 7358E2023E130F41A59E42DBD9D49B50 /* th.json */; };
-		6FE0C71F18DD86BF27CF03CC34DE6357 /* VaultPaymentMethodView.swift in Sources */ = {isa = PBXBuildFile; fileRef = 9C8E57F69157474688E57382BB8B3E0D /* VaultPaymentMethodView.swift */; };
-		701D973A20BD28DED89FD92ECBC7381F /* be.json in Resources */ = {isa = PBXBuildFile; fileRef = 4CE2B1D524D53FA933B68E4B79594686 /* be.json */; };
-		7090FC96D0C68BDACDF47B86DB05C6A4 /* PrimerTextFieldView.swift in Sources */ = {isa = PBXBuildFile; fileRef = 2C1C2B18A576B0B349F3D2A62F412E8D /* PrimerTextFieldView.swift */; };
-		72597CF709DB05770C1FEC4F45D2D530 /* bg.json in Resources */ = {isa = PBXBuildFile; fileRef = BD732D11B623B2532A38C3E5FBAE5073 /* bg.json */; };
-		75DCD032E6D026BCE98F145D91D75886 /* PrimerTextFieldView+CardFormFieldsAnalytics.swift in Sources */ = {isa = PBXBuildFile; fileRef = D8F4426A6BC4181C0655AA98635340E8 /* PrimerTextFieldView+CardFormFieldsAnalytics.swift */; };
-		75EB11B3724DF4962A9BEE0CEB82AD18 /* sk.json in Resources */ = {isa = PBXBuildFile; fileRef = E905367700955D18987F78F26791590F /* sk.json */; };
-		75FDD6B8FBCCB2D0E8B067FCD29D79BD /* VaultPaymentMethodViewController.swift in Sources */ = {isa = PBXBuildFile; fileRef = 0B581FBAEC2018989183E13C2CF9638B /* VaultPaymentMethodViewController.swift */; };
-		77BF9FE51A4D535275FB9BDF76BFA529 /* FinallyWrappers.swift in Sources */ = {isa = PBXBuildFile; fileRef = 9E3AEA4511F5916BD43660C7D450B619 /* FinallyWrappers.swift */; };
-		7832D9B8BE06E94210B4FD6AF5F67C7C /* no.json in Resources */ = {isa = PBXBuildFile; fileRef = EC135970B87D282BA83BB0B0C7C8C9F9 /* no.json */; };
-		7953A898816AAE85E6229DD7CB38442E /* kk.json in Resources */ = {isa = PBXBuildFile; fileRef = CF4576571F2D7966473B3EC31DD3C68F /* kk.json */; };
-		79B2A16443AAF9A440F531BAB2587F96 /* when.swift in Sources */ = {isa = PBXBuildFile; fileRef = E530C2EF9F0E11BD5E374EFCBA2AE397 /* when.swift */; };
-		7A00645A81CD95693A78699F66004756 /* ExternalViewModel.swift in Sources */ = {isa = PBXBuildFile; fileRef = D85E314E6CA628402DB1077361660A7A /* ExternalViewModel.swift */; };
-		7A9BC3DA32D7DF4436C891AAAD476BBA /* RateLimitedDispatcher.swift in Sources */ = {isa = PBXBuildFile; fileRef = B28C0FDDED6335235A63DC6961BA19F1 /* RateLimitedDispatcher.swift */; };
-		7BC59912E441CEE69D612839B6240AC2 /* 3DSService+Promises.swift in Sources */ = {isa = PBXBuildFile; fileRef = 323D2D6507B980B232BFDB44579E40D6 /* 3DSService+Promises.swift */; };
-		7BF3911D1A4A15B992F9091A71857988 /* Throwable.swift in Sources */ = {isa = PBXBuildFile; fileRef = 913C2F49E80E8DA71967166B2B5449C0 /* Throwable.swift */; };
-		7D7E565702AFB0C389CCA61AEE9646D7 /* PaymentMethodConfiguration.swift in Sources */ = {isa = PBXBuildFile; fileRef = E180C75D4AD15537BF4E41B8941CB9BF /* PaymentMethodConfiguration.swift */; };
-		7D8408D1998B3EB6593D4E9AD090D3AF /* fi.json in Resources */ = {isa = PBXBuildFile; fileRef = 2E941FCBF707F7CE198B5069A978A910 /* fi.json */; };
-		7EDD555A1464B571DD08A5CAD5CB5931 /* AES256.swift in Sources */ = {isa = PBXBuildFile; fileRef = 474D5F3DD3AB27CEDEAE8BA27DE23322 /* AES256.swift */; };
-		80785707EECD3F9EB1911CC123BB8593 /* PrimerTheme+Views.swift in Sources */ = {isa = PBXBuildFile; fileRef = 895D7A27D28B7846B871439D08C7DD7B /* PrimerTheme+Views.swift */; };
-		80B678309EE1B6BAECE4F71593C59D8F /* UIDeviceExtension.swift in Sources */ = {isa = PBXBuildFile; fileRef = 33330CB35F57C93E312F76AC4B774C4A /* UIDeviceExtension.swift */; };
-		80DB1464B3EA612CB4C95E9D17DE8FA9 /* lt.json in Resources */ = {isa = PBXBuildFile; fileRef = B616C58106FC361F3DE0C9CE86FD3EE0 /* lt.json */; };
-		80ECF4D39D7D264DA4F583DAC231E359 /* CatchWrappers.swift in Sources */ = {isa = PBXBuildFile; fileRef = 2A66CF1367CF064B1D14B43EB1975C06 /* CatchWrappers.swift */; };
-		82487394575E08819BED40BB60537359 /* PrimerTheme+Inputs.swift in Sources */ = {isa = PBXBuildFile; fileRef = 0945BFD12DFE2239BCFCD5FF17BDF48A /* PrimerTheme+Inputs.swift */; };
-		833410EAEC6FEBDE611973FC5DD59F89 /* PaymentMethodTokenizationViewModel.swift in Sources */ = {isa = PBXBuildFile; fileRef = 64BF536844FB0CB7DF894DCF0490185D /* PaymentMethodTokenizationViewModel.swift */; };
-		8344BCD454FF052A9D8F32FAFEBB5372 /* RateLimitedDispatcherBase.swift in Sources */ = {isa = PBXBuildFile; fileRef = 575A5D288C14BF8A5D878F5E499ACDB9 /* RateLimitedDispatcherBase.swift */; };
-		861BA748A20030D68DA995DD421F8A58 /* Decisions.swift in Sources */ = {isa = PBXBuildFile; fileRef = 9B92457400CB094605C38C1ECA759E8D /* Decisions.swift */; };
-		87773AB526AF29EA0147EF5B6F9D7034 /* URLSessionStack.swift in Sources */ = {isa = PBXBuildFile; fileRef = EF1B1D170E7EB150F75B45F79DC53132 /* URLSessionStack.swift */; };
-		887636F7F5DF2E4ECF6E7FB288C991AA /* CardNumberField.swift in Sources */ = {isa = PBXBuildFile; fileRef = E83CA2253BD4E240AC3A0067FDFD09D7 /* CardNumberField.swift */; };
-		88A4234BE61B409FA8B44B59FC3390B2 /* Error.swift in Sources */ = {isa = PBXBuildFile; fileRef = 58559695DE6609FEF9F12987CDCF82E3 /* Error.swift */; };
-		891015F7CDC4DF1452BDFD746CF861F9 /* URLExtension.swift in Sources */ = {isa = PBXBuildFile; fileRef = C0F71BC98E8EDB57E6CAFFA2589407E6 /* URLExtension.swift */; };
-		8A50D2EFFDAC2AAE27AF33A2F711B9C3 /* SuccessMessage.swift in Sources */ = {isa = PBXBuildFile; fileRef = 9A2AFA5FBFC32074A6E42F253DF50DE4 /* SuccessMessage.swift */; };
-		8BC09649BD253CB844F421E92147D062 /* UserInterfaceModule.swift in Sources */ = {isa = PBXBuildFile; fileRef = FDBFB84956EC0172B397AFA5341BAC67 /* UserInterfaceModule.swift */; };
-		8D3E85B1AFBAD8F34D988AED0EB1B9C4 /* PrimerLoadingViewController.swift in Sources */ = {isa = PBXBuildFile; fileRef = A5680B197701E01BED668893EAE3DA1C /* PrimerLoadingViewController.swift */; };
-		8D4DC39A40050CDDF7D0C7B58ADA4573 /* cs.json in Resources */ = {isa = PBXBuildFile; fileRef = 172E1B55BA5F472F29AD1805E025720B /* cs.json */; };
-		8DC5406E68B81A18F3E11935C438B8A6 /* TokenizationService.swift in Sources */ = {isa = PBXBuildFile; fileRef = EC22F848D3527F5D5863CD7C8D642703 /* TokenizationService.swift */; };
-		8E03DD7FDD22B23AC3F8AB26828CDEE9 /* sq.json in Resources */ = {isa = PBXBuildFile; fileRef = 98BD74BCAC2153CA450CB33753853EAC /* sq.json */; };
-		8E046BFDF4D82021B62ED00385F8BEAA /* CardComponentsManager.swift in Sources */ = {isa = PBXBuildFile; fileRef = 88F1E5997AA29762FA4F8C8C396C5423 /* CardComponentsManager.swift */; };
-		8E805A66146EC8065EAEC1DD084C3006 /* ThenableWrappers.swift in Sources */ = {isa = PBXBuildFile; fileRef = FE0BEB5385B9D9923DDBB7ECD4F9A2DE /* ThenableWrappers.swift */; };
-		8F5911E0C9A3188B5D31414A1B00DE31 /* sw.json in Resources */ = {isa = PBXBuildFile; fileRef = D04583CA19C2186D2D4126B6AF5A175F /* sw.json */; };
-		917C2B2F42A6882DFD5DACCF6BAA4906 /* FirstNameField.swift in Sources */ = {isa = PBXBuildFile; fileRef = 4FB3457D3FABEFCB782A1A585AD09449 /* FirstNameField.swift */; };
-		91A20FEF54571B5D9519F16E6235BECF /* da.json in Resources */ = {isa = PBXBuildFile; fileRef = 2CB4CC7B9520189D3EC09D1340AA624A /* da.json */; };
-		91D7953D21945A8E84EE5998FCB163C7 /* PrimerInputViewController.swift in Sources */ = {isa = PBXBuildFile; fileRef = 7380FCC41EB336B68D5A02E92678343D /* PrimerInputViewController.swift */; };
-		93CC1D1E282C31310C4030BD3A42D6EE /* ClientSessionActionsModule.swift in Sources */ = {isa = PBXBuildFile; fileRef = 0D5ACA6CA8A7AA3594A6E64EF6B4A766 /* ClientSessionActionsModule.swift */; };
-		946CCF8C7BED3734AB654E4B2224E6EE /* PrimerLastNameFieldView.swift in Sources */ = {isa = PBXBuildFile; fileRef = 9BB27AEF37DE21B607A0FF407B32071A /* PrimerLastNameFieldView.swift */; };
-		95680E4A5ED3CA24A4D1ED9391DC6E79 /* PayPal.swift in Sources */ = {isa = PBXBuildFile; fileRef = 398E3100F7D0D219299D774370386316 /* PayPal.swift */; };
-		957C0BCD579341748EC64FA15EA9BCA0 /* ClientSession.swift in Sources */ = {isa = PBXBuildFile; fileRef = 0F4C66065555067F8D9D44E46BD30F4D /* ClientSession.swift */; };
-		9691E32ED532B4F0EBC1B1B658E6ABE4 /* CustomStringConvertible.swift in Sources */ = {isa = PBXBuildFile; fileRef = 2EF6A9DF52AF44B481DD306F8CBCC449 /* CustomStringConvertible.swift */; };
-		970BDDEA8690FCFF35D702A871A35DD8 /* DataExtension.swift in Sources */ = {isa = PBXBuildFile; fileRef = DB821D8424110ADEC99C21B71B41F4BF /* DataExtension.swift */; };
-		97BA2965DFF28EE3ACFAFEC088D4D5DF /* Dispatcher.swift in Sources */ = {isa = PBXBuildFile; fileRef = 7CF2D331D81AF9DC1BBB894C0CF664BD /* Dispatcher.swift */; };
-		987AB50A12D495922C6F45C938B8289E /* is.json in Resources */ = {isa = PBXBuildFile; fileRef = 158B0661CF6AD5F1C56DCC7B6E29F8C1 /* is.json */; };
-		994F337088CA876F6CF5CED9AD6E3E73 /* Primer.swift in Sources */ = {isa = PBXBuildFile; fileRef = D80B2A1003F21337E85DF9D3CBB09F6F /* Primer.swift */; };
-		9990CF67BAA1E19832BEEC8627EFF2CA /* StrictRateLimitedDispatcher.swift in Sources */ = {isa = PBXBuildFile; fileRef = AA617ECFEDD75DC126425745BECA405F /* StrictRateLimitedDispatcher.swift */; };
-		999BB4C515D2B5D5C398C3D15C79D089 /* PrimerThemeData+Deprecated.swift in Sources */ = {isa = PBXBuildFile; fileRef = 00015C2F6FD23992986514DECED91283 /* PrimerThemeData+Deprecated.swift */; };
-		9A3920F6ACEDAE9BB5A873DD63F31B51 /* ur.json in Resources */ = {isa = PBXBuildFile; fileRef = AA6DE21DDCC675999955619825B03D23 /* ur.json */; };
-		9A8A577132482E4B9090914286EA565F /* Parser.swift in Sources */ = {isa = PBXBuildFile; fileRef = DA0BEE589B477AB4F2E7D8A3A5BE30C6 /* Parser.swift */; };
-		9B19C07E9D3FB86B3B4255555C2B6EF8 /* ExternalPaymentMethodTokenizationViewModel.swift in Sources */ = {isa = PBXBuildFile; fileRef = 8FF7E48ACE4E8A8DE76EA74B91A0F948 /* ExternalPaymentMethodTokenizationViewModel.swift */; };
-		9B863B8A4AD35F8BBF8DA452DCCD7685 /* ApplePayTokenizationViewModel.swift in Sources */ = {isa = PBXBuildFile; fileRef = D305F5A2336CF93FBC2653D2A94ECDF3 /* ApplePayTokenizationViewModel.swift */; };
-		9E1534C28E795B382895010DE7307183 /* CancellablePromise.swift in Sources */ = {isa = PBXBuildFile; fileRef = D0E1F1D79A5C4BA3FA1E4B13B1397BB7 /* CancellablePromise.swift */; };
-		9E44BAA2D2C7855934A0AC211213A380 /* 3DS.swift in Sources */ = {isa = PBXBuildFile; fileRef = 715C89427953CAC2220EA22D84D45749 /* 3DS.swift */; };
-		A0105F9507016FC98CFBAA4DB24AA8CE /* ClientTokenService.swift in Sources */ = {isa = PBXBuildFile; fileRef = AB92750F5444EAC41C616CDAB25A080A /* ClientTokenService.swift */; };
-		A18308948494EA666CE1E899424936C3 /* FlowDecisionTableViewCell.swift in Sources */ = {isa = PBXBuildFile; fileRef = 150FC0AC11B516A31EE97052DF7FAFAA /* FlowDecisionTableViewCell.swift */; };
-		A1CA927B1AEB56C18C8B9B68407D6849 /* uk.json in Resources */ = {isa = PBXBuildFile; fileRef = 879B80C2627BA08931DA1146559AA742 /* uk.json */; };
-		A1CE21ACD0EEEE2EB6431069FE0A4693 /* PostalCode.swift in Sources */ = {isa = PBXBuildFile; fileRef = 07C908FE08D6C2230D27AD093FD05632 /* PostalCode.swift */; };
-		A1E9E5A8F2BC9AD582BE80BBE496773F /* CardScannerViewController.swift in Sources */ = {isa = PBXBuildFile; fileRef = 0ABBCA95C6A0997DC520922E058D11EF /* CardScannerViewController.swift */; };
-		A260DD0DA58C65347DD96C2F2920FEC9 /* Foundation.framework in Frameworks */ = {isa = PBXBuildFile; fileRef = EAB6F611E86A4758835A715E4B4184F6 /* Foundation.framework */; };
-		A308732548A74692AF4947DCEAA88D40 /* lv.json in Resources */ = {isa = PBXBuildFile; fileRef = 63A2340DE38DD03E3BC823FECBFE3545 /* lv.json */; };
-		A35F0A6888BF4BEB01E984427F1E9587 /* Content.swift in Sources */ = {isa = PBXBuildFile; fileRef = 58C2AC8782F00C9D93D1FD0841D1F1EE /* Content.swift */; };
-		A3A9C69FC9A5B5301613539F8BAEA66B /* PaymentMethodConfigurationType.swift in Sources */ = {isa = PBXBuildFile; fileRef = 0386CED9BB6887C96FA5ED088540282A /* PaymentMethodConfigurationType.swift */; };
-		A4DD40E1772EE81DDB0401A85A58578B /* Endpoint.swift in Sources */ = {isa = PBXBuildFile; fileRef = 0D98FDF0EB6A484108B902DE26F6EAFE /* Endpoint.swift */; };
-		A609C53A3A2BCEE2E06A3CBD4F935B50 /* LastNameField.swift in Sources */ = {isa = PBXBuildFile; fileRef = D61C84379596631701FFEFF4A033F6C6 /* LastNameField.swift */; };
-		A7690FAFA17D946C7CB4CC06D792CD6C /* CheckoutWithVaultedPaymentMethodViewModel.swift in Sources */ = {isa = PBXBuildFile; fileRef = 15D28A74D16D83B249C03F4E7768496C /* CheckoutWithVaultedPaymentMethodViewModel.swift */; };
-		AB6647DC49B629DB2D05A0856D90629D /* StringExtension.swift in Sources */ = {isa = PBXBuildFile; fileRef = C88A3A4A775845D619ACFBA8EBA4948F /* StringExtension.swift */; };
-		AB9C54921ECB3BBE2F9470C0E7195267 /* WrapperProtocols.swift in Sources */ = {isa = PBXBuildFile; fileRef = 491ABD3E0B1F5A2619F0DE81679C3328 /* WrapperProtocols.swift */; };
-		B0AC3FE049941F2A79B7AA77DD0AE502 /* NSErrorExtension.swift in Sources */ = {isa = PBXBuildFile; fileRef = E314D8C865CF52D28260834B7F9F5433 /* NSErrorExtension.swift */; };
-		B1207366090B37B14F609B953478ACFD /* NSObject+ClassName.swift in Sources */ = {isa = PBXBuildFile; fileRef = E6B883EF5C391C39CB2EC2F64ADCDB06 /* NSObject+ClassName.swift */; };
-		B32BE302FF890D6A6CD1854352029E35 /* PaymentMethodComponent.swift in Sources */ = {isa = PBXBuildFile; fileRef = FFFDB2F4B319447743ACD815B04B1ED9 /* PaymentMethodComponent.swift */; };
-		B4D038D5ABFFF5E111327B9D7C918860 /* ResumeHandlerProtocol.swift in Sources */ = {isa = PBXBuildFile; fileRef = ECC99F457F490F04EDA36B7EBA09CDEB /* ResumeHandlerProtocol.swift */; };
-		B69D740CCD61706F791B7D8052125B1C /* CoreDataDispatcher.swift in Sources */ = {isa = PBXBuildFile; fileRef = 7686D1DF4DC0BCD22434B88B8082D8FE /* CoreDataDispatcher.swift */; };
-		B7EF0B4903974893F2BFB2E23666976F /* UIColorExtension.swift in Sources */ = {isa = PBXBuildFile; fileRef = 40D61838A167401D59603DC616CFF951 /* UIColorExtension.swift */; };
-		B8411D54AC5B7F5C7A278C4744FAF904 /* AnyCodable.swift in Sources */ = {isa = PBXBuildFile; fileRef = A3F73807954FB6CDD33DB5FA6B1A344D /* AnyCodable.swift */; };
-		B84AF670E9ABCDC4AA857F407AF81C41 /* CancellableCatchable.swift in Sources */ = {isa = PBXBuildFile; fileRef = 90576D2CBECDE9999647792097D7EBAA /* CancellableCatchable.swift */; };
-		BA7B9645A01C9DF851CA92B7DB5ED610 /* CountryTableViewCell.swift in Sources */ = {isa = PBXBuildFile; fileRef = 1224EF792E09003114BFEAE3FC9EFE3D /* CountryTableViewCell.swift */; };
-		BAAAE7C87E784DB90075AFB7DD89D152 /* MockPrimerAPIClient.swift in Sources */ = {isa = PBXBuildFile; fileRef = C46B5D8B3C04E8468973B3956D35C044 /* MockPrimerAPIClient.swift */; };
-		BAD122F2E97D40C8F99248B1B7C23352 /* PrimerCardNumberFieldView.swift in Sources */ = {isa = PBXBuildFile; fileRef = 4F4BFCCE39FE80E09C868D26135C6F97 /* PrimerCardNumberFieldView.swift */; };
-		BB509DB8C61F8FFAC1DEB87774416370 /* DependencyInjection.swift in Sources */ = {isa = PBXBuildFile; fileRef = 680601203BD84B01746C21F6737048E2 /* DependencyInjection.swift */; };
-		BBE2F5BA09CF5487DCE8DF2BC99601FA /* de.json in Resources */ = {isa = PBXBuildFile; fileRef = 7B4D90777D80ECE625F9925CF1ECC652 /* de.json */; };
-		BDE361FD779F718342EA5A097801A40E /* Thenable.swift in Sources */ = {isa = PBXBuildFile; fileRef = 2D65A7817DE658D63D65289DB7F791AC /* Thenable.swift */; };
-		BEE98236F910ECD555A460D2EF992D08 /* ky.json in Resources */ = {isa = PBXBuildFile; fileRef = FD8F4D21415A945525F6DD3629EE92A3 /* ky.json */; };
-		C05D6E03664740E4C545A58635FABA4A /* Dimensions.swift in Sources */ = {isa = PBXBuildFile; fileRef = E47B0068E64FB880C3786AF337A7C284 /* Dimensions.swift */; };
-		C1AAAD352B594A47878341618104E487 /* PrimerSDK-umbrella.h in Headers */ = {isa = PBXBuildFile; fileRef = 1795A506EA0112F3AE062921DA56E134 /* PrimerSDK-umbrella.h */; settings = {ATTRIBUTES = (Public, ); }; };
-		C2834BE91BC5B570D0AFA3F827E0B60B /* race.swift in Sources */ = {isa = PBXBuildFile; fileRef = 17C05F4C4018A7599A64EED649120689 /* race.swift */; };
-		C3FE8DE331E37AD6D21FAB1123FE4B00 /* FormPaymentMethodTokenizationViewModel.swift in Sources */ = {isa = PBXBuildFile; fileRef = D05244DC24D606775074BA5BD58603BB /* FormPaymentMethodTokenizationViewModel.swift */; };
-		C41A6210727D304D61A53FDD07BC76EE /* PrimerFlowEnums.swift in Sources */ = {isa = PBXBuildFile; fileRef = CF24DB8C8329AA0561303387A152688A /* PrimerFlowEnums.swift */; };
-		C50A265C84475DB20C4A152FD81BDB09 /* ClientToken.swift in Sources */ = {isa = PBXBuildFile; fileRef = 4442FD241C66DAE74733083446B7C30C /* ClientToken.swift */; };
-		C6ED13E72B6C0C8607F96FCAA2194398 /* nl.json in Resources */ = {isa = PBXBuildFile; fileRef = A6F7639DB916577A219CE8F535C48525 /* nl.json */; };
-		C897AC95CC88B922A45CF47D95F7313E /* it.json in Resources */ = {isa = PBXBuildFile; fileRef = 9BE376D77E60311F1C2F90EC9DD5F28F /* it.json */; };
-		C8CCCDE771EC516E3903296B75217815 /* PaymentMethodTokenizationRequest.swift in Sources */ = {isa = PBXBuildFile; fileRef = 69B0A9EEC537CF7A662EFBFD9A264FA3 /* PaymentMethodTokenizationRequest.swift */; };
-		C914EEC83908371F4D26951D0CE5A9DD /* UIKit.framework in Frameworks */ = {isa = PBXBuildFile; fileRef = D245E0514AAC1A2B9A6D5EA2F383E90F /* UIKit.framework */; };
-		C979A2CE1EB8A02E6C565DF5DABFDB4A /* ApayaTokenizationViewModel.swift in Sources */ = {isa = PBXBuildFile; fileRef = A48294A6E6E36B16F8E0C58489742F00 /* ApayaTokenizationViewModel.swift */; };
-		C9870F470A0E1D9F8EF358284E3A521E /* ro.json in Resources */ = {isa = PBXBuildFile; fileRef = ADA3FF28F3C4A10312F4039C48B313BD /* ro.json */; };
-		CB8519A37CCCCF11885634DDCF44A9C9 /* NetworkService.swift in Sources */ = {isa = PBXBuildFile; fileRef = 90E50D2736BD8259AAD370D70A72380C /* NetworkService.swift */; };
-		CB9C4893EE597A9009B15742C935F159 /* PaymentResponse.swift in Sources */ = {isa = PBXBuildFile; fileRef = D5040FAEE6BC8FAF0DB6D0A82FCF2681 /* PaymentResponse.swift */; };
-		CBA12D02C394D2E08020E2FC5E29C6E7 /* QRCodeViewController.swift in Sources */ = {isa = PBXBuildFile; fileRef = 50D2F1C1DE9E81CCA9F66D00E6EB4D52 /* QRCodeViewController.swift */; };
-		CBA4D10EC65404C99FDDBB6467043C71 /* ReloadDelegate.swift in Sources */ = {isa = PBXBuildFile; fileRef = 65470D360D615C75D4163019CA41AABF /* ReloadDelegate.swift */; };
-		CC86A41E6CE2178ED00A6DD8D80B1B56 /* Strings.swift in Sources */ = {isa = PBXBuildFile; fileRef = CF57AC1AD7E06245EFD9467F2111C7AB /* Strings.swift */; };
-		CE3AC6401813C34EEA5BE66D53F8F33D /* nn.json in Resources */ = {isa = PBXBuildFile; fileRef = 392B432A687EBBBABDB69BEA06BFBE91 /* nn.json */; };
-		CE56EBE7D321093F8272EB4DB9602E7F /* Keychain.swift in Sources */ = {isa = PBXBuildFile; fileRef = 8507F7D5C458BD5A1BF2F293257868E1 /* Keychain.swift */; };
-		CF02563D8ABC4CAE5190FB265C6BD904 /* PrimerNibView.swift in Sources */ = {isa = PBXBuildFile; fileRef = 41CCC86E5BD97E6522BD8F98E7C0491D /* PrimerNibView.swift */; };
-		CFB8850A40D45A8EC1827AF9A52332C4 /* BankSelectorViewController.swift in Sources */ = {isa = PBXBuildFile; fileRef = C8525EC146DB043FB530FDF143BFC12C /* BankSelectorViewController.swift */; };
-		D009B6384B5EF2108E6A42D9032F3F45 /* OrderItem.swift in Sources */ = {isa = PBXBuildFile; fileRef = CEF57187CD9A1BF32B2326CC1A495E79 /* OrderItem.swift */; };
-		D14EEED3208DAB534770BA5774DF1EAA /* PrimerImage.swift in Sources */ = {isa = PBXBuildFile; fileRef = E3EBC984D44378587942C0BCA38BD7D0 /* PrimerImage.swift */; };
-		D17283E8FC6374D24DBF3958541B8BDC /* PrimerSDK-PrimerResources in Resources */ = {isa = PBXBuildFile; fileRef = A8B3BC107C2BDC3C03D961866F721265 /* PrimerSDK-PrimerResources */; };
-		D182DE3A28DF7ABE2E2ABA1BBDA4ECF5 /* Connectivity.swift in Sources */ = {isa = PBXBuildFile; fileRef = EF357E4921ABDEC5C2443783A039774D /* Connectivity.swift */; };
-		D1E5D88415EDA7C0F06A00E95E083B91 /* PrimerTestPaymentMethodViewController.swift in Sources */ = {isa = PBXBuildFile; fileRef = FC791DE7574F6BD8BB7F1C54402D43EA /* PrimerTestPaymentMethodViewController.swift */; };
-		D201E46C225F4910BB58056ECB429889 /* Guarantee.swift in Sources */ = {isa = PBXBuildFile; fileRef = 788BC340B7B04397750B892D04DDAD4D /* Guarantee.swift */; };
-		D23326BFEEC822D80959B39D76D2555F /* PrimerWebViewController.swift in Sources */ = {isa = PBXBuildFile; fileRef = 944EB344D14CFFB0E1365763CCB03153 /* PrimerWebViewController.swift */; };
-		D2C0B7795DD6481599D030F75BF08848 /* PrimerAPI.swift in Sources */ = {isa = PBXBuildFile; fileRef = D2844D18A2DCD6E50BA29386E79C105C /* PrimerAPI.swift */; };
-		D2F2B0D8744A4D4CC974A70409B0B5B9 /* ar.json in Resources */ = {isa = PBXBuildFile; fileRef = EF377810A9A4F8EA1BBD95BB1F06D2BC /* ar.json */; };
-		D313DC667A64AC802BA95295797E185E /* RecoverWrappers.swift in Sources */ = {isa = PBXBuildFile; fileRef = 66C7D203340767D3E1F5ACF641DC0EF2 /* RecoverWrappers.swift */; };
-		D395AC54C335DFBA03F9093DCAF91C47 /* 3DSService.swift in Sources */ = {isa = PBXBuildFile; fileRef = 68A2D3D6A8EC8B10BCE5D7E5771D59F4 /* 3DSService.swift */; };
-		D3D517A094A78244E370D6CA5DFA0404 /* JSONParser.swift in Sources */ = {isa = PBXBuildFile; fileRef = C5D71F475437EB605D1B756CEB47A356 /* JSONParser.swift */; };
-		D4B0180CA2CBB3F3EC30C23A89AC4D54 /* PrimerResultComponentView.swift in Sources */ = {isa = PBXBuildFile; fileRef = 4985F6346FDCF24730A942681E3628A3 /* PrimerResultComponentView.swift */; };
-		D50DB77C80F6CAED2B8750CE761D2E54 /* AdyenDotPay.swift in Sources */ = {isa = PBXBuildFile; fileRef = A585906699BC2C6034BB3C4775471666 /* AdyenDotPay.swift */; };
-		D5447AF3C5071DA8B67847B86E250150 /* ko.json in Resources */ = {isa = PBXBuildFile; fileRef = 9147430937DEA7B56D5D8780E4AD8F90 /* ko.json */; };
-		D596E2B41C673AD5018AEA0A0321E51C /* Pods-PrimerSDK_Tests-umbrella.h in Headers */ = {isa = PBXBuildFile; fileRef = EE9674DAD0C961C92687877090E1E047 /* Pods-PrimerSDK_Tests-umbrella.h */; settings = {ATTRIBUTES = (Public, ); }; };
-		D5B4269811BE962DC0A586CF4A560355 /* CardButton.swift in Sources */ = {isa = PBXBuildFile; fileRef = D8F37B917B98D6CA4DB3FAC9FFEFD34F /* CardButton.swift */; };
-		D609E5D224B98BA1F8A0136CB53EAE3B /* eu.json in Resources */ = {isa = PBXBuildFile; fileRef = 61B1D397AB59B621EA03793499A086F7 /* eu.json */; };
-		D63947297D74E5EAAD063A13683793C0 /* ja.json in Resources */ = {isa = PBXBuildFile; fileRef = C1A7D351EEB1AF2461F63B19DA76CA9B /* ja.json */; };
-		D89AADC33B4B000CCEF7BE8963782C09 /* IntExtension.swift in Sources */ = {isa = PBXBuildFile; fileRef = D1EF0CAB25C8FA348ABE0AD2B602ECA2 /* IntExtension.swift */; };
-		D8A379398B51D324763C8DAF00587D5D /* UINavigationController+Extensions.swift in Sources */ = {isa = PBXBuildFile; fileRef = 14600BB85B9BC77C5E80D4AD27349184 /* UINavigationController+Extensions.swift */; };
-		D8B5171CB0E3B46D9F1D59C4A2C2F777 /* PrimerTableViewCell.swift in Sources */ = {isa = PBXBuildFile; fileRef = 458A0880274670BCB2923C34F1C3DA5E /* PrimerTableViewCell.swift */; };
-		DA80BD0447AE0FF1D4313BE8D8A0D2BD /* Box.swift in Sources */ = {isa = PBXBuildFile; fileRef = E1B5F831DBBE16305759D6D496E985F9 /* Box.swift */; };
-		DB1DCA80F2505673316A1DEF0E9C3159 /* af.json in Resources */ = {isa = PBXBuildFile; fileRef = 419E0E326446D162C3F54C27895DB425 /* af.json */; };
-		DB3BC1D6069902C847191905AA82367C /* PrimerTheme+Borders.swift in Sources */ = {isa = PBXBuildFile; fileRef = D4EB9B0CDB7F2CA39C782C37A5065C54 /* PrimerTheme+Borders.swift */; };
-		DB7AD361D2C52B9A74948B40B7478EB0 /* PrimerCVVFieldView.swift in Sources */ = {isa = PBXBuildFile; fileRef = 4CA1C3CBA2F599A5E31CE8E5BEAC3E63 /* PrimerCVVFieldView.swift */; };
-		DC240C418B59BD404A0A521AA693FA45 /* PrimerSettings.swift in Sources */ = {isa = PBXBuildFile; fileRef = 77E0778E83E08CE2CE96CB184B966BF5 /* PrimerSettings.swift */; };
-		DC81DABC134BA19F6F10FCCBCD75FEA8 /* PrimerContainerViewController.swift in Sources */ = {isa = PBXBuildFile; fileRef = 274F758AE3793D4C1FBA41E6CA5C9DA7 /* PrimerContainerViewController.swift */; };
-		DD5E21EB6176C33E855EA4D6CFF40736 /* hu.json in Resources */ = {isa = PBXBuildFile; fileRef = 7809271184FB197F9093ECB64AA911EC /* hu.json */; };
-		DD7FD2218677157C69B795F5B7B8D68D /* PrimerTestPaymentMethodTokenizationViewModel.swift in Sources */ = {isa = PBXBuildFile; fileRef = 83280D38ABE8397EEEC2EAED9C3A1F7F /* PrimerTestPaymentMethodTokenizationViewModel.swift */; };
-		DE519F6EE11015A75C5D31CE920B8178 /* Device.swift in Sources */ = {isa = PBXBuildFile; fileRef = 2087F41CAD6F04CAB928B1E926FA7CFC /* Device.swift */; };
-		DEC9E3BEE2BAAED056BDAEDDFFB35634 /* SuccessResponse.swift in Sources */ = {isa = PBXBuildFile; fileRef = 08D9A87BA732E16FBFCA5318C5663B4E /* SuccessResponse.swift */; };
-		DF825FD6F96AA702329C19D359D17EF8 /* PrimerScrollView.swift in Sources */ = {isa = PBXBuildFile; fileRef = B8D4D25A5B7B950C10903AE27C9D9C95 /* PrimerScrollView.swift */; };
-		E058605EAE893E9804228C3E7B09D5D6 /* tr.json in Resources */ = {isa = PBXBuildFile; fileRef = AF83EFBA2A2E73FFD980521898F43AD4 /* tr.json */; };
-		E0CEEA3A4E2487E0D5764EE4493E0FA7 /* CityField.swift in Sources */ = {isa = PBXBuildFile; fileRef = 017DF3180C4B5987AE758DCAD1CE93C1 /* CityField.swift */; };
-		E150EB1E3DDC0F59C4FDE4E1058FCAF7 /* Foundation.framework in Frameworks */ = {isa = PBXBuildFile; fileRef = EAB6F611E86A4758835A715E4B4184F6 /* Foundation.framework */; };
-		E265D3091BFD79AAEB84ECDDF022B1A5 /* id.json in Resources */ = {isa = PBXBuildFile; fileRef = DAD1A8ACA9429796642DE1E7D54CD12D /* id.json */; };
-		E45392049F1F6A8AAE8648CB84C65828 /* PaymentMethodConfigurationOptions.swift in Sources */ = {isa = PBXBuildFile; fileRef = DBAAF5A5EAA8CB025E8C5405ECBC172E /* PaymentMethodConfigurationOptions.swift */; };
-		E4DA9FA1A9C3248EE1B05F04F29CFB59 /* ca.json in Resources */ = {isa = PBXBuildFile; fileRef = C9D38DA7C083362C1F41E0006A9EA8B4 /* ca.json */; };
-		E60A50F43AB400BE36FC7B259AF46E18 /* Icons.xcassets in Resources */ = {isa = PBXBuildFile; fileRef = B5B5DF9553536C2BC9B9BE1501A91D6B /* Icons.xcassets */; };
-		E66C665B61A7270CECCCF42E68FE6631 /* FormType.swift in Sources */ = {isa = PBXBuildFile; fileRef = 0395D54518C23C3EF5945CCF99CA76DE /* FormType.swift */; };
-		E71AEF261D5AC239F4638C94B1DA238F /* BankTableViewCell.swift in Sources */ = {isa = PBXBuildFile; fileRef = F14F2964A7B008761E5392CEF7545028 /* BankTableViewCell.swift */; };
-		E7EBA02215266528676ED957C5D6C697 /* PrimerNavigationController.swift in Sources */ = {isa = PBXBuildFile; fileRef = 72FF832F61B18F1BEE14F0E3517D73E3 /* PrimerNavigationController.swift */; };
-		EA15F664C027193C754F07CF8311E9EB /* Consolable.swift in Sources */ = {isa = PBXBuildFile; fileRef = C467B6EA787E085E2F7B82452E6B51BE /* Consolable.swift */; };
-		EAAFD092FB8E02E2614194D345E1FA24 /* gl.json in Resources */ = {isa = PBXBuildFile; fileRef = 7249C7B6BE7D23C00ABCB1BA8AA01E98 /* gl.json */; };
-		EB1ADDD9914EC8BC8A6FDB73AE48ACDF /* AlertController.swift in Sources */ = {isa = PBXBuildFile; fileRef = 0EDA9BA0C564C3EBE0D6F520607E27DB /* AlertController.swift */; };
-		EBCA48D862B2181739C1E51D1214646B /* mk.json in Resources */ = {isa = PBXBuildFile; fileRef = E1B9EABF18F493091D4A9DD68F77B6B7 /* mk.json */; };
-		EBFFDE86A2E324AD1438329D1BBB6A2F /* en.json in Resources */ = {isa = PBXBuildFile; fileRef = CA9AEF52C69968E1E2BEBB0862489740 /* en.json */; };
-		EE122AA0CC3DCC96ADB05B77AC877741 /* UILocalizableUtil.swift in Sources */ = {isa = PBXBuildFile; fileRef = 57111C6875DA09FC8884596C9B54A866 /* UILocalizableUtil.swift */; };
-		EE3B933B22212D80F020C517F0D98A88 /* Queue.swift in Sources */ = {isa = PBXBuildFile; fileRef = EAAC88CF41EB48AD4DF3081665B28421 /* Queue.swift */; };
-		F1660050069D23536522D7156B3C42E5 /* PrimerConfiguration.swift in Sources */ = {isa = PBXBuildFile; fileRef = E4B9C0833273A2F8A2411426506BF8D4 /* PrimerConfiguration.swift */; };
-		F17FEED52FD5184BF000D5B965662667 /* PrimerCardFormViewController.swift in Sources */ = {isa = PBXBuildFile; fileRef = 28D8CB46CF2E8CF03090AC8980F02E9F /* PrimerCardFormViewController.swift */; };
-		F1F2C3F4C31607EE4AAEF5C09DBFF241 /* ru.json in Resources */ = {isa = PBXBuildFile; fileRef = A7EFA531DD7EB07EF468BB34B12598C6 /* ru.json */; };
-		F33A9961D9E910C7B9B4B0C3299A818A /* ps.json in Resources */ = {isa = PBXBuildFile; fileRef = 396DEC2A3CF15E15040D664B03A9B8EC /* ps.json */; };
-		F3BEC6A869932349C816CA8B3A921B30 /* fr.json in Resources */ = {isa = PBXBuildFile; fileRef = 272980AEFBFE5BC6AEF52807445B09BF /* fr.json */; };
-		F49F94324C553CCB3AE0F7A94197D353 /* PrimerSearchTextField.swift in Sources */ = {isa = PBXBuildFile; fileRef = BA911D0CE7F55A02DC0805C40EF08B12 /* PrimerSearchTextField.swift */; };
-		F4E8DC455BDCEA92A41BE643D64BD2B3 /* uz.json in Resources */ = {isa = PBXBuildFile; fileRef = 3C1449625D01E32592F19E3817A6B13D /* uz.json */; };
-		F6FCEA41B7D4A17FD20C345E86296343 /* Pods-PrimerSDK_Example-dummy.m in Sources */ = {isa = PBXBuildFile; fileRef = 21F4ACB1142B1B9457658584BF5CD35A /* Pods-PrimerSDK_Example-dummy.m */; };
-		F84711CDEE240468159A94055272FC68 /* PrimerCardholderNameFieldView.swift in Sources */ = {isa = PBXBuildFile; fileRef = 5566B46CEAF6F4F96430D6F2A8D66028 /* PrimerCardholderNameFieldView.swift */; };
-		F84A0FA539D59810D7D1586B5B1580E8 /* UIScreenExtension.swift in Sources */ = {isa = PBXBuildFile; fileRef = 4E2390DD3B838F4A0D7BBB95CB244782 /* UIScreenExtension.swift */; };
-		F954A600A4EC3ADE7A35072E5BEEC044 /* WebViewUtil.swift in Sources */ = {isa = PBXBuildFile; fileRef = 31ACE08C93C8878576D7275B41F5A376 /* WebViewUtil.swift */; };
-		F9671349D85AD471620D59FA359464D4 /* ug.json in Resources */ = {isa = PBXBuildFile; fileRef = 791D12A6C2ECDA977F3394B77551FA0A /* ug.json */; };
-		F991350E1871748F732D1DB2679ECDE8 /* hy.json in Resources */ = {isa = PBXBuildFile; fileRef = 88BCEAE82331E1A9C93A7DE33B352CED /* hy.json */; };
-		F9B8BD454CC5BFFF97BAE003DC907FF3 /* KlarnaTokenizationViewModel.swift in Sources */ = {isa = PBXBuildFile; fileRef = A17882C440C71FD9A7DE479112E31BA0 /* KlarnaTokenizationViewModel.swift */; };
-		F9BE8A115C07FBDECF0862F80A3F3FC2 /* PaymentMethodTokenizationViewModel+Logic.swift in Sources */ = {isa = PBXBuildFile; fileRef = 91B994F0A7E78A51087A2D433FD1DC04 /* PaymentMethodTokenizationViewModel+Logic.swift */; };
-		FCC34B6C7070F2FBD38F00C7BB1B6CEA /* tg.json in Resources */ = {isa = PBXBuildFile; fileRef = 1955BE49AF00A0271803DEDF85FEF2A5 /* tg.json */; };
-		FE277E6BC26289054EFD627FDC2BA154 /* Cancellable.swift in Sources */ = {isa = PBXBuildFile; fileRef = 7F9BB2D67574F478AC4872E80C129436 /* Cancellable.swift */; };
-		FF21BA583928F5B2CC8FBABE308CE3DD /* PayPalTokenizationViewModel.swift in Sources */ = {isa = PBXBuildFile; fileRef = D44593D72477A1DA6D6DD3C44289029C /* PayPalTokenizationViewModel.swift */; };
-		FFF2F11A242C9257985F064B79B35655 /* nb.json in Resources */ = {isa = PBXBuildFile; fileRef = 5976DB2AED1AC854217652225FB78B93 /* nb.json */; };
-/* End PBXBuildFile section */
-
-/* Begin PBXContainerItemProxy section */
-		0B50651B37DA77C152A0F71409CA2748 /* PBXContainerItemProxy */ = {
-=======
 		021D40F6C51D68D053F561F6A3D499E2 /* DataExtension.swift in Sources */ = {isa = PBXBuildFile; fileRef = 5C22D87808A4033A77EE63E4A618872C /* DataExtension.swift */; };
 		02A38813097313250D2C5F35CDFACE26 /* ka.json in Resources */ = {isa = PBXBuildFile; fileRef = 72A8A158B718AD4C4431371F4645A694 /* ka.json */; };
 		02BCA9365B878BFD4EDF2F531EDA9541 /* PrimerTheme.swift in Sources */ = {isa = PBXBuildFile; fileRef = 9A35DB0D3B0241FED1D170F3C384A538 /* PrimerTheme.swift */; };
@@ -658,112 +331,29 @@
 
 /* Begin PBXContainerItemProxy section */
 		2427E2739AE189A5FD1F0CA92F901DF1 /* PBXContainerItemProxy */ = {
->>>>>>> 6d9ca6d6
 			isa = PBXContainerItemProxy;
 			containerPortal = BFDFE7DC352907FC980B868725387E98 /* Project object */;
 			proxyType = 1;
 			remoteGlobalIDString = F3BE9108C53B53949406218CEA55E0B2;
 			remoteInfo = PrimerSDK;
 		};
-<<<<<<< HEAD
-		5ECA04A27E8BE01078D0E5CC9AA5AF3E /* PBXContainerItemProxy */ = {
-=======
 		8C54FB5F288367861340F1529F5D88DC /* PBXContainerItemProxy */ = {
->>>>>>> 6d9ca6d6
-			isa = PBXContainerItemProxy;
-			containerPortal = BFDFE7DC352907FC980B868725387E98 /* Project object */;
-			proxyType = 1;
-			remoteGlobalIDString = F3BE9108C53B53949406218CEA55E0B2;
-			remoteInfo = PrimerSDK;
-		};
-<<<<<<< HEAD
-		F882F4369855D101B840CA6D00E23E33 /* PBXContainerItemProxy */ = {
 			isa = PBXContainerItemProxy;
 			containerPortal = BFDFE7DC352907FC980B868725387E98 /* Project object */;
 			proxyType = 1;
 			remoteGlobalIDString = 6C144A762E9B598392AFFEC8F873746A;
 			remoteInfo = "Pods-PrimerSDK_Example";
-=======
+		};
 		93EF982F8EFB9A1A01E0497C6F5032FA /* PBXContainerItemProxy */ = {
 			isa = PBXContainerItemProxy;
 			containerPortal = BFDFE7DC352907FC980B868725387E98 /* Project object */;
 			proxyType = 1;
 			remoteGlobalIDString = 6E6525C7043FBA7BB34A249010AF5593;
 			remoteInfo = "PrimerSDK-PrimerResources";
->>>>>>> 6d9ca6d6
 		};
 /* End PBXContainerItemProxy section */
 
 /* Begin PBXFileReference section */
-<<<<<<< HEAD
-		00015C2F6FD23992986514DECED91283 /* PrimerThemeData+Deprecated.swift */ = {isa = PBXFileReference; includeInIndex = 1; lastKnownFileType = sourcecode.swift; path = "PrimerThemeData+Deprecated.swift"; sourceTree = "<group>"; };
-		017DF3180C4B5987AE758DCAD1CE93C1 /* CityField.swift */ = {isa = PBXFileReference; includeInIndex = 1; lastKnownFileType = sourcecode.swift; path = CityField.swift; sourceTree = "<group>"; };
-		02940F9701A2E2C7E1BA64579FD1087D /* ha.json */ = {isa = PBXFileReference; includeInIndex = 1; path = ha.json; sourceTree = "<group>"; };
-		037E442008BEEF6A3A6D79AA65DED143 /* PrimerNavigationBar.swift */ = {isa = PBXFileReference; includeInIndex = 1; lastKnownFileType = sourcecode.swift; path = PrimerNavigationBar.swift; sourceTree = "<group>"; };
-		0386CED9BB6887C96FA5ED088540282A /* PaymentMethodConfigurationType.swift */ = {isa = PBXFileReference; includeInIndex = 1; lastKnownFileType = sourcecode.swift; path = PaymentMethodConfigurationType.swift; sourceTree = "<group>"; };
-		0395D54518C23C3EF5945CCF99CA76DE /* FormType.swift */ = {isa = PBXFileReference; includeInIndex = 1; lastKnownFileType = sourcecode.swift; path = FormType.swift; sourceTree = "<group>"; };
-		03BFD2721768596460943518CFCE186D /* LICENSE */ = {isa = PBXFileReference; includeInIndex = 1; path = LICENSE; sourceTree = "<group>"; };
-		04E8467E50B1A183FDD1CA4C1D002F2D /* VaultCheckoutViewModel.swift */ = {isa = PBXFileReference; includeInIndex = 1; lastKnownFileType = sourcecode.swift; path = VaultCheckoutViewModel.swift; sourceTree = "<group>"; };
-		04F3CB335B2820BDE7DAA6AE1CF8E68E /* Analytics.swift */ = {isa = PBXFileReference; includeInIndex = 1; lastKnownFileType = sourcecode.swift; path = Analytics.swift; sourceTree = "<group>"; };
-		07C908FE08D6C2230D27AD093FD05632 /* PostalCode.swift */ = {isa = PBXFileReference; includeInIndex = 1; lastKnownFileType = sourcecode.swift; path = PostalCode.swift; sourceTree = "<group>"; };
-		07CBD77028DF98925EF75D08083BAB0D /* Localizable.strings */ = {isa = PBXFileReference; includeInIndex = 1; lastKnownFileType = text.plist.strings; name = Localizable.strings; path = pl.lproj/Localizable.strings; sourceTree = "<group>"; };
-		088BD70F23B4160E12FEB65911A9369D /* CardScannerViewController+SimpleScanDelegate.swift */ = {isa = PBXFileReference; includeInIndex = 1; lastKnownFileType = sourcecode.swift; path = "CardScannerViewController+SimpleScanDelegate.swift"; sourceTree = "<group>"; };
-		08D9A87BA732E16FBFCA5318C5663B4E /* SuccessResponse.swift */ = {isa = PBXFileReference; includeInIndex = 1; lastKnownFileType = sourcecode.swift; path = SuccessResponse.swift; sourceTree = "<group>"; };
-		0945BFD12DFE2239BCFCD5FF17BDF48A /* PrimerTheme+Inputs.swift */ = {isa = PBXFileReference; includeInIndex = 1; lastKnownFileType = sourcecode.swift; path = "PrimerTheme+Inputs.swift"; sourceTree = "<group>"; };
-		0ABBCA95C6A0997DC520922E058D11EF /* CardScannerViewController.swift */ = {isa = PBXFileReference; includeInIndex = 1; lastKnownFileType = sourcecode.swift; path = CardScannerViewController.swift; sourceTree = "<group>"; };
-		0B581FBAEC2018989183E13C2CF9638B /* VaultPaymentMethodViewController.swift */ = {isa = PBXFileReference; includeInIndex = 1; lastKnownFileType = sourcecode.swift; path = VaultPaymentMethodViewController.swift; sourceTree = "<group>"; };
-		0BD22ADCA5EED2B8DC8A8E4CD950F97A /* ErrorHandler.swift */ = {isa = PBXFileReference; includeInIndex = 1; lastKnownFileType = sourcecode.swift; path = ErrorHandler.swift; sourceTree = "<group>"; };
-		0CE986753392AF6692780E3CBB358704 /* PrimerTheme+TextStyles.swift */ = {isa = PBXFileReference; includeInIndex = 1; lastKnownFileType = sourcecode.swift; path = "PrimerTheme+TextStyles.swift"; sourceTree = "<group>"; };
-		0D5ACA6CA8A7AA3594A6E64EF6B4A766 /* ClientSessionActionsModule.swift */ = {isa = PBXFileReference; includeInIndex = 1; lastKnownFileType = sourcecode.swift; path = ClientSessionActionsModule.swift; sourceTree = "<group>"; };
-		0D98FDF0EB6A484108B902DE26F6EAFE /* Endpoint.swift */ = {isa = PBXFileReference; includeInIndex = 1; lastKnownFileType = sourcecode.swift; path = Endpoint.swift; sourceTree = "<group>"; };
-		0EDA9BA0C564C3EBE0D6F520607E27DB /* AlertController.swift */ = {isa = PBXFileReference; includeInIndex = 1; lastKnownFileType = sourcecode.swift; path = AlertController.swift; sourceTree = "<group>"; };
-		0F4C66065555067F8D9D44E46BD30F4D /* ClientSession.swift */ = {isa = PBXFileReference; includeInIndex = 1; lastKnownFileType = sourcecode.swift; path = ClientSession.swift; sourceTree = "<group>"; };
-		1224EF792E09003114BFEAE3FC9EFE3D /* CountryTableViewCell.swift */ = {isa = PBXFileReference; includeInIndex = 1; lastKnownFileType = sourcecode.swift; path = CountryTableViewCell.swift; sourceTree = "<group>"; };
-		144E165E9658AAB9613CDE10298B4EDA /* ImageName.swift */ = {isa = PBXFileReference; includeInIndex = 1; lastKnownFileType = sourcecode.swift; path = ImageName.swift; sourceTree = "<group>"; };
-		14600BB85B9BC77C5E80D4AD27349184 /* UINavigationController+Extensions.swift */ = {isa = PBXFileReference; includeInIndex = 1; lastKnownFileType = sourcecode.swift; path = "UINavigationController+Extensions.swift"; sourceTree = "<group>"; };
-		150FC0AC11B516A31EE97052DF7FAFAA /* FlowDecisionTableViewCell.swift */ = {isa = PBXFileReference; includeInIndex = 1; lastKnownFileType = sourcecode.swift; path = FlowDecisionTableViewCell.swift; sourceTree = "<group>"; };
-		158B0661CF6AD5F1C56DCC7B6E29F8C1 /* is.json */ = {isa = PBXFileReference; includeInIndex = 1; path = is.json; sourceTree = "<group>"; };
-		15D28A74D16D83B249C03F4E7768496C /* CheckoutWithVaultedPaymentMethodViewModel.swift */ = {isa = PBXFileReference; includeInIndex = 1; lastKnownFileType = sourcecode.swift; path = CheckoutWithVaultedPaymentMethodViewModel.swift; sourceTree = "<group>"; };
-		16535727BEB9DFCAD6BE32FC1E1CD1E0 /* tt.json */ = {isa = PBXFileReference; includeInIndex = 1; path = tt.json; sourceTree = "<group>"; };
-		172E1B55BA5F472F29AD1805E025720B /* cs.json */ = {isa = PBXFileReference; includeInIndex = 1; path = cs.json; sourceTree = "<group>"; };
-		174942F34FB511678B87238B41CF8C50 /* PrimerTextField.swift */ = {isa = PBXFileReference; includeInIndex = 1; lastKnownFileType = sourcecode.swift; path = PrimerTextField.swift; sourceTree = "<group>"; };
-		1795A506EA0112F3AE062921DA56E134 /* PrimerSDK-umbrella.h */ = {isa = PBXFileReference; includeInIndex = 1; lastKnownFileType = sourcecode.c.h; path = "PrimerSDK-umbrella.h"; sourceTree = "<group>"; };
-		17C05F4C4018A7599A64EED649120689 /* race.swift */ = {isa = PBXFileReference; includeInIndex = 1; lastKnownFileType = sourcecode.swift; path = race.swift; sourceTree = "<group>"; };
-		17E4E55BE009D1DD20DD7D018A92109C /* PrimerFormView.swift */ = {isa = PBXFileReference; includeInIndex = 1; lastKnownFileType = sourcecode.swift; path = PrimerFormView.swift; sourceTree = "<group>"; };
-		190DE73C8CFB83B171132E183B651599 /* sl.json */ = {isa = PBXFileReference; includeInIndex = 1; path = sl.json; sourceTree = "<group>"; };
-		1955BE49AF00A0271803DEDF85FEF2A5 /* tg.json */ = {isa = PBXFileReference; includeInIndex = 1; path = tg.json; sourceTree = "<group>"; };
-		1B574ACF207525D1C288C32374C9B65E /* Configuration.swift */ = {isa = PBXFileReference; includeInIndex = 1; lastKnownFileType = sourcecode.swift; path = Configuration.swift; sourceTree = "<group>"; };
-		1C7E49DBA454A72B6426E0ABC54879E5 /* PaymentMethodsGroupView.swift */ = {isa = PBXFileReference; includeInIndex = 1; lastKnownFileType = sourcecode.swift; path = PaymentMethodsGroupView.swift; sourceTree = "<group>"; };
-		1F3BCD958D89F55E0063B2ACC069893E /* Localizable.strings */ = {isa = PBXFileReference; includeInIndex = 1; lastKnownFileType = text.plist.strings; name = Localizable.strings; path = da.lproj/Localizable.strings; sourceTree = "<group>"; };
-		2087F41CAD6F04CAB928B1E926FA7CFC /* Device.swift */ = {isa = PBXFileReference; includeInIndex = 1; lastKnownFileType = sourcecode.swift; path = Device.swift; sourceTree = "<group>"; };
-		21F4ACB1142B1B9457658584BF5CD35A /* Pods-PrimerSDK_Example-dummy.m */ = {isa = PBXFileReference; includeInIndex = 1; lastKnownFileType = sourcecode.c.objc; path = "Pods-PrimerSDK_Example-dummy.m"; sourceTree = "<group>"; };
-		226A6C1441684979F562EA72156347A2 /* CancelContext.swift */ = {isa = PBXFileReference; includeInIndex = 1; lastKnownFileType = sourcecode.swift; path = CancelContext.swift; sourceTree = "<group>"; };
-		23438EF6D4E5EDC8BB741DACEB3EA183 /* PrimerAPIClient+Promises.swift */ = {isa = PBXFileReference; includeInIndex = 1; lastKnownFileType = sourcecode.swift; path = "PrimerAPIClient+Promises.swift"; sourceTree = "<group>"; };
-		23FD1D157B8C8E7148BE8A7D354A051F /* Pods-PrimerSDK_Tests */ = {isa = PBXFileReference; explicitFileType = wrapper.framework; includeInIndex = 0; name = "Pods-PrimerSDK_Tests"; path = Pods_PrimerSDK_Tests.framework; sourceTree = BUILT_PRODUCTS_DIR; };
-		24E0AC37596C0618FA8EBE247D9D74CC /* Bank.swift */ = {isa = PBXFileReference; includeInIndex = 1; lastKnownFileType = sourcecode.swift; path = Bank.swift; sourceTree = "<group>"; };
-		262F0E6FD68A5EAB7FFCF4401C6649F4 /* Resolver.swift */ = {isa = PBXFileReference; includeInIndex = 1; lastKnownFileType = sourcecode.swift; path = Resolver.swift; sourceTree = "<group>"; };
-		272980AEFBFE5BC6AEF52807445B09BF /* fr.json */ = {isa = PBXFileReference; includeInIndex = 1; path = fr.json; sourceTree = "<group>"; };
-		274F758AE3793D4C1FBA41E6CA5C9DA7 /* PrimerContainerViewController.swift */ = {isa = PBXFileReference; includeInIndex = 1; lastKnownFileType = sourcecode.swift; path = PrimerContainerViewController.swift; sourceTree = "<group>"; };
-		28D8CB46CF2E8CF03090AC8980F02E9F /* PrimerCardFormViewController.swift */ = {isa = PBXFileReference; includeInIndex = 1; lastKnownFileType = sourcecode.swift; path = PrimerCardFormViewController.swift; sourceTree = "<group>"; };
-		28E47791C9F9D0A9BA05C719761A4F3F /* PrimerSDK */ = {isa = PBXFileReference; explicitFileType = wrapper.framework; includeInIndex = 0; name = PrimerSDK; path = PrimerSDK.framework; sourceTree = BUILT_PRODUCTS_DIR; };
-		2A66CF1367CF064B1D14B43EB1975C06 /* CatchWrappers.swift */ = {isa = PBXFileReference; includeInIndex = 1; lastKnownFileType = sourcecode.swift; path = CatchWrappers.swift; sourceTree = "<group>"; };
-		2B4CF039CE844250EEBCBF2775CC8B3F /* PrimerAPIClient.swift */ = {isa = PBXFileReference; includeInIndex = 1; lastKnownFileType = sourcecode.swift; path = PrimerAPIClient.swift; sourceTree = "<group>"; };
-		2BCE7F43E0368176486D561405F5E53E /* PrimerGenericTextFieldView.swift */ = {isa = PBXFileReference; includeInIndex = 1; lastKnownFileType = sourcecode.swift; path = PrimerGenericTextFieldView.swift; sourceTree = "<group>"; };
-		2C1C2B18A576B0B349F3D2A62F412E8D /* PrimerTextFieldView.swift */ = {isa = PBXFileReference; includeInIndex = 1; lastKnownFileType = sourcecode.swift; path = PrimerTextFieldView.swift; sourceTree = "<group>"; };
-		2C3C0695951802194A6B2454D905DF93 /* UIUtils.swift */ = {isa = PBXFileReference; includeInIndex = 1; lastKnownFileType = sourcecode.swift; path = UIUtils.swift; sourceTree = "<group>"; };
-		2CB4CC7B9520189D3EC09D1340AA624A /* da.json */ = {isa = PBXFileReference; includeInIndex = 1; path = da.json; sourceTree = "<group>"; };
-		2D65A7817DE658D63D65289DB7F791AC /* Thenable.swift */ = {isa = PBXFileReference; includeInIndex = 1; lastKnownFileType = sourcecode.swift; path = Thenable.swift; sourceTree = "<group>"; };
-		2E5458991C8754C915A50C236915372F /* CancellableThenable.swift */ = {isa = PBXFileReference; includeInIndex = 1; lastKnownFileType = sourcecode.swift; path = CancellableThenable.swift; sourceTree = "<group>"; };
-		2E941FCBF707F7CE198B5069A978A910 /* fi.json */ = {isa = PBXFileReference; includeInIndex = 1; path = fi.json; sourceTree = "<group>"; };
-		2EF6A9DF52AF44B481DD306F8CBCC449 /* CustomStringConvertible.swift */ = {isa = PBXFileReference; includeInIndex = 1; lastKnownFileType = sourcecode.swift; path = CustomStringConvertible.swift; sourceTree = "<group>"; };
-		31ACE08C93C8878576D7275B41F5A376 /* WebViewUtil.swift */ = {isa = PBXFileReference; includeInIndex = 1; lastKnownFileType = sourcecode.swift; path = WebViewUtil.swift; sourceTree = "<group>"; };
-		31D5CAA46376D2CB60E039D182675F07 /* PrimerTheme+Buttons.swift */ = {isa = PBXFileReference; includeInIndex = 1; lastKnownFileType = sourcecode.swift; path = "PrimerTheme+Buttons.swift"; sourceTree = "<group>"; };
-		323D2D6507B980B232BFDB44579E40D6 /* 3DSService+Promises.swift */ = {isa = PBXFileReference; includeInIndex = 1; lastKnownFileType = sourcecode.swift; path = "3DSService+Promises.swift"; sourceTree = "<group>"; };
-		33330CB35F57C93E312F76AC4B774C4A /* UIDeviceExtension.swift */ = {isa = PBXFileReference; includeInIndex = 1; lastKnownFileType = sourcecode.swift; path = UIDeviceExtension.swift; sourceTree = "<group>"; };
-		3574E2E9F4EABE3628459180A89E9900 /* Localizable.strings */ = {isa = PBXFileReference; includeInIndex = 1; lastKnownFileType = text.plist.strings; name = Localizable.strings; path = fr.lproj/Localizable.strings; sourceTree = "<group>"; };
-		3590ABF2A50A88DB264A0446C45DEB40 /* ApplePay.swift */ = {isa = PBXFileReference; includeInIndex = 1; lastKnownFileType = sourcecode.swift; path = ApplePay.swift; sourceTree = "<group>"; };
-		35E2B5BFE8098D5A7C6DE0AF7479B5F8 /* AnyDecodable.swift */ = {isa = PBXFileReference; includeInIndex = 1; lastKnownFileType = sourcecode.swift; path = AnyDecodable.swift; sourceTree = "<group>"; };
-=======
 		0151937CC5E2D78853349496A68A1B60 /* kk.json */ = {isa = PBXFileReference; includeInIndex = 1; path = kk.json; sourceTree = "<group>"; };
 		01812622F34F2499633157F310E5B268 /* StrictRateLimitedDispatcher.swift */ = {isa = PBXFileReference; includeInIndex = 1; lastKnownFileType = sourcecode.swift; path = StrictRateLimitedDispatcher.swift; sourceTree = "<group>"; };
 		01971059EB58189857FE60D02FA9BA68 /* ResourceBundle-PrimerResources-PrimerSDK-Info.plist */ = {isa = PBXFileReference; includeInIndex = 1; lastKnownFileType = text.plist.xml; path = "ResourceBundle-PrimerResources-PrimerSDK-Info.plist"; sourceTree = "<group>"; };
@@ -836,158 +426,12 @@
 		360D1E554256916811DBA5E03824256E /* Localizable.strings */ = {isa = PBXFileReference; includeInIndex = 1; lastKnownFileType = text.plist.strings; name = Localizable.strings; path = ar.lproj/Localizable.strings; sourceTree = "<group>"; };
 		361514E101D65E223937330ADB259EF8 /* PrimerLoadingViewController.swift */ = {isa = PBXFileReference; includeInIndex = 1; lastKnownFileType = sourcecode.swift; path = PrimerLoadingViewController.swift; sourceTree = "<group>"; };
 		3734096608AAC7F3552C4C1D43A27C7D /* GuaranteeWrappers.swift */ = {isa = PBXFileReference; includeInIndex = 1; lastKnownFileType = sourcecode.swift; path = GuaranteeWrappers.swift; sourceTree = "<group>"; };
->>>>>>> 6d9ca6d6
 		3780FF276696624E5AD4A629D4CC4AD8 /* Pods-PrimerSDK_Example-umbrella.h */ = {isa = PBXFileReference; includeInIndex = 1; lastKnownFileType = sourcecode.c.h; path = "Pods-PrimerSDK_Example-umbrella.h"; sourceTree = "<group>"; };
-		39274985B63BB57A67C736D734B50634 /* sd.json */ = {isa = PBXFileReference; includeInIndex = 1; path = sd.json; sourceTree = "<group>"; };
-		392B432A687EBBBABDB69BEA06BFBE91 /* nn.json */ = {isa = PBXFileReference; includeInIndex = 1; path = nn.json; sourceTree = "<group>"; };
-		396DEC2A3CF15E15040D664B03A9B8EC /* ps.json */ = {isa = PBXFileReference; includeInIndex = 1; path = ps.json; sourceTree = "<group>"; };
-		398E3100F7D0D219299D774370386316 /* PayPal.swift */ = {isa = PBXFileReference; includeInIndex = 1; lastKnownFileType = sourcecode.swift; path = PayPal.swift; sourceTree = "<group>"; };
-		3A1FA7F8FC27AB170801135EE911F9B8 /* LogEvent.swift */ = {isa = PBXFileReference; includeInIndex = 1; lastKnownFileType = sourcecode.swift; path = LogEvent.swift; sourceTree = "<group>"; };
-		3A80461734A0871A7528315BB68C6B8B /* PrimerSDK-prefix.pch */ = {isa = PBXFileReference; includeInIndex = 1; lastKnownFileType = sourcecode.c.h; path = "PrimerSDK-prefix.pch"; sourceTree = "<group>"; };
-		3BB86B42188FC3988704FAEF5E6D4B28 /* PresentationController.swift */ = {isa = PBXFileReference; includeInIndex = 1; lastKnownFileType = sourcecode.swift; path = PresentationController.swift; sourceTree = "<group>"; };
-		3BEBF1961899484A1ADD51D9BCE2C1A4 /* Localizable.strings */ = {isa = PBXFileReference; includeInIndex = 1; lastKnownFileType = text.plist.strings; name = Localizable.strings; path = el.lproj/Localizable.strings; sourceTree = "<group>"; };
-		3C1449625D01E32592F19E3817A6B13D /* uz.json */ = {isa = PBXFileReference; includeInIndex = 1; path = uz.json; sourceTree = "<group>"; };
+		381849E83CA04E5103C60CCAEC1E300E /* Localizable.strings */ = {isa = PBXFileReference; includeInIndex = 1; lastKnownFileType = text.plist.strings; name = Localizable.strings; path = el.lproj/Localizable.strings; sourceTree = "<group>"; };
+		3823394E52A9F1D80D1A77D6927724A9 /* IntExtension.swift */ = {isa = PBXFileReference; includeInIndex = 1; lastKnownFileType = sourcecode.swift; path = IntExtension.swift; sourceTree = "<group>"; };
+		3AA4C49BE10D8CCED1173C32F9D948DE /* PaymentResponse.swift */ = {isa = PBXFileReference; includeInIndex = 1; lastKnownFileType = sourcecode.swift; path = PaymentResponse.swift; sourceTree = "<group>"; };
+		3AC063A334DFD439C4F84D229DCD4DD4 /* Localizable.strings */ = {isa = PBXFileReference; includeInIndex = 1; lastKnownFileType = text.plist.strings; name = Localizable.strings; path = tr.lproj/Localizable.strings; sourceTree = "<group>"; };
 		3C474C1A0DABE2A3F404B63D4D59F30C /* Pods-PrimerSDK_Example.debug.xcconfig */ = {isa = PBXFileReference; includeInIndex = 1; lastKnownFileType = text.xcconfig; path = "Pods-PrimerSDK_Example.debug.xcconfig"; sourceTree = "<group>"; };
-<<<<<<< HEAD
-		3E310EBC4675C0CE950ECCE886DED882 /* PrimerViewExtensions.swift */ = {isa = PBXFileReference; includeInIndex = 1; lastKnownFileType = sourcecode.swift; path = PrimerViewExtensions.swift; sourceTree = "<group>"; };
-		401597B5CAE83B1AEB681EDCA3D22E5D /* CardFormPaymentMethodTokenizationViewModel.swift */ = {isa = PBXFileReference; includeInIndex = 1; lastKnownFileType = sourcecode.swift; path = CardFormPaymentMethodTokenizationViewModel.swift; sourceTree = "<group>"; };
-		409983D2E6EC30917E2BD12EA6C6C69D /* CreateResumePaymentService.swift */ = {isa = PBXFileReference; includeInIndex = 1; lastKnownFileType = sourcecode.swift; path = CreateResumePaymentService.swift; sourceTree = "<group>"; };
-		40D58A62D8B189C7C1CBC6557AED0205 /* currencies.json */ = {isa = PBXFileReference; includeInIndex = 1; path = currencies.json; sourceTree = "<group>"; };
-		40D61838A167401D59603DC616CFF951 /* UIColorExtension.swift */ = {isa = PBXFileReference; includeInIndex = 1; lastKnownFileType = sourcecode.swift; path = UIColorExtension.swift; sourceTree = "<group>"; };
-		419E0E326446D162C3F54C27895DB425 /* af.json */ = {isa = PBXFileReference; includeInIndex = 1; path = af.json; sourceTree = "<group>"; };
-		41CCC86E5BD97E6522BD8F98E7C0491D /* PrimerNibView.swift */ = {isa = PBXFileReference; includeInIndex = 1; lastKnownFileType = sourcecode.swift; path = PrimerNibView.swift; sourceTree = "<group>"; };
-		41D9D04EA0982833FBAF9B63B442F7EF /* zh.json */ = {isa = PBXFileReference; includeInIndex = 1; path = zh.json; sourceTree = "<group>"; };
-		43FF4150E678B888205777AED60E8B83 /* EnsureWrappers.swift */ = {isa = PBXFileReference; includeInIndex = 1; lastKnownFileType = sourcecode.swift; path = EnsureWrappers.swift; sourceTree = "<group>"; };
-		4442FD241C66DAE74733083446B7C30C /* ClientToken.swift */ = {isa = PBXFileReference; includeInIndex = 1; lastKnownFileType = sourcecode.swift; path = ClientToken.swift; sourceTree = "<group>"; };
-		444A2D29F83E2292A1B99E42E637B6D8 /* SequenceWrappers.swift */ = {isa = PBXFileReference; includeInIndex = 1; lastKnownFileType = sourcecode.swift; path = SequenceWrappers.swift; sourceTree = "<group>"; };
-		452FEF40DB40C1DEC69D9797D587EBBD /* PrimerCustomStyleTextField.swift */ = {isa = PBXFileReference; includeInIndex = 1; lastKnownFileType = sourcecode.swift; path = PrimerCustomStyleTextField.swift; sourceTree = "<group>"; };
-		458A0880274670BCB2923C34F1C3DA5E /* PrimerTableViewCell.swift */ = {isa = PBXFileReference; includeInIndex = 1; lastKnownFileType = sourcecode.swift; path = PrimerTableViewCell.swift; sourceTree = "<group>"; };
-		46F10C838A14A4D1EC5008A9A50587B5 /* PrimerSDK-dummy.m */ = {isa = PBXFileReference; includeInIndex = 1; lastKnownFileType = sourcecode.c.objc; path = "PrimerSDK-dummy.m"; sourceTree = "<group>"; };
-		474D5F3DD3AB27CEDEAE8BA27DE23322 /* AES256.swift */ = {isa = PBXFileReference; includeInIndex = 1; lastKnownFileType = sourcecode.swift; path = AES256.swift; sourceTree = "<group>"; };
-		47574C3AFAEEC6148C499BD31DA5B771 /* km.json */ = {isa = PBXFileReference; includeInIndex = 1; path = km.json; sourceTree = "<group>"; };
-		48627A99264E6679D85F177DBB79DA83 /* Pods-PrimerSDK_Tests-Info.plist */ = {isa = PBXFileReference; includeInIndex = 1; lastKnownFileType = text.plist.xml; path = "Pods-PrimerSDK_Tests-Info.plist"; sourceTree = "<group>"; };
-		491ABD3E0B1F5A2619F0DE81679C3328 /* WrapperProtocols.swift */ = {isa = PBXFileReference; includeInIndex = 1; lastKnownFileType = sourcecode.swift; path = WrapperProtocols.swift; sourceTree = "<group>"; };
-		494EA21028C5BAB17929C06F3BE2EB5C /* PollingModule.swift */ = {isa = PBXFileReference; includeInIndex = 1; lastKnownFileType = sourcecode.swift; path = PollingModule.swift; sourceTree = "<group>"; };
-		4985F6346FDCF24730A942681E3628A3 /* PrimerResultComponentView.swift */ = {isa = PBXFileReference; includeInIndex = 1; lastKnownFileType = sourcecode.swift; path = PrimerResultComponentView.swift; sourceTree = "<group>"; };
-		4CA1C3CBA2F599A5E31CE8E5BEAC3E63 /* PrimerCVVFieldView.swift */ = {isa = PBXFileReference; includeInIndex = 1; lastKnownFileType = sourcecode.swift; path = PrimerCVVFieldView.swift; sourceTree = "<group>"; };
-		4CE2B1D524D53FA933B68E4B79594686 /* be.json */ = {isa = PBXFileReference; includeInIndex = 1; path = be.json; sourceTree = "<group>"; };
-		4D3869E0A461E802A5916AA6523517A4 /* Pods-PrimerSDK_Example */ = {isa = PBXFileReference; explicitFileType = wrapper.framework; includeInIndex = 0; name = "Pods-PrimerSDK_Example"; path = Pods_PrimerSDK_Example.framework; sourceTree = BUILT_PRODUCTS_DIR; };
-		4E2390DD3B838F4A0D7BBB95CB244782 /* UIScreenExtension.swift */ = {isa = PBXFileReference; includeInIndex = 1; lastKnownFileType = sourcecode.swift; path = UIScreenExtension.swift; sourceTree = "<group>"; };
-		4F4BFCCE39FE80E09C868D26135C6F97 /* PrimerCardNumberFieldView.swift */ = {isa = PBXFileReference; includeInIndex = 1; lastKnownFileType = sourcecode.swift; path = PrimerCardNumberFieldView.swift; sourceTree = "<group>"; };
-		4F76114036D6A9C81337E9F636092E50 /* Localizable.strings */ = {isa = PBXFileReference; includeInIndex = 1; lastKnownFileType = text.plist.strings; name = Localizable.strings; path = sv.lproj/Localizable.strings; sourceTree = "<group>"; };
-		4F7EBEC99CE3DEDFAB422376D70B5711 /* AnalyticsEvent.swift */ = {isa = PBXFileReference; includeInIndex = 1; lastKnownFileType = sourcecode.swift; path = AnalyticsEvent.swift; sourceTree = "<group>"; };
-		4FB3457D3FABEFCB782A1A585AD09449 /* FirstNameField.swift */ = {isa = PBXFileReference; includeInIndex = 1; lastKnownFileType = sourcecode.swift; path = FirstNameField.swift; sourceTree = "<group>"; };
-		4FB9FA5F1C0359C50C261465C43DF418 /* StateField.swift */ = {isa = PBXFileReference; includeInIndex = 1; lastKnownFileType = sourcecode.swift; path = StateField.swift; sourceTree = "<group>"; };
-		50AB736483D83360639B3AA47FDADAD5 /* sr.json */ = {isa = PBXFileReference; includeInIndex = 1; path = sr.json; sourceTree = "<group>"; };
-		50D2F1C1DE9E81CCA9F66D00E6EB4D52 /* QRCodeViewController.swift */ = {isa = PBXFileReference; includeInIndex = 1; lastKnownFileType = sourcecode.swift; path = QRCodeViewController.swift; sourceTree = "<group>"; };
-		51ACEFFBDD96CA002EFA58988D58B647 /* el.json */ = {isa = PBXFileReference; includeInIndex = 1; path = el.json; sourceTree = "<group>"; };
-		51B15B52AB0EFD7A5E8B700E62038EEF /* PrimerSDK.release.xcconfig */ = {isa = PBXFileReference; includeInIndex = 1; lastKnownFileType = text.xcconfig; path = PrimerSDK.release.xcconfig; sourceTree = "<group>"; };
-		5566B46CEAF6F4F96430D6F2A8D66028 /* PrimerCardholderNameFieldView.swift */ = {isa = PBXFileReference; includeInIndex = 1; lastKnownFileType = sourcecode.swift; path = PrimerCardholderNameFieldView.swift; sourceTree = "<group>"; };
-		57111C6875DA09FC8884596C9B54A866 /* UILocalizableUtil.swift */ = {isa = PBXFileReference; includeInIndex = 1; lastKnownFileType = sourcecode.swift; path = UILocalizableUtil.swift; sourceTree = "<group>"; };
-		575A5D288C14BF8A5D878F5E499ACDB9 /* RateLimitedDispatcherBase.swift */ = {isa = PBXFileReference; includeInIndex = 1; lastKnownFileType = sourcecode.swift; path = RateLimitedDispatcherBase.swift; sourceTree = "<group>"; };
-		57B7AD4FBC15AC8C4C5BF8CA512D9F9A /* PrimerTheme.swift */ = {isa = PBXFileReference; includeInIndex = 1; lastKnownFileType = sourcecode.swift; path = PrimerTheme.swift; sourceTree = "<group>"; };
-		582FD3213F3E32AF1194EEDF7C3BCD3F /* Pods-PrimerSDK_Example-acknowledgements.plist */ = {isa = PBXFileReference; includeInIndex = 1; lastKnownFileType = text.plist.xml; path = "Pods-PrimerSDK_Example-acknowledgements.plist"; sourceTree = "<group>"; };
-		58559695DE6609FEF9F12987CDCF82E3 /* Error.swift */ = {isa = PBXFileReference; includeInIndex = 1; lastKnownFileType = sourcecode.swift; path = Error.swift; sourceTree = "<group>"; };
-		58C2AC8782F00C9D93D1FD0841D1F1EE /* Content.swift */ = {isa = PBXFileReference; includeInIndex = 1; lastKnownFileType = sourcecode.swift; path = Content.swift; sourceTree = "<group>"; };
-		58FFB103390E7CAAC8687DBB2CC405AF /* PrimerDelegate.swift */ = {isa = PBXFileReference; includeInIndex = 1; lastKnownFileType = sourcecode.swift; path = PrimerDelegate.swift; sourceTree = "<group>"; };
-		5976DB2AED1AC854217652225FB78B93 /* nb.json */ = {isa = PBXFileReference; includeInIndex = 1; path = nb.json; sourceTree = "<group>"; };
-		5A7D0344D2187D0DBF06BC3F19C0D7D9 /* PrimerSDK-Info.plist */ = {isa = PBXFileReference; includeInIndex = 1; lastKnownFileType = text.plist.xml; path = "PrimerSDK-Info.plist"; sourceTree = "<group>"; };
-		5B529DCEAF590BEDB5A8C711E0B2868F /* ResourceBundle-PrimerResources-PrimerSDK-Info.plist */ = {isa = PBXFileReference; includeInIndex = 1; lastKnownFileType = text.plist.xml; path = "ResourceBundle-PrimerResources-PrimerSDK-Info.plist"; sourceTree = "<group>"; };
-		5D380CF9C5D1045807466B3C61EF054C /* ms.json */ = {isa = PBXFileReference; includeInIndex = 1; path = ms.json; sourceTree = "<group>"; };
-		5F888E2A565ACFE90343E7373C20BC39 /* az.json */ = {isa = PBXFileReference; includeInIndex = 1; path = az.json; sourceTree = "<group>"; };
-		60092DF596BEA34CABC81EEC5E8FA941 /* Localizable.strings */ = {isa = PBXFileReference; includeInIndex = 1; lastKnownFileType = text.plist.strings; name = Localizable.strings; path = ar.lproj/Localizable.strings; sourceTree = "<group>"; };
-		6139A917C3C32B8ADEAC2AED3805A3E7 /* PrimerCountryFieldView.swift */ = {isa = PBXFileReference; includeInIndex = 1; lastKnownFileType = sourcecode.swift; path = PrimerCountryFieldView.swift; sourceTree = "<group>"; };
-		61B1D397AB59B621EA03793499A086F7 /* eu.json */ = {isa = PBXFileReference; includeInIndex = 1; path = eu.json; sourceTree = "<group>"; };
-		62264785B8B6C0717C3473D99EF87F98 /* PrimerCityFieldView.swift */ = {isa = PBXFileReference; includeInIndex = 1; lastKnownFileType = sourcecode.swift; path = PrimerCityFieldView.swift; sourceTree = "<group>"; };
-		626BD2BDE8F42427EAFA9F08D44118B2 /* DateExtension.swift */ = {isa = PBXFileReference; includeInIndex = 1; lastKnownFileType = sourcecode.swift; path = DateExtension.swift; sourceTree = "<group>"; };
-		639AE4928116FBD4FAE7B3DD6BD21271 /* Pods-PrimerSDK_Tests-acknowledgements.plist */ = {isa = PBXFileReference; includeInIndex = 1; lastKnownFileType = text.plist.xml; path = "Pods-PrimerSDK_Tests-acknowledgements.plist"; sourceTree = "<group>"; };
-		63A2340DE38DD03E3BC823FECBFE3545 /* lv.json */ = {isa = PBXFileReference; includeInIndex = 1; path = lv.json; sourceTree = "<group>"; };
-		64BF536844FB0CB7DF894DCF0490185D /* PaymentMethodTokenizationViewModel.swift */ = {isa = PBXFileReference; includeInIndex = 1; lastKnownFileType = sourcecode.swift; path = PaymentMethodTokenizationViewModel.swift; sourceTree = "<group>"; };
-		65470D360D615C75D4163019CA41AABF /* ReloadDelegate.swift */ = {isa = PBXFileReference; includeInIndex = 1; lastKnownFileType = sourcecode.swift; path = ReloadDelegate.swift; sourceTree = "<group>"; };
-		66C7D203340767D3E1F5ACF641DC0EF2 /* RecoverWrappers.swift */ = {isa = PBXFileReference; includeInIndex = 1; lastKnownFileType = sourcecode.swift; path = RecoverWrappers.swift; sourceTree = "<group>"; };
-		67FF23761984FCCF278011C1EF07DD09 /* Localizable.strings */ = {isa = PBXFileReference; includeInIndex = 1; lastKnownFileType = text.plist.strings; name = Localizable.strings; path = it.lproj/Localizable.strings; sourceTree = "<group>"; };
-		680601203BD84B01746C21F6737048E2 /* DependencyInjection.swift */ = {isa = PBXFileReference; includeInIndex = 1; lastKnownFileType = sourcecode.swift; path = DependencyInjection.swift; sourceTree = "<group>"; };
-		68181D7AD219049FD394EBE6546EE0DC /* ka.json */ = {isa = PBXFileReference; includeInIndex = 1; path = ka.json; sourceTree = "<group>"; };
-		68322DCCA3CAC132312E26A47597619D /* es.json */ = {isa = PBXFileReference; includeInIndex = 1; path = es.json; sourceTree = "<group>"; };
-		68A2D3D6A8EC8B10BCE5D7E5771D59F4 /* 3DSService.swift */ = {isa = PBXFileReference; includeInIndex = 1; lastKnownFileType = sourcecode.swift; path = 3DSService.swift; sourceTree = "<group>"; };
-		68C2B13272D15E2B8EF56F690066402A /* ta.json */ = {isa = PBXFileReference; includeInIndex = 1; path = ta.json; sourceTree = "<group>"; };
-		69B0A9EEC537CF7A662EFBFD9A264FA3 /* PaymentMethodTokenizationRequest.swift */ = {isa = PBXFileReference; includeInIndex = 1; lastKnownFileType = sourcecode.swift; path = PaymentMethodTokenizationRequest.swift; sourceTree = "<group>"; };
-		6D52FB77BDB126DCD1FA51F4232BC173 /* ConcurrencyLimitedDispatcher.swift */ = {isa = PBXFileReference; includeInIndex = 1; lastKnownFileType = sourcecode.swift; path = ConcurrencyLimitedDispatcher.swift; sourceTree = "<group>"; };
-		6F62EC7E7FE74F53F207CFD74D2416CA /* Pods-PrimerSDK_Example-Info.plist */ = {isa = PBXFileReference; includeInIndex = 1; lastKnownFileType = text.plist.xml; path = "Pods-PrimerSDK_Example-Info.plist"; sourceTree = "<group>"; };
-		707EB65D1F335392D9D2F1DFB208A150 /* CardNetwork.swift */ = {isa = PBXFileReference; includeInIndex = 1; lastKnownFileType = sourcecode.swift; path = CardNetwork.swift; sourceTree = "<group>"; };
-		715C89427953CAC2220EA22D84D45749 /* 3DS.swift */ = {isa = PBXFileReference; includeInIndex = 1; lastKnownFileType = sourcecode.swift; path = 3DS.swift; sourceTree = "<group>"; };
-		719CBCA3A9E43728A9A425C49876853C /* PrimerTextFieldView+Analytics.swift */ = {isa = PBXFileReference; includeInIndex = 1; lastKnownFileType = sourcecode.swift; path = "PrimerTextFieldView+Analytics.swift"; sourceTree = "<group>"; };
-		7249C7B6BE7D23C00ABCB1BA8AA01E98 /* gl.json */ = {isa = PBXFileReference; includeInIndex = 1; path = gl.json; sourceTree = "<group>"; };
-		72FF832F61B18F1BEE14F0E3517D73E3 /* PrimerNavigationController.swift */ = {isa = PBXFileReference; includeInIndex = 1; lastKnownFileType = sourcecode.swift; path = PrimerNavigationController.swift; sourceTree = "<group>"; };
-		7358E2023E130F41A59E42DBD9D49B50 /* th.json */ = {isa = PBXFileReference; includeInIndex = 1; path = th.json; sourceTree = "<group>"; };
-		7380FCC41EB336B68D5A02E92678343D /* PrimerInputViewController.swift */ = {isa = PBXFileReference; includeInIndex = 1; lastKnownFileType = sourcecode.swift; path = PrimerInputViewController.swift; sourceTree = "<group>"; };
-		74329F0F733D195DE7F3D1F8A2C2631E /* Localizable.strings */ = {isa = PBXFileReference; includeInIndex = 1; lastKnownFileType = text.plist.strings; name = Localizable.strings; path = en.lproj/Localizable.strings; sourceTree = "<group>"; };
-		74FE83877ADDCC2FD5302CE8614345CE /* PrimerResultViewController.swift */ = {isa = PBXFileReference; includeInIndex = 1; lastKnownFileType = sourcecode.swift; path = PrimerResultViewController.swift; sourceTree = "<group>"; };
-		7517C73AB50EBEC1A7E5C47BF489F3B3 /* firstly.swift */ = {isa = PBXFileReference; includeInIndex = 1; lastKnownFileType = sourcecode.swift; path = firstly.swift; sourceTree = "<group>"; };
-		7540675C759C8CDA799A0607647F2B20 /* PrimerSDK.debug.xcconfig */ = {isa = PBXFileReference; includeInIndex = 1; lastKnownFileType = text.xcconfig; path = PrimerSDK.debug.xcconfig; sourceTree = "<group>"; };
-		763BCC5CB1FA9E38783B21CBBC9C2683 /* PrimerStateFieldView.swift */ = {isa = PBXFileReference; includeInIndex = 1; lastKnownFileType = sourcecode.swift; path = PrimerStateFieldView.swift; sourceTree = "<group>"; };
-		7686D1DF4DC0BCD22434B88B8082D8FE /* CoreDataDispatcher.swift */ = {isa = PBXFileReference; includeInIndex = 1; lastKnownFileType = sourcecode.swift; path = CoreDataDispatcher.swift; sourceTree = "<group>"; };
-		77E0778E83E08CE2CE96CB184B966BF5 /* PrimerSettings.swift */ = {isa = PBXFileReference; includeInIndex = 1; lastKnownFileType = sourcecode.swift; path = PrimerSettings.swift; sourceTree = "<group>"; };
-		7809271184FB197F9093ECB64AA911EC /* hu.json */ = {isa = PBXFileReference; includeInIndex = 1; path = hu.json; sourceTree = "<group>"; };
-		78151E190EADAEB90F802C146312343A /* Localizable.strings */ = {isa = PBXFileReference; includeInIndex = 1; lastKnownFileType = text.plist.strings; name = Localizable.strings; path = nl.lproj/Localizable.strings; sourceTree = "<group>"; };
-		7820C4DC7E619619276603D7F2FF46CD /* PrimerPostalCodeFieldView.swift */ = {isa = PBXFileReference; includeInIndex = 1; lastKnownFileType = sourcecode.swift; path = PrimerPostalCodeFieldView.swift; sourceTree = "<group>"; };
-		788BC340B7B04397750B892D04DDAD4D /* Guarantee.swift */ = {isa = PBXFileReference; includeInIndex = 1; lastKnownFileType = sourcecode.swift; path = Guarantee.swift; sourceTree = "<group>"; };
-		791D12A6C2ECDA977F3394B77551FA0A /* ug.json */ = {isa = PBXFileReference; includeInIndex = 1; path = ug.json; sourceTree = "<group>"; };
-		79D240330963FAB9059508A8527FAAC9 /* ExpiryDateField.swift */ = {isa = PBXFileReference; includeInIndex = 1; lastKnownFileType = sourcecode.swift; path = ExpiryDateField.swift; sourceTree = "<group>"; };
-		7B4D90777D80ECE625F9925CF1ECC652 /* de.json */ = {isa = PBXFileReference; includeInIndex = 1; path = de.json; sourceTree = "<group>"; };
-		7CF2D331D81AF9DC1BBB894C0CF664BD /* Dispatcher.swift */ = {isa = PBXFileReference; includeInIndex = 1; lastKnownFileType = sourcecode.swift; path = Dispatcher.swift; sourceTree = "<group>"; };
-		7E4FAB46D8DF2E34BE7E1D92BC3B9385 /* Promise.swift */ = {isa = PBXFileReference; includeInIndex = 1; lastKnownFileType = sourcecode.swift; path = Promise.swift; sourceTree = "<group>"; };
-		7F9BB2D67574F478AC4872E80C129436 /* Cancellable.swift */ = {isa = PBXFileReference; includeInIndex = 1; lastKnownFileType = sourcecode.swift; path = Cancellable.swift; sourceTree = "<group>"; };
-		802F98F82ED1673732B149A021CF3060 /* hr.json */ = {isa = PBXFileReference; includeInIndex = 1; path = hr.json; sourceTree = "<group>"; };
-		824D0ADABF552335CE23409E06007007 /* CountryCode.swift */ = {isa = PBXFileReference; includeInIndex = 1; lastKnownFileType = sourcecode.swift; path = CountryCode.swift; sourceTree = "<group>"; };
-		83280D38ABE8397EEEC2EAED9C3A1F7F /* PrimerTestPaymentMethodTokenizationViewModel.swift */ = {isa = PBXFileReference; includeInIndex = 1; lastKnownFileType = sourcecode.swift; path = PrimerTestPaymentMethodTokenizationViewModel.swift; sourceTree = "<group>"; };
-		8395F7AA0A364E070D2D9BAB5B83CB70 /* after.swift */ = {isa = PBXFileReference; includeInIndex = 1; lastKnownFileType = sourcecode.swift; path = after.swift; sourceTree = "<group>"; };
-		83FAD88D956EAB8B95944B5D07FC8AA9 /* PaymentMethodToken.swift */ = {isa = PBXFileReference; includeInIndex = 1; lastKnownFileType = sourcecode.swift; path = PaymentMethodToken.swift; sourceTree = "<group>"; };
-		8427C7313D637C90661FCD40E11CE33F /* so.json */ = {isa = PBXFileReference; includeInIndex = 1; path = so.json; sourceTree = "<group>"; };
-		8441BD6833705B7B08C926E1E7D0F96B /* bn.json */ = {isa = PBXFileReference; includeInIndex = 1; path = bn.json; sourceTree = "<group>"; };
-		8507F7D5C458BD5A1BF2F293257868E1 /* Keychain.swift */ = {isa = PBXFileReference; includeInIndex = 1; lastKnownFileType = sourcecode.swift; path = Keychain.swift; sourceTree = "<group>"; };
-		85BCD6832F6BF08D853C184EC9509247 /* Localizable.strings */ = {isa = PBXFileReference; includeInIndex = 1; lastKnownFileType = text.plist.strings; name = Localizable.strings; path = de.lproj/Localizable.strings; sourceTree = "<group>"; };
-		85E8EDF3281465FFE4AB655891EC4F47 /* AddressField.swift */ = {isa = PBXFileReference; includeInIndex = 1; lastKnownFileType = sourcecode.swift; path = AddressField.swift; sourceTree = "<group>"; };
-		879B80C2627BA08931DA1146559AA742 /* uk.json */ = {isa = PBXFileReference; includeInIndex = 1; path = uk.json; sourceTree = "<group>"; };
-		88BCEAE82331E1A9C93A7DE33B352CED /* hy.json */ = {isa = PBXFileReference; includeInIndex = 1; path = hy.json; sourceTree = "<group>"; };
-		88F1E5997AA29762FA4F8C8C396C5423 /* CardComponentsManager.swift */ = {isa = PBXFileReference; includeInIndex = 1; lastKnownFileType = sourcecode.swift; path = CardComponentsManager.swift; sourceTree = "<group>"; };
-		895D7A27D28B7846B871439D08C7DD7B /* PrimerTheme+Views.swift */ = {isa = PBXFileReference; includeInIndex = 1; lastKnownFileType = sourcecode.swift; path = "PrimerTheme+Views.swift"; sourceTree = "<group>"; };
-		8A76E4D6B576DFFA7B4A45FD9D5EAD45 /* CountryField.swift */ = {isa = PBXFileReference; includeInIndex = 1; lastKnownFileType = sourcecode.swift; path = CountryField.swift; sourceTree = "<group>"; };
-		8B178DA8FF25CCBC96E99C4528AA371C /* Optional+Extensions.swift */ = {isa = PBXFileReference; includeInIndex = 1; lastKnownFileType = sourcecode.swift; path = "Optional+Extensions.swift"; sourceTree = "<group>"; };
-		8D2FE43047758E379A349026CB4812F4 /* PaymentMethodConfigService.swift */ = {isa = PBXFileReference; includeInIndex = 1; lastKnownFileType = sourcecode.swift; path = PaymentMethodConfigService.swift; sourceTree = "<group>"; };
-		8FF7E48ACE4E8A8DE76EA74B91A0F948 /* ExternalPaymentMethodTokenizationViewModel.swift */ = {isa = PBXFileReference; includeInIndex = 1; lastKnownFileType = sourcecode.swift; path = ExternalPaymentMethodTokenizationViewModel.swift; sourceTree = "<group>"; };
-		90576D2CBECDE9999647792097D7EBAA /* CancellableCatchable.swift */ = {isa = PBXFileReference; includeInIndex = 1; lastKnownFileType = sourcecode.swift; path = CancellableCatchable.swift; sourceTree = "<group>"; };
-		90E50D2736BD8259AAD370D70A72380C /* NetworkService.swift */ = {isa = PBXFileReference; includeInIndex = 1; lastKnownFileType = sourcecode.swift; path = NetworkService.swift; sourceTree = "<group>"; };
-		913C2F49E80E8DA71967166B2B5449C0 /* Throwable.swift */ = {isa = PBXFileReference; includeInIndex = 1; lastKnownFileType = sourcecode.swift; path = Throwable.swift; sourceTree = "<group>"; };
-		9147430937DEA7B56D5D8780E4AD8F90 /* ko.json */ = {isa = PBXFileReference; includeInIndex = 1; path = ko.json; sourceTree = "<group>"; };
-		91B994F0A7E78A51087A2D433FD1DC04 /* PaymentMethodTokenizationViewModel+Logic.swift */ = {isa = PBXFileReference; includeInIndex = 1; lastKnownFileType = sourcecode.swift; path = "PaymentMethodTokenizationViewModel+Logic.swift"; sourceTree = "<group>"; };
-		944EB344D14CFFB0E1365763CCB03153 /* PrimerWebViewController.swift */ = {isa = PBXFileReference; includeInIndex = 1; lastKnownFileType = sourcecode.swift; path = PrimerWebViewController.swift; sourceTree = "<group>"; };
-		94C600FAB3E6E880CC33E8A9803595F1 /* CVVField.swift */ = {isa = PBXFileReference; includeInIndex = 1; lastKnownFileType = sourcecode.swift; path = CVVField.swift; sourceTree = "<group>"; };
-		98BD74BCAC2153CA450CB33753853EAC /* sq.json */ = {isa = PBXFileReference; includeInIndex = 1; path = sq.json; sourceTree = "<group>"; };
-		98DF7E8A1EEA5E18EEB023A11EE3F2E5 /* PrimerHeadlessUniversalCheckoutProtocols.swift */ = {isa = PBXFileReference; includeInIndex = 1; lastKnownFileType = sourcecode.swift; path = PrimerHeadlessUniversalCheckoutProtocols.swift; sourceTree = "<group>"; };
-		9A2AFA5FBFC32074A6E42F253DF50DE4 /* SuccessMessage.swift */ = {isa = PBXFileReference; includeInIndex = 1; lastKnownFileType = sourcecode.swift; path = SuccessMessage.swift; sourceTree = "<group>"; };
-		9A5BF9C07DAB47EB607DC038E034F465 /* CountrySelectorViewController.swift */ = {isa = PBXFileReference; includeInIndex = 1; lastKnownFileType = sourcecode.swift; path = CountrySelectorViewController.swift; sourceTree = "<group>"; };
-		9B92457400CB094605C38C1ECA759E8D /* Decisions.swift */ = {isa = PBXFileReference; includeInIndex = 1; lastKnownFileType = sourcecode.swift; path = Decisions.swift; sourceTree = "<group>"; };
-		9BB27AEF37DE21B607A0FF407B32071A /* PrimerLastNameFieldView.swift */ = {isa = PBXFileReference; includeInIndex = 1; lastKnownFileType = sourcecode.swift; path = PrimerLastNameFieldView.swift; sourceTree = "<group>"; };
-		9BE376D77E60311F1C2F90EC9DD5F28F /* it.json */ = {isa = PBXFileReference; includeInIndex = 1; path = it.json; sourceTree = "<group>"; };
-		9C8E57F69157474688E57382BB8B3E0D /* VaultPaymentMethodView.swift */ = {isa = PBXFileReference; includeInIndex = 1; lastKnownFileType = sourcecode.swift; path = VaultPaymentMethodView.swift; sourceTree = "<group>"; };
-		9D0CD4AECA9DB34D2E6124087E370663 /* Klarna.swift */ = {isa = PBXFileReference; includeInIndex = 1; lastKnownFileType = sourcecode.swift; path = Klarna.swift; sourceTree = "<group>"; };
-		9D940727FF8FB9C785EB98E56350EF41 /* Podfile */ = {isa = PBXFileReference; explicitFileType = text.script.ruby; includeInIndex = 1; indentWidth = 2; lastKnownFileType = text; name = Podfile; path = ../Podfile; sourceTree = SOURCE_ROOT; tabWidth = 2; xcLanguageSpecificationIdentifier = xcode.lang.ruby; };
-		9E3AEA4511F5916BD43660C7D450B619 /* FinallyWrappers.swift */ = {isa = PBXFileReference; includeInIndex = 1; lastKnownFileType = sourcecode.swift; path = FinallyWrappers.swift; sourceTree = "<group>"; };
-		9F6FF4F85703F189731564236CDE4FBD /* PrimerError.swift */ = {isa = PBXFileReference; includeInIndex = 1; lastKnownFileType = sourcecode.swift; path = PrimerError.swift; sourceTree = "<group>"; };
-		9FC586B3F9C2CB80DFF30F95D5CFF278 /* ku.json */ = {isa = PBXFileReference; includeInIndex = 1; path = ku.json; sourceTree = "<group>"; };
-		9FF9D490C84F9E0446311C804697A038 /* QRCodeTokenizationViewModel.swift */ = {isa = PBXFileReference; includeInIndex = 1; lastKnownFileType = sourcecode.swift; path = QRCodeTokenizationViewModel.swift; sourceTree = "<group>"; };
-		A17882C440C71FD9A7DE479112E31BA0 /* KlarnaTokenizationViewModel.swift */ = {isa = PBXFileReference; includeInIndex = 1; lastKnownFileType = sourcecode.swift; path = KlarnaTokenizationViewModel.swift; sourceTree = "<group>"; };
-		A238A40BCED73A7CD7C35C67F92AADFA /* ml.json */ = {isa = PBXFileReference; includeInIndex = 1; path = ml.json; sourceTree = "<group>"; };
-		A2D108DA6FF086F81643FAC82027449C /* UserDefaultsExtension.swift */ = {isa = PBXFileReference; includeInIndex = 1; lastKnownFileType = sourcecode.swift; path = UserDefaultsExtension.swift; sourceTree = "<group>"; };
-		A2EC1F5F101AD137B4F12FA3E4787DF7 /* he.json */ = {isa = PBXFileReference; includeInIndex = 1; path = he.json; sourceTree = "<group>"; };
-		A3084584FFBAF1D45DFC159D60AFAA48 /* PrimerHeadlessUniversalCheckout.swift */ = {isa = PBXFileReference; includeInIndex = 1; lastKnownFileType = sourcecode.swift; path = PrimerHeadlessUniversalCheckout.swift; sourceTree = "<group>"; };
-		A3C77EC27E612AD6878013D484B3E80D /* AnyEncodable.swift */ = {isa = PBXFileReference; includeInIndex = 1; lastKnownFileType = sourcecode.swift; path = AnyEncodable.swift; sourceTree = "<group>"; };
-		A3E2F9C06F13281158B80CB453C2CEDE /* PrimerSDK.modulemap */ = {isa = PBXFileReference; includeInIndex = 1; lastKnownFileType = sourcecode.module; path = PrimerSDK.modulemap; sourceTree = "<group>"; };
-		A3E85FE385AED71E82840789470E969E /* Localizable.strings */ = {isa = PBXFileReference; includeInIndex = 1; lastKnownFileType = text.plist.strings; name = Localizable.strings; path = es.lproj/Localizable.strings; sourceTree = "<group>"; };
-		A3F73807954FB6CDD33DB5FA6B1A344D /* AnyCodable.swift */ = {isa = PBXFileReference; includeInIndex = 1; lastKnownFileType = sourcecode.swift; path = AnyCodable.swift; sourceTree = "<group>"; };
-		A48294A6E6E36B16F8E0C58489742F00 /* ApayaTokenizationViewModel.swift */ = {isa = PBXFileReference; includeInIndex = 1; lastKnownFileType = sourcecode.swift; path = ApayaTokenizationViewModel.swift; sourceTree = "<group>"; };
-=======
 		3F615F8988D9AD9E78A5ADF1F908F175 /* ExternalPaymentMethodTokenizationViewModel.swift */ = {isa = PBXFileReference; includeInIndex = 1; lastKnownFileType = sourcecode.swift; path = ExternalPaymentMethodTokenizationViewModel.swift; sourceTree = "<group>"; };
 		3F7B54EF2E132C0A12425E314709072F /* Analytics.swift */ = {isa = PBXFileReference; includeInIndex = 1; lastKnownFileType = sourcecode.swift; path = Analytics.swift; sourceTree = "<group>"; };
 		4009A9849BA29439D44FA176923799EE /* CountryCode.swift */ = {isa = PBXFileReference; includeInIndex = 1; lastKnownFileType = sourcecode.swift; path = CountryCode.swift; sourceTree = "<group>"; };
@@ -1119,78 +563,14 @@
 		A0D499A98188833A7E0FB9FACFCA1922 /* CardNumberField.swift */ = {isa = PBXFileReference; includeInIndex = 1; lastKnownFileType = sourcecode.swift; path = CardNumberField.swift; sourceTree = "<group>"; };
 		A0FDA5D74E33CDCE397BC66B2FD7C11F /* AnalyticsService.swift */ = {isa = PBXFileReference; includeInIndex = 1; lastKnownFileType = sourcecode.swift; path = AnalyticsService.swift; sourceTree = "<group>"; };
 		A402E6582FCF3BE0215CE9B9EE9AFF78 /* PrimerTextFieldView.swift */ = {isa = PBXFileReference; includeInIndex = 1; lastKnownFileType = sourcecode.swift; path = PrimerTextFieldView.swift; sourceTree = "<group>"; };
->>>>>>> 6d9ca6d6
 		A4E7B1C752F38C22267D301DD5A364DF /* Pods-PrimerSDK_Tests-acknowledgements.markdown */ = {isa = PBXFileReference; includeInIndex = 1; lastKnownFileType = text; path = "Pods-PrimerSDK_Tests-acknowledgements.markdown"; sourceTree = "<group>"; };
-		A5680B197701E01BED668893EAE3DA1C /* PrimerLoadingViewController.swift */ = {isa = PBXFileReference; includeInIndex = 1; lastKnownFileType = sourcecode.swift; path = PrimerLoadingViewController.swift; sourceTree = "<group>"; };
-		A585906699BC2C6034BB3C4775471666 /* AdyenDotPay.swift */ = {isa = PBXFileReference; includeInIndex = 1; lastKnownFileType = sourcecode.swift; path = AdyenDotPay.swift; sourceTree = "<group>"; };
-		A6F7639DB916577A219CE8F535C48525 /* nl.json */ = {isa = PBXFileReference; includeInIndex = 1; path = nl.json; sourceTree = "<group>"; };
-		A720F0BD57739EBFF5DBD236FC672678 /* vi.json */ = {isa = PBXFileReference; includeInIndex = 1; path = vi.json; sourceTree = "<group>"; };
-		A7EFA531DD7EB07EF468BB34B12598C6 /* ru.json */ = {isa = PBXFileReference; includeInIndex = 1; path = ru.json; sourceTree = "<group>"; };
+		A5226DCDBA95002B8FFD4F5CE129D93F /* PrimerTheme+TextStyles.swift */ = {isa = PBXFileReference; includeInIndex = 1; lastKnownFileType = sourcecode.swift; path = "PrimerTheme+TextStyles.swift"; sourceTree = "<group>"; };
+		A527D80F150CCA655FAE2D9403066034 /* Catchable.swift */ = {isa = PBXFileReference; includeInIndex = 1; lastKnownFileType = sourcecode.swift; path = Catchable.swift; sourceTree = "<group>"; };
+		A59D97889862F582D9418EC659E142E9 /* is.json */ = {isa = PBXFileReference; includeInIndex = 1; path = is.json; sourceTree = "<group>"; };
+		A69622DB3F364000C1EA813A6C0CE7D0 /* zh.json */ = {isa = PBXFileReference; includeInIndex = 1; path = zh.json; sourceTree = "<group>"; };
+		A79C9866986F23CA28FD17433A1958C7 /* PrimerNibView.swift */ = {isa = PBXFileReference; includeInIndex = 1; lastKnownFileType = sourcecode.swift; path = PrimerNibView.swift; sourceTree = "<group>"; };
+		A85DA9CE05921DF875EE4C65DFA78AAD /* PrimerInputViewController.swift */ = {isa = PBXFileReference; includeInIndex = 1; lastKnownFileType = sourcecode.swift; path = PrimerInputViewController.swift; sourceTree = "<group>"; };
 		A8B3BC107C2BDC3C03D961866F721265 /* PrimerSDK-PrimerResources */ = {isa = PBXFileReference; explicitFileType = wrapper.cfbundle; includeInIndex = 0; name = "PrimerSDK-PrimerResources"; path = PrimerResources.bundle; sourceTree = BUILT_PRODUCTS_DIR; };
-<<<<<<< HEAD
-		A8E63108F80478CBB8726DF5828E1F86 /* PrimerExpiryDateFieldView.swift */ = {isa = PBXFileReference; includeInIndex = 1; lastKnownFileType = sourcecode.swift; path = PrimerExpiryDateFieldView.swift; sourceTree = "<group>"; };
-		A9CE1F2AFABA618F5B7195566B69C10B /* PrimerButton.swift */ = {isa = PBXFileReference; includeInIndex = 1; lastKnownFileType = sourcecode.swift; path = PrimerButton.swift; sourceTree = "<group>"; };
-		AA617ECFEDD75DC126425745BECA405F /* StrictRateLimitedDispatcher.swift */ = {isa = PBXFileReference; includeInIndex = 1; lastKnownFileType = sourcecode.swift; path = StrictRateLimitedDispatcher.swift; sourceTree = "<group>"; };
-		AA6DE21DDCC675999955619825B03D23 /* ur.json */ = {isa = PBXFileReference; includeInIndex = 1; path = ur.json; sourceTree = "<group>"; };
-		AA80C9C550CB6B8B521015719AA66526 /* Pods-PrimerSDK_Example.modulemap */ = {isa = PBXFileReference; includeInIndex = 1; lastKnownFileType = sourcecode.module; path = "Pods-PrimerSDK_Example.modulemap"; sourceTree = "<group>"; };
-		AAC3171E137CF697CD2AFCB3CC1AE2EB /* hi.json */ = {isa = PBXFileReference; includeInIndex = 1; path = hi.json; sourceTree = "<group>"; };
-		AB92750F5444EAC41C616CDAB25A080A /* ClientTokenService.swift */ = {isa = PBXFileReference; includeInIndex = 1; lastKnownFileType = sourcecode.swift; path = ClientTokenService.swift; sourceTree = "<group>"; };
-		AD49F401A719C61E9D1F2EE881198420 /* PrimerAPIClient+3DS.swift */ = {isa = PBXFileReference; includeInIndex = 1; lastKnownFileType = sourcecode.swift; path = "PrimerAPIClient+3DS.swift"; sourceTree = "<group>"; };
-		ADA3FF28F3C4A10312F4039C48B313BD /* ro.json */ = {isa = PBXFileReference; includeInIndex = 1; path = ro.json; sourceTree = "<group>"; };
-		ADA911A6670F7E90E15301347D0E0428 /* PrimerVaultManagerViewController.swift */ = {isa = PBXFileReference; includeInIndex = 1; lastKnownFileType = sourcecode.swift; path = PrimerVaultManagerViewController.swift; sourceTree = "<group>"; };
-		AEF422398E090EADF25AE8C7FCC4C678 /* CheckoutModule.swift */ = {isa = PBXFileReference; includeInIndex = 1; lastKnownFileType = sourcecode.swift; path = CheckoutModule.swift; sourceTree = "<group>"; };
-		AF83EFBA2A2E73FFD980521898F43AD4 /* tr.json */ = {isa = PBXFileReference; includeInIndex = 1; path = tr.json; sourceTree = "<group>"; };
-		B28C0FDDED6335235A63DC6961BA19F1 /* RateLimitedDispatcher.swift */ = {isa = PBXFileReference; includeInIndex = 1; lastKnownFileType = sourcecode.swift; path = RateLimitedDispatcher.swift; sourceTree = "<group>"; };
-		B2D224B4E03434CF5250E0ED25BDF906 /* ArrayExtension.swift */ = {isa = PBXFileReference; includeInIndex = 1; lastKnownFileType = sourcecode.swift; path = ArrayExtension.swift; sourceTree = "<group>"; };
-		B429083200B13F604ED3C87DFFC0C016 /* Pods-PrimerSDK_Tests.modulemap */ = {isa = PBXFileReference; includeInIndex = 1; lastKnownFileType = sourcecode.module; path = "Pods-PrimerSDK_Tests.modulemap"; sourceTree = "<group>"; };
-		B491F24BDDA69B7F82791041E7805A9D /* fa.json */ = {isa = PBXFileReference; includeInIndex = 1; path = fa.json; sourceTree = "<group>"; };
-		B576337DE7D32025005D8FC667359C76 /* Localizable.strings */ = {isa = PBXFileReference; includeInIndex = 1; lastKnownFileType = text.plist.strings; name = Localizable.strings; path = pt.lproj/Localizable.strings; sourceTree = "<group>"; };
-		B5B5DF9553536C2BC9B9BE1501A91D6B /* Icons.xcassets */ = {isa = PBXFileReference; includeInIndex = 1; lastKnownFileType = folder.assetcatalog; name = Icons.xcassets; path = Sources/PrimerSDK/Resources/Icons.xcassets; sourceTree = "<group>"; };
-		B5DEC7D41643EF0EF3CD31E12B80FF5B /* Field.swift */ = {isa = PBXFileReference; includeInIndex = 1; lastKnownFileType = sourcecode.swift; path = Field.swift; sourceTree = "<group>"; };
-		B616C58106FC361F3DE0C9CE86FD3EE0 /* lt.json */ = {isa = PBXFileReference; includeInIndex = 1; path = lt.json; sourceTree = "<group>"; };
-		B675100D2FACF206712F3D93237D06E7 /* PrimerViewController.swift */ = {isa = PBXFileReference; includeInIndex = 1; lastKnownFileType = sourcecode.swift; path = PrimerViewController.swift; sourceTree = "<group>"; };
-		B8D4D25A5B7B950C10903AE27C9D9C95 /* PrimerScrollView.swift */ = {isa = PBXFileReference; includeInIndex = 1; lastKnownFileType = sourcecode.swift; path = PrimerScrollView.swift; sourceTree = "<group>"; };
-		BA911D0CE7F55A02DC0805C40EF08B12 /* PrimerSearchTextField.swift */ = {isa = PBXFileReference; includeInIndex = 1; lastKnownFileType = sourcecode.swift; path = PrimerSearchTextField.swift; sourceTree = "<group>"; };
-		BB4A7D21C23F9DDBE69A92CF6544FDCA /* PrimerSource.swift */ = {isa = PBXFileReference; includeInIndex = 1; lastKnownFileType = sourcecode.swift; path = PrimerSource.swift; sourceTree = "<group>"; };
-		BC947855BB65435D3D77E830A100FE81 /* Currency.swift */ = {isa = PBXFileReference; includeInIndex = 1; lastKnownFileType = sourcecode.swift; path = Currency.swift; sourceTree = "<group>"; };
-		BD732D11B623B2532A38C3E5FBAE5073 /* bg.json */ = {isa = PBXFileReference; includeInIndex = 1; path = bg.json; sourceTree = "<group>"; };
-		BDDD4025BAE52CDBD10EAF7A05C43065 /* Apaya.swift */ = {isa = PBXFileReference; includeInIndex = 1; lastKnownFileType = sourcecode.swift; path = Apaya.swift; sourceTree = "<group>"; };
-		BDE1BE85E6416BD94864E91EA72DCF9B /* AnalyticsService.swift */ = {isa = PBXFileReference; includeInIndex = 1; lastKnownFileType = sourcecode.swift; path = AnalyticsService.swift; sourceTree = "<group>"; };
-		BE4903CE825092F5A0961B48A8281C0B /* PrimerFormViewController.swift */ = {isa = PBXFileReference; includeInIndex = 1; lastKnownFileType = sourcecode.swift; path = PrimerFormViewController.swift; sourceTree = "<group>"; };
-		BFC0CCCA0A18E4193E679205F71ECAA1 /* am.json */ = {isa = PBXFileReference; includeInIndex = 1; path = am.json; sourceTree = "<group>"; };
-		C0A76B393E93E52BA6D6F8558E996021 /* PrimerAddressLineFieldView.swift */ = {isa = PBXFileReference; includeInIndex = 1; lastKnownFileType = sourcecode.swift; path = PrimerAddressLineFieldView.swift; sourceTree = "<group>"; };
-		C0BA2D30725008ABBE646B53A19E7CBE /* PrimerInputElements.swift */ = {isa = PBXFileReference; includeInIndex = 1; lastKnownFileType = sourcecode.swift; path = PrimerInputElements.swift; sourceTree = "<group>"; };
-		C0F71BC98E8EDB57E6CAFFA2589407E6 /* URLExtension.swift */ = {isa = PBXFileReference; includeInIndex = 1; lastKnownFileType = sourcecode.swift; path = URLExtension.swift; sourceTree = "<group>"; };
-		C1A7D351EEB1AF2461F63B19DA76CA9B /* ja.json */ = {isa = PBXFileReference; includeInIndex = 1; path = ja.json; sourceTree = "<group>"; };
-		C244C9D909EDE1B6778E37C7FEBB3F1D /* et.json */ = {isa = PBXFileReference; includeInIndex = 1; path = et.json; sourceTree = "<group>"; };
-		C467B6EA787E085E2F7B82452E6B51BE /* Consolable.swift */ = {isa = PBXFileReference; includeInIndex = 1; lastKnownFileType = sourcecode.swift; path = Consolable.swift; sourceTree = "<group>"; };
-		C46B5D8B3C04E8468973B3956D35C044 /* MockPrimerAPIClient.swift */ = {isa = PBXFileReference; includeInIndex = 1; lastKnownFileType = sourcecode.swift; path = MockPrimerAPIClient.swift; sourceTree = "<group>"; };
-		C4F56044397D00BB3D7D61F7EE2ACE91 /* cy.json */ = {isa = PBXFileReference; includeInIndex = 1; path = cy.json; sourceTree = "<group>"; };
-		C5D71F475437EB605D1B756CEB47A356 /* JSONParser.swift */ = {isa = PBXFileReference; includeInIndex = 1; lastKnownFileType = sourcecode.swift; path = JSONParser.swift; sourceTree = "<group>"; };
-		C72D72756B71A72FD408869F85611101 /* PrimerSimpleCardFormTextFieldView.swift */ = {isa = PBXFileReference; includeInIndex = 1; lastKnownFileType = sourcecode.swift; path = PrimerSimpleCardFormTextFieldView.swift; sourceTree = "<group>"; };
-		C79A0E82E6CC1B0552569711B4297A7F /* bs.json */ = {isa = PBXFileReference; includeInIndex = 1; path = bs.json; sourceTree = "<group>"; };
-		C8525EC146DB043FB530FDF143BFC12C /* BankSelectorViewController.swift */ = {isa = PBXFileReference; includeInIndex = 1; lastKnownFileType = sourcecode.swift; path = BankSelectorViewController.swift; sourceTree = "<group>"; };
-		C86987D89CFDE4190706752A2521DA37 /* BundleExtension.swift */ = {isa = PBXFileReference; includeInIndex = 1; lastKnownFileType = sourcecode.swift; path = BundleExtension.swift; sourceTree = "<group>"; };
-		C88A3A4A775845D619ACFBA8EBA4948F /* StringExtension.swift */ = {isa = PBXFileReference; includeInIndex = 1; lastKnownFileType = sourcecode.swift; path = StringExtension.swift; sourceTree = "<group>"; };
-		C9D38DA7C083362C1F41E0006A9EA8B4 /* ca.json */ = {isa = PBXFileReference; includeInIndex = 1; path = ca.json; sourceTree = "<group>"; };
-		CA9AEF52C69968E1E2BEBB0862489740 /* en.json */ = {isa = PBXFileReference; includeInIndex = 1; path = en.json; sourceTree = "<group>"; };
-		CB1C27AA90793FBD062326211E911717 /* PrimerThemeData.swift */ = {isa = PBXFileReference; includeInIndex = 1; lastKnownFileType = sourcecode.swift; path = PrimerThemeData.swift; sourceTree = "<group>"; };
-		CB4B2B233A25BAD6567C80C369C9E3FB /* Identifiable.swift */ = {isa = PBXFileReference; includeInIndex = 1; lastKnownFileType = sourcecode.swift; path = Identifiable.swift; sourceTree = "<group>"; };
-		CCFC93897376B0A7FE10C09551E9B460 /* pt.json */ = {isa = PBXFileReference; includeInIndex = 1; path = pt.json; sourceTree = "<group>"; };
-		CDD90DEA88D5AF51A96917C7E0195DD9 /* PrimerFirstNameFieldView.swift */ = {isa = PBXFileReference; includeInIndex = 1; lastKnownFileType = sourcecode.swift; path = PrimerFirstNameFieldView.swift; sourceTree = "<group>"; };
-		CEE287A62D01CCCD6695DB97FAC26730 /* Catchable.swift */ = {isa = PBXFileReference; includeInIndex = 1; lastKnownFileType = sourcecode.swift; path = Catchable.swift; sourceTree = "<group>"; };
-		CEF57187CD9A1BF32B2326CC1A495E79 /* OrderItem.swift */ = {isa = PBXFileReference; includeInIndex = 1; lastKnownFileType = sourcecode.swift; path = OrderItem.swift; sourceTree = "<group>"; };
-		CF24DB8C8329AA0561303387A152688A /* PrimerFlowEnums.swift */ = {isa = PBXFileReference; includeInIndex = 1; lastKnownFileType = sourcecode.swift; path = PrimerFlowEnums.swift; sourceTree = "<group>"; };
-		CF4576571F2D7966473B3EC31DD3C68F /* kk.json */ = {isa = PBXFileReference; includeInIndex = 1; path = kk.json; sourceTree = "<group>"; };
-		CF57AC1AD7E06245EFD9467F2111C7AB /* Strings.swift */ = {isa = PBXFileReference; includeInIndex = 1; lastKnownFileType = sourcecode.swift; path = Strings.swift; sourceTree = "<group>"; };
-		CF6ABEE2C74ACCA7D2DB4297CB0E19AF /* PostalCodeField.swift */ = {isa = PBXFileReference; includeInIndex = 1; lastKnownFileType = sourcecode.swift; path = PostalCodeField.swift; sourceTree = "<group>"; };
-		CF6F77D3F3887461E5120D138065DB8F /* pl.json */ = {isa = PBXFileReference; includeInIndex = 1; path = pl.json; sourceTree = "<group>"; };
-		D04583CA19C2186D2D4126B6AF5A175F /* sw.json */ = {isa = PBXFileReference; includeInIndex = 1; path = sw.json; sourceTree = "<group>"; };
-		D05244DC24D606775074BA5BD58603BB /* FormPaymentMethodTokenizationViewModel.swift */ = {isa = PBXFileReference; includeInIndex = 1; lastKnownFileType = sourcecode.swift; path = FormPaymentMethodTokenizationViewModel.swift; sourceTree = "<group>"; };
-		D0794FE5CB66F665F6BCDD8C88625AF3 /* Mask.swift */ = {isa = PBXFileReference; includeInIndex = 1; lastKnownFileType = sourcecode.swift; path = Mask.swift; sourceTree = "<group>"; };
-		D0E1F1D79A5C4BA3FA1E4B13B1397BB7 /* CancellablePromise.swift */ = {isa = PBXFileReference; includeInIndex = 1; lastKnownFileType = sourcecode.swift; path = CancellablePromise.swift; sourceTree = "<group>"; };
-		D1EF0CAB25C8FA348ABE0AD2B602ECA2 /* IntExtension.swift */ = {isa = PBXFileReference; includeInIndex = 1; lastKnownFileType = sourcecode.swift; path = IntExtension.swift; sourceTree = "<group>"; };
-=======
 		A95B2215C6AEE1885210E1DE1EFB8506 /* CountrySelectorViewController.swift */ = {isa = PBXFileReference; includeInIndex = 1; lastKnownFileType = sourcecode.swift; path = CountrySelectorViewController.swift; sourceTree = "<group>"; };
 		AA80C9C550CB6B8B521015719AA66526 /* Pods-PrimerSDK_Example.modulemap */ = {isa = PBXFileReference; includeInIndex = 1; lastKnownFileType = sourcecode.module; path = "Pods-PrimerSDK_Example.modulemap"; sourceTree = "<group>"; };
 		AAEC05F4AAE22CE4B5A39326DB415DBB /* ml.json */ = {isa = PBXFileReference; includeInIndex = 1; path = ml.json; sourceTree = "<group>"; };
@@ -1254,39 +634,14 @@
 		D1ED9B51A0D16A463E209B03B7D84602 /* ClientSessionService.swift */ = {isa = PBXFileReference; includeInIndex = 1; lastKnownFileType = sourcecode.swift; path = ClientSessionService.swift; sourceTree = "<group>"; };
 		D1F97FCCD3A954E42F7C6F70544FD98B /* JSONParser.swift */ = {isa = PBXFileReference; includeInIndex = 1; lastKnownFileType = sourcecode.swift; path = JSONParser.swift; sourceTree = "<group>"; };
 		D23C0EE1F6DBF6D09ACCC554713380EC /* PaymentMethodComponent.swift */ = {isa = PBXFileReference; includeInIndex = 1; lastKnownFileType = sourcecode.swift; path = PaymentMethodComponent.swift; sourceTree = "<group>"; };
->>>>>>> 6d9ca6d6
 		D245E0514AAC1A2B9A6D5EA2F383E90F /* UIKit.framework */ = {isa = PBXFileReference; lastKnownFileType = wrapper.framework; name = UIKit.framework; path = Platforms/iPhoneOS.platform/Developer/SDKs/iPhoneOS14.0.sdk/System/Library/Frameworks/UIKit.framework; sourceTree = DEVELOPER_DIR; };
 		D264B4E57DF7DB00D71275605D100971 /* Pods-PrimerSDK_Example-frameworks.sh */ = {isa = PBXFileReference; includeInIndex = 1; lastKnownFileType = text.script.sh; path = "Pods-PrimerSDK_Example-frameworks.sh"; sourceTree = "<group>"; };
-		D2844D18A2DCD6E50BA29386E79C105C /* PrimerAPI.swift */ = {isa = PBXFileReference; includeInIndex = 1; lastKnownFileType = sourcecode.swift; path = PrimerAPI.swift; sourceTree = "<group>"; };
-		D28511034C34815C27BB0518E0BF6DA4 /* hang.swift */ = {isa = PBXFileReference; includeInIndex = 1; lastKnownFileType = sourcecode.swift; path = hang.swift; sourceTree = "<group>"; };
-		D305F5A2336CF93FBC2653D2A94ECDF3 /* ApplePayTokenizationViewModel.swift */ = {isa = PBXFileReference; includeInIndex = 1; lastKnownFileType = sourcecode.swift; path = ApplePayTokenizationViewModel.swift; sourceTree = "<group>"; };
-		D30F33B83293CFCECB56039CC852B260 /* PrimerUniversalCheckoutViewController.swift */ = {isa = PBXFileReference; includeInIndex = 1; lastKnownFileType = sourcecode.swift; path = PrimerUniversalCheckoutViewController.swift; sourceTree = "<group>"; };
-		D3A07C498ECA4C00F1558E55D0C683D8 /* PrimerTextFieldView.xib */ = {isa = PBXFileReference; includeInIndex = 1; lastKnownFileType = file.xib; path = PrimerTextFieldView.xib; sourceTree = "<group>"; };
-		D41B492AB4BE3C84058B791A5F8C4E94 /* CardholderNameField.swift */ = {isa = PBXFileReference; includeInIndex = 1; lastKnownFileType = sourcecode.swift; path = CardholderNameField.swift; sourceTree = "<group>"; };
-		D44593D72477A1DA6D6DD3C44289029C /* PayPalTokenizationViewModel.swift */ = {isa = PBXFileReference; includeInIndex = 1; lastKnownFileType = sourcecode.swift; path = PayPalTokenizationViewModel.swift; sourceTree = "<group>"; };
-		D48FBC7FADF523E0A0D06B08C47C6774 /* PrimerHeadlessUniversalCheckoutUIManager.swift */ = {isa = PBXFileReference; includeInIndex = 1; lastKnownFileType = sourcecode.swift; path = PrimerHeadlessUniversalCheckoutUIManager.swift; sourceTree = "<group>"; };
-		D4EB9B0CDB7F2CA39C782C37A5065C54 /* PrimerTheme+Borders.swift */ = {isa = PBXFileReference; includeInIndex = 1; lastKnownFileType = sourcecode.swift; path = "PrimerTheme+Borders.swift"; sourceTree = "<group>"; };
-		D5040FAEE6BC8FAF0DB6D0A82FCF2681 /* PaymentResponse.swift */ = {isa = PBXFileReference; includeInIndex = 1; lastKnownFileType = sourcecode.swift; path = PaymentResponse.swift; sourceTree = "<group>"; };
-		D6074F32C546C45BB41BB9D6CC8E5D4F /* Logger.swift */ = {isa = PBXFileReference; includeInIndex = 1; lastKnownFileType = sourcecode.swift; path = Logger.swift; sourceTree = "<group>"; };
-		D61C84379596631701FFEFF4A033F6C6 /* LastNameField.swift */ = {isa = PBXFileReference; includeInIndex = 1; lastKnownFileType = sourcecode.swift; path = LastNameField.swift; sourceTree = "<group>"; };
+		D39507107702E307BEE486A96DC16E2D /* README.md */ = {isa = PBXFileReference; includeInIndex = 1; path = README.md; sourceTree = "<group>"; };
+		D4B9B057892017CFEC35121E39DD2E6E /* bs.json */ = {isa = PBXFileReference; includeInIndex = 1; path = bs.json; sourceTree = "<group>"; };
+		D4C7D78822BD96AB1D7772B8252F40C1 /* PrimerFlowEnums.swift */ = {isa = PBXFileReference; includeInIndex = 1; lastKnownFileType = sourcecode.swift; path = PrimerFlowEnums.swift; sourceTree = "<group>"; };
+		D534D2617902DB8FBEAE596D20CD8771 /* PrimerTheme+Borders.swift */ = {isa = PBXFileReference; includeInIndex = 1; lastKnownFileType = sourcecode.swift; path = "PrimerTheme+Borders.swift"; sourceTree = "<group>"; };
+		D597DE2CCAAF79CA78A058241AD0CCAA /* CardholderNameField.swift */ = {isa = PBXFileReference; includeInIndex = 1; lastKnownFileType = sourcecode.swift; path = CardholderNameField.swift; sourceTree = "<group>"; };
 		D66C3890C3566F38C935A2FFD9A237B0 /* Pods-PrimerSDK_Tests-dummy.m */ = {isa = PBXFileReference; includeInIndex = 1; lastKnownFileType = sourcecode.c.objc; path = "Pods-PrimerSDK_Tests-dummy.m"; sourceTree = "<group>"; };
-<<<<<<< HEAD
-		D76B063B3EE285DCB5B0C92F411A73FB /* PaymentAPIModel.swift */ = {isa = PBXFileReference; includeInIndex = 1; lastKnownFileType = sourcecode.swift; path = PaymentAPIModel.swift; sourceTree = "<group>"; };
-		D80B2A1003F21337E85DF9D3CBB09F6F /* Primer.swift */ = {isa = PBXFileReference; includeInIndex = 1; lastKnownFileType = sourcecode.swift; path = Primer.swift; sourceTree = "<group>"; };
-		D85E314E6CA628402DB1077361660A7A /* ExternalViewModel.swift */ = {isa = PBXFileReference; includeInIndex = 1; lastKnownFileType = sourcecode.swift; path = ExternalViewModel.swift; sourceTree = "<group>"; };
-		D8CB673333FF4ECBB379AB4A688539B6 /* PrimerRootViewController.swift */ = {isa = PBXFileReference; includeInIndex = 1; lastKnownFileType = sourcecode.swift; path = PrimerRootViewController.swift; sourceTree = "<group>"; };
-		D8F37B917B98D6CA4DB3FAC9FFEFD34F /* CardButton.swift */ = {isa = PBXFileReference; includeInIndex = 1; lastKnownFileType = sourcecode.swift; path = CardButton.swift; sourceTree = "<group>"; };
-		D8F4426A6BC4181C0655AA98635340E8 /* PrimerTextFieldView+CardFormFieldsAnalytics.swift */ = {isa = PBXFileReference; includeInIndex = 1; lastKnownFileType = sourcecode.swift; path = "PrimerTextFieldView+CardFormFieldsAnalytics.swift"; sourceTree = "<group>"; };
-		DA0BEE589B477AB4F2E7D8A3A5BE30C6 /* Parser.swift */ = {isa = PBXFileReference; includeInIndex = 1; lastKnownFileType = sourcecode.swift; path = Parser.swift; sourceTree = "<group>"; };
-		DA8EB46D043C2B16B7DD0ACF8843B5E0 /* AppState.swift */ = {isa = PBXFileReference; includeInIndex = 1; lastKnownFileType = sourcecode.swift; path = AppState.swift; sourceTree = "<group>"; };
-		DAD1A8ACA9429796642DE1E7D54CD12D /* id.json */ = {isa = PBXFileReference; includeInIndex = 1; path = id.json; sourceTree = "<group>"; };
-		DB7F53C6FEE52E4A4E2DC9AEF029350D /* Weak.swift */ = {isa = PBXFileReference; includeInIndex = 1; lastKnownFileType = sourcecode.swift; path = Weak.swift; sourceTree = "<group>"; };
-		DB821D8424110ADEC99C21B71B41F4BF /* DataExtension.swift */ = {isa = PBXFileReference; includeInIndex = 1; lastKnownFileType = sourcecode.swift; path = DataExtension.swift; sourceTree = "<group>"; };
-		DB9094A056FA8579BCAFC05C5027398D /* HeaderFooterLabelView.swift */ = {isa = PBXFileReference; includeInIndex = 1; lastKnownFileType = sourcecode.swift; path = HeaderFooterLabelView.swift; sourceTree = "<group>"; };
-		DBAAF5A5EAA8CB025E8C5405ECBC172E /* PaymentMethodConfigurationOptions.swift */ = {isa = PBXFileReference; includeInIndex = 1; lastKnownFileType = sourcecode.swift; path = PaymentMethodConfigurationOptions.swift; sourceTree = "<group>"; };
-		DBBF7940091F551C2C2F936E9D8B9C50 /* VaultService.swift */ = {isa = PBXFileReference; includeInIndex = 1; lastKnownFileType = sourcecode.swift; path = VaultService.swift; sourceTree = "<group>"; };
-		DCB37DC0F1C41D9629735420A2506CC3 /* README.md */ = {isa = PBXFileReference; includeInIndex = 1; path = README.md; sourceTree = "<group>"; };
-=======
 		D6A8495F209EAD1CDB5B609C7D3FBEE5 /* WrapperProtocols.swift */ = {isa = PBXFileReference; includeInIndex = 1; lastKnownFileType = sourcecode.swift; path = WrapperProtocols.swift; sourceTree = "<group>"; };
 		D8413B2EC389152479921CDBA9D51153 /* PrimerAPIClient+Promises.swift */ = {isa = PBXFileReference; includeInIndex = 1; lastKnownFileType = sourcecode.swift; path = "PrimerAPIClient+Promises.swift"; sourceTree = "<group>"; };
 		D84163501C075C99BF16DF5B01C8E8FE /* LICENSE */ = {isa = PBXFileReference; includeInIndex = 1; path = LICENSE; sourceTree = "<group>"; };
@@ -1297,52 +652,12 @@
 		DE00851EFD1FC6FB1058FAFEAB49CF5F /* PrimerTestPaymentMethodTokenizationViewModel.swift */ = {isa = PBXFileReference; includeInIndex = 1; lastKnownFileType = sourcecode.swift; path = PrimerTestPaymentMethodTokenizationViewModel.swift; sourceTree = "<group>"; };
 		DE4C43BE24A3AEE1984AA7CC756D3759 /* BankSelectorTokenizationViewModel.swift */ = {isa = PBXFileReference; includeInIndex = 1; lastKnownFileType = sourcecode.swift; path = BankSelectorTokenizationViewModel.swift; sourceTree = "<group>"; };
 		DF03947EF1D9C3ECD5C434F39D7D02BF /* PrimerTheme+Views.swift */ = {isa = PBXFileReference; includeInIndex = 1; lastKnownFileType = sourcecode.swift; path = "PrimerTheme+Views.swift"; sourceTree = "<group>"; };
->>>>>>> 6d9ca6d6
 		DF6E4F8E7C26A7BBEC17AAD4042A317D /* Pods-PrimerSDK_Tests.debug.xcconfig */ = {isa = PBXFileReference; includeInIndex = 1; lastKnownFileType = text.xcconfig; path = "Pods-PrimerSDK_Tests.debug.xcconfig"; sourceTree = "<group>"; };
-		E180C75D4AD15537BF4E41B8941CB9BF /* PaymentMethodConfiguration.swift */ = {isa = PBXFileReference; includeInIndex = 1; lastKnownFileType = sourcecode.swift; path = PaymentMethodConfiguration.swift; sourceTree = "<group>"; };
-		E1B5F831DBBE16305759D6D496E985F9 /* Box.swift */ = {isa = PBXFileReference; includeInIndex = 1; lastKnownFileType = sourcecode.swift; path = Box.swift; sourceTree = "<group>"; };
+		DFEAA2C08E8E46FC684C500938DEEA16 /* vi.json */ = {isa = PBXFileReference; includeInIndex = 1; path = vi.json; sourceTree = "<group>"; };
+		E0ABFFC6CF0BA51FA0415B5D3DCF354A /* AnyEncodable.swift */ = {isa = PBXFileReference; includeInIndex = 1; lastKnownFileType = sourcecode.swift; path = AnyEncodable.swift; sourceTree = "<group>"; };
+		E0BE7FB1007F36F9E2A75B17A0D1C9D4 /* CancellablePromise.swift */ = {isa = PBXFileReference; includeInIndex = 1; lastKnownFileType = sourcecode.swift; path = CancellablePromise.swift; sourceTree = "<group>"; };
+		E14D25AB787C491A8E145392E0D87F33 /* PrimerTheme+Buttons.swift */ = {isa = PBXFileReference; includeInIndex = 1; lastKnownFileType = sourcecode.swift; path = "PrimerTheme+Buttons.swift"; sourceTree = "<group>"; };
 		E1B945985145643C12B1E91600B680DE /* Pods-PrimerSDK_Example-acknowledgements.markdown */ = {isa = PBXFileReference; includeInIndex = 1; lastKnownFileType = text; path = "Pods-PrimerSDK_Example-acknowledgements.markdown"; sourceTree = "<group>"; };
-<<<<<<< HEAD
-		E1B9EABF18F493091D4A9DD68F77B6B7 /* mk.json */ = {isa = PBXFileReference; includeInIndex = 1; path = mk.json; sourceTree = "<group>"; };
-		E314D8C865CF52D28260834B7F9F5433 /* NSErrorExtension.swift */ = {isa = PBXFileReference; includeInIndex = 1; lastKnownFileType = sourcecode.swift; path = NSErrorExtension.swift; sourceTree = "<group>"; };
-		E3EBC984D44378587942C0BCA38BD7D0 /* PrimerImage.swift */ = {isa = PBXFileReference; includeInIndex = 1; lastKnownFileType = sourcecode.swift; path = PrimerImage.swift; sourceTree = "<group>"; };
-		E47B0068E64FB880C3786AF337A7C284 /* Dimensions.swift */ = {isa = PBXFileReference; includeInIndex = 1; lastKnownFileType = sourcecode.swift; path = Dimensions.swift; sourceTree = "<group>"; };
-		E4B9C0833273A2F8A2411426506BF8D4 /* PrimerConfiguration.swift */ = {isa = PBXFileReference; includeInIndex = 1; lastKnownFileType = sourcecode.swift; path = PrimerConfiguration.swift; sourceTree = "<group>"; };
-		E530C2EF9F0E11BD5E374EFCBA2AE397 /* when.swift */ = {isa = PBXFileReference; includeInIndex = 1; lastKnownFileType = sourcecode.swift; path = when.swift; sourceTree = "<group>"; };
-		E6B883EF5C391C39CB2EC2F64ADCDB06 /* NSObject+ClassName.swift */ = {isa = PBXFileReference; includeInIndex = 1; lastKnownFileType = sourcecode.swift; path = "NSObject+ClassName.swift"; sourceTree = "<group>"; };
-		E83CA2253BD4E240AC3A0067FDFD09D7 /* CardNumberField.swift */ = {isa = PBXFileReference; includeInIndex = 1; lastKnownFileType = sourcecode.swift; path = CardNumberField.swift; sourceTree = "<group>"; };
-		E884507DF2B84FA8A2E8AD8289881542 /* Pods-PrimerSDK_Example.release.xcconfig */ = {isa = PBXFileReference; includeInIndex = 1; lastKnownFileType = text.xcconfig; path = "Pods-PrimerSDK_Example.release.xcconfig"; sourceTree = "<group>"; };
-		E905367700955D18987F78F26791590F /* sk.json */ = {isa = PBXFileReference; includeInIndex = 1; path = sk.json; sourceTree = "<group>"; };
-		E95970C3898987B5E2F386DAB496FC3D /* VaultPaymentMethodViewModel.swift */ = {isa = PBXFileReference; includeInIndex = 1; lastKnownFileType = sourcecode.swift; path = VaultPaymentMethodViewModel.swift; sourceTree = "<group>"; };
-		EAAC88CF41EB48AD4DF3081665B28421 /* Queue.swift */ = {isa = PBXFileReference; includeInIndex = 1; lastKnownFileType = sourcecode.swift; path = Queue.swift; sourceTree = "<group>"; };
-		EAB6F611E86A4758835A715E4B4184F6 /* Foundation.framework */ = {isa = PBXFileReference; lastKnownFileType = wrapper.framework; name = Foundation.framework; path = Platforms/iPhoneOS.platform/Developer/SDKs/iPhoneOS14.0.sdk/System/Library/Frameworks/Foundation.framework; sourceTree = DEVELOPER_DIR; };
-		EBEF28770398ABDC632CA5AE9F07FCE7 /* mn.json */ = {isa = PBXFileReference; includeInIndex = 1; path = mn.json; sourceTree = "<group>"; };
-		EC135970B87D282BA83BB0B0C7C8C9F9 /* no.json */ = {isa = PBXFileReference; includeInIndex = 1; path = no.json; sourceTree = "<group>"; };
-		EC22F848D3527F5D5863CD7C8D642703 /* TokenizationService.swift */ = {isa = PBXFileReference; includeInIndex = 1; lastKnownFileType = sourcecode.swift; path = TokenizationService.swift; sourceTree = "<group>"; };
-		ECC99F457F490F04EDA36B7EBA09CDEB /* ResumeHandlerProtocol.swift */ = {isa = PBXFileReference; includeInIndex = 1; lastKnownFileType = sourcecode.swift; path = ResumeHandlerProtocol.swift; sourceTree = "<group>"; };
-		EE384A197214650593F3A6385A8950C9 /* dv.json */ = {isa = PBXFileReference; includeInIndex = 1; path = dv.json; sourceTree = "<group>"; };
-		EE9674DAD0C961C92687877090E1E047 /* Pods-PrimerSDK_Tests-umbrella.h */ = {isa = PBXFileReference; includeInIndex = 1; lastKnownFileType = sourcecode.c.h; path = "Pods-PrimerSDK_Tests-umbrella.h"; sourceTree = "<group>"; };
-		EF1B1D170E7EB150F75B45F79DC53132 /* URLSessionStack.swift */ = {isa = PBXFileReference; includeInIndex = 1; lastKnownFileType = sourcecode.swift; path = URLSessionStack.swift; sourceTree = "<group>"; };
-		EF357E4921ABDEC5C2443783A039774D /* Connectivity.swift */ = {isa = PBXFileReference; includeInIndex = 1; lastKnownFileType = sourcecode.swift; path = Connectivity.swift; sourceTree = "<group>"; };
-		EF377810A9A4F8EA1BBD95BB1F06D2BC /* ar.json */ = {isa = PBXFileReference; includeInIndex = 1; path = ar.json; sourceTree = "<group>"; };
-		EFDD15D10DF7816B320AC500FF9CC651 /* PayPalService.swift */ = {isa = PBXFileReference; includeInIndex = 1; lastKnownFileType = sourcecode.swift; path = PayPalService.swift; sourceTree = "<group>"; };
-		F0C9DCE4AFCE38B20DF200AFB6708A99 /* GuaranteeWrappers.swift */ = {isa = PBXFileReference; includeInIndex = 1; lastKnownFileType = sourcecode.swift; path = GuaranteeWrappers.swift; sourceTree = "<group>"; };
-		F14F2964A7B008761E5392CEF7545028 /* BankTableViewCell.swift */ = {isa = PBXFileReference; includeInIndex = 1; lastKnownFileType = sourcecode.swift; path = BankTableViewCell.swift; sourceTree = "<group>"; };
-		F33DFE46910C06A1A3909F9B0EE4D7E1 /* sv.json */ = {isa = PBXFileReference; includeInIndex = 1; path = sv.json; sourceTree = "<group>"; };
-		F3B10AF2E658395A50C397610EF71FE2 /* BankSelectorTokenizationViewModel.swift */ = {isa = PBXFileReference; includeInIndex = 1; lastKnownFileType = sourcecode.swift; path = BankSelectorTokenizationViewModel.swift; sourceTree = "<group>"; };
-		F51EB65DB349675F8175BD89ED53817A /* PrimerTheme+Colors.swift */ = {isa = PBXFileReference; includeInIndex = 1; lastKnownFileType = sourcecode.swift; path = "PrimerTheme+Colors.swift"; sourceTree = "<group>"; };
-		F67DF52EECC363F90F3A0083B5D1F62E /* PrimerSDK.podspec */ = {isa = PBXFileReference; explicitFileType = text.script.ruby; includeInIndex = 1; indentWidth = 2; lastKnownFileType = text; path = PrimerSDK.podspec; sourceTree = "<group>"; tabWidth = 2; xcLanguageSpecificationIdentifier = xcode.lang.ruby; };
-		F7B48CC82297D62E27EA98AE7A13D3DA /* Pods-PrimerSDK_Tests.release.xcconfig */ = {isa = PBXFileReference; includeInIndex = 1; lastKnownFileType = text.xcconfig; path = "Pods-PrimerSDK_Tests.release.xcconfig"; sourceTree = "<group>"; };
-		F844E1F4E2187044F4365CDCA2A123EE /* Localizable.strings */ = {isa = PBXFileReference; includeInIndex = 1; lastKnownFileType = text.plist.strings; name = Localizable.strings; path = tr.lproj/Localizable.strings; sourceTree = "<group>"; };
-		FAD1C5DE6E2300BAFC7E0B13FE34C2D0 /* ClientSessionService.swift */ = {isa = PBXFileReference; includeInIndex = 1; lastKnownFileType = sourcecode.swift; path = ClientSessionService.swift; sourceTree = "<group>"; };
-		FC5AA843B9EB787746D2E8BA5CB2F663 /* Localizable.strings */ = {isa = PBXFileReference; includeInIndex = 1; lastKnownFileType = text.plist.strings; name = Localizable.strings; path = nb.lproj/Localizable.strings; sourceTree = "<group>"; };
-		FC791DE7574F6BD8BB7F1C54402D43EA /* PrimerTestPaymentMethodViewController.swift */ = {isa = PBXFileReference; includeInIndex = 1; lastKnownFileType = sourcecode.swift; path = PrimerTestPaymentMethodViewController.swift; sourceTree = "<group>"; };
-		FD8F4D21415A945525F6DD3629EE92A3 /* ky.json */ = {isa = PBXFileReference; includeInIndex = 1; path = ky.json; sourceTree = "<group>"; };
-		FDBFB84956EC0172B397AFA5341BAC67 /* UserInterfaceModule.swift */ = {isa = PBXFileReference; includeInIndex = 1; lastKnownFileType = sourcecode.swift; path = UserInterfaceModule.swift; sourceTree = "<group>"; };
-		FDCB089C7C4B5C7FF4DF6ECB2888DF94 /* Colors.swift */ = {isa = PBXFileReference; includeInIndex = 1; lastKnownFileType = sourcecode.swift; path = Colors.swift; sourceTree = "<group>"; };
-		FE0BEB5385B9D9923DDBB7ECD4F9A2DE /* ThenableWrappers.swift */ = {isa = PBXFileReference; includeInIndex = 1; lastKnownFileType = sourcecode.swift; path = ThenableWrappers.swift; sourceTree = "<group>"; };
-		FFFDB2F4B319447743ACD815B04B1ED9 /* PaymentMethodComponent.swift */ = {isa = PBXFileReference; includeInIndex = 1; lastKnownFileType = sourcecode.swift; path = PaymentMethodComponent.swift; sourceTree = "<group>"; };
-=======
 		E3FE7661D4909F1213788D214816A058 /* el.json */ = {isa = PBXFileReference; includeInIndex = 1; path = el.json; sourceTree = "<group>"; };
 		E4019020ADEBBC4E600DC85A53052D12 /* PrimerRawData.swift */ = {isa = PBXFileReference; includeInIndex = 1; lastKnownFileType = sourcecode.swift; path = PrimerRawData.swift; sourceTree = "<group>"; };
 		E40C3772AE58790F6A4F8B302035E433 /* he.json */ = {isa = PBXFileReference; includeInIndex = 1; path = he.json; sourceTree = "<group>"; };
@@ -1396,7 +711,6 @@
 		FF1FC9BC8A11D44EFE53387DEA8CC425 /* sv.json */ = {isa = PBXFileReference; includeInIndex = 1; path = sv.json; sourceTree = "<group>"; };
 		FF3DF0F5D619DFA252E2C272798FD44F /* ExpiryDateField.swift */ = {isa = PBXFileReference; includeInIndex = 1; lastKnownFileType = sourcecode.swift; path = ExpiryDateField.swift; sourceTree = "<group>"; };
 		FFE1BB7A87BB5CCC20265254BCC47B74 /* NSErrorExtension.swift */ = {isa = PBXFileReference; includeInIndex = 1; lastKnownFileType = sourcecode.swift; path = NSErrorExtension.swift; sourceTree = "<group>"; };
->>>>>>> 6d9ca6d6
 /* End PBXFileReference section */
 
 /* Begin PBXFrameworksBuildPhase section */
@@ -1408,16 +722,6 @@
 			);
 			runOnlyForDeploymentPostprocessing = 0;
 		};
-		1D67621CC892D3F06CF41DF6BE8B7712 /* Frameworks */ = {
-			isa = PBXFrameworksBuildPhase;
-			buildActionMask = 2147483647;
-			files = (
-				A260DD0DA58C65347DD96C2F2920FEC9 /* Foundation.framework in Frameworks */,
-				C914EEC83908371F4D26951D0CE5A9DD /* UIKit.framework in Frameworks */,
-			);
-			runOnlyForDeploymentPostprocessing = 0;
-		};
-<<<<<<< HEAD
 		1D9B174AACEDA6738DC3E11C850EA48A /* Frameworks */ = {
 			isa = PBXFrameworksBuildPhase;
 			buildActionMask = 2147483647;
@@ -1426,8 +730,6 @@
 			);
 			runOnlyForDeploymentPostprocessing = 0;
 		};
-		8B53807DEC83BFF61BBD2F421A2F724C /* Frameworks */ = {
-=======
 		CE0E3B6F7AE467CECA4D347F1130D3ED /* Frameworks */ = {
 			isa = PBXFrameworksBuildPhase;
 			buildActionMask = 2147483647;
@@ -1438,7 +740,6 @@
 			runOnlyForDeploymentPostprocessing = 0;
 		};
 		FC843D914E568EFA6A9B83946FB82096 /* Frameworks */ = {
->>>>>>> 6d9ca6d6
 			isa = PBXFrameworksBuildPhase;
 			buildActionMask = 2147483647;
 			files = (
@@ -1448,72 +749,50 @@
 /* End PBXFrameworksBuildPhase section */
 
 /* Begin PBXGroup section */
-<<<<<<< HEAD
-		06928430ED0D3914028AE2E0C89D552D /* Crypto */ = {
-			isa = PBXGroup;
-			children = (
-				474D5F3DD3AB27CEDEAE8BA27DE23322 /* AES256.swift */,
-			);
-			name = Crypto;
-			path = Crypto;
-			sourceTree = "<group>";
-		};
-		0C494B33535600A497D66F722D30DAC8 /* Theme */ = {
-			isa = PBXGroup;
-			children = (
-				57B7AD4FBC15AC8C4C5BF8CA512D9F9A /* PrimerTheme.swift */,
-				E3016108B1B76B502CB00EE2D55EC0A8 /* Internal */,
-				AE0F37ADE4EF67AC63CCB2DEE09C6BF7 /* Public */,
-			);
-			name = Theme;
-			path = Theme;
-			sourceTree = "<group>";
-		};
-		0FA07CCFB4C67C4FCF2082B2EC7D9D8B /* Payment Services */ = {
-=======
 		05C5ED49D5C29BC7B3BD7BFFA32D9FC6 /* Components */ = {
->>>>>>> 6d9ca6d6
-			isa = PBXGroup;
-			children = (
-				FAD1C5DE6E2300BAFC7E0B13FE34C2D0 /* ClientSessionService.swift */,
-				AB92750F5444EAC41C616CDAB25A080A /* ClientTokenService.swift */,
-				409983D2E6EC30917E2BD12EA6C6C69D /* CreateResumePaymentService.swift */,
-				8D2FE43047758E379A349026CB4812F4 /* PaymentMethodConfigService.swift */,
-				EFDD15D10DF7816B320AC500FF9CC651 /* PayPalService.swift */,
-				DBBF7940091F551C2C2F936E9D8B9C50 /* VaultService.swift */,
-			);
-			name = "Payment Services";
-			path = "Payment Services";
-			sourceTree = "<group>";
-		};
-		110B8287CF3756E3486290BB084AF021 /* Cancellation */ = {
-			isa = PBXGroup;
-			children = (
-				226A6C1441684979F562EA72156347A2 /* CancelContext.swift */,
-				7F9BB2D67574F478AC4872E80C129436 /* Cancellable.swift */,
-				90576D2CBECDE9999647792097D7EBAA /* CancellableCatchable.swift */,
-				D0E1F1D79A5C4BA3FA1E4B13B1397BB7 /* CancellablePromise.swift */,
-				2E5458991C8754C915A50C236915372F /* CancellableThenable.swift */,
+			isa = PBXGroup;
+			children = (
+				126DBAD7AD0E65455889183E449A7650 /* HeaderFooterLabelView.swift */,
+				C4F61F71FB3F08BBCB7505B572E846B1 /* PrimerFormView.swift */,
+				A79C9866986F23CA28FD17433A1958C7 /* PrimerNibView.swift */,
+				8621F5ECE7F0DD5B8B50DF4DCF899AD3 /* PrimerResultComponentView.swift */,
+				D0D9F128EA52C8A812BEF8CA7A062D88 /* PrimerResultViewController.swift */,
+				F1B6CCABE5BEFC968BFA8717F1F5A582 /* PrimerSearchTextField.swift */,
+			);
+			name = Components;
+			path = Components;
+			sourceTree = "<group>";
+		};
+		061BE9539230B56D1C914F72AB4B8FF0 /* Cancellation */ = {
+			isa = PBXGroup;
+			children = (
+				BF11073E64211D32808588A4D7C937F6 /* CancelContext.swift */,
+				7453D41FC465F94B6E85A2CEC68DE33D /* Cancellable.swift */,
+				70EB55EE50001B8F11D28EDE80172D80 /* CancellableCatchable.swift */,
+				E0BE7FB1007F36F9E2A75B17A0D1C9D4 /* CancellablePromise.swift */,
+				C3D7992E420BEF79DC923A8A1BAF83D1 /* CancellableThenable.swift */,
 			);
 			name = Cancellation;
 			path = Cancellation;
 			sourceTree = "<group>";
 		};
-		12D5F54BF86EF448A2F22503E6B4EE20 /* Localizable */ = {
-			isa = PBXGroup;
-			children = (
-				FD5F0DE8580D90309D37C414F07CB68F /* Localizable.strings */,
-			);
-			name = Localizable;
-			path = Sources/PrimerSDK/Resources/Localizable;
-			sourceTree = "<group>";
-		};
-		1628BF05B4CAFDCC3549A101F5A10A17 /* Frameworks */ = {
-			isa = PBXGroup;
-			children = (
-<<<<<<< HEAD
-				59DA5C1F72E1D5BABC43EACBA672C3BA /* iOS */,
-=======
+		07B326C8CE14FA6900CEE2DDBC2D8CF6 /* Dispatchers */ = {
+			isa = PBXGroup;
+			children = (
+				8E466C1642A75E3A277DC8C7B422080D /* ConcurrencyLimitedDispatcher.swift */,
+				6E469759B6C58D22B00508412F628E39 /* CoreDataDispatcher.swift */,
+				55BFE674AC30D3304D80408EC845D462 /* Queue.swift */,
+				314B6197CBCC211EACD5108C3CEAC8A8 /* RateLimitedDispatcher.swift */,
+				F17DC75D12E2AD84E2210F3AE989DA4E /* RateLimitedDispatcherBase.swift */,
+				01812622F34F2499633157F310E5B268 /* StrictRateLimitedDispatcher.swift */,
+			);
+			name = Dispatchers;
+			path = Dispatchers;
+			sourceTree = "<group>";
+		};
+		091F3409CDD0548077A8324095EE56B6 /* Core */ = {
+			isa = PBXGroup;
+			children = (
 				29DA4D87ECADFA24BA475CE6C3C8A567 /* Icons.xcassets */,
 				4935BAD181D8A60485DA970210ABB552 /* Core */,
 				2FF44311AC4C1677C9F8F7E51D20E3EB /* Data Models */,
@@ -1526,273 +805,128 @@
 				81B2E1FC07FA47521922E8E7886DF10A /* Services */,
 				649980D390A9743F83ADE69A164B4AA4 /* Third Party */,
 				5E83C95C77187E2624F604BDB3AD7216 /* User Interface */,
->>>>>>> 6d9ca6d6
-			);
-			name = Frameworks;
-			sourceTree = "<group>";
-		};
-		1D6D8520785A7FBE27772002909DC212 /* Root */ = {
-			isa = PBXGroup;
-			children = (
-				28D8CB46CF2E8CF03090AC8980F02E9F /* PrimerCardFormViewController.swift */,
-				274F758AE3793D4C1FBA41E6CA5C9DA7 /* PrimerContainerViewController.swift */,
-				BE4903CE825092F5A0961B48A8281C0B /* PrimerFormViewController.swift */,
-				7380FCC41EB336B68D5A02E92678343D /* PrimerInputViewController.swift */,
-				A5680B197701E01BED668893EAE3DA1C /* PrimerLoadingViewController.swift */,
-				037E442008BEEF6A3A6D79AA65DED143 /* PrimerNavigationBar.swift */,
-				72FF832F61B18F1BEE14F0E3517D73E3 /* PrimerNavigationController.swift */,
-				D8CB673333FF4ECBB379AB4A688539B6 /* PrimerRootViewController.swift */,
-				D30F33B83293CFCECB56039CC852B260 /* PrimerUniversalCheckoutViewController.swift */,
-				ADA911A6670F7E90E15301347D0E0428 /* PrimerVaultManagerViewController.swift */,
-			);
-			name = Root;
-			path = Root;
-			sourceTree = "<group>";
-		};
-		1E932F9A84F5497BDE8AC1C1B8192D2A /* OAuth */ = {
-			isa = PBXGroup;
-			children = (
-				944EB344D14CFFB0E1365763CCB03153 /* PrimerWebViewController.swift */,
-			);
-			name = OAuth;
-			path = OAuth;
-			sourceTree = "<group>";
-		};
-		2C8A1F8A0BED47407EF87CAC368324B0 /* localized_countries */ = {
-			isa = PBXGroup;
-			children = (
-				419E0E326446D162C3F54C27895DB425 /* af.json */,
-				BFC0CCCA0A18E4193E679205F71ECAA1 /* am.json */,
-				EF377810A9A4F8EA1BBD95BB1F06D2BC /* ar.json */,
-				5F888E2A565ACFE90343E7373C20BC39 /* az.json */,
-				4CE2B1D524D53FA933B68E4B79594686 /* be.json */,
-				BD732D11B623B2532A38C3E5FBAE5073 /* bg.json */,
-				8441BD6833705B7B08C926E1E7D0F96B /* bn.json */,
-				C79A0E82E6CC1B0552569711B4297A7F /* bs.json */,
-				C9D38DA7C083362C1F41E0006A9EA8B4 /* ca.json */,
-				172E1B55BA5F472F29AD1805E025720B /* cs.json */,
-				C4F56044397D00BB3D7D61F7EE2ACE91 /* cy.json */,
-				2CB4CC7B9520189D3EC09D1340AA624A /* da.json */,
-				7B4D90777D80ECE625F9925CF1ECC652 /* de.json */,
-				EE384A197214650593F3A6385A8950C9 /* dv.json */,
-				51ACEFFBDD96CA002EFA58988D58B647 /* el.json */,
-				CA9AEF52C69968E1E2BEBB0862489740 /* en.json */,
-				68322DCCA3CAC132312E26A47597619D /* es.json */,
-				C244C9D909EDE1B6778E37C7FEBB3F1D /* et.json */,
-				61B1D397AB59B621EA03793499A086F7 /* eu.json */,
-				B491F24BDDA69B7F82791041E7805A9D /* fa.json */,
-				2E941FCBF707F7CE198B5069A978A910 /* fi.json */,
-				272980AEFBFE5BC6AEF52807445B09BF /* fr.json */,
-				7249C7B6BE7D23C00ABCB1BA8AA01E98 /* gl.json */,
-				02940F9701A2E2C7E1BA64579FD1087D /* ha.json */,
-				A2EC1F5F101AD137B4F12FA3E4787DF7 /* he.json */,
-				AAC3171E137CF697CD2AFCB3CC1AE2EB /* hi.json */,
-				802F98F82ED1673732B149A021CF3060 /* hr.json */,
-				7809271184FB197F9093ECB64AA911EC /* hu.json */,
-				88BCEAE82331E1A9C93A7DE33B352CED /* hy.json */,
-				DAD1A8ACA9429796642DE1E7D54CD12D /* id.json */,
-				158B0661CF6AD5F1C56DCC7B6E29F8C1 /* is.json */,
-				9BE376D77E60311F1C2F90EC9DD5F28F /* it.json */,
-				C1A7D351EEB1AF2461F63B19DA76CA9B /* ja.json */,
-				68181D7AD219049FD394EBE6546EE0DC /* ka.json */,
-				CF4576571F2D7966473B3EC31DD3C68F /* kk.json */,
-				47574C3AFAEEC6148C499BD31DA5B771 /* km.json */,
-				9147430937DEA7B56D5D8780E4AD8F90 /* ko.json */,
-				9FC586B3F9C2CB80DFF30F95D5CFF278 /* ku.json */,
-				FD8F4D21415A945525F6DD3629EE92A3 /* ky.json */,
-				B616C58106FC361F3DE0C9CE86FD3EE0 /* lt.json */,
-				63A2340DE38DD03E3BC823FECBFE3545 /* lv.json */,
-				E1B9EABF18F493091D4A9DD68F77B6B7 /* mk.json */,
-				A238A40BCED73A7CD7C35C67F92AADFA /* ml.json */,
-				EBEF28770398ABDC632CA5AE9F07FCE7 /* mn.json */,
-				5D380CF9C5D1045807466B3C61EF054C /* ms.json */,
-				5976DB2AED1AC854217652225FB78B93 /* nb.json */,
-				A6F7639DB916577A219CE8F535C48525 /* nl.json */,
-				392B432A687EBBBABDB69BEA06BFBE91 /* nn.json */,
-				EC135970B87D282BA83BB0B0C7C8C9F9 /* no.json */,
-				CF6F77D3F3887461E5120D138065DB8F /* pl.json */,
-				396DEC2A3CF15E15040D664B03A9B8EC /* ps.json */,
-				CCFC93897376B0A7FE10C09551E9B460 /* pt.json */,
-				ADA3FF28F3C4A10312F4039C48B313BD /* ro.json */,
-				A7EFA531DD7EB07EF468BB34B12598C6 /* ru.json */,
-				39274985B63BB57A67C736D734B50634 /* sd.json */,
-				E905367700955D18987F78F26791590F /* sk.json */,
-				190DE73C8CFB83B171132E183B651599 /* sl.json */,
-				8427C7313D637C90661FCD40E11CE33F /* so.json */,
-				98BD74BCAC2153CA450CB33753853EAC /* sq.json */,
-				50AB736483D83360639B3AA47FDADAD5 /* sr.json */,
-				F33DFE46910C06A1A3909F9B0EE4D7E1 /* sv.json */,
-				D04583CA19C2186D2D4126B6AF5A175F /* sw.json */,
-				68C2B13272D15E2B8EF56F690066402A /* ta.json */,
-				1955BE49AF00A0271803DEDF85FEF2A5 /* tg.json */,
-				7358E2023E130F41A59E42DBD9D49B50 /* th.json */,
-				AF83EFBA2A2E73FFD980521898F43AD4 /* tr.json */,
-				16535727BEB9DFCAD6BE32FC1E1CD1E0 /* tt.json */,
-				791D12A6C2ECDA977F3394B77551FA0A /* ug.json */,
-				879B80C2627BA08931DA1146559AA742 /* uk.json */,
-				AA6DE21DDCC675999955619825B03D23 /* ur.json */,
-				3C1449625D01E32592F19E3817A6B13D /* uz.json */,
-				A720F0BD57739EBFF5DBD236FC672678 /* vi.json */,
-				41D9D04EA0982833FBAF9B63B442F7EF /* zh.json */,
-			);
-			name = localized_countries;
-			path = localized_countries;
-			sourceTree = "<group>";
-		};
-		2F2286CD408FA5B74D16D050B631A8A1 /* Support Files */ = {
-			isa = PBXGroup;
-			children = (
-				A3E2F9C06F13281158B80CB453C2CEDE /* PrimerSDK.modulemap */,
-				46F10C838A14A4D1EC5008A9A50587B5 /* PrimerSDK-dummy.m */,
-				5A7D0344D2187D0DBF06BC3F19C0D7D9 /* PrimerSDK-Info.plist */,
-				3A80461734A0871A7528315BB68C6B8B /* PrimerSDK-prefix.pch */,
-				1795A506EA0112F3AE062921DA56E134 /* PrimerSDK-umbrella.h */,
-				7540675C759C8CDA799A0607647F2B20 /* PrimerSDK.debug.xcconfig */,
-				51B15B52AB0EFD7A5E8B700E62038EEF /* PrimerSDK.release.xcconfig */,
-				5B529DCEAF590BEDB5A8C711E0B2868F /* ResourceBundle-PrimerResources-PrimerSDK-Info.plist */,
-			);
-			name = "Support Files";
-			path = "Example/Pods/Target Support Files/PrimerSDK";
-			sourceTree = "<group>";
-		};
-<<<<<<< HEAD
-		302F5AF684C56897C133B61FE0D72D93 /* Banks */ = {
-			isa = PBXGroup;
-			children = (
-				C8525EC146DB043FB530FDF143BFC12C /* BankSelectorViewController.swift */,
-				F14F2964A7B008761E5392CEF7545028 /* BankTableViewCell.swift */,
+			);
+			name = Core;
+			sourceTree = "<group>";
+		};
+		0AAA183CD2836F302521DE6204EDE2BC /* Generic */ = {
+			isa = PBXGroup;
+			children = (
+				53AF4C7870C5484759AB08EC3492A513 /* PrimerGenericTextFieldView.swift */,
+				EB1AF183A839E2AD2D61D4353637A148 /* PrimerSimpleCardFormTextFieldView.swift */,
+			);
+			name = Generic;
+			path = Generic;
+			sourceTree = "<group>";
+		};
+		0AFD8C7A4E83B47DE2BBDC0FFBDF09FC /* Extensions & Utilities */ = {
+			isa = PBXGroup;
+			children = (
+				741047CE01AB0306ED08A0B231E800D2 /* AlertController.swift */,
+				82EEA379DD1D312599092B3347539172 /* AnyCodable.swift */,
+				FCECAFFE52102650E13AB2524E707E0B /* AnyDecodable.swift */,
+				E0ABFFC6CF0BA51FA0415B5D3DCF354A /* AnyEncodable.swift */,
+				F1E867C9B4C0A20CA6A9FD8C36139B39 /* ArrayExtension.swift */,
+				35C1B574C60C41AE34ED795197249E4E /* BundleExtension.swift */,
+				5C22D87808A4033A77EE63E4A618872C /* DataExtension.swift */,
+				1CBEAD3B19728C8935006CB476DB2E22 /* DateExtension.swift */,
+				3823394E52A9F1D80D1A77D6927724A9 /* IntExtension.swift */,
+				B7C220F2CAB44FA35294F85E82983F60 /* Logger.swift */,
+				E823FAA6B015F461D2622BA6227B333C /* Mask.swift */,
+				FFE1BB7A87BB5CCC20265254BCC47B74 /* NSErrorExtension.swift */,
+				75398EE254E313498BDC006BC0F1AB2B /* NSObject+ClassName.swift */,
+				BE4C1A3CCF88AC5BB518D66DEA99D3B7 /* Optional+Extensions.swift */,
+				169FCB33DA8A3B18C76DFEDA68E1C38B /* PostalCode.swift */,
+				B7AB9276F283192A940E4F89AB38FC70 /* PresentationController.swift */,
+				73026AB25B180369DEED3D4472510044 /* PrimerButton.swift */,
+				8C6E460BD415DA9EFC72BF90B20D146F /* PrimerCustomStyleTextField.swift */,
+				AB88A31EAC0DA8DACCF34AA6F10DAFE4 /* PrimerImage.swift */,
+				FB12E3308E43A1E9B6143F1BC6B2124A /* PrimerScrollView.swift */,
+				0F6758D7F7DAA416A1DF54FFD4E27230 /* PrimerTableViewCell.swift */,
+				F894553D3C4720F35A23F6A8D911D610 /* PrimerViewController.swift */,
+				7BFC2C477AC19C66318331166FD47CD1 /* PrimerViewExtensions.swift */,
+				F1CD64D36B0CE617B583BB1BF451E01C /* StringExtension.swift */,
+				55EA032BA06AF0B9DFC32DC892C1427C /* UIColorExtension.swift */,
+				5A74A6414B4521E88EE223C8A000A89C /* UIDeviceExtension.swift */,
+				BCA108168D9CE6E8BA352B14CDFABC28 /* UILocalizableUtil.swift */,
+				71BF8584AE0FC270468FE331F6D64B14 /* UINavigationController+Extensions.swift */,
+				CBD99CC3B86DB4DFDBE4F24C3FAE1393 /* UIScreenExtension.swift */,
+				1B0335E60B4AD40B749A4E1514FCD582 /* URLExtension.swift */,
+				9FC749175CC280A6AD553A744629C4FB /* UserDefaultsExtension.swift */,
+				FCF29D35140732D17327A44726227156 /* Weak.swift */,
+				C8AEEFF31ED6A1DC8890B44B742A2E35 /* WebViewUtil.swift */,
+			);
+			name = "Extensions & Utilities";
+			path = "Sources/PrimerSDK/Classes/Extensions & Utilities";
+			sourceTree = "<group>";
+		};
+		0CACB945E49FD41CEFA5EFD72F2962E4 /* Banks */ = {
+			isa = PBXGroup;
+			children = (
+				21D93BC1A7B5520B95CD3D7E8CC19910 /* BankSelectorViewController.swift */,
+				73130AD19F20CBD84902A3C5288A91B1 /* BankTableViewCell.swift */,
 			);
 			name = Banks;
 			path = Banks;
 			sourceTree = "<group>";
 		};
-		32FFDC881F901D36949924499B4BB40D /* Networking */ = {
-=======
+		0D2A1C2151E8B7734C7F2F8C9316D8C7 /* Nibs */ = {
+			isa = PBXGroup;
+			children = (
+				2433C6FB6428FEE574AA6B5C5A12E4CB /* PrimerTextFieldView.xib */,
+			);
+			name = Nibs;
+			path = Sources/PrimerSDK/Resources/Nibs;
+			sourceTree = "<group>";
+		};
 		1628BF05B4CAFDCC3549A101F5A10A17 /* Frameworks */ = {
->>>>>>> 6d9ca6d6
-			isa = PBXGroup;
-			children = (
-				AD49F401A719C61E9D1F2EE881198420 /* PrimerAPIClient+3DS.swift */,
+			isa = PBXGroup;
+			children = (
+				59DA5C1F72E1D5BABC43EACBA672C3BA /* iOS */,
+			);
+			name = Frameworks;
+			sourceTree = "<group>";
+		};
+		1FCA1E96F35EA29D62B8D3B13A4C7EA5 /* Network */ = {
+			isa = PBXGroup;
+			children = (
+				29189589C9686EE75C74D77C7FB46FD6 /* Endpoint.swift */,
+				E5329494B24ACE3849759C336045A9B5 /* NetworkService.swift */,
+				92561AE81F082C60943A1CB4BC0EEEA7 /* SuccessResponse.swift */,
+				B8F97DAFF433574C50C7154CCB8C9920 /* URLSessionStack.swift */,
+			);
+			name = Network;
+			path = Network;
+			sourceTree = "<group>";
+		};
+		20BC0F6850E3E44C0E6B88A2CB588F48 /* Countries */ = {
+			isa = PBXGroup;
+			children = (
+				A95B2215C6AEE1885210E1DE1EFB8506 /* CountrySelectorViewController.swift */,
+				5EFFD3D659749BA088C56F8C656DAAC9 /* CountryTableViewCell.swift */,
+			);
+			name = Countries;
+			path = Countries;
+			sourceTree = "<group>";
+		};
+		21EE72533B464B3CE7400013DDBD6CFA /* Networking */ = {
+			isa = PBXGroup;
+			children = (
+				0BA5F846DF1520DD72C84482F46EB930 /* PrimerAPIClient+3DS.swift */,
 			);
 			name = Networking;
 			path = Networking;
 			sourceTree = "<group>";
 		};
-		386EB983B6871B95E56CCF86BD5C3DFF /* Data Models */ = {
-			isa = PBXGroup;
-			children = (
-				A585906699BC2C6034BB3C4775471666 /* AdyenDotPay.swift */,
-				BDDD4025BAE52CDBD10EAF7A05C43065 /* Apaya.swift */,
-				3590ABF2A50A88DB264A0446C45DEB40 /* ApplePay.swift */,
-				24E0AC37596C0618FA8EBE247D9D74CC /* Bank.swift */,
-				707EB65D1F335392D9D2F1DFB208A150 /* CardNetwork.swift */,
-				AEF422398E090EADF25AE8C7FCC4C678 /* CheckoutModule.swift */,
-				0F4C66065555067F8D9D44E46BD30F4D /* ClientSession.swift */,
-				4442FD241C66DAE74733083446B7C30C /* ClientToken.swift */,
-				C467B6EA787E085E2F7B82452E6B51BE /* Consolable.swift */,
-				824D0ADABF552335CE23409E06007007 /* CountryCode.swift */,
-				BC947855BB65435D3D77E830A100FE81 /* Currency.swift */,
-				144E165E9658AAB9613CDE10298B4EDA /* ImageName.swift */,
-				9D0CD4AECA9DB34D2E6124087E370663 /* Klarna.swift */,
-				CEF57187CD9A1BF32B2326CC1A495E79 /* OrderItem.swift */,
-				D76B063B3EE285DCB5B0C92F411A73FB /* PaymentAPIModel.swift */,
-				E180C75D4AD15537BF4E41B8941CB9BF /* PaymentMethodConfiguration.swift */,
-				DBAAF5A5EAA8CB025E8C5405ECBC172E /* PaymentMethodConfigurationOptions.swift */,
-				0386CED9BB6887C96FA5ED088540282A /* PaymentMethodConfigurationType.swift */,
-				83FAD88D956EAB8B95944B5D07FC8AA9 /* PaymentMethodToken.swift */,
-				69B0A9EEC537CF7A662EFBFD9A264FA3 /* PaymentMethodTokenizationRequest.swift */,
-				D5040FAEE6BC8FAF0DB6D0A82FCF2681 /* PaymentResponse.swift */,
-				398E3100F7D0D219299D774370386316 /* PayPal.swift */,
-				E4B9C0833273A2F8A2411426506BF8D4 /* PrimerConfiguration.swift */,
-				CF24DB8C8329AA0561303387A152688A /* PrimerFlowEnums.swift */,
-				77E0778E83E08CE2CE96CB184B966BF5 /* PrimerSettings.swift */,
-				9A2AFA5FBFC32074A6E42F253DF50DE4 /* SuccessMessage.swift */,
-				913C2F49E80E8DA71967166B2B5449C0 /* Throwable.swift */,
-				04E8467E50B1A183FDD1CA4C1D002F2D /* VaultCheckoutViewModel.swift */,
-				D9FCB11A89A484BADB4451B1827A2211 /* PCI */,
-				0C494B33535600A497D66F722D30DAC8 /* Theme */,
-			);
-			name = "Data Models";
-			path = "Sources/PrimerSDK/Classes/Data Models";
-			sourceTree = "<group>";
-		};
-		38CBFF34FB740315BC03F43586E0BB7C /* Core */ = {
-			isa = PBXGroup;
-			children = (
-				B5B5DF9553536C2BC9B9BE1501A91D6B /* Icons.xcassets */,
-				BD5B795CA8F4CA5125C3745338DCED3C /* Core */,
-				386EB983B6871B95E56CCF86BD5C3DFF /* Data Models */,
-				B0EE6AF3E598E0B9010FF56623E3196E /* Error Handler */,
-				BE04F53011F223A97AC773D840A37141 /* Extensions & Utilities */,
-				5E03B2DB0C95A1F341B87C6FF7FD568D /* JSONs */,
-				12D5F54BF86EF448A2F22503E6B4EE20 /* Localizable */,
-				CBE42428A7F2596F9EB37DABAACBAB87 /* Mocks */,
-				5F4F4CCF28FDE88A2FC4239E8AB0AF03 /* Modules */,
-				A0D07634DF8F74CB9136086870ACC4D6 /* Nibs */,
-				4571822B006871CE1B4D7CC0D4FA51C1 /* Services */,
-				63F0409847BB694254ED51DB1AA67962 /* Third Party */,
-				C9BE4CF039865F2591D780033783EE35 /* User Interface */,
-			);
-			name = Core;
-			sourceTree = "<group>";
-		};
-<<<<<<< HEAD
-		3A2053F1B8738AC928F8E9F3C0752E25 /* Dispatchers */ = {
-			isa = PBXGroup;
-			children = (
-				6D52FB77BDB126DCD1FA51F4232BC173 /* ConcurrencyLimitedDispatcher.swift */,
-				7686D1DF4DC0BCD22434B88B8082D8FE /* CoreDataDispatcher.swift */,
-				EAAC88CF41EB48AD4DF3081665B28421 /* Queue.swift */,
-				B28C0FDDED6335235A63DC6961BA19F1 /* RateLimitedDispatcher.swift */,
-				575A5D288C14BF8A5D878F5E499ACDB9 /* RateLimitedDispatcherBase.swift */,
-				AA617ECFEDD75DC126425745BECA405F /* StrictRateLimitedDispatcher.swift */,
-			);
-			name = Dispatchers;
-			path = Dispatchers;
-			sourceTree = "<group>";
-		};
-		3C2F408ADA34F310E38F13A01932F335 /* PCI */ = {
-=======
-		20BC0F6850E3E44C0E6B88A2CB588F48 /* Countries */ = {
->>>>>>> 6d9ca6d6
-			isa = PBXGroup;
-			children = (
-				EC22F848D3527F5D5863CD7C8D642703 /* TokenizationService.swift */,
-			);
-			name = PCI;
-			path = PCI;
-			sourceTree = "<group>";
-		};
-<<<<<<< HEAD
-		3C51B505FB109C5EAE343DD57D0C9547 /* Primer */ = {
-=======
-		21EE72533B464B3CE7400013DDBD6CFA /* Networking */ = {
-			isa = PBXGroup;
-			children = (
-				0BA5F846DF1520DD72C84482F46EB930 /* PrimerAPIClient+3DS.swift */,
-			);
-			name = Networking;
-			path = Networking;
-			sourceTree = "<group>";
-		};
 		23C469E2470454658E7996DAA59624FA /* Mocks */ = {
->>>>>>> 6d9ca6d6
-			isa = PBXGroup;
-			children = (
-				D2844D18A2DCD6E50BA29386E79C105C /* PrimerAPI.swift */,
-				2B4CF039CE844250EEBCBF2775CC8B3F /* PrimerAPIClient.swift */,
-				23438EF6D4E5EDC8BB741DACEB3EA183 /* PrimerAPIClient+Promises.swift */,
-			);
-			name = Primer;
-			path = Primer;
-			sourceTree = "<group>";
-		};
-<<<<<<< HEAD
-		420468697F6BF980B1D282B1093E53F3 /* PCI */ = {
-			isa = PBXGroup;
-			children = (
-				FE3E19867EAFA1627FD94D66A74121CC /* CardScanner */,
-=======
+			isa = PBXGroup;
+			children = (
+				86AA792452CF343293C4CF60F876A8FD /* MockPrimerAPIClient.swift */,
+			);
+			name = Mocks;
+			path = Sources/PrimerSDK/Classes/Mocks;
+			sourceTree = "<group>";
+		};
 		2417CCCD40744CD8A501B0050FA34219 /* Keychain */ = {
 			isa = PBXGroup;
 			children = (
@@ -1844,35 +978,32 @@
 				CC0251CD6A795C5B9D3FCAB5F0E1F9F3 /* VaultCheckoutViewModel.swift */,
 				7D7BA02B86214919434C96C5E8C50AB3 /* PCI */,
 				49D31F86CCECC4A55FFC0A65D953271D /* Theme */,
->>>>>>> 6d9ca6d6
-			);
-			name = PCI;
-			path = PCI;
-			sourceTree = "<group>";
-		};
-		4571822B006871CE1B4D7CC0D4FA51C1 /* Services */ = {
-			isa = PBXGroup;
-			children = (
-				71EA16028E77CCEA5BBC7498D86807D2 /* API */,
-				797D5AE4C59E09B5671A173344F46F1E /* Network */,
-				BF0F25E48E5C8882A4D38B277BC052C2 /* Parser */,
-			);
-			name = Services;
-			path = Sources/PrimerSDK/Classes/Services;
-			sourceTree = "<group>";
-		};
-		531B0CEAFE95508612340A6B2C13E197 /* UI Delegates */ = {
-			isa = PBXGroup;
-			children = (
-				65470D360D615C75D4163019CA41AABF /* ReloadDelegate.swift */,
-			);
-			name = "UI Delegates";
-			path = "UI Delegates";
-			sourceTree = "<group>";
-		};
-<<<<<<< HEAD
-		56409D50D0FA1C19C592518252ACCB45 /* Targets Support Files */ = {
-=======
+			);
+			name = "Data Models";
+			path = "Sources/PrimerSDK/Classes/Data Models";
+			sourceTree = "<group>";
+		};
+		341AE692A591869A94B49F2B15793A8B /* Error Handler */ = {
+			isa = PBXGroup;
+			children = (
+				9ECF0186FA58816E7AE70CBEFE0C7058 /* ErrorHandler.swift */,
+				48010B964313CAF893CA1520B7DC4A0D /* PrimerError.swift */,
+			);
+			name = "Error Handler";
+			path = "Sources/PrimerSDK/Classes/Error Handler";
+			sourceTree = "<group>";
+		};
+		360709003BF039A96273811D5813664F /* PrimerSDK */ = {
+			isa = PBXGroup;
+			children = (
+				091F3409CDD0548077A8324095EE56B6 /* Core */,
+				891CF58D64A1BC1CBDCE09B8E4698C83 /* Pod */,
+				819A6286004431EC5B9F2FE69E546FB4 /* Support Files */,
+			);
+			name = PrimerSDK;
+			path = ../..;
+			sourceTree = "<group>";
+		};
 		372FBCA20D72AA73DFFDFA2526EE03D6 /* Constants */ = {
 			isa = PBXGroup;
 			children = (
@@ -1886,27 +1017,37 @@
 			sourceTree = "<group>";
 		};
 		39E005C06C918AAB40F0BD3B54334BD6 /* Internal */ = {
->>>>>>> 6d9ca6d6
-			isa = PBXGroup;
-			children = (
-				DC341534F0F751E90DBE9F9F51531A54 /* Pods-PrimerSDK_Example */,
-				C99317E726DB0D5CA94A6EFE2CA8C63E /* Pods-PrimerSDK_Tests */,
-			);
-			name = "Targets Support Files";
-			sourceTree = "<group>";
-		};
-		59DA5C1F72E1D5BABC43EACBA672C3BA /* iOS */ = {
-			isa = PBXGroup;
-			children = (
-				EAB6F611E86A4758835A715E4B4184F6 /* Foundation.framework */,
-				D245E0514AAC1A2B9A6D5EA2F383E90F /* UIKit.framework */,
-			);
-			name = iOS;
-			sourceTree = "<group>";
-		};
-<<<<<<< HEAD
-		5E03B2DB0C95A1F341B87C6FF7FD568D /* JSONs */ = {
-=======
+			isa = PBXGroup;
+			children = (
+				D534D2617902DB8FBEAE596D20CD8771 /* PrimerTheme+Borders.swift */,
+				E14D25AB787C491A8E145392E0D87F33 /* PrimerTheme+Buttons.swift */,
+				B92E0131E3E8CE4FBD086106E049FB48 /* PrimerTheme+Colors.swift */,
+				189DB2AB5EC6B9486E0AE2AA658DB7BA /* PrimerTheme+Inputs.swift */,
+				A5226DCDBA95002B8FFD4F5CE129D93F /* PrimerTheme+TextStyles.swift */,
+				DF03947EF1D9C3ECD5C434F39D7D02BF /* PrimerTheme+Views.swift */,
+			);
+			name = Internal;
+			path = Internal;
+			sourceTree = "<group>";
+		};
+		483BB6395454B9DA36F06988B21A336E /* Root */ = {
+			isa = PBXGroup;
+			children = (
+				5CEDEB8EB23F9FC3FD5EC18B5F36A278 /* PrimerCardFormViewController.swift */,
+				FEA0F2FD6FA4CAB1BEEBEEE4FCCFE599 /* PrimerContainerViewController.swift */,
+				C97C3A947BADA70CF02650997C2D583E /* PrimerFormViewController.swift */,
+				A85DA9CE05921DF875EE4C65DFA78AAD /* PrimerInputViewController.swift */,
+				361514E101D65E223937330ADB259EF8 /* PrimerLoadingViewController.swift */,
+				6FF9CCE4172B8A5EF97A84D75683D6B0 /* PrimerNavigationBar.swift */,
+				BE50DA9A925F36AD520E0A3CDF7516C0 /* PrimerNavigationController.swift */,
+				DCEB3BF8224F25BF6A3335ACA9626A62 /* PrimerRootViewController.swift */,
+				99911A69493D02A2B11C9369E1DB8B41 /* PrimerUniversalCheckoutViewController.swift */,
+				66E1C43533DB53DDC70CF7C28DC9E3B0 /* PrimerVaultManagerViewController.swift */,
+			);
+			name = Root;
+			path = Root;
+			sourceTree = "<group>";
+		};
 		4935BAD181D8A60485DA970210ABB552 /* Core */ = {
 			isa = PBXGroup;
 			children = (
@@ -1926,83 +1067,56 @@
 			sourceTree = "<group>";
 		};
 		49D31F86CCECC4A55FFC0A65D953271D /* Theme */ = {
->>>>>>> 6d9ca6d6
-			isa = PBXGroup;
-			children = (
-				40D58A62D8B189C7C1CBC6557AED0205 /* currencies.json */,
-				2C8A1F8A0BED47407EF87CAC368324B0 /* localized_countries */,
-			);
-			name = JSONs;
-			path = Sources/PrimerSDK/Resources/JSONs;
-			sourceTree = "<group>";
-		};
-<<<<<<< HEAD
-		5E7CEBBE4BB56B730A515810549B52D9 /* Products */ = {
-			isa = PBXGroup;
-			children = (
-				4D3869E0A461E802A5916AA6523517A4 /* Pods-PrimerSDK_Example */,
-				23FD1D157B8C8E7148BE8A7D354A051F /* Pods-PrimerSDK_Tests */,
-				28E47791C9F9D0A9BA05C719761A4F3F /* PrimerSDK */,
-				A8B3BC107C2BDC3C03D961866F721265 /* PrimerSDK-PrimerResources */,
-			);
-			name = Products;
-			sourceTree = "<group>";
-		};
-		5F4F4CCF28FDE88A2FC4239E8AB0AF03 /* Modules */ = {
-=======
+			isa = PBXGroup;
+			children = (
+				9A35DB0D3B0241FED1D170F3C384A538 /* PrimerTheme.swift */,
+				39E005C06C918AAB40F0BD3B54334BD6 /* Internal */,
+				89A2EBB57713DFDDCA5BB1EECDEAB04D /* Public */,
+			);
+			name = Theme;
+			path = Theme;
+			sourceTree = "<group>";
+		};
 		4DF30D50262A3759162B6B4A71F1FEAC /* Fields */ = {
->>>>>>> 6d9ca6d6
-			isa = PBXGroup;
-			children = (
-				0D5ACA6CA8A7AA3594A6E64EF6B4A766 /* ClientSessionActionsModule.swift */,
-				494EA21028C5BAB17929C06F3BE2EB5C /* PollingModule.swift */,
-				FDBFB84956EC0172B397AFA5341BAC67 /* UserInterfaceModule.swift */,
-			);
-			name = Modules;
-			path = Sources/PrimerSDK/Classes/Modules;
-			sourceTree = "<group>";
-		};
-		6345D2337DE71EC84C92A74F19467447 /* Primer */ = {
-			isa = PBXGroup;
-			children = (
-				D8F37B917B98D6CA4DB3FAC9FFEFD34F /* CardButton.swift */,
-				D85E314E6CA628402DB1077361660A7A /* ExternalViewModel.swift */,
-				FFFDB2F4B319447743ACD815B04B1ED9 /* PaymentMethodComponent.swift */,
+			isa = PBXGroup;
+			children = (
+				79AF8E25F735E2A0EDFC11809B39FDB1 /* AddressField.swift */,
+				D597DE2CCAAF79CA78A058241AD0CCAA /* CardholderNameField.swift */,
+				A0D499A98188833A7E0FB9FACFCA1922 /* CardNumberField.swift */,
+				C86A0BA775D75E3B6410174275BA3465 /* CityField.swift */,
+				7C3A2DF2D2FE69DDABAF650C155D0F3E /* CountryField.swift */,
+				CF2E9C6D3879EAF7CD605E2B75F62A2F /* CVVField.swift */,
+				FF3DF0F5D619DFA252E2C272798FD44F /* ExpiryDateField.swift */,
+				869FB57C5BC3E9FE6A2ED4578738AC87 /* Field.swift */,
+				2047AA86C8599C424F7EF0287279FF01 /* FirstNameField.swift */,
+				BA60B5F0176283C4A1A2497BC33F76B8 /* LastNameField.swift */,
+				899A08C82D3C25AFDF5083FC11DC2AEB /* PostalCodeField.swift */,
+				7EA710619676AC7804C67ABEE2848771 /* StateField.swift */,
+			);
+			name = Fields;
+			path = Fields;
+			sourceTree = "<group>";
+		};
+		55B856C920D9FA18897E677588D312C2 /* Primer */ = {
+			isa = PBXGroup;
+			children = (
+				8FA44D28824D74C1554847A578D2027E /* CardButton.swift */,
+				0AA0B8EA4A1BBF6F8B1503428958C7E0 /* ExternalViewModel.swift */,
+				D23C0EE1F6DBF6D09ACCC554713380EC /* PaymentMethodComponent.swift */,
 			);
 			name = Primer;
 			path = Primer;
 			sourceTree = "<group>";
 		};
-		63F0409847BB694254ED51DB1AA67962 /* Third Party */ = {
-			isa = PBXGroup;
-			children = (
-				B1E28B7D10261A3371629D3377972E2A /* PromiseKit */,
-			);
-			name = "Third Party";
-			path = "Sources/PrimerSDK/Classes/Third Party";
-			sourceTree = "<group>";
-		};
-<<<<<<< HEAD
-		685013C9DBDBC3F5C6806BB7E534D325 /* Constants */ = {
-			isa = PBXGroup;
-			children = (
-				FDCB089C7C4B5C7FF4DF6ECB2888DF94 /* Colors.swift */,
-				58C2AC8782F00C9D93D1FD0841D1F1EE /* Content.swift */,
-				E47B0068E64FB880C3786AF337A7C284 /* Dimensions.swift */,
-				CF57AC1AD7E06245EFD9467F2111C7AB /* Strings.swift */,
-			);
-			name = Constants;
-			path = Constants;
-			sourceTree = "<group>";
-		};
-		71EA16028E77CCEA5BBC7498D86807D2 /* API */ = {
-			isa = PBXGroup;
-			children = (
-				3C51B505FB109C5EAE343DD57D0C9547 /* Primer */,
-			);
-			name = API;
-			path = API;
-=======
+		56409D50D0FA1C19C592518252ACCB45 /* Targets Support Files */ = {
+			isa = PBXGroup;
+			children = (
+				DC341534F0F751E90DBE9F9F51531A54 /* Pods-PrimerSDK_Example */,
+				C99317E726DB0D5CA94A6EFE2CA8C63E /* Pods-PrimerSDK_Tests */,
+			);
+			name = "Targets Support Files";
+			sourceTree = "<group>";
+		};
 		592CAC3C084CDA2603536BDFF6FAC868 /* Primer */ = {
 			isa = PBXGroup;
 			children = (
@@ -2025,32 +1139,43 @@
 				D245E0514AAC1A2B9A6D5EA2F383E90F /* UIKit.framework */,
 			);
 			name = iOS;
->>>>>>> 6d9ca6d6
-			sourceTree = "<group>";
-		};
-		7247ACD97AB79769C7D29E910A7E0D09 /* Development Pods */ = {
-			isa = PBXGroup;
-			children = (
-				A15358C888FD6D55D7A70D772FFEEC81 /* PrimerSDK */,
-			);
-			name = "Development Pods";
-			sourceTree = "<group>";
-		};
-		797D5AE4C59E09B5671A173344F46F1E /* Network */ = {
-			isa = PBXGroup;
-			children = (
-				0D98FDF0EB6A484108B902DE26F6EAFE /* Endpoint.swift */,
-				90E50D2736BD8259AAD370D70A72380C /* NetworkService.swift */,
-				08D9A87BA732E16FBFCA5318C5663B4E /* SuccessResponse.swift */,
-				EF1B1D170E7EB150F75B45F79DC53132 /* URLSessionStack.swift */,
-			);
-			name = Network;
-			path = Network;
-			sourceTree = "<group>";
-		};
-<<<<<<< HEAD
-		7FEE7D42C3BDAFE84B99D73C5D0B868A /* Components */ = {
-=======
+			sourceTree = "<group>";
+		};
+		5E7CEBBE4BB56B730A515810549B52D9 /* Products */ = {
+			isa = PBXGroup;
+			children = (
+				4D3869E0A461E802A5916AA6523517A4 /* Pods-PrimerSDK_Example */,
+				23FD1D157B8C8E7148BE8A7D354A051F /* Pods-PrimerSDK_Tests */,
+				28E47791C9F9D0A9BA05C719761A4F3F /* PrimerSDK */,
+				A8B3BC107C2BDC3C03D961866F721265 /* PrimerSDK-PrimerResources */,
+			);
+			name = Products;
+			sourceTree = "<group>";
+		};
+		5E83C95C77187E2624F604BDB3AD7216 /* User Interface */ = {
+			isa = PBXGroup;
+			children = (
+				7B76992A732D5C3240107244C6C95A9C /* Identifiable.swift */,
+				2DE27FEDDF9AFBE8CFC3F08F1DAC8642 /* PaymentMethodsGroupView.swift */,
+				403443BE28A8D55F3DBE5A38EA486E39 /* UIUtils.swift */,
+				0CACB945E49FD41CEFA5EFD72F2962E4 /* Banks */,
+				05C5ED49D5C29BC7B3BD7BFFA32D9FC6 /* Components */,
+				20BC0F6850E3E44C0E6B88A2CB588F48 /* Countries */,
+				FACA5BBC08BB382344DDC10D54EA7457 /* OAuth */,
+				6EE1BD19867F097356BAD92B5376C02B /* PCI */,
+				55B856C920D9FA18897E677588D312C2 /* Primer */,
+				483BB6395454B9DA36F06988B21A336E /* Root */,
+				EFDA18192B6A60DF219B1FAF2701E2E7 /* TestPaymentMethods */,
+				7493D7DE04E789F07AF3D612DE40417B /* Text Fields */,
+				BDE32D112AA806262DBEFE543B5C9CCF /* TokenizationViewControllers */,
+				7B641C75FCF1265B5CAFA493C734527F /* TokenizationViewModels */,
+				C4F7B459DC8401A247381A0E8BADF1EC /* UI Delegates */,
+				F67AFFFFD3FF12CA51B953422BF66F50 /* Vault */,
+			);
+			name = "User Interface";
+			path = "Sources/PrimerSDK/Classes/User Interface";
+			sourceTree = "<group>";
+		};
 		5F738BEE8C3788E932B316901009B768 /* Crypto */ = {
 			isa = PBXGroup;
 			children = (
@@ -2061,42 +1186,31 @@
 			sourceTree = "<group>";
 		};
 		649980D390A9743F83ADE69A164B4AA4 /* Third Party */ = {
->>>>>>> 6d9ca6d6
-			isa = PBXGroup;
-			children = (
-				DB9094A056FA8579BCAFC05C5027398D /* HeaderFooterLabelView.swift */,
-				17E4E55BE009D1DD20DD7D018A92109C /* PrimerFormView.swift */,
-				41CCC86E5BD97E6522BD8F98E7C0491D /* PrimerNibView.swift */,
-				4985F6346FDCF24730A942681E3628A3 /* PrimerResultComponentView.swift */,
-				74FE83877ADDCC2FD5302CE8614345CE /* PrimerResultViewController.swift */,
-				BA911D0CE7F55A02DC0805C40EF08B12 /* PrimerSearchTextField.swift */,
-			);
-			name = Components;
-			path = Components;
-			sourceTree = "<group>";
-		};
-		81A8331CF58FEC33A710BCC579E79EFB /* Data Models */ = {
-			isa = PBXGroup;
-			children = (
-				715C89427953CAC2220EA22D84D45749 /* 3DS.swift */,
-			);
-			name = "Data Models";
-			path = "Data Models";
-			sourceTree = "<group>";
-		};
-		884ACBD4BED74017F1E8F7C92798F43E /* Pod */ = {
-			isa = PBXGroup;
-			children = (
-				03BFD2721768596460943518CFCE186D /* LICENSE */,
-				F67DF52EECC363F90F3A0083B5D1F62E /* PrimerSDK.podspec */,
-				DCB37DC0F1C41D9629735420A2506CC3 /* README.md */,
-			);
-			name = Pod;
-			sourceTree = "<group>";
-		};
-<<<<<<< HEAD
-		8EEE659B63E52AA31363081281D5CAC7 /* Countries */ = {
-=======
+			isa = PBXGroup;
+			children = (
+				EAC0997F11A559066425E7F5A50DE656 /* PromiseKit */,
+			);
+			name = "Third Party";
+			path = "Sources/PrimerSDK/Classes/Third Party";
+			sourceTree = "<group>";
+		};
+		6EE1BD19867F097356BAD92B5376C02B /* PCI */ = {
+			isa = PBXGroup;
+			children = (
+				E1FCF6DC14E23D82915F2C926083390A /* CardScanner */,
+			);
+			name = PCI;
+			path = PCI;
+			sourceTree = "<group>";
+		};
+		7247ACD97AB79769C7D29E910A7E0D09 /* Development Pods */ = {
+			isa = PBXGroup;
+			children = (
+				360709003BF039A96273811D5813664F /* PrimerSDK */,
+			);
+			name = "Development Pods";
+			sourceTree = "<group>";
+		};
 		72DB43D7C210189337ED1FDCE819CA0B /* Checkout Components */ = {
 			isa = PBXGroup;
 			children = (
@@ -2112,39 +1226,39 @@
 			sourceTree = "<group>";
 		};
 		7493D7DE04E789F07AF3D612DE40417B /* Text Fields */ = {
->>>>>>> 6d9ca6d6
-			isa = PBXGroup;
-			children = (
-				9A5BF9C07DAB47EB607DC038E034F465 /* CountrySelectorViewController.swift */,
-				1224EF792E09003114BFEAE3FC9EFE3D /* CountryTableViewCell.swift */,
-			);
-			name = Countries;
-			path = Countries;
-			sourceTree = "<group>";
-		};
-		95048A9453CF53C956E8FEAAC22A109A /* Fields */ = {
-			isa = PBXGroup;
-			children = (
-				85E8EDF3281465FFE4AB655891EC4F47 /* AddressField.swift */,
-				D41B492AB4BE3C84058B791A5F8C4E94 /* CardholderNameField.swift */,
-				E83CA2253BD4E240AC3A0067FDFD09D7 /* CardNumberField.swift */,
-				017DF3180C4B5987AE758DCAD1CE93C1 /* CityField.swift */,
-				8A76E4D6B576DFFA7B4A45FD9D5EAD45 /* CountryField.swift */,
-				94C600FAB3E6E880CC33E8A9803595F1 /* CVVField.swift */,
-				79D240330963FAB9059508A8527FAAC9 /* ExpiryDateField.swift */,
-				B5DEC7D41643EF0EF3CD31E12B80FF5B /* Field.swift */,
-				4FB3457D3FABEFCB782A1A585AD09449 /* FirstNameField.swift */,
-				D61C84379596631701FFEFF4A033F6C6 /* LastNameField.swift */,
-				CF6ABEE2C74ACCA7D2DB4297CB0E19AF /* PostalCodeField.swift */,
-				4FB9FA5F1C0359C50C261465C43DF418 /* StateField.swift */,
-			);
-			name = Fields;
-			path = Fields;
-			sourceTree = "<group>";
-		};
-<<<<<<< HEAD
-		9A5D99EA8AA9E720C9C3618172F5042D /* Checkout Components */ = {
-=======
+			isa = PBXGroup;
+			children = (
+				C6987C6193AB225A21438481F5339604 /* CardComponentsManager.swift */,
+				93D2E4D231C288F3452B508F8A6E368F /* PrimerAddressLineFieldView.swift */,
+				BA5E540E1E3C2B0B8ABDC78E8E9F91E2 /* PrimerCardholderNameFieldView.swift */,
+				C73019D6AA4707C6D8C310C51DD4E35D /* PrimerCardNumberFieldView.swift */,
+				060C4F833D255DE4B1CB1EFAFEFECE6B /* PrimerCityFieldView.swift */,
+				EEB1E0C68358A1E094B66AFF548BA87C /* PrimerCountryFieldView.swift */,
+				42F0753446AFABBA7E68517FF13E015B /* PrimerCVVFieldView.swift */,
+				5B516DA433F2FB6B5DB5C73895A66028 /* PrimerExpiryDateFieldView.swift */,
+				1111333F1CD44E9D02D9E71C353F032B /* PrimerFirstNameFieldView.swift */,
+				A07194D3897F710B32F179B01A2EC3CC /* PrimerLastNameFieldView.swift */,
+				CC393F5A8BB1A5371A8C6F57BF652E3B /* PrimerPostalCodeFieldView.swift */,
+				83A6E3EAEFD105B4D2EB09AB11F72A22 /* PrimerStateFieldView.swift */,
+				CB5DE8B719327E4543A4520E3BBE914B /* PrimerTextField.swift */,
+				A402E6582FCF3BE0215CE9B9EE9AFF78 /* PrimerTextFieldView.swift */,
+				344881DA426EE8E0EB3659B1B4622B5D /* PrimerTextFieldView+Analytics.swift */,
+				AFBC88172A296FB0EC2CEE9B28E6CECF /* PrimerTextFieldView+CardFormFieldsAnalytics.swift */,
+				0AAA183CD2836F302521DE6204EDE2BC /* Generic */,
+			);
+			name = "Text Fields";
+			path = "Text Fields";
+			sourceTree = "<group>";
+		};
+		7526B058F833B4EEA9712D5D44B73F66 /* Localizable */ = {
+			isa = PBXGroup;
+			children = (
+				63DFF859C7DD882F0036B9B76ECF491F /* Localizable.strings */,
+			);
+			name = Localizable;
+			path = Sources/PrimerSDK/Resources/Localizable;
+			sourceTree = "<group>";
+		};
 		7801104859178DF7A3A35A02EFA7FE17 /* Data Models */ = {
 			isa = PBXGroup;
 			children = (
@@ -2155,35 +1269,25 @@
 			sourceTree = "<group>";
 		};
 		7B641C75FCF1265B5CAFA493C734527F /* TokenizationViewModels */ = {
->>>>>>> 6d9ca6d6
-			isa = PBXGroup;
-			children = (
-				A3084584FFBAF1D45DFC159D60AFAA48 /* PrimerHeadlessUniversalCheckout.swift */,
-				98DF7E8A1EEA5E18EEB023A11EE3F2E5 /* PrimerHeadlessUniversalCheckoutProtocols.swift */,
-				D48FBC7FADF523E0A0D06B08C47C6774 /* PrimerHeadlessUniversalCheckoutUIManager.swift */,
-				C0BA2D30725008ABBE646B53A19E7CBE /* PrimerInputElements.swift */,
-			);
-			name = "Checkout Components";
-			path = "Checkout Components";
-			sourceTree = "<group>";
-		};
-<<<<<<< HEAD
-		9C239F9E0C5D3499DA220A85DEA93629 /* Connectivity */ = {
-			isa = PBXGroup;
-			children = (
-				EF357E4921ABDEC5C2443783A039774D /* Connectivity.swift */,
-			);
-			name = Connectivity;
-			path = Connectivity;
-			sourceTree = "<group>";
-		};
-		9D3EDA974B82D5E83872DDE8C8EC7E00 /* Vault */ = {
-			isa = PBXGroup;
-			children = (
-				9C8E57F69157474688E57382BB8B3E0D /* VaultPaymentMethodView.swift */,
-				0B581FBAEC2018989183E13C2CF9638B /* VaultPaymentMethodViewController.swift */,
-				E95970C3898987B5E2F386DAB496FC3D /* VaultPaymentMethodViewModel.swift */,
-=======
+			isa = PBXGroup;
+			children = (
+				4FBFF5D7A1AF8E4AAAE5E2F08410E00F /* ApayaTokenizationViewModel.swift */,
+				F3DDCF15A9AD4E623E1E27FDAF723B61 /* ApplePayTokenizationViewModel.swift */,
+				DE4C43BE24A3AEE1984AA7CC756D3759 /* BankSelectorTokenizationViewModel.swift */,
+				F92C2C6FD13A3C6FFB72A558FF48FD8B /* CheckoutWithVaultedPaymentMethodViewModel.swift */,
+				3F615F8988D9AD9E78A5ADF1F908F175 /* ExternalPaymentMethodTokenizationViewModel.swift */,
+				1626634A1DD505A7AC6C77501823E3AE /* KlarnaTokenizationViewModel.swift */,
+				B4A6AF42D980B66B349BF95E9EA49009 /* PaymentMethodTokenizationViewModel.swift */,
+				F82FC600D27B4BED13D5D9A18BE11199 /* PaymentMethodTokenizationViewModel+Logic.swift */,
+				251CA583C017F399CB29915C1B305F4C /* PayPalTokenizationViewModel.swift */,
+				DE00851EFD1FC6FB1058FAFEAB49CF5F /* PrimerTestPaymentMethodTokenizationViewModel.swift */,
+				283A9204A7ABEDE3362AFE7F575E0032 /* QRCodeTokenizationViewModel.swift */,
+				B07D452CD4DB191161C38157C773D110 /* FormsTokenizationViewModel */,
+			);
+			name = TokenizationViewModels;
+			path = TokenizationViewModels;
+			sourceTree = "<group>";
+		};
 		7CE211089AFA7FE501BDE67F0CF1728B /* Payment Services */ = {
 			isa = PBXGroup;
 			children = (
@@ -2202,268 +1306,214 @@
 			isa = PBXGroup;
 			children = (
 				71EDBDE2FADFA3E6E328F6B60BFE7162 /* FormType.swift */,
->>>>>>> 6d9ca6d6
-			);
-			name = Vault;
-			path = Vault;
-			sourceTree = "<group>";
-		};
-		A0D07634DF8F74CB9136086870ACC4D6 /* Nibs */ = {
-			isa = PBXGroup;
-			children = (
-				D3A07C498ECA4C00F1558E55D0C683D8 /* PrimerTextFieldView.xib */,
-			);
-			name = Nibs;
-			path = Sources/PrimerSDK/Resources/Nibs;
-			sourceTree = "<group>";
-		};
-		A15358C888FD6D55D7A70D772FFEEC81 /* PrimerSDK */ = {
-			isa = PBXGroup;
-			children = (
-				38CBFF34FB740315BC03F43586E0BB7C /* Core */,
-				884ACBD4BED74017F1E8F7C92798F43E /* Pod */,
-				2F2286CD408FA5B74D16D050B631A8A1 /* Support Files */,
-			);
-			name = PrimerSDK;
-			path = ../..;
-			sourceTree = "<group>";
-		};
-		AA3476B14D5BE5AB071D040364CD6059 /* Primer */ = {
-			isa = PBXGroup;
-			children = (
-				DA8EB46D043C2B16B7DD0ACF8843B5E0 /* AppState.swift */,
-				680601203BD84B01746C21F6737048E2 /* DependencyInjection.swift */,
-				D80B2A1003F21337E85DF9D3CBB09F6F /* Primer.swift */,
-				58FFB103390E7CAAC8687DBB2CC405AF /* PrimerDelegate.swift */,
-				BB4A7D21C23F9DDBE69A92CF6544FDCA /* PrimerSource.swift */,
-				ECC99F457F490F04EDA36B7EBA09CDEB /* ResumeHandlerProtocol.swift */,
-				ECB4642B402FFDCFC817C684012DE195 /* Decision Handlers */,
+			);
+			name = PCI;
+			path = PCI;
+			sourceTree = "<group>";
+		};
+		819A6286004431EC5B9F2FE69E546FB4 /* Support Files */ = {
+			isa = PBXGroup;
+			children = (
+				7933B9AB199134C8ED6529877C2C8E17 /* PrimerSDK.modulemap */,
+				FCA0627E1108CB5D3EA91BE56D4C18E7 /* PrimerSDK-dummy.m */,
+				54C9AF2A0EF41178E0E4718BE1905816 /* PrimerSDK-Info.plist */,
+				2DF81640B71DE10DE44F4CE03334790F /* PrimerSDK-prefix.pch */,
+				AC8711D2430F908933E0CF79DA7DADBB /* PrimerSDK-umbrella.h */,
+				07ABAC4A253752E5EFD21CFD15864DBF /* PrimerSDK.debug.xcconfig */,
+				27BDD1E1017D996DE3A5725F205A4733 /* PrimerSDK.release.xcconfig */,
+				01971059EB58189857FE60D02FA9BA68 /* ResourceBundle-PrimerResources-PrimerSDK-Info.plist */,
+			);
+			name = "Support Files";
+			path = "Example/Pods/Target Support Files/PrimerSDK";
+			sourceTree = "<group>";
+		};
+		81B2E1FC07FA47521922E8E7886DF10A /* Services */ = {
+			isa = PBXGroup;
+			children = (
+				CC05E7AB3C988F7B042F24A16EC3FB62 /* API */,
+				1FCA1E96F35EA29D62B8D3B13A4C7EA5 /* Network */,
+				EF8CCB7CADD0564F793841C1CB71183C /* Parser */,
+			);
+			name = Services;
+			path = Sources/PrimerSDK/Classes/Services;
+			sourceTree = "<group>";
+		};
+		81E1CDAB07EB582A48C6C3DC2A1B2412 /* localized_countries */ = {
+			isa = PBXGroup;
+			children = (
+				F2C6598A1B22B271D4F46398BE491DDB /* af.json */,
+				ACBDF96B3358429B1F2AB8DD82B010BC /* am.json */,
+				EFF4C51B6257CDCBE432FE7A15677251 /* ar.json */,
+				22E810A825AA08013CE13A5897F9B1E2 /* az.json */,
+				798F0FFAE831D7770DAE28EA3963818E /* be.json */,
+				2CF4DDB7DC179A4B6B271DCA1358F294 /* bg.json */,
+				FCDEF487FF5BB8845E6B06B3AA985653 /* bn.json */,
+				D4B9B057892017CFEC35121E39DD2E6E /* bs.json */,
+				1531DD530DB4D1235C71FF52ED9FDC3F /* ca.json */,
+				EC6D36364C781E429A4F07812DABA0FC /* cs.json */,
+				F579CF8984569841DC7807136482AAD7 /* cy.json */,
+				85A28A83734DA02784749AB7FC1ED32F /* da.json */,
+				66C35D126F933688DDD650C23EEB9134 /* de.json */,
+				C58B4CF46E9C3F4A5C63D7C49917C491 /* dv.json */,
+				E3FE7661D4909F1213788D214816A058 /* el.json */,
+				F277AE502F0FAE92DA86039977867B4D /* en.json */,
+				5B01B08C863AC6E4E8C4C5EBD0394B3B /* es.json */,
+				A01F45DB24DD72B0A4BDB0E753D7A1D0 /* et.json */,
+				43A69D10C78AC21AAF2025B209D1EA12 /* eu.json */,
+				26B105CE5EF5E20D27675CCAAA244586 /* fa.json */,
+				C1941A7954E54F27627952CA9B17ADE8 /* fi.json */,
+				4E39ADE9E1B850ED5AF98CB508556B0E /* fr.json */,
+				77D6808FAB71D3E36F69E1803AA23B43 /* gl.json */,
+				4DE2EF51CB28774D8BC363E9A5872A07 /* ha.json */,
+				E40C3772AE58790F6A4F8B302035E433 /* he.json */,
+				F0E7C4D2356EDC3B3FCF2F31FE4B996F /* hi.json */,
+				5243B6CD9AF157F8D0E3C198A088FA37 /* hr.json */,
+				EAA1B2B2055D6CF444F592B662AC59BE /* hu.json */,
+				8E52E21360784660E5C66A37262FCD23 /* hy.json */,
+				EA46DBC464A2D0C9CC7440641EE7BB69 /* id.json */,
+				A59D97889862F582D9418EC659E142E9 /* is.json */,
+				942250CA1CC313EEDDDF55A36C1E8273 /* it.json */,
+				ECF0B91F5EAB3BB0A4B5A60C690EC276 /* ja.json */,
+				72A8A158B718AD4C4431371F4645A694 /* ka.json */,
+				0151937CC5E2D78853349496A68A1B60 /* kk.json */,
+				1074FD3D10791DEC43F384179E82E69C /* km.json */,
+				12E0F18289257B022B1B198032379358 /* ko.json */,
+				51EF2BA19425702C57907241F2895D85 /* ku.json */,
+				198B3A0FB3DF15EB4CC44FBC30EE4044 /* ky.json */,
+				4227C4F55321A09AF92836433BABB26F /* lt.json */,
+				4D0352FF433C001CA6EC0A9D9ABE9233 /* lv.json */,
+				94F3213610A645984CBC5DBDC1AFCFD2 /* mk.json */,
+				AAEC05F4AAE22CE4B5A39326DB415DBB /* ml.json */,
+				B01FC6A63CE68257865C64E7023A02CB /* mn.json */,
+				BCE492F9F9EE20CA51F6FADC56A64DD9 /* ms.json */,
+				91A00DFF6955EE1BD910F67528B067C6 /* nb.json */,
+				F0103663F67F5C3B90A6FC0D8C2438F2 /* nl.json */,
+				16CD15BE5BBB3F0537CF82FB6D3F0E71 /* nn.json */,
+				AC2EF211ECCB2A7D8E79EE04A507BA49 /* no.json */,
+				BEB3F1CAF74BA09F7225D81296A20551 /* pl.json */,
+				FA10E47F2E51756F2A14E25ABE5A14BF /* ps.json */,
+				893EC6F390A9A3D6C4ECC22C8B51ACE3 /* pt.json */,
+				4DD50C2E8E1546C653966FDBFE8A257C /* ro.json */,
+				1E4215A8EA1A62F356F72B182B427A09 /* ru.json */,
+				8379B801EF025A76C610777F9B471D34 /* sd.json */,
+				DB39D21679C949A82BEE3DC759475E7F /* sk.json */,
+				BDC2784ABDC340BB96E7218D07125A74 /* sl.json */,
+				879F566DD29CAB3E188CAEFFD662C507 /* so.json */,
+				DA29700DE0C10C965EF787EA64D0E552 /* sq.json */,
+				B90497127A78CCE2FD588FF1F0E3D166 /* sr.json */,
+				FF1FC9BC8A11D44EFE53387DEA8CC425 /* sv.json */,
+				AB4B51AE3A9B4F42A005C740A44BFFAF /* sw.json */,
+				0F8FECCBE8D94F9DCBF26581FED74C37 /* ta.json */,
+				EE26BEEE06F6681024C0DA47E5AAFA5E /* tg.json */,
+				ABA68BC410FA931DF1490C70614FF67A /* th.json */,
+				501569D8EAFC31EDB6FF4A10391762A3 /* tr.json */,
+				215758D4AD0AD0F10C338ACC046EC1CB /* tt.json */,
+				31A44D821F838A16B7A34DA155C26D11 /* ug.json */,
+				B3E3B18758497D96ACED0B49B62E1276 /* uk.json */,
+				8D151C4BD9D880F85B5F39B851D4CDEF /* ur.json */,
+				F16E350DAF92B50D89CBFE42E4E36C50 /* uz.json */,
+				DFEAA2C08E8E46FC684C500938DEEA16 /* vi.json */,
+				A69622DB3F364000C1EA813A6C0CE7D0 /* zh.json */,
+			);
+			name = localized_countries;
+			path = localized_countries;
+			sourceTree = "<group>";
+		};
+		84A2886B57584B908725BFC5C9232708 /* PCI */ = {
+			isa = PBXGroup;
+			children = (
+				359152589E70751F6D78104F5A80218D /* TokenizationService.swift */,
+			);
+			name = PCI;
+			path = PCI;
+			sourceTree = "<group>";
+		};
+		891CF58D64A1BC1CBDCE09B8E4698C83 /* Pod */ = {
+			isa = PBXGroup;
+			children = (
+				D84163501C075C99BF16DF5B01C8E8FE /* LICENSE */,
+				5ADB71E4B2C078DAE6DCBE77C4C84B2E /* PrimerSDK.podspec */,
+				D39507107702E307BEE486A96DC16E2D /* README.md */,
+			);
+			name = Pod;
+			sourceTree = "<group>";
+		};
+		89A2EBB57713DFDDCA5BB1EECDEAB04D /* Public */ = {
+			isa = PBXGroup;
+			children = (
+				B858961E7CC5E48ADFF4286E650256CB /* PrimerThemeData.swift */,
+				51705618D5F8C9AFFA252C78A2B2BEF5 /* PrimerThemeData+Deprecated.swift */,
+			);
+			name = Public;
+			path = Public;
+			sourceTree = "<group>";
+		};
+		98FD5653D1748252C5FBAD13DBB7116A /* Primer */ = {
+			isa = PBXGroup;
+			children = (
+				7DE3D23BF4978C348BAF658EAD18F9BB /* PrimerAPI.swift */,
+				55D8E68D75597C814627BF6BBC3A5D6B /* PrimerAPIClient.swift */,
+				D8413B2EC389152479921CDBA9D51153 /* PrimerAPIClient+Promises.swift */,
 			);
 			name = Primer;
 			path = Primer;
 			sourceTree = "<group>";
 		};
-<<<<<<< HEAD
-		AA95B194FD6AA0D3EC6388C4356500AE /* Analytics */ = {
-=======
-		84A2886B57584B908725BFC5C9232708 /* PCI */ = {
-			isa = PBXGroup;
-			children = (
-				359152589E70751F6D78104F5A80218D /* TokenizationService.swift */,
-			);
-			name = PCI;
-			path = PCI;
-			sourceTree = "<group>";
-		};
-		891CF58D64A1BC1CBDCE09B8E4698C83 /* Pod */ = {
->>>>>>> 6d9ca6d6
-			isa = PBXGroup;
-			children = (
-				04F3CB335B2820BDE7DAA6AE1CF8E68E /* Analytics.swift */,
-				4F7EBEC99CE3DEDFAB422376D70B5711 /* AnalyticsEvent.swift */,
-				BDE1BE85E6416BD94864E91EA72DCF9B /* AnalyticsService.swift */,
-				2087F41CAD6F04CAB928B1E926FA7CFC /* Device.swift */,
-			);
-			name = Analytics;
-			path = Analytics;
-			sourceTree = "<group>";
-		};
-		AE0F37ADE4EF67AC63CCB2DEE09C6BF7 /* Public */ = {
-			isa = PBXGroup;
-			children = (
-				CB1C27AA90793FBD062326211E911717 /* PrimerThemeData.swift */,
-				00015C2F6FD23992986514DECED91283 /* PrimerThemeData+Deprecated.swift */,
-			);
-			name = Public;
-			path = Public;
-			sourceTree = "<group>";
-		};
-		B0EE6AF3E598E0B9010FF56623E3196E /* Error Handler */ = {
-			isa = PBXGroup;
-			children = (
-				0BD22ADCA5EED2B8DC8A8E4CD950F97A /* ErrorHandler.swift */,
-				9F6FF4F85703F189731564236CDE4FBD /* PrimerError.swift */,
-			);
-			name = "Error Handler";
-			path = "Sources/PrimerSDK/Classes/Error Handler";
-			sourceTree = "<group>";
-		};
-<<<<<<< HEAD
-		B1E28B7D10261A3371629D3377972E2A /* PromiseKit */ = {
-			isa = PBXGroup;
-			children = (
-				8395F7AA0A364E070D2D9BAB5B83CB70 /* after.swift */,
-				E1B5F831DBBE16305759D6D496E985F9 /* Box.swift */,
-				CEE287A62D01CCCD6695DB97FAC26730 /* Catchable.swift */,
-				1B574ACF207525D1C288C32374C9B65E /* Configuration.swift */,
-				2EF6A9DF52AF44B481DD306F8CBCC449 /* CustomStringConvertible.swift */,
-				7CF2D331D81AF9DC1BBB894C0CF664BD /* Dispatcher.swift */,
-				58559695DE6609FEF9F12987CDCF82E3 /* Error.swift */,
-				7517C73AB50EBEC1A7E5C47BF489F3B3 /* firstly.swift */,
-				788BC340B7B04397750B892D04DDAD4D /* Guarantee.swift */,
-				D28511034C34815C27BB0518E0BF6DA4 /* hang.swift */,
-				3A1FA7F8FC27AB170801135EE911F9B8 /* LogEvent.swift */,
-				7E4FAB46D8DF2E34BE7E1D92BC3B9385 /* Promise.swift */,
-				17C05F4C4018A7599A64EED649120689 /* race.swift */,
-				262F0E6FD68A5EAB7FFCF4401C6649F4 /* Resolver.swift */,
-				2D65A7817DE658D63D65289DB7F791AC /* Thenable.swift */,
-				E530C2EF9F0E11BD5E374EFCBA2AE397 /* when.swift */,
-				110B8287CF3756E3486290BB084AF021 /* Cancellation */,
-				3A2053F1B8738AC928F8E9F3C0752E25 /* Dispatchers */,
-				F6B0D70CE51318C07DA24AAAA95EE7E2 /* Wrappers */,
-			);
-			name = PromiseKit;
-			path = PromiseKit;
-			sourceTree = "<group>";
-		};
-		B8233CE5E3AD8AD961E3ED8CCE3C451E /* TestPaymentMethods */ = {
-=======
 		A2A67A026F2B11CE921DB6376F39D24D /* JSONs */ = {
->>>>>>> 6d9ca6d6
-			isa = PBXGroup;
-			children = (
-				150FC0AC11B516A31EE97052DF7FAFAA /* FlowDecisionTableViewCell.swift */,
-				FC791DE7574F6BD8BB7F1C54402D43EA /* PrimerTestPaymentMethodViewController.swift */,
-			);
-			name = TestPaymentMethods;
-			path = TestPaymentMethods;
-			sourceTree = "<group>";
-		};
-<<<<<<< HEAD
-		BC0EC1DD2626CC24B042B4D832155CD1 /* 3DS */ = {
-			isa = PBXGroup;
-			children = (
-				68A2D3D6A8EC8B10BCE5D7E5771D59F4 /* 3DSService.swift */,
-				323D2D6507B980B232BFDB44579E40D6 /* 3DSService+Promises.swift */,
-				81A8331CF58FEC33A710BCC579E79EFB /* Data Models */,
-				32FFDC881F901D36949924499B4BB40D /* Networking */,
-			);
-			name = 3DS;
-			path = 3DS;
-			sourceTree = "<group>";
-		};
-		BD5B795CA8F4CA5125C3745338DCED3C /* Core */ = {
-=======
+			isa = PBXGroup;
+			children = (
+				4F52FCBE76EDAC3F4551A0849B03DA6F /* currencies.json */,
+				81E1CDAB07EB582A48C6C3DC2A1B2412 /* localized_countries */,
+			);
+			name = JSONs;
+			path = Sources/PrimerSDK/Resources/JSONs;
+			sourceTree = "<group>";
+		};
 		B07D452CD4DB191161C38157C773D110 /* FormsTokenizationViewModel */ = {
->>>>>>> 6d9ca6d6
-			isa = PBXGroup;
-			children = (
-				BC0EC1DD2626CC24B042B4D832155CD1 /* 3DS */,
-				AA95B194FD6AA0D3EC6388C4356500AE /* Analytics */,
-				9A5D99EA8AA9E720C9C3618172F5042D /* Checkout Components */,
-				9C239F9E0C5D3499DA220A85DEA93629 /* Connectivity */,
-				685013C9DBDBC3F5C6806BB7E534D325 /* Constants */,
-				06928430ED0D3914028AE2E0C89D552D /* Crypto */,
-				F32F162CA1F4197AD003CB9EFB1FDD9D /* Keychain */,
-				0FA07CCFB4C67C4FCF2082B2EC7D9D8B /* Payment Services */,
-				3C2F408ADA34F310E38F13A01932F335 /* PCI */,
-				AA3476B14D5BE5AB071D040364CD6059 /* Primer */,
-			);
-			name = Core;
-			path = Sources/PrimerSDK/Classes/Core;
-			sourceTree = "<group>";
-		};
-		BE04F53011F223A97AC773D840A37141 /* Extensions & Utilities */ = {
-			isa = PBXGroup;
-			children = (
-				0EDA9BA0C564C3EBE0D6F520607E27DB /* AlertController.swift */,
-				A3F73807954FB6CDD33DB5FA6B1A344D /* AnyCodable.swift */,
-				35E2B5BFE8098D5A7C6DE0AF7479B5F8 /* AnyDecodable.swift */,
-				A3C77EC27E612AD6878013D484B3E80D /* AnyEncodable.swift */,
-				B2D224B4E03434CF5250E0ED25BDF906 /* ArrayExtension.swift */,
-				C86987D89CFDE4190706752A2521DA37 /* BundleExtension.swift */,
-				DB821D8424110ADEC99C21B71B41F4BF /* DataExtension.swift */,
-				626BD2BDE8F42427EAFA9F08D44118B2 /* DateExtension.swift */,
-				D1EF0CAB25C8FA348ABE0AD2B602ECA2 /* IntExtension.swift */,
-				D6074F32C546C45BB41BB9D6CC8E5D4F /* Logger.swift */,
-				D0794FE5CB66F665F6BCDD8C88625AF3 /* Mask.swift */,
-				E314D8C865CF52D28260834B7F9F5433 /* NSErrorExtension.swift */,
-				E6B883EF5C391C39CB2EC2F64ADCDB06 /* NSObject+ClassName.swift */,
-				8B178DA8FF25CCBC96E99C4528AA371C /* Optional+Extensions.swift */,
-				07C908FE08D6C2230D27AD093FD05632 /* PostalCode.swift */,
-				3BB86B42188FC3988704FAEF5E6D4B28 /* PresentationController.swift */,
-				A9CE1F2AFABA618F5B7195566B69C10B /* PrimerButton.swift */,
-				452FEF40DB40C1DEC69D9797D587EBBD /* PrimerCustomStyleTextField.swift */,
-				E3EBC984D44378587942C0BCA38BD7D0 /* PrimerImage.swift */,
-				B8D4D25A5B7B950C10903AE27C9D9C95 /* PrimerScrollView.swift */,
-				458A0880274670BCB2923C34F1C3DA5E /* PrimerTableViewCell.swift */,
-				B675100D2FACF206712F3D93237D06E7 /* PrimerViewController.swift */,
-				3E310EBC4675C0CE950ECCE886DED882 /* PrimerViewExtensions.swift */,
-				C88A3A4A775845D619ACFBA8EBA4948F /* StringExtension.swift */,
-				40D61838A167401D59603DC616CFF951 /* UIColorExtension.swift */,
-				33330CB35F57C93E312F76AC4B774C4A /* UIDeviceExtension.swift */,
-				57111C6875DA09FC8884596C9B54A866 /* UILocalizableUtil.swift */,
-				14600BB85B9BC77C5E80D4AD27349184 /* UINavigationController+Extensions.swift */,
-				4E2390DD3B838F4A0D7BBB95CB244782 /* UIScreenExtension.swift */,
-				C0F71BC98E8EDB57E6CAFFA2589407E6 /* URLExtension.swift */,
-				A2D108DA6FF086F81643FAC82027449C /* UserDefaultsExtension.swift */,
-				DB7F53C6FEE52E4A4E2DC9AEF029350D /* Weak.swift */,
-				31ACE08C93C8878576D7275B41F5A376 /* WebViewUtil.swift */,
-			);
-			name = "Extensions & Utilities";
-			path = "Sources/PrimerSDK/Classes/Extensions & Utilities";
-			sourceTree = "<group>";
-		};
-<<<<<<< HEAD
-		BF0F25E48E5C8882A4D38B277BC052C2 /* Parser */ = {
-			isa = PBXGroup;
-			children = (
-				DA0BEE589B477AB4F2E7D8A3A5BE30C6 /* Parser.swift */,
-				E3C0DD7B84D8764513502B5C5294F7AA /* JSON */,
-=======
+			isa = PBXGroup;
+			children = (
+				EBA7FEF213FD6EB860A61270962603DA /* CardFormPaymentMethodTokenizationViewModel.swift */,
+				2CC91A9CEE12454EE049AB05D39B5737 /* FormPaymentMethodTokenizationViewModel.swift */,
+				4DF30D50262A3759162B6B4A71F1FEAC /* Fields */,
+			);
+			name = FormsTokenizationViewModel;
+			path = FormsTokenizationViewModel;
+			sourceTree = "<group>";
+		};
+		B4BED69B29BABB5B5EF3AD5069A4C92E /* JSON */ = {
+			isa = PBXGroup;
+			children = (
+				D1F97FCCD3A954E42F7C6F70544FD98B /* JSONParser.swift */,
+			);
+			name = JSON;
+			path = JSON;
+			sourceTree = "<group>";
+		};
 		B553ED4AA4AF52FB8ED4F16E634827B6 /* Decision Handlers */ = {
 			isa = PBXGroup;
 			children = (
 				7A01FEC9FB6935E6ED8D49EFF3BF2D33 /* Decisions.swift */,
->>>>>>> 6d9ca6d6
-			);
-			name = Parser;
-			path = Parser;
-			sourceTree = "<group>";
-		};
-		C283C2EAC69D4797CD838C4F2E7A0C2C /* TokenizationViewModels */ = {
-			isa = PBXGroup;
-			children = (
-				A48294A6E6E36B16F8E0C58489742F00 /* ApayaTokenizationViewModel.swift */,
-				D305F5A2336CF93FBC2653D2A94ECDF3 /* ApplePayTokenizationViewModel.swift */,
-				F3B10AF2E658395A50C397610EF71FE2 /* BankSelectorTokenizationViewModel.swift */,
-				15D28A74D16D83B249C03F4E7768496C /* CheckoutWithVaultedPaymentMethodViewModel.swift */,
-				8FF7E48ACE4E8A8DE76EA74B91A0F948 /* ExternalPaymentMethodTokenizationViewModel.swift */,
-				A17882C440C71FD9A7DE479112E31BA0 /* KlarnaTokenizationViewModel.swift */,
-				64BF536844FB0CB7DF894DCF0490185D /* PaymentMethodTokenizationViewModel.swift */,
-				91B994F0A7E78A51087A2D433FD1DC04 /* PaymentMethodTokenizationViewModel+Logic.swift */,
-				D44593D72477A1DA6D6DD3C44289029C /* PayPalTokenizationViewModel.swift */,
-				83280D38ABE8397EEEC2EAED9C3A1F7F /* PrimerTestPaymentMethodTokenizationViewModel.swift */,
-				9FF9D490C84F9E0446311C804697A038 /* QRCodeTokenizationViewModel.swift */,
-				F88E3E3E82719CD6CA3E65C5DDE323CC /* FormsTokenizationViewModel */,
-			);
-			name = TokenizationViewModels;
-			path = TokenizationViewModels;
-			sourceTree = "<group>";
-		};
-		C5B7DDFB7A80ABAA0350925A0ED90316 /* Text Fields */ = {
-			isa = PBXGroup;
-			children = (
-				88F1E5997AA29762FA4F8C8C396C5423 /* CardComponentsManager.swift */,
-				C0A76B393E93E52BA6D6F8558E996021 /* PrimerAddressLineFieldView.swift */,
-				5566B46CEAF6F4F96430D6F2A8D66028 /* PrimerCardholderNameFieldView.swift */,
-				4F4BFCCE39FE80E09C868D26135C6F97 /* PrimerCardNumberFieldView.swift */,
-				62264785B8B6C0717C3473D99EF87F98 /* PrimerCityFieldView.swift */,
-				6139A917C3C32B8ADEAC2AED3805A3E7 /* PrimerCountryFieldView.swift */,
-				4CA1C3CBA2F599A5E31CE8E5BEAC3E63 /* PrimerCVVFieldView.swift */,
-				A8E63108F80478CBB8726DF5828E1F86 /* PrimerExpiryDateFieldView.swift */,
-				CDD90DEA88D5AF51A96917C7E0195DD9 /* PrimerFirstNameFieldView.swift */,
-				9BB27AEF37DE21B607A0FF407B32071A /* PrimerLastNameFieldView.swift */,
-				7820C4DC7E619619276603D7F2FF46CD /* PrimerPostalCodeFieldView.swift */,
-				763BCC5CB1FA9E38783B21CBBC9C2683 /* PrimerStateFieldView.swift */,
-				174942F34FB511678B87238B41CF8C50 /* PrimerTextField.swift */,
-				2C1C2B18A576B0B349F3D2A62F412E8D /* PrimerTextFieldView.swift */,
-				719CBCA3A9E43728A9A425C49876853C /* PrimerTextFieldView+Analytics.swift */,
-				D8F4426A6BC4181C0655AA98635340E8 /* PrimerTextFieldView+CardFormFieldsAnalytics.swift */,
-				E4F924B5115BFE55D234D5B8907B6FF2 /* Generic */,
-			);
-			name = "Text Fields";
-			path = "Text Fields";
+			);
+			name = "Decision Handlers";
+			path = "Decision Handlers";
+			sourceTree = "<group>";
+		};
+		BDE32D112AA806262DBEFE543B5C9CCF /* TokenizationViewControllers */ = {
+			isa = PBXGroup;
+			children = (
+				C193930E03D92072423C996DD2466C5F /* QRCodeViewController.swift */,
+			);
+			name = TokenizationViewControllers;
+			path = TokenizationViewControllers;
+			sourceTree = "<group>";
+		};
+		C4F7B459DC8401A247381A0E8BADF1EC /* UI Delegates */ = {
+			isa = PBXGroup;
+			children = (
+				181C882BA46DBF565CA05E4323488D9C /* ReloadDelegate.swift */,
+			);
+			name = "UI Delegates";
+			path = "UI Delegates";
 			sourceTree = "<group>";
 		};
 		C810ECDD81A61D28AABFB4E92BEF9C9C /* Analytics */ = {
@@ -2494,9 +1544,6 @@
 			path = "Target Support Files/Pods-PrimerSDK_Tests";
 			sourceTree = "<group>";
 		};
-<<<<<<< HEAD
-		C9BE4CF039865F2591D780033783EE35 /* User Interface */ = {
-=======
 		CA75C2B127C3E6DDDCE4724389EE5AAE /* 3DS */ = {
 			isa = PBXGroup;
 			children = (
@@ -2510,46 +1557,12 @@
 			sourceTree = "<group>";
 		};
 		CC05E7AB3C988F7B042F24A16EC3FB62 /* API */ = {
->>>>>>> 6d9ca6d6
-			isa = PBXGroup;
-			children = (
-				CB4B2B233A25BAD6567C80C369C9E3FB /* Identifiable.swift */,
-				1C7E49DBA454A72B6426E0ABC54879E5 /* PaymentMethodsGroupView.swift */,
-				2C3C0695951802194A6B2454D905DF93 /* UIUtils.swift */,
-				302F5AF684C56897C133B61FE0D72D93 /* Banks */,
-				7FEE7D42C3BDAFE84B99D73C5D0B868A /* Components */,
-				8EEE659B63E52AA31363081281D5CAC7 /* Countries */,
-				1E932F9A84F5497BDE8AC1C1B8192D2A /* OAuth */,
-				420468697F6BF980B1D282B1093E53F3 /* PCI */,
-				6345D2337DE71EC84C92A74F19467447 /* Primer */,
-				1D6D8520785A7FBE27772002909DC212 /* Root */,
-				B8233CE5E3AD8AD961E3ED8CCE3C451E /* TestPaymentMethods */,
-				C5B7DDFB7A80ABAA0350925A0ED90316 /* Text Fields */,
-				CC5F2B397C23DB178125318D87B5F530 /* TokenizationViewControllers */,
-				C283C2EAC69D4797CD838C4F2E7A0C2C /* TokenizationViewModels */,
-				531B0CEAFE95508612340A6B2C13E197 /* UI Delegates */,
-				9D3EDA974B82D5E83872DDE8C8EC7E00 /* Vault */,
-			);
-			name = "User Interface";
-			path = "Sources/PrimerSDK/Classes/User Interface";
-			sourceTree = "<group>";
-		};
-		CBE42428A7F2596F9EB37DABAACBAB87 /* Mocks */ = {
-			isa = PBXGroup;
-			children = (
-				C46B5D8B3C04E8468973B3956D35C044 /* MockPrimerAPIClient.swift */,
-			);
-			name = Mocks;
-			path = Sources/PrimerSDK/Classes/Mocks;
-			sourceTree = "<group>";
-		};
-		CC5F2B397C23DB178125318D87B5F530 /* TokenizationViewControllers */ = {
-			isa = PBXGroup;
-			children = (
-				50D2F1C1DE9E81CCA9F66D00E6EB4D52 /* QRCodeViewController.swift */,
-			);
-			name = TokenizationViewControllers;
-			path = TokenizationViewControllers;
+			isa = PBXGroup;
+			children = (
+				98FD5653D1748252C5FBAD13DBB7116A /* Primer */,
+			);
+			name = API;
+			path = API;
 			sourceTree = "<group>";
 		};
 		CF1408CF629C7361332E53B88F7BD30C = {
@@ -2563,18 +1576,6 @@
 			);
 			sourceTree = "<group>";
 		};
-<<<<<<< HEAD
-		D9FCB11A89A484BADB4451B1827A2211 /* PCI */ = {
-			isa = PBXGroup;
-			children = (
-				0395D54518C23C3EF5945CCF99CA76DE /* FormType.swift */,
-			);
-			name = PCI;
-			path = PCI;
-			sourceTree = "<group>";
-		};
-=======
->>>>>>> 6d9ca6d6
 		DC341534F0F751E90DBE9F9F51531A54 /* Pods-PrimerSDK_Example */ = {
 			isa = PBXGroup;
 			children = (
@@ -2592,118 +1593,107 @@
 			path = "Target Support Files/Pods-PrimerSDK_Example";
 			sourceTree = "<group>";
 		};
-		E3016108B1B76B502CB00EE2D55EC0A8 /* Internal */ = {
-			isa = PBXGroup;
-			children = (
-				D4EB9B0CDB7F2CA39C782C37A5065C54 /* PrimerTheme+Borders.swift */,
-				31D5CAA46376D2CB60E039D182675F07 /* PrimerTheme+Buttons.swift */,
-				F51EB65DB349675F8175BD89ED53817A /* PrimerTheme+Colors.swift */,
-				0945BFD12DFE2239BCFCD5FF17BDF48A /* PrimerTheme+Inputs.swift */,
-				0CE986753392AF6692780E3CBB358704 /* PrimerTheme+TextStyles.swift */,
-				895D7A27D28B7846B871439D08C7DD7B /* PrimerTheme+Views.swift */,
-			);
-			name = Internal;
-			path = Internal;
-			sourceTree = "<group>";
-		};
-<<<<<<< HEAD
-		E3C0DD7B84D8764513502B5C5294F7AA /* JSON */ = {
-			isa = PBXGroup;
-			children = (
-				C5D71F475437EB605D1B756CEB47A356 /* JSONParser.swift */,
-			);
-			name = JSON;
-			path = JSON;
-			sourceTree = "<group>";
-		};
-		E4F924B5115BFE55D234D5B8907B6FF2 /* Generic */ = {
-=======
-		EF8CCB7CADD0564F793841C1CB71183C /* Parser */ = {
->>>>>>> 6d9ca6d6
-			isa = PBXGroup;
-			children = (
-				2BCE7F43E0368176486D561405F5E53E /* PrimerGenericTextFieldView.swift */,
-				C72D72756B71A72FD408869F85611101 /* PrimerSimpleCardFormTextFieldView.swift */,
-			);
-			name = Generic;
-			path = Generic;
-			sourceTree = "<group>";
-		};
-		ECB4642B402FFDCFC817C684012DE195 /* Decision Handlers */ = {
-			isa = PBXGroup;
-			children = (
-				9B92457400CB094605C38C1ECA759E8D /* Decisions.swift */,
-			);
-			name = "Decision Handlers";
-			path = "Decision Handlers";
-			sourceTree = "<group>";
-		};
-<<<<<<< HEAD
-		F32F162CA1F4197AD003CB9EFB1FDD9D /* Keychain */ = {
-			isa = PBXGroup;
-			children = (
-				8507F7D5C458BD5A1BF2F293257868E1 /* Keychain.swift */,
-			);
-			name = Keychain;
-			path = Keychain;
-			sourceTree = "<group>";
-		};
-		F6B0D70CE51318C07DA24AAAA95EE7E2 /* Wrappers */ = {
-			isa = PBXGroup;
-			children = (
-				2A66CF1367CF064B1D14B43EB1975C06 /* CatchWrappers.swift */,
-				43FF4150E678B888205777AED60E8B83 /* EnsureWrappers.swift */,
-				9E3AEA4511F5916BD43660C7D450B619 /* FinallyWrappers.swift */,
-				F0C9DCE4AFCE38B20DF200AFB6708A99 /* GuaranteeWrappers.swift */,
-				66C7D203340767D3E1F5ACF641DC0EF2 /* RecoverWrappers.swift */,
-				444A2D29F83E2292A1B99E42E637B6D8 /* SequenceWrappers.swift */,
-				FE0BEB5385B9D9923DDBB7ECD4F9A2DE /* ThenableWrappers.swift */,
-				491ABD3E0B1F5A2619F0DE81679C3328 /* WrapperProtocols.swift */,
+		E1FCF6DC14E23D82915F2C926083390A /* CardScanner */ = {
+			isa = PBXGroup;
+			children = (
+				02112B460B41E2ED3F7C00FA1A93360E /* CardScannerViewController.swift */,
+				DCFB78DE7DF05A9FA7B1562FE56B0177 /* CardScannerViewController+SimpleScanDelegate.swift */,
+			);
+			name = CardScanner;
+			path = CardScanner;
+			sourceTree = "<group>";
+		};
+		E9EC0B99F559FA78AFB4BB74ACC8CC94 /* Wrappers */ = {
+			isa = PBXGroup;
+			children = (
+				9E316D19947EDDBF8B398A294806D16C /* CatchWrappers.swift */,
+				EC15913D1E942060CCDE13D05535D3E2 /* EnsureWrappers.swift */,
+				0F592B5E8DA581F1F5F49FD2E626BBE4 /* FinallyWrappers.swift */,
+				3734096608AAC7F3552C4C1D43A27C7D /* GuaranteeWrappers.swift */,
+				85B02E09FC651FD600E47E6DFF4A205E /* RecoverWrappers.swift */,
+				117C484428143588A1E9B572E124560F /* SequenceWrappers.swift */,
+				40EE1690270A10604DFBB5A9045F28A7 /* ThenableWrappers.swift */,
+				D6A8495F209EAD1CDB5B609C7D3FBEE5 /* WrapperProtocols.swift */,
 			);
 			name = Wrappers;
 			path = Wrappers;
 			sourceTree = "<group>";
 		};
-		F88E3E3E82719CD6CA3E65C5DDE323CC /* FormsTokenizationViewModel */ = {
-=======
+		EAC0997F11A559066425E7F5A50DE656 /* PromiseKit */ = {
+			isa = PBXGroup;
+			children = (
+				1D5E760369AC47601A7B7B39CCBFC05B /* after.swift */,
+				1F4DD1ED2BC24EFAEACF09CA321380E0 /* Box.swift */,
+				A527D80F150CCA655FAE2D9403066034 /* Catchable.swift */,
+				F5B07163EF0C695649CB6445A9B245CC /* Configuration.swift */,
+				706408601A449876F731BB6E9EE71822 /* CustomStringConvertible.swift */,
+				F73A63FF0843CE2318CFF496BA20A357 /* Dispatcher.swift */,
+				9CFAAFC7EF1C3B041518B326BCA7712F /* Error.swift */,
+				CB2D786E9B7899A9871E4B8D6EBFA7C3 /* firstly.swift */,
+				1C0F8C58138896D8718E938A2080A53C /* Guarantee.swift */,
+				81310D9060F7BFC74A6E15FE714F9250 /* hang.swift */,
+				AE242CCD6958B78B8AFB4680532D90C9 /* LogEvent.swift */,
+				87A019B14FE5EAD4BB34DED6A3F8DE41 /* Promise.swift */,
+				2A95E5543AF8E01ABB5BDC4622EB2EC4 /* race.swift */,
+				7E20172F27E8E8014FC5D78DFBA88CA5 /* Resolver.swift */,
+				3134ABD40C9D6EA4B2DB2B08FD9B9138 /* Thenable.swift */,
+				26E156556407C54839410F62F7A4CC92 /* when.swift */,
+				061BE9539230B56D1C914F72AB4B8FF0 /* Cancellation */,
+				07B326C8CE14FA6900CEE2DDBC2D8CF6 /* Dispatchers */,
+				E9EC0B99F559FA78AFB4BB74ACC8CC94 /* Wrappers */,
+			);
+			name = PromiseKit;
+			path = PromiseKit;
+			sourceTree = "<group>";
+		};
+		EF8CCB7CADD0564F793841C1CB71183C /* Parser */ = {
+			isa = PBXGroup;
+			children = (
+				50C40294B08BDA8D169B4565296952E1 /* Parser.swift */,
+				B4BED69B29BABB5B5EF3AD5069A4C92E /* JSON */,
+			);
+			name = Parser;
+			path = Parser;
+			sourceTree = "<group>";
+		};
+		EFDA18192B6A60DF219B1FAF2701E2E7 /* TestPaymentMethods */ = {
+			isa = PBXGroup;
+			children = (
+				68F69BABA4C6BCF97B43BA511BA6CCB3 /* FlowDecisionTableViewCell.swift */,
+				8017F5D70BEF41D90EFDA26F9C606FB1 /* PrimerTestPaymentMethodViewController.swift */,
+			);
+			name = TestPaymentMethods;
+			path = TestPaymentMethods;
+			sourceTree = "<group>";
+		};
 		F67AFFFFD3FF12CA51B953422BF66F50 /* Vault */ = {
->>>>>>> 6d9ca6d6
-			isa = PBXGroup;
-			children = (
-				401597B5CAE83B1AEB681EDCA3D22E5D /* CardFormPaymentMethodTokenizationViewModel.swift */,
-				D05244DC24D606775074BA5BD58603BB /* FormPaymentMethodTokenizationViewModel.swift */,
-				95048A9453CF53C956E8FEAAC22A109A /* Fields */,
-			);
-			name = FormsTokenizationViewModel;
-			path = FormsTokenizationViewModel;
-			sourceTree = "<group>";
-		};
-		FE3E19867EAFA1627FD94D66A74121CC /* CardScanner */ = {
-			isa = PBXGroup;
-			children = (
-				0ABBCA95C6A0997DC520922E058D11EF /* CardScannerViewController.swift */,
-				088BD70F23B4160E12FEB65911A9369D /* CardScannerViewController+SimpleScanDelegate.swift */,
-			);
-			name = CardScanner;
-			path = CardScanner;
+			isa = PBXGroup;
+			children = (
+				EEC5EA25C2D3DEE5E1DA5D258B9E4E53 /* VaultPaymentMethodView.swift */,
+				7A55ABA59CE163851174E9501CF292AA /* VaultPaymentMethodViewController.swift */,
+				504B1EB9725496801ED1215584A7734C /* VaultPaymentMethodViewModel.swift */,
+			);
+			name = Vault;
+			path = Vault;
+			sourceTree = "<group>";
+		};
+		FACA5BBC08BB382344DDC10D54EA7457 /* OAuth */ = {
+			isa = PBXGroup;
+			children = (
+				069E35E53A49778BFD60D05319A6884F /* PrimerWebViewController.swift */,
+			);
+			name = OAuth;
+			path = OAuth;
 			sourceTree = "<group>";
 		};
 /* End PBXGroup section */
 
 /* Begin PBXHeadersBuildPhase section */
-<<<<<<< HEAD
-		43748AB8AA6D34C47352CFB93BC7215E /* Headers */ = {
-			isa = PBXHeadersBuildPhase;
-			buildActionMask = 2147483647;
-			files = (
-				C1AAAD352B594A47878341618104E487 /* PrimerSDK-umbrella.h in Headers */,
-=======
 		B505DDFEE93DC1748F675172121C6F28 /* Headers */ = {
 			isa = PBXHeadersBuildPhase;
 			buildActionMask = 2147483647;
 			files = (
 				4A94BB65671FE4DB0D4E62FFD9F191BB /* Pods-PrimerSDK_Example-umbrella.h in Headers */,
->>>>>>> 6d9ca6d6
 			);
 			runOnlyForDeploymentPostprocessing = 0;
 		};
@@ -2738,11 +1728,7 @@
 			buildRules = (
 			);
 			dependencies = (
-<<<<<<< HEAD
-				FBEFBE544C55548FE0173D4A0C93157B /* PBXTargetDependency */,
-=======
 				A44DE3F3AF16C9D38D2B7815C03B491B /* PBXTargetDependency */,
->>>>>>> 6d9ca6d6
 			);
 			name = "Pods-PrimerSDK_Tests";
 			productName = Pods_PrimerSDK_Tests;
@@ -2761,11 +1747,7 @@
 			buildRules = (
 			);
 			dependencies = (
-<<<<<<< HEAD
-				1999F55ACBCE6306D119BFD650ECD7DC /* PBXTargetDependency */,
-=======
 				56A92B4BFE962D0894986B4913C2E368 /* PBXTargetDependency */,
->>>>>>> 6d9ca6d6
 			);
 			name = "Pods-PrimerSDK_Example";
 			productName = Pods_PrimerSDK_Example;
@@ -2774,19 +1756,11 @@
 		};
 		6E6525C7043FBA7BB34A249010AF5593 /* PrimerSDK-PrimerResources */ = {
 			isa = PBXNativeTarget;
-<<<<<<< HEAD
-			buildConfigurationList = A6DB7353DEEAC88A24B031E1A65C44A3 /* Build configuration list for PBXNativeTarget "PrimerSDK-PrimerResources" */;
-			buildPhases = (
-				A1124FB9246B9D4CF1FFBA2C06FFCA42 /* Sources */,
-				8B53807DEC83BFF61BBD2F421A2F724C /* Frameworks */,
-				CB3578CFDFB87EF43F0E2E85D5F28821 /* Resources */,
-=======
 			buildConfigurationList = 04339E7A52AA7E3211B9E80C0F0F3F18 /* Build configuration list for PBXNativeTarget "PrimerSDK-PrimerResources" */;
 			buildPhases = (
 				F168915198CD2CBC5193FA361518E261 /* Sources */,
 				FC843D914E568EFA6A9B83946FB82096 /* Frameworks */,
 				27CC200B8CDDA0D8D4C29187732CD20C /* Resources */,
->>>>>>> 6d9ca6d6
 			);
 			buildRules = (
 			);
@@ -2799,30 +1773,17 @@
 		};
 		F3BE9108C53B53949406218CEA55E0B2 /* PrimerSDK */ = {
 			isa = PBXNativeTarget;
-<<<<<<< HEAD
-			buildConfigurationList = 388A025C39E4FCF2DC9121D40A76E0A9 /* Build configuration list for PBXNativeTarget "PrimerSDK" */;
-			buildPhases = (
-				43748AB8AA6D34C47352CFB93BC7215E /* Headers */,
-				92A8C14927E8ABFF273EABDC404301E3 /* Sources */,
-				1D67621CC892D3F06CF41DF6BE8B7712 /* Frameworks */,
-				74033E70B9F26A088E6B251295C4E9E3 /* Resources */,
-=======
 			buildConfigurationList = 4CE685A8FD5677FFCB6B21197B3C4CA7 /* Build configuration list for PBXNativeTarget "PrimerSDK" */;
 			buildPhases = (
 				C6B64D0F7E9294D515473A04FCF402CF /* Headers */,
 				8B5B410CCF5A0D94DE379EB54FF84D99 /* Sources */,
 				CE0E3B6F7AE467CECA4D347F1130D3ED /* Frameworks */,
 				A1BEB7118051F3EBBB6A23BF3144C140 /* Resources */,
->>>>>>> 6d9ca6d6
 			);
 			buildRules = (
 			);
 			dependencies = (
-<<<<<<< HEAD
-				206A3321145AD452662F1AE881284063 /* PBXTargetDependency */,
-=======
 				1943BFC35143FCA71EE4A531112C4F6A /* PBXTargetDependency */,
->>>>>>> 6d9ca6d6
 			);
 			name = PrimerSDK;
 			productName = PrimerSDK;
@@ -2957,18 +1918,10 @@
 			);
 			runOnlyForDeploymentPostprocessing = 0;
 		};
-<<<<<<< HEAD
-		74033E70B9F26A088E6B251295C4E9E3 /* Resources */ = {
-			isa = PBXResourcesBuildPhase;
-			buildActionMask = 2147483647;
-			files = (
-				D17283E8FC6374D24DBF3958541B8BDC /* PrimerSDK-PrimerResources in Resources */,
-=======
 		3555CD6FF689702A32A86FF5DA44364D /* Resources */ = {
 			isa = PBXResourcesBuildPhase;
 			buildActionMask = 2147483647;
 			files = (
->>>>>>> 6d9ca6d6
 			);
 			runOnlyForDeploymentPostprocessing = 0;
 		};
@@ -2980,94 +1933,10 @@
 			);
 			runOnlyForDeploymentPostprocessing = 0;
 		};
-<<<<<<< HEAD
-		CB3578CFDFB87EF43F0E2E85D5F28821 /* Resources */ = {
-			isa = PBXResourcesBuildPhase;
-			buildActionMask = 2147483647;
-			files = (
-				DB1DCA80F2505673316A1DEF0E9C3159 /* af.json in Resources */,
-				6A2A414D357AE907A38D112D3DAC15B1 /* am.json in Resources */,
-				D2F2B0D8744A4D4CC974A70409B0B5B9 /* ar.json in Resources */,
-				4F52B4740B624280853A2C8E904B4615 /* az.json in Resources */,
-				701D973A20BD28DED89FD92ECBC7381F /* be.json in Resources */,
-				72597CF709DB05770C1FEC4F45D2D530 /* bg.json in Resources */,
-				3617233061034682C9F9D426E5365E87 /* bn.json in Resources */,
-				3698C0AC5EEBA34DCAA2634DE625C406 /* bs.json in Resources */,
-				E4DA9FA1A9C3248EE1B05F04F29CFB59 /* ca.json in Resources */,
-				8D4DC39A40050CDDF7D0C7B58ADA4573 /* cs.json in Resources */,
-				0110105AD8734A87B3196F6A90F7D47C /* currencies.json in Resources */,
-				0C80D30F49AAFBCCE1CC8057A810515B /* cy.json in Resources */,
-				91A20FEF54571B5D9519F16E6235BECF /* da.json in Resources */,
-				BBE2F5BA09CF5487DCE8DF2BC99601FA /* de.json in Resources */,
-				31F99DEBF9628D77813DCF43DB57CB73 /* dv.json in Resources */,
-				41C080DC40A45902199C1AE0B6C0931A /* el.json in Resources */,
-				EBFFDE86A2E324AD1438329D1BBB6A2F /* en.json in Resources */,
-				3BA5DEED7A00EF537D0FC717DF8F4B5E /* es.json in Resources */,
-				25A1F7CE22D6190942D31434E9048C58 /* et.json in Resources */,
-				D609E5D224B98BA1F8A0136CB53EAE3B /* eu.json in Resources */,
-				1FD2F1CF4703B27651D091B1AB09E4C5 /* fa.json in Resources */,
-				7D8408D1998B3EB6593D4E9AD090D3AF /* fi.json in Resources */,
-				F3BEC6A869932349C816CA8B3A921B30 /* fr.json in Resources */,
-				EAAFD092FB8E02E2614194D345E1FA24 /* gl.json in Resources */,
-				60471954DCF413AE7C459FFEC15A0A4D /* ha.json in Resources */,
-				4FC861673C6AE438AE940375B2C9CBF0 /* he.json in Resources */,
-				3690BD32303B6645CEA9341F413EF458 /* hi.json in Resources */,
-				668D4904CF94976B4329B5B0B4553B0C /* hr.json in Resources */,
-				DD5E21EB6176C33E855EA4D6CFF40736 /* hu.json in Resources */,
-				F991350E1871748F732D1DB2679ECDE8 /* hy.json in Resources */,
-				E60A50F43AB400BE36FC7B259AF46E18 /* Icons.xcassets in Resources */,
-				E265D3091BFD79AAEB84ECDDF022B1A5 /* id.json in Resources */,
-				987AB50A12D495922C6F45C938B8289E /* is.json in Resources */,
-				C897AC95CC88B922A45CF47D95F7313E /* it.json in Resources */,
-				D63947297D74E5EAAD063A13683793C0 /* ja.json in Resources */,
-				053D604185C1801C9CDC8823A8AEF15A /* ka.json in Resources */,
-				7953A898816AAE85E6229DD7CB38442E /* kk.json in Resources */,
-				160395D515C01939F450F54028EE0949 /* km.json in Resources */,
-				D5447AF3C5071DA8B67847B86E250150 /* ko.json in Resources */,
-				36674391CCC2A8EF4D8D8D30B6E4C184 /* ku.json in Resources */,
-				BEE98236F910ECD555A460D2EF992D08 /* ky.json in Resources */,
-				1E6C43596F359AADFFB1D5155E4ED385 /* Localizable.strings in Resources */,
-				80DB1464B3EA612CB4C95E9D17DE8FA9 /* lt.json in Resources */,
-				A308732548A74692AF4947DCEAA88D40 /* lv.json in Resources */,
-				EBCA48D862B2181739C1E51D1214646B /* mk.json in Resources */,
-				3A33C339C368E6CAAAF4D3D21F1F82B8 /* ml.json in Resources */,
-				1596FA513C4DC039A1D217D9C4207F21 /* mn.json in Resources */,
-				1F0250DFEF4831C3A43249202508FC95 /* ms.json in Resources */,
-				FFF2F11A242C9257985F064B79B35655 /* nb.json in Resources */,
-				C6ED13E72B6C0C8607F96FCAA2194398 /* nl.json in Resources */,
-				CE3AC6401813C34EEA5BE66D53F8F33D /* nn.json in Resources */,
-				7832D9B8BE06E94210B4FD6AF5F67C7C /* no.json in Resources */,
-				5F65CBD24B657AB4C7D610DE48B4A5ED /* pl.json in Resources */,
-				527E690E539BC15A9F07E9016A87755F /* PrimerTextFieldView.xib in Resources */,
-				F33A9961D9E910C7B9B4B0C3299A818A /* ps.json in Resources */,
-				6A7EB055ECE71E5E115D67C6069787DC /* pt.json in Resources */,
-				C9870F470A0E1D9F8EF358284E3A521E /* ro.json in Resources */,
-				F1F2C3F4C31607EE4AAEF5C09DBFF241 /* ru.json in Resources */,
-				04F2ACDFBD3F6465714E246E1638F85B /* sd.json in Resources */,
-				75EB11B3724DF4962A9BEE0CEB82AD18 /* sk.json in Resources */,
-				3FBCE49F7E37EC207CBA767069E5550F /* sl.json in Resources */,
-				191A67E84F908E5BB6C5E1902EEB0CB0 /* so.json in Resources */,
-				8E03DD7FDD22B23AC3F8AB26828CDEE9 /* sq.json in Resources */,
-				05682F073475B8192456CC36F79B7493 /* sr.json in Resources */,
-				3DE57FC477D23DEA15B14EF17EB4A53B /* sv.json in Resources */,
-				8F5911E0C9A3188B5D31414A1B00DE31 /* sw.json in Resources */,
-				680BCD5767841F3D25E1AE6A0CC4AEEF /* ta.json in Resources */,
-				FCC34B6C7070F2FBD38F00C7BB1B6CEA /* tg.json in Resources */,
-				6F5B1E1425BA139F424830CA01CD12E9 /* th.json in Resources */,
-				E058605EAE893E9804228C3E7B09D5D6 /* tr.json in Resources */,
-				2BA606E9F820DDD6AC0FB893AD854998 /* tt.json in Resources */,
-				F9671349D85AD471620D59FA359464D4 /* ug.json in Resources */,
-				A1CA927B1AEB56C18C8B9B68407D6849 /* uk.json in Resources */,
-				9A3920F6ACEDAE9BB5A873DD63F31B51 /* ur.json in Resources */,
-				F4E8DC455BDCEA92A41BE643D64BD2B3 /* uz.json in Resources */,
-				5F73A6B3D4BD80FD1CF679535EACA813 /* vi.json in Resources */,
-				14DD2F2026503357CF431A1AE40D8480 /* zh.json in Resources */,
-=======
 		B8B3E98238C88B12A3ECD2AAB9D724AD /* Resources */ = {
 			isa = PBXResourcesBuildPhase;
 			buildActionMask = 2147483647;
 			files = (
->>>>>>> 6d9ca6d6
 			);
 			runOnlyForDeploymentPostprocessing = 0;
 		};
@@ -3082,250 +1951,6 @@
 			);
 			runOnlyForDeploymentPostprocessing = 0;
 		};
-<<<<<<< HEAD
-		92A8C14927E8ABFF273EABDC404301E3 /* Sources */ = {
-			isa = PBXSourcesBuildPhase;
-			buildActionMask = 2147483647;
-			files = (
-				9E44BAA2D2C7855934A0AC211213A380 /* 3DS.swift in Sources */,
-				D395AC54C335DFBA03F9093DCAF91C47 /* 3DSService.swift in Sources */,
-				7BC59912E441CEE69D612839B6240AC2 /* 3DSService+Promises.swift in Sources */,
-				3A3D12089AA258FB587C89A7DD2F7587 /* AddressField.swift in Sources */,
-				D50DB77C80F6CAED2B8750CE761D2E54 /* AdyenDotPay.swift in Sources */,
-				7EDD555A1464B571DD08A5CAD5CB5931 /* AES256.swift in Sources */,
-				2FA00DBC7BD1BAE41987484C143EA929 /* after.swift in Sources */,
-				EB1ADDD9914EC8BC8A6FDB73AE48ACDF /* AlertController.swift in Sources */,
-				15E9B5E1CB5A073EC21186C61241CDE0 /* Analytics.swift in Sources */,
-				4AE3C97AE2B5379B5BA545DA532B89EA /* AnalyticsEvent.swift in Sources */,
-				181D2A0B57ED03033878900A169C6C59 /* AnalyticsService.swift in Sources */,
-				B8411D54AC5B7F5C7A278C4744FAF904 /* AnyCodable.swift in Sources */,
-				3A571A79571ECA5B1EEAA5203F21E9CA /* AnyDecodable.swift in Sources */,
-				45B2035085C140AA3E987362DD9B8415 /* AnyEncodable.swift in Sources */,
-				4EE2E09D62D410BA5EAB822239BBC80A /* Apaya.swift in Sources */,
-				C979A2CE1EB8A02E6C565DF5DABFDB4A /* ApayaTokenizationViewModel.swift in Sources */,
-				528C522DBFA2ECD368D8D1D20AD5CEE4 /* ApplePay.swift in Sources */,
-				9B863B8A4AD35F8BBF8DA452DCCD7685 /* ApplePayTokenizationViewModel.swift in Sources */,
-				41834372CF001C65F36FCD4D5DDCE52F /* AppState.swift in Sources */,
-				5B43DF919A088E5D8C81234E6D6A4036 /* ArrayExtension.swift in Sources */,
-				67B1A3E2799533A59CC8B471FB7607D2 /* Bank.swift in Sources */,
-				1B31ACA4D1459599CBADA333F725AB77 /* BankSelectorTokenizationViewModel.swift in Sources */,
-				CFB8850A40D45A8EC1827AF9A52332C4 /* BankSelectorViewController.swift in Sources */,
-				E71AEF261D5AC239F4638C94B1DA238F /* BankTableViewCell.swift in Sources */,
-				DA80BD0447AE0FF1D4313BE8D8A0D2BD /* Box.swift in Sources */,
-				368DA60FDB089A2FC42DB9880DC0F6C7 /* BundleExtension.swift in Sources */,
-				00C1E219884D7376AC2F99050BC54DD9 /* CancelContext.swift in Sources */,
-				FE277E6BC26289054EFD627FDC2BA154 /* Cancellable.swift in Sources */,
-				B84AF670E9ABCDC4AA857F407AF81C41 /* CancellableCatchable.swift in Sources */,
-				9E1534C28E795B382895010DE7307183 /* CancellablePromise.swift in Sources */,
-				4B87902F9F3501F25764843B2BF1B921 /* CancellableThenable.swift in Sources */,
-				D5B4269811BE962DC0A586CF4A560355 /* CardButton.swift in Sources */,
-				8E046BFDF4D82021B62ED00385F8BEAA /* CardComponentsManager.swift in Sources */,
-				22FDE59ED2C2B51FE2ECEB616F6B3418 /* CardFormPaymentMethodTokenizationViewModel.swift in Sources */,
-				3C9278FD87689C27D5887FD237D0211C /* CardholderNameField.swift in Sources */,
-				1A3FFBE124A3AD66E7F8D6008FE1A88A /* CardNetwork.swift in Sources */,
-				887636F7F5DF2E4ECF6E7FB288C991AA /* CardNumberField.swift in Sources */,
-				A1E9E5A8F2BC9AD582BE80BBE496773F /* CardScannerViewController.swift in Sources */,
-				3C5BE581F57AFCA4F8BA88ABE9EFBF77 /* CardScannerViewController+SimpleScanDelegate.swift in Sources */,
-				568423331990D5BCC9E59F66AA733027 /* Catchable.swift in Sources */,
-				80ECF4D39D7D264DA4F583DAC231E359 /* CatchWrappers.swift in Sources */,
-				34392294C5C4BC03973E02F2577D4EC6 /* CheckoutModule.swift in Sources */,
-				A7690FAFA17D946C7CB4CC06D792CD6C /* CheckoutWithVaultedPaymentMethodViewModel.swift in Sources */,
-				E0CEEA3A4E2487E0D5764EE4493E0FA7 /* CityField.swift in Sources */,
-				957C0BCD579341748EC64FA15EA9BCA0 /* ClientSession.swift in Sources */,
-				93CC1D1E282C31310C4030BD3A42D6EE /* ClientSessionActionsModule.swift in Sources */,
-				43927DBF7C65DF8274CE05BD901E39B5 /* ClientSessionService.swift in Sources */,
-				C50A265C84475DB20C4A152FD81BDB09 /* ClientToken.swift in Sources */,
-				A0105F9507016FC98CFBAA4DB24AA8CE /* ClientTokenService.swift in Sources */,
-				0101B35678F77B291B9073E00F962AEC /* Colors.swift in Sources */,
-				31A01EA233C3D74E3110BF819926C2E0 /* ConcurrencyLimitedDispatcher.swift in Sources */,
-				218B83DDE0797D812387D755AEFEBE4C /* Configuration.swift in Sources */,
-				D182DE3A28DF7ABE2E2ABA1BBDA4ECF5 /* Connectivity.swift in Sources */,
-				EA15F664C027193C754F07CF8311E9EB /* Consolable.swift in Sources */,
-				A35F0A6888BF4BEB01E984427F1E9587 /* Content.swift in Sources */,
-				B69D740CCD61706F791B7D8052125B1C /* CoreDataDispatcher.swift in Sources */,
-				172D481C676692543C784655E83653F9 /* CountryCode.swift in Sources */,
-				3CECE10FA92A5E53064155675C44A89B /* CountryField.swift in Sources */,
-				05FDEBC1995CAAA39D752E33C43C798A /* CountrySelectorViewController.swift in Sources */,
-				BA7B9645A01C9DF851CA92B7DB5ED610 /* CountryTableViewCell.swift in Sources */,
-				6B3709D0F94C212235A26B822FD46290 /* CreateResumePaymentService.swift in Sources */,
-				13BA93ED4A052EF0C4ABF63902C543E0 /* Currency.swift in Sources */,
-				9691E32ED532B4F0EBC1B1B658E6ABE4 /* CustomStringConvertible.swift in Sources */,
-				06377D6BA395B5CBBFF4D303B87BEA4B /* CVVField.swift in Sources */,
-				970BDDEA8690FCFF35D702A871A35DD8 /* DataExtension.swift in Sources */,
-				17754224BD8003534327FC75A83D7DAF /* DateExtension.swift in Sources */,
-				861BA748A20030D68DA995DD421F8A58 /* Decisions.swift in Sources */,
-				BB509DB8C61F8FFAC1DEB87774416370 /* DependencyInjection.swift in Sources */,
-				DE519F6EE11015A75C5D31CE920B8178 /* Device.swift in Sources */,
-				C05D6E03664740E4C545A58635FABA4A /* Dimensions.swift in Sources */,
-				97BA2965DFF28EE3ACFAFEC088D4D5DF /* Dispatcher.swift in Sources */,
-				A4DD40E1772EE81DDB0401A85A58578B /* Endpoint.swift in Sources */,
-				61949BD932981DB7FCD37F0D7A3C1639 /* EnsureWrappers.swift in Sources */,
-				88A4234BE61B409FA8B44B59FC3390B2 /* Error.swift in Sources */,
-				5E4E68A1E9F0DC27AB3644C173CB5BB5 /* ErrorHandler.swift in Sources */,
-				1E76B278232F979D7B171C4AFB2CADE1 /* ExpiryDateField.swift in Sources */,
-				9B19C07E9D3FB86B3B4255555C2B6EF8 /* ExternalPaymentMethodTokenizationViewModel.swift in Sources */,
-				7A00645A81CD95693A78699F66004756 /* ExternalViewModel.swift in Sources */,
-				4524BE2E5286170560D57A3355F0F869 /* Field.swift in Sources */,
-				77BF9FE51A4D535275FB9BDF76BFA529 /* FinallyWrappers.swift in Sources */,
-				205D9AF57F0947C222127B698949AB4B /* firstly.swift in Sources */,
-				917C2B2F42A6882DFD5DACCF6BAA4906 /* FirstNameField.swift in Sources */,
-				A18308948494EA666CE1E899424936C3 /* FlowDecisionTableViewCell.swift in Sources */,
-				C3FE8DE331E37AD6D21FAB1123FE4B00 /* FormPaymentMethodTokenizationViewModel.swift in Sources */,
-				E66C665B61A7270CECCCF42E68FE6631 /* FormType.swift in Sources */,
-				D201E46C225F4910BB58056ECB429889 /* Guarantee.swift in Sources */,
-				3E31195C67815EB93604F6E1BAD805E0 /* GuaranteeWrappers.swift in Sources */,
-				310E00A2EC22BA9BE542FED5BA34BBC5 /* hang.swift in Sources */,
-				41D38A22DC83DAFA022139A02AF8440C /* HeaderFooterLabelView.swift in Sources */,
-				0F0C2E5CCC69CDC0F5A5B32FFD9DC28E /* Identifiable.swift in Sources */,
-				4F42DDA3783C89774CF2864911EB5589 /* ImageName.swift in Sources */,
-				D89AADC33B4B000CCEF7BE8963782C09 /* IntExtension.swift in Sources */,
-				D3D517A094A78244E370D6CA5DFA0404 /* JSONParser.swift in Sources */,
-				CE56EBE7D321093F8272EB4DB9602E7F /* Keychain.swift in Sources */,
-				45DCA71D58C8538939B649C2C5A082F3 /* Klarna.swift in Sources */,
-				F9B8BD454CC5BFFF97BAE003DC907FF3 /* KlarnaTokenizationViewModel.swift in Sources */,
-				A609C53A3A2BCEE2E06A3CBD4F935B50 /* LastNameField.swift in Sources */,
-				6E1ADC10C131C87524A8DB299CBC8FBC /* LogEvent.swift in Sources */,
-				0360999DB2893C942687096DAA118445 /* Logger.swift in Sources */,
-				08B506EB62A3435590471EF856BC8063 /* Mask.swift in Sources */,
-				BAAAE7C87E784DB90075AFB7DD89D152 /* MockPrimerAPIClient.swift in Sources */,
-				CB8519A37CCCCF11885634DDCF44A9C9 /* NetworkService.swift in Sources */,
-				B0AC3FE049941F2A79B7AA77DD0AE502 /* NSErrorExtension.swift in Sources */,
-				B1207366090B37B14F609B953478ACFD /* NSObject+ClassName.swift in Sources */,
-				2CF8C04CBA02CE1FDD16B63B502A0B72 /* Optional+Extensions.swift in Sources */,
-				D009B6384B5EF2108E6A42D9032F3F45 /* OrderItem.swift in Sources */,
-				9A8A577132482E4B9090914286EA565F /* Parser.swift in Sources */,
-				2D8ABA2FD76542C1225B04DB33BC39CB /* PaymentAPIModel.swift in Sources */,
-				B32BE302FF890D6A6CD1854352029E35 /* PaymentMethodComponent.swift in Sources */,
-				02437E390D85E9F609D1B29C25892DC9 /* PaymentMethodConfigService.swift in Sources */,
-				7D7E565702AFB0C389CCA61AEE9646D7 /* PaymentMethodConfiguration.swift in Sources */,
-				E45392049F1F6A8AAE8648CB84C65828 /* PaymentMethodConfigurationOptions.swift in Sources */,
-				A3A9C69FC9A5B5301613539F8BAEA66B /* PaymentMethodConfigurationType.swift in Sources */,
-				54A5CD052F2509564FB00C82A9C6BF7F /* PaymentMethodsGroupView.swift in Sources */,
-				1D8AB9A491613423E46986EF5B4B8B4C /* PaymentMethodToken.swift in Sources */,
-				C8CCCDE771EC516E3903296B75217815 /* PaymentMethodTokenizationRequest.swift in Sources */,
-				833410EAEC6FEBDE611973FC5DD59F89 /* PaymentMethodTokenizationViewModel.swift in Sources */,
-				F9BE8A115C07FBDECF0862F80A3F3FC2 /* PaymentMethodTokenizationViewModel+Logic.swift in Sources */,
-				CB9C4893EE597A9009B15742C935F159 /* PaymentResponse.swift in Sources */,
-				95680E4A5ED3CA24A4D1ED9391DC6E79 /* PayPal.swift in Sources */,
-				3A72F39CEC803C82CFD61DE6EB559478 /* PayPalService.swift in Sources */,
-				FF21BA583928F5B2CC8FBABE308CE3DD /* PayPalTokenizationViewModel.swift in Sources */,
-				384160BAD2967C90D23CD3D7A7E57A98 /* PollingModule.swift in Sources */,
-				A1CE21ACD0EEEE2EB6431069FE0A4693 /* PostalCode.swift in Sources */,
-				1231B8FCCA819387999FDF6F7CDD2268 /* PostalCodeField.swift in Sources */,
-				65AEABBAEC5E6D12F34A1C721B959849 /* PresentationController.swift in Sources */,
-				994F337088CA876F6CF5CED9AD6E3E73 /* Primer.swift in Sources */,
-				1F27B03A472CDF56E8EEC8D5EB60FBC5 /* PrimerAddressLineFieldView.swift in Sources */,
-				D2C0B7795DD6481599D030F75BF08848 /* PrimerAPI.swift in Sources */,
-				5272CD9B0F062E62C95209A7CAA2830A /* PrimerAPIClient.swift in Sources */,
-				22B418F763488122DE8BD4C319366DAA /* PrimerAPIClient+3DS.swift in Sources */,
-				244EA889EC8C53613E4F840C3AC0E60E /* PrimerAPIClient+Promises.swift in Sources */,
-				2C5C7230D99B175A7ED20D14677CEC39 /* PrimerButton.swift in Sources */,
-				F17FEED52FD5184BF000D5B965662667 /* PrimerCardFormViewController.swift in Sources */,
-				F84711CDEE240468159A94055272FC68 /* PrimerCardholderNameFieldView.swift in Sources */,
-				BAD122F2E97D40C8F99248B1B7C23352 /* PrimerCardNumberFieldView.swift in Sources */,
-				0FD202EB36339A7D46844671D1F9399D /* PrimerCityFieldView.swift in Sources */,
-				F1660050069D23536522D7156B3C42E5 /* PrimerConfiguration.swift in Sources */,
-				DC81DABC134BA19F6F10FCCBCD75FEA8 /* PrimerContainerViewController.swift in Sources */,
-				05E42D13F544BC4B907A38EADB1A148E /* PrimerCountryFieldView.swift in Sources */,
-				26D213727BD19BA441BA720A92DB2A12 /* PrimerCustomStyleTextField.swift in Sources */,
-				DB7AD361D2C52B9A74948B40B7478EB0 /* PrimerCVVFieldView.swift in Sources */,
-				34F7CB6DD99A2DE4C88B73B3ED68336F /* PrimerDelegate.swift in Sources */,
-				30A82C245B35E092AECE69830CFE274A /* PrimerError.swift in Sources */,
-				49E98DDABA02B96B95E9F82EFD89B30C /* PrimerExpiryDateFieldView.swift in Sources */,
-				6E028939057E6419E2B9BD53B97860AD /* PrimerFirstNameFieldView.swift in Sources */,
-				C41A6210727D304D61A53FDD07BC76EE /* PrimerFlowEnums.swift in Sources */,
-				330DE8334EF615FD7234FFDB5E317F59 /* PrimerFormView.swift in Sources */,
-				5FB1EDFA6AC96CD44B35EF30222FE7BF /* PrimerFormViewController.swift in Sources */,
-				05B7F74A95AEE4813123942CC392EA9A /* PrimerGenericTextFieldView.swift in Sources */,
-				4171EEA3A08A77B5DDB841BDB3B15A73 /* PrimerHeadlessUniversalCheckout.swift in Sources */,
-				2E18A18B8EF9B8AE9B60C61ECB68DA58 /* PrimerHeadlessUniversalCheckoutProtocols.swift in Sources */,
-				449A63BD7C84D6316A12141B4C452F14 /* PrimerHeadlessUniversalCheckoutUIManager.swift in Sources */,
-				D14EEED3208DAB534770BA5774DF1EAA /* PrimerImage.swift in Sources */,
-				69EC0E30700009AF25FFC77C300551D6 /* PrimerInputElements.swift in Sources */,
-				91D7953D21945A8E84EE5998FCB163C7 /* PrimerInputViewController.swift in Sources */,
-				946CCF8C7BED3734AB654E4B2224E6EE /* PrimerLastNameFieldView.swift in Sources */,
-				8D3E85B1AFBAD8F34D988AED0EB1B9C4 /* PrimerLoadingViewController.swift in Sources */,
-				041B80021903265B7E0E5D03DD348DFE /* PrimerNavigationBar.swift in Sources */,
-				E7EBA02215266528676ED957C5D6C697 /* PrimerNavigationController.swift in Sources */,
-				CF02563D8ABC4CAE5190FB265C6BD904 /* PrimerNibView.swift in Sources */,
-				537BB7604923E7AE0F6A92E496FB035B /* PrimerPostalCodeFieldView.swift in Sources */,
-				D4B0180CA2CBB3F3EC30C23A89AC4D54 /* PrimerResultComponentView.swift in Sources */,
-				4ADD58D5FE23B53DF009378AE67827A2 /* PrimerResultViewController.swift in Sources */,
-				6E61EFFF674052EFB29BBAAB26A4F226 /* PrimerRootViewController.swift in Sources */,
-				DF825FD6F96AA702329C19D359D17EF8 /* PrimerScrollView.swift in Sources */,
-				6F152DA64DEE69F46D793B808176C083 /* PrimerSDK-dummy.m in Sources */,
-				F49F94324C553CCB3AE0F7A94197D353 /* PrimerSearchTextField.swift in Sources */,
-				DC240C418B59BD404A0A521AA693FA45 /* PrimerSettings.swift in Sources */,
-				230059E13A4F8756ABEA5BE3ACFC6DAF /* PrimerSimpleCardFormTextFieldView.swift in Sources */,
-				587D3DCD6077EDF27C43FF41A0BDD6F7 /* PrimerSource.swift in Sources */,
-				0F99DF43C661C65C18B36308639A1E01 /* PrimerStateFieldView.swift in Sources */,
-				D8B5171CB0E3B46D9F1D59C4A2C2F777 /* PrimerTableViewCell.swift in Sources */,
-				DD7FD2218677157C69B795F5B7B8D68D /* PrimerTestPaymentMethodTokenizationViewModel.swift in Sources */,
-				D1E5D88415EDA7C0F06A00E95E083B91 /* PrimerTestPaymentMethodViewController.swift in Sources */,
-				0AE916847A73D8A5C912146579DEA9BB /* PrimerTextField.swift in Sources */,
-				7090FC96D0C68BDACDF47B86DB05C6A4 /* PrimerTextFieldView.swift in Sources */,
-				033CB6B7CC26FD992588EB83CD1791F0 /* PrimerTextFieldView+Analytics.swift in Sources */,
-				75DCD032E6D026BCE98F145D91D75886 /* PrimerTextFieldView+CardFormFieldsAnalytics.swift in Sources */,
-				33BED2BFF4504B1CA242B0FEED85BC17 /* PrimerTheme.swift in Sources */,
-				DB3BC1D6069902C847191905AA82367C /* PrimerTheme+Borders.swift in Sources */,
-				408555BAC5F80AC0C9AFF138031737B1 /* PrimerTheme+Buttons.swift in Sources */,
-				6F0492E44AF647360A971E59FE9FDC26 /* PrimerTheme+Colors.swift in Sources */,
-				82487394575E08819BED40BB60537359 /* PrimerTheme+Inputs.swift in Sources */,
-				24601E77292A701A45ECF6338F04CC88 /* PrimerTheme+TextStyles.swift in Sources */,
-				80785707EECD3F9EB1911CC123BB8593 /* PrimerTheme+Views.swift in Sources */,
-				2C78B4CDCA21FC8C91D9B00E62416FB8 /* PrimerThemeData.swift in Sources */,
-				999BB4C515D2B5D5C398C3D15C79D089 /* PrimerThemeData+Deprecated.swift in Sources */,
-				5B87C757F3F5CAED465DA056B31ACB20 /* PrimerUniversalCheckoutViewController.swift in Sources */,
-				2791E2B091D701A06A729184A3853C9E /* PrimerVaultManagerViewController.swift in Sources */,
-				12F722458819D5B46BC84F368CD8951E /* PrimerViewController.swift in Sources */,
-				5F188336EA71B5493BE3F83BB94D6419 /* PrimerViewExtensions.swift in Sources */,
-				D23326BFEEC822D80959B39D76D2555F /* PrimerWebViewController.swift in Sources */,
-				6EBD3346F428D55EB0F47C4A2A7B4533 /* Promise.swift in Sources */,
-				53D426C60F799FDBB2084C6554ED6211 /* QRCodeTokenizationViewModel.swift in Sources */,
-				CBA12D02C394D2E08020E2FC5E29C6E7 /* QRCodeViewController.swift in Sources */,
-				EE3B933B22212D80F020C517F0D98A88 /* Queue.swift in Sources */,
-				C2834BE91BC5B570D0AFA3F827E0B60B /* race.swift in Sources */,
-				7A9BC3DA32D7DF4436C891AAAD476BBA /* RateLimitedDispatcher.swift in Sources */,
-				8344BCD454FF052A9D8F32FAFEBB5372 /* RateLimitedDispatcherBase.swift in Sources */,
-				D313DC667A64AC802BA95295797E185E /* RecoverWrappers.swift in Sources */,
-				CBA4D10EC65404C99FDDBB6467043C71 /* ReloadDelegate.swift in Sources */,
-				419CD3A4E4CE4883370F83EBCB8EABAA /* Resolver.swift in Sources */,
-				B4D038D5ABFFF5E111327B9D7C918860 /* ResumeHandlerProtocol.swift in Sources */,
-				00610A1F5667855C73E803C5C531E2BD /* SequenceWrappers.swift in Sources */,
-				14C84A9EA18CA12A4C225C6BE5614930 /* StateField.swift in Sources */,
-				9990CF67BAA1E19832BEEC8627EFF2CA /* StrictRateLimitedDispatcher.swift in Sources */,
-				AB6647DC49B629DB2D05A0856D90629D /* StringExtension.swift in Sources */,
-				CC86A41E6CE2178ED00A6DD8D80B1B56 /* Strings.swift in Sources */,
-				8A50D2EFFDAC2AAE27AF33A2F711B9C3 /* SuccessMessage.swift in Sources */,
-				DEC9E3BEE2BAAED056BDAEDDFFB35634 /* SuccessResponse.swift in Sources */,
-				BDE361FD779F718342EA5A097801A40E /* Thenable.swift in Sources */,
-				8E805A66146EC8065EAEC1DD084C3006 /* ThenableWrappers.swift in Sources */,
-				7BF3911D1A4A15B992F9091A71857988 /* Throwable.swift in Sources */,
-				8DC5406E68B81A18F3E11935C438B8A6 /* TokenizationService.swift in Sources */,
-				B7EF0B4903974893F2BFB2E23666976F /* UIColorExtension.swift in Sources */,
-				80B678309EE1B6BAECE4F71593C59D8F /* UIDeviceExtension.swift in Sources */,
-				EE122AA0CC3DCC96ADB05B77AC877741 /* UILocalizableUtil.swift in Sources */,
-				D8A379398B51D324763C8DAF00587D5D /* UINavigationController+Extensions.swift in Sources */,
-				F84A0FA539D59810D7D1586B5B1580E8 /* UIScreenExtension.swift in Sources */,
-				1870403C3075890CF11EBC136F27E1F4 /* UIUtils.swift in Sources */,
-				891015F7CDC4DF1452BDFD746CF861F9 /* URLExtension.swift in Sources */,
-				87773AB526AF29EA0147EF5B6F9D7034 /* URLSessionStack.swift in Sources */,
-				276CA7B35013AA182FC1174832D710D6 /* UserDefaultsExtension.swift in Sources */,
-				8BC09649BD253CB844F421E92147D062 /* UserInterfaceModule.swift in Sources */,
-				6629577E6AF8D30F0D1D274DB25A8C7C /* VaultCheckoutViewModel.swift in Sources */,
-				6FE0C71F18DD86BF27CF03CC34DE6357 /* VaultPaymentMethodView.swift in Sources */,
-				75FDD6B8FBCCB2D0E8B067FCD29D79BD /* VaultPaymentMethodViewController.swift in Sources */,
-				625A00EAD4711150C091FCDC441A19F7 /* VaultPaymentMethodViewModel.swift in Sources */,
-				44A58D3A711ACE522E0481A4E89626D7 /* VaultService.swift in Sources */,
-				6DCBBEADF7BC91791B5573E3AC1FC111 /* Weak.swift in Sources */,
-				F954A600A4EC3ADE7A35072E5BEEC044 /* WebViewUtil.swift in Sources */,
-				79B2A16443AAF9A440F531BAB2587F96 /* when.swift in Sources */,
-				AB9C54921ECB3BBE2F9470C0E7195267 /* WrapperProtocols.swift in Sources */,
-			);
-			runOnlyForDeploymentPostprocessing = 0;
-		};
-		A1124FB9246B9D4CF1FFBA2C06FFCA42 /* Sources */ = {
-=======
 		8B5B410CCF5A0D94DE379EB54FF84D99 /* Sources */ = {
 			isa = PBXSourcesBuildPhase;
 			buildActionMask = 2147483647;
@@ -3567,7 +2192,6 @@
 			runOnlyForDeploymentPostprocessing = 0;
 		};
 		D7C2CEDEBF3FC1225AF6969DD411A08B /* Sources */ = {
->>>>>>> 6d9ca6d6
 			isa = PBXSourcesBuildPhase;
 			buildActionMask = 2147483647;
 			files = (
@@ -3585,25 +2209,6 @@
 /* End PBXSourcesBuildPhase section */
 
 /* Begin PBXTargetDependency section */
-<<<<<<< HEAD
-		1999F55ACBCE6306D119BFD650ECD7DC /* PBXTargetDependency */ = {
-			isa = PBXTargetDependency;
-			name = PrimerSDK;
-			target = F3BE9108C53B53949406218CEA55E0B2 /* PrimerSDK */;
-			targetProxy = 5ECA04A27E8BE01078D0E5CC9AA5AF3E /* PBXContainerItemProxy */;
-		};
-		206A3321145AD452662F1AE881284063 /* PBXTargetDependency */ = {
-			isa = PBXTargetDependency;
-			name = "PrimerSDK-PrimerResources";
-			target = 6E6525C7043FBA7BB34A249010AF5593 /* PrimerSDK-PrimerResources */;
-			targetProxy = 0B50651B37DA77C152A0F71409CA2748 /* PBXContainerItemProxy */;
-		};
-		FBEFBE544C55548FE0173D4A0C93157B /* PBXTargetDependency */ = {
-			isa = PBXTargetDependency;
-			name = "Pods-PrimerSDK_Example";
-			target = 6C144A762E9B598392AFFEC8F873746A /* Pods-PrimerSDK_Example */;
-			targetProxy = F882F4369855D101B840CA6D00E23E33 /* PBXContainerItemProxy */;
-=======
 		1943BFC35143FCA71EE4A531112C4F6A /* PBXTargetDependency */ = {
 			isa = PBXTargetDependency;
 			name = "PrimerSDK-PrimerResources";
@@ -3621,28 +2226,27 @@
 			name = "Pods-PrimerSDK_Example";
 			target = 6C144A762E9B598392AFFEC8F873746A /* Pods-PrimerSDK_Example */;
 			targetProxy = 8C54FB5F288367861340F1529F5D88DC /* PBXContainerItemProxy */;
->>>>>>> 6d9ca6d6
 		};
 /* End PBXTargetDependency section */
 
 /* Begin PBXVariantGroup section */
-		FD5F0DE8580D90309D37C414F07CB68F /* Localizable.strings */ = {
+		63DFF859C7DD882F0036B9B76ECF491F /* Localizable.strings */ = {
 			isa = PBXVariantGroup;
 			children = (
-				60092DF596BEA34CABC81EEC5E8FA941 /* Localizable.strings */,
-				1F3BCD958D89F55E0063B2ACC069893E /* Localizable.strings */,
-				85BCD6832F6BF08D853C184EC9509247 /* Localizable.strings */,
-				3BEBF1961899484A1ADD51D9BCE2C1A4 /* Localizable.strings */,
-				74329F0F733D195DE7F3D1F8A2C2631E /* Localizable.strings */,
-				A3E85FE385AED71E82840789470E969E /* Localizable.strings */,
-				3574E2E9F4EABE3628459180A89E9900 /* Localizable.strings */,
-				67FF23761984FCCF278011C1EF07DD09 /* Localizable.strings */,
-				FC5AA843B9EB787746D2E8BA5CB2F663 /* Localizable.strings */,
-				78151E190EADAEB90F802C146312343A /* Localizable.strings */,
-				07CBD77028DF98925EF75D08083BAB0D /* Localizable.strings */,
-				B576337DE7D32025005D8FC667359C76 /* Localizable.strings */,
-				4F76114036D6A9C81337E9F636092E50 /* Localizable.strings */,
-				F844E1F4E2187044F4365CDCA2A123EE /* Localizable.strings */,
+				360D1E554256916811DBA5E03824256E /* Localizable.strings */,
+				B3FE6FEDB816FDF96A90428E9DA9DA1A /* Localizable.strings */,
+				B0B615109C85B62BA863691DB31E0341 /* Localizable.strings */,
+				381849E83CA04E5103C60CCAEC1E300E /* Localizable.strings */,
+				7B576F45A29AB006A257DC57113EC4EA /* Localizable.strings */,
+				6358C1DF80368341C0928F01DD90DC2E /* Localizable.strings */,
+				0199405A4C5C199F2CA6EBAC3A00B7A2 /* Localizable.strings */,
+				75FDDB7570BEE2BD35AB921472F0C23D /* Localizable.strings */,
+				BF0E50B1CBA53267A8ECD487376B935C /* Localizable.strings */,
+				9B77DD059B0DE64405EC130B088E8940 /* Localizable.strings */,
+				694FC7F3861390E7CAF64D4CCA1233DB /* Localizable.strings */,
+				F414B1D7ECBE8094E5651815A978A47A /* Localizable.strings */,
+				96797DFC1291D2C2DDED8AD570FDD178 /* Localizable.strings */,
+				3AC063A334DFD439C4F84D229DCD4DD4 /* Localizable.strings */,
 			);
 			name = Localizable.strings;
 			path = .;
@@ -3718,13 +2322,9 @@
 			};
 			name = Debug;
 		};
-<<<<<<< HEAD
-		2868D9EA6E05D0E6DB238A7170ACC311 /* Debug */ = {
-=======
 		26310254185AC829006228F59BC3562E /* Debug */ = {
->>>>>>> 6d9ca6d6
 			isa = XCBuildConfiguration;
-			baseConfigurationReference = 7540675C759C8CDA799A0607647F2B20 /* PrimerSDK.debug.xcconfig */;
+			baseConfigurationReference = 07ABAC4A253752E5EFD21CFD15864DBF /* PrimerSDK.debug.xcconfig */;
 			buildSettings = {
 				CONFIGURATION_BUILD_DIR = "$(BUILD_DIR)/$(CONFIGURATION)$(EFFECTIVE_PLATFORM_NAME)/PrimerSDK";
 				IBSC_MODULE = PrimerSDK;
@@ -3738,45 +2338,9 @@
 			};
 			name = Debug;
 		};
-		579DA10B17EA3C1B7B0175962CEECF50 /* Release */ = {
+		402BCACE934A0A4A39D1ED2C3044FDB1 /* Release */ = {
 			isa = XCBuildConfiguration;
-			baseConfigurationReference = 51B15B52AB0EFD7A5E8B700E62038EEF /* PrimerSDK.release.xcconfig */;
-			buildSettings = {
-				CONFIGURATION_BUILD_DIR = "$(BUILD_DIR)/$(CONFIGURATION)$(EFFECTIVE_PLATFORM_NAME)/PrimerSDK";
-				IBSC_MODULE = PrimerSDK;
-				INFOPLIST_FILE = "Target Support Files/PrimerSDK/ResourceBundle-PrimerResources-PrimerSDK-Info.plist";
-				IPHONEOS_DEPLOYMENT_TARGET = 10.0;
-				PRODUCT_NAME = PrimerResources;
-				SDKROOT = iphoneos;
-				SKIP_INSTALL = YES;
-				TARGETED_DEVICE_FAMILY = "1,2";
-				WRAPPER_EXTENSION = bundle;
-			};
-			name = Release;
-		};
-		7A502E9AF0F3916BBB1A623DB432028A /* Debug */ = {
-			isa = XCBuildConfiguration;
-			baseConfigurationReference = 7540675C759C8CDA799A0607647F2B20 /* PrimerSDK.debug.xcconfig */;
-			buildSettings = {
-				CONFIGURATION_BUILD_DIR = "$(BUILD_DIR)/$(CONFIGURATION)$(EFFECTIVE_PLATFORM_NAME)/PrimerSDK";
-				IBSC_MODULE = PrimerSDK;
-				INFOPLIST_FILE = "Target Support Files/PrimerSDK/ResourceBundle-PrimerResources-PrimerSDK-Info.plist";
-				IPHONEOS_DEPLOYMENT_TARGET = 10.0;
-				PRODUCT_NAME = PrimerResources;
-				SDKROOT = iphoneos;
-				SKIP_INSTALL = YES;
-				TARGETED_DEVICE_FAMILY = "1,2";
-				WRAPPER_EXTENSION = bundle;
-			};
-			name = Debug;
-		};
-<<<<<<< HEAD
-		7D541A22CFDC588161F62A41742892DC /* Release */ = {
-=======
-		402BCACE934A0A4A39D1ED2C3044FDB1 /* Release */ = {
->>>>>>> 6d9ca6d6
-			isa = XCBuildConfiguration;
-			baseConfigurationReference = 51B15B52AB0EFD7A5E8B700E62038EEF /* PrimerSDK.release.xcconfig */;
+			baseConfigurationReference = 27BDD1E1017D996DE3A5725F205A4733 /* PrimerSDK.release.xcconfig */;
 			buildSettings = {
 				CLANG_ENABLE_OBJC_WEAK = NO;
 				"CODE_SIGN_IDENTITY[sdk=appletvos*]" = "";
@@ -4051,19 +2615,11 @@
 /* End XCBuildConfiguration section */
 
 /* Begin XCConfigurationList section */
-<<<<<<< HEAD
-		388A025C39E4FCF2DC9121D40A76E0A9 /* Build configuration list for PBXNativeTarget "PrimerSDK" */ = {
-			isa = XCConfigurationList;
-			buildConfigurations = (
-				7A502E9AF0F3916BBB1A623DB432028A /* Debug */,
-				7D541A22CFDC588161F62A41742892DC /* Release */,
-=======
 		04339E7A52AA7E3211B9E80C0F0F3F18 /* Build configuration list for PBXNativeTarget "PrimerSDK-PrimerResources" */ = {
 			isa = XCConfigurationList;
 			buildConfigurations = (
 				26310254185AC829006228F59BC3562E /* Debug */,
 				630C6287927F5A32C0EA9958BE40CA8D /* Release */,
->>>>>>> 6d9ca6d6
 			);
 			defaultConfigurationIsVisible = 0;
 			defaultConfigurationName = Release;
@@ -4077,19 +2633,11 @@
 			defaultConfigurationIsVisible = 0;
 			defaultConfigurationName = Release;
 		};
-<<<<<<< HEAD
-		A6DB7353DEEAC88A24B031E1A65C44A3 /* Build configuration list for PBXNativeTarget "PrimerSDK-PrimerResources" */ = {
-			isa = XCConfigurationList;
-			buildConfigurations = (
-				2868D9EA6E05D0E6DB238A7170ACC311 /* Debug */,
-				579DA10B17EA3C1B7B0175962CEECF50 /* Release */,
-=======
 		4CE685A8FD5677FFCB6B21197B3C4CA7 /* Build configuration list for PBXNativeTarget "PrimerSDK" */ = {
 			isa = XCConfigurationList;
 			buildConfigurations = (
 				8003C167187AC964DE2D660E733CAEF6 /* Debug */,
 				402BCACE934A0A4A39D1ED2C3044FDB1 /* Release */,
->>>>>>> 6d9ca6d6
 			);
 			defaultConfigurationIsVisible = 0;
 			defaultConfigurationName = Release;
