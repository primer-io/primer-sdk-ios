// !$*UTF8*$!
{
	archiveVersion = 1;
	classes = {
	};
	objectVersion = 46;
	objects = {

/* Begin PBXBuildFile section */
		004979FCB7EEB6C1B3C508269DBCF405 /* Pods-PrimerSDK_Example-umbrella.h in Headers */ = {isa = PBXBuildFile; fileRef = 3780FF276696624E5AD4A629D4CC4AD8 /* Pods-PrimerSDK_Example-umbrella.h */; settings = {ATTRIBUTES = (Public, ); }; };
		018C0290D5945BB51D004B433A211381 /* Validation.swift in Sources */ = {isa = PBXBuildFile; fileRef = B8966553E0518C92D548FBAF7A715EA0 /* Validation.swift */; };
		030BC82FCC6DB79247086CB6A732B19D /* RateLimitedDispatcher.swift in Sources */ = {isa = PBXBuildFile; fileRef = 22F3368FD0324463C2A2003E9697D5C8 /* RateLimitedDispatcher.swift */; };
		0498EB2C2B12FC8FD65B19FE272FF512 /* SuccessMessage.swift in Sources */ = {isa = PBXBuildFile; fileRef = 32BA74B5386064F760E7F690618B43FC /* SuccessMessage.swift */; };
		05A2E567C33B49C808EC4796F47FA30D /* PayPalViewModel.swift in Sources */ = {isa = PBXBuildFile; fileRef = 9802B8B3D7B83AF49904125AD7B32874 /* PayPalViewModel.swift */; };
		081A5CA0E340A96F1D85B379CD201ACE /* URLSessionStack.swift in Sources */ = {isa = PBXBuildFile; fileRef = 89AC56C682367D74632B406D9839F132 /* URLSessionStack.swift */; };
		08DB3BC1092BBC4D28B9AD4C6FDFF028 /* Primer3DS.swift in Sources */ = {isa = PBXBuildFile; fileRef = AA3E9F209C857157575A473FE948A03D /* Primer3DS.swift */; };
		0CC36760943AED64CEEDC56E7292040D /* CardScannerViewModel.swift in Sources */ = {isa = PBXBuildFile; fileRef = 51ECBC82F88A77332A11F3D93FD32DA4 /* CardScannerViewModel.swift */; };
		0EFA2C6CCBDC56A8DAC1144208017B37 /* PrimerTextFieldView.xib in Resources */ = {isa = PBXBuildFile; fileRef = F87737D56F773FF0F600DDFEF0CF2EA9 /* PrimerTextFieldView.xib */; };
		0F573A13BFACC885368720C6C705F6E4 /* 3DSService.swift in Sources */ = {isa = PBXBuildFile; fileRef = A885E97A5F6034AAE53AD348BB5DCD35 /* 3DSService.swift */; };
		0F9D0419053430747D2D8A0BF78F24CB /* Foundation.framework in Frameworks */ = {isa = PBXBuildFile; fileRef = EAB6F611E86A4758835A715E4B4184F6 /* Foundation.framework */; };
		109F64FC32553CDAC0BF7CF8B6C1375E /* PaymentMethodToken.swift in Sources */ = {isa = PBXBuildFile; fileRef = B9DACE3D93DE43D66697805AF8A4BDBE /* PaymentMethodToken.swift */; };
		14BC91BF818B17BEA6E2619B135845FF /* CountryCode.swift in Sources */ = {isa = PBXBuildFile; fileRef = 7419FB1C6DB3B02F4898B3618343E220 /* CountryCode.swift */; };
		1580791DBB266AC123D43B0B25673807 /* FinallyWrappers.swift in Sources */ = {isa = PBXBuildFile; fileRef = 8A44438E3F92659C79CCF0F81FE44978 /* FinallyWrappers.swift */; };
		15CCC1CB3FF755CDE7D4B18B76BDFE5B /* PrimerTextFieldView.swift in Sources */ = {isa = PBXBuildFile; fileRef = 8442312FECEED2603390555F3181C26B /* PrimerTextFieldView.swift */; };
		15F2D9532F7C92D50494DADF25FB776F /* ResumeHandlerProtocol.swift in Sources */ = {isa = PBXBuildFile; fileRef = 22D50D1043DB106BDA7B8E5056B9E1CF /* ResumeHandlerProtocol.swift */; };
		17555207546F1380E5D5331DE8C7E430 /* Resolver.swift in Sources */ = {isa = PBXBuildFile; fileRef = 9151D4366E9B175440A4AF22A8006F69 /* Resolver.swift */; };
		18452DCA336DCD88C496A6BBAE71C484 /* CancellableCatchable.swift in Sources */ = {isa = PBXBuildFile; fileRef = 3082C9E37BBD1BB05EFB27DC86D7B53F /* CancellableCatchable.swift */; };
		1A9FF93C96058BFE4D03DF7812F92C9B /* Promise.swift in Sources */ = {isa = PBXBuildFile; fileRef = B02BFF66F134406DE489E1361A1979A4 /* Promise.swift */; };
		1AA95EC82F1E34609B2A4F1D8188CD60 /* IntExtension.swift in Sources */ = {isa = PBXBuildFile; fileRef = 29EBD53D840A18A89B2C94C5ACEBD853 /* IntExtension.swift */; };
		1B88AA0CF0623A9462B2F4063AC269B6 /* Parser.swift in Sources */ = {isa = PBXBuildFile; fileRef = 2D09E376A031D7B98A68A3ACCC008DEA /* Parser.swift */; };
		1C138812AB6B45542D64D275F9210CDA /* URLExtension.swift in Sources */ = {isa = PBXBuildFile; fileRef = DBC4D43E2695958BEC56999520CC809F /* URLExtension.swift */; };
		1DD35064DD4D7AF4481E1488D4396BD1 /* ScannerView.swift in Sources */ = {isa = PBXBuildFile; fileRef = E8E11AAFA0DABF43DED95D70DC0D2687 /* ScannerView.swift */; };
		1E9553C0779CD6DFE199EB93AF861C3F /* StrictRateLimitedDispatcher.swift in Sources */ = {isa = PBXBuildFile; fileRef = C08FAEAF798BB8F7401843B87A3BB462 /* StrictRateLimitedDispatcher.swift */; };
		2074B4A58759E3D65708EB677813AD2D /* CatchWrappers.swift in Sources */ = {isa = PBXBuildFile; fileRef = 0C84B778FE7E2BCB11BE33F6E67D2628 /* CatchWrappers.swift */; };
		2780040F9BF52CF21BA23E0FBFC01965 /* DirectDebitMandate.swift in Sources */ = {isa = PBXBuildFile; fileRef = 53B0F672FC8CBD3794C3749FC266EC1E /* DirectDebitMandate.swift */; };
		2B729E7C34D107F6D492DE09415DFAD6 /* Configuration.swift in Sources */ = {isa = PBXBuildFile; fileRef = FA95EDA5B2B5D254E205E940FCCCBF7A /* Configuration.swift */; };
		31B528107F7D68987A81D962EA8FF201 /* PresentationController.swift in Sources */ = {isa = PBXBuildFile; fileRef = 79024A49B6C39FBF500926FFD1F939EE /* PresentationController.swift */; };
		322AA2BCFD088D3D373D51D3B9B853D7 /* CancellablePromise.swift in Sources */ = {isa = PBXBuildFile; fileRef = F3D57413F281BC0DEB23F2C3B40A8092 /* CancellablePromise.swift */; };
		3231DA134880B901E01E58596DB7337D /* firstly.swift in Sources */ = {isa = PBXBuildFile; fileRef = CBB9F9DA9C40DB2813CFBB351A448D9B /* firstly.swift */; };
		34E55F877EB334FC55B2BADEE97A4277 /* PrimerFormViewController.swift in Sources */ = {isa = PBXBuildFile; fileRef = 965B60D40C6BC7A8ED1769448846D99D /* PrimerFormViewController.swift */; };
		381BB4F57FACDE75F1CEB4960EF7003F /* Klarna.swift in Sources */ = {isa = PBXBuildFile; fileRef = 2F10825A19F861EB1218473FB44A8AEB /* Klarna.swift */; };
		38510C15F665A16EA33F588EBD75A339 /* PrimerViewController.swift in Sources */ = {isa = PBXBuildFile; fileRef = F617333F48F2F261D3F002011C35E22E /* PrimerViewController.swift */; };
		39A8ACF08F8ECF42976053969AF81D67 /* Icons.xcassets in Resources */ = {isa = PBXBuildFile; fileRef = 40A28A82C4421EAFAB723CFA84FFA6C7 /* Icons.xcassets */; };
		3C441AF2F9DFBA1B587426C6A2FBC600 /* ErrorHandler.swift in Sources */ = {isa = PBXBuildFile; fileRef = 4FE9E770EE731EC0A8CA0B3E64D0BD02 /* ErrorHandler.swift */; };
		3F9ADF2BFA586004ACB169DF4F539A59 /* LoadingViewController.swift in Sources */ = {isa = PBXBuildFile; fileRef = 7A72E1607C07E6839AE464D5F8CC908F /* LoadingViewController.swift */; };
		40C6EA98872E59CB356F25F7EF47C34B /* Foundation.framework in Frameworks */ = {isa = PBXBuildFile; fileRef = EAB6F611E86A4758835A715E4B4184F6 /* Foundation.framework */; };
		41F9AE35CC4EE49E675F6F9808B2FA18 /* ThenableWrappers.swift in Sources */ = {isa = PBXBuildFile; fileRef = D9B5C6025C6FE14543548F22EB95C841 /* ThenableWrappers.swift */; };
		445CBF688CBC5D5CC874FAE2065058BB /* fr.lproj in Resources */ = {isa = PBXBuildFile; fileRef = 0E4CA4EED7179C3A2CA6EB8978B61DA8 /* fr.lproj */; };
		46FEE3F57F93123CC68CA14375063D06 /* SuccessViewController.swift in Sources */ = {isa = PBXBuildFile; fileRef = 6589E0DD108BA0697CB8E55981027AEF /* SuccessViewController.swift */; };
		486EBCB1E1DA8999803F5428E2CACA42 /* AlertController.swift in Sources */ = {isa = PBXBuildFile; fileRef = DFB50C9ACB5DC474B7A3C9B5B225BF19 /* AlertController.swift */; };
		49ADDD1C14E528FCA9B086A18FF414B1 /* PrimerSDK-umbrella.h in Headers */ = {isa = PBXBuildFile; fileRef = 48CE17ABEDB356883F87C26408207B69 /* PrimerSDK-umbrella.h */; settings = {ATTRIBUTES = (Public, ); }; };
		49DDC1FD78D370294D790B79C731CB03 /* ClientTokenService.swift in Sources */ = {isa = PBXBuildFile; fileRef = F15BADCB00DE36F55177037E5A7B32F2 /* ClientTokenService.swift */; };
		4A0AB5F2A19D3EA462631080E3F92FB8 /* PrimerTableViewCell.swift in Sources */ = {isa = PBXBuildFile; fileRef = 892638145D7094290F388552C2CCF740 /* PrimerTableViewCell.swift */; };
		4A2B5CC5D0075ED7025193D13AC7A178 /* AppState.swift in Sources */ = {isa = PBXBuildFile; fileRef = 0AC0F29268D2B32640A2C44549B7E7FA /* AppState.swift */; };
		4C44C873F4FAEBDCD6F1C8AA322C9805 /* VaultPaymentMethodViewController.swift in Sources */ = {isa = PBXBuildFile; fileRef = 92BBD1738E30A8FE488F1286B348CEC7 /* VaultPaymentMethodViewController.swift */; };
		4CD23955EDCC9A10C605B11E98F538FA /* VaultPaymentMethodView.swift in Sources */ = {isa = PBXBuildFile; fileRef = 88B289B1174F55A333C689AE169EE09C /* VaultPaymentMethodView.swift */; };
		4CDB6C5AEDA32988EAF2D1B2D7EEA883 /* Optional+Extensions.swift in Sources */ = {isa = PBXBuildFile; fileRef = 5F79BAE53BC60C40C7A4B98FA36F6125 /* Optional+Extensions.swift */; };
		4EA845B35E12CB03DFD4A2CC0E84C296 /* PrimerTextField.swift in Sources */ = {isa = PBXBuildFile; fileRef = 29C0F9B3626376D8C4FD75C7157D79D0 /* PrimerTextField.swift */; };
		4F40544BB3B162DA82123A1842A94481 /* PrimerExpiryDateFieldView.swift in Sources */ = {isa = PBXBuildFile; fileRef = C50DA0B49F726F752B3168E4B9A96822 /* PrimerExpiryDateFieldView.swift */; };
		4F46B730ACB79A1F7301FA8D7AA951C9 /* Thenable.swift in Sources */ = {isa = PBXBuildFile; fileRef = 1C2B2F64299E017566B26EC70F3B49BB /* Thenable.swift */; };
		5143311938C845B7AFCBFD106FFFAF8F /* Guarantee.swift in Sources */ = {isa = PBXBuildFile; fileRef = 7E4C0AFF2D32F5090BD28CE436A0F4D0 /* Guarantee.swift */; };
		51FC90EBC996767AFF20EC66253ABCDD /* ApplePayViewModel.swift in Sources */ = {isa = PBXBuildFile; fileRef = 7E0419DAE51B11FF4AB98829E20DC1A3 /* ApplePayViewModel.swift */; };
		52EC7F0DED7C05276D075DB3A94D51E9 /* PrimerButton.swift in Sources */ = {isa = PBXBuildFile; fileRef = 126581AE2D0B92C8730F72CCBBE56758 /* PrimerButton.swift */; };
		5337EDCC040125C880F4B78107C9E20C /* Foundation.framework in Frameworks */ = {isa = PBXBuildFile; fileRef = EAB6F611E86A4758835A715E4B4184F6 /* Foundation.framework */; };
		56C22A2F90FC2DF9B1419CFB5D999209 /* Foundation.framework in Frameworks */ = {isa = PBXBuildFile; fileRef = EAB6F611E86A4758835A715E4B4184F6 /* Foundation.framework */; };
		58B2BD7EABCB1BDF1F699282F97A7D34 /* ApplePayService.swift in Sources */ = {isa = PBXBuildFile; fileRef = AFAA2C6046BA95635BACBC76F4115F32 /* ApplePayService.swift */; };
		5A1711E720C4C9242C03096634304602 /* OAuthViewModel.swift in Sources */ = {isa = PBXBuildFile; fileRef = 5CE267E87CA896DCC49B0F58AE7A54D4 /* OAuthViewModel.swift */; };
		5B3785BD9B1FC5184AA04755AE2A3C68 /* PrimerResources.bundle in Resources */ = {isa = PBXBuildFile; fileRef = A8B3BC107C2BDC3C03D961866F721265 /* PrimerResources.bundle */; };
		5BBF65110C2F341C6A70614B6DB58771 /* PrimerTheme.swift in Sources */ = {isa = PBXBuildFile; fileRef = E8FD956E6557D75DA0B30A4BBC1E2363 /* PrimerTheme.swift */; };
		5ED93911FB7BADF0FE9FF9F91F0D3C13 /* ExternalViewModel.swift in Sources */ = {isa = PBXBuildFile; fileRef = 1CD681F00DE0614F5E404076B8957DC7 /* ExternalViewModel.swift */; };
		621EB69ED473029CFCA8DE219DD8EF51 /* PaymentMethodConfigService.swift in Sources */ = {isa = PBXBuildFile; fileRef = 4EA40C64C69FE3AD6D3F536D9386705A /* PaymentMethodConfigService.swift */; };
		62C63E28316B1CDE6676DC748FD286CB /* UXMode.swift in Sources */ = {isa = PBXBuildFile; fileRef = 308C3064F02AF8DA41EA2FA9F2AD79E7 /* UXMode.swift */; };
		63C5ED38179EB6FCB970FD9B4E9604D5 /* PrimerRootViewController.swift in Sources */ = {isa = PBXBuildFile; fileRef = 4C63CB435C0466F42372297BFAFA531E /* PrimerRootViewController.swift */; };
		6437576C60E06293117D30633FAF19C4 /* PrimerAPIClient+3DS.swift in Sources */ = {isa = PBXBuildFile; fileRef = 758993110502C596171A441D004A547B /* PrimerAPIClient+3DS.swift */; };
		6738EA3904DB300B1660274C208C4754 /* ClientToken.swift in Sources */ = {isa = PBXBuildFile; fileRef = B94E987626C185BF13DB62F7D05A79BA /* ClientToken.swift */; };
		691C523EB92EE00051C4A25B01DAE069 /* SequenceWrappers.swift in Sources */ = {isa = PBXBuildFile; fileRef = 7A8597B76A6D076BCA275A7C37380E20 /* SequenceWrappers.swift */; };
		6C0813800239BAEB6C4F90FA3D022917 /* WrapperProtocols.swift in Sources */ = {isa = PBXBuildFile; fileRef = D065820C4D6D3643D89E963332240B4A /* WrapperProtocols.swift */; };
		6C649EE7AD8BCCF7531C4253CEA036CD /* CardScannerViewController+SimpleScanDelegate.swift in Sources */ = {isa = PBXBuildFile; fileRef = 1ED527128DA1316456827277B5176502 /* CardScannerViewController+SimpleScanDelegate.swift */; };
		6D48692B8E1D1D1FCE3C78F504E43BFE /* PaymentResponse.swift in Sources */ = {isa = PBXBuildFile; fileRef = 693E4E65E4F5F84B511BC04F5DDF83C6 /* PaymentResponse.swift */; };
		6D6BF9863371EC0D3457FED17A00F1E5 /* when.swift in Sources */ = {isa = PBXBuildFile; fileRef = 539F31F57EA7F686E1A7DA62A040DD7A /* when.swift */; };
		6DCF943EE41FCA36BF5E5BE8E4F16011 /* Pods-PrimerSDK_Tests-dummy.m in Sources */ = {isa = PBXBuildFile; fileRef = D66C3890C3566F38C935A2FFD9A237B0 /* Pods-PrimerSDK_Tests-dummy.m */; };
<<<<<<< HEAD
		6EBA9290523DBC9EB31A0413ED195C1E /* TokenizationService.swift in Sources */ = {isa = PBXBuildFile; fileRef = B1837D6F2ABE99A07CBBF898FC2788CF /* TokenizationService.swift */; };
		73A341DA773EF90CA1F53DEC942D986E /* PrimerSDK-dummy.m in Sources */ = {isa = PBXBuildFile; fileRef = 1753FADFBFB5C3386D1673DF56C810B3 /* PrimerSDK-dummy.m */; };
		74D05B5770768F9A6EC314BB6D1303D2 /* Mask.swift in Sources */ = {isa = PBXBuildFile; fileRef = E3A63D9E9AFE12D0B9D58B31E53AD74E /* Mask.swift */; };
		753535B79436DA0985C8E72B87D76191 /* PrimerContent.swift in Sources */ = {isa = PBXBuildFile; fileRef = 1914C732AB6CB878C8572A3881B2C73C /* PrimerContent.swift */; };
		76F7F6B4687A8A034A0AEA9098AE4B62 /* DependencyInjection.swift in Sources */ = {isa = PBXBuildFile; fileRef = A7F21623FB00AEDD8011BAFC27CA5D30 /* DependencyInjection.swift */; };
		78DB08552A94B434300A4AE1268B6F5C /* CardComponentsManager.swift in Sources */ = {isa = PBXBuildFile; fileRef = 8D5C21E327D8CB548192149AD0743765 /* CardComponentsManager.swift */; };
		78F90883C41F573B5339D87EFFE63FCF /* PaymentMethodComponent.swift in Sources */ = {isa = PBXBuildFile; fileRef = 1129E8E5C29280EF0AEDA823AE7D43E3 /* PaymentMethodComponent.swift */; };
		79E4B803A9DA754C66D2DF925152B9AC /* hang.swift in Sources */ = {isa = PBXBuildFile; fileRef = D509250378EACE2053B3959E6FB48506 /* hang.swift */; };
		7BE3F5BD965BA742DBC28A37B61CF6FD /* DirectDebitService.swift in Sources */ = {isa = PBXBuildFile; fileRef = 8D370C4D8D3B8EC72E18236EA584D753 /* DirectDebitService.swift */; };
		7D0632A1FB2572EA167D8ABE699B9E17 /* JSONParser.swift in Sources */ = {isa = PBXBuildFile; fileRef = 6BF79602440E10AEAF765DAC05E25FD9 /* JSONParser.swift */; };
		7DB2F602587CCEF1FFC41DD17B0EBC6B /* PrimerCardFormViewController.swift in Sources */ = {isa = PBXBuildFile; fileRef = F5BE0621B47274836BC043F5CFA8762E /* PrimerCardFormViewController.swift */; };
		7E4FB8E980900DE7731FA9F50CDE1069 /* BundleExtension.swift in Sources */ = {isa = PBXBuildFile; fileRef = CFC3B94B7A12446EB8240FE759166838 /* BundleExtension.swift */; };
		80A212AEAFBA04148BEA0E372DC0F434 /* PrimerContainerViewController.swift in Sources */ = {isa = PBXBuildFile; fileRef = 797FC3D62BEA9E06ACDC9FB36F0284E1 /* PrimerContainerViewController.swift */; };
		80CCC56FAE379A735EF11A71CBEEC60A /* PrimerNavigationBar.swift in Sources */ = {isa = PBXBuildFile; fileRef = 8062C12CB4A2362C4A71404952CF08CD /* PrimerNavigationBar.swift */; };
		8231539E3839416BBBBEB52163DC94D5 /* PrimerUniversalCheckoutViewController.swift in Sources */ = {isa = PBXBuildFile; fileRef = ABB0E55899BD2BF6C314FA7BF232A867 /* PrimerUniversalCheckoutViewController.swift */; };
		829786FF2D6F592C01436DD8300C3C1B /* VaultService.swift in Sources */ = {isa = PBXBuildFile; fileRef = 9FDDB07964BD22C1E2918550410DF25C /* VaultService.swift */; };
		835C466C125D364CBF803C11DC6AF495 /* PrimerAPI.swift in Sources */ = {isa = PBXBuildFile; fileRef = EAB4F2BCAFE93CB5EDD34CE21C493A13 /* PrimerAPI.swift */; };
		83CE113A6B97E44318CEE1A0CFF23BC4 /* Pods-PrimerSDK_Example-dummy.m in Sources */ = {isa = PBXBuildFile; fileRef = 21F4ACB1142B1B9457658584BF5CD35A /* Pods-PrimerSDK_Example-dummy.m */; };
		8518A0F3F1E7938A5F1687CB0E10A060 /* CancelContext.swift in Sources */ = {isa = PBXBuildFile; fileRef = 3E3BEFB8A84B37A3067292DCAF92BD04 /* CancelContext.swift */; };
		85B0483C40E9637C2EE471CE71858AD6 /* UIDeviceExtension.swift in Sources */ = {isa = PBXBuildFile; fileRef = 5818AF263E6045EFF54B7DD2FD988A4E /* UIDeviceExtension.swift */; };
		887927CF1000B02AF06CC17918C7DB47 /* PayPalService.swift in Sources */ = {isa = PBXBuildFile; fileRef = F51AA4B8745BB69F85DB8A6716BE5C1F /* PayPalService.swift */; };
		8A114984FB29D5C2E4F28FF2278C70CB /* Catchable.swift in Sources */ = {isa = PBXBuildFile; fileRef = 5D35F31C62288FC8B260A9A3CAD301B5 /* Catchable.swift */; };
		8C59D074FA62969F4EF772DB22FD0C68 /* CardButton.swift in Sources */ = {isa = PBXBuildFile; fileRef = 296BC3E66F80C4100B3CBE493EE2AC59 /* CardButton.swift */; };
		8CC729BE7D75E1D05D4EEE3C12B78B94 /* PrimerCVVFieldView.swift in Sources */ = {isa = PBXBuildFile; fileRef = FFFA9AB81E4ACE6DBFFD9AE45A11D2C8 /* PrimerCVVFieldView.swift */; };
		8EDB65DF538B4DA892747D03BA66CC91 /* GuaranteeWrappers.swift in Sources */ = {isa = PBXBuildFile; fileRef = 772CC8780B19AD19DED688F6E8C69864 /* GuaranteeWrappers.swift */; };
		8F88F4576B8F04B319879AD2C125D2E0 /* ApplePay.swift in Sources */ = {isa = PBXBuildFile; fileRef = 352A1C8BCB603AAA3506BBA0CC4443A7 /* ApplePay.swift */; };
		91A8FC2648C0835DB741E0E755985622 /* CancellableThenable.swift in Sources */ = {isa = PBXBuildFile; fileRef = 99FA279A3FFC489940F36D13840C6EAE /* CancellableThenable.swift */; };
		94527F658B9C33D21B58D08A1AC28DA9 /* Primer3DSStructures.swift in Sources */ = {isa = PBXBuildFile; fileRef = 7492CBAABC98EBF5377CFAD0DED3516E /* Primer3DSStructures.swift */; };
=======
		6F40115DB882F613D44FBCE752152005 /* AppState.swift in Sources */ = {isa = PBXBuildFile; fileRef = F76D5B36F94F7CFF38A3C81D16C29689 /* AppState.swift */; };
		6F8D8F2A91147433D96C7224536AF1A4 /* PaymentMethodToken.swift in Sources */ = {isa = PBXBuildFile; fileRef = 1F3C293E72C87F132BD61AEBBABC5369 /* PaymentMethodToken.swift */; };
		6FCAF63968D2730CADDDEA7C381129A1 /* BundleExtension.swift in Sources */ = {isa = PBXBuildFile; fileRef = A2381DF00AD5D573DE1A9F47701C9E60 /* BundleExtension.swift */; };
		6FFDE3644FB41635630A53119F3CA56D /* PrimerNavigationController.swift in Sources */ = {isa = PBXBuildFile; fileRef = BE3B22F8C19610FDF0245B865F096DA9 /* PrimerNavigationController.swift */; };
		70CEC3BB7A7DFEEE274C83C549651634 /* PrimerError.swift in Sources */ = {isa = PBXBuildFile; fileRef = 701D36FEE3FB27993645935D4D280C3A /* PrimerError.swift */; };
		71BFC54BA27F7F2BB33DC785A85B4D70 /* VaultCheckoutView.swift in Sources */ = {isa = PBXBuildFile; fileRef = 9ECD5FB4805C17E7CFDE3881F0F2F18F /* VaultCheckoutView.swift */; };
		77861D54BD774AA7952E4DA56280A4F8 /* PrimerTextField.swift in Sources */ = {isa = PBXBuildFile; fileRef = 3649DC8CC3C01D54E9F66F21D2C27C19 /* PrimerTextField.swift */; };
		77A65152D9A80CA6E7CCCABCED243716 /* Customer.swift in Sources */ = {isa = PBXBuildFile; fileRef = 0062CCDDE5F74B44FAB5178303E3205C /* Customer.swift */; };
		780CB64D3D98CDD86C1A452257978500 /* Validation.swift in Sources */ = {isa = PBXBuildFile; fileRef = 6140F35C4D0C6AB498DE5230918306D3 /* Validation.swift */; };
		78DE6C5DA8A3EDAD9E25314FBC55406D /* PrimerCustomStyleTextField.swift in Sources */ = {isa = PBXBuildFile; fileRef = E40285692CB2DACC45DD3D01EE156CE0 /* PrimerCustomStyleTextField.swift */; };
		7962E3244C805B5E4E3D377DB78A311A /* PrimerContainerViewController.swift in Sources */ = {isa = PBXBuildFile; fileRef = E9E047A3ED1AB5310ABE8DA9A653376C /* PrimerContainerViewController.swift */; };
		796F2567B4CB3B8ACC30A5ED0E1C4BD2 /* FormView.swift in Sources */ = {isa = PBXBuildFile; fileRef = 0F969A1CCDD008382D7BC8B8C60D2638 /* FormView.swift */; };
		798AAFA839F88803281323037BB89AC4 /* PrimerCardholderNameFieldView.swift in Sources */ = {isa = PBXBuildFile; fileRef = 12F74F2FF4F2A5D2FFDEDABF1CE24F59 /* PrimerCardholderNameFieldView.swift */; };
		79F7E32E452BFB1C5824D565843EE0BF /* ClientToken.swift in Sources */ = {isa = PBXBuildFile; fileRef = EEA1F5E83EAE6D38D102323897EE5BBB /* ClientToken.swift */; };
		7DAD52E68A0322BF9C3C04700BCD975C /* DirectDebitMandate.swift in Sources */ = {isa = PBXBuildFile; fileRef = C187BC80B977801699BE12C2F54F42A5 /* DirectDebitMandate.swift */; };
		7EA62F33F98B965CEFCE8670DA7F05D7 /* GuaranteeWrappers.swift in Sources */ = {isa = PBXBuildFile; fileRef = BD84122AFC96603B48FBBDE2D9A2C5E9 /* GuaranteeWrappers.swift */; };
		7F4D2D0065FECA5C8E0EA870E3E01290 /* Endpoint.swift in Sources */ = {isa = PBXBuildFile; fileRef = A1E0F3824CB16C3696D4C461836A6460 /* Endpoint.swift */; };
		7FA6BA3BFB3F858996D7DA0900109865 /* VaultCheckoutViewModel.swift in Sources */ = {isa = PBXBuildFile; fileRef = 3FE504E89D7B01921BF1A16249348EE9 /* VaultCheckoutViewModel.swift */; };
		82B08ED59AF873600C411B9E5BCBA673 /* CardButton.swift in Sources */ = {isa = PBXBuildFile; fileRef = 0916606AB47F32F8452D6B4ED7F4FAE9 /* CardButton.swift */; };
		83A7D4E19600B90EF90C6293D317F71C /* Error.swift in Sources */ = {isa = PBXBuildFile; fileRef = 20E634BE11D8BE51308805CF18D17241 /* Error.swift */; };
		85665AB5E9AB9FD9A1A6927539E37546 /* CardScannerViewModel.swift in Sources */ = {isa = PBXBuildFile; fileRef = A8C20BCA5268698E8643628A7DAA00B8 /* CardScannerViewModel.swift */; };
		8A5F8D1E6347A756B6F51FCF58DB99A9 /* Foundation.framework in Frameworks */ = {isa = PBXBuildFile; fileRef = 73010CC983E3809BECEE5348DA1BB8C6 /* Foundation.framework */; };
		8D9161EB969367FE1389C97911C6528F /* Apaya.swift in Sources */ = {isa = PBXBuildFile; fileRef = 1339E864F357E82AC105BCB1F3D4F7FC /* Apaya.swift */; };
		8DF2A8BFF2EEDA0DB590AED1D82C3E84 /* ApplePayViewModel.swift in Sources */ = {isa = PBXBuildFile; fileRef = 96D1960EF7FAD9D6305FD034E0F1EB7A /* ApplePayViewModel.swift */; };
		8F8F63011D6EFEBFC2C727FD3B53CA39 /* PrimerCVVFieldView.swift in Sources */ = {isa = PBXBuildFile; fileRef = D063EE1006BC8EE6E9DDBC8E67AC5466 /* PrimerCVVFieldView.swift */; };
		8FE1A4B3F8DED95F6BCC3B0E53F71637 /* VaultCheckoutViewController.swift in Sources */ = {isa = PBXBuildFile; fileRef = AD5D008BE9D6C243390F96A51D04180C /* VaultCheckoutViewController.swift */; };
		9061FB25655345107FB14F98B0FE1E63 /* ErrorViewController.swift in Sources */ = {isa = PBXBuildFile; fileRef = 30A1D8C0172028D79124A9FA092530D6 /* ErrorViewController.swift */; };
		947B1A5978946339BB9376CF3DAEAE03 /* UserDefaultsExtension.swift in Sources */ = {isa = PBXBuildFile; fileRef = A35544E583AF70391EEEF9B47CC1DCDB /* UserDefaultsExtension.swift */; };
>>>>>>> 9cd3d24c
		94ED4F67764D8DEFCC644E6107FA385F /* Pods-PrimerSDK_Tests-umbrella.h in Headers */ = {isa = PBXBuildFile; fileRef = EE9674DAD0C961C92687877090E1E047 /* Pods-PrimerSDK_Tests-umbrella.h */; settings = {ATTRIBUTES = (Public, ); }; };
		96C176C45CEC1C9D5106B4F7FF76AF2A /* KlarnaService.swift in Sources */ = {isa = PBXBuildFile; fileRef = D6477CC821802022E28DD7BA0AC744D5 /* KlarnaService.swift */; };
		97F9B33AF7878569AB7359884B11CB31 /* PrimerWebViewModel.swift in Sources */ = {isa = PBXBuildFile; fileRef = 8FCB43EA2E1ACC31704CFB1CC0420DE8 /* PrimerWebViewModel.swift */; };
		98BA9D6F49F35CB5A1CF5824C7BD067E /* PrimerError.swift in Sources */ = {isa = PBXBuildFile; fileRef = 61251782FA8E6166E5CF276915CE8C0B /* PrimerError.swift */; };
		99EA106CBE388A0F9D24FA39EEFD08CF /* Primer.storyboard in Resources */ = {isa = PBXBuildFile; fileRef = 8B200A73B1CD6F179D206A6BE01C0ABC /* Primer.storyboard */; };
		9A25E5E8C31343ABA97FFDA7AAFAE5AF /* PrimerViewExtensions.swift in Sources */ = {isa = PBXBuildFile; fileRef = B7EB0A42C884AAB231DCC92DD5AB77DC /* PrimerViewExtensions.swift */; };
		9AA159C0BA93F0E27539E9D11F68CECE /* PrimerScrollView.swift in Sources */ = {isa = PBXBuildFile; fileRef = 4A973C9B08931100291FBEB547BBFD59 /* PrimerScrollView.swift */; };
		9ADD0C5E28879507BE45D55727FFB843 /* Queue.swift in Sources */ = {isa = PBXBuildFile; fileRef = F6E737122B583F2692CE101CCF853CCA /* Queue.swift */; };
		9C2226572FF501E19DA67023D426B221 /* ConcurrencyLimitedDispatcher.swift in Sources */ = {isa = PBXBuildFile; fileRef = BCAF23260D058627B386ADF53C1A4D2F /* ConcurrencyLimitedDispatcher.swift */; };
		9F1E5CB7471E18234C70E4C251B28629 /* Primer3DSProtocols.swift in Sources */ = {isa = PBXBuildFile; fileRef = E6DF772EBD0552229B3F76D49A0EF5F2 /* Primer3DSProtocols.swift */; };
		9FC6FBB0F25817D379FAC094C447B68B /* PrimerCustomStyleTextField.swift in Sources */ = {isa = PBXBuildFile; fileRef = F09FECDAC468A5D41F5D5CEA6B7657EF /* PrimerCustomStyleTextField.swift */; };
		9FC79E8AB385E0986CFB5EEFB9299138 /* RateLimitedDispatcherBase.swift in Sources */ = {isa = PBXBuildFile; fileRef = 0E5461ED53FA7163E1FB29CE3A43EB78 /* RateLimitedDispatcherBase.swift */; };
		A044F0EAE7194D7271A8585937836081 /* CoreDataDispatcher.swift in Sources */ = {isa = PBXBuildFile; fileRef = 9B9F194B6522CEE50287F1D344B969EB /* CoreDataDispatcher.swift */; };
		A506039307CD82341BEBF9526C901D81 /* CardScannerViewController.swift in Sources */ = {isa = PBXBuildFile; fileRef = FBE3E05084F142DF73698F1D2E8B5ED1 /* CardScannerViewController.swift */; };
		A7ADE4D1DF6A3A4BDAD2CA9D91DD5215 /* FormTextFieldType.swift in Sources */ = {isa = PBXBuildFile; fileRef = 0B7B81D936B769DF787A6A8E44711CCC /* FormTextFieldType.swift */; };
		A970C7DE2562ACCD56DE857697FC75F3 /* Cancellable.swift in Sources */ = {isa = PBXBuildFile; fileRef = 2325B451A43A26F3BA3AEC7886811CA5 /* Cancellable.swift */; };
		A9C31D4484CF8EC8F5F4D319C8E3D58C /* PrimerCardNumberFieldView.swift in Sources */ = {isa = PBXBuildFile; fileRef = 013BE21A466946E2596298E6720549C3 /* PrimerCardNumberFieldView.swift */; };
		A9D242477D7BFDC2164889091E448920 /* ReloadDelegate.swift in Sources */ = {isa = PBXBuildFile; fileRef = D51365A008070ADE452AEF34D2C90077 /* ReloadDelegate.swift */; };
		AB14BCC5825A59F66CFC431FF7885289 /* 3DS.swift in Sources */ = {isa = PBXBuildFile; fileRef = E709217CB3391866807E24CC537D86C5 /* 3DS.swift */; };
		AC87E40E870C5039AC3427A76EF7CF35 /* Customer.swift in Sources */ = {isa = PBXBuildFile; fileRef = DE76E38481E4DE25B4CE41115DDE1445 /* Customer.swift */; };
		ACE7B9FD25B6D1A82FF2BAB07A7F7A8B /* UIColorExtension.swift in Sources */ = {isa = PBXBuildFile; fileRef = 522356CBC63F79740D60600B8783BDB4 /* UIColorExtension.swift */; };
		AD2C5573C0844AFDA53B9B21D7456196 /* Primer3DS-dummy.m in Sources */ = {isa = PBXBuildFile; fileRef = 77393D72E4B2EFF88AF10EE9F64BB174 /* Primer3DS-dummy.m */; };
		AD8D1F968EA1FFB2EE48DCB62EB7AC14 /* 3DSService+Promises.swift in Sources */ = {isa = PBXBuildFile; fileRef = 37558D5A815924B9104B57C3EE8DA338 /* 3DSService+Promises.swift */; };
		AE97D7D98F7FF6D6D701814CF285C73B /* FormType.swift in Sources */ = {isa = PBXBuildFile; fileRef = 7D52E0A7397A1D47477B92C8381B36F6 /* FormType.swift */; };
		AEFBA2A4C87489D5C39531220FE44D2E /* ApayaService.swift in Sources */ = {isa = PBXBuildFile; fileRef = ED09BBD8C262C7033ED8E4698C1120B3 /* ApayaService.swift */; };
		AFB6D3E7BE5C4B1C538C15FEA90D2566 /* Currency.swift in Sources */ = {isa = PBXBuildFile; fileRef = 7AFAF2BD6C51EA63F00A8BB1ECB66928 /* Currency.swift */; };
		B2E945454239C96AB68732575DF48A4A /* UIKit.framework in Frameworks */ = {isa = PBXBuildFile; fileRef = D245E0514AAC1A2B9A6D5EA2F383E90F /* UIKit.framework */; };
		B56352F4104886A44A551132A0D9CC5F /* StringExtension.swift in Sources */ = {isa = PBXBuildFile; fileRef = D9944C662DC26655D96B94ADAE3B4ED4 /* StringExtension.swift */; };
		B68E5D2A42E6D30A2FA4F68C97C4729F /* Primer.swift in Sources */ = {isa = PBXBuildFile; fileRef = CCA85ACBAF7054F1EF409BF3ED4E1A99 /* Primer.swift */; };
		B7D185DFA502BFC031C3C98AB3DCFB1D /* VaultPaymentMethodViewModel.swift in Sources */ = {isa = PBXBuildFile; fileRef = E35308054F1C4633F05F41C45B060E48 /* VaultPaymentMethodViewModel.swift */; };
		BB102B4B19BD4851D59E51C090EE368A /* race.swift in Sources */ = {isa = PBXBuildFile; fileRef = E63187116F74465494DD43F8F0D8D900 /* race.swift */; };
		BBE669BF2281B157A53D015455A9B1A4 /* PrimerAPIClient.swift in Sources */ = {isa = PBXBuildFile; fileRef = 20AB4433BF7C6BB54BAB9F80EBADA0B4 /* PrimerAPIClient.swift */; };
		BC7FDE924E494D6CBCB38ED060824FD5 /* ErrorViewController.swift in Sources */ = {isa = PBXBuildFile; fileRef = 9858FF3059240A0118B573C6F7679115 /* ErrorViewController.swift */; };
		BE28B3C3EA9CBBC62A9CE412B271F689 /* UserDefaultsExtension.swift in Sources */ = {isa = PBXBuildFile; fileRef = BD40762441323F9B0141C8F1582863A0 /* UserDefaultsExtension.swift */; };
		BF98E602DE2F0A8490A1E56AA06BA677 /* Dispatcher.swift in Sources */ = {isa = PBXBuildFile; fileRef = 95D15A81BE9AC78136AAC0F7EAE07461 /* Dispatcher.swift */; };
		C064C0E3EF4F8C45A0587A1C02D7350D /* PrimerLoadingViewController.swift in Sources */ = {isa = PBXBuildFile; fileRef = D1AA3744E154BFD0F214CD0D46D8E0DA /* PrimerLoadingViewController.swift */; };
		C06F13400A33EF7BB649200976727228 /* LogEvent.swift in Sources */ = {isa = PBXBuildFile; fileRef = 5977AB41C8C8CC2F5AE5DE23A9D94784 /* LogEvent.swift */; };
		C200A615CC6C761AF124E5960C3298E2 /* Error.swift in Sources */ = {isa = PBXBuildFile; fileRef = E1A1D592F9AF34955FFA3A0278E6509A /* Error.swift */; };
		C21729DE0F1CA81619247C35B8FFF44D /* WebViewController.swift in Sources */ = {isa = PBXBuildFile; fileRef = 704A0AB92610D640A356D19DE1B9880D /* WebViewController.swift */; };
		C5119FA63D7E8873CB2E967AFD8E1E6A /* KlarnaViewModel.swift in Sources */ = {isa = PBXBuildFile; fileRef = 97F507FD2B64C9EAD028F6564A4C7A2E /* KlarnaViewModel.swift */; };
		C64A00D93E6FB6A8D2D68143C8EDF014 /* CustomStringConvertible.swift in Sources */ = {isa = PBXBuildFile; fileRef = 7940C8FA00D69C17B5216D6FCAFD42E1 /* CustomStringConvertible.swift */; };
		C7F206D61A8D59DD2647F71132EC8A9B /* UIKit.framework in Frameworks */ = {isa = PBXBuildFile; fileRef = D245E0514AAC1A2B9A6D5EA2F383E90F /* UIKit.framework */; };
		C8EE8A77A3B79EE038AEA10CA348C2D6 /* Box.swift in Sources */ = {isa = PBXBuildFile; fileRef = D10625263F8D5845613F6C22574ACA3D /* Box.swift */; };
		CE492DDAB5DF184F4B3B54D86FF0BE2C /* OrderItem.swift in Sources */ = {isa = PBXBuildFile; fileRef = A1BEF1D566FEA978D2A7DC7BF9ECC290 /* OrderItem.swift */; };
		CFA5012191D1D63666D1B1C19DB35361 /* Endpoint.swift in Sources */ = {isa = PBXBuildFile; fileRef = 2A5BFD37643420691BD8B84BE5FD8FCE /* Endpoint.swift */; };
		CFEAE37225194870FA73748D124A5D9D /* PrimerSettings.swift in Sources */ = {isa = PBXBuildFile; fileRef = 8FF6A63EC82BBA9E372C3BB7372CD570 /* PrimerSettings.swift */; };
		D5543601839E4C3C76276AFCCE664F1C /* EnsureWrappers.swift in Sources */ = {isa = PBXBuildFile; fileRef = E16AA8786E3D8A0218330B247283A7D1 /* EnsureWrappers.swift */; };
		D6D0573136AC49CE418D4870EC7EBD2D /* sv.lproj in Resources */ = {isa = PBXBuildFile; fileRef = 7ADE5DEC9278CBCD8FDD19DDA50DB6DA /* sv.lproj */; };
		D7B7398C4F50A1127CBA6FFBB2EE2946 /* Consolable.swift in Sources */ = {isa = PBXBuildFile; fileRef = B8565EB20F0526DC03081631EE9CEE46 /* Consolable.swift */; };
		DB577CEAA8733C1D28E9138BE08EA786 /* VaultCheckoutViewModel.swift in Sources */ = {isa = PBXBuildFile; fileRef = 3E58E3FDD0901D96BF0D5BFC784AE4B7 /* VaultCheckoutViewModel.swift */; };
		DBE3ADFAEC187058E058B7F06370CDD2 /* Logger.swift in Sources */ = {isa = PBXBuildFile; fileRef = 0859B0E633FEED00C37D6F7627F19661 /* Logger.swift */; };
		DBE4213A3391E93DC0AD335BB91A9955 /* PrimerNibView.swift in Sources */ = {isa = PBXBuildFile; fileRef = 6B3F67DD89B9D2BAF81993FCC675F2A5 /* PrimerNibView.swift */; };
		DD0E7E9249928998858A99520F353E0A /* after.swift in Sources */ = {isa = PBXBuildFile; fileRef = 6E6E4B071B3BF35AA4DC4A0E5760A089 /* after.swift */; };
		DF9C55C9D9BED3F9FFCD3A657A541FFF /* Primer3DS-umbrella.h in Headers */ = {isa = PBXBuildFile; fileRef = A163D166B27F20FF6EEF83F5121C4CEA /* Primer3DS-umbrella.h */; settings = {ATTRIBUTES = (Public, ); }; };
		E102404F53DC303F1DFB0320B3E98CC8 /* DirerctCheckoutViewModel.swift in Sources */ = {isa = PBXBuildFile; fileRef = 35DEA21931DABE1F3179CB96FB92695D /* DirerctCheckoutViewModel.swift */; };
		E24FE70934648D541B27D7B4FCB3DDDF /* DateExtension.swift in Sources */ = {isa = PBXBuildFile; fileRef = A33E03CFE0F3D3C2713F69C11C9CADBC /* DateExtension.swift */; };
		E467B068CE924BF58B1F6365B2C062D7 /* CardNetwork.swift in Sources */ = {isa = PBXBuildFile; fileRef = 97E084FC53FE9313778A0E6459179DED /* CardNetwork.swift */; };
		E4D4D34AA71527B05A97A1D2F527D734 /* PrimerFlowEnums.swift in Sources */ = {isa = PBXBuildFile; fileRef = 16DD2A6D3A1D2819925BC33003D02BD9 /* PrimerFlowEnums.swift */; };
		E512439B28CB68DF0D8D87B048CF751A /* PrimerOAuthViewModel.swift in Sources */ = {isa = PBXBuildFile; fileRef = A762D3B693DCBD78CF2023B2C4722DC5 /* PrimerOAuthViewModel.swift */; };
		E730845CC9461C431A6FDFA9F7E84381 /* PaymentMethodConfig.swift in Sources */ = {isa = PBXBuildFile; fileRef = 6BF709FAC961AE0CA6D5C87BD8C54DAD /* PaymentMethodConfig.swift */; };
		EB15338F72DEE4A74871EC556243545F /* ImageName.swift in Sources */ = {isa = PBXBuildFile; fileRef = 8889A14EF682F1508821123029192C90 /* ImageName.swift */; };
		ECA0A25D01E1AC88AE608FCFE74B480A /* PrimerAPIClient+Promises.swift in Sources */ = {isa = PBXBuildFile; fileRef = 9571E9FF4B84351662F119F7289C58C8 /* PrimerAPIClient+Promises.swift */; };
		EE2F34436AAC489560FFF09825774246 /* PrimerVaultManagerViewController.swift in Sources */ = {isa = PBXBuildFile; fileRef = 7F17FB1F2BD7FB951391EAAC85BFB409 /* PrimerVaultManagerViewController.swift */; };
		EEEF2B4FBBF1A063501A72DD4AC3E13E /* Apaya.swift in Sources */ = {isa = PBXBuildFile; fileRef = 6BAAF6AE80BAC219D837BE6FF4DB68CE /* Apaya.swift */; };
		F078457BEF63041E49C09A11AF9F90C8 /* RecoverWrappers.swift in Sources */ = {isa = PBXBuildFile; fileRef = BC3A9C49EDE0A1BA9FBFB7579C9A11EB /* RecoverWrappers.swift */; };
		F0D57DDBFA2D529C04DF41A0122C5D32 /* PrimerDelegate.swift in Sources */ = {isa = PBXBuildFile; fileRef = 6CE295EE0D9407A4009B81E0304D3585 /* PrimerDelegate.swift */; };
		F0DECA1E0EA9EBE0874000893F5C0247 /* en.lproj in Resources */ = {isa = PBXBuildFile; fileRef = 17F6DE27BC580DFC5AA8D5F9CF52C13A /* en.lproj */; };
		F2E62C4E97D4F1481DD8087073D248C8 /* PaymentMethodTokenizationRequest.swift in Sources */ = {isa = PBXBuildFile; fileRef = A06810CA4E60FA5FBA3A430B2A531BBD /* PaymentMethodTokenizationRequest.swift */; };
		F5099C6F6484CAB6308A4C51A6C9A3A7 /* PrimerWebViewController.swift in Sources */ = {isa = PBXBuildFile; fileRef = C5475371933BBE6EF9FB71EB43217935 /* PrimerWebViewController.swift */; };
		F524682F431B4F428E2DE0F70371BFA2 /* PrimerNavigationController.swift in Sources */ = {isa = PBXBuildFile; fileRef = 52AC9B6F8605DCDD533F20B1D41F307F /* PrimerNavigationController.swift */; };
		FD7BCF3AED5ACA886D11DF7BAB515781 /* PrimerCardholderNameFieldView.swift in Sources */ = {isa = PBXBuildFile; fileRef = 3BD52F41C3D6EABDF660ABA5349CA8CE /* PrimerCardholderNameFieldView.swift */; };
		FEC7AC5A5A9EC8BBCC880D54A39D2F64 /* NetworkService.swift in Sources */ = {isa = PBXBuildFile; fileRef = 6808FBF1FE5B38DD5ED27993A0DCE82A /* NetworkService.swift */; };
		FF753B647F34DC40526A60A661585594 /* PayPal.swift in Sources */ = {isa = PBXBuildFile; fileRef = B1F6A66101B3456729EA8B34D1FE462F /* PayPal.swift */; };
/* End PBXBuildFile section */

/* Begin PBXContainerItemProxy section */
		5EAC1FC187EBF05DFE5FD53C3883D0C4 /* PBXContainerItemProxy */ = {
			isa = PBXContainerItemProxy;
			containerPortal = BFDFE7DC352907FC980B868725387E98 /* Project object */;
			proxyType = 1;
			remoteGlobalIDString = 6E6525C7043FBA7BB34A249010AF5593;
			remoteInfo = "PrimerSDK-PrimerResources";
		};
		72B77FF128E3F0ACD21067EA995643EC /* PBXContainerItemProxy */ = {
			isa = PBXContainerItemProxy;
			containerPortal = BFDFE7DC352907FC980B868725387E98 /* Project object */;
			proxyType = 1;
			remoteGlobalIDString = 6C144A762E9B598392AFFEC8F873746A;
			remoteInfo = "Pods-PrimerSDK_Example";
		};
		7DBF96E7472F929BFD3A92DA29B2ED0A /* PBXContainerItemProxy */ = {
			isa = PBXContainerItemProxy;
			containerPortal = BFDFE7DC352907FC980B868725387E98 /* Project object */;
			proxyType = 1;
			remoteGlobalIDString = F3BE9108C53B53949406218CEA55E0B2;
			remoteInfo = PrimerSDK;
		};
		DB49A81A5001381546AE19911A3812FB /* PBXContainerItemProxy */ = {
			isa = PBXContainerItemProxy;
			containerPortal = BFDFE7DC352907FC980B868725387E98 /* Project object */;
			proxyType = 1;
			remoteGlobalIDString = 6F5F0A81CAE773CFE5371059A81B5B6A;
			remoteInfo = Primer3DS;
		};
/* End PBXContainerItemProxy section */

/* Begin PBXFileReference section */
<<<<<<< HEAD
		013BE21A466946E2596298E6720549C3 /* PrimerCardNumberFieldView.swift */ = {isa = PBXFileReference; includeInIndex = 1; lastKnownFileType = sourcecode.swift; path = PrimerCardNumberFieldView.swift; sourceTree = "<group>"; };
		01866C554CEF16E126084C5F08741462 /* Primer3DS-xcframeworks.sh */ = {isa = PBXFileReference; includeInIndex = 1; lastKnownFileType = text.script.sh; path = "Primer3DS-xcframeworks.sh"; sourceTree = "<group>"; };
		0859B0E633FEED00C37D6F7627F19661 /* Logger.swift */ = {isa = PBXFileReference; includeInIndex = 1; lastKnownFileType = sourcecode.swift; path = Logger.swift; sourceTree = "<group>"; };
		0AC0F29268D2B32640A2C44549B7E7FA /* AppState.swift */ = {isa = PBXFileReference; includeInIndex = 1; lastKnownFileType = sourcecode.swift; path = AppState.swift; sourceTree = "<group>"; };
		0B7B81D936B769DF787A6A8E44711CCC /* FormTextFieldType.swift */ = {isa = PBXFileReference; includeInIndex = 1; lastKnownFileType = sourcecode.swift; path = FormTextFieldType.swift; sourceTree = "<group>"; };
		0C84B778FE7E2BCB11BE33F6E67D2628 /* CatchWrappers.swift */ = {isa = PBXFileReference; includeInIndex = 1; lastKnownFileType = sourcecode.swift; path = CatchWrappers.swift; sourceTree = "<group>"; };
		0E4CA4EED7179C3A2CA6EB8978B61DA8 /* fr.lproj */ = {isa = PBXFileReference; includeInIndex = 1; path = fr.lproj; sourceTree = "<group>"; };
		0E5461ED53FA7163E1FB29CE3A43EB78 /* RateLimitedDispatcherBase.swift */ = {isa = PBXFileReference; includeInIndex = 1; lastKnownFileType = sourcecode.swift; path = RateLimitedDispatcherBase.swift; sourceTree = "<group>"; };
		1129E8E5C29280EF0AEDA823AE7D43E3 /* PaymentMethodComponent.swift */ = {isa = PBXFileReference; includeInIndex = 1; lastKnownFileType = sourcecode.swift; path = PaymentMethodComponent.swift; sourceTree = "<group>"; };
		126581AE2D0B92C8730F72CCBBE56758 /* PrimerButton.swift */ = {isa = PBXFileReference; includeInIndex = 1; lastKnownFileType = sourcecode.swift; path = PrimerButton.swift; sourceTree = "<group>"; };
		16DD2A6D3A1D2819925BC33003D02BD9 /* PrimerFlowEnums.swift */ = {isa = PBXFileReference; includeInIndex = 1; lastKnownFileType = sourcecode.swift; path = PrimerFlowEnums.swift; sourceTree = "<group>"; };
		172A17BD16C12D728F7128A3361762E0 /* PrimerSDK.modulemap */ = {isa = PBXFileReference; includeInIndex = 1; lastKnownFileType = sourcecode.module; path = PrimerSDK.modulemap; sourceTree = "<group>"; };
		1753FADFBFB5C3386D1673DF56C810B3 /* PrimerSDK-dummy.m */ = {isa = PBXFileReference; includeInIndex = 1; lastKnownFileType = sourcecode.c.objc; path = "PrimerSDK-dummy.m"; sourceTree = "<group>"; };
		17F6DE27BC580DFC5AA8D5F9CF52C13A /* en.lproj */ = {isa = PBXFileReference; includeInIndex = 1; path = en.lproj; sourceTree = "<group>"; };
		1914C732AB6CB878C8572A3881B2C73C /* PrimerContent.swift */ = {isa = PBXFileReference; includeInIndex = 1; lastKnownFileType = sourcecode.swift; path = PrimerContent.swift; sourceTree = "<group>"; };
		1C2B2F64299E017566B26EC70F3B49BB /* Thenable.swift */ = {isa = PBXFileReference; includeInIndex = 1; lastKnownFileType = sourcecode.swift; path = Thenable.swift; sourceTree = "<group>"; };
		1CD681F00DE0614F5E404076B8957DC7 /* ExternalViewModel.swift */ = {isa = PBXFileReference; includeInIndex = 1; lastKnownFileType = sourcecode.swift; path = ExternalViewModel.swift; sourceTree = "<group>"; };
		1EB79EC7D2058D018AB15B71DA0904C3 /* Primer3DS-prefix.pch */ = {isa = PBXFileReference; includeInIndex = 1; lastKnownFileType = sourcecode.c.h; path = "Primer3DS-prefix.pch"; sourceTree = "<group>"; };
		1ED527128DA1316456827277B5176502 /* CardScannerViewController+SimpleScanDelegate.swift */ = {isa = PBXFileReference; includeInIndex = 1; lastKnownFileType = sourcecode.swift; path = "CardScannerViewController+SimpleScanDelegate.swift"; sourceTree = "<group>"; };
		20AB4433BF7C6BB54BAB9F80EBADA0B4 /* PrimerAPIClient.swift */ = {isa = PBXFileReference; includeInIndex = 1; lastKnownFileType = sourcecode.swift; path = PrimerAPIClient.swift; sourceTree = "<group>"; };
		21F4ACB1142B1B9457658584BF5CD35A /* Pods-PrimerSDK_Example-dummy.m */ = {isa = PBXFileReference; includeInIndex = 1; lastKnownFileType = sourcecode.c.objc; path = "Pods-PrimerSDK_Example-dummy.m"; sourceTree = "<group>"; };
		22D50D1043DB106BDA7B8E5056B9E1CF /* ResumeHandlerProtocol.swift */ = {isa = PBXFileReference; includeInIndex = 1; lastKnownFileType = sourcecode.swift; path = ResumeHandlerProtocol.swift; sourceTree = "<group>"; };
		22F3368FD0324463C2A2003E9697D5C8 /* RateLimitedDispatcher.swift */ = {isa = PBXFileReference; includeInIndex = 1; lastKnownFileType = sourcecode.swift; path = RateLimitedDispatcher.swift; sourceTree = "<group>"; };
		2325B451A43A26F3BA3AEC7886811CA5 /* Cancellable.swift */ = {isa = PBXFileReference; includeInIndex = 1; lastKnownFileType = sourcecode.swift; path = Cancellable.swift; sourceTree = "<group>"; };
		23FD1D157B8C8E7148BE8A7D354A051F /* Pods_PrimerSDK_Tests.framework */ = {isa = PBXFileReference; explicitFileType = wrapper.framework; includeInIndex = 0; name = Pods_PrimerSDK_Tests.framework; path = "Pods-PrimerSDK_Tests.framework"; sourceTree = BUILT_PRODUCTS_DIR; };
		2796B517334A85FE273247C85E3F7711 /* ThreeDS_SDK.xcframework */ = {isa = PBXFileReference; includeInIndex = 1; name = ThreeDS_SDK.xcframework; path = Sources/Frameworks/ThreeDS_SDK.xcframework; sourceTree = "<group>"; };
		28E47791C9F9D0A9BA05C719761A4F3F /* PrimerSDK.framework */ = {isa = PBXFileReference; explicitFileType = wrapper.framework; includeInIndex = 0; name = PrimerSDK.framework; path = PrimerSDK.framework; sourceTree = BUILT_PRODUCTS_DIR; };
		296BC3E66F80C4100B3CBE493EE2AC59 /* CardButton.swift */ = {isa = PBXFileReference; includeInIndex = 1; lastKnownFileType = sourcecode.swift; path = CardButton.swift; sourceTree = "<group>"; };
		29C0F9B3626376D8C4FD75C7157D79D0 /* PrimerTextField.swift */ = {isa = PBXFileReference; includeInIndex = 1; lastKnownFileType = sourcecode.swift; path = PrimerTextField.swift; sourceTree = "<group>"; };
		29EBD53D840A18A89B2C94C5ACEBD853 /* IntExtension.swift */ = {isa = PBXFileReference; includeInIndex = 1; lastKnownFileType = sourcecode.swift; path = IntExtension.swift; sourceTree = "<group>"; };
		2A5BFD37643420691BD8B84BE5FD8FCE /* Endpoint.swift */ = {isa = PBXFileReference; includeInIndex = 1; lastKnownFileType = sourcecode.swift; path = Endpoint.swift; sourceTree = "<group>"; };
		2D09E376A031D7B98A68A3ACCC008DEA /* Parser.swift */ = {isa = PBXFileReference; includeInIndex = 1; lastKnownFileType = sourcecode.swift; path = Parser.swift; sourceTree = "<group>"; };
		2F10825A19F861EB1218473FB44A8AEB /* Klarna.swift */ = {isa = PBXFileReference; includeInIndex = 1; lastKnownFileType = sourcecode.swift; path = Klarna.swift; sourceTree = "<group>"; };
		3082C9E37BBD1BB05EFB27DC86D7B53F /* CancellableCatchable.swift */ = {isa = PBXFileReference; includeInIndex = 1; lastKnownFileType = sourcecode.swift; path = CancellableCatchable.swift; sourceTree = "<group>"; };
		308C3064F02AF8DA41EA2FA9F2AD79E7 /* UXMode.swift */ = {isa = PBXFileReference; includeInIndex = 1; lastKnownFileType = sourcecode.swift; path = UXMode.swift; sourceTree = "<group>"; };
		32BA74B5386064F760E7F690618B43FC /* SuccessMessage.swift */ = {isa = PBXFileReference; includeInIndex = 1; lastKnownFileType = sourcecode.swift; path = SuccessMessage.swift; sourceTree = "<group>"; };
		352A1C8BCB603AAA3506BBA0CC4443A7 /* ApplePay.swift */ = {isa = PBXFileReference; includeInIndex = 1; lastKnownFileType = sourcecode.swift; path = ApplePay.swift; sourceTree = "<group>"; };
		35DEA21931DABE1F3179CB96FB92695D /* DirerctCheckoutViewModel.swift */ = {isa = PBXFileReference; includeInIndex = 1; lastKnownFileType = sourcecode.swift; path = DirerctCheckoutViewModel.swift; sourceTree = "<group>"; };
		37558D5A815924B9104B57C3EE8DA338 /* 3DSService+Promises.swift */ = {isa = PBXFileReference; includeInIndex = 1; lastKnownFileType = sourcecode.swift; path = "3DSService+Promises.swift"; sourceTree = "<group>"; };
=======
		0062CCDDE5F74B44FAB5178303E3205C /* Customer.swift */ = {isa = PBXFileReference; includeInIndex = 1; lastKnownFileType = sourcecode.swift; path = Customer.swift; sourceTree = "<group>"; };
		0479D84A51FCF30FD70825B8753D2259 /* PrimerCardFormViewController.swift */ = {isa = PBXFileReference; includeInIndex = 1; lastKnownFileType = sourcecode.swift; path = PrimerCardFormViewController.swift; sourceTree = "<group>"; };
		05CE956962F3976D1BF3BE37F7B0DC92 /* Logger.swift */ = {isa = PBXFileReference; includeInIndex = 1; lastKnownFileType = sourcecode.swift; path = Logger.swift; sourceTree = "<group>"; };
		061581DBDF269A1E19FECA6EF6ACA92F /* fr.lproj */ = {isa = PBXFileReference; includeInIndex = 1; lastKnownFileType = folder; path = fr.lproj; sourceTree = "<group>"; };
		083A5BDF38AD6742DC093F37B3DA8734 /* UXMode.swift */ = {isa = PBXFileReference; includeInIndex = 1; lastKnownFileType = sourcecode.swift; path = UXMode.swift; sourceTree = "<group>"; };
		0916606AB47F32F8452D6B4ED7F4FAE9 /* CardButton.swift */ = {isa = PBXFileReference; includeInIndex = 1; lastKnownFileType = sourcecode.swift; path = CardButton.swift; sourceTree = "<group>"; };
		0C5A260438B39BBAD6C303367E9DFB7C /* PrimerDelegate.swift */ = {isa = PBXFileReference; includeInIndex = 1; lastKnownFileType = sourcecode.swift; path = PrimerDelegate.swift; sourceTree = "<group>"; };
		0F969A1CCDD008382D7BC8B8C60D2638 /* FormView.swift */ = {isa = PBXFileReference; includeInIndex = 1; lastKnownFileType = sourcecode.swift; path = FormView.swift; sourceTree = "<group>"; };
		0FA393BC4565CC0111D0B0A35B44D771 /* Icons.xcassets */ = {isa = PBXFileReference; includeInIndex = 1; lastKnownFileType = folder.assetcatalog; name = Icons.xcassets; path = Sources/PrimerSDK/Resources/Icons.xcassets; sourceTree = "<group>"; };
		106F9D3C4568D189E6C941FFF3DC5D4E /* PrimerAPI.swift */ = {isa = PBXFileReference; includeInIndex = 1; lastKnownFileType = sourcecode.swift; path = PrimerAPI.swift; sourceTree = "<group>"; };
		1261C0957C5526671D0280111810EC2F /* CancellableCatchable.swift */ = {isa = PBXFileReference; includeInIndex = 1; lastKnownFileType = sourcecode.swift; path = CancellableCatchable.swift; sourceTree = "<group>"; };
		12F74F2FF4F2A5D2FFDEDABF1CE24F59 /* PrimerCardholderNameFieldView.swift */ = {isa = PBXFileReference; includeInIndex = 1; lastKnownFileType = sourcecode.swift; path = PrimerCardholderNameFieldView.swift; sourceTree = "<group>"; };
		1339E864F357E82AC105BCB1F3D4F7FC /* Apaya.swift */ = {isa = PBXFileReference; includeInIndex = 1; lastKnownFileType = sourcecode.swift; path = Apaya.swift; sourceTree = "<group>"; };
		148289CD89AB434AE9AF2624C159949C /* WrapperProtocols.swift */ = {isa = PBXFileReference; includeInIndex = 1; lastKnownFileType = sourcecode.swift; path = WrapperProtocols.swift; sourceTree = "<group>"; };
		15399E02A73E52490D96C07D369963D5 /* VaultPaymentMethodViewModel.swift */ = {isa = PBXFileReference; includeInIndex = 1; lastKnownFileType = sourcecode.swift; path = VaultPaymentMethodViewModel.swift; sourceTree = "<group>"; };
		1682A060062FA32B42FA1F59AAB28E7C /* PrimerRootViewController.swift */ = {isa = PBXFileReference; includeInIndex = 1; lastKnownFileType = sourcecode.swift; path = PrimerRootViewController.swift; sourceTree = "<group>"; };
		1A1FAE210E453ADCECC73CB234CDC0FB /* PrimerSDK-dummy.m */ = {isa = PBXFileReference; includeInIndex = 1; lastKnownFileType = sourcecode.c.objc; path = "PrimerSDK-dummy.m"; sourceTree = "<group>"; };
		1A5808D7AD83468E9DFF6535C9C70A31 /* race.swift */ = {isa = PBXFileReference; includeInIndex = 1; lastKnownFileType = sourcecode.swift; path = race.swift; sourceTree = "<group>"; };
		1C43573B2584FE321DCC04848A2A2456 /* PrimerTextFieldView.swift */ = {isa = PBXFileReference; includeInIndex = 1; lastKnownFileType = sourcecode.swift; path = PrimerTextFieldView.swift; sourceTree = "<group>"; };
		1C4C56133A4484D5A71337CBA80C2311 /* Dispatcher.swift */ = {isa = PBXFileReference; includeInIndex = 1; lastKnownFileType = sourcecode.swift; path = Dispatcher.swift; sourceTree = "<group>"; };
		1CE4E4A2301217DAE112E5D818608F32 /* RootViewController.swift */ = {isa = PBXFileReference; includeInIndex = 1; lastKnownFileType = sourcecode.swift; path = RootViewController.swift; sourceTree = "<group>"; };
		1F2EE001205E2D4E6FFE897A56420992 /* en.lproj */ = {isa = PBXFileReference; includeInIndex = 1; lastKnownFileType = folder; path = en.lproj; sourceTree = "<group>"; };
		1F3C293E72C87F132BD61AEBBABC5369 /* PaymentMethodToken.swift */ = {isa = PBXFileReference; includeInIndex = 1; lastKnownFileType = sourcecode.swift; path = PaymentMethodToken.swift; sourceTree = "<group>"; };
		20E634BE11D8BE51308805CF18D17241 /* Error.swift */ = {isa = PBXFileReference; includeInIndex = 1; lastKnownFileType = sourcecode.swift; path = Error.swift; sourceTree = "<group>"; };
		21737FBB0680326F6F5C8848F7DA5586 /* PrimerExpiryDateFieldView.swift */ = {isa = PBXFileReference; includeInIndex = 1; lastKnownFileType = sourcecode.swift; path = PrimerExpiryDateFieldView.swift; sourceTree = "<group>"; };
		21F4ACB1142B1B9457658584BF5CD35A /* Pods-PrimerSDK_Example-dummy.m */ = {isa = PBXFileReference; includeInIndex = 1; lastKnownFileType = sourcecode.c.objc; path = "Pods-PrimerSDK_Example-dummy.m"; sourceTree = "<group>"; };
		23FD1D157B8C8E7148BE8A7D354A051F /* Pods_PrimerSDK_Tests.framework */ = {isa = PBXFileReference; explicitFileType = wrapper.framework; includeInIndex = 0; path = Pods_PrimerSDK_Tests.framework; sourceTree = BUILT_PRODUCTS_DIR; };
		27AB75BDD61FA6C0B48153775A2DB7B3 /* StrictRateLimitedDispatcher.swift */ = {isa = PBXFileReference; includeInIndex = 1; lastKnownFileType = sourcecode.swift; path = StrictRateLimitedDispatcher.swift; sourceTree = "<group>"; };
		28E47791C9F9D0A9BA05C719761A4F3F /* PrimerSDK.framework */ = {isa = PBXFileReference; explicitFileType = wrapper.framework; includeInIndex = 0; path = PrimerSDK.framework; sourceTree = BUILT_PRODUCTS_DIR; };
		299003B3C46CEBE3BE89821418B3ED8B /* PrimerSDK.release.xcconfig */ = {isa = PBXFileReference; includeInIndex = 1; lastKnownFileType = text.xcconfig; path = PrimerSDK.release.xcconfig; sourceTree = "<group>"; };
		2C330A78CF229FCC319823B3238610B5 /* PrimerSDK.debug.xcconfig */ = {isa = PBXFileReference; includeInIndex = 1; lastKnownFileType = text.xcconfig; path = PrimerSDK.debug.xcconfig; sourceTree = "<group>"; };
		2CFC2BA9DEC3B8E31E3DA1B1F83F3C8D /* URLSessionStack.swift */ = {isa = PBXFileReference; includeInIndex = 1; lastKnownFileType = sourcecode.swift; path = URLSessionStack.swift; sourceTree = "<group>"; };
		2FAA9B97B899F57228EBF2D38EEE0B4E /* PrimerSettings.swift */ = {isa = PBXFileReference; includeInIndex = 1; lastKnownFileType = sourcecode.swift; path = PrimerSettings.swift; sourceTree = "<group>"; };
		30A1D8C0172028D79124A9FA092530D6 /* ErrorViewController.swift */ = {isa = PBXFileReference; includeInIndex = 1; lastKnownFileType = sourcecode.swift; path = ErrorViewController.swift; sourceTree = "<group>"; };
		313D1AF0F177B1CC32588E9AACC1BFFD /* ConfirmMandateViewModel.swift */ = {isa = PBXFileReference; includeInIndex = 1; lastKnownFileType = sourcecode.swift; path = ConfirmMandateViewModel.swift; sourceTree = "<group>"; };
		31BB42EA06E9C93BFFA9E2C93E1D8D73 /* PrimerContent.swift */ = {isa = PBXFileReference; includeInIndex = 1; lastKnownFileType = sourcecode.swift; path = PrimerContent.swift; sourceTree = "<group>"; };
		3649DC8CC3C01D54E9F66F21D2C27C19 /* PrimerTextField.swift */ = {isa = PBXFileReference; includeInIndex = 1; lastKnownFileType = sourcecode.swift; path = PrimerTextField.swift; sourceTree = "<group>"; };
>>>>>>> 9cd3d24c
		3780FF276696624E5AD4A629D4CC4AD8 /* Pods-PrimerSDK_Example-umbrella.h */ = {isa = PBXFileReference; includeInIndex = 1; lastKnownFileType = sourcecode.c.h; path = "Pods-PrimerSDK_Example-umbrella.h"; sourceTree = "<group>"; };
		37BD3457C9DA0596324E3CDCC658CF05 /* Primer3DS.release.xcconfig */ = {isa = PBXFileReference; includeInIndex = 1; lastKnownFileType = text.xcconfig; path = Primer3DS.release.xcconfig; sourceTree = "<group>"; };
		3BD52F41C3D6EABDF660ABA5349CA8CE /* PrimerCardholderNameFieldView.swift */ = {isa = PBXFileReference; includeInIndex = 1; lastKnownFileType = sourcecode.swift; path = PrimerCardholderNameFieldView.swift; sourceTree = "<group>"; };
		3C474C1A0DABE2A3F404B63D4D59F30C /* Pods-PrimerSDK_Example.debug.xcconfig */ = {isa = PBXFileReference; includeInIndex = 1; lastKnownFileType = text.xcconfig; path = "Pods-PrimerSDK_Example.debug.xcconfig"; sourceTree = "<group>"; };
		3D3E60964E507437A76DEA6A24BDE761 /* PrimerSDK-Info.plist */ = {isa = PBXFileReference; includeInIndex = 1; lastKnownFileType = text.plist.xml; path = "PrimerSDK-Info.plist"; sourceTree = "<group>"; };
		3E3BEFB8A84B37A3067292DCAF92BD04 /* CancelContext.swift */ = {isa = PBXFileReference; includeInIndex = 1; lastKnownFileType = sourcecode.swift; path = CancelContext.swift; sourceTree = "<group>"; };
		3E58E3FDD0901D96BF0D5BFC784AE4B7 /* VaultCheckoutViewModel.swift */ = {isa = PBXFileReference; includeInIndex = 1; lastKnownFileType = sourcecode.swift; path = VaultCheckoutViewModel.swift; sourceTree = "<group>"; };
		40A28A82C4421EAFAB723CFA84FFA6C7 /* Icons.xcassets */ = {isa = PBXFileReference; includeInIndex = 1; lastKnownFileType = folder.assetcatalog; name = Icons.xcassets; path = Sources/PrimerSDK/Resources/Icons.xcassets; sourceTree = "<group>"; };
		48627A99264E6679D85F177DBB79DA83 /* Pods-PrimerSDK_Tests-Info.plist */ = {isa = PBXFileReference; includeInIndex = 1; lastKnownFileType = text.plist.xml; path = "Pods-PrimerSDK_Tests-Info.plist"; sourceTree = "<group>"; };
<<<<<<< HEAD
		48CE17ABEDB356883F87C26408207B69 /* PrimerSDK-umbrella.h */ = {isa = PBXFileReference; includeInIndex = 1; lastKnownFileType = sourcecode.c.h; path = "PrimerSDK-umbrella.h"; sourceTree = "<group>"; };
		4A973C9B08931100291FBEB547BBFD59 /* PrimerScrollView.swift */ = {isa = PBXFileReference; includeInIndex = 1; lastKnownFileType = sourcecode.swift; path = PrimerScrollView.swift; sourceTree = "<group>"; };
		4C63CB435C0466F42372297BFAFA531E /* PrimerRootViewController.swift */ = {isa = PBXFileReference; includeInIndex = 1; lastKnownFileType = sourcecode.swift; path = PrimerRootViewController.swift; sourceTree = "<group>"; };
		4D3869E0A461E802A5916AA6523517A4 /* Pods_PrimerSDK_Example.framework */ = {isa = PBXFileReference; explicitFileType = wrapper.framework; includeInIndex = 0; name = Pods_PrimerSDK_Example.framework; path = "Pods-PrimerSDK_Example.framework"; sourceTree = BUILT_PRODUCTS_DIR; };
		4EA40C64C69FE3AD6D3F536D9386705A /* PaymentMethodConfigService.swift */ = {isa = PBXFileReference; includeInIndex = 1; lastKnownFileType = sourcecode.swift; path = PaymentMethodConfigService.swift; sourceTree = "<group>"; };
		4FE9E770EE731EC0A8CA0B3E64D0BD02 /* ErrorHandler.swift */ = {isa = PBXFileReference; includeInIndex = 1; lastKnownFileType = sourcecode.swift; path = ErrorHandler.swift; sourceTree = "<group>"; };
		51ECBC82F88A77332A11F3D93FD32DA4 /* CardScannerViewModel.swift */ = {isa = PBXFileReference; includeInIndex = 1; lastKnownFileType = sourcecode.swift; path = CardScannerViewModel.swift; sourceTree = "<group>"; };
		522356CBC63F79740D60600B8783BDB4 /* UIColorExtension.swift */ = {isa = PBXFileReference; includeInIndex = 1; lastKnownFileType = sourcecode.swift; path = UIColorExtension.swift; sourceTree = "<group>"; };
		52AC9B6F8605DCDD533F20B1D41F307F /* PrimerNavigationController.swift */ = {isa = PBXFileReference; includeInIndex = 1; lastKnownFileType = sourcecode.swift; path = PrimerNavigationController.swift; sourceTree = "<group>"; };
		539F31F57EA7F686E1A7DA62A040DD7A /* when.swift */ = {isa = PBXFileReference; includeInIndex = 1; lastKnownFileType = sourcecode.swift; path = when.swift; sourceTree = "<group>"; };
		53B0F672FC8CBD3794C3749FC266EC1E /* DirectDebitMandate.swift */ = {isa = PBXFileReference; includeInIndex = 1; lastKnownFileType = sourcecode.swift; path = DirectDebitMandate.swift; sourceTree = "<group>"; };
		5818AF263E6045EFF54B7DD2FD988A4E /* UIDeviceExtension.swift */ = {isa = PBXFileReference; includeInIndex = 1; lastKnownFileType = sourcecode.swift; path = UIDeviceExtension.swift; sourceTree = "<group>"; };
=======
		492E50FF68685CDB92F816D429082D64 /* ConcurrencyLimitedDispatcher.swift */ = {isa = PBXFileReference; includeInIndex = 1; lastKnownFileType = sourcecode.swift; path = ConcurrencyLimitedDispatcher.swift; sourceTree = "<group>"; };
		493D06FAECC2027B559FC92495D7D854 /* VaultService.swift */ = {isa = PBXFileReference; includeInIndex = 1; lastKnownFileType = sourcecode.swift; path = VaultService.swift; sourceTree = "<group>"; };
		49C9049C4C3091694E4A7EC57F39B6D0 /* LICENSE */ = {isa = PBXFileReference; includeInIndex = 1; lastKnownFileType = text; path = LICENSE; sourceTree = "<group>"; };
		4A8E332CB491C3D328D9FD402F0F885D /* CancelContext.swift */ = {isa = PBXFileReference; includeInIndex = 1; lastKnownFileType = sourcecode.swift; path = CancelContext.swift; sourceTree = "<group>"; };
		4AA18BAEF11A65F0B48B7DAF5C28BA86 /* Promise.swift */ = {isa = PBXFileReference; includeInIndex = 1; lastKnownFileType = sourcecode.swift; path = Promise.swift; sourceTree = "<group>"; };
		4B5F9C4709D2FDBECFCC56C505231C37 /* TokenizationService.swift */ = {isa = PBXFileReference; includeInIndex = 1; lastKnownFileType = sourcecode.swift; path = TokenizationService.swift; sourceTree = "<group>"; };
		4BD663B641C0AE63AB4D32297A72DF9E /* ErrorHandler.swift */ = {isa = PBXFileReference; includeInIndex = 1; lastKnownFileType = sourcecode.swift; path = ErrorHandler.swift; sourceTree = "<group>"; };
		4D3869E0A461E802A5916AA6523517A4 /* Pods_PrimerSDK_Example.framework */ = {isa = PBXFileReference; explicitFileType = wrapper.framework; includeInIndex = 0; path = Pods_PrimerSDK_Example.framework; sourceTree = BUILT_PRODUCTS_DIR; };
		4EB0E7ABDB61171CFA39B3EC04E194BE /* IntExtension.swift */ = {isa = PBXFileReference; includeInIndex = 1; lastKnownFileType = sourcecode.swift; path = IntExtension.swift; sourceTree = "<group>"; };
		4EDE692B88160DCB57C8B0A35383B66C /* RateLimitedDispatcher.swift */ = {isa = PBXFileReference; includeInIndex = 1; lastKnownFileType = sourcecode.swift; path = RateLimitedDispatcher.swift; sourceTree = "<group>"; };
		524CB52B77D4127E12D0BDE4229B2896 /* Catchable.swift */ = {isa = PBXFileReference; includeInIndex = 1; lastKnownFileType = sourcecode.swift; path = Catchable.swift; sourceTree = "<group>"; };
		52DE24AE59B38626272BC7EA38B227F6 /* Mask.swift */ = {isa = PBXFileReference; includeInIndex = 1; lastKnownFileType = sourcecode.swift; path = Mask.swift; sourceTree = "<group>"; };
		53E2B945AECCE003D6F22E0AC98B7FA6 /* PrimerButton.swift */ = {isa = PBXFileReference; includeInIndex = 1; lastKnownFileType = sourcecode.swift; path = PrimerButton.swift; sourceTree = "<group>"; };
		5574AF0C15C2B14B492DD5490BC366EB /* ReloadDelegate.swift */ = {isa = PBXFileReference; includeInIndex = 1; lastKnownFileType = sourcecode.swift; path = ReloadDelegate.swift; sourceTree = "<group>"; };
>>>>>>> 9cd3d24c
		582FD3213F3E32AF1194EEDF7C3BCD3F /* Pods-PrimerSDK_Example-acknowledgements.plist */ = {isa = PBXFileReference; includeInIndex = 1; lastKnownFileType = text.plist.xml; path = "Pods-PrimerSDK_Example-acknowledgements.plist"; sourceTree = "<group>"; };
		5977AB41C8C8CC2F5AE5DE23A9D94784 /* LogEvent.swift */ = {isa = PBXFileReference; includeInIndex = 1; lastKnownFileType = sourcecode.swift; path = LogEvent.swift; sourceTree = "<group>"; };
		5CE267E87CA896DCC49B0F58AE7A54D4 /* OAuthViewModel.swift */ = {isa = PBXFileReference; includeInIndex = 1; lastKnownFileType = sourcecode.swift; path = OAuthViewModel.swift; sourceTree = "<group>"; };
		5D35F31C62288FC8B260A9A3CAD301B5 /* Catchable.swift */ = {isa = PBXFileReference; includeInIndex = 1; lastKnownFileType = sourcecode.swift; path = Catchable.swift; sourceTree = "<group>"; };
		5EFE04D5EBC78FAD3569FFDB79C1ED07 /* PrimerSDK.debug.xcconfig */ = {isa = PBXFileReference; includeInIndex = 1; lastKnownFileType = text.xcconfig; path = PrimerSDK.debug.xcconfig; sourceTree = "<group>"; };
		5F79BAE53BC60C40C7A4B98FA36F6125 /* Optional+Extensions.swift */ = {isa = PBXFileReference; includeInIndex = 1; lastKnownFileType = sourcecode.swift; path = "Optional+Extensions.swift"; sourceTree = "<group>"; };
		61251782FA8E6166E5CF276915CE8C0B /* PrimerError.swift */ = {isa = PBXFileReference; includeInIndex = 1; lastKnownFileType = sourcecode.swift; path = PrimerError.swift; sourceTree = "<group>"; };
		6301B7A842E934AB51C3D1A5965B19C8 /* Primer3DS.modulemap */ = {isa = PBXFileReference; includeInIndex = 1; lastKnownFileType = sourcecode.module; path = Primer3DS.modulemap; sourceTree = "<group>"; };
		639AE4928116FBD4FAE7B3DD6BD21271 /* Pods-PrimerSDK_Tests-acknowledgements.plist */ = {isa = PBXFileReference; includeInIndex = 1; lastKnownFileType = text.plist.xml; path = "Pods-PrimerSDK_Tests-acknowledgements.plist"; sourceTree = "<group>"; };
		6589E0DD108BA0697CB8E55981027AEF /* SuccessViewController.swift */ = {isa = PBXFileReference; includeInIndex = 1; lastKnownFileType = sourcecode.swift; path = SuccessViewController.swift; sourceTree = "<group>"; };
		6808FBF1FE5B38DD5ED27993A0DCE82A /* NetworkService.swift */ = {isa = PBXFileReference; includeInIndex = 1; lastKnownFileType = sourcecode.swift; path = NetworkService.swift; sourceTree = "<group>"; };
		693E4E65E4F5F84B511BC04F5DDF83C6 /* PaymentResponse.swift */ = {isa = PBXFileReference; includeInIndex = 1; lastKnownFileType = sourcecode.swift; path = PaymentResponse.swift; sourceTree = "<group>"; };
		6B3F67DD89B9D2BAF81993FCC675F2A5 /* PrimerNibView.swift */ = {isa = PBXFileReference; includeInIndex = 1; lastKnownFileType = sourcecode.swift; path = PrimerNibView.swift; sourceTree = "<group>"; };
		6BAAF6AE80BAC219D837BE6FF4DB68CE /* Apaya.swift */ = {isa = PBXFileReference; includeInIndex = 1; lastKnownFileType = sourcecode.swift; path = Apaya.swift; sourceTree = "<group>"; };
		6BF709FAC961AE0CA6D5C87BD8C54DAD /* PaymentMethodConfig.swift */ = {isa = PBXFileReference; includeInIndex = 1; lastKnownFileType = sourcecode.swift; path = PaymentMethodConfig.swift; sourceTree = "<group>"; };
		6BF79602440E10AEAF765DAC05E25FD9 /* JSONParser.swift */ = {isa = PBXFileReference; includeInIndex = 1; lastKnownFileType = sourcecode.swift; path = JSONParser.swift; sourceTree = "<group>"; };
		6CE295EE0D9407A4009B81E0304D3585 /* PrimerDelegate.swift */ = {isa = PBXFileReference; includeInIndex = 1; lastKnownFileType = sourcecode.swift; path = PrimerDelegate.swift; sourceTree = "<group>"; };
		6E6E4B071B3BF35AA4DC4A0E5760A089 /* after.swift */ = {isa = PBXFileReference; includeInIndex = 1; lastKnownFileType = sourcecode.swift; path = after.swift; sourceTree = "<group>"; };
		6F62EC7E7FE74F53F207CFD74D2416CA /* Pods-PrimerSDK_Example-Info.plist */ = {isa = PBXFileReference; includeInIndex = 1; lastKnownFileType = text.plist.xml; path = "Pods-PrimerSDK_Example-Info.plist"; sourceTree = "<group>"; };
<<<<<<< HEAD
		704A0AB92610D640A356D19DE1B9880D /* WebViewController.swift */ = {isa = PBXFileReference; includeInIndex = 1; lastKnownFileType = sourcecode.swift; path = WebViewController.swift; sourceTree = "<group>"; };
		7419FB1C6DB3B02F4898B3618343E220 /* CountryCode.swift */ = {isa = PBXFileReference; includeInIndex = 1; lastKnownFileType = sourcecode.swift; path = CountryCode.swift; sourceTree = "<group>"; };
		7489E7B4129D66B025FCECB7CA4BCB0E /* PrimerSDK.release.xcconfig */ = {isa = PBXFileReference; includeInIndex = 1; lastKnownFileType = text.xcconfig; path = PrimerSDK.release.xcconfig; sourceTree = "<group>"; };
		7492CBAABC98EBF5377CFAD0DED3516E /* Primer3DSStructures.swift */ = {isa = PBXFileReference; includeInIndex = 1; lastKnownFileType = sourcecode.swift; name = Primer3DSStructures.swift; path = Sources/Primer3DS/Classes/Primer3DSStructures.swift; sourceTree = "<group>"; };
		758993110502C596171A441D004A547B /* PrimerAPIClient+3DS.swift */ = {isa = PBXFileReference; includeInIndex = 1; lastKnownFileType = sourcecode.swift; path = "PrimerAPIClient+3DS.swift"; sourceTree = "<group>"; };
		772CC8780B19AD19DED688F6E8C69864 /* GuaranteeWrappers.swift */ = {isa = PBXFileReference; includeInIndex = 1; lastKnownFileType = sourcecode.swift; path = GuaranteeWrappers.swift; sourceTree = "<group>"; };
		77393D72E4B2EFF88AF10EE9F64BB174 /* Primer3DS-dummy.m */ = {isa = PBXFileReference; includeInIndex = 1; lastKnownFileType = sourcecode.c.objc; path = "Primer3DS-dummy.m"; sourceTree = "<group>"; };
		79024A49B6C39FBF500926FFD1F939EE /* PresentationController.swift */ = {isa = PBXFileReference; includeInIndex = 1; lastKnownFileType = sourcecode.swift; path = PresentationController.swift; sourceTree = "<group>"; };
		7940C8FA00D69C17B5216D6FCAFD42E1 /* CustomStringConvertible.swift */ = {isa = PBXFileReference; includeInIndex = 1; lastKnownFileType = sourcecode.swift; path = CustomStringConvertible.swift; sourceTree = "<group>"; };
		797FC3D62BEA9E06ACDC9FB36F0284E1 /* PrimerContainerViewController.swift */ = {isa = PBXFileReference; includeInIndex = 1; lastKnownFileType = sourcecode.swift; path = PrimerContainerViewController.swift; sourceTree = "<group>"; };
		7A72E1607C07E6839AE464D5F8CC908F /* LoadingViewController.swift */ = {isa = PBXFileReference; includeInIndex = 1; lastKnownFileType = sourcecode.swift; path = LoadingViewController.swift; sourceTree = "<group>"; };
		7A8597B76A6D076BCA275A7C37380E20 /* SequenceWrappers.swift */ = {isa = PBXFileReference; includeInIndex = 1; lastKnownFileType = sourcecode.swift; path = SequenceWrappers.swift; sourceTree = "<group>"; };
		7ADE5DEC9278CBCD8FDD19DDA50DB6DA /* sv.lproj */ = {isa = PBXFileReference; includeInIndex = 1; path = sv.lproj; sourceTree = "<group>"; };
		7AFAF2BD6C51EA63F00A8BB1ECB66928 /* Currency.swift */ = {isa = PBXFileReference; includeInIndex = 1; lastKnownFileType = sourcecode.swift; path = Currency.swift; sourceTree = "<group>"; };
		7D52E0A7397A1D47477B92C8381B36F6 /* FormType.swift */ = {isa = PBXFileReference; includeInIndex = 1; lastKnownFileType = sourcecode.swift; path = FormType.swift; sourceTree = "<group>"; };
		7E0419DAE51B11FF4AB98829E20DC1A3 /* ApplePayViewModel.swift */ = {isa = PBXFileReference; includeInIndex = 1; lastKnownFileType = sourcecode.swift; path = ApplePayViewModel.swift; sourceTree = "<group>"; };
		7E4C0AFF2D32F5090BD28CE436A0F4D0 /* Guarantee.swift */ = {isa = PBXFileReference; includeInIndex = 1; lastKnownFileType = sourcecode.swift; path = Guarantee.swift; sourceTree = "<group>"; };
		7F17FB1F2BD7FB951391EAAC85BFB409 /* PrimerVaultManagerViewController.swift */ = {isa = PBXFileReference; includeInIndex = 1; lastKnownFileType = sourcecode.swift; path = PrimerVaultManagerViewController.swift; sourceTree = "<group>"; };
		8062C12CB4A2362C4A71404952CF08CD /* PrimerNavigationBar.swift */ = {isa = PBXFileReference; includeInIndex = 1; lastKnownFileType = sourcecode.swift; path = PrimerNavigationBar.swift; sourceTree = "<group>"; };
		8442312FECEED2603390555F3181C26B /* PrimerTextFieldView.swift */ = {isa = PBXFileReference; includeInIndex = 1; lastKnownFileType = sourcecode.swift; path = PrimerTextFieldView.swift; sourceTree = "<group>"; };
		8889A14EF682F1508821123029192C90 /* ImageName.swift */ = {isa = PBXFileReference; includeInIndex = 1; lastKnownFileType = sourcecode.swift; path = ImageName.swift; sourceTree = "<group>"; };
		88B289B1174F55A333C689AE169EE09C /* VaultPaymentMethodView.swift */ = {isa = PBXFileReference; includeInIndex = 1; lastKnownFileType = sourcecode.swift; path = VaultPaymentMethodView.swift; sourceTree = "<group>"; };
		892638145D7094290F388552C2CCF740 /* PrimerTableViewCell.swift */ = {isa = PBXFileReference; includeInIndex = 1; lastKnownFileType = sourcecode.swift; path = PrimerTableViewCell.swift; sourceTree = "<group>"; };
		89AC56C682367D74632B406D9839F132 /* URLSessionStack.swift */ = {isa = PBXFileReference; includeInIndex = 1; lastKnownFileType = sourcecode.swift; path = URLSessionStack.swift; sourceTree = "<group>"; };
		8A44438E3F92659C79CCF0F81FE44978 /* FinallyWrappers.swift */ = {isa = PBXFileReference; includeInIndex = 1; lastKnownFileType = sourcecode.swift; path = FinallyWrappers.swift; sourceTree = "<group>"; };
		8B200A73B1CD6F179D206A6BE01C0ABC /* Primer.storyboard */ = {isa = PBXFileReference; includeInIndex = 1; lastKnownFileType = file.storyboard; path = Primer.storyboard; sourceTree = "<group>"; };
		8D370C4D8D3B8EC72E18236EA584D753 /* DirectDebitService.swift */ = {isa = PBXFileReference; includeInIndex = 1; lastKnownFileType = sourcecode.swift; path = DirectDebitService.swift; sourceTree = "<group>"; };
		8D5C21E327D8CB548192149AD0743765 /* CardComponentsManager.swift */ = {isa = PBXFileReference; includeInIndex = 1; lastKnownFileType = sourcecode.swift; path = CardComponentsManager.swift; sourceTree = "<group>"; };
		8F2F21CB381261AB34E4F7C0F8C2F446 /* Primer3DS-Info.plist */ = {isa = PBXFileReference; includeInIndex = 1; lastKnownFileType = text.plist.xml; path = "Primer3DS-Info.plist"; sourceTree = "<group>"; };
		8FCB43EA2E1ACC31704CFB1CC0420DE8 /* PrimerWebViewModel.swift */ = {isa = PBXFileReference; includeInIndex = 1; lastKnownFileType = sourcecode.swift; path = PrimerWebViewModel.swift; sourceTree = "<group>"; };
		8FF6A63EC82BBA9E372C3BB7372CD570 /* PrimerSettings.swift */ = {isa = PBXFileReference; includeInIndex = 1; lastKnownFileType = sourcecode.swift; path = PrimerSettings.swift; sourceTree = "<group>"; };
		9151D4366E9B175440A4AF22A8006F69 /* Resolver.swift */ = {isa = PBXFileReference; includeInIndex = 1; lastKnownFileType = sourcecode.swift; path = Resolver.swift; sourceTree = "<group>"; };
		92BBD1738E30A8FE488F1286B348CEC7 /* VaultPaymentMethodViewController.swift */ = {isa = PBXFileReference; includeInIndex = 1; lastKnownFileType = sourcecode.swift; path = VaultPaymentMethodViewController.swift; sourceTree = "<group>"; };
		9571E9FF4B84351662F119F7289C58C8 /* PrimerAPIClient+Promises.swift */ = {isa = PBXFileReference; includeInIndex = 1; lastKnownFileType = sourcecode.swift; path = "PrimerAPIClient+Promises.swift"; sourceTree = "<group>"; };
		95D15A81BE9AC78136AAC0F7EAE07461 /* Dispatcher.swift */ = {isa = PBXFileReference; includeInIndex = 1; lastKnownFileType = sourcecode.swift; path = Dispatcher.swift; sourceTree = "<group>"; };
		965B60D40C6BC7A8ED1769448846D99D /* PrimerFormViewController.swift */ = {isa = PBXFileReference; includeInIndex = 1; lastKnownFileType = sourcecode.swift; path = PrimerFormViewController.swift; sourceTree = "<group>"; };
		97E084FC53FE9313778A0E6459179DED /* CardNetwork.swift */ = {isa = PBXFileReference; includeInIndex = 1; lastKnownFileType = sourcecode.swift; path = CardNetwork.swift; sourceTree = "<group>"; };
		97F507FD2B64C9EAD028F6564A4C7A2E /* KlarnaViewModel.swift */ = {isa = PBXFileReference; includeInIndex = 1; lastKnownFileType = sourcecode.swift; path = KlarnaViewModel.swift; sourceTree = "<group>"; };
		9802B8B3D7B83AF49904125AD7B32874 /* PayPalViewModel.swift */ = {isa = PBXFileReference; includeInIndex = 1; lastKnownFileType = sourcecode.swift; path = PayPalViewModel.swift; sourceTree = "<group>"; };
		9858FF3059240A0118B573C6F7679115 /* ErrorViewController.swift */ = {isa = PBXFileReference; includeInIndex = 1; lastKnownFileType = sourcecode.swift; path = ErrorViewController.swift; sourceTree = "<group>"; };
		99FA279A3FFC489940F36D13840C6EAE /* CancellableThenable.swift */ = {isa = PBXFileReference; includeInIndex = 1; lastKnownFileType = sourcecode.swift; path = CancellableThenable.swift; sourceTree = "<group>"; };
		9B9F194B6522CEE50287F1D344B969EB /* CoreDataDispatcher.swift */ = {isa = PBXFileReference; includeInIndex = 1; lastKnownFileType = sourcecode.swift; path = CoreDataDispatcher.swift; sourceTree = "<group>"; };
		9D940727FF8FB9C785EB98E56350EF41 /* Podfile */ = {isa = PBXFileReference; explicitFileType = text.script.ruby; includeInIndex = 1; indentWidth = 2; lastKnownFileType = text; name = Podfile; path = ../Podfile; sourceTree = SOURCE_ROOT; tabWidth = 2; xcLanguageSpecificationIdentifier = xcode.lang.ruby; };
		9E9251C8A06802CE97C95EFF2E6419D6 /* ResourceBundle-PrimerResources-PrimerSDK-Info.plist */ = {isa = PBXFileReference; includeInIndex = 1; lastKnownFileType = text.plist.xml; path = "ResourceBundle-PrimerResources-PrimerSDK-Info.plist"; sourceTree = "<group>"; };
		9FDDB07964BD22C1E2918550410DF25C /* VaultService.swift */ = {isa = PBXFileReference; includeInIndex = 1; lastKnownFileType = sourcecode.swift; path = VaultService.swift; sourceTree = "<group>"; };
		A06810CA4E60FA5FBA3A430B2A531BBD /* PaymentMethodTokenizationRequest.swift */ = {isa = PBXFileReference; includeInIndex = 1; lastKnownFileType = sourcecode.swift; path = PaymentMethodTokenizationRequest.swift; sourceTree = "<group>"; };
		A163D166B27F20FF6EEF83F5121C4CEA /* Primer3DS-umbrella.h */ = {isa = PBXFileReference; includeInIndex = 1; lastKnownFileType = sourcecode.c.h; path = "Primer3DS-umbrella.h"; sourceTree = "<group>"; };
		A1BEF1D566FEA978D2A7DC7BF9ECC290 /* OrderItem.swift */ = {isa = PBXFileReference; includeInIndex = 1; lastKnownFileType = sourcecode.swift; path = OrderItem.swift; sourceTree = "<group>"; };
		A33E03CFE0F3D3C2713F69C11C9CADBC /* DateExtension.swift */ = {isa = PBXFileReference; includeInIndex = 1; lastKnownFileType = sourcecode.swift; path = DateExtension.swift; sourceTree = "<group>"; };
		A4E7B1C752F38C22267D301DD5A364DF /* Pods-PrimerSDK_Tests-acknowledgements.markdown */ = {isa = PBXFileReference; includeInIndex = 1; lastKnownFileType = text; path = "Pods-PrimerSDK_Tests-acknowledgements.markdown"; sourceTree = "<group>"; };
		A762D3B693DCBD78CF2023B2C4722DC5 /* PrimerOAuthViewModel.swift */ = {isa = PBXFileReference; includeInIndex = 1; lastKnownFileType = sourcecode.swift; path = PrimerOAuthViewModel.swift; sourceTree = "<group>"; };
		A7F21623FB00AEDD8011BAFC27CA5D30 /* DependencyInjection.swift */ = {isa = PBXFileReference; includeInIndex = 1; lastKnownFileType = sourcecode.swift; path = DependencyInjection.swift; sourceTree = "<group>"; };
		A885E97A5F6034AAE53AD348BB5DCD35 /* 3DSService.swift */ = {isa = PBXFileReference; includeInIndex = 1; lastKnownFileType = sourcecode.swift; path = 3DSService.swift; sourceTree = "<group>"; };
		A8B3BC107C2BDC3C03D961866F721265 /* PrimerResources.bundle */ = {isa = PBXFileReference; explicitFileType = wrapper.cfbundle; includeInIndex = 0; name = PrimerResources.bundle; path = "PrimerSDK-PrimerResources.bundle"; sourceTree = BUILT_PRODUCTS_DIR; };
		AA3E9F209C857157575A473FE948A03D /* Primer3DS.swift */ = {isa = PBXFileReference; includeInIndex = 1; lastKnownFileType = sourcecode.swift; name = Primer3DS.swift; path = Sources/Primer3DS/Classes/Primer3DS.swift; sourceTree = "<group>"; };
=======
		701D36FEE3FB27993645935D4D280C3A /* PrimerError.swift */ = {isa = PBXFileReference; includeInIndex = 1; lastKnownFileType = sourcecode.swift; path = PrimerError.swift; sourceTree = "<group>"; };
		70233E269887791E1AEC69CBD5CD6FB2 /* PaymentNetwork.swift */ = {isa = PBXFileReference; includeInIndex = 1; lastKnownFileType = sourcecode.swift; path = PaymentNetwork.swift; sourceTree = "<group>"; };
		73010CC983E3809BECEE5348DA1BB8C6 /* Foundation.framework */ = {isa = PBXFileReference; lastKnownFileType = wrapper.framework; name = Foundation.framework; path = Platforms/iPhoneOS.platform/Developer/SDKs/iPhoneOS14.0.sdk/System/Library/Frameworks/Foundation.framework; sourceTree = DEVELOPER_DIR; };
		748415EEC531F1D1E4E71889B8DEB665 /* CustomStringConvertible.swift */ = {isa = PBXFileReference; includeInIndex = 1; lastKnownFileType = sourcecode.swift; path = CustomStringConvertible.swift; sourceTree = "<group>"; };
		7523BA2D92008866AA285A1DEDF79DA0 /* PresentationController.swift */ = {isa = PBXFileReference; includeInIndex = 1; lastKnownFileType = sourcecode.swift; path = PresentationController.swift; sourceTree = "<group>"; };
		757CC2908C9A08211DE759700E71A335 /* ThenableWrappers.swift */ = {isa = PBXFileReference; includeInIndex = 1; lastKnownFileType = sourcecode.swift; path = ThenableWrappers.swift; sourceTree = "<group>"; };
		772933D61CFCE9C6E7847898BD839B10 /* CardScannerViewController.swift */ = {isa = PBXFileReference; includeInIndex = 1; lastKnownFileType = sourcecode.swift; path = CardScannerViewController.swift; sourceTree = "<group>"; };
		780C886E20AF6356F960B8287E28DAF7 /* PrimerWebViewModel.swift */ = {isa = PBXFileReference; includeInIndex = 1; lastKnownFileType = sourcecode.swift; path = PrimerWebViewModel.swift; sourceTree = "<group>"; };
		7ADCFAA64518FD88924112F698A97029 /* SuccessViewController.swift */ = {isa = PBXFileReference; includeInIndex = 1; lastKnownFileType = sourcecode.swift; path = SuccessViewController.swift; sourceTree = "<group>"; };
		7B10E55A5ED856DB73C33D5B060DBDF1 /* when.swift */ = {isa = PBXFileReference; includeInIndex = 1; lastKnownFileType = sourcecode.swift; path = when.swift; sourceTree = "<group>"; };
		7CB2D2F756FA521BD9416849878B3D9B /* VaultPaymentMethodView.swift */ = {isa = PBXFileReference; includeInIndex = 1; lastKnownFileType = sourcecode.swift; path = VaultPaymentMethodView.swift; sourceTree = "<group>"; };
		7E7DD640A7B6A34642E800E78C870A58 /* CatchWrappers.swift */ = {isa = PBXFileReference; includeInIndex = 1; lastKnownFileType = sourcecode.swift; path = CatchWrappers.swift; sourceTree = "<group>"; };
		8053F4F8AAAED39766E7FFC011563CA8 /* UIColorExtension.swift */ = {isa = PBXFileReference; includeInIndex = 1; lastKnownFileType = sourcecode.swift; path = UIColorExtension.swift; sourceTree = "<group>"; };
		80C4C64151D045DF64E2240E6921A8D1 /* ApplePay.swift */ = {isa = PBXFileReference; includeInIndex = 1; lastKnownFileType = sourcecode.swift; path = ApplePay.swift; sourceTree = "<group>"; };
		819C0859DD487E2BAF8E7C317F8C294E /* ScannerView.swift */ = {isa = PBXFileReference; includeInIndex = 1; lastKnownFileType = sourcecode.swift; path = ScannerView.swift; sourceTree = "<group>"; };
		83E62C003D80CF14BADE5E8A7CAB0802 /* OAuthViewModel.swift */ = {isa = PBXFileReference; includeInIndex = 1; lastKnownFileType = sourcecode.swift; path = OAuthViewModel.swift; sourceTree = "<group>"; };
		8451CE5EF1893515BEA6AEE6A44D1599 /* FormType.swift */ = {isa = PBXFileReference; includeInIndex = 1; lastKnownFileType = sourcecode.swift; path = FormType.swift; sourceTree = "<group>"; };
		851C708F8F0D1D10DEBD321EEB3FC3E1 /* PayPalService.swift */ = {isa = PBXFileReference; includeInIndex = 1; lastKnownFileType = sourcecode.swift; path = PayPalService.swift; sourceTree = "<group>"; };
		86212B5DDC97E41FDE5779E48DD63D49 /* StringExtension.swift */ = {isa = PBXFileReference; includeInIndex = 1; lastKnownFileType = sourcecode.swift; path = StringExtension.swift; sourceTree = "<group>"; };
		869B0572F8B7674568A2EBB40E2200C5 /* PrimerSDK-Info.plist */ = {isa = PBXFileReference; includeInIndex = 1; lastKnownFileType = text.plist.xml; path = "PrimerSDK-Info.plist"; sourceTree = "<group>"; };
		86E933711EB502BFC1DBDB929CED3C82 /* Queue.swift */ = {isa = PBXFileReference; includeInIndex = 1; lastKnownFileType = sourcecode.swift; path = Queue.swift; sourceTree = "<group>"; };
		8727B55AE03F4892FA146D8AE504C568 /* EnsureWrappers.swift */ = {isa = PBXFileReference; includeInIndex = 1; lastKnownFileType = sourcecode.swift; path = EnsureWrappers.swift; sourceTree = "<group>"; };
		8B84692FE5C8AB9FCFB0BEA18B025D29 /* README.md */ = {isa = PBXFileReference; includeInIndex = 1; lastKnownFileType = net.daringfireball.markdown; path = README.md; sourceTree = "<group>"; };
		8D354B6871D213F07152BFE48CEDA73B /* PrimerNavigationBar.swift */ = {isa = PBXFileReference; includeInIndex = 1; lastKnownFileType = sourcecode.swift; path = PrimerNavigationBar.swift; sourceTree = "<group>"; };
		8E16F48E979448A5288C1DA3E9B015DB /* Route.swift */ = {isa = PBXFileReference; includeInIndex = 1; lastKnownFileType = sourcecode.swift; path = Route.swift; sourceTree = "<group>"; };
		8E187B8AFC0D4B4572F9B3FC04C6E9C2 /* PaymentMethodConfig.swift */ = {isa = PBXFileReference; includeInIndex = 1; lastKnownFileType = sourcecode.swift; path = PaymentMethodConfig.swift; sourceTree = "<group>"; };
		90D947DAB434C690859E185C0C240D87 /* PrimerSDK-prefix.pch */ = {isa = PBXFileReference; includeInIndex = 1; lastKnownFileType = sourcecode.c.h; path = "PrimerSDK-prefix.pch"; sourceTree = "<group>"; };
		90E3887F7D2E82CF6CEF7AC119552638 /* KlarnaViewModel.swift */ = {isa = PBXFileReference; includeInIndex = 1; lastKnownFileType = sourcecode.swift; path = KlarnaViewModel.swift; sourceTree = "<group>"; };
		938500153DABC91FFB69993B844D58C5 /* LogEvent.swift */ = {isa = PBXFileReference; includeInIndex = 1; lastKnownFileType = sourcecode.swift; path = LogEvent.swift; sourceTree = "<group>"; };
		96335E8F92FFDCB2F875C296F140ADA8 /* PaymentMethodConfigService.swift */ = {isa = PBXFileReference; includeInIndex = 1; lastKnownFileType = sourcecode.swift; path = PaymentMethodConfigService.swift; sourceTree = "<group>"; };
		96D1960EF7FAD9D6305FD034E0F1EB7A /* ApplePayViewModel.swift */ = {isa = PBXFileReference; includeInIndex = 1; lastKnownFileType = sourcecode.swift; path = ApplePayViewModel.swift; sourceTree = "<group>"; };
		97BB085D25690CD6EFFEB0BBFB7096DF /* after.swift */ = {isa = PBXFileReference; includeInIndex = 1; lastKnownFileType = sourcecode.swift; path = after.swift; sourceTree = "<group>"; };
		9808CD36420E7DE86387638703DAFAB6 /* PrimerFormViewController.swift */ = {isa = PBXFileReference; includeInIndex = 1; lastKnownFileType = sourcecode.swift; path = PrimerFormViewController.swift; sourceTree = "<group>"; };
		98A51B727946CA6F6106A17F30ACA3E0 /* ApayaService.swift */ = {isa = PBXFileReference; includeInIndex = 1; lastKnownFileType = sourcecode.swift; path = ApayaService.swift; sourceTree = "<group>"; };
		98EEE3FCF2CA8B4DD633B71E46243F8E /* PrimerLoadingViewController.swift */ = {isa = PBXFileReference; includeInIndex = 1; lastKnownFileType = sourcecode.swift; path = PrimerLoadingViewController.swift; sourceTree = "<group>"; };
		9BA187CE845CE02AEF37E8233F22E479 /* FinallyWrappers.swift */ = {isa = PBXFileReference; includeInIndex = 1; lastKnownFileType = sourcecode.swift; path = FinallyWrappers.swift; sourceTree = "<group>"; };
		9CE00BB02F6FCE0EFD33F8BBF1F2C91A /* sv.lproj */ = {isa = PBXFileReference; includeInIndex = 1; lastKnownFileType = folder; path = sv.lproj; sourceTree = "<group>"; };
		9D940727FF8FB9C785EB98E56350EF41 /* Podfile */ = {isa = PBXFileReference; explicitFileType = text.script.ruby; includeInIndex = 1; indentWidth = 2; name = Podfile; path = ../Podfile; sourceTree = SOURCE_ROOT; tabWidth = 2; xcLanguageSpecificationIdentifier = xcode.lang.ruby; };
		9ECD5FB4805C17E7CFDE3881F0F2F18F /* VaultCheckoutView.swift */ = {isa = PBXFileReference; includeInIndex = 1; lastKnownFileType = sourcecode.swift; path = VaultCheckoutView.swift; sourceTree = "<group>"; };
		A1E0F3824CB16C3696D4C461836A6460 /* Endpoint.swift */ = {isa = PBXFileReference; includeInIndex = 1; lastKnownFileType = sourcecode.swift; path = Endpoint.swift; sourceTree = "<group>"; };
		A2381DF00AD5D573DE1A9F47701C9E60 /* BundleExtension.swift */ = {isa = PBXFileReference; includeInIndex = 1; lastKnownFileType = sourcecode.swift; path = BundleExtension.swift; sourceTree = "<group>"; };
		A2D35349D2425D65994D7ACD801E3CE9 /* CardComponentsManager.swift */ = {isa = PBXFileReference; includeInIndex = 1; lastKnownFileType = sourcecode.swift; path = CardComponentsManager.swift; sourceTree = "<group>"; };
		A31CA394A141C685BC8BDD244B2F1595 /* CardScannerViewController+SimpleScanDelegate.swift */ = {isa = PBXFileReference; includeInIndex = 1; lastKnownFileType = sourcecode.swift; path = "CardScannerViewController+SimpleScanDelegate.swift"; sourceTree = "<group>"; };
		A35544E583AF70391EEEF9B47CC1DCDB /* UserDefaultsExtension.swift */ = {isa = PBXFileReference; includeInIndex = 1; lastKnownFileType = sourcecode.swift; path = UserDefaultsExtension.swift; sourceTree = "<group>"; };
		A4E7B1C752F38C22267D301DD5A364DF /* Pods-PrimerSDK_Tests-acknowledgements.markdown */ = {isa = PBXFileReference; includeInIndex = 1; lastKnownFileType = text; path = "Pods-PrimerSDK_Tests-acknowledgements.markdown"; sourceTree = "<group>"; };
		A5B586D408DD6229A8FC4B446239ED3C /* Primer.swift */ = {isa = PBXFileReference; includeInIndex = 1; lastKnownFileType = sourcecode.swift; path = Primer.swift; sourceTree = "<group>"; };
		A602FCF379257580601B6F9CCD58215E /* AlertController.swift */ = {isa = PBXFileReference; includeInIndex = 1; lastKnownFileType = sourcecode.swift; path = AlertController.swift; sourceTree = "<group>"; };
		A6ADF52FB40FB2D9F14754FC35F52F39 /* TransitioningDelegate.swift */ = {isa = PBXFileReference; includeInIndex = 1; lastKnownFileType = sourcecode.swift; path = TransitioningDelegate.swift; sourceTree = "<group>"; };
		A7C88914AE4F39A995C4CC3E15D56473 /* NetworkService.swift */ = {isa = PBXFileReference; includeInIndex = 1; lastKnownFileType = sourcecode.swift; path = NetworkService.swift; sourceTree = "<group>"; };
		A8B3BC107C2BDC3C03D961866F721265 /* PrimerResources.bundle */ = {isa = PBXFileReference; explicitFileType = wrapper.cfbundle; includeInIndex = 0; path = PrimerResources.bundle; sourceTree = BUILT_PRODUCTS_DIR; };
		A8C20BCA5268698E8643628A7DAA00B8 /* CardScannerViewModel.swift */ = {isa = PBXFileReference; includeInIndex = 1; lastKnownFileType = sourcecode.swift; path = CardScannerViewModel.swift; sourceTree = "<group>"; };
>>>>>>> 9cd3d24c
		AA80C9C550CB6B8B521015719AA66526 /* Pods-PrimerSDK_Example.modulemap */ = {isa = PBXFileReference; includeInIndex = 1; lastKnownFileType = sourcecode.module; path = "Pods-PrimerSDK_Example.modulemap"; sourceTree = "<group>"; };
		ABB0E55899BD2BF6C314FA7BF232A867 /* PrimerUniversalCheckoutViewController.swift */ = {isa = PBXFileReference; includeInIndex = 1; lastKnownFileType = sourcecode.swift; path = PrimerUniversalCheckoutViewController.swift; sourceTree = "<group>"; };
		AFAA2C6046BA95635BACBC76F4115F32 /* ApplePayService.swift */ = {isa = PBXFileReference; includeInIndex = 1; lastKnownFileType = sourcecode.swift; path = ApplePayService.swift; sourceTree = "<group>"; };
		B02BFF66F134406DE489E1361A1979A4 /* Promise.swift */ = {isa = PBXFileReference; includeInIndex = 1; lastKnownFileType = sourcecode.swift; path = Promise.swift; sourceTree = "<group>"; };
		B1837D6F2ABE99A07CBBF898FC2788CF /* TokenizationService.swift */ = {isa = PBXFileReference; includeInIndex = 1; lastKnownFileType = sourcecode.swift; path = TokenizationService.swift; sourceTree = "<group>"; };
		B1F6A66101B3456729EA8B34D1FE462F /* PayPal.swift */ = {isa = PBXFileReference; includeInIndex = 1; lastKnownFileType = sourcecode.swift; path = PayPal.swift; sourceTree = "<group>"; };
		B429083200B13F604ED3C87DFFC0C016 /* Pods-PrimerSDK_Tests.modulemap */ = {isa = PBXFileReference; includeInIndex = 1; lastKnownFileType = sourcecode.module; path = "Pods-PrimerSDK_Tests.modulemap"; sourceTree = "<group>"; };
<<<<<<< HEAD
		B6277BF19498F6BEB9F7F007E9BB5A74 /* PrimerSDK-prefix.pch */ = {isa = PBXFileReference; includeInIndex = 1; lastKnownFileType = sourcecode.c.h; path = "PrimerSDK-prefix.pch"; sourceTree = "<group>"; };
		B7EB0A42C884AAB231DCC92DD5AB77DC /* PrimerViewExtensions.swift */ = {isa = PBXFileReference; includeInIndex = 1; lastKnownFileType = sourcecode.swift; path = PrimerViewExtensions.swift; sourceTree = "<group>"; };
		B8565EB20F0526DC03081631EE9CEE46 /* Consolable.swift */ = {isa = PBXFileReference; includeInIndex = 1; lastKnownFileType = sourcecode.swift; path = Consolable.swift; sourceTree = "<group>"; };
		B8966553E0518C92D548FBAF7A715EA0 /* Validation.swift */ = {isa = PBXFileReference; includeInIndex = 1; lastKnownFileType = sourcecode.swift; path = Validation.swift; sourceTree = "<group>"; };
		B93DC09BD559F6B903677D94B80B08A7 /* README.md */ = {isa = PBXFileReference; includeInIndex = 1; path = README.md; sourceTree = "<group>"; };
		B94E987626C185BF13DB62F7D05A79BA /* ClientToken.swift */ = {isa = PBXFileReference; includeInIndex = 1; lastKnownFileType = sourcecode.swift; path = ClientToken.swift; sourceTree = "<group>"; };
		B9DACE3D93DE43D66697805AF8A4BDBE /* PaymentMethodToken.swift */ = {isa = PBXFileReference; includeInIndex = 1; lastKnownFileType = sourcecode.swift; path = PaymentMethodToken.swift; sourceTree = "<group>"; };
		BC3A9C49EDE0A1BA9FBFB7579C9A11EB /* RecoverWrappers.swift */ = {isa = PBXFileReference; includeInIndex = 1; lastKnownFileType = sourcecode.swift; path = RecoverWrappers.swift; sourceTree = "<group>"; };
		BCAF23260D058627B386ADF53C1A4D2F /* ConcurrencyLimitedDispatcher.swift */ = {isa = PBXFileReference; includeInIndex = 1; lastKnownFileType = sourcecode.swift; path = ConcurrencyLimitedDispatcher.swift; sourceTree = "<group>"; };
		BD40762441323F9B0141C8F1582863A0 /* UserDefaultsExtension.swift */ = {isa = PBXFileReference; includeInIndex = 1; lastKnownFileType = sourcecode.swift; path = UserDefaultsExtension.swift; sourceTree = "<group>"; };
		C08FAEAF798BB8F7401843B87A3BB462 /* StrictRateLimitedDispatcher.swift */ = {isa = PBXFileReference; includeInIndex = 1; lastKnownFileType = sourcecode.swift; path = StrictRateLimitedDispatcher.swift; sourceTree = "<group>"; };
		C217574F4E34E90C8ABEFC45C262BD20 /* LICENSE */ = {isa = PBXFileReference; includeInIndex = 1; path = LICENSE; sourceTree = "<group>"; };
		C50DA0B49F726F752B3168E4B9A96822 /* PrimerExpiryDateFieldView.swift */ = {isa = PBXFileReference; includeInIndex = 1; lastKnownFileType = sourcecode.swift; path = PrimerExpiryDateFieldView.swift; sourceTree = "<group>"; };
		C5475371933BBE6EF9FB71EB43217935 /* PrimerWebViewController.swift */ = {isa = PBXFileReference; includeInIndex = 1; lastKnownFileType = sourcecode.swift; path = PrimerWebViewController.swift; sourceTree = "<group>"; };
		CBB9F9DA9C40DB2813CFBB351A448D9B /* firstly.swift */ = {isa = PBXFileReference; includeInIndex = 1; lastKnownFileType = sourcecode.swift; path = firstly.swift; sourceTree = "<group>"; };
		CCA85ACBAF7054F1EF409BF3ED4E1A99 /* Primer.swift */ = {isa = PBXFileReference; includeInIndex = 1; lastKnownFileType = sourcecode.swift; path = Primer.swift; sourceTree = "<group>"; };
		CFC3B94B7A12446EB8240FE759166838 /* BundleExtension.swift */ = {isa = PBXFileReference; includeInIndex = 1; lastKnownFileType = sourcecode.swift; path = BundleExtension.swift; sourceTree = "<group>"; };
		D065820C4D6D3643D89E963332240B4A /* WrapperProtocols.swift */ = {isa = PBXFileReference; includeInIndex = 1; lastKnownFileType = sourcecode.swift; path = WrapperProtocols.swift; sourceTree = "<group>"; };
		D10625263F8D5845613F6C22574ACA3D /* Box.swift */ = {isa = PBXFileReference; includeInIndex = 1; lastKnownFileType = sourcecode.swift; path = Box.swift; sourceTree = "<group>"; };
		D1AA3744E154BFD0F214CD0D46D8E0DA /* PrimerLoadingViewController.swift */ = {isa = PBXFileReference; includeInIndex = 1; lastKnownFileType = sourcecode.swift; path = PrimerLoadingViewController.swift; sourceTree = "<group>"; };
		D245E0514AAC1A2B9A6D5EA2F383E90F /* UIKit.framework */ = {isa = PBXFileReference; lastKnownFileType = wrapper.framework; name = UIKit.framework; path = Platforms/iPhoneOS.platform/Developer/SDKs/iPhoneOS14.0.sdk/System/Library/Frameworks/UIKit.framework; sourceTree = DEVELOPER_DIR; };
=======
		B674434E78BDD81EDDE3D6675071E7C7 /* OrderItem.swift */ = {isa = PBXFileReference; includeInIndex = 1; lastKnownFileType = sourcecode.swift; path = OrderItem.swift; sourceTree = "<group>"; };
		B9EBA7B6D441C785DE0AF405C24D6F11 /* PrimerFlowEnums.swift */ = {isa = PBXFileReference; includeInIndex = 1; lastKnownFileType = sourcecode.swift; path = PrimerFlowEnums.swift; sourceTree = "<group>"; };
		BAF0CA62B0E73E24CFE95A053EA4211D /* Cancellable.swift */ = {isa = PBXFileReference; includeInIndex = 1; lastKnownFileType = sourcecode.swift; path = Cancellable.swift; sourceTree = "<group>"; };
		BC7110EFCD2784EE14F1A57BEEDB2122 /* PrimerUniversalCheckoutViewController.swift */ = {isa = PBXFileReference; includeInIndex = 1; lastKnownFileType = sourcecode.swift; path = PrimerUniversalCheckoutViewController.swift; sourceTree = "<group>"; };
		BD84122AFC96603B48FBBDE2D9A2C5E9 /* GuaranteeWrappers.swift */ = {isa = PBXFileReference; includeInIndex = 1; lastKnownFileType = sourcecode.swift; path = GuaranteeWrappers.swift; sourceTree = "<group>"; };
		BDD3C64A2CE34C67476B8A13A5A9A0F7 /* Resolver.swift */ = {isa = PBXFileReference; includeInIndex = 1; lastKnownFileType = sourcecode.swift; path = Resolver.swift; sourceTree = "<group>"; };
		BE3B22F8C19610FDF0245B865F096DA9 /* PrimerNavigationController.swift */ = {isa = PBXFileReference; includeInIndex = 1; lastKnownFileType = sourcecode.swift; path = PrimerNavigationController.swift; sourceTree = "<group>"; };
		BF2EA66E68F5E547D4B289D1CE9131FB /* PayPal.swift */ = {isa = PBXFileReference; includeInIndex = 1; lastKnownFileType = sourcecode.swift; path = PayPal.swift; sourceTree = "<group>"; };
		BF49317B3624542B62856335AB174B34 /* RateLimitedDispatcherBase.swift */ = {isa = PBXFileReference; includeInIndex = 1; lastKnownFileType = sourcecode.swift; path = RateLimitedDispatcherBase.swift; sourceTree = "<group>"; };
		C187BC80B977801699BE12C2F54F42A5 /* DirectDebitMandate.swift */ = {isa = PBXFileReference; includeInIndex = 1; lastKnownFileType = sourcecode.swift; path = DirectDebitMandate.swift; sourceTree = "<group>"; };
		C4BB8C915749BF0510C89CAD5A08E17D /* ClientTokenService.swift */ = {isa = PBXFileReference; includeInIndex = 1; lastKnownFileType = sourcecode.swift; path = ClientTokenService.swift; sourceTree = "<group>"; };
		C550AF400480A2E7B4700B8789337AA8 /* KlarnaService.swift */ = {isa = PBXFileReference; includeInIndex = 1; lastKnownFileType = sourcecode.swift; path = KlarnaService.swift; sourceTree = "<group>"; };
		C935378439F2E047488E1C1C4C3C018A /* PrimerWebViewController.swift */ = {isa = PBXFileReference; includeInIndex = 1; lastKnownFileType = sourcecode.swift; path = PrimerWebViewController.swift; sourceTree = "<group>"; };
		CA64976E63ABD2C4F7FE180D2C5C6023 /* Thenable.swift */ = {isa = PBXFileReference; includeInIndex = 1; lastKnownFileType = sourcecode.swift; path = Thenable.swift; sourceTree = "<group>"; };
		CD390322B6FB75798634DD1D07E39204 /* UIDeviceExtension.swift */ = {isa = PBXFileReference; includeInIndex = 1; lastKnownFileType = sourcecode.swift; path = UIDeviceExtension.swift; sourceTree = "<group>"; };
		CFFE683CF841EB9C7862C3138B59635A /* PrimerTheme.swift */ = {isa = PBXFileReference; includeInIndex = 1; lastKnownFileType = sourcecode.swift; path = PrimerTheme.swift; sourceTree = "<group>"; };
		D063EE1006BC8EE6E9DDBC8E67AC5466 /* PrimerCVVFieldView.swift */ = {isa = PBXFileReference; includeInIndex = 1; lastKnownFileType = sourcecode.swift; path = PrimerCVVFieldView.swift; sourceTree = "<group>"; };
>>>>>>> 9cd3d24c
		D264B4E57DF7DB00D71275605D100971 /* Pods-PrimerSDK_Example-frameworks.sh */ = {isa = PBXFileReference; includeInIndex = 1; lastKnownFileType = text.script.sh; path = "Pods-PrimerSDK_Example-frameworks.sh"; sourceTree = "<group>"; };
		D509250378EACE2053B3959E6FB48506 /* hang.swift */ = {isa = PBXFileReference; includeInIndex = 1; lastKnownFileType = sourcecode.swift; path = hang.swift; sourceTree = "<group>"; };
		D51365A008070ADE452AEF34D2C90077 /* ReloadDelegate.swift */ = {isa = PBXFileReference; includeInIndex = 1; lastKnownFileType = sourcecode.swift; path = ReloadDelegate.swift; sourceTree = "<group>"; };
		D6477CC821802022E28DD7BA0AC744D5 /* KlarnaService.swift */ = {isa = PBXFileReference; includeInIndex = 1; lastKnownFileType = sourcecode.swift; path = KlarnaService.swift; sourceTree = "<group>"; };
		D66C3890C3566F38C935A2FFD9A237B0 /* Pods-PrimerSDK_Tests-dummy.m */ = {isa = PBXFileReference; includeInIndex = 1; lastKnownFileType = sourcecode.c.objc; path = "Pods-PrimerSDK_Tests-dummy.m"; sourceTree = "<group>"; };
		D9944C662DC26655D96B94ADAE3B4ED4 /* StringExtension.swift */ = {isa = PBXFileReference; includeInIndex = 1; lastKnownFileType = sourcecode.swift; path = StringExtension.swift; sourceTree = "<group>"; };
		D9B5C6025C6FE14543548F22EB95C841 /* ThenableWrappers.swift */ = {isa = PBXFileReference; includeInIndex = 1; lastKnownFileType = sourcecode.swift; path = ThenableWrappers.swift; sourceTree = "<group>"; };
		DBC4D43E2695958BEC56999520CC809F /* URLExtension.swift */ = {isa = PBXFileReference; includeInIndex = 1; lastKnownFileType = sourcecode.swift; path = URLExtension.swift; sourceTree = "<group>"; };
		DD655EB064FFDE43C9FE02E55741DE11 /* PrimerSDK.podspec */ = {isa = PBXFileReference; explicitFileType = text.script.ruby; includeInIndex = 1; indentWidth = 2; lastKnownFileType = text; path = PrimerSDK.podspec; sourceTree = "<group>"; tabWidth = 2; xcLanguageSpecificationIdentifier = xcode.lang.ruby; };
		DE76E38481E4DE25B4CE41115DDE1445 /* Customer.swift */ = {isa = PBXFileReference; includeInIndex = 1; lastKnownFileType = sourcecode.swift; path = Customer.swift; sourceTree = "<group>"; };
		DF6E4F8E7C26A7BBEC17AAD4042A317D /* Pods-PrimerSDK_Tests.debug.xcconfig */ = {isa = PBXFileReference; includeInIndex = 1; lastKnownFileType = text.xcconfig; path = "Pods-PrimerSDK_Tests.debug.xcconfig"; sourceTree = "<group>"; };
<<<<<<< HEAD
		DFB50C9ACB5DC474B7A3C9B5B225BF19 /* AlertController.swift */ = {isa = PBXFileReference; includeInIndex = 1; lastKnownFileType = sourcecode.swift; path = AlertController.swift; sourceTree = "<group>"; };
		E16AA8786E3D8A0218330B247283A7D1 /* EnsureWrappers.swift */ = {isa = PBXFileReference; includeInIndex = 1; lastKnownFileType = sourcecode.swift; path = EnsureWrappers.swift; sourceTree = "<group>"; };
		E1A1D592F9AF34955FFA3A0278E6509A /* Error.swift */ = {isa = PBXFileReference; includeInIndex = 1; lastKnownFileType = sourcecode.swift; path = Error.swift; sourceTree = "<group>"; };
=======
		DF95A205CC0DCFCDCB7ADAB73F4B8EED /* PrimerSDK.podspec */ = {isa = PBXFileReference; explicitFileType = text.script.ruby; includeInIndex = 1; indentWidth = 2; path = PrimerSDK.podspec; sourceTree = "<group>"; tabWidth = 2; xcLanguageSpecificationIdentifier = xcode.lang.ruby; };
>>>>>>> 9cd3d24c
		E1B945985145643C12B1E91600B680DE /* Pods-PrimerSDK_Example-acknowledgements.markdown */ = {isa = PBXFileReference; includeInIndex = 1; lastKnownFileType = text; path = "Pods-PrimerSDK_Example-acknowledgements.markdown"; sourceTree = "<group>"; };
		E35308054F1C4633F05F41C45B060E48 /* VaultPaymentMethodViewModel.swift */ = {isa = PBXFileReference; includeInIndex = 1; lastKnownFileType = sourcecode.swift; path = VaultPaymentMethodViewModel.swift; sourceTree = "<group>"; };
		E3A63D9E9AFE12D0B9D58B31E53AD74E /* Mask.swift */ = {isa = PBXFileReference; includeInIndex = 1; lastKnownFileType = sourcecode.swift; path = Mask.swift; sourceTree = "<group>"; };
		E63187116F74465494DD43F8F0D8D900 /* race.swift */ = {isa = PBXFileReference; includeInIndex = 1; lastKnownFileType = sourcecode.swift; path = race.swift; sourceTree = "<group>"; };
		E6DF772EBD0552229B3F76D49A0EF5F2 /* Primer3DSProtocols.swift */ = {isa = PBXFileReference; includeInIndex = 1; lastKnownFileType = sourcecode.swift; name = Primer3DSProtocols.swift; path = Sources/Primer3DS/Classes/Primer3DSProtocols.swift; sourceTree = "<group>"; };
		E709217CB3391866807E24CC537D86C5 /* 3DS.swift */ = {isa = PBXFileReference; includeInIndex = 1; lastKnownFileType = sourcecode.swift; path = 3DS.swift; sourceTree = "<group>"; };
		E884507DF2B84FA8A2E8AD8289881542 /* Pods-PrimerSDK_Example.release.xcconfig */ = {isa = PBXFileReference; includeInIndex = 1; lastKnownFileType = text.xcconfig; path = "Pods-PrimerSDK_Example.release.xcconfig"; sourceTree = "<group>"; };
		E8E11AAFA0DABF43DED95D70DC0D2687 /* ScannerView.swift */ = {isa = PBXFileReference; includeInIndex = 1; lastKnownFileType = sourcecode.swift; path = ScannerView.swift; sourceTree = "<group>"; };
		E8FD956E6557D75DA0B30A4BBC1E2363 /* PrimerTheme.swift */ = {isa = PBXFileReference; includeInIndex = 1; lastKnownFileType = sourcecode.swift; path = PrimerTheme.swift; sourceTree = "<group>"; };
		EAB4F2BCAFE93CB5EDD34CE21C493A13 /* PrimerAPI.swift */ = {isa = PBXFileReference; includeInIndex = 1; lastKnownFileType = sourcecode.swift; path = PrimerAPI.swift; sourceTree = "<group>"; };
		EAB6F611E86A4758835A715E4B4184F6 /* Foundation.framework */ = {isa = PBXFileReference; lastKnownFileType = wrapper.framework; name = Foundation.framework; path = Platforms/iPhoneOS.platform/Developer/SDKs/iPhoneOS14.0.sdk/System/Library/Frameworks/Foundation.framework; sourceTree = DEVELOPER_DIR; };
		EB8217820F639BC79E07FFCC65E74429 /* Primer3DS.debug.xcconfig */ = {isa = PBXFileReference; includeInIndex = 1; lastKnownFileType = text.xcconfig; path = Primer3DS.debug.xcconfig; sourceTree = "<group>"; };
		ED09BBD8C262C7033ED8E4698C1120B3 /* ApayaService.swift */ = {isa = PBXFileReference; includeInIndex = 1; lastKnownFileType = sourcecode.swift; path = ApayaService.swift; sourceTree = "<group>"; };
		EE9674DAD0C961C92687877090E1E047 /* Pods-PrimerSDK_Tests-umbrella.h */ = {isa = PBXFileReference; includeInIndex = 1; lastKnownFileType = sourcecode.c.h; path = "Pods-PrimerSDK_Tests-umbrella.h"; sourceTree = "<group>"; };
		F09FECDAC468A5D41F5D5CEA6B7657EF /* PrimerCustomStyleTextField.swift */ = {isa = PBXFileReference; includeInIndex = 1; lastKnownFileType = sourcecode.swift; path = PrimerCustomStyleTextField.swift; sourceTree = "<group>"; };
		F15BADCB00DE36F55177037E5A7B32F2 /* ClientTokenService.swift */ = {isa = PBXFileReference; includeInIndex = 1; lastKnownFileType = sourcecode.swift; path = ClientTokenService.swift; sourceTree = "<group>"; };
		F3D57413F281BC0DEB23F2C3B40A8092 /* CancellablePromise.swift */ = {isa = PBXFileReference; includeInIndex = 1; lastKnownFileType = sourcecode.swift; path = CancellablePromise.swift; sourceTree = "<group>"; };
		F51AA4B8745BB69F85DB8A6716BE5C1F /* PayPalService.swift */ = {isa = PBXFileReference; includeInIndex = 1; lastKnownFileType = sourcecode.swift; path = PayPalService.swift; sourceTree = "<group>"; };
		F5BE0621B47274836BC043F5CFA8762E /* PrimerCardFormViewController.swift */ = {isa = PBXFileReference; includeInIndex = 1; lastKnownFileType = sourcecode.swift; path = PrimerCardFormViewController.swift; sourceTree = "<group>"; };
		F617333F48F2F261D3F002011C35E22E /* PrimerViewController.swift */ = {isa = PBXFileReference; includeInIndex = 1; lastKnownFileType = sourcecode.swift; path = PrimerViewController.swift; sourceTree = "<group>"; };
		F6E737122B583F2692CE101CCF853CCA /* Queue.swift */ = {isa = PBXFileReference; includeInIndex = 1; lastKnownFileType = sourcecode.swift; path = Queue.swift; sourceTree = "<group>"; };
		F7B48CC82297D62E27EA98AE7A13D3DA /* Pods-PrimerSDK_Tests.release.xcconfig */ = {isa = PBXFileReference; includeInIndex = 1; lastKnownFileType = text.xcconfig; path = "Pods-PrimerSDK_Tests.release.xcconfig"; sourceTree = "<group>"; };
		F87737D56F773FF0F600DDFEF0CF2EA9 /* PrimerTextFieldView.xib */ = {isa = PBXFileReference; includeInIndex = 1; lastKnownFileType = file.xib; path = PrimerTextFieldView.xib; sourceTree = "<group>"; };
		FA95EDA5B2B5D254E205E940FCCCBF7A /* Configuration.swift */ = {isa = PBXFileReference; includeInIndex = 1; lastKnownFileType = sourcecode.swift; path = Configuration.swift; sourceTree = "<group>"; };
		FBE3E05084F142DF73698F1D2E8B5ED1 /* CardScannerViewController.swift */ = {isa = PBXFileReference; includeInIndex = 1; lastKnownFileType = sourcecode.swift; path = CardScannerViewController.swift; sourceTree = "<group>"; };
		FFE8CD355A453EF1396E2D5E8E370F7A /* Primer3DS.framework */ = {isa = PBXFileReference; explicitFileType = wrapper.framework; includeInIndex = 0; name = Primer3DS.framework; path = Primer3DS.framework; sourceTree = BUILT_PRODUCTS_DIR; };
		FFFA9AB81E4ACE6DBFFD9AE45A11D2C8 /* PrimerCVVFieldView.swift */ = {isa = PBXFileReference; includeInIndex = 1; lastKnownFileType = sourcecode.swift; path = PrimerCVVFieldView.swift; sourceTree = "<group>"; };
/* End PBXFileReference section */

/* Begin PBXFrameworksBuildPhase section */
		24452B90BCE9C8C25D8E2669361D0C04 /* Frameworks */ = {
			isa = PBXFrameworksBuildPhase;
			buildActionMask = 2147483647;
			files = (
				0F9D0419053430747D2D8A0BF78F24CB /* Foundation.framework in Frameworks */,
			);
			runOnlyForDeploymentPostprocessing = 0;
		};
		2C9F05244F6932FBA9215DFA71E2790B /* Frameworks */ = {
			isa = PBXFrameworksBuildPhase;
			buildActionMask = 2147483647;
			files = (
				5337EDCC040125C880F4B78107C9E20C /* Foundation.framework in Frameworks */,
				C7F206D61A8D59DD2647F71132EC8A9B /* UIKit.framework in Frameworks */,
			);
			runOnlyForDeploymentPostprocessing = 0;
		};
		2F22FD917FB7414DE38A0583984F5835 /* Frameworks */ = {
			isa = PBXFrameworksBuildPhase;
			buildActionMask = 2147483647;
			files = (
				56C22A2F90FC2DF9B1419CFB5D999209 /* Foundation.framework in Frameworks */,
				B2E945454239C96AB68732575DF48A4A /* UIKit.framework in Frameworks */,
			);
			runOnlyForDeploymentPostprocessing = 0;
		};
		69BA3675080850161958DC5B149D1C59 /* Frameworks */ = {
			isa = PBXFrameworksBuildPhase;
			buildActionMask = 2147483647;
			files = (
			);
			runOnlyForDeploymentPostprocessing = 0;
		};
		B310260330805517FE17B4EBEF23E21E /* Frameworks */ = {
			isa = PBXFrameworksBuildPhase;
			buildActionMask = 2147483647;
			files = (
				40C6EA98872E59CB356F25F7EF47C34B /* Foundation.framework in Frameworks */,
			);
			runOnlyForDeploymentPostprocessing = 0;
		};
/* End PBXFrameworksBuildPhase section */

/* Begin PBXGroup section */
		022EC5822E5E98A3632C9CFE23C93E3B /* Third Party */ = {
			isa = PBXGroup;
			children = (
				3DC93949E53C817C806EBC9A1AE941D5 /* PromiseKit */,
			);
			name = "Third Party";
			path = "Sources/PrimerSDK/Classes/Third Party";
			sourceTree = "<group>";
		};
		0625DAFBBD06892E8C26FFFD11056C81 /* Primer */ = {
			isa = PBXGroup;
			children = (
				0AC0F29268D2B32640A2C44549B7E7FA /* AppState.swift */,
				A7F21623FB00AEDD8011BAFC27CA5D30 /* DependencyInjection.swift */,
				CCA85ACBAF7054F1EF409BF3ED4E1A99 /* Primer.swift */,
				6CE295EE0D9407A4009B81E0304D3585 /* PrimerDelegate.swift */,
				22D50D1043DB106BDA7B8E5056B9E1CF /* ResumeHandlerProtocol.swift */,
			);
<<<<<<< HEAD
			name = Primer;
			path = Primer;
=======
			path = Dispatchers;
>>>>>>> 9cd3d24c
			sourceTree = "<group>";
		};
		10A36B3B8F09A8E99DACDAAC3404BF1F /* Network */ = {
			isa = PBXGroup;
			children = (
				2A5BFD37643420691BD8B84BE5FD8FCE /* Endpoint.swift */,
				6808FBF1FE5B38DD5ED27993A0DCE82A /* NetworkService.swift */,
				89AC56C682367D74632B406D9839F132 /* URLSessionStack.swift */,
			);
			name = Network;
			path = Network;
			sourceTree = "<group>";
		};
		14065C53E9F857B31121D44A6A8DFFF2 /* Services */ = {
			isa = PBXGroup;
			children = (
				A932609BC1FD5CA7EFABC4D63EAAAFA8 /* API */,
				10A36B3B8F09A8E99DACDAAC3404BF1F /* Network */,
				F1357E8BE611EBFF40C39A44351F53A0 /* Parser */,
			);
<<<<<<< HEAD
			name = Services;
			path = Sources/PrimerSDK/Classes/Services;
=======
			path = "Apple Pay";
>>>>>>> 9cd3d24c
			sourceTree = "<group>";
		};
		1628BF05B4CAFDCC3549A101F5A10A17 /* Frameworks */ = {
			isa = PBXGroup;
			children = (
				59DA5C1F72E1D5BABC43EACBA672C3BA /* iOS */,
			);
<<<<<<< HEAD
			name = Frameworks;
=======
			path = "Payment Services";
>>>>>>> 9cd3d24c
			sourceTree = "<group>";
		};
		1EBA75F29A8269C771FF69847D2E4AC2 /* Dispatchers */ = {
			isa = PBXGroup;
			children = (
				BCAF23260D058627B386ADF53C1A4D2F /* ConcurrencyLimitedDispatcher.swift */,
				9B9F194B6522CEE50287F1D344B969EB /* CoreDataDispatcher.swift */,
				F6E737122B583F2692CE101CCF853CCA /* Queue.swift */,
				22F3368FD0324463C2A2003E9697D5C8 /* RateLimitedDispatcher.swift */,
				0E5461ED53FA7163E1FB29CE3A43EB78 /* RateLimitedDispatcherBase.swift */,
				C08FAEAF798BB8F7401843B87A3BB462 /* StrictRateLimitedDispatcher.swift */,
			);
			name = Dispatchers;
			path = Dispatchers;
			sourceTree = "<group>";
		};
		2802AF558DB385C6B08B90CFA4D97E29 /* PCI */ = {
			isa = PBXGroup;
			children = (
				59633C03ADF8D44D1720FEFBA4F52EDC /* CardScanner */,
			);
			path = PCI;
			sourceTree = "<group>";
		};
		28F0D5ADADF6A2C614FFCBE982380827 /* Support Files */ = {
			isa = PBXGroup;
			children = (
				6301B7A842E934AB51C3D1A5965B19C8 /* Primer3DS.modulemap */,
				77393D72E4B2EFF88AF10EE9F64BB174 /* Primer3DS-dummy.m */,
				8F2F21CB381261AB34E4F7C0F8C2F446 /* Primer3DS-Info.plist */,
				1EB79EC7D2058D018AB15B71DA0904C3 /* Primer3DS-prefix.pch */,
				A163D166B27F20FF6EEF83F5121C4CEA /* Primer3DS-umbrella.h */,
				01866C554CEF16E126084C5F08741462 /* Primer3DS-xcframeworks.sh */,
				EB8217820F639BC79E07FFCC65E74429 /* Primer3DS.debug.xcconfig */,
				37BD3457C9DA0596324E3CDCC658CF05 /* Primer3DS.release.xcconfig */,
			);
			name = "Support Files";
			path = "../Target Support Files/Primer3DS";
			sourceTree = "<group>";
		};
<<<<<<< HEAD
		31FDA33E51F887B7324E243B54455FA8 /* Wrappers */ = {
			isa = PBXGroup;
			children = (
				0C84B778FE7E2BCB11BE33F6E67D2628 /* CatchWrappers.swift */,
				E16AA8786E3D8A0218330B247283A7D1 /* EnsureWrappers.swift */,
				8A44438E3F92659C79CCF0F81FE44978 /* FinallyWrappers.swift */,
				772CC8780B19AD19DED688F6E8C69864 /* GuaranteeWrappers.swift */,
				BC3A9C49EDE0A1BA9FBFB7579C9A11EB /* RecoverWrappers.swift */,
				7A8597B76A6D076BCA275A7C37380E20 /* SequenceWrappers.swift */,
				D9B5C6025C6FE14543548F22EB95C841 /* ThenableWrappers.swift */,
				D065820C4D6D3643D89E963332240B4A /* WrapperProtocols.swift */,
			);
			name = Wrappers;
			path = Wrappers;
			sourceTree = "<group>";
		};
		3212B9B525BCD854C8FF2A21D0FF4216 /* Pod */ = {
=======
		425733227F3B669D11999F1273BDD496 /* Wrappers */ = {
>>>>>>> 9cd3d24c
			isa = PBXGroup;
			children = (
				C217574F4E34E90C8ABEFC45C262BD20 /* LICENSE */,
				DD655EB064FFDE43C9FE02E55741DE11 /* PrimerSDK.podspec */,
				B93DC09BD559F6B903677D94B80B08A7 /* README.md */,
			);
<<<<<<< HEAD
			name = Pod;
=======
			path = Wrappers;
>>>>>>> 9cd3d24c
			sourceTree = "<group>";
		};
		3801A9BC7954875A0868ED6C2EBEE2BA /* Primer3DS */ = {
			isa = PBXGroup;
			children = (
				AA3E9F209C857157575A473FE948A03D /* Primer3DS.swift */,
				E6DF772EBD0552229B3F76D49A0EF5F2 /* Primer3DSProtocols.swift */,
				7492CBAABC98EBF5377CFAD0DED3516E /* Primer3DSStructures.swift */,
				CFC426E9285DEFC0EE2CE3E9F2D3E316 /* Frameworks */,
				28F0D5ADADF6A2C614FFCBE982380827 /* Support Files */,
			);
			name = Primer3DS;
			path = Primer3DS;
			sourceTree = "<group>";
		};
		3DC93949E53C817C806EBC9A1AE941D5 /* PromiseKit */ = {
			isa = PBXGroup;
			children = (
				6E6E4B071B3BF35AA4DC4A0E5760A089 /* after.swift */,
				D10625263F8D5845613F6C22574ACA3D /* Box.swift */,
				5D35F31C62288FC8B260A9A3CAD301B5 /* Catchable.swift */,
				FA95EDA5B2B5D254E205E940FCCCBF7A /* Configuration.swift */,
				7940C8FA00D69C17B5216D6FCAFD42E1 /* CustomStringConvertible.swift */,
				95D15A81BE9AC78136AAC0F7EAE07461 /* Dispatcher.swift */,
				E1A1D592F9AF34955FFA3A0278E6509A /* Error.swift */,
				CBB9F9DA9C40DB2813CFBB351A448D9B /* firstly.swift */,
				7E4C0AFF2D32F5090BD28CE436A0F4D0 /* Guarantee.swift */,
				D509250378EACE2053B3959E6FB48506 /* hang.swift */,
				5977AB41C8C8CC2F5AE5DE23A9D94784 /* LogEvent.swift */,
				B02BFF66F134406DE489E1361A1979A4 /* Promise.swift */,
				E63187116F74465494DD43F8F0D8D900 /* race.swift */,
				9151D4366E9B175440A4AF22A8006F69 /* Resolver.swift */,
				1C2B2F64299E017566B26EC70F3B49BB /* Thenable.swift */,
				539F31F57EA7F686E1A7DA62A040DD7A /* when.swift */,
				73C0ADEE9C1127CA0AD9FBDEEBD932AF /* Cancellation */,
				1EBA75F29A8269C771FF69847D2E4AC2 /* Dispatchers */,
				31FDA33E51F887B7324E243B54455FA8 /* Wrappers */,
			);
<<<<<<< HEAD
			name = PromiseKit;
			path = PromiseKit;
=======
			path = Parser;
>>>>>>> 9cd3d24c
			sourceTree = "<group>";
		};
		428D42EC993112CE6A4560D491273B61 /* OAuth */ = {
			isa = PBXGroup;
			children = (
				97F507FD2B64C9EAD028F6564A4C7A2E /* KlarnaViewModel.swift */,
				5CE267E87CA896DCC49B0F58AE7A54D4 /* OAuthViewModel.swift */,
				9802B8B3D7B83AF49904125AD7B32874 /* PayPalViewModel.swift */,
				A762D3B693DCBD78CF2023B2C4722DC5 /* PrimerOAuthViewModel.swift */,
				C5475371933BBE6EF9FB71EB43217935 /* PrimerWebViewController.swift */,
				8FCB43EA2E1ACC31704CFB1CC0420DE8 /* PrimerWebViewModel.swift */,
				704A0AB92610D640A356D19DE1B9880D /* WebViewController.swift */,
			);
<<<<<<< HEAD
			name = OAuth;
			path = OAuth;
=======
			path = Root;
>>>>>>> 9cd3d24c
			sourceTree = "<group>";
		};
		451B2DF3F5A9CE5B6C443DE7E3BCBA7E /* Error */ = {
			isa = PBXGroup;
			children = (
				9858FF3059240A0118B573C6F7679115 /* ErrorViewController.swift */,
			);
			name = Error;
			path = Error;
			sourceTree = "<group>";
		};
		4EBABD94A3E6FD8032DF901C90216D81 /* Products */ = {
			isa = PBXGroup;
			children = (
				4D3869E0A461E802A5916AA6523517A4 /* Pods_PrimerSDK_Example.framework */,
				23FD1D157B8C8E7148BE8A7D354A051F /* Pods_PrimerSDK_Tests.framework */,
				FFE8CD355A453EF1396E2D5E8E370F7A /* Primer3DS.framework */,
				A8B3BC107C2BDC3C03D961866F721265 /* PrimerResources.bundle */,
				28E47791C9F9D0A9BA05C719761A4F3F /* PrimerSDK.framework */,
			);
			name = Products;
			sourceTree = "<group>";
		};
		53035E1BC6343576C35D6F356AA206DB /* PCI */ = {
			isa = PBXGroup;
			children = (
				B1837D6F2ABE99A07CBBF898FC2788CF /* TokenizationService.swift */,
			);
			name = PCI;
			path = PCI;
			sourceTree = "<group>";
		};
		56409D50D0FA1C19C592518252ACCB45 /* Targets Support Files */ = {
			isa = PBXGroup;
			children = (
				DC341534F0F751E90DBE9F9F51531A54 /* Pods-PrimerSDK_Example */,
				C99317E726DB0D5CA94A6EFE2CA8C63E /* Pods-PrimerSDK_Tests */,
			);
			name = "Targets Support Files";
			sourceTree = "<group>";
		};
		59633C03ADF8D44D1720FEFBA4F52EDC /* CardScanner */ = {
			isa = PBXGroup;
			children = (
				FBE3E05084F142DF73698F1D2E8B5ED1 /* CardScannerViewController.swift */,
				1ED527128DA1316456827277B5176502 /* CardScannerViewController+SimpleScanDelegate.swift */,
				51ECBC82F88A77332A11F3D93FD32DA4 /* CardScannerViewModel.swift */,
				E8E11AAFA0DABF43DED95D70DC0D2687 /* ScannerView.swift */,
			);
			name = CardScanner;
			path = CardScanner;
			sourceTree = "<group>";
		};
		59DA5C1F72E1D5BABC43EACBA672C3BA /* iOS */ = {
			isa = PBXGroup;
			children = (
				EAB6F611E86A4758835A715E4B4184F6 /* Foundation.framework */,
				D245E0514AAC1A2B9A6D5EA2F383E90F /* UIKit.framework */,
			);
			name = iOS;
			sourceTree = "<group>";
		};
		5E2A725F203EBE1E7699D4BEEB3F68A5 /* Root */ = {
			isa = PBXGroup;
			children = (
				F5BE0621B47274836BC043F5CFA8762E /* PrimerCardFormViewController.swift */,
				797FC3D62BEA9E06ACDC9FB36F0284E1 /* PrimerContainerViewController.swift */,
				965B60D40C6BC7A8ED1769448846D99D /* PrimerFormViewController.swift */,
				D1AA3744E154BFD0F214CD0D46D8E0DA /* PrimerLoadingViewController.swift */,
				8062C12CB4A2362C4A71404952CF08CD /* PrimerNavigationBar.swift */,
				52AC9B6F8605DCDD533F20B1D41F307F /* PrimerNavigationController.swift */,
				4C63CB435C0466F42372297BFAFA531E /* PrimerRootViewController.swift */,
				ABB0E55899BD2BF6C314FA7BF232A867 /* PrimerUniversalCheckoutViewController.swift */,
				7F17FB1F2BD7FB951391EAAC85BFB409 /* PrimerVaultManagerViewController.swift */,
			);
<<<<<<< HEAD
			name = Root;
			path = Root;
=======
			path = "UI Delegates";
>>>>>>> 9cd3d24c
			sourceTree = "<group>";
		};
		5E9E9BA97FF9664E2E7ED2987F9BD502 /* PrimerSDK */ = {
			isa = PBXGroup;
			children = (
<<<<<<< HEAD
				B2871CC569FF176AB58CE406E00D88FF /* Core */,
				3212B9B525BCD854C8FF2A21D0FF4216 /* Pod */,
				CC5A21B7980238EE34392A5A13727BED /* Support Files */,
=======
				0FA393BC4565CC0111D0B0A35B44D771 /* Icons.xcassets */,
				1D98CB2634AC122CC39F4BDBFD79F783 /* Core */,
				5BF5F60F8C2D980CEC51BF84E4307DD6 /* Data Models */,
				3FC458169C284BEB0F95687836439D92 /* Error Handler */,
				114AA6880B15447A14611C35807AB285 /* Extensions & Utilities */,
				06E1FC6F4EB8E4396BD9F08A91745463 /* Localizable */,
				EE3C08978976AD92B25B99C70F3D2047 /* Nibs */,
				C73A7869B7330350EA33702E1F8EAFBD /* Pod */,
				E8FC80477AE16895904AA5B3BEE0BA09 /* Services */,
				F92E002BDA29D6208DC2E705D5028357 /* Support Files */,
				9C754F1D7DA5E93B0424579CD1C2D993 /* Third Party */,
				79F6066C8A6BFF8E63938D7355D78709 /* User Interface */,
>>>>>>> 9cd3d24c
			);
			name = PrimerSDK;
			path = ../..;
			sourceTree = "<group>";
		};
		6B6879AA058092DE33B8673368B29BFB /* Extensions & Utilities */ = {
			isa = PBXGroup;
			children = (
				DFB50C9ACB5DC474B7A3C9B5B225BF19 /* AlertController.swift */,
				CFC3B94B7A12446EB8240FE759166838 /* BundleExtension.swift */,
				A33E03CFE0F3D3C2713F69C11C9CADBC /* DateExtension.swift */,
				29EBD53D840A18A89B2C94C5ACEBD853 /* IntExtension.swift */,
				0859B0E633FEED00C37D6F7627F19661 /* Logger.swift */,
				E3A63D9E9AFE12D0B9D58B31E53AD74E /* Mask.swift */,
				5F79BAE53BC60C40C7A4B98FA36F6125 /* Optional+Extensions.swift */,
				79024A49B6C39FBF500926FFD1F939EE /* PresentationController.swift */,
				126581AE2D0B92C8730F72CCBBE56758 /* PrimerButton.swift */,
				F09FECDAC468A5D41F5D5CEA6B7657EF /* PrimerCustomStyleTextField.swift */,
				4A973C9B08931100291FBEB547BBFD59 /* PrimerScrollView.swift */,
				892638145D7094290F388552C2CCF740 /* PrimerTableViewCell.swift */,
				F617333F48F2F261D3F002011C35E22E /* PrimerViewController.swift */,
				B7EB0A42C884AAB231DCC92DD5AB77DC /* PrimerViewExtensions.swift */,
				D9944C662DC26655D96B94ADAE3B4ED4 /* StringExtension.swift */,
				522356CBC63F79740D60600B8783BDB4 /* UIColorExtension.swift */,
				5818AF263E6045EFF54B7DD2FD988A4E /* UIDeviceExtension.swift */,
				DBC4D43E2695958BEC56999520CC809F /* URLExtension.swift */,
				BD40762441323F9B0141C8F1582863A0 /* UserDefaultsExtension.swift */,
				B8966553E0518C92D548FBAF7A715EA0 /* Validation.swift */,
			);
<<<<<<< HEAD
			name = "Extensions & Utilities";
			path = "Sources/PrimerSDK/Classes/Extensions & Utilities";
=======
			path = Network;
>>>>>>> 9cd3d24c
			sourceTree = "<group>";
		};
		6C18E8B73521CD37C104348B516E419F /* Vault */ = {
			isa = PBXGroup;
			children = (
				88B289B1174F55A333C689AE169EE09C /* VaultPaymentMethodView.swift */,
				92BBD1738E30A8FE488F1286B348CEC7 /* VaultPaymentMethodViewController.swift */,
				E35308054F1C4633F05F41C45B060E48 /* VaultPaymentMethodViewModel.swift */,
			);
			name = Vault;
			path = Vault;
			sourceTree = "<group>";
		};
		6C7002D11DC14072F3CF4B538B0D1C20 /* Storyboards */ = {
			isa = PBXGroup;
			children = (
				8B200A73B1CD6F179D206A6BE01C0ABC /* Primer.storyboard */,
			);
<<<<<<< HEAD
			name = Storyboards;
			path = Sources/PrimerSDK/Resources/Storyboards;
=======
			path = CardScanner;
>>>>>>> 9cd3d24c
			sourceTree = "<group>";
		};
		7194EA0F5C0BAEE03E5341249E5AB658 /* Primer */ = {
			isa = PBXGroup;
			children = (
				296BC3E66F80C4100B3CBE493EE2AC59 /* CardButton.swift */,
				1CD681F00DE0614F5E404076B8957DC7 /* ExternalViewModel.swift */,
				1129E8E5C29280EF0AEDA823AE7D43E3 /* PaymentMethodComponent.swift */,
			);
<<<<<<< HEAD
			name = Primer;
			path = Primer;
=======
			path = Checkout;
>>>>>>> 9cd3d24c
			sourceTree = "<group>";
		};
		7247ACD97AB79769C7D29E910A7E0D09 /* Development Pods */ = {
			isa = PBXGroup;
			children = (
				5E9E9BA97FF9664E2E7ED2987F9BD502 /* PrimerSDK */,
			);
<<<<<<< HEAD
			name = "Development Pods";
=======
			path = Primer;
>>>>>>> 9cd3d24c
			sourceTree = "<group>";
		};
		73C0ADEE9C1127CA0AD9FBDEEBD932AF /* Cancellation */ = {
			isa = PBXGroup;
			children = (
				3E3BEFB8A84B37A3067292DCAF92BD04 /* CancelContext.swift */,
				2325B451A43A26F3BA3AEC7886811CA5 /* Cancellable.swift */,
				3082C9E37BBD1BB05EFB27DC86D7B53F /* CancellableCatchable.swift */,
				F3D57413F281BC0DEB23F2C3B40A8092 /* CancellablePromise.swift */,
				99FA279A3FFC489940F36D13840C6EAE /* CancellableThenable.swift */,
			);
<<<<<<< HEAD
			name = Cancellation;
			path = Cancellation;
=======
			path = API;
>>>>>>> 9cd3d24c
			sourceTree = "<group>";
		};
		7458577D7C786105C355C5B1A62DC25D /* User Interface */ = {
			isa = PBXGroup;
			children = (
				7A72E1607C07E6839AE464D5F8CC908F /* LoadingViewController.swift */,
				E1224223C9E3532A9584B0D2E74F93CA /* Apple Pay */,
				451B2DF3F5A9CE5B6C443DE7E3BCBA7E /* Error */,
				428D42EC993112CE6A4560D491273B61 /* OAuth */,
				2802AF558DB385C6B08B90CFA4D97E29 /* PCI */,
				7194EA0F5C0BAEE03E5341249E5AB658 /* Primer */,
				5E2A725F203EBE1E7699D4BEEB3F68A5 /* Root */,
				AE902BA8973BDC239F272344EBCE95F3 /* Success */,
				8273F71C46D2027530548B61E572E5FD /* Text Fields */,
				979DAC41FC01C2845499BFC283F23A74 /* UI Delegates */,
				6C18E8B73521CD37C104348B516E419F /* Vault */,
			);
<<<<<<< HEAD
			name = "User Interface";
			path = "Sources/PrimerSDK/Classes/User Interface";
=======
			path = Cancellation;
>>>>>>> 9cd3d24c
			sourceTree = "<group>";
		};
		751D2D76EAE07BF3AE3E20CFE4DB4F51 /* Core */ = {
			isa = PBXGroup;
			children = (
				C71F9D193F5D0B67A14A5B3176985DE2 /* 3DS */,
				DC42AB0E00AF66642EEC7C2B5C45A5C0 /* Payment Services */,
				53035E1BC6343576C35D6F356AA206DB /* PCI */,
				0625DAFBBD06892E8C26FFFD11056C81 /* Primer */,
			);
			name = Core;
			path = Sources/PrimerSDK/Classes/Core;
			sourceTree = "<group>";
		};
		8273F71C46D2027530548B61E572E5FD /* Text Fields */ = {
			isa = PBXGroup;
			children = (
				8D5C21E327D8CB548192149AD0743765 /* CardComponentsManager.swift */,
				3BD52F41C3D6EABDF660ABA5349CA8CE /* PrimerCardholderNameFieldView.swift */,
				013BE21A466946E2596298E6720549C3 /* PrimerCardNumberFieldView.swift */,
				FFFA9AB81E4ACE6DBFFD9AE45A11D2C8 /* PrimerCVVFieldView.swift */,
				C50DA0B49F726F752B3168E4B9A96822 /* PrimerExpiryDateFieldView.swift */,
				6B3F67DD89B9D2BAF81993FCC675F2A5 /* PrimerNibView.swift */,
				29C0F9B3626376D8C4FD75C7157D79D0 /* PrimerTextField.swift */,
				8442312FECEED2603390555F3181C26B /* PrimerTextFieldView.swift */,
			);
<<<<<<< HEAD
			name = "Text Fields";
			path = "Text Fields";
=======
			path = PCI;
>>>>>>> 9cd3d24c
			sourceTree = "<group>";
		};
		9448AF66A975C50C90B6C2B4E72D90AC /* Pods */ = {
			isa = PBXGroup;
			children = (
				3801A9BC7954875A0868ED6C2EBEE2BA /* Primer3DS */,
			);
<<<<<<< HEAD
			name = Pods;
=======
			path = Form;
>>>>>>> 9cd3d24c
			sourceTree = "<group>";
		};
		979DAC41FC01C2845499BFC283F23A74 /* UI Delegates */ = {
			isa = PBXGroup;
			children = (
				D51365A008070ADE452AEF34D2C90077 /* ReloadDelegate.swift */,
			);
			name = "UI Delegates";
			path = "UI Delegates";
			sourceTree = "<group>";
		};
		A4FE9D2B708CB56BEB382FAD7910644F /* Primer */ = {
			isa = PBXGroup;
			children = (
				EAB4F2BCAFE93CB5EDD34CE21C493A13 /* PrimerAPI.swift */,
				20AB4433BF7C6BB54BAB9F80EBADA0B4 /* PrimerAPIClient.swift */,
				9571E9FF4B84351662F119F7289C58C8 /* PrimerAPIClient+Promises.swift */,
			);
			path = Primer;
			sourceTree = "<group>";
		};
		A932609BC1FD5CA7EFABC4D63EAAAFA8 /* API */ = {
			isa = PBXGroup;
			children = (
				A4FE9D2B708CB56BEB382FAD7910644F /* Primer */,
			);
<<<<<<< HEAD
			name = API;
			path = API;
=======
			path = PromiseKit;
>>>>>>> 9cd3d24c
			sourceTree = "<group>";
		};
		ABB8E0EAAEBE5B3C54B253297895E9CA /* Data Models */ = {
			isa = PBXGroup;
			children = (
				E709217CB3391866807E24CC537D86C5 /* 3DS.swift */,
			);
<<<<<<< HEAD
			name = "Data Models";
			path = "Data Models";
=======
			path = Error;
>>>>>>> 9cd3d24c
			sourceTree = "<group>";
		};
		ADFCE1BE4E4D4B99943EB6E3D3A98CD7 /* Networking */ = {
			isa = PBXGroup;
			children = (
				758993110502C596171A441D004A547B /* PrimerAPIClient+3DS.swift */,
			);
			name = Networking;
			path = Networking;
			sourceTree = "<group>";
		};
		AE902BA8973BDC239F272344EBCE95F3 /* Success */ = {
			isa = PBXGroup;
			children = (
				6589E0DD108BA0697CB8E55981027AEF /* SuccessViewController.swift */,
			);
<<<<<<< HEAD
			name = Success;
			path = Success;
			sourceTree = "<group>";
		};
		B2871CC569FF176AB58CE406E00D88FF /* Core */ = {
			isa = PBXGroup;
			children = (
				40A28A82C4421EAFAB723CFA84FFA6C7 /* Icons.xcassets */,
				751D2D76EAE07BF3AE3E20CFE4DB4F51 /* Core */,
				EF5872D0E816683AC6753958257A2574 /* Data Models */,
				C35692C43F89F0710E2EED03204071A2 /* Error Handler */,
				6B6879AA058092DE33B8673368B29BFB /* Extensions & Utilities */,
				F68B50D26FB9E454876BE9C971CB4A2B /* Localizable */,
				BC4FA8DB623A8D884805E83DD9FC6EC0 /* Nibs */,
				14065C53E9F857B31121D44A6A8DFFF2 /* Services */,
				6C7002D11DC14072F3CF4B538B0D1C20 /* Storyboards */,
				022EC5822E5E98A3632C9CFE23C93E3B /* Third Party */,
				7458577D7C786105C355C5B1A62DC25D /* User Interface */,
			);
			name = Core;
			sourceTree = "<group>";
		};
		BC4FA8DB623A8D884805E83DD9FC6EC0 /* Nibs */ = {
			isa = PBXGroup;
			children = (
				F87737D56F773FF0F600DDFEF0CF2EA9 /* PrimerTextFieldView.xib */,
			);
			name = Nibs;
			path = Sources/PrimerSDK/Resources/Nibs;
			sourceTree = "<group>";
		};
		C35692C43F89F0710E2EED03204071A2 /* Error Handler */ = {
			isa = PBXGroup;
			children = (
				4FE9E770EE731EC0A8CA0B3E64D0BD02 /* ErrorHandler.swift */,
				61251782FA8E6166E5CF276915CE8C0B /* PrimerError.swift */,
			);
			name = "Error Handler";
			path = "Sources/PrimerSDK/Classes/Error Handler";
			sourceTree = "<group>";
		};
		C71F9D193F5D0B67A14A5B3176985DE2 /* 3DS */ = {
			isa = PBXGroup;
			children = (
				A885E97A5F6034AAE53AD348BB5DCD35 /* 3DSService.swift */,
				37558D5A815924B9104B57C3EE8DA338 /* 3DSService+Promises.swift */,
				ABB8E0EAAEBE5B3C54B253297895E9CA /* Data Models */,
				ADFCE1BE4E4D4B99943EB6E3D3A98CD7 /* Networking */,
			);
			name = 3DS;
			path = 3DS;
=======
			path = OAuth;
>>>>>>> 9cd3d24c
			sourceTree = "<group>";
		};
		C99317E726DB0D5CA94A6EFE2CA8C63E /* Pods-PrimerSDK_Tests */ = {
			isa = PBXGroup;
			children = (
				B429083200B13F604ED3C87DFFC0C016 /* Pods-PrimerSDK_Tests.modulemap */,
				A4E7B1C752F38C22267D301DD5A364DF /* Pods-PrimerSDK_Tests-acknowledgements.markdown */,
				639AE4928116FBD4FAE7B3DD6BD21271 /* Pods-PrimerSDK_Tests-acknowledgements.plist */,
				D66C3890C3566F38C935A2FFD9A237B0 /* Pods-PrimerSDK_Tests-dummy.m */,
				48627A99264E6679D85F177DBB79DA83 /* Pods-PrimerSDK_Tests-Info.plist */,
				EE9674DAD0C961C92687877090E1E047 /* Pods-PrimerSDK_Tests-umbrella.h */,
				DF6E4F8E7C26A7BBEC17AAD4042A317D /* Pods-PrimerSDK_Tests.debug.xcconfig */,
				F7B48CC82297D62E27EA98AE7A13D3DA /* Pods-PrimerSDK_Tests.release.xcconfig */,
			);
			name = "Pods-PrimerSDK_Tests";
			path = "Target Support Files/Pods-PrimerSDK_Tests";
			sourceTree = "<group>";
		};
		CC5A21B7980238EE34392A5A13727BED /* Support Files */ = {
			isa = PBXGroup;
			children = (
				172A17BD16C12D728F7128A3361762E0 /* PrimerSDK.modulemap */,
				1753FADFBFB5C3386D1673DF56C810B3 /* PrimerSDK-dummy.m */,
				3D3E60964E507437A76DEA6A24BDE761 /* PrimerSDK-Info.plist */,
				B6277BF19498F6BEB9F7F007E9BB5A74 /* PrimerSDK-prefix.pch */,
				48CE17ABEDB356883F87C26408207B69 /* PrimerSDK-umbrella.h */,
				5EFE04D5EBC78FAD3569FFDB79C1ED07 /* PrimerSDK.debug.xcconfig */,
				7489E7B4129D66B025FCECB7CA4BCB0E /* PrimerSDK.release.xcconfig */,
				9E9251C8A06802CE97C95EFF2E6419D6 /* ResourceBundle-PrimerResources-PrimerSDK-Info.plist */,
			);
<<<<<<< HEAD
			name = "Support Files";
			path = "Example/Pods/Target Support Files/PrimerSDK";
=======
			path = Success;
>>>>>>> 9cd3d24c
			sourceTree = "<group>";
		};
		CF1408CF629C7361332E53B88F7BD30C = {
			isa = PBXGroup;
			children = (
				9D940727FF8FB9C785EB98E56350EF41 /* Podfile */,
				7247ACD97AB79769C7D29E910A7E0D09 /* Development Pods */,
				1628BF05B4CAFDCC3549A101F5A10A17 /* Frameworks */,
				9448AF66A975C50C90B6C2B4E72D90AC /* Pods */,
				4EBABD94A3E6FD8032DF901C90216D81 /* Products */,
				56409D50D0FA1C19C592518252ACCB45 /* Targets Support Files */,
			);
<<<<<<< HEAD
=======
			path = "Confirm Mandate";
>>>>>>> 9cd3d24c
			sourceTree = "<group>";
		};
		CFB8CFE00B79B28D68C06435BD4BF7DB /* JSON */ = {
			isa = PBXGroup;
			children = (
				6BF79602440E10AEAF765DAC05E25FD9 /* JSONParser.swift */,
			);
			name = JSON;
			path = JSON;
			sourceTree = "<group>";
		};
		CFC426E9285DEFC0EE2CE3E9F2D3E316 /* Frameworks */ = {
			isa = PBXGroup;
			children = (
				2796B517334A85FE273247C85E3F7711 /* ThreeDS_SDK.xcframework */,
			);
			name = Frameworks;
			sourceTree = "<group>";
		};
		D4522D20CFF430ED51FD7BC3C77857A1 /* PCI */ = {
			isa = PBXGroup;
			children = (
				0B7B81D936B769DF787A6A8E44711CCC /* FormTextFieldType.swift */,
				7D52E0A7397A1D47477B92C8381B36F6 /* FormType.swift */,
			);
			name = PCI;
			path = PCI;
			sourceTree = "<group>";
		};
		DC341534F0F751E90DBE9F9F51531A54 /* Pods-PrimerSDK_Example */ = {
			isa = PBXGroup;
			children = (
				AA80C9C550CB6B8B521015719AA66526 /* Pods-PrimerSDK_Example.modulemap */,
				E1B945985145643C12B1E91600B680DE /* Pods-PrimerSDK_Example-acknowledgements.markdown */,
				582FD3213F3E32AF1194EEDF7C3BCD3F /* Pods-PrimerSDK_Example-acknowledgements.plist */,
				21F4ACB1142B1B9457658584BF5CD35A /* Pods-PrimerSDK_Example-dummy.m */,
				D264B4E57DF7DB00D71275605D100971 /* Pods-PrimerSDK_Example-frameworks.sh */,
				6F62EC7E7FE74F53F207CFD74D2416CA /* Pods-PrimerSDK_Example-Info.plist */,
				3780FF276696624E5AD4A629D4CC4AD8 /* Pods-PrimerSDK_Example-umbrella.h */,
				3C474C1A0DABE2A3F404B63D4D59F30C /* Pods-PrimerSDK_Example.debug.xcconfig */,
				E884507DF2B84FA8A2E8AD8289881542 /* Pods-PrimerSDK_Example.release.xcconfig */,
			);
			name = "Pods-PrimerSDK_Example";
			path = "Target Support Files/Pods-PrimerSDK_Example";
			sourceTree = "<group>";
		};
<<<<<<< HEAD
		DC42AB0E00AF66642EEC7C2B5C45A5C0 /* Payment Services */ = {
=======
		E8FC80477AE16895904AA5B3BEE0BA09 /* Services */ = {
			isa = PBXGroup;
			children = (
				893401C35709AAF30621E52604A83EAA /* API */,
				75E48D0705EB1398618F455CA546BE64 /* Network */,
				4341738485FF7622C2DF9702A86352EC /* Parser */,
			);
			name = Services;
			path = Sources/PrimerSDK/Classes/Services;
			sourceTree = "<group>";
		};
		EA81BD1A101C845D4461953055A7DBB4 /* Text Fields */ = {
			isa = PBXGroup;
			children = (
				A2D35349D2425D65994D7ACD801E3CE9 /* CardComponentsManager.swift */,
				12F74F2FF4F2A5D2FFDEDABF1CE24F59 /* PrimerCardholderNameFieldView.swift */,
				DA36F94D8300C6DAA4733D85E514FA2E /* PrimerCardNumberFieldView.swift */,
				D063EE1006BC8EE6E9DDBC8E67AC5466 /* PrimerCVVFieldView.swift */,
				21737FBB0680326F6F5C8848F7DA5586 /* PrimerExpiryDateFieldView.swift */,
				F844EE4BCED4585DD80037D6B8482674 /* PrimerNibView.swift */,
				3649DC8CC3C01D54E9F66F21D2C27C19 /* PrimerTextField.swift */,
				1C43573B2584FE321DCC04848A2A2456 /* PrimerTextFieldView.swift */,
			);
			path = "Text Fields";
			sourceTree = "<group>";
		};
		EE3C08978976AD92B25B99C70F3D2047 /* Nibs */ = {
			isa = PBXGroup;
			children = (
				B2AFE8BBE29FCA75B980F51D9BDF506C /* PrimerTextFieldView.xib */,
			);
			name = Nibs;
			path = Sources/PrimerSDK/Resources/Nibs;
			sourceTree = "<group>";
		};
		F01EDF0EC0E2C7E37748D9A52C4F05A5 /* Vault */ = {
>>>>>>> 9cd3d24c
			isa = PBXGroup;
			children = (
				ED09BBD8C262C7033ED8E4698C1120B3 /* ApayaService.swift */,
				AFAA2C6046BA95635BACBC76F4115F32 /* ApplePayService.swift */,
				F15BADCB00DE36F55177037E5A7B32F2 /* ClientTokenService.swift */,
				8D370C4D8D3B8EC72E18236EA584D753 /* DirectDebitService.swift */,
				D6477CC821802022E28DD7BA0AC744D5 /* KlarnaService.swift */,
				4EA40C64C69FE3AD6D3F536D9386705A /* PaymentMethodConfigService.swift */,
				F51AA4B8745BB69F85DB8A6716BE5C1F /* PayPalService.swift */,
				9FDDB07964BD22C1E2918550410DF25C /* VaultService.swift */,
			);
<<<<<<< HEAD
			name = "Payment Services";
			path = "Payment Services";
=======
			path = Vault;
>>>>>>> 9cd3d24c
			sourceTree = "<group>";
		};
		E1224223C9E3532A9584B0D2E74F93CA /* Apple Pay */ = {
			isa = PBXGroup;
			children = (
				7E0419DAE51B11FF4AB98829E20DC1A3 /* ApplePayViewModel.swift */,
			);
			name = "Apple Pay";
			path = "Apple Pay";
			sourceTree = "<group>";
		};
		EF5872D0E816683AC6753958257A2574 /* Data Models */ = {
			isa = PBXGroup;
			children = (
				6BAAF6AE80BAC219D837BE6FF4DB68CE /* Apaya.swift */,
				352A1C8BCB603AAA3506BBA0CC4443A7 /* ApplePay.swift */,
				97E084FC53FE9313778A0E6459179DED /* CardNetwork.swift */,
				B94E987626C185BF13DB62F7D05A79BA /* ClientToken.swift */,
				B8565EB20F0526DC03081631EE9CEE46 /* Consolable.swift */,
				7419FB1C6DB3B02F4898B3618343E220 /* CountryCode.swift */,
				7AFAF2BD6C51EA63F00A8BB1ECB66928 /* Currency.swift */,
				DE76E38481E4DE25B4CE41115DDE1445 /* Customer.swift */,
				53B0F672FC8CBD3794C3749FC266EC1E /* DirectDebitMandate.swift */,
				35DEA21931DABE1F3179CB96FB92695D /* DirerctCheckoutViewModel.swift */,
				8889A14EF682F1508821123029192C90 /* ImageName.swift */,
				2F10825A19F861EB1218473FB44A8AEB /* Klarna.swift */,
				A1BEF1D566FEA978D2A7DC7BF9ECC290 /* OrderItem.swift */,
				6BF709FAC961AE0CA6D5C87BD8C54DAD /* PaymentMethodConfig.swift */,
				B9DACE3D93DE43D66697805AF8A4BDBE /* PaymentMethodToken.swift */,
				A06810CA4E60FA5FBA3A430B2A531BBD /* PaymentMethodTokenizationRequest.swift */,
				693E4E65E4F5F84B511BC04F5DDF83C6 /* PaymentResponse.swift */,
				B1F6A66101B3456729EA8B34D1FE462F /* PayPal.swift */,
				1914C732AB6CB878C8572A3881B2C73C /* PrimerContent.swift */,
				16DD2A6D3A1D2819925BC33003D02BD9 /* PrimerFlowEnums.swift */,
				8FF6A63EC82BBA9E372C3BB7372CD570 /* PrimerSettings.swift */,
				E8FD956E6557D75DA0B30A4BBC1E2363 /* PrimerTheme.swift */,
				32BA74B5386064F760E7F690618B43FC /* SuccessMessage.swift */,
				308C3064F02AF8DA41EA2FA9F2AD79E7 /* UXMode.swift */,
				3E58E3FDD0901D96BF0D5BFC784AE4B7 /* VaultCheckoutViewModel.swift */,
				D4522D20CFF430ED51FD7BC3C77857A1 /* PCI */,
			);
<<<<<<< HEAD
			name = "Data Models";
			path = "Sources/PrimerSDK/Classes/Data Models";
=======
			path = PCI;
>>>>>>> 9cd3d24c
			sourceTree = "<group>";
		};
		F1357E8BE611EBFF40C39A44351F53A0 /* Parser */ = {
			isa = PBXGroup;
			children = (
				2D09E376A031D7B98A68A3ACCC008DEA /* Parser.swift */,
				CFB8CFE00B79B28D68C06435BD4BF7DB /* JSON */,
			);
<<<<<<< HEAD
			name = Parser;
			path = Parser;
=======
			path = Primer;
>>>>>>> 9cd3d24c
			sourceTree = "<group>";
		};
		F68B50D26FB9E454876BE9C971CB4A2B /* Localizable */ = {
			isa = PBXGroup;
			children = (
				17F6DE27BC580DFC5AA8D5F9CF52C13A /* en.lproj */,
				0E4CA4EED7179C3A2CA6EB8978B61DA8 /* fr.lproj */,
				7ADE5DEC9278CBCD8FDD19DDA50DB6DA /* sv.lproj */,
			);
<<<<<<< HEAD
			name = Localizable;
			path = Sources/PrimerSDK/Resources/Localizable;
=======
			path = JSON;
>>>>>>> 9cd3d24c
			sourceTree = "<group>";
		};
/* End PBXGroup section */

/* Begin PBXHeadersBuildPhase section */
		36D2DED6B17C03B99E875839823F489B /* Headers */ = {
			isa = PBXHeadersBuildPhase;
			buildActionMask = 2147483647;
			files = (
				49ADDD1C14E528FCA9B086A18FF414B1 /* PrimerSDK-umbrella.h in Headers */,
			);
			runOnlyForDeploymentPostprocessing = 0;
		};
		7A9C8ACCC618BBE6D30CCDE4E04E7472 /* Headers */ = {
			isa = PBXHeadersBuildPhase;
			buildActionMask = 2147483647;
			files = (
				004979FCB7EEB6C1B3C508269DBCF405 /* Pods-PrimerSDK_Example-umbrella.h in Headers */,
			);
			runOnlyForDeploymentPostprocessing = 0;
		};
		82DFD3453B903FDEA0BF8FA4ABA92808 /* Headers */ = {
			isa = PBXHeadersBuildPhase;
			buildActionMask = 2147483647;
			files = (
				94ED4F67764D8DEFCC644E6107FA385F /* Pods-PrimerSDK_Tests-umbrella.h in Headers */,
			);
			runOnlyForDeploymentPostprocessing = 0;
		};
		C6251C7351C4CE3017E418AED8114D85 /* Headers */ = {
			isa = PBXHeadersBuildPhase;
			buildActionMask = 2147483647;
			files = (
				DF9C55C9D9BED3F9FFCD3A657A541FFF /* Primer3DS-umbrella.h in Headers */,
			);
			runOnlyForDeploymentPostprocessing = 0;
		};
/* End PBXHeadersBuildPhase section */

/* Begin PBXNativeTarget section */
		6849240CBB3AA7809D185A43939876BA /* Pods-PrimerSDK_Tests */ = {
			isa = PBXNativeTarget;
			buildConfigurationList = B548D1F1457E2070C96171D86D458B69 /* Build configuration list for PBXNativeTarget "Pods-PrimerSDK_Tests" */;
			buildPhases = (
				82DFD3453B903FDEA0BF8FA4ABA92808 /* Headers */,
				8318B32DF1BF1AA64CF7C42E1354DF6A /* Sources */,
				B310260330805517FE17B4EBEF23E21E /* Frameworks */,
				404FDBE0904AC5809971254D810D1DE6 /* Resources */,
			);
			buildRules = (
			);
			dependencies = (
				1190BBD0D9B374981D45B22CE6025808 /* PBXTargetDependency */,
			);
			name = "Pods-PrimerSDK_Tests";
			productName = "Pods-PrimerSDK_Tests";
			productReference = 23FD1D157B8C8E7148BE8A7D354A051F /* Pods_PrimerSDK_Tests.framework */;
			productType = "com.apple.product-type.framework";
		};
		6C144A762E9B598392AFFEC8F873746A /* Pods-PrimerSDK_Example */ = {
			isa = PBXNativeTarget;
			buildConfigurationList = C29F5372B51EA0894D6044DE7ED62E4A /* Build configuration list for PBXNativeTarget "Pods-PrimerSDK_Example" */;
			buildPhases = (
				7A9C8ACCC618BBE6D30CCDE4E04E7472 /* Headers */,
				00A1F943CC28578365FA9D5578CDAAE1 /* Sources */,
				24452B90BCE9C8C25D8E2669361D0C04 /* Frameworks */,
				F581C7E5F6700A881A879CBC7A536207 /* Resources */,
			);
			buildRules = (
			);
			dependencies = (
				3CD5918DC5674D23174F3213F117C458 /* PBXTargetDependency */,
				BB54FF4FC0D186A2E3052E257B67B5FC /* PBXTargetDependency */,
			);
			name = "Pods-PrimerSDK_Example";
			productName = "Pods-PrimerSDK_Example";
			productReference = 4D3869E0A461E802A5916AA6523517A4 /* Pods_PrimerSDK_Example.framework */;
			productType = "com.apple.product-type.framework";
		};
		6E6525C7043FBA7BB34A249010AF5593 /* PrimerSDK-PrimerResources */ = {
			isa = PBXNativeTarget;
			buildConfigurationList = 165DCEC24D297B04231B083DB2113B29 /* Build configuration list for PBXNativeTarget "PrimerSDK-PrimerResources" */;
			buildPhases = (
				EB985F01EC626A4426A17A2D9FD36401 /* Sources */,
				69BA3675080850161958DC5B149D1C59 /* Frameworks */,
				14E31DE9A7BDD7883FA2C7DB6640B4C9 /* Resources */,
			);
			buildRules = (
			);
			dependencies = (
			);
			name = "PrimerSDK-PrimerResources";
			productName = "PrimerSDK-PrimerResources";
			productReference = A8B3BC107C2BDC3C03D961866F721265 /* PrimerResources.bundle */;
			productType = "com.apple.product-type.bundle";
		};
		6F5F0A81CAE773CFE5371059A81B5B6A /* Primer3DS */ = {
			isa = PBXNativeTarget;
			buildConfigurationList = C5F41B3AB1FD7940E37EA8141483F48E /* Build configuration list for PBXNativeTarget "Primer3DS" */;
			buildPhases = (
				C6251C7351C4CE3017E418AED8114D85 /* Headers */,
				86A548BFA482F09E98314F63CC7E693F /* [CP] Copy XCFrameworks */,
				0FB96E01FBE900E363993E1BEEBB2780 /* Sources */,
				2C9F05244F6932FBA9215DFA71E2790B /* Frameworks */,
				0AA1BF746E5D3A1F78EB88C569FAFE10 /* Resources */,
			);
			buildRules = (
			);
			dependencies = (
			);
			name = Primer3DS;
			productName = Primer3DS;
			productReference = FFE8CD355A453EF1396E2D5E8E370F7A /* Primer3DS.framework */;
			productType = "com.apple.product-type.framework";
		};
		F3BE9108C53B53949406218CEA55E0B2 /* PrimerSDK */ = {
			isa = PBXNativeTarget;
			buildConfigurationList = F0BE2392DE6FAE2544E60291536A9100 /* Build configuration list for PBXNativeTarget "PrimerSDK" */;
			buildPhases = (
				36D2DED6B17C03B99E875839823F489B /* Headers */,
				02FEC34CB9E9F68E835FF9C3E5EF5828 /* Sources */,
				2F22FD917FB7414DE38A0583984F5835 /* Frameworks */,
				51F887559BB6C0234D91D82A27A8592D /* Resources */,
			);
			buildRules = (
			);
			dependencies = (
				214BBE0DD92785DEF7DD3107D145109C /* PBXTargetDependency */,
			);
			name = PrimerSDK;
			productName = PrimerSDK;
			productReference = 28E47791C9F9D0A9BA05C719761A4F3F /* PrimerSDK.framework */;
			productType = "com.apple.product-type.framework";
		};
/* End PBXNativeTarget section */

/* Begin PBXProject section */
		BFDFE7DC352907FC980B868725387E98 /* Project object */ = {
			isa = PBXProject;
			attributes = {
				LastSwiftUpdateCheck = 1240;
				LastUpgradeCheck = 1240;
			};
			buildConfigurationList = 4821239608C13582E20E6DA73FD5F1F9 /* Build configuration list for PBXProject "Pods" */;
			compatibilityVersion = "Xcode 3.2";
			developmentRegion = en;
			hasScannedForEncodings = 0;
			knownRegions = (
				en,
				Base,
			);
			mainGroup = CF1408CF629C7361332E53B88F7BD30C;
			productRefGroup = 4EBABD94A3E6FD8032DF901C90216D81 /* Products */;
			projectDirPath = "";
			projectRoot = "";
			targets = (
				6C144A762E9B598392AFFEC8F873746A /* Pods-PrimerSDK_Example */,
				6849240CBB3AA7809D185A43939876BA /* Pods-PrimerSDK_Tests */,
				6F5F0A81CAE773CFE5371059A81B5B6A /* Primer3DS */,
				F3BE9108C53B53949406218CEA55E0B2 /* PrimerSDK */,
				6E6525C7043FBA7BB34A249010AF5593 /* PrimerSDK-PrimerResources */,
			);
		};
/* End PBXProject section */

/* Begin PBXResourcesBuildPhase section */
		0AA1BF746E5D3A1F78EB88C569FAFE10 /* Resources */ = {
			isa = PBXResourcesBuildPhase;
			buildActionMask = 2147483647;
			files = (
			);
			runOnlyForDeploymentPostprocessing = 0;
		};
		14E31DE9A7BDD7883FA2C7DB6640B4C9 /* Resources */ = {
			isa = PBXResourcesBuildPhase;
			buildActionMask = 2147483647;
			files = (
				F0DECA1E0EA9EBE0874000893F5C0247 /* en.lproj in Resources */,
				445CBF688CBC5D5CC874FAE2065058BB /* fr.lproj in Resources */,
				39A8ACF08F8ECF42976053969AF81D67 /* Icons.xcassets in Resources */,
				99EA106CBE388A0F9D24FA39EEFD08CF /* Primer.storyboard in Resources */,
				0EFA2C6CCBDC56A8DAC1144208017B37 /* PrimerTextFieldView.xib in Resources */,
				D6D0573136AC49CE418D4870EC7EBD2D /* sv.lproj in Resources */,
			);
			runOnlyForDeploymentPostprocessing = 0;
		};
		404FDBE0904AC5809971254D810D1DE6 /* Resources */ = {
			isa = PBXResourcesBuildPhase;
			buildActionMask = 2147483647;
			files = (
			);
			runOnlyForDeploymentPostprocessing = 0;
		};
		51F887559BB6C0234D91D82A27A8592D /* Resources */ = {
			isa = PBXResourcesBuildPhase;
			buildActionMask = 2147483647;
			files = (
				5B3785BD9B1FC5184AA04755AE2A3C68 /* PrimerResources.bundle in Resources */,
			);
			runOnlyForDeploymentPostprocessing = 0;
		};
		F581C7E5F6700A881A879CBC7A536207 /* Resources */ = {
			isa = PBXResourcesBuildPhase;
			buildActionMask = 2147483647;
			files = (
<<<<<<< HEAD
=======
				E0F47E8297C71A7E8C6C741C2F51B675 /* en.lproj in Resources */,
				A1CB28C71B5A052FE3EDF3C7DAC14303 /* fr.lproj in Resources */,
				687C193C7B4174CD9267F7AB54DB8F0C /* Icons.xcassets in Resources */,
				EEEA4076098D0C382871C5E555A07602 /* PrimerTextFieldView.xib in Resources */,
				12763E9752E7D65C19CCC89462D1E9EE /* sv.lproj in Resources */,
>>>>>>> 9cd3d24c
			);
			runOnlyForDeploymentPostprocessing = 0;
		};
/* End PBXResourcesBuildPhase section */

/* Begin PBXShellScriptBuildPhase section */
		86A548BFA482F09E98314F63CC7E693F /* [CP] Copy XCFrameworks */ = {
			isa = PBXShellScriptBuildPhase;
			buildActionMask = 2147483647;
			files = (
			);
			inputPaths = (
				"${PODS_ROOT}/Target Support Files/Primer3DS/Primer3DS-xcframeworks.sh",
				"${PODS_ROOT}/Primer3DS/Sources/Frameworks/ThreeDS_SDK.xcframework",
			);
			name = "[CP] Copy XCFrameworks";
			outputPaths = (
				"${PODS_XCFRAMEWORKS_BUILD_DIR}/ThreeDS_SDK",
			);
			runOnlyForDeploymentPostprocessing = 0;
			shellPath = /bin/sh;
			shellScript = "\"${PODS_ROOT}/Target Support Files/Primer3DS/Primer3DS-xcframeworks.sh\"\n";
			showEnvVarsInLog = 0;
		};
/* End PBXShellScriptBuildPhase section */

/* Begin PBXSourcesBuildPhase section */
		00A1F943CC28578365FA9D5578CDAAE1 /* Sources */ = {
			isa = PBXSourcesBuildPhase;
			buildActionMask = 2147483647;
			files = (
				83CE113A6B97E44318CEE1A0CFF23BC4 /* Pods-PrimerSDK_Example-dummy.m in Sources */,
			);
			runOnlyForDeploymentPostprocessing = 0;
		};
		02FEC34CB9E9F68E835FF9C3E5EF5828 /* Sources */ = {
			isa = PBXSourcesBuildPhase;
			buildActionMask = 2147483647;
			files = (
				AB14BCC5825A59F66CFC431FF7885289 /* 3DS.swift in Sources */,
				AD8D1F968EA1FFB2EE48DCB62EB7AC14 /* 3DSService+Promises.swift in Sources */,
				0F573A13BFACC885368720C6C705F6E4 /* 3DSService.swift in Sources */,
				DD0E7E9249928998858A99520F353E0A /* after.swift in Sources */,
				486EBCB1E1DA8999803F5428E2CACA42 /* AlertController.swift in Sources */,
				EEEF2B4FBBF1A063501A72DD4AC3E13E /* Apaya.swift in Sources */,
				AEFBA2A4C87489D5C39531220FE44D2E /* ApayaService.swift in Sources */,
				8F88F4576B8F04B319879AD2C125D2E0 /* ApplePay.swift in Sources */,
				58B2BD7EABCB1BDF1F699282F97A7D34 /* ApplePayService.swift in Sources */,
				51FC90EBC996767AFF20EC66253ABCDD /* ApplePayViewModel.swift in Sources */,
				4A2B5CC5D0075ED7025193D13AC7A178 /* AppState.swift in Sources */,
				C8EE8A77A3B79EE038AEA10CA348C2D6 /* Box.swift in Sources */,
				7E4FB8E980900DE7731FA9F50CDE1069 /* BundleExtension.swift in Sources */,
				8518A0F3F1E7938A5F1687CB0E10A060 /* CancelContext.swift in Sources */,
				A970C7DE2562ACCD56DE857697FC75F3 /* Cancellable.swift in Sources */,
				18452DCA336DCD88C496A6BBAE71C484 /* CancellableCatchable.swift in Sources */,
				322AA2BCFD088D3D373D51D3B9B853D7 /* CancellablePromise.swift in Sources */,
				91A8FC2648C0835DB741E0E755985622 /* CancellableThenable.swift in Sources */,
				8C59D074FA62969F4EF772DB22FD0C68 /* CardButton.swift in Sources */,
				78DB08552A94B434300A4AE1268B6F5C /* CardComponentsManager.swift in Sources */,
				E467B068CE924BF58B1F6365B2C062D7 /* CardNetwork.swift in Sources */,
				6C649EE7AD8BCCF7531C4253CEA036CD /* CardScannerViewController+SimpleScanDelegate.swift in Sources */,
				A506039307CD82341BEBF9526C901D81 /* CardScannerViewController.swift in Sources */,
				0CC36760943AED64CEEDC56E7292040D /* CardScannerViewModel.swift in Sources */,
				8A114984FB29D5C2E4F28FF2278C70CB /* Catchable.swift in Sources */,
				2074B4A58759E3D65708EB677813AD2D /* CatchWrappers.swift in Sources */,
				6738EA3904DB300B1660274C208C4754 /* ClientToken.swift in Sources */,
				49DDC1FD78D370294D790B79C731CB03 /* ClientTokenService.swift in Sources */,
				9C2226572FF501E19DA67023D426B221 /* ConcurrencyLimitedDispatcher.swift in Sources */,
				2B729E7C34D107F6D492DE09415DFAD6 /* Configuration.swift in Sources */,
				D7B7398C4F50A1127CBA6FFBB2EE2946 /* Consolable.swift in Sources */,
				A044F0EAE7194D7271A8585937836081 /* CoreDataDispatcher.swift in Sources */,
				14BC91BF818B17BEA6E2619B135845FF /* CountryCode.swift in Sources */,
				AFB6D3E7BE5C4B1C538C15FEA90D2566 /* Currency.swift in Sources */,
				AC87E40E870C5039AC3427A76EF7CF35 /* Customer.swift in Sources */,
				C64A00D93E6FB6A8D2D68143C8EDF014 /* CustomStringConvertible.swift in Sources */,
				E24FE70934648D541B27D7B4FCB3DDDF /* DateExtension.swift in Sources */,
				76F7F6B4687A8A034A0AEA9098AE4B62 /* DependencyInjection.swift in Sources */,
				2780040F9BF52CF21BA23E0FBFC01965 /* DirectDebitMandate.swift in Sources */,
				7BE3F5BD965BA742DBC28A37B61CF6FD /* DirectDebitService.swift in Sources */,
				E102404F53DC303F1DFB0320B3E98CC8 /* DirerctCheckoutViewModel.swift in Sources */,
				BF98E602DE2F0A8490A1E56AA06BA677 /* Dispatcher.swift in Sources */,
				CFA5012191D1D63666D1B1C19DB35361 /* Endpoint.swift in Sources */,
				D5543601839E4C3C76276AFCCE664F1C /* EnsureWrappers.swift in Sources */,
				C200A615CC6C761AF124E5960C3298E2 /* Error.swift in Sources */,
				3C441AF2F9DFBA1B587426C6A2FBC600 /* ErrorHandler.swift in Sources */,
				BC7FDE924E494D6CBCB38ED060824FD5 /* ErrorViewController.swift in Sources */,
				5ED93911FB7BADF0FE9FF9F91F0D3C13 /* ExternalViewModel.swift in Sources */,
				1580791DBB266AC123D43B0B25673807 /* FinallyWrappers.swift in Sources */,
				3231DA134880B901E01E58596DB7337D /* firstly.swift in Sources */,
				A7ADE4D1DF6A3A4BDAD2CA9D91DD5215 /* FormTextFieldType.swift in Sources */,
				AE97D7D98F7FF6D6D701814CF285C73B /* FormType.swift in Sources */,
				5143311938C845B7AFCBFD106FFFAF8F /* Guarantee.swift in Sources */,
				8EDB65DF538B4DA892747D03BA66CC91 /* GuaranteeWrappers.swift in Sources */,
				79E4B803A9DA754C66D2DF925152B9AC /* hang.swift in Sources */,
				EB15338F72DEE4A74871EC556243545F /* ImageName.swift in Sources */,
				1AA95EC82F1E34609B2A4F1D8188CD60 /* IntExtension.swift in Sources */,
				7D0632A1FB2572EA167D8ABE699B9E17 /* JSONParser.swift in Sources */,
				381BB4F57FACDE75F1CEB4960EF7003F /* Klarna.swift in Sources */,
				96C176C45CEC1C9D5106B4F7FF76AF2A /* KlarnaService.swift in Sources */,
				C5119FA63D7E8873CB2E967AFD8E1E6A /* KlarnaViewModel.swift in Sources */,
				3F9ADF2BFA586004ACB169DF4F539A59 /* LoadingViewController.swift in Sources */,
				C06F13400A33EF7BB649200976727228 /* LogEvent.swift in Sources */,
				DBE3ADFAEC187058E058B7F06370CDD2 /* Logger.swift in Sources */,
				74D05B5770768F9A6EC314BB6D1303D2 /* Mask.swift in Sources */,
				FEC7AC5A5A9EC8BBCC880D54A39D2F64 /* NetworkService.swift in Sources */,
				5A1711E720C4C9242C03096634304602 /* OAuthViewModel.swift in Sources */,
				4CDB6C5AEDA32988EAF2D1B2D7EEA883 /* Optional+Extensions.swift in Sources */,
				CE492DDAB5DF184F4B3B54D86FF0BE2C /* OrderItem.swift in Sources */,
				1B88AA0CF0623A9462B2F4063AC269B6 /* Parser.swift in Sources */,
				78F90883C41F573B5339D87EFFE63FCF /* PaymentMethodComponent.swift in Sources */,
				E730845CC9461C431A6FDFA9F7E84381 /* PaymentMethodConfig.swift in Sources */,
				621EB69ED473029CFCA8DE219DD8EF51 /* PaymentMethodConfigService.swift in Sources */,
				109F64FC32553CDAC0BF7CF8B6C1375E /* PaymentMethodToken.swift in Sources */,
				F2E62C4E97D4F1481DD8087073D248C8 /* PaymentMethodTokenizationRequest.swift in Sources */,
				6D48692B8E1D1D1FCE3C78F504E43BFE /* PaymentResponse.swift in Sources */,
				FF753B647F34DC40526A60A661585594 /* PayPal.swift in Sources */,
				887927CF1000B02AF06CC17918C7DB47 /* PayPalService.swift in Sources */,
				05A2E567C33B49C808EC4796F47FA30D /* PayPalViewModel.swift in Sources */,
				31B528107F7D68987A81D962EA8FF201 /* PresentationController.swift in Sources */,
				B68E5D2A42E6D30A2FA4F68C97C4729F /* Primer.swift in Sources */,
				835C466C125D364CBF803C11DC6AF495 /* PrimerAPI.swift in Sources */,
				6437576C60E06293117D30633FAF19C4 /* PrimerAPIClient+3DS.swift in Sources */,
				ECA0A25D01E1AC88AE608FCFE74B480A /* PrimerAPIClient+Promises.swift in Sources */,
				BBE669BF2281B157A53D015455A9B1A4 /* PrimerAPIClient.swift in Sources */,
				52EC7F0DED7C05276D075DB3A94D51E9 /* PrimerButton.swift in Sources */,
				7DB2F602587CCEF1FFC41DD17B0EBC6B /* PrimerCardFormViewController.swift in Sources */,
				FD7BCF3AED5ACA886D11DF7BAB515781 /* PrimerCardholderNameFieldView.swift in Sources */,
				A9C31D4484CF8EC8F5F4D319C8E3D58C /* PrimerCardNumberFieldView.swift in Sources */,
				80A212AEAFBA04148BEA0E372DC0F434 /* PrimerContainerViewController.swift in Sources */,
				753535B79436DA0985C8E72B87D76191 /* PrimerContent.swift in Sources */,
				9FC6FBB0F25817D379FAC094C447B68B /* PrimerCustomStyleTextField.swift in Sources */,
				8CC729BE7D75E1D05D4EEE3C12B78B94 /* PrimerCVVFieldView.swift in Sources */,
				F0D57DDBFA2D529C04DF41A0122C5D32 /* PrimerDelegate.swift in Sources */,
				98BA9D6F49F35CB5A1CF5824C7BD067E /* PrimerError.swift in Sources */,
				4F40544BB3B162DA82123A1842A94481 /* PrimerExpiryDateFieldView.swift in Sources */,
				E4D4D34AA71527B05A97A1D2F527D734 /* PrimerFlowEnums.swift in Sources */,
				34E55F877EB334FC55B2BADEE97A4277 /* PrimerFormViewController.swift in Sources */,
				C064C0E3EF4F8C45A0587A1C02D7350D /* PrimerLoadingViewController.swift in Sources */,
				80CCC56FAE379A735EF11A71CBEEC60A /* PrimerNavigationBar.swift in Sources */,
				F524682F431B4F428E2DE0F70371BFA2 /* PrimerNavigationController.swift in Sources */,
				DBE4213A3391E93DC0AD335BB91A9955 /* PrimerNibView.swift in Sources */,
				E512439B28CB68DF0D8D87B048CF751A /* PrimerOAuthViewModel.swift in Sources */,
				63C5ED38179EB6FCB970FD9B4E9604D5 /* PrimerRootViewController.swift in Sources */,
				9AA159C0BA93F0E27539E9D11F68CECE /* PrimerScrollView.swift in Sources */,
				73A341DA773EF90CA1F53DEC942D986E /* PrimerSDK-dummy.m in Sources */,
				CFEAE37225194870FA73748D124A5D9D /* PrimerSettings.swift in Sources */,
				4A0AB5F2A19D3EA462631080E3F92FB8 /* PrimerTableViewCell.swift in Sources */,
				4EA845B35E12CB03DFD4A2CC0E84C296 /* PrimerTextField.swift in Sources */,
				15CCC1CB3FF755CDE7D4B18B76BDFE5B /* PrimerTextFieldView.swift in Sources */,
				5BBF65110C2F341C6A70614B6DB58771 /* PrimerTheme.swift in Sources */,
				8231539E3839416BBBBEB52163DC94D5 /* PrimerUniversalCheckoutViewController.swift in Sources */,
				EE2F34436AAC489560FFF09825774246 /* PrimerVaultManagerViewController.swift in Sources */,
				38510C15F665A16EA33F588EBD75A339 /* PrimerViewController.swift in Sources */,
				9A25E5E8C31343ABA97FFDA7AAFAE5AF /* PrimerViewExtensions.swift in Sources */,
				F5099C6F6484CAB6308A4C51A6C9A3A7 /* PrimerWebViewController.swift in Sources */,
				97F9B33AF7878569AB7359884B11CB31 /* PrimerWebViewModel.swift in Sources */,
				1A9FF93C96058BFE4D03DF7812F92C9B /* Promise.swift in Sources */,
				9ADD0C5E28879507BE45D55727FFB843 /* Queue.swift in Sources */,
				BB102B4B19BD4851D59E51C090EE368A /* race.swift in Sources */,
				030BC82FCC6DB79247086CB6A732B19D /* RateLimitedDispatcher.swift in Sources */,
				9FC79E8AB385E0986CFB5EEFB9299138 /* RateLimitedDispatcherBase.swift in Sources */,
				F078457BEF63041E49C09A11AF9F90C8 /* RecoverWrappers.swift in Sources */,
				A9D242477D7BFDC2164889091E448920 /* ReloadDelegate.swift in Sources */,
				17555207546F1380E5D5331DE8C7E430 /* Resolver.swift in Sources */,
				15F2D9532F7C92D50494DADF25FB776F /* ResumeHandlerProtocol.swift in Sources */,
				1DD35064DD4D7AF4481E1488D4396BD1 /* ScannerView.swift in Sources */,
				691C523EB92EE00051C4A25B01DAE069 /* SequenceWrappers.swift in Sources */,
				1E9553C0779CD6DFE199EB93AF861C3F /* StrictRateLimitedDispatcher.swift in Sources */,
				B56352F4104886A44A551132A0D9CC5F /* StringExtension.swift in Sources */,
				0498EB2C2B12FC8FD65B19FE272FF512 /* SuccessMessage.swift in Sources */,
				46FEE3F57F93123CC68CA14375063D06 /* SuccessViewController.swift in Sources */,
				4F46B730ACB79A1F7301FA8D7AA951C9 /* Thenable.swift in Sources */,
				41F9AE35CC4EE49E675F6F9808B2FA18 /* ThenableWrappers.swift in Sources */,
				6EBA9290523DBC9EB31A0413ED195C1E /* TokenizationService.swift in Sources */,
				ACE7B9FD25B6D1A82FF2BAB07A7F7A8B /* UIColorExtension.swift in Sources */,
				85B0483C40E9637C2EE471CE71858AD6 /* UIDeviceExtension.swift in Sources */,
				1C138812AB6B45542D64D275F9210CDA /* URLExtension.swift in Sources */,
				081A5CA0E340A96F1D85B379CD201ACE /* URLSessionStack.swift in Sources */,
				BE28B3C3EA9CBBC62A9CE412B271F689 /* UserDefaultsExtension.swift in Sources */,
				62C63E28316B1CDE6676DC748FD286CB /* UXMode.swift in Sources */,
				018C0290D5945BB51D004B433A211381 /* Validation.swift in Sources */,
				DB577CEAA8733C1D28E9138BE08EA786 /* VaultCheckoutViewModel.swift in Sources */,
				4CD23955EDCC9A10C605B11E98F538FA /* VaultPaymentMethodView.swift in Sources */,
				4C44C873F4FAEBDCD6F1C8AA322C9805 /* VaultPaymentMethodViewController.swift in Sources */,
				B7D185DFA502BFC031C3C98AB3DCFB1D /* VaultPaymentMethodViewModel.swift in Sources */,
				829786FF2D6F592C01436DD8300C3C1B /* VaultService.swift in Sources */,
				C21729DE0F1CA81619247C35B8FFF44D /* WebViewController.swift in Sources */,
				6D6BF9863371EC0D3457FED17A00F1E5 /* when.swift in Sources */,
				6C0813800239BAEB6C4F90FA3D022917 /* WrapperProtocols.swift in Sources */,
			);
			runOnlyForDeploymentPostprocessing = 0;
		};
		0FB96E01FBE900E363993E1BEEBB2780 /* Sources */ = {
			isa = PBXSourcesBuildPhase;
			buildActionMask = 2147483647;
			files = (
				AD2C5573C0844AFDA53B9B21D7456196 /* Primer3DS-dummy.m in Sources */,
				08DB3BC1092BBC4D28B9AD4C6FDFF028 /* Primer3DS.swift in Sources */,
				9F1E5CB7471E18234C70E4C251B28629 /* Primer3DSProtocols.swift in Sources */,
				94527F658B9C33D21B58D08A1AC28DA9 /* Primer3DSStructures.swift in Sources */,
			);
			runOnlyForDeploymentPostprocessing = 0;
		};
		8318B32DF1BF1AA64CF7C42E1354DF6A /* Sources */ = {
			isa = PBXSourcesBuildPhase;
			buildActionMask = 2147483647;
			files = (
				6DCF943EE41FCA36BF5E5BE8E4F16011 /* Pods-PrimerSDK_Tests-dummy.m in Sources */,
			);
			runOnlyForDeploymentPostprocessing = 0;
		};
		EB985F01EC626A4426A17A2D9FD36401 /* Sources */ = {
			isa = PBXSourcesBuildPhase;
			buildActionMask = 2147483647;
			files = (
			);
			runOnlyForDeploymentPostprocessing = 0;
		};
/* End PBXSourcesBuildPhase section */

/* Begin PBXTargetDependency section */
		1190BBD0D9B374981D45B22CE6025808 /* PBXTargetDependency */ = {
			isa = PBXTargetDependency;
			name = "Pods-PrimerSDK_Example";
			target = 6C144A762E9B598392AFFEC8F873746A /* Pods-PrimerSDK_Example */;
			targetProxy = 72B77FF128E3F0ACD21067EA995643EC /* PBXContainerItemProxy */;
		};
		214BBE0DD92785DEF7DD3107D145109C /* PBXTargetDependency */ = {
			isa = PBXTargetDependency;
			name = "PrimerSDK-PrimerResources";
			target = 6E6525C7043FBA7BB34A249010AF5593 /* PrimerSDK-PrimerResources */;
			targetProxy = 5EAC1FC187EBF05DFE5FD53C3883D0C4 /* PBXContainerItemProxy */;
		};
		3CD5918DC5674D23174F3213F117C458 /* PBXTargetDependency */ = {
			isa = PBXTargetDependency;
			name = Primer3DS;
			target = 6F5F0A81CAE773CFE5371059A81B5B6A /* Primer3DS */;
			targetProxy = DB49A81A5001381546AE19911A3812FB /* PBXContainerItemProxy */;
		};
		BB54FF4FC0D186A2E3052E257B67B5FC /* PBXTargetDependency */ = {
			isa = PBXTargetDependency;
			name = PrimerSDK;
			target = F3BE9108C53B53949406218CEA55E0B2 /* PrimerSDK */;
			targetProxy = 7DBF96E7472F929BFD3A92DA29B2ED0A /* PBXContainerItemProxy */;
		};
/* End PBXTargetDependency section */

/* Begin XCBuildConfiguration section */
		0E40D1B768B1BF02FCD84B482BD5D325 /* Debug */ = {
			isa = XCBuildConfiguration;
			baseConfigurationReference = DF6E4F8E7C26A7BBEC17AAD4042A317D /* Pods-PrimerSDK_Tests.debug.xcconfig */;
			buildSettings = {
				ALWAYS_EMBED_SWIFT_STANDARD_LIBRARIES = NO;
				CLANG_ENABLE_OBJC_WEAK = NO;
				"CODE_SIGN_IDENTITY[sdk=appletvos*]" = "";
				"CODE_SIGN_IDENTITY[sdk=iphoneos*]" = "";
				"CODE_SIGN_IDENTITY[sdk=watchos*]" = "";
				CURRENT_PROJECT_VERSION = 1;
				DEFINES_MODULE = YES;
				DYLIB_COMPATIBILITY_VERSION = 1;
				DYLIB_CURRENT_VERSION = 1;
				DYLIB_INSTALL_NAME_BASE = "@rpath";
				INFOPLIST_FILE = "Target Support Files/Pods-PrimerSDK_Tests/Pods-PrimerSDK_Tests-Info.plist";
				INSTALL_PATH = "$(LOCAL_LIBRARY_DIR)/Frameworks";
				IPHONEOS_DEPLOYMENT_TARGET = 10.0;
				LD_RUNPATH_SEARCH_PATHS = "$(inherited) @executable_path/Frameworks @loader_path/Frameworks";
				MACH_O_TYPE = staticlib;
				MODULEMAP_FILE = "Target Support Files/Pods-PrimerSDK_Tests/Pods-PrimerSDK_Tests.modulemap";
				OTHER_LDFLAGS = "";
				OTHER_LIBTOOLFLAGS = "";
				PODS_ROOT = "$(SRCROOT)";
				PRODUCT_BUNDLE_IDENTIFIER = "org.cocoapods.${PRODUCT_NAME:rfc1034identifier}";
				PRODUCT_NAME = "$(TARGET_NAME:c99extidentifier)";
				SDKROOT = iphoneos;
				SKIP_INSTALL = YES;
				TARGETED_DEVICE_FAMILY = "1,2";
				VERSIONING_SYSTEM = "apple-generic";
				VERSION_INFO_PREFIX = "";
			};
			name = Debug;
		};
		1000412E9E53FFF800BE071CA73595E6 /* Release */ = {
			isa = XCBuildConfiguration;
			baseConfigurationReference = E884507DF2B84FA8A2E8AD8289881542 /* Pods-PrimerSDK_Example.release.xcconfig */;
			buildSettings = {
				ALWAYS_EMBED_SWIFT_STANDARD_LIBRARIES = NO;
				CLANG_ENABLE_OBJC_WEAK = NO;
				"CODE_SIGN_IDENTITY[sdk=appletvos*]" = "";
				"CODE_SIGN_IDENTITY[sdk=iphoneos*]" = "";
				"CODE_SIGN_IDENTITY[sdk=watchos*]" = "";
				CURRENT_PROJECT_VERSION = 1;
				DEFINES_MODULE = YES;
				DYLIB_COMPATIBILITY_VERSION = 1;
				DYLIB_CURRENT_VERSION = 1;
				DYLIB_INSTALL_NAME_BASE = "@rpath";
				INFOPLIST_FILE = "Target Support Files/Pods-PrimerSDK_Example/Pods-PrimerSDK_Example-Info.plist";
				INSTALL_PATH = "$(LOCAL_LIBRARY_DIR)/Frameworks";
				IPHONEOS_DEPLOYMENT_TARGET = 10.0;
				LD_RUNPATH_SEARCH_PATHS = "$(inherited) @executable_path/Frameworks @loader_path/Frameworks";
				MACH_O_TYPE = staticlib;
				MODULEMAP_FILE = "Target Support Files/Pods-PrimerSDK_Example/Pods-PrimerSDK_Example.modulemap";
				OTHER_LDFLAGS = "";
				OTHER_LIBTOOLFLAGS = "";
				PODS_ROOT = "$(SRCROOT)";
				PRODUCT_BUNDLE_IDENTIFIER = "org.cocoapods.${PRODUCT_NAME:rfc1034identifier}";
				PRODUCT_NAME = "$(TARGET_NAME:c99extidentifier)";
				SDKROOT = iphoneos;
				SKIP_INSTALL = YES;
				TARGETED_DEVICE_FAMILY = "1,2";
				VALIDATE_PRODUCT = YES;
				VERSIONING_SYSTEM = "apple-generic";
				VERSION_INFO_PREFIX = "";
			};
			name = Release;
		};
		22B10C39E8B30A440A3B421B359C84E1 /* Release */ = {
			isa = XCBuildConfiguration;
			baseConfigurationReference = F7B48CC82297D62E27EA98AE7A13D3DA /* Pods-PrimerSDK_Tests.release.xcconfig */;
			buildSettings = {
				ALWAYS_EMBED_SWIFT_STANDARD_LIBRARIES = NO;
				CLANG_ENABLE_OBJC_WEAK = NO;
				"CODE_SIGN_IDENTITY[sdk=appletvos*]" = "";
				"CODE_SIGN_IDENTITY[sdk=iphoneos*]" = "";
				"CODE_SIGN_IDENTITY[sdk=watchos*]" = "";
				CURRENT_PROJECT_VERSION = 1;
				DEFINES_MODULE = YES;
				DYLIB_COMPATIBILITY_VERSION = 1;
				DYLIB_CURRENT_VERSION = 1;
				DYLIB_INSTALL_NAME_BASE = "@rpath";
				INFOPLIST_FILE = "Target Support Files/Pods-PrimerSDK_Tests/Pods-PrimerSDK_Tests-Info.plist";
				INSTALL_PATH = "$(LOCAL_LIBRARY_DIR)/Frameworks";
				IPHONEOS_DEPLOYMENT_TARGET = 10.0;
				LD_RUNPATH_SEARCH_PATHS = "$(inherited) @executable_path/Frameworks @loader_path/Frameworks";
				MACH_O_TYPE = staticlib;
				MODULEMAP_FILE = "Target Support Files/Pods-PrimerSDK_Tests/Pods-PrimerSDK_Tests.modulemap";
				OTHER_LDFLAGS = "";
				OTHER_LIBTOOLFLAGS = "";
				PODS_ROOT = "$(SRCROOT)";
				PRODUCT_BUNDLE_IDENTIFIER = "org.cocoapods.${PRODUCT_NAME:rfc1034identifier}";
				PRODUCT_NAME = "$(TARGET_NAME:c99extidentifier)";
				SDKROOT = iphoneos;
				SKIP_INSTALL = YES;
				TARGETED_DEVICE_FAMILY = "1,2";
				VALIDATE_PRODUCT = YES;
				VERSIONING_SYSTEM = "apple-generic";
				VERSION_INFO_PREFIX = "";
			};
			name = Release;
		};
		71C1460A480E99994CDC8B87374DFFBD /* Release */ = {
			isa = XCBuildConfiguration;
			baseConfigurationReference = 7489E7B4129D66B025FCECB7CA4BCB0E /* PrimerSDK.release.xcconfig */;
			buildSettings = {
				CONFIGURATION_BUILD_DIR = "$(BUILD_DIR)/$(CONFIGURATION)$(EFFECTIVE_PLATFORM_NAME)/PrimerSDK";
				IBSC_MODULE = PrimerSDK;
				INFOPLIST_FILE = "Target Support Files/PrimerSDK/ResourceBundle-PrimerResources-PrimerSDK-Info.plist";
				IPHONEOS_DEPLOYMENT_TARGET = 10.0;
				PRODUCT_NAME = PrimerResources;
				SDKROOT = iphoneos;
				SKIP_INSTALL = YES;
				TARGETED_DEVICE_FAMILY = "1,2";
				WRAPPER_EXTENSION = bundle;
			};
			name = Release;
		};
		7EE7A78859F657F6BEFC651185B43192 /* Release */ = {
			isa = XCBuildConfiguration;
			buildSettings = {
				ALWAYS_SEARCH_USER_PATHS = NO;
				CLANG_ANALYZER_LOCALIZABILITY_NONLOCALIZED = YES;
				CLANG_ANALYZER_NONNULL = YES;
				CLANG_ANALYZER_NUMBER_OBJECT_CONVERSION = YES_AGGRESSIVE;
				CLANG_CXX_LANGUAGE_STANDARD = "gnu++14";
				CLANG_CXX_LIBRARY = "libc++";
				CLANG_ENABLE_MODULES = YES;
				CLANG_ENABLE_OBJC_ARC = YES;
				CLANG_ENABLE_OBJC_WEAK = YES;
				CLANG_WARN_BLOCK_CAPTURE_AUTORELEASING = YES;
				CLANG_WARN_BOOL_CONVERSION = YES;
				CLANG_WARN_COMMA = YES;
				CLANG_WARN_CONSTANT_CONVERSION = YES;
				CLANG_WARN_DEPRECATED_OBJC_IMPLEMENTATIONS = YES;
				CLANG_WARN_DIRECT_OBJC_ISA_USAGE = YES_ERROR;
				CLANG_WARN_DOCUMENTATION_COMMENTS = YES;
				CLANG_WARN_EMPTY_BODY = YES;
				CLANG_WARN_ENUM_CONVERSION = YES;
				CLANG_WARN_INFINITE_RECURSION = YES;
				CLANG_WARN_INT_CONVERSION = YES;
				CLANG_WARN_NON_LITERAL_NULL_CONVERSION = YES;
				CLANG_WARN_OBJC_IMPLICIT_RETAIN_SELF = YES;
				CLANG_WARN_OBJC_LITERAL_CONVERSION = YES;
				CLANG_WARN_OBJC_ROOT_CLASS = YES_ERROR;
				CLANG_WARN_QUOTED_INCLUDE_IN_FRAMEWORK_HEADER = YES;
				CLANG_WARN_RANGE_LOOP_ANALYSIS = YES;
				CLANG_WARN_STRICT_PROTOTYPES = YES;
				CLANG_WARN_SUSPICIOUS_MOVE = YES;
				CLANG_WARN_UNGUARDED_AVAILABILITY = YES_AGGRESSIVE;
				CLANG_WARN_UNREACHABLE_CODE = YES;
				CLANG_WARN__DUPLICATE_METHOD_MATCH = YES;
				COPY_PHASE_STRIP = NO;
				DEBUG_INFORMATION_FORMAT = "dwarf-with-dsym";
				ENABLE_NS_ASSERTIONS = NO;
				ENABLE_STRICT_OBJC_MSGSEND = YES;
				GCC_C_LANGUAGE_STANDARD = gnu11;
				GCC_NO_COMMON_BLOCKS = YES;
				GCC_PREPROCESSOR_DEFINITIONS = (
					"POD_CONFIGURATION_RELEASE=1",
					"$(inherited)",
				);
				GCC_WARN_64_TO_32_BIT_CONVERSION = YES;
				GCC_WARN_ABOUT_RETURN_TYPE = YES_ERROR;
				GCC_WARN_UNDECLARED_SELECTOR = YES;
				GCC_WARN_UNINITIALIZED_AUTOS = YES_AGGRESSIVE;
				GCC_WARN_UNUSED_FUNCTION = YES;
				GCC_WARN_UNUSED_VARIABLE = YES;
				IPHONEOS_DEPLOYMENT_TARGET = 10.0;
				MTL_ENABLE_DEBUG_INFO = NO;
				MTL_FAST_MATH = YES;
				PRODUCT_NAME = "$(TARGET_NAME)";
				STRIP_INSTALLED_PRODUCT = NO;
				SWIFT_OPTIMIZATION_LEVEL = "-Owholemodule";
				SWIFT_VERSION = 5.0;
				SYMROOT = "${SRCROOT}/../build";
			};
			name = Release;
		};
		A193320695C6E7CDA91833894B3ECF01 /* Release */ = {
			isa = XCBuildConfiguration;
			baseConfigurationReference = 37BD3457C9DA0596324E3CDCC658CF05 /* Primer3DS.release.xcconfig */;
			buildSettings = {
				CLANG_ENABLE_OBJC_WEAK = NO;
				"CODE_SIGN_IDENTITY[sdk=appletvos*]" = "";
				"CODE_SIGN_IDENTITY[sdk=iphoneos*]" = "";
				"CODE_SIGN_IDENTITY[sdk=watchos*]" = "";
				CURRENT_PROJECT_VERSION = 1;
				DEFINES_MODULE = YES;
				DYLIB_COMPATIBILITY_VERSION = 1;
				DYLIB_CURRENT_VERSION = 1;
				DYLIB_INSTALL_NAME_BASE = "@rpath";
				GCC_PREFIX_HEADER = "Target Support Files/Primer3DS/Primer3DS-prefix.pch";
				INFOPLIST_FILE = "Target Support Files/Primer3DS/Primer3DS-Info.plist";
				INSTALL_PATH = "$(LOCAL_LIBRARY_DIR)/Frameworks";
				IPHONEOS_DEPLOYMENT_TARGET = 10.0;
				LD_RUNPATH_SEARCH_PATHS = "$(inherited) @executable_path/Frameworks @loader_path/Frameworks";
				MODULEMAP_FILE = "Target Support Files/Primer3DS/Primer3DS.modulemap";
				PRODUCT_MODULE_NAME = Primer3DS;
				PRODUCT_NAME = Primer3DS;
				SDKROOT = iphoneos;
				SKIP_INSTALL = YES;
				SWIFT_ACTIVE_COMPILATION_CONDITIONS = "$(inherited) ";
				SWIFT_VERSION = 4.2;
				TARGETED_DEVICE_FAMILY = "1,2";
				VALIDATE_PRODUCT = YES;
				VERSIONING_SYSTEM = "apple-generic";
				VERSION_INFO_PREFIX = "";
			};
			name = Release;
		};
		AE45CE1AC0B1FAD0C6661B996791E03C /* Debug */ = {
			isa = XCBuildConfiguration;
			baseConfigurationReference = 5EFE04D5EBC78FAD3569FFDB79C1ED07 /* PrimerSDK.debug.xcconfig */;
			buildSettings = {
				CONFIGURATION_BUILD_DIR = "$(BUILD_DIR)/$(CONFIGURATION)$(EFFECTIVE_PLATFORM_NAME)/PrimerSDK";
				IBSC_MODULE = PrimerSDK;
				INFOPLIST_FILE = "Target Support Files/PrimerSDK/ResourceBundle-PrimerResources-PrimerSDK-Info.plist";
				IPHONEOS_DEPLOYMENT_TARGET = 10.0;
				PRODUCT_NAME = PrimerResources;
				SDKROOT = iphoneos;
				SKIP_INSTALL = YES;
				TARGETED_DEVICE_FAMILY = "1,2";
				WRAPPER_EXTENSION = bundle;
			};
			name = Debug;
		};
		CA1F89A9E5A5D4583DF95ADBA16C6063 /* Debug */ = {
			isa = XCBuildConfiguration;
			baseConfigurationReference = 5EFE04D5EBC78FAD3569FFDB79C1ED07 /* PrimerSDK.debug.xcconfig */;
			buildSettings = {
				CLANG_ENABLE_OBJC_WEAK = NO;
				"CODE_SIGN_IDENTITY[sdk=appletvos*]" = "";
				"CODE_SIGN_IDENTITY[sdk=iphoneos*]" = "";
				"CODE_SIGN_IDENTITY[sdk=watchos*]" = "";
				CURRENT_PROJECT_VERSION = 1;
				DEFINES_MODULE = YES;
				DYLIB_COMPATIBILITY_VERSION = 1;
				DYLIB_CURRENT_VERSION = 1;
				DYLIB_INSTALL_NAME_BASE = "@rpath";
				GCC_PREFIX_HEADER = "Target Support Files/PrimerSDK/PrimerSDK-prefix.pch";
				INFOPLIST_FILE = "Target Support Files/PrimerSDK/PrimerSDK-Info.plist";
				INSTALL_PATH = "$(LOCAL_LIBRARY_DIR)/Frameworks";
				IPHONEOS_DEPLOYMENT_TARGET = 10.0;
				LD_RUNPATH_SEARCH_PATHS = "$(inherited) @executable_path/Frameworks @loader_path/Frameworks";
				MODULEMAP_FILE = "Target Support Files/PrimerSDK/PrimerSDK.modulemap";
				PRODUCT_MODULE_NAME = PrimerSDK;
				PRODUCT_NAME = PrimerSDK;
				SDKROOT = iphoneos;
				SKIP_INSTALL = YES;
				SWIFT_ACTIVE_COMPILATION_CONDITIONS = "$(inherited) ";
				SWIFT_VERSION = 4.2;
				TARGETED_DEVICE_FAMILY = "1,2";
				VERSIONING_SYSTEM = "apple-generic";
				VERSION_INFO_PREFIX = "";
			};
			name = Debug;
		};
		CF57826BD08EEC345D9177914B089A60 /* Release */ = {
			isa = XCBuildConfiguration;
			baseConfigurationReference = 7489E7B4129D66B025FCECB7CA4BCB0E /* PrimerSDK.release.xcconfig */;
			buildSettings = {
				CLANG_ENABLE_OBJC_WEAK = NO;
				"CODE_SIGN_IDENTITY[sdk=appletvos*]" = "";
				"CODE_SIGN_IDENTITY[sdk=iphoneos*]" = "";
				"CODE_SIGN_IDENTITY[sdk=watchos*]" = "";
				CURRENT_PROJECT_VERSION = 1;
				DEFINES_MODULE = YES;
				DYLIB_COMPATIBILITY_VERSION = 1;
				DYLIB_CURRENT_VERSION = 1;
				DYLIB_INSTALL_NAME_BASE = "@rpath";
				GCC_PREFIX_HEADER = "Target Support Files/PrimerSDK/PrimerSDK-prefix.pch";
				INFOPLIST_FILE = "Target Support Files/PrimerSDK/PrimerSDK-Info.plist";
				INSTALL_PATH = "$(LOCAL_LIBRARY_DIR)/Frameworks";
				IPHONEOS_DEPLOYMENT_TARGET = 10.0;
				LD_RUNPATH_SEARCH_PATHS = "$(inherited) @executable_path/Frameworks @loader_path/Frameworks";
				MODULEMAP_FILE = "Target Support Files/PrimerSDK/PrimerSDK.modulemap";
				PRODUCT_MODULE_NAME = PrimerSDK;
				PRODUCT_NAME = PrimerSDK;
				SDKROOT = iphoneos;
				SKIP_INSTALL = YES;
				SWIFT_ACTIVE_COMPILATION_CONDITIONS = "$(inherited) ";
				SWIFT_VERSION = 4.2;
				TARGETED_DEVICE_FAMILY = "1,2";
				VALIDATE_PRODUCT = YES;
				VERSIONING_SYSTEM = "apple-generic";
				VERSION_INFO_PREFIX = "";
			};
			name = Release;
		};
		D299434AB35E7FD6F7921C8EF24742FF /* Debug */ = {
			isa = XCBuildConfiguration;
			buildSettings = {
				ALWAYS_SEARCH_USER_PATHS = NO;
				CLANG_ANALYZER_LOCALIZABILITY_NONLOCALIZED = YES;
				CLANG_ANALYZER_NONNULL = YES;
				CLANG_ANALYZER_NUMBER_OBJECT_CONVERSION = YES_AGGRESSIVE;
				CLANG_CXX_LANGUAGE_STANDARD = "gnu++14";
				CLANG_CXX_LIBRARY = "libc++";
				CLANG_ENABLE_MODULES = YES;
				CLANG_ENABLE_OBJC_ARC = YES;
				CLANG_ENABLE_OBJC_WEAK = YES;
				CLANG_WARN_BLOCK_CAPTURE_AUTORELEASING = YES;
				CLANG_WARN_BOOL_CONVERSION = YES;
				CLANG_WARN_COMMA = YES;
				CLANG_WARN_CONSTANT_CONVERSION = YES;
				CLANG_WARN_DEPRECATED_OBJC_IMPLEMENTATIONS = YES;
				CLANG_WARN_DIRECT_OBJC_ISA_USAGE = YES_ERROR;
				CLANG_WARN_DOCUMENTATION_COMMENTS = YES;
				CLANG_WARN_EMPTY_BODY = YES;
				CLANG_WARN_ENUM_CONVERSION = YES;
				CLANG_WARN_INFINITE_RECURSION = YES;
				CLANG_WARN_INT_CONVERSION = YES;
				CLANG_WARN_NON_LITERAL_NULL_CONVERSION = YES;
				CLANG_WARN_OBJC_IMPLICIT_RETAIN_SELF = YES;
				CLANG_WARN_OBJC_LITERAL_CONVERSION = YES;
				CLANG_WARN_OBJC_ROOT_CLASS = YES_ERROR;
				CLANG_WARN_QUOTED_INCLUDE_IN_FRAMEWORK_HEADER = YES;
				CLANG_WARN_RANGE_LOOP_ANALYSIS = YES;
				CLANG_WARN_STRICT_PROTOTYPES = YES;
				CLANG_WARN_SUSPICIOUS_MOVE = YES;
				CLANG_WARN_UNGUARDED_AVAILABILITY = YES_AGGRESSIVE;
				CLANG_WARN_UNREACHABLE_CODE = YES;
				CLANG_WARN__DUPLICATE_METHOD_MATCH = YES;
				COPY_PHASE_STRIP = NO;
				DEBUG_INFORMATION_FORMAT = dwarf;
				ENABLE_STRICT_OBJC_MSGSEND = YES;
				ENABLE_TESTABILITY = YES;
				GCC_C_LANGUAGE_STANDARD = gnu11;
				GCC_DYNAMIC_NO_PIC = NO;
				GCC_NO_COMMON_BLOCKS = YES;
				GCC_OPTIMIZATION_LEVEL = 0;
				GCC_PREPROCESSOR_DEFINITIONS = (
					"POD_CONFIGURATION_DEBUG=1",
					"DEBUG=1",
					"$(inherited)",
				);
				GCC_WARN_64_TO_32_BIT_CONVERSION = YES;
				GCC_WARN_ABOUT_RETURN_TYPE = YES_ERROR;
				GCC_WARN_UNDECLARED_SELECTOR = YES;
				GCC_WARN_UNINITIALIZED_AUTOS = YES_AGGRESSIVE;
				GCC_WARN_UNUSED_FUNCTION = YES;
				GCC_WARN_UNUSED_VARIABLE = YES;
				IPHONEOS_DEPLOYMENT_TARGET = 10.0;
				MTL_ENABLE_DEBUG_INFO = INCLUDE_SOURCE;
				MTL_FAST_MATH = YES;
				ONLY_ACTIVE_ARCH = YES;
				PRODUCT_NAME = "$(TARGET_NAME)";
				STRIP_INSTALLED_PRODUCT = NO;
				SWIFT_ACTIVE_COMPILATION_CONDITIONS = DEBUG;
				SWIFT_OPTIMIZATION_LEVEL = "-Onone";
				SWIFT_VERSION = 5.0;
				SYMROOT = "${SRCROOT}/../build";
			};
			name = Debug;
		};
		D8410CC56666F9EE95A89FCBD6CDE178 /* Debug */ = {
			isa = XCBuildConfiguration;
			baseConfigurationReference = 3C474C1A0DABE2A3F404B63D4D59F30C /* Pods-PrimerSDK_Example.debug.xcconfig */;
			buildSettings = {
				ALWAYS_EMBED_SWIFT_STANDARD_LIBRARIES = NO;
				CLANG_ENABLE_OBJC_WEAK = NO;
				"CODE_SIGN_IDENTITY[sdk=appletvos*]" = "";
				"CODE_SIGN_IDENTITY[sdk=iphoneos*]" = "";
				"CODE_SIGN_IDENTITY[sdk=watchos*]" = "";
				CURRENT_PROJECT_VERSION = 1;
				DEFINES_MODULE = YES;
				DYLIB_COMPATIBILITY_VERSION = 1;
				DYLIB_CURRENT_VERSION = 1;
				DYLIB_INSTALL_NAME_BASE = "@rpath";
				INFOPLIST_FILE = "Target Support Files/Pods-PrimerSDK_Example/Pods-PrimerSDK_Example-Info.plist";
				INSTALL_PATH = "$(LOCAL_LIBRARY_DIR)/Frameworks";
				IPHONEOS_DEPLOYMENT_TARGET = 10.0;
				LD_RUNPATH_SEARCH_PATHS = "$(inherited) @executable_path/Frameworks @loader_path/Frameworks";
				MACH_O_TYPE = staticlib;
				MODULEMAP_FILE = "Target Support Files/Pods-PrimerSDK_Example/Pods-PrimerSDK_Example.modulemap";
				OTHER_LDFLAGS = "";
				OTHER_LIBTOOLFLAGS = "";
				PODS_ROOT = "$(SRCROOT)";
				PRODUCT_BUNDLE_IDENTIFIER = "org.cocoapods.${PRODUCT_NAME:rfc1034identifier}";
				PRODUCT_NAME = "$(TARGET_NAME:c99extidentifier)";
				SDKROOT = iphoneos;
				SKIP_INSTALL = YES;
				TARGETED_DEVICE_FAMILY = "1,2";
				VERSIONING_SYSTEM = "apple-generic";
				VERSION_INFO_PREFIX = "";
			};
			name = Debug;
		};
		E0EDFC930C8904EF6DA610E59C59A0B1 /* Debug */ = {
			isa = XCBuildConfiguration;
			baseConfigurationReference = EB8217820F639BC79E07FFCC65E74429 /* Primer3DS.debug.xcconfig */;
			buildSettings = {
				CLANG_ENABLE_OBJC_WEAK = NO;
				"CODE_SIGN_IDENTITY[sdk=appletvos*]" = "";
				"CODE_SIGN_IDENTITY[sdk=iphoneos*]" = "";
				"CODE_SIGN_IDENTITY[sdk=watchos*]" = "";
				CURRENT_PROJECT_VERSION = 1;
				DEFINES_MODULE = YES;
				DYLIB_COMPATIBILITY_VERSION = 1;
				DYLIB_CURRENT_VERSION = 1;
				DYLIB_INSTALL_NAME_BASE = "@rpath";
				GCC_PREFIX_HEADER = "Target Support Files/Primer3DS/Primer3DS-prefix.pch";
				INFOPLIST_FILE = "Target Support Files/Primer3DS/Primer3DS-Info.plist";
				INSTALL_PATH = "$(LOCAL_LIBRARY_DIR)/Frameworks";
				IPHONEOS_DEPLOYMENT_TARGET = 10.0;
				LD_RUNPATH_SEARCH_PATHS = "$(inherited) @executable_path/Frameworks @loader_path/Frameworks";
				MODULEMAP_FILE = "Target Support Files/Primer3DS/Primer3DS.modulemap";
				PRODUCT_MODULE_NAME = Primer3DS;
				PRODUCT_NAME = Primer3DS;
				SDKROOT = iphoneos;
				SKIP_INSTALL = YES;
				SWIFT_ACTIVE_COMPILATION_CONDITIONS = "$(inherited) ";
				SWIFT_VERSION = 4.2;
				TARGETED_DEVICE_FAMILY = "1,2";
				VERSIONING_SYSTEM = "apple-generic";
				VERSION_INFO_PREFIX = "";
			};
			name = Debug;
		};
/* End XCBuildConfiguration section */

/* Begin XCConfigurationList section */
		165DCEC24D297B04231B083DB2113B29 /* Build configuration list for PBXNativeTarget "PrimerSDK-PrimerResources" */ = {
			isa = XCConfigurationList;
			buildConfigurations = (
				AE45CE1AC0B1FAD0C6661B996791E03C /* Debug */,
				71C1460A480E99994CDC8B87374DFFBD /* Release */,
			);
			defaultConfigurationIsVisible = 0;
			defaultConfigurationName = Release;
		};
		4821239608C13582E20E6DA73FD5F1F9 /* Build configuration list for PBXProject "Pods" */ = {
			isa = XCConfigurationList;
			buildConfigurations = (
				D299434AB35E7FD6F7921C8EF24742FF /* Debug */,
				7EE7A78859F657F6BEFC651185B43192 /* Release */,
			);
			defaultConfigurationIsVisible = 0;
			defaultConfigurationName = Release;
		};
		B548D1F1457E2070C96171D86D458B69 /* Build configuration list for PBXNativeTarget "Pods-PrimerSDK_Tests" */ = {
			isa = XCConfigurationList;
			buildConfigurations = (
				0E40D1B768B1BF02FCD84B482BD5D325 /* Debug */,
				22B10C39E8B30A440A3B421B359C84E1 /* Release */,
			);
			defaultConfigurationIsVisible = 0;
			defaultConfigurationName = Release;
		};
		C29F5372B51EA0894D6044DE7ED62E4A /* Build configuration list for PBXNativeTarget "Pods-PrimerSDK_Example" */ = {
			isa = XCConfigurationList;
			buildConfigurations = (
				D8410CC56666F9EE95A89FCBD6CDE178 /* Debug */,
				1000412E9E53FFF800BE071CA73595E6 /* Release */,
			);
			defaultConfigurationIsVisible = 0;
			defaultConfigurationName = Release;
		};
		C5F41B3AB1FD7940E37EA8141483F48E /* Build configuration list for PBXNativeTarget "Primer3DS" */ = {
			isa = XCConfigurationList;
			buildConfigurations = (
				E0EDFC930C8904EF6DA610E59C59A0B1 /* Debug */,
				A193320695C6E7CDA91833894B3ECF01 /* Release */,
			);
			defaultConfigurationIsVisible = 0;
			defaultConfigurationName = Release;
		};
		F0BE2392DE6FAE2544E60291536A9100 /* Build configuration list for PBXNativeTarget "PrimerSDK" */ = {
			isa = XCConfigurationList;
			buildConfigurations = (
				CA1F89A9E5A5D4583DF95ADBA16C6063 /* Debug */,
				CF57826BD08EEC345D9177914B089A60 /* Release */,
			);
			defaultConfigurationIsVisible = 0;
			defaultConfigurationName = Release;
		};
/* End XCConfigurationList section */
	};
	rootObject = BFDFE7DC352907FC980B868725387E98 /* Project object */;
}<|MERGE_RESOLUTION|>--- conflicted
+++ resolved
@@ -8,581 +8,413 @@
 
 /* Begin PBXBuildFile section */
 		004979FCB7EEB6C1B3C508269DBCF405 /* Pods-PrimerSDK_Example-umbrella.h in Headers */ = {isa = PBXBuildFile; fileRef = 3780FF276696624E5AD4A629D4CC4AD8 /* Pods-PrimerSDK_Example-umbrella.h */; settings = {ATTRIBUTES = (Public, ); }; };
-		018C0290D5945BB51D004B433A211381 /* Validation.swift in Sources */ = {isa = PBXBuildFile; fileRef = B8966553E0518C92D548FBAF7A715EA0 /* Validation.swift */; };
-		030BC82FCC6DB79247086CB6A732B19D /* RateLimitedDispatcher.swift in Sources */ = {isa = PBXBuildFile; fileRef = 22F3368FD0324463C2A2003E9697D5C8 /* RateLimitedDispatcher.swift */; };
-		0498EB2C2B12FC8FD65B19FE272FF512 /* SuccessMessage.swift in Sources */ = {isa = PBXBuildFile; fileRef = 32BA74B5386064F760E7F690618B43FC /* SuccessMessage.swift */; };
-		05A2E567C33B49C808EC4796F47FA30D /* PayPalViewModel.swift in Sources */ = {isa = PBXBuildFile; fileRef = 9802B8B3D7B83AF49904125AD7B32874 /* PayPalViewModel.swift */; };
-		081A5CA0E340A96F1D85B379CD201ACE /* URLSessionStack.swift in Sources */ = {isa = PBXBuildFile; fileRef = 89AC56C682367D74632B406D9839F132 /* URLSessionStack.swift */; };
+		018C0290D5945BB51D004B433A211381 /* Validation.swift in Sources */ = {isa = PBXBuildFile; fileRef = B45297BC30F44D4711C5E0376949D6D5 /* Validation.swift */; };
+		030BC82FCC6DB79247086CB6A732B19D /* RateLimitedDispatcher.swift in Sources */ = {isa = PBXBuildFile; fileRef = 6B7230A5C4ABE86D9DE38F4C15C386B4 /* RateLimitedDispatcher.swift */; };
+		0498EB2C2B12FC8FD65B19FE272FF512 /* SuccessMessage.swift in Sources */ = {isa = PBXBuildFile; fileRef = F282CFBA4B8AFF01D5B02FC275C4ABDB /* SuccessMessage.swift */; };
+		05A2E567C33B49C808EC4796F47FA30D /* PayPalViewModel.swift in Sources */ = {isa = PBXBuildFile; fileRef = 1C242EF7890FA2F8D92C650C5E1C217A /* PayPalViewModel.swift */; };
+		067D8FFAC4B3F31325776A6F43172C1E /* fr.lproj in Resources */ = {isa = PBXBuildFile; fileRef = 1075A7933583DB3FCE89876F8D3C98AA /* fr.lproj */; };
+		06A88268E07C66E1C7A398FDE9E4B350 /* sv.lproj in Resources */ = {isa = PBXBuildFile; fileRef = D38B242674D88209281C9B1D76A45C07 /* sv.lproj */; };
+		081A5CA0E340A96F1D85B379CD201ACE /* URLSessionStack.swift in Sources */ = {isa = PBXBuildFile; fileRef = 8CE49443522600EC9DEDB75AD0544614 /* URLSessionStack.swift */; };
 		08DB3BC1092BBC4D28B9AD4C6FDFF028 /* Primer3DS.swift in Sources */ = {isa = PBXBuildFile; fileRef = AA3E9F209C857157575A473FE948A03D /* Primer3DS.swift */; };
-		0CC36760943AED64CEEDC56E7292040D /* CardScannerViewModel.swift in Sources */ = {isa = PBXBuildFile; fileRef = 51ECBC82F88A77332A11F3D93FD32DA4 /* CardScannerViewModel.swift */; };
-		0EFA2C6CCBDC56A8DAC1144208017B37 /* PrimerTextFieldView.xib in Resources */ = {isa = PBXBuildFile; fileRef = F87737D56F773FF0F600DDFEF0CF2EA9 /* PrimerTextFieldView.xib */; };
-		0F573A13BFACC885368720C6C705F6E4 /* 3DSService.swift in Sources */ = {isa = PBXBuildFile; fileRef = A885E97A5F6034AAE53AD348BB5DCD35 /* 3DSService.swift */; };
+		0CC36760943AED64CEEDC56E7292040D /* CardScannerViewModel.swift in Sources */ = {isa = PBXBuildFile; fileRef = 3927FEAC93E23638102EFE5141DC97F4 /* CardScannerViewModel.swift */; };
+		0F573A13BFACC885368720C6C705F6E4 /* 3DSService.swift in Sources */ = {isa = PBXBuildFile; fileRef = 613717FE594A8A2D0CAE79F84A669401 /* 3DSService.swift */; };
 		0F9D0419053430747D2D8A0BF78F24CB /* Foundation.framework in Frameworks */ = {isa = PBXBuildFile; fileRef = EAB6F611E86A4758835A715E4B4184F6 /* Foundation.framework */; };
-		109F64FC32553CDAC0BF7CF8B6C1375E /* PaymentMethodToken.swift in Sources */ = {isa = PBXBuildFile; fileRef = B9DACE3D93DE43D66697805AF8A4BDBE /* PaymentMethodToken.swift */; };
-		14BC91BF818B17BEA6E2619B135845FF /* CountryCode.swift in Sources */ = {isa = PBXBuildFile; fileRef = 7419FB1C6DB3B02F4898B3618343E220 /* CountryCode.swift */; };
-		1580791DBB266AC123D43B0B25673807 /* FinallyWrappers.swift in Sources */ = {isa = PBXBuildFile; fileRef = 8A44438E3F92659C79CCF0F81FE44978 /* FinallyWrappers.swift */; };
-		15CCC1CB3FF755CDE7D4B18B76BDFE5B /* PrimerTextFieldView.swift in Sources */ = {isa = PBXBuildFile; fileRef = 8442312FECEED2603390555F3181C26B /* PrimerTextFieldView.swift */; };
-		15F2D9532F7C92D50494DADF25FB776F /* ResumeHandlerProtocol.swift in Sources */ = {isa = PBXBuildFile; fileRef = 22D50D1043DB106BDA7B8E5056B9E1CF /* ResumeHandlerProtocol.swift */; };
-		17555207546F1380E5D5331DE8C7E430 /* Resolver.swift in Sources */ = {isa = PBXBuildFile; fileRef = 9151D4366E9B175440A4AF22A8006F69 /* Resolver.swift */; };
-		18452DCA336DCD88C496A6BBAE71C484 /* CancellableCatchable.swift in Sources */ = {isa = PBXBuildFile; fileRef = 3082C9E37BBD1BB05EFB27DC86D7B53F /* CancellableCatchable.swift */; };
-		1A9FF93C96058BFE4D03DF7812F92C9B /* Promise.swift in Sources */ = {isa = PBXBuildFile; fileRef = B02BFF66F134406DE489E1361A1979A4 /* Promise.swift */; };
-		1AA95EC82F1E34609B2A4F1D8188CD60 /* IntExtension.swift in Sources */ = {isa = PBXBuildFile; fileRef = 29EBD53D840A18A89B2C94C5ACEBD853 /* IntExtension.swift */; };
-		1B88AA0CF0623A9462B2F4063AC269B6 /* Parser.swift in Sources */ = {isa = PBXBuildFile; fileRef = 2D09E376A031D7B98A68A3ACCC008DEA /* Parser.swift */; };
-		1C138812AB6B45542D64D275F9210CDA /* URLExtension.swift in Sources */ = {isa = PBXBuildFile; fileRef = DBC4D43E2695958BEC56999520CC809F /* URLExtension.swift */; };
-		1DD35064DD4D7AF4481E1488D4396BD1 /* ScannerView.swift in Sources */ = {isa = PBXBuildFile; fileRef = E8E11AAFA0DABF43DED95D70DC0D2687 /* ScannerView.swift */; };
-		1E9553C0779CD6DFE199EB93AF861C3F /* StrictRateLimitedDispatcher.swift in Sources */ = {isa = PBXBuildFile; fileRef = C08FAEAF798BB8F7401843B87A3BB462 /* StrictRateLimitedDispatcher.swift */; };
-		2074B4A58759E3D65708EB677813AD2D /* CatchWrappers.swift in Sources */ = {isa = PBXBuildFile; fileRef = 0C84B778FE7E2BCB11BE33F6E67D2628 /* CatchWrappers.swift */; };
-		2780040F9BF52CF21BA23E0FBFC01965 /* DirectDebitMandate.swift in Sources */ = {isa = PBXBuildFile; fileRef = 53B0F672FC8CBD3794C3749FC266EC1E /* DirectDebitMandate.swift */; };
-		2B729E7C34D107F6D492DE09415DFAD6 /* Configuration.swift in Sources */ = {isa = PBXBuildFile; fileRef = FA95EDA5B2B5D254E205E940FCCCBF7A /* Configuration.swift */; };
-		31B528107F7D68987A81D962EA8FF201 /* PresentationController.swift in Sources */ = {isa = PBXBuildFile; fileRef = 79024A49B6C39FBF500926FFD1F939EE /* PresentationController.swift */; };
-		322AA2BCFD088D3D373D51D3B9B853D7 /* CancellablePromise.swift in Sources */ = {isa = PBXBuildFile; fileRef = F3D57413F281BC0DEB23F2C3B40A8092 /* CancellablePromise.swift */; };
-		3231DA134880B901E01E58596DB7337D /* firstly.swift in Sources */ = {isa = PBXBuildFile; fileRef = CBB9F9DA9C40DB2813CFBB351A448D9B /* firstly.swift */; };
-		34E55F877EB334FC55B2BADEE97A4277 /* PrimerFormViewController.swift in Sources */ = {isa = PBXBuildFile; fileRef = 965B60D40C6BC7A8ED1769448846D99D /* PrimerFormViewController.swift */; };
-		381BB4F57FACDE75F1CEB4960EF7003F /* Klarna.swift in Sources */ = {isa = PBXBuildFile; fileRef = 2F10825A19F861EB1218473FB44A8AEB /* Klarna.swift */; };
-		38510C15F665A16EA33F588EBD75A339 /* PrimerViewController.swift in Sources */ = {isa = PBXBuildFile; fileRef = F617333F48F2F261D3F002011C35E22E /* PrimerViewController.swift */; };
-		39A8ACF08F8ECF42976053969AF81D67 /* Icons.xcassets in Resources */ = {isa = PBXBuildFile; fileRef = 40A28A82C4421EAFAB723CFA84FFA6C7 /* Icons.xcassets */; };
-		3C441AF2F9DFBA1B587426C6A2FBC600 /* ErrorHandler.swift in Sources */ = {isa = PBXBuildFile; fileRef = 4FE9E770EE731EC0A8CA0B3E64D0BD02 /* ErrorHandler.swift */; };
-		3F9ADF2BFA586004ACB169DF4F539A59 /* LoadingViewController.swift in Sources */ = {isa = PBXBuildFile; fileRef = 7A72E1607C07E6839AE464D5F8CC908F /* LoadingViewController.swift */; };
+		109F64FC32553CDAC0BF7CF8B6C1375E /* PaymentMethodToken.swift in Sources */ = {isa = PBXBuildFile; fileRef = 040F60B57703F4CA994A01EFC884BD04 /* PaymentMethodToken.swift */; };
+		14BC91BF818B17BEA6E2619B135845FF /* CountryCode.swift in Sources */ = {isa = PBXBuildFile; fileRef = 75EE244891FE8B430637BA2EED9E0505 /* CountryCode.swift */; };
+		1580791DBB266AC123D43B0B25673807 /* FinallyWrappers.swift in Sources */ = {isa = PBXBuildFile; fileRef = F50BC3C32023C246A02CEF666A9084F3 /* FinallyWrappers.swift */; };
+		15CCC1CB3FF755CDE7D4B18B76BDFE5B /* PrimerTextFieldView.swift in Sources */ = {isa = PBXBuildFile; fileRef = 202A74F386A8D2328F136D3B0682E192 /* PrimerTextFieldView.swift */; };
+		15F2D9532F7C92D50494DADF25FB776F /* ResumeHandlerProtocol.swift in Sources */ = {isa = PBXBuildFile; fileRef = 052DE9C30E8839D44E94F57C6D1A2CED /* ResumeHandlerProtocol.swift */; };
+		17555207546F1380E5D5331DE8C7E430 /* Resolver.swift in Sources */ = {isa = PBXBuildFile; fileRef = 448AA0AAC4C95351B1C7203975A4C3D0 /* Resolver.swift */; };
+		18452DCA336DCD88C496A6BBAE71C484 /* CancellableCatchable.swift in Sources */ = {isa = PBXBuildFile; fileRef = 850847CB164B26CEA78C7C07BF1040C5 /* CancellableCatchable.swift */; };
+		1A9FF93C96058BFE4D03DF7812F92C9B /* Promise.swift in Sources */ = {isa = PBXBuildFile; fileRef = D775DA53F2C89F88193E2FF8E19E1242 /* Promise.swift */; };
+		1AA95EC82F1E34609B2A4F1D8188CD60 /* IntExtension.swift in Sources */ = {isa = PBXBuildFile; fileRef = 833F2E1B20CB06E0C4D5DAACD18A47ED /* IntExtension.swift */; };
+		1B88AA0CF0623A9462B2F4063AC269B6 /* Parser.swift in Sources */ = {isa = PBXBuildFile; fileRef = AC8B5E10D51C8D705D01D9B30EE62AAA /* Parser.swift */; };
+		1C138812AB6B45542D64D275F9210CDA /* URLExtension.swift in Sources */ = {isa = PBXBuildFile; fileRef = 56F97C34087923B62639FD8BD1F21D93 /* URLExtension.swift */; };
+		1DD35064DD4D7AF4481E1488D4396BD1 /* ScannerView.swift in Sources */ = {isa = PBXBuildFile; fileRef = 8C7C77A455F61D47A779C750E2BB3240 /* ScannerView.swift */; };
+		1E9553C0779CD6DFE199EB93AF861C3F /* StrictRateLimitedDispatcher.swift in Sources */ = {isa = PBXBuildFile; fileRef = 11E55C92F6197EFD1C01DA8F986A7F00 /* StrictRateLimitedDispatcher.swift */; };
+		2074B4A58759E3D65708EB677813AD2D /* CatchWrappers.swift in Sources */ = {isa = PBXBuildFile; fileRef = 75821E9F332BCF07BE2A51774D4A371B /* CatchWrappers.swift */; };
+		20A345E1C8252E2647FF02F61862E817 /* Icons.xcassets in Resources */ = {isa = PBXBuildFile; fileRef = 4CF23422A3152E69D7959690AC20AE19 /* Icons.xcassets */; };
+		2780040F9BF52CF21BA23E0FBFC01965 /* DirectDebitMandate.swift in Sources */ = {isa = PBXBuildFile; fileRef = 542CD49441C0FF5379071CDD3EE0B105 /* DirectDebitMandate.swift */; };
+		2B729E7C34D107F6D492DE09415DFAD6 /* Configuration.swift in Sources */ = {isa = PBXBuildFile; fileRef = B225EA2FF9883902D58B5A0758D97FB2 /* Configuration.swift */; };
+		31B528107F7D68987A81D962EA8FF201 /* PresentationController.swift in Sources */ = {isa = PBXBuildFile; fileRef = 7FDB6047E825F040376F7986FCE53DCB /* PresentationController.swift */; };
+		322AA2BCFD088D3D373D51D3B9B853D7 /* CancellablePromise.swift in Sources */ = {isa = PBXBuildFile; fileRef = 0A13936A656B47592E8672C4D5307048 /* CancellablePromise.swift */; };
+		3231DA134880B901E01E58596DB7337D /* firstly.swift in Sources */ = {isa = PBXBuildFile; fileRef = B8830F9A31A9226D08796DAE026717BE /* firstly.swift */; };
+		34E55F877EB334FC55B2BADEE97A4277 /* PrimerFormViewController.swift in Sources */ = {isa = PBXBuildFile; fileRef = 69FFD8EB1C6E7178EBB5C8B43ADC4C50 /* PrimerFormViewController.swift */; };
+		381BB4F57FACDE75F1CEB4960EF7003F /* Klarna.swift in Sources */ = {isa = PBXBuildFile; fileRef = 4C8290F3A90D3CC3C6D5A396240EF2A7 /* Klarna.swift */; };
+		38510C15F665A16EA33F588EBD75A339 /* PrimerViewController.swift in Sources */ = {isa = PBXBuildFile; fileRef = AA33C795C67648804BE2D83CA7FDC812 /* PrimerViewController.swift */; };
+		3C441AF2F9DFBA1B587426C6A2FBC600 /* ErrorHandler.swift in Sources */ = {isa = PBXBuildFile; fileRef = CEA284A1EDC49DC7B26F760C99F906C5 /* ErrorHandler.swift */; };
+		3F9ADF2BFA586004ACB169DF4F539A59 /* LoadingViewController.swift in Sources */ = {isa = PBXBuildFile; fileRef = 54311EC40A63D1782BE2BA1E55537A4C /* LoadingViewController.swift */; };
 		40C6EA98872E59CB356F25F7EF47C34B /* Foundation.framework in Frameworks */ = {isa = PBXBuildFile; fileRef = EAB6F611E86A4758835A715E4B4184F6 /* Foundation.framework */; };
-		41F9AE35CC4EE49E675F6F9808B2FA18 /* ThenableWrappers.swift in Sources */ = {isa = PBXBuildFile; fileRef = D9B5C6025C6FE14543548F22EB95C841 /* ThenableWrappers.swift */; };
-		445CBF688CBC5D5CC874FAE2065058BB /* fr.lproj in Resources */ = {isa = PBXBuildFile; fileRef = 0E4CA4EED7179C3A2CA6EB8978B61DA8 /* fr.lproj */; };
-		46FEE3F57F93123CC68CA14375063D06 /* SuccessViewController.swift in Sources */ = {isa = PBXBuildFile; fileRef = 6589E0DD108BA0697CB8E55981027AEF /* SuccessViewController.swift */; };
-		486EBCB1E1DA8999803F5428E2CACA42 /* AlertController.swift in Sources */ = {isa = PBXBuildFile; fileRef = DFB50C9ACB5DC474B7A3C9B5B225BF19 /* AlertController.swift */; };
-		49ADDD1C14E528FCA9B086A18FF414B1 /* PrimerSDK-umbrella.h in Headers */ = {isa = PBXBuildFile; fileRef = 48CE17ABEDB356883F87C26408207B69 /* PrimerSDK-umbrella.h */; settings = {ATTRIBUTES = (Public, ); }; };
-		49DDC1FD78D370294D790B79C731CB03 /* ClientTokenService.swift in Sources */ = {isa = PBXBuildFile; fileRef = F15BADCB00DE36F55177037E5A7B32F2 /* ClientTokenService.swift */; };
-		4A0AB5F2A19D3EA462631080E3F92FB8 /* PrimerTableViewCell.swift in Sources */ = {isa = PBXBuildFile; fileRef = 892638145D7094290F388552C2CCF740 /* PrimerTableViewCell.swift */; };
-		4A2B5CC5D0075ED7025193D13AC7A178 /* AppState.swift in Sources */ = {isa = PBXBuildFile; fileRef = 0AC0F29268D2B32640A2C44549B7E7FA /* AppState.swift */; };
-		4C44C873F4FAEBDCD6F1C8AA322C9805 /* VaultPaymentMethodViewController.swift in Sources */ = {isa = PBXBuildFile; fileRef = 92BBD1738E30A8FE488F1286B348CEC7 /* VaultPaymentMethodViewController.swift */; };
-		4CD23955EDCC9A10C605B11E98F538FA /* VaultPaymentMethodView.swift in Sources */ = {isa = PBXBuildFile; fileRef = 88B289B1174F55A333C689AE169EE09C /* VaultPaymentMethodView.swift */; };
-		4CDB6C5AEDA32988EAF2D1B2D7EEA883 /* Optional+Extensions.swift in Sources */ = {isa = PBXBuildFile; fileRef = 5F79BAE53BC60C40C7A4B98FA36F6125 /* Optional+Extensions.swift */; };
-		4EA845B35E12CB03DFD4A2CC0E84C296 /* PrimerTextField.swift in Sources */ = {isa = PBXBuildFile; fileRef = 29C0F9B3626376D8C4FD75C7157D79D0 /* PrimerTextField.swift */; };
-		4F40544BB3B162DA82123A1842A94481 /* PrimerExpiryDateFieldView.swift in Sources */ = {isa = PBXBuildFile; fileRef = C50DA0B49F726F752B3168E4B9A96822 /* PrimerExpiryDateFieldView.swift */; };
-		4F46B730ACB79A1F7301FA8D7AA951C9 /* Thenable.swift in Sources */ = {isa = PBXBuildFile; fileRef = 1C2B2F64299E017566B26EC70F3B49BB /* Thenable.swift */; };
-		5143311938C845B7AFCBFD106FFFAF8F /* Guarantee.swift in Sources */ = {isa = PBXBuildFile; fileRef = 7E4C0AFF2D32F5090BD28CE436A0F4D0 /* Guarantee.swift */; };
-		51FC90EBC996767AFF20EC66253ABCDD /* ApplePayViewModel.swift in Sources */ = {isa = PBXBuildFile; fileRef = 7E0419DAE51B11FF4AB98829E20DC1A3 /* ApplePayViewModel.swift */; };
-		52EC7F0DED7C05276D075DB3A94D51E9 /* PrimerButton.swift in Sources */ = {isa = PBXBuildFile; fileRef = 126581AE2D0B92C8730F72CCBBE56758 /* PrimerButton.swift */; };
+		41F9AE35CC4EE49E675F6F9808B2FA18 /* ThenableWrappers.swift in Sources */ = {isa = PBXBuildFile; fileRef = 599D6BBFFF03AD9428301812685250B8 /* ThenableWrappers.swift */; };
+		46FEE3F57F93123CC68CA14375063D06 /* SuccessViewController.swift in Sources */ = {isa = PBXBuildFile; fileRef = FF140328AED11E353C5392769DDC18DF /* SuccessViewController.swift */; };
+		486EBCB1E1DA8999803F5428E2CACA42 /* AlertController.swift in Sources */ = {isa = PBXBuildFile; fileRef = 196B6FBD6722F8CC352130A4C5CF458D /* AlertController.swift */; };
+		49ADDD1C14E528FCA9B086A18FF414B1 /* PrimerSDK-umbrella.h in Headers */ = {isa = PBXBuildFile; fileRef = C1C216B34934B8F586C68707318953BF /* PrimerSDK-umbrella.h */; settings = {ATTRIBUTES = (Public, ); }; };
+		49DDC1FD78D370294D790B79C731CB03 /* ClientTokenService.swift in Sources */ = {isa = PBXBuildFile; fileRef = 52825C84B85A0078E21B8023DDD61458 /* ClientTokenService.swift */; };
+		4A0AB5F2A19D3EA462631080E3F92FB8 /* PrimerTableViewCell.swift in Sources */ = {isa = PBXBuildFile; fileRef = 7F26F7E2FD3133DAB22297838A152B03 /* PrimerTableViewCell.swift */; };
+		4A2B5CC5D0075ED7025193D13AC7A178 /* AppState.swift in Sources */ = {isa = PBXBuildFile; fileRef = 3E83FF1A2826B5DCFEB55EE227BAD7C9 /* AppState.swift */; };
+		4C44C873F4FAEBDCD6F1C8AA322C9805 /* VaultPaymentMethodViewController.swift in Sources */ = {isa = PBXBuildFile; fileRef = F6714372225DD7095663DF9D6E91D8BA /* VaultPaymentMethodViewController.swift */; };
+		4CD23955EDCC9A10C605B11E98F538FA /* VaultPaymentMethodView.swift in Sources */ = {isa = PBXBuildFile; fileRef = 908BA5DF43D15745251466493102C14A /* VaultPaymentMethodView.swift */; };
+		4CDB6C5AEDA32988EAF2D1B2D7EEA883 /* Optional+Extensions.swift in Sources */ = {isa = PBXBuildFile; fileRef = C009D423FAE05791C9964D0A07ADAE60 /* Optional+Extensions.swift */; };
+		4EA845B35E12CB03DFD4A2CC0E84C296 /* PrimerTextField.swift in Sources */ = {isa = PBXBuildFile; fileRef = 78C174C01D3C3F1249BF0B42E70BCC6E /* PrimerTextField.swift */; };
+		4F40544BB3B162DA82123A1842A94481 /* PrimerExpiryDateFieldView.swift in Sources */ = {isa = PBXBuildFile; fileRef = 6EBE137AA7F7916F3AD6FAA57EE5FF10 /* PrimerExpiryDateFieldView.swift */; };
+		4F46B730ACB79A1F7301FA8D7AA951C9 /* Thenable.swift in Sources */ = {isa = PBXBuildFile; fileRef = 5CC9B81459167CF5EFD328EE29DCD869 /* Thenable.swift */; };
+		5143311938C845B7AFCBFD106FFFAF8F /* Guarantee.swift in Sources */ = {isa = PBXBuildFile; fileRef = CAEEF102DF336468389FBCB0F76D84BB /* Guarantee.swift */; };
+		51FC90EBC996767AFF20EC66253ABCDD /* ApplePayViewModel.swift in Sources */ = {isa = PBXBuildFile; fileRef = 02721D5A7357DCF5A13244780F8DAA5F /* ApplePayViewModel.swift */; };
+		52EC7F0DED7C05276D075DB3A94D51E9 /* PrimerButton.swift in Sources */ = {isa = PBXBuildFile; fileRef = B2CEFEFB79A179F9106B7DB374012533 /* PrimerButton.swift */; };
 		5337EDCC040125C880F4B78107C9E20C /* Foundation.framework in Frameworks */ = {isa = PBXBuildFile; fileRef = EAB6F611E86A4758835A715E4B4184F6 /* Foundation.framework */; };
 		56C22A2F90FC2DF9B1419CFB5D999209 /* Foundation.framework in Frameworks */ = {isa = PBXBuildFile; fileRef = EAB6F611E86A4758835A715E4B4184F6 /* Foundation.framework */; };
-		58B2BD7EABCB1BDF1F699282F97A7D34 /* ApplePayService.swift in Sources */ = {isa = PBXBuildFile; fileRef = AFAA2C6046BA95635BACBC76F4115F32 /* ApplePayService.swift */; };
-		5A1711E720C4C9242C03096634304602 /* OAuthViewModel.swift in Sources */ = {isa = PBXBuildFile; fileRef = 5CE267E87CA896DCC49B0F58AE7A54D4 /* OAuthViewModel.swift */; };
+		58B2BD7EABCB1BDF1F699282F97A7D34 /* ApplePayService.swift in Sources */ = {isa = PBXBuildFile; fileRef = DD40A5E31F6D74F3EF31DE218CE247E4 /* ApplePayService.swift */; };
+		5A1711E720C4C9242C03096634304602 /* OAuthViewModel.swift in Sources */ = {isa = PBXBuildFile; fileRef = 582A6082B940B34852FF9DDE4895AEE2 /* OAuthViewModel.swift */; };
 		5B3785BD9B1FC5184AA04755AE2A3C68 /* PrimerResources.bundle in Resources */ = {isa = PBXBuildFile; fileRef = A8B3BC107C2BDC3C03D961866F721265 /* PrimerResources.bundle */; };
-		5BBF65110C2F341C6A70614B6DB58771 /* PrimerTheme.swift in Sources */ = {isa = PBXBuildFile; fileRef = E8FD956E6557D75DA0B30A4BBC1E2363 /* PrimerTheme.swift */; };
-		5ED93911FB7BADF0FE9FF9F91F0D3C13 /* ExternalViewModel.swift in Sources */ = {isa = PBXBuildFile; fileRef = 1CD681F00DE0614F5E404076B8957DC7 /* ExternalViewModel.swift */; };
-		621EB69ED473029CFCA8DE219DD8EF51 /* PaymentMethodConfigService.swift in Sources */ = {isa = PBXBuildFile; fileRef = 4EA40C64C69FE3AD6D3F536D9386705A /* PaymentMethodConfigService.swift */; };
-		62C63E28316B1CDE6676DC748FD286CB /* UXMode.swift in Sources */ = {isa = PBXBuildFile; fileRef = 308C3064F02AF8DA41EA2FA9F2AD79E7 /* UXMode.swift */; };
-		63C5ED38179EB6FCB970FD9B4E9604D5 /* PrimerRootViewController.swift in Sources */ = {isa = PBXBuildFile; fileRef = 4C63CB435C0466F42372297BFAFA531E /* PrimerRootViewController.swift */; };
-		6437576C60E06293117D30633FAF19C4 /* PrimerAPIClient+3DS.swift in Sources */ = {isa = PBXBuildFile; fileRef = 758993110502C596171A441D004A547B /* PrimerAPIClient+3DS.swift */; };
-		6738EA3904DB300B1660274C208C4754 /* ClientToken.swift in Sources */ = {isa = PBXBuildFile; fileRef = B94E987626C185BF13DB62F7D05A79BA /* ClientToken.swift */; };
-		691C523EB92EE00051C4A25B01DAE069 /* SequenceWrappers.swift in Sources */ = {isa = PBXBuildFile; fileRef = 7A8597B76A6D076BCA275A7C37380E20 /* SequenceWrappers.swift */; };
-		6C0813800239BAEB6C4F90FA3D022917 /* WrapperProtocols.swift in Sources */ = {isa = PBXBuildFile; fileRef = D065820C4D6D3643D89E963332240B4A /* WrapperProtocols.swift */; };
-		6C649EE7AD8BCCF7531C4253CEA036CD /* CardScannerViewController+SimpleScanDelegate.swift in Sources */ = {isa = PBXBuildFile; fileRef = 1ED527128DA1316456827277B5176502 /* CardScannerViewController+SimpleScanDelegate.swift */; };
-		6D48692B8E1D1D1FCE3C78F504E43BFE /* PaymentResponse.swift in Sources */ = {isa = PBXBuildFile; fileRef = 693E4E65E4F5F84B511BC04F5DDF83C6 /* PaymentResponse.swift */; };
-		6D6BF9863371EC0D3457FED17A00F1E5 /* when.swift in Sources */ = {isa = PBXBuildFile; fileRef = 539F31F57EA7F686E1A7DA62A040DD7A /* when.swift */; };
+		5BBF65110C2F341C6A70614B6DB58771 /* PrimerTheme.swift in Sources */ = {isa = PBXBuildFile; fileRef = 427CF00E20477C9A1EC718979A82644D /* PrimerTheme.swift */; };
+		5ED93911FB7BADF0FE9FF9F91F0D3C13 /* ExternalViewModel.swift in Sources */ = {isa = PBXBuildFile; fileRef = 2FD63ED54ADFAB9F139DBB884D5DA5E7 /* ExternalViewModel.swift */; };
+		621EB69ED473029CFCA8DE219DD8EF51 /* PaymentMethodConfigService.swift in Sources */ = {isa = PBXBuildFile; fileRef = F9D501419F85046E925BBBF9FC2182BB /* PaymentMethodConfigService.swift */; };
+		62C63E28316B1CDE6676DC748FD286CB /* UXMode.swift in Sources */ = {isa = PBXBuildFile; fileRef = F9EC79DF0E55C2073B206EBCAD3EFC6D /* UXMode.swift */; };
+		63C5ED38179EB6FCB970FD9B4E9604D5 /* PrimerRootViewController.swift in Sources */ = {isa = PBXBuildFile; fileRef = ACC7DDDDEDB3331529C1B0C170A69DAF /* PrimerRootViewController.swift */; };
+		6437576C60E06293117D30633FAF19C4 /* PrimerAPIClient+3DS.swift in Sources */ = {isa = PBXBuildFile; fileRef = 43E76CAE06E9FFF050E97C0FD7773F06 /* PrimerAPIClient+3DS.swift */; };
+		6738EA3904DB300B1660274C208C4754 /* ClientToken.swift in Sources */ = {isa = PBXBuildFile; fileRef = 137C27D833ACC688E11FFC8D812E270A /* ClientToken.swift */; };
+		691C523EB92EE00051C4A25B01DAE069 /* SequenceWrappers.swift in Sources */ = {isa = PBXBuildFile; fileRef = 5624C7327C5FC63A6C4D66C3EEE6FCF9 /* SequenceWrappers.swift */; };
+		6C0813800239BAEB6C4F90FA3D022917 /* WrapperProtocols.swift in Sources */ = {isa = PBXBuildFile; fileRef = 6255611CAB8CE1504DBDFFFF6066E10B /* WrapperProtocols.swift */; };
+		6C649EE7AD8BCCF7531C4253CEA036CD /* CardScannerViewController+SimpleScanDelegate.swift in Sources */ = {isa = PBXBuildFile; fileRef = 30A8FA171D7805B5C36B74E6FD6186C5 /* CardScannerViewController+SimpleScanDelegate.swift */; };
+		6D48692B8E1D1D1FCE3C78F504E43BFE /* PaymentResponse.swift in Sources */ = {isa = PBXBuildFile; fileRef = 7673235E700E2633E322145859E8C5E2 /* PaymentResponse.swift */; };
+		6D6BF9863371EC0D3457FED17A00F1E5 /* when.swift in Sources */ = {isa = PBXBuildFile; fileRef = 1DF6999D4446A4E4592C291E414CE204 /* when.swift */; };
 		6DCF943EE41FCA36BF5E5BE8E4F16011 /* Pods-PrimerSDK_Tests-dummy.m in Sources */ = {isa = PBXBuildFile; fileRef = D66C3890C3566F38C935A2FFD9A237B0 /* Pods-PrimerSDK_Tests-dummy.m */; };
-<<<<<<< HEAD
-		6EBA9290523DBC9EB31A0413ED195C1E /* TokenizationService.swift in Sources */ = {isa = PBXBuildFile; fileRef = B1837D6F2ABE99A07CBBF898FC2788CF /* TokenizationService.swift */; };
-		73A341DA773EF90CA1F53DEC942D986E /* PrimerSDK-dummy.m in Sources */ = {isa = PBXBuildFile; fileRef = 1753FADFBFB5C3386D1673DF56C810B3 /* PrimerSDK-dummy.m */; };
-		74D05B5770768F9A6EC314BB6D1303D2 /* Mask.swift in Sources */ = {isa = PBXBuildFile; fileRef = E3A63D9E9AFE12D0B9D58B31E53AD74E /* Mask.swift */; };
-		753535B79436DA0985C8E72B87D76191 /* PrimerContent.swift in Sources */ = {isa = PBXBuildFile; fileRef = 1914C732AB6CB878C8572A3881B2C73C /* PrimerContent.swift */; };
-		76F7F6B4687A8A034A0AEA9098AE4B62 /* DependencyInjection.swift in Sources */ = {isa = PBXBuildFile; fileRef = A7F21623FB00AEDD8011BAFC27CA5D30 /* DependencyInjection.swift */; };
-		78DB08552A94B434300A4AE1268B6F5C /* CardComponentsManager.swift in Sources */ = {isa = PBXBuildFile; fileRef = 8D5C21E327D8CB548192149AD0743765 /* CardComponentsManager.swift */; };
-		78F90883C41F573B5339D87EFFE63FCF /* PaymentMethodComponent.swift in Sources */ = {isa = PBXBuildFile; fileRef = 1129E8E5C29280EF0AEDA823AE7D43E3 /* PaymentMethodComponent.swift */; };
-		79E4B803A9DA754C66D2DF925152B9AC /* hang.swift in Sources */ = {isa = PBXBuildFile; fileRef = D509250378EACE2053B3959E6FB48506 /* hang.swift */; };
-		7BE3F5BD965BA742DBC28A37B61CF6FD /* DirectDebitService.swift in Sources */ = {isa = PBXBuildFile; fileRef = 8D370C4D8D3B8EC72E18236EA584D753 /* DirectDebitService.swift */; };
-		7D0632A1FB2572EA167D8ABE699B9E17 /* JSONParser.swift in Sources */ = {isa = PBXBuildFile; fileRef = 6BF79602440E10AEAF765DAC05E25FD9 /* JSONParser.swift */; };
-		7DB2F602587CCEF1FFC41DD17B0EBC6B /* PrimerCardFormViewController.swift in Sources */ = {isa = PBXBuildFile; fileRef = F5BE0621B47274836BC043F5CFA8762E /* PrimerCardFormViewController.swift */; };
-		7E4FB8E980900DE7731FA9F50CDE1069 /* BundleExtension.swift in Sources */ = {isa = PBXBuildFile; fileRef = CFC3B94B7A12446EB8240FE759166838 /* BundleExtension.swift */; };
-		80A212AEAFBA04148BEA0E372DC0F434 /* PrimerContainerViewController.swift in Sources */ = {isa = PBXBuildFile; fileRef = 797FC3D62BEA9E06ACDC9FB36F0284E1 /* PrimerContainerViewController.swift */; };
-		80CCC56FAE379A735EF11A71CBEEC60A /* PrimerNavigationBar.swift in Sources */ = {isa = PBXBuildFile; fileRef = 8062C12CB4A2362C4A71404952CF08CD /* PrimerNavigationBar.swift */; };
-		8231539E3839416BBBBEB52163DC94D5 /* PrimerUniversalCheckoutViewController.swift in Sources */ = {isa = PBXBuildFile; fileRef = ABB0E55899BD2BF6C314FA7BF232A867 /* PrimerUniversalCheckoutViewController.swift */; };
-		829786FF2D6F592C01436DD8300C3C1B /* VaultService.swift in Sources */ = {isa = PBXBuildFile; fileRef = 9FDDB07964BD22C1E2918550410DF25C /* VaultService.swift */; };
-		835C466C125D364CBF803C11DC6AF495 /* PrimerAPI.swift in Sources */ = {isa = PBXBuildFile; fileRef = EAB4F2BCAFE93CB5EDD34CE21C493A13 /* PrimerAPI.swift */; };
+		6EBA9290523DBC9EB31A0413ED195C1E /* TokenizationService.swift in Sources */ = {isa = PBXBuildFile; fileRef = 6BEA92C30F516F2E26B416B5A898D3E0 /* TokenizationService.swift */; };
+		73A341DA773EF90CA1F53DEC942D986E /* PrimerSDK-dummy.m in Sources */ = {isa = PBXBuildFile; fileRef = 0D2E0829A9CF5AACE43592141857A21A /* PrimerSDK-dummy.m */; };
+		74D05B5770768F9A6EC314BB6D1303D2 /* Mask.swift in Sources */ = {isa = PBXBuildFile; fileRef = BBB278D964EA13708820FDB1D5966A0A /* Mask.swift */; };
+		753535B79436DA0985C8E72B87D76191 /* PrimerContent.swift in Sources */ = {isa = PBXBuildFile; fileRef = 61366AB18EB8F4CCF9DD2B9F1E88E1BA /* PrimerContent.swift */; };
+		76F7F6B4687A8A034A0AEA9098AE4B62 /* DependencyInjection.swift in Sources */ = {isa = PBXBuildFile; fileRef = 3CE5DEAA27699099925F99E71B280E4B /* DependencyInjection.swift */; };
+		78DB08552A94B434300A4AE1268B6F5C /* CardComponentsManager.swift in Sources */ = {isa = PBXBuildFile; fileRef = E7B756BB6CFA977A87761BC29DB340D4 /* CardComponentsManager.swift */; };
+		78F90883C41F573B5339D87EFFE63FCF /* PaymentMethodComponent.swift in Sources */ = {isa = PBXBuildFile; fileRef = 90EE8A4F58F4B800C2C37BFC5661881C /* PaymentMethodComponent.swift */; };
+		79E4B803A9DA754C66D2DF925152B9AC /* hang.swift in Sources */ = {isa = PBXBuildFile; fileRef = 133997060D85B9B9881B45167B057E56 /* hang.swift */; };
+		7BE3F5BD965BA742DBC28A37B61CF6FD /* DirectDebitService.swift in Sources */ = {isa = PBXBuildFile; fileRef = 2186E718A9D58A712A03B2FA0AF33511 /* DirectDebitService.swift */; };
+		7D0632A1FB2572EA167D8ABE699B9E17 /* JSONParser.swift in Sources */ = {isa = PBXBuildFile; fileRef = D4855191C04701D41A20F3E005B08D60 /* JSONParser.swift */; };
+		7DB2F602587CCEF1FFC41DD17B0EBC6B /* PrimerCardFormViewController.swift in Sources */ = {isa = PBXBuildFile; fileRef = 6B90E97B2080A9AC1A418474FCCB053A /* PrimerCardFormViewController.swift */; };
+		7E4FB8E980900DE7731FA9F50CDE1069 /* BundleExtension.swift in Sources */ = {isa = PBXBuildFile; fileRef = 5D52E5A2D42F5D9BC5372F7175F03C6A /* BundleExtension.swift */; };
+		80A212AEAFBA04148BEA0E372DC0F434 /* PrimerContainerViewController.swift in Sources */ = {isa = PBXBuildFile; fileRef = F61F8EF58F900B17B2FD05E4F11BDB80 /* PrimerContainerViewController.swift */; };
+		80CCC56FAE379A735EF11A71CBEEC60A /* PrimerNavigationBar.swift in Sources */ = {isa = PBXBuildFile; fileRef = 5932F26ECD2D61CCF212C28F675CA88C /* PrimerNavigationBar.swift */; };
+		8231539E3839416BBBBEB52163DC94D5 /* PrimerUniversalCheckoutViewController.swift in Sources */ = {isa = PBXBuildFile; fileRef = 921ABC964528E046415AB5355C3FF821 /* PrimerUniversalCheckoutViewController.swift */; };
+		829786FF2D6F592C01436DD8300C3C1B /* VaultService.swift in Sources */ = {isa = PBXBuildFile; fileRef = 1E3D9AF63C7E4EDCE8AB26592415E5A0 /* VaultService.swift */; };
+		835C466C125D364CBF803C11DC6AF495 /* PrimerAPI.swift in Sources */ = {isa = PBXBuildFile; fileRef = E920A7FFBC6436B3D1562B8E51BD3733 /* PrimerAPI.swift */; };
 		83CE113A6B97E44318CEE1A0CFF23BC4 /* Pods-PrimerSDK_Example-dummy.m in Sources */ = {isa = PBXBuildFile; fileRef = 21F4ACB1142B1B9457658584BF5CD35A /* Pods-PrimerSDK_Example-dummy.m */; };
-		8518A0F3F1E7938A5F1687CB0E10A060 /* CancelContext.swift in Sources */ = {isa = PBXBuildFile; fileRef = 3E3BEFB8A84B37A3067292DCAF92BD04 /* CancelContext.swift */; };
-		85B0483C40E9637C2EE471CE71858AD6 /* UIDeviceExtension.swift in Sources */ = {isa = PBXBuildFile; fileRef = 5818AF263E6045EFF54B7DD2FD988A4E /* UIDeviceExtension.swift */; };
-		887927CF1000B02AF06CC17918C7DB47 /* PayPalService.swift in Sources */ = {isa = PBXBuildFile; fileRef = F51AA4B8745BB69F85DB8A6716BE5C1F /* PayPalService.swift */; };
-		8A114984FB29D5C2E4F28FF2278C70CB /* Catchable.swift in Sources */ = {isa = PBXBuildFile; fileRef = 5D35F31C62288FC8B260A9A3CAD301B5 /* Catchable.swift */; };
-		8C59D074FA62969F4EF772DB22FD0C68 /* CardButton.swift in Sources */ = {isa = PBXBuildFile; fileRef = 296BC3E66F80C4100B3CBE493EE2AC59 /* CardButton.swift */; };
-		8CC729BE7D75E1D05D4EEE3C12B78B94 /* PrimerCVVFieldView.swift in Sources */ = {isa = PBXBuildFile; fileRef = FFFA9AB81E4ACE6DBFFD9AE45A11D2C8 /* PrimerCVVFieldView.swift */; };
-		8EDB65DF538B4DA892747D03BA66CC91 /* GuaranteeWrappers.swift in Sources */ = {isa = PBXBuildFile; fileRef = 772CC8780B19AD19DED688F6E8C69864 /* GuaranteeWrappers.swift */; };
-		8F88F4576B8F04B319879AD2C125D2E0 /* ApplePay.swift in Sources */ = {isa = PBXBuildFile; fileRef = 352A1C8BCB603AAA3506BBA0CC4443A7 /* ApplePay.swift */; };
-		91A8FC2648C0835DB741E0E755985622 /* CancellableThenable.swift in Sources */ = {isa = PBXBuildFile; fileRef = 99FA279A3FFC489940F36D13840C6EAE /* CancellableThenable.swift */; };
+		8518A0F3F1E7938A5F1687CB0E10A060 /* CancelContext.swift in Sources */ = {isa = PBXBuildFile; fileRef = E93FDB94E758911D9DA848A9DF729CF0 /* CancelContext.swift */; };
+		85B0483C40E9637C2EE471CE71858AD6 /* UIDeviceExtension.swift in Sources */ = {isa = PBXBuildFile; fileRef = D6D6744DF62423428995950B674BED1C /* UIDeviceExtension.swift */; };
+		887927CF1000B02AF06CC17918C7DB47 /* PayPalService.swift in Sources */ = {isa = PBXBuildFile; fileRef = 725C5FA1E9FB04C7F651A91C7B127127 /* PayPalService.swift */; };
+		8A114984FB29D5C2E4F28FF2278C70CB /* Catchable.swift in Sources */ = {isa = PBXBuildFile; fileRef = A727029EA43C7DFC32CED91EBC97ED25 /* Catchable.swift */; };
+		8C59D074FA62969F4EF772DB22FD0C68 /* CardButton.swift in Sources */ = {isa = PBXBuildFile; fileRef = 92863F179FD93E88D8B5A6FD082E6715 /* CardButton.swift */; };
+		8CC729BE7D75E1D05D4EEE3C12B78B94 /* PrimerCVVFieldView.swift in Sources */ = {isa = PBXBuildFile; fileRef = 6B17FDDBB771908E6C981B4F28CC39C9 /* PrimerCVVFieldView.swift */; };
+		8EDB65DF538B4DA892747D03BA66CC91 /* GuaranteeWrappers.swift in Sources */ = {isa = PBXBuildFile; fileRef = 187A700DC2F3AC4D980496686F6CC1F2 /* GuaranteeWrappers.swift */; };
+		8F88F4576B8F04B319879AD2C125D2E0 /* ApplePay.swift in Sources */ = {isa = PBXBuildFile; fileRef = 8E2362652E46011AD466B8AFE4F60E5E /* ApplePay.swift */; };
+		91A8FC2648C0835DB741E0E755985622 /* CancellableThenable.swift in Sources */ = {isa = PBXBuildFile; fileRef = 5DB5F96657ABAE54F58E1CD3DFE9A169 /* CancellableThenable.swift */; };
 		94527F658B9C33D21B58D08A1AC28DA9 /* Primer3DSStructures.swift in Sources */ = {isa = PBXBuildFile; fileRef = 7492CBAABC98EBF5377CFAD0DED3516E /* Primer3DSStructures.swift */; };
-=======
-		6F40115DB882F613D44FBCE752152005 /* AppState.swift in Sources */ = {isa = PBXBuildFile; fileRef = F76D5B36F94F7CFF38A3C81D16C29689 /* AppState.swift */; };
-		6F8D8F2A91147433D96C7224536AF1A4 /* PaymentMethodToken.swift in Sources */ = {isa = PBXBuildFile; fileRef = 1F3C293E72C87F132BD61AEBBABC5369 /* PaymentMethodToken.swift */; };
-		6FCAF63968D2730CADDDEA7C381129A1 /* BundleExtension.swift in Sources */ = {isa = PBXBuildFile; fileRef = A2381DF00AD5D573DE1A9F47701C9E60 /* BundleExtension.swift */; };
-		6FFDE3644FB41635630A53119F3CA56D /* PrimerNavigationController.swift in Sources */ = {isa = PBXBuildFile; fileRef = BE3B22F8C19610FDF0245B865F096DA9 /* PrimerNavigationController.swift */; };
-		70CEC3BB7A7DFEEE274C83C549651634 /* PrimerError.swift in Sources */ = {isa = PBXBuildFile; fileRef = 701D36FEE3FB27993645935D4D280C3A /* PrimerError.swift */; };
-		71BFC54BA27F7F2BB33DC785A85B4D70 /* VaultCheckoutView.swift in Sources */ = {isa = PBXBuildFile; fileRef = 9ECD5FB4805C17E7CFDE3881F0F2F18F /* VaultCheckoutView.swift */; };
-		77861D54BD774AA7952E4DA56280A4F8 /* PrimerTextField.swift in Sources */ = {isa = PBXBuildFile; fileRef = 3649DC8CC3C01D54E9F66F21D2C27C19 /* PrimerTextField.swift */; };
-		77A65152D9A80CA6E7CCCABCED243716 /* Customer.swift in Sources */ = {isa = PBXBuildFile; fileRef = 0062CCDDE5F74B44FAB5178303E3205C /* Customer.swift */; };
-		780CB64D3D98CDD86C1A452257978500 /* Validation.swift in Sources */ = {isa = PBXBuildFile; fileRef = 6140F35C4D0C6AB498DE5230918306D3 /* Validation.swift */; };
-		78DE6C5DA8A3EDAD9E25314FBC55406D /* PrimerCustomStyleTextField.swift in Sources */ = {isa = PBXBuildFile; fileRef = E40285692CB2DACC45DD3D01EE156CE0 /* PrimerCustomStyleTextField.swift */; };
-		7962E3244C805B5E4E3D377DB78A311A /* PrimerContainerViewController.swift in Sources */ = {isa = PBXBuildFile; fileRef = E9E047A3ED1AB5310ABE8DA9A653376C /* PrimerContainerViewController.swift */; };
-		796F2567B4CB3B8ACC30A5ED0E1C4BD2 /* FormView.swift in Sources */ = {isa = PBXBuildFile; fileRef = 0F969A1CCDD008382D7BC8B8C60D2638 /* FormView.swift */; };
-		798AAFA839F88803281323037BB89AC4 /* PrimerCardholderNameFieldView.swift in Sources */ = {isa = PBXBuildFile; fileRef = 12F74F2FF4F2A5D2FFDEDABF1CE24F59 /* PrimerCardholderNameFieldView.swift */; };
-		79F7E32E452BFB1C5824D565843EE0BF /* ClientToken.swift in Sources */ = {isa = PBXBuildFile; fileRef = EEA1F5E83EAE6D38D102323897EE5BBB /* ClientToken.swift */; };
-		7DAD52E68A0322BF9C3C04700BCD975C /* DirectDebitMandate.swift in Sources */ = {isa = PBXBuildFile; fileRef = C187BC80B977801699BE12C2F54F42A5 /* DirectDebitMandate.swift */; };
-		7EA62F33F98B965CEFCE8670DA7F05D7 /* GuaranteeWrappers.swift in Sources */ = {isa = PBXBuildFile; fileRef = BD84122AFC96603B48FBBDE2D9A2C5E9 /* GuaranteeWrappers.swift */; };
-		7F4D2D0065FECA5C8E0EA870E3E01290 /* Endpoint.swift in Sources */ = {isa = PBXBuildFile; fileRef = A1E0F3824CB16C3696D4C461836A6460 /* Endpoint.swift */; };
-		7FA6BA3BFB3F858996D7DA0900109865 /* VaultCheckoutViewModel.swift in Sources */ = {isa = PBXBuildFile; fileRef = 3FE504E89D7B01921BF1A16249348EE9 /* VaultCheckoutViewModel.swift */; };
-		82B08ED59AF873600C411B9E5BCBA673 /* CardButton.swift in Sources */ = {isa = PBXBuildFile; fileRef = 0916606AB47F32F8452D6B4ED7F4FAE9 /* CardButton.swift */; };
-		83A7D4E19600B90EF90C6293D317F71C /* Error.swift in Sources */ = {isa = PBXBuildFile; fileRef = 20E634BE11D8BE51308805CF18D17241 /* Error.swift */; };
-		85665AB5E9AB9FD9A1A6927539E37546 /* CardScannerViewModel.swift in Sources */ = {isa = PBXBuildFile; fileRef = A8C20BCA5268698E8643628A7DAA00B8 /* CardScannerViewModel.swift */; };
-		8A5F8D1E6347A756B6F51FCF58DB99A9 /* Foundation.framework in Frameworks */ = {isa = PBXBuildFile; fileRef = 73010CC983E3809BECEE5348DA1BB8C6 /* Foundation.framework */; };
-		8D9161EB969367FE1389C97911C6528F /* Apaya.swift in Sources */ = {isa = PBXBuildFile; fileRef = 1339E864F357E82AC105BCB1F3D4F7FC /* Apaya.swift */; };
-		8DF2A8BFF2EEDA0DB590AED1D82C3E84 /* ApplePayViewModel.swift in Sources */ = {isa = PBXBuildFile; fileRef = 96D1960EF7FAD9D6305FD034E0F1EB7A /* ApplePayViewModel.swift */; };
-		8F8F63011D6EFEBFC2C727FD3B53CA39 /* PrimerCVVFieldView.swift in Sources */ = {isa = PBXBuildFile; fileRef = D063EE1006BC8EE6E9DDBC8E67AC5466 /* PrimerCVVFieldView.swift */; };
-		8FE1A4B3F8DED95F6BCC3B0E53F71637 /* VaultCheckoutViewController.swift in Sources */ = {isa = PBXBuildFile; fileRef = AD5D008BE9D6C243390F96A51D04180C /* VaultCheckoutViewController.swift */; };
-		9061FB25655345107FB14F98B0FE1E63 /* ErrorViewController.swift in Sources */ = {isa = PBXBuildFile; fileRef = 30A1D8C0172028D79124A9FA092530D6 /* ErrorViewController.swift */; };
-		947B1A5978946339BB9376CF3DAEAE03 /* UserDefaultsExtension.swift in Sources */ = {isa = PBXBuildFile; fileRef = A35544E583AF70391EEEF9B47CC1DCDB /* UserDefaultsExtension.swift */; };
->>>>>>> 9cd3d24c
 		94ED4F67764D8DEFCC644E6107FA385F /* Pods-PrimerSDK_Tests-umbrella.h in Headers */ = {isa = PBXBuildFile; fileRef = EE9674DAD0C961C92687877090E1E047 /* Pods-PrimerSDK_Tests-umbrella.h */; settings = {ATTRIBUTES = (Public, ); }; };
-		96C176C45CEC1C9D5106B4F7FF76AF2A /* KlarnaService.swift in Sources */ = {isa = PBXBuildFile; fileRef = D6477CC821802022E28DD7BA0AC744D5 /* KlarnaService.swift */; };
-		97F9B33AF7878569AB7359884B11CB31 /* PrimerWebViewModel.swift in Sources */ = {isa = PBXBuildFile; fileRef = 8FCB43EA2E1ACC31704CFB1CC0420DE8 /* PrimerWebViewModel.swift */; };
-		98BA9D6F49F35CB5A1CF5824C7BD067E /* PrimerError.swift in Sources */ = {isa = PBXBuildFile; fileRef = 61251782FA8E6166E5CF276915CE8C0B /* PrimerError.swift */; };
-		99EA106CBE388A0F9D24FA39EEFD08CF /* Primer.storyboard in Resources */ = {isa = PBXBuildFile; fileRef = 8B200A73B1CD6F179D206A6BE01C0ABC /* Primer.storyboard */; };
-		9A25E5E8C31343ABA97FFDA7AAFAE5AF /* PrimerViewExtensions.swift in Sources */ = {isa = PBXBuildFile; fileRef = B7EB0A42C884AAB231DCC92DD5AB77DC /* PrimerViewExtensions.swift */; };
-		9AA159C0BA93F0E27539E9D11F68CECE /* PrimerScrollView.swift in Sources */ = {isa = PBXBuildFile; fileRef = 4A973C9B08931100291FBEB547BBFD59 /* PrimerScrollView.swift */; };
-		9ADD0C5E28879507BE45D55727FFB843 /* Queue.swift in Sources */ = {isa = PBXBuildFile; fileRef = F6E737122B583F2692CE101CCF853CCA /* Queue.swift */; };
-		9C2226572FF501E19DA67023D426B221 /* ConcurrencyLimitedDispatcher.swift in Sources */ = {isa = PBXBuildFile; fileRef = BCAF23260D058627B386ADF53C1A4D2F /* ConcurrencyLimitedDispatcher.swift */; };
+		96C176C45CEC1C9D5106B4F7FF76AF2A /* KlarnaService.swift in Sources */ = {isa = PBXBuildFile; fileRef = 6862D04D1AFAF7D29F598DAEF864EFC8 /* KlarnaService.swift */; };
+		97F9B33AF7878569AB7359884B11CB31 /* PrimerWebViewModel.swift in Sources */ = {isa = PBXBuildFile; fileRef = A1E420B4BD0FD084632C7C7E5CCA4792 /* PrimerWebViewModel.swift */; };
+		98BA9D6F49F35CB5A1CF5824C7BD067E /* PrimerError.swift in Sources */ = {isa = PBXBuildFile; fileRef = D1B2C2D21276138530BF7F54E3145DBD /* PrimerError.swift */; };
+		9A25E5E8C31343ABA97FFDA7AAFAE5AF /* PrimerViewExtensions.swift in Sources */ = {isa = PBXBuildFile; fileRef = 3DF173E8E6FEE051D5C18AB2C43183A1 /* PrimerViewExtensions.swift */; };
+		9AA159C0BA93F0E27539E9D11F68CECE /* PrimerScrollView.swift in Sources */ = {isa = PBXBuildFile; fileRef = 5151C403F1F02F837D3AADE7AC6745C2 /* PrimerScrollView.swift */; };
+		9ADD0C5E28879507BE45D55727FFB843 /* Queue.swift in Sources */ = {isa = PBXBuildFile; fileRef = 113A7D339CE2E207D38308DBEC1D406A /* Queue.swift */; };
+		9AECC13BABA9632BB90612BE310AD3A5 /* PrimerTextFieldView.xib in Resources */ = {isa = PBXBuildFile; fileRef = E1DE0F3FAEB80348BACD55A19C760E14 /* PrimerTextFieldView.xib */; };
+		9C2226572FF501E19DA67023D426B221 /* ConcurrencyLimitedDispatcher.swift in Sources */ = {isa = PBXBuildFile; fileRef = F545A19D9DCFEEA6F5CE9D32192597B9 /* ConcurrencyLimitedDispatcher.swift */; };
 		9F1E5CB7471E18234C70E4C251B28629 /* Primer3DSProtocols.swift in Sources */ = {isa = PBXBuildFile; fileRef = E6DF772EBD0552229B3F76D49A0EF5F2 /* Primer3DSProtocols.swift */; };
-		9FC6FBB0F25817D379FAC094C447B68B /* PrimerCustomStyleTextField.swift in Sources */ = {isa = PBXBuildFile; fileRef = F09FECDAC468A5D41F5D5CEA6B7657EF /* PrimerCustomStyleTextField.swift */; };
-		9FC79E8AB385E0986CFB5EEFB9299138 /* RateLimitedDispatcherBase.swift in Sources */ = {isa = PBXBuildFile; fileRef = 0E5461ED53FA7163E1FB29CE3A43EB78 /* RateLimitedDispatcherBase.swift */; };
-		A044F0EAE7194D7271A8585937836081 /* CoreDataDispatcher.swift in Sources */ = {isa = PBXBuildFile; fileRef = 9B9F194B6522CEE50287F1D344B969EB /* CoreDataDispatcher.swift */; };
-		A506039307CD82341BEBF9526C901D81 /* CardScannerViewController.swift in Sources */ = {isa = PBXBuildFile; fileRef = FBE3E05084F142DF73698F1D2E8B5ED1 /* CardScannerViewController.swift */; };
-		A7ADE4D1DF6A3A4BDAD2CA9D91DD5215 /* FormTextFieldType.swift in Sources */ = {isa = PBXBuildFile; fileRef = 0B7B81D936B769DF787A6A8E44711CCC /* FormTextFieldType.swift */; };
-		A970C7DE2562ACCD56DE857697FC75F3 /* Cancellable.swift in Sources */ = {isa = PBXBuildFile; fileRef = 2325B451A43A26F3BA3AEC7886811CA5 /* Cancellable.swift */; };
-		A9C31D4484CF8EC8F5F4D319C8E3D58C /* PrimerCardNumberFieldView.swift in Sources */ = {isa = PBXBuildFile; fileRef = 013BE21A466946E2596298E6720549C3 /* PrimerCardNumberFieldView.swift */; };
-		A9D242477D7BFDC2164889091E448920 /* ReloadDelegate.swift in Sources */ = {isa = PBXBuildFile; fileRef = D51365A008070ADE452AEF34D2C90077 /* ReloadDelegate.swift */; };
-		AB14BCC5825A59F66CFC431FF7885289 /* 3DS.swift in Sources */ = {isa = PBXBuildFile; fileRef = E709217CB3391866807E24CC537D86C5 /* 3DS.swift */; };
-		AC87E40E870C5039AC3427A76EF7CF35 /* Customer.swift in Sources */ = {isa = PBXBuildFile; fileRef = DE76E38481E4DE25B4CE41115DDE1445 /* Customer.swift */; };
-		ACE7B9FD25B6D1A82FF2BAB07A7F7A8B /* UIColorExtension.swift in Sources */ = {isa = PBXBuildFile; fileRef = 522356CBC63F79740D60600B8783BDB4 /* UIColorExtension.swift */; };
+		9FC6FBB0F25817D379FAC094C447B68B /* PrimerCustomStyleTextField.swift in Sources */ = {isa = PBXBuildFile; fileRef = FEEE88E7ED49C5934F58BC27F9A48BBC /* PrimerCustomStyleTextField.swift */; };
+		9FC79E8AB385E0986CFB5EEFB9299138 /* RateLimitedDispatcherBase.swift in Sources */ = {isa = PBXBuildFile; fileRef = 518E6E16C5CDFF6CEB9EADC178A25EA3 /* RateLimitedDispatcherBase.swift */; };
+		A044F0EAE7194D7271A8585937836081 /* CoreDataDispatcher.swift in Sources */ = {isa = PBXBuildFile; fileRef = 9A22CA53344802ABC27FF40264989BAC /* CoreDataDispatcher.swift */; };
+		A506039307CD82341BEBF9526C901D81 /* CardScannerViewController.swift in Sources */ = {isa = PBXBuildFile; fileRef = 4B544A7DC6BE9CE9E2AF2EDD6658B038 /* CardScannerViewController.swift */; };
+		A7ADE4D1DF6A3A4BDAD2CA9D91DD5215 /* FormTextFieldType.swift in Sources */ = {isa = PBXBuildFile; fileRef = E4A6B5B1D629390C26AA8BD69B050D72 /* FormTextFieldType.swift */; };
+		A970C7DE2562ACCD56DE857697FC75F3 /* Cancellable.swift in Sources */ = {isa = PBXBuildFile; fileRef = 752FC399E15D784DCDE39EA8736F196C /* Cancellable.swift */; };
+		A9C31D4484CF8EC8F5F4D319C8E3D58C /* PrimerCardNumberFieldView.swift in Sources */ = {isa = PBXBuildFile; fileRef = 37354B66D8EEDC41BF70C92358FEC770 /* PrimerCardNumberFieldView.swift */; };
+		A9D242477D7BFDC2164889091E448920 /* ReloadDelegate.swift in Sources */ = {isa = PBXBuildFile; fileRef = 132FFF522AD8CFC125246CCB6C8ABFFE /* ReloadDelegate.swift */; };
+		AB14BCC5825A59F66CFC431FF7885289 /* 3DS.swift in Sources */ = {isa = PBXBuildFile; fileRef = 23D9F8B0C14A28EFCCF8E7C48517E574 /* 3DS.swift */; };
+		AC87E40E870C5039AC3427A76EF7CF35 /* Customer.swift in Sources */ = {isa = PBXBuildFile; fileRef = 7B5D4597118608D3FCB3BED3445D6ACF /* Customer.swift */; };
+		ACE7B9FD25B6D1A82FF2BAB07A7F7A8B /* UIColorExtension.swift in Sources */ = {isa = PBXBuildFile; fileRef = 32E024D9E48AEC50678BD74B5E285925 /* UIColorExtension.swift */; };
 		AD2C5573C0844AFDA53B9B21D7456196 /* Primer3DS-dummy.m in Sources */ = {isa = PBXBuildFile; fileRef = 77393D72E4B2EFF88AF10EE9F64BB174 /* Primer3DS-dummy.m */; };
-		AD8D1F968EA1FFB2EE48DCB62EB7AC14 /* 3DSService+Promises.swift in Sources */ = {isa = PBXBuildFile; fileRef = 37558D5A815924B9104B57C3EE8DA338 /* 3DSService+Promises.swift */; };
-		AE97D7D98F7FF6D6D701814CF285C73B /* FormType.swift in Sources */ = {isa = PBXBuildFile; fileRef = 7D52E0A7397A1D47477B92C8381B36F6 /* FormType.swift */; };
-		AEFBA2A4C87489D5C39531220FE44D2E /* ApayaService.swift in Sources */ = {isa = PBXBuildFile; fileRef = ED09BBD8C262C7033ED8E4698C1120B3 /* ApayaService.swift */; };
-		AFB6D3E7BE5C4B1C538C15FEA90D2566 /* Currency.swift in Sources */ = {isa = PBXBuildFile; fileRef = 7AFAF2BD6C51EA63F00A8BB1ECB66928 /* Currency.swift */; };
+		AD8D1F968EA1FFB2EE48DCB62EB7AC14 /* 3DSService+Promises.swift in Sources */ = {isa = PBXBuildFile; fileRef = A7DD1CE8022DEE896EBC4E2D6B354494 /* 3DSService+Promises.swift */; };
+		AE97D7D98F7FF6D6D701814CF285C73B /* FormType.swift in Sources */ = {isa = PBXBuildFile; fileRef = DAE6665501558EA3D141881BF3E3194B /* FormType.swift */; };
+		AEFBA2A4C87489D5C39531220FE44D2E /* ApayaService.swift in Sources */ = {isa = PBXBuildFile; fileRef = B81A22C75363A2C5F580542AA25A3540 /* ApayaService.swift */; };
+		AFB6D3E7BE5C4B1C538C15FEA90D2566 /* Currency.swift in Sources */ = {isa = PBXBuildFile; fileRef = 6FF7059D6D3CE5C0FCB92940CC3464C4 /* Currency.swift */; };
 		B2E945454239C96AB68732575DF48A4A /* UIKit.framework in Frameworks */ = {isa = PBXBuildFile; fileRef = D245E0514AAC1A2B9A6D5EA2F383E90F /* UIKit.framework */; };
-		B56352F4104886A44A551132A0D9CC5F /* StringExtension.swift in Sources */ = {isa = PBXBuildFile; fileRef = D9944C662DC26655D96B94ADAE3B4ED4 /* StringExtension.swift */; };
-		B68E5D2A42E6D30A2FA4F68C97C4729F /* Primer.swift in Sources */ = {isa = PBXBuildFile; fileRef = CCA85ACBAF7054F1EF409BF3ED4E1A99 /* Primer.swift */; };
-		B7D185DFA502BFC031C3C98AB3DCFB1D /* VaultPaymentMethodViewModel.swift in Sources */ = {isa = PBXBuildFile; fileRef = E35308054F1C4633F05F41C45B060E48 /* VaultPaymentMethodViewModel.swift */; };
-		BB102B4B19BD4851D59E51C090EE368A /* race.swift in Sources */ = {isa = PBXBuildFile; fileRef = E63187116F74465494DD43F8F0D8D900 /* race.swift */; };
-		BBE669BF2281B157A53D015455A9B1A4 /* PrimerAPIClient.swift in Sources */ = {isa = PBXBuildFile; fileRef = 20AB4433BF7C6BB54BAB9F80EBADA0B4 /* PrimerAPIClient.swift */; };
-		BC7FDE924E494D6CBCB38ED060824FD5 /* ErrorViewController.swift in Sources */ = {isa = PBXBuildFile; fileRef = 9858FF3059240A0118B573C6F7679115 /* ErrorViewController.swift */; };
-		BE28B3C3EA9CBBC62A9CE412B271F689 /* UserDefaultsExtension.swift in Sources */ = {isa = PBXBuildFile; fileRef = BD40762441323F9B0141C8F1582863A0 /* UserDefaultsExtension.swift */; };
-		BF98E602DE2F0A8490A1E56AA06BA677 /* Dispatcher.swift in Sources */ = {isa = PBXBuildFile; fileRef = 95D15A81BE9AC78136AAC0F7EAE07461 /* Dispatcher.swift */; };
-		C064C0E3EF4F8C45A0587A1C02D7350D /* PrimerLoadingViewController.swift in Sources */ = {isa = PBXBuildFile; fileRef = D1AA3744E154BFD0F214CD0D46D8E0DA /* PrimerLoadingViewController.swift */; };
-		C06F13400A33EF7BB649200976727228 /* LogEvent.swift in Sources */ = {isa = PBXBuildFile; fileRef = 5977AB41C8C8CC2F5AE5DE23A9D94784 /* LogEvent.swift */; };
-		C200A615CC6C761AF124E5960C3298E2 /* Error.swift in Sources */ = {isa = PBXBuildFile; fileRef = E1A1D592F9AF34955FFA3A0278E6509A /* Error.swift */; };
-		C21729DE0F1CA81619247C35B8FFF44D /* WebViewController.swift in Sources */ = {isa = PBXBuildFile; fileRef = 704A0AB92610D640A356D19DE1B9880D /* WebViewController.swift */; };
-		C5119FA63D7E8873CB2E967AFD8E1E6A /* KlarnaViewModel.swift in Sources */ = {isa = PBXBuildFile; fileRef = 97F507FD2B64C9EAD028F6564A4C7A2E /* KlarnaViewModel.swift */; };
-		C64A00D93E6FB6A8D2D68143C8EDF014 /* CustomStringConvertible.swift in Sources */ = {isa = PBXBuildFile; fileRef = 7940C8FA00D69C17B5216D6FCAFD42E1 /* CustomStringConvertible.swift */; };
+		B56352F4104886A44A551132A0D9CC5F /* StringExtension.swift in Sources */ = {isa = PBXBuildFile; fileRef = DE4B7EEA93E514CBD6110D1A90533448 /* StringExtension.swift */; };
+		B68E5D2A42E6D30A2FA4F68C97C4729F /* Primer.swift in Sources */ = {isa = PBXBuildFile; fileRef = 6E8E521D6FB25510941BDDE3CC4ABB7B /* Primer.swift */; };
+		B7D185DFA502BFC031C3C98AB3DCFB1D /* VaultPaymentMethodViewModel.swift in Sources */ = {isa = PBXBuildFile; fileRef = 81014FAE3AB94CEA5ACA39BF0F3E6E07 /* VaultPaymentMethodViewModel.swift */; };
+		BB102B4B19BD4851D59E51C090EE368A /* race.swift in Sources */ = {isa = PBXBuildFile; fileRef = 82A0F8733DAED803AE75CE4874F595E8 /* race.swift */; };
+		BBE669BF2281B157A53D015455A9B1A4 /* PrimerAPIClient.swift in Sources */ = {isa = PBXBuildFile; fileRef = 0831E59F51403656ED0383648F14F7B0 /* PrimerAPIClient.swift */; };
+		BC7FDE924E494D6CBCB38ED060824FD5 /* ErrorViewController.swift in Sources */ = {isa = PBXBuildFile; fileRef = F49FC8639A4713438D4E461D773692C6 /* ErrorViewController.swift */; };
+		BE28B3C3EA9CBBC62A9CE412B271F689 /* UserDefaultsExtension.swift in Sources */ = {isa = PBXBuildFile; fileRef = 55B8236AFADC34AE9D38D433B9129297 /* UserDefaultsExtension.swift */; };
+		BF98E602DE2F0A8490A1E56AA06BA677 /* Dispatcher.swift in Sources */ = {isa = PBXBuildFile; fileRef = 46B68286F922507DF82FB0ACDC44CE68 /* Dispatcher.swift */; };
+		C064C0E3EF4F8C45A0587A1C02D7350D /* PrimerLoadingViewController.swift in Sources */ = {isa = PBXBuildFile; fileRef = 90A450A992B0BA1635146D243BB221A7 /* PrimerLoadingViewController.swift */; };
+		C06F13400A33EF7BB649200976727228 /* LogEvent.swift in Sources */ = {isa = PBXBuildFile; fileRef = 57A5DF8CA08D3B96202E4D27DF85FCA2 /* LogEvent.swift */; };
+		C200A615CC6C761AF124E5960C3298E2 /* Error.swift in Sources */ = {isa = PBXBuildFile; fileRef = BA7CA1B59FB4327F4E87732F79C9452D /* Error.swift */; };
+		C21729DE0F1CA81619247C35B8FFF44D /* WebViewController.swift in Sources */ = {isa = PBXBuildFile; fileRef = DF91C4EB0A23CBE32B20FFC93EB5AF33 /* WebViewController.swift */; };
+		C5119FA63D7E8873CB2E967AFD8E1E6A /* KlarnaViewModel.swift in Sources */ = {isa = PBXBuildFile; fileRef = D9EEC8494FF1AB6B6FC2EC5D032A651B /* KlarnaViewModel.swift */; };
+		C64A00D93E6FB6A8D2D68143C8EDF014 /* CustomStringConvertible.swift in Sources */ = {isa = PBXBuildFile; fileRef = A54F687F50CBC405851394303C9CEA5C /* CustomStringConvertible.swift */; };
 		C7F206D61A8D59DD2647F71132EC8A9B /* UIKit.framework in Frameworks */ = {isa = PBXBuildFile; fileRef = D245E0514AAC1A2B9A6D5EA2F383E90F /* UIKit.framework */; };
-		C8EE8A77A3B79EE038AEA10CA348C2D6 /* Box.swift in Sources */ = {isa = PBXBuildFile; fileRef = D10625263F8D5845613F6C22574ACA3D /* Box.swift */; };
-		CE492DDAB5DF184F4B3B54D86FF0BE2C /* OrderItem.swift in Sources */ = {isa = PBXBuildFile; fileRef = A1BEF1D566FEA978D2A7DC7BF9ECC290 /* OrderItem.swift */; };
-		CFA5012191D1D63666D1B1C19DB35361 /* Endpoint.swift in Sources */ = {isa = PBXBuildFile; fileRef = 2A5BFD37643420691BD8B84BE5FD8FCE /* Endpoint.swift */; };
-		CFEAE37225194870FA73748D124A5D9D /* PrimerSettings.swift in Sources */ = {isa = PBXBuildFile; fileRef = 8FF6A63EC82BBA9E372C3BB7372CD570 /* PrimerSettings.swift */; };
-		D5543601839E4C3C76276AFCCE664F1C /* EnsureWrappers.swift in Sources */ = {isa = PBXBuildFile; fileRef = E16AA8786E3D8A0218330B247283A7D1 /* EnsureWrappers.swift */; };
-		D6D0573136AC49CE418D4870EC7EBD2D /* sv.lproj in Resources */ = {isa = PBXBuildFile; fileRef = 7ADE5DEC9278CBCD8FDD19DDA50DB6DA /* sv.lproj */; };
-		D7B7398C4F50A1127CBA6FFBB2EE2946 /* Consolable.swift in Sources */ = {isa = PBXBuildFile; fileRef = B8565EB20F0526DC03081631EE9CEE46 /* Consolable.swift */; };
-		DB577CEAA8733C1D28E9138BE08EA786 /* VaultCheckoutViewModel.swift in Sources */ = {isa = PBXBuildFile; fileRef = 3E58E3FDD0901D96BF0D5BFC784AE4B7 /* VaultCheckoutViewModel.swift */; };
-		DBE3ADFAEC187058E058B7F06370CDD2 /* Logger.swift in Sources */ = {isa = PBXBuildFile; fileRef = 0859B0E633FEED00C37D6F7627F19661 /* Logger.swift */; };
-		DBE4213A3391E93DC0AD335BB91A9955 /* PrimerNibView.swift in Sources */ = {isa = PBXBuildFile; fileRef = 6B3F67DD89B9D2BAF81993FCC675F2A5 /* PrimerNibView.swift */; };
-		DD0E7E9249928998858A99520F353E0A /* after.swift in Sources */ = {isa = PBXBuildFile; fileRef = 6E6E4B071B3BF35AA4DC4A0E5760A089 /* after.swift */; };
+		C8EE8A77A3B79EE038AEA10CA348C2D6 /* Box.swift in Sources */ = {isa = PBXBuildFile; fileRef = 89D889D46870D1D9B6D2E066059FA90D /* Box.swift */; };
+		CE492DDAB5DF184F4B3B54D86FF0BE2C /* OrderItem.swift in Sources */ = {isa = PBXBuildFile; fileRef = C48902375D4884370F44D933A41903CA /* OrderItem.swift */; };
+		CFA5012191D1D63666D1B1C19DB35361 /* Endpoint.swift in Sources */ = {isa = PBXBuildFile; fileRef = 9666D62DDDD60701DA772DB9E6EE83A1 /* Endpoint.swift */; };
+		CFEAE37225194870FA73748D124A5D9D /* PrimerSettings.swift in Sources */ = {isa = PBXBuildFile; fileRef = B46A1E8724734498DCBB44098F8034A4 /* PrimerSettings.swift */; };
+		D5543601839E4C3C76276AFCCE664F1C /* EnsureWrappers.swift in Sources */ = {isa = PBXBuildFile; fileRef = 4CA4545D24F665B91303552D899C514F /* EnsureWrappers.swift */; };
+		D603CD8CA07859C10B0AAF2D75C6A57C /* en.lproj in Resources */ = {isa = PBXBuildFile; fileRef = FF2BB04B2C0416C61AB79DF58B0CBEE4 /* en.lproj */; };
+		D7B7398C4F50A1127CBA6FFBB2EE2946 /* Consolable.swift in Sources */ = {isa = PBXBuildFile; fileRef = 8318C993CBC628157303DBB4C5AF2DF7 /* Consolable.swift */; };
+		DB577CEAA8733C1D28E9138BE08EA786 /* VaultCheckoutViewModel.swift in Sources */ = {isa = PBXBuildFile; fileRef = B422A8EC88D7F3D9E828C7FC5882F14C /* VaultCheckoutViewModel.swift */; };
+		DBE3ADFAEC187058E058B7F06370CDD2 /* Logger.swift in Sources */ = {isa = PBXBuildFile; fileRef = 09713EDC7869037F05CDCE567AF3CA37 /* Logger.swift */; };
+		DBE4213A3391E93DC0AD335BB91A9955 /* PrimerNibView.swift in Sources */ = {isa = PBXBuildFile; fileRef = 18CC2AD4B97339E63DAFE007F8F4A6E1 /* PrimerNibView.swift */; };
+		DD0E7E9249928998858A99520F353E0A /* after.swift in Sources */ = {isa = PBXBuildFile; fileRef = 1FE47DAF9814FFBCC0A0C1F374BE039B /* after.swift */; };
 		DF9C55C9D9BED3F9FFCD3A657A541FFF /* Primer3DS-umbrella.h in Headers */ = {isa = PBXBuildFile; fileRef = A163D166B27F20FF6EEF83F5121C4CEA /* Primer3DS-umbrella.h */; settings = {ATTRIBUTES = (Public, ); }; };
-		E102404F53DC303F1DFB0320B3E98CC8 /* DirerctCheckoutViewModel.swift in Sources */ = {isa = PBXBuildFile; fileRef = 35DEA21931DABE1F3179CB96FB92695D /* DirerctCheckoutViewModel.swift */; };
-		E24FE70934648D541B27D7B4FCB3DDDF /* DateExtension.swift in Sources */ = {isa = PBXBuildFile; fileRef = A33E03CFE0F3D3C2713F69C11C9CADBC /* DateExtension.swift */; };
-		E467B068CE924BF58B1F6365B2C062D7 /* CardNetwork.swift in Sources */ = {isa = PBXBuildFile; fileRef = 97E084FC53FE9313778A0E6459179DED /* CardNetwork.swift */; };
-		E4D4D34AA71527B05A97A1D2F527D734 /* PrimerFlowEnums.swift in Sources */ = {isa = PBXBuildFile; fileRef = 16DD2A6D3A1D2819925BC33003D02BD9 /* PrimerFlowEnums.swift */; };
-		E512439B28CB68DF0D8D87B048CF751A /* PrimerOAuthViewModel.swift in Sources */ = {isa = PBXBuildFile; fileRef = A762D3B693DCBD78CF2023B2C4722DC5 /* PrimerOAuthViewModel.swift */; };
-		E730845CC9461C431A6FDFA9F7E84381 /* PaymentMethodConfig.swift in Sources */ = {isa = PBXBuildFile; fileRef = 6BF709FAC961AE0CA6D5C87BD8C54DAD /* PaymentMethodConfig.swift */; };
-		EB15338F72DEE4A74871EC556243545F /* ImageName.swift in Sources */ = {isa = PBXBuildFile; fileRef = 8889A14EF682F1508821123029192C90 /* ImageName.swift */; };
-		ECA0A25D01E1AC88AE608FCFE74B480A /* PrimerAPIClient+Promises.swift in Sources */ = {isa = PBXBuildFile; fileRef = 9571E9FF4B84351662F119F7289C58C8 /* PrimerAPIClient+Promises.swift */; };
-		EE2F34436AAC489560FFF09825774246 /* PrimerVaultManagerViewController.swift in Sources */ = {isa = PBXBuildFile; fileRef = 7F17FB1F2BD7FB951391EAAC85BFB409 /* PrimerVaultManagerViewController.swift */; };
-		EEEF2B4FBBF1A063501A72DD4AC3E13E /* Apaya.swift in Sources */ = {isa = PBXBuildFile; fileRef = 6BAAF6AE80BAC219D837BE6FF4DB68CE /* Apaya.swift */; };
-		F078457BEF63041E49C09A11AF9F90C8 /* RecoverWrappers.swift in Sources */ = {isa = PBXBuildFile; fileRef = BC3A9C49EDE0A1BA9FBFB7579C9A11EB /* RecoverWrappers.swift */; };
-		F0D57DDBFA2D529C04DF41A0122C5D32 /* PrimerDelegate.swift in Sources */ = {isa = PBXBuildFile; fileRef = 6CE295EE0D9407A4009B81E0304D3585 /* PrimerDelegate.swift */; };
-		F0DECA1E0EA9EBE0874000893F5C0247 /* en.lproj in Resources */ = {isa = PBXBuildFile; fileRef = 17F6DE27BC580DFC5AA8D5F9CF52C13A /* en.lproj */; };
-		F2E62C4E97D4F1481DD8087073D248C8 /* PaymentMethodTokenizationRequest.swift in Sources */ = {isa = PBXBuildFile; fileRef = A06810CA4E60FA5FBA3A430B2A531BBD /* PaymentMethodTokenizationRequest.swift */; };
-		F5099C6F6484CAB6308A4C51A6C9A3A7 /* PrimerWebViewController.swift in Sources */ = {isa = PBXBuildFile; fileRef = C5475371933BBE6EF9FB71EB43217935 /* PrimerWebViewController.swift */; };
-		F524682F431B4F428E2DE0F70371BFA2 /* PrimerNavigationController.swift in Sources */ = {isa = PBXBuildFile; fileRef = 52AC9B6F8605DCDD533F20B1D41F307F /* PrimerNavigationController.swift */; };
-		FD7BCF3AED5ACA886D11DF7BAB515781 /* PrimerCardholderNameFieldView.swift in Sources */ = {isa = PBXBuildFile; fileRef = 3BD52F41C3D6EABDF660ABA5349CA8CE /* PrimerCardholderNameFieldView.swift */; };
-		FEC7AC5A5A9EC8BBCC880D54A39D2F64 /* NetworkService.swift in Sources */ = {isa = PBXBuildFile; fileRef = 6808FBF1FE5B38DD5ED27993A0DCE82A /* NetworkService.swift */; };
-		FF753B647F34DC40526A60A661585594 /* PayPal.swift in Sources */ = {isa = PBXBuildFile; fileRef = B1F6A66101B3456729EA8B34D1FE462F /* PayPal.swift */; };
+		E102404F53DC303F1DFB0320B3E98CC8 /* DirerctCheckoutViewModel.swift in Sources */ = {isa = PBXBuildFile; fileRef = 75F45874E9F78F48B1BCC110861D462D /* DirerctCheckoutViewModel.swift */; };
+		E24FE70934648D541B27D7B4FCB3DDDF /* DateExtension.swift in Sources */ = {isa = PBXBuildFile; fileRef = BEF3199946B46FE3714E5611B9352600 /* DateExtension.swift */; };
+		E467B068CE924BF58B1F6365B2C062D7 /* CardNetwork.swift in Sources */ = {isa = PBXBuildFile; fileRef = F66B66BE146E368176B51B48A7143719 /* CardNetwork.swift */; };
+		E4D4D34AA71527B05A97A1D2F527D734 /* PrimerFlowEnums.swift in Sources */ = {isa = PBXBuildFile; fileRef = 79991D238BFCA75910416B4DADE5C803 /* PrimerFlowEnums.swift */; };
+		E512439B28CB68DF0D8D87B048CF751A /* PrimerOAuthViewModel.swift in Sources */ = {isa = PBXBuildFile; fileRef = CF6F0505DAF05BAE102A56F36AC18E55 /* PrimerOAuthViewModel.swift */; };
+		E730845CC9461C431A6FDFA9F7E84381 /* PaymentMethodConfig.swift in Sources */ = {isa = PBXBuildFile; fileRef = 28127967A118E47C7E3E28B344178EA1 /* PaymentMethodConfig.swift */; };
+		EB15338F72DEE4A74871EC556243545F /* ImageName.swift in Sources */ = {isa = PBXBuildFile; fileRef = AC267E18AFBEE2C6510BF2A097B857B8 /* ImageName.swift */; };
+		ECA0A25D01E1AC88AE608FCFE74B480A /* PrimerAPIClient+Promises.swift in Sources */ = {isa = PBXBuildFile; fileRef = E73DC0AFF8C9DBA4C95A2A174C2B14A2 /* PrimerAPIClient+Promises.swift */; };
+		EE2F34436AAC489560FFF09825774246 /* PrimerVaultManagerViewController.swift in Sources */ = {isa = PBXBuildFile; fileRef = CAC28597B1F55186F147F5FE7A5CC2BF /* PrimerVaultManagerViewController.swift */; };
+		EEEF2B4FBBF1A063501A72DD4AC3E13E /* Apaya.swift in Sources */ = {isa = PBXBuildFile; fileRef = DCC4F7142BFFC105B1DAC503E96E2A14 /* Apaya.swift */; };
+		F078457BEF63041E49C09A11AF9F90C8 /* RecoverWrappers.swift in Sources */ = {isa = PBXBuildFile; fileRef = 8B03734A0FEE1A75DDA0DCD87AF3C43C /* RecoverWrappers.swift */; };
+		F0D57DDBFA2D529C04DF41A0122C5D32 /* PrimerDelegate.swift in Sources */ = {isa = PBXBuildFile; fileRef = 5FF4B9F4FC26801A8152D6709F373517 /* PrimerDelegate.swift */; };
+		F2E62C4E97D4F1481DD8087073D248C8 /* PaymentMethodTokenizationRequest.swift in Sources */ = {isa = PBXBuildFile; fileRef = 0934E3FE39BD90E6EA7BF229015F3ADB /* PaymentMethodTokenizationRequest.swift */; };
+		F5099C6F6484CAB6308A4C51A6C9A3A7 /* PrimerWebViewController.swift in Sources */ = {isa = PBXBuildFile; fileRef = EC4199C97E63385F40B7E46A5965DB82 /* PrimerWebViewController.swift */; };
+		F524682F431B4F428E2DE0F70371BFA2 /* PrimerNavigationController.swift in Sources */ = {isa = PBXBuildFile; fileRef = 5FD5FC7A9FC5CBF4FCA5AA3D3C722B84 /* PrimerNavigationController.swift */; };
+		FD7BCF3AED5ACA886D11DF7BAB515781 /* PrimerCardholderNameFieldView.swift in Sources */ = {isa = PBXBuildFile; fileRef = 4C321E5C2BBFAE0D80960D4AA0C73536 /* PrimerCardholderNameFieldView.swift */; };
+		FEC7AC5A5A9EC8BBCC880D54A39D2F64 /* NetworkService.swift in Sources */ = {isa = PBXBuildFile; fileRef = 07310E2A7C0ADB8F08509DAE379D113B /* NetworkService.swift */; };
+		FF753B647F34DC40526A60A661585594 /* PayPal.swift in Sources */ = {isa = PBXBuildFile; fileRef = 0F9007B401DBEA396B83D3DD5B2D6D2B /* PayPal.swift */; };
 /* End PBXBuildFile section */
 
 /* Begin PBXContainerItemProxy section */
-		5EAC1FC187EBF05DFE5FD53C3883D0C4 /* PBXContainerItemProxy */ = {
+		31558470AB40EBEFCBB0DA3BFEAB5D06 /* PBXContainerItemProxy */ = {
+			isa = PBXContainerItemProxy;
+			containerPortal = BFDFE7DC352907FC980B868725387E98 /* Project object */;
+			proxyType = 1;
+			remoteGlobalIDString = 6F5F0A81CAE773CFE5371059A81B5B6A;
+			remoteInfo = Primer3DS;
+		};
+		7030D31A40163193011F0FE02008F79D /* PBXContainerItemProxy */ = {
+			isa = PBXContainerItemProxy;
+			containerPortal = BFDFE7DC352907FC980B868725387E98 /* Project object */;
+			proxyType = 1;
+			remoteGlobalIDString = 6C144A762E9B598392AFFEC8F873746A;
+			remoteInfo = "Pods-PrimerSDK_Example";
+		};
+		807CF84ABA4AD53B6C6F301BFC568771 /* PBXContainerItemProxy */ = {
+			isa = PBXContainerItemProxy;
+			containerPortal = BFDFE7DC352907FC980B868725387E98 /* Project object */;
+			proxyType = 1;
+			remoteGlobalIDString = F3BE9108C53B53949406218CEA55E0B2;
+			remoteInfo = PrimerSDK;
+		};
+		C26D1F2DAE60DA7A8B6A9C41785A0681 /* PBXContainerItemProxy */ = {
 			isa = PBXContainerItemProxy;
 			containerPortal = BFDFE7DC352907FC980B868725387E98 /* Project object */;
 			proxyType = 1;
 			remoteGlobalIDString = 6E6525C7043FBA7BB34A249010AF5593;
 			remoteInfo = "PrimerSDK-PrimerResources";
 		};
-		72B77FF128E3F0ACD21067EA995643EC /* PBXContainerItemProxy */ = {
-			isa = PBXContainerItemProxy;
-			containerPortal = BFDFE7DC352907FC980B868725387E98 /* Project object */;
-			proxyType = 1;
-			remoteGlobalIDString = 6C144A762E9B598392AFFEC8F873746A;
-			remoteInfo = "Pods-PrimerSDK_Example";
-		};
-		7DBF96E7472F929BFD3A92DA29B2ED0A /* PBXContainerItemProxy */ = {
-			isa = PBXContainerItemProxy;
-			containerPortal = BFDFE7DC352907FC980B868725387E98 /* Project object */;
-			proxyType = 1;
-			remoteGlobalIDString = F3BE9108C53B53949406218CEA55E0B2;
-			remoteInfo = PrimerSDK;
-		};
-		DB49A81A5001381546AE19911A3812FB /* PBXContainerItemProxy */ = {
-			isa = PBXContainerItemProxy;
-			containerPortal = BFDFE7DC352907FC980B868725387E98 /* Project object */;
-			proxyType = 1;
-			remoteGlobalIDString = 6F5F0A81CAE773CFE5371059A81B5B6A;
-			remoteInfo = Primer3DS;
-		};
 /* End PBXContainerItemProxy section */
 
 /* Begin PBXFileReference section */
-<<<<<<< HEAD
-		013BE21A466946E2596298E6720549C3 /* PrimerCardNumberFieldView.swift */ = {isa = PBXFileReference; includeInIndex = 1; lastKnownFileType = sourcecode.swift; path = PrimerCardNumberFieldView.swift; sourceTree = "<group>"; };
 		01866C554CEF16E126084C5F08741462 /* Primer3DS-xcframeworks.sh */ = {isa = PBXFileReference; includeInIndex = 1; lastKnownFileType = text.script.sh; path = "Primer3DS-xcframeworks.sh"; sourceTree = "<group>"; };
-		0859B0E633FEED00C37D6F7627F19661 /* Logger.swift */ = {isa = PBXFileReference; includeInIndex = 1; lastKnownFileType = sourcecode.swift; path = Logger.swift; sourceTree = "<group>"; };
-		0AC0F29268D2B32640A2C44549B7E7FA /* AppState.swift */ = {isa = PBXFileReference; includeInIndex = 1; lastKnownFileType = sourcecode.swift; path = AppState.swift; sourceTree = "<group>"; };
-		0B7B81D936B769DF787A6A8E44711CCC /* FormTextFieldType.swift */ = {isa = PBXFileReference; includeInIndex = 1; lastKnownFileType = sourcecode.swift; path = FormTextFieldType.swift; sourceTree = "<group>"; };
-		0C84B778FE7E2BCB11BE33F6E67D2628 /* CatchWrappers.swift */ = {isa = PBXFileReference; includeInIndex = 1; lastKnownFileType = sourcecode.swift; path = CatchWrappers.swift; sourceTree = "<group>"; };
-		0E4CA4EED7179C3A2CA6EB8978B61DA8 /* fr.lproj */ = {isa = PBXFileReference; includeInIndex = 1; path = fr.lproj; sourceTree = "<group>"; };
-		0E5461ED53FA7163E1FB29CE3A43EB78 /* RateLimitedDispatcherBase.swift */ = {isa = PBXFileReference; includeInIndex = 1; lastKnownFileType = sourcecode.swift; path = RateLimitedDispatcherBase.swift; sourceTree = "<group>"; };
-		1129E8E5C29280EF0AEDA823AE7D43E3 /* PaymentMethodComponent.swift */ = {isa = PBXFileReference; includeInIndex = 1; lastKnownFileType = sourcecode.swift; path = PaymentMethodComponent.swift; sourceTree = "<group>"; };
-		126581AE2D0B92C8730F72CCBBE56758 /* PrimerButton.swift */ = {isa = PBXFileReference; includeInIndex = 1; lastKnownFileType = sourcecode.swift; path = PrimerButton.swift; sourceTree = "<group>"; };
-		16DD2A6D3A1D2819925BC33003D02BD9 /* PrimerFlowEnums.swift */ = {isa = PBXFileReference; includeInIndex = 1; lastKnownFileType = sourcecode.swift; path = PrimerFlowEnums.swift; sourceTree = "<group>"; };
-		172A17BD16C12D728F7128A3361762E0 /* PrimerSDK.modulemap */ = {isa = PBXFileReference; includeInIndex = 1; lastKnownFileType = sourcecode.module; path = PrimerSDK.modulemap; sourceTree = "<group>"; };
-		1753FADFBFB5C3386D1673DF56C810B3 /* PrimerSDK-dummy.m */ = {isa = PBXFileReference; includeInIndex = 1; lastKnownFileType = sourcecode.c.objc; path = "PrimerSDK-dummy.m"; sourceTree = "<group>"; };
-		17F6DE27BC580DFC5AA8D5F9CF52C13A /* en.lproj */ = {isa = PBXFileReference; includeInIndex = 1; path = en.lproj; sourceTree = "<group>"; };
-		1914C732AB6CB878C8572A3881B2C73C /* PrimerContent.swift */ = {isa = PBXFileReference; includeInIndex = 1; lastKnownFileType = sourcecode.swift; path = PrimerContent.swift; sourceTree = "<group>"; };
-		1C2B2F64299E017566B26EC70F3B49BB /* Thenable.swift */ = {isa = PBXFileReference; includeInIndex = 1; lastKnownFileType = sourcecode.swift; path = Thenable.swift; sourceTree = "<group>"; };
-		1CD681F00DE0614F5E404076B8957DC7 /* ExternalViewModel.swift */ = {isa = PBXFileReference; includeInIndex = 1; lastKnownFileType = sourcecode.swift; path = ExternalViewModel.swift; sourceTree = "<group>"; };
+		02721D5A7357DCF5A13244780F8DAA5F /* ApplePayViewModel.swift */ = {isa = PBXFileReference; includeInIndex = 1; lastKnownFileType = sourcecode.swift; path = ApplePayViewModel.swift; sourceTree = "<group>"; };
+		040F60B57703F4CA994A01EFC884BD04 /* PaymentMethodToken.swift */ = {isa = PBXFileReference; includeInIndex = 1; lastKnownFileType = sourcecode.swift; path = PaymentMethodToken.swift; sourceTree = "<group>"; };
+		052DE9C30E8839D44E94F57C6D1A2CED /* ResumeHandlerProtocol.swift */ = {isa = PBXFileReference; includeInIndex = 1; lastKnownFileType = sourcecode.swift; path = ResumeHandlerProtocol.swift; sourceTree = "<group>"; };
+		0677C6E9834BB4B812F956E42A88E8F3 /* PrimerSDK.debug.xcconfig */ = {isa = PBXFileReference; includeInIndex = 1; lastKnownFileType = text.xcconfig; path = PrimerSDK.debug.xcconfig; sourceTree = "<group>"; };
+		07310E2A7C0ADB8F08509DAE379D113B /* NetworkService.swift */ = {isa = PBXFileReference; includeInIndex = 1; lastKnownFileType = sourcecode.swift; path = NetworkService.swift; sourceTree = "<group>"; };
+		0831E59F51403656ED0383648F14F7B0 /* PrimerAPIClient.swift */ = {isa = PBXFileReference; includeInIndex = 1; lastKnownFileType = sourcecode.swift; path = PrimerAPIClient.swift; sourceTree = "<group>"; };
+		0934E3FE39BD90E6EA7BF229015F3ADB /* PaymentMethodTokenizationRequest.swift */ = {isa = PBXFileReference; includeInIndex = 1; lastKnownFileType = sourcecode.swift; path = PaymentMethodTokenizationRequest.swift; sourceTree = "<group>"; };
+		09713EDC7869037F05CDCE567AF3CA37 /* Logger.swift */ = {isa = PBXFileReference; includeInIndex = 1; lastKnownFileType = sourcecode.swift; path = Logger.swift; sourceTree = "<group>"; };
+		0A13936A656B47592E8672C4D5307048 /* CancellablePromise.swift */ = {isa = PBXFileReference; includeInIndex = 1; lastKnownFileType = sourcecode.swift; path = CancellablePromise.swift; sourceTree = "<group>"; };
+		0D2E0829A9CF5AACE43592141857A21A /* PrimerSDK-dummy.m */ = {isa = PBXFileReference; includeInIndex = 1; lastKnownFileType = sourcecode.c.objc; path = "PrimerSDK-dummy.m"; sourceTree = "<group>"; };
+		0D7556526B4459F4DDEB5A24A012B617 /* README.md */ = {isa = PBXFileReference; includeInIndex = 1; path = README.md; sourceTree = "<group>"; };
+		0F9007B401DBEA396B83D3DD5B2D6D2B /* PayPal.swift */ = {isa = PBXFileReference; includeInIndex = 1; lastKnownFileType = sourcecode.swift; path = PayPal.swift; sourceTree = "<group>"; };
+		1075A7933583DB3FCE89876F8D3C98AA /* fr.lproj */ = {isa = PBXFileReference; includeInIndex = 1; path = fr.lproj; sourceTree = "<group>"; };
+		113A7D339CE2E207D38308DBEC1D406A /* Queue.swift */ = {isa = PBXFileReference; includeInIndex = 1; lastKnownFileType = sourcecode.swift; path = Queue.swift; sourceTree = "<group>"; };
+		11E55C92F6197EFD1C01DA8F986A7F00 /* StrictRateLimitedDispatcher.swift */ = {isa = PBXFileReference; includeInIndex = 1; lastKnownFileType = sourcecode.swift; path = StrictRateLimitedDispatcher.swift; sourceTree = "<group>"; };
+		132FFF522AD8CFC125246CCB6C8ABFFE /* ReloadDelegate.swift */ = {isa = PBXFileReference; includeInIndex = 1; lastKnownFileType = sourcecode.swift; path = ReloadDelegate.swift; sourceTree = "<group>"; };
+		133997060D85B9B9881B45167B057E56 /* hang.swift */ = {isa = PBXFileReference; includeInIndex = 1; lastKnownFileType = sourcecode.swift; path = hang.swift; sourceTree = "<group>"; };
+		137C27D833ACC688E11FFC8D812E270A /* ClientToken.swift */ = {isa = PBXFileReference; includeInIndex = 1; lastKnownFileType = sourcecode.swift; path = ClientToken.swift; sourceTree = "<group>"; };
+		187A700DC2F3AC4D980496686F6CC1F2 /* GuaranteeWrappers.swift */ = {isa = PBXFileReference; includeInIndex = 1; lastKnownFileType = sourcecode.swift; path = GuaranteeWrappers.swift; sourceTree = "<group>"; };
+		18CC2AD4B97339E63DAFE007F8F4A6E1 /* PrimerNibView.swift */ = {isa = PBXFileReference; includeInIndex = 1; lastKnownFileType = sourcecode.swift; path = PrimerNibView.swift; sourceTree = "<group>"; };
+		196B6FBD6722F8CC352130A4C5CF458D /* AlertController.swift */ = {isa = PBXFileReference; includeInIndex = 1; lastKnownFileType = sourcecode.swift; path = AlertController.swift; sourceTree = "<group>"; };
+		1C242EF7890FA2F8D92C650C5E1C217A /* PayPalViewModel.swift */ = {isa = PBXFileReference; includeInIndex = 1; lastKnownFileType = sourcecode.swift; path = PayPalViewModel.swift; sourceTree = "<group>"; };
+		1DF6999D4446A4E4592C291E414CE204 /* when.swift */ = {isa = PBXFileReference; includeInIndex = 1; lastKnownFileType = sourcecode.swift; path = when.swift; sourceTree = "<group>"; };
+		1E3D9AF63C7E4EDCE8AB26592415E5A0 /* VaultService.swift */ = {isa = PBXFileReference; includeInIndex = 1; lastKnownFileType = sourcecode.swift; path = VaultService.swift; sourceTree = "<group>"; };
 		1EB79EC7D2058D018AB15B71DA0904C3 /* Primer3DS-prefix.pch */ = {isa = PBXFileReference; includeInIndex = 1; lastKnownFileType = sourcecode.c.h; path = "Primer3DS-prefix.pch"; sourceTree = "<group>"; };
-		1ED527128DA1316456827277B5176502 /* CardScannerViewController+SimpleScanDelegate.swift */ = {isa = PBXFileReference; includeInIndex = 1; lastKnownFileType = sourcecode.swift; path = "CardScannerViewController+SimpleScanDelegate.swift"; sourceTree = "<group>"; };
-		20AB4433BF7C6BB54BAB9F80EBADA0B4 /* PrimerAPIClient.swift */ = {isa = PBXFileReference; includeInIndex = 1; lastKnownFileType = sourcecode.swift; path = PrimerAPIClient.swift; sourceTree = "<group>"; };
+		1FE47DAF9814FFBCC0A0C1F374BE039B /* after.swift */ = {isa = PBXFileReference; includeInIndex = 1; lastKnownFileType = sourcecode.swift; path = after.swift; sourceTree = "<group>"; };
+		202A74F386A8D2328F136D3B0682E192 /* PrimerTextFieldView.swift */ = {isa = PBXFileReference; includeInIndex = 1; lastKnownFileType = sourcecode.swift; path = PrimerTextFieldView.swift; sourceTree = "<group>"; };
+		2186E718A9D58A712A03B2FA0AF33511 /* DirectDebitService.swift */ = {isa = PBXFileReference; includeInIndex = 1; lastKnownFileType = sourcecode.swift; path = DirectDebitService.swift; sourceTree = "<group>"; };
 		21F4ACB1142B1B9457658584BF5CD35A /* Pods-PrimerSDK_Example-dummy.m */ = {isa = PBXFileReference; includeInIndex = 1; lastKnownFileType = sourcecode.c.objc; path = "Pods-PrimerSDK_Example-dummy.m"; sourceTree = "<group>"; };
-		22D50D1043DB106BDA7B8E5056B9E1CF /* ResumeHandlerProtocol.swift */ = {isa = PBXFileReference; includeInIndex = 1; lastKnownFileType = sourcecode.swift; path = ResumeHandlerProtocol.swift; sourceTree = "<group>"; };
-		22F3368FD0324463C2A2003E9697D5C8 /* RateLimitedDispatcher.swift */ = {isa = PBXFileReference; includeInIndex = 1; lastKnownFileType = sourcecode.swift; path = RateLimitedDispatcher.swift; sourceTree = "<group>"; };
-		2325B451A43A26F3BA3AEC7886811CA5 /* Cancellable.swift */ = {isa = PBXFileReference; includeInIndex = 1; lastKnownFileType = sourcecode.swift; path = Cancellable.swift; sourceTree = "<group>"; };
+		23D9F8B0C14A28EFCCF8E7C48517E574 /* 3DS.swift */ = {isa = PBXFileReference; includeInIndex = 1; lastKnownFileType = sourcecode.swift; path = 3DS.swift; sourceTree = "<group>"; };
 		23FD1D157B8C8E7148BE8A7D354A051F /* Pods_PrimerSDK_Tests.framework */ = {isa = PBXFileReference; explicitFileType = wrapper.framework; includeInIndex = 0; name = Pods_PrimerSDK_Tests.framework; path = "Pods-PrimerSDK_Tests.framework"; sourceTree = BUILT_PRODUCTS_DIR; };
 		2796B517334A85FE273247C85E3F7711 /* ThreeDS_SDK.xcframework */ = {isa = PBXFileReference; includeInIndex = 1; name = ThreeDS_SDK.xcframework; path = Sources/Frameworks/ThreeDS_SDK.xcframework; sourceTree = "<group>"; };
+		28127967A118E47C7E3E28B344178EA1 /* PaymentMethodConfig.swift */ = {isa = PBXFileReference; includeInIndex = 1; lastKnownFileType = sourcecode.swift; path = PaymentMethodConfig.swift; sourceTree = "<group>"; };
 		28E47791C9F9D0A9BA05C719761A4F3F /* PrimerSDK.framework */ = {isa = PBXFileReference; explicitFileType = wrapper.framework; includeInIndex = 0; name = PrimerSDK.framework; path = PrimerSDK.framework; sourceTree = BUILT_PRODUCTS_DIR; };
-		296BC3E66F80C4100B3CBE493EE2AC59 /* CardButton.swift */ = {isa = PBXFileReference; includeInIndex = 1; lastKnownFileType = sourcecode.swift; path = CardButton.swift; sourceTree = "<group>"; };
-		29C0F9B3626376D8C4FD75C7157D79D0 /* PrimerTextField.swift */ = {isa = PBXFileReference; includeInIndex = 1; lastKnownFileType = sourcecode.swift; path = PrimerTextField.swift; sourceTree = "<group>"; };
-		29EBD53D840A18A89B2C94C5ACEBD853 /* IntExtension.swift */ = {isa = PBXFileReference; includeInIndex = 1; lastKnownFileType = sourcecode.swift; path = IntExtension.swift; sourceTree = "<group>"; };
-		2A5BFD37643420691BD8B84BE5FD8FCE /* Endpoint.swift */ = {isa = PBXFileReference; includeInIndex = 1; lastKnownFileType = sourcecode.swift; path = Endpoint.swift; sourceTree = "<group>"; };
-		2D09E376A031D7B98A68A3ACCC008DEA /* Parser.swift */ = {isa = PBXFileReference; includeInIndex = 1; lastKnownFileType = sourcecode.swift; path = Parser.swift; sourceTree = "<group>"; };
-		2F10825A19F861EB1218473FB44A8AEB /* Klarna.swift */ = {isa = PBXFileReference; includeInIndex = 1; lastKnownFileType = sourcecode.swift; path = Klarna.swift; sourceTree = "<group>"; };
-		3082C9E37BBD1BB05EFB27DC86D7B53F /* CancellableCatchable.swift */ = {isa = PBXFileReference; includeInIndex = 1; lastKnownFileType = sourcecode.swift; path = CancellableCatchable.swift; sourceTree = "<group>"; };
-		308C3064F02AF8DA41EA2FA9F2AD79E7 /* UXMode.swift */ = {isa = PBXFileReference; includeInIndex = 1; lastKnownFileType = sourcecode.swift; path = UXMode.swift; sourceTree = "<group>"; };
-		32BA74B5386064F760E7F690618B43FC /* SuccessMessage.swift */ = {isa = PBXFileReference; includeInIndex = 1; lastKnownFileType = sourcecode.swift; path = SuccessMessage.swift; sourceTree = "<group>"; };
-		352A1C8BCB603AAA3506BBA0CC4443A7 /* ApplePay.swift */ = {isa = PBXFileReference; includeInIndex = 1; lastKnownFileType = sourcecode.swift; path = ApplePay.swift; sourceTree = "<group>"; };
-		35DEA21931DABE1F3179CB96FB92695D /* DirerctCheckoutViewModel.swift */ = {isa = PBXFileReference; includeInIndex = 1; lastKnownFileType = sourcecode.swift; path = DirerctCheckoutViewModel.swift; sourceTree = "<group>"; };
-		37558D5A815924B9104B57C3EE8DA338 /* 3DSService+Promises.swift */ = {isa = PBXFileReference; includeInIndex = 1; lastKnownFileType = sourcecode.swift; path = "3DSService+Promises.swift"; sourceTree = "<group>"; };
-=======
-		0062CCDDE5F74B44FAB5178303E3205C /* Customer.swift */ = {isa = PBXFileReference; includeInIndex = 1; lastKnownFileType = sourcecode.swift; path = Customer.swift; sourceTree = "<group>"; };
-		0479D84A51FCF30FD70825B8753D2259 /* PrimerCardFormViewController.swift */ = {isa = PBXFileReference; includeInIndex = 1; lastKnownFileType = sourcecode.swift; path = PrimerCardFormViewController.swift; sourceTree = "<group>"; };
-		05CE956962F3976D1BF3BE37F7B0DC92 /* Logger.swift */ = {isa = PBXFileReference; includeInIndex = 1; lastKnownFileType = sourcecode.swift; path = Logger.swift; sourceTree = "<group>"; };
-		061581DBDF269A1E19FECA6EF6ACA92F /* fr.lproj */ = {isa = PBXFileReference; includeInIndex = 1; lastKnownFileType = folder; path = fr.lproj; sourceTree = "<group>"; };
-		083A5BDF38AD6742DC093F37B3DA8734 /* UXMode.swift */ = {isa = PBXFileReference; includeInIndex = 1; lastKnownFileType = sourcecode.swift; path = UXMode.swift; sourceTree = "<group>"; };
-		0916606AB47F32F8452D6B4ED7F4FAE9 /* CardButton.swift */ = {isa = PBXFileReference; includeInIndex = 1; lastKnownFileType = sourcecode.swift; path = CardButton.swift; sourceTree = "<group>"; };
-		0C5A260438B39BBAD6C303367E9DFB7C /* PrimerDelegate.swift */ = {isa = PBXFileReference; includeInIndex = 1; lastKnownFileType = sourcecode.swift; path = PrimerDelegate.swift; sourceTree = "<group>"; };
-		0F969A1CCDD008382D7BC8B8C60D2638 /* FormView.swift */ = {isa = PBXFileReference; includeInIndex = 1; lastKnownFileType = sourcecode.swift; path = FormView.swift; sourceTree = "<group>"; };
-		0FA393BC4565CC0111D0B0A35B44D771 /* Icons.xcassets */ = {isa = PBXFileReference; includeInIndex = 1; lastKnownFileType = folder.assetcatalog; name = Icons.xcassets; path = Sources/PrimerSDK/Resources/Icons.xcassets; sourceTree = "<group>"; };
-		106F9D3C4568D189E6C941FFF3DC5D4E /* PrimerAPI.swift */ = {isa = PBXFileReference; includeInIndex = 1; lastKnownFileType = sourcecode.swift; path = PrimerAPI.swift; sourceTree = "<group>"; };
-		1261C0957C5526671D0280111810EC2F /* CancellableCatchable.swift */ = {isa = PBXFileReference; includeInIndex = 1; lastKnownFileType = sourcecode.swift; path = CancellableCatchable.swift; sourceTree = "<group>"; };
-		12F74F2FF4F2A5D2FFDEDABF1CE24F59 /* PrimerCardholderNameFieldView.swift */ = {isa = PBXFileReference; includeInIndex = 1; lastKnownFileType = sourcecode.swift; path = PrimerCardholderNameFieldView.swift; sourceTree = "<group>"; };
-		1339E864F357E82AC105BCB1F3D4F7FC /* Apaya.swift */ = {isa = PBXFileReference; includeInIndex = 1; lastKnownFileType = sourcecode.swift; path = Apaya.swift; sourceTree = "<group>"; };
-		148289CD89AB434AE9AF2624C159949C /* WrapperProtocols.swift */ = {isa = PBXFileReference; includeInIndex = 1; lastKnownFileType = sourcecode.swift; path = WrapperProtocols.swift; sourceTree = "<group>"; };
-		15399E02A73E52490D96C07D369963D5 /* VaultPaymentMethodViewModel.swift */ = {isa = PBXFileReference; includeInIndex = 1; lastKnownFileType = sourcecode.swift; path = VaultPaymentMethodViewModel.swift; sourceTree = "<group>"; };
-		1682A060062FA32B42FA1F59AAB28E7C /* PrimerRootViewController.swift */ = {isa = PBXFileReference; includeInIndex = 1; lastKnownFileType = sourcecode.swift; path = PrimerRootViewController.swift; sourceTree = "<group>"; };
-		1A1FAE210E453ADCECC73CB234CDC0FB /* PrimerSDK-dummy.m */ = {isa = PBXFileReference; includeInIndex = 1; lastKnownFileType = sourcecode.c.objc; path = "PrimerSDK-dummy.m"; sourceTree = "<group>"; };
-		1A5808D7AD83468E9DFF6535C9C70A31 /* race.swift */ = {isa = PBXFileReference; includeInIndex = 1; lastKnownFileType = sourcecode.swift; path = race.swift; sourceTree = "<group>"; };
-		1C43573B2584FE321DCC04848A2A2456 /* PrimerTextFieldView.swift */ = {isa = PBXFileReference; includeInIndex = 1; lastKnownFileType = sourcecode.swift; path = PrimerTextFieldView.swift; sourceTree = "<group>"; };
-		1C4C56133A4484D5A71337CBA80C2311 /* Dispatcher.swift */ = {isa = PBXFileReference; includeInIndex = 1; lastKnownFileType = sourcecode.swift; path = Dispatcher.swift; sourceTree = "<group>"; };
-		1CE4E4A2301217DAE112E5D818608F32 /* RootViewController.swift */ = {isa = PBXFileReference; includeInIndex = 1; lastKnownFileType = sourcecode.swift; path = RootViewController.swift; sourceTree = "<group>"; };
-		1F2EE001205E2D4E6FFE897A56420992 /* en.lproj */ = {isa = PBXFileReference; includeInIndex = 1; lastKnownFileType = folder; path = en.lproj; sourceTree = "<group>"; };
-		1F3C293E72C87F132BD61AEBBABC5369 /* PaymentMethodToken.swift */ = {isa = PBXFileReference; includeInIndex = 1; lastKnownFileType = sourcecode.swift; path = PaymentMethodToken.swift; sourceTree = "<group>"; };
-		20E634BE11D8BE51308805CF18D17241 /* Error.swift */ = {isa = PBXFileReference; includeInIndex = 1; lastKnownFileType = sourcecode.swift; path = Error.swift; sourceTree = "<group>"; };
-		21737FBB0680326F6F5C8848F7DA5586 /* PrimerExpiryDateFieldView.swift */ = {isa = PBXFileReference; includeInIndex = 1; lastKnownFileType = sourcecode.swift; path = PrimerExpiryDateFieldView.swift; sourceTree = "<group>"; };
-		21F4ACB1142B1B9457658584BF5CD35A /* Pods-PrimerSDK_Example-dummy.m */ = {isa = PBXFileReference; includeInIndex = 1; lastKnownFileType = sourcecode.c.objc; path = "Pods-PrimerSDK_Example-dummy.m"; sourceTree = "<group>"; };
-		23FD1D157B8C8E7148BE8A7D354A051F /* Pods_PrimerSDK_Tests.framework */ = {isa = PBXFileReference; explicitFileType = wrapper.framework; includeInIndex = 0; path = Pods_PrimerSDK_Tests.framework; sourceTree = BUILT_PRODUCTS_DIR; };
-		27AB75BDD61FA6C0B48153775A2DB7B3 /* StrictRateLimitedDispatcher.swift */ = {isa = PBXFileReference; includeInIndex = 1; lastKnownFileType = sourcecode.swift; path = StrictRateLimitedDispatcher.swift; sourceTree = "<group>"; };
-		28E47791C9F9D0A9BA05C719761A4F3F /* PrimerSDK.framework */ = {isa = PBXFileReference; explicitFileType = wrapper.framework; includeInIndex = 0; path = PrimerSDK.framework; sourceTree = BUILT_PRODUCTS_DIR; };
-		299003B3C46CEBE3BE89821418B3ED8B /* PrimerSDK.release.xcconfig */ = {isa = PBXFileReference; includeInIndex = 1; lastKnownFileType = text.xcconfig; path = PrimerSDK.release.xcconfig; sourceTree = "<group>"; };
-		2C330A78CF229FCC319823B3238610B5 /* PrimerSDK.debug.xcconfig */ = {isa = PBXFileReference; includeInIndex = 1; lastKnownFileType = text.xcconfig; path = PrimerSDK.debug.xcconfig; sourceTree = "<group>"; };
-		2CFC2BA9DEC3B8E31E3DA1B1F83F3C8D /* URLSessionStack.swift */ = {isa = PBXFileReference; includeInIndex = 1; lastKnownFileType = sourcecode.swift; path = URLSessionStack.swift; sourceTree = "<group>"; };
-		2FAA9B97B899F57228EBF2D38EEE0B4E /* PrimerSettings.swift */ = {isa = PBXFileReference; includeInIndex = 1; lastKnownFileType = sourcecode.swift; path = PrimerSettings.swift; sourceTree = "<group>"; };
-		30A1D8C0172028D79124A9FA092530D6 /* ErrorViewController.swift */ = {isa = PBXFileReference; includeInIndex = 1; lastKnownFileType = sourcecode.swift; path = ErrorViewController.swift; sourceTree = "<group>"; };
-		313D1AF0F177B1CC32588E9AACC1BFFD /* ConfirmMandateViewModel.swift */ = {isa = PBXFileReference; includeInIndex = 1; lastKnownFileType = sourcecode.swift; path = ConfirmMandateViewModel.swift; sourceTree = "<group>"; };
-		31BB42EA06E9C93BFFA9E2C93E1D8D73 /* PrimerContent.swift */ = {isa = PBXFileReference; includeInIndex = 1; lastKnownFileType = sourcecode.swift; path = PrimerContent.swift; sourceTree = "<group>"; };
-		3649DC8CC3C01D54E9F66F21D2C27C19 /* PrimerTextField.swift */ = {isa = PBXFileReference; includeInIndex = 1; lastKnownFileType = sourcecode.swift; path = PrimerTextField.swift; sourceTree = "<group>"; };
->>>>>>> 9cd3d24c
+		2FD63ED54ADFAB9F139DBB884D5DA5E7 /* ExternalViewModel.swift */ = {isa = PBXFileReference; includeInIndex = 1; lastKnownFileType = sourcecode.swift; path = ExternalViewModel.swift; sourceTree = "<group>"; };
+		30A8FA171D7805B5C36B74E6FD6186C5 /* CardScannerViewController+SimpleScanDelegate.swift */ = {isa = PBXFileReference; includeInIndex = 1; lastKnownFileType = sourcecode.swift; path = "CardScannerViewController+SimpleScanDelegate.swift"; sourceTree = "<group>"; };
+		32E024D9E48AEC50678BD74B5E285925 /* UIColorExtension.swift */ = {isa = PBXFileReference; includeInIndex = 1; lastKnownFileType = sourcecode.swift; path = UIColorExtension.swift; sourceTree = "<group>"; };
+		37354B66D8EEDC41BF70C92358FEC770 /* PrimerCardNumberFieldView.swift */ = {isa = PBXFileReference; includeInIndex = 1; lastKnownFileType = sourcecode.swift; path = PrimerCardNumberFieldView.swift; sourceTree = "<group>"; };
 		3780FF276696624E5AD4A629D4CC4AD8 /* Pods-PrimerSDK_Example-umbrella.h */ = {isa = PBXFileReference; includeInIndex = 1; lastKnownFileType = sourcecode.c.h; path = "Pods-PrimerSDK_Example-umbrella.h"; sourceTree = "<group>"; };
 		37BD3457C9DA0596324E3CDCC658CF05 /* Primer3DS.release.xcconfig */ = {isa = PBXFileReference; includeInIndex = 1; lastKnownFileType = text.xcconfig; path = Primer3DS.release.xcconfig; sourceTree = "<group>"; };
-		3BD52F41C3D6EABDF660ABA5349CA8CE /* PrimerCardholderNameFieldView.swift */ = {isa = PBXFileReference; includeInIndex = 1; lastKnownFileType = sourcecode.swift; path = PrimerCardholderNameFieldView.swift; sourceTree = "<group>"; };
+		3927FEAC93E23638102EFE5141DC97F4 /* CardScannerViewModel.swift */ = {isa = PBXFileReference; includeInIndex = 1; lastKnownFileType = sourcecode.swift; path = CardScannerViewModel.swift; sourceTree = "<group>"; };
 		3C474C1A0DABE2A3F404B63D4D59F30C /* Pods-PrimerSDK_Example.debug.xcconfig */ = {isa = PBXFileReference; includeInIndex = 1; lastKnownFileType = text.xcconfig; path = "Pods-PrimerSDK_Example.debug.xcconfig"; sourceTree = "<group>"; };
-		3D3E60964E507437A76DEA6A24BDE761 /* PrimerSDK-Info.plist */ = {isa = PBXFileReference; includeInIndex = 1; lastKnownFileType = text.plist.xml; path = "PrimerSDK-Info.plist"; sourceTree = "<group>"; };
-		3E3BEFB8A84B37A3067292DCAF92BD04 /* CancelContext.swift */ = {isa = PBXFileReference; includeInIndex = 1; lastKnownFileType = sourcecode.swift; path = CancelContext.swift; sourceTree = "<group>"; };
-		3E58E3FDD0901D96BF0D5BFC784AE4B7 /* VaultCheckoutViewModel.swift */ = {isa = PBXFileReference; includeInIndex = 1; lastKnownFileType = sourcecode.swift; path = VaultCheckoutViewModel.swift; sourceTree = "<group>"; };
-		40A28A82C4421EAFAB723CFA84FFA6C7 /* Icons.xcassets */ = {isa = PBXFileReference; includeInIndex = 1; lastKnownFileType = folder.assetcatalog; name = Icons.xcassets; path = Sources/PrimerSDK/Resources/Icons.xcassets; sourceTree = "<group>"; };
+		3CE5DEAA27699099925F99E71B280E4B /* DependencyInjection.swift */ = {isa = PBXFileReference; includeInIndex = 1; lastKnownFileType = sourcecode.swift; path = DependencyInjection.swift; sourceTree = "<group>"; };
+		3DF173E8E6FEE051D5C18AB2C43183A1 /* PrimerViewExtensions.swift */ = {isa = PBXFileReference; includeInIndex = 1; lastKnownFileType = sourcecode.swift; path = PrimerViewExtensions.swift; sourceTree = "<group>"; };
+		3E83FF1A2826B5DCFEB55EE227BAD7C9 /* AppState.swift */ = {isa = PBXFileReference; includeInIndex = 1; lastKnownFileType = sourcecode.swift; path = AppState.swift; sourceTree = "<group>"; };
+		427CF00E20477C9A1EC718979A82644D /* PrimerTheme.swift */ = {isa = PBXFileReference; includeInIndex = 1; lastKnownFileType = sourcecode.swift; path = PrimerTheme.swift; sourceTree = "<group>"; };
+		43E76CAE06E9FFF050E97C0FD7773F06 /* PrimerAPIClient+3DS.swift */ = {isa = PBXFileReference; includeInIndex = 1; lastKnownFileType = sourcecode.swift; path = "PrimerAPIClient+3DS.swift"; sourceTree = "<group>"; };
+		448AA0AAC4C95351B1C7203975A4C3D0 /* Resolver.swift */ = {isa = PBXFileReference; includeInIndex = 1; lastKnownFileType = sourcecode.swift; path = Resolver.swift; sourceTree = "<group>"; };
+		46B68286F922507DF82FB0ACDC44CE68 /* Dispatcher.swift */ = {isa = PBXFileReference; includeInIndex = 1; lastKnownFileType = sourcecode.swift; path = Dispatcher.swift; sourceTree = "<group>"; };
 		48627A99264E6679D85F177DBB79DA83 /* Pods-PrimerSDK_Tests-Info.plist */ = {isa = PBXFileReference; includeInIndex = 1; lastKnownFileType = text.plist.xml; path = "Pods-PrimerSDK_Tests-Info.plist"; sourceTree = "<group>"; };
-<<<<<<< HEAD
-		48CE17ABEDB356883F87C26408207B69 /* PrimerSDK-umbrella.h */ = {isa = PBXFileReference; includeInIndex = 1; lastKnownFileType = sourcecode.c.h; path = "PrimerSDK-umbrella.h"; sourceTree = "<group>"; };
-		4A973C9B08931100291FBEB547BBFD59 /* PrimerScrollView.swift */ = {isa = PBXFileReference; includeInIndex = 1; lastKnownFileType = sourcecode.swift; path = PrimerScrollView.swift; sourceTree = "<group>"; };
-		4C63CB435C0466F42372297BFAFA531E /* PrimerRootViewController.swift */ = {isa = PBXFileReference; includeInIndex = 1; lastKnownFileType = sourcecode.swift; path = PrimerRootViewController.swift; sourceTree = "<group>"; };
+		4B544A7DC6BE9CE9E2AF2EDD6658B038 /* CardScannerViewController.swift */ = {isa = PBXFileReference; includeInIndex = 1; lastKnownFileType = sourcecode.swift; path = CardScannerViewController.swift; sourceTree = "<group>"; };
+		4C321E5C2BBFAE0D80960D4AA0C73536 /* PrimerCardholderNameFieldView.swift */ = {isa = PBXFileReference; includeInIndex = 1; lastKnownFileType = sourcecode.swift; path = PrimerCardholderNameFieldView.swift; sourceTree = "<group>"; };
+		4C8290F3A90D3CC3C6D5A396240EF2A7 /* Klarna.swift */ = {isa = PBXFileReference; includeInIndex = 1; lastKnownFileType = sourcecode.swift; path = Klarna.swift; sourceTree = "<group>"; };
+		4CA4545D24F665B91303552D899C514F /* EnsureWrappers.swift */ = {isa = PBXFileReference; includeInIndex = 1; lastKnownFileType = sourcecode.swift; path = EnsureWrappers.swift; sourceTree = "<group>"; };
+		4CF23422A3152E69D7959690AC20AE19 /* Icons.xcassets */ = {isa = PBXFileReference; includeInIndex = 1; lastKnownFileType = folder.assetcatalog; name = Icons.xcassets; path = Sources/PrimerSDK/Resources/Icons.xcassets; sourceTree = "<group>"; };
 		4D3869E0A461E802A5916AA6523517A4 /* Pods_PrimerSDK_Example.framework */ = {isa = PBXFileReference; explicitFileType = wrapper.framework; includeInIndex = 0; name = Pods_PrimerSDK_Example.framework; path = "Pods-PrimerSDK_Example.framework"; sourceTree = BUILT_PRODUCTS_DIR; };
-		4EA40C64C69FE3AD6D3F536D9386705A /* PaymentMethodConfigService.swift */ = {isa = PBXFileReference; includeInIndex = 1; lastKnownFileType = sourcecode.swift; path = PaymentMethodConfigService.swift; sourceTree = "<group>"; };
-		4FE9E770EE731EC0A8CA0B3E64D0BD02 /* ErrorHandler.swift */ = {isa = PBXFileReference; includeInIndex = 1; lastKnownFileType = sourcecode.swift; path = ErrorHandler.swift; sourceTree = "<group>"; };
-		51ECBC82F88A77332A11F3D93FD32DA4 /* CardScannerViewModel.swift */ = {isa = PBXFileReference; includeInIndex = 1; lastKnownFileType = sourcecode.swift; path = CardScannerViewModel.swift; sourceTree = "<group>"; };
-		522356CBC63F79740D60600B8783BDB4 /* UIColorExtension.swift */ = {isa = PBXFileReference; includeInIndex = 1; lastKnownFileType = sourcecode.swift; path = UIColorExtension.swift; sourceTree = "<group>"; };
-		52AC9B6F8605DCDD533F20B1D41F307F /* PrimerNavigationController.swift */ = {isa = PBXFileReference; includeInIndex = 1; lastKnownFileType = sourcecode.swift; path = PrimerNavigationController.swift; sourceTree = "<group>"; };
-		539F31F57EA7F686E1A7DA62A040DD7A /* when.swift */ = {isa = PBXFileReference; includeInIndex = 1; lastKnownFileType = sourcecode.swift; path = when.swift; sourceTree = "<group>"; };
-		53B0F672FC8CBD3794C3749FC266EC1E /* DirectDebitMandate.swift */ = {isa = PBXFileReference; includeInIndex = 1; lastKnownFileType = sourcecode.swift; path = DirectDebitMandate.swift; sourceTree = "<group>"; };
-		5818AF263E6045EFF54B7DD2FD988A4E /* UIDeviceExtension.swift */ = {isa = PBXFileReference; includeInIndex = 1; lastKnownFileType = sourcecode.swift; path = UIDeviceExtension.swift; sourceTree = "<group>"; };
-=======
-		492E50FF68685CDB92F816D429082D64 /* ConcurrencyLimitedDispatcher.swift */ = {isa = PBXFileReference; includeInIndex = 1; lastKnownFileType = sourcecode.swift; path = ConcurrencyLimitedDispatcher.swift; sourceTree = "<group>"; };
-		493D06FAECC2027B559FC92495D7D854 /* VaultService.swift */ = {isa = PBXFileReference; includeInIndex = 1; lastKnownFileType = sourcecode.swift; path = VaultService.swift; sourceTree = "<group>"; };
-		49C9049C4C3091694E4A7EC57F39B6D0 /* LICENSE */ = {isa = PBXFileReference; includeInIndex = 1; lastKnownFileType = text; path = LICENSE; sourceTree = "<group>"; };
-		4A8E332CB491C3D328D9FD402F0F885D /* CancelContext.swift */ = {isa = PBXFileReference; includeInIndex = 1; lastKnownFileType = sourcecode.swift; path = CancelContext.swift; sourceTree = "<group>"; };
-		4AA18BAEF11A65F0B48B7DAF5C28BA86 /* Promise.swift */ = {isa = PBXFileReference; includeInIndex = 1; lastKnownFileType = sourcecode.swift; path = Promise.swift; sourceTree = "<group>"; };
-		4B5F9C4709D2FDBECFCC56C505231C37 /* TokenizationService.swift */ = {isa = PBXFileReference; includeInIndex = 1; lastKnownFileType = sourcecode.swift; path = TokenizationService.swift; sourceTree = "<group>"; };
-		4BD663B641C0AE63AB4D32297A72DF9E /* ErrorHandler.swift */ = {isa = PBXFileReference; includeInIndex = 1; lastKnownFileType = sourcecode.swift; path = ErrorHandler.swift; sourceTree = "<group>"; };
-		4D3869E0A461E802A5916AA6523517A4 /* Pods_PrimerSDK_Example.framework */ = {isa = PBXFileReference; explicitFileType = wrapper.framework; includeInIndex = 0; path = Pods_PrimerSDK_Example.framework; sourceTree = BUILT_PRODUCTS_DIR; };
-		4EB0E7ABDB61171CFA39B3EC04E194BE /* IntExtension.swift */ = {isa = PBXFileReference; includeInIndex = 1; lastKnownFileType = sourcecode.swift; path = IntExtension.swift; sourceTree = "<group>"; };
-		4EDE692B88160DCB57C8B0A35383B66C /* RateLimitedDispatcher.swift */ = {isa = PBXFileReference; includeInIndex = 1; lastKnownFileType = sourcecode.swift; path = RateLimitedDispatcher.swift; sourceTree = "<group>"; };
-		524CB52B77D4127E12D0BDE4229B2896 /* Catchable.swift */ = {isa = PBXFileReference; includeInIndex = 1; lastKnownFileType = sourcecode.swift; path = Catchable.swift; sourceTree = "<group>"; };
-		52DE24AE59B38626272BC7EA38B227F6 /* Mask.swift */ = {isa = PBXFileReference; includeInIndex = 1; lastKnownFileType = sourcecode.swift; path = Mask.swift; sourceTree = "<group>"; };
-		53E2B945AECCE003D6F22E0AC98B7FA6 /* PrimerButton.swift */ = {isa = PBXFileReference; includeInIndex = 1; lastKnownFileType = sourcecode.swift; path = PrimerButton.swift; sourceTree = "<group>"; };
-		5574AF0C15C2B14B492DD5490BC366EB /* ReloadDelegate.swift */ = {isa = PBXFileReference; includeInIndex = 1; lastKnownFileType = sourcecode.swift; path = ReloadDelegate.swift; sourceTree = "<group>"; };
->>>>>>> 9cd3d24c
+		5151C403F1F02F837D3AADE7AC6745C2 /* PrimerScrollView.swift */ = {isa = PBXFileReference; includeInIndex = 1; lastKnownFileType = sourcecode.swift; path = PrimerScrollView.swift; sourceTree = "<group>"; };
+		518E6E16C5CDFF6CEB9EADC178A25EA3 /* RateLimitedDispatcherBase.swift */ = {isa = PBXFileReference; includeInIndex = 1; lastKnownFileType = sourcecode.swift; path = RateLimitedDispatcherBase.swift; sourceTree = "<group>"; };
+		52825C84B85A0078E21B8023DDD61458 /* ClientTokenService.swift */ = {isa = PBXFileReference; includeInIndex = 1; lastKnownFileType = sourcecode.swift; path = ClientTokenService.swift; sourceTree = "<group>"; };
+		542CD49441C0FF5379071CDD3EE0B105 /* DirectDebitMandate.swift */ = {isa = PBXFileReference; includeInIndex = 1; lastKnownFileType = sourcecode.swift; path = DirectDebitMandate.swift; sourceTree = "<group>"; };
+		54311EC40A63D1782BE2BA1E55537A4C /* LoadingViewController.swift */ = {isa = PBXFileReference; includeInIndex = 1; lastKnownFileType = sourcecode.swift; path = LoadingViewController.swift; sourceTree = "<group>"; };
+		55B8236AFADC34AE9D38D433B9129297 /* UserDefaultsExtension.swift */ = {isa = PBXFileReference; includeInIndex = 1; lastKnownFileType = sourcecode.swift; path = UserDefaultsExtension.swift; sourceTree = "<group>"; };
+		5624C7327C5FC63A6C4D66C3EEE6FCF9 /* SequenceWrappers.swift */ = {isa = PBXFileReference; includeInIndex = 1; lastKnownFileType = sourcecode.swift; path = SequenceWrappers.swift; sourceTree = "<group>"; };
+		56F97C34087923B62639FD8BD1F21D93 /* URLExtension.swift */ = {isa = PBXFileReference; includeInIndex = 1; lastKnownFileType = sourcecode.swift; path = URLExtension.swift; sourceTree = "<group>"; };
+		57A5DF8CA08D3B96202E4D27DF85FCA2 /* LogEvent.swift */ = {isa = PBXFileReference; includeInIndex = 1; lastKnownFileType = sourcecode.swift; path = LogEvent.swift; sourceTree = "<group>"; };
+		582A6082B940B34852FF9DDE4895AEE2 /* OAuthViewModel.swift */ = {isa = PBXFileReference; includeInIndex = 1; lastKnownFileType = sourcecode.swift; path = OAuthViewModel.swift; sourceTree = "<group>"; };
 		582FD3213F3E32AF1194EEDF7C3BCD3F /* Pods-PrimerSDK_Example-acknowledgements.plist */ = {isa = PBXFileReference; includeInIndex = 1; lastKnownFileType = text.plist.xml; path = "Pods-PrimerSDK_Example-acknowledgements.plist"; sourceTree = "<group>"; };
-		5977AB41C8C8CC2F5AE5DE23A9D94784 /* LogEvent.swift */ = {isa = PBXFileReference; includeInIndex = 1; lastKnownFileType = sourcecode.swift; path = LogEvent.swift; sourceTree = "<group>"; };
-		5CE267E87CA896DCC49B0F58AE7A54D4 /* OAuthViewModel.swift */ = {isa = PBXFileReference; includeInIndex = 1; lastKnownFileType = sourcecode.swift; path = OAuthViewModel.swift; sourceTree = "<group>"; };
-		5D35F31C62288FC8B260A9A3CAD301B5 /* Catchable.swift */ = {isa = PBXFileReference; includeInIndex = 1; lastKnownFileType = sourcecode.swift; path = Catchable.swift; sourceTree = "<group>"; };
-		5EFE04D5EBC78FAD3569FFDB79C1ED07 /* PrimerSDK.debug.xcconfig */ = {isa = PBXFileReference; includeInIndex = 1; lastKnownFileType = text.xcconfig; path = PrimerSDK.debug.xcconfig; sourceTree = "<group>"; };
-		5F79BAE53BC60C40C7A4B98FA36F6125 /* Optional+Extensions.swift */ = {isa = PBXFileReference; includeInIndex = 1; lastKnownFileType = sourcecode.swift; path = "Optional+Extensions.swift"; sourceTree = "<group>"; };
-		61251782FA8E6166E5CF276915CE8C0B /* PrimerError.swift */ = {isa = PBXFileReference; includeInIndex = 1; lastKnownFileType = sourcecode.swift; path = PrimerError.swift; sourceTree = "<group>"; };
+		5932F26ECD2D61CCF212C28F675CA88C /* PrimerNavigationBar.swift */ = {isa = PBXFileReference; includeInIndex = 1; lastKnownFileType = sourcecode.swift; path = PrimerNavigationBar.swift; sourceTree = "<group>"; };
+		599D6BBFFF03AD9428301812685250B8 /* ThenableWrappers.swift */ = {isa = PBXFileReference; includeInIndex = 1; lastKnownFileType = sourcecode.swift; path = ThenableWrappers.swift; sourceTree = "<group>"; };
+		5CC9B81459167CF5EFD328EE29DCD869 /* Thenable.swift */ = {isa = PBXFileReference; includeInIndex = 1; lastKnownFileType = sourcecode.swift; path = Thenable.swift; sourceTree = "<group>"; };
+		5D52E5A2D42F5D9BC5372F7175F03C6A /* BundleExtension.swift */ = {isa = PBXFileReference; includeInIndex = 1; lastKnownFileType = sourcecode.swift; path = BundleExtension.swift; sourceTree = "<group>"; };
+		5DB5F96657ABAE54F58E1CD3DFE9A169 /* CancellableThenable.swift */ = {isa = PBXFileReference; includeInIndex = 1; lastKnownFileType = sourcecode.swift; path = CancellableThenable.swift; sourceTree = "<group>"; };
+		5FD5FC7A9FC5CBF4FCA5AA3D3C722B84 /* PrimerNavigationController.swift */ = {isa = PBXFileReference; includeInIndex = 1; lastKnownFileType = sourcecode.swift; path = PrimerNavigationController.swift; sourceTree = "<group>"; };
+		5FF4B9F4FC26801A8152D6709F373517 /* PrimerDelegate.swift */ = {isa = PBXFileReference; includeInIndex = 1; lastKnownFileType = sourcecode.swift; path = PrimerDelegate.swift; sourceTree = "<group>"; };
+		61366AB18EB8F4CCF9DD2B9F1E88E1BA /* PrimerContent.swift */ = {isa = PBXFileReference; includeInIndex = 1; lastKnownFileType = sourcecode.swift; path = PrimerContent.swift; sourceTree = "<group>"; };
+		613717FE594A8A2D0CAE79F84A669401 /* 3DSService.swift */ = {isa = PBXFileReference; includeInIndex = 1; lastKnownFileType = sourcecode.swift; path = 3DSService.swift; sourceTree = "<group>"; };
+		6255611CAB8CE1504DBDFFFF6066E10B /* WrapperProtocols.swift */ = {isa = PBXFileReference; includeInIndex = 1; lastKnownFileType = sourcecode.swift; path = WrapperProtocols.swift; sourceTree = "<group>"; };
 		6301B7A842E934AB51C3D1A5965B19C8 /* Primer3DS.modulemap */ = {isa = PBXFileReference; includeInIndex = 1; lastKnownFileType = sourcecode.module; path = Primer3DS.modulemap; sourceTree = "<group>"; };
 		639AE4928116FBD4FAE7B3DD6BD21271 /* Pods-PrimerSDK_Tests-acknowledgements.plist */ = {isa = PBXFileReference; includeInIndex = 1; lastKnownFileType = text.plist.xml; path = "Pods-PrimerSDK_Tests-acknowledgements.plist"; sourceTree = "<group>"; };
-		6589E0DD108BA0697CB8E55981027AEF /* SuccessViewController.swift */ = {isa = PBXFileReference; includeInIndex = 1; lastKnownFileType = sourcecode.swift; path = SuccessViewController.swift; sourceTree = "<group>"; };
-		6808FBF1FE5B38DD5ED27993A0DCE82A /* NetworkService.swift */ = {isa = PBXFileReference; includeInIndex = 1; lastKnownFileType = sourcecode.swift; path = NetworkService.swift; sourceTree = "<group>"; };
-		693E4E65E4F5F84B511BC04F5DDF83C6 /* PaymentResponse.swift */ = {isa = PBXFileReference; includeInIndex = 1; lastKnownFileType = sourcecode.swift; path = PaymentResponse.swift; sourceTree = "<group>"; };
-		6B3F67DD89B9D2BAF81993FCC675F2A5 /* PrimerNibView.swift */ = {isa = PBXFileReference; includeInIndex = 1; lastKnownFileType = sourcecode.swift; path = PrimerNibView.swift; sourceTree = "<group>"; };
-		6BAAF6AE80BAC219D837BE6FF4DB68CE /* Apaya.swift */ = {isa = PBXFileReference; includeInIndex = 1; lastKnownFileType = sourcecode.swift; path = Apaya.swift; sourceTree = "<group>"; };
-		6BF709FAC961AE0CA6D5C87BD8C54DAD /* PaymentMethodConfig.swift */ = {isa = PBXFileReference; includeInIndex = 1; lastKnownFileType = sourcecode.swift; path = PaymentMethodConfig.swift; sourceTree = "<group>"; };
-		6BF79602440E10AEAF765DAC05E25FD9 /* JSONParser.swift */ = {isa = PBXFileReference; includeInIndex = 1; lastKnownFileType = sourcecode.swift; path = JSONParser.swift; sourceTree = "<group>"; };
-		6CE295EE0D9407A4009B81E0304D3585 /* PrimerDelegate.swift */ = {isa = PBXFileReference; includeInIndex = 1; lastKnownFileType = sourcecode.swift; path = PrimerDelegate.swift; sourceTree = "<group>"; };
-		6E6E4B071B3BF35AA4DC4A0E5760A089 /* after.swift */ = {isa = PBXFileReference; includeInIndex = 1; lastKnownFileType = sourcecode.swift; path = after.swift; sourceTree = "<group>"; };
+		68553CD924D242319DF36DF6E249141A /* PrimerSDK-prefix.pch */ = {isa = PBXFileReference; includeInIndex = 1; lastKnownFileType = sourcecode.c.h; path = "PrimerSDK-prefix.pch"; sourceTree = "<group>"; };
+		6862D04D1AFAF7D29F598DAEF864EFC8 /* KlarnaService.swift */ = {isa = PBXFileReference; includeInIndex = 1; lastKnownFileType = sourcecode.swift; path = KlarnaService.swift; sourceTree = "<group>"; };
+		69FFD8EB1C6E7178EBB5C8B43ADC4C50 /* PrimerFormViewController.swift */ = {isa = PBXFileReference; includeInIndex = 1; lastKnownFileType = sourcecode.swift; path = PrimerFormViewController.swift; sourceTree = "<group>"; };
+		6AB8BD7A248834907AE087649B5D2CFA /* PrimerSDK.modulemap */ = {isa = PBXFileReference; includeInIndex = 1; lastKnownFileType = sourcecode.module; path = PrimerSDK.modulemap; sourceTree = "<group>"; };
+		6B17FDDBB771908E6C981B4F28CC39C9 /* PrimerCVVFieldView.swift */ = {isa = PBXFileReference; includeInIndex = 1; lastKnownFileType = sourcecode.swift; path = PrimerCVVFieldView.swift; sourceTree = "<group>"; };
+		6B7230A5C4ABE86D9DE38F4C15C386B4 /* RateLimitedDispatcher.swift */ = {isa = PBXFileReference; includeInIndex = 1; lastKnownFileType = sourcecode.swift; path = RateLimitedDispatcher.swift; sourceTree = "<group>"; };
+		6B90E97B2080A9AC1A418474FCCB053A /* PrimerCardFormViewController.swift */ = {isa = PBXFileReference; includeInIndex = 1; lastKnownFileType = sourcecode.swift; path = PrimerCardFormViewController.swift; sourceTree = "<group>"; };
+		6BEA92C30F516F2E26B416B5A898D3E0 /* TokenizationService.swift */ = {isa = PBXFileReference; includeInIndex = 1; lastKnownFileType = sourcecode.swift; path = TokenizationService.swift; sourceTree = "<group>"; };
+		6D615C192F3ED0841230C2EDE0FFEC28 /* PrimerSDK.release.xcconfig */ = {isa = PBXFileReference; includeInIndex = 1; lastKnownFileType = text.xcconfig; path = PrimerSDK.release.xcconfig; sourceTree = "<group>"; };
+		6E8E521D6FB25510941BDDE3CC4ABB7B /* Primer.swift */ = {isa = PBXFileReference; includeInIndex = 1; lastKnownFileType = sourcecode.swift; path = Primer.swift; sourceTree = "<group>"; };
+		6EBE137AA7F7916F3AD6FAA57EE5FF10 /* PrimerExpiryDateFieldView.swift */ = {isa = PBXFileReference; includeInIndex = 1; lastKnownFileType = sourcecode.swift; path = PrimerExpiryDateFieldView.swift; sourceTree = "<group>"; };
 		6F62EC7E7FE74F53F207CFD74D2416CA /* Pods-PrimerSDK_Example-Info.plist */ = {isa = PBXFileReference; includeInIndex = 1; lastKnownFileType = text.plist.xml; path = "Pods-PrimerSDK_Example-Info.plist"; sourceTree = "<group>"; };
-<<<<<<< HEAD
-		704A0AB92610D640A356D19DE1B9880D /* WebViewController.swift */ = {isa = PBXFileReference; includeInIndex = 1; lastKnownFileType = sourcecode.swift; path = WebViewController.swift; sourceTree = "<group>"; };
-		7419FB1C6DB3B02F4898B3618343E220 /* CountryCode.swift */ = {isa = PBXFileReference; includeInIndex = 1; lastKnownFileType = sourcecode.swift; path = CountryCode.swift; sourceTree = "<group>"; };
-		7489E7B4129D66B025FCECB7CA4BCB0E /* PrimerSDK.release.xcconfig */ = {isa = PBXFileReference; includeInIndex = 1; lastKnownFileType = text.xcconfig; path = PrimerSDK.release.xcconfig; sourceTree = "<group>"; };
+		6FF7059D6D3CE5C0FCB92940CC3464C4 /* Currency.swift */ = {isa = PBXFileReference; includeInIndex = 1; lastKnownFileType = sourcecode.swift; path = Currency.swift; sourceTree = "<group>"; };
+		725C5FA1E9FB04C7F651A91C7B127127 /* PayPalService.swift */ = {isa = PBXFileReference; includeInIndex = 1; lastKnownFileType = sourcecode.swift; path = PayPalService.swift; sourceTree = "<group>"; };
 		7492CBAABC98EBF5377CFAD0DED3516E /* Primer3DSStructures.swift */ = {isa = PBXFileReference; includeInIndex = 1; lastKnownFileType = sourcecode.swift; name = Primer3DSStructures.swift; path = Sources/Primer3DS/Classes/Primer3DSStructures.swift; sourceTree = "<group>"; };
-		758993110502C596171A441D004A547B /* PrimerAPIClient+3DS.swift */ = {isa = PBXFileReference; includeInIndex = 1; lastKnownFileType = sourcecode.swift; path = "PrimerAPIClient+3DS.swift"; sourceTree = "<group>"; };
-		772CC8780B19AD19DED688F6E8C69864 /* GuaranteeWrappers.swift */ = {isa = PBXFileReference; includeInIndex = 1; lastKnownFileType = sourcecode.swift; path = GuaranteeWrappers.swift; sourceTree = "<group>"; };
+		752FC399E15D784DCDE39EA8736F196C /* Cancellable.swift */ = {isa = PBXFileReference; includeInIndex = 1; lastKnownFileType = sourcecode.swift; path = Cancellable.swift; sourceTree = "<group>"; };
+		75821E9F332BCF07BE2A51774D4A371B /* CatchWrappers.swift */ = {isa = PBXFileReference; includeInIndex = 1; lastKnownFileType = sourcecode.swift; path = CatchWrappers.swift; sourceTree = "<group>"; };
+		75EE244891FE8B430637BA2EED9E0505 /* CountryCode.swift */ = {isa = PBXFileReference; includeInIndex = 1; lastKnownFileType = sourcecode.swift; path = CountryCode.swift; sourceTree = "<group>"; };
+		75F45874E9F78F48B1BCC110861D462D /* DirerctCheckoutViewModel.swift */ = {isa = PBXFileReference; includeInIndex = 1; lastKnownFileType = sourcecode.swift; path = DirerctCheckoutViewModel.swift; sourceTree = "<group>"; };
+		7673235E700E2633E322145859E8C5E2 /* PaymentResponse.swift */ = {isa = PBXFileReference; includeInIndex = 1; lastKnownFileType = sourcecode.swift; path = PaymentResponse.swift; sourceTree = "<group>"; };
 		77393D72E4B2EFF88AF10EE9F64BB174 /* Primer3DS-dummy.m */ = {isa = PBXFileReference; includeInIndex = 1; lastKnownFileType = sourcecode.c.objc; path = "Primer3DS-dummy.m"; sourceTree = "<group>"; };
-		79024A49B6C39FBF500926FFD1F939EE /* PresentationController.swift */ = {isa = PBXFileReference; includeInIndex = 1; lastKnownFileType = sourcecode.swift; path = PresentationController.swift; sourceTree = "<group>"; };
-		7940C8FA00D69C17B5216D6FCAFD42E1 /* CustomStringConvertible.swift */ = {isa = PBXFileReference; includeInIndex = 1; lastKnownFileType = sourcecode.swift; path = CustomStringConvertible.swift; sourceTree = "<group>"; };
-		797FC3D62BEA9E06ACDC9FB36F0284E1 /* PrimerContainerViewController.swift */ = {isa = PBXFileReference; includeInIndex = 1; lastKnownFileType = sourcecode.swift; path = PrimerContainerViewController.swift; sourceTree = "<group>"; };
-		7A72E1607C07E6839AE464D5F8CC908F /* LoadingViewController.swift */ = {isa = PBXFileReference; includeInIndex = 1; lastKnownFileType = sourcecode.swift; path = LoadingViewController.swift; sourceTree = "<group>"; };
-		7A8597B76A6D076BCA275A7C37380E20 /* SequenceWrappers.swift */ = {isa = PBXFileReference; includeInIndex = 1; lastKnownFileType = sourcecode.swift; path = SequenceWrappers.swift; sourceTree = "<group>"; };
-		7ADE5DEC9278CBCD8FDD19DDA50DB6DA /* sv.lproj */ = {isa = PBXFileReference; includeInIndex = 1; path = sv.lproj; sourceTree = "<group>"; };
-		7AFAF2BD6C51EA63F00A8BB1ECB66928 /* Currency.swift */ = {isa = PBXFileReference; includeInIndex = 1; lastKnownFileType = sourcecode.swift; path = Currency.swift; sourceTree = "<group>"; };
-		7D52E0A7397A1D47477B92C8381B36F6 /* FormType.swift */ = {isa = PBXFileReference; includeInIndex = 1; lastKnownFileType = sourcecode.swift; path = FormType.swift; sourceTree = "<group>"; };
-		7E0419DAE51B11FF4AB98829E20DC1A3 /* ApplePayViewModel.swift */ = {isa = PBXFileReference; includeInIndex = 1; lastKnownFileType = sourcecode.swift; path = ApplePayViewModel.swift; sourceTree = "<group>"; };
-		7E4C0AFF2D32F5090BD28CE436A0F4D0 /* Guarantee.swift */ = {isa = PBXFileReference; includeInIndex = 1; lastKnownFileType = sourcecode.swift; path = Guarantee.swift; sourceTree = "<group>"; };
-		7F17FB1F2BD7FB951391EAAC85BFB409 /* PrimerVaultManagerViewController.swift */ = {isa = PBXFileReference; includeInIndex = 1; lastKnownFileType = sourcecode.swift; path = PrimerVaultManagerViewController.swift; sourceTree = "<group>"; };
-		8062C12CB4A2362C4A71404952CF08CD /* PrimerNavigationBar.swift */ = {isa = PBXFileReference; includeInIndex = 1; lastKnownFileType = sourcecode.swift; path = PrimerNavigationBar.swift; sourceTree = "<group>"; };
-		8442312FECEED2603390555F3181C26B /* PrimerTextFieldView.swift */ = {isa = PBXFileReference; includeInIndex = 1; lastKnownFileType = sourcecode.swift; path = PrimerTextFieldView.swift; sourceTree = "<group>"; };
-		8889A14EF682F1508821123029192C90 /* ImageName.swift */ = {isa = PBXFileReference; includeInIndex = 1; lastKnownFileType = sourcecode.swift; path = ImageName.swift; sourceTree = "<group>"; };
-		88B289B1174F55A333C689AE169EE09C /* VaultPaymentMethodView.swift */ = {isa = PBXFileReference; includeInIndex = 1; lastKnownFileType = sourcecode.swift; path = VaultPaymentMethodView.swift; sourceTree = "<group>"; };
-		892638145D7094290F388552C2CCF740 /* PrimerTableViewCell.swift */ = {isa = PBXFileReference; includeInIndex = 1; lastKnownFileType = sourcecode.swift; path = PrimerTableViewCell.swift; sourceTree = "<group>"; };
-		89AC56C682367D74632B406D9839F132 /* URLSessionStack.swift */ = {isa = PBXFileReference; includeInIndex = 1; lastKnownFileType = sourcecode.swift; path = URLSessionStack.swift; sourceTree = "<group>"; };
-		8A44438E3F92659C79CCF0F81FE44978 /* FinallyWrappers.swift */ = {isa = PBXFileReference; includeInIndex = 1; lastKnownFileType = sourcecode.swift; path = FinallyWrappers.swift; sourceTree = "<group>"; };
-		8B200A73B1CD6F179D206A6BE01C0ABC /* Primer.storyboard */ = {isa = PBXFileReference; includeInIndex = 1; lastKnownFileType = file.storyboard; path = Primer.storyboard; sourceTree = "<group>"; };
-		8D370C4D8D3B8EC72E18236EA584D753 /* DirectDebitService.swift */ = {isa = PBXFileReference; includeInIndex = 1; lastKnownFileType = sourcecode.swift; path = DirectDebitService.swift; sourceTree = "<group>"; };
-		8D5C21E327D8CB548192149AD0743765 /* CardComponentsManager.swift */ = {isa = PBXFileReference; includeInIndex = 1; lastKnownFileType = sourcecode.swift; path = CardComponentsManager.swift; sourceTree = "<group>"; };
+		77D5B477F719114CAC4457D3E84F43D3 /* LICENSE */ = {isa = PBXFileReference; includeInIndex = 1; path = LICENSE; sourceTree = "<group>"; };
+		78C174C01D3C3F1249BF0B42E70BCC6E /* PrimerTextField.swift */ = {isa = PBXFileReference; includeInIndex = 1; lastKnownFileType = sourcecode.swift; path = PrimerTextField.swift; sourceTree = "<group>"; };
+		79991D238BFCA75910416B4DADE5C803 /* PrimerFlowEnums.swift */ = {isa = PBXFileReference; includeInIndex = 1; lastKnownFileType = sourcecode.swift; path = PrimerFlowEnums.swift; sourceTree = "<group>"; };
+		7B5D4597118608D3FCB3BED3445D6ACF /* Customer.swift */ = {isa = PBXFileReference; includeInIndex = 1; lastKnownFileType = sourcecode.swift; path = Customer.swift; sourceTree = "<group>"; };
+		7F26F7E2FD3133DAB22297838A152B03 /* PrimerTableViewCell.swift */ = {isa = PBXFileReference; includeInIndex = 1; lastKnownFileType = sourcecode.swift; path = PrimerTableViewCell.swift; sourceTree = "<group>"; };
+		7FDB6047E825F040376F7986FCE53DCB /* PresentationController.swift */ = {isa = PBXFileReference; includeInIndex = 1; lastKnownFileType = sourcecode.swift; path = PresentationController.swift; sourceTree = "<group>"; };
+		81014FAE3AB94CEA5ACA39BF0F3E6E07 /* VaultPaymentMethodViewModel.swift */ = {isa = PBXFileReference; includeInIndex = 1; lastKnownFileType = sourcecode.swift; path = VaultPaymentMethodViewModel.swift; sourceTree = "<group>"; };
+		82A0F8733DAED803AE75CE4874F595E8 /* race.swift */ = {isa = PBXFileReference; includeInIndex = 1; lastKnownFileType = sourcecode.swift; path = race.swift; sourceTree = "<group>"; };
+		8318C993CBC628157303DBB4C5AF2DF7 /* Consolable.swift */ = {isa = PBXFileReference; includeInIndex = 1; lastKnownFileType = sourcecode.swift; path = Consolable.swift; sourceTree = "<group>"; };
+		833F2E1B20CB06E0C4D5DAACD18A47ED /* IntExtension.swift */ = {isa = PBXFileReference; includeInIndex = 1; lastKnownFileType = sourcecode.swift; path = IntExtension.swift; sourceTree = "<group>"; };
+		850847CB164B26CEA78C7C07BF1040C5 /* CancellableCatchable.swift */ = {isa = PBXFileReference; includeInIndex = 1; lastKnownFileType = sourcecode.swift; path = CancellableCatchable.swift; sourceTree = "<group>"; };
+		89D889D46870D1D9B6D2E066059FA90D /* Box.swift */ = {isa = PBXFileReference; includeInIndex = 1; lastKnownFileType = sourcecode.swift; path = Box.swift; sourceTree = "<group>"; };
+		8B03734A0FEE1A75DDA0DCD87AF3C43C /* RecoverWrappers.swift */ = {isa = PBXFileReference; includeInIndex = 1; lastKnownFileType = sourcecode.swift; path = RecoverWrappers.swift; sourceTree = "<group>"; };
+		8C7C77A455F61D47A779C750E2BB3240 /* ScannerView.swift */ = {isa = PBXFileReference; includeInIndex = 1; lastKnownFileType = sourcecode.swift; path = ScannerView.swift; sourceTree = "<group>"; };
+		8CE49443522600EC9DEDB75AD0544614 /* URLSessionStack.swift */ = {isa = PBXFileReference; includeInIndex = 1; lastKnownFileType = sourcecode.swift; path = URLSessionStack.swift; sourceTree = "<group>"; };
+		8E2362652E46011AD466B8AFE4F60E5E /* ApplePay.swift */ = {isa = PBXFileReference; includeInIndex = 1; lastKnownFileType = sourcecode.swift; path = ApplePay.swift; sourceTree = "<group>"; };
 		8F2F21CB381261AB34E4F7C0F8C2F446 /* Primer3DS-Info.plist */ = {isa = PBXFileReference; includeInIndex = 1; lastKnownFileType = text.plist.xml; path = "Primer3DS-Info.plist"; sourceTree = "<group>"; };
-		8FCB43EA2E1ACC31704CFB1CC0420DE8 /* PrimerWebViewModel.swift */ = {isa = PBXFileReference; includeInIndex = 1; lastKnownFileType = sourcecode.swift; path = PrimerWebViewModel.swift; sourceTree = "<group>"; };
-		8FF6A63EC82BBA9E372C3BB7372CD570 /* PrimerSettings.swift */ = {isa = PBXFileReference; includeInIndex = 1; lastKnownFileType = sourcecode.swift; path = PrimerSettings.swift; sourceTree = "<group>"; };
-		9151D4366E9B175440A4AF22A8006F69 /* Resolver.swift */ = {isa = PBXFileReference; includeInIndex = 1; lastKnownFileType = sourcecode.swift; path = Resolver.swift; sourceTree = "<group>"; };
-		92BBD1738E30A8FE488F1286B348CEC7 /* VaultPaymentMethodViewController.swift */ = {isa = PBXFileReference; includeInIndex = 1; lastKnownFileType = sourcecode.swift; path = VaultPaymentMethodViewController.swift; sourceTree = "<group>"; };
-		9571E9FF4B84351662F119F7289C58C8 /* PrimerAPIClient+Promises.swift */ = {isa = PBXFileReference; includeInIndex = 1; lastKnownFileType = sourcecode.swift; path = "PrimerAPIClient+Promises.swift"; sourceTree = "<group>"; };
-		95D15A81BE9AC78136AAC0F7EAE07461 /* Dispatcher.swift */ = {isa = PBXFileReference; includeInIndex = 1; lastKnownFileType = sourcecode.swift; path = Dispatcher.swift; sourceTree = "<group>"; };
-		965B60D40C6BC7A8ED1769448846D99D /* PrimerFormViewController.swift */ = {isa = PBXFileReference; includeInIndex = 1; lastKnownFileType = sourcecode.swift; path = PrimerFormViewController.swift; sourceTree = "<group>"; };
-		97E084FC53FE9313778A0E6459179DED /* CardNetwork.swift */ = {isa = PBXFileReference; includeInIndex = 1; lastKnownFileType = sourcecode.swift; path = CardNetwork.swift; sourceTree = "<group>"; };
-		97F507FD2B64C9EAD028F6564A4C7A2E /* KlarnaViewModel.swift */ = {isa = PBXFileReference; includeInIndex = 1; lastKnownFileType = sourcecode.swift; path = KlarnaViewModel.swift; sourceTree = "<group>"; };
-		9802B8B3D7B83AF49904125AD7B32874 /* PayPalViewModel.swift */ = {isa = PBXFileReference; includeInIndex = 1; lastKnownFileType = sourcecode.swift; path = PayPalViewModel.swift; sourceTree = "<group>"; };
-		9858FF3059240A0118B573C6F7679115 /* ErrorViewController.swift */ = {isa = PBXFileReference; includeInIndex = 1; lastKnownFileType = sourcecode.swift; path = ErrorViewController.swift; sourceTree = "<group>"; };
-		99FA279A3FFC489940F36D13840C6EAE /* CancellableThenable.swift */ = {isa = PBXFileReference; includeInIndex = 1; lastKnownFileType = sourcecode.swift; path = CancellableThenable.swift; sourceTree = "<group>"; };
-		9B9F194B6522CEE50287F1D344B969EB /* CoreDataDispatcher.swift */ = {isa = PBXFileReference; includeInIndex = 1; lastKnownFileType = sourcecode.swift; path = CoreDataDispatcher.swift; sourceTree = "<group>"; };
+		908BA5DF43D15745251466493102C14A /* VaultPaymentMethodView.swift */ = {isa = PBXFileReference; includeInIndex = 1; lastKnownFileType = sourcecode.swift; path = VaultPaymentMethodView.swift; sourceTree = "<group>"; };
+		90A450A992B0BA1635146D243BB221A7 /* PrimerLoadingViewController.swift */ = {isa = PBXFileReference; includeInIndex = 1; lastKnownFileType = sourcecode.swift; path = PrimerLoadingViewController.swift; sourceTree = "<group>"; };
+		90EE8A4F58F4B800C2C37BFC5661881C /* PaymentMethodComponent.swift */ = {isa = PBXFileReference; includeInIndex = 1; lastKnownFileType = sourcecode.swift; path = PaymentMethodComponent.swift; sourceTree = "<group>"; };
+		921ABC964528E046415AB5355C3FF821 /* PrimerUniversalCheckoutViewController.swift */ = {isa = PBXFileReference; includeInIndex = 1; lastKnownFileType = sourcecode.swift; path = PrimerUniversalCheckoutViewController.swift; sourceTree = "<group>"; };
+		92863F179FD93E88D8B5A6FD082E6715 /* CardButton.swift */ = {isa = PBXFileReference; includeInIndex = 1; lastKnownFileType = sourcecode.swift; path = CardButton.swift; sourceTree = "<group>"; };
+		9666D62DDDD60701DA772DB9E6EE83A1 /* Endpoint.swift */ = {isa = PBXFileReference; includeInIndex = 1; lastKnownFileType = sourcecode.swift; path = Endpoint.swift; sourceTree = "<group>"; };
+		9A22CA53344802ABC27FF40264989BAC /* CoreDataDispatcher.swift */ = {isa = PBXFileReference; includeInIndex = 1; lastKnownFileType = sourcecode.swift; path = CoreDataDispatcher.swift; sourceTree = "<group>"; };
 		9D940727FF8FB9C785EB98E56350EF41 /* Podfile */ = {isa = PBXFileReference; explicitFileType = text.script.ruby; includeInIndex = 1; indentWidth = 2; lastKnownFileType = text; name = Podfile; path = ../Podfile; sourceTree = SOURCE_ROOT; tabWidth = 2; xcLanguageSpecificationIdentifier = xcode.lang.ruby; };
-		9E9251C8A06802CE97C95EFF2E6419D6 /* ResourceBundle-PrimerResources-PrimerSDK-Info.plist */ = {isa = PBXFileReference; includeInIndex = 1; lastKnownFileType = text.plist.xml; path = "ResourceBundle-PrimerResources-PrimerSDK-Info.plist"; sourceTree = "<group>"; };
-		9FDDB07964BD22C1E2918550410DF25C /* VaultService.swift */ = {isa = PBXFileReference; includeInIndex = 1; lastKnownFileType = sourcecode.swift; path = VaultService.swift; sourceTree = "<group>"; };
-		A06810CA4E60FA5FBA3A430B2A531BBD /* PaymentMethodTokenizationRequest.swift */ = {isa = PBXFileReference; includeInIndex = 1; lastKnownFileType = sourcecode.swift; path = PaymentMethodTokenizationRequest.swift; sourceTree = "<group>"; };
 		A163D166B27F20FF6EEF83F5121C4CEA /* Primer3DS-umbrella.h */ = {isa = PBXFileReference; includeInIndex = 1; lastKnownFileType = sourcecode.c.h; path = "Primer3DS-umbrella.h"; sourceTree = "<group>"; };
-		A1BEF1D566FEA978D2A7DC7BF9ECC290 /* OrderItem.swift */ = {isa = PBXFileReference; includeInIndex = 1; lastKnownFileType = sourcecode.swift; path = OrderItem.swift; sourceTree = "<group>"; };
-		A33E03CFE0F3D3C2713F69C11C9CADBC /* DateExtension.swift */ = {isa = PBXFileReference; includeInIndex = 1; lastKnownFileType = sourcecode.swift; path = DateExtension.swift; sourceTree = "<group>"; };
+		A1E420B4BD0FD084632C7C7E5CCA4792 /* PrimerWebViewModel.swift */ = {isa = PBXFileReference; includeInIndex = 1; lastKnownFileType = sourcecode.swift; path = PrimerWebViewModel.swift; sourceTree = "<group>"; };
 		A4E7B1C752F38C22267D301DD5A364DF /* Pods-PrimerSDK_Tests-acknowledgements.markdown */ = {isa = PBXFileReference; includeInIndex = 1; lastKnownFileType = text; path = "Pods-PrimerSDK_Tests-acknowledgements.markdown"; sourceTree = "<group>"; };
-		A762D3B693DCBD78CF2023B2C4722DC5 /* PrimerOAuthViewModel.swift */ = {isa = PBXFileReference; includeInIndex = 1; lastKnownFileType = sourcecode.swift; path = PrimerOAuthViewModel.swift; sourceTree = "<group>"; };
-		A7F21623FB00AEDD8011BAFC27CA5D30 /* DependencyInjection.swift */ = {isa = PBXFileReference; includeInIndex = 1; lastKnownFileType = sourcecode.swift; path = DependencyInjection.swift; sourceTree = "<group>"; };
-		A885E97A5F6034AAE53AD348BB5DCD35 /* 3DSService.swift */ = {isa = PBXFileReference; includeInIndex = 1; lastKnownFileType = sourcecode.swift; path = 3DSService.swift; sourceTree = "<group>"; };
+		A54F687F50CBC405851394303C9CEA5C /* CustomStringConvertible.swift */ = {isa = PBXFileReference; includeInIndex = 1; lastKnownFileType = sourcecode.swift; path = CustomStringConvertible.swift; sourceTree = "<group>"; };
+		A727029EA43C7DFC32CED91EBC97ED25 /* Catchable.swift */ = {isa = PBXFileReference; includeInIndex = 1; lastKnownFileType = sourcecode.swift; path = Catchable.swift; sourceTree = "<group>"; };
+		A7DD1CE8022DEE896EBC4E2D6B354494 /* 3DSService+Promises.swift */ = {isa = PBXFileReference; includeInIndex = 1; lastKnownFileType = sourcecode.swift; path = "3DSService+Promises.swift"; sourceTree = "<group>"; };
 		A8B3BC107C2BDC3C03D961866F721265 /* PrimerResources.bundle */ = {isa = PBXFileReference; explicitFileType = wrapper.cfbundle; includeInIndex = 0; name = PrimerResources.bundle; path = "PrimerSDK-PrimerResources.bundle"; sourceTree = BUILT_PRODUCTS_DIR; };
+		AA33C795C67648804BE2D83CA7FDC812 /* PrimerViewController.swift */ = {isa = PBXFileReference; includeInIndex = 1; lastKnownFileType = sourcecode.swift; path = PrimerViewController.swift; sourceTree = "<group>"; };
 		AA3E9F209C857157575A473FE948A03D /* Primer3DS.swift */ = {isa = PBXFileReference; includeInIndex = 1; lastKnownFileType = sourcecode.swift; name = Primer3DS.swift; path = Sources/Primer3DS/Classes/Primer3DS.swift; sourceTree = "<group>"; };
-=======
-		701D36FEE3FB27993645935D4D280C3A /* PrimerError.swift */ = {isa = PBXFileReference; includeInIndex = 1; lastKnownFileType = sourcecode.swift; path = PrimerError.swift; sourceTree = "<group>"; };
-		70233E269887791E1AEC69CBD5CD6FB2 /* PaymentNetwork.swift */ = {isa = PBXFileReference; includeInIndex = 1; lastKnownFileType = sourcecode.swift; path = PaymentNetwork.swift; sourceTree = "<group>"; };
-		73010CC983E3809BECEE5348DA1BB8C6 /* Foundation.framework */ = {isa = PBXFileReference; lastKnownFileType = wrapper.framework; name = Foundation.framework; path = Platforms/iPhoneOS.platform/Developer/SDKs/iPhoneOS14.0.sdk/System/Library/Frameworks/Foundation.framework; sourceTree = DEVELOPER_DIR; };
-		748415EEC531F1D1E4E71889B8DEB665 /* CustomStringConvertible.swift */ = {isa = PBXFileReference; includeInIndex = 1; lastKnownFileType = sourcecode.swift; path = CustomStringConvertible.swift; sourceTree = "<group>"; };
-		7523BA2D92008866AA285A1DEDF79DA0 /* PresentationController.swift */ = {isa = PBXFileReference; includeInIndex = 1; lastKnownFileType = sourcecode.swift; path = PresentationController.swift; sourceTree = "<group>"; };
-		757CC2908C9A08211DE759700E71A335 /* ThenableWrappers.swift */ = {isa = PBXFileReference; includeInIndex = 1; lastKnownFileType = sourcecode.swift; path = ThenableWrappers.swift; sourceTree = "<group>"; };
-		772933D61CFCE9C6E7847898BD839B10 /* CardScannerViewController.swift */ = {isa = PBXFileReference; includeInIndex = 1; lastKnownFileType = sourcecode.swift; path = CardScannerViewController.swift; sourceTree = "<group>"; };
-		780C886E20AF6356F960B8287E28DAF7 /* PrimerWebViewModel.swift */ = {isa = PBXFileReference; includeInIndex = 1; lastKnownFileType = sourcecode.swift; path = PrimerWebViewModel.swift; sourceTree = "<group>"; };
-		7ADCFAA64518FD88924112F698A97029 /* SuccessViewController.swift */ = {isa = PBXFileReference; includeInIndex = 1; lastKnownFileType = sourcecode.swift; path = SuccessViewController.swift; sourceTree = "<group>"; };
-		7B10E55A5ED856DB73C33D5B060DBDF1 /* when.swift */ = {isa = PBXFileReference; includeInIndex = 1; lastKnownFileType = sourcecode.swift; path = when.swift; sourceTree = "<group>"; };
-		7CB2D2F756FA521BD9416849878B3D9B /* VaultPaymentMethodView.swift */ = {isa = PBXFileReference; includeInIndex = 1; lastKnownFileType = sourcecode.swift; path = VaultPaymentMethodView.swift; sourceTree = "<group>"; };
-		7E7DD640A7B6A34642E800E78C870A58 /* CatchWrappers.swift */ = {isa = PBXFileReference; includeInIndex = 1; lastKnownFileType = sourcecode.swift; path = CatchWrappers.swift; sourceTree = "<group>"; };
-		8053F4F8AAAED39766E7FFC011563CA8 /* UIColorExtension.swift */ = {isa = PBXFileReference; includeInIndex = 1; lastKnownFileType = sourcecode.swift; path = UIColorExtension.swift; sourceTree = "<group>"; };
-		80C4C64151D045DF64E2240E6921A8D1 /* ApplePay.swift */ = {isa = PBXFileReference; includeInIndex = 1; lastKnownFileType = sourcecode.swift; path = ApplePay.swift; sourceTree = "<group>"; };
-		819C0859DD487E2BAF8E7C317F8C294E /* ScannerView.swift */ = {isa = PBXFileReference; includeInIndex = 1; lastKnownFileType = sourcecode.swift; path = ScannerView.swift; sourceTree = "<group>"; };
-		83E62C003D80CF14BADE5E8A7CAB0802 /* OAuthViewModel.swift */ = {isa = PBXFileReference; includeInIndex = 1; lastKnownFileType = sourcecode.swift; path = OAuthViewModel.swift; sourceTree = "<group>"; };
-		8451CE5EF1893515BEA6AEE6A44D1599 /* FormType.swift */ = {isa = PBXFileReference; includeInIndex = 1; lastKnownFileType = sourcecode.swift; path = FormType.swift; sourceTree = "<group>"; };
-		851C708F8F0D1D10DEBD321EEB3FC3E1 /* PayPalService.swift */ = {isa = PBXFileReference; includeInIndex = 1; lastKnownFileType = sourcecode.swift; path = PayPalService.swift; sourceTree = "<group>"; };
-		86212B5DDC97E41FDE5779E48DD63D49 /* StringExtension.swift */ = {isa = PBXFileReference; includeInIndex = 1; lastKnownFileType = sourcecode.swift; path = StringExtension.swift; sourceTree = "<group>"; };
-		869B0572F8B7674568A2EBB40E2200C5 /* PrimerSDK-Info.plist */ = {isa = PBXFileReference; includeInIndex = 1; lastKnownFileType = text.plist.xml; path = "PrimerSDK-Info.plist"; sourceTree = "<group>"; };
-		86E933711EB502BFC1DBDB929CED3C82 /* Queue.swift */ = {isa = PBXFileReference; includeInIndex = 1; lastKnownFileType = sourcecode.swift; path = Queue.swift; sourceTree = "<group>"; };
-		8727B55AE03F4892FA146D8AE504C568 /* EnsureWrappers.swift */ = {isa = PBXFileReference; includeInIndex = 1; lastKnownFileType = sourcecode.swift; path = EnsureWrappers.swift; sourceTree = "<group>"; };
-		8B84692FE5C8AB9FCFB0BEA18B025D29 /* README.md */ = {isa = PBXFileReference; includeInIndex = 1; lastKnownFileType = net.daringfireball.markdown; path = README.md; sourceTree = "<group>"; };
-		8D354B6871D213F07152BFE48CEDA73B /* PrimerNavigationBar.swift */ = {isa = PBXFileReference; includeInIndex = 1; lastKnownFileType = sourcecode.swift; path = PrimerNavigationBar.swift; sourceTree = "<group>"; };
-		8E16F48E979448A5288C1DA3E9B015DB /* Route.swift */ = {isa = PBXFileReference; includeInIndex = 1; lastKnownFileType = sourcecode.swift; path = Route.swift; sourceTree = "<group>"; };
-		8E187B8AFC0D4B4572F9B3FC04C6E9C2 /* PaymentMethodConfig.swift */ = {isa = PBXFileReference; includeInIndex = 1; lastKnownFileType = sourcecode.swift; path = PaymentMethodConfig.swift; sourceTree = "<group>"; };
-		90D947DAB434C690859E185C0C240D87 /* PrimerSDK-prefix.pch */ = {isa = PBXFileReference; includeInIndex = 1; lastKnownFileType = sourcecode.c.h; path = "PrimerSDK-prefix.pch"; sourceTree = "<group>"; };
-		90E3887F7D2E82CF6CEF7AC119552638 /* KlarnaViewModel.swift */ = {isa = PBXFileReference; includeInIndex = 1; lastKnownFileType = sourcecode.swift; path = KlarnaViewModel.swift; sourceTree = "<group>"; };
-		938500153DABC91FFB69993B844D58C5 /* LogEvent.swift */ = {isa = PBXFileReference; includeInIndex = 1; lastKnownFileType = sourcecode.swift; path = LogEvent.swift; sourceTree = "<group>"; };
-		96335E8F92FFDCB2F875C296F140ADA8 /* PaymentMethodConfigService.swift */ = {isa = PBXFileReference; includeInIndex = 1; lastKnownFileType = sourcecode.swift; path = PaymentMethodConfigService.swift; sourceTree = "<group>"; };
-		96D1960EF7FAD9D6305FD034E0F1EB7A /* ApplePayViewModel.swift */ = {isa = PBXFileReference; includeInIndex = 1; lastKnownFileType = sourcecode.swift; path = ApplePayViewModel.swift; sourceTree = "<group>"; };
-		97BB085D25690CD6EFFEB0BBFB7096DF /* after.swift */ = {isa = PBXFileReference; includeInIndex = 1; lastKnownFileType = sourcecode.swift; path = after.swift; sourceTree = "<group>"; };
-		9808CD36420E7DE86387638703DAFAB6 /* PrimerFormViewController.swift */ = {isa = PBXFileReference; includeInIndex = 1; lastKnownFileType = sourcecode.swift; path = PrimerFormViewController.swift; sourceTree = "<group>"; };
-		98A51B727946CA6F6106A17F30ACA3E0 /* ApayaService.swift */ = {isa = PBXFileReference; includeInIndex = 1; lastKnownFileType = sourcecode.swift; path = ApayaService.swift; sourceTree = "<group>"; };
-		98EEE3FCF2CA8B4DD633B71E46243F8E /* PrimerLoadingViewController.swift */ = {isa = PBXFileReference; includeInIndex = 1; lastKnownFileType = sourcecode.swift; path = PrimerLoadingViewController.swift; sourceTree = "<group>"; };
-		9BA187CE845CE02AEF37E8233F22E479 /* FinallyWrappers.swift */ = {isa = PBXFileReference; includeInIndex = 1; lastKnownFileType = sourcecode.swift; path = FinallyWrappers.swift; sourceTree = "<group>"; };
-		9CE00BB02F6FCE0EFD33F8BBF1F2C91A /* sv.lproj */ = {isa = PBXFileReference; includeInIndex = 1; lastKnownFileType = folder; path = sv.lproj; sourceTree = "<group>"; };
-		9D940727FF8FB9C785EB98E56350EF41 /* Podfile */ = {isa = PBXFileReference; explicitFileType = text.script.ruby; includeInIndex = 1; indentWidth = 2; name = Podfile; path = ../Podfile; sourceTree = SOURCE_ROOT; tabWidth = 2; xcLanguageSpecificationIdentifier = xcode.lang.ruby; };
-		9ECD5FB4805C17E7CFDE3881F0F2F18F /* VaultCheckoutView.swift */ = {isa = PBXFileReference; includeInIndex = 1; lastKnownFileType = sourcecode.swift; path = VaultCheckoutView.swift; sourceTree = "<group>"; };
-		A1E0F3824CB16C3696D4C461836A6460 /* Endpoint.swift */ = {isa = PBXFileReference; includeInIndex = 1; lastKnownFileType = sourcecode.swift; path = Endpoint.swift; sourceTree = "<group>"; };
-		A2381DF00AD5D573DE1A9F47701C9E60 /* BundleExtension.swift */ = {isa = PBXFileReference; includeInIndex = 1; lastKnownFileType = sourcecode.swift; path = BundleExtension.swift; sourceTree = "<group>"; };
-		A2D35349D2425D65994D7ACD801E3CE9 /* CardComponentsManager.swift */ = {isa = PBXFileReference; includeInIndex = 1; lastKnownFileType = sourcecode.swift; path = CardComponentsManager.swift; sourceTree = "<group>"; };
-		A31CA394A141C685BC8BDD244B2F1595 /* CardScannerViewController+SimpleScanDelegate.swift */ = {isa = PBXFileReference; includeInIndex = 1; lastKnownFileType = sourcecode.swift; path = "CardScannerViewController+SimpleScanDelegate.swift"; sourceTree = "<group>"; };
-		A35544E583AF70391EEEF9B47CC1DCDB /* UserDefaultsExtension.swift */ = {isa = PBXFileReference; includeInIndex = 1; lastKnownFileType = sourcecode.swift; path = UserDefaultsExtension.swift; sourceTree = "<group>"; };
-		A4E7B1C752F38C22267D301DD5A364DF /* Pods-PrimerSDK_Tests-acknowledgements.markdown */ = {isa = PBXFileReference; includeInIndex = 1; lastKnownFileType = text; path = "Pods-PrimerSDK_Tests-acknowledgements.markdown"; sourceTree = "<group>"; };
-		A5B586D408DD6229A8FC4B446239ED3C /* Primer.swift */ = {isa = PBXFileReference; includeInIndex = 1; lastKnownFileType = sourcecode.swift; path = Primer.swift; sourceTree = "<group>"; };
-		A602FCF379257580601B6F9CCD58215E /* AlertController.swift */ = {isa = PBXFileReference; includeInIndex = 1; lastKnownFileType = sourcecode.swift; path = AlertController.swift; sourceTree = "<group>"; };
-		A6ADF52FB40FB2D9F14754FC35F52F39 /* TransitioningDelegate.swift */ = {isa = PBXFileReference; includeInIndex = 1; lastKnownFileType = sourcecode.swift; path = TransitioningDelegate.swift; sourceTree = "<group>"; };
-		A7C88914AE4F39A995C4CC3E15D56473 /* NetworkService.swift */ = {isa = PBXFileReference; includeInIndex = 1; lastKnownFileType = sourcecode.swift; path = NetworkService.swift; sourceTree = "<group>"; };
-		A8B3BC107C2BDC3C03D961866F721265 /* PrimerResources.bundle */ = {isa = PBXFileReference; explicitFileType = wrapper.cfbundle; includeInIndex = 0; path = PrimerResources.bundle; sourceTree = BUILT_PRODUCTS_DIR; };
-		A8C20BCA5268698E8643628A7DAA00B8 /* CardScannerViewModel.swift */ = {isa = PBXFileReference; includeInIndex = 1; lastKnownFileType = sourcecode.swift; path = CardScannerViewModel.swift; sourceTree = "<group>"; };
->>>>>>> 9cd3d24c
 		AA80C9C550CB6B8B521015719AA66526 /* Pods-PrimerSDK_Example.modulemap */ = {isa = PBXFileReference; includeInIndex = 1; lastKnownFileType = sourcecode.module; path = "Pods-PrimerSDK_Example.modulemap"; sourceTree = "<group>"; };
-		ABB0E55899BD2BF6C314FA7BF232A867 /* PrimerUniversalCheckoutViewController.swift */ = {isa = PBXFileReference; includeInIndex = 1; lastKnownFileType = sourcecode.swift; path = PrimerUniversalCheckoutViewController.swift; sourceTree = "<group>"; };
-		AFAA2C6046BA95635BACBC76F4115F32 /* ApplePayService.swift */ = {isa = PBXFileReference; includeInIndex = 1; lastKnownFileType = sourcecode.swift; path = ApplePayService.swift; sourceTree = "<group>"; };
-		B02BFF66F134406DE489E1361A1979A4 /* Promise.swift */ = {isa = PBXFileReference; includeInIndex = 1; lastKnownFileType = sourcecode.swift; path = Promise.swift; sourceTree = "<group>"; };
-		B1837D6F2ABE99A07CBBF898FC2788CF /* TokenizationService.swift */ = {isa = PBXFileReference; includeInIndex = 1; lastKnownFileType = sourcecode.swift; path = TokenizationService.swift; sourceTree = "<group>"; };
-		B1F6A66101B3456729EA8B34D1FE462F /* PayPal.swift */ = {isa = PBXFileReference; includeInIndex = 1; lastKnownFileType = sourcecode.swift; path = PayPal.swift; sourceTree = "<group>"; };
+		AC267E18AFBEE2C6510BF2A097B857B8 /* ImageName.swift */ = {isa = PBXFileReference; includeInIndex = 1; lastKnownFileType = sourcecode.swift; path = ImageName.swift; sourceTree = "<group>"; };
+		AC8B5E10D51C8D705D01D9B30EE62AAA /* Parser.swift */ = {isa = PBXFileReference; includeInIndex = 1; lastKnownFileType = sourcecode.swift; path = Parser.swift; sourceTree = "<group>"; };
+		ACC7DDDDEDB3331529C1B0C170A69DAF /* PrimerRootViewController.swift */ = {isa = PBXFileReference; includeInIndex = 1; lastKnownFileType = sourcecode.swift; path = PrimerRootViewController.swift; sourceTree = "<group>"; };
+		AD0B97C8230EA27F9505EF79D6BC64A1 /* PrimerSDK.podspec */ = {isa = PBXFileReference; explicitFileType = text.script.ruby; includeInIndex = 1; indentWidth = 2; lastKnownFileType = text; path = PrimerSDK.podspec; sourceTree = "<group>"; tabWidth = 2; xcLanguageSpecificationIdentifier = xcode.lang.ruby; };
+		B225EA2FF9883902D58B5A0758D97FB2 /* Configuration.swift */ = {isa = PBXFileReference; includeInIndex = 1; lastKnownFileType = sourcecode.swift; path = Configuration.swift; sourceTree = "<group>"; };
+		B2CEFEFB79A179F9106B7DB374012533 /* PrimerButton.swift */ = {isa = PBXFileReference; includeInIndex = 1; lastKnownFileType = sourcecode.swift; path = PrimerButton.swift; sourceTree = "<group>"; };
+		B422A8EC88D7F3D9E828C7FC5882F14C /* VaultCheckoutViewModel.swift */ = {isa = PBXFileReference; includeInIndex = 1; lastKnownFileType = sourcecode.swift; path = VaultCheckoutViewModel.swift; sourceTree = "<group>"; };
 		B429083200B13F604ED3C87DFFC0C016 /* Pods-PrimerSDK_Tests.modulemap */ = {isa = PBXFileReference; includeInIndex = 1; lastKnownFileType = sourcecode.module; path = "Pods-PrimerSDK_Tests.modulemap"; sourceTree = "<group>"; };
-<<<<<<< HEAD
-		B6277BF19498F6BEB9F7F007E9BB5A74 /* PrimerSDK-prefix.pch */ = {isa = PBXFileReference; includeInIndex = 1; lastKnownFileType = sourcecode.c.h; path = "PrimerSDK-prefix.pch"; sourceTree = "<group>"; };
-		B7EB0A42C884AAB231DCC92DD5AB77DC /* PrimerViewExtensions.swift */ = {isa = PBXFileReference; includeInIndex = 1; lastKnownFileType = sourcecode.swift; path = PrimerViewExtensions.swift; sourceTree = "<group>"; };
-		B8565EB20F0526DC03081631EE9CEE46 /* Consolable.swift */ = {isa = PBXFileReference; includeInIndex = 1; lastKnownFileType = sourcecode.swift; path = Consolable.swift; sourceTree = "<group>"; };
-		B8966553E0518C92D548FBAF7A715EA0 /* Validation.swift */ = {isa = PBXFileReference; includeInIndex = 1; lastKnownFileType = sourcecode.swift; path = Validation.swift; sourceTree = "<group>"; };
-		B93DC09BD559F6B903677D94B80B08A7 /* README.md */ = {isa = PBXFileReference; includeInIndex = 1; path = README.md; sourceTree = "<group>"; };
-		B94E987626C185BF13DB62F7D05A79BA /* ClientToken.swift */ = {isa = PBXFileReference; includeInIndex = 1; lastKnownFileType = sourcecode.swift; path = ClientToken.swift; sourceTree = "<group>"; };
-		B9DACE3D93DE43D66697805AF8A4BDBE /* PaymentMethodToken.swift */ = {isa = PBXFileReference; includeInIndex = 1; lastKnownFileType = sourcecode.swift; path = PaymentMethodToken.swift; sourceTree = "<group>"; };
-		BC3A9C49EDE0A1BA9FBFB7579C9A11EB /* RecoverWrappers.swift */ = {isa = PBXFileReference; includeInIndex = 1; lastKnownFileType = sourcecode.swift; path = RecoverWrappers.swift; sourceTree = "<group>"; };
-		BCAF23260D058627B386ADF53C1A4D2F /* ConcurrencyLimitedDispatcher.swift */ = {isa = PBXFileReference; includeInIndex = 1; lastKnownFileType = sourcecode.swift; path = ConcurrencyLimitedDispatcher.swift; sourceTree = "<group>"; };
-		BD40762441323F9B0141C8F1582863A0 /* UserDefaultsExtension.swift */ = {isa = PBXFileReference; includeInIndex = 1; lastKnownFileType = sourcecode.swift; path = UserDefaultsExtension.swift; sourceTree = "<group>"; };
-		C08FAEAF798BB8F7401843B87A3BB462 /* StrictRateLimitedDispatcher.swift */ = {isa = PBXFileReference; includeInIndex = 1; lastKnownFileType = sourcecode.swift; path = StrictRateLimitedDispatcher.swift; sourceTree = "<group>"; };
-		C217574F4E34E90C8ABEFC45C262BD20 /* LICENSE */ = {isa = PBXFileReference; includeInIndex = 1; path = LICENSE; sourceTree = "<group>"; };
-		C50DA0B49F726F752B3168E4B9A96822 /* PrimerExpiryDateFieldView.swift */ = {isa = PBXFileReference; includeInIndex = 1; lastKnownFileType = sourcecode.swift; path = PrimerExpiryDateFieldView.swift; sourceTree = "<group>"; };
-		C5475371933BBE6EF9FB71EB43217935 /* PrimerWebViewController.swift */ = {isa = PBXFileReference; includeInIndex = 1; lastKnownFileType = sourcecode.swift; path = PrimerWebViewController.swift; sourceTree = "<group>"; };
-		CBB9F9DA9C40DB2813CFBB351A448D9B /* firstly.swift */ = {isa = PBXFileReference; includeInIndex = 1; lastKnownFileType = sourcecode.swift; path = firstly.swift; sourceTree = "<group>"; };
-		CCA85ACBAF7054F1EF409BF3ED4E1A99 /* Primer.swift */ = {isa = PBXFileReference; includeInIndex = 1; lastKnownFileType = sourcecode.swift; path = Primer.swift; sourceTree = "<group>"; };
-		CFC3B94B7A12446EB8240FE759166838 /* BundleExtension.swift */ = {isa = PBXFileReference; includeInIndex = 1; lastKnownFileType = sourcecode.swift; path = BundleExtension.swift; sourceTree = "<group>"; };
-		D065820C4D6D3643D89E963332240B4A /* WrapperProtocols.swift */ = {isa = PBXFileReference; includeInIndex = 1; lastKnownFileType = sourcecode.swift; path = WrapperProtocols.swift; sourceTree = "<group>"; };
-		D10625263F8D5845613F6C22574ACA3D /* Box.swift */ = {isa = PBXFileReference; includeInIndex = 1; lastKnownFileType = sourcecode.swift; path = Box.swift; sourceTree = "<group>"; };
-		D1AA3744E154BFD0F214CD0D46D8E0DA /* PrimerLoadingViewController.swift */ = {isa = PBXFileReference; includeInIndex = 1; lastKnownFileType = sourcecode.swift; path = PrimerLoadingViewController.swift; sourceTree = "<group>"; };
+		B45297BC30F44D4711C5E0376949D6D5 /* Validation.swift */ = {isa = PBXFileReference; includeInIndex = 1; lastKnownFileType = sourcecode.swift; path = Validation.swift; sourceTree = "<group>"; };
+		B46A1E8724734498DCBB44098F8034A4 /* PrimerSettings.swift */ = {isa = PBXFileReference; includeInIndex = 1; lastKnownFileType = sourcecode.swift; path = PrimerSettings.swift; sourceTree = "<group>"; };
+		B81A22C75363A2C5F580542AA25A3540 /* ApayaService.swift */ = {isa = PBXFileReference; includeInIndex = 1; lastKnownFileType = sourcecode.swift; path = ApayaService.swift; sourceTree = "<group>"; };
+		B8830F9A31A9226D08796DAE026717BE /* firstly.swift */ = {isa = PBXFileReference; includeInIndex = 1; lastKnownFileType = sourcecode.swift; path = firstly.swift; sourceTree = "<group>"; };
+		BA7CA1B59FB4327F4E87732F79C9452D /* Error.swift */ = {isa = PBXFileReference; includeInIndex = 1; lastKnownFileType = sourcecode.swift; path = Error.swift; sourceTree = "<group>"; };
+		BBB278D964EA13708820FDB1D5966A0A /* Mask.swift */ = {isa = PBXFileReference; includeInIndex = 1; lastKnownFileType = sourcecode.swift; path = Mask.swift; sourceTree = "<group>"; };
+		BEF3199946B46FE3714E5611B9352600 /* DateExtension.swift */ = {isa = PBXFileReference; includeInIndex = 1; lastKnownFileType = sourcecode.swift; path = DateExtension.swift; sourceTree = "<group>"; };
+		C009D423FAE05791C9964D0A07ADAE60 /* Optional+Extensions.swift */ = {isa = PBXFileReference; includeInIndex = 1; lastKnownFileType = sourcecode.swift; path = "Optional+Extensions.swift"; sourceTree = "<group>"; };
+		C1C216B34934B8F586C68707318953BF /* PrimerSDK-umbrella.h */ = {isa = PBXFileReference; includeInIndex = 1; lastKnownFileType = sourcecode.c.h; path = "PrimerSDK-umbrella.h"; sourceTree = "<group>"; };
+		C48902375D4884370F44D933A41903CA /* OrderItem.swift */ = {isa = PBXFileReference; includeInIndex = 1; lastKnownFileType = sourcecode.swift; path = OrderItem.swift; sourceTree = "<group>"; };
+		CAC28597B1F55186F147F5FE7A5CC2BF /* PrimerVaultManagerViewController.swift */ = {isa = PBXFileReference; includeInIndex = 1; lastKnownFileType = sourcecode.swift; path = PrimerVaultManagerViewController.swift; sourceTree = "<group>"; };
+		CAEEF102DF336468389FBCB0F76D84BB /* Guarantee.swift */ = {isa = PBXFileReference; includeInIndex = 1; lastKnownFileType = sourcecode.swift; path = Guarantee.swift; sourceTree = "<group>"; };
+		CDA121516581B97C473067E099C72804 /* PrimerSDK-Info.plist */ = {isa = PBXFileReference; includeInIndex = 1; lastKnownFileType = text.plist.xml; path = "PrimerSDK-Info.plist"; sourceTree = "<group>"; };
+		CEA284A1EDC49DC7B26F760C99F906C5 /* ErrorHandler.swift */ = {isa = PBXFileReference; includeInIndex = 1; lastKnownFileType = sourcecode.swift; path = ErrorHandler.swift; sourceTree = "<group>"; };
+		CF6F0505DAF05BAE102A56F36AC18E55 /* PrimerOAuthViewModel.swift */ = {isa = PBXFileReference; includeInIndex = 1; lastKnownFileType = sourcecode.swift; path = PrimerOAuthViewModel.swift; sourceTree = "<group>"; };
+		D1B2C2D21276138530BF7F54E3145DBD /* PrimerError.swift */ = {isa = PBXFileReference; includeInIndex = 1; lastKnownFileType = sourcecode.swift; path = PrimerError.swift; sourceTree = "<group>"; };
 		D245E0514AAC1A2B9A6D5EA2F383E90F /* UIKit.framework */ = {isa = PBXFileReference; lastKnownFileType = wrapper.framework; name = UIKit.framework; path = Platforms/iPhoneOS.platform/Developer/SDKs/iPhoneOS14.0.sdk/System/Library/Frameworks/UIKit.framework; sourceTree = DEVELOPER_DIR; };
-=======
-		B674434E78BDD81EDDE3D6675071E7C7 /* OrderItem.swift */ = {isa = PBXFileReference; includeInIndex = 1; lastKnownFileType = sourcecode.swift; path = OrderItem.swift; sourceTree = "<group>"; };
-		B9EBA7B6D441C785DE0AF405C24D6F11 /* PrimerFlowEnums.swift */ = {isa = PBXFileReference; includeInIndex = 1; lastKnownFileType = sourcecode.swift; path = PrimerFlowEnums.swift; sourceTree = "<group>"; };
-		BAF0CA62B0E73E24CFE95A053EA4211D /* Cancellable.swift */ = {isa = PBXFileReference; includeInIndex = 1; lastKnownFileType = sourcecode.swift; path = Cancellable.swift; sourceTree = "<group>"; };
-		BC7110EFCD2784EE14F1A57BEEDB2122 /* PrimerUniversalCheckoutViewController.swift */ = {isa = PBXFileReference; includeInIndex = 1; lastKnownFileType = sourcecode.swift; path = PrimerUniversalCheckoutViewController.swift; sourceTree = "<group>"; };
-		BD84122AFC96603B48FBBDE2D9A2C5E9 /* GuaranteeWrappers.swift */ = {isa = PBXFileReference; includeInIndex = 1; lastKnownFileType = sourcecode.swift; path = GuaranteeWrappers.swift; sourceTree = "<group>"; };
-		BDD3C64A2CE34C67476B8A13A5A9A0F7 /* Resolver.swift */ = {isa = PBXFileReference; includeInIndex = 1; lastKnownFileType = sourcecode.swift; path = Resolver.swift; sourceTree = "<group>"; };
-		BE3B22F8C19610FDF0245B865F096DA9 /* PrimerNavigationController.swift */ = {isa = PBXFileReference; includeInIndex = 1; lastKnownFileType = sourcecode.swift; path = PrimerNavigationController.swift; sourceTree = "<group>"; };
-		BF2EA66E68F5E547D4B289D1CE9131FB /* PayPal.swift */ = {isa = PBXFileReference; includeInIndex = 1; lastKnownFileType = sourcecode.swift; path = PayPal.swift; sourceTree = "<group>"; };
-		BF49317B3624542B62856335AB174B34 /* RateLimitedDispatcherBase.swift */ = {isa = PBXFileReference; includeInIndex = 1; lastKnownFileType = sourcecode.swift; path = RateLimitedDispatcherBase.swift; sourceTree = "<group>"; };
-		C187BC80B977801699BE12C2F54F42A5 /* DirectDebitMandate.swift */ = {isa = PBXFileReference; includeInIndex = 1; lastKnownFileType = sourcecode.swift; path = DirectDebitMandate.swift; sourceTree = "<group>"; };
-		C4BB8C915749BF0510C89CAD5A08E17D /* ClientTokenService.swift */ = {isa = PBXFileReference; includeInIndex = 1; lastKnownFileType = sourcecode.swift; path = ClientTokenService.swift; sourceTree = "<group>"; };
-		C550AF400480A2E7B4700B8789337AA8 /* KlarnaService.swift */ = {isa = PBXFileReference; includeInIndex = 1; lastKnownFileType = sourcecode.swift; path = KlarnaService.swift; sourceTree = "<group>"; };
-		C935378439F2E047488E1C1C4C3C018A /* PrimerWebViewController.swift */ = {isa = PBXFileReference; includeInIndex = 1; lastKnownFileType = sourcecode.swift; path = PrimerWebViewController.swift; sourceTree = "<group>"; };
-		CA64976E63ABD2C4F7FE180D2C5C6023 /* Thenable.swift */ = {isa = PBXFileReference; includeInIndex = 1; lastKnownFileType = sourcecode.swift; path = Thenable.swift; sourceTree = "<group>"; };
-		CD390322B6FB75798634DD1D07E39204 /* UIDeviceExtension.swift */ = {isa = PBXFileReference; includeInIndex = 1; lastKnownFileType = sourcecode.swift; path = UIDeviceExtension.swift; sourceTree = "<group>"; };
-		CFFE683CF841EB9C7862C3138B59635A /* PrimerTheme.swift */ = {isa = PBXFileReference; includeInIndex = 1; lastKnownFileType = sourcecode.swift; path = PrimerTheme.swift; sourceTree = "<group>"; };
-		D063EE1006BC8EE6E9DDBC8E67AC5466 /* PrimerCVVFieldView.swift */ = {isa = PBXFileReference; includeInIndex = 1; lastKnownFileType = sourcecode.swift; path = PrimerCVVFieldView.swift; sourceTree = "<group>"; };
->>>>>>> 9cd3d24c
 		D264B4E57DF7DB00D71275605D100971 /* Pods-PrimerSDK_Example-frameworks.sh */ = {isa = PBXFileReference; includeInIndex = 1; lastKnownFileType = text.script.sh; path = "Pods-PrimerSDK_Example-frameworks.sh"; sourceTree = "<group>"; };
-		D509250378EACE2053B3959E6FB48506 /* hang.swift */ = {isa = PBXFileReference; includeInIndex = 1; lastKnownFileType = sourcecode.swift; path = hang.swift; sourceTree = "<group>"; };
-		D51365A008070ADE452AEF34D2C90077 /* ReloadDelegate.swift */ = {isa = PBXFileReference; includeInIndex = 1; lastKnownFileType = sourcecode.swift; path = ReloadDelegate.swift; sourceTree = "<group>"; };
-		D6477CC821802022E28DD7BA0AC744D5 /* KlarnaService.swift */ = {isa = PBXFileReference; includeInIndex = 1; lastKnownFileType = sourcecode.swift; path = KlarnaService.swift; sourceTree = "<group>"; };
+		D38B242674D88209281C9B1D76A45C07 /* sv.lproj */ = {isa = PBXFileReference; includeInIndex = 1; path = sv.lproj; sourceTree = "<group>"; };
+		D4855191C04701D41A20F3E005B08D60 /* JSONParser.swift */ = {isa = PBXFileReference; includeInIndex = 1; lastKnownFileType = sourcecode.swift; path = JSONParser.swift; sourceTree = "<group>"; };
 		D66C3890C3566F38C935A2FFD9A237B0 /* Pods-PrimerSDK_Tests-dummy.m */ = {isa = PBXFileReference; includeInIndex = 1; lastKnownFileType = sourcecode.c.objc; path = "Pods-PrimerSDK_Tests-dummy.m"; sourceTree = "<group>"; };
-		D9944C662DC26655D96B94ADAE3B4ED4 /* StringExtension.swift */ = {isa = PBXFileReference; includeInIndex = 1; lastKnownFileType = sourcecode.swift; path = StringExtension.swift; sourceTree = "<group>"; };
-		D9B5C6025C6FE14543548F22EB95C841 /* ThenableWrappers.swift */ = {isa = PBXFileReference; includeInIndex = 1; lastKnownFileType = sourcecode.swift; path = ThenableWrappers.swift; sourceTree = "<group>"; };
-		DBC4D43E2695958BEC56999520CC809F /* URLExtension.swift */ = {isa = PBXFileReference; includeInIndex = 1; lastKnownFileType = sourcecode.swift; path = URLExtension.swift; sourceTree = "<group>"; };
-		DD655EB064FFDE43C9FE02E55741DE11 /* PrimerSDK.podspec */ = {isa = PBXFileReference; explicitFileType = text.script.ruby; includeInIndex = 1; indentWidth = 2; lastKnownFileType = text; path = PrimerSDK.podspec; sourceTree = "<group>"; tabWidth = 2; xcLanguageSpecificationIdentifier = xcode.lang.ruby; };
-		DE76E38481E4DE25B4CE41115DDE1445 /* Customer.swift */ = {isa = PBXFileReference; includeInIndex = 1; lastKnownFileType = sourcecode.swift; path = Customer.swift; sourceTree = "<group>"; };
+		D6D6744DF62423428995950B674BED1C /* UIDeviceExtension.swift */ = {isa = PBXFileReference; includeInIndex = 1; lastKnownFileType = sourcecode.swift; path = UIDeviceExtension.swift; sourceTree = "<group>"; };
+		D775DA53F2C89F88193E2FF8E19E1242 /* Promise.swift */ = {isa = PBXFileReference; includeInIndex = 1; lastKnownFileType = sourcecode.swift; path = Promise.swift; sourceTree = "<group>"; };
+		D9EEC8494FF1AB6B6FC2EC5D032A651B /* KlarnaViewModel.swift */ = {isa = PBXFileReference; includeInIndex = 1; lastKnownFileType = sourcecode.swift; path = KlarnaViewModel.swift; sourceTree = "<group>"; };
+		DAE6665501558EA3D141881BF3E3194B /* FormType.swift */ = {isa = PBXFileReference; includeInIndex = 1; lastKnownFileType = sourcecode.swift; path = FormType.swift; sourceTree = "<group>"; };
+		DCC4F7142BFFC105B1DAC503E96E2A14 /* Apaya.swift */ = {isa = PBXFileReference; includeInIndex = 1; lastKnownFileType = sourcecode.swift; path = Apaya.swift; sourceTree = "<group>"; };
+		DD40A5E31F6D74F3EF31DE218CE247E4 /* ApplePayService.swift */ = {isa = PBXFileReference; includeInIndex = 1; lastKnownFileType = sourcecode.swift; path = ApplePayService.swift; sourceTree = "<group>"; };
+		DE4B7EEA93E514CBD6110D1A90533448 /* StringExtension.swift */ = {isa = PBXFileReference; includeInIndex = 1; lastKnownFileType = sourcecode.swift; path = StringExtension.swift; sourceTree = "<group>"; };
 		DF6E4F8E7C26A7BBEC17AAD4042A317D /* Pods-PrimerSDK_Tests.debug.xcconfig */ = {isa = PBXFileReference; includeInIndex = 1; lastKnownFileType = text.xcconfig; path = "Pods-PrimerSDK_Tests.debug.xcconfig"; sourceTree = "<group>"; };
-<<<<<<< HEAD
-		DFB50C9ACB5DC474B7A3C9B5B225BF19 /* AlertController.swift */ = {isa = PBXFileReference; includeInIndex = 1; lastKnownFileType = sourcecode.swift; path = AlertController.swift; sourceTree = "<group>"; };
-		E16AA8786E3D8A0218330B247283A7D1 /* EnsureWrappers.swift */ = {isa = PBXFileReference; includeInIndex = 1; lastKnownFileType = sourcecode.swift; path = EnsureWrappers.swift; sourceTree = "<group>"; };
-		E1A1D592F9AF34955FFA3A0278E6509A /* Error.swift */ = {isa = PBXFileReference; includeInIndex = 1; lastKnownFileType = sourcecode.swift; path = Error.swift; sourceTree = "<group>"; };
-=======
-		DF95A205CC0DCFCDCB7ADAB73F4B8EED /* PrimerSDK.podspec */ = {isa = PBXFileReference; explicitFileType = text.script.ruby; includeInIndex = 1; indentWidth = 2; path = PrimerSDK.podspec; sourceTree = "<group>"; tabWidth = 2; xcLanguageSpecificationIdentifier = xcode.lang.ruby; };
->>>>>>> 9cd3d24c
+		DF91C4EB0A23CBE32B20FFC93EB5AF33 /* WebViewController.swift */ = {isa = PBXFileReference; includeInIndex = 1; lastKnownFileType = sourcecode.swift; path = WebViewController.swift; sourceTree = "<group>"; };
 		E1B945985145643C12B1E91600B680DE /* Pods-PrimerSDK_Example-acknowledgements.markdown */ = {isa = PBXFileReference; includeInIndex = 1; lastKnownFileType = text; path = "Pods-PrimerSDK_Example-acknowledgements.markdown"; sourceTree = "<group>"; };
-		E35308054F1C4633F05F41C45B060E48 /* VaultPaymentMethodViewModel.swift */ = {isa = PBXFileReference; includeInIndex = 1; lastKnownFileType = sourcecode.swift; path = VaultPaymentMethodViewModel.swift; sourceTree = "<group>"; };
-		E3A63D9E9AFE12D0B9D58B31E53AD74E /* Mask.swift */ = {isa = PBXFileReference; includeInIndex = 1; lastKnownFileType = sourcecode.swift; path = Mask.swift; sourceTree = "<group>"; };
-		E63187116F74465494DD43F8F0D8D900 /* race.swift */ = {isa = PBXFileReference; includeInIndex = 1; lastKnownFileType = sourcecode.swift; path = race.swift; sourceTree = "<group>"; };
+		E1DE0F3FAEB80348BACD55A19C760E14 /* PrimerTextFieldView.xib */ = {isa = PBXFileReference; includeInIndex = 1; lastKnownFileType = file.xib; path = PrimerTextFieldView.xib; sourceTree = "<group>"; };
+		E4A6B5B1D629390C26AA8BD69B050D72 /* FormTextFieldType.swift */ = {isa = PBXFileReference; includeInIndex = 1; lastKnownFileType = sourcecode.swift; path = FormTextFieldType.swift; sourceTree = "<group>"; };
 		E6DF772EBD0552229B3F76D49A0EF5F2 /* Primer3DSProtocols.swift */ = {isa = PBXFileReference; includeInIndex = 1; lastKnownFileType = sourcecode.swift; name = Primer3DSProtocols.swift; path = Sources/Primer3DS/Classes/Primer3DSProtocols.swift; sourceTree = "<group>"; };
-		E709217CB3391866807E24CC537D86C5 /* 3DS.swift */ = {isa = PBXFileReference; includeInIndex = 1; lastKnownFileType = sourcecode.swift; path = 3DS.swift; sourceTree = "<group>"; };
+		E73DC0AFF8C9DBA4C95A2A174C2B14A2 /* PrimerAPIClient+Promises.swift */ = {isa = PBXFileReference; includeInIndex = 1; lastKnownFileType = sourcecode.swift; path = "PrimerAPIClient+Promises.swift"; sourceTree = "<group>"; };
+		E7B756BB6CFA977A87761BC29DB340D4 /* CardComponentsManager.swift */ = {isa = PBXFileReference; includeInIndex = 1; lastKnownFileType = sourcecode.swift; path = CardComponentsManager.swift; sourceTree = "<group>"; };
+		E83F6E14B5A964FA6F29E380EAC5FF23 /* ResourceBundle-PrimerResources-PrimerSDK-Info.plist */ = {isa = PBXFileReference; includeInIndex = 1; lastKnownFileType = text.plist.xml; path = "ResourceBundle-PrimerResources-PrimerSDK-Info.plist"; sourceTree = "<group>"; };
 		E884507DF2B84FA8A2E8AD8289881542 /* Pods-PrimerSDK_Example.release.xcconfig */ = {isa = PBXFileReference; includeInIndex = 1; lastKnownFileType = text.xcconfig; path = "Pods-PrimerSDK_Example.release.xcconfig"; sourceTree = "<group>"; };
-		E8E11AAFA0DABF43DED95D70DC0D2687 /* ScannerView.swift */ = {isa = PBXFileReference; includeInIndex = 1; lastKnownFileType = sourcecode.swift; path = ScannerView.swift; sourceTree = "<group>"; };
-		E8FD956E6557D75DA0B30A4BBC1E2363 /* PrimerTheme.swift */ = {isa = PBXFileReference; includeInIndex = 1; lastKnownFileType = sourcecode.swift; path = PrimerTheme.swift; sourceTree = "<group>"; };
-		EAB4F2BCAFE93CB5EDD34CE21C493A13 /* PrimerAPI.swift */ = {isa = PBXFileReference; includeInIndex = 1; lastKnownFileType = sourcecode.swift; path = PrimerAPI.swift; sourceTree = "<group>"; };
+		E920A7FFBC6436B3D1562B8E51BD3733 /* PrimerAPI.swift */ = {isa = PBXFileReference; includeInIndex = 1; lastKnownFileType = sourcecode.swift; path = PrimerAPI.swift; sourceTree = "<group>"; };
+		E93FDB94E758911D9DA848A9DF729CF0 /* CancelContext.swift */ = {isa = PBXFileReference; includeInIndex = 1; lastKnownFileType = sourcecode.swift; path = CancelContext.swift; sourceTree = "<group>"; };
 		EAB6F611E86A4758835A715E4B4184F6 /* Foundation.framework */ = {isa = PBXFileReference; lastKnownFileType = wrapper.framework; name = Foundation.framework; path = Platforms/iPhoneOS.platform/Developer/SDKs/iPhoneOS14.0.sdk/System/Library/Frameworks/Foundation.framework; sourceTree = DEVELOPER_DIR; };
 		EB8217820F639BC79E07FFCC65E74429 /* Primer3DS.debug.xcconfig */ = {isa = PBXFileReference; includeInIndex = 1; lastKnownFileType = text.xcconfig; path = Primer3DS.debug.xcconfig; sourceTree = "<group>"; };
-		ED09BBD8C262C7033ED8E4698C1120B3 /* ApayaService.swift */ = {isa = PBXFileReference; includeInIndex = 1; lastKnownFileType = sourcecode.swift; path = ApayaService.swift; sourceTree = "<group>"; };
+		EC4199C97E63385F40B7E46A5965DB82 /* PrimerWebViewController.swift */ = {isa = PBXFileReference; includeInIndex = 1; lastKnownFileType = sourcecode.swift; path = PrimerWebViewController.swift; sourceTree = "<group>"; };
 		EE9674DAD0C961C92687877090E1E047 /* Pods-PrimerSDK_Tests-umbrella.h */ = {isa = PBXFileReference; includeInIndex = 1; lastKnownFileType = sourcecode.c.h; path = "Pods-PrimerSDK_Tests-umbrella.h"; sourceTree = "<group>"; };
-		F09FECDAC468A5D41F5D5CEA6B7657EF /* PrimerCustomStyleTextField.swift */ = {isa = PBXFileReference; includeInIndex = 1; lastKnownFileType = sourcecode.swift; path = PrimerCustomStyleTextField.swift; sourceTree = "<group>"; };
-		F15BADCB00DE36F55177037E5A7B32F2 /* ClientTokenService.swift */ = {isa = PBXFileReference; includeInIndex = 1; lastKnownFileType = sourcecode.swift; path = ClientTokenService.swift; sourceTree = "<group>"; };
-		F3D57413F281BC0DEB23F2C3B40A8092 /* CancellablePromise.swift */ = {isa = PBXFileReference; includeInIndex = 1; lastKnownFileType = sourcecode.swift; path = CancellablePromise.swift; sourceTree = "<group>"; };
-		F51AA4B8745BB69F85DB8A6716BE5C1F /* PayPalService.swift */ = {isa = PBXFileReference; includeInIndex = 1; lastKnownFileType = sourcecode.swift; path = PayPalService.swift; sourceTree = "<group>"; };
-		F5BE0621B47274836BC043F5CFA8762E /* PrimerCardFormViewController.swift */ = {isa = PBXFileReference; includeInIndex = 1; lastKnownFileType = sourcecode.swift; path = PrimerCardFormViewController.swift; sourceTree = "<group>"; };
-		F617333F48F2F261D3F002011C35E22E /* PrimerViewController.swift */ = {isa = PBXFileReference; includeInIndex = 1; lastKnownFileType = sourcecode.swift; path = PrimerViewController.swift; sourceTree = "<group>"; };
-		F6E737122B583F2692CE101CCF853CCA /* Queue.swift */ = {isa = PBXFileReference; includeInIndex = 1; lastKnownFileType = sourcecode.swift; path = Queue.swift; sourceTree = "<group>"; };
+		F282CFBA4B8AFF01D5B02FC275C4ABDB /* SuccessMessage.swift */ = {isa = PBXFileReference; includeInIndex = 1; lastKnownFileType = sourcecode.swift; path = SuccessMessage.swift; sourceTree = "<group>"; };
+		F49FC8639A4713438D4E461D773692C6 /* ErrorViewController.swift */ = {isa = PBXFileReference; includeInIndex = 1; lastKnownFileType = sourcecode.swift; path = ErrorViewController.swift; sourceTree = "<group>"; };
+		F50BC3C32023C246A02CEF666A9084F3 /* FinallyWrappers.swift */ = {isa = PBXFileReference; includeInIndex = 1; lastKnownFileType = sourcecode.swift; path = FinallyWrappers.swift; sourceTree = "<group>"; };
+		F545A19D9DCFEEA6F5CE9D32192597B9 /* ConcurrencyLimitedDispatcher.swift */ = {isa = PBXFileReference; includeInIndex = 1; lastKnownFileType = sourcecode.swift; path = ConcurrencyLimitedDispatcher.swift; sourceTree = "<group>"; };
+		F61F8EF58F900B17B2FD05E4F11BDB80 /* PrimerContainerViewController.swift */ = {isa = PBXFileReference; includeInIndex = 1; lastKnownFileType = sourcecode.swift; path = PrimerContainerViewController.swift; sourceTree = "<group>"; };
+		F66B66BE146E368176B51B48A7143719 /* CardNetwork.swift */ = {isa = PBXFileReference; includeInIndex = 1; lastKnownFileType = sourcecode.swift; path = CardNetwork.swift; sourceTree = "<group>"; };
+		F6714372225DD7095663DF9D6E91D8BA /* VaultPaymentMethodViewController.swift */ = {isa = PBXFileReference; includeInIndex = 1; lastKnownFileType = sourcecode.swift; path = VaultPaymentMethodViewController.swift; sourceTree = "<group>"; };
 		F7B48CC82297D62E27EA98AE7A13D3DA /* Pods-PrimerSDK_Tests.release.xcconfig */ = {isa = PBXFileReference; includeInIndex = 1; lastKnownFileType = text.xcconfig; path = "Pods-PrimerSDK_Tests.release.xcconfig"; sourceTree = "<group>"; };
-		F87737D56F773FF0F600DDFEF0CF2EA9 /* PrimerTextFieldView.xib */ = {isa = PBXFileReference; includeInIndex = 1; lastKnownFileType = file.xib; path = PrimerTextFieldView.xib; sourceTree = "<group>"; };
-		FA95EDA5B2B5D254E205E940FCCCBF7A /* Configuration.swift */ = {isa = PBXFileReference; includeInIndex = 1; lastKnownFileType = sourcecode.swift; path = Configuration.swift; sourceTree = "<group>"; };
-		FBE3E05084F142DF73698F1D2E8B5ED1 /* CardScannerViewController.swift */ = {isa = PBXFileReference; includeInIndex = 1; lastKnownFileType = sourcecode.swift; path = CardScannerViewController.swift; sourceTree = "<group>"; };
+		F9D501419F85046E925BBBF9FC2182BB /* PaymentMethodConfigService.swift */ = {isa = PBXFileReference; includeInIndex = 1; lastKnownFileType = sourcecode.swift; path = PaymentMethodConfigService.swift; sourceTree = "<group>"; };
+		F9EC79DF0E55C2073B206EBCAD3EFC6D /* UXMode.swift */ = {isa = PBXFileReference; includeInIndex = 1; lastKnownFileType = sourcecode.swift; path = UXMode.swift; sourceTree = "<group>"; };
+		FEEE88E7ED49C5934F58BC27F9A48BBC /* PrimerCustomStyleTextField.swift */ = {isa = PBXFileReference; includeInIndex = 1; lastKnownFileType = sourcecode.swift; path = PrimerCustomStyleTextField.swift; sourceTree = "<group>"; };
+		FF140328AED11E353C5392769DDC18DF /* SuccessViewController.swift */ = {isa = PBXFileReference; includeInIndex = 1; lastKnownFileType = sourcecode.swift; path = SuccessViewController.swift; sourceTree = "<group>"; };
+		FF2BB04B2C0416C61AB79DF58B0CBEE4 /* en.lproj */ = {isa = PBXFileReference; includeInIndex = 1; path = en.lproj; sourceTree = "<group>"; };
 		FFE8CD355A453EF1396E2D5E8E370F7A /* Primer3DS.framework */ = {isa = PBXFileReference; explicitFileType = wrapper.framework; includeInIndex = 0; name = Primer3DS.framework; path = Primer3DS.framework; sourceTree = BUILT_PRODUCTS_DIR; };
-		FFFA9AB81E4ACE6DBFFD9AE45A11D2C8 /* PrimerCVVFieldView.swift */ = {isa = PBXFileReference; includeInIndex = 1; lastKnownFileType = sourcecode.swift; path = PrimerCVVFieldView.swift; sourceTree = "<group>"; };
 /* End PBXFileReference section */
 
 /* Begin PBXFrameworksBuildPhase section */
@@ -612,7 +444,7 @@
 			);
 			runOnlyForDeploymentPostprocessing = 0;
 		};
-		69BA3675080850161958DC5B149D1C59 /* Frameworks */ = {
+		38C45D3E6AF32B6400670DA6C90192BD /* Frameworks */ = {
 			isa = PBXFrameworksBuildPhase;
 			buildActionMask = 2147483647;
 			files = (
@@ -630,56 +462,38 @@
 /* End PBXFrameworksBuildPhase section */
 
 /* Begin PBXGroup section */
-		022EC5822E5E98A3632C9CFE23C93E3B /* Third Party */ = {
-			isa = PBXGroup;
-			children = (
-				3DC93949E53C817C806EBC9A1AE941D5 /* PromiseKit */,
-			);
-			name = "Third Party";
-			path = "Sources/PrimerSDK/Classes/Third Party";
-			sourceTree = "<group>";
-		};
-		0625DAFBBD06892E8C26FFFD11056C81 /* Primer */ = {
-			isa = PBXGroup;
-			children = (
-				0AC0F29268D2B32640A2C44549B7E7FA /* AppState.swift */,
-				A7F21623FB00AEDD8011BAFC27CA5D30 /* DependencyInjection.swift */,
-				CCA85ACBAF7054F1EF409BF3ED4E1A99 /* Primer.swift */,
-				6CE295EE0D9407A4009B81E0304D3585 /* PrimerDelegate.swift */,
-				22D50D1043DB106BDA7B8E5056B9E1CF /* ResumeHandlerProtocol.swift */,
-			);
-<<<<<<< HEAD
-			name = Primer;
-			path = Primer;
-=======
-			path = Dispatchers;
->>>>>>> 9cd3d24c
-			sourceTree = "<group>";
-		};
-		10A36B3B8F09A8E99DACDAAC3404BF1F /* Network */ = {
-			isa = PBXGroup;
-			children = (
-				2A5BFD37643420691BD8B84BE5FD8FCE /* Endpoint.swift */,
-				6808FBF1FE5B38DD5ED27993A0DCE82A /* NetworkService.swift */,
-				89AC56C682367D74632B406D9839F132 /* URLSessionStack.swift */,
-			);
-			name = Network;
-			path = Network;
-			sourceTree = "<group>";
-		};
-		14065C53E9F857B31121D44A6A8DFFF2 /* Services */ = {
-			isa = PBXGroup;
-			children = (
-				A932609BC1FD5CA7EFABC4D63EAAAFA8 /* API */,
-				10A36B3B8F09A8E99DACDAAC3404BF1F /* Network */,
-				F1357E8BE611EBFF40C39A44351F53A0 /* Parser */,
-			);
-<<<<<<< HEAD
-			name = Services;
-			path = Sources/PrimerSDK/Classes/Services;
-=======
-			path = "Apple Pay";
->>>>>>> 9cd3d24c
+		08AFB1988C969069B4A0F178EBD91A69 /* Success */ = {
+			isa = PBXGroup;
+			children = (
+				FF140328AED11E353C5392769DDC18DF /* SuccessViewController.swift */,
+			);
+			name = Success;
+			path = Success;
+			sourceTree = "<group>";
+		};
+		0AC36002504D7D2E78A92F6976BF0EE9 /* Text Fields */ = {
+			isa = PBXGroup;
+			children = (
+				E7B756BB6CFA977A87761BC29DB340D4 /* CardComponentsManager.swift */,
+				4C321E5C2BBFAE0D80960D4AA0C73536 /* PrimerCardholderNameFieldView.swift */,
+				37354B66D8EEDC41BF70C92358FEC770 /* PrimerCardNumberFieldView.swift */,
+				6B17FDDBB771908E6C981B4F28CC39C9 /* PrimerCVVFieldView.swift */,
+				6EBE137AA7F7916F3AD6FAA57EE5FF10 /* PrimerExpiryDateFieldView.swift */,
+				18CC2AD4B97339E63DAFE007F8F4A6E1 /* PrimerNibView.swift */,
+				78C174C01D3C3F1249BF0B42E70BCC6E /* PrimerTextField.swift */,
+				202A74F386A8D2328F136D3B0682E192 /* PrimerTextFieldView.swift */,
+			);
+			name = "Text Fields";
+			path = "Text Fields";
+			sourceTree = "<group>";
+		};
+		0C804E79ED46885DFED61BB4E9ED1BAB /* PCI */ = {
+			isa = PBXGroup;
+			children = (
+				569194E5F8DEDE1F1154EFE7113C1AF5 /* CardScanner */,
+			);
+			name = PCI;
+			path = PCI;
 			sourceTree = "<group>";
 		};
 		1628BF05B4CAFDCC3549A101F5A10A17 /* Frameworks */ = {
@@ -687,32 +501,52 @@
 			children = (
 				59DA5C1F72E1D5BABC43EACBA672C3BA /* iOS */,
 			);
-<<<<<<< HEAD
 			name = Frameworks;
-=======
-			path = "Payment Services";
->>>>>>> 9cd3d24c
-			sourceTree = "<group>";
-		};
-		1EBA75F29A8269C771FF69847D2E4AC2 /* Dispatchers */ = {
-			isa = PBXGroup;
-			children = (
-				BCAF23260D058627B386ADF53C1A4D2F /* ConcurrencyLimitedDispatcher.swift */,
-				9B9F194B6522CEE50287F1D344B969EB /* CoreDataDispatcher.swift */,
-				F6E737122B583F2692CE101CCF853CCA /* Queue.swift */,
-				22F3368FD0324463C2A2003E9697D5C8 /* RateLimitedDispatcher.swift */,
-				0E5461ED53FA7163E1FB29CE3A43EB78 /* RateLimitedDispatcherBase.swift */,
-				C08FAEAF798BB8F7401843B87A3BB462 /* StrictRateLimitedDispatcher.swift */,
-			);
-			name = Dispatchers;
-			path = Dispatchers;
-			sourceTree = "<group>";
-		};
-		2802AF558DB385C6B08B90CFA4D97E29 /* PCI */ = {
-			isa = PBXGroup;
-			children = (
-				59633C03ADF8D44D1720FEFBA4F52EDC /* CardScanner */,
-			);
+			sourceTree = "<group>";
+		};
+		184D7B6E8D4EC6CF66F80414F14FDA71 /* Extensions & Utilities */ = {
+			isa = PBXGroup;
+			children = (
+				196B6FBD6722F8CC352130A4C5CF458D /* AlertController.swift */,
+				5D52E5A2D42F5D9BC5372F7175F03C6A /* BundleExtension.swift */,
+				BEF3199946B46FE3714E5611B9352600 /* DateExtension.swift */,
+				833F2E1B20CB06E0C4D5DAACD18A47ED /* IntExtension.swift */,
+				09713EDC7869037F05CDCE567AF3CA37 /* Logger.swift */,
+				BBB278D964EA13708820FDB1D5966A0A /* Mask.swift */,
+				C009D423FAE05791C9964D0A07ADAE60 /* Optional+Extensions.swift */,
+				7FDB6047E825F040376F7986FCE53DCB /* PresentationController.swift */,
+				B2CEFEFB79A179F9106B7DB374012533 /* PrimerButton.swift */,
+				FEEE88E7ED49C5934F58BC27F9A48BBC /* PrimerCustomStyleTextField.swift */,
+				5151C403F1F02F837D3AADE7AC6745C2 /* PrimerScrollView.swift */,
+				7F26F7E2FD3133DAB22297838A152B03 /* PrimerTableViewCell.swift */,
+				AA33C795C67648804BE2D83CA7FDC812 /* PrimerViewController.swift */,
+				3DF173E8E6FEE051D5C18AB2C43183A1 /* PrimerViewExtensions.swift */,
+				DE4B7EEA93E514CBD6110D1A90533448 /* StringExtension.swift */,
+				32E024D9E48AEC50678BD74B5E285925 /* UIColorExtension.swift */,
+				D6D6744DF62423428995950B674BED1C /* UIDeviceExtension.swift */,
+				56F97C34087923B62639FD8BD1F21D93 /* URLExtension.swift */,
+				55B8236AFADC34AE9D38D433B9129297 /* UserDefaultsExtension.swift */,
+				B45297BC30F44D4711C5E0376949D6D5 /* Validation.swift */,
+			);
+			name = "Extensions & Utilities";
+			path = "Sources/PrimerSDK/Classes/Extensions & Utilities";
+			sourceTree = "<group>";
+		};
+		1FCD0C28263CCBA9D65A3467E3AAC9D8 /* JSON */ = {
+			isa = PBXGroup;
+			children = (
+				D4855191C04701D41A20F3E005B08D60 /* JSONParser.swift */,
+			);
+			name = JSON;
+			path = JSON;
+			sourceTree = "<group>";
+		};
+		25CAB474F7711205953FD54DF6D460B2 /* PCI */ = {
+			isa = PBXGroup;
+			children = (
+				6BEA92C30F516F2E26B416B5A898D3E0 /* TokenizationService.swift */,
+			);
+			name = PCI;
 			path = PCI;
 			sourceTree = "<group>";
 		};
@@ -732,38 +566,25 @@
 			path = "../Target Support Files/Primer3DS";
 			sourceTree = "<group>";
 		};
-<<<<<<< HEAD
-		31FDA33E51F887B7324E243B54455FA8 /* Wrappers */ = {
-			isa = PBXGroup;
-			children = (
-				0C84B778FE7E2BCB11BE33F6E67D2628 /* CatchWrappers.swift */,
-				E16AA8786E3D8A0218330B247283A7D1 /* EnsureWrappers.swift */,
-				8A44438E3F92659C79CCF0F81FE44978 /* FinallyWrappers.swift */,
-				772CC8780B19AD19DED688F6E8C69864 /* GuaranteeWrappers.swift */,
-				BC3A9C49EDE0A1BA9FBFB7579C9A11EB /* RecoverWrappers.swift */,
-				7A8597B76A6D076BCA275A7C37380E20 /* SequenceWrappers.swift */,
-				D9B5C6025C6FE14543548F22EB95C841 /* ThenableWrappers.swift */,
-				D065820C4D6D3643D89E963332240B4A /* WrapperProtocols.swift */,
-			);
-			name = Wrappers;
-			path = Wrappers;
-			sourceTree = "<group>";
-		};
-		3212B9B525BCD854C8FF2A21D0FF4216 /* Pod */ = {
-=======
-		425733227F3B669D11999F1273BDD496 /* Wrappers */ = {
->>>>>>> 9cd3d24c
-			isa = PBXGroup;
-			children = (
-				C217574F4E34E90C8ABEFC45C262BD20 /* LICENSE */,
-				DD655EB064FFDE43C9FE02E55741DE11 /* PrimerSDK.podspec */,
-				B93DC09BD559F6B903677D94B80B08A7 /* README.md */,
-			);
-<<<<<<< HEAD
+		29F7C38A061E7EE2187C64A5CBDB4666 /* Services */ = {
+			isa = PBXGroup;
+			children = (
+				79DA742183DE237D5BB754C68D6C25E2 /* API */,
+				7B665F9CE278FDC35FE3970132D91E49 /* Network */,
+				581A614B49BAC4950566A4FC7450C62C /* Parser */,
+			);
+			name = Services;
+			path = Sources/PrimerSDK/Classes/Services;
+			sourceTree = "<group>";
+		};
+		2BB19F7ED797495DC717A8D15AFFC971 /* Pod */ = {
+			isa = PBXGroup;
+			children = (
+				77D5B477F719114CAC4457D3E84F43D3 /* LICENSE */,
+				AD0B97C8230EA27F9505EF79D6BC64A1 /* PrimerSDK.podspec */,
+				0D7556526B4459F4DDEB5A24A012B617 /* README.md */,
+			);
 			name = Pod;
-=======
-			path = Wrappers;
->>>>>>> 9cd3d24c
 			sourceTree = "<group>";
 		};
 		3801A9BC7954875A0868ED6C2EBEE2BA /* Primer3DS */ = {
@@ -779,63 +600,86 @@
 			path = Primer3DS;
 			sourceTree = "<group>";
 		};
-		3DC93949E53C817C806EBC9A1AE941D5 /* PromiseKit */ = {
-			isa = PBXGroup;
-			children = (
-				6E6E4B071B3BF35AA4DC4A0E5760A089 /* after.swift */,
-				D10625263F8D5845613F6C22574ACA3D /* Box.swift */,
-				5D35F31C62288FC8B260A9A3CAD301B5 /* Catchable.swift */,
-				FA95EDA5B2B5D254E205E940FCCCBF7A /* Configuration.swift */,
-				7940C8FA00D69C17B5216D6FCAFD42E1 /* CustomStringConvertible.swift */,
-				95D15A81BE9AC78136AAC0F7EAE07461 /* Dispatcher.swift */,
-				E1A1D592F9AF34955FFA3A0278E6509A /* Error.swift */,
-				CBB9F9DA9C40DB2813CFBB351A448D9B /* firstly.swift */,
-				7E4C0AFF2D32F5090BD28CE436A0F4D0 /* Guarantee.swift */,
-				D509250378EACE2053B3959E6FB48506 /* hang.swift */,
-				5977AB41C8C8CC2F5AE5DE23A9D94784 /* LogEvent.swift */,
-				B02BFF66F134406DE489E1361A1979A4 /* Promise.swift */,
-				E63187116F74465494DD43F8F0D8D900 /* race.swift */,
-				9151D4366E9B175440A4AF22A8006F69 /* Resolver.swift */,
-				1C2B2F64299E017566B26EC70F3B49BB /* Thenable.swift */,
-				539F31F57EA7F686E1A7DA62A040DD7A /* when.swift */,
-				73C0ADEE9C1127CA0AD9FBDEEBD932AF /* Cancellation */,
-				1EBA75F29A8269C771FF69847D2E4AC2 /* Dispatchers */,
-				31FDA33E51F887B7324E243B54455FA8 /* Wrappers */,
-			);
-<<<<<<< HEAD
-			name = PromiseKit;
-			path = PromiseKit;
-=======
-			path = Parser;
->>>>>>> 9cd3d24c
-			sourceTree = "<group>";
-		};
-		428D42EC993112CE6A4560D491273B61 /* OAuth */ = {
-			isa = PBXGroup;
-			children = (
-				97F507FD2B64C9EAD028F6564A4C7A2E /* KlarnaViewModel.swift */,
-				5CE267E87CA896DCC49B0F58AE7A54D4 /* OAuthViewModel.swift */,
-				9802B8B3D7B83AF49904125AD7B32874 /* PayPalViewModel.swift */,
-				A762D3B693DCBD78CF2023B2C4722DC5 /* PrimerOAuthViewModel.swift */,
-				C5475371933BBE6EF9FB71EB43217935 /* PrimerWebViewController.swift */,
-				8FCB43EA2E1ACC31704CFB1CC0420DE8 /* PrimerWebViewModel.swift */,
-				704A0AB92610D640A356D19DE1B9880D /* WebViewController.swift */,
-			);
-<<<<<<< HEAD
-			name = OAuth;
-			path = OAuth;
-=======
+		3850A3B80E110E96156D886D4CAE253A /* Core */ = {
+			isa = PBXGroup;
+			children = (
+				AEAF4D5A163CA3AC2DBB6CA35BC2681A /* 3DS */,
+				49C2949A872482079C8B335E97A2D98C /* Payment Services */,
+				25CAB474F7711205953FD54DF6D460B2 /* PCI */,
+				E0409C4E0919B17DC3DE7C0772E2E801 /* Primer */,
+			);
+			name = Core;
+			path = Sources/PrimerSDK/Classes/Core;
+			sourceTree = "<group>";
+		};
+		3EAB13535C10C86748065624D0D7033E /* Core */ = {
+			isa = PBXGroup;
+			children = (
+				4CF23422A3152E69D7959690AC20AE19 /* Icons.xcassets */,
+				3850A3B80E110E96156D886D4CAE253A /* Core */,
+				8D95528179BB2335939DDC5F9164E497 /* Data Models */,
+				D4F8C3200868FEC3BFE5840D18847BD3 /* Error Handler */,
+				184D7B6E8D4EC6CF66F80414F14FDA71 /* Extensions & Utilities */,
+				412889D3B929AFD61ABD1E792BF4A453 /* Localizable */,
+				66C31F8E2BB57C5F329C89B12624E004 /* Nibs */,
+				29F7C38A061E7EE2187C64A5CBDB4666 /* Services */,
+				7607B77A74CEBE8CC9811BB251188D7C /* Third Party */,
+				AF457A16C543BB1450F5059F8143C442 /* User Interface */,
+			);
+			name = Core;
+			sourceTree = "<group>";
+		};
+		412889D3B929AFD61ABD1E792BF4A453 /* Localizable */ = {
+			isa = PBXGroup;
+			children = (
+				FF2BB04B2C0416C61AB79DF58B0CBEE4 /* en.lproj */,
+				1075A7933583DB3FCE89876F8D3C98AA /* fr.lproj */,
+				D38B242674D88209281C9B1D76A45C07 /* sv.lproj */,
+			);
+			name = Localizable;
+			path = Sources/PrimerSDK/Resources/Localizable;
+			sourceTree = "<group>";
+		};
+		42195E8BA424B05603B513F79135B768 /* Root */ = {
+			isa = PBXGroup;
+			children = (
+				6B90E97B2080A9AC1A418474FCCB053A /* PrimerCardFormViewController.swift */,
+				F61F8EF58F900B17B2FD05E4F11BDB80 /* PrimerContainerViewController.swift */,
+				69FFD8EB1C6E7178EBB5C8B43ADC4C50 /* PrimerFormViewController.swift */,
+				90A450A992B0BA1635146D243BB221A7 /* PrimerLoadingViewController.swift */,
+				5932F26ECD2D61CCF212C28F675CA88C /* PrimerNavigationBar.swift */,
+				5FD5FC7A9FC5CBF4FCA5AA3D3C722B84 /* PrimerNavigationController.swift */,
+				ACC7DDDDEDB3331529C1B0C170A69DAF /* PrimerRootViewController.swift */,
+				921ABC964528E046415AB5355C3FF821 /* PrimerUniversalCheckoutViewController.swift */,
+				CAC28597B1F55186F147F5FE7A5CC2BF /* PrimerVaultManagerViewController.swift */,
+			);
+			name = Root;
 			path = Root;
->>>>>>> 9cd3d24c
-			sourceTree = "<group>";
-		};
-		451B2DF3F5A9CE5B6C443DE7E3BCBA7E /* Error */ = {
-			isa = PBXGroup;
-			children = (
-				9858FF3059240A0118B573C6F7679115 /* ErrorViewController.swift */,
-			);
-			name = Error;
-			path = Error;
+			sourceTree = "<group>";
+		};
+		49C2949A872482079C8B335E97A2D98C /* Payment Services */ = {
+			isa = PBXGroup;
+			children = (
+				B81A22C75363A2C5F580542AA25A3540 /* ApayaService.swift */,
+				DD40A5E31F6D74F3EF31DE218CE247E4 /* ApplePayService.swift */,
+				52825C84B85A0078E21B8023DDD61458 /* ClientTokenService.swift */,
+				2186E718A9D58A712A03B2FA0AF33511 /* DirectDebitService.swift */,
+				6862D04D1AFAF7D29F598DAEF864EFC8 /* KlarnaService.swift */,
+				F9D501419F85046E925BBBF9FC2182BB /* PaymentMethodConfigService.swift */,
+				725C5FA1E9FB04C7F651A91C7B127127 /* PayPalService.swift */,
+				1E3D9AF63C7E4EDCE8AB26592415E5A0 /* VaultService.swift */,
+			);
+			name = "Payment Services";
+			path = "Payment Services";
+			sourceTree = "<group>";
+		};
+		4B4BCE6BD2ACE23EC72D7005D6113C63 /* Networking */ = {
+			isa = PBXGroup;
+			children = (
+				43E76CAE06E9FFF050E97C0FD7773F06 /* PrimerAPIClient+3DS.swift */,
+			);
+			name = Networking;
+			path = Networking;
 			sourceTree = "<group>";
 		};
 		4EBABD94A3E6FD8032DF901C90216D81 /* Products */ = {
@@ -850,373 +694,316 @@
 			name = Products;
 			sourceTree = "<group>";
 		};
-		53035E1BC6343576C35D6F356AA206DB /* PCI */ = {
-			isa = PBXGroup;
-			children = (
-				B1837D6F2ABE99A07CBBF898FC2788CF /* TokenizationService.swift */,
+		503BF71041F30841E30A5666A44144C4 /* Data Models */ = {
+			isa = PBXGroup;
+			children = (
+				23D9F8B0C14A28EFCCF8E7C48517E574 /* 3DS.swift */,
+			);
+			name = "Data Models";
+			path = "Data Models";
+			sourceTree = "<group>";
+		};
+		54968DFFAA3EE10038FFF6416B16AAD6 /* PromiseKit */ = {
+			isa = PBXGroup;
+			children = (
+				1FE47DAF9814FFBCC0A0C1F374BE039B /* after.swift */,
+				89D889D46870D1D9B6D2E066059FA90D /* Box.swift */,
+				A727029EA43C7DFC32CED91EBC97ED25 /* Catchable.swift */,
+				B225EA2FF9883902D58B5A0758D97FB2 /* Configuration.swift */,
+				A54F687F50CBC405851394303C9CEA5C /* CustomStringConvertible.swift */,
+				46B68286F922507DF82FB0ACDC44CE68 /* Dispatcher.swift */,
+				BA7CA1B59FB4327F4E87732F79C9452D /* Error.swift */,
+				B8830F9A31A9226D08796DAE026717BE /* firstly.swift */,
+				CAEEF102DF336468389FBCB0F76D84BB /* Guarantee.swift */,
+				133997060D85B9B9881B45167B057E56 /* hang.swift */,
+				57A5DF8CA08D3B96202E4D27DF85FCA2 /* LogEvent.swift */,
+				D775DA53F2C89F88193E2FF8E19E1242 /* Promise.swift */,
+				82A0F8733DAED803AE75CE4874F595E8 /* race.swift */,
+				448AA0AAC4C95351B1C7203975A4C3D0 /* Resolver.swift */,
+				5CC9B81459167CF5EFD328EE29DCD869 /* Thenable.swift */,
+				1DF6999D4446A4E4592C291E414CE204 /* when.swift */,
+				E1E8D96526B82989E9411B9859490432 /* Cancellation */,
+				62A507A92A13432129E2E0E570B6D790 /* Dispatchers */,
+				8BC2A4D8533B8EDF9C0017816B51A0E2 /* Wrappers */,
+			);
+			name = PromiseKit;
+			path = PromiseKit;
+			sourceTree = "<group>";
+		};
+		56409D50D0FA1C19C592518252ACCB45 /* Targets Support Files */ = {
+			isa = PBXGroup;
+			children = (
+				DC341534F0F751E90DBE9F9F51531A54 /* Pods-PrimerSDK_Example */,
+				C99317E726DB0D5CA94A6EFE2CA8C63E /* Pods-PrimerSDK_Tests */,
+			);
+			name = "Targets Support Files";
+			sourceTree = "<group>";
+		};
+		569194E5F8DEDE1F1154EFE7113C1AF5 /* CardScanner */ = {
+			isa = PBXGroup;
+			children = (
+				4B544A7DC6BE9CE9E2AF2EDD6658B038 /* CardScannerViewController.swift */,
+				30A8FA171D7805B5C36B74E6FD6186C5 /* CardScannerViewController+SimpleScanDelegate.swift */,
+				3927FEAC93E23638102EFE5141DC97F4 /* CardScannerViewModel.swift */,
+				8C7C77A455F61D47A779C750E2BB3240 /* ScannerView.swift */,
+			);
+			name = CardScanner;
+			path = CardScanner;
+			sourceTree = "<group>";
+		};
+		581A614B49BAC4950566A4FC7450C62C /* Parser */ = {
+			isa = PBXGroup;
+			children = (
+				AC8B5E10D51C8D705D01D9B30EE62AAA /* Parser.swift */,
+				1FCD0C28263CCBA9D65A3467E3AAC9D8 /* JSON */,
+			);
+			name = Parser;
+			path = Parser;
+			sourceTree = "<group>";
+		};
+		59DA5C1F72E1D5BABC43EACBA672C3BA /* iOS */ = {
+			isa = PBXGroup;
+			children = (
+				EAB6F611E86A4758835A715E4B4184F6 /* Foundation.framework */,
+				D245E0514AAC1A2B9A6D5EA2F383E90F /* UIKit.framework */,
+			);
+			name = iOS;
+			sourceTree = "<group>";
+		};
+		62A507A92A13432129E2E0E570B6D790 /* Dispatchers */ = {
+			isa = PBXGroup;
+			children = (
+				F545A19D9DCFEEA6F5CE9D32192597B9 /* ConcurrencyLimitedDispatcher.swift */,
+				9A22CA53344802ABC27FF40264989BAC /* CoreDataDispatcher.swift */,
+				113A7D339CE2E207D38308DBEC1D406A /* Queue.swift */,
+				6B7230A5C4ABE86D9DE38F4C15C386B4 /* RateLimitedDispatcher.swift */,
+				518E6E16C5CDFF6CEB9EADC178A25EA3 /* RateLimitedDispatcherBase.swift */,
+				11E55C92F6197EFD1C01DA8F986A7F00 /* StrictRateLimitedDispatcher.swift */,
+			);
+			name = Dispatchers;
+			path = Dispatchers;
+			sourceTree = "<group>";
+		};
+		66C31F8E2BB57C5F329C89B12624E004 /* Nibs */ = {
+			isa = PBXGroup;
+			children = (
+				E1DE0F3FAEB80348BACD55A19C760E14 /* PrimerTextFieldView.xib */,
+			);
+			name = Nibs;
+			path = Sources/PrimerSDK/Resources/Nibs;
+			sourceTree = "<group>";
+		};
+		683409749FDC7AA83910441BDDB96D4D /* Primer */ = {
+			isa = PBXGroup;
+			children = (
+				92863F179FD93E88D8B5A6FD082E6715 /* CardButton.swift */,
+				2FD63ED54ADFAB9F139DBB884D5DA5E7 /* ExternalViewModel.swift */,
+				90EE8A4F58F4B800C2C37BFC5661881C /* PaymentMethodComponent.swift */,
+			);
+			name = Primer;
+			path = Primer;
+			sourceTree = "<group>";
+		};
+		7247ACD97AB79769C7D29E910A7E0D09 /* Development Pods */ = {
+			isa = PBXGroup;
+			children = (
+				897693B3A77170FB6F4F8083AFBC1032 /* PrimerSDK */,
+			);
+			name = "Development Pods";
+			sourceTree = "<group>";
+		};
+		7298937EE74DFAC3DDD80AE5C3E75667 /* Vault */ = {
+			isa = PBXGroup;
+			children = (
+				908BA5DF43D15745251466493102C14A /* VaultPaymentMethodView.swift */,
+				F6714372225DD7095663DF9D6E91D8BA /* VaultPaymentMethodViewController.swift */,
+				81014FAE3AB94CEA5ACA39BF0F3E6E07 /* VaultPaymentMethodViewModel.swift */,
+			);
+			name = Vault;
+			path = Vault;
+			sourceTree = "<group>";
+		};
+		74D0C4CBDB501DDE03392FF74362F8AB /* PCI */ = {
+			isa = PBXGroup;
+			children = (
+				E4A6B5B1D629390C26AA8BD69B050D72 /* FormTextFieldType.swift */,
+				DAE6665501558EA3D141881BF3E3194B /* FormType.swift */,
 			);
 			name = PCI;
 			path = PCI;
 			sourceTree = "<group>";
 		};
-		56409D50D0FA1C19C592518252ACCB45 /* Targets Support Files */ = {
-			isa = PBXGroup;
-			children = (
-				DC341534F0F751E90DBE9F9F51531A54 /* Pods-PrimerSDK_Example */,
-				C99317E726DB0D5CA94A6EFE2CA8C63E /* Pods-PrimerSDK_Tests */,
-			);
-			name = "Targets Support Files";
-			sourceTree = "<group>";
-		};
-		59633C03ADF8D44D1720FEFBA4F52EDC /* CardScanner */ = {
-			isa = PBXGroup;
-			children = (
-				FBE3E05084F142DF73698F1D2E8B5ED1 /* CardScannerViewController.swift */,
-				1ED527128DA1316456827277B5176502 /* CardScannerViewController+SimpleScanDelegate.swift */,
-				51ECBC82F88A77332A11F3D93FD32DA4 /* CardScannerViewModel.swift */,
-				E8E11AAFA0DABF43DED95D70DC0D2687 /* ScannerView.swift */,
-			);
-			name = CardScanner;
-			path = CardScanner;
-			sourceTree = "<group>";
-		};
-		59DA5C1F72E1D5BABC43EACBA672C3BA /* iOS */ = {
-			isa = PBXGroup;
-			children = (
-				EAB6F611E86A4758835A715E4B4184F6 /* Foundation.framework */,
-				D245E0514AAC1A2B9A6D5EA2F383E90F /* UIKit.framework */,
-			);
-			name = iOS;
-			sourceTree = "<group>";
-		};
-		5E2A725F203EBE1E7699D4BEEB3F68A5 /* Root */ = {
-			isa = PBXGroup;
-			children = (
-				F5BE0621B47274836BC043F5CFA8762E /* PrimerCardFormViewController.swift */,
-				797FC3D62BEA9E06ACDC9FB36F0284E1 /* PrimerContainerViewController.swift */,
-				965B60D40C6BC7A8ED1769448846D99D /* PrimerFormViewController.swift */,
-				D1AA3744E154BFD0F214CD0D46D8E0DA /* PrimerLoadingViewController.swift */,
-				8062C12CB4A2362C4A71404952CF08CD /* PrimerNavigationBar.swift */,
-				52AC9B6F8605DCDD533F20B1D41F307F /* PrimerNavigationController.swift */,
-				4C63CB435C0466F42372297BFAFA531E /* PrimerRootViewController.swift */,
-				ABB0E55899BD2BF6C314FA7BF232A867 /* PrimerUniversalCheckoutViewController.swift */,
-				7F17FB1F2BD7FB951391EAAC85BFB409 /* PrimerVaultManagerViewController.swift */,
-			);
-<<<<<<< HEAD
-			name = Root;
-			path = Root;
-=======
-			path = "UI Delegates";
->>>>>>> 9cd3d24c
-			sourceTree = "<group>";
-		};
-		5E9E9BA97FF9664E2E7ED2987F9BD502 /* PrimerSDK */ = {
-			isa = PBXGroup;
-			children = (
-<<<<<<< HEAD
-				B2871CC569FF176AB58CE406E00D88FF /* Core */,
-				3212B9B525BCD854C8FF2A21D0FF4216 /* Pod */,
-				CC5A21B7980238EE34392A5A13727BED /* Support Files */,
-=======
-				0FA393BC4565CC0111D0B0A35B44D771 /* Icons.xcassets */,
-				1D98CB2634AC122CC39F4BDBFD79F783 /* Core */,
-				5BF5F60F8C2D980CEC51BF84E4307DD6 /* Data Models */,
-				3FC458169C284BEB0F95687836439D92 /* Error Handler */,
-				114AA6880B15447A14611C35807AB285 /* Extensions & Utilities */,
-				06E1FC6F4EB8E4396BD9F08A91745463 /* Localizable */,
-				EE3C08978976AD92B25B99C70F3D2047 /* Nibs */,
-				C73A7869B7330350EA33702E1F8EAFBD /* Pod */,
-				E8FC80477AE16895904AA5B3BEE0BA09 /* Services */,
-				F92E002BDA29D6208DC2E705D5028357 /* Support Files */,
-				9C754F1D7DA5E93B0424579CD1C2D993 /* Third Party */,
-				79F6066C8A6BFF8E63938D7355D78709 /* User Interface */,
->>>>>>> 9cd3d24c
+		7607B77A74CEBE8CC9811BB251188D7C /* Third Party */ = {
+			isa = PBXGroup;
+			children = (
+				54968DFFAA3EE10038FFF6416B16AAD6 /* PromiseKit */,
+			);
+			name = "Third Party";
+			path = "Sources/PrimerSDK/Classes/Third Party";
+			sourceTree = "<group>";
+		};
+		79DA742183DE237D5BB754C68D6C25E2 /* API */ = {
+			isa = PBXGroup;
+			children = (
+				7BF5DF6AD98719CF6211D94CC769B1EC /* Primer */,
+			);
+			name = API;
+			path = API;
+			sourceTree = "<group>";
+		};
+		7B665F9CE278FDC35FE3970132D91E49 /* Network */ = {
+			isa = PBXGroup;
+			children = (
+				9666D62DDDD60701DA772DB9E6EE83A1 /* Endpoint.swift */,
+				07310E2A7C0ADB8F08509DAE379D113B /* NetworkService.swift */,
+				8CE49443522600EC9DEDB75AD0544614 /* URLSessionStack.swift */,
+			);
+			name = Network;
+			path = Network;
+			sourceTree = "<group>";
+		};
+		7BF5DF6AD98719CF6211D94CC769B1EC /* Primer */ = {
+			isa = PBXGroup;
+			children = (
+				E920A7FFBC6436B3D1562B8E51BD3733 /* PrimerAPI.swift */,
+				0831E59F51403656ED0383648F14F7B0 /* PrimerAPIClient.swift */,
+				E73DC0AFF8C9DBA4C95A2A174C2B14A2 /* PrimerAPIClient+Promises.swift */,
+			);
+			name = Primer;
+			path = Primer;
+			sourceTree = "<group>";
+		};
+		897693B3A77170FB6F4F8083AFBC1032 /* PrimerSDK */ = {
+			isa = PBXGroup;
+			children = (
+				3EAB13535C10C86748065624D0D7033E /* Core */,
+				2BB19F7ED797495DC717A8D15AFFC971 /* Pod */,
+				E0C88C672E33FCBB7B24CDB6A36D22A3 /* Support Files */,
 			);
 			name = PrimerSDK;
 			path = ../..;
 			sourceTree = "<group>";
 		};
-		6B6879AA058092DE33B8673368B29BFB /* Extensions & Utilities */ = {
-			isa = PBXGroup;
-			children = (
-				DFB50C9ACB5DC474B7A3C9B5B225BF19 /* AlertController.swift */,
-				CFC3B94B7A12446EB8240FE759166838 /* BundleExtension.swift */,
-				A33E03CFE0F3D3C2713F69C11C9CADBC /* DateExtension.swift */,
-				29EBD53D840A18A89B2C94C5ACEBD853 /* IntExtension.swift */,
-				0859B0E633FEED00C37D6F7627F19661 /* Logger.swift */,
-				E3A63D9E9AFE12D0B9D58B31E53AD74E /* Mask.swift */,
-				5F79BAE53BC60C40C7A4B98FA36F6125 /* Optional+Extensions.swift */,
-				79024A49B6C39FBF500926FFD1F939EE /* PresentationController.swift */,
-				126581AE2D0B92C8730F72CCBBE56758 /* PrimerButton.swift */,
-				F09FECDAC468A5D41F5D5CEA6B7657EF /* PrimerCustomStyleTextField.swift */,
-				4A973C9B08931100291FBEB547BBFD59 /* PrimerScrollView.swift */,
-				892638145D7094290F388552C2CCF740 /* PrimerTableViewCell.swift */,
-				F617333F48F2F261D3F002011C35E22E /* PrimerViewController.swift */,
-				B7EB0A42C884AAB231DCC92DD5AB77DC /* PrimerViewExtensions.swift */,
-				D9944C662DC26655D96B94ADAE3B4ED4 /* StringExtension.swift */,
-				522356CBC63F79740D60600B8783BDB4 /* UIColorExtension.swift */,
-				5818AF263E6045EFF54B7DD2FD988A4E /* UIDeviceExtension.swift */,
-				DBC4D43E2695958BEC56999520CC809F /* URLExtension.swift */,
-				BD40762441323F9B0141C8F1582863A0 /* UserDefaultsExtension.swift */,
-				B8966553E0518C92D548FBAF7A715EA0 /* Validation.swift */,
-			);
-<<<<<<< HEAD
-			name = "Extensions & Utilities";
-			path = "Sources/PrimerSDK/Classes/Extensions & Utilities";
-=======
-			path = Network;
->>>>>>> 9cd3d24c
-			sourceTree = "<group>";
-		};
-		6C18E8B73521CD37C104348B516E419F /* Vault */ = {
-			isa = PBXGroup;
-			children = (
-				88B289B1174F55A333C689AE169EE09C /* VaultPaymentMethodView.swift */,
-				92BBD1738E30A8FE488F1286B348CEC7 /* VaultPaymentMethodViewController.swift */,
-				E35308054F1C4633F05F41C45B060E48 /* VaultPaymentMethodViewModel.swift */,
-			);
-			name = Vault;
-			path = Vault;
-			sourceTree = "<group>";
-		};
-		6C7002D11DC14072F3CF4B538B0D1C20 /* Storyboards */ = {
-			isa = PBXGroup;
-			children = (
-				8B200A73B1CD6F179D206A6BE01C0ABC /* Primer.storyboard */,
-			);
-<<<<<<< HEAD
-			name = Storyboards;
-			path = Sources/PrimerSDK/Resources/Storyboards;
-=======
-			path = CardScanner;
->>>>>>> 9cd3d24c
-			sourceTree = "<group>";
-		};
-		7194EA0F5C0BAEE03E5341249E5AB658 /* Primer */ = {
-			isa = PBXGroup;
-			children = (
-				296BC3E66F80C4100B3CBE493EE2AC59 /* CardButton.swift */,
-				1CD681F00DE0614F5E404076B8957DC7 /* ExternalViewModel.swift */,
-				1129E8E5C29280EF0AEDA823AE7D43E3 /* PaymentMethodComponent.swift */,
-			);
-<<<<<<< HEAD
-			name = Primer;
-			path = Primer;
-=======
-			path = Checkout;
->>>>>>> 9cd3d24c
-			sourceTree = "<group>";
-		};
-		7247ACD97AB79769C7D29E910A7E0D09 /* Development Pods */ = {
-			isa = PBXGroup;
-			children = (
-				5E9E9BA97FF9664E2E7ED2987F9BD502 /* PrimerSDK */,
-			);
-<<<<<<< HEAD
-			name = "Development Pods";
-=======
-			path = Primer;
->>>>>>> 9cd3d24c
-			sourceTree = "<group>";
-		};
-		73C0ADEE9C1127CA0AD9FBDEEBD932AF /* Cancellation */ = {
-			isa = PBXGroup;
-			children = (
-				3E3BEFB8A84B37A3067292DCAF92BD04 /* CancelContext.swift */,
-				2325B451A43A26F3BA3AEC7886811CA5 /* Cancellable.swift */,
-				3082C9E37BBD1BB05EFB27DC86D7B53F /* CancellableCatchable.swift */,
-				F3D57413F281BC0DEB23F2C3B40A8092 /* CancellablePromise.swift */,
-				99FA279A3FFC489940F36D13840C6EAE /* CancellableThenable.swift */,
-			);
-<<<<<<< HEAD
-			name = Cancellation;
-			path = Cancellation;
-=======
-			path = API;
->>>>>>> 9cd3d24c
-			sourceTree = "<group>";
-		};
-		7458577D7C786105C355C5B1A62DC25D /* User Interface */ = {
-			isa = PBXGroup;
-			children = (
-				7A72E1607C07E6839AE464D5F8CC908F /* LoadingViewController.swift */,
-				E1224223C9E3532A9584B0D2E74F93CA /* Apple Pay */,
-				451B2DF3F5A9CE5B6C443DE7E3BCBA7E /* Error */,
-				428D42EC993112CE6A4560D491273B61 /* OAuth */,
-				2802AF558DB385C6B08B90CFA4D97E29 /* PCI */,
-				7194EA0F5C0BAEE03E5341249E5AB658 /* Primer */,
-				5E2A725F203EBE1E7699D4BEEB3F68A5 /* Root */,
-				AE902BA8973BDC239F272344EBCE95F3 /* Success */,
-				8273F71C46D2027530548B61E572E5FD /* Text Fields */,
-				979DAC41FC01C2845499BFC283F23A74 /* UI Delegates */,
-				6C18E8B73521CD37C104348B516E419F /* Vault */,
-			);
-<<<<<<< HEAD
+		8BC2A4D8533B8EDF9C0017816B51A0E2 /* Wrappers */ = {
+			isa = PBXGroup;
+			children = (
+				75821E9F332BCF07BE2A51774D4A371B /* CatchWrappers.swift */,
+				4CA4545D24F665B91303552D899C514F /* EnsureWrappers.swift */,
+				F50BC3C32023C246A02CEF666A9084F3 /* FinallyWrappers.swift */,
+				187A700DC2F3AC4D980496686F6CC1F2 /* GuaranteeWrappers.swift */,
+				8B03734A0FEE1A75DDA0DCD87AF3C43C /* RecoverWrappers.swift */,
+				5624C7327C5FC63A6C4D66C3EEE6FCF9 /* SequenceWrappers.swift */,
+				599D6BBFFF03AD9428301812685250B8 /* ThenableWrappers.swift */,
+				6255611CAB8CE1504DBDFFFF6066E10B /* WrapperProtocols.swift */,
+			);
+			name = Wrappers;
+			path = Wrappers;
+			sourceTree = "<group>";
+		};
+		8D95528179BB2335939DDC5F9164E497 /* Data Models */ = {
+			isa = PBXGroup;
+			children = (
+				DCC4F7142BFFC105B1DAC503E96E2A14 /* Apaya.swift */,
+				8E2362652E46011AD466B8AFE4F60E5E /* ApplePay.swift */,
+				F66B66BE146E368176B51B48A7143719 /* CardNetwork.swift */,
+				137C27D833ACC688E11FFC8D812E270A /* ClientToken.swift */,
+				8318C993CBC628157303DBB4C5AF2DF7 /* Consolable.swift */,
+				75EE244891FE8B430637BA2EED9E0505 /* CountryCode.swift */,
+				6FF7059D6D3CE5C0FCB92940CC3464C4 /* Currency.swift */,
+				7B5D4597118608D3FCB3BED3445D6ACF /* Customer.swift */,
+				542CD49441C0FF5379071CDD3EE0B105 /* DirectDebitMandate.swift */,
+				75F45874E9F78F48B1BCC110861D462D /* DirerctCheckoutViewModel.swift */,
+				AC267E18AFBEE2C6510BF2A097B857B8 /* ImageName.swift */,
+				4C8290F3A90D3CC3C6D5A396240EF2A7 /* Klarna.swift */,
+				C48902375D4884370F44D933A41903CA /* OrderItem.swift */,
+				28127967A118E47C7E3E28B344178EA1 /* PaymentMethodConfig.swift */,
+				040F60B57703F4CA994A01EFC884BD04 /* PaymentMethodToken.swift */,
+				0934E3FE39BD90E6EA7BF229015F3ADB /* PaymentMethodTokenizationRequest.swift */,
+				7673235E700E2633E322145859E8C5E2 /* PaymentResponse.swift */,
+				0F9007B401DBEA396B83D3DD5B2D6D2B /* PayPal.swift */,
+				61366AB18EB8F4CCF9DD2B9F1E88E1BA /* PrimerContent.swift */,
+				79991D238BFCA75910416B4DADE5C803 /* PrimerFlowEnums.swift */,
+				B46A1E8724734498DCBB44098F8034A4 /* PrimerSettings.swift */,
+				427CF00E20477C9A1EC718979A82644D /* PrimerTheme.swift */,
+				F282CFBA4B8AFF01D5B02FC275C4ABDB /* SuccessMessage.swift */,
+				F9EC79DF0E55C2073B206EBCAD3EFC6D /* UXMode.swift */,
+				B422A8EC88D7F3D9E828C7FC5882F14C /* VaultCheckoutViewModel.swift */,
+				74D0C4CBDB501DDE03392FF74362F8AB /* PCI */,
+			);
+			name = "Data Models";
+			path = "Sources/PrimerSDK/Classes/Data Models";
+			sourceTree = "<group>";
+		};
+		9448AF66A975C50C90B6C2B4E72D90AC /* Pods */ = {
+			isa = PBXGroup;
+			children = (
+				3801A9BC7954875A0868ED6C2EBEE2BA /* Primer3DS */,
+			);
+			name = Pods;
+			sourceTree = "<group>";
+		};
+		9B022F468ED565EC3F44F8D3AF2A9533 /* OAuth */ = {
+			isa = PBXGroup;
+			children = (
+				D9EEC8494FF1AB6B6FC2EC5D032A651B /* KlarnaViewModel.swift */,
+				582A6082B940B34852FF9DDE4895AEE2 /* OAuthViewModel.swift */,
+				1C242EF7890FA2F8D92C650C5E1C217A /* PayPalViewModel.swift */,
+				CF6F0505DAF05BAE102A56F36AC18E55 /* PrimerOAuthViewModel.swift */,
+				EC4199C97E63385F40B7E46A5965DB82 /* PrimerWebViewController.swift */,
+				A1E420B4BD0FD084632C7C7E5CCA4792 /* PrimerWebViewModel.swift */,
+				DF91C4EB0A23CBE32B20FFC93EB5AF33 /* WebViewController.swift */,
+			);
+			name = OAuth;
+			path = OAuth;
+			sourceTree = "<group>";
+		};
+		9F3E842B1C974602C004B40EB5F3DB06 /* UI Delegates */ = {
+			isa = PBXGroup;
+			children = (
+				132FFF522AD8CFC125246CCB6C8ABFFE /* ReloadDelegate.swift */,
+			);
+			name = "UI Delegates";
+			path = "UI Delegates";
+			sourceTree = "<group>";
+		};
+		A449899408F84896A2C4D778321044FC /* Apple Pay */ = {
+			isa = PBXGroup;
+			children = (
+				02721D5A7357DCF5A13244780F8DAA5F /* ApplePayViewModel.swift */,
+			);
+			name = "Apple Pay";
+			path = "Apple Pay";
+			sourceTree = "<group>";
+		};
+		AEAF4D5A163CA3AC2DBB6CA35BC2681A /* 3DS */ = {
+			isa = PBXGroup;
+			children = (
+				613717FE594A8A2D0CAE79F84A669401 /* 3DSService.swift */,
+				A7DD1CE8022DEE896EBC4E2D6B354494 /* 3DSService+Promises.swift */,
+				503BF71041F30841E30A5666A44144C4 /* Data Models */,
+				4B4BCE6BD2ACE23EC72D7005D6113C63 /* Networking */,
+			);
+			name = 3DS;
+			path = 3DS;
+			sourceTree = "<group>";
+		};
+		AF457A16C543BB1450F5059F8143C442 /* User Interface */ = {
+			isa = PBXGroup;
+			children = (
+				54311EC40A63D1782BE2BA1E55537A4C /* LoadingViewController.swift */,
+				A449899408F84896A2C4D778321044FC /* Apple Pay */,
+				F7CB05E0A5E4C44EC1023E4008C6181C /* Error */,
+				9B022F468ED565EC3F44F8D3AF2A9533 /* OAuth */,
+				0C804E79ED46885DFED61BB4E9ED1BAB /* PCI */,
+				683409749FDC7AA83910441BDDB96D4D /* Primer */,
+				42195E8BA424B05603B513F79135B768 /* Root */,
+				08AFB1988C969069B4A0F178EBD91A69 /* Success */,
+				0AC36002504D7D2E78A92F6976BF0EE9 /* Text Fields */,
+				9F3E842B1C974602C004B40EB5F3DB06 /* UI Delegates */,
+				7298937EE74DFAC3DDD80AE5C3E75667 /* Vault */,
+			);
 			name = "User Interface";
 			path = "Sources/PrimerSDK/Classes/User Interface";
-=======
-			path = Cancellation;
->>>>>>> 9cd3d24c
-			sourceTree = "<group>";
-		};
-		751D2D76EAE07BF3AE3E20CFE4DB4F51 /* Core */ = {
-			isa = PBXGroup;
-			children = (
-				C71F9D193F5D0B67A14A5B3176985DE2 /* 3DS */,
-				DC42AB0E00AF66642EEC7C2B5C45A5C0 /* Payment Services */,
-				53035E1BC6343576C35D6F356AA206DB /* PCI */,
-				0625DAFBBD06892E8C26FFFD11056C81 /* Primer */,
-			);
-			name = Core;
-			path = Sources/PrimerSDK/Classes/Core;
-			sourceTree = "<group>";
-		};
-		8273F71C46D2027530548B61E572E5FD /* Text Fields */ = {
-			isa = PBXGroup;
-			children = (
-				8D5C21E327D8CB548192149AD0743765 /* CardComponentsManager.swift */,
-				3BD52F41C3D6EABDF660ABA5349CA8CE /* PrimerCardholderNameFieldView.swift */,
-				013BE21A466946E2596298E6720549C3 /* PrimerCardNumberFieldView.swift */,
-				FFFA9AB81E4ACE6DBFFD9AE45A11D2C8 /* PrimerCVVFieldView.swift */,
-				C50DA0B49F726F752B3168E4B9A96822 /* PrimerExpiryDateFieldView.swift */,
-				6B3F67DD89B9D2BAF81993FCC675F2A5 /* PrimerNibView.swift */,
-				29C0F9B3626376D8C4FD75C7157D79D0 /* PrimerTextField.swift */,
-				8442312FECEED2603390555F3181C26B /* PrimerTextFieldView.swift */,
-			);
-<<<<<<< HEAD
-			name = "Text Fields";
-			path = "Text Fields";
-=======
-			path = PCI;
->>>>>>> 9cd3d24c
-			sourceTree = "<group>";
-		};
-		9448AF66A975C50C90B6C2B4E72D90AC /* Pods */ = {
-			isa = PBXGroup;
-			children = (
-				3801A9BC7954875A0868ED6C2EBEE2BA /* Primer3DS */,
-			);
-<<<<<<< HEAD
-			name = Pods;
-=======
-			path = Form;
->>>>>>> 9cd3d24c
-			sourceTree = "<group>";
-		};
-		979DAC41FC01C2845499BFC283F23A74 /* UI Delegates */ = {
-			isa = PBXGroup;
-			children = (
-				D51365A008070ADE452AEF34D2C90077 /* ReloadDelegate.swift */,
-			);
-			name = "UI Delegates";
-			path = "UI Delegates";
-			sourceTree = "<group>";
-		};
-		A4FE9D2B708CB56BEB382FAD7910644F /* Primer */ = {
-			isa = PBXGroup;
-			children = (
-				EAB4F2BCAFE93CB5EDD34CE21C493A13 /* PrimerAPI.swift */,
-				20AB4433BF7C6BB54BAB9F80EBADA0B4 /* PrimerAPIClient.swift */,
-				9571E9FF4B84351662F119F7289C58C8 /* PrimerAPIClient+Promises.swift */,
-			);
-			path = Primer;
-			sourceTree = "<group>";
-		};
-		A932609BC1FD5CA7EFABC4D63EAAAFA8 /* API */ = {
-			isa = PBXGroup;
-			children = (
-				A4FE9D2B708CB56BEB382FAD7910644F /* Primer */,
-			);
-<<<<<<< HEAD
-			name = API;
-			path = API;
-=======
-			path = PromiseKit;
->>>>>>> 9cd3d24c
-			sourceTree = "<group>";
-		};
-		ABB8E0EAAEBE5B3C54B253297895E9CA /* Data Models */ = {
-			isa = PBXGroup;
-			children = (
-				E709217CB3391866807E24CC537D86C5 /* 3DS.swift */,
-			);
-<<<<<<< HEAD
-			name = "Data Models";
-			path = "Data Models";
-=======
-			path = Error;
->>>>>>> 9cd3d24c
-			sourceTree = "<group>";
-		};
-		ADFCE1BE4E4D4B99943EB6E3D3A98CD7 /* Networking */ = {
-			isa = PBXGroup;
-			children = (
-				758993110502C596171A441D004A547B /* PrimerAPIClient+3DS.swift */,
-			);
-			name = Networking;
-			path = Networking;
-			sourceTree = "<group>";
-		};
-		AE902BA8973BDC239F272344EBCE95F3 /* Success */ = {
-			isa = PBXGroup;
-			children = (
-				6589E0DD108BA0697CB8E55981027AEF /* SuccessViewController.swift */,
-			);
-<<<<<<< HEAD
-			name = Success;
-			path = Success;
-			sourceTree = "<group>";
-		};
-		B2871CC569FF176AB58CE406E00D88FF /* Core */ = {
-			isa = PBXGroup;
-			children = (
-				40A28A82C4421EAFAB723CFA84FFA6C7 /* Icons.xcassets */,
-				751D2D76EAE07BF3AE3E20CFE4DB4F51 /* Core */,
-				EF5872D0E816683AC6753958257A2574 /* Data Models */,
-				C35692C43F89F0710E2EED03204071A2 /* Error Handler */,
-				6B6879AA058092DE33B8673368B29BFB /* Extensions & Utilities */,
-				F68B50D26FB9E454876BE9C971CB4A2B /* Localizable */,
-				BC4FA8DB623A8D884805E83DD9FC6EC0 /* Nibs */,
-				14065C53E9F857B31121D44A6A8DFFF2 /* Services */,
-				6C7002D11DC14072F3CF4B538B0D1C20 /* Storyboards */,
-				022EC5822E5E98A3632C9CFE23C93E3B /* Third Party */,
-				7458577D7C786105C355C5B1A62DC25D /* User Interface */,
-			);
-			name = Core;
-			sourceTree = "<group>";
-		};
-		BC4FA8DB623A8D884805E83DD9FC6EC0 /* Nibs */ = {
-			isa = PBXGroup;
-			children = (
-				F87737D56F773FF0F600DDFEF0CF2EA9 /* PrimerTextFieldView.xib */,
-			);
-			name = Nibs;
-			path = Sources/PrimerSDK/Resources/Nibs;
-			sourceTree = "<group>";
-		};
-		C35692C43F89F0710E2EED03204071A2 /* Error Handler */ = {
-			isa = PBXGroup;
-			children = (
-				4FE9E770EE731EC0A8CA0B3E64D0BD02 /* ErrorHandler.swift */,
-				61251782FA8E6166E5CF276915CE8C0B /* PrimerError.swift */,
-			);
-			name = "Error Handler";
-			path = "Sources/PrimerSDK/Classes/Error Handler";
-			sourceTree = "<group>";
-		};
-		C71F9D193F5D0B67A14A5B3176985DE2 /* 3DS */ = {
-			isa = PBXGroup;
-			children = (
-				A885E97A5F6034AAE53AD348BB5DCD35 /* 3DSService.swift */,
-				37558D5A815924B9104B57C3EE8DA338 /* 3DSService+Promises.swift */,
-				ABB8E0EAAEBE5B3C54B253297895E9CA /* Data Models */,
-				ADFCE1BE4E4D4B99943EB6E3D3A98CD7 /* Networking */,
-			);
-			name = 3DS;
-			path = 3DS;
-=======
-			path = OAuth;
->>>>>>> 9cd3d24c
 			sourceTree = "<group>";
 		};
 		C99317E726DB0D5CA94A6EFE2CA8C63E /* Pods-PrimerSDK_Tests */ = {
@@ -1235,26 +1022,6 @@
 			path = "Target Support Files/Pods-PrimerSDK_Tests";
 			sourceTree = "<group>";
 		};
-		CC5A21B7980238EE34392A5A13727BED /* Support Files */ = {
-			isa = PBXGroup;
-			children = (
-				172A17BD16C12D728F7128A3361762E0 /* PrimerSDK.modulemap */,
-				1753FADFBFB5C3386D1673DF56C810B3 /* PrimerSDK-dummy.m */,
-				3D3E60964E507437A76DEA6A24BDE761 /* PrimerSDK-Info.plist */,
-				B6277BF19498F6BEB9F7F007E9BB5A74 /* PrimerSDK-prefix.pch */,
-				48CE17ABEDB356883F87C26408207B69 /* PrimerSDK-umbrella.h */,
-				5EFE04D5EBC78FAD3569FFDB79C1ED07 /* PrimerSDK.debug.xcconfig */,
-				7489E7B4129D66B025FCECB7CA4BCB0E /* PrimerSDK.release.xcconfig */,
-				9E9251C8A06802CE97C95EFF2E6419D6 /* ResourceBundle-PrimerResources-PrimerSDK-Info.plist */,
-			);
-<<<<<<< HEAD
-			name = "Support Files";
-			path = "Example/Pods/Target Support Files/PrimerSDK";
-=======
-			path = Success;
->>>>>>> 9cd3d24c
-			sourceTree = "<group>";
-		};
 		CF1408CF629C7361332E53B88F7BD30C = {
 			isa = PBXGroup;
 			children = (
@@ -1265,19 +1032,6 @@
 				4EBABD94A3E6FD8032DF901C90216D81 /* Products */,
 				56409D50D0FA1C19C592518252ACCB45 /* Targets Support Files */,
 			);
-<<<<<<< HEAD
-=======
-			path = "Confirm Mandate";
->>>>>>> 9cd3d24c
-			sourceTree = "<group>";
-		};
-		CFB8CFE00B79B28D68C06435BD4BF7DB /* JSON */ = {
-			isa = PBXGroup;
-			children = (
-				6BF79602440E10AEAF765DAC05E25FD9 /* JSONParser.swift */,
-			);
-			name = JSON;
-			path = JSON;
 			sourceTree = "<group>";
 		};
 		CFC426E9285DEFC0EE2CE3E9F2D3E316 /* Frameworks */ = {
@@ -1288,14 +1042,14 @@
 			name = Frameworks;
 			sourceTree = "<group>";
 		};
-		D4522D20CFF430ED51FD7BC3C77857A1 /* PCI */ = {
-			isa = PBXGroup;
-			children = (
-				0B7B81D936B769DF787A6A8E44711CCC /* FormTextFieldType.swift */,
-				7D52E0A7397A1D47477B92C8381B36F6 /* FormType.swift */,
-			);
-			name = PCI;
-			path = PCI;
+		D4F8C3200868FEC3BFE5840D18847BD3 /* Error Handler */ = {
+			isa = PBXGroup;
+			children = (
+				CEA284A1EDC49DC7B26F760C99F906C5 /* ErrorHandler.swift */,
+				D1B2C2D21276138530BF7F54E3145DBD /* PrimerError.swift */,
+			);
+			name = "Error Handler";
+			path = "Sources/PrimerSDK/Classes/Error Handler";
 			sourceTree = "<group>";
 		};
 		DC341534F0F751E90DBE9F9F51531A54 /* Pods-PrimerSDK_Example */ = {
@@ -1315,139 +1069,55 @@
 			path = "Target Support Files/Pods-PrimerSDK_Example";
 			sourceTree = "<group>";
 		};
-<<<<<<< HEAD
-		DC42AB0E00AF66642EEC7C2B5C45A5C0 /* Payment Services */ = {
-=======
-		E8FC80477AE16895904AA5B3BEE0BA09 /* Services */ = {
-			isa = PBXGroup;
-			children = (
-				893401C35709AAF30621E52604A83EAA /* API */,
-				75E48D0705EB1398618F455CA546BE64 /* Network */,
-				4341738485FF7622C2DF9702A86352EC /* Parser */,
-			);
-			name = Services;
-			path = Sources/PrimerSDK/Classes/Services;
-			sourceTree = "<group>";
-		};
-		EA81BD1A101C845D4461953055A7DBB4 /* Text Fields */ = {
-			isa = PBXGroup;
-			children = (
-				A2D35349D2425D65994D7ACD801E3CE9 /* CardComponentsManager.swift */,
-				12F74F2FF4F2A5D2FFDEDABF1CE24F59 /* PrimerCardholderNameFieldView.swift */,
-				DA36F94D8300C6DAA4733D85E514FA2E /* PrimerCardNumberFieldView.swift */,
-				D063EE1006BC8EE6E9DDBC8E67AC5466 /* PrimerCVVFieldView.swift */,
-				21737FBB0680326F6F5C8848F7DA5586 /* PrimerExpiryDateFieldView.swift */,
-				F844EE4BCED4585DD80037D6B8482674 /* PrimerNibView.swift */,
-				3649DC8CC3C01D54E9F66F21D2C27C19 /* PrimerTextField.swift */,
-				1C43573B2584FE321DCC04848A2A2456 /* PrimerTextFieldView.swift */,
-			);
-			path = "Text Fields";
-			sourceTree = "<group>";
-		};
-		EE3C08978976AD92B25B99C70F3D2047 /* Nibs */ = {
-			isa = PBXGroup;
-			children = (
-				B2AFE8BBE29FCA75B980F51D9BDF506C /* PrimerTextFieldView.xib */,
-			);
-			name = Nibs;
-			path = Sources/PrimerSDK/Resources/Nibs;
-			sourceTree = "<group>";
-		};
-		F01EDF0EC0E2C7E37748D9A52C4F05A5 /* Vault */ = {
->>>>>>> 9cd3d24c
-			isa = PBXGroup;
-			children = (
-				ED09BBD8C262C7033ED8E4698C1120B3 /* ApayaService.swift */,
-				AFAA2C6046BA95635BACBC76F4115F32 /* ApplePayService.swift */,
-				F15BADCB00DE36F55177037E5A7B32F2 /* ClientTokenService.swift */,
-				8D370C4D8D3B8EC72E18236EA584D753 /* DirectDebitService.swift */,
-				D6477CC821802022E28DD7BA0AC744D5 /* KlarnaService.swift */,
-				4EA40C64C69FE3AD6D3F536D9386705A /* PaymentMethodConfigService.swift */,
-				F51AA4B8745BB69F85DB8A6716BE5C1F /* PayPalService.swift */,
-				9FDDB07964BD22C1E2918550410DF25C /* VaultService.swift */,
-			);
-<<<<<<< HEAD
-			name = "Payment Services";
-			path = "Payment Services";
-=======
-			path = Vault;
->>>>>>> 9cd3d24c
-			sourceTree = "<group>";
-		};
-		E1224223C9E3532A9584B0D2E74F93CA /* Apple Pay */ = {
-			isa = PBXGroup;
-			children = (
-				7E0419DAE51B11FF4AB98829E20DC1A3 /* ApplePayViewModel.swift */,
-			);
-			name = "Apple Pay";
-			path = "Apple Pay";
-			sourceTree = "<group>";
-		};
-		EF5872D0E816683AC6753958257A2574 /* Data Models */ = {
-			isa = PBXGroup;
-			children = (
-				6BAAF6AE80BAC219D837BE6FF4DB68CE /* Apaya.swift */,
-				352A1C8BCB603AAA3506BBA0CC4443A7 /* ApplePay.swift */,
-				97E084FC53FE9313778A0E6459179DED /* CardNetwork.swift */,
-				B94E987626C185BF13DB62F7D05A79BA /* ClientToken.swift */,
-				B8565EB20F0526DC03081631EE9CEE46 /* Consolable.swift */,
-				7419FB1C6DB3B02F4898B3618343E220 /* CountryCode.swift */,
-				7AFAF2BD6C51EA63F00A8BB1ECB66928 /* Currency.swift */,
-				DE76E38481E4DE25B4CE41115DDE1445 /* Customer.swift */,
-				53B0F672FC8CBD3794C3749FC266EC1E /* DirectDebitMandate.swift */,
-				35DEA21931DABE1F3179CB96FB92695D /* DirerctCheckoutViewModel.swift */,
-				8889A14EF682F1508821123029192C90 /* ImageName.swift */,
-				2F10825A19F861EB1218473FB44A8AEB /* Klarna.swift */,
-				A1BEF1D566FEA978D2A7DC7BF9ECC290 /* OrderItem.swift */,
-				6BF709FAC961AE0CA6D5C87BD8C54DAD /* PaymentMethodConfig.swift */,
-				B9DACE3D93DE43D66697805AF8A4BDBE /* PaymentMethodToken.swift */,
-				A06810CA4E60FA5FBA3A430B2A531BBD /* PaymentMethodTokenizationRequest.swift */,
-				693E4E65E4F5F84B511BC04F5DDF83C6 /* PaymentResponse.swift */,
-				B1F6A66101B3456729EA8B34D1FE462F /* PayPal.swift */,
-				1914C732AB6CB878C8572A3881B2C73C /* PrimerContent.swift */,
-				16DD2A6D3A1D2819925BC33003D02BD9 /* PrimerFlowEnums.swift */,
-				8FF6A63EC82BBA9E372C3BB7372CD570 /* PrimerSettings.swift */,
-				E8FD956E6557D75DA0B30A4BBC1E2363 /* PrimerTheme.swift */,
-				32BA74B5386064F760E7F690618B43FC /* SuccessMessage.swift */,
-				308C3064F02AF8DA41EA2FA9F2AD79E7 /* UXMode.swift */,
-				3E58E3FDD0901D96BF0D5BFC784AE4B7 /* VaultCheckoutViewModel.swift */,
-				D4522D20CFF430ED51FD7BC3C77857A1 /* PCI */,
-			);
-<<<<<<< HEAD
-			name = "Data Models";
-			path = "Sources/PrimerSDK/Classes/Data Models";
-=======
-			path = PCI;
->>>>>>> 9cd3d24c
-			sourceTree = "<group>";
-		};
-		F1357E8BE611EBFF40C39A44351F53A0 /* Parser */ = {
-			isa = PBXGroup;
-			children = (
-				2D09E376A031D7B98A68A3ACCC008DEA /* Parser.swift */,
-				CFB8CFE00B79B28D68C06435BD4BF7DB /* JSON */,
-			);
-<<<<<<< HEAD
-			name = Parser;
-			path = Parser;
-=======
+		E0409C4E0919B17DC3DE7C0772E2E801 /* Primer */ = {
+			isa = PBXGroup;
+			children = (
+				3E83FF1A2826B5DCFEB55EE227BAD7C9 /* AppState.swift */,
+				3CE5DEAA27699099925F99E71B280E4B /* DependencyInjection.swift */,
+				6E8E521D6FB25510941BDDE3CC4ABB7B /* Primer.swift */,
+				5FF4B9F4FC26801A8152D6709F373517 /* PrimerDelegate.swift */,
+				052DE9C30E8839D44E94F57C6D1A2CED /* ResumeHandlerProtocol.swift */,
+			);
+			name = Primer;
 			path = Primer;
->>>>>>> 9cd3d24c
-			sourceTree = "<group>";
-		};
-		F68B50D26FB9E454876BE9C971CB4A2B /* Localizable */ = {
-			isa = PBXGroup;
-			children = (
-				17F6DE27BC580DFC5AA8D5F9CF52C13A /* en.lproj */,
-				0E4CA4EED7179C3A2CA6EB8978B61DA8 /* fr.lproj */,
-				7ADE5DEC9278CBCD8FDD19DDA50DB6DA /* sv.lproj */,
-			);
-<<<<<<< HEAD
-			name = Localizable;
-			path = Sources/PrimerSDK/Resources/Localizable;
-=======
-			path = JSON;
->>>>>>> 9cd3d24c
+			sourceTree = "<group>";
+		};
+		E0C88C672E33FCBB7B24CDB6A36D22A3 /* Support Files */ = {
+			isa = PBXGroup;
+			children = (
+				6AB8BD7A248834907AE087649B5D2CFA /* PrimerSDK.modulemap */,
+				0D2E0829A9CF5AACE43592141857A21A /* PrimerSDK-dummy.m */,
+				CDA121516581B97C473067E099C72804 /* PrimerSDK-Info.plist */,
+				68553CD924D242319DF36DF6E249141A /* PrimerSDK-prefix.pch */,
+				C1C216B34934B8F586C68707318953BF /* PrimerSDK-umbrella.h */,
+				0677C6E9834BB4B812F956E42A88E8F3 /* PrimerSDK.debug.xcconfig */,
+				6D615C192F3ED0841230C2EDE0FFEC28 /* PrimerSDK.release.xcconfig */,
+				E83F6E14B5A964FA6F29E380EAC5FF23 /* ResourceBundle-PrimerResources-PrimerSDK-Info.plist */,
+			);
+			name = "Support Files";
+			path = "Example/Pods/Target Support Files/PrimerSDK";
+			sourceTree = "<group>";
+		};
+		E1E8D96526B82989E9411B9859490432 /* Cancellation */ = {
+			isa = PBXGroup;
+			children = (
+				E93FDB94E758911D9DA848A9DF729CF0 /* CancelContext.swift */,
+				752FC399E15D784DCDE39EA8736F196C /* Cancellable.swift */,
+				850847CB164B26CEA78C7C07BF1040C5 /* CancellableCatchable.swift */,
+				0A13936A656B47592E8672C4D5307048 /* CancellablePromise.swift */,
+				5DB5F96657ABAE54F58E1CD3DFE9A169 /* CancellableThenable.swift */,
+			);
+			name = Cancellation;
+			path = Cancellation;
+			sourceTree = "<group>";
+		};
+		F7CB05E0A5E4C44EC1023E4008C6181C /* Error */ = {
+			isa = PBXGroup;
+			children = (
+				F49FC8639A4713438D4E461D773692C6 /* ErrorViewController.swift */,
+			);
+			name = Error;
+			path = Error;
 			sourceTree = "<group>";
 		};
 /* End PBXGroup section */
@@ -1500,7 +1170,7 @@
 			buildRules = (
 			);
 			dependencies = (
-				1190BBD0D9B374981D45B22CE6025808 /* PBXTargetDependency */,
+				4653F2E4472C1C8015351706444FA3DD /* PBXTargetDependency */,
 			);
 			name = "Pods-PrimerSDK_Tests";
 			productName = "Pods-PrimerSDK_Tests";
@@ -1519,8 +1189,8 @@
 			buildRules = (
 			);
 			dependencies = (
-				3CD5918DC5674D23174F3213F117C458 /* PBXTargetDependency */,
-				BB54FF4FC0D186A2E3052E257B67B5FC /* PBXTargetDependency */,
+				41409CE61229827B2307EDE272746885 /* PBXTargetDependency */,
+				91760C39565D2741C415465DE9527A17 /* PBXTargetDependency */,
 			);
 			name = "Pods-PrimerSDK_Example";
 			productName = "Pods-PrimerSDK_Example";
@@ -1529,11 +1199,11 @@
 		};
 		6E6525C7043FBA7BB34A249010AF5593 /* PrimerSDK-PrimerResources */ = {
 			isa = PBXNativeTarget;
-			buildConfigurationList = 165DCEC24D297B04231B083DB2113B29 /* Build configuration list for PBXNativeTarget "PrimerSDK-PrimerResources" */;
+			buildConfigurationList = 8D1FD7C04F7C1C4F78409807898DFA33 /* Build configuration list for PBXNativeTarget "PrimerSDK-PrimerResources" */;
 			buildPhases = (
-				EB985F01EC626A4426A17A2D9FD36401 /* Sources */,
-				69BA3675080850161958DC5B149D1C59 /* Frameworks */,
-				14E31DE9A7BDD7883FA2C7DB6640B4C9 /* Resources */,
+				098A67DD6C5222D814AE0ED129BA2BC1 /* Sources */,
+				38C45D3E6AF32B6400670DA6C90192BD /* Frameworks */,
+				106FACF63462851017B9DE18C8C73731 /* Resources */,
 			);
 			buildRules = (
 			);
@@ -1575,7 +1245,7 @@
 			buildRules = (
 			);
 			dependencies = (
-				214BBE0DD92785DEF7DD3107D145109C /* PBXTargetDependency */,
+				347D09F904AE48997936A6F00DBB1FC8 /* PBXTargetDependency */,
 			);
 			name = PrimerSDK;
 			productName = PrimerSDK;
@@ -1621,16 +1291,15 @@
 			);
 			runOnlyForDeploymentPostprocessing = 0;
 		};
-		14E31DE9A7BDD7883FA2C7DB6640B4C9 /* Resources */ = {
+		106FACF63462851017B9DE18C8C73731 /* Resources */ = {
 			isa = PBXResourcesBuildPhase;
 			buildActionMask = 2147483647;
 			files = (
-				F0DECA1E0EA9EBE0874000893F5C0247 /* en.lproj in Resources */,
-				445CBF688CBC5D5CC874FAE2065058BB /* fr.lproj in Resources */,
-				39A8ACF08F8ECF42976053969AF81D67 /* Icons.xcassets in Resources */,
-				99EA106CBE388A0F9D24FA39EEFD08CF /* Primer.storyboard in Resources */,
-				0EFA2C6CCBDC56A8DAC1144208017B37 /* PrimerTextFieldView.xib in Resources */,
-				D6D0573136AC49CE418D4870EC7EBD2D /* sv.lproj in Resources */,
+				D603CD8CA07859C10B0AAF2D75C6A57C /* en.lproj in Resources */,
+				067D8FFAC4B3F31325776A6F43172C1E /* fr.lproj in Resources */,
+				20A345E1C8252E2647FF02F61862E817 /* Icons.xcassets in Resources */,
+				9AECC13BABA9632BB90612BE310AD3A5 /* PrimerTextFieldView.xib in Resources */,
+				06A88268E07C66E1C7A398FDE9E4B350 /* sv.lproj in Resources */,
 			);
 			runOnlyForDeploymentPostprocessing = 0;
 		};
@@ -1653,14 +1322,6 @@
 			isa = PBXResourcesBuildPhase;
 			buildActionMask = 2147483647;
 			files = (
-<<<<<<< HEAD
-=======
-				E0F47E8297C71A7E8C6C741C2F51B675 /* en.lproj in Resources */,
-				A1CB28C71B5A052FE3EDF3C7DAC14303 /* fr.lproj in Resources */,
-				687C193C7B4174CD9267F7AB54DB8F0C /* Icons.xcassets in Resources */,
-				EEEA4076098D0C382871C5E555A07602 /* PrimerTextFieldView.xib in Resources */,
-				12763E9752E7D65C19CCC89462D1E9EE /* sv.lproj in Resources */,
->>>>>>> 9cd3d24c
 			);
 			runOnlyForDeploymentPostprocessing = 0;
 		};
@@ -1853,6 +1514,13 @@
 			);
 			runOnlyForDeploymentPostprocessing = 0;
 		};
+		098A67DD6C5222D814AE0ED129BA2BC1 /* Sources */ = {
+			isa = PBXSourcesBuildPhase;
+			buildActionMask = 2147483647;
+			files = (
+			);
+			runOnlyForDeploymentPostprocessing = 0;
+		};
 		0FB96E01FBE900E363993E1BEEBB2780 /* Sources */ = {
 			isa = PBXSourcesBuildPhase;
 			buildActionMask = 2147483647;
@@ -1872,43 +1540,52 @@
 			);
 			runOnlyForDeploymentPostprocessing = 0;
 		};
-		EB985F01EC626A4426A17A2D9FD36401 /* Sources */ = {
-			isa = PBXSourcesBuildPhase;
-			buildActionMask = 2147483647;
-			files = (
-			);
-			runOnlyForDeploymentPostprocessing = 0;
-		};
 /* End PBXSourcesBuildPhase section */
 
 /* Begin PBXTargetDependency section */
-		1190BBD0D9B374981D45B22CE6025808 /* PBXTargetDependency */ = {
+		347D09F904AE48997936A6F00DBB1FC8 /* PBXTargetDependency */ = {
+			isa = PBXTargetDependency;
+			name = "PrimerSDK-PrimerResources";
+			target = 6E6525C7043FBA7BB34A249010AF5593 /* PrimerSDK-PrimerResources */;
+			targetProxy = C26D1F2DAE60DA7A8B6A9C41785A0681 /* PBXContainerItemProxy */;
+		};
+		41409CE61229827B2307EDE272746885 /* PBXTargetDependency */ = {
+			isa = PBXTargetDependency;
+			name = Primer3DS;
+			target = 6F5F0A81CAE773CFE5371059A81B5B6A /* Primer3DS */;
+			targetProxy = 31558470AB40EBEFCBB0DA3BFEAB5D06 /* PBXContainerItemProxy */;
+		};
+		4653F2E4472C1C8015351706444FA3DD /* PBXTargetDependency */ = {
 			isa = PBXTargetDependency;
 			name = "Pods-PrimerSDK_Example";
 			target = 6C144A762E9B598392AFFEC8F873746A /* Pods-PrimerSDK_Example */;
-			targetProxy = 72B77FF128E3F0ACD21067EA995643EC /* PBXContainerItemProxy */;
-		};
-		214BBE0DD92785DEF7DD3107D145109C /* PBXTargetDependency */ = {
-			isa = PBXTargetDependency;
-			name = "PrimerSDK-PrimerResources";
-			target = 6E6525C7043FBA7BB34A249010AF5593 /* PrimerSDK-PrimerResources */;
-			targetProxy = 5EAC1FC187EBF05DFE5FD53C3883D0C4 /* PBXContainerItemProxy */;
-		};
-		3CD5918DC5674D23174F3213F117C458 /* PBXTargetDependency */ = {
-			isa = PBXTargetDependency;
-			name = Primer3DS;
-			target = 6F5F0A81CAE773CFE5371059A81B5B6A /* Primer3DS */;
-			targetProxy = DB49A81A5001381546AE19911A3812FB /* PBXContainerItemProxy */;
-		};
-		BB54FF4FC0D186A2E3052E257B67B5FC /* PBXTargetDependency */ = {
+			targetProxy = 7030D31A40163193011F0FE02008F79D /* PBXContainerItemProxy */;
+		};
+		91760C39565D2741C415465DE9527A17 /* PBXTargetDependency */ = {
 			isa = PBXTargetDependency;
 			name = PrimerSDK;
 			target = F3BE9108C53B53949406218CEA55E0B2 /* PrimerSDK */;
-			targetProxy = 7DBF96E7472F929BFD3A92DA29B2ED0A /* PBXContainerItemProxy */;
+			targetProxy = 807CF84ABA4AD53B6C6F301BFC568771 /* PBXContainerItemProxy */;
 		};
 /* End PBXTargetDependency section */
 
 /* Begin XCBuildConfiguration section */
+		0DA2E4BF19BABF25416F1F4DE207BD50 /* Release */ = {
+			isa = XCBuildConfiguration;
+			baseConfigurationReference = 6D615C192F3ED0841230C2EDE0FFEC28 /* PrimerSDK.release.xcconfig */;
+			buildSettings = {
+				CONFIGURATION_BUILD_DIR = "$(BUILD_DIR)/$(CONFIGURATION)$(EFFECTIVE_PLATFORM_NAME)/PrimerSDK";
+				IBSC_MODULE = PrimerSDK;
+				INFOPLIST_FILE = "Target Support Files/PrimerSDK/ResourceBundle-PrimerResources-PrimerSDK-Info.plist";
+				IPHONEOS_DEPLOYMENT_TARGET = 10.0;
+				PRODUCT_NAME = PrimerResources;
+				SDKROOT = iphoneos;
+				SKIP_INSTALL = YES;
+				TARGETED_DEVICE_FAMILY = "1,2";
+				WRAPPER_EXTENSION = bundle;
+			};
+			name = Release;
+		};
 		0E40D1B768B1BF02FCD84B482BD5D325 /* Debug */ = {
 			isa = XCBuildConfiguration;
 			baseConfigurationReference = DF6E4F8E7C26A7BBEC17AAD4042A317D /* Pods-PrimerSDK_Tests.debug.xcconfig */;
@@ -2007,22 +1684,6 @@
 				VALIDATE_PRODUCT = YES;
 				VERSIONING_SYSTEM = "apple-generic";
 				VERSION_INFO_PREFIX = "";
-			};
-			name = Release;
-		};
-		71C1460A480E99994CDC8B87374DFFBD /* Release */ = {
-			isa = XCBuildConfiguration;
-			baseConfigurationReference = 7489E7B4129D66B025FCECB7CA4BCB0E /* PrimerSDK.release.xcconfig */;
-			buildSettings = {
-				CONFIGURATION_BUILD_DIR = "$(BUILD_DIR)/$(CONFIGURATION)$(EFFECTIVE_PLATFORM_NAME)/PrimerSDK";
-				IBSC_MODULE = PrimerSDK;
-				INFOPLIST_FILE = "Target Support Files/PrimerSDK/ResourceBundle-PrimerResources-PrimerSDK-Info.plist";
-				IPHONEOS_DEPLOYMENT_TARGET = 10.0;
-				PRODUCT_NAME = PrimerResources;
-				SDKROOT = iphoneos;
-				SKIP_INSTALL = YES;
-				TARGETED_DEVICE_FAMILY = "1,2";
-				WRAPPER_EXTENSION = bundle;
 			};
 			name = Release;
 		};
@@ -2081,7 +1742,8 @@
 				MTL_FAST_MATH = YES;
 				PRODUCT_NAME = "$(TARGET_NAME)";
 				STRIP_INSTALLED_PRODUCT = NO;
-				SWIFT_OPTIMIZATION_LEVEL = "-Owholemodule";
+				SWIFT_COMPILATION_MODE = wholemodule;
+				SWIFT_OPTIMIZATION_LEVEL = "-O";
 				SWIFT_VERSION = 5.0;
 				SYMROOT = "${SRCROOT}/../build";
 			};
@@ -2119,9 +1781,9 @@
 			};
 			name = Release;
 		};
-		AE45CE1AC0B1FAD0C6661B996791E03C /* Debug */ = {
+		B33769A5D3B47686CA0CA577E8885A17 /* Debug */ = {
 			isa = XCBuildConfiguration;
-			baseConfigurationReference = 5EFE04D5EBC78FAD3569FFDB79C1ED07 /* PrimerSDK.debug.xcconfig */;
+			baseConfigurationReference = 0677C6E9834BB4B812F956E42A88E8F3 /* PrimerSDK.debug.xcconfig */;
 			buildSettings = {
 				CONFIGURATION_BUILD_DIR = "$(BUILD_DIR)/$(CONFIGURATION)$(EFFECTIVE_PLATFORM_NAME)/PrimerSDK";
 				IBSC_MODULE = PrimerSDK;
@@ -2137,7 +1799,7 @@
 		};
 		CA1F89A9E5A5D4583DF95ADBA16C6063 /* Debug */ = {
 			isa = XCBuildConfiguration;
-			baseConfigurationReference = 5EFE04D5EBC78FAD3569FFDB79C1ED07 /* PrimerSDK.debug.xcconfig */;
+			baseConfigurationReference = 0677C6E9834BB4B812F956E42A88E8F3 /* PrimerSDK.debug.xcconfig */;
 			buildSettings = {
 				CLANG_ENABLE_OBJC_WEAK = NO;
 				"CODE_SIGN_IDENTITY[sdk=appletvos*]" = "";
@@ -2168,7 +1830,7 @@
 		};
 		CF57826BD08EEC345D9177914B089A60 /* Release */ = {
 			isa = XCBuildConfiguration;
-			baseConfigurationReference = 7489E7B4129D66B025FCECB7CA4BCB0E /* PrimerSDK.release.xcconfig */;
+			baseConfigurationReference = 6D615C192F3ED0841230C2EDE0FFEC28 /* PrimerSDK.release.xcconfig */;
 			buildSettings = {
 				CLANG_ENABLE_OBJC_WEAK = NO;
 				"CODE_SIGN_IDENTITY[sdk=appletvos*]" = "";
@@ -2331,15 +1993,6 @@
 /* End XCBuildConfiguration section */
 
 /* Begin XCConfigurationList section */
-		165DCEC24D297B04231B083DB2113B29 /* Build configuration list for PBXNativeTarget "PrimerSDK-PrimerResources" */ = {
-			isa = XCConfigurationList;
-			buildConfigurations = (
-				AE45CE1AC0B1FAD0C6661B996791E03C /* Debug */,
-				71C1460A480E99994CDC8B87374DFFBD /* Release */,
-			);
-			defaultConfigurationIsVisible = 0;
-			defaultConfigurationName = Release;
-		};
 		4821239608C13582E20E6DA73FD5F1F9 /* Build configuration list for PBXProject "Pods" */ = {
 			isa = XCConfigurationList;
 			buildConfigurations = (
@@ -2349,6 +2002,15 @@
 			defaultConfigurationIsVisible = 0;
 			defaultConfigurationName = Release;
 		};
+		8D1FD7C04F7C1C4F78409807898DFA33 /* Build configuration list for PBXNativeTarget "PrimerSDK-PrimerResources" */ = {
+			isa = XCConfigurationList;
+			buildConfigurations = (
+				B33769A5D3B47686CA0CA577E8885A17 /* Debug */,
+				0DA2E4BF19BABF25416F1F4DE207BD50 /* Release */,
+			);
+			defaultConfigurationIsVisible = 0;
+			defaultConfigurationName = Release;
+		};
 		B548D1F1457E2070C96171D86D458B69 /* Build configuration list for PBXNativeTarget "Pods-PrimerSDK_Tests" */ = {
 			isa = XCConfigurationList;
 			buildConfigurations = (
