// !$*UTF8*$!
{
	archiveVersion = 1;
	classes = {
	};
	objectVersion = 46;
	objects = {

/* Begin PBXBuildFile section */
<<<<<<< HEAD
		00C5F7107AEBA36C0B0A7B3125046097 /* Dispatcher.swift in Sources */ = {isa = PBXBuildFile; fileRef = 46B68286F922507DF82FB0ACDC44CE68 /* Dispatcher.swift */; };
		028FCDC66AA577245BDCEE251767738F /* PrimerNavigationBar.swift in Sources */ = {isa = PBXBuildFile; fileRef = 5932F26ECD2D61CCF212C28F675CA88C /* PrimerNavigationBar.swift */; };
		04FC6AD2CB73875A39B20D1BACFBD401 /* UIDeviceExtension.swift in Sources */ = {isa = PBXBuildFile; fileRef = D6D6744DF62423428995950B674BED1C /* UIDeviceExtension.swift */; };
		06037AD0612C370180C55CA860921682 /* Pods-PrimerSDK_Example-umbrella.h in Headers */ = {isa = PBXBuildFile; fileRef = 3780FF276696624E5AD4A629D4CC4AD8 /* Pods-PrimerSDK_Example-umbrella.h */; settings = {ATTRIBUTES = (Public, ); }; };
		071C8E3F976EC9885ED40B5A5B82F157 /* PrimerSDK-PrimerResources in Resources */ = {isa = PBXBuildFile; fileRef = A8B3BC107C2BDC3C03D961866F721265 /* PrimerSDK-PrimerResources */; };
		0793670FE847827EA2793A2706619227 /* Parser.swift in Sources */ = {isa = PBXBuildFile; fileRef = AC8B5E10D51C8D705D01D9B30EE62AAA /* Parser.swift */; };
		08D391AF1587BEFAD2DA76022ED99EB6 /* ThenableWrappers.swift in Sources */ = {isa = PBXBuildFile; fileRef = 599D6BBFFF03AD9428301812685250B8 /* ThenableWrappers.swift */; };
		091D39F68B98D8103D20B3C53AE52093 /* fr.lproj in Resources */ = {isa = PBXBuildFile; fileRef = 1075A7933583DB3FCE89876F8D3C98AA /* fr.lproj */; };
		0B78BC297E98C0378F0470D6263B0BD7 /* CoreDataDispatcher.swift in Sources */ = {isa = PBXBuildFile; fileRef = 9A22CA53344802ABC27FF40264989BAC /* CoreDataDispatcher.swift */; };
		1098E8CF41544E9D98B3860BB1A54DF4 /* Optional+Extensions.swift in Sources */ = {isa = PBXBuildFile; fileRef = C009D423FAE05791C9964D0A07ADAE60 /* Optional+Extensions.swift */; };
		121F4A4CA0B45F9736364C3F1EDE412C /* Customer.swift in Sources */ = {isa = PBXBuildFile; fileRef = 7B5D4597118608D3FCB3BED3445D6ACF /* Customer.swift */; };
		12A6EE98D1C260765BD36BF86D6C4EB7 /* CardScannerViewController+SimpleScanDelegate.swift in Sources */ = {isa = PBXBuildFile; fileRef = 30A8FA171D7805B5C36B74E6FD6186C5 /* CardScannerViewController+SimpleScanDelegate.swift */; };
		12C7FBE0A201078705CEE8B6A9CAA57D /* WebViewController.swift in Sources */ = {isa = PBXBuildFile; fileRef = DF91C4EB0A23CBE32B20FFC93EB5AF33 /* WebViewController.swift */; };
		178443E9C88007877F57C1552C9AE76E /* Primer3DSProtocols.swift in Sources */ = {isa = PBXBuildFile; fileRef = E6DF772EBD0552229B3F76D49A0EF5F2 /* Primer3DSProtocols.swift */; };
		182ECCA7FE88FEA43483FBD3EB044DEE /* UXMode.swift in Sources */ = {isa = PBXBuildFile; fileRef = F9EC79DF0E55C2073B206EBCAD3EFC6D /* UXMode.swift */; };
		18F51C41F952B3DCE777CCA0AB2D4E62 /* URLExtension.swift in Sources */ = {isa = PBXBuildFile; fileRef = 56F97C34087923B62639FD8BD1F21D93 /* URLExtension.swift */; };
		19123F32D85D6B3A0070B8DFEAF52219 /* CardNetwork.swift in Sources */ = {isa = PBXBuildFile; fileRef = F66B66BE146E368176B51B48A7143719 /* CardNetwork.swift */; };
		19A7C890397FC85BBB20F676A2880992 /* 3DSService+Promises.swift in Sources */ = {isa = PBXBuildFile; fileRef = A7DD1CE8022DEE896EBC4E2D6B354494 /* 3DSService+Promises.swift */; };
		19F19490D0834F931F0C062B47EFA5C2 /* PrimerSettings.swift in Sources */ = {isa = PBXBuildFile; fileRef = B46A1E8724734498DCBB44098F8034A4 /* PrimerSettings.swift */; };
		1C688C15029E49AD0F400BF18B4F5C78 /* JSONParser.swift in Sources */ = {isa = PBXBuildFile; fileRef = D4855191C04701D41A20F3E005B08D60 /* JSONParser.swift */; };
		1C81D4EBCD6371AA99BD69BF7E72C6D0 /* RecoverWrappers.swift in Sources */ = {isa = PBXBuildFile; fileRef = 8B03734A0FEE1A75DDA0DCD87AF3C43C /* RecoverWrappers.swift */; };
		1D3922CC270DEEA5001BDCCA /* WebViewUtil.swift in Sources */ = {isa = PBXBuildFile; fileRef = 1D3922CB270DEEA5001BDCCA /* WebViewUtil.swift */; };
		1F3D0B57FA1F814CFAE6AFD67B29CCB2 /* CardComponentsManager.swift in Sources */ = {isa = PBXBuildFile; fileRef = E7B756BB6CFA977A87761BC29DB340D4 /* CardComponentsManager.swift */; };
		2158C84511D24427922435F8EA1CB082 /* EnsureWrappers.swift in Sources */ = {isa = PBXBuildFile; fileRef = 4CA4545D24F665B91303552D899C514F /* EnsureWrappers.swift */; };
		270CFF0FC749F57C0605262D27016D14 /* Pods-PrimerSDK_Tests-dummy.m in Sources */ = {isa = PBXBuildFile; fileRef = D66C3890C3566F38C935A2FFD9A237B0 /* Pods-PrimerSDK_Tests-dummy.m */; };
		2D838539FC9E74EA2C312764581CD515 /* FormTextFieldType.swift in Sources */ = {isa = PBXBuildFile; fileRef = E4A6B5B1D629390C26AA8BD69B050D72 /* FormTextFieldType.swift */; };
		2EDC1104788BC192C6400E49EB46F4B6 /* Primer.swift in Sources */ = {isa = PBXBuildFile; fileRef = 6E8E521D6FB25510941BDDE3CC4ABB7B /* Primer.swift */; };
		318C946987250F5AD748827E42C5412A /* Apaya.swift in Sources */ = {isa = PBXBuildFile; fileRef = DCC4F7142BFFC105B1DAC503E96E2A14 /* Apaya.swift */; };
		3192D6BDC0C232D0ACF86892A57F5E00 /* PrimerContent.swift in Sources */ = {isa = PBXBuildFile; fileRef = 61366AB18EB8F4CCF9DD2B9F1E88E1BA /* PrimerContent.swift */; };
		31FAC33F7A1FFBB8180E07ED7047D607 /* PrimerAPI.swift in Sources */ = {isa = PBXBuildFile; fileRef = E920A7FFBC6436B3D1562B8E51BD3733 /* PrimerAPI.swift */; };
		32D4F85BE1557ED62536344CFAB75F88 /* Primer3DS-umbrella.h in Headers */ = {isa = PBXBuildFile; fileRef = A163D166B27F20FF6EEF83F5121C4CEA /* Primer3DS-umbrella.h */; settings = {ATTRIBUTES = (Public, ); }; };
		35357F87F41AAED0AF7B17282F4DE721 /* PrimerTextFieldView.xib in Resources */ = {isa = PBXBuildFile; fileRef = E1DE0F3FAEB80348BACD55A19C760E14 /* PrimerTextFieldView.xib */; };
		3A73304595A7750AB0A8F4FED712F4C4 /* PrimerViewController.swift in Sources */ = {isa = PBXBuildFile; fileRef = AA33C795C67648804BE2D83CA7FDC812 /* PrimerViewController.swift */; };
		3BF257C9A4B3A64B48369E839E3DF373 /* RateLimitedDispatcher.swift in Sources */ = {isa = PBXBuildFile; fileRef = 6B7230A5C4ABE86D9DE38F4C15C386B4 /* RateLimitedDispatcher.swift */; };
		3DAE24F6DCB3CDDABFBA969B0EE8F20C /* ApayaService.swift in Sources */ = {isa = PBXBuildFile; fileRef = B81A22C75363A2C5F580542AA25A3540 /* ApayaService.swift */; };
		3E6532A9F5CBF93BF65532B178D7F3AC /* Cancellable.swift in Sources */ = {isa = PBXBuildFile; fileRef = 752FC399E15D784DCDE39EA8736F196C /* Cancellable.swift */; };
		3E864571CF2531EADD56042B3D721FDB /* PrimerTheme.swift in Sources */ = {isa = PBXBuildFile; fileRef = 427CF00E20477C9A1EC718979A82644D /* PrimerTheme.swift */; };
		3EB7A6B9A397005CB3B77FDC9DA30691 /* Primer3DSStructures.swift in Sources */ = {isa = PBXBuildFile; fileRef = 7492CBAABC98EBF5377CFAD0DED3516E /* Primer3DSStructures.swift */; };
		403B23045B0F24F2BAB0760258E51BA0 /* PaymentMethodTokenizationRequest.swift in Sources */ = {isa = PBXBuildFile; fileRef = 0934E3FE39BD90E6EA7BF229015F3ADB /* PaymentMethodTokenizationRequest.swift */; };
		42635327265541002829A1C858150727 /* RateLimitedDispatcherBase.swift in Sources */ = {isa = PBXBuildFile; fileRef = 518E6E16C5CDFF6CEB9EADC178A25EA3 /* RateLimitedDispatcherBase.swift */; };
		4491F59E0E2F21F2A93FB729C23266C7 /* PrimerCVVFieldView.swift in Sources */ = {isa = PBXBuildFile; fileRef = 6B17FDDBB771908E6C981B4F28CC39C9 /* PrimerCVVFieldView.swift */; };
		45BA6425BF5B1E0B849557055A4CF09D /* PrimerError.swift in Sources */ = {isa = PBXBuildFile; fileRef = D1B2C2D21276138530BF7F54E3145DBD /* PrimerError.swift */; };
		45F189ED663893541251B6FD4E3F6D72 /* en.lproj in Resources */ = {isa = PBXBuildFile; fileRef = FF2BB04B2C0416C61AB79DF58B0CBEE4 /* en.lproj */; };
		460CAACE66B9C13F63D10B3B5AB4EFD1 /* StringExtension.swift in Sources */ = {isa = PBXBuildFile; fileRef = DE4B7EEA93E514CBD6110D1A90533448 /* StringExtension.swift */; };
		464C532931A70E78DC73179AD39D4685 /* UIColorExtension.swift in Sources */ = {isa = PBXBuildFile; fileRef = 32E024D9E48AEC50678BD74B5E285925 /* UIColorExtension.swift */; };
		4A386E4223FDC043EF040D68EAED7933 /* PrimerAPIClient+Promises.swift in Sources */ = {isa = PBXBuildFile; fileRef = E73DC0AFF8C9DBA4C95A2A174C2B14A2 /* PrimerAPIClient+Promises.swift */; };
		4B0CE26EE60B2A391EF0FB06E7E394C0 /* DirectDebitMandate.swift in Sources */ = {isa = PBXBuildFile; fileRef = 542CD49441C0FF5379071CDD3EE0B105 /* DirectDebitMandate.swift */; };
		4C301C11277A3B31A906F2E651B1DCD0 /* Error.swift in Sources */ = {isa = PBXBuildFile; fileRef = BA7CA1B59FB4327F4E87732F79C9452D /* Error.swift */; };
		4EA3D55080BBBB286A1114DB98769B53 /* ResumeHandlerProtocol.swift in Sources */ = {isa = PBXBuildFile; fileRef = 052DE9C30E8839D44E94F57C6D1A2CED /* ResumeHandlerProtocol.swift */; };
		4F35F5B5E37FFB2CC2CD145601318C93 /* PrimerContainerViewController.swift in Sources */ = {isa = PBXBuildFile; fileRef = F61F8EF58F900B17B2FD05E4F11BDB80 /* PrimerContainerViewController.swift */; };
		4FAA5B961834AA38E365652432751393 /* DateExtension.swift in Sources */ = {isa = PBXBuildFile; fileRef = BEF3199946B46FE3714E5611B9352600 /* DateExtension.swift */; };
		50B9599ACF99A18EB6103C6C00BFA7EC /* ErrorViewController.swift in Sources */ = {isa = PBXBuildFile; fileRef = F49FC8639A4713438D4E461D773692C6 /* ErrorViewController.swift */; };
		51E7FA83503088956719A1EBA907611C /* ExternalViewModel.swift in Sources */ = {isa = PBXBuildFile; fileRef = 2FD63ED54ADFAB9F139DBB884D5DA5E7 /* ExternalViewModel.swift */; };
		52698C702F4B2B778F40EFCF2D072417 /* PrimerOAuthViewModel.swift in Sources */ = {isa = PBXBuildFile; fileRef = CF6F0505DAF05BAE102A56F36AC18E55 /* PrimerOAuthViewModel.swift */; };
		56B44198BF1EB913885074D4402E1779 /* CardScannerViewModel.swift in Sources */ = {isa = PBXBuildFile; fileRef = 3927FEAC93E23638102EFE5141DC97F4 /* CardScannerViewModel.swift */; };
		56C6DE1F4D49455210C419A4F12D1064 /* ClientToken.swift in Sources */ = {isa = PBXBuildFile; fileRef = 137C27D833ACC688E11FFC8D812E270A /* ClientToken.swift */; };
		56C9DCD3B9BCB659C18AAB8FF1E3DC83 /* CancelContext.swift in Sources */ = {isa = PBXBuildFile; fileRef = E93FDB94E758911D9DA848A9DF729CF0 /* CancelContext.swift */; };
		5773486598859F4C2742BA3E8A903D54 /* Queue.swift in Sources */ = {isa = PBXBuildFile; fileRef = 113A7D339CE2E207D38308DBEC1D406A /* Queue.swift */; };
		594A1A058D86B650800A27F946D8FE86 /* Resolver.swift in Sources */ = {isa = PBXBuildFile; fileRef = 448AA0AAC4C95351B1C7203975A4C3D0 /* Resolver.swift */; };
		5A840DB71C68DA2FB72D1465037AE4F6 /* PrimerRootViewController.swift in Sources */ = {isa = PBXBuildFile; fileRef = ACC7DDDDEDB3331529C1B0C170A69DAF /* PrimerRootViewController.swift */; };
		5CEC3F2BDEBC2B45CB6EA17C2B835F1B /* LogEvent.swift in Sources */ = {isa = PBXBuildFile; fileRef = 57A5DF8CA08D3B96202E4D27DF85FCA2 /* LogEvent.swift */; };
		6173AFABAD588C0848FEA7AAA5C56D4E /* PrimerScrollView.swift in Sources */ = {isa = PBXBuildFile; fileRef = 5151C403F1F02F837D3AADE7AC6745C2 /* PrimerScrollView.swift */; };
		642601F95764BFB4433B0C9032951E7E /* PrimerTextFieldView.swift in Sources */ = {isa = PBXBuildFile; fileRef = 202A74F386A8D2328F136D3B0682E192 /* PrimerTextFieldView.swift */; };
		665F2C3E9B1F05CEDD3B29252B4F49F8 /* PrimerAPIClient.swift in Sources */ = {isa = PBXBuildFile; fileRef = 0831E59F51403656ED0383648F14F7B0 /* PrimerAPIClient.swift */; };
		667A217DB6A05429275D67DC29C6F7FA /* PrimerDelegate.swift in Sources */ = {isa = PBXBuildFile; fileRef = 5FF4B9F4FC26801A8152D6709F373517 /* PrimerDelegate.swift */; };
		6AB74D8322777EB3AB8C0741AB5E3CBC /* PrimerCustomStyleTextField.swift in Sources */ = {isa = PBXBuildFile; fileRef = FEEE88E7ED49C5934F58BC27F9A48BBC /* PrimerCustomStyleTextField.swift */; };
		6FA999A47C30129D1E2CA4869A0709CF /* Endpoint.swift in Sources */ = {isa = PBXBuildFile; fileRef = 9666D62DDDD60701DA772DB9E6EE83A1 /* Endpoint.swift */; };
		6FFCDB26D2B78F920F3DBC771736B3A3 /* StrictRateLimitedDispatcher.swift in Sources */ = {isa = PBXBuildFile; fileRef = 11E55C92F6197EFD1C01DA8F986A7F00 /* StrictRateLimitedDispatcher.swift */; };
		708CECBFB46E6D7AD212436E8BC9BF85 /* PaymentMethodConfig.swift in Sources */ = {isa = PBXBuildFile; fileRef = 28127967A118E47C7E3E28B344178EA1 /* PaymentMethodConfig.swift */; };
		7150F8CD4CD6E600BB11A72274A02BD7 /* Klarna.swift in Sources */ = {isa = PBXBuildFile; fileRef = 4C8290F3A90D3CC3C6D5A396240EF2A7 /* Klarna.swift */; };
		72C486C47F3CE38B97597BBF6A6B156A /* PayPal.swift in Sources */ = {isa = PBXBuildFile; fileRef = 0F9007B401DBEA396B83D3DD5B2D6D2B /* PayPal.swift */; };
		7430A54735B8AFF6E5F362CD35806032 /* ApplePayViewModel.swift in Sources */ = {isa = PBXBuildFile; fileRef = 02721D5A7357DCF5A13244780F8DAA5F /* ApplePayViewModel.swift */; };
		74E26C92529B820FD8769383DAEB087C /* PrimerTableViewCell.swift in Sources */ = {isa = PBXBuildFile; fileRef = 7F26F7E2FD3133DAB22297838A152B03 /* PrimerTableViewCell.swift */; };
		75815DB56E45D94610287D423D9AD8F7 /* AppState.swift in Sources */ = {isa = PBXBuildFile; fileRef = 3E83FF1A2826B5DCFEB55EE227BAD7C9 /* AppState.swift */; };
		7829FCE8C8CA918150E149496C155650 /* PrimerCardholderNameFieldView.swift in Sources */ = {isa = PBXBuildFile; fileRef = 4C321E5C2BBFAE0D80960D4AA0C73536 /* PrimerCardholderNameFieldView.swift */; };
		784B09ABD775E92462E3D782EE87A8B4 /* CancellableThenable.swift in Sources */ = {isa = PBXBuildFile; fileRef = 5DB5F96657ABAE54F58E1CD3DFE9A169 /* CancellableThenable.swift */; };
		792188862A988C31237DA81868320D2D /* Foundation.framework in Frameworks */ = {isa = PBXBuildFile; fileRef = EAB6F611E86A4758835A715E4B4184F6 /* Foundation.framework */; };
		797056CB36197215ECBBAD5924D9052B /* PrimerWebViewController.swift in Sources */ = {isa = PBXBuildFile; fileRef = EC4199C97E63385F40B7E46A5965DB82 /* PrimerWebViewController.swift */; };
		7AD0B19D76BA6B3F0DABD81D456A5C23 /* ImageName.swift in Sources */ = {isa = PBXBuildFile; fileRef = AC267E18AFBEE2C6510BF2A097B857B8 /* ImageName.swift */; };
		7D0B336612B3E4DA9772DC28190292EF /* firstly.swift in Sources */ = {isa = PBXBuildFile; fileRef = B8830F9A31A9226D08796DAE026717BE /* firstly.swift */; };
		80BBFEB930A501A8658A531D06B77F42 /* PrimerFlowEnums.swift in Sources */ = {isa = PBXBuildFile; fileRef = 79991D238BFCA75910416B4DADE5C803 /* PrimerFlowEnums.swift */; };
		813CE770F0923D55195DFDC38618C0AB /* SequenceWrappers.swift in Sources */ = {isa = PBXBuildFile; fileRef = 5624C7327C5FC63A6C4D66C3EEE6FCF9 /* SequenceWrappers.swift */; };
		8157563AC192BEB04E1AAD9247BF6CC2 /* ScannerView.swift in Sources */ = {isa = PBXBuildFile; fileRef = 8C7C77A455F61D47A779C750E2BB3240 /* ScannerView.swift */; };
		8260D97F774E6137B7EA4F638D4C3C01 /* Foundation.framework in Frameworks */ = {isa = PBXBuildFile; fileRef = EAB6F611E86A4758835A715E4B4184F6 /* Foundation.framework */; };
		82FB31B13D20066BF4278D9A23EF548E /* NetworkService.swift in Sources */ = {isa = PBXBuildFile; fileRef = 07310E2A7C0ADB8F08509DAE379D113B /* NetworkService.swift */; };
		832B7F1137BAA34BE228ABE6547B8724 /* Icons.xcassets in Resources */ = {isa = PBXBuildFile; fileRef = 4CF23422A3152E69D7959690AC20AE19 /* Icons.xcassets */; };
		84F8B5ED1882B8F8CD383BA90FEE2B49 /* URLSessionStack.swift in Sources */ = {isa = PBXBuildFile; fileRef = 8CE49443522600EC9DEDB75AD0544614 /* URLSessionStack.swift */; };
		85232008D4168EF5DAC5F940D56092D5 /* VaultPaymentMethodViewController.swift in Sources */ = {isa = PBXBuildFile; fileRef = F6714372225DD7095663DF9D6E91D8BA /* VaultPaymentMethodViewController.swift */; };
		8548D98B63B0CE7C33DA6C183E9A9BF0 /* UIKit.framework in Frameworks */ = {isa = PBXBuildFile; fileRef = D245E0514AAC1A2B9A6D5EA2F383E90F /* UIKit.framework */; };
		87C74CE3432B41B87BC14ED8D1581F12 /* KlarnaViewModel.swift in Sources */ = {isa = PBXBuildFile; fileRef = D9EEC8494FF1AB6B6FC2EC5D032A651B /* KlarnaViewModel.swift */; };
		8814DD5DB6E30637A609D7D62370B1AA /* PaymentMethodComponent.swift in Sources */ = {isa = PBXBuildFile; fileRef = 90EE8A4F58F4B800C2C37BFC5661881C /* PaymentMethodComponent.swift */; };
		894AD979A2AF620035DC85887355F0D1 /* CardScannerViewController.swift in Sources */ = {isa = PBXBuildFile; fileRef = 4B544A7DC6BE9CE9E2AF2EDD6658B038 /* CardScannerViewController.swift */; };
		8B4BE633B37B79C9B3553D85522468D6 /* CancellableCatchable.swift in Sources */ = {isa = PBXBuildFile; fileRef = 850847CB164B26CEA78C7C07BF1040C5 /* CancellableCatchable.swift */; };
		8B8969BCF7B2242CD8416021E9DFDBC1 /* PayPalService.swift in Sources */ = {isa = PBXBuildFile; fileRef = 725C5FA1E9FB04C7F651A91C7B127127 /* PayPalService.swift */; };
		8BAF3A574D206B6136D3F1E6046A0D06 /* OrderItem.swift in Sources */ = {isa = PBXBuildFile; fileRef = C48902375D4884370F44D933A41903CA /* OrderItem.swift */; };
		8DCD5215EFE7493AFC08C496176C410D /* Primer3DS.swift in Sources */ = {isa = PBXBuildFile; fileRef = AA3E9F209C857157575A473FE948A03D /* Primer3DS.swift */; };
		8E1471AF34945FB07C84267F3C4A39D4 /* PaymentMethodConfigService.swift in Sources */ = {isa = PBXBuildFile; fileRef = F9D501419F85046E925BBBF9FC2182BB /* PaymentMethodConfigService.swift */; };
		8E7608568A9C4B1FAB743F8697BAD8E7 /* UIKit.framework in Frameworks */ = {isa = PBXBuildFile; fileRef = D245E0514AAC1A2B9A6D5EA2F383E90F /* UIKit.framework */; };
		8ED43971C9067C1AAE05CB3D7E0FD0C4 /* IntExtension.swift in Sources */ = {isa = PBXBuildFile; fileRef = 833F2E1B20CB06E0C4D5DAACD18A47ED /* IntExtension.swift */; };
		8FB4A3F4485390CD362B1D2FF8A83B1F /* Foundation.framework in Frameworks */ = {isa = PBXBuildFile; fileRef = EAB6F611E86A4758835A715E4B4184F6 /* Foundation.framework */; };
		8FE23AF4662809E6F0EB6C49B1B1A9BA /* Pods-PrimerSDK_Example-dummy.m in Sources */ = {isa = PBXBuildFile; fileRef = 21F4ACB1142B1B9457658584BF5CD35A /* Pods-PrimerSDK_Example-dummy.m */; };
		929F93E063756D36106BE24DC665CABD /* DependencyInjection.swift in Sources */ = {isa = PBXBuildFile; fileRef = 3CE5DEAA27699099925F99E71B280E4B /* DependencyInjection.swift */; };
		932D4E99FAC648B56C910774DA6D6FC8 /* PaymentMethodToken.swift in Sources */ = {isa = PBXBuildFile; fileRef = 040F60B57703F4CA994A01EFC884BD04 /* PaymentMethodToken.swift */; };
		95BE1E8EB6E64246836A39ADF0C54B80 /* PrimerSDK-umbrella.h in Headers */ = {isa = PBXBuildFile; fileRef = C1C216B34934B8F586C68707318953BF /* PrimerSDK-umbrella.h */; settings = {ATTRIBUTES = (Public, ); }; };
		969767B5B49A1282723DC2F3C2AB468F /* CancellablePromise.swift in Sources */ = {isa = PBXBuildFile; fileRef = 0A13936A656B47592E8672C4D5307048 /* CancellablePromise.swift */; };
		98371B109885E1B0EAF0F75B6EC3C32D /* UserDefaultsExtension.swift in Sources */ = {isa = PBXBuildFile; fileRef = 55B8236AFADC34AE9D38D433B9129297 /* UserDefaultsExtension.swift */; };
		9A787B59FB21E809539925F51A84B2F9 /* SuccessMessage.swift in Sources */ = {isa = PBXBuildFile; fileRef = F282CFBA4B8AFF01D5B02FC275C4ABDB /* SuccessMessage.swift */; };
		9DF0CC5B10F47F568975F871ED46A701 /* PrimerTextField.swift in Sources */ = {isa = PBXBuildFile; fileRef = 78C174C01D3C3F1249BF0B42E70BCC6E /* PrimerTextField.swift */; };
		A02264A219FFD9EE0824ED69F302BDD7 /* ReloadDelegate.swift in Sources */ = {isa = PBXBuildFile; fileRef = 132FFF522AD8CFC125246CCB6C8ABFFE /* ReloadDelegate.swift */; };
		A4E47894153CC5D2FE79765A34D4427B /* hang.swift in Sources */ = {isa = PBXBuildFile; fileRef = 133997060D85B9B9881B45167B057E56 /* hang.swift */; };
		A6B7E1F505C4239E16CEE6B781C1DDB2 /* LoadingViewController.swift in Sources */ = {isa = PBXBuildFile; fileRef = 54311EC40A63D1782BE2BA1E55537A4C /* LoadingViewController.swift */; };
		A7B474E8B7313F9C004E8836CAF8B5F4 /* race.swift in Sources */ = {isa = PBXBuildFile; fileRef = 82A0F8733DAED803AE75CE4874F595E8 /* race.swift */; };
		AB5A8EB3F39F1F5D1030A1D5FCEF7853 /* PrimerLoadingViewController.swift in Sources */ = {isa = PBXBuildFile; fileRef = 90A450A992B0BA1635146D243BB221A7 /* PrimerLoadingViewController.swift */; };
		AC41C954958A1C812EB5177CDC24BC87 /* when.swift in Sources */ = {isa = PBXBuildFile; fileRef = 1DF6999D4446A4E4592C291E414CE204 /* when.swift */; };
		ACD88CCD8F8339490FB1FC29B9B9216F /* Logger.swift in Sources */ = {isa = PBXBuildFile; fileRef = 09713EDC7869037F05CDCE567AF3CA37 /* Logger.swift */; };
		ACF47200A69F3D23D6C0B998277910C3 /* PrimerExpiryDateFieldView.swift in Sources */ = {isa = PBXBuildFile; fileRef = 6EBE137AA7F7916F3AD6FAA57EE5FF10 /* PrimerExpiryDateFieldView.swift */; };
		AD56BC1B0BA635D2924617BF161E7E8F /* 3DSService.swift in Sources */ = {isa = PBXBuildFile; fileRef = 613717FE594A8A2D0CAE79F84A669401 /* 3DSService.swift */; };
		ADEAC31E060DE48819E9D533CC4954CD /* PrimerWebViewModel.swift in Sources */ = {isa = PBXBuildFile; fileRef = A1E420B4BD0FD084632C7C7E5CCA4792 /* PrimerWebViewModel.swift */; };
		AEEF2A0216C034434092F727560C2DE8 /* GuaranteeWrappers.swift in Sources */ = {isa = PBXBuildFile; fileRef = 187A700DC2F3AC4D980496686F6CC1F2 /* GuaranteeWrappers.swift */; };
		B080D98E283D17D5AA9570937E3D2046 /* PaymentResponse.swift in Sources */ = {isa = PBXBuildFile; fileRef = 7673235E700E2633E322145859E8C5E2 /* PaymentResponse.swift */; };
		B331652C1B0D9F7F38F740F5F892AE79 /* Guarantee.swift in Sources */ = {isa = PBXBuildFile; fileRef = CAEEF102DF336468389FBCB0F76D84BB /* Guarantee.swift */; };
		B3A27B8126DDFCD7956E34D434DB22E2 /* PrimerVaultManagerViewController.swift in Sources */ = {isa = PBXBuildFile; fileRef = CAC28597B1F55186F147F5FE7A5CC2BF /* PrimerVaultManagerViewController.swift */; };
		B60149940CC49999CC739D3992DEA321 /* PrimerCardFormViewController.swift in Sources */ = {isa = PBXBuildFile; fileRef = 6B90E97B2080A9AC1A418474FCCB053A /* PrimerCardFormViewController.swift */; };
		B79FF5D751E00C0857A435E5B90C7B9B /* CustomStringConvertible.swift in Sources */ = {isa = PBXBuildFile; fileRef = A54F687F50CBC405851394303C9CEA5C /* CustomStringConvertible.swift */; };
		B8BE4D1B6FA6A7997BD61C4EDC12F2E2 /* PayPalViewModel.swift in Sources */ = {isa = PBXBuildFile; fileRef = 1C242EF7890FA2F8D92C650C5E1C217A /* PayPalViewModel.swift */; };
		BA2F5504C1DB6BD9DB6471D874C42AD3 /* Mask.swift in Sources */ = {isa = PBXBuildFile; fileRef = BBB278D964EA13708820FDB1D5966A0A /* Mask.swift */; };
		BAFF64D9568586526D6881C9F5C4A3A5 /* 3DS.swift in Sources */ = {isa = PBXBuildFile; fileRef = 23D9F8B0C14A28EFCCF8E7C48517E574 /* 3DS.swift */; };
		BD9319628DA84DE6A718027CD0D65B31 /* PrimerNibView.swift in Sources */ = {isa = PBXBuildFile; fileRef = 18CC2AD4B97339E63DAFE007F8F4A6E1 /* PrimerNibView.swift */; };
		BE03BB44E09EB80E135A35353ECDB6F9 /* Configuration.swift in Sources */ = {isa = PBXBuildFile; fileRef = B225EA2FF9883902D58B5A0758D97FB2 /* Configuration.swift */; };
		BFE102E2BB3293867E073DC0A0FE3813 /* ErrorHandler.swift in Sources */ = {isa = PBXBuildFile; fileRef = CEA284A1EDC49DC7B26F760C99F906C5 /* ErrorHandler.swift */; };
		C121BA8D1AD172199EC639B832492242 /* CardButton.swift in Sources */ = {isa = PBXBuildFile; fileRef = 92863F179FD93E88D8B5A6FD082E6715 /* CardButton.swift */; };
		C1B4A01A12D8B6526BD536BF263607D9 /* PrimerUniversalCheckoutViewController.swift in Sources */ = {isa = PBXBuildFile; fileRef = 921ABC964528E046415AB5355C3FF821 /* PrimerUniversalCheckoutViewController.swift */; };
		C247D7258EF4DF72088DC9C290F92B76 /* VaultService.swift in Sources */ = {isa = PBXBuildFile; fileRef = 1E3D9AF63C7E4EDCE8AB26592415E5A0 /* VaultService.swift */; };
		C2632CA0F23054F6FBA87C5E7FD8BC0B /* ConcurrencyLimitedDispatcher.swift in Sources */ = {isa = PBXBuildFile; fileRef = F545A19D9DCFEEA6F5CE9D32192597B9 /* ConcurrencyLimitedDispatcher.swift */; };
		C6D5E411B9417B622CDE8D19656DBD31 /* ClientTokenService.swift in Sources */ = {isa = PBXBuildFile; fileRef = 52825C84B85A0078E21B8023DDD61458 /* ClientTokenService.swift */; };
		C70C1F9365125374E4E88F0C0FAB87F8 /* PrimerFormViewController.swift in Sources */ = {isa = PBXBuildFile; fileRef = 69FFD8EB1C6E7178EBB5C8B43ADC4C50 /* PrimerFormViewController.swift */; };
		C9AF445F3E0B31BED274FD592BAA43A9 /* sv.lproj in Resources */ = {isa = PBXBuildFile; fileRef = D38B242674D88209281C9B1D76A45C07 /* sv.lproj */; };
		CB467557EAC9951911D25A62901519F3 /* PrimerViewExtensions.swift in Sources */ = {isa = PBXBuildFile; fileRef = 3DF173E8E6FEE051D5C18AB2C43183A1 /* PrimerViewExtensions.swift */; };
		CD5305327DEAEDE1C85244699D85BA83 /* Consolable.swift in Sources */ = {isa = PBXBuildFile; fileRef = 8318C993CBC628157303DBB4C5AF2DF7 /* Consolable.swift */; };
		CDA3C3EB72C270263171384EF863E46A /* BundleExtension.swift in Sources */ = {isa = PBXBuildFile; fileRef = 5D52E5A2D42F5D9BC5372F7175F03C6A /* BundleExtension.swift */; };
		CEABCD91B5093FDFCBE842BEA1130C80 /* CountryCode.swift in Sources */ = {isa = PBXBuildFile; fileRef = 75EE244891FE8B430637BA2EED9E0505 /* CountryCode.swift */; };
		CFF3081F39E3B7B1C84504413B320738 /* PrimerSDK-dummy.m in Sources */ = {isa = PBXBuildFile; fileRef = 0D2E0829A9CF5AACE43592141857A21A /* PrimerSDK-dummy.m */; };
		D00105F2AC6DB1F007F7E1F7B36F5CA4 /* AlertController.swift in Sources */ = {isa = PBXBuildFile; fileRef = 196B6FBD6722F8CC352130A4C5CF458D /* AlertController.swift */; };
		D3E43189825CAE5AE52CB306D58EFE56 /* Currency.swift in Sources */ = {isa = PBXBuildFile; fileRef = 6FF7059D6D3CE5C0FCB92940CC3464C4 /* Currency.swift */; };
		D478F67C6122D205E54D3160FC3A7EC4 /* KlarnaService.swift in Sources */ = {isa = PBXBuildFile; fileRef = 6862D04D1AFAF7D29F598DAEF864EFC8 /* KlarnaService.swift */; };
		D596E2B41C673AD5018AEA0A0321E51C /* Pods-PrimerSDK_Tests-umbrella.h in Headers */ = {isa = PBXBuildFile; fileRef = EE9674DAD0C961C92687877090E1E047 /* Pods-PrimerSDK_Tests-umbrella.h */; settings = {ATTRIBUTES = (Public, ); }; };
		D776BCA50DC3CB982D7ED3242A15D226 /* ApplePayService.swift in Sources */ = {isa = PBXBuildFile; fileRef = DD40A5E31F6D74F3EF31DE218CE247E4 /* ApplePayService.swift */; };
		E0930332B8C8840C762B217929B4894C /* TokenizationService.swift in Sources */ = {isa = PBXBuildFile; fileRef = 6BEA92C30F516F2E26B416B5A898D3E0 /* TokenizationService.swift */; };
		E135A1E3D2CABF9213DCE1F91B6FFE4F /* PrimerCardNumberFieldView.swift in Sources */ = {isa = PBXBuildFile; fileRef = 37354B66D8EEDC41BF70C92358FEC770 /* PrimerCardNumberFieldView.swift */; };
		E150EB1E3DDC0F59C4FDE4E1058FCAF7 /* Foundation.framework in Frameworks */ = {isa = PBXBuildFile; fileRef = EAB6F611E86A4758835A715E4B4184F6 /* Foundation.framework */; };
		E3C55E1D19B0BC14F23377881159BBBB /* SuccessViewController.swift in Sources */ = {isa = PBXBuildFile; fileRef = FF140328AED11E353C5392769DDC18DF /* SuccessViewController.swift */; };
		E57AD6191D5BE594AE96E5925FB029E2 /* FormType.swift in Sources */ = {isa = PBXBuildFile; fileRef = DAE6665501558EA3D141881BF3E3194B /* FormType.swift */; };
		E5A9F77E3A4D242FDAA8A62E4243DD44 /* FinallyWrappers.swift in Sources */ = {isa = PBXBuildFile; fileRef = F50BC3C32023C246A02CEF666A9084F3 /* FinallyWrappers.swift */; };
		E6C971F7C76796F2F496DEF5686A9639 /* VaultPaymentMethodViewModel.swift in Sources */ = {isa = PBXBuildFile; fileRef = 81014FAE3AB94CEA5ACA39BF0F3E6E07 /* VaultPaymentMethodViewModel.swift */; };
		E6F050E3D2710E99F70E91C882DBCD5B /* ApplePay.swift in Sources */ = {isa = PBXBuildFile; fileRef = 8E2362652E46011AD466B8AFE4F60E5E /* ApplePay.swift */; };
		E757412C2CB052B54C2324707AC6F436 /* DirectDebitService.swift in Sources */ = {isa = PBXBuildFile; fileRef = 2186E718A9D58A712A03B2FA0AF33511 /* DirectDebitService.swift */; };
		E7FB55FFFED641F6440E916F3514730B /* Thenable.swift in Sources */ = {isa = PBXBuildFile; fileRef = 5CC9B81459167CF5EFD328EE29DCD869 /* Thenable.swift */; };
		E86040FA810240A25892051782249DF0 /* PrimerNavigationController.swift in Sources */ = {isa = PBXBuildFile; fileRef = 5FD5FC7A9FC5CBF4FCA5AA3D3C722B84 /* PrimerNavigationController.swift */; };
		E9B94E01F80271D5B918DEE38E71FF98 /* Catchable.swift in Sources */ = {isa = PBXBuildFile; fileRef = A727029EA43C7DFC32CED91EBC97ED25 /* Catchable.swift */; };
		EA922FE73C5F4385EF53004F6BCAB06A /* PrimerButton.swift in Sources */ = {isa = PBXBuildFile; fileRef = B2CEFEFB79A179F9106B7DB374012533 /* PrimerButton.swift */; };
		ECE9CD4010DF321455F0BFC80F05B98A /* VaultCheckoutViewModel.swift in Sources */ = {isa = PBXBuildFile; fileRef = B422A8EC88D7F3D9E828C7FC5882F14C /* VaultCheckoutViewModel.swift */; };
		EDEBA7C2A25A91C84F57EF1386BC0185 /* after.swift in Sources */ = {isa = PBXBuildFile; fileRef = 1FE47DAF9814FFBCC0A0C1F374BE039B /* after.swift */; };
		EE5C81FFE57F1DC69D4FA6D19FF3CE2C /* WrapperProtocols.swift in Sources */ = {isa = PBXBuildFile; fileRef = 6255611CAB8CE1504DBDFFFF6066E10B /* WrapperProtocols.swift */; };
		EF86F71DC2E76BF84022A64B4BCABB4C /* DirerctCheckoutViewModel.swift in Sources */ = {isa = PBXBuildFile; fileRef = 75F45874E9F78F48B1BCC110861D462D /* DirerctCheckoutViewModel.swift */; };
		F13D7C8349172E92FA4728C781BABA63 /* PresentationController.swift in Sources */ = {isa = PBXBuildFile; fileRef = 7FDB6047E825F040376F7986FCE53DCB /* PresentationController.swift */; };
		F36FD00F5C967ECE0A3AC997884C98F9 /* CatchWrappers.swift in Sources */ = {isa = PBXBuildFile; fileRef = 75821E9F332BCF07BE2A51774D4A371B /* CatchWrappers.swift */; };
		F4B103EC817F4E198BFFB86B33BB8D87 /* VaultPaymentMethodView.swift in Sources */ = {isa = PBXBuildFile; fileRef = 908BA5DF43D15745251466493102C14A /* VaultPaymentMethodView.swift */; };
		F4B688753C11BA192EC0E3E61A466CB2 /* Primer3DS-dummy.m in Sources */ = {isa = PBXBuildFile; fileRef = 77393D72E4B2EFF88AF10EE9F64BB174 /* Primer3DS-dummy.m */; };
		F668DBDE2314E673825CE3352BC2E476 /* OAuthViewModel.swift in Sources */ = {isa = PBXBuildFile; fileRef = 582A6082B940B34852FF9DDE4895AEE2 /* OAuthViewModel.swift */; };
		F7908DDDB8615C60D62F18536C35CBCB /* Promise.swift in Sources */ = {isa = PBXBuildFile; fileRef = D775DA53F2C89F88193E2FF8E19E1242 /* Promise.swift */; };
		F92F6807DC51C86A2F626529BB50DF94 /* Box.swift in Sources */ = {isa = PBXBuildFile; fileRef = 89D889D46870D1D9B6D2E066059FA90D /* Box.swift */; };
		FBE3389CABDD5E38D8B060CA90073087 /* PrimerAPIClient+3DS.swift in Sources */ = {isa = PBXBuildFile; fileRef = 43E76CAE06E9FFF050E97C0FD7773F06 /* PrimerAPIClient+3DS.swift */; };
		FCDD23301862DF2DA950B0E7B55A76E2 /* Validation.swift in Sources */ = {isa = PBXBuildFile; fileRef = B45297BC30F44D4711C5E0376949D6D5 /* Validation.swift */; };
=======
		004979FCB7EEB6C1B3C508269DBCF405 /* Pods-PrimerSDK_Example-umbrella.h in Headers */ = {isa = PBXBuildFile; fileRef = 3780FF276696624E5AD4A629D4CC4AD8 /* Pods-PrimerSDK_Example-umbrella.h */; settings = {ATTRIBUTES = (Public, ); }; };
		018C0290D5945BB51D004B433A211381 /* Validation.swift in Sources */ = {isa = PBXBuildFile; fileRef = B45297BC30F44D4711C5E0376949D6D5 /* Validation.swift */; };
		030BC82FCC6DB79247086CB6A732B19D /* RateLimitedDispatcher.swift in Sources */ = {isa = PBXBuildFile; fileRef = 6B7230A5C4ABE86D9DE38F4C15C386B4 /* RateLimitedDispatcher.swift */; };
		0498EB2C2B12FC8FD65B19FE272FF512 /* SuccessMessage.swift in Sources */ = {isa = PBXBuildFile; fileRef = F282CFBA4B8AFF01D5B02FC275C4ABDB /* SuccessMessage.swift */; };
		05A2E567C33B49C808EC4796F47FA30D /* PayPalViewModel.swift in Sources */ = {isa = PBXBuildFile; fileRef = 1C242EF7890FA2F8D92C650C5E1C217A /* PayPalViewModel.swift */; };
		067D8FFAC4B3F31325776A6F43172C1E /* fr.lproj in Resources */ = {isa = PBXBuildFile; fileRef = 1075A7933583DB3FCE89876F8D3C98AA /* fr.lproj */; };
		06A88268E07C66E1C7A398FDE9E4B350 /* sv.lproj in Resources */ = {isa = PBXBuildFile; fileRef = D38B242674D88209281C9B1D76A45C07 /* sv.lproj */; };
		081A5CA0E340A96F1D85B379CD201ACE /* URLSessionStack.swift in Sources */ = {isa = PBXBuildFile; fileRef = 8CE49443522600EC9DEDB75AD0544614 /* URLSessionStack.swift */; };
		08DB3BC1092BBC4D28B9AD4C6FDFF028 /* Primer3DS.swift in Sources */ = {isa = PBXBuildFile; fileRef = AA3E9F209C857157575A473FE948A03D /* Primer3DS.swift */; };
		0CC36760943AED64CEEDC56E7292040D /* CardScannerViewModel.swift in Sources */ = {isa = PBXBuildFile; fileRef = 3927FEAC93E23638102EFE5141DC97F4 /* CardScannerViewModel.swift */; };
		0F573A13BFACC885368720C6C705F6E4 /* 3DSService.swift in Sources */ = {isa = PBXBuildFile; fileRef = 613717FE594A8A2D0CAE79F84A669401 /* 3DSService.swift */; };
		0F9D0419053430747D2D8A0BF78F24CB /* Foundation.framework in Frameworks */ = {isa = PBXBuildFile; fileRef = EAB6F611E86A4758835A715E4B4184F6 /* Foundation.framework */; };
		109F64FC32553CDAC0BF7CF8B6C1375E /* PaymentMethodToken.swift in Sources */ = {isa = PBXBuildFile; fileRef = 040F60B57703F4CA994A01EFC884BD04 /* PaymentMethodToken.swift */; };
		14BC91BF818B17BEA6E2619B135845FF /* CountryCode.swift in Sources */ = {isa = PBXBuildFile; fileRef = 75EE244891FE8B430637BA2EED9E0505 /* CountryCode.swift */; };
		1569955C271FF82C0057FF81 /* PrimerImage.swift in Sources */ = {isa = PBXBuildFile; fileRef = 1569955B271FF82C0057FF81 /* PrimerImage.swift */; };
		1580791DBB266AC123D43B0B25673807 /* FinallyWrappers.swift in Sources */ = {isa = PBXBuildFile; fileRef = F50BC3C32023C246A02CEF666A9084F3 /* FinallyWrappers.swift */; };
		15CCC1CB3FF755CDE7D4B18B76BDFE5B /* PrimerTextFieldView.swift in Sources */ = {isa = PBXBuildFile; fileRef = 202A74F386A8D2328F136D3B0682E192 /* PrimerTextFieldView.swift */; };
		15F2D9532F7C92D50494DADF25FB776F /* ResumeHandlerProtocol.swift in Sources */ = {isa = PBXBuildFile; fileRef = 052DE9C30E8839D44E94F57C6D1A2CED /* ResumeHandlerProtocol.swift */; };
		17555207546F1380E5D5331DE8C7E430 /* Resolver.swift in Sources */ = {isa = PBXBuildFile; fileRef = 448AA0AAC4C95351B1C7203975A4C3D0 /* Resolver.swift */; };
		18452DCA336DCD88C496A6BBAE71C484 /* CancellableCatchable.swift in Sources */ = {isa = PBXBuildFile; fileRef = 850847CB164B26CEA78C7C07BF1040C5 /* CancellableCatchable.swift */; };
		1A9FF93C96058BFE4D03DF7812F92C9B /* Promise.swift in Sources */ = {isa = PBXBuildFile; fileRef = D775DA53F2C89F88193E2FF8E19E1242 /* Promise.swift */; };
		1AA95EC82F1E34609B2A4F1D8188CD60 /* IntExtension.swift in Sources */ = {isa = PBXBuildFile; fileRef = 833F2E1B20CB06E0C4D5DAACD18A47ED /* IntExtension.swift */; };
		1B88AA0CF0623A9462B2F4063AC269B6 /* Parser.swift in Sources */ = {isa = PBXBuildFile; fileRef = AC8B5E10D51C8D705D01D9B30EE62AAA /* Parser.swift */; };
		1C138812AB6B45542D64D275F9210CDA /* URLExtension.swift in Sources */ = {isa = PBXBuildFile; fileRef = 56F97C34087923B62639FD8BD1F21D93 /* URLExtension.swift */; };
		1DD35064DD4D7AF4481E1488D4396BD1 /* ScannerView.swift in Sources */ = {isa = PBXBuildFile; fileRef = 8C7C77A455F61D47A779C750E2BB3240 /* ScannerView.swift */; };
		1E9553C0779CD6DFE199EB93AF861C3F /* StrictRateLimitedDispatcher.swift in Sources */ = {isa = PBXBuildFile; fileRef = 11E55C92F6197EFD1C01DA8F986A7F00 /* StrictRateLimitedDispatcher.swift */; };
		2074B4A58759E3D65708EB677813AD2D /* CatchWrappers.swift in Sources */ = {isa = PBXBuildFile; fileRef = 75821E9F332BCF07BE2A51774D4A371B /* CatchWrappers.swift */; };
		20A345E1C8252E2647FF02F61862E817 /* Icons.xcassets in Resources */ = {isa = PBXBuildFile; fileRef = 4CF23422A3152E69D7959690AC20AE19 /* Icons.xcassets */; };
		2780040F9BF52CF21BA23E0FBFC01965 /* DirectDebitMandate.swift in Sources */ = {isa = PBXBuildFile; fileRef = 542CD49441C0FF5379071CDD3EE0B105 /* DirectDebitMandate.swift */; };
		2B729E7C34D107F6D492DE09415DFAD6 /* Configuration.swift in Sources */ = {isa = PBXBuildFile; fileRef = B225EA2FF9883902D58B5A0758D97FB2 /* Configuration.swift */; };
		31B528107F7D68987A81D962EA8FF201 /* PresentationController.swift in Sources */ = {isa = PBXBuildFile; fileRef = 7FDB6047E825F040376F7986FCE53DCB /* PresentationController.swift */; };
		322AA2BCFD088D3D373D51D3B9B853D7 /* CancellablePromise.swift in Sources */ = {isa = PBXBuildFile; fileRef = 0A13936A656B47592E8672C4D5307048 /* CancellablePromise.swift */; };
		3231DA134880B901E01E58596DB7337D /* firstly.swift in Sources */ = {isa = PBXBuildFile; fileRef = B8830F9A31A9226D08796DAE026717BE /* firstly.swift */; };
		34E55F877EB334FC55B2BADEE97A4277 /* PrimerFormViewController.swift in Sources */ = {isa = PBXBuildFile; fileRef = 69FFD8EB1C6E7178EBB5C8B43ADC4C50 /* PrimerFormViewController.swift */; };
		381BB4F57FACDE75F1CEB4960EF7003F /* Klarna.swift in Sources */ = {isa = PBXBuildFile; fileRef = 4C8290F3A90D3CC3C6D5A396240EF2A7 /* Klarna.swift */; };
		38510C15F665A16EA33F588EBD75A339 /* PrimerViewController.swift in Sources */ = {isa = PBXBuildFile; fileRef = AA33C795C67648804BE2D83CA7FDC812 /* PrimerViewController.swift */; };
		3C441AF2F9DFBA1B587426C6A2FBC600 /* ErrorHandler.swift in Sources */ = {isa = PBXBuildFile; fileRef = CEA284A1EDC49DC7B26F760C99F906C5 /* ErrorHandler.swift */; };
		3F9ADF2BFA586004ACB169DF4F539A59 /* LoadingViewController.swift in Sources */ = {isa = PBXBuildFile; fileRef = 54311EC40A63D1782BE2BA1E55537A4C /* LoadingViewController.swift */; };
		40C6EA98872E59CB356F25F7EF47C34B /* Foundation.framework in Frameworks */ = {isa = PBXBuildFile; fileRef = EAB6F611E86A4758835A715E4B4184F6 /* Foundation.framework */; };
		41F9AE35CC4EE49E675F6F9808B2FA18 /* ThenableWrappers.swift in Sources */ = {isa = PBXBuildFile; fileRef = 599D6BBFFF03AD9428301812685250B8 /* ThenableWrappers.swift */; };
		46FEE3F57F93123CC68CA14375063D06 /* SuccessViewController.swift in Sources */ = {isa = PBXBuildFile; fileRef = FF140328AED11E353C5392769DDC18DF /* SuccessViewController.swift */; };
		486EBCB1E1DA8999803F5428E2CACA42 /* AlertController.swift in Sources */ = {isa = PBXBuildFile; fileRef = 196B6FBD6722F8CC352130A4C5CF458D /* AlertController.swift */; };
		49ADDD1C14E528FCA9B086A18FF414B1 /* PrimerSDK-umbrella.h in Headers */ = {isa = PBXBuildFile; fileRef = C1C216B34934B8F586C68707318953BF /* PrimerSDK-umbrella.h */; settings = {ATTRIBUTES = (Public, ); }; };
		49DDC1FD78D370294D790B79C731CB03 /* ClientTokenService.swift in Sources */ = {isa = PBXBuildFile; fileRef = 52825C84B85A0078E21B8023DDD61458 /* ClientTokenService.swift */; };
		4A0AB5F2A19D3EA462631080E3F92FB8 /* PrimerTableViewCell.swift in Sources */ = {isa = PBXBuildFile; fileRef = 7F26F7E2FD3133DAB22297838A152B03 /* PrimerTableViewCell.swift */; };
		4A2B5CC5D0075ED7025193D13AC7A178 /* AppState.swift in Sources */ = {isa = PBXBuildFile; fileRef = 3E83FF1A2826B5DCFEB55EE227BAD7C9 /* AppState.swift */; };
		4C44C873F4FAEBDCD6F1C8AA322C9805 /* VaultPaymentMethodViewController.swift in Sources */ = {isa = PBXBuildFile; fileRef = F6714372225DD7095663DF9D6E91D8BA /* VaultPaymentMethodViewController.swift */; };
		4CD23955EDCC9A10C605B11E98F538FA /* VaultPaymentMethodView.swift in Sources */ = {isa = PBXBuildFile; fileRef = 908BA5DF43D15745251466493102C14A /* VaultPaymentMethodView.swift */; };
		4CDB6C5AEDA32988EAF2D1B2D7EEA883 /* Optional+Extensions.swift in Sources */ = {isa = PBXBuildFile; fileRef = C009D423FAE05791C9964D0A07ADAE60 /* Optional+Extensions.swift */; };
		4EA845B35E12CB03DFD4A2CC0E84C296 /* PrimerTextField.swift in Sources */ = {isa = PBXBuildFile; fileRef = 78C174C01D3C3F1249BF0B42E70BCC6E /* PrimerTextField.swift */; };
		4F40544BB3B162DA82123A1842A94481 /* PrimerExpiryDateFieldView.swift in Sources */ = {isa = PBXBuildFile; fileRef = 6EBE137AA7F7916F3AD6FAA57EE5FF10 /* PrimerExpiryDateFieldView.swift */; };
		4F46B730ACB79A1F7301FA8D7AA951C9 /* Thenable.swift in Sources */ = {isa = PBXBuildFile; fileRef = 5CC9B81459167CF5EFD328EE29DCD869 /* Thenable.swift */; };
		5143311938C845B7AFCBFD106FFFAF8F /* Guarantee.swift in Sources */ = {isa = PBXBuildFile; fileRef = CAEEF102DF336468389FBCB0F76D84BB /* Guarantee.swift */; };
		51FC90EBC996767AFF20EC66253ABCDD /* ApplePayViewModel.swift in Sources */ = {isa = PBXBuildFile; fileRef = 02721D5A7357DCF5A13244780F8DAA5F /* ApplePayViewModel.swift */; };
		52EC7F0DED7C05276D075DB3A94D51E9 /* PrimerButton.swift in Sources */ = {isa = PBXBuildFile; fileRef = B2CEFEFB79A179F9106B7DB374012533 /* PrimerButton.swift */; };
		5337EDCC040125C880F4B78107C9E20C /* Foundation.framework in Frameworks */ = {isa = PBXBuildFile; fileRef = EAB6F611E86A4758835A715E4B4184F6 /* Foundation.framework */; };
		56C22A2F90FC2DF9B1419CFB5D999209 /* Foundation.framework in Frameworks */ = {isa = PBXBuildFile; fileRef = EAB6F611E86A4758835A715E4B4184F6 /* Foundation.framework */; };
		58B2BD7EABCB1BDF1F699282F97A7D34 /* ApplePayService.swift in Sources */ = {isa = PBXBuildFile; fileRef = DD40A5E31F6D74F3EF31DE218CE247E4 /* ApplePayService.swift */; };
		5A1711E720C4C9242C03096634304602 /* OAuthViewModel.swift in Sources */ = {isa = PBXBuildFile; fileRef = 582A6082B940B34852FF9DDE4895AEE2 /* OAuthViewModel.swift */; };
		5B3785BD9B1FC5184AA04755AE2A3C68 /* PrimerResources.bundle in Resources */ = {isa = PBXBuildFile; fileRef = A8B3BC107C2BDC3C03D961866F721265 /* PrimerResources.bundle */; };
		5BBF65110C2F341C6A70614B6DB58771 /* PrimerTheme.swift in Sources */ = {isa = PBXBuildFile; fileRef = 427CF00E20477C9A1EC718979A82644D /* PrimerTheme.swift */; };
		5ED93911FB7BADF0FE9FF9F91F0D3C13 /* ExternalViewModel.swift in Sources */ = {isa = PBXBuildFile; fileRef = 2FD63ED54ADFAB9F139DBB884D5DA5E7 /* ExternalViewModel.swift */; };
		621EB69ED473029CFCA8DE219DD8EF51 /* PaymentMethodConfigService.swift in Sources */ = {isa = PBXBuildFile; fileRef = F9D501419F85046E925BBBF9FC2182BB /* PaymentMethodConfigService.swift */; };
		62C63E28316B1CDE6676DC748FD286CB /* UXMode.swift in Sources */ = {isa = PBXBuildFile; fileRef = F9EC79DF0E55C2073B206EBCAD3EFC6D /* UXMode.swift */; };
		63C5ED38179EB6FCB970FD9B4E9604D5 /* PrimerRootViewController.swift in Sources */ = {isa = PBXBuildFile; fileRef = ACC7DDDDEDB3331529C1B0C170A69DAF /* PrimerRootViewController.swift */; };
		6437576C60E06293117D30633FAF19C4 /* PrimerAPIClient+3DS.swift in Sources */ = {isa = PBXBuildFile; fileRef = 43E76CAE06E9FFF050E97C0FD7773F06 /* PrimerAPIClient+3DS.swift */; };
		6738EA3904DB300B1660274C208C4754 /* ClientToken.swift in Sources */ = {isa = PBXBuildFile; fileRef = 137C27D833ACC688E11FFC8D812E270A /* ClientToken.swift */; };
		691C523EB92EE00051C4A25B01DAE069 /* SequenceWrappers.swift in Sources */ = {isa = PBXBuildFile; fileRef = 5624C7327C5FC63A6C4D66C3EEE6FCF9 /* SequenceWrappers.swift */; };
		6C0813800239BAEB6C4F90FA3D022917 /* WrapperProtocols.swift in Sources */ = {isa = PBXBuildFile; fileRef = 6255611CAB8CE1504DBDFFFF6066E10B /* WrapperProtocols.swift */; };
		6C649EE7AD8BCCF7531C4253CEA036CD /* CardScannerViewController+SimpleScanDelegate.swift in Sources */ = {isa = PBXBuildFile; fileRef = 30A8FA171D7805B5C36B74E6FD6186C5 /* CardScannerViewController+SimpleScanDelegate.swift */; };
		6D48692B8E1D1D1FCE3C78F504E43BFE /* PaymentResponse.swift in Sources */ = {isa = PBXBuildFile; fileRef = 7673235E700E2633E322145859E8C5E2 /* PaymentResponse.swift */; };
		6D6BF9863371EC0D3457FED17A00F1E5 /* when.swift in Sources */ = {isa = PBXBuildFile; fileRef = 1DF6999D4446A4E4592C291E414CE204 /* when.swift */; };
		6DCF943EE41FCA36BF5E5BE8E4F16011 /* Pods-PrimerSDK_Tests-dummy.m in Sources */ = {isa = PBXBuildFile; fileRef = D66C3890C3566F38C935A2FFD9A237B0 /* Pods-PrimerSDK_Tests-dummy.m */; };
		6EBA9290523DBC9EB31A0413ED195C1E /* TokenizationService.swift in Sources */ = {isa = PBXBuildFile; fileRef = 6BEA92C30F516F2E26B416B5A898D3E0 /* TokenizationService.swift */; };
		73A341DA773EF90CA1F53DEC942D986E /* PrimerSDK-dummy.m in Sources */ = {isa = PBXBuildFile; fileRef = 0D2E0829A9CF5AACE43592141857A21A /* PrimerSDK-dummy.m */; };
		74D05B5770768F9A6EC314BB6D1303D2 /* Mask.swift in Sources */ = {isa = PBXBuildFile; fileRef = BBB278D964EA13708820FDB1D5966A0A /* Mask.swift */; };
		753535B79436DA0985C8E72B87D76191 /* PrimerContent.swift in Sources */ = {isa = PBXBuildFile; fileRef = 61366AB18EB8F4CCF9DD2B9F1E88E1BA /* PrimerContent.swift */; };
		76F7F6B4687A8A034A0AEA9098AE4B62 /* DependencyInjection.swift in Sources */ = {isa = PBXBuildFile; fileRef = 3CE5DEAA27699099925F99E71B280E4B /* DependencyInjection.swift */; };
		78DB08552A94B434300A4AE1268B6F5C /* CardComponentsManager.swift in Sources */ = {isa = PBXBuildFile; fileRef = E7B756BB6CFA977A87761BC29DB340D4 /* CardComponentsManager.swift */; };
		78F90883C41F573B5339D87EFFE63FCF /* PaymentMethodComponent.swift in Sources */ = {isa = PBXBuildFile; fileRef = 90EE8A4F58F4B800C2C37BFC5661881C /* PaymentMethodComponent.swift */; };
		79E4B803A9DA754C66D2DF925152B9AC /* hang.swift in Sources */ = {isa = PBXBuildFile; fileRef = 133997060D85B9B9881B45167B057E56 /* hang.swift */; };
		7BE3F5BD965BA742DBC28A37B61CF6FD /* DirectDebitService.swift in Sources */ = {isa = PBXBuildFile; fileRef = 2186E718A9D58A712A03B2FA0AF33511 /* DirectDebitService.swift */; };
		7D0632A1FB2572EA167D8ABE699B9E17 /* JSONParser.swift in Sources */ = {isa = PBXBuildFile; fileRef = D4855191C04701D41A20F3E005B08D60 /* JSONParser.swift */; };
		7DB2F602587CCEF1FFC41DD17B0EBC6B /* PrimerCardFormViewController.swift in Sources */ = {isa = PBXBuildFile; fileRef = 6B90E97B2080A9AC1A418474FCCB053A /* PrimerCardFormViewController.swift */; };
		7E4FB8E980900DE7731FA9F50CDE1069 /* BundleExtension.swift in Sources */ = {isa = PBXBuildFile; fileRef = 5D52E5A2D42F5D9BC5372F7175F03C6A /* BundleExtension.swift */; };
		80A212AEAFBA04148BEA0E372DC0F434 /* PrimerContainerViewController.swift in Sources */ = {isa = PBXBuildFile; fileRef = F61F8EF58F900B17B2FD05E4F11BDB80 /* PrimerContainerViewController.swift */; };
		80CCC56FAE379A735EF11A71CBEEC60A /* PrimerNavigationBar.swift in Sources */ = {isa = PBXBuildFile; fileRef = 5932F26ECD2D61CCF212C28F675CA88C /* PrimerNavigationBar.swift */; };
		8231539E3839416BBBBEB52163DC94D5 /* PrimerUniversalCheckoutViewController.swift in Sources */ = {isa = PBXBuildFile; fileRef = 921ABC964528E046415AB5355C3FF821 /* PrimerUniversalCheckoutViewController.swift */; };
		829786FF2D6F592C01436DD8300C3C1B /* VaultService.swift in Sources */ = {isa = PBXBuildFile; fileRef = 1E3D9AF63C7E4EDCE8AB26592415E5A0 /* VaultService.swift */; };
		835C466C125D364CBF803C11DC6AF495 /* PrimerAPI.swift in Sources */ = {isa = PBXBuildFile; fileRef = E920A7FFBC6436B3D1562B8E51BD3733 /* PrimerAPI.swift */; };
		83CE113A6B97E44318CEE1A0CFF23BC4 /* Pods-PrimerSDK_Example-dummy.m in Sources */ = {isa = PBXBuildFile; fileRef = 21F4ACB1142B1B9457658584BF5CD35A /* Pods-PrimerSDK_Example-dummy.m */; };
		8518A0F3F1E7938A5F1687CB0E10A060 /* CancelContext.swift in Sources */ = {isa = PBXBuildFile; fileRef = E93FDB94E758911D9DA848A9DF729CF0 /* CancelContext.swift */; };
		85B0483C40E9637C2EE471CE71858AD6 /* UIDeviceExtension.swift in Sources */ = {isa = PBXBuildFile; fileRef = D6D6744DF62423428995950B674BED1C /* UIDeviceExtension.swift */; };
		887927CF1000B02AF06CC17918C7DB47 /* PayPalService.swift in Sources */ = {isa = PBXBuildFile; fileRef = 725C5FA1E9FB04C7F651A91C7B127127 /* PayPalService.swift */; };
		8A114984FB29D5C2E4F28FF2278C70CB /* Catchable.swift in Sources */ = {isa = PBXBuildFile; fileRef = A727029EA43C7DFC32CED91EBC97ED25 /* Catchable.swift */; };
		8C59D074FA62969F4EF772DB22FD0C68 /* CardButton.swift in Sources */ = {isa = PBXBuildFile; fileRef = 92863F179FD93E88D8B5A6FD082E6715 /* CardButton.swift */; };
		8CC729BE7D75E1D05D4EEE3C12B78B94 /* PrimerCVVFieldView.swift in Sources */ = {isa = PBXBuildFile; fileRef = 6B17FDDBB771908E6C981B4F28CC39C9 /* PrimerCVVFieldView.swift */; };
		8EDB65DF538B4DA892747D03BA66CC91 /* GuaranteeWrappers.swift in Sources */ = {isa = PBXBuildFile; fileRef = 187A700DC2F3AC4D980496686F6CC1F2 /* GuaranteeWrappers.swift */; };
		8F88F4576B8F04B319879AD2C125D2E0 /* ApplePay.swift in Sources */ = {isa = PBXBuildFile; fileRef = 8E2362652E46011AD466B8AFE4F60E5E /* ApplePay.swift */; };
		91A8FC2648C0835DB741E0E755985622 /* CancellableThenable.swift in Sources */ = {isa = PBXBuildFile; fileRef = 5DB5F96657ABAE54F58E1CD3DFE9A169 /* CancellableThenable.swift */; };
		94527F658B9C33D21B58D08A1AC28DA9 /* Primer3DSStructures.swift in Sources */ = {isa = PBXBuildFile; fileRef = 7492CBAABC98EBF5377CFAD0DED3516E /* Primer3DSStructures.swift */; };
		94ED4F67764D8DEFCC644E6107FA385F /* Pods-PrimerSDK_Tests-umbrella.h in Headers */ = {isa = PBXBuildFile; fileRef = EE9674DAD0C961C92687877090E1E047 /* Pods-PrimerSDK_Tests-umbrella.h */; settings = {ATTRIBUTES = (Public, ); }; };
		96C176C45CEC1C9D5106B4F7FF76AF2A /* KlarnaService.swift in Sources */ = {isa = PBXBuildFile; fileRef = 6862D04D1AFAF7D29F598DAEF864EFC8 /* KlarnaService.swift */; };
		97F9B33AF7878569AB7359884B11CB31 /* PrimerWebViewModel.swift in Sources */ = {isa = PBXBuildFile; fileRef = A1E420B4BD0FD084632C7C7E5CCA4792 /* PrimerWebViewModel.swift */; };
		98BA9D6F49F35CB5A1CF5824C7BD067E /* PrimerError.swift in Sources */ = {isa = PBXBuildFile; fileRef = D1B2C2D21276138530BF7F54E3145DBD /* PrimerError.swift */; };
		9A25E5E8C31343ABA97FFDA7AAFAE5AF /* PrimerViewExtensions.swift in Sources */ = {isa = PBXBuildFile; fileRef = 3DF173E8E6FEE051D5C18AB2C43183A1 /* PrimerViewExtensions.swift */; };
		9AA159C0BA93F0E27539E9D11F68CECE /* PrimerScrollView.swift in Sources */ = {isa = PBXBuildFile; fileRef = 5151C403F1F02F837D3AADE7AC6745C2 /* PrimerScrollView.swift */; };
		9ADD0C5E28879507BE45D55727FFB843 /* Queue.swift in Sources */ = {isa = PBXBuildFile; fileRef = 113A7D339CE2E207D38308DBEC1D406A /* Queue.swift */; };
		9AECC13BABA9632BB90612BE310AD3A5 /* PrimerTextFieldView.xib in Resources */ = {isa = PBXBuildFile; fileRef = E1DE0F3FAEB80348BACD55A19C760E14 /* PrimerTextFieldView.xib */; };
		9C2226572FF501E19DA67023D426B221 /* ConcurrencyLimitedDispatcher.swift in Sources */ = {isa = PBXBuildFile; fileRef = F545A19D9DCFEEA6F5CE9D32192597B9 /* ConcurrencyLimitedDispatcher.swift */; };
		9F1E5CB7471E18234C70E4C251B28629 /* Primer3DSProtocols.swift in Sources */ = {isa = PBXBuildFile; fileRef = E6DF772EBD0552229B3F76D49A0EF5F2 /* Primer3DSProtocols.swift */; };
		9FC6FBB0F25817D379FAC094C447B68B /* PrimerCustomStyleTextField.swift in Sources */ = {isa = PBXBuildFile; fileRef = FEEE88E7ED49C5934F58BC27F9A48BBC /* PrimerCustomStyleTextField.swift */; };
		9FC79E8AB385E0986CFB5EEFB9299138 /* RateLimitedDispatcherBase.swift in Sources */ = {isa = PBXBuildFile; fileRef = 518E6E16C5CDFF6CEB9EADC178A25EA3 /* RateLimitedDispatcherBase.swift */; };
		A044F0EAE7194D7271A8585937836081 /* CoreDataDispatcher.swift in Sources */ = {isa = PBXBuildFile; fileRef = 9A22CA53344802ABC27FF40264989BAC /* CoreDataDispatcher.swift */; };
		A506039307CD82341BEBF9526C901D81 /* CardScannerViewController.swift in Sources */ = {isa = PBXBuildFile; fileRef = 4B544A7DC6BE9CE9E2AF2EDD6658B038 /* CardScannerViewController.swift */; };
		A7ADE4D1DF6A3A4BDAD2CA9D91DD5215 /* FormTextFieldType.swift in Sources */ = {isa = PBXBuildFile; fileRef = E4A6B5B1D629390C26AA8BD69B050D72 /* FormTextFieldType.swift */; };
		A970C7DE2562ACCD56DE857697FC75F3 /* Cancellable.swift in Sources */ = {isa = PBXBuildFile; fileRef = 752FC399E15D784DCDE39EA8736F196C /* Cancellable.swift */; };
		A9C31D4484CF8EC8F5F4D319C8E3D58C /* PrimerCardNumberFieldView.swift in Sources */ = {isa = PBXBuildFile; fileRef = 37354B66D8EEDC41BF70C92358FEC770 /* PrimerCardNumberFieldView.swift */; };
		A9D242477D7BFDC2164889091E448920 /* ReloadDelegate.swift in Sources */ = {isa = PBXBuildFile; fileRef = 132FFF522AD8CFC125246CCB6C8ABFFE /* ReloadDelegate.swift */; };
		AB14BCC5825A59F66CFC431FF7885289 /* 3DS.swift in Sources */ = {isa = PBXBuildFile; fileRef = 23D9F8B0C14A28EFCCF8E7C48517E574 /* 3DS.swift */; };
		ACE7B9FD25B6D1A82FF2BAB07A7F7A8B /* UIColorExtension.swift in Sources */ = {isa = PBXBuildFile; fileRef = 32E024D9E48AEC50678BD74B5E285925 /* UIColorExtension.swift */; };
		AD2C5573C0844AFDA53B9B21D7456196 /* Primer3DS-dummy.m in Sources */ = {isa = PBXBuildFile; fileRef = 77393D72E4B2EFF88AF10EE9F64BB174 /* Primer3DS-dummy.m */; };
		AD8D1F968EA1FFB2EE48DCB62EB7AC14 /* 3DSService+Promises.swift in Sources */ = {isa = PBXBuildFile; fileRef = A7DD1CE8022DEE896EBC4E2D6B354494 /* 3DSService+Promises.swift */; };
		AE97D7D98F7FF6D6D701814CF285C73B /* FormType.swift in Sources */ = {isa = PBXBuildFile; fileRef = DAE6665501558EA3D141881BF3E3194B /* FormType.swift */; };
		AEFBA2A4C87489D5C39531220FE44D2E /* ApayaService.swift in Sources */ = {isa = PBXBuildFile; fileRef = B81A22C75363A2C5F580542AA25A3540 /* ApayaService.swift */; };
		AFB6D3E7BE5C4B1C538C15FEA90D2566 /* Currency.swift in Sources */ = {isa = PBXBuildFile; fileRef = 6FF7059D6D3CE5C0FCB92940CC3464C4 /* Currency.swift */; };
		B2E945454239C96AB68732575DF48A4A /* UIKit.framework in Frameworks */ = {isa = PBXBuildFile; fileRef = D245E0514AAC1A2B9A6D5EA2F383E90F /* UIKit.framework */; };
		B56352F4104886A44A551132A0D9CC5F /* StringExtension.swift in Sources */ = {isa = PBXBuildFile; fileRef = DE4B7EEA93E514CBD6110D1A90533448 /* StringExtension.swift */; };
		B68E5D2A42E6D30A2FA4F68C97C4729F /* Primer.swift in Sources */ = {isa = PBXBuildFile; fileRef = 6E8E521D6FB25510941BDDE3CC4ABB7B /* Primer.swift */; };
		B7D185DFA502BFC031C3C98AB3DCFB1D /* VaultPaymentMethodViewModel.swift in Sources */ = {isa = PBXBuildFile; fileRef = 81014FAE3AB94CEA5ACA39BF0F3E6E07 /* VaultPaymentMethodViewModel.swift */; };
		BB102B4B19BD4851D59E51C090EE368A /* race.swift in Sources */ = {isa = PBXBuildFile; fileRef = 82A0F8733DAED803AE75CE4874F595E8 /* race.swift */; };
		BBE669BF2281B157A53D015455A9B1A4 /* PrimerAPIClient.swift in Sources */ = {isa = PBXBuildFile; fileRef = 0831E59F51403656ED0383648F14F7B0 /* PrimerAPIClient.swift */; };
		BC7FDE924E494D6CBCB38ED060824FD5 /* ErrorViewController.swift in Sources */ = {isa = PBXBuildFile; fileRef = F49FC8639A4713438D4E461D773692C6 /* ErrorViewController.swift */; };
		BE28B3C3EA9CBBC62A9CE412B271F689 /* UserDefaultsExtension.swift in Sources */ = {isa = PBXBuildFile; fileRef = 55B8236AFADC34AE9D38D433B9129297 /* UserDefaultsExtension.swift */; };
		BF98E602DE2F0A8490A1E56AA06BA677 /* Dispatcher.swift in Sources */ = {isa = PBXBuildFile; fileRef = 46B68286F922507DF82FB0ACDC44CE68 /* Dispatcher.swift */; };
		C064C0E3EF4F8C45A0587A1C02D7350D /* PrimerLoadingViewController.swift in Sources */ = {isa = PBXBuildFile; fileRef = 90A450A992B0BA1635146D243BB221A7 /* PrimerLoadingViewController.swift */; };
		C06F13400A33EF7BB649200976727228 /* LogEvent.swift in Sources */ = {isa = PBXBuildFile; fileRef = 57A5DF8CA08D3B96202E4D27DF85FCA2 /* LogEvent.swift */; };
		C200A615CC6C761AF124E5960C3298E2 /* Error.swift in Sources */ = {isa = PBXBuildFile; fileRef = BA7CA1B59FB4327F4E87732F79C9452D /* Error.swift */; };
		C21729DE0F1CA81619247C35B8FFF44D /* WebViewController.swift in Sources */ = {isa = PBXBuildFile; fileRef = DF91C4EB0A23CBE32B20FFC93EB5AF33 /* WebViewController.swift */; };
		C5119FA63D7E8873CB2E967AFD8E1E6A /* KlarnaViewModel.swift in Sources */ = {isa = PBXBuildFile; fileRef = D9EEC8494FF1AB6B6FC2EC5D032A651B /* KlarnaViewModel.swift */; };
		C64A00D93E6FB6A8D2D68143C8EDF014 /* CustomStringConvertible.swift in Sources */ = {isa = PBXBuildFile; fileRef = A54F687F50CBC405851394303C9CEA5C /* CustomStringConvertible.swift */; };
		C7F206D61A8D59DD2647F71132EC8A9B /* UIKit.framework in Frameworks */ = {isa = PBXBuildFile; fileRef = D245E0514AAC1A2B9A6D5EA2F383E90F /* UIKit.framework */; };
		C8EE8A77A3B79EE038AEA10CA348C2D6 /* Box.swift in Sources */ = {isa = PBXBuildFile; fileRef = 89D889D46870D1D9B6D2E066059FA90D /* Box.swift */; };
		CE492DDAB5DF184F4B3B54D86FF0BE2C /* OrderItem.swift in Sources */ = {isa = PBXBuildFile; fileRef = C48902375D4884370F44D933A41903CA /* OrderItem.swift */; };
		CFA5012191D1D63666D1B1C19DB35361 /* Endpoint.swift in Sources */ = {isa = PBXBuildFile; fileRef = 9666D62DDDD60701DA772DB9E6EE83A1 /* Endpoint.swift */; };
		CFEAE37225194870FA73748D124A5D9D /* PrimerSettings.swift in Sources */ = {isa = PBXBuildFile; fileRef = B46A1E8724734498DCBB44098F8034A4 /* PrimerSettings.swift */; };
		D5543601839E4C3C76276AFCCE664F1C /* EnsureWrappers.swift in Sources */ = {isa = PBXBuildFile; fileRef = 4CA4545D24F665B91303552D899C514F /* EnsureWrappers.swift */; };
		D603CD8CA07859C10B0AAF2D75C6A57C /* en.lproj in Resources */ = {isa = PBXBuildFile; fileRef = FF2BB04B2C0416C61AB79DF58B0CBEE4 /* en.lproj */; };
		D7B7398C4F50A1127CBA6FFBB2EE2946 /* Consolable.swift in Sources */ = {isa = PBXBuildFile; fileRef = 8318C993CBC628157303DBB4C5AF2DF7 /* Consolable.swift */; };
		DB577CEAA8733C1D28E9138BE08EA786 /* VaultCheckoutViewModel.swift in Sources */ = {isa = PBXBuildFile; fileRef = B422A8EC88D7F3D9E828C7FC5882F14C /* VaultCheckoutViewModel.swift */; };
		DBE3ADFAEC187058E058B7F06370CDD2 /* Logger.swift in Sources */ = {isa = PBXBuildFile; fileRef = 09713EDC7869037F05CDCE567AF3CA37 /* Logger.swift */; };
		DBE4213A3391E93DC0AD335BB91A9955 /* PrimerNibView.swift in Sources */ = {isa = PBXBuildFile; fileRef = 18CC2AD4B97339E63DAFE007F8F4A6E1 /* PrimerNibView.swift */; };
		DD0E7E9249928998858A99520F353E0A /* after.swift in Sources */ = {isa = PBXBuildFile; fileRef = 1FE47DAF9814FFBCC0A0C1F374BE039B /* after.swift */; };
		DF9C55C9D9BED3F9FFCD3A657A541FFF /* Primer3DS-umbrella.h in Headers */ = {isa = PBXBuildFile; fileRef = A163D166B27F20FF6EEF83F5121C4CEA /* Primer3DS-umbrella.h */; settings = {ATTRIBUTES = (Public, ); }; };
		E102404F53DC303F1DFB0320B3E98CC8 /* DirerctCheckoutViewModel.swift in Sources */ = {isa = PBXBuildFile; fileRef = 75F45874E9F78F48B1BCC110861D462D /* DirerctCheckoutViewModel.swift */; };
		E24FE70934648D541B27D7B4FCB3DDDF /* DateExtension.swift in Sources */ = {isa = PBXBuildFile; fileRef = BEF3199946B46FE3714E5611B9352600 /* DateExtension.swift */; };
		E467B068CE924BF58B1F6365B2C062D7 /* CardNetwork.swift in Sources */ = {isa = PBXBuildFile; fileRef = F66B66BE146E368176B51B48A7143719 /* CardNetwork.swift */; };
		E4D4D34AA71527B05A97A1D2F527D734 /* PrimerFlowEnums.swift in Sources */ = {isa = PBXBuildFile; fileRef = 79991D238BFCA75910416B4DADE5C803 /* PrimerFlowEnums.swift */; };
		E512439B28CB68DF0D8D87B048CF751A /* PrimerOAuthViewModel.swift in Sources */ = {isa = PBXBuildFile; fileRef = CF6F0505DAF05BAE102A56F36AC18E55 /* PrimerOAuthViewModel.swift */; };
		E730845CC9461C431A6FDFA9F7E84381 /* PaymentMethodConfig.swift in Sources */ = {isa = PBXBuildFile; fileRef = 28127967A118E47C7E3E28B344178EA1 /* PaymentMethodConfig.swift */; };
		EB15338F72DEE4A74871EC556243545F /* ImageName.swift in Sources */ = {isa = PBXBuildFile; fileRef = AC267E18AFBEE2C6510BF2A097B857B8 /* ImageName.swift */; };
		ECA0A25D01E1AC88AE608FCFE74B480A /* PrimerAPIClient+Promises.swift in Sources */ = {isa = PBXBuildFile; fileRef = E73DC0AFF8C9DBA4C95A2A174C2B14A2 /* PrimerAPIClient+Promises.swift */; };
		EE2F34436AAC489560FFF09825774246 /* PrimerVaultManagerViewController.swift in Sources */ = {isa = PBXBuildFile; fileRef = CAC28597B1F55186F147F5FE7A5CC2BF /* PrimerVaultManagerViewController.swift */; };
		EEEF2B4FBBF1A063501A72DD4AC3E13E /* Apaya.swift in Sources */ = {isa = PBXBuildFile; fileRef = DCC4F7142BFFC105B1DAC503E96E2A14 /* Apaya.swift */; };
		F078457BEF63041E49C09A11AF9F90C8 /* RecoverWrappers.swift in Sources */ = {isa = PBXBuildFile; fileRef = 8B03734A0FEE1A75DDA0DCD87AF3C43C /* RecoverWrappers.swift */; };
		F0D57DDBFA2D529C04DF41A0122C5D32 /* PrimerDelegate.swift in Sources */ = {isa = PBXBuildFile; fileRef = 5FF4B9F4FC26801A8152D6709F373517 /* PrimerDelegate.swift */; };
		F2E62C4E97D4F1481DD8087073D248C8 /* PaymentMethodTokenizationRequest.swift in Sources */ = {isa = PBXBuildFile; fileRef = 0934E3FE39BD90E6EA7BF229015F3ADB /* PaymentMethodTokenizationRequest.swift */; };
		F5099C6F6484CAB6308A4C51A6C9A3A7 /* PrimerWebViewController.swift in Sources */ = {isa = PBXBuildFile; fileRef = EC4199C97E63385F40B7E46A5965DB82 /* PrimerWebViewController.swift */; };
		F524682F431B4F428E2DE0F70371BFA2 /* PrimerNavigationController.swift in Sources */ = {isa = PBXBuildFile; fileRef = 5FD5FC7A9FC5CBF4FCA5AA3D3C722B84 /* PrimerNavigationController.swift */; };
		FD7BCF3AED5ACA886D11DF7BAB515781 /* PrimerCardholderNameFieldView.swift in Sources */ = {isa = PBXBuildFile; fileRef = 4C321E5C2BBFAE0D80960D4AA0C73536 /* PrimerCardholderNameFieldView.swift */; };
		FEC7AC5A5A9EC8BBCC880D54A39D2F64 /* NetworkService.swift in Sources */ = {isa = PBXBuildFile; fileRef = 07310E2A7C0ADB8F08509DAE379D113B /* NetworkService.swift */; };
		FF753B647F34DC40526A60A661585594 /* PayPal.swift in Sources */ = {isa = PBXBuildFile; fileRef = 0F9007B401DBEA396B83D3DD5B2D6D2B /* PayPal.swift */; };
>>>>>>> 3b1075d2
/* End PBXBuildFile section */

/* Begin PBXContainerItemProxy section */
		2087C3B3E5351D4064BDCBF45EAB40F2 /* PBXContainerItemProxy */ = {
			isa = PBXContainerItemProxy;
			containerPortal = BFDFE7DC352907FC980B868725387E98 /* Project object */;
			proxyType = 1;
			remoteGlobalIDString = 6C144A762E9B598392AFFEC8F873746A;
			remoteInfo = "Pods-PrimerSDK_Example";
		};
		254E7BB4D2348ABA0B8791F6F6477172 /* PBXContainerItemProxy */ = {
			isa = PBXContainerItemProxy;
			containerPortal = BFDFE7DC352907FC980B868725387E98 /* Project object */;
			proxyType = 1;
			remoteGlobalIDString = 6F5F0A81CAE773CFE5371059A81B5B6A;
			remoteInfo = Primer3DS;
		};
		6C28BF6C46E184B62BE91EFB2B052D15 /* PBXContainerItemProxy */ = {
			isa = PBXContainerItemProxy;
			containerPortal = BFDFE7DC352907FC980B868725387E98 /* Project object */;
			proxyType = 1;
			remoteGlobalIDString = F3BE9108C53B53949406218CEA55E0B2;
			remoteInfo = PrimerSDK;
		};
		8D16340169F636AEF0C190E7CB8C5174 /* PBXContainerItemProxy */ = {
			isa = PBXContainerItemProxy;
			containerPortal = BFDFE7DC352907FC980B868725387E98 /* Project object */;
			proxyType = 1;
			remoteGlobalIDString = 6E6525C7043FBA7BB34A249010AF5593;
			remoteInfo = "PrimerSDK-PrimerResources";
		};
/* End PBXContainerItemProxy section */

/* Begin PBXFileReference section */
		01866C554CEF16E126084C5F08741462 /* Primer3DS-xcframeworks.sh */ = {isa = PBXFileReference; includeInIndex = 1; lastKnownFileType = text.script.sh; path = "Primer3DS-xcframeworks.sh"; sourceTree = "<group>"; };
		02721D5A7357DCF5A13244780F8DAA5F /* ApplePayViewModel.swift */ = {isa = PBXFileReference; includeInIndex = 1; lastKnownFileType = sourcecode.swift; path = ApplePayViewModel.swift; sourceTree = "<group>"; };
		040F60B57703F4CA994A01EFC884BD04 /* PaymentMethodToken.swift */ = {isa = PBXFileReference; includeInIndex = 1; lastKnownFileType = sourcecode.swift; path = PaymentMethodToken.swift; sourceTree = "<group>"; };
		052DE9C30E8839D44E94F57C6D1A2CED /* ResumeHandlerProtocol.swift */ = {isa = PBXFileReference; includeInIndex = 1; lastKnownFileType = sourcecode.swift; path = ResumeHandlerProtocol.swift; sourceTree = "<group>"; };
		0677C6E9834BB4B812F956E42A88E8F3 /* PrimerSDK.debug.xcconfig */ = {isa = PBXFileReference; includeInIndex = 1; lastKnownFileType = text.xcconfig; path = PrimerSDK.debug.xcconfig; sourceTree = "<group>"; };
		07310E2A7C0ADB8F08509DAE379D113B /* NetworkService.swift */ = {isa = PBXFileReference; includeInIndex = 1; lastKnownFileType = sourcecode.swift; path = NetworkService.swift; sourceTree = "<group>"; };
		0831E59F51403656ED0383648F14F7B0 /* PrimerAPIClient.swift */ = {isa = PBXFileReference; includeInIndex = 1; lastKnownFileType = sourcecode.swift; path = PrimerAPIClient.swift; sourceTree = "<group>"; };
		0934E3FE39BD90E6EA7BF229015F3ADB /* PaymentMethodTokenizationRequest.swift */ = {isa = PBXFileReference; includeInIndex = 1; lastKnownFileType = sourcecode.swift; path = PaymentMethodTokenizationRequest.swift; sourceTree = "<group>"; };
		09713EDC7869037F05CDCE567AF3CA37 /* Logger.swift */ = {isa = PBXFileReference; includeInIndex = 1; lastKnownFileType = sourcecode.swift; path = Logger.swift; sourceTree = "<group>"; };
		0A13936A656B47592E8672C4D5307048 /* CancellablePromise.swift */ = {isa = PBXFileReference; includeInIndex = 1; lastKnownFileType = sourcecode.swift; path = CancellablePromise.swift; sourceTree = "<group>"; };
		0D2E0829A9CF5AACE43592141857A21A /* PrimerSDK-dummy.m */ = {isa = PBXFileReference; includeInIndex = 1; lastKnownFileType = sourcecode.c.objc; path = "PrimerSDK-dummy.m"; sourceTree = "<group>"; };
		0D7556526B4459F4DDEB5A24A012B617 /* README.md */ = {isa = PBXFileReference; includeInIndex = 1; lastKnownFileType = net.daringfireball.markdown; path = README.md; sourceTree = "<group>"; };
		0F9007B401DBEA396B83D3DD5B2D6D2B /* PayPal.swift */ = {isa = PBXFileReference; includeInIndex = 1; lastKnownFileType = sourcecode.swift; path = PayPal.swift; sourceTree = "<group>"; };
		1075A7933583DB3FCE89876F8D3C98AA /* fr.lproj */ = {isa = PBXFileReference; includeInIndex = 1; lastKnownFileType = folder; path = fr.lproj; sourceTree = "<group>"; };
		113A7D339CE2E207D38308DBEC1D406A /* Queue.swift */ = {isa = PBXFileReference; includeInIndex = 1; lastKnownFileType = sourcecode.swift; path = Queue.swift; sourceTree = "<group>"; };
		11E55C92F6197EFD1C01DA8F986A7F00 /* StrictRateLimitedDispatcher.swift */ = {isa = PBXFileReference; includeInIndex = 1; lastKnownFileType = sourcecode.swift; path = StrictRateLimitedDispatcher.swift; sourceTree = "<group>"; };
		132FFF522AD8CFC125246CCB6C8ABFFE /* ReloadDelegate.swift */ = {isa = PBXFileReference; includeInIndex = 1; lastKnownFileType = sourcecode.swift; path = ReloadDelegate.swift; sourceTree = "<group>"; };
		133997060D85B9B9881B45167B057E56 /* hang.swift */ = {isa = PBXFileReference; includeInIndex = 1; lastKnownFileType = sourcecode.swift; path = hang.swift; sourceTree = "<group>"; };
		137C27D833ACC688E11FFC8D812E270A /* ClientToken.swift */ = {isa = PBXFileReference; includeInIndex = 1; lastKnownFileType = sourcecode.swift; path = ClientToken.swift; sourceTree = "<group>"; };
		1569955B271FF82C0057FF81 /* PrimerImage.swift */ = {isa = PBXFileReference; lastKnownFileType = sourcecode.swift; path = PrimerImage.swift; sourceTree = "<group>"; };
		187A700DC2F3AC4D980496686F6CC1F2 /* GuaranteeWrappers.swift */ = {isa = PBXFileReference; includeInIndex = 1; lastKnownFileType = sourcecode.swift; path = GuaranteeWrappers.swift; sourceTree = "<group>"; };
		18CC2AD4B97339E63DAFE007F8F4A6E1 /* PrimerNibView.swift */ = {isa = PBXFileReference; includeInIndex = 1; lastKnownFileType = sourcecode.swift; path = PrimerNibView.swift; sourceTree = "<group>"; };
		196B6FBD6722F8CC352130A4C5CF458D /* AlertController.swift */ = {isa = PBXFileReference; includeInIndex = 1; lastKnownFileType = sourcecode.swift; path = AlertController.swift; sourceTree = "<group>"; };
		1C242EF7890FA2F8D92C650C5E1C217A /* PayPalViewModel.swift */ = {isa = PBXFileReference; includeInIndex = 1; lastKnownFileType = sourcecode.swift; path = PayPalViewModel.swift; sourceTree = "<group>"; };
		1D3922CB270DEEA5001BDCCA /* WebViewUtil.swift */ = {isa = PBXFileReference; lastKnownFileType = sourcecode.swift; path = WebViewUtil.swift; sourceTree = "<group>"; };
		1DF6999D4446A4E4592C291E414CE204 /* when.swift */ = {isa = PBXFileReference; includeInIndex = 1; lastKnownFileType = sourcecode.swift; path = when.swift; sourceTree = "<group>"; };
		1E3D9AF63C7E4EDCE8AB26592415E5A0 /* VaultService.swift */ = {isa = PBXFileReference; includeInIndex = 1; lastKnownFileType = sourcecode.swift; path = VaultService.swift; sourceTree = "<group>"; };
		1EB79EC7D2058D018AB15B71DA0904C3 /* Primer3DS-prefix.pch */ = {isa = PBXFileReference; includeInIndex = 1; lastKnownFileType = sourcecode.c.h; path = "Primer3DS-prefix.pch"; sourceTree = "<group>"; };
		1FE47DAF9814FFBCC0A0C1F374BE039B /* after.swift */ = {isa = PBXFileReference; includeInIndex = 1; lastKnownFileType = sourcecode.swift; path = after.swift; sourceTree = "<group>"; };
		202A74F386A8D2328F136D3B0682E192 /* PrimerTextFieldView.swift */ = {isa = PBXFileReference; includeInIndex = 1; lastKnownFileType = sourcecode.swift; path = PrimerTextFieldView.swift; sourceTree = "<group>"; };
		2186E718A9D58A712A03B2FA0AF33511 /* DirectDebitService.swift */ = {isa = PBXFileReference; includeInIndex = 1; lastKnownFileType = sourcecode.swift; path = DirectDebitService.swift; sourceTree = "<group>"; };
		21F4ACB1142B1B9457658584BF5CD35A /* Pods-PrimerSDK_Example-dummy.m */ = {isa = PBXFileReference; includeInIndex = 1; lastKnownFileType = sourcecode.c.objc; path = "Pods-PrimerSDK_Example-dummy.m"; sourceTree = "<group>"; };
		23D9F8B0C14A28EFCCF8E7C48517E574 /* 3DS.swift */ = {isa = PBXFileReference; includeInIndex = 1; lastKnownFileType = sourcecode.swift; path = 3DS.swift; sourceTree = "<group>"; };
<<<<<<< HEAD
		23FD1D157B8C8E7148BE8A7D354A051F /* Pods-PrimerSDK_Tests */ = {isa = PBXFileReference; explicitFileType = wrapper.framework; includeInIndex = 0; name = "Pods-PrimerSDK_Tests"; path = Pods_PrimerSDK_Tests.framework; sourceTree = BUILT_PRODUCTS_DIR; };
		2796B517334A85FE273247C85E3F7711 /* ThreeDS_SDK.xcframework */ = {isa = PBXFileReference; includeInIndex = 1; lastKnownFileType = wrapper.xcframework; name = ThreeDS_SDK.xcframework; path = Sources/Frameworks/ThreeDS_SDK.xcframework; sourceTree = "<group>"; };
		28127967A118E47C7E3E28B344178EA1 /* PaymentMethodConfig.swift */ = {isa = PBXFileReference; includeInIndex = 1; lastKnownFileType = sourcecode.swift; path = PaymentMethodConfig.swift; sourceTree = "<group>"; };
		28E47791C9F9D0A9BA05C719761A4F3F /* PrimerSDK */ = {isa = PBXFileReference; explicitFileType = wrapper.framework; includeInIndex = 0; name = PrimerSDK; path = PrimerSDK.framework; sourceTree = BUILT_PRODUCTS_DIR; };
=======
		23FD1D157B8C8E7148BE8A7D354A051F /* Pods_PrimerSDK_Tests.framework */ = {isa = PBXFileReference; explicitFileType = wrapper.framework; includeInIndex = 0; path = Pods_PrimerSDK_Tests.framework; sourceTree = BUILT_PRODUCTS_DIR; };
		2796B517334A85FE273247C85E3F7711 /* ThreeDS_SDK.xcframework */ = {isa = PBXFileReference; includeInIndex = 1; lastKnownFileType = wrapper.xcframework; name = ThreeDS_SDK.xcframework; path = Sources/Frameworks/ThreeDS_SDK.xcframework; sourceTree = "<group>"; };
		28127967A118E47C7E3E28B344178EA1 /* PaymentMethodConfig.swift */ = {isa = PBXFileReference; includeInIndex = 1; lastKnownFileType = sourcecode.swift; path = PaymentMethodConfig.swift; sourceTree = "<group>"; };
		28E47791C9F9D0A9BA05C719761A4F3F /* PrimerSDK.framework */ = {isa = PBXFileReference; explicitFileType = wrapper.framework; includeInIndex = 0; path = PrimerSDK.framework; sourceTree = BUILT_PRODUCTS_DIR; };
>>>>>>> 3b1075d2
		2FD63ED54ADFAB9F139DBB884D5DA5E7 /* ExternalViewModel.swift */ = {isa = PBXFileReference; includeInIndex = 1; lastKnownFileType = sourcecode.swift; path = ExternalViewModel.swift; sourceTree = "<group>"; };
		30A8FA171D7805B5C36B74E6FD6186C5 /* CardScannerViewController+SimpleScanDelegate.swift */ = {isa = PBXFileReference; includeInIndex = 1; lastKnownFileType = sourcecode.swift; path = "CardScannerViewController+SimpleScanDelegate.swift"; sourceTree = "<group>"; };
		32E024D9E48AEC50678BD74B5E285925 /* UIColorExtension.swift */ = {isa = PBXFileReference; includeInIndex = 1; lastKnownFileType = sourcecode.swift; path = UIColorExtension.swift; sourceTree = "<group>"; };
		37354B66D8EEDC41BF70C92358FEC770 /* PrimerCardNumberFieldView.swift */ = {isa = PBXFileReference; includeInIndex = 1; lastKnownFileType = sourcecode.swift; path = PrimerCardNumberFieldView.swift; sourceTree = "<group>"; };
		3780FF276696624E5AD4A629D4CC4AD8 /* Pods-PrimerSDK_Example-umbrella.h */ = {isa = PBXFileReference; includeInIndex = 1; lastKnownFileType = sourcecode.c.h; path = "Pods-PrimerSDK_Example-umbrella.h"; sourceTree = "<group>"; };
		37BD3457C9DA0596324E3CDCC658CF05 /* Primer3DS.release.xcconfig */ = {isa = PBXFileReference; includeInIndex = 1; lastKnownFileType = text.xcconfig; path = Primer3DS.release.xcconfig; sourceTree = "<group>"; };
		3927FEAC93E23638102EFE5141DC97F4 /* CardScannerViewModel.swift */ = {isa = PBXFileReference; includeInIndex = 1; lastKnownFileType = sourcecode.swift; path = CardScannerViewModel.swift; sourceTree = "<group>"; };
		3C474C1A0DABE2A3F404B63D4D59F30C /* Pods-PrimerSDK_Example.debug.xcconfig */ = {isa = PBXFileReference; includeInIndex = 1; lastKnownFileType = text.xcconfig; path = "Pods-PrimerSDK_Example.debug.xcconfig"; sourceTree = "<group>"; };
		3CE5DEAA27699099925F99E71B280E4B /* DependencyInjection.swift */ = {isa = PBXFileReference; includeInIndex = 1; lastKnownFileType = sourcecode.swift; path = DependencyInjection.swift; sourceTree = "<group>"; };
		3DF173E8E6FEE051D5C18AB2C43183A1 /* PrimerViewExtensions.swift */ = {isa = PBXFileReference; includeInIndex = 1; lastKnownFileType = sourcecode.swift; path = PrimerViewExtensions.swift; sourceTree = "<group>"; };
		3E83FF1A2826B5DCFEB55EE227BAD7C9 /* AppState.swift */ = {isa = PBXFileReference; includeInIndex = 1; lastKnownFileType = sourcecode.swift; path = AppState.swift; sourceTree = "<group>"; };
		427CF00E20477C9A1EC718979A82644D /* PrimerTheme.swift */ = {isa = PBXFileReference; includeInIndex = 1; lastKnownFileType = sourcecode.swift; path = PrimerTheme.swift; sourceTree = "<group>"; };
		43E76CAE06E9FFF050E97C0FD7773F06 /* PrimerAPIClient+3DS.swift */ = {isa = PBXFileReference; includeInIndex = 1; lastKnownFileType = sourcecode.swift; path = "PrimerAPIClient+3DS.swift"; sourceTree = "<group>"; };
		448AA0AAC4C95351B1C7203975A4C3D0 /* Resolver.swift */ = {isa = PBXFileReference; includeInIndex = 1; lastKnownFileType = sourcecode.swift; path = Resolver.swift; sourceTree = "<group>"; };
		46B68286F922507DF82FB0ACDC44CE68 /* Dispatcher.swift */ = {isa = PBXFileReference; includeInIndex = 1; lastKnownFileType = sourcecode.swift; path = Dispatcher.swift; sourceTree = "<group>"; };
		48627A99264E6679D85F177DBB79DA83 /* Pods-PrimerSDK_Tests-Info.plist */ = {isa = PBXFileReference; includeInIndex = 1; lastKnownFileType = text.plist.xml; path = "Pods-PrimerSDK_Tests-Info.plist"; sourceTree = "<group>"; };
		4B544A7DC6BE9CE9E2AF2EDD6658B038 /* CardScannerViewController.swift */ = {isa = PBXFileReference; includeInIndex = 1; lastKnownFileType = sourcecode.swift; path = CardScannerViewController.swift; sourceTree = "<group>"; };
		4C321E5C2BBFAE0D80960D4AA0C73536 /* PrimerCardholderNameFieldView.swift */ = {isa = PBXFileReference; includeInIndex = 1; lastKnownFileType = sourcecode.swift; path = PrimerCardholderNameFieldView.swift; sourceTree = "<group>"; };
		4C8290F3A90D3CC3C6D5A396240EF2A7 /* Klarna.swift */ = {isa = PBXFileReference; includeInIndex = 1; lastKnownFileType = sourcecode.swift; path = Klarna.swift; sourceTree = "<group>"; };
		4CA4545D24F665B91303552D899C514F /* EnsureWrappers.swift */ = {isa = PBXFileReference; includeInIndex = 1; lastKnownFileType = sourcecode.swift; path = EnsureWrappers.swift; sourceTree = "<group>"; };
		4CF23422A3152E69D7959690AC20AE19 /* Icons.xcassets */ = {isa = PBXFileReference; includeInIndex = 1; lastKnownFileType = folder.assetcatalog; name = Icons.xcassets; path = Sources/PrimerSDK/Resources/Icons.xcassets; sourceTree = "<group>"; };
<<<<<<< HEAD
		4D3869E0A461E802A5916AA6523517A4 /* Pods-PrimerSDK_Example */ = {isa = PBXFileReference; explicitFileType = wrapper.framework; includeInIndex = 0; name = "Pods-PrimerSDK_Example"; path = Pods_PrimerSDK_Example.framework; sourceTree = BUILT_PRODUCTS_DIR; };
=======
		4D3869E0A461E802A5916AA6523517A4 /* Pods_PrimerSDK_Example.framework */ = {isa = PBXFileReference; explicitFileType = wrapper.framework; includeInIndex = 0; path = Pods_PrimerSDK_Example.framework; sourceTree = BUILT_PRODUCTS_DIR; };
>>>>>>> 3b1075d2
		5151C403F1F02F837D3AADE7AC6745C2 /* PrimerScrollView.swift */ = {isa = PBXFileReference; includeInIndex = 1; lastKnownFileType = sourcecode.swift; path = PrimerScrollView.swift; sourceTree = "<group>"; };
		518E6E16C5CDFF6CEB9EADC178A25EA3 /* RateLimitedDispatcherBase.swift */ = {isa = PBXFileReference; includeInIndex = 1; lastKnownFileType = sourcecode.swift; path = RateLimitedDispatcherBase.swift; sourceTree = "<group>"; };
		52825C84B85A0078E21B8023DDD61458 /* ClientTokenService.swift */ = {isa = PBXFileReference; includeInIndex = 1; lastKnownFileType = sourcecode.swift; path = ClientTokenService.swift; sourceTree = "<group>"; };
		542CD49441C0FF5379071CDD3EE0B105 /* DirectDebitMandate.swift */ = {isa = PBXFileReference; includeInIndex = 1; lastKnownFileType = sourcecode.swift; path = DirectDebitMandate.swift; sourceTree = "<group>"; };
		54311EC40A63D1782BE2BA1E55537A4C /* LoadingViewController.swift */ = {isa = PBXFileReference; includeInIndex = 1; lastKnownFileType = sourcecode.swift; path = LoadingViewController.swift; sourceTree = "<group>"; };
		55B8236AFADC34AE9D38D433B9129297 /* UserDefaultsExtension.swift */ = {isa = PBXFileReference; includeInIndex = 1; lastKnownFileType = sourcecode.swift; path = UserDefaultsExtension.swift; sourceTree = "<group>"; };
		5624C7327C5FC63A6C4D66C3EEE6FCF9 /* SequenceWrappers.swift */ = {isa = PBXFileReference; includeInIndex = 1; lastKnownFileType = sourcecode.swift; path = SequenceWrappers.swift; sourceTree = "<group>"; };
		56F97C34087923B62639FD8BD1F21D93 /* URLExtension.swift */ = {isa = PBXFileReference; includeInIndex = 1; lastKnownFileType = sourcecode.swift; path = URLExtension.swift; sourceTree = "<group>"; };
		57A5DF8CA08D3B96202E4D27DF85FCA2 /* LogEvent.swift */ = {isa = PBXFileReference; includeInIndex = 1; lastKnownFileType = sourcecode.swift; path = LogEvent.swift; sourceTree = "<group>"; };
		582A6082B940B34852FF9DDE4895AEE2 /* OAuthViewModel.swift */ = {isa = PBXFileReference; includeInIndex = 1; lastKnownFileType = sourcecode.swift; path = OAuthViewModel.swift; sourceTree = "<group>"; };
		582FD3213F3E32AF1194EEDF7C3BCD3F /* Pods-PrimerSDK_Example-acknowledgements.plist */ = {isa = PBXFileReference; includeInIndex = 1; lastKnownFileType = text.plist.xml; path = "Pods-PrimerSDK_Example-acknowledgements.plist"; sourceTree = "<group>"; };
		5932F26ECD2D61CCF212C28F675CA88C /* PrimerNavigationBar.swift */ = {isa = PBXFileReference; includeInIndex = 1; lastKnownFileType = sourcecode.swift; path = PrimerNavigationBar.swift; sourceTree = "<group>"; };
		599D6BBFFF03AD9428301812685250B8 /* ThenableWrappers.swift */ = {isa = PBXFileReference; includeInIndex = 1; lastKnownFileType = sourcecode.swift; path = ThenableWrappers.swift; sourceTree = "<group>"; };
		5CC9B81459167CF5EFD328EE29DCD869 /* Thenable.swift */ = {isa = PBXFileReference; includeInIndex = 1; lastKnownFileType = sourcecode.swift; path = Thenable.swift; sourceTree = "<group>"; };
		5D52E5A2D42F5D9BC5372F7175F03C6A /* BundleExtension.swift */ = {isa = PBXFileReference; includeInIndex = 1; lastKnownFileType = sourcecode.swift; path = BundleExtension.swift; sourceTree = "<group>"; };
		5DB5F96657ABAE54F58E1CD3DFE9A169 /* CancellableThenable.swift */ = {isa = PBXFileReference; includeInIndex = 1; lastKnownFileType = sourcecode.swift; path = CancellableThenable.swift; sourceTree = "<group>"; };
		5FD5FC7A9FC5CBF4FCA5AA3D3C722B84 /* PrimerNavigationController.swift */ = {isa = PBXFileReference; includeInIndex = 1; lastKnownFileType = sourcecode.swift; path = PrimerNavigationController.swift; sourceTree = "<group>"; };
		5FF4B9F4FC26801A8152D6709F373517 /* PrimerDelegate.swift */ = {isa = PBXFileReference; includeInIndex = 1; lastKnownFileType = sourcecode.swift; path = PrimerDelegate.swift; sourceTree = "<group>"; };
		61366AB18EB8F4CCF9DD2B9F1E88E1BA /* PrimerContent.swift */ = {isa = PBXFileReference; includeInIndex = 1; lastKnownFileType = sourcecode.swift; path = PrimerContent.swift; sourceTree = "<group>"; };
		613717FE594A8A2D0CAE79F84A669401 /* 3DSService.swift */ = {isa = PBXFileReference; includeInIndex = 1; lastKnownFileType = sourcecode.swift; path = 3DSService.swift; sourceTree = "<group>"; };
		6255611CAB8CE1504DBDFFFF6066E10B /* WrapperProtocols.swift */ = {isa = PBXFileReference; includeInIndex = 1; lastKnownFileType = sourcecode.swift; path = WrapperProtocols.swift; sourceTree = "<group>"; };
		6301B7A842E934AB51C3D1A5965B19C8 /* Primer3DS.modulemap */ = {isa = PBXFileReference; includeInIndex = 1; lastKnownFileType = sourcecode.module; path = Primer3DS.modulemap; sourceTree = "<group>"; };
		639AE4928116FBD4FAE7B3DD6BD21271 /* Pods-PrimerSDK_Tests-acknowledgements.plist */ = {isa = PBXFileReference; includeInIndex = 1; lastKnownFileType = text.plist.xml; path = "Pods-PrimerSDK_Tests-acknowledgements.plist"; sourceTree = "<group>"; };
		68553CD924D242319DF36DF6E249141A /* PrimerSDK-prefix.pch */ = {isa = PBXFileReference; includeInIndex = 1; lastKnownFileType = sourcecode.c.h; path = "PrimerSDK-prefix.pch"; sourceTree = "<group>"; };
		6862D04D1AFAF7D29F598DAEF864EFC8 /* KlarnaService.swift */ = {isa = PBXFileReference; includeInIndex = 1; lastKnownFileType = sourcecode.swift; path = KlarnaService.swift; sourceTree = "<group>"; };
		69FFD8EB1C6E7178EBB5C8B43ADC4C50 /* PrimerFormViewController.swift */ = {isa = PBXFileReference; includeInIndex = 1; lastKnownFileType = sourcecode.swift; path = PrimerFormViewController.swift; sourceTree = "<group>"; };
		6AB8BD7A248834907AE087649B5D2CFA /* PrimerSDK.modulemap */ = {isa = PBXFileReference; includeInIndex = 1; lastKnownFileType = sourcecode.module; path = PrimerSDK.modulemap; sourceTree = "<group>"; };
		6B17FDDBB771908E6C981B4F28CC39C9 /* PrimerCVVFieldView.swift */ = {isa = PBXFileReference; includeInIndex = 1; lastKnownFileType = sourcecode.swift; path = PrimerCVVFieldView.swift; sourceTree = "<group>"; };
		6B7230A5C4ABE86D9DE38F4C15C386B4 /* RateLimitedDispatcher.swift */ = {isa = PBXFileReference; includeInIndex = 1; lastKnownFileType = sourcecode.swift; path = RateLimitedDispatcher.swift; sourceTree = "<group>"; };
		6B90E97B2080A9AC1A418474FCCB053A /* PrimerCardFormViewController.swift */ = {isa = PBXFileReference; includeInIndex = 1; lastKnownFileType = sourcecode.swift; path = PrimerCardFormViewController.swift; sourceTree = "<group>"; };
		6BEA92C30F516F2E26B416B5A898D3E0 /* TokenizationService.swift */ = {isa = PBXFileReference; includeInIndex = 1; lastKnownFileType = sourcecode.swift; path = TokenizationService.swift; sourceTree = "<group>"; };
		6D615C192F3ED0841230C2EDE0FFEC28 /* PrimerSDK.release.xcconfig */ = {isa = PBXFileReference; includeInIndex = 1; lastKnownFileType = text.xcconfig; path = PrimerSDK.release.xcconfig; sourceTree = "<group>"; };
		6E8E521D6FB25510941BDDE3CC4ABB7B /* Primer.swift */ = {isa = PBXFileReference; includeInIndex = 1; lastKnownFileType = sourcecode.swift; path = Primer.swift; sourceTree = "<group>"; };
		6EBE137AA7F7916F3AD6FAA57EE5FF10 /* PrimerExpiryDateFieldView.swift */ = {isa = PBXFileReference; includeInIndex = 1; lastKnownFileType = sourcecode.swift; path = PrimerExpiryDateFieldView.swift; sourceTree = "<group>"; };
		6F62EC7E7FE74F53F207CFD74D2416CA /* Pods-PrimerSDK_Example-Info.plist */ = {isa = PBXFileReference; includeInIndex = 1; lastKnownFileType = text.plist.xml; path = "Pods-PrimerSDK_Example-Info.plist"; sourceTree = "<group>"; };
		6FF7059D6D3CE5C0FCB92940CC3464C4 /* Currency.swift */ = {isa = PBXFileReference; includeInIndex = 1; lastKnownFileType = sourcecode.swift; path = Currency.swift; sourceTree = "<group>"; };
		725C5FA1E9FB04C7F651A91C7B127127 /* PayPalService.swift */ = {isa = PBXFileReference; includeInIndex = 1; lastKnownFileType = sourcecode.swift; path = PayPalService.swift; sourceTree = "<group>"; };
		7492CBAABC98EBF5377CFAD0DED3516E /* Primer3DSStructures.swift */ = {isa = PBXFileReference; includeInIndex = 1; lastKnownFileType = sourcecode.swift; name = Primer3DSStructures.swift; path = Sources/Primer3DS/Classes/Primer3DSStructures.swift; sourceTree = "<group>"; };
		752FC399E15D784DCDE39EA8736F196C /* Cancellable.swift */ = {isa = PBXFileReference; includeInIndex = 1; lastKnownFileType = sourcecode.swift; path = Cancellable.swift; sourceTree = "<group>"; };
		75821E9F332BCF07BE2A51774D4A371B /* CatchWrappers.swift */ = {isa = PBXFileReference; includeInIndex = 1; lastKnownFileType = sourcecode.swift; path = CatchWrappers.swift; sourceTree = "<group>"; };
		75EE244891FE8B430637BA2EED9E0505 /* CountryCode.swift */ = {isa = PBXFileReference; includeInIndex = 1; lastKnownFileType = sourcecode.swift; path = CountryCode.swift; sourceTree = "<group>"; };
		75F45874E9F78F48B1BCC110861D462D /* DirerctCheckoutViewModel.swift */ = {isa = PBXFileReference; includeInIndex = 1; lastKnownFileType = sourcecode.swift; path = DirerctCheckoutViewModel.swift; sourceTree = "<group>"; };
		7673235E700E2633E322145859E8C5E2 /* PaymentResponse.swift */ = {isa = PBXFileReference; includeInIndex = 1; lastKnownFileType = sourcecode.swift; path = PaymentResponse.swift; sourceTree = "<group>"; };
		77393D72E4B2EFF88AF10EE9F64BB174 /* Primer3DS-dummy.m */ = {isa = PBXFileReference; includeInIndex = 1; lastKnownFileType = sourcecode.c.objc; path = "Primer3DS-dummy.m"; sourceTree = "<group>"; };
		77D5B477F719114CAC4457D3E84F43D3 /* LICENSE */ = {isa = PBXFileReference; includeInIndex = 1; lastKnownFileType = text; path = LICENSE; sourceTree = "<group>"; };
		78C174C01D3C3F1249BF0B42E70BCC6E /* PrimerTextField.swift */ = {isa = PBXFileReference; includeInIndex = 1; lastKnownFileType = sourcecode.swift; path = PrimerTextField.swift; sourceTree = "<group>"; };
		79991D238BFCA75910416B4DADE5C803 /* PrimerFlowEnums.swift */ = {isa = PBXFileReference; includeInIndex = 1; lastKnownFileType = sourcecode.swift; path = PrimerFlowEnums.swift; sourceTree = "<group>"; };
		7F26F7E2FD3133DAB22297838A152B03 /* PrimerTableViewCell.swift */ = {isa = PBXFileReference; includeInIndex = 1; lastKnownFileType = sourcecode.swift; path = PrimerTableViewCell.swift; sourceTree = "<group>"; };
		7FDB6047E825F040376F7986FCE53DCB /* PresentationController.swift */ = {isa = PBXFileReference; includeInIndex = 1; lastKnownFileType = sourcecode.swift; path = PresentationController.swift; sourceTree = "<group>"; };
		81014FAE3AB94CEA5ACA39BF0F3E6E07 /* VaultPaymentMethodViewModel.swift */ = {isa = PBXFileReference; includeInIndex = 1; lastKnownFileType = sourcecode.swift; path = VaultPaymentMethodViewModel.swift; sourceTree = "<group>"; };
		82A0F8733DAED803AE75CE4874F595E8 /* race.swift */ = {isa = PBXFileReference; includeInIndex = 1; lastKnownFileType = sourcecode.swift; path = race.swift; sourceTree = "<group>"; };
		8318C993CBC628157303DBB4C5AF2DF7 /* Consolable.swift */ = {isa = PBXFileReference; includeInIndex = 1; lastKnownFileType = sourcecode.swift; path = Consolable.swift; sourceTree = "<group>"; };
		833F2E1B20CB06E0C4D5DAACD18A47ED /* IntExtension.swift */ = {isa = PBXFileReference; includeInIndex = 1; lastKnownFileType = sourcecode.swift; path = IntExtension.swift; sourceTree = "<group>"; };
		850847CB164B26CEA78C7C07BF1040C5 /* CancellableCatchable.swift */ = {isa = PBXFileReference; includeInIndex = 1; lastKnownFileType = sourcecode.swift; path = CancellableCatchable.swift; sourceTree = "<group>"; };
		89D889D46870D1D9B6D2E066059FA90D /* Box.swift */ = {isa = PBXFileReference; includeInIndex = 1; lastKnownFileType = sourcecode.swift; path = Box.swift; sourceTree = "<group>"; };
		8B03734A0FEE1A75DDA0DCD87AF3C43C /* RecoverWrappers.swift */ = {isa = PBXFileReference; includeInIndex = 1; lastKnownFileType = sourcecode.swift; path = RecoverWrappers.swift; sourceTree = "<group>"; };
		8C7C77A455F61D47A779C750E2BB3240 /* ScannerView.swift */ = {isa = PBXFileReference; includeInIndex = 1; lastKnownFileType = sourcecode.swift; path = ScannerView.swift; sourceTree = "<group>"; };
		8CE49443522600EC9DEDB75AD0544614 /* URLSessionStack.swift */ = {isa = PBXFileReference; includeInIndex = 1; lastKnownFileType = sourcecode.swift; path = URLSessionStack.swift; sourceTree = "<group>"; };
		8E2362652E46011AD466B8AFE4F60E5E /* ApplePay.swift */ = {isa = PBXFileReference; includeInIndex = 1; lastKnownFileType = sourcecode.swift; path = ApplePay.swift; sourceTree = "<group>"; };
		8F2F21CB381261AB34E4F7C0F8C2F446 /* Primer3DS-Info.plist */ = {isa = PBXFileReference; includeInIndex = 1; lastKnownFileType = text.plist.xml; path = "Primer3DS-Info.plist"; sourceTree = "<group>"; };
		908BA5DF43D15745251466493102C14A /* VaultPaymentMethodView.swift */ = {isa = PBXFileReference; includeInIndex = 1; lastKnownFileType = sourcecode.swift; path = VaultPaymentMethodView.swift; sourceTree = "<group>"; };
		90A450A992B0BA1635146D243BB221A7 /* PrimerLoadingViewController.swift */ = {isa = PBXFileReference; includeInIndex = 1; lastKnownFileType = sourcecode.swift; path = PrimerLoadingViewController.swift; sourceTree = "<group>"; };
		90EE8A4F58F4B800C2C37BFC5661881C /* PaymentMethodComponent.swift */ = {isa = PBXFileReference; includeInIndex = 1; lastKnownFileType = sourcecode.swift; path = PaymentMethodComponent.swift; sourceTree = "<group>"; };
		921ABC964528E046415AB5355C3FF821 /* PrimerUniversalCheckoutViewController.swift */ = {isa = PBXFileReference; includeInIndex = 1; lastKnownFileType = sourcecode.swift; path = PrimerUniversalCheckoutViewController.swift; sourceTree = "<group>"; };
		92863F179FD93E88D8B5A6FD082E6715 /* CardButton.swift */ = {isa = PBXFileReference; includeInIndex = 1; lastKnownFileType = sourcecode.swift; path = CardButton.swift; sourceTree = "<group>"; };
		9666D62DDDD60701DA772DB9E6EE83A1 /* Endpoint.swift */ = {isa = PBXFileReference; includeInIndex = 1; lastKnownFileType = sourcecode.swift; path = Endpoint.swift; sourceTree = "<group>"; };
		9A22CA53344802ABC27FF40264989BAC /* CoreDataDispatcher.swift */ = {isa = PBXFileReference; includeInIndex = 1; lastKnownFileType = sourcecode.swift; path = CoreDataDispatcher.swift; sourceTree = "<group>"; };
		9D940727FF8FB9C785EB98E56350EF41 /* Podfile */ = {isa = PBXFileReference; explicitFileType = text.script.ruby; includeInIndex = 1; indentWidth = 2; name = Podfile; path = ../Podfile; sourceTree = SOURCE_ROOT; tabWidth = 2; xcLanguageSpecificationIdentifier = xcode.lang.ruby; };
		A163D166B27F20FF6EEF83F5121C4CEA /* Primer3DS-umbrella.h */ = {isa = PBXFileReference; includeInIndex = 1; lastKnownFileType = sourcecode.c.h; path = "Primer3DS-umbrella.h"; sourceTree = "<group>"; };
		A1E420B4BD0FD084632C7C7E5CCA4792 /* PrimerWebViewModel.swift */ = {isa = PBXFileReference; includeInIndex = 1; lastKnownFileType = sourcecode.swift; path = PrimerWebViewModel.swift; sourceTree = "<group>"; };
		A4E7B1C752F38C22267D301DD5A364DF /* Pods-PrimerSDK_Tests-acknowledgements.markdown */ = {isa = PBXFileReference; includeInIndex = 1; lastKnownFileType = text; path = "Pods-PrimerSDK_Tests-acknowledgements.markdown"; sourceTree = "<group>"; };
		A54F687F50CBC405851394303C9CEA5C /* CustomStringConvertible.swift */ = {isa = PBXFileReference; includeInIndex = 1; lastKnownFileType = sourcecode.swift; path = CustomStringConvertible.swift; sourceTree = "<group>"; };
		A727029EA43C7DFC32CED91EBC97ED25 /* Catchable.swift */ = {isa = PBXFileReference; includeInIndex = 1; lastKnownFileType = sourcecode.swift; path = Catchable.swift; sourceTree = "<group>"; };
		A7DD1CE8022DEE896EBC4E2D6B354494 /* 3DSService+Promises.swift */ = {isa = PBXFileReference; includeInIndex = 1; lastKnownFileType = sourcecode.swift; path = "3DSService+Promises.swift"; sourceTree = "<group>"; };
<<<<<<< HEAD
		A8B3BC107C2BDC3C03D961866F721265 /* PrimerSDK-PrimerResources */ = {isa = PBXFileReference; explicitFileType = wrapper.cfbundle; includeInIndex = 0; name = "PrimerSDK-PrimerResources"; path = PrimerResources.bundle; sourceTree = BUILT_PRODUCTS_DIR; };
=======
		A8B3BC107C2BDC3C03D961866F721265 /* PrimerResources.bundle */ = {isa = PBXFileReference; explicitFileType = wrapper.cfbundle; includeInIndex = 0; path = PrimerResources.bundle; sourceTree = BUILT_PRODUCTS_DIR; };
>>>>>>> 3b1075d2
		AA33C795C67648804BE2D83CA7FDC812 /* PrimerViewController.swift */ = {isa = PBXFileReference; includeInIndex = 1; lastKnownFileType = sourcecode.swift; path = PrimerViewController.swift; sourceTree = "<group>"; };
		AA3E9F209C857157575A473FE948A03D /* Primer3DS.swift */ = {isa = PBXFileReference; includeInIndex = 1; lastKnownFileType = sourcecode.swift; name = Primer3DS.swift; path = Sources/Primer3DS/Classes/Primer3DS.swift; sourceTree = "<group>"; };
		AA80C9C550CB6B8B521015719AA66526 /* Pods-PrimerSDK_Example.modulemap */ = {isa = PBXFileReference; includeInIndex = 1; lastKnownFileType = sourcecode.module; path = "Pods-PrimerSDK_Example.modulemap"; sourceTree = "<group>"; };
		AC267E18AFBEE2C6510BF2A097B857B8 /* ImageName.swift */ = {isa = PBXFileReference; includeInIndex = 1; lastKnownFileType = sourcecode.swift; path = ImageName.swift; sourceTree = "<group>"; };
		AC8B5E10D51C8D705D01D9B30EE62AAA /* Parser.swift */ = {isa = PBXFileReference; includeInIndex = 1; lastKnownFileType = sourcecode.swift; path = Parser.swift; sourceTree = "<group>"; };
		ACC7DDDDEDB3331529C1B0C170A69DAF /* PrimerRootViewController.swift */ = {isa = PBXFileReference; includeInIndex = 1; lastKnownFileType = sourcecode.swift; path = PrimerRootViewController.swift; sourceTree = "<group>"; };
		AD0B97C8230EA27F9505EF79D6BC64A1 /* PrimerSDK.podspec */ = {isa = PBXFileReference; explicitFileType = text.script.ruby; includeInIndex = 1; indentWidth = 2; path = PrimerSDK.podspec; sourceTree = "<group>"; tabWidth = 2; xcLanguageSpecificationIdentifier = xcode.lang.ruby; };
		B225EA2FF9883902D58B5A0758D97FB2 /* Configuration.swift */ = {isa = PBXFileReference; includeInIndex = 1; lastKnownFileType = sourcecode.swift; path = Configuration.swift; sourceTree = "<group>"; };
		B2CEFEFB79A179F9106B7DB374012533 /* PrimerButton.swift */ = {isa = PBXFileReference; includeInIndex = 1; lastKnownFileType = sourcecode.swift; path = PrimerButton.swift; sourceTree = "<group>"; };
		B422A8EC88D7F3D9E828C7FC5882F14C /* VaultCheckoutViewModel.swift */ = {isa = PBXFileReference; includeInIndex = 1; lastKnownFileType = sourcecode.swift; path = VaultCheckoutViewModel.swift; sourceTree = "<group>"; };
		B429083200B13F604ED3C87DFFC0C016 /* Pods-PrimerSDK_Tests.modulemap */ = {isa = PBXFileReference; includeInIndex = 1; lastKnownFileType = sourcecode.module; path = "Pods-PrimerSDK_Tests.modulemap"; sourceTree = "<group>"; };
		B45297BC30F44D4711C5E0376949D6D5 /* Validation.swift */ = {isa = PBXFileReference; includeInIndex = 1; lastKnownFileType = sourcecode.swift; path = Validation.swift; sourceTree = "<group>"; };
		B46A1E8724734498DCBB44098F8034A4 /* PrimerSettings.swift */ = {isa = PBXFileReference; includeInIndex = 1; lastKnownFileType = sourcecode.swift; path = PrimerSettings.swift; sourceTree = "<group>"; };
		B81A22C75363A2C5F580542AA25A3540 /* ApayaService.swift */ = {isa = PBXFileReference; includeInIndex = 1; lastKnownFileType = sourcecode.swift; path = ApayaService.swift; sourceTree = "<group>"; };
		B8830F9A31A9226D08796DAE026717BE /* firstly.swift */ = {isa = PBXFileReference; includeInIndex = 1; lastKnownFileType = sourcecode.swift; path = firstly.swift; sourceTree = "<group>"; };
		BA7CA1B59FB4327F4E87732F79C9452D /* Error.swift */ = {isa = PBXFileReference; includeInIndex = 1; lastKnownFileType = sourcecode.swift; path = Error.swift; sourceTree = "<group>"; };
		BBB278D964EA13708820FDB1D5966A0A /* Mask.swift */ = {isa = PBXFileReference; includeInIndex = 1; lastKnownFileType = sourcecode.swift; path = Mask.swift; sourceTree = "<group>"; };
		BEF3199946B46FE3714E5611B9352600 /* DateExtension.swift */ = {isa = PBXFileReference; includeInIndex = 1; lastKnownFileType = sourcecode.swift; path = DateExtension.swift; sourceTree = "<group>"; };
		C009D423FAE05791C9964D0A07ADAE60 /* Optional+Extensions.swift */ = {isa = PBXFileReference; includeInIndex = 1; lastKnownFileType = sourcecode.swift; path = "Optional+Extensions.swift"; sourceTree = "<group>"; };
		C1C216B34934B8F586C68707318953BF /* PrimerSDK-umbrella.h */ = {isa = PBXFileReference; includeInIndex = 1; lastKnownFileType = sourcecode.c.h; path = "PrimerSDK-umbrella.h"; sourceTree = "<group>"; };
		C48902375D4884370F44D933A41903CA /* OrderItem.swift */ = {isa = PBXFileReference; includeInIndex = 1; lastKnownFileType = sourcecode.swift; path = OrderItem.swift; sourceTree = "<group>"; };
		CAC28597B1F55186F147F5FE7A5CC2BF /* PrimerVaultManagerViewController.swift */ = {isa = PBXFileReference; includeInIndex = 1; lastKnownFileType = sourcecode.swift; path = PrimerVaultManagerViewController.swift; sourceTree = "<group>"; };
		CAEEF102DF336468389FBCB0F76D84BB /* Guarantee.swift */ = {isa = PBXFileReference; includeInIndex = 1; lastKnownFileType = sourcecode.swift; path = Guarantee.swift; sourceTree = "<group>"; };
		CDA121516581B97C473067E099C72804 /* PrimerSDK-Info.plist */ = {isa = PBXFileReference; includeInIndex = 1; lastKnownFileType = text.plist.xml; path = "PrimerSDK-Info.plist"; sourceTree = "<group>"; };
		CEA284A1EDC49DC7B26F760C99F906C5 /* ErrorHandler.swift */ = {isa = PBXFileReference; includeInIndex = 1; lastKnownFileType = sourcecode.swift; path = ErrorHandler.swift; sourceTree = "<group>"; };
		CF6F0505DAF05BAE102A56F36AC18E55 /* PrimerOAuthViewModel.swift */ = {isa = PBXFileReference; includeInIndex = 1; lastKnownFileType = sourcecode.swift; path = PrimerOAuthViewModel.swift; sourceTree = "<group>"; };
		D1B2C2D21276138530BF7F54E3145DBD /* PrimerError.swift */ = {isa = PBXFileReference; includeInIndex = 1; lastKnownFileType = sourcecode.swift; path = PrimerError.swift; sourceTree = "<group>"; };
		D245E0514AAC1A2B9A6D5EA2F383E90F /* UIKit.framework */ = {isa = PBXFileReference; lastKnownFileType = wrapper.framework; name = UIKit.framework; path = Platforms/iPhoneOS.platform/Developer/SDKs/iPhoneOS14.0.sdk/System/Library/Frameworks/UIKit.framework; sourceTree = DEVELOPER_DIR; };
		D264B4E57DF7DB00D71275605D100971 /* Pods-PrimerSDK_Example-frameworks.sh */ = {isa = PBXFileReference; includeInIndex = 1; lastKnownFileType = text.script.sh; path = "Pods-PrimerSDK_Example-frameworks.sh"; sourceTree = "<group>"; };
		D38B242674D88209281C9B1D76A45C07 /* sv.lproj */ = {isa = PBXFileReference; includeInIndex = 1; lastKnownFileType = folder; path = sv.lproj; sourceTree = "<group>"; };
		D4855191C04701D41A20F3E005B08D60 /* JSONParser.swift */ = {isa = PBXFileReference; includeInIndex = 1; lastKnownFileType = sourcecode.swift; path = JSONParser.swift; sourceTree = "<group>"; };
		D66C3890C3566F38C935A2FFD9A237B0 /* Pods-PrimerSDK_Tests-dummy.m */ = {isa = PBXFileReference; includeInIndex = 1; lastKnownFileType = sourcecode.c.objc; path = "Pods-PrimerSDK_Tests-dummy.m"; sourceTree = "<group>"; };
		D6D6744DF62423428995950B674BED1C /* UIDeviceExtension.swift */ = {isa = PBXFileReference; includeInIndex = 1; lastKnownFileType = sourcecode.swift; path = UIDeviceExtension.swift; sourceTree = "<group>"; };
		D775DA53F2C89F88193E2FF8E19E1242 /* Promise.swift */ = {isa = PBXFileReference; includeInIndex = 1; lastKnownFileType = sourcecode.swift; path = Promise.swift; sourceTree = "<group>"; };
		D9EEC8494FF1AB6B6FC2EC5D032A651B /* KlarnaViewModel.swift */ = {isa = PBXFileReference; includeInIndex = 1; lastKnownFileType = sourcecode.swift; path = KlarnaViewModel.swift; sourceTree = "<group>"; };
		DAE6665501558EA3D141881BF3E3194B /* FormType.swift */ = {isa = PBXFileReference; includeInIndex = 1; lastKnownFileType = sourcecode.swift; path = FormType.swift; sourceTree = "<group>"; };
		DCC4F7142BFFC105B1DAC503E96E2A14 /* Apaya.swift */ = {isa = PBXFileReference; includeInIndex = 1; lastKnownFileType = sourcecode.swift; path = Apaya.swift; sourceTree = "<group>"; };
		DD40A5E31F6D74F3EF31DE218CE247E4 /* ApplePayService.swift */ = {isa = PBXFileReference; includeInIndex = 1; lastKnownFileType = sourcecode.swift; path = ApplePayService.swift; sourceTree = "<group>"; };
		DE4B7EEA93E514CBD6110D1A90533448 /* StringExtension.swift */ = {isa = PBXFileReference; includeInIndex = 1; lastKnownFileType = sourcecode.swift; path = StringExtension.swift; sourceTree = "<group>"; };
		DF6E4F8E7C26A7BBEC17AAD4042A317D /* Pods-PrimerSDK_Tests.debug.xcconfig */ = {isa = PBXFileReference; includeInIndex = 1; lastKnownFileType = text.xcconfig; path = "Pods-PrimerSDK_Tests.debug.xcconfig"; sourceTree = "<group>"; };
		DF91C4EB0A23CBE32B20FFC93EB5AF33 /* WebViewController.swift */ = {isa = PBXFileReference; includeInIndex = 1; lastKnownFileType = sourcecode.swift; path = WebViewController.swift; sourceTree = "<group>"; };
		E1B945985145643C12B1E91600B680DE /* Pods-PrimerSDK_Example-acknowledgements.markdown */ = {isa = PBXFileReference; includeInIndex = 1; lastKnownFileType = text; path = "Pods-PrimerSDK_Example-acknowledgements.markdown"; sourceTree = "<group>"; };
		E1DE0F3FAEB80348BACD55A19C760E14 /* PrimerTextFieldView.xib */ = {isa = PBXFileReference; includeInIndex = 1; lastKnownFileType = file.xib; path = PrimerTextFieldView.xib; sourceTree = "<group>"; };
		E4A6B5B1D629390C26AA8BD69B050D72 /* FormTextFieldType.swift */ = {isa = PBXFileReference; includeInIndex = 1; lastKnownFileType = sourcecode.swift; path = FormTextFieldType.swift; sourceTree = "<group>"; };
		E6DF772EBD0552229B3F76D49A0EF5F2 /* Primer3DSProtocols.swift */ = {isa = PBXFileReference; includeInIndex = 1; lastKnownFileType = sourcecode.swift; name = Primer3DSProtocols.swift; path = Sources/Primer3DS/Classes/Primer3DSProtocols.swift; sourceTree = "<group>"; };
		E73DC0AFF8C9DBA4C95A2A174C2B14A2 /* PrimerAPIClient+Promises.swift */ = {isa = PBXFileReference; includeInIndex = 1; lastKnownFileType = sourcecode.swift; path = "PrimerAPIClient+Promises.swift"; sourceTree = "<group>"; };
		E7B756BB6CFA977A87761BC29DB340D4 /* CardComponentsManager.swift */ = {isa = PBXFileReference; includeInIndex = 1; lastKnownFileType = sourcecode.swift; path = CardComponentsManager.swift; sourceTree = "<group>"; };
		E83F6E14B5A964FA6F29E380EAC5FF23 /* ResourceBundle-PrimerResources-PrimerSDK-Info.plist */ = {isa = PBXFileReference; includeInIndex = 1; lastKnownFileType = text.plist.xml; path = "ResourceBundle-PrimerResources-PrimerSDK-Info.plist"; sourceTree = "<group>"; };
		E884507DF2B84FA8A2E8AD8289881542 /* Pods-PrimerSDK_Example.release.xcconfig */ = {isa = PBXFileReference; includeInIndex = 1; lastKnownFileType = text.xcconfig; path = "Pods-PrimerSDK_Example.release.xcconfig"; sourceTree = "<group>"; };
		E920A7FFBC6436B3D1562B8E51BD3733 /* PrimerAPI.swift */ = {isa = PBXFileReference; includeInIndex = 1; lastKnownFileType = sourcecode.swift; path = PrimerAPI.swift; sourceTree = "<group>"; };
		E93FDB94E758911D9DA848A9DF729CF0 /* CancelContext.swift */ = {isa = PBXFileReference; includeInIndex = 1; lastKnownFileType = sourcecode.swift; path = CancelContext.swift; sourceTree = "<group>"; };
		EAB6F611E86A4758835A715E4B4184F6 /* Foundation.framework */ = {isa = PBXFileReference; lastKnownFileType = wrapper.framework; name = Foundation.framework; path = Platforms/iPhoneOS.platform/Developer/SDKs/iPhoneOS14.0.sdk/System/Library/Frameworks/Foundation.framework; sourceTree = DEVELOPER_DIR; };
		EB8217820F639BC79E07FFCC65E74429 /* Primer3DS.debug.xcconfig */ = {isa = PBXFileReference; includeInIndex = 1; lastKnownFileType = text.xcconfig; path = Primer3DS.debug.xcconfig; sourceTree = "<group>"; };
		EC4199C97E63385F40B7E46A5965DB82 /* PrimerWebViewController.swift */ = {isa = PBXFileReference; includeInIndex = 1; lastKnownFileType = sourcecode.swift; path = PrimerWebViewController.swift; sourceTree = "<group>"; };
		EE9674DAD0C961C92687877090E1E047 /* Pods-PrimerSDK_Tests-umbrella.h */ = {isa = PBXFileReference; includeInIndex = 1; lastKnownFileType = sourcecode.c.h; path = "Pods-PrimerSDK_Tests-umbrella.h"; sourceTree = "<group>"; };
		F282CFBA4B8AFF01D5B02FC275C4ABDB /* SuccessMessage.swift */ = {isa = PBXFileReference; includeInIndex = 1; lastKnownFileType = sourcecode.swift; path = SuccessMessage.swift; sourceTree = "<group>"; };
		F49FC8639A4713438D4E461D773692C6 /* ErrorViewController.swift */ = {isa = PBXFileReference; includeInIndex = 1; lastKnownFileType = sourcecode.swift; path = ErrorViewController.swift; sourceTree = "<group>"; };
		F50BC3C32023C246A02CEF666A9084F3 /* FinallyWrappers.swift */ = {isa = PBXFileReference; includeInIndex = 1; lastKnownFileType = sourcecode.swift; path = FinallyWrappers.swift; sourceTree = "<group>"; };
		F545A19D9DCFEEA6F5CE9D32192597B9 /* ConcurrencyLimitedDispatcher.swift */ = {isa = PBXFileReference; includeInIndex = 1; lastKnownFileType = sourcecode.swift; path = ConcurrencyLimitedDispatcher.swift; sourceTree = "<group>"; };
		F61F8EF58F900B17B2FD05E4F11BDB80 /* PrimerContainerViewController.swift */ = {isa = PBXFileReference; includeInIndex = 1; lastKnownFileType = sourcecode.swift; path = PrimerContainerViewController.swift; sourceTree = "<group>"; };
		F66B66BE146E368176B51B48A7143719 /* CardNetwork.swift */ = {isa = PBXFileReference; includeInIndex = 1; lastKnownFileType = sourcecode.swift; path = CardNetwork.swift; sourceTree = "<group>"; };
		F6714372225DD7095663DF9D6E91D8BA /* VaultPaymentMethodViewController.swift */ = {isa = PBXFileReference; includeInIndex = 1; lastKnownFileType = sourcecode.swift; path = VaultPaymentMethodViewController.swift; sourceTree = "<group>"; };
		F7B48CC82297D62E27EA98AE7A13D3DA /* Pods-PrimerSDK_Tests.release.xcconfig */ = {isa = PBXFileReference; includeInIndex = 1; lastKnownFileType = text.xcconfig; path = "Pods-PrimerSDK_Tests.release.xcconfig"; sourceTree = "<group>"; };
		F9D501419F85046E925BBBF9FC2182BB /* PaymentMethodConfigService.swift */ = {isa = PBXFileReference; includeInIndex = 1; lastKnownFileType = sourcecode.swift; path = PaymentMethodConfigService.swift; sourceTree = "<group>"; };
		F9EC79DF0E55C2073B206EBCAD3EFC6D /* UXMode.swift */ = {isa = PBXFileReference; includeInIndex = 1; lastKnownFileType = sourcecode.swift; path = UXMode.swift; sourceTree = "<group>"; };
		FEEE88E7ED49C5934F58BC27F9A48BBC /* PrimerCustomStyleTextField.swift */ = {isa = PBXFileReference; includeInIndex = 1; lastKnownFileType = sourcecode.swift; path = PrimerCustomStyleTextField.swift; sourceTree = "<group>"; };
		FF140328AED11E353C5392769DDC18DF /* SuccessViewController.swift */ = {isa = PBXFileReference; includeInIndex = 1; lastKnownFileType = sourcecode.swift; path = SuccessViewController.swift; sourceTree = "<group>"; };
		FF2BB04B2C0416C61AB79DF58B0CBEE4 /* en.lproj */ = {isa = PBXFileReference; includeInIndex = 1; lastKnownFileType = folder; path = en.lproj; sourceTree = "<group>"; };
<<<<<<< HEAD
		FFE8CD355A453EF1396E2D5E8E370F7A /* Primer3DS */ = {isa = PBXFileReference; explicitFileType = wrapper.framework; includeInIndex = 0; name = Primer3DS; path = Primer3DS.framework; sourceTree = BUILT_PRODUCTS_DIR; };
=======
		FFE8CD355A453EF1396E2D5E8E370F7A /* Primer3DS.framework */ = {isa = PBXFileReference; explicitFileType = wrapper.framework; includeInIndex = 0; path = Primer3DS.framework; sourceTree = BUILT_PRODUCTS_DIR; };
>>>>>>> 3b1075d2
/* End PBXFileReference section */

/* Begin PBXFrameworksBuildPhase section */
		0F3E65FE6FC2A22D49C385BE63CEE2D0 /* Frameworks */ = {
			isa = PBXFrameworksBuildPhase;
			buildActionMask = 2147483647;
			files = (
				E150EB1E3DDC0F59C4FDE4E1058FCAF7 /* Foundation.framework in Frameworks */,
			);
			runOnlyForDeploymentPostprocessing = 0;
		};
		5E5A7E9862EBBA8DB5500272B7909C0B /* Frameworks */ = {
			isa = PBXFrameworksBuildPhase;
			buildActionMask = 2147483647;
			files = (
				792188862A988C31237DA81868320D2D /* Foundation.framework in Frameworks */,
				8548D98B63B0CE7C33DA6C183E9A9BF0 /* UIKit.framework in Frameworks */,
			);
			runOnlyForDeploymentPostprocessing = 0;
		};
		5FA8194D1953D0D3375E73E245F84078 /* Frameworks */ = {
			isa = PBXFrameworksBuildPhase;
			buildActionMask = 2147483647;
			files = (
				8260D97F774E6137B7EA4F638D4C3C01 /* Foundation.framework in Frameworks */,
				8E7608568A9C4B1FAB743F8697BAD8E7 /* UIKit.framework in Frameworks */,
			);
			runOnlyForDeploymentPostprocessing = 0;
		};
		B9B45B20A61D7C84B3BCB6D924EFFFAC /* Frameworks */ = {
			isa = PBXFrameworksBuildPhase;
			buildActionMask = 2147483647;
			files = (
				8FB4A3F4485390CD362B1D2FF8A83B1F /* Foundation.framework in Frameworks */,
			);
			runOnlyForDeploymentPostprocessing = 0;
		};
		F8AD04030A9D10EE9DF6CAFC751565B3 /* Frameworks */ = {
			isa = PBXFrameworksBuildPhase;
			buildActionMask = 2147483647;
			files = (
			);
			runOnlyForDeploymentPostprocessing = 0;
		};
/* End PBXFrameworksBuildPhase section */

/* Begin PBXGroup section */
		017B60DA8D2FE015C184484FC6631060 /* Products */ = {
			isa = PBXGroup;
			children = (
				4D3869E0A461E802A5916AA6523517A4 /* Pods-PrimerSDK_Example */,
				23FD1D157B8C8E7148BE8A7D354A051F /* Pods-PrimerSDK_Tests */,
				FFE8CD355A453EF1396E2D5E8E370F7A /* Primer3DS */,
				28E47791C9F9D0A9BA05C719761A4F3F /* PrimerSDK */,
				A8B3BC107C2BDC3C03D961866F721265 /* PrimerSDK-PrimerResources */,
			);
			name = Products;
			sourceTree = "<group>";
		};
		08AFB1988C969069B4A0F178EBD91A69 /* Success */ = {
			isa = PBXGroup;
			children = (
				FF140328AED11E353C5392769DDC18DF /* SuccessViewController.swift */,
			);
			path = Success;
			sourceTree = "<group>";
		};
		0AC36002504D7D2E78A92F6976BF0EE9 /* Text Fields */ = {
			isa = PBXGroup;
			children = (
				E7B756BB6CFA977A87761BC29DB340D4 /* CardComponentsManager.swift */,
				4C321E5C2BBFAE0D80960D4AA0C73536 /* PrimerCardholderNameFieldView.swift */,
				37354B66D8EEDC41BF70C92358FEC770 /* PrimerCardNumberFieldView.swift */,
				6B17FDDBB771908E6C981B4F28CC39C9 /* PrimerCVVFieldView.swift */,
				6EBE137AA7F7916F3AD6FAA57EE5FF10 /* PrimerExpiryDateFieldView.swift */,
				18CC2AD4B97339E63DAFE007F8F4A6E1 /* PrimerNibView.swift */,
				78C174C01D3C3F1249BF0B42E70BCC6E /* PrimerTextField.swift */,
				202A74F386A8D2328F136D3B0682E192 /* PrimerTextFieldView.swift */,
			);
			path = "Text Fields";
			sourceTree = "<group>";
		};
		0C804E79ED46885DFED61BB4E9ED1BAB /* PCI */ = {
			isa = PBXGroup;
			children = (
				569194E5F8DEDE1F1154EFE7113C1AF5 /* CardScanner */,
			);
			path = PCI;
			sourceTree = "<group>";
		};
		1628BF05B4CAFDCC3549A101F5A10A17 /* Frameworks */ = {
			isa = PBXGroup;
			children = (
				59DA5C1F72E1D5BABC43EACBA672C3BA /* iOS */,
			);
			name = Frameworks;
			sourceTree = "<group>";
		};
		184D7B6E8D4EC6CF66F80414F14FDA71 /* Extensions & Utilities */ = {
			isa = PBXGroup;
			children = (
				196B6FBD6722F8CC352130A4C5CF458D /* AlertController.swift */,
				5D52E5A2D42F5D9BC5372F7175F03C6A /* BundleExtension.swift */,
				BEF3199946B46FE3714E5611B9352600 /* DateExtension.swift */,
				833F2E1B20CB06E0C4D5DAACD18A47ED /* IntExtension.swift */,
				09713EDC7869037F05CDCE567AF3CA37 /* Logger.swift */,
				BBB278D964EA13708820FDB1D5966A0A /* Mask.swift */,
				C009D423FAE05791C9964D0A07ADAE60 /* Optional+Extensions.swift */,
				7FDB6047E825F040376F7986FCE53DCB /* PresentationController.swift */,
				B2CEFEFB79A179F9106B7DB374012533 /* PrimerButton.swift */,
				FEEE88E7ED49C5934F58BC27F9A48BBC /* PrimerCustomStyleTextField.swift */,
				5151C403F1F02F837D3AADE7AC6745C2 /* PrimerScrollView.swift */,
				7F26F7E2FD3133DAB22297838A152B03 /* PrimerTableViewCell.swift */,
				AA33C795C67648804BE2D83CA7FDC812 /* PrimerViewController.swift */,
				3DF173E8E6FEE051D5C18AB2C43183A1 /* PrimerViewExtensions.swift */,
				DE4B7EEA93E514CBD6110D1A90533448 /* StringExtension.swift */,
				32E024D9E48AEC50678BD74B5E285925 /* UIColorExtension.swift */,
				D6D6744DF62423428995950B674BED1C /* UIDeviceExtension.swift */,
				56F97C34087923B62639FD8BD1F21D93 /* URLExtension.swift */,
				55B8236AFADC34AE9D38D433B9129297 /* UserDefaultsExtension.swift */,
				B45297BC30F44D4711C5E0376949D6D5 /* Validation.swift */,
<<<<<<< HEAD
				1D3922CB270DEEA5001BDCCA /* WebViewUtil.swift */,
=======
				1569955B271FF82C0057FF81 /* PrimerImage.swift */,
>>>>>>> 3b1075d2
			);
			name = "Extensions & Utilities";
			path = "Sources/PrimerSDK/Classes/Extensions & Utilities";
			sourceTree = "<group>";
		};
		1FCD0C28263CCBA9D65A3467E3AAC9D8 /* JSON */ = {
			isa = PBXGroup;
			children = (
				D4855191C04701D41A20F3E005B08D60 /* JSONParser.swift */,
			);
			path = JSON;
			sourceTree = "<group>";
		};
		25CAB474F7711205953FD54DF6D460B2 /* PCI */ = {
			isa = PBXGroup;
			children = (
				6BEA92C30F516F2E26B416B5A898D3E0 /* TokenizationService.swift */,
			);
			path = PCI;
			sourceTree = "<group>";
		};
		28F0D5ADADF6A2C614FFCBE982380827 /* Support Files */ = {
			isa = PBXGroup;
			children = (
				6301B7A842E934AB51C3D1A5965B19C8 /* Primer3DS.modulemap */,
				77393D72E4B2EFF88AF10EE9F64BB174 /* Primer3DS-dummy.m */,
				8F2F21CB381261AB34E4F7C0F8C2F446 /* Primer3DS-Info.plist */,
				1EB79EC7D2058D018AB15B71DA0904C3 /* Primer3DS-prefix.pch */,
				A163D166B27F20FF6EEF83F5121C4CEA /* Primer3DS-umbrella.h */,
				01866C554CEF16E126084C5F08741462 /* Primer3DS-xcframeworks.sh */,
				EB8217820F639BC79E07FFCC65E74429 /* Primer3DS.debug.xcconfig */,
				37BD3457C9DA0596324E3CDCC658CF05 /* Primer3DS.release.xcconfig */,
			);
			name = "Support Files";
			path = "../Target Support Files/Primer3DS";
			sourceTree = "<group>";
		};
		29F7C38A061E7EE2187C64A5CBDB4666 /* Services */ = {
			isa = PBXGroup;
			children = (
				79DA742183DE237D5BB754C68D6C25E2 /* API */,
				7B665F9CE278FDC35FE3970132D91E49 /* Network */,
				581A614B49BAC4950566A4FC7450C62C /* Parser */,
			);
			name = Services;
			path = Sources/PrimerSDK/Classes/Services;
			sourceTree = "<group>";
		};
		2BB19F7ED797495DC717A8D15AFFC971 /* Pod */ = {
			isa = PBXGroup;
			children = (
				77D5B477F719114CAC4457D3E84F43D3 /* LICENSE */,
				AD0B97C8230EA27F9505EF79D6BC64A1 /* PrimerSDK.podspec */,
				0D7556526B4459F4DDEB5A24A012B617 /* README.md */,
			);
			name = Pod;
			sourceTree = "<group>";
		};
		3801A9BC7954875A0868ED6C2EBEE2BA /* Primer3DS */ = {
			isa = PBXGroup;
			children = (
				AA3E9F209C857157575A473FE948A03D /* Primer3DS.swift */,
				E6DF772EBD0552229B3F76D49A0EF5F2 /* Primer3DSProtocols.swift */,
				7492CBAABC98EBF5377CFAD0DED3516E /* Primer3DSStructures.swift */,
				CFC426E9285DEFC0EE2CE3E9F2D3E316 /* Frameworks */,
				28F0D5ADADF6A2C614FFCBE982380827 /* Support Files */,
			);
			path = Primer3DS;
			sourceTree = "<group>";
		};
		3850A3B80E110E96156D886D4CAE253A /* Core */ = {
			isa = PBXGroup;
			children = (
				AEAF4D5A163CA3AC2DBB6CA35BC2681A /* 3DS */,
				49C2949A872482079C8B335E97A2D98C /* Payment Services */,
				25CAB474F7711205953FD54DF6D460B2 /* PCI */,
				E0409C4E0919B17DC3DE7C0772E2E801 /* Primer */,
			);
			name = Core;
			path = Sources/PrimerSDK/Classes/Core;
			sourceTree = "<group>";
		};
		3EAB13535C10C86748065624D0D7033E /* Core */ = {
			isa = PBXGroup;
			children = (
				4CF23422A3152E69D7959690AC20AE19 /* Icons.xcassets */,
				3850A3B80E110E96156D886D4CAE253A /* Core */,
				8D95528179BB2335939DDC5F9164E497 /* Data Models */,
				D4F8C3200868FEC3BFE5840D18847BD3 /* Error Handler */,
				184D7B6E8D4EC6CF66F80414F14FDA71 /* Extensions & Utilities */,
				412889D3B929AFD61ABD1E792BF4A453 /* Localizable */,
				66C31F8E2BB57C5F329C89B12624E004 /* Nibs */,
				29F7C38A061E7EE2187C64A5CBDB4666 /* Services */,
				7607B77A74CEBE8CC9811BB251188D7C /* Third Party */,
				AF457A16C543BB1450F5059F8143C442 /* User Interface */,
			);
			name = Core;
			sourceTree = "<group>";
		};
		412889D3B929AFD61ABD1E792BF4A453 /* Localizable */ = {
			isa = PBXGroup;
			children = (
				FF2BB04B2C0416C61AB79DF58B0CBEE4 /* en.lproj */,
				1075A7933583DB3FCE89876F8D3C98AA /* fr.lproj */,
				D38B242674D88209281C9B1D76A45C07 /* sv.lproj */,
			);
			name = Localizable;
			path = Sources/PrimerSDK/Resources/Localizable;
			sourceTree = "<group>";
		};
		42195E8BA424B05603B513F79135B768 /* Root */ = {
			isa = PBXGroup;
			children = (
				6B90E97B2080A9AC1A418474FCCB053A /* PrimerCardFormViewController.swift */,
				F61F8EF58F900B17B2FD05E4F11BDB80 /* PrimerContainerViewController.swift */,
				69FFD8EB1C6E7178EBB5C8B43ADC4C50 /* PrimerFormViewController.swift */,
				90A450A992B0BA1635146D243BB221A7 /* PrimerLoadingViewController.swift */,
				5932F26ECD2D61CCF212C28F675CA88C /* PrimerNavigationBar.swift */,
				5FD5FC7A9FC5CBF4FCA5AA3D3C722B84 /* PrimerNavigationController.swift */,
				ACC7DDDDEDB3331529C1B0C170A69DAF /* PrimerRootViewController.swift */,
				921ABC964528E046415AB5355C3FF821 /* PrimerUniversalCheckoutViewController.swift */,
				CAC28597B1F55186F147F5FE7A5CC2BF /* PrimerVaultManagerViewController.swift */,
			);
			path = Root;
			sourceTree = "<group>";
		};
		49C2949A872482079C8B335E97A2D98C /* Payment Services */ = {
			isa = PBXGroup;
			children = (
				B81A22C75363A2C5F580542AA25A3540 /* ApayaService.swift */,
				DD40A5E31F6D74F3EF31DE218CE247E4 /* ApplePayService.swift */,
				52825C84B85A0078E21B8023DDD61458 /* ClientTokenService.swift */,
				2186E718A9D58A712A03B2FA0AF33511 /* DirectDebitService.swift */,
				6862D04D1AFAF7D29F598DAEF864EFC8 /* KlarnaService.swift */,
				F9D501419F85046E925BBBF9FC2182BB /* PaymentMethodConfigService.swift */,
				725C5FA1E9FB04C7F651A91C7B127127 /* PayPalService.swift */,
				1E3D9AF63C7E4EDCE8AB26592415E5A0 /* VaultService.swift */,
			);
			path = "Payment Services";
			sourceTree = "<group>";
		};
		4B4BCE6BD2ACE23EC72D7005D6113C63 /* Networking */ = {
			isa = PBXGroup;
			children = (
				43E76CAE06E9FFF050E97C0FD7773F06 /* PrimerAPIClient+3DS.swift */,
			);
			path = Networking;
			sourceTree = "<group>";
		};
		503BF71041F30841E30A5666A44144C4 /* Data Models */ = {
			isa = PBXGroup;
			children = (
				23D9F8B0C14A28EFCCF8E7C48517E574 /* 3DS.swift */,
			);
			path = "Data Models";
			sourceTree = "<group>";
		};
		54968DFFAA3EE10038FFF6416B16AAD6 /* PromiseKit */ = {
			isa = PBXGroup;
			children = (
				1FE47DAF9814FFBCC0A0C1F374BE039B /* after.swift */,
				89D889D46870D1D9B6D2E066059FA90D /* Box.swift */,
				A727029EA43C7DFC32CED91EBC97ED25 /* Catchable.swift */,
				B225EA2FF9883902D58B5A0758D97FB2 /* Configuration.swift */,
				A54F687F50CBC405851394303C9CEA5C /* CustomStringConvertible.swift */,
				46B68286F922507DF82FB0ACDC44CE68 /* Dispatcher.swift */,
				BA7CA1B59FB4327F4E87732F79C9452D /* Error.swift */,
				B8830F9A31A9226D08796DAE026717BE /* firstly.swift */,
				CAEEF102DF336468389FBCB0F76D84BB /* Guarantee.swift */,
				133997060D85B9B9881B45167B057E56 /* hang.swift */,
				57A5DF8CA08D3B96202E4D27DF85FCA2 /* LogEvent.swift */,
				D775DA53F2C89F88193E2FF8E19E1242 /* Promise.swift */,
				82A0F8733DAED803AE75CE4874F595E8 /* race.swift */,
				448AA0AAC4C95351B1C7203975A4C3D0 /* Resolver.swift */,
				5CC9B81459167CF5EFD328EE29DCD869 /* Thenable.swift */,
				1DF6999D4446A4E4592C291E414CE204 /* when.swift */,
				E1E8D96526B82989E9411B9859490432 /* Cancellation */,
				62A507A92A13432129E2E0E570B6D790 /* Dispatchers */,
				8BC2A4D8533B8EDF9C0017816B51A0E2 /* Wrappers */,
			);
			path = PromiseKit;
			sourceTree = "<group>";
		};
		56409D50D0FA1C19C592518252ACCB45 /* Targets Support Files */ = {
			isa = PBXGroup;
			children = (
				DC341534F0F751E90DBE9F9F51531A54 /* Pods-PrimerSDK_Example */,
				C99317E726DB0D5CA94A6EFE2CA8C63E /* Pods-PrimerSDK_Tests */,
			);
			name = "Targets Support Files";
			sourceTree = "<group>";
		};
		569194E5F8DEDE1F1154EFE7113C1AF5 /* CardScanner */ = {
			isa = PBXGroup;
			children = (
				4B544A7DC6BE9CE9E2AF2EDD6658B038 /* CardScannerViewController.swift */,
				30A8FA171D7805B5C36B74E6FD6186C5 /* CardScannerViewController+SimpleScanDelegate.swift */,
				3927FEAC93E23638102EFE5141DC97F4 /* CardScannerViewModel.swift */,
				8C7C77A455F61D47A779C750E2BB3240 /* ScannerView.swift */,
			);
			path = CardScanner;
			sourceTree = "<group>";
		};
		581A614B49BAC4950566A4FC7450C62C /* Parser */ = {
			isa = PBXGroup;
			children = (
				AC8B5E10D51C8D705D01D9B30EE62AAA /* Parser.swift */,
				1FCD0C28263CCBA9D65A3467E3AAC9D8 /* JSON */,
			);
			path = Parser;
			sourceTree = "<group>";
		};
		59DA5C1F72E1D5BABC43EACBA672C3BA /* iOS */ = {
			isa = PBXGroup;
			children = (
				EAB6F611E86A4758835A715E4B4184F6 /* Foundation.framework */,
				D245E0514AAC1A2B9A6D5EA2F383E90F /* UIKit.framework */,
			);
			name = iOS;
			sourceTree = "<group>";
		};
		62A507A92A13432129E2E0E570B6D790 /* Dispatchers */ = {
			isa = PBXGroup;
			children = (
				F545A19D9DCFEEA6F5CE9D32192597B9 /* ConcurrencyLimitedDispatcher.swift */,
				9A22CA53344802ABC27FF40264989BAC /* CoreDataDispatcher.swift */,
				113A7D339CE2E207D38308DBEC1D406A /* Queue.swift */,
				6B7230A5C4ABE86D9DE38F4C15C386B4 /* RateLimitedDispatcher.swift */,
				518E6E16C5CDFF6CEB9EADC178A25EA3 /* RateLimitedDispatcherBase.swift */,
				11E55C92F6197EFD1C01DA8F986A7F00 /* StrictRateLimitedDispatcher.swift */,
			);
			path = Dispatchers;
			sourceTree = "<group>";
		};
		66C31F8E2BB57C5F329C89B12624E004 /* Nibs */ = {
			isa = PBXGroup;
			children = (
				E1DE0F3FAEB80348BACD55A19C760E14 /* PrimerTextFieldView.xib */,
			);
			name = Nibs;
			path = Sources/PrimerSDK/Resources/Nibs;
			sourceTree = "<group>";
		};
		683409749FDC7AA83910441BDDB96D4D /* Primer */ = {
			isa = PBXGroup;
			children = (
				92863F179FD93E88D8B5A6FD082E6715 /* CardButton.swift */,
				2FD63ED54ADFAB9F139DBB884D5DA5E7 /* ExternalViewModel.swift */,
				90EE8A4F58F4B800C2C37BFC5661881C /* PaymentMethodComponent.swift */,
			);
			path = Primer;
			sourceTree = "<group>";
		};
		7247ACD97AB79769C7D29E910A7E0D09 /* Development Pods */ = {
			isa = PBXGroup;
			children = (
				897693B3A77170FB6F4F8083AFBC1032 /* PrimerSDK */,
			);
			name = "Development Pods";
			sourceTree = "<group>";
		};
		7298937EE74DFAC3DDD80AE5C3E75667 /* Vault */ = {
			isa = PBXGroup;
			children = (
				908BA5DF43D15745251466493102C14A /* VaultPaymentMethodView.swift */,
				F6714372225DD7095663DF9D6E91D8BA /* VaultPaymentMethodViewController.swift */,
				81014FAE3AB94CEA5ACA39BF0F3E6E07 /* VaultPaymentMethodViewModel.swift */,
			);
			path = Vault;
			sourceTree = "<group>";
		};
		74D0C4CBDB501DDE03392FF74362F8AB /* PCI */ = {
			isa = PBXGroup;
			children = (
				E4A6B5B1D629390C26AA8BD69B050D72 /* FormTextFieldType.swift */,
				DAE6665501558EA3D141881BF3E3194B /* FormType.swift */,
			);
			path = PCI;
			sourceTree = "<group>";
		};
		7607B77A74CEBE8CC9811BB251188D7C /* Third Party */ = {
			isa = PBXGroup;
			children = (
				54968DFFAA3EE10038FFF6416B16AAD6 /* PromiseKit */,
			);
			name = "Third Party";
			path = "Sources/PrimerSDK/Classes/Third Party";
			sourceTree = "<group>";
		};
		79DA742183DE237D5BB754C68D6C25E2 /* API */ = {
			isa = PBXGroup;
			children = (
				7BF5DF6AD98719CF6211D94CC769B1EC /* Primer */,
			);
			path = API;
			sourceTree = "<group>";
		};
		7B665F9CE278FDC35FE3970132D91E49 /* Network */ = {
			isa = PBXGroup;
			children = (
				9666D62DDDD60701DA772DB9E6EE83A1 /* Endpoint.swift */,
				07310E2A7C0ADB8F08509DAE379D113B /* NetworkService.swift */,
				8CE49443522600EC9DEDB75AD0544614 /* URLSessionStack.swift */,
			);
			path = Network;
			sourceTree = "<group>";
		};
		7BF5DF6AD98719CF6211D94CC769B1EC /* Primer */ = {
			isa = PBXGroup;
			children = (
				E920A7FFBC6436B3D1562B8E51BD3733 /* PrimerAPI.swift */,
				0831E59F51403656ED0383648F14F7B0 /* PrimerAPIClient.swift */,
				E73DC0AFF8C9DBA4C95A2A174C2B14A2 /* PrimerAPIClient+Promises.swift */,
			);
			path = Primer;
			sourceTree = "<group>";
		};
		897693B3A77170FB6F4F8083AFBC1032 /* PrimerSDK */ = {
			isa = PBXGroup;
			children = (
				3EAB13535C10C86748065624D0D7033E /* Core */,
				2BB19F7ED797495DC717A8D15AFFC971 /* Pod */,
				E0C88C672E33FCBB7B24CDB6A36D22A3 /* Support Files */,
			);
			name = PrimerSDK;
			path = ../..;
			sourceTree = "<group>";
		};
		8BC2A4D8533B8EDF9C0017816B51A0E2 /* Wrappers */ = {
			isa = PBXGroup;
			children = (
				75821E9F332BCF07BE2A51774D4A371B /* CatchWrappers.swift */,
				4CA4545D24F665B91303552D899C514F /* EnsureWrappers.swift */,
				F50BC3C32023C246A02CEF666A9084F3 /* FinallyWrappers.swift */,
				187A700DC2F3AC4D980496686F6CC1F2 /* GuaranteeWrappers.swift */,
				8B03734A0FEE1A75DDA0DCD87AF3C43C /* RecoverWrappers.swift */,
				5624C7327C5FC63A6C4D66C3EEE6FCF9 /* SequenceWrappers.swift */,
				599D6BBFFF03AD9428301812685250B8 /* ThenableWrappers.swift */,
				6255611CAB8CE1504DBDFFFF6066E10B /* WrapperProtocols.swift */,
			);
			path = Wrappers;
			sourceTree = "<group>";
		};
		8D95528179BB2335939DDC5F9164E497 /* Data Models */ = {
			isa = PBXGroup;
			children = (
				DCC4F7142BFFC105B1DAC503E96E2A14 /* Apaya.swift */,
				8E2362652E46011AD466B8AFE4F60E5E /* ApplePay.swift */,
				F66B66BE146E368176B51B48A7143719 /* CardNetwork.swift */,
				137C27D833ACC688E11FFC8D812E270A /* ClientToken.swift */,
				8318C993CBC628157303DBB4C5AF2DF7 /* Consolable.swift */,
				75EE244891FE8B430637BA2EED9E0505 /* CountryCode.swift */,
				6FF7059D6D3CE5C0FCB92940CC3464C4 /* Currency.swift */,
				542CD49441C0FF5379071CDD3EE0B105 /* DirectDebitMandate.swift */,
				75F45874E9F78F48B1BCC110861D462D /* DirerctCheckoutViewModel.swift */,
				AC267E18AFBEE2C6510BF2A097B857B8 /* ImageName.swift */,
				4C8290F3A90D3CC3C6D5A396240EF2A7 /* Klarna.swift */,
				C48902375D4884370F44D933A41903CA /* OrderItem.swift */,
				28127967A118E47C7E3E28B344178EA1 /* PaymentMethodConfig.swift */,
				040F60B57703F4CA994A01EFC884BD04 /* PaymentMethodToken.swift */,
				0934E3FE39BD90E6EA7BF229015F3ADB /* PaymentMethodTokenizationRequest.swift */,
				7673235E700E2633E322145859E8C5E2 /* PaymentResponse.swift */,
				0F9007B401DBEA396B83D3DD5B2D6D2B /* PayPal.swift */,
				61366AB18EB8F4CCF9DD2B9F1E88E1BA /* PrimerContent.swift */,
				79991D238BFCA75910416B4DADE5C803 /* PrimerFlowEnums.swift */,
				B46A1E8724734498DCBB44098F8034A4 /* PrimerSettings.swift */,
				427CF00E20477C9A1EC718979A82644D /* PrimerTheme.swift */,
				F282CFBA4B8AFF01D5B02FC275C4ABDB /* SuccessMessage.swift */,
				F9EC79DF0E55C2073B206EBCAD3EFC6D /* UXMode.swift */,
				B422A8EC88D7F3D9E828C7FC5882F14C /* VaultCheckoutViewModel.swift */,
				74D0C4CBDB501DDE03392FF74362F8AB /* PCI */,
			);
			name = "Data Models";
			path = "Sources/PrimerSDK/Classes/Data Models";
			sourceTree = "<group>";
		};
		9448AF66A975C50C90B6C2B4E72D90AC /* Pods */ = {
			isa = PBXGroup;
			children = (
				3801A9BC7954875A0868ED6C2EBEE2BA /* Primer3DS */,
			);
			name = Pods;
			sourceTree = "<group>";
		};
		9B022F468ED565EC3F44F8D3AF2A9533 /* OAuth */ = {
			isa = PBXGroup;
			children = (
				D9EEC8494FF1AB6B6FC2EC5D032A651B /* KlarnaViewModel.swift */,
				582A6082B940B34852FF9DDE4895AEE2 /* OAuthViewModel.swift */,
				1C242EF7890FA2F8D92C650C5E1C217A /* PayPalViewModel.swift */,
				CF6F0505DAF05BAE102A56F36AC18E55 /* PrimerOAuthViewModel.swift */,
				EC4199C97E63385F40B7E46A5965DB82 /* PrimerWebViewController.swift */,
				A1E420B4BD0FD084632C7C7E5CCA4792 /* PrimerWebViewModel.swift */,
				DF91C4EB0A23CBE32B20FFC93EB5AF33 /* WebViewController.swift */,
			);
			path = OAuth;
			sourceTree = "<group>";
		};
		9F3E842B1C974602C004B40EB5F3DB06 /* UI Delegates */ = {
			isa = PBXGroup;
			children = (
				132FFF522AD8CFC125246CCB6C8ABFFE /* ReloadDelegate.swift */,
			);
			path = "UI Delegates";
			sourceTree = "<group>";
		};
		A449899408F84896A2C4D778321044FC /* Apple Pay */ = {
			isa = PBXGroup;
			children = (
				02721D5A7357DCF5A13244780F8DAA5F /* ApplePayViewModel.swift */,
			);
			path = "Apple Pay";
			sourceTree = "<group>";
		};
		AEAF4D5A163CA3AC2DBB6CA35BC2681A /* 3DS */ = {
			isa = PBXGroup;
			children = (
				613717FE594A8A2D0CAE79F84A669401 /* 3DSService.swift */,
				A7DD1CE8022DEE896EBC4E2D6B354494 /* 3DSService+Promises.swift */,
				503BF71041F30841E30A5666A44144C4 /* Data Models */,
				4B4BCE6BD2ACE23EC72D7005D6113C63 /* Networking */,
			);
			path = 3DS;
			sourceTree = "<group>";
		};
		AF457A16C543BB1450F5059F8143C442 /* User Interface */ = {
			isa = PBXGroup;
			children = (
				54311EC40A63D1782BE2BA1E55537A4C /* LoadingViewController.swift */,
				A449899408F84896A2C4D778321044FC /* Apple Pay */,
				F7CB05E0A5E4C44EC1023E4008C6181C /* Error */,
				9B022F468ED565EC3F44F8D3AF2A9533 /* OAuth */,
				0C804E79ED46885DFED61BB4E9ED1BAB /* PCI */,
				683409749FDC7AA83910441BDDB96D4D /* Primer */,
				42195E8BA424B05603B513F79135B768 /* Root */,
				08AFB1988C969069B4A0F178EBD91A69 /* Success */,
				0AC36002504D7D2E78A92F6976BF0EE9 /* Text Fields */,
				9F3E842B1C974602C004B40EB5F3DB06 /* UI Delegates */,
				7298937EE74DFAC3DDD80AE5C3E75667 /* Vault */,
			);
			name = "User Interface";
			path = "Sources/PrimerSDK/Classes/User Interface";
			sourceTree = "<group>";
		};
		C99317E726DB0D5CA94A6EFE2CA8C63E /* Pods-PrimerSDK_Tests */ = {
			isa = PBXGroup;
			children = (
				B429083200B13F604ED3C87DFFC0C016 /* Pods-PrimerSDK_Tests.modulemap */,
				A4E7B1C752F38C22267D301DD5A364DF /* Pods-PrimerSDK_Tests-acknowledgements.markdown */,
				639AE4928116FBD4FAE7B3DD6BD21271 /* Pods-PrimerSDK_Tests-acknowledgements.plist */,
				D66C3890C3566F38C935A2FFD9A237B0 /* Pods-PrimerSDK_Tests-dummy.m */,
				48627A99264E6679D85F177DBB79DA83 /* Pods-PrimerSDK_Tests-Info.plist */,
				EE9674DAD0C961C92687877090E1E047 /* Pods-PrimerSDK_Tests-umbrella.h */,
				DF6E4F8E7C26A7BBEC17AAD4042A317D /* Pods-PrimerSDK_Tests.debug.xcconfig */,
				F7B48CC82297D62E27EA98AE7A13D3DA /* Pods-PrimerSDK_Tests.release.xcconfig */,
			);
			name = "Pods-PrimerSDK_Tests";
			path = "Target Support Files/Pods-PrimerSDK_Tests";
			sourceTree = "<group>";
		};
		CF1408CF629C7361332E53B88F7BD30C = {
			isa = PBXGroup;
			children = (
				9D940727FF8FB9C785EB98E56350EF41 /* Podfile */,
				7247ACD97AB79769C7D29E910A7E0D09 /* Development Pods */,
				1628BF05B4CAFDCC3549A101F5A10A17 /* Frameworks */,
				9448AF66A975C50C90B6C2B4E72D90AC /* Pods */,
				017B60DA8D2FE015C184484FC6631060 /* Products */,
				56409D50D0FA1C19C592518252ACCB45 /* Targets Support Files */,
			);
			sourceTree = "<group>";
		};
		CFC426E9285DEFC0EE2CE3E9F2D3E316 /* Frameworks */ = {
			isa = PBXGroup;
			children = (
				2796B517334A85FE273247C85E3F7711 /* ThreeDS_SDK.xcframework */,
			);
			name = Frameworks;
			sourceTree = "<group>";
		};
		D4F8C3200868FEC3BFE5840D18847BD3 /* Error Handler */ = {
			isa = PBXGroup;
			children = (
				CEA284A1EDC49DC7B26F760C99F906C5 /* ErrorHandler.swift */,
				D1B2C2D21276138530BF7F54E3145DBD /* PrimerError.swift */,
			);
			name = "Error Handler";
			path = "Sources/PrimerSDK/Classes/Error Handler";
			sourceTree = "<group>";
		};
		DC341534F0F751E90DBE9F9F51531A54 /* Pods-PrimerSDK_Example */ = {
			isa = PBXGroup;
			children = (
				AA80C9C550CB6B8B521015719AA66526 /* Pods-PrimerSDK_Example.modulemap */,
				E1B945985145643C12B1E91600B680DE /* Pods-PrimerSDK_Example-acknowledgements.markdown */,
				582FD3213F3E32AF1194EEDF7C3BCD3F /* Pods-PrimerSDK_Example-acknowledgements.plist */,
				21F4ACB1142B1B9457658584BF5CD35A /* Pods-PrimerSDK_Example-dummy.m */,
				D264B4E57DF7DB00D71275605D100971 /* Pods-PrimerSDK_Example-frameworks.sh */,
				6F62EC7E7FE74F53F207CFD74D2416CA /* Pods-PrimerSDK_Example-Info.plist */,
				3780FF276696624E5AD4A629D4CC4AD8 /* Pods-PrimerSDK_Example-umbrella.h */,
				3C474C1A0DABE2A3F404B63D4D59F30C /* Pods-PrimerSDK_Example.debug.xcconfig */,
				E884507DF2B84FA8A2E8AD8289881542 /* Pods-PrimerSDK_Example.release.xcconfig */,
			);
			name = "Pods-PrimerSDK_Example";
			path = "Target Support Files/Pods-PrimerSDK_Example";
			sourceTree = "<group>";
		};
		E0409C4E0919B17DC3DE7C0772E2E801 /* Primer */ = {
			isa = PBXGroup;
			children = (
				3E83FF1A2826B5DCFEB55EE227BAD7C9 /* AppState.swift */,
				3CE5DEAA27699099925F99E71B280E4B /* DependencyInjection.swift */,
				6E8E521D6FB25510941BDDE3CC4ABB7B /* Primer.swift */,
				5FF4B9F4FC26801A8152D6709F373517 /* PrimerDelegate.swift */,
				052DE9C30E8839D44E94F57C6D1A2CED /* ResumeHandlerProtocol.swift */,
			);
			path = Primer;
			sourceTree = "<group>";
		};
		E0C88C672E33FCBB7B24CDB6A36D22A3 /* Support Files */ = {
			isa = PBXGroup;
			children = (
				6AB8BD7A248834907AE087649B5D2CFA /* PrimerSDK.modulemap */,
				0D2E0829A9CF5AACE43592141857A21A /* PrimerSDK-dummy.m */,
				CDA121516581B97C473067E099C72804 /* PrimerSDK-Info.plist */,
				68553CD924D242319DF36DF6E249141A /* PrimerSDK-prefix.pch */,
				C1C216B34934B8F586C68707318953BF /* PrimerSDK-umbrella.h */,
				0677C6E9834BB4B812F956E42A88E8F3 /* PrimerSDK.debug.xcconfig */,
				6D615C192F3ED0841230C2EDE0FFEC28 /* PrimerSDK.release.xcconfig */,
				E83F6E14B5A964FA6F29E380EAC5FF23 /* ResourceBundle-PrimerResources-PrimerSDK-Info.plist */,
			);
			name = "Support Files";
			path = "Example/Pods/Target Support Files/PrimerSDK";
			sourceTree = "<group>";
		};
		E1E8D96526B82989E9411B9859490432 /* Cancellation */ = {
			isa = PBXGroup;
			children = (
				E93FDB94E758911D9DA848A9DF729CF0 /* CancelContext.swift */,
				752FC399E15D784DCDE39EA8736F196C /* Cancellable.swift */,
				850847CB164B26CEA78C7C07BF1040C5 /* CancellableCatchable.swift */,
				0A13936A656B47592E8672C4D5307048 /* CancellablePromise.swift */,
				5DB5F96657ABAE54F58E1CD3DFE9A169 /* CancellableThenable.swift */,
			);
			path = Cancellation;
			sourceTree = "<group>";
		};
		F7CB05E0A5E4C44EC1023E4008C6181C /* Error */ = {
			isa = PBXGroup;
			children = (
				F49FC8639A4713438D4E461D773692C6 /* ErrorViewController.swift */,
			);
			path = Error;
			sourceTree = "<group>";
		};
/* End PBXGroup section */

/* Begin PBXHeadersBuildPhase section */
		84058D7A8DF91B08D110BEFF1977D488 /* Headers */ = {
			isa = PBXHeadersBuildPhase;
			buildActionMask = 2147483647;
			files = (
				32D4F85BE1557ED62536344CFAB75F88 /* Primer3DS-umbrella.h in Headers */,
			);
			runOnlyForDeploymentPostprocessing = 0;
		};
		989CFCF17E5064C3B40C4495204547B8 /* Headers */ = {
			isa = PBXHeadersBuildPhase;
			buildActionMask = 2147483647;
			files = (
				95BE1E8EB6E64246836A39ADF0C54B80 /* PrimerSDK-umbrella.h in Headers */,
			);
			runOnlyForDeploymentPostprocessing = 0;
		};
		AE1CD6FC62F3307E3B24589EC69D7772 /* Headers */ = {
			isa = PBXHeadersBuildPhase;
			buildActionMask = 2147483647;
			files = (
				06037AD0612C370180C55CA860921682 /* Pods-PrimerSDK_Example-umbrella.h in Headers */,
			);
			runOnlyForDeploymentPostprocessing = 0;
		};
		DA0A39FBF2F7BA2C8FD218CE456C1E87 /* Headers */ = {
			isa = PBXHeadersBuildPhase;
			buildActionMask = 2147483647;
			files = (
				D596E2B41C673AD5018AEA0A0321E51C /* Pods-PrimerSDK_Tests-umbrella.h in Headers */,
			);
			runOnlyForDeploymentPostprocessing = 0;
		};
/* End PBXHeadersBuildPhase section */

/* Begin PBXNativeTarget section */
		6849240CBB3AA7809D185A43939876BA /* Pods-PrimerSDK_Tests */ = {
			isa = PBXNativeTarget;
			buildConfigurationList = DB74BC4B5C5930D4C8F1AC03B808A393 /* Build configuration list for PBXNativeTarget "Pods-PrimerSDK_Tests" */;
			buildPhases = (
				DA0A39FBF2F7BA2C8FD218CE456C1E87 /* Headers */,
				D7C2CEDEBF3FC1225AF6969DD411A08B /* Sources */,
				0F3E65FE6FC2A22D49C385BE63CEE2D0 /* Frameworks */,
				3555CD6FF689702A32A86FF5DA44364D /* Resources */,
			);
			buildRules = (
			);
			dependencies = (
				CC73C05515DE7070E24511C68327E1B9 /* PBXTargetDependency */,
			);
			name = "Pods-PrimerSDK_Tests";
			productName = Pods_PrimerSDK_Tests;
			productReference = 23FD1D157B8C8E7148BE8A7D354A051F /* Pods-PrimerSDK_Tests */;
			productType = "com.apple.product-type.framework";
		};
		6C144A762E9B598392AFFEC8F873746A /* Pods-PrimerSDK_Example */ = {
			isa = PBXNativeTarget;
			buildConfigurationList = B36005E2BC2C6B16E44768133F252AA8 /* Build configuration list for PBXNativeTarget "Pods-PrimerSDK_Example" */;
			buildPhases = (
				AE1CD6FC62F3307E3B24589EC69D7772 /* Headers */,
				657DD73F5C7DB1E89B7A0B1F728C532B /* Sources */,
				B9B45B20A61D7C84B3BCB6D924EFFFAC /* Frameworks */,
				483852FA924261D513BA8012B2B603AF /* Resources */,
			);
			buildRules = (
			);
			dependencies = (
				02220B3DE755C6F70832C85AF1571EE7 /* PBXTargetDependency */,
				1F6D14141F03EC3357134D5885DD9A31 /* PBXTargetDependency */,
			);
			name = "Pods-PrimerSDK_Example";
			productName = Pods_PrimerSDK_Example;
			productReference = 4D3869E0A461E802A5916AA6523517A4 /* Pods-PrimerSDK_Example */;
			productType = "com.apple.product-type.framework";
		};
		6E6525C7043FBA7BB34A249010AF5593 /* PrimerSDK-PrimerResources */ = {
			isa = PBXNativeTarget;
			buildConfigurationList = 67464D936E6450C1BE0473BDC26AECCB /* Build configuration list for PBXNativeTarget "PrimerSDK-PrimerResources" */;
			buildPhases = (
				CF240570212E13BADF577C8C066E3846 /* Sources */,
				F8AD04030A9D10EE9DF6CAFC751565B3 /* Frameworks */,
				B8E1E7882F8358B3DEB670D9FB73FF66 /* Resources */,
			);
			buildRules = (
			);
			dependencies = (
			);
			name = "PrimerSDK-PrimerResources";
			productName = PrimerResources;
			productReference = A8B3BC107C2BDC3C03D961866F721265 /* PrimerSDK-PrimerResources */;
			productType = "com.apple.product-type.bundle";
		};
		6F5F0A81CAE773CFE5371059A81B5B6A /* Primer3DS */ = {
			isa = PBXNativeTarget;
			buildConfigurationList = 6004DC48EAFFC21734C2180D1DDDFCC5 /* Build configuration list for PBXNativeTarget "Primer3DS" */;
			buildPhases = (
				84058D7A8DF91B08D110BEFF1977D488 /* Headers */,
				73BC8E4B06FD50D4A4E6FE3D1F4951F9 /* [CP] Copy XCFrameworks */,
				773BF85567A4D1EF16790CE8A8E7CAD4 /* Sources */,
				5E5A7E9862EBBA8DB5500272B7909C0B /* Frameworks */,
				B8E52586E0F3D75F547E77A32AA52133 /* Resources */,
			);
			buildRules = (
			);
			dependencies = (
			);
			name = Primer3DS;
			productName = Primer3DS;
			productReference = FFE8CD355A453EF1396E2D5E8E370F7A /* Primer3DS */;
			productType = "com.apple.product-type.framework";
		};
		F3BE9108C53B53949406218CEA55E0B2 /* PrimerSDK */ = {
			isa = PBXNativeTarget;
			buildConfigurationList = C2DF3B9D5700484AA7E360AF5A1068BA /* Build configuration list for PBXNativeTarget "PrimerSDK" */;
			buildPhases = (
				989CFCF17E5064C3B40C4495204547B8 /* Headers */,
				A8B3FBFF2327D6EF99A62E682B0340BD /* Sources */,
				5FA8194D1953D0D3375E73E245F84078 /* Frameworks */,
				59A8E8FD2B4C6D2F83728D83AE70AD8B /* Resources */,
			);
			buildRules = (
			);
			dependencies = (
				A346A0AE1D924F474A1E1C7D42CB1B4D /* PBXTargetDependency */,
			);
			name = PrimerSDK;
			productName = PrimerSDK;
			productReference = 28E47791C9F9D0A9BA05C719761A4F3F /* PrimerSDK */;
			productType = "com.apple.product-type.framework";
		};
/* End PBXNativeTarget section */

/* Begin PBXProject section */
		BFDFE7DC352907FC980B868725387E98 /* Project object */ = {
			isa = PBXProject;
			attributes = {
				LastSwiftUpdateCheck = 1240;
				LastUpgradeCheck = 1240;
			};
			buildConfigurationList = 4821239608C13582E20E6DA73FD5F1F9 /* Build configuration list for PBXProject "Pods" */;
			compatibilityVersion = "Xcode 3.2";
			developmentRegion = en;
			hasScannedForEncodings = 0;
			knownRegions = (
				Base,
				en,
				fr,
				sv,
			);
			mainGroup = CF1408CF629C7361332E53B88F7BD30C;
			productRefGroup = 017B60DA8D2FE015C184484FC6631060 /* Products */;
			projectDirPath = "";
			projectRoot = "";
			targets = (
				6C144A762E9B598392AFFEC8F873746A /* Pods-PrimerSDK_Example */,
				6849240CBB3AA7809D185A43939876BA /* Pods-PrimerSDK_Tests */,
				6F5F0A81CAE773CFE5371059A81B5B6A /* Primer3DS */,
				F3BE9108C53B53949406218CEA55E0B2 /* PrimerSDK */,
				6E6525C7043FBA7BB34A249010AF5593 /* PrimerSDK-PrimerResources */,
			);
		};
/* End PBXProject section */

/* Begin PBXResourcesBuildPhase section */
		3555CD6FF689702A32A86FF5DA44364D /* Resources */ = {
			isa = PBXResourcesBuildPhase;
			buildActionMask = 2147483647;
			files = (
			);
			runOnlyForDeploymentPostprocessing = 0;
		};
		483852FA924261D513BA8012B2B603AF /* Resources */ = {
			isa = PBXResourcesBuildPhase;
			buildActionMask = 2147483647;
			files = (
			);
			runOnlyForDeploymentPostprocessing = 0;
		};
		59A8E8FD2B4C6D2F83728D83AE70AD8B /* Resources */ = {
			isa = PBXResourcesBuildPhase;
			buildActionMask = 2147483647;
			files = (
				071C8E3F976EC9885ED40B5A5B82F157 /* PrimerSDK-PrimerResources in Resources */,
			);
			runOnlyForDeploymentPostprocessing = 0;
		};
		B8E1E7882F8358B3DEB670D9FB73FF66 /* Resources */ = {
			isa = PBXResourcesBuildPhase;
			buildActionMask = 2147483647;
			files = (
				45F189ED663893541251B6FD4E3F6D72 /* en.lproj in Resources */,
				091D39F68B98D8103D20B3C53AE52093 /* fr.lproj in Resources */,
				832B7F1137BAA34BE228ABE6547B8724 /* Icons.xcassets in Resources */,
				35357F87F41AAED0AF7B17282F4DE721 /* PrimerTextFieldView.xib in Resources */,
				C9AF445F3E0B31BED274FD592BAA43A9 /* sv.lproj in Resources */,
			);
			runOnlyForDeploymentPostprocessing = 0;
		};
		B8E52586E0F3D75F547E77A32AA52133 /* Resources */ = {
			isa = PBXResourcesBuildPhase;
			buildActionMask = 2147483647;
			files = (
			);
			runOnlyForDeploymentPostprocessing = 0;
		};
/* End PBXResourcesBuildPhase section */

/* Begin PBXShellScriptBuildPhase section */
		73BC8E4B06FD50D4A4E6FE3D1F4951F9 /* [CP] Copy XCFrameworks */ = {
			isa = PBXShellScriptBuildPhase;
			buildActionMask = 2147483647;
			files = (
			);
			inputPaths = (
				"${PODS_ROOT}/Target Support Files/Primer3DS/Primer3DS-xcframeworks.sh",
				"${PODS_ROOT}/Primer3DS/Sources/Frameworks/ThreeDS_SDK.xcframework",
			);
			name = "[CP] Copy XCFrameworks";
			outputPaths = (
				"${PODS_XCFRAMEWORKS_BUILD_DIR}/Primer3DS/ThreeDS_SDK.framework",
			);
			runOnlyForDeploymentPostprocessing = 0;
			shellPath = /bin/sh;
			shellScript = "\"${PODS_ROOT}/Target Support Files/Primer3DS/Primer3DS-xcframeworks.sh\"\n";
			showEnvVarsInLog = 0;
		};
/* End PBXShellScriptBuildPhase section */

/* Begin PBXSourcesBuildPhase section */
		657DD73F5C7DB1E89B7A0B1F728C532B /* Sources */ = {
			isa = PBXSourcesBuildPhase;
			buildActionMask = 2147483647;
			files = (
				8FE23AF4662809E6F0EB6C49B1B1A9BA /* Pods-PrimerSDK_Example-dummy.m in Sources */,
			);
			runOnlyForDeploymentPostprocessing = 0;
		};
		773BF85567A4D1EF16790CE8A8E7CAD4 /* Sources */ = {
			isa = PBXSourcesBuildPhase;
			buildActionMask = 2147483647;
			files = (
<<<<<<< HEAD
				8DCD5215EFE7493AFC08C496176C410D /* Primer3DS.swift in Sources */,
				F4B688753C11BA192EC0E3E61A466CB2 /* Primer3DS-dummy.m in Sources */,
				178443E9C88007877F57C1552C9AE76E /* Primer3DSProtocols.swift in Sources */,
				3EB7A6B9A397005CB3B77FDC9DA30691 /* Primer3DSStructures.swift in Sources */,
=======
				AB14BCC5825A59F66CFC431FF7885289 /* 3DS.swift in Sources */,
				AD8D1F968EA1FFB2EE48DCB62EB7AC14 /* 3DSService+Promises.swift in Sources */,
				0F573A13BFACC885368720C6C705F6E4 /* 3DSService.swift in Sources */,
				DD0E7E9249928998858A99520F353E0A /* after.swift in Sources */,
				486EBCB1E1DA8999803F5428E2CACA42 /* AlertController.swift in Sources */,
				EEEF2B4FBBF1A063501A72DD4AC3E13E /* Apaya.swift in Sources */,
				AEFBA2A4C87489D5C39531220FE44D2E /* ApayaService.swift in Sources */,
				8F88F4576B8F04B319879AD2C125D2E0 /* ApplePay.swift in Sources */,
				58B2BD7EABCB1BDF1F699282F97A7D34 /* ApplePayService.swift in Sources */,
				51FC90EBC996767AFF20EC66253ABCDD /* ApplePayViewModel.swift in Sources */,
				4A2B5CC5D0075ED7025193D13AC7A178 /* AppState.swift in Sources */,
				C8EE8A77A3B79EE038AEA10CA348C2D6 /* Box.swift in Sources */,
				7E4FB8E980900DE7731FA9F50CDE1069 /* BundleExtension.swift in Sources */,
				8518A0F3F1E7938A5F1687CB0E10A060 /* CancelContext.swift in Sources */,
				A970C7DE2562ACCD56DE857697FC75F3 /* Cancellable.swift in Sources */,
				18452DCA336DCD88C496A6BBAE71C484 /* CancellableCatchable.swift in Sources */,
				322AA2BCFD088D3D373D51D3B9B853D7 /* CancellablePromise.swift in Sources */,
				91A8FC2648C0835DB741E0E755985622 /* CancellableThenable.swift in Sources */,
				8C59D074FA62969F4EF772DB22FD0C68 /* CardButton.swift in Sources */,
				78DB08552A94B434300A4AE1268B6F5C /* CardComponentsManager.swift in Sources */,
				E467B068CE924BF58B1F6365B2C062D7 /* CardNetwork.swift in Sources */,
				6C649EE7AD8BCCF7531C4253CEA036CD /* CardScannerViewController+SimpleScanDelegate.swift in Sources */,
				A506039307CD82341BEBF9526C901D81 /* CardScannerViewController.swift in Sources */,
				0CC36760943AED64CEEDC56E7292040D /* CardScannerViewModel.swift in Sources */,
				8A114984FB29D5C2E4F28FF2278C70CB /* Catchable.swift in Sources */,
				2074B4A58759E3D65708EB677813AD2D /* CatchWrappers.swift in Sources */,
				6738EA3904DB300B1660274C208C4754 /* ClientToken.swift in Sources */,
				49DDC1FD78D370294D790B79C731CB03 /* ClientTokenService.swift in Sources */,
				9C2226572FF501E19DA67023D426B221 /* ConcurrencyLimitedDispatcher.swift in Sources */,
				2B729E7C34D107F6D492DE09415DFAD6 /* Configuration.swift in Sources */,
				D7B7398C4F50A1127CBA6FFBB2EE2946 /* Consolable.swift in Sources */,
				A044F0EAE7194D7271A8585937836081 /* CoreDataDispatcher.swift in Sources */,
				14BC91BF818B17BEA6E2619B135845FF /* CountryCode.swift in Sources */,
				AFB6D3E7BE5C4B1C538C15FEA90D2566 /* Currency.swift in Sources */,
				C64A00D93E6FB6A8D2D68143C8EDF014 /* CustomStringConvertible.swift in Sources */,
				E24FE70934648D541B27D7B4FCB3DDDF /* DateExtension.swift in Sources */,
				76F7F6B4687A8A034A0AEA9098AE4B62 /* DependencyInjection.swift in Sources */,
				2780040F9BF52CF21BA23E0FBFC01965 /* DirectDebitMandate.swift in Sources */,
				7BE3F5BD965BA742DBC28A37B61CF6FD /* DirectDebitService.swift in Sources */,
				E102404F53DC303F1DFB0320B3E98CC8 /* DirerctCheckoutViewModel.swift in Sources */,
				BF98E602DE2F0A8490A1E56AA06BA677 /* Dispatcher.swift in Sources */,
				CFA5012191D1D63666D1B1C19DB35361 /* Endpoint.swift in Sources */,
				D5543601839E4C3C76276AFCCE664F1C /* EnsureWrappers.swift in Sources */,
				C200A615CC6C761AF124E5960C3298E2 /* Error.swift in Sources */,
				3C441AF2F9DFBA1B587426C6A2FBC600 /* ErrorHandler.swift in Sources */,
				BC7FDE924E494D6CBCB38ED060824FD5 /* ErrorViewController.swift in Sources */,
				5ED93911FB7BADF0FE9FF9F91F0D3C13 /* ExternalViewModel.swift in Sources */,
				1580791DBB266AC123D43B0B25673807 /* FinallyWrappers.swift in Sources */,
				3231DA134880B901E01E58596DB7337D /* firstly.swift in Sources */,
				A7ADE4D1DF6A3A4BDAD2CA9D91DD5215 /* FormTextFieldType.swift in Sources */,
				AE97D7D98F7FF6D6D701814CF285C73B /* FormType.swift in Sources */,
				5143311938C845B7AFCBFD106FFFAF8F /* Guarantee.swift in Sources */,
				8EDB65DF538B4DA892747D03BA66CC91 /* GuaranteeWrappers.swift in Sources */,
				79E4B803A9DA754C66D2DF925152B9AC /* hang.swift in Sources */,
				EB15338F72DEE4A74871EC556243545F /* ImageName.swift in Sources */,
				1AA95EC82F1E34609B2A4F1D8188CD60 /* IntExtension.swift in Sources */,
				7D0632A1FB2572EA167D8ABE699B9E17 /* JSONParser.swift in Sources */,
				381BB4F57FACDE75F1CEB4960EF7003F /* Klarna.swift in Sources */,
				96C176C45CEC1C9D5106B4F7FF76AF2A /* KlarnaService.swift in Sources */,
				C5119FA63D7E8873CB2E967AFD8E1E6A /* KlarnaViewModel.swift in Sources */,
				3F9ADF2BFA586004ACB169DF4F539A59 /* LoadingViewController.swift in Sources */,
				C06F13400A33EF7BB649200976727228 /* LogEvent.swift in Sources */,
				DBE3ADFAEC187058E058B7F06370CDD2 /* Logger.swift in Sources */,
				74D05B5770768F9A6EC314BB6D1303D2 /* Mask.swift in Sources */,
				FEC7AC5A5A9EC8BBCC880D54A39D2F64 /* NetworkService.swift in Sources */,
				5A1711E720C4C9242C03096634304602 /* OAuthViewModel.swift in Sources */,
				4CDB6C5AEDA32988EAF2D1B2D7EEA883 /* Optional+Extensions.swift in Sources */,
				CE492DDAB5DF184F4B3B54D86FF0BE2C /* OrderItem.swift in Sources */,
				1B88AA0CF0623A9462B2F4063AC269B6 /* Parser.swift in Sources */,
				78F90883C41F573B5339D87EFFE63FCF /* PaymentMethodComponent.swift in Sources */,
				E730845CC9461C431A6FDFA9F7E84381 /* PaymentMethodConfig.swift in Sources */,
				621EB69ED473029CFCA8DE219DD8EF51 /* PaymentMethodConfigService.swift in Sources */,
				109F64FC32553CDAC0BF7CF8B6C1375E /* PaymentMethodToken.swift in Sources */,
				F2E62C4E97D4F1481DD8087073D248C8 /* PaymentMethodTokenizationRequest.swift in Sources */,
				6D48692B8E1D1D1FCE3C78F504E43BFE /* PaymentResponse.swift in Sources */,
				FF753B647F34DC40526A60A661585594 /* PayPal.swift in Sources */,
				887927CF1000B02AF06CC17918C7DB47 /* PayPalService.swift in Sources */,
				05A2E567C33B49C808EC4796F47FA30D /* PayPalViewModel.swift in Sources */,
				31B528107F7D68987A81D962EA8FF201 /* PresentationController.swift in Sources */,
				B68E5D2A42E6D30A2FA4F68C97C4729F /* Primer.swift in Sources */,
				835C466C125D364CBF803C11DC6AF495 /* PrimerAPI.swift in Sources */,
				6437576C60E06293117D30633FAF19C4 /* PrimerAPIClient+3DS.swift in Sources */,
				1569955C271FF82C0057FF81 /* PrimerImage.swift in Sources */,
				ECA0A25D01E1AC88AE608FCFE74B480A /* PrimerAPIClient+Promises.swift in Sources */,
				BBE669BF2281B157A53D015455A9B1A4 /* PrimerAPIClient.swift in Sources */,
				52EC7F0DED7C05276D075DB3A94D51E9 /* PrimerButton.swift in Sources */,
				7DB2F602587CCEF1FFC41DD17B0EBC6B /* PrimerCardFormViewController.swift in Sources */,
				FD7BCF3AED5ACA886D11DF7BAB515781 /* PrimerCardholderNameFieldView.swift in Sources */,
				A9C31D4484CF8EC8F5F4D319C8E3D58C /* PrimerCardNumberFieldView.swift in Sources */,
				80A212AEAFBA04148BEA0E372DC0F434 /* PrimerContainerViewController.swift in Sources */,
				753535B79436DA0985C8E72B87D76191 /* PrimerContent.swift in Sources */,
				9FC6FBB0F25817D379FAC094C447B68B /* PrimerCustomStyleTextField.swift in Sources */,
				8CC729BE7D75E1D05D4EEE3C12B78B94 /* PrimerCVVFieldView.swift in Sources */,
				F0D57DDBFA2D529C04DF41A0122C5D32 /* PrimerDelegate.swift in Sources */,
				98BA9D6F49F35CB5A1CF5824C7BD067E /* PrimerError.swift in Sources */,
				4F40544BB3B162DA82123A1842A94481 /* PrimerExpiryDateFieldView.swift in Sources */,
				E4D4D34AA71527B05A97A1D2F527D734 /* PrimerFlowEnums.swift in Sources */,
				34E55F877EB334FC55B2BADEE97A4277 /* PrimerFormViewController.swift in Sources */,
				C064C0E3EF4F8C45A0587A1C02D7350D /* PrimerLoadingViewController.swift in Sources */,
				80CCC56FAE379A735EF11A71CBEEC60A /* PrimerNavigationBar.swift in Sources */,
				F524682F431B4F428E2DE0F70371BFA2 /* PrimerNavigationController.swift in Sources */,
				DBE4213A3391E93DC0AD335BB91A9955 /* PrimerNibView.swift in Sources */,
				E512439B28CB68DF0D8D87B048CF751A /* PrimerOAuthViewModel.swift in Sources */,
				63C5ED38179EB6FCB970FD9B4E9604D5 /* PrimerRootViewController.swift in Sources */,
				9AA159C0BA93F0E27539E9D11F68CECE /* PrimerScrollView.swift in Sources */,
				73A341DA773EF90CA1F53DEC942D986E /* PrimerSDK-dummy.m in Sources */,
				CFEAE37225194870FA73748D124A5D9D /* PrimerSettings.swift in Sources */,
				4A0AB5F2A19D3EA462631080E3F92FB8 /* PrimerTableViewCell.swift in Sources */,
				4EA845B35E12CB03DFD4A2CC0E84C296 /* PrimerTextField.swift in Sources */,
				15CCC1CB3FF755CDE7D4B18B76BDFE5B /* PrimerTextFieldView.swift in Sources */,
				5BBF65110C2F341C6A70614B6DB58771 /* PrimerTheme.swift in Sources */,
				8231539E3839416BBBBEB52163DC94D5 /* PrimerUniversalCheckoutViewController.swift in Sources */,
				EE2F34436AAC489560FFF09825774246 /* PrimerVaultManagerViewController.swift in Sources */,
				38510C15F665A16EA33F588EBD75A339 /* PrimerViewController.swift in Sources */,
				9A25E5E8C31343ABA97FFDA7AAFAE5AF /* PrimerViewExtensions.swift in Sources */,
				F5099C6F6484CAB6308A4C51A6C9A3A7 /* PrimerWebViewController.swift in Sources */,
				97F9B33AF7878569AB7359884B11CB31 /* PrimerWebViewModel.swift in Sources */,
				1A9FF93C96058BFE4D03DF7812F92C9B /* Promise.swift in Sources */,
				9ADD0C5E28879507BE45D55727FFB843 /* Queue.swift in Sources */,
				BB102B4B19BD4851D59E51C090EE368A /* race.swift in Sources */,
				030BC82FCC6DB79247086CB6A732B19D /* RateLimitedDispatcher.swift in Sources */,
				9FC79E8AB385E0986CFB5EEFB9299138 /* RateLimitedDispatcherBase.swift in Sources */,
				F078457BEF63041E49C09A11AF9F90C8 /* RecoverWrappers.swift in Sources */,
				A9D242477D7BFDC2164889091E448920 /* ReloadDelegate.swift in Sources */,
				17555207546F1380E5D5331DE8C7E430 /* Resolver.swift in Sources */,
				15F2D9532F7C92D50494DADF25FB776F /* ResumeHandlerProtocol.swift in Sources */,
				1DD35064DD4D7AF4481E1488D4396BD1 /* ScannerView.swift in Sources */,
				691C523EB92EE00051C4A25B01DAE069 /* SequenceWrappers.swift in Sources */,
				1E9553C0779CD6DFE199EB93AF861C3F /* StrictRateLimitedDispatcher.swift in Sources */,
				B56352F4104886A44A551132A0D9CC5F /* StringExtension.swift in Sources */,
				0498EB2C2B12FC8FD65B19FE272FF512 /* SuccessMessage.swift in Sources */,
				46FEE3F57F93123CC68CA14375063D06 /* SuccessViewController.swift in Sources */,
				4F46B730ACB79A1F7301FA8D7AA951C9 /* Thenable.swift in Sources */,
				41F9AE35CC4EE49E675F6F9808B2FA18 /* ThenableWrappers.swift in Sources */,
				6EBA9290523DBC9EB31A0413ED195C1E /* TokenizationService.swift in Sources */,
				ACE7B9FD25B6D1A82FF2BAB07A7F7A8B /* UIColorExtension.swift in Sources */,
				85B0483C40E9637C2EE471CE71858AD6 /* UIDeviceExtension.swift in Sources */,
				1C138812AB6B45542D64D275F9210CDA /* URLExtension.swift in Sources */,
				081A5CA0E340A96F1D85B379CD201ACE /* URLSessionStack.swift in Sources */,
				BE28B3C3EA9CBBC62A9CE412B271F689 /* UserDefaultsExtension.swift in Sources */,
				62C63E28316B1CDE6676DC748FD286CB /* UXMode.swift in Sources */,
				018C0290D5945BB51D004B433A211381 /* Validation.swift in Sources */,
				DB577CEAA8733C1D28E9138BE08EA786 /* VaultCheckoutViewModel.swift in Sources */,
				4CD23955EDCC9A10C605B11E98F538FA /* VaultPaymentMethodView.swift in Sources */,
				4C44C873F4FAEBDCD6F1C8AA322C9805 /* VaultPaymentMethodViewController.swift in Sources */,
				B7D185DFA502BFC031C3C98AB3DCFB1D /* VaultPaymentMethodViewModel.swift in Sources */,
				829786FF2D6F592C01436DD8300C3C1B /* VaultService.swift in Sources */,
				C21729DE0F1CA81619247C35B8FFF44D /* WebViewController.swift in Sources */,
				6D6BF9863371EC0D3457FED17A00F1E5 /* when.swift in Sources */,
				6C0813800239BAEB6C4F90FA3D022917 /* WrapperProtocols.swift in Sources */,
>>>>>>> 3b1075d2
			);
			runOnlyForDeploymentPostprocessing = 0;
		};
		A8B3FBFF2327D6EF99A62E682B0340BD /* Sources */ = {
			isa = PBXSourcesBuildPhase;
			buildActionMask = 2147483647;
			files = (
				BAFF64D9568586526D6881C9F5C4A3A5 /* 3DS.swift in Sources */,
				AD56BC1B0BA635D2924617BF161E7E8F /* 3DSService.swift in Sources */,
				19A7C890397FC85BBB20F676A2880992 /* 3DSService+Promises.swift in Sources */,
				EDEBA7C2A25A91C84F57EF1386BC0185 /* after.swift in Sources */,
				D00105F2AC6DB1F007F7E1F7B36F5CA4 /* AlertController.swift in Sources */,
				318C946987250F5AD748827E42C5412A /* Apaya.swift in Sources */,
				3DAE24F6DCB3CDDABFBA969B0EE8F20C /* ApayaService.swift in Sources */,
				E6F050E3D2710E99F70E91C882DBCD5B /* ApplePay.swift in Sources */,
				D776BCA50DC3CB982D7ED3242A15D226 /* ApplePayService.swift in Sources */,
				7430A54735B8AFF6E5F362CD35806032 /* ApplePayViewModel.swift in Sources */,
				75815DB56E45D94610287D423D9AD8F7 /* AppState.swift in Sources */,
				F92F6807DC51C86A2F626529BB50DF94 /* Box.swift in Sources */,
				CDA3C3EB72C270263171384EF863E46A /* BundleExtension.swift in Sources */,
				56C9DCD3B9BCB659C18AAB8FF1E3DC83 /* CancelContext.swift in Sources */,
				3E6532A9F5CBF93BF65532B178D7F3AC /* Cancellable.swift in Sources */,
				8B4BE633B37B79C9B3553D85522468D6 /* CancellableCatchable.swift in Sources */,
				969767B5B49A1282723DC2F3C2AB468F /* CancellablePromise.swift in Sources */,
				784B09ABD775E92462E3D782EE87A8B4 /* CancellableThenable.swift in Sources */,
				C121BA8D1AD172199EC639B832492242 /* CardButton.swift in Sources */,
				1F3D0B57FA1F814CFAE6AFD67B29CCB2 /* CardComponentsManager.swift in Sources */,
				19123F32D85D6B3A0070B8DFEAF52219 /* CardNetwork.swift in Sources */,
				894AD979A2AF620035DC85887355F0D1 /* CardScannerViewController.swift in Sources */,
				12A6EE98D1C260765BD36BF86D6C4EB7 /* CardScannerViewController+SimpleScanDelegate.swift in Sources */,
				56B44198BF1EB913885074D4402E1779 /* CardScannerViewModel.swift in Sources */,
				E9B94E01F80271D5B918DEE38E71FF98 /* Catchable.swift in Sources */,
				F36FD00F5C967ECE0A3AC997884C98F9 /* CatchWrappers.swift in Sources */,
				56C6DE1F4D49455210C419A4F12D1064 /* ClientToken.swift in Sources */,
				C6D5E411B9417B622CDE8D19656DBD31 /* ClientTokenService.swift in Sources */,
				C2632CA0F23054F6FBA87C5E7FD8BC0B /* ConcurrencyLimitedDispatcher.swift in Sources */,
				BE03BB44E09EB80E135A35353ECDB6F9 /* Configuration.swift in Sources */,
				CD5305327DEAEDE1C85244699D85BA83 /* Consolable.swift in Sources */,
				0B78BC297E98C0378F0470D6263B0BD7 /* CoreDataDispatcher.swift in Sources */,
				CEABCD91B5093FDFCBE842BEA1130C80 /* CountryCode.swift in Sources */,
				D3E43189825CAE5AE52CB306D58EFE56 /* Currency.swift in Sources */,
				121F4A4CA0B45F9736364C3F1EDE412C /* Customer.swift in Sources */,
				B79FF5D751E00C0857A435E5B90C7B9B /* CustomStringConvertible.swift in Sources */,
				4FAA5B961834AA38E365652432751393 /* DateExtension.swift in Sources */,
				929F93E063756D36106BE24DC665CABD /* DependencyInjection.swift in Sources */,
				4B0CE26EE60B2A391EF0FB06E7E394C0 /* DirectDebitMandate.swift in Sources */,
				E757412C2CB052B54C2324707AC6F436 /* DirectDebitService.swift in Sources */,
				EF86F71DC2E76BF84022A64B4BCABB4C /* DirerctCheckoutViewModel.swift in Sources */,
				00C5F7107AEBA36C0B0A7B3125046097 /* Dispatcher.swift in Sources */,
				6FA999A47C30129D1E2CA4869A0709CF /* Endpoint.swift in Sources */,
				2158C84511D24427922435F8EA1CB082 /* EnsureWrappers.swift in Sources */,
				4C301C11277A3B31A906F2E651B1DCD0 /* Error.swift in Sources */,
				BFE102E2BB3293867E073DC0A0FE3813 /* ErrorHandler.swift in Sources */,
				50B9599ACF99A18EB6103C6C00BFA7EC /* ErrorViewController.swift in Sources */,
				51E7FA83503088956719A1EBA907611C /* ExternalViewModel.swift in Sources */,
				E5A9F77E3A4D242FDAA8A62E4243DD44 /* FinallyWrappers.swift in Sources */,
				7D0B336612B3E4DA9772DC28190292EF /* firstly.swift in Sources */,
				2D838539FC9E74EA2C312764581CD515 /* FormTextFieldType.swift in Sources */,
				E57AD6191D5BE594AE96E5925FB029E2 /* FormType.swift in Sources */,
				B331652C1B0D9F7F38F740F5F892AE79 /* Guarantee.swift in Sources */,
				AEEF2A0216C034434092F727560C2DE8 /* GuaranteeWrappers.swift in Sources */,
				A4E47894153CC5D2FE79765A34D4427B /* hang.swift in Sources */,
				7AD0B19D76BA6B3F0DABD81D456A5C23 /* ImageName.swift in Sources */,
				8ED43971C9067C1AAE05CB3D7E0FD0C4 /* IntExtension.swift in Sources */,
				1C688C15029E49AD0F400BF18B4F5C78 /* JSONParser.swift in Sources */,
				7150F8CD4CD6E600BB11A72274A02BD7 /* Klarna.swift in Sources */,
				D478F67C6122D205E54D3160FC3A7EC4 /* KlarnaService.swift in Sources */,
				87C74CE3432B41B87BC14ED8D1581F12 /* KlarnaViewModel.swift in Sources */,
				A6B7E1F505C4239E16CEE6B781C1DDB2 /* LoadingViewController.swift in Sources */,
				5CEC3F2BDEBC2B45CB6EA17C2B835F1B /* LogEvent.swift in Sources */,
				ACD88CCD8F8339490FB1FC29B9B9216F /* Logger.swift in Sources */,
				BA2F5504C1DB6BD9DB6471D874C42AD3 /* Mask.swift in Sources */,
				82FB31B13D20066BF4278D9A23EF548E /* NetworkService.swift in Sources */,
				F668DBDE2314E673825CE3352BC2E476 /* OAuthViewModel.swift in Sources */,
				1098E8CF41544E9D98B3860BB1A54DF4 /* Optional+Extensions.swift in Sources */,
				8BAF3A574D206B6136D3F1E6046A0D06 /* OrderItem.swift in Sources */,
				0793670FE847827EA2793A2706619227 /* Parser.swift in Sources */,
				8814DD5DB6E30637A609D7D62370B1AA /* PaymentMethodComponent.swift in Sources */,
				708CECBFB46E6D7AD212436E8BC9BF85 /* PaymentMethodConfig.swift in Sources */,
				8E1471AF34945FB07C84267F3C4A39D4 /* PaymentMethodConfigService.swift in Sources */,
				932D4E99FAC648B56C910774DA6D6FC8 /* PaymentMethodToken.swift in Sources */,
				403B23045B0F24F2BAB0760258E51BA0 /* PaymentMethodTokenizationRequest.swift in Sources */,
				B080D98E283D17D5AA9570937E3D2046 /* PaymentResponse.swift in Sources */,
				72C486C47F3CE38B97597BBF6A6B156A /* PayPal.swift in Sources */,
				8B8969BCF7B2242CD8416021E9DFDBC1 /* PayPalService.swift in Sources */,
				B8BE4D1B6FA6A7997BD61C4EDC12F2E2 /* PayPalViewModel.swift in Sources */,
				F13D7C8349172E92FA4728C781BABA63 /* PresentationController.swift in Sources */,
				2EDC1104788BC192C6400E49EB46F4B6 /* Primer.swift in Sources */,
				31FAC33F7A1FFBB8180E07ED7047D607 /* PrimerAPI.swift in Sources */,
				665F2C3E9B1F05CEDD3B29252B4F49F8 /* PrimerAPIClient.swift in Sources */,
				FBE3389CABDD5E38D8B060CA90073087 /* PrimerAPIClient+3DS.swift in Sources */,
				4A386E4223FDC043EF040D68EAED7933 /* PrimerAPIClient+Promises.swift in Sources */,
				EA922FE73C5F4385EF53004F6BCAB06A /* PrimerButton.swift in Sources */,
				B60149940CC49999CC739D3992DEA321 /* PrimerCardFormViewController.swift in Sources */,
				7829FCE8C8CA918150E149496C155650 /* PrimerCardholderNameFieldView.swift in Sources */,
				E135A1E3D2CABF9213DCE1F91B6FFE4F /* PrimerCardNumberFieldView.swift in Sources */,
				4F35F5B5E37FFB2CC2CD145601318C93 /* PrimerContainerViewController.swift in Sources */,
				3192D6BDC0C232D0ACF86892A57F5E00 /* PrimerContent.swift in Sources */,
				6AB74D8322777EB3AB8C0741AB5E3CBC /* PrimerCustomStyleTextField.swift in Sources */,
				4491F59E0E2F21F2A93FB729C23266C7 /* PrimerCVVFieldView.swift in Sources */,
				667A217DB6A05429275D67DC29C6F7FA /* PrimerDelegate.swift in Sources */,
				45BA6425BF5B1E0B849557055A4CF09D /* PrimerError.swift in Sources */,
				ACF47200A69F3D23D6C0B998277910C3 /* PrimerExpiryDateFieldView.swift in Sources */,
				80BBFEB930A501A8658A531D06B77F42 /* PrimerFlowEnums.swift in Sources */,
				C70C1F9365125374E4E88F0C0FAB87F8 /* PrimerFormViewController.swift in Sources */,
				AB5A8EB3F39F1F5D1030A1D5FCEF7853 /* PrimerLoadingViewController.swift in Sources */,
				028FCDC66AA577245BDCEE251767738F /* PrimerNavigationBar.swift in Sources */,
				E86040FA810240A25892051782249DF0 /* PrimerNavigationController.swift in Sources */,
				BD9319628DA84DE6A718027CD0D65B31 /* PrimerNibView.swift in Sources */,
				52698C702F4B2B778F40EFCF2D072417 /* PrimerOAuthViewModel.swift in Sources */,
				5A840DB71C68DA2FB72D1465037AE4F6 /* PrimerRootViewController.swift in Sources */,
				6173AFABAD588C0848FEA7AAA5C56D4E /* PrimerScrollView.swift in Sources */,
				CFF3081F39E3B7B1C84504413B320738 /* PrimerSDK-dummy.m in Sources */,
				19F19490D0834F931F0C062B47EFA5C2 /* PrimerSettings.swift in Sources */,
				74E26C92529B820FD8769383DAEB087C /* PrimerTableViewCell.swift in Sources */,
				9DF0CC5B10F47F568975F871ED46A701 /* PrimerTextField.swift in Sources */,
				642601F95764BFB4433B0C9032951E7E /* PrimerTextFieldView.swift in Sources */,
				3E864571CF2531EADD56042B3D721FDB /* PrimerTheme.swift in Sources */,
				C1B4A01A12D8B6526BD536BF263607D9 /* PrimerUniversalCheckoutViewController.swift in Sources */,
				B3A27B8126DDFCD7956E34D434DB22E2 /* PrimerVaultManagerViewController.swift in Sources */,
				3A73304595A7750AB0A8F4FED712F4C4 /* PrimerViewController.swift in Sources */,
				CB467557EAC9951911D25A62901519F3 /* PrimerViewExtensions.swift in Sources */,
				797056CB36197215ECBBAD5924D9052B /* PrimerWebViewController.swift in Sources */,
				ADEAC31E060DE48819E9D533CC4954CD /* PrimerWebViewModel.swift in Sources */,
				F7908DDDB8615C60D62F18536C35CBCB /* Promise.swift in Sources */,
				5773486598859F4C2742BA3E8A903D54 /* Queue.swift in Sources */,
				A7B474E8B7313F9C004E8836CAF8B5F4 /* race.swift in Sources */,
				3BF257C9A4B3A64B48369E839E3DF373 /* RateLimitedDispatcher.swift in Sources */,
				42635327265541002829A1C858150727 /* RateLimitedDispatcherBase.swift in Sources */,
				1C81D4EBCD6371AA99BD69BF7E72C6D0 /* RecoverWrappers.swift in Sources */,
				A02264A219FFD9EE0824ED69F302BDD7 /* ReloadDelegate.swift in Sources */,
				594A1A058D86B650800A27F946D8FE86 /* Resolver.swift in Sources */,
				4EA3D55080BBBB286A1114DB98769B53 /* ResumeHandlerProtocol.swift in Sources */,
				8157563AC192BEB04E1AAD9247BF6CC2 /* ScannerView.swift in Sources */,
				813CE770F0923D55195DFDC38618C0AB /* SequenceWrappers.swift in Sources */,
				6FFCDB26D2B78F920F3DBC771736B3A3 /* StrictRateLimitedDispatcher.swift in Sources */,
				460CAACE66B9C13F63D10B3B5AB4EFD1 /* StringExtension.swift in Sources */,
				1D3922CC270DEEA5001BDCCA /* WebViewUtil.swift in Sources */,
				9A787B59FB21E809539925F51A84B2F9 /* SuccessMessage.swift in Sources */,
				E3C55E1D19B0BC14F23377881159BBBB /* SuccessViewController.swift in Sources */,
				E7FB55FFFED641F6440E916F3514730B /* Thenable.swift in Sources */,
				08D391AF1587BEFAD2DA76022ED99EB6 /* ThenableWrappers.swift in Sources */,
				E0930332B8C8840C762B217929B4894C /* TokenizationService.swift in Sources */,
				464C532931A70E78DC73179AD39D4685 /* UIColorExtension.swift in Sources */,
				04FC6AD2CB73875A39B20D1BACFBD401 /* UIDeviceExtension.swift in Sources */,
				18F51C41F952B3DCE777CCA0AB2D4E62 /* URLExtension.swift in Sources */,
				84F8B5ED1882B8F8CD383BA90FEE2B49 /* URLSessionStack.swift in Sources */,
				98371B109885E1B0EAF0F75B6EC3C32D /* UserDefaultsExtension.swift in Sources */,
				182ECCA7FE88FEA43483FBD3EB044DEE /* UXMode.swift in Sources */,
				FCDD23301862DF2DA950B0E7B55A76E2 /* Validation.swift in Sources */,
				ECE9CD4010DF321455F0BFC80F05B98A /* VaultCheckoutViewModel.swift in Sources */,
				F4B103EC817F4E198BFFB86B33BB8D87 /* VaultPaymentMethodView.swift in Sources */,
				85232008D4168EF5DAC5F940D56092D5 /* VaultPaymentMethodViewController.swift in Sources */,
				E6C971F7C76796F2F496DEF5686A9639 /* VaultPaymentMethodViewModel.swift in Sources */,
				C247D7258EF4DF72088DC9C290F92B76 /* VaultService.swift in Sources */,
				12C7FBE0A201078705CEE8B6A9CAA57D /* WebViewController.swift in Sources */,
				AC41C954958A1C812EB5177CDC24BC87 /* when.swift in Sources */,
				EE5C81FFE57F1DC69D4FA6D19FF3CE2C /* WrapperProtocols.swift in Sources */,
			);
			runOnlyForDeploymentPostprocessing = 0;
		};
		CF240570212E13BADF577C8C066E3846 /* Sources */ = {
			isa = PBXSourcesBuildPhase;
			buildActionMask = 2147483647;
			files = (
			);
			runOnlyForDeploymentPostprocessing = 0;
		};
		D7C2CEDEBF3FC1225AF6969DD411A08B /* Sources */ = {
			isa = PBXSourcesBuildPhase;
			buildActionMask = 2147483647;
			files = (
				270CFF0FC749F57C0605262D27016D14 /* Pods-PrimerSDK_Tests-dummy.m in Sources */,
			);
			runOnlyForDeploymentPostprocessing = 0;
		};
/* End PBXSourcesBuildPhase section */

/* Begin PBXTargetDependency section */
		02220B3DE755C6F70832C85AF1571EE7 /* PBXTargetDependency */ = {
			isa = PBXTargetDependency;
			name = Primer3DS;
			target = 6F5F0A81CAE773CFE5371059A81B5B6A /* Primer3DS */;
			targetProxy = 254E7BB4D2348ABA0B8791F6F6477172 /* PBXContainerItemProxy */;
		};
		1F6D14141F03EC3357134D5885DD9A31 /* PBXTargetDependency */ = {
			isa = PBXTargetDependency;
			name = PrimerSDK;
			target = F3BE9108C53B53949406218CEA55E0B2 /* PrimerSDK */;
			targetProxy = 6C28BF6C46E184B62BE91EFB2B052D15 /* PBXContainerItemProxy */;
		};
		A346A0AE1D924F474A1E1C7D42CB1B4D /* PBXTargetDependency */ = {
			isa = PBXTargetDependency;
			name = "PrimerSDK-PrimerResources";
			target = 6E6525C7043FBA7BB34A249010AF5593 /* PrimerSDK-PrimerResources */;
			targetProxy = 8D16340169F636AEF0C190E7CB8C5174 /* PBXContainerItemProxy */;
		};
		CC73C05515DE7070E24511C68327E1B9 /* PBXTargetDependency */ = {
			isa = PBXTargetDependency;
			name = "Pods-PrimerSDK_Example";
			target = 6C144A762E9B598392AFFEC8F873746A /* Pods-PrimerSDK_Example */;
			targetProxy = 2087C3B3E5351D4064BDCBF45EAB40F2 /* PBXContainerItemProxy */;
		};
/* End PBXTargetDependency section */

/* Begin XCBuildConfiguration section */
		0091663FF3812A5C1E0D753FEE73499C /* Debug */ = {
			isa = XCBuildConfiguration;
			baseConfigurationReference = 0677C6E9834BB4B812F956E42A88E8F3 /* PrimerSDK.debug.xcconfig */;
			buildSettings = {
				CONFIGURATION_BUILD_DIR = "$(BUILD_DIR)/$(CONFIGURATION)$(EFFECTIVE_PLATFORM_NAME)/PrimerSDK";
				IBSC_MODULE = PrimerSDK;
				INFOPLIST_FILE = "Target Support Files/PrimerSDK/ResourceBundle-PrimerResources-PrimerSDK-Info.plist";
				IPHONEOS_DEPLOYMENT_TARGET = 10.0;
				PRODUCT_NAME = PrimerResources;
				SDKROOT = iphoneos;
				SKIP_INSTALL = YES;
				TARGETED_DEVICE_FAMILY = "1,2";
				WRAPPER_EXTENSION = bundle;
			};
			name = Debug;
		};
		05B9E071CFCA1E8A62F14905A80EE6EF /* Debug */ = {
			isa = XCBuildConfiguration;
			baseConfigurationReference = DF6E4F8E7C26A7BBEC17AAD4042A317D /* Pods-PrimerSDK_Tests.debug.xcconfig */;
			buildSettings = {
				ALWAYS_EMBED_SWIFT_STANDARD_LIBRARIES = NO;
				CLANG_ENABLE_OBJC_WEAK = NO;
				"CODE_SIGN_IDENTITY[sdk=appletvos*]" = "";
				"CODE_SIGN_IDENTITY[sdk=iphoneos*]" = "";
				"CODE_SIGN_IDENTITY[sdk=watchos*]" = "";
				CURRENT_PROJECT_VERSION = 1;
				DEFINES_MODULE = YES;
				DYLIB_COMPATIBILITY_VERSION = 1;
				DYLIB_CURRENT_VERSION = 1;
				DYLIB_INSTALL_NAME_BASE = "@rpath";
				INFOPLIST_FILE = "Target Support Files/Pods-PrimerSDK_Tests/Pods-PrimerSDK_Tests-Info.plist";
				INSTALL_PATH = "$(LOCAL_LIBRARY_DIR)/Frameworks";
				IPHONEOS_DEPLOYMENT_TARGET = 10.0;
				LD_RUNPATH_SEARCH_PATHS = "$(inherited) @executable_path/Frameworks @loader_path/Frameworks";
				MACH_O_TYPE = staticlib;
				MODULEMAP_FILE = "Target Support Files/Pods-PrimerSDK_Tests/Pods-PrimerSDK_Tests.modulemap";
				OTHER_LDFLAGS = "";
				OTHER_LIBTOOLFLAGS = "";
				PODS_ROOT = "$(SRCROOT)";
				PRODUCT_BUNDLE_IDENTIFIER = "org.cocoapods.${PRODUCT_NAME:rfc1034identifier}";
				PRODUCT_NAME = "$(TARGET_NAME:c99extidentifier)";
				SDKROOT = iphoneos;
				SKIP_INSTALL = YES;
				TARGETED_DEVICE_FAMILY = "1,2";
				VERSIONING_SYSTEM = "apple-generic";
				VERSION_INFO_PREFIX = "";
			};
			name = Debug;
		};
		28751DE907EA95CF6C40F28763179219 /* Release */ = {
			isa = XCBuildConfiguration;
			baseConfigurationReference = 6D615C192F3ED0841230C2EDE0FFEC28 /* PrimerSDK.release.xcconfig */;
			buildSettings = {
				CONFIGURATION_BUILD_DIR = "$(BUILD_DIR)/$(CONFIGURATION)$(EFFECTIVE_PLATFORM_NAME)/PrimerSDK";
				IBSC_MODULE = PrimerSDK;
				INFOPLIST_FILE = "Target Support Files/PrimerSDK/ResourceBundle-PrimerResources-PrimerSDK-Info.plist";
				IPHONEOS_DEPLOYMENT_TARGET = 10.0;
				PRODUCT_NAME = PrimerResources;
				SDKROOT = iphoneos;
				SKIP_INSTALL = YES;
				TARGETED_DEVICE_FAMILY = "1,2";
				WRAPPER_EXTENSION = bundle;
			};
			name = Release;
		};
		4E687C4A86CAA9AEFEB474630D7B5288 /* Release */ = {
			isa = XCBuildConfiguration;
			baseConfigurationReference = 37BD3457C9DA0596324E3CDCC658CF05 /* Primer3DS.release.xcconfig */;
			buildSettings = {
				CLANG_ENABLE_OBJC_WEAK = NO;
				"CODE_SIGN_IDENTITY[sdk=appletvos*]" = "";
				"CODE_SIGN_IDENTITY[sdk=iphoneos*]" = "";
				"CODE_SIGN_IDENTITY[sdk=watchos*]" = "";
				CURRENT_PROJECT_VERSION = 1;
				DEFINES_MODULE = YES;
				DYLIB_COMPATIBILITY_VERSION = 1;
				DYLIB_CURRENT_VERSION = 1;
				DYLIB_INSTALL_NAME_BASE = "@rpath";
				GCC_PREFIX_HEADER = "Target Support Files/Primer3DS/Primer3DS-prefix.pch";
				INFOPLIST_FILE = "Target Support Files/Primer3DS/Primer3DS-Info.plist";
				INSTALL_PATH = "$(LOCAL_LIBRARY_DIR)/Frameworks";
				IPHONEOS_DEPLOYMENT_TARGET = 10.0;
				LD_RUNPATH_SEARCH_PATHS = "$(inherited) @executable_path/Frameworks @loader_path/Frameworks";
				MODULEMAP_FILE = "Target Support Files/Primer3DS/Primer3DS.modulemap";
				PRODUCT_MODULE_NAME = Primer3DS;
				PRODUCT_NAME = Primer3DS;
				SDKROOT = iphoneos;
				SKIP_INSTALL = YES;
				SWIFT_ACTIVE_COMPILATION_CONDITIONS = "$(inherited) ";
				SWIFT_VERSION = 4.2;
				TARGETED_DEVICE_FAMILY = "1,2";
				VALIDATE_PRODUCT = YES;
				VERSIONING_SYSTEM = "apple-generic";
				VERSION_INFO_PREFIX = "";
			};
			name = Release;
		};
		7EE7A78859F657F6BEFC651185B43192 /* Release */ = {
			isa = XCBuildConfiguration;
			buildSettings = {
				ALWAYS_SEARCH_USER_PATHS = NO;
				CLANG_ANALYZER_LOCALIZABILITY_NONLOCALIZED = YES;
				CLANG_ANALYZER_NONNULL = YES;
				CLANG_ANALYZER_NUMBER_OBJECT_CONVERSION = YES_AGGRESSIVE;
				CLANG_CXX_LANGUAGE_STANDARD = "gnu++14";
				CLANG_CXX_LIBRARY = "libc++";
				CLANG_ENABLE_MODULES = YES;
				CLANG_ENABLE_OBJC_ARC = YES;
				CLANG_ENABLE_OBJC_WEAK = YES;
				CLANG_WARN_BLOCK_CAPTURE_AUTORELEASING = YES;
				CLANG_WARN_BOOL_CONVERSION = YES;
				CLANG_WARN_COMMA = YES;
				CLANG_WARN_CONSTANT_CONVERSION = YES;
				CLANG_WARN_DEPRECATED_OBJC_IMPLEMENTATIONS = YES;
				CLANG_WARN_DIRECT_OBJC_ISA_USAGE = YES_ERROR;
				CLANG_WARN_DOCUMENTATION_COMMENTS = YES;
				CLANG_WARN_EMPTY_BODY = YES;
				CLANG_WARN_ENUM_CONVERSION = YES;
				CLANG_WARN_INFINITE_RECURSION = YES;
				CLANG_WARN_INT_CONVERSION = YES;
				CLANG_WARN_NON_LITERAL_NULL_CONVERSION = YES;
				CLANG_WARN_OBJC_IMPLICIT_RETAIN_SELF = YES;
				CLANG_WARN_OBJC_LITERAL_CONVERSION = YES;
				CLANG_WARN_OBJC_ROOT_CLASS = YES_ERROR;
				CLANG_WARN_QUOTED_INCLUDE_IN_FRAMEWORK_HEADER = YES;
				CLANG_WARN_RANGE_LOOP_ANALYSIS = YES;
				CLANG_WARN_STRICT_PROTOTYPES = YES;
				CLANG_WARN_SUSPICIOUS_MOVE = YES;
				CLANG_WARN_UNGUARDED_AVAILABILITY = YES_AGGRESSIVE;
				CLANG_WARN_UNREACHABLE_CODE = YES;
				CLANG_WARN__DUPLICATE_METHOD_MATCH = YES;
				COPY_PHASE_STRIP = NO;
				DEBUG_INFORMATION_FORMAT = "dwarf-with-dsym";
				ENABLE_NS_ASSERTIONS = NO;
				ENABLE_STRICT_OBJC_MSGSEND = YES;
				GCC_C_LANGUAGE_STANDARD = gnu11;
				GCC_NO_COMMON_BLOCKS = YES;
				GCC_PREPROCESSOR_DEFINITIONS = (
					"POD_CONFIGURATION_RELEASE=1",
					"$(inherited)",
				);
				GCC_WARN_64_TO_32_BIT_CONVERSION = YES;
				GCC_WARN_ABOUT_RETURN_TYPE = YES_ERROR;
				GCC_WARN_UNDECLARED_SELECTOR = YES;
				GCC_WARN_UNINITIALIZED_AUTOS = YES_AGGRESSIVE;
				GCC_WARN_UNUSED_FUNCTION = YES;
				GCC_WARN_UNUSED_VARIABLE = YES;
				IPHONEOS_DEPLOYMENT_TARGET = 10.0;
				MTL_ENABLE_DEBUG_INFO = NO;
				MTL_FAST_MATH = YES;
				PRODUCT_NAME = "$(TARGET_NAME)";
				STRIP_INSTALLED_PRODUCT = NO;
				SWIFT_OPTIMIZATION_LEVEL = "-Owholemodule";
				SWIFT_VERSION = 5.0;
				SYMROOT = "${SRCROOT}/../build";
			};
			name = Release;
		};
		80F45997CD1F5DAB4F3B62FA0301BC70 /* Release */ = {
			isa = XCBuildConfiguration;
			baseConfigurationReference = F7B48CC82297D62E27EA98AE7A13D3DA /* Pods-PrimerSDK_Tests.release.xcconfig */;
			buildSettings = {
				ALWAYS_EMBED_SWIFT_STANDARD_LIBRARIES = NO;
				CLANG_ENABLE_OBJC_WEAK = NO;
				"CODE_SIGN_IDENTITY[sdk=appletvos*]" = "";
				"CODE_SIGN_IDENTITY[sdk=iphoneos*]" = "";
				"CODE_SIGN_IDENTITY[sdk=watchos*]" = "";
				CURRENT_PROJECT_VERSION = 1;
				DEFINES_MODULE = YES;
				DYLIB_COMPATIBILITY_VERSION = 1;
				DYLIB_CURRENT_VERSION = 1;
				DYLIB_INSTALL_NAME_BASE = "@rpath";
				INFOPLIST_FILE = "Target Support Files/Pods-PrimerSDK_Tests/Pods-PrimerSDK_Tests-Info.plist";
				INSTALL_PATH = "$(LOCAL_LIBRARY_DIR)/Frameworks";
				IPHONEOS_DEPLOYMENT_TARGET = 10.0;
				LD_RUNPATH_SEARCH_PATHS = "$(inherited) @executable_path/Frameworks @loader_path/Frameworks";
				MACH_O_TYPE = staticlib;
				MODULEMAP_FILE = "Target Support Files/Pods-PrimerSDK_Tests/Pods-PrimerSDK_Tests.modulemap";
				OTHER_LDFLAGS = "";
				OTHER_LIBTOOLFLAGS = "";
				PODS_ROOT = "$(SRCROOT)";
				PRODUCT_BUNDLE_IDENTIFIER = "org.cocoapods.${PRODUCT_NAME:rfc1034identifier}";
				PRODUCT_NAME = "$(TARGET_NAME:c99extidentifier)";
				SDKROOT = iphoneos;
				SKIP_INSTALL = YES;
				TARGETED_DEVICE_FAMILY = "1,2";
				VALIDATE_PRODUCT = YES;
				VERSIONING_SYSTEM = "apple-generic";
				VERSION_INFO_PREFIX = "";
			};
			name = Release;
		};
		8858C99A68A51A760865174780CCADC7 /* Release */ = {
			isa = XCBuildConfiguration;
			baseConfigurationReference = 6D615C192F3ED0841230C2EDE0FFEC28 /* PrimerSDK.release.xcconfig */;
			buildSettings = {
				CLANG_ENABLE_OBJC_WEAK = NO;
				"CODE_SIGN_IDENTITY[sdk=appletvos*]" = "";
				"CODE_SIGN_IDENTITY[sdk=iphoneos*]" = "";
				"CODE_SIGN_IDENTITY[sdk=watchos*]" = "";
				CURRENT_PROJECT_VERSION = 1;
				DEFINES_MODULE = YES;
				DYLIB_COMPATIBILITY_VERSION = 1;
				DYLIB_CURRENT_VERSION = 1;
				DYLIB_INSTALL_NAME_BASE = "@rpath";
				GCC_PREFIX_HEADER = "Target Support Files/PrimerSDK/PrimerSDK-prefix.pch";
				INFOPLIST_FILE = "Target Support Files/PrimerSDK/PrimerSDK-Info.plist";
				INSTALL_PATH = "$(LOCAL_LIBRARY_DIR)/Frameworks";
				IPHONEOS_DEPLOYMENT_TARGET = 10.0;
				LD_RUNPATH_SEARCH_PATHS = "$(inherited) @executable_path/Frameworks @loader_path/Frameworks";
				MODULEMAP_FILE = "Target Support Files/PrimerSDK/PrimerSDK.modulemap";
				PRODUCT_MODULE_NAME = PrimerSDK;
				PRODUCT_NAME = PrimerSDK;
				SDKROOT = iphoneos;
				SKIP_INSTALL = YES;
				SWIFT_ACTIVE_COMPILATION_CONDITIONS = "$(inherited) ";
				SWIFT_VERSION = 4.2;
				TARGETED_DEVICE_FAMILY = "1,2";
				VALIDATE_PRODUCT = YES;
				VERSIONING_SYSTEM = "apple-generic";
				VERSION_INFO_PREFIX = "";
			};
			name = Release;
		};
		984FC86F519B91B45E9A67F00E0E48A8 /* Debug */ = {
			isa = XCBuildConfiguration;
			baseConfigurationReference = 3C474C1A0DABE2A3F404B63D4D59F30C /* Pods-PrimerSDK_Example.debug.xcconfig */;
			buildSettings = {
				ALWAYS_EMBED_SWIFT_STANDARD_LIBRARIES = NO;
				CLANG_ENABLE_OBJC_WEAK = NO;
				"CODE_SIGN_IDENTITY[sdk=appletvos*]" = "";
				"CODE_SIGN_IDENTITY[sdk=iphoneos*]" = "";
				"CODE_SIGN_IDENTITY[sdk=watchos*]" = "";
				CURRENT_PROJECT_VERSION = 1;
				DEFINES_MODULE = YES;
				DYLIB_COMPATIBILITY_VERSION = 1;
				DYLIB_CURRENT_VERSION = 1;
				DYLIB_INSTALL_NAME_BASE = "@rpath";
				INFOPLIST_FILE = "Target Support Files/Pods-PrimerSDK_Example/Pods-PrimerSDK_Example-Info.plist";
				INSTALL_PATH = "$(LOCAL_LIBRARY_DIR)/Frameworks";
				IPHONEOS_DEPLOYMENT_TARGET = 10.0;
				LD_RUNPATH_SEARCH_PATHS = "$(inherited) @executable_path/Frameworks @loader_path/Frameworks";
				MACH_O_TYPE = staticlib;
				MODULEMAP_FILE = "Target Support Files/Pods-PrimerSDK_Example/Pods-PrimerSDK_Example.modulemap";
				OTHER_LDFLAGS = "";
				OTHER_LIBTOOLFLAGS = "";
				PODS_ROOT = "$(SRCROOT)";
				PRODUCT_BUNDLE_IDENTIFIER = "org.cocoapods.${PRODUCT_NAME:rfc1034identifier}";
				PRODUCT_NAME = "$(TARGET_NAME:c99extidentifier)";
				SDKROOT = iphoneos;
				SKIP_INSTALL = YES;
				TARGETED_DEVICE_FAMILY = "1,2";
				VERSIONING_SYSTEM = "apple-generic";
				VERSION_INFO_PREFIX = "";
			};
			name = Debug;
		};
		AFEA03A91650290E443E2FD0FB7850F7 /* Release */ = {
			isa = XCBuildConfiguration;
			baseConfigurationReference = E884507DF2B84FA8A2E8AD8289881542 /* Pods-PrimerSDK_Example.release.xcconfig */;
			buildSettings = {
				ALWAYS_EMBED_SWIFT_STANDARD_LIBRARIES = NO;
				CLANG_ENABLE_OBJC_WEAK = NO;
				"CODE_SIGN_IDENTITY[sdk=appletvos*]" = "";
				"CODE_SIGN_IDENTITY[sdk=iphoneos*]" = "";
				"CODE_SIGN_IDENTITY[sdk=watchos*]" = "";
				CURRENT_PROJECT_VERSION = 1;
				DEFINES_MODULE = YES;
				DYLIB_COMPATIBILITY_VERSION = 1;
				DYLIB_CURRENT_VERSION = 1;
				DYLIB_INSTALL_NAME_BASE = "@rpath";
				INFOPLIST_FILE = "Target Support Files/Pods-PrimerSDK_Example/Pods-PrimerSDK_Example-Info.plist";
				INSTALL_PATH = "$(LOCAL_LIBRARY_DIR)/Frameworks";
				IPHONEOS_DEPLOYMENT_TARGET = 10.0;
				LD_RUNPATH_SEARCH_PATHS = "$(inherited) @executable_path/Frameworks @loader_path/Frameworks";
				MACH_O_TYPE = staticlib;
				MODULEMAP_FILE = "Target Support Files/Pods-PrimerSDK_Example/Pods-PrimerSDK_Example.modulemap";
				OTHER_LDFLAGS = "";
				OTHER_LIBTOOLFLAGS = "";
				PODS_ROOT = "$(SRCROOT)";
				PRODUCT_BUNDLE_IDENTIFIER = "org.cocoapods.${PRODUCT_NAME:rfc1034identifier}";
				PRODUCT_NAME = "$(TARGET_NAME:c99extidentifier)";
				SDKROOT = iphoneos;
				SKIP_INSTALL = YES;
				TARGETED_DEVICE_FAMILY = "1,2";
				VALIDATE_PRODUCT = YES;
				VERSIONING_SYSTEM = "apple-generic";
				VERSION_INFO_PREFIX = "";
			};
			name = Release;
		};
		D299434AB35E7FD6F7921C8EF24742FF /* Debug */ = {
			isa = XCBuildConfiguration;
			buildSettings = {
				ALWAYS_SEARCH_USER_PATHS = NO;
				CLANG_ANALYZER_LOCALIZABILITY_NONLOCALIZED = YES;
				CLANG_ANALYZER_NONNULL = YES;
				CLANG_ANALYZER_NUMBER_OBJECT_CONVERSION = YES_AGGRESSIVE;
				CLANG_CXX_LANGUAGE_STANDARD = "gnu++14";
				CLANG_CXX_LIBRARY = "libc++";
				CLANG_ENABLE_MODULES = YES;
				CLANG_ENABLE_OBJC_ARC = YES;
				CLANG_ENABLE_OBJC_WEAK = YES;
				CLANG_WARN_BLOCK_CAPTURE_AUTORELEASING = YES;
				CLANG_WARN_BOOL_CONVERSION = YES;
				CLANG_WARN_COMMA = YES;
				CLANG_WARN_CONSTANT_CONVERSION = YES;
				CLANG_WARN_DEPRECATED_OBJC_IMPLEMENTATIONS = YES;
				CLANG_WARN_DIRECT_OBJC_ISA_USAGE = YES_ERROR;
				CLANG_WARN_DOCUMENTATION_COMMENTS = YES;
				CLANG_WARN_EMPTY_BODY = YES;
				CLANG_WARN_ENUM_CONVERSION = YES;
				CLANG_WARN_INFINITE_RECURSION = YES;
				CLANG_WARN_INT_CONVERSION = YES;
				CLANG_WARN_NON_LITERAL_NULL_CONVERSION = YES;
				CLANG_WARN_OBJC_IMPLICIT_RETAIN_SELF = YES;
				CLANG_WARN_OBJC_LITERAL_CONVERSION = YES;
				CLANG_WARN_OBJC_ROOT_CLASS = YES_ERROR;
				CLANG_WARN_QUOTED_INCLUDE_IN_FRAMEWORK_HEADER = YES;
				CLANG_WARN_RANGE_LOOP_ANALYSIS = YES;
				CLANG_WARN_STRICT_PROTOTYPES = YES;
				CLANG_WARN_SUSPICIOUS_MOVE = YES;
				CLANG_WARN_UNGUARDED_AVAILABILITY = YES_AGGRESSIVE;
				CLANG_WARN_UNREACHABLE_CODE = YES;
				CLANG_WARN__DUPLICATE_METHOD_MATCH = YES;
				COPY_PHASE_STRIP = NO;
				DEBUG_INFORMATION_FORMAT = dwarf;
				ENABLE_STRICT_OBJC_MSGSEND = YES;
				ENABLE_TESTABILITY = YES;
				GCC_C_LANGUAGE_STANDARD = gnu11;
				GCC_DYNAMIC_NO_PIC = NO;
				GCC_NO_COMMON_BLOCKS = YES;
				GCC_OPTIMIZATION_LEVEL = 0;
				GCC_PREPROCESSOR_DEFINITIONS = (
					"POD_CONFIGURATION_DEBUG=1",
					"DEBUG=1",
					"$(inherited)",
				);
				GCC_WARN_64_TO_32_BIT_CONVERSION = YES;
				GCC_WARN_ABOUT_RETURN_TYPE = YES_ERROR;
				GCC_WARN_UNDECLARED_SELECTOR = YES;
				GCC_WARN_UNINITIALIZED_AUTOS = YES_AGGRESSIVE;
				GCC_WARN_UNUSED_FUNCTION = YES;
				GCC_WARN_UNUSED_VARIABLE = YES;
				IPHONEOS_DEPLOYMENT_TARGET = 10.0;
				MTL_ENABLE_DEBUG_INFO = INCLUDE_SOURCE;
				MTL_FAST_MATH = YES;
				ONLY_ACTIVE_ARCH = YES;
				PRODUCT_NAME = "$(TARGET_NAME)";
				STRIP_INSTALLED_PRODUCT = NO;
				SWIFT_ACTIVE_COMPILATION_CONDITIONS = DEBUG;
				SWIFT_OPTIMIZATION_LEVEL = "-Onone";
				SWIFT_VERSION = 5.0;
				SYMROOT = "${SRCROOT}/../build";
			};
			name = Debug;
		};
		E41365A7221C88C2F388DCB1E55286A7 /* Debug */ = {
			isa = XCBuildConfiguration;
			baseConfigurationReference = EB8217820F639BC79E07FFCC65E74429 /* Primer3DS.debug.xcconfig */;
			buildSettings = {
				CLANG_ENABLE_OBJC_WEAK = NO;
				"CODE_SIGN_IDENTITY[sdk=appletvos*]" = "";
				"CODE_SIGN_IDENTITY[sdk=iphoneos*]" = "";
				"CODE_SIGN_IDENTITY[sdk=watchos*]" = "";
				CURRENT_PROJECT_VERSION = 1;
				DEFINES_MODULE = YES;
				DYLIB_COMPATIBILITY_VERSION = 1;
				DYLIB_CURRENT_VERSION = 1;
				DYLIB_INSTALL_NAME_BASE = "@rpath";
				GCC_PREFIX_HEADER = "Target Support Files/Primer3DS/Primer3DS-prefix.pch";
				INFOPLIST_FILE = "Target Support Files/Primer3DS/Primer3DS-Info.plist";
				INSTALL_PATH = "$(LOCAL_LIBRARY_DIR)/Frameworks";
				IPHONEOS_DEPLOYMENT_TARGET = 10.0;
				LD_RUNPATH_SEARCH_PATHS = "$(inherited) @executable_path/Frameworks @loader_path/Frameworks";
				MODULEMAP_FILE = "Target Support Files/Primer3DS/Primer3DS.modulemap";
				PRODUCT_MODULE_NAME = Primer3DS;
				PRODUCT_NAME = Primer3DS;
				SDKROOT = iphoneos;
				SKIP_INSTALL = YES;
				SWIFT_ACTIVE_COMPILATION_CONDITIONS = "$(inherited) ";
				SWIFT_VERSION = 4.2;
				TARGETED_DEVICE_FAMILY = "1,2";
				VERSIONING_SYSTEM = "apple-generic";
				VERSION_INFO_PREFIX = "";
			};
			name = Debug;
		};
		FAE32A2AF36E4E56E80BCAF96E36CCF6 /* Debug */ = {
			isa = XCBuildConfiguration;
			baseConfigurationReference = 0677C6E9834BB4B812F956E42A88E8F3 /* PrimerSDK.debug.xcconfig */;
			buildSettings = {
				CLANG_ENABLE_OBJC_WEAK = NO;
				"CODE_SIGN_IDENTITY[sdk=appletvos*]" = "";
				"CODE_SIGN_IDENTITY[sdk=iphoneos*]" = "";
				"CODE_SIGN_IDENTITY[sdk=watchos*]" = "";
				CURRENT_PROJECT_VERSION = 1;
				DEFINES_MODULE = YES;
				DYLIB_COMPATIBILITY_VERSION = 1;
				DYLIB_CURRENT_VERSION = 1;
				DYLIB_INSTALL_NAME_BASE = "@rpath";
				GCC_PREFIX_HEADER = "Target Support Files/PrimerSDK/PrimerSDK-prefix.pch";
				INFOPLIST_FILE = "Target Support Files/PrimerSDK/PrimerSDK-Info.plist";
				INSTALL_PATH = "$(LOCAL_LIBRARY_DIR)/Frameworks";
				IPHONEOS_DEPLOYMENT_TARGET = 10.0;
				LD_RUNPATH_SEARCH_PATHS = "$(inherited) @executable_path/Frameworks @loader_path/Frameworks";
				MODULEMAP_FILE = "Target Support Files/PrimerSDK/PrimerSDK.modulemap";
				PRODUCT_MODULE_NAME = PrimerSDK;
				PRODUCT_NAME = PrimerSDK;
				SDKROOT = iphoneos;
				SKIP_INSTALL = YES;
				SWIFT_ACTIVE_COMPILATION_CONDITIONS = "$(inherited) ";
				SWIFT_VERSION = 4.2;
				TARGETED_DEVICE_FAMILY = "1,2";
				VERSIONING_SYSTEM = "apple-generic";
				VERSION_INFO_PREFIX = "";
			};
			name = Debug;
		};
/* End XCBuildConfiguration section */

/* Begin XCConfigurationList section */
		4821239608C13582E20E6DA73FD5F1F9 /* Build configuration list for PBXProject "Pods" */ = {
			isa = XCConfigurationList;
			buildConfigurations = (
				D299434AB35E7FD6F7921C8EF24742FF /* Debug */,
				7EE7A78859F657F6BEFC651185B43192 /* Release */,
			);
			defaultConfigurationIsVisible = 0;
			defaultConfigurationName = Release;
		};
		6004DC48EAFFC21734C2180D1DDDFCC5 /* Build configuration list for PBXNativeTarget "Primer3DS" */ = {
			isa = XCConfigurationList;
			buildConfigurations = (
				E41365A7221C88C2F388DCB1E55286A7 /* Debug */,
				4E687C4A86CAA9AEFEB474630D7B5288 /* Release */,
			);
			defaultConfigurationIsVisible = 0;
			defaultConfigurationName = Release;
		};
		67464D936E6450C1BE0473BDC26AECCB /* Build configuration list for PBXNativeTarget "PrimerSDK-PrimerResources" */ = {
			isa = XCConfigurationList;
			buildConfigurations = (
				0091663FF3812A5C1E0D753FEE73499C /* Debug */,
				28751DE907EA95CF6C40F28763179219 /* Release */,
			);
			defaultConfigurationIsVisible = 0;
			defaultConfigurationName = Release;
		};
		B36005E2BC2C6B16E44768133F252AA8 /* Build configuration list for PBXNativeTarget "Pods-PrimerSDK_Example" */ = {
			isa = XCConfigurationList;
			buildConfigurations = (
				984FC86F519B91B45E9A67F00E0E48A8 /* Debug */,
				AFEA03A91650290E443E2FD0FB7850F7 /* Release */,
			);
			defaultConfigurationIsVisible = 0;
			defaultConfigurationName = Release;
		};
		C2DF3B9D5700484AA7E360AF5A1068BA /* Build configuration list for PBXNativeTarget "PrimerSDK" */ = {
			isa = XCConfigurationList;
			buildConfigurations = (
				FAE32A2AF36E4E56E80BCAF96E36CCF6 /* Debug */,
				8858C99A68A51A760865174780CCADC7 /* Release */,
			);
			defaultConfigurationIsVisible = 0;
			defaultConfigurationName = Release;
		};
		DB74BC4B5C5930D4C8F1AC03B808A393 /* Build configuration list for PBXNativeTarget "Pods-PrimerSDK_Tests" */ = {
			isa = XCConfigurationList;
			buildConfigurations = (
				05B9E071CFCA1E8A62F14905A80EE6EF /* Debug */,
				80F45997CD1F5DAB4F3B62FA0301BC70 /* Release */,
			);
			defaultConfigurationIsVisible = 0;
			defaultConfigurationName = Release;
		};
/* End XCConfigurationList section */
	};
	rootObject = BFDFE7DC352907FC980B868725387E98 /* Project object */;
}<|MERGE_RESOLUTION|>--- conflicted
+++ resolved
@@ -7,610 +7,416 @@
 	objects = {
 
 /* Begin PBXBuildFile section */
-<<<<<<< HEAD
-		00C5F7107AEBA36C0B0A7B3125046097 /* Dispatcher.swift in Sources */ = {isa = PBXBuildFile; fileRef = 46B68286F922507DF82FB0ACDC44CE68 /* Dispatcher.swift */; };
-		028FCDC66AA577245BDCEE251767738F /* PrimerNavigationBar.swift in Sources */ = {isa = PBXBuildFile; fileRef = 5932F26ECD2D61CCF212C28F675CA88C /* PrimerNavigationBar.swift */; };
-		04FC6AD2CB73875A39B20D1BACFBD401 /* UIDeviceExtension.swift in Sources */ = {isa = PBXBuildFile; fileRef = D6D6744DF62423428995950B674BED1C /* UIDeviceExtension.swift */; };
+		019DE1E081951A33C95E8C0A36639835 /* PrimerCVVFieldView.swift in Sources */ = {isa = PBXBuildFile; fileRef = 5B98526A5EBB48699991FBA970892A86 /* PrimerCVVFieldView.swift */; };
+		02842F0E241C9C6E3C9125DAF07098C1 /* DependencyInjection.swift in Sources */ = {isa = PBXBuildFile; fileRef = DB6A5D792434BEE778A72BB4021E499F /* DependencyInjection.swift */; };
 		06037AD0612C370180C55CA860921682 /* Pods-PrimerSDK_Example-umbrella.h in Headers */ = {isa = PBXBuildFile; fileRef = 3780FF276696624E5AD4A629D4CC4AD8 /* Pods-PrimerSDK_Example-umbrella.h */; settings = {ATTRIBUTES = (Public, ); }; };
-		071C8E3F976EC9885ED40B5A5B82F157 /* PrimerSDK-PrimerResources in Resources */ = {isa = PBXBuildFile; fileRef = A8B3BC107C2BDC3C03D961866F721265 /* PrimerSDK-PrimerResources */; };
-		0793670FE847827EA2793A2706619227 /* Parser.swift in Sources */ = {isa = PBXBuildFile; fileRef = AC8B5E10D51C8D705D01D9B30EE62AAA /* Parser.swift */; };
-		08D391AF1587BEFAD2DA76022ED99EB6 /* ThenableWrappers.swift in Sources */ = {isa = PBXBuildFile; fileRef = 599D6BBFFF03AD9428301812685250B8 /* ThenableWrappers.swift */; };
-		091D39F68B98D8103D20B3C53AE52093 /* fr.lproj in Resources */ = {isa = PBXBuildFile; fileRef = 1075A7933583DB3FCE89876F8D3C98AA /* fr.lproj */; };
-		0B78BC297E98C0378F0470D6263B0BD7 /* CoreDataDispatcher.swift in Sources */ = {isa = PBXBuildFile; fileRef = 9A22CA53344802ABC27FF40264989BAC /* CoreDataDispatcher.swift */; };
-		1098E8CF41544E9D98B3860BB1A54DF4 /* Optional+Extensions.swift in Sources */ = {isa = PBXBuildFile; fileRef = C009D423FAE05791C9964D0A07ADAE60 /* Optional+Extensions.swift */; };
-		121F4A4CA0B45F9736364C3F1EDE412C /* Customer.swift in Sources */ = {isa = PBXBuildFile; fileRef = 7B5D4597118608D3FCB3BED3445D6ACF /* Customer.swift */; };
-		12A6EE98D1C260765BD36BF86D6C4EB7 /* CardScannerViewController+SimpleScanDelegate.swift in Sources */ = {isa = PBXBuildFile; fileRef = 30A8FA171D7805B5C36B74E6FD6186C5 /* CardScannerViewController+SimpleScanDelegate.swift */; };
-		12C7FBE0A201078705CEE8B6A9CAA57D /* WebViewController.swift in Sources */ = {isa = PBXBuildFile; fileRef = DF91C4EB0A23CBE32B20FFC93EB5AF33 /* WebViewController.swift */; };
+		08D44878CEF046B09256F4F93A8F2BBF /* WebViewController.swift in Sources */ = {isa = PBXBuildFile; fileRef = 0910A7F822AFBD6EC8F85CAE98D7F348 /* WebViewController.swift */; };
+		0B0439D451497CC6D8190438D4B20339 /* UIKit.framework in Frameworks */ = {isa = PBXBuildFile; fileRef = D245E0514AAC1A2B9A6D5EA2F383E90F /* UIKit.framework */; };
+		0BA2E69A8BBB0E55A063445D8A0C664A /* PrimerVaultManagerViewController.swift in Sources */ = {isa = PBXBuildFile; fileRef = 71CF1F294CD3185BCBB0CF75513DF07D /* PrimerVaultManagerViewController.swift */; };
+		0BA9F801EAE7037FB63BD905D973511D /* ApplePay.swift in Sources */ = {isa = PBXBuildFile; fileRef = 696028168BC9338842BA533913A1FAF8 /* ApplePay.swift */; };
+		0D6DB212075B7BF15C56A48B8EF5FE2C /* ExternalViewModel.swift in Sources */ = {isa = PBXBuildFile; fileRef = 01CE876B72F46B46389150E571F7A93E /* ExternalViewModel.swift */; };
+		0DA43093BF9D66B49F023E5E9BFCCD14 /* Catchable.swift in Sources */ = {isa = PBXBuildFile; fileRef = 734340E4ADC27EB9D0F65E4F271B6BB9 /* Catchable.swift */; };
+		0F1DC0756B9DF0F8357F0EEBF715B1AF /* PrimerFormViewController.swift in Sources */ = {isa = PBXBuildFile; fileRef = B2411ECBBB1C7707F1C9F60651038C55 /* PrimerFormViewController.swift */; };
+		1321F12607FD0F5A15538AE017677AEF /* CardButton.swift in Sources */ = {isa = PBXBuildFile; fileRef = 50015A611DD6511BE03A1C7D271023BA /* CardButton.swift */; };
+		156CE82AA07F6216AAEB68860B798939 /* OrderItem.swift in Sources */ = {isa = PBXBuildFile; fileRef = 1EB0AD0216758D4312940F0271B55091 /* OrderItem.swift */; };
+		175E5095F5866C8B84D83E6D90AE98C0 /* PrimerFlowEnums.swift in Sources */ = {isa = PBXBuildFile; fileRef = 42496DCD5E70222C5D6D67C8260C7D18 /* PrimerFlowEnums.swift */; };
 		178443E9C88007877F57C1552C9AE76E /* Primer3DSProtocols.swift in Sources */ = {isa = PBXBuildFile; fileRef = E6DF772EBD0552229B3F76D49A0EF5F2 /* Primer3DSProtocols.swift */; };
-		182ECCA7FE88FEA43483FBD3EB044DEE /* UXMode.swift in Sources */ = {isa = PBXBuildFile; fileRef = F9EC79DF0E55C2073B206EBCAD3EFC6D /* UXMode.swift */; };
-		18F51C41F952B3DCE777CCA0AB2D4E62 /* URLExtension.swift in Sources */ = {isa = PBXBuildFile; fileRef = 56F97C34087923B62639FD8BD1F21D93 /* URLExtension.swift */; };
-		19123F32D85D6B3A0070B8DFEAF52219 /* CardNetwork.swift in Sources */ = {isa = PBXBuildFile; fileRef = F66B66BE146E368176B51B48A7143719 /* CardNetwork.swift */; };
-		19A7C890397FC85BBB20F676A2880992 /* 3DSService+Promises.swift in Sources */ = {isa = PBXBuildFile; fileRef = A7DD1CE8022DEE896EBC4E2D6B354494 /* 3DSService+Promises.swift */; };
-		19F19490D0834F931F0C062B47EFA5C2 /* PrimerSettings.swift in Sources */ = {isa = PBXBuildFile; fileRef = B46A1E8724734498DCBB44098F8034A4 /* PrimerSettings.swift */; };
-		1C688C15029E49AD0F400BF18B4F5C78 /* JSONParser.swift in Sources */ = {isa = PBXBuildFile; fileRef = D4855191C04701D41A20F3E005B08D60 /* JSONParser.swift */; };
-		1C81D4EBCD6371AA99BD69BF7E72C6D0 /* RecoverWrappers.swift in Sources */ = {isa = PBXBuildFile; fileRef = 8B03734A0FEE1A75DDA0DCD87AF3C43C /* RecoverWrappers.swift */; };
-		1D3922CC270DEEA5001BDCCA /* WebViewUtil.swift in Sources */ = {isa = PBXBuildFile; fileRef = 1D3922CB270DEEA5001BDCCA /* WebViewUtil.swift */; };
-		1F3D0B57FA1F814CFAE6AFD67B29CCB2 /* CardComponentsManager.swift in Sources */ = {isa = PBXBuildFile; fileRef = E7B756BB6CFA977A87761BC29DB340D4 /* CardComponentsManager.swift */; };
-		2158C84511D24427922435F8EA1CB082 /* EnsureWrappers.swift in Sources */ = {isa = PBXBuildFile; fileRef = 4CA4545D24F665B91303552D899C514F /* EnsureWrappers.swift */; };
+		18DA217D8D8B969117D70F6090F22061 /* PayPalViewModel.swift in Sources */ = {isa = PBXBuildFile; fileRef = BAC1EFB8037ACB7377BC8B01BB0360DA /* PayPalViewModel.swift */; };
+		1BA7BCA44050DA8CCDFFCA8F0CC15F0C /* AppState.swift in Sources */ = {isa = PBXBuildFile; fileRef = C4DF801AC7180166F3476D6EBFF6BB59 /* AppState.swift */; };
+		1D8AD15BA9B2CA5AEB123E85DAD54242 /* URLSessionStack.swift in Sources */ = {isa = PBXBuildFile; fileRef = CCFEA0FF949F910A751A8985D8FC40B6 /* URLSessionStack.swift */; };
+		1DC310131BD54813FBCBD41CA3CD72A1 /* FinallyWrappers.swift in Sources */ = {isa = PBXBuildFile; fileRef = 732A5238F0804D140E6070E58ADF44C0 /* FinallyWrappers.swift */; };
+		1E2599AF69C02F9415B91F97BAC14D48 /* ClientTokenService.swift in Sources */ = {isa = PBXBuildFile; fileRef = C461AE34BD3D58836A7C0448BB0A3810 /* ClientTokenService.swift */; };
+		20C277EF564941FB6C56DF99FF8EEFC0 /* BundleExtension.swift in Sources */ = {isa = PBXBuildFile; fileRef = 783264163442C700083F59496368F8ED /* BundleExtension.swift */; };
+		228FA2C4978B4E51C72E84F6F71CAE2C /* PrimerScrollView.swift in Sources */ = {isa = PBXBuildFile; fileRef = 6F7116A8CEE0537B53B7C924CF323227 /* PrimerScrollView.swift */; };
+		23E8E12806CCF216FC750A47BB616690 /* PrimerCardholderNameFieldView.swift in Sources */ = {isa = PBXBuildFile; fileRef = 04C5C786078D0FD173822D206E513F78 /* PrimerCardholderNameFieldView.swift */; };
+		24279FC048E085429A6725A973C52161 /* PaymentMethodConfig.swift in Sources */ = {isa = PBXBuildFile; fileRef = BE0CDD1D439816BFA38EDF0D477C4E83 /* PaymentMethodConfig.swift */; };
+		2471EB7EB9599463C4DD5C315329B110 /* Thenable.swift in Sources */ = {isa = PBXBuildFile; fileRef = 69F14505C112F493B32D929FD95392AD /* Thenable.swift */; };
+		257C67DF572DF822A6869EFBEDFB6D7F /* StringExtension.swift in Sources */ = {isa = PBXBuildFile; fileRef = 397F9BDBBE73653F8A99A21A4504ED6E /* StringExtension.swift */; };
+		267B7820E77B671C7EE5272A323E3C48 /* PrimerNibView.swift in Sources */ = {isa = PBXBuildFile; fileRef = 829F4B72D4ED50CAFE5256EDE3DBCE78 /* PrimerNibView.swift */; };
+		26A8263A6E2CF577ED5973DDB7C6F903 /* PayPal.swift in Sources */ = {isa = PBXBuildFile; fileRef = F516CB07F7249CAA64EA0ECDCE3D1164 /* PayPal.swift */; };
+		26C1680DFC52E54B97A139EB3E156F74 /* VaultService.swift in Sources */ = {isa = PBXBuildFile; fileRef = FF30BE272B8929E538337812D594AF7B /* VaultService.swift */; };
+		2709FD6EE64F3E683329F8725D7663E8 /* after.swift in Sources */ = {isa = PBXBuildFile; fileRef = 95867D39454F545E69BC1A942AD64E4F /* after.swift */; };
 		270CFF0FC749F57C0605262D27016D14 /* Pods-PrimerSDK_Tests-dummy.m in Sources */ = {isa = PBXBuildFile; fileRef = D66C3890C3566F38C935A2FFD9A237B0 /* Pods-PrimerSDK_Tests-dummy.m */; };
-		2D838539FC9E74EA2C312764581CD515 /* FormTextFieldType.swift in Sources */ = {isa = PBXBuildFile; fileRef = E4A6B5B1D629390C26AA8BD69B050D72 /* FormTextFieldType.swift */; };
-		2EDC1104788BC192C6400E49EB46F4B6 /* Primer.swift in Sources */ = {isa = PBXBuildFile; fileRef = 6E8E521D6FB25510941BDDE3CC4ABB7B /* Primer.swift */; };
-		318C946987250F5AD748827E42C5412A /* Apaya.swift in Sources */ = {isa = PBXBuildFile; fileRef = DCC4F7142BFFC105B1DAC503E96E2A14 /* Apaya.swift */; };
-		3192D6BDC0C232D0ACF86892A57F5E00 /* PrimerContent.swift in Sources */ = {isa = PBXBuildFile; fileRef = 61366AB18EB8F4CCF9DD2B9F1E88E1BA /* PrimerContent.swift */; };
-		31FAC33F7A1FFBB8180E07ED7047D607 /* PrimerAPI.swift in Sources */ = {isa = PBXBuildFile; fileRef = E920A7FFBC6436B3D1562B8E51BD3733 /* PrimerAPI.swift */; };
+		28C04F8EA1428794B0DE64620E3EE4C4 /* Primer.swift in Sources */ = {isa = PBXBuildFile; fileRef = FCA64DC87683099F9C9295C394FE1193 /* Primer.swift */; };
+		317B318705F7DB1887C5BE2E83F21DFE /* PaymentMethodToken.swift in Sources */ = {isa = PBXBuildFile; fileRef = DD61108750F98944747E453994A97B1F /* PaymentMethodToken.swift */; };
 		32D4F85BE1557ED62536344CFAB75F88 /* Primer3DS-umbrella.h in Headers */ = {isa = PBXBuildFile; fileRef = A163D166B27F20FF6EEF83F5121C4CEA /* Primer3DS-umbrella.h */; settings = {ATTRIBUTES = (Public, ); }; };
-		35357F87F41AAED0AF7B17282F4DE721 /* PrimerTextFieldView.xib in Resources */ = {isa = PBXBuildFile; fileRef = E1DE0F3FAEB80348BACD55A19C760E14 /* PrimerTextFieldView.xib */; };
-		3A73304595A7750AB0A8F4FED712F4C4 /* PrimerViewController.swift in Sources */ = {isa = PBXBuildFile; fileRef = AA33C795C67648804BE2D83CA7FDC812 /* PrimerViewController.swift */; };
-		3BF257C9A4B3A64B48369E839E3DF373 /* RateLimitedDispatcher.swift in Sources */ = {isa = PBXBuildFile; fileRef = 6B7230A5C4ABE86D9DE38F4C15C386B4 /* RateLimitedDispatcher.swift */; };
-		3DAE24F6DCB3CDDABFBA969B0EE8F20C /* ApayaService.swift in Sources */ = {isa = PBXBuildFile; fileRef = B81A22C75363A2C5F580542AA25A3540 /* ApayaService.swift */; };
-		3E6532A9F5CBF93BF65532B178D7F3AC /* Cancellable.swift in Sources */ = {isa = PBXBuildFile; fileRef = 752FC399E15D784DCDE39EA8736F196C /* Cancellable.swift */; };
-		3E864571CF2531EADD56042B3D721FDB /* PrimerTheme.swift in Sources */ = {isa = PBXBuildFile; fileRef = 427CF00E20477C9A1EC718979A82644D /* PrimerTheme.swift */; };
+		34DE745B35498F5F873B595119E801C8 /* Configuration.swift in Sources */ = {isa = PBXBuildFile; fileRef = 76E0011CF8B5EE51CC2EA6931445B6A7 /* Configuration.swift */; };
+		350C0FC3390A9D0ED539799D24658566 /* ClientToken.swift in Sources */ = {isa = PBXBuildFile; fileRef = A211B852FF2A12936ADC055D80FAF06E /* ClientToken.swift */; };
+		354DC8223EBE63057DCB67BB2E113BEC /* DirectDebitService.swift in Sources */ = {isa = PBXBuildFile; fileRef = 3A0E39E9E5D57FAA4FA611EA0DC3F1C3 /* DirectDebitService.swift */; };
+		376C736A1928CD0347599C1BFE02B957 /* ApayaService.swift in Sources */ = {isa = PBXBuildFile; fileRef = EFD0BB2720CF5B522539F87D0C22A793 /* ApayaService.swift */; };
+		39D01DEDF5367D15993088D69EF2A9F5 /* LogEvent.swift in Sources */ = {isa = PBXBuildFile; fileRef = E4F7A4192E3193061650427B21E71D11 /* LogEvent.swift */; };
+		3BDB95FCC08B7BC5EF172004A198A6F5 /* Cancellable.swift in Sources */ = {isa = PBXBuildFile; fileRef = D07ACE9B63C76D9080EF85CD6FCC0A06 /* Cancellable.swift */; };
+		3BF66F62CC6BBDD0E59E785C7B08B493 /* SequenceWrappers.swift in Sources */ = {isa = PBXBuildFile; fileRef = 11A89B6CF6AF60AE09D4640EA36937D2 /* SequenceWrappers.swift */; };
+		3CFD1E952CD6731A9B6242BB386293E8 /* Parser.swift in Sources */ = {isa = PBXBuildFile; fileRef = E4CCE98833092C6ED78E682FBEDD6C5E /* Parser.swift */; };
 		3EB7A6B9A397005CB3B77FDC9DA30691 /* Primer3DSStructures.swift in Sources */ = {isa = PBXBuildFile; fileRef = 7492CBAABC98EBF5377CFAD0DED3516E /* Primer3DSStructures.swift */; };
-		403B23045B0F24F2BAB0760258E51BA0 /* PaymentMethodTokenizationRequest.swift in Sources */ = {isa = PBXBuildFile; fileRef = 0934E3FE39BD90E6EA7BF229015F3ADB /* PaymentMethodTokenizationRequest.swift */; };
-		42635327265541002829A1C858150727 /* RateLimitedDispatcherBase.swift in Sources */ = {isa = PBXBuildFile; fileRef = 518E6E16C5CDFF6CEB9EADC178A25EA3 /* RateLimitedDispatcherBase.swift */; };
-		4491F59E0E2F21F2A93FB729C23266C7 /* PrimerCVVFieldView.swift in Sources */ = {isa = PBXBuildFile; fileRef = 6B17FDDBB771908E6C981B4F28CC39C9 /* PrimerCVVFieldView.swift */; };
-		45BA6425BF5B1E0B849557055A4CF09D /* PrimerError.swift in Sources */ = {isa = PBXBuildFile; fileRef = D1B2C2D21276138530BF7F54E3145DBD /* PrimerError.swift */; };
-		45F189ED663893541251B6FD4E3F6D72 /* en.lproj in Resources */ = {isa = PBXBuildFile; fileRef = FF2BB04B2C0416C61AB79DF58B0CBEE4 /* en.lproj */; };
-		460CAACE66B9C13F63D10B3B5AB4EFD1 /* StringExtension.swift in Sources */ = {isa = PBXBuildFile; fileRef = DE4B7EEA93E514CBD6110D1A90533448 /* StringExtension.swift */; };
-		464C532931A70E78DC73179AD39D4685 /* UIColorExtension.swift in Sources */ = {isa = PBXBuildFile; fileRef = 32E024D9E48AEC50678BD74B5E285925 /* UIColorExtension.swift */; };
-		4A386E4223FDC043EF040D68EAED7933 /* PrimerAPIClient+Promises.swift in Sources */ = {isa = PBXBuildFile; fileRef = E73DC0AFF8C9DBA4C95A2A174C2B14A2 /* PrimerAPIClient+Promises.swift */; };
-		4B0CE26EE60B2A391EF0FB06E7E394C0 /* DirectDebitMandate.swift in Sources */ = {isa = PBXBuildFile; fileRef = 542CD49441C0FF5379071CDD3EE0B105 /* DirectDebitMandate.swift */; };
-		4C301C11277A3B31A906F2E651B1DCD0 /* Error.swift in Sources */ = {isa = PBXBuildFile; fileRef = BA7CA1B59FB4327F4E87732F79C9452D /* Error.swift */; };
-		4EA3D55080BBBB286A1114DB98769B53 /* ResumeHandlerProtocol.swift in Sources */ = {isa = PBXBuildFile; fileRef = 052DE9C30E8839D44E94F57C6D1A2CED /* ResumeHandlerProtocol.swift */; };
-		4F35F5B5E37FFB2CC2CD145601318C93 /* PrimerContainerViewController.swift in Sources */ = {isa = PBXBuildFile; fileRef = F61F8EF58F900B17B2FD05E4F11BDB80 /* PrimerContainerViewController.swift */; };
-		4FAA5B961834AA38E365652432751393 /* DateExtension.swift in Sources */ = {isa = PBXBuildFile; fileRef = BEF3199946B46FE3714E5611B9352600 /* DateExtension.swift */; };
-		50B9599ACF99A18EB6103C6C00BFA7EC /* ErrorViewController.swift in Sources */ = {isa = PBXBuildFile; fileRef = F49FC8639A4713438D4E461D773692C6 /* ErrorViewController.swift */; };
-		51E7FA83503088956719A1EBA907611C /* ExternalViewModel.swift in Sources */ = {isa = PBXBuildFile; fileRef = 2FD63ED54ADFAB9F139DBB884D5DA5E7 /* ExternalViewModel.swift */; };
-		52698C702F4B2B778F40EFCF2D072417 /* PrimerOAuthViewModel.swift in Sources */ = {isa = PBXBuildFile; fileRef = CF6F0505DAF05BAE102A56F36AC18E55 /* PrimerOAuthViewModel.swift */; };
-		56B44198BF1EB913885074D4402E1779 /* CardScannerViewModel.swift in Sources */ = {isa = PBXBuildFile; fileRef = 3927FEAC93E23638102EFE5141DC97F4 /* CardScannerViewModel.swift */; };
-		56C6DE1F4D49455210C419A4F12D1064 /* ClientToken.swift in Sources */ = {isa = PBXBuildFile; fileRef = 137C27D833ACC688E11FFC8D812E270A /* ClientToken.swift */; };
-		56C9DCD3B9BCB659C18AAB8FF1E3DC83 /* CancelContext.swift in Sources */ = {isa = PBXBuildFile; fileRef = E93FDB94E758911D9DA848A9DF729CF0 /* CancelContext.swift */; };
-		5773486598859F4C2742BA3E8A903D54 /* Queue.swift in Sources */ = {isa = PBXBuildFile; fileRef = 113A7D339CE2E207D38308DBEC1D406A /* Queue.swift */; };
-		594A1A058D86B650800A27F946D8FE86 /* Resolver.swift in Sources */ = {isa = PBXBuildFile; fileRef = 448AA0AAC4C95351B1C7203975A4C3D0 /* Resolver.swift */; };
-		5A840DB71C68DA2FB72D1465037AE4F6 /* PrimerRootViewController.swift in Sources */ = {isa = PBXBuildFile; fileRef = ACC7DDDDEDB3331529C1B0C170A69DAF /* PrimerRootViewController.swift */; };
-		5CEC3F2BDEBC2B45CB6EA17C2B835F1B /* LogEvent.swift in Sources */ = {isa = PBXBuildFile; fileRef = 57A5DF8CA08D3B96202E4D27DF85FCA2 /* LogEvent.swift */; };
-		6173AFABAD588C0848FEA7AAA5C56D4E /* PrimerScrollView.swift in Sources */ = {isa = PBXBuildFile; fileRef = 5151C403F1F02F837D3AADE7AC6745C2 /* PrimerScrollView.swift */; };
-		642601F95764BFB4433B0C9032951E7E /* PrimerTextFieldView.swift in Sources */ = {isa = PBXBuildFile; fileRef = 202A74F386A8D2328F136D3B0682E192 /* PrimerTextFieldView.swift */; };
-		665F2C3E9B1F05CEDD3B29252B4F49F8 /* PrimerAPIClient.swift in Sources */ = {isa = PBXBuildFile; fileRef = 0831E59F51403656ED0383648F14F7B0 /* PrimerAPIClient.swift */; };
-		667A217DB6A05429275D67DC29C6F7FA /* PrimerDelegate.swift in Sources */ = {isa = PBXBuildFile; fileRef = 5FF4B9F4FC26801A8152D6709F373517 /* PrimerDelegate.swift */; };
-		6AB74D8322777EB3AB8C0741AB5E3CBC /* PrimerCustomStyleTextField.swift in Sources */ = {isa = PBXBuildFile; fileRef = FEEE88E7ED49C5934F58BC27F9A48BBC /* PrimerCustomStyleTextField.swift */; };
-		6FA999A47C30129D1E2CA4869A0709CF /* Endpoint.swift in Sources */ = {isa = PBXBuildFile; fileRef = 9666D62DDDD60701DA772DB9E6EE83A1 /* Endpoint.swift */; };
-		6FFCDB26D2B78F920F3DBC771736B3A3 /* StrictRateLimitedDispatcher.swift in Sources */ = {isa = PBXBuildFile; fileRef = 11E55C92F6197EFD1C01DA8F986A7F00 /* StrictRateLimitedDispatcher.swift */; };
-		708CECBFB46E6D7AD212436E8BC9BF85 /* PaymentMethodConfig.swift in Sources */ = {isa = PBXBuildFile; fileRef = 28127967A118E47C7E3E28B344178EA1 /* PaymentMethodConfig.swift */; };
-		7150F8CD4CD6E600BB11A72274A02BD7 /* Klarna.swift in Sources */ = {isa = PBXBuildFile; fileRef = 4C8290F3A90D3CC3C6D5A396240EF2A7 /* Klarna.swift */; };
-		72C486C47F3CE38B97597BBF6A6B156A /* PayPal.swift in Sources */ = {isa = PBXBuildFile; fileRef = 0F9007B401DBEA396B83D3DD5B2D6D2B /* PayPal.swift */; };
-		7430A54735B8AFF6E5F362CD35806032 /* ApplePayViewModel.swift in Sources */ = {isa = PBXBuildFile; fileRef = 02721D5A7357DCF5A13244780F8DAA5F /* ApplePayViewModel.swift */; };
-		74E26C92529B820FD8769383DAEB087C /* PrimerTableViewCell.swift in Sources */ = {isa = PBXBuildFile; fileRef = 7F26F7E2FD3133DAB22297838A152B03 /* PrimerTableViewCell.swift */; };
-		75815DB56E45D94610287D423D9AD8F7 /* AppState.swift in Sources */ = {isa = PBXBuildFile; fileRef = 3E83FF1A2826B5DCFEB55EE227BAD7C9 /* AppState.swift */; };
-		7829FCE8C8CA918150E149496C155650 /* PrimerCardholderNameFieldView.swift in Sources */ = {isa = PBXBuildFile; fileRef = 4C321E5C2BBFAE0D80960D4AA0C73536 /* PrimerCardholderNameFieldView.swift */; };
-		784B09ABD775E92462E3D782EE87A8B4 /* CancellableThenable.swift in Sources */ = {isa = PBXBuildFile; fileRef = 5DB5F96657ABAE54F58E1CD3DFE9A169 /* CancellableThenable.swift */; };
+		3EE7089512097DE9C9DCA03ED386CBCA /* ScannerView.swift in Sources */ = {isa = PBXBuildFile; fileRef = A99A20A289C3473A377CF95F5BFCA668 /* ScannerView.swift */; };
+		4163BBA49244448895DAD297100D5225 /* VaultCheckoutViewModel.swift in Sources */ = {isa = PBXBuildFile; fileRef = 813A308830E9B1E76471F89594D73BF5 /* VaultCheckoutViewModel.swift */; };
+		43A2DCA6818C101811D867A96865433D /* StrictRateLimitedDispatcher.swift in Sources */ = {isa = PBXBuildFile; fileRef = 4FBEC0BBC2415B274D0B2C0E3E5A94AB /* StrictRateLimitedDispatcher.swift */; };
+		43DBBF909DC641C0129966D03DE765DD /* Foundation.framework in Frameworks */ = {isa = PBXBuildFile; fileRef = EAB6F611E86A4758835A715E4B4184F6 /* Foundation.framework */; };
+		46B30A26F8A51EF5472CFAE4FA5701AF /* hang.swift in Sources */ = {isa = PBXBuildFile; fileRef = 733104AAFC5FB073F5D90B22559A8663 /* hang.swift */; };
+		46E8A5843F012ABA0E5F66B26FA54E73 /* PrimerTextField.swift in Sources */ = {isa = PBXBuildFile; fileRef = F0E1390E68778C4CA1D7313DA13DF8BD /* PrimerTextField.swift */; };
+		4AA3B98908F4B496ECA8ACAF3A087C63 /* Validation.swift in Sources */ = {isa = PBXBuildFile; fileRef = 9EB8109A7BAAAF6BC2C406EF45108AB5 /* Validation.swift */; };
+		4EDF98303DA62EB2993E69014EBAE8CC /* PayPalService.swift in Sources */ = {isa = PBXBuildFile; fileRef = D8299001BB2C8A054FC71A554BB24A8F /* PayPalService.swift */; };
+		4F0966F63C0424B00B67543DA71AB9C4 /* Logger.swift in Sources */ = {isa = PBXBuildFile; fileRef = 3A144EEE1C6DF14D53D6F45357A994D5 /* Logger.swift */; };
+		5761944A812F04E9CCE82629025B5CB8 /* PrimerWebViewModel.swift in Sources */ = {isa = PBXBuildFile; fileRef = D4F793FCE5AB4940B0362C78031AD2D8 /* PrimerWebViewModel.swift */; };
+		5763848AD39B73D90AFE20742C05C33B /* LoadingViewController.swift in Sources */ = {isa = PBXBuildFile; fileRef = 4F5A2F97D913B1DCB22E38CB779B0786 /* LoadingViewController.swift */; };
+		582314EC100E0894076572DFF9F0663B /* DirectDebitMandate.swift in Sources */ = {isa = PBXBuildFile; fileRef = 0DDBA06016D472682C34DD731440C3DC /* DirectDebitMandate.swift */; };
+		586CADD22C6157B952CC149E92D8C47F /* UIColorExtension.swift in Sources */ = {isa = PBXBuildFile; fileRef = B1E920C1DACB10AF52F6A390396B5DCC /* UIColorExtension.swift */; };
+		5B26AB48F9B0A3BA3E543AEFF5D897A4 /* Endpoint.swift in Sources */ = {isa = PBXBuildFile; fileRef = F75F53979C816AD2672B332D3A7D5664 /* Endpoint.swift */; };
+		5CE6DEF6FA5266764F880C181F39CA3E /* PrimerTheme.swift in Sources */ = {isa = PBXBuildFile; fileRef = A45FED6925875B6045F4FFD187999CD1 /* PrimerTheme.swift */; };
+		5FE5E08318897FDD3C7B5B05A101C291 /* PaymentMethodTokenizationRequest.swift in Sources */ = {isa = PBXBuildFile; fileRef = 3820083AB3A3567541E64D1E74806F6F /* PaymentMethodTokenizationRequest.swift */; };
+		61706901524745BA0B880EE87C374AC8 /* PrimerUniversalCheckoutViewController.swift in Sources */ = {isa = PBXBuildFile; fileRef = 3339379807ED7C848737C732D7F9381C /* PrimerUniversalCheckoutViewController.swift */; };
+		61F3A20EDBEC1F7E07866082BDCB407A /* VaultPaymentMethodView.swift in Sources */ = {isa = PBXBuildFile; fileRef = 18B8ABC2031468C75299CA4F998A8745 /* VaultPaymentMethodView.swift */; };
+		6271966C9A1154962AFCEE5E1808A71D /* GuaranteeWrappers.swift in Sources */ = {isa = PBXBuildFile; fileRef = 1EF0F52299E7D69C24A17232D6575BB8 /* GuaranteeWrappers.swift */; };
+		629900B6AD54D97D44F9A4163D77EBC9 /* PrimerButton.swift in Sources */ = {isa = PBXBuildFile; fileRef = EAE9035D05A3CA8832961A0A6C60707A /* PrimerButton.swift */; };
+		65992B0A3BB3605AAAADD30CDCC8C1C5 /* VaultPaymentMethodViewController.swift in Sources */ = {isa = PBXBuildFile; fileRef = 661EA993E2FEB17A3B7462D7763C180D /* VaultPaymentMethodViewController.swift */; };
+		662EA1116BD1A8ABDF99B58FFA3AFF1E /* PaymentMethodComponent.swift in Sources */ = {isa = PBXBuildFile; fileRef = 63CC48EAB630D3B08FEEC2DF1B8C3020 /* PaymentMethodComponent.swift */; };
+		66591E166B951D410242E91A1FE69841 /* Guarantee.swift in Sources */ = {isa = PBXBuildFile; fileRef = BF66039D3CC9B8613F75CDBE7CDDB181 /* Guarantee.swift */; };
+		6841E77B36FC6B1B40B4F92436F5DF73 /* Dispatcher.swift in Sources */ = {isa = PBXBuildFile; fileRef = 6FE9CC405BA70E3353C63C8F1B6CFF26 /* Dispatcher.swift */; };
+		6A27B2C4BCE69A1A4992D0643070AA43 /* ErrorViewController.swift in Sources */ = {isa = PBXBuildFile; fileRef = 8192D026FB65370D98BEFB932849E7B9 /* ErrorViewController.swift */; };
+		6A4DB06177384DB13DBDD406339A0821 /* SuccessMessage.swift in Sources */ = {isa = PBXBuildFile; fileRef = FDB6E3C3DAEE316EAF8E8E0BEBB49B83 /* SuccessMessage.swift */; };
+		6AFB16BAACDC11E20A469F40986B092D /* PrimerTableViewCell.swift in Sources */ = {isa = PBXBuildFile; fileRef = 7EBB2E7800487A1144DAE468FB465E97 /* PrimerTableViewCell.swift */; };
+		6BBA66B6D5BB923F439B5EBB5FDFEBEF /* UserDefaultsExtension.swift in Sources */ = {isa = PBXBuildFile; fileRef = DB31A4C4AFBADAF3E73C0AA90891DF5B /* UserDefaultsExtension.swift */; };
+		6BCB494830CF9729CB146AD28F016E92 /* UIDeviceExtension.swift in Sources */ = {isa = PBXBuildFile; fileRef = 667BE792239CC7A857F9F7C7CA861A87 /* UIDeviceExtension.swift */; };
+		6DA352F6AA026D1B70E7DE3A55EDD3FA /* FormType.swift in Sources */ = {isa = PBXBuildFile; fileRef = BC52EAC80034A54DDE239AF086AA0961 /* FormType.swift */; };
+		71222F1B9D0B10BC2BBF959E600500DA /* Icons.xcassets in Resources */ = {isa = PBXBuildFile; fileRef = BE4084BB8A732969F1CDA6A0D19CCC30 /* Icons.xcassets */; };
+		7124514DBCBB75435854E73855D4116C /* PrimerRootViewController.swift in Sources */ = {isa = PBXBuildFile; fileRef = FAF7A80189DA81FB671EA5410E420CC3 /* PrimerRootViewController.swift */; };
+		7231612B1A39AEDF4BABC34F09200863 /* CardComponentsManager.swift in Sources */ = {isa = PBXBuildFile; fileRef = 67CA18B38F81BAB8818896252B3D8A83 /* CardComponentsManager.swift */; };
+		739494D8847B9D6E12EC6BBCDB4D29B8 /* Klarna.swift in Sources */ = {isa = PBXBuildFile; fileRef = 404A185DECFBCA67F023151CE1896DA1 /* Klarna.swift */; };
+		74BE9152BED470C91D5D22944BA21EB0 /* DateExtension.swift in Sources */ = {isa = PBXBuildFile; fileRef = D73A090A742207F87F64212CB1A7E7FC /* DateExtension.swift */; };
+		7891979DE347F1BB33DC66BFA1710E6E /* CatchWrappers.swift in Sources */ = {isa = PBXBuildFile; fileRef = E11F0275D4A733C90C144043D457B483 /* CatchWrappers.swift */; };
 		792188862A988C31237DA81868320D2D /* Foundation.framework in Frameworks */ = {isa = PBXBuildFile; fileRef = EAB6F611E86A4758835A715E4B4184F6 /* Foundation.framework */; };
-		797056CB36197215ECBBAD5924D9052B /* PrimerWebViewController.swift in Sources */ = {isa = PBXBuildFile; fileRef = EC4199C97E63385F40B7E46A5965DB82 /* PrimerWebViewController.swift */; };
-		7AD0B19D76BA6B3F0DABD81D456A5C23 /* ImageName.swift in Sources */ = {isa = PBXBuildFile; fileRef = AC267E18AFBEE2C6510BF2A097B857B8 /* ImageName.swift */; };
-		7D0B336612B3E4DA9772DC28190292EF /* firstly.swift in Sources */ = {isa = PBXBuildFile; fileRef = B8830F9A31A9226D08796DAE026717BE /* firstly.swift */; };
-		80BBFEB930A501A8658A531D06B77F42 /* PrimerFlowEnums.swift in Sources */ = {isa = PBXBuildFile; fileRef = 79991D238BFCA75910416B4DADE5C803 /* PrimerFlowEnums.swift */; };
-		813CE770F0923D55195DFDC38618C0AB /* SequenceWrappers.swift in Sources */ = {isa = PBXBuildFile; fileRef = 5624C7327C5FC63A6C4D66C3EEE6FCF9 /* SequenceWrappers.swift */; };
-		8157563AC192BEB04E1AAD9247BF6CC2 /* ScannerView.swift in Sources */ = {isa = PBXBuildFile; fileRef = 8C7C77A455F61D47A779C750E2BB3240 /* ScannerView.swift */; };
-		8260D97F774E6137B7EA4F638D4C3C01 /* Foundation.framework in Frameworks */ = {isa = PBXBuildFile; fileRef = EAB6F611E86A4758835A715E4B4184F6 /* Foundation.framework */; };
-		82FB31B13D20066BF4278D9A23EF548E /* NetworkService.swift in Sources */ = {isa = PBXBuildFile; fileRef = 07310E2A7C0ADB8F08509DAE379D113B /* NetworkService.swift */; };
-		832B7F1137BAA34BE228ABE6547B8724 /* Icons.xcassets in Resources */ = {isa = PBXBuildFile; fileRef = 4CF23422A3152E69D7959690AC20AE19 /* Icons.xcassets */; };
-		84F8B5ED1882B8F8CD383BA90FEE2B49 /* URLSessionStack.swift in Sources */ = {isa = PBXBuildFile; fileRef = 8CE49443522600EC9DEDB75AD0544614 /* URLSessionStack.swift */; };
-		85232008D4168EF5DAC5F940D56092D5 /* VaultPaymentMethodViewController.swift in Sources */ = {isa = PBXBuildFile; fileRef = F6714372225DD7095663DF9D6E91D8BA /* VaultPaymentMethodViewController.swift */; };
+		7A65F551DB90EC398BD98A9623CA6233 /* PrimerSDK-umbrella.h in Headers */ = {isa = PBXBuildFile; fileRef = C1C216B34934B8F586C68707318953BF /* PrimerSDK-umbrella.h */; settings = {ATTRIBUTES = (Public, ); }; };
+		807E3781C3F6E63E779FA1D52250877E /* PrimerLoadingViewController.swift in Sources */ = {isa = PBXBuildFile; fileRef = 17494969B8851410F5CFD168FCC2A149 /* PrimerLoadingViewController.swift */; };
+		80E6044733FDDC2BE6B1CF562CE20F01 /* Currency.swift in Sources */ = {isa = PBXBuildFile; fileRef = 4B14EBBC5A5FDFF6C6EC9A7910449229 /* Currency.swift */; };
+		82BC8499469B0C4F48F24B4EBC904397 /* CountryCode.swift in Sources */ = {isa = PBXBuildFile; fileRef = 856196844AA102F757E166EF412A9E5C /* CountryCode.swift */; };
+		8315CE22E8F3266B4134EA307F16F240 /* DirerctCheckoutViewModel.swift in Sources */ = {isa = PBXBuildFile; fileRef = FF38E1DB696908C4BAE7031E18648509 /* DirerctCheckoutViewModel.swift */; };
 		8548D98B63B0CE7C33DA6C183E9A9BF0 /* UIKit.framework in Frameworks */ = {isa = PBXBuildFile; fileRef = D245E0514AAC1A2B9A6D5EA2F383E90F /* UIKit.framework */; };
-		87C74CE3432B41B87BC14ED8D1581F12 /* KlarnaViewModel.swift in Sources */ = {isa = PBXBuildFile; fileRef = D9EEC8494FF1AB6B6FC2EC5D032A651B /* KlarnaViewModel.swift */; };
-		8814DD5DB6E30637A609D7D62370B1AA /* PaymentMethodComponent.swift in Sources */ = {isa = PBXBuildFile; fileRef = 90EE8A4F58F4B800C2C37BFC5661881C /* PaymentMethodComponent.swift */; };
-		894AD979A2AF620035DC85887355F0D1 /* CardScannerViewController.swift in Sources */ = {isa = PBXBuildFile; fileRef = 4B544A7DC6BE9CE9E2AF2EDD6658B038 /* CardScannerViewController.swift */; };
-		8B4BE633B37B79C9B3553D85522468D6 /* CancellableCatchable.swift in Sources */ = {isa = PBXBuildFile; fileRef = 850847CB164B26CEA78C7C07BF1040C5 /* CancellableCatchable.swift */; };
-		8B8969BCF7B2242CD8416021E9DFDBC1 /* PayPalService.swift in Sources */ = {isa = PBXBuildFile; fileRef = 725C5FA1E9FB04C7F651A91C7B127127 /* PayPalService.swift */; };
-		8BAF3A574D206B6136D3F1E6046A0D06 /* OrderItem.swift in Sources */ = {isa = PBXBuildFile; fileRef = C48902375D4884370F44D933A41903CA /* OrderItem.swift */; };
+		86B73CFB0EE4C2590F16C6C96A39D072 /* PrimerWebViewController.swift in Sources */ = {isa = PBXBuildFile; fileRef = 2D7407A28998288B5A53F8C10B543C47 /* PrimerWebViewController.swift */; };
+		881556E50E8343E7565E88964BB46DF8 /* CardNetwork.swift in Sources */ = {isa = PBXBuildFile; fileRef = FB6870722E5900848528EFC26B6DAF62 /* CardNetwork.swift */; };
 		8DCD5215EFE7493AFC08C496176C410D /* Primer3DS.swift in Sources */ = {isa = PBXBuildFile; fileRef = AA3E9F209C857157575A473FE948A03D /* Primer3DS.swift */; };
-		8E1471AF34945FB07C84267F3C4A39D4 /* PaymentMethodConfigService.swift in Sources */ = {isa = PBXBuildFile; fileRef = F9D501419F85046E925BBBF9FC2182BB /* PaymentMethodConfigService.swift */; };
-		8E7608568A9C4B1FAB743F8697BAD8E7 /* UIKit.framework in Frameworks */ = {isa = PBXBuildFile; fileRef = D245E0514AAC1A2B9A6D5EA2F383E90F /* UIKit.framework */; };
-		8ED43971C9067C1AAE05CB3D7E0FD0C4 /* IntExtension.swift in Sources */ = {isa = PBXBuildFile; fileRef = 833F2E1B20CB06E0C4D5DAACD18A47ED /* IntExtension.swift */; };
+		8DE6463D42A1FF8753044EEE78E0DEC9 /* WrapperProtocols.swift in Sources */ = {isa = PBXBuildFile; fileRef = DB4BB04CBDD150ACAFD0F90F49397CA3 /* WrapperProtocols.swift */; };
+		8EA3462BD3123285A14437F1CB58867A /* Queue.swift in Sources */ = {isa = PBXBuildFile; fileRef = 9B23D9AB1FFE0F0F1B9AD69E68096B67 /* Queue.swift */; };
 		8FB4A3F4485390CD362B1D2FF8A83B1F /* Foundation.framework in Frameworks */ = {isa = PBXBuildFile; fileRef = EAB6F611E86A4758835A715E4B4184F6 /* Foundation.framework */; };
 		8FE23AF4662809E6F0EB6C49B1B1A9BA /* Pods-PrimerSDK_Example-dummy.m in Sources */ = {isa = PBXBuildFile; fileRef = 21F4ACB1142B1B9457658584BF5CD35A /* Pods-PrimerSDK_Example-dummy.m */; };
-		929F93E063756D36106BE24DC665CABD /* DependencyInjection.swift in Sources */ = {isa = PBXBuildFile; fileRef = 3CE5DEAA27699099925F99E71B280E4B /* DependencyInjection.swift */; };
-		932D4E99FAC648B56C910774DA6D6FC8 /* PaymentMethodToken.swift in Sources */ = {isa = PBXBuildFile; fileRef = 040F60B57703F4CA994A01EFC884BD04 /* PaymentMethodToken.swift */; };
-		95BE1E8EB6E64246836A39ADF0C54B80 /* PrimerSDK-umbrella.h in Headers */ = {isa = PBXBuildFile; fileRef = C1C216B34934B8F586C68707318953BF /* PrimerSDK-umbrella.h */; settings = {ATTRIBUTES = (Public, ); }; };
-		969767B5B49A1282723DC2F3C2AB468F /* CancellablePromise.swift in Sources */ = {isa = PBXBuildFile; fileRef = 0A13936A656B47592E8672C4D5307048 /* CancellablePromise.swift */; };
-		98371B109885E1B0EAF0F75B6EC3C32D /* UserDefaultsExtension.swift in Sources */ = {isa = PBXBuildFile; fileRef = 55B8236AFADC34AE9D38D433B9129297 /* UserDefaultsExtension.swift */; };
-		9A787B59FB21E809539925F51A84B2F9 /* SuccessMessage.swift in Sources */ = {isa = PBXBuildFile; fileRef = F282CFBA4B8AFF01D5B02FC275C4ABDB /* SuccessMessage.swift */; };
-		9DF0CC5B10F47F568975F871ED46A701 /* PrimerTextField.swift in Sources */ = {isa = PBXBuildFile; fileRef = 78C174C01D3C3F1249BF0B42E70BCC6E /* PrimerTextField.swift */; };
-		A02264A219FFD9EE0824ED69F302BDD7 /* ReloadDelegate.swift in Sources */ = {isa = PBXBuildFile; fileRef = 132FFF522AD8CFC125246CCB6C8ABFFE /* ReloadDelegate.swift */; };
-		A4E47894153CC5D2FE79765A34D4427B /* hang.swift in Sources */ = {isa = PBXBuildFile; fileRef = 133997060D85B9B9881B45167B057E56 /* hang.swift */; };
-		A6B7E1F505C4239E16CEE6B781C1DDB2 /* LoadingViewController.swift in Sources */ = {isa = PBXBuildFile; fileRef = 54311EC40A63D1782BE2BA1E55537A4C /* LoadingViewController.swift */; };
-		A7B474E8B7313F9C004E8836CAF8B5F4 /* race.swift in Sources */ = {isa = PBXBuildFile; fileRef = 82A0F8733DAED803AE75CE4874F595E8 /* race.swift */; };
-		AB5A8EB3F39F1F5D1030A1D5FCEF7853 /* PrimerLoadingViewController.swift in Sources */ = {isa = PBXBuildFile; fileRef = 90A450A992B0BA1635146D243BB221A7 /* PrimerLoadingViewController.swift */; };
-		AC41C954958A1C812EB5177CDC24BC87 /* when.swift in Sources */ = {isa = PBXBuildFile; fileRef = 1DF6999D4446A4E4592C291E414CE204 /* when.swift */; };
-		ACD88CCD8F8339490FB1FC29B9B9216F /* Logger.swift in Sources */ = {isa = PBXBuildFile; fileRef = 09713EDC7869037F05CDCE567AF3CA37 /* Logger.swift */; };
-		ACF47200A69F3D23D6C0B998277910C3 /* PrimerExpiryDateFieldView.swift in Sources */ = {isa = PBXBuildFile; fileRef = 6EBE137AA7F7916F3AD6FAA57EE5FF10 /* PrimerExpiryDateFieldView.swift */; };
-		AD56BC1B0BA635D2924617BF161E7E8F /* 3DSService.swift in Sources */ = {isa = PBXBuildFile; fileRef = 613717FE594A8A2D0CAE79F84A669401 /* 3DSService.swift */; };
-		ADEAC31E060DE48819E9D533CC4954CD /* PrimerWebViewModel.swift in Sources */ = {isa = PBXBuildFile; fileRef = A1E420B4BD0FD084632C7C7E5CCA4792 /* PrimerWebViewModel.swift */; };
-		AEEF2A0216C034434092F727560C2DE8 /* GuaranteeWrappers.swift in Sources */ = {isa = PBXBuildFile; fileRef = 187A700DC2F3AC4D980496686F6CC1F2 /* GuaranteeWrappers.swift */; };
-		B080D98E283D17D5AA9570937E3D2046 /* PaymentResponse.swift in Sources */ = {isa = PBXBuildFile; fileRef = 7673235E700E2633E322145859E8C5E2 /* PaymentResponse.swift */; };
-		B331652C1B0D9F7F38F740F5F892AE79 /* Guarantee.swift in Sources */ = {isa = PBXBuildFile; fileRef = CAEEF102DF336468389FBCB0F76D84BB /* Guarantee.swift */; };
-		B3A27B8126DDFCD7956E34D434DB22E2 /* PrimerVaultManagerViewController.swift in Sources */ = {isa = PBXBuildFile; fileRef = CAC28597B1F55186F147F5FE7A5CC2BF /* PrimerVaultManagerViewController.swift */; };
-		B60149940CC49999CC739D3992DEA321 /* PrimerCardFormViewController.swift in Sources */ = {isa = PBXBuildFile; fileRef = 6B90E97B2080A9AC1A418474FCCB053A /* PrimerCardFormViewController.swift */; };
-		B79FF5D751E00C0857A435E5B90C7B9B /* CustomStringConvertible.swift in Sources */ = {isa = PBXBuildFile; fileRef = A54F687F50CBC405851394303C9CEA5C /* CustomStringConvertible.swift */; };
-		B8BE4D1B6FA6A7997BD61C4EDC12F2E2 /* PayPalViewModel.swift in Sources */ = {isa = PBXBuildFile; fileRef = 1C242EF7890FA2F8D92C650C5E1C217A /* PayPalViewModel.swift */; };
-		BA2F5504C1DB6BD9DB6471D874C42AD3 /* Mask.swift in Sources */ = {isa = PBXBuildFile; fileRef = BBB278D964EA13708820FDB1D5966A0A /* Mask.swift */; };
-		BAFF64D9568586526D6881C9F5C4A3A5 /* 3DS.swift in Sources */ = {isa = PBXBuildFile; fileRef = 23D9F8B0C14A28EFCCF8E7C48517E574 /* 3DS.swift */; };
-		BD9319628DA84DE6A718027CD0D65B31 /* PrimerNibView.swift in Sources */ = {isa = PBXBuildFile; fileRef = 18CC2AD4B97339E63DAFE007F8F4A6E1 /* PrimerNibView.swift */; };
-		BE03BB44E09EB80E135A35353ECDB6F9 /* Configuration.swift in Sources */ = {isa = PBXBuildFile; fileRef = B225EA2FF9883902D58B5A0758D97FB2 /* Configuration.swift */; };
-		BFE102E2BB3293867E073DC0A0FE3813 /* ErrorHandler.swift in Sources */ = {isa = PBXBuildFile; fileRef = CEA284A1EDC49DC7B26F760C99F906C5 /* ErrorHandler.swift */; };
-		C121BA8D1AD172199EC639B832492242 /* CardButton.swift in Sources */ = {isa = PBXBuildFile; fileRef = 92863F179FD93E88D8B5A6FD082E6715 /* CardButton.swift */; };
-		C1B4A01A12D8B6526BD536BF263607D9 /* PrimerUniversalCheckoutViewController.swift in Sources */ = {isa = PBXBuildFile; fileRef = 921ABC964528E046415AB5355C3FF821 /* PrimerUniversalCheckoutViewController.swift */; };
-		C247D7258EF4DF72088DC9C290F92B76 /* VaultService.swift in Sources */ = {isa = PBXBuildFile; fileRef = 1E3D9AF63C7E4EDCE8AB26592415E5A0 /* VaultService.swift */; };
-		C2632CA0F23054F6FBA87C5E7FD8BC0B /* ConcurrencyLimitedDispatcher.swift in Sources */ = {isa = PBXBuildFile; fileRef = F545A19D9DCFEEA6F5CE9D32192597B9 /* ConcurrencyLimitedDispatcher.swift */; };
-		C6D5E411B9417B622CDE8D19656DBD31 /* ClientTokenService.swift in Sources */ = {isa = PBXBuildFile; fileRef = 52825C84B85A0078E21B8023DDD61458 /* ClientTokenService.swift */; };
-		C70C1F9365125374E4E88F0C0FAB87F8 /* PrimerFormViewController.swift in Sources */ = {isa = PBXBuildFile; fileRef = 69FFD8EB1C6E7178EBB5C8B43ADC4C50 /* PrimerFormViewController.swift */; };
-		C9AF445F3E0B31BED274FD592BAA43A9 /* sv.lproj in Resources */ = {isa = PBXBuildFile; fileRef = D38B242674D88209281C9B1D76A45C07 /* sv.lproj */; };
-		CB467557EAC9951911D25A62901519F3 /* PrimerViewExtensions.swift in Sources */ = {isa = PBXBuildFile; fileRef = 3DF173E8E6FEE051D5C18AB2C43183A1 /* PrimerViewExtensions.swift */; };
-		CD5305327DEAEDE1C85244699D85BA83 /* Consolable.swift in Sources */ = {isa = PBXBuildFile; fileRef = 8318C993CBC628157303DBB4C5AF2DF7 /* Consolable.swift */; };
-		CDA3C3EB72C270263171384EF863E46A /* BundleExtension.swift in Sources */ = {isa = PBXBuildFile; fileRef = 5D52E5A2D42F5D9BC5372F7175F03C6A /* BundleExtension.swift */; };
-		CEABCD91B5093FDFCBE842BEA1130C80 /* CountryCode.swift in Sources */ = {isa = PBXBuildFile; fileRef = 75EE244891FE8B430637BA2EED9E0505 /* CountryCode.swift */; };
-		CFF3081F39E3B7B1C84504413B320738 /* PrimerSDK-dummy.m in Sources */ = {isa = PBXBuildFile; fileRef = 0D2E0829A9CF5AACE43592141857A21A /* PrimerSDK-dummy.m */; };
-		D00105F2AC6DB1F007F7E1F7B36F5CA4 /* AlertController.swift in Sources */ = {isa = PBXBuildFile; fileRef = 196B6FBD6722F8CC352130A4C5CF458D /* AlertController.swift */; };
-		D3E43189825CAE5AE52CB306D58EFE56 /* Currency.swift in Sources */ = {isa = PBXBuildFile; fileRef = 6FF7059D6D3CE5C0FCB92940CC3464C4 /* Currency.swift */; };
-		D478F67C6122D205E54D3160FC3A7EC4 /* KlarnaService.swift in Sources */ = {isa = PBXBuildFile; fileRef = 6862D04D1AFAF7D29F598DAEF864EFC8 /* KlarnaService.swift */; };
+		8FF24A345709A8C71AB31478D5724555 /* RateLimitedDispatcherBase.swift in Sources */ = {isa = PBXBuildFile; fileRef = 4A0A8C2620C2616773D812DED4B61783 /* RateLimitedDispatcherBase.swift */; };
+		9116B3EA88D4E81FCF5E14C3579B816E /* PrimerCardNumberFieldView.swift in Sources */ = {isa = PBXBuildFile; fileRef = FFFC9D4DC12D9D853454876E76E245FD /* PrimerCardNumberFieldView.swift */; };
+		9194F79361E240407075C4A665B0E72C /* PaymentResponse.swift in Sources */ = {isa = PBXBuildFile; fileRef = E6ED6197C0DE0C233C0922DA7A80B320 /* PaymentResponse.swift */; };
+		956870808E9033C4D5E8B5233F35B502 /* VaultPaymentMethodViewModel.swift in Sources */ = {isa = PBXBuildFile; fileRef = 3689EDC2EBA7457F2383ACD7FD5C4EB3 /* VaultPaymentMethodViewModel.swift */; };
+		990444B894D9EF3F9025450A4120E57B /* CoreDataDispatcher.swift in Sources */ = {isa = PBXBuildFile; fileRef = 8D4C468067A7EA3ACEA5628AD5C11DFD /* CoreDataDispatcher.swift */; };
+		99B1A6BB15EDF08400E84CB592358AC8 /* WebViewUtil.swift in Sources */ = {isa = PBXBuildFile; fileRef = 2FFCF332BCAB1C3514C040F34FCAD303 /* WebViewUtil.swift */; };
+		99B7F3D31587D6FBED7DF47A17670B4D /* CancellableThenable.swift in Sources */ = {isa = PBXBuildFile; fileRef = 9949DDF38222774FD220A257A1EEF1C5 /* CancellableThenable.swift */; };
+		9BCCBDD3D1491583DDDC75F1D9C3E157 /* JSONParser.swift in Sources */ = {isa = PBXBuildFile; fileRef = 0F10381EED35757BACF84CBE1BBC8F25 /* JSONParser.swift */; };
+		9E20C415EFBF3EC67DD2FB70FAA0D5D4 /* RateLimitedDispatcher.swift in Sources */ = {isa = PBXBuildFile; fileRef = 6D9F5DB920E6B6E04FFDC9F05E79358A /* RateLimitedDispatcher.swift */; };
+		9F02BD76D1158BC86C83F47059A85F0F /* TokenizationService.swift in Sources */ = {isa = PBXBuildFile; fileRef = F46F0A646FE65DD606F3B009248EDB5E /* TokenizationService.swift */; };
+		9FB25C188BBE0F419A7685EE0E102CC8 /* when.swift in Sources */ = {isa = PBXBuildFile; fileRef = 5B0272EC1239B05230D20DDA78276089 /* when.swift */; };
+		A15F42A1EDF58E911F98137DFDBF82CC /* URLExtension.swift in Sources */ = {isa = PBXBuildFile; fileRef = 9B73E5D81FA99E1CD41456CF40C42CE6 /* URLExtension.swift */; };
+		A228FA4FD28605C1AB3F09FFE35BECD3 /* Box.swift in Sources */ = {isa = PBXBuildFile; fileRef = 9044D795E5C1E59ABF3A6F44C252101A /* Box.swift */; };
+		A4014EDF262AE8356BF2C973E9D8F5EC /* PrimerContainerViewController.swift in Sources */ = {isa = PBXBuildFile; fileRef = 5F3147F57B6B633537F888172DAB10F3 /* PrimerContainerViewController.swift */; };
+		A551CB07224E19E7A84C92AB3CAFA965 /* Mask.swift in Sources */ = {isa = PBXBuildFile; fileRef = 7BF758865CB4EA70FD56EA426E2A02E9 /* Mask.swift */; };
+		A5FD7B34E904C3B1EEF9DDBD24680AE1 /* IntExtension.swift in Sources */ = {isa = PBXBuildFile; fileRef = 485978C5217607D894A44ABF9D2573EE /* IntExtension.swift */; };
+		A6AD6DCA0F8B4EAFE71908C2025CCB1C /* CustomStringConvertible.swift in Sources */ = {isa = PBXBuildFile; fileRef = 53820B9D2318999BD798BA0AFBC71224 /* CustomStringConvertible.swift */; };
+		A6CCCB1E47119506358460400124F1CE /* PaymentMethodConfigService.swift in Sources */ = {isa = PBXBuildFile; fileRef = FF7A2289C8E9E3EF0D068A62D70A672B /* PaymentMethodConfigService.swift */; };
+		A8D5706346CA51E7968518DF13915396 /* CardScannerViewController+SimpleScanDelegate.swift in Sources */ = {isa = PBXBuildFile; fileRef = ED4BE01C7481B7EEA41C20CB06CB5BC9 /* CardScannerViewController+SimpleScanDelegate.swift */; };
+		A8E666EF6AAE479A29C02E5AA9864186 /* race.swift in Sources */ = {isa = PBXBuildFile; fileRef = A26F8D92424B9B82C0324436715A987C /* race.swift */; };
+		AADCE0C623D295CC46EA7704780C8831 /* Apaya.swift in Sources */ = {isa = PBXBuildFile; fileRef = 9D8F54D0F54957883044C068AE9A32E8 /* Apaya.swift */; };
+		AC9661C5CCCAF9EF0BB0DFA73081DC06 /* PrimerCardFormViewController.swift in Sources */ = {isa = PBXBuildFile; fileRef = 38A1FF3825B2FFBAFB463C28C05BECD9 /* PrimerCardFormViewController.swift */; };
+		ACAB5755D5576CE7E8CCABAA178E079C /* Promise.swift in Sources */ = {isa = PBXBuildFile; fileRef = 77AFB0D6855CC4384CAB40CC3C7BD002 /* Promise.swift */; };
+		ACEF61FD4B36B248F3D23EB1731CCCAC /* ResumeHandlerProtocol.swift in Sources */ = {isa = PBXBuildFile; fileRef = 03DEB478DAACDAD03753AB67E8895E1D /* ResumeHandlerProtocol.swift */; };
+		AE61140B1683319557103FAE20B76821 /* PrimerImage.swift in Sources */ = {isa = PBXBuildFile; fileRef = A48C5F5AF91AE49033EB6306D2E4D6A7 /* PrimerImage.swift */; };
+		AE82C174F8327ED1A4FEF83B03B05E50 /* UXMode.swift in Sources */ = {isa = PBXBuildFile; fileRef = E6C9FF783E3B828E7BDB8E0D877D4B7A /* UXMode.swift */; };
+		B1AEE0A576C0E379F00075A7A7A1C379 /* PrimerAPI.swift in Sources */ = {isa = PBXBuildFile; fileRef = 54844C9F487CAA1576D4702E85DA58B5 /* PrimerAPI.swift */; };
+		B2C2491912980DAB887D1C8B97C70F33 /* PrimerTextFieldView.xib in Resources */ = {isa = PBXBuildFile; fileRef = DD2152250E94AB0013DEB87DB2846B5F /* PrimerTextFieldView.xib */; };
+		B2E94EBD1917AFE8DFD4CC66C6F3D177 /* CardScannerViewModel.swift in Sources */ = {isa = PBXBuildFile; fileRef = 77357455ADB9917F7A5741A107DA959F /* CardScannerViewModel.swift */; };
+		B4A9429C7CD866DB182C27ACB7A63EA6 /* PrimerCustomStyleTextField.swift in Sources */ = {isa = PBXBuildFile; fileRef = C6BC73EF117C1CCA538552BDC9759D40 /* PrimerCustomStyleTextField.swift */; };
+		B65DAF86B9BFA3ED2E01855CBCE14550 /* PresentationController.swift in Sources */ = {isa = PBXBuildFile; fileRef = 0F2D6DF23FA24E63605D3E5C678E97A4 /* PresentationController.swift */; };
+		B746E7B8B608806FCC0F094E976E285A /* SuccessViewController.swift in Sources */ = {isa = PBXBuildFile; fileRef = 00F7B9C05A11DA38FC8728579E84393D /* SuccessViewController.swift */; };
+		B7F8D4EFB2A5461E4EB0C9ADC446AFE1 /* PrimerTextFieldView.swift in Sources */ = {isa = PBXBuildFile; fileRef = 79BE6067C7A95B2CD76E44652F9E7F14 /* PrimerTextFieldView.swift */; };
+		B81805AF6CD3677B62C1A122388E5EDF /* AlertController.swift in Sources */ = {isa = PBXBuildFile; fileRef = D63979528F043A8097C9C4DF77B0C5F6 /* AlertController.swift */; };
+		B880EE2C349A0111802C196C35C996E8 /* en.lproj in Resources */ = {isa = PBXBuildFile; fileRef = 27A794CD1D0AFC928E7F74E43A18DE99 /* en.lproj */; };
+		BAAA8D7EADA6EEB60E4418B36C304FFF /* Error.swift in Sources */ = {isa = PBXBuildFile; fileRef = D6825C5FEDA42F5E5AF8E59E74C56EC7 /* Error.swift */; };
+		BC61FA6F49AC26ACE634ECF027872296 /* 3DSService+Promises.swift in Sources */ = {isa = PBXBuildFile; fileRef = 2A03EA4A9BA476D6A37ADFFB69045509 /* 3DSService+Promises.swift */; };
+		BD6F32606E58BD606F31E0A438AA1A78 /* sv.lproj in Resources */ = {isa = PBXBuildFile; fileRef = 42B5F38F7CFCF5EC90EE098D185FD188 /* sv.lproj */; };
+		BE06EDD5E53D5B8759326151E3C35232 /* ImageName.swift in Sources */ = {isa = PBXBuildFile; fileRef = D9DD66E528332CF4E82BE09B5E60A8F1 /* ImageName.swift */; };
+		C0B8CACED978FE65AE74F354D5D619CE /* 3DSService.swift in Sources */ = {isa = PBXBuildFile; fileRef = FE8CA59BFCE4530380EEFF099B0501AA /* 3DSService.swift */; };
+		C2B28ADAA061FFBE1D7DA6A29B565532 /* Optional+Extensions.swift in Sources */ = {isa = PBXBuildFile; fileRef = 068FA8E5E848D8A90DA88EDB27338DD9 /* Optional+Extensions.swift */; };
+		C4C5A113FDF833E6F71BC38CA212CB60 /* CancellablePromise.swift in Sources */ = {isa = PBXBuildFile; fileRef = D5FFFC3E82CEF7B486A460037506B147 /* CancellablePromise.swift */; };
+		C5A52AA68A777EFA14752429CD83B045 /* PrimerNavigationController.swift in Sources */ = {isa = PBXBuildFile; fileRef = 2514068E25AD64CDBB99A7F45D8674A2 /* PrimerNavigationController.swift */; };
+		C72B9B325F97CE047A9E3A2B2E20D1F6 /* PrimerDelegate.swift in Sources */ = {isa = PBXBuildFile; fileRef = CDB1776C2B55DE380ACC55EC3795748C /* PrimerDelegate.swift */; };
+		CB38E18202FF0E276B48111A7A5B1A43 /* ApplePayService.swift in Sources */ = {isa = PBXBuildFile; fileRef = 235BD5937BFEB32A4B84CC095489032E /* ApplePayService.swift */; };
+		CC9582F3F86B3F8651DB7CC3E94E5418 /* OAuthViewModel.swift in Sources */ = {isa = PBXBuildFile; fileRef = E775FB1A2AB31AA7260845EA4DB430B8 /* OAuthViewModel.swift */; };
+		D066624F188E7B5E36EEB3CB4440C17E /* EnsureWrappers.swift in Sources */ = {isa = PBXBuildFile; fileRef = 55049199DB036B9FFC3CCBCDC644786D /* EnsureWrappers.swift */; };
+		D5073091FCEDA89FDE3E31B0CB4D0DB0 /* PrimerExpiryDateFieldView.swift in Sources */ = {isa = PBXBuildFile; fileRef = F1D8E43FDADEC9E85628E66138C14F59 /* PrimerExpiryDateFieldView.swift */; };
+		D56E81CC6913C885814F3723B3B31774 /* RecoverWrappers.swift in Sources */ = {isa = PBXBuildFile; fileRef = 81ADEBB46B646A5D598E6B331CBD18A5 /* RecoverWrappers.swift */; };
 		D596E2B41C673AD5018AEA0A0321E51C /* Pods-PrimerSDK_Tests-umbrella.h in Headers */ = {isa = PBXBuildFile; fileRef = EE9674DAD0C961C92687877090E1E047 /* Pods-PrimerSDK_Tests-umbrella.h */; settings = {ATTRIBUTES = (Public, ); }; };
-		D776BCA50DC3CB982D7ED3242A15D226 /* ApplePayService.swift in Sources */ = {isa = PBXBuildFile; fileRef = DD40A5E31F6D74F3EF31DE218CE247E4 /* ApplePayService.swift */; };
-		E0930332B8C8840C762B217929B4894C /* TokenizationService.swift in Sources */ = {isa = PBXBuildFile; fileRef = 6BEA92C30F516F2E26B416B5A898D3E0 /* TokenizationService.swift */; };
-		E135A1E3D2CABF9213DCE1F91B6FFE4F /* PrimerCardNumberFieldView.swift in Sources */ = {isa = PBXBuildFile; fileRef = 37354B66D8EEDC41BF70C92358FEC770 /* PrimerCardNumberFieldView.swift */; };
+		D6D6080D77DECC758F69945F649E8972 /* PrimerOAuthViewModel.swift in Sources */ = {isa = PBXBuildFile; fileRef = C206924F56E1B4B22E5B9D3384E9C32B /* PrimerOAuthViewModel.swift */; };
+		DA101DAEAAF7D0C12C2DB181C5F6040B /* KlarnaService.swift in Sources */ = {isa = PBXBuildFile; fileRef = BBAB4D6F123FAAD1235DF6594DC64C78 /* KlarnaService.swift */; };
+		DA10E58B74939EA13E2A8738953A023C /* PrimerSDK-dummy.m in Sources */ = {isa = PBXBuildFile; fileRef = 0D2E0829A9CF5AACE43592141857A21A /* PrimerSDK-dummy.m */; };
+		DAB96B8564E9F972424CD1DD5F6F08B5 /* NetworkService.swift in Sources */ = {isa = PBXBuildFile; fileRef = 77BCC2452B8942D8543230B91242E965 /* NetworkService.swift */; };
+		DB48BD9121FBBDCF77D99E6AADC206D8 /* ApplePayViewModel.swift in Sources */ = {isa = PBXBuildFile; fileRef = C9ACC25DB4C07C3B314FCD2A8D8D106C /* ApplePayViewModel.swift */; };
+		DC11601931E87A51F3C285B4B7600F6A /* PrimerAPIClient+Promises.swift in Sources */ = {isa = PBXBuildFile; fileRef = E9B032BFA45976CDB0D8E4CEBA4A9107 /* PrimerAPIClient+Promises.swift */; };
+		DF1AD594BA007552894858A8484E515B /* ErrorHandler.swift in Sources */ = {isa = PBXBuildFile; fileRef = 38FBD7CC23BD3D5EEF27B660CEA79A87 /* ErrorHandler.swift */; };
+		DF2A817B2A3C2958527703C315BE0673 /* PrimerAPIClient+3DS.swift in Sources */ = {isa = PBXBuildFile; fileRef = A9282961CE1A00096CC5B81E5EFC6094 /* PrimerAPIClient+3DS.swift */; };
 		E150EB1E3DDC0F59C4FDE4E1058FCAF7 /* Foundation.framework in Frameworks */ = {isa = PBXBuildFile; fileRef = EAB6F611E86A4758835A715E4B4184F6 /* Foundation.framework */; };
-		E3C55E1D19B0BC14F23377881159BBBB /* SuccessViewController.swift in Sources */ = {isa = PBXBuildFile; fileRef = FF140328AED11E353C5392769DDC18DF /* SuccessViewController.swift */; };
-		E57AD6191D5BE594AE96E5925FB029E2 /* FormType.swift in Sources */ = {isa = PBXBuildFile; fileRef = DAE6665501558EA3D141881BF3E3194B /* FormType.swift */; };
-		E5A9F77E3A4D242FDAA8A62E4243DD44 /* FinallyWrappers.swift in Sources */ = {isa = PBXBuildFile; fileRef = F50BC3C32023C246A02CEF666A9084F3 /* FinallyWrappers.swift */; };
-		E6C971F7C76796F2F496DEF5686A9639 /* VaultPaymentMethodViewModel.swift in Sources */ = {isa = PBXBuildFile; fileRef = 81014FAE3AB94CEA5ACA39BF0F3E6E07 /* VaultPaymentMethodViewModel.swift */; };
-		E6F050E3D2710E99F70E91C882DBCD5B /* ApplePay.swift in Sources */ = {isa = PBXBuildFile; fileRef = 8E2362652E46011AD466B8AFE4F60E5E /* ApplePay.swift */; };
-		E757412C2CB052B54C2324707AC6F436 /* DirectDebitService.swift in Sources */ = {isa = PBXBuildFile; fileRef = 2186E718A9D58A712A03B2FA0AF33511 /* DirectDebitService.swift */; };
-		E7FB55FFFED641F6440E916F3514730B /* Thenable.swift in Sources */ = {isa = PBXBuildFile; fileRef = 5CC9B81459167CF5EFD328EE29DCD869 /* Thenable.swift */; };
-		E86040FA810240A25892051782249DF0 /* PrimerNavigationController.swift in Sources */ = {isa = PBXBuildFile; fileRef = 5FD5FC7A9FC5CBF4FCA5AA3D3C722B84 /* PrimerNavigationController.swift */; };
-		E9B94E01F80271D5B918DEE38E71FF98 /* Catchable.swift in Sources */ = {isa = PBXBuildFile; fileRef = A727029EA43C7DFC32CED91EBC97ED25 /* Catchable.swift */; };
-		EA922FE73C5F4385EF53004F6BCAB06A /* PrimerButton.swift in Sources */ = {isa = PBXBuildFile; fileRef = B2CEFEFB79A179F9106B7DB374012533 /* PrimerButton.swift */; };
-		ECE9CD4010DF321455F0BFC80F05B98A /* VaultCheckoutViewModel.swift in Sources */ = {isa = PBXBuildFile; fileRef = B422A8EC88D7F3D9E828C7FC5882F14C /* VaultCheckoutViewModel.swift */; };
-		EDEBA7C2A25A91C84F57EF1386BC0185 /* after.swift in Sources */ = {isa = PBXBuildFile; fileRef = 1FE47DAF9814FFBCC0A0C1F374BE039B /* after.swift */; };
-		EE5C81FFE57F1DC69D4FA6D19FF3CE2C /* WrapperProtocols.swift in Sources */ = {isa = PBXBuildFile; fileRef = 6255611CAB8CE1504DBDFFFF6066E10B /* WrapperProtocols.swift */; };
-		EF86F71DC2E76BF84022A64B4BCABB4C /* DirerctCheckoutViewModel.swift in Sources */ = {isa = PBXBuildFile; fileRef = 75F45874E9F78F48B1BCC110861D462D /* DirerctCheckoutViewModel.swift */; };
-		F13D7C8349172E92FA4728C781BABA63 /* PresentationController.swift in Sources */ = {isa = PBXBuildFile; fileRef = 7FDB6047E825F040376F7986FCE53DCB /* PresentationController.swift */; };
-		F36FD00F5C967ECE0A3AC997884C98F9 /* CatchWrappers.swift in Sources */ = {isa = PBXBuildFile; fileRef = 75821E9F332BCF07BE2A51774D4A371B /* CatchWrappers.swift */; };
-		F4B103EC817F4E198BFFB86B33BB8D87 /* VaultPaymentMethodView.swift in Sources */ = {isa = PBXBuildFile; fileRef = 908BA5DF43D15745251466493102C14A /* VaultPaymentMethodView.swift */; };
+		E3106FF161B5CAEF9DECD4EFC0EEB90D /* PrimerSDK-PrimerResources in Resources */ = {isa = PBXBuildFile; fileRef = A8B3BC107C2BDC3C03D961866F721265 /* PrimerSDK-PrimerResources */; };
+		E36D0C19EC6B1326E853E601311365D5 /* PrimerViewExtensions.swift in Sources */ = {isa = PBXBuildFile; fileRef = 90E2CC8ACE9707CAE4DF7D729C6CCF20 /* PrimerViewExtensions.swift */; };
+		E43F2BF7FB70FFECA0F9F39AB227281A /* Consolable.swift in Sources */ = {isa = PBXBuildFile; fileRef = 94A6481EC2C37D0676B32E9263991973 /* Consolable.swift */; };
+		E4D518068238BB04AEE29072C873831A /* PrimerContent.swift in Sources */ = {isa = PBXBuildFile; fileRef = AFD745E132ED5F43552F8402FB9302B1 /* PrimerContent.swift */; };
+		E909C402E169A8AE8446F68D791EE12F /* PrimerAPIClient.swift in Sources */ = {isa = PBXBuildFile; fileRef = CEC423C13E31FAD94C9CB7B912C3FBAC /* PrimerAPIClient.swift */; };
+		E9A1427EB2909C94D9F4CA26563BFD34 /* PrimerViewController.swift in Sources */ = {isa = PBXBuildFile; fileRef = FA3C3C5DC550E2DA25F86B4FB8911705 /* PrimerViewController.swift */; };
+		EB5E5F3C110545D13B57426434D4D910 /* ReloadDelegate.swift in Sources */ = {isa = PBXBuildFile; fileRef = EBBA1D7F4AEF8EFEE659893154D2EEEA /* ReloadDelegate.swift */; };
+		EE98BAA7473BF959B0CBC24C5C1C770E /* CancellableCatchable.swift in Sources */ = {isa = PBXBuildFile; fileRef = 08F7711F6BCCDE55FE60010C4C9B6F57 /* CancellableCatchable.swift */; };
+		F07294A7F3F2F2E6CC85536426CD10BA /* CancelContext.swift in Sources */ = {isa = PBXBuildFile; fileRef = B7E0836062D9CFCB7A3B784D0B3242F0 /* CancelContext.swift */; };
+		F21DC34D239301408CBD29DD3FC1917F /* KlarnaViewModel.swift in Sources */ = {isa = PBXBuildFile; fileRef = E8A9A9C01C023CAE795BE159441F6DA6 /* KlarnaViewModel.swift */; };
 		F4B688753C11BA192EC0E3E61A466CB2 /* Primer3DS-dummy.m in Sources */ = {isa = PBXBuildFile; fileRef = 77393D72E4B2EFF88AF10EE9F64BB174 /* Primer3DS-dummy.m */; };
-		F668DBDE2314E673825CE3352BC2E476 /* OAuthViewModel.swift in Sources */ = {isa = PBXBuildFile; fileRef = 582A6082B940B34852FF9DDE4895AEE2 /* OAuthViewModel.swift */; };
-		F7908DDDB8615C60D62F18536C35CBCB /* Promise.swift in Sources */ = {isa = PBXBuildFile; fileRef = D775DA53F2C89F88193E2FF8E19E1242 /* Promise.swift */; };
-		F92F6807DC51C86A2F626529BB50DF94 /* Box.swift in Sources */ = {isa = PBXBuildFile; fileRef = 89D889D46870D1D9B6D2E066059FA90D /* Box.swift */; };
-		FBE3389CABDD5E38D8B060CA90073087 /* PrimerAPIClient+3DS.swift in Sources */ = {isa = PBXBuildFile; fileRef = 43E76CAE06E9FFF050E97C0FD7773F06 /* PrimerAPIClient+3DS.swift */; };
-		FCDD23301862DF2DA950B0E7B55A76E2 /* Validation.swift in Sources */ = {isa = PBXBuildFile; fileRef = B45297BC30F44D4711C5E0376949D6D5 /* Validation.swift */; };
-=======
-		004979FCB7EEB6C1B3C508269DBCF405 /* Pods-PrimerSDK_Example-umbrella.h in Headers */ = {isa = PBXBuildFile; fileRef = 3780FF276696624E5AD4A629D4CC4AD8 /* Pods-PrimerSDK_Example-umbrella.h */; settings = {ATTRIBUTES = (Public, ); }; };
-		018C0290D5945BB51D004B433A211381 /* Validation.swift in Sources */ = {isa = PBXBuildFile; fileRef = B45297BC30F44D4711C5E0376949D6D5 /* Validation.swift */; };
-		030BC82FCC6DB79247086CB6A732B19D /* RateLimitedDispatcher.swift in Sources */ = {isa = PBXBuildFile; fileRef = 6B7230A5C4ABE86D9DE38F4C15C386B4 /* RateLimitedDispatcher.swift */; };
-		0498EB2C2B12FC8FD65B19FE272FF512 /* SuccessMessage.swift in Sources */ = {isa = PBXBuildFile; fileRef = F282CFBA4B8AFF01D5B02FC275C4ABDB /* SuccessMessage.swift */; };
-		05A2E567C33B49C808EC4796F47FA30D /* PayPalViewModel.swift in Sources */ = {isa = PBXBuildFile; fileRef = 1C242EF7890FA2F8D92C650C5E1C217A /* PayPalViewModel.swift */; };
-		067D8FFAC4B3F31325776A6F43172C1E /* fr.lproj in Resources */ = {isa = PBXBuildFile; fileRef = 1075A7933583DB3FCE89876F8D3C98AA /* fr.lproj */; };
-		06A88268E07C66E1C7A398FDE9E4B350 /* sv.lproj in Resources */ = {isa = PBXBuildFile; fileRef = D38B242674D88209281C9B1D76A45C07 /* sv.lproj */; };
-		081A5CA0E340A96F1D85B379CD201ACE /* URLSessionStack.swift in Sources */ = {isa = PBXBuildFile; fileRef = 8CE49443522600EC9DEDB75AD0544614 /* URLSessionStack.swift */; };
-		08DB3BC1092BBC4D28B9AD4C6FDFF028 /* Primer3DS.swift in Sources */ = {isa = PBXBuildFile; fileRef = AA3E9F209C857157575A473FE948A03D /* Primer3DS.swift */; };
-		0CC36760943AED64CEEDC56E7292040D /* CardScannerViewModel.swift in Sources */ = {isa = PBXBuildFile; fileRef = 3927FEAC93E23638102EFE5141DC97F4 /* CardScannerViewModel.swift */; };
-		0F573A13BFACC885368720C6C705F6E4 /* 3DSService.swift in Sources */ = {isa = PBXBuildFile; fileRef = 613717FE594A8A2D0CAE79F84A669401 /* 3DSService.swift */; };
-		0F9D0419053430747D2D8A0BF78F24CB /* Foundation.framework in Frameworks */ = {isa = PBXBuildFile; fileRef = EAB6F611E86A4758835A715E4B4184F6 /* Foundation.framework */; };
-		109F64FC32553CDAC0BF7CF8B6C1375E /* PaymentMethodToken.swift in Sources */ = {isa = PBXBuildFile; fileRef = 040F60B57703F4CA994A01EFC884BD04 /* PaymentMethodToken.swift */; };
-		14BC91BF818B17BEA6E2619B135845FF /* CountryCode.swift in Sources */ = {isa = PBXBuildFile; fileRef = 75EE244891FE8B430637BA2EED9E0505 /* CountryCode.swift */; };
-		1569955C271FF82C0057FF81 /* PrimerImage.swift in Sources */ = {isa = PBXBuildFile; fileRef = 1569955B271FF82C0057FF81 /* PrimerImage.swift */; };
-		1580791DBB266AC123D43B0B25673807 /* FinallyWrappers.swift in Sources */ = {isa = PBXBuildFile; fileRef = F50BC3C32023C246A02CEF666A9084F3 /* FinallyWrappers.swift */; };
-		15CCC1CB3FF755CDE7D4B18B76BDFE5B /* PrimerTextFieldView.swift in Sources */ = {isa = PBXBuildFile; fileRef = 202A74F386A8D2328F136D3B0682E192 /* PrimerTextFieldView.swift */; };
-		15F2D9532F7C92D50494DADF25FB776F /* ResumeHandlerProtocol.swift in Sources */ = {isa = PBXBuildFile; fileRef = 052DE9C30E8839D44E94F57C6D1A2CED /* ResumeHandlerProtocol.swift */; };
-		17555207546F1380E5D5331DE8C7E430 /* Resolver.swift in Sources */ = {isa = PBXBuildFile; fileRef = 448AA0AAC4C95351B1C7203975A4C3D0 /* Resolver.swift */; };
-		18452DCA336DCD88C496A6BBAE71C484 /* CancellableCatchable.swift in Sources */ = {isa = PBXBuildFile; fileRef = 850847CB164B26CEA78C7C07BF1040C5 /* CancellableCatchable.swift */; };
-		1A9FF93C96058BFE4D03DF7812F92C9B /* Promise.swift in Sources */ = {isa = PBXBuildFile; fileRef = D775DA53F2C89F88193E2FF8E19E1242 /* Promise.swift */; };
-		1AA95EC82F1E34609B2A4F1D8188CD60 /* IntExtension.swift in Sources */ = {isa = PBXBuildFile; fileRef = 833F2E1B20CB06E0C4D5DAACD18A47ED /* IntExtension.swift */; };
-		1B88AA0CF0623A9462B2F4063AC269B6 /* Parser.swift in Sources */ = {isa = PBXBuildFile; fileRef = AC8B5E10D51C8D705D01D9B30EE62AAA /* Parser.swift */; };
-		1C138812AB6B45542D64D275F9210CDA /* URLExtension.swift in Sources */ = {isa = PBXBuildFile; fileRef = 56F97C34087923B62639FD8BD1F21D93 /* URLExtension.swift */; };
-		1DD35064DD4D7AF4481E1488D4396BD1 /* ScannerView.swift in Sources */ = {isa = PBXBuildFile; fileRef = 8C7C77A455F61D47A779C750E2BB3240 /* ScannerView.swift */; };
-		1E9553C0779CD6DFE199EB93AF861C3F /* StrictRateLimitedDispatcher.swift in Sources */ = {isa = PBXBuildFile; fileRef = 11E55C92F6197EFD1C01DA8F986A7F00 /* StrictRateLimitedDispatcher.swift */; };
-		2074B4A58759E3D65708EB677813AD2D /* CatchWrappers.swift in Sources */ = {isa = PBXBuildFile; fileRef = 75821E9F332BCF07BE2A51774D4A371B /* CatchWrappers.swift */; };
-		20A345E1C8252E2647FF02F61862E817 /* Icons.xcassets in Resources */ = {isa = PBXBuildFile; fileRef = 4CF23422A3152E69D7959690AC20AE19 /* Icons.xcassets */; };
-		2780040F9BF52CF21BA23E0FBFC01965 /* DirectDebitMandate.swift in Sources */ = {isa = PBXBuildFile; fileRef = 542CD49441C0FF5379071CDD3EE0B105 /* DirectDebitMandate.swift */; };
-		2B729E7C34D107F6D492DE09415DFAD6 /* Configuration.swift in Sources */ = {isa = PBXBuildFile; fileRef = B225EA2FF9883902D58B5A0758D97FB2 /* Configuration.swift */; };
-		31B528107F7D68987A81D962EA8FF201 /* PresentationController.swift in Sources */ = {isa = PBXBuildFile; fileRef = 7FDB6047E825F040376F7986FCE53DCB /* PresentationController.swift */; };
-		322AA2BCFD088D3D373D51D3B9B853D7 /* CancellablePromise.swift in Sources */ = {isa = PBXBuildFile; fileRef = 0A13936A656B47592E8672C4D5307048 /* CancellablePromise.swift */; };
-		3231DA134880B901E01E58596DB7337D /* firstly.swift in Sources */ = {isa = PBXBuildFile; fileRef = B8830F9A31A9226D08796DAE026717BE /* firstly.swift */; };
-		34E55F877EB334FC55B2BADEE97A4277 /* PrimerFormViewController.swift in Sources */ = {isa = PBXBuildFile; fileRef = 69FFD8EB1C6E7178EBB5C8B43ADC4C50 /* PrimerFormViewController.swift */; };
-		381BB4F57FACDE75F1CEB4960EF7003F /* Klarna.swift in Sources */ = {isa = PBXBuildFile; fileRef = 4C8290F3A90D3CC3C6D5A396240EF2A7 /* Klarna.swift */; };
-		38510C15F665A16EA33F588EBD75A339 /* PrimerViewController.swift in Sources */ = {isa = PBXBuildFile; fileRef = AA33C795C67648804BE2D83CA7FDC812 /* PrimerViewController.swift */; };
-		3C441AF2F9DFBA1B587426C6A2FBC600 /* ErrorHandler.swift in Sources */ = {isa = PBXBuildFile; fileRef = CEA284A1EDC49DC7B26F760C99F906C5 /* ErrorHandler.swift */; };
-		3F9ADF2BFA586004ACB169DF4F539A59 /* LoadingViewController.swift in Sources */ = {isa = PBXBuildFile; fileRef = 54311EC40A63D1782BE2BA1E55537A4C /* LoadingViewController.swift */; };
-		40C6EA98872E59CB356F25F7EF47C34B /* Foundation.framework in Frameworks */ = {isa = PBXBuildFile; fileRef = EAB6F611E86A4758835A715E4B4184F6 /* Foundation.framework */; };
-		41F9AE35CC4EE49E675F6F9808B2FA18 /* ThenableWrappers.swift in Sources */ = {isa = PBXBuildFile; fileRef = 599D6BBFFF03AD9428301812685250B8 /* ThenableWrappers.swift */; };
-		46FEE3F57F93123CC68CA14375063D06 /* SuccessViewController.swift in Sources */ = {isa = PBXBuildFile; fileRef = FF140328AED11E353C5392769DDC18DF /* SuccessViewController.swift */; };
-		486EBCB1E1DA8999803F5428E2CACA42 /* AlertController.swift in Sources */ = {isa = PBXBuildFile; fileRef = 196B6FBD6722F8CC352130A4C5CF458D /* AlertController.swift */; };
-		49ADDD1C14E528FCA9B086A18FF414B1 /* PrimerSDK-umbrella.h in Headers */ = {isa = PBXBuildFile; fileRef = C1C216B34934B8F586C68707318953BF /* PrimerSDK-umbrella.h */; settings = {ATTRIBUTES = (Public, ); }; };
-		49DDC1FD78D370294D790B79C731CB03 /* ClientTokenService.swift in Sources */ = {isa = PBXBuildFile; fileRef = 52825C84B85A0078E21B8023DDD61458 /* ClientTokenService.swift */; };
-		4A0AB5F2A19D3EA462631080E3F92FB8 /* PrimerTableViewCell.swift in Sources */ = {isa = PBXBuildFile; fileRef = 7F26F7E2FD3133DAB22297838A152B03 /* PrimerTableViewCell.swift */; };
-		4A2B5CC5D0075ED7025193D13AC7A178 /* AppState.swift in Sources */ = {isa = PBXBuildFile; fileRef = 3E83FF1A2826B5DCFEB55EE227BAD7C9 /* AppState.swift */; };
-		4C44C873F4FAEBDCD6F1C8AA322C9805 /* VaultPaymentMethodViewController.swift in Sources */ = {isa = PBXBuildFile; fileRef = F6714372225DD7095663DF9D6E91D8BA /* VaultPaymentMethodViewController.swift */; };
-		4CD23955EDCC9A10C605B11E98F538FA /* VaultPaymentMethodView.swift in Sources */ = {isa = PBXBuildFile; fileRef = 908BA5DF43D15745251466493102C14A /* VaultPaymentMethodView.swift */; };
-		4CDB6C5AEDA32988EAF2D1B2D7EEA883 /* Optional+Extensions.swift in Sources */ = {isa = PBXBuildFile; fileRef = C009D423FAE05791C9964D0A07ADAE60 /* Optional+Extensions.swift */; };
-		4EA845B35E12CB03DFD4A2CC0E84C296 /* PrimerTextField.swift in Sources */ = {isa = PBXBuildFile; fileRef = 78C174C01D3C3F1249BF0B42E70BCC6E /* PrimerTextField.swift */; };
-		4F40544BB3B162DA82123A1842A94481 /* PrimerExpiryDateFieldView.swift in Sources */ = {isa = PBXBuildFile; fileRef = 6EBE137AA7F7916F3AD6FAA57EE5FF10 /* PrimerExpiryDateFieldView.swift */; };
-		4F46B730ACB79A1F7301FA8D7AA951C9 /* Thenable.swift in Sources */ = {isa = PBXBuildFile; fileRef = 5CC9B81459167CF5EFD328EE29DCD869 /* Thenable.swift */; };
-		5143311938C845B7AFCBFD106FFFAF8F /* Guarantee.swift in Sources */ = {isa = PBXBuildFile; fileRef = CAEEF102DF336468389FBCB0F76D84BB /* Guarantee.swift */; };
-		51FC90EBC996767AFF20EC66253ABCDD /* ApplePayViewModel.swift in Sources */ = {isa = PBXBuildFile; fileRef = 02721D5A7357DCF5A13244780F8DAA5F /* ApplePayViewModel.swift */; };
-		52EC7F0DED7C05276D075DB3A94D51E9 /* PrimerButton.swift in Sources */ = {isa = PBXBuildFile; fileRef = B2CEFEFB79A179F9106B7DB374012533 /* PrimerButton.swift */; };
-		5337EDCC040125C880F4B78107C9E20C /* Foundation.framework in Frameworks */ = {isa = PBXBuildFile; fileRef = EAB6F611E86A4758835A715E4B4184F6 /* Foundation.framework */; };
-		56C22A2F90FC2DF9B1419CFB5D999209 /* Foundation.framework in Frameworks */ = {isa = PBXBuildFile; fileRef = EAB6F611E86A4758835A715E4B4184F6 /* Foundation.framework */; };
-		58B2BD7EABCB1BDF1F699282F97A7D34 /* ApplePayService.swift in Sources */ = {isa = PBXBuildFile; fileRef = DD40A5E31F6D74F3EF31DE218CE247E4 /* ApplePayService.swift */; };
-		5A1711E720C4C9242C03096634304602 /* OAuthViewModel.swift in Sources */ = {isa = PBXBuildFile; fileRef = 582A6082B940B34852FF9DDE4895AEE2 /* OAuthViewModel.swift */; };
-		5B3785BD9B1FC5184AA04755AE2A3C68 /* PrimerResources.bundle in Resources */ = {isa = PBXBuildFile; fileRef = A8B3BC107C2BDC3C03D961866F721265 /* PrimerResources.bundle */; };
-		5BBF65110C2F341C6A70614B6DB58771 /* PrimerTheme.swift in Sources */ = {isa = PBXBuildFile; fileRef = 427CF00E20477C9A1EC718979A82644D /* PrimerTheme.swift */; };
-		5ED93911FB7BADF0FE9FF9F91F0D3C13 /* ExternalViewModel.swift in Sources */ = {isa = PBXBuildFile; fileRef = 2FD63ED54ADFAB9F139DBB884D5DA5E7 /* ExternalViewModel.swift */; };
-		621EB69ED473029CFCA8DE219DD8EF51 /* PaymentMethodConfigService.swift in Sources */ = {isa = PBXBuildFile; fileRef = F9D501419F85046E925BBBF9FC2182BB /* PaymentMethodConfigService.swift */; };
-		62C63E28316B1CDE6676DC748FD286CB /* UXMode.swift in Sources */ = {isa = PBXBuildFile; fileRef = F9EC79DF0E55C2073B206EBCAD3EFC6D /* UXMode.swift */; };
-		63C5ED38179EB6FCB970FD9B4E9604D5 /* PrimerRootViewController.swift in Sources */ = {isa = PBXBuildFile; fileRef = ACC7DDDDEDB3331529C1B0C170A69DAF /* PrimerRootViewController.swift */; };
-		6437576C60E06293117D30633FAF19C4 /* PrimerAPIClient+3DS.swift in Sources */ = {isa = PBXBuildFile; fileRef = 43E76CAE06E9FFF050E97C0FD7773F06 /* PrimerAPIClient+3DS.swift */; };
-		6738EA3904DB300B1660274C208C4754 /* ClientToken.swift in Sources */ = {isa = PBXBuildFile; fileRef = 137C27D833ACC688E11FFC8D812E270A /* ClientToken.swift */; };
-		691C523EB92EE00051C4A25B01DAE069 /* SequenceWrappers.swift in Sources */ = {isa = PBXBuildFile; fileRef = 5624C7327C5FC63A6C4D66C3EEE6FCF9 /* SequenceWrappers.swift */; };
-		6C0813800239BAEB6C4F90FA3D022917 /* WrapperProtocols.swift in Sources */ = {isa = PBXBuildFile; fileRef = 6255611CAB8CE1504DBDFFFF6066E10B /* WrapperProtocols.swift */; };
-		6C649EE7AD8BCCF7531C4253CEA036CD /* CardScannerViewController+SimpleScanDelegate.swift in Sources */ = {isa = PBXBuildFile; fileRef = 30A8FA171D7805B5C36B74E6FD6186C5 /* CardScannerViewController+SimpleScanDelegate.swift */; };
-		6D48692B8E1D1D1FCE3C78F504E43BFE /* PaymentResponse.swift in Sources */ = {isa = PBXBuildFile; fileRef = 7673235E700E2633E322145859E8C5E2 /* PaymentResponse.swift */; };
-		6D6BF9863371EC0D3457FED17A00F1E5 /* when.swift in Sources */ = {isa = PBXBuildFile; fileRef = 1DF6999D4446A4E4592C291E414CE204 /* when.swift */; };
-		6DCF943EE41FCA36BF5E5BE8E4F16011 /* Pods-PrimerSDK_Tests-dummy.m in Sources */ = {isa = PBXBuildFile; fileRef = D66C3890C3566F38C935A2FFD9A237B0 /* Pods-PrimerSDK_Tests-dummy.m */; };
-		6EBA9290523DBC9EB31A0413ED195C1E /* TokenizationService.swift in Sources */ = {isa = PBXBuildFile; fileRef = 6BEA92C30F516F2E26B416B5A898D3E0 /* TokenizationService.swift */; };
-		73A341DA773EF90CA1F53DEC942D986E /* PrimerSDK-dummy.m in Sources */ = {isa = PBXBuildFile; fileRef = 0D2E0829A9CF5AACE43592141857A21A /* PrimerSDK-dummy.m */; };
-		74D05B5770768F9A6EC314BB6D1303D2 /* Mask.swift in Sources */ = {isa = PBXBuildFile; fileRef = BBB278D964EA13708820FDB1D5966A0A /* Mask.swift */; };
-		753535B79436DA0985C8E72B87D76191 /* PrimerContent.swift in Sources */ = {isa = PBXBuildFile; fileRef = 61366AB18EB8F4CCF9DD2B9F1E88E1BA /* PrimerContent.swift */; };
-		76F7F6B4687A8A034A0AEA9098AE4B62 /* DependencyInjection.swift in Sources */ = {isa = PBXBuildFile; fileRef = 3CE5DEAA27699099925F99E71B280E4B /* DependencyInjection.swift */; };
-		78DB08552A94B434300A4AE1268B6F5C /* CardComponentsManager.swift in Sources */ = {isa = PBXBuildFile; fileRef = E7B756BB6CFA977A87761BC29DB340D4 /* CardComponentsManager.swift */; };
-		78F90883C41F573B5339D87EFFE63FCF /* PaymentMethodComponent.swift in Sources */ = {isa = PBXBuildFile; fileRef = 90EE8A4F58F4B800C2C37BFC5661881C /* PaymentMethodComponent.swift */; };
-		79E4B803A9DA754C66D2DF925152B9AC /* hang.swift in Sources */ = {isa = PBXBuildFile; fileRef = 133997060D85B9B9881B45167B057E56 /* hang.swift */; };
-		7BE3F5BD965BA742DBC28A37B61CF6FD /* DirectDebitService.swift in Sources */ = {isa = PBXBuildFile; fileRef = 2186E718A9D58A712A03B2FA0AF33511 /* DirectDebitService.swift */; };
-		7D0632A1FB2572EA167D8ABE699B9E17 /* JSONParser.swift in Sources */ = {isa = PBXBuildFile; fileRef = D4855191C04701D41A20F3E005B08D60 /* JSONParser.swift */; };
-		7DB2F602587CCEF1FFC41DD17B0EBC6B /* PrimerCardFormViewController.swift in Sources */ = {isa = PBXBuildFile; fileRef = 6B90E97B2080A9AC1A418474FCCB053A /* PrimerCardFormViewController.swift */; };
-		7E4FB8E980900DE7731FA9F50CDE1069 /* BundleExtension.swift in Sources */ = {isa = PBXBuildFile; fileRef = 5D52E5A2D42F5D9BC5372F7175F03C6A /* BundleExtension.swift */; };
-		80A212AEAFBA04148BEA0E372DC0F434 /* PrimerContainerViewController.swift in Sources */ = {isa = PBXBuildFile; fileRef = F61F8EF58F900B17B2FD05E4F11BDB80 /* PrimerContainerViewController.swift */; };
-		80CCC56FAE379A735EF11A71CBEEC60A /* PrimerNavigationBar.swift in Sources */ = {isa = PBXBuildFile; fileRef = 5932F26ECD2D61CCF212C28F675CA88C /* PrimerNavigationBar.swift */; };
-		8231539E3839416BBBBEB52163DC94D5 /* PrimerUniversalCheckoutViewController.swift in Sources */ = {isa = PBXBuildFile; fileRef = 921ABC964528E046415AB5355C3FF821 /* PrimerUniversalCheckoutViewController.swift */; };
-		829786FF2D6F592C01436DD8300C3C1B /* VaultService.swift in Sources */ = {isa = PBXBuildFile; fileRef = 1E3D9AF63C7E4EDCE8AB26592415E5A0 /* VaultService.swift */; };
-		835C466C125D364CBF803C11DC6AF495 /* PrimerAPI.swift in Sources */ = {isa = PBXBuildFile; fileRef = E920A7FFBC6436B3D1562B8E51BD3733 /* PrimerAPI.swift */; };
-		83CE113A6B97E44318CEE1A0CFF23BC4 /* Pods-PrimerSDK_Example-dummy.m in Sources */ = {isa = PBXBuildFile; fileRef = 21F4ACB1142B1B9457658584BF5CD35A /* Pods-PrimerSDK_Example-dummy.m */; };
-		8518A0F3F1E7938A5F1687CB0E10A060 /* CancelContext.swift in Sources */ = {isa = PBXBuildFile; fileRef = E93FDB94E758911D9DA848A9DF729CF0 /* CancelContext.swift */; };
-		85B0483C40E9637C2EE471CE71858AD6 /* UIDeviceExtension.swift in Sources */ = {isa = PBXBuildFile; fileRef = D6D6744DF62423428995950B674BED1C /* UIDeviceExtension.swift */; };
-		887927CF1000B02AF06CC17918C7DB47 /* PayPalService.swift in Sources */ = {isa = PBXBuildFile; fileRef = 725C5FA1E9FB04C7F651A91C7B127127 /* PayPalService.swift */; };
-		8A114984FB29D5C2E4F28FF2278C70CB /* Catchable.swift in Sources */ = {isa = PBXBuildFile; fileRef = A727029EA43C7DFC32CED91EBC97ED25 /* Catchable.swift */; };
-		8C59D074FA62969F4EF772DB22FD0C68 /* CardButton.swift in Sources */ = {isa = PBXBuildFile; fileRef = 92863F179FD93E88D8B5A6FD082E6715 /* CardButton.swift */; };
-		8CC729BE7D75E1D05D4EEE3C12B78B94 /* PrimerCVVFieldView.swift in Sources */ = {isa = PBXBuildFile; fileRef = 6B17FDDBB771908E6C981B4F28CC39C9 /* PrimerCVVFieldView.swift */; };
-		8EDB65DF538B4DA892747D03BA66CC91 /* GuaranteeWrappers.swift in Sources */ = {isa = PBXBuildFile; fileRef = 187A700DC2F3AC4D980496686F6CC1F2 /* GuaranteeWrappers.swift */; };
-		8F88F4576B8F04B319879AD2C125D2E0 /* ApplePay.swift in Sources */ = {isa = PBXBuildFile; fileRef = 8E2362652E46011AD466B8AFE4F60E5E /* ApplePay.swift */; };
-		91A8FC2648C0835DB741E0E755985622 /* CancellableThenable.swift in Sources */ = {isa = PBXBuildFile; fileRef = 5DB5F96657ABAE54F58E1CD3DFE9A169 /* CancellableThenable.swift */; };
-		94527F658B9C33D21B58D08A1AC28DA9 /* Primer3DSStructures.swift in Sources */ = {isa = PBXBuildFile; fileRef = 7492CBAABC98EBF5377CFAD0DED3516E /* Primer3DSStructures.swift */; };
-		94ED4F67764D8DEFCC644E6107FA385F /* Pods-PrimerSDK_Tests-umbrella.h in Headers */ = {isa = PBXBuildFile; fileRef = EE9674DAD0C961C92687877090E1E047 /* Pods-PrimerSDK_Tests-umbrella.h */; settings = {ATTRIBUTES = (Public, ); }; };
-		96C176C45CEC1C9D5106B4F7FF76AF2A /* KlarnaService.swift in Sources */ = {isa = PBXBuildFile; fileRef = 6862D04D1AFAF7D29F598DAEF864EFC8 /* KlarnaService.swift */; };
-		97F9B33AF7878569AB7359884B11CB31 /* PrimerWebViewModel.swift in Sources */ = {isa = PBXBuildFile; fileRef = A1E420B4BD0FD084632C7C7E5CCA4792 /* PrimerWebViewModel.swift */; };
-		98BA9D6F49F35CB5A1CF5824C7BD067E /* PrimerError.swift in Sources */ = {isa = PBXBuildFile; fileRef = D1B2C2D21276138530BF7F54E3145DBD /* PrimerError.swift */; };
-		9A25E5E8C31343ABA97FFDA7AAFAE5AF /* PrimerViewExtensions.swift in Sources */ = {isa = PBXBuildFile; fileRef = 3DF173E8E6FEE051D5C18AB2C43183A1 /* PrimerViewExtensions.swift */; };
-		9AA159C0BA93F0E27539E9D11F68CECE /* PrimerScrollView.swift in Sources */ = {isa = PBXBuildFile; fileRef = 5151C403F1F02F837D3AADE7AC6745C2 /* PrimerScrollView.swift */; };
-		9ADD0C5E28879507BE45D55727FFB843 /* Queue.swift in Sources */ = {isa = PBXBuildFile; fileRef = 113A7D339CE2E207D38308DBEC1D406A /* Queue.swift */; };
-		9AECC13BABA9632BB90612BE310AD3A5 /* PrimerTextFieldView.xib in Resources */ = {isa = PBXBuildFile; fileRef = E1DE0F3FAEB80348BACD55A19C760E14 /* PrimerTextFieldView.xib */; };
-		9C2226572FF501E19DA67023D426B221 /* ConcurrencyLimitedDispatcher.swift in Sources */ = {isa = PBXBuildFile; fileRef = F545A19D9DCFEEA6F5CE9D32192597B9 /* ConcurrencyLimitedDispatcher.swift */; };
-		9F1E5CB7471E18234C70E4C251B28629 /* Primer3DSProtocols.swift in Sources */ = {isa = PBXBuildFile; fileRef = E6DF772EBD0552229B3F76D49A0EF5F2 /* Primer3DSProtocols.swift */; };
-		9FC6FBB0F25817D379FAC094C447B68B /* PrimerCustomStyleTextField.swift in Sources */ = {isa = PBXBuildFile; fileRef = FEEE88E7ED49C5934F58BC27F9A48BBC /* PrimerCustomStyleTextField.swift */; };
-		9FC79E8AB385E0986CFB5EEFB9299138 /* RateLimitedDispatcherBase.swift in Sources */ = {isa = PBXBuildFile; fileRef = 518E6E16C5CDFF6CEB9EADC178A25EA3 /* RateLimitedDispatcherBase.swift */; };
-		A044F0EAE7194D7271A8585937836081 /* CoreDataDispatcher.swift in Sources */ = {isa = PBXBuildFile; fileRef = 9A22CA53344802ABC27FF40264989BAC /* CoreDataDispatcher.swift */; };
-		A506039307CD82341BEBF9526C901D81 /* CardScannerViewController.swift in Sources */ = {isa = PBXBuildFile; fileRef = 4B544A7DC6BE9CE9E2AF2EDD6658B038 /* CardScannerViewController.swift */; };
-		A7ADE4D1DF6A3A4BDAD2CA9D91DD5215 /* FormTextFieldType.swift in Sources */ = {isa = PBXBuildFile; fileRef = E4A6B5B1D629390C26AA8BD69B050D72 /* FormTextFieldType.swift */; };
-		A970C7DE2562ACCD56DE857697FC75F3 /* Cancellable.swift in Sources */ = {isa = PBXBuildFile; fileRef = 752FC399E15D784DCDE39EA8736F196C /* Cancellable.swift */; };
-		A9C31D4484CF8EC8F5F4D319C8E3D58C /* PrimerCardNumberFieldView.swift in Sources */ = {isa = PBXBuildFile; fileRef = 37354B66D8EEDC41BF70C92358FEC770 /* PrimerCardNumberFieldView.swift */; };
-		A9D242477D7BFDC2164889091E448920 /* ReloadDelegate.swift in Sources */ = {isa = PBXBuildFile; fileRef = 132FFF522AD8CFC125246CCB6C8ABFFE /* ReloadDelegate.swift */; };
-		AB14BCC5825A59F66CFC431FF7885289 /* 3DS.swift in Sources */ = {isa = PBXBuildFile; fileRef = 23D9F8B0C14A28EFCCF8E7C48517E574 /* 3DS.swift */; };
-		ACE7B9FD25B6D1A82FF2BAB07A7F7A8B /* UIColorExtension.swift in Sources */ = {isa = PBXBuildFile; fileRef = 32E024D9E48AEC50678BD74B5E285925 /* UIColorExtension.swift */; };
-		AD2C5573C0844AFDA53B9B21D7456196 /* Primer3DS-dummy.m in Sources */ = {isa = PBXBuildFile; fileRef = 77393D72E4B2EFF88AF10EE9F64BB174 /* Primer3DS-dummy.m */; };
-		AD8D1F968EA1FFB2EE48DCB62EB7AC14 /* 3DSService+Promises.swift in Sources */ = {isa = PBXBuildFile; fileRef = A7DD1CE8022DEE896EBC4E2D6B354494 /* 3DSService+Promises.swift */; };
-		AE97D7D98F7FF6D6D701814CF285C73B /* FormType.swift in Sources */ = {isa = PBXBuildFile; fileRef = DAE6665501558EA3D141881BF3E3194B /* FormType.swift */; };
-		AEFBA2A4C87489D5C39531220FE44D2E /* ApayaService.swift in Sources */ = {isa = PBXBuildFile; fileRef = B81A22C75363A2C5F580542AA25A3540 /* ApayaService.swift */; };
-		AFB6D3E7BE5C4B1C538C15FEA90D2566 /* Currency.swift in Sources */ = {isa = PBXBuildFile; fileRef = 6FF7059D6D3CE5C0FCB92940CC3464C4 /* Currency.swift */; };
-		B2E945454239C96AB68732575DF48A4A /* UIKit.framework in Frameworks */ = {isa = PBXBuildFile; fileRef = D245E0514AAC1A2B9A6D5EA2F383E90F /* UIKit.framework */; };
-		B56352F4104886A44A551132A0D9CC5F /* StringExtension.swift in Sources */ = {isa = PBXBuildFile; fileRef = DE4B7EEA93E514CBD6110D1A90533448 /* StringExtension.swift */; };
-		B68E5D2A42E6D30A2FA4F68C97C4729F /* Primer.swift in Sources */ = {isa = PBXBuildFile; fileRef = 6E8E521D6FB25510941BDDE3CC4ABB7B /* Primer.swift */; };
-		B7D185DFA502BFC031C3C98AB3DCFB1D /* VaultPaymentMethodViewModel.swift in Sources */ = {isa = PBXBuildFile; fileRef = 81014FAE3AB94CEA5ACA39BF0F3E6E07 /* VaultPaymentMethodViewModel.swift */; };
-		BB102B4B19BD4851D59E51C090EE368A /* race.swift in Sources */ = {isa = PBXBuildFile; fileRef = 82A0F8733DAED803AE75CE4874F595E8 /* race.swift */; };
-		BBE669BF2281B157A53D015455A9B1A4 /* PrimerAPIClient.swift in Sources */ = {isa = PBXBuildFile; fileRef = 0831E59F51403656ED0383648F14F7B0 /* PrimerAPIClient.swift */; };
-		BC7FDE924E494D6CBCB38ED060824FD5 /* ErrorViewController.swift in Sources */ = {isa = PBXBuildFile; fileRef = F49FC8639A4713438D4E461D773692C6 /* ErrorViewController.swift */; };
-		BE28B3C3EA9CBBC62A9CE412B271F689 /* UserDefaultsExtension.swift in Sources */ = {isa = PBXBuildFile; fileRef = 55B8236AFADC34AE9D38D433B9129297 /* UserDefaultsExtension.swift */; };
-		BF98E602DE2F0A8490A1E56AA06BA677 /* Dispatcher.swift in Sources */ = {isa = PBXBuildFile; fileRef = 46B68286F922507DF82FB0ACDC44CE68 /* Dispatcher.swift */; };
-		C064C0E3EF4F8C45A0587A1C02D7350D /* PrimerLoadingViewController.swift in Sources */ = {isa = PBXBuildFile; fileRef = 90A450A992B0BA1635146D243BB221A7 /* PrimerLoadingViewController.swift */; };
-		C06F13400A33EF7BB649200976727228 /* LogEvent.swift in Sources */ = {isa = PBXBuildFile; fileRef = 57A5DF8CA08D3B96202E4D27DF85FCA2 /* LogEvent.swift */; };
-		C200A615CC6C761AF124E5960C3298E2 /* Error.swift in Sources */ = {isa = PBXBuildFile; fileRef = BA7CA1B59FB4327F4E87732F79C9452D /* Error.swift */; };
-		C21729DE0F1CA81619247C35B8FFF44D /* WebViewController.swift in Sources */ = {isa = PBXBuildFile; fileRef = DF91C4EB0A23CBE32B20FFC93EB5AF33 /* WebViewController.swift */; };
-		C5119FA63D7E8873CB2E967AFD8E1E6A /* KlarnaViewModel.swift in Sources */ = {isa = PBXBuildFile; fileRef = D9EEC8494FF1AB6B6FC2EC5D032A651B /* KlarnaViewModel.swift */; };
-		C64A00D93E6FB6A8D2D68143C8EDF014 /* CustomStringConvertible.swift in Sources */ = {isa = PBXBuildFile; fileRef = A54F687F50CBC405851394303C9CEA5C /* CustomStringConvertible.swift */; };
-		C7F206D61A8D59DD2647F71132EC8A9B /* UIKit.framework in Frameworks */ = {isa = PBXBuildFile; fileRef = D245E0514AAC1A2B9A6D5EA2F383E90F /* UIKit.framework */; };
-		C8EE8A77A3B79EE038AEA10CA348C2D6 /* Box.swift in Sources */ = {isa = PBXBuildFile; fileRef = 89D889D46870D1D9B6D2E066059FA90D /* Box.swift */; };
-		CE492DDAB5DF184F4B3B54D86FF0BE2C /* OrderItem.swift in Sources */ = {isa = PBXBuildFile; fileRef = C48902375D4884370F44D933A41903CA /* OrderItem.swift */; };
-		CFA5012191D1D63666D1B1C19DB35361 /* Endpoint.swift in Sources */ = {isa = PBXBuildFile; fileRef = 9666D62DDDD60701DA772DB9E6EE83A1 /* Endpoint.swift */; };
-		CFEAE37225194870FA73748D124A5D9D /* PrimerSettings.swift in Sources */ = {isa = PBXBuildFile; fileRef = B46A1E8724734498DCBB44098F8034A4 /* PrimerSettings.swift */; };
-		D5543601839E4C3C76276AFCCE664F1C /* EnsureWrappers.swift in Sources */ = {isa = PBXBuildFile; fileRef = 4CA4545D24F665B91303552D899C514F /* EnsureWrappers.swift */; };
-		D603CD8CA07859C10B0AAF2D75C6A57C /* en.lproj in Resources */ = {isa = PBXBuildFile; fileRef = FF2BB04B2C0416C61AB79DF58B0CBEE4 /* en.lproj */; };
-		D7B7398C4F50A1127CBA6FFBB2EE2946 /* Consolable.swift in Sources */ = {isa = PBXBuildFile; fileRef = 8318C993CBC628157303DBB4C5AF2DF7 /* Consolable.swift */; };
-		DB577CEAA8733C1D28E9138BE08EA786 /* VaultCheckoutViewModel.swift in Sources */ = {isa = PBXBuildFile; fileRef = B422A8EC88D7F3D9E828C7FC5882F14C /* VaultCheckoutViewModel.swift */; };
-		DBE3ADFAEC187058E058B7F06370CDD2 /* Logger.swift in Sources */ = {isa = PBXBuildFile; fileRef = 09713EDC7869037F05CDCE567AF3CA37 /* Logger.swift */; };
-		DBE4213A3391E93DC0AD335BB91A9955 /* PrimerNibView.swift in Sources */ = {isa = PBXBuildFile; fileRef = 18CC2AD4B97339E63DAFE007F8F4A6E1 /* PrimerNibView.swift */; };
-		DD0E7E9249928998858A99520F353E0A /* after.swift in Sources */ = {isa = PBXBuildFile; fileRef = 1FE47DAF9814FFBCC0A0C1F374BE039B /* after.swift */; };
-		DF9C55C9D9BED3F9FFCD3A657A541FFF /* Primer3DS-umbrella.h in Headers */ = {isa = PBXBuildFile; fileRef = A163D166B27F20FF6EEF83F5121C4CEA /* Primer3DS-umbrella.h */; settings = {ATTRIBUTES = (Public, ); }; };
-		E102404F53DC303F1DFB0320B3E98CC8 /* DirerctCheckoutViewModel.swift in Sources */ = {isa = PBXBuildFile; fileRef = 75F45874E9F78F48B1BCC110861D462D /* DirerctCheckoutViewModel.swift */; };
-		E24FE70934648D541B27D7B4FCB3DDDF /* DateExtension.swift in Sources */ = {isa = PBXBuildFile; fileRef = BEF3199946B46FE3714E5611B9352600 /* DateExtension.swift */; };
-		E467B068CE924BF58B1F6365B2C062D7 /* CardNetwork.swift in Sources */ = {isa = PBXBuildFile; fileRef = F66B66BE146E368176B51B48A7143719 /* CardNetwork.swift */; };
-		E4D4D34AA71527B05A97A1D2F527D734 /* PrimerFlowEnums.swift in Sources */ = {isa = PBXBuildFile; fileRef = 79991D238BFCA75910416B4DADE5C803 /* PrimerFlowEnums.swift */; };
-		E512439B28CB68DF0D8D87B048CF751A /* PrimerOAuthViewModel.swift in Sources */ = {isa = PBXBuildFile; fileRef = CF6F0505DAF05BAE102A56F36AC18E55 /* PrimerOAuthViewModel.swift */; };
-		E730845CC9461C431A6FDFA9F7E84381 /* PaymentMethodConfig.swift in Sources */ = {isa = PBXBuildFile; fileRef = 28127967A118E47C7E3E28B344178EA1 /* PaymentMethodConfig.swift */; };
-		EB15338F72DEE4A74871EC556243545F /* ImageName.swift in Sources */ = {isa = PBXBuildFile; fileRef = AC267E18AFBEE2C6510BF2A097B857B8 /* ImageName.swift */; };
-		ECA0A25D01E1AC88AE608FCFE74B480A /* PrimerAPIClient+Promises.swift in Sources */ = {isa = PBXBuildFile; fileRef = E73DC0AFF8C9DBA4C95A2A174C2B14A2 /* PrimerAPIClient+Promises.swift */; };
-		EE2F34436AAC489560FFF09825774246 /* PrimerVaultManagerViewController.swift in Sources */ = {isa = PBXBuildFile; fileRef = CAC28597B1F55186F147F5FE7A5CC2BF /* PrimerVaultManagerViewController.swift */; };
-		EEEF2B4FBBF1A063501A72DD4AC3E13E /* Apaya.swift in Sources */ = {isa = PBXBuildFile; fileRef = DCC4F7142BFFC105B1DAC503E96E2A14 /* Apaya.swift */; };
-		F078457BEF63041E49C09A11AF9F90C8 /* RecoverWrappers.swift in Sources */ = {isa = PBXBuildFile; fileRef = 8B03734A0FEE1A75DDA0DCD87AF3C43C /* RecoverWrappers.swift */; };
-		F0D57DDBFA2D529C04DF41A0122C5D32 /* PrimerDelegate.swift in Sources */ = {isa = PBXBuildFile; fileRef = 5FF4B9F4FC26801A8152D6709F373517 /* PrimerDelegate.swift */; };
-		F2E62C4E97D4F1481DD8087073D248C8 /* PaymentMethodTokenizationRequest.swift in Sources */ = {isa = PBXBuildFile; fileRef = 0934E3FE39BD90E6EA7BF229015F3ADB /* PaymentMethodTokenizationRequest.swift */; };
-		F5099C6F6484CAB6308A4C51A6C9A3A7 /* PrimerWebViewController.swift in Sources */ = {isa = PBXBuildFile; fileRef = EC4199C97E63385F40B7E46A5965DB82 /* PrimerWebViewController.swift */; };
-		F524682F431B4F428E2DE0F70371BFA2 /* PrimerNavigationController.swift in Sources */ = {isa = PBXBuildFile; fileRef = 5FD5FC7A9FC5CBF4FCA5AA3D3C722B84 /* PrimerNavigationController.swift */; };
-		FD7BCF3AED5ACA886D11DF7BAB515781 /* PrimerCardholderNameFieldView.swift in Sources */ = {isa = PBXBuildFile; fileRef = 4C321E5C2BBFAE0D80960D4AA0C73536 /* PrimerCardholderNameFieldView.swift */; };
-		FEC7AC5A5A9EC8BBCC880D54A39D2F64 /* NetworkService.swift in Sources */ = {isa = PBXBuildFile; fileRef = 07310E2A7C0ADB8F08509DAE379D113B /* NetworkService.swift */; };
-		FF753B647F34DC40526A60A661585594 /* PayPal.swift in Sources */ = {isa = PBXBuildFile; fileRef = 0F9007B401DBEA396B83D3DD5B2D6D2B /* PayPal.swift */; };
->>>>>>> 3b1075d2
+		F610292159B05E4822D7CA7836F04186 /* fr.lproj in Resources */ = {isa = PBXBuildFile; fileRef = 7BC901C2A11503B0E38859D548000948 /* fr.lproj */; };
+		F61C03427F60205C7AAB09C46D6ED9F5 /* CardScannerViewController.swift in Sources */ = {isa = PBXBuildFile; fileRef = 1BA3596E708A8BE6DE1045CA1E4BEE2F /* CardScannerViewController.swift */; };
+		F6EF7758316F68D9E57DC4C8FC68BCDC /* ThenableWrappers.swift in Sources */ = {isa = PBXBuildFile; fileRef = F4993997D3820EDFC8E934F79C0A6B62 /* ThenableWrappers.swift */; };
+		F706E48FC2F340022EF94121A7162A25 /* FormTextFieldType.swift in Sources */ = {isa = PBXBuildFile; fileRef = 3DFDDAB1B1CB04B0E181B4464A0E3F45 /* FormTextFieldType.swift */; };
+		F8A9408409085E688B1EFCCEF90F50B6 /* PrimerNavigationBar.swift in Sources */ = {isa = PBXBuildFile; fileRef = FB1E62DD5A9AFA04989EC33165717EC9 /* PrimerNavigationBar.swift */; };
+		F91F0A1B2CAFFAFCEF7693A693F8B93A /* PrimerSettings.swift in Sources */ = {isa = PBXBuildFile; fileRef = 264669B6C3B80769DE591E2F08596C02 /* PrimerSettings.swift */; };
+		F9E1884C795461A2C1127EC049A4478E /* Resolver.swift in Sources */ = {isa = PBXBuildFile; fileRef = F81E99DC4CAC7251BD6959DB55629B4B /* Resolver.swift */; };
+		FC60E905333FF3A361746979373173AD /* PrimerError.swift in Sources */ = {isa = PBXBuildFile; fileRef = E09FDEAC8D0C98FB7D853B4FBF83FDCF /* PrimerError.swift */; };
+		FD5D33E16F216003BC13F93372820AA6 /* ConcurrencyLimitedDispatcher.swift in Sources */ = {isa = PBXBuildFile; fileRef = B1C26A1E37AE11F519A54A468153BF70 /* ConcurrencyLimitedDispatcher.swift */; };
+		FE433115A91E1DBD92B2EA4562F396B2 /* firstly.swift in Sources */ = {isa = PBXBuildFile; fileRef = A85610511500503A065A332188D5A621 /* firstly.swift */; };
+		FE826FAB4CA58B05501ACFB730F80ACA /* 3DS.swift in Sources */ = {isa = PBXBuildFile; fileRef = 20A8987180DF52743CE6434FF46D2E51 /* 3DS.swift */; };
 /* End PBXBuildFile section */
 
 /* Begin PBXContainerItemProxy section */
-		2087C3B3E5351D4064BDCBF45EAB40F2 /* PBXContainerItemProxy */ = {
+		013BFB0C0D5E2377188A35DBC8656018 /* PBXContainerItemProxy */ = {
+			isa = PBXContainerItemProxy;
+			containerPortal = BFDFE7DC352907FC980B868725387E98 /* Project object */;
+			proxyType = 1;
+			remoteGlobalIDString = F3BE9108C53B53949406218CEA55E0B2;
+			remoteInfo = PrimerSDK;
+		};
+		64C2300271911998891E6E3AC154BDB6 /* PBXContainerItemProxy */ = {
+			isa = PBXContainerItemProxy;
+			containerPortal = BFDFE7DC352907FC980B868725387E98 /* Project object */;
+			proxyType = 1;
+			remoteGlobalIDString = 6E6525C7043FBA7BB34A249010AF5593;
+			remoteInfo = "PrimerSDK-PrimerResources";
+		};
+		954984DD0D4C3E1BFC08DF675243C052 /* PBXContainerItemProxy */ = {
+			isa = PBXContainerItemProxy;
+			containerPortal = BFDFE7DC352907FC980B868725387E98 /* Project object */;
+			proxyType = 1;
+			remoteGlobalIDString = 6F5F0A81CAE773CFE5371059A81B5B6A;
+			remoteInfo = Primer3DS;
+		};
+		DDA2D49DE6512FAD700E5526CF7BC97E /* PBXContainerItemProxy */ = {
 			isa = PBXContainerItemProxy;
 			containerPortal = BFDFE7DC352907FC980B868725387E98 /* Project object */;
 			proxyType = 1;
 			remoteGlobalIDString = 6C144A762E9B598392AFFEC8F873746A;
 			remoteInfo = "Pods-PrimerSDK_Example";
 		};
-		254E7BB4D2348ABA0B8791F6F6477172 /* PBXContainerItemProxy */ = {
-			isa = PBXContainerItemProxy;
-			containerPortal = BFDFE7DC352907FC980B868725387E98 /* Project object */;
-			proxyType = 1;
-			remoteGlobalIDString = 6F5F0A81CAE773CFE5371059A81B5B6A;
-			remoteInfo = Primer3DS;
-		};
-		6C28BF6C46E184B62BE91EFB2B052D15 /* PBXContainerItemProxy */ = {
-			isa = PBXContainerItemProxy;
-			containerPortal = BFDFE7DC352907FC980B868725387E98 /* Project object */;
-			proxyType = 1;
-			remoteGlobalIDString = F3BE9108C53B53949406218CEA55E0B2;
-			remoteInfo = PrimerSDK;
-		};
-		8D16340169F636AEF0C190E7CB8C5174 /* PBXContainerItemProxy */ = {
-			isa = PBXContainerItemProxy;
-			containerPortal = BFDFE7DC352907FC980B868725387E98 /* Project object */;
-			proxyType = 1;
-			remoteGlobalIDString = 6E6525C7043FBA7BB34A249010AF5593;
-			remoteInfo = "PrimerSDK-PrimerResources";
-		};
 /* End PBXContainerItemProxy section */
 
 /* Begin PBXFileReference section */
+		00F7B9C05A11DA38FC8728579E84393D /* SuccessViewController.swift */ = {isa = PBXFileReference; includeInIndex = 1; lastKnownFileType = sourcecode.swift; path = SuccessViewController.swift; sourceTree = "<group>"; };
 		01866C554CEF16E126084C5F08741462 /* Primer3DS-xcframeworks.sh */ = {isa = PBXFileReference; includeInIndex = 1; lastKnownFileType = text.script.sh; path = "Primer3DS-xcframeworks.sh"; sourceTree = "<group>"; };
-		02721D5A7357DCF5A13244780F8DAA5F /* ApplePayViewModel.swift */ = {isa = PBXFileReference; includeInIndex = 1; lastKnownFileType = sourcecode.swift; path = ApplePayViewModel.swift; sourceTree = "<group>"; };
-		040F60B57703F4CA994A01EFC884BD04 /* PaymentMethodToken.swift */ = {isa = PBXFileReference; includeInIndex = 1; lastKnownFileType = sourcecode.swift; path = PaymentMethodToken.swift; sourceTree = "<group>"; };
-		052DE9C30E8839D44E94F57C6D1A2CED /* ResumeHandlerProtocol.swift */ = {isa = PBXFileReference; includeInIndex = 1; lastKnownFileType = sourcecode.swift; path = ResumeHandlerProtocol.swift; sourceTree = "<group>"; };
+		01CE876B72F46B46389150E571F7A93E /* ExternalViewModel.swift */ = {isa = PBXFileReference; includeInIndex = 1; lastKnownFileType = sourcecode.swift; path = ExternalViewModel.swift; sourceTree = "<group>"; };
+		03DEB478DAACDAD03753AB67E8895E1D /* ResumeHandlerProtocol.swift */ = {isa = PBXFileReference; includeInIndex = 1; lastKnownFileType = sourcecode.swift; path = ResumeHandlerProtocol.swift; sourceTree = "<group>"; };
+		04C5C786078D0FD173822D206E513F78 /* PrimerCardholderNameFieldView.swift */ = {isa = PBXFileReference; includeInIndex = 1; lastKnownFileType = sourcecode.swift; path = PrimerCardholderNameFieldView.swift; sourceTree = "<group>"; };
 		0677C6E9834BB4B812F956E42A88E8F3 /* PrimerSDK.debug.xcconfig */ = {isa = PBXFileReference; includeInIndex = 1; lastKnownFileType = text.xcconfig; path = PrimerSDK.debug.xcconfig; sourceTree = "<group>"; };
-		07310E2A7C0ADB8F08509DAE379D113B /* NetworkService.swift */ = {isa = PBXFileReference; includeInIndex = 1; lastKnownFileType = sourcecode.swift; path = NetworkService.swift; sourceTree = "<group>"; };
-		0831E59F51403656ED0383648F14F7B0 /* PrimerAPIClient.swift */ = {isa = PBXFileReference; includeInIndex = 1; lastKnownFileType = sourcecode.swift; path = PrimerAPIClient.swift; sourceTree = "<group>"; };
-		0934E3FE39BD90E6EA7BF229015F3ADB /* PaymentMethodTokenizationRequest.swift */ = {isa = PBXFileReference; includeInIndex = 1; lastKnownFileType = sourcecode.swift; path = PaymentMethodTokenizationRequest.swift; sourceTree = "<group>"; };
-		09713EDC7869037F05CDCE567AF3CA37 /* Logger.swift */ = {isa = PBXFileReference; includeInIndex = 1; lastKnownFileType = sourcecode.swift; path = Logger.swift; sourceTree = "<group>"; };
-		0A13936A656B47592E8672C4D5307048 /* CancellablePromise.swift */ = {isa = PBXFileReference; includeInIndex = 1; lastKnownFileType = sourcecode.swift; path = CancellablePromise.swift; sourceTree = "<group>"; };
+		068FA8E5E848D8A90DA88EDB27338DD9 /* Optional+Extensions.swift */ = {isa = PBXFileReference; includeInIndex = 1; lastKnownFileType = sourcecode.swift; path = "Optional+Extensions.swift"; sourceTree = "<group>"; };
+		08F7711F6BCCDE55FE60010C4C9B6F57 /* CancellableCatchable.swift */ = {isa = PBXFileReference; includeInIndex = 1; lastKnownFileType = sourcecode.swift; path = CancellableCatchable.swift; sourceTree = "<group>"; };
+		0910A7F822AFBD6EC8F85CAE98D7F348 /* WebViewController.swift */ = {isa = PBXFileReference; includeInIndex = 1; lastKnownFileType = sourcecode.swift; path = WebViewController.swift; sourceTree = "<group>"; };
 		0D2E0829A9CF5AACE43592141857A21A /* PrimerSDK-dummy.m */ = {isa = PBXFileReference; includeInIndex = 1; lastKnownFileType = sourcecode.c.objc; path = "PrimerSDK-dummy.m"; sourceTree = "<group>"; };
-		0D7556526B4459F4DDEB5A24A012B617 /* README.md */ = {isa = PBXFileReference; includeInIndex = 1; lastKnownFileType = net.daringfireball.markdown; path = README.md; sourceTree = "<group>"; };
-		0F9007B401DBEA396B83D3DD5B2D6D2B /* PayPal.swift */ = {isa = PBXFileReference; includeInIndex = 1; lastKnownFileType = sourcecode.swift; path = PayPal.swift; sourceTree = "<group>"; };
-		1075A7933583DB3FCE89876F8D3C98AA /* fr.lproj */ = {isa = PBXFileReference; includeInIndex = 1; lastKnownFileType = folder; path = fr.lproj; sourceTree = "<group>"; };
-		113A7D339CE2E207D38308DBEC1D406A /* Queue.swift */ = {isa = PBXFileReference; includeInIndex = 1; lastKnownFileType = sourcecode.swift; path = Queue.swift; sourceTree = "<group>"; };
-		11E55C92F6197EFD1C01DA8F986A7F00 /* StrictRateLimitedDispatcher.swift */ = {isa = PBXFileReference; includeInIndex = 1; lastKnownFileType = sourcecode.swift; path = StrictRateLimitedDispatcher.swift; sourceTree = "<group>"; };
-		132FFF522AD8CFC125246CCB6C8ABFFE /* ReloadDelegate.swift */ = {isa = PBXFileReference; includeInIndex = 1; lastKnownFileType = sourcecode.swift; path = ReloadDelegate.swift; sourceTree = "<group>"; };
-		133997060D85B9B9881B45167B057E56 /* hang.swift */ = {isa = PBXFileReference; includeInIndex = 1; lastKnownFileType = sourcecode.swift; path = hang.swift; sourceTree = "<group>"; };
-		137C27D833ACC688E11FFC8D812E270A /* ClientToken.swift */ = {isa = PBXFileReference; includeInIndex = 1; lastKnownFileType = sourcecode.swift; path = ClientToken.swift; sourceTree = "<group>"; };
-		1569955B271FF82C0057FF81 /* PrimerImage.swift */ = {isa = PBXFileReference; lastKnownFileType = sourcecode.swift; path = PrimerImage.swift; sourceTree = "<group>"; };
-		187A700DC2F3AC4D980496686F6CC1F2 /* GuaranteeWrappers.swift */ = {isa = PBXFileReference; includeInIndex = 1; lastKnownFileType = sourcecode.swift; path = GuaranteeWrappers.swift; sourceTree = "<group>"; };
-		18CC2AD4B97339E63DAFE007F8F4A6E1 /* PrimerNibView.swift */ = {isa = PBXFileReference; includeInIndex = 1; lastKnownFileType = sourcecode.swift; path = PrimerNibView.swift; sourceTree = "<group>"; };
-		196B6FBD6722F8CC352130A4C5CF458D /* AlertController.swift */ = {isa = PBXFileReference; includeInIndex = 1; lastKnownFileType = sourcecode.swift; path = AlertController.swift; sourceTree = "<group>"; };
-		1C242EF7890FA2F8D92C650C5E1C217A /* PayPalViewModel.swift */ = {isa = PBXFileReference; includeInIndex = 1; lastKnownFileType = sourcecode.swift; path = PayPalViewModel.swift; sourceTree = "<group>"; };
-		1D3922CB270DEEA5001BDCCA /* WebViewUtil.swift */ = {isa = PBXFileReference; lastKnownFileType = sourcecode.swift; path = WebViewUtil.swift; sourceTree = "<group>"; };
-		1DF6999D4446A4E4592C291E414CE204 /* when.swift */ = {isa = PBXFileReference; includeInIndex = 1; lastKnownFileType = sourcecode.swift; path = when.swift; sourceTree = "<group>"; };
-		1E3D9AF63C7E4EDCE8AB26592415E5A0 /* VaultService.swift */ = {isa = PBXFileReference; includeInIndex = 1; lastKnownFileType = sourcecode.swift; path = VaultService.swift; sourceTree = "<group>"; };
+		0D7556526B4459F4DDEB5A24A012B617 /* README.md */ = {isa = PBXFileReference; includeInIndex = 1; path = README.md; sourceTree = "<group>"; };
+		0DDBA06016D472682C34DD731440C3DC /* DirectDebitMandate.swift */ = {isa = PBXFileReference; includeInIndex = 1; lastKnownFileType = sourcecode.swift; path = DirectDebitMandate.swift; sourceTree = "<group>"; };
+		0F10381EED35757BACF84CBE1BBC8F25 /* JSONParser.swift */ = {isa = PBXFileReference; includeInIndex = 1; lastKnownFileType = sourcecode.swift; path = JSONParser.swift; sourceTree = "<group>"; };
+		0F2D6DF23FA24E63605D3E5C678E97A4 /* PresentationController.swift */ = {isa = PBXFileReference; includeInIndex = 1; lastKnownFileType = sourcecode.swift; path = PresentationController.swift; sourceTree = "<group>"; };
+		11A89B6CF6AF60AE09D4640EA36937D2 /* SequenceWrappers.swift */ = {isa = PBXFileReference; includeInIndex = 1; lastKnownFileType = sourcecode.swift; path = SequenceWrappers.swift; sourceTree = "<group>"; };
+		17494969B8851410F5CFD168FCC2A149 /* PrimerLoadingViewController.swift */ = {isa = PBXFileReference; includeInIndex = 1; lastKnownFileType = sourcecode.swift; path = PrimerLoadingViewController.swift; sourceTree = "<group>"; };
+		18B8ABC2031468C75299CA4F998A8745 /* VaultPaymentMethodView.swift */ = {isa = PBXFileReference; includeInIndex = 1; lastKnownFileType = sourcecode.swift; path = VaultPaymentMethodView.swift; sourceTree = "<group>"; };
+		1BA3596E708A8BE6DE1045CA1E4BEE2F /* CardScannerViewController.swift */ = {isa = PBXFileReference; includeInIndex = 1; lastKnownFileType = sourcecode.swift; path = CardScannerViewController.swift; sourceTree = "<group>"; };
+		1EB0AD0216758D4312940F0271B55091 /* OrderItem.swift */ = {isa = PBXFileReference; includeInIndex = 1; lastKnownFileType = sourcecode.swift; path = OrderItem.swift; sourceTree = "<group>"; };
 		1EB79EC7D2058D018AB15B71DA0904C3 /* Primer3DS-prefix.pch */ = {isa = PBXFileReference; includeInIndex = 1; lastKnownFileType = sourcecode.c.h; path = "Primer3DS-prefix.pch"; sourceTree = "<group>"; };
-		1FE47DAF9814FFBCC0A0C1F374BE039B /* after.swift */ = {isa = PBXFileReference; includeInIndex = 1; lastKnownFileType = sourcecode.swift; path = after.swift; sourceTree = "<group>"; };
-		202A74F386A8D2328F136D3B0682E192 /* PrimerTextFieldView.swift */ = {isa = PBXFileReference; includeInIndex = 1; lastKnownFileType = sourcecode.swift; path = PrimerTextFieldView.swift; sourceTree = "<group>"; };
-		2186E718A9D58A712A03B2FA0AF33511 /* DirectDebitService.swift */ = {isa = PBXFileReference; includeInIndex = 1; lastKnownFileType = sourcecode.swift; path = DirectDebitService.swift; sourceTree = "<group>"; };
+		1EF0F52299E7D69C24A17232D6575BB8 /* GuaranteeWrappers.swift */ = {isa = PBXFileReference; includeInIndex = 1; lastKnownFileType = sourcecode.swift; path = GuaranteeWrappers.swift; sourceTree = "<group>"; };
+		20A8987180DF52743CE6434FF46D2E51 /* 3DS.swift */ = {isa = PBXFileReference; includeInIndex = 1; lastKnownFileType = sourcecode.swift; path = 3DS.swift; sourceTree = "<group>"; };
 		21F4ACB1142B1B9457658584BF5CD35A /* Pods-PrimerSDK_Example-dummy.m */ = {isa = PBXFileReference; includeInIndex = 1; lastKnownFileType = sourcecode.c.objc; path = "Pods-PrimerSDK_Example-dummy.m"; sourceTree = "<group>"; };
-		23D9F8B0C14A28EFCCF8E7C48517E574 /* 3DS.swift */ = {isa = PBXFileReference; includeInIndex = 1; lastKnownFileType = sourcecode.swift; path = 3DS.swift; sourceTree = "<group>"; };
-<<<<<<< HEAD
+		235BD5937BFEB32A4B84CC095489032E /* ApplePayService.swift */ = {isa = PBXFileReference; includeInIndex = 1; lastKnownFileType = sourcecode.swift; path = ApplePayService.swift; sourceTree = "<group>"; };
 		23FD1D157B8C8E7148BE8A7D354A051F /* Pods-PrimerSDK_Tests */ = {isa = PBXFileReference; explicitFileType = wrapper.framework; includeInIndex = 0; name = "Pods-PrimerSDK_Tests"; path = Pods_PrimerSDK_Tests.framework; sourceTree = BUILT_PRODUCTS_DIR; };
-		2796B517334A85FE273247C85E3F7711 /* ThreeDS_SDK.xcframework */ = {isa = PBXFileReference; includeInIndex = 1; lastKnownFileType = wrapper.xcframework; name = ThreeDS_SDK.xcframework; path = Sources/Frameworks/ThreeDS_SDK.xcframework; sourceTree = "<group>"; };
-		28127967A118E47C7E3E28B344178EA1 /* PaymentMethodConfig.swift */ = {isa = PBXFileReference; includeInIndex = 1; lastKnownFileType = sourcecode.swift; path = PaymentMethodConfig.swift; sourceTree = "<group>"; };
+		2514068E25AD64CDBB99A7F45D8674A2 /* PrimerNavigationController.swift */ = {isa = PBXFileReference; includeInIndex = 1; lastKnownFileType = sourcecode.swift; path = PrimerNavigationController.swift; sourceTree = "<group>"; };
+		264669B6C3B80769DE591E2F08596C02 /* PrimerSettings.swift */ = {isa = PBXFileReference; includeInIndex = 1; lastKnownFileType = sourcecode.swift; path = PrimerSettings.swift; sourceTree = "<group>"; };
+		2796B517334A85FE273247C85E3F7711 /* ThreeDS_SDK.xcframework */ = {isa = PBXFileReference; includeInIndex = 1; name = ThreeDS_SDK.xcframework; path = Sources/Frameworks/ThreeDS_SDK.xcframework; sourceTree = "<group>"; };
+		27A794CD1D0AFC928E7F74E43A18DE99 /* en.lproj */ = {isa = PBXFileReference; includeInIndex = 1; path = en.lproj; sourceTree = "<group>"; };
 		28E47791C9F9D0A9BA05C719761A4F3F /* PrimerSDK */ = {isa = PBXFileReference; explicitFileType = wrapper.framework; includeInIndex = 0; name = PrimerSDK; path = PrimerSDK.framework; sourceTree = BUILT_PRODUCTS_DIR; };
-=======
-		23FD1D157B8C8E7148BE8A7D354A051F /* Pods_PrimerSDK_Tests.framework */ = {isa = PBXFileReference; explicitFileType = wrapper.framework; includeInIndex = 0; path = Pods_PrimerSDK_Tests.framework; sourceTree = BUILT_PRODUCTS_DIR; };
-		2796B517334A85FE273247C85E3F7711 /* ThreeDS_SDK.xcframework */ = {isa = PBXFileReference; includeInIndex = 1; lastKnownFileType = wrapper.xcframework; name = ThreeDS_SDK.xcframework; path = Sources/Frameworks/ThreeDS_SDK.xcframework; sourceTree = "<group>"; };
-		28127967A118E47C7E3E28B344178EA1 /* PaymentMethodConfig.swift */ = {isa = PBXFileReference; includeInIndex = 1; lastKnownFileType = sourcecode.swift; path = PaymentMethodConfig.swift; sourceTree = "<group>"; };
-		28E47791C9F9D0A9BA05C719761A4F3F /* PrimerSDK.framework */ = {isa = PBXFileReference; explicitFileType = wrapper.framework; includeInIndex = 0; path = PrimerSDK.framework; sourceTree = BUILT_PRODUCTS_DIR; };
->>>>>>> 3b1075d2
-		2FD63ED54ADFAB9F139DBB884D5DA5E7 /* ExternalViewModel.swift */ = {isa = PBXFileReference; includeInIndex = 1; lastKnownFileType = sourcecode.swift; path = ExternalViewModel.swift; sourceTree = "<group>"; };
-		30A8FA171D7805B5C36B74E6FD6186C5 /* CardScannerViewController+SimpleScanDelegate.swift */ = {isa = PBXFileReference; includeInIndex = 1; lastKnownFileType = sourcecode.swift; path = "CardScannerViewController+SimpleScanDelegate.swift"; sourceTree = "<group>"; };
-		32E024D9E48AEC50678BD74B5E285925 /* UIColorExtension.swift */ = {isa = PBXFileReference; includeInIndex = 1; lastKnownFileType = sourcecode.swift; path = UIColorExtension.swift; sourceTree = "<group>"; };
-		37354B66D8EEDC41BF70C92358FEC770 /* PrimerCardNumberFieldView.swift */ = {isa = PBXFileReference; includeInIndex = 1; lastKnownFileType = sourcecode.swift; path = PrimerCardNumberFieldView.swift; sourceTree = "<group>"; };
+		2A03EA4A9BA476D6A37ADFFB69045509 /* 3DSService+Promises.swift */ = {isa = PBXFileReference; includeInIndex = 1; lastKnownFileType = sourcecode.swift; path = "3DSService+Promises.swift"; sourceTree = "<group>"; };
+		2D7407A28998288B5A53F8C10B543C47 /* PrimerWebViewController.swift */ = {isa = PBXFileReference; includeInIndex = 1; lastKnownFileType = sourcecode.swift; path = PrimerWebViewController.swift; sourceTree = "<group>"; };
+		2FFCF332BCAB1C3514C040F34FCAD303 /* WebViewUtil.swift */ = {isa = PBXFileReference; includeInIndex = 1; lastKnownFileType = sourcecode.swift; path = WebViewUtil.swift; sourceTree = "<group>"; };
+		3339379807ED7C848737C732D7F9381C /* PrimerUniversalCheckoutViewController.swift */ = {isa = PBXFileReference; includeInIndex = 1; lastKnownFileType = sourcecode.swift; path = PrimerUniversalCheckoutViewController.swift; sourceTree = "<group>"; };
+		3689EDC2EBA7457F2383ACD7FD5C4EB3 /* VaultPaymentMethodViewModel.swift */ = {isa = PBXFileReference; includeInIndex = 1; lastKnownFileType = sourcecode.swift; path = VaultPaymentMethodViewModel.swift; sourceTree = "<group>"; };
 		3780FF276696624E5AD4A629D4CC4AD8 /* Pods-PrimerSDK_Example-umbrella.h */ = {isa = PBXFileReference; includeInIndex = 1; lastKnownFileType = sourcecode.c.h; path = "Pods-PrimerSDK_Example-umbrella.h"; sourceTree = "<group>"; };
 		37BD3457C9DA0596324E3CDCC658CF05 /* Primer3DS.release.xcconfig */ = {isa = PBXFileReference; includeInIndex = 1; lastKnownFileType = text.xcconfig; path = Primer3DS.release.xcconfig; sourceTree = "<group>"; };
-		3927FEAC93E23638102EFE5141DC97F4 /* CardScannerViewModel.swift */ = {isa = PBXFileReference; includeInIndex = 1; lastKnownFileType = sourcecode.swift; path = CardScannerViewModel.swift; sourceTree = "<group>"; };
+		3820083AB3A3567541E64D1E74806F6F /* PaymentMethodTokenizationRequest.swift */ = {isa = PBXFileReference; includeInIndex = 1; lastKnownFileType = sourcecode.swift; path = PaymentMethodTokenizationRequest.swift; sourceTree = "<group>"; };
+		38A1FF3825B2FFBAFB463C28C05BECD9 /* PrimerCardFormViewController.swift */ = {isa = PBXFileReference; includeInIndex = 1; lastKnownFileType = sourcecode.swift; path = PrimerCardFormViewController.swift; sourceTree = "<group>"; };
+		38FBD7CC23BD3D5EEF27B660CEA79A87 /* ErrorHandler.swift */ = {isa = PBXFileReference; includeInIndex = 1; lastKnownFileType = sourcecode.swift; path = ErrorHandler.swift; sourceTree = "<group>"; };
+		397F9BDBBE73653F8A99A21A4504ED6E /* StringExtension.swift */ = {isa = PBXFileReference; includeInIndex = 1; lastKnownFileType = sourcecode.swift; path = StringExtension.swift; sourceTree = "<group>"; };
+		3A0E39E9E5D57FAA4FA611EA0DC3F1C3 /* DirectDebitService.swift */ = {isa = PBXFileReference; includeInIndex = 1; lastKnownFileType = sourcecode.swift; path = DirectDebitService.swift; sourceTree = "<group>"; };
+		3A144EEE1C6DF14D53D6F45357A994D5 /* Logger.swift */ = {isa = PBXFileReference; includeInIndex = 1; lastKnownFileType = sourcecode.swift; path = Logger.swift; sourceTree = "<group>"; };
 		3C474C1A0DABE2A3F404B63D4D59F30C /* Pods-PrimerSDK_Example.debug.xcconfig */ = {isa = PBXFileReference; includeInIndex = 1; lastKnownFileType = text.xcconfig; path = "Pods-PrimerSDK_Example.debug.xcconfig"; sourceTree = "<group>"; };
-		3CE5DEAA27699099925F99E71B280E4B /* DependencyInjection.swift */ = {isa = PBXFileReference; includeInIndex = 1; lastKnownFileType = sourcecode.swift; path = DependencyInjection.swift; sourceTree = "<group>"; };
-		3DF173E8E6FEE051D5C18AB2C43183A1 /* PrimerViewExtensions.swift */ = {isa = PBXFileReference; includeInIndex = 1; lastKnownFileType = sourcecode.swift; path = PrimerViewExtensions.swift; sourceTree = "<group>"; };
-		3E83FF1A2826B5DCFEB55EE227BAD7C9 /* AppState.swift */ = {isa = PBXFileReference; includeInIndex = 1; lastKnownFileType = sourcecode.swift; path = AppState.swift; sourceTree = "<group>"; };
-		427CF00E20477C9A1EC718979A82644D /* PrimerTheme.swift */ = {isa = PBXFileReference; includeInIndex = 1; lastKnownFileType = sourcecode.swift; path = PrimerTheme.swift; sourceTree = "<group>"; };
-		43E76CAE06E9FFF050E97C0FD7773F06 /* PrimerAPIClient+3DS.swift */ = {isa = PBXFileReference; includeInIndex = 1; lastKnownFileType = sourcecode.swift; path = "PrimerAPIClient+3DS.swift"; sourceTree = "<group>"; };
-		448AA0AAC4C95351B1C7203975A4C3D0 /* Resolver.swift */ = {isa = PBXFileReference; includeInIndex = 1; lastKnownFileType = sourcecode.swift; path = Resolver.swift; sourceTree = "<group>"; };
-		46B68286F922507DF82FB0ACDC44CE68 /* Dispatcher.swift */ = {isa = PBXFileReference; includeInIndex = 1; lastKnownFileType = sourcecode.swift; path = Dispatcher.swift; sourceTree = "<group>"; };
+		3DFDDAB1B1CB04B0E181B4464A0E3F45 /* FormTextFieldType.swift */ = {isa = PBXFileReference; includeInIndex = 1; lastKnownFileType = sourcecode.swift; path = FormTextFieldType.swift; sourceTree = "<group>"; };
+		404A185DECFBCA67F023151CE1896DA1 /* Klarna.swift */ = {isa = PBXFileReference; includeInIndex = 1; lastKnownFileType = sourcecode.swift; path = Klarna.swift; sourceTree = "<group>"; };
+		42496DCD5E70222C5D6D67C8260C7D18 /* PrimerFlowEnums.swift */ = {isa = PBXFileReference; includeInIndex = 1; lastKnownFileType = sourcecode.swift; path = PrimerFlowEnums.swift; sourceTree = "<group>"; };
+		42B5F38F7CFCF5EC90EE098D185FD188 /* sv.lproj */ = {isa = PBXFileReference; includeInIndex = 1; path = sv.lproj; sourceTree = "<group>"; };
+		485978C5217607D894A44ABF9D2573EE /* IntExtension.swift */ = {isa = PBXFileReference; includeInIndex = 1; lastKnownFileType = sourcecode.swift; path = IntExtension.swift; sourceTree = "<group>"; };
 		48627A99264E6679D85F177DBB79DA83 /* Pods-PrimerSDK_Tests-Info.plist */ = {isa = PBXFileReference; includeInIndex = 1; lastKnownFileType = text.plist.xml; path = "Pods-PrimerSDK_Tests-Info.plist"; sourceTree = "<group>"; };
-		4B544A7DC6BE9CE9E2AF2EDD6658B038 /* CardScannerViewController.swift */ = {isa = PBXFileReference; includeInIndex = 1; lastKnownFileType = sourcecode.swift; path = CardScannerViewController.swift; sourceTree = "<group>"; };
-		4C321E5C2BBFAE0D80960D4AA0C73536 /* PrimerCardholderNameFieldView.swift */ = {isa = PBXFileReference; includeInIndex = 1; lastKnownFileType = sourcecode.swift; path = PrimerCardholderNameFieldView.swift; sourceTree = "<group>"; };
-		4C8290F3A90D3CC3C6D5A396240EF2A7 /* Klarna.swift */ = {isa = PBXFileReference; includeInIndex = 1; lastKnownFileType = sourcecode.swift; path = Klarna.swift; sourceTree = "<group>"; };
-		4CA4545D24F665B91303552D899C514F /* EnsureWrappers.swift */ = {isa = PBXFileReference; includeInIndex = 1; lastKnownFileType = sourcecode.swift; path = EnsureWrappers.swift; sourceTree = "<group>"; };
-		4CF23422A3152E69D7959690AC20AE19 /* Icons.xcassets */ = {isa = PBXFileReference; includeInIndex = 1; lastKnownFileType = folder.assetcatalog; name = Icons.xcassets; path = Sources/PrimerSDK/Resources/Icons.xcassets; sourceTree = "<group>"; };
-<<<<<<< HEAD
+		4A0A8C2620C2616773D812DED4B61783 /* RateLimitedDispatcherBase.swift */ = {isa = PBXFileReference; includeInIndex = 1; lastKnownFileType = sourcecode.swift; path = RateLimitedDispatcherBase.swift; sourceTree = "<group>"; };
+		4B14EBBC5A5FDFF6C6EC9A7910449229 /* Currency.swift */ = {isa = PBXFileReference; includeInIndex = 1; lastKnownFileType = sourcecode.swift; path = Currency.swift; sourceTree = "<group>"; };
 		4D3869E0A461E802A5916AA6523517A4 /* Pods-PrimerSDK_Example */ = {isa = PBXFileReference; explicitFileType = wrapper.framework; includeInIndex = 0; name = "Pods-PrimerSDK_Example"; path = Pods_PrimerSDK_Example.framework; sourceTree = BUILT_PRODUCTS_DIR; };
-=======
-		4D3869E0A461E802A5916AA6523517A4 /* Pods_PrimerSDK_Example.framework */ = {isa = PBXFileReference; explicitFileType = wrapper.framework; includeInIndex = 0; path = Pods_PrimerSDK_Example.framework; sourceTree = BUILT_PRODUCTS_DIR; };
->>>>>>> 3b1075d2
-		5151C403F1F02F837D3AADE7AC6745C2 /* PrimerScrollView.swift */ = {isa = PBXFileReference; includeInIndex = 1; lastKnownFileType = sourcecode.swift; path = PrimerScrollView.swift; sourceTree = "<group>"; };
-		518E6E16C5CDFF6CEB9EADC178A25EA3 /* RateLimitedDispatcherBase.swift */ = {isa = PBXFileReference; includeInIndex = 1; lastKnownFileType = sourcecode.swift; path = RateLimitedDispatcherBase.swift; sourceTree = "<group>"; };
-		52825C84B85A0078E21B8023DDD61458 /* ClientTokenService.swift */ = {isa = PBXFileReference; includeInIndex = 1; lastKnownFileType = sourcecode.swift; path = ClientTokenService.swift; sourceTree = "<group>"; };
-		542CD49441C0FF5379071CDD3EE0B105 /* DirectDebitMandate.swift */ = {isa = PBXFileReference; includeInIndex = 1; lastKnownFileType = sourcecode.swift; path = DirectDebitMandate.swift; sourceTree = "<group>"; };
-		54311EC40A63D1782BE2BA1E55537A4C /* LoadingViewController.swift */ = {isa = PBXFileReference; includeInIndex = 1; lastKnownFileType = sourcecode.swift; path = LoadingViewController.swift; sourceTree = "<group>"; };
-		55B8236AFADC34AE9D38D433B9129297 /* UserDefaultsExtension.swift */ = {isa = PBXFileReference; includeInIndex = 1; lastKnownFileType = sourcecode.swift; path = UserDefaultsExtension.swift; sourceTree = "<group>"; };
-		5624C7327C5FC63A6C4D66C3EEE6FCF9 /* SequenceWrappers.swift */ = {isa = PBXFileReference; includeInIndex = 1; lastKnownFileType = sourcecode.swift; path = SequenceWrappers.swift; sourceTree = "<group>"; };
-		56F97C34087923B62639FD8BD1F21D93 /* URLExtension.swift */ = {isa = PBXFileReference; includeInIndex = 1; lastKnownFileType = sourcecode.swift; path = URLExtension.swift; sourceTree = "<group>"; };
-		57A5DF8CA08D3B96202E4D27DF85FCA2 /* LogEvent.swift */ = {isa = PBXFileReference; includeInIndex = 1; lastKnownFileType = sourcecode.swift; path = LogEvent.swift; sourceTree = "<group>"; };
-		582A6082B940B34852FF9DDE4895AEE2 /* OAuthViewModel.swift */ = {isa = PBXFileReference; includeInIndex = 1; lastKnownFileType = sourcecode.swift; path = OAuthViewModel.swift; sourceTree = "<group>"; };
+		4F5A2F97D913B1DCB22E38CB779B0786 /* LoadingViewController.swift */ = {isa = PBXFileReference; includeInIndex = 1; lastKnownFileType = sourcecode.swift; path = LoadingViewController.swift; sourceTree = "<group>"; };
+		4FBEC0BBC2415B274D0B2C0E3E5A94AB /* StrictRateLimitedDispatcher.swift */ = {isa = PBXFileReference; includeInIndex = 1; lastKnownFileType = sourcecode.swift; path = StrictRateLimitedDispatcher.swift; sourceTree = "<group>"; };
+		50015A611DD6511BE03A1C7D271023BA /* CardButton.swift */ = {isa = PBXFileReference; includeInIndex = 1; lastKnownFileType = sourcecode.swift; path = CardButton.swift; sourceTree = "<group>"; };
+		53820B9D2318999BD798BA0AFBC71224 /* CustomStringConvertible.swift */ = {isa = PBXFileReference; includeInIndex = 1; lastKnownFileType = sourcecode.swift; path = CustomStringConvertible.swift; sourceTree = "<group>"; };
+		54844C9F487CAA1576D4702E85DA58B5 /* PrimerAPI.swift */ = {isa = PBXFileReference; includeInIndex = 1; lastKnownFileType = sourcecode.swift; path = PrimerAPI.swift; sourceTree = "<group>"; };
+		55049199DB036B9FFC3CCBCDC644786D /* EnsureWrappers.swift */ = {isa = PBXFileReference; includeInIndex = 1; lastKnownFileType = sourcecode.swift; path = EnsureWrappers.swift; sourceTree = "<group>"; };
 		582FD3213F3E32AF1194EEDF7C3BCD3F /* Pods-PrimerSDK_Example-acknowledgements.plist */ = {isa = PBXFileReference; includeInIndex = 1; lastKnownFileType = text.plist.xml; path = "Pods-PrimerSDK_Example-acknowledgements.plist"; sourceTree = "<group>"; };
-		5932F26ECD2D61CCF212C28F675CA88C /* PrimerNavigationBar.swift */ = {isa = PBXFileReference; includeInIndex = 1; lastKnownFileType = sourcecode.swift; path = PrimerNavigationBar.swift; sourceTree = "<group>"; };
-		599D6BBFFF03AD9428301812685250B8 /* ThenableWrappers.swift */ = {isa = PBXFileReference; includeInIndex = 1; lastKnownFileType = sourcecode.swift; path = ThenableWrappers.swift; sourceTree = "<group>"; };
-		5CC9B81459167CF5EFD328EE29DCD869 /* Thenable.swift */ = {isa = PBXFileReference; includeInIndex = 1; lastKnownFileType = sourcecode.swift; path = Thenable.swift; sourceTree = "<group>"; };
-		5D52E5A2D42F5D9BC5372F7175F03C6A /* BundleExtension.swift */ = {isa = PBXFileReference; includeInIndex = 1; lastKnownFileType = sourcecode.swift; path = BundleExtension.swift; sourceTree = "<group>"; };
-		5DB5F96657ABAE54F58E1CD3DFE9A169 /* CancellableThenable.swift */ = {isa = PBXFileReference; includeInIndex = 1; lastKnownFileType = sourcecode.swift; path = CancellableThenable.swift; sourceTree = "<group>"; };
-		5FD5FC7A9FC5CBF4FCA5AA3D3C722B84 /* PrimerNavigationController.swift */ = {isa = PBXFileReference; includeInIndex = 1; lastKnownFileType = sourcecode.swift; path = PrimerNavigationController.swift; sourceTree = "<group>"; };
-		5FF4B9F4FC26801A8152D6709F373517 /* PrimerDelegate.swift */ = {isa = PBXFileReference; includeInIndex = 1; lastKnownFileType = sourcecode.swift; path = PrimerDelegate.swift; sourceTree = "<group>"; };
-		61366AB18EB8F4CCF9DD2B9F1E88E1BA /* PrimerContent.swift */ = {isa = PBXFileReference; includeInIndex = 1; lastKnownFileType = sourcecode.swift; path = PrimerContent.swift; sourceTree = "<group>"; };
-		613717FE594A8A2D0CAE79F84A669401 /* 3DSService.swift */ = {isa = PBXFileReference; includeInIndex = 1; lastKnownFileType = sourcecode.swift; path = 3DSService.swift; sourceTree = "<group>"; };
-		6255611CAB8CE1504DBDFFFF6066E10B /* WrapperProtocols.swift */ = {isa = PBXFileReference; includeInIndex = 1; lastKnownFileType = sourcecode.swift; path = WrapperProtocols.swift; sourceTree = "<group>"; };
+		5B0272EC1239B05230D20DDA78276089 /* when.swift */ = {isa = PBXFileReference; includeInIndex = 1; lastKnownFileType = sourcecode.swift; path = when.swift; sourceTree = "<group>"; };
+		5B98526A5EBB48699991FBA970892A86 /* PrimerCVVFieldView.swift */ = {isa = PBXFileReference; includeInIndex = 1; lastKnownFileType = sourcecode.swift; path = PrimerCVVFieldView.swift; sourceTree = "<group>"; };
+		5F3147F57B6B633537F888172DAB10F3 /* PrimerContainerViewController.swift */ = {isa = PBXFileReference; includeInIndex = 1; lastKnownFileType = sourcecode.swift; path = PrimerContainerViewController.swift; sourceTree = "<group>"; };
 		6301B7A842E934AB51C3D1A5965B19C8 /* Primer3DS.modulemap */ = {isa = PBXFileReference; includeInIndex = 1; lastKnownFileType = sourcecode.module; path = Primer3DS.modulemap; sourceTree = "<group>"; };
 		639AE4928116FBD4FAE7B3DD6BD21271 /* Pods-PrimerSDK_Tests-acknowledgements.plist */ = {isa = PBXFileReference; includeInIndex = 1; lastKnownFileType = text.plist.xml; path = "Pods-PrimerSDK_Tests-acknowledgements.plist"; sourceTree = "<group>"; };
+		63CC48EAB630D3B08FEEC2DF1B8C3020 /* PaymentMethodComponent.swift */ = {isa = PBXFileReference; includeInIndex = 1; lastKnownFileType = sourcecode.swift; path = PaymentMethodComponent.swift; sourceTree = "<group>"; };
+		661EA993E2FEB17A3B7462D7763C180D /* VaultPaymentMethodViewController.swift */ = {isa = PBXFileReference; includeInIndex = 1; lastKnownFileType = sourcecode.swift; path = VaultPaymentMethodViewController.swift; sourceTree = "<group>"; };
+		667BE792239CC7A857F9F7C7CA861A87 /* UIDeviceExtension.swift */ = {isa = PBXFileReference; includeInIndex = 1; lastKnownFileType = sourcecode.swift; path = UIDeviceExtension.swift; sourceTree = "<group>"; };
+		67CA18B38F81BAB8818896252B3D8A83 /* CardComponentsManager.swift */ = {isa = PBXFileReference; includeInIndex = 1; lastKnownFileType = sourcecode.swift; path = CardComponentsManager.swift; sourceTree = "<group>"; };
 		68553CD924D242319DF36DF6E249141A /* PrimerSDK-prefix.pch */ = {isa = PBXFileReference; includeInIndex = 1; lastKnownFileType = sourcecode.c.h; path = "PrimerSDK-prefix.pch"; sourceTree = "<group>"; };
-		6862D04D1AFAF7D29F598DAEF864EFC8 /* KlarnaService.swift */ = {isa = PBXFileReference; includeInIndex = 1; lastKnownFileType = sourcecode.swift; path = KlarnaService.swift; sourceTree = "<group>"; };
-		69FFD8EB1C6E7178EBB5C8B43ADC4C50 /* PrimerFormViewController.swift */ = {isa = PBXFileReference; includeInIndex = 1; lastKnownFileType = sourcecode.swift; path = PrimerFormViewController.swift; sourceTree = "<group>"; };
+		696028168BC9338842BA533913A1FAF8 /* ApplePay.swift */ = {isa = PBXFileReference; includeInIndex = 1; lastKnownFileType = sourcecode.swift; path = ApplePay.swift; sourceTree = "<group>"; };
+		69F14505C112F493B32D929FD95392AD /* Thenable.swift */ = {isa = PBXFileReference; includeInIndex = 1; lastKnownFileType = sourcecode.swift; path = Thenable.swift; sourceTree = "<group>"; };
 		6AB8BD7A248834907AE087649B5D2CFA /* PrimerSDK.modulemap */ = {isa = PBXFileReference; includeInIndex = 1; lastKnownFileType = sourcecode.module; path = PrimerSDK.modulemap; sourceTree = "<group>"; };
-		6B17FDDBB771908E6C981B4F28CC39C9 /* PrimerCVVFieldView.swift */ = {isa = PBXFileReference; includeInIndex = 1; lastKnownFileType = sourcecode.swift; path = PrimerCVVFieldView.swift; sourceTree = "<group>"; };
-		6B7230A5C4ABE86D9DE38F4C15C386B4 /* RateLimitedDispatcher.swift */ = {isa = PBXFileReference; includeInIndex = 1; lastKnownFileType = sourcecode.swift; path = RateLimitedDispatcher.swift; sourceTree = "<group>"; };
-		6B90E97B2080A9AC1A418474FCCB053A /* PrimerCardFormViewController.swift */ = {isa = PBXFileReference; includeInIndex = 1; lastKnownFileType = sourcecode.swift; path = PrimerCardFormViewController.swift; sourceTree = "<group>"; };
-		6BEA92C30F516F2E26B416B5A898D3E0 /* TokenizationService.swift */ = {isa = PBXFileReference; includeInIndex = 1; lastKnownFileType = sourcecode.swift; path = TokenizationService.swift; sourceTree = "<group>"; };
 		6D615C192F3ED0841230C2EDE0FFEC28 /* PrimerSDK.release.xcconfig */ = {isa = PBXFileReference; includeInIndex = 1; lastKnownFileType = text.xcconfig; path = PrimerSDK.release.xcconfig; sourceTree = "<group>"; };
-		6E8E521D6FB25510941BDDE3CC4ABB7B /* Primer.swift */ = {isa = PBXFileReference; includeInIndex = 1; lastKnownFileType = sourcecode.swift; path = Primer.swift; sourceTree = "<group>"; };
-		6EBE137AA7F7916F3AD6FAA57EE5FF10 /* PrimerExpiryDateFieldView.swift */ = {isa = PBXFileReference; includeInIndex = 1; lastKnownFileType = sourcecode.swift; path = PrimerExpiryDateFieldView.swift; sourceTree = "<group>"; };
+		6D9F5DB920E6B6E04FFDC9F05E79358A /* RateLimitedDispatcher.swift */ = {isa = PBXFileReference; includeInIndex = 1; lastKnownFileType = sourcecode.swift; path = RateLimitedDispatcher.swift; sourceTree = "<group>"; };
 		6F62EC7E7FE74F53F207CFD74D2416CA /* Pods-PrimerSDK_Example-Info.plist */ = {isa = PBXFileReference; includeInIndex = 1; lastKnownFileType = text.plist.xml; path = "Pods-PrimerSDK_Example-Info.plist"; sourceTree = "<group>"; };
-		6FF7059D6D3CE5C0FCB92940CC3464C4 /* Currency.swift */ = {isa = PBXFileReference; includeInIndex = 1; lastKnownFileType = sourcecode.swift; path = Currency.swift; sourceTree = "<group>"; };
-		725C5FA1E9FB04C7F651A91C7B127127 /* PayPalService.swift */ = {isa = PBXFileReference; includeInIndex = 1; lastKnownFileType = sourcecode.swift; path = PayPalService.swift; sourceTree = "<group>"; };
+		6F7116A8CEE0537B53B7C924CF323227 /* PrimerScrollView.swift */ = {isa = PBXFileReference; includeInIndex = 1; lastKnownFileType = sourcecode.swift; path = PrimerScrollView.swift; sourceTree = "<group>"; };
+		6FE9CC405BA70E3353C63C8F1B6CFF26 /* Dispatcher.swift */ = {isa = PBXFileReference; includeInIndex = 1; lastKnownFileType = sourcecode.swift; path = Dispatcher.swift; sourceTree = "<group>"; };
+		71CF1F294CD3185BCBB0CF75513DF07D /* PrimerVaultManagerViewController.swift */ = {isa = PBXFileReference; includeInIndex = 1; lastKnownFileType = sourcecode.swift; path = PrimerVaultManagerViewController.swift; sourceTree = "<group>"; };
+		732A5238F0804D140E6070E58ADF44C0 /* FinallyWrappers.swift */ = {isa = PBXFileReference; includeInIndex = 1; lastKnownFileType = sourcecode.swift; path = FinallyWrappers.swift; sourceTree = "<group>"; };
+		733104AAFC5FB073F5D90B22559A8663 /* hang.swift */ = {isa = PBXFileReference; includeInIndex = 1; lastKnownFileType = sourcecode.swift; path = hang.swift; sourceTree = "<group>"; };
+		734340E4ADC27EB9D0F65E4F271B6BB9 /* Catchable.swift */ = {isa = PBXFileReference; includeInIndex = 1; lastKnownFileType = sourcecode.swift; path = Catchable.swift; sourceTree = "<group>"; };
 		7492CBAABC98EBF5377CFAD0DED3516E /* Primer3DSStructures.swift */ = {isa = PBXFileReference; includeInIndex = 1; lastKnownFileType = sourcecode.swift; name = Primer3DSStructures.swift; path = Sources/Primer3DS/Classes/Primer3DSStructures.swift; sourceTree = "<group>"; };
-		752FC399E15D784DCDE39EA8736F196C /* Cancellable.swift */ = {isa = PBXFileReference; includeInIndex = 1; lastKnownFileType = sourcecode.swift; path = Cancellable.swift; sourceTree = "<group>"; };
-		75821E9F332BCF07BE2A51774D4A371B /* CatchWrappers.swift */ = {isa = PBXFileReference; includeInIndex = 1; lastKnownFileType = sourcecode.swift; path = CatchWrappers.swift; sourceTree = "<group>"; };
-		75EE244891FE8B430637BA2EED9E0505 /* CountryCode.swift */ = {isa = PBXFileReference; includeInIndex = 1; lastKnownFileType = sourcecode.swift; path = CountryCode.swift; sourceTree = "<group>"; };
-		75F45874E9F78F48B1BCC110861D462D /* DirerctCheckoutViewModel.swift */ = {isa = PBXFileReference; includeInIndex = 1; lastKnownFileType = sourcecode.swift; path = DirerctCheckoutViewModel.swift; sourceTree = "<group>"; };
-		7673235E700E2633E322145859E8C5E2 /* PaymentResponse.swift */ = {isa = PBXFileReference; includeInIndex = 1; lastKnownFileType = sourcecode.swift; path = PaymentResponse.swift; sourceTree = "<group>"; };
+		76E0011CF8B5EE51CC2EA6931445B6A7 /* Configuration.swift */ = {isa = PBXFileReference; includeInIndex = 1; lastKnownFileType = sourcecode.swift; path = Configuration.swift; sourceTree = "<group>"; };
+		77357455ADB9917F7A5741A107DA959F /* CardScannerViewModel.swift */ = {isa = PBXFileReference; includeInIndex = 1; lastKnownFileType = sourcecode.swift; path = CardScannerViewModel.swift; sourceTree = "<group>"; };
 		77393D72E4B2EFF88AF10EE9F64BB174 /* Primer3DS-dummy.m */ = {isa = PBXFileReference; includeInIndex = 1; lastKnownFileType = sourcecode.c.objc; path = "Primer3DS-dummy.m"; sourceTree = "<group>"; };
-		77D5B477F719114CAC4457D3E84F43D3 /* LICENSE */ = {isa = PBXFileReference; includeInIndex = 1; lastKnownFileType = text; path = LICENSE; sourceTree = "<group>"; };
-		78C174C01D3C3F1249BF0B42E70BCC6E /* PrimerTextField.swift */ = {isa = PBXFileReference; includeInIndex = 1; lastKnownFileType = sourcecode.swift; path = PrimerTextField.swift; sourceTree = "<group>"; };
-		79991D238BFCA75910416B4DADE5C803 /* PrimerFlowEnums.swift */ = {isa = PBXFileReference; includeInIndex = 1; lastKnownFileType = sourcecode.swift; path = PrimerFlowEnums.swift; sourceTree = "<group>"; };
-		7F26F7E2FD3133DAB22297838A152B03 /* PrimerTableViewCell.swift */ = {isa = PBXFileReference; includeInIndex = 1; lastKnownFileType = sourcecode.swift; path = PrimerTableViewCell.swift; sourceTree = "<group>"; };
-		7FDB6047E825F040376F7986FCE53DCB /* PresentationController.swift */ = {isa = PBXFileReference; includeInIndex = 1; lastKnownFileType = sourcecode.swift; path = PresentationController.swift; sourceTree = "<group>"; };
-		81014FAE3AB94CEA5ACA39BF0F3E6E07 /* VaultPaymentMethodViewModel.swift */ = {isa = PBXFileReference; includeInIndex = 1; lastKnownFileType = sourcecode.swift; path = VaultPaymentMethodViewModel.swift; sourceTree = "<group>"; };
-		82A0F8733DAED803AE75CE4874F595E8 /* race.swift */ = {isa = PBXFileReference; includeInIndex = 1; lastKnownFileType = sourcecode.swift; path = race.swift; sourceTree = "<group>"; };
-		8318C993CBC628157303DBB4C5AF2DF7 /* Consolable.swift */ = {isa = PBXFileReference; includeInIndex = 1; lastKnownFileType = sourcecode.swift; path = Consolable.swift; sourceTree = "<group>"; };
-		833F2E1B20CB06E0C4D5DAACD18A47ED /* IntExtension.swift */ = {isa = PBXFileReference; includeInIndex = 1; lastKnownFileType = sourcecode.swift; path = IntExtension.swift; sourceTree = "<group>"; };
-		850847CB164B26CEA78C7C07BF1040C5 /* CancellableCatchable.swift */ = {isa = PBXFileReference; includeInIndex = 1; lastKnownFileType = sourcecode.swift; path = CancellableCatchable.swift; sourceTree = "<group>"; };
-		89D889D46870D1D9B6D2E066059FA90D /* Box.swift */ = {isa = PBXFileReference; includeInIndex = 1; lastKnownFileType = sourcecode.swift; path = Box.swift; sourceTree = "<group>"; };
-		8B03734A0FEE1A75DDA0DCD87AF3C43C /* RecoverWrappers.swift */ = {isa = PBXFileReference; includeInIndex = 1; lastKnownFileType = sourcecode.swift; path = RecoverWrappers.swift; sourceTree = "<group>"; };
-		8C7C77A455F61D47A779C750E2BB3240 /* ScannerView.swift */ = {isa = PBXFileReference; includeInIndex = 1; lastKnownFileType = sourcecode.swift; path = ScannerView.swift; sourceTree = "<group>"; };
-		8CE49443522600EC9DEDB75AD0544614 /* URLSessionStack.swift */ = {isa = PBXFileReference; includeInIndex = 1; lastKnownFileType = sourcecode.swift; path = URLSessionStack.swift; sourceTree = "<group>"; };
-		8E2362652E46011AD466B8AFE4F60E5E /* ApplePay.swift */ = {isa = PBXFileReference; includeInIndex = 1; lastKnownFileType = sourcecode.swift; path = ApplePay.swift; sourceTree = "<group>"; };
+		77AFB0D6855CC4384CAB40CC3C7BD002 /* Promise.swift */ = {isa = PBXFileReference; includeInIndex = 1; lastKnownFileType = sourcecode.swift; path = Promise.swift; sourceTree = "<group>"; };
+		77BCC2452B8942D8543230B91242E965 /* NetworkService.swift */ = {isa = PBXFileReference; includeInIndex = 1; lastKnownFileType = sourcecode.swift; path = NetworkService.swift; sourceTree = "<group>"; };
+		77D5B477F719114CAC4457D3E84F43D3 /* LICENSE */ = {isa = PBXFileReference; includeInIndex = 1; path = LICENSE; sourceTree = "<group>"; };
+		783264163442C700083F59496368F8ED /* BundleExtension.swift */ = {isa = PBXFileReference; includeInIndex = 1; lastKnownFileType = sourcecode.swift; path = BundleExtension.swift; sourceTree = "<group>"; };
+		79BE6067C7A95B2CD76E44652F9E7F14 /* PrimerTextFieldView.swift */ = {isa = PBXFileReference; includeInIndex = 1; lastKnownFileType = sourcecode.swift; path = PrimerTextFieldView.swift; sourceTree = "<group>"; };
+		7BC901C2A11503B0E38859D548000948 /* fr.lproj */ = {isa = PBXFileReference; includeInIndex = 1; path = fr.lproj; sourceTree = "<group>"; };
+		7BF758865CB4EA70FD56EA426E2A02E9 /* Mask.swift */ = {isa = PBXFileReference; includeInIndex = 1; lastKnownFileType = sourcecode.swift; path = Mask.swift; sourceTree = "<group>"; };
+		7EBB2E7800487A1144DAE468FB465E97 /* PrimerTableViewCell.swift */ = {isa = PBXFileReference; includeInIndex = 1; lastKnownFileType = sourcecode.swift; path = PrimerTableViewCell.swift; sourceTree = "<group>"; };
+		813A308830E9B1E76471F89594D73BF5 /* VaultCheckoutViewModel.swift */ = {isa = PBXFileReference; includeInIndex = 1; lastKnownFileType = sourcecode.swift; path = VaultCheckoutViewModel.swift; sourceTree = "<group>"; };
+		8192D026FB65370D98BEFB932849E7B9 /* ErrorViewController.swift */ = {isa = PBXFileReference; includeInIndex = 1; lastKnownFileType = sourcecode.swift; path = ErrorViewController.swift; sourceTree = "<group>"; };
+		81ADEBB46B646A5D598E6B331CBD18A5 /* RecoverWrappers.swift */ = {isa = PBXFileReference; includeInIndex = 1; lastKnownFileType = sourcecode.swift; path = RecoverWrappers.swift; sourceTree = "<group>"; };
+		829F4B72D4ED50CAFE5256EDE3DBCE78 /* PrimerNibView.swift */ = {isa = PBXFileReference; includeInIndex = 1; lastKnownFileType = sourcecode.swift; path = PrimerNibView.swift; sourceTree = "<group>"; };
+		856196844AA102F757E166EF412A9E5C /* CountryCode.swift */ = {isa = PBXFileReference; includeInIndex = 1; lastKnownFileType = sourcecode.swift; path = CountryCode.swift; sourceTree = "<group>"; };
+		8D4C468067A7EA3ACEA5628AD5C11DFD /* CoreDataDispatcher.swift */ = {isa = PBXFileReference; includeInIndex = 1; lastKnownFileType = sourcecode.swift; path = CoreDataDispatcher.swift; sourceTree = "<group>"; };
 		8F2F21CB381261AB34E4F7C0F8C2F446 /* Primer3DS-Info.plist */ = {isa = PBXFileReference; includeInIndex = 1; lastKnownFileType = text.plist.xml; path = "Primer3DS-Info.plist"; sourceTree = "<group>"; };
-		908BA5DF43D15745251466493102C14A /* VaultPaymentMethodView.swift */ = {isa = PBXFileReference; includeInIndex = 1; lastKnownFileType = sourcecode.swift; path = VaultPaymentMethodView.swift; sourceTree = "<group>"; };
-		90A450A992B0BA1635146D243BB221A7 /* PrimerLoadingViewController.swift */ = {isa = PBXFileReference; includeInIndex = 1; lastKnownFileType = sourcecode.swift; path = PrimerLoadingViewController.swift; sourceTree = "<group>"; };
-		90EE8A4F58F4B800C2C37BFC5661881C /* PaymentMethodComponent.swift */ = {isa = PBXFileReference; includeInIndex = 1; lastKnownFileType = sourcecode.swift; path = PaymentMethodComponent.swift; sourceTree = "<group>"; };
-		921ABC964528E046415AB5355C3FF821 /* PrimerUniversalCheckoutViewController.swift */ = {isa = PBXFileReference; includeInIndex = 1; lastKnownFileType = sourcecode.swift; path = PrimerUniversalCheckoutViewController.swift; sourceTree = "<group>"; };
-		92863F179FD93E88D8B5A6FD082E6715 /* CardButton.swift */ = {isa = PBXFileReference; includeInIndex = 1; lastKnownFileType = sourcecode.swift; path = CardButton.swift; sourceTree = "<group>"; };
-		9666D62DDDD60701DA772DB9E6EE83A1 /* Endpoint.swift */ = {isa = PBXFileReference; includeInIndex = 1; lastKnownFileType = sourcecode.swift; path = Endpoint.swift; sourceTree = "<group>"; };
-		9A22CA53344802ABC27FF40264989BAC /* CoreDataDispatcher.swift */ = {isa = PBXFileReference; includeInIndex = 1; lastKnownFileType = sourcecode.swift; path = CoreDataDispatcher.swift; sourceTree = "<group>"; };
-		9D940727FF8FB9C785EB98E56350EF41 /* Podfile */ = {isa = PBXFileReference; explicitFileType = text.script.ruby; includeInIndex = 1; indentWidth = 2; name = Podfile; path = ../Podfile; sourceTree = SOURCE_ROOT; tabWidth = 2; xcLanguageSpecificationIdentifier = xcode.lang.ruby; };
+		9044D795E5C1E59ABF3A6F44C252101A /* Box.swift */ = {isa = PBXFileReference; includeInIndex = 1; lastKnownFileType = sourcecode.swift; path = Box.swift; sourceTree = "<group>"; };
+		90E2CC8ACE9707CAE4DF7D729C6CCF20 /* PrimerViewExtensions.swift */ = {isa = PBXFileReference; includeInIndex = 1; lastKnownFileType = sourcecode.swift; path = PrimerViewExtensions.swift; sourceTree = "<group>"; };
+		94A6481EC2C37D0676B32E9263991973 /* Consolable.swift */ = {isa = PBXFileReference; includeInIndex = 1; lastKnownFileType = sourcecode.swift; path = Consolable.swift; sourceTree = "<group>"; };
+		95867D39454F545E69BC1A942AD64E4F /* after.swift */ = {isa = PBXFileReference; includeInIndex = 1; lastKnownFileType = sourcecode.swift; path = after.swift; sourceTree = "<group>"; };
+		9949DDF38222774FD220A257A1EEF1C5 /* CancellableThenable.swift */ = {isa = PBXFileReference; includeInIndex = 1; lastKnownFileType = sourcecode.swift; path = CancellableThenable.swift; sourceTree = "<group>"; };
+		9B23D9AB1FFE0F0F1B9AD69E68096B67 /* Queue.swift */ = {isa = PBXFileReference; includeInIndex = 1; lastKnownFileType = sourcecode.swift; path = Queue.swift; sourceTree = "<group>"; };
+		9B73E5D81FA99E1CD41456CF40C42CE6 /* URLExtension.swift */ = {isa = PBXFileReference; includeInIndex = 1; lastKnownFileType = sourcecode.swift; path = URLExtension.swift; sourceTree = "<group>"; };
+		9D8F54D0F54957883044C068AE9A32E8 /* Apaya.swift */ = {isa = PBXFileReference; includeInIndex = 1; lastKnownFileType = sourcecode.swift; path = Apaya.swift; sourceTree = "<group>"; };
+		9D940727FF8FB9C785EB98E56350EF41 /* Podfile */ = {isa = PBXFileReference; explicitFileType = text.script.ruby; includeInIndex = 1; indentWidth = 2; lastKnownFileType = text; name = Podfile; path = ../Podfile; sourceTree = SOURCE_ROOT; tabWidth = 2; xcLanguageSpecificationIdentifier = xcode.lang.ruby; };
+		9EB8109A7BAAAF6BC2C406EF45108AB5 /* Validation.swift */ = {isa = PBXFileReference; includeInIndex = 1; lastKnownFileType = sourcecode.swift; path = Validation.swift; sourceTree = "<group>"; };
 		A163D166B27F20FF6EEF83F5121C4CEA /* Primer3DS-umbrella.h */ = {isa = PBXFileReference; includeInIndex = 1; lastKnownFileType = sourcecode.c.h; path = "Primer3DS-umbrella.h"; sourceTree = "<group>"; };
-		A1E420B4BD0FD084632C7C7E5CCA4792 /* PrimerWebViewModel.swift */ = {isa = PBXFileReference; includeInIndex = 1; lastKnownFileType = sourcecode.swift; path = PrimerWebViewModel.swift; sourceTree = "<group>"; };
+		A211B852FF2A12936ADC055D80FAF06E /* ClientToken.swift */ = {isa = PBXFileReference; includeInIndex = 1; lastKnownFileType = sourcecode.swift; path = ClientToken.swift; sourceTree = "<group>"; };
+		A26F8D92424B9B82C0324436715A987C /* race.swift */ = {isa = PBXFileReference; includeInIndex = 1; lastKnownFileType = sourcecode.swift; path = race.swift; sourceTree = "<group>"; };
+		A45FED6925875B6045F4FFD187999CD1 /* PrimerTheme.swift */ = {isa = PBXFileReference; includeInIndex = 1; lastKnownFileType = sourcecode.swift; path = PrimerTheme.swift; sourceTree = "<group>"; };
+		A48C5F5AF91AE49033EB6306D2E4D6A7 /* PrimerImage.swift */ = {isa = PBXFileReference; includeInIndex = 1; lastKnownFileType = sourcecode.swift; path = PrimerImage.swift; sourceTree = "<group>"; };
 		A4E7B1C752F38C22267D301DD5A364DF /* Pods-PrimerSDK_Tests-acknowledgements.markdown */ = {isa = PBXFileReference; includeInIndex = 1; lastKnownFileType = text; path = "Pods-PrimerSDK_Tests-acknowledgements.markdown"; sourceTree = "<group>"; };
-		A54F687F50CBC405851394303C9CEA5C /* CustomStringConvertible.swift */ = {isa = PBXFileReference; includeInIndex = 1; lastKnownFileType = sourcecode.swift; path = CustomStringConvertible.swift; sourceTree = "<group>"; };
-		A727029EA43C7DFC32CED91EBC97ED25 /* Catchable.swift */ = {isa = PBXFileReference; includeInIndex = 1; lastKnownFileType = sourcecode.swift; path = Catchable.swift; sourceTree = "<group>"; };
-		A7DD1CE8022DEE896EBC4E2D6B354494 /* 3DSService+Promises.swift */ = {isa = PBXFileReference; includeInIndex = 1; lastKnownFileType = sourcecode.swift; path = "3DSService+Promises.swift"; sourceTree = "<group>"; };
-<<<<<<< HEAD
+		A85610511500503A065A332188D5A621 /* firstly.swift */ = {isa = PBXFileReference; includeInIndex = 1; lastKnownFileType = sourcecode.swift; path = firstly.swift; sourceTree = "<group>"; };
 		A8B3BC107C2BDC3C03D961866F721265 /* PrimerSDK-PrimerResources */ = {isa = PBXFileReference; explicitFileType = wrapper.cfbundle; includeInIndex = 0; name = "PrimerSDK-PrimerResources"; path = PrimerResources.bundle; sourceTree = BUILT_PRODUCTS_DIR; };
-=======
-		A8B3BC107C2BDC3C03D961866F721265 /* PrimerResources.bundle */ = {isa = PBXFileReference; explicitFileType = wrapper.cfbundle; includeInIndex = 0; path = PrimerResources.bundle; sourceTree = BUILT_PRODUCTS_DIR; };
->>>>>>> 3b1075d2
-		AA33C795C67648804BE2D83CA7FDC812 /* PrimerViewController.swift */ = {isa = PBXFileReference; includeInIndex = 1; lastKnownFileType = sourcecode.swift; path = PrimerViewController.swift; sourceTree = "<group>"; };
+		A9282961CE1A00096CC5B81E5EFC6094 /* PrimerAPIClient+3DS.swift */ = {isa = PBXFileReference; includeInIndex = 1; lastKnownFileType = sourcecode.swift; path = "PrimerAPIClient+3DS.swift"; sourceTree = "<group>"; };
+		A99A20A289C3473A377CF95F5BFCA668 /* ScannerView.swift */ = {isa = PBXFileReference; includeInIndex = 1; lastKnownFileType = sourcecode.swift; path = ScannerView.swift; sourceTree = "<group>"; };
 		AA3E9F209C857157575A473FE948A03D /* Primer3DS.swift */ = {isa = PBXFileReference; includeInIndex = 1; lastKnownFileType = sourcecode.swift; name = Primer3DS.swift; path = Sources/Primer3DS/Classes/Primer3DS.swift; sourceTree = "<group>"; };
 		AA80C9C550CB6B8B521015719AA66526 /* Pods-PrimerSDK_Example.modulemap */ = {isa = PBXFileReference; includeInIndex = 1; lastKnownFileType = sourcecode.module; path = "Pods-PrimerSDK_Example.modulemap"; sourceTree = "<group>"; };
-		AC267E18AFBEE2C6510BF2A097B857B8 /* ImageName.swift */ = {isa = PBXFileReference; includeInIndex = 1; lastKnownFileType = sourcecode.swift; path = ImageName.swift; sourceTree = "<group>"; };
-		AC8B5E10D51C8D705D01D9B30EE62AAA /* Parser.swift */ = {isa = PBXFileReference; includeInIndex = 1; lastKnownFileType = sourcecode.swift; path = Parser.swift; sourceTree = "<group>"; };
-		ACC7DDDDEDB3331529C1B0C170A69DAF /* PrimerRootViewController.swift */ = {isa = PBXFileReference; includeInIndex = 1; lastKnownFileType = sourcecode.swift; path = PrimerRootViewController.swift; sourceTree = "<group>"; };
-		AD0B97C8230EA27F9505EF79D6BC64A1 /* PrimerSDK.podspec */ = {isa = PBXFileReference; explicitFileType = text.script.ruby; includeInIndex = 1; indentWidth = 2; path = PrimerSDK.podspec; sourceTree = "<group>"; tabWidth = 2; xcLanguageSpecificationIdentifier = xcode.lang.ruby; };
-		B225EA2FF9883902D58B5A0758D97FB2 /* Configuration.swift */ = {isa = PBXFileReference; includeInIndex = 1; lastKnownFileType = sourcecode.swift; path = Configuration.swift; sourceTree = "<group>"; };
-		B2CEFEFB79A179F9106B7DB374012533 /* PrimerButton.swift */ = {isa = PBXFileReference; includeInIndex = 1; lastKnownFileType = sourcecode.swift; path = PrimerButton.swift; sourceTree = "<group>"; };
-		B422A8EC88D7F3D9E828C7FC5882F14C /* VaultCheckoutViewModel.swift */ = {isa = PBXFileReference; includeInIndex = 1; lastKnownFileType = sourcecode.swift; path = VaultCheckoutViewModel.swift; sourceTree = "<group>"; };
+		AD0B97C8230EA27F9505EF79D6BC64A1 /* PrimerSDK.podspec */ = {isa = PBXFileReference; explicitFileType = text.script.ruby; includeInIndex = 1; indentWidth = 2; lastKnownFileType = text; path = PrimerSDK.podspec; sourceTree = "<group>"; tabWidth = 2; xcLanguageSpecificationIdentifier = xcode.lang.ruby; };
+		AFD745E132ED5F43552F8402FB9302B1 /* PrimerContent.swift */ = {isa = PBXFileReference; includeInIndex = 1; lastKnownFileType = sourcecode.swift; path = PrimerContent.swift; sourceTree = "<group>"; };
+		B1C26A1E37AE11F519A54A468153BF70 /* ConcurrencyLimitedDispatcher.swift */ = {isa = PBXFileReference; includeInIndex = 1; lastKnownFileType = sourcecode.swift; path = ConcurrencyLimitedDispatcher.swift; sourceTree = "<group>"; };
+		B1E920C1DACB10AF52F6A390396B5DCC /* UIColorExtension.swift */ = {isa = PBXFileReference; includeInIndex = 1; lastKnownFileType = sourcecode.swift; path = UIColorExtension.swift; sourceTree = "<group>"; };
+		B2411ECBBB1C7707F1C9F60651038C55 /* PrimerFormViewController.swift */ = {isa = PBXFileReference; includeInIndex = 1; lastKnownFileType = sourcecode.swift; path = PrimerFormViewController.swift; sourceTree = "<group>"; };
 		B429083200B13F604ED3C87DFFC0C016 /* Pods-PrimerSDK_Tests.modulemap */ = {isa = PBXFileReference; includeInIndex = 1; lastKnownFileType = sourcecode.module; path = "Pods-PrimerSDK_Tests.modulemap"; sourceTree = "<group>"; };
-		B45297BC30F44D4711C5E0376949D6D5 /* Validation.swift */ = {isa = PBXFileReference; includeInIndex = 1; lastKnownFileType = sourcecode.swift; path = Validation.swift; sourceTree = "<group>"; };
-		B46A1E8724734498DCBB44098F8034A4 /* PrimerSettings.swift */ = {isa = PBXFileReference; includeInIndex = 1; lastKnownFileType = sourcecode.swift; path = PrimerSettings.swift; sourceTree = "<group>"; };
-		B81A22C75363A2C5F580542AA25A3540 /* ApayaService.swift */ = {isa = PBXFileReference; includeInIndex = 1; lastKnownFileType = sourcecode.swift; path = ApayaService.swift; sourceTree = "<group>"; };
-		B8830F9A31A9226D08796DAE026717BE /* firstly.swift */ = {isa = PBXFileReference; includeInIndex = 1; lastKnownFileType = sourcecode.swift; path = firstly.swift; sourceTree = "<group>"; };
-		BA7CA1B59FB4327F4E87732F79C9452D /* Error.swift */ = {isa = PBXFileReference; includeInIndex = 1; lastKnownFileType = sourcecode.swift; path = Error.swift; sourceTree = "<group>"; };
-		BBB278D964EA13708820FDB1D5966A0A /* Mask.swift */ = {isa = PBXFileReference; includeInIndex = 1; lastKnownFileType = sourcecode.swift; path = Mask.swift; sourceTree = "<group>"; };
-		BEF3199946B46FE3714E5611B9352600 /* DateExtension.swift */ = {isa = PBXFileReference; includeInIndex = 1; lastKnownFileType = sourcecode.swift; path = DateExtension.swift; sourceTree = "<group>"; };
-		C009D423FAE05791C9964D0A07ADAE60 /* Optional+Extensions.swift */ = {isa = PBXFileReference; includeInIndex = 1; lastKnownFileType = sourcecode.swift; path = "Optional+Extensions.swift"; sourceTree = "<group>"; };
+		B7E0836062D9CFCB7A3B784D0B3242F0 /* CancelContext.swift */ = {isa = PBXFileReference; includeInIndex = 1; lastKnownFileType = sourcecode.swift; path = CancelContext.swift; sourceTree = "<group>"; };
+		BAC1EFB8037ACB7377BC8B01BB0360DA /* PayPalViewModel.swift */ = {isa = PBXFileReference; includeInIndex = 1; lastKnownFileType = sourcecode.swift; path = PayPalViewModel.swift; sourceTree = "<group>"; };
+		BBAB4D6F123FAAD1235DF6594DC64C78 /* KlarnaService.swift */ = {isa = PBXFileReference; includeInIndex = 1; lastKnownFileType = sourcecode.swift; path = KlarnaService.swift; sourceTree = "<group>"; };
+		BC52EAC80034A54DDE239AF086AA0961 /* FormType.swift */ = {isa = PBXFileReference; includeInIndex = 1; lastKnownFileType = sourcecode.swift; path = FormType.swift; sourceTree = "<group>"; };
+		BE0CDD1D439816BFA38EDF0D477C4E83 /* PaymentMethodConfig.swift */ = {isa = PBXFileReference; includeInIndex = 1; lastKnownFileType = sourcecode.swift; path = PaymentMethodConfig.swift; sourceTree = "<group>"; };
+		BE4084BB8A732969F1CDA6A0D19CCC30 /* Icons.xcassets */ = {isa = PBXFileReference; includeInIndex = 1; lastKnownFileType = folder.assetcatalog; name = Icons.xcassets; path = Sources/PrimerSDK/Resources/Icons.xcassets; sourceTree = "<group>"; };
+		BF66039D3CC9B8613F75CDBE7CDDB181 /* Guarantee.swift */ = {isa = PBXFileReference; includeInIndex = 1; lastKnownFileType = sourcecode.swift; path = Guarantee.swift; sourceTree = "<group>"; };
 		C1C216B34934B8F586C68707318953BF /* PrimerSDK-umbrella.h */ = {isa = PBXFileReference; includeInIndex = 1; lastKnownFileType = sourcecode.c.h; path = "PrimerSDK-umbrella.h"; sourceTree = "<group>"; };
-		C48902375D4884370F44D933A41903CA /* OrderItem.swift */ = {isa = PBXFileReference; includeInIndex = 1; lastKnownFileType = sourcecode.swift; path = OrderItem.swift; sourceTree = "<group>"; };
-		CAC28597B1F55186F147F5FE7A5CC2BF /* PrimerVaultManagerViewController.swift */ = {isa = PBXFileReference; includeInIndex = 1; lastKnownFileType = sourcecode.swift; path = PrimerVaultManagerViewController.swift; sourceTree = "<group>"; };
-		CAEEF102DF336468389FBCB0F76D84BB /* Guarantee.swift */ = {isa = PBXFileReference; includeInIndex = 1; lastKnownFileType = sourcecode.swift; path = Guarantee.swift; sourceTree = "<group>"; };
+		C206924F56E1B4B22E5B9D3384E9C32B /* PrimerOAuthViewModel.swift */ = {isa = PBXFileReference; includeInIndex = 1; lastKnownFileType = sourcecode.swift; path = PrimerOAuthViewModel.swift; sourceTree = "<group>"; };
+		C461AE34BD3D58836A7C0448BB0A3810 /* ClientTokenService.swift */ = {isa = PBXFileReference; includeInIndex = 1; lastKnownFileType = sourcecode.swift; path = ClientTokenService.swift; sourceTree = "<group>"; };
+		C4DF801AC7180166F3476D6EBFF6BB59 /* AppState.swift */ = {isa = PBXFileReference; includeInIndex = 1; lastKnownFileType = sourcecode.swift; path = AppState.swift; sourceTree = "<group>"; };
+		C6BC73EF117C1CCA538552BDC9759D40 /* PrimerCustomStyleTextField.swift */ = {isa = PBXFileReference; includeInIndex = 1; lastKnownFileType = sourcecode.swift; path = PrimerCustomStyleTextField.swift; sourceTree = "<group>"; };
+		C9ACC25DB4C07C3B314FCD2A8D8D106C /* ApplePayViewModel.swift */ = {isa = PBXFileReference; includeInIndex = 1; lastKnownFileType = sourcecode.swift; path = ApplePayViewModel.swift; sourceTree = "<group>"; };
+		CCFEA0FF949F910A751A8985D8FC40B6 /* URLSessionStack.swift */ = {isa = PBXFileReference; includeInIndex = 1; lastKnownFileType = sourcecode.swift; path = URLSessionStack.swift; sourceTree = "<group>"; };
 		CDA121516581B97C473067E099C72804 /* PrimerSDK-Info.plist */ = {isa = PBXFileReference; includeInIndex = 1; lastKnownFileType = text.plist.xml; path = "PrimerSDK-Info.plist"; sourceTree = "<group>"; };
-		CEA284A1EDC49DC7B26F760C99F906C5 /* ErrorHandler.swift */ = {isa = PBXFileReference; includeInIndex = 1; lastKnownFileType = sourcecode.swift; path = ErrorHandler.swift; sourceTree = "<group>"; };
-		CF6F0505DAF05BAE102A56F36AC18E55 /* PrimerOAuthViewModel.swift */ = {isa = PBXFileReference; includeInIndex = 1; lastKnownFileType = sourcecode.swift; path = PrimerOAuthViewModel.swift; sourceTree = "<group>"; };
-		D1B2C2D21276138530BF7F54E3145DBD /* PrimerError.swift */ = {isa = PBXFileReference; includeInIndex = 1; lastKnownFileType = sourcecode.swift; path = PrimerError.swift; sourceTree = "<group>"; };
+		CDB1776C2B55DE380ACC55EC3795748C /* PrimerDelegate.swift */ = {isa = PBXFileReference; includeInIndex = 1; lastKnownFileType = sourcecode.swift; path = PrimerDelegate.swift; sourceTree = "<group>"; };
+		CEC423C13E31FAD94C9CB7B912C3FBAC /* PrimerAPIClient.swift */ = {isa = PBXFileReference; includeInIndex = 1; lastKnownFileType = sourcecode.swift; path = PrimerAPIClient.swift; sourceTree = "<group>"; };
+		D07ACE9B63C76D9080EF85CD6FCC0A06 /* Cancellable.swift */ = {isa = PBXFileReference; includeInIndex = 1; lastKnownFileType = sourcecode.swift; path = Cancellable.swift; sourceTree = "<group>"; };
 		D245E0514AAC1A2B9A6D5EA2F383E90F /* UIKit.framework */ = {isa = PBXFileReference; lastKnownFileType = wrapper.framework; name = UIKit.framework; path = Platforms/iPhoneOS.platform/Developer/SDKs/iPhoneOS14.0.sdk/System/Library/Frameworks/UIKit.framework; sourceTree = DEVELOPER_DIR; };
 		D264B4E57DF7DB00D71275605D100971 /* Pods-PrimerSDK_Example-frameworks.sh */ = {isa = PBXFileReference; includeInIndex = 1; lastKnownFileType = text.script.sh; path = "Pods-PrimerSDK_Example-frameworks.sh"; sourceTree = "<group>"; };
-		D38B242674D88209281C9B1D76A45C07 /* sv.lproj */ = {isa = PBXFileReference; includeInIndex = 1; lastKnownFileType = folder; path = sv.lproj; sourceTree = "<group>"; };
-		D4855191C04701D41A20F3E005B08D60 /* JSONParser.swift */ = {isa = PBXFileReference; includeInIndex = 1; lastKnownFileType = sourcecode.swift; path = JSONParser.swift; sourceTree = "<group>"; };
+		D4F793FCE5AB4940B0362C78031AD2D8 /* PrimerWebViewModel.swift */ = {isa = PBXFileReference; includeInIndex = 1; lastKnownFileType = sourcecode.swift; path = PrimerWebViewModel.swift; sourceTree = "<group>"; };
+		D5FFFC3E82CEF7B486A460037506B147 /* CancellablePromise.swift */ = {isa = PBXFileReference; includeInIndex = 1; lastKnownFileType = sourcecode.swift; path = CancellablePromise.swift; sourceTree = "<group>"; };
+		D63979528F043A8097C9C4DF77B0C5F6 /* AlertController.swift */ = {isa = PBXFileReference; includeInIndex = 1; lastKnownFileType = sourcecode.swift; path = AlertController.swift; sourceTree = "<group>"; };
 		D66C3890C3566F38C935A2FFD9A237B0 /* Pods-PrimerSDK_Tests-dummy.m */ = {isa = PBXFileReference; includeInIndex = 1; lastKnownFileType = sourcecode.c.objc; path = "Pods-PrimerSDK_Tests-dummy.m"; sourceTree = "<group>"; };
-		D6D6744DF62423428995950B674BED1C /* UIDeviceExtension.swift */ = {isa = PBXFileReference; includeInIndex = 1; lastKnownFileType = sourcecode.swift; path = UIDeviceExtension.swift; sourceTree = "<group>"; };
-		D775DA53F2C89F88193E2FF8E19E1242 /* Promise.swift */ = {isa = PBXFileReference; includeInIndex = 1; lastKnownFileType = sourcecode.swift; path = Promise.swift; sourceTree = "<group>"; };
-		D9EEC8494FF1AB6B6FC2EC5D032A651B /* KlarnaViewModel.swift */ = {isa = PBXFileReference; includeInIndex = 1; lastKnownFileType = sourcecode.swift; path = KlarnaViewModel.swift; sourceTree = "<group>"; };
-		DAE6665501558EA3D141881BF3E3194B /* FormType.swift */ = {isa = PBXFileReference; includeInIndex = 1; lastKnownFileType = sourcecode.swift; path = FormType.swift; sourceTree = "<group>"; };
-		DCC4F7142BFFC105B1DAC503E96E2A14 /* Apaya.swift */ = {isa = PBXFileReference; includeInIndex = 1; lastKnownFileType = sourcecode.swift; path = Apaya.swift; sourceTree = "<group>"; };
-		DD40A5E31F6D74F3EF31DE218CE247E4 /* ApplePayService.swift */ = {isa = PBXFileReference; includeInIndex = 1; lastKnownFileType = sourcecode.swift; path = ApplePayService.swift; sourceTree = "<group>"; };
-		DE4B7EEA93E514CBD6110D1A90533448 /* StringExtension.swift */ = {isa = PBXFileReference; includeInIndex = 1; lastKnownFileType = sourcecode.swift; path = StringExtension.swift; sourceTree = "<group>"; };
+		D6825C5FEDA42F5E5AF8E59E74C56EC7 /* Error.swift */ = {isa = PBXFileReference; includeInIndex = 1; lastKnownFileType = sourcecode.swift; path = Error.swift; sourceTree = "<group>"; };
+		D73A090A742207F87F64212CB1A7E7FC /* DateExtension.swift */ = {isa = PBXFileReference; includeInIndex = 1; lastKnownFileType = sourcecode.swift; path = DateExtension.swift; sourceTree = "<group>"; };
+		D8299001BB2C8A054FC71A554BB24A8F /* PayPalService.swift */ = {isa = PBXFileReference; includeInIndex = 1; lastKnownFileType = sourcecode.swift; path = PayPalService.swift; sourceTree = "<group>"; };
+		D9DD66E528332CF4E82BE09B5E60A8F1 /* ImageName.swift */ = {isa = PBXFileReference; includeInIndex = 1; lastKnownFileType = sourcecode.swift; path = ImageName.swift; sourceTree = "<group>"; };
+		DB31A4C4AFBADAF3E73C0AA90891DF5B /* UserDefaultsExtension.swift */ = {isa = PBXFileReference; includeInIndex = 1; lastKnownFileType = sourcecode.swift; path = UserDefaultsExtension.swift; sourceTree = "<group>"; };
+		DB4BB04CBDD150ACAFD0F90F49397CA3 /* WrapperProtocols.swift */ = {isa = PBXFileReference; includeInIndex = 1; lastKnownFileType = sourcecode.swift; path = WrapperProtocols.swift; sourceTree = "<group>"; };
+		DB6A5D792434BEE778A72BB4021E499F /* DependencyInjection.swift */ = {isa = PBXFileReference; includeInIndex = 1; lastKnownFileType = sourcecode.swift; path = DependencyInjection.swift; sourceTree = "<group>"; };
+		DD2152250E94AB0013DEB87DB2846B5F /* PrimerTextFieldView.xib */ = {isa = PBXFileReference; includeInIndex = 1; lastKnownFileType = file.xib; path = PrimerTextFieldView.xib; sourceTree = "<group>"; };
+		DD61108750F98944747E453994A97B1F /* PaymentMethodToken.swift */ = {isa = PBXFileReference; includeInIndex = 1; lastKnownFileType = sourcecode.swift; path = PaymentMethodToken.swift; sourceTree = "<group>"; };
 		DF6E4F8E7C26A7BBEC17AAD4042A317D /* Pods-PrimerSDK_Tests.debug.xcconfig */ = {isa = PBXFileReference; includeInIndex = 1; lastKnownFileType = text.xcconfig; path = "Pods-PrimerSDK_Tests.debug.xcconfig"; sourceTree = "<group>"; };
-		DF91C4EB0A23CBE32B20FFC93EB5AF33 /* WebViewController.swift */ = {isa = PBXFileReference; includeInIndex = 1; lastKnownFileType = sourcecode.swift; path = WebViewController.swift; sourceTree = "<group>"; };
+		E09FDEAC8D0C98FB7D853B4FBF83FDCF /* PrimerError.swift */ = {isa = PBXFileReference; includeInIndex = 1; lastKnownFileType = sourcecode.swift; path = PrimerError.swift; sourceTree = "<group>"; };
+		E11F0275D4A733C90C144043D457B483 /* CatchWrappers.swift */ = {isa = PBXFileReference; includeInIndex = 1; lastKnownFileType = sourcecode.swift; path = CatchWrappers.swift; sourceTree = "<group>"; };
 		E1B945985145643C12B1E91600B680DE /* Pods-PrimerSDK_Example-acknowledgements.markdown */ = {isa = PBXFileReference; includeInIndex = 1; lastKnownFileType = text; path = "Pods-PrimerSDK_Example-acknowledgements.markdown"; sourceTree = "<group>"; };
-		E1DE0F3FAEB80348BACD55A19C760E14 /* PrimerTextFieldView.xib */ = {isa = PBXFileReference; includeInIndex = 1; lastKnownFileType = file.xib; path = PrimerTextFieldView.xib; sourceTree = "<group>"; };
-		E4A6B5B1D629390C26AA8BD69B050D72 /* FormTextFieldType.swift */ = {isa = PBXFileReference; includeInIndex = 1; lastKnownFileType = sourcecode.swift; path = FormTextFieldType.swift; sourceTree = "<group>"; };
+		E4CCE98833092C6ED78E682FBEDD6C5E /* Parser.swift */ = {isa = PBXFileReference; includeInIndex = 1; lastKnownFileType = sourcecode.swift; path = Parser.swift; sourceTree = "<group>"; };
+		E4F7A4192E3193061650427B21E71D11 /* LogEvent.swift */ = {isa = PBXFileReference; includeInIndex = 1; lastKnownFileType = sourcecode.swift; path = LogEvent.swift; sourceTree = "<group>"; };
+		E6C9FF783E3B828E7BDB8E0D877D4B7A /* UXMode.swift */ = {isa = PBXFileReference; includeInIndex = 1; lastKnownFileType = sourcecode.swift; path = UXMode.swift; sourceTree = "<group>"; };
 		E6DF772EBD0552229B3F76D49A0EF5F2 /* Primer3DSProtocols.swift */ = {isa = PBXFileReference; includeInIndex = 1; lastKnownFileType = sourcecode.swift; name = Primer3DSProtocols.swift; path = Sources/Primer3DS/Classes/Primer3DSProtocols.swift; sourceTree = "<group>"; };
-		E73DC0AFF8C9DBA4C95A2A174C2B14A2 /* PrimerAPIClient+Promises.swift */ = {isa = PBXFileReference; includeInIndex = 1; lastKnownFileType = sourcecode.swift; path = "PrimerAPIClient+Promises.swift"; sourceTree = "<group>"; };
-		E7B756BB6CFA977A87761BC29DB340D4 /* CardComponentsManager.swift */ = {isa = PBXFileReference; includeInIndex = 1; lastKnownFileType = sourcecode.swift; path = CardComponentsManager.swift; sourceTree = "<group>"; };
+		E6ED6197C0DE0C233C0922DA7A80B320 /* PaymentResponse.swift */ = {isa = PBXFileReference; includeInIndex = 1; lastKnownFileType = sourcecode.swift; path = PaymentResponse.swift; sourceTree = "<group>"; };
+		E775FB1A2AB31AA7260845EA4DB430B8 /* OAuthViewModel.swift */ = {isa = PBXFileReference; includeInIndex = 1; lastKnownFileType = sourcecode.swift; path = OAuthViewModel.swift; sourceTree = "<group>"; };
 		E83F6E14B5A964FA6F29E380EAC5FF23 /* ResourceBundle-PrimerResources-PrimerSDK-Info.plist */ = {isa = PBXFileReference; includeInIndex = 1; lastKnownFileType = text.plist.xml; path = "ResourceBundle-PrimerResources-PrimerSDK-Info.plist"; sourceTree = "<group>"; };
 		E884507DF2B84FA8A2E8AD8289881542 /* Pods-PrimerSDK_Example.release.xcconfig */ = {isa = PBXFileReference; includeInIndex = 1; lastKnownFileType = text.xcconfig; path = "Pods-PrimerSDK_Example.release.xcconfig"; sourceTree = "<group>"; };
-		E920A7FFBC6436B3D1562B8E51BD3733 /* PrimerAPI.swift */ = {isa = PBXFileReference; includeInIndex = 1; lastKnownFileType = sourcecode.swift; path = PrimerAPI.swift; sourceTree = "<group>"; };
-		E93FDB94E758911D9DA848A9DF729CF0 /* CancelContext.swift */ = {isa = PBXFileReference; includeInIndex = 1; lastKnownFileType = sourcecode.swift; path = CancelContext.swift; sourceTree = "<group>"; };
+		E8A9A9C01C023CAE795BE159441F6DA6 /* KlarnaViewModel.swift */ = {isa = PBXFileReference; includeInIndex = 1; lastKnownFileType = sourcecode.swift; path = KlarnaViewModel.swift; sourceTree = "<group>"; };
+		E9B032BFA45976CDB0D8E4CEBA4A9107 /* PrimerAPIClient+Promises.swift */ = {isa = PBXFileReference; includeInIndex = 1; lastKnownFileType = sourcecode.swift; path = "PrimerAPIClient+Promises.swift"; sourceTree = "<group>"; };
 		EAB6F611E86A4758835A715E4B4184F6 /* Foundation.framework */ = {isa = PBXFileReference; lastKnownFileType = wrapper.framework; name = Foundation.framework; path = Platforms/iPhoneOS.platform/Developer/SDKs/iPhoneOS14.0.sdk/System/Library/Frameworks/Foundation.framework; sourceTree = DEVELOPER_DIR; };
+		EAE9035D05A3CA8832961A0A6C60707A /* PrimerButton.swift */ = {isa = PBXFileReference; includeInIndex = 1; lastKnownFileType = sourcecode.swift; path = PrimerButton.swift; sourceTree = "<group>"; };
 		EB8217820F639BC79E07FFCC65E74429 /* Primer3DS.debug.xcconfig */ = {isa = PBXFileReference; includeInIndex = 1; lastKnownFileType = text.xcconfig; path = Primer3DS.debug.xcconfig; sourceTree = "<group>"; };
-		EC4199C97E63385F40B7E46A5965DB82 /* PrimerWebViewController.swift */ = {isa = PBXFileReference; includeInIndex = 1; lastKnownFileType = sourcecode.swift; path = PrimerWebViewController.swift; sourceTree = "<group>"; };
+		EBBA1D7F4AEF8EFEE659893154D2EEEA /* ReloadDelegate.swift */ = {isa = PBXFileReference; includeInIndex = 1; lastKnownFileType = sourcecode.swift; path = ReloadDelegate.swift; sourceTree = "<group>"; };
+		ED4BE01C7481B7EEA41C20CB06CB5BC9 /* CardScannerViewController+SimpleScanDelegate.swift */ = {isa = PBXFileReference; includeInIndex = 1; lastKnownFileType = sourcecode.swift; path = "CardScannerViewController+SimpleScanDelegate.swift"; sourceTree = "<group>"; };
 		EE9674DAD0C961C92687877090E1E047 /* Pods-PrimerSDK_Tests-umbrella.h */ = {isa = PBXFileReference; includeInIndex = 1; lastKnownFileType = sourcecode.c.h; path = "Pods-PrimerSDK_Tests-umbrella.h"; sourceTree = "<group>"; };
-		F282CFBA4B8AFF01D5B02FC275C4ABDB /* SuccessMessage.swift */ = {isa = PBXFileReference; includeInIndex = 1; lastKnownFileType = sourcecode.swift; path = SuccessMessage.swift; sourceTree = "<group>"; };
-		F49FC8639A4713438D4E461D773692C6 /* ErrorViewController.swift */ = {isa = PBXFileReference; includeInIndex = 1; lastKnownFileType = sourcecode.swift; path = ErrorViewController.swift; sourceTree = "<group>"; };
-		F50BC3C32023C246A02CEF666A9084F3 /* FinallyWrappers.swift */ = {isa = PBXFileReference; includeInIndex = 1; lastKnownFileType = sourcecode.swift; path = FinallyWrappers.swift; sourceTree = "<group>"; };
-		F545A19D9DCFEEA6F5CE9D32192597B9 /* ConcurrencyLimitedDispatcher.swift */ = {isa = PBXFileReference; includeInIndex = 1; lastKnownFileType = sourcecode.swift; path = ConcurrencyLimitedDispatcher.swift; sourceTree = "<group>"; };
-		F61F8EF58F900B17B2FD05E4F11BDB80 /* PrimerContainerViewController.swift */ = {isa = PBXFileReference; includeInIndex = 1; lastKnownFileType = sourcecode.swift; path = PrimerContainerViewController.swift; sourceTree = "<group>"; };
-		F66B66BE146E368176B51B48A7143719 /* CardNetwork.swift */ = {isa = PBXFileReference; includeInIndex = 1; lastKnownFileType = sourcecode.swift; path = CardNetwork.swift; sourceTree = "<group>"; };
-		F6714372225DD7095663DF9D6E91D8BA /* VaultPaymentMethodViewController.swift */ = {isa = PBXFileReference; includeInIndex = 1; lastKnownFileType = sourcecode.swift; path = VaultPaymentMethodViewController.swift; sourceTree = "<group>"; };
+		EFD0BB2720CF5B522539F87D0C22A793 /* ApayaService.swift */ = {isa = PBXFileReference; includeInIndex = 1; lastKnownFileType = sourcecode.swift; path = ApayaService.swift; sourceTree = "<group>"; };
+		F0E1390E68778C4CA1D7313DA13DF8BD /* PrimerTextField.swift */ = {isa = PBXFileReference; includeInIndex = 1; lastKnownFileType = sourcecode.swift; path = PrimerTextField.swift; sourceTree = "<group>"; };
+		F1D8E43FDADEC9E85628E66138C14F59 /* PrimerExpiryDateFieldView.swift */ = {isa = PBXFileReference; includeInIndex = 1; lastKnownFileType = sourcecode.swift; path = PrimerExpiryDateFieldView.swift; sourceTree = "<group>"; };
+		F46F0A646FE65DD606F3B009248EDB5E /* TokenizationService.swift */ = {isa = PBXFileReference; includeInIndex = 1; lastKnownFileType = sourcecode.swift; path = TokenizationService.swift; sourceTree = "<group>"; };
+		F4993997D3820EDFC8E934F79C0A6B62 /* ThenableWrappers.swift */ = {isa = PBXFileReference; includeInIndex = 1; lastKnownFileType = sourcecode.swift; path = ThenableWrappers.swift; sourceTree = "<group>"; };
+		F516CB07F7249CAA64EA0ECDCE3D1164 /* PayPal.swift */ = {isa = PBXFileReference; includeInIndex = 1; lastKnownFileType = sourcecode.swift; path = PayPal.swift; sourceTree = "<group>"; };
+		F75F53979C816AD2672B332D3A7D5664 /* Endpoint.swift */ = {isa = PBXFileReference; includeInIndex = 1; lastKnownFileType = sourcecode.swift; path = Endpoint.swift; sourceTree = "<group>"; };
 		F7B48CC82297D62E27EA98AE7A13D3DA /* Pods-PrimerSDK_Tests.release.xcconfig */ = {isa = PBXFileReference; includeInIndex = 1; lastKnownFileType = text.xcconfig; path = "Pods-PrimerSDK_Tests.release.xcconfig"; sourceTree = "<group>"; };
-		F9D501419F85046E925BBBF9FC2182BB /* PaymentMethodConfigService.swift */ = {isa = PBXFileReference; includeInIndex = 1; lastKnownFileType = sourcecode.swift; path = PaymentMethodConfigService.swift; sourceTree = "<group>"; };
-		F9EC79DF0E55C2073B206EBCAD3EFC6D /* UXMode.swift */ = {isa = PBXFileReference; includeInIndex = 1; lastKnownFileType = sourcecode.swift; path = UXMode.swift; sourceTree = "<group>"; };
-		FEEE88E7ED49C5934F58BC27F9A48BBC /* PrimerCustomStyleTextField.swift */ = {isa = PBXFileReference; includeInIndex = 1; lastKnownFileType = sourcecode.swift; path = PrimerCustomStyleTextField.swift; sourceTree = "<group>"; };
-		FF140328AED11E353C5392769DDC18DF /* SuccessViewController.swift */ = {isa = PBXFileReference; includeInIndex = 1; lastKnownFileType = sourcecode.swift; path = SuccessViewController.swift; sourceTree = "<group>"; };
-		FF2BB04B2C0416C61AB79DF58B0CBEE4 /* en.lproj */ = {isa = PBXFileReference; includeInIndex = 1; lastKnownFileType = folder; path = en.lproj; sourceTree = "<group>"; };
-<<<<<<< HEAD
+		F81E99DC4CAC7251BD6959DB55629B4B /* Resolver.swift */ = {isa = PBXFileReference; includeInIndex = 1; lastKnownFileType = sourcecode.swift; path = Resolver.swift; sourceTree = "<group>"; };
+		FA3C3C5DC550E2DA25F86B4FB8911705 /* PrimerViewController.swift */ = {isa = PBXFileReference; includeInIndex = 1; lastKnownFileType = sourcecode.swift; path = PrimerViewController.swift; sourceTree = "<group>"; };
+		FAF7A80189DA81FB671EA5410E420CC3 /* PrimerRootViewController.swift */ = {isa = PBXFileReference; includeInIndex = 1; lastKnownFileType = sourcecode.swift; path = PrimerRootViewController.swift; sourceTree = "<group>"; };
+		FB1E62DD5A9AFA04989EC33165717EC9 /* PrimerNavigationBar.swift */ = {isa = PBXFileReference; includeInIndex = 1; lastKnownFileType = sourcecode.swift; path = PrimerNavigationBar.swift; sourceTree = "<group>"; };
+		FB6870722E5900848528EFC26B6DAF62 /* CardNetwork.swift */ = {isa = PBXFileReference; includeInIndex = 1; lastKnownFileType = sourcecode.swift; path = CardNetwork.swift; sourceTree = "<group>"; };
+		FCA64DC87683099F9C9295C394FE1193 /* Primer.swift */ = {isa = PBXFileReference; includeInIndex = 1; lastKnownFileType = sourcecode.swift; path = Primer.swift; sourceTree = "<group>"; };
+		FDB6E3C3DAEE316EAF8E8E0BEBB49B83 /* SuccessMessage.swift */ = {isa = PBXFileReference; includeInIndex = 1; lastKnownFileType = sourcecode.swift; path = SuccessMessage.swift; sourceTree = "<group>"; };
+		FE8CA59BFCE4530380EEFF099B0501AA /* 3DSService.swift */ = {isa = PBXFileReference; includeInIndex = 1; lastKnownFileType = sourcecode.swift; path = 3DSService.swift; sourceTree = "<group>"; };
+		FF30BE272B8929E538337812D594AF7B /* VaultService.swift */ = {isa = PBXFileReference; includeInIndex = 1; lastKnownFileType = sourcecode.swift; path = VaultService.swift; sourceTree = "<group>"; };
+		FF38E1DB696908C4BAE7031E18648509 /* DirerctCheckoutViewModel.swift */ = {isa = PBXFileReference; includeInIndex = 1; lastKnownFileType = sourcecode.swift; path = DirerctCheckoutViewModel.swift; sourceTree = "<group>"; };
+		FF7A2289C8E9E3EF0D068A62D70A672B /* PaymentMethodConfigService.swift */ = {isa = PBXFileReference; includeInIndex = 1; lastKnownFileType = sourcecode.swift; path = PaymentMethodConfigService.swift; sourceTree = "<group>"; };
 		FFE8CD355A453EF1396E2D5E8E370F7A /* Primer3DS */ = {isa = PBXFileReference; explicitFileType = wrapper.framework; includeInIndex = 0; name = Primer3DS; path = Primer3DS.framework; sourceTree = BUILT_PRODUCTS_DIR; };
-=======
-		FFE8CD355A453EF1396E2D5E8E370F7A /* Primer3DS.framework */ = {isa = PBXFileReference; explicitFileType = wrapper.framework; includeInIndex = 0; path = Primer3DS.framework; sourceTree = BUILT_PRODUCTS_DIR; };
->>>>>>> 3b1075d2
+		FFFC9D4DC12D9D853454876E76E245FD /* PrimerCardNumberFieldView.swift */ = {isa = PBXFileReference; includeInIndex = 1; lastKnownFileType = sourcecode.swift; path = PrimerCardNumberFieldView.swift; sourceTree = "<group>"; };
 /* End PBXFileReference section */
 
 /* Begin PBXFrameworksBuildPhase section */
@@ -631,12 +437,10 @@
 			);
 			runOnlyForDeploymentPostprocessing = 0;
 		};
-		5FA8194D1953D0D3375E73E245F84078 /* Frameworks */ = {
+		8201D2F7F060983535D754569AD496D5 /* Frameworks */ = {
 			isa = PBXFrameworksBuildPhase;
 			buildActionMask = 2147483647;
 			files = (
-				8260D97F774E6137B7EA4F638D4C3C01 /* Foundation.framework in Frameworks */,
-				8E7608568A9C4B1FAB743F8697BAD8E7 /* UIKit.framework in Frameworks */,
 			);
 			runOnlyForDeploymentPostprocessing = 0;
 		};
@@ -648,10 +452,12 @@
 			);
 			runOnlyForDeploymentPostprocessing = 0;
 		};
-		F8AD04030A9D10EE9DF6CAFC751565B3 /* Frameworks */ = {
+		C6A62A4275B749EF8586A1E2F3660646 /* Frameworks */ = {
 			isa = PBXFrameworksBuildPhase;
 			buildActionMask = 2147483647;
 			files = (
+				43DBBF909DC641C0129966D03DE765DD /* Foundation.framework in Frameworks */,
+				0B0439D451497CC6D8190438D4B20339 /* UIKit.framework in Frameworks */,
 			);
 			runOnlyForDeploymentPostprocessing = 0;
 		};
@@ -670,92 +476,83 @@
 			name = Products;
 			sourceTree = "<group>";
 		};
-		08AFB1988C969069B4A0F178EBD91A69 /* Success */ = {
-			isa = PBXGroup;
-			children = (
-				FF140328AED11E353C5392769DDC18DF /* SuccessViewController.swift */,
-			);
-			path = Success;
-			sourceTree = "<group>";
-		};
-		0AC36002504D7D2E78A92F6976BF0EE9 /* Text Fields */ = {
-			isa = PBXGroup;
-			children = (
-				E7B756BB6CFA977A87761BC29DB340D4 /* CardComponentsManager.swift */,
-				4C321E5C2BBFAE0D80960D4AA0C73536 /* PrimerCardholderNameFieldView.swift */,
-				37354B66D8EEDC41BF70C92358FEC770 /* PrimerCardNumberFieldView.swift */,
-				6B17FDDBB771908E6C981B4F28CC39C9 /* PrimerCVVFieldView.swift */,
-				6EBE137AA7F7916F3AD6FAA57EE5FF10 /* PrimerExpiryDateFieldView.swift */,
-				18CC2AD4B97339E63DAFE007F8F4A6E1 /* PrimerNibView.swift */,
-				78C174C01D3C3F1249BF0B42E70BCC6E /* PrimerTextField.swift */,
-				202A74F386A8D2328F136D3B0682E192 /* PrimerTextFieldView.swift */,
-			);
+		0826DA101C30ED465D325ED831D2ABFB /* Third Party */ = {
+			isa = PBXGroup;
+			children = (
+				FE2E3C1A37A1D722C24BAA86ABBC2D4D /* PromiseKit */,
+			);
+			name = "Third Party";
+			path = "Sources/PrimerSDK/Classes/Third Party";
+			sourceTree = "<group>";
+		};
+		14309E399605CBF2056EA75ED3CF8B56 /* JSON */ = {
+			isa = PBXGroup;
+			children = (
+				0F10381EED35757BACF84CBE1BBC8F25 /* JSONParser.swift */,
+			);
+			name = JSON;
+			path = JSON;
+			sourceTree = "<group>";
+		};
+		15FFEA2BDE0F04AE0E84EEF64367DE4B /* CardScanner */ = {
+			isa = PBXGroup;
+			children = (
+				1BA3596E708A8BE6DE1045CA1E4BEE2F /* CardScannerViewController.swift */,
+				ED4BE01C7481B7EEA41C20CB06CB5BC9 /* CardScannerViewController+SimpleScanDelegate.swift */,
+				77357455ADB9917F7A5741A107DA959F /* CardScannerViewModel.swift */,
+				A99A20A289C3473A377CF95F5BFCA668 /* ScannerView.swift */,
+			);
+			name = CardScanner;
+			path = CardScanner;
+			sourceTree = "<group>";
+		};
+		1628BF05B4CAFDCC3549A101F5A10A17 /* Frameworks */ = {
+			isa = PBXGroup;
+			children = (
+				59DA5C1F72E1D5BABC43EACBA672C3BA /* iOS */,
+			);
+			name = Frameworks;
+			sourceTree = "<group>";
+		};
+		17A2CB61ACE1A7631DDA4FFD79935C7F /* Error Handler */ = {
+			isa = PBXGroup;
+			children = (
+				38FBD7CC23BD3D5EEF27B660CEA79A87 /* ErrorHandler.swift */,
+				E09FDEAC8D0C98FB7D853B4FBF83FDCF /* PrimerError.swift */,
+			);
+			name = "Error Handler";
+			path = "Sources/PrimerSDK/Classes/Error Handler";
+			sourceTree = "<group>";
+		};
+		2496D71D6C2C5A885B63E43D0D76FD24 /* Text Fields */ = {
+			isa = PBXGroup;
+			children = (
+				67CA18B38F81BAB8818896252B3D8A83 /* CardComponentsManager.swift */,
+				04C5C786078D0FD173822D206E513F78 /* PrimerCardholderNameFieldView.swift */,
+				FFFC9D4DC12D9D853454876E76E245FD /* PrimerCardNumberFieldView.swift */,
+				5B98526A5EBB48699991FBA970892A86 /* PrimerCVVFieldView.swift */,
+				F1D8E43FDADEC9E85628E66138C14F59 /* PrimerExpiryDateFieldView.swift */,
+				829F4B72D4ED50CAFE5256EDE3DBCE78 /* PrimerNibView.swift */,
+				F0E1390E68778C4CA1D7313DA13DF8BD /* PrimerTextField.swift */,
+				79BE6067C7A95B2CD76E44652F9E7F14 /* PrimerTextFieldView.swift */,
+			);
+			name = "Text Fields";
 			path = "Text Fields";
 			sourceTree = "<group>";
 		};
-		0C804E79ED46885DFED61BB4E9ED1BAB /* PCI */ = {
-			isa = PBXGroup;
-			children = (
-				569194E5F8DEDE1F1154EFE7113C1AF5 /* CardScanner */,
-			);
-			path = PCI;
-			sourceTree = "<group>";
-		};
-		1628BF05B4CAFDCC3549A101F5A10A17 /* Frameworks */ = {
-			isa = PBXGroup;
-			children = (
-				59DA5C1F72E1D5BABC43EACBA672C3BA /* iOS */,
-			);
-			name = Frameworks;
-			sourceTree = "<group>";
-		};
-		184D7B6E8D4EC6CF66F80414F14FDA71 /* Extensions & Utilities */ = {
-			isa = PBXGroup;
-			children = (
-				196B6FBD6722F8CC352130A4C5CF458D /* AlertController.swift */,
-				5D52E5A2D42F5D9BC5372F7175F03C6A /* BundleExtension.swift */,
-				BEF3199946B46FE3714E5611B9352600 /* DateExtension.swift */,
-				833F2E1B20CB06E0C4D5DAACD18A47ED /* IntExtension.swift */,
-				09713EDC7869037F05CDCE567AF3CA37 /* Logger.swift */,
-				BBB278D964EA13708820FDB1D5966A0A /* Mask.swift */,
-				C009D423FAE05791C9964D0A07ADAE60 /* Optional+Extensions.swift */,
-				7FDB6047E825F040376F7986FCE53DCB /* PresentationController.swift */,
-				B2CEFEFB79A179F9106B7DB374012533 /* PrimerButton.swift */,
-				FEEE88E7ED49C5934F58BC27F9A48BBC /* PrimerCustomStyleTextField.swift */,
-				5151C403F1F02F837D3AADE7AC6745C2 /* PrimerScrollView.swift */,
-				7F26F7E2FD3133DAB22297838A152B03 /* PrimerTableViewCell.swift */,
-				AA33C795C67648804BE2D83CA7FDC812 /* PrimerViewController.swift */,
-				3DF173E8E6FEE051D5C18AB2C43183A1 /* PrimerViewExtensions.swift */,
-				DE4B7EEA93E514CBD6110D1A90533448 /* StringExtension.swift */,
-				32E024D9E48AEC50678BD74B5E285925 /* UIColorExtension.swift */,
-				D6D6744DF62423428995950B674BED1C /* UIDeviceExtension.swift */,
-				56F97C34087923B62639FD8BD1F21D93 /* URLExtension.swift */,
-				55B8236AFADC34AE9D38D433B9129297 /* UserDefaultsExtension.swift */,
-				B45297BC30F44D4711C5E0376949D6D5 /* Validation.swift */,
-<<<<<<< HEAD
-				1D3922CB270DEEA5001BDCCA /* WebViewUtil.swift */,
-=======
-				1569955B271FF82C0057FF81 /* PrimerImage.swift */,
->>>>>>> 3b1075d2
-			);
-			name = "Extensions & Utilities";
-			path = "Sources/PrimerSDK/Classes/Extensions & Utilities";
-			sourceTree = "<group>";
-		};
-		1FCD0C28263CCBA9D65A3467E3AAC9D8 /* JSON */ = {
-			isa = PBXGroup;
-			children = (
-				D4855191C04701D41A20F3E005B08D60 /* JSONParser.swift */,
-			);
-			path = JSON;
-			sourceTree = "<group>";
-		};
-		25CAB474F7711205953FD54DF6D460B2 /* PCI */ = {
-			isa = PBXGroup;
-			children = (
-				6BEA92C30F516F2E26B416B5A898D3E0 /* TokenizationService.swift */,
-			);
-			path = PCI;
+		26CC36324C258B2835D02EEC9FCE3C08 /* OAuth */ = {
+			isa = PBXGroup;
+			children = (
+				E8A9A9C01C023CAE795BE159441F6DA6 /* KlarnaViewModel.swift */,
+				E775FB1A2AB31AA7260845EA4DB430B8 /* OAuthViewModel.swift */,
+				BAC1EFB8037ACB7377BC8B01BB0360DA /* PayPalViewModel.swift */,
+				C206924F56E1B4B22E5B9D3384E9C32B /* PrimerOAuthViewModel.swift */,
+				2D7407A28998288B5A53F8C10B543C47 /* PrimerWebViewController.swift */,
+				D4F793FCE5AB4940B0362C78031AD2D8 /* PrimerWebViewModel.swift */,
+				0910A7F822AFBD6EC8F85CAE98D7F348 /* WebViewController.swift */,
+			);
+			name = OAuth;
+			path = OAuth;
 			sourceTree = "<group>";
 		};
 		28F0D5ADADF6A2C614FFCBE982380827 /* Support Files */ = {
@@ -774,17 +571,6 @@
 			path = "../Target Support Files/Primer3DS";
 			sourceTree = "<group>";
 		};
-		29F7C38A061E7EE2187C64A5CBDB4666 /* Services */ = {
-			isa = PBXGroup;
-			children = (
-				79DA742183DE237D5BB754C68D6C25E2 /* API */,
-				7B665F9CE278FDC35FE3970132D91E49 /* Network */,
-				581A614B49BAC4950566A4FC7450C62C /* Parser */,
-			);
-			name = Services;
-			path = Sources/PrimerSDK/Classes/Services;
-			sourceTree = "<group>";
-		};
 		2BB19F7ED797495DC717A8D15AFFC971 /* Pod */ = {
 			isa = PBXGroup;
 			children = (
@@ -793,6 +579,39 @@
 				0D7556526B4459F4DDEB5A24A012B617 /* README.md */,
 			);
 			name = Pod;
+			sourceTree = "<group>";
+		};
+		309D9F85CECD5334FFD14FEA55CFD4D1 /* Data Models */ = {
+			isa = PBXGroup;
+			children = (
+				9D8F54D0F54957883044C068AE9A32E8 /* Apaya.swift */,
+				696028168BC9338842BA533913A1FAF8 /* ApplePay.swift */,
+				FB6870722E5900848528EFC26B6DAF62 /* CardNetwork.swift */,
+				A211B852FF2A12936ADC055D80FAF06E /* ClientToken.swift */,
+				94A6481EC2C37D0676B32E9263991973 /* Consolable.swift */,
+				856196844AA102F757E166EF412A9E5C /* CountryCode.swift */,
+				4B14EBBC5A5FDFF6C6EC9A7910449229 /* Currency.swift */,
+				0DDBA06016D472682C34DD731440C3DC /* DirectDebitMandate.swift */,
+				FF38E1DB696908C4BAE7031E18648509 /* DirerctCheckoutViewModel.swift */,
+				D9DD66E528332CF4E82BE09B5E60A8F1 /* ImageName.swift */,
+				404A185DECFBCA67F023151CE1896DA1 /* Klarna.swift */,
+				1EB0AD0216758D4312940F0271B55091 /* OrderItem.swift */,
+				BE0CDD1D439816BFA38EDF0D477C4E83 /* PaymentMethodConfig.swift */,
+				DD61108750F98944747E453994A97B1F /* PaymentMethodToken.swift */,
+				3820083AB3A3567541E64D1E74806F6F /* PaymentMethodTokenizationRequest.swift */,
+				E6ED6197C0DE0C233C0922DA7A80B320 /* PaymentResponse.swift */,
+				F516CB07F7249CAA64EA0ECDCE3D1164 /* PayPal.swift */,
+				AFD745E132ED5F43552F8402FB9302B1 /* PrimerContent.swift */,
+				42496DCD5E70222C5D6D67C8260C7D18 /* PrimerFlowEnums.swift */,
+				264669B6C3B80769DE591E2F08596C02 /* PrimerSettings.swift */,
+				A45FED6925875B6045F4FFD187999CD1 /* PrimerTheme.swift */,
+				FDB6E3C3DAEE316EAF8E8E0BEBB49B83 /* SuccessMessage.swift */,
+				E6C9FF783E3B828E7BDB8E0D877D4B7A /* UXMode.swift */,
+				813A308830E9B1E76471F89594D73BF5 /* VaultCheckoutViewModel.swift */,
+				A0FCDB2161DA5415309F0CD076D4A19B /* PCI */,
+			);
+			name = "Data Models";
+			path = "Sources/PrimerSDK/Classes/Data Models";
 			sourceTree = "<group>";
 		};
 		3801A9BC7954875A0868ED6C2EBEE2BA /* Primer3DS */ = {
@@ -804,381 +623,302 @@
 				CFC426E9285DEFC0EE2CE3E9F2D3E316 /* Frameworks */,
 				28F0D5ADADF6A2C614FFCBE982380827 /* Support Files */,
 			);
+			name = Primer3DS;
 			path = Primer3DS;
 			sourceTree = "<group>";
 		};
-		3850A3B80E110E96156D886D4CAE253A /* Core */ = {
-			isa = PBXGroup;
-			children = (
-				AEAF4D5A163CA3AC2DBB6CA35BC2681A /* 3DS */,
-				49C2949A872482079C8B335E97A2D98C /* Payment Services */,
-				25CAB474F7711205953FD54DF6D460B2 /* PCI */,
-				E0409C4E0919B17DC3DE7C0772E2E801 /* Primer */,
+		39F8A2D6A55120D00D73F9129F0634B8 /* Nibs */ = {
+			isa = PBXGroup;
+			children = (
+				DD2152250E94AB0013DEB87DB2846B5F /* PrimerTextFieldView.xib */,
+			);
+			name = Nibs;
+			path = Sources/PrimerSDK/Resources/Nibs;
+			sourceTree = "<group>";
+		};
+		3A4D562CFD0D0612F6494EE38EAB08CE /* PCI */ = {
+			isa = PBXGroup;
+			children = (
+				15FFEA2BDE0F04AE0E84EEF64367DE4B /* CardScanner */,
+			);
+			name = PCI;
+			path = PCI;
+			sourceTree = "<group>";
+		};
+		56409D50D0FA1C19C592518252ACCB45 /* Targets Support Files */ = {
+			isa = PBXGroup;
+			children = (
+				DC341534F0F751E90DBE9F9F51531A54 /* Pods-PrimerSDK_Example */,
+				C99317E726DB0D5CA94A6EFE2CA8C63E /* Pods-PrimerSDK_Tests */,
+			);
+			name = "Targets Support Files";
+			sourceTree = "<group>";
+		};
+		59DA5C1F72E1D5BABC43EACBA672C3BA /* iOS */ = {
+			isa = PBXGroup;
+			children = (
+				EAB6F611E86A4758835A715E4B4184F6 /* Foundation.framework */,
+				D245E0514AAC1A2B9A6D5EA2F383E90F /* UIKit.framework */,
+			);
+			name = iOS;
+			sourceTree = "<group>";
+		};
+		5A2EB29B3A60A9D8F9CC175A42446BE8 /* Dispatchers */ = {
+			isa = PBXGroup;
+			children = (
+				B1C26A1E37AE11F519A54A468153BF70 /* ConcurrencyLimitedDispatcher.swift */,
+				8D4C468067A7EA3ACEA5628AD5C11DFD /* CoreDataDispatcher.swift */,
+				9B23D9AB1FFE0F0F1B9AD69E68096B67 /* Queue.swift */,
+				6D9F5DB920E6B6E04FFDC9F05E79358A /* RateLimitedDispatcher.swift */,
+				4A0A8C2620C2616773D812DED4B61783 /* RateLimitedDispatcherBase.swift */,
+				4FBEC0BBC2415B274D0B2C0E3E5A94AB /* StrictRateLimitedDispatcher.swift */,
+			);
+			name = Dispatchers;
+			path = Dispatchers;
+			sourceTree = "<group>";
+		};
+		5E975A334179C6AF1F286192A0E89759 /* Network */ = {
+			isa = PBXGroup;
+			children = (
+				F75F53979C816AD2672B332D3A7D5664 /* Endpoint.swift */,
+				77BCC2452B8942D8543230B91242E965 /* NetworkService.swift */,
+				CCFEA0FF949F910A751A8985D8FC40B6 /* URLSessionStack.swift */,
+			);
+			name = Network;
+			path = Network;
+			sourceTree = "<group>";
+		};
+		6077742794EA943DD3F528B2F5302040 /* Extensions & Utilities */ = {
+			isa = PBXGroup;
+			children = (
+				D63979528F043A8097C9C4DF77B0C5F6 /* AlertController.swift */,
+				783264163442C700083F59496368F8ED /* BundleExtension.swift */,
+				D73A090A742207F87F64212CB1A7E7FC /* DateExtension.swift */,
+				485978C5217607D894A44ABF9D2573EE /* IntExtension.swift */,
+				3A144EEE1C6DF14D53D6F45357A994D5 /* Logger.swift */,
+				7BF758865CB4EA70FD56EA426E2A02E9 /* Mask.swift */,
+				068FA8E5E848D8A90DA88EDB27338DD9 /* Optional+Extensions.swift */,
+				0F2D6DF23FA24E63605D3E5C678E97A4 /* PresentationController.swift */,
+				EAE9035D05A3CA8832961A0A6C60707A /* PrimerButton.swift */,
+				C6BC73EF117C1CCA538552BDC9759D40 /* PrimerCustomStyleTextField.swift */,
+				A48C5F5AF91AE49033EB6306D2E4D6A7 /* PrimerImage.swift */,
+				6F7116A8CEE0537B53B7C924CF323227 /* PrimerScrollView.swift */,
+				7EBB2E7800487A1144DAE468FB465E97 /* PrimerTableViewCell.swift */,
+				FA3C3C5DC550E2DA25F86B4FB8911705 /* PrimerViewController.swift */,
+				90E2CC8ACE9707CAE4DF7D729C6CCF20 /* PrimerViewExtensions.swift */,
+				397F9BDBBE73653F8A99A21A4504ED6E /* StringExtension.swift */,
+				B1E920C1DACB10AF52F6A390396B5DCC /* UIColorExtension.swift */,
+				667BE792239CC7A857F9F7C7CA861A87 /* UIDeviceExtension.swift */,
+				9B73E5D81FA99E1CD41456CF40C42CE6 /* URLExtension.swift */,
+				DB31A4C4AFBADAF3E73C0AA90891DF5B /* UserDefaultsExtension.swift */,
+				9EB8109A7BAAAF6BC2C406EF45108AB5 /* Validation.swift */,
+				2FFCF332BCAB1C3514C040F34FCAD303 /* WebViewUtil.swift */,
+			);
+			name = "Extensions & Utilities";
+			path = "Sources/PrimerSDK/Classes/Extensions & Utilities";
+			sourceTree = "<group>";
+		};
+		7247ACD97AB79769C7D29E910A7E0D09 /* Development Pods */ = {
+			isa = PBXGroup;
+			children = (
+				897693B3A77170FB6F4F8083AFBC1032 /* PrimerSDK */,
+			);
+			name = "Development Pods";
+			sourceTree = "<group>";
+		};
+		7335E7156A684542CB1306A3A71FB671 /* Primer */ = {
+			isa = PBXGroup;
+			children = (
+				54844C9F487CAA1576D4702E85DA58B5 /* PrimerAPI.swift */,
+				CEC423C13E31FAD94C9CB7B912C3FBAC /* PrimerAPIClient.swift */,
+				E9B032BFA45976CDB0D8E4CEBA4A9107 /* PrimerAPIClient+Promises.swift */,
+			);
+			name = Primer;
+			path = Primer;
+			sourceTree = "<group>";
+		};
+		77C61276A2B66C2B6EABBB629C5510C1 /* 3DS */ = {
+			isa = PBXGroup;
+			children = (
+				FE8CA59BFCE4530380EEFF099B0501AA /* 3DSService.swift */,
+				2A03EA4A9BA476D6A37ADFFB69045509 /* 3DSService+Promises.swift */,
+				E098C5C43A4580C8995DAC942E124FFC /* Data Models */,
+				B419AFD7795BDACED14FB9354A33FF76 /* Networking */,
+			);
+			name = 3DS;
+			path = 3DS;
+			sourceTree = "<group>";
+		};
+		7CE6DB62E56D1A371F1380DF8BDCD944 /* Primer */ = {
+			isa = PBXGroup;
+			children = (
+				C4DF801AC7180166F3476D6EBFF6BB59 /* AppState.swift */,
+				DB6A5D792434BEE778A72BB4021E499F /* DependencyInjection.swift */,
+				FCA64DC87683099F9C9295C394FE1193 /* Primer.swift */,
+				CDB1776C2B55DE380ACC55EC3795748C /* PrimerDelegate.swift */,
+				03DEB478DAACDAD03753AB67E8895E1D /* ResumeHandlerProtocol.swift */,
+			);
+			name = Primer;
+			path = Primer;
+			sourceTree = "<group>";
+		};
+		7D7CE9E728C44DCD5892EF036EB8705B /* UI Delegates */ = {
+			isa = PBXGroup;
+			children = (
+				EBBA1D7F4AEF8EFEE659893154D2EEEA /* ReloadDelegate.swift */,
+			);
+			name = "UI Delegates";
+			path = "UI Delegates";
+			sourceTree = "<group>";
+		};
+		839ACF05B4FF9EA6101AEF75E7E87C96 /* PCI */ = {
+			isa = PBXGroup;
+			children = (
+				F46F0A646FE65DD606F3B009248EDB5E /* TokenizationService.swift */,
+			);
+			name = PCI;
+			path = PCI;
+			sourceTree = "<group>";
+		};
+		897693B3A77170FB6F4F8083AFBC1032 /* PrimerSDK */ = {
+			isa = PBXGroup;
+			children = (
+				DC82E3C7F14E662F6A0CA53088691128 /* Core */,
+				2BB19F7ED797495DC717A8D15AFFC971 /* Pod */,
+				E0C88C672E33FCBB7B24CDB6A36D22A3 /* Support Files */,
+			);
+			name = PrimerSDK;
+			path = ../..;
+			sourceTree = "<group>";
+		};
+		93484A334D6E45ABA999D10A5836A980 /* Localizable */ = {
+			isa = PBXGroup;
+			children = (
+				27A794CD1D0AFC928E7F74E43A18DE99 /* en.lproj */,
+				7BC901C2A11503B0E38859D548000948 /* fr.lproj */,
+				42B5F38F7CFCF5EC90EE098D185FD188 /* sv.lproj */,
+			);
+			name = Localizable;
+			path = Sources/PrimerSDK/Resources/Localizable;
+			sourceTree = "<group>";
+		};
+		9448AF66A975C50C90B6C2B4E72D90AC /* Pods */ = {
+			isa = PBXGroup;
+			children = (
+				3801A9BC7954875A0868ED6C2EBEE2BA /* Primer3DS */,
+			);
+			name = Pods;
+			sourceTree = "<group>";
+		};
+		9CD57540A30A0E35EB7DAEE5A181CD92 /* Services */ = {
+			isa = PBXGroup;
+			children = (
+				BAD2C4D217DD9428511D8464B1A7B12F /* API */,
+				5E975A334179C6AF1F286192A0E89759 /* Network */,
+				BE23D9CCB4F5C9D289315F783D553ADE /* Parser */,
+			);
+			name = Services;
+			path = Sources/PrimerSDK/Classes/Services;
+			sourceTree = "<group>";
+		};
+		9D462C0C16CC3CEC93ECE8E1A11ACC20 /* Root */ = {
+			isa = PBXGroup;
+			children = (
+				38A1FF3825B2FFBAFB463C28C05BECD9 /* PrimerCardFormViewController.swift */,
+				5F3147F57B6B633537F888172DAB10F3 /* PrimerContainerViewController.swift */,
+				B2411ECBBB1C7707F1C9F60651038C55 /* PrimerFormViewController.swift */,
+				17494969B8851410F5CFD168FCC2A149 /* PrimerLoadingViewController.swift */,
+				FB1E62DD5A9AFA04989EC33165717EC9 /* PrimerNavigationBar.swift */,
+				2514068E25AD64CDBB99A7F45D8674A2 /* PrimerNavigationController.swift */,
+				FAF7A80189DA81FB671EA5410E420CC3 /* PrimerRootViewController.swift */,
+				3339379807ED7C848737C732D7F9381C /* PrimerUniversalCheckoutViewController.swift */,
+				71CF1F294CD3185BCBB0CF75513DF07D /* PrimerVaultManagerViewController.swift */,
+			);
+			name = Root;
+			path = Root;
+			sourceTree = "<group>";
+		};
+		A0FCDB2161DA5415309F0CD076D4A19B /* PCI */ = {
+			isa = PBXGroup;
+			children = (
+				3DFDDAB1B1CB04B0E181B4464A0E3F45 /* FormTextFieldType.swift */,
+				BC52EAC80034A54DDE239AF086AA0961 /* FormType.swift */,
+			);
+			name = PCI;
+			path = PCI;
+			sourceTree = "<group>";
+		};
+		A94E8895585C0067843BBEFC52C44746 /* Cancellation */ = {
+			isa = PBXGroup;
+			children = (
+				B7E0836062D9CFCB7A3B784D0B3242F0 /* CancelContext.swift */,
+				D07ACE9B63C76D9080EF85CD6FCC0A06 /* Cancellable.swift */,
+				08F7711F6BCCDE55FE60010C4C9B6F57 /* CancellableCatchable.swift */,
+				D5FFFC3E82CEF7B486A460037506B147 /* CancellablePromise.swift */,
+				9949DDF38222774FD220A257A1EEF1C5 /* CancellableThenable.swift */,
+			);
+			name = Cancellation;
+			path = Cancellation;
+			sourceTree = "<group>";
+		};
+		AA2A8F854787B8020B2EDF5BA15E3DC7 /* Vault */ = {
+			isa = PBXGroup;
+			children = (
+				18B8ABC2031468C75299CA4F998A8745 /* VaultPaymentMethodView.swift */,
+				661EA993E2FEB17A3B7462D7763C180D /* VaultPaymentMethodViewController.swift */,
+				3689EDC2EBA7457F2383ACD7FD5C4EB3 /* VaultPaymentMethodViewModel.swift */,
+			);
+			name = Vault;
+			path = Vault;
+			sourceTree = "<group>";
+		};
+		AC00DD8FAC3BDBAD26F4D970EFDBB682 /* Error */ = {
+			isa = PBXGroup;
+			children = (
+				8192D026FB65370D98BEFB932849E7B9 /* ErrorViewController.swift */,
+			);
+			name = Error;
+			path = Error;
+			sourceTree = "<group>";
+		};
+		B419AFD7795BDACED14FB9354A33FF76 /* Networking */ = {
+			isa = PBXGroup;
+			children = (
+				A9282961CE1A00096CC5B81E5EFC6094 /* PrimerAPIClient+3DS.swift */,
+			);
+			name = Networking;
+			path = Networking;
+			sourceTree = "<group>";
+		};
+		B42A50663C2BF96C0DDB96A156521746 /* Core */ = {
+			isa = PBXGroup;
+			children = (
+				77C61276A2B66C2B6EABBB629C5510C1 /* 3DS */,
+				EABD67AF39A69BFD90B15CD121F4CE64 /* Payment Services */,
+				839ACF05B4FF9EA6101AEF75E7E87C96 /* PCI */,
+				7CE6DB62E56D1A371F1380DF8BDCD944 /* Primer */,
 			);
 			name = Core;
 			path = Sources/PrimerSDK/Classes/Core;
 			sourceTree = "<group>";
 		};
-		3EAB13535C10C86748065624D0D7033E /* Core */ = {
-			isa = PBXGroup;
-			children = (
-				4CF23422A3152E69D7959690AC20AE19 /* Icons.xcassets */,
-				3850A3B80E110E96156D886D4CAE253A /* Core */,
-				8D95528179BB2335939DDC5F9164E497 /* Data Models */,
-				D4F8C3200868FEC3BFE5840D18847BD3 /* Error Handler */,
-				184D7B6E8D4EC6CF66F80414F14FDA71 /* Extensions & Utilities */,
-				412889D3B929AFD61ABD1E792BF4A453 /* Localizable */,
-				66C31F8E2BB57C5F329C89B12624E004 /* Nibs */,
-				29F7C38A061E7EE2187C64A5CBDB4666 /* Services */,
-				7607B77A74CEBE8CC9811BB251188D7C /* Third Party */,
-				AF457A16C543BB1450F5059F8143C442 /* User Interface */,
-			);
-			name = Core;
-			sourceTree = "<group>";
-		};
-		412889D3B929AFD61ABD1E792BF4A453 /* Localizable */ = {
-			isa = PBXGroup;
-			children = (
-				FF2BB04B2C0416C61AB79DF58B0CBEE4 /* en.lproj */,
-				1075A7933583DB3FCE89876F8D3C98AA /* fr.lproj */,
-				D38B242674D88209281C9B1D76A45C07 /* sv.lproj */,
-			);
-			name = Localizable;
-			path = Sources/PrimerSDK/Resources/Localizable;
-			sourceTree = "<group>";
-		};
-		42195E8BA424B05603B513F79135B768 /* Root */ = {
-			isa = PBXGroup;
-			children = (
-				6B90E97B2080A9AC1A418474FCCB053A /* PrimerCardFormViewController.swift */,
-				F61F8EF58F900B17B2FD05E4F11BDB80 /* PrimerContainerViewController.swift */,
-				69FFD8EB1C6E7178EBB5C8B43ADC4C50 /* PrimerFormViewController.swift */,
-				90A450A992B0BA1635146D243BB221A7 /* PrimerLoadingViewController.swift */,
-				5932F26ECD2D61CCF212C28F675CA88C /* PrimerNavigationBar.swift */,
-				5FD5FC7A9FC5CBF4FCA5AA3D3C722B84 /* PrimerNavigationController.swift */,
-				ACC7DDDDEDB3331529C1B0C170A69DAF /* PrimerRootViewController.swift */,
-				921ABC964528E046415AB5355C3FF821 /* PrimerUniversalCheckoutViewController.swift */,
-				CAC28597B1F55186F147F5FE7A5CC2BF /* PrimerVaultManagerViewController.swift */,
-			);
-			path = Root;
-			sourceTree = "<group>";
-		};
-		49C2949A872482079C8B335E97A2D98C /* Payment Services */ = {
-			isa = PBXGroup;
-			children = (
-				B81A22C75363A2C5F580542AA25A3540 /* ApayaService.swift */,
-				DD40A5E31F6D74F3EF31DE218CE247E4 /* ApplePayService.swift */,
-				52825C84B85A0078E21B8023DDD61458 /* ClientTokenService.swift */,
-				2186E718A9D58A712A03B2FA0AF33511 /* DirectDebitService.swift */,
-				6862D04D1AFAF7D29F598DAEF864EFC8 /* KlarnaService.swift */,
-				F9D501419F85046E925BBBF9FC2182BB /* PaymentMethodConfigService.swift */,
-				725C5FA1E9FB04C7F651A91C7B127127 /* PayPalService.swift */,
-				1E3D9AF63C7E4EDCE8AB26592415E5A0 /* VaultService.swift */,
-			);
-			path = "Payment Services";
-			sourceTree = "<group>";
-		};
-		4B4BCE6BD2ACE23EC72D7005D6113C63 /* Networking */ = {
-			isa = PBXGroup;
-			children = (
-				43E76CAE06E9FFF050E97C0FD7773F06 /* PrimerAPIClient+3DS.swift */,
-			);
-			path = Networking;
-			sourceTree = "<group>";
-		};
-		503BF71041F30841E30A5666A44144C4 /* Data Models */ = {
-			isa = PBXGroup;
-			children = (
-				23D9F8B0C14A28EFCCF8E7C48517E574 /* 3DS.swift */,
-			);
-			path = "Data Models";
-			sourceTree = "<group>";
-		};
-		54968DFFAA3EE10038FFF6416B16AAD6 /* PromiseKit */ = {
-			isa = PBXGroup;
-			children = (
-				1FE47DAF9814FFBCC0A0C1F374BE039B /* after.swift */,
-				89D889D46870D1D9B6D2E066059FA90D /* Box.swift */,
-				A727029EA43C7DFC32CED91EBC97ED25 /* Catchable.swift */,
-				B225EA2FF9883902D58B5A0758D97FB2 /* Configuration.swift */,
-				A54F687F50CBC405851394303C9CEA5C /* CustomStringConvertible.swift */,
-				46B68286F922507DF82FB0ACDC44CE68 /* Dispatcher.swift */,
-				BA7CA1B59FB4327F4E87732F79C9452D /* Error.swift */,
-				B8830F9A31A9226D08796DAE026717BE /* firstly.swift */,
-				CAEEF102DF336468389FBCB0F76D84BB /* Guarantee.swift */,
-				133997060D85B9B9881B45167B057E56 /* hang.swift */,
-				57A5DF8CA08D3B96202E4D27DF85FCA2 /* LogEvent.swift */,
-				D775DA53F2C89F88193E2FF8E19E1242 /* Promise.swift */,
-				82A0F8733DAED803AE75CE4874F595E8 /* race.swift */,
-				448AA0AAC4C95351B1C7203975A4C3D0 /* Resolver.swift */,
-				5CC9B81459167CF5EFD328EE29DCD869 /* Thenable.swift */,
-				1DF6999D4446A4E4592C291E414CE204 /* when.swift */,
-				E1E8D96526B82989E9411B9859490432 /* Cancellation */,
-				62A507A92A13432129E2E0E570B6D790 /* Dispatchers */,
-				8BC2A4D8533B8EDF9C0017816B51A0E2 /* Wrappers */,
-			);
-			path = PromiseKit;
-			sourceTree = "<group>";
-		};
-		56409D50D0FA1C19C592518252ACCB45 /* Targets Support Files */ = {
-			isa = PBXGroup;
-			children = (
-				DC341534F0F751E90DBE9F9F51531A54 /* Pods-PrimerSDK_Example */,
-				C99317E726DB0D5CA94A6EFE2CA8C63E /* Pods-PrimerSDK_Tests */,
-			);
-			name = "Targets Support Files";
-			sourceTree = "<group>";
-		};
-		569194E5F8DEDE1F1154EFE7113C1AF5 /* CardScanner */ = {
-			isa = PBXGroup;
-			children = (
-				4B544A7DC6BE9CE9E2AF2EDD6658B038 /* CardScannerViewController.swift */,
-				30A8FA171D7805B5C36B74E6FD6186C5 /* CardScannerViewController+SimpleScanDelegate.swift */,
-				3927FEAC93E23638102EFE5141DC97F4 /* CardScannerViewModel.swift */,
-				8C7C77A455F61D47A779C750E2BB3240 /* ScannerView.swift */,
-			);
-			path = CardScanner;
-			sourceTree = "<group>";
-		};
-		581A614B49BAC4950566A4FC7450C62C /* Parser */ = {
-			isa = PBXGroup;
-			children = (
-				AC8B5E10D51C8D705D01D9B30EE62AAA /* Parser.swift */,
-				1FCD0C28263CCBA9D65A3467E3AAC9D8 /* JSON */,
-			);
+		BAD2C4D217DD9428511D8464B1A7B12F /* API */ = {
+			isa = PBXGroup;
+			children = (
+				7335E7156A684542CB1306A3A71FB671 /* Primer */,
+			);
+			name = API;
+			path = API;
+			sourceTree = "<group>";
+		};
+		BE23D9CCB4F5C9D289315F783D553ADE /* Parser */ = {
+			isa = PBXGroup;
+			children = (
+				E4CCE98833092C6ED78E682FBEDD6C5E /* Parser.swift */,
+				14309E399605CBF2056EA75ED3CF8B56 /* JSON */,
+			);
+			name = Parser;
 			path = Parser;
-			sourceTree = "<group>";
-		};
-		59DA5C1F72E1D5BABC43EACBA672C3BA /* iOS */ = {
-			isa = PBXGroup;
-			children = (
-				EAB6F611E86A4758835A715E4B4184F6 /* Foundation.framework */,
-				D245E0514AAC1A2B9A6D5EA2F383E90F /* UIKit.framework */,
-			);
-			name = iOS;
-			sourceTree = "<group>";
-		};
-		62A507A92A13432129E2E0E570B6D790 /* Dispatchers */ = {
-			isa = PBXGroup;
-			children = (
-				F545A19D9DCFEEA6F5CE9D32192597B9 /* ConcurrencyLimitedDispatcher.swift */,
-				9A22CA53344802ABC27FF40264989BAC /* CoreDataDispatcher.swift */,
-				113A7D339CE2E207D38308DBEC1D406A /* Queue.swift */,
-				6B7230A5C4ABE86D9DE38F4C15C386B4 /* RateLimitedDispatcher.swift */,
-				518E6E16C5CDFF6CEB9EADC178A25EA3 /* RateLimitedDispatcherBase.swift */,
-				11E55C92F6197EFD1C01DA8F986A7F00 /* StrictRateLimitedDispatcher.swift */,
-			);
-			path = Dispatchers;
-			sourceTree = "<group>";
-		};
-		66C31F8E2BB57C5F329C89B12624E004 /* Nibs */ = {
-			isa = PBXGroup;
-			children = (
-				E1DE0F3FAEB80348BACD55A19C760E14 /* PrimerTextFieldView.xib */,
-			);
-			name = Nibs;
-			path = Sources/PrimerSDK/Resources/Nibs;
-			sourceTree = "<group>";
-		};
-		683409749FDC7AA83910441BDDB96D4D /* Primer */ = {
-			isa = PBXGroup;
-			children = (
-				92863F179FD93E88D8B5A6FD082E6715 /* CardButton.swift */,
-				2FD63ED54ADFAB9F139DBB884D5DA5E7 /* ExternalViewModel.swift */,
-				90EE8A4F58F4B800C2C37BFC5661881C /* PaymentMethodComponent.swift */,
-			);
-			path = Primer;
-			sourceTree = "<group>";
-		};
-		7247ACD97AB79769C7D29E910A7E0D09 /* Development Pods */ = {
-			isa = PBXGroup;
-			children = (
-				897693B3A77170FB6F4F8083AFBC1032 /* PrimerSDK */,
-			);
-			name = "Development Pods";
-			sourceTree = "<group>";
-		};
-		7298937EE74DFAC3DDD80AE5C3E75667 /* Vault */ = {
-			isa = PBXGroup;
-			children = (
-				908BA5DF43D15745251466493102C14A /* VaultPaymentMethodView.swift */,
-				F6714372225DD7095663DF9D6E91D8BA /* VaultPaymentMethodViewController.swift */,
-				81014FAE3AB94CEA5ACA39BF0F3E6E07 /* VaultPaymentMethodViewModel.swift */,
-			);
-			path = Vault;
-			sourceTree = "<group>";
-		};
-		74D0C4CBDB501DDE03392FF74362F8AB /* PCI */ = {
-			isa = PBXGroup;
-			children = (
-				E4A6B5B1D629390C26AA8BD69B050D72 /* FormTextFieldType.swift */,
-				DAE6665501558EA3D141881BF3E3194B /* FormType.swift */,
-			);
-			path = PCI;
-			sourceTree = "<group>";
-		};
-		7607B77A74CEBE8CC9811BB251188D7C /* Third Party */ = {
-			isa = PBXGroup;
-			children = (
-				54968DFFAA3EE10038FFF6416B16AAD6 /* PromiseKit */,
-			);
-			name = "Third Party";
-			path = "Sources/PrimerSDK/Classes/Third Party";
-			sourceTree = "<group>";
-		};
-		79DA742183DE237D5BB754C68D6C25E2 /* API */ = {
-			isa = PBXGroup;
-			children = (
-				7BF5DF6AD98719CF6211D94CC769B1EC /* Primer */,
-			);
-			path = API;
-			sourceTree = "<group>";
-		};
-		7B665F9CE278FDC35FE3970132D91E49 /* Network */ = {
-			isa = PBXGroup;
-			children = (
-				9666D62DDDD60701DA772DB9E6EE83A1 /* Endpoint.swift */,
-				07310E2A7C0ADB8F08509DAE379D113B /* NetworkService.swift */,
-				8CE49443522600EC9DEDB75AD0544614 /* URLSessionStack.swift */,
-			);
-			path = Network;
-			sourceTree = "<group>";
-		};
-		7BF5DF6AD98719CF6211D94CC769B1EC /* Primer */ = {
-			isa = PBXGroup;
-			children = (
-				E920A7FFBC6436B3D1562B8E51BD3733 /* PrimerAPI.swift */,
-				0831E59F51403656ED0383648F14F7B0 /* PrimerAPIClient.swift */,
-				E73DC0AFF8C9DBA4C95A2A174C2B14A2 /* PrimerAPIClient+Promises.swift */,
-			);
-			path = Primer;
-			sourceTree = "<group>";
-		};
-		897693B3A77170FB6F4F8083AFBC1032 /* PrimerSDK */ = {
-			isa = PBXGroup;
-			children = (
-				3EAB13535C10C86748065624D0D7033E /* Core */,
-				2BB19F7ED797495DC717A8D15AFFC971 /* Pod */,
-				E0C88C672E33FCBB7B24CDB6A36D22A3 /* Support Files */,
-			);
-			name = PrimerSDK;
-			path = ../..;
-			sourceTree = "<group>";
-		};
-		8BC2A4D8533B8EDF9C0017816B51A0E2 /* Wrappers */ = {
-			isa = PBXGroup;
-			children = (
-				75821E9F332BCF07BE2A51774D4A371B /* CatchWrappers.swift */,
-				4CA4545D24F665B91303552D899C514F /* EnsureWrappers.swift */,
-				F50BC3C32023C246A02CEF666A9084F3 /* FinallyWrappers.swift */,
-				187A700DC2F3AC4D980496686F6CC1F2 /* GuaranteeWrappers.swift */,
-				8B03734A0FEE1A75DDA0DCD87AF3C43C /* RecoverWrappers.swift */,
-				5624C7327C5FC63A6C4D66C3EEE6FCF9 /* SequenceWrappers.swift */,
-				599D6BBFFF03AD9428301812685250B8 /* ThenableWrappers.swift */,
-				6255611CAB8CE1504DBDFFFF6066E10B /* WrapperProtocols.swift */,
-			);
-			path = Wrappers;
-			sourceTree = "<group>";
-		};
-		8D95528179BB2335939DDC5F9164E497 /* Data Models */ = {
-			isa = PBXGroup;
-			children = (
-				DCC4F7142BFFC105B1DAC503E96E2A14 /* Apaya.swift */,
-				8E2362652E46011AD466B8AFE4F60E5E /* ApplePay.swift */,
-				F66B66BE146E368176B51B48A7143719 /* CardNetwork.swift */,
-				137C27D833ACC688E11FFC8D812E270A /* ClientToken.swift */,
-				8318C993CBC628157303DBB4C5AF2DF7 /* Consolable.swift */,
-				75EE244891FE8B430637BA2EED9E0505 /* CountryCode.swift */,
-				6FF7059D6D3CE5C0FCB92940CC3464C4 /* Currency.swift */,
-				542CD49441C0FF5379071CDD3EE0B105 /* DirectDebitMandate.swift */,
-				75F45874E9F78F48B1BCC110861D462D /* DirerctCheckoutViewModel.swift */,
-				AC267E18AFBEE2C6510BF2A097B857B8 /* ImageName.swift */,
-				4C8290F3A90D3CC3C6D5A396240EF2A7 /* Klarna.swift */,
-				C48902375D4884370F44D933A41903CA /* OrderItem.swift */,
-				28127967A118E47C7E3E28B344178EA1 /* PaymentMethodConfig.swift */,
-				040F60B57703F4CA994A01EFC884BD04 /* PaymentMethodToken.swift */,
-				0934E3FE39BD90E6EA7BF229015F3ADB /* PaymentMethodTokenizationRequest.swift */,
-				7673235E700E2633E322145859E8C5E2 /* PaymentResponse.swift */,
-				0F9007B401DBEA396B83D3DD5B2D6D2B /* PayPal.swift */,
-				61366AB18EB8F4CCF9DD2B9F1E88E1BA /* PrimerContent.swift */,
-				79991D238BFCA75910416B4DADE5C803 /* PrimerFlowEnums.swift */,
-				B46A1E8724734498DCBB44098F8034A4 /* PrimerSettings.swift */,
-				427CF00E20477C9A1EC718979A82644D /* PrimerTheme.swift */,
-				F282CFBA4B8AFF01D5B02FC275C4ABDB /* SuccessMessage.swift */,
-				F9EC79DF0E55C2073B206EBCAD3EFC6D /* UXMode.swift */,
-				B422A8EC88D7F3D9E828C7FC5882F14C /* VaultCheckoutViewModel.swift */,
-				74D0C4CBDB501DDE03392FF74362F8AB /* PCI */,
-			);
-			name = "Data Models";
-			path = "Sources/PrimerSDK/Classes/Data Models";
-			sourceTree = "<group>";
-		};
-		9448AF66A975C50C90B6C2B4E72D90AC /* Pods */ = {
-			isa = PBXGroup;
-			children = (
-				3801A9BC7954875A0868ED6C2EBEE2BA /* Primer3DS */,
-			);
-			name = Pods;
-			sourceTree = "<group>";
-		};
-		9B022F468ED565EC3F44F8D3AF2A9533 /* OAuth */ = {
-			isa = PBXGroup;
-			children = (
-				D9EEC8494FF1AB6B6FC2EC5D032A651B /* KlarnaViewModel.swift */,
-				582A6082B940B34852FF9DDE4895AEE2 /* OAuthViewModel.swift */,
-				1C242EF7890FA2F8D92C650C5E1C217A /* PayPalViewModel.swift */,
-				CF6F0505DAF05BAE102A56F36AC18E55 /* PrimerOAuthViewModel.swift */,
-				EC4199C97E63385F40B7E46A5965DB82 /* PrimerWebViewController.swift */,
-				A1E420B4BD0FD084632C7C7E5CCA4792 /* PrimerWebViewModel.swift */,
-				DF91C4EB0A23CBE32B20FFC93EB5AF33 /* WebViewController.swift */,
-			);
-			path = OAuth;
-			sourceTree = "<group>";
-		};
-		9F3E842B1C974602C004B40EB5F3DB06 /* UI Delegates */ = {
-			isa = PBXGroup;
-			children = (
-				132FFF522AD8CFC125246CCB6C8ABFFE /* ReloadDelegate.swift */,
-			);
-			path = "UI Delegates";
-			sourceTree = "<group>";
-		};
-		A449899408F84896A2C4D778321044FC /* Apple Pay */ = {
-			isa = PBXGroup;
-			children = (
-				02721D5A7357DCF5A13244780F8DAA5F /* ApplePayViewModel.swift */,
-			);
-			path = "Apple Pay";
-			sourceTree = "<group>";
-		};
-		AEAF4D5A163CA3AC2DBB6CA35BC2681A /* 3DS */ = {
-			isa = PBXGroup;
-			children = (
-				613717FE594A8A2D0CAE79F84A669401 /* 3DSService.swift */,
-				A7DD1CE8022DEE896EBC4E2D6B354494 /* 3DSService+Promises.swift */,
-				503BF71041F30841E30A5666A44144C4 /* Data Models */,
-				4B4BCE6BD2ACE23EC72D7005D6113C63 /* Networking */,
-			);
-			path = 3DS;
-			sourceTree = "<group>";
-		};
-		AF457A16C543BB1450F5059F8143C442 /* User Interface */ = {
-			isa = PBXGroup;
-			children = (
-				54311EC40A63D1782BE2BA1E55537A4C /* LoadingViewController.swift */,
-				A449899408F84896A2C4D778321044FC /* Apple Pay */,
-				F7CB05E0A5E4C44EC1023E4008C6181C /* Error */,
-				9B022F468ED565EC3F44F8D3AF2A9533 /* OAuth */,
-				0C804E79ED46885DFED61BB4E9ED1BAB /* PCI */,
-				683409749FDC7AA83910441BDDB96D4D /* Primer */,
-				42195E8BA424B05603B513F79135B768 /* Root */,
-				08AFB1988C969069B4A0F178EBD91A69 /* Success */,
-				0AC36002504D7D2E78A92F6976BF0EE9 /* Text Fields */,
-				9F3E842B1C974602C004B40EB5F3DB06 /* UI Delegates */,
-				7298937EE74DFAC3DDD80AE5C3E75667 /* Vault */,
-			);
-			name = "User Interface";
-			path = "Sources/PrimerSDK/Classes/User Interface";
 			sourceTree = "<group>";
 		};
 		C99317E726DB0D5CA94A6EFE2CA8C63E /* Pods-PrimerSDK_Tests */ = {
@@ -1217,14 +957,39 @@
 			name = Frameworks;
 			sourceTree = "<group>";
 		};
-		D4F8C3200868FEC3BFE5840D18847BD3 /* Error Handler */ = {
-			isa = PBXGroup;
-			children = (
-				CEA284A1EDC49DC7B26F760C99F906C5 /* ErrorHandler.swift */,
-				D1B2C2D21276138530BF7F54E3145DBD /* PrimerError.swift */,
-			);
-			name = "Error Handler";
-			path = "Sources/PrimerSDK/Classes/Error Handler";
+		D1E02D146223AAEBE0EDB617CD271783 /* User Interface */ = {
+			isa = PBXGroup;
+			children = (
+				4F5A2F97D913B1DCB22E38CB779B0786 /* LoadingViewController.swift */,
+				FADB8BE78A13C425D4CDCD56F617967C /* Apple Pay */,
+				AC00DD8FAC3BDBAD26F4D970EFDBB682 /* Error */,
+				26CC36324C258B2835D02EEC9FCE3C08 /* OAuth */,
+				3A4D562CFD0D0612F6494EE38EAB08CE /* PCI */,
+				E230F3DE42B181D28191888F01D00C82 /* Primer */,
+				9D462C0C16CC3CEC93ECE8E1A11ACC20 /* Root */,
+				E7F0635FCB80DBC57C6D83B136324CCE /* Success */,
+				2496D71D6C2C5A885B63E43D0D76FD24 /* Text Fields */,
+				7D7CE9E728C44DCD5892EF036EB8705B /* UI Delegates */,
+				AA2A8F854787B8020B2EDF5BA15E3DC7 /* Vault */,
+			);
+			name = "User Interface";
+			path = "Sources/PrimerSDK/Classes/User Interface";
+			sourceTree = "<group>";
+		};
+		D2A01C78863EA442EC26973FED84F9AB /* Wrappers */ = {
+			isa = PBXGroup;
+			children = (
+				E11F0275D4A733C90C144043D457B483 /* CatchWrappers.swift */,
+				55049199DB036B9FFC3CCBCDC644786D /* EnsureWrappers.swift */,
+				732A5238F0804D140E6070E58ADF44C0 /* FinallyWrappers.swift */,
+				1EF0F52299E7D69C24A17232D6575BB8 /* GuaranteeWrappers.swift */,
+				81ADEBB46B646A5D598E6B331CBD18A5 /* RecoverWrappers.swift */,
+				11A89B6CF6AF60AE09D4640EA36937D2 /* SequenceWrappers.swift */,
+				F4993997D3820EDFC8E934F79C0A6B62 /* ThenableWrappers.swift */,
+				DB4BB04CBDD150ACAFD0F90F49397CA3 /* WrapperProtocols.swift */,
+			);
+			name = Wrappers;
+			path = Wrappers;
 			sourceTree = "<group>";
 		};
 		DC341534F0F751E90DBE9F9F51531A54 /* Pods-PrimerSDK_Example */ = {
@@ -1244,16 +1009,30 @@
 			path = "Target Support Files/Pods-PrimerSDK_Example";
 			sourceTree = "<group>";
 		};
-		E0409C4E0919B17DC3DE7C0772E2E801 /* Primer */ = {
-			isa = PBXGroup;
-			children = (
-				3E83FF1A2826B5DCFEB55EE227BAD7C9 /* AppState.swift */,
-				3CE5DEAA27699099925F99E71B280E4B /* DependencyInjection.swift */,
-				6E8E521D6FB25510941BDDE3CC4ABB7B /* Primer.swift */,
-				5FF4B9F4FC26801A8152D6709F373517 /* PrimerDelegate.swift */,
-				052DE9C30E8839D44E94F57C6D1A2CED /* ResumeHandlerProtocol.swift */,
-			);
-			path = Primer;
+		DC82E3C7F14E662F6A0CA53088691128 /* Core */ = {
+			isa = PBXGroup;
+			children = (
+				BE4084BB8A732969F1CDA6A0D19CCC30 /* Icons.xcassets */,
+				B42A50663C2BF96C0DDB96A156521746 /* Core */,
+				309D9F85CECD5334FFD14FEA55CFD4D1 /* Data Models */,
+				17A2CB61ACE1A7631DDA4FFD79935C7F /* Error Handler */,
+				6077742794EA943DD3F528B2F5302040 /* Extensions & Utilities */,
+				93484A334D6E45ABA999D10A5836A980 /* Localizable */,
+				39F8A2D6A55120D00D73F9129F0634B8 /* Nibs */,
+				9CD57540A30A0E35EB7DAEE5A181CD92 /* Services */,
+				0826DA101C30ED465D325ED831D2ABFB /* Third Party */,
+				D1E02D146223AAEBE0EDB617CD271783 /* User Interface */,
+			);
+			name = Core;
+			sourceTree = "<group>";
+		};
+		E098C5C43A4580C8995DAC942E124FFC /* Data Models */ = {
+			isa = PBXGroup;
+			children = (
+				20A8987180DF52743CE6434FF46D2E51 /* 3DS.swift */,
+			);
+			name = "Data Models";
+			path = "Data Models";
 			sourceTree = "<group>";
 		};
 		E0C88C672E33FCBB7B24CDB6A36D22A3 /* Support Files */ = {
@@ -1272,24 +1051,76 @@
 			path = "Example/Pods/Target Support Files/PrimerSDK";
 			sourceTree = "<group>";
 		};
-		E1E8D96526B82989E9411B9859490432 /* Cancellation */ = {
-			isa = PBXGroup;
-			children = (
-				E93FDB94E758911D9DA848A9DF729CF0 /* CancelContext.swift */,
-				752FC399E15D784DCDE39EA8736F196C /* Cancellable.swift */,
-				850847CB164B26CEA78C7C07BF1040C5 /* CancellableCatchable.swift */,
-				0A13936A656B47592E8672C4D5307048 /* CancellablePromise.swift */,
-				5DB5F96657ABAE54F58E1CD3DFE9A169 /* CancellableThenable.swift */,
-			);
-			path = Cancellation;
-			sourceTree = "<group>";
-		};
-		F7CB05E0A5E4C44EC1023E4008C6181C /* Error */ = {
-			isa = PBXGroup;
-			children = (
-				F49FC8639A4713438D4E461D773692C6 /* ErrorViewController.swift */,
-			);
-			path = Error;
+		E230F3DE42B181D28191888F01D00C82 /* Primer */ = {
+			isa = PBXGroup;
+			children = (
+				50015A611DD6511BE03A1C7D271023BA /* CardButton.swift */,
+				01CE876B72F46B46389150E571F7A93E /* ExternalViewModel.swift */,
+				63CC48EAB630D3B08FEEC2DF1B8C3020 /* PaymentMethodComponent.swift */,
+			);
+			name = Primer;
+			path = Primer;
+			sourceTree = "<group>";
+		};
+		E7F0635FCB80DBC57C6D83B136324CCE /* Success */ = {
+			isa = PBXGroup;
+			children = (
+				00F7B9C05A11DA38FC8728579E84393D /* SuccessViewController.swift */,
+			);
+			name = Success;
+			path = Success;
+			sourceTree = "<group>";
+		};
+		EABD67AF39A69BFD90B15CD121F4CE64 /* Payment Services */ = {
+			isa = PBXGroup;
+			children = (
+				EFD0BB2720CF5B522539F87D0C22A793 /* ApayaService.swift */,
+				235BD5937BFEB32A4B84CC095489032E /* ApplePayService.swift */,
+				C461AE34BD3D58836A7C0448BB0A3810 /* ClientTokenService.swift */,
+				3A0E39E9E5D57FAA4FA611EA0DC3F1C3 /* DirectDebitService.swift */,
+				BBAB4D6F123FAAD1235DF6594DC64C78 /* KlarnaService.swift */,
+				FF7A2289C8E9E3EF0D068A62D70A672B /* PaymentMethodConfigService.swift */,
+				D8299001BB2C8A054FC71A554BB24A8F /* PayPalService.swift */,
+				FF30BE272B8929E538337812D594AF7B /* VaultService.swift */,
+			);
+			name = "Payment Services";
+			path = "Payment Services";
+			sourceTree = "<group>";
+		};
+		FADB8BE78A13C425D4CDCD56F617967C /* Apple Pay */ = {
+			isa = PBXGroup;
+			children = (
+				C9ACC25DB4C07C3B314FCD2A8D8D106C /* ApplePayViewModel.swift */,
+			);
+			name = "Apple Pay";
+			path = "Apple Pay";
+			sourceTree = "<group>";
+		};
+		FE2E3C1A37A1D722C24BAA86ABBC2D4D /* PromiseKit */ = {
+			isa = PBXGroup;
+			children = (
+				95867D39454F545E69BC1A942AD64E4F /* after.swift */,
+				9044D795E5C1E59ABF3A6F44C252101A /* Box.swift */,
+				734340E4ADC27EB9D0F65E4F271B6BB9 /* Catchable.swift */,
+				76E0011CF8B5EE51CC2EA6931445B6A7 /* Configuration.swift */,
+				53820B9D2318999BD798BA0AFBC71224 /* CustomStringConvertible.swift */,
+				6FE9CC405BA70E3353C63C8F1B6CFF26 /* Dispatcher.swift */,
+				D6825C5FEDA42F5E5AF8E59E74C56EC7 /* Error.swift */,
+				A85610511500503A065A332188D5A621 /* firstly.swift */,
+				BF66039D3CC9B8613F75CDBE7CDDB181 /* Guarantee.swift */,
+				733104AAFC5FB073F5D90B22559A8663 /* hang.swift */,
+				E4F7A4192E3193061650427B21E71D11 /* LogEvent.swift */,
+				77AFB0D6855CC4384CAB40CC3C7BD002 /* Promise.swift */,
+				A26F8D92424B9B82C0324436715A987C /* race.swift */,
+				F81E99DC4CAC7251BD6959DB55629B4B /* Resolver.swift */,
+				69F14505C112F493B32D929FD95392AD /* Thenable.swift */,
+				5B0272EC1239B05230D20DDA78276089 /* when.swift */,
+				A94E8895585C0067843BBEFC52C44746 /* Cancellation */,
+				5A2EB29B3A60A9D8F9CC175A42446BE8 /* Dispatchers */,
+				D2A01C78863EA442EC26973FED84F9AB /* Wrappers */,
+			);
+			name = PromiseKit;
+			path = PromiseKit;
 			sourceTree = "<group>";
 		};
 /* End PBXGroup section */
@@ -1303,14 +1134,6 @@
 			);
 			runOnlyForDeploymentPostprocessing = 0;
 		};
-		989CFCF17E5064C3B40C4495204547B8 /* Headers */ = {
-			isa = PBXHeadersBuildPhase;
-			buildActionMask = 2147483647;
-			files = (
-				95BE1E8EB6E64246836A39ADF0C54B80 /* PrimerSDK-umbrella.h in Headers */,
-			);
-			runOnlyForDeploymentPostprocessing = 0;
-		};
 		AE1CD6FC62F3307E3B24589EC69D7772 /* Headers */ = {
 			isa = PBXHeadersBuildPhase;
 			buildActionMask = 2147483647;
@@ -1324,6 +1147,14 @@
 			buildActionMask = 2147483647;
 			files = (
 				D596E2B41C673AD5018AEA0A0321E51C /* Pods-PrimerSDK_Tests-umbrella.h in Headers */,
+			);
+			runOnlyForDeploymentPostprocessing = 0;
+		};
+		DDE0AA098AA50E300C6FECDC597E2C8E /* Headers */ = {
+			isa = PBXHeadersBuildPhase;
+			buildActionMask = 2147483647;
+			files = (
+				7A65F551DB90EC398BD98A9623CA6233 /* PrimerSDK-umbrella.h in Headers */,
 			);
 			runOnlyForDeploymentPostprocessing = 0;
 		};
@@ -1342,7 +1173,7 @@
 			buildRules = (
 			);
 			dependencies = (
-				CC73C05515DE7070E24511C68327E1B9 /* PBXTargetDependency */,
+				8DF2881BDA9F2CC29F8626C99481ED87 /* PBXTargetDependency */,
 			);
 			name = "Pods-PrimerSDK_Tests";
 			productName = Pods_PrimerSDK_Tests;
@@ -1361,8 +1192,8 @@
 			buildRules = (
 			);
 			dependencies = (
-				02220B3DE755C6F70832C85AF1571EE7 /* PBXTargetDependency */,
-				1F6D14141F03EC3357134D5885DD9A31 /* PBXTargetDependency */,
+				D57154257AF0F182753746B4F0592C4B /* PBXTargetDependency */,
+				A84C3B7B5666E92906F5EE1F2CD999A0 /* PBXTargetDependency */,
 			);
 			name = "Pods-PrimerSDK_Example";
 			productName = Pods_PrimerSDK_Example;
@@ -1371,11 +1202,11 @@
 		};
 		6E6525C7043FBA7BB34A249010AF5593 /* PrimerSDK-PrimerResources */ = {
 			isa = PBXNativeTarget;
-			buildConfigurationList = 67464D936E6450C1BE0473BDC26AECCB /* Build configuration list for PBXNativeTarget "PrimerSDK-PrimerResources" */;
+			buildConfigurationList = 3A727F80F371884F2850C1F38926694D /* Build configuration list for PBXNativeTarget "PrimerSDK-PrimerResources" */;
 			buildPhases = (
-				CF240570212E13BADF577C8C066E3846 /* Sources */,
-				F8AD04030A9D10EE9DF6CAFC751565B3 /* Frameworks */,
-				B8E1E7882F8358B3DEB670D9FB73FF66 /* Resources */,
+				48A660484F9E974C1D77BBD9ACB7F59D /* Sources */,
+				8201D2F7F060983535D754569AD496D5 /* Frameworks */,
+				19C6F76157CCE1D6B6965631634E4CEC /* Resources */,
 			);
 			buildRules = (
 			);
@@ -1407,17 +1238,17 @@
 		};
 		F3BE9108C53B53949406218CEA55E0B2 /* PrimerSDK */ = {
 			isa = PBXNativeTarget;
-			buildConfigurationList = C2DF3B9D5700484AA7E360AF5A1068BA /* Build configuration list for PBXNativeTarget "PrimerSDK" */;
+			buildConfigurationList = E4F76BBBADBCC6804A593142FFA90D96 /* Build configuration list for PBXNativeTarget "PrimerSDK" */;
 			buildPhases = (
-				989CFCF17E5064C3B40C4495204547B8 /* Headers */,
-				A8B3FBFF2327D6EF99A62E682B0340BD /* Sources */,
-				5FA8194D1953D0D3375E73E245F84078 /* Frameworks */,
-				59A8E8FD2B4C6D2F83728D83AE70AD8B /* Resources */,
+				DDE0AA098AA50E300C6FECDC597E2C8E /* Headers */,
+				EBD2648FCD7245F444F4C4347F138BF6 /* Sources */,
+				C6A62A4275B749EF8586A1E2F3660646 /* Frameworks */,
+				C1874F17AB834D55E3781A553ADE3E5D /* Resources */,
 			);
 			buildRules = (
 			);
 			dependencies = (
-				A346A0AE1D924F474A1E1C7D42CB1B4D /* PBXTargetDependency */,
+				05E455DF840BEB40F05CB2B4C8480735 /* PBXTargetDependency */,
 			);
 			name = PrimerSDK;
 			productName = PrimerSDK;
@@ -1458,6 +1289,18 @@
 /* End PBXProject section */
 
 /* Begin PBXResourcesBuildPhase section */
+		19C6F76157CCE1D6B6965631634E4CEC /* Resources */ = {
+			isa = PBXResourcesBuildPhase;
+			buildActionMask = 2147483647;
+			files = (
+				B880EE2C349A0111802C196C35C996E8 /* en.lproj in Resources */,
+				F610292159B05E4822D7CA7836F04186 /* fr.lproj in Resources */,
+				71222F1B9D0B10BC2BBF959E600500DA /* Icons.xcassets in Resources */,
+				B2C2491912980DAB887D1C8B97C70F33 /* PrimerTextFieldView.xib in Resources */,
+				BD6F32606E58BD606F31E0A438AA1A78 /* sv.lproj in Resources */,
+			);
+			runOnlyForDeploymentPostprocessing = 0;
+		};
 		3555CD6FF689702A32A86FF5DA44364D /* Resources */ = {
 			isa = PBXResourcesBuildPhase;
 			buildActionMask = 2147483647;
@@ -1472,30 +1315,18 @@
 			);
 			runOnlyForDeploymentPostprocessing = 0;
 		};
-		59A8E8FD2B4C6D2F83728D83AE70AD8B /* Resources */ = {
-			isa = PBXResourcesBuildPhase;
-			buildActionMask = 2147483647;
-			files = (
-				071C8E3F976EC9885ED40B5A5B82F157 /* PrimerSDK-PrimerResources in Resources */,
-			);
-			runOnlyForDeploymentPostprocessing = 0;
-		};
-		B8E1E7882F8358B3DEB670D9FB73FF66 /* Resources */ = {
-			isa = PBXResourcesBuildPhase;
-			buildActionMask = 2147483647;
-			files = (
-				45F189ED663893541251B6FD4E3F6D72 /* en.lproj in Resources */,
-				091D39F68B98D8103D20B3C53AE52093 /* fr.lproj in Resources */,
-				832B7F1137BAA34BE228ABE6547B8724 /* Icons.xcassets in Resources */,
-				35357F87F41AAED0AF7B17282F4DE721 /* PrimerTextFieldView.xib in Resources */,
-				C9AF445F3E0B31BED274FD592BAA43A9 /* sv.lproj in Resources */,
-			);
-			runOnlyForDeploymentPostprocessing = 0;
-		};
 		B8E52586E0F3D75F547E77A32AA52133 /* Resources */ = {
 			isa = PBXResourcesBuildPhase;
 			buildActionMask = 2147483647;
 			files = (
+			);
+			runOnlyForDeploymentPostprocessing = 0;
+		};
+		C1874F17AB834D55E3781A553ADE3E5D /* Resources */ = {
+			isa = PBXResourcesBuildPhase;
+			buildActionMask = 2147483647;
+			files = (
+				E3106FF161B5CAEF9DECD4EFC0EEB90D /* PrimerSDK-PrimerResources in Resources */,
 			);
 			runOnlyForDeploymentPostprocessing = 0;
 		};
@@ -1523,6 +1354,13 @@
 /* End PBXShellScriptBuildPhase section */
 
 /* Begin PBXSourcesBuildPhase section */
+		48A660484F9E974C1D77BBD9ACB7F59D /* Sources */ = {
+			isa = PBXSourcesBuildPhase;
+			buildActionMask = 2147483647;
+			files = (
+			);
+			runOnlyForDeploymentPostprocessing = 0;
+		};
 		657DD73F5C7DB1E89B7A0B1F728C532B /* Sources */ = {
 			isa = PBXSourcesBuildPhase;
 			buildActionMask = 2147483647;
@@ -1535,328 +1373,10 @@
 			isa = PBXSourcesBuildPhase;
 			buildActionMask = 2147483647;
 			files = (
-<<<<<<< HEAD
 				8DCD5215EFE7493AFC08C496176C410D /* Primer3DS.swift in Sources */,
 				F4B688753C11BA192EC0E3E61A466CB2 /* Primer3DS-dummy.m in Sources */,
 				178443E9C88007877F57C1552C9AE76E /* Primer3DSProtocols.swift in Sources */,
 				3EB7A6B9A397005CB3B77FDC9DA30691 /* Primer3DSStructures.swift in Sources */,
-=======
-				AB14BCC5825A59F66CFC431FF7885289 /* 3DS.swift in Sources */,
-				AD8D1F968EA1FFB2EE48DCB62EB7AC14 /* 3DSService+Promises.swift in Sources */,
-				0F573A13BFACC885368720C6C705F6E4 /* 3DSService.swift in Sources */,
-				DD0E7E9249928998858A99520F353E0A /* after.swift in Sources */,
-				486EBCB1E1DA8999803F5428E2CACA42 /* AlertController.swift in Sources */,
-				EEEF2B4FBBF1A063501A72DD4AC3E13E /* Apaya.swift in Sources */,
-				AEFBA2A4C87489D5C39531220FE44D2E /* ApayaService.swift in Sources */,
-				8F88F4576B8F04B319879AD2C125D2E0 /* ApplePay.swift in Sources */,
-				58B2BD7EABCB1BDF1F699282F97A7D34 /* ApplePayService.swift in Sources */,
-				51FC90EBC996767AFF20EC66253ABCDD /* ApplePayViewModel.swift in Sources */,
-				4A2B5CC5D0075ED7025193D13AC7A178 /* AppState.swift in Sources */,
-				C8EE8A77A3B79EE038AEA10CA348C2D6 /* Box.swift in Sources */,
-				7E4FB8E980900DE7731FA9F50CDE1069 /* BundleExtension.swift in Sources */,
-				8518A0F3F1E7938A5F1687CB0E10A060 /* CancelContext.swift in Sources */,
-				A970C7DE2562ACCD56DE857697FC75F3 /* Cancellable.swift in Sources */,
-				18452DCA336DCD88C496A6BBAE71C484 /* CancellableCatchable.swift in Sources */,
-				322AA2BCFD088D3D373D51D3B9B853D7 /* CancellablePromise.swift in Sources */,
-				91A8FC2648C0835DB741E0E755985622 /* CancellableThenable.swift in Sources */,
-				8C59D074FA62969F4EF772DB22FD0C68 /* CardButton.swift in Sources */,
-				78DB08552A94B434300A4AE1268B6F5C /* CardComponentsManager.swift in Sources */,
-				E467B068CE924BF58B1F6365B2C062D7 /* CardNetwork.swift in Sources */,
-				6C649EE7AD8BCCF7531C4253CEA036CD /* CardScannerViewController+SimpleScanDelegate.swift in Sources */,
-				A506039307CD82341BEBF9526C901D81 /* CardScannerViewController.swift in Sources */,
-				0CC36760943AED64CEEDC56E7292040D /* CardScannerViewModel.swift in Sources */,
-				8A114984FB29D5C2E4F28FF2278C70CB /* Catchable.swift in Sources */,
-				2074B4A58759E3D65708EB677813AD2D /* CatchWrappers.swift in Sources */,
-				6738EA3904DB300B1660274C208C4754 /* ClientToken.swift in Sources */,
-				49DDC1FD78D370294D790B79C731CB03 /* ClientTokenService.swift in Sources */,
-				9C2226572FF501E19DA67023D426B221 /* ConcurrencyLimitedDispatcher.swift in Sources */,
-				2B729E7C34D107F6D492DE09415DFAD6 /* Configuration.swift in Sources */,
-				D7B7398C4F50A1127CBA6FFBB2EE2946 /* Consolable.swift in Sources */,
-				A044F0EAE7194D7271A8585937836081 /* CoreDataDispatcher.swift in Sources */,
-				14BC91BF818B17BEA6E2619B135845FF /* CountryCode.swift in Sources */,
-				AFB6D3E7BE5C4B1C538C15FEA90D2566 /* Currency.swift in Sources */,
-				C64A00D93E6FB6A8D2D68143C8EDF014 /* CustomStringConvertible.swift in Sources */,
-				E24FE70934648D541B27D7B4FCB3DDDF /* DateExtension.swift in Sources */,
-				76F7F6B4687A8A034A0AEA9098AE4B62 /* DependencyInjection.swift in Sources */,
-				2780040F9BF52CF21BA23E0FBFC01965 /* DirectDebitMandate.swift in Sources */,
-				7BE3F5BD965BA742DBC28A37B61CF6FD /* DirectDebitService.swift in Sources */,
-				E102404F53DC303F1DFB0320B3E98CC8 /* DirerctCheckoutViewModel.swift in Sources */,
-				BF98E602DE2F0A8490A1E56AA06BA677 /* Dispatcher.swift in Sources */,
-				CFA5012191D1D63666D1B1C19DB35361 /* Endpoint.swift in Sources */,
-				D5543601839E4C3C76276AFCCE664F1C /* EnsureWrappers.swift in Sources */,
-				C200A615CC6C761AF124E5960C3298E2 /* Error.swift in Sources */,
-				3C441AF2F9DFBA1B587426C6A2FBC600 /* ErrorHandler.swift in Sources */,
-				BC7FDE924E494D6CBCB38ED060824FD5 /* ErrorViewController.swift in Sources */,
-				5ED93911FB7BADF0FE9FF9F91F0D3C13 /* ExternalViewModel.swift in Sources */,
-				1580791DBB266AC123D43B0B25673807 /* FinallyWrappers.swift in Sources */,
-				3231DA134880B901E01E58596DB7337D /* firstly.swift in Sources */,
-				A7ADE4D1DF6A3A4BDAD2CA9D91DD5215 /* FormTextFieldType.swift in Sources */,
-				AE97D7D98F7FF6D6D701814CF285C73B /* FormType.swift in Sources */,
-				5143311938C845B7AFCBFD106FFFAF8F /* Guarantee.swift in Sources */,
-				8EDB65DF538B4DA892747D03BA66CC91 /* GuaranteeWrappers.swift in Sources */,
-				79E4B803A9DA754C66D2DF925152B9AC /* hang.swift in Sources */,
-				EB15338F72DEE4A74871EC556243545F /* ImageName.swift in Sources */,
-				1AA95EC82F1E34609B2A4F1D8188CD60 /* IntExtension.swift in Sources */,
-				7D0632A1FB2572EA167D8ABE699B9E17 /* JSONParser.swift in Sources */,
-				381BB4F57FACDE75F1CEB4960EF7003F /* Klarna.swift in Sources */,
-				96C176C45CEC1C9D5106B4F7FF76AF2A /* KlarnaService.swift in Sources */,
-				C5119FA63D7E8873CB2E967AFD8E1E6A /* KlarnaViewModel.swift in Sources */,
-				3F9ADF2BFA586004ACB169DF4F539A59 /* LoadingViewController.swift in Sources */,
-				C06F13400A33EF7BB649200976727228 /* LogEvent.swift in Sources */,
-				DBE3ADFAEC187058E058B7F06370CDD2 /* Logger.swift in Sources */,
-				74D05B5770768F9A6EC314BB6D1303D2 /* Mask.swift in Sources */,
-				FEC7AC5A5A9EC8BBCC880D54A39D2F64 /* NetworkService.swift in Sources */,
-				5A1711E720C4C9242C03096634304602 /* OAuthViewModel.swift in Sources */,
-				4CDB6C5AEDA32988EAF2D1B2D7EEA883 /* Optional+Extensions.swift in Sources */,
-				CE492DDAB5DF184F4B3B54D86FF0BE2C /* OrderItem.swift in Sources */,
-				1B88AA0CF0623A9462B2F4063AC269B6 /* Parser.swift in Sources */,
-				78F90883C41F573B5339D87EFFE63FCF /* PaymentMethodComponent.swift in Sources */,
-				E730845CC9461C431A6FDFA9F7E84381 /* PaymentMethodConfig.swift in Sources */,
-				621EB69ED473029CFCA8DE219DD8EF51 /* PaymentMethodConfigService.swift in Sources */,
-				109F64FC32553CDAC0BF7CF8B6C1375E /* PaymentMethodToken.swift in Sources */,
-				F2E62C4E97D4F1481DD8087073D248C8 /* PaymentMethodTokenizationRequest.swift in Sources */,
-				6D48692B8E1D1D1FCE3C78F504E43BFE /* PaymentResponse.swift in Sources */,
-				FF753B647F34DC40526A60A661585594 /* PayPal.swift in Sources */,
-				887927CF1000B02AF06CC17918C7DB47 /* PayPalService.swift in Sources */,
-				05A2E567C33B49C808EC4796F47FA30D /* PayPalViewModel.swift in Sources */,
-				31B528107F7D68987A81D962EA8FF201 /* PresentationController.swift in Sources */,
-				B68E5D2A42E6D30A2FA4F68C97C4729F /* Primer.swift in Sources */,
-				835C466C125D364CBF803C11DC6AF495 /* PrimerAPI.swift in Sources */,
-				6437576C60E06293117D30633FAF19C4 /* PrimerAPIClient+3DS.swift in Sources */,
-				1569955C271FF82C0057FF81 /* PrimerImage.swift in Sources */,
-				ECA0A25D01E1AC88AE608FCFE74B480A /* PrimerAPIClient+Promises.swift in Sources */,
-				BBE669BF2281B157A53D015455A9B1A4 /* PrimerAPIClient.swift in Sources */,
-				52EC7F0DED7C05276D075DB3A94D51E9 /* PrimerButton.swift in Sources */,
-				7DB2F602587CCEF1FFC41DD17B0EBC6B /* PrimerCardFormViewController.swift in Sources */,
-				FD7BCF3AED5ACA886D11DF7BAB515781 /* PrimerCardholderNameFieldView.swift in Sources */,
-				A9C31D4484CF8EC8F5F4D319C8E3D58C /* PrimerCardNumberFieldView.swift in Sources */,
-				80A212AEAFBA04148BEA0E372DC0F434 /* PrimerContainerViewController.swift in Sources */,
-				753535B79436DA0985C8E72B87D76191 /* PrimerContent.swift in Sources */,
-				9FC6FBB0F25817D379FAC094C447B68B /* PrimerCustomStyleTextField.swift in Sources */,
-				8CC729BE7D75E1D05D4EEE3C12B78B94 /* PrimerCVVFieldView.swift in Sources */,
-				F0D57DDBFA2D529C04DF41A0122C5D32 /* PrimerDelegate.swift in Sources */,
-				98BA9D6F49F35CB5A1CF5824C7BD067E /* PrimerError.swift in Sources */,
-				4F40544BB3B162DA82123A1842A94481 /* PrimerExpiryDateFieldView.swift in Sources */,
-				E4D4D34AA71527B05A97A1D2F527D734 /* PrimerFlowEnums.swift in Sources */,
-				34E55F877EB334FC55B2BADEE97A4277 /* PrimerFormViewController.swift in Sources */,
-				C064C0E3EF4F8C45A0587A1C02D7350D /* PrimerLoadingViewController.swift in Sources */,
-				80CCC56FAE379A735EF11A71CBEEC60A /* PrimerNavigationBar.swift in Sources */,
-				F524682F431B4F428E2DE0F70371BFA2 /* PrimerNavigationController.swift in Sources */,
-				DBE4213A3391E93DC0AD335BB91A9955 /* PrimerNibView.swift in Sources */,
-				E512439B28CB68DF0D8D87B048CF751A /* PrimerOAuthViewModel.swift in Sources */,
-				63C5ED38179EB6FCB970FD9B4E9604D5 /* PrimerRootViewController.swift in Sources */,
-				9AA159C0BA93F0E27539E9D11F68CECE /* PrimerScrollView.swift in Sources */,
-				73A341DA773EF90CA1F53DEC942D986E /* PrimerSDK-dummy.m in Sources */,
-				CFEAE37225194870FA73748D124A5D9D /* PrimerSettings.swift in Sources */,
-				4A0AB5F2A19D3EA462631080E3F92FB8 /* PrimerTableViewCell.swift in Sources */,
-				4EA845B35E12CB03DFD4A2CC0E84C296 /* PrimerTextField.swift in Sources */,
-				15CCC1CB3FF755CDE7D4B18B76BDFE5B /* PrimerTextFieldView.swift in Sources */,
-				5BBF65110C2F341C6A70614B6DB58771 /* PrimerTheme.swift in Sources */,
-				8231539E3839416BBBBEB52163DC94D5 /* PrimerUniversalCheckoutViewController.swift in Sources */,
-				EE2F34436AAC489560FFF09825774246 /* PrimerVaultManagerViewController.swift in Sources */,
-				38510C15F665A16EA33F588EBD75A339 /* PrimerViewController.swift in Sources */,
-				9A25E5E8C31343ABA97FFDA7AAFAE5AF /* PrimerViewExtensions.swift in Sources */,
-				F5099C6F6484CAB6308A4C51A6C9A3A7 /* PrimerWebViewController.swift in Sources */,
-				97F9B33AF7878569AB7359884B11CB31 /* PrimerWebViewModel.swift in Sources */,
-				1A9FF93C96058BFE4D03DF7812F92C9B /* Promise.swift in Sources */,
-				9ADD0C5E28879507BE45D55727FFB843 /* Queue.swift in Sources */,
-				BB102B4B19BD4851D59E51C090EE368A /* race.swift in Sources */,
-				030BC82FCC6DB79247086CB6A732B19D /* RateLimitedDispatcher.swift in Sources */,
-				9FC79E8AB385E0986CFB5EEFB9299138 /* RateLimitedDispatcherBase.swift in Sources */,
-				F078457BEF63041E49C09A11AF9F90C8 /* RecoverWrappers.swift in Sources */,
-				A9D242477D7BFDC2164889091E448920 /* ReloadDelegate.swift in Sources */,
-				17555207546F1380E5D5331DE8C7E430 /* Resolver.swift in Sources */,
-				15F2D9532F7C92D50494DADF25FB776F /* ResumeHandlerProtocol.swift in Sources */,
-				1DD35064DD4D7AF4481E1488D4396BD1 /* ScannerView.swift in Sources */,
-				691C523EB92EE00051C4A25B01DAE069 /* SequenceWrappers.swift in Sources */,
-				1E9553C0779CD6DFE199EB93AF861C3F /* StrictRateLimitedDispatcher.swift in Sources */,
-				B56352F4104886A44A551132A0D9CC5F /* StringExtension.swift in Sources */,
-				0498EB2C2B12FC8FD65B19FE272FF512 /* SuccessMessage.swift in Sources */,
-				46FEE3F57F93123CC68CA14375063D06 /* SuccessViewController.swift in Sources */,
-				4F46B730ACB79A1F7301FA8D7AA951C9 /* Thenable.swift in Sources */,
-				41F9AE35CC4EE49E675F6F9808B2FA18 /* ThenableWrappers.swift in Sources */,
-				6EBA9290523DBC9EB31A0413ED195C1E /* TokenizationService.swift in Sources */,
-				ACE7B9FD25B6D1A82FF2BAB07A7F7A8B /* UIColorExtension.swift in Sources */,
-				85B0483C40E9637C2EE471CE71858AD6 /* UIDeviceExtension.swift in Sources */,
-				1C138812AB6B45542D64D275F9210CDA /* URLExtension.swift in Sources */,
-				081A5CA0E340A96F1D85B379CD201ACE /* URLSessionStack.swift in Sources */,
-				BE28B3C3EA9CBBC62A9CE412B271F689 /* UserDefaultsExtension.swift in Sources */,
-				62C63E28316B1CDE6676DC748FD286CB /* UXMode.swift in Sources */,
-				018C0290D5945BB51D004B433A211381 /* Validation.swift in Sources */,
-				DB577CEAA8733C1D28E9138BE08EA786 /* VaultCheckoutViewModel.swift in Sources */,
-				4CD23955EDCC9A10C605B11E98F538FA /* VaultPaymentMethodView.swift in Sources */,
-				4C44C873F4FAEBDCD6F1C8AA322C9805 /* VaultPaymentMethodViewController.swift in Sources */,
-				B7D185DFA502BFC031C3C98AB3DCFB1D /* VaultPaymentMethodViewModel.swift in Sources */,
-				829786FF2D6F592C01436DD8300C3C1B /* VaultService.swift in Sources */,
-				C21729DE0F1CA81619247C35B8FFF44D /* WebViewController.swift in Sources */,
-				6D6BF9863371EC0D3457FED17A00F1E5 /* when.swift in Sources */,
-				6C0813800239BAEB6C4F90FA3D022917 /* WrapperProtocols.swift in Sources */,
->>>>>>> 3b1075d2
-			);
-			runOnlyForDeploymentPostprocessing = 0;
-		};
-		A8B3FBFF2327D6EF99A62E682B0340BD /* Sources */ = {
-			isa = PBXSourcesBuildPhase;
-			buildActionMask = 2147483647;
-			files = (
-				BAFF64D9568586526D6881C9F5C4A3A5 /* 3DS.swift in Sources */,
-				AD56BC1B0BA635D2924617BF161E7E8F /* 3DSService.swift in Sources */,
-				19A7C890397FC85BBB20F676A2880992 /* 3DSService+Promises.swift in Sources */,
-				EDEBA7C2A25A91C84F57EF1386BC0185 /* after.swift in Sources */,
-				D00105F2AC6DB1F007F7E1F7B36F5CA4 /* AlertController.swift in Sources */,
-				318C946987250F5AD748827E42C5412A /* Apaya.swift in Sources */,
-				3DAE24F6DCB3CDDABFBA969B0EE8F20C /* ApayaService.swift in Sources */,
-				E6F050E3D2710E99F70E91C882DBCD5B /* ApplePay.swift in Sources */,
-				D776BCA50DC3CB982D7ED3242A15D226 /* ApplePayService.swift in Sources */,
-				7430A54735B8AFF6E5F362CD35806032 /* ApplePayViewModel.swift in Sources */,
-				75815DB56E45D94610287D423D9AD8F7 /* AppState.swift in Sources */,
-				F92F6807DC51C86A2F626529BB50DF94 /* Box.swift in Sources */,
-				CDA3C3EB72C270263171384EF863E46A /* BundleExtension.swift in Sources */,
-				56C9DCD3B9BCB659C18AAB8FF1E3DC83 /* CancelContext.swift in Sources */,
-				3E6532A9F5CBF93BF65532B178D7F3AC /* Cancellable.swift in Sources */,
-				8B4BE633B37B79C9B3553D85522468D6 /* CancellableCatchable.swift in Sources */,
-				969767B5B49A1282723DC2F3C2AB468F /* CancellablePromise.swift in Sources */,
-				784B09ABD775E92462E3D782EE87A8B4 /* CancellableThenable.swift in Sources */,
-				C121BA8D1AD172199EC639B832492242 /* CardButton.swift in Sources */,
-				1F3D0B57FA1F814CFAE6AFD67B29CCB2 /* CardComponentsManager.swift in Sources */,
-				19123F32D85D6B3A0070B8DFEAF52219 /* CardNetwork.swift in Sources */,
-				894AD979A2AF620035DC85887355F0D1 /* CardScannerViewController.swift in Sources */,
-				12A6EE98D1C260765BD36BF86D6C4EB7 /* CardScannerViewController+SimpleScanDelegate.swift in Sources */,
-				56B44198BF1EB913885074D4402E1779 /* CardScannerViewModel.swift in Sources */,
-				E9B94E01F80271D5B918DEE38E71FF98 /* Catchable.swift in Sources */,
-				F36FD00F5C967ECE0A3AC997884C98F9 /* CatchWrappers.swift in Sources */,
-				56C6DE1F4D49455210C419A4F12D1064 /* ClientToken.swift in Sources */,
-				C6D5E411B9417B622CDE8D19656DBD31 /* ClientTokenService.swift in Sources */,
-				C2632CA0F23054F6FBA87C5E7FD8BC0B /* ConcurrencyLimitedDispatcher.swift in Sources */,
-				BE03BB44E09EB80E135A35353ECDB6F9 /* Configuration.swift in Sources */,
-				CD5305327DEAEDE1C85244699D85BA83 /* Consolable.swift in Sources */,
-				0B78BC297E98C0378F0470D6263B0BD7 /* CoreDataDispatcher.swift in Sources */,
-				CEABCD91B5093FDFCBE842BEA1130C80 /* CountryCode.swift in Sources */,
-				D3E43189825CAE5AE52CB306D58EFE56 /* Currency.swift in Sources */,
-				121F4A4CA0B45F9736364C3F1EDE412C /* Customer.swift in Sources */,
-				B79FF5D751E00C0857A435E5B90C7B9B /* CustomStringConvertible.swift in Sources */,
-				4FAA5B961834AA38E365652432751393 /* DateExtension.swift in Sources */,
-				929F93E063756D36106BE24DC665CABD /* DependencyInjection.swift in Sources */,
-				4B0CE26EE60B2A391EF0FB06E7E394C0 /* DirectDebitMandate.swift in Sources */,
-				E757412C2CB052B54C2324707AC6F436 /* DirectDebitService.swift in Sources */,
-				EF86F71DC2E76BF84022A64B4BCABB4C /* DirerctCheckoutViewModel.swift in Sources */,
-				00C5F7107AEBA36C0B0A7B3125046097 /* Dispatcher.swift in Sources */,
-				6FA999A47C30129D1E2CA4869A0709CF /* Endpoint.swift in Sources */,
-				2158C84511D24427922435F8EA1CB082 /* EnsureWrappers.swift in Sources */,
-				4C301C11277A3B31A906F2E651B1DCD0 /* Error.swift in Sources */,
-				BFE102E2BB3293867E073DC0A0FE3813 /* ErrorHandler.swift in Sources */,
-				50B9599ACF99A18EB6103C6C00BFA7EC /* ErrorViewController.swift in Sources */,
-				51E7FA83503088956719A1EBA907611C /* ExternalViewModel.swift in Sources */,
-				E5A9F77E3A4D242FDAA8A62E4243DD44 /* FinallyWrappers.swift in Sources */,
-				7D0B336612B3E4DA9772DC28190292EF /* firstly.swift in Sources */,
-				2D838539FC9E74EA2C312764581CD515 /* FormTextFieldType.swift in Sources */,
-				E57AD6191D5BE594AE96E5925FB029E2 /* FormType.swift in Sources */,
-				B331652C1B0D9F7F38F740F5F892AE79 /* Guarantee.swift in Sources */,
-				AEEF2A0216C034434092F727560C2DE8 /* GuaranteeWrappers.swift in Sources */,
-				A4E47894153CC5D2FE79765A34D4427B /* hang.swift in Sources */,
-				7AD0B19D76BA6B3F0DABD81D456A5C23 /* ImageName.swift in Sources */,
-				8ED43971C9067C1AAE05CB3D7E0FD0C4 /* IntExtension.swift in Sources */,
-				1C688C15029E49AD0F400BF18B4F5C78 /* JSONParser.swift in Sources */,
-				7150F8CD4CD6E600BB11A72274A02BD7 /* Klarna.swift in Sources */,
-				D478F67C6122D205E54D3160FC3A7EC4 /* KlarnaService.swift in Sources */,
-				87C74CE3432B41B87BC14ED8D1581F12 /* KlarnaViewModel.swift in Sources */,
-				A6B7E1F505C4239E16CEE6B781C1DDB2 /* LoadingViewController.swift in Sources */,
-				5CEC3F2BDEBC2B45CB6EA17C2B835F1B /* LogEvent.swift in Sources */,
-				ACD88CCD8F8339490FB1FC29B9B9216F /* Logger.swift in Sources */,
-				BA2F5504C1DB6BD9DB6471D874C42AD3 /* Mask.swift in Sources */,
-				82FB31B13D20066BF4278D9A23EF548E /* NetworkService.swift in Sources */,
-				F668DBDE2314E673825CE3352BC2E476 /* OAuthViewModel.swift in Sources */,
-				1098E8CF41544E9D98B3860BB1A54DF4 /* Optional+Extensions.swift in Sources */,
-				8BAF3A574D206B6136D3F1E6046A0D06 /* OrderItem.swift in Sources */,
-				0793670FE847827EA2793A2706619227 /* Parser.swift in Sources */,
-				8814DD5DB6E30637A609D7D62370B1AA /* PaymentMethodComponent.swift in Sources */,
-				708CECBFB46E6D7AD212436E8BC9BF85 /* PaymentMethodConfig.swift in Sources */,
-				8E1471AF34945FB07C84267F3C4A39D4 /* PaymentMethodConfigService.swift in Sources */,
-				932D4E99FAC648B56C910774DA6D6FC8 /* PaymentMethodToken.swift in Sources */,
-				403B23045B0F24F2BAB0760258E51BA0 /* PaymentMethodTokenizationRequest.swift in Sources */,
-				B080D98E283D17D5AA9570937E3D2046 /* PaymentResponse.swift in Sources */,
-				72C486C47F3CE38B97597BBF6A6B156A /* PayPal.swift in Sources */,
-				8B8969BCF7B2242CD8416021E9DFDBC1 /* PayPalService.swift in Sources */,
-				B8BE4D1B6FA6A7997BD61C4EDC12F2E2 /* PayPalViewModel.swift in Sources */,
-				F13D7C8349172E92FA4728C781BABA63 /* PresentationController.swift in Sources */,
-				2EDC1104788BC192C6400E49EB46F4B6 /* Primer.swift in Sources */,
-				31FAC33F7A1FFBB8180E07ED7047D607 /* PrimerAPI.swift in Sources */,
-				665F2C3E9B1F05CEDD3B29252B4F49F8 /* PrimerAPIClient.swift in Sources */,
-				FBE3389CABDD5E38D8B060CA90073087 /* PrimerAPIClient+3DS.swift in Sources */,
-				4A386E4223FDC043EF040D68EAED7933 /* PrimerAPIClient+Promises.swift in Sources */,
-				EA922FE73C5F4385EF53004F6BCAB06A /* PrimerButton.swift in Sources */,
-				B60149940CC49999CC739D3992DEA321 /* PrimerCardFormViewController.swift in Sources */,
-				7829FCE8C8CA918150E149496C155650 /* PrimerCardholderNameFieldView.swift in Sources */,
-				E135A1E3D2CABF9213DCE1F91B6FFE4F /* PrimerCardNumberFieldView.swift in Sources */,
-				4F35F5B5E37FFB2CC2CD145601318C93 /* PrimerContainerViewController.swift in Sources */,
-				3192D6BDC0C232D0ACF86892A57F5E00 /* PrimerContent.swift in Sources */,
-				6AB74D8322777EB3AB8C0741AB5E3CBC /* PrimerCustomStyleTextField.swift in Sources */,
-				4491F59E0E2F21F2A93FB729C23266C7 /* PrimerCVVFieldView.swift in Sources */,
-				667A217DB6A05429275D67DC29C6F7FA /* PrimerDelegate.swift in Sources */,
-				45BA6425BF5B1E0B849557055A4CF09D /* PrimerError.swift in Sources */,
-				ACF47200A69F3D23D6C0B998277910C3 /* PrimerExpiryDateFieldView.swift in Sources */,
-				80BBFEB930A501A8658A531D06B77F42 /* PrimerFlowEnums.swift in Sources */,
-				C70C1F9365125374E4E88F0C0FAB87F8 /* PrimerFormViewController.swift in Sources */,
-				AB5A8EB3F39F1F5D1030A1D5FCEF7853 /* PrimerLoadingViewController.swift in Sources */,
-				028FCDC66AA577245BDCEE251767738F /* PrimerNavigationBar.swift in Sources */,
-				E86040FA810240A25892051782249DF0 /* PrimerNavigationController.swift in Sources */,
-				BD9319628DA84DE6A718027CD0D65B31 /* PrimerNibView.swift in Sources */,
-				52698C702F4B2B778F40EFCF2D072417 /* PrimerOAuthViewModel.swift in Sources */,
-				5A840DB71C68DA2FB72D1465037AE4F6 /* PrimerRootViewController.swift in Sources */,
-				6173AFABAD588C0848FEA7AAA5C56D4E /* PrimerScrollView.swift in Sources */,
-				CFF3081F39E3B7B1C84504413B320738 /* PrimerSDK-dummy.m in Sources */,
-				19F19490D0834F931F0C062B47EFA5C2 /* PrimerSettings.swift in Sources */,
-				74E26C92529B820FD8769383DAEB087C /* PrimerTableViewCell.swift in Sources */,
-				9DF0CC5B10F47F568975F871ED46A701 /* PrimerTextField.swift in Sources */,
-				642601F95764BFB4433B0C9032951E7E /* PrimerTextFieldView.swift in Sources */,
-				3E864571CF2531EADD56042B3D721FDB /* PrimerTheme.swift in Sources */,
-				C1B4A01A12D8B6526BD536BF263607D9 /* PrimerUniversalCheckoutViewController.swift in Sources */,
-				B3A27B8126DDFCD7956E34D434DB22E2 /* PrimerVaultManagerViewController.swift in Sources */,
-				3A73304595A7750AB0A8F4FED712F4C4 /* PrimerViewController.swift in Sources */,
-				CB467557EAC9951911D25A62901519F3 /* PrimerViewExtensions.swift in Sources */,
-				797056CB36197215ECBBAD5924D9052B /* PrimerWebViewController.swift in Sources */,
-				ADEAC31E060DE48819E9D533CC4954CD /* PrimerWebViewModel.swift in Sources */,
-				F7908DDDB8615C60D62F18536C35CBCB /* Promise.swift in Sources */,
-				5773486598859F4C2742BA3E8A903D54 /* Queue.swift in Sources */,
-				A7B474E8B7313F9C004E8836CAF8B5F4 /* race.swift in Sources */,
-				3BF257C9A4B3A64B48369E839E3DF373 /* RateLimitedDispatcher.swift in Sources */,
-				42635327265541002829A1C858150727 /* RateLimitedDispatcherBase.swift in Sources */,
-				1C81D4EBCD6371AA99BD69BF7E72C6D0 /* RecoverWrappers.swift in Sources */,
-				A02264A219FFD9EE0824ED69F302BDD7 /* ReloadDelegate.swift in Sources */,
-				594A1A058D86B650800A27F946D8FE86 /* Resolver.swift in Sources */,
-				4EA3D55080BBBB286A1114DB98769B53 /* ResumeHandlerProtocol.swift in Sources */,
-				8157563AC192BEB04E1AAD9247BF6CC2 /* ScannerView.swift in Sources */,
-				813CE770F0923D55195DFDC38618C0AB /* SequenceWrappers.swift in Sources */,
-				6FFCDB26D2B78F920F3DBC771736B3A3 /* StrictRateLimitedDispatcher.swift in Sources */,
-				460CAACE66B9C13F63D10B3B5AB4EFD1 /* StringExtension.swift in Sources */,
-				1D3922CC270DEEA5001BDCCA /* WebViewUtil.swift in Sources */,
-				9A787B59FB21E809539925F51A84B2F9 /* SuccessMessage.swift in Sources */,
-				E3C55E1D19B0BC14F23377881159BBBB /* SuccessViewController.swift in Sources */,
-				E7FB55FFFED641F6440E916F3514730B /* Thenable.swift in Sources */,
-				08D391AF1587BEFAD2DA76022ED99EB6 /* ThenableWrappers.swift in Sources */,
-				E0930332B8C8840C762B217929B4894C /* TokenizationService.swift in Sources */,
-				464C532931A70E78DC73179AD39D4685 /* UIColorExtension.swift in Sources */,
-				04FC6AD2CB73875A39B20D1BACFBD401 /* UIDeviceExtension.swift in Sources */,
-				18F51C41F952B3DCE777CCA0AB2D4E62 /* URLExtension.swift in Sources */,
-				84F8B5ED1882B8F8CD383BA90FEE2B49 /* URLSessionStack.swift in Sources */,
-				98371B109885E1B0EAF0F75B6EC3C32D /* UserDefaultsExtension.swift in Sources */,
-				182ECCA7FE88FEA43483FBD3EB044DEE /* UXMode.swift in Sources */,
-				FCDD23301862DF2DA950B0E7B55A76E2 /* Validation.swift in Sources */,
-				ECE9CD4010DF321455F0BFC80F05B98A /* VaultCheckoutViewModel.swift in Sources */,
-				F4B103EC817F4E198BFFB86B33BB8D87 /* VaultPaymentMethodView.swift in Sources */,
-				85232008D4168EF5DAC5F940D56092D5 /* VaultPaymentMethodViewController.swift in Sources */,
-				E6C971F7C76796F2F496DEF5686A9639 /* VaultPaymentMethodViewModel.swift in Sources */,
-				C247D7258EF4DF72088DC9C290F92B76 /* VaultService.swift in Sources */,
-				12C7FBE0A201078705CEE8B6A9CAA57D /* WebViewController.swift in Sources */,
-				AC41C954958A1C812EB5177CDC24BC87 /* when.swift in Sources */,
-				EE5C81FFE57F1DC69D4FA6D19FF3CE2C /* WrapperProtocols.swift in Sources */,
-			);
-			runOnlyForDeploymentPostprocessing = 0;
-		};
-		CF240570212E13BADF577C8C066E3846 /* Sources */ = {
-			isa = PBXSourcesBuildPhase;
-			buildActionMask = 2147483647;
-			files = (
 			);
 			runOnlyForDeploymentPostprocessing = 0;
 		};
@@ -1868,52 +1388,194 @@
 			);
 			runOnlyForDeploymentPostprocessing = 0;
 		};
+		EBD2648FCD7245F444F4C4347F138BF6 /* Sources */ = {
+			isa = PBXSourcesBuildPhase;
+			buildActionMask = 2147483647;
+			files = (
+				FE826FAB4CA58B05501ACFB730F80ACA /* 3DS.swift in Sources */,
+				C0B8CACED978FE65AE74F354D5D619CE /* 3DSService.swift in Sources */,
+				BC61FA6F49AC26ACE634ECF027872296 /* 3DSService+Promises.swift in Sources */,
+				2709FD6EE64F3E683329F8725D7663E8 /* after.swift in Sources */,
+				B81805AF6CD3677B62C1A122388E5EDF /* AlertController.swift in Sources */,
+				AADCE0C623D295CC46EA7704780C8831 /* Apaya.swift in Sources */,
+				376C736A1928CD0347599C1BFE02B957 /* ApayaService.swift in Sources */,
+				0BA9F801EAE7037FB63BD905D973511D /* ApplePay.swift in Sources */,
+				CB38E18202FF0E276B48111A7A5B1A43 /* ApplePayService.swift in Sources */,
+				DB48BD9121FBBDCF77D99E6AADC206D8 /* ApplePayViewModel.swift in Sources */,
+				1BA7BCA44050DA8CCDFFCA8F0CC15F0C /* AppState.swift in Sources */,
+				A228FA4FD28605C1AB3F09FFE35BECD3 /* Box.swift in Sources */,
+				20C277EF564941FB6C56DF99FF8EEFC0 /* BundleExtension.swift in Sources */,
+				F07294A7F3F2F2E6CC85536426CD10BA /* CancelContext.swift in Sources */,
+				3BDB95FCC08B7BC5EF172004A198A6F5 /* Cancellable.swift in Sources */,
+				EE98BAA7473BF959B0CBC24C5C1C770E /* CancellableCatchable.swift in Sources */,
+				C4C5A113FDF833E6F71BC38CA212CB60 /* CancellablePromise.swift in Sources */,
+				99B7F3D31587D6FBED7DF47A17670B4D /* CancellableThenable.swift in Sources */,
+				1321F12607FD0F5A15538AE017677AEF /* CardButton.swift in Sources */,
+				7231612B1A39AEDF4BABC34F09200863 /* CardComponentsManager.swift in Sources */,
+				881556E50E8343E7565E88964BB46DF8 /* CardNetwork.swift in Sources */,
+				F61C03427F60205C7AAB09C46D6ED9F5 /* CardScannerViewController.swift in Sources */,
+				A8D5706346CA51E7968518DF13915396 /* CardScannerViewController+SimpleScanDelegate.swift in Sources */,
+				B2E94EBD1917AFE8DFD4CC66C6F3D177 /* CardScannerViewModel.swift in Sources */,
+				0DA43093BF9D66B49F023E5E9BFCCD14 /* Catchable.swift in Sources */,
+				7891979DE347F1BB33DC66BFA1710E6E /* CatchWrappers.swift in Sources */,
+				350C0FC3390A9D0ED539799D24658566 /* ClientToken.swift in Sources */,
+				1E2599AF69C02F9415B91F97BAC14D48 /* ClientTokenService.swift in Sources */,
+				FD5D33E16F216003BC13F93372820AA6 /* ConcurrencyLimitedDispatcher.swift in Sources */,
+				34DE745B35498F5F873B595119E801C8 /* Configuration.swift in Sources */,
+				E43F2BF7FB70FFECA0F9F39AB227281A /* Consolable.swift in Sources */,
+				990444B894D9EF3F9025450A4120E57B /* CoreDataDispatcher.swift in Sources */,
+				82BC8499469B0C4F48F24B4EBC904397 /* CountryCode.swift in Sources */,
+				80E6044733FDDC2BE6B1CF562CE20F01 /* Currency.swift in Sources */,
+				A6AD6DCA0F8B4EAFE71908C2025CCB1C /* CustomStringConvertible.swift in Sources */,
+				74BE9152BED470C91D5D22944BA21EB0 /* DateExtension.swift in Sources */,
+				02842F0E241C9C6E3C9125DAF07098C1 /* DependencyInjection.swift in Sources */,
+				582314EC100E0894076572DFF9F0663B /* DirectDebitMandate.swift in Sources */,
+				354DC8223EBE63057DCB67BB2E113BEC /* DirectDebitService.swift in Sources */,
+				8315CE22E8F3266B4134EA307F16F240 /* DirerctCheckoutViewModel.swift in Sources */,
+				6841E77B36FC6B1B40B4F92436F5DF73 /* Dispatcher.swift in Sources */,
+				5B26AB48F9B0A3BA3E543AEFF5D897A4 /* Endpoint.swift in Sources */,
+				D066624F188E7B5E36EEB3CB4440C17E /* EnsureWrappers.swift in Sources */,
+				BAAA8D7EADA6EEB60E4418B36C304FFF /* Error.swift in Sources */,
+				DF1AD594BA007552894858A8484E515B /* ErrorHandler.swift in Sources */,
+				6A27B2C4BCE69A1A4992D0643070AA43 /* ErrorViewController.swift in Sources */,
+				0D6DB212075B7BF15C56A48B8EF5FE2C /* ExternalViewModel.swift in Sources */,
+				1DC310131BD54813FBCBD41CA3CD72A1 /* FinallyWrappers.swift in Sources */,
+				FE433115A91E1DBD92B2EA4562F396B2 /* firstly.swift in Sources */,
+				F706E48FC2F340022EF94121A7162A25 /* FormTextFieldType.swift in Sources */,
+				6DA352F6AA026D1B70E7DE3A55EDD3FA /* FormType.swift in Sources */,
+				66591E166B951D410242E91A1FE69841 /* Guarantee.swift in Sources */,
+				6271966C9A1154962AFCEE5E1808A71D /* GuaranteeWrappers.swift in Sources */,
+				46B30A26F8A51EF5472CFAE4FA5701AF /* hang.swift in Sources */,
+				BE06EDD5E53D5B8759326151E3C35232 /* ImageName.swift in Sources */,
+				A5FD7B34E904C3B1EEF9DDBD24680AE1 /* IntExtension.swift in Sources */,
+				9BCCBDD3D1491583DDDC75F1D9C3E157 /* JSONParser.swift in Sources */,
+				739494D8847B9D6E12EC6BBCDB4D29B8 /* Klarna.swift in Sources */,
+				DA101DAEAAF7D0C12C2DB181C5F6040B /* KlarnaService.swift in Sources */,
+				F21DC34D239301408CBD29DD3FC1917F /* KlarnaViewModel.swift in Sources */,
+				5763848AD39B73D90AFE20742C05C33B /* LoadingViewController.swift in Sources */,
+				39D01DEDF5367D15993088D69EF2A9F5 /* LogEvent.swift in Sources */,
+				4F0966F63C0424B00B67543DA71AB9C4 /* Logger.swift in Sources */,
+				A551CB07224E19E7A84C92AB3CAFA965 /* Mask.swift in Sources */,
+				DAB96B8564E9F972424CD1DD5F6F08B5 /* NetworkService.swift in Sources */,
+				CC9582F3F86B3F8651DB7CC3E94E5418 /* OAuthViewModel.swift in Sources */,
+				C2B28ADAA061FFBE1D7DA6A29B565532 /* Optional+Extensions.swift in Sources */,
+				156CE82AA07F6216AAEB68860B798939 /* OrderItem.swift in Sources */,
+				3CFD1E952CD6731A9B6242BB386293E8 /* Parser.swift in Sources */,
+				662EA1116BD1A8ABDF99B58FFA3AFF1E /* PaymentMethodComponent.swift in Sources */,
+				24279FC048E085429A6725A973C52161 /* PaymentMethodConfig.swift in Sources */,
+				A6CCCB1E47119506358460400124F1CE /* PaymentMethodConfigService.swift in Sources */,
+				317B318705F7DB1887C5BE2E83F21DFE /* PaymentMethodToken.swift in Sources */,
+				5FE5E08318897FDD3C7B5B05A101C291 /* PaymentMethodTokenizationRequest.swift in Sources */,
+				9194F79361E240407075C4A665B0E72C /* PaymentResponse.swift in Sources */,
+				26A8263A6E2CF577ED5973DDB7C6F903 /* PayPal.swift in Sources */,
+				4EDF98303DA62EB2993E69014EBAE8CC /* PayPalService.swift in Sources */,
+				18DA217D8D8B969117D70F6090F22061 /* PayPalViewModel.swift in Sources */,
+				B65DAF86B9BFA3ED2E01855CBCE14550 /* PresentationController.swift in Sources */,
+				28C04F8EA1428794B0DE64620E3EE4C4 /* Primer.swift in Sources */,
+				B1AEE0A576C0E379F00075A7A7A1C379 /* PrimerAPI.swift in Sources */,
+				E909C402E169A8AE8446F68D791EE12F /* PrimerAPIClient.swift in Sources */,
+				DF2A817B2A3C2958527703C315BE0673 /* PrimerAPIClient+3DS.swift in Sources */,
+				DC11601931E87A51F3C285B4B7600F6A /* PrimerAPIClient+Promises.swift in Sources */,
+				629900B6AD54D97D44F9A4163D77EBC9 /* PrimerButton.swift in Sources */,
+				AC9661C5CCCAF9EF0BB0DFA73081DC06 /* PrimerCardFormViewController.swift in Sources */,
+				23E8E12806CCF216FC750A47BB616690 /* PrimerCardholderNameFieldView.swift in Sources */,
+				9116B3EA88D4E81FCF5E14C3579B816E /* PrimerCardNumberFieldView.swift in Sources */,
+				A4014EDF262AE8356BF2C973E9D8F5EC /* PrimerContainerViewController.swift in Sources */,
+				E4D518068238BB04AEE29072C873831A /* PrimerContent.swift in Sources */,
+				B4A9429C7CD866DB182C27ACB7A63EA6 /* PrimerCustomStyleTextField.swift in Sources */,
+				019DE1E081951A33C95E8C0A36639835 /* PrimerCVVFieldView.swift in Sources */,
+				C72B9B325F97CE047A9E3A2B2E20D1F6 /* PrimerDelegate.swift in Sources */,
+				FC60E905333FF3A361746979373173AD /* PrimerError.swift in Sources */,
+				D5073091FCEDA89FDE3E31B0CB4D0DB0 /* PrimerExpiryDateFieldView.swift in Sources */,
+				175E5095F5866C8B84D83E6D90AE98C0 /* PrimerFlowEnums.swift in Sources */,
+				0F1DC0756B9DF0F8357F0EEBF715B1AF /* PrimerFormViewController.swift in Sources */,
+				AE61140B1683319557103FAE20B76821 /* PrimerImage.swift in Sources */,
+				807E3781C3F6E63E779FA1D52250877E /* PrimerLoadingViewController.swift in Sources */,
+				F8A9408409085E688B1EFCCEF90F50B6 /* PrimerNavigationBar.swift in Sources */,
+				C5A52AA68A777EFA14752429CD83B045 /* PrimerNavigationController.swift in Sources */,
+				267B7820E77B671C7EE5272A323E3C48 /* PrimerNibView.swift in Sources */,
+				D6D6080D77DECC758F69945F649E8972 /* PrimerOAuthViewModel.swift in Sources */,
+				7124514DBCBB75435854E73855D4116C /* PrimerRootViewController.swift in Sources */,
+				228FA2C4978B4E51C72E84F6F71CAE2C /* PrimerScrollView.swift in Sources */,
+				DA10E58B74939EA13E2A8738953A023C /* PrimerSDK-dummy.m in Sources */,
+				F91F0A1B2CAFFAFCEF7693A693F8B93A /* PrimerSettings.swift in Sources */,
+				6AFB16BAACDC11E20A469F40986B092D /* PrimerTableViewCell.swift in Sources */,
+				46E8A5843F012ABA0E5F66B26FA54E73 /* PrimerTextField.swift in Sources */,
+				B7F8D4EFB2A5461E4EB0C9ADC446AFE1 /* PrimerTextFieldView.swift in Sources */,
+				5CE6DEF6FA5266764F880C181F39CA3E /* PrimerTheme.swift in Sources */,
+				61706901524745BA0B880EE87C374AC8 /* PrimerUniversalCheckoutViewController.swift in Sources */,
+				0BA2E69A8BBB0E55A063445D8A0C664A /* PrimerVaultManagerViewController.swift in Sources */,
+				E9A1427EB2909C94D9F4CA26563BFD34 /* PrimerViewController.swift in Sources */,
+				E36D0C19EC6B1326E853E601311365D5 /* PrimerViewExtensions.swift in Sources */,
+				86B73CFB0EE4C2590F16C6C96A39D072 /* PrimerWebViewController.swift in Sources */,
+				5761944A812F04E9CCE82629025B5CB8 /* PrimerWebViewModel.swift in Sources */,
+				ACAB5755D5576CE7E8CCABAA178E079C /* Promise.swift in Sources */,
+				8EA3462BD3123285A14437F1CB58867A /* Queue.swift in Sources */,
+				A8E666EF6AAE479A29C02E5AA9864186 /* race.swift in Sources */,
+				9E20C415EFBF3EC67DD2FB70FAA0D5D4 /* RateLimitedDispatcher.swift in Sources */,
+				8FF24A345709A8C71AB31478D5724555 /* RateLimitedDispatcherBase.swift in Sources */,
+				D56E81CC6913C885814F3723B3B31774 /* RecoverWrappers.swift in Sources */,
+				EB5E5F3C110545D13B57426434D4D910 /* ReloadDelegate.swift in Sources */,
+				F9E1884C795461A2C1127EC049A4478E /* Resolver.swift in Sources */,
+				ACEF61FD4B36B248F3D23EB1731CCCAC /* ResumeHandlerProtocol.swift in Sources */,
+				3EE7089512097DE9C9DCA03ED386CBCA /* ScannerView.swift in Sources */,
+				3BF66F62CC6BBDD0E59E785C7B08B493 /* SequenceWrappers.swift in Sources */,
+				43A2DCA6818C101811D867A96865433D /* StrictRateLimitedDispatcher.swift in Sources */,
+				257C67DF572DF822A6869EFBEDFB6D7F /* StringExtension.swift in Sources */,
+				6A4DB06177384DB13DBDD406339A0821 /* SuccessMessage.swift in Sources */,
+				B746E7B8B608806FCC0F094E976E285A /* SuccessViewController.swift in Sources */,
+				2471EB7EB9599463C4DD5C315329B110 /* Thenable.swift in Sources */,
+				F6EF7758316F68D9E57DC4C8FC68BCDC /* ThenableWrappers.swift in Sources */,
+				9F02BD76D1158BC86C83F47059A85F0F /* TokenizationService.swift in Sources */,
+				586CADD22C6157B952CC149E92D8C47F /* UIColorExtension.swift in Sources */,
+				6BCB494830CF9729CB146AD28F016E92 /* UIDeviceExtension.swift in Sources */,
+				A15F42A1EDF58E911F98137DFDBF82CC /* URLExtension.swift in Sources */,
+				1D8AD15BA9B2CA5AEB123E85DAD54242 /* URLSessionStack.swift in Sources */,
+				6BBA66B6D5BB923F439B5EBB5FDFEBEF /* UserDefaultsExtension.swift in Sources */,
+				AE82C174F8327ED1A4FEF83B03B05E50 /* UXMode.swift in Sources */,
+				4AA3B98908F4B496ECA8ACAF3A087C63 /* Validation.swift in Sources */,
+				4163BBA49244448895DAD297100D5225 /* VaultCheckoutViewModel.swift in Sources */,
+				61F3A20EDBEC1F7E07866082BDCB407A /* VaultPaymentMethodView.swift in Sources */,
+				65992B0A3BB3605AAAADD30CDCC8C1C5 /* VaultPaymentMethodViewController.swift in Sources */,
+				956870808E9033C4D5E8B5233F35B502 /* VaultPaymentMethodViewModel.swift in Sources */,
+				26C1680DFC52E54B97A139EB3E156F74 /* VaultService.swift in Sources */,
+				08D44878CEF046B09256F4F93A8F2BBF /* WebViewController.swift in Sources */,
+				99B1A6BB15EDF08400E84CB592358AC8 /* WebViewUtil.swift in Sources */,
+				9FB25C188BBE0F419A7685EE0E102CC8 /* when.swift in Sources */,
+				8DE6463D42A1FF8753044EEE78E0DEC9 /* WrapperProtocols.swift in Sources */,
+			);
+			runOnlyForDeploymentPostprocessing = 0;
+		};
 /* End PBXSourcesBuildPhase section */
 
 /* Begin PBXTargetDependency section */
-		02220B3DE755C6F70832C85AF1571EE7 /* PBXTargetDependency */ = {
+		05E455DF840BEB40F05CB2B4C8480735 /* PBXTargetDependency */ = {
+			isa = PBXTargetDependency;
+			name = "PrimerSDK-PrimerResources";
+			target = 6E6525C7043FBA7BB34A249010AF5593 /* PrimerSDK-PrimerResources */;
+			targetProxy = 64C2300271911998891E6E3AC154BDB6 /* PBXContainerItemProxy */;
+		};
+		8DF2881BDA9F2CC29F8626C99481ED87 /* PBXTargetDependency */ = {
+			isa = PBXTargetDependency;
+			name = "Pods-PrimerSDK_Example";
+			target = 6C144A762E9B598392AFFEC8F873746A /* Pods-PrimerSDK_Example */;
+			targetProxy = DDA2D49DE6512FAD700E5526CF7BC97E /* PBXContainerItemProxy */;
+		};
+		A84C3B7B5666E92906F5EE1F2CD999A0 /* PBXTargetDependency */ = {
+			isa = PBXTargetDependency;
+			name = PrimerSDK;
+			target = F3BE9108C53B53949406218CEA55E0B2 /* PrimerSDK */;
+			targetProxy = 013BFB0C0D5E2377188A35DBC8656018 /* PBXContainerItemProxy */;
+		};
+		D57154257AF0F182753746B4F0592C4B /* PBXTargetDependency */ = {
 			isa = PBXTargetDependency;
 			name = Primer3DS;
 			target = 6F5F0A81CAE773CFE5371059A81B5B6A /* Primer3DS */;
-			targetProxy = 254E7BB4D2348ABA0B8791F6F6477172 /* PBXContainerItemProxy */;
-		};
-		1F6D14141F03EC3357134D5885DD9A31 /* PBXTargetDependency */ = {
-			isa = PBXTargetDependency;
-			name = PrimerSDK;
-			target = F3BE9108C53B53949406218CEA55E0B2 /* PrimerSDK */;
-			targetProxy = 6C28BF6C46E184B62BE91EFB2B052D15 /* PBXContainerItemProxy */;
-		};
-		A346A0AE1D924F474A1E1C7D42CB1B4D /* PBXTargetDependency */ = {
-			isa = PBXTargetDependency;
-			name = "PrimerSDK-PrimerResources";
-			target = 6E6525C7043FBA7BB34A249010AF5593 /* PrimerSDK-PrimerResources */;
-			targetProxy = 8D16340169F636AEF0C190E7CB8C5174 /* PBXContainerItemProxy */;
-		};
-		CC73C05515DE7070E24511C68327E1B9 /* PBXTargetDependency */ = {
-			isa = PBXTargetDependency;
-			name = "Pods-PrimerSDK_Example";
-			target = 6C144A762E9B598392AFFEC8F873746A /* Pods-PrimerSDK_Example */;
-			targetProxy = 2087C3B3E5351D4064BDCBF45EAB40F2 /* PBXContainerItemProxy */;
+			targetProxy = 954984DD0D4C3E1BFC08DF675243C052 /* PBXContainerItemProxy */;
 		};
 /* End PBXTargetDependency section */
 
 /* Begin XCBuildConfiguration section */
-		0091663FF3812A5C1E0D753FEE73499C /* Debug */ = {
-			isa = XCBuildConfiguration;
-			baseConfigurationReference = 0677C6E9834BB4B812F956E42A88E8F3 /* PrimerSDK.debug.xcconfig */;
-			buildSettings = {
-				CONFIGURATION_BUILD_DIR = "$(BUILD_DIR)/$(CONFIGURATION)$(EFFECTIVE_PLATFORM_NAME)/PrimerSDK";
-				IBSC_MODULE = PrimerSDK;
-				INFOPLIST_FILE = "Target Support Files/PrimerSDK/ResourceBundle-PrimerResources-PrimerSDK-Info.plist";
-				IPHONEOS_DEPLOYMENT_TARGET = 10.0;
-				PRODUCT_NAME = PrimerResources;
-				SDKROOT = iphoneos;
-				SKIP_INSTALL = YES;
-				TARGETED_DEVICE_FAMILY = "1,2";
-				WRAPPER_EXTENSION = bundle;
-			};
-			name = Debug;
-		};
 		05B9E071CFCA1E8A62F14905A80EE6EF /* Debug */ = {
 			isa = XCBuildConfiguration;
 			baseConfigurationReference = DF6E4F8E7C26A7BBEC17AAD4042A317D /* Pods-PrimerSDK_Tests.debug.xcconfig */;
@@ -1947,22 +1609,6 @@
 			};
 			name = Debug;
 		};
-		28751DE907EA95CF6C40F28763179219 /* Release */ = {
-			isa = XCBuildConfiguration;
-			baseConfigurationReference = 6D615C192F3ED0841230C2EDE0FFEC28 /* PrimerSDK.release.xcconfig */;
-			buildSettings = {
-				CONFIGURATION_BUILD_DIR = "$(BUILD_DIR)/$(CONFIGURATION)$(EFFECTIVE_PLATFORM_NAME)/PrimerSDK";
-				IBSC_MODULE = PrimerSDK;
-				INFOPLIST_FILE = "Target Support Files/PrimerSDK/ResourceBundle-PrimerResources-PrimerSDK-Info.plist";
-				IPHONEOS_DEPLOYMENT_TARGET = 10.0;
-				PRODUCT_NAME = PrimerResources;
-				SDKROOT = iphoneos;
-				SKIP_INSTALL = YES;
-				TARGETED_DEVICE_FAMILY = "1,2";
-				WRAPPER_EXTENSION = bundle;
-			};
-			name = Release;
-		};
 		4E687C4A86CAA9AEFEB474630D7B5288 /* Release */ = {
 			isa = XCBuildConfiguration;
 			baseConfigurationReference = 37BD3457C9DA0596324E3CDCC658CF05 /* Primer3DS.release.xcconfig */;
@@ -1994,6 +1640,37 @@
 				VERSION_INFO_PREFIX = "";
 			};
 			name = Release;
+		};
+		54A5F82AAFB361973709821F6B85D3FF /* Debug */ = {
+			isa = XCBuildConfiguration;
+			baseConfigurationReference = 0677C6E9834BB4B812F956E42A88E8F3 /* PrimerSDK.debug.xcconfig */;
+			buildSettings = {
+				CLANG_ENABLE_OBJC_WEAK = NO;
+				"CODE_SIGN_IDENTITY[sdk=appletvos*]" = "";
+				"CODE_SIGN_IDENTITY[sdk=iphoneos*]" = "";
+				"CODE_SIGN_IDENTITY[sdk=watchos*]" = "";
+				CURRENT_PROJECT_VERSION = 1;
+				DEFINES_MODULE = YES;
+				DYLIB_COMPATIBILITY_VERSION = 1;
+				DYLIB_CURRENT_VERSION = 1;
+				DYLIB_INSTALL_NAME_BASE = "@rpath";
+				GCC_PREFIX_HEADER = "Target Support Files/PrimerSDK/PrimerSDK-prefix.pch";
+				INFOPLIST_FILE = "Target Support Files/PrimerSDK/PrimerSDK-Info.plist";
+				INSTALL_PATH = "$(LOCAL_LIBRARY_DIR)/Frameworks";
+				IPHONEOS_DEPLOYMENT_TARGET = 10.0;
+				LD_RUNPATH_SEARCH_PATHS = "$(inherited) @executable_path/Frameworks @loader_path/Frameworks";
+				MODULEMAP_FILE = "Target Support Files/PrimerSDK/PrimerSDK.modulemap";
+				PRODUCT_MODULE_NAME = PrimerSDK;
+				PRODUCT_NAME = PrimerSDK;
+				SDKROOT = iphoneos;
+				SKIP_INSTALL = YES;
+				SWIFT_ACTIVE_COMPILATION_CONDITIONS = "$(inherited) ";
+				SWIFT_VERSION = 4.2;
+				TARGETED_DEVICE_FAMILY = "1,2";
+				VERSIONING_SYSTEM = "apple-generic";
+				VERSION_INFO_PREFIX = "";
+			};
+			name = Debug;
 		};
 		7EE7A78859F657F6BEFC651185B43192 /* Release */ = {
 			isa = XCBuildConfiguration;
@@ -2050,7 +1727,8 @@
 				MTL_FAST_MATH = YES;
 				PRODUCT_NAME = "$(TARGET_NAME)";
 				STRIP_INSTALLED_PRODUCT = NO;
-				SWIFT_OPTIMIZATION_LEVEL = "-Owholemodule";
+				SWIFT_COMPILATION_MODE = wholemodule;
+				SWIFT_OPTIMIZATION_LEVEL = "-O";
 				SWIFT_VERSION = 5.0;
 				SYMROOT = "${SRCROOT}/../build";
 			};
@@ -2090,38 +1768,6 @@
 			};
 			name = Release;
 		};
-		8858C99A68A51A760865174780CCADC7 /* Release */ = {
-			isa = XCBuildConfiguration;
-			baseConfigurationReference = 6D615C192F3ED0841230C2EDE0FFEC28 /* PrimerSDK.release.xcconfig */;
-			buildSettings = {
-				CLANG_ENABLE_OBJC_WEAK = NO;
-				"CODE_SIGN_IDENTITY[sdk=appletvos*]" = "";
-				"CODE_SIGN_IDENTITY[sdk=iphoneos*]" = "";
-				"CODE_SIGN_IDENTITY[sdk=watchos*]" = "";
-				CURRENT_PROJECT_VERSION = 1;
-				DEFINES_MODULE = YES;
-				DYLIB_COMPATIBILITY_VERSION = 1;
-				DYLIB_CURRENT_VERSION = 1;
-				DYLIB_INSTALL_NAME_BASE = "@rpath";
-				GCC_PREFIX_HEADER = "Target Support Files/PrimerSDK/PrimerSDK-prefix.pch";
-				INFOPLIST_FILE = "Target Support Files/PrimerSDK/PrimerSDK-Info.plist";
-				INSTALL_PATH = "$(LOCAL_LIBRARY_DIR)/Frameworks";
-				IPHONEOS_DEPLOYMENT_TARGET = 10.0;
-				LD_RUNPATH_SEARCH_PATHS = "$(inherited) @executable_path/Frameworks @loader_path/Frameworks";
-				MODULEMAP_FILE = "Target Support Files/PrimerSDK/PrimerSDK.modulemap";
-				PRODUCT_MODULE_NAME = PrimerSDK;
-				PRODUCT_NAME = PrimerSDK;
-				SDKROOT = iphoneos;
-				SKIP_INSTALL = YES;
-				SWIFT_ACTIVE_COMPILATION_CONDITIONS = "$(inherited) ";
-				SWIFT_VERSION = 4.2;
-				TARGETED_DEVICE_FAMILY = "1,2";
-				VALIDATE_PRODUCT = YES;
-				VERSIONING_SYSTEM = "apple-generic";
-				VERSION_INFO_PREFIX = "";
-			};
-			name = Release;
-		};
 		984FC86F519B91B45E9A67F00E0E48A8 /* Debug */ = {
 			isa = XCBuildConfiguration;
 			baseConfigurationReference = 3C474C1A0DABE2A3F404B63D4D59F30C /* Pods-PrimerSDK_Example.debug.xcconfig */;
@@ -2154,6 +1800,22 @@
 				VERSION_INFO_PREFIX = "";
 			};
 			name = Debug;
+		};
+		A1DCD5C206A6462B483EA21A006D3BBC /* Release */ = {
+			isa = XCBuildConfiguration;
+			baseConfigurationReference = 6D615C192F3ED0841230C2EDE0FFEC28 /* PrimerSDK.release.xcconfig */;
+			buildSettings = {
+				CONFIGURATION_BUILD_DIR = "$(BUILD_DIR)/$(CONFIGURATION)$(EFFECTIVE_PLATFORM_NAME)/PrimerSDK";
+				IBSC_MODULE = PrimerSDK;
+				INFOPLIST_FILE = "Target Support Files/PrimerSDK/ResourceBundle-PrimerResources-PrimerSDK-Info.plist";
+				IPHONEOS_DEPLOYMENT_TARGET = 10.0;
+				PRODUCT_NAME = PrimerResources;
+				SDKROOT = iphoneos;
+				SKIP_INSTALL = YES;
+				TARGETED_DEVICE_FAMILY = "1,2";
+				WRAPPER_EXTENSION = bundle;
+			};
+			name = Release;
 		};
 		AFEA03A91650290E443E2FD0FB7850F7 /* Release */ = {
 			isa = XCBuildConfiguration;
@@ -2188,6 +1850,54 @@
 				VERSION_INFO_PREFIX = "";
 			};
 			name = Release;
+		};
+		BE358B29531428ED6A5F311E40EAAC93 /* Release */ = {
+			isa = XCBuildConfiguration;
+			baseConfigurationReference = 6D615C192F3ED0841230C2EDE0FFEC28 /* PrimerSDK.release.xcconfig */;
+			buildSettings = {
+				CLANG_ENABLE_OBJC_WEAK = NO;
+				"CODE_SIGN_IDENTITY[sdk=appletvos*]" = "";
+				"CODE_SIGN_IDENTITY[sdk=iphoneos*]" = "";
+				"CODE_SIGN_IDENTITY[sdk=watchos*]" = "";
+				CURRENT_PROJECT_VERSION = 1;
+				DEFINES_MODULE = YES;
+				DYLIB_COMPATIBILITY_VERSION = 1;
+				DYLIB_CURRENT_VERSION = 1;
+				DYLIB_INSTALL_NAME_BASE = "@rpath";
+				GCC_PREFIX_HEADER = "Target Support Files/PrimerSDK/PrimerSDK-prefix.pch";
+				INFOPLIST_FILE = "Target Support Files/PrimerSDK/PrimerSDK-Info.plist";
+				INSTALL_PATH = "$(LOCAL_LIBRARY_DIR)/Frameworks";
+				IPHONEOS_DEPLOYMENT_TARGET = 10.0;
+				LD_RUNPATH_SEARCH_PATHS = "$(inherited) @executable_path/Frameworks @loader_path/Frameworks";
+				MODULEMAP_FILE = "Target Support Files/PrimerSDK/PrimerSDK.modulemap";
+				PRODUCT_MODULE_NAME = PrimerSDK;
+				PRODUCT_NAME = PrimerSDK;
+				SDKROOT = iphoneos;
+				SKIP_INSTALL = YES;
+				SWIFT_ACTIVE_COMPILATION_CONDITIONS = "$(inherited) ";
+				SWIFT_VERSION = 4.2;
+				TARGETED_DEVICE_FAMILY = "1,2";
+				VALIDATE_PRODUCT = YES;
+				VERSIONING_SYSTEM = "apple-generic";
+				VERSION_INFO_PREFIX = "";
+			};
+			name = Release;
+		};
+		D1C683F66E82524C734794C99EC7650D /* Debug */ = {
+			isa = XCBuildConfiguration;
+			baseConfigurationReference = 0677C6E9834BB4B812F956E42A88E8F3 /* PrimerSDK.debug.xcconfig */;
+			buildSettings = {
+				CONFIGURATION_BUILD_DIR = "$(BUILD_DIR)/$(CONFIGURATION)$(EFFECTIVE_PLATFORM_NAME)/PrimerSDK";
+				IBSC_MODULE = PrimerSDK;
+				INFOPLIST_FILE = "Target Support Files/PrimerSDK/ResourceBundle-PrimerResources-PrimerSDK-Info.plist";
+				IPHONEOS_DEPLOYMENT_TARGET = 10.0;
+				PRODUCT_NAME = PrimerResources;
+				SDKROOT = iphoneos;
+				SKIP_INSTALL = YES;
+				TARGETED_DEVICE_FAMILY = "1,2";
+				WRAPPER_EXTENSION = bundle;
+			};
+			name = Debug;
 		};
 		D299434AB35E7FD6F7921C8EF24742FF /* Debug */ = {
 			isa = XCBuildConfiguration;
@@ -2286,40 +1996,18 @@
 			};
 			name = Debug;
 		};
-		FAE32A2AF36E4E56E80BCAF96E36CCF6 /* Debug */ = {
-			isa = XCBuildConfiguration;
-			baseConfigurationReference = 0677C6E9834BB4B812F956E42A88E8F3 /* PrimerSDK.debug.xcconfig */;
-			buildSettings = {
-				CLANG_ENABLE_OBJC_WEAK = NO;
-				"CODE_SIGN_IDENTITY[sdk=appletvos*]" = "";
-				"CODE_SIGN_IDENTITY[sdk=iphoneos*]" = "";
-				"CODE_SIGN_IDENTITY[sdk=watchos*]" = "";
-				CURRENT_PROJECT_VERSION = 1;
-				DEFINES_MODULE = YES;
-				DYLIB_COMPATIBILITY_VERSION = 1;
-				DYLIB_CURRENT_VERSION = 1;
-				DYLIB_INSTALL_NAME_BASE = "@rpath";
-				GCC_PREFIX_HEADER = "Target Support Files/PrimerSDK/PrimerSDK-prefix.pch";
-				INFOPLIST_FILE = "Target Support Files/PrimerSDK/PrimerSDK-Info.plist";
-				INSTALL_PATH = "$(LOCAL_LIBRARY_DIR)/Frameworks";
-				IPHONEOS_DEPLOYMENT_TARGET = 10.0;
-				LD_RUNPATH_SEARCH_PATHS = "$(inherited) @executable_path/Frameworks @loader_path/Frameworks";
-				MODULEMAP_FILE = "Target Support Files/PrimerSDK/PrimerSDK.modulemap";
-				PRODUCT_MODULE_NAME = PrimerSDK;
-				PRODUCT_NAME = PrimerSDK;
-				SDKROOT = iphoneos;
-				SKIP_INSTALL = YES;
-				SWIFT_ACTIVE_COMPILATION_CONDITIONS = "$(inherited) ";
-				SWIFT_VERSION = 4.2;
-				TARGETED_DEVICE_FAMILY = "1,2";
-				VERSIONING_SYSTEM = "apple-generic";
-				VERSION_INFO_PREFIX = "";
-			};
-			name = Debug;
-		};
 /* End XCBuildConfiguration section */
 
 /* Begin XCConfigurationList section */
+		3A727F80F371884F2850C1F38926694D /* Build configuration list for PBXNativeTarget "PrimerSDK-PrimerResources" */ = {
+			isa = XCConfigurationList;
+			buildConfigurations = (
+				D1C683F66E82524C734794C99EC7650D /* Debug */,
+				A1DCD5C206A6462B483EA21A006D3BBC /* Release */,
+			);
+			defaultConfigurationIsVisible = 0;
+			defaultConfigurationName = Release;
+		};
 		4821239608C13582E20E6DA73FD5F1F9 /* Build configuration list for PBXProject "Pods" */ = {
 			isa = XCConfigurationList;
 			buildConfigurations = (
@@ -2338,15 +2026,6 @@
 			defaultConfigurationIsVisible = 0;
 			defaultConfigurationName = Release;
 		};
-		67464D936E6450C1BE0473BDC26AECCB /* Build configuration list for PBXNativeTarget "PrimerSDK-PrimerResources" */ = {
-			isa = XCConfigurationList;
-			buildConfigurations = (
-				0091663FF3812A5C1E0D753FEE73499C /* Debug */,
-				28751DE907EA95CF6C40F28763179219 /* Release */,
-			);
-			defaultConfigurationIsVisible = 0;
-			defaultConfigurationName = Release;
-		};
 		B36005E2BC2C6B16E44768133F252AA8 /* Build configuration list for PBXNativeTarget "Pods-PrimerSDK_Example" */ = {
 			isa = XCConfigurationList;
 			buildConfigurations = (
@@ -2356,15 +2035,6 @@
 			defaultConfigurationIsVisible = 0;
 			defaultConfigurationName = Release;
 		};
-		C2DF3B9D5700484AA7E360AF5A1068BA /* Build configuration list for PBXNativeTarget "PrimerSDK" */ = {
-			isa = XCConfigurationList;
-			buildConfigurations = (
-				FAE32A2AF36E4E56E80BCAF96E36CCF6 /* Debug */,
-				8858C99A68A51A760865174780CCADC7 /* Release */,
-			);
-			defaultConfigurationIsVisible = 0;
-			defaultConfigurationName = Release;
-		};
 		DB74BC4B5C5930D4C8F1AC03B808A393 /* Build configuration list for PBXNativeTarget "Pods-PrimerSDK_Tests" */ = {
 			isa = XCConfigurationList;
 			buildConfigurations = (
@@ -2374,6 +2044,15 @@
 			defaultConfigurationIsVisible = 0;
 			defaultConfigurationName = Release;
 		};
+		E4F76BBBADBCC6804A593142FFA90D96 /* Build configuration list for PBXNativeTarget "PrimerSDK" */ = {
+			isa = XCConfigurationList;
+			buildConfigurations = (
+				54A5F82AAFB361973709821F6B85D3FF /* Debug */,
+				BE358B29531428ED6A5F311E40EAAC93 /* Release */,
+			);
+			defaultConfigurationIsVisible = 0;
+			defaultConfigurationName = Release;
+		};
 /* End XCConfigurationList section */
 	};
 	rootObject = BFDFE7DC352907FC980B868725387E98 /* Project object */;
