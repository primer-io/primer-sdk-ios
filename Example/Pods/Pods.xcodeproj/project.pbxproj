--- conflicted
+++ resolved
@@ -7,548 +7,421 @@
 	objects = {
 
 /* Begin PBXBuildFile section */
-		00736EABD9AB6B184F51764C0158BC65 /* PrimerSettings.swift in Sources */ = {isa = PBXBuildFile; fileRef = BBCF39AECFF301C6FCAEEB24AB62F037 /* PrimerSettings.swift */; };
-		00A41E90BDE570832E69325F95FD4168 /* PrimerTableViewCell.swift in Sources */ = {isa = PBXBuildFile; fileRef = 55DC085D236B1A0892E5A2E928BD3301 /* PrimerTableViewCell.swift */; };
-		017DEC9CC0133505B6C508341CED8BB9 /* RecoverWrappers.swift in Sources */ = {isa = PBXBuildFile; fileRef = 295A91D82D5CA69E12EC7ABE616E32BB /* RecoverWrappers.swift */; };
-		0201145CF2DD7936BB106147B0A62671 /* PayPal.swift in Sources */ = {isa = PBXBuildFile; fileRef = 1870194517BE14DF1F7A765913EBEE5B /* PayPal.swift */; };
-		064EF110F04B7601E8463BB21251CB56 /* PayPalService.swift in Sources */ = {isa = PBXBuildFile; fileRef = 0CFA68455247168B678CF1C15E19A4CB /* PayPalService.swift */; };
-		0889A055418BD4D1604C71C7F7AB7530 /* PrimerTextFieldView.xib in Resources */ = {isa = PBXBuildFile; fileRef = DD47FAAA27BC494C01846EAD4934CC74 /* PrimerTextFieldView.xib */; };
-		0931F517C64C6246F37F6328B369EC83 /* PrimerExpiryDateFieldView.swift in Sources */ = {isa = PBXBuildFile; fileRef = C2EF69F506AF8224BA64F6DF8134E63A /* PrimerExpiryDateFieldView.swift */; };
-		09AE13A5355462AB0AAB59C81736B9CD /* PrimerCardFormViewController.swift in Sources */ = {isa = PBXBuildFile; fileRef = 14A2BE4CF37CC1F87CC8A16AA8398A34 /* PrimerCardFormViewController.swift */; };
-		0A65198DE2176214CEBFE47223027169 /* VaultPaymentMethodViewController.swift in Sources */ = {isa = PBXBuildFile; fileRef = 1591831FE215F82A6AF5C41C92B86617 /* VaultPaymentMethodViewController.swift */; };
-		0B15D8F299B106728BA43CF5305D117F /* Dimensions.swift in Sources */ = {isa = PBXBuildFile; fileRef = 1113C2E1B2B206EB354848778AFA4AA2 /* Dimensions.swift */; };
-		0CD8231BC157E1E04FA95CF6DE07FAB3 /* Error.swift in Sources */ = {isa = PBXBuildFile; fileRef = 05A37FDD6848D1A49254CEB98948C926 /* Error.swift */; };
-		0E19C6D4B4537D9411C4E30BCDA977C6 /* ErrorHandler.swift in Sources */ = {isa = PBXBuildFile; fileRef = 668420C2BA1D9CDBE20EFAB7C5A639E6 /* ErrorHandler.swift */; };
-		0EAB9AD2068CF17B88BD0E00CA52BB3B /* PrimerThemeData.swift in Sources */ = {isa = PBXBuildFile; fileRef = 4E68EC6616633CE13BC15A04B19D278D /* PrimerThemeData.swift */; };
-		0F916A4FCB23691CEDD5753FFE5D5726 /* AdyenDotPay.swift in Sources */ = {isa = PBXBuildFile; fileRef = 0755C9F6ADAC19A10CFCDA2F2E122CD5 /* AdyenDotPay.swift */; };
-		10CC73BDDDE7E68315F0FE264847E7EE /* Validation.swift in Sources */ = {isa = PBXBuildFile; fileRef = 0CC685FC269168FA67C3EC19EBA6EBFF /* Validation.swift */; };
-		1164D192EAF0FF8949F668ECF285CEDD /* PrimerAPIClient+Promises.swift in Sources */ = {isa = PBXBuildFile; fileRef = FCBCEF5A62934E8549F7C7546AB1C14B /* PrimerAPIClient+Promises.swift */; };
-		16F22D2A879EBBFCF78A866AB4F6E397 /* ApayaTokenizationViewModel.swift in Sources */ = {isa = PBXBuildFile; fileRef = F56DDCD2A908B5F17B370E68033216B6 /* ApayaTokenizationViewModel.swift */; };
-		179E479F7ED4B3B58304487909B1CEC9 /* PrimerTheme+Inputs.swift in Sources */ = {isa = PBXBuildFile; fileRef = 43825FBEF6173A90AAD3C655EEFCA438 /* PrimerTheme+Inputs.swift */; };
-		1CBC8665FB965FF64A508F8758B4B66E /* PaymentMethodTokenizationRequest.swift in Sources */ = {isa = PBXBuildFile; fileRef = F97A8BADE5D868DA4CE99BF2B2260686 /* PaymentMethodTokenizationRequest.swift */; };
-		1D5FE072AA1FC4C0374C9CED45C471FF /* firstly.swift in Sources */ = {isa = PBXBuildFile; fileRef = B96841D77C9F59C3E3BE8FC48B3DC047 /* firstly.swift */; };
-		20F5A03EE67211B16DC0D474F6F203B9 /* ClientToken.swift in Sources */ = {isa = PBXBuildFile; fileRef = 8D698FC42E089AD789D43AA3B0292673 /* ClientToken.swift */; };
-		219C3022F2C3C5D7C47C65F0790E4DCC /* ImageName.swift in Sources */ = {isa = PBXBuildFile; fileRef = C60C206A30F4F3CF74ABDE7B34E3086E /* ImageName.swift */; };
-		22D5A2E5999B02718E8FF32294AE33E4 /* PrimerButton.swift in Sources */ = {isa = PBXBuildFile; fileRef = DE9490576D3D113F860BF91BEC26E229 /* PrimerButton.swift */; };
-		2441205A51A49DCDEF0D9FAC5435580A /* SuccessMessage.swift in Sources */ = {isa = PBXBuildFile; fileRef = 9E3632D8515480ACB4B6B4D2E6F2DB24 /* SuccessMessage.swift */; };
-		25EEE4271114C6D0B698019E90FA5B86 /* Klarna.swift in Sources */ = {isa = PBXBuildFile; fileRef = 81F5138896374E48F7535ACC4637206E /* Klarna.swift */; };
+		0123CEDF1A2891E353C8D547E8A6DF49 /* PrimerRootViewController.swift in Sources */ = {isa = PBXBuildFile; fileRef = 7E86E249601B646C316F30A38E4BAD30 /* PrimerRootViewController.swift */; };
+		02A0B5044AA846107202073484C003B8 /* EnsureWrappers.swift in Sources */ = {isa = PBXBuildFile; fileRef = C0DF5291F7318D2EAA270946E74F2693 /* EnsureWrappers.swift */; };
+		034CA05143ECAA028C4152D02AB296C5 /* ClientTokenService.swift in Sources */ = {isa = PBXBuildFile; fileRef = 2ECEC974718ABDB7AF42A2E41AECCE3B /* ClientTokenService.swift */; };
+		03643B02B03675C392A132EDA2335F3F /* CatchWrappers.swift in Sources */ = {isa = PBXBuildFile; fileRef = BBEFA8AC0A2CFF69C5178309D08D58CC /* CatchWrappers.swift */; };
+		036F5C0B02F0BC86F18B2C4ADD22C972 /* 3DSService.swift in Sources */ = {isa = PBXBuildFile; fileRef = EF79A1B42600A242590C1507691CB5C5 /* 3DSService.swift */; };
+		051F9B97BC9400F46F0DF5F3E81AABC5 /* PrimerCardNumberFieldView.swift in Sources */ = {isa = PBXBuildFile; fileRef = C5E29D087DD5F454CD8217E2FF19BB7E /* PrimerCardNumberFieldView.swift */; };
+		068F856E0A875A9E997B5439A16480B7 /* RateLimitedDispatcher.swift in Sources */ = {isa = PBXBuildFile; fileRef = BCA9E24BF863D0BFEB17990780E5A105 /* RateLimitedDispatcher.swift */; };
+		08920030D2605C8E5684A54EF665C234 /* DirectDebitService.swift in Sources */ = {isa = PBXBuildFile; fileRef = 04D47E510F0B2665152AFF5D0422F95D /* DirectDebitService.swift */; };
+		08CD9EF6C048FCD485D53FF6B1CDEBB3 /* PrimerViewController.swift in Sources */ = {isa = PBXBuildFile; fileRef = E8E9F0670CCDEA984BE424E3EA4E153E /* PrimerViewController.swift */; };
+		0C2C9F561C2CA405DE635B101795AD36 /* PrimerWebViewController.swift in Sources */ = {isa = PBXBuildFile; fileRef = B68E530377DC3282755638BEDA14B502 /* PrimerWebViewController.swift */; };
+		0DA50241930A84EE69BB20B1F4163D5F /* PrimerCVVFieldView.swift in Sources */ = {isa = PBXBuildFile; fileRef = 01A6CA43499679718DF7EFF89C49E853 /* PrimerCVVFieldView.swift */; };
+		0F8654956B5F0A78B6B1E982C0EC473D /* Foundation.framework in Frameworks */ = {isa = PBXBuildFile; fileRef = EAB6F611E86A4758835A715E4B4184F6 /* Foundation.framework */; };
+		1336588D2B91B56E4DC6054327FC116E /* URLSessionStack.swift in Sources */ = {isa = PBXBuildFile; fileRef = 99B7C0BFE84455F0D95E67D4F791BA67 /* URLSessionStack.swift */; };
+		149991D989A964E40CA49965B3D3B315 /* CardButton.swift in Sources */ = {isa = PBXBuildFile; fileRef = 321BF797D74FB91BC7008869F89FE678 /* CardButton.swift */; };
+		14F95DF161055A9F11B81E80F343E041 /* Validation.swift in Sources */ = {isa = PBXBuildFile; fileRef = 01061CE251855A80FD0D5D2FA359FFA5 /* Validation.swift */; };
+		180DD184895DD867C593C59563B56F3A /* Icons.xcassets in Resources */ = {isa = PBXBuildFile; fileRef = 0C9F31D3AC8C5F4207B2A7F1998982A9 /* Icons.xcassets */; };
+		19F89A5E2AAE62BEB4A1C487754D6D88 /* AnyEncodable.swift in Sources */ = {isa = PBXBuildFile; fileRef = 667252C676CF8DAD9E8893A22FEB120B /* AnyEncodable.swift */; };
+		1B331B434F481C703E0062255E5CC40B /* PrimerDelegate.swift in Sources */ = {isa = PBXBuildFile; fileRef = 72485298A0DE49F81C261E73665C65FE /* PrimerDelegate.swift */; };
+		1EEEE967E8D9EAE811E16C7441E330F9 /* SuccessMessage.swift in Sources */ = {isa = PBXBuildFile; fileRef = E39642C87F7880DF2467DB914343F31B /* SuccessMessage.swift */; };
+		2017FBFBA121FE5DEE8A849AD25CB6B5 /* PrimerTheme+Buttons.swift in Sources */ = {isa = PBXBuildFile; fileRef = C335510BB1F8AA09D10D7732EA09F054 /* PrimerTheme+Buttons.swift */; };
+		21CC55BA4E3FAD961F58449D46FED2C2 /* PrimerThemeData.swift in Sources */ = {isa = PBXBuildFile; fileRef = 1D7FB4C00621E40B3B7A3FEDB72D076E /* PrimerThemeData.swift */; };
+		21F639BAC5D5B12659A2FF7B4874DAF6 /* UserDefaultsExtension.swift in Sources */ = {isa = PBXBuildFile; fileRef = 78C57CA7DC131A0176C5716C020F4785 /* UserDefaultsExtension.swift */; };
+		228068D15B5E4F9F45F12D6792E87D01 /* PayPal.swift in Sources */ = {isa = PBXBuildFile; fileRef = 17352F772FDB29EC16F52CDCC99FA5A7 /* PayPal.swift */; };
+		22DF6A680E944F88891766090F041D82 /* PrimerContent.swift in Sources */ = {isa = PBXBuildFile; fileRef = 5D6245CE3C279A2F3EAB525F2CA625EC /* PrimerContent.swift */; };
+		2454900241975A3704739C5964BA161D /* Currency.swift in Sources */ = {isa = PBXBuildFile; fileRef = 67C8AEE8C7DA7A5F6B973D8A6EA82311 /* Currency.swift */; };
+		24D259DC1473EFA3AB488939D027237B /* CardScannerViewController.swift in Sources */ = {isa = PBXBuildFile; fileRef = 9718D41B8F2096240255E7D316A5DCB7 /* CardScannerViewController.swift */; };
 		270CFF0FC749F57C0605262D27016D14 /* Pods-PrimerSDK_Tests-dummy.m in Sources */ = {isa = PBXBuildFile; fileRef = D66C3890C3566F38C935A2FFD9A237B0 /* Pods-PrimerSDK_Tests-dummy.m */; };
-		29F4ACC15E3A214C8385FBD783405C6D /* PrimerAPIClient+3DS.swift in Sources */ = {isa = PBXBuildFile; fileRef = 884E8A2977A228D490621DD16FAEFC11 /* PrimerAPIClient+3DS.swift */; };
-		2D24FD32F66E1ECEBA14E99FD0DBFAE6 /* Parser.swift in Sources */ = {isa = PBXBuildFile; fileRef = 795449FF612B822958E8C38DC97BC912 /* Parser.swift */; };
-		2D87787D3B4A8E6A637573F36B38C108 /* PrimerFormViewController.swift in Sources */ = {isa = PBXBuildFile; fileRef = 12F1F12F11F03257863552E2E57A3C24 /* PrimerFormViewController.swift */; };
-		2E3BD3F0AF0CA5CCB0546A9288EB9B9F /* Queue.swift in Sources */ = {isa = PBXBuildFile; fileRef = 026C771DC856F7426F70A0546FAE2BF6 /* Queue.swift */; };
-		2E5BB69E9C90DDF6C1D98327590560AE /* GuaranteeWrappers.swift in Sources */ = {isa = PBXBuildFile; fileRef = C2E2C3B39DBE85E99C02F25B58B1AE69 /* GuaranteeWrappers.swift */; };
-		2E93CA2FBBD3EFD317DEF6041286A380 /* BankTableViewCell.swift in Sources */ = {isa = PBXBuildFile; fileRef = 0F515D06FEE117DC45842C79F58DE020 /* BankTableViewCell.swift */; };
-		2F3C8131FBB41FB35ABB84BC628F7313 /* PrimerVaultManagerViewController.swift in Sources */ = {isa = PBXBuildFile; fileRef = 7E05738CF37AE9F63C27C627D5FD290C /* PrimerVaultManagerViewController.swift */; };
-		2FC6D2E02AD4B40B60047105D14AE5D9 /* SuccessViewController.swift in Sources */ = {isa = PBXBuildFile; fileRef = 799199B2EEBE8A1919BEDA597CE8D43B /* SuccessViewController.swift */; };
-		3089D93249D75AA05D9F455EACBF7F50 /* Logger.swift in Sources */ = {isa = PBXBuildFile; fileRef = C61A45B754356A8A176A25BC785A6148 /* Logger.swift */; };
-		33CA240BDE237E827F3BB69982404CE8 /* PrimerCustomStyleTextField.swift in Sources */ = {isa = PBXBuildFile; fileRef = DBCDC0D586A22CC468D9E7C5E82391C1 /* PrimerCustomStyleTextField.swift */; };
-		33CB2AC780B74F18B7C0EF14A380B116 /* CardButton.swift in Sources */ = {isa = PBXBuildFile; fileRef = E0B940878D110D286CFAE4892BDDA20E /* CardButton.swift */; };
-		33F2E1414ADDC4CBBB869DEE84206B5F /* UserDefaultsExtension.swift in Sources */ = {isa = PBXBuildFile; fileRef = 9D4B356883BA49906DAC600DB67B64A3 /* UserDefaultsExtension.swift */; };
-		34A0D825B1D45B3DCD789B2AA57B74E8 /* PrimerSearchTextField.swift in Sources */ = {isa = PBXBuildFile; fileRef = D04029409F786EC81916B6DC8864F528 /* PrimerSearchTextField.swift */; };
-		359A3E33A27BB6F52E31E161B7E2D313 /* JSONParser.swift in Sources */ = {isa = PBXBuildFile; fileRef = 7C452B8E7CFE77E16A3CDAB61E9F488E /* JSONParser.swift */; };
-		37089B6BFF790CF5D09C1238883369A0 /* Content.swift in Sources */ = {isa = PBXBuildFile; fileRef = D0FFB061AFEB6C3D2FDED0B806F602F0 /* Content.swift */; };
-		382BBD5065DC2B00B165C4BD604B0EDC /* PrimerNavigationController.swift in Sources */ = {isa = PBXBuildFile; fileRef = C050D208AD35754AC584EB08CD5C28CF /* PrimerNavigationController.swift */; };
-		38902AB21770C8314FE57E698DFAA585 /* PrimerUniversalCheckoutViewController.swift in Sources */ = {isa = PBXBuildFile; fileRef = F7D17B47298C8D1E84D5AAA48C961D24 /* PrimerUniversalCheckoutViewController.swift */; };
-		39296EF8FA26F6A911212368D3C8ADEA /* UIColorExtension.swift in Sources */ = {isa = PBXBuildFile; fileRef = AC4DAD4D2D22FFCEAFE9BCB47FCB3485 /* UIColorExtension.swift */; };
-		39B9033E629B61C6565ADAE9A4BBFE9C /* when.swift in Sources */ = {isa = PBXBuildFile; fileRef = 936F654CFFA6050EB8CBC9AFE8496E91 /* when.swift */; };
-		3A7D8B87857BDECCCDF52C3021146552 /* PrimerTheme+Colors.swift in Sources */ = {isa = PBXBuildFile; fileRef = CE0FEF911B461707C9A69A28DF8350C6 /* PrimerTheme+Colors.swift */; };
-		3B7A41CFA5E33D29E5989871AA8997C4 /* Currency.swift in Sources */ = {isa = PBXBuildFile; fileRef = BB42AB62EB24A4F14C5EC46CCF14B263 /* Currency.swift */; };
-		3D9FFDB55E48B4B7152D40A95D7D62BF /* PrimerContent.swift in Sources */ = {isa = PBXBuildFile; fileRef = 32D09EFEC073F956DE6F79D47DB0BC48 /* PrimerContent.swift */; };
-		3F889FBA492E4BC411CF6F8DE625CB93 /* EnsureWrappers.swift in Sources */ = {isa = PBXBuildFile; fileRef = 54A64C12C7A09F932856D63E3ACEEDD0 /* EnsureWrappers.swift */; };
-		41B54E4614C9183EE62B4C370C126601 /* PaymentResponse.swift in Sources */ = {isa = PBXBuildFile; fileRef = 1374EE074DFDE8DA940886E505799727 /* PaymentResponse.swift */; };
-		421409EA609870BC61192A865A95DD03 /* CardScannerViewController.swift in Sources */ = {isa = PBXBuildFile; fileRef = 590CACA813F6FAA6F66DCF23EB7EF7C9 /* CardScannerViewController.swift */; };
-		431718FEA8D7A3215426C0DE77EBF00D /* FormTokenizationViewModel.swift in Sources */ = {isa = PBXBuildFile; fileRef = 61209556B7DC1F231676C99056665771 /* FormTokenizationViewModel.swift */; };
-		47EDBA88EBD4284760ABDE7CEE91A86D /* CardScannerViewController+SimpleScanDelegate.swift in Sources */ = {isa = PBXBuildFile; fileRef = B2FD4ADCCC77854E13A6E064AB0B5984 /* CardScannerViewController+SimpleScanDelegate.swift */; };
-		4A3A9938B13714FCD90818DEB8274A36 /* Consolable.swift in Sources */ = {isa = PBXBuildFile; fileRef = 829C2F1915553EA2DBBD84175A6DAFA9 /* Consolable.swift */; };
+		27531E7222DECC5A32E0901F366DD3B8 /* IntExtension.swift in Sources */ = {isa = PBXBuildFile; fileRef = F4C3EC2874BF15A03875057900A9FA3F /* IntExtension.swift */; };
+		2A27B7C2AFD2605785CAE6F2D335D3A6 /* GuaranteeWrappers.swift in Sources */ = {isa = PBXBuildFile; fileRef = EAD829DA1E576B10B65925DC6270A31E /* GuaranteeWrappers.swift */; };
+		2A2D083EE1E54FA4A0AF5FA03D3D84A4 /* Dispatcher.swift in Sources */ = {isa = PBXBuildFile; fileRef = 17DFFA515F07F330A481EBD1AF07EF1C /* Dispatcher.swift */; };
+		2CC1D2C658E5DF89C73381A89A06B5D1 /* DateExtension.swift in Sources */ = {isa = PBXBuildFile; fileRef = 80E0E8EE589E559E250DF657F357D792 /* DateExtension.swift */; };
+		2DE0A42EBF8039E6EC1E171E65496B12 /* Configuration.swift in Sources */ = {isa = PBXBuildFile; fileRef = B81FAAD9F6894993C980C438B677F243 /* Configuration.swift */; };
+		31598292EA025C3268E630A79B3EDB32 /* PrimerAPI.swift in Sources */ = {isa = PBXBuildFile; fileRef = D8863F52207599E6E054D235E3123EB4 /* PrimerAPI.swift */; };
+		31C5B150F93AA5687387B8D5C83BAF26 /* UIKit.framework in Frameworks */ = {isa = PBXBuildFile; fileRef = D245E0514AAC1A2B9A6D5EA2F383E90F /* UIKit.framework */; };
+		340E66414E685EDD314BEADFE2AD5FE2 /* VaultCheckoutViewModel.swift in Sources */ = {isa = PBXBuildFile; fileRef = 8E684A57CAB794FF9743BD9626B717EF /* VaultCheckoutViewModel.swift */; };
+		34A18921FD884243EC648A40F586D530 /* ThenableWrappers.swift in Sources */ = {isa = PBXBuildFile; fileRef = 788DF553F31BBE3A380A863C418E26A6 /* ThenableWrappers.swift */; };
+		355D282C8CF70BEB0876ADE94E204220 /* Throwable.swift in Sources */ = {isa = PBXBuildFile; fileRef = 91D9D5472C86966F753D4085EF5EAEB9 /* Throwable.swift */; };
+		36AFE976467556A27748650290B25843 /* AnyDecodable.swift in Sources */ = {isa = PBXBuildFile; fileRef = C38279CBCA020C60DE4F506E65528E8A /* AnyDecodable.swift */; };
+		3824453F4730F85AFE6D36E834DF9307 /* PaymentMethodConfigService.swift in Sources */ = {isa = PBXBuildFile; fileRef = 6DAC9F854DBE70E3BA7341FCF7B47550 /* PaymentMethodConfigService.swift */; };
+		3884B49FC1D00C8F55B9AB421B4D1269 /* CountryCode.swift in Sources */ = {isa = PBXBuildFile; fileRef = 125AF6FBEED806B658BBA99B0B6F60E6 /* CountryCode.swift */; };
+		39529FAA7C8DEC17FA2EE18C09476546 /* SequenceWrappers.swift in Sources */ = {isa = PBXBuildFile; fileRef = A8ADC7059BDD8169B2C530F2E93DC5C2 /* SequenceWrappers.swift */; };
+		3CDD3FD613F57CE6AC048FB4CB5F92B1 /* PrimerImage.swift in Sources */ = {isa = PBXBuildFile; fileRef = 7993243DB16E31F1A107BF9014C22330 /* PrimerImage.swift */; };
+		40CC030A502389A74ED2291694B8E0E1 /* ReloadDelegate.swift in Sources */ = {isa = PBXBuildFile; fileRef = 61F33AA57A1634BBC569B3C82F9BFD40 /* ReloadDelegate.swift */; };
+		440ED1CE5F0375B41F2FAADAD0798471 /* PrimerCardholderNameFieldView.swift in Sources */ = {isa = PBXBuildFile; fileRef = 4EDDFF4AC807B0E58E3A009FB9F90C33 /* PrimerCardholderNameFieldView.swift */; };
+		44DDF0D088536657373D364648904F57 /* Resolver.swift in Sources */ = {isa = PBXBuildFile; fileRef = EE3F7D58DA66F3B2D2E42378F9ADE214 /* Resolver.swift */; };
+		45D328EE7C0AEFF24E15FDE77D47ACB7 /* CancellableCatchable.swift in Sources */ = {isa = PBXBuildFile; fileRef = BF0A830CE0CF58F2FB8BD99E2C2E7FD4 /* CancellableCatchable.swift */; };
+		4783E62C80E1A1A9D9A2C9C30A55D58E /* Endpoint.swift in Sources */ = {isa = PBXBuildFile; fileRef = BA3FD7DE8AE733231F3E3C9C0549FE0F /* Endpoint.swift */; };
+		482A9E1289C2D027757A01CD5EF7DF5D /* URLExtension.swift in Sources */ = {isa = PBXBuildFile; fileRef = DAF328F2CBC5B00C6B55E2DAC674094D /* URLExtension.swift */; };
+		4831544CF3AD4ED90EBAC7BCEBD75B3C /* ErrorViewController.swift in Sources */ = {isa = PBXBuildFile; fileRef = 51651580A916F2969AB1DC8C008BE924 /* ErrorViewController.swift */; };
+		493357353311FCD5808D64231CD49E40 /* PrimerContainerViewController.swift in Sources */ = {isa = PBXBuildFile; fileRef = 2C87C1874F8C693C22AD8BD27FCECF85 /* PrimerContainerViewController.swift */; };
 		4A94BB65671FE4DB0D4E62FFD9F191BB /* Pods-PrimerSDK_Example-umbrella.h in Headers */ = {isa = PBXBuildFile; fileRef = 3780FF276696624E5AD4A629D4CC4AD8 /* Pods-PrimerSDK_Example-umbrella.h */; settings = {ATTRIBUTES = (Public, ); }; };
-		4C46A90A9AA1052F39A0FD62D753A7ED /* DateExtension.swift in Sources */ = {isa = PBXBuildFile; fileRef = 0A26E873F97A6E1D8430A0BEFBA36724 /* DateExtension.swift */; };
-		4EB1377AD57ED2AEBFD88A6E4AC9B446 /* Thenable.swift in Sources */ = {isa = PBXBuildFile; fileRef = 3A10DD0899CCA0DB7A5A3C58DCC72353 /* Thenable.swift */; };
-		4F0447232539F7A326E176A832F16059 /* CatchWrappers.swift in Sources */ = {isa = PBXBuildFile; fileRef = A46B5B1097765E648A0D54B3E7B4E3FA /* CatchWrappers.swift */; };
-		516081BE4B497C072C050CE4BA481B1F /* PrimerViewController.swift in Sources */ = {isa = PBXBuildFile; fileRef = 06A10FDC2630D22B2C97B32998059F78 /* PrimerViewController.swift */; };
-		55C0D31BC5BBD720AE9A39B17DC62D3E /* WrapperProtocols.swift in Sources */ = {isa = PBXBuildFile; fileRef = EE582C8BB338EFBD23BCAFF98FED9C6A /* WrapperProtocols.swift */; };
-		5604A43BB5762667BF1BEF7C5F73312B /* BankSelectorTokenizationViewModel.swift in Sources */ = {isa = PBXBuildFile; fileRef = 72F5019A6E6998FF2EC265E05822E224 /* BankSelectorTokenizationViewModel.swift */; };
-		57028C5488FC9FFA1C9567A66545CBBE /* SequenceWrappers.swift in Sources */ = {isa = PBXBuildFile; fileRef = 9F44BB080833FB1980A06E8DFCE7A35B /* SequenceWrappers.swift */; };
-		575634D575F3AE45A683C0545460D0A6 /* ConcurrencyLimitedDispatcher.swift in Sources */ = {isa = PBXBuildFile; fileRef = 568FB75F1F8A7794E3DF27ABA7BFFC45 /* ConcurrencyLimitedDispatcher.swift */; };
+		4B1951FDDA6BF39764C16E13F941AB3B /* PaymentMethodComponent.swift in Sources */ = {isa = PBXBuildFile; fileRef = DD43B8A3DBC6FC765BC9F3C010002646 /* PaymentMethodComponent.swift */; };
+		4B4C6A695CD725B0B5E9EDD3AA13F788 /* PrimerTextFieldView.xib in Resources */ = {isa = PBXBuildFile; fileRef = EA62458A143B4B653B0C8B156101F73E /* PrimerTextFieldView.xib */; };
+		4B5379A7E42FE4AC9B40A688FE70145B /* ExternalViewModel.swift in Sources */ = {isa = PBXBuildFile; fileRef = 3DDF4C405F5C8AAF0E33DDBFE4704671 /* ExternalViewModel.swift */; };
+		4E9647428A94BF3DDFA6D6C6570EFAAD /* BankSelectorTokenizationViewModel.swift in Sources */ = {isa = PBXBuildFile; fileRef = 72A725FB517D1B394AE2E74561BCD069 /* BankSelectorTokenizationViewModel.swift */; };
+		5038F42F2DD1856D887A56777AE9CAAB /* PaymentMethodConfig.swift in Sources */ = {isa = PBXBuildFile; fileRef = 4E60511B9D633370D650A5FE3C6A32F1 /* PaymentMethodConfig.swift */; };
+		51212AE87DCFA6E9BE249A6396A18516 /* StrictRateLimitedDispatcher.swift in Sources */ = {isa = PBXBuildFile; fileRef = 84462229C0B4D2354C4E46286CE3F4DE /* StrictRateLimitedDispatcher.swift */; };
+		5392082E15DEFC2AC00C56091CA34EE9 /* firstly.swift in Sources */ = {isa = PBXBuildFile; fileRef = C3202CDBCAED3442BAE795733BC63CCD /* firstly.swift */; };
+		546F03FD1301CB849836B0F13298C077 /* PrimerTableViewCell.swift in Sources */ = {isa = PBXBuildFile; fileRef = 6C9B55A42B5CDBEC9AB536FC9C812ED3 /* PrimerTableViewCell.swift */; };
+		5489BA39C3BAEC084F8F9F61FD65AFCE /* PrimerTextFieldView.swift in Sources */ = {isa = PBXBuildFile; fileRef = EDBAFEB3450505735239449DF1F8A45C /* PrimerTextFieldView.swift */; };
+		551B53BE599AC07FA03651123F68D97D /* PresentationController.swift in Sources */ = {isa = PBXBuildFile; fileRef = 33B4C50430D7A4A995D719053EBE816F /* PresentationController.swift */; };
+		5609C079454534D154DC083A2BD7A713 /* Optional+Extensions.swift in Sources */ = {isa = PBXBuildFile; fileRef = 7E7E906EE9653C7EF94F58FD3615CE9A /* Optional+Extensions.swift */; };
 		576CBFE7BB80FC46B6F006AE6E711708 /* Foundation.framework in Frameworks */ = {isa = PBXBuildFile; fileRef = EAB6F611E86A4758835A715E4B4184F6 /* Foundation.framework */; };
-<<<<<<< HEAD
-		5822F4741D600CA700EE16D70D30290A /* PrimerViewExtensions.swift in Sources */ = {isa = PBXBuildFile; fileRef = F3B96B6D788FF7FC6911997C0CA8E24B /* PrimerViewExtensions.swift */; };
-		58FB716014E618ECC1526C42505591CE /* BundleExtension.swift in Sources */ = {isa = PBXBuildFile; fileRef = 6122D02BFB3AB7298B9006C7FD4045EF /* BundleExtension.swift */; };
-		5B50D38613CFD7C660A8FFDDC5870D95 /* PrimerAPIClient.swift in Sources */ = {isa = PBXBuildFile; fileRef = 475224044B3AAEFA3E867FC811FCBDE0 /* PrimerAPIClient.swift */; };
-		5FC7D9580B4C61F909CE004D7AF6F2EF /* PayPalTokenizationViewModel.swift in Sources */ = {isa = PBXBuildFile; fileRef = 0FD72C9CA31C55AA9257B425FFA6E48C /* PayPalTokenizationViewModel.swift */; };
-		6235962E97B9BCEF7BA648F18B6D099A /* PrimerSDK-umbrella.h in Headers */ = {isa = PBXBuildFile; fileRef = 48CE17ABEDB356883F87C26408207B69 /* PrimerSDK-umbrella.h */; settings = {ATTRIBUTES = (Public, ); }; };
-		662644D1D83911B0CBC1C426B505578E /* 3DS.swift in Sources */ = {isa = PBXBuildFile; fileRef = 38B402DAC98486511E0CAEC203B8BF5F /* 3DS.swift */; };
-		662CB7E14D620661CE88B54910555C7F /* RateLimitedDispatcherBase.swift in Sources */ = {isa = PBXBuildFile; fileRef = 49EE327FD680D51A04DA00E5EB4DC04D /* RateLimitedDispatcherBase.swift */; };
-		68933F86A59572DE2F6FA0B4BD1A9DB7 /* Box.swift in Sources */ = {isa = PBXBuildFile; fileRef = CBBE39718B0B421FB90070B4564F5F79 /* Box.swift */; };
-		6AD3DC2E3DC6FEF564E9C9D2B1EB49FE /* hang.swift in Sources */ = {isa = PBXBuildFile; fileRef = 462F182CFA4C696A3CF4F15DCFBCC6CA /* hang.swift */; };
-		6D7EC8202D586EBA81B907E33456D1A6 /* PrimerThemeData+Deprecated.swift in Sources */ = {isa = PBXBuildFile; fileRef = 353F534E7750A8BEB881B8BFF84B5B1E /* PrimerThemeData+Deprecated.swift */; };
-		6FE0ACB943AEF7221463ED16B68339A7 /* UXMode.swift in Sources */ = {isa = PBXBuildFile; fileRef = FA6D0AFD98621A54A1E64B19CDA9FDDB /* UXMode.swift */; };
-		7016D23C83C5DDCAA6B5CB89F2D0C848 /* PrimerLoadingViewController.swift in Sources */ = {isa = PBXBuildFile; fileRef = ACBBA28938E2340CC6584DF116FFBA40 /* PrimerLoadingViewController.swift */; };
-		70C0D8C09F62196ED318F0867FCD9C33 /* RateLimitedDispatcher.swift in Sources */ = {isa = PBXBuildFile; fileRef = 65A80CA5126284E322A64481DD14F3B4 /* RateLimitedDispatcher.swift */; };
-		71ACFC10E272C1AA8636DF039A9C9C2D /* PrimerRootViewController.swift in Sources */ = {isa = PBXBuildFile; fileRef = BDA6543B8E41C66FD2EA16DAED538A7E /* PrimerRootViewController.swift */; };
-		71FEAFF8F9C95C1E5892138362B2F8F4 /* PrimerSDK-dummy.m in Sources */ = {isa = PBXBuildFile; fileRef = 1753FADFBFB5C3386D1673DF56C810B3 /* PrimerSDK-dummy.m */; };
-		7332A8198C54D571ACCBD04DF4A417C3 /* Resolver.swift in Sources */ = {isa = PBXBuildFile; fileRef = 95111496DBE6C6768824459D38608A5D /* Resolver.swift */; };
-		735054F2B6F1283F56442F60F8566ED4 /* IntExtension.swift in Sources */ = {isa = PBXBuildFile; fileRef = 930A230E10493BF8268386BAFC65313A /* IntExtension.swift */; };
-		73721E6094A67C1691A88DECF4C8C2B6 /* PrimerError.swift in Sources */ = {isa = PBXBuildFile; fileRef = FC1E6F69256BD10411F9EEEE35460936 /* PrimerError.swift */; };
-		73DC26A15EE68C9DD87AF3B38F54801D /* WebViewUtil.swift in Sources */ = {isa = PBXBuildFile; fileRef = 37B3D21215351263B33568965FD9D990 /* WebViewUtil.swift */; };
-		76D10102042495CC245CDF61CD7A0D41 /* CountryCode.swift in Sources */ = {isa = PBXBuildFile; fileRef = D0749146DD232FA7EA842AF7A3A0CCE7 /* CountryCode.swift */; };
-		77342419FB67C29F7A1B329428756E55 /* PrimerCardholderNameFieldView.swift in Sources */ = {isa = PBXBuildFile; fileRef = 29BA88924A242D55023C66AB4D4D9C0D /* PrimerCardholderNameFieldView.swift */; };
-		776D821C00AEF326E2DC4EE89442F276 /* PaymentMethodToken.swift in Sources */ = {isa = PBXBuildFile; fileRef = 94BA773473A3875CA4AD2674E76E0EFE /* PaymentMethodToken.swift */; };
-		7C38976A877A110C1C5899E64E9CF20B /* Cancellable.swift in Sources */ = {isa = PBXBuildFile; fileRef = 045126600105669103E9F281A20FBC37 /* Cancellable.swift */; };
-		7CC8B170C8A5F2A7CEDFADBB8124941C /* PaymentMethodTokenizationViewModel.swift in Sources */ = {isa = PBXBuildFile; fileRef = 661F133947EE9C815E5219F9086BFAB5 /* PaymentMethodTokenizationViewModel.swift */; };
-		801FD9A9E48077DE0796E9F2BCD058F0 /* FinallyWrappers.swift in Sources */ = {isa = PBXBuildFile; fileRef = 13E90CF35C7D4AADDF541D2F990E2565 /* FinallyWrappers.swift */; };
-		834E5520C46F4AE97015573D3B1A64F2 /* PrimerSDK-PrimerResources in Resources */ = {isa = PBXBuildFile; fileRef = A8B3BC107C2BDC3C03D961866F721265 /* PrimerSDK-PrimerResources */; };
-		85FD7D791CCF5E1D13551B70D9DCDA56 /* DirectDebitService.swift in Sources */ = {isa = PBXBuildFile; fileRef = D4D4854592E6D90E2FE3B0658334BB3A /* DirectDebitService.swift */; };
-		8923B5D94C37F98BDC0B6DCDCA245E4A /* NetworkService.swift in Sources */ = {isa = PBXBuildFile; fileRef = 20552CA799574AA18AAF66D559178762 /* NetworkService.swift */; };
-		8985A86D168B2DDCF000F0E7FCCA9823 /* VaultPaymentMethodView.swift in Sources */ = {isa = PBXBuildFile; fileRef = 9A34CE90824943B892CF339D18F7CC2C /* VaultPaymentMethodView.swift */; };
-		8A37B4903048A14E0BBF941CC89DE833 /* UIDeviceExtension.swift in Sources */ = {isa = PBXBuildFile; fileRef = E336798029A0077EC8CDF682834A81AA /* UIDeviceExtension.swift */; };
-		8A504634B1AA31AC315B6F75CDFB6C3B /* VaultService.swift in Sources */ = {isa = PBXBuildFile; fileRef = 1C48656BF8DB55832F03846E0CE8874A /* VaultService.swift */; };
-		8B40E1D026973625A2B91FB02AC946E0 /* KlarnaTokenizationViewModel.swift in Sources */ = {isa = PBXBuildFile; fileRef = 34918EE1E6C135134D41C801CAA67225 /* KlarnaTokenizationViewModel.swift */; };
-		8DB3F29068F4A0878B2F0AEE9F0FA362 /* CancellablePromise.swift in Sources */ = {isa = PBXBuildFile; fileRef = FD5DF8D27FBC171081DC5C4F79471D93 /* CancellablePromise.swift */; };
-		8F32ACF8922A996E32032D33AB518639 /* Colors.swift in Sources */ = {isa = PBXBuildFile; fileRef = 6EA8EF168007156E5E21F37DE27E388E /* Colors.swift */; };
-		9023A9EE29E2B7E1213A402DE34CCFF4 /* ErrorViewController.swift in Sources */ = {isa = PBXBuildFile; fileRef = 8F6D70A4E9CC2684C8F89D372271C149 /* ErrorViewController.swift */; };
-		96B69386ED497CAC741D6A541A001DA8 /* PrimerImage.swift in Sources */ = {isa = PBXBuildFile; fileRef = 72A3CB58E92FFCA38880DEBA3C27CF53 /* PrimerImage.swift */; };
-		9705E2FA9D204773FC004EBD43C69B4A /* Optional+Extensions.swift in Sources */ = {isa = PBXBuildFile; fileRef = AB22940EF1220890D0397936F0B8D7D6 /* Optional+Extensions.swift */; };
-		97B4D348714C4387E59B447B31ECE283 /* PrimerCVVFieldView.swift in Sources */ = {isa = PBXBuildFile; fileRef = 1EFDEBDCA542496737F0BA60BD961CC1 /* PrimerCVVFieldView.swift */; };
-		9B6DB453EE1B963C9EDB444EFDA00863 /* StrictRateLimitedDispatcher.swift in Sources */ = {isa = PBXBuildFile; fileRef = A44CB3778D6A4C63D8B9FE52248FC7FB /* StrictRateLimitedDispatcher.swift */; };
-		9F89867E968995A48E37A4DDFC407E91 /* OrderItem.swift in Sources */ = {isa = PBXBuildFile; fileRef = 6D40D12DDBF5E09631F876A641B45188 /* OrderItem.swift */; };
-		A0E43EA916A977BE52316529BD1F3D10 /* CoreDataDispatcher.swift in Sources */ = {isa = PBXBuildFile; fileRef = EC79275884FA7A9DBF2E91C756CE1F32 /* CoreDataDispatcher.swift */; };
-		A14F1CE17FE8612AAE869E892F96DD9B /* PrimerFlowEnums.swift in Sources */ = {isa = PBXBuildFile; fileRef = 1B51E70D46DE616CC89950FD4343F6B0 /* PrimerFlowEnums.swift */; };
-		A21CF54F8D20B8E7DD3998A9E420BE29 /* ExternalViewModel.swift in Sources */ = {isa = PBXBuildFile; fileRef = 4BD8B7B88FF2AD19B4AB3F7F63C9ADF4 /* ExternalViewModel.swift */; };
-		A6F331F0CB628765D667E1D6D2BC8071 /* CardComponentsManager.swift in Sources */ = {isa = PBXBuildFile; fileRef = 80F6F0E8AAA015FC38437997E76CD3D4 /* CardComponentsManager.swift */; };
-		A726DFA3A5057FD645CEBD177991D4FD /* UIKit.framework in Frameworks */ = {isa = PBXBuildFile; fileRef = D245E0514AAC1A2B9A6D5EA2F383E90F /* UIKit.framework */; };
-		A847AF3AF890B8AEABDFA09C68BB4438 /* TokenizationService.swift in Sources */ = {isa = PBXBuildFile; fileRef = 33DB72313525F42945DCA621231046C2 /* TokenizationService.swift */; };
-		A92C8DC8B9BDE9E25966D2DE871EC489 /* sv.lproj in Resources */ = {isa = PBXBuildFile; fileRef = 0CDF40BF71BE00C28E4EFBA62CC98CAF /* sv.lproj */; };
-		AA16891CC75BA718E8F6E68F823A9284 /* ThenableWrappers.swift in Sources */ = {isa = PBXBuildFile; fileRef = 10BD72035757484572A5C04DD4544669 /* ThenableWrappers.swift */; };
-		B2D8554348F5E01884227D8270851385 /* Icons.xcassets in Resources */ = {isa = PBXBuildFile; fileRef = D79C070C6838D99D09B9647F9212B40E /* Icons.xcassets */; };
-		B60FAE89611BB8C83CAB84F60BEBA9BD /* DirectDebitMandate.swift in Sources */ = {isa = PBXBuildFile; fileRef = E91584E5FF5E43C0BB202EDAEA469A4F /* DirectDebitMandate.swift */; };
-		B6D85B4BA5B5576C6AC4FDE610B40CF6 /* ApplePay.swift in Sources */ = {isa = PBXBuildFile; fileRef = 0BDB4635DA00FEF5926A47FC7379D844 /* ApplePay.swift */; };
-		B7C31E92856085E27D5B76469A2817E4 /* race.swift in Sources */ = {isa = PBXBuildFile; fileRef = 7F09DAEE6AAFCC25398FE933BEC26B41 /* race.swift */; };
-		B7FEDC255170043D76BCB7E0D8536020 /* PrimerCardNumberFieldView.swift in Sources */ = {isa = PBXBuildFile; fileRef = 3FD328BC12563F780B9018A7F2CE9036 /* PrimerCardNumberFieldView.swift */; };
-		B826DFB31AA292CBB3D9B214BE7DD701 /* PrimerTheme+Views.swift in Sources */ = {isa = PBXBuildFile; fileRef = F3FDDC15297D16795198B07B028D4CF5 /* PrimerTheme+Views.swift */; };
-		B92C2F9023D18B8569F402C7236908EA /* PrimerTheme+Buttons.swift in Sources */ = {isa = PBXBuildFile; fileRef = EC7169B55397A09DAF3F614B1A0575E7 /* PrimerTheme+Buttons.swift */; };
-		B95CFEA1F5E1A5E076C5C2D4D4B81F02 /* Endpoint.swift in Sources */ = {isa = PBXBuildFile; fileRef = 9651D077FAB5B9F0563EE94995E9EF3A /* Endpoint.swift */; };
-		BC7AD5C86DD4F47159699E193E1ABC07 /* PrimerContainerViewController.swift in Sources */ = {isa = PBXBuildFile; fileRef = 602F1EECF2671B2C8FD9E64F9A4ADA9E /* PrimerContainerViewController.swift */; };
-		BCEE642BB9931F377E81C16DF8E87B26 /* Dispatcher.swift in Sources */ = {isa = PBXBuildFile; fileRef = FE380D31D5F9034523968F95CA9CB08E /* Dispatcher.swift */; };
-		BF8EFC027045A64FA50625893BCA997B /* VaultCheckoutViewModel.swift in Sources */ = {isa = PBXBuildFile; fileRef = 91628D78E72EC75837C4800215725A2E /* VaultCheckoutViewModel.swift */; };
-		C14ABB85DEEF4936B7DE7C7C1E1E65FD /* ResumeHandlerProtocol.swift in Sources */ = {isa = PBXBuildFile; fileRef = 59F0A962B390DFB700D2A64757AF8C1C /* ResumeHandlerProtocol.swift */; };
-		C1BBE28FB476EFD0C36DC85E02D21520 /* 3DSService.swift in Sources */ = {isa = PBXBuildFile; fileRef = 4C05893E537057A4F593C84727FCFB1F /* 3DSService.swift */; };
-		C2DF34897F23B1410FDC98EFF1E3644F /* CancellableCatchable.swift in Sources */ = {isa = PBXBuildFile; fileRef = 0DBB767388A604C0906E68AD8F1CE73E /* CancellableCatchable.swift */; };
-		C43AD9D9D28735017A645D18DEC1298E /* PrimerNavigationBar.swift in Sources */ = {isa = PBXBuildFile; fileRef = BE4FFAA477E853783DDE3710102F811B /* PrimerNavigationBar.swift */; };
-		C4CC3D0B441B5F34E1FE6208E93CBE7F /* CustomStringConvertible.swift in Sources */ = {isa = PBXBuildFile; fileRef = 6505A2405C7337670FF52D3E1DF1463F /* CustomStringConvertible.swift */; };
-		C65C3583B42E98A350D4AFD3C437F7F0 /* en.lproj in Resources */ = {isa = PBXBuildFile; fileRef = A9E3BA7C84BE4C66C77CA541890831F7 /* en.lproj */; };
-		C80181AC7D3FE9C67D59E03B17FFDFC2 /* PrimerScrollView.swift in Sources */ = {isa = PBXBuildFile; fileRef = A8438798F6830603BFB985AC4F0779EF /* PrimerScrollView.swift */; };
-		C826A2E0348A936C4D2F98EFE5C0C9EB /* URLSessionStack.swift in Sources */ = {isa = PBXBuildFile; fileRef = 771AC6C058912DB4A448F608D9CA8810 /* URLSessionStack.swift */; };
-		C84D254FE6DB0172D954A8EF10A35300 /* BankSelectorViewController.swift in Sources */ = {isa = PBXBuildFile; fileRef = 04049D7522F71AC3A78F3C5F06FEDEDD /* BankSelectorViewController.swift */; };
-		C8E8A8EF9D53F6AC46D37ADE46C3AFDF /* fr.lproj in Resources */ = {isa = PBXBuildFile; fileRef = BCB3266AAC4D4F094BCA2A2351D8AF94 /* fr.lproj */; };
-		C992A6FDE8D6ED299FCCE5C4607CCE84 /* CancelContext.swift in Sources */ = {isa = PBXBuildFile; fileRef = 6893EEE4D46A7EDB25F09709B736F195 /* CancelContext.swift */; };
-		CA70E54B0970B4F5223E2441B543BC74 /* 3DSService+Promises.swift in Sources */ = {isa = PBXBuildFile; fileRef = CC09E4C066BA7A7CEF79FC8F25D9DB49 /* 3DSService+Promises.swift */; };
-		CAD46A98B25D869DFFBBE00A6F97F21F /* Promise.swift in Sources */ = {isa = PBXBuildFile; fileRef = 9FFF347AC10826619BFB80FCFE728119 /* Promise.swift */; };
-		CD1CAA428377B36323E06F6C9BFF7191 /* Foundation.framework in Frameworks */ = {isa = PBXBuildFile; fileRef = EAB6F611E86A4758835A715E4B4184F6 /* Foundation.framework */; };
-		CFB8C05F924A5B9BA8D26707254B0D3C /* FormTextFieldType.swift in Sources */ = {isa = PBXBuildFile; fileRef = 2421F9704D1C195008EF0DE3836D1097 /* FormTextFieldType.swift */; };
-		D08A4CCE6D8457AE83483F29DA2411AA /* PrimerTheme+Borders.swift in Sources */ = {isa = PBXBuildFile; fileRef = 326B916B1D6BAF514F59A911D08BF42F /* PrimerTheme+Borders.swift */; };
-		D0F76C881035C342112517678C9C1801 /* Mask.swift in Sources */ = {isa = PBXBuildFile; fileRef = DA2222725B5E4AEC5FC1ACEF85DFD139 /* Mask.swift */; };
-		D0FB3283917038701EE505D432115475 /* PrimerTextField.swift in Sources */ = {isa = PBXBuildFile; fileRef = 64A9BD72638A05468FF71E35EB4C9AEA /* PrimerTextField.swift */; };
-		D14CBA76FCBD42CC40F6DB2F24E823D1 /* ExternalPaymentMethodTokenizationViewModel.swift in Sources */ = {isa = PBXBuildFile; fileRef = 70E125290EEFD76E75DBF835F1C204FA /* ExternalPaymentMethodTokenizationViewModel.swift */; };
-		D21B13D247BC1270FCC9C90C7860B708 /* AlertController.swift in Sources */ = {isa = PBXBuildFile; fileRef = 2792FF4131371FD4FE727DF1D4B26B54 /* AlertController.swift */; };
-		D235674B85E6DD9BEAF5287321DE886B /* Primer.swift in Sources */ = {isa = PBXBuildFile; fileRef = 7E1B456E9B101CD229DA384158D506ED /* Primer.swift */; };
-		D2E0C17565C397BAA373F6B0B902D720 /* CardNetwork.swift in Sources */ = {isa = PBXBuildFile; fileRef = 8FE441337B3FC8D2C58072713E4F7F3B /* CardNetwork.swift */; };
-		D31BF36A7EA15EAC1E8F586564B2D9E2 /* AppState.swift in Sources */ = {isa = PBXBuildFile; fileRef = 093284BD3C6D8A7AB5FF3C8ECE5D7504 /* AppState.swift */; };
-		D38F21E2835C7B9C3B86826090C73D90 /* Configuration.swift in Sources */ = {isa = PBXBuildFile; fileRef = 822E36728DC244CA3C557EA704376F9D /* Configuration.swift */; };
-		D4B481F5E1360067D4AF536C0CA9AFA9 /* Apaya.swift in Sources */ = {isa = PBXBuildFile; fileRef = 3CBDFFAF0018BAE54CE991B9FE18FD14 /* Apaya.swift */; };
-=======
-		5A4289820E135BC143550E200A1FA5B0 /* PrimerContent.swift in Sources */ = {isa = PBXBuildFile; fileRef = 4C5B5861532045236B432FBC6917767A /* PrimerContent.swift */; };
-		5B19E6A39DCA686D6D7FAF61F8AF57F5 /* VaultPaymentMethodViewModel.swift in Sources */ = {isa = PBXBuildFile; fileRef = D3AA8B28B5AD97079F6E9D8324E17F64 /* VaultPaymentMethodViewModel.swift */; };
-		5FD5D2D93417E51C47F4FC626A44F44B /* ClientTokenService.swift in Sources */ = {isa = PBXBuildFile; fileRef = 45E53F709108F1BC876C8FB846A7F719 /* ClientTokenService.swift */; };
-		62410405078883FFCA4FFC26B04CCBD4 /* PaymentMethodTokenizationRequest.swift in Sources */ = {isa = PBXBuildFile; fileRef = 74C35734CEAA9904061EF43C36384499 /* PaymentMethodTokenizationRequest.swift */; };
-		65723376A73C4E9C098FB1DAE793F9CC /* PrimerTextFieldView.xib in Resources */ = {isa = PBXBuildFile; fileRef = 3FF9388E93505D6F3D0BBCC661668FA0 /* PrimerTextFieldView.xib */; };
-		65A086E405484119244DFB70A8AE9181 /* ThenableWrappers.swift in Sources */ = {isa = PBXBuildFile; fileRef = 7FC6928631357A33BA250F4ACE379AA6 /* ThenableWrappers.swift */; };
-		66D0E02675E8319613C8BB93112C1700 /* Endpoint.swift in Sources */ = {isa = PBXBuildFile; fileRef = 94ACEF4C5C3F0C957C65CBA2606E4E20 /* Endpoint.swift */; };
-		67CE17CFF3F3C06426D22EF36BDEC665 /* BankSelectorViewController.swift in Sources */ = {isa = PBXBuildFile; fileRef = E58F8E55DCF4699B92ACC666FFF6678F /* BankSelectorViewController.swift */; };
-		68075338C752A78830FF0E3DB96A82FF /* DirectDebitMandate.swift in Sources */ = {isa = PBXBuildFile; fileRef = 7ED4EC40ABD2C9365A688FEE1CACE017 /* DirectDebitMandate.swift */; };
-		699EBAF1D65CCB406D754A83805C38A8 /* ApplePayTokenizationViewModel.swift in Sources */ = {isa = PBXBuildFile; fileRef = FB2BE0B1AE5E83C2C1029C05F243F82A /* ApplePayTokenizationViewModel.swift */; };
-		6AF91FEBB59AC99CBB29625EACF63BF4 /* PrimerSDK-dummy.m in Sources */ = {isa = PBXBuildFile; fileRef = 0D2E0829A9CF5AACE43592141857A21A /* PrimerSDK-dummy.m */; };
-		6B2754E9A47E14BECC883DA6E529F53B /* PrimerViewController.swift in Sources */ = {isa = PBXBuildFile; fileRef = B28010D86A3BFF875A7DAF0192AF1AD3 /* PrimerViewController.swift */; };
-		6B58719ED0275F3F44905C601C8E788D /* 3DSService+Promises.swift in Sources */ = {isa = PBXBuildFile; fileRef = EFB28A3F001718E406BB5394DA9962FC /* 3DSService+Promises.swift */; };
-		6BEDAF9D9C9167D9748E8B67E70612ED /* after.swift in Sources */ = {isa = PBXBuildFile; fileRef = 0A8FD56261CB7E23D0EEDF1CF4DA060B /* after.swift */; };
-		6FE6788708A2990030A55BE82671886C /* ExternalViewModel.swift in Sources */ = {isa = PBXBuildFile; fileRef = A4CA41BC6C6ED0E3933467A93BD79F13 /* ExternalViewModel.swift */; };
-		76F2EF09C530B42A62F882DAF98657A0 /* VaultService.swift in Sources */ = {isa = PBXBuildFile; fileRef = 773416816E8F578D3ED169A5D969F701 /* VaultService.swift */; };
-		774FB7708E79130D31C5BDE016E3A0DD /* CardScannerViewController.swift in Sources */ = {isa = PBXBuildFile; fileRef = AA78A4FEF9B6E5DC0C9A6109DF6F22D4 /* CardScannerViewController.swift */; };
-		78740AF8F93AE24CB95612A0FC505A05 /* UIColorExtension.swift in Sources */ = {isa = PBXBuildFile; fileRef = AD59F7CACB6C930573D5A3A1E3BCB842 /* UIColorExtension.swift */; };
-		79CAF87FB9E78544FA23348F5B3058E2 /* Icons.xcassets in Resources */ = {isa = PBXBuildFile; fileRef = D6817CB015F342A7205C594BEC283448 /* Icons.xcassets */; };
-		7BAE9612151B9ECDCDE47EC1AA135AD3 /* NetworkService.swift in Sources */ = {isa = PBXBuildFile; fileRef = D1F37ADBCDE882357B2F1107C10B8F01 /* NetworkService.swift */; };
-		7C95CE5B91005558920050204FF20388 /* URLSessionStack.swift in Sources */ = {isa = PBXBuildFile; fileRef = 7CC0B0F16630D96303190CC652BC95A3 /* URLSessionStack.swift */; };
-		7CDCE2A1598FE90B6AD58CC7EC4422A2 /* EnsureWrappers.swift in Sources */ = {isa = PBXBuildFile; fileRef = 62E204A583FD41144E64EF266166B923 /* EnsureWrappers.swift */; };
-		7F4D0965F9029452EE7A4567FA409F78 /* en.lproj in Resources */ = {isa = PBXBuildFile; fileRef = 279225C61F0C57E83F9B41BA7E792271 /* en.lproj */; };
-		8224E897218D7191EBF84412D16BA618 /* PaymentMethodTokenizationViewModel.swift in Sources */ = {isa = PBXBuildFile; fileRef = 5081E6F4760417CB2557D48A2968A170 /* PaymentMethodTokenizationViewModel.swift */; };
-		822BCEFE93D608FFCCA43F6B4425A0DB /* 3DS.swift in Sources */ = {isa = PBXBuildFile; fileRef = 8EEA9318334EE7FCB492E2E301510AC1 /* 3DS.swift */; };
-		8438B6CA2739755A0077BAF3 /* AdyenDotPay.swift in Sources */ = {isa = PBXBuildFile; fileRef = 8438B6C92739755A0077BAF3 /* AdyenDotPay.swift */; };
-		84AAF948BD40091E5F3EC11119D88C86 /* PrimerVaultManagerViewController.swift in Sources */ = {isa = PBXBuildFile; fileRef = 8353770C4E3B5E68447DE7DBCA0855FC /* PrimerVaultManagerViewController.swift */; };
-		84E324A9274BA6680035D3B8 /* Throwable.swift in Sources */ = {isa = PBXBuildFile; fileRef = 84E324A8274BA6680035D3B8 /* Throwable.swift */; };
-		84E324AB274BA6DB0035D3B8 /* ClientSession.swift in Sources */ = {isa = PBXBuildFile; fileRef = 84E324AA274BA6DB0035D3B8 /* ClientSession.swift */; };
-		84E324AF274BA7FF0035D3B8 /* AnyDecodable.swift in Sources */ = {isa = PBXBuildFile; fileRef = 84E324AC274BA7FF0035D3B8 /* AnyDecodable.swift */; };
-		84E324B0274BA7FF0035D3B8 /* AnyEncodable.swift in Sources */ = {isa = PBXBuildFile; fileRef = 84E324AD274BA7FF0035D3B8 /* AnyEncodable.swift */; };
-		84E324B1274BA7FF0035D3B8 /* AnyCodable.swift in Sources */ = {isa = PBXBuildFile; fileRef = 84E324AE274BA7FF0035D3B8 /* AnyCodable.swift */; };
-		84E324B3274BCAFD0035D3B8 /* Customer.swift in Sources */ = {isa = PBXBuildFile; fileRef = 84E324B2274BCAFD0035D3B8 /* Customer.swift */; };
-		84F6C8BC27393960005F82F9 /* BankSelectorTokenizationViewModel.swift in Sources */ = {isa = PBXBuildFile; fileRef = 84F6C8BB27393960005F82F9 /* BankSelectorTokenizationViewModel.swift */; };
-		854D9C92C6D645FD1A02ABF7E3BFD59C /* PrimerNibView.swift in Sources */ = {isa = PBXBuildFile; fileRef = 2E5EB1B9340509E8C71C5D8D2F653D77 /* PrimerNibView.swift */; };
-		855ECE07E5DADCF85A01150DC3D865A3 /* PrimerViewExtensions.swift in Sources */ = {isa = PBXBuildFile; fileRef = 01287FF8F5038414CAAB0BE48B8AB6AE /* PrimerViewExtensions.swift */; };
-		85CA1245375558F9E3BDBA9FD81BD7E9 /* 3DSService.swift in Sources */ = {isa = PBXBuildFile; fileRef = 8E8DA06F73791B9763FE27F3A6C36059 /* 3DSService.swift */; };
-		8B4E9AD2BA6914EADA8721C7592D6EAC /* PrimerRootViewController.swift in Sources */ = {isa = PBXBuildFile; fileRef = E7EF79F44E7E4D79D310723B1F5567ED /* PrimerRootViewController.swift */; };
-		8E2EF9A6D9BFA15AE7B604CDEF34D331 /* PrimerCardholderNameFieldView.swift in Sources */ = {isa = PBXBuildFile; fileRef = B4F3417A586EC39DC05A54C6CB908FE2 /* PrimerCardholderNameFieldView.swift */; };
-		8F362821414B5531287C3CF8DE111EA8 /* PaymentResponse.swift in Sources */ = {isa = PBXBuildFile; fileRef = D84E36B9B2B0B229A946D99337354FB9 /* PaymentResponse.swift */; };
-		90A22D4D84DD4FCE7CFECF23CDAAAA08 /* KlarnaTokenizationViewModel.swift in Sources */ = {isa = PBXBuildFile; fileRef = 499B398E67FAF5C28DA073A6904C5489 /* KlarnaTokenizationViewModel.swift */; };
-		91D53A18918B946568B96A77B3BD6752 /* PrimerFormViewController.swift in Sources */ = {isa = PBXBuildFile; fileRef = 882F525E4B236FBA84FEF5B1CA66D263 /* PrimerFormViewController.swift */; };
-		927FADB5169CE0E7462113B0D047660B /* PrimerWebViewController.swift in Sources */ = {isa = PBXBuildFile; fileRef = B1C9EE5741824FEAAC9DE3B1CF275074 /* PrimerWebViewController.swift */; };
-		940249E307F8A0DE7544D8FCA391A2C0 /* PaymentMethodConfig.swift in Sources */ = {isa = PBXBuildFile; fileRef = 766FCBA144489B551D342863526B003D /* PaymentMethodConfig.swift */; };
-		96362AD7A319AF021201E0F9BD346019 /* Dispatcher.swift in Sources */ = {isa = PBXBuildFile; fileRef = C0A9CABCC1C8791097955EDDBCFB42B6 /* Dispatcher.swift */; };
-		96523487508D8AE2CD1F3AFC1363C0A0 /* ClientToken.swift in Sources */ = {isa = PBXBuildFile; fileRef = B347803ADFCCDBDF2BE69FC40DAF29BB /* ClientToken.swift */; };
-		96D44D164B7060B489742036BE2F095E /* PrimerFlowEnums.swift in Sources */ = {isa = PBXBuildFile; fileRef = 7DE91E07EB903B4C8DD36FD227A71188 /* PrimerFlowEnums.swift */; };
-		977291C4A82A66B064169F3F268CB5F3 /* Logger.swift in Sources */ = {isa = PBXBuildFile; fileRef = FCC205B3004DAE9F81ACCE629334ACEE /* Logger.swift */; };
-		9809DADE43740991439F7E30FDBCD804 /* BankTableViewCell.swift in Sources */ = {isa = PBXBuildFile; fileRef = 8831C25BF25F8B7DC29CECBAFC881CBD /* BankTableViewCell.swift */; };
-		982B1BFD3D4F4B1561DB7BB01092FBFA /* RateLimitedDispatcher.swift in Sources */ = {isa = PBXBuildFile; fileRef = FCF49A71E8D66056C5154403C8C85246 /* RateLimitedDispatcher.swift */; };
-		99850525E6D65BF022067AB875F6A618 /* Configuration.swift in Sources */ = {isa = PBXBuildFile; fileRef = DD82690E15DD8B0AA486C40EC7D433F3 /* Configuration.swift */; };
-		9B7F78D3DBB72F90AA9ADE8E30ABA7BF /* PaymentMethodComponent.swift in Sources */ = {isa = PBXBuildFile; fileRef = 7099D2AB79DF1009CA39C2DE26C4BECD /* PaymentMethodComponent.swift */; };
-		9C5BE7AE2829B1158E49A372F8571772 /* Consolable.swift in Sources */ = {isa = PBXBuildFile; fileRef = B08A73DEB7C1AE7F39CB4CDE084DADC8 /* Consolable.swift */; };
-		9D108423665D38FC959682F3569A0AC5 /* Parser.swift in Sources */ = {isa = PBXBuildFile; fileRef = 8EA96ACDC79DB5DFA72D2DFD81F060C4 /* Parser.swift */; };
-		9F9B9C8A1FB980F3A4BF90E78F33946C /* Guarantee.swift in Sources */ = {isa = PBXBuildFile; fileRef = 9DEFA7AF9F05FE172BA6EDEB7355705D /* Guarantee.swift */; };
-		A16CDECF128B00D1C889F07A0B953AE2 /* PrimerAPIClient.swift in Sources */ = {isa = PBXBuildFile; fileRef = 528AA555BF60C9CBEF3A3F65594AFEBA /* PrimerAPIClient.swift */; };
-		A20C8A0E2C11B4AC5D00A5B22A89C80D /* PaymentMethodToken.swift in Sources */ = {isa = PBXBuildFile; fileRef = AB259B0E34AA49A5451FDD6AA6D9A759 /* PaymentMethodToken.swift */; };
-		A3B4B7B54E74100D89FE58C82A81EA0B /* URLExtension.swift in Sources */ = {isa = PBXBuildFile; fileRef = 800998BCFC691E93D35E06DC4A501F17 /* URLExtension.swift */; };
-		A51BF81C48524DB0337475BA4D5C4084 /* UserDefaultsExtension.swift in Sources */ = {isa = PBXBuildFile; fileRef = 273E968369E6618B65BA3686F1D62E19 /* UserDefaultsExtension.swift */; };
-		A55ED03D69651184865FE7E28B365F6B /* JSONParser.swift in Sources */ = {isa = PBXBuildFile; fileRef = 4732718DC7EDBC13FD738EB79169193B /* JSONParser.swift */; };
-		A78B5FA9D8D26955049190A6F82A66B4 /* PrimerError.swift in Sources */ = {isa = PBXBuildFile; fileRef = 4B9872A5FB8E8099AD9FE8444A0414D0 /* PrimerError.swift */; };
-		A8235EAE91FDE49F947C783199790F8F /* AlertController.swift in Sources */ = {isa = PBXBuildFile; fileRef = 6C250A79D794C66CF7CA532771C45FB3 /* AlertController.swift */; };
-		A94C0FCA08A4164FA2DBB5CB86D0AEB4 /* Validation.swift in Sources */ = {isa = PBXBuildFile; fileRef = 55391E728FCEE178810832BE503CC61E /* Validation.swift */; };
-		AC643CD6F129F48140D9822610AE396F /* ErrorHandler.swift in Sources */ = {isa = PBXBuildFile; fileRef = 60DC7918D8E1BD8834A6850367D947F1 /* ErrorHandler.swift */; };
-		AF482D171D0551EEA3992259D22E0D6C /* ResumeHandlerProtocol.swift in Sources */ = {isa = PBXBuildFile; fileRef = 2AD81E0B581DC9993BB6CC862BD151E5 /* ResumeHandlerProtocol.swift */; };
-		B11EC991D50519CA85D7B204922DD2CA /* hang.swift in Sources */ = {isa = PBXBuildFile; fileRef = E0261E184968AAAF5EBE4016ACC88C1A /* hang.swift */; };
-		B3BB884C957447768EA3D6A83158F07E /* CancellableThenable.swift in Sources */ = {isa = PBXBuildFile; fileRef = 6C4F51373D5F24CA19BC125F5C024B92 /* CancellableThenable.swift */; };
-		B41B1F7D0DA360C9D248B73CD91AAB89 /* PrimerSDK-PrimerResources in Resources */ = {isa = PBXBuildFile; fileRef = A8B3BC107C2BDC3C03D961866F721265 /* PrimerSDK-PrimerResources */; };
-		B7AEFB18C5B1A1B6ADE607A63CC1C9E6 /* PrimerCardNumberFieldView.swift in Sources */ = {isa = PBXBuildFile; fileRef = F0B6FF43F7551024EA4F43990E9D563E /* PrimerCardNumberFieldView.swift */; };
-		BA4DA123D5A02D525048451F04F68358 /* UXMode.swift in Sources */ = {isa = PBXBuildFile; fileRef = D910F3EDC0DB7F6BEDEC51F9F7F4CA9A /* UXMode.swift */; };
-		BAEB66765E5AC20A56415C72AA909BDE /* DateExtension.swift in Sources */ = {isa = PBXBuildFile; fileRef = 9032918833A3F8B38487A5ED143A1C9E /* DateExtension.swift */; };
-		BC139A057ECC148365E332244645E1DC /* PrimerTextField.swift in Sources */ = {isa = PBXBuildFile; fileRef = 4570C8CB0C866B2D2ED07E3FC0CC545A /* PrimerTextField.swift */; };
-		BCE05032127A83EE1D2977A72BC1738C /* RecoverWrappers.swift in Sources */ = {isa = PBXBuildFile; fileRef = CC9C3F91153AA8C9F37FCDC47BCF2396 /* RecoverWrappers.swift */; };
-		BCF450F324A3411E09C15A378B8F7376 /* PrimerUniversalCheckoutViewController.swift in Sources */ = {isa = PBXBuildFile; fileRef = F97C7F29B675F13E7C48A5C99B38913B /* PrimerUniversalCheckoutViewController.swift */; };
-		C0027CD4C479512BCBDC140B81F1D1B3 /* StrictRateLimitedDispatcher.swift in Sources */ = {isa = PBXBuildFile; fileRef = 0BD8E490E891268ED8B0B3D6DACBD155 /* StrictRateLimitedDispatcher.swift */; };
-		C31355049258493B4AB2310250D8D916 /* Thenable.swift in Sources */ = {isa = PBXBuildFile; fileRef = 6C7CBAF64B9A9F22E2E36CCE14C5AE3E /* Thenable.swift */; };
-		C3C6071FD8BEC5CF2CE820C0484CB20F /* sv.lproj in Resources */ = {isa = PBXBuildFile; fileRef = 984D0E40FBFB81D8A03C08F38EAFCF3A /* sv.lproj */; };
-		C4C857FB68E10EFF58549E3C3103D54F /* CancellableCatchable.swift in Sources */ = {isa = PBXBuildFile; fileRef = 2B0A4221F278BE07474F5B3B249390C8 /* CancellableCatchable.swift */; };
-		C545C9DA1F0102A97D1714C739D6199B /* PrimerSDK-umbrella.h in Headers */ = {isa = PBXBuildFile; fileRef = C1C216B34934B8F586C68707318953BF /* PrimerSDK-umbrella.h */; settings = {ATTRIBUTES = (Public, ); }; };
-		CB8A1CFFA49600289A4B2FEFE2BF9276 /* Klarna.swift in Sources */ = {isa = PBXBuildFile; fileRef = 911B93547F6E5DA052F3DB35CEE68BC4 /* Klarna.swift */; };
-		CC05CF7043EC990819BEA7AF704AB1A9 /* CoreDataDispatcher.swift in Sources */ = {isa = PBXBuildFile; fileRef = A8F91A786B6E9A39A6EA1EE8D3541EB7 /* CoreDataDispatcher.swift */; };
-		CF18599544260489DD04120DB1C07565 /* Cancellable.swift in Sources */ = {isa = PBXBuildFile; fileRef = B93549B92FD9B5757E9F44F54BCA68C7 /* Cancellable.swift */; };
-		D209B910CD3E78F8EED0B2E922BEF201 /* PrimerAPIClient+Promises.swift in Sources */ = {isa = PBXBuildFile; fileRef = 7861EAE44F6D1687E3E8E158DC64B9CF /* PrimerAPIClient+Promises.swift */; };
-		D28998EFE264122D188F770F499AB747 /* PrimerAPI.swift in Sources */ = {isa = PBXBuildFile; fileRef = 4A3229B5C93F285DF756038F9047FECE /* PrimerAPI.swift */; };
-		D2CE10FD880B2918C802548B0E64F74E /* PrimerCVVFieldView.swift in Sources */ = {isa = PBXBuildFile; fileRef = 1C6550941DDD5BE1648DA2A32F0C62A1 /* PrimerCVVFieldView.swift */; };
->>>>>>> 6db28749
+		5938B9BD80B69991278348C3A2BEA607 /* PrimerAPIClient.swift in Sources */ = {isa = PBXBuildFile; fileRef = CDA834788A65F6012747912FD36E496C /* PrimerAPIClient.swift */; };
+		59D6234945B52E71FAE733D0DC9FACF6 /* ImageName.swift in Sources */ = {isa = PBXBuildFile; fileRef = A6EC6CFB9542097E372028454AFDC5A3 /* ImageName.swift */; };
+		5BDEA045830738DAB1B8BCA2410FE7E1 /* Promise.swift in Sources */ = {isa = PBXBuildFile; fileRef = 443A9FD4945C6CCCF75DA3C4FE3B90D4 /* Promise.swift */; };
+		5F16C793852E139513BD09FC13391C40 /* Mask.swift in Sources */ = {isa = PBXBuildFile; fileRef = CE49C383CDAD741F7391E2DA845FB60C /* Mask.swift */; };
+		5FFB04EA6CD57C49C5A683D5B22089CB /* 3DS.swift in Sources */ = {isa = PBXBuildFile; fileRef = 33B4FA30B6893D3A39436BBC4138F492 /* 3DS.swift */; };
+		617B5D14D0CED8393E005A3C5295A33E /* ConcurrencyLimitedDispatcher.swift in Sources */ = {isa = PBXBuildFile; fileRef = 2BE8C6917F05A2A7FC0FA99CFC831598 /* ConcurrencyLimitedDispatcher.swift */; };
+		64671E9E4DF6CBE83E5AFDB5BD760074 /* Customer.swift in Sources */ = {isa = PBXBuildFile; fileRef = F9C425CE8232ECD37D09392B7856A00B /* Customer.swift */; };
+		64FACADC200D40C88DCD0F2A227A9E6A /* BankSelectorViewController.swift in Sources */ = {isa = PBXBuildFile; fileRef = 94852D44217736BE66068135EE6A112D /* BankSelectorViewController.swift */; };
+		67C99CBAE6050232E9111C1C84FEBD48 /* PayPalTokenizationViewModel.swift in Sources */ = {isa = PBXBuildFile; fileRef = F71A60A0B376A7D3A853A51400B2A41E /* PayPalTokenizationViewModel.swift */; };
+		67C9A54C5F65BC970C270847B0DD1E2B /* ApplePay.swift in Sources */ = {isa = PBXBuildFile; fileRef = ECAE1E9B1609593E2F9AE2A934AD3DE1 /* ApplePay.swift */; };
+		6D278F23B544E835CBA123F44C5632BC /* 3DSService+Promises.swift in Sources */ = {isa = PBXBuildFile; fileRef = 9CCCA4DD0F5501D962B1DC51753A603A /* 3DSService+Promises.swift */; };
+		6E2E369109615344DF97F00C3D7C71F4 /* PrimerCardFormViewController.swift in Sources */ = {isa = PBXBuildFile; fileRef = E712DF3CEF91BA25A02C4F2188AAC55F /* PrimerCardFormViewController.swift */; };
+		717D59C7B874B6A27584775E123C3389 /* PrimerThemeData+Deprecated.swift in Sources */ = {isa = PBXBuildFile; fileRef = 4FAA7056EF57AF3EA7C63576282780C4 /* PrimerThemeData+Deprecated.swift */; };
+		753AC586702B14E1DFBDCEFFAC599E70 /* ClientSession.swift in Sources */ = {isa = PBXBuildFile; fileRef = 627D4DD82B8D14C19BE0C06899BCDEF4 /* ClientSession.swift */; };
+		76D4437DF26C763207F2A565CE4DE0D5 /* SuccessViewController.swift in Sources */ = {isa = PBXBuildFile; fileRef = 8309C4725A04E6273015C53337AF791B /* SuccessViewController.swift */; };
+		7839F2F2AD18409E47218231544736E7 /* OrderItem.swift in Sources */ = {isa = PBXBuildFile; fileRef = D78C1E17D662536B3CE09DC3E2617911 /* OrderItem.swift */; };
+		78DB5F443D905ADC170AA186FEAF4FC4 /* PrimerScrollView.swift in Sources */ = {isa = PBXBuildFile; fileRef = 2EB6AD2741A6B45594786921BCE2ECB3 /* PrimerScrollView.swift */; };
+		79016E50C86B6339754D60FB7E07EAC3 /* VaultPaymentMethodView.swift in Sources */ = {isa = PBXBuildFile; fileRef = D030B4111F719A239543DD3179A829CA /* VaultPaymentMethodView.swift */; };
+		790D17567E713BE9DC50A179D9C50AA6 /* Dimensions.swift in Sources */ = {isa = PBXBuildFile; fileRef = 8F6D5AD23F38A7ADCDA5255585D4AE2C /* Dimensions.swift */; };
+		7965A13146F25185F474B9E7A7A5E397 /* CardScannerViewController+SimpleScanDelegate.swift in Sources */ = {isa = PBXBuildFile; fileRef = 7515DE6ABC3C51D0B099D5FD98DA6F61 /* CardScannerViewController+SimpleScanDelegate.swift */; };
+		79C9EEED873F87C1D898D17A1835CCA8 /* PrimerSearchTextField.swift in Sources */ = {isa = PBXBuildFile; fileRef = A288D384BC3E00A86A0AF2AA1BB2CFBA /* PrimerSearchTextField.swift */; };
+		7CB200FAE9548AA0CD2760BCEB9B5987 /* PrimerNavigationController.swift in Sources */ = {isa = PBXBuildFile; fileRef = 0DAFF6D07843164FE355D8BF9688AE99 /* PrimerNavigationController.swift */; };
+		7FD854CC0F35F09CE07C3830AF66F943 /* ErrorHandler.swift in Sources */ = {isa = PBXBuildFile; fileRef = D49C369E14483983D485D96A29F6167A /* ErrorHandler.swift */; };
+		8042B4335E1FEEC2E75B040C6C4262A6 /* CardComponentsManager.swift in Sources */ = {isa = PBXBuildFile; fileRef = 1CF538A45D5E71FEC60DA7899EFBD292 /* CardComponentsManager.swift */; };
+		815611523EFC1CD1ECD3CF668F938A3E /* ResumeHandlerProtocol.swift in Sources */ = {isa = PBXBuildFile; fileRef = B1750FE8F056B8196B71F620BF821C4C /* ResumeHandlerProtocol.swift */; };
+		82D0623FF37F1F613C9D2EA526FC3F4E /* PaymentResponse.swift in Sources */ = {isa = PBXBuildFile; fileRef = B511AB6AB3D5409A790403DE67A440FF /* PaymentResponse.swift */; };
+		82ECCA337D46D2BF27AFE69FFF18C35C /* PrimerSettings.swift in Sources */ = {isa = PBXBuildFile; fileRef = 677B9000F2323B503629A85DBB9A50DF /* PrimerSettings.swift */; };
+		831D6FF46834EB5AD694CB26B67510B7 /* Logger.swift in Sources */ = {isa = PBXBuildFile; fileRef = 41C17310FBF737FA79752FEBD27D1E80 /* Logger.swift */; };
+		836874032D878115C25F99E54C78080B /* AlertController.swift in Sources */ = {isa = PBXBuildFile; fileRef = 16E30F33D4817ABFCF195689E33406A8 /* AlertController.swift */; };
+		83E00A03CA008384AB912CC0F7136B36 /* PrimerFormViewController.swift in Sources */ = {isa = PBXBuildFile; fileRef = D74EF474E9F0EE573079DA0F2C723A9B /* PrimerFormViewController.swift */; };
+		843B3AA10BD83A84B3DC8DA1043B1090 /* VaultPaymentMethodViewController.swift in Sources */ = {isa = PBXBuildFile; fileRef = 67584D078976B480F07F083D3C8950EE /* VaultPaymentMethodViewController.swift */; };
+		853AB379C408E878C6C9E1615BF0AD6D /* PrimerTheme+Borders.swift in Sources */ = {isa = PBXBuildFile; fileRef = 1FC422B24EF9500DF3B5C048D0B85174 /* PrimerTheme+Borders.swift */; };
+		85BF6A58C71375FEB46CF109B2B27600 /* FormTokenizationViewModel.swift in Sources */ = {isa = PBXBuildFile; fileRef = B0EEED9B7C51C77B8764D40FAD530A98 /* FormTokenizationViewModel.swift */; };
+		8633BA346F74ED4F3558E331DBBEF90E /* Bank.swift in Sources */ = {isa = PBXBuildFile; fileRef = C32A6501C8F2F5B96F6F3C3F13C7EF80 /* Bank.swift */; };
+		892787ABBF2D2AF14092960847EF8F27 /* ExternalPaymentMethodTokenizationViewModel.swift in Sources */ = {isa = PBXBuildFile; fileRef = B22E4B27A0E6C9CC8806BB4637EE250B /* ExternalPaymentMethodTokenizationViewModel.swift */; };
+		8A8BD5897B81C5A67A8E350DF310FD31 /* PrimerNibView.swift in Sources */ = {isa = PBXBuildFile; fileRef = 33079E4144C67D67CC8D5A87D71D9058 /* PrimerNibView.swift */; };
+		8B5390C8DC7A7B1C6887E45E6513FE8A /* CancellableThenable.swift in Sources */ = {isa = PBXBuildFile; fileRef = 06A12CB7A69FE37F9B8CE8E886A8C256 /* CancellableThenable.swift */; };
+		8BAB653E96DB974EF113BE96EA8B12B3 /* FormType.swift in Sources */ = {isa = PBXBuildFile; fileRef = 3F923B0E56A483D23D528AF10A23D002 /* FormType.swift */; };
+		8BD60B950A72ADCBA64DF45F3EE63C74 /* BankTableViewCell.swift in Sources */ = {isa = PBXBuildFile; fileRef = B5CAC3974206BD147D4600BF007CC80C /* BankTableViewCell.swift */; };
+		8CC38AFEA797572909EE877A67E16E88 /* when.swift in Sources */ = {isa = PBXBuildFile; fileRef = 8547C51935A72068D94B5EB6B1F74526 /* when.swift */; };
+		8DE44C2E41034CFDF7493EE448127C79 /* PrimerViewExtensions.swift in Sources */ = {isa = PBXBuildFile; fileRef = F0C37E204AC7E2CB32B1790331CACD18 /* PrimerViewExtensions.swift */; };
+		8E10E255C20718A0FCB718EEC768EDA5 /* PrimerTheme+Colors.swift in Sources */ = {isa = PBXBuildFile; fileRef = A5850C84A3A8265042316B4F674A7F2D /* PrimerTheme+Colors.swift */; };
+		8ED253221E07BF6E9B2A371457C5DA55 /* race.swift in Sources */ = {isa = PBXBuildFile; fileRef = 5386547FCE3210B307C2EC7D9008B4A4 /* race.swift */; };
+		8F9BBB29DD3954DA578DE50FBB04FEDB /* WebViewUtil.swift in Sources */ = {isa = PBXBuildFile; fileRef = 90DF79C62F8B8302F30BAEC209C414B4 /* WebViewUtil.swift */; };
+		8FBEBE8646725661979F9A6F7A4B3908 /* hang.swift in Sources */ = {isa = PBXBuildFile; fileRef = D35EEA789CD66BCA01B84EB49E5B7EB5 /* hang.swift */; };
+		919FD7D179682CF9D32F01926A213417 /* PrimerTheme+TextStyles.swift in Sources */ = {isa = PBXBuildFile; fileRef = 45AF07D186B40F2035FAFA2CE6CDA203 /* PrimerTheme+TextStyles.swift */; };
+		97C0C9E85F51BDFEFC0D4B3AC4E0302A /* LogEvent.swift in Sources */ = {isa = PBXBuildFile; fileRef = 2E302656687FAD729A216246FAC3CAD8 /* LogEvent.swift */; };
+		9D8D8055EA325C26DC9FAC3FC33BD782 /* sv.lproj in Resources */ = {isa = PBXBuildFile; fileRef = FA58822EF001ADC155E1498F97541880 /* sv.lproj */; };
+		9F1B05E3E61742C554865BC0E232B3AD /* CancelContext.swift in Sources */ = {isa = PBXBuildFile; fileRef = B606FE64A2FE3AF1D51057B3D7E7AC1F /* CancelContext.swift */; };
+		A015C03A5193A962B0B565CC3B24ED66 /* en.lproj in Resources */ = {isa = PBXBuildFile; fileRef = D2E29A838F55A334AFAEAA0744F8BCF1 /* en.lproj */; };
+		A4216FFF15CAE60452526DD26F1584D4 /* CoreDataDispatcher.swift in Sources */ = {isa = PBXBuildFile; fileRef = B4A3AC9F8402552BA9C2B5FB9D396106 /* CoreDataDispatcher.swift */; };
+		A45C747643617D26B9875E3CA400881E /* fr.lproj in Resources */ = {isa = PBXBuildFile; fileRef = 8AF21FBE687A86DD9D015DCBE92361AF /* fr.lproj */; };
+		A50CB980D9F0C851750FC1F55DDA59A1 /* Primer.swift in Sources */ = {isa = PBXBuildFile; fileRef = EA218F0B71AED3207436AA357A1FED1C /* Primer.swift */; };
+		A6A100C86CA14B9CB2692A49788A6A99 /* Queue.swift in Sources */ = {isa = PBXBuildFile; fileRef = 1671BD773B6E863E69125313852BB29A /* Queue.swift */; };
+		A6A83EA26E2A1FF17E7DEEB586B90E5A /* ApayaTokenizationViewModel.swift in Sources */ = {isa = PBXBuildFile; fileRef = D6DE0F5475EB45298AFD1911596026A6 /* ApayaTokenizationViewModel.swift */; };
+		A71D777E2E0E8C62B50687B26A6FFCB0 /* Catchable.swift in Sources */ = {isa = PBXBuildFile; fileRef = 70A4FECF3941EC7CF682F19938653542 /* Catchable.swift */; };
+		AB9960F4106DF6CE790B856C5EC3F71C /* PrimerAPIClient+3DS.swift in Sources */ = {isa = PBXBuildFile; fileRef = F3B547180115E13FD40A4F89BBB5FCCC /* PrimerAPIClient+3DS.swift */; };
+		AEE17BC23C9E1D0EAA2D917F8E2E1BD6 /* Content.swift in Sources */ = {isa = PBXBuildFile; fileRef = 8A054857AE277D793C8CC9F4E491692F /* Content.swift */; };
+		AF4DC4A17BEF5A0D8F2402EBE8BCE095 /* Thenable.swift in Sources */ = {isa = PBXBuildFile; fileRef = AE4B8B4F60961AE64FED3A11CFBC05F3 /* Thenable.swift */; };
+		B2F3EC43E4DB19B4A1EC62759EC28987 /* FormTextFieldType.swift in Sources */ = {isa = PBXBuildFile; fileRef = 7371AFCFAF0EB78AD57CFC19A2DEA52B /* FormTextFieldType.swift */; };
+		B4F7D8C7211F6215C87B8D6875F83839 /* PrimerFlowEnums.swift in Sources */ = {isa = PBXBuildFile; fileRef = 4C879A603CA4D46A8C9F0526ED886149 /* PrimerFlowEnums.swift */; };
+		B5532D9B1B14BB5CC37D50AC99B5DAB9 /* CardNetwork.swift in Sources */ = {isa = PBXBuildFile; fileRef = 623821AE77AFBFD39877A3F2BC7BF06F /* CardNetwork.swift */; };
+		B6566B86CC0D29F1C615FB8C5155D4F2 /* Klarna.swift in Sources */ = {isa = PBXBuildFile; fileRef = 04299D33824E835771A3F4B915F788E0 /* Klarna.swift */; };
+		B674184212CB419F06AFE8FD341C3638 /* RecoverWrappers.swift in Sources */ = {isa = PBXBuildFile; fileRef = F0B938017BF845CFA375FDF3A6DFECA6 /* RecoverWrappers.swift */; };
+		B99A329B3E2E9D61622165300347D6AD /* FinallyWrappers.swift in Sources */ = {isa = PBXBuildFile; fileRef = CCF114316C741C183E567D7AE093B34E /* FinallyWrappers.swift */; };
+		BB32B976598220BBB0A42E1DAC1ECEBD /* AppState.swift in Sources */ = {isa = PBXBuildFile; fileRef = 53B38ECA141B6C1D40B635198AD53A67 /* AppState.swift */; };
+		BBCAA465F1F2F5C46C78B38C6FB93FED /* DirectDebitMandate.swift in Sources */ = {isa = PBXBuildFile; fileRef = 644384C02E7D476EC8A329650E3DF591 /* DirectDebitMandate.swift */; };
+		BCD9555A9C7A7C564AC001672AE17258 /* UIColorExtension.swift in Sources */ = {isa = PBXBuildFile; fileRef = 8A2D284EDAC2E56AF83C4860CEF4AE38 /* UIColorExtension.swift */; };
+		BEEA55ECD6C5809D58BD359B973AE1F1 /* PrimerAPIClient+Promises.swift in Sources */ = {isa = PBXBuildFile; fileRef = 8389C143D1C0664BB459574A753D9305 /* PrimerAPIClient+Promises.swift */; };
+		BF55CBAB7AB2B5EB4DECB2AFEADEBDAA /* PrimerTheme+Inputs.swift in Sources */ = {isa = PBXBuildFile; fileRef = BD361024B2124D0D45CBF7D1AC461722 /* PrimerTheme+Inputs.swift */; };
+		BF675F67F7FB55EACAF1B016735334A0 /* ApplePayTokenizationViewModel.swift in Sources */ = {isa = PBXBuildFile; fileRef = 9D2D59D69DA2849534CC93BBE0CF3FAD /* ApplePayTokenizationViewModel.swift */; };
+		BFC6350C3FB77342A5F8909B83E44A8B /* PrimerTextField.swift in Sources */ = {isa = PBXBuildFile; fileRef = 7BF1AA0C7967A787C40EF0B03AE38041 /* PrimerTextField.swift */; };
+		C3D02A600806B56C1FA4DC62B95BEE84 /* PrimerSDK-dummy.m in Sources */ = {isa = PBXBuildFile; fileRef = 1753FADFBFB5C3386D1673DF56C810B3 /* PrimerSDK-dummy.m */; };
+		C3ED289F6ED570289B9FAA7D8D6C7F5F /* PaymentMethodTokenizationViewModel.swift in Sources */ = {isa = PBXBuildFile; fileRef = 78B17FF4F4E61EA10A41A9737A8865E1 /* PaymentMethodTokenizationViewModel.swift */; };
+		C594F2945BAAE5530CB5824A15A79B7F /* ClientToken.swift in Sources */ = {isa = PBXBuildFile; fileRef = 4D8CC4C1F9BB5D13CC3140B51F3C4350 /* ClientToken.swift */; };
+		C6B45DD031CB0E4AE53E14C2A07677B7 /* PaymentMethodTokenizationRequest.swift in Sources */ = {isa = PBXBuildFile; fileRef = F7901E32771AB5A995B471837B182016 /* PaymentMethodTokenizationRequest.swift */; };
+		C8D581A34F0A7C3F9ACADD52143C081C /* PrimerUniversalCheckoutViewController.swift in Sources */ = {isa = PBXBuildFile; fileRef = 597863988C22385EB1016FE730F29DA2 /* PrimerUniversalCheckoutViewController.swift */; };
+		C8EE59CE536BB89611F8A6754683FF12 /* DependencyInjection.swift in Sources */ = {isa = PBXBuildFile; fileRef = 6054A73248A1931D144FBF0A31C7325B /* DependencyInjection.swift */; };
+		C8FE7BAF5C413B5439B1B5F43CD151B3 /* TokenizationService.swift in Sources */ = {isa = PBXBuildFile; fileRef = B8E0733F935E76385B5EB332B642FB69 /* TokenizationService.swift */; };
+		CAF6A75E24D2A0BCDEB3EE2B705ACFE2 /* Apaya.swift in Sources */ = {isa = PBXBuildFile; fileRef = 4B877CBE1013B628257AE9ECDE8F12EA /* Apaya.swift */; };
+		CBCFD372AC86E0916311064B16AE4EA5 /* PrimerVaultManagerViewController.swift in Sources */ = {isa = PBXBuildFile; fileRef = 4FA9BCC62CFB4643FC2155F2C04F1AA5 /* PrimerVaultManagerViewController.swift */; };
+		D0B3D9A289457B16E908783CD7E64074 /* AnyCodable.swift in Sources */ = {isa = PBXBuildFile; fileRef = 2D7A83FEB09B99239D69E4D3D95D485B /* AnyCodable.swift */; };
+		D0DFA48F76B47744ED282A48D54DC951 /* StringExtension.swift in Sources */ = {isa = PBXBuildFile; fileRef = 4E24B22138461ED7240C35A5BB47C7D8 /* StringExtension.swift */; };
+		D1C23BEF12B6C7140E98DDD649106C76 /* Colors.swift in Sources */ = {isa = PBXBuildFile; fileRef = 4572EE3932B7C5F0B519F922F1E75938 /* Colors.swift */; };
+		D214F248F4FA9C3FEA9844E14D91F35F /* PrimerExpiryDateFieldView.swift in Sources */ = {isa = PBXBuildFile; fileRef = 5DFC6EF1DAB43E0F533DD31531EF9171 /* PrimerExpiryDateFieldView.swift */; };
+		D317CCE941B23453D8F945466757A048 /* Parser.swift in Sources */ = {isa = PBXBuildFile; fileRef = 4FDEA7908B60A0AC6FD73D9D49832681 /* Parser.swift */; };
+		D318BBB00D0C0E5C780C676193164B00 /* JSONParser.swift in Sources */ = {isa = PBXBuildFile; fileRef = 601970EA1A196B588ECD96A2C46D4BAA /* JSONParser.swift */; };
+		D5402B21179F0B56DB99EF3421F98D14 /* UXMode.swift in Sources */ = {isa = PBXBuildFile; fileRef = 4F7C2DDD895D6818FA1232F839D94350 /* UXMode.swift */; };
 		D596E2B41C673AD5018AEA0A0321E51C /* Pods-PrimerSDK_Tests-umbrella.h in Headers */ = {isa = PBXBuildFile; fileRef = EE9674DAD0C961C92687877090E1E047 /* Pods-PrimerSDK_Tests-umbrella.h */; settings = {ATTRIBUTES = (Public, ); }; };
-		D60DF83B8401FB00C7C576BBC0A7AA90 /* FormType.swift in Sources */ = {isa = PBXBuildFile; fileRef = A38F796A64D04C975A9484633C755674 /* FormType.swift */; };
-		D9768AC52BF69CC335BDC06AF34C1B7F /* DependencyInjection.swift in Sources */ = {isa = PBXBuildFile; fileRef = 4915C99DF1B9395287CBCAD16C82C5F4 /* DependencyInjection.swift */; };
-		D9DA523C79C23036A258E6B35F20DD48 /* ClientTokenService.swift in Sources */ = {isa = PBXBuildFile; fileRef = 0845A7949F0AB495D79FB27E2D898186 /* ClientTokenService.swift */; };
-		DB10AFBC207936D0A3CCA254F9EC2E99 /* PresentationController.swift in Sources */ = {isa = PBXBuildFile; fileRef = AF24A5F6DA6611AD7D2ED81D152EF07E /* PresentationController.swift */; };
-		DB23C8B91E26029FF6841E5E7BCBF000 /* Guarantee.swift in Sources */ = {isa = PBXBuildFile; fileRef = 3CE88988E668C5337E17EAE35B57EC0F /* Guarantee.swift */; };
-		DBD7CD2F7870EC33CFFCFBABA46EC7CD /* Catchable.swift in Sources */ = {isa = PBXBuildFile; fileRef = DBB6EDB82F5E4207BB9F44FFD8350537 /* Catchable.swift */; };
-		DFF96AE8691D25B06130693DD2270ACC /* URLExtension.swift in Sources */ = {isa = PBXBuildFile; fileRef = 032CF4C33819BAC3D0867AC4EAB7DEC5 /* URLExtension.swift */; };
-		E014CDB31C190EED9712FDBC9F47A38B /* PrimerWebViewController.swift in Sources */ = {isa = PBXBuildFile; fileRef = BF8E9B2AE22527CF6377E06630029844 /* PrimerWebViewController.swift */; };
-		E02423F074EE16E2E9864FBF29DCA801 /* PrimerDelegate.swift in Sources */ = {isa = PBXBuildFile; fileRef = DE08DF82E4FF03B5AB61ACE219DD5443 /* PrimerDelegate.swift */; };
-		E123A882CC7CB5C0436F4C5782B7D1EE /* PrimerTheme.swift in Sources */ = {isa = PBXBuildFile; fileRef = E84F5B5EEBB3EE0F5BE77BE2EADF6965 /* PrimerTheme.swift */; };
+		D7136F690A0CD7967A6BF7060B190B75 /* Box.swift in Sources */ = {isa = PBXBuildFile; fileRef = 07C2712E03299C3CD77FA20E009BF1B2 /* Box.swift */; };
+		D8FC11F66B0584989B5FB018430D74AE /* UIDeviceExtension.swift in Sources */ = {isa = PBXBuildFile; fileRef = 15756E059DDCE148F13E915C3093135B /* UIDeviceExtension.swift */; };
+		DAE9B0B690F6CB18CCD3E0CE15342408 /* VaultService.swift in Sources */ = {isa = PBXBuildFile; fileRef = 7E7B48D8B29B062E13B30CA47014BD77 /* VaultService.swift */; };
+		DB596E797501030A9CA689D7C677C184 /* Error.swift in Sources */ = {isa = PBXBuildFile; fileRef = 8C092EF70D2C6E8CFB44CF632D94E39C /* Error.swift */; };
+		DB96EE4BB383C73CDCB36D21A107EBEF /* Cancellable.swift in Sources */ = {isa = PBXBuildFile; fileRef = 9FCE460786AFFE6DC08D81AC4E0ABE1D /* Cancellable.swift */; };
+		DCE71202AC7F6B18BE9A3EFDE3D57F14 /* PrimerSDK-PrimerResources in Resources */ = {isa = PBXBuildFile; fileRef = A8B3BC107C2BDC3C03D961866F721265 /* PrimerSDK-PrimerResources */; };
+		DE0E0ADE6DC916CCE753503D6D27A20A /* BundleExtension.swift in Sources */ = {isa = PBXBuildFile; fileRef = 4F8402C6DBFF851795A56F00AEF294A9 /* BundleExtension.swift */; };
+		DEFC699EA0D90693501E41EC62C065BE /* PrimerButton.swift in Sources */ = {isa = PBXBuildFile; fileRef = 54DDA3050BB1C2AD154587B41A3D1416 /* PrimerButton.swift */; };
+		E059CBD7B4B731626D120695BAE79593 /* PrimerTheme.swift in Sources */ = {isa = PBXBuildFile; fileRef = 758AF1A1674C89551E963AC259FDD848 /* PrimerTheme.swift */; };
+		E078956D9E3C435353C8F9CFB72D1289 /* PrimerSDK-umbrella.h in Headers */ = {isa = PBXBuildFile; fileRef = 48CE17ABEDB356883F87C26408207B69 /* PrimerSDK-umbrella.h */; settings = {ATTRIBUTES = (Public, ); }; };
+		E1293CA871D71B3FE016865CFACEFEEA /* WrapperProtocols.swift in Sources */ = {isa = PBXBuildFile; fileRef = CA97AFBBF8193D7E77350F05FED0DB4C /* WrapperProtocols.swift */; };
 		E150EB1E3DDC0F59C4FDE4E1058FCAF7 /* Foundation.framework in Frameworks */ = {isa = PBXBuildFile; fileRef = EAB6F611E86A4758835A715E4B4184F6 /* Foundation.framework */; };
-		E46875D3104C512BEA807770E8C3FB4F /* VaultPaymentMethodViewModel.swift in Sources */ = {isa = PBXBuildFile; fileRef = 2566F79DB366654DBC47CB9C7865E84C /* VaultPaymentMethodViewModel.swift */; };
-		E6248102F71160517EE7E4791B084CEA /* PaymentMethodConfig.swift in Sources */ = {isa = PBXBuildFile; fileRef = E1251DC634FA28AFD4794A9178E61519 /* PaymentMethodConfig.swift */; };
-		E8611CC1704044D0E59CD63CE46AA721 /* CancellableThenable.swift in Sources */ = {isa = PBXBuildFile; fileRef = BECFAB6EFF5E316221296BE062F26899 /* CancellableThenable.swift */; };
-		EA4EF0D8EDBF716062CCD8FA5DB7660F /* PrimerTheme+TextStyles.swift in Sources */ = {isa = PBXBuildFile; fileRef = 0D7D644E2561826FE9AFEA6D033778D8 /* PrimerTheme+TextStyles.swift */; };
-		EB8F0CA950AA854F243F77547C5DB127 /* PaymentMethodComponent.swift in Sources */ = {isa = PBXBuildFile; fileRef = 0ECC3D10D4D30CDE25DF7A115AA28364 /* PaymentMethodComponent.swift */; };
-		ED704E50F56AE86737369301A997F58C /* PrimerAPI.swift in Sources */ = {isa = PBXBuildFile; fileRef = E69C227710F1E935EF562875F4B47DCA /* PrimerAPI.swift */; };
-		EFDDE275723C0EAB897FCC1FA6C9B49C /* Bank.swift in Sources */ = {isa = PBXBuildFile; fileRef = 5EE7DB79FFAB8183D8649FF2A2CE1E8F /* Bank.swift */; };
-		F12E3ED10E4E72655757BC190A960EFF /* after.swift in Sources */ = {isa = PBXBuildFile; fileRef = 9211F9FACD81024A7ACE721A9660234C /* after.swift */; };
-		F2F723AF188947B80FCE0603058A9111 /* LogEvent.swift in Sources */ = {isa = PBXBuildFile; fileRef = 8BB2E7B328A2693AE2A5EAD51926EC31 /* LogEvent.swift */; };
-		F4F3A23A935AF57F6DCAF1F8CD39F3F1 /* PrimerTextFieldView.swift in Sources */ = {isa = PBXBuildFile; fileRef = 72E0B4129D0FE754DCB5B0C176948386 /* PrimerTextFieldView.swift */; };
-		F507A90F81D6412605FB400830FE4916 /* PaymentMethodConfigService.swift in Sources */ = {isa = PBXBuildFile; fileRef = 0376FEF5C912E8CA7617378FA59AC84B /* PaymentMethodConfigService.swift */; };
-		F579DB413FF1B6879AD9378C76EEAF5B /* ApplePayTokenizationViewModel.swift in Sources */ = {isa = PBXBuildFile; fileRef = 81A8758640FC15084EF6B0EF6B565ED1 /* ApplePayTokenizationViewModel.swift */; };
-		F647CAAFCCE426CF79217C3309CE24D2 /* PrimerNibView.swift in Sources */ = {isa = PBXBuildFile; fileRef = C19E73DE08713B0AD50E1ACB77476F88 /* PrimerNibView.swift */; };
+		E2193F96BFB1D01E60D2AA63E93643D1 /* PaymentMethodToken.swift in Sources */ = {isa = PBXBuildFile; fileRef = 3BB9CC9B492066EFA58BBDECCE3E6B04 /* PaymentMethodToken.swift */; };
+		E3C66D8AFA8A21D41B589D8070025FEC /* PrimerCustomStyleTextField.swift in Sources */ = {isa = PBXBuildFile; fileRef = 0E8E469CF9EDA811BE939F783284E110 /* PrimerCustomStyleTextField.swift */; };
+		E708B1C3812D612294562A936C6DF325 /* NetworkService.swift in Sources */ = {isa = PBXBuildFile; fileRef = 7FEA825F61E2062D226DD2080785633D /* NetworkService.swift */; };
+		E8CA25918740DD28C7EE654874BA7A12 /* after.swift in Sources */ = {isa = PBXBuildFile; fileRef = 85F3B41121699A1CCFEDCBF3C7BB8560 /* after.swift */; };
+		EAE3118AF73ADF75D5CA67B9C2994761 /* Guarantee.swift in Sources */ = {isa = PBXBuildFile; fileRef = 20E96E801FD3AA4EFA8F287559712571 /* Guarantee.swift */; };
+		EB3B1F12EA4F75870004F10364FC287D /* CancellablePromise.swift in Sources */ = {isa = PBXBuildFile; fileRef = B50A7776EE22F41A9019E3E83B0B73B5 /* CancellablePromise.swift */; };
+		EC471D5B93514869D35A1F9E0F1D8B17 /* Consolable.swift in Sources */ = {isa = PBXBuildFile; fileRef = 7BDBEDB7A71ED7E74F49580FF107BF2A /* Consolable.swift */; };
+		ED0600824A3FD6C61A4C56BFF2D031B1 /* CustomStringConvertible.swift in Sources */ = {isa = PBXBuildFile; fileRef = C32949E2EE51F4CAFEBBAF0EA102A586 /* CustomStringConvertible.swift */; };
+		EEB39F9E4E1433B9B5F8A18FA2A5863B /* PayPalService.swift in Sources */ = {isa = PBXBuildFile; fileRef = EBEA5F13E4DD3CBA5D18DDB1E2186E63 /* PayPalService.swift */; };
+		EEDA9EF33BFAB768F021E1DCE2AC589B /* AdyenDotPay.swift in Sources */ = {isa = PBXBuildFile; fileRef = CCFE3A945A9BBE00F8CD03B5867A5FCA /* AdyenDotPay.swift */; };
+		F06B5B0C80BC5F54F60F1076E183CBC0 /* PrimerError.swift in Sources */ = {isa = PBXBuildFile; fileRef = 6CD0A4F4EC85F0277EBC42735BE11600 /* PrimerError.swift */; };
+		F0E343072576EF8F863E30DD196919A0 /* PrimerTheme+Views.swift in Sources */ = {isa = PBXBuildFile; fileRef = 602112CE9A957B16E392EB8E8C40F508 /* PrimerTheme+Views.swift */; };
+		F149A79649B6CFD8D6F982819AA86875 /* VaultPaymentMethodViewModel.swift in Sources */ = {isa = PBXBuildFile; fileRef = 88CB1213EC152EC4B5979485DF601C06 /* VaultPaymentMethodViewModel.swift */; };
+		F6182768CCCA8951CC64DA3DF8990EBD /* RateLimitedDispatcherBase.swift in Sources */ = {isa = PBXBuildFile; fileRef = 1E81BFB745C46F2A394242C0A37DE462 /* RateLimitedDispatcherBase.swift */; };
 		F6FCEA41B7D4A17FD20C345E86296343 /* Pods-PrimerSDK_Example-dummy.m in Sources */ = {isa = PBXBuildFile; fileRef = 21F4ACB1142B1B9457658584BF5CD35A /* Pods-PrimerSDK_Example-dummy.m */; };
-		FD69C7FCF7CAF7F69D89F50C615A15C8 /* StringExtension.swift in Sources */ = {isa = PBXBuildFile; fileRef = 7D2EBB4909ADBBF3F7B650C8AA50B684 /* StringExtension.swift */; };
-		FF3CD5CEC05290CF38B3CF962746622A /* ReloadDelegate.swift in Sources */ = {isa = PBXBuildFile; fileRef = FF1D2C5537803B3C80BB85C2325C66B6 /* ReloadDelegate.swift */; };
+		F83BF701D969F2E0D8269DD812C46F54 /* PrimerLoadingViewController.swift in Sources */ = {isa = PBXBuildFile; fileRef = 61648ACC98ACCCE58DA063697F946755 /* PrimerLoadingViewController.swift */; };
+		FB0C6C05496E5115E2A61E8EC5D62E67 /* KlarnaTokenizationViewModel.swift in Sources */ = {isa = PBXBuildFile; fileRef = 97AA0B882322755D1FB51B6E370D702E /* KlarnaTokenizationViewModel.swift */; };
+		FE6DDAD62274186D4F7B1E9ED47A2B4A /* PrimerNavigationBar.swift in Sources */ = {isa = PBXBuildFile; fileRef = EBB9ECEBC1C5E4FCEB982673789BF5AF /* PrimerNavigationBar.swift */; };
 /* End PBXBuildFile section */
 
 /* Begin PBXContainerItemProxy section */
-		7D19CF28B8F56A5184F2E0C42D3FFF95 /* PBXContainerItemProxy */ = {
+		2F1579DD57539298AF3C6B4BE80986FA /* PBXContainerItemProxy */ = {
 			isa = PBXContainerItemProxy;
 			containerPortal = BFDFE7DC352907FC980B868725387E98 /* Project object */;
 			proxyType = 1;
 			remoteGlobalIDString = 6C144A762E9B598392AFFEC8F873746A;
 			remoteInfo = "Pods-PrimerSDK_Example";
 		};
-		B51E00014D28862465BE20C4D43F66C7 /* PBXContainerItemProxy */ = {
+		44DDE8B0FB4190969B3FC8CD997BA4C2 /* PBXContainerItemProxy */ = {
+			isa = PBXContainerItemProxy;
+			containerPortal = BFDFE7DC352907FC980B868725387E98 /* Project object */;
+			proxyType = 1;
+			remoteGlobalIDString = F3BE9108C53B53949406218CEA55E0B2;
+			remoteInfo = PrimerSDK;
+		};
+		B338B7E336C3EB80517C9C3FF9F53E6A /* PBXContainerItemProxy */ = {
 			isa = PBXContainerItemProxy;
 			containerPortal = BFDFE7DC352907FC980B868725387E98 /* Project object */;
 			proxyType = 1;
 			remoteGlobalIDString = 6E6525C7043FBA7BB34A249010AF5593;
 			remoteInfo = "PrimerSDK-PrimerResources";
 		};
-		FFF002A36FC8E359FC5C6F2AEE2CCCA2 /* PBXContainerItemProxy */ = {
-			isa = PBXContainerItemProxy;
-			containerPortal = BFDFE7DC352907FC980B868725387E98 /* Project object */;
-			proxyType = 1;
-			remoteGlobalIDString = F3BE9108C53B53949406218CEA55E0B2;
-			remoteInfo = PrimerSDK;
-		};
 /* End PBXContainerItemProxy section */
 
 /* Begin PBXFileReference section */
-		026C771DC856F7426F70A0546FAE2BF6 /* Queue.swift */ = {isa = PBXFileReference; includeInIndex = 1; lastKnownFileType = sourcecode.swift; path = Queue.swift; sourceTree = "<group>"; };
-		032CF4C33819BAC3D0867AC4EAB7DEC5 /* URLExtension.swift */ = {isa = PBXFileReference; includeInIndex = 1; lastKnownFileType = sourcecode.swift; path = URLExtension.swift; sourceTree = "<group>"; };
-		0376FEF5C912E8CA7617378FA59AC84B /* PaymentMethodConfigService.swift */ = {isa = PBXFileReference; includeInIndex = 1; lastKnownFileType = sourcecode.swift; path = PaymentMethodConfigService.swift; sourceTree = "<group>"; };
-		04049D7522F71AC3A78F3C5F06FEDEDD /* BankSelectorViewController.swift */ = {isa = PBXFileReference; includeInIndex = 1; lastKnownFileType = sourcecode.swift; path = BankSelectorViewController.swift; sourceTree = "<group>"; };
-		045126600105669103E9F281A20FBC37 /* Cancellable.swift */ = {isa = PBXFileReference; includeInIndex = 1; lastKnownFileType = sourcecode.swift; path = Cancellable.swift; sourceTree = "<group>"; };
-		05A37FDD6848D1A49254CEB98948C926 /* Error.swift */ = {isa = PBXFileReference; includeInIndex = 1; lastKnownFileType = sourcecode.swift; path = Error.swift; sourceTree = "<group>"; };
-		06A10FDC2630D22B2C97B32998059F78 /* PrimerViewController.swift */ = {isa = PBXFileReference; includeInIndex = 1; lastKnownFileType = sourcecode.swift; path = PrimerViewController.swift; sourceTree = "<group>"; };
-		0755C9F6ADAC19A10CFCDA2F2E122CD5 /* AdyenDotPay.swift */ = {isa = PBXFileReference; includeInIndex = 1; lastKnownFileType = sourcecode.swift; path = AdyenDotPay.swift; sourceTree = "<group>"; };
-		0845A7949F0AB495D79FB27E2D898186 /* ClientTokenService.swift */ = {isa = PBXFileReference; includeInIndex = 1; lastKnownFileType = sourcecode.swift; path = ClientTokenService.swift; sourceTree = "<group>"; };
-		093284BD3C6D8A7AB5FF3C8ECE5D7504 /* AppState.swift */ = {isa = PBXFileReference; includeInIndex = 1; lastKnownFileType = sourcecode.swift; path = AppState.swift; sourceTree = "<group>"; };
-		0A26E873F97A6E1D8430A0BEFBA36724 /* DateExtension.swift */ = {isa = PBXFileReference; includeInIndex = 1; lastKnownFileType = sourcecode.swift; path = DateExtension.swift; sourceTree = "<group>"; };
-		0BDB4635DA00FEF5926A47FC7379D844 /* ApplePay.swift */ = {isa = PBXFileReference; includeInIndex = 1; lastKnownFileType = sourcecode.swift; path = ApplePay.swift; sourceTree = "<group>"; };
-		0CC685FC269168FA67C3EC19EBA6EBFF /* Validation.swift */ = {isa = PBXFileReference; includeInIndex = 1; lastKnownFileType = sourcecode.swift; path = Validation.swift; sourceTree = "<group>"; };
-		0CDF40BF71BE00C28E4EFBA62CC98CAF /* sv.lproj */ = {isa = PBXFileReference; includeInIndex = 1; path = sv.lproj; sourceTree = "<group>"; };
-		0CFA68455247168B678CF1C15E19A4CB /* PayPalService.swift */ = {isa = PBXFileReference; includeInIndex = 1; lastKnownFileType = sourcecode.swift; path = PayPalService.swift; sourceTree = "<group>"; };
-		0D7D644E2561826FE9AFEA6D033778D8 /* PrimerTheme+TextStyles.swift */ = {isa = PBXFileReference; includeInIndex = 1; lastKnownFileType = sourcecode.swift; path = "PrimerTheme+TextStyles.swift"; sourceTree = "<group>"; };
-		0DBB767388A604C0906E68AD8F1CE73E /* CancellableCatchable.swift */ = {isa = PBXFileReference; includeInIndex = 1; lastKnownFileType = sourcecode.swift; path = CancellableCatchable.swift; sourceTree = "<group>"; };
-		0ECC3D10D4D30CDE25DF7A115AA28364 /* PaymentMethodComponent.swift */ = {isa = PBXFileReference; includeInIndex = 1; lastKnownFileType = sourcecode.swift; path = PaymentMethodComponent.swift; sourceTree = "<group>"; };
-		0F515D06FEE117DC45842C79F58DE020 /* BankTableViewCell.swift */ = {isa = PBXFileReference; includeInIndex = 1; lastKnownFileType = sourcecode.swift; path = BankTableViewCell.swift; sourceTree = "<group>"; };
-		0FD72C9CA31C55AA9257B425FFA6E48C /* PayPalTokenizationViewModel.swift */ = {isa = PBXFileReference; includeInIndex = 1; lastKnownFileType = sourcecode.swift; path = PayPalTokenizationViewModel.swift; sourceTree = "<group>"; };
-		10BD72035757484572A5C04DD4544669 /* ThenableWrappers.swift */ = {isa = PBXFileReference; includeInIndex = 1; lastKnownFileType = sourcecode.swift; path = ThenableWrappers.swift; sourceTree = "<group>"; };
-		1113C2E1B2B206EB354848778AFA4AA2 /* Dimensions.swift */ = {isa = PBXFileReference; includeInIndex = 1; lastKnownFileType = sourcecode.swift; path = Dimensions.swift; sourceTree = "<group>"; };
-		12F1F12F11F03257863552E2E57A3C24 /* PrimerFormViewController.swift */ = {isa = PBXFileReference; includeInIndex = 1; lastKnownFileType = sourcecode.swift; path = PrimerFormViewController.swift; sourceTree = "<group>"; };
-		1374EE074DFDE8DA940886E505799727 /* PaymentResponse.swift */ = {isa = PBXFileReference; includeInIndex = 1; lastKnownFileType = sourcecode.swift; path = PaymentResponse.swift; sourceTree = "<group>"; };
-		13E90CF35C7D4AADDF541D2F990E2565 /* FinallyWrappers.swift */ = {isa = PBXFileReference; includeInIndex = 1; lastKnownFileType = sourcecode.swift; path = FinallyWrappers.swift; sourceTree = "<group>"; };
-		14A2BE4CF37CC1F87CC8A16AA8398A34 /* PrimerCardFormViewController.swift */ = {isa = PBXFileReference; includeInIndex = 1; lastKnownFileType = sourcecode.swift; path = PrimerCardFormViewController.swift; sourceTree = "<group>"; };
-		1591831FE215F82A6AF5C41C92B86617 /* VaultPaymentMethodViewController.swift */ = {isa = PBXFileReference; includeInIndex = 1; lastKnownFileType = sourcecode.swift; path = VaultPaymentMethodViewController.swift; sourceTree = "<group>"; };
+		01061CE251855A80FD0D5D2FA359FFA5 /* Validation.swift */ = {isa = PBXFileReference; includeInIndex = 1; lastKnownFileType = sourcecode.swift; path = Validation.swift; sourceTree = "<group>"; };
+		01A6CA43499679718DF7EFF89C49E853 /* PrimerCVVFieldView.swift */ = {isa = PBXFileReference; includeInIndex = 1; lastKnownFileType = sourcecode.swift; path = PrimerCVVFieldView.swift; sourceTree = "<group>"; };
+		04299D33824E835771A3F4B915F788E0 /* Klarna.swift */ = {isa = PBXFileReference; includeInIndex = 1; lastKnownFileType = sourcecode.swift; path = Klarna.swift; sourceTree = "<group>"; };
+		04D47E510F0B2665152AFF5D0422F95D /* DirectDebitService.swift */ = {isa = PBXFileReference; includeInIndex = 1; lastKnownFileType = sourcecode.swift; path = DirectDebitService.swift; sourceTree = "<group>"; };
+		06A12CB7A69FE37F9B8CE8E886A8C256 /* CancellableThenable.swift */ = {isa = PBXFileReference; includeInIndex = 1; lastKnownFileType = sourcecode.swift; path = CancellableThenable.swift; sourceTree = "<group>"; };
+		07C2712E03299C3CD77FA20E009BF1B2 /* Box.swift */ = {isa = PBXFileReference; includeInIndex = 1; lastKnownFileType = sourcecode.swift; path = Box.swift; sourceTree = "<group>"; };
+		0C9F31D3AC8C5F4207B2A7F1998982A9 /* Icons.xcassets */ = {isa = PBXFileReference; includeInIndex = 1; lastKnownFileType = folder.assetcatalog; name = Icons.xcassets; path = Sources/PrimerSDK/Resources/Icons.xcassets; sourceTree = "<group>"; };
+		0DAFF6D07843164FE355D8BF9688AE99 /* PrimerNavigationController.swift */ = {isa = PBXFileReference; includeInIndex = 1; lastKnownFileType = sourcecode.swift; path = PrimerNavigationController.swift; sourceTree = "<group>"; };
+		0E8E469CF9EDA811BE939F783284E110 /* PrimerCustomStyleTextField.swift */ = {isa = PBXFileReference; includeInIndex = 1; lastKnownFileType = sourcecode.swift; path = PrimerCustomStyleTextField.swift; sourceTree = "<group>"; };
+		125AF6FBEED806B658BBA99B0B6F60E6 /* CountryCode.swift */ = {isa = PBXFileReference; includeInIndex = 1; lastKnownFileType = sourcecode.swift; path = CountryCode.swift; sourceTree = "<group>"; };
+		15756E059DDCE148F13E915C3093135B /* UIDeviceExtension.swift */ = {isa = PBXFileReference; includeInIndex = 1; lastKnownFileType = sourcecode.swift; path = UIDeviceExtension.swift; sourceTree = "<group>"; };
+		1671BD773B6E863E69125313852BB29A /* Queue.swift */ = {isa = PBXFileReference; includeInIndex = 1; lastKnownFileType = sourcecode.swift; path = Queue.swift; sourceTree = "<group>"; };
+		16E30F33D4817ABFCF195689E33406A8 /* AlertController.swift */ = {isa = PBXFileReference; includeInIndex = 1; lastKnownFileType = sourcecode.swift; path = AlertController.swift; sourceTree = "<group>"; };
 		172A17BD16C12D728F7128A3361762E0 /* PrimerSDK.modulemap */ = {isa = PBXFileReference; includeInIndex = 1; lastKnownFileType = sourcecode.module; path = PrimerSDK.modulemap; sourceTree = "<group>"; };
+		17352F772FDB29EC16F52CDCC99FA5A7 /* PayPal.swift */ = {isa = PBXFileReference; includeInIndex = 1; lastKnownFileType = sourcecode.swift; path = PayPal.swift; sourceTree = "<group>"; };
 		1753FADFBFB5C3386D1673DF56C810B3 /* PrimerSDK-dummy.m */ = {isa = PBXFileReference; includeInIndex = 1; lastKnownFileType = sourcecode.c.objc; path = "PrimerSDK-dummy.m"; sourceTree = "<group>"; };
-		1870194517BE14DF1F7A765913EBEE5B /* PayPal.swift */ = {isa = PBXFileReference; includeInIndex = 1; lastKnownFileType = sourcecode.swift; path = PayPal.swift; sourceTree = "<group>"; };
-		1B51E70D46DE616CC89950FD4343F6B0 /* PrimerFlowEnums.swift */ = {isa = PBXFileReference; includeInIndex = 1; lastKnownFileType = sourcecode.swift; path = PrimerFlowEnums.swift; sourceTree = "<group>"; };
-		1C48656BF8DB55832F03846E0CE8874A /* VaultService.swift */ = {isa = PBXFileReference; includeInIndex = 1; lastKnownFileType = sourcecode.swift; path = VaultService.swift; sourceTree = "<group>"; };
-		1EFDEBDCA542496737F0BA60BD961CC1 /* PrimerCVVFieldView.swift */ = {isa = PBXFileReference; includeInIndex = 1; lastKnownFileType = sourcecode.swift; path = PrimerCVVFieldView.swift; sourceTree = "<group>"; };
-		20552CA799574AA18AAF66D559178762 /* NetworkService.swift */ = {isa = PBXFileReference; includeInIndex = 1; lastKnownFileType = sourcecode.swift; path = NetworkService.swift; sourceTree = "<group>"; };
+		17DFFA515F07F330A481EBD1AF07EF1C /* Dispatcher.swift */ = {isa = PBXFileReference; includeInIndex = 1; lastKnownFileType = sourcecode.swift; path = Dispatcher.swift; sourceTree = "<group>"; };
+		1CF538A45D5E71FEC60DA7899EFBD292 /* CardComponentsManager.swift */ = {isa = PBXFileReference; includeInIndex = 1; lastKnownFileType = sourcecode.swift; path = CardComponentsManager.swift; sourceTree = "<group>"; };
+		1D7FB4C00621E40B3B7A3FEDB72D076E /* PrimerThemeData.swift */ = {isa = PBXFileReference; includeInIndex = 1; lastKnownFileType = sourcecode.swift; path = PrimerThemeData.swift; sourceTree = "<group>"; };
+		1E81BFB745C46F2A394242C0A37DE462 /* RateLimitedDispatcherBase.swift */ = {isa = PBXFileReference; includeInIndex = 1; lastKnownFileType = sourcecode.swift; path = RateLimitedDispatcherBase.swift; sourceTree = "<group>"; };
+		1FC422B24EF9500DF3B5C048D0B85174 /* PrimerTheme+Borders.swift */ = {isa = PBXFileReference; includeInIndex = 1; lastKnownFileType = sourcecode.swift; path = "PrimerTheme+Borders.swift"; sourceTree = "<group>"; };
+		20E96E801FD3AA4EFA8F287559712571 /* Guarantee.swift */ = {isa = PBXFileReference; includeInIndex = 1; lastKnownFileType = sourcecode.swift; path = Guarantee.swift; sourceTree = "<group>"; };
 		21F4ACB1142B1B9457658584BF5CD35A /* Pods-PrimerSDK_Example-dummy.m */ = {isa = PBXFileReference; includeInIndex = 1; lastKnownFileType = sourcecode.c.objc; path = "Pods-PrimerSDK_Example-dummy.m"; sourceTree = "<group>"; };
 		23FD1D157B8C8E7148BE8A7D354A051F /* Pods-PrimerSDK_Tests */ = {isa = PBXFileReference; explicitFileType = wrapper.framework; includeInIndex = 0; name = "Pods-PrimerSDK_Tests"; path = Pods_PrimerSDK_Tests.framework; sourceTree = BUILT_PRODUCTS_DIR; };
-		2421F9704D1C195008EF0DE3836D1097 /* FormTextFieldType.swift */ = {isa = PBXFileReference; includeInIndex = 1; lastKnownFileType = sourcecode.swift; path = FormTextFieldType.swift; sourceTree = "<group>"; };
-		2566F79DB366654DBC47CB9C7865E84C /* VaultPaymentMethodViewModel.swift */ = {isa = PBXFileReference; includeInIndex = 1; lastKnownFileType = sourcecode.swift; path = VaultPaymentMethodViewModel.swift; sourceTree = "<group>"; };
-		2792FF4131371FD4FE727DF1D4B26B54 /* AlertController.swift */ = {isa = PBXFileReference; includeInIndex = 1; lastKnownFileType = sourcecode.swift; path = AlertController.swift; sourceTree = "<group>"; };
 		28E47791C9F9D0A9BA05C719761A4F3F /* PrimerSDK */ = {isa = PBXFileReference; explicitFileType = wrapper.framework; includeInIndex = 0; name = PrimerSDK; path = PrimerSDK.framework; sourceTree = BUILT_PRODUCTS_DIR; };
-		295A91D82D5CA69E12EC7ABE616E32BB /* RecoverWrappers.swift */ = {isa = PBXFileReference; includeInIndex = 1; lastKnownFileType = sourcecode.swift; path = RecoverWrappers.swift; sourceTree = "<group>"; };
-		29BA88924A242D55023C66AB4D4D9C0D /* PrimerCardholderNameFieldView.swift */ = {isa = PBXFileReference; includeInIndex = 1; lastKnownFileType = sourcecode.swift; path = PrimerCardholderNameFieldView.swift; sourceTree = "<group>"; };
-		326B916B1D6BAF514F59A911D08BF42F /* PrimerTheme+Borders.swift */ = {isa = PBXFileReference; includeInIndex = 1; lastKnownFileType = sourcecode.swift; path = "PrimerTheme+Borders.swift"; sourceTree = "<group>"; };
-		32D09EFEC073F956DE6F79D47DB0BC48 /* PrimerContent.swift */ = {isa = PBXFileReference; includeInIndex = 1; lastKnownFileType = sourcecode.swift; path = PrimerContent.swift; sourceTree = "<group>"; };
-		33DB72313525F42945DCA621231046C2 /* TokenizationService.swift */ = {isa = PBXFileReference; includeInIndex = 1; lastKnownFileType = sourcecode.swift; path = TokenizationService.swift; sourceTree = "<group>"; };
-		34918EE1E6C135134D41C801CAA67225 /* KlarnaTokenizationViewModel.swift */ = {isa = PBXFileReference; includeInIndex = 1; lastKnownFileType = sourcecode.swift; path = KlarnaTokenizationViewModel.swift; sourceTree = "<group>"; };
-		353F534E7750A8BEB881B8BFF84B5B1E /* PrimerThemeData+Deprecated.swift */ = {isa = PBXFileReference; includeInIndex = 1; lastKnownFileType = sourcecode.swift; path = "PrimerThemeData+Deprecated.swift"; sourceTree = "<group>"; };
+		2BE8C6917F05A2A7FC0FA99CFC831598 /* ConcurrencyLimitedDispatcher.swift */ = {isa = PBXFileReference; includeInIndex = 1; lastKnownFileType = sourcecode.swift; path = ConcurrencyLimitedDispatcher.swift; sourceTree = "<group>"; };
+		2C87C1874F8C693C22AD8BD27FCECF85 /* PrimerContainerViewController.swift */ = {isa = PBXFileReference; includeInIndex = 1; lastKnownFileType = sourcecode.swift; path = PrimerContainerViewController.swift; sourceTree = "<group>"; };
+		2D7A83FEB09B99239D69E4D3D95D485B /* AnyCodable.swift */ = {isa = PBXFileReference; includeInIndex = 1; lastKnownFileType = sourcecode.swift; path = AnyCodable.swift; sourceTree = "<group>"; };
+		2E302656687FAD729A216246FAC3CAD8 /* LogEvent.swift */ = {isa = PBXFileReference; includeInIndex = 1; lastKnownFileType = sourcecode.swift; path = LogEvent.swift; sourceTree = "<group>"; };
+		2EB6AD2741A6B45594786921BCE2ECB3 /* PrimerScrollView.swift */ = {isa = PBXFileReference; includeInIndex = 1; lastKnownFileType = sourcecode.swift; path = PrimerScrollView.swift; sourceTree = "<group>"; };
+		2ECEC974718ABDB7AF42A2E41AECCE3B /* ClientTokenService.swift */ = {isa = PBXFileReference; includeInIndex = 1; lastKnownFileType = sourcecode.swift; path = ClientTokenService.swift; sourceTree = "<group>"; };
+		321BF797D74FB91BC7008869F89FE678 /* CardButton.swift */ = {isa = PBXFileReference; includeInIndex = 1; lastKnownFileType = sourcecode.swift; path = CardButton.swift; sourceTree = "<group>"; };
+		33079E4144C67D67CC8D5A87D71D9058 /* PrimerNibView.swift */ = {isa = PBXFileReference; includeInIndex = 1; lastKnownFileType = sourcecode.swift; path = PrimerNibView.swift; sourceTree = "<group>"; };
+		33B4C50430D7A4A995D719053EBE816F /* PresentationController.swift */ = {isa = PBXFileReference; includeInIndex = 1; lastKnownFileType = sourcecode.swift; path = PresentationController.swift; sourceTree = "<group>"; };
+		33B4FA30B6893D3A39436BBC4138F492 /* 3DS.swift */ = {isa = PBXFileReference; includeInIndex = 1; lastKnownFileType = sourcecode.swift; path = 3DS.swift; sourceTree = "<group>"; };
 		3780FF276696624E5AD4A629D4CC4AD8 /* Pods-PrimerSDK_Example-umbrella.h */ = {isa = PBXFileReference; includeInIndex = 1; lastKnownFileType = sourcecode.c.h; path = "Pods-PrimerSDK_Example-umbrella.h"; sourceTree = "<group>"; };
-		37B3D21215351263B33568965FD9D990 /* WebViewUtil.swift */ = {isa = PBXFileReference; includeInIndex = 1; lastKnownFileType = sourcecode.swift; path = WebViewUtil.swift; sourceTree = "<group>"; };
-		38B402DAC98486511E0CAEC203B8BF5F /* 3DS.swift */ = {isa = PBXFileReference; includeInIndex = 1; lastKnownFileType = sourcecode.swift; path = 3DS.swift; sourceTree = "<group>"; };
-		3A10DD0899CCA0DB7A5A3C58DCC72353 /* Thenable.swift */ = {isa = PBXFileReference; includeInIndex = 1; lastKnownFileType = sourcecode.swift; path = Thenable.swift; sourceTree = "<group>"; };
+		3BB9CC9B492066EFA58BBDECCE3E6B04 /* PaymentMethodToken.swift */ = {isa = PBXFileReference; includeInIndex = 1; lastKnownFileType = sourcecode.swift; path = PaymentMethodToken.swift; sourceTree = "<group>"; };
 		3C474C1A0DABE2A3F404B63D4D59F30C /* Pods-PrimerSDK_Example.debug.xcconfig */ = {isa = PBXFileReference; includeInIndex = 1; lastKnownFileType = text.xcconfig; path = "Pods-PrimerSDK_Example.debug.xcconfig"; sourceTree = "<group>"; };
-		3CBDFFAF0018BAE54CE991B9FE18FD14 /* Apaya.swift */ = {isa = PBXFileReference; includeInIndex = 1; lastKnownFileType = sourcecode.swift; path = Apaya.swift; sourceTree = "<group>"; };
-		3CE88988E668C5337E17EAE35B57EC0F /* Guarantee.swift */ = {isa = PBXFileReference; includeInIndex = 1; lastKnownFileType = sourcecode.swift; path = Guarantee.swift; sourceTree = "<group>"; };
 		3D3E60964E507437A76DEA6A24BDE761 /* PrimerSDK-Info.plist */ = {isa = PBXFileReference; includeInIndex = 1; lastKnownFileType = text.plist.xml; path = "PrimerSDK-Info.plist"; sourceTree = "<group>"; };
-		3FD328BC12563F780B9018A7F2CE9036 /* PrimerCardNumberFieldView.swift */ = {isa = PBXFileReference; includeInIndex = 1; lastKnownFileType = sourcecode.swift; path = PrimerCardNumberFieldView.swift; sourceTree = "<group>"; };
-		43825FBEF6173A90AAD3C655EEFCA438 /* PrimerTheme+Inputs.swift */ = {isa = PBXFileReference; includeInIndex = 1; lastKnownFileType = sourcecode.swift; path = "PrimerTheme+Inputs.swift"; sourceTree = "<group>"; };
-		462F182CFA4C696A3CF4F15DCFBCC6CA /* hang.swift */ = {isa = PBXFileReference; includeInIndex = 1; lastKnownFileType = sourcecode.swift; path = hang.swift; sourceTree = "<group>"; };
-		475224044B3AAEFA3E867FC811FCBDE0 /* PrimerAPIClient.swift */ = {isa = PBXFileReference; includeInIndex = 1; lastKnownFileType = sourcecode.swift; path = PrimerAPIClient.swift; sourceTree = "<group>"; };
+		3DDF4C405F5C8AAF0E33DDBFE4704671 /* ExternalViewModel.swift */ = {isa = PBXFileReference; includeInIndex = 1; lastKnownFileType = sourcecode.swift; path = ExternalViewModel.swift; sourceTree = "<group>"; };
+		3F923B0E56A483D23D528AF10A23D002 /* FormType.swift */ = {isa = PBXFileReference; includeInIndex = 1; lastKnownFileType = sourcecode.swift; path = FormType.swift; sourceTree = "<group>"; };
+		41C17310FBF737FA79752FEBD27D1E80 /* Logger.swift */ = {isa = PBXFileReference; includeInIndex = 1; lastKnownFileType = sourcecode.swift; path = Logger.swift; sourceTree = "<group>"; };
+		443A9FD4945C6CCCF75DA3C4FE3B90D4 /* Promise.swift */ = {isa = PBXFileReference; includeInIndex = 1; lastKnownFileType = sourcecode.swift; path = Promise.swift; sourceTree = "<group>"; };
+		4572EE3932B7C5F0B519F922F1E75938 /* Colors.swift */ = {isa = PBXFileReference; includeInIndex = 1; lastKnownFileType = sourcecode.swift; path = Colors.swift; sourceTree = "<group>"; };
+		45AF07D186B40F2035FAFA2CE6CDA203 /* PrimerTheme+TextStyles.swift */ = {isa = PBXFileReference; includeInIndex = 1; lastKnownFileType = sourcecode.swift; path = "PrimerTheme+TextStyles.swift"; sourceTree = "<group>"; };
 		48627A99264E6679D85F177DBB79DA83 /* Pods-PrimerSDK_Tests-Info.plist */ = {isa = PBXFileReference; includeInIndex = 1; lastKnownFileType = text.plist.xml; path = "Pods-PrimerSDK_Tests-Info.plist"; sourceTree = "<group>"; };
 		48CE17ABEDB356883F87C26408207B69 /* PrimerSDK-umbrella.h */ = {isa = PBXFileReference; includeInIndex = 1; lastKnownFileType = sourcecode.c.h; path = "PrimerSDK-umbrella.h"; sourceTree = "<group>"; };
-		4915C99DF1B9395287CBCAD16C82C5F4 /* DependencyInjection.swift */ = {isa = PBXFileReference; includeInIndex = 1; lastKnownFileType = sourcecode.swift; path = DependencyInjection.swift; sourceTree = "<group>"; };
-		49EE327FD680D51A04DA00E5EB4DC04D /* RateLimitedDispatcherBase.swift */ = {isa = PBXFileReference; includeInIndex = 1; lastKnownFileType = sourcecode.swift; path = RateLimitedDispatcherBase.swift; sourceTree = "<group>"; };
-		4BD8B7B88FF2AD19B4AB3F7F63C9ADF4 /* ExternalViewModel.swift */ = {isa = PBXFileReference; includeInIndex = 1; lastKnownFileType = sourcecode.swift; path = ExternalViewModel.swift; sourceTree = "<group>"; };
-		4C05893E537057A4F593C84727FCFB1F /* 3DSService.swift */ = {isa = PBXFileReference; includeInIndex = 1; lastKnownFileType = sourcecode.swift; path = 3DSService.swift; sourceTree = "<group>"; };
+		4B877CBE1013B628257AE9ECDE8F12EA /* Apaya.swift */ = {isa = PBXFileReference; includeInIndex = 1; lastKnownFileType = sourcecode.swift; path = Apaya.swift; sourceTree = "<group>"; };
+		4C879A603CA4D46A8C9F0526ED886149 /* PrimerFlowEnums.swift */ = {isa = PBXFileReference; includeInIndex = 1; lastKnownFileType = sourcecode.swift; path = PrimerFlowEnums.swift; sourceTree = "<group>"; };
 		4D3869E0A461E802A5916AA6523517A4 /* Pods-PrimerSDK_Example */ = {isa = PBXFileReference; explicitFileType = wrapper.framework; includeInIndex = 0; name = "Pods-PrimerSDK_Example"; path = Pods_PrimerSDK_Example.framework; sourceTree = BUILT_PRODUCTS_DIR; };
-		4E68EC6616633CE13BC15A04B19D278D /* PrimerThemeData.swift */ = {isa = PBXFileReference; includeInIndex = 1; lastKnownFileType = sourcecode.swift; path = PrimerThemeData.swift; sourceTree = "<group>"; };
-		54A64C12C7A09F932856D63E3ACEEDD0 /* EnsureWrappers.swift */ = {isa = PBXFileReference; includeInIndex = 1; lastKnownFileType = sourcecode.swift; path = EnsureWrappers.swift; sourceTree = "<group>"; };
-		55DC085D236B1A0892E5A2E928BD3301 /* PrimerTableViewCell.swift */ = {isa = PBXFileReference; includeInIndex = 1; lastKnownFileType = sourcecode.swift; path = PrimerTableViewCell.swift; sourceTree = "<group>"; };
-		568FB75F1F8A7794E3DF27ABA7BFFC45 /* ConcurrencyLimitedDispatcher.swift */ = {isa = PBXFileReference; includeInIndex = 1; lastKnownFileType = sourcecode.swift; path = ConcurrencyLimitedDispatcher.swift; sourceTree = "<group>"; };
+		4D8CC4C1F9BB5D13CC3140B51F3C4350 /* ClientToken.swift */ = {isa = PBXFileReference; includeInIndex = 1; lastKnownFileType = sourcecode.swift; path = ClientToken.swift; sourceTree = "<group>"; };
+		4E24B22138461ED7240C35A5BB47C7D8 /* StringExtension.swift */ = {isa = PBXFileReference; includeInIndex = 1; lastKnownFileType = sourcecode.swift; path = StringExtension.swift; sourceTree = "<group>"; };
+		4E60511B9D633370D650A5FE3C6A32F1 /* PaymentMethodConfig.swift */ = {isa = PBXFileReference; includeInIndex = 1; lastKnownFileType = sourcecode.swift; path = PaymentMethodConfig.swift; sourceTree = "<group>"; };
+		4EDDFF4AC807B0E58E3A009FB9F90C33 /* PrimerCardholderNameFieldView.swift */ = {isa = PBXFileReference; includeInIndex = 1; lastKnownFileType = sourcecode.swift; path = PrimerCardholderNameFieldView.swift; sourceTree = "<group>"; };
+		4F7C2DDD895D6818FA1232F839D94350 /* UXMode.swift */ = {isa = PBXFileReference; includeInIndex = 1; lastKnownFileType = sourcecode.swift; path = UXMode.swift; sourceTree = "<group>"; };
+		4F8402C6DBFF851795A56F00AEF294A9 /* BundleExtension.swift */ = {isa = PBXFileReference; includeInIndex = 1; lastKnownFileType = sourcecode.swift; path = BundleExtension.swift; sourceTree = "<group>"; };
+		4FA9BCC62CFB4643FC2155F2C04F1AA5 /* PrimerVaultManagerViewController.swift */ = {isa = PBXFileReference; includeInIndex = 1; lastKnownFileType = sourcecode.swift; path = PrimerVaultManagerViewController.swift; sourceTree = "<group>"; };
+		4FAA7056EF57AF3EA7C63576282780C4 /* PrimerThemeData+Deprecated.swift */ = {isa = PBXFileReference; includeInIndex = 1; lastKnownFileType = sourcecode.swift; path = "PrimerThemeData+Deprecated.swift"; sourceTree = "<group>"; };
+		4FDEA7908B60A0AC6FD73D9D49832681 /* Parser.swift */ = {isa = PBXFileReference; includeInIndex = 1; lastKnownFileType = sourcecode.swift; path = Parser.swift; sourceTree = "<group>"; };
+		51651580A916F2969AB1DC8C008BE924 /* ErrorViewController.swift */ = {isa = PBXFileReference; includeInIndex = 1; lastKnownFileType = sourcecode.swift; path = ErrorViewController.swift; sourceTree = "<group>"; };
+		5386547FCE3210B307C2EC7D9008B4A4 /* race.swift */ = {isa = PBXFileReference; includeInIndex = 1; lastKnownFileType = sourcecode.swift; path = race.swift; sourceTree = "<group>"; };
+		53B38ECA141B6C1D40B635198AD53A67 /* AppState.swift */ = {isa = PBXFileReference; includeInIndex = 1; lastKnownFileType = sourcecode.swift; path = AppState.swift; sourceTree = "<group>"; };
+		54DDA3050BB1C2AD154587B41A3D1416 /* PrimerButton.swift */ = {isa = PBXFileReference; includeInIndex = 1; lastKnownFileType = sourcecode.swift; path = PrimerButton.swift; sourceTree = "<group>"; };
 		582FD3213F3E32AF1194EEDF7C3BCD3F /* Pods-PrimerSDK_Example-acknowledgements.plist */ = {isa = PBXFileReference; includeInIndex = 1; lastKnownFileType = text.plist.xml; path = "Pods-PrimerSDK_Example-acknowledgements.plist"; sourceTree = "<group>"; };
-		590CACA813F6FAA6F66DCF23EB7EF7C9 /* CardScannerViewController.swift */ = {isa = PBXFileReference; includeInIndex = 1; lastKnownFileType = sourcecode.swift; path = CardScannerViewController.swift; sourceTree = "<group>"; };
-		59F0A962B390DFB700D2A64757AF8C1C /* ResumeHandlerProtocol.swift */ = {isa = PBXFileReference; includeInIndex = 1; lastKnownFileType = sourcecode.swift; path = ResumeHandlerProtocol.swift; sourceTree = "<group>"; };
-		5EE7DB79FFAB8183D8649FF2A2CE1E8F /* Bank.swift */ = {isa = PBXFileReference; includeInIndex = 1; lastKnownFileType = sourcecode.swift; path = Bank.swift; sourceTree = "<group>"; };
+		597863988C22385EB1016FE730F29DA2 /* PrimerUniversalCheckoutViewController.swift */ = {isa = PBXFileReference; includeInIndex = 1; lastKnownFileType = sourcecode.swift; path = PrimerUniversalCheckoutViewController.swift; sourceTree = "<group>"; };
+		5D6245CE3C279A2F3EAB525F2CA625EC /* PrimerContent.swift */ = {isa = PBXFileReference; includeInIndex = 1; lastKnownFileType = sourcecode.swift; path = PrimerContent.swift; sourceTree = "<group>"; };
+		5DFC6EF1DAB43E0F533DD31531EF9171 /* PrimerExpiryDateFieldView.swift */ = {isa = PBXFileReference; includeInIndex = 1; lastKnownFileType = sourcecode.swift; path = PrimerExpiryDateFieldView.swift; sourceTree = "<group>"; };
 		5EFE04D5EBC78FAD3569FFDB79C1ED07 /* PrimerSDK.debug.xcconfig */ = {isa = PBXFileReference; includeInIndex = 1; lastKnownFileType = text.xcconfig; path = PrimerSDK.debug.xcconfig; sourceTree = "<group>"; };
-		602F1EECF2671B2C8FD9E64F9A4ADA9E /* PrimerContainerViewController.swift */ = {isa = PBXFileReference; includeInIndex = 1; lastKnownFileType = sourcecode.swift; path = PrimerContainerViewController.swift; sourceTree = "<group>"; };
-		61209556B7DC1F231676C99056665771 /* FormTokenizationViewModel.swift */ = {isa = PBXFileReference; includeInIndex = 1; lastKnownFileType = sourcecode.swift; path = FormTokenizationViewModel.swift; sourceTree = "<group>"; };
-		6122D02BFB3AB7298B9006C7FD4045EF /* BundleExtension.swift */ = {isa = PBXFileReference; includeInIndex = 1; lastKnownFileType = sourcecode.swift; path = BundleExtension.swift; sourceTree = "<group>"; };
+		601970EA1A196B588ECD96A2C46D4BAA /* JSONParser.swift */ = {isa = PBXFileReference; includeInIndex = 1; lastKnownFileType = sourcecode.swift; path = JSONParser.swift; sourceTree = "<group>"; };
+		602112CE9A957B16E392EB8E8C40F508 /* PrimerTheme+Views.swift */ = {isa = PBXFileReference; includeInIndex = 1; lastKnownFileType = sourcecode.swift; path = "PrimerTheme+Views.swift"; sourceTree = "<group>"; };
+		6054A73248A1931D144FBF0A31C7325B /* DependencyInjection.swift */ = {isa = PBXFileReference; includeInIndex = 1; lastKnownFileType = sourcecode.swift; path = DependencyInjection.swift; sourceTree = "<group>"; };
+		61648ACC98ACCCE58DA063697F946755 /* PrimerLoadingViewController.swift */ = {isa = PBXFileReference; includeInIndex = 1; lastKnownFileType = sourcecode.swift; path = PrimerLoadingViewController.swift; sourceTree = "<group>"; };
+		61F33AA57A1634BBC569B3C82F9BFD40 /* ReloadDelegate.swift */ = {isa = PBXFileReference; includeInIndex = 1; lastKnownFileType = sourcecode.swift; path = ReloadDelegate.swift; sourceTree = "<group>"; };
+		623821AE77AFBFD39877A3F2BC7BF06F /* CardNetwork.swift */ = {isa = PBXFileReference; includeInIndex = 1; lastKnownFileType = sourcecode.swift; path = CardNetwork.swift; sourceTree = "<group>"; };
+		627D4DD82B8D14C19BE0C06899BCDEF4 /* ClientSession.swift */ = {isa = PBXFileReference; includeInIndex = 1; lastKnownFileType = sourcecode.swift; path = ClientSession.swift; sourceTree = "<group>"; };
 		639AE4928116FBD4FAE7B3DD6BD21271 /* Pods-PrimerSDK_Tests-acknowledgements.plist */ = {isa = PBXFileReference; includeInIndex = 1; lastKnownFileType = text.plist.xml; path = "Pods-PrimerSDK_Tests-acknowledgements.plist"; sourceTree = "<group>"; };
-		64A9BD72638A05468FF71E35EB4C9AEA /* PrimerTextField.swift */ = {isa = PBXFileReference; includeInIndex = 1; lastKnownFileType = sourcecode.swift; path = PrimerTextField.swift; sourceTree = "<group>"; };
-		6505A2405C7337670FF52D3E1DF1463F /* CustomStringConvertible.swift */ = {isa = PBXFileReference; includeInIndex = 1; lastKnownFileType = sourcecode.swift; path = CustomStringConvertible.swift; sourceTree = "<group>"; };
-		65A80CA5126284E322A64481DD14F3B4 /* RateLimitedDispatcher.swift */ = {isa = PBXFileReference; includeInIndex = 1; lastKnownFileType = sourcecode.swift; path = RateLimitedDispatcher.swift; sourceTree = "<group>"; };
-		661F133947EE9C815E5219F9086BFAB5 /* PaymentMethodTokenizationViewModel.swift */ = {isa = PBXFileReference; includeInIndex = 1; lastKnownFileType = sourcecode.swift; path = PaymentMethodTokenizationViewModel.swift; sourceTree = "<group>"; };
-		668420C2BA1D9CDBE20EFAB7C5A639E6 /* ErrorHandler.swift */ = {isa = PBXFileReference; includeInIndex = 1; lastKnownFileType = sourcecode.swift; path = ErrorHandler.swift; sourceTree = "<group>"; };
-		6893EEE4D46A7EDB25F09709B736F195 /* CancelContext.swift */ = {isa = PBXFileReference; includeInIndex = 1; lastKnownFileType = sourcecode.swift; path = CancelContext.swift; sourceTree = "<group>"; };
-		6D40D12DDBF5E09631F876A641B45188 /* OrderItem.swift */ = {isa = PBXFileReference; includeInIndex = 1; lastKnownFileType = sourcecode.swift; path = OrderItem.swift; sourceTree = "<group>"; };
-		6EA8EF168007156E5E21F37DE27E388E /* Colors.swift */ = {isa = PBXFileReference; includeInIndex = 1; lastKnownFileType = sourcecode.swift; path = Colors.swift; sourceTree = "<group>"; };
+		644384C02E7D476EC8A329650E3DF591 /* DirectDebitMandate.swift */ = {isa = PBXFileReference; includeInIndex = 1; lastKnownFileType = sourcecode.swift; path = DirectDebitMandate.swift; sourceTree = "<group>"; };
+		667252C676CF8DAD9E8893A22FEB120B /* AnyEncodable.swift */ = {isa = PBXFileReference; includeInIndex = 1; lastKnownFileType = sourcecode.swift; path = AnyEncodable.swift; sourceTree = "<group>"; };
+		67584D078976B480F07F083D3C8950EE /* VaultPaymentMethodViewController.swift */ = {isa = PBXFileReference; includeInIndex = 1; lastKnownFileType = sourcecode.swift; path = VaultPaymentMethodViewController.swift; sourceTree = "<group>"; };
+		677B9000F2323B503629A85DBB9A50DF /* PrimerSettings.swift */ = {isa = PBXFileReference; includeInIndex = 1; lastKnownFileType = sourcecode.swift; path = PrimerSettings.swift; sourceTree = "<group>"; };
+		67C8AEE8C7DA7A5F6B973D8A6EA82311 /* Currency.swift */ = {isa = PBXFileReference; includeInIndex = 1; lastKnownFileType = sourcecode.swift; path = Currency.swift; sourceTree = "<group>"; };
+		6C9B55A42B5CDBEC9AB536FC9C812ED3 /* PrimerTableViewCell.swift */ = {isa = PBXFileReference; includeInIndex = 1; lastKnownFileType = sourcecode.swift; path = PrimerTableViewCell.swift; sourceTree = "<group>"; };
+		6CD0A4F4EC85F0277EBC42735BE11600 /* PrimerError.swift */ = {isa = PBXFileReference; includeInIndex = 1; lastKnownFileType = sourcecode.swift; path = PrimerError.swift; sourceTree = "<group>"; };
+		6DAC9F854DBE70E3BA7341FCF7B47550 /* PaymentMethodConfigService.swift */ = {isa = PBXFileReference; includeInIndex = 1; lastKnownFileType = sourcecode.swift; path = PaymentMethodConfigService.swift; sourceTree = "<group>"; };
 		6F62EC7E7FE74F53F207CFD74D2416CA /* Pods-PrimerSDK_Example-Info.plist */ = {isa = PBXFileReference; includeInIndex = 1; lastKnownFileType = text.plist.xml; path = "Pods-PrimerSDK_Example-Info.plist"; sourceTree = "<group>"; };
-<<<<<<< HEAD
-		70E125290EEFD76E75DBF835F1C204FA /* ExternalPaymentMethodTokenizationViewModel.swift */ = {isa = PBXFileReference; includeInIndex = 1; lastKnownFileType = sourcecode.swift; path = ExternalPaymentMethodTokenizationViewModel.swift; sourceTree = "<group>"; };
-		72A3CB58E92FFCA38880DEBA3C27CF53 /* PrimerImage.swift */ = {isa = PBXFileReference; includeInIndex = 1; lastKnownFileType = sourcecode.swift; path = PrimerImage.swift; sourceTree = "<group>"; };
-		72E0B4129D0FE754DCB5B0C176948386 /* PrimerTextFieldView.swift */ = {isa = PBXFileReference; includeInIndex = 1; lastKnownFileType = sourcecode.swift; path = PrimerTextFieldView.swift; sourceTree = "<group>"; };
-		72F5019A6E6998FF2EC265E05822E224 /* BankSelectorTokenizationViewModel.swift */ = {isa = PBXFileReference; includeInIndex = 1; lastKnownFileType = sourcecode.swift; path = BankSelectorTokenizationViewModel.swift; sourceTree = "<group>"; };
+		70A4FECF3941EC7CF682F19938653542 /* Catchable.swift */ = {isa = PBXFileReference; includeInIndex = 1; lastKnownFileType = sourcecode.swift; path = Catchable.swift; sourceTree = "<group>"; };
+		72485298A0DE49F81C261E73665C65FE /* PrimerDelegate.swift */ = {isa = PBXFileReference; includeInIndex = 1; lastKnownFileType = sourcecode.swift; path = PrimerDelegate.swift; sourceTree = "<group>"; };
+		72A725FB517D1B394AE2E74561BCD069 /* BankSelectorTokenizationViewModel.swift */ = {isa = PBXFileReference; includeInIndex = 1; lastKnownFileType = sourcecode.swift; path = BankSelectorTokenizationViewModel.swift; sourceTree = "<group>"; };
+		7371AFCFAF0EB78AD57CFC19A2DEA52B /* FormTextFieldType.swift */ = {isa = PBXFileReference; includeInIndex = 1; lastKnownFileType = sourcecode.swift; path = FormTextFieldType.swift; sourceTree = "<group>"; };
 		7489E7B4129D66B025FCECB7CA4BCB0E /* PrimerSDK.release.xcconfig */ = {isa = PBXFileReference; includeInIndex = 1; lastKnownFileType = text.xcconfig; path = PrimerSDK.release.xcconfig; sourceTree = "<group>"; };
-		771AC6C058912DB4A448F608D9CA8810 /* URLSessionStack.swift */ = {isa = PBXFileReference; includeInIndex = 1; lastKnownFileType = sourcecode.swift; path = URLSessionStack.swift; sourceTree = "<group>"; };
-		795449FF612B822958E8C38DC97BC912 /* Parser.swift */ = {isa = PBXFileReference; includeInIndex = 1; lastKnownFileType = sourcecode.swift; path = Parser.swift; sourceTree = "<group>"; };
-		799199B2EEBE8A1919BEDA597CE8D43B /* SuccessViewController.swift */ = {isa = PBXFileReference; includeInIndex = 1; lastKnownFileType = sourcecode.swift; path = SuccessViewController.swift; sourceTree = "<group>"; };
-		7C452B8E7CFE77E16A3CDAB61E9F488E /* JSONParser.swift */ = {isa = PBXFileReference; includeInIndex = 1; lastKnownFileType = sourcecode.swift; path = JSONParser.swift; sourceTree = "<group>"; };
-		7D2EBB4909ADBBF3F7B650C8AA50B684 /* StringExtension.swift */ = {isa = PBXFileReference; includeInIndex = 1; lastKnownFileType = sourcecode.swift; path = StringExtension.swift; sourceTree = "<group>"; };
-		7E05738CF37AE9F63C27C627D5FD290C /* PrimerVaultManagerViewController.swift */ = {isa = PBXFileReference; includeInIndex = 1; lastKnownFileType = sourcecode.swift; path = PrimerVaultManagerViewController.swift; sourceTree = "<group>"; };
-		7E1B456E9B101CD229DA384158D506ED /* Primer.swift */ = {isa = PBXFileReference; includeInIndex = 1; lastKnownFileType = sourcecode.swift; path = Primer.swift; sourceTree = "<group>"; };
-		7F09DAEE6AAFCC25398FE933BEC26B41 /* race.swift */ = {isa = PBXFileReference; includeInIndex = 1; lastKnownFileType = sourcecode.swift; path = race.swift; sourceTree = "<group>"; };
-		80F6F0E8AAA015FC38437997E76CD3D4 /* CardComponentsManager.swift */ = {isa = PBXFileReference; includeInIndex = 1; lastKnownFileType = sourcecode.swift; path = CardComponentsManager.swift; sourceTree = "<group>"; };
-		81A8758640FC15084EF6B0EF6B565ED1 /* ApplePayTokenizationViewModel.swift */ = {isa = PBXFileReference; includeInIndex = 1; lastKnownFileType = sourcecode.swift; path = ApplePayTokenizationViewModel.swift; sourceTree = "<group>"; };
-		81F5138896374E48F7535ACC4637206E /* Klarna.swift */ = {isa = PBXFileReference; includeInIndex = 1; lastKnownFileType = sourcecode.swift; path = Klarna.swift; sourceTree = "<group>"; };
-		822E36728DC244CA3C557EA704376F9D /* Configuration.swift */ = {isa = PBXFileReference; includeInIndex = 1; lastKnownFileType = sourcecode.swift; path = Configuration.swift; sourceTree = "<group>"; };
-		829C2F1915553EA2DBBD84175A6DAFA9 /* Consolable.swift */ = {isa = PBXFileReference; includeInIndex = 1; lastKnownFileType = sourcecode.swift; path = Consolable.swift; sourceTree = "<group>"; };
-		884E8A2977A228D490621DD16FAEFC11 /* PrimerAPIClient+3DS.swift */ = {isa = PBXFileReference; includeInIndex = 1; lastKnownFileType = sourcecode.swift; path = "PrimerAPIClient+3DS.swift"; sourceTree = "<group>"; };
-		8BB2E7B328A2693AE2A5EAD51926EC31 /* LogEvent.swift */ = {isa = PBXFileReference; includeInIndex = 1; lastKnownFileType = sourcecode.swift; path = LogEvent.swift; sourceTree = "<group>"; };
-		8D698FC42E089AD789D43AA3B0292673 /* ClientToken.swift */ = {isa = PBXFileReference; includeInIndex = 1; lastKnownFileType = sourcecode.swift; path = ClientToken.swift; sourceTree = "<group>"; };
-		8F6D70A4E9CC2684C8F89D372271C149 /* ErrorViewController.swift */ = {isa = PBXFileReference; includeInIndex = 1; lastKnownFileType = sourcecode.swift; path = ErrorViewController.swift; sourceTree = "<group>"; };
-		8FE441337B3FC8D2C58072713E4F7F3B /* CardNetwork.swift */ = {isa = PBXFileReference; includeInIndex = 1; lastKnownFileType = sourcecode.swift; path = CardNetwork.swift; sourceTree = "<group>"; };
-		91628D78E72EC75837C4800215725A2E /* VaultCheckoutViewModel.swift */ = {isa = PBXFileReference; includeInIndex = 1; lastKnownFileType = sourcecode.swift; path = VaultCheckoutViewModel.swift; sourceTree = "<group>"; };
-		9211F9FACD81024A7ACE721A9660234C /* after.swift */ = {isa = PBXFileReference; includeInIndex = 1; lastKnownFileType = sourcecode.swift; path = after.swift; sourceTree = "<group>"; };
-		930A230E10493BF8268386BAFC65313A /* IntExtension.swift */ = {isa = PBXFileReference; includeInIndex = 1; lastKnownFileType = sourcecode.swift; path = IntExtension.swift; sourceTree = "<group>"; };
-		936F654CFFA6050EB8CBC9AFE8496E91 /* when.swift */ = {isa = PBXFileReference; includeInIndex = 1; lastKnownFileType = sourcecode.swift; path = when.swift; sourceTree = "<group>"; };
-		94BA773473A3875CA4AD2674E76E0EFE /* PaymentMethodToken.swift */ = {isa = PBXFileReference; includeInIndex = 1; lastKnownFileType = sourcecode.swift; path = PaymentMethodToken.swift; sourceTree = "<group>"; };
-		95111496DBE6C6768824459D38608A5D /* Resolver.swift */ = {isa = PBXFileReference; includeInIndex = 1; lastKnownFileType = sourcecode.swift; path = Resolver.swift; sourceTree = "<group>"; };
-		9651D077FAB5B9F0563EE94995E9EF3A /* Endpoint.swift */ = {isa = PBXFileReference; includeInIndex = 1; lastKnownFileType = sourcecode.swift; path = Endpoint.swift; sourceTree = "<group>"; };
-		9A34CE90824943B892CF339D18F7CC2C /* VaultPaymentMethodView.swift */ = {isa = PBXFileReference; includeInIndex = 1; lastKnownFileType = sourcecode.swift; path = VaultPaymentMethodView.swift; sourceTree = "<group>"; };
-		9D4B356883BA49906DAC600DB67B64A3 /* UserDefaultsExtension.swift */ = {isa = PBXFileReference; includeInIndex = 1; lastKnownFileType = sourcecode.swift; path = UserDefaultsExtension.swift; sourceTree = "<group>"; };
+		7515DE6ABC3C51D0B099D5FD98DA6F61 /* CardScannerViewController+SimpleScanDelegate.swift */ = {isa = PBXFileReference; includeInIndex = 1; lastKnownFileType = sourcecode.swift; path = "CardScannerViewController+SimpleScanDelegate.swift"; sourceTree = "<group>"; };
+		758AF1A1674C89551E963AC259FDD848 /* PrimerTheme.swift */ = {isa = PBXFileReference; includeInIndex = 1; lastKnownFileType = sourcecode.swift; path = PrimerTheme.swift; sourceTree = "<group>"; };
+		788DF553F31BBE3A380A863C418E26A6 /* ThenableWrappers.swift */ = {isa = PBXFileReference; includeInIndex = 1; lastKnownFileType = sourcecode.swift; path = ThenableWrappers.swift; sourceTree = "<group>"; };
+		78B17FF4F4E61EA10A41A9737A8865E1 /* PaymentMethodTokenizationViewModel.swift */ = {isa = PBXFileReference; includeInIndex = 1; lastKnownFileType = sourcecode.swift; path = PaymentMethodTokenizationViewModel.swift; sourceTree = "<group>"; };
+		78C57CA7DC131A0176C5716C020F4785 /* UserDefaultsExtension.swift */ = {isa = PBXFileReference; includeInIndex = 1; lastKnownFileType = sourcecode.swift; path = UserDefaultsExtension.swift; sourceTree = "<group>"; };
+		7993243DB16E31F1A107BF9014C22330 /* PrimerImage.swift */ = {isa = PBXFileReference; includeInIndex = 1; lastKnownFileType = sourcecode.swift; path = PrimerImage.swift; sourceTree = "<group>"; };
+		7BDBEDB7A71ED7E74F49580FF107BF2A /* Consolable.swift */ = {isa = PBXFileReference; includeInIndex = 1; lastKnownFileType = sourcecode.swift; path = Consolable.swift; sourceTree = "<group>"; };
+		7BF1AA0C7967A787C40EF0B03AE38041 /* PrimerTextField.swift */ = {isa = PBXFileReference; includeInIndex = 1; lastKnownFileType = sourcecode.swift; path = PrimerTextField.swift; sourceTree = "<group>"; };
+		7E7B48D8B29B062E13B30CA47014BD77 /* VaultService.swift */ = {isa = PBXFileReference; includeInIndex = 1; lastKnownFileType = sourcecode.swift; path = VaultService.swift; sourceTree = "<group>"; };
+		7E7E906EE9653C7EF94F58FD3615CE9A /* Optional+Extensions.swift */ = {isa = PBXFileReference; includeInIndex = 1; lastKnownFileType = sourcecode.swift; path = "Optional+Extensions.swift"; sourceTree = "<group>"; };
+		7E86E249601B646C316F30A38E4BAD30 /* PrimerRootViewController.swift */ = {isa = PBXFileReference; includeInIndex = 1; lastKnownFileType = sourcecode.swift; path = PrimerRootViewController.swift; sourceTree = "<group>"; };
+		7FEA825F61E2062D226DD2080785633D /* NetworkService.swift */ = {isa = PBXFileReference; includeInIndex = 1; lastKnownFileType = sourcecode.swift; path = NetworkService.swift; sourceTree = "<group>"; };
+		80E0E8EE589E559E250DF657F357D792 /* DateExtension.swift */ = {isa = PBXFileReference; includeInIndex = 1; lastKnownFileType = sourcecode.swift; path = DateExtension.swift; sourceTree = "<group>"; };
+		8309C4725A04E6273015C53337AF791B /* SuccessViewController.swift */ = {isa = PBXFileReference; includeInIndex = 1; lastKnownFileType = sourcecode.swift; path = SuccessViewController.swift; sourceTree = "<group>"; };
+		8389C143D1C0664BB459574A753D9305 /* PrimerAPIClient+Promises.swift */ = {isa = PBXFileReference; includeInIndex = 1; lastKnownFileType = sourcecode.swift; path = "PrimerAPIClient+Promises.swift"; sourceTree = "<group>"; };
+		84462229C0B4D2354C4E46286CE3F4DE /* StrictRateLimitedDispatcher.swift */ = {isa = PBXFileReference; includeInIndex = 1; lastKnownFileType = sourcecode.swift; path = StrictRateLimitedDispatcher.swift; sourceTree = "<group>"; };
+		8547C51935A72068D94B5EB6B1F74526 /* when.swift */ = {isa = PBXFileReference; includeInIndex = 1; lastKnownFileType = sourcecode.swift; path = when.swift; sourceTree = "<group>"; };
+		85F3B41121699A1CCFEDCBF3C7BB8560 /* after.swift */ = {isa = PBXFileReference; includeInIndex = 1; lastKnownFileType = sourcecode.swift; path = after.swift; sourceTree = "<group>"; };
+		88CB1213EC152EC4B5979485DF601C06 /* VaultPaymentMethodViewModel.swift */ = {isa = PBXFileReference; includeInIndex = 1; lastKnownFileType = sourcecode.swift; path = VaultPaymentMethodViewModel.swift; sourceTree = "<group>"; };
+		8A054857AE277D793C8CC9F4E491692F /* Content.swift */ = {isa = PBXFileReference; includeInIndex = 1; lastKnownFileType = sourcecode.swift; path = Content.swift; sourceTree = "<group>"; };
+		8A2D284EDAC2E56AF83C4860CEF4AE38 /* UIColorExtension.swift */ = {isa = PBXFileReference; includeInIndex = 1; lastKnownFileType = sourcecode.swift; path = UIColorExtension.swift; sourceTree = "<group>"; };
+		8AF21FBE687A86DD9D015DCBE92361AF /* fr.lproj */ = {isa = PBXFileReference; includeInIndex = 1; path = fr.lproj; sourceTree = "<group>"; };
+		8C092EF70D2C6E8CFB44CF632D94E39C /* Error.swift */ = {isa = PBXFileReference; includeInIndex = 1; lastKnownFileType = sourcecode.swift; path = Error.swift; sourceTree = "<group>"; };
+		8E684A57CAB794FF9743BD9626B717EF /* VaultCheckoutViewModel.swift */ = {isa = PBXFileReference; includeInIndex = 1; lastKnownFileType = sourcecode.swift; path = VaultCheckoutViewModel.swift; sourceTree = "<group>"; };
+		8F6D5AD23F38A7ADCDA5255585D4AE2C /* Dimensions.swift */ = {isa = PBXFileReference; includeInIndex = 1; lastKnownFileType = sourcecode.swift; path = Dimensions.swift; sourceTree = "<group>"; };
+		90DF79C62F8B8302F30BAEC209C414B4 /* WebViewUtil.swift */ = {isa = PBXFileReference; includeInIndex = 1; lastKnownFileType = sourcecode.swift; path = WebViewUtil.swift; sourceTree = "<group>"; };
+		91D9D5472C86966F753D4085EF5EAEB9 /* Throwable.swift */ = {isa = PBXFileReference; includeInIndex = 1; lastKnownFileType = sourcecode.swift; path = Throwable.swift; sourceTree = "<group>"; };
+		94852D44217736BE66068135EE6A112D /* BankSelectorViewController.swift */ = {isa = PBXFileReference; includeInIndex = 1; lastKnownFileType = sourcecode.swift; path = BankSelectorViewController.swift; sourceTree = "<group>"; };
+		9718D41B8F2096240255E7D316A5DCB7 /* CardScannerViewController.swift */ = {isa = PBXFileReference; includeInIndex = 1; lastKnownFileType = sourcecode.swift; path = CardScannerViewController.swift; sourceTree = "<group>"; };
+		97AA0B882322755D1FB51B6E370D702E /* KlarnaTokenizationViewModel.swift */ = {isa = PBXFileReference; includeInIndex = 1; lastKnownFileType = sourcecode.swift; path = KlarnaTokenizationViewModel.swift; sourceTree = "<group>"; };
+		99B7C0BFE84455F0D95E67D4F791BA67 /* URLSessionStack.swift */ = {isa = PBXFileReference; includeInIndex = 1; lastKnownFileType = sourcecode.swift; path = URLSessionStack.swift; sourceTree = "<group>"; };
+		9CCCA4DD0F5501D962B1DC51753A603A /* 3DSService+Promises.swift */ = {isa = PBXFileReference; includeInIndex = 1; lastKnownFileType = sourcecode.swift; path = "3DSService+Promises.swift"; sourceTree = "<group>"; };
+		9D2D59D69DA2849534CC93BBE0CF3FAD /* ApplePayTokenizationViewModel.swift */ = {isa = PBXFileReference; includeInIndex = 1; lastKnownFileType = sourcecode.swift; path = ApplePayTokenizationViewModel.swift; sourceTree = "<group>"; };
 		9D940727FF8FB9C785EB98E56350EF41 /* Podfile */ = {isa = PBXFileReference; explicitFileType = text.script.ruby; includeInIndex = 1; indentWidth = 2; lastKnownFileType = text; name = Podfile; path = ../Podfile; sourceTree = SOURCE_ROOT; tabWidth = 2; xcLanguageSpecificationIdentifier = xcode.lang.ruby; };
-		9E3632D8515480ACB4B6B4D2E6F2DB24 /* SuccessMessage.swift */ = {isa = PBXFileReference; includeInIndex = 1; lastKnownFileType = sourcecode.swift; path = SuccessMessage.swift; sourceTree = "<group>"; };
 		9E9251C8A06802CE97C95EFF2E6419D6 /* ResourceBundle-PrimerResources-PrimerSDK-Info.plist */ = {isa = PBXFileReference; includeInIndex = 1; lastKnownFileType = text.plist.xml; path = "ResourceBundle-PrimerResources-PrimerSDK-Info.plist"; sourceTree = "<group>"; };
-		9F44BB080833FB1980A06E8DFCE7A35B /* SequenceWrappers.swift */ = {isa = PBXFileReference; includeInIndex = 1; lastKnownFileType = sourcecode.swift; path = SequenceWrappers.swift; sourceTree = "<group>"; };
-		9FFF347AC10826619BFB80FCFE728119 /* Promise.swift */ = {isa = PBXFileReference; includeInIndex = 1; lastKnownFileType = sourcecode.swift; path = Promise.swift; sourceTree = "<group>"; };
-		A38F796A64D04C975A9484633C755674 /* FormType.swift */ = {isa = PBXFileReference; includeInIndex = 1; lastKnownFileType = sourcecode.swift; path = FormType.swift; sourceTree = "<group>"; };
-		A44CB3778D6A4C63D8B9FE52248FC7FB /* StrictRateLimitedDispatcher.swift */ = {isa = PBXFileReference; includeInIndex = 1; lastKnownFileType = sourcecode.swift; path = StrictRateLimitedDispatcher.swift; sourceTree = "<group>"; };
-		A46B5B1097765E648A0D54B3E7B4E3FA /* CatchWrappers.swift */ = {isa = PBXFileReference; includeInIndex = 1; lastKnownFileType = sourcecode.swift; path = CatchWrappers.swift; sourceTree = "<group>"; };
-=======
-		705D7313945D77BAE03AFB53C98A7F7A /* ReloadDelegate.swift */ = {isa = PBXFileReference; includeInIndex = 1; lastKnownFileType = sourcecode.swift; path = ReloadDelegate.swift; sourceTree = "<group>"; };
-		7099D2AB79DF1009CA39C2DE26C4BECD /* PaymentMethodComponent.swift */ = {isa = PBXFileReference; includeInIndex = 1; lastKnownFileType = sourcecode.swift; path = PaymentMethodComponent.swift; sourceTree = "<group>"; };
-		70C7B35893A55EA5AB424133A17EF49E /* PrimerCardFormViewController.swift */ = {isa = PBXFileReference; includeInIndex = 1; lastKnownFileType = sourcecode.swift; path = PrimerCardFormViewController.swift; sourceTree = "<group>"; };
-		72C9872F612E6BFB35EDFC15A39A0AD3 /* CancellablePromise.swift */ = {isa = PBXFileReference; includeInIndex = 1; lastKnownFileType = sourcecode.swift; path = CancellablePromise.swift; sourceTree = "<group>"; };
-		73620039108246B251C917FF50E7B1D9 /* PrimerScrollView.swift */ = {isa = PBXFileReference; includeInIndex = 1; lastKnownFileType = sourcecode.swift; path = PrimerScrollView.swift; sourceTree = "<group>"; };
-		74C35734CEAA9904061EF43C36384499 /* PaymentMethodTokenizationRequest.swift */ = {isa = PBXFileReference; includeInIndex = 1; lastKnownFileType = sourcecode.swift; path = PaymentMethodTokenizationRequest.swift; sourceTree = "<group>"; };
-		766FCBA144489B551D342863526B003D /* PaymentMethodConfig.swift */ = {isa = PBXFileReference; includeInIndex = 1; lastKnownFileType = sourcecode.swift; path = PaymentMethodConfig.swift; sourceTree = "<group>"; };
-		773416816E8F578D3ED169A5D969F701 /* VaultService.swift */ = {isa = PBXFileReference; includeInIndex = 1; lastKnownFileType = sourcecode.swift; path = VaultService.swift; sourceTree = "<group>"; };
-		77D5B477F719114CAC4457D3E84F43D3 /* LICENSE */ = {isa = PBXFileReference; includeInIndex = 1; lastKnownFileType = text; path = LICENSE; sourceTree = "<group>"; };
-		7861EAE44F6D1687E3E8E158DC64B9CF /* PrimerAPIClient+Promises.swift */ = {isa = PBXFileReference; includeInIndex = 1; lastKnownFileType = sourcecode.swift; path = "PrimerAPIClient+Promises.swift"; sourceTree = "<group>"; };
-		7B612418329CE90CB0223EAC33695262 /* Catchable.swift */ = {isa = PBXFileReference; includeInIndex = 1; lastKnownFileType = sourcecode.swift; path = Catchable.swift; sourceTree = "<group>"; };
-		7CC0B0F16630D96303190CC652BC95A3 /* URLSessionStack.swift */ = {isa = PBXFileReference; includeInIndex = 1; lastKnownFileType = sourcecode.swift; path = URLSessionStack.swift; sourceTree = "<group>"; };
-		7DE91E07EB903B4C8DD36FD227A71188 /* PrimerFlowEnums.swift */ = {isa = PBXFileReference; includeInIndex = 1; lastKnownFileType = sourcecode.swift; path = PrimerFlowEnums.swift; sourceTree = "<group>"; };
-		7EBA96D52404473183ED4507DFB58734 /* ApplePay.swift */ = {isa = PBXFileReference; includeInIndex = 1; lastKnownFileType = sourcecode.swift; path = ApplePay.swift; sourceTree = "<group>"; };
-		7ED4EC40ABD2C9365A688FEE1CACE017 /* DirectDebitMandate.swift */ = {isa = PBXFileReference; includeInIndex = 1; lastKnownFileType = sourcecode.swift; path = DirectDebitMandate.swift; sourceTree = "<group>"; };
-		7FC6928631357A33BA250F4ACE379AA6 /* ThenableWrappers.swift */ = {isa = PBXFileReference; includeInIndex = 1; lastKnownFileType = sourcecode.swift; path = ThenableWrappers.swift; sourceTree = "<group>"; };
-		800998BCFC691E93D35E06DC4A501F17 /* URLExtension.swift */ = {isa = PBXFileReference; includeInIndex = 1; lastKnownFileType = sourcecode.swift; path = URLExtension.swift; sourceTree = "<group>"; };
-		81E34A314AD997669B9F57FD7211A889 /* CardButton.swift */ = {isa = PBXFileReference; includeInIndex = 1; lastKnownFileType = sourcecode.swift; path = CardButton.swift; sourceTree = "<group>"; };
-		8353770C4E3B5E68447DE7DBCA0855FC /* PrimerVaultManagerViewController.swift */ = {isa = PBXFileReference; includeInIndex = 1; lastKnownFileType = sourcecode.swift; path = PrimerVaultManagerViewController.swift; sourceTree = "<group>"; };
-		8438B6C92739755A0077BAF3 /* AdyenDotPay.swift */ = {isa = PBXFileReference; lastKnownFileType = sourcecode.swift; path = AdyenDotPay.swift; sourceTree = "<group>"; };
-		84E324A8274BA6680035D3B8 /* Throwable.swift */ = {isa = PBXFileReference; lastKnownFileType = sourcecode.swift; path = Throwable.swift; sourceTree = "<group>"; };
-		84E324AA274BA6DB0035D3B8 /* ClientSession.swift */ = {isa = PBXFileReference; lastKnownFileType = sourcecode.swift; path = ClientSession.swift; sourceTree = "<group>"; };
-		84E324AC274BA7FF0035D3B8 /* AnyDecodable.swift */ = {isa = PBXFileReference; fileEncoding = 4; lastKnownFileType = sourcecode.swift; path = AnyDecodable.swift; sourceTree = "<group>"; };
-		84E324AD274BA7FF0035D3B8 /* AnyEncodable.swift */ = {isa = PBXFileReference; fileEncoding = 4; lastKnownFileType = sourcecode.swift; path = AnyEncodable.swift; sourceTree = "<group>"; };
-		84E324AE274BA7FF0035D3B8 /* AnyCodable.swift */ = {isa = PBXFileReference; fileEncoding = 4; lastKnownFileType = sourcecode.swift; path = AnyCodable.swift; sourceTree = "<group>"; };
-		84E324B2274BCAFD0035D3B8 /* Customer.swift */ = {isa = PBXFileReference; lastKnownFileType = sourcecode.swift; path = Customer.swift; sourceTree = "<group>"; };
-		84F6C8BB27393960005F82F9 /* BankSelectorTokenizationViewModel.swift */ = {isa = PBXFileReference; lastKnownFileType = sourcecode.swift; path = BankSelectorTokenizationViewModel.swift; sourceTree = "<group>"; };
-		882F525E4B236FBA84FEF5B1CA66D263 /* PrimerFormViewController.swift */ = {isa = PBXFileReference; includeInIndex = 1; lastKnownFileType = sourcecode.swift; path = PrimerFormViewController.swift; sourceTree = "<group>"; };
-		8831C25BF25F8B7DC29CECBAFC881CBD /* BankTableViewCell.swift */ = {isa = PBXFileReference; includeInIndex = 1; lastKnownFileType = sourcecode.swift; path = BankTableViewCell.swift; sourceTree = "<group>"; };
-		8C71DA022FB257EA52BC7718304965AF /* PrimerSettings.swift */ = {isa = PBXFileReference; includeInIndex = 1; lastKnownFileType = sourcecode.swift; path = PrimerSettings.swift; sourceTree = "<group>"; };
-		8E38FC370A85EEEA9BFD91699DC1CFB9 /* Mask.swift */ = {isa = PBXFileReference; includeInIndex = 1; lastKnownFileType = sourcecode.swift; path = Mask.swift; sourceTree = "<group>"; };
-		8E8DA06F73791B9763FE27F3A6C36059 /* 3DSService.swift */ = {isa = PBXFileReference; includeInIndex = 1; lastKnownFileType = sourcecode.swift; path = 3DSService.swift; sourceTree = "<group>"; };
-		8EA96ACDC79DB5DFA72D2DFD81F060C4 /* Parser.swift */ = {isa = PBXFileReference; includeInIndex = 1; lastKnownFileType = sourcecode.swift; path = Parser.swift; sourceTree = "<group>"; };
-		8EEA9318334EE7FCB492E2E301510AC1 /* 3DS.swift */ = {isa = PBXFileReference; includeInIndex = 1; lastKnownFileType = sourcecode.swift; path = 3DS.swift; sourceTree = "<group>"; };
-		9032918833A3F8B38487A5ED143A1C9E /* DateExtension.swift */ = {isa = PBXFileReference; includeInIndex = 1; lastKnownFileType = sourcecode.swift; path = DateExtension.swift; sourceTree = "<group>"; };
-		911B93547F6E5DA052F3DB35CEE68BC4 /* Klarna.swift */ = {isa = PBXFileReference; includeInIndex = 1; lastKnownFileType = sourcecode.swift; path = Klarna.swift; sourceTree = "<group>"; };
-		9419E3A7F8791D8CAACA2E97D13BF679 /* PrimerCustomStyleTextField.swift */ = {isa = PBXFileReference; includeInIndex = 1; lastKnownFileType = sourcecode.swift; path = PrimerCustomStyleTextField.swift; sourceTree = "<group>"; };
-		94ACEF4C5C3F0C957C65CBA2606E4E20 /* Endpoint.swift */ = {isa = PBXFileReference; includeInIndex = 1; lastKnownFileType = sourcecode.swift; path = Endpoint.swift; sourceTree = "<group>"; };
-		94E84E3796033996973BE68602DD8DDF /* BundleExtension.swift */ = {isa = PBXFileReference; includeInIndex = 1; lastKnownFileType = sourcecode.swift; path = BundleExtension.swift; sourceTree = "<group>"; };
-		984D0E40FBFB81D8A03C08F38EAFCF3A /* sv.lproj */ = {isa = PBXFileReference; includeInIndex = 1; lastKnownFileType = folder; path = sv.lproj; sourceTree = "<group>"; };
-		9A74DDEAC9B7DAC5425A05F66CD4B48E /* firstly.swift */ = {isa = PBXFileReference; includeInIndex = 1; lastKnownFileType = sourcecode.swift; path = firstly.swift; sourceTree = "<group>"; };
-		9AF9B721AB05698A61B6D972B7F10550 /* UIDeviceExtension.swift */ = {isa = PBXFileReference; includeInIndex = 1; lastKnownFileType = sourcecode.swift; path = UIDeviceExtension.swift; sourceTree = "<group>"; };
-		9CFD8020D183A01D0293970DEAE2B989 /* GuaranteeWrappers.swift */ = {isa = PBXFileReference; includeInIndex = 1; lastKnownFileType = sourcecode.swift; path = GuaranteeWrappers.swift; sourceTree = "<group>"; };
-		9D6798D9BA6B602DC044BB7A4098E466 /* RateLimitedDispatcherBase.swift */ = {isa = PBXFileReference; includeInIndex = 1; lastKnownFileType = sourcecode.swift; path = RateLimitedDispatcherBase.swift; sourceTree = "<group>"; };
-		9D940727FF8FB9C785EB98E56350EF41 /* Podfile */ = {isa = PBXFileReference; explicitFileType = text.script.ruby; includeInIndex = 1; indentWidth = 2; name = Podfile; path = ../Podfile; sourceTree = SOURCE_ROOT; tabWidth = 2; xcLanguageSpecificationIdentifier = xcode.lang.ruby; };
-		9DEFA7AF9F05FE172BA6EDEB7355705D /* Guarantee.swift */ = {isa = PBXFileReference; includeInIndex = 1; lastKnownFileType = sourcecode.swift; path = Guarantee.swift; sourceTree = "<group>"; };
-		A3FE8427DCDBADE7F29A1C93804E429D /* ImageName.swift */ = {isa = PBXFileReference; includeInIndex = 1; lastKnownFileType = sourcecode.swift; path = ImageName.swift; sourceTree = "<group>"; };
-		A4CA41BC6C6ED0E3933467A93BD79F13 /* ExternalViewModel.swift */ = {isa = PBXFileReference; includeInIndex = 1; lastKnownFileType = sourcecode.swift; path = ExternalViewModel.swift; sourceTree = "<group>"; };
->>>>>>> 6db28749
+		9FCE460786AFFE6DC08D81AC4E0ABE1D /* Cancellable.swift */ = {isa = PBXFileReference; includeInIndex = 1; lastKnownFileType = sourcecode.swift; path = Cancellable.swift; sourceTree = "<group>"; };
+		A288D384BC3E00A86A0AF2AA1BB2CFBA /* PrimerSearchTextField.swift */ = {isa = PBXFileReference; includeInIndex = 1; lastKnownFileType = sourcecode.swift; path = PrimerSearchTextField.swift; sourceTree = "<group>"; };
 		A4E7B1C752F38C22267D301DD5A364DF /* Pods-PrimerSDK_Tests-acknowledgements.markdown */ = {isa = PBXFileReference; includeInIndex = 1; lastKnownFileType = text; path = "Pods-PrimerSDK_Tests-acknowledgements.markdown"; sourceTree = "<group>"; };
-		A8438798F6830603BFB985AC4F0779EF /* PrimerScrollView.swift */ = {isa = PBXFileReference; includeInIndex = 1; lastKnownFileType = sourcecode.swift; path = PrimerScrollView.swift; sourceTree = "<group>"; };
+		A5850C84A3A8265042316B4F674A7F2D /* PrimerTheme+Colors.swift */ = {isa = PBXFileReference; includeInIndex = 1; lastKnownFileType = sourcecode.swift; path = "PrimerTheme+Colors.swift"; sourceTree = "<group>"; };
+		A6EC6CFB9542097E372028454AFDC5A3 /* ImageName.swift */ = {isa = PBXFileReference; includeInIndex = 1; lastKnownFileType = sourcecode.swift; path = ImageName.swift; sourceTree = "<group>"; };
+		A8ADC7059BDD8169B2C530F2E93DC5C2 /* SequenceWrappers.swift */ = {isa = PBXFileReference; includeInIndex = 1; lastKnownFileType = sourcecode.swift; path = SequenceWrappers.swift; sourceTree = "<group>"; };
 		A8B3BC107C2BDC3C03D961866F721265 /* PrimerSDK-PrimerResources */ = {isa = PBXFileReference; explicitFileType = wrapper.cfbundle; includeInIndex = 0; name = "PrimerSDK-PrimerResources"; path = PrimerResources.bundle; sourceTree = BUILT_PRODUCTS_DIR; };
-		A9E3BA7C84BE4C66C77CA541890831F7 /* en.lproj */ = {isa = PBXFileReference; includeInIndex = 1; path = en.lproj; sourceTree = "<group>"; };
 		AA80C9C550CB6B8B521015719AA66526 /* Pods-PrimerSDK_Example.modulemap */ = {isa = PBXFileReference; includeInIndex = 1; lastKnownFileType = sourcecode.module; path = "Pods-PrimerSDK_Example.modulemap"; sourceTree = "<group>"; };
-		AB22940EF1220890D0397936F0B8D7D6 /* Optional+Extensions.swift */ = {isa = PBXFileReference; includeInIndex = 1; lastKnownFileType = sourcecode.swift; path = "Optional+Extensions.swift"; sourceTree = "<group>"; };
-		AC4DAD4D2D22FFCEAFE9BCB47FCB3485 /* UIColorExtension.swift */ = {isa = PBXFileReference; includeInIndex = 1; lastKnownFileType = sourcecode.swift; path = UIColorExtension.swift; sourceTree = "<group>"; };
-		ACBBA28938E2340CC6584DF116FFBA40 /* PrimerLoadingViewController.swift */ = {isa = PBXFileReference; includeInIndex = 1; lastKnownFileType = sourcecode.swift; path = PrimerLoadingViewController.swift; sourceTree = "<group>"; };
-		AF24A5F6DA6611AD7D2ED81D152EF07E /* PresentationController.swift */ = {isa = PBXFileReference; includeInIndex = 1; lastKnownFileType = sourcecode.swift; path = PresentationController.swift; sourceTree = "<group>"; };
-		B2FD4ADCCC77854E13A6E064AB0B5984 /* CardScannerViewController+SimpleScanDelegate.swift */ = {isa = PBXFileReference; includeInIndex = 1; lastKnownFileType = sourcecode.swift; path = "CardScannerViewController+SimpleScanDelegate.swift"; sourceTree = "<group>"; };
+		AE4B8B4F60961AE64FED3A11CFBC05F3 /* Thenable.swift */ = {isa = PBXFileReference; includeInIndex = 1; lastKnownFileType = sourcecode.swift; path = Thenable.swift; sourceTree = "<group>"; };
+		B0EEED9B7C51C77B8764D40FAD530A98 /* FormTokenizationViewModel.swift */ = {isa = PBXFileReference; includeInIndex = 1; lastKnownFileType = sourcecode.swift; path = FormTokenizationViewModel.swift; sourceTree = "<group>"; };
+		B1750FE8F056B8196B71F620BF821C4C /* ResumeHandlerProtocol.swift */ = {isa = PBXFileReference; includeInIndex = 1; lastKnownFileType = sourcecode.swift; path = ResumeHandlerProtocol.swift; sourceTree = "<group>"; };
+		B22E4B27A0E6C9CC8806BB4637EE250B /* ExternalPaymentMethodTokenizationViewModel.swift */ = {isa = PBXFileReference; includeInIndex = 1; lastKnownFileType = sourcecode.swift; path = ExternalPaymentMethodTokenizationViewModel.swift; sourceTree = "<group>"; };
 		B429083200B13F604ED3C87DFFC0C016 /* Pods-PrimerSDK_Tests.modulemap */ = {isa = PBXFileReference; includeInIndex = 1; lastKnownFileType = sourcecode.module; path = "Pods-PrimerSDK_Tests.modulemap"; sourceTree = "<group>"; };
+		B4A3AC9F8402552BA9C2B5FB9D396106 /* CoreDataDispatcher.swift */ = {isa = PBXFileReference; includeInIndex = 1; lastKnownFileType = sourcecode.swift; path = CoreDataDispatcher.swift; sourceTree = "<group>"; };
+		B50A7776EE22F41A9019E3E83B0B73B5 /* CancellablePromise.swift */ = {isa = PBXFileReference; includeInIndex = 1; lastKnownFileType = sourcecode.swift; path = CancellablePromise.swift; sourceTree = "<group>"; };
+		B511AB6AB3D5409A790403DE67A440FF /* PaymentResponse.swift */ = {isa = PBXFileReference; includeInIndex = 1; lastKnownFileType = sourcecode.swift; path = PaymentResponse.swift; sourceTree = "<group>"; };
+		B5CAC3974206BD147D4600BF007CC80C /* BankTableViewCell.swift */ = {isa = PBXFileReference; includeInIndex = 1; lastKnownFileType = sourcecode.swift; path = BankTableViewCell.swift; sourceTree = "<group>"; };
+		B606FE64A2FE3AF1D51057B3D7E7AC1F /* CancelContext.swift */ = {isa = PBXFileReference; includeInIndex = 1; lastKnownFileType = sourcecode.swift; path = CancelContext.swift; sourceTree = "<group>"; };
 		B6277BF19498F6BEB9F7F007E9BB5A74 /* PrimerSDK-prefix.pch */ = {isa = PBXFileReference; includeInIndex = 1; lastKnownFileType = sourcecode.c.h; path = "PrimerSDK-prefix.pch"; sourceTree = "<group>"; };
+		B68E530377DC3282755638BEDA14B502 /* PrimerWebViewController.swift */ = {isa = PBXFileReference; includeInIndex = 1; lastKnownFileType = sourcecode.swift; path = PrimerWebViewController.swift; sourceTree = "<group>"; };
+		B81FAAD9F6894993C980C438B677F243 /* Configuration.swift */ = {isa = PBXFileReference; includeInIndex = 1; lastKnownFileType = sourcecode.swift; path = Configuration.swift; sourceTree = "<group>"; };
+		B8E0733F935E76385B5EB332B642FB69 /* TokenizationService.swift */ = {isa = PBXFileReference; includeInIndex = 1; lastKnownFileType = sourcecode.swift; path = TokenizationService.swift; sourceTree = "<group>"; };
 		B93DC09BD559F6B903677D94B80B08A7 /* README.md */ = {isa = PBXFileReference; includeInIndex = 1; path = README.md; sourceTree = "<group>"; };
-		B96841D77C9F59C3E3BE8FC48B3DC047 /* firstly.swift */ = {isa = PBXFileReference; includeInIndex = 1; lastKnownFileType = sourcecode.swift; path = firstly.swift; sourceTree = "<group>"; };
-		BB42AB62EB24A4F14C5EC46CCF14B263 /* Currency.swift */ = {isa = PBXFileReference; includeInIndex = 1; lastKnownFileType = sourcecode.swift; path = Currency.swift; sourceTree = "<group>"; };
-		BBCF39AECFF301C6FCAEEB24AB62F037 /* PrimerSettings.swift */ = {isa = PBXFileReference; includeInIndex = 1; lastKnownFileType = sourcecode.swift; path = PrimerSettings.swift; sourceTree = "<group>"; };
-		BCB3266AAC4D4F094BCA2A2351D8AF94 /* fr.lproj */ = {isa = PBXFileReference; includeInIndex = 1; path = fr.lproj; sourceTree = "<group>"; };
-		BDA6543B8E41C66FD2EA16DAED538A7E /* PrimerRootViewController.swift */ = {isa = PBXFileReference; includeInIndex = 1; lastKnownFileType = sourcecode.swift; path = PrimerRootViewController.swift; sourceTree = "<group>"; };
-		BE4FFAA477E853783DDE3710102F811B /* PrimerNavigationBar.swift */ = {isa = PBXFileReference; includeInIndex = 1; lastKnownFileType = sourcecode.swift; path = PrimerNavigationBar.swift; sourceTree = "<group>"; };
-		BECFAB6EFF5E316221296BE062F26899 /* CancellableThenable.swift */ = {isa = PBXFileReference; includeInIndex = 1; lastKnownFileType = sourcecode.swift; path = CancellableThenable.swift; sourceTree = "<group>"; };
-		BF8E9B2AE22527CF6377E06630029844 /* PrimerWebViewController.swift */ = {isa = PBXFileReference; includeInIndex = 1; lastKnownFileType = sourcecode.swift; path = PrimerWebViewController.swift; sourceTree = "<group>"; };
-		C050D208AD35754AC584EB08CD5C28CF /* PrimerNavigationController.swift */ = {isa = PBXFileReference; includeInIndex = 1; lastKnownFileType = sourcecode.swift; path = PrimerNavigationController.swift; sourceTree = "<group>"; };
-		C19E73DE08713B0AD50E1ACB77476F88 /* PrimerNibView.swift */ = {isa = PBXFileReference; includeInIndex = 1; lastKnownFileType = sourcecode.swift; path = PrimerNibView.swift; sourceTree = "<group>"; };
+		BA3FD7DE8AE733231F3E3C9C0549FE0F /* Endpoint.swift */ = {isa = PBXFileReference; includeInIndex = 1; lastKnownFileType = sourcecode.swift; path = Endpoint.swift; sourceTree = "<group>"; };
+		BBEFA8AC0A2CFF69C5178309D08D58CC /* CatchWrappers.swift */ = {isa = PBXFileReference; includeInIndex = 1; lastKnownFileType = sourcecode.swift; path = CatchWrappers.swift; sourceTree = "<group>"; };
+		BCA9E24BF863D0BFEB17990780E5A105 /* RateLimitedDispatcher.swift */ = {isa = PBXFileReference; includeInIndex = 1; lastKnownFileType = sourcecode.swift; path = RateLimitedDispatcher.swift; sourceTree = "<group>"; };
+		BD361024B2124D0D45CBF7D1AC461722 /* PrimerTheme+Inputs.swift */ = {isa = PBXFileReference; includeInIndex = 1; lastKnownFileType = sourcecode.swift; path = "PrimerTheme+Inputs.swift"; sourceTree = "<group>"; };
+		BF0A830CE0CF58F2FB8BD99E2C2E7FD4 /* CancellableCatchable.swift */ = {isa = PBXFileReference; includeInIndex = 1; lastKnownFileType = sourcecode.swift; path = CancellableCatchable.swift; sourceTree = "<group>"; };
+		C0DF5291F7318D2EAA270946E74F2693 /* EnsureWrappers.swift */ = {isa = PBXFileReference; includeInIndex = 1; lastKnownFileType = sourcecode.swift; path = EnsureWrappers.swift; sourceTree = "<group>"; };
 		C217574F4E34E90C8ABEFC45C262BD20 /* LICENSE */ = {isa = PBXFileReference; includeInIndex = 1; path = LICENSE; sourceTree = "<group>"; };
-		C2E2C3B39DBE85E99C02F25B58B1AE69 /* GuaranteeWrappers.swift */ = {isa = PBXFileReference; includeInIndex = 1; lastKnownFileType = sourcecode.swift; path = GuaranteeWrappers.swift; sourceTree = "<group>"; };
-		C2EF69F506AF8224BA64F6DF8134E63A /* PrimerExpiryDateFieldView.swift */ = {isa = PBXFileReference; includeInIndex = 1; lastKnownFileType = sourcecode.swift; path = PrimerExpiryDateFieldView.swift; sourceTree = "<group>"; };
-		C60C206A30F4F3CF74ABDE7B34E3086E /* ImageName.swift */ = {isa = PBXFileReference; includeInIndex = 1; lastKnownFileType = sourcecode.swift; path = ImageName.swift; sourceTree = "<group>"; };
-		C61A45B754356A8A176A25BC785A6148 /* Logger.swift */ = {isa = PBXFileReference; includeInIndex = 1; lastKnownFileType = sourcecode.swift; path = Logger.swift; sourceTree = "<group>"; };
-		CBBE39718B0B421FB90070B4564F5F79 /* Box.swift */ = {isa = PBXFileReference; includeInIndex = 1; lastKnownFileType = sourcecode.swift; path = Box.swift; sourceTree = "<group>"; };
-		CC09E4C066BA7A7CEF79FC8F25D9DB49 /* 3DSService+Promises.swift */ = {isa = PBXFileReference; includeInIndex = 1; lastKnownFileType = sourcecode.swift; path = "3DSService+Promises.swift"; sourceTree = "<group>"; };
-		CE0FEF911B461707C9A69A28DF8350C6 /* PrimerTheme+Colors.swift */ = {isa = PBXFileReference; includeInIndex = 1; lastKnownFileType = sourcecode.swift; path = "PrimerTheme+Colors.swift"; sourceTree = "<group>"; };
-		D04029409F786EC81916B6DC8864F528 /* PrimerSearchTextField.swift */ = {isa = PBXFileReference; includeInIndex = 1; lastKnownFileType = sourcecode.swift; path = PrimerSearchTextField.swift; sourceTree = "<group>"; };
-		D0749146DD232FA7EA842AF7A3A0CCE7 /* CountryCode.swift */ = {isa = PBXFileReference; includeInIndex = 1; lastKnownFileType = sourcecode.swift; path = CountryCode.swift; sourceTree = "<group>"; };
-		D0FFB061AFEB6C3D2FDED0B806F602F0 /* Content.swift */ = {isa = PBXFileReference; includeInIndex = 1; lastKnownFileType = sourcecode.swift; path = Content.swift; sourceTree = "<group>"; };
+		C3202CDBCAED3442BAE795733BC63CCD /* firstly.swift */ = {isa = PBXFileReference; includeInIndex = 1; lastKnownFileType = sourcecode.swift; path = firstly.swift; sourceTree = "<group>"; };
+		C32949E2EE51F4CAFEBBAF0EA102A586 /* CustomStringConvertible.swift */ = {isa = PBXFileReference; includeInIndex = 1; lastKnownFileType = sourcecode.swift; path = CustomStringConvertible.swift; sourceTree = "<group>"; };
+		C32A6501C8F2F5B96F6F3C3F13C7EF80 /* Bank.swift */ = {isa = PBXFileReference; includeInIndex = 1; lastKnownFileType = sourcecode.swift; path = Bank.swift; sourceTree = "<group>"; };
+		C335510BB1F8AA09D10D7732EA09F054 /* PrimerTheme+Buttons.swift */ = {isa = PBXFileReference; includeInIndex = 1; lastKnownFileType = sourcecode.swift; path = "PrimerTheme+Buttons.swift"; sourceTree = "<group>"; };
+		C38279CBCA020C60DE4F506E65528E8A /* AnyDecodable.swift */ = {isa = PBXFileReference; includeInIndex = 1; lastKnownFileType = sourcecode.swift; path = AnyDecodable.swift; sourceTree = "<group>"; };
+		C5E29D087DD5F454CD8217E2FF19BB7E /* PrimerCardNumberFieldView.swift */ = {isa = PBXFileReference; includeInIndex = 1; lastKnownFileType = sourcecode.swift; path = PrimerCardNumberFieldView.swift; sourceTree = "<group>"; };
+		CA97AFBBF8193D7E77350F05FED0DB4C /* WrapperProtocols.swift */ = {isa = PBXFileReference; includeInIndex = 1; lastKnownFileType = sourcecode.swift; path = WrapperProtocols.swift; sourceTree = "<group>"; };
+		CCF114316C741C183E567D7AE093B34E /* FinallyWrappers.swift */ = {isa = PBXFileReference; includeInIndex = 1; lastKnownFileType = sourcecode.swift; path = FinallyWrappers.swift; sourceTree = "<group>"; };
+		CCFE3A945A9BBE00F8CD03B5867A5FCA /* AdyenDotPay.swift */ = {isa = PBXFileReference; includeInIndex = 1; lastKnownFileType = sourcecode.swift; path = AdyenDotPay.swift; sourceTree = "<group>"; };
+		CDA834788A65F6012747912FD36E496C /* PrimerAPIClient.swift */ = {isa = PBXFileReference; includeInIndex = 1; lastKnownFileType = sourcecode.swift; path = PrimerAPIClient.swift; sourceTree = "<group>"; };
+		CE49C383CDAD741F7391E2DA845FB60C /* Mask.swift */ = {isa = PBXFileReference; includeInIndex = 1; lastKnownFileType = sourcecode.swift; path = Mask.swift; sourceTree = "<group>"; };
+		D030B4111F719A239543DD3179A829CA /* VaultPaymentMethodView.swift */ = {isa = PBXFileReference; includeInIndex = 1; lastKnownFileType = sourcecode.swift; path = VaultPaymentMethodView.swift; sourceTree = "<group>"; };
 		D245E0514AAC1A2B9A6D5EA2F383E90F /* UIKit.framework */ = {isa = PBXFileReference; lastKnownFileType = wrapper.framework; name = UIKit.framework; path = Platforms/iPhoneOS.platform/Developer/SDKs/iPhoneOS14.0.sdk/System/Library/Frameworks/UIKit.framework; sourceTree = DEVELOPER_DIR; };
 		D264B4E57DF7DB00D71275605D100971 /* Pods-PrimerSDK_Example-frameworks.sh */ = {isa = PBXFileReference; includeInIndex = 1; lastKnownFileType = text.script.sh; path = "Pods-PrimerSDK_Example-frameworks.sh"; sourceTree = "<group>"; };
-		D4D4854592E6D90E2FE3B0658334BB3A /* DirectDebitService.swift */ = {isa = PBXFileReference; includeInIndex = 1; lastKnownFileType = sourcecode.swift; path = DirectDebitService.swift; sourceTree = "<group>"; };
+		D2E29A838F55A334AFAEAA0744F8BCF1 /* en.lproj */ = {isa = PBXFileReference; includeInIndex = 1; path = en.lproj; sourceTree = "<group>"; };
+		D35EEA789CD66BCA01B84EB49E5B7EB5 /* hang.swift */ = {isa = PBXFileReference; includeInIndex = 1; lastKnownFileType = sourcecode.swift; path = hang.swift; sourceTree = "<group>"; };
+		D49C369E14483983D485D96A29F6167A /* ErrorHandler.swift */ = {isa = PBXFileReference; includeInIndex = 1; lastKnownFileType = sourcecode.swift; path = ErrorHandler.swift; sourceTree = "<group>"; };
 		D66C3890C3566F38C935A2FFD9A237B0 /* Pods-PrimerSDK_Tests-dummy.m */ = {isa = PBXFileReference; includeInIndex = 1; lastKnownFileType = sourcecode.c.objc; path = "Pods-PrimerSDK_Tests-dummy.m"; sourceTree = "<group>"; };
-		D79C070C6838D99D09B9647F9212B40E /* Icons.xcassets */ = {isa = PBXFileReference; includeInIndex = 1; lastKnownFileType = folder.assetcatalog; name = Icons.xcassets; path = Sources/PrimerSDK/Resources/Icons.xcassets; sourceTree = "<group>"; };
-		DA2222725B5E4AEC5FC1ACEF85DFD139 /* Mask.swift */ = {isa = PBXFileReference; includeInIndex = 1; lastKnownFileType = sourcecode.swift; path = Mask.swift; sourceTree = "<group>"; };
-		DBB6EDB82F5E4207BB9F44FFD8350537 /* Catchable.swift */ = {isa = PBXFileReference; includeInIndex = 1; lastKnownFileType = sourcecode.swift; path = Catchable.swift; sourceTree = "<group>"; };
-		DBCDC0D586A22CC468D9E7C5E82391C1 /* PrimerCustomStyleTextField.swift */ = {isa = PBXFileReference; includeInIndex = 1; lastKnownFileType = sourcecode.swift; path = PrimerCustomStyleTextField.swift; sourceTree = "<group>"; };
-		DD47FAAA27BC494C01846EAD4934CC74 /* PrimerTextFieldView.xib */ = {isa = PBXFileReference; includeInIndex = 1; lastKnownFileType = file.xib; path = PrimerTextFieldView.xib; sourceTree = "<group>"; };
+		D6DE0F5475EB45298AFD1911596026A6 /* ApayaTokenizationViewModel.swift */ = {isa = PBXFileReference; includeInIndex = 1; lastKnownFileType = sourcecode.swift; path = ApayaTokenizationViewModel.swift; sourceTree = "<group>"; };
+		D74EF474E9F0EE573079DA0F2C723A9B /* PrimerFormViewController.swift */ = {isa = PBXFileReference; includeInIndex = 1; lastKnownFileType = sourcecode.swift; path = PrimerFormViewController.swift; sourceTree = "<group>"; };
+		D78C1E17D662536B3CE09DC3E2617911 /* OrderItem.swift */ = {isa = PBXFileReference; includeInIndex = 1; lastKnownFileType = sourcecode.swift; path = OrderItem.swift; sourceTree = "<group>"; };
+		D8863F52207599E6E054D235E3123EB4 /* PrimerAPI.swift */ = {isa = PBXFileReference; includeInIndex = 1; lastKnownFileType = sourcecode.swift; path = PrimerAPI.swift; sourceTree = "<group>"; };
+		DAF328F2CBC5B00C6B55E2DAC674094D /* URLExtension.swift */ = {isa = PBXFileReference; includeInIndex = 1; lastKnownFileType = sourcecode.swift; path = URLExtension.swift; sourceTree = "<group>"; };
+		DD43B8A3DBC6FC765BC9F3C010002646 /* PaymentMethodComponent.swift */ = {isa = PBXFileReference; includeInIndex = 1; lastKnownFileType = sourcecode.swift; path = PaymentMethodComponent.swift; sourceTree = "<group>"; };
 		DD655EB064FFDE43C9FE02E55741DE11 /* PrimerSDK.podspec */ = {isa = PBXFileReference; explicitFileType = text.script.ruby; includeInIndex = 1; indentWidth = 2; lastKnownFileType = text; path = PrimerSDK.podspec; sourceTree = "<group>"; tabWidth = 2; xcLanguageSpecificationIdentifier = xcode.lang.ruby; };
-		DE08DF82E4FF03B5AB61ACE219DD5443 /* PrimerDelegate.swift */ = {isa = PBXFileReference; includeInIndex = 1; lastKnownFileType = sourcecode.swift; path = PrimerDelegate.swift; sourceTree = "<group>"; };
-		DE9490576D3D113F860BF91BEC26E229 /* PrimerButton.swift */ = {isa = PBXFileReference; includeInIndex = 1; lastKnownFileType = sourcecode.swift; path = PrimerButton.swift; sourceTree = "<group>"; };
 		DF6E4F8E7C26A7BBEC17AAD4042A317D /* Pods-PrimerSDK_Tests.debug.xcconfig */ = {isa = PBXFileReference; includeInIndex = 1; lastKnownFileType = text.xcconfig; path = "Pods-PrimerSDK_Tests.debug.xcconfig"; sourceTree = "<group>"; };
-		E0B940878D110D286CFAE4892BDDA20E /* CardButton.swift */ = {isa = PBXFileReference; includeInIndex = 1; lastKnownFileType = sourcecode.swift; path = CardButton.swift; sourceTree = "<group>"; };
-		E1251DC634FA28AFD4794A9178E61519 /* PaymentMethodConfig.swift */ = {isa = PBXFileReference; includeInIndex = 1; lastKnownFileType = sourcecode.swift; path = PaymentMethodConfig.swift; sourceTree = "<group>"; };
 		E1B945985145643C12B1E91600B680DE /* Pods-PrimerSDK_Example-acknowledgements.markdown */ = {isa = PBXFileReference; includeInIndex = 1; lastKnownFileType = text; path = "Pods-PrimerSDK_Example-acknowledgements.markdown"; sourceTree = "<group>"; };
-		E336798029A0077EC8CDF682834A81AA /* UIDeviceExtension.swift */ = {isa = PBXFileReference; includeInIndex = 1; lastKnownFileType = sourcecode.swift; path = UIDeviceExtension.swift; sourceTree = "<group>"; };
-		E69C227710F1E935EF562875F4B47DCA /* PrimerAPI.swift */ = {isa = PBXFileReference; includeInIndex = 1; lastKnownFileType = sourcecode.swift; path = PrimerAPI.swift; sourceTree = "<group>"; };
-		E84F5B5EEBB3EE0F5BE77BE2EADF6965 /* PrimerTheme.swift */ = {isa = PBXFileReference; includeInIndex = 1; lastKnownFileType = sourcecode.swift; path = PrimerTheme.swift; sourceTree = "<group>"; };
+		E39642C87F7880DF2467DB914343F31B /* SuccessMessage.swift */ = {isa = PBXFileReference; includeInIndex = 1; lastKnownFileType = sourcecode.swift; path = SuccessMessage.swift; sourceTree = "<group>"; };
+		E712DF3CEF91BA25A02C4F2188AAC55F /* PrimerCardFormViewController.swift */ = {isa = PBXFileReference; includeInIndex = 1; lastKnownFileType = sourcecode.swift; path = PrimerCardFormViewController.swift; sourceTree = "<group>"; };
 		E884507DF2B84FA8A2E8AD8289881542 /* Pods-PrimerSDK_Example.release.xcconfig */ = {isa = PBXFileReference; includeInIndex = 1; lastKnownFileType = text.xcconfig; path = "Pods-PrimerSDK_Example.release.xcconfig"; sourceTree = "<group>"; };
-		E91584E5FF5E43C0BB202EDAEA469A4F /* DirectDebitMandate.swift */ = {isa = PBXFileReference; includeInIndex = 1; lastKnownFileType = sourcecode.swift; path = DirectDebitMandate.swift; sourceTree = "<group>"; };
+		E8E9F0670CCDEA984BE424E3EA4E153E /* PrimerViewController.swift */ = {isa = PBXFileReference; includeInIndex = 1; lastKnownFileType = sourcecode.swift; path = PrimerViewController.swift; sourceTree = "<group>"; };
+		EA218F0B71AED3207436AA357A1FED1C /* Primer.swift */ = {isa = PBXFileReference; includeInIndex = 1; lastKnownFileType = sourcecode.swift; path = Primer.swift; sourceTree = "<group>"; };
+		EA62458A143B4B653B0C8B156101F73E /* PrimerTextFieldView.xib */ = {isa = PBXFileReference; includeInIndex = 1; lastKnownFileType = file.xib; path = PrimerTextFieldView.xib; sourceTree = "<group>"; };
 		EAB6F611E86A4758835A715E4B4184F6 /* Foundation.framework */ = {isa = PBXFileReference; lastKnownFileType = wrapper.framework; name = Foundation.framework; path = Platforms/iPhoneOS.platform/Developer/SDKs/iPhoneOS14.0.sdk/System/Library/Frameworks/Foundation.framework; sourceTree = DEVELOPER_DIR; };
-		EC7169B55397A09DAF3F614B1A0575E7 /* PrimerTheme+Buttons.swift */ = {isa = PBXFileReference; includeInIndex = 1; lastKnownFileType = sourcecode.swift; path = "PrimerTheme+Buttons.swift"; sourceTree = "<group>"; };
-		EC79275884FA7A9DBF2E91C756CE1F32 /* CoreDataDispatcher.swift */ = {isa = PBXFileReference; includeInIndex = 1; lastKnownFileType = sourcecode.swift; path = CoreDataDispatcher.swift; sourceTree = "<group>"; };
-		EE582C8BB338EFBD23BCAFF98FED9C6A /* WrapperProtocols.swift */ = {isa = PBXFileReference; includeInIndex = 1; lastKnownFileType = sourcecode.swift; path = WrapperProtocols.swift; sourceTree = "<group>"; };
+		EAD829DA1E576B10B65925DC6270A31E /* GuaranteeWrappers.swift */ = {isa = PBXFileReference; includeInIndex = 1; lastKnownFileType = sourcecode.swift; path = GuaranteeWrappers.swift; sourceTree = "<group>"; };
+		EBB9ECEBC1C5E4FCEB982673789BF5AF /* PrimerNavigationBar.swift */ = {isa = PBXFileReference; includeInIndex = 1; lastKnownFileType = sourcecode.swift; path = PrimerNavigationBar.swift; sourceTree = "<group>"; };
+		EBEA5F13E4DD3CBA5D18DDB1E2186E63 /* PayPalService.swift */ = {isa = PBXFileReference; includeInIndex = 1; lastKnownFileType = sourcecode.swift; path = PayPalService.swift; sourceTree = "<group>"; };
+		ECAE1E9B1609593E2F9AE2A934AD3DE1 /* ApplePay.swift */ = {isa = PBXFileReference; includeInIndex = 1; lastKnownFileType = sourcecode.swift; path = ApplePay.swift; sourceTree = "<group>"; };
+		EDBAFEB3450505735239449DF1F8A45C /* PrimerTextFieldView.swift */ = {isa = PBXFileReference; includeInIndex = 1; lastKnownFileType = sourcecode.swift; path = PrimerTextFieldView.swift; sourceTree = "<group>"; };
+		EE3F7D58DA66F3B2D2E42378F9ADE214 /* Resolver.swift */ = {isa = PBXFileReference; includeInIndex = 1; lastKnownFileType = sourcecode.swift; path = Resolver.swift; sourceTree = "<group>"; };
 		EE9674DAD0C961C92687877090E1E047 /* Pods-PrimerSDK_Tests-umbrella.h */ = {isa = PBXFileReference; includeInIndex = 1; lastKnownFileType = sourcecode.c.h; path = "Pods-PrimerSDK_Tests-umbrella.h"; sourceTree = "<group>"; };
-		F3B96B6D788FF7FC6911997C0CA8E24B /* PrimerViewExtensions.swift */ = {isa = PBXFileReference; includeInIndex = 1; lastKnownFileType = sourcecode.swift; path = PrimerViewExtensions.swift; sourceTree = "<group>"; };
-		F3FDDC15297D16795198B07B028D4CF5 /* PrimerTheme+Views.swift */ = {isa = PBXFileReference; includeInIndex = 1; lastKnownFileType = sourcecode.swift; path = "PrimerTheme+Views.swift"; sourceTree = "<group>"; };
-		F56DDCD2A908B5F17B370E68033216B6 /* ApayaTokenizationViewModel.swift */ = {isa = PBXFileReference; includeInIndex = 1; lastKnownFileType = sourcecode.swift; path = ApayaTokenizationViewModel.swift; sourceTree = "<group>"; };
+		EF79A1B42600A242590C1507691CB5C5 /* 3DSService.swift */ = {isa = PBXFileReference; includeInIndex = 1; lastKnownFileType = sourcecode.swift; path = 3DSService.swift; sourceTree = "<group>"; };
+		F0B938017BF845CFA375FDF3A6DFECA6 /* RecoverWrappers.swift */ = {isa = PBXFileReference; includeInIndex = 1; lastKnownFileType = sourcecode.swift; path = RecoverWrappers.swift; sourceTree = "<group>"; };
+		F0C37E204AC7E2CB32B1790331CACD18 /* PrimerViewExtensions.swift */ = {isa = PBXFileReference; includeInIndex = 1; lastKnownFileType = sourcecode.swift; path = PrimerViewExtensions.swift; sourceTree = "<group>"; };
+		F3B547180115E13FD40A4F89BBB5FCCC /* PrimerAPIClient+3DS.swift */ = {isa = PBXFileReference; includeInIndex = 1; lastKnownFileType = sourcecode.swift; path = "PrimerAPIClient+3DS.swift"; sourceTree = "<group>"; };
+		F4C3EC2874BF15A03875057900A9FA3F /* IntExtension.swift */ = {isa = PBXFileReference; includeInIndex = 1; lastKnownFileType = sourcecode.swift; path = IntExtension.swift; sourceTree = "<group>"; };
+		F71A60A0B376A7D3A853A51400B2A41E /* PayPalTokenizationViewModel.swift */ = {isa = PBXFileReference; includeInIndex = 1; lastKnownFileType = sourcecode.swift; path = PayPalTokenizationViewModel.swift; sourceTree = "<group>"; };
+		F7901E32771AB5A995B471837B182016 /* PaymentMethodTokenizationRequest.swift */ = {isa = PBXFileReference; includeInIndex = 1; lastKnownFileType = sourcecode.swift; path = PaymentMethodTokenizationRequest.swift; sourceTree = "<group>"; };
 		F7B48CC82297D62E27EA98AE7A13D3DA /* Pods-PrimerSDK_Tests.release.xcconfig */ = {isa = PBXFileReference; includeInIndex = 1; lastKnownFileType = text.xcconfig; path = "Pods-PrimerSDK_Tests.release.xcconfig"; sourceTree = "<group>"; };
-		F7D17B47298C8D1E84D5AAA48C961D24 /* PrimerUniversalCheckoutViewController.swift */ = {isa = PBXFileReference; includeInIndex = 1; lastKnownFileType = sourcecode.swift; path = PrimerUniversalCheckoutViewController.swift; sourceTree = "<group>"; };
-		F97A8BADE5D868DA4CE99BF2B2260686 /* PaymentMethodTokenizationRequest.swift */ = {isa = PBXFileReference; includeInIndex = 1; lastKnownFileType = sourcecode.swift; path = PaymentMethodTokenizationRequest.swift; sourceTree = "<group>"; };
-		FA6D0AFD98621A54A1E64B19CDA9FDDB /* UXMode.swift */ = {isa = PBXFileReference; includeInIndex = 1; lastKnownFileType = sourcecode.swift; path = UXMode.swift; sourceTree = "<group>"; };
-		FC1E6F69256BD10411F9EEEE35460936 /* PrimerError.swift */ = {isa = PBXFileReference; includeInIndex = 1; lastKnownFileType = sourcecode.swift; path = PrimerError.swift; sourceTree = "<group>"; };
-		FCBCEF5A62934E8549F7C7546AB1C14B /* PrimerAPIClient+Promises.swift */ = {isa = PBXFileReference; includeInIndex = 1; lastKnownFileType = sourcecode.swift; path = "PrimerAPIClient+Promises.swift"; sourceTree = "<group>"; };
-		FD5DF8D27FBC171081DC5C4F79471D93 /* CancellablePromise.swift */ = {isa = PBXFileReference; includeInIndex = 1; lastKnownFileType = sourcecode.swift; path = CancellablePromise.swift; sourceTree = "<group>"; };
-		FE380D31D5F9034523968F95CA9CB08E /* Dispatcher.swift */ = {isa = PBXFileReference; includeInIndex = 1; lastKnownFileType = sourcecode.swift; path = Dispatcher.swift; sourceTree = "<group>"; };
-		FF1D2C5537803B3C80BB85C2325C66B6 /* ReloadDelegate.swift */ = {isa = PBXFileReference; includeInIndex = 1; lastKnownFileType = sourcecode.swift; path = ReloadDelegate.swift; sourceTree = "<group>"; };
+		F9C425CE8232ECD37D09392B7856A00B /* Customer.swift */ = {isa = PBXFileReference; includeInIndex = 1; lastKnownFileType = sourcecode.swift; path = Customer.swift; sourceTree = "<group>"; };
+		FA58822EF001ADC155E1498F97541880 /* sv.lproj */ = {isa = PBXFileReference; includeInIndex = 1; path = sv.lproj; sourceTree = "<group>"; };
 /* End PBXFileReference section */
 
 /* Begin PBXFrameworksBuildPhase section */
@@ -560,6 +433,15 @@
 			);
 			runOnlyForDeploymentPostprocessing = 0;
 		};
+		17740AA4D6E9C760C831675B2E93C07D /* Frameworks */ = {
+			isa = PBXFrameworksBuildPhase;
+			buildActionMask = 2147483647;
+			files = (
+				0F8654956B5F0A78B6B1E982C0EC473D /* Foundation.framework in Frameworks */,
+				31C5B150F93AA5687387B8D5C83BAF26 /* UIKit.framework in Frameworks */,
+			);
+			runOnlyForDeploymentPostprocessing = 0;
+		};
 		1D9B174AACEDA6738DC3E11C850EA48A /* Frameworks */ = {
 			isa = PBXFrameworksBuildPhase;
 			buildActionMask = 2147483647;
@@ -568,35 +450,85 @@
 			);
 			runOnlyForDeploymentPostprocessing = 0;
 		};
-		49C94E2D166A4AC5C7D84133E0F53B6B /* Frameworks */ = {
+		A7273B3C51457D2BBB526F374CD1F42C /* Frameworks */ = {
 			isa = PBXFrameworksBuildPhase;
 			buildActionMask = 2147483647;
 			files = (
-				CD1CAA428377B36323E06F6C9BFF7191 /* Foundation.framework in Frameworks */,
-				A726DFA3A5057FD645CEBD177991D4FD /* UIKit.framework in Frameworks */,
-			);
-			runOnlyForDeploymentPostprocessing = 0;
-		};
-		AC3896E5307D44BFDDDE27A3D83BE826 /* Frameworks */ = {
-			isa = PBXFrameworksBuildPhase;
-			buildActionMask = 2147483647;
-			files = (
 			);
 			runOnlyForDeploymentPostprocessing = 0;
 		};
 /* End PBXFrameworksBuildPhase section */
 
 /* Begin PBXGroup section */
-		0F8CEC559645E9487D2FEC572FF3E6B2 /* 3DS */ = {
-			isa = PBXGroup;
-			children = (
-				4C05893E537057A4F593C84727FCFB1F /* 3DSService.swift */,
-				CC09E4C066BA7A7CEF79FC8F25D9DB49 /* 3DSService+Promises.swift */,
-				2583B70840E897EB2755AFFD96365DE1 /* Data Models */,
-				2CAA953CEA17645DF255F6F448B320A7 /* Networking */,
-			);
-			name = 3DS;
-			path = 3DS;
+		08D0BAA1FEC43AB1BCE2DB95DFC9185D /* TokenizationViewModels */ = {
+			isa = PBXGroup;
+			children = (
+				D6DE0F5475EB45298AFD1911596026A6 /* ApayaTokenizationViewModel.swift */,
+				9D2D59D69DA2849534CC93BBE0CF3FAD /* ApplePayTokenizationViewModel.swift */,
+				72A725FB517D1B394AE2E74561BCD069 /* BankSelectorTokenizationViewModel.swift */,
+				B22E4B27A0E6C9CC8806BB4637EE250B /* ExternalPaymentMethodTokenizationViewModel.swift */,
+				B0EEED9B7C51C77B8764D40FAD530A98 /* FormTokenizationViewModel.swift */,
+				97AA0B882322755D1FB51B6E370D702E /* KlarnaTokenizationViewModel.swift */,
+				78B17FF4F4E61EA10A41A9737A8865E1 /* PaymentMethodTokenizationViewModel.swift */,
+				F71A60A0B376A7D3A853A51400B2A41E /* PayPalTokenizationViewModel.swift */,
+			);
+			name = TokenizationViewModels;
+			path = TokenizationViewModels;
+			sourceTree = "<group>";
+		};
+		0C52791B072E9D7353C4C72D3DE164F3 /* Primer */ = {
+			isa = PBXGroup;
+			children = (
+				D8863F52207599E6E054D235E3123EB4 /* PrimerAPI.swift */,
+				CDA834788A65F6012747912FD36E496C /* PrimerAPIClient.swift */,
+				8389C143D1C0664BB459574A753D9305 /* PrimerAPIClient+Promises.swift */,
+			);
+			name = Primer;
+			path = Primer;
+			sourceTree = "<group>";
+		};
+		10342E3D9A1165D6D8E2175882290C0B /* Extensions & Utilities */ = {
+			isa = PBXGroup;
+			children = (
+				16E30F33D4817ABFCF195689E33406A8 /* AlertController.swift */,
+				2D7A83FEB09B99239D69E4D3D95D485B /* AnyCodable.swift */,
+				C38279CBCA020C60DE4F506E65528E8A /* AnyDecodable.swift */,
+				667252C676CF8DAD9E8893A22FEB120B /* AnyEncodable.swift */,
+				4F8402C6DBFF851795A56F00AEF294A9 /* BundleExtension.swift */,
+				80E0E8EE589E559E250DF657F357D792 /* DateExtension.swift */,
+				F4C3EC2874BF15A03875057900A9FA3F /* IntExtension.swift */,
+				41C17310FBF737FA79752FEBD27D1E80 /* Logger.swift */,
+				CE49C383CDAD741F7391E2DA845FB60C /* Mask.swift */,
+				7E7E906EE9653C7EF94F58FD3615CE9A /* Optional+Extensions.swift */,
+				33B4C50430D7A4A995D719053EBE816F /* PresentationController.swift */,
+				54DDA3050BB1C2AD154587B41A3D1416 /* PrimerButton.swift */,
+				0E8E469CF9EDA811BE939F783284E110 /* PrimerCustomStyleTextField.swift */,
+				7993243DB16E31F1A107BF9014C22330 /* PrimerImage.swift */,
+				2EB6AD2741A6B45594786921BCE2ECB3 /* PrimerScrollView.swift */,
+				6C9B55A42B5CDBEC9AB536FC9C812ED3 /* PrimerTableViewCell.swift */,
+				E8E9F0670CCDEA984BE424E3EA4E153E /* PrimerViewController.swift */,
+				F0C37E204AC7E2CB32B1790331CACD18 /* PrimerViewExtensions.swift */,
+				4E24B22138461ED7240C35A5BB47C7D8 /* StringExtension.swift */,
+				8A2D284EDAC2E56AF83C4860CEF4AE38 /* UIColorExtension.swift */,
+				15756E059DDCE148F13E915C3093135B /* UIDeviceExtension.swift */,
+				DAF328F2CBC5B00C6B55E2DAC674094D /* URLExtension.swift */,
+				78C57CA7DC131A0176C5716C020F4785 /* UserDefaultsExtension.swift */,
+				01061CE251855A80FD0D5D2FA359FFA5 /* Validation.swift */,
+				90DF79C62F8B8302F30BAEC209C414B4 /* WebViewUtil.swift */,
+			);
+			name = "Extensions & Utilities";
+			path = "Sources/PrimerSDK/Classes/Extensions & Utilities";
+			sourceTree = "<group>";
+		};
+		156F6A185D20373F9A39F7D6E91CF141 /* Services */ = {
+			isa = PBXGroup;
+			children = (
+				8B6892FF80A62B655F9644E349040DDC /* API */,
+				38AEFD61932F2D67D5B410802167ABD3 /* Network */,
+				8BCA7800FAD425C6C53E5521AC60FF07 /* Parser */,
+			);
+			name = Services;
+			path = Sources/PrimerSDK/Classes/Services;
 			sourceTree = "<group>";
 		};
 		1628BF05B4CAFDCC3549A101F5A10A17 /* Frameworks */ = {
@@ -607,56 +539,43 @@
 			name = Frameworks;
 			sourceTree = "<group>";
 		};
-		2583B70840E897EB2755AFFD96365DE1 /* Data Models */ = {
-			isa = PBXGroup;
-			children = (
-				38B402DAC98486511E0CAEC203B8BF5F /* 3DS.swift */,
-			);
-			name = "Data Models";
-			path = "Data Models";
-			sourceTree = "<group>";
-		};
-		276FBC4E1D6E88DFC96B15BCBC3923BD /* Theme */ = {
-			isa = PBXGroup;
-			children = (
-				E84F5B5EEBB3EE0F5BE77BE2EADF6965 /* PrimerTheme.swift */,
-				2B7024CA7C3AF6A038EC84E523710A4D /* Internal */,
-				F1BE806061FCFF0FC71F6C4D40D6CB74 /* Public */,
-			);
-			name = Theme;
-			path = Theme;
-			sourceTree = "<group>";
-		};
-		28609FFFAA168569B53D1BDF36005872 /* Third Party */ = {
-			isa = PBXGroup;
-			children = (
-				E5EEE973B68C5043398D271E9182ED12 /* PromiseKit */,
-			);
-			name = "Third Party";
-			path = "Sources/PrimerSDK/Classes/Third Party";
-			sourceTree = "<group>";
-		};
-		2B7024CA7C3AF6A038EC84E523710A4D /* Internal */ = {
-			isa = PBXGroup;
-			children = (
-				326B916B1D6BAF514F59A911D08BF42F /* PrimerTheme+Borders.swift */,
-				EC7169B55397A09DAF3F614B1A0575E7 /* PrimerTheme+Buttons.swift */,
-				CE0FEF911B461707C9A69A28DF8350C6 /* PrimerTheme+Colors.swift */,
-				43825FBEF6173A90AAD3C655EEFCA438 /* PrimerTheme+Inputs.swift */,
-				0D7D644E2561826FE9AFEA6D033778D8 /* PrimerTheme+TextStyles.swift */,
-				F3FDDC15297D16795198B07B028D4CF5 /* PrimerTheme+Views.swift */,
-			);
-			name = Internal;
-			path = Internal;
-			sourceTree = "<group>";
-		};
-		2CAA953CEA17645DF255F6F448B320A7 /* Networking */ = {
-			isa = PBXGroup;
-			children = (
-				884E8A2977A228D490621DD16FAEFC11 /* PrimerAPIClient+3DS.swift */,
+		1C5082773BB96A6E09A5BD78D41C7D08 /* Networking */ = {
+			isa = PBXGroup;
+			children = (
+				F3B547180115E13FD40A4F89BBB5FCCC /* PrimerAPIClient+3DS.swift */,
 			);
 			name = Networking;
 			path = Networking;
+			sourceTree = "<group>";
+		};
+		1E0FD21D89035B8C9C0AA12ECE76CF0B /* PCI */ = {
+			isa = PBXGroup;
+			children = (
+				7371AFCFAF0EB78AD57CFC19A2DEA52B /* FormTextFieldType.swift */,
+				3F923B0E56A483D23D528AF10A23D002 /* FormType.swift */,
+			);
+			name = PCI;
+			path = PCI;
+			sourceTree = "<group>";
+		};
+		2119AECBE96108047A3D776E670B82CC /* Primer */ = {
+			isa = PBXGroup;
+			children = (
+				321BF797D74FB91BC7008869F89FE678 /* CardButton.swift */,
+				3DDF4C405F5C8AAF0E33DDBFE4704671 /* ExternalViewModel.swift */,
+				DD43B8A3DBC6FC765BC9F3C010002646 /* PaymentMethodComponent.swift */,
+			);
+			name = Primer;
+			path = Primer;
+			sourceTree = "<group>";
+		};
+		27F14F1FC1E09BCF02B79F55763FE772 /* Nibs */ = {
+			isa = PBXGroup;
+			children = (
+				EA62458A143B4B653B0C8B156101F73E /* PrimerTextFieldView.xib */,
+			);
+			name = Nibs;
+			path = Sources/PrimerSDK/Resources/Nibs;
 			sourceTree = "<group>";
 		};
 		3212B9B525BCD854C8FF2A21D0FF4216 /* Pod */ = {
@@ -669,51 +588,60 @@
 			name = Pod;
 			sourceTree = "<group>";
 		};
-		4F7DCBDA4F1E0DA90B510F463AB9C849 /* Primer */ = {
-			isa = PBXGroup;
-			children = (
-				093284BD3C6D8A7AB5FF3C8ECE5D7504 /* AppState.swift */,
-				4915C99DF1B9395287CBCAD16C82C5F4 /* DependencyInjection.swift */,
-				7E1B456E9B101CD229DA384158D506ED /* Primer.swift */,
-				DE08DF82E4FF03B5AB61ACE219DD5443 /* PrimerDelegate.swift */,
-				59F0A962B390DFB700D2A64757AF8C1C /* ResumeHandlerProtocol.swift */,
+		364A3E4297EB69638DEAA81EF20A9C03 /* Theme */ = {
+			isa = PBXGroup;
+			children = (
+				758AF1A1674C89551E963AC259FDD848 /* PrimerTheme.swift */,
+				6579C7FF173E6501B0037029EEC380D3 /* Internal */,
+				7B0D42FB805315E4E696C192F708A47D /* Public */,
+			);
+			name = Theme;
+			path = Theme;
+			sourceTree = "<group>";
+		};
+		38AEFD61932F2D67D5B410802167ABD3 /* Network */ = {
+			isa = PBXGroup;
+			children = (
+				BA3FD7DE8AE733231F3E3C9C0549FE0F /* Endpoint.swift */,
+				7FEA825F61E2062D226DD2080785633D /* NetworkService.swift */,
+				99B7C0BFE84455F0D95E67D4F791BA67 /* URLSessionStack.swift */,
+			);
+			name = Network;
+			path = Network;
+			sourceTree = "<group>";
+		};
+		3F1F8261C213899113844EBEC57FE448 /* Primer */ = {
+			isa = PBXGroup;
+			children = (
+				53B38ECA141B6C1D40B635198AD53A67 /* AppState.swift */,
+				6054A73248A1931D144FBF0A31C7325B /* DependencyInjection.swift */,
+				EA218F0B71AED3207436AA357A1FED1C /* Primer.swift */,
+				72485298A0DE49F81C261E73665C65FE /* PrimerDelegate.swift */,
+				B1750FE8F056B8196B71F620BF821C4C /* ResumeHandlerProtocol.swift */,
 			);
 			name = Primer;
 			path = Primer;
 			sourceTree = "<group>";
 		};
-		52594621290FC20A07B431F250A5BA2C /* Data Models */ = {
-			isa = PBXGroup;
-			children = (
-				0755C9F6ADAC19A10CFCDA2F2E122CD5 /* AdyenDotPay.swift */,
-				3CBDFFAF0018BAE54CE991B9FE18FD14 /* Apaya.swift */,
-				0BDB4635DA00FEF5926A47FC7379D844 /* ApplePay.swift */,
-				5EE7DB79FFAB8183D8649FF2A2CE1E8F /* Bank.swift */,
-				8FE441337B3FC8D2C58072713E4F7F3B /* CardNetwork.swift */,
-				8D698FC42E089AD789D43AA3B0292673 /* ClientToken.swift */,
-				829C2F1915553EA2DBBD84175A6DAFA9 /* Consolable.swift */,
-				D0749146DD232FA7EA842AF7A3A0CCE7 /* CountryCode.swift */,
-				BB42AB62EB24A4F14C5EC46CCF14B263 /* Currency.swift */,
-				E91584E5FF5E43C0BB202EDAEA469A4F /* DirectDebitMandate.swift */,
-				C60C206A30F4F3CF74ABDE7B34E3086E /* ImageName.swift */,
-				81F5138896374E48F7535ACC4637206E /* Klarna.swift */,
-				6D40D12DDBF5E09631F876A641B45188 /* OrderItem.swift */,
-				E1251DC634FA28AFD4794A9178E61519 /* PaymentMethodConfig.swift */,
-				94BA773473A3875CA4AD2674E76E0EFE /* PaymentMethodToken.swift */,
-				F97A8BADE5D868DA4CE99BF2B2260686 /* PaymentMethodTokenizationRequest.swift */,
-				1374EE074DFDE8DA940886E505799727 /* PaymentResponse.swift */,
-				1870194517BE14DF1F7A765913EBEE5B /* PayPal.swift */,
-				32D09EFEC073F956DE6F79D47DB0BC48 /* PrimerContent.swift */,
-				1B51E70D46DE616CC89950FD4343F6B0 /* PrimerFlowEnums.swift */,
-				BBCF39AECFF301C6FCAEEB24AB62F037 /* PrimerSettings.swift */,
-				9E3632D8515480ACB4B6B4D2E6F2DB24 /* SuccessMessage.swift */,
-				FA6D0AFD98621A54A1E64B19CDA9FDDB /* UXMode.swift */,
-				91628D78E72EC75837C4800215725A2E /* VaultCheckoutViewModel.swift */,
-				B1FC0E19EB10D77B2431C308AF13E273 /* PCI */,
-				276FBC4E1D6E88DFC96B15BCBC3923BD /* Theme */,
-			);
-			name = "Data Models";
-			path = "Sources/PrimerSDK/Classes/Data Models";
+		48D8360B918959A42AD6FD25986055D6 /* Core */ = {
+			isa = PBXGroup;
+			children = (
+				900E6B2A20263AE210244947D5039796 /* 3DS */,
+				C513FD61FAD8763EC7D8B45E9D38EEB0 /* Payment Services */,
+				8D5A150A87BC0DB137023F47EEC9CBB6 /* PCI */,
+				3F1F8261C213899113844EBEC57FE448 /* Primer */,
+			);
+			name = Core;
+			path = Sources/PrimerSDK/Classes/Core;
+			sourceTree = "<group>";
+		};
+		502CBD7D2ED3F6822CDCDA323C5DE770 /* Third Party */ = {
+			isa = PBXGroup;
+			children = (
+				7D33B0CC3F384F72A9280640625F876A /* PromiseKit */,
+			);
+			name = "Third Party";
+			path = "Sources/PrimerSDK/Classes/Third Party";
 			sourceTree = "<group>";
 		};
 		56409D50D0FA1C19C592518252ACCB45 /* Targets Support Files */ = {
@@ -725,52 +653,11 @@
 			name = "Targets Support Files";
 			sourceTree = "<group>";
 		};
-		566EC36800181B80E3F5606EF460DE99 /* PCI */ = {
-			isa = PBXGroup;
-			children = (
-				72FDC8CC153099076B7DDEAE6C596A1E /* CardScanner */,
-			);
-			name = PCI;
-			path = PCI;
-			sourceTree = "<group>";
-		};
 		59DA5C1F72E1D5BABC43EACBA672C3BA /* iOS */ = {
 			isa = PBXGroup;
 			children = (
-<<<<<<< HEAD
 				EAB6F611E86A4758835A715E4B4184F6 /* Foundation.framework */,
 				D245E0514AAC1A2B9A6D5EA2F383E90F /* UIKit.framework */,
-=======
-				299645826D731BB2CD088BF6D45121BE /* Apaya.swift */,
-				7EBA96D52404473183ED4507DFB58734 /* ApplePay.swift */,
-				0205A6BE3DB8C611B5A309C5A8E85FD8 /* Bank.swift */,
-				63C900EFB18FD40094C5E93BE4A1E3A9 /* CardNetwork.swift */,
-				B347803ADFCCDBDF2BE69FC40DAF29BB /* ClientToken.swift */,
-				B08A73DEB7C1AE7F39CB4CDE084DADC8 /* Consolable.swift */,
-				AF36FA3C22B7253CA87C35828CEE9532 /* CountryCode.swift */,
-				C7B458FD94600981363309439C055FE0 /* Currency.swift */,
-				7ED4EC40ABD2C9365A688FEE1CACE017 /* DirectDebitMandate.swift */,
-				A3FE8427DCDBADE7F29A1C93804E429D /* ImageName.swift */,
-				911B93547F6E5DA052F3DB35CEE68BC4 /* Klarna.swift */,
-				C5144580924C813F99A5A19E816D00FA /* OrderItem.swift */,
-				766FCBA144489B551D342863526B003D /* PaymentMethodConfig.swift */,
-				AB259B0E34AA49A5451FDD6AA6D9A759 /* PaymentMethodToken.swift */,
-				74C35734CEAA9904061EF43C36384499 /* PaymentMethodTokenizationRequest.swift */,
-				D84E36B9B2B0B229A946D99337354FB9 /* PaymentResponse.swift */,
-				BE5F321E219EF79738135A9E9174B3D5 /* PayPal.swift */,
-				4C5B5861532045236B432FBC6917767A /* PrimerContent.swift */,
-				7DE91E07EB903B4C8DD36FD227A71188 /* PrimerFlowEnums.swift */,
-				8C71DA022FB257EA52BC7718304965AF /* PrimerSettings.swift */,
-				236C01D20A3E41CC16536A5F8A00DFBD /* PrimerTheme.swift */,
-				6BB89B4D8141AE2B881E703CEF9A444A /* SuccessMessage.swift */,
-				D910F3EDC0DB7F6BEDEC51F9F7F4CA9A /* UXMode.swift */,
-				114201130FBF2789D04CC76B668F3851 /* VaultCheckoutViewModel.swift */,
-				272B387428C1F15AAE1CDBB6C434D9DC /* PCI */,
-				8438B6C92739755A0077BAF3 /* AdyenDotPay.swift */,
-				84E324A8274BA6680035D3B8 /* Throwable.swift */,
-				84E324AA274BA6DB0035D3B8 /* ClientSession.swift */,
-				84E324B2274BCAFD0035D3B8 /* Customer.swift */,
->>>>>>> 6db28749
 			);
 			name = iOS;
 			sourceTree = "<group>";
@@ -789,7 +676,7 @@
 		5E9E9BA97FF9664E2E7ED2987F9BD502 /* PrimerSDK */ = {
 			isa = PBXGroup;
 			children = (
-				B2D40357C47808A26594671498C3C754 /* Core */,
+				CD611631523F58564993CD56AB01DC17 /* Core */,
 				3212B9B525BCD854C8FF2A21D0FF4216 /* Pod */,
 				CC5A21B7980238EE34392A5A13727BED /* Support Files */,
 			);
@@ -797,299 +684,236 @@
 			path = ../..;
 			sourceTree = "<group>";
 		};
-		5ED9A5DE1B5837249785BC2265A4A794 /* Core */ = {
-			isa = PBXGroup;
-			children = (
-				0F8CEC559645E9487D2FEC572FF3E6B2 /* 3DS */,
-				9671DA12A953C44B899225F24194D53B /* Payment Services */,
-				90F098C0306DBEEBAD94F20FE37E9226 /* PCI */,
-				4F7DCBDA4F1E0DA90B510F463AB9C849 /* Primer */,
-			);
-			name = Core;
-			path = Sources/PrimerSDK/Classes/Core;
-			sourceTree = "<group>";
-		};
-		68EE11F061CD12C6EA8150CF83BEABE2 /* Nibs */ = {
-			isa = PBXGroup;
-			children = (
-				DD47FAAA27BC494C01846EAD4934CC74 /* PrimerTextFieldView.xib */,
-			);
-			name = Nibs;
-			path = Sources/PrimerSDK/Resources/Nibs;
-			sourceTree = "<group>";
-		};
-		691259019CF7C6BFB7B5DDAC15C5134D /* UI Delegates */ = {
-			isa = PBXGroup;
-			children = (
-				FF1D2C5537803B3C80BB85C2325C66B6 /* ReloadDelegate.swift */,
-			);
-			name = "UI Delegates";
-			path = "UI Delegates";
-			sourceTree = "<group>";
-		};
-		6AC1ED216457E5544FF870CD90C6F7C6 /* Error Handler */ = {
-			isa = PBXGroup;
-			children = (
-				668420C2BA1D9CDBE20EFAB7C5A639E6 /* ErrorHandler.swift */,
-				FC1E6F69256BD10411F9EEEE35460936 /* PrimerError.swift */,
+		6579C7FF173E6501B0037029EEC380D3 /* Internal */ = {
+			isa = PBXGroup;
+			children = (
+				1FC422B24EF9500DF3B5C048D0B85174 /* PrimerTheme+Borders.swift */,
+				C335510BB1F8AA09D10D7732EA09F054 /* PrimerTheme+Buttons.swift */,
+				A5850C84A3A8265042316B4F674A7F2D /* PrimerTheme+Colors.swift */,
+				BD361024B2124D0D45CBF7D1AC461722 /* PrimerTheme+Inputs.swift */,
+				45AF07D186B40F2035FAFA2CE6CDA203 /* PrimerTheme+TextStyles.swift */,
+				602112CE9A957B16E392EB8E8C40F508 /* PrimerTheme+Views.swift */,
+			);
+			name = Internal;
+			path = Internal;
+			sourceTree = "<group>";
+		};
+		6729043500C32AF795BB48918E1B2D31 /* CardScanner */ = {
+			isa = PBXGroup;
+			children = (
+				9718D41B8F2096240255E7D316A5DCB7 /* CardScannerViewController.swift */,
+				7515DE6ABC3C51D0B099D5FD98DA6F61 /* CardScannerViewController+SimpleScanDelegate.swift */,
+			);
+			name = CardScanner;
+			path = CardScanner;
+			sourceTree = "<group>";
+		};
+		7247ACD97AB79769C7D29E910A7E0D09 /* Development Pods */ = {
+			isa = PBXGroup;
+			children = (
+				5E9E9BA97FF9664E2E7ED2987F9BD502 /* PrimerSDK */,
+			);
+			name = "Development Pods";
+			sourceTree = "<group>";
+		};
+		7B0D42FB805315E4E696C192F708A47D /* Public */ = {
+			isa = PBXGroup;
+			children = (
+				1D7FB4C00621E40B3B7A3FEDB72D076E /* PrimerThemeData.swift */,
+				4FAA7056EF57AF3EA7C63576282780C4 /* PrimerThemeData+Deprecated.swift */,
+			);
+			name = Public;
+			path = Public;
+			sourceTree = "<group>";
+		};
+		7D1E9FDE1284D48ECE171CAB5FF2AA80 /* Components */ = {
+			isa = PBXGroup;
+			children = (
+				A288D384BC3E00A86A0AF2AA1BB2CFBA /* PrimerSearchTextField.swift */,
+			);
+			name = Components;
+			path = Components;
+			sourceTree = "<group>";
+		};
+		7D33B0CC3F384F72A9280640625F876A /* PromiseKit */ = {
+			isa = PBXGroup;
+			children = (
+				85F3B41121699A1CCFEDCBF3C7BB8560 /* after.swift */,
+				07C2712E03299C3CD77FA20E009BF1B2 /* Box.swift */,
+				70A4FECF3941EC7CF682F19938653542 /* Catchable.swift */,
+				B81FAAD9F6894993C980C438B677F243 /* Configuration.swift */,
+				C32949E2EE51F4CAFEBBAF0EA102A586 /* CustomStringConvertible.swift */,
+				17DFFA515F07F330A481EBD1AF07EF1C /* Dispatcher.swift */,
+				8C092EF70D2C6E8CFB44CF632D94E39C /* Error.swift */,
+				C3202CDBCAED3442BAE795733BC63CCD /* firstly.swift */,
+				20E96E801FD3AA4EFA8F287559712571 /* Guarantee.swift */,
+				D35EEA789CD66BCA01B84EB49E5B7EB5 /* hang.swift */,
+				2E302656687FAD729A216246FAC3CAD8 /* LogEvent.swift */,
+				443A9FD4945C6CCCF75DA3C4FE3B90D4 /* Promise.swift */,
+				5386547FCE3210B307C2EC7D9008B4A4 /* race.swift */,
+				EE3F7D58DA66F3B2D2E42378F9ADE214 /* Resolver.swift */,
+				AE4B8B4F60961AE64FED3A11CFBC05F3 /* Thenable.swift */,
+				8547C51935A72068D94B5EB6B1F74526 /* when.swift */,
+				9851607C1CE4665114E65AD2280CD01C /* Cancellation */,
+				CD74E580D0C24B8A29B558899B91FFB5 /* Dispatchers */,
+				F549E93579A1825B08A7BA90ED2ACFF8 /* Wrappers */,
+			);
+			name = PromiseKit;
+			path = PromiseKit;
+			sourceTree = "<group>";
+		};
+		7E5557FD1175FF024403084F5C132E70 /* Error Handler */ = {
+			isa = PBXGroup;
+			children = (
+				D49C369E14483983D485D96A29F6167A /* ErrorHandler.swift */,
+				6CD0A4F4EC85F0277EBC42735BE11600 /* PrimerError.swift */,
 			);
 			name = "Error Handler";
 			path = "Sources/PrimerSDK/Classes/Error Handler";
 			sourceTree = "<group>";
 		};
-		70068D4C61DD58363BE67652380E2430 /* Root */ = {
-			isa = PBXGroup;
-			children = (
-				14A2BE4CF37CC1F87CC8A16AA8398A34 /* PrimerCardFormViewController.swift */,
-				602F1EECF2671B2C8FD9E64F9A4ADA9E /* PrimerContainerViewController.swift */,
-				12F1F12F11F03257863552E2E57A3C24 /* PrimerFormViewController.swift */,
-				ACBBA28938E2340CC6584DF116FFBA40 /* PrimerLoadingViewController.swift */,
-				BE4FFAA477E853783DDE3710102F811B /* PrimerNavigationBar.swift */,
-				C050D208AD35754AC584EB08CD5C28CF /* PrimerNavigationController.swift */,
-				BDA6543B8E41C66FD2EA16DAED538A7E /* PrimerRootViewController.swift */,
-				F7D17B47298C8D1E84D5AAA48C961D24 /* PrimerUniversalCheckoutViewController.swift */,
-				7E05738CF37AE9F63C27C627D5FD290C /* PrimerVaultManagerViewController.swift */,
+		80C4A4E1A8E586A36BA7FE8D961382E4 /* Banks */ = {
+			isa = PBXGroup;
+			children = (
+				94852D44217736BE66068135EE6A112D /* BankSelectorViewController.swift */,
+				B5CAC3974206BD147D4600BF007CC80C /* BankTableViewCell.swift */,
+			);
+			name = Banks;
+			path = Banks;
+			sourceTree = "<group>";
+		};
+		8B6892FF80A62B655F9644E349040DDC /* API */ = {
+			isa = PBXGroup;
+			children = (
+				0C52791B072E9D7353C4C72D3DE164F3 /* Primer */,
+			);
+			name = API;
+			path = API;
+			sourceTree = "<group>";
+		};
+		8BCA7800FAD425C6C53E5521AC60FF07 /* Parser */ = {
+			isa = PBXGroup;
+			children = (
+				4FDEA7908B60A0AC6FD73D9D49832681 /* Parser.swift */,
+				FC0E943C55BDCAC9832452C2842B1EA2 /* JSON */,
+			);
+			name = Parser;
+			path = Parser;
+			sourceTree = "<group>";
+		};
+		8D5A150A87BC0DB137023F47EEC9CBB6 /* PCI */ = {
+			isa = PBXGroup;
+			children = (
+				B8E0733F935E76385B5EB332B642FB69 /* TokenizationService.swift */,
+			);
+			name = PCI;
+			path = PCI;
+			sourceTree = "<group>";
+		};
+		900E6B2A20263AE210244947D5039796 /* 3DS */ = {
+			isa = PBXGroup;
+			children = (
+				EF79A1B42600A242590C1507691CB5C5 /* 3DSService.swift */,
+				9CCCA4DD0F5501D962B1DC51753A603A /* 3DSService+Promises.swift */,
+				D7CD211DA5DA06312CEFDC34FAC53CC1 /* Data Models */,
+				1C5082773BB96A6E09A5BD78D41C7D08 /* Networking */,
+			);
+			name = 3DS;
+			path = 3DS;
+			sourceTree = "<group>";
+		};
+		97374B2BDBA9E6B2DFF8C4F91A957F06 /* Localizable */ = {
+			isa = PBXGroup;
+			children = (
+				D2E29A838F55A334AFAEAA0744F8BCF1 /* en.lproj */,
+				8AF21FBE687A86DD9D015DCBE92361AF /* fr.lproj */,
+				FA58822EF001ADC155E1498F97541880 /* sv.lproj */,
+			);
+			name = Localizable;
+			path = Sources/PrimerSDK/Resources/Localizable;
+			sourceTree = "<group>";
+		};
+		9851607C1CE4665114E65AD2280CD01C /* Cancellation */ = {
+			isa = PBXGroup;
+			children = (
+				B606FE64A2FE3AF1D51057B3D7E7AC1F /* CancelContext.swift */,
+				9FCE460786AFFE6DC08D81AC4E0ABE1D /* Cancellable.swift */,
+				BF0A830CE0CF58F2FB8BD99E2C2E7FD4 /* CancellableCatchable.swift */,
+				B50A7776EE22F41A9019E3E83B0B73B5 /* CancellablePromise.swift */,
+				06A12CB7A69FE37F9B8CE8E886A8C256 /* CancellableThenable.swift */,
+			);
+			name = Cancellation;
+			path = Cancellation;
+			sourceTree = "<group>";
+		};
+		9BC2152B7879C5F53F23338F0817126F /* User Interface */ = {
+			isa = PBXGroup;
+			children = (
+				80C4A4E1A8E586A36BA7FE8D961382E4 /* Banks */,
+				7D1E9FDE1284D48ECE171CAB5FF2AA80 /* Components */,
+				AA4FE8914C64E4088F76F0AA1E12797F /* Error */,
+				DFAFBF0B58B4F0185701268A509BAA8C /* OAuth */,
+				EDAFB20ABD4A077E8E5429278834C02E /* PCI */,
+				2119AECBE96108047A3D776E670B82CC /* Primer */,
+				AF8C0C0DF2DCDF912D4E058C6972A893 /* Root */,
+				DFF9B9EA141306D071B1444ED20B131E /* Success */,
+				FC19E589B4C289911B5D2E6C85DB472B /* Text Fields */,
+				08D0BAA1FEC43AB1BCE2DB95DFC9185D /* TokenizationViewModels */,
+				FA3E1AEB9FAE9ACC0774E9982CACAA38 /* UI Delegates */,
+				F770530E40F11337216CD9A2711EED4D /* Vault */,
+			);
+			name = "User Interface";
+			path = "Sources/PrimerSDK/Classes/User Interface";
+			sourceTree = "<group>";
+		};
+		AA4FE8914C64E4088F76F0AA1E12797F /* Error */ = {
+			isa = PBXGroup;
+			children = (
+				51651580A916F2969AB1DC8C008BE924 /* ErrorViewController.swift */,
+			);
+			name = Error;
+			path = Error;
+			sourceTree = "<group>";
+		};
+		AF8C0C0DF2DCDF912D4E058C6972A893 /* Root */ = {
+			isa = PBXGroup;
+			children = (
+				E712DF3CEF91BA25A02C4F2188AAC55F /* PrimerCardFormViewController.swift */,
+				2C87C1874F8C693C22AD8BD27FCECF85 /* PrimerContainerViewController.swift */,
+				D74EF474E9F0EE573079DA0F2C723A9B /* PrimerFormViewController.swift */,
+				61648ACC98ACCCE58DA063697F946755 /* PrimerLoadingViewController.swift */,
+				EBB9ECEBC1C5E4FCEB982673789BF5AF /* PrimerNavigationBar.swift */,
+				0DAFF6D07843164FE355D8BF9688AE99 /* PrimerNavigationController.swift */,
+				7E86E249601B646C316F30A38E4BAD30 /* PrimerRootViewController.swift */,
+				597863988C22385EB1016FE730F29DA2 /* PrimerUniversalCheckoutViewController.swift */,
+				4FA9BCC62CFB4643FC2155F2C04F1AA5 /* PrimerVaultManagerViewController.swift */,
 			);
 			name = Root;
 			path = Root;
 			sourceTree = "<group>";
 		};
-		71239BB7BCE0759EB0D41847F2448E4A /* OAuth */ = {
-			isa = PBXGroup;
-			children = (
-				BF8E9B2AE22527CF6377E06630029844 /* PrimerWebViewController.swift */,
-			);
-			name = OAuth;
-			path = OAuth;
-			sourceTree = "<group>";
-		};
-		7247ACD97AB79769C7D29E910A7E0D09 /* Development Pods */ = {
-			isa = PBXGroup;
-			children = (
-				5E9E9BA97FF9664E2E7ED2987F9BD502 /* PrimerSDK */,
-			);
-			name = "Development Pods";
-			sourceTree = "<group>";
-		};
-		72FDC8CC153099076B7DDEAE6C596A1E /* CardScanner */ = {
-			isa = PBXGroup;
-			children = (
-				590CACA813F6FAA6F66DCF23EB7EF7C9 /* CardScannerViewController.swift */,
-				B2FD4ADCCC77854E13A6E064AB0B5984 /* CardScannerViewController+SimpleScanDelegate.swift */,
-			);
-			name = CardScanner;
-			path = CardScanner;
-			sourceTree = "<group>";
-		};
-		789CAEFA723BF4143DDD12BD36984D53 /* Text Fields */ = {
-			isa = PBXGroup;
-			children = (
-				80F6F0E8AAA015FC38437997E76CD3D4 /* CardComponentsManager.swift */,
-				29BA88924A242D55023C66AB4D4D9C0D /* PrimerCardholderNameFieldView.swift */,
-				3FD328BC12563F780B9018A7F2CE9036 /* PrimerCardNumberFieldView.swift */,
-				1EFDEBDCA542496737F0BA60BD961CC1 /* PrimerCVVFieldView.swift */,
-				C2EF69F506AF8224BA64F6DF8134E63A /* PrimerExpiryDateFieldView.swift */,
-				C19E73DE08713B0AD50E1ACB77476F88 /* PrimerNibView.swift */,
-				64A9BD72638A05468FF71E35EB4C9AEA /* PrimerTextField.swift */,
-				72E0B4129D0FE754DCB5B0C176948386 /* PrimerTextFieldView.swift */,
-			);
-			name = "Text Fields";
-			path = "Text Fields";
-			sourceTree = "<group>";
-		};
-		7E1A401FD01860CBBDD9C7CDA5985F3C /* Success */ = {
-			isa = PBXGroup;
-			children = (
-				799199B2EEBE8A1919BEDA597CE8D43B /* SuccessViewController.swift */,
-			);
-			name = Success;
-			path = Success;
-			sourceTree = "<group>";
-		};
-		8135BF150D7937CEC7F96FC3535177E6 /* Error */ = {
-			isa = PBXGroup;
-			children = (
-				8F6D70A4E9CC2684C8F89D372271C149 /* ErrorViewController.swift */,
-			);
-			name = Error;
-			path = Error;
-			sourceTree = "<group>";
-		};
-		85D2EA1F13525880257318E77A54E2F3 /* Dispatchers */ = {
-			isa = PBXGroup;
-			children = (
-				568FB75F1F8A7794E3DF27ABA7BFFC45 /* ConcurrencyLimitedDispatcher.swift */,
-				EC79275884FA7A9DBF2E91C756CE1F32 /* CoreDataDispatcher.swift */,
-				026C771DC856F7426F70A0546FAE2BF6 /* Queue.swift */,
-				65A80CA5126284E322A64481DD14F3B4 /* RateLimitedDispatcher.swift */,
-				49EE327FD680D51A04DA00E5EB4DC04D /* RateLimitedDispatcherBase.swift */,
-				A44CB3778D6A4C63D8B9FE52248FC7FB /* StrictRateLimitedDispatcher.swift */,
-			);
-			name = Dispatchers;
-			path = Dispatchers;
-			sourceTree = "<group>";
-		};
-		8AAF64A464946A7BA0370F8D6DF0BEF7 /* Localizable */ = {
-			isa = PBXGroup;
-			children = (
-<<<<<<< HEAD
-				A9E3BA7C84BE4C66C77CA541890831F7 /* en.lproj */,
-				BCB3266AAC4D4F094BCA2A2351D8AF94 /* fr.lproj */,
-				0CDF40BF71BE00C28E4EFBA62CC98CAF /* sv.lproj */,
-=======
-				84E324AE274BA7FF0035D3B8 /* AnyCodable.swift */,
-				84E324AC274BA7FF0035D3B8 /* AnyDecodable.swift */,
-				84E324AD274BA7FF0035D3B8 /* AnyEncodable.swift */,
-				6C250A79D794C66CF7CA532771C45FB3 /* AlertController.swift */,
-				94E84E3796033996973BE68602DD8DDF /* BundleExtension.swift */,
-				9032918833A3F8B38487A5ED143A1C9E /* DateExtension.swift */,
-				F46E13AE0E310B49ECA3B1D819BF3074 /* IntExtension.swift */,
-				FCC205B3004DAE9F81ACCE629334ACEE /* Logger.swift */,
-				8E38FC370A85EEEA9BFD91699DC1CFB9 /* Mask.swift */,
-				D21F9216F0A3B70BC3262982D72C82A1 /* Optional+Extensions.swift */,
-				F6B3B5418CEC0A5CB7C440F084E2BDCC /* PresentationController.swift */,
-				0833C44BE71184FC81A0BCE504D6F59A /* PrimerButton.swift */,
-				9419E3A7F8791D8CAACA2E97D13BF679 /* PrimerCustomStyleTextField.swift */,
-				B89D8F33F593921CFBAFFA2EAE8ECE3D /* PrimerImage.swift */,
-				73620039108246B251C917FF50E7B1D9 /* PrimerScrollView.swift */,
-				BD27C799FEB4E1494AA7EA83DFE80E16 /* PrimerTableViewCell.swift */,
-				B28010D86A3BFF875A7DAF0192AF1AD3 /* PrimerViewController.swift */,
-				01287FF8F5038414CAAB0BE48B8AB6AE /* PrimerViewExtensions.swift */,
-				E2253A8556510A96238AD9BDB6CAEA18 /* StringExtension.swift */,
-				AD59F7CACB6C930573D5A3A1E3BCB842 /* UIColorExtension.swift */,
-				9AF9B721AB05698A61B6D972B7F10550 /* UIDeviceExtension.swift */,
-				800998BCFC691E93D35E06DC4A501F17 /* URLExtension.swift */,
-				273E968369E6618B65BA3686F1D62E19 /* UserDefaultsExtension.swift */,
-				55391E728FCEE178810832BE503CC61E /* Validation.swift */,
-				2D613497CC4279190BD7DA2363A01F3A /* WebViewUtil.swift */,
->>>>>>> 6db28749
-			);
-			name = Localizable;
-			path = Sources/PrimerSDK/Resources/Localizable;
-			sourceTree = "<group>";
-		};
-		8D048794D666D2554A0F4D2DAC5A2301 /* Cancellation */ = {
-			isa = PBXGroup;
-			children = (
-				6893EEE4D46A7EDB25F09709B736F195 /* CancelContext.swift */,
-				045126600105669103E9F281A20FBC37 /* Cancellable.swift */,
-				0DBB767388A604C0906E68AD8F1CE73E /* CancellableCatchable.swift */,
-				FD5DF8D27FBC171081DC5C4F79471D93 /* CancellablePromise.swift */,
-				BECFAB6EFF5E316221296BE062F26899 /* CancellableThenable.swift */,
-			);
-			name = Cancellation;
-			path = Cancellation;
-			sourceTree = "<group>";
-		};
-		90F098C0306DBEEBAD94F20FE37E9226 /* PCI */ = {
-			isa = PBXGroup;
-			children = (
-				33DB72313525F42945DCA621231046C2 /* TokenizationService.swift */,
-			);
-			name = PCI;
-			path = PCI;
-			sourceTree = "<group>";
-		};
-		952EBDF8BD878D7E3EEC3E526173DD0F /* Vault */ = {
-			isa = PBXGroup;
-			children = (
-				9A34CE90824943B892CF339D18F7CC2C /* VaultPaymentMethodView.swift */,
-				1591831FE215F82A6AF5C41C92B86617 /* VaultPaymentMethodViewController.swift */,
-				2566F79DB366654DBC47CB9C7865E84C /* VaultPaymentMethodViewModel.swift */,
-			);
-			name = Vault;
-			path = Vault;
-			sourceTree = "<group>";
-		};
-		9671DA12A953C44B899225F24194D53B /* Payment Services */ = {
-			isa = PBXGroup;
-			children = (
-				0845A7949F0AB495D79FB27E2D898186 /* ClientTokenService.swift */,
-				D4D4854592E6D90E2FE3B0658334BB3A /* DirectDebitService.swift */,
-				0376FEF5C912E8CA7617378FA59AC84B /* PaymentMethodConfigService.swift */,
-				0CFA68455247168B678CF1C15E19A4CB /* PayPalService.swift */,
-				1C48656BF8DB55832F03846E0CE8874A /* VaultService.swift */,
+		BA8502941C7C4652113F33CB13904B14 /* Constants */ = {
+			isa = PBXGroup;
+			children = (
+				4572EE3932B7C5F0B519F922F1E75938 /* Colors.swift */,
+				8A054857AE277D793C8CC9F4E491692F /* Content.swift */,
+				8F6D5AD23F38A7ADCDA5255585D4AE2C /* Dimensions.swift */,
+			);
+			name = Constants;
+			path = Sources/PrimerSDK/Classes/Constants;
+			sourceTree = "<group>";
+		};
+		C513FD61FAD8763EC7D8B45E9D38EEB0 /* Payment Services */ = {
+			isa = PBXGroup;
+			children = (
+				2ECEC974718ABDB7AF42A2E41AECCE3B /* ClientTokenService.swift */,
+				04D47E510F0B2665152AFF5D0422F95D /* DirectDebitService.swift */,
+				6DAC9F854DBE70E3BA7341FCF7B47550 /* PaymentMethodConfigService.swift */,
+				EBEA5F13E4DD3CBA5D18DDB1E2186E63 /* PayPalService.swift */,
+				7E7B48D8B29B062E13B30CA47014BD77 /* VaultService.swift */,
 			);
 			name = "Payment Services";
 			path = "Payment Services";
-			sourceTree = "<group>";
-		};
-		98C12176FF8C0FE32C05E3672D9AC4A2 /* Network */ = {
-			isa = PBXGroup;
-			children = (
-				9651D077FAB5B9F0563EE94995E9EF3A /* Endpoint.swift */,
-				20552CA799574AA18AAF66D559178762 /* NetworkService.swift */,
-				771AC6C058912DB4A448F608D9CA8810 /* URLSessionStack.swift */,
-			);
-			name = Network;
-			path = Network;
-			sourceTree = "<group>";
-		};
-		A0D71874EA74451C499ECCD6694AA899 /* Constants */ = {
-			isa = PBXGroup;
-			children = (
-				6EA8EF168007156E5E21F37DE27E388E /* Colors.swift */,
-				D0FFB061AFEB6C3D2FDED0B806F602F0 /* Content.swift */,
-				1113C2E1B2B206EB354848778AFA4AA2 /* Dimensions.swift */,
-			);
-			name = Constants;
-			path = Sources/PrimerSDK/Classes/Constants;
-			sourceTree = "<group>";
-		};
-		A2B1AD62068EAEA7CC806539998C91A0 /* Components */ = {
-			isa = PBXGroup;
-			children = (
-				D04029409F786EC81916B6DC8864F528 /* PrimerSearchTextField.swift */,
-			);
-			name = Components;
-			path = Components;
-			sourceTree = "<group>";
-		};
-		B1FC0E19EB10D77B2431C308AF13E273 /* PCI */ = {
-			isa = PBXGroup;
-			children = (
-				2421F9704D1C195008EF0DE3836D1097 /* FormTextFieldType.swift */,
-				A38F796A64D04C975A9484633C755674 /* FormType.swift */,
-			);
-			name = PCI;
-			path = PCI;
-			sourceTree = "<group>";
-		};
-		B2D40357C47808A26594671498C3C754 /* Core */ = {
-			isa = PBXGroup;
-			children = (
-				D79C070C6838D99D09B9647F9212B40E /* Icons.xcassets */,
-				A0D71874EA74451C499ECCD6694AA899 /* Constants */,
-				5ED9A5DE1B5837249785BC2265A4A794 /* Core */,
-				52594621290FC20A07B431F250A5BA2C /* Data Models */,
-				6AC1ED216457E5544FF870CD90C6F7C6 /* Error Handler */,
-				E1134764AEC2A657579616C0432ABD3C /* Extensions & Utilities */,
-				8AAF64A464946A7BA0370F8D6DF0BEF7 /* Localizable */,
-				68EE11F061CD12C6EA8150CF83BEABE2 /* Nibs */,
-				FFDE8E24DAFDCFC5748D87721BF789E7 /* Services */,
-				28609FFFAA168569B53D1BDF36005872 /* Third Party */,
-				D275B17563357121CF0B0763997709DA /* User Interface */,
-			);
-			name = Core;
-			sourceTree = "<group>";
-		};
-		C19B11C0FE8B60F7ED2E215DBFA0A7D4 /* JSON */ = {
-			isa = PBXGroup;
-			children = (
-				7C452B8E7CFE77E16A3CDAB61E9F488E /* JSONParser.swift */,
-			);
-			name = JSON;
-			path = JSON;
-			sourceTree = "<group>";
-		};
-		C50D3F25B317600BEE6F293281F345CE /* Banks */ = {
-			isa = PBXGroup;
-			children = (
-				04049D7522F71AC3A78F3C5F06FEDEDD /* BankSelectorViewController.swift */,
-				0F515D06FEE117DC45842C79F58DE020 /* BankTableViewCell.swift */,
-			);
-			name = Banks;
-			path = Banks;
 			sourceTree = "<group>";
 		};
 		C99317E726DB0D5CA94A6EFE2CA8C63E /* Pods-PrimerSDK_Tests */ = {
@@ -1124,6 +948,38 @@
 			path = "Example/Pods/Target Support Files/PrimerSDK";
 			sourceTree = "<group>";
 		};
+		CD611631523F58564993CD56AB01DC17 /* Core */ = {
+			isa = PBXGroup;
+			children = (
+				0C9F31D3AC8C5F4207B2A7F1998982A9 /* Icons.xcassets */,
+				BA8502941C7C4652113F33CB13904B14 /* Constants */,
+				48D8360B918959A42AD6FD25986055D6 /* Core */,
+				EF59E9D05D1D0E9EB6835BA8FA05294F /* Data Models */,
+				7E5557FD1175FF024403084F5C132E70 /* Error Handler */,
+				10342E3D9A1165D6D8E2175882290C0B /* Extensions & Utilities */,
+				97374B2BDBA9E6B2DFF8C4F91A957F06 /* Localizable */,
+				27F14F1FC1E09BCF02B79F55763FE772 /* Nibs */,
+				156F6A185D20373F9A39F7D6E91CF141 /* Services */,
+				502CBD7D2ED3F6822CDCDA323C5DE770 /* Third Party */,
+				9BC2152B7879C5F53F23338F0817126F /* User Interface */,
+			);
+			name = Core;
+			sourceTree = "<group>";
+		};
+		CD74E580D0C24B8A29B558899B91FFB5 /* Dispatchers */ = {
+			isa = PBXGroup;
+			children = (
+				2BE8C6917F05A2A7FC0FA99CFC831598 /* ConcurrencyLimitedDispatcher.swift */,
+				B4A3AC9F8402552BA9C2B5FB9D396106 /* CoreDataDispatcher.swift */,
+				1671BD773B6E863E69125313852BB29A /* Queue.swift */,
+				BCA9E24BF863D0BFEB17990780E5A105 /* RateLimitedDispatcher.swift */,
+				1E81BFB745C46F2A394242C0A37DE462 /* RateLimitedDispatcherBase.swift */,
+				84462229C0B4D2354C4E46286CE3F4DE /* StrictRateLimitedDispatcher.swift */,
+			);
+			name = Dispatchers;
+			path = Dispatchers;
+			sourceTree = "<group>";
+		};
 		CF1408CF629C7361332E53B88F7BD30C = {
 			isa = PBXGroup;
 			children = (
@@ -1135,33 +991,13 @@
 			);
 			sourceTree = "<group>";
 		};
-		D275B17563357121CF0B0763997709DA /* User Interface */ = {
-			isa = PBXGroup;
-			children = (
-				C50D3F25B317600BEE6F293281F345CE /* Banks */,
-				A2B1AD62068EAEA7CC806539998C91A0 /* Components */,
-				8135BF150D7937CEC7F96FC3535177E6 /* Error */,
-				71239BB7BCE0759EB0D41847F2448E4A /* OAuth */,
-				566EC36800181B80E3F5606EF460DE99 /* PCI */,
-				DEC6AF1B1F95EDE7B09805EED0848F50 /* Primer */,
-				70068D4C61DD58363BE67652380E2430 /* Root */,
-				7E1A401FD01860CBBDD9C7CDA5985F3C /* Success */,
-				789CAEFA723BF4143DDD12BD36984D53 /* Text Fields */,
-				FE9B0B04D1097F76A955BABBC0EB9840 /* TokenizationViewModels */,
-				691259019CF7C6BFB7B5DDAC15C5134D /* UI Delegates */,
-				952EBDF8BD878D7E3EEC3E526173DD0F /* Vault */,
-			);
-			name = "User Interface";
-			path = "Sources/PrimerSDK/Classes/User Interface";
-			sourceTree = "<group>";
-		};
-		D6094B4869C4932B965F09921CA416D4 /* API */ = {
-			isa = PBXGroup;
-			children = (
-				ECA7467046B90765959A59C9A0B90EB0 /* Primer */,
-			);
-			name = API;
-			path = API;
+		D7CD211DA5DA06312CEFDC34FAC53CC1 /* Data Models */ = {
+			isa = PBXGroup;
+			children = (
+				33B4FA30B6893D3A39436BBC4138F492 /* 3DS.swift */,
+			);
+			name = "Data Models";
+			path = "Data Models";
 			sourceTree = "<group>";
 		};
 		DC341534F0F751E90DBE9F9F51531A54 /* Pods-PrimerSDK_Example */ = {
@@ -1181,156 +1017,139 @@
 			path = "Target Support Files/Pods-PrimerSDK_Example";
 			sourceTree = "<group>";
 		};
-		DEC6AF1B1F95EDE7B09805EED0848F50 /* Primer */ = {
-			isa = PBXGroup;
-			children = (
-				E0B940878D110D286CFAE4892BDDA20E /* CardButton.swift */,
-				4BD8B7B88FF2AD19B4AB3F7F63C9ADF4 /* ExternalViewModel.swift */,
-				0ECC3D10D4D30CDE25DF7A115AA28364 /* PaymentMethodComponent.swift */,
-			);
-			name = Primer;
-			path = Primer;
-			sourceTree = "<group>";
-		};
-		E1134764AEC2A657579616C0432ABD3C /* Extensions & Utilities */ = {
-			isa = PBXGroup;
-			children = (
-				2792FF4131371FD4FE727DF1D4B26B54 /* AlertController.swift */,
-				6122D02BFB3AB7298B9006C7FD4045EF /* BundleExtension.swift */,
-				0A26E873F97A6E1D8430A0BEFBA36724 /* DateExtension.swift */,
-				930A230E10493BF8268386BAFC65313A /* IntExtension.swift */,
-				C61A45B754356A8A176A25BC785A6148 /* Logger.swift */,
-				DA2222725B5E4AEC5FC1ACEF85DFD139 /* Mask.swift */,
-				AB22940EF1220890D0397936F0B8D7D6 /* Optional+Extensions.swift */,
-				AF24A5F6DA6611AD7D2ED81D152EF07E /* PresentationController.swift */,
-				DE9490576D3D113F860BF91BEC26E229 /* PrimerButton.swift */,
-				DBCDC0D586A22CC468D9E7C5E82391C1 /* PrimerCustomStyleTextField.swift */,
-				72A3CB58E92FFCA38880DEBA3C27CF53 /* PrimerImage.swift */,
-				A8438798F6830603BFB985AC4F0779EF /* PrimerScrollView.swift */,
-				55DC085D236B1A0892E5A2E928BD3301 /* PrimerTableViewCell.swift */,
-				06A10FDC2630D22B2C97B32998059F78 /* PrimerViewController.swift */,
-				F3B96B6D788FF7FC6911997C0CA8E24B /* PrimerViewExtensions.swift */,
-				7D2EBB4909ADBBF3F7B650C8AA50B684 /* StringExtension.swift */,
-				AC4DAD4D2D22FFCEAFE9BCB47FCB3485 /* UIColorExtension.swift */,
-				E336798029A0077EC8CDF682834A81AA /* UIDeviceExtension.swift */,
-				032CF4C33819BAC3D0867AC4EAB7DEC5 /* URLExtension.swift */,
-				9D4B356883BA49906DAC600DB67B64A3 /* UserDefaultsExtension.swift */,
-				0CC685FC269168FA67C3EC19EBA6EBFF /* Validation.swift */,
-				37B3D21215351263B33568965FD9D990 /* WebViewUtil.swift */,
-			);
-			name = "Extensions & Utilities";
-			path = "Sources/PrimerSDK/Classes/Extensions & Utilities";
-			sourceTree = "<group>";
-		};
-		E5EEE973B68C5043398D271E9182ED12 /* PromiseKit */ = {
-			isa = PBXGroup;
-			children = (
-				9211F9FACD81024A7ACE721A9660234C /* after.swift */,
-				CBBE39718B0B421FB90070B4564F5F79 /* Box.swift */,
-				DBB6EDB82F5E4207BB9F44FFD8350537 /* Catchable.swift */,
-				822E36728DC244CA3C557EA704376F9D /* Configuration.swift */,
-				6505A2405C7337670FF52D3E1DF1463F /* CustomStringConvertible.swift */,
-				FE380D31D5F9034523968F95CA9CB08E /* Dispatcher.swift */,
-				05A37FDD6848D1A49254CEB98948C926 /* Error.swift */,
-				B96841D77C9F59C3E3BE8FC48B3DC047 /* firstly.swift */,
-				3CE88988E668C5337E17EAE35B57EC0F /* Guarantee.swift */,
-				462F182CFA4C696A3CF4F15DCFBCC6CA /* hang.swift */,
-				8BB2E7B328A2693AE2A5EAD51926EC31 /* LogEvent.swift */,
-				9FFF347AC10826619BFB80FCFE728119 /* Promise.swift */,
-				7F09DAEE6AAFCC25398FE933BEC26B41 /* race.swift */,
-				95111496DBE6C6768824459D38608A5D /* Resolver.swift */,
-				3A10DD0899CCA0DB7A5A3C58DCC72353 /* Thenable.swift */,
-				936F654CFFA6050EB8CBC9AFE8496E91 /* when.swift */,
-				8D048794D666D2554A0F4D2DAC5A2301 /* Cancellation */,
-				85D2EA1F13525880257318E77A54E2F3 /* Dispatchers */,
-				F2E00BD105EBE8A12243CE6A74013941 /* Wrappers */,
-			);
-			name = PromiseKit;
-			path = PromiseKit;
-			sourceTree = "<group>";
-		};
-		ECA7467046B90765959A59C9A0B90EB0 /* Primer */ = {
-			isa = PBXGroup;
-			children = (
-				E69C227710F1E935EF562875F4B47DCA /* PrimerAPI.swift */,
-				475224044B3AAEFA3E867FC811FCBDE0 /* PrimerAPIClient.swift */,
-				FCBCEF5A62934E8549F7C7546AB1C14B /* PrimerAPIClient+Promises.swift */,
-			);
-			name = Primer;
-			path = Primer;
-			sourceTree = "<group>";
-		};
-		ECB1F75FEA4962233C42BBB5F9134500 /* Parser */ = {
-			isa = PBXGroup;
-			children = (
-				795449FF612B822958E8C38DC97BC912 /* Parser.swift */,
-				C19B11C0FE8B60F7ED2E215DBFA0A7D4 /* JSON */,
-			);
-			name = Parser;
-			path = Parser;
-			sourceTree = "<group>";
-		};
-		F1BE806061FCFF0FC71F6C4D40D6CB74 /* Public */ = {
-			isa = PBXGroup;
-			children = (
-				4E68EC6616633CE13BC15A04B19D278D /* PrimerThemeData.swift */,
-				353F534E7750A8BEB881B8BFF84B5B1E /* PrimerThemeData+Deprecated.swift */,
-			);
-			name = Public;
-			path = Public;
-			sourceTree = "<group>";
-		};
-		F2E00BD105EBE8A12243CE6A74013941 /* Wrappers */ = {
-			isa = PBXGroup;
-			children = (
-				A46B5B1097765E648A0D54B3E7B4E3FA /* CatchWrappers.swift */,
-				54A64C12C7A09F932856D63E3ACEEDD0 /* EnsureWrappers.swift */,
-				13E90CF35C7D4AADDF541D2F990E2565 /* FinallyWrappers.swift */,
-				C2E2C3B39DBE85E99C02F25B58B1AE69 /* GuaranteeWrappers.swift */,
-				295A91D82D5CA69E12EC7ABE616E32BB /* RecoverWrappers.swift */,
-				9F44BB080833FB1980A06E8DFCE7A35B /* SequenceWrappers.swift */,
-				10BD72035757484572A5C04DD4544669 /* ThenableWrappers.swift */,
-				EE582C8BB338EFBD23BCAFF98FED9C6A /* WrapperProtocols.swift */,
+		DFAFBF0B58B4F0185701268A509BAA8C /* OAuth */ = {
+			isa = PBXGroup;
+			children = (
+				B68E530377DC3282755638BEDA14B502 /* PrimerWebViewController.swift */,
+			);
+			name = OAuth;
+			path = OAuth;
+			sourceTree = "<group>";
+		};
+		DFF9B9EA141306D071B1444ED20B131E /* Success */ = {
+			isa = PBXGroup;
+			children = (
+				8309C4725A04E6273015C53337AF791B /* SuccessViewController.swift */,
+			);
+			name = Success;
+			path = Success;
+			sourceTree = "<group>";
+		};
+		EDAFB20ABD4A077E8E5429278834C02E /* PCI */ = {
+			isa = PBXGroup;
+			children = (
+				6729043500C32AF795BB48918E1B2D31 /* CardScanner */,
+			);
+			name = PCI;
+			path = PCI;
+			sourceTree = "<group>";
+		};
+		EF59E9D05D1D0E9EB6835BA8FA05294F /* Data Models */ = {
+			isa = PBXGroup;
+			children = (
+				CCFE3A945A9BBE00F8CD03B5867A5FCA /* AdyenDotPay.swift */,
+				4B877CBE1013B628257AE9ECDE8F12EA /* Apaya.swift */,
+				ECAE1E9B1609593E2F9AE2A934AD3DE1 /* ApplePay.swift */,
+				C32A6501C8F2F5B96F6F3C3F13C7EF80 /* Bank.swift */,
+				623821AE77AFBFD39877A3F2BC7BF06F /* CardNetwork.swift */,
+				627D4DD82B8D14C19BE0C06899BCDEF4 /* ClientSession.swift */,
+				4D8CC4C1F9BB5D13CC3140B51F3C4350 /* ClientToken.swift */,
+				7BDBEDB7A71ED7E74F49580FF107BF2A /* Consolable.swift */,
+				125AF6FBEED806B658BBA99B0B6F60E6 /* CountryCode.swift */,
+				67C8AEE8C7DA7A5F6B973D8A6EA82311 /* Currency.swift */,
+				F9C425CE8232ECD37D09392B7856A00B /* Customer.swift */,
+				644384C02E7D476EC8A329650E3DF591 /* DirectDebitMandate.swift */,
+				A6EC6CFB9542097E372028454AFDC5A3 /* ImageName.swift */,
+				04299D33824E835771A3F4B915F788E0 /* Klarna.swift */,
+				D78C1E17D662536B3CE09DC3E2617911 /* OrderItem.swift */,
+				4E60511B9D633370D650A5FE3C6A32F1 /* PaymentMethodConfig.swift */,
+				3BB9CC9B492066EFA58BBDECCE3E6B04 /* PaymentMethodToken.swift */,
+				F7901E32771AB5A995B471837B182016 /* PaymentMethodTokenizationRequest.swift */,
+				B511AB6AB3D5409A790403DE67A440FF /* PaymentResponse.swift */,
+				17352F772FDB29EC16F52CDCC99FA5A7 /* PayPal.swift */,
+				5D6245CE3C279A2F3EAB525F2CA625EC /* PrimerContent.swift */,
+				4C879A603CA4D46A8C9F0526ED886149 /* PrimerFlowEnums.swift */,
+				677B9000F2323B503629A85DBB9A50DF /* PrimerSettings.swift */,
+				E39642C87F7880DF2467DB914343F31B /* SuccessMessage.swift */,
+				91D9D5472C86966F753D4085EF5EAEB9 /* Throwable.swift */,
+				4F7C2DDD895D6818FA1232F839D94350 /* UXMode.swift */,
+				8E684A57CAB794FF9743BD9626B717EF /* VaultCheckoutViewModel.swift */,
+				1E0FD21D89035B8C9C0AA12ECE76CF0B /* PCI */,
+				364A3E4297EB69638DEAA81EF20A9C03 /* Theme */,
+			);
+			name = "Data Models";
+			path = "Sources/PrimerSDK/Classes/Data Models";
+			sourceTree = "<group>";
+		};
+		F549E93579A1825B08A7BA90ED2ACFF8 /* Wrappers */ = {
+			isa = PBXGroup;
+			children = (
+				BBEFA8AC0A2CFF69C5178309D08D58CC /* CatchWrappers.swift */,
+				C0DF5291F7318D2EAA270946E74F2693 /* EnsureWrappers.swift */,
+				CCF114316C741C183E567D7AE093B34E /* FinallyWrappers.swift */,
+				EAD829DA1E576B10B65925DC6270A31E /* GuaranteeWrappers.swift */,
+				F0B938017BF845CFA375FDF3A6DFECA6 /* RecoverWrappers.swift */,
+				A8ADC7059BDD8169B2C530F2E93DC5C2 /* SequenceWrappers.swift */,
+				788DF553F31BBE3A380A863C418E26A6 /* ThenableWrappers.swift */,
+				CA97AFBBF8193D7E77350F05FED0DB4C /* WrapperProtocols.swift */,
 			);
 			name = Wrappers;
 			path = Wrappers;
 			sourceTree = "<group>";
 		};
-		FE9B0B04D1097F76A955BABBC0EB9840 /* TokenizationViewModels */ = {
-			isa = PBXGroup;
-			children = (
-				F56DDCD2A908B5F17B370E68033216B6 /* ApayaTokenizationViewModel.swift */,
-				81A8758640FC15084EF6B0EF6B565ED1 /* ApplePayTokenizationViewModel.swift */,
-				72F5019A6E6998FF2EC265E05822E224 /* BankSelectorTokenizationViewModel.swift */,
-				70E125290EEFD76E75DBF835F1C204FA /* ExternalPaymentMethodTokenizationViewModel.swift */,
-				61209556B7DC1F231676C99056665771 /* FormTokenizationViewModel.swift */,
-				34918EE1E6C135134D41C801CAA67225 /* KlarnaTokenizationViewModel.swift */,
-				661F133947EE9C815E5219F9086BFAB5 /* PaymentMethodTokenizationViewModel.swift */,
-				0FD72C9CA31C55AA9257B425FFA6E48C /* PayPalTokenizationViewModel.swift */,
-			);
-			name = TokenizationViewModels;
-			path = TokenizationViewModels;
-			sourceTree = "<group>";
-		};
-		FFDE8E24DAFDCFC5748D87721BF789E7 /* Services */ = {
-			isa = PBXGroup;
-			children = (
-				D6094B4869C4932B965F09921CA416D4 /* API */,
-				98C12176FF8C0FE32C05E3672D9AC4A2 /* Network */,
-				ECB1F75FEA4962233C42BBB5F9134500 /* Parser */,
-			);
-			name = Services;
-			path = Sources/PrimerSDK/Classes/Services;
+		F770530E40F11337216CD9A2711EED4D /* Vault */ = {
+			isa = PBXGroup;
+			children = (
+				D030B4111F719A239543DD3179A829CA /* VaultPaymentMethodView.swift */,
+				67584D078976B480F07F083D3C8950EE /* VaultPaymentMethodViewController.swift */,
+				88CB1213EC152EC4B5979485DF601C06 /* VaultPaymentMethodViewModel.swift */,
+			);
+			name = Vault;
+			path = Vault;
+			sourceTree = "<group>";
+		};
+		FA3E1AEB9FAE9ACC0774E9982CACAA38 /* UI Delegates */ = {
+			isa = PBXGroup;
+			children = (
+				61F33AA57A1634BBC569B3C82F9BFD40 /* ReloadDelegate.swift */,
+			);
+			name = "UI Delegates";
+			path = "UI Delegates";
+			sourceTree = "<group>";
+		};
+		FC0E943C55BDCAC9832452C2842B1EA2 /* JSON */ = {
+			isa = PBXGroup;
+			children = (
+				601970EA1A196B588ECD96A2C46D4BAA /* JSONParser.swift */,
+			);
+			name = JSON;
+			path = JSON;
+			sourceTree = "<group>";
+		};
+		FC19E589B4C289911B5D2E6C85DB472B /* Text Fields */ = {
+			isa = PBXGroup;
+			children = (
+				1CF538A45D5E71FEC60DA7899EFBD292 /* CardComponentsManager.swift */,
+				4EDDFF4AC807B0E58E3A009FB9F90C33 /* PrimerCardholderNameFieldView.swift */,
+				C5E29D087DD5F454CD8217E2FF19BB7E /* PrimerCardNumberFieldView.swift */,
+				01A6CA43499679718DF7EFF89C49E853 /* PrimerCVVFieldView.swift */,
+				5DFC6EF1DAB43E0F533DD31531EF9171 /* PrimerExpiryDateFieldView.swift */,
+				33079E4144C67D67CC8D5A87D71D9058 /* PrimerNibView.swift */,
+				7BF1AA0C7967A787C40EF0B03AE38041 /* PrimerTextField.swift */,
+				EDBAFEB3450505735239449DF1F8A45C /* PrimerTextFieldView.swift */,
+			);
+			name = "Text Fields";
+			path = "Text Fields";
 			sourceTree = "<group>";
 		};
 /* End PBXGroup section */
 
 /* Begin PBXHeadersBuildPhase section */
-		8DFF658E40FF2467699F06A82279388F /* Headers */ = {
+		9BF2343B8A04E6DB7A3741D4EF473E78 /* Headers */ = {
 			isa = PBXHeadersBuildPhase;
 			buildActionMask = 2147483647;
 			files = (
-				6235962E97B9BCEF7BA648F18B6D099A /* PrimerSDK-umbrella.h in Headers */,
+				E078956D9E3C435353C8F9CFB72D1289 /* PrimerSDK-umbrella.h in Headers */,
 			);
 			runOnlyForDeploymentPostprocessing = 0;
 		};
@@ -1365,7 +1184,7 @@
 			buildRules = (
 			);
 			dependencies = (
-				C3A6DB7BE53A6B4C27098BF5781AB944 /* PBXTargetDependency */,
+				35E766EED4DE45D192351F8EABF671B7 /* PBXTargetDependency */,
 			);
 			name = "Pods-PrimerSDK_Tests";
 			productName = Pods_PrimerSDK_Tests;
@@ -1384,7 +1203,7 @@
 			buildRules = (
 			);
 			dependencies = (
-				8A61CD98CC70A6E4E326FBDED3E28737 /* PBXTargetDependency */,
+				7B007F6884DEDDB0F6070B72556FFE98 /* PBXTargetDependency */,
 			);
 			name = "Pods-PrimerSDK_Example";
 			productName = Pods_PrimerSDK_Example;
@@ -1393,11 +1212,11 @@
 		};
 		6E6525C7043FBA7BB34A249010AF5593 /* PrimerSDK-PrimerResources */ = {
 			isa = PBXNativeTarget;
-			buildConfigurationList = 0762512F5E52EE14A5B9FE55B9243956 /* Build configuration list for PBXNativeTarget "PrimerSDK-PrimerResources" */;
+			buildConfigurationList = 7268DD09B8B07D4DE389978569A453C0 /* Build configuration list for PBXNativeTarget "PrimerSDK-PrimerResources" */;
 			buildPhases = (
-				9FC930B019F2234DEC7A9DB9C19E9A6E /* Sources */,
-				AC3896E5307D44BFDDDE27A3D83BE826 /* Frameworks */,
-				D7CBB5BA338DB1521F71D5EE433945B8 /* Resources */,
+				C2CCAC80D1F496942F181DE1E5FC7A35 /* Sources */,
+				A7273B3C51457D2BBB526F374CD1F42C /* Frameworks */,
+				73EA954790B24C1127EA707AA12E54AC /* Resources */,
 			);
 			buildRules = (
 			);
@@ -1410,17 +1229,17 @@
 		};
 		F3BE9108C53B53949406218CEA55E0B2 /* PrimerSDK */ = {
 			isa = PBXNativeTarget;
-			buildConfigurationList = 0E3C7F27C469DCAF65F4A56CDF3FF997 /* Build configuration list for PBXNativeTarget "PrimerSDK" */;
+			buildConfigurationList = 7BF8297E29D8C3CB1468268AB66F6A57 /* Build configuration list for PBXNativeTarget "PrimerSDK" */;
 			buildPhases = (
-				8DFF658E40FF2467699F06A82279388F /* Headers */,
-				DA5DD26A0EF705C5408D179CDE6CA8D1 /* Sources */,
-				49C94E2D166A4AC5C7D84133E0F53B6B /* Frameworks */,
-				89C62634FA56CE5D2402E463B138BDAF /* Resources */,
+				9BF2343B8A04E6DB7A3741D4EF473E78 /* Headers */,
+				8EA8B0926FF66F583C2D8062FFD49D20 /* Sources */,
+				17740AA4D6E9C760C831675B2E93C07D /* Frameworks */,
+				001FC36555591EADD8D0C28DB6B65DBB /* Resources */,
 			);
 			buildRules = (
 			);
 			dependencies = (
-				8EBA51166FE6CB6F5B3C9D78FE598140 /* PBXTargetDependency */,
+				1430C91DCE42AAC3C8A1DC50ABAC87B3 /* PBXTargetDependency */,
 			);
 			name = PrimerSDK;
 			productName = PrimerSDK;
@@ -1460,6 +1279,14 @@
 /* End PBXProject section */
 
 /* Begin PBXResourcesBuildPhase section */
+		001FC36555591EADD8D0C28DB6B65DBB /* Resources */ = {
+			isa = PBXResourcesBuildPhase;
+			buildActionMask = 2147483647;
+			files = (
+				DCE71202AC7F6B18BE9A3EFDE3D57F14 /* PrimerSDK-PrimerResources in Resources */,
+			);
+			runOnlyForDeploymentPostprocessing = 0;
+		};
 		3555CD6FF689702A32A86FF5DA44364D /* Resources */ = {
 			isa = PBXResourcesBuildPhase;
 			buildActionMask = 2147483647;
@@ -1467,11 +1294,15 @@
 			);
 			runOnlyForDeploymentPostprocessing = 0;
 		};
-		89C62634FA56CE5D2402E463B138BDAF /* Resources */ = {
+		73EA954790B24C1127EA707AA12E54AC /* Resources */ = {
 			isa = PBXResourcesBuildPhase;
 			buildActionMask = 2147483647;
 			files = (
-				834E5520C46F4AE97015573D3B1A64F2 /* PrimerSDK-PrimerResources in Resources */,
+				A015C03A5193A962B0B565CC3B24ED66 /* en.lproj in Resources */,
+				A45C747643617D26B9875E3CA400881E /* fr.lproj in Resources */,
+				180DD184895DD867C593C59563B56F3A /* Icons.xcassets in Resources */,
+				4B4C6A695CD725B0B5E9EDD3AA13F788 /* PrimerTextFieldView.xib in Resources */,
+				9D8D8055EA325C26DC9FAC3FC33BD782 /* sv.lproj in Resources */,
 			);
 			runOnlyForDeploymentPostprocessing = 0;
 		};
@@ -1479,18 +1310,6 @@
 			isa = PBXResourcesBuildPhase;
 			buildActionMask = 2147483647;
 			files = (
-			);
-			runOnlyForDeploymentPostprocessing = 0;
-		};
-		D7CBB5BA338DB1521F71D5EE433945B8 /* Resources */ = {
-			isa = PBXResourcesBuildPhase;
-			buildActionMask = 2147483647;
-			files = (
-				C65C3583B42E98A350D4AFD3C437F7F0 /* en.lproj in Resources */,
-				C8E8A8EF9D53F6AC46D37ADE46C3AFDF /* fr.lproj in Resources */,
-				B2D8554348F5E01884227D8270851385 /* Icons.xcassets in Resources */,
-				0889A055418BD4D1604C71C7F7AB7530 /* PrimerTextFieldView.xib in Resources */,
-				A92C8DC8B9BDE9E25966D2DE871EC489 /* sv.lproj in Resources */,
 			);
 			runOnlyForDeploymentPostprocessing = 0;
 		};
@@ -1505,7 +1324,181 @@
 			);
 			runOnlyForDeploymentPostprocessing = 0;
 		};
-		9FC930B019F2234DEC7A9DB9C19E9A6E /* Sources */ = {
+		8EA8B0926FF66F583C2D8062FFD49D20 /* Sources */ = {
+			isa = PBXSourcesBuildPhase;
+			buildActionMask = 2147483647;
+			files = (
+				5FFB04EA6CD57C49C5A683D5B22089CB /* 3DS.swift in Sources */,
+				036F5C0B02F0BC86F18B2C4ADD22C972 /* 3DSService.swift in Sources */,
+				6D278F23B544E835CBA123F44C5632BC /* 3DSService+Promises.swift in Sources */,
+				EEDA9EF33BFAB768F021E1DCE2AC589B /* AdyenDotPay.swift in Sources */,
+				E8CA25918740DD28C7EE654874BA7A12 /* after.swift in Sources */,
+				836874032D878115C25F99E54C78080B /* AlertController.swift in Sources */,
+				D0B3D9A289457B16E908783CD7E64074 /* AnyCodable.swift in Sources */,
+				36AFE976467556A27748650290B25843 /* AnyDecodable.swift in Sources */,
+				19F89A5E2AAE62BEB4A1C487754D6D88 /* AnyEncodable.swift in Sources */,
+				CAF6A75E24D2A0BCDEB3EE2B705ACFE2 /* Apaya.swift in Sources */,
+				A6A83EA26E2A1FF17E7DEEB586B90E5A /* ApayaTokenizationViewModel.swift in Sources */,
+				67C9A54C5F65BC970C270847B0DD1E2B /* ApplePay.swift in Sources */,
+				BF675F67F7FB55EACAF1B016735334A0 /* ApplePayTokenizationViewModel.swift in Sources */,
+				BB32B976598220BBB0A42E1DAC1ECEBD /* AppState.swift in Sources */,
+				8633BA346F74ED4F3558E331DBBEF90E /* Bank.swift in Sources */,
+				4E9647428A94BF3DDFA6D6C6570EFAAD /* BankSelectorTokenizationViewModel.swift in Sources */,
+				64FACADC200D40C88DCD0F2A227A9E6A /* BankSelectorViewController.swift in Sources */,
+				8BD60B950A72ADCBA64DF45F3EE63C74 /* BankTableViewCell.swift in Sources */,
+				D7136F690A0CD7967A6BF7060B190B75 /* Box.swift in Sources */,
+				DE0E0ADE6DC916CCE753503D6D27A20A /* BundleExtension.swift in Sources */,
+				9F1B05E3E61742C554865BC0E232B3AD /* CancelContext.swift in Sources */,
+				DB96EE4BB383C73CDCB36D21A107EBEF /* Cancellable.swift in Sources */,
+				45D328EE7C0AEFF24E15FDE77D47ACB7 /* CancellableCatchable.swift in Sources */,
+				EB3B1F12EA4F75870004F10364FC287D /* CancellablePromise.swift in Sources */,
+				8B5390C8DC7A7B1C6887E45E6513FE8A /* CancellableThenable.swift in Sources */,
+				149991D989A964E40CA49965B3D3B315 /* CardButton.swift in Sources */,
+				8042B4335E1FEEC2E75B040C6C4262A6 /* CardComponentsManager.swift in Sources */,
+				B5532D9B1B14BB5CC37D50AC99B5DAB9 /* CardNetwork.swift in Sources */,
+				24D259DC1473EFA3AB488939D027237B /* CardScannerViewController.swift in Sources */,
+				7965A13146F25185F474B9E7A7A5E397 /* CardScannerViewController+SimpleScanDelegate.swift in Sources */,
+				A71D777E2E0E8C62B50687B26A6FFCB0 /* Catchable.swift in Sources */,
+				03643B02B03675C392A132EDA2335F3F /* CatchWrappers.swift in Sources */,
+				753AC586702B14E1DFBDCEFFAC599E70 /* ClientSession.swift in Sources */,
+				C594F2945BAAE5530CB5824A15A79B7F /* ClientToken.swift in Sources */,
+				034CA05143ECAA028C4152D02AB296C5 /* ClientTokenService.swift in Sources */,
+				D1C23BEF12B6C7140E98DDD649106C76 /* Colors.swift in Sources */,
+				617B5D14D0CED8393E005A3C5295A33E /* ConcurrencyLimitedDispatcher.swift in Sources */,
+				2DE0A42EBF8039E6EC1E171E65496B12 /* Configuration.swift in Sources */,
+				EC471D5B93514869D35A1F9E0F1D8B17 /* Consolable.swift in Sources */,
+				AEE17BC23C9E1D0EAA2D917F8E2E1BD6 /* Content.swift in Sources */,
+				A4216FFF15CAE60452526DD26F1584D4 /* CoreDataDispatcher.swift in Sources */,
+				3884B49FC1D00C8F55B9AB421B4D1269 /* CountryCode.swift in Sources */,
+				2454900241975A3704739C5964BA161D /* Currency.swift in Sources */,
+				64671E9E4DF6CBE83E5AFDB5BD760074 /* Customer.swift in Sources */,
+				ED0600824A3FD6C61A4C56BFF2D031B1 /* CustomStringConvertible.swift in Sources */,
+				2CC1D2C658E5DF89C73381A89A06B5D1 /* DateExtension.swift in Sources */,
+				C8EE59CE536BB89611F8A6754683FF12 /* DependencyInjection.swift in Sources */,
+				790D17567E713BE9DC50A179D9C50AA6 /* Dimensions.swift in Sources */,
+				BBCAA465F1F2F5C46C78B38C6FB93FED /* DirectDebitMandate.swift in Sources */,
+				08920030D2605C8E5684A54EF665C234 /* DirectDebitService.swift in Sources */,
+				2A2D083EE1E54FA4A0AF5FA03D3D84A4 /* Dispatcher.swift in Sources */,
+				4783E62C80E1A1A9D9A2C9C30A55D58E /* Endpoint.swift in Sources */,
+				02A0B5044AA846107202073484C003B8 /* EnsureWrappers.swift in Sources */,
+				DB596E797501030A9CA689D7C677C184 /* Error.swift in Sources */,
+				7FD854CC0F35F09CE07C3830AF66F943 /* ErrorHandler.swift in Sources */,
+				4831544CF3AD4ED90EBAC7BCEBD75B3C /* ErrorViewController.swift in Sources */,
+				892787ABBF2D2AF14092960847EF8F27 /* ExternalPaymentMethodTokenizationViewModel.swift in Sources */,
+				4B5379A7E42FE4AC9B40A688FE70145B /* ExternalViewModel.swift in Sources */,
+				B99A329B3E2E9D61622165300347D6AD /* FinallyWrappers.swift in Sources */,
+				5392082E15DEFC2AC00C56091CA34EE9 /* firstly.swift in Sources */,
+				B2F3EC43E4DB19B4A1EC62759EC28987 /* FormTextFieldType.swift in Sources */,
+				85BF6A58C71375FEB46CF109B2B27600 /* FormTokenizationViewModel.swift in Sources */,
+				8BAB653E96DB974EF113BE96EA8B12B3 /* FormType.swift in Sources */,
+				EAE3118AF73ADF75D5CA67B9C2994761 /* Guarantee.swift in Sources */,
+				2A27B7C2AFD2605785CAE6F2D335D3A6 /* GuaranteeWrappers.swift in Sources */,
+				8FBEBE8646725661979F9A6F7A4B3908 /* hang.swift in Sources */,
+				59D6234945B52E71FAE733D0DC9FACF6 /* ImageName.swift in Sources */,
+				27531E7222DECC5A32E0901F366DD3B8 /* IntExtension.swift in Sources */,
+				D318BBB00D0C0E5C780C676193164B00 /* JSONParser.swift in Sources */,
+				B6566B86CC0D29F1C615FB8C5155D4F2 /* Klarna.swift in Sources */,
+				FB0C6C05496E5115E2A61E8EC5D62E67 /* KlarnaTokenizationViewModel.swift in Sources */,
+				97C0C9E85F51BDFEFC0D4B3AC4E0302A /* LogEvent.swift in Sources */,
+				831D6FF46834EB5AD694CB26B67510B7 /* Logger.swift in Sources */,
+				5F16C793852E139513BD09FC13391C40 /* Mask.swift in Sources */,
+				E708B1C3812D612294562A936C6DF325 /* NetworkService.swift in Sources */,
+				5609C079454534D154DC083A2BD7A713 /* Optional+Extensions.swift in Sources */,
+				7839F2F2AD18409E47218231544736E7 /* OrderItem.swift in Sources */,
+				D317CCE941B23453D8F945466757A048 /* Parser.swift in Sources */,
+				4B1951FDDA6BF39764C16E13F941AB3B /* PaymentMethodComponent.swift in Sources */,
+				5038F42F2DD1856D887A56777AE9CAAB /* PaymentMethodConfig.swift in Sources */,
+				3824453F4730F85AFE6D36E834DF9307 /* PaymentMethodConfigService.swift in Sources */,
+				E2193F96BFB1D01E60D2AA63E93643D1 /* PaymentMethodToken.swift in Sources */,
+				C6B45DD031CB0E4AE53E14C2A07677B7 /* PaymentMethodTokenizationRequest.swift in Sources */,
+				C3ED289F6ED570289B9FAA7D8D6C7F5F /* PaymentMethodTokenizationViewModel.swift in Sources */,
+				82D0623FF37F1F613C9D2EA526FC3F4E /* PaymentResponse.swift in Sources */,
+				228068D15B5E4F9F45F12D6792E87D01 /* PayPal.swift in Sources */,
+				EEB39F9E4E1433B9B5F8A18FA2A5863B /* PayPalService.swift in Sources */,
+				67C99CBAE6050232E9111C1C84FEBD48 /* PayPalTokenizationViewModel.swift in Sources */,
+				551B53BE599AC07FA03651123F68D97D /* PresentationController.swift in Sources */,
+				A50CB980D9F0C851750FC1F55DDA59A1 /* Primer.swift in Sources */,
+				31598292EA025C3268E630A79B3EDB32 /* PrimerAPI.swift in Sources */,
+				5938B9BD80B69991278348C3A2BEA607 /* PrimerAPIClient.swift in Sources */,
+				AB9960F4106DF6CE790B856C5EC3F71C /* PrimerAPIClient+3DS.swift in Sources */,
+				BEEA55ECD6C5809D58BD359B973AE1F1 /* PrimerAPIClient+Promises.swift in Sources */,
+				DEFC699EA0D90693501E41EC62C065BE /* PrimerButton.swift in Sources */,
+				6E2E369109615344DF97F00C3D7C71F4 /* PrimerCardFormViewController.swift in Sources */,
+				440ED1CE5F0375B41F2FAADAD0798471 /* PrimerCardholderNameFieldView.swift in Sources */,
+				051F9B97BC9400F46F0DF5F3E81AABC5 /* PrimerCardNumberFieldView.swift in Sources */,
+				493357353311FCD5808D64231CD49E40 /* PrimerContainerViewController.swift in Sources */,
+				22DF6A680E944F88891766090F041D82 /* PrimerContent.swift in Sources */,
+				E3C66D8AFA8A21D41B589D8070025FEC /* PrimerCustomStyleTextField.swift in Sources */,
+				0DA50241930A84EE69BB20B1F4163D5F /* PrimerCVVFieldView.swift in Sources */,
+				1B331B434F481C703E0062255E5CC40B /* PrimerDelegate.swift in Sources */,
+				F06B5B0C80BC5F54F60F1076E183CBC0 /* PrimerError.swift in Sources */,
+				D214F248F4FA9C3FEA9844E14D91F35F /* PrimerExpiryDateFieldView.swift in Sources */,
+				B4F7D8C7211F6215C87B8D6875F83839 /* PrimerFlowEnums.swift in Sources */,
+				83E00A03CA008384AB912CC0F7136B36 /* PrimerFormViewController.swift in Sources */,
+				3CDD3FD613F57CE6AC048FB4CB5F92B1 /* PrimerImage.swift in Sources */,
+				F83BF701D969F2E0D8269DD812C46F54 /* PrimerLoadingViewController.swift in Sources */,
+				FE6DDAD62274186D4F7B1E9ED47A2B4A /* PrimerNavigationBar.swift in Sources */,
+				7CB200FAE9548AA0CD2760BCEB9B5987 /* PrimerNavigationController.swift in Sources */,
+				8A8BD5897B81C5A67A8E350DF310FD31 /* PrimerNibView.swift in Sources */,
+				0123CEDF1A2891E353C8D547E8A6DF49 /* PrimerRootViewController.swift in Sources */,
+				78DB5F443D905ADC170AA186FEAF4FC4 /* PrimerScrollView.swift in Sources */,
+				C3D02A600806B56C1FA4DC62B95BEE84 /* PrimerSDK-dummy.m in Sources */,
+				79C9EEED873F87C1D898D17A1835CCA8 /* PrimerSearchTextField.swift in Sources */,
+				82ECCA337D46D2BF27AFE69FFF18C35C /* PrimerSettings.swift in Sources */,
+				546F03FD1301CB849836B0F13298C077 /* PrimerTableViewCell.swift in Sources */,
+				BFC6350C3FB77342A5F8909B83E44A8B /* PrimerTextField.swift in Sources */,
+				5489BA39C3BAEC084F8F9F61FD65AFCE /* PrimerTextFieldView.swift in Sources */,
+				E059CBD7B4B731626D120695BAE79593 /* PrimerTheme.swift in Sources */,
+				853AB379C408E878C6C9E1615BF0AD6D /* PrimerTheme+Borders.swift in Sources */,
+				2017FBFBA121FE5DEE8A849AD25CB6B5 /* PrimerTheme+Buttons.swift in Sources */,
+				8E10E255C20718A0FCB718EEC768EDA5 /* PrimerTheme+Colors.swift in Sources */,
+				BF55CBAB7AB2B5EB4DECB2AFEADEBDAA /* PrimerTheme+Inputs.swift in Sources */,
+				919FD7D179682CF9D32F01926A213417 /* PrimerTheme+TextStyles.swift in Sources */,
+				F0E343072576EF8F863E30DD196919A0 /* PrimerTheme+Views.swift in Sources */,
+				21CC55BA4E3FAD961F58449D46FED2C2 /* PrimerThemeData.swift in Sources */,
+				717D59C7B874B6A27584775E123C3389 /* PrimerThemeData+Deprecated.swift in Sources */,
+				C8D581A34F0A7C3F9ACADD52143C081C /* PrimerUniversalCheckoutViewController.swift in Sources */,
+				CBCFD372AC86E0916311064B16AE4EA5 /* PrimerVaultManagerViewController.swift in Sources */,
+				08CD9EF6C048FCD485D53FF6B1CDEBB3 /* PrimerViewController.swift in Sources */,
+				8DE44C2E41034CFDF7493EE448127C79 /* PrimerViewExtensions.swift in Sources */,
+				0C2C9F561C2CA405DE635B101795AD36 /* PrimerWebViewController.swift in Sources */,
+				5BDEA045830738DAB1B8BCA2410FE7E1 /* Promise.swift in Sources */,
+				A6A100C86CA14B9CB2692A49788A6A99 /* Queue.swift in Sources */,
+				8ED253221E07BF6E9B2A371457C5DA55 /* race.swift in Sources */,
+				068F856E0A875A9E997B5439A16480B7 /* RateLimitedDispatcher.swift in Sources */,
+				F6182768CCCA8951CC64DA3DF8990EBD /* RateLimitedDispatcherBase.swift in Sources */,
+				B674184212CB419F06AFE8FD341C3638 /* RecoverWrappers.swift in Sources */,
+				40CC030A502389A74ED2291694B8E0E1 /* ReloadDelegate.swift in Sources */,
+				44DDF0D088536657373D364648904F57 /* Resolver.swift in Sources */,
+				815611523EFC1CD1ECD3CF668F938A3E /* ResumeHandlerProtocol.swift in Sources */,
+				39529FAA7C8DEC17FA2EE18C09476546 /* SequenceWrappers.swift in Sources */,
+				51212AE87DCFA6E9BE249A6396A18516 /* StrictRateLimitedDispatcher.swift in Sources */,
+				D0DFA48F76B47744ED282A48D54DC951 /* StringExtension.swift in Sources */,
+				1EEEE967E8D9EAE811E16C7441E330F9 /* SuccessMessage.swift in Sources */,
+				76D4437DF26C763207F2A565CE4DE0D5 /* SuccessViewController.swift in Sources */,
+				AF4DC4A17BEF5A0D8F2402EBE8BCE095 /* Thenable.swift in Sources */,
+				34A18921FD884243EC648A40F586D530 /* ThenableWrappers.swift in Sources */,
+				355D282C8CF70BEB0876ADE94E204220 /* Throwable.swift in Sources */,
+				C8FE7BAF5C413B5439B1B5F43CD151B3 /* TokenizationService.swift in Sources */,
+				BCD9555A9C7A7C564AC001672AE17258 /* UIColorExtension.swift in Sources */,
+				D8FC11F66B0584989B5FB018430D74AE /* UIDeviceExtension.swift in Sources */,
+				482A9E1289C2D027757A01CD5EF7DF5D /* URLExtension.swift in Sources */,
+				1336588D2B91B56E4DC6054327FC116E /* URLSessionStack.swift in Sources */,
+				21F639BAC5D5B12659A2FF7B4874DAF6 /* UserDefaultsExtension.swift in Sources */,
+				D5402B21179F0B56DB99EF3421F98D14 /* UXMode.swift in Sources */,
+				14F95DF161055A9F11B81E80F343E041 /* Validation.swift in Sources */,
+				340E66414E685EDD314BEADFE2AD5FE2 /* VaultCheckoutViewModel.swift in Sources */,
+				79016E50C86B6339754D60FB7E07EAC3 /* VaultPaymentMethodView.swift in Sources */,
+				843B3AA10BD83A84B3DC8DA1043B1090 /* VaultPaymentMethodViewController.swift in Sources */,
+				F149A79649B6CFD8D6F982819AA86875 /* VaultPaymentMethodViewModel.swift in Sources */,
+				DAE9B0B690F6CB18CCD3E0CE15342408 /* VaultService.swift in Sources */,
+				8F9BBB29DD3954DA578DE50FBB04FEDB /* WebViewUtil.swift in Sources */,
+				8CC38AFEA797572909EE877A67E16E88 /* when.swift in Sources */,
+				E1293CA871D71B3FE016865CFACEFEEA /* WrapperProtocols.swift in Sources */,
+			);
+			runOnlyForDeploymentPostprocessing = 0;
+		};
+		C2CCAC80D1F496942F181DE1E5FC7A35 /* Sources */ = {
 			isa = PBXSourcesBuildPhase;
 			buildActionMask = 2147483647;
 			files = (
@@ -1516,357 +1509,30 @@
 			isa = PBXSourcesBuildPhase;
 			buildActionMask = 2147483647;
 			files = (
-<<<<<<< HEAD
 				270CFF0FC749F57C0605262D27016D14 /* Pods-PrimerSDK_Tests-dummy.m in Sources */,
-=======
-				822BCEFE93D608FFCCA43F6B4425A0DB /* 3DS.swift in Sources */,
-				85CA1245375558F9E3BDBA9FD81BD7E9 /* 3DSService.swift in Sources */,
-				6B58719ED0275F3F44905C601C8E788D /* 3DSService+Promises.swift in Sources */,
-				6BEDAF9D9C9167D9748E8B67E70612ED /* after.swift in Sources */,
-				A8235EAE91FDE49F947C783199790F8F /* AlertController.swift in Sources */,
-				10576AA2810A84428EEB8DA93898D761 /* Apaya.swift in Sources */,
-				EAB8A1A3169074F2543182899434F4F9 /* ApayaTokenizationViewModel.swift in Sources */,
-				3C062B3DDD2379CA92A79C9C4D014A09 /* ApplePay.swift in Sources */,
-				699EBAF1D65CCB406D754A83805C38A8 /* ApplePayTokenizationViewModel.swift in Sources */,
-				FF3C91AD43E2FBA4468E1DE60D4402AF /* AppState.swift in Sources */,
-				F085A2510E979DF8DF7F75C5B276D6E0 /* Bank.swift in Sources */,
-				67CE17CFF3F3C06426D22EF36BDEC665 /* BankSelectorViewController.swift in Sources */,
-				84E324B1274BA7FF0035D3B8 /* AnyCodable.swift in Sources */,
-				9809DADE43740991439F7E30FDBCD804 /* BankTableViewCell.swift in Sources */,
-				353A75A1DD98C4E9BB3542C726166F9D /* Box.swift in Sources */,
-				181C25F014B1B499E59681F0E86C14B7 /* BundleExtension.swift in Sources */,
-				2E4C4E869367E605DE651B18AAA04412 /* CancelContext.swift in Sources */,
-				CF18599544260489DD04120DB1C07565 /* Cancellable.swift in Sources */,
-				C4C857FB68E10EFF58549E3C3103D54F /* CancellableCatchable.swift in Sources */,
-				5054108416A2558DC7D74E4ED9C2F607 /* CancellablePromise.swift in Sources */,
-				B3BB884C957447768EA3D6A83158F07E /* CancellableThenable.swift in Sources */,
-				0CEC2BE99A216826320B3EAFFE30FE78 /* CardButton.swift in Sources */,
-				50001804B7C406B54ABB7C93BE1376F2 /* CardComponentsManager.swift in Sources */,
-				459E7D438015DE234D147C5F2A565376 /* CardNetwork.swift in Sources */,
-				774FB7708E79130D31C5BDE016E3A0DD /* CardScannerViewController.swift in Sources */,
-				36973C7C363357DE8E9B957731DB1B6D /* CardScannerViewController+SimpleScanDelegate.swift in Sources */,
-				DA6B5BC36B4FE45F908ECAFD05E50E3D /* Catchable.swift in Sources */,
-				D79653FD5F8BBBA0C8EC8DCB45CC490B /* CatchWrappers.swift in Sources */,
-				96523487508D8AE2CD1F3AFC1363C0A0 /* ClientToken.swift in Sources */,
-				5FD5D2D93417E51C47F4FC626A44F44B /* ClientTokenService.swift in Sources */,
-				0C8E18CE9601120C5A7ED824062669FE /* ConcurrencyLimitedDispatcher.swift in Sources */,
-				99850525E6D65BF022067AB875F6A618 /* Configuration.swift in Sources */,
-				9C5BE7AE2829B1158E49A372F8571772 /* Consolable.swift in Sources */,
-				CC05CF7043EC990819BEA7AF704AB1A9 /* CoreDataDispatcher.swift in Sources */,
-				84E324AB274BA6DB0035D3B8 /* ClientSession.swift in Sources */,
-				338180318245C667173C8F466C644C5D /* CountryCode.swift in Sources */,
-				401D3690D905BE36F584D1480D144EBD /* Currency.swift in Sources */,
-				E2943CB6A536D95653D4541BA7F6F52A /* CustomStringConvertible.swift in Sources */,
-				BAEB66765E5AC20A56415C72AA909BDE /* DateExtension.swift in Sources */,
-				010BA93295359F08AE8F214241F13F54 /* DependencyInjection.swift in Sources */,
-				68075338C752A78830FF0E3DB96A82FF /* DirectDebitMandate.swift in Sources */,
-				4C703C402426884F7168F8ECAE24BEE1 /* DirectDebitService.swift in Sources */,
-				96362AD7A319AF021201E0F9BD346019 /* Dispatcher.swift in Sources */,
-				84F6C8BC27393960005F82F9 /* BankSelectorTokenizationViewModel.swift in Sources */,
-				66D0E02675E8319613C8BB93112C1700 /* Endpoint.swift in Sources */,
-				7CDCE2A1598FE90B6AD58CC7EC4422A2 /* EnsureWrappers.swift in Sources */,
-				D6DEED4735126438A6441F313C49B5CF /* Error.swift in Sources */,
-				AC643CD6F129F48140D9822610AE396F /* ErrorHandler.swift in Sources */,
-				18F9694409A6D0195215DB76EEE69F65 /* ErrorViewController.swift in Sources */,
-				3E9FED246938EF3F5DC14F80CF24AA0E /* ExternalPaymentMethodTokenizationViewModel.swift in Sources */,
-				6FE6788708A2990030A55BE82671886C /* ExternalViewModel.swift in Sources */,
-				32622D38F32F22E281C9C6F444B51B86 /* FinallyWrappers.swift in Sources */,
-				47F28DF46ED32CE16659C0B5B94A21E3 /* firstly.swift in Sources */,
-				4257A2153EFD6EDBCE3FB560771D2BF8 /* FormTextFieldType.swift in Sources */,
-				2DEEF7969BF514CC8D21A519FE075167 /* FormTokenizationViewModel.swift in Sources */,
-				05A2CFF09A41DF30970BE16691A0EFE0 /* FormType.swift in Sources */,
-				9F9B9C8A1FB980F3A4BF90E78F33946C /* Guarantee.swift in Sources */,
-				EE952DCCDECA60060BFCB8142953F797 /* GuaranteeWrappers.swift in Sources */,
-				B11EC991D50519CA85D7B204922DD2CA /* hang.swift in Sources */,
-				D5EFDAB0B9AA83829036E72A388B2411 /* ImageName.swift in Sources */,
-				F155020460DD304FE79D73A4A7E9733F /* IntExtension.swift in Sources */,
-				A55ED03D69651184865FE7E28B365F6B /* JSONParser.swift in Sources */,
-				CB8A1CFFA49600289A4B2FEFE2BF9276 /* Klarna.swift in Sources */,
-				90A22D4D84DD4FCE7CFECF23CDAAAA08 /* KlarnaTokenizationViewModel.swift in Sources */,
-				E2B98D8AD1A364186F24AF074DBBFAA2 /* LogEvent.swift in Sources */,
-				977291C4A82A66B064169F3F268CB5F3 /* Logger.swift in Sources */,
-				0810A3CD69C58063939FA9363CC74399 /* Mask.swift in Sources */,
-				7BAE9612151B9ECDCDE47EC1AA135AD3 /* NetworkService.swift in Sources */,
-				E5E7BB2F3E6DF448FAB8D2A47CD28314 /* Optional+Extensions.swift in Sources */,
-				56BB932CDF012FCC7A5CF5AFA79F66EB /* OrderItem.swift in Sources */,
-				8438B6CA2739755A0077BAF3 /* AdyenDotPay.swift in Sources */,
-				9D108423665D38FC959682F3569A0AC5 /* Parser.swift in Sources */,
-				9B7F78D3DBB72F90AA9ADE8E30ABA7BF /* PaymentMethodComponent.swift in Sources */,
-				940249E307F8A0DE7544D8FCA391A2C0 /* PaymentMethodConfig.swift in Sources */,
-				E08DA1D5A96DB8F16CCA1DE89C75FA9C /* PaymentMethodConfigService.swift in Sources */,
-				A20C8A0E2C11B4AC5D00A5B22A89C80D /* PaymentMethodToken.swift in Sources */,
-				62410405078883FFCA4FFC26B04CCBD4 /* PaymentMethodTokenizationRequest.swift in Sources */,
-				8224E897218D7191EBF84412D16BA618 /* PaymentMethodTokenizationViewModel.swift in Sources */,
-				8F362821414B5531287C3CF8DE111EA8 /* PaymentResponse.swift in Sources */,
-				1AD1217BBC64D425736E29563409DE7F /* PayPal.swift in Sources */,
-				D91713BCF7E937061D7EA21C63B533B1 /* PayPalService.swift in Sources */,
-				FABAD4910ADD38B5F11BC802691AE00F /* PayPalTokenizationViewModel.swift in Sources */,
-				84E324AF274BA7FF0035D3B8 /* AnyDecodable.swift in Sources */,
-				EF6440B76AA3F3D2BFE014736149E7A0 /* PresentationController.swift in Sources */,
-				4CECC22E78A15EFC56454B3794AECA60 /* Primer.swift in Sources */,
-				D28998EFE264122D188F770F499AB747 /* PrimerAPI.swift in Sources */,
-				A16CDECF128B00D1C889F07A0B953AE2 /* PrimerAPIClient.swift in Sources */,
-				84E324B3274BCAFD0035D3B8 /* Customer.swift in Sources */,
-				0983CD9B28BD69220F29AA054EC277DC /* PrimerAPIClient+3DS.swift in Sources */,
-				D209B910CD3E78F8EED0B2E922BEF201 /* PrimerAPIClient+Promises.swift in Sources */,
-				F1D610901E428AACCF0AFC9CA750491B /* PrimerButton.swift in Sources */,
-				3E6DDB6B025AA88134703666CFC3B346 /* PrimerCardFormViewController.swift in Sources */,
-				8E2EF9A6D9BFA15AE7B604CDEF34D331 /* PrimerCardholderNameFieldView.swift in Sources */,
-				B7AEFB18C5B1A1B6ADE607A63CC1C9E6 /* PrimerCardNumberFieldView.swift in Sources */,
-				017F127C529690C1E648D4FBEA7166D6 /* PrimerContainerViewController.swift in Sources */,
-				5A4289820E135BC143550E200A1FA5B0 /* PrimerContent.swift in Sources */,
-				84E324B0274BA7FF0035D3B8 /* AnyEncodable.swift in Sources */,
-				29A3AB70E0CC4A18B3D64C766B56B489 /* PrimerCustomStyleTextField.swift in Sources */,
-				D2CE10FD880B2918C802548B0E64F74E /* PrimerCVVFieldView.swift in Sources */,
-				12210686683B7F6A8846FCCD8EA546A6 /* PrimerDelegate.swift in Sources */,
-				A78B5FA9D8D26955049190A6F82A66B4 /* PrimerError.swift in Sources */,
-				453A7474242CEEDAD44454A162CC844C /* PrimerExpiryDateFieldView.swift in Sources */,
-				96D44D164B7060B489742036BE2F095E /* PrimerFlowEnums.swift in Sources */,
-				91D53A18918B946568B96A77B3BD6752 /* PrimerFormViewController.swift in Sources */,
-				F30DF7D4631EDD026DA0EC3688ADEABB /* PrimerImage.swift in Sources */,
-				D9627A7C77DBDEACE6063EE29696CAD4 /* PrimerLoadingViewController.swift in Sources */,
-				56E24D00DAB6C999FBB8D73B3DFB9146 /* PrimerNavigationBar.swift in Sources */,
-				84E324A9274BA6680035D3B8 /* Throwable.swift in Sources */,
-				5165EF17D793855CCE6D917585F09E3A /* PrimerNavigationController.swift in Sources */,
-				854D9C92C6D645FD1A02ABF7E3BFD59C /* PrimerNibView.swift in Sources */,
-				8B4E9AD2BA6914EADA8721C7592D6EAC /* PrimerRootViewController.swift in Sources */,
-				30CE8D038F5A308629049281716E5CD4 /* PrimerScrollView.swift in Sources */,
-				6AF91FEBB59AC99CBB29625EACF63BF4 /* PrimerSDK-dummy.m in Sources */,
-				FC7E2F8064997565527B2B420A8E2EF8 /* PrimerSearchTextField.swift in Sources */,
-				161DBED876B7BBD7F3DBF4590D144C5D /* PrimerSettings.swift in Sources */,
-				DC726DCF7D9417257FF920620DADE307 /* PrimerTableViewCell.swift in Sources */,
-				BC139A057ECC148365E332244645E1DC /* PrimerTextField.swift in Sources */,
-				404E1556E16224F04C1BEA64B9A47D63 /* PrimerTextFieldView.swift in Sources */,
-				3672A6BE4A465332B215F9063524C082 /* PrimerTheme.swift in Sources */,
-				BCF450F324A3411E09C15A378B8F7376 /* PrimerUniversalCheckoutViewController.swift in Sources */,
-				84AAF948BD40091E5F3EC11119D88C86 /* PrimerVaultManagerViewController.swift in Sources */,
-				6B2754E9A47E14BECC883DA6E529F53B /* PrimerViewController.swift in Sources */,
-				855ECE07E5DADCF85A01150DC3D865A3 /* PrimerViewExtensions.swift in Sources */,
-				927FADB5169CE0E7462113B0D047660B /* PrimerWebViewController.swift in Sources */,
-				50CD12C8865AC80308444FB69BD02A6E /* Promise.swift in Sources */,
-				0A8BF25CAA6C40B566FFC118706BDD4A /* Queue.swift in Sources */,
-				1255165B85A011EF810882CB0085739A /* race.swift in Sources */,
-				982B1BFD3D4F4B1561DB7BB01092FBFA /* RateLimitedDispatcher.swift in Sources */,
-				02F00DBFD8E0C0354D61123187AC82C1 /* RateLimitedDispatcherBase.swift in Sources */,
-				BCE05032127A83EE1D2977A72BC1738C /* RecoverWrappers.swift in Sources */,
-				5328C453DEB787EBA21A9E3022F8213F /* ReloadDelegate.swift in Sources */,
-				DEC6B9DCC8DDD4B84C81750DB09A85C4 /* Resolver.swift in Sources */,
-				AF482D171D0551EEA3992259D22E0D6C /* ResumeHandlerProtocol.swift in Sources */,
-				DC4D56D481AB3EEE4FED871B13D87AC2 /* SequenceWrappers.swift in Sources */,
-				C0027CD4C479512BCBDC140B81F1D1B3 /* StrictRateLimitedDispatcher.swift in Sources */,
-				4EB3E34448A99283CD70CE3890F52CD8 /* StringExtension.swift in Sources */,
-				E978FF018B2374F75583F91CC37639F0 /* SuccessMessage.swift in Sources */,
-				FAFAB3BD94CA475C288AA23E303EE341 /* SuccessViewController.swift in Sources */,
-				C31355049258493B4AB2310250D8D916 /* Thenable.swift in Sources */,
-				65A086E405484119244DFB70A8AE9181 /* ThenableWrappers.swift in Sources */,
-				506AFA1B8C2CEB0F9514785A4074F32E /* TokenizationService.swift in Sources */,
-				78740AF8F93AE24CB95612A0FC505A05 /* UIColorExtension.swift in Sources */,
-				1A932BB746097043D59E15B6F906C4C9 /* UIDeviceExtension.swift in Sources */,
-				A3B4B7B54E74100D89FE58C82A81EA0B /* URLExtension.swift in Sources */,
-				7C95CE5B91005558920050204FF20388 /* URLSessionStack.swift in Sources */,
-				A51BF81C48524DB0337475BA4D5C4084 /* UserDefaultsExtension.swift in Sources */,
-				BA4DA123D5A02D525048451F04F68358 /* UXMode.swift in Sources */,
-				A94C0FCA08A4164FA2DBB5CB86D0AEB4 /* Validation.swift in Sources */,
-				E0B6E3143BD5212A8CC30A400C9FDAE3 /* VaultCheckoutViewModel.swift in Sources */,
-				4B6D89E65C4A2A3753CF02492C02366E /* VaultPaymentMethodView.swift in Sources */,
-				2F5A38677DA0452D1169D6BF7B4907B7 /* VaultPaymentMethodViewController.swift in Sources */,
-				5B19E6A39DCA686D6D7FAF61F8AF57F5 /* VaultPaymentMethodViewModel.swift in Sources */,
-				76F2EF09C530B42A62F882DAF98657A0 /* VaultService.swift in Sources */,
-				18E6AA8A81FEA706382D23D840462D0A /* WebViewUtil.swift in Sources */,
-				2DB6FA8C690B3C27E82EE33F9DF1ACF2 /* when.swift in Sources */,
-				33DBEB30215EF0B453DD9A074883005E /* WrapperProtocols.swift in Sources */,
->>>>>>> 6db28749
-			);
-			runOnlyForDeploymentPostprocessing = 0;
-		};
-		DA5DD26A0EF705C5408D179CDE6CA8D1 /* Sources */ = {
-			isa = PBXSourcesBuildPhase;
-			buildActionMask = 2147483647;
-			files = (
-				662644D1D83911B0CBC1C426B505578E /* 3DS.swift in Sources */,
-				C1BBE28FB476EFD0C36DC85E02D21520 /* 3DSService.swift in Sources */,
-				CA70E54B0970B4F5223E2441B543BC74 /* 3DSService+Promises.swift in Sources */,
-				0F916A4FCB23691CEDD5753FFE5D5726 /* AdyenDotPay.swift in Sources */,
-				F12E3ED10E4E72655757BC190A960EFF /* after.swift in Sources */,
-				D21B13D247BC1270FCC9C90C7860B708 /* AlertController.swift in Sources */,
-				D4B481F5E1360067D4AF536C0CA9AFA9 /* Apaya.swift in Sources */,
-				16F22D2A879EBBFCF78A866AB4F6E397 /* ApayaTokenizationViewModel.swift in Sources */,
-				B6D85B4BA5B5576C6AC4FDE610B40CF6 /* ApplePay.swift in Sources */,
-				F579DB413FF1B6879AD9378C76EEAF5B /* ApplePayTokenizationViewModel.swift in Sources */,
-				D31BF36A7EA15EAC1E8F586564B2D9E2 /* AppState.swift in Sources */,
-				EFDDE275723C0EAB897FCC1FA6C9B49C /* Bank.swift in Sources */,
-				5604A43BB5762667BF1BEF7C5F73312B /* BankSelectorTokenizationViewModel.swift in Sources */,
-				C84D254FE6DB0172D954A8EF10A35300 /* BankSelectorViewController.swift in Sources */,
-				2E93CA2FBBD3EFD317DEF6041286A380 /* BankTableViewCell.swift in Sources */,
-				68933F86A59572DE2F6FA0B4BD1A9DB7 /* Box.swift in Sources */,
-				58FB716014E618ECC1526C42505591CE /* BundleExtension.swift in Sources */,
-				C992A6FDE8D6ED299FCCE5C4607CCE84 /* CancelContext.swift in Sources */,
-				7C38976A877A110C1C5899E64E9CF20B /* Cancellable.swift in Sources */,
-				C2DF34897F23B1410FDC98EFF1E3644F /* CancellableCatchable.swift in Sources */,
-				8DB3F29068F4A0878B2F0AEE9F0FA362 /* CancellablePromise.swift in Sources */,
-				E8611CC1704044D0E59CD63CE46AA721 /* CancellableThenable.swift in Sources */,
-				33CB2AC780B74F18B7C0EF14A380B116 /* CardButton.swift in Sources */,
-				A6F331F0CB628765D667E1D6D2BC8071 /* CardComponentsManager.swift in Sources */,
-				D2E0C17565C397BAA373F6B0B902D720 /* CardNetwork.swift in Sources */,
-				421409EA609870BC61192A865A95DD03 /* CardScannerViewController.swift in Sources */,
-				47EDBA88EBD4284760ABDE7CEE91A86D /* CardScannerViewController+SimpleScanDelegate.swift in Sources */,
-				DBD7CD2F7870EC33CFFCFBABA46EC7CD /* Catchable.swift in Sources */,
-				4F0447232539F7A326E176A832F16059 /* CatchWrappers.swift in Sources */,
-				20F5A03EE67211B16DC0D474F6F203B9 /* ClientToken.swift in Sources */,
-				D9DA523C79C23036A258E6B35F20DD48 /* ClientTokenService.swift in Sources */,
-				8F32ACF8922A996E32032D33AB518639 /* Colors.swift in Sources */,
-				575634D575F3AE45A683C0545460D0A6 /* ConcurrencyLimitedDispatcher.swift in Sources */,
-				D38F21E2835C7B9C3B86826090C73D90 /* Configuration.swift in Sources */,
-				4A3A9938B13714FCD90818DEB8274A36 /* Consolable.swift in Sources */,
-				37089B6BFF790CF5D09C1238883369A0 /* Content.swift in Sources */,
-				A0E43EA916A977BE52316529BD1F3D10 /* CoreDataDispatcher.swift in Sources */,
-				76D10102042495CC245CDF61CD7A0D41 /* CountryCode.swift in Sources */,
-				3B7A41CFA5E33D29E5989871AA8997C4 /* Currency.swift in Sources */,
-				C4CC3D0B441B5F34E1FE6208E93CBE7F /* CustomStringConvertible.swift in Sources */,
-				4C46A90A9AA1052F39A0FD62D753A7ED /* DateExtension.swift in Sources */,
-				D9768AC52BF69CC335BDC06AF34C1B7F /* DependencyInjection.swift in Sources */,
-				0B15D8F299B106728BA43CF5305D117F /* Dimensions.swift in Sources */,
-				B60FAE89611BB8C83CAB84F60BEBA9BD /* DirectDebitMandate.swift in Sources */,
-				85FD7D791CCF5E1D13551B70D9DCDA56 /* DirectDebitService.swift in Sources */,
-				BCEE642BB9931F377E81C16DF8E87B26 /* Dispatcher.swift in Sources */,
-				B95CFEA1F5E1A5E076C5C2D4D4B81F02 /* Endpoint.swift in Sources */,
-				3F889FBA492E4BC411CF6F8DE625CB93 /* EnsureWrappers.swift in Sources */,
-				0CD8231BC157E1E04FA95CF6DE07FAB3 /* Error.swift in Sources */,
-				0E19C6D4B4537D9411C4E30BCDA977C6 /* ErrorHandler.swift in Sources */,
-				9023A9EE29E2B7E1213A402DE34CCFF4 /* ErrorViewController.swift in Sources */,
-				D14CBA76FCBD42CC40F6DB2F24E823D1 /* ExternalPaymentMethodTokenizationViewModel.swift in Sources */,
-				A21CF54F8D20B8E7DD3998A9E420BE29 /* ExternalViewModel.swift in Sources */,
-				801FD9A9E48077DE0796E9F2BCD058F0 /* FinallyWrappers.swift in Sources */,
-				1D5FE072AA1FC4C0374C9CED45C471FF /* firstly.swift in Sources */,
-				CFB8C05F924A5B9BA8D26707254B0D3C /* FormTextFieldType.swift in Sources */,
-				431718FEA8D7A3215426C0DE77EBF00D /* FormTokenizationViewModel.swift in Sources */,
-				D60DF83B8401FB00C7C576BBC0A7AA90 /* FormType.swift in Sources */,
-				DB23C8B91E26029FF6841E5E7BCBF000 /* Guarantee.swift in Sources */,
-				2E5BB69E9C90DDF6C1D98327590560AE /* GuaranteeWrappers.swift in Sources */,
-				6AD3DC2E3DC6FEF564E9C9D2B1EB49FE /* hang.swift in Sources */,
-				219C3022F2C3C5D7C47C65F0790E4DCC /* ImageName.swift in Sources */,
-				735054F2B6F1283F56442F60F8566ED4 /* IntExtension.swift in Sources */,
-				359A3E33A27BB6F52E31E161B7E2D313 /* JSONParser.swift in Sources */,
-				25EEE4271114C6D0B698019E90FA5B86 /* Klarna.swift in Sources */,
-				8B40E1D026973625A2B91FB02AC946E0 /* KlarnaTokenizationViewModel.swift in Sources */,
-				F2F723AF188947B80FCE0603058A9111 /* LogEvent.swift in Sources */,
-				3089D93249D75AA05D9F455EACBF7F50 /* Logger.swift in Sources */,
-				D0F76C881035C342112517678C9C1801 /* Mask.swift in Sources */,
-				8923B5D94C37F98BDC0B6DCDCA245E4A /* NetworkService.swift in Sources */,
-				9705E2FA9D204773FC004EBD43C69B4A /* Optional+Extensions.swift in Sources */,
-				9F89867E968995A48E37A4DDFC407E91 /* OrderItem.swift in Sources */,
-				2D24FD32F66E1ECEBA14E99FD0DBFAE6 /* Parser.swift in Sources */,
-				EB8F0CA950AA854F243F77547C5DB127 /* PaymentMethodComponent.swift in Sources */,
-				E6248102F71160517EE7E4791B084CEA /* PaymentMethodConfig.swift in Sources */,
-				F507A90F81D6412605FB400830FE4916 /* PaymentMethodConfigService.swift in Sources */,
-				776D821C00AEF326E2DC4EE89442F276 /* PaymentMethodToken.swift in Sources */,
-				1CBC8665FB965FF64A508F8758B4B66E /* PaymentMethodTokenizationRequest.swift in Sources */,
-				7CC8B170C8A5F2A7CEDFADBB8124941C /* PaymentMethodTokenizationViewModel.swift in Sources */,
-				41B54E4614C9183EE62B4C370C126601 /* PaymentResponse.swift in Sources */,
-				0201145CF2DD7936BB106147B0A62671 /* PayPal.swift in Sources */,
-				064EF110F04B7601E8463BB21251CB56 /* PayPalService.swift in Sources */,
-				5FC7D9580B4C61F909CE004D7AF6F2EF /* PayPalTokenizationViewModel.swift in Sources */,
-				DB10AFBC207936D0A3CCA254F9EC2E99 /* PresentationController.swift in Sources */,
-				D235674B85E6DD9BEAF5287321DE886B /* Primer.swift in Sources */,
-				ED704E50F56AE86737369301A997F58C /* PrimerAPI.swift in Sources */,
-				5B50D38613CFD7C660A8FFDDC5870D95 /* PrimerAPIClient.swift in Sources */,
-				29F4ACC15E3A214C8385FBD783405C6D /* PrimerAPIClient+3DS.swift in Sources */,
-				1164D192EAF0FF8949F668ECF285CEDD /* PrimerAPIClient+Promises.swift in Sources */,
-				22D5A2E5999B02718E8FF32294AE33E4 /* PrimerButton.swift in Sources */,
-				09AE13A5355462AB0AAB59C81736B9CD /* PrimerCardFormViewController.swift in Sources */,
-				77342419FB67C29F7A1B329428756E55 /* PrimerCardholderNameFieldView.swift in Sources */,
-				B7FEDC255170043D76BCB7E0D8536020 /* PrimerCardNumberFieldView.swift in Sources */,
-				BC7AD5C86DD4F47159699E193E1ABC07 /* PrimerContainerViewController.swift in Sources */,
-				3D9FFDB55E48B4B7152D40A95D7D62BF /* PrimerContent.swift in Sources */,
-				33CA240BDE237E827F3BB69982404CE8 /* PrimerCustomStyleTextField.swift in Sources */,
-				97B4D348714C4387E59B447B31ECE283 /* PrimerCVVFieldView.swift in Sources */,
-				E02423F074EE16E2E9864FBF29DCA801 /* PrimerDelegate.swift in Sources */,
-				73721E6094A67C1691A88DECF4C8C2B6 /* PrimerError.swift in Sources */,
-				0931F517C64C6246F37F6328B369EC83 /* PrimerExpiryDateFieldView.swift in Sources */,
-				A14F1CE17FE8612AAE869E892F96DD9B /* PrimerFlowEnums.swift in Sources */,
-				2D87787D3B4A8E6A637573F36B38C108 /* PrimerFormViewController.swift in Sources */,
-				96B69386ED497CAC741D6A541A001DA8 /* PrimerImage.swift in Sources */,
-				7016D23C83C5DDCAA6B5CB89F2D0C848 /* PrimerLoadingViewController.swift in Sources */,
-				C43AD9D9D28735017A645D18DEC1298E /* PrimerNavigationBar.swift in Sources */,
-				382BBD5065DC2B00B165C4BD604B0EDC /* PrimerNavigationController.swift in Sources */,
-				F647CAAFCCE426CF79217C3309CE24D2 /* PrimerNibView.swift in Sources */,
-				71ACFC10E272C1AA8636DF039A9C9C2D /* PrimerRootViewController.swift in Sources */,
-				C80181AC7D3FE9C67D59E03B17FFDFC2 /* PrimerScrollView.swift in Sources */,
-				71FEAFF8F9C95C1E5892138362B2F8F4 /* PrimerSDK-dummy.m in Sources */,
-				34A0D825B1D45B3DCD789B2AA57B74E8 /* PrimerSearchTextField.swift in Sources */,
-				00736EABD9AB6B184F51764C0158BC65 /* PrimerSettings.swift in Sources */,
-				00A41E90BDE570832E69325F95FD4168 /* PrimerTableViewCell.swift in Sources */,
-				D0FB3283917038701EE505D432115475 /* PrimerTextField.swift in Sources */,
-				F4F3A23A935AF57F6DCAF1F8CD39F3F1 /* PrimerTextFieldView.swift in Sources */,
-				E123A882CC7CB5C0436F4C5782B7D1EE /* PrimerTheme.swift in Sources */,
-				D08A4CCE6D8457AE83483F29DA2411AA /* PrimerTheme+Borders.swift in Sources */,
-				B92C2F9023D18B8569F402C7236908EA /* PrimerTheme+Buttons.swift in Sources */,
-				3A7D8B87857BDECCCDF52C3021146552 /* PrimerTheme+Colors.swift in Sources */,
-				179E479F7ED4B3B58304487909B1CEC9 /* PrimerTheme+Inputs.swift in Sources */,
-				EA4EF0D8EDBF716062CCD8FA5DB7660F /* PrimerTheme+TextStyles.swift in Sources */,
-				B826DFB31AA292CBB3D9B214BE7DD701 /* PrimerTheme+Views.swift in Sources */,
-				0EAB9AD2068CF17B88BD0E00CA52BB3B /* PrimerThemeData.swift in Sources */,
-				6D7EC8202D586EBA81B907E33456D1A6 /* PrimerThemeData+Deprecated.swift in Sources */,
-				38902AB21770C8314FE57E698DFAA585 /* PrimerUniversalCheckoutViewController.swift in Sources */,
-				2F3C8131FBB41FB35ABB84BC628F7313 /* PrimerVaultManagerViewController.swift in Sources */,
-				516081BE4B497C072C050CE4BA481B1F /* PrimerViewController.swift in Sources */,
-				5822F4741D600CA700EE16D70D30290A /* PrimerViewExtensions.swift in Sources */,
-				E014CDB31C190EED9712FDBC9F47A38B /* PrimerWebViewController.swift in Sources */,
-				CAD46A98B25D869DFFBBE00A6F97F21F /* Promise.swift in Sources */,
-				2E3BD3F0AF0CA5CCB0546A9288EB9B9F /* Queue.swift in Sources */,
-				B7C31E92856085E27D5B76469A2817E4 /* race.swift in Sources */,
-				70C0D8C09F62196ED318F0867FCD9C33 /* RateLimitedDispatcher.swift in Sources */,
-				662CB7E14D620661CE88B54910555C7F /* RateLimitedDispatcherBase.swift in Sources */,
-				017DEC9CC0133505B6C508341CED8BB9 /* RecoverWrappers.swift in Sources */,
-				FF3CD5CEC05290CF38B3CF962746622A /* ReloadDelegate.swift in Sources */,
-				7332A8198C54D571ACCBD04DF4A417C3 /* Resolver.swift in Sources */,
-				C14ABB85DEEF4936B7DE7C7C1E1E65FD /* ResumeHandlerProtocol.swift in Sources */,
-				57028C5488FC9FFA1C9567A66545CBBE /* SequenceWrappers.swift in Sources */,
-				9B6DB453EE1B963C9EDB444EFDA00863 /* StrictRateLimitedDispatcher.swift in Sources */,
-				FD69C7FCF7CAF7F69D89F50C615A15C8 /* StringExtension.swift in Sources */,
-				2441205A51A49DCDEF0D9FAC5435580A /* SuccessMessage.swift in Sources */,
-				2FC6D2E02AD4B40B60047105D14AE5D9 /* SuccessViewController.swift in Sources */,
-				4EB1377AD57ED2AEBFD88A6E4AC9B446 /* Thenable.swift in Sources */,
-				AA16891CC75BA718E8F6E68F823A9284 /* ThenableWrappers.swift in Sources */,
-				A847AF3AF890B8AEABDFA09C68BB4438 /* TokenizationService.swift in Sources */,
-				39296EF8FA26F6A911212368D3C8ADEA /* UIColorExtension.swift in Sources */,
-				8A37B4903048A14E0BBF941CC89DE833 /* UIDeviceExtension.swift in Sources */,
-				DFF96AE8691D25B06130693DD2270ACC /* URLExtension.swift in Sources */,
-				C826A2E0348A936C4D2F98EFE5C0C9EB /* URLSessionStack.swift in Sources */,
-				33F2E1414ADDC4CBBB869DEE84206B5F /* UserDefaultsExtension.swift in Sources */,
-				6FE0ACB943AEF7221463ED16B68339A7 /* UXMode.swift in Sources */,
-				10CC73BDDDE7E68315F0FE264847E7EE /* Validation.swift in Sources */,
-				BF8EFC027045A64FA50625893BCA997B /* VaultCheckoutViewModel.swift in Sources */,
-				8985A86D168B2DDCF000F0E7FCCA9823 /* VaultPaymentMethodView.swift in Sources */,
-				0A65198DE2176214CEBFE47223027169 /* VaultPaymentMethodViewController.swift in Sources */,
-				E46875D3104C512BEA807770E8C3FB4F /* VaultPaymentMethodViewModel.swift in Sources */,
-				8A504634B1AA31AC315B6F75CDFB6C3B /* VaultService.swift in Sources */,
-				73DC26A15EE68C9DD87AF3B38F54801D /* WebViewUtil.swift in Sources */,
-				39B9033E629B61C6565ADAE9A4BBFE9C /* when.swift in Sources */,
-				55C0D31BC5BBD720AE9A39B17DC62D3E /* WrapperProtocols.swift in Sources */,
 			);
 			runOnlyForDeploymentPostprocessing = 0;
 		};
 /* End PBXSourcesBuildPhase section */
 
 /* Begin PBXTargetDependency section */
-		8A61CD98CC70A6E4E326FBDED3E28737 /* PBXTargetDependency */ = {
+		1430C91DCE42AAC3C8A1DC50ABAC87B3 /* PBXTargetDependency */ = {
+			isa = PBXTargetDependency;
+			name = "PrimerSDK-PrimerResources";
+			target = 6E6525C7043FBA7BB34A249010AF5593 /* PrimerSDK-PrimerResources */;
+			targetProxy = B338B7E336C3EB80517C9C3FF9F53E6A /* PBXContainerItemProxy */;
+		};
+		35E766EED4DE45D192351F8EABF671B7 /* PBXTargetDependency */ = {
+			isa = PBXTargetDependency;
+			name = "Pods-PrimerSDK_Example";
+			target = 6C144A762E9B598392AFFEC8F873746A /* Pods-PrimerSDK_Example */;
+			targetProxy = 2F1579DD57539298AF3C6B4BE80986FA /* PBXContainerItemProxy */;
+		};
+		7B007F6884DEDDB0F6070B72556FFE98 /* PBXTargetDependency */ = {
 			isa = PBXTargetDependency;
 			name = PrimerSDK;
 			target = F3BE9108C53B53949406218CEA55E0B2 /* PrimerSDK */;
-			targetProxy = FFF002A36FC8E359FC5C6F2AEE2CCCA2 /* PBXContainerItemProxy */;
-		};
-		8EBA51166FE6CB6F5B3C9D78FE598140 /* PBXTargetDependency */ = {
-			isa = PBXTargetDependency;
-			name = "PrimerSDK-PrimerResources";
-			target = 6E6525C7043FBA7BB34A249010AF5593 /* PrimerSDK-PrimerResources */;
-			targetProxy = B51E00014D28862465BE20C4D43F66C7 /* PBXContainerItemProxy */;
-		};
-		C3A6DB7BE53A6B4C27098BF5781AB944 /* PBXTargetDependency */ = {
-			isa = PBXTargetDependency;
-			name = "Pods-PrimerSDK_Example";
-			target = 6C144A762E9B598392AFFEC8F873746A /* Pods-PrimerSDK_Example */;
-			targetProxy = 7D19CF28B8F56A5184F2E0C42D3FFF95 /* PBXContainerItemProxy */;
+			targetProxy = 44DDE8B0FB4190969B3FC8CD997BA4C2 /* PBXContainerItemProxy */;
 		};
 /* End PBXTargetDependency section */
 
@@ -1938,7 +1604,39 @@
 			};
 			name = Debug;
 		};
-		0DAF6E4E6427FF2D18E4A7446F93C421 /* Release */ = {
+		54CCD639ADC8495C69299C95046EE9A4 /* Release */ = {
+			isa = XCBuildConfiguration;
+			baseConfigurationReference = 7489E7B4129D66B025FCECB7CA4BCB0E /* PrimerSDK.release.xcconfig */;
+			buildSettings = {
+				CLANG_ENABLE_OBJC_WEAK = NO;
+				"CODE_SIGN_IDENTITY[sdk=appletvos*]" = "";
+				"CODE_SIGN_IDENTITY[sdk=iphoneos*]" = "";
+				"CODE_SIGN_IDENTITY[sdk=watchos*]" = "";
+				CURRENT_PROJECT_VERSION = 1;
+				DEFINES_MODULE = YES;
+				DYLIB_COMPATIBILITY_VERSION = 1;
+				DYLIB_CURRENT_VERSION = 1;
+				DYLIB_INSTALL_NAME_BASE = "@rpath";
+				GCC_PREFIX_HEADER = "Target Support Files/PrimerSDK/PrimerSDK-prefix.pch";
+				INFOPLIST_FILE = "Target Support Files/PrimerSDK/PrimerSDK-Info.plist";
+				INSTALL_PATH = "$(LOCAL_LIBRARY_DIR)/Frameworks";
+				IPHONEOS_DEPLOYMENT_TARGET = 10.0;
+				LD_RUNPATH_SEARCH_PATHS = "$(inherited) @executable_path/Frameworks @loader_path/Frameworks";
+				MODULEMAP_FILE = "Target Support Files/PrimerSDK/PrimerSDK.modulemap";
+				PRODUCT_MODULE_NAME = PrimerSDK;
+				PRODUCT_NAME = PrimerSDK;
+				SDKROOT = iphoneos;
+				SKIP_INSTALL = YES;
+				SWIFT_ACTIVE_COMPILATION_CONDITIONS = "$(inherited) ";
+				SWIFT_VERSION = 4.2;
+				TARGETED_DEVICE_FAMILY = "1,2";
+				VALIDATE_PRODUCT = YES;
+				VERSIONING_SYSTEM = "apple-generic";
+				VERSION_INFO_PREFIX = "";
+			};
+			name = Release;
+		};
+		557D5832CA477A140C5BF3FFC4405EDB /* Release */ = {
 			isa = XCBuildConfiguration;
 			baseConfigurationReference = 7489E7B4129D66B025FCECB7CA4BCB0E /* PrimerSDK.release.xcconfig */;
 			buildSettings = {
@@ -1953,6 +1651,22 @@
 				WRAPPER_EXTENSION = bundle;
 			};
 			name = Release;
+		};
+		75541B60FE30A163F143FA146EC69123 /* Debug */ = {
+			isa = XCBuildConfiguration;
+			baseConfigurationReference = 5EFE04D5EBC78FAD3569FFDB79C1ED07 /* PrimerSDK.debug.xcconfig */;
+			buildSettings = {
+				CONFIGURATION_BUILD_DIR = "$(BUILD_DIR)/$(CONFIGURATION)$(EFFECTIVE_PLATFORM_NAME)/PrimerSDK";
+				IBSC_MODULE = PrimerSDK;
+				INFOPLIST_FILE = "Target Support Files/PrimerSDK/ResourceBundle-PrimerResources-PrimerSDK-Info.plist";
+				IPHONEOS_DEPLOYMENT_TARGET = 10.0;
+				PRODUCT_NAME = PrimerResources;
+				SDKROOT = iphoneos;
+				SKIP_INSTALL = YES;
+				TARGETED_DEVICE_FAMILY = "1,2";
+				WRAPPER_EXTENSION = bundle;
+			};
+			name = Debug;
 		};
 		7EE7A78859F657F6BEFC651185B43192 /* Release */ = {
 			isa = XCBuildConfiguration;
@@ -2050,22 +1764,6 @@
 			};
 			name = Release;
 		};
-		9C99807E6411D99B3E49E12CB9C29410 /* Debug */ = {
-			isa = XCBuildConfiguration;
-			baseConfigurationReference = 5EFE04D5EBC78FAD3569FFDB79C1ED07 /* PrimerSDK.debug.xcconfig */;
-			buildSettings = {
-				CONFIGURATION_BUILD_DIR = "$(BUILD_DIR)/$(CONFIGURATION)$(EFFECTIVE_PLATFORM_NAME)/PrimerSDK";
-				IBSC_MODULE = PrimerSDK;
-				INFOPLIST_FILE = "Target Support Files/PrimerSDK/ResourceBundle-PrimerResources-PrimerSDK-Info.plist";
-				IPHONEOS_DEPLOYMENT_TARGET = 10.0;
-				PRODUCT_NAME = PrimerResources;
-				SDKROOT = iphoneos;
-				SKIP_INSTALL = YES;
-				TARGETED_DEVICE_FAMILY = "1,2";
-				WRAPPER_EXTENSION = bundle;
-			};
-			name = Debug;
-		};
 		9FE23CF9E7E182C33813CBC09CD6CA29 /* Debug */ = {
 			isa = XCBuildConfiguration;
 			baseConfigurationReference = 3C474C1A0DABE2A3F404B63D4D59F30C /* Pods-PrimerSDK_Example.debug.xcconfig */;
@@ -2099,7 +1797,7 @@
 			};
 			name = Debug;
 		};
-		B86E480C68A79607FEDB0848DD6237B8 /* Debug */ = {
+		D26934CD6E37203C11FD013D25E36A06 /* Debug */ = {
 			isa = XCBuildConfiguration;
 			baseConfigurationReference = 5EFE04D5EBC78FAD3569FFDB79C1ED07 /* PrimerSDK.debug.xcconfig */;
 			buildSettings = {
@@ -2129,38 +1827,6 @@
 				VERSION_INFO_PREFIX = "";
 			};
 			name = Debug;
-		};
-		BC2800ADE31130D66A30E6D1FE9BF80D /* Release */ = {
-			isa = XCBuildConfiguration;
-			baseConfigurationReference = 7489E7B4129D66B025FCECB7CA4BCB0E /* PrimerSDK.release.xcconfig */;
-			buildSettings = {
-				CLANG_ENABLE_OBJC_WEAK = NO;
-				"CODE_SIGN_IDENTITY[sdk=appletvos*]" = "";
-				"CODE_SIGN_IDENTITY[sdk=iphoneos*]" = "";
-				"CODE_SIGN_IDENTITY[sdk=watchos*]" = "";
-				CURRENT_PROJECT_VERSION = 1;
-				DEFINES_MODULE = YES;
-				DYLIB_COMPATIBILITY_VERSION = 1;
-				DYLIB_CURRENT_VERSION = 1;
-				DYLIB_INSTALL_NAME_BASE = "@rpath";
-				GCC_PREFIX_HEADER = "Target Support Files/PrimerSDK/PrimerSDK-prefix.pch";
-				INFOPLIST_FILE = "Target Support Files/PrimerSDK/PrimerSDK-Info.plist";
-				INSTALL_PATH = "$(LOCAL_LIBRARY_DIR)/Frameworks";
-				IPHONEOS_DEPLOYMENT_TARGET = 10.0;
-				LD_RUNPATH_SEARCH_PATHS = "$(inherited) @executable_path/Frameworks @loader_path/Frameworks";
-				MODULEMAP_FILE = "Target Support Files/PrimerSDK/PrimerSDK.modulemap";
-				PRODUCT_MODULE_NAME = PrimerSDK;
-				PRODUCT_NAME = PrimerSDK;
-				SDKROOT = iphoneos;
-				SKIP_INSTALL = YES;
-				SWIFT_ACTIVE_COMPILATION_CONDITIONS = "$(inherited) ";
-				SWIFT_VERSION = 4.2;
-				TARGETED_DEVICE_FAMILY = "1,2";
-				VALIDATE_PRODUCT = YES;
-				VERSIONING_SYSTEM = "apple-generic";
-				VERSION_INFO_PREFIX = "";
-			};
-			name = Release;
 		};
 		D299434AB35E7FD6F7921C8EF24742FF /* Debug */ = {
 			isa = XCBuildConfiguration;
@@ -2231,24 +1897,6 @@
 /* End XCBuildConfiguration section */
 
 /* Begin XCConfigurationList section */
-		0762512F5E52EE14A5B9FE55B9243956 /* Build configuration list for PBXNativeTarget "PrimerSDK-PrimerResources" */ = {
-			isa = XCConfigurationList;
-			buildConfigurations = (
-				9C99807E6411D99B3E49E12CB9C29410 /* Debug */,
-				0DAF6E4E6427FF2D18E4A7446F93C421 /* Release */,
-			);
-			defaultConfigurationIsVisible = 0;
-			defaultConfigurationName = Release;
-		};
-		0E3C7F27C469DCAF65F4A56CDF3FF997 /* Build configuration list for PBXNativeTarget "PrimerSDK" */ = {
-			isa = XCConfigurationList;
-			buildConfigurations = (
-				B86E480C68A79607FEDB0848DD6237B8 /* Debug */,
-				BC2800ADE31130D66A30E6D1FE9BF80D /* Release */,
-			);
-			defaultConfigurationIsVisible = 0;
-			defaultConfigurationName = Release;
-		};
 		4821239608C13582E20E6DA73FD5F1F9 /* Build configuration list for PBXProject "Pods" */ = {
 			isa = XCConfigurationList;
 			buildConfigurations = (
@@ -2258,6 +1906,24 @@
 			defaultConfigurationIsVisible = 0;
 			defaultConfigurationName = Release;
 		};
+		7268DD09B8B07D4DE389978569A453C0 /* Build configuration list for PBXNativeTarget "PrimerSDK-PrimerResources" */ = {
+			isa = XCConfigurationList;
+			buildConfigurations = (
+				75541B60FE30A163F143FA146EC69123 /* Debug */,
+				557D5832CA477A140C5BF3FFC4405EDB /* Release */,
+			);
+			defaultConfigurationIsVisible = 0;
+			defaultConfigurationName = Release;
+		};
+		7BF8297E29D8C3CB1468268AB66F6A57 /* Build configuration list for PBXNativeTarget "PrimerSDK" */ = {
+			isa = XCConfigurationList;
+			buildConfigurations = (
+				D26934CD6E37203C11FD013D25E36A06 /* Debug */,
+				54CCD639ADC8495C69299C95046EE9A4 /* Release */,
+			);
+			defaultConfigurationIsVisible = 0;
+			defaultConfigurationName = Release;
+		};
 		DB74BC4B5C5930D4C8F1AC03B808A393 /* Build configuration list for PBXNativeTarget "Pods-PrimerSDK_Tests" */ = {
 			isa = XCConfigurationList;
 			buildConfigurations = (
