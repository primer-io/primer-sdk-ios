// !$*UTF8*$!
{
	archiveVersion = 1;
	classes = {
	};
	objectVersion = 46;
	objects = {

/* Begin PBXBuildFile section */
		01D04994587BE1B26B3D47E7235E85E8 /* Pods-PrimerSDK_Example-umbrella.h in Headers */ = {isa = PBXBuildFile; fileRef = 3780FF276696624E5AD4A629D4CC4AD8 /* Pods-PrimerSDK_Example-umbrella.h */; settings = {ATTRIBUTES = (Public, ); }; };
		029AE02ABD647255BB05EC7CF843CE5F /* PrimerTableViewCell.swift in Sources */ = {isa = PBXBuildFile; fileRef = E33E095C1AC9EAC8BB051822A82B0ADC /* PrimerTableViewCell.swift */; };
		037A9B839958AE71C10792AD6FB0C6A0 /* Logger.swift in Sources */ = {isa = PBXBuildFile; fileRef = F84B3F15A63E4029BBD6D720EB8562FF /* Logger.swift */; };
		084FC43A170C699B5F6B2AE5B326F65B /* StringExtension.swift in Sources */ = {isa = PBXBuildFile; fileRef = A47C49F0F13FA7A012B84D3B8A2D62FF /* StringExtension.swift */; };
		0A13400ED2783843040FD1C751BEA8B8 /* PresentationController.swift in Sources */ = {isa = PBXBuildFile; fileRef = 7E07F48F7CF1A9C5D36E878FFCAA8639 /* PresentationController.swift */; };
		0A6186938289ADA3096E50285C75A420 /* PaymentNetwork.swift in Sources */ = {isa = PBXBuildFile; fileRef = 15AAEC465CF9A83AC7A692C154B4D0C1 /* PaymentNetwork.swift */; };
		0C6FFA783F827D391C5595F0C4AB8175 /* PrimerAPIClient.swift in Sources */ = {isa = PBXBuildFile; fileRef = 137FB66C88DF1E3834296E3FC571C859 /* PrimerAPIClient.swift */; };
		0EA39A63E26D2AACB9C766B44891ED37 /* VaultCheckoutViewController.swift in Sources */ = {isa = PBXBuildFile; fileRef = 2139E4DD2EE8A2B96562606BDFBD1F8A /* VaultCheckoutViewController.swift */; };
		122BECAC3D6348C81B9EAA25AE5C737C /* when.swift in Sources */ = {isa = PBXBuildFile; fileRef = 63E1C4C9B79B339AA56AAF103AEB45D3 /* when.swift */; };
		14591932C2B12E2F322B41D3BD534C2B /* CancellableThenable.swift in Sources */ = {isa = PBXBuildFile; fileRef = 58D74BCF932EC3F3E7891F1493B4B854 /* CancellableThenable.swift */; };
		174C30397873C62B294666FCABEED53F /* Validation.swift in Sources */ = {isa = PBXBuildFile; fileRef = EDDCEDB619CCED457F8914145EF00AA5 /* Validation.swift */; };
		17B4DF6FD59B6C32DB8F3BC0FC40FB75 /* Currency.swift in Sources */ = {isa = PBXBuildFile; fileRef = 6627372345C8DAE4AB723190322B6127 /* Currency.swift */; };
		1E553045E2355D0680AF0C2AA2E376D6 /* DirectDebitMandate.swift in Sources */ = {isa = PBXBuildFile; fileRef = 62DE0CF39EE4DDFE0155B15F756C4887 /* DirectDebitMandate.swift */; };
		1F60107004896D268E9CB931E646C94F /* PrimerAPI.swift in Sources */ = {isa = PBXBuildFile; fileRef = 9ED40E18BB86D5B32B9ECCEB77DE7EFC /* PrimerAPI.swift */; };
		21329A4A2E1BEA960C36076832568B37 /* Mask.swift in Sources */ = {isa = PBXBuildFile; fileRef = 33520BE6CB44879120BDB797A95F63C4 /* Mask.swift */; };
		2581F75DF256AC7B2BAC5484924B8743 /* Klarna.swift in Sources */ = {isa = PBXBuildFile; fileRef = 743BF44A6653B7BF55137080567D5D65 /* Klarna.swift */; };
		26ED009A2B72D5AD89BA08C5BE5C253F /* TokenizationService.swift in Sources */ = {isa = PBXBuildFile; fileRef = 47A88AEA161261CAF2B9123158F39E7F /* TokenizationService.swift */; };
		2909563C61A5935A4C193E2088F2C118 /* PrimerButton.swift in Sources */ = {isa = PBXBuildFile; fileRef = 037CAE1AD1886C9877D59414794F81BE /* PrimerButton.swift */; };
		2A50FAC01C0623C815D1CE35085F468C /* AlertController.swift in Sources */ = {isa = PBXBuildFile; fileRef = B9EBEE8F71154763DDC0192609372EA9 /* AlertController.swift */; };
		2AB520F6FE8BAD7E46EA1945A45247D3 /* URLExtension.swift in Sources */ = {isa = PBXBuildFile; fileRef = 6059CBDDF3BFE252106DDC8BA2FAC778 /* URLExtension.swift */; };
		2CB299077521D1113F4A15D1F59E43E7 /* race.swift in Sources */ = {isa = PBXBuildFile; fileRef = 3B25CE905545BB31E3152374285EA2EC /* race.swift */; };
		2DEAE2DF4F06C541904724D41FE2B432 /* PrimerTheme.swift in Sources */ = {isa = PBXBuildFile; fileRef = B0783A43D2AFBE179CFEE15CA2062532 /* PrimerTheme.swift */; };
		2F19BB6B59093986F1240F93B63B6EF1 /* Pods-PrimerSDK_Example-dummy.m in Sources */ = {isa = PBXBuildFile; fileRef = 21F4ACB1142B1B9457658584BF5CD35A /* Pods-PrimerSDK_Example-dummy.m */; };
		2F340EF895303EDABD9767ED52A85A2A /* WrapperProtocols.swift in Sources */ = {isa = PBXBuildFile; fileRef = 86B2444B5CC52059E9D6B3A5CA4B037D /* WrapperProtocols.swift */; };
		2F345F1AB2B2C82DC2E67BFBCF2DB81B /* PaymentMethodConfig.swift in Sources */ = {isa = PBXBuildFile; fileRef = B7CE8DB0E72BDA587D30865E40A169D7 /* PaymentMethodConfig.swift */; };
		30DB415654FAFCA1C3D5D2102EB054DB /* PaymentMethod.swift in Sources */ = {isa = PBXBuildFile; fileRef = 1FEC87CFCA09458916D073ED95E7F193 /* PaymentMethod.swift */; };
		31C0D6B8CB17BA848839EC2B0135E96C /* EnsureWrappers.swift in Sources */ = {isa = PBXBuildFile; fileRef = 32A6E0937E774D1DCD727D5EC7E6C35E /* EnsureWrappers.swift */; };
		334A034816B51B446EBF5DFEFE2D1023 /* DirectCheckoutViewModel.swift in Sources */ = {isa = PBXBuildFile; fileRef = 5993E6ABA84AA0C586DB0AD003851462 /* DirectCheckoutViewModel.swift */; };
		33FDA21BA4D0625BE0E755A6D7BECCC6 /* FormViewModel.swift in Sources */ = {isa = PBXBuildFile; fileRef = 727317C8433282C7075249403701FA9A /* FormViewModel.swift */; };
		3642885B2A9C8E03D851EC42FB0ECADD /* ImageName.swift in Sources */ = {isa = PBXBuildFile; fileRef = 27444007B435B73EE6994757BB6E5DE8 /* ImageName.swift */; };
		3BFD324A7DB35DBF270EB579F5487342 /* FormViewController.swift in Sources */ = {isa = PBXBuildFile; fileRef = F98D319CAB9A72BCB06785851456C157 /* FormViewController.swift */; };
		3CDAAC82A45BB126C9506BBB455D5797 /* Dispatcher.swift in Sources */ = {isa = PBXBuildFile; fileRef = 64C75FB7F53951191252BACC51CD5458 /* Dispatcher.swift */; };
		3CF74D7B69DC565E41219610B1FECE47 /* ReloadDelegate.swift in Sources */ = {isa = PBXBuildFile; fileRef = BD1E13BBAA99656F23A6EF407F18F098 /* ReloadDelegate.swift */; };
		3D867061418772DD136462E09F50BCC0 /* RootViewController.swift in Sources */ = {isa = PBXBuildFile; fileRef = 107518EFEE4EEC8C1FEE9B01707192C3 /* RootViewController.swift */; };
		3E7B67E69DC9F3EA60D4C5D3F4980DD6 /* VaultPaymentMethodViewController+ReloadDelegate.swift in Sources */ = {isa = PBXBuildFile; fileRef = 23F2E9DBAE7FA262FF28C2BFBD8780C7 /* VaultPaymentMethodViewController+ReloadDelegate.swift */; };
		3EBE0E29ECA5BC6BD7F153E0AAF3C450 /* UserDefaultsExtension.swift in Sources */ = {isa = PBXBuildFile; fileRef = 8A54BCE07693E7C291174383786045B8 /* UserDefaultsExtension.swift */; };
		40C6EA98872E59CB356F25F7EF47C34B /* Foundation.framework in Frameworks */ = {isa = PBXBuildFile; fileRef = 73010CC983E3809BECEE5348DA1BB8C6 /* Foundation.framework */; };
<<<<<<< HEAD
		42FB93BE25C9617567A81938280B06EB /* CancellableCatchable.swift in Sources */ = {isa = PBXBuildFile; fileRef = 6B239E0A77B0BF87345B21B2B4F91F81 /* CancellableCatchable.swift */; };
		478A4EF5EF19C99D489688F3B8A05D69 /* PrimerSDK-dummy.m in Sources */ = {isa = PBXBuildFile; fileRef = D60EAF4C8B0B1F09357A64150DE5635A /* PrimerSDK-dummy.m */; };
		4828384CC3B4D3FEDA61C83D8F6A1DFE /* ScannerView.swift in Sources */ = {isa = PBXBuildFile; fileRef = 75F09E765AC5E6F97E8998B89094C10B /* ScannerView.swift */; };
		48B166B4B2A1416A98BEDD9C912E9EE1 /* Primer.swift in Sources */ = {isa = PBXBuildFile; fileRef = AC9A1144A815F4E55AC0FA31A0F22643 /* Primer.swift */; };
		4D5480DD9475457A73CA4411084A1837 /* Error.swift in Sources */ = {isa = PBXBuildFile; fileRef = B57168AABF27FAE96B342BE22D347BC9 /* Error.swift */; };
		4E3D3B216AB1BBD0312F47E6B19709F7 /* Thenable.swift in Sources */ = {isa = PBXBuildFile; fileRef = 36C1DBF120CC788F3A2512A47121267F /* Thenable.swift */; };
		5116F3D551D52DE7CF96FD12270E94BA /* FinallyWrappers.swift in Sources */ = {isa = PBXBuildFile; fileRef = DEF8C3AB7D17A970A385A4D738A8FA94 /* FinallyWrappers.swift */; };
		533B453CBD93E1EFB2D0322CA58DF25D /* PaymentMethodTokenizationRequest.swift in Sources */ = {isa = PBXBuildFile; fileRef = A26C8FCCE96D20B9A5D420F49F9AFC46 /* PaymentMethodTokenizationRequest.swift */; };
		58F74B30D42ACAA3B1FCCA2940646B30 /* hang.swift in Sources */ = {isa = PBXBuildFile; fileRef = 328DAFF0282A62C140750A7421BE0DA7 /* hang.swift */; };
		59011C27B52B6AFE05AC0CBBD1267383 /* Resolver.swift in Sources */ = {isa = PBXBuildFile; fileRef = E2FCDFBD326CB825FD8088B143626200 /* Resolver.swift */; };
		5ACFE9B22F1735E28BEE8FCC46C7963B /* Guarantee.swift in Sources */ = {isa = PBXBuildFile; fileRef = ADCAD4CA9173D9E9F636D524F460F791 /* Guarantee.swift */; };
		5BCC995B6F6ECAD0EB835F1B2122384B /* ErrorHandler.swift in Sources */ = {isa = PBXBuildFile; fileRef = 2B04AF4DFAC8CE4A25B70F5282082C0C /* ErrorHandler.swift */; };
		660F2177FE0863BCBDAA55926C8FC65D /* Route.swift in Sources */ = {isa = PBXBuildFile; fileRef = 061B36D950D345BE34B166AB39432442 /* Route.swift */; };
		670A9E992B383FB9A42A1AE9A7583DFC /* FormView.swift in Sources */ = {isa = PBXBuildFile; fileRef = 6DC00E0A4B5B4B33BA186C9C1191F868 /* FormView.swift */; };
		6A474F6A0345A624057E6983F61F332A /* KlarnaService.swift in Sources */ = {isa = PBXBuildFile; fileRef = 269B62DA347554F73B5C522C485A77D5 /* KlarnaService.swift */; };
		6C03839DA8B83C8BC6BCF942B3A8D6E0 /* DirectDebitService.swift in Sources */ = {isa = PBXBuildFile; fileRef = C797E2EBBB9FD494E030A4DA2F136E39 /* DirectDebitService.swift */; };
=======
		4105CB779355348B98CED8CFA7AB2B70 /* JSONParser.swift in Sources */ = {isa = PBXBuildFile; fileRef = 1509609097709A5D7B59530A0DCC18BF /* JSONParser.swift */; };
		4124961EBD4CF895E6462052B11D6820 /* URLExtension.swift in Sources */ = {isa = PBXBuildFile; fileRef = 6E4B19CD4204026D0CF733CC63F363D5 /* URLExtension.swift */; };
		430E5C6B84A85D995DB2B65F953A0622 /* FormType.swift in Sources */ = {isa = PBXBuildFile; fileRef = 065762A19BDF3D5FED0BE0447CE14740 /* FormType.swift */; };
		447D8A45BC9B265A0B2461DCB53D69D6 /* PrimerTextField.swift in Sources */ = {isa = PBXBuildFile; fileRef = A1CA5C2794F215DF8D6237AAE74D53C4 /* PrimerTextField.swift */; };
		44EFBCF038C25583C9BC5DD5EDB99064 /* CatchWrappers.swift in Sources */ = {isa = PBXBuildFile; fileRef = 04A628ADA77C4637476E98F582A12D94 /* CatchWrappers.swift */; };
		455683C76C8FE40EC1FEFF41C3115E98 /* VaultPaymentMethodViewController+ReloadDelegate.swift in Sources */ = {isa = PBXBuildFile; fileRef = E650B735D8FDCE1B568B2F278AA6D1B5 /* VaultPaymentMethodViewController+ReloadDelegate.swift */; };
		48D84951529C7BC6FD37B6B9DE765663 /* TokenizationService.swift in Sources */ = {isa = PBXBuildFile; fileRef = 55D1AEC45EBA3216F596F711E21C6C31 /* TokenizationService.swift */; };
		48E3DECFD73EA23F25676E71281410F2 /* CustomStringConvertible.swift in Sources */ = {isa = PBXBuildFile; fileRef = 1B31AD3B74B9C0F0EA51566F64527089 /* CustomStringConvertible.swift */; };
		498CC0F3993B989F2C2864C8D33D6338 /* CardNetwork.swift in Sources */ = {isa = PBXBuildFile; fileRef = 8A62D5F23A5DB98564314E80B36BCF10 /* CardNetwork.swift */; };
		4BFD3374DBBD265B1E66256FD4B05C50 /* PrimerViewController.swift in Sources */ = {isa = PBXBuildFile; fileRef = 2C730E6495BCE3F22BA34E28F202A36B /* PrimerViewController.swift */; };
		4DBECE5B122B62F19F1EE76B42E148DB /* PrimerButton.swift in Sources */ = {isa = PBXBuildFile; fileRef = D135F31AF280156159C284EF80EEA1D8 /* PrimerButton.swift */; };
		51A7B3167B490EB79CE28A9D3DD87958 /* VaultCheckoutViewController.swift in Sources */ = {isa = PBXBuildFile; fileRef = FEF6383084F62496EBD5B6C8F5254B85 /* VaultCheckoutViewController.swift */; };
		53C33E21E011C05A83F8540854436C80 /* CoreDataDispatcher.swift in Sources */ = {isa = PBXBuildFile; fileRef = 9EA6A28935344B27E6481DDD79A47066 /* CoreDataDispatcher.swift */; };
		54996F142C8FEA49D26629E289C8A703 /* ConfirmMandateViewController.swift in Sources */ = {isa = PBXBuildFile; fileRef = 9BF511DD99C45040DA621D0221AAFD12 /* ConfirmMandateViewController.swift */; };
		55133BD69930AA031484CFBE5AD5CBD0 /* OrderItem.swift in Sources */ = {isa = PBXBuildFile; fileRef = 8649343EEAC7B65B1026281A3CA268BA /* OrderItem.swift */; };
		58BF08A7FEED54A6BDA100636FA25FB1 /* ConfirmMandateView.swift in Sources */ = {isa = PBXBuildFile; fileRef = 625CEFBC1C5D53364D8F917227BC27AF /* ConfirmMandateView.swift */; };
		5CAECF3A2992AF900DBB5A4A0BF51067 /* CancellableThenable.swift in Sources */ = {isa = PBXBuildFile; fileRef = 3AE797C96B9F2D4489479AA630A589DF /* CancellableThenable.swift */; };
		5D0E351741AED678C8C54D3B58D51B90 /* FormTextFieldType.swift in Sources */ = {isa = PBXBuildFile; fileRef = A26F762793848290F8FED39C251E937F /* FormTextFieldType.swift */; };
		5F18B2C2625255CC359286CAE106BE68 /* Primer.swift in Sources */ = {isa = PBXBuildFile; fileRef = B1A9A3BA6E15433F8230ADC18379A73C /* Primer.swift */; };
		603D401F1E4F9D595B5984463C1BFB2D /* LogEvent.swift in Sources */ = {isa = PBXBuildFile; fileRef = 6584D66C10AC060119D4D1B660C23C7F /* LogEvent.swift */; };
		604F63867A1BC4BE7474DF22FFB19176 /* PrimerError.swift in Sources */ = {isa = PBXBuildFile; fileRef = 12D368695D10B74444D0FB8E514CCEC4 /* PrimerError.swift */; };
		641D4164F038400DFD089F56F68D6D2A /* TransitioningDelegate.swift in Sources */ = {isa = PBXBuildFile; fileRef = E38F93D21261B5BF5FC93DC1DAC4A790 /* TransitioningDelegate.swift */; };
		6592946425E262DE69AE9E08B9A356F5 /* NetworkService.swift in Sources */ = {isa = PBXBuildFile; fileRef = 13D7F7E5AB82F648241E4CF234F3094E /* NetworkService.swift */; };
		6696AAABC902109747EBF988CE593803 /* PaymentNetwork.swift in Sources */ = {isa = PBXBuildFile; fileRef = 80D93D2461BEA9C62616B74888702D2C /* PaymentNetwork.swift */; };
		687C1E9BB777B215A494F0C39604FA35 /* ErrorViewController.swift in Sources */ = {isa = PBXBuildFile; fileRef = C7B2E748997F4064967AC00D8B3F9646 /* ErrorViewController.swift */; };
		688A8D0F335EA07F25DC37C53479B3E7 /* PrimerAPI.swift in Sources */ = {isa = PBXBuildFile; fileRef = 1CE971201EFCCA097BC0E3B94955D127 /* PrimerAPI.swift */; };
		68FF681070C53273435847C24C78C283 /* firstly.swift in Sources */ = {isa = PBXBuildFile; fileRef = C199EE436EBBA38029D31C627184E7A6 /* firstly.swift */; };
		6C459229E1AC74C91ED597E89A185D13 /* ScannerView.swift in Sources */ = {isa = PBXBuildFile; fileRef = 9FB64CB82123ED3BF64DB521E12CE1A3 /* ScannerView.swift */; };
		6C65F6AA6D207F6CC860FC40F3560A97 /* after.swift in Sources */ = {isa = PBXBuildFile; fileRef = A1A259930BFC030815E3862D4BC384C1 /* after.swift */; };
>>>>>>> 090a3bd3
		6DCF943EE41FCA36BF5E5BE8E4F16011 /* Pods-PrimerSDK_Tests-dummy.m in Sources */ = {isa = PBXBuildFile; fileRef = D66C3890C3566F38C935A2FFD9A237B0 /* Pods-PrimerSDK_Tests-dummy.m */; };
		7320C91517CD1FA36C58F3DE2011C57C /* CardScannerViewController.swift in Sources */ = {isa = PBXBuildFile; fileRef = 547FE2298A9EA25599C4CBF5D678C50B /* CardScannerViewController.swift */; };
		74891B1E5D70D1C2EB6C3113045742D5 /* UXMode.swift in Sources */ = {isa = PBXBuildFile; fileRef = 0FFF05D03C30DF67B777B0D0D7E82917 /* UXMode.swift */; };
		74B42BD9EEB7BEFA9AEEFA5B5EA1E7D2 /* VaultPaymentMethodViewController.swift in Sources */ = {isa = PBXBuildFile; fileRef = 2BB150DAB9BB5500B9702E8F578F0FDD /* VaultPaymentMethodViewController.swift */; };
		77F120DB0EFF6CA2AA275BC640A648A9 /* LogEvent.swift in Sources */ = {isa = PBXBuildFile; fileRef = 55107BC327503C85A6F967DC32225001 /* LogEvent.swift */; };
		7DCB9BF49E2952F8E7C547AE5E26C0FF /* RecoverWrappers.swift in Sources */ = {isa = PBXBuildFile; fileRef = 83D8A57B82FB668BDA4803A2917CC8B4 /* RecoverWrappers.swift */; };
		7FFF4EB29A3C8E20F6F0589C2C0228D3 /* PrimerViewExtensions.swift in Sources */ = {isa = PBXBuildFile; fileRef = F00FC2AADF675BA6676EAAFDAE2C25CA /* PrimerViewExtensions.swift */; };
		836F00F10C0696433D573A0319EB8675 /* PrimerSDK-umbrella.h in Headers */ = {isa = PBXBuildFile; fileRef = D46E139116439E89E1621C81FFE6F32C /* PrimerSDK-umbrella.h */; settings = {ATTRIBUTES = (Public, ); }; };
		83B9EE3372B7A0A7E07AB4C6286FC58E /* Endpoint.swift in Sources */ = {isa = PBXBuildFile; fileRef = 6A1F2D231690618966EDFF5A509BDF75 /* Endpoint.swift */; };
		84A292379391FEACD7140D911C057921 /* VaultPaymentMethodView.swift in Sources */ = {isa = PBXBuildFile; fileRef = F004EB8D1C7A822C60F1E742B09D9E67 /* VaultPaymentMethodView.swift */; };
		851A2F8AE974119A41C3A3ACFE498DFA /* RateLimitedDispatcher.swift in Sources */ = {isa = PBXBuildFile; fileRef = 08159FF5AF5833B0E553E44200EAB0D1 /* RateLimitedDispatcher.swift */; };
		858E9204911F853BFE6BE5B286E9317C /* CoreDataDispatcher.swift in Sources */ = {isa = PBXBuildFile; fileRef = 5D7B2F499828FE6274575C69CC4D66AB /* CoreDataDispatcher.swift */; };
		85993DE0865A23DBC1D31B14995BB4F4 /* PrimerViewController.swift in Sources */ = {isa = PBXBuildFile; fileRef = D11F484BFC181C73DEBA75100C5E0979 /* PrimerViewController.swift */; };
		88C6F7211D6E3A497901D3680314FA84 /* ConfirmMandateViewModel.swift in Sources */ = {isa = PBXBuildFile; fileRef = B83B489091B794A1B555338C4CC87340 /* ConfirmMandateViewModel.swift */; };
		8A5F8D1E6347A756B6F51FCF58DB99A9 /* Foundation.framework in Frameworks */ = {isa = PBXBuildFile; fileRef = 73010CC983E3809BECEE5348DA1BB8C6 /* Foundation.framework */; };
		8A7BADC4B3FC58006E9ED57BF293DD13 /* PayPal.swift in Sources */ = {isa = PBXBuildFile; fileRef = 009F6459F650D7C1B79146F4928F7AF1 /* PayPal.swift */; };
		8D0C9E279D7990B072AFF2835058FD63 /* PrimerScrollView.swift in Sources */ = {isa = PBXBuildFile; fileRef = 4FF517348450890A78A132CCE2211332 /* PrimerScrollView.swift */; };
		8DFE83A78470439E08A3E9E5166B4927 /* PaymentMethodComponent.swift in Sources */ = {isa = PBXBuildFile; fileRef = 4D97C3D6B402354495BBF3AA8A0D903E /* PaymentMethodComponent.swift */; };
		8E4A66063BAE19C89EEBEDB9CEAC5025 /* NetworkService.swift in Sources */ = {isa = PBXBuildFile; fileRef = 2191ABED8A07A55F8B8DDE1533B57F85 /* NetworkService.swift */; };
		8F330CF690868BC9925146BC21D7AE10 /* ErrorViewController.swift in Sources */ = {isa = PBXBuildFile; fileRef = 6CCD75CFC40752C7B0A13FEF398F487A /* ErrorViewController.swift */; };
		8F6F546E5EFC852D21BB327E9E6A27F8 /* AppState.swift in Sources */ = {isa = PBXBuildFile; fileRef = 04E37D5D9C25A5EF3BC2227CC151384D /* AppState.swift */; };
		9068B713E0BDEB74F82391310C1C1EB5 /* fr.lproj in Resources */ = {isa = PBXBuildFile; fileRef = E6E223A47C78B60E42F75D40E1863087 /* fr.lproj */; };
		908BEAAA76458254ED0E8FCA2C57AE79 /* PrimerSettings.swift in Sources */ = {isa = PBXBuildFile; fileRef = AE1AD4FA17FFE77CCA73DCE88EACC24C /* PrimerSettings.swift */; };
		93DB0F71FD23D957E163BEDB0DE9BCA6 /* PrimerError.swift in Sources */ = {isa = PBXBuildFile; fileRef = 1B8EB27044C8C4C80908DC61D03834B4 /* PrimerError.swift */; };
		94BA0EC52BB74187003EC50B91BFCA3C /* ExternalViewModel.swift in Sources */ = {isa = PBXBuildFile; fileRef = CE41758BABCDBF8E4C1A51216EB96DF6 /* ExternalViewModel.swift */; };
		94ED4F67764D8DEFCC644E6107FA385F /* Pods-PrimerSDK_Tests-umbrella.h in Headers */ = {isa = PBXBuildFile; fileRef = EE9674DAD0C961C92687877090E1E047 /* Pods-PrimerSDK_Tests-umbrella.h */; settings = {ATTRIBUTES = (Public, ); }; };
		955B7B5680E0C7BF8D0BD71C297FD757 /* ConcurrencyLimitedDispatcher.swift in Sources */ = {isa = PBXBuildFile; fileRef = 06C0EFF40D5C1EB89848CF8C985A808A /* ConcurrencyLimitedDispatcher.swift */; };
		96761F025233D41EC036EDA004D06C38 /* VaultCheckoutViewController+ReloadDelegate.swift in Sources */ = {isa = PBXBuildFile; fileRef = 42AAE8F9A415037BC681AEF6B4B468B9 /* VaultCheckoutViewController+ReloadDelegate.swift */; };
		9901E1C00B0D5A927CFC995F83C30C87 /* Configuration.swift in Sources */ = {isa = PBXBuildFile; fileRef = A59D0A1456941E893BED4EBC55E7820E /* Configuration.swift */; };
		99B8A1162D2BDFF5553D286330167564 /* Foundation.framework in Frameworks */ = {isa = PBXBuildFile; fileRef = 73010CC983E3809BECEE5348DA1BB8C6 /* Foundation.framework */; };
		9C47848B86313A1278D27F3075C0B366 /* TransitioningDelegate.swift in Sources */ = {isa = PBXBuildFile; fileRef = 46F4FF395618AB996DCA829466BDDABC /* TransitioningDelegate.swift */; };
		A018D0A5E0CC949BDBFFB4747E24B78E /* URLSessionStack.swift in Sources */ = {isa = PBXBuildFile; fileRef = EE21740FDCD45A1B9A48D2A4A446502F /* URLSessionStack.swift */; };
		A031E9181DE5BCD4A9FACF5DBCA51E97 /* VaultPaymentMethodViewModel.swift in Sources */ = {isa = PBXBuildFile; fileRef = B5E3EC6E2A8E4BA18126B89D41C69DBE /* VaultPaymentMethodViewModel.swift */; };
		A1BE1541D8BB21664692CE1198B37EF6 /* PrimerAPIClient+Promises.swift in Sources */ = {isa = PBXBuildFile; fileRef = 43BA75C219C84B5178F44A8F59CB8951 /* PrimerAPIClient+Promises.swift */; };
		A7152CD263855BC7E5DC0A839C7E3111 /* SequenceWrappers.swift in Sources */ = {isa = PBXBuildFile; fileRef = ADEE62528C38A7EDA51BAAD258A63B18 /* SequenceWrappers.swift */; };
		A8B14450E824379A417901208DC95632 /* PayPalService.swift in Sources */ = {isa = PBXBuildFile; fileRef = E30E8CAC5C6896FD43C4F9F63488A908 /* PayPalService.swift */; };
		A8D9890F51A93EBA873F1794C2006C62 /* BundleExtension.swift in Sources */ = {isa = PBXBuildFile; fileRef = 783C3B742F27AB37169FBC49E2DDE8D5 /* BundleExtension.swift */; };
		AA82EACF8042AA2B09191CA745D03A8D /* VaultCheckoutViewModel.swift in Sources */ = {isa = PBXBuildFile; fileRef = B08BB39232275D60E7F156339D347C42 /* VaultCheckoutViewModel.swift */; };
		AE94E8346CB516FECAF6E6EE4ABA5FAE /* UIDeviceExtension.swift in Sources */ = {isa = PBXBuildFile; fileRef = FF9D39627EFFA0BDE6B40B95740646ED /* UIDeviceExtension.swift */; };
		B194B8694259A05F538A15A3F8AADE91 /* OrderItem.swift in Sources */ = {isa = PBXBuildFile; fileRef = 8E5B064F0A0E8DA6246047BB3BE917AC /* OrderItem.swift */; };
		B45150BA47A442F2B5DD3724A72C6700 /* ApplePayViewModel.swift in Sources */ = {isa = PBXBuildFile; fileRef = 2E0904FEF2EF85E95228A53BFDAD0DEE /* ApplePayViewModel.swift */; };
		B75C2C2EF27548489F74C4845D15B96A /* OAuthViewController.swift in Sources */ = {isa = PBXBuildFile; fileRef = 39C276F7C63299F371DD85C4E93B6CD1 /* OAuthViewController.swift */; };
		BA3198E45A697D76E82E79902BAB9506 /* VaultService.swift in Sources */ = {isa = PBXBuildFile; fileRef = 9362EF250399F7D0C2A98BA6313FC0DB /* VaultService.swift */; };
		BCE8E7C33E2B2832793EC052B101C8DC /* DateExtension.swift in Sources */ = {isa = PBXBuildFile; fileRef = 85AE9B8F50859A6D23517B57B48040A1 /* DateExtension.swift */; };
		BD15DC6962E2708C11AC3516C391F5C7 /* Queue.swift in Sources */ = {isa = PBXBuildFile; fileRef = 956459561EF09516207F59286FF36044 /* Queue.swift */; };
		BF52B0833092DA32D29AB8B334581EAA /* JSONParser.swift in Sources */ = {isa = PBXBuildFile; fileRef = 0E39A8B7E32EB3B01DDDBE70181DE150 /* JSONParser.swift */; };
		C0F4BAFD075A09373DE36955DEBAEAA3 /* WebViewController.swift in Sources */ = {isa = PBXBuildFile; fileRef = C41CE102B78D32599DC2D51FF22A4E61 /* WebViewController.swift */; };
		C2627BABD7A7136EF0202C27A016419E /* CardScannerViewModel.swift in Sources */ = {isa = PBXBuildFile; fileRef = 61D2CF28645F75050323B0E515B78D5D /* CardScannerViewModel.swift */; };
		C655A9F9E18DE12F2B73AF371E8D8AB2 /* RateLimitedDispatcherBase.swift in Sources */ = {isa = PBXBuildFile; fileRef = AF5EE4BD647151CA2BA8E15B6C1B03CB /* RateLimitedDispatcherBase.swift */; };
		CB1FBC089BB470D5A0FF6BF513F980F3 /* RootViewController+Router.swift in Sources */ = {isa = PBXBuildFile; fileRef = AE292E57BF994CB424871D4A18664DC4 /* RootViewController+Router.swift */; };
		CB3351A8E0D945357FD336264DB9D4F2 /* CardButton.swift in Sources */ = {isa = PBXBuildFile; fileRef = F3391661D764A37E983AB9E1919632B0 /* CardButton.swift */; };
		CCB95B29E865152B96730C9D72E977AE /* PaymentMethodToken.swift in Sources */ = {isa = PBXBuildFile; fileRef = 43A0A4158B04286F7F4388EFF8269BA3 /* PaymentMethodToken.swift */; };
		CCCF4676729C0617596FB43AEAD1072F /* CatchWrappers.swift in Sources */ = {isa = PBXBuildFile; fileRef = 8A3913834E6B0942D87CA71B0CAF2565 /* CatchWrappers.swift */; };
		D0780CF864A5E455B0889ED6123318A9 /* PrimerDelegate.swift in Sources */ = {isa = PBXBuildFile; fileRef = 0406675051783B8B7E9685D34B667AB6 /* PrimerDelegate.swift */; };
		D11913A0DAAACB88844284E24634BA51 /* en.lproj in Resources */ = {isa = PBXBuildFile; fileRef = ECF342FE93C11E67ED025BD1E6F846FF /* en.lproj */; };
		D2333414A541C1026F55597915226B54 /* SuccessViewController.swift in Sources */ = {isa = PBXBuildFile; fileRef = BC75483B85078F9A57D130CD74DDDE7D /* SuccessViewController.swift */; };
		D27646B960E4E78EEC0366E25E71733C /* CardScannerViewController+SimpleScanDelegate.swift in Sources */ = {isa = PBXBuildFile; fileRef = 05904B75F102FA95E0C7270A8BE07402 /* CardScannerViewController+SimpleScanDelegate.swift */; };
		D31532D401D817B399008C361189F254 /* CustomStringConvertible.swift in Sources */ = {isa = PBXBuildFile; fileRef = 64630CB7712E31C367E4ACC6A2033889 /* CustomStringConvertible.swift */; };
		D3BA618FD01A5019F275D10AC1353699 /* firstly.swift in Sources */ = {isa = PBXBuildFile; fileRef = 00B2C2E9C9A73458828045900E38F5F9 /* firstly.swift */; };
		D4F6591564F14EF95CC606F4BD949748 /* Icons.xcassets in Resources */ = {isa = PBXBuildFile; fileRef = B1E26A13A6E8B4BA943D08A511EEE5C0 /* Icons.xcassets */; };
		D699636A061EDAF9AA273A8DC02483E0 /* PrimerContent.swift in Sources */ = {isa = PBXBuildFile; fileRef = 0A7A7D568C93F8FF2B481992FBFD0C3B /* PrimerContent.swift */; };
		DC1EB8C834ACB638281AA58BAA2ADD29 /* ConfirmMandateView.swift in Sources */ = {isa = PBXBuildFile; fileRef = F2A22D8C8FE04300A768E8DCA9ED3907 /* ConfirmMandateView.swift */; };
		DE1B1E5CEB7A8131C4786115E7C20A64 /* PrimerInternalSessionFlow.swift in Sources */ = {isa = PBXBuildFile; fileRef = 59EDC919463AA211F1898E59E21EDB99 /* PrimerInternalSessionFlow.swift */; };
		DFB9D5869D0314A336FA6F1BD6642800 /* ApplePayService.swift in Sources */ = {isa = PBXBuildFile; fileRef = 83E96ACD53290643736C5BC01ED4B02B /* ApplePayService.swift */; };
		E06412D633A253EC82388400BD8AACB9 /* Promise.swift in Sources */ = {isa = PBXBuildFile; fileRef = A2AB1CD9892589FA055BD07FD4619223 /* Promise.swift */; };
		E0D645E190614803AFEF38AA78B883B2 /* GuaranteeWrappers.swift in Sources */ = {isa = PBXBuildFile; fileRef = 11A9BC549D96638BD16ED3E463B3D76D /* GuaranteeWrappers.swift */; };
		E16505B5E1F68778FDCCD8080944C98B /* Box.swift in Sources */ = {isa = PBXBuildFile; fileRef = F972F5935752A061BA2D62AA16C021B4 /* Box.swift */; };
		E59747403E56D500E5D8A0E709AF0769 /* FormTextFieldType.swift in Sources */ = {isa = PBXBuildFile; fileRef = 686884AABF7F27105885F94A8880D07E /* FormTextFieldType.swift */; };
		E5B18BBAF2CE2283023645D2E28BF5E1 /* CancellablePromise.swift in Sources */ = {isa = PBXBuildFile; fileRef = 35019A4D53710E08B6B88B7B95888C1F /* CancellablePromise.swift */; };
		E6E20AA717864C8B73D1B4D8E050BA32 /* Optional+Extensions.swift in Sources */ = {isa = PBXBuildFile; fileRef = 57459432F58CAA4CB2ABC0F8E37539F0 /* Optional+Extensions.swift */; };
		E94C360D5838DFEA0F6CF8766B265A76 /* PaymentMethodConfigService.swift in Sources */ = {isa = PBXBuildFile; fileRef = 8BDA3C7C9F9701606A600CCF13E225C5 /* PaymentMethodConfigService.swift */; };
		E965FA26AF3CE96093CE8D992C97E9C0 /* Consolable.swift in Sources */ = {isa = PBXBuildFile; fileRef = 23A090CCC01E68A232872270A4EED74A /* Consolable.swift */; };
		EC29809E5B3A73E4BFB700FAA85AD35C /* ClientToken.swift in Sources */ = {isa = PBXBuildFile; fileRef = 2C847E18B7C30EF64736FAD8517BA82F /* ClientToken.swift */; };
		EC30977A3B4AF2FBC0F3A62965D115A6 /* DependencyInjection.swift in Sources */ = {isa = PBXBuildFile; fileRef = 0F530032C170BDD11018D68D97A765DF /* DependencyInjection.swift */; };
		EE096384912898D8F35FB8BFD9BFD89C /* StrictRateLimitedDispatcher.swift in Sources */ = {isa = PBXBuildFile; fileRef = 58B4AA64734290BE576340FBF66F16ED /* StrictRateLimitedDispatcher.swift */; };
		EFA47385DFF64C41A1C0A4A844B81FE7 /* after.swift in Sources */ = {isa = PBXBuildFile; fileRef = FE854F90680A18A2708232B9B419C0A2 /* after.swift */; };
		F1A56D854C1460006C51B733DBE2A72C /* sv.lproj in Resources */ = {isa = PBXBuildFile; fileRef = 70EAE521F2F1A5463EAA1E49A94A7EC3 /* sv.lproj */; };
		F1EE9B2ED27551524351AFAE96465617 /* OAuthViewModel.swift in Sources */ = {isa = PBXBuildFile; fileRef = 91EF529FDE4E703A93FE824E0E230EF9 /* OAuthViewModel.swift */; };
		F26B513C8597B8DB596D656ADCD6BB00 /* CountryCode.swift in Sources */ = {isa = PBXBuildFile; fileRef = 07E6E0FB93257D68CE3F871DFAD22C00 /* CountryCode.swift */; };
		F2BB2FEE3FEAEDF3C311B7BDF8440FB4 /* FormType.swift in Sources */ = {isa = PBXBuildFile; fileRef = DFD5112E4D6FA368D5C4D309D1A7BA2D /* FormType.swift */; };
		F381642DB86AE539A5F6906DE3ECCC63 /* Cancellable.swift in Sources */ = {isa = PBXBuildFile; fileRef = 0BF2E93EE7742A992008661869B1BB70 /* Cancellable.swift */; };
		F5C7E264A376170877B80136E3472BE1 /* Catchable.swift in Sources */ = {isa = PBXBuildFile; fileRef = CF2A31C3A1C0853499FD8890B4905A4A /* Catchable.swift */; };
		F72C7329C2E11D7023D1A748309688C3 /* SuccessMessage.swift in Sources */ = {isa = PBXBuildFile; fileRef = FC5E89DB609A0396D83BEC5B92491FD8 /* SuccessMessage.swift */; };
		F890D0E06036518F3C0F171DB2CCEB8F /* ClientTokenService.swift in Sources */ = {isa = PBXBuildFile; fileRef = 90DBF91D9FF7698E17F385CB6CF69CAD /* ClientTokenService.swift */; };
		F90D746653AD6F62DA85B4091AC48EAD /* PrimerResources.bundle in Resources */ = {isa = PBXBuildFile; fileRef = A8B3BC107C2BDC3C03D961866F721265 /* PrimerResources.bundle */; };
		FA7A0544466AFA7B8D17B88E010E5BF7 /* CancelContext.swift in Sources */ = {isa = PBXBuildFile; fileRef = 894E82ACF34368975F15BCAD661CA70F /* CancelContext.swift */; };
		FAA7AC74A33DDBBFC5752375DD720512 /* VaultCheckoutView.swift in Sources */ = {isa = PBXBuildFile; fileRef = 98B853FF110EBB09D5B29861FB5D8B68 /* VaultCheckoutView.swift */; };
		FB3075E144F1F8F98B15E36E5A890390 /* PrimerTextField.swift in Sources */ = {isa = PBXBuildFile; fileRef = 816E6968621CA17D82BB4EBF79661911 /* PrimerTextField.swift */; };
		FBB13F4581AF9095623D0555F14EF701 /* ConfirmMandateViewController.swift in Sources */ = {isa = PBXBuildFile; fileRef = 87F5DD0F17ADF3754C3345AF84205BA1 /* ConfirmMandateViewController.swift */; };
		FC1EEF053DF52A2A40AB02EF26C6EDF3 /* ApplePay.swift in Sources */ = {isa = PBXBuildFile; fileRef = 71DC45ECD3B93938E7A386071D83EDCC /* ApplePay.swift */; };
		FCA5E74C78D6912046ECE0E57E27186A /* ThenableWrappers.swift in Sources */ = {isa = PBXBuildFile; fileRef = 1910C1801020770C54AD6C6C36D959AD /* ThenableWrappers.swift */; };
		FF7CB70CBDEC96AA832D56606CD7B38F /* Parser.swift in Sources */ = {isa = PBXBuildFile; fileRef = A9B66B6A1CD4EEA79A2029417A3A87F2 /* Parser.swift */; };
/* End PBXBuildFile section */

/* Begin PBXContainerItemProxy section */
		148365689B29879DF54D18A685C22417 /* PBXContainerItemProxy */ = {
			isa = PBXContainerItemProxy;
			containerPortal = BFDFE7DC352907FC980B868725387E98 /* Project object */;
			proxyType = 1;
			remoteGlobalIDString = F3BE9108C53B53949406218CEA55E0B2;
			remoteInfo = PrimerSDK;
		};
		B45366B14953E546257E77EEB404E911 /* PBXContainerItemProxy */ = {
			isa = PBXContainerItemProxy;
			containerPortal = BFDFE7DC352907FC980B868725387E98 /* Project object */;
			proxyType = 1;
			remoteGlobalIDString = 6C144A762E9B598392AFFEC8F873746A;
			remoteInfo = "Pods-PrimerSDK_Example";
		};
		C02BDB4293DCA2A6F56F016894BD3F92 /* PBXContainerItemProxy */ = {
			isa = PBXContainerItemProxy;
			containerPortal = BFDFE7DC352907FC980B868725387E98 /* Project object */;
			proxyType = 1;
			remoteGlobalIDString = 6E6525C7043FBA7BB34A249010AF5593;
			remoteInfo = "PrimerSDK-PrimerResources";
		};
/* End PBXContainerItemProxy section */

/* Begin PBXFileReference section */
		009F6459F650D7C1B79146F4928F7AF1 /* PayPal.swift */ = {isa = PBXFileReference; includeInIndex = 1; lastKnownFileType = sourcecode.swift; path = PayPal.swift; sourceTree = "<group>"; };
		00B2C2E9C9A73458828045900E38F5F9 /* firstly.swift */ = {isa = PBXFileReference; includeInIndex = 1; lastKnownFileType = sourcecode.swift; path = firstly.swift; sourceTree = "<group>"; };
		037CAE1AD1886C9877D59414794F81BE /* PrimerButton.swift */ = {isa = PBXFileReference; includeInIndex = 1; lastKnownFileType = sourcecode.swift; path = PrimerButton.swift; sourceTree = "<group>"; };
		0406675051783B8B7E9685D34B667AB6 /* PrimerDelegate.swift */ = {isa = PBXFileReference; includeInIndex = 1; lastKnownFileType = sourcecode.swift; path = PrimerDelegate.swift; sourceTree = "<group>"; };
		04E37D5D9C25A5EF3BC2227CC151384D /* AppState.swift */ = {isa = PBXFileReference; includeInIndex = 1; lastKnownFileType = sourcecode.swift; path = AppState.swift; sourceTree = "<group>"; };
		05904B75F102FA95E0C7270A8BE07402 /* CardScannerViewController+SimpleScanDelegate.swift */ = {isa = PBXFileReference; includeInIndex = 1; lastKnownFileType = sourcecode.swift; path = "CardScannerViewController+SimpleScanDelegate.swift"; sourceTree = "<group>"; };
		061B36D950D345BE34B166AB39432442 /* Route.swift */ = {isa = PBXFileReference; includeInIndex = 1; lastKnownFileType = sourcecode.swift; path = Route.swift; sourceTree = "<group>"; };
		06C0EFF40D5C1EB89848CF8C985A808A /* ConcurrencyLimitedDispatcher.swift */ = {isa = PBXFileReference; includeInIndex = 1; lastKnownFileType = sourcecode.swift; path = ConcurrencyLimitedDispatcher.swift; sourceTree = "<group>"; };
		07E6E0FB93257D68CE3F871DFAD22C00 /* CountryCode.swift */ = {isa = PBXFileReference; includeInIndex = 1; lastKnownFileType = sourcecode.swift; path = CountryCode.swift; sourceTree = "<group>"; };
		08159FF5AF5833B0E553E44200EAB0D1 /* RateLimitedDispatcher.swift */ = {isa = PBXFileReference; includeInIndex = 1; lastKnownFileType = sourcecode.swift; path = RateLimitedDispatcher.swift; sourceTree = "<group>"; };
		0A7A7D568C93F8FF2B481992FBFD0C3B /* PrimerContent.swift */ = {isa = PBXFileReference; includeInIndex = 1; lastKnownFileType = sourcecode.swift; path = PrimerContent.swift; sourceTree = "<group>"; };
		0BF2E93EE7742A992008661869B1BB70 /* Cancellable.swift */ = {isa = PBXFileReference; includeInIndex = 1; lastKnownFileType = sourcecode.swift; path = Cancellable.swift; sourceTree = "<group>"; };
		0E39A8B7E32EB3B01DDDBE70181DE150 /* JSONParser.swift */ = {isa = PBXFileReference; includeInIndex = 1; lastKnownFileType = sourcecode.swift; path = JSONParser.swift; sourceTree = "<group>"; };
		0F530032C170BDD11018D68D97A765DF /* DependencyInjection.swift */ = {isa = PBXFileReference; includeInIndex = 1; lastKnownFileType = sourcecode.swift; path = DependencyInjection.swift; sourceTree = "<group>"; };
		0FFF05D03C30DF67B777B0D0D7E82917 /* UXMode.swift */ = {isa = PBXFileReference; includeInIndex = 1; lastKnownFileType = sourcecode.swift; path = UXMode.swift; sourceTree = "<group>"; };
		107518EFEE4EEC8C1FEE9B01707192C3 /* RootViewController.swift */ = {isa = PBXFileReference; includeInIndex = 1; lastKnownFileType = sourcecode.swift; path = RootViewController.swift; sourceTree = "<group>"; };
		11A9BC549D96638BD16ED3E463B3D76D /* GuaranteeWrappers.swift */ = {isa = PBXFileReference; includeInIndex = 1; lastKnownFileType = sourcecode.swift; path = GuaranteeWrappers.swift; sourceTree = "<group>"; };
		137FB66C88DF1E3834296E3FC571C859 /* PrimerAPIClient.swift */ = {isa = PBXFileReference; includeInIndex = 1; lastKnownFileType = sourcecode.swift; path = PrimerAPIClient.swift; sourceTree = "<group>"; };
		15AAEC465CF9A83AC7A692C154B4D0C1 /* PaymentNetwork.swift */ = {isa = PBXFileReference; includeInIndex = 1; lastKnownFileType = sourcecode.swift; path = PaymentNetwork.swift; sourceTree = "<group>"; };
		160C64F17B28BD130F6EF7B52FA20674 /* PrimerSDK-Info.plist */ = {isa = PBXFileReference; includeInIndex = 1; lastKnownFileType = text.plist.xml; path = "PrimerSDK-Info.plist"; sourceTree = "<group>"; };
		1910C1801020770C54AD6C6C36D959AD /* ThenableWrappers.swift */ = {isa = PBXFileReference; includeInIndex = 1; lastKnownFileType = sourcecode.swift; path = ThenableWrappers.swift; sourceTree = "<group>"; };
		1B8EB27044C8C4C80908DC61D03834B4 /* PrimerError.swift */ = {isa = PBXFileReference; includeInIndex = 1; lastKnownFileType = sourcecode.swift; path = PrimerError.swift; sourceTree = "<group>"; };
		1FEC87CFCA09458916D073ED95E7F193 /* PaymentMethod.swift */ = {isa = PBXFileReference; includeInIndex = 1; lastKnownFileType = sourcecode.swift; path = PaymentMethod.swift; sourceTree = "<group>"; };
		202D8CDFCD3E722A736DA0291DC8233C /* LICENSE */ = {isa = PBXFileReference; includeInIndex = 1; path = LICENSE; sourceTree = "<group>"; };
		2139E4DD2EE8A2B96562606BDFBD1F8A /* VaultCheckoutViewController.swift */ = {isa = PBXFileReference; includeInIndex = 1; lastKnownFileType = sourcecode.swift; path = VaultCheckoutViewController.swift; sourceTree = "<group>"; };
		2191ABED8A07A55F8B8DDE1533B57F85 /* NetworkService.swift */ = {isa = PBXFileReference; includeInIndex = 1; lastKnownFileType = sourcecode.swift; path = NetworkService.swift; sourceTree = "<group>"; };
		21F4ACB1142B1B9457658584BF5CD35A /* Pods-PrimerSDK_Example-dummy.m */ = {isa = PBXFileReference; includeInIndex = 1; lastKnownFileType = sourcecode.c.objc; path = "Pods-PrimerSDK_Example-dummy.m"; sourceTree = "<group>"; };
<<<<<<< HEAD
		23A090CCC01E68A232872270A4EED74A /* Consolable.swift */ = {isa = PBXFileReference; includeInIndex = 1; lastKnownFileType = sourcecode.swift; path = Consolable.swift; sourceTree = "<group>"; };
		23F2E9DBAE7FA262FF28C2BFBD8780C7 /* VaultPaymentMethodViewController+ReloadDelegate.swift */ = {isa = PBXFileReference; includeInIndex = 1; lastKnownFileType = sourcecode.swift; path = "VaultPaymentMethodViewController+ReloadDelegate.swift"; sourceTree = "<group>"; };
		23FD1D157B8C8E7148BE8A7D354A051F /* Pods_PrimerSDK_Tests.framework */ = {isa = PBXFileReference; explicitFileType = wrapper.framework; includeInIndex = 0; name = Pods_PrimerSDK_Tests.framework; path = "Pods-PrimerSDK_Tests.framework"; sourceTree = BUILT_PRODUCTS_DIR; };
		269B62DA347554F73B5C522C485A77D5 /* KlarnaService.swift */ = {isa = PBXFileReference; includeInIndex = 1; lastKnownFileType = sourcecode.swift; path = KlarnaService.swift; sourceTree = "<group>"; };
		27444007B435B73EE6994757BB6E5DE8 /* ImageName.swift */ = {isa = PBXFileReference; includeInIndex = 1; lastKnownFileType = sourcecode.swift; path = ImageName.swift; sourceTree = "<group>"; };
		28E47791C9F9D0A9BA05C719761A4F3F /* PrimerSDK.framework */ = {isa = PBXFileReference; explicitFileType = wrapper.framework; includeInIndex = 0; name = PrimerSDK.framework; path = PrimerSDK.framework; sourceTree = BUILT_PRODUCTS_DIR; };
		2A4DAE6AB4BBF013FCC4170458EB5B1D /* README.md */ = {isa = PBXFileReference; includeInIndex = 1; path = README.md; sourceTree = "<group>"; };
		2B04AF4DFAC8CE4A25B70F5282082C0C /* ErrorHandler.swift */ = {isa = PBXFileReference; includeInIndex = 1; lastKnownFileType = sourcecode.swift; path = ErrorHandler.swift; sourceTree = "<group>"; };
		2BB150DAB9BB5500B9702E8F578F0FDD /* VaultPaymentMethodViewController.swift */ = {isa = PBXFileReference; includeInIndex = 1; lastKnownFileType = sourcecode.swift; path = VaultPaymentMethodViewController.swift; sourceTree = "<group>"; };
		2C847E18B7C30EF64736FAD8517BA82F /* ClientToken.swift */ = {isa = PBXFileReference; includeInIndex = 1; lastKnownFileType = sourcecode.swift; path = ClientToken.swift; sourceTree = "<group>"; };
		2E0904FEF2EF85E95228A53BFDAD0DEE /* ApplePayViewModel.swift */ = {isa = PBXFileReference; includeInIndex = 1; lastKnownFileType = sourcecode.swift; path = ApplePayViewModel.swift; sourceTree = "<group>"; };
		30453AE01A6C9C23DABBCF76EA536403 /* ResourceBundle-PrimerResources-PrimerSDK-Info.plist */ = {isa = PBXFileReference; includeInIndex = 1; lastKnownFileType = text.plist.xml; path = "ResourceBundle-PrimerResources-PrimerSDK-Info.plist"; sourceTree = "<group>"; };
		305FAFADB2E4ED3517C606D7539858E6 /* PrimerSDK.modulemap */ = {isa = PBXFileReference; includeInIndex = 1; lastKnownFileType = sourcecode.module; path = PrimerSDK.modulemap; sourceTree = "<group>"; };
		328DAFF0282A62C140750A7421BE0DA7 /* hang.swift */ = {isa = PBXFileReference; includeInIndex = 1; lastKnownFileType = sourcecode.swift; path = hang.swift; sourceTree = "<group>"; };
		32A6E0937E774D1DCD727D5EC7E6C35E /* EnsureWrappers.swift */ = {isa = PBXFileReference; includeInIndex = 1; lastKnownFileType = sourcecode.swift; path = EnsureWrappers.swift; sourceTree = "<group>"; };
		33520BE6CB44879120BDB797A95F63C4 /* Mask.swift */ = {isa = PBXFileReference; includeInIndex = 1; lastKnownFileType = sourcecode.swift; path = Mask.swift; sourceTree = "<group>"; };
		35019A4D53710E08B6B88B7B95888C1F /* CancellablePromise.swift */ = {isa = PBXFileReference; includeInIndex = 1; lastKnownFileType = sourcecode.swift; path = CancellablePromise.swift; sourceTree = "<group>"; };
		36C1DBF120CC788F3A2512A47121267F /* Thenable.swift */ = {isa = PBXFileReference; includeInIndex = 1; lastKnownFileType = sourcecode.swift; path = Thenable.swift; sourceTree = "<group>"; };
=======
		23FD1D157B8C8E7148BE8A7D354A051F /* Pods_PrimerSDK_Tests.framework */ = {isa = PBXFileReference; explicitFileType = wrapper.framework; includeInIndex = 0; path = Pods_PrimerSDK_Tests.framework; sourceTree = BUILT_PRODUCTS_DIR; };
		24E6354D7F863F48172A47818A4D282B /* fr.lproj */ = {isa = PBXFileReference; includeInIndex = 1; lastKnownFileType = folder; path = fr.lproj; sourceTree = "<group>"; };
		25BA184D1AB10923CAA14112A6A0F961 /* Icons.xcassets */ = {isa = PBXFileReference; includeInIndex = 1; lastKnownFileType = folder.assetcatalog; name = Icons.xcassets; path = Sources/PrimerSDK/Resources/Icons.xcassets; sourceTree = "<group>"; };
		271406EAF490A8D59696853CFC9AE4A6 /* DirectDebitService.swift */ = {isa = PBXFileReference; includeInIndex = 1; lastKnownFileType = sourcecode.swift; path = DirectDebitService.swift; sourceTree = "<group>"; };
		27536716FF5C7BADAC71E8CE94020B45 /* PrimerContent.swift */ = {isa = PBXFileReference; includeInIndex = 1; lastKnownFileType = sourcecode.swift; path = PrimerContent.swift; sourceTree = "<group>"; };
		28D5B3FBB1952A017F5CD19B38BFA90D /* ReloadDelegate.swift */ = {isa = PBXFileReference; includeInIndex = 1; lastKnownFileType = sourcecode.swift; path = ReloadDelegate.swift; sourceTree = "<group>"; };
		28E47791C9F9D0A9BA05C719761A4F3F /* PrimerSDK.framework */ = {isa = PBXFileReference; explicitFileType = wrapper.framework; includeInIndex = 0; path = PrimerSDK.framework; sourceTree = BUILT_PRODUCTS_DIR; };
		2A03FEC6CE6D481CECFB9288F6C449FF /* CardScannerViewController.swift */ = {isa = PBXFileReference; includeInIndex = 1; lastKnownFileType = sourcecode.swift; path = CardScannerViewController.swift; sourceTree = "<group>"; };
		2B27F43537F71DD4A8F9942BA0ED461A /* FinallyWrappers.swift */ = {isa = PBXFileReference; includeInIndex = 1; lastKnownFileType = sourcecode.swift; path = FinallyWrappers.swift; sourceTree = "<group>"; };
		2BCAADF59E0F265D0547AE286393CBEB /* PrimerInternalSessionFlow.swift */ = {isa = PBXFileReference; includeInIndex = 1; lastKnownFileType = sourcecode.swift; path = PrimerInternalSessionFlow.swift; sourceTree = "<group>"; };
		2C730E6495BCE3F22BA34E28F202A36B /* PrimerViewController.swift */ = {isa = PBXFileReference; includeInIndex = 1; lastKnownFileType = sourcecode.swift; path = PrimerViewController.swift; sourceTree = "<group>"; };
		2D75CC5BF06702465DBF086DFC90B248 /* PrimerSDK.modulemap */ = {isa = PBXFileReference; includeInIndex = 1; lastKnownFileType = sourcecode.module; path = PrimerSDK.modulemap; sourceTree = "<group>"; };
		2DF330ADEC4EE8092E97D4770E4A523B /* BundleExtension.swift */ = {isa = PBXFileReference; includeInIndex = 1; lastKnownFileType = sourcecode.swift; path = BundleExtension.swift; sourceTree = "<group>"; };
		2EA5F140953A3FD52BDA323C3645F88D /* VaultPaymentMethodView.swift */ = {isa = PBXFileReference; includeInIndex = 1; lastKnownFileType = sourcecode.swift; path = VaultPaymentMethodView.swift; sourceTree = "<group>"; };
		2FC1BD4AA419367589137A534C72816D /* PaymentMethodToken.swift */ = {isa = PBXFileReference; includeInIndex = 1; lastKnownFileType = sourcecode.swift; path = PaymentMethodToken.swift; sourceTree = "<group>"; };
		341D0801951DC4894D4C931B77AFB60D /* Resolver.swift */ = {isa = PBXFileReference; includeInIndex = 1; lastKnownFileType = sourcecode.swift; path = Resolver.swift; sourceTree = "<group>"; };
		34B1B4A5B988705795F14FAEC9E7A9B7 /* PrimerNibView.swift */ = {isa = PBXFileReference; includeInIndex = 1; lastKnownFileType = sourcecode.swift; path = PrimerNibView.swift; sourceTree = "<group>"; };
>>>>>>> 090a3bd3
		3780FF276696624E5AD4A629D4CC4AD8 /* Pods-PrimerSDK_Example-umbrella.h */ = {isa = PBXFileReference; includeInIndex = 1; lastKnownFileType = sourcecode.c.h; path = "Pods-PrimerSDK_Example-umbrella.h"; sourceTree = "<group>"; };
		39C276F7C63299F371DD85C4E93B6CD1 /* OAuthViewController.swift */ = {isa = PBXFileReference; includeInIndex = 1; lastKnownFileType = sourcecode.swift; path = OAuthViewController.swift; sourceTree = "<group>"; };
		3B25CE905545BB31E3152374285EA2EC /* race.swift */ = {isa = PBXFileReference; includeInIndex = 1; lastKnownFileType = sourcecode.swift; path = race.swift; sourceTree = "<group>"; };
		3C474C1A0DABE2A3F404B63D4D59F30C /* Pods-PrimerSDK_Example.debug.xcconfig */ = {isa = PBXFileReference; includeInIndex = 1; lastKnownFileType = text.xcconfig; path = "Pods-PrimerSDK_Example.debug.xcconfig"; sourceTree = "<group>"; };
		42AAE8F9A415037BC681AEF6B4B468B9 /* VaultCheckoutViewController+ReloadDelegate.swift */ = {isa = PBXFileReference; includeInIndex = 1; lastKnownFileType = sourcecode.swift; path = "VaultCheckoutViewController+ReloadDelegate.swift"; sourceTree = "<group>"; };
		43A0A4158B04286F7F4388EFF8269BA3 /* PaymentMethodToken.swift */ = {isa = PBXFileReference; includeInIndex = 1; lastKnownFileType = sourcecode.swift; path = PaymentMethodToken.swift; sourceTree = "<group>"; };
		43BA75C219C84B5178F44A8F59CB8951 /* PrimerAPIClient+Promises.swift */ = {isa = PBXFileReference; includeInIndex = 1; lastKnownFileType = sourcecode.swift; path = "PrimerAPIClient+Promises.swift"; sourceTree = "<group>"; };
		46F4FF395618AB996DCA829466BDDABC /* TransitioningDelegate.swift */ = {isa = PBXFileReference; includeInIndex = 1; lastKnownFileType = sourcecode.swift; path = TransitioningDelegate.swift; sourceTree = "<group>"; };
		47A88AEA161261CAF2B9123158F39E7F /* TokenizationService.swift */ = {isa = PBXFileReference; includeInIndex = 1; lastKnownFileType = sourcecode.swift; path = TokenizationService.swift; sourceTree = "<group>"; };
		48627A99264E6679D85F177DBB79DA83 /* Pods-PrimerSDK_Tests-Info.plist */ = {isa = PBXFileReference; includeInIndex = 1; lastKnownFileType = text.plist.xml; path = "Pods-PrimerSDK_Tests-Info.plist"; sourceTree = "<group>"; };
<<<<<<< HEAD
		4D3869E0A461E802A5916AA6523517A4 /* Pods_PrimerSDK_Example.framework */ = {isa = PBXFileReference; explicitFileType = wrapper.framework; includeInIndex = 0; name = Pods_PrimerSDK_Example.framework; path = "Pods-PrimerSDK_Example.framework"; sourceTree = BUILT_PRODUCTS_DIR; };
		4D97C3D6B402354495BBF3AA8A0D903E /* PaymentMethodComponent.swift */ = {isa = PBXFileReference; includeInIndex = 1; lastKnownFileType = sourcecode.swift; path = PaymentMethodComponent.swift; sourceTree = "<group>"; };
		4FF517348450890A78A132CCE2211332 /* PrimerScrollView.swift */ = {isa = PBXFileReference; includeInIndex = 1; lastKnownFileType = sourcecode.swift; path = PrimerScrollView.swift; sourceTree = "<group>"; };
		547FE2298A9EA25599C4CBF5D678C50B /* CardScannerViewController.swift */ = {isa = PBXFileReference; includeInIndex = 1; lastKnownFileType = sourcecode.swift; path = CardScannerViewController.swift; sourceTree = "<group>"; };
		55107BC327503C85A6F967DC32225001 /* LogEvent.swift */ = {isa = PBXFileReference; includeInIndex = 1; lastKnownFileType = sourcecode.swift; path = LogEvent.swift; sourceTree = "<group>"; };
		57459432F58CAA4CB2ABC0F8E37539F0 /* Optional+Extensions.swift */ = {isa = PBXFileReference; includeInIndex = 1; lastKnownFileType = sourcecode.swift; path = "Optional+Extensions.swift"; sourceTree = "<group>"; };
=======
		4D3869E0A461E802A5916AA6523517A4 /* Pods_PrimerSDK_Example.framework */ = {isa = PBXFileReference; explicitFileType = wrapper.framework; includeInIndex = 0; path = Pods_PrimerSDK_Example.framework; sourceTree = BUILT_PRODUCTS_DIR; };
		4FA93630CA75D67565B21A609419498F /* PrimerAPIClient+Promises.swift */ = {isa = PBXFileReference; includeInIndex = 1; lastKnownFileType = sourcecode.swift; path = "PrimerAPIClient+Promises.swift"; sourceTree = "<group>"; };
		4FB31D96A442912D55DD5DDAC4076C54 /* FormView.swift */ = {isa = PBXFileReference; includeInIndex = 1; lastKnownFileType = sourcecode.swift; path = FormView.swift; sourceTree = "<group>"; };
		5162CDDCEEFFC4882D21471DD9048994 /* ApplePay.swift */ = {isa = PBXFileReference; includeInIndex = 1; lastKnownFileType = sourcecode.swift; path = ApplePay.swift; sourceTree = "<group>"; };
		5211D00A89D1977431E746C7079A9D70 /* PrimerCardholderNameFieldView.swift */ = {isa = PBXFileReference; includeInIndex = 1; lastKnownFileType = sourcecode.swift; path = PrimerCardholderNameFieldView.swift; sourceTree = "<group>"; };
		52F0DBA2090FF7960F08D04954671154 /* AppState.swift */ = {isa = PBXFileReference; includeInIndex = 1; lastKnownFileType = sourcecode.swift; path = AppState.swift; sourceTree = "<group>"; };
		5474587389B9B74D615EEF78DBB72DD3 /* CardButton.swift */ = {isa = PBXFileReference; includeInIndex = 1; lastKnownFileType = sourcecode.swift; path = CardButton.swift; sourceTree = "<group>"; };
		54DEA69A27D4FDF6B76E45CC6423CEFB /* CancellableCatchable.swift */ = {isa = PBXFileReference; includeInIndex = 1; lastKnownFileType = sourcecode.swift; path = CancellableCatchable.swift; sourceTree = "<group>"; };
		55D1AEC45EBA3216F596F711E21C6C31 /* TokenizationService.swift */ = {isa = PBXFileReference; includeInIndex = 1; lastKnownFileType = sourcecode.swift; path = TokenizationService.swift; sourceTree = "<group>"; };
		56FAF43063F721255A02D8A47E5877DA /* OAuthViewModel.swift */ = {isa = PBXFileReference; includeInIndex = 1; lastKnownFileType = sourcecode.swift; path = OAuthViewModel.swift; sourceTree = "<group>"; };
		582B679CB6ADF50E8DB135A6CB962596 /* Catchable.swift */ = {isa = PBXFileReference; includeInIndex = 1; lastKnownFileType = sourcecode.swift; path = Catchable.swift; sourceTree = "<group>"; };
>>>>>>> 090a3bd3
		582FD3213F3E32AF1194EEDF7C3BCD3F /* Pods-PrimerSDK_Example-acknowledgements.plist */ = {isa = PBXFileReference; includeInIndex = 1; lastKnownFileType = text.plist.xml; path = "Pods-PrimerSDK_Example-acknowledgements.plist"; sourceTree = "<group>"; };
		58B4AA64734290BE576340FBF66F16ED /* StrictRateLimitedDispatcher.swift */ = {isa = PBXFileReference; includeInIndex = 1; lastKnownFileType = sourcecode.swift; path = StrictRateLimitedDispatcher.swift; sourceTree = "<group>"; };
		58D74BCF932EC3F3E7891F1493B4B854 /* CancellableThenable.swift */ = {isa = PBXFileReference; includeInIndex = 1; lastKnownFileType = sourcecode.swift; path = CancellableThenable.swift; sourceTree = "<group>"; };
		5993E6ABA84AA0C586DB0AD003851462 /* DirectCheckoutViewModel.swift */ = {isa = PBXFileReference; includeInIndex = 1; lastKnownFileType = sourcecode.swift; path = DirectCheckoutViewModel.swift; sourceTree = "<group>"; };
		59EDC919463AA211F1898E59E21EDB99 /* PrimerInternalSessionFlow.swift */ = {isa = PBXFileReference; includeInIndex = 1; lastKnownFileType = sourcecode.swift; path = PrimerInternalSessionFlow.swift; sourceTree = "<group>"; };
		5D7B2F499828FE6274575C69CC4D66AB /* CoreDataDispatcher.swift */ = {isa = PBXFileReference; includeInIndex = 1; lastKnownFileType = sourcecode.swift; path = CoreDataDispatcher.swift; sourceTree = "<group>"; };
		6059CBDDF3BFE252106DDC8BA2FAC778 /* URLExtension.swift */ = {isa = PBXFileReference; includeInIndex = 1; lastKnownFileType = sourcecode.swift; path = URLExtension.swift; sourceTree = "<group>"; };
		61D2CF28645F75050323B0E515B78D5D /* CardScannerViewModel.swift */ = {isa = PBXFileReference; includeInIndex = 1; lastKnownFileType = sourcecode.swift; path = CardScannerViewModel.swift; sourceTree = "<group>"; };
		62DE0CF39EE4DDFE0155B15F756C4887 /* DirectDebitMandate.swift */ = {isa = PBXFileReference; includeInIndex = 1; lastKnownFileType = sourcecode.swift; path = DirectDebitMandate.swift; sourceTree = "<group>"; };
		639AE4928116FBD4FAE7B3DD6BD21271 /* Pods-PrimerSDK_Tests-acknowledgements.plist */ = {isa = PBXFileReference; includeInIndex = 1; lastKnownFileType = text.plist.xml; path = "Pods-PrimerSDK_Tests-acknowledgements.plist"; sourceTree = "<group>"; };
<<<<<<< HEAD
		63E1C4C9B79B339AA56AAF103AEB45D3 /* when.swift */ = {isa = PBXFileReference; includeInIndex = 1; lastKnownFileType = sourcecode.swift; path = when.swift; sourceTree = "<group>"; };
		64630CB7712E31C367E4ACC6A2033889 /* CustomStringConvertible.swift */ = {isa = PBXFileReference; includeInIndex = 1; lastKnownFileType = sourcecode.swift; path = CustomStringConvertible.swift; sourceTree = "<group>"; };
		64C75FB7F53951191252BACC51CD5458 /* Dispatcher.swift */ = {isa = PBXFileReference; includeInIndex = 1; lastKnownFileType = sourcecode.swift; path = Dispatcher.swift; sourceTree = "<group>"; };
		6627372345C8DAE4AB723190322B6127 /* Currency.swift */ = {isa = PBXFileReference; includeInIndex = 1; lastKnownFileType = sourcecode.swift; path = Currency.swift; sourceTree = "<group>"; };
		686884AABF7F27105885F94A8880D07E /* FormTextFieldType.swift */ = {isa = PBXFileReference; includeInIndex = 1; lastKnownFileType = sourcecode.swift; path = FormTextFieldType.swift; sourceTree = "<group>"; };
		6A1F2D231690618966EDFF5A509BDF75 /* Endpoint.swift */ = {isa = PBXFileReference; includeInIndex = 1; lastKnownFileType = sourcecode.swift; path = Endpoint.swift; sourceTree = "<group>"; };
		6B239E0A77B0BF87345B21B2B4F91F81 /* CancellableCatchable.swift */ = {isa = PBXFileReference; includeInIndex = 1; lastKnownFileType = sourcecode.swift; path = CancellableCatchable.swift; sourceTree = "<group>"; };
		6CCD75CFC40752C7B0A13FEF398F487A /* ErrorViewController.swift */ = {isa = PBXFileReference; includeInIndex = 1; lastKnownFileType = sourcecode.swift; path = ErrorViewController.swift; sourceTree = "<group>"; };
		6DC00E0A4B5B4B33BA186C9C1191F868 /* FormView.swift */ = {isa = PBXFileReference; includeInIndex = 1; lastKnownFileType = sourcecode.swift; path = FormView.swift; sourceTree = "<group>"; };
		6F62EC7E7FE74F53F207CFD74D2416CA /* Pods-PrimerSDK_Example-Info.plist */ = {isa = PBXFileReference; includeInIndex = 1; lastKnownFileType = text.plist.xml; path = "Pods-PrimerSDK_Example-Info.plist"; sourceTree = "<group>"; };
		70EAE521F2F1A5463EAA1E49A94A7EC3 /* sv.lproj */ = {isa = PBXFileReference; includeInIndex = 1; path = sv.lproj; sourceTree = "<group>"; };
		71DC45ECD3B93938E7A386071D83EDCC /* ApplePay.swift */ = {isa = PBXFileReference; includeInIndex = 1; lastKnownFileType = sourcecode.swift; path = ApplePay.swift; sourceTree = "<group>"; };
		727317C8433282C7075249403701FA9A /* FormViewModel.swift */ = {isa = PBXFileReference; includeInIndex = 1; lastKnownFileType = sourcecode.swift; path = FormViewModel.swift; sourceTree = "<group>"; };
		73010CC983E3809BECEE5348DA1BB8C6 /* Foundation.framework */ = {isa = PBXFileReference; lastKnownFileType = wrapper.framework; name = Foundation.framework; path = Platforms/iPhoneOS.platform/Developer/SDKs/iPhoneOS14.0.sdk/System/Library/Frameworks/Foundation.framework; sourceTree = DEVELOPER_DIR; };
		743BF44A6653B7BF55137080567D5D65 /* Klarna.swift */ = {isa = PBXFileReference; includeInIndex = 1; lastKnownFileType = sourcecode.swift; path = Klarna.swift; sourceTree = "<group>"; };
		75F09E765AC5E6F97E8998B89094C10B /* ScannerView.swift */ = {isa = PBXFileReference; includeInIndex = 1; lastKnownFileType = sourcecode.swift; path = ScannerView.swift; sourceTree = "<group>"; };
		783192AC1F72A4AC6034DDB79DEA8EF5 /* PrimerSDK-prefix.pch */ = {isa = PBXFileReference; includeInIndex = 1; lastKnownFileType = sourcecode.c.h; path = "PrimerSDK-prefix.pch"; sourceTree = "<group>"; };
		783C3B742F27AB37169FBC49E2DDE8D5 /* BundleExtension.swift */ = {isa = PBXFileReference; includeInIndex = 1; lastKnownFileType = sourcecode.swift; path = BundleExtension.swift; sourceTree = "<group>"; };
		7A39A552D0A15A580106212BE98781E0 /* PrimerSDK.podspec */ = {isa = PBXFileReference; explicitFileType = text.script.ruby; includeInIndex = 1; indentWidth = 2; lastKnownFileType = text; path = PrimerSDK.podspec; sourceTree = "<group>"; tabWidth = 2; xcLanguageSpecificationIdentifier = xcode.lang.ruby; };
		7E07F48F7CF1A9C5D36E878FFCAA8639 /* PresentationController.swift */ = {isa = PBXFileReference; includeInIndex = 1; lastKnownFileType = sourcecode.swift; path = PresentationController.swift; sourceTree = "<group>"; };
		816E6968621CA17D82BB4EBF79661911 /* PrimerTextField.swift */ = {isa = PBXFileReference; includeInIndex = 1; lastKnownFileType = sourcecode.swift; path = PrimerTextField.swift; sourceTree = "<group>"; };
		83D8A57B82FB668BDA4803A2917CC8B4 /* RecoverWrappers.swift */ = {isa = PBXFileReference; includeInIndex = 1; lastKnownFileType = sourcecode.swift; path = RecoverWrappers.swift; sourceTree = "<group>"; };
		83E96ACD53290643736C5BC01ED4B02B /* ApplePayService.swift */ = {isa = PBXFileReference; includeInIndex = 1; lastKnownFileType = sourcecode.swift; path = ApplePayService.swift; sourceTree = "<group>"; };
		85AE9B8F50859A6D23517B57B48040A1 /* DateExtension.swift */ = {isa = PBXFileReference; includeInIndex = 1; lastKnownFileType = sourcecode.swift; path = DateExtension.swift; sourceTree = "<group>"; };
		86B2444B5CC52059E9D6B3A5CA4B037D /* WrapperProtocols.swift */ = {isa = PBXFileReference; includeInIndex = 1; lastKnownFileType = sourcecode.swift; path = WrapperProtocols.swift; sourceTree = "<group>"; };
		87F5DD0F17ADF3754C3345AF84205BA1 /* ConfirmMandateViewController.swift */ = {isa = PBXFileReference; includeInIndex = 1; lastKnownFileType = sourcecode.swift; path = ConfirmMandateViewController.swift; sourceTree = "<group>"; };
		894E82ACF34368975F15BCAD661CA70F /* CancelContext.swift */ = {isa = PBXFileReference; includeInIndex = 1; lastKnownFileType = sourcecode.swift; path = CancelContext.swift; sourceTree = "<group>"; };
		8A3913834E6B0942D87CA71B0CAF2565 /* CatchWrappers.swift */ = {isa = PBXFileReference; includeInIndex = 1; lastKnownFileType = sourcecode.swift; path = CatchWrappers.swift; sourceTree = "<group>"; };
		8A54BCE07693E7C291174383786045B8 /* UserDefaultsExtension.swift */ = {isa = PBXFileReference; includeInIndex = 1; lastKnownFileType = sourcecode.swift; path = UserDefaultsExtension.swift; sourceTree = "<group>"; };
		8BDA3C7C9F9701606A600CCF13E225C5 /* PaymentMethodConfigService.swift */ = {isa = PBXFileReference; includeInIndex = 1; lastKnownFileType = sourcecode.swift; path = PaymentMethodConfigService.swift; sourceTree = "<group>"; };
		8E5B064F0A0E8DA6246047BB3BE917AC /* OrderItem.swift */ = {isa = PBXFileReference; includeInIndex = 1; lastKnownFileType = sourcecode.swift; path = OrderItem.swift; sourceTree = "<group>"; };
		90DBF91D9FF7698E17F385CB6CF69CAD /* ClientTokenService.swift */ = {isa = PBXFileReference; includeInIndex = 1; lastKnownFileType = sourcecode.swift; path = ClientTokenService.swift; sourceTree = "<group>"; };
		91EF529FDE4E703A93FE824E0E230EF9 /* OAuthViewModel.swift */ = {isa = PBXFileReference; includeInIndex = 1; lastKnownFileType = sourcecode.swift; path = OAuthViewModel.swift; sourceTree = "<group>"; };
		9362EF250399F7D0C2A98BA6313FC0DB /* VaultService.swift */ = {isa = PBXFileReference; includeInIndex = 1; lastKnownFileType = sourcecode.swift; path = VaultService.swift; sourceTree = "<group>"; };
		956459561EF09516207F59286FF36044 /* Queue.swift */ = {isa = PBXFileReference; includeInIndex = 1; lastKnownFileType = sourcecode.swift; path = Queue.swift; sourceTree = "<group>"; };
		98B853FF110EBB09D5B29861FB5D8B68 /* VaultCheckoutView.swift */ = {isa = PBXFileReference; includeInIndex = 1; lastKnownFileType = sourcecode.swift; path = VaultCheckoutView.swift; sourceTree = "<group>"; };
		9D940727FF8FB9C785EB98E56350EF41 /* Podfile */ = {isa = PBXFileReference; explicitFileType = text.script.ruby; includeInIndex = 1; indentWidth = 2; lastKnownFileType = text; name = Podfile; path = ../Podfile; sourceTree = SOURCE_ROOT; tabWidth = 2; xcLanguageSpecificationIdentifier = xcode.lang.ruby; };
		9ED40E18BB86D5B32B9ECCEB77DE7EFC /* PrimerAPI.swift */ = {isa = PBXFileReference; includeInIndex = 1; lastKnownFileType = sourcecode.swift; path = PrimerAPI.swift; sourceTree = "<group>"; };
		A26C8FCCE96D20B9A5D420F49F9AFC46 /* PaymentMethodTokenizationRequest.swift */ = {isa = PBXFileReference; includeInIndex = 1; lastKnownFileType = sourcecode.swift; path = PaymentMethodTokenizationRequest.swift; sourceTree = "<group>"; };
		A2AB1CD9892589FA055BD07FD4619223 /* Promise.swift */ = {isa = PBXFileReference; includeInIndex = 1; lastKnownFileType = sourcecode.swift; path = Promise.swift; sourceTree = "<group>"; };
		A47C49F0F13FA7A012B84D3B8A2D62FF /* StringExtension.swift */ = {isa = PBXFileReference; includeInIndex = 1; lastKnownFileType = sourcecode.swift; path = StringExtension.swift; sourceTree = "<group>"; };
		A4E7B1C752F38C22267D301DD5A364DF /* Pods-PrimerSDK_Tests-acknowledgements.markdown */ = {isa = PBXFileReference; includeInIndex = 1; lastKnownFileType = text; path = "Pods-PrimerSDK_Tests-acknowledgements.markdown"; sourceTree = "<group>"; };
		A59D0A1456941E893BED4EBC55E7820E /* Configuration.swift */ = {isa = PBXFileReference; includeInIndex = 1; lastKnownFileType = sourcecode.swift; path = Configuration.swift; sourceTree = "<group>"; };
		A8B3BC107C2BDC3C03D961866F721265 /* PrimerResources.bundle */ = {isa = PBXFileReference; explicitFileType = wrapper.cfbundle; includeInIndex = 0; name = PrimerResources.bundle; path = "PrimerSDK-PrimerResources.bundle"; sourceTree = BUILT_PRODUCTS_DIR; };
		A9B66B6A1CD4EEA79A2029417A3A87F2 /* Parser.swift */ = {isa = PBXFileReference; includeInIndex = 1; lastKnownFileType = sourcecode.swift; path = Parser.swift; sourceTree = "<group>"; };
		AA80C9C550CB6B8B521015719AA66526 /* Pods-PrimerSDK_Example.modulemap */ = {isa = PBXFileReference; includeInIndex = 1; lastKnownFileType = sourcecode.module; path = "Pods-PrimerSDK_Example.modulemap"; sourceTree = "<group>"; };
		AC9A1144A815F4E55AC0FA31A0F22643 /* Primer.swift */ = {isa = PBXFileReference; includeInIndex = 1; lastKnownFileType = sourcecode.swift; path = Primer.swift; sourceTree = "<group>"; };
		ADCAD4CA9173D9E9F636D524F460F791 /* Guarantee.swift */ = {isa = PBXFileReference; includeInIndex = 1; lastKnownFileType = sourcecode.swift; path = Guarantee.swift; sourceTree = "<group>"; };
		ADEE62528C38A7EDA51BAAD258A63B18 /* SequenceWrappers.swift */ = {isa = PBXFileReference; includeInIndex = 1; lastKnownFileType = sourcecode.swift; path = SequenceWrappers.swift; sourceTree = "<group>"; };
		AE1AD4FA17FFE77CCA73DCE88EACC24C /* PrimerSettings.swift */ = {isa = PBXFileReference; includeInIndex = 1; lastKnownFileType = sourcecode.swift; path = PrimerSettings.swift; sourceTree = "<group>"; };
		AE292E57BF994CB424871D4A18664DC4 /* RootViewController+Router.swift */ = {isa = PBXFileReference; includeInIndex = 1; lastKnownFileType = sourcecode.swift; path = "RootViewController+Router.swift"; sourceTree = "<group>"; };
		AF5EE4BD647151CA2BA8E15B6C1B03CB /* RateLimitedDispatcherBase.swift */ = {isa = PBXFileReference; includeInIndex = 1; lastKnownFileType = sourcecode.swift; path = RateLimitedDispatcherBase.swift; sourceTree = "<group>"; };
		B0783A43D2AFBE179CFEE15CA2062532 /* PrimerTheme.swift */ = {isa = PBXFileReference; includeInIndex = 1; lastKnownFileType = sourcecode.swift; path = PrimerTheme.swift; sourceTree = "<group>"; };
		B08BB39232275D60E7F156339D347C42 /* VaultCheckoutViewModel.swift */ = {isa = PBXFileReference; includeInIndex = 1; lastKnownFileType = sourcecode.swift; path = VaultCheckoutViewModel.swift; sourceTree = "<group>"; };
		B0E5C7A5E4E99944F13E735A436FDB68 /* PrimerSDK.debug.xcconfig */ = {isa = PBXFileReference; includeInIndex = 1; lastKnownFileType = text.xcconfig; path = PrimerSDK.debug.xcconfig; sourceTree = "<group>"; };
		B1E26A13A6E8B4BA943D08A511EEE5C0 /* Icons.xcassets */ = {isa = PBXFileReference; includeInIndex = 1; lastKnownFileType = folder.assetcatalog; name = Icons.xcassets; path = Sources/PrimerSDK/Resources/Icons.xcassets; sourceTree = "<group>"; };
		B429083200B13F604ED3C87DFFC0C016 /* Pods-PrimerSDK_Tests.modulemap */ = {isa = PBXFileReference; includeInIndex = 1; lastKnownFileType = sourcecode.module; path = "Pods-PrimerSDK_Tests.modulemap"; sourceTree = "<group>"; };
		B57168AABF27FAE96B342BE22D347BC9 /* Error.swift */ = {isa = PBXFileReference; includeInIndex = 1; lastKnownFileType = sourcecode.swift; path = Error.swift; sourceTree = "<group>"; };
		B5E3EC6E2A8E4BA18126B89D41C69DBE /* VaultPaymentMethodViewModel.swift */ = {isa = PBXFileReference; includeInIndex = 1; lastKnownFileType = sourcecode.swift; path = VaultPaymentMethodViewModel.swift; sourceTree = "<group>"; };
		B7CE8DB0E72BDA587D30865E40A169D7 /* PaymentMethodConfig.swift */ = {isa = PBXFileReference; includeInIndex = 1; lastKnownFileType = sourcecode.swift; path = PaymentMethodConfig.swift; sourceTree = "<group>"; };
		B83B489091B794A1B555338C4CC87340 /* ConfirmMandateViewModel.swift */ = {isa = PBXFileReference; includeInIndex = 1; lastKnownFileType = sourcecode.swift; path = ConfirmMandateViewModel.swift; sourceTree = "<group>"; };
		B9EBEE8F71154763DDC0192609372EA9 /* AlertController.swift */ = {isa = PBXFileReference; includeInIndex = 1; lastKnownFileType = sourcecode.swift; path = AlertController.swift; sourceTree = "<group>"; };
		BC75483B85078F9A57D130CD74DDDE7D /* SuccessViewController.swift */ = {isa = PBXFileReference; includeInIndex = 1; lastKnownFileType = sourcecode.swift; path = SuccessViewController.swift; sourceTree = "<group>"; };
		BD1E13BBAA99656F23A6EF407F18F098 /* ReloadDelegate.swift */ = {isa = PBXFileReference; includeInIndex = 1; lastKnownFileType = sourcecode.swift; path = ReloadDelegate.swift; sourceTree = "<group>"; };
		BF5A41726F9330853044C9D54E910596 /* PrimerSDK.release.xcconfig */ = {isa = PBXFileReference; includeInIndex = 1; lastKnownFileType = text.xcconfig; path = PrimerSDK.release.xcconfig; sourceTree = "<group>"; };
		C41CE102B78D32599DC2D51FF22A4E61 /* WebViewController.swift */ = {isa = PBXFileReference; includeInIndex = 1; lastKnownFileType = sourcecode.swift; path = WebViewController.swift; sourceTree = "<group>"; };
		C797E2EBBB9FD494E030A4DA2F136E39 /* DirectDebitService.swift */ = {isa = PBXFileReference; includeInIndex = 1; lastKnownFileType = sourcecode.swift; path = DirectDebitService.swift; sourceTree = "<group>"; };
		CE41758BABCDBF8E4C1A51216EB96DF6 /* ExternalViewModel.swift */ = {isa = PBXFileReference; includeInIndex = 1; lastKnownFileType = sourcecode.swift; path = ExternalViewModel.swift; sourceTree = "<group>"; };
		CF2A31C3A1C0853499FD8890B4905A4A /* Catchable.swift */ = {isa = PBXFileReference; includeInIndex = 1; lastKnownFileType = sourcecode.swift; path = Catchable.swift; sourceTree = "<group>"; };
		D11F484BFC181C73DEBA75100C5E0979 /* PrimerViewController.swift */ = {isa = PBXFileReference; includeInIndex = 1; lastKnownFileType = sourcecode.swift; path = PrimerViewController.swift; sourceTree = "<group>"; };
=======
		64B10902754219DE09583B07968EA316 /* CancellablePromise.swift */ = {isa = PBXFileReference; includeInIndex = 1; lastKnownFileType = sourcecode.swift; path = CancellablePromise.swift; sourceTree = "<group>"; };
		64DCC26CE2BDD510F86686E4EB5B65E9 /* en.lproj */ = {isa = PBXFileReference; includeInIndex = 1; lastKnownFileType = folder; path = en.lproj; sourceTree = "<group>"; };
		653E4B2B79D61BBABE5D1F368A26C3B3 /* Route.swift */ = {isa = PBXFileReference; includeInIndex = 1; lastKnownFileType = sourcecode.swift; path = Route.swift; sourceTree = "<group>"; };
		6584D66C10AC060119D4D1B660C23C7F /* LogEvent.swift */ = {isa = PBXFileReference; includeInIndex = 1; lastKnownFileType = sourcecode.swift; path = LogEvent.swift; sourceTree = "<group>"; };
		66F499FAA78D14B845AED98C3490955A /* AlertController.swift */ = {isa = PBXFileReference; includeInIndex = 1; lastKnownFileType = sourcecode.swift; path = AlertController.swift; sourceTree = "<group>"; };
		69AB10BECF32A13DB6E8C7E1DBE26A50 /* URLSessionStack.swift */ = {isa = PBXFileReference; includeInIndex = 1; lastKnownFileType = sourcecode.swift; path = URLSessionStack.swift; sourceTree = "<group>"; };
		6B04C19BB5D2E97F407F3E286C787FDE /* PrimerScrollView.swift */ = {isa = PBXFileReference; includeInIndex = 1; lastKnownFileType = sourcecode.swift; path = PrimerScrollView.swift; sourceTree = "<group>"; };
		6DFE45CE693DEB6FAF1798EE1B8E1E00 /* Box.swift */ = {isa = PBXFileReference; includeInIndex = 1; lastKnownFileType = sourcecode.swift; path = Box.swift; sourceTree = "<group>"; };
		6E3C9849CE45A0BCB0ABE6FE3D226B29 /* PrimerTextFieldView.swift */ = {isa = PBXFileReference; includeInIndex = 1; lastKnownFileType = sourcecode.swift; path = PrimerTextFieldView.swift; sourceTree = "<group>"; };
		6E4B19CD4204026D0CF733CC63F363D5 /* URLExtension.swift */ = {isa = PBXFileReference; includeInIndex = 1; lastKnownFileType = sourcecode.swift; path = URLExtension.swift; sourceTree = "<group>"; };
		6F62EC7E7FE74F53F207CFD74D2416CA /* Pods-PrimerSDK_Example-Info.plist */ = {isa = PBXFileReference; includeInIndex = 1; lastKnownFileType = text.plist.xml; path = "Pods-PrimerSDK_Example-Info.plist"; sourceTree = "<group>"; };
		6FFFCC5EB7DF4DC42EE0006D18A8848F /* Promise.swift */ = {isa = PBXFileReference; includeInIndex = 1; lastKnownFileType = sourcecode.swift; path = Promise.swift; sourceTree = "<group>"; };
		715D550DBCA4B6014396AD9F73C013F2 /* DateExtension.swift */ = {isa = PBXFileReference; includeInIndex = 1; lastKnownFileType = sourcecode.swift; path = DateExtension.swift; sourceTree = "<group>"; };
		71965223A02A9E51A2A17C286C0DE073 /* sv.lproj */ = {isa = PBXFileReference; includeInIndex = 1; lastKnownFileType = folder; path = sv.lproj; sourceTree = "<group>"; };
		72CB71D9E5D9DEF91E8642CF6C7C51BD /* PrimerTextFieldView.xib */ = {isa = PBXFileReference; includeInIndex = 1; lastKnownFileType = file.xib; path = PrimerTextFieldView.xib; sourceTree = "<group>"; };
		72D7D2D861DDD0AEC120B9AA13FFD91D /* Currency.swift */ = {isa = PBXFileReference; includeInIndex = 1; lastKnownFileType = sourcecode.swift; path = Currency.swift; sourceTree = "<group>"; };
		73010CC983E3809BECEE5348DA1BB8C6 /* Foundation.framework */ = {isa = PBXFileReference; lastKnownFileType = wrapper.framework; name = Foundation.framework; path = Platforms/iPhoneOS.platform/Developer/SDKs/iPhoneOS14.0.sdk/System/Library/Frameworks/Foundation.framework; sourceTree = DEVELOPER_DIR; };
		7337ABFEDE9BC716B5E02DA2AE290110 /* Klarna.swift */ = {isa = PBXFileReference; includeInIndex = 1; lastKnownFileType = sourcecode.swift; path = Klarna.swift; sourceTree = "<group>"; };
		747C8C7F9124F3E3A4A096DD7C69E945 /* Thenable.swift */ = {isa = PBXFileReference; includeInIndex = 1; lastKnownFileType = sourcecode.swift; path = Thenable.swift; sourceTree = "<group>"; };
		7663B9207C361DA438105AA09FD4A8A3 /* CountryCode.swift */ = {isa = PBXFileReference; includeInIndex = 1; lastKnownFileType = sourcecode.swift; path = CountryCode.swift; sourceTree = "<group>"; };
		7667481EE2543B488CE58B72F671F890 /* ThenableWrappers.swift */ = {isa = PBXFileReference; includeInIndex = 1; lastKnownFileType = sourcecode.swift; path = ThenableWrappers.swift; sourceTree = "<group>"; };
		76FCC705B138B871B27952343CF7777C /* PrimerAPIClient.swift */ = {isa = PBXFileReference; includeInIndex = 1; lastKnownFileType = sourcecode.swift; path = PrimerAPIClient.swift; sourceTree = "<group>"; };
		7BE21642762517C38E45C72FC90A1A80 /* RecoverWrappers.swift */ = {isa = PBXFileReference; includeInIndex = 1; lastKnownFileType = sourcecode.swift; path = RecoverWrappers.swift; sourceTree = "<group>"; };
		7D009CF51EC4E9C877AFEE2440FB92B1 /* PrimerTheme.swift */ = {isa = PBXFileReference; includeInIndex = 1; lastKnownFileType = sourcecode.swift; path = PrimerTheme.swift; sourceTree = "<group>"; };
		7E601B6FF866B9896B0A642F3596AC22 /* PrimerExpiryDateFieldView.swift */ = {isa = PBXFileReference; includeInIndex = 1; lastKnownFileType = sourcecode.swift; path = PrimerExpiryDateFieldView.swift; sourceTree = "<group>"; };
		8054B5C4C9B8E00CA3EADE5B8AF75009 /* ErrorHandler.swift */ = {isa = PBXFileReference; includeInIndex = 1; lastKnownFileType = sourcecode.swift; path = ErrorHandler.swift; sourceTree = "<group>"; };
		80D93D2461BEA9C62616B74888702D2C /* PaymentNetwork.swift */ = {isa = PBXFileReference; includeInIndex = 1; lastKnownFileType = sourcecode.swift; path = PaymentNetwork.swift; sourceTree = "<group>"; };
		81514A849CB79D061389790F30892E19 /* Logger.swift */ = {isa = PBXFileReference; includeInIndex = 1; lastKnownFileType = sourcecode.swift; path = Logger.swift; sourceTree = "<group>"; };
		81A1A4D1EBB7172AAE1065ACD763F5ED /* PrimerSDK-dummy.m */ = {isa = PBXFileReference; includeInIndex = 1; lastKnownFileType = sourcecode.c.objc; path = "PrimerSDK-dummy.m"; sourceTree = "<group>"; };
		864669B3B3FE2B09B256B1A245F1D970 /* RateLimitedDispatcher.swift */ = {isa = PBXFileReference; includeInIndex = 1; lastKnownFileType = sourcecode.swift; path = RateLimitedDispatcher.swift; sourceTree = "<group>"; };
		8649343EEAC7B65B1026281A3CA268BA /* OrderItem.swift */ = {isa = PBXFileReference; includeInIndex = 1; lastKnownFileType = sourcecode.swift; path = OrderItem.swift; sourceTree = "<group>"; };
		885D69A1810AAD5EF896F8EF57BE8AF9 /* VaultPaymentMethodViewModel.swift */ = {isa = PBXFileReference; includeInIndex = 1; lastKnownFileType = sourcecode.swift; path = VaultPaymentMethodViewModel.swift; sourceTree = "<group>"; };
		8A62D5F23A5DB98564314E80B36BCF10 /* CardNetwork.swift */ = {isa = PBXFileReference; includeInIndex = 1; lastKnownFileType = sourcecode.swift; path = CardNetwork.swift; sourceTree = "<group>"; };
		8AC95A335CF6F1FA77920616930AF9D5 /* KlarnaService.swift */ = {isa = PBXFileReference; includeInIndex = 1; lastKnownFileType = sourcecode.swift; path = KlarnaService.swift; sourceTree = "<group>"; };
		915A389E48327923277B9D13ADC68002 /* Queue.swift */ = {isa = PBXFileReference; includeInIndex = 1; lastKnownFileType = sourcecode.swift; path = Queue.swift; sourceTree = "<group>"; };
		929373F653E662C666B566C02FD6FBD9 /* ClientTokenService.swift */ = {isa = PBXFileReference; includeInIndex = 1; lastKnownFileType = sourcecode.swift; path = ClientTokenService.swift; sourceTree = "<group>"; };
		997D4D411CAC3357DB776D83F36DCC54 /* VaultCheckoutViewModel.swift */ = {isa = PBXFileReference; includeInIndex = 1; lastKnownFileType = sourcecode.swift; path = VaultCheckoutViewModel.swift; sourceTree = "<group>"; };
		9B46516FCDC93AFA57B737F4E20E0BC8 /* PrimerSDK-Info.plist */ = {isa = PBXFileReference; includeInIndex = 1; lastKnownFileType = text.plist.xml; path = "PrimerSDK-Info.plist"; sourceTree = "<group>"; };
		9B8444FE113B6D2E1B5E375E4877123F /* WrapperProtocols.swift */ = {isa = PBXFileReference; includeInIndex = 1; lastKnownFileType = sourcecode.swift; path = WrapperProtocols.swift; sourceTree = "<group>"; };
		9BF511DD99C45040DA621D0221AAFD12 /* ConfirmMandateViewController.swift */ = {isa = PBXFileReference; includeInIndex = 1; lastKnownFileType = sourcecode.swift; path = ConfirmMandateViewController.swift; sourceTree = "<group>"; };
		9D940727FF8FB9C785EB98E56350EF41 /* Podfile */ = {isa = PBXFileReference; explicitFileType = text.script.ruby; includeInIndex = 1; indentWidth = 2; name = Podfile; path = ../Podfile; sourceTree = SOURCE_ROOT; tabWidth = 2; xcLanguageSpecificationIdentifier = xcode.lang.ruby; };
		9EA6A28935344B27E6481DDD79A47066 /* CoreDataDispatcher.swift */ = {isa = PBXFileReference; includeInIndex = 1; lastKnownFileType = sourcecode.swift; path = CoreDataDispatcher.swift; sourceTree = "<group>"; };
		9FB64CB82123ED3BF64DB521E12CE1A3 /* ScannerView.swift */ = {isa = PBXFileReference; includeInIndex = 1; lastKnownFileType = sourcecode.swift; path = ScannerView.swift; sourceTree = "<group>"; };
		A0D186359C8747FA884DF5DFA280DFCD /* CancelContext.swift */ = {isa = PBXFileReference; includeInIndex = 1; lastKnownFileType = sourcecode.swift; path = CancelContext.swift; sourceTree = "<group>"; };
		A0EE06F39105DFF9BE1D5B7C9BF41102 /* UIDeviceExtension.swift */ = {isa = PBXFileReference; includeInIndex = 1; lastKnownFileType = sourcecode.swift; path = UIDeviceExtension.swift; sourceTree = "<group>"; };
		A1A259930BFC030815E3862D4BC384C1 /* after.swift */ = {isa = PBXFileReference; includeInIndex = 1; lastKnownFileType = sourcecode.swift; path = after.swift; sourceTree = "<group>"; };
		A1CA5C2794F215DF8D6237AAE74D53C4 /* PrimerTextField.swift */ = {isa = PBXFileReference; includeInIndex = 1; lastKnownFileType = sourcecode.swift; path = PrimerTextField.swift; sourceTree = "<group>"; };
		A26F762793848290F8FED39C251E937F /* FormTextFieldType.swift */ = {isa = PBXFileReference; includeInIndex = 1; lastKnownFileType = sourcecode.swift; path = FormTextFieldType.swift; sourceTree = "<group>"; };
		A4E7B1C752F38C22267D301DD5A364DF /* Pods-PrimerSDK_Tests-acknowledgements.markdown */ = {isa = PBXFileReference; includeInIndex = 1; lastKnownFileType = text; path = "Pods-PrimerSDK_Tests-acknowledgements.markdown"; sourceTree = "<group>"; };
		A8B3BC107C2BDC3C03D961866F721265 /* PrimerResources.bundle */ = {isa = PBXFileReference; explicitFileType = wrapper.cfbundle; includeInIndex = 0; path = PrimerResources.bundle; sourceTree = BUILT_PRODUCTS_DIR; };
		A8B8E4E2F747E56E6E3025FCF93E1E2E /* ApplePayViewModel.swift */ = {isa = PBXFileReference; includeInIndex = 1; lastKnownFileType = sourcecode.swift; path = ApplePayViewModel.swift; sourceTree = "<group>"; };
		AA80C9C550CB6B8B521015719AA66526 /* Pods-PrimerSDK_Example.modulemap */ = {isa = PBXFileReference; includeInIndex = 1; lastKnownFileType = sourcecode.module; path = "Pods-PrimerSDK_Example.modulemap"; sourceTree = "<group>"; };
		AB974EBC90F7A444574964508FC49A0C /* UserDefaultsExtension.swift */ = {isa = PBXFileReference; includeInIndex = 1; lastKnownFileType = sourcecode.swift; path = UserDefaultsExtension.swift; sourceTree = "<group>"; };
		AD83F68ED6276731D3FE4ED527C5E070 /* Parser.swift */ = {isa = PBXFileReference; includeInIndex = 1; lastKnownFileType = sourcecode.swift; path = Parser.swift; sourceTree = "<group>"; };
		B029EF06ECDB1A8C3472F4270BA55922 /* LICENSE */ = {isa = PBXFileReference; includeInIndex = 1; lastKnownFileType = text; path = LICENSE; sourceTree = "<group>"; };
		B02D93635C527F54706468BCB3ADB579 /* PayPalService.swift */ = {isa = PBXFileReference; includeInIndex = 1; lastKnownFileType = sourcecode.swift; path = PayPalService.swift; sourceTree = "<group>"; };
		B0DBCB306CB7066B64CF78F250448A59 /* CardScannerViewController+SimpleScanDelegate.swift */ = {isa = PBXFileReference; includeInIndex = 1; lastKnownFileType = sourcecode.swift; path = "CardScannerViewController+SimpleScanDelegate.swift"; sourceTree = "<group>"; };
		B1A9A3BA6E15433F8230ADC18379A73C /* Primer.swift */ = {isa = PBXFileReference; includeInIndex = 1; lastKnownFileType = sourcecode.swift; path = Primer.swift; sourceTree = "<group>"; };
		B3FB98A39DCD5333F38E6AAE350D8C05 /* SuccessViewController.swift */ = {isa = PBXFileReference; includeInIndex = 1; lastKnownFileType = sourcecode.swift; path = SuccessViewController.swift; sourceTree = "<group>"; };
		B426D10C34E57FCC8CAD72B837920392 /* GuaranteeWrappers.swift */ = {isa = PBXFileReference; includeInIndex = 1; lastKnownFileType = sourcecode.swift; path = GuaranteeWrappers.swift; sourceTree = "<group>"; };
		B429083200B13F604ED3C87DFFC0C016 /* Pods-PrimerSDK_Tests.modulemap */ = {isa = PBXFileReference; includeInIndex = 1; lastKnownFileType = sourcecode.module; path = "Pods-PrimerSDK_Tests.modulemap"; sourceTree = "<group>"; };
		B42B792069432D7F21FA08EB57EE4BBB /* RateLimitedDispatcherBase.swift */ = {isa = PBXFileReference; includeInIndex = 1; lastKnownFileType = sourcecode.swift; path = RateLimitedDispatcherBase.swift; sourceTree = "<group>"; };
		B4D1BB66F6E55473DBDBB4ED2823172F /* race.swift */ = {isa = PBXFileReference; includeInIndex = 1; lastKnownFileType = sourcecode.swift; path = race.swift; sourceTree = "<group>"; };
		B67E63BB35B1ACB9903177C34FEE54A4 /* CardScannerViewModel.swift */ = {isa = PBXFileReference; includeInIndex = 1; lastKnownFileType = sourcecode.swift; path = CardScannerViewModel.swift; sourceTree = "<group>"; };
		B8EF437A12E8124399D45886AFD720A1 /* Cancellable.swift */ = {isa = PBXFileReference; includeInIndex = 1; lastKnownFileType = sourcecode.swift; path = Cancellable.swift; sourceTree = "<group>"; };
		BBDD39E0DA9D7E96214C36A49683691C /* UXMode.swift */ = {isa = PBXFileReference; includeInIndex = 1; lastKnownFileType = sourcecode.swift; path = UXMode.swift; sourceTree = "<group>"; };
		C199EE436EBBA38029D31C627184E7A6 /* firstly.swift */ = {isa = PBXFileReference; includeInIndex = 1; lastKnownFileType = sourcecode.swift; path = firstly.swift; sourceTree = "<group>"; };
		C4BCA18AC3EE4E6EBECA3B56639C9DC1 /* PresentationController.swift */ = {isa = PBXFileReference; includeInIndex = 1; lastKnownFileType = sourcecode.swift; path = PresentationController.swift; sourceTree = "<group>"; };
		C7B2E748997F4064967AC00D8B3F9646 /* ErrorViewController.swift */ = {isa = PBXFileReference; includeInIndex = 1; lastKnownFileType = sourcecode.swift; path = ErrorViewController.swift; sourceTree = "<group>"; };
		C7FBBCD1F4AFF89F35DD34F2CB4E0BFB /* hang.swift */ = {isa = PBXFileReference; includeInIndex = 1; lastKnownFileType = sourcecode.swift; path = hang.swift; sourceTree = "<group>"; };
		C8CCD3F21F7BE652965958ACD8F19AF5 /* Mask.swift */ = {isa = PBXFileReference; includeInIndex = 1; lastKnownFileType = sourcecode.swift; path = Mask.swift; sourceTree = "<group>"; };
		C94B15C583B8452916448CFCEB67C2BE /* README.md */ = {isa = PBXFileReference; includeInIndex = 1; lastKnownFileType = net.daringfireball.markdown; path = README.md; sourceTree = "<group>"; };
		CA8FDBB51132400FF646D2D29AE687E1 /* ResourceBundle-PrimerResources-PrimerSDK-Info.plist */ = {isa = PBXFileReference; includeInIndex = 1; lastKnownFileType = text.plist.xml; path = "ResourceBundle-PrimerResources-PrimerSDK-Info.plist"; sourceTree = "<group>"; };
		CBA70B06BBB27FE8A0977C5275151B0F /* PrimerSDK.podspec */ = {isa = PBXFileReference; explicitFileType = text.script.ruby; includeInIndex = 1; indentWidth = 2; path = PrimerSDK.podspec; sourceTree = "<group>"; tabWidth = 2; xcLanguageSpecificationIdentifier = xcode.lang.ruby; };
		CD545AE386EE461B977397C6D906E96F /* EnsureWrappers.swift */ = {isa = PBXFileReference; includeInIndex = 1; lastKnownFileType = sourcecode.swift; path = EnsureWrappers.swift; sourceTree = "<group>"; };
		CDB2E5B8936AB663B83F7CED4CD99B9F /* VaultService.swift */ = {isa = PBXFileReference; includeInIndex = 1; lastKnownFileType = sourcecode.swift; path = VaultService.swift; sourceTree = "<group>"; };
		D0BCD937E82EF4E5FEC9BE4FC64F12CE /* PrimerTableViewCell.swift */ = {isa = PBXFileReference; includeInIndex = 1; lastKnownFileType = sourcecode.swift; path = PrimerTableViewCell.swift; sourceTree = "<group>"; };
		D135F31AF280156159C284EF80EEA1D8 /* PrimerButton.swift */ = {isa = PBXFileReference; includeInIndex = 1; lastKnownFileType = sourcecode.swift; path = PrimerButton.swift; sourceTree = "<group>"; };
>>>>>>> 090a3bd3
		D264B4E57DF7DB00D71275605D100971 /* Pods-PrimerSDK_Example-frameworks.sh */ = {isa = PBXFileReference; includeInIndex = 1; lastKnownFileType = text.script.sh; path = "Pods-PrimerSDK_Example-frameworks.sh"; sourceTree = "<group>"; };
		D46E139116439E89E1621C81FFE6F32C /* PrimerSDK-umbrella.h */ = {isa = PBXFileReference; includeInIndex = 1; lastKnownFileType = sourcecode.c.h; path = "PrimerSDK-umbrella.h"; sourceTree = "<group>"; };
		D60EAF4C8B0B1F09357A64150DE5635A /* PrimerSDK-dummy.m */ = {isa = PBXFileReference; includeInIndex = 1; lastKnownFileType = sourcecode.c.objc; path = "PrimerSDK-dummy.m"; sourceTree = "<group>"; };
		D66C3890C3566F38C935A2FFD9A237B0 /* Pods-PrimerSDK_Tests-dummy.m */ = {isa = PBXFileReference; includeInIndex = 1; lastKnownFileType = sourcecode.c.objc; path = "Pods-PrimerSDK_Tests-dummy.m"; sourceTree = "<group>"; };
		DEF8C3AB7D17A970A385A4D738A8FA94 /* FinallyWrappers.swift */ = {isa = PBXFileReference; includeInIndex = 1; lastKnownFileType = sourcecode.swift; path = FinallyWrappers.swift; sourceTree = "<group>"; };
		DF6E4F8E7C26A7BBEC17AAD4042A317D /* Pods-PrimerSDK_Tests.debug.xcconfig */ = {isa = PBXFileReference; includeInIndex = 1; lastKnownFileType = text.xcconfig; path = "Pods-PrimerSDK_Tests.debug.xcconfig"; sourceTree = "<group>"; };
		DFD5112E4D6FA368D5C4D309D1A7BA2D /* FormType.swift */ = {isa = PBXFileReference; includeInIndex = 1; lastKnownFileType = sourcecode.swift; path = FormType.swift; sourceTree = "<group>"; };
		E1B945985145643C12B1E91600B680DE /* Pods-PrimerSDK_Example-acknowledgements.markdown */ = {isa = PBXFileReference; includeInIndex = 1; lastKnownFileType = text; path = "Pods-PrimerSDK_Example-acknowledgements.markdown"; sourceTree = "<group>"; };
		E2FCDFBD326CB825FD8088B143626200 /* Resolver.swift */ = {isa = PBXFileReference; includeInIndex = 1; lastKnownFileType = sourcecode.swift; path = Resolver.swift; sourceTree = "<group>"; };
		E30E8CAC5C6896FD43C4F9F63488A908 /* PayPalService.swift */ = {isa = PBXFileReference; includeInIndex = 1; lastKnownFileType = sourcecode.swift; path = PayPalService.swift; sourceTree = "<group>"; };
		E33E095C1AC9EAC8BB051822A82B0ADC /* PrimerTableViewCell.swift */ = {isa = PBXFileReference; includeInIndex = 1; lastKnownFileType = sourcecode.swift; path = PrimerTableViewCell.swift; sourceTree = "<group>"; };
		E6E223A47C78B60E42F75D40E1863087 /* fr.lproj */ = {isa = PBXFileReference; includeInIndex = 1; path = fr.lproj; sourceTree = "<group>"; };
		E884507DF2B84FA8A2E8AD8289881542 /* Pods-PrimerSDK_Example.release.xcconfig */ = {isa = PBXFileReference; includeInIndex = 1; lastKnownFileType = text.xcconfig; path = "Pods-PrimerSDK_Example.release.xcconfig"; sourceTree = "<group>"; };
		ECF342FE93C11E67ED025BD1E6F846FF /* en.lproj */ = {isa = PBXFileReference; includeInIndex = 1; path = en.lproj; sourceTree = "<group>"; };
		EDDCEDB619CCED457F8914145EF00AA5 /* Validation.swift */ = {isa = PBXFileReference; includeInIndex = 1; lastKnownFileType = sourcecode.swift; path = Validation.swift; sourceTree = "<group>"; };
		EE21740FDCD45A1B9A48D2A4A446502F /* URLSessionStack.swift */ = {isa = PBXFileReference; includeInIndex = 1; lastKnownFileType = sourcecode.swift; path = URLSessionStack.swift; sourceTree = "<group>"; };
		EE9674DAD0C961C92687877090E1E047 /* Pods-PrimerSDK_Tests-umbrella.h */ = {isa = PBXFileReference; includeInIndex = 1; lastKnownFileType = sourcecode.c.h; path = "Pods-PrimerSDK_Tests-umbrella.h"; sourceTree = "<group>"; };
		F004EB8D1C7A822C60F1E742B09D9E67 /* VaultPaymentMethodView.swift */ = {isa = PBXFileReference; includeInIndex = 1; lastKnownFileType = sourcecode.swift; path = VaultPaymentMethodView.swift; sourceTree = "<group>"; };
		F00FC2AADF675BA6676EAAFDAE2C25CA /* PrimerViewExtensions.swift */ = {isa = PBXFileReference; includeInIndex = 1; lastKnownFileType = sourcecode.swift; path = PrimerViewExtensions.swift; sourceTree = "<group>"; };
		F2A22D8C8FE04300A768E8DCA9ED3907 /* ConfirmMandateView.swift */ = {isa = PBXFileReference; includeInIndex = 1; lastKnownFileType = sourcecode.swift; path = ConfirmMandateView.swift; sourceTree = "<group>"; };
		F3391661D764A37E983AB9E1919632B0 /* CardButton.swift */ = {isa = PBXFileReference; includeInIndex = 1; lastKnownFileType = sourcecode.swift; path = CardButton.swift; sourceTree = "<group>"; };
		F7B48CC82297D62E27EA98AE7A13D3DA /* Pods-PrimerSDK_Tests.release.xcconfig */ = {isa = PBXFileReference; includeInIndex = 1; lastKnownFileType = text.xcconfig; path = "Pods-PrimerSDK_Tests.release.xcconfig"; sourceTree = "<group>"; };
		F84B3F15A63E4029BBD6D720EB8562FF /* Logger.swift */ = {isa = PBXFileReference; includeInIndex = 1; lastKnownFileType = sourcecode.swift; path = Logger.swift; sourceTree = "<group>"; };
		F972F5935752A061BA2D62AA16C021B4 /* Box.swift */ = {isa = PBXFileReference; includeInIndex = 1; lastKnownFileType = sourcecode.swift; path = Box.swift; sourceTree = "<group>"; };
		F98D319CAB9A72BCB06785851456C157 /* FormViewController.swift */ = {isa = PBXFileReference; includeInIndex = 1; lastKnownFileType = sourcecode.swift; path = FormViewController.swift; sourceTree = "<group>"; };
		FC5E89DB609A0396D83BEC5B92491FD8 /* SuccessMessage.swift */ = {isa = PBXFileReference; includeInIndex = 1; lastKnownFileType = sourcecode.swift; path = SuccessMessage.swift; sourceTree = "<group>"; };
		FE854F90680A18A2708232B9B419C0A2 /* after.swift */ = {isa = PBXFileReference; includeInIndex = 1; lastKnownFileType = sourcecode.swift; path = after.swift; sourceTree = "<group>"; };
		FF9D39627EFFA0BDE6B40B95740646ED /* UIDeviceExtension.swift */ = {isa = PBXFileReference; includeInIndex = 1; lastKnownFileType = sourcecode.swift; path = UIDeviceExtension.swift; sourceTree = "<group>"; };
/* End PBXFileReference section */

/* Begin PBXFrameworksBuildPhase section */
		5D0AC2A17529F03CD0D2326D5C0FEAAD /* Frameworks */ = {
			isa = PBXFrameworksBuildPhase;
			buildActionMask = 2147483647;
			files = (
				8A5F8D1E6347A756B6F51FCF58DB99A9 /* Foundation.framework in Frameworks */,
			);
			runOnlyForDeploymentPostprocessing = 0;
		};
		B310260330805517FE17B4EBEF23E21E /* Frameworks */ = {
			isa = PBXFrameworksBuildPhase;
			buildActionMask = 2147483647;
			files = (
				40C6EA98872E59CB356F25F7EF47C34B /* Foundation.framework in Frameworks */,
			);
			runOnlyForDeploymentPostprocessing = 0;
		};
		B6A6DF21EBA47904E72A138FB737E9E5 /* Frameworks */ = {
			isa = PBXFrameworksBuildPhase;
			buildActionMask = 2147483647;
			files = (
			);
			runOnlyForDeploymentPostprocessing = 0;
		};
		F4318C30DACF7A70CB720ADB70422394 /* Frameworks */ = {
			isa = PBXFrameworksBuildPhase;
			buildActionMask = 2147483647;
			files = (
				99B8A1162D2BDFF5553D286330167564 /* Foundation.framework in Frameworks */,
			);
			runOnlyForDeploymentPostprocessing = 0;
		};
/* End PBXFrameworksBuildPhase section */

/* Begin PBXGroup section */
		0CC08782EB2A1D81C93A5E150C705525 /* Core */ = {
			isa = PBXGroup;
			children = (
				4D365C704F2524F54A245FF92F01E1D8 /* Payment Services */,
				A61D3F5EA63D6969D3641263ABD5FA97 /* PCI */,
				A94176B1EA4178C3855922883A86F7FF /* Primer */,
			);
			name = Core;
			path = Sources/PrimerSDK/Classes/Core;
			sourceTree = "<group>";
		};
		13F65A51E1AB34D50D93FE51C2E5A9DD /* Form */ = {
			isa = PBXGroup;
			children = (
				6DC00E0A4B5B4B33BA186C9C1191F868 /* FormView.swift */,
				F98D319CAB9A72BCB06785851456C157 /* FormViewController.swift */,
				727317C8433282C7075249403701FA9A /* FormViewModel.swift */,
			);
<<<<<<< HEAD
			name = Form;
			path = Form;
=======
			path = "Payment Services";
>>>>>>> 090a3bd3
			sourceTree = "<group>";
		};
		15D0ED58EF94B8B30E5D9D6C9BCECBC7 /* UI Delegates */ = {
			isa = PBXGroup;
			children = (
				BD1E13BBAA99656F23A6EF407F18F098 /* ReloadDelegate.swift */,
				46F4FF395618AB996DCA829466BDDABC /* TransitioningDelegate.swift */,
			);
<<<<<<< HEAD
			name = "UI Delegates";
			path = "UI Delegates";
=======
			path = Cancellation;
>>>>>>> 090a3bd3
			sourceTree = "<group>";
		};
		20E5E252A92540A0D13AEB1630509132 /* Primer */ = {
			isa = PBXGroup;
			children = (
				F3391661D764A37E983AB9E1919632B0 /* CardButton.swift */,
				CE41758BABCDBF8E4C1A51216EB96DF6 /* ExternalViewModel.swift */,
				4D97C3D6B402354495BBF3AA8A0D903E /* PaymentMethodComponent.swift */,
			);
<<<<<<< HEAD
			name = Primer;
			path = Primer;
=======
			path = Success;
>>>>>>> 090a3bd3
			sourceTree = "<group>";
		};
		238DA956927E39308161965782F530B3 /* PCI */ = {
			isa = PBXGroup;
			children = (
				686884AABF7F27105885F94A8880D07E /* FormTextFieldType.swift */,
				DFD5112E4D6FA368D5C4D309D1A7BA2D /* FormType.swift */,
			);
<<<<<<< HEAD
			name = PCI;
			path = PCI;
=======
			path = OAuth;
>>>>>>> 090a3bd3
			sourceTree = "<group>";
		};
		2FA706CD64029CB474D18A3DB432FBFE /* Confirm Mandate */ = {
			isa = PBXGroup;
			children = (
				F2A22D8C8FE04300A768E8DCA9ED3907 /* ConfirmMandateView.swift */,
				87F5DD0F17ADF3754C3345AF84205BA1 /* ConfirmMandateViewController.swift */,
				B83B489091B794A1B555338C4CC87340 /* ConfirmMandateViewModel.swift */,
			);
<<<<<<< HEAD
			name = "Confirm Mandate";
			path = "Confirm Mandate";
=======
			path = API;
>>>>>>> 090a3bd3
			sourceTree = "<group>";
		};
		3BF8155D7CEE7AA43F57E4764AD4DCE6 /* Support Files */ = {
			isa = PBXGroup;
			children = (
				305FAFADB2E4ED3517C606D7539858E6 /* PrimerSDK.modulemap */,
				D60EAF4C8B0B1F09357A64150DE5635A /* PrimerSDK-dummy.m */,
				160C64F17B28BD130F6EF7B52FA20674 /* PrimerSDK-Info.plist */,
				783192AC1F72A4AC6034DDB79DEA8EF5 /* PrimerSDK-prefix.pch */,
				D46E139116439E89E1621C81FFE6F32C /* PrimerSDK-umbrella.h */,
				B0E5C7A5E4E99944F13E735A436FDB68 /* PrimerSDK.debug.xcconfig */,
				BF5A41726F9330853044C9D54E910596 /* PrimerSDK.release.xcconfig */,
				30453AE01A6C9C23DABBCF76EA536403 /* ResourceBundle-PrimerResources-PrimerSDK-Info.plist */,
			);
<<<<<<< HEAD
			name = "Support Files";
			path = "Example/Pods/Target Support Files/PrimerSDK";
=======
			path = Primer;
>>>>>>> 090a3bd3
			sourceTree = "<group>";
		};
		3F85802F6F4435E056ACAE6818C95B8B /* CardScanner */ = {
			isa = PBXGroup;
			children = (
				547FE2298A9EA25599C4CBF5D678C50B /* CardScannerViewController.swift */,
				05904B75F102FA95E0C7270A8BE07402 /* CardScannerViewController+SimpleScanDelegate.swift */,
				61D2CF28645F75050323B0E515B78D5D /* CardScannerViewModel.swift */,
				75F09E765AC5E6F97E8998B89094C10B /* ScannerView.swift */,
			);
			name = CardScanner;
			path = CardScanner;
			sourceTree = "<group>";
		};
		4136E54E21F5DABB76449AFE61384B43 /* Cancellation */ = {
			isa = PBXGroup;
			children = (
<<<<<<< HEAD
				894E82ACF34368975F15BCAD661CA70F /* CancelContext.swift */,
				0BF2E93EE7742A992008661869B1BB70 /* Cancellable.swift */,
				6B239E0A77B0BF87345B21B2B4F91F81 /* CancellableCatchable.swift */,
				35019A4D53710E08B6B88B7B95888C1F /* CancellablePromise.swift */,
				58D74BCF932EC3F3E7891F1493B4B854 /* CancellableThenable.swift */,
			);
			name = Cancellation;
			path = Cancellation;
=======
				E9ACBEECA5C8A31CD2700AE19E30335A /* CardComponentsManager.swift */,
				5211D00A89D1977431E746C7079A9D70 /* PrimerCardholderNameFieldView.swift */,
				F75EE5D192DFC9E13C6D59F76D8584A3 /* PrimerCardNumberFieldView.swift */,
				F12A395C00EF13F16CCEB93706DED16C /* PrimerCVVFieldView.swift */,
				7E601B6FF866B9896B0A642F3596AC22 /* PrimerExpiryDateFieldView.swift */,
				34B1B4A5B988705795F14FAEC9E7A9B7 /* PrimerNibView.swift */,
				A1CA5C2794F215DF8D6237AAE74D53C4 /* PrimerTextField.swift */,
				6E3C9849CE45A0BCB0ABE6FE3D226B29 /* PrimerTextFieldView.swift */,
				72CB71D9E5D9DEF91E8642CF6C7C51BD /* PrimerTextFieldView.xib */,
			);
			path = "Text Fields";
>>>>>>> 090a3bd3
			sourceTree = "<group>";
		};
		432DD5F5EAD4ABB5A68D9C065B9CE6D4 /* PromiseKit */ = {
			isa = PBXGroup;
			children = (
				FE854F90680A18A2708232B9B419C0A2 /* after.swift */,
				F972F5935752A061BA2D62AA16C021B4 /* Box.swift */,
				CF2A31C3A1C0853499FD8890B4905A4A /* Catchable.swift */,
				A59D0A1456941E893BED4EBC55E7820E /* Configuration.swift */,
				64630CB7712E31C367E4ACC6A2033889 /* CustomStringConvertible.swift */,
				64C75FB7F53951191252BACC51CD5458 /* Dispatcher.swift */,
				B57168AABF27FAE96B342BE22D347BC9 /* Error.swift */,
				00B2C2E9C9A73458828045900E38F5F9 /* firstly.swift */,
				ADCAD4CA9173D9E9F636D524F460F791 /* Guarantee.swift */,
				328DAFF0282A62C140750A7421BE0DA7 /* hang.swift */,
				55107BC327503C85A6F967DC32225001 /* LogEvent.swift */,
				A2AB1CD9892589FA055BD07FD4619223 /* Promise.swift */,
				3B25CE905545BB31E3152374285EA2EC /* race.swift */,
				E2FCDFBD326CB825FD8088B143626200 /* Resolver.swift */,
				36C1DBF120CC788F3A2512A47121267F /* Thenable.swift */,
				63E1C4C9B79B339AA56AAF103AEB45D3 /* when.swift */,
				4136E54E21F5DABB76449AFE61384B43 /* Cancellation */,
				6DB25118B75812B8D7C9C8BA23DB17A8 /* Dispatchers */,
				E7888A83EB9F6185AC328B7044179F4E /* Wrappers */,
			);
<<<<<<< HEAD
			name = PromiseKit;
			path = PromiseKit;
=======
			path = Parser;
>>>>>>> 090a3bd3
			sourceTree = "<group>";
		};
		485B829548788F9B78327BEFBE112C11 /* Services */ = {
			isa = PBXGroup;
			children = (
				655D185EABDE5B01FB6A602F6A17551C /* API */,
				F4B24E9777ACC8E37E743D1B1C06E0E8 /* Network */,
				CE1C647B646834246FEA1BFBB3E5ABCF /* Parser */,
			);
<<<<<<< HEAD
			name = Services;
			path = Sources/PrimerSDK/Classes/Services;
=======
			path = CardScanner;
>>>>>>> 090a3bd3
			sourceTree = "<group>";
		};
		4A1B2ED084737272FEC1A5E090838C23 /* Products */ = {
			isa = PBXGroup;
			children = (
				4D3869E0A461E802A5916AA6523517A4 /* Pods_PrimerSDK_Example.framework */,
				23FD1D157B8C8E7148BE8A7D354A051F /* Pods_PrimerSDK_Tests.framework */,
				A8B3BC107C2BDC3C03D961866F721265 /* PrimerResources.bundle */,
				28E47791C9F9D0A9BA05C719761A4F3F /* PrimerSDK.framework */,
			);
			name = Products;
			sourceTree = "<group>";
		};
		4AE161DAFD6BE1B449D103466133B8E2 /* PrimerSDK */ = {
			isa = PBXGroup;
			children = (
				B1E26A13A6E8B4BA943D08A511EEE5C0 /* Icons.xcassets */,
				0CC08782EB2A1D81C93A5E150C705525 /* Core */,
				592B02BC1BCAE891885E0989D1193B9E /* Data Models */,
				9DC6B20173C4278AA64FC05A5E7BCEC0 /* Error Handler */,
				E0AA8408AB5D60F94461FF88B864658A /* Extensions & Utilities */,
				EB81CEADAA8077E2E5B9707D1E2941E2 /* Localizable */,
				FD528B99BDF24B658713AFB9A6CBBD07 /* Pod */,
				485B829548788F9B78327BEFBE112C11 /* Services */,
				3BF8155D7CEE7AA43F57E4764AD4DCE6 /* Support Files */,
				686589E6788B19A14819927E5E2DCCEF /* Third Party */,
				6B82AED6F8802682C576A12C43C08FDB /* User Interface */,
			);
<<<<<<< HEAD
			name = PrimerSDK;
			path = ../..;
=======
			path = "UI Delegates";
			sourceTree = "<group>";
		};
		56409D50D0FA1C19C592518252ACCB45 /* Targets Support Files */ = {
			isa = PBXGroup;
			children = (
				DC341534F0F751E90DBE9F9F51531A54 /* Pods-PrimerSDK_Example */,
				C99317E726DB0D5CA94A6EFE2CA8C63E /* Pods-PrimerSDK_Tests */,
			);
			name = "Targets Support Files";
			sourceTree = "<group>";
		};
		578452D2E740E91742655AC8F1636D1F /* iOS */ = {
			isa = PBXGroup;
			children = (
				73010CC983E3809BECEE5348DA1BB8C6 /* Foundation.framework */,
			);
			name = iOS;
>>>>>>> 090a3bd3
			sourceTree = "<group>";
		};
		4D365C704F2524F54A245FF92F01E1D8 /* Payment Services */ = {
			isa = PBXGroup;
			children = (
				83E96ACD53290643736C5BC01ED4B02B /* ApplePayService.swift */,
				90DBF91D9FF7698E17F385CB6CF69CAD /* ClientTokenService.swift */,
				C797E2EBBB9FD494E030A4DA2F136E39 /* DirectDebitService.swift */,
				269B62DA347554F73B5C522C485A77D5 /* KlarnaService.swift */,
				8BDA3C7C9F9701606A600CCF13E225C5 /* PaymentMethodConfigService.swift */,
				E30E8CAC5C6896FD43C4F9F63488A908 /* PayPalService.swift */,
				9362EF250399F7D0C2A98BA6313FC0DB /* VaultService.swift */,
			);
<<<<<<< HEAD
			name = "Payment Services";
			path = "Payment Services";
=======
			path = Primer;
>>>>>>> 090a3bd3
			sourceTree = "<group>";
		};
		55F7A25D8EE45448BA45002F62820793 /* PCI */ = {
			isa = PBXGroup;
			children = (
				3F85802F6F4435E056ACAE6818C95B8B /* CardScanner */,
			);
			name = PCI;
			path = PCI;
			sourceTree = "<group>";
		};
		56409D50D0FA1C19C592518252ACCB45 /* Targets Support Files */ = {
			isa = PBXGroup;
			children = (
				DC341534F0F751E90DBE9F9F51531A54 /* Pods-PrimerSDK_Example */,
				C99317E726DB0D5CA94A6EFE2CA8C63E /* Pods-PrimerSDK_Tests */,
			);
			name = "Targets Support Files";
			sourceTree = "<group>";
		};
		578452D2E740E91742655AC8F1636D1F /* iOS */ = {
			isa = PBXGroup;
			children = (
				73010CC983E3809BECEE5348DA1BB8C6 /* Foundation.framework */,
			);
<<<<<<< HEAD
			name = iOS;
=======
			path = Dispatchers;
>>>>>>> 090a3bd3
			sourceTree = "<group>";
		};
		592B02BC1BCAE891885E0989D1193B9E /* Data Models */ = {
			isa = PBXGroup;
			children = (
				71DC45ECD3B93938E7A386071D83EDCC /* ApplePay.swift */,
				2C847E18B7C30EF64736FAD8517BA82F /* ClientToken.swift */,
				23A090CCC01E68A232872270A4EED74A /* Consolable.swift */,
				07E6E0FB93257D68CE3F871DFAD22C00 /* CountryCode.swift */,
				6627372345C8DAE4AB723190322B6127 /* Currency.swift */,
				62DE0CF39EE4DDFE0155B15F756C4887 /* DirectDebitMandate.swift */,
				27444007B435B73EE6994757BB6E5DE8 /* ImageName.swift */,
				743BF44A6653B7BF55137080567D5D65 /* Klarna.swift */,
				8E5B064F0A0E8DA6246047BB3BE917AC /* OrderItem.swift */,
				1FEC87CFCA09458916D073ED95E7F193 /* PaymentMethod.swift */,
				B7CE8DB0E72BDA587D30865E40A169D7 /* PaymentMethodConfig.swift */,
				43A0A4158B04286F7F4388EFF8269BA3 /* PaymentMethodToken.swift */,
				A26C8FCCE96D20B9A5D420F49F9AFC46 /* PaymentMethodTokenizationRequest.swift */,
				15AAEC465CF9A83AC7A692C154B4D0C1 /* PaymentNetwork.swift */,
				009F6459F650D7C1B79146F4928F7AF1 /* PayPal.swift */,
				0A7A7D568C93F8FF2B481992FBFD0C3B /* PrimerContent.swift */,
				59EDC919463AA211F1898E59E21EDB99 /* PrimerInternalSessionFlow.swift */,
				AE1AD4FA17FFE77CCA73DCE88EACC24C /* PrimerSettings.swift */,
				B0783A43D2AFBE179CFEE15CA2062532 /* PrimerTheme.swift */,
				FC5E89DB609A0396D83BEC5B92491FD8 /* SuccessMessage.swift */,
				0FFF05D03C30DF67B777B0D0D7E82917 /* UXMode.swift */,
				238DA956927E39308161965782F530B3 /* PCI */,
			);
<<<<<<< HEAD
			name = "Data Models";
			path = "Sources/PrimerSDK/Classes/Data Models";
=======
			path = Checkout;
>>>>>>> 090a3bd3
			sourceTree = "<group>";
		};
		655D185EABDE5B01FB6A602F6A17551C /* API */ = {
			isa = PBXGroup;
			children = (
				BAA3F26E1A1158E65D8404A44162AF53 /* Primer */,
			);
<<<<<<< HEAD
			name = API;
			path = API;
=======
			path = PCI;
>>>>>>> 090a3bd3
			sourceTree = "<group>";
		};
		66D42D694F6D36B636CBFEDB64B4CE91 /* Success */ = {
			isa = PBXGroup;
			children = (
				BC75483B85078F9A57D130CD74DDDE7D /* SuccessViewController.swift */,
			);
<<<<<<< HEAD
			name = Success;
			path = Success;
=======
			path = PromiseKit;
>>>>>>> 090a3bd3
			sourceTree = "<group>";
		};
		686589E6788B19A14819927E5E2DCCEF /* Third Party */ = {
			isa = PBXGroup;
			children = (
				432DD5F5EAD4ABB5A68D9C065B9CE6D4 /* PromiseKit */,
			);
<<<<<<< HEAD
			name = "Third Party";
			path = "Sources/PrimerSDK/Classes/Third Party";
=======
			path = Network;
>>>>>>> 090a3bd3
			sourceTree = "<group>";
		};
		6B82AED6F8802682C576A12C43C08FDB /* User Interface */ = {
			isa = PBXGroup;
			children = (
<<<<<<< HEAD
				FA3B703E6DAEBF84E4F35A5EA3609E18 /* Apple Pay */,
				948EE250CAC876A11B908CC4B4A19E0E /* Checkout */,
				2FA706CD64029CB474D18A3DB432FBFE /* Confirm Mandate */,
				B784AAF93E85F74D09E6E0CFD9FA653E /* Error */,
				13F65A51E1AB34D50D93FE51C2E5A9DD /* Form */,
				D043B7ADA1869C314D261B6CCD5F7BBD /* OAuth */,
				55F7A25D8EE45448BA45002F62820793 /* PCI */,
				20E5E252A92540A0D13AEB1630509132 /* Primer */,
				948C1C17F92129054498A60B8BCA37BD /* Root */,
				66D42D694F6D36B636CBFEDB64B4CE91 /* Success */,
				15D0ED58EF94B8B30E5D9D6C9BCECBC7 /* UI Delegates */,
				E9BE2EC6E0F6AECE5835EEE04388D27E /* Vault */,
=======
				66F499FAA78D14B845AED98C3490955A /* AlertController.swift */,
				2DF330ADEC4EE8092E97D4770E4A523B /* BundleExtension.swift */,
				715D550DBCA4B6014396AD9F73C013F2 /* DateExtension.swift */,
				81514A849CB79D061389790F30892E19 /* Logger.swift */,
				C8CCD3F21F7BE652965958ACD8F19AF5 /* Mask.swift */,
				110D21A03EDA2C097F1D9058AAC04C0A /* Optional+Extensions.swift */,
				C4BCA18AC3EE4E6EBECA3B56639C9DC1 /* PresentationController.swift */,
				D135F31AF280156159C284EF80EEA1D8 /* PrimerButton.swift */,
				1BF903EAFC4D18322E1B3BA16D35185B /* PrimerCustomStyleTextField.swift */,
				6B04C19BB5D2E97F407F3E286C787FDE /* PrimerScrollView.swift */,
				D0BCD937E82EF4E5FEC9BE4FC64F12CE /* PrimerTableViewCell.swift */,
				2C730E6495BCE3F22BA34E28F202A36B /* PrimerViewController.swift */,
				3A8CD0338A32C53D0FDE56E7B8046BB1 /* PrimerViewExtensions.swift */,
				60CDD5B0616F333EB43C220F2D9AF01D /* StringExtension.swift */,
				A0EE06F39105DFF9BE1D5B7C9BF41102 /* UIDeviceExtension.swift */,
				6E4B19CD4204026D0CF733CC63F363D5 /* URLExtension.swift */,
				AB974EBC90F7A444574964508FC49A0C /* UserDefaultsExtension.swift */,
				D96CD34EDF6FDEF8D678FA8F4CA88036 /* Validation.swift */,
>>>>>>> 090a3bd3
			);
			name = "User Interface";
			path = "Sources/PrimerSDK/Classes/User Interface";
			sourceTree = "<group>";
		};
		6DB25118B75812B8D7C9C8BA23DB17A8 /* Dispatchers */ = {
			isa = PBXGroup;
			children = (
				06C0EFF40D5C1EB89848CF8C985A808A /* ConcurrencyLimitedDispatcher.swift */,
				5D7B2F499828FE6274575C69CC4D66AB /* CoreDataDispatcher.swift */,
				956459561EF09516207F59286FF36044 /* Queue.swift */,
				08159FF5AF5833B0E553E44200EAB0D1 /* RateLimitedDispatcher.swift */,
				AF5EE4BD647151CA2BA8E15B6C1B03CB /* RateLimitedDispatcherBase.swift */,
				58B4AA64734290BE576340FBF66F16ED /* StrictRateLimitedDispatcher.swift */,
			);
<<<<<<< HEAD
			name = Dispatchers;
			path = Dispatchers;
=======
			path = Vault;
>>>>>>> 090a3bd3
			sourceTree = "<group>";
		};
		948C1C17F92129054498A60B8BCA37BD /* Root */ = {
			isa = PBXGroup;
			children = (
				107518EFEE4EEC8C1FEE9B01707192C3 /* RootViewController.swift */,
				AE292E57BF994CB424871D4A18664DC4 /* RootViewController+Router.swift */,
				061B36D950D345BE34B166AB39432442 /* Route.swift */,
			);
			path = Root;
			sourceTree = "<group>";
		};
		948EE250CAC876A11B908CC4B4A19E0E /* Checkout */ = {
			isa = PBXGroup;
			children = (
				5993E6ABA84AA0C586DB0AD003851462 /* DirectCheckoutViewModel.swift */,
				98B853FF110EBB09D5B29861FB5D8B68 /* VaultCheckoutView.swift */,
				2139E4DD2EE8A2B96562606BDFBD1F8A /* VaultCheckoutViewController.swift */,
				42AAE8F9A415037BC681AEF6B4B468B9 /* VaultCheckoutViewController+ReloadDelegate.swift */,
				B08BB39232275D60E7F156339D347C42 /* VaultCheckoutViewModel.swift */,
			);
<<<<<<< HEAD
			name = Checkout;
			path = Checkout;
=======
			path = JSON;
>>>>>>> 090a3bd3
			sourceTree = "<group>";
		};
		9DC6B20173C4278AA64FC05A5E7BCEC0 /* Error Handler */ = {
			isa = PBXGroup;
			children = (
				2B04AF4DFAC8CE4A25B70F5282082C0C /* ErrorHandler.swift */,
				1B8EB27044C8C4C80908DC61D03834B4 /* PrimerError.swift */,
			);
			name = "Error Handler";
			path = "Sources/PrimerSDK/Classes/Error Handler";
			sourceTree = "<group>";
		};
		A61D3F5EA63D6969D3641263ABD5FA97 /* PCI */ = {
			isa = PBXGroup;
			children = (
				47A88AEA161261CAF2B9123158F39E7F /* TokenizationService.swift */,
			);
<<<<<<< HEAD
			name = PCI;
			path = PCI;
=======
			path = "Apple Pay";
			sourceTree = "<group>";
		};
		B5F5AC9875A9210B1790572994874BEA /* Development Pods */ = {
			isa = PBXGroup;
			children = (
				E1A2CEAF05BB0F0EF9C08A84D65632D6 /* PrimerSDK */,
			);
			name = "Development Pods";
>>>>>>> 090a3bd3
			sourceTree = "<group>";
		};
		A94176B1EA4178C3855922883A86F7FF /* Primer */ = {
			isa = PBXGroup;
			children = (
				04E37D5D9C25A5EF3BC2227CC151384D /* AppState.swift */,
				0F530032C170BDD11018D68D97A765DF /* DependencyInjection.swift */,
				AC9A1144A815F4E55AC0FA31A0F22643 /* Primer.swift */,
				0406675051783B8B7E9685D34B667AB6 /* PrimerDelegate.swift */,
			);
			path = Primer;
			sourceTree = "<group>";
		};
		B5F5AC9875A9210B1790572994874BEA /* Development Pods */ = {
			isa = PBXGroup;
			children = (
				4AE161DAFD6BE1B449D103466133B8E2 /* PrimerSDK */,
			);
<<<<<<< HEAD
			name = "Development Pods";
=======
			path = PCI;
>>>>>>> 090a3bd3
			sourceTree = "<group>";
		};
		B784AAF93E85F74D09E6E0CFD9FA653E /* Error */ = {
			isa = PBXGroup;
			children = (
				6CCD75CFC40752C7B0A13FEF398F487A /* ErrorViewController.swift */,
			);
<<<<<<< HEAD
			name = Error;
			path = Error;
=======
			path = Form;
>>>>>>> 090a3bd3
			sourceTree = "<group>";
		};
		BAA3F26E1A1158E65D8404A44162AF53 /* Primer */ = {
			isa = PBXGroup;
			children = (
				9ED40E18BB86D5B32B9ECCEB77DE7EFC /* PrimerAPI.swift */,
				137FB66C88DF1E3834296E3FC571C859 /* PrimerAPIClient.swift */,
				43BA75C219C84B5178F44A8F59CB8951 /* PrimerAPIClient+Promises.swift */,
			);
<<<<<<< HEAD
			name = Primer;
			path = Primer;
=======
			path = Error;
>>>>>>> 090a3bd3
			sourceTree = "<group>";
		};
		C99317E726DB0D5CA94A6EFE2CA8C63E /* Pods-PrimerSDK_Tests */ = {
			isa = PBXGroup;
			children = (
				B429083200B13F604ED3C87DFFC0C016 /* Pods-PrimerSDK_Tests.modulemap */,
				A4E7B1C752F38C22267D301DD5A364DF /* Pods-PrimerSDK_Tests-acknowledgements.markdown */,
				639AE4928116FBD4FAE7B3DD6BD21271 /* Pods-PrimerSDK_Tests-acknowledgements.plist */,
				D66C3890C3566F38C935A2FFD9A237B0 /* Pods-PrimerSDK_Tests-dummy.m */,
				48627A99264E6679D85F177DBB79DA83 /* Pods-PrimerSDK_Tests-Info.plist */,
				EE9674DAD0C961C92687877090E1E047 /* Pods-PrimerSDK_Tests-umbrella.h */,
				DF6E4F8E7C26A7BBEC17AAD4042A317D /* Pods-PrimerSDK_Tests.debug.xcconfig */,
				F7B48CC82297D62E27EA98AE7A13D3DA /* Pods-PrimerSDK_Tests.release.xcconfig */,
			);
			name = "Pods-PrimerSDK_Tests";
			path = "Target Support Files/Pods-PrimerSDK_Tests";
			sourceTree = "<group>";
		};
		CE1C647B646834246FEA1BFBB3E5ABCF /* Parser */ = {
			isa = PBXGroup;
			children = (
				A9B66B6A1CD4EEA79A2029417A3A87F2 /* Parser.swift */,
				D76084B897A3C4378C5C050977531864 /* JSON */,
			);
			name = Parser;
			path = Parser;
			sourceTree = "<group>";
		};
		CF1408CF629C7361332E53B88F7BD30C = {
			isa = PBXGroup;
			children = (
				9D940727FF8FB9C785EB98E56350EF41 /* Podfile */,
				B5F5AC9875A9210B1790572994874BEA /* Development Pods */,
				D210D550F4EA176C3123ED886F8F87F5 /* Frameworks */,
				4A1B2ED084737272FEC1A5E090838C23 /* Products */,
				56409D50D0FA1C19C592518252ACCB45 /* Targets Support Files */,
			);
			sourceTree = "<group>";
		};
		D043B7ADA1869C314D261B6CCD5F7BBD /* OAuth */ = {
			isa = PBXGroup;
			children = (
				39C276F7C63299F371DD85C4E93B6CD1 /* OAuthViewController.swift */,
				91EF529FDE4E703A93FE824E0E230EF9 /* OAuthViewModel.swift */,
				C41CE102B78D32599DC2D51FF22A4E61 /* WebViewController.swift */,
			);
<<<<<<< HEAD
			name = OAuth;
			path = OAuth;
=======
			path = "Confirm Mandate";
>>>>>>> 090a3bd3
			sourceTree = "<group>";
		};
		D210D550F4EA176C3123ED886F8F87F5 /* Frameworks */ = {
			isa = PBXGroup;
			children = (
				578452D2E740E91742655AC8F1636D1F /* iOS */,
			);
			name = Frameworks;
			sourceTree = "<group>";
		};
		D76084B897A3C4378C5C050977531864 /* JSON */ = {
			isa = PBXGroup;
			children = (
				0E39A8B7E32EB3B01DDDBE70181DE150 /* JSONParser.swift */,
			);
			name = JSON;
			path = JSON;
			sourceTree = "<group>";
		};
		DC341534F0F751E90DBE9F9F51531A54 /* Pods-PrimerSDK_Example */ = {
			isa = PBXGroup;
			children = (
				AA80C9C550CB6B8B521015719AA66526 /* Pods-PrimerSDK_Example.modulemap */,
				E1B945985145643C12B1E91600B680DE /* Pods-PrimerSDK_Example-acknowledgements.markdown */,
				582FD3213F3E32AF1194EEDF7C3BCD3F /* Pods-PrimerSDK_Example-acknowledgements.plist */,
				21F4ACB1142B1B9457658584BF5CD35A /* Pods-PrimerSDK_Example-dummy.m */,
				D264B4E57DF7DB00D71275605D100971 /* Pods-PrimerSDK_Example-frameworks.sh */,
				6F62EC7E7FE74F53F207CFD74D2416CA /* Pods-PrimerSDK_Example-Info.plist */,
				3780FF276696624E5AD4A629D4CC4AD8 /* Pods-PrimerSDK_Example-umbrella.h */,
				3C474C1A0DABE2A3F404B63D4D59F30C /* Pods-PrimerSDK_Example.debug.xcconfig */,
				E884507DF2B84FA8A2E8AD8289881542 /* Pods-PrimerSDK_Example.release.xcconfig */,
			);
			name = "Pods-PrimerSDK_Example";
			path = "Target Support Files/Pods-PrimerSDK_Example";
			sourceTree = "<group>";
		};
		E0AA8408AB5D60F94461FF88B864658A /* Extensions & Utilities */ = {
			isa = PBXGroup;
			children = (
				B9EBEE8F71154763DDC0192609372EA9 /* AlertController.swift */,
				783C3B742F27AB37169FBC49E2DDE8D5 /* BundleExtension.swift */,
				85AE9B8F50859A6D23517B57B48040A1 /* DateExtension.swift */,
				F84B3F15A63E4029BBD6D720EB8562FF /* Logger.swift */,
				33520BE6CB44879120BDB797A95F63C4 /* Mask.swift */,
				57459432F58CAA4CB2ABC0F8E37539F0 /* Optional+Extensions.swift */,
				7E07F48F7CF1A9C5D36E878FFCAA8639 /* PresentationController.swift */,
				037CAE1AD1886C9877D59414794F81BE /* PrimerButton.swift */,
				4FF517348450890A78A132CCE2211332 /* PrimerScrollView.swift */,
				E33E095C1AC9EAC8BB051822A82B0ADC /* PrimerTableViewCell.swift */,
				816E6968621CA17D82BB4EBF79661911 /* PrimerTextField.swift */,
				D11F484BFC181C73DEBA75100C5E0979 /* PrimerViewController.swift */,
				F00FC2AADF675BA6676EAAFDAE2C25CA /* PrimerViewExtensions.swift */,
				A47C49F0F13FA7A012B84D3B8A2D62FF /* StringExtension.swift */,
				FF9D39627EFFA0BDE6B40B95740646ED /* UIDeviceExtension.swift */,
				6059CBDDF3BFE252106DDC8BA2FAC778 /* URLExtension.swift */,
				8A54BCE07693E7C291174383786045B8 /* UserDefaultsExtension.swift */,
				EDDCEDB619CCED457F8914145EF00AA5 /* Validation.swift */,
			);
			name = "Extensions & Utilities";
			path = "Sources/PrimerSDK/Classes/Extensions & Utilities";
			sourceTree = "<group>";
		};
		E7888A83EB9F6185AC328B7044179F4E /* Wrappers */ = {
			isa = PBXGroup;
			children = (
				8A3913834E6B0942D87CA71B0CAF2565 /* CatchWrappers.swift */,
				32A6E0937E774D1DCD727D5EC7E6C35E /* EnsureWrappers.swift */,
				DEF8C3AB7D17A970A385A4D738A8FA94 /* FinallyWrappers.swift */,
				11A9BC549D96638BD16ED3E463B3D76D /* GuaranteeWrappers.swift */,
				83D8A57B82FB668BDA4803A2917CC8B4 /* RecoverWrappers.swift */,
				ADEE62528C38A7EDA51BAAD258A63B18 /* SequenceWrappers.swift */,
				1910C1801020770C54AD6C6C36D959AD /* ThenableWrappers.swift */,
				86B2444B5CC52059E9D6B3A5CA4B037D /* WrapperProtocols.swift */,
			);
<<<<<<< HEAD
			name = Wrappers;
			path = Wrappers;
=======
			path = PCI;
>>>>>>> 090a3bd3
			sourceTree = "<group>";
		};
		E9BE2EC6E0F6AECE5835EEE04388D27E /* Vault */ = {
			isa = PBXGroup;
			children = (
				F004EB8D1C7A822C60F1E742B09D9E67 /* VaultPaymentMethodView.swift */,
				2BB150DAB9BB5500B9702E8F578F0FDD /* VaultPaymentMethodViewController.swift */,
				23F2E9DBAE7FA262FF28C2BFBD8780C7 /* VaultPaymentMethodViewController+ReloadDelegate.swift */,
				B5E3EC6E2A8E4BA18126B89D41C69DBE /* VaultPaymentMethodViewModel.swift */,
			);
			name = Vault;
			path = Vault;
			sourceTree = "<group>";
		};
		EB81CEADAA8077E2E5B9707D1E2941E2 /* Localizable */ = {
			isa = PBXGroup;
			children = (
				ECF342FE93C11E67ED025BD1E6F846FF /* en.lproj */,
				E6E223A47C78B60E42F75D40E1863087 /* fr.lproj */,
				70EAE521F2F1A5463EAA1E49A94A7EC3 /* sv.lproj */,
			);
<<<<<<< HEAD
			name = Localizable;
			path = Sources/PrimerSDK/Resources/Localizable;
=======
			path = Wrappers;
>>>>>>> 090a3bd3
			sourceTree = "<group>";
		};
		F4B24E9777ACC8E37E743D1B1C06E0E8 /* Network */ = {
			isa = PBXGroup;
			children = (
				6A1F2D231690618966EDFF5A509BDF75 /* Endpoint.swift */,
				2191ABED8A07A55F8B8DDE1533B57F85 /* NetworkService.swift */,
				EE21740FDCD45A1B9A48D2A4A446502F /* URLSessionStack.swift */,
			);
			name = Network;
			path = Network;
			sourceTree = "<group>";
		};
		FA3B703E6DAEBF84E4F35A5EA3609E18 /* Apple Pay */ = {
			isa = PBXGroup;
			children = (
				2E0904FEF2EF85E95228A53BFDAD0DEE /* ApplePayViewModel.swift */,
			);
			name = "Apple Pay";
			path = "Apple Pay";
			sourceTree = "<group>";
		};
		FD528B99BDF24B658713AFB9A6CBBD07 /* Pod */ = {
			isa = PBXGroup;
			children = (
				202D8CDFCD3E722A736DA0291DC8233C /* LICENSE */,
				7A39A552D0A15A580106212BE98781E0 /* PrimerSDK.podspec */,
				2A4DAE6AB4BBF013FCC4170458EB5B1D /* README.md */,
			);
			name = Pod;
			sourceTree = "<group>";
		};
/* End PBXGroup section */

/* Begin PBXHeadersBuildPhase section */
		02417A583971F6591C6B27AED3F65064 /* Headers */ = {
			isa = PBXHeadersBuildPhase;
			buildActionMask = 2147483647;
			files = (
				836F00F10C0696433D573A0319EB8675 /* PrimerSDK-umbrella.h in Headers */,
			);
			runOnlyForDeploymentPostprocessing = 0;
		};
		460E5E467AC565336327C772DF755BA8 /* Headers */ = {
			isa = PBXHeadersBuildPhase;
			buildActionMask = 2147483647;
			files = (
				01D04994587BE1B26B3D47E7235E85E8 /* Pods-PrimerSDK_Example-umbrella.h in Headers */,
			);
			runOnlyForDeploymentPostprocessing = 0;
		};
		82DFD3453B903FDEA0BF8FA4ABA92808 /* Headers */ = {
			isa = PBXHeadersBuildPhase;
			buildActionMask = 2147483647;
			files = (
				94ED4F67764D8DEFCC644E6107FA385F /* Pods-PrimerSDK_Tests-umbrella.h in Headers */,
			);
			runOnlyForDeploymentPostprocessing = 0;
		};
/* End PBXHeadersBuildPhase section */

/* Begin PBXNativeTarget section */
		6849240CBB3AA7809D185A43939876BA /* Pods-PrimerSDK_Tests */ = {
			isa = PBXNativeTarget;
			buildConfigurationList = B548D1F1457E2070C96171D86D458B69 /* Build configuration list for PBXNativeTarget "Pods-PrimerSDK_Tests" */;
			buildPhases = (
				82DFD3453B903FDEA0BF8FA4ABA92808 /* Headers */,
				8318B32DF1BF1AA64CF7C42E1354DF6A /* Sources */,
				B310260330805517FE17B4EBEF23E21E /* Frameworks */,
				404FDBE0904AC5809971254D810D1DE6 /* Resources */,
			);
			buildRules = (
			);
			dependencies = (
				F313568A13AC827721CE2D075D03EAE9 /* PBXTargetDependency */,
			);
			name = "Pods-PrimerSDK_Tests";
			productName = "Pods-PrimerSDK_Tests";
			productReference = 23FD1D157B8C8E7148BE8A7D354A051F /* Pods_PrimerSDK_Tests.framework */;
			productType = "com.apple.product-type.framework";
		};
		6C144A762E9B598392AFFEC8F873746A /* Pods-PrimerSDK_Example */ = {
			isa = PBXNativeTarget;
			buildConfigurationList = CF532C25035E09659689FB655718B965 /* Build configuration list for PBXNativeTarget "Pods-PrimerSDK_Example" */;
			buildPhases = (
				460E5E467AC565336327C772DF755BA8 /* Headers */,
				AF998654B79C38093FE0194BF12CC471 /* Sources */,
				5D0AC2A17529F03CD0D2326D5C0FEAAD /* Frameworks */,
				4336DDEC2BDBF110482F766F609DDE07 /* Resources */,
			);
			buildRules = (
			);
			dependencies = (
				05EF64DCF05D0827032AAFE1C1A26DA6 /* PBXTargetDependency */,
			);
			name = "Pods-PrimerSDK_Example";
			productName = "Pods-PrimerSDK_Example";
			productReference = 4D3869E0A461E802A5916AA6523517A4 /* Pods_PrimerSDK_Example.framework */;
			productType = "com.apple.product-type.framework";
		};
		6E6525C7043FBA7BB34A249010AF5593 /* PrimerSDK-PrimerResources */ = {
			isa = PBXNativeTarget;
			buildConfigurationList = 4B7B8D409F0088E42392EFC34E929053 /* Build configuration list for PBXNativeTarget "PrimerSDK-PrimerResources" */;
			buildPhases = (
				66FB2FE765A8F9D4A940AD093E9774A3 /* Sources */,
				B6A6DF21EBA47904E72A138FB737E9E5 /* Frameworks */,
				5865E894C0B0BC259B32398D429AAAF7 /* Resources */,
			);
			buildRules = (
			);
			dependencies = (
			);
			name = "PrimerSDK-PrimerResources";
			productName = "PrimerSDK-PrimerResources";
			productReference = A8B3BC107C2BDC3C03D961866F721265 /* PrimerResources.bundle */;
			productType = "com.apple.product-type.bundle";
		};
		F3BE9108C53B53949406218CEA55E0B2 /* PrimerSDK */ = {
			isa = PBXNativeTarget;
			buildConfigurationList = 480CE695E79B40B83A1B9ED869817267 /* Build configuration list for PBXNativeTarget "PrimerSDK" */;
			buildPhases = (
				02417A583971F6591C6B27AED3F65064 /* Headers */,
				EE7C63B2B9435D074275017D2EFE85C3 /* Sources */,
				F4318C30DACF7A70CB720ADB70422394 /* Frameworks */,
				97A95165F180003B876A698A7741EE4D /* Resources */,
			);
			buildRules = (
			);
			dependencies = (
				B7078EF05E3EC60AE23C001E139CEF7C /* PBXTargetDependency */,
			);
			name = PrimerSDK;
			productName = PrimerSDK;
			productReference = 28E47791C9F9D0A9BA05C719761A4F3F /* PrimerSDK.framework */;
			productType = "com.apple.product-type.framework";
		};
/* End PBXNativeTarget section */

/* Begin PBXProject section */
		BFDFE7DC352907FC980B868725387E98 /* Project object */ = {
			isa = PBXProject;
			attributes = {
				LastSwiftUpdateCheck = 1100;
				LastUpgradeCheck = 1100;
			};
			buildConfigurationList = 4821239608C13582E20E6DA73FD5F1F9 /* Build configuration list for PBXProject "Pods" */;
			compatibilityVersion = "Xcode 3.2";
			developmentRegion = en;
			hasScannedForEncodings = 0;
			knownRegions = (
				en,
				Base,
			);
			mainGroup = CF1408CF629C7361332E53B88F7BD30C;
			productRefGroup = 4A1B2ED084737272FEC1A5E090838C23 /* Products */;
			projectDirPath = "";
			projectRoot = "";
			targets = (
				6C144A762E9B598392AFFEC8F873746A /* Pods-PrimerSDK_Example */,
				6849240CBB3AA7809D185A43939876BA /* Pods-PrimerSDK_Tests */,
				F3BE9108C53B53949406218CEA55E0B2 /* PrimerSDK */,
				6E6525C7043FBA7BB34A249010AF5593 /* PrimerSDK-PrimerResources */,
			);
		};
/* End PBXProject section */

/* Begin PBXResourcesBuildPhase section */
		404FDBE0904AC5809971254D810D1DE6 /* Resources */ = {
			isa = PBXResourcesBuildPhase;
			buildActionMask = 2147483647;
			files = (
			);
			runOnlyForDeploymentPostprocessing = 0;
		};
		4336DDEC2BDBF110482F766F609DDE07 /* Resources */ = {
			isa = PBXResourcesBuildPhase;
			buildActionMask = 2147483647;
			files = (
			);
			runOnlyForDeploymentPostprocessing = 0;
		};
		5865E894C0B0BC259B32398D429AAAF7 /* Resources */ = {
			isa = PBXResourcesBuildPhase;
			buildActionMask = 2147483647;
			files = (
				D11913A0DAAACB88844284E24634BA51 /* en.lproj in Resources */,
				9068B713E0BDEB74F82391310C1C1EB5 /* fr.lproj in Resources */,
				D4F6591564F14EF95CC606F4BD949748 /* Icons.xcassets in Resources */,
				F1A56D854C1460006C51B733DBE2A72C /* sv.lproj in Resources */,
			);
			runOnlyForDeploymentPostprocessing = 0;
		};
		97A95165F180003B876A698A7741EE4D /* Resources */ = {
			isa = PBXResourcesBuildPhase;
			buildActionMask = 2147483647;
			files = (
				F90D746653AD6F62DA85B4091AC48EAD /* PrimerResources.bundle in Resources */,
			);
			runOnlyForDeploymentPostprocessing = 0;
		};
/* End PBXResourcesBuildPhase section */

/* Begin PBXSourcesBuildPhase section */
		66FB2FE765A8F9D4A940AD093E9774A3 /* Sources */ = {
			isa = PBXSourcesBuildPhase;
			buildActionMask = 2147483647;
			files = (
			);
			runOnlyForDeploymentPostprocessing = 0;
		};
		8318B32DF1BF1AA64CF7C42E1354DF6A /* Sources */ = {
			isa = PBXSourcesBuildPhase;
			buildActionMask = 2147483647;
			files = (
				6DCF943EE41FCA36BF5E5BE8E4F16011 /* Pods-PrimerSDK_Tests-dummy.m in Sources */,
			);
			runOnlyForDeploymentPostprocessing = 0;
		};
		AF998654B79C38093FE0194BF12CC471 /* Sources */ = {
			isa = PBXSourcesBuildPhase;
			buildActionMask = 2147483647;
			files = (
				2F19BB6B59093986F1240F93B63B6EF1 /* Pods-PrimerSDK_Example-dummy.m in Sources */,
			);
			runOnlyForDeploymentPostprocessing = 0;
		};
		EE7C63B2B9435D074275017D2EFE85C3 /* Sources */ = {
			isa = PBXSourcesBuildPhase;
			buildActionMask = 2147483647;
			files = (
<<<<<<< HEAD
				EFA47385DFF64C41A1C0A4A844B81FE7 /* after.swift in Sources */,
				2A50FAC01C0623C815D1CE35085F468C /* AlertController.swift in Sources */,
				FC1EEF053DF52A2A40AB02EF26C6EDF3 /* ApplePay.swift in Sources */,
				DFB9D5869D0314A336FA6F1BD6642800 /* ApplePayService.swift in Sources */,
				B45150BA47A442F2B5DD3724A72C6700 /* ApplePayViewModel.swift in Sources */,
				8F6F546E5EFC852D21BB327E9E6A27F8 /* AppState.swift in Sources */,
				E16505B5E1F68778FDCCD8080944C98B /* Box.swift in Sources */,
				A8D9890F51A93EBA873F1794C2006C62 /* BundleExtension.swift in Sources */,
				FA7A0544466AFA7B8D17B88E010E5BF7 /* CancelContext.swift in Sources */,
				F381642DB86AE539A5F6906DE3ECCC63 /* Cancellable.swift in Sources */,
				42FB93BE25C9617567A81938280B06EB /* CancellableCatchable.swift in Sources */,
				E5B18BBAF2CE2283023645D2E28BF5E1 /* CancellablePromise.swift in Sources */,
				14591932C2B12E2F322B41D3BD534C2B /* CancellableThenable.swift in Sources */,
				CB3351A8E0D945357FD336264DB9D4F2 /* CardButton.swift in Sources */,
				D27646B960E4E78EEC0366E25E71733C /* CardScannerViewController+SimpleScanDelegate.swift in Sources */,
				7320C91517CD1FA36C58F3DE2011C57C /* CardScannerViewController.swift in Sources */,
				C2627BABD7A7136EF0202C27A016419E /* CardScannerViewModel.swift in Sources */,
				F5C7E264A376170877B80136E3472BE1 /* Catchable.swift in Sources */,
				CCCF4676729C0617596FB43AEAD1072F /* CatchWrappers.swift in Sources */,
				EC29809E5B3A73E4BFB700FAA85AD35C /* ClientToken.swift in Sources */,
				F890D0E06036518F3C0F171DB2CCEB8F /* ClientTokenService.swift in Sources */,
				955B7B5680E0C7BF8D0BD71C297FD757 /* ConcurrencyLimitedDispatcher.swift in Sources */,
				9901E1C00B0D5A927CFC995F83C30C87 /* Configuration.swift in Sources */,
				DC1EB8C834ACB638281AA58BAA2ADD29 /* ConfirmMandateView.swift in Sources */,
				FBB13F4581AF9095623D0555F14EF701 /* ConfirmMandateViewController.swift in Sources */,
				88C6F7211D6E3A497901D3680314FA84 /* ConfirmMandateViewModel.swift in Sources */,
				E965FA26AF3CE96093CE8D992C97E9C0 /* Consolable.swift in Sources */,
				858E9204911F853BFE6BE5B286E9317C /* CoreDataDispatcher.swift in Sources */,
				F26B513C8597B8DB596D656ADCD6BB00 /* CountryCode.swift in Sources */,
				17B4DF6FD59B6C32DB8F3BC0FC40FB75 /* Currency.swift in Sources */,
				D31532D401D817B399008C361189F254 /* CustomStringConvertible.swift in Sources */,
				BCE8E7C33E2B2832793EC052B101C8DC /* DateExtension.swift in Sources */,
				EC30977A3B4AF2FBC0F3A62965D115A6 /* DependencyInjection.swift in Sources */,
				334A034816B51B446EBF5DFEFE2D1023 /* DirectCheckoutViewModel.swift in Sources */,
				1E553045E2355D0680AF0C2AA2E376D6 /* DirectDebitMandate.swift in Sources */,
				6C03839DA8B83C8BC6BCF942B3A8D6E0 /* DirectDebitService.swift in Sources */,
				3CDAAC82A45BB126C9506BBB455D5797 /* Dispatcher.swift in Sources */,
				83B9EE3372B7A0A7E07AB4C6286FC58E /* Endpoint.swift in Sources */,
				31C0D6B8CB17BA848839EC2B0135E96C /* EnsureWrappers.swift in Sources */,
				4D5480DD9475457A73CA4411084A1837 /* Error.swift in Sources */,
				5BCC995B6F6ECAD0EB835F1B2122384B /* ErrorHandler.swift in Sources */,
				8F330CF690868BC9925146BC21D7AE10 /* ErrorViewController.swift in Sources */,
				94BA0EC52BB74187003EC50B91BFCA3C /* ExternalViewModel.swift in Sources */,
				5116F3D551D52DE7CF96FD12270E94BA /* FinallyWrappers.swift in Sources */,
				D3BA618FD01A5019F275D10AC1353699 /* firstly.swift in Sources */,
				E59747403E56D500E5D8A0E709AF0769 /* FormTextFieldType.swift in Sources */,
				F2BB2FEE3FEAEDF3C311B7BDF8440FB4 /* FormType.swift in Sources */,
				670A9E992B383FB9A42A1AE9A7583DFC /* FormView.swift in Sources */,
				3BFD324A7DB35DBF270EB579F5487342 /* FormViewController.swift in Sources */,
				33FDA21BA4D0625BE0E755A6D7BECCC6 /* FormViewModel.swift in Sources */,
				5ACFE9B22F1735E28BEE8FCC46C7963B /* Guarantee.swift in Sources */,
				E0D645E190614803AFEF38AA78B883B2 /* GuaranteeWrappers.swift in Sources */,
				58F74B30D42ACAA3B1FCCA2940646B30 /* hang.swift in Sources */,
				3642885B2A9C8E03D851EC42FB0ECADD /* ImageName.swift in Sources */,
				BF52B0833092DA32D29AB8B334581EAA /* JSONParser.swift in Sources */,
				2581F75DF256AC7B2BAC5484924B8743 /* Klarna.swift in Sources */,
				6A474F6A0345A624057E6983F61F332A /* KlarnaService.swift in Sources */,
				77F120DB0EFF6CA2AA275BC640A648A9 /* LogEvent.swift in Sources */,
				037A9B839958AE71C10792AD6FB0C6A0 /* Logger.swift in Sources */,
				21329A4A2E1BEA960C36076832568B37 /* Mask.swift in Sources */,
				8E4A66063BAE19C89EEBEDB9CEAC5025 /* NetworkService.swift in Sources */,
				B75C2C2EF27548489F74C4845D15B96A /* OAuthViewController.swift in Sources */,
				F1EE9B2ED27551524351AFAE96465617 /* OAuthViewModel.swift in Sources */,
				E6E20AA717864C8B73D1B4D8E050BA32 /* Optional+Extensions.swift in Sources */,
				B194B8694259A05F538A15A3F8AADE91 /* OrderItem.swift in Sources */,
				FF7CB70CBDEC96AA832D56606CD7B38F /* Parser.swift in Sources */,
				30DB415654FAFCA1C3D5D2102EB054DB /* PaymentMethod.swift in Sources */,
				8DFE83A78470439E08A3E9E5166B4927 /* PaymentMethodComponent.swift in Sources */,
				2F345F1AB2B2C82DC2E67BFBCF2DB81B /* PaymentMethodConfig.swift in Sources */,
				E94C360D5838DFEA0F6CF8766B265A76 /* PaymentMethodConfigService.swift in Sources */,
				CCB95B29E865152B96730C9D72E977AE /* PaymentMethodToken.swift in Sources */,
				533B453CBD93E1EFB2D0322CA58DF25D /* PaymentMethodTokenizationRequest.swift in Sources */,
				0A6186938289ADA3096E50285C75A420 /* PaymentNetwork.swift in Sources */,
				8A7BADC4B3FC58006E9ED57BF293DD13 /* PayPal.swift in Sources */,
				A8B14450E824379A417901208DC95632 /* PayPalService.swift in Sources */,
				0A13400ED2783843040FD1C751BEA8B8 /* PresentationController.swift in Sources */,
				48B166B4B2A1416A98BEDD9C912E9EE1 /* Primer.swift in Sources */,
				1F60107004896D268E9CB931E646C94F /* PrimerAPI.swift in Sources */,
				A1BE1541D8BB21664692CE1198B37EF6 /* PrimerAPIClient+Promises.swift in Sources */,
				0C6FFA783F827D391C5595F0C4AB8175 /* PrimerAPIClient.swift in Sources */,
				2909563C61A5935A4C193E2088F2C118 /* PrimerButton.swift in Sources */,
				D699636A061EDAF9AA273A8DC02483E0 /* PrimerContent.swift in Sources */,
				D0780CF864A5E455B0889ED6123318A9 /* PrimerDelegate.swift in Sources */,
				93DB0F71FD23D957E163BEDB0DE9BCA6 /* PrimerError.swift in Sources */,
				DE1B1E5CEB7A8131C4786115E7C20A64 /* PrimerInternalSessionFlow.swift in Sources */,
				8D0C9E279D7990B072AFF2835058FD63 /* PrimerScrollView.swift in Sources */,
				478A4EF5EF19C99D489688F3B8A05D69 /* PrimerSDK-dummy.m in Sources */,
				908BEAAA76458254ED0E8FCA2C57AE79 /* PrimerSettings.swift in Sources */,
				029AE02ABD647255BB05EC7CF843CE5F /* PrimerTableViewCell.swift in Sources */,
				FB3075E144F1F8F98B15E36E5A890390 /* PrimerTextField.swift in Sources */,
				2DEAE2DF4F06C541904724D41FE2B432 /* PrimerTheme.swift in Sources */,
				85993DE0865A23DBC1D31B14995BB4F4 /* PrimerViewController.swift in Sources */,
				7FFF4EB29A3C8E20F6F0589C2C0228D3 /* PrimerViewExtensions.swift in Sources */,
				E06412D633A253EC82388400BD8AACB9 /* Promise.swift in Sources */,
				BD15DC6962E2708C11AC3516C391F5C7 /* Queue.swift in Sources */,
				2CB299077521D1113F4A15D1F59E43E7 /* race.swift in Sources */,
				851A2F8AE974119A41C3A3ACFE498DFA /* RateLimitedDispatcher.swift in Sources */,
				C655A9F9E18DE12F2B73AF371E8D8AB2 /* RateLimitedDispatcherBase.swift in Sources */,
				7DCB9BF49E2952F8E7C547AE5E26C0FF /* RecoverWrappers.swift in Sources */,
				3CF74D7B69DC565E41219610B1FECE47 /* ReloadDelegate.swift in Sources */,
				59011C27B52B6AFE05AC0CBBD1267383 /* Resolver.swift in Sources */,
				CB1FBC089BB470D5A0FF6BF513F980F3 /* RootViewController+Router.swift in Sources */,
				3D867061418772DD136462E09F50BCC0 /* RootViewController.swift in Sources */,
				660F2177FE0863BCBDAA55926C8FC65D /* Route.swift in Sources */,
				4828384CC3B4D3FEDA61C83D8F6A1DFE /* ScannerView.swift in Sources */,
				A7152CD263855BC7E5DC0A839C7E3111 /* SequenceWrappers.swift in Sources */,
				EE096384912898D8F35FB8BFD9BFD89C /* StrictRateLimitedDispatcher.swift in Sources */,
				084FC43A170C699B5F6B2AE5B326F65B /* StringExtension.swift in Sources */,
				F72C7329C2E11D7023D1A748309688C3 /* SuccessMessage.swift in Sources */,
				D2333414A541C1026F55597915226B54 /* SuccessViewController.swift in Sources */,
				4E3D3B216AB1BBD0312F47E6B19709F7 /* Thenable.swift in Sources */,
				FCA5E74C78D6912046ECE0E57E27186A /* ThenableWrappers.swift in Sources */,
				26ED009A2B72D5AD89BA08C5BE5C253F /* TokenizationService.swift in Sources */,
				9C47848B86313A1278D27F3075C0B366 /* TransitioningDelegate.swift in Sources */,
				AE94E8346CB516FECAF6E6EE4ABA5FAE /* UIDeviceExtension.swift in Sources */,
				2AB520F6FE8BAD7E46EA1945A45247D3 /* URLExtension.swift in Sources */,
				A018D0A5E0CC949BDBFFB4747E24B78E /* URLSessionStack.swift in Sources */,
				3EBE0E29ECA5BC6BD7F153E0AAF3C450 /* UserDefaultsExtension.swift in Sources */,
				74891B1E5D70D1C2EB6C3113045742D5 /* UXMode.swift in Sources */,
				174C30397873C62B294666FCABEED53F /* Validation.swift in Sources */,
				FAA7AC74A33DDBBFC5752375DD720512 /* VaultCheckoutView.swift in Sources */,
				96761F025233D41EC036EDA004D06C38 /* VaultCheckoutViewController+ReloadDelegate.swift in Sources */,
				0EA39A63E26D2AACB9C766B44891ED37 /* VaultCheckoutViewController.swift in Sources */,
				AA82EACF8042AA2B09191CA745D03A8D /* VaultCheckoutViewModel.swift in Sources */,
				84A292379391FEACD7140D911C057921 /* VaultPaymentMethodView.swift in Sources */,
				3E7B67E69DC9F3EA60D4C5D3F4980DD6 /* VaultPaymentMethodViewController+ReloadDelegate.swift in Sources */,
				74B42BD9EEB7BEFA9AEEFA5B5EA1E7D2 /* VaultPaymentMethodViewController.swift in Sources */,
				A031E9181DE5BCD4A9FACF5DBCA51E97 /* VaultPaymentMethodViewModel.swift in Sources */,
				BA3198E45A697D76E82E79902BAB9506 /* VaultService.swift in Sources */,
				C0F4BAFD075A09373DE36955DEBAEAA3 /* WebViewController.swift in Sources */,
				122BECAC3D6348C81B9EAA25AE5C737C /* when.swift in Sources */,
				2F340EF895303EDABD9767ED52A85A2A /* WrapperProtocols.swift in Sources */,
=======
				6C65F6AA6D207F6CC860FC40F3560A97 /* after.swift in Sources */,
				DA6584669B5D98C409D7878E2079FA52 /* AlertController.swift in Sources */,
				3C6D7FC5C5C02350DC6C8B838F9D1515 /* ApplePay.swift in Sources */,
				304FD72F1F752E3F1985582AD4B71D81 /* ApplePayService.swift in Sources */,
				8C6D60029C4B8AA3409BD4FEBCFD6A28 /* ApplePayViewModel.swift in Sources */,
				E0A3A3E7487A92B8B53174054E2EBD84 /* AppState.swift in Sources */,
				CE48919A2CB4F2DE36B390D371D7B2AC /* Box.swift in Sources */,
				2A532A4D9DD98FFF4DA31E0B3996B91B /* BundleExtension.swift in Sources */,
				D86C237CCE325A63976E441C876BA7D9 /* CancelContext.swift in Sources */,
				D08C73FD030918A577D4B0AE49DE038C /* Cancellable.swift in Sources */,
				FBF62390F695764CC8E9F0E53C2E2810 /* CancellableCatchable.swift in Sources */,
				77DC03D626160D0D7A98AF9B3322A27C /* CancellablePromise.swift in Sources */,
				5CAECF3A2992AF900DBB5A4A0BF51067 /* CancellableThenable.swift in Sources */,
				26753B270A9B98D4FED454CFC56252B7 /* CardButton.swift in Sources */,
				885BC3C6B3632438447320CE81391D87 /* CardComponentsManager.swift in Sources */,
				498CC0F3993B989F2C2864C8D33D6338 /* CardNetwork.swift in Sources */,
				ADBDC022C8B8456E497D79ABECCC853F /* CardScannerViewController+SimpleScanDelegate.swift in Sources */,
				288E422C195F2DC8D8E8C13278416375 /* CardScannerViewController.swift in Sources */,
				2877032F4194B9D335A371C9E2D6A107 /* CardScannerViewModel.swift in Sources */,
				AA29A9DECF81C7C00F0333C166CADFC9 /* Catchable.swift in Sources */,
				44EFBCF038C25583C9BC5DD5EDB99064 /* CatchWrappers.swift in Sources */,
				BC8F1DF972C75499B1673A85264575CD /* ClientToken.swift in Sources */,
				A9ADC0A7AECD09FC786E1738698E6096 /* ClientTokenService.swift in Sources */,
				E3D5074A63D5A5D045E0DA46ECA491F3 /* ConcurrencyLimitedDispatcher.swift in Sources */,
				23C5F88DE6122A57D1CC239AFB215F6A /* Configuration.swift in Sources */,
				58BF08A7FEED54A6BDA100636FA25FB1 /* ConfirmMandateView.swift in Sources */,
				54996F142C8FEA49D26629E289C8A703 /* ConfirmMandateViewController.swift in Sources */,
				9DA6282061632DEC7DED2294E4E0E813 /* ConfirmMandateViewModel.swift in Sources */,
				AD669D8F91D706A0B4C6F6E8F3D688BC /* Consolable.swift in Sources */,
				53C33E21E011C05A83F8540854436C80 /* CoreDataDispatcher.swift in Sources */,
				C6AA6AC78814BB7C49FC61B4D3E72D53 /* CountryCode.swift in Sources */,
				F068DCD94F90E9B64C0EF1C5E0589490 /* Currency.swift in Sources */,
				48E3DECFD73EA23F25676E71281410F2 /* CustomStringConvertible.swift in Sources */,
				73A70FCF06164B0E63AA330863B7E388 /* DateExtension.swift in Sources */,
				905BF74863B65B974150445208369ECB /* DependencyInjection.swift in Sources */,
				3623DFDB1F92FD71A57E0FE7E2C19C40 /* DirectCheckoutViewModel.swift in Sources */,
				B2BD15840DDCF96F2CCC6889967EEF5F /* DirectDebitMandate.swift in Sources */,
				16333300A9729E611ED9245EFB639B93 /* DirectDebitService.swift in Sources */,
				DA034DC310F098FBECB5621232966686 /* Dispatcher.swift in Sources */,
				108E4EA7C9680607B0E567D3B4CE4E7D /* Endpoint.swift in Sources */,
				BD378C69BF74D0B27E9AAD4EF74F21D8 /* EnsureWrappers.swift in Sources */,
				B5276EF65602A37F1EEAF1418F7FBE5D /* Error.swift in Sources */,
				1057948A6384DF92AAF4073B05BF1A31 /* ErrorHandler.swift in Sources */,
				687C1E9BB777B215A494F0C39604FA35 /* ErrorViewController.swift in Sources */,
				ED3AA2168436491A6B4BF6F6B76D6D5C /* ExternalViewModel.swift in Sources */,
				EFB92A1C80A63CF7DF9EFEEFAE6755BC /* FinallyWrappers.swift in Sources */,
				68FF681070C53273435847C24C78C283 /* firstly.swift in Sources */,
				5D0E351741AED678C8C54D3B58D51B90 /* FormTextFieldType.swift in Sources */,
				430E5C6B84A85D995DB2B65F953A0622 /* FormType.swift in Sources */,
				767F7E2865C2F013ED94BDC788E5F6E1 /* FormView.swift in Sources */,
				2AC8A67FDE097BA2BA34FF43B07A297C /* FormViewController.swift in Sources */,
				FCE38A003DCD701F7AB2E0F8AAD79580 /* FormViewModel.swift in Sources */,
				91267C7ACFA5ECE65D62EEBEF366F791 /* Guarantee.swift in Sources */,
				F017FC52C9B517D5FF511443A44D78EC /* GuaranteeWrappers.swift in Sources */,
				111A57321A87ECC7500989C3A58AF3FD /* hang.swift in Sources */,
				CB56F4A2CDD1218C7325A40A21BAB6B5 /* ImageName.swift in Sources */,
				4105CB779355348B98CED8CFA7AB2B70 /* JSONParser.swift in Sources */,
				0A6D58C77CE91D8B5D7E3E60ACCE5745 /* Klarna.swift in Sources */,
				C8C58D2D044DA6D695F98C75A890703F /* KlarnaService.swift in Sources */,
				603D401F1E4F9D595B5984463C1BFB2D /* LogEvent.swift in Sources */,
				101465DC16B236A31D38F60282F25B16 /* Logger.swift in Sources */,
				B13FF59F2EE9482E80562E87E878B1C6 /* Mask.swift in Sources */,
				6592946425E262DE69AE9E08B9A356F5 /* NetworkService.swift in Sources */,
				B64644D441C916F8E58E7D9AC5CF8A42 /* OAuthViewController.swift in Sources */,
				7D2FCBD3A3EF0F52B1EC4B83AD7CD67D /* OAuthViewModel.swift in Sources */,
				231D29CDDA6B96F155191C6A8E7709D0 /* Optional+Extensions.swift in Sources */,
				55133BD69930AA031484CFBE5AD5CBD0 /* OrderItem.swift in Sources */,
				A1AA29966204BB6355CC52C665D3C052 /* Parser.swift in Sources */,
				0E9B26C5010DB092851F8CA92F5C6AB3 /* PaymentMethod.swift in Sources */,
				F5FF94554241BA0E8339C386CD8832C1 /* PaymentMethodComponent.swift in Sources */,
				944FB334E3621FC946BE6893AAEF5592 /* PaymentMethodConfig.swift in Sources */,
				D620D0C331DF763BEBE20E2EBDCC9E2A /* PaymentMethodConfigService.swift in Sources */,
				E751BEC503A7B335ED8BA6978E401296 /* PaymentMethodToken.swift in Sources */,
				7480F7C574A264D35AED2490E31B1E29 /* PaymentMethodTokenizationRequest.swift in Sources */,
				6696AAABC902109747EBF988CE593803 /* PaymentNetwork.swift in Sources */,
				A34B4046904BEABEA6B818BA00C6950C /* PayPal.swift in Sources */,
				2E7091C87F346024346A6EF67AE3934E /* PayPalService.swift in Sources */,
				8D4FD6622B017AD73938980094FD40B2 /* PresentationController.swift in Sources */,
				5F18B2C2625255CC359286CAE106BE68 /* Primer.swift in Sources */,
				688A8D0F335EA07F25DC37C53479B3E7 /* PrimerAPI.swift in Sources */,
				9451C4EA43451E864C8E19E42FCC08C8 /* PrimerAPIClient+Promises.swift in Sources */,
				FB7AE87F0E509FA61FB784324E430578 /* PrimerAPIClient.swift in Sources */,
				4DBECE5B122B62F19F1EE76B42E148DB /* PrimerButton.swift in Sources */,
				F112687EC9E884B316C68603E9645265 /* PrimerCardholderNameFieldView.swift in Sources */,
				8AC662710501522BC4C73A08F252BD79 /* PrimerCardNumberFieldView.swift in Sources */,
				AF7B64B3D695A047F520CC3B00C24202 /* PrimerContent.swift in Sources */,
				FE86AB454AAB6D246169A5F442B09B36 /* PrimerCustomStyleTextField.swift in Sources */,
				BE800D61E6040D57DBCDBE3804419499 /* PrimerCVVFieldView.swift in Sources */,
				DE720667404E0EDF5D2457088BF6F9F5 /* PrimerDelegate.swift in Sources */,
				604F63867A1BC4BE7474DF22FFB19176 /* PrimerError.swift in Sources */,
				AE4EC0C91721DCA69AF657022EE4701C /* PrimerExpiryDateFieldView.swift in Sources */,
				EE1FAAA9AB903F60764088D0648D5865 /* PrimerInternalSessionFlow.swift in Sources */,
				BF000E05891B3E4D2E5CF4B1FB24440A /* PrimerNibView.swift in Sources */,
				31D7AEAE8391EA024E880494C32192FB /* PrimerScrollView.swift in Sources */,
				A481690C3EA798F70FDE8D6215C40E1B /* PrimerSDK-dummy.m in Sources */,
				7189BEA8494041BA2166F05CC6F32A6F /* PrimerSettings.swift in Sources */,
				90B9D91A5D55937F7268485B90F76BE5 /* PrimerTableViewCell.swift in Sources */,
				447D8A45BC9B265A0B2461DCB53D69D6 /* PrimerTextField.swift in Sources */,
				C378BFF548E064EF32CCB113D3FB868D /* PrimerTextFieldView.swift in Sources */,
				3E92D9C76EA3A450B3F9381D84B8F8A1 /* PrimerTextFieldView.xib in Sources */,
				8456D1947EFFC7DC9324215534070520 /* PrimerTheme.swift in Sources */,
				4BFD3374DBBD265B1E66256FD4B05C50 /* PrimerViewController.swift in Sources */,
				75956BF0016304A98B1E53CE5D7C41BA /* PrimerViewExtensions.swift in Sources */,
				8AE4B870C36D400F59D4AFC8E96F70E8 /* Promise.swift in Sources */,
				08E584293B2193A65C03E15C3C48F66C /* Queue.swift in Sources */,
				D15BB44912ACA84BD119C291BF811C27 /* race.swift in Sources */,
				F0D6CADF0ACF5D27C943D633E068AA1C /* RateLimitedDispatcher.swift in Sources */,
				3B1E4BC2E68999BAFD4EDD4F2B94D3D7 /* RateLimitedDispatcherBase.swift in Sources */,
				ADE6949A32C43ABFE948B0885C2F835D /* RecoverWrappers.swift in Sources */,
				9F54EE66EF956607EA1C78F4323178BC /* ReloadDelegate.swift in Sources */,
				85A03C8C46942828A098B92AE07F7D03 /* Resolver.swift in Sources */,
				D4566CDCEAAEB284F77572FC43DE7663 /* RootViewController+Router.swift in Sources */,
				AA1C3BB797CA3926816A384D79675DE0 /* RootViewController.swift in Sources */,
				7E5A9005700315E77B405B80D30A3E9E /* Route.swift in Sources */,
				6C459229E1AC74C91ED597E89A185D13 /* ScannerView.swift in Sources */,
				0F0965D68A787174E4A6F4BBB8B58986 /* SequenceWrappers.swift in Sources */,
				F43878441F4015F043D57906CC9F88A0 /* StrictRateLimitedDispatcher.swift in Sources */,
				A609BFCF5FCFE7A9829FC5BA568BE443 /* StringExtension.swift in Sources */,
				91A99532B80C08AE72888AB91E3D0C05 /* SuccessMessage.swift in Sources */,
				78DF8C6F40D5963264FD41881FC66239 /* SuccessViewController.swift in Sources */,
				EEF55321FAB8A62062212C1F84BEEEE2 /* Thenable.swift in Sources */,
				AB70040F26CAD49411DE7EDFCF21E088 /* ThenableWrappers.swift in Sources */,
				48D84951529C7BC6FD37B6B9DE765663 /* TokenizationService.swift in Sources */,
				641D4164F038400DFD089F56F68D6D2A /* TransitioningDelegate.swift in Sources */,
				10DE1E0E63F80A039CD30862778748D6 /* UIDeviceExtension.swift in Sources */,
				4124961EBD4CF895E6462052B11D6820 /* URLExtension.swift in Sources */,
				F8177D329F5FC513DD493F7D8D26005D /* URLSessionStack.swift in Sources */,
				AAB792EC6464B4702536334A712FCC88 /* UserDefaultsExtension.swift in Sources */,
				B1C963CF6F45133D217FE3C1D8828DFE /* UXMode.swift in Sources */,
				D9144354A1A9DCCF855287B10FDDF6F8 /* Validation.swift in Sources */,
				A1DE9C8011C1BDB833B42507431ECCEA /* VaultCheckoutView.swift in Sources */,
				B7EBEE06DD16E6812C416B6ABDE94DA8 /* VaultCheckoutViewController+ReloadDelegate.swift in Sources */,
				51A7B3167B490EB79CE28A9D3DD87958 /* VaultCheckoutViewController.swift in Sources */,
				BFC569726480F4434417B9662A8CB8D2 /* VaultCheckoutViewModel.swift in Sources */,
				333788EE7A9DA8D780F62EDE6015A1A0 /* VaultPaymentMethodView.swift in Sources */,
				455683C76C8FE40EC1FEFF41C3115E98 /* VaultPaymentMethodViewController+ReloadDelegate.swift in Sources */,
				E4F9B93D728DAF7F9538A9BA0D34D808 /* VaultPaymentMethodViewController.swift in Sources */,
				3704EA7628E5775AFFF2FCC1B9590437 /* VaultPaymentMethodViewModel.swift in Sources */,
				EAEF444E49B723F152A69F96E9DCA6A7 /* VaultService.swift in Sources */,
				FF7541743FBD6D38423B4FB5696EE71C /* WebViewController.swift in Sources */,
				B6BDFBA687023B704B3D01078C1FBC8E /* when.swift in Sources */,
				D21A15B188B1C80E02E1C6C40FDC960A /* WrapperProtocols.swift in Sources */,
>>>>>>> 090a3bd3
			);
			runOnlyForDeploymentPostprocessing = 0;
		};
/* End PBXSourcesBuildPhase section */

/* Begin PBXTargetDependency section */
		05EF64DCF05D0827032AAFE1C1A26DA6 /* PBXTargetDependency */ = {
			isa = PBXTargetDependency;
			name = PrimerSDK;
			target = F3BE9108C53B53949406218CEA55E0B2 /* PrimerSDK */;
			targetProxy = 148365689B29879DF54D18A685C22417 /* PBXContainerItemProxy */;
		};
		B7078EF05E3EC60AE23C001E139CEF7C /* PBXTargetDependency */ = {
			isa = PBXTargetDependency;
			name = "PrimerSDK-PrimerResources";
			target = 6E6525C7043FBA7BB34A249010AF5593 /* PrimerSDK-PrimerResources */;
			targetProxy = C02BDB4293DCA2A6F56F016894BD3F92 /* PBXContainerItemProxy */;
		};
		F313568A13AC827721CE2D075D03EAE9 /* PBXTargetDependency */ = {
			isa = PBXTargetDependency;
			name = "Pods-PrimerSDK_Example";
			target = 6C144A762E9B598392AFFEC8F873746A /* Pods-PrimerSDK_Example */;
			targetProxy = B45366B14953E546257E77EEB404E911 /* PBXContainerItemProxy */;
		};
/* End PBXTargetDependency section */

/* Begin XCBuildConfiguration section */
		0E40D1B768B1BF02FCD84B482BD5D325 /* Debug */ = {
			isa = XCBuildConfiguration;
			baseConfigurationReference = DF6E4F8E7C26A7BBEC17AAD4042A317D /* Pods-PrimerSDK_Tests.debug.xcconfig */;
			buildSettings = {
				ALWAYS_EMBED_SWIFT_STANDARD_LIBRARIES = NO;
				CLANG_ENABLE_OBJC_WEAK = NO;
				"CODE_SIGN_IDENTITY[sdk=appletvos*]" = "";
				"CODE_SIGN_IDENTITY[sdk=iphoneos*]" = "";
				"CODE_SIGN_IDENTITY[sdk=watchos*]" = "";
				CURRENT_PROJECT_VERSION = 1;
				DEFINES_MODULE = YES;
				DYLIB_COMPATIBILITY_VERSION = 1;
				DYLIB_CURRENT_VERSION = 1;
				DYLIB_INSTALL_NAME_BASE = "@rpath";
				INFOPLIST_FILE = "Target Support Files/Pods-PrimerSDK_Tests/Pods-PrimerSDK_Tests-Info.plist";
				INSTALL_PATH = "$(LOCAL_LIBRARY_DIR)/Frameworks";
				IPHONEOS_DEPLOYMENT_TARGET = 10.0;
				LD_RUNPATH_SEARCH_PATHS = "$(inherited) @executable_path/Frameworks @loader_path/Frameworks";
				MACH_O_TYPE = staticlib;
				MODULEMAP_FILE = "Target Support Files/Pods-PrimerSDK_Tests/Pods-PrimerSDK_Tests.modulemap";
				OTHER_LDFLAGS = "";
				OTHER_LIBTOOLFLAGS = "";
				PODS_ROOT = "$(SRCROOT)";
				PRODUCT_BUNDLE_IDENTIFIER = "org.cocoapods.${PRODUCT_NAME:rfc1034identifier}";
				PRODUCT_NAME = "$(TARGET_NAME:c99extidentifier)";
				SDKROOT = iphoneos;
				SKIP_INSTALL = YES;
				TARGETED_DEVICE_FAMILY = "1,2";
				VERSIONING_SYSTEM = "apple-generic";
				VERSION_INFO_PREFIX = "";
			};
			name = Debug;
		};
		160F854F012B89C7F53497880FB9FAA0 /* Debug */ = {
			isa = XCBuildConfiguration;
			baseConfigurationReference = 3C474C1A0DABE2A3F404B63D4D59F30C /* Pods-PrimerSDK_Example.debug.xcconfig */;
			buildSettings = {
				ALWAYS_EMBED_SWIFT_STANDARD_LIBRARIES = NO;
				CLANG_ENABLE_OBJC_WEAK = NO;
				"CODE_SIGN_IDENTITY[sdk=appletvos*]" = "";
				"CODE_SIGN_IDENTITY[sdk=iphoneos*]" = "";
				"CODE_SIGN_IDENTITY[sdk=watchos*]" = "";
				CURRENT_PROJECT_VERSION = 1;
				DEFINES_MODULE = YES;
				DYLIB_COMPATIBILITY_VERSION = 1;
				DYLIB_CURRENT_VERSION = 1;
				DYLIB_INSTALL_NAME_BASE = "@rpath";
				INFOPLIST_FILE = "Target Support Files/Pods-PrimerSDK_Example/Pods-PrimerSDK_Example-Info.plist";
				INSTALL_PATH = "$(LOCAL_LIBRARY_DIR)/Frameworks";
				IPHONEOS_DEPLOYMENT_TARGET = 10.0;
				LD_RUNPATH_SEARCH_PATHS = "$(inherited) @executable_path/Frameworks @loader_path/Frameworks";
				MACH_O_TYPE = staticlib;
				MODULEMAP_FILE = "Target Support Files/Pods-PrimerSDK_Example/Pods-PrimerSDK_Example.modulemap";
				OTHER_LDFLAGS = "";
				OTHER_LIBTOOLFLAGS = "";
				PODS_ROOT = "$(SRCROOT)";
				PRODUCT_BUNDLE_IDENTIFIER = "org.cocoapods.${PRODUCT_NAME:rfc1034identifier}";
				PRODUCT_NAME = "$(TARGET_NAME:c99extidentifier)";
				SDKROOT = iphoneos;
				SKIP_INSTALL = YES;
				TARGETED_DEVICE_FAMILY = "1,2";
				VERSIONING_SYSTEM = "apple-generic";
				VERSION_INFO_PREFIX = "";
			};
			name = Debug;
		};
		22B10C39E8B30A440A3B421B359C84E1 /* Release */ = {
			isa = XCBuildConfiguration;
			baseConfigurationReference = F7B48CC82297D62E27EA98AE7A13D3DA /* Pods-PrimerSDK_Tests.release.xcconfig */;
			buildSettings = {
				ALWAYS_EMBED_SWIFT_STANDARD_LIBRARIES = NO;
				CLANG_ENABLE_OBJC_WEAK = NO;
				"CODE_SIGN_IDENTITY[sdk=appletvos*]" = "";
				"CODE_SIGN_IDENTITY[sdk=iphoneos*]" = "";
				"CODE_SIGN_IDENTITY[sdk=watchos*]" = "";
				CURRENT_PROJECT_VERSION = 1;
				DEFINES_MODULE = YES;
				DYLIB_COMPATIBILITY_VERSION = 1;
				DYLIB_CURRENT_VERSION = 1;
				DYLIB_INSTALL_NAME_BASE = "@rpath";
				INFOPLIST_FILE = "Target Support Files/Pods-PrimerSDK_Tests/Pods-PrimerSDK_Tests-Info.plist";
				INSTALL_PATH = "$(LOCAL_LIBRARY_DIR)/Frameworks";
				IPHONEOS_DEPLOYMENT_TARGET = 10.0;
				LD_RUNPATH_SEARCH_PATHS = "$(inherited) @executable_path/Frameworks @loader_path/Frameworks";
				MACH_O_TYPE = staticlib;
				MODULEMAP_FILE = "Target Support Files/Pods-PrimerSDK_Tests/Pods-PrimerSDK_Tests.modulemap";
				OTHER_LDFLAGS = "";
				OTHER_LIBTOOLFLAGS = "";
				PODS_ROOT = "$(SRCROOT)";
				PRODUCT_BUNDLE_IDENTIFIER = "org.cocoapods.${PRODUCT_NAME:rfc1034identifier}";
				PRODUCT_NAME = "$(TARGET_NAME:c99extidentifier)";
				SDKROOT = iphoneos;
				SKIP_INSTALL = YES;
				TARGETED_DEVICE_FAMILY = "1,2";
				VALIDATE_PRODUCT = YES;
				VERSIONING_SYSTEM = "apple-generic";
				VERSION_INFO_PREFIX = "";
			};
			name = Release;
		};
		241C6A62E503896BB4DBB4D1D24700A9 /* Release */ = {
			isa = XCBuildConfiguration;
			baseConfigurationReference = E884507DF2B84FA8A2E8AD8289881542 /* Pods-PrimerSDK_Example.release.xcconfig */;
			buildSettings = {
				ALWAYS_EMBED_SWIFT_STANDARD_LIBRARIES = NO;
				CLANG_ENABLE_OBJC_WEAK = NO;
				"CODE_SIGN_IDENTITY[sdk=appletvos*]" = "";
				"CODE_SIGN_IDENTITY[sdk=iphoneos*]" = "";
				"CODE_SIGN_IDENTITY[sdk=watchos*]" = "";
				CURRENT_PROJECT_VERSION = 1;
				DEFINES_MODULE = YES;
				DYLIB_COMPATIBILITY_VERSION = 1;
				DYLIB_CURRENT_VERSION = 1;
				DYLIB_INSTALL_NAME_BASE = "@rpath";
				INFOPLIST_FILE = "Target Support Files/Pods-PrimerSDK_Example/Pods-PrimerSDK_Example-Info.plist";
				INSTALL_PATH = "$(LOCAL_LIBRARY_DIR)/Frameworks";
				IPHONEOS_DEPLOYMENT_TARGET = 10.0;
				LD_RUNPATH_SEARCH_PATHS = "$(inherited) @executable_path/Frameworks @loader_path/Frameworks";
				MACH_O_TYPE = staticlib;
				MODULEMAP_FILE = "Target Support Files/Pods-PrimerSDK_Example/Pods-PrimerSDK_Example.modulemap";
				OTHER_LDFLAGS = "";
				OTHER_LIBTOOLFLAGS = "";
				PODS_ROOT = "$(SRCROOT)";
				PRODUCT_BUNDLE_IDENTIFIER = "org.cocoapods.${PRODUCT_NAME:rfc1034identifier}";
				PRODUCT_NAME = "$(TARGET_NAME:c99extidentifier)";
				SDKROOT = iphoneos;
				SKIP_INSTALL = YES;
				TARGETED_DEVICE_FAMILY = "1,2";
				VALIDATE_PRODUCT = YES;
				VERSIONING_SYSTEM = "apple-generic";
				VERSION_INFO_PREFIX = "";
			};
			name = Release;
		};
		47FD3DBCDBDEB45984E7C6801315B422 /* Debug */ = {
			isa = XCBuildConfiguration;
			baseConfigurationReference = B0E5C7A5E4E99944F13E735A436FDB68 /* PrimerSDK.debug.xcconfig */;
			buildSettings = {
				CONFIGURATION_BUILD_DIR = "$(BUILD_DIR)/$(CONFIGURATION)$(EFFECTIVE_PLATFORM_NAME)/PrimerSDK";
				IBSC_MODULE = PrimerSDK;
				INFOPLIST_FILE = "Target Support Files/PrimerSDK/ResourceBundle-PrimerResources-PrimerSDK-Info.plist";
				IPHONEOS_DEPLOYMENT_TARGET = 10.0;
				PRODUCT_NAME = PrimerResources;
				SDKROOT = iphoneos;
				SKIP_INSTALL = YES;
				TARGETED_DEVICE_FAMILY = "1,2";
				WRAPPER_EXTENSION = bundle;
			};
			name = Debug;
		};
		7EE7A78859F657F6BEFC651185B43192 /* Release */ = {
			isa = XCBuildConfiguration;
			buildSettings = {
				ALWAYS_SEARCH_USER_PATHS = NO;
				CLANG_ANALYZER_LOCALIZABILITY_NONLOCALIZED = YES;
				CLANG_ANALYZER_NONNULL = YES;
				CLANG_ANALYZER_NUMBER_OBJECT_CONVERSION = YES_AGGRESSIVE;
				CLANG_CXX_LANGUAGE_STANDARD = "gnu++14";
				CLANG_CXX_LIBRARY = "libc++";
				CLANG_ENABLE_MODULES = YES;
				CLANG_ENABLE_OBJC_ARC = YES;
				CLANG_ENABLE_OBJC_WEAK = YES;
				CLANG_WARN_BLOCK_CAPTURE_AUTORELEASING = YES;
				CLANG_WARN_BOOL_CONVERSION = YES;
				CLANG_WARN_COMMA = YES;
				CLANG_WARN_CONSTANT_CONVERSION = YES;
				CLANG_WARN_DEPRECATED_OBJC_IMPLEMENTATIONS = YES;
				CLANG_WARN_DIRECT_OBJC_ISA_USAGE = YES_ERROR;
				CLANG_WARN_DOCUMENTATION_COMMENTS = YES;
				CLANG_WARN_EMPTY_BODY = YES;
				CLANG_WARN_ENUM_CONVERSION = YES;
				CLANG_WARN_INFINITE_RECURSION = YES;
				CLANG_WARN_INT_CONVERSION = YES;
				CLANG_WARN_NON_LITERAL_NULL_CONVERSION = YES;
				CLANG_WARN_OBJC_IMPLICIT_RETAIN_SELF = YES;
				CLANG_WARN_OBJC_LITERAL_CONVERSION = YES;
				CLANG_WARN_OBJC_ROOT_CLASS = YES_ERROR;
				CLANG_WARN_QUOTED_INCLUDE_IN_FRAMEWORK_HEADER = YES;
				CLANG_WARN_RANGE_LOOP_ANALYSIS = YES;
				CLANG_WARN_STRICT_PROTOTYPES = YES;
				CLANG_WARN_SUSPICIOUS_MOVE = YES;
				CLANG_WARN_UNGUARDED_AVAILABILITY = YES_AGGRESSIVE;
				CLANG_WARN_UNREACHABLE_CODE = YES;
				CLANG_WARN__DUPLICATE_METHOD_MATCH = YES;
				COPY_PHASE_STRIP = NO;
				DEBUG_INFORMATION_FORMAT = "dwarf-with-dsym";
				ENABLE_NS_ASSERTIONS = NO;
				ENABLE_STRICT_OBJC_MSGSEND = YES;
				GCC_C_LANGUAGE_STANDARD = gnu11;
				GCC_NO_COMMON_BLOCKS = YES;
				GCC_PREPROCESSOR_DEFINITIONS = (
					"POD_CONFIGURATION_RELEASE=1",
					"$(inherited)",
				);
				GCC_WARN_64_TO_32_BIT_CONVERSION = YES;
				GCC_WARN_ABOUT_RETURN_TYPE = YES_ERROR;
				GCC_WARN_UNDECLARED_SELECTOR = YES;
				GCC_WARN_UNINITIALIZED_AUTOS = YES_AGGRESSIVE;
				GCC_WARN_UNUSED_FUNCTION = YES;
				GCC_WARN_UNUSED_VARIABLE = YES;
				IPHONEOS_DEPLOYMENT_TARGET = 10.0;
				MTL_ENABLE_DEBUG_INFO = NO;
				MTL_FAST_MATH = YES;
				PRODUCT_NAME = "$(TARGET_NAME)";
				STRIP_INSTALLED_PRODUCT = NO;
				SWIFT_OPTIMIZATION_LEVEL = "-Owholemodule";
				SWIFT_VERSION = 5.0;
				SYMROOT = "${SRCROOT}/../build";
			};
			name = Release;
		};
		BC24FD77D2B0977B46096E46044D4CF3 /* Release */ = {
			isa = XCBuildConfiguration;
			baseConfigurationReference = BF5A41726F9330853044C9D54E910596 /* PrimerSDK.release.xcconfig */;
			buildSettings = {
				CONFIGURATION_BUILD_DIR = "$(BUILD_DIR)/$(CONFIGURATION)$(EFFECTIVE_PLATFORM_NAME)/PrimerSDK";
				IBSC_MODULE = PrimerSDK;
				INFOPLIST_FILE = "Target Support Files/PrimerSDK/ResourceBundle-PrimerResources-PrimerSDK-Info.plist";
				IPHONEOS_DEPLOYMENT_TARGET = 10.0;
				PRODUCT_NAME = PrimerResources;
				SDKROOT = iphoneos;
				SKIP_INSTALL = YES;
				TARGETED_DEVICE_FAMILY = "1,2";
				WRAPPER_EXTENSION = bundle;
			};
			name = Release;
		};
		CB5FC5266993DA3D1CB7FE75BFF04FC0 /* Debug */ = {
			isa = XCBuildConfiguration;
			baseConfigurationReference = B0E5C7A5E4E99944F13E735A436FDB68 /* PrimerSDK.debug.xcconfig */;
			buildSettings = {
				CLANG_ENABLE_OBJC_WEAK = NO;
				"CODE_SIGN_IDENTITY[sdk=appletvos*]" = "";
				"CODE_SIGN_IDENTITY[sdk=iphoneos*]" = "";
				"CODE_SIGN_IDENTITY[sdk=watchos*]" = "";
				CURRENT_PROJECT_VERSION = 1;
				DEFINES_MODULE = YES;
				DYLIB_COMPATIBILITY_VERSION = 1;
				DYLIB_CURRENT_VERSION = 1;
				DYLIB_INSTALL_NAME_BASE = "@rpath";
				GCC_PREFIX_HEADER = "Target Support Files/PrimerSDK/PrimerSDK-prefix.pch";
				INFOPLIST_FILE = "Target Support Files/PrimerSDK/PrimerSDK-Info.plist";
				INSTALL_PATH = "$(LOCAL_LIBRARY_DIR)/Frameworks";
				IPHONEOS_DEPLOYMENT_TARGET = 10.0;
				LD_RUNPATH_SEARCH_PATHS = "$(inherited) @executable_path/Frameworks @loader_path/Frameworks";
				MODULEMAP_FILE = "Target Support Files/PrimerSDK/PrimerSDK.modulemap";
				PRODUCT_MODULE_NAME = PrimerSDK;
				PRODUCT_NAME = PrimerSDK;
				SDKROOT = iphoneos;
				SKIP_INSTALL = YES;
				SWIFT_ACTIVE_COMPILATION_CONDITIONS = "$(inherited) ";
				SWIFT_VERSION = 5.3;
				TARGETED_DEVICE_FAMILY = "1,2";
				VERSIONING_SYSTEM = "apple-generic";
				VERSION_INFO_PREFIX = "";
			};
			name = Debug;
		};
		D299434AB35E7FD6F7921C8EF24742FF /* Debug */ = {
			isa = XCBuildConfiguration;
			buildSettings = {
				ALWAYS_SEARCH_USER_PATHS = NO;
				CLANG_ANALYZER_LOCALIZABILITY_NONLOCALIZED = YES;
				CLANG_ANALYZER_NONNULL = YES;
				CLANG_ANALYZER_NUMBER_OBJECT_CONVERSION = YES_AGGRESSIVE;
				CLANG_CXX_LANGUAGE_STANDARD = "gnu++14";
				CLANG_CXX_LIBRARY = "libc++";
				CLANG_ENABLE_MODULES = YES;
				CLANG_ENABLE_OBJC_ARC = YES;
				CLANG_ENABLE_OBJC_WEAK = YES;
				CLANG_WARN_BLOCK_CAPTURE_AUTORELEASING = YES;
				CLANG_WARN_BOOL_CONVERSION = YES;
				CLANG_WARN_COMMA = YES;
				CLANG_WARN_CONSTANT_CONVERSION = YES;
				CLANG_WARN_DEPRECATED_OBJC_IMPLEMENTATIONS = YES;
				CLANG_WARN_DIRECT_OBJC_ISA_USAGE = YES_ERROR;
				CLANG_WARN_DOCUMENTATION_COMMENTS = YES;
				CLANG_WARN_EMPTY_BODY = YES;
				CLANG_WARN_ENUM_CONVERSION = YES;
				CLANG_WARN_INFINITE_RECURSION = YES;
				CLANG_WARN_INT_CONVERSION = YES;
				CLANG_WARN_NON_LITERAL_NULL_CONVERSION = YES;
				CLANG_WARN_OBJC_IMPLICIT_RETAIN_SELF = YES;
				CLANG_WARN_OBJC_LITERAL_CONVERSION = YES;
				CLANG_WARN_OBJC_ROOT_CLASS = YES_ERROR;
				CLANG_WARN_QUOTED_INCLUDE_IN_FRAMEWORK_HEADER = YES;
				CLANG_WARN_RANGE_LOOP_ANALYSIS = YES;
				CLANG_WARN_STRICT_PROTOTYPES = YES;
				CLANG_WARN_SUSPICIOUS_MOVE = YES;
				CLANG_WARN_UNGUARDED_AVAILABILITY = YES_AGGRESSIVE;
				CLANG_WARN_UNREACHABLE_CODE = YES;
				CLANG_WARN__DUPLICATE_METHOD_MATCH = YES;
				COPY_PHASE_STRIP = NO;
				DEBUG_INFORMATION_FORMAT = dwarf;
				ENABLE_STRICT_OBJC_MSGSEND = YES;
				ENABLE_TESTABILITY = YES;
				GCC_C_LANGUAGE_STANDARD = gnu11;
				GCC_DYNAMIC_NO_PIC = NO;
				GCC_NO_COMMON_BLOCKS = YES;
				GCC_OPTIMIZATION_LEVEL = 0;
				GCC_PREPROCESSOR_DEFINITIONS = (
					"POD_CONFIGURATION_DEBUG=1",
					"DEBUG=1",
					"$(inherited)",
				);
				GCC_WARN_64_TO_32_BIT_CONVERSION = YES;
				GCC_WARN_ABOUT_RETURN_TYPE = YES_ERROR;
				GCC_WARN_UNDECLARED_SELECTOR = YES;
				GCC_WARN_UNINITIALIZED_AUTOS = YES_AGGRESSIVE;
				GCC_WARN_UNUSED_FUNCTION = YES;
				GCC_WARN_UNUSED_VARIABLE = YES;
				IPHONEOS_DEPLOYMENT_TARGET = 10.0;
				MTL_ENABLE_DEBUG_INFO = INCLUDE_SOURCE;
				MTL_FAST_MATH = YES;
				ONLY_ACTIVE_ARCH = YES;
				PRODUCT_NAME = "$(TARGET_NAME)";
				STRIP_INSTALLED_PRODUCT = NO;
				SWIFT_ACTIVE_COMPILATION_CONDITIONS = DEBUG;
				SWIFT_OPTIMIZATION_LEVEL = "-Onone";
				SWIFT_VERSION = 5.0;
				SYMROOT = "${SRCROOT}/../build";
			};
			name = Debug;
		};
		F40C33BA6ADEE9710B10F74E857599AE /* Release */ = {
			isa = XCBuildConfiguration;
			baseConfigurationReference = BF5A41726F9330853044C9D54E910596 /* PrimerSDK.release.xcconfig */;
			buildSettings = {
				CLANG_ENABLE_OBJC_WEAK = NO;
				"CODE_SIGN_IDENTITY[sdk=appletvos*]" = "";
				"CODE_SIGN_IDENTITY[sdk=iphoneos*]" = "";
				"CODE_SIGN_IDENTITY[sdk=watchos*]" = "";
				CURRENT_PROJECT_VERSION = 1;
				DEFINES_MODULE = YES;
				DYLIB_COMPATIBILITY_VERSION = 1;
				DYLIB_CURRENT_VERSION = 1;
				DYLIB_INSTALL_NAME_BASE = "@rpath";
				GCC_PREFIX_HEADER = "Target Support Files/PrimerSDK/PrimerSDK-prefix.pch";
				INFOPLIST_FILE = "Target Support Files/PrimerSDK/PrimerSDK-Info.plist";
				INSTALL_PATH = "$(LOCAL_LIBRARY_DIR)/Frameworks";
				IPHONEOS_DEPLOYMENT_TARGET = 10.0;
				LD_RUNPATH_SEARCH_PATHS = "$(inherited) @executable_path/Frameworks @loader_path/Frameworks";
				MODULEMAP_FILE = "Target Support Files/PrimerSDK/PrimerSDK.modulemap";
				PRODUCT_MODULE_NAME = PrimerSDK;
				PRODUCT_NAME = PrimerSDK;
				SDKROOT = iphoneos;
				SKIP_INSTALL = YES;
				SWIFT_ACTIVE_COMPILATION_CONDITIONS = "$(inherited) ";
				SWIFT_VERSION = 5.3;
				TARGETED_DEVICE_FAMILY = "1,2";
				VALIDATE_PRODUCT = YES;
				VERSIONING_SYSTEM = "apple-generic";
				VERSION_INFO_PREFIX = "";
			};
			name = Release;
		};
/* End XCBuildConfiguration section */

/* Begin XCConfigurationList section */
		480CE695E79B40B83A1B9ED869817267 /* Build configuration list for PBXNativeTarget "PrimerSDK" */ = {
			isa = XCConfigurationList;
			buildConfigurations = (
				CB5FC5266993DA3D1CB7FE75BFF04FC0 /* Debug */,
				F40C33BA6ADEE9710B10F74E857599AE /* Release */,
			);
			defaultConfigurationIsVisible = 0;
			defaultConfigurationName = Release;
		};
		4821239608C13582E20E6DA73FD5F1F9 /* Build configuration list for PBXProject "Pods" */ = {
			isa = XCConfigurationList;
			buildConfigurations = (
				D299434AB35E7FD6F7921C8EF24742FF /* Debug */,
				7EE7A78859F657F6BEFC651185B43192 /* Release */,
			);
			defaultConfigurationIsVisible = 0;
			defaultConfigurationName = Release;
		};
		4B7B8D409F0088E42392EFC34E929053 /* Build configuration list for PBXNativeTarget "PrimerSDK-PrimerResources" */ = {
			isa = XCConfigurationList;
			buildConfigurations = (
				47FD3DBCDBDEB45984E7C6801315B422 /* Debug */,
				BC24FD77D2B0977B46096E46044D4CF3 /* Release */,
			);
			defaultConfigurationIsVisible = 0;
			defaultConfigurationName = Release;
		};
		B548D1F1457E2070C96171D86D458B69 /* Build configuration list for PBXNativeTarget "Pods-PrimerSDK_Tests" */ = {
			isa = XCConfigurationList;
			buildConfigurations = (
				0E40D1B768B1BF02FCD84B482BD5D325 /* Debug */,
				22B10C39E8B30A440A3B421B359C84E1 /* Release */,
			);
			defaultConfigurationIsVisible = 0;
			defaultConfigurationName = Release;
		};
		CF532C25035E09659689FB655718B965 /* Build configuration list for PBXNativeTarget "Pods-PrimerSDK_Example" */ = {
			isa = XCConfigurationList;
			buildConfigurations = (
				160F854F012B89C7F53497880FB9FAA0 /* Debug */,
				241C6A62E503896BB4DBB4D1D24700A9 /* Release */,
			);
			defaultConfigurationIsVisible = 0;
			defaultConfigurationName = Release;
		};
/* End XCConfigurationList section */
	};
	rootObject = BFDFE7DC352907FC980B868725387E98 /* Project object */;
}<|MERGE_RESOLUTION|>--- conflicted
+++ resolved
@@ -8,200 +8,172 @@
 
 /* Begin PBXBuildFile section */
 		01D04994587BE1B26B3D47E7235E85E8 /* Pods-PrimerSDK_Example-umbrella.h in Headers */ = {isa = PBXBuildFile; fileRef = 3780FF276696624E5AD4A629D4CC4AD8 /* Pods-PrimerSDK_Example-umbrella.h */; settings = {ATTRIBUTES = (Public, ); }; };
-		029AE02ABD647255BB05EC7CF843CE5F /* PrimerTableViewCell.swift in Sources */ = {isa = PBXBuildFile; fileRef = E33E095C1AC9EAC8BB051822A82B0ADC /* PrimerTableViewCell.swift */; };
-		037A9B839958AE71C10792AD6FB0C6A0 /* Logger.swift in Sources */ = {isa = PBXBuildFile; fileRef = F84B3F15A63E4029BBD6D720EB8562FF /* Logger.swift */; };
-		084FC43A170C699B5F6B2AE5B326F65B /* StringExtension.swift in Sources */ = {isa = PBXBuildFile; fileRef = A47C49F0F13FA7A012B84D3B8A2D62FF /* StringExtension.swift */; };
-		0A13400ED2783843040FD1C751BEA8B8 /* PresentationController.swift in Sources */ = {isa = PBXBuildFile; fileRef = 7E07F48F7CF1A9C5D36E878FFCAA8639 /* PresentationController.swift */; };
-		0A6186938289ADA3096E50285C75A420 /* PaymentNetwork.swift in Sources */ = {isa = PBXBuildFile; fileRef = 15AAEC465CF9A83AC7A692C154B4D0C1 /* PaymentNetwork.swift */; };
-		0C6FFA783F827D391C5595F0C4AB8175 /* PrimerAPIClient.swift in Sources */ = {isa = PBXBuildFile; fileRef = 137FB66C88DF1E3834296E3FC571C859 /* PrimerAPIClient.swift */; };
-		0EA39A63E26D2AACB9C766B44891ED37 /* VaultCheckoutViewController.swift in Sources */ = {isa = PBXBuildFile; fileRef = 2139E4DD2EE8A2B96562606BDFBD1F8A /* VaultCheckoutViewController.swift */; };
-		122BECAC3D6348C81B9EAA25AE5C737C /* when.swift in Sources */ = {isa = PBXBuildFile; fileRef = 63E1C4C9B79B339AA56AAF103AEB45D3 /* when.swift */; };
-		14591932C2B12E2F322B41D3BD534C2B /* CancellableThenable.swift in Sources */ = {isa = PBXBuildFile; fileRef = 58D74BCF932EC3F3E7891F1493B4B854 /* CancellableThenable.swift */; };
-		174C30397873C62B294666FCABEED53F /* Validation.swift in Sources */ = {isa = PBXBuildFile; fileRef = EDDCEDB619CCED457F8914145EF00AA5 /* Validation.swift */; };
-		17B4DF6FD59B6C32DB8F3BC0FC40FB75 /* Currency.swift in Sources */ = {isa = PBXBuildFile; fileRef = 6627372345C8DAE4AB723190322B6127 /* Currency.swift */; };
-		1E553045E2355D0680AF0C2AA2E376D6 /* DirectDebitMandate.swift in Sources */ = {isa = PBXBuildFile; fileRef = 62DE0CF39EE4DDFE0155B15F756C4887 /* DirectDebitMandate.swift */; };
-		1F60107004896D268E9CB931E646C94F /* PrimerAPI.swift in Sources */ = {isa = PBXBuildFile; fileRef = 9ED40E18BB86D5B32B9ECCEB77DE7EFC /* PrimerAPI.swift */; };
-		21329A4A2E1BEA960C36076832568B37 /* Mask.swift in Sources */ = {isa = PBXBuildFile; fileRef = 33520BE6CB44879120BDB797A95F63C4 /* Mask.swift */; };
-		2581F75DF256AC7B2BAC5484924B8743 /* Klarna.swift in Sources */ = {isa = PBXBuildFile; fileRef = 743BF44A6653B7BF55137080567D5D65 /* Klarna.swift */; };
-		26ED009A2B72D5AD89BA08C5BE5C253F /* TokenizationService.swift in Sources */ = {isa = PBXBuildFile; fileRef = 47A88AEA161261CAF2B9123158F39E7F /* TokenizationService.swift */; };
-		2909563C61A5935A4C193E2088F2C118 /* PrimerButton.swift in Sources */ = {isa = PBXBuildFile; fileRef = 037CAE1AD1886C9877D59414794F81BE /* PrimerButton.swift */; };
-		2A50FAC01C0623C815D1CE35085F468C /* AlertController.swift in Sources */ = {isa = PBXBuildFile; fileRef = B9EBEE8F71154763DDC0192609372EA9 /* AlertController.swift */; };
-		2AB520F6FE8BAD7E46EA1945A45247D3 /* URLExtension.swift in Sources */ = {isa = PBXBuildFile; fileRef = 6059CBDDF3BFE252106DDC8BA2FAC778 /* URLExtension.swift */; };
-		2CB299077521D1113F4A15D1F59E43E7 /* race.swift in Sources */ = {isa = PBXBuildFile; fileRef = 3B25CE905545BB31E3152374285EA2EC /* race.swift */; };
-		2DEAE2DF4F06C541904724D41FE2B432 /* PrimerTheme.swift in Sources */ = {isa = PBXBuildFile; fileRef = B0783A43D2AFBE179CFEE15CA2062532 /* PrimerTheme.swift */; };
+		05245350EDF42AE8465004B042858A2A /* Promise.swift in Sources */ = {isa = PBXBuildFile; fileRef = 6ECF066F0E3357FD764BFB134236DB0E /* Promise.swift */; };
+		08826705DC2BB0A620A6F744B1847517 /* CatchWrappers.swift in Sources */ = {isa = PBXBuildFile; fileRef = 8AFC44E1E9AD1CC23E9A6AEB3E10520B /* CatchWrappers.swift */; };
+		09B804DD7CA00A6A2E38A2346A57D438 /* ReloadDelegate.swift in Sources */ = {isa = PBXBuildFile; fileRef = E76E32DC3FA3A5567F9C81515A3E11A4 /* ReloadDelegate.swift */; };
+		0A29AB48C5B1B6120FA28B5890443C22 /* PrimerCardNumberFieldView.swift in Sources */ = {isa = PBXBuildFile; fileRef = 4E6D14F8ED625EEAB3D18177DBB59C9D /* PrimerCardNumberFieldView.swift */; };
+		0D9DF437D22B4CCB44ACF51FD8B54813 /* PayPal.swift in Sources */ = {isa = PBXBuildFile; fileRef = 37A06324268C68BD66BCF6D733ECDBD6 /* PayPal.swift */; };
+		111845463ECAABB2EC4E67A79107CF42 /* PrimerViewController.swift in Sources */ = {isa = PBXBuildFile; fileRef = AD7F0464EFA83E767A5D9F34C55D0DFB /* PrimerViewController.swift */; };
+		127F720D359C5CC5C3694E2E2F02EA7C /* FinallyWrappers.swift in Sources */ = {isa = PBXBuildFile; fileRef = 1D71031EC3FD2247A8C6CE1A8979D9B1 /* FinallyWrappers.swift */; };
+		12CF156A19EFCA515340BE407A24B1CE /* VaultCheckoutViewController.swift in Sources */ = {isa = PBXBuildFile; fileRef = 1A115524F6128214F943D40A7C773A7E /* VaultCheckoutViewController.swift */; };
+		13C9A8B2AA4C69E5D916450DB1EA3748 /* Logger.swift in Sources */ = {isa = PBXBuildFile; fileRef = 267A5C9D6665F753C7A19991482CF915 /* Logger.swift */; };
+		14D72B3F3C9F32F33BACD0F9712F69D3 /* UIDeviceExtension.swift in Sources */ = {isa = PBXBuildFile; fileRef = 4969B021652D36DCE8B480ADBD8ECD0B /* UIDeviceExtension.swift */; };
+		167965B0476F02BBB372FBE1D2450E9E /* RateLimitedDispatcher.swift in Sources */ = {isa = PBXBuildFile; fileRef = 9B88D404965CEEE38DDB0531A4FE148F /* RateLimitedDispatcher.swift */; };
+		196899C8C5AF87D89F5B6664BB12E5A0 /* Guarantee.swift in Sources */ = {isa = PBXBuildFile; fileRef = 3CD02B0C491A7472ADD4695D428BDB7D /* Guarantee.swift */; };
+		1990DF8B116956422B6E5364CA03B085 /* TransitioningDelegate.swift in Sources */ = {isa = PBXBuildFile; fileRef = 22F333F26A8E6A50E1626D60433080C2 /* TransitioningDelegate.swift */; };
+		19932C91F437DA95AE618D8F279B61BD /* PaymentMethodToken.swift in Sources */ = {isa = PBXBuildFile; fileRef = 900DB97888E9D42FBF604D2DCBB892A5 /* PaymentMethodToken.swift */; };
+		1B09A552AC85BA24A7DA030CFADB2B65 /* FormTextFieldType.swift in Sources */ = {isa = PBXBuildFile; fileRef = 1CA83DB0459B5B6519DAC4734FC83E52 /* FormTextFieldType.swift */; };
+		1BF9EB5924075ADD3009300E3B092FC9 /* KlarnaService.swift in Sources */ = {isa = PBXBuildFile; fileRef = F9060138AB547523B4C989A322BC541D /* KlarnaService.swift */; };
+		1ED8404F43FB5721142E00866D4A5E88 /* OrderItem.swift in Sources */ = {isa = PBXBuildFile; fileRef = 492F7BE574510C3920CC4D094C05C6F8 /* OrderItem.swift */; };
+		1F601B610CD1295032030D427559C435 /* PrimerButton.swift in Sources */ = {isa = PBXBuildFile; fileRef = D9EEF16E90D821FEA1C3EEEB2BA9D40C /* PrimerButton.swift */; };
+		1F93594EA64DADFD9D161C095476E7D6 /* ConcurrencyLimitedDispatcher.swift in Sources */ = {isa = PBXBuildFile; fileRef = EAF93392F425E0747C842823B0370DEF /* ConcurrencyLimitedDispatcher.swift */; };
+		1FA50C964EE226540E300F1A4DF37C0D /* PrimerSDK-umbrella.h in Headers */ = {isa = PBXBuildFile; fileRef = 54B7A6B9787B36E20EC80621F06C217A /* PrimerSDK-umbrella.h */; settings = {ATTRIBUTES = (Public, ); }; };
+		22A0A524043B0D918F1AEF104CF08F90 /* GuaranteeWrappers.swift in Sources */ = {isa = PBXBuildFile; fileRef = AE7BC91A0EE419A4FF931A5B2806CD32 /* GuaranteeWrappers.swift */; };
+		24678BC654DE115808F82440A71EA315 /* CardScannerViewModel.swift in Sources */ = {isa = PBXBuildFile; fileRef = 8E2161E3F3A0D615B4AE57CC3A1A893D /* CardScannerViewModel.swift */; };
+		25FBBA4D3AEAF605B5C0FCE1AEB8F017 /* Klarna.swift in Sources */ = {isa = PBXBuildFile; fileRef = 6773DBDBD41CC20F88A9BF0D798C36B5 /* Klarna.swift */; };
+		26B5A8015F61C454C8D32F5B65546BA3 /* DependencyInjection.swift in Sources */ = {isa = PBXBuildFile; fileRef = 687B96A4A5EC2C15EF18039A0772AF7F /* DependencyInjection.swift */; };
+		2886A919CE0FA8BD3A2F50686310E2FF /* Primer.swift in Sources */ = {isa = PBXBuildFile; fileRef = B4FFACB03254DF73E3E852368AB422F6 /* Primer.swift */; };
+		29190A99F292A8853F65357A8505D0B6 /* when.swift in Sources */ = {isa = PBXBuildFile; fileRef = 75D62FE7223CD972605B2FC8E30935B8 /* when.swift */; };
+		2969D563284F92EBB48E5D06B8ECC942 /* VaultCheckoutViewModel.swift in Sources */ = {isa = PBXBuildFile; fileRef = 9664BB0D43986839098302899C2635C1 /* VaultCheckoutViewModel.swift */; };
+		29CED3C6EDA6AFFCF53C12CBF76B96BF /* PrimerInternalSessionFlow.swift in Sources */ = {isa = PBXBuildFile; fileRef = 41602522B1E79FE77AA52AF8B840F0CE /* PrimerInternalSessionFlow.swift */; };
+		2ABA1D74FE25FA71A82CBFCF54D2D5C2 /* CancelContext.swift in Sources */ = {isa = PBXBuildFile; fileRef = 6BD2FFEDDB4EAD00BFA29E82817298A7 /* CancelContext.swift */; };
+		2AD9AE47FEBCF3AE8F0EEF2EFEE9CCE2 /* ApplePay.swift in Sources */ = {isa = PBXBuildFile; fileRef = D57C45E940844BFE136C1EB8B48362E7 /* ApplePay.swift */; };
+		2AF5ABDA77EDBD8E0FD9DF36140D59FA /* URLSessionStack.swift in Sources */ = {isa = PBXBuildFile; fileRef = 00E641A707075B1DB78896D7DF0E2CCB /* URLSessionStack.swift */; };
+		2B46215A1DCEC3BBB0500C1075488C60 /* VaultPaymentMethodViewController+ReloadDelegate.swift in Sources */ = {isa = PBXBuildFile; fileRef = 65C7C9239052B42F2EC3DC1CB2DA091F /* VaultPaymentMethodViewController+ReloadDelegate.swift */; };
+		2B49140731561EE49CE7A7A22E0A5315 /* VaultPaymentMethodViewController.swift in Sources */ = {isa = PBXBuildFile; fileRef = F5A825E0D6062F02A79DE3C100441A8E /* VaultPaymentMethodViewController.swift */; };
+		2CFD5B72BA6A6E92C64CC5865065644B /* PrimerResources.bundle in Resources */ = {isa = PBXBuildFile; fileRef = A8B3BC107C2BDC3C03D961866F721265 /* PrimerResources.bundle */; };
+		2D679358C2F8360C74509F1323FCC7CE /* CardScannerViewController+SimpleScanDelegate.swift in Sources */ = {isa = PBXBuildFile; fileRef = D1A461C4F7FF09FD3765C6F63DD7A979 /* CardScannerViewController+SimpleScanDelegate.swift */; };
+		2DD4F4703F8CA9289693B0DD42B1105A /* Mask.swift in Sources */ = {isa = PBXBuildFile; fileRef = 483F07088F6B934A2EA9D6AD7F68FA90 /* Mask.swift */; };
 		2F19BB6B59093986F1240F93B63B6EF1 /* Pods-PrimerSDK_Example-dummy.m in Sources */ = {isa = PBXBuildFile; fileRef = 21F4ACB1142B1B9457658584BF5CD35A /* Pods-PrimerSDK_Example-dummy.m */; };
-		2F340EF895303EDABD9767ED52A85A2A /* WrapperProtocols.swift in Sources */ = {isa = PBXBuildFile; fileRef = 86B2444B5CC52059E9D6B3A5CA4B037D /* WrapperProtocols.swift */; };
-		2F345F1AB2B2C82DC2E67BFBCF2DB81B /* PaymentMethodConfig.swift in Sources */ = {isa = PBXBuildFile; fileRef = B7CE8DB0E72BDA587D30865E40A169D7 /* PaymentMethodConfig.swift */; };
-		30DB415654FAFCA1C3D5D2102EB054DB /* PaymentMethod.swift in Sources */ = {isa = PBXBuildFile; fileRef = 1FEC87CFCA09458916D073ED95E7F193 /* PaymentMethod.swift */; };
-		31C0D6B8CB17BA848839EC2B0135E96C /* EnsureWrappers.swift in Sources */ = {isa = PBXBuildFile; fileRef = 32A6E0937E774D1DCD727D5EC7E6C35E /* EnsureWrappers.swift */; };
-		334A034816B51B446EBF5DFEFE2D1023 /* DirectCheckoutViewModel.swift in Sources */ = {isa = PBXBuildFile; fileRef = 5993E6ABA84AA0C586DB0AD003851462 /* DirectCheckoutViewModel.swift */; };
-		33FDA21BA4D0625BE0E755A6D7BECCC6 /* FormViewModel.swift in Sources */ = {isa = PBXBuildFile; fileRef = 727317C8433282C7075249403701FA9A /* FormViewModel.swift */; };
-		3642885B2A9C8E03D851EC42FB0ECADD /* ImageName.swift in Sources */ = {isa = PBXBuildFile; fileRef = 27444007B435B73EE6994757BB6E5DE8 /* ImageName.swift */; };
-		3BFD324A7DB35DBF270EB579F5487342 /* FormViewController.swift in Sources */ = {isa = PBXBuildFile; fileRef = F98D319CAB9A72BCB06785851456C157 /* FormViewController.swift */; };
-		3CDAAC82A45BB126C9506BBB455D5797 /* Dispatcher.swift in Sources */ = {isa = PBXBuildFile; fileRef = 64C75FB7F53951191252BACC51CD5458 /* Dispatcher.swift */; };
-		3CF74D7B69DC565E41219610B1FECE47 /* ReloadDelegate.swift in Sources */ = {isa = PBXBuildFile; fileRef = BD1E13BBAA99656F23A6EF407F18F098 /* ReloadDelegate.swift */; };
-		3D867061418772DD136462E09F50BCC0 /* RootViewController.swift in Sources */ = {isa = PBXBuildFile; fileRef = 107518EFEE4EEC8C1FEE9B01707192C3 /* RootViewController.swift */; };
-		3E7B67E69DC9F3EA60D4C5D3F4980DD6 /* VaultPaymentMethodViewController+ReloadDelegate.swift in Sources */ = {isa = PBXBuildFile; fileRef = 23F2E9DBAE7FA262FF28C2BFBD8780C7 /* VaultPaymentMethodViewController+ReloadDelegate.swift */; };
-		3EBE0E29ECA5BC6BD7F153E0AAF3C450 /* UserDefaultsExtension.swift in Sources */ = {isa = PBXBuildFile; fileRef = 8A54BCE07693E7C291174383786045B8 /* UserDefaultsExtension.swift */; };
+		2F38293DDD6AFE19BE1A32877B0254C9 /* Thenable.swift in Sources */ = {isa = PBXBuildFile; fileRef = 3F79DB802977A271B3DF848ADA8E0C51 /* Thenable.swift */; };
+		2FDFFEF091C40DFCDD40BBEFCF52EF02 /* VaultService.swift in Sources */ = {isa = PBXBuildFile; fileRef = 3EBEDCC875FA7FB834D9413D6216EF12 /* VaultService.swift */; };
+		30D88F28D48A3549506ADF3B90370B3D /* TokenizationService.swift in Sources */ = {isa = PBXBuildFile; fileRef = 7A4F9B622777D779D068DD7ECECB783E /* TokenizationService.swift */; };
+		32261BBA3FB536FB9A4EFAE9E4129BED /* AlertController.swift in Sources */ = {isa = PBXBuildFile; fileRef = C89A91FFAAEB252F2F13D85B665FABAE /* AlertController.swift */; };
+		32D5E173FF0925752032AC868C7DD00C /* VaultCheckoutViewController+ReloadDelegate.swift in Sources */ = {isa = PBXBuildFile; fileRef = 8A49E81D430CB17377D0401B43C8FF8B /* VaultCheckoutViewController+ReloadDelegate.swift */; };
+		32DB958E270EF93DF289B9FCE80D2D8A /* PayPalService.swift in Sources */ = {isa = PBXBuildFile; fileRef = 892AB5DA71AD7417E621981018A90525 /* PayPalService.swift */; };
+		35530AF091E8DDF0C049E1FEE998FA53 /* SequenceWrappers.swift in Sources */ = {isa = PBXBuildFile; fileRef = 05131FD2419B71DCCEDAD0945C97FA88 /* SequenceWrappers.swift */; };
+		394C8B9271EC6BDDB6EBBAD40D31B8A2 /* PrimerContent.swift in Sources */ = {isa = PBXBuildFile; fileRef = 30FEF9867F9904F6F33F326C09544A7D /* PrimerContent.swift */; };
+		40C353F82E785CD252D7420BCA2AF7C0 /* RateLimitedDispatcherBase.swift in Sources */ = {isa = PBXBuildFile; fileRef = DB9FC7CAD6D56DCB9FCEE871C0C48B19 /* RateLimitedDispatcherBase.swift */; };
 		40C6EA98872E59CB356F25F7EF47C34B /* Foundation.framework in Frameworks */ = {isa = PBXBuildFile; fileRef = 73010CC983E3809BECEE5348DA1BB8C6 /* Foundation.framework */; };
-<<<<<<< HEAD
-		42FB93BE25C9617567A81938280B06EB /* CancellableCatchable.swift in Sources */ = {isa = PBXBuildFile; fileRef = 6B239E0A77B0BF87345B21B2B4F91F81 /* CancellableCatchable.swift */; };
-		478A4EF5EF19C99D489688F3B8A05D69 /* PrimerSDK-dummy.m in Sources */ = {isa = PBXBuildFile; fileRef = D60EAF4C8B0B1F09357A64150DE5635A /* PrimerSDK-dummy.m */; };
-		4828384CC3B4D3FEDA61C83D8F6A1DFE /* ScannerView.swift in Sources */ = {isa = PBXBuildFile; fileRef = 75F09E765AC5E6F97E8998B89094C10B /* ScannerView.swift */; };
-		48B166B4B2A1416A98BEDD9C912E9EE1 /* Primer.swift in Sources */ = {isa = PBXBuildFile; fileRef = AC9A1144A815F4E55AC0FA31A0F22643 /* Primer.swift */; };
-		4D5480DD9475457A73CA4411084A1837 /* Error.swift in Sources */ = {isa = PBXBuildFile; fileRef = B57168AABF27FAE96B342BE22D347BC9 /* Error.swift */; };
-		4E3D3B216AB1BBD0312F47E6B19709F7 /* Thenable.swift in Sources */ = {isa = PBXBuildFile; fileRef = 36C1DBF120CC788F3A2512A47121267F /* Thenable.swift */; };
-		5116F3D551D52DE7CF96FD12270E94BA /* FinallyWrappers.swift in Sources */ = {isa = PBXBuildFile; fileRef = DEF8C3AB7D17A970A385A4D738A8FA94 /* FinallyWrappers.swift */; };
-		533B453CBD93E1EFB2D0322CA58DF25D /* PaymentMethodTokenizationRequest.swift in Sources */ = {isa = PBXBuildFile; fileRef = A26C8FCCE96D20B9A5D420F49F9AFC46 /* PaymentMethodTokenizationRequest.swift */; };
-		58F74B30D42ACAA3B1FCCA2940646B30 /* hang.swift in Sources */ = {isa = PBXBuildFile; fileRef = 328DAFF0282A62C140750A7421BE0DA7 /* hang.swift */; };
-		59011C27B52B6AFE05AC0CBBD1267383 /* Resolver.swift in Sources */ = {isa = PBXBuildFile; fileRef = E2FCDFBD326CB825FD8088B143626200 /* Resolver.swift */; };
-		5ACFE9B22F1735E28BEE8FCC46C7963B /* Guarantee.swift in Sources */ = {isa = PBXBuildFile; fileRef = ADCAD4CA9173D9E9F636D524F460F791 /* Guarantee.swift */; };
-		5BCC995B6F6ECAD0EB835F1B2122384B /* ErrorHandler.swift in Sources */ = {isa = PBXBuildFile; fileRef = 2B04AF4DFAC8CE4A25B70F5282082C0C /* ErrorHandler.swift */; };
-		660F2177FE0863BCBDAA55926C8FC65D /* Route.swift in Sources */ = {isa = PBXBuildFile; fileRef = 061B36D950D345BE34B166AB39432442 /* Route.swift */; };
-		670A9E992B383FB9A42A1AE9A7583DFC /* FormView.swift in Sources */ = {isa = PBXBuildFile; fileRef = 6DC00E0A4B5B4B33BA186C9C1191F868 /* FormView.swift */; };
-		6A474F6A0345A624057E6983F61F332A /* KlarnaService.swift in Sources */ = {isa = PBXBuildFile; fileRef = 269B62DA347554F73B5C522C485A77D5 /* KlarnaService.swift */; };
-		6C03839DA8B83C8BC6BCF942B3A8D6E0 /* DirectDebitService.swift in Sources */ = {isa = PBXBuildFile; fileRef = C797E2EBBB9FD494E030A4DA2F136E39 /* DirectDebitService.swift */; };
-=======
-		4105CB779355348B98CED8CFA7AB2B70 /* JSONParser.swift in Sources */ = {isa = PBXBuildFile; fileRef = 1509609097709A5D7B59530A0DCC18BF /* JSONParser.swift */; };
-		4124961EBD4CF895E6462052B11D6820 /* URLExtension.swift in Sources */ = {isa = PBXBuildFile; fileRef = 6E4B19CD4204026D0CF733CC63F363D5 /* URLExtension.swift */; };
-		430E5C6B84A85D995DB2B65F953A0622 /* FormType.swift in Sources */ = {isa = PBXBuildFile; fileRef = 065762A19BDF3D5FED0BE0447CE14740 /* FormType.swift */; };
-		447D8A45BC9B265A0B2461DCB53D69D6 /* PrimerTextField.swift in Sources */ = {isa = PBXBuildFile; fileRef = A1CA5C2794F215DF8D6237AAE74D53C4 /* PrimerTextField.swift */; };
-		44EFBCF038C25583C9BC5DD5EDB99064 /* CatchWrappers.swift in Sources */ = {isa = PBXBuildFile; fileRef = 04A628ADA77C4637476E98F582A12D94 /* CatchWrappers.swift */; };
-		455683C76C8FE40EC1FEFF41C3115E98 /* VaultPaymentMethodViewController+ReloadDelegate.swift in Sources */ = {isa = PBXBuildFile; fileRef = E650B735D8FDCE1B568B2F278AA6D1B5 /* VaultPaymentMethodViewController+ReloadDelegate.swift */; };
-		48D84951529C7BC6FD37B6B9DE765663 /* TokenizationService.swift in Sources */ = {isa = PBXBuildFile; fileRef = 55D1AEC45EBA3216F596F711E21C6C31 /* TokenizationService.swift */; };
-		48E3DECFD73EA23F25676E71281410F2 /* CustomStringConvertible.swift in Sources */ = {isa = PBXBuildFile; fileRef = 1B31AD3B74B9C0F0EA51566F64527089 /* CustomStringConvertible.swift */; };
-		498CC0F3993B989F2C2864C8D33D6338 /* CardNetwork.swift in Sources */ = {isa = PBXBuildFile; fileRef = 8A62D5F23A5DB98564314E80B36BCF10 /* CardNetwork.swift */; };
-		4BFD3374DBBD265B1E66256FD4B05C50 /* PrimerViewController.swift in Sources */ = {isa = PBXBuildFile; fileRef = 2C730E6495BCE3F22BA34E28F202A36B /* PrimerViewController.swift */; };
-		4DBECE5B122B62F19F1EE76B42E148DB /* PrimerButton.swift in Sources */ = {isa = PBXBuildFile; fileRef = D135F31AF280156159C284EF80EEA1D8 /* PrimerButton.swift */; };
-		51A7B3167B490EB79CE28A9D3DD87958 /* VaultCheckoutViewController.swift in Sources */ = {isa = PBXBuildFile; fileRef = FEF6383084F62496EBD5B6C8F5254B85 /* VaultCheckoutViewController.swift */; };
-		53C33E21E011C05A83F8540854436C80 /* CoreDataDispatcher.swift in Sources */ = {isa = PBXBuildFile; fileRef = 9EA6A28935344B27E6481DDD79A47066 /* CoreDataDispatcher.swift */; };
-		54996F142C8FEA49D26629E289C8A703 /* ConfirmMandateViewController.swift in Sources */ = {isa = PBXBuildFile; fileRef = 9BF511DD99C45040DA621D0221AAFD12 /* ConfirmMandateViewController.swift */; };
-		55133BD69930AA031484CFBE5AD5CBD0 /* OrderItem.swift in Sources */ = {isa = PBXBuildFile; fileRef = 8649343EEAC7B65B1026281A3CA268BA /* OrderItem.swift */; };
-		58BF08A7FEED54A6BDA100636FA25FB1 /* ConfirmMandateView.swift in Sources */ = {isa = PBXBuildFile; fileRef = 625CEFBC1C5D53364D8F917227BC27AF /* ConfirmMandateView.swift */; };
-		5CAECF3A2992AF900DBB5A4A0BF51067 /* CancellableThenable.swift in Sources */ = {isa = PBXBuildFile; fileRef = 3AE797C96B9F2D4489479AA630A589DF /* CancellableThenable.swift */; };
-		5D0E351741AED678C8C54D3B58D51B90 /* FormTextFieldType.swift in Sources */ = {isa = PBXBuildFile; fileRef = A26F762793848290F8FED39C251E937F /* FormTextFieldType.swift */; };
-		5F18B2C2625255CC359286CAE106BE68 /* Primer.swift in Sources */ = {isa = PBXBuildFile; fileRef = B1A9A3BA6E15433F8230ADC18379A73C /* Primer.swift */; };
-		603D401F1E4F9D595B5984463C1BFB2D /* LogEvent.swift in Sources */ = {isa = PBXBuildFile; fileRef = 6584D66C10AC060119D4D1B660C23C7F /* LogEvent.swift */; };
-		604F63867A1BC4BE7474DF22FFB19176 /* PrimerError.swift in Sources */ = {isa = PBXBuildFile; fileRef = 12D368695D10B74444D0FB8E514CCEC4 /* PrimerError.swift */; };
-		641D4164F038400DFD089F56F68D6D2A /* TransitioningDelegate.swift in Sources */ = {isa = PBXBuildFile; fileRef = E38F93D21261B5BF5FC93DC1DAC4A790 /* TransitioningDelegate.swift */; };
-		6592946425E262DE69AE9E08B9A356F5 /* NetworkService.swift in Sources */ = {isa = PBXBuildFile; fileRef = 13D7F7E5AB82F648241E4CF234F3094E /* NetworkService.swift */; };
-		6696AAABC902109747EBF988CE593803 /* PaymentNetwork.swift in Sources */ = {isa = PBXBuildFile; fileRef = 80D93D2461BEA9C62616B74888702D2C /* PaymentNetwork.swift */; };
-		687C1E9BB777B215A494F0C39604FA35 /* ErrorViewController.swift in Sources */ = {isa = PBXBuildFile; fileRef = C7B2E748997F4064967AC00D8B3F9646 /* ErrorViewController.swift */; };
-		688A8D0F335EA07F25DC37C53479B3E7 /* PrimerAPI.swift in Sources */ = {isa = PBXBuildFile; fileRef = 1CE971201EFCCA097BC0E3B94955D127 /* PrimerAPI.swift */; };
-		68FF681070C53273435847C24C78C283 /* firstly.swift in Sources */ = {isa = PBXBuildFile; fileRef = C199EE436EBBA38029D31C627184E7A6 /* firstly.swift */; };
-		6C459229E1AC74C91ED597E89A185D13 /* ScannerView.swift in Sources */ = {isa = PBXBuildFile; fileRef = 9FB64CB82123ED3BF64DB521E12CE1A3 /* ScannerView.swift */; };
-		6C65F6AA6D207F6CC860FC40F3560A97 /* after.swift in Sources */ = {isa = PBXBuildFile; fileRef = A1A259930BFC030815E3862D4BC384C1 /* after.swift */; };
->>>>>>> 090a3bd3
+		411F6C70D3ADAC0ACEEDF62D563D39C5 /* PrimerError.swift in Sources */ = {isa = PBXBuildFile; fileRef = 3B96142685E3E21D199AE48416F0C362 /* PrimerError.swift */; };
+		412D0148F48414BB5D446A32CA2E44D0 /* BundleExtension.swift in Sources */ = {isa = PBXBuildFile; fileRef = 2765CCFC89DA959BD6C3BE0EEFC14A4E /* BundleExtension.swift */; };
+		41917C95A8279121F40A1D5EA0C0C613 /* FormView.swift in Sources */ = {isa = PBXBuildFile; fileRef = 4CE2D1D02283A35FDC26FD565DEE4075 /* FormView.swift */; };
+		41CFFF749372BA67C10C981D752D12BF /* StringExtension.swift in Sources */ = {isa = PBXBuildFile; fileRef = A2FDD0E983A241F368683C16397931CA /* StringExtension.swift */; };
+		4447E6D03A0C7EF501A19644E7AB9BAC /* ClientTokenService.swift in Sources */ = {isa = PBXBuildFile; fileRef = 3838ABCAD9DFDE38E928AF6410CB8AB4 /* ClientTokenService.swift */; };
+		46C74DBE06F1EC564653D333FC5AFBFD /* PrimerTheme.swift in Sources */ = {isa = PBXBuildFile; fileRef = 455C4904BC3EB3446C2178BDBAD8AFFE /* PrimerTheme.swift */; };
+		4974CEA472A4F444E93DEBFF2AED0AB9 /* sv.lproj in Resources */ = {isa = PBXBuildFile; fileRef = 482BCAB357F8577582304F21DEB78DA3 /* sv.lproj */; };
+		4C190B2C7A94ECBBD4455DDA47EE4EF1 /* DirectCheckoutViewModel.swift in Sources */ = {isa = PBXBuildFile; fileRef = 19D7A9DE7ECEF935DC202B3A5D5A9D02 /* DirectCheckoutViewModel.swift */; };
+		4FC5DA88995CFE9A0EF1610C271C688E /* CardScannerViewController.swift in Sources */ = {isa = PBXBuildFile; fileRef = 7A2658DC009E30EB677218E1E68894CB /* CardScannerViewController.swift */; };
+		505068733593EAE2B386F4326656057F /* PaymentMethodComponent.swift in Sources */ = {isa = PBXBuildFile; fileRef = 11808C535E0B1C12C9F82D28AEC65B34 /* PaymentMethodComponent.swift */; };
+		5255C6E393049B2B9196A1AB8E9229AE /* JSONParser.swift in Sources */ = {isa = PBXBuildFile; fileRef = 94359EB0FA45AB00A3452AFFF651E4B8 /* JSONParser.swift */; };
+		5278F1CAEAE5FB9D1D90DFC0795E85C1 /* RecoverWrappers.swift in Sources */ = {isa = PBXBuildFile; fileRef = 58A411330F81FFE86DD9F18A7009F053 /* RecoverWrappers.swift */; };
+		53EF2676776C74DC8A9C6E9456C87B1E /* Validation.swift in Sources */ = {isa = PBXBuildFile; fileRef = D1E990DFA322BD188FDF3EB0710EABC8 /* Validation.swift */; };
+		53F3D60B2820EB86D2627789F40AB2B9 /* en.lproj in Resources */ = {isa = PBXBuildFile; fileRef = FA2C3601D612F72FD3388BFBFD41E3D0 /* en.lproj */; };
+		59665988131BA904ABEA9A63A8464FD3 /* Cancellable.swift in Sources */ = {isa = PBXBuildFile; fileRef = C8E4B6BE5D9E74E1E8DE1618A779BF56 /* Cancellable.swift */; };
+		5B360D84239628D293444D6EA5368919 /* ImageName.swift in Sources */ = {isa = PBXBuildFile; fileRef = E9670994760E74824FC53B5B0E6BFDE9 /* ImageName.swift */; };
+		5B67CB542A74177F5BC600AEE4529664 /* DirectDebitMandate.swift in Sources */ = {isa = PBXBuildFile; fileRef = 3F0880AAC077DC105896AC5033BDADB2 /* DirectDebitMandate.swift */; };
+		5F1A3C2A1DD37EF2127F241BB113B0DF /* WrapperProtocols.swift in Sources */ = {isa = PBXBuildFile; fileRef = 33605482760FF98341E60B5BB60A7307 /* WrapperProtocols.swift */; };
+		6322091DA692C4AA5796238595AE8B16 /* PrimerAPIClient+Promises.swift in Sources */ = {isa = PBXBuildFile; fileRef = AE9135B053B1C35D908CBEE3DB2249F8 /* PrimerAPIClient+Promises.swift */; };
+		642A5D9E029C278F17BBF86407849ED7 /* RootViewController+Router.swift in Sources */ = {isa = PBXBuildFile; fileRef = D18F9DF616FC26F243B8330AE4C6FCA6 /* RootViewController+Router.swift */; };
+		68F851DA96C05139510A2336391A5B3B /* CoreDataDispatcher.swift in Sources */ = {isa = PBXBuildFile; fileRef = 952BCAEB94383C635DB65F874C83F267 /* CoreDataDispatcher.swift */; };
+		696E79FB8608E218A09D9401CD4E003F /* PrimerSettings.swift in Sources */ = {isa = PBXBuildFile; fileRef = 88E1B6A093974C9B4ABAD83344499DA6 /* PrimerSettings.swift */; };
+		6ABA86FD49B8684C8D6D6D741B3140FE /* PrimerSDK-dummy.m in Sources */ = {isa = PBXBuildFile; fileRef = 06C26AE2FE226A0909061F7B36E2499B /* PrimerSDK-dummy.m */; };
+		6B03EEA33E28BEFEDCD3891AFBFF9796 /* ConfirmMandateView.swift in Sources */ = {isa = PBXBuildFile; fileRef = FF460394FD36E07DC507757546DBD53B /* ConfirmMandateView.swift */; };
+		6D38E4211BF95C2835E77526B4167814 /* OAuthViewController.swift in Sources */ = {isa = PBXBuildFile; fileRef = 65F24B04104FAAF2CF3D8CA125FAA7D2 /* OAuthViewController.swift */; };
+		6D94096984AEE0446109087679E6F2C4 /* VaultPaymentMethodView.swift in Sources */ = {isa = PBXBuildFile; fileRef = A5C4E06D7D163CE66BEFABF9EA6636F3 /* VaultPaymentMethodView.swift */; };
 		6DCF943EE41FCA36BF5E5BE8E4F16011 /* Pods-PrimerSDK_Tests-dummy.m in Sources */ = {isa = PBXBuildFile; fileRef = D66C3890C3566F38C935A2FFD9A237B0 /* Pods-PrimerSDK_Tests-dummy.m */; };
-		7320C91517CD1FA36C58F3DE2011C57C /* CardScannerViewController.swift in Sources */ = {isa = PBXBuildFile; fileRef = 547FE2298A9EA25599C4CBF5D678C50B /* CardScannerViewController.swift */; };
-		74891B1E5D70D1C2EB6C3113045742D5 /* UXMode.swift in Sources */ = {isa = PBXBuildFile; fileRef = 0FFF05D03C30DF67B777B0D0D7E82917 /* UXMode.swift */; };
-		74B42BD9EEB7BEFA9AEEFA5B5EA1E7D2 /* VaultPaymentMethodViewController.swift in Sources */ = {isa = PBXBuildFile; fileRef = 2BB150DAB9BB5500B9702E8F578F0FDD /* VaultPaymentMethodViewController.swift */; };
-		77F120DB0EFF6CA2AA275BC640A648A9 /* LogEvent.swift in Sources */ = {isa = PBXBuildFile; fileRef = 55107BC327503C85A6F967DC32225001 /* LogEvent.swift */; };
-		7DCB9BF49E2952F8E7C547AE5E26C0FF /* RecoverWrappers.swift in Sources */ = {isa = PBXBuildFile; fileRef = 83D8A57B82FB668BDA4803A2917CC8B4 /* RecoverWrappers.swift */; };
-		7FFF4EB29A3C8E20F6F0589C2C0228D3 /* PrimerViewExtensions.swift in Sources */ = {isa = PBXBuildFile; fileRef = F00FC2AADF675BA6676EAAFDAE2C25CA /* PrimerViewExtensions.swift */; };
-		836F00F10C0696433D573A0319EB8675 /* PrimerSDK-umbrella.h in Headers */ = {isa = PBXBuildFile; fileRef = D46E139116439E89E1621C81FFE6F32C /* PrimerSDK-umbrella.h */; settings = {ATTRIBUTES = (Public, ); }; };
-		83B9EE3372B7A0A7E07AB4C6286FC58E /* Endpoint.swift in Sources */ = {isa = PBXBuildFile; fileRef = 6A1F2D231690618966EDFF5A509BDF75 /* Endpoint.swift */; };
-		84A292379391FEACD7140D911C057921 /* VaultPaymentMethodView.swift in Sources */ = {isa = PBXBuildFile; fileRef = F004EB8D1C7A822C60F1E742B09D9E67 /* VaultPaymentMethodView.swift */; };
-		851A2F8AE974119A41C3A3ACFE498DFA /* RateLimitedDispatcher.swift in Sources */ = {isa = PBXBuildFile; fileRef = 08159FF5AF5833B0E553E44200EAB0D1 /* RateLimitedDispatcher.swift */; };
-		858E9204911F853BFE6BE5B286E9317C /* CoreDataDispatcher.swift in Sources */ = {isa = PBXBuildFile; fileRef = 5D7B2F499828FE6274575C69CC4D66AB /* CoreDataDispatcher.swift */; };
-		85993DE0865A23DBC1D31B14995BB4F4 /* PrimerViewController.swift in Sources */ = {isa = PBXBuildFile; fileRef = D11F484BFC181C73DEBA75100C5E0979 /* PrimerViewController.swift */; };
-		88C6F7211D6E3A497901D3680314FA84 /* ConfirmMandateViewModel.swift in Sources */ = {isa = PBXBuildFile; fileRef = B83B489091B794A1B555338C4CC87340 /* ConfirmMandateViewModel.swift */; };
+		6E21D4AFC0C79632543E18FA765AF9A4 /* CardComponentsManager.swift in Sources */ = {isa = PBXBuildFile; fileRef = 7C5F80DC78703DFD5C5ABC9300C6E9F9 /* CardComponentsManager.swift */; };
+		73EE3481020EC029482220AC50C42BAB /* Queue.swift in Sources */ = {isa = PBXBuildFile; fileRef = 38F2B957516DE04E21BAC9C866F2E636 /* Queue.swift */; };
+		76181EE3E9BF59F021BCF4D9599D69DD /* Parser.swift in Sources */ = {isa = PBXBuildFile; fileRef = 70EAB311B225AA02CB8AC681F3A5238D /* Parser.swift */; };
+		7A94874F2E54B000BD30683DD35FF1FC /* ConfirmMandateViewController.swift in Sources */ = {isa = PBXBuildFile; fileRef = BC1E3269AEF43E4891A05F4A3EBD35DD /* ConfirmMandateViewController.swift */; };
+		7F499D8E889ABD55D166EFFBB9E47863 /* Optional+Extensions.swift in Sources */ = {isa = PBXBuildFile; fileRef = 9D5293FFDCC27A58F1E26ADD81843CCE /* Optional+Extensions.swift */; };
+		7FB0FB027C8DAAA6B58595DDB7C13C4C /* PrimerTextField.swift in Sources */ = {isa = PBXBuildFile; fileRef = 8AB069823232FC63A6E0F13B64258405 /* PrimerTextField.swift */; };
+		88465B1E91C87FBA51046C35515D3C2B /* ScannerView.swift in Sources */ = {isa = PBXBuildFile; fileRef = DFC879FB680AB786759C4AF40228495E /* ScannerView.swift */; };
 		8A5F8D1E6347A756B6F51FCF58DB99A9 /* Foundation.framework in Frameworks */ = {isa = PBXBuildFile; fileRef = 73010CC983E3809BECEE5348DA1BB8C6 /* Foundation.framework */; };
-		8A7BADC4B3FC58006E9ED57BF293DD13 /* PayPal.swift in Sources */ = {isa = PBXBuildFile; fileRef = 009F6459F650D7C1B79146F4928F7AF1 /* PayPal.swift */; };
-		8D0C9E279D7990B072AFF2835058FD63 /* PrimerScrollView.swift in Sources */ = {isa = PBXBuildFile; fileRef = 4FF517348450890A78A132CCE2211332 /* PrimerScrollView.swift */; };
-		8DFE83A78470439E08A3E9E5166B4927 /* PaymentMethodComponent.swift in Sources */ = {isa = PBXBuildFile; fileRef = 4D97C3D6B402354495BBF3AA8A0D903E /* PaymentMethodComponent.swift */; };
-		8E4A66063BAE19C89EEBEDB9CEAC5025 /* NetworkService.swift in Sources */ = {isa = PBXBuildFile; fileRef = 2191ABED8A07A55F8B8DDE1533B57F85 /* NetworkService.swift */; };
-		8F330CF690868BC9925146BC21D7AE10 /* ErrorViewController.swift in Sources */ = {isa = PBXBuildFile; fileRef = 6CCD75CFC40752C7B0A13FEF398F487A /* ErrorViewController.swift */; };
-		8F6F546E5EFC852D21BB327E9E6A27F8 /* AppState.swift in Sources */ = {isa = PBXBuildFile; fileRef = 04E37D5D9C25A5EF3BC2227CC151384D /* AppState.swift */; };
-		9068B713E0BDEB74F82391310C1C1EB5 /* fr.lproj in Resources */ = {isa = PBXBuildFile; fileRef = E6E223A47C78B60E42F75D40E1863087 /* fr.lproj */; };
-		908BEAAA76458254ED0E8FCA2C57AE79 /* PrimerSettings.swift in Sources */ = {isa = PBXBuildFile; fileRef = AE1AD4FA17FFE77CCA73DCE88EACC24C /* PrimerSettings.swift */; };
-		93DB0F71FD23D957E163BEDB0DE9BCA6 /* PrimerError.swift in Sources */ = {isa = PBXBuildFile; fileRef = 1B8EB27044C8C4C80908DC61D03834B4 /* PrimerError.swift */; };
-		94BA0EC52BB74187003EC50B91BFCA3C /* ExternalViewModel.swift in Sources */ = {isa = PBXBuildFile; fileRef = CE41758BABCDBF8E4C1A51216EB96DF6 /* ExternalViewModel.swift */; };
+		8AC20ED1A6D04C5865107EA79B250A15 /* Catchable.swift in Sources */ = {isa = PBXBuildFile; fileRef = 6C7BD8242CD278C487A453CA961CB44D /* Catchable.swift */; };
+		8C0BB7C5A6C42EB8048E8B6F3BB27AC7 /* CancellablePromise.swift in Sources */ = {isa = PBXBuildFile; fileRef = 9430EC7E57F0D3860EA0C9AE790CC3B0 /* CancellablePromise.swift */; };
+		8C6F09CA7E72F55C8E68D4B090F0A818 /* FormViewController.swift in Sources */ = {isa = PBXBuildFile; fileRef = B62DC71578E4361D5F98EFC7935C4715 /* FormViewController.swift */; };
+		8D419B675A62EDF9D62F1C7595A1BFE4 /* CustomStringConvertible.swift in Sources */ = {isa = PBXBuildFile; fileRef = 5110BCAE369735C13AB77D6B8A112A0A /* CustomStringConvertible.swift */; };
+		90695AC16DCC69C8BB4543CA47A29BA5 /* SuccessViewController.swift in Sources */ = {isa = PBXBuildFile; fileRef = EEED81881C375833528A7FE73AF6EB54 /* SuccessViewController.swift */; };
+		91F5C51A93787898DB4992AE71FB51A8 /* Dispatcher.swift in Sources */ = {isa = PBXBuildFile; fileRef = 7B38E5AA5C69E36A73AE49490DE42B62 /* Dispatcher.swift */; };
+		92BB6197FC46145D7F5F995B346B8D63 /* PrimerDelegate.swift in Sources */ = {isa = PBXBuildFile; fileRef = E611461CA4896EE990E374D1FA02A761 /* PrimerDelegate.swift */; };
+		941EFB1D40A0AD64541CCC40A450D754 /* CardButton.swift in Sources */ = {isa = PBXBuildFile; fileRef = 6AB594D10CEB7672AAE5ACC613D6AC1D /* CardButton.swift */; };
 		94ED4F67764D8DEFCC644E6107FA385F /* Pods-PrimerSDK_Tests-umbrella.h in Headers */ = {isa = PBXBuildFile; fileRef = EE9674DAD0C961C92687877090E1E047 /* Pods-PrimerSDK_Tests-umbrella.h */; settings = {ATTRIBUTES = (Public, ); }; };
-		955B7B5680E0C7BF8D0BD71C297FD757 /* ConcurrencyLimitedDispatcher.swift in Sources */ = {isa = PBXBuildFile; fileRef = 06C0EFF40D5C1EB89848CF8C985A808A /* ConcurrencyLimitedDispatcher.swift */; };
-		96761F025233D41EC036EDA004D06C38 /* VaultCheckoutViewController+ReloadDelegate.swift in Sources */ = {isa = PBXBuildFile; fileRef = 42AAE8F9A415037BC681AEF6B4B468B9 /* VaultCheckoutViewController+ReloadDelegate.swift */; };
-		9901E1C00B0D5A927CFC995F83C30C87 /* Configuration.swift in Sources */ = {isa = PBXBuildFile; fileRef = A59D0A1456941E893BED4EBC55E7820E /* Configuration.swift */; };
-		99B8A1162D2BDFF5553D286330167564 /* Foundation.framework in Frameworks */ = {isa = PBXBuildFile; fileRef = 73010CC983E3809BECEE5348DA1BB8C6 /* Foundation.framework */; };
-		9C47848B86313A1278D27F3075C0B366 /* TransitioningDelegate.swift in Sources */ = {isa = PBXBuildFile; fileRef = 46F4FF395618AB996DCA829466BDDABC /* TransitioningDelegate.swift */; };
-		A018D0A5E0CC949BDBFFB4747E24B78E /* URLSessionStack.swift in Sources */ = {isa = PBXBuildFile; fileRef = EE21740FDCD45A1B9A48D2A4A446502F /* URLSessionStack.swift */; };
-		A031E9181DE5BCD4A9FACF5DBCA51E97 /* VaultPaymentMethodViewModel.swift in Sources */ = {isa = PBXBuildFile; fileRef = B5E3EC6E2A8E4BA18126B89D41C69DBE /* VaultPaymentMethodViewModel.swift */; };
-		A1BE1541D8BB21664692CE1198B37EF6 /* PrimerAPIClient+Promises.swift in Sources */ = {isa = PBXBuildFile; fileRef = 43BA75C219C84B5178F44A8F59CB8951 /* PrimerAPIClient+Promises.swift */; };
-		A7152CD263855BC7E5DC0A839C7E3111 /* SequenceWrappers.swift in Sources */ = {isa = PBXBuildFile; fileRef = ADEE62528C38A7EDA51BAAD258A63B18 /* SequenceWrappers.swift */; };
-		A8B14450E824379A417901208DC95632 /* PayPalService.swift in Sources */ = {isa = PBXBuildFile; fileRef = E30E8CAC5C6896FD43C4F9F63488A908 /* PayPalService.swift */; };
-		A8D9890F51A93EBA873F1794C2006C62 /* BundleExtension.swift in Sources */ = {isa = PBXBuildFile; fileRef = 783C3B742F27AB37169FBC49E2DDE8D5 /* BundleExtension.swift */; };
-		AA82EACF8042AA2B09191CA745D03A8D /* VaultCheckoutViewModel.swift in Sources */ = {isa = PBXBuildFile; fileRef = B08BB39232275D60E7F156339D347C42 /* VaultCheckoutViewModel.swift */; };
-		AE94E8346CB516FECAF6E6EE4ABA5FAE /* UIDeviceExtension.swift in Sources */ = {isa = PBXBuildFile; fileRef = FF9D39627EFFA0BDE6B40B95740646ED /* UIDeviceExtension.swift */; };
-		B194B8694259A05F538A15A3F8AADE91 /* OrderItem.swift in Sources */ = {isa = PBXBuildFile; fileRef = 8E5B064F0A0E8DA6246047BB3BE917AC /* OrderItem.swift */; };
-		B45150BA47A442F2B5DD3724A72C6700 /* ApplePayViewModel.swift in Sources */ = {isa = PBXBuildFile; fileRef = 2E0904FEF2EF85E95228A53BFDAD0DEE /* ApplePayViewModel.swift */; };
-		B75C2C2EF27548489F74C4845D15B96A /* OAuthViewController.swift in Sources */ = {isa = PBXBuildFile; fileRef = 39C276F7C63299F371DD85C4E93B6CD1 /* OAuthViewController.swift */; };
-		BA3198E45A697D76E82E79902BAB9506 /* VaultService.swift in Sources */ = {isa = PBXBuildFile; fileRef = 9362EF250399F7D0C2A98BA6313FC0DB /* VaultService.swift */; };
-		BCE8E7C33E2B2832793EC052B101C8DC /* DateExtension.swift in Sources */ = {isa = PBXBuildFile; fileRef = 85AE9B8F50859A6D23517B57B48040A1 /* DateExtension.swift */; };
-		BD15DC6962E2708C11AC3516C391F5C7 /* Queue.swift in Sources */ = {isa = PBXBuildFile; fileRef = 956459561EF09516207F59286FF36044 /* Queue.swift */; };
-		BF52B0833092DA32D29AB8B334581EAA /* JSONParser.swift in Sources */ = {isa = PBXBuildFile; fileRef = 0E39A8B7E32EB3B01DDDBE70181DE150 /* JSONParser.swift */; };
-		C0F4BAFD075A09373DE36955DEBAEAA3 /* WebViewController.swift in Sources */ = {isa = PBXBuildFile; fileRef = C41CE102B78D32599DC2D51FF22A4E61 /* WebViewController.swift */; };
-		C2627BABD7A7136EF0202C27A016419E /* CardScannerViewModel.swift in Sources */ = {isa = PBXBuildFile; fileRef = 61D2CF28645F75050323B0E515B78D5D /* CardScannerViewModel.swift */; };
-		C655A9F9E18DE12F2B73AF371E8D8AB2 /* RateLimitedDispatcherBase.swift in Sources */ = {isa = PBXBuildFile; fileRef = AF5EE4BD647151CA2BA8E15B6C1B03CB /* RateLimitedDispatcherBase.swift */; };
-		CB1FBC089BB470D5A0FF6BF513F980F3 /* RootViewController+Router.swift in Sources */ = {isa = PBXBuildFile; fileRef = AE292E57BF994CB424871D4A18664DC4 /* RootViewController+Router.swift */; };
-		CB3351A8E0D945357FD336264DB9D4F2 /* CardButton.swift in Sources */ = {isa = PBXBuildFile; fileRef = F3391661D764A37E983AB9E1919632B0 /* CardButton.swift */; };
-		CCB95B29E865152B96730C9D72E977AE /* PaymentMethodToken.swift in Sources */ = {isa = PBXBuildFile; fileRef = 43A0A4158B04286F7F4388EFF8269BA3 /* PaymentMethodToken.swift */; };
-		CCCF4676729C0617596FB43AEAD1072F /* CatchWrappers.swift in Sources */ = {isa = PBXBuildFile; fileRef = 8A3913834E6B0942D87CA71B0CAF2565 /* CatchWrappers.swift */; };
-		D0780CF864A5E455B0889ED6123318A9 /* PrimerDelegate.swift in Sources */ = {isa = PBXBuildFile; fileRef = 0406675051783B8B7E9685D34B667AB6 /* PrimerDelegate.swift */; };
-		D11913A0DAAACB88844284E24634BA51 /* en.lproj in Resources */ = {isa = PBXBuildFile; fileRef = ECF342FE93C11E67ED025BD1E6F846FF /* en.lproj */; };
-		D2333414A541C1026F55597915226B54 /* SuccessViewController.swift in Sources */ = {isa = PBXBuildFile; fileRef = BC75483B85078F9A57D130CD74DDDE7D /* SuccessViewController.swift */; };
-		D27646B960E4E78EEC0366E25E71733C /* CardScannerViewController+SimpleScanDelegate.swift in Sources */ = {isa = PBXBuildFile; fileRef = 05904B75F102FA95E0C7270A8BE07402 /* CardScannerViewController+SimpleScanDelegate.swift */; };
-		D31532D401D817B399008C361189F254 /* CustomStringConvertible.swift in Sources */ = {isa = PBXBuildFile; fileRef = 64630CB7712E31C367E4ACC6A2033889 /* CustomStringConvertible.swift */; };
-		D3BA618FD01A5019F275D10AC1353699 /* firstly.swift in Sources */ = {isa = PBXBuildFile; fileRef = 00B2C2E9C9A73458828045900E38F5F9 /* firstly.swift */; };
-		D4F6591564F14EF95CC606F4BD949748 /* Icons.xcassets in Resources */ = {isa = PBXBuildFile; fileRef = B1E26A13A6E8B4BA943D08A511EEE5C0 /* Icons.xcassets */; };
-		D699636A061EDAF9AA273A8DC02483E0 /* PrimerContent.swift in Sources */ = {isa = PBXBuildFile; fileRef = 0A7A7D568C93F8FF2B481992FBFD0C3B /* PrimerContent.swift */; };
-		DC1EB8C834ACB638281AA58BAA2ADD29 /* ConfirmMandateView.swift in Sources */ = {isa = PBXBuildFile; fileRef = F2A22D8C8FE04300A768E8DCA9ED3907 /* ConfirmMandateView.swift */; };
-		DE1B1E5CEB7A8131C4786115E7C20A64 /* PrimerInternalSessionFlow.swift in Sources */ = {isa = PBXBuildFile; fileRef = 59EDC919463AA211F1898E59E21EDB99 /* PrimerInternalSessionFlow.swift */; };
-		DFB9D5869D0314A336FA6F1BD6642800 /* ApplePayService.swift in Sources */ = {isa = PBXBuildFile; fileRef = 83E96ACD53290643736C5BC01ED4B02B /* ApplePayService.swift */; };
-		E06412D633A253EC82388400BD8AACB9 /* Promise.swift in Sources */ = {isa = PBXBuildFile; fileRef = A2AB1CD9892589FA055BD07FD4619223 /* Promise.swift */; };
-		E0D645E190614803AFEF38AA78B883B2 /* GuaranteeWrappers.swift in Sources */ = {isa = PBXBuildFile; fileRef = 11A9BC549D96638BD16ED3E463B3D76D /* GuaranteeWrappers.swift */; };
-		E16505B5E1F68778FDCCD8080944C98B /* Box.swift in Sources */ = {isa = PBXBuildFile; fileRef = F972F5935752A061BA2D62AA16C021B4 /* Box.swift */; };
-		E59747403E56D500E5D8A0E709AF0769 /* FormTextFieldType.swift in Sources */ = {isa = PBXBuildFile; fileRef = 686884AABF7F27105885F94A8880D07E /* FormTextFieldType.swift */; };
-		E5B18BBAF2CE2283023645D2E28BF5E1 /* CancellablePromise.swift in Sources */ = {isa = PBXBuildFile; fileRef = 35019A4D53710E08B6B88B7B95888C1F /* CancellablePromise.swift */; };
-		E6E20AA717864C8B73D1B4D8E050BA32 /* Optional+Extensions.swift in Sources */ = {isa = PBXBuildFile; fileRef = 57459432F58CAA4CB2ABC0F8E37539F0 /* Optional+Extensions.swift */; };
-		E94C360D5838DFEA0F6CF8766B265A76 /* PaymentMethodConfigService.swift in Sources */ = {isa = PBXBuildFile; fileRef = 8BDA3C7C9F9701606A600CCF13E225C5 /* PaymentMethodConfigService.swift */; };
-		E965FA26AF3CE96093CE8D992C97E9C0 /* Consolable.swift in Sources */ = {isa = PBXBuildFile; fileRef = 23A090CCC01E68A232872270A4EED74A /* Consolable.swift */; };
-		EC29809E5B3A73E4BFB700FAA85AD35C /* ClientToken.swift in Sources */ = {isa = PBXBuildFile; fileRef = 2C847E18B7C30EF64736FAD8517BA82F /* ClientToken.swift */; };
-		EC30977A3B4AF2FBC0F3A62965D115A6 /* DependencyInjection.swift in Sources */ = {isa = PBXBuildFile; fileRef = 0F530032C170BDD11018D68D97A765DF /* DependencyInjection.swift */; };
-		EE096384912898D8F35FB8BFD9BFD89C /* StrictRateLimitedDispatcher.swift in Sources */ = {isa = PBXBuildFile; fileRef = 58B4AA64734290BE576340FBF66F16ED /* StrictRateLimitedDispatcher.swift */; };
-		EFA47385DFF64C41A1C0A4A844B81FE7 /* after.swift in Sources */ = {isa = PBXBuildFile; fileRef = FE854F90680A18A2708232B9B419C0A2 /* after.swift */; };
-		F1A56D854C1460006C51B733DBE2A72C /* sv.lproj in Resources */ = {isa = PBXBuildFile; fileRef = 70EAE521F2F1A5463EAA1E49A94A7EC3 /* sv.lproj */; };
-		F1EE9B2ED27551524351AFAE96465617 /* OAuthViewModel.swift in Sources */ = {isa = PBXBuildFile; fileRef = 91EF529FDE4E703A93FE824E0E230EF9 /* OAuthViewModel.swift */; };
-		F26B513C8597B8DB596D656ADCD6BB00 /* CountryCode.swift in Sources */ = {isa = PBXBuildFile; fileRef = 07E6E0FB93257D68CE3F871DFAD22C00 /* CountryCode.swift */; };
-		F2BB2FEE3FEAEDF3C311B7BDF8440FB4 /* FormType.swift in Sources */ = {isa = PBXBuildFile; fileRef = DFD5112E4D6FA368D5C4D309D1A7BA2D /* FormType.swift */; };
-		F381642DB86AE539A5F6906DE3ECCC63 /* Cancellable.swift in Sources */ = {isa = PBXBuildFile; fileRef = 0BF2E93EE7742A992008661869B1BB70 /* Cancellable.swift */; };
-		F5C7E264A376170877B80136E3472BE1 /* Catchable.swift in Sources */ = {isa = PBXBuildFile; fileRef = CF2A31C3A1C0853499FD8890B4905A4A /* Catchable.swift */; };
-		F72C7329C2E11D7023D1A748309688C3 /* SuccessMessage.swift in Sources */ = {isa = PBXBuildFile; fileRef = FC5E89DB609A0396D83BEC5B92491FD8 /* SuccessMessage.swift */; };
-		F890D0E06036518F3C0F171DB2CCEB8F /* ClientTokenService.swift in Sources */ = {isa = PBXBuildFile; fileRef = 90DBF91D9FF7698E17F385CB6CF69CAD /* ClientTokenService.swift */; };
-		F90D746653AD6F62DA85B4091AC48EAD /* PrimerResources.bundle in Resources */ = {isa = PBXBuildFile; fileRef = A8B3BC107C2BDC3C03D961866F721265 /* PrimerResources.bundle */; };
-		FA7A0544466AFA7B8D17B88E010E5BF7 /* CancelContext.swift in Sources */ = {isa = PBXBuildFile; fileRef = 894E82ACF34368975F15BCAD661CA70F /* CancelContext.swift */; };
-		FAA7AC74A33DDBBFC5752375DD720512 /* VaultCheckoutView.swift in Sources */ = {isa = PBXBuildFile; fileRef = 98B853FF110EBB09D5B29861FB5D8B68 /* VaultCheckoutView.swift */; };
-		FB3075E144F1F8F98B15E36E5A890390 /* PrimerTextField.swift in Sources */ = {isa = PBXBuildFile; fileRef = 816E6968621CA17D82BB4EBF79661911 /* PrimerTextField.swift */; };
-		FBB13F4581AF9095623D0555F14EF701 /* ConfirmMandateViewController.swift in Sources */ = {isa = PBXBuildFile; fileRef = 87F5DD0F17ADF3754C3345AF84205BA1 /* ConfirmMandateViewController.swift */; };
-		FC1EEF053DF52A2A40AB02EF26C6EDF3 /* ApplePay.swift in Sources */ = {isa = PBXBuildFile; fileRef = 71DC45ECD3B93938E7A386071D83EDCC /* ApplePay.swift */; };
-		FCA5E74C78D6912046ECE0E57E27186A /* ThenableWrappers.swift in Sources */ = {isa = PBXBuildFile; fileRef = 1910C1801020770C54AD6C6C36D959AD /* ThenableWrappers.swift */; };
-		FF7CB70CBDEC96AA832D56606CD7B38F /* Parser.swift in Sources */ = {isa = PBXBuildFile; fileRef = A9B66B6A1CD4EEA79A2029417A3A87F2 /* Parser.swift */; };
+		952642F05DD43C89955A5DCECFC14F5B /* PaymentMethodTokenizationRequest.swift in Sources */ = {isa = PBXBuildFile; fileRef = 37C7709E30059484AF196E5BC5FA69E9 /* PaymentMethodTokenizationRequest.swift */; };
+		98B3FDC66D8BD6C12561B9F0383EFDBF /* CountryCode.swift in Sources */ = {isa = PBXBuildFile; fileRef = 8087E731E68A479A914A510BED82AE07 /* CountryCode.swift */; };
+		9A5E0AA806CD916A00ABA09FB2DA652D /* EnsureWrappers.swift in Sources */ = {isa = PBXBuildFile; fileRef = 7A4C84CBC8767D175B0A6C840BCFED40 /* EnsureWrappers.swift */; };
+		9A756EBFA0DA3198A546E6CF776B9A82 /* firstly.swift in Sources */ = {isa = PBXBuildFile; fileRef = 9FF7DFF4FA432629C766AC10D4EFCBBF /* firstly.swift */; };
+		9F902941BB47AB11C22CC85784FF62FC /* ErrorViewController.swift in Sources */ = {isa = PBXBuildFile; fileRef = 6D08392313D68239401DADB51C0E338F /* ErrorViewController.swift */; };
+		A14456F77AF3600601C07155C16C6654 /* CancellableCatchable.swift in Sources */ = {isa = PBXBuildFile; fileRef = 2111246AEBDA7AA84F8A8D874E6B9BAB /* CancellableCatchable.swift */; };
+		A247330B16649C7E814090016C0E60D8 /* after.swift in Sources */ = {isa = PBXBuildFile; fileRef = B8B729D63A20F93C74873D9A4E4AFA46 /* after.swift */; };
+		A36456659B4209ED0336FADA92B8C587 /* SuccessMessage.swift in Sources */ = {isa = PBXBuildFile; fileRef = 46D5CC4499FD877227ACACECED54914C /* SuccessMessage.swift */; };
+		A44DB2D2D59CA25FB428E6E89604180C /* UXMode.swift in Sources */ = {isa = PBXBuildFile; fileRef = 9E4BE4F874B7F78999327F1EE42F43C3 /* UXMode.swift */; };
+		A4696E9F1AD7D0784E14897714D13CC2 /* WebViewController.swift in Sources */ = {isa = PBXBuildFile; fileRef = 246DBF9F41CA75F65B42300D870005F3 /* WebViewController.swift */; };
+		A4E5EE6E1369FD515E1073545DE11F9D /* PrimerScrollView.swift in Sources */ = {isa = PBXBuildFile; fileRef = B6818ADE36880EFA593C183D2AAB3A17 /* PrimerScrollView.swift */; };
+		A5AD430A5216ADC9EB699C84D642488C /* LogEvent.swift in Sources */ = {isa = PBXBuildFile; fileRef = 2BD1FB788D145C6E8F858DC3B6EFDF8E /* LogEvent.swift */; };
+		A6BEEE22AB6C8899BB4FE723E739E47C /* NetworkService.swift in Sources */ = {isa = PBXBuildFile; fileRef = EE647F384582BD0D1A5E92BC75B72C53 /* NetworkService.swift */; };
+		A77594EB23BB62AE5272768520E9913A /* ErrorHandler.swift in Sources */ = {isa = PBXBuildFile; fileRef = D1239FC56FD897E7DD8FD8DF385B18F9 /* ErrorHandler.swift */; };
+		A791C67692CFF326234E0CB6F00B5F4E /* fr.lproj in Resources */ = {isa = PBXBuildFile; fileRef = F0EB5D926B0716D295D1EF24A21B9CA6 /* fr.lproj */; };
+		A978146060CE5C85B0606C90026A0B47 /* FormViewModel.swift in Sources */ = {isa = PBXBuildFile; fileRef = 34811F7F5EE6A4E759FF0BF5AE85B44E /* FormViewModel.swift */; };
+		A99ACC8750C007AA211DD14B0BC03118 /* RootViewController.swift in Sources */ = {isa = PBXBuildFile; fileRef = 9AAB19D10B05B0B6A54EEB222315EEE4 /* RootViewController.swift */; };
+		AC7B155C92B873030C7836A645AD4723 /* DateExtension.swift in Sources */ = {isa = PBXBuildFile; fileRef = 3E510BB976BFF9B49FD9665A746CF951 /* DateExtension.swift */; };
+		AD80992A20DFDB66F17852757B8A2EAB /* race.swift in Sources */ = {isa = PBXBuildFile; fileRef = 2B1B881FB4F3F660F9FF1F6D2F934FC6 /* race.swift */; };
+		AE0230B8F1FEEF659644CFB61A40D7D3 /* PrimerAPIClient.swift in Sources */ = {isa = PBXBuildFile; fileRef = 99A0039C7446E3BF90C4FFBB2A1CD68A /* PrimerAPIClient.swift */; };
+		AF4A34CE02703756862D162D402106CB /* Icons.xcassets in Resources */ = {isa = PBXBuildFile; fileRef = 7BBD65F562C954481F78355187B3F977 /* Icons.xcassets */; };
+		B40D7A39B32DE2DFFC108EAE0338E692 /* Resolver.swift in Sources */ = {isa = PBXBuildFile; fileRef = 1715C841424C85043051C97C2CEAF7D0 /* Resolver.swift */; };
+		B43801C9DC62AFD18B849784363B8843 /* PrimerViewExtensions.swift in Sources */ = {isa = PBXBuildFile; fileRef = 0D27908B7271171352B552B844CB2E34 /* PrimerViewExtensions.swift */; };
+		B552851771CD3DF926C17EB344EEAE3C /* PresentationController.swift in Sources */ = {isa = PBXBuildFile; fileRef = A4D0E74DC707408AD3B42AFDCE719F18 /* PresentationController.swift */; };
+		B5D00FE5A471E4FFECBC15D6E38E59C2 /* OAuthViewModel.swift in Sources */ = {isa = PBXBuildFile; fileRef = 9946C26D62A08CA7AD14DFFCE291AA51 /* OAuthViewModel.swift */; };
+		BB85F59D8187BA80CF7C1F4C1538A688 /* ApplePayViewModel.swift in Sources */ = {isa = PBXBuildFile; fileRef = CD119B83A3256496B760955F715C35D3 /* ApplePayViewModel.swift */; };
+		BD07779499B7C7D235772233E3328B9D /* Endpoint.swift in Sources */ = {isa = PBXBuildFile; fileRef = 2F05D5787C7CE6159B2BBADA951798CD /* Endpoint.swift */; };
+		BF5DA0C20A841D73BC468FBF8B34D1EE /* PaymentNetwork.swift in Sources */ = {isa = PBXBuildFile; fileRef = 9DA92BAB61ECA15F1FD33193FED7CD10 /* PaymentNetwork.swift */; };
+		BFA5620B543CF5C4C10F4EDDA45EB668 /* PaymentMethodConfig.swift in Sources */ = {isa = PBXBuildFile; fileRef = B551CAFD068978C9DB4B1AFC465D676B /* PaymentMethodConfig.swift */; };
+		BFAB496F03E2AB976C0861CB0DFC7E5B /* Consolable.swift in Sources */ = {isa = PBXBuildFile; fileRef = F7BF583A99D54B76C2D8AE027A72CE2E /* Consolable.swift */; };
+		C0634A823E610FF713AC95E0BF3009EC /* PaymentMethodConfigService.swift in Sources */ = {isa = PBXBuildFile; fileRef = F0CBDE0F21B1DDA73B330D1A82EA25CE /* PaymentMethodConfigService.swift */; };
+		C13985B8A0321541FBEB3964078B7B13 /* FormType.swift in Sources */ = {isa = PBXBuildFile; fileRef = 64E01D173371A0D0D9E807710DF500B2 /* FormType.swift */; };
+		C222392D2B484FAEA7A26373E8F13E7D /* PaymentMethod.swift in Sources */ = {isa = PBXBuildFile; fileRef = 3EC6F27EA09C29C5307A25BE9C2DE426 /* PaymentMethod.swift */; };
+		CB8F598E0EE97CA93F37C5CA01728AFF /* UserDefaultsExtension.swift in Sources */ = {isa = PBXBuildFile; fileRef = DBE484A0031D5A23E83FCE76318EE085 /* UserDefaultsExtension.swift */; };
+		CD2F5FCA192C6293C5E6C3F621E18E40 /* Error.swift in Sources */ = {isa = PBXBuildFile; fileRef = A04990710B7C42B5848F6EE2D22F5E21 /* Error.swift */; };
+		CD9B9B88CA7511271D694BC561BC257F /* PrimerAPI.swift in Sources */ = {isa = PBXBuildFile; fileRef = 36CF012184A7E67777E1ED52A3BE765F /* PrimerAPI.swift */; };
+		CF806C8DD85BD17B2AEE3BF1930BDC71 /* AppState.swift in Sources */ = {isa = PBXBuildFile; fileRef = 98986AEBC6B084A588667097DD03C645 /* AppState.swift */; };
+		D0E5FAA0D6C5006C87F37BCA4562EEE6 /* PrimerCVVFieldView.swift in Sources */ = {isa = PBXBuildFile; fileRef = 6DF14FC8862E019E13993B7ECA51000E /* PrimerCVVFieldView.swift */; };
+		D3172801070E4C1E827C4DAD0BE439F7 /* ExternalViewModel.swift in Sources */ = {isa = PBXBuildFile; fileRef = 7BEB9685EC4FF712ED824143F2EFD43D /* ExternalViewModel.swift */; };
+		D5931A403838D1DB929F85A278887BC1 /* StrictRateLimitedDispatcher.swift in Sources */ = {isa = PBXBuildFile; fileRef = CB2FD849CF8B4CA2A55157270B70BDCD /* StrictRateLimitedDispatcher.swift */; };
+		D7E32A43C29E3AC8652AEA683CD078FE /* Box.swift in Sources */ = {isa = PBXBuildFile; fileRef = 9011D073D2AF5CFDAA7AFCE8950B92C9 /* Box.swift */; };
+		D82AF65F6CE49DCFC4F05EF4EDD21798 /* PrimerTableViewCell.swift in Sources */ = {isa = PBXBuildFile; fileRef = 9BFB9A74F24B72709759658BA719FC2B /* PrimerTableViewCell.swift */; };
+		D8A0947ABA37CFA20EDC785EE4861989 /* DirectDebitService.swift in Sources */ = {isa = PBXBuildFile; fileRef = 22BE68E9472E0EC8BAF20D83D6A18926 /* DirectDebitService.swift */; };
+		DABCBDF5C2C67AE6C8FEED22F57F29B3 /* Foundation.framework in Frameworks */ = {isa = PBXBuildFile; fileRef = 73010CC983E3809BECEE5348DA1BB8C6 /* Foundation.framework */; };
+		E1EB2E80893CC7C7B64D4279E0231C9A /* ConfirmMandateViewModel.swift in Sources */ = {isa = PBXBuildFile; fileRef = CF60978478AE36A71BB4143D1AC75036 /* ConfirmMandateViewModel.swift */; };
+		E26546A1EC789448E325D33C455E26AA /* VaultCheckoutView.swift in Sources */ = {isa = PBXBuildFile; fileRef = 7EF6602961AD042B7C9A72F8D92CA136 /* VaultCheckoutView.swift */; };
+		E6286B23D2AC323C3F816D74759E082E /* URLExtension.swift in Sources */ = {isa = PBXBuildFile; fileRef = 0FE7BDA58C3DE35E49E57F2C750B8F5E /* URLExtension.swift */; };
+		E7CC52E55DD6DE9A370B06EA03F8E7D4 /* ThenableWrappers.swift in Sources */ = {isa = PBXBuildFile; fileRef = 8A330D88B52AC1945CB3D4C50B9F38AB /* ThenableWrappers.swift */; };
+		E88C932ED48A3E834B29BEE3E3DAA47B /* CancellableThenable.swift in Sources */ = {isa = PBXBuildFile; fileRef = 539C247F314EF91781741CFE7673CD2C /* CancellableThenable.swift */; };
+		E8C207E6F04248621557F80B4818EEC2 /* Route.swift in Sources */ = {isa = PBXBuildFile; fileRef = 077E78D1BD05894DA9E5400ABC607E57 /* Route.swift */; };
+		EA07E14229AFBCF769ECA055A722427C /* ApplePayService.swift in Sources */ = {isa = PBXBuildFile; fileRef = A5A8611F6B57E6A7A42A931A5FF3D8BF /* ApplePayService.swift */; };
+		F08BADA39FCA7304E89931E3AE5364DC /* CardNetwork.swift in Sources */ = {isa = PBXBuildFile; fileRef = 5B5084DDE6144EF2C425F77740F7A0E9 /* CardNetwork.swift */; };
+		F3CB8F56CB8B807E19A620148F8B7BC4 /* ClientToken.swift in Sources */ = {isa = PBXBuildFile; fileRef = C85C1CC0365B751661AC23B59685E211 /* ClientToken.swift */; };
+		F4794F12FC79A8251975220C8C6E675E /* VaultPaymentMethodViewModel.swift in Sources */ = {isa = PBXBuildFile; fileRef = FD95A76083FD6743BDD8371B3FCA975F /* VaultPaymentMethodViewModel.swift */; };
+		F578E0D100A7F265BF6C144E17D97806 /* Currency.swift in Sources */ = {isa = PBXBuildFile; fileRef = C6AE2A6373752C99151C0937E5A0B190 /* Currency.swift */; };
+		F596A6B848305811E818E2872BAAB138 /* hang.swift in Sources */ = {isa = PBXBuildFile; fileRef = 87936D08A64D209E421B723513439BC1 /* hang.swift */; };
+		FC8DAFEF75E5DDD60067831710166D68 /* Configuration.swift in Sources */ = {isa = PBXBuildFile; fileRef = 366FE53E24B774A2BE6FDC82860280C7 /* Configuration.swift */; };
 /* End PBXBuildFile section */
 
 /* Begin PBXContainerItemProxy section */
-		148365689B29879DF54D18A685C22417 /* PBXContainerItemProxy */ = {
+		3E43262552D54A86D61BC49F493B0140 /* PBXContainerItemProxy */ = {
+			isa = PBXContainerItemProxy;
+			containerPortal = BFDFE7DC352907FC980B868725387E98 /* Project object */;
+			proxyType = 1;
+			remoteGlobalIDString = 6C144A762E9B598392AFFEC8F873746A;
+			remoteInfo = "Pods-PrimerSDK_Example";
+		};
+		B55DC5EFBE8EEC682E60B406885FEA51 /* PBXContainerItemProxy */ = {
 			isa = PBXContainerItemProxy;
 			containerPortal = BFDFE7DC352907FC980B868725387E98 /* Project object */;
 			proxyType = 1;
 			remoteGlobalIDString = F3BE9108C53B53949406218CEA55E0B2;
 			remoteInfo = PrimerSDK;
 		};
-		B45366B14953E546257E77EEB404E911 /* PBXContainerItemProxy */ = {
-			isa = PBXContainerItemProxy;
-			containerPortal = BFDFE7DC352907FC980B868725387E98 /* Project object */;
-			proxyType = 1;
-			remoteGlobalIDString = 6C144A762E9B598392AFFEC8F873746A;
-			remoteInfo = "Pods-PrimerSDK_Example";
-		};
-		C02BDB4293DCA2A6F56F016894BD3F92 /* PBXContainerItemProxy */ = {
+		EDD2A504A31299892A57CBD7D869A683 /* PBXContainerItemProxy */ = {
 			isa = PBXContainerItemProxy;
 			containerPortal = BFDFE7DC352907FC980B868725387E98 /* Project object */;
 			proxyType = 1;
@@ -211,293 +183,190 @@
 /* End PBXContainerItemProxy section */
 
 /* Begin PBXFileReference section */
-		009F6459F650D7C1B79146F4928F7AF1 /* PayPal.swift */ = {isa = PBXFileReference; includeInIndex = 1; lastKnownFileType = sourcecode.swift; path = PayPal.swift; sourceTree = "<group>"; };
-		00B2C2E9C9A73458828045900E38F5F9 /* firstly.swift */ = {isa = PBXFileReference; includeInIndex = 1; lastKnownFileType = sourcecode.swift; path = firstly.swift; sourceTree = "<group>"; };
-		037CAE1AD1886C9877D59414794F81BE /* PrimerButton.swift */ = {isa = PBXFileReference; includeInIndex = 1; lastKnownFileType = sourcecode.swift; path = PrimerButton.swift; sourceTree = "<group>"; };
-		0406675051783B8B7E9685D34B667AB6 /* PrimerDelegate.swift */ = {isa = PBXFileReference; includeInIndex = 1; lastKnownFileType = sourcecode.swift; path = PrimerDelegate.swift; sourceTree = "<group>"; };
-		04E37D5D9C25A5EF3BC2227CC151384D /* AppState.swift */ = {isa = PBXFileReference; includeInIndex = 1; lastKnownFileType = sourcecode.swift; path = AppState.swift; sourceTree = "<group>"; };
-		05904B75F102FA95E0C7270A8BE07402 /* CardScannerViewController+SimpleScanDelegate.swift */ = {isa = PBXFileReference; includeInIndex = 1; lastKnownFileType = sourcecode.swift; path = "CardScannerViewController+SimpleScanDelegate.swift"; sourceTree = "<group>"; };
-		061B36D950D345BE34B166AB39432442 /* Route.swift */ = {isa = PBXFileReference; includeInIndex = 1; lastKnownFileType = sourcecode.swift; path = Route.swift; sourceTree = "<group>"; };
-		06C0EFF40D5C1EB89848CF8C985A808A /* ConcurrencyLimitedDispatcher.swift */ = {isa = PBXFileReference; includeInIndex = 1; lastKnownFileType = sourcecode.swift; path = ConcurrencyLimitedDispatcher.swift; sourceTree = "<group>"; };
-		07E6E0FB93257D68CE3F871DFAD22C00 /* CountryCode.swift */ = {isa = PBXFileReference; includeInIndex = 1; lastKnownFileType = sourcecode.swift; path = CountryCode.swift; sourceTree = "<group>"; };
-		08159FF5AF5833B0E553E44200EAB0D1 /* RateLimitedDispatcher.swift */ = {isa = PBXFileReference; includeInIndex = 1; lastKnownFileType = sourcecode.swift; path = RateLimitedDispatcher.swift; sourceTree = "<group>"; };
-		0A7A7D568C93F8FF2B481992FBFD0C3B /* PrimerContent.swift */ = {isa = PBXFileReference; includeInIndex = 1; lastKnownFileType = sourcecode.swift; path = PrimerContent.swift; sourceTree = "<group>"; };
-		0BF2E93EE7742A992008661869B1BB70 /* Cancellable.swift */ = {isa = PBXFileReference; includeInIndex = 1; lastKnownFileType = sourcecode.swift; path = Cancellable.swift; sourceTree = "<group>"; };
-		0E39A8B7E32EB3B01DDDBE70181DE150 /* JSONParser.swift */ = {isa = PBXFileReference; includeInIndex = 1; lastKnownFileType = sourcecode.swift; path = JSONParser.swift; sourceTree = "<group>"; };
-		0F530032C170BDD11018D68D97A765DF /* DependencyInjection.swift */ = {isa = PBXFileReference; includeInIndex = 1; lastKnownFileType = sourcecode.swift; path = DependencyInjection.swift; sourceTree = "<group>"; };
-		0FFF05D03C30DF67B777B0D0D7E82917 /* UXMode.swift */ = {isa = PBXFileReference; includeInIndex = 1; lastKnownFileType = sourcecode.swift; path = UXMode.swift; sourceTree = "<group>"; };
-		107518EFEE4EEC8C1FEE9B01707192C3 /* RootViewController.swift */ = {isa = PBXFileReference; includeInIndex = 1; lastKnownFileType = sourcecode.swift; path = RootViewController.swift; sourceTree = "<group>"; };
-		11A9BC549D96638BD16ED3E463B3D76D /* GuaranteeWrappers.swift */ = {isa = PBXFileReference; includeInIndex = 1; lastKnownFileType = sourcecode.swift; path = GuaranteeWrappers.swift; sourceTree = "<group>"; };
-		137FB66C88DF1E3834296E3FC571C859 /* PrimerAPIClient.swift */ = {isa = PBXFileReference; includeInIndex = 1; lastKnownFileType = sourcecode.swift; path = PrimerAPIClient.swift; sourceTree = "<group>"; };
-		15AAEC465CF9A83AC7A692C154B4D0C1 /* PaymentNetwork.swift */ = {isa = PBXFileReference; includeInIndex = 1; lastKnownFileType = sourcecode.swift; path = PaymentNetwork.swift; sourceTree = "<group>"; };
-		160C64F17B28BD130F6EF7B52FA20674 /* PrimerSDK-Info.plist */ = {isa = PBXFileReference; includeInIndex = 1; lastKnownFileType = text.plist.xml; path = "PrimerSDK-Info.plist"; sourceTree = "<group>"; };
-		1910C1801020770C54AD6C6C36D959AD /* ThenableWrappers.swift */ = {isa = PBXFileReference; includeInIndex = 1; lastKnownFileType = sourcecode.swift; path = ThenableWrappers.swift; sourceTree = "<group>"; };
-		1B8EB27044C8C4C80908DC61D03834B4 /* PrimerError.swift */ = {isa = PBXFileReference; includeInIndex = 1; lastKnownFileType = sourcecode.swift; path = PrimerError.swift; sourceTree = "<group>"; };
-		1FEC87CFCA09458916D073ED95E7F193 /* PaymentMethod.swift */ = {isa = PBXFileReference; includeInIndex = 1; lastKnownFileType = sourcecode.swift; path = PaymentMethod.swift; sourceTree = "<group>"; };
-		202D8CDFCD3E722A736DA0291DC8233C /* LICENSE */ = {isa = PBXFileReference; includeInIndex = 1; path = LICENSE; sourceTree = "<group>"; };
-		2139E4DD2EE8A2B96562606BDFBD1F8A /* VaultCheckoutViewController.swift */ = {isa = PBXFileReference; includeInIndex = 1; lastKnownFileType = sourcecode.swift; path = VaultCheckoutViewController.swift; sourceTree = "<group>"; };
-		2191ABED8A07A55F8B8DDE1533B57F85 /* NetworkService.swift */ = {isa = PBXFileReference; includeInIndex = 1; lastKnownFileType = sourcecode.swift; path = NetworkService.swift; sourceTree = "<group>"; };
+		00E641A707075B1DB78896D7DF0E2CCB /* URLSessionStack.swift */ = {isa = PBXFileReference; includeInIndex = 1; lastKnownFileType = sourcecode.swift; path = URLSessionStack.swift; sourceTree = "<group>"; };
+		05131FD2419B71DCCEDAD0945C97FA88 /* SequenceWrappers.swift */ = {isa = PBXFileReference; includeInIndex = 1; lastKnownFileType = sourcecode.swift; path = SequenceWrappers.swift; sourceTree = "<group>"; };
+		06C26AE2FE226A0909061F7B36E2499B /* PrimerSDK-dummy.m */ = {isa = PBXFileReference; includeInIndex = 1; lastKnownFileType = sourcecode.c.objc; path = "PrimerSDK-dummy.m"; sourceTree = "<group>"; };
+		077E78D1BD05894DA9E5400ABC607E57 /* Route.swift */ = {isa = PBXFileReference; includeInIndex = 1; lastKnownFileType = sourcecode.swift; path = Route.swift; sourceTree = "<group>"; };
+		0D27908B7271171352B552B844CB2E34 /* PrimerViewExtensions.swift */ = {isa = PBXFileReference; includeInIndex = 1; lastKnownFileType = sourcecode.swift; path = PrimerViewExtensions.swift; sourceTree = "<group>"; };
+		0FE7BDA58C3DE35E49E57F2C750B8F5E /* URLExtension.swift */ = {isa = PBXFileReference; includeInIndex = 1; lastKnownFileType = sourcecode.swift; path = URLExtension.swift; sourceTree = "<group>"; };
+		11808C535E0B1C12C9F82D28AEC65B34 /* PaymentMethodComponent.swift */ = {isa = PBXFileReference; includeInIndex = 1; lastKnownFileType = sourcecode.swift; path = PaymentMethodComponent.swift; sourceTree = "<group>"; };
+		1715C841424C85043051C97C2CEAF7D0 /* Resolver.swift */ = {isa = PBXFileReference; includeInIndex = 1; lastKnownFileType = sourcecode.swift; path = Resolver.swift; sourceTree = "<group>"; };
+		19D7A9DE7ECEF935DC202B3A5D5A9D02 /* DirectCheckoutViewModel.swift */ = {isa = PBXFileReference; includeInIndex = 1; lastKnownFileType = sourcecode.swift; path = DirectCheckoutViewModel.swift; sourceTree = "<group>"; };
+		1A115524F6128214F943D40A7C773A7E /* VaultCheckoutViewController.swift */ = {isa = PBXFileReference; includeInIndex = 1; lastKnownFileType = sourcecode.swift; path = VaultCheckoutViewController.swift; sourceTree = "<group>"; };
+		1CA83DB0459B5B6519DAC4734FC83E52 /* FormTextFieldType.swift */ = {isa = PBXFileReference; includeInIndex = 1; lastKnownFileType = sourcecode.swift; path = FormTextFieldType.swift; sourceTree = "<group>"; };
+		1D71031EC3FD2247A8C6CE1A8979D9B1 /* FinallyWrappers.swift */ = {isa = PBXFileReference; includeInIndex = 1; lastKnownFileType = sourcecode.swift; path = FinallyWrappers.swift; sourceTree = "<group>"; };
+		2111246AEBDA7AA84F8A8D874E6B9BAB /* CancellableCatchable.swift */ = {isa = PBXFileReference; includeInIndex = 1; lastKnownFileType = sourcecode.swift; path = CancellableCatchable.swift; sourceTree = "<group>"; };
 		21F4ACB1142B1B9457658584BF5CD35A /* Pods-PrimerSDK_Example-dummy.m */ = {isa = PBXFileReference; includeInIndex = 1; lastKnownFileType = sourcecode.c.objc; path = "Pods-PrimerSDK_Example-dummy.m"; sourceTree = "<group>"; };
-<<<<<<< HEAD
-		23A090CCC01E68A232872270A4EED74A /* Consolable.swift */ = {isa = PBXFileReference; includeInIndex = 1; lastKnownFileType = sourcecode.swift; path = Consolable.swift; sourceTree = "<group>"; };
-		23F2E9DBAE7FA262FF28C2BFBD8780C7 /* VaultPaymentMethodViewController+ReloadDelegate.swift */ = {isa = PBXFileReference; includeInIndex = 1; lastKnownFileType = sourcecode.swift; path = "VaultPaymentMethodViewController+ReloadDelegate.swift"; sourceTree = "<group>"; };
+		22BE68E9472E0EC8BAF20D83D6A18926 /* DirectDebitService.swift */ = {isa = PBXFileReference; includeInIndex = 1; lastKnownFileType = sourcecode.swift; path = DirectDebitService.swift; sourceTree = "<group>"; };
+		22F333F26A8E6A50E1626D60433080C2 /* TransitioningDelegate.swift */ = {isa = PBXFileReference; includeInIndex = 1; lastKnownFileType = sourcecode.swift; path = TransitioningDelegate.swift; sourceTree = "<group>"; };
 		23FD1D157B8C8E7148BE8A7D354A051F /* Pods_PrimerSDK_Tests.framework */ = {isa = PBXFileReference; explicitFileType = wrapper.framework; includeInIndex = 0; name = Pods_PrimerSDK_Tests.framework; path = "Pods-PrimerSDK_Tests.framework"; sourceTree = BUILT_PRODUCTS_DIR; };
-		269B62DA347554F73B5C522C485A77D5 /* KlarnaService.swift */ = {isa = PBXFileReference; includeInIndex = 1; lastKnownFileType = sourcecode.swift; path = KlarnaService.swift; sourceTree = "<group>"; };
-		27444007B435B73EE6994757BB6E5DE8 /* ImageName.swift */ = {isa = PBXFileReference; includeInIndex = 1; lastKnownFileType = sourcecode.swift; path = ImageName.swift; sourceTree = "<group>"; };
+		246DBF9F41CA75F65B42300D870005F3 /* WebViewController.swift */ = {isa = PBXFileReference; includeInIndex = 1; lastKnownFileType = sourcecode.swift; path = WebViewController.swift; sourceTree = "<group>"; };
+		267A5C9D6665F753C7A19991482CF915 /* Logger.swift */ = {isa = PBXFileReference; includeInIndex = 1; lastKnownFileType = sourcecode.swift; path = Logger.swift; sourceTree = "<group>"; };
+		26A39DE323E62EDC8D20EBE96B96D9F6 /* PrimerSDK-Info.plist */ = {isa = PBXFileReference; includeInIndex = 1; lastKnownFileType = text.plist.xml; path = "PrimerSDK-Info.plist"; sourceTree = "<group>"; };
+		2765CCFC89DA959BD6C3BE0EEFC14A4E /* BundleExtension.swift */ = {isa = PBXFileReference; includeInIndex = 1; lastKnownFileType = sourcecode.swift; path = BundleExtension.swift; sourceTree = "<group>"; };
 		28E47791C9F9D0A9BA05C719761A4F3F /* PrimerSDK.framework */ = {isa = PBXFileReference; explicitFileType = wrapper.framework; includeInIndex = 0; name = PrimerSDK.framework; path = PrimerSDK.framework; sourceTree = BUILT_PRODUCTS_DIR; };
-		2A4DAE6AB4BBF013FCC4170458EB5B1D /* README.md */ = {isa = PBXFileReference; includeInIndex = 1; path = README.md; sourceTree = "<group>"; };
-		2B04AF4DFAC8CE4A25B70F5282082C0C /* ErrorHandler.swift */ = {isa = PBXFileReference; includeInIndex = 1; lastKnownFileType = sourcecode.swift; path = ErrorHandler.swift; sourceTree = "<group>"; };
-		2BB150DAB9BB5500B9702E8F578F0FDD /* VaultPaymentMethodViewController.swift */ = {isa = PBXFileReference; includeInIndex = 1; lastKnownFileType = sourcecode.swift; path = VaultPaymentMethodViewController.swift; sourceTree = "<group>"; };
-		2C847E18B7C30EF64736FAD8517BA82F /* ClientToken.swift */ = {isa = PBXFileReference; includeInIndex = 1; lastKnownFileType = sourcecode.swift; path = ClientToken.swift; sourceTree = "<group>"; };
-		2E0904FEF2EF85E95228A53BFDAD0DEE /* ApplePayViewModel.swift */ = {isa = PBXFileReference; includeInIndex = 1; lastKnownFileType = sourcecode.swift; path = ApplePayViewModel.swift; sourceTree = "<group>"; };
-		30453AE01A6C9C23DABBCF76EA536403 /* ResourceBundle-PrimerResources-PrimerSDK-Info.plist */ = {isa = PBXFileReference; includeInIndex = 1; lastKnownFileType = text.plist.xml; path = "ResourceBundle-PrimerResources-PrimerSDK-Info.plist"; sourceTree = "<group>"; };
-		305FAFADB2E4ED3517C606D7539858E6 /* PrimerSDK.modulemap */ = {isa = PBXFileReference; includeInIndex = 1; lastKnownFileType = sourcecode.module; path = PrimerSDK.modulemap; sourceTree = "<group>"; };
-		328DAFF0282A62C140750A7421BE0DA7 /* hang.swift */ = {isa = PBXFileReference; includeInIndex = 1; lastKnownFileType = sourcecode.swift; path = hang.swift; sourceTree = "<group>"; };
-		32A6E0937E774D1DCD727D5EC7E6C35E /* EnsureWrappers.swift */ = {isa = PBXFileReference; includeInIndex = 1; lastKnownFileType = sourcecode.swift; path = EnsureWrappers.swift; sourceTree = "<group>"; };
-		33520BE6CB44879120BDB797A95F63C4 /* Mask.swift */ = {isa = PBXFileReference; includeInIndex = 1; lastKnownFileType = sourcecode.swift; path = Mask.swift; sourceTree = "<group>"; };
-		35019A4D53710E08B6B88B7B95888C1F /* CancellablePromise.swift */ = {isa = PBXFileReference; includeInIndex = 1; lastKnownFileType = sourcecode.swift; path = CancellablePromise.swift; sourceTree = "<group>"; };
-		36C1DBF120CC788F3A2512A47121267F /* Thenable.swift */ = {isa = PBXFileReference; includeInIndex = 1; lastKnownFileType = sourcecode.swift; path = Thenable.swift; sourceTree = "<group>"; };
-=======
-		23FD1D157B8C8E7148BE8A7D354A051F /* Pods_PrimerSDK_Tests.framework */ = {isa = PBXFileReference; explicitFileType = wrapper.framework; includeInIndex = 0; path = Pods_PrimerSDK_Tests.framework; sourceTree = BUILT_PRODUCTS_DIR; };
-		24E6354D7F863F48172A47818A4D282B /* fr.lproj */ = {isa = PBXFileReference; includeInIndex = 1; lastKnownFileType = folder; path = fr.lproj; sourceTree = "<group>"; };
-		25BA184D1AB10923CAA14112A6A0F961 /* Icons.xcassets */ = {isa = PBXFileReference; includeInIndex = 1; lastKnownFileType = folder.assetcatalog; name = Icons.xcassets; path = Sources/PrimerSDK/Resources/Icons.xcassets; sourceTree = "<group>"; };
-		271406EAF490A8D59696853CFC9AE4A6 /* DirectDebitService.swift */ = {isa = PBXFileReference; includeInIndex = 1; lastKnownFileType = sourcecode.swift; path = DirectDebitService.swift; sourceTree = "<group>"; };
-		27536716FF5C7BADAC71E8CE94020B45 /* PrimerContent.swift */ = {isa = PBXFileReference; includeInIndex = 1; lastKnownFileType = sourcecode.swift; path = PrimerContent.swift; sourceTree = "<group>"; };
-		28D5B3FBB1952A017F5CD19B38BFA90D /* ReloadDelegate.swift */ = {isa = PBXFileReference; includeInIndex = 1; lastKnownFileType = sourcecode.swift; path = ReloadDelegate.swift; sourceTree = "<group>"; };
-		28E47791C9F9D0A9BA05C719761A4F3F /* PrimerSDK.framework */ = {isa = PBXFileReference; explicitFileType = wrapper.framework; includeInIndex = 0; path = PrimerSDK.framework; sourceTree = BUILT_PRODUCTS_DIR; };
-		2A03FEC6CE6D481CECFB9288F6C449FF /* CardScannerViewController.swift */ = {isa = PBXFileReference; includeInIndex = 1; lastKnownFileType = sourcecode.swift; path = CardScannerViewController.swift; sourceTree = "<group>"; };
-		2B27F43537F71DD4A8F9942BA0ED461A /* FinallyWrappers.swift */ = {isa = PBXFileReference; includeInIndex = 1; lastKnownFileType = sourcecode.swift; path = FinallyWrappers.swift; sourceTree = "<group>"; };
-		2BCAADF59E0F265D0547AE286393CBEB /* PrimerInternalSessionFlow.swift */ = {isa = PBXFileReference; includeInIndex = 1; lastKnownFileType = sourcecode.swift; path = PrimerInternalSessionFlow.swift; sourceTree = "<group>"; };
-		2C730E6495BCE3F22BA34E28F202A36B /* PrimerViewController.swift */ = {isa = PBXFileReference; includeInIndex = 1; lastKnownFileType = sourcecode.swift; path = PrimerViewController.swift; sourceTree = "<group>"; };
-		2D75CC5BF06702465DBF086DFC90B248 /* PrimerSDK.modulemap */ = {isa = PBXFileReference; includeInIndex = 1; lastKnownFileType = sourcecode.module; path = PrimerSDK.modulemap; sourceTree = "<group>"; };
-		2DF330ADEC4EE8092E97D4770E4A523B /* BundleExtension.swift */ = {isa = PBXFileReference; includeInIndex = 1; lastKnownFileType = sourcecode.swift; path = BundleExtension.swift; sourceTree = "<group>"; };
-		2EA5F140953A3FD52BDA323C3645F88D /* VaultPaymentMethodView.swift */ = {isa = PBXFileReference; includeInIndex = 1; lastKnownFileType = sourcecode.swift; path = VaultPaymentMethodView.swift; sourceTree = "<group>"; };
-		2FC1BD4AA419367589137A534C72816D /* PaymentMethodToken.swift */ = {isa = PBXFileReference; includeInIndex = 1; lastKnownFileType = sourcecode.swift; path = PaymentMethodToken.swift; sourceTree = "<group>"; };
-		341D0801951DC4894D4C931B77AFB60D /* Resolver.swift */ = {isa = PBXFileReference; includeInIndex = 1; lastKnownFileType = sourcecode.swift; path = Resolver.swift; sourceTree = "<group>"; };
-		34B1B4A5B988705795F14FAEC9E7A9B7 /* PrimerNibView.swift */ = {isa = PBXFileReference; includeInIndex = 1; lastKnownFileType = sourcecode.swift; path = PrimerNibView.swift; sourceTree = "<group>"; };
->>>>>>> 090a3bd3
+		2B1B881FB4F3F660F9FF1F6D2F934FC6 /* race.swift */ = {isa = PBXFileReference; includeInIndex = 1; lastKnownFileType = sourcecode.swift; path = race.swift; sourceTree = "<group>"; };
+		2B234A5986CDAE6F4EF2198627EF5F00 /* PrimerSDK.release.xcconfig */ = {isa = PBXFileReference; includeInIndex = 1; lastKnownFileType = text.xcconfig; path = PrimerSDK.release.xcconfig; sourceTree = "<group>"; };
+		2BD1FB788D145C6E8F858DC3B6EFDF8E /* LogEvent.swift */ = {isa = PBXFileReference; includeInIndex = 1; lastKnownFileType = sourcecode.swift; path = LogEvent.swift; sourceTree = "<group>"; };
+		2F05D5787C7CE6159B2BBADA951798CD /* Endpoint.swift */ = {isa = PBXFileReference; includeInIndex = 1; lastKnownFileType = sourcecode.swift; path = Endpoint.swift; sourceTree = "<group>"; };
+		30FEF9867F9904F6F33F326C09544A7D /* PrimerContent.swift */ = {isa = PBXFileReference; includeInIndex = 1; lastKnownFileType = sourcecode.swift; path = PrimerContent.swift; sourceTree = "<group>"; };
+		33605482760FF98341E60B5BB60A7307 /* WrapperProtocols.swift */ = {isa = PBXFileReference; includeInIndex = 1; lastKnownFileType = sourcecode.swift; path = WrapperProtocols.swift; sourceTree = "<group>"; };
+		34811F7F5EE6A4E759FF0BF5AE85B44E /* FormViewModel.swift */ = {isa = PBXFileReference; includeInIndex = 1; lastKnownFileType = sourcecode.swift; path = FormViewModel.swift; sourceTree = "<group>"; };
+		366FE53E24B774A2BE6FDC82860280C7 /* Configuration.swift */ = {isa = PBXFileReference; includeInIndex = 1; lastKnownFileType = sourcecode.swift; path = Configuration.swift; sourceTree = "<group>"; };
+		36CF012184A7E67777E1ED52A3BE765F /* PrimerAPI.swift */ = {isa = PBXFileReference; includeInIndex = 1; lastKnownFileType = sourcecode.swift; path = PrimerAPI.swift; sourceTree = "<group>"; };
 		3780FF276696624E5AD4A629D4CC4AD8 /* Pods-PrimerSDK_Example-umbrella.h */ = {isa = PBXFileReference; includeInIndex = 1; lastKnownFileType = sourcecode.c.h; path = "Pods-PrimerSDK_Example-umbrella.h"; sourceTree = "<group>"; };
-		39C276F7C63299F371DD85C4E93B6CD1 /* OAuthViewController.swift */ = {isa = PBXFileReference; includeInIndex = 1; lastKnownFileType = sourcecode.swift; path = OAuthViewController.swift; sourceTree = "<group>"; };
-		3B25CE905545BB31E3152374285EA2EC /* race.swift */ = {isa = PBXFileReference; includeInIndex = 1; lastKnownFileType = sourcecode.swift; path = race.swift; sourceTree = "<group>"; };
+		37A06324268C68BD66BCF6D733ECDBD6 /* PayPal.swift */ = {isa = PBXFileReference; includeInIndex = 1; lastKnownFileType = sourcecode.swift; path = PayPal.swift; sourceTree = "<group>"; };
+		37C7709E30059484AF196E5BC5FA69E9 /* PaymentMethodTokenizationRequest.swift */ = {isa = PBXFileReference; includeInIndex = 1; lastKnownFileType = sourcecode.swift; path = PaymentMethodTokenizationRequest.swift; sourceTree = "<group>"; };
+		3838ABCAD9DFDE38E928AF6410CB8AB4 /* ClientTokenService.swift */ = {isa = PBXFileReference; includeInIndex = 1; lastKnownFileType = sourcecode.swift; path = ClientTokenService.swift; sourceTree = "<group>"; };
+		38F2B957516DE04E21BAC9C866F2E636 /* Queue.swift */ = {isa = PBXFileReference; includeInIndex = 1; lastKnownFileType = sourcecode.swift; path = Queue.swift; sourceTree = "<group>"; };
+		3A3972BA5A10555EFB7116760525C414 /* PrimerSDK.modulemap */ = {isa = PBXFileReference; includeInIndex = 1; lastKnownFileType = sourcecode.module; path = PrimerSDK.modulemap; sourceTree = "<group>"; };
+		3B96142685E3E21D199AE48416F0C362 /* PrimerError.swift */ = {isa = PBXFileReference; includeInIndex = 1; lastKnownFileType = sourcecode.swift; path = PrimerError.swift; sourceTree = "<group>"; };
 		3C474C1A0DABE2A3F404B63D4D59F30C /* Pods-PrimerSDK_Example.debug.xcconfig */ = {isa = PBXFileReference; includeInIndex = 1; lastKnownFileType = text.xcconfig; path = "Pods-PrimerSDK_Example.debug.xcconfig"; sourceTree = "<group>"; };
-		42AAE8F9A415037BC681AEF6B4B468B9 /* VaultCheckoutViewController+ReloadDelegate.swift */ = {isa = PBXFileReference; includeInIndex = 1; lastKnownFileType = sourcecode.swift; path = "VaultCheckoutViewController+ReloadDelegate.swift"; sourceTree = "<group>"; };
-		43A0A4158B04286F7F4388EFF8269BA3 /* PaymentMethodToken.swift */ = {isa = PBXFileReference; includeInIndex = 1; lastKnownFileType = sourcecode.swift; path = PaymentMethodToken.swift; sourceTree = "<group>"; };
-		43BA75C219C84B5178F44A8F59CB8951 /* PrimerAPIClient+Promises.swift */ = {isa = PBXFileReference; includeInIndex = 1; lastKnownFileType = sourcecode.swift; path = "PrimerAPIClient+Promises.swift"; sourceTree = "<group>"; };
-		46F4FF395618AB996DCA829466BDDABC /* TransitioningDelegate.swift */ = {isa = PBXFileReference; includeInIndex = 1; lastKnownFileType = sourcecode.swift; path = TransitioningDelegate.swift; sourceTree = "<group>"; };
-		47A88AEA161261CAF2B9123158F39E7F /* TokenizationService.swift */ = {isa = PBXFileReference; includeInIndex = 1; lastKnownFileType = sourcecode.swift; path = TokenizationService.swift; sourceTree = "<group>"; };
+		3CD02B0C491A7472ADD4695D428BDB7D /* Guarantee.swift */ = {isa = PBXFileReference; includeInIndex = 1; lastKnownFileType = sourcecode.swift; path = Guarantee.swift; sourceTree = "<group>"; };
+		3E510BB976BFF9B49FD9665A746CF951 /* DateExtension.swift */ = {isa = PBXFileReference; includeInIndex = 1; lastKnownFileType = sourcecode.swift; path = DateExtension.swift; sourceTree = "<group>"; };
+		3EBEDCC875FA7FB834D9413D6216EF12 /* VaultService.swift */ = {isa = PBXFileReference; includeInIndex = 1; lastKnownFileType = sourcecode.swift; path = VaultService.swift; sourceTree = "<group>"; };
+		3EC6F27EA09C29C5307A25BE9C2DE426 /* PaymentMethod.swift */ = {isa = PBXFileReference; includeInIndex = 1; lastKnownFileType = sourcecode.swift; path = PaymentMethod.swift; sourceTree = "<group>"; };
+		3F0880AAC077DC105896AC5033BDADB2 /* DirectDebitMandate.swift */ = {isa = PBXFileReference; includeInIndex = 1; lastKnownFileType = sourcecode.swift; path = DirectDebitMandate.swift; sourceTree = "<group>"; };
+		3F79DB802977A271B3DF848ADA8E0C51 /* Thenable.swift */ = {isa = PBXFileReference; includeInIndex = 1; lastKnownFileType = sourcecode.swift; path = Thenable.swift; sourceTree = "<group>"; };
+		41602522B1E79FE77AA52AF8B840F0CE /* PrimerInternalSessionFlow.swift */ = {isa = PBXFileReference; includeInIndex = 1; lastKnownFileType = sourcecode.swift; path = PrimerInternalSessionFlow.swift; sourceTree = "<group>"; };
+		455C4904BC3EB3446C2178BDBAD8AFFE /* PrimerTheme.swift */ = {isa = PBXFileReference; includeInIndex = 1; lastKnownFileType = sourcecode.swift; path = PrimerTheme.swift; sourceTree = "<group>"; };
+		46D5CC4499FD877227ACACECED54914C /* SuccessMessage.swift */ = {isa = PBXFileReference; includeInIndex = 1; lastKnownFileType = sourcecode.swift; path = SuccessMessage.swift; sourceTree = "<group>"; };
+		482BCAB357F8577582304F21DEB78DA3 /* sv.lproj */ = {isa = PBXFileReference; includeInIndex = 1; path = sv.lproj; sourceTree = "<group>"; };
+		483F07088F6B934A2EA9D6AD7F68FA90 /* Mask.swift */ = {isa = PBXFileReference; includeInIndex = 1; lastKnownFileType = sourcecode.swift; path = Mask.swift; sourceTree = "<group>"; };
 		48627A99264E6679D85F177DBB79DA83 /* Pods-PrimerSDK_Tests-Info.plist */ = {isa = PBXFileReference; includeInIndex = 1; lastKnownFileType = text.plist.xml; path = "Pods-PrimerSDK_Tests-Info.plist"; sourceTree = "<group>"; };
-<<<<<<< HEAD
+		492F7BE574510C3920CC4D094C05C6F8 /* OrderItem.swift */ = {isa = PBXFileReference; includeInIndex = 1; lastKnownFileType = sourcecode.swift; path = OrderItem.swift; sourceTree = "<group>"; };
+		4969B021652D36DCE8B480ADBD8ECD0B /* UIDeviceExtension.swift */ = {isa = PBXFileReference; includeInIndex = 1; lastKnownFileType = sourcecode.swift; path = UIDeviceExtension.swift; sourceTree = "<group>"; };
+		4CE2D1D02283A35FDC26FD565DEE4075 /* FormView.swift */ = {isa = PBXFileReference; includeInIndex = 1; lastKnownFileType = sourcecode.swift; path = FormView.swift; sourceTree = "<group>"; };
 		4D3869E0A461E802A5916AA6523517A4 /* Pods_PrimerSDK_Example.framework */ = {isa = PBXFileReference; explicitFileType = wrapper.framework; includeInIndex = 0; name = Pods_PrimerSDK_Example.framework; path = "Pods-PrimerSDK_Example.framework"; sourceTree = BUILT_PRODUCTS_DIR; };
-		4D97C3D6B402354495BBF3AA8A0D903E /* PaymentMethodComponent.swift */ = {isa = PBXFileReference; includeInIndex = 1; lastKnownFileType = sourcecode.swift; path = PaymentMethodComponent.swift; sourceTree = "<group>"; };
-		4FF517348450890A78A132CCE2211332 /* PrimerScrollView.swift */ = {isa = PBXFileReference; includeInIndex = 1; lastKnownFileType = sourcecode.swift; path = PrimerScrollView.swift; sourceTree = "<group>"; };
-		547FE2298A9EA25599C4CBF5D678C50B /* CardScannerViewController.swift */ = {isa = PBXFileReference; includeInIndex = 1; lastKnownFileType = sourcecode.swift; path = CardScannerViewController.swift; sourceTree = "<group>"; };
-		55107BC327503C85A6F967DC32225001 /* LogEvent.swift */ = {isa = PBXFileReference; includeInIndex = 1; lastKnownFileType = sourcecode.swift; path = LogEvent.swift; sourceTree = "<group>"; };
-		57459432F58CAA4CB2ABC0F8E37539F0 /* Optional+Extensions.swift */ = {isa = PBXFileReference; includeInIndex = 1; lastKnownFileType = sourcecode.swift; path = "Optional+Extensions.swift"; sourceTree = "<group>"; };
-=======
-		4D3869E0A461E802A5916AA6523517A4 /* Pods_PrimerSDK_Example.framework */ = {isa = PBXFileReference; explicitFileType = wrapper.framework; includeInIndex = 0; path = Pods_PrimerSDK_Example.framework; sourceTree = BUILT_PRODUCTS_DIR; };
-		4FA93630CA75D67565B21A609419498F /* PrimerAPIClient+Promises.swift */ = {isa = PBXFileReference; includeInIndex = 1; lastKnownFileType = sourcecode.swift; path = "PrimerAPIClient+Promises.swift"; sourceTree = "<group>"; };
-		4FB31D96A442912D55DD5DDAC4076C54 /* FormView.swift */ = {isa = PBXFileReference; includeInIndex = 1; lastKnownFileType = sourcecode.swift; path = FormView.swift; sourceTree = "<group>"; };
-		5162CDDCEEFFC4882D21471DD9048994 /* ApplePay.swift */ = {isa = PBXFileReference; includeInIndex = 1; lastKnownFileType = sourcecode.swift; path = ApplePay.swift; sourceTree = "<group>"; };
-		5211D00A89D1977431E746C7079A9D70 /* PrimerCardholderNameFieldView.swift */ = {isa = PBXFileReference; includeInIndex = 1; lastKnownFileType = sourcecode.swift; path = PrimerCardholderNameFieldView.swift; sourceTree = "<group>"; };
-		52F0DBA2090FF7960F08D04954671154 /* AppState.swift */ = {isa = PBXFileReference; includeInIndex = 1; lastKnownFileType = sourcecode.swift; path = AppState.swift; sourceTree = "<group>"; };
-		5474587389B9B74D615EEF78DBB72DD3 /* CardButton.swift */ = {isa = PBXFileReference; includeInIndex = 1; lastKnownFileType = sourcecode.swift; path = CardButton.swift; sourceTree = "<group>"; };
-		54DEA69A27D4FDF6B76E45CC6423CEFB /* CancellableCatchable.swift */ = {isa = PBXFileReference; includeInIndex = 1; lastKnownFileType = sourcecode.swift; path = CancellableCatchable.swift; sourceTree = "<group>"; };
-		55D1AEC45EBA3216F596F711E21C6C31 /* TokenizationService.swift */ = {isa = PBXFileReference; includeInIndex = 1; lastKnownFileType = sourcecode.swift; path = TokenizationService.swift; sourceTree = "<group>"; };
-		56FAF43063F721255A02D8A47E5877DA /* OAuthViewModel.swift */ = {isa = PBXFileReference; includeInIndex = 1; lastKnownFileType = sourcecode.swift; path = OAuthViewModel.swift; sourceTree = "<group>"; };
-		582B679CB6ADF50E8DB135A6CB962596 /* Catchable.swift */ = {isa = PBXFileReference; includeInIndex = 1; lastKnownFileType = sourcecode.swift; path = Catchable.swift; sourceTree = "<group>"; };
->>>>>>> 090a3bd3
+		4E6D14F8ED625EEAB3D18177DBB59C9D /* PrimerCardNumberFieldView.swift */ = {isa = PBXFileReference; includeInIndex = 1; lastKnownFileType = sourcecode.swift; path = PrimerCardNumberFieldView.swift; sourceTree = "<group>"; };
+		5110BCAE369735C13AB77D6B8A112A0A /* CustomStringConvertible.swift */ = {isa = PBXFileReference; includeInIndex = 1; lastKnownFileType = sourcecode.swift; path = CustomStringConvertible.swift; sourceTree = "<group>"; };
+		539C247F314EF91781741CFE7673CD2C /* CancellableThenable.swift */ = {isa = PBXFileReference; includeInIndex = 1; lastKnownFileType = sourcecode.swift; path = CancellableThenable.swift; sourceTree = "<group>"; };
+		54B7A6B9787B36E20EC80621F06C217A /* PrimerSDK-umbrella.h */ = {isa = PBXFileReference; includeInIndex = 1; lastKnownFileType = sourcecode.c.h; path = "PrimerSDK-umbrella.h"; sourceTree = "<group>"; };
+		570E1B0A57AA0728BD021ECB8F3AB563 /* README.md */ = {isa = PBXFileReference; includeInIndex = 1; path = README.md; sourceTree = "<group>"; };
 		582FD3213F3E32AF1194EEDF7C3BCD3F /* Pods-PrimerSDK_Example-acknowledgements.plist */ = {isa = PBXFileReference; includeInIndex = 1; lastKnownFileType = text.plist.xml; path = "Pods-PrimerSDK_Example-acknowledgements.plist"; sourceTree = "<group>"; };
-		58B4AA64734290BE576340FBF66F16ED /* StrictRateLimitedDispatcher.swift */ = {isa = PBXFileReference; includeInIndex = 1; lastKnownFileType = sourcecode.swift; path = StrictRateLimitedDispatcher.swift; sourceTree = "<group>"; };
-		58D74BCF932EC3F3E7891F1493B4B854 /* CancellableThenable.swift */ = {isa = PBXFileReference; includeInIndex = 1; lastKnownFileType = sourcecode.swift; path = CancellableThenable.swift; sourceTree = "<group>"; };
-		5993E6ABA84AA0C586DB0AD003851462 /* DirectCheckoutViewModel.swift */ = {isa = PBXFileReference; includeInIndex = 1; lastKnownFileType = sourcecode.swift; path = DirectCheckoutViewModel.swift; sourceTree = "<group>"; };
-		59EDC919463AA211F1898E59E21EDB99 /* PrimerInternalSessionFlow.swift */ = {isa = PBXFileReference; includeInIndex = 1; lastKnownFileType = sourcecode.swift; path = PrimerInternalSessionFlow.swift; sourceTree = "<group>"; };
-		5D7B2F499828FE6274575C69CC4D66AB /* CoreDataDispatcher.swift */ = {isa = PBXFileReference; includeInIndex = 1; lastKnownFileType = sourcecode.swift; path = CoreDataDispatcher.swift; sourceTree = "<group>"; };
-		6059CBDDF3BFE252106DDC8BA2FAC778 /* URLExtension.swift */ = {isa = PBXFileReference; includeInIndex = 1; lastKnownFileType = sourcecode.swift; path = URLExtension.swift; sourceTree = "<group>"; };
-		61D2CF28645F75050323B0E515B78D5D /* CardScannerViewModel.swift */ = {isa = PBXFileReference; includeInIndex = 1; lastKnownFileType = sourcecode.swift; path = CardScannerViewModel.swift; sourceTree = "<group>"; };
-		62DE0CF39EE4DDFE0155B15F756C4887 /* DirectDebitMandate.swift */ = {isa = PBXFileReference; includeInIndex = 1; lastKnownFileType = sourcecode.swift; path = DirectDebitMandate.swift; sourceTree = "<group>"; };
+		58A411330F81FFE86DD9F18A7009F053 /* RecoverWrappers.swift */ = {isa = PBXFileReference; includeInIndex = 1; lastKnownFileType = sourcecode.swift; path = RecoverWrappers.swift; sourceTree = "<group>"; };
+		5B5084DDE6144EF2C425F77740F7A0E9 /* CardNetwork.swift */ = {isa = PBXFileReference; includeInIndex = 1; lastKnownFileType = sourcecode.swift; path = CardNetwork.swift; sourceTree = "<group>"; };
 		639AE4928116FBD4FAE7B3DD6BD21271 /* Pods-PrimerSDK_Tests-acknowledgements.plist */ = {isa = PBXFileReference; includeInIndex = 1; lastKnownFileType = text.plist.xml; path = "Pods-PrimerSDK_Tests-acknowledgements.plist"; sourceTree = "<group>"; };
-<<<<<<< HEAD
-		63E1C4C9B79B339AA56AAF103AEB45D3 /* when.swift */ = {isa = PBXFileReference; includeInIndex = 1; lastKnownFileType = sourcecode.swift; path = when.swift; sourceTree = "<group>"; };
-		64630CB7712E31C367E4ACC6A2033889 /* CustomStringConvertible.swift */ = {isa = PBXFileReference; includeInIndex = 1; lastKnownFileType = sourcecode.swift; path = CustomStringConvertible.swift; sourceTree = "<group>"; };
-		64C75FB7F53951191252BACC51CD5458 /* Dispatcher.swift */ = {isa = PBXFileReference; includeInIndex = 1; lastKnownFileType = sourcecode.swift; path = Dispatcher.swift; sourceTree = "<group>"; };
-		6627372345C8DAE4AB723190322B6127 /* Currency.swift */ = {isa = PBXFileReference; includeInIndex = 1; lastKnownFileType = sourcecode.swift; path = Currency.swift; sourceTree = "<group>"; };
-		686884AABF7F27105885F94A8880D07E /* FormTextFieldType.swift */ = {isa = PBXFileReference; includeInIndex = 1; lastKnownFileType = sourcecode.swift; path = FormTextFieldType.swift; sourceTree = "<group>"; };
-		6A1F2D231690618966EDFF5A509BDF75 /* Endpoint.swift */ = {isa = PBXFileReference; includeInIndex = 1; lastKnownFileType = sourcecode.swift; path = Endpoint.swift; sourceTree = "<group>"; };
-		6B239E0A77B0BF87345B21B2B4F91F81 /* CancellableCatchable.swift */ = {isa = PBXFileReference; includeInIndex = 1; lastKnownFileType = sourcecode.swift; path = CancellableCatchable.swift; sourceTree = "<group>"; };
-		6CCD75CFC40752C7B0A13FEF398F487A /* ErrorViewController.swift */ = {isa = PBXFileReference; includeInIndex = 1; lastKnownFileType = sourcecode.swift; path = ErrorViewController.swift; sourceTree = "<group>"; };
-		6DC00E0A4B5B4B33BA186C9C1191F868 /* FormView.swift */ = {isa = PBXFileReference; includeInIndex = 1; lastKnownFileType = sourcecode.swift; path = FormView.swift; sourceTree = "<group>"; };
+		6480A088606A24F296C93EF01B8E1A87 /* PrimerSDK-prefix.pch */ = {isa = PBXFileReference; includeInIndex = 1; lastKnownFileType = sourcecode.c.h; path = "PrimerSDK-prefix.pch"; sourceTree = "<group>"; };
+		64E01D173371A0D0D9E807710DF500B2 /* FormType.swift */ = {isa = PBXFileReference; includeInIndex = 1; lastKnownFileType = sourcecode.swift; path = FormType.swift; sourceTree = "<group>"; };
+		65C7C9239052B42F2EC3DC1CB2DA091F /* VaultPaymentMethodViewController+ReloadDelegate.swift */ = {isa = PBXFileReference; includeInIndex = 1; lastKnownFileType = sourcecode.swift; path = "VaultPaymentMethodViewController+ReloadDelegate.swift"; sourceTree = "<group>"; };
+		65F24B04104FAAF2CF3D8CA125FAA7D2 /* OAuthViewController.swift */ = {isa = PBXFileReference; includeInIndex = 1; lastKnownFileType = sourcecode.swift; path = OAuthViewController.swift; sourceTree = "<group>"; };
+		6773DBDBD41CC20F88A9BF0D798C36B5 /* Klarna.swift */ = {isa = PBXFileReference; includeInIndex = 1; lastKnownFileType = sourcecode.swift; path = Klarna.swift; sourceTree = "<group>"; };
+		687B96A4A5EC2C15EF18039A0772AF7F /* DependencyInjection.swift */ = {isa = PBXFileReference; includeInIndex = 1; lastKnownFileType = sourcecode.swift; path = DependencyInjection.swift; sourceTree = "<group>"; };
+		6AB594D10CEB7672AAE5ACC613D6AC1D /* CardButton.swift */ = {isa = PBXFileReference; includeInIndex = 1; lastKnownFileType = sourcecode.swift; path = CardButton.swift; sourceTree = "<group>"; };
+		6BD2FFEDDB4EAD00BFA29E82817298A7 /* CancelContext.swift */ = {isa = PBXFileReference; includeInIndex = 1; lastKnownFileType = sourcecode.swift; path = CancelContext.swift; sourceTree = "<group>"; };
+		6C7BD8242CD278C487A453CA961CB44D /* Catchable.swift */ = {isa = PBXFileReference; includeInIndex = 1; lastKnownFileType = sourcecode.swift; path = Catchable.swift; sourceTree = "<group>"; };
+		6D08392313D68239401DADB51C0E338F /* ErrorViewController.swift */ = {isa = PBXFileReference; includeInIndex = 1; lastKnownFileType = sourcecode.swift; path = ErrorViewController.swift; sourceTree = "<group>"; };
+		6DF14FC8862E019E13993B7ECA51000E /* PrimerCVVFieldView.swift */ = {isa = PBXFileReference; includeInIndex = 1; lastKnownFileType = sourcecode.swift; path = PrimerCVVFieldView.swift; sourceTree = "<group>"; };
+		6ECF066F0E3357FD764BFB134236DB0E /* Promise.swift */ = {isa = PBXFileReference; includeInIndex = 1; lastKnownFileType = sourcecode.swift; path = Promise.swift; sourceTree = "<group>"; };
 		6F62EC7E7FE74F53F207CFD74D2416CA /* Pods-PrimerSDK_Example-Info.plist */ = {isa = PBXFileReference; includeInIndex = 1; lastKnownFileType = text.plist.xml; path = "Pods-PrimerSDK_Example-Info.plist"; sourceTree = "<group>"; };
-		70EAE521F2F1A5463EAA1E49A94A7EC3 /* sv.lproj */ = {isa = PBXFileReference; includeInIndex = 1; path = sv.lproj; sourceTree = "<group>"; };
-		71DC45ECD3B93938E7A386071D83EDCC /* ApplePay.swift */ = {isa = PBXFileReference; includeInIndex = 1; lastKnownFileType = sourcecode.swift; path = ApplePay.swift; sourceTree = "<group>"; };
-		727317C8433282C7075249403701FA9A /* FormViewModel.swift */ = {isa = PBXFileReference; includeInIndex = 1; lastKnownFileType = sourcecode.swift; path = FormViewModel.swift; sourceTree = "<group>"; };
+		70EAB311B225AA02CB8AC681F3A5238D /* Parser.swift */ = {isa = PBXFileReference; includeInIndex = 1; lastKnownFileType = sourcecode.swift; path = Parser.swift; sourceTree = "<group>"; };
 		73010CC983E3809BECEE5348DA1BB8C6 /* Foundation.framework */ = {isa = PBXFileReference; lastKnownFileType = wrapper.framework; name = Foundation.framework; path = Platforms/iPhoneOS.platform/Developer/SDKs/iPhoneOS14.0.sdk/System/Library/Frameworks/Foundation.framework; sourceTree = DEVELOPER_DIR; };
-		743BF44A6653B7BF55137080567D5D65 /* Klarna.swift */ = {isa = PBXFileReference; includeInIndex = 1; lastKnownFileType = sourcecode.swift; path = Klarna.swift; sourceTree = "<group>"; };
-		75F09E765AC5E6F97E8998B89094C10B /* ScannerView.swift */ = {isa = PBXFileReference; includeInIndex = 1; lastKnownFileType = sourcecode.swift; path = ScannerView.swift; sourceTree = "<group>"; };
-		783192AC1F72A4AC6034DDB79DEA8EF5 /* PrimerSDK-prefix.pch */ = {isa = PBXFileReference; includeInIndex = 1; lastKnownFileType = sourcecode.c.h; path = "PrimerSDK-prefix.pch"; sourceTree = "<group>"; };
-		783C3B742F27AB37169FBC49E2DDE8D5 /* BundleExtension.swift */ = {isa = PBXFileReference; includeInIndex = 1; lastKnownFileType = sourcecode.swift; path = BundleExtension.swift; sourceTree = "<group>"; };
-		7A39A552D0A15A580106212BE98781E0 /* PrimerSDK.podspec */ = {isa = PBXFileReference; explicitFileType = text.script.ruby; includeInIndex = 1; indentWidth = 2; lastKnownFileType = text; path = PrimerSDK.podspec; sourceTree = "<group>"; tabWidth = 2; xcLanguageSpecificationIdentifier = xcode.lang.ruby; };
-		7E07F48F7CF1A9C5D36E878FFCAA8639 /* PresentationController.swift */ = {isa = PBXFileReference; includeInIndex = 1; lastKnownFileType = sourcecode.swift; path = PresentationController.swift; sourceTree = "<group>"; };
-		816E6968621CA17D82BB4EBF79661911 /* PrimerTextField.swift */ = {isa = PBXFileReference; includeInIndex = 1; lastKnownFileType = sourcecode.swift; path = PrimerTextField.swift; sourceTree = "<group>"; };
-		83D8A57B82FB668BDA4803A2917CC8B4 /* RecoverWrappers.swift */ = {isa = PBXFileReference; includeInIndex = 1; lastKnownFileType = sourcecode.swift; path = RecoverWrappers.swift; sourceTree = "<group>"; };
-		83E96ACD53290643736C5BC01ED4B02B /* ApplePayService.swift */ = {isa = PBXFileReference; includeInIndex = 1; lastKnownFileType = sourcecode.swift; path = ApplePayService.swift; sourceTree = "<group>"; };
-		85AE9B8F50859A6D23517B57B48040A1 /* DateExtension.swift */ = {isa = PBXFileReference; includeInIndex = 1; lastKnownFileType = sourcecode.swift; path = DateExtension.swift; sourceTree = "<group>"; };
-		86B2444B5CC52059E9D6B3A5CA4B037D /* WrapperProtocols.swift */ = {isa = PBXFileReference; includeInIndex = 1; lastKnownFileType = sourcecode.swift; path = WrapperProtocols.swift; sourceTree = "<group>"; };
-		87F5DD0F17ADF3754C3345AF84205BA1 /* ConfirmMandateViewController.swift */ = {isa = PBXFileReference; includeInIndex = 1; lastKnownFileType = sourcecode.swift; path = ConfirmMandateViewController.swift; sourceTree = "<group>"; };
-		894E82ACF34368975F15BCAD661CA70F /* CancelContext.swift */ = {isa = PBXFileReference; includeInIndex = 1; lastKnownFileType = sourcecode.swift; path = CancelContext.swift; sourceTree = "<group>"; };
-		8A3913834E6B0942D87CA71B0CAF2565 /* CatchWrappers.swift */ = {isa = PBXFileReference; includeInIndex = 1; lastKnownFileType = sourcecode.swift; path = CatchWrappers.swift; sourceTree = "<group>"; };
-		8A54BCE07693E7C291174383786045B8 /* UserDefaultsExtension.swift */ = {isa = PBXFileReference; includeInIndex = 1; lastKnownFileType = sourcecode.swift; path = UserDefaultsExtension.swift; sourceTree = "<group>"; };
-		8BDA3C7C9F9701606A600CCF13E225C5 /* PaymentMethodConfigService.swift */ = {isa = PBXFileReference; includeInIndex = 1; lastKnownFileType = sourcecode.swift; path = PaymentMethodConfigService.swift; sourceTree = "<group>"; };
-		8E5B064F0A0E8DA6246047BB3BE917AC /* OrderItem.swift */ = {isa = PBXFileReference; includeInIndex = 1; lastKnownFileType = sourcecode.swift; path = OrderItem.swift; sourceTree = "<group>"; };
-		90DBF91D9FF7698E17F385CB6CF69CAD /* ClientTokenService.swift */ = {isa = PBXFileReference; includeInIndex = 1; lastKnownFileType = sourcecode.swift; path = ClientTokenService.swift; sourceTree = "<group>"; };
-		91EF529FDE4E703A93FE824E0E230EF9 /* OAuthViewModel.swift */ = {isa = PBXFileReference; includeInIndex = 1; lastKnownFileType = sourcecode.swift; path = OAuthViewModel.swift; sourceTree = "<group>"; };
-		9362EF250399F7D0C2A98BA6313FC0DB /* VaultService.swift */ = {isa = PBXFileReference; includeInIndex = 1; lastKnownFileType = sourcecode.swift; path = VaultService.swift; sourceTree = "<group>"; };
-		956459561EF09516207F59286FF36044 /* Queue.swift */ = {isa = PBXFileReference; includeInIndex = 1; lastKnownFileType = sourcecode.swift; path = Queue.swift; sourceTree = "<group>"; };
-		98B853FF110EBB09D5B29861FB5D8B68 /* VaultCheckoutView.swift */ = {isa = PBXFileReference; includeInIndex = 1; lastKnownFileType = sourcecode.swift; path = VaultCheckoutView.swift; sourceTree = "<group>"; };
+		75D62FE7223CD972605B2FC8E30935B8 /* when.swift */ = {isa = PBXFileReference; includeInIndex = 1; lastKnownFileType = sourcecode.swift; path = when.swift; sourceTree = "<group>"; };
+		7A2658DC009E30EB677218E1E68894CB /* CardScannerViewController.swift */ = {isa = PBXFileReference; includeInIndex = 1; lastKnownFileType = sourcecode.swift; path = CardScannerViewController.swift; sourceTree = "<group>"; };
+		7A4C84CBC8767D175B0A6C840BCFED40 /* EnsureWrappers.swift */ = {isa = PBXFileReference; includeInIndex = 1; lastKnownFileType = sourcecode.swift; path = EnsureWrappers.swift; sourceTree = "<group>"; };
+		7A4F9B622777D779D068DD7ECECB783E /* TokenizationService.swift */ = {isa = PBXFileReference; includeInIndex = 1; lastKnownFileType = sourcecode.swift; path = TokenizationService.swift; sourceTree = "<group>"; };
+		7B38E5AA5C69E36A73AE49490DE42B62 /* Dispatcher.swift */ = {isa = PBXFileReference; includeInIndex = 1; lastKnownFileType = sourcecode.swift; path = Dispatcher.swift; sourceTree = "<group>"; };
+		7BBD65F562C954481F78355187B3F977 /* Icons.xcassets */ = {isa = PBXFileReference; includeInIndex = 1; lastKnownFileType = folder.assetcatalog; name = Icons.xcassets; path = Sources/PrimerSDK/Resources/Icons.xcassets; sourceTree = "<group>"; };
+		7BEB9685EC4FF712ED824143F2EFD43D /* ExternalViewModel.swift */ = {isa = PBXFileReference; includeInIndex = 1; lastKnownFileType = sourcecode.swift; path = ExternalViewModel.swift; sourceTree = "<group>"; };
+		7C5F80DC78703DFD5C5ABC9300C6E9F9 /* CardComponentsManager.swift */ = {isa = PBXFileReference; includeInIndex = 1; lastKnownFileType = sourcecode.swift; path = CardComponentsManager.swift; sourceTree = "<group>"; };
+		7EF6602961AD042B7C9A72F8D92CA136 /* VaultCheckoutView.swift */ = {isa = PBXFileReference; includeInIndex = 1; lastKnownFileType = sourcecode.swift; path = VaultCheckoutView.swift; sourceTree = "<group>"; };
+		8087E731E68A479A914A510BED82AE07 /* CountryCode.swift */ = {isa = PBXFileReference; includeInIndex = 1; lastKnownFileType = sourcecode.swift; path = CountryCode.swift; sourceTree = "<group>"; };
+		87936D08A64D209E421B723513439BC1 /* hang.swift */ = {isa = PBXFileReference; includeInIndex = 1; lastKnownFileType = sourcecode.swift; path = hang.swift; sourceTree = "<group>"; };
+		88E1B6A093974C9B4ABAD83344499DA6 /* PrimerSettings.swift */ = {isa = PBXFileReference; includeInIndex = 1; lastKnownFileType = sourcecode.swift; path = PrimerSettings.swift; sourceTree = "<group>"; };
+		892AB5DA71AD7417E621981018A90525 /* PayPalService.swift */ = {isa = PBXFileReference; includeInIndex = 1; lastKnownFileType = sourcecode.swift; path = PayPalService.swift; sourceTree = "<group>"; };
+		8A330D88B52AC1945CB3D4C50B9F38AB /* ThenableWrappers.swift */ = {isa = PBXFileReference; includeInIndex = 1; lastKnownFileType = sourcecode.swift; path = ThenableWrappers.swift; sourceTree = "<group>"; };
+		8A49E81D430CB17377D0401B43C8FF8B /* VaultCheckoutViewController+ReloadDelegate.swift */ = {isa = PBXFileReference; includeInIndex = 1; lastKnownFileType = sourcecode.swift; path = "VaultCheckoutViewController+ReloadDelegate.swift"; sourceTree = "<group>"; };
+		8AB069823232FC63A6E0F13B64258405 /* PrimerTextField.swift */ = {isa = PBXFileReference; includeInIndex = 1; lastKnownFileType = sourcecode.swift; path = PrimerTextField.swift; sourceTree = "<group>"; };
+		8AFC44E1E9AD1CC23E9A6AEB3E10520B /* CatchWrappers.swift */ = {isa = PBXFileReference; includeInIndex = 1; lastKnownFileType = sourcecode.swift; path = CatchWrappers.swift; sourceTree = "<group>"; };
+		8D597577BFED20DD019A109A17802D2C /* PrimerSDK.podspec */ = {isa = PBXFileReference; explicitFileType = text.script.ruby; includeInIndex = 1; indentWidth = 2; lastKnownFileType = text; path = PrimerSDK.podspec; sourceTree = "<group>"; tabWidth = 2; xcLanguageSpecificationIdentifier = xcode.lang.ruby; };
+		8E2161E3F3A0D615B4AE57CC3A1A893D /* CardScannerViewModel.swift */ = {isa = PBXFileReference; includeInIndex = 1; lastKnownFileType = sourcecode.swift; path = CardScannerViewModel.swift; sourceTree = "<group>"; };
+		900DB97888E9D42FBF604D2DCBB892A5 /* PaymentMethodToken.swift */ = {isa = PBXFileReference; includeInIndex = 1; lastKnownFileType = sourcecode.swift; path = PaymentMethodToken.swift; sourceTree = "<group>"; };
+		9011D073D2AF5CFDAA7AFCE8950B92C9 /* Box.swift */ = {isa = PBXFileReference; includeInIndex = 1; lastKnownFileType = sourcecode.swift; path = Box.swift; sourceTree = "<group>"; };
+		9430EC7E57F0D3860EA0C9AE790CC3B0 /* CancellablePromise.swift */ = {isa = PBXFileReference; includeInIndex = 1; lastKnownFileType = sourcecode.swift; path = CancellablePromise.swift; sourceTree = "<group>"; };
+		94359EB0FA45AB00A3452AFFF651E4B8 /* JSONParser.swift */ = {isa = PBXFileReference; includeInIndex = 1; lastKnownFileType = sourcecode.swift; path = JSONParser.swift; sourceTree = "<group>"; };
+		952BCAEB94383C635DB65F874C83F267 /* CoreDataDispatcher.swift */ = {isa = PBXFileReference; includeInIndex = 1; lastKnownFileType = sourcecode.swift; path = CoreDataDispatcher.swift; sourceTree = "<group>"; };
+		9664BB0D43986839098302899C2635C1 /* VaultCheckoutViewModel.swift */ = {isa = PBXFileReference; includeInIndex = 1; lastKnownFileType = sourcecode.swift; path = VaultCheckoutViewModel.swift; sourceTree = "<group>"; };
+		98986AEBC6B084A588667097DD03C645 /* AppState.swift */ = {isa = PBXFileReference; includeInIndex = 1; lastKnownFileType = sourcecode.swift; path = AppState.swift; sourceTree = "<group>"; };
+		9946C26D62A08CA7AD14DFFCE291AA51 /* OAuthViewModel.swift */ = {isa = PBXFileReference; includeInIndex = 1; lastKnownFileType = sourcecode.swift; path = OAuthViewModel.swift; sourceTree = "<group>"; };
+		99A0039C7446E3BF90C4FFBB2A1CD68A /* PrimerAPIClient.swift */ = {isa = PBXFileReference; includeInIndex = 1; lastKnownFileType = sourcecode.swift; path = PrimerAPIClient.swift; sourceTree = "<group>"; };
+		9AAB19D10B05B0B6A54EEB222315EEE4 /* RootViewController.swift */ = {isa = PBXFileReference; includeInIndex = 1; lastKnownFileType = sourcecode.swift; path = RootViewController.swift; sourceTree = "<group>"; };
+		9B88D404965CEEE38DDB0531A4FE148F /* RateLimitedDispatcher.swift */ = {isa = PBXFileReference; includeInIndex = 1; lastKnownFileType = sourcecode.swift; path = RateLimitedDispatcher.swift; sourceTree = "<group>"; };
+		9BFB9A74F24B72709759658BA719FC2B /* PrimerTableViewCell.swift */ = {isa = PBXFileReference; includeInIndex = 1; lastKnownFileType = sourcecode.swift; path = PrimerTableViewCell.swift; sourceTree = "<group>"; };
+		9D5293FFDCC27A58F1E26ADD81843CCE /* Optional+Extensions.swift */ = {isa = PBXFileReference; includeInIndex = 1; lastKnownFileType = sourcecode.swift; path = "Optional+Extensions.swift"; sourceTree = "<group>"; };
 		9D940727FF8FB9C785EB98E56350EF41 /* Podfile */ = {isa = PBXFileReference; explicitFileType = text.script.ruby; includeInIndex = 1; indentWidth = 2; lastKnownFileType = text; name = Podfile; path = ../Podfile; sourceTree = SOURCE_ROOT; tabWidth = 2; xcLanguageSpecificationIdentifier = xcode.lang.ruby; };
-		9ED40E18BB86D5B32B9ECCEB77DE7EFC /* PrimerAPI.swift */ = {isa = PBXFileReference; includeInIndex = 1; lastKnownFileType = sourcecode.swift; path = PrimerAPI.swift; sourceTree = "<group>"; };
-		A26C8FCCE96D20B9A5D420F49F9AFC46 /* PaymentMethodTokenizationRequest.swift */ = {isa = PBXFileReference; includeInIndex = 1; lastKnownFileType = sourcecode.swift; path = PaymentMethodTokenizationRequest.swift; sourceTree = "<group>"; };
-		A2AB1CD9892589FA055BD07FD4619223 /* Promise.swift */ = {isa = PBXFileReference; includeInIndex = 1; lastKnownFileType = sourcecode.swift; path = Promise.swift; sourceTree = "<group>"; };
-		A47C49F0F13FA7A012B84D3B8A2D62FF /* StringExtension.swift */ = {isa = PBXFileReference; includeInIndex = 1; lastKnownFileType = sourcecode.swift; path = StringExtension.swift; sourceTree = "<group>"; };
+		9DA92BAB61ECA15F1FD33193FED7CD10 /* PaymentNetwork.swift */ = {isa = PBXFileReference; includeInIndex = 1; lastKnownFileType = sourcecode.swift; path = PaymentNetwork.swift; sourceTree = "<group>"; };
+		9E4BE4F874B7F78999327F1EE42F43C3 /* UXMode.swift */ = {isa = PBXFileReference; includeInIndex = 1; lastKnownFileType = sourcecode.swift; path = UXMode.swift; sourceTree = "<group>"; };
+		9FF7DFF4FA432629C766AC10D4EFCBBF /* firstly.swift */ = {isa = PBXFileReference; includeInIndex = 1; lastKnownFileType = sourcecode.swift; path = firstly.swift; sourceTree = "<group>"; };
+		A04990710B7C42B5848F6EE2D22F5E21 /* Error.swift */ = {isa = PBXFileReference; includeInIndex = 1; lastKnownFileType = sourcecode.swift; path = Error.swift; sourceTree = "<group>"; };
+		A2FDD0E983A241F368683C16397931CA /* StringExtension.swift */ = {isa = PBXFileReference; includeInIndex = 1; lastKnownFileType = sourcecode.swift; path = StringExtension.swift; sourceTree = "<group>"; };
+		A4D0E74DC707408AD3B42AFDCE719F18 /* PresentationController.swift */ = {isa = PBXFileReference; includeInIndex = 1; lastKnownFileType = sourcecode.swift; path = PresentationController.swift; sourceTree = "<group>"; };
 		A4E7B1C752F38C22267D301DD5A364DF /* Pods-PrimerSDK_Tests-acknowledgements.markdown */ = {isa = PBXFileReference; includeInIndex = 1; lastKnownFileType = text; path = "Pods-PrimerSDK_Tests-acknowledgements.markdown"; sourceTree = "<group>"; };
-		A59D0A1456941E893BED4EBC55E7820E /* Configuration.swift */ = {isa = PBXFileReference; includeInIndex = 1; lastKnownFileType = sourcecode.swift; path = Configuration.swift; sourceTree = "<group>"; };
+		A5A8611F6B57E6A7A42A931A5FF3D8BF /* ApplePayService.swift */ = {isa = PBXFileReference; includeInIndex = 1; lastKnownFileType = sourcecode.swift; path = ApplePayService.swift; sourceTree = "<group>"; };
+		A5C4E06D7D163CE66BEFABF9EA6636F3 /* VaultPaymentMethodView.swift */ = {isa = PBXFileReference; includeInIndex = 1; lastKnownFileType = sourcecode.swift; path = VaultPaymentMethodView.swift; sourceTree = "<group>"; };
 		A8B3BC107C2BDC3C03D961866F721265 /* PrimerResources.bundle */ = {isa = PBXFileReference; explicitFileType = wrapper.cfbundle; includeInIndex = 0; name = PrimerResources.bundle; path = "PrimerSDK-PrimerResources.bundle"; sourceTree = BUILT_PRODUCTS_DIR; };
-		A9B66B6A1CD4EEA79A2029417A3A87F2 /* Parser.swift */ = {isa = PBXFileReference; includeInIndex = 1; lastKnownFileType = sourcecode.swift; path = Parser.swift; sourceTree = "<group>"; };
 		AA80C9C550CB6B8B521015719AA66526 /* Pods-PrimerSDK_Example.modulemap */ = {isa = PBXFileReference; includeInIndex = 1; lastKnownFileType = sourcecode.module; path = "Pods-PrimerSDK_Example.modulemap"; sourceTree = "<group>"; };
-		AC9A1144A815F4E55AC0FA31A0F22643 /* Primer.swift */ = {isa = PBXFileReference; includeInIndex = 1; lastKnownFileType = sourcecode.swift; path = Primer.swift; sourceTree = "<group>"; };
-		ADCAD4CA9173D9E9F636D524F460F791 /* Guarantee.swift */ = {isa = PBXFileReference; includeInIndex = 1; lastKnownFileType = sourcecode.swift; path = Guarantee.swift; sourceTree = "<group>"; };
-		ADEE62528C38A7EDA51BAAD258A63B18 /* SequenceWrappers.swift */ = {isa = PBXFileReference; includeInIndex = 1; lastKnownFileType = sourcecode.swift; path = SequenceWrappers.swift; sourceTree = "<group>"; };
-		AE1AD4FA17FFE77CCA73DCE88EACC24C /* PrimerSettings.swift */ = {isa = PBXFileReference; includeInIndex = 1; lastKnownFileType = sourcecode.swift; path = PrimerSettings.swift; sourceTree = "<group>"; };
-		AE292E57BF994CB424871D4A18664DC4 /* RootViewController+Router.swift */ = {isa = PBXFileReference; includeInIndex = 1; lastKnownFileType = sourcecode.swift; path = "RootViewController+Router.swift"; sourceTree = "<group>"; };
-		AF5EE4BD647151CA2BA8E15B6C1B03CB /* RateLimitedDispatcherBase.swift */ = {isa = PBXFileReference; includeInIndex = 1; lastKnownFileType = sourcecode.swift; path = RateLimitedDispatcherBase.swift; sourceTree = "<group>"; };
-		B0783A43D2AFBE179CFEE15CA2062532 /* PrimerTheme.swift */ = {isa = PBXFileReference; includeInIndex = 1; lastKnownFileType = sourcecode.swift; path = PrimerTheme.swift; sourceTree = "<group>"; };
-		B08BB39232275D60E7F156339D347C42 /* VaultCheckoutViewModel.swift */ = {isa = PBXFileReference; includeInIndex = 1; lastKnownFileType = sourcecode.swift; path = VaultCheckoutViewModel.swift; sourceTree = "<group>"; };
-		B0E5C7A5E4E99944F13E735A436FDB68 /* PrimerSDK.debug.xcconfig */ = {isa = PBXFileReference; includeInIndex = 1; lastKnownFileType = text.xcconfig; path = PrimerSDK.debug.xcconfig; sourceTree = "<group>"; };
-		B1E26A13A6E8B4BA943D08A511EEE5C0 /* Icons.xcassets */ = {isa = PBXFileReference; includeInIndex = 1; lastKnownFileType = folder.assetcatalog; name = Icons.xcassets; path = Sources/PrimerSDK/Resources/Icons.xcassets; sourceTree = "<group>"; };
+		AD7F0464EFA83E767A5D9F34C55D0DFB /* PrimerViewController.swift */ = {isa = PBXFileReference; includeInIndex = 1; lastKnownFileType = sourcecode.swift; path = PrimerViewController.swift; sourceTree = "<group>"; };
+		AE7BC91A0EE419A4FF931A5B2806CD32 /* GuaranteeWrappers.swift */ = {isa = PBXFileReference; includeInIndex = 1; lastKnownFileType = sourcecode.swift; path = GuaranteeWrappers.swift; sourceTree = "<group>"; };
+		AE9135B053B1C35D908CBEE3DB2249F8 /* PrimerAPIClient+Promises.swift */ = {isa = PBXFileReference; includeInIndex = 1; lastKnownFileType = sourcecode.swift; path = "PrimerAPIClient+Promises.swift"; sourceTree = "<group>"; };
+		B24C25F52535DDE0AE9DCD48A838A0FF /* LICENSE */ = {isa = PBXFileReference; includeInIndex = 1; path = LICENSE; sourceTree = "<group>"; };
 		B429083200B13F604ED3C87DFFC0C016 /* Pods-PrimerSDK_Tests.modulemap */ = {isa = PBXFileReference; includeInIndex = 1; lastKnownFileType = sourcecode.module; path = "Pods-PrimerSDK_Tests.modulemap"; sourceTree = "<group>"; };
-		B57168AABF27FAE96B342BE22D347BC9 /* Error.swift */ = {isa = PBXFileReference; includeInIndex = 1; lastKnownFileType = sourcecode.swift; path = Error.swift; sourceTree = "<group>"; };
-		B5E3EC6E2A8E4BA18126B89D41C69DBE /* VaultPaymentMethodViewModel.swift */ = {isa = PBXFileReference; includeInIndex = 1; lastKnownFileType = sourcecode.swift; path = VaultPaymentMethodViewModel.swift; sourceTree = "<group>"; };
-		B7CE8DB0E72BDA587D30865E40A169D7 /* PaymentMethodConfig.swift */ = {isa = PBXFileReference; includeInIndex = 1; lastKnownFileType = sourcecode.swift; path = PaymentMethodConfig.swift; sourceTree = "<group>"; };
-		B83B489091B794A1B555338C4CC87340 /* ConfirmMandateViewModel.swift */ = {isa = PBXFileReference; includeInIndex = 1; lastKnownFileType = sourcecode.swift; path = ConfirmMandateViewModel.swift; sourceTree = "<group>"; };
-		B9EBEE8F71154763DDC0192609372EA9 /* AlertController.swift */ = {isa = PBXFileReference; includeInIndex = 1; lastKnownFileType = sourcecode.swift; path = AlertController.swift; sourceTree = "<group>"; };
-		BC75483B85078F9A57D130CD74DDDE7D /* SuccessViewController.swift */ = {isa = PBXFileReference; includeInIndex = 1; lastKnownFileType = sourcecode.swift; path = SuccessViewController.swift; sourceTree = "<group>"; };
-		BD1E13BBAA99656F23A6EF407F18F098 /* ReloadDelegate.swift */ = {isa = PBXFileReference; includeInIndex = 1; lastKnownFileType = sourcecode.swift; path = ReloadDelegate.swift; sourceTree = "<group>"; };
-		BF5A41726F9330853044C9D54E910596 /* PrimerSDK.release.xcconfig */ = {isa = PBXFileReference; includeInIndex = 1; lastKnownFileType = text.xcconfig; path = PrimerSDK.release.xcconfig; sourceTree = "<group>"; };
-		C41CE102B78D32599DC2D51FF22A4E61 /* WebViewController.swift */ = {isa = PBXFileReference; includeInIndex = 1; lastKnownFileType = sourcecode.swift; path = WebViewController.swift; sourceTree = "<group>"; };
-		C797E2EBBB9FD494E030A4DA2F136E39 /* DirectDebitService.swift */ = {isa = PBXFileReference; includeInIndex = 1; lastKnownFileType = sourcecode.swift; path = DirectDebitService.swift; sourceTree = "<group>"; };
-		CE41758BABCDBF8E4C1A51216EB96DF6 /* ExternalViewModel.swift */ = {isa = PBXFileReference; includeInIndex = 1; lastKnownFileType = sourcecode.swift; path = ExternalViewModel.swift; sourceTree = "<group>"; };
-		CF2A31C3A1C0853499FD8890B4905A4A /* Catchable.swift */ = {isa = PBXFileReference; includeInIndex = 1; lastKnownFileType = sourcecode.swift; path = Catchable.swift; sourceTree = "<group>"; };
-		D11F484BFC181C73DEBA75100C5E0979 /* PrimerViewController.swift */ = {isa = PBXFileReference; includeInIndex = 1; lastKnownFileType = sourcecode.swift; path = PrimerViewController.swift; sourceTree = "<group>"; };
-=======
-		64B10902754219DE09583B07968EA316 /* CancellablePromise.swift */ = {isa = PBXFileReference; includeInIndex = 1; lastKnownFileType = sourcecode.swift; path = CancellablePromise.swift; sourceTree = "<group>"; };
-		64DCC26CE2BDD510F86686E4EB5B65E9 /* en.lproj */ = {isa = PBXFileReference; includeInIndex = 1; lastKnownFileType = folder; path = en.lproj; sourceTree = "<group>"; };
-		653E4B2B79D61BBABE5D1F368A26C3B3 /* Route.swift */ = {isa = PBXFileReference; includeInIndex = 1; lastKnownFileType = sourcecode.swift; path = Route.swift; sourceTree = "<group>"; };
-		6584D66C10AC060119D4D1B660C23C7F /* LogEvent.swift */ = {isa = PBXFileReference; includeInIndex = 1; lastKnownFileType = sourcecode.swift; path = LogEvent.swift; sourceTree = "<group>"; };
-		66F499FAA78D14B845AED98C3490955A /* AlertController.swift */ = {isa = PBXFileReference; includeInIndex = 1; lastKnownFileType = sourcecode.swift; path = AlertController.swift; sourceTree = "<group>"; };
-		69AB10BECF32A13DB6E8C7E1DBE26A50 /* URLSessionStack.swift */ = {isa = PBXFileReference; includeInIndex = 1; lastKnownFileType = sourcecode.swift; path = URLSessionStack.swift; sourceTree = "<group>"; };
-		6B04C19BB5D2E97F407F3E286C787FDE /* PrimerScrollView.swift */ = {isa = PBXFileReference; includeInIndex = 1; lastKnownFileType = sourcecode.swift; path = PrimerScrollView.swift; sourceTree = "<group>"; };
-		6DFE45CE693DEB6FAF1798EE1B8E1E00 /* Box.swift */ = {isa = PBXFileReference; includeInIndex = 1; lastKnownFileType = sourcecode.swift; path = Box.swift; sourceTree = "<group>"; };
-		6E3C9849CE45A0BCB0ABE6FE3D226B29 /* PrimerTextFieldView.swift */ = {isa = PBXFileReference; includeInIndex = 1; lastKnownFileType = sourcecode.swift; path = PrimerTextFieldView.swift; sourceTree = "<group>"; };
-		6E4B19CD4204026D0CF733CC63F363D5 /* URLExtension.swift */ = {isa = PBXFileReference; includeInIndex = 1; lastKnownFileType = sourcecode.swift; path = URLExtension.swift; sourceTree = "<group>"; };
-		6F62EC7E7FE74F53F207CFD74D2416CA /* Pods-PrimerSDK_Example-Info.plist */ = {isa = PBXFileReference; includeInIndex = 1; lastKnownFileType = text.plist.xml; path = "Pods-PrimerSDK_Example-Info.plist"; sourceTree = "<group>"; };
-		6FFFCC5EB7DF4DC42EE0006D18A8848F /* Promise.swift */ = {isa = PBXFileReference; includeInIndex = 1; lastKnownFileType = sourcecode.swift; path = Promise.swift; sourceTree = "<group>"; };
-		715D550DBCA4B6014396AD9F73C013F2 /* DateExtension.swift */ = {isa = PBXFileReference; includeInIndex = 1; lastKnownFileType = sourcecode.swift; path = DateExtension.swift; sourceTree = "<group>"; };
-		71965223A02A9E51A2A17C286C0DE073 /* sv.lproj */ = {isa = PBXFileReference; includeInIndex = 1; lastKnownFileType = folder; path = sv.lproj; sourceTree = "<group>"; };
-		72CB71D9E5D9DEF91E8642CF6C7C51BD /* PrimerTextFieldView.xib */ = {isa = PBXFileReference; includeInIndex = 1; lastKnownFileType = file.xib; path = PrimerTextFieldView.xib; sourceTree = "<group>"; };
-		72D7D2D861DDD0AEC120B9AA13FFD91D /* Currency.swift */ = {isa = PBXFileReference; includeInIndex = 1; lastKnownFileType = sourcecode.swift; path = Currency.swift; sourceTree = "<group>"; };
-		73010CC983E3809BECEE5348DA1BB8C6 /* Foundation.framework */ = {isa = PBXFileReference; lastKnownFileType = wrapper.framework; name = Foundation.framework; path = Platforms/iPhoneOS.platform/Developer/SDKs/iPhoneOS14.0.sdk/System/Library/Frameworks/Foundation.framework; sourceTree = DEVELOPER_DIR; };
-		7337ABFEDE9BC716B5E02DA2AE290110 /* Klarna.swift */ = {isa = PBXFileReference; includeInIndex = 1; lastKnownFileType = sourcecode.swift; path = Klarna.swift; sourceTree = "<group>"; };
-		747C8C7F9124F3E3A4A096DD7C69E945 /* Thenable.swift */ = {isa = PBXFileReference; includeInIndex = 1; lastKnownFileType = sourcecode.swift; path = Thenable.swift; sourceTree = "<group>"; };
-		7663B9207C361DA438105AA09FD4A8A3 /* CountryCode.swift */ = {isa = PBXFileReference; includeInIndex = 1; lastKnownFileType = sourcecode.swift; path = CountryCode.swift; sourceTree = "<group>"; };
-		7667481EE2543B488CE58B72F671F890 /* ThenableWrappers.swift */ = {isa = PBXFileReference; includeInIndex = 1; lastKnownFileType = sourcecode.swift; path = ThenableWrappers.swift; sourceTree = "<group>"; };
-		76FCC705B138B871B27952343CF7777C /* PrimerAPIClient.swift */ = {isa = PBXFileReference; includeInIndex = 1; lastKnownFileType = sourcecode.swift; path = PrimerAPIClient.swift; sourceTree = "<group>"; };
-		7BE21642762517C38E45C72FC90A1A80 /* RecoverWrappers.swift */ = {isa = PBXFileReference; includeInIndex = 1; lastKnownFileType = sourcecode.swift; path = RecoverWrappers.swift; sourceTree = "<group>"; };
-		7D009CF51EC4E9C877AFEE2440FB92B1 /* PrimerTheme.swift */ = {isa = PBXFileReference; includeInIndex = 1; lastKnownFileType = sourcecode.swift; path = PrimerTheme.swift; sourceTree = "<group>"; };
-		7E601B6FF866B9896B0A642F3596AC22 /* PrimerExpiryDateFieldView.swift */ = {isa = PBXFileReference; includeInIndex = 1; lastKnownFileType = sourcecode.swift; path = PrimerExpiryDateFieldView.swift; sourceTree = "<group>"; };
-		8054B5C4C9B8E00CA3EADE5B8AF75009 /* ErrorHandler.swift */ = {isa = PBXFileReference; includeInIndex = 1; lastKnownFileType = sourcecode.swift; path = ErrorHandler.swift; sourceTree = "<group>"; };
-		80D93D2461BEA9C62616B74888702D2C /* PaymentNetwork.swift */ = {isa = PBXFileReference; includeInIndex = 1; lastKnownFileType = sourcecode.swift; path = PaymentNetwork.swift; sourceTree = "<group>"; };
-		81514A849CB79D061389790F30892E19 /* Logger.swift */ = {isa = PBXFileReference; includeInIndex = 1; lastKnownFileType = sourcecode.swift; path = Logger.swift; sourceTree = "<group>"; };
-		81A1A4D1EBB7172AAE1065ACD763F5ED /* PrimerSDK-dummy.m */ = {isa = PBXFileReference; includeInIndex = 1; lastKnownFileType = sourcecode.c.objc; path = "PrimerSDK-dummy.m"; sourceTree = "<group>"; };
-		864669B3B3FE2B09B256B1A245F1D970 /* RateLimitedDispatcher.swift */ = {isa = PBXFileReference; includeInIndex = 1; lastKnownFileType = sourcecode.swift; path = RateLimitedDispatcher.swift; sourceTree = "<group>"; };
-		8649343EEAC7B65B1026281A3CA268BA /* OrderItem.swift */ = {isa = PBXFileReference; includeInIndex = 1; lastKnownFileType = sourcecode.swift; path = OrderItem.swift; sourceTree = "<group>"; };
-		885D69A1810AAD5EF896F8EF57BE8AF9 /* VaultPaymentMethodViewModel.swift */ = {isa = PBXFileReference; includeInIndex = 1; lastKnownFileType = sourcecode.swift; path = VaultPaymentMethodViewModel.swift; sourceTree = "<group>"; };
-		8A62D5F23A5DB98564314E80B36BCF10 /* CardNetwork.swift */ = {isa = PBXFileReference; includeInIndex = 1; lastKnownFileType = sourcecode.swift; path = CardNetwork.swift; sourceTree = "<group>"; };
-		8AC95A335CF6F1FA77920616930AF9D5 /* KlarnaService.swift */ = {isa = PBXFileReference; includeInIndex = 1; lastKnownFileType = sourcecode.swift; path = KlarnaService.swift; sourceTree = "<group>"; };
-		915A389E48327923277B9D13ADC68002 /* Queue.swift */ = {isa = PBXFileReference; includeInIndex = 1; lastKnownFileType = sourcecode.swift; path = Queue.swift; sourceTree = "<group>"; };
-		929373F653E662C666B566C02FD6FBD9 /* ClientTokenService.swift */ = {isa = PBXFileReference; includeInIndex = 1; lastKnownFileType = sourcecode.swift; path = ClientTokenService.swift; sourceTree = "<group>"; };
-		997D4D411CAC3357DB776D83F36DCC54 /* VaultCheckoutViewModel.swift */ = {isa = PBXFileReference; includeInIndex = 1; lastKnownFileType = sourcecode.swift; path = VaultCheckoutViewModel.swift; sourceTree = "<group>"; };
-		9B46516FCDC93AFA57B737F4E20E0BC8 /* PrimerSDK-Info.plist */ = {isa = PBXFileReference; includeInIndex = 1; lastKnownFileType = text.plist.xml; path = "PrimerSDK-Info.plist"; sourceTree = "<group>"; };
-		9B8444FE113B6D2E1B5E375E4877123F /* WrapperProtocols.swift */ = {isa = PBXFileReference; includeInIndex = 1; lastKnownFileType = sourcecode.swift; path = WrapperProtocols.swift; sourceTree = "<group>"; };
-		9BF511DD99C45040DA621D0221AAFD12 /* ConfirmMandateViewController.swift */ = {isa = PBXFileReference; includeInIndex = 1; lastKnownFileType = sourcecode.swift; path = ConfirmMandateViewController.swift; sourceTree = "<group>"; };
-		9D940727FF8FB9C785EB98E56350EF41 /* Podfile */ = {isa = PBXFileReference; explicitFileType = text.script.ruby; includeInIndex = 1; indentWidth = 2; name = Podfile; path = ../Podfile; sourceTree = SOURCE_ROOT; tabWidth = 2; xcLanguageSpecificationIdentifier = xcode.lang.ruby; };
-		9EA6A28935344B27E6481DDD79A47066 /* CoreDataDispatcher.swift */ = {isa = PBXFileReference; includeInIndex = 1; lastKnownFileType = sourcecode.swift; path = CoreDataDispatcher.swift; sourceTree = "<group>"; };
-		9FB64CB82123ED3BF64DB521E12CE1A3 /* ScannerView.swift */ = {isa = PBXFileReference; includeInIndex = 1; lastKnownFileType = sourcecode.swift; path = ScannerView.swift; sourceTree = "<group>"; };
-		A0D186359C8747FA884DF5DFA280DFCD /* CancelContext.swift */ = {isa = PBXFileReference; includeInIndex = 1; lastKnownFileType = sourcecode.swift; path = CancelContext.swift; sourceTree = "<group>"; };
-		A0EE06F39105DFF9BE1D5B7C9BF41102 /* UIDeviceExtension.swift */ = {isa = PBXFileReference; includeInIndex = 1; lastKnownFileType = sourcecode.swift; path = UIDeviceExtension.swift; sourceTree = "<group>"; };
-		A1A259930BFC030815E3862D4BC384C1 /* after.swift */ = {isa = PBXFileReference; includeInIndex = 1; lastKnownFileType = sourcecode.swift; path = after.swift; sourceTree = "<group>"; };
-		A1CA5C2794F215DF8D6237AAE74D53C4 /* PrimerTextField.swift */ = {isa = PBXFileReference; includeInIndex = 1; lastKnownFileType = sourcecode.swift; path = PrimerTextField.swift; sourceTree = "<group>"; };
-		A26F762793848290F8FED39C251E937F /* FormTextFieldType.swift */ = {isa = PBXFileReference; includeInIndex = 1; lastKnownFileType = sourcecode.swift; path = FormTextFieldType.swift; sourceTree = "<group>"; };
-		A4E7B1C752F38C22267D301DD5A364DF /* Pods-PrimerSDK_Tests-acknowledgements.markdown */ = {isa = PBXFileReference; includeInIndex = 1; lastKnownFileType = text; path = "Pods-PrimerSDK_Tests-acknowledgements.markdown"; sourceTree = "<group>"; };
-		A8B3BC107C2BDC3C03D961866F721265 /* PrimerResources.bundle */ = {isa = PBXFileReference; explicitFileType = wrapper.cfbundle; includeInIndex = 0; path = PrimerResources.bundle; sourceTree = BUILT_PRODUCTS_DIR; };
-		A8B8E4E2F747E56E6E3025FCF93E1E2E /* ApplePayViewModel.swift */ = {isa = PBXFileReference; includeInIndex = 1; lastKnownFileType = sourcecode.swift; path = ApplePayViewModel.swift; sourceTree = "<group>"; };
-		AA80C9C550CB6B8B521015719AA66526 /* Pods-PrimerSDK_Example.modulemap */ = {isa = PBXFileReference; includeInIndex = 1; lastKnownFileType = sourcecode.module; path = "Pods-PrimerSDK_Example.modulemap"; sourceTree = "<group>"; };
-		AB974EBC90F7A444574964508FC49A0C /* UserDefaultsExtension.swift */ = {isa = PBXFileReference; includeInIndex = 1; lastKnownFileType = sourcecode.swift; path = UserDefaultsExtension.swift; sourceTree = "<group>"; };
-		AD83F68ED6276731D3FE4ED527C5E070 /* Parser.swift */ = {isa = PBXFileReference; includeInIndex = 1; lastKnownFileType = sourcecode.swift; path = Parser.swift; sourceTree = "<group>"; };
-		B029EF06ECDB1A8C3472F4270BA55922 /* LICENSE */ = {isa = PBXFileReference; includeInIndex = 1; lastKnownFileType = text; path = LICENSE; sourceTree = "<group>"; };
-		B02D93635C527F54706468BCB3ADB579 /* PayPalService.swift */ = {isa = PBXFileReference; includeInIndex = 1; lastKnownFileType = sourcecode.swift; path = PayPalService.swift; sourceTree = "<group>"; };
-		B0DBCB306CB7066B64CF78F250448A59 /* CardScannerViewController+SimpleScanDelegate.swift */ = {isa = PBXFileReference; includeInIndex = 1; lastKnownFileType = sourcecode.swift; path = "CardScannerViewController+SimpleScanDelegate.swift"; sourceTree = "<group>"; };
-		B1A9A3BA6E15433F8230ADC18379A73C /* Primer.swift */ = {isa = PBXFileReference; includeInIndex = 1; lastKnownFileType = sourcecode.swift; path = Primer.swift; sourceTree = "<group>"; };
-		B3FB98A39DCD5333F38E6AAE350D8C05 /* SuccessViewController.swift */ = {isa = PBXFileReference; includeInIndex = 1; lastKnownFileType = sourcecode.swift; path = SuccessViewController.swift; sourceTree = "<group>"; };
-		B426D10C34E57FCC8CAD72B837920392 /* GuaranteeWrappers.swift */ = {isa = PBXFileReference; includeInIndex = 1; lastKnownFileType = sourcecode.swift; path = GuaranteeWrappers.swift; sourceTree = "<group>"; };
-		B429083200B13F604ED3C87DFFC0C016 /* Pods-PrimerSDK_Tests.modulemap */ = {isa = PBXFileReference; includeInIndex = 1; lastKnownFileType = sourcecode.module; path = "Pods-PrimerSDK_Tests.modulemap"; sourceTree = "<group>"; };
-		B42B792069432D7F21FA08EB57EE4BBB /* RateLimitedDispatcherBase.swift */ = {isa = PBXFileReference; includeInIndex = 1; lastKnownFileType = sourcecode.swift; path = RateLimitedDispatcherBase.swift; sourceTree = "<group>"; };
-		B4D1BB66F6E55473DBDBB4ED2823172F /* race.swift */ = {isa = PBXFileReference; includeInIndex = 1; lastKnownFileType = sourcecode.swift; path = race.swift; sourceTree = "<group>"; };
-		B67E63BB35B1ACB9903177C34FEE54A4 /* CardScannerViewModel.swift */ = {isa = PBXFileReference; includeInIndex = 1; lastKnownFileType = sourcecode.swift; path = CardScannerViewModel.swift; sourceTree = "<group>"; };
-		B8EF437A12E8124399D45886AFD720A1 /* Cancellable.swift */ = {isa = PBXFileReference; includeInIndex = 1; lastKnownFileType = sourcecode.swift; path = Cancellable.swift; sourceTree = "<group>"; };
-		BBDD39E0DA9D7E96214C36A49683691C /* UXMode.swift */ = {isa = PBXFileReference; includeInIndex = 1; lastKnownFileType = sourcecode.swift; path = UXMode.swift; sourceTree = "<group>"; };
-		C199EE436EBBA38029D31C627184E7A6 /* firstly.swift */ = {isa = PBXFileReference; includeInIndex = 1; lastKnownFileType = sourcecode.swift; path = firstly.swift; sourceTree = "<group>"; };
-		C4BCA18AC3EE4E6EBECA3B56639C9DC1 /* PresentationController.swift */ = {isa = PBXFileReference; includeInIndex = 1; lastKnownFileType = sourcecode.swift; path = PresentationController.swift; sourceTree = "<group>"; };
-		C7B2E748997F4064967AC00D8B3F9646 /* ErrorViewController.swift */ = {isa = PBXFileReference; includeInIndex = 1; lastKnownFileType = sourcecode.swift; path = ErrorViewController.swift; sourceTree = "<group>"; };
-		C7FBBCD1F4AFF89F35DD34F2CB4E0BFB /* hang.swift */ = {isa = PBXFileReference; includeInIndex = 1; lastKnownFileType = sourcecode.swift; path = hang.swift; sourceTree = "<group>"; };
-		C8CCD3F21F7BE652965958ACD8F19AF5 /* Mask.swift */ = {isa = PBXFileReference; includeInIndex = 1; lastKnownFileType = sourcecode.swift; path = Mask.swift; sourceTree = "<group>"; };
-		C94B15C583B8452916448CFCEB67C2BE /* README.md */ = {isa = PBXFileReference; includeInIndex = 1; lastKnownFileType = net.daringfireball.markdown; path = README.md; sourceTree = "<group>"; };
-		CA8FDBB51132400FF646D2D29AE687E1 /* ResourceBundle-PrimerResources-PrimerSDK-Info.plist */ = {isa = PBXFileReference; includeInIndex = 1; lastKnownFileType = text.plist.xml; path = "ResourceBundle-PrimerResources-PrimerSDK-Info.plist"; sourceTree = "<group>"; };
-		CBA70B06BBB27FE8A0977C5275151B0F /* PrimerSDK.podspec */ = {isa = PBXFileReference; explicitFileType = text.script.ruby; includeInIndex = 1; indentWidth = 2; path = PrimerSDK.podspec; sourceTree = "<group>"; tabWidth = 2; xcLanguageSpecificationIdentifier = xcode.lang.ruby; };
-		CD545AE386EE461B977397C6D906E96F /* EnsureWrappers.swift */ = {isa = PBXFileReference; includeInIndex = 1; lastKnownFileType = sourcecode.swift; path = EnsureWrappers.swift; sourceTree = "<group>"; };
-		CDB2E5B8936AB663B83F7CED4CD99B9F /* VaultService.swift */ = {isa = PBXFileReference; includeInIndex = 1; lastKnownFileType = sourcecode.swift; path = VaultService.swift; sourceTree = "<group>"; };
-		D0BCD937E82EF4E5FEC9BE4FC64F12CE /* PrimerTableViewCell.swift */ = {isa = PBXFileReference; includeInIndex = 1; lastKnownFileType = sourcecode.swift; path = PrimerTableViewCell.swift; sourceTree = "<group>"; };
-		D135F31AF280156159C284EF80EEA1D8 /* PrimerButton.swift */ = {isa = PBXFileReference; includeInIndex = 1; lastKnownFileType = sourcecode.swift; path = PrimerButton.swift; sourceTree = "<group>"; };
->>>>>>> 090a3bd3
+		B4FFACB03254DF73E3E852368AB422F6 /* Primer.swift */ = {isa = PBXFileReference; includeInIndex = 1; lastKnownFileType = sourcecode.swift; path = Primer.swift; sourceTree = "<group>"; };
+		B551CAFD068978C9DB4B1AFC465D676B /* PaymentMethodConfig.swift */ = {isa = PBXFileReference; includeInIndex = 1; lastKnownFileType = sourcecode.swift; path = PaymentMethodConfig.swift; sourceTree = "<group>"; };
+		B62DC71578E4361D5F98EFC7935C4715 /* FormViewController.swift */ = {isa = PBXFileReference; includeInIndex = 1; lastKnownFileType = sourcecode.swift; path = FormViewController.swift; sourceTree = "<group>"; };
+		B6818ADE36880EFA593C183D2AAB3A17 /* PrimerScrollView.swift */ = {isa = PBXFileReference; includeInIndex = 1; lastKnownFileType = sourcecode.swift; path = PrimerScrollView.swift; sourceTree = "<group>"; };
+		B8B729D63A20F93C74873D9A4E4AFA46 /* after.swift */ = {isa = PBXFileReference; includeInIndex = 1; lastKnownFileType = sourcecode.swift; path = after.swift; sourceTree = "<group>"; };
+		BC1E3269AEF43E4891A05F4A3EBD35DD /* ConfirmMandateViewController.swift */ = {isa = PBXFileReference; includeInIndex = 1; lastKnownFileType = sourcecode.swift; path = ConfirmMandateViewController.swift; sourceTree = "<group>"; };
+		C6AE2A6373752C99151C0937E5A0B190 /* Currency.swift */ = {isa = PBXFileReference; includeInIndex = 1; lastKnownFileType = sourcecode.swift; path = Currency.swift; sourceTree = "<group>"; };
+		C85C1CC0365B751661AC23B59685E211 /* ClientToken.swift */ = {isa = PBXFileReference; includeInIndex = 1; lastKnownFileType = sourcecode.swift; path = ClientToken.swift; sourceTree = "<group>"; };
+		C89A91FFAAEB252F2F13D85B665FABAE /* AlertController.swift */ = {isa = PBXFileReference; includeInIndex = 1; lastKnownFileType = sourcecode.swift; path = AlertController.swift; sourceTree = "<group>"; };
+		C8E4B6BE5D9E74E1E8DE1618A779BF56 /* Cancellable.swift */ = {isa = PBXFileReference; includeInIndex = 1; lastKnownFileType = sourcecode.swift; path = Cancellable.swift; sourceTree = "<group>"; };
+		CB2FD849CF8B4CA2A55157270B70BDCD /* StrictRateLimitedDispatcher.swift */ = {isa = PBXFileReference; includeInIndex = 1; lastKnownFileType = sourcecode.swift; path = StrictRateLimitedDispatcher.swift; sourceTree = "<group>"; };
+		CD119B83A3256496B760955F715C35D3 /* ApplePayViewModel.swift */ = {isa = PBXFileReference; includeInIndex = 1; lastKnownFileType = sourcecode.swift; path = ApplePayViewModel.swift; sourceTree = "<group>"; };
+		CF60978478AE36A71BB4143D1AC75036 /* ConfirmMandateViewModel.swift */ = {isa = PBXFileReference; includeInIndex = 1; lastKnownFileType = sourcecode.swift; path = ConfirmMandateViewModel.swift; sourceTree = "<group>"; };
+		D1239FC56FD897E7DD8FD8DF385B18F9 /* ErrorHandler.swift */ = {isa = PBXFileReference; includeInIndex = 1; lastKnownFileType = sourcecode.swift; path = ErrorHandler.swift; sourceTree = "<group>"; };
+		D18F9DF616FC26F243B8330AE4C6FCA6 /* RootViewController+Router.swift */ = {isa = PBXFileReference; includeInIndex = 1; lastKnownFileType = sourcecode.swift; path = "RootViewController+Router.swift"; sourceTree = "<group>"; };
+		D1A461C4F7FF09FD3765C6F63DD7A979 /* CardScannerViewController+SimpleScanDelegate.swift */ = {isa = PBXFileReference; includeInIndex = 1; lastKnownFileType = sourcecode.swift; path = "CardScannerViewController+SimpleScanDelegate.swift"; sourceTree = "<group>"; };
+		D1E990DFA322BD188FDF3EB0710EABC8 /* Validation.swift */ = {isa = PBXFileReference; includeInIndex = 1; lastKnownFileType = sourcecode.swift; path = Validation.swift; sourceTree = "<group>"; };
 		D264B4E57DF7DB00D71275605D100971 /* Pods-PrimerSDK_Example-frameworks.sh */ = {isa = PBXFileReference; includeInIndex = 1; lastKnownFileType = text.script.sh; path = "Pods-PrimerSDK_Example-frameworks.sh"; sourceTree = "<group>"; };
-		D46E139116439E89E1621C81FFE6F32C /* PrimerSDK-umbrella.h */ = {isa = PBXFileReference; includeInIndex = 1; lastKnownFileType = sourcecode.c.h; path = "PrimerSDK-umbrella.h"; sourceTree = "<group>"; };
-		D60EAF4C8B0B1F09357A64150DE5635A /* PrimerSDK-dummy.m */ = {isa = PBXFileReference; includeInIndex = 1; lastKnownFileType = sourcecode.c.objc; path = "PrimerSDK-dummy.m"; sourceTree = "<group>"; };
+		D4E82A30C8D5C49A7ACF3A7C440D0D4D /* ResourceBundle-PrimerResources-PrimerSDK-Info.plist */ = {isa = PBXFileReference; includeInIndex = 1; lastKnownFileType = text.plist.xml; path = "ResourceBundle-PrimerResources-PrimerSDK-Info.plist"; sourceTree = "<group>"; };
+		D57C45E940844BFE136C1EB8B48362E7 /* ApplePay.swift */ = {isa = PBXFileReference; includeInIndex = 1; lastKnownFileType = sourcecode.swift; path = ApplePay.swift; sourceTree = "<group>"; };
 		D66C3890C3566F38C935A2FFD9A237B0 /* Pods-PrimerSDK_Tests-dummy.m */ = {isa = PBXFileReference; includeInIndex = 1; lastKnownFileType = sourcecode.c.objc; path = "Pods-PrimerSDK_Tests-dummy.m"; sourceTree = "<group>"; };
-		DEF8C3AB7D17A970A385A4D738A8FA94 /* FinallyWrappers.swift */ = {isa = PBXFileReference; includeInIndex = 1; lastKnownFileType = sourcecode.swift; path = FinallyWrappers.swift; sourceTree = "<group>"; };
+		D9EEF16E90D821FEA1C3EEEB2BA9D40C /* PrimerButton.swift */ = {isa = PBXFileReference; includeInIndex = 1; lastKnownFileType = sourcecode.swift; path = PrimerButton.swift; sourceTree = "<group>"; };
+		DB9FC7CAD6D56DCB9FCEE871C0C48B19 /* RateLimitedDispatcherBase.swift */ = {isa = PBXFileReference; includeInIndex = 1; lastKnownFileType = sourcecode.swift; path = RateLimitedDispatcherBase.swift; sourceTree = "<group>"; };
+		DBE484A0031D5A23E83FCE76318EE085 /* UserDefaultsExtension.swift */ = {isa = PBXFileReference; includeInIndex = 1; lastKnownFileType = sourcecode.swift; path = UserDefaultsExtension.swift; sourceTree = "<group>"; };
+		DD9C6F5085ECA6E0EF497B30E2F72114 /* PrimerSDK.debug.xcconfig */ = {isa = PBXFileReference; includeInIndex = 1; lastKnownFileType = text.xcconfig; path = PrimerSDK.debug.xcconfig; sourceTree = "<group>"; };
 		DF6E4F8E7C26A7BBEC17AAD4042A317D /* Pods-PrimerSDK_Tests.debug.xcconfig */ = {isa = PBXFileReference; includeInIndex = 1; lastKnownFileType = text.xcconfig; path = "Pods-PrimerSDK_Tests.debug.xcconfig"; sourceTree = "<group>"; };
-		DFD5112E4D6FA368D5C4D309D1A7BA2D /* FormType.swift */ = {isa = PBXFileReference; includeInIndex = 1; lastKnownFileType = sourcecode.swift; path = FormType.swift; sourceTree = "<group>"; };
+		DFC879FB680AB786759C4AF40228495E /* ScannerView.swift */ = {isa = PBXFileReference; includeInIndex = 1; lastKnownFileType = sourcecode.swift; path = ScannerView.swift; sourceTree = "<group>"; };
 		E1B945985145643C12B1E91600B680DE /* Pods-PrimerSDK_Example-acknowledgements.markdown */ = {isa = PBXFileReference; includeInIndex = 1; lastKnownFileType = text; path = "Pods-PrimerSDK_Example-acknowledgements.markdown"; sourceTree = "<group>"; };
-		E2FCDFBD326CB825FD8088B143626200 /* Resolver.swift */ = {isa = PBXFileReference; includeInIndex = 1; lastKnownFileType = sourcecode.swift; path = Resolver.swift; sourceTree = "<group>"; };
-		E30E8CAC5C6896FD43C4F9F63488A908 /* PayPalService.swift */ = {isa = PBXFileReference; includeInIndex = 1; lastKnownFileType = sourcecode.swift; path = PayPalService.swift; sourceTree = "<group>"; };
-		E33E095C1AC9EAC8BB051822A82B0ADC /* PrimerTableViewCell.swift */ = {isa = PBXFileReference; includeInIndex = 1; lastKnownFileType = sourcecode.swift; path = PrimerTableViewCell.swift; sourceTree = "<group>"; };
-		E6E223A47C78B60E42F75D40E1863087 /* fr.lproj */ = {isa = PBXFileReference; includeInIndex = 1; path = fr.lproj; sourceTree = "<group>"; };
+		E611461CA4896EE990E374D1FA02A761 /* PrimerDelegate.swift */ = {isa = PBXFileReference; includeInIndex = 1; lastKnownFileType = sourcecode.swift; path = PrimerDelegate.swift; sourceTree = "<group>"; };
+		E76E32DC3FA3A5567F9C81515A3E11A4 /* ReloadDelegate.swift */ = {isa = PBXFileReference; includeInIndex = 1; lastKnownFileType = sourcecode.swift; path = ReloadDelegate.swift; sourceTree = "<group>"; };
 		E884507DF2B84FA8A2E8AD8289881542 /* Pods-PrimerSDK_Example.release.xcconfig */ = {isa = PBXFileReference; includeInIndex = 1; lastKnownFileType = text.xcconfig; path = "Pods-PrimerSDK_Example.release.xcconfig"; sourceTree = "<group>"; };
-		ECF342FE93C11E67ED025BD1E6F846FF /* en.lproj */ = {isa = PBXFileReference; includeInIndex = 1; path = en.lproj; sourceTree = "<group>"; };
-		EDDCEDB619CCED457F8914145EF00AA5 /* Validation.swift */ = {isa = PBXFileReference; includeInIndex = 1; lastKnownFileType = sourcecode.swift; path = Validation.swift; sourceTree = "<group>"; };
-		EE21740FDCD45A1B9A48D2A4A446502F /* URLSessionStack.swift */ = {isa = PBXFileReference; includeInIndex = 1; lastKnownFileType = sourcecode.swift; path = URLSessionStack.swift; sourceTree = "<group>"; };
+		E9670994760E74824FC53B5B0E6BFDE9 /* ImageName.swift */ = {isa = PBXFileReference; includeInIndex = 1; lastKnownFileType = sourcecode.swift; path = ImageName.swift; sourceTree = "<group>"; };
+		EAF93392F425E0747C842823B0370DEF /* ConcurrencyLimitedDispatcher.swift */ = {isa = PBXFileReference; includeInIndex = 1; lastKnownFileType = sourcecode.swift; path = ConcurrencyLimitedDispatcher.swift; sourceTree = "<group>"; };
+		EE647F384582BD0D1A5E92BC75B72C53 /* NetworkService.swift */ = {isa = PBXFileReference; includeInIndex = 1; lastKnownFileType = sourcecode.swift; path = NetworkService.swift; sourceTree = "<group>"; };
 		EE9674DAD0C961C92687877090E1E047 /* Pods-PrimerSDK_Tests-umbrella.h */ = {isa = PBXFileReference; includeInIndex = 1; lastKnownFileType = sourcecode.c.h; path = "Pods-PrimerSDK_Tests-umbrella.h"; sourceTree = "<group>"; };
-		F004EB8D1C7A822C60F1E742B09D9E67 /* VaultPaymentMethodView.swift */ = {isa = PBXFileReference; includeInIndex = 1; lastKnownFileType = sourcecode.swift; path = VaultPaymentMethodView.swift; sourceTree = "<group>"; };
-		F00FC2AADF675BA6676EAAFDAE2C25CA /* PrimerViewExtensions.swift */ = {isa = PBXFileReference; includeInIndex = 1; lastKnownFileType = sourcecode.swift; path = PrimerViewExtensions.swift; sourceTree = "<group>"; };
-		F2A22D8C8FE04300A768E8DCA9ED3907 /* ConfirmMandateView.swift */ = {isa = PBXFileReference; includeInIndex = 1; lastKnownFileType = sourcecode.swift; path = ConfirmMandateView.swift; sourceTree = "<group>"; };
-		F3391661D764A37E983AB9E1919632B0 /* CardButton.swift */ = {isa = PBXFileReference; includeInIndex = 1; lastKnownFileType = sourcecode.swift; path = CardButton.swift; sourceTree = "<group>"; };
+		EEED81881C375833528A7FE73AF6EB54 /* SuccessViewController.swift */ = {isa = PBXFileReference; includeInIndex = 1; lastKnownFileType = sourcecode.swift; path = SuccessViewController.swift; sourceTree = "<group>"; };
+		F0CBDE0F21B1DDA73B330D1A82EA25CE /* PaymentMethodConfigService.swift */ = {isa = PBXFileReference; includeInIndex = 1; lastKnownFileType = sourcecode.swift; path = PaymentMethodConfigService.swift; sourceTree = "<group>"; };
+		F0EB5D926B0716D295D1EF24A21B9CA6 /* fr.lproj */ = {isa = PBXFileReference; includeInIndex = 1; path = fr.lproj; sourceTree = "<group>"; };
+		F5A825E0D6062F02A79DE3C100441A8E /* VaultPaymentMethodViewController.swift */ = {isa = PBXFileReference; includeInIndex = 1; lastKnownFileType = sourcecode.swift; path = VaultPaymentMethodViewController.swift; sourceTree = "<group>"; };
 		F7B48CC82297D62E27EA98AE7A13D3DA /* Pods-PrimerSDK_Tests.release.xcconfig */ = {isa = PBXFileReference; includeInIndex = 1; lastKnownFileType = text.xcconfig; path = "Pods-PrimerSDK_Tests.release.xcconfig"; sourceTree = "<group>"; };
-		F84B3F15A63E4029BBD6D720EB8562FF /* Logger.swift */ = {isa = PBXFileReference; includeInIndex = 1; lastKnownFileType = sourcecode.swift; path = Logger.swift; sourceTree = "<group>"; };
-		F972F5935752A061BA2D62AA16C021B4 /* Box.swift */ = {isa = PBXFileReference; includeInIndex = 1; lastKnownFileType = sourcecode.swift; path = Box.swift; sourceTree = "<group>"; };
-		F98D319CAB9A72BCB06785851456C157 /* FormViewController.swift */ = {isa = PBXFileReference; includeInIndex = 1; lastKnownFileType = sourcecode.swift; path = FormViewController.swift; sourceTree = "<group>"; };
-		FC5E89DB609A0396D83BEC5B92491FD8 /* SuccessMessage.swift */ = {isa = PBXFileReference; includeInIndex = 1; lastKnownFileType = sourcecode.swift; path = SuccessMessage.swift; sourceTree = "<group>"; };
-		FE854F90680A18A2708232B9B419C0A2 /* after.swift */ = {isa = PBXFileReference; includeInIndex = 1; lastKnownFileType = sourcecode.swift; path = after.swift; sourceTree = "<group>"; };
-		FF9D39627EFFA0BDE6B40B95740646ED /* UIDeviceExtension.swift */ = {isa = PBXFileReference; includeInIndex = 1; lastKnownFileType = sourcecode.swift; path = UIDeviceExtension.swift; sourceTree = "<group>"; };
+		F7BF583A99D54B76C2D8AE027A72CE2E /* Consolable.swift */ = {isa = PBXFileReference; includeInIndex = 1; lastKnownFileType = sourcecode.swift; path = Consolable.swift; sourceTree = "<group>"; };
+		F9060138AB547523B4C989A322BC541D /* KlarnaService.swift */ = {isa = PBXFileReference; includeInIndex = 1; lastKnownFileType = sourcecode.swift; path = KlarnaService.swift; sourceTree = "<group>"; };
+		FA2C3601D612F72FD3388BFBFD41E3D0 /* en.lproj */ = {isa = PBXFileReference; includeInIndex = 1; path = en.lproj; sourceTree = "<group>"; };
+		FD95A76083FD6743BDD8371B3FCA975F /* VaultPaymentMethodViewModel.swift */ = {isa = PBXFileReference; includeInIndex = 1; lastKnownFileType = sourcecode.swift; path = VaultPaymentMethodViewModel.swift; sourceTree = "<group>"; };
+		FF460394FD36E07DC507757546DBD53B /* ConfirmMandateView.swift */ = {isa = PBXFileReference; includeInIndex = 1; lastKnownFileType = sourcecode.swift; path = ConfirmMandateView.swift; sourceTree = "<group>"; };
 /* End PBXFileReference section */
 
 /* Begin PBXFrameworksBuildPhase section */
+		4B54E2A0F1DFE6626FDDE9DF996F074F /* Frameworks */ = {
+			isa = PBXFrameworksBuildPhase;
+			buildActionMask = 2147483647;
+			files = (
+				DABCBDF5C2C67AE6C8FEED22F57F29B3 /* Foundation.framework in Frameworks */,
+			);
+			runOnlyForDeploymentPostprocessing = 0;
+		};
 		5D0AC2A17529F03CD0D2326D5C0FEAAD /* Frameworks */ = {
 			isa = PBXFrameworksBuildPhase;
 			buildActionMask = 2147483647;
@@ -514,211 +383,220 @@
 			);
 			runOnlyForDeploymentPostprocessing = 0;
 		};
-		B6A6DF21EBA47904E72A138FB737E9E5 /* Frameworks */ = {
+		DCC5B9E77BFD3A82EC9A15919688377B /* Frameworks */ = {
 			isa = PBXFrameworksBuildPhase;
 			buildActionMask = 2147483647;
 			files = (
 			);
 			runOnlyForDeploymentPostprocessing = 0;
 		};
-		F4318C30DACF7A70CB720ADB70422394 /* Frameworks */ = {
-			isa = PBXFrameworksBuildPhase;
-			buildActionMask = 2147483647;
-			files = (
-				99B8A1162D2BDFF5553D286330167564 /* Foundation.framework in Frameworks */,
-			);
-			runOnlyForDeploymentPostprocessing = 0;
-		};
 /* End PBXFrameworksBuildPhase section */
 
 /* Begin PBXGroup section */
-		0CC08782EB2A1D81C93A5E150C705525 /* Core */ = {
-			isa = PBXGroup;
-			children = (
-				4D365C704F2524F54A245FF92F01E1D8 /* Payment Services */,
-				A61D3F5EA63D6969D3641263ABD5FA97 /* PCI */,
-				A94176B1EA4178C3855922883A86F7FF /* Primer */,
+		05778A9DEC52B05D06C2CCA2968AF8FF /* PromiseKit */ = {
+			isa = PBXGroup;
+			children = (
+				B8B729D63A20F93C74873D9A4E4AFA46 /* after.swift */,
+				9011D073D2AF5CFDAA7AFCE8950B92C9 /* Box.swift */,
+				6C7BD8242CD278C487A453CA961CB44D /* Catchable.swift */,
+				366FE53E24B774A2BE6FDC82860280C7 /* Configuration.swift */,
+				5110BCAE369735C13AB77D6B8A112A0A /* CustomStringConvertible.swift */,
+				7B38E5AA5C69E36A73AE49490DE42B62 /* Dispatcher.swift */,
+				A04990710B7C42B5848F6EE2D22F5E21 /* Error.swift */,
+				9FF7DFF4FA432629C766AC10D4EFCBBF /* firstly.swift */,
+				3CD02B0C491A7472ADD4695D428BDB7D /* Guarantee.swift */,
+				87936D08A64D209E421B723513439BC1 /* hang.swift */,
+				2BD1FB788D145C6E8F858DC3B6EFDF8E /* LogEvent.swift */,
+				6ECF066F0E3357FD764BFB134236DB0E /* Promise.swift */,
+				2B1B881FB4F3F660F9FF1F6D2F934FC6 /* race.swift */,
+				1715C841424C85043051C97C2CEAF7D0 /* Resolver.swift */,
+				3F79DB802977A271B3DF848ADA8E0C51 /* Thenable.swift */,
+				75D62FE7223CD972605B2FC8E30935B8 /* when.swift */,
+				E7AE01F5AA6552D350C3AC3A21203ABD /* Cancellation */,
+				33F40632F5371987A920B8C21D688812 /* Dispatchers */,
+				973B02938F7316F7DDDDCBACCB858F86 /* Wrappers */,
+			);
+			name = PromiseKit;
+			path = PromiseKit;
+			sourceTree = "<group>";
+		};
+		10D87F1F21ADAF7A57E5672642648E00 /* Localizable */ = {
+			isa = PBXGroup;
+			children = (
+				FA2C3601D612F72FD3388BFBFD41E3D0 /* en.lproj */,
+				F0EB5D926B0716D295D1EF24A21B9CA6 /* fr.lproj */,
+				482BCAB357F8577582304F21DEB78DA3 /* sv.lproj */,
+			);
+			name = Localizable;
+			path = Sources/PrimerSDK/Resources/Localizable;
+			sourceTree = "<group>";
+		};
+		10F2C903B87DEB6DA8B51AE1310F9A49 /* Pod */ = {
+			isa = PBXGroup;
+			children = (
+				B24C25F52535DDE0AE9DCD48A838A0FF /* LICENSE */,
+				8D597577BFED20DD019A109A17802D2C /* PrimerSDK.podspec */,
+				570E1B0A57AA0728BD021ECB8F3AB563 /* README.md */,
+			);
+			name = Pod;
+			sourceTree = "<group>";
+		};
+		122DE69ED7708C392A79254BF0C2C89C /* API */ = {
+			isa = PBXGroup;
+			children = (
+				1FD2A936DB477D9C1E05D9763B5CEA59 /* Primer */,
+			);
+			name = API;
+			path = API;
+			sourceTree = "<group>";
+		};
+		152D925C6D83C10FDB4753AA3E57D59F /* Services */ = {
+			isa = PBXGroup;
+			children = (
+				122DE69ED7708C392A79254BF0C2C89C /* API */,
+				76A603B51975147F6FEC9FC7ACAD000E /* Network */,
+				DFA68549B95E85B1C58FD632A80CD99E /* Parser */,
+			);
+			name = Services;
+			path = Sources/PrimerSDK/Classes/Services;
+			sourceTree = "<group>";
+		};
+		18824FEE1F2A870B75355A1EF0669E34 /* Vault */ = {
+			isa = PBXGroup;
+			children = (
+				A5C4E06D7D163CE66BEFABF9EA6636F3 /* VaultPaymentMethodView.swift */,
+				F5A825E0D6062F02A79DE3C100441A8E /* VaultPaymentMethodViewController.swift */,
+				65C7C9239052B42F2EC3DC1CB2DA091F /* VaultPaymentMethodViewController+ReloadDelegate.swift */,
+				FD95A76083FD6743BDD8371B3FCA975F /* VaultPaymentMethodViewModel.swift */,
+			);
+			name = Vault;
+			path = Vault;
+			sourceTree = "<group>";
+		};
+		1FD2A936DB477D9C1E05D9763B5CEA59 /* Primer */ = {
+			isa = PBXGroup;
+			children = (
+				36CF012184A7E67777E1ED52A3BE765F /* PrimerAPI.swift */,
+				99A0039C7446E3BF90C4FFBB2A1CD68A /* PrimerAPIClient.swift */,
+				AE9135B053B1C35D908CBEE3DB2249F8 /* PrimerAPIClient+Promises.swift */,
+			);
+			name = Primer;
+			path = Primer;
+			sourceTree = "<group>";
+		};
+		23FEF093E1028C187732FE2CE55361AD /* Root */ = {
+			isa = PBXGroup;
+			children = (
+				9AAB19D10B05B0B6A54EEB222315EEE4 /* RootViewController.swift */,
+				D18F9DF616FC26F243B8330AE4C6FCA6 /* RootViewController+Router.swift */,
+				077E78D1BD05894DA9E5400ABC607E57 /* Route.swift */,
+			);
+			name = Root;
+			path = Root;
+			sourceTree = "<group>";
+		};
+		27AAD3F03FC48DF1E3B9A634E94FDA1E /* Extensions & Utilities */ = {
+			isa = PBXGroup;
+			children = (
+				C89A91FFAAEB252F2F13D85B665FABAE /* AlertController.swift */,
+				2765CCFC89DA959BD6C3BE0EEFC14A4E /* BundleExtension.swift */,
+				3E510BB976BFF9B49FD9665A746CF951 /* DateExtension.swift */,
+				267A5C9D6665F753C7A19991482CF915 /* Logger.swift */,
+				483F07088F6B934A2EA9D6AD7F68FA90 /* Mask.swift */,
+				9D5293FFDCC27A58F1E26ADD81843CCE /* Optional+Extensions.swift */,
+				A4D0E74DC707408AD3B42AFDCE719F18 /* PresentationController.swift */,
+				D9EEF16E90D821FEA1C3EEEB2BA9D40C /* PrimerButton.swift */,
+				B6818ADE36880EFA593C183D2AAB3A17 /* PrimerScrollView.swift */,
+				9BFB9A74F24B72709759658BA719FC2B /* PrimerTableViewCell.swift */,
+				8AB069823232FC63A6E0F13B64258405 /* PrimerTextField.swift */,
+				AD7F0464EFA83E767A5D9F34C55D0DFB /* PrimerViewController.swift */,
+				0D27908B7271171352B552B844CB2E34 /* PrimerViewExtensions.swift */,
+				A2FDD0E983A241F368683C16397931CA /* StringExtension.swift */,
+				4969B021652D36DCE8B480ADBD8ECD0B /* UIDeviceExtension.swift */,
+				0FE7BDA58C3DE35E49E57F2C750B8F5E /* URLExtension.swift */,
+				DBE484A0031D5A23E83FCE76318EE085 /* UserDefaultsExtension.swift */,
+				D1E990DFA322BD188FDF3EB0710EABC8 /* Validation.swift */,
+			);
+			name = "Extensions & Utilities";
+			path = "Sources/PrimerSDK/Classes/Extensions & Utilities";
+			sourceTree = "<group>";
+		};
+		2D44BD0FC1AD35346A18AE77ABC74086 /* Primer */ = {
+			isa = PBXGroup;
+			children = (
+				6AB594D10CEB7672AAE5ACC613D6AC1D /* CardButton.swift */,
+				7BEB9685EC4FF712ED824143F2EFD43D /* ExternalViewModel.swift */,
+				11808C535E0B1C12C9F82D28AEC65B34 /* PaymentMethodComponent.swift */,
+			);
+			name = Primer;
+			path = Primer;
+			sourceTree = "<group>";
+		};
+		2D92BDC0C599765BF456BAD654616462 /* Text Fields */ = {
+			isa = PBXGroup;
+			children = (
+				7C5F80DC78703DFD5C5ABC9300C6E9F9 /* CardComponentsManager.swift */,
+				4E6D14F8ED625EEAB3D18177DBB59C9D /* PrimerCardNumberFieldView.swift */,
+				6DF14FC8862E019E13993B7ECA51000E /* PrimerCVVFieldView.swift */,
+			);
+			name = "Text Fields";
+			path = "Text Fields";
+			sourceTree = "<group>";
+		};
+		33F40632F5371987A920B8C21D688812 /* Dispatchers */ = {
+			isa = PBXGroup;
+			children = (
+				EAF93392F425E0747C842823B0370DEF /* ConcurrencyLimitedDispatcher.swift */,
+				952BCAEB94383C635DB65F874C83F267 /* CoreDataDispatcher.swift */,
+				38F2B957516DE04E21BAC9C866F2E636 /* Queue.swift */,
+				9B88D404965CEEE38DDB0531A4FE148F /* RateLimitedDispatcher.swift */,
+				DB9FC7CAD6D56DCB9FCEE871C0C48B19 /* RateLimitedDispatcherBase.swift */,
+				CB2FD849CF8B4CA2A55157270B70BDCD /* StrictRateLimitedDispatcher.swift */,
+			);
+			name = Dispatchers;
+			path = Dispatchers;
+			sourceTree = "<group>";
+		};
+		40596DD187ECC033DA56071FF08FC832 /* Core */ = {
+			isa = PBXGroup;
+			children = (
+				B9E6770DBD0245E79E6F8E777E34D5A4 /* Payment Services */,
+				5A55EAF1A3BCB35B30BD6BAD9F6B239F /* PCI */,
+				845150AEC804EB992D40E7DBF4BA8DB1 /* Primer */,
 			);
 			name = Core;
 			path = Sources/PrimerSDK/Classes/Core;
 			sourceTree = "<group>";
 		};
-		13F65A51E1AB34D50D93FE51C2E5A9DD /* Form */ = {
-			isa = PBXGroup;
-			children = (
-				6DC00E0A4B5B4B33BA186C9C1191F868 /* FormView.swift */,
-				F98D319CAB9A72BCB06785851456C157 /* FormViewController.swift */,
-				727317C8433282C7075249403701FA9A /* FormViewModel.swift */,
-			);
-<<<<<<< HEAD
-			name = Form;
-			path = Form;
-=======
-			path = "Payment Services";
->>>>>>> 090a3bd3
-			sourceTree = "<group>";
-		};
-		15D0ED58EF94B8B30E5D9D6C9BCECBC7 /* UI Delegates */ = {
-			isa = PBXGroup;
-			children = (
-				BD1E13BBAA99656F23A6EF407F18F098 /* ReloadDelegate.swift */,
-				46F4FF395618AB996DCA829466BDDABC /* TransitioningDelegate.swift */,
-			);
-<<<<<<< HEAD
-			name = "UI Delegates";
-			path = "UI Delegates";
-=======
-			path = Cancellation;
->>>>>>> 090a3bd3
-			sourceTree = "<group>";
-		};
-		20E5E252A92540A0D13AEB1630509132 /* Primer */ = {
-			isa = PBXGroup;
-			children = (
-				F3391661D764A37E983AB9E1919632B0 /* CardButton.swift */,
-				CE41758BABCDBF8E4C1A51216EB96DF6 /* ExternalViewModel.swift */,
-				4D97C3D6B402354495BBF3AA8A0D903E /* PaymentMethodComponent.swift */,
-			);
-<<<<<<< HEAD
-			name = Primer;
-			path = Primer;
-=======
-			path = Success;
->>>>>>> 090a3bd3
-			sourceTree = "<group>";
-		};
-		238DA956927E39308161965782F530B3 /* PCI */ = {
-			isa = PBXGroup;
-			children = (
-				686884AABF7F27105885F94A8880D07E /* FormTextFieldType.swift */,
-				DFD5112E4D6FA368D5C4D309D1A7BA2D /* FormType.swift */,
-			);
-<<<<<<< HEAD
-			name = PCI;
-			path = PCI;
-=======
-			path = OAuth;
->>>>>>> 090a3bd3
-			sourceTree = "<group>";
-		};
-		2FA706CD64029CB474D18A3DB432FBFE /* Confirm Mandate */ = {
-			isa = PBXGroup;
-			children = (
-				F2A22D8C8FE04300A768E8DCA9ED3907 /* ConfirmMandateView.swift */,
-				87F5DD0F17ADF3754C3345AF84205BA1 /* ConfirmMandateViewController.swift */,
-				B83B489091B794A1B555338C4CC87340 /* ConfirmMandateViewModel.swift */,
-			);
-<<<<<<< HEAD
-			name = "Confirm Mandate";
-			path = "Confirm Mandate";
-=======
-			path = API;
->>>>>>> 090a3bd3
-			sourceTree = "<group>";
-		};
-		3BF8155D7CEE7AA43F57E4764AD4DCE6 /* Support Files */ = {
-			isa = PBXGroup;
-			children = (
-				305FAFADB2E4ED3517C606D7539858E6 /* PrimerSDK.modulemap */,
-				D60EAF4C8B0B1F09357A64150DE5635A /* PrimerSDK-dummy.m */,
-				160C64F17B28BD130F6EF7B52FA20674 /* PrimerSDK-Info.plist */,
-				783192AC1F72A4AC6034DDB79DEA8EF5 /* PrimerSDK-prefix.pch */,
-				D46E139116439E89E1621C81FFE6F32C /* PrimerSDK-umbrella.h */,
-				B0E5C7A5E4E99944F13E735A436FDB68 /* PrimerSDK.debug.xcconfig */,
-				BF5A41726F9330853044C9D54E910596 /* PrimerSDK.release.xcconfig */,
-				30453AE01A6C9C23DABBCF76EA536403 /* ResourceBundle-PrimerResources-PrimerSDK-Info.plist */,
-			);
-<<<<<<< HEAD
-			name = "Support Files";
-			path = "Example/Pods/Target Support Files/PrimerSDK";
-=======
-			path = Primer;
->>>>>>> 090a3bd3
-			sourceTree = "<group>";
-		};
-		3F85802F6F4435E056ACAE6818C95B8B /* CardScanner */ = {
-			isa = PBXGroup;
-			children = (
-				547FE2298A9EA25599C4CBF5D678C50B /* CardScannerViewController.swift */,
-				05904B75F102FA95E0C7270A8BE07402 /* CardScannerViewController+SimpleScanDelegate.swift */,
-				61D2CF28645F75050323B0E515B78D5D /* CardScannerViewModel.swift */,
-				75F09E765AC5E6F97E8998B89094C10B /* ScannerView.swift */,
-			);
-			name = CardScanner;
-			path = CardScanner;
-			sourceTree = "<group>";
-		};
-		4136E54E21F5DABB76449AFE61384B43 /* Cancellation */ = {
-			isa = PBXGroup;
-			children = (
-<<<<<<< HEAD
-				894E82ACF34368975F15BCAD661CA70F /* CancelContext.swift */,
-				0BF2E93EE7742A992008661869B1BB70 /* Cancellable.swift */,
-				6B239E0A77B0BF87345B21B2B4F91F81 /* CancellableCatchable.swift */,
-				35019A4D53710E08B6B88B7B95888C1F /* CancellablePromise.swift */,
-				58D74BCF932EC3F3E7891F1493B4B854 /* CancellableThenable.swift */,
-			);
-			name = Cancellation;
-			path = Cancellation;
-=======
-				E9ACBEECA5C8A31CD2700AE19E30335A /* CardComponentsManager.swift */,
-				5211D00A89D1977431E746C7079A9D70 /* PrimerCardholderNameFieldView.swift */,
-				F75EE5D192DFC9E13C6D59F76D8584A3 /* PrimerCardNumberFieldView.swift */,
-				F12A395C00EF13F16CCEB93706DED16C /* PrimerCVVFieldView.swift */,
-				7E601B6FF866B9896B0A642F3596AC22 /* PrimerExpiryDateFieldView.swift */,
-				34B1B4A5B988705795F14FAEC9E7A9B7 /* PrimerNibView.swift */,
-				A1CA5C2794F215DF8D6237AAE74D53C4 /* PrimerTextField.swift */,
-				6E3C9849CE45A0BCB0ABE6FE3D226B29 /* PrimerTextFieldView.swift */,
-				72CB71D9E5D9DEF91E8642CF6C7C51BD /* PrimerTextFieldView.xib */,
-			);
-			path = "Text Fields";
->>>>>>> 090a3bd3
-			sourceTree = "<group>";
-		};
-		432DD5F5EAD4ABB5A68D9C065B9CE6D4 /* PromiseKit */ = {
-			isa = PBXGroup;
-			children = (
-				FE854F90680A18A2708232B9B419C0A2 /* after.swift */,
-				F972F5935752A061BA2D62AA16C021B4 /* Box.swift */,
-				CF2A31C3A1C0853499FD8890B4905A4A /* Catchable.swift */,
-				A59D0A1456941E893BED4EBC55E7820E /* Configuration.swift */,
-				64630CB7712E31C367E4ACC6A2033889 /* CustomStringConvertible.swift */,
-				64C75FB7F53951191252BACC51CD5458 /* Dispatcher.swift */,
-				B57168AABF27FAE96B342BE22D347BC9 /* Error.swift */,
-				00B2C2E9C9A73458828045900E38F5F9 /* firstly.swift */,
-				ADCAD4CA9173D9E9F636D524F460F791 /* Guarantee.swift */,
-				328DAFF0282A62C140750A7421BE0DA7 /* hang.swift */,
-				55107BC327503C85A6F967DC32225001 /* LogEvent.swift */,
-				A2AB1CD9892589FA055BD07FD4619223 /* Promise.swift */,
-				3B25CE905545BB31E3152374285EA2EC /* race.swift */,
-				E2FCDFBD326CB825FD8088B143626200 /* Resolver.swift */,
-				36C1DBF120CC788F3A2512A47121267F /* Thenable.swift */,
-				63E1C4C9B79B339AA56AAF103AEB45D3 /* when.swift */,
-				4136E54E21F5DABB76449AFE61384B43 /* Cancellation */,
-				6DB25118B75812B8D7C9C8BA23DB17A8 /* Dispatchers */,
-				E7888A83EB9F6185AC328B7044179F4E /* Wrappers */,
-			);
-<<<<<<< HEAD
-			name = PromiseKit;
-			path = PromiseKit;
-=======
-			path = Parser;
->>>>>>> 090a3bd3
-			sourceTree = "<group>";
-		};
-		485B829548788F9B78327BEFBE112C11 /* Services */ = {
-			isa = PBXGroup;
-			children = (
-				655D185EABDE5B01FB6A602F6A17551C /* API */,
-				F4B24E9777ACC8E37E743D1B1C06E0E8 /* Network */,
-				CE1C647B646834246FEA1BFBB3E5ABCF /* Parser */,
-			);
-<<<<<<< HEAD
-			name = Services;
-			path = Sources/PrimerSDK/Classes/Services;
-=======
-			path = CardScanner;
->>>>>>> 090a3bd3
+		42802272F2AFE7CB0D339CA28426F356 /* Data Models */ = {
+			isa = PBXGroup;
+			children = (
+				D57C45E940844BFE136C1EB8B48362E7 /* ApplePay.swift */,
+				5B5084DDE6144EF2C425F77740F7A0E9 /* CardNetwork.swift */,
+				C85C1CC0365B751661AC23B59685E211 /* ClientToken.swift */,
+				F7BF583A99D54B76C2D8AE027A72CE2E /* Consolable.swift */,
+				8087E731E68A479A914A510BED82AE07 /* CountryCode.swift */,
+				C6AE2A6373752C99151C0937E5A0B190 /* Currency.swift */,
+				3F0880AAC077DC105896AC5033BDADB2 /* DirectDebitMandate.swift */,
+				E9670994760E74824FC53B5B0E6BFDE9 /* ImageName.swift */,
+				6773DBDBD41CC20F88A9BF0D798C36B5 /* Klarna.swift */,
+				492F7BE574510C3920CC4D094C05C6F8 /* OrderItem.swift */,
+				3EC6F27EA09C29C5307A25BE9C2DE426 /* PaymentMethod.swift */,
+				B551CAFD068978C9DB4B1AFC465D676B /* PaymentMethodConfig.swift */,
+				900DB97888E9D42FBF604D2DCBB892A5 /* PaymentMethodToken.swift */,
+				37C7709E30059484AF196E5BC5FA69E9 /* PaymentMethodTokenizationRequest.swift */,
+				9DA92BAB61ECA15F1FD33193FED7CD10 /* PaymentNetwork.swift */,
+				37A06324268C68BD66BCF6D733ECDBD6 /* PayPal.swift */,
+				30FEF9867F9904F6F33F326C09544A7D /* PrimerContent.swift */,
+				41602522B1E79FE77AA52AF8B840F0CE /* PrimerInternalSessionFlow.swift */,
+				88E1B6A093974C9B4ABAD83344499DA6 /* PrimerSettings.swift */,
+				455C4904BC3EB3446C2178BDBAD8AFFE /* PrimerTheme.swift */,
+				46D5CC4499FD877227ACACECED54914C /* SuccessMessage.swift */,
+				9E4BE4F874B7F78999327F1EE42F43C3 /* UXMode.swift */,
+				D12491B4879E7163AC1C2002C37A5A40 /* PCI */,
+			);
+			name = "Data Models";
+			path = "Sources/PrimerSDK/Classes/Data Models";
 			sourceTree = "<group>";
 		};
 		4A1B2ED084737272FEC1A5E090838C23 /* Products */ = {
@@ -732,28 +610,6 @@
 			name = Products;
 			sourceTree = "<group>";
 		};
-		4AE161DAFD6BE1B449D103466133B8E2 /* PrimerSDK */ = {
-			isa = PBXGroup;
-			children = (
-				B1E26A13A6E8B4BA943D08A511EEE5C0 /* Icons.xcassets */,
-				0CC08782EB2A1D81C93A5E150C705525 /* Core */,
-				592B02BC1BCAE891885E0989D1193B9E /* Data Models */,
-				9DC6B20173C4278AA64FC05A5E7BCEC0 /* Error Handler */,
-				E0AA8408AB5D60F94461FF88B864658A /* Extensions & Utilities */,
-				EB81CEADAA8077E2E5B9707D1E2941E2 /* Localizable */,
-				FD528B99BDF24B658713AFB9A6CBBD07 /* Pod */,
-				485B829548788F9B78327BEFBE112C11 /* Services */,
-				3BF8155D7CEE7AA43F57E4764AD4DCE6 /* Support Files */,
-				686589E6788B19A14819927E5E2DCCEF /* Third Party */,
-				6B82AED6F8802682C576A12C43C08FDB /* User Interface */,
-			);
-<<<<<<< HEAD
-			name = PrimerSDK;
-			path = ../..;
-=======
-			path = "UI Delegates";
-			sourceTree = "<group>";
-		};
 		56409D50D0FA1C19C592518252ACCB45 /* Targets Support Files */ = {
 			isa = PBXGroup;
 			children = (
@@ -769,297 +625,134 @@
 				73010CC983E3809BECEE5348DA1BB8C6 /* Foundation.framework */,
 			);
 			name = iOS;
->>>>>>> 090a3bd3
-			sourceTree = "<group>";
-		};
-		4D365C704F2524F54A245FF92F01E1D8 /* Payment Services */ = {
-			isa = PBXGroup;
-			children = (
-				83E96ACD53290643736C5BC01ED4B02B /* ApplePayService.swift */,
-				90DBF91D9FF7698E17F385CB6CF69CAD /* ClientTokenService.swift */,
-				C797E2EBBB9FD494E030A4DA2F136E39 /* DirectDebitService.swift */,
-				269B62DA347554F73B5C522C485A77D5 /* KlarnaService.swift */,
-				8BDA3C7C9F9701606A600CCF13E225C5 /* PaymentMethodConfigService.swift */,
-				E30E8CAC5C6896FD43C4F9F63488A908 /* PayPalService.swift */,
-				9362EF250399F7D0C2A98BA6313FC0DB /* VaultService.swift */,
-			);
-<<<<<<< HEAD
+			sourceTree = "<group>";
+		};
+		5A55EAF1A3BCB35B30BD6BAD9F6B239F /* PCI */ = {
+			isa = PBXGroup;
+			children = (
+				7A4F9B622777D779D068DD7ECECB783E /* TokenizationService.swift */,
+			);
+			name = PCI;
+			path = PCI;
+			sourceTree = "<group>";
+		};
+		65C999A6AFA01D5825C626DEA48970CC /* UI Delegates */ = {
+			isa = PBXGroup;
+			children = (
+				E76E32DC3FA3A5567F9C81515A3E11A4 /* ReloadDelegate.swift */,
+				22F333F26A8E6A50E1626D60433080C2 /* TransitioningDelegate.swift */,
+			);
+			name = "UI Delegates";
+			path = "UI Delegates";
+			sourceTree = "<group>";
+		};
+		76A603B51975147F6FEC9FC7ACAD000E /* Network */ = {
+			isa = PBXGroup;
+			children = (
+				2F05D5787C7CE6159B2BBADA951798CD /* Endpoint.swift */,
+				EE647F384582BD0D1A5E92BC75B72C53 /* NetworkService.swift */,
+				00E641A707075B1DB78896D7DF0E2CCB /* URLSessionStack.swift */,
+			);
+			name = Network;
+			path = Network;
+			sourceTree = "<group>";
+		};
+		845150AEC804EB992D40E7DBF4BA8DB1 /* Primer */ = {
+			isa = PBXGroup;
+			children = (
+				98986AEBC6B084A588667097DD03C645 /* AppState.swift */,
+				687B96A4A5EC2C15EF18039A0772AF7F /* DependencyInjection.swift */,
+				B4FFACB03254DF73E3E852368AB422F6 /* Primer.swift */,
+				E611461CA4896EE990E374D1FA02A761 /* PrimerDelegate.swift */,
+			);
+			name = Primer;
+			path = Primer;
+			sourceTree = "<group>";
+		};
+		955E014183BA470822A7A8E93BCFA037 /* JSON */ = {
+			isa = PBXGroup;
+			children = (
+				94359EB0FA45AB00A3452AFFF651E4B8 /* JSONParser.swift */,
+			);
+			name = JSON;
+			path = JSON;
+			sourceTree = "<group>";
+		};
+		973B02938F7316F7DDDDCBACCB858F86 /* Wrappers */ = {
+			isa = PBXGroup;
+			children = (
+				8AFC44E1E9AD1CC23E9A6AEB3E10520B /* CatchWrappers.swift */,
+				7A4C84CBC8767D175B0A6C840BCFED40 /* EnsureWrappers.swift */,
+				1D71031EC3FD2247A8C6CE1A8979D9B1 /* FinallyWrappers.swift */,
+				AE7BC91A0EE419A4FF931A5B2806CD32 /* GuaranteeWrappers.swift */,
+				58A411330F81FFE86DD9F18A7009F053 /* RecoverWrappers.swift */,
+				05131FD2419B71DCCEDAD0945C97FA88 /* SequenceWrappers.swift */,
+				8A330D88B52AC1945CB3D4C50B9F38AB /* ThenableWrappers.swift */,
+				33605482760FF98341E60B5BB60A7307 /* WrapperProtocols.swift */,
+			);
+			name = Wrappers;
+			path = Wrappers;
+			sourceTree = "<group>";
+		};
+		986DBA42F2E1E51B3C125255C3594930 /* Confirm Mandate */ = {
+			isa = PBXGroup;
+			children = (
+				FF460394FD36E07DC507757546DBD53B /* ConfirmMandateView.swift */,
+				BC1E3269AEF43E4891A05F4A3EBD35DD /* ConfirmMandateViewController.swift */,
+				CF60978478AE36A71BB4143D1AC75036 /* ConfirmMandateViewModel.swift */,
+			);
+			name = "Confirm Mandate";
+			path = "Confirm Mandate";
+			sourceTree = "<group>";
+		};
+		A13BB04B03C15F72A238855257C3124B /* Error */ = {
+			isa = PBXGroup;
+			children = (
+				6D08392313D68239401DADB51C0E338F /* ErrorViewController.swift */,
+			);
+			name = Error;
+			path = Error;
+			sourceTree = "<group>";
+		};
+		AF3927252F04B70EA418E1707CE835F0 /* PCI */ = {
+			isa = PBXGroup;
+			children = (
+				ED9D59D59348297A7F7F96DB98715B42 /* CardScanner */,
+			);
+			name = PCI;
+			path = PCI;
+			sourceTree = "<group>";
+		};
+		B5F5AC9875A9210B1790572994874BEA /* Development Pods */ = {
+			isa = PBXGroup;
+			children = (
+				F04C4A856461A546CD94E6ABAAE97474 /* PrimerSDK */,
+			);
+			name = "Development Pods";
+			sourceTree = "<group>";
+		};
+		B9E6770DBD0245E79E6F8E777E34D5A4 /* Payment Services */ = {
+			isa = PBXGroup;
+			children = (
+				A5A8611F6B57E6A7A42A931A5FF3D8BF /* ApplePayService.swift */,
+				3838ABCAD9DFDE38E928AF6410CB8AB4 /* ClientTokenService.swift */,
+				22BE68E9472E0EC8BAF20D83D6A18926 /* DirectDebitService.swift */,
+				F9060138AB547523B4C989A322BC541D /* KlarnaService.swift */,
+				F0CBDE0F21B1DDA73B330D1A82EA25CE /* PaymentMethodConfigService.swift */,
+				892AB5DA71AD7417E621981018A90525 /* PayPalService.swift */,
+				3EBEDCC875FA7FB834D9413D6216EF12 /* VaultService.swift */,
+			);
 			name = "Payment Services";
 			path = "Payment Services";
-=======
-			path = Primer;
->>>>>>> 090a3bd3
-			sourceTree = "<group>";
-		};
-		55F7A25D8EE45448BA45002F62820793 /* PCI */ = {
-			isa = PBXGroup;
-			children = (
-				3F85802F6F4435E056ACAE6818C95B8B /* CardScanner */,
-			);
-			name = PCI;
-			path = PCI;
-			sourceTree = "<group>";
-		};
-		56409D50D0FA1C19C592518252ACCB45 /* Targets Support Files */ = {
-			isa = PBXGroup;
-			children = (
-				DC341534F0F751E90DBE9F9F51531A54 /* Pods-PrimerSDK_Example */,
-				C99317E726DB0D5CA94A6EFE2CA8C63E /* Pods-PrimerSDK_Tests */,
-			);
-			name = "Targets Support Files";
-			sourceTree = "<group>";
-		};
-		578452D2E740E91742655AC8F1636D1F /* iOS */ = {
-			isa = PBXGroup;
-			children = (
-				73010CC983E3809BECEE5348DA1BB8C6 /* Foundation.framework */,
-			);
-<<<<<<< HEAD
-			name = iOS;
-=======
-			path = Dispatchers;
->>>>>>> 090a3bd3
-			sourceTree = "<group>";
-		};
-		592B02BC1BCAE891885E0989D1193B9E /* Data Models */ = {
-			isa = PBXGroup;
-			children = (
-				71DC45ECD3B93938E7A386071D83EDCC /* ApplePay.swift */,
-				2C847E18B7C30EF64736FAD8517BA82F /* ClientToken.swift */,
-				23A090CCC01E68A232872270A4EED74A /* Consolable.swift */,
-				07E6E0FB93257D68CE3F871DFAD22C00 /* CountryCode.swift */,
-				6627372345C8DAE4AB723190322B6127 /* Currency.swift */,
-				62DE0CF39EE4DDFE0155B15F756C4887 /* DirectDebitMandate.swift */,
-				27444007B435B73EE6994757BB6E5DE8 /* ImageName.swift */,
-				743BF44A6653B7BF55137080567D5D65 /* Klarna.swift */,
-				8E5B064F0A0E8DA6246047BB3BE917AC /* OrderItem.swift */,
-				1FEC87CFCA09458916D073ED95E7F193 /* PaymentMethod.swift */,
-				B7CE8DB0E72BDA587D30865E40A169D7 /* PaymentMethodConfig.swift */,
-				43A0A4158B04286F7F4388EFF8269BA3 /* PaymentMethodToken.swift */,
-				A26C8FCCE96D20B9A5D420F49F9AFC46 /* PaymentMethodTokenizationRequest.swift */,
-				15AAEC465CF9A83AC7A692C154B4D0C1 /* PaymentNetwork.swift */,
-				009F6459F650D7C1B79146F4928F7AF1 /* PayPal.swift */,
-				0A7A7D568C93F8FF2B481992FBFD0C3B /* PrimerContent.swift */,
-				59EDC919463AA211F1898E59E21EDB99 /* PrimerInternalSessionFlow.swift */,
-				AE1AD4FA17FFE77CCA73DCE88EACC24C /* PrimerSettings.swift */,
-				B0783A43D2AFBE179CFEE15CA2062532 /* PrimerTheme.swift */,
-				FC5E89DB609A0396D83BEC5B92491FD8 /* SuccessMessage.swift */,
-				0FFF05D03C30DF67B777B0D0D7E82917 /* UXMode.swift */,
-				238DA956927E39308161965782F530B3 /* PCI */,
-			);
-<<<<<<< HEAD
-			name = "Data Models";
-			path = "Sources/PrimerSDK/Classes/Data Models";
-=======
-			path = Checkout;
->>>>>>> 090a3bd3
-			sourceTree = "<group>";
-		};
-		655D185EABDE5B01FB6A602F6A17551C /* API */ = {
-			isa = PBXGroup;
-			children = (
-				BAA3F26E1A1158E65D8404A44162AF53 /* Primer */,
-			);
-<<<<<<< HEAD
-			name = API;
-			path = API;
-=======
-			path = PCI;
->>>>>>> 090a3bd3
-			sourceTree = "<group>";
-		};
-		66D42D694F6D36B636CBFEDB64B4CE91 /* Success */ = {
-			isa = PBXGroup;
-			children = (
-				BC75483B85078F9A57D130CD74DDDE7D /* SuccessViewController.swift */,
-			);
-<<<<<<< HEAD
-			name = Success;
-			path = Success;
-=======
-			path = PromiseKit;
->>>>>>> 090a3bd3
-			sourceTree = "<group>";
-		};
-		686589E6788B19A14819927E5E2DCCEF /* Third Party */ = {
-			isa = PBXGroup;
-			children = (
-				432DD5F5EAD4ABB5A68D9C065B9CE6D4 /* PromiseKit */,
-			);
-<<<<<<< HEAD
-			name = "Third Party";
-			path = "Sources/PrimerSDK/Classes/Third Party";
-=======
-			path = Network;
->>>>>>> 090a3bd3
-			sourceTree = "<group>";
-		};
-		6B82AED6F8802682C576A12C43C08FDB /* User Interface */ = {
-			isa = PBXGroup;
-			children = (
-<<<<<<< HEAD
-				FA3B703E6DAEBF84E4F35A5EA3609E18 /* Apple Pay */,
-				948EE250CAC876A11B908CC4B4A19E0E /* Checkout */,
-				2FA706CD64029CB474D18A3DB432FBFE /* Confirm Mandate */,
-				B784AAF93E85F74D09E6E0CFD9FA653E /* Error */,
-				13F65A51E1AB34D50D93FE51C2E5A9DD /* Form */,
-				D043B7ADA1869C314D261B6CCD5F7BBD /* OAuth */,
-				55F7A25D8EE45448BA45002F62820793 /* PCI */,
-				20E5E252A92540A0D13AEB1630509132 /* Primer */,
-				948C1C17F92129054498A60B8BCA37BD /* Root */,
-				66D42D694F6D36B636CBFEDB64B4CE91 /* Success */,
-				15D0ED58EF94B8B30E5D9D6C9BCECBC7 /* UI Delegates */,
-				E9BE2EC6E0F6AECE5835EEE04388D27E /* Vault */,
-=======
-				66F499FAA78D14B845AED98C3490955A /* AlertController.swift */,
-				2DF330ADEC4EE8092E97D4770E4A523B /* BundleExtension.swift */,
-				715D550DBCA4B6014396AD9F73C013F2 /* DateExtension.swift */,
-				81514A849CB79D061389790F30892E19 /* Logger.swift */,
-				C8CCD3F21F7BE652965958ACD8F19AF5 /* Mask.swift */,
-				110D21A03EDA2C097F1D9058AAC04C0A /* Optional+Extensions.swift */,
-				C4BCA18AC3EE4E6EBECA3B56639C9DC1 /* PresentationController.swift */,
-				D135F31AF280156159C284EF80EEA1D8 /* PrimerButton.swift */,
-				1BF903EAFC4D18322E1B3BA16D35185B /* PrimerCustomStyleTextField.swift */,
-				6B04C19BB5D2E97F407F3E286C787FDE /* PrimerScrollView.swift */,
-				D0BCD937E82EF4E5FEC9BE4FC64F12CE /* PrimerTableViewCell.swift */,
-				2C730E6495BCE3F22BA34E28F202A36B /* PrimerViewController.swift */,
-				3A8CD0338A32C53D0FDE56E7B8046BB1 /* PrimerViewExtensions.swift */,
-				60CDD5B0616F333EB43C220F2D9AF01D /* StringExtension.swift */,
-				A0EE06F39105DFF9BE1D5B7C9BF41102 /* UIDeviceExtension.swift */,
-				6E4B19CD4204026D0CF733CC63F363D5 /* URLExtension.swift */,
-				AB974EBC90F7A444574964508FC49A0C /* UserDefaultsExtension.swift */,
-				D96CD34EDF6FDEF8D678FA8F4CA88036 /* Validation.swift */,
->>>>>>> 090a3bd3
-			);
-			name = "User Interface";
-			path = "Sources/PrimerSDK/Classes/User Interface";
-			sourceTree = "<group>";
-		};
-		6DB25118B75812B8D7C9C8BA23DB17A8 /* Dispatchers */ = {
-			isa = PBXGroup;
-			children = (
-				06C0EFF40D5C1EB89848CF8C985A808A /* ConcurrencyLimitedDispatcher.swift */,
-				5D7B2F499828FE6274575C69CC4D66AB /* CoreDataDispatcher.swift */,
-				956459561EF09516207F59286FF36044 /* Queue.swift */,
-				08159FF5AF5833B0E553E44200EAB0D1 /* RateLimitedDispatcher.swift */,
-				AF5EE4BD647151CA2BA8E15B6C1B03CB /* RateLimitedDispatcherBase.swift */,
-				58B4AA64734290BE576340FBF66F16ED /* StrictRateLimitedDispatcher.swift */,
-			);
-<<<<<<< HEAD
-			name = Dispatchers;
-			path = Dispatchers;
-=======
-			path = Vault;
->>>>>>> 090a3bd3
-			sourceTree = "<group>";
-		};
-		948C1C17F92129054498A60B8BCA37BD /* Root */ = {
-			isa = PBXGroup;
-			children = (
-				107518EFEE4EEC8C1FEE9B01707192C3 /* RootViewController.swift */,
-				AE292E57BF994CB424871D4A18664DC4 /* RootViewController+Router.swift */,
-				061B36D950D345BE34B166AB39432442 /* Route.swift */,
-			);
-			path = Root;
-			sourceTree = "<group>";
-		};
-		948EE250CAC876A11B908CC4B4A19E0E /* Checkout */ = {
-			isa = PBXGroup;
-			children = (
-				5993E6ABA84AA0C586DB0AD003851462 /* DirectCheckoutViewModel.swift */,
-				98B853FF110EBB09D5B29861FB5D8B68 /* VaultCheckoutView.swift */,
-				2139E4DD2EE8A2B96562606BDFBD1F8A /* VaultCheckoutViewController.swift */,
-				42AAE8F9A415037BC681AEF6B4B468B9 /* VaultCheckoutViewController+ReloadDelegate.swift */,
-				B08BB39232275D60E7F156339D347C42 /* VaultCheckoutViewModel.swift */,
-			);
-<<<<<<< HEAD
-			name = Checkout;
-			path = Checkout;
-=======
-			path = JSON;
->>>>>>> 090a3bd3
-			sourceTree = "<group>";
-		};
-		9DC6B20173C4278AA64FC05A5E7BCEC0 /* Error Handler */ = {
-			isa = PBXGroup;
-			children = (
-				2B04AF4DFAC8CE4A25B70F5282082C0C /* ErrorHandler.swift */,
-				1B8EB27044C8C4C80908DC61D03834B4 /* PrimerError.swift */,
-			);
-			name = "Error Handler";
-			path = "Sources/PrimerSDK/Classes/Error Handler";
-			sourceTree = "<group>";
-		};
-		A61D3F5EA63D6969D3641263ABD5FA97 /* PCI */ = {
-			isa = PBXGroup;
-			children = (
-				47A88AEA161261CAF2B9123158F39E7F /* TokenizationService.swift */,
-			);
-<<<<<<< HEAD
-			name = PCI;
-			path = PCI;
-=======
+			sourceTree = "<group>";
+		};
+		C6CD88C33954113EE47CE500CF574343 /* Apple Pay */ = {
+			isa = PBXGroup;
+			children = (
+				CD119B83A3256496B760955F715C35D3 /* ApplePayViewModel.swift */,
+			);
+			name = "Apple Pay";
 			path = "Apple Pay";
-			sourceTree = "<group>";
-		};
-		B5F5AC9875A9210B1790572994874BEA /* Development Pods */ = {
-			isa = PBXGroup;
-			children = (
-				E1A2CEAF05BB0F0EF9C08A84D65632D6 /* PrimerSDK */,
-			);
-			name = "Development Pods";
->>>>>>> 090a3bd3
-			sourceTree = "<group>";
-		};
-		A94176B1EA4178C3855922883A86F7FF /* Primer */ = {
-			isa = PBXGroup;
-			children = (
-				04E37D5D9C25A5EF3BC2227CC151384D /* AppState.swift */,
-				0F530032C170BDD11018D68D97A765DF /* DependencyInjection.swift */,
-				AC9A1144A815F4E55AC0FA31A0F22643 /* Primer.swift */,
-				0406675051783B8B7E9685D34B667AB6 /* PrimerDelegate.swift */,
-			);
-			path = Primer;
-			sourceTree = "<group>";
-		};
-		B5F5AC9875A9210B1790572994874BEA /* Development Pods */ = {
-			isa = PBXGroup;
-			children = (
-				4AE161DAFD6BE1B449D103466133B8E2 /* PrimerSDK */,
-			);
-<<<<<<< HEAD
-			name = "Development Pods";
-=======
-			path = PCI;
->>>>>>> 090a3bd3
-			sourceTree = "<group>";
-		};
-		B784AAF93E85F74D09E6E0CFD9FA653E /* Error */ = {
-			isa = PBXGroup;
-			children = (
-				6CCD75CFC40752C7B0A13FEF398F487A /* ErrorViewController.swift */,
-			);
-<<<<<<< HEAD
-			name = Error;
-			path = Error;
-=======
-			path = Form;
->>>>>>> 090a3bd3
-			sourceTree = "<group>";
-		};
-		BAA3F26E1A1158E65D8404A44162AF53 /* Primer */ = {
-			isa = PBXGroup;
-			children = (
-				9ED40E18BB86D5B32B9ECCEB77DE7EFC /* PrimerAPI.swift */,
-				137FB66C88DF1E3834296E3FC571C859 /* PrimerAPIClient.swift */,
-				43BA75C219C84B5178F44A8F59CB8951 /* PrimerAPIClient+Promises.swift */,
-			);
-<<<<<<< HEAD
-			name = Primer;
-			path = Primer;
-=======
-			path = Error;
->>>>>>> 090a3bd3
 			sourceTree = "<group>";
 		};
 		C99317E726DB0D5CA94A6EFE2CA8C63E /* Pods-PrimerSDK_Tests */ = {
@@ -1078,14 +771,29 @@
 			path = "Target Support Files/Pods-PrimerSDK_Tests";
 			sourceTree = "<group>";
 		};
-		CE1C647B646834246FEA1BFBB3E5ABCF /* Parser */ = {
-			isa = PBXGroup;
-			children = (
-				A9B66B6A1CD4EEA79A2029417A3A87F2 /* Parser.swift */,
-				D76084B897A3C4378C5C050977531864 /* JSON */,
-			);
-			name = Parser;
-			path = Parser;
+		CE883E3B825674A4CE39FDEBB79AC011 /* Success */ = {
+			isa = PBXGroup;
+			children = (
+				EEED81881C375833528A7FE73AF6EB54 /* SuccessViewController.swift */,
+			);
+			name = Success;
+			path = Success;
+			sourceTree = "<group>";
+		};
+		CEDC101F91F24AF8365BD51BAF317D4F /* Support Files */ = {
+			isa = PBXGroup;
+			children = (
+				3A3972BA5A10555EFB7116760525C414 /* PrimerSDK.modulemap */,
+				06C26AE2FE226A0909061F7B36E2499B /* PrimerSDK-dummy.m */,
+				26A39DE323E62EDC8D20EBE96B96D9F6 /* PrimerSDK-Info.plist */,
+				6480A088606A24F296C93EF01B8E1A87 /* PrimerSDK-prefix.pch */,
+				54B7A6B9787B36E20EC80621F06C217A /* PrimerSDK-umbrella.h */,
+				DD9C6F5085ECA6E0EF497B30E2F72114 /* PrimerSDK.debug.xcconfig */,
+				2B234A5986CDAE6F4EF2198627EF5F00 /* PrimerSDK.release.xcconfig */,
+				D4E82A30C8D5C49A7ACF3A7C440D0D4D /* ResourceBundle-PrimerResources-PrimerSDK-Info.plist */,
+			);
+			name = "Support Files";
+			path = "Example/Pods/Target Support Files/PrimerSDK";
 			sourceTree = "<group>";
 		};
 		CF1408CF629C7361332E53B88F7BD30C = {
@@ -1099,36 +807,77 @@
 			);
 			sourceTree = "<group>";
 		};
-		D043B7ADA1869C314D261B6CCD5F7BBD /* OAuth */ = {
-			isa = PBXGroup;
-			children = (
-				39C276F7C63299F371DD85C4E93B6CD1 /* OAuthViewController.swift */,
-				91EF529FDE4E703A93FE824E0E230EF9 /* OAuthViewModel.swift */,
-				C41CE102B78D32599DC2D51FF22A4E61 /* WebViewController.swift */,
-			);
-<<<<<<< HEAD
+		D12491B4879E7163AC1C2002C37A5A40 /* PCI */ = {
+			isa = PBXGroup;
+			children = (
+				1CA83DB0459B5B6519DAC4734FC83E52 /* FormTextFieldType.swift */,
+				64E01D173371A0D0D9E807710DF500B2 /* FormType.swift */,
+			);
+			name = PCI;
+			path = PCI;
+			sourceTree = "<group>";
+		};
+		D210D550F4EA176C3123ED886F8F87F5 /* Frameworks */ = {
+			isa = PBXGroup;
+			children = (
+				578452D2E740E91742655AC8F1636D1F /* iOS */,
+			);
+			name = Frameworks;
+			sourceTree = "<group>";
+		};
+		D28E18A58B85C473DF26F3DEEF28991F /* User Interface */ = {
+			isa = PBXGroup;
+			children = (
+				C6CD88C33954113EE47CE500CF574343 /* Apple Pay */,
+				D444B3AC6CE70063A2959996F04899A8 /* Checkout */,
+				986DBA42F2E1E51B3C125255C3594930 /* Confirm Mandate */,
+				A13BB04B03C15F72A238855257C3124B /* Error */,
+				E5958E4E371C8A40AFDE97D32FA7987F /* Form */,
+				D6DFBD138B2F6A3D3504201FC5AC5D6A /* OAuth */,
+				AF3927252F04B70EA418E1707CE835F0 /* PCI */,
+				2D44BD0FC1AD35346A18AE77ABC74086 /* Primer */,
+				23FEF093E1028C187732FE2CE55361AD /* Root */,
+				CE883E3B825674A4CE39FDEBB79AC011 /* Success */,
+				2D92BDC0C599765BF456BAD654616462 /* Text Fields */,
+				65C999A6AFA01D5825C626DEA48970CC /* UI Delegates */,
+				18824FEE1F2A870B75355A1EF0669E34 /* Vault */,
+			);
+			name = "User Interface";
+			path = "Sources/PrimerSDK/Classes/User Interface";
+			sourceTree = "<group>";
+		};
+		D2E2AF4F3BD4383E491E4836FA965249 /* Error Handler */ = {
+			isa = PBXGroup;
+			children = (
+				D1239FC56FD897E7DD8FD8DF385B18F9 /* ErrorHandler.swift */,
+				3B96142685E3E21D199AE48416F0C362 /* PrimerError.swift */,
+			);
+			name = "Error Handler";
+			path = "Sources/PrimerSDK/Classes/Error Handler";
+			sourceTree = "<group>";
+		};
+		D444B3AC6CE70063A2959996F04899A8 /* Checkout */ = {
+			isa = PBXGroup;
+			children = (
+				19D7A9DE7ECEF935DC202B3A5D5A9D02 /* DirectCheckoutViewModel.swift */,
+				7EF6602961AD042B7C9A72F8D92CA136 /* VaultCheckoutView.swift */,
+				1A115524F6128214F943D40A7C773A7E /* VaultCheckoutViewController.swift */,
+				8A49E81D430CB17377D0401B43C8FF8B /* VaultCheckoutViewController+ReloadDelegate.swift */,
+				9664BB0D43986839098302899C2635C1 /* VaultCheckoutViewModel.swift */,
+			);
+			name = Checkout;
+			path = Checkout;
+			sourceTree = "<group>";
+		};
+		D6DFBD138B2F6A3D3504201FC5AC5D6A /* OAuth */ = {
+			isa = PBXGroup;
+			children = (
+				65F24B04104FAAF2CF3D8CA125FAA7D2 /* OAuthViewController.swift */,
+				9946C26D62A08CA7AD14DFFCE291AA51 /* OAuthViewModel.swift */,
+				246DBF9F41CA75F65B42300D870005F3 /* WebViewController.swift */,
+			);
 			name = OAuth;
 			path = OAuth;
-=======
-			path = "Confirm Mandate";
->>>>>>> 090a3bd3
-			sourceTree = "<group>";
-		};
-		D210D550F4EA176C3123ED886F8F87F5 /* Frameworks */ = {
-			isa = PBXGroup;
-			children = (
-				578452D2E740E91742655AC8F1636D1F /* iOS */,
-			);
-			name = Frameworks;
-			sourceTree = "<group>";
-		};
-		D76084B897A3C4378C5C050977531864 /* JSON */ = {
-			isa = PBXGroup;
-			children = (
-				0E39A8B7E32EB3B01DDDBE70181DE150 /* JSONParser.swift */,
-			);
-			name = JSON;
-			path = JSON;
 			sourceTree = "<group>";
 		};
 		DC341534F0F751E90DBE9F9F51531A54 /* Pods-PrimerSDK_Example */ = {
@@ -1148,120 +897,83 @@
 			path = "Target Support Files/Pods-PrimerSDK_Example";
 			sourceTree = "<group>";
 		};
-		E0AA8408AB5D60F94461FF88B864658A /* Extensions & Utilities */ = {
-			isa = PBXGroup;
-			children = (
-				B9EBEE8F71154763DDC0192609372EA9 /* AlertController.swift */,
-				783C3B742F27AB37169FBC49E2DDE8D5 /* BundleExtension.swift */,
-				85AE9B8F50859A6D23517B57B48040A1 /* DateExtension.swift */,
-				F84B3F15A63E4029BBD6D720EB8562FF /* Logger.swift */,
-				33520BE6CB44879120BDB797A95F63C4 /* Mask.swift */,
-				57459432F58CAA4CB2ABC0F8E37539F0 /* Optional+Extensions.swift */,
-				7E07F48F7CF1A9C5D36E878FFCAA8639 /* PresentationController.swift */,
-				037CAE1AD1886C9877D59414794F81BE /* PrimerButton.swift */,
-				4FF517348450890A78A132CCE2211332 /* PrimerScrollView.swift */,
-				E33E095C1AC9EAC8BB051822A82B0ADC /* PrimerTableViewCell.swift */,
-				816E6968621CA17D82BB4EBF79661911 /* PrimerTextField.swift */,
-				D11F484BFC181C73DEBA75100C5E0979 /* PrimerViewController.swift */,
-				F00FC2AADF675BA6676EAAFDAE2C25CA /* PrimerViewExtensions.swift */,
-				A47C49F0F13FA7A012B84D3B8A2D62FF /* StringExtension.swift */,
-				FF9D39627EFFA0BDE6B40B95740646ED /* UIDeviceExtension.swift */,
-				6059CBDDF3BFE252106DDC8BA2FAC778 /* URLExtension.swift */,
-				8A54BCE07693E7C291174383786045B8 /* UserDefaultsExtension.swift */,
-				EDDCEDB619CCED457F8914145EF00AA5 /* Validation.swift */,
-			);
-			name = "Extensions & Utilities";
-			path = "Sources/PrimerSDK/Classes/Extensions & Utilities";
-			sourceTree = "<group>";
-		};
-		E7888A83EB9F6185AC328B7044179F4E /* Wrappers */ = {
-			isa = PBXGroup;
-			children = (
-				8A3913834E6B0942D87CA71B0CAF2565 /* CatchWrappers.swift */,
-				32A6E0937E774D1DCD727D5EC7E6C35E /* EnsureWrappers.swift */,
-				DEF8C3AB7D17A970A385A4D738A8FA94 /* FinallyWrappers.swift */,
-				11A9BC549D96638BD16ED3E463B3D76D /* GuaranteeWrappers.swift */,
-				83D8A57B82FB668BDA4803A2917CC8B4 /* RecoverWrappers.swift */,
-				ADEE62528C38A7EDA51BAAD258A63B18 /* SequenceWrappers.swift */,
-				1910C1801020770C54AD6C6C36D959AD /* ThenableWrappers.swift */,
-				86B2444B5CC52059E9D6B3A5CA4B037D /* WrapperProtocols.swift */,
-			);
-<<<<<<< HEAD
-			name = Wrappers;
-			path = Wrappers;
-=======
-			path = PCI;
->>>>>>> 090a3bd3
-			sourceTree = "<group>";
-		};
-		E9BE2EC6E0F6AECE5835EEE04388D27E /* Vault */ = {
-			isa = PBXGroup;
-			children = (
-				F004EB8D1C7A822C60F1E742B09D9E67 /* VaultPaymentMethodView.swift */,
-				2BB150DAB9BB5500B9702E8F578F0FDD /* VaultPaymentMethodViewController.swift */,
-				23F2E9DBAE7FA262FF28C2BFBD8780C7 /* VaultPaymentMethodViewController+ReloadDelegate.swift */,
-				B5E3EC6E2A8E4BA18126B89D41C69DBE /* VaultPaymentMethodViewModel.swift */,
-			);
-			name = Vault;
-			path = Vault;
-			sourceTree = "<group>";
-		};
-		EB81CEADAA8077E2E5B9707D1E2941E2 /* Localizable */ = {
-			isa = PBXGroup;
-			children = (
-				ECF342FE93C11E67ED025BD1E6F846FF /* en.lproj */,
-				E6E223A47C78B60E42F75D40E1863087 /* fr.lproj */,
-				70EAE521F2F1A5463EAA1E49A94A7EC3 /* sv.lproj */,
-			);
-<<<<<<< HEAD
-			name = Localizable;
-			path = Sources/PrimerSDK/Resources/Localizable;
-=======
-			path = Wrappers;
->>>>>>> 090a3bd3
-			sourceTree = "<group>";
-		};
-		F4B24E9777ACC8E37E743D1B1C06E0E8 /* Network */ = {
-			isa = PBXGroup;
-			children = (
-				6A1F2D231690618966EDFF5A509BDF75 /* Endpoint.swift */,
-				2191ABED8A07A55F8B8DDE1533B57F85 /* NetworkService.swift */,
-				EE21740FDCD45A1B9A48D2A4A446502F /* URLSessionStack.swift */,
-			);
-			name = Network;
-			path = Network;
-			sourceTree = "<group>";
-		};
-		FA3B703E6DAEBF84E4F35A5EA3609E18 /* Apple Pay */ = {
-			isa = PBXGroup;
-			children = (
-				2E0904FEF2EF85E95228A53BFDAD0DEE /* ApplePayViewModel.swift */,
-			);
-			name = "Apple Pay";
-			path = "Apple Pay";
-			sourceTree = "<group>";
-		};
-		FD528B99BDF24B658713AFB9A6CBBD07 /* Pod */ = {
-			isa = PBXGroup;
-			children = (
-				202D8CDFCD3E722A736DA0291DC8233C /* LICENSE */,
-				7A39A552D0A15A580106212BE98781E0 /* PrimerSDK.podspec */,
-				2A4DAE6AB4BBF013FCC4170458EB5B1D /* README.md */,
-			);
-			name = Pod;
+		DFA68549B95E85B1C58FD632A80CD99E /* Parser */ = {
+			isa = PBXGroup;
+			children = (
+				70EAB311B225AA02CB8AC681F3A5238D /* Parser.swift */,
+				955E014183BA470822A7A8E93BCFA037 /* JSON */,
+			);
+			name = Parser;
+			path = Parser;
+			sourceTree = "<group>";
+		};
+		E5958E4E371C8A40AFDE97D32FA7987F /* Form */ = {
+			isa = PBXGroup;
+			children = (
+				4CE2D1D02283A35FDC26FD565DEE4075 /* FormView.swift */,
+				B62DC71578E4361D5F98EFC7935C4715 /* FormViewController.swift */,
+				34811F7F5EE6A4E759FF0BF5AE85B44E /* FormViewModel.swift */,
+			);
+			name = Form;
+			path = Form;
+			sourceTree = "<group>";
+		};
+		E7AE01F5AA6552D350C3AC3A21203ABD /* Cancellation */ = {
+			isa = PBXGroup;
+			children = (
+				6BD2FFEDDB4EAD00BFA29E82817298A7 /* CancelContext.swift */,
+				C8E4B6BE5D9E74E1E8DE1618A779BF56 /* Cancellable.swift */,
+				2111246AEBDA7AA84F8A8D874E6B9BAB /* CancellableCatchable.swift */,
+				9430EC7E57F0D3860EA0C9AE790CC3B0 /* CancellablePromise.swift */,
+				539C247F314EF91781741CFE7673CD2C /* CancellableThenable.swift */,
+			);
+			name = Cancellation;
+			path = Cancellation;
+			sourceTree = "<group>";
+		};
+		E924909029E85DF91EB3EC0B65EBED86 /* Third Party */ = {
+			isa = PBXGroup;
+			children = (
+				05778A9DEC52B05D06C2CCA2968AF8FF /* PromiseKit */,
+			);
+			name = "Third Party";
+			path = "Sources/PrimerSDK/Classes/Third Party";
+			sourceTree = "<group>";
+		};
+		ED9D59D59348297A7F7F96DB98715B42 /* CardScanner */ = {
+			isa = PBXGroup;
+			children = (
+				7A2658DC009E30EB677218E1E68894CB /* CardScannerViewController.swift */,
+				D1A461C4F7FF09FD3765C6F63DD7A979 /* CardScannerViewController+SimpleScanDelegate.swift */,
+				8E2161E3F3A0D615B4AE57CC3A1A893D /* CardScannerViewModel.swift */,
+				DFC879FB680AB786759C4AF40228495E /* ScannerView.swift */,
+			);
+			name = CardScanner;
+			path = CardScanner;
+			sourceTree = "<group>";
+		};
+		F04C4A856461A546CD94E6ABAAE97474 /* PrimerSDK */ = {
+			isa = PBXGroup;
+			children = (
+				7BBD65F562C954481F78355187B3F977 /* Icons.xcassets */,
+				40596DD187ECC033DA56071FF08FC832 /* Core */,
+				42802272F2AFE7CB0D339CA28426F356 /* Data Models */,
+				D2E2AF4F3BD4383E491E4836FA965249 /* Error Handler */,
+				27AAD3F03FC48DF1E3B9A634E94FDA1E /* Extensions & Utilities */,
+				10D87F1F21ADAF7A57E5672642648E00 /* Localizable */,
+				10F2C903B87DEB6DA8B51AE1310F9A49 /* Pod */,
+				152D925C6D83C10FDB4753AA3E57D59F /* Services */,
+				CEDC101F91F24AF8365BD51BAF317D4F /* Support Files */,
+				E924909029E85DF91EB3EC0B65EBED86 /* Third Party */,
+				D28E18A58B85C473DF26F3DEEF28991F /* User Interface */,
+			);
+			name = PrimerSDK;
+			path = ../..;
 			sourceTree = "<group>";
 		};
 /* End PBXGroup section */
 
 /* Begin PBXHeadersBuildPhase section */
-		02417A583971F6591C6B27AED3F65064 /* Headers */ = {
-			isa = PBXHeadersBuildPhase;
-			buildActionMask = 2147483647;
-			files = (
-				836F00F10C0696433D573A0319EB8675 /* PrimerSDK-umbrella.h in Headers */,
-			);
-			runOnlyForDeploymentPostprocessing = 0;
-		};
 		460E5E467AC565336327C772DF755BA8 /* Headers */ = {
 			isa = PBXHeadersBuildPhase;
 			buildActionMask = 2147483647;
@@ -1275,6 +987,14 @@
 			buildActionMask = 2147483647;
 			files = (
 				94ED4F67764D8DEFCC644E6107FA385F /* Pods-PrimerSDK_Tests-umbrella.h in Headers */,
+			);
+			runOnlyForDeploymentPostprocessing = 0;
+		};
+		F10AA74B3608DA0CFE3E89A375D9E3C2 /* Headers */ = {
+			isa = PBXHeadersBuildPhase;
+			buildActionMask = 2147483647;
+			files = (
+				1FA50C964EE226540E300F1A4DF37C0D /* PrimerSDK-umbrella.h in Headers */,
 			);
 			runOnlyForDeploymentPostprocessing = 0;
 		};
@@ -1293,7 +1013,7 @@
 			buildRules = (
 			);
 			dependencies = (
-				F313568A13AC827721CE2D075D03EAE9 /* PBXTargetDependency */,
+				B8E465BF247834E54244535EFB83B867 /* PBXTargetDependency */,
 			);
 			name = "Pods-PrimerSDK_Tests";
 			productName = "Pods-PrimerSDK_Tests";
@@ -1312,7 +1032,7 @@
 			buildRules = (
 			);
 			dependencies = (
-				05EF64DCF05D0827032AAFE1C1A26DA6 /* PBXTargetDependency */,
+				59440761B9B785E4A5F812DF9E52EF5E /* PBXTargetDependency */,
 			);
 			name = "Pods-PrimerSDK_Example";
 			productName = "Pods-PrimerSDK_Example";
@@ -1321,11 +1041,11 @@
 		};
 		6E6525C7043FBA7BB34A249010AF5593 /* PrimerSDK-PrimerResources */ = {
 			isa = PBXNativeTarget;
-			buildConfigurationList = 4B7B8D409F0088E42392EFC34E929053 /* Build configuration list for PBXNativeTarget "PrimerSDK-PrimerResources" */;
+			buildConfigurationList = 7BA42732F21285F34B7B97EF92A18898 /* Build configuration list for PBXNativeTarget "PrimerSDK-PrimerResources" */;
 			buildPhases = (
-				66FB2FE765A8F9D4A940AD093E9774A3 /* Sources */,
-				B6A6DF21EBA47904E72A138FB737E9E5 /* Frameworks */,
-				5865E894C0B0BC259B32398D429AAAF7 /* Resources */,
+				2F455CD19428D818DC23F93824ECA520 /* Sources */,
+				DCC5B9E77BFD3A82EC9A15919688377B /* Frameworks */,
+				6C56802579A8894004081C445BA3FC6C /* Resources */,
 			);
 			buildRules = (
 			);
@@ -1338,17 +1058,17 @@
 		};
 		F3BE9108C53B53949406218CEA55E0B2 /* PrimerSDK */ = {
 			isa = PBXNativeTarget;
-			buildConfigurationList = 480CE695E79B40B83A1B9ED869817267 /* Build configuration list for PBXNativeTarget "PrimerSDK" */;
+			buildConfigurationList = 80EF94A0A12632FEB096B8FA6BED7D6E /* Build configuration list for PBXNativeTarget "PrimerSDK" */;
 			buildPhases = (
-				02417A583971F6591C6B27AED3F65064 /* Headers */,
-				EE7C63B2B9435D074275017D2EFE85C3 /* Sources */,
-				F4318C30DACF7A70CB720ADB70422394 /* Frameworks */,
-				97A95165F180003B876A698A7741EE4D /* Resources */,
+				F10AA74B3608DA0CFE3E89A375D9E3C2 /* Headers */,
+				4DAB89178387D9140B3ECD14D1813CFF /* Sources */,
+				4B54E2A0F1DFE6626FDDE9DF996F074F /* Frameworks */,
+				58A4381F6CADDB07D8F64BB96747189C /* Resources */,
 			);
 			buildRules = (
 			);
 			dependencies = (
-				B7078EF05E3EC60AE23C001E139CEF7C /* PBXTargetDependency */,
+				F88FD86011A1A67AB2D5547851FE4EE6 /* PBXTargetDependency */,
 			);
 			name = PrimerSDK;
 			productName = PrimerSDK;
@@ -1361,8 +1081,8 @@
 		BFDFE7DC352907FC980B868725387E98 /* Project object */ = {
 			isa = PBXProject;
 			attributes = {
-				LastSwiftUpdateCheck = 1100;
-				LastUpgradeCheck = 1100;
+				LastSwiftUpdateCheck = 1240;
+				LastUpgradeCheck = 1240;
 			};
 			buildConfigurationList = 4821239608C13582E20E6DA73FD5F1F9 /* Build configuration list for PBXProject "Pods" */;
 			compatibilityVersion = "Xcode 3.2";
@@ -1400,32 +1120,175 @@
 			);
 			runOnlyForDeploymentPostprocessing = 0;
 		};
-		5865E894C0B0BC259B32398D429AAAF7 /* Resources */ = {
+		58A4381F6CADDB07D8F64BB96747189C /* Resources */ = {
 			isa = PBXResourcesBuildPhase;
 			buildActionMask = 2147483647;
 			files = (
-				D11913A0DAAACB88844284E24634BA51 /* en.lproj in Resources */,
-				9068B713E0BDEB74F82391310C1C1EB5 /* fr.lproj in Resources */,
-				D4F6591564F14EF95CC606F4BD949748 /* Icons.xcassets in Resources */,
-				F1A56D854C1460006C51B733DBE2A72C /* sv.lproj in Resources */,
+				2CFD5B72BA6A6E92C64CC5865065644B /* PrimerResources.bundle in Resources */,
 			);
 			runOnlyForDeploymentPostprocessing = 0;
 		};
-		97A95165F180003B876A698A7741EE4D /* Resources */ = {
+		6C56802579A8894004081C445BA3FC6C /* Resources */ = {
 			isa = PBXResourcesBuildPhase;
 			buildActionMask = 2147483647;
 			files = (
-				F90D746653AD6F62DA85B4091AC48EAD /* PrimerResources.bundle in Resources */,
+				53F3D60B2820EB86D2627789F40AB2B9 /* en.lproj in Resources */,
+				A791C67692CFF326234E0CB6F00B5F4E /* fr.lproj in Resources */,
+				AF4A34CE02703756862D162D402106CB /* Icons.xcassets in Resources */,
+				4974CEA472A4F444E93DEBFF2AED0AB9 /* sv.lproj in Resources */,
 			);
 			runOnlyForDeploymentPostprocessing = 0;
 		};
 /* End PBXResourcesBuildPhase section */
 
 /* Begin PBXSourcesBuildPhase section */
-		66FB2FE765A8F9D4A940AD093E9774A3 /* Sources */ = {
+		2F455CD19428D818DC23F93824ECA520 /* Sources */ = {
 			isa = PBXSourcesBuildPhase;
 			buildActionMask = 2147483647;
 			files = (
+			);
+			runOnlyForDeploymentPostprocessing = 0;
+		};
+		4DAB89178387D9140B3ECD14D1813CFF /* Sources */ = {
+			isa = PBXSourcesBuildPhase;
+			buildActionMask = 2147483647;
+			files = (
+				A247330B16649C7E814090016C0E60D8 /* after.swift in Sources */,
+				32261BBA3FB536FB9A4EFAE9E4129BED /* AlertController.swift in Sources */,
+				2AD9AE47FEBCF3AE8F0EEF2EFEE9CCE2 /* ApplePay.swift in Sources */,
+				EA07E14229AFBCF769ECA055A722427C /* ApplePayService.swift in Sources */,
+				BB85F59D8187BA80CF7C1F4C1538A688 /* ApplePayViewModel.swift in Sources */,
+				CF806C8DD85BD17B2AEE3BF1930BDC71 /* AppState.swift in Sources */,
+				D7E32A43C29E3AC8652AEA683CD078FE /* Box.swift in Sources */,
+				412D0148F48414BB5D446A32CA2E44D0 /* BundleExtension.swift in Sources */,
+				2ABA1D74FE25FA71A82CBFCF54D2D5C2 /* CancelContext.swift in Sources */,
+				59665988131BA904ABEA9A63A8464FD3 /* Cancellable.swift in Sources */,
+				A14456F77AF3600601C07155C16C6654 /* CancellableCatchable.swift in Sources */,
+				8C0BB7C5A6C42EB8048E8B6F3BB27AC7 /* CancellablePromise.swift in Sources */,
+				E88C932ED48A3E834B29BEE3E3DAA47B /* CancellableThenable.swift in Sources */,
+				941EFB1D40A0AD64541CCC40A450D754 /* CardButton.swift in Sources */,
+				6E21D4AFC0C79632543E18FA765AF9A4 /* CardComponentsManager.swift in Sources */,
+				F08BADA39FCA7304E89931E3AE5364DC /* CardNetwork.swift in Sources */,
+				2D679358C2F8360C74509F1323FCC7CE /* CardScannerViewController+SimpleScanDelegate.swift in Sources */,
+				4FC5DA88995CFE9A0EF1610C271C688E /* CardScannerViewController.swift in Sources */,
+				24678BC654DE115808F82440A71EA315 /* CardScannerViewModel.swift in Sources */,
+				8AC20ED1A6D04C5865107EA79B250A15 /* Catchable.swift in Sources */,
+				08826705DC2BB0A620A6F744B1847517 /* CatchWrappers.swift in Sources */,
+				F3CB8F56CB8B807E19A620148F8B7BC4 /* ClientToken.swift in Sources */,
+				4447E6D03A0C7EF501A19644E7AB9BAC /* ClientTokenService.swift in Sources */,
+				1F93594EA64DADFD9D161C095476E7D6 /* ConcurrencyLimitedDispatcher.swift in Sources */,
+				FC8DAFEF75E5DDD60067831710166D68 /* Configuration.swift in Sources */,
+				6B03EEA33E28BEFEDCD3891AFBFF9796 /* ConfirmMandateView.swift in Sources */,
+				7A94874F2E54B000BD30683DD35FF1FC /* ConfirmMandateViewController.swift in Sources */,
+				E1EB2E80893CC7C7B64D4279E0231C9A /* ConfirmMandateViewModel.swift in Sources */,
+				BFAB496F03E2AB976C0861CB0DFC7E5B /* Consolable.swift in Sources */,
+				68F851DA96C05139510A2336391A5B3B /* CoreDataDispatcher.swift in Sources */,
+				98B3FDC66D8BD6C12561B9F0383EFDBF /* CountryCode.swift in Sources */,
+				F578E0D100A7F265BF6C144E17D97806 /* Currency.swift in Sources */,
+				8D419B675A62EDF9D62F1C7595A1BFE4 /* CustomStringConvertible.swift in Sources */,
+				AC7B155C92B873030C7836A645AD4723 /* DateExtension.swift in Sources */,
+				26B5A8015F61C454C8D32F5B65546BA3 /* DependencyInjection.swift in Sources */,
+				4C190B2C7A94ECBBD4455DDA47EE4EF1 /* DirectCheckoutViewModel.swift in Sources */,
+				5B67CB542A74177F5BC600AEE4529664 /* DirectDebitMandate.swift in Sources */,
+				D8A0947ABA37CFA20EDC785EE4861989 /* DirectDebitService.swift in Sources */,
+				91F5C51A93787898DB4992AE71FB51A8 /* Dispatcher.swift in Sources */,
+				BD07779499B7C7D235772233E3328B9D /* Endpoint.swift in Sources */,
+				9A5E0AA806CD916A00ABA09FB2DA652D /* EnsureWrappers.swift in Sources */,
+				CD2F5FCA192C6293C5E6C3F621E18E40 /* Error.swift in Sources */,
+				A77594EB23BB62AE5272768520E9913A /* ErrorHandler.swift in Sources */,
+				9F902941BB47AB11C22CC85784FF62FC /* ErrorViewController.swift in Sources */,
+				D3172801070E4C1E827C4DAD0BE439F7 /* ExternalViewModel.swift in Sources */,
+				127F720D359C5CC5C3694E2E2F02EA7C /* FinallyWrappers.swift in Sources */,
+				9A756EBFA0DA3198A546E6CF776B9A82 /* firstly.swift in Sources */,
+				1B09A552AC85BA24A7DA030CFADB2B65 /* FormTextFieldType.swift in Sources */,
+				C13985B8A0321541FBEB3964078B7B13 /* FormType.swift in Sources */,
+				41917C95A8279121F40A1D5EA0C0C613 /* FormView.swift in Sources */,
+				8C6F09CA7E72F55C8E68D4B090F0A818 /* FormViewController.swift in Sources */,
+				A978146060CE5C85B0606C90026A0B47 /* FormViewModel.swift in Sources */,
+				196899C8C5AF87D89F5B6664BB12E5A0 /* Guarantee.swift in Sources */,
+				22A0A524043B0D918F1AEF104CF08F90 /* GuaranteeWrappers.swift in Sources */,
+				F596A6B848305811E818E2872BAAB138 /* hang.swift in Sources */,
+				5B360D84239628D293444D6EA5368919 /* ImageName.swift in Sources */,
+				5255C6E393049B2B9196A1AB8E9229AE /* JSONParser.swift in Sources */,
+				25FBBA4D3AEAF605B5C0FCE1AEB8F017 /* Klarna.swift in Sources */,
+				1BF9EB5924075ADD3009300E3B092FC9 /* KlarnaService.swift in Sources */,
+				A5AD430A5216ADC9EB699C84D642488C /* LogEvent.swift in Sources */,
+				13C9A8B2AA4C69E5D916450DB1EA3748 /* Logger.swift in Sources */,
+				2DD4F4703F8CA9289693B0DD42B1105A /* Mask.swift in Sources */,
+				A6BEEE22AB6C8899BB4FE723E739E47C /* NetworkService.swift in Sources */,
+				6D38E4211BF95C2835E77526B4167814 /* OAuthViewController.swift in Sources */,
+				B5D00FE5A471E4FFECBC15D6E38E59C2 /* OAuthViewModel.swift in Sources */,
+				7F499D8E889ABD55D166EFFBB9E47863 /* Optional+Extensions.swift in Sources */,
+				1ED8404F43FB5721142E00866D4A5E88 /* OrderItem.swift in Sources */,
+				76181EE3E9BF59F021BCF4D9599D69DD /* Parser.swift in Sources */,
+				C222392D2B484FAEA7A26373E8F13E7D /* PaymentMethod.swift in Sources */,
+				505068733593EAE2B386F4326656057F /* PaymentMethodComponent.swift in Sources */,
+				BFA5620B543CF5C4C10F4EDDA45EB668 /* PaymentMethodConfig.swift in Sources */,
+				C0634A823E610FF713AC95E0BF3009EC /* PaymentMethodConfigService.swift in Sources */,
+				19932C91F437DA95AE618D8F279B61BD /* PaymentMethodToken.swift in Sources */,
+				952642F05DD43C89955A5DCECFC14F5B /* PaymentMethodTokenizationRequest.swift in Sources */,
+				BF5DA0C20A841D73BC468FBF8B34D1EE /* PaymentNetwork.swift in Sources */,
+				0D9DF437D22B4CCB44ACF51FD8B54813 /* PayPal.swift in Sources */,
+				32DB958E270EF93DF289B9FCE80D2D8A /* PayPalService.swift in Sources */,
+				B552851771CD3DF926C17EB344EEAE3C /* PresentationController.swift in Sources */,
+				2886A919CE0FA8BD3A2F50686310E2FF /* Primer.swift in Sources */,
+				CD9B9B88CA7511271D694BC561BC257F /* PrimerAPI.swift in Sources */,
+				6322091DA692C4AA5796238595AE8B16 /* PrimerAPIClient+Promises.swift in Sources */,
+				AE0230B8F1FEEF659644CFB61A40D7D3 /* PrimerAPIClient.swift in Sources */,
+				1F601B610CD1295032030D427559C435 /* PrimerButton.swift in Sources */,
+				0A29AB48C5B1B6120FA28B5890443C22 /* PrimerCardNumberFieldView.swift in Sources */,
+				394C8B9271EC6BDDB6EBBAD40D31B8A2 /* PrimerContent.swift in Sources */,
+				D0E5FAA0D6C5006C87F37BCA4562EEE6 /* PrimerCVVFieldView.swift in Sources */,
+				92BB6197FC46145D7F5F995B346B8D63 /* PrimerDelegate.swift in Sources */,
+				411F6C70D3ADAC0ACEEDF62D563D39C5 /* PrimerError.swift in Sources */,
+				29CED3C6EDA6AFFCF53C12CBF76B96BF /* PrimerInternalSessionFlow.swift in Sources */,
+				A4E5EE6E1369FD515E1073545DE11F9D /* PrimerScrollView.swift in Sources */,
+				6ABA86FD49B8684C8D6D6D741B3140FE /* PrimerSDK-dummy.m in Sources */,
+				696E79FB8608E218A09D9401CD4E003F /* PrimerSettings.swift in Sources */,
+				D82AF65F6CE49DCFC4F05EF4EDD21798 /* PrimerTableViewCell.swift in Sources */,
+				7FB0FB027C8DAAA6B58595DDB7C13C4C /* PrimerTextField.swift in Sources */,
+				46C74DBE06F1EC564653D333FC5AFBFD /* PrimerTheme.swift in Sources */,
+				111845463ECAABB2EC4E67A79107CF42 /* PrimerViewController.swift in Sources */,
+				B43801C9DC62AFD18B849784363B8843 /* PrimerViewExtensions.swift in Sources */,
+				05245350EDF42AE8465004B042858A2A /* Promise.swift in Sources */,
+				73EE3481020EC029482220AC50C42BAB /* Queue.swift in Sources */,
+				AD80992A20DFDB66F17852757B8A2EAB /* race.swift in Sources */,
+				167965B0476F02BBB372FBE1D2450E9E /* RateLimitedDispatcher.swift in Sources */,
+				40C353F82E785CD252D7420BCA2AF7C0 /* RateLimitedDispatcherBase.swift in Sources */,
+				5278F1CAEAE5FB9D1D90DFC0795E85C1 /* RecoverWrappers.swift in Sources */,
+				09B804DD7CA00A6A2E38A2346A57D438 /* ReloadDelegate.swift in Sources */,
+				B40D7A39B32DE2DFFC108EAE0338E692 /* Resolver.swift in Sources */,
+				642A5D9E029C278F17BBF86407849ED7 /* RootViewController+Router.swift in Sources */,
+				A99ACC8750C007AA211DD14B0BC03118 /* RootViewController.swift in Sources */,
+				E8C207E6F04248621557F80B4818EEC2 /* Route.swift in Sources */,
+				88465B1E91C87FBA51046C35515D3C2B /* ScannerView.swift in Sources */,
+				35530AF091E8DDF0C049E1FEE998FA53 /* SequenceWrappers.swift in Sources */,
+				D5931A403838D1DB929F85A278887BC1 /* StrictRateLimitedDispatcher.swift in Sources */,
+				41CFFF749372BA67C10C981D752D12BF /* StringExtension.swift in Sources */,
+				A36456659B4209ED0336FADA92B8C587 /* SuccessMessage.swift in Sources */,
+				90695AC16DCC69C8BB4543CA47A29BA5 /* SuccessViewController.swift in Sources */,
+				2F38293DDD6AFE19BE1A32877B0254C9 /* Thenable.swift in Sources */,
+				E7CC52E55DD6DE9A370B06EA03F8E7D4 /* ThenableWrappers.swift in Sources */,
+				30D88F28D48A3549506ADF3B90370B3D /* TokenizationService.swift in Sources */,
+				1990DF8B116956422B6E5364CA03B085 /* TransitioningDelegate.swift in Sources */,
+				14D72B3F3C9F32F33BACD0F9712F69D3 /* UIDeviceExtension.swift in Sources */,
+				E6286B23D2AC323C3F816D74759E082E /* URLExtension.swift in Sources */,
+				2AF5ABDA77EDBD8E0FD9DF36140D59FA /* URLSessionStack.swift in Sources */,
+				CB8F598E0EE97CA93F37C5CA01728AFF /* UserDefaultsExtension.swift in Sources */,
+				A44DB2D2D59CA25FB428E6E89604180C /* UXMode.swift in Sources */,
+				53EF2676776C74DC8A9C6E9456C87B1E /* Validation.swift in Sources */,
+				E26546A1EC789448E325D33C455E26AA /* VaultCheckoutView.swift in Sources */,
+				32D5E173FF0925752032AC868C7DD00C /* VaultCheckoutViewController+ReloadDelegate.swift in Sources */,
+				12CF156A19EFCA515340BE407A24B1CE /* VaultCheckoutViewController.swift in Sources */,
+				2969D563284F92EBB48E5D06B8ECC942 /* VaultCheckoutViewModel.swift in Sources */,
+				6D94096984AEE0446109087679E6F2C4 /* VaultPaymentMethodView.swift in Sources */,
+				2B46215A1DCEC3BBB0500C1075488C60 /* VaultPaymentMethodViewController+ReloadDelegate.swift in Sources */,
+				2B49140731561EE49CE7A7A22E0A5315 /* VaultPaymentMethodViewController.swift in Sources */,
+				F4794F12FC79A8251975220C8C6E675E /* VaultPaymentMethodViewModel.swift in Sources */,
+				2FDFFEF091C40DFCDD40BBEFCF52EF02 /* VaultService.swift in Sources */,
+				A4696E9F1AD7D0784E14897714D13CC2 /* WebViewController.swift in Sources */,
+				29190A99F292A8853F65357A8505D0B6 /* when.swift in Sources */,
+				5F1A3C2A1DD37EF2127F241BB113B0DF /* WrapperProtocols.swift in Sources */,
 			);
 			runOnlyForDeploymentPostprocessing = 0;
 		};
@@ -1445,310 +1308,26 @@
 			);
 			runOnlyForDeploymentPostprocessing = 0;
 		};
-		EE7C63B2B9435D074275017D2EFE85C3 /* Sources */ = {
-			isa = PBXSourcesBuildPhase;
-			buildActionMask = 2147483647;
-			files = (
-<<<<<<< HEAD
-				EFA47385DFF64C41A1C0A4A844B81FE7 /* after.swift in Sources */,
-				2A50FAC01C0623C815D1CE35085F468C /* AlertController.swift in Sources */,
-				FC1EEF053DF52A2A40AB02EF26C6EDF3 /* ApplePay.swift in Sources */,
-				DFB9D5869D0314A336FA6F1BD6642800 /* ApplePayService.swift in Sources */,
-				B45150BA47A442F2B5DD3724A72C6700 /* ApplePayViewModel.swift in Sources */,
-				8F6F546E5EFC852D21BB327E9E6A27F8 /* AppState.swift in Sources */,
-				E16505B5E1F68778FDCCD8080944C98B /* Box.swift in Sources */,
-				A8D9890F51A93EBA873F1794C2006C62 /* BundleExtension.swift in Sources */,
-				FA7A0544466AFA7B8D17B88E010E5BF7 /* CancelContext.swift in Sources */,
-				F381642DB86AE539A5F6906DE3ECCC63 /* Cancellable.swift in Sources */,
-				42FB93BE25C9617567A81938280B06EB /* CancellableCatchable.swift in Sources */,
-				E5B18BBAF2CE2283023645D2E28BF5E1 /* CancellablePromise.swift in Sources */,
-				14591932C2B12E2F322B41D3BD534C2B /* CancellableThenable.swift in Sources */,
-				CB3351A8E0D945357FD336264DB9D4F2 /* CardButton.swift in Sources */,
-				D27646B960E4E78EEC0366E25E71733C /* CardScannerViewController+SimpleScanDelegate.swift in Sources */,
-				7320C91517CD1FA36C58F3DE2011C57C /* CardScannerViewController.swift in Sources */,
-				C2627BABD7A7136EF0202C27A016419E /* CardScannerViewModel.swift in Sources */,
-				F5C7E264A376170877B80136E3472BE1 /* Catchable.swift in Sources */,
-				CCCF4676729C0617596FB43AEAD1072F /* CatchWrappers.swift in Sources */,
-				EC29809E5B3A73E4BFB700FAA85AD35C /* ClientToken.swift in Sources */,
-				F890D0E06036518F3C0F171DB2CCEB8F /* ClientTokenService.swift in Sources */,
-				955B7B5680E0C7BF8D0BD71C297FD757 /* ConcurrencyLimitedDispatcher.swift in Sources */,
-				9901E1C00B0D5A927CFC995F83C30C87 /* Configuration.swift in Sources */,
-				DC1EB8C834ACB638281AA58BAA2ADD29 /* ConfirmMandateView.swift in Sources */,
-				FBB13F4581AF9095623D0555F14EF701 /* ConfirmMandateViewController.swift in Sources */,
-				88C6F7211D6E3A497901D3680314FA84 /* ConfirmMandateViewModel.swift in Sources */,
-				E965FA26AF3CE96093CE8D992C97E9C0 /* Consolable.swift in Sources */,
-				858E9204911F853BFE6BE5B286E9317C /* CoreDataDispatcher.swift in Sources */,
-				F26B513C8597B8DB596D656ADCD6BB00 /* CountryCode.swift in Sources */,
-				17B4DF6FD59B6C32DB8F3BC0FC40FB75 /* Currency.swift in Sources */,
-				D31532D401D817B399008C361189F254 /* CustomStringConvertible.swift in Sources */,
-				BCE8E7C33E2B2832793EC052B101C8DC /* DateExtension.swift in Sources */,
-				EC30977A3B4AF2FBC0F3A62965D115A6 /* DependencyInjection.swift in Sources */,
-				334A034816B51B446EBF5DFEFE2D1023 /* DirectCheckoutViewModel.swift in Sources */,
-				1E553045E2355D0680AF0C2AA2E376D6 /* DirectDebitMandate.swift in Sources */,
-				6C03839DA8B83C8BC6BCF942B3A8D6E0 /* DirectDebitService.swift in Sources */,
-				3CDAAC82A45BB126C9506BBB455D5797 /* Dispatcher.swift in Sources */,
-				83B9EE3372B7A0A7E07AB4C6286FC58E /* Endpoint.swift in Sources */,
-				31C0D6B8CB17BA848839EC2B0135E96C /* EnsureWrappers.swift in Sources */,
-				4D5480DD9475457A73CA4411084A1837 /* Error.swift in Sources */,
-				5BCC995B6F6ECAD0EB835F1B2122384B /* ErrorHandler.swift in Sources */,
-				8F330CF690868BC9925146BC21D7AE10 /* ErrorViewController.swift in Sources */,
-				94BA0EC52BB74187003EC50B91BFCA3C /* ExternalViewModel.swift in Sources */,
-				5116F3D551D52DE7CF96FD12270E94BA /* FinallyWrappers.swift in Sources */,
-				D3BA618FD01A5019F275D10AC1353699 /* firstly.swift in Sources */,
-				E59747403E56D500E5D8A0E709AF0769 /* FormTextFieldType.swift in Sources */,
-				F2BB2FEE3FEAEDF3C311B7BDF8440FB4 /* FormType.swift in Sources */,
-				670A9E992B383FB9A42A1AE9A7583DFC /* FormView.swift in Sources */,
-				3BFD324A7DB35DBF270EB579F5487342 /* FormViewController.swift in Sources */,
-				33FDA21BA4D0625BE0E755A6D7BECCC6 /* FormViewModel.swift in Sources */,
-				5ACFE9B22F1735E28BEE8FCC46C7963B /* Guarantee.swift in Sources */,
-				E0D645E190614803AFEF38AA78B883B2 /* GuaranteeWrappers.swift in Sources */,
-				58F74B30D42ACAA3B1FCCA2940646B30 /* hang.swift in Sources */,
-				3642885B2A9C8E03D851EC42FB0ECADD /* ImageName.swift in Sources */,
-				BF52B0833092DA32D29AB8B334581EAA /* JSONParser.swift in Sources */,
-				2581F75DF256AC7B2BAC5484924B8743 /* Klarna.swift in Sources */,
-				6A474F6A0345A624057E6983F61F332A /* KlarnaService.swift in Sources */,
-				77F120DB0EFF6CA2AA275BC640A648A9 /* LogEvent.swift in Sources */,
-				037A9B839958AE71C10792AD6FB0C6A0 /* Logger.swift in Sources */,
-				21329A4A2E1BEA960C36076832568B37 /* Mask.swift in Sources */,
-				8E4A66063BAE19C89EEBEDB9CEAC5025 /* NetworkService.swift in Sources */,
-				B75C2C2EF27548489F74C4845D15B96A /* OAuthViewController.swift in Sources */,
-				F1EE9B2ED27551524351AFAE96465617 /* OAuthViewModel.swift in Sources */,
-				E6E20AA717864C8B73D1B4D8E050BA32 /* Optional+Extensions.swift in Sources */,
-				B194B8694259A05F538A15A3F8AADE91 /* OrderItem.swift in Sources */,
-				FF7CB70CBDEC96AA832D56606CD7B38F /* Parser.swift in Sources */,
-				30DB415654FAFCA1C3D5D2102EB054DB /* PaymentMethod.swift in Sources */,
-				8DFE83A78470439E08A3E9E5166B4927 /* PaymentMethodComponent.swift in Sources */,
-				2F345F1AB2B2C82DC2E67BFBCF2DB81B /* PaymentMethodConfig.swift in Sources */,
-				E94C360D5838DFEA0F6CF8766B265A76 /* PaymentMethodConfigService.swift in Sources */,
-				CCB95B29E865152B96730C9D72E977AE /* PaymentMethodToken.swift in Sources */,
-				533B453CBD93E1EFB2D0322CA58DF25D /* PaymentMethodTokenizationRequest.swift in Sources */,
-				0A6186938289ADA3096E50285C75A420 /* PaymentNetwork.swift in Sources */,
-				8A7BADC4B3FC58006E9ED57BF293DD13 /* PayPal.swift in Sources */,
-				A8B14450E824379A417901208DC95632 /* PayPalService.swift in Sources */,
-				0A13400ED2783843040FD1C751BEA8B8 /* PresentationController.swift in Sources */,
-				48B166B4B2A1416A98BEDD9C912E9EE1 /* Primer.swift in Sources */,
-				1F60107004896D268E9CB931E646C94F /* PrimerAPI.swift in Sources */,
-				A1BE1541D8BB21664692CE1198B37EF6 /* PrimerAPIClient+Promises.swift in Sources */,
-				0C6FFA783F827D391C5595F0C4AB8175 /* PrimerAPIClient.swift in Sources */,
-				2909563C61A5935A4C193E2088F2C118 /* PrimerButton.swift in Sources */,
-				D699636A061EDAF9AA273A8DC02483E0 /* PrimerContent.swift in Sources */,
-				D0780CF864A5E455B0889ED6123318A9 /* PrimerDelegate.swift in Sources */,
-				93DB0F71FD23D957E163BEDB0DE9BCA6 /* PrimerError.swift in Sources */,
-				DE1B1E5CEB7A8131C4786115E7C20A64 /* PrimerInternalSessionFlow.swift in Sources */,
-				8D0C9E279D7990B072AFF2835058FD63 /* PrimerScrollView.swift in Sources */,
-				478A4EF5EF19C99D489688F3B8A05D69 /* PrimerSDK-dummy.m in Sources */,
-				908BEAAA76458254ED0E8FCA2C57AE79 /* PrimerSettings.swift in Sources */,
-				029AE02ABD647255BB05EC7CF843CE5F /* PrimerTableViewCell.swift in Sources */,
-				FB3075E144F1F8F98B15E36E5A890390 /* PrimerTextField.swift in Sources */,
-				2DEAE2DF4F06C541904724D41FE2B432 /* PrimerTheme.swift in Sources */,
-				85993DE0865A23DBC1D31B14995BB4F4 /* PrimerViewController.swift in Sources */,
-				7FFF4EB29A3C8E20F6F0589C2C0228D3 /* PrimerViewExtensions.swift in Sources */,
-				E06412D633A253EC82388400BD8AACB9 /* Promise.swift in Sources */,
-				BD15DC6962E2708C11AC3516C391F5C7 /* Queue.swift in Sources */,
-				2CB299077521D1113F4A15D1F59E43E7 /* race.swift in Sources */,
-				851A2F8AE974119A41C3A3ACFE498DFA /* RateLimitedDispatcher.swift in Sources */,
-				C655A9F9E18DE12F2B73AF371E8D8AB2 /* RateLimitedDispatcherBase.swift in Sources */,
-				7DCB9BF49E2952F8E7C547AE5E26C0FF /* RecoverWrappers.swift in Sources */,
-				3CF74D7B69DC565E41219610B1FECE47 /* ReloadDelegate.swift in Sources */,
-				59011C27B52B6AFE05AC0CBBD1267383 /* Resolver.swift in Sources */,
-				CB1FBC089BB470D5A0FF6BF513F980F3 /* RootViewController+Router.swift in Sources */,
-				3D867061418772DD136462E09F50BCC0 /* RootViewController.swift in Sources */,
-				660F2177FE0863BCBDAA55926C8FC65D /* Route.swift in Sources */,
-				4828384CC3B4D3FEDA61C83D8F6A1DFE /* ScannerView.swift in Sources */,
-				A7152CD263855BC7E5DC0A839C7E3111 /* SequenceWrappers.swift in Sources */,
-				EE096384912898D8F35FB8BFD9BFD89C /* StrictRateLimitedDispatcher.swift in Sources */,
-				084FC43A170C699B5F6B2AE5B326F65B /* StringExtension.swift in Sources */,
-				F72C7329C2E11D7023D1A748309688C3 /* SuccessMessage.swift in Sources */,
-				D2333414A541C1026F55597915226B54 /* SuccessViewController.swift in Sources */,
-				4E3D3B216AB1BBD0312F47E6B19709F7 /* Thenable.swift in Sources */,
-				FCA5E74C78D6912046ECE0E57E27186A /* ThenableWrappers.swift in Sources */,
-				26ED009A2B72D5AD89BA08C5BE5C253F /* TokenizationService.swift in Sources */,
-				9C47848B86313A1278D27F3075C0B366 /* TransitioningDelegate.swift in Sources */,
-				AE94E8346CB516FECAF6E6EE4ABA5FAE /* UIDeviceExtension.swift in Sources */,
-				2AB520F6FE8BAD7E46EA1945A45247D3 /* URLExtension.swift in Sources */,
-				A018D0A5E0CC949BDBFFB4747E24B78E /* URLSessionStack.swift in Sources */,
-				3EBE0E29ECA5BC6BD7F153E0AAF3C450 /* UserDefaultsExtension.swift in Sources */,
-				74891B1E5D70D1C2EB6C3113045742D5 /* UXMode.swift in Sources */,
-				174C30397873C62B294666FCABEED53F /* Validation.swift in Sources */,
-				FAA7AC74A33DDBBFC5752375DD720512 /* VaultCheckoutView.swift in Sources */,
-				96761F025233D41EC036EDA004D06C38 /* VaultCheckoutViewController+ReloadDelegate.swift in Sources */,
-				0EA39A63E26D2AACB9C766B44891ED37 /* VaultCheckoutViewController.swift in Sources */,
-				AA82EACF8042AA2B09191CA745D03A8D /* VaultCheckoutViewModel.swift in Sources */,
-				84A292379391FEACD7140D911C057921 /* VaultPaymentMethodView.swift in Sources */,
-				3E7B67E69DC9F3EA60D4C5D3F4980DD6 /* VaultPaymentMethodViewController+ReloadDelegate.swift in Sources */,
-				74B42BD9EEB7BEFA9AEEFA5B5EA1E7D2 /* VaultPaymentMethodViewController.swift in Sources */,
-				A031E9181DE5BCD4A9FACF5DBCA51E97 /* VaultPaymentMethodViewModel.swift in Sources */,
-				BA3198E45A697D76E82E79902BAB9506 /* VaultService.swift in Sources */,
-				C0F4BAFD075A09373DE36955DEBAEAA3 /* WebViewController.swift in Sources */,
-				122BECAC3D6348C81B9EAA25AE5C737C /* when.swift in Sources */,
-				2F340EF895303EDABD9767ED52A85A2A /* WrapperProtocols.swift in Sources */,
-=======
-				6C65F6AA6D207F6CC860FC40F3560A97 /* after.swift in Sources */,
-				DA6584669B5D98C409D7878E2079FA52 /* AlertController.swift in Sources */,
-				3C6D7FC5C5C02350DC6C8B838F9D1515 /* ApplePay.swift in Sources */,
-				304FD72F1F752E3F1985582AD4B71D81 /* ApplePayService.swift in Sources */,
-				8C6D60029C4B8AA3409BD4FEBCFD6A28 /* ApplePayViewModel.swift in Sources */,
-				E0A3A3E7487A92B8B53174054E2EBD84 /* AppState.swift in Sources */,
-				CE48919A2CB4F2DE36B390D371D7B2AC /* Box.swift in Sources */,
-				2A532A4D9DD98FFF4DA31E0B3996B91B /* BundleExtension.swift in Sources */,
-				D86C237CCE325A63976E441C876BA7D9 /* CancelContext.swift in Sources */,
-				D08C73FD030918A577D4B0AE49DE038C /* Cancellable.swift in Sources */,
-				FBF62390F695764CC8E9F0E53C2E2810 /* CancellableCatchable.swift in Sources */,
-				77DC03D626160D0D7A98AF9B3322A27C /* CancellablePromise.swift in Sources */,
-				5CAECF3A2992AF900DBB5A4A0BF51067 /* CancellableThenable.swift in Sources */,
-				26753B270A9B98D4FED454CFC56252B7 /* CardButton.swift in Sources */,
-				885BC3C6B3632438447320CE81391D87 /* CardComponentsManager.swift in Sources */,
-				498CC0F3993B989F2C2864C8D33D6338 /* CardNetwork.swift in Sources */,
-				ADBDC022C8B8456E497D79ABECCC853F /* CardScannerViewController+SimpleScanDelegate.swift in Sources */,
-				288E422C195F2DC8D8E8C13278416375 /* CardScannerViewController.swift in Sources */,
-				2877032F4194B9D335A371C9E2D6A107 /* CardScannerViewModel.swift in Sources */,
-				AA29A9DECF81C7C00F0333C166CADFC9 /* Catchable.swift in Sources */,
-				44EFBCF038C25583C9BC5DD5EDB99064 /* CatchWrappers.swift in Sources */,
-				BC8F1DF972C75499B1673A85264575CD /* ClientToken.swift in Sources */,
-				A9ADC0A7AECD09FC786E1738698E6096 /* ClientTokenService.swift in Sources */,
-				E3D5074A63D5A5D045E0DA46ECA491F3 /* ConcurrencyLimitedDispatcher.swift in Sources */,
-				23C5F88DE6122A57D1CC239AFB215F6A /* Configuration.swift in Sources */,
-				58BF08A7FEED54A6BDA100636FA25FB1 /* ConfirmMandateView.swift in Sources */,
-				54996F142C8FEA49D26629E289C8A703 /* ConfirmMandateViewController.swift in Sources */,
-				9DA6282061632DEC7DED2294E4E0E813 /* ConfirmMandateViewModel.swift in Sources */,
-				AD669D8F91D706A0B4C6F6E8F3D688BC /* Consolable.swift in Sources */,
-				53C33E21E011C05A83F8540854436C80 /* CoreDataDispatcher.swift in Sources */,
-				C6AA6AC78814BB7C49FC61B4D3E72D53 /* CountryCode.swift in Sources */,
-				F068DCD94F90E9B64C0EF1C5E0589490 /* Currency.swift in Sources */,
-				48E3DECFD73EA23F25676E71281410F2 /* CustomStringConvertible.swift in Sources */,
-				73A70FCF06164B0E63AA330863B7E388 /* DateExtension.swift in Sources */,
-				905BF74863B65B974150445208369ECB /* DependencyInjection.swift in Sources */,
-				3623DFDB1F92FD71A57E0FE7E2C19C40 /* DirectCheckoutViewModel.swift in Sources */,
-				B2BD15840DDCF96F2CCC6889967EEF5F /* DirectDebitMandate.swift in Sources */,
-				16333300A9729E611ED9245EFB639B93 /* DirectDebitService.swift in Sources */,
-				DA034DC310F098FBECB5621232966686 /* Dispatcher.swift in Sources */,
-				108E4EA7C9680607B0E567D3B4CE4E7D /* Endpoint.swift in Sources */,
-				BD378C69BF74D0B27E9AAD4EF74F21D8 /* EnsureWrappers.swift in Sources */,
-				B5276EF65602A37F1EEAF1418F7FBE5D /* Error.swift in Sources */,
-				1057948A6384DF92AAF4073B05BF1A31 /* ErrorHandler.swift in Sources */,
-				687C1E9BB777B215A494F0C39604FA35 /* ErrorViewController.swift in Sources */,
-				ED3AA2168436491A6B4BF6F6B76D6D5C /* ExternalViewModel.swift in Sources */,
-				EFB92A1C80A63CF7DF9EFEEFAE6755BC /* FinallyWrappers.swift in Sources */,
-				68FF681070C53273435847C24C78C283 /* firstly.swift in Sources */,
-				5D0E351741AED678C8C54D3B58D51B90 /* FormTextFieldType.swift in Sources */,
-				430E5C6B84A85D995DB2B65F953A0622 /* FormType.swift in Sources */,
-				767F7E2865C2F013ED94BDC788E5F6E1 /* FormView.swift in Sources */,
-				2AC8A67FDE097BA2BA34FF43B07A297C /* FormViewController.swift in Sources */,
-				FCE38A003DCD701F7AB2E0F8AAD79580 /* FormViewModel.swift in Sources */,
-				91267C7ACFA5ECE65D62EEBEF366F791 /* Guarantee.swift in Sources */,
-				F017FC52C9B517D5FF511443A44D78EC /* GuaranteeWrappers.swift in Sources */,
-				111A57321A87ECC7500989C3A58AF3FD /* hang.swift in Sources */,
-				CB56F4A2CDD1218C7325A40A21BAB6B5 /* ImageName.swift in Sources */,
-				4105CB779355348B98CED8CFA7AB2B70 /* JSONParser.swift in Sources */,
-				0A6D58C77CE91D8B5D7E3E60ACCE5745 /* Klarna.swift in Sources */,
-				C8C58D2D044DA6D695F98C75A890703F /* KlarnaService.swift in Sources */,
-				603D401F1E4F9D595B5984463C1BFB2D /* LogEvent.swift in Sources */,
-				101465DC16B236A31D38F60282F25B16 /* Logger.swift in Sources */,
-				B13FF59F2EE9482E80562E87E878B1C6 /* Mask.swift in Sources */,
-				6592946425E262DE69AE9E08B9A356F5 /* NetworkService.swift in Sources */,
-				B64644D441C916F8E58E7D9AC5CF8A42 /* OAuthViewController.swift in Sources */,
-				7D2FCBD3A3EF0F52B1EC4B83AD7CD67D /* OAuthViewModel.swift in Sources */,
-				231D29CDDA6B96F155191C6A8E7709D0 /* Optional+Extensions.swift in Sources */,
-				55133BD69930AA031484CFBE5AD5CBD0 /* OrderItem.swift in Sources */,
-				A1AA29966204BB6355CC52C665D3C052 /* Parser.swift in Sources */,
-				0E9B26C5010DB092851F8CA92F5C6AB3 /* PaymentMethod.swift in Sources */,
-				F5FF94554241BA0E8339C386CD8832C1 /* PaymentMethodComponent.swift in Sources */,
-				944FB334E3621FC946BE6893AAEF5592 /* PaymentMethodConfig.swift in Sources */,
-				D620D0C331DF763BEBE20E2EBDCC9E2A /* PaymentMethodConfigService.swift in Sources */,
-				E751BEC503A7B335ED8BA6978E401296 /* PaymentMethodToken.swift in Sources */,
-				7480F7C574A264D35AED2490E31B1E29 /* PaymentMethodTokenizationRequest.swift in Sources */,
-				6696AAABC902109747EBF988CE593803 /* PaymentNetwork.swift in Sources */,
-				A34B4046904BEABEA6B818BA00C6950C /* PayPal.swift in Sources */,
-				2E7091C87F346024346A6EF67AE3934E /* PayPalService.swift in Sources */,
-				8D4FD6622B017AD73938980094FD40B2 /* PresentationController.swift in Sources */,
-				5F18B2C2625255CC359286CAE106BE68 /* Primer.swift in Sources */,
-				688A8D0F335EA07F25DC37C53479B3E7 /* PrimerAPI.swift in Sources */,
-				9451C4EA43451E864C8E19E42FCC08C8 /* PrimerAPIClient+Promises.swift in Sources */,
-				FB7AE87F0E509FA61FB784324E430578 /* PrimerAPIClient.swift in Sources */,
-				4DBECE5B122B62F19F1EE76B42E148DB /* PrimerButton.swift in Sources */,
-				F112687EC9E884B316C68603E9645265 /* PrimerCardholderNameFieldView.swift in Sources */,
-				8AC662710501522BC4C73A08F252BD79 /* PrimerCardNumberFieldView.swift in Sources */,
-				AF7B64B3D695A047F520CC3B00C24202 /* PrimerContent.swift in Sources */,
-				FE86AB454AAB6D246169A5F442B09B36 /* PrimerCustomStyleTextField.swift in Sources */,
-				BE800D61E6040D57DBCDBE3804419499 /* PrimerCVVFieldView.swift in Sources */,
-				DE720667404E0EDF5D2457088BF6F9F5 /* PrimerDelegate.swift in Sources */,
-				604F63867A1BC4BE7474DF22FFB19176 /* PrimerError.swift in Sources */,
-				AE4EC0C91721DCA69AF657022EE4701C /* PrimerExpiryDateFieldView.swift in Sources */,
-				EE1FAAA9AB903F60764088D0648D5865 /* PrimerInternalSessionFlow.swift in Sources */,
-				BF000E05891B3E4D2E5CF4B1FB24440A /* PrimerNibView.swift in Sources */,
-				31D7AEAE8391EA024E880494C32192FB /* PrimerScrollView.swift in Sources */,
-				A481690C3EA798F70FDE8D6215C40E1B /* PrimerSDK-dummy.m in Sources */,
-				7189BEA8494041BA2166F05CC6F32A6F /* PrimerSettings.swift in Sources */,
-				90B9D91A5D55937F7268485B90F76BE5 /* PrimerTableViewCell.swift in Sources */,
-				447D8A45BC9B265A0B2461DCB53D69D6 /* PrimerTextField.swift in Sources */,
-				C378BFF548E064EF32CCB113D3FB868D /* PrimerTextFieldView.swift in Sources */,
-				3E92D9C76EA3A450B3F9381D84B8F8A1 /* PrimerTextFieldView.xib in Sources */,
-				8456D1947EFFC7DC9324215534070520 /* PrimerTheme.swift in Sources */,
-				4BFD3374DBBD265B1E66256FD4B05C50 /* PrimerViewController.swift in Sources */,
-				75956BF0016304A98B1E53CE5D7C41BA /* PrimerViewExtensions.swift in Sources */,
-				8AE4B870C36D400F59D4AFC8E96F70E8 /* Promise.swift in Sources */,
-				08E584293B2193A65C03E15C3C48F66C /* Queue.swift in Sources */,
-				D15BB44912ACA84BD119C291BF811C27 /* race.swift in Sources */,
-				F0D6CADF0ACF5D27C943D633E068AA1C /* RateLimitedDispatcher.swift in Sources */,
-				3B1E4BC2E68999BAFD4EDD4F2B94D3D7 /* RateLimitedDispatcherBase.swift in Sources */,
-				ADE6949A32C43ABFE948B0885C2F835D /* RecoverWrappers.swift in Sources */,
-				9F54EE66EF956607EA1C78F4323178BC /* ReloadDelegate.swift in Sources */,
-				85A03C8C46942828A098B92AE07F7D03 /* Resolver.swift in Sources */,
-				D4566CDCEAAEB284F77572FC43DE7663 /* RootViewController+Router.swift in Sources */,
-				AA1C3BB797CA3926816A384D79675DE0 /* RootViewController.swift in Sources */,
-				7E5A9005700315E77B405B80D30A3E9E /* Route.swift in Sources */,
-				6C459229E1AC74C91ED597E89A185D13 /* ScannerView.swift in Sources */,
-				0F0965D68A787174E4A6F4BBB8B58986 /* SequenceWrappers.swift in Sources */,
-				F43878441F4015F043D57906CC9F88A0 /* StrictRateLimitedDispatcher.swift in Sources */,
-				A609BFCF5FCFE7A9829FC5BA568BE443 /* StringExtension.swift in Sources */,
-				91A99532B80C08AE72888AB91E3D0C05 /* SuccessMessage.swift in Sources */,
-				78DF8C6F40D5963264FD41881FC66239 /* SuccessViewController.swift in Sources */,
-				EEF55321FAB8A62062212C1F84BEEEE2 /* Thenable.swift in Sources */,
-				AB70040F26CAD49411DE7EDFCF21E088 /* ThenableWrappers.swift in Sources */,
-				48D84951529C7BC6FD37B6B9DE765663 /* TokenizationService.swift in Sources */,
-				641D4164F038400DFD089F56F68D6D2A /* TransitioningDelegate.swift in Sources */,
-				10DE1E0E63F80A039CD30862778748D6 /* UIDeviceExtension.swift in Sources */,
-				4124961EBD4CF895E6462052B11D6820 /* URLExtension.swift in Sources */,
-				F8177D329F5FC513DD493F7D8D26005D /* URLSessionStack.swift in Sources */,
-				AAB792EC6464B4702536334A712FCC88 /* UserDefaultsExtension.swift in Sources */,
-				B1C963CF6F45133D217FE3C1D8828DFE /* UXMode.swift in Sources */,
-				D9144354A1A9DCCF855287B10FDDF6F8 /* Validation.swift in Sources */,
-				A1DE9C8011C1BDB833B42507431ECCEA /* VaultCheckoutView.swift in Sources */,
-				B7EBEE06DD16E6812C416B6ABDE94DA8 /* VaultCheckoutViewController+ReloadDelegate.swift in Sources */,
-				51A7B3167B490EB79CE28A9D3DD87958 /* VaultCheckoutViewController.swift in Sources */,
-				BFC569726480F4434417B9662A8CB8D2 /* VaultCheckoutViewModel.swift in Sources */,
-				333788EE7A9DA8D780F62EDE6015A1A0 /* VaultPaymentMethodView.swift in Sources */,
-				455683C76C8FE40EC1FEFF41C3115E98 /* VaultPaymentMethodViewController+ReloadDelegate.swift in Sources */,
-				E4F9B93D728DAF7F9538A9BA0D34D808 /* VaultPaymentMethodViewController.swift in Sources */,
-				3704EA7628E5775AFFF2FCC1B9590437 /* VaultPaymentMethodViewModel.swift in Sources */,
-				EAEF444E49B723F152A69F96E9DCA6A7 /* VaultService.swift in Sources */,
-				FF7541743FBD6D38423B4FB5696EE71C /* WebViewController.swift in Sources */,
-				B6BDFBA687023B704B3D01078C1FBC8E /* when.swift in Sources */,
-				D21A15B188B1C80E02E1C6C40FDC960A /* WrapperProtocols.swift in Sources */,
->>>>>>> 090a3bd3
-			);
-			runOnlyForDeploymentPostprocessing = 0;
-		};
 /* End PBXSourcesBuildPhase section */
 
 /* Begin PBXTargetDependency section */
-		05EF64DCF05D0827032AAFE1C1A26DA6 /* PBXTargetDependency */ = {
+		59440761B9B785E4A5F812DF9E52EF5E /* PBXTargetDependency */ = {
 			isa = PBXTargetDependency;
 			name = PrimerSDK;
 			target = F3BE9108C53B53949406218CEA55E0B2 /* PrimerSDK */;
-			targetProxy = 148365689B29879DF54D18A685C22417 /* PBXContainerItemProxy */;
-		};
-		B7078EF05E3EC60AE23C001E139CEF7C /* PBXTargetDependency */ = {
+			targetProxy = B55DC5EFBE8EEC682E60B406885FEA51 /* PBXContainerItemProxy */;
+		};
+		B8E465BF247834E54244535EFB83B867 /* PBXTargetDependency */ = {
+			isa = PBXTargetDependency;
+			name = "Pods-PrimerSDK_Example";
+			target = 6C144A762E9B598392AFFEC8F873746A /* Pods-PrimerSDK_Example */;
+			targetProxy = 3E43262552D54A86D61BC49F493B0140 /* PBXContainerItemProxy */;
+		};
+		F88FD86011A1A67AB2D5547851FE4EE6 /* PBXTargetDependency */ = {
 			isa = PBXTargetDependency;
 			name = "PrimerSDK-PrimerResources";
 			target = 6E6525C7043FBA7BB34A249010AF5593 /* PrimerSDK-PrimerResources */;
-			targetProxy = C02BDB4293DCA2A6F56F016894BD3F92 /* PBXContainerItemProxy */;
-		};
-		F313568A13AC827721CE2D075D03EAE9 /* PBXTargetDependency */ = {
-			isa = PBXTargetDependency;
-			name = "Pods-PrimerSDK_Example";
-			target = 6C144A762E9B598392AFFEC8F873746A /* Pods-PrimerSDK_Example */;
-			targetProxy = B45366B14953E546257E77EEB404E911 /* PBXContainerItemProxy */;
+			targetProxy = EDD2A504A31299892A57CBD7D869A683 /* PBXContainerItemProxy */;
 		};
 /* End PBXTargetDependency section */
 
@@ -1887,9 +1466,40 @@
 			};
 			name = Release;
 		};
-		47FD3DBCDBDEB45984E7C6801315B422 /* Debug */ = {
+		24AAC606BA74757C706580345D34EAC4 /* Debug */ = {
 			isa = XCBuildConfiguration;
-			baseConfigurationReference = B0E5C7A5E4E99944F13E735A436FDB68 /* PrimerSDK.debug.xcconfig */;
+			baseConfigurationReference = DD9C6F5085ECA6E0EF497B30E2F72114 /* PrimerSDK.debug.xcconfig */;
+			buildSettings = {
+				CLANG_ENABLE_OBJC_WEAK = NO;
+				"CODE_SIGN_IDENTITY[sdk=appletvos*]" = "";
+				"CODE_SIGN_IDENTITY[sdk=iphoneos*]" = "";
+				"CODE_SIGN_IDENTITY[sdk=watchos*]" = "";
+				CURRENT_PROJECT_VERSION = 1;
+				DEFINES_MODULE = YES;
+				DYLIB_COMPATIBILITY_VERSION = 1;
+				DYLIB_CURRENT_VERSION = 1;
+				DYLIB_INSTALL_NAME_BASE = "@rpath";
+				GCC_PREFIX_HEADER = "Target Support Files/PrimerSDK/PrimerSDK-prefix.pch";
+				INFOPLIST_FILE = "Target Support Files/PrimerSDK/PrimerSDK-Info.plist";
+				INSTALL_PATH = "$(LOCAL_LIBRARY_DIR)/Frameworks";
+				IPHONEOS_DEPLOYMENT_TARGET = 10.0;
+				LD_RUNPATH_SEARCH_PATHS = "$(inherited) @executable_path/Frameworks @loader_path/Frameworks";
+				MODULEMAP_FILE = "Target Support Files/PrimerSDK/PrimerSDK.modulemap";
+				PRODUCT_MODULE_NAME = PrimerSDK;
+				PRODUCT_NAME = PrimerSDK;
+				SDKROOT = iphoneos;
+				SKIP_INSTALL = YES;
+				SWIFT_ACTIVE_COMPILATION_CONDITIONS = "$(inherited) ";
+				SWIFT_VERSION = 5.3;
+				TARGETED_DEVICE_FAMILY = "1,2";
+				VERSIONING_SYSTEM = "apple-generic";
+				VERSION_INFO_PREFIX = "";
+			};
+			name = Debug;
+		};
+		6BE5EEA2C5D3F9A3CB1564A8475AE98E /* Release */ = {
+			isa = XCBuildConfiguration;
+			baseConfigurationReference = 2B234A5986CDAE6F4EF2198627EF5F00 /* PrimerSDK.release.xcconfig */;
 			buildSettings = {
 				CONFIGURATION_BUILD_DIR = "$(BUILD_DIR)/$(CONFIGURATION)$(EFFECTIVE_PLATFORM_NAME)/PrimerSDK";
 				IBSC_MODULE = PrimerSDK;
@@ -1901,7 +1511,7 @@
 				TARGETED_DEVICE_FAMILY = "1,2";
 				WRAPPER_EXTENSION = bundle;
 			};
-			name = Debug;
+			name = Release;
 		};
 		7EE7A78859F657F6BEFC651185B43192 /* Release */ = {
 			isa = XCBuildConfiguration;
@@ -1958,58 +1568,12 @@
 				MTL_FAST_MATH = YES;
 				PRODUCT_NAME = "$(TARGET_NAME)";
 				STRIP_INSTALLED_PRODUCT = NO;
-				SWIFT_OPTIMIZATION_LEVEL = "-Owholemodule";
+				SWIFT_COMPILATION_MODE = wholemodule;
+				SWIFT_OPTIMIZATION_LEVEL = "-O";
 				SWIFT_VERSION = 5.0;
 				SYMROOT = "${SRCROOT}/../build";
 			};
 			name = Release;
-		};
-		BC24FD77D2B0977B46096E46044D4CF3 /* Release */ = {
-			isa = XCBuildConfiguration;
-			baseConfigurationReference = BF5A41726F9330853044C9D54E910596 /* PrimerSDK.release.xcconfig */;
-			buildSettings = {
-				CONFIGURATION_BUILD_DIR = "$(BUILD_DIR)/$(CONFIGURATION)$(EFFECTIVE_PLATFORM_NAME)/PrimerSDK";
-				IBSC_MODULE = PrimerSDK;
-				INFOPLIST_FILE = "Target Support Files/PrimerSDK/ResourceBundle-PrimerResources-PrimerSDK-Info.plist";
-				IPHONEOS_DEPLOYMENT_TARGET = 10.0;
-				PRODUCT_NAME = PrimerResources;
-				SDKROOT = iphoneos;
-				SKIP_INSTALL = YES;
-				TARGETED_DEVICE_FAMILY = "1,2";
-				WRAPPER_EXTENSION = bundle;
-			};
-			name = Release;
-		};
-		CB5FC5266993DA3D1CB7FE75BFF04FC0 /* Debug */ = {
-			isa = XCBuildConfiguration;
-			baseConfigurationReference = B0E5C7A5E4E99944F13E735A436FDB68 /* PrimerSDK.debug.xcconfig */;
-			buildSettings = {
-				CLANG_ENABLE_OBJC_WEAK = NO;
-				"CODE_SIGN_IDENTITY[sdk=appletvos*]" = "";
-				"CODE_SIGN_IDENTITY[sdk=iphoneos*]" = "";
-				"CODE_SIGN_IDENTITY[sdk=watchos*]" = "";
-				CURRENT_PROJECT_VERSION = 1;
-				DEFINES_MODULE = YES;
-				DYLIB_COMPATIBILITY_VERSION = 1;
-				DYLIB_CURRENT_VERSION = 1;
-				DYLIB_INSTALL_NAME_BASE = "@rpath";
-				GCC_PREFIX_HEADER = "Target Support Files/PrimerSDK/PrimerSDK-prefix.pch";
-				INFOPLIST_FILE = "Target Support Files/PrimerSDK/PrimerSDK-Info.plist";
-				INSTALL_PATH = "$(LOCAL_LIBRARY_DIR)/Frameworks";
-				IPHONEOS_DEPLOYMENT_TARGET = 10.0;
-				LD_RUNPATH_SEARCH_PATHS = "$(inherited) @executable_path/Frameworks @loader_path/Frameworks";
-				MODULEMAP_FILE = "Target Support Files/PrimerSDK/PrimerSDK.modulemap";
-				PRODUCT_MODULE_NAME = PrimerSDK;
-				PRODUCT_NAME = PrimerSDK;
-				SDKROOT = iphoneos;
-				SKIP_INSTALL = YES;
-				SWIFT_ACTIVE_COMPILATION_CONDITIONS = "$(inherited) ";
-				SWIFT_VERSION = 5.3;
-				TARGETED_DEVICE_FAMILY = "1,2";
-				VERSIONING_SYSTEM = "apple-generic";
-				VERSION_INFO_PREFIX = "";
-			};
-			name = Debug;
 		};
 		D299434AB35E7FD6F7921C8EF24742FF /* Debug */ = {
 			isa = XCBuildConfiguration;
@@ -2077,9 +1641,25 @@
 			};
 			name = Debug;
 		};
-		F40C33BA6ADEE9710B10F74E857599AE /* Release */ = {
+		F7C64DA86715D2CF6501EA6091EC61D9 /* Debug */ = {
 			isa = XCBuildConfiguration;
-			baseConfigurationReference = BF5A41726F9330853044C9D54E910596 /* PrimerSDK.release.xcconfig */;
+			baseConfigurationReference = DD9C6F5085ECA6E0EF497B30E2F72114 /* PrimerSDK.debug.xcconfig */;
+			buildSettings = {
+				CONFIGURATION_BUILD_DIR = "$(BUILD_DIR)/$(CONFIGURATION)$(EFFECTIVE_PLATFORM_NAME)/PrimerSDK";
+				IBSC_MODULE = PrimerSDK;
+				INFOPLIST_FILE = "Target Support Files/PrimerSDK/ResourceBundle-PrimerResources-PrimerSDK-Info.plist";
+				IPHONEOS_DEPLOYMENT_TARGET = 10.0;
+				PRODUCT_NAME = PrimerResources;
+				SDKROOT = iphoneos;
+				SKIP_INSTALL = YES;
+				TARGETED_DEVICE_FAMILY = "1,2";
+				WRAPPER_EXTENSION = bundle;
+			};
+			name = Debug;
+		};
+		F8038CCBF37B19CF408854B4C44F763E /* Release */ = {
+			isa = XCBuildConfiguration;
+			baseConfigurationReference = 2B234A5986CDAE6F4EF2198627EF5F00 /* PrimerSDK.release.xcconfig */;
 			buildSettings = {
 				CLANG_ENABLE_OBJC_WEAK = NO;
 				"CODE_SIGN_IDENTITY[sdk=appletvos*]" = "";
@@ -2112,15 +1692,6 @@
 /* End XCBuildConfiguration section */
 
 /* Begin XCConfigurationList section */
-		480CE695E79B40B83A1B9ED869817267 /* Build configuration list for PBXNativeTarget "PrimerSDK" */ = {
-			isa = XCConfigurationList;
-			buildConfigurations = (
-				CB5FC5266993DA3D1CB7FE75BFF04FC0 /* Debug */,
-				F40C33BA6ADEE9710B10F74E857599AE /* Release */,
-			);
-			defaultConfigurationIsVisible = 0;
-			defaultConfigurationName = Release;
-		};
 		4821239608C13582E20E6DA73FD5F1F9 /* Build configuration list for PBXProject "Pods" */ = {
 			isa = XCConfigurationList;
 			buildConfigurations = (
@@ -2130,11 +1701,20 @@
 			defaultConfigurationIsVisible = 0;
 			defaultConfigurationName = Release;
 		};
-		4B7B8D409F0088E42392EFC34E929053 /* Build configuration list for PBXNativeTarget "PrimerSDK-PrimerResources" */ = {
+		7BA42732F21285F34B7B97EF92A18898 /* Build configuration list for PBXNativeTarget "PrimerSDK-PrimerResources" */ = {
 			isa = XCConfigurationList;
 			buildConfigurations = (
-				47FD3DBCDBDEB45984E7C6801315B422 /* Debug */,
-				BC24FD77D2B0977B46096E46044D4CF3 /* Release */,
+				F7C64DA86715D2CF6501EA6091EC61D9 /* Debug */,
+				6BE5EEA2C5D3F9A3CB1564A8475AE98E /* Release */,
+			);
+			defaultConfigurationIsVisible = 0;
+			defaultConfigurationName = Release;
+		};
+		80EF94A0A12632FEB096B8FA6BED7D6E /* Build configuration list for PBXNativeTarget "PrimerSDK" */ = {
+			isa = XCConfigurationList;
+			buildConfigurations = (
+				24AAC606BA74757C706580345D34EAC4 /* Debug */,
+				F8038CCBF37B19CF408854B4C44F763E /* Release */,
 			);
 			defaultConfigurationIsVisible = 0;
 			defaultConfigurationName = Release;
