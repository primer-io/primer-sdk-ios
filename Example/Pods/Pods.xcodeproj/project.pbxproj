// !$*UTF8*$!
{
	archiveVersion = 1;
	classes = {
	};
	objectVersion = 46;
	objects = {

/* Begin PBXBuildFile section */
		002062CB930E3EC72545A793C3A2FBAD /* UIButtonExtension.swift in Sources */ = {isa = PBXBuildFile; fileRef = 78F69A308E02B07BD0F6DA23ADDAEB70 /* UIButtonExtension.swift */; };
		0145CFF29FE2676C5259FABD77C2829F /* ReloadDelegate.swift in Sources */ = {isa = PBXBuildFile; fileRef = 6A14AA761C88DE2AE0568DF21929E104 /* ReloadDelegate.swift */; };
		01D04994587BE1B26B3D47E7235E85E8 /* Pods-PrimerSDK_Example-umbrella.h in Headers */ = {isa = PBXBuildFile; fileRef = 3780FF276696624E5AD4A629D4CC4AD8 /* Pods-PrimerSDK_Example-umbrella.h */; settings = {ATTRIBUTES = (Public, ); }; };
		06CE4583A4C4E34ADD0143D31AB588EF /* ConfirmMandateViewController.swift in Sources */ = {isa = PBXBuildFile; fileRef = ADC9E06E244A20A11695192BA64A9888 /* ConfirmMandateViewController.swift */; };
		0E0C74597318638EC4D2BD766EE5E00B /* PayPal.swift in Sources */ = {isa = PBXBuildFile; fileRef = C1F888928F584D8E16A608C8CD3AF344 /* PayPal.swift */; };
		0F40DA4EA995722AD6699EC150F32485 /* RootViewController.swift in Sources */ = {isa = PBXBuildFile; fileRef = D8C326196D63586F29E651FB261BB0E5 /* RootViewController.swift */; };
		1366F403BFF34FF3765A04D2717D195B /* Route.swift in Sources */ = {isa = PBXBuildFile; fileRef = 22780D44CD69CAA77CB6C5DAD7A602ED /* Route.swift */; };
		147B1B90AA6A57E9EFC798417263CA23 /* URLSessionStack.swift in Sources */ = {isa = PBXBuildFile; fileRef = 76A8D3D520A86ADD39C9966F3C203D27 /* URLSessionStack.swift */; };
		14A6EFFC39446575851508EC61B2C236 /* ClientTokenService.swift in Sources */ = {isa = PBXBuildFile; fileRef = 72C2669CFAC6D26BAD5F083D189D0E5F /* ClientTokenService.swift */; };
		15ACE9D62615AA99004C3EAA /* .gitkeep in Resources */ = {isa = PBXBuildFile; fileRef = 15ACE9CF2615AA99004C3EAA /* .gitkeep */; };
		15ACE9D72615AA99004C3EAA /* Icons.xcassets in Resources */ = {isa = PBXBuildFile; fileRef = 15ACE9D02615AA99004C3EAA /* Icons.xcassets */; };
		15ACE9D82615AA99004C3EAA /* Localizable.strings in Resources */ = {isa = PBXBuildFile; fileRef = 15ACE9D22615AA99004C3EAA /* Localizable.strings */; };
		16DE9A7D74D40E142013537306A3A0FA /* BundleExtension.swift in Sources */ = {isa = PBXBuildFile; fileRef = 4825212F105DDE53B5F239ECA5D3F601 /* BundleExtension.swift */; };
		1B842E362DA9C8CE4AEE83960DACA441 /* DependencyInjection.swift in Sources */ = {isa = PBXBuildFile; fileRef = 030814DF77A6EADFB5946C9945369D51 /* DependencyInjection.swift */; };
		1B9D1CC27D6CC573D73ECAD5635309DA /* FormView.swift in Sources */ = {isa = PBXBuildFile; fileRef = 1DB2913FC7E26E0A02FA5E61E50BBFFF /* FormView.swift */; };
		210560B03C2E0166D9A6566D1742ACC6 /* RootViewController+Router.swift in Sources */ = {isa = PBXBuildFile; fileRef = 7D5CB8842E17FE493144F6C289D48043 /* RootViewController+Router.swift */; };
		22700DF6B12643BDB2688F79FAFF4ABF /* Klarna.swift in Sources */ = {isa = PBXBuildFile; fileRef = 8968AD850BB30F105B9535FFC99D7B0E /* Klarna.swift */; };
		262DBE7656837BFCFD8529851C26B411 /* DateExtension.swift in Sources */ = {isa = PBXBuildFile; fileRef = 5D31132D67F50B765F536FF548F1997F /* DateExtension.swift */; };
		29C5738B6832BF9AA26B5333BF2A370A /* PrimerDelegate.swift in Sources */ = {isa = PBXBuildFile; fileRef = 5DE0AD5D8F43B8C871D71A6780A13AF2 /* PrimerDelegate.swift */; };
		2A84ABCA377C1CFAEB79653C17A359A7 /* VaultCheckoutView.swift in Sources */ = {isa = PBXBuildFile; fileRef = 6D16FC83F77B7F57D862F217B8026A81 /* VaultCheckoutView.swift */; };
		2E07EB9379395A66FA7A78714BB861D8 /* PaymentMethodComponent.swift in Sources */ = {isa = PBXBuildFile; fileRef = 1F0A336DCEC4AE6AA90F442CEE98437E /* PaymentMethodComponent.swift */; };
		2F19BB6B59093986F1240F93B63B6EF1 /* Pods-PrimerSDK_Example-dummy.m in Sources */ = {isa = PBXBuildFile; fileRef = 21F4ACB1142B1B9457658584BF5CD35A /* Pods-PrimerSDK_Example-dummy.m */; };
		3076577333703416818A1FB06C8D266E /* ConfirmMandateView.swift in Sources */ = {isa = PBXBuildFile; fileRef = A854A5828D32ECEEB611A1BE91FFE51C /* ConfirmMandateView.swift */; };
		349B118289DCEE83D6BFB28733507D6D /* Consolable.swift in Sources */ = {isa = PBXBuildFile; fileRef = 51A6972836DCB0F942BF5C77DBE38C92 /* Consolable.swift */; };
		34EDD24C639E6255D651F505F9ED734F /* PrimerSDK-dummy.m in Sources */ = {isa = PBXBuildFile; fileRef = 175ECA4BB0D68FCC9CF2542A66E311FE /* PrimerSDK-dummy.m */; };
		364994B40827C09301AB914E3EAF78DB /* FormTextFieldType.swift in Sources */ = {isa = PBXBuildFile; fileRef = D55F1BB9E0EE56E247217665D4C249B9 /* FormTextFieldType.swift */; };
		37882B4C0EEE0F68C136881B27BD0C29 /* PaymentMethodConfig.swift in Sources */ = {isa = PBXBuildFile; fileRef = 06E748834B0533055CA9ED0D328FFEF4 /* PaymentMethodConfig.swift */; };
		37F55229879599B4F7C9DB9C554E588A /* ImageName.swift in Sources */ = {isa = PBXBuildFile; fileRef = AE4F55167889AFD438849C182C53A73A /* ImageName.swift */; };
		3B61C960A9150EF468BEDA272923A358 /* Logger.swift in Sources */ = {isa = PBXBuildFile; fileRef = 3B92BD4FC88A70C793D71D0E1BAE783F /* Logger.swift */; };
		408CD1958E7EF20835BCD38091F65031 /* VaultCheckoutViewModel.swift in Sources */ = {isa = PBXBuildFile; fileRef = C2630F4693230DD8F8F8A8430199DE69 /* VaultCheckoutViewModel.swift */; };
		40905A7E15C4B8099827AE43B7541D64 /* UIScrollViewExtension.swift in Sources */ = {isa = PBXBuildFile; fileRef = A9CFD801038E4ABED96CD862D28489BF /* UIScrollViewExtension.swift */; };
		40C6EA98872E59CB356F25F7EF47C34B /* Foundation.framework in Frameworks */ = {isa = PBXBuildFile; fileRef = 73010CC983E3809BECEE5348DA1BB8C6 /* Foundation.framework */; };
		40F7D33B95ADFA25022C7E3EB6451657 /* VaultService.swift in Sources */ = {isa = PBXBuildFile; fileRef = 5F22C6F5CC60513689420B82F60EF313 /* VaultService.swift */; };
		43BF93401318EF80B3E2D6DC60D5213F /* UITableViewCellExtensions.swift in Sources */ = {isa = PBXBuildFile; fileRef = 988101641FC6A7547FD86D8891C3B101 /* UITableViewCellExtensions.swift */; };
		43D14A17BC8F1C58B693601DE46A1119 /* UIViewControllerExtensions.swift in Sources */ = {isa = PBXBuildFile; fileRef = 5B165F2013DA1E97FDE4DECD8C017904 /* UIViewControllerExtensions.swift */; };
		443B9B620CDAB5B931BE13D243A8E1C1 /* OrderItem.swift in Sources */ = {isa = PBXBuildFile; fileRef = C070641E1FBC374D37CBEFB7041180E3 /* OrderItem.swift */; };
		44CEC0480342A33F0585B6B454CC7C6F /* DirectCheckoutViewModel.swift in Sources */ = {isa = PBXBuildFile; fileRef = 1991E8F590AF3E716D08CD69B855FB71 /* DirectCheckoutViewModel.swift */; };
		457F184B05E9707222A969E6B7254C62 /* OAuthViewController.swift in Sources */ = {isa = PBXBuildFile; fileRef = 28DFAB5C2F88A5C39BB77D37C3FF3F01 /* OAuthViewController.swift */; };
		474F4B3C9A7E4740DFFE5F635F609F20 /* Validation.swift in Sources */ = {isa = PBXBuildFile; fileRef = 256A86835BE14C540397E83AA33E533A /* Validation.swift */; };
		4935F2666E79249FF9B7171EAED74326 /* SuccessViewController.swift in Sources */ = {isa = PBXBuildFile; fileRef = 5554C03C1C8BFEC5BFCFC44D0C800627 /* SuccessViewController.swift */; };
		56B296F40E34A1D1DD6B2EB09F344BB3 /* Mask.swift in Sources */ = {isa = PBXBuildFile; fileRef = 9F7B461B509D0F1AF4C2C23426C4B662 /* Mask.swift */; };
		57846EEEB0D743D4C04FC1A55F85F789 /* Error.swift in Sources */ = {isa = PBXBuildFile; fileRef = 07A62FA16BC44332D23CF6A097BF8AA7 /* Error.swift */; };
		5A67237BB238B4AE58215C0E50247ADC /* PrimerSessionFlow.swift in Sources */ = {isa = PBXBuildFile; fileRef = 30B3CC8C2488BE5328C39745BD012741 /* PrimerSessionFlow.swift */; };
		5E5381AF4E1047C4C9ED95EEF4D7D15D /* URLExtension.swift in Sources */ = {isa = PBXBuildFile; fileRef = 36B2FCE8E78FBB31D8F54580F6FAF2F7 /* URLExtension.swift */; };
		6004E481FF53FAC3862769BDFF5A3D0A /* AppState.swift in Sources */ = {isa = PBXBuildFile; fileRef = 104CC4C7DB677C4AF23E7E9CA4943B37 /* AppState.swift */; };
		636EF3A945284EDCF83AE3AFCE23189D /* DirectDebitMandate.swift in Sources */ = {isa = PBXBuildFile; fileRef = 26462FD3EA260BE271759D2FB4A5C740 /* DirectDebitMandate.swift */; };
		65768C135E553E742FA7A262BEDABF56 /* NetworkService.swift in Sources */ = {isa = PBXBuildFile; fileRef = BD10F2C54AE3F752A49EDCAA0653C545 /* NetworkService.swift */; };
		67EA34335BA24360463FF445AA9019EA /* PayPalService.swift in Sources */ = {isa = PBXBuildFile; fileRef = 334ED35B7A5B2966DD06AEC860F6C708 /* PayPalService.swift */; };
		691B6154A163227D3F366A4C24DFF594 /* CardFormViewModel.swift in Sources */ = {isa = PBXBuildFile; fileRef = DCB9C594830E73570D89AB619C0D3785 /* CardFormViewModel.swift */; };
		695A53CEB4436BA189717FCA1AE3D077 /* CardFormView.swift in Sources */ = {isa = PBXBuildFile; fileRef = 71100EC6B430F912AC3256069D9F47A7 /* CardFormView.swift */; };
		6B24A7EF14686E26772B9A3BA29FCA63 /* ErrorHandler.swift in Sources */ = {isa = PBXBuildFile; fileRef = E855FCAEFE93E011C9C2E9CAA09CF847 /* ErrorHandler.swift */; };
		6D0D60AEB631F7B5D42374B8FD7466F8 /* VaultPaymentMethodViewController+TableView.swift in Sources */ = {isa = PBXBuildFile; fileRef = 54ACAF12530A7BC3227698A589E933BE /* VaultPaymentMethodViewController+TableView.swift */; };
		6DCF943EE41FCA36BF5E5BE8E4F16011 /* Pods-PrimerSDK_Tests-dummy.m in Sources */ = {isa = PBXBuildFile; fileRef = D66C3890C3566F38C935A2FFD9A237B0 /* Pods-PrimerSDK_Tests-dummy.m */; };
		709FD672338F6974D258BF2BE427F72E /* Primer.swift in Sources */ = {isa = PBXBuildFile; fileRef = 57FC0DE7E746FB6DE96720C279E9EE9D /* Primer.swift */; };
		72CA6643648D866B831EAD110835B7E2 /* CardFormViewController.swift in Sources */ = {isa = PBXBuildFile; fileRef = AED8DBE82B4C2AB84173E3BE311F61A7 /* CardFormViewController.swift */; };
		7409EF37F5B7BCE08BA9288C258AEB30 /* ExternalViewModel.swift in Sources */ = {isa = PBXBuildFile; fileRef = 80EBFCCC24328D99198B373B902F8927 /* ExternalViewModel.swift */; };
		7780E98EBE64FB78B71871762A33C6EF /* UserDefaultsExtension.swift in Sources */ = {isa = PBXBuildFile; fileRef = FC8FDBEA5E7483EAB41B31020F35AE60 /* UserDefaultsExtension.swift */; };
		7965C31FF02C5A9D0A01D1EFCC4AF39B /* VaultPaymentMethodViewController+ReloadDelegate.swift in Sources */ = {isa = PBXBuildFile; fileRef = 87EC727174C05B8D780499D0544AC695 /* VaultPaymentMethodViewController+ReloadDelegate.swift */; };
		79F833FBE67589CDBBEABC1017DA7F56 /* VaultPaymentMethodViewModel.swift in Sources */ = {isa = PBXBuildFile; fileRef = 95B4771ED0CCA03D59BFF1D87FF4EAAD /* VaultPaymentMethodViewModel.swift */; };
		7B306643732FECC2A95327F51EE6A4A2 /* ScannerView.swift in Sources */ = {isa = PBXBuildFile; fileRef = B5FB79A9461CCEAF2080E86E59EB45FF /* ScannerView.swift */; };
		7DAF12D9CEA2B81CA0B6478E1C5EBAF1 /* PrimerSDK-umbrella.h in Headers */ = {isa = PBXBuildFile; fileRef = 5BF0D7290F55A7276E872932274CF6E3 /* PrimerSDK-umbrella.h */; settings = {ATTRIBUTES = (Public, ); }; };
		7E21C50737A2EA77DFC2E84F32DB5ED6 /* FormViewController.swift in Sources */ = {isa = PBXBuildFile; fileRef = 95784C5E5D52C7D09EB51F9B29B5C81D /* FormViewController.swift */; };
		7F9B8D0E411BB44332B92E296776371C /* CardFormViewController+CardScannerViewControllerDelegate.swift in Sources */ = {isa = PBXBuildFile; fileRef = 36233F90D86BDD84F9114B13BAAE6D41 /* CardFormViewController+CardScannerViewControllerDelegate.swift */; };
		7FF3E87D1E8F0342E3D16CFC8A5766BF /* PrimerSettings.swift in Sources */ = {isa = PBXBuildFile; fileRef = F04B276D701E56116D3E439F343CCE06 /* PrimerSettings.swift */; };
		80F1514A54A8AF6A16AB1D17018BA75D /* ApplePayViewController.swift in Sources */ = {isa = PBXBuildFile; fileRef = 76B91A383FF2552659E368D9EFA886A9 /* ApplePayViewController.swift */; };
		8116F83F4C1DAB013AB4DAA4E0905B2F /* UIViewExtensions.swift in Sources */ = {isa = PBXBuildFile; fileRef = B9D3A0B34DA7991C63A3E1EE56AF9CA2 /* UIViewExtensions.swift */; };
		84578B3032610DA6920B4C92D9AE0D45 /* Foundation.framework in Frameworks */ = {isa = PBXBuildFile; fileRef = 73010CC983E3809BECEE5348DA1BB8C6 /* Foundation.framework */; };
		877CCA5D62200BE01ACD23EF62C0CC04 /* TransitioningDelegate.swift in Sources */ = {isa = PBXBuildFile; fileRef = 53BECA02F36F400DFA93E021A2706ED4 /* TransitioningDelegate.swift */; };
		8A5F8D1E6347A756B6F51FCF58DB99A9 /* Foundation.framework in Frameworks */ = {isa = PBXBuildFile; fileRef = 73010CC983E3809BECEE5348DA1BB8C6 /* Foundation.framework */; };
		8B7CBF08BD0BD4452BC41BF1EE3209DA /* PaymentMethodConfigService.swift in Sources */ = {isa = PBXBuildFile; fileRef = CD92EAB344A134AB25807E790E3A0583 /* PaymentMethodConfigService.swift */; };
		8C7C8205F06E46F754CB1609EA7FE2C4 /* SuccessMessage.swift in Sources */ = {isa = PBXBuildFile; fileRef = D49810D9B0DF31509968A8F822FFF20B /* SuccessMessage.swift */; };
		8D217ED50CB833750DE506992D27DD84 /* CardButton.swift in Sources */ = {isa = PBXBuildFile; fileRef = E831FBDF2CB73FF52375FCAA0D63B1E3 /* CardButton.swift */; };
		8E8D964475EF62F997CE97F8BD2B9C1A /* Optional+Extensions.swift in Sources */ = {isa = PBXBuildFile; fileRef = 3AE5802B05F59409E1508AB12C5F8BF3 /* Optional+Extensions.swift */; };
		90C1F9F721C3BA03DCE15B21467AC71B /* VaultCheckoutViewController.swift in Sources */ = {isa = PBXBuildFile; fileRef = 7504BBC0054F59CA509E13354B7EA28F /* VaultCheckoutViewController.swift */; };
		94ED4F67764D8DEFCC644E6107FA385F /* Pods-PrimerSDK_Tests-umbrella.h in Headers */ = {isa = PBXBuildFile; fileRef = EE9674DAD0C961C92687877090E1E047 /* Pods-PrimerSDK_Tests-umbrella.h */; settings = {ATTRIBUTES = (Public, ); }; };
		995176ECC798743EC62CF7F4EC466EB1 /* PaymentMethodToken.swift in Sources */ = {isa = PBXBuildFile; fileRef = E13C384041C868E8F30E2AC465F0F433 /* PaymentMethodToken.swift */; };
		9AA69E10CF0DFBCD51EFBCAA8C66D1B7 /* Parser.swift in Sources */ = {isa = PBXBuildFile; fileRef = C8B9416E18278E4ADB91CC61F3335E99 /* Parser.swift */; };
		9CD2B73DF68407301FC574A128BFA5F4 /* FormType.swift in Sources */ = {isa = PBXBuildFile; fileRef = A0428CF9E54E17E0F9898EF45E22B3CC /* FormType.swift */; };
		9D6D15F5F6076DE2459E3C727A44D01E /* OAuthViewModel.swift in Sources */ = {isa = PBXBuildFile; fileRef = 7C6806385173C2DEC7C801100572D7A0 /* OAuthViewModel.swift */; };
		A2732EB58190F45468687650348245A1 /* UXMode.swift in Sources */ = {isa = PBXBuildFile; fileRef = 6B45B17D3CFB6C49D5863A669CDDD967 /* UXMode.swift */; };
		A4D5F12BB3A1F078359430A170346DD6 /* UIDeviceExtension.swift in Sources */ = {isa = PBXBuildFile; fileRef = 66DA64F5888B4A6818F4AFFDE1856E3F /* UIDeviceExtension.swift */; };
		A6172B7F72A1371FDAFF7E655D3489B2 /* ApplePayViewModel.swift in Sources */ = {isa = PBXBuildFile; fileRef = 33738FC75B10D9CA5CE202229C414031 /* ApplePayViewModel.swift */; };
		A9323BB4B2A119EAB4B7D06EEE047481 /* StringExtension.swift in Sources */ = {isa = PBXBuildFile; fileRef = 35DCDFE1982A6F4532320DC6102221D1 /* StringExtension.swift */; };
		AABA52180315E11FA89A9859ED32BB02 /* JSONParser.swift in Sources */ = {isa = PBXBuildFile; fileRef = 19A8CB68D57D47A7D9DBFB2B883F91F5 /* JSONParser.swift */; };
		ADBBE5F1CF034A2A4A8636AC89F8CD68 /* ApplePayViewController+PassKit.swift in Sources */ = {isa = PBXBuildFile; fileRef = 402F9F3B9E74077BEA4D1E9744EF0D0A /* ApplePayViewController+PassKit.swift */; };
		AE297FA7458E12C36F7B7C1FB557100E /* DirectDebitService.swift in Sources */ = {isa = PBXBuildFile; fileRef = 47161A0BCB1E05F6AC3528ACBA45F4B1 /* DirectDebitService.swift */; };
		B1DDA796E4A2B98D72A6E76913101A5A /* PaymentMethod.swift in Sources */ = {isa = PBXBuildFile; fileRef = AE89D37B08833BF5B83512918BEC3C48 /* PaymentMethod.swift */; };
		B1F5081D83D1371FCC1559FCFCF3998D /* KlarnaService.swift in Sources */ = {isa = PBXBuildFile; fileRef = D5EFA51BC357840D0A841B2958814DED /* KlarnaService.swift */; };
		B3607A9F4F5FE75EEF8BBF20A7A218B7 /* Currency.swift in Sources */ = {isa = PBXBuildFile; fileRef = 0681BB5BD56DFF2C9B22DAC5E396A595 /* Currency.swift */; };
		B5308720BA61F4DE39257D7E11D7EEEE /* ErrorViewController.swift in Sources */ = {isa = PBXBuildFile; fileRef = 70D1FAA2EE349DBEDA6A80A4784B1BCD /* ErrorViewController.swift */; };
		B70B357A3097E5B005F023AB0C4CEE2B /* VaultPaymentMethodView.swift in Sources */ = {isa = PBXBuildFile; fileRef = E37290403818A0620B55BA1DAB6B6B01 /* VaultPaymentMethodView.swift */; };
		B76D14C62E3CE3177AB19597FD52990C /* PrimerAPIClient.swift in Sources */ = {isa = PBXBuildFile; fileRef = B47B565852CBBA03EEABA389200F2F84 /* PrimerAPIClient.swift */; };
		BDDF45D0DBE27BB58EDA14C4C281BE0C /* PaymentMethodTokenizationRequest.swift in Sources */ = {isa = PBXBuildFile; fileRef = C2EC15A86431E5DB615EA185AF66AB90 /* PaymentMethodTokenizationRequest.swift */; };
		C01A5A149225B48B0CC872B5DF49ECE7 /* CardScannerViewModel.swift in Sources */ = {isa = PBXBuildFile; fileRef = E96843DCDA8F365DCE466024BEBED420 /* CardScannerViewModel.swift */; };
		C1182CE1FFD390C0EC31AA8DDD3715EA /* VaultPaymentMethodViewController.swift in Sources */ = {isa = PBXBuildFile; fileRef = 800A74CDED4F3A95A6ED8CFC267E6939 /* VaultPaymentMethodViewController.swift */; };
		C144B8666CEE6C94056C7DFC3E9AD797 /* Endpoint.swift in Sources */ = {isa = PBXBuildFile; fileRef = FC2EE9EC024C50EF44C4E3778D334BAC /* Endpoint.swift */; };
		C6D0DE66C4D7B92B5B77D674D93B3CB8 /* PrimerSDK.bundle in Resources */ = {isa = PBXBuildFile; fileRef = B1B089FED120D3E3C2DE41CA7F52C9FC /* PrimerSDK.bundle */; };
		CE377389B7BC60109B781E5B376FA524 /* CardScannerViewController+SimpleScanDelegate.swift in Sources */ = {isa = PBXBuildFile; fileRef = A92B1AF697FF0867B8C485D2E2381413 /* CardScannerViewController+SimpleScanDelegate.swift */; };
		D11FEF37785614E8B01E5908FA54C456 /* PresentationController.swift in Sources */ = {isa = PBXBuildFile; fileRef = F39F8BFBD5669567095AB03B5E01447F /* PresentationController.swift */; };
		D19B93A663BDED373B90EE61C1EB1FE8 /* FormViewModel.swift in Sources */ = {isa = PBXBuildFile; fileRef = E6E120DA69F90524A72658FA40B977D3 /* FormViewModel.swift */; };
		D1D0C5707DE4443F7B7F8FB51E57AF6F /* CardScannerViewController.swift in Sources */ = {isa = PBXBuildFile; fileRef = 9018DEFAB31F52528EEC9FA4140A1AFF /* CardScannerViewController.swift */; };
		D211722788171FB6AB45781E1C189C50 /* PrimerContent.swift in Sources */ = {isa = PBXBuildFile; fileRef = 8964DF511CDA8753853ADA29867013FB /* PrimerContent.swift */; };
		D81C6A2EAC572642FE44E90D5FA46BDE /* CountryCode.swift in Sources */ = {isa = PBXBuildFile; fileRef = 6F03371A5CF53E3B75773502EA0411D4 /* CountryCode.swift */; };
		E7243949D0414E6CF7FA41172C814478 /* TokenizationService.swift in Sources */ = {isa = PBXBuildFile; fileRef = 7631EA770BFF47BCEAAFFB6BC0805652 /* TokenizationService.swift */; };
		ED031343D97503CC985961758A300E7E /* UITextFieldExtensions.swift in Sources */ = {isa = PBXBuildFile; fileRef = 93CA8C9EDE86BB4164A2A6ECE4EE6FB6 /* UITextFieldExtensions.swift */; };
		F19C49B9246936BE4A8998B1F56F5A4D /* ApplePay.swift in Sources */ = {isa = PBXBuildFile; fileRef = DCB9AE5ED0ECAB6441DB7428DB6892AB /* ApplePay.swift */; };
		F4C9566023D5DEBE99E40AD79FE0DDCD /* AlertController.swift in Sources */ = {isa = PBXBuildFile; fileRef = 64974271A6DE390DB45AD31AD2ED7563 /* AlertController.swift */; };
		F81CDA6A8DF79BB58CD79E3D2041BAE4 /* PrimerAPI.swift in Sources */ = {isa = PBXBuildFile; fileRef = B478CB1FC14CB0FAC5876B9422982D1D /* PrimerAPI.swift */; };
		F8BDB629EBEC3F5F92DBB9D8F8EADEAC /* ConfirmMandateViewModel.swift in Sources */ = {isa = PBXBuildFile; fileRef = 57C1CBF139FB01AF0AF97D22377070AA /* ConfirmMandateViewModel.swift */; };
		FA7DC31FEEF1872A45353319929323AF /* PrimerTheme.swift in Sources */ = {isa = PBXBuildFile; fileRef = E1CA10E67641B98D460503ACC4BEE4EB /* PrimerTheme.swift */; };
		FB7657B73B7ED3CAE68CB0136B1462D3 /* VaultCheckoutViewController+ReloadDelegate.swift in Sources */ = {isa = PBXBuildFile; fileRef = C36942661A3096C18AA1FED5BF05083D /* VaultCheckoutViewController+ReloadDelegate.swift */; };
		FD9868EAC5B1DA1AEAD59E4B0AD55027 /* ClientToken.swift in Sources */ = {isa = PBXBuildFile; fileRef = B728063F56128469F835FE2F8926D0AD /* ClientToken.swift */; };
/* End PBXBuildFile section */

/* Begin PBXContainerItemProxy section */
		4056BAC543DBDF023047B7E314509EE6 /* PBXContainerItemProxy */ = {
			isa = PBXContainerItemProxy;
			containerPortal = BFDFE7DC352907FC980B868725387E98 /* Project object */;
			proxyType = 1;
			remoteGlobalIDString = 5DF402BF8CDA6E8105D5104E2A8B0062;
			remoteInfo = "PrimerSDK-PrimerSDK";
		};
		5F6E99EEB3300E0988065FCECC808905 /* PBXContainerItemProxy */ = {
			isa = PBXContainerItemProxy;
			containerPortal = BFDFE7DC352907FC980B868725387E98 /* Project object */;
			proxyType = 1;
			remoteGlobalIDString = F3BE9108C53B53949406218CEA55E0B2;
			remoteInfo = PrimerSDK;
		};
		B3084CB52DC87CBEA63FF6299B0DC91D /* PBXContainerItemProxy */ = {
			isa = PBXContainerItemProxy;
			containerPortal = BFDFE7DC352907FC980B868725387E98 /* Project object */;
			proxyType = 1;
			remoteGlobalIDString = 6C144A762E9B598392AFFEC8F873746A;
			remoteInfo = "Pods-PrimerSDK_Example";
		};
/* End PBXContainerItemProxy section */

/* Begin PBXFileReference section */
		02EBB7EFD76C1FD3D01601C0C13AED12 /* PrimerSDK-prefix.pch */ = {isa = PBXFileReference; includeInIndex = 1; lastKnownFileType = sourcecode.c.h; path = "PrimerSDK-prefix.pch"; sourceTree = "<group>"; };
		030814DF77A6EADFB5946C9945369D51 /* DependencyInjection.swift */ = {isa = PBXFileReference; includeInIndex = 1; lastKnownFileType = sourcecode.swift; path = DependencyInjection.swift; sourceTree = "<group>"; };
		0681BB5BD56DFF2C9B22DAC5E396A595 /* Currency.swift */ = {isa = PBXFileReference; includeInIndex = 1; lastKnownFileType = sourcecode.swift; path = Currency.swift; sourceTree = "<group>"; };
		06E748834B0533055CA9ED0D328FFEF4 /* PaymentMethodConfig.swift */ = {isa = PBXFileReference; includeInIndex = 1; lastKnownFileType = sourcecode.swift; path = PaymentMethodConfig.swift; sourceTree = "<group>"; };
		07A62FA16BC44332D23CF6A097BF8AA7 /* Error.swift */ = {isa = PBXFileReference; includeInIndex = 1; lastKnownFileType = sourcecode.swift; path = Error.swift; sourceTree = "<group>"; };
		104CC4C7DB677C4AF23E7E9CA4943B37 /* AppState.swift */ = {isa = PBXFileReference; includeInIndex = 1; lastKnownFileType = sourcecode.swift; path = AppState.swift; sourceTree = "<group>"; };
		15ACE9CF2615AA99004C3EAA /* .gitkeep */ = {isa = PBXFileReference; fileEncoding = 4; lastKnownFileType = text; path = .gitkeep; sourceTree = "<group>"; };
		15ACE9D02615AA99004C3EAA /* Icons.xcassets */ = {isa = PBXFileReference; lastKnownFileType = folder.assetcatalog; path = Icons.xcassets; sourceTree = "<group>"; };
		15ACE9D32615AA99004C3EAA /* en */ = {isa = PBXFileReference; lastKnownFileType = text.plist.strings; name = en; path = en.lproj/Localizable.strings; sourceTree = "<group>"; };
		15ACE9D42615AA99004C3EAA /* sv */ = {isa = PBXFileReference; lastKnownFileType = text.plist.strings; name = sv; path = sv.lproj/Localizable.strings; sourceTree = "<group>"; };
		15ACE9D52615AA99004C3EAA /* fr */ = {isa = PBXFileReference; lastKnownFileType = text.plist.strings; name = fr; path = fr.lproj/Localizable.strings; sourceTree = "<group>"; };
		175ECA4BB0D68FCC9CF2542A66E311FE /* PrimerSDK-dummy.m */ = {isa = PBXFileReference; includeInIndex = 1; lastKnownFileType = sourcecode.c.objc; path = "PrimerSDK-dummy.m"; sourceTree = "<group>"; };
		1991E8F590AF3E716D08CD69B855FB71 /* DirectCheckoutViewModel.swift */ = {isa = PBXFileReference; includeInIndex = 1; lastKnownFileType = sourcecode.swift; path = DirectCheckoutViewModel.swift; sourceTree = "<group>"; };
		19A8CB68D57D47A7D9DBFB2B883F91F5 /* JSONParser.swift */ = {isa = PBXFileReference; includeInIndex = 1; lastKnownFileType = sourcecode.swift; path = JSONParser.swift; sourceTree = "<group>"; };
		1DB2913FC7E26E0A02FA5E61E50BBFFF /* FormView.swift */ = {isa = PBXFileReference; includeInIndex = 1; lastKnownFileType = sourcecode.swift; path = FormView.swift; sourceTree = "<group>"; };
		1F0A336DCEC4AE6AA90F442CEE98437E /* PaymentMethodComponent.swift */ = {isa = PBXFileReference; includeInIndex = 1; lastKnownFileType = sourcecode.swift; path = PaymentMethodComponent.swift; sourceTree = "<group>"; };
		21F4ACB1142B1B9457658584BF5CD35A /* Pods-PrimerSDK_Example-dummy.m */ = {isa = PBXFileReference; includeInIndex = 1; lastKnownFileType = sourcecode.c.objc; path = "Pods-PrimerSDK_Example-dummy.m"; sourceTree = "<group>"; };
		22780D44CD69CAA77CB6C5DAD7A602ED /* Route.swift */ = {isa = PBXFileReference; includeInIndex = 1; lastKnownFileType = sourcecode.swift; path = Route.swift; sourceTree = "<group>"; };
		23FD1D157B8C8E7148BE8A7D354A051F /* Pods_PrimerSDK_Tests.framework */ = {isa = PBXFileReference; explicitFileType = wrapper.framework; includeInIndex = 0; path = Pods_PrimerSDK_Tests.framework; sourceTree = BUILT_PRODUCTS_DIR; };
		256A86835BE14C540397E83AA33E533A /* Validation.swift */ = {isa = PBXFileReference; includeInIndex = 1; lastKnownFileType = sourcecode.swift; path = Validation.swift; sourceTree = "<group>"; };
		26462FD3EA260BE271759D2FB4A5C740 /* DirectDebitMandate.swift */ = {isa = PBXFileReference; includeInIndex = 1; lastKnownFileType = sourcecode.swift; path = DirectDebitMandate.swift; sourceTree = "<group>"; };
		28DFAB5C2F88A5C39BB77D37C3FF3F01 /* OAuthViewController.swift */ = {isa = PBXFileReference; includeInIndex = 1; lastKnownFileType = sourcecode.swift; path = OAuthViewController.swift; sourceTree = "<group>"; };
		28E47791C9F9D0A9BA05C719761A4F3F /* PrimerSDK.framework */ = {isa = PBXFileReference; explicitFileType = wrapper.framework; includeInIndex = 0; path = PrimerSDK.framework; sourceTree = BUILT_PRODUCTS_DIR; };
		30B3CC8C2488BE5328C39745BD012741 /* PrimerSessionFlow.swift */ = {isa = PBXFileReference; includeInIndex = 1; lastKnownFileType = sourcecode.swift; path = PrimerSessionFlow.swift; sourceTree = "<group>"; };
		334ED35B7A5B2966DD06AEC860F6C708 /* PayPalService.swift */ = {isa = PBXFileReference; includeInIndex = 1; lastKnownFileType = sourcecode.swift; path = PayPalService.swift; sourceTree = "<group>"; };
		33738FC75B10D9CA5CE202229C414031 /* ApplePayViewModel.swift */ = {isa = PBXFileReference; includeInIndex = 1; lastKnownFileType = sourcecode.swift; path = ApplePayViewModel.swift; sourceTree = "<group>"; };
		35DCDFE1982A6F4532320DC6102221D1 /* StringExtension.swift */ = {isa = PBXFileReference; includeInIndex = 1; lastKnownFileType = sourcecode.swift; path = StringExtension.swift; sourceTree = "<group>"; };
		36233F90D86BDD84F9114B13BAAE6D41 /* CardFormViewController+CardScannerViewControllerDelegate.swift */ = {isa = PBXFileReference; includeInIndex = 1; lastKnownFileType = sourcecode.swift; path = "CardFormViewController+CardScannerViewControllerDelegate.swift"; sourceTree = "<group>"; };
		36B2FCE8E78FBB31D8F54580F6FAF2F7 /* URLExtension.swift */ = {isa = PBXFileReference; includeInIndex = 1; lastKnownFileType = sourcecode.swift; path = URLExtension.swift; sourceTree = "<group>"; };
		3780FF276696624E5AD4A629D4CC4AD8 /* Pods-PrimerSDK_Example-umbrella.h */ = {isa = PBXFileReference; includeInIndex = 1; lastKnownFileType = sourcecode.c.h; path = "Pods-PrimerSDK_Example-umbrella.h"; sourceTree = "<group>"; };
		3AE5802B05F59409E1508AB12C5F8BF3 /* Optional+Extensions.swift */ = {isa = PBXFileReference; includeInIndex = 1; lastKnownFileType = sourcecode.swift; path = "Optional+Extensions.swift"; sourceTree = "<group>"; };
		3B92BD4FC88A70C793D71D0E1BAE783F /* Logger.swift */ = {isa = PBXFileReference; includeInIndex = 1; lastKnownFileType = sourcecode.swift; path = Logger.swift; sourceTree = "<group>"; };
		3C474C1A0DABE2A3F404B63D4D59F30C /* Pods-PrimerSDK_Example.debug.xcconfig */ = {isa = PBXFileReference; includeInIndex = 1; lastKnownFileType = text.xcconfig; path = "Pods-PrimerSDK_Example.debug.xcconfig"; sourceTree = "<group>"; };
		402F9F3B9E74077BEA4D1E9744EF0D0A /* ApplePayViewController+PassKit.swift */ = {isa = PBXFileReference; includeInIndex = 1; lastKnownFileType = sourcecode.swift; path = "ApplePayViewController+PassKit.swift"; sourceTree = "<group>"; };
		47161A0BCB1E05F6AC3528ACBA45F4B1 /* DirectDebitService.swift */ = {isa = PBXFileReference; includeInIndex = 1; lastKnownFileType = sourcecode.swift; path = DirectDebitService.swift; sourceTree = "<group>"; };
		4825212F105DDE53B5F239ECA5D3F601 /* BundleExtension.swift */ = {isa = PBXFileReference; includeInIndex = 1; lastKnownFileType = sourcecode.swift; path = BundleExtension.swift; sourceTree = "<group>"; };
		48627A99264E6679D85F177DBB79DA83 /* Pods-PrimerSDK_Tests-Info.plist */ = {isa = PBXFileReference; includeInIndex = 1; lastKnownFileType = text.plist.xml; path = "Pods-PrimerSDK_Tests-Info.plist"; sourceTree = "<group>"; };
		4D00140F83D86F7119FAAD425309798F /* README.md */ = {isa = PBXFileReference; includeInIndex = 1; lastKnownFileType = net.daringfireball.markdown; path = README.md; sourceTree = "<group>"; };
		4D3869E0A461E802A5916AA6523517A4 /* Pods_PrimerSDK_Example.framework */ = {isa = PBXFileReference; explicitFileType = wrapper.framework; includeInIndex = 0; path = Pods_PrimerSDK_Example.framework; sourceTree = BUILT_PRODUCTS_DIR; };
		51A6972836DCB0F942BF5C77DBE38C92 /* Consolable.swift */ = {isa = PBXFileReference; includeInIndex = 1; lastKnownFileType = sourcecode.swift; path = Consolable.swift; sourceTree = "<group>"; };
		520E2E3939DD155CE67C028AB3D24675 /* PrimerSDK.release.xcconfig */ = {isa = PBXFileReference; includeInIndex = 1; lastKnownFileType = text.xcconfig; path = PrimerSDK.release.xcconfig; sourceTree = "<group>"; };
		524A7B8E09D76E93EDA48FBBDFFCC110 /* PrimerSDK.debug.xcconfig */ = {isa = PBXFileReference; includeInIndex = 1; lastKnownFileType = text.xcconfig; path = PrimerSDK.debug.xcconfig; sourceTree = "<group>"; };
		53BECA02F36F400DFA93E021A2706ED4 /* TransitioningDelegate.swift */ = {isa = PBXFileReference; includeInIndex = 1; lastKnownFileType = sourcecode.swift; path = TransitioningDelegate.swift; sourceTree = "<group>"; };
		54ACAF12530A7BC3227698A589E933BE /* VaultPaymentMethodViewController+TableView.swift */ = {isa = PBXFileReference; includeInIndex = 1; lastKnownFileType = sourcecode.swift; path = "VaultPaymentMethodViewController+TableView.swift"; sourceTree = "<group>"; };
		5554C03C1C8BFEC5BFCFC44D0C800627 /* SuccessViewController.swift */ = {isa = PBXFileReference; includeInIndex = 1; lastKnownFileType = sourcecode.swift; path = SuccessViewController.swift; sourceTree = "<group>"; };
		57C1CBF139FB01AF0AF97D22377070AA /* ConfirmMandateViewModel.swift */ = {isa = PBXFileReference; includeInIndex = 1; lastKnownFileType = sourcecode.swift; path = ConfirmMandateViewModel.swift; sourceTree = "<group>"; };
		57FC0DE7E746FB6DE96720C279E9EE9D /* Primer.swift */ = {isa = PBXFileReference; includeInIndex = 1; lastKnownFileType = sourcecode.swift; path = Primer.swift; sourceTree = "<group>"; };
		582FD3213F3E32AF1194EEDF7C3BCD3F /* Pods-PrimerSDK_Example-acknowledgements.plist */ = {isa = PBXFileReference; includeInIndex = 1; lastKnownFileType = text.plist.xml; path = "Pods-PrimerSDK_Example-acknowledgements.plist"; sourceTree = "<group>"; };
		585079847A6483A281412A3D375B2C2D /* PrimerSDK.podspec */ = {isa = PBXFileReference; explicitFileType = text.script.ruby; includeInIndex = 1; indentWidth = 2; path = PrimerSDK.podspec; sourceTree = "<group>"; tabWidth = 2; xcLanguageSpecificationIdentifier = xcode.lang.ruby; };
		5B165F2013DA1E97FDE4DECD8C017904 /* UIViewControllerExtensions.swift */ = {isa = PBXFileReference; includeInIndex = 1; lastKnownFileType = sourcecode.swift; path = UIViewControllerExtensions.swift; sourceTree = "<group>"; };
		5BF0D7290F55A7276E872932274CF6E3 /* PrimerSDK-umbrella.h */ = {isa = PBXFileReference; includeInIndex = 1; lastKnownFileType = sourcecode.c.h; path = "PrimerSDK-umbrella.h"; sourceTree = "<group>"; };
		5D31132D67F50B765F536FF548F1997F /* DateExtension.swift */ = {isa = PBXFileReference; includeInIndex = 1; lastKnownFileType = sourcecode.swift; path = DateExtension.swift; sourceTree = "<group>"; };
		5DE0AD5D8F43B8C871D71A6780A13AF2 /* PrimerDelegate.swift */ = {isa = PBXFileReference; includeInIndex = 1; lastKnownFileType = sourcecode.swift; path = PrimerDelegate.swift; sourceTree = "<group>"; };
		5F22C6F5CC60513689420B82F60EF313 /* VaultService.swift */ = {isa = PBXFileReference; includeInIndex = 1; lastKnownFileType = sourcecode.swift; path = VaultService.swift; sourceTree = "<group>"; };
		639AE4928116FBD4FAE7B3DD6BD21271 /* Pods-PrimerSDK_Tests-acknowledgements.plist */ = {isa = PBXFileReference; includeInIndex = 1; lastKnownFileType = text.plist.xml; path = "Pods-PrimerSDK_Tests-acknowledgements.plist"; sourceTree = "<group>"; };
		64974271A6DE390DB45AD31AD2ED7563 /* AlertController.swift */ = {isa = PBXFileReference; includeInIndex = 1; lastKnownFileType = sourcecode.swift; path = AlertController.swift; sourceTree = "<group>"; };
		66DA64F5888B4A6818F4AFFDE1856E3F /* UIDeviceExtension.swift */ = {isa = PBXFileReference; includeInIndex = 1; lastKnownFileType = sourcecode.swift; path = UIDeviceExtension.swift; sourceTree = "<group>"; };
		6A14AA761C88DE2AE0568DF21929E104 /* ReloadDelegate.swift */ = {isa = PBXFileReference; includeInIndex = 1; lastKnownFileType = sourcecode.swift; path = ReloadDelegate.swift; sourceTree = "<group>"; };
		6B45B17D3CFB6C49D5863A669CDDD967 /* UXMode.swift */ = {isa = PBXFileReference; includeInIndex = 1; lastKnownFileType = sourcecode.swift; path = UXMode.swift; sourceTree = "<group>"; };
		6D16FC83F77B7F57D862F217B8026A81 /* VaultCheckoutView.swift */ = {isa = PBXFileReference; includeInIndex = 1; lastKnownFileType = sourcecode.swift; path = VaultCheckoutView.swift; sourceTree = "<group>"; };
		6F03371A5CF53E3B75773502EA0411D4 /* CountryCode.swift */ = {isa = PBXFileReference; includeInIndex = 1; lastKnownFileType = sourcecode.swift; path = CountryCode.swift; sourceTree = "<group>"; };
		6F62EC7E7FE74F53F207CFD74D2416CA /* Pods-PrimerSDK_Example-Info.plist */ = {isa = PBXFileReference; includeInIndex = 1; lastKnownFileType = text.plist.xml; path = "Pods-PrimerSDK_Example-Info.plist"; sourceTree = "<group>"; };
		70D1FAA2EE349DBEDA6A80A4784B1BCD /* ErrorViewController.swift */ = {isa = PBXFileReference; includeInIndex = 1; lastKnownFileType = sourcecode.swift; path = ErrorViewController.swift; sourceTree = "<group>"; };
		71100EC6B430F912AC3256069D9F47A7 /* CardFormView.swift */ = {isa = PBXFileReference; includeInIndex = 1; lastKnownFileType = sourcecode.swift; path = CardFormView.swift; sourceTree = "<group>"; };
		72C2669CFAC6D26BAD5F083D189D0E5F /* ClientTokenService.swift */ = {isa = PBXFileReference; includeInIndex = 1; lastKnownFileType = sourcecode.swift; path = ClientTokenService.swift; sourceTree = "<group>"; };
		73010CC983E3809BECEE5348DA1BB8C6 /* Foundation.framework */ = {isa = PBXFileReference; lastKnownFileType = wrapper.framework; name = Foundation.framework; path = Platforms/iPhoneOS.platform/Developer/SDKs/iPhoneOS14.0.sdk/System/Library/Frameworks/Foundation.framework; sourceTree = DEVELOPER_DIR; };
		7504BBC0054F59CA509E13354B7EA28F /* VaultCheckoutViewController.swift */ = {isa = PBXFileReference; includeInIndex = 1; lastKnownFileType = sourcecode.swift; path = VaultCheckoutViewController.swift; sourceTree = "<group>"; };
		7631EA770BFF47BCEAAFFB6BC0805652 /* TokenizationService.swift */ = {isa = PBXFileReference; includeInIndex = 1; lastKnownFileType = sourcecode.swift; path = TokenizationService.swift; sourceTree = "<group>"; };
		76A8D3D520A86ADD39C9966F3C203D27 /* URLSessionStack.swift */ = {isa = PBXFileReference; includeInIndex = 1; lastKnownFileType = sourcecode.swift; path = URLSessionStack.swift; sourceTree = "<group>"; };
		76B91A383FF2552659E368D9EFA886A9 /* ApplePayViewController.swift */ = {isa = PBXFileReference; includeInIndex = 1; lastKnownFileType = sourcecode.swift; path = ApplePayViewController.swift; sourceTree = "<group>"; };
		7868992600D201542297CAB5CE5DE28C /* LICENSE */ = {isa = PBXFileReference; includeInIndex = 1; lastKnownFileType = text; path = LICENSE; sourceTree = "<group>"; };
		78F69A308E02B07BD0F6DA23ADDAEB70 /* UIButtonExtension.swift */ = {isa = PBXFileReference; includeInIndex = 1; lastKnownFileType = sourcecode.swift; path = UIButtonExtension.swift; sourceTree = "<group>"; };
		7C6806385173C2DEC7C801100572D7A0 /* OAuthViewModel.swift */ = {isa = PBXFileReference; includeInIndex = 1; lastKnownFileType = sourcecode.swift; path = OAuthViewModel.swift; sourceTree = "<group>"; };
		7D5CB8842E17FE493144F6C289D48043 /* RootViewController+Router.swift */ = {isa = PBXFileReference; includeInIndex = 1; lastKnownFileType = sourcecode.swift; path = "RootViewController+Router.swift"; sourceTree = "<group>"; };
		7EE143C52E35914C614D90425609B6A9 /* PrimerSDK-Info.plist */ = {isa = PBXFileReference; includeInIndex = 1; lastKnownFileType = text.plist.xml; path = "PrimerSDK-Info.plist"; sourceTree = "<group>"; };
		800A74CDED4F3A95A6ED8CFC267E6939 /* VaultPaymentMethodViewController.swift */ = {isa = PBXFileReference; includeInIndex = 1; lastKnownFileType = sourcecode.swift; path = VaultPaymentMethodViewController.swift; sourceTree = "<group>"; };
		80EBFCCC24328D99198B373B902F8927 /* ExternalViewModel.swift */ = {isa = PBXFileReference; includeInIndex = 1; lastKnownFileType = sourcecode.swift; path = ExternalViewModel.swift; sourceTree = "<group>"; };
		87EC727174C05B8D780499D0544AC695 /* VaultPaymentMethodViewController+ReloadDelegate.swift */ = {isa = PBXFileReference; includeInIndex = 1; lastKnownFileType = sourcecode.swift; path = "VaultPaymentMethodViewController+ReloadDelegate.swift"; sourceTree = "<group>"; };
		8964DF511CDA8753853ADA29867013FB /* PrimerContent.swift */ = {isa = PBXFileReference; includeInIndex = 1; lastKnownFileType = sourcecode.swift; path = PrimerContent.swift; sourceTree = "<group>"; };
		8968AD850BB30F105B9535FFC99D7B0E /* Klarna.swift */ = {isa = PBXFileReference; includeInIndex = 1; lastKnownFileType = sourcecode.swift; path = Klarna.swift; sourceTree = "<group>"; };
		9018DEFAB31F52528EEC9FA4140A1AFF /* CardScannerViewController.swift */ = {isa = PBXFileReference; includeInIndex = 1; lastKnownFileType = sourcecode.swift; path = CardScannerViewController.swift; sourceTree = "<group>"; };
		93CA8C9EDE86BB4164A2A6ECE4EE6FB6 /* UITextFieldExtensions.swift */ = {isa = PBXFileReference; includeInIndex = 1; lastKnownFileType = sourcecode.swift; path = UITextFieldExtensions.swift; sourceTree = "<group>"; };
		95025B7273B863C5877976EEF2120A81 /* ResourceBundle-PrimerSDK-PrimerSDK-Info.plist */ = {isa = PBXFileReference; includeInIndex = 1; lastKnownFileType = text.plist.xml; path = "ResourceBundle-PrimerSDK-PrimerSDK-Info.plist"; sourceTree = "<group>"; };
		95784C5E5D52C7D09EB51F9B29B5C81D /* FormViewController.swift */ = {isa = PBXFileReference; includeInIndex = 1; lastKnownFileType = sourcecode.swift; path = FormViewController.swift; sourceTree = "<group>"; };
		95B4771ED0CCA03D59BFF1D87FF4EAAD /* VaultPaymentMethodViewModel.swift */ = {isa = PBXFileReference; includeInIndex = 1; lastKnownFileType = sourcecode.swift; path = VaultPaymentMethodViewModel.swift; sourceTree = "<group>"; };
		988101641FC6A7547FD86D8891C3B101 /* UITableViewCellExtensions.swift */ = {isa = PBXFileReference; includeInIndex = 1; lastKnownFileType = sourcecode.swift; path = UITableViewCellExtensions.swift; sourceTree = "<group>"; };
		9D940727FF8FB9C785EB98E56350EF41 /* Podfile */ = {isa = PBXFileReference; explicitFileType = text.script.ruby; includeInIndex = 1; indentWidth = 2; name = Podfile; path = ../Podfile; sourceTree = SOURCE_ROOT; tabWidth = 2; xcLanguageSpecificationIdentifier = xcode.lang.ruby; };
		9F7B461B509D0F1AF4C2C23426C4B662 /* Mask.swift */ = {isa = PBXFileReference; includeInIndex = 1; lastKnownFileType = sourcecode.swift; path = Mask.swift; sourceTree = "<group>"; };
		A0428CF9E54E17E0F9898EF45E22B3CC /* FormType.swift */ = {isa = PBXFileReference; includeInIndex = 1; lastKnownFileType = sourcecode.swift; path = FormType.swift; sourceTree = "<group>"; };
		A4E7B1C752F38C22267D301DD5A364DF /* Pods-PrimerSDK_Tests-acknowledgements.markdown */ = {isa = PBXFileReference; includeInIndex = 1; lastKnownFileType = text; path = "Pods-PrimerSDK_Tests-acknowledgements.markdown"; sourceTree = "<group>"; };
		A854A5828D32ECEEB611A1BE91FFE51C /* ConfirmMandateView.swift */ = {isa = PBXFileReference; includeInIndex = 1; lastKnownFileType = sourcecode.swift; path = ConfirmMandateView.swift; sourceTree = "<group>"; };
		A92B1AF697FF0867B8C485D2E2381413 /* CardScannerViewController+SimpleScanDelegate.swift */ = {isa = PBXFileReference; includeInIndex = 1; lastKnownFileType = sourcecode.swift; path = "CardScannerViewController+SimpleScanDelegate.swift"; sourceTree = "<group>"; };
		A9CFD801038E4ABED96CD862D28489BF /* UIScrollViewExtension.swift */ = {isa = PBXFileReference; includeInIndex = 1; lastKnownFileType = sourcecode.swift; path = UIScrollViewExtension.swift; sourceTree = "<group>"; };
		AA80C9C550CB6B8B521015719AA66526 /* Pods-PrimerSDK_Example.modulemap */ = {isa = PBXFileReference; includeInIndex = 1; lastKnownFileType = sourcecode.module; path = "Pods-PrimerSDK_Example.modulemap"; sourceTree = "<group>"; };
		ADC9E06E244A20A11695192BA64A9888 /* ConfirmMandateViewController.swift */ = {isa = PBXFileReference; includeInIndex = 1; lastKnownFileType = sourcecode.swift; path = ConfirmMandateViewController.swift; sourceTree = "<group>"; };
		AE4F55167889AFD438849C182C53A73A /* ImageName.swift */ = {isa = PBXFileReference; includeInIndex = 1; lastKnownFileType = sourcecode.swift; path = ImageName.swift; sourceTree = "<group>"; };
		AE89D37B08833BF5B83512918BEC3C48 /* PaymentMethod.swift */ = {isa = PBXFileReference; includeInIndex = 1; lastKnownFileType = sourcecode.swift; path = PaymentMethod.swift; sourceTree = "<group>"; };
		AED8DBE82B4C2AB84173E3BE311F61A7 /* CardFormViewController.swift */ = {isa = PBXFileReference; includeInIndex = 1; lastKnownFileType = sourcecode.swift; path = CardFormViewController.swift; sourceTree = "<group>"; };
		B1B089FED120D3E3C2DE41CA7F52C9FC /* PrimerSDK.bundle */ = {isa = PBXFileReference; explicitFileType = wrapper.cfbundle; includeInIndex = 0; path = PrimerSDK.bundle; sourceTree = BUILT_PRODUCTS_DIR; };
		B429083200B13F604ED3C87DFFC0C016 /* Pods-PrimerSDK_Tests.modulemap */ = {isa = PBXFileReference; includeInIndex = 1; lastKnownFileType = sourcecode.module; path = "Pods-PrimerSDK_Tests.modulemap"; sourceTree = "<group>"; };
		B478CB1FC14CB0FAC5876B9422982D1D /* PrimerAPI.swift */ = {isa = PBXFileReference; includeInIndex = 1; lastKnownFileType = sourcecode.swift; path = PrimerAPI.swift; sourceTree = "<group>"; };
		B47B565852CBBA03EEABA389200F2F84 /* PrimerAPIClient.swift */ = {isa = PBXFileReference; includeInIndex = 1; lastKnownFileType = sourcecode.swift; path = PrimerAPIClient.swift; sourceTree = "<group>"; };
		B5FB79A9461CCEAF2080E86E59EB45FF /* ScannerView.swift */ = {isa = PBXFileReference; includeInIndex = 1; lastKnownFileType = sourcecode.swift; path = ScannerView.swift; sourceTree = "<group>"; };
		B728063F56128469F835FE2F8926D0AD /* ClientToken.swift */ = {isa = PBXFileReference; includeInIndex = 1; lastKnownFileType = sourcecode.swift; path = ClientToken.swift; sourceTree = "<group>"; };
		B9D3A0B34DA7991C63A3E1EE56AF9CA2 /* UIViewExtensions.swift */ = {isa = PBXFileReference; includeInIndex = 1; lastKnownFileType = sourcecode.swift; path = UIViewExtensions.swift; sourceTree = "<group>"; };
		BD10F2C54AE3F752A49EDCAA0653C545 /* NetworkService.swift */ = {isa = PBXFileReference; includeInIndex = 1; lastKnownFileType = sourcecode.swift; path = NetworkService.swift; sourceTree = "<group>"; };
		C070641E1FBC374D37CBEFB7041180E3 /* OrderItem.swift */ = {isa = PBXFileReference; includeInIndex = 1; lastKnownFileType = sourcecode.swift; path = OrderItem.swift; sourceTree = "<group>"; };
		C1492D01DE668B91259E9402573839EE /* PrimerSDK.modulemap */ = {isa = PBXFileReference; includeInIndex = 1; lastKnownFileType = sourcecode.module; path = PrimerSDK.modulemap; sourceTree = "<group>"; };
		C1F888928F584D8E16A608C8CD3AF344 /* PayPal.swift */ = {isa = PBXFileReference; includeInIndex = 1; lastKnownFileType = sourcecode.swift; path = PayPal.swift; sourceTree = "<group>"; };
		C2630F4693230DD8F8F8A8430199DE69 /* VaultCheckoutViewModel.swift */ = {isa = PBXFileReference; includeInIndex = 1; lastKnownFileType = sourcecode.swift; path = VaultCheckoutViewModel.swift; sourceTree = "<group>"; };
		C2EC15A86431E5DB615EA185AF66AB90 /* PaymentMethodTokenizationRequest.swift */ = {isa = PBXFileReference; includeInIndex = 1; lastKnownFileType = sourcecode.swift; path = PaymentMethodTokenizationRequest.swift; sourceTree = "<group>"; };
		C36942661A3096C18AA1FED5BF05083D /* VaultCheckoutViewController+ReloadDelegate.swift */ = {isa = PBXFileReference; includeInIndex = 1; lastKnownFileType = sourcecode.swift; path = "VaultCheckoutViewController+ReloadDelegate.swift"; sourceTree = "<group>"; };
		C8B9416E18278E4ADB91CC61F3335E99 /* Parser.swift */ = {isa = PBXFileReference; includeInIndex = 1; lastKnownFileType = sourcecode.swift; path = Parser.swift; sourceTree = "<group>"; };
		CD92EAB344A134AB25807E790E3A0583 /* PaymentMethodConfigService.swift */ = {isa = PBXFileReference; includeInIndex = 1; lastKnownFileType = sourcecode.swift; path = PaymentMethodConfigService.swift; sourceTree = "<group>"; };
		D264B4E57DF7DB00D71275605D100971 /* Pods-PrimerSDK_Example-frameworks.sh */ = {isa = PBXFileReference; includeInIndex = 1; lastKnownFileType = text.script.sh; path = "Pods-PrimerSDK_Example-frameworks.sh"; sourceTree = "<group>"; };
		D49810D9B0DF31509968A8F822FFF20B /* SuccessMessage.swift */ = {isa = PBXFileReference; includeInIndex = 1; lastKnownFileType = sourcecode.swift; path = SuccessMessage.swift; sourceTree = "<group>"; };
		D55F1BB9E0EE56E247217665D4C249B9 /* FormTextFieldType.swift */ = {isa = PBXFileReference; includeInIndex = 1; lastKnownFileType = sourcecode.swift; path = FormTextFieldType.swift; sourceTree = "<group>"; };
		D5EFA51BC357840D0A841B2958814DED /* KlarnaService.swift */ = {isa = PBXFileReference; includeInIndex = 1; lastKnownFileType = sourcecode.swift; path = KlarnaService.swift; sourceTree = "<group>"; };
		D66C3890C3566F38C935A2FFD9A237B0 /* Pods-PrimerSDK_Tests-dummy.m */ = {isa = PBXFileReference; includeInIndex = 1; lastKnownFileType = sourcecode.c.objc; path = "Pods-PrimerSDK_Tests-dummy.m"; sourceTree = "<group>"; };
		D8C326196D63586F29E651FB261BB0E5 /* RootViewController.swift */ = {isa = PBXFileReference; includeInIndex = 1; lastKnownFileType = sourcecode.swift; path = RootViewController.swift; sourceTree = "<group>"; };
		DCB9AE5ED0ECAB6441DB7428DB6892AB /* ApplePay.swift */ = {isa = PBXFileReference; includeInIndex = 1; lastKnownFileType = sourcecode.swift; path = ApplePay.swift; sourceTree = "<group>"; };
		DCB9C594830E73570D89AB619C0D3785 /* CardFormViewModel.swift */ = {isa = PBXFileReference; includeInIndex = 1; lastKnownFileType = sourcecode.swift; path = CardFormViewModel.swift; sourceTree = "<group>"; };
		DF6E4F8E7C26A7BBEC17AAD4042A317D /* Pods-PrimerSDK_Tests.debug.xcconfig */ = {isa = PBXFileReference; includeInIndex = 1; lastKnownFileType = text.xcconfig; path = "Pods-PrimerSDK_Tests.debug.xcconfig"; sourceTree = "<group>"; };
		E13C384041C868E8F30E2AC465F0F433 /* PaymentMethodToken.swift */ = {isa = PBXFileReference; includeInIndex = 1; lastKnownFileType = sourcecode.swift; path = PaymentMethodToken.swift; sourceTree = "<group>"; };
		E1B945985145643C12B1E91600B680DE /* Pods-PrimerSDK_Example-acknowledgements.markdown */ = {isa = PBXFileReference; includeInIndex = 1; lastKnownFileType = text; path = "Pods-PrimerSDK_Example-acknowledgements.markdown"; sourceTree = "<group>"; };
		E1CA10E67641B98D460503ACC4BEE4EB /* PrimerTheme.swift */ = {isa = PBXFileReference; includeInIndex = 1; lastKnownFileType = sourcecode.swift; path = PrimerTheme.swift; sourceTree = "<group>"; };
		E37290403818A0620B55BA1DAB6B6B01 /* VaultPaymentMethodView.swift */ = {isa = PBXFileReference; includeInIndex = 1; lastKnownFileType = sourcecode.swift; path = VaultPaymentMethodView.swift; sourceTree = "<group>"; };
		E6E120DA69F90524A72658FA40B977D3 /* FormViewModel.swift */ = {isa = PBXFileReference; includeInIndex = 1; lastKnownFileType = sourcecode.swift; path = FormViewModel.swift; sourceTree = "<group>"; };
		E831FBDF2CB73FF52375FCAA0D63B1E3 /* CardButton.swift */ = {isa = PBXFileReference; includeInIndex = 1; lastKnownFileType = sourcecode.swift; path = CardButton.swift; sourceTree = "<group>"; };
		E855FCAEFE93E011C9C2E9CAA09CF847 /* ErrorHandler.swift */ = {isa = PBXFileReference; includeInIndex = 1; lastKnownFileType = sourcecode.swift; path = ErrorHandler.swift; sourceTree = "<group>"; };
		E884507DF2B84FA8A2E8AD8289881542 /* Pods-PrimerSDK_Example.release.xcconfig */ = {isa = PBXFileReference; includeInIndex = 1; lastKnownFileType = text.xcconfig; path = "Pods-PrimerSDK_Example.release.xcconfig"; sourceTree = "<group>"; };
		E96843DCDA8F365DCE466024BEBED420 /* CardScannerViewModel.swift */ = {isa = PBXFileReference; includeInIndex = 1; lastKnownFileType = sourcecode.swift; path = CardScannerViewModel.swift; sourceTree = "<group>"; };
		EE9674DAD0C961C92687877090E1E047 /* Pods-PrimerSDK_Tests-umbrella.h */ = {isa = PBXFileReference; includeInIndex = 1; lastKnownFileType = sourcecode.c.h; path = "Pods-PrimerSDK_Tests-umbrella.h"; sourceTree = "<group>"; };
		F04B276D701E56116D3E439F343CCE06 /* PrimerSettings.swift */ = {isa = PBXFileReference; includeInIndex = 1; lastKnownFileType = sourcecode.swift; path = PrimerSettings.swift; sourceTree = "<group>"; };
		F39F8BFBD5669567095AB03B5E01447F /* PresentationController.swift */ = {isa = PBXFileReference; includeInIndex = 1; lastKnownFileType = sourcecode.swift; path = PresentationController.swift; sourceTree = "<group>"; };
		F7B48CC82297D62E27EA98AE7A13D3DA /* Pods-PrimerSDK_Tests.release.xcconfig */ = {isa = PBXFileReference; includeInIndex = 1; lastKnownFileType = text.xcconfig; path = "Pods-PrimerSDK_Tests.release.xcconfig"; sourceTree = "<group>"; };
		FC2EE9EC024C50EF44C4E3778D334BAC /* Endpoint.swift */ = {isa = PBXFileReference; includeInIndex = 1; lastKnownFileType = sourcecode.swift; path = Endpoint.swift; sourceTree = "<group>"; };
		FC8FDBEA5E7483EAB41B31020F35AE60 /* UserDefaultsExtension.swift */ = {isa = PBXFileReference; includeInIndex = 1; lastKnownFileType = sourcecode.swift; path = UserDefaultsExtension.swift; sourceTree = "<group>"; };
/* End PBXFileReference section */

/* Begin PBXFrameworksBuildPhase section */
		5D0AC2A17529F03CD0D2326D5C0FEAAD /* Frameworks */ = {
			isa = PBXFrameworksBuildPhase;
			buildActionMask = 2147483647;
			files = (
				8A5F8D1E6347A756B6F51FCF58DB99A9 /* Foundation.framework in Frameworks */,
			);
			runOnlyForDeploymentPostprocessing = 0;
		};
		7AB60EEA1C382155AC52EC79DDE8B5D4 /* Frameworks */ = {
			isa = PBXFrameworksBuildPhase;
			buildActionMask = 2147483647;
			files = (
			);
			runOnlyForDeploymentPostprocessing = 0;
		};
		B310260330805517FE17B4EBEF23E21E /* Frameworks */ = {
			isa = PBXFrameworksBuildPhase;
			buildActionMask = 2147483647;
			files = (
				40C6EA98872E59CB356F25F7EF47C34B /* Foundation.framework in Frameworks */,
			);
			runOnlyForDeploymentPostprocessing = 0;
		};
		CF00FF61C9131E30305C94D1978F87CF /* Frameworks */ = {
			isa = PBXFrameworksBuildPhase;
			buildActionMask = 2147483647;
			files = (
				84578B3032610DA6920B4C92D9AE0D45 /* Foundation.framework in Frameworks */,
			);
			runOnlyForDeploymentPostprocessing = 0;
		};
/* End PBXFrameworksBuildPhase section */

/* Begin PBXGroup section */
		0006387EB7E470DEDC480E61C28CD22F /* Primer */ = {
			isa = PBXGroup;
			children = (
				B478CB1FC14CB0FAC5876B9422982D1D /* PrimerAPI.swift */,
				B47B565852CBBA03EEABA389200F2F84 /* PrimerAPIClient.swift */,
			);
			path = Primer;
			sourceTree = "<group>";
		};
		03E756A0C996188448C466755F1B4519 /* Vault */ = {
			isa = PBXGroup;
			children = (
				E37290403818A0620B55BA1DAB6B6B01 /* VaultPaymentMethodView.swift */,
				800A74CDED4F3A95A6ED8CFC267E6939 /* VaultPaymentMethodViewController.swift */,
				87EC727174C05B8D780499D0544AC695 /* VaultPaymentMethodViewController+ReloadDelegate.swift */,
				54ACAF12530A7BC3227698A589E933BE /* VaultPaymentMethodViewController+TableView.swift */,
				95B4771ED0CCA03D59BFF1D87FF4EAAD /* VaultPaymentMethodViewModel.swift */,
			);
			path = Vault;
			sourceTree = "<group>";
		};
		0644688F32C8190CF8B6B31CB74FAD7C /* CardScanner */ = {
			isa = PBXGroup;
			children = (
				9018DEFAB31F52528EEC9FA4140A1AFF /* CardScannerViewController.swift */,
				A92B1AF697FF0867B8C485D2E2381413 /* CardScannerViewController+SimpleScanDelegate.swift */,
				E96843DCDA8F365DCE466024BEBED420 /* CardScannerViewModel.swift */,
				B5FB79A9461CCEAF2080E86E59EB45FF /* ScannerView.swift */,
			);
			path = CardScanner;
			sourceTree = "<group>";
		};
		105D05EB742DA22157846C82ADCB681F /* PCI */ = {
			isa = PBXGroup;
			children = (
				D55F1BB9E0EE56E247217665D4C249B9 /* FormTextFieldType.swift */,
				A0428CF9E54E17E0F9898EF45E22B3CC /* FormType.swift */,
			);
			path = PCI;
			sourceTree = "<group>";
		};
		1548BE7AA2F51F3901CFD999E6422ADA /* Core */ = {
			isa = PBXGroup;
			children = (
				A4699843DFDDD511F6027B91A5D206C3 /* Payment Services */,
				2F0B8C9EEC408A5FF536DBDA8A81813C /* PCI */,
				7ACE28A35F90CC47C8E1BE9FDEB4D6FF /* Primer */,
			);
			name = Core;
			path = Sources/PrimerSDK/Classes/Core;
			sourceTree = "<group>";
		};
		15ACE9CE2615AA99004C3EAA /* Resources */ = {
			isa = PBXGroup;
			children = (
				15ACE9CF2615AA99004C3EAA /* .gitkeep */,
				15ACE9D02615AA99004C3EAA /* Icons.xcassets */,
				15ACE9D12615AA99004C3EAA /* Localizable */,
			);
			name = Resources;
			path = Sources/PrimerSDK/Resources;
			sourceTree = "<group>";
		};
		15ACE9D12615AA99004C3EAA /* Localizable */ = {
			isa = PBXGroup;
			children = (
				15ACE9D22615AA99004C3EAA /* Localizable.strings */,
			);
			path = Localizable;
			sourceTree = "<group>";
		};
		1B6409743934898A7C9A6A413BB5FB3E /* Primer */ = {
			isa = PBXGroup;
			children = (
				E831FBDF2CB73FF52375FCAA0D63B1E3 /* CardButton.swift */,
				80EBFCCC24328D99198B373B902F8927 /* ExternalViewModel.swift */,
				1F0A336DCEC4AE6AA90F442CEE98437E /* PaymentMethodComponent.swift */,
			);
			path = Primer;
			sourceTree = "<group>";
		};
		29D123541FCDE6AB22E1372FA06BC112 /* Root */ = {
			isa = PBXGroup;
			children = (
				D8C326196D63586F29E651FB261BB0E5 /* RootViewController.swift */,
				7D5CB8842E17FE493144F6C289D48043 /* RootViewController+Router.swift */,
				22780D44CD69CAA77CB6C5DAD7A602ED /* Route.swift */,
			);
			path = Root;
			sourceTree = "<group>";
		};
		2BDE1E31EABCB155E51C31C3FE04C9D2 /* Extensions & Utilities */ = {
			isa = PBXGroup;
			children = (
				64974271A6DE390DB45AD31AD2ED7563 /* AlertController.swift */,
				4825212F105DDE53B5F239ECA5D3F601 /* BundleExtension.swift */,
				5D31132D67F50B765F536FF548F1997F /* DateExtension.swift */,
				3B92BD4FC88A70C793D71D0E1BAE783F /* Logger.swift */,
				9F7B461B509D0F1AF4C2C23426C4B662 /* Mask.swift */,
				3AE5802B05F59409E1508AB12C5F8BF3 /* Optional+Extensions.swift */,
				F39F8BFBD5669567095AB03B5E01447F /* PresentationController.swift */,
				35DCDFE1982A6F4532320DC6102221D1 /* StringExtension.swift */,
				78F69A308E02B07BD0F6DA23ADDAEB70 /* UIButtonExtension.swift */,
				66DA64F5888B4A6818F4AFFDE1856E3F /* UIDeviceExtension.swift */,
				A9CFD801038E4ABED96CD862D28489BF /* UIScrollViewExtension.swift */,
				988101641FC6A7547FD86D8891C3B101 /* UITableViewCellExtensions.swift */,
				93CA8C9EDE86BB4164A2A6ECE4EE6FB6 /* UITextFieldExtensions.swift */,
				5B165F2013DA1E97FDE4DECD8C017904 /* UIViewControllerExtensions.swift */,
				B9D3A0B34DA7991C63A3E1EE56AF9CA2 /* UIViewExtensions.swift */,
				36B2FCE8E78FBB31D8F54580F6FAF2F7 /* URLExtension.swift */,
				FC8FDBEA5E7483EAB41B31020F35AE60 /* UserDefaultsExtension.swift */,
				256A86835BE14C540397E83AA33E533A /* Validation.swift */,
			);
			name = "Extensions & Utilities";
			path = "Sources/PrimerSDK/Classes/Extensions & Utilities";
			sourceTree = "<group>";
		};
		2F0B8C9EEC408A5FF536DBDA8A81813C /* PCI */ = {
			isa = PBXGroup;
			children = (
				7631EA770BFF47BCEAAFFB6BC0805652 /* TokenizationService.swift */,
			);
			path = PCI;
			sourceTree = "<group>";
		};
		32307178B238DAE5B3D030045C51F17B /* Support Files */ = {
			isa = PBXGroup;
			children = (
				C1492D01DE668B91259E9402573839EE /* PrimerSDK.modulemap */,
				175ECA4BB0D68FCC9CF2542A66E311FE /* PrimerSDK-dummy.m */,
				7EE143C52E35914C614D90425609B6A9 /* PrimerSDK-Info.plist */,
				02EBB7EFD76C1FD3D01601C0C13AED12 /* PrimerSDK-prefix.pch */,
				5BF0D7290F55A7276E872932274CF6E3 /* PrimerSDK-umbrella.h */,
				524A7B8E09D76E93EDA48FBBDFFCC110 /* PrimerSDK.debug.xcconfig */,
				520E2E3939DD155CE67C028AB3D24675 /* PrimerSDK.release.xcconfig */,
				95025B7273B863C5877976EEF2120A81 /* ResourceBundle-PrimerSDK-PrimerSDK-Info.plist */,
			);
			name = "Support Files";
			path = "Example/Pods/Target Support Files/PrimerSDK";
			sourceTree = "<group>";
		};
		34B4D66AA3DB7BBD74E8C289C83F7B29 /* PrimerSDK */ = {
			isa = PBXGroup;
			children = (
				15ACE9CE2615AA99004C3EAA /* Resources */,
				1548BE7AA2F51F3901CFD999E6422ADA /* Core */,
				DC07D00846E9187DF3EB05D3AE8ABD8F /* Data Models */,
				B4302C8F39E2F52FE5B2C3A0223008E7 /* Error Handler */,
				2BDE1E31EABCB155E51C31C3FE04C9D2 /* Extensions & Utilities */,
				5E27283C98539FA62425AAEE49B30084 /* Pod */,
				A49B4FA5C962B318A8FD55C2E44EC49B /* Services */,
				32307178B238DAE5B3D030045C51F17B /* Support Files */,
				EA7CE5097EDABD02F6E54F1F17CA23E8 /* User Interface */,
			);
			name = PrimerSDK;
			path = ../..;
			sourceTree = "<group>";
		};
		56093CDEFFF858D7252ED3D0B6D62F6A /* Development Pods */ = {
			isa = PBXGroup;
			children = (
				34B4D66AA3DB7BBD74E8C289C83F7B29 /* PrimerSDK */,
			);
			name = "Development Pods";
			sourceTree = "<group>";
		};
		56409D50D0FA1C19C592518252ACCB45 /* Targets Support Files */ = {
			isa = PBXGroup;
			children = (
				DC341534F0F751E90DBE9F9F51531A54 /* Pods-PrimerSDK_Example */,
				C99317E726DB0D5CA94A6EFE2CA8C63E /* Pods-PrimerSDK_Tests */,
			);
			name = "Targets Support Files";
			sourceTree = "<group>";
		};
		578452D2E740E91742655AC8F1636D1F /* iOS */ = {
			isa = PBXGroup;
			children = (
				73010CC983E3809BECEE5348DA1BB8C6 /* Foundation.framework */,
			);
			name = iOS;
			sourceTree = "<group>";
		};
		58D112F3856DD789C7459541C3FA2072 /* JSON */ = {
			isa = PBXGroup;
			children = (
				19A8CB68D57D47A7D9DBFB2B883F91F5 /* JSONParser.swift */,
			);
			path = JSON;
			sourceTree = "<group>";
		};
		5E27283C98539FA62425AAEE49B30084 /* Pod */ = {
			isa = PBXGroup;
			children = (
				7868992600D201542297CAB5CE5DE28C /* LICENSE */,
				585079847A6483A281412A3D375B2C2D /* PrimerSDK.podspec */,
				4D00140F83D86F7119FAAD425309798F /* README.md */,
			);
			name = Pod;
			sourceTree = "<group>";
		};
		7ACE28A35F90CC47C8E1BE9FDEB4D6FF /* Primer */ = {
			isa = PBXGroup;
			children = (
				104CC4C7DB677C4AF23E7E9CA4943B37 /* AppState.swift */,
				030814DF77A6EADFB5946C9945369D51 /* DependencyInjection.swift */,
				57FC0DE7E746FB6DE96720C279E9EE9D /* Primer.swift */,
				5DE0AD5D8F43B8C871D71A6780A13AF2 /* PrimerDelegate.swift */,
			);
			path = Primer;
			sourceTree = "<group>";
		};
		99245FF2301FD7EE160C0ABD195810F2 /* Form */ = {
			isa = PBXGroup;
			children = (
				1DB2913FC7E26E0A02FA5E61E50BBFFF /* FormView.swift */,
				95784C5E5D52C7D09EB51F9B29B5C81D /* FormViewController.swift */,
				E6E120DA69F90524A72658FA40B977D3 /* FormViewModel.swift */,
			);
			path = Form;
			sourceTree = "<group>";
		};
		9E906529677ABFCA4A79ECE62B2E0A77 /* Network */ = {
			isa = PBXGroup;
			children = (
				FC2EE9EC024C50EF44C4E3778D334BAC /* Endpoint.swift */,
				BD10F2C54AE3F752A49EDCAA0653C545 /* NetworkService.swift */,
				76A8D3D520A86ADD39C9966F3C203D27 /* URLSessionStack.swift */,
			);
			path = Network;
			sourceTree = "<group>";
		};
		9EBE3DA45EACC4D330CEF343B33A7E61 /* Error */ = {
			isa = PBXGroup;
			children = (
				70D1FAA2EE349DBEDA6A80A4784B1BCD /* ErrorViewController.swift */,
			);
			path = Error;
			sourceTree = "<group>";
		};
		A4699843DFDDD511F6027B91A5D206C3 /* Payment Services */ = {
			isa = PBXGroup;
			children = (
				72C2669CFAC6D26BAD5F083D189D0E5F /* ClientTokenService.swift */,
				47161A0BCB1E05F6AC3528ACBA45F4B1 /* DirectDebitService.swift */,
				D5EFA51BC357840D0A841B2958814DED /* KlarnaService.swift */,
				CD92EAB344A134AB25807E790E3A0583 /* PaymentMethodConfigService.swift */,
				334ED35B7A5B2966DD06AEC860F6C708 /* PayPalService.swift */,
				5F22C6F5CC60513689420B82F60EF313 /* VaultService.swift */,
			);
			path = "Payment Services";
			sourceTree = "<group>";
		};
		A49B4FA5C962B318A8FD55C2E44EC49B /* Services */ = {
			isa = PBXGroup;
			children = (
				D6592E59D5275C625A85FA89D9F47FAA /* API */,
				9E906529677ABFCA4A79ECE62B2E0A77 /* Network */,
				D9B0AE9B676381F9D55129FAABA72CF0 /* Parser */,
			);
			name = Services;
			path = Sources/PrimerSDK/Classes/Services;
			sourceTree = "<group>";
		};
		AC9C662CFD3664347FE025166BE96711 /* CardForm */ = {
			isa = PBXGroup;
			children = (
				71100EC6B430F912AC3256069D9F47A7 /* CardFormView.swift */,
				AED8DBE82B4C2AB84173E3BE311F61A7 /* CardFormViewController.swift */,
				36233F90D86BDD84F9114B13BAAE6D41 /* CardFormViewController+CardScannerViewControllerDelegate.swift */,
				DCB9C594830E73570D89AB619C0D3785 /* CardFormViewModel.swift */,
			);
			path = CardForm;
			sourceTree = "<group>";
		};
		B4302C8F39E2F52FE5B2C3A0223008E7 /* Error Handler */ = {
			isa = PBXGroup;
			children = (
				07A62FA16BC44332D23CF6A097BF8AA7 /* Error.swift */,
				E855FCAEFE93E011C9C2E9CAA09CF847 /* ErrorHandler.swift */,
			);
			name = "Error Handler";
			path = "Sources/PrimerSDK/Classes/Error Handler";
			sourceTree = "<group>";
		};
		B481D815FFC74D2260F359B4838065D8 /* Confirm Mandate */ = {
			isa = PBXGroup;
			children = (
				A854A5828D32ECEEB611A1BE91FFE51C /* ConfirmMandateView.swift */,
				ADC9E06E244A20A11695192BA64A9888 /* ConfirmMandateViewController.swift */,
				57C1CBF139FB01AF0AF97D22377070AA /* ConfirmMandateViewModel.swift */,
			);
			path = "Confirm Mandate";
			sourceTree = "<group>";
		};
		B623D29033B4084BDF484FAD24484ABD /* Success */ = {
			isa = PBXGroup;
			children = (
				5554C03C1C8BFEC5BFCFC44D0C800627 /* SuccessViewController.swift */,
			);
			path = Success;
			sourceTree = "<group>";
		};
		BA575B7C158316B2EA70EDC0BF7DE22B /* OAuth */ = {
			isa = PBXGroup;
			children = (
				28DFAB5C2F88A5C39BB77D37C3FF3F01 /* OAuthViewController.swift */,
				7C6806385173C2DEC7C801100572D7A0 /* OAuthViewModel.swift */,
			);
			path = OAuth;
			sourceTree = "<group>";
		};
		C99317E726DB0D5CA94A6EFE2CA8C63E /* Pods-PrimerSDK_Tests */ = {
			isa = PBXGroup;
			children = (
				B429083200B13F604ED3C87DFFC0C016 /* Pods-PrimerSDK_Tests.modulemap */,
				A4E7B1C752F38C22267D301DD5A364DF /* Pods-PrimerSDK_Tests-acknowledgements.markdown */,
				639AE4928116FBD4FAE7B3DD6BD21271 /* Pods-PrimerSDK_Tests-acknowledgements.plist */,
				D66C3890C3566F38C935A2FFD9A237B0 /* Pods-PrimerSDK_Tests-dummy.m */,
				48627A99264E6679D85F177DBB79DA83 /* Pods-PrimerSDK_Tests-Info.plist */,
				EE9674DAD0C961C92687877090E1E047 /* Pods-PrimerSDK_Tests-umbrella.h */,
				DF6E4F8E7C26A7BBEC17AAD4042A317D /* Pods-PrimerSDK_Tests.debug.xcconfig */,
				F7B48CC82297D62E27EA98AE7A13D3DA /* Pods-PrimerSDK_Tests.release.xcconfig */,
			);
			name = "Pods-PrimerSDK_Tests";
			path = "Target Support Files/Pods-PrimerSDK_Tests";
			sourceTree = "<group>";
		};
		CF1408CF629C7361332E53B88F7BD30C = {
			isa = PBXGroup;
			children = (
				9D940727FF8FB9C785EB98E56350EF41 /* Podfile */,
				56093CDEFFF858D7252ED3D0B6D62F6A /* Development Pods */,
				D210D550F4EA176C3123ED886F8F87F5 /* Frameworks */,
				EF226A46E7EE30F4A2A221743343D709 /* Products */,
				56409D50D0FA1C19C592518252ACCB45 /* Targets Support Files */,
			);
			sourceTree = "<group>";
		};
		CFC69EF32BC100D54BE9AC75ED53650C /* UI Delegates */ = {
			isa = PBXGroup;
			children = (
				6A14AA761C88DE2AE0568DF21929E104 /* ReloadDelegate.swift */,
				53BECA02F36F400DFA93E021A2706ED4 /* TransitioningDelegate.swift */,
			);
			path = "UI Delegates";
			sourceTree = "<group>";
		};
		D210D550F4EA176C3123ED886F8F87F5 /* Frameworks */ = {
			isa = PBXGroup;
			children = (
				578452D2E740E91742655AC8F1636D1F /* iOS */,
			);
			name = Frameworks;
			sourceTree = "<group>";
		};
		D6592E59D5275C625A85FA89D9F47FAA /* API */ = {
			isa = PBXGroup;
			children = (
				0006387EB7E470DEDC480E61C28CD22F /* Primer */,
			);
			path = API;
			sourceTree = "<group>";
		};
		D9B0AE9B676381F9D55129FAABA72CF0 /* Parser */ = {
			isa = PBXGroup;
			children = (
				C8B9416E18278E4ADB91CC61F3335E99 /* Parser.swift */,
				58D112F3856DD789C7459541C3FA2072 /* JSON */,
			);
			path = Parser;
			sourceTree = "<group>";
		};
		DC07D00846E9187DF3EB05D3AE8ABD8F /* Data Models */ = {
			isa = PBXGroup;
			children = (
				DCB9AE5ED0ECAB6441DB7428DB6892AB /* ApplePay.swift */,
				B728063F56128469F835FE2F8926D0AD /* ClientToken.swift */,
				51A6972836DCB0F942BF5C77DBE38C92 /* Consolable.swift */,
				6F03371A5CF53E3B75773502EA0411D4 /* CountryCode.swift */,
				0681BB5BD56DFF2C9B22DAC5E396A595 /* Currency.swift */,
				26462FD3EA260BE271759D2FB4A5C740 /* DirectDebitMandate.swift */,
				AE4F55167889AFD438849C182C53A73A /* ImageName.swift */,
				8968AD850BB30F105B9535FFC99D7B0E /* Klarna.swift */,
				C070641E1FBC374D37CBEFB7041180E3 /* OrderItem.swift */,
				AE89D37B08833BF5B83512918BEC3C48 /* PaymentMethod.swift */,
				06E748834B0533055CA9ED0D328FFEF4 /* PaymentMethodConfig.swift */,
				E13C384041C868E8F30E2AC465F0F433 /* PaymentMethodToken.swift */,
				C2EC15A86431E5DB615EA185AF66AB90 /* PaymentMethodTokenizationRequest.swift */,
				C1F888928F584D8E16A608C8CD3AF344 /* PayPal.swift */,
				8964DF511CDA8753853ADA29867013FB /* PrimerContent.swift */,
				30B3CC8C2488BE5328C39745BD012741 /* PrimerSessionFlow.swift */,
				F04B276D701E56116D3E439F343CCE06 /* PrimerSettings.swift */,
				E1CA10E67641B98D460503ACC4BEE4EB /* PrimerTheme.swift */,
				D49810D9B0DF31509968A8F822FFF20B /* SuccessMessage.swift */,
				6B45B17D3CFB6C49D5863A669CDDD967 /* UXMode.swift */,
				105D05EB742DA22157846C82ADCB681F /* PCI */,
			);
			name = "Data Models";
			path = "Sources/PrimerSDK/Classes/Data Models";
			sourceTree = "<group>";
		};
		DC341534F0F751E90DBE9F9F51531A54 /* Pods-PrimerSDK_Example */ = {
			isa = PBXGroup;
			children = (
				AA80C9C550CB6B8B521015719AA66526 /* Pods-PrimerSDK_Example.modulemap */,
				E1B945985145643C12B1E91600B680DE /* Pods-PrimerSDK_Example-acknowledgements.markdown */,
				582FD3213F3E32AF1194EEDF7C3BCD3F /* Pods-PrimerSDK_Example-acknowledgements.plist */,
				21F4ACB1142B1B9457658584BF5CD35A /* Pods-PrimerSDK_Example-dummy.m */,
				D264B4E57DF7DB00D71275605D100971 /* Pods-PrimerSDK_Example-frameworks.sh */,
				6F62EC7E7FE74F53F207CFD74D2416CA /* Pods-PrimerSDK_Example-Info.plist */,
				3780FF276696624E5AD4A629D4CC4AD8 /* Pods-PrimerSDK_Example-umbrella.h */,
				3C474C1A0DABE2A3F404B63D4D59F30C /* Pods-PrimerSDK_Example.debug.xcconfig */,
				E884507DF2B84FA8A2E8AD8289881542 /* Pods-PrimerSDK_Example.release.xcconfig */,
			);
			name = "Pods-PrimerSDK_Example";
			path = "Target Support Files/Pods-PrimerSDK_Example";
			sourceTree = "<group>";
		};
		E30767BD565DB6529525198DED19F68D /* Apple Pay */ = {
			isa = PBXGroup;
			children = (
				76B91A383FF2552659E368D9EFA886A9 /* ApplePayViewController.swift */,
				402F9F3B9E74077BEA4D1E9744EF0D0A /* ApplePayViewController+PassKit.swift */,
				33738FC75B10D9CA5CE202229C414031 /* ApplePayViewModel.swift */,
			);
			path = "Apple Pay";
			sourceTree = "<group>";
		};
		E50D584A89B5914AA93328DA1C5D5A3B /* PCI */ = {
			isa = PBXGroup;
			children = (
				AC9C662CFD3664347FE025166BE96711 /* CardForm */,
				0644688F32C8190CF8B6B31CB74FAD7C /* CardScanner */,
			);
			path = PCI;
			sourceTree = "<group>";
		};
		EA7CE5097EDABD02F6E54F1F17CA23E8 /* User Interface */ = {
			isa = PBXGroup;
			children = (
				E30767BD565DB6529525198DED19F68D /* Apple Pay */,
				F442B1E27BE2F5FE779D81A423A82E82 /* Checkout */,
				B481D815FFC74D2260F359B4838065D8 /* Confirm Mandate */,
				9EBE3DA45EACC4D330CEF343B33A7E61 /* Error */,
				99245FF2301FD7EE160C0ABD195810F2 /* Form */,
				BA575B7C158316B2EA70EDC0BF7DE22B /* OAuth */,
				E50D584A89B5914AA93328DA1C5D5A3B /* PCI */,
				1B6409743934898A7C9A6A413BB5FB3E /* Primer */,
				29D123541FCDE6AB22E1372FA06BC112 /* Root */,
				B623D29033B4084BDF484FAD24484ABD /* Success */,
				CFC69EF32BC100D54BE9AC75ED53650C /* UI Delegates */,
				03E756A0C996188448C466755F1B4519 /* Vault */,
			);
			name = "User Interface";
			path = "Sources/PrimerSDK/Classes/User Interface";
			sourceTree = "<group>";
		};
		EF226A46E7EE30F4A2A221743343D709 /* Products */ = {
			isa = PBXGroup;
			children = (
				4D3869E0A461E802A5916AA6523517A4 /* Pods_PrimerSDK_Example.framework */,
				23FD1D157B8C8E7148BE8A7D354A051F /* Pods_PrimerSDK_Tests.framework */,
				B1B089FED120D3E3C2DE41CA7F52C9FC /* PrimerSDK.bundle */,
				28E47791C9F9D0A9BA05C719761A4F3F /* PrimerSDK.framework */,
			);
			name = Products;
			sourceTree = "<group>";
		};
		F442B1E27BE2F5FE779D81A423A82E82 /* Checkout */ = {
			isa = PBXGroup;
			children = (
				1991E8F590AF3E716D08CD69B855FB71 /* DirectCheckoutViewModel.swift */,
				6D16FC83F77B7F57D862F217B8026A81 /* VaultCheckoutView.swift */,
				7504BBC0054F59CA509E13354B7EA28F /* VaultCheckoutViewController.swift */,
				C36942661A3096C18AA1FED5BF05083D /* VaultCheckoutViewController+ReloadDelegate.swift */,
				C2630F4693230DD8F8F8A8430199DE69 /* VaultCheckoutViewModel.swift */,
			);
			path = Checkout;
			sourceTree = "<group>";
		};
/* End PBXGroup section */

/* Begin PBXHeadersBuildPhase section */
		460E5E467AC565336327C772DF755BA8 /* Headers */ = {
			isa = PBXHeadersBuildPhase;
			buildActionMask = 2147483647;
			files = (
				01D04994587BE1B26B3D47E7235E85E8 /* Pods-PrimerSDK_Example-umbrella.h in Headers */,
			);
			runOnlyForDeploymentPostprocessing = 0;
		};
		7180A4272F4FAB12BD0D1AC8D41D41BF /* Headers */ = {
			isa = PBXHeadersBuildPhase;
			buildActionMask = 2147483647;
			files = (
				7DAF12D9CEA2B81CA0B6478E1C5EBAF1 /* PrimerSDK-umbrella.h in Headers */,
			);
			runOnlyForDeploymentPostprocessing = 0;
		};
		82DFD3453B903FDEA0BF8FA4ABA92808 /* Headers */ = {
			isa = PBXHeadersBuildPhase;
			buildActionMask = 2147483647;
			files = (
				94ED4F67764D8DEFCC644E6107FA385F /* Pods-PrimerSDK_Tests-umbrella.h in Headers */,
			);
			runOnlyForDeploymentPostprocessing = 0;
		};
/* End PBXHeadersBuildPhase section */

/* Begin PBXNativeTarget section */
		5DF402BF8CDA6E8105D5104E2A8B0062 /* PrimerSDK-PrimerSDK */ = {
			isa = PBXNativeTarget;
			buildConfigurationList = 2247C78552F52F22B3281417DFA9CBDF /* Build configuration list for PBXNativeTarget "PrimerSDK-PrimerSDK" */;
			buildPhases = (
				49A76E6D6A41969BED64E296C5A2F782 /* Sources */,
				7AB60EEA1C382155AC52EC79DDE8B5D4 /* Frameworks */,
				DB23B87C0BAE25D40E33D6533AB788FD /* Resources */,
			);
			buildRules = (
			);
			dependencies = (
			);
			name = "PrimerSDK-PrimerSDK";
			productName = "PrimerSDK-PrimerSDK";
			productReference = B1B089FED120D3E3C2DE41CA7F52C9FC /* PrimerSDK.bundle */;
			productType = "com.apple.product-type.bundle";
		};
		6849240CBB3AA7809D185A43939876BA /* Pods-PrimerSDK_Tests */ = {
			isa = PBXNativeTarget;
			buildConfigurationList = B548D1F1457E2070C96171D86D458B69 /* Build configuration list for PBXNativeTarget "Pods-PrimerSDK_Tests" */;
			buildPhases = (
				82DFD3453B903FDEA0BF8FA4ABA92808 /* Headers */,
				8318B32DF1BF1AA64CF7C42E1354DF6A /* Sources */,
				B310260330805517FE17B4EBEF23E21E /* Frameworks */,
				404FDBE0904AC5809971254D810D1DE6 /* Resources */,
			);
			buildRules = (
			);
			dependencies = (
				A6B55571829BBC9295BBF21D3D62D003 /* PBXTargetDependency */,
			);
			name = "Pods-PrimerSDK_Tests";
			productName = "Pods-PrimerSDK_Tests";
			productReference = 23FD1D157B8C8E7148BE8A7D354A051F /* Pods_PrimerSDK_Tests.framework */;
			productType = "com.apple.product-type.framework";
		};
		6C144A762E9B598392AFFEC8F873746A /* Pods-PrimerSDK_Example */ = {
			isa = PBXNativeTarget;
			buildConfigurationList = CF532C25035E09659689FB655718B965 /* Build configuration list for PBXNativeTarget "Pods-PrimerSDK_Example" */;
			buildPhases = (
				460E5E467AC565336327C772DF755BA8 /* Headers */,
				AF998654B79C38093FE0194BF12CC471 /* Sources */,
				5D0AC2A17529F03CD0D2326D5C0FEAAD /* Frameworks */,
				4336DDEC2BDBF110482F766F609DDE07 /* Resources */,
			);
			buildRules = (
			);
			dependencies = (
				525FC148595B6826DD16FFFD8F95182B /* PBXTargetDependency */,
			);
			name = "Pods-PrimerSDK_Example";
			productName = "Pods-PrimerSDK_Example";
			productReference = 4D3869E0A461E802A5916AA6523517A4 /* Pods_PrimerSDK_Example.framework */;
			productType = "com.apple.product-type.framework";
		};
		F3BE9108C53B53949406218CEA55E0B2 /* PrimerSDK */ = {
			isa = PBXNativeTarget;
			buildConfigurationList = 358A94058D3834D1DB83443D852BE1B6 /* Build configuration list for PBXNativeTarget "PrimerSDK" */;
			buildPhases = (
<<<<<<< HEAD
				7180A4272F4FAB12BD0D1AC8D41D41BF /* Headers */,
				FC5AEB82ADA7D26DD979DD8A9CB705A8 /* Sources */,
				CF00FF61C9131E30305C94D1978F87CF /* Frameworks */,
				5C2A895401D7726103C892627435D3E5 /* Resources */,
=======
				6352B05EF9E74C94AE680AC01B51983C /* Headers */,
				151B627E260C9C0500D0521B /* ShellScript */,
				5D633E6F195B400993A433F968F1E8F8 /* Sources */,
				B03F7CA87F388F1DB492E7E61731A310 /* Frameworks */,
				34086A8E61C6E969D063EEFF7B22F6C6 /* Resources */,
>>>>>>> 7e35b409
			);
			buildRules = (
			);
			dependencies = (
				C5341C02B42DD022BC967A52BFAB7259 /* PBXTargetDependency */,
			);
			name = PrimerSDK;
			productName = PrimerSDK;
			productReference = 28E47791C9F9D0A9BA05C719761A4F3F /* PrimerSDK.framework */;
			productType = "com.apple.product-type.framework";
		};
/* End PBXNativeTarget section */

/* Begin PBXProject section */
		BFDFE7DC352907FC980B868725387E98 /* Project object */ = {
			isa = PBXProject;
			attributes = {
				LastSwiftUpdateCheck = 1100;
				LastUpgradeCheck = 1100;
			};
			buildConfigurationList = 4821239608C13582E20E6DA73FD5F1F9 /* Build configuration list for PBXProject "Pods" */;
			compatibilityVersion = "Xcode 3.2";
			developmentRegion = en;
			hasScannedForEncodings = 0;
			knownRegions = (
				en,
				Base,
				sv,
				fr,
			);
			mainGroup = CF1408CF629C7361332E53B88F7BD30C;
			productRefGroup = EF226A46E7EE30F4A2A221743343D709 /* Products */;
			projectDirPath = "";
			projectRoot = "";
			targets = (
				6C144A762E9B598392AFFEC8F873746A /* Pods-PrimerSDK_Example */,
				6849240CBB3AA7809D185A43939876BA /* Pods-PrimerSDK_Tests */,
				F3BE9108C53B53949406218CEA55E0B2 /* PrimerSDK */,
				5DF402BF8CDA6E8105D5104E2A8B0062 /* PrimerSDK-PrimerSDK */,
			);
		};
/* End PBXProject section */

/* Begin PBXResourcesBuildPhase section */
		404FDBE0904AC5809971254D810D1DE6 /* Resources */ = {
			isa = PBXResourcesBuildPhase;
			buildActionMask = 2147483647;
			files = (
			);
			runOnlyForDeploymentPostprocessing = 0;
		};
		4336DDEC2BDBF110482F766F609DDE07 /* Resources */ = {
			isa = PBXResourcesBuildPhase;
			buildActionMask = 2147483647;
			files = (
			);
			runOnlyForDeploymentPostprocessing = 0;
		};
		5C2A895401D7726103C892627435D3E5 /* Resources */ = {
			isa = PBXResourcesBuildPhase;
			buildActionMask = 2147483647;
			files = (
				C6D0DE66C4D7B92B5B77D674D93B3CB8 /* PrimerSDK.bundle in Resources */,
				15ACE9D82615AA99004C3EAA /* Localizable.strings in Resources */,
				15ACE9D72615AA99004C3EAA /* Icons.xcassets in Resources */,
				15ACE9D62615AA99004C3EAA /* .gitkeep in Resources */,
			);
			runOnlyForDeploymentPostprocessing = 0;
		};
		DB23B87C0BAE25D40E33D6533AB788FD /* Resources */ = {
			isa = PBXResourcesBuildPhase;
			buildActionMask = 2147483647;
			files = (
			);
			runOnlyForDeploymentPostprocessing = 0;
		};
/* End PBXResourcesBuildPhase section */

/* Begin PBXShellScriptBuildPhase section */
		151B627E260C9C0500D0521B /* ShellScript */ = {
			isa = PBXShellScriptBuildPhase;
			buildActionMask = 2147483647;
			files = (
			);
			inputFileListPaths = (
			);
			inputPaths = (
			);
			outputFileListPaths = (
			);
			outputPaths = (
			);
			runOnlyForDeploymentPostprocessing = 0;
			shellPath = /bin/sh;
			shellScript = "if which swiftlint >/dev/null; then\n  echo \"Move to project dir\"\n  cd ../../Sources\n  echo \"Linting...\"\n  swiftlint lint\n  echo \"Finished linting\"\n\nelse\n  echo \"warning: SwiftLint not installed, download from https://github.com/realm/SwiftLint\"\nfi\n";
		};
/* End PBXShellScriptBuildPhase section */

/* Begin PBXSourcesBuildPhase section */
		49A76E6D6A41969BED64E296C5A2F782 /* Sources */ = {
			isa = PBXSourcesBuildPhase;
			buildActionMask = 2147483647;
			files = (
			);
			runOnlyForDeploymentPostprocessing = 0;
		};
		8318B32DF1BF1AA64CF7C42E1354DF6A /* Sources */ = {
			isa = PBXSourcesBuildPhase;
			buildActionMask = 2147483647;
			files = (
				6DCF943EE41FCA36BF5E5BE8E4F16011 /* Pods-PrimerSDK_Tests-dummy.m in Sources */,
			);
			runOnlyForDeploymentPostprocessing = 0;
		};
		AF998654B79C38093FE0194BF12CC471 /* Sources */ = {
			isa = PBXSourcesBuildPhase;
			buildActionMask = 2147483647;
			files = (
				2F19BB6B59093986F1240F93B63B6EF1 /* Pods-PrimerSDK_Example-dummy.m in Sources */,
			);
			runOnlyForDeploymentPostprocessing = 0;
		};
		FC5AEB82ADA7D26DD979DD8A9CB705A8 /* Sources */ = {
			isa = PBXSourcesBuildPhase;
			buildActionMask = 2147483647;
			files = (
				F4C9566023D5DEBE99E40AD79FE0DDCD /* AlertController.swift in Sources */,
				F19C49B9246936BE4A8998B1F56F5A4D /* ApplePay.swift in Sources */,
				ADBBE5F1CF034A2A4A8636AC89F8CD68 /* ApplePayViewController+PassKit.swift in Sources */,
				80F1514A54A8AF6A16AB1D17018BA75D /* ApplePayViewController.swift in Sources */,
				A6172B7F72A1371FDAFF7E655D3489B2 /* ApplePayViewModel.swift in Sources */,
				6004E481FF53FAC3862769BDFF5A3D0A /* AppState.swift in Sources */,
				16DE9A7D74D40E142013537306A3A0FA /* BundleExtension.swift in Sources */,
				8D217ED50CB833750DE506992D27DD84 /* CardButton.swift in Sources */,
				695A53CEB4436BA189717FCA1AE3D077 /* CardFormView.swift in Sources */,
				7F9B8D0E411BB44332B92E296776371C /* CardFormViewController+CardScannerViewControllerDelegate.swift in Sources */,
				72CA6643648D866B831EAD110835B7E2 /* CardFormViewController.swift in Sources */,
				691B6154A163227D3F366A4C24DFF594 /* CardFormViewModel.swift in Sources */,
				CE377389B7BC60109B781E5B376FA524 /* CardScannerViewController+SimpleScanDelegate.swift in Sources */,
				D1D0C5707DE4443F7B7F8FB51E57AF6F /* CardScannerViewController.swift in Sources */,
				C01A5A149225B48B0CC872B5DF49ECE7 /* CardScannerViewModel.swift in Sources */,
				FD9868EAC5B1DA1AEAD59E4B0AD55027 /* ClientToken.swift in Sources */,
				14A6EFFC39446575851508EC61B2C236 /* ClientTokenService.swift in Sources */,
				3076577333703416818A1FB06C8D266E /* ConfirmMandateView.swift in Sources */,
				06CE4583A4C4E34ADD0143D31AB588EF /* ConfirmMandateViewController.swift in Sources */,
				F8BDB629EBEC3F5F92DBB9D8F8EADEAC /* ConfirmMandateViewModel.swift in Sources */,
				349B118289DCEE83D6BFB28733507D6D /* Consolable.swift in Sources */,
				D81C6A2EAC572642FE44E90D5FA46BDE /* CountryCode.swift in Sources */,
				B3607A9F4F5FE75EEF8BBF20A7A218B7 /* Currency.swift in Sources */,
				262DBE7656837BFCFD8529851C26B411 /* DateExtension.swift in Sources */,
				1B842E362DA9C8CE4AEE83960DACA441 /* DependencyInjection.swift in Sources */,
				44CEC0480342A33F0585B6B454CC7C6F /* DirectCheckoutViewModel.swift in Sources */,
				636EF3A945284EDCF83AE3AFCE23189D /* DirectDebitMandate.swift in Sources */,
				AE297FA7458E12C36F7B7C1FB557100E /* DirectDebitService.swift in Sources */,
				C144B8666CEE6C94056C7DFC3E9AD797 /* Endpoint.swift in Sources */,
				57846EEEB0D743D4C04FC1A55F85F789 /* Error.swift in Sources */,
				6B24A7EF14686E26772B9A3BA29FCA63 /* ErrorHandler.swift in Sources */,
				B5308720BA61F4DE39257D7E11D7EEEE /* ErrorViewController.swift in Sources */,
				7409EF37F5B7BCE08BA9288C258AEB30 /* ExternalViewModel.swift in Sources */,
				364994B40827C09301AB914E3EAF78DB /* FormTextFieldType.swift in Sources */,
				9CD2B73DF68407301FC574A128BFA5F4 /* FormType.swift in Sources */,
				1B9D1CC27D6CC573D73ECAD5635309DA /* FormView.swift in Sources */,
				7E21C50737A2EA77DFC2E84F32DB5ED6 /* FormViewController.swift in Sources */,
				D19B93A663BDED373B90EE61C1EB1FE8 /* FormViewModel.swift in Sources */,
				37F55229879599B4F7C9DB9C554E588A /* ImageName.swift in Sources */,
				AABA52180315E11FA89A9859ED32BB02 /* JSONParser.swift in Sources */,
				22700DF6B12643BDB2688F79FAFF4ABF /* Klarna.swift in Sources */,
				B1F5081D83D1371FCC1559FCFCF3998D /* KlarnaService.swift in Sources */,
				3B61C960A9150EF468BEDA272923A358 /* Logger.swift in Sources */,
				56B296F40E34A1D1DD6B2EB09F344BB3 /* Mask.swift in Sources */,
				65768C135E553E742FA7A262BEDABF56 /* NetworkService.swift in Sources */,
				457F184B05E9707222A969E6B7254C62 /* OAuthViewController.swift in Sources */,
				9D6D15F5F6076DE2459E3C727A44D01E /* OAuthViewModel.swift in Sources */,
				8E8D964475EF62F997CE97F8BD2B9C1A /* Optional+Extensions.swift in Sources */,
				443B9B620CDAB5B931BE13D243A8E1C1 /* OrderItem.swift in Sources */,
				9AA69E10CF0DFBCD51EFBCAA8C66D1B7 /* Parser.swift in Sources */,
				B1DDA796E4A2B98D72A6E76913101A5A /* PaymentMethod.swift in Sources */,
				2E07EB9379395A66FA7A78714BB861D8 /* PaymentMethodComponent.swift in Sources */,
				37882B4C0EEE0F68C136881B27BD0C29 /* PaymentMethodConfig.swift in Sources */,
				8B7CBF08BD0BD4452BC41BF1EE3209DA /* PaymentMethodConfigService.swift in Sources */,
				995176ECC798743EC62CF7F4EC466EB1 /* PaymentMethodToken.swift in Sources */,
				BDDF45D0DBE27BB58EDA14C4C281BE0C /* PaymentMethodTokenizationRequest.swift in Sources */,
				0E0C74597318638EC4D2BD766EE5E00B /* PayPal.swift in Sources */,
				67EA34335BA24360463FF445AA9019EA /* PayPalService.swift in Sources */,
				D11FEF37785614E8B01E5908FA54C456 /* PresentationController.swift in Sources */,
				709FD672338F6974D258BF2BE427F72E /* Primer.swift in Sources */,
				F81CDA6A8DF79BB58CD79E3D2041BAE4 /* PrimerAPI.swift in Sources */,
				B76D14C62E3CE3177AB19597FD52990C /* PrimerAPIClient.swift in Sources */,
				D211722788171FB6AB45781E1C189C50 /* PrimerContent.swift in Sources */,
				29C5738B6832BF9AA26B5333BF2A370A /* PrimerDelegate.swift in Sources */,
				34EDD24C639E6255D651F505F9ED734F /* PrimerSDK-dummy.m in Sources */,
				5A67237BB238B4AE58215C0E50247ADC /* PrimerSessionFlow.swift in Sources */,
				7FF3E87D1E8F0342E3D16CFC8A5766BF /* PrimerSettings.swift in Sources */,
				FA7DC31FEEF1872A45353319929323AF /* PrimerTheme.swift in Sources */,
				0145CFF29FE2676C5259FABD77C2829F /* ReloadDelegate.swift in Sources */,
				210560B03C2E0166D9A6566D1742ACC6 /* RootViewController+Router.swift in Sources */,
				0F40DA4EA995722AD6699EC150F32485 /* RootViewController.swift in Sources */,
				1366F403BFF34FF3765A04D2717D195B /* Route.swift in Sources */,
				7B306643732FECC2A95327F51EE6A4A2 /* ScannerView.swift in Sources */,
				A9323BB4B2A119EAB4B7D06EEE047481 /* StringExtension.swift in Sources */,
				8C7C8205F06E46F754CB1609EA7FE2C4 /* SuccessMessage.swift in Sources */,
				4935F2666E79249FF9B7171EAED74326 /* SuccessViewController.swift in Sources */,
				E7243949D0414E6CF7FA41172C814478 /* TokenizationService.swift in Sources */,
				877CCA5D62200BE01ACD23EF62C0CC04 /* TransitioningDelegate.swift in Sources */,
				002062CB930E3EC72545A793C3A2FBAD /* UIButtonExtension.swift in Sources */,
				A4D5F12BB3A1F078359430A170346DD6 /* UIDeviceExtension.swift in Sources */,
				40905A7E15C4B8099827AE43B7541D64 /* UIScrollViewExtension.swift in Sources */,
				43BF93401318EF80B3E2D6DC60D5213F /* UITableViewCellExtensions.swift in Sources */,
				ED031343D97503CC985961758A300E7E /* UITextFieldExtensions.swift in Sources */,
				43D14A17BC8F1C58B693601DE46A1119 /* UIViewControllerExtensions.swift in Sources */,
				8116F83F4C1DAB013AB4DAA4E0905B2F /* UIViewExtensions.swift in Sources */,
				5E5381AF4E1047C4C9ED95EEF4D7D15D /* URLExtension.swift in Sources */,
				147B1B90AA6A57E9EFC798417263CA23 /* URLSessionStack.swift in Sources */,
				7780E98EBE64FB78B71871762A33C6EF /* UserDefaultsExtension.swift in Sources */,
				A2732EB58190F45468687650348245A1 /* UXMode.swift in Sources */,
				474F4B3C9A7E4740DFFE5F635F609F20 /* Validation.swift in Sources */,
				2A84ABCA377C1CFAEB79653C17A359A7 /* VaultCheckoutView.swift in Sources */,
				FB7657B73B7ED3CAE68CB0136B1462D3 /* VaultCheckoutViewController+ReloadDelegate.swift in Sources */,
				90C1F9F721C3BA03DCE15B21467AC71B /* VaultCheckoutViewController.swift in Sources */,
				408CD1958E7EF20835BCD38091F65031 /* VaultCheckoutViewModel.swift in Sources */,
				B70B357A3097E5B005F023AB0C4CEE2B /* VaultPaymentMethodView.swift in Sources */,
				7965C31FF02C5A9D0A01D1EFCC4AF39B /* VaultPaymentMethodViewController+ReloadDelegate.swift in Sources */,
				6D0D60AEB631F7B5D42374B8FD7466F8 /* VaultPaymentMethodViewController+TableView.swift in Sources */,
				C1182CE1FFD390C0EC31AA8DDD3715EA /* VaultPaymentMethodViewController.swift in Sources */,
				79F833FBE67589CDBBEABC1017DA7F56 /* VaultPaymentMethodViewModel.swift in Sources */,
				40F7D33B95ADFA25022C7E3EB6451657 /* VaultService.swift in Sources */,
			);
			runOnlyForDeploymentPostprocessing = 0;
		};
/* End PBXSourcesBuildPhase section */

/* Begin PBXTargetDependency section */
		525FC148595B6826DD16FFFD8F95182B /* PBXTargetDependency */ = {
			isa = PBXTargetDependency;
			name = PrimerSDK;
			target = F3BE9108C53B53949406218CEA55E0B2 /* PrimerSDK */;
			targetProxy = 5F6E99EEB3300E0988065FCECC808905 /* PBXContainerItemProxy */;
		};
		A6B55571829BBC9295BBF21D3D62D003 /* PBXTargetDependency */ = {
			isa = PBXTargetDependency;
			name = "Pods-PrimerSDK_Example";
			target = 6C144A762E9B598392AFFEC8F873746A /* Pods-PrimerSDK_Example */;
			targetProxy = B3084CB52DC87CBEA63FF6299B0DC91D /* PBXContainerItemProxy */;
		};
		C5341C02B42DD022BC967A52BFAB7259 /* PBXTargetDependency */ = {
			isa = PBXTargetDependency;
			name = "PrimerSDK-PrimerSDK";
			target = 5DF402BF8CDA6E8105D5104E2A8B0062 /* PrimerSDK-PrimerSDK */;
			targetProxy = 4056BAC543DBDF023047B7E314509EE6 /* PBXContainerItemProxy */;
		};
/* End PBXTargetDependency section */

/* Begin PBXVariantGroup section */
		15ACE9D22615AA99004C3EAA /* Localizable.strings */ = {
			isa = PBXVariantGroup;
			children = (
				15ACE9D32615AA99004C3EAA /* en */,
				15ACE9D42615AA99004C3EAA /* sv */,
				15ACE9D52615AA99004C3EAA /* fr */,
			);
			name = Localizable.strings;
			sourceTree = "<group>";
		};
/* End PBXVariantGroup section */

/* Begin XCBuildConfiguration section */
		16560821A4C493B38A653F4A8FC2D19B /* Release */ = {
			isa = XCBuildConfiguration;
			baseConfigurationReference = F7B48CC82297D62E27EA98AE7A13D3DA /* Pods-PrimerSDK_Tests.release.xcconfig */;
			buildSettings = {
				ALWAYS_EMBED_SWIFT_STANDARD_LIBRARIES = NO;
				"CODE_SIGN_IDENTITY[sdk=appletvos*]" = "";
				"CODE_SIGN_IDENTITY[sdk=iphoneos*]" = "";
				"CODE_SIGN_IDENTITY[sdk=watchos*]" = "";
				CURRENT_PROJECT_VERSION = 1;
				DEFINES_MODULE = YES;
				DYLIB_COMPATIBILITY_VERSION = 1;
				DYLIB_CURRENT_VERSION = 1;
				DYLIB_INSTALL_NAME_BASE = "@rpath";
				INFOPLIST_FILE = "Target Support Files/Pods-PrimerSDK_Tests/Pods-PrimerSDK_Tests-Info.plist";
				INSTALL_PATH = "$(LOCAL_LIBRARY_DIR)/Frameworks";
				IPHONEOS_DEPLOYMENT_TARGET = 9.0;
				LD_RUNPATH_SEARCH_PATHS = "$(inherited) @executable_path/Frameworks @loader_path/Frameworks";
				MACH_O_TYPE = staticlib;
				MODULEMAP_FILE = "Target Support Files/Pods-PrimerSDK_Tests/Pods-PrimerSDK_Tests.modulemap";
				OTHER_LDFLAGS = "";
				OTHER_LIBTOOLFLAGS = "";
				PODS_ROOT = "$(SRCROOT)";
				PRODUCT_BUNDLE_IDENTIFIER = "org.cocoapods.${PRODUCT_NAME:rfc1034identifier}";
				PRODUCT_NAME = "$(TARGET_NAME:c99extidentifier)";
				SDKROOT = iphoneos;
				SKIP_INSTALL = YES;
				TARGETED_DEVICE_FAMILY = "1,2";
				VALIDATE_PRODUCT = YES;
				VERSIONING_SYSTEM = "apple-generic";
				VERSION_INFO_PREFIX = "";
			};
			name = Release;
		};
		25AD9454612BF454A1E3DC4CD4FA8C6D /* Debug */ = {
			isa = XCBuildConfiguration;
			buildSettings = {
				ALWAYS_SEARCH_USER_PATHS = NO;
				CLANG_ANALYZER_LOCALIZABILITY_NONLOCALIZED = YES;
				CLANG_ANALYZER_NONNULL = YES;
				CLANG_ANALYZER_NUMBER_OBJECT_CONVERSION = YES_AGGRESSIVE;
				CLANG_CXX_LANGUAGE_STANDARD = "gnu++14";
				CLANG_CXX_LIBRARY = "libc++";
				CLANG_ENABLE_MODULES = YES;
				CLANG_ENABLE_OBJC_ARC = YES;
				CLANG_ENABLE_OBJC_WEAK = YES;
				CLANG_WARN_BLOCK_CAPTURE_AUTORELEASING = YES;
				CLANG_WARN_BOOL_CONVERSION = YES;
				CLANG_WARN_COMMA = YES;
				CLANG_WARN_CONSTANT_CONVERSION = YES;
				CLANG_WARN_DEPRECATED_OBJC_IMPLEMENTATIONS = YES;
				CLANG_WARN_DIRECT_OBJC_ISA_USAGE = YES_ERROR;
				CLANG_WARN_DOCUMENTATION_COMMENTS = YES;
				CLANG_WARN_EMPTY_BODY = YES;
				CLANG_WARN_ENUM_CONVERSION = YES;
				CLANG_WARN_INFINITE_RECURSION = YES;
				CLANG_WARN_INT_CONVERSION = YES;
				CLANG_WARN_NON_LITERAL_NULL_CONVERSION = YES;
				CLANG_WARN_OBJC_IMPLICIT_RETAIN_SELF = YES;
				CLANG_WARN_OBJC_LITERAL_CONVERSION = YES;
				CLANG_WARN_OBJC_ROOT_CLASS = YES_ERROR;
				CLANG_WARN_QUOTED_INCLUDE_IN_FRAMEWORK_HEADER = YES;
				CLANG_WARN_RANGE_LOOP_ANALYSIS = YES;
				CLANG_WARN_STRICT_PROTOTYPES = YES;
				CLANG_WARN_SUSPICIOUS_MOVE = YES;
				CLANG_WARN_UNGUARDED_AVAILABILITY = YES_AGGRESSIVE;
				CLANG_WARN_UNREACHABLE_CODE = YES;
				CLANG_WARN__DUPLICATE_METHOD_MATCH = YES;
				COPY_PHASE_STRIP = NO;
				DEBUG_INFORMATION_FORMAT = dwarf;
				ENABLE_STRICT_OBJC_MSGSEND = YES;
				ENABLE_TESTABILITY = YES;
				GCC_C_LANGUAGE_STANDARD = gnu11;
				GCC_DYNAMIC_NO_PIC = NO;
				GCC_NO_COMMON_BLOCKS = YES;
				GCC_OPTIMIZATION_LEVEL = 0;
				GCC_PREPROCESSOR_DEFINITIONS = (
					"POD_CONFIGURATION_DEBUG=1",
					"DEBUG=1",
					"$(inherited)",
				);
				GCC_WARN_64_TO_32_BIT_CONVERSION = YES;
				GCC_WARN_ABOUT_RETURN_TYPE = YES_ERROR;
				GCC_WARN_UNDECLARED_SELECTOR = YES;
				GCC_WARN_UNINITIALIZED_AUTOS = YES_AGGRESSIVE;
				GCC_WARN_UNUSED_FUNCTION = YES;
				GCC_WARN_UNUSED_VARIABLE = YES;
				IPHONEOS_DEPLOYMENT_TARGET = 9.0;
				MTL_ENABLE_DEBUG_INFO = INCLUDE_SOURCE;
				MTL_FAST_MATH = YES;
				ONLY_ACTIVE_ARCH = YES;
				PRODUCT_NAME = "$(TARGET_NAME)";
				STRIP_INSTALLED_PRODUCT = NO;
				SWIFT_ACTIVE_COMPILATION_CONDITIONS = DEBUG;
				SWIFT_OPTIMIZATION_LEVEL = "-Onone";
				SWIFT_VERSION = 5.0;
				SYMROOT = "${SRCROOT}/../build";
			};
			name = Debug;
		};
		2A8A64490A21A8A68E5203DE8EF8BF67 /* Release */ = {
			isa = XCBuildConfiguration;
			baseConfigurationReference = E884507DF2B84FA8A2E8AD8289881542 /* Pods-PrimerSDK_Example.release.xcconfig */;
			buildSettings = {
				ALWAYS_EMBED_SWIFT_STANDARD_LIBRARIES = NO;
				"CODE_SIGN_IDENTITY[sdk=appletvos*]" = "";
				"CODE_SIGN_IDENTITY[sdk=iphoneos*]" = "";
				"CODE_SIGN_IDENTITY[sdk=watchos*]" = "";
				CURRENT_PROJECT_VERSION = 1;
				DEFINES_MODULE = YES;
				DYLIB_COMPATIBILITY_VERSION = 1;
				DYLIB_CURRENT_VERSION = 1;
				DYLIB_INSTALL_NAME_BASE = "@rpath";
				INFOPLIST_FILE = "Target Support Files/Pods-PrimerSDK_Example/Pods-PrimerSDK_Example-Info.plist";
				INSTALL_PATH = "$(LOCAL_LIBRARY_DIR)/Frameworks";
				IPHONEOS_DEPLOYMENT_TARGET = 9.0;
				LD_RUNPATH_SEARCH_PATHS = "$(inherited) @executable_path/Frameworks @loader_path/Frameworks";
				MACH_O_TYPE = staticlib;
				MODULEMAP_FILE = "Target Support Files/Pods-PrimerSDK_Example/Pods-PrimerSDK_Example.modulemap";
				OTHER_LDFLAGS = "";
				OTHER_LIBTOOLFLAGS = "";
				PODS_ROOT = "$(SRCROOT)";
				PRODUCT_BUNDLE_IDENTIFIER = "org.cocoapods.${PRODUCT_NAME:rfc1034identifier}";
				PRODUCT_NAME = "$(TARGET_NAME:c99extidentifier)";
				SDKROOT = iphoneos;
				SKIP_INSTALL = YES;
				TARGETED_DEVICE_FAMILY = "1,2";
				VALIDATE_PRODUCT = YES;
				VERSIONING_SYSTEM = "apple-generic";
				VERSION_INFO_PREFIX = "";
			};
			name = Release;
		};
		4B4AD13639A9CD0C0CCC9C7617AF0602 /* Release */ = {
			isa = XCBuildConfiguration;
			baseConfigurationReference = 520E2E3939DD155CE67C028AB3D24675 /* PrimerSDK.release.xcconfig */;
			buildSettings = {
				CONFIGURATION_BUILD_DIR = "$(BUILD_DIR)/$(CONFIGURATION)$(EFFECTIVE_PLATFORM_NAME)/PrimerSDK";
				IBSC_MODULE = PrimerSDK;
				INFOPLIST_FILE = "Target Support Files/PrimerSDK/ResourceBundle-PrimerSDK-PrimerSDK-Info.plist";
				IPHONEOS_DEPLOYMENT_TARGET = 10.0;
				PRODUCT_NAME = PrimerSDK;
				SDKROOT = iphoneos;
				SKIP_INSTALL = YES;
				TARGETED_DEVICE_FAMILY = "1,2";
				WRAPPER_EXTENSION = bundle;
			};
			name = Release;
		};
		4C91266A29ADB78E040990B9D653982A /* Release */ = {
			isa = XCBuildConfiguration;
			baseConfigurationReference = 520E2E3939DD155CE67C028AB3D24675 /* PrimerSDK.release.xcconfig */;
			buildSettings = {
				CLANG_ENABLE_OBJC_WEAK = NO;
				"CODE_SIGN_IDENTITY[sdk=appletvos*]" = "";
				"CODE_SIGN_IDENTITY[sdk=iphoneos*]" = "";
				"CODE_SIGN_IDENTITY[sdk=watchos*]" = "";
				CURRENT_PROJECT_VERSION = 1;
				DEFINES_MODULE = YES;
				DYLIB_COMPATIBILITY_VERSION = 1;
				DYLIB_CURRENT_VERSION = 1;
				DYLIB_INSTALL_NAME_BASE = "@rpath";
				GCC_PREFIX_HEADER = "Target Support Files/PrimerSDK/PrimerSDK-prefix.pch";
				INFOPLIST_FILE = "Target Support Files/PrimerSDK/PrimerSDK-Info.plist";
				INSTALL_PATH = "$(LOCAL_LIBRARY_DIR)/Frameworks";
				IPHONEOS_DEPLOYMENT_TARGET = 10.0;
				LD_RUNPATH_SEARCH_PATHS = "$(inherited) @executable_path/Frameworks @loader_path/Frameworks";
				MODULEMAP_FILE = "Target Support Files/PrimerSDK/PrimerSDK.modulemap";
				PRODUCT_MODULE_NAME = PrimerSDK;
				PRODUCT_NAME = PrimerSDK;
				SDKROOT = iphoneos;
				SKIP_INSTALL = YES;
				SWIFT_ACTIVE_COMPILATION_CONDITIONS = "$(inherited) ";
				SWIFT_VERSION = 4.2;
				TARGETED_DEVICE_FAMILY = "1,2";
				VALIDATE_PRODUCT = YES;
				VERSIONING_SYSTEM = "apple-generic";
				VERSION_INFO_PREFIX = "";
			};
			name = Release;
		};
		95637FCCAE5E1F21003F0CB74543C0D3 /* Debug */ = {
			isa = XCBuildConfiguration;
			baseConfigurationReference = 524A7B8E09D76E93EDA48FBBDFFCC110 /* PrimerSDK.debug.xcconfig */;
			buildSettings = {
				CLANG_ENABLE_OBJC_WEAK = NO;
				"CODE_SIGN_IDENTITY[sdk=appletvos*]" = "";
				"CODE_SIGN_IDENTITY[sdk=iphoneos*]" = "";
				"CODE_SIGN_IDENTITY[sdk=watchos*]" = "";
				CURRENT_PROJECT_VERSION = 1;
				DEFINES_MODULE = YES;
				DYLIB_COMPATIBILITY_VERSION = 1;
				DYLIB_CURRENT_VERSION = 1;
				DYLIB_INSTALL_NAME_BASE = "@rpath";
				GCC_PREFIX_HEADER = "Target Support Files/PrimerSDK/PrimerSDK-prefix.pch";
				INFOPLIST_FILE = "Target Support Files/PrimerSDK/PrimerSDK-Info.plist";
				INSTALL_PATH = "$(LOCAL_LIBRARY_DIR)/Frameworks";
				IPHONEOS_DEPLOYMENT_TARGET = 10.0;
				LD_RUNPATH_SEARCH_PATHS = "$(inherited) @executable_path/Frameworks @loader_path/Frameworks";
				MODULEMAP_FILE = "Target Support Files/PrimerSDK/PrimerSDK.modulemap";
				PRODUCT_MODULE_NAME = PrimerSDK;
				PRODUCT_NAME = PrimerSDK;
				SDKROOT = iphoneos;
				SKIP_INSTALL = YES;
				SWIFT_ACTIVE_COMPILATION_CONDITIONS = "$(inherited) ";
				SWIFT_VERSION = 4.2;
				TARGETED_DEVICE_FAMILY = "1,2";
				VERSIONING_SYSTEM = "apple-generic";
				VERSION_INFO_PREFIX = "";
			};
			name = Debug;
		};
		C4FA42E62B71FF2733F35809CFDC69FE /* Debug */ = {
			isa = XCBuildConfiguration;
			baseConfigurationReference = 3C474C1A0DABE2A3F404B63D4D59F30C /* Pods-PrimerSDK_Example.debug.xcconfig */;
			buildSettings = {
				ALWAYS_EMBED_SWIFT_STANDARD_LIBRARIES = NO;
				"CODE_SIGN_IDENTITY[sdk=appletvos*]" = "";
				"CODE_SIGN_IDENTITY[sdk=iphoneos*]" = "";
				"CODE_SIGN_IDENTITY[sdk=watchos*]" = "";
				CURRENT_PROJECT_VERSION = 1;
				DEFINES_MODULE = YES;
				DYLIB_COMPATIBILITY_VERSION = 1;
				DYLIB_CURRENT_VERSION = 1;
				DYLIB_INSTALL_NAME_BASE = "@rpath";
				INFOPLIST_FILE = "Target Support Files/Pods-PrimerSDK_Example/Pods-PrimerSDK_Example-Info.plist";
				INSTALL_PATH = "$(LOCAL_LIBRARY_DIR)/Frameworks";
				IPHONEOS_DEPLOYMENT_TARGET = 9.0;
				LD_RUNPATH_SEARCH_PATHS = "$(inherited) @executable_path/Frameworks @loader_path/Frameworks";
				MACH_O_TYPE = staticlib;
				MODULEMAP_FILE = "Target Support Files/Pods-PrimerSDK_Example/Pods-PrimerSDK_Example.modulemap";
				OTHER_LDFLAGS = "";
				OTHER_LIBTOOLFLAGS = "";
				PODS_ROOT = "$(SRCROOT)";
				PRODUCT_BUNDLE_IDENTIFIER = "org.cocoapods.${PRODUCT_NAME:rfc1034identifier}";
				PRODUCT_NAME = "$(TARGET_NAME:c99extidentifier)";
				SDKROOT = iphoneos;
				SKIP_INSTALL = YES;
				TARGETED_DEVICE_FAMILY = "1,2";
				VERSIONING_SYSTEM = "apple-generic";
				VERSION_INFO_PREFIX = "";
			};
			name = Debug;
		};
		CA547D2C7E9A8A153DC2B27FBE00B112 /* Release */ = {
			isa = XCBuildConfiguration;
			buildSettings = {
				ALWAYS_SEARCH_USER_PATHS = NO;
				CLANG_ANALYZER_LOCALIZABILITY_NONLOCALIZED = YES;
				CLANG_ANALYZER_NONNULL = YES;
				CLANG_ANALYZER_NUMBER_OBJECT_CONVERSION = YES_AGGRESSIVE;
				CLANG_CXX_LANGUAGE_STANDARD = "gnu++14";
				CLANG_CXX_LIBRARY = "libc++";
				CLANG_ENABLE_MODULES = YES;
				CLANG_ENABLE_OBJC_ARC = YES;
				CLANG_ENABLE_OBJC_WEAK = YES;
				CLANG_WARN_BLOCK_CAPTURE_AUTORELEASING = YES;
				CLANG_WARN_BOOL_CONVERSION = YES;
				CLANG_WARN_COMMA = YES;
				CLANG_WARN_CONSTANT_CONVERSION = YES;
				CLANG_WARN_DEPRECATED_OBJC_IMPLEMENTATIONS = YES;
				CLANG_WARN_DIRECT_OBJC_ISA_USAGE = YES_ERROR;
				CLANG_WARN_DOCUMENTATION_COMMENTS = YES;
				CLANG_WARN_EMPTY_BODY = YES;
				CLANG_WARN_ENUM_CONVERSION = YES;
				CLANG_WARN_INFINITE_RECURSION = YES;
				CLANG_WARN_INT_CONVERSION = YES;
				CLANG_WARN_NON_LITERAL_NULL_CONVERSION = YES;
				CLANG_WARN_OBJC_IMPLICIT_RETAIN_SELF = YES;
				CLANG_WARN_OBJC_LITERAL_CONVERSION = YES;
				CLANG_WARN_OBJC_ROOT_CLASS = YES_ERROR;
				CLANG_WARN_QUOTED_INCLUDE_IN_FRAMEWORK_HEADER = YES;
				CLANG_WARN_RANGE_LOOP_ANALYSIS = YES;
				CLANG_WARN_STRICT_PROTOTYPES = YES;
				CLANG_WARN_SUSPICIOUS_MOVE = YES;
				CLANG_WARN_UNGUARDED_AVAILABILITY = YES_AGGRESSIVE;
				CLANG_WARN_UNREACHABLE_CODE = YES;
				CLANG_WARN__DUPLICATE_METHOD_MATCH = YES;
				COPY_PHASE_STRIP = NO;
				DEBUG_INFORMATION_FORMAT = "dwarf-with-dsym";
				ENABLE_NS_ASSERTIONS = NO;
				ENABLE_STRICT_OBJC_MSGSEND = YES;
				GCC_C_LANGUAGE_STANDARD = gnu11;
				GCC_NO_COMMON_BLOCKS = YES;
				GCC_PREPROCESSOR_DEFINITIONS = (
					"POD_CONFIGURATION_RELEASE=1",
					"$(inherited)",
				);
				GCC_WARN_64_TO_32_BIT_CONVERSION = YES;
				GCC_WARN_ABOUT_RETURN_TYPE = YES_ERROR;
				GCC_WARN_UNDECLARED_SELECTOR = YES;
				GCC_WARN_UNINITIALIZED_AUTOS = YES_AGGRESSIVE;
				GCC_WARN_UNUSED_FUNCTION = YES;
				GCC_WARN_UNUSED_VARIABLE = YES;
				IPHONEOS_DEPLOYMENT_TARGET = 9.0;
				MTL_ENABLE_DEBUG_INFO = NO;
				MTL_FAST_MATH = YES;
				PRODUCT_NAME = "$(TARGET_NAME)";
				STRIP_INSTALLED_PRODUCT = NO;
				SWIFT_OPTIMIZATION_LEVEL = "-Owholemodule";
				SWIFT_VERSION = 5.0;
				SYMROOT = "${SRCROOT}/../build";
			};
			name = Release;
		};
		DAC682D74C5F295F0EAD15455952ABB2 /* Debug */ = {
			isa = XCBuildConfiguration;
			baseConfigurationReference = 524A7B8E09D76E93EDA48FBBDFFCC110 /* PrimerSDK.debug.xcconfig */;
			buildSettings = {
				CONFIGURATION_BUILD_DIR = "$(BUILD_DIR)/$(CONFIGURATION)$(EFFECTIVE_PLATFORM_NAME)/PrimerSDK";
				IBSC_MODULE = PrimerSDK;
				INFOPLIST_FILE = "Target Support Files/PrimerSDK/ResourceBundle-PrimerSDK-PrimerSDK-Info.plist";
				IPHONEOS_DEPLOYMENT_TARGET = 10.0;
				PRODUCT_NAME = PrimerSDK;
				SDKROOT = iphoneos;
				SKIP_INSTALL = YES;
				TARGETED_DEVICE_FAMILY = "1,2";
				WRAPPER_EXTENSION = bundle;
			};
			name = Debug;
		};
		FB99B711E4103310F5E6CD8FEA7778C6 /* Debug */ = {
			isa = XCBuildConfiguration;
			baseConfigurationReference = DF6E4F8E7C26A7BBEC17AAD4042A317D /* Pods-PrimerSDK_Tests.debug.xcconfig */;
			buildSettings = {
				ALWAYS_EMBED_SWIFT_STANDARD_LIBRARIES = NO;
				"CODE_SIGN_IDENTITY[sdk=appletvos*]" = "";
				"CODE_SIGN_IDENTITY[sdk=iphoneos*]" = "";
				"CODE_SIGN_IDENTITY[sdk=watchos*]" = "";
				CURRENT_PROJECT_VERSION = 1;
				DEFINES_MODULE = YES;
				DYLIB_COMPATIBILITY_VERSION = 1;
				DYLIB_CURRENT_VERSION = 1;
				DYLIB_INSTALL_NAME_BASE = "@rpath";
				INFOPLIST_FILE = "Target Support Files/Pods-PrimerSDK_Tests/Pods-PrimerSDK_Tests-Info.plist";
				INSTALL_PATH = "$(LOCAL_LIBRARY_DIR)/Frameworks";
				IPHONEOS_DEPLOYMENT_TARGET = 9.0;
				LD_RUNPATH_SEARCH_PATHS = "$(inherited) @executable_path/Frameworks @loader_path/Frameworks";
				MACH_O_TYPE = staticlib;
				MODULEMAP_FILE = "Target Support Files/Pods-PrimerSDK_Tests/Pods-PrimerSDK_Tests.modulemap";
				OTHER_LDFLAGS = "";
				OTHER_LIBTOOLFLAGS = "";
				PODS_ROOT = "$(SRCROOT)";
				PRODUCT_BUNDLE_IDENTIFIER = "org.cocoapods.${PRODUCT_NAME:rfc1034identifier}";
				PRODUCT_NAME = "$(TARGET_NAME:c99extidentifier)";
				SDKROOT = iphoneos;
				SKIP_INSTALL = YES;
				TARGETED_DEVICE_FAMILY = "1,2";
				VERSIONING_SYSTEM = "apple-generic";
				VERSION_INFO_PREFIX = "";
			};
			name = Debug;
		};
/* End XCBuildConfiguration section */

/* Begin XCConfigurationList section */
		2247C78552F52F22B3281417DFA9CBDF /* Build configuration list for PBXNativeTarget "PrimerSDK-PrimerSDK" */ = {
			isa = XCConfigurationList;
			buildConfigurations = (
				DAC682D74C5F295F0EAD15455952ABB2 /* Debug */,
				4B4AD13639A9CD0C0CCC9C7617AF0602 /* Release */,
			);
			defaultConfigurationIsVisible = 0;
			defaultConfigurationName = Release;
		};
		358A94058D3834D1DB83443D852BE1B6 /* Build configuration list for PBXNativeTarget "PrimerSDK" */ = {
			isa = XCConfigurationList;
			buildConfigurations = (
				95637FCCAE5E1F21003F0CB74543C0D3 /* Debug */,
				4C91266A29ADB78E040990B9D653982A /* Release */,
			);
			defaultConfigurationIsVisible = 0;
			defaultConfigurationName = Release;
		};
		4821239608C13582E20E6DA73FD5F1F9 /* Build configuration list for PBXProject "Pods" */ = {
			isa = XCConfigurationList;
			buildConfigurations = (
				25AD9454612BF454A1E3DC4CD4FA8C6D /* Debug */,
				CA547D2C7E9A8A153DC2B27FBE00B112 /* Release */,
			);
			defaultConfigurationIsVisible = 0;
			defaultConfigurationName = Release;
		};
		B548D1F1457E2070C96171D86D458B69 /* Build configuration list for PBXNativeTarget "Pods-PrimerSDK_Tests" */ = {
			isa = XCConfigurationList;
			buildConfigurations = (
				FB99B711E4103310F5E6CD8FEA7778C6 /* Debug */,
				16560821A4C493B38A653F4A8FC2D19B /* Release */,
			);
			defaultConfigurationIsVisible = 0;
			defaultConfigurationName = Release;
		};
		CF532C25035E09659689FB655718B965 /* Build configuration list for PBXNativeTarget "Pods-PrimerSDK_Example" */ = {
			isa = XCConfigurationList;
			buildConfigurations = (
				C4FA42E62B71FF2733F35809CFDC69FE /* Debug */,
				2A8A64490A21A8A68E5203DE8EF8BF67 /* Release */,
			);
			defaultConfigurationIsVisible = 0;
			defaultConfigurationName = Release;
		};
/* End XCConfigurationList section */
	};
	rootObject = BFDFE7DC352907FC980B868725387E98 /* Project object */;
}<|MERGE_RESOLUTION|>--- conflicted
+++ resolved
@@ -891,18 +891,11 @@
 			isa = PBXNativeTarget;
 			buildConfigurationList = 358A94058D3834D1DB83443D852BE1B6 /* Build configuration list for PBXNativeTarget "PrimerSDK" */;
 			buildPhases = (
-<<<<<<< HEAD
 				7180A4272F4FAB12BD0D1AC8D41D41BF /* Headers */,
+				151B627E260C9C0500D0521B /* ShellScript */,
 				FC5AEB82ADA7D26DD979DD8A9CB705A8 /* Sources */,
 				CF00FF61C9131E30305C94D1978F87CF /* Frameworks */,
 				5C2A895401D7726103C892627435D3E5 /* Resources */,
-=======
-				6352B05EF9E74C94AE680AC01B51983C /* Headers */,
-				151B627E260C9C0500D0521B /* ShellScript */,
-				5D633E6F195B400993A433F968F1E8F8 /* Sources */,
-				B03F7CA87F388F1DB492E7E61731A310 /* Frameworks */,
-				34086A8E61C6E969D063EEFF7B22F6C6 /* Resources */,
->>>>>>> 7e35b409
 			);
 			buildRules = (
 			);
