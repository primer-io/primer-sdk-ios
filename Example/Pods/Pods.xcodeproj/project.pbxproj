--- conflicted
+++ resolved
@@ -7,136 +7,133 @@
 	objects = {
 
 /* Begin PBXBuildFile section */
+		00C8DA609996929DD4F340217E18AF17 /* ConfirmMandateView.swift in Sources */ = {isa = PBXBuildFile; fileRef = 17A767624677582ECB6F7AA20CD03501 /* ConfirmMandateView.swift */; };
 		01D04994587BE1B26B3D47E7235E85E8 /* Pods-PrimerSDK_Example-umbrella.h in Headers */ = {isa = PBXBuildFile; fileRef = 3780FF276696624E5AD4A629D4CC4AD8 /* Pods-PrimerSDK_Example-umbrella.h */; settings = {ATTRIBUTES = (Public, ); }; };
-		03A9743A4BE36F4470E139FAB75D1113 /* DirectCheckoutViewModel.swift in Sources */ = {isa = PBXBuildFile; fileRef = D3545DCED5B141F9A9A721D7F5D99FD9 /* DirectCheckoutViewModel.swift */; };
-		03F85F796460BBC5065AF2D3296AFC19 /* TokenizationService.swift in Sources */ = {isa = PBXBuildFile; fileRef = A6A31EC3DA16C8E1E062C0ACFD1A43DE /* TokenizationService.swift */; };
-		07095F06D612C191BBF6DBEFECB1BBE0 /* Parser.swift in Sources */ = {isa = PBXBuildFile; fileRef = 3F8D8AEC7B26A258D0B5DEAEBA6A3238 /* Parser.swift */; };
-		085E6C73A2C60E389747B9D7A762476E /* ApplePayViewController.swift in Sources */ = {isa = PBXBuildFile; fileRef = 83F0291AED1D02035A2FCD25A4C3B57E /* ApplePayViewController.swift */; };
-		0A475D65795D9B6E2962DE04EE0ADC4B /* OAuthViewModel.swift in Sources */ = {isa = PBXBuildFile; fileRef = E1B3749A4E62AFF35D8544F6D1595EDC /* OAuthViewModel.swift */; };
-		0D8A65242AF661F2DAFDE330F22B110D /* PaymentMethodConfigService.swift in Sources */ = {isa = PBXBuildFile; fileRef = 7DD8B84C94B823AAA69B0F21644EA8A6 /* PaymentMethodConfigService.swift */; };
-		1086FC794A80B37087ADE1F63F4D0CBC /* ImageName.swift in Sources */ = {isa = PBXBuildFile; fileRef = 7FFABA3058C765C4568192E1D6F6F159 /* ImageName.swift */; };
-		1193CF0A8AE973EF8CA57D26D234C12B /* VaultPaymentMethodViewController+TableView.swift in Sources */ = {isa = PBXBuildFile; fileRef = AD95CE72D44CD5C4CD7C8EF0025630AC /* VaultPaymentMethodViewController+TableView.swift */; };
-		13582A4CA50EBFD03D887D86DC604D3E /* SuccessViewController.swift in Sources */ = {isa = PBXBuildFile; fileRef = BFEF8FF844432087B298E2A3C44338EA /* SuccessViewController.swift */; };
-		1409DA75C26BA70F7B65C5F0CD21D2BF /* FormView.swift in Sources */ = {isa = PBXBuildFile; fileRef = D0600C978273FB44B737CB432A614001 /* FormView.swift */; };
-<<<<<<< HEAD
-		155259A926010B3F00E180F3 /* Error.swift in Sources */ = {isa = PBXBuildFile; fileRef = 155259A726010B3200E180F3 /* Error.swift */; };
-		155259AA26010B3F00E180F3 /* ErrorHandler.swift in Sources */ = {isa = PBXBuildFile; fileRef = 155259A826010B3200E180F3 /* ErrorHandler.swift */; };
-		15525A192601F05500E180F3 /* AlertController.swift in Sources */ = {isa = PBXBuildFile; fileRef = 15525A182601F05500E180F3 /* AlertController.swift */; };
-=======
-		15525A3126022C5200E180F3 /* PrimerDelegate.swift in Sources */ = {isa = PBXBuildFile; fileRef = 15525A3026022C5200E180F3 /* PrimerDelegate.swift */; };
-		15525ABC2603448400E180F3 /* UIButtonExtension.swift in Sources */ = {isa = PBXBuildFile; fileRef = 15525ABB2603448400E180F3 /* UIButtonExtension.swift */; };
->>>>>>> 90bc706a
-		15770F5F589FAFE38D56518B76888DE9 /* CountryCode.swift in Sources */ = {isa = PBXBuildFile; fileRef = 624F4E1D623540ED76B50D9BE131BF3F /* CountryCode.swift */; };
-		16D94678DE1920B6E17527281F9CB23A /* ApplePay.swift in Sources */ = {isa = PBXBuildFile; fileRef = 2002F8927F12A15A280FF35F453CC095 /* ApplePay.swift */; };
-		16E347ECB734C4F5128F4BD779A20F59 /* CardFormViewController+CardScannerViewControllerDelegate.swift in Sources */ = {isa = PBXBuildFile; fileRef = 5D3137BF546015A824F63FAF3C11B6C8 /* CardFormViewController+CardScannerViewControllerDelegate.swift */; };
-		191569A95417246B61C1A0D796CFD8D7 /* CardFormView.swift in Sources */ = {isa = PBXBuildFile; fileRef = 06493202D28B2BBF288D0A0EFEB578E5 /* CardFormView.swift */; };
-		1A914800FF63F421F9160AAA651F23FF /* ConfirmMandateView.swift in Sources */ = {isa = PBXBuildFile; fileRef = 9D2A15B219F536F2AE585A97CCF5BB33 /* ConfirmMandateView.swift */; };
-		1E2AF0DAB13F5B398A2C8B0866BD6336 /* ErrorViewController.swift in Sources */ = {isa = PBXBuildFile; fileRef = 2D220F892EA08000F63CECC17BDFA443 /* ErrorViewController.swift */; };
-		21197253BF31C3D0736E567EF8D85CE4 /* ConfirmMandateViewController.swift in Sources */ = {isa = PBXBuildFile; fileRef = B411490F8BD282C065CDD4AE7102D112 /* ConfirmMandateViewController.swift */; };
-		270A0651546B3B1615F04B03F1277A0D /* PrimerAPI.swift in Sources */ = {isa = PBXBuildFile; fileRef = B8FDF0F8EB75270F4C00DBDE5A39180A /* PrimerAPI.swift */; };
-		2B6BC615BE4A8ADB9F1E82C08FF6DBD1 /* VaultPaymentMethodViewController.swift in Sources */ = {isa = PBXBuildFile; fileRef = 8C34E4D5BE0C53489AA7F8254E07E795 /* VaultPaymentMethodViewController.swift */; };
+		04A4C74018D3118405F212D28BA9867C /* ReloadDelegate.swift in Sources */ = {isa = PBXBuildFile; fileRef = C3579F1BA87F6130DCE2C34D2B89DD95 /* ReloadDelegate.swift */; };
+		05AFACE3216829984608A5D42DB607A9 /* String+Localization.swift in Sources */ = {isa = PBXBuildFile; fileRef = AC666431DA3FC68148C9CD1FFE0F5574 /* String+Localization.swift */; };
+		0711B4D8B43C7E4EB3055A608B83E17B /* String+Extensions.swift in Sources */ = {isa = PBXBuildFile; fileRef = 0A98C9E62BBAAF752650DE282651DEED /* String+Extensions.swift */; };
+		09BAB0C8EFC69C795BFD5F5EAB258C4C /* KlarnaService.swift in Sources */ = {isa = PBXBuildFile; fileRef = 2A6350A0E6244B279DA0A5388A0440AF /* KlarnaService.swift */; };
+		0A4878BBA9D2E4B48C67E3049B304B8A /* OAuthViewModel.swift in Sources */ = {isa = PBXBuildFile; fileRef = 40B4187AC7E18BCAA1FC080BC56BE6CD /* OAuthViewModel.swift */; };
+		12B472F8ADA0032BA5F1F0EC1C669FF5 /* UIViewControllerExtensions.swift in Sources */ = {isa = PBXBuildFile; fileRef = E198756118BCABFD20928022F7E67740 /* UIViewControllerExtensions.swift */; };
+		1926CE9F586BDE1D23C9F9D83A616742 /* UITextFieldExtensions.swift in Sources */ = {isa = PBXBuildFile; fileRef = 7A20A93866418280C5B24E79DA179C1C /* UITextFieldExtensions.swift */; };
+		1C6D369CC7540E498357E547E85D32D0 /* PayPalService.swift in Sources */ = {isa = PBXBuildFile; fileRef = C04E223E710E8E912B2F17C82C1740EB /* PayPalService.swift */; };
+		1D0679F0E50F160344A6F91FA2C05BF1 /* SuccessViewController.swift in Sources */ = {isa = PBXBuildFile; fileRef = 68B9F3CBB00DC73C1654F1ADA98DDCED /* SuccessViewController.swift */; };
+		1D2393A583D4742524A0C8C9EFA8A20A /* ApplePayViewController.swift in Sources */ = {isa = PBXBuildFile; fileRef = 8C1D111D2F5567B3669FFC6920FFEA56 /* ApplePayViewController.swift */; };
+		1D73F69D3CC34CA2F689E300FABBDF46 /* PresentationController.swift in Sources */ = {isa = PBXBuildFile; fileRef = DE738822137E2F33FCADDB9866D281D1 /* PresentationController.swift */; };
+		1D963D84590811A88F0FB65209E9D4A4 /* PrimerTheme.swift in Sources */ = {isa = PBXBuildFile; fileRef = 681A489DF8AC2363CEFC74468850641D /* PrimerTheme.swift */; };
+		1F1ECAA6EAD799CF828A5F4C8385F5AD /* MultiCardIconComponent.swift in Sources */ = {isa = PBXBuildFile; fileRef = 84F11C7032A9DF7AFB65540DF795EB84 /* MultiCardIconComponent.swift */; };
+		1F26434B7E91BF18A49C7E318379771F /* ErrorViewController.swift in Sources */ = {isa = PBXBuildFile; fileRef = 8E7D544F66AC35BC6788B6A06D77FBAE /* ErrorViewController.swift */; };
+		2182BBD98E94661CD20E47921A8A4F57 /* Endpoint.swift in Sources */ = {isa = PBXBuildFile; fileRef = 8F8551E183BB435A54070C6FEDACCBB2 /* Endpoint.swift */; };
+		24F0E8DFB99995F1349A8FFABDC0CB78 /* PrimerAPI.swift in Sources */ = {isa = PBXBuildFile; fileRef = 23CC89FCFBE739711AC03C2BAD7278EB /* PrimerAPI.swift */; };
+		2718BFF0B943A562BDD177FF8E28033A /* PaymentMethodConfig.swift in Sources */ = {isa = PBXBuildFile; fileRef = 948D8361BA9657F88A3202B03BEEB2F9 /* PaymentMethodConfig.swift */; };
+		2A89A46007149D5DD3032135BFCC93D1 /* Localizable.strings in Sources */ = {isa = PBXBuildFile; fileRef = CAD3A96D362C593EDD3CF4B122BF4C98 /* Localizable.strings */; };
 		2F19BB6B59093986F1240F93B63B6EF1 /* Pods-PrimerSDK_Example-dummy.m in Sources */ = {isa = PBXBuildFile; fileRef = 21F4ACB1142B1B9457658584BF5CD35A /* Pods-PrimerSDK_Example-dummy.m */; };
-		32115420C640AED2912C13C8DFB6A34C /* Icons.xcassets in Resources */ = {isa = PBXBuildFile; fileRef = 1EDAEB623D30F0A86DFF00DB265BB4D8 /* Icons.xcassets */; };
-		32F1823147B9F25CDD24FDDA3696B295 /* CardFormViewController.swift in Sources */ = {isa = PBXBuildFile; fileRef = 02C6FEEC29281128632A96342A45B03C /* CardFormViewController.swift */; };
-		3341D4795A9378F955A1D7188C2C2A02 /* CardScannerViewModel.swift in Sources */ = {isa = PBXBuildFile; fileRef = C62428B485AF00099C8200FDBCC7B1D1 /* CardScannerViewModel.swift */; };
-		343833A886F47C7A970385F0C6586C43 /* ApplePayViewModel.swift in Sources */ = {isa = PBXBuildFile; fileRef = 1DF93C73A4D016FD80163AA9B721436B /* ApplePayViewModel.swift */; };
-		36A906864BF7C094795DE69F398F64C6 /* Localizable.strings in Sources */ = {isa = PBXBuildFile; fileRef = 33BDFC3018EE57EF0C5CEB283F83C442 /* Localizable.strings */; };
-		3A773DA27600FF9769721C79600257FB /* PaymentMethodComponent.swift in Sources */ = {isa = PBXBuildFile; fileRef = D8B6E40FF2A937631E0CAD483ADC4522 /* PaymentMethodComponent.swift */; };
-		3A8F97220AD6A1A0354A406D9B7C4636 /* FormViewModel.swift in Sources */ = {isa = PBXBuildFile; fileRef = 0C85C006C0CFC12B346503CB5D186245 /* FormViewModel.swift */; };
-		3B202EFD7C99F19CA7B9D683E966B849 /* VaultCheckoutViewModel.swift in Sources */ = {isa = PBXBuildFile; fileRef = 59DF796CF7B77B31E0D3F68D435BA5E2 /* VaultCheckoutViewModel.swift */; };
-		3C6123B396E0EEB6BCBE8D51C0B190EE /* ConfirmMandateViewModel.swift in Sources */ = {isa = PBXBuildFile; fileRef = F02201E158B6515F211337C9EA59159D /* ConfirmMandateViewModel.swift */; };
-		3E694112E24A99124A67DC6B9C5F8E69 /* PaymentMethod.swift in Sources */ = {isa = PBXBuildFile; fileRef = FED710CF3B8FCF9A6C3FE63213E67055 /* PaymentMethod.swift */; };
+		3027F5FBA7F2232815260F708CAF3E91 /* CardScannerViewController.swift in Sources */ = {isa = PBXBuildFile; fileRef = 95A858E6D92BFEAAE7444B8DF440D7FC /* CardScannerViewController.swift */; };
+		33B75268257DDE77B79807E0883F82F4 /* DateExtension.swift in Sources */ = {isa = PBXBuildFile; fileRef = 7E7D964404707FDDCE4BC1A17E5BBEBF /* DateExtension.swift */; };
+		3760FEF8B9BF76A4902EAC997F908B11 /* Validation.swift in Sources */ = {isa = PBXBuildFile; fileRef = 095B2C1A38C2002E3453D63AF5CC8E52 /* Validation.swift */; };
+		3E56B2A0D1B0D93B4B0988A3E76219B2 /* UITableViewCellExtensions.swift in Sources */ = {isa = PBXBuildFile; fileRef = 7F427E13E66309550349D4A468BC06A4 /* UITableViewCellExtensions.swift */; };
+		3E9F70EED933CD6B3BE6C3B7B87597E5 /* TransitioningDelegate.swift in Sources */ = {isa = PBXBuildFile; fileRef = F11C8349CCBD1B508BEBC3A09FA5ECE1 /* TransitioningDelegate.swift */; };
+		4064FAB37908BBB68004B779FF99E035 /* JSONParser.swift in Sources */ = {isa = PBXBuildFile; fileRef = F334D57C6BD72448A074E0F3F287C05E /* JSONParser.swift */; };
 		40C6EA98872E59CB356F25F7EF47C34B /* Foundation.framework in Frameworks */ = {isa = PBXBuildFile; fileRef = 73010CC983E3809BECEE5348DA1BB8C6 /* Foundation.framework */; };
-		4430F5FBE21FC69399EBDF7D73DF6700 /* VaultCheckoutViewController+ReloadDelegate.swift in Sources */ = {isa = PBXBuildFile; fileRef = AE53D90E29638EFD32C08A3D1D2CF824 /* VaultCheckoutViewController+ReloadDelegate.swift */; };
-		4C84D04193BEC0FB5C0C948A654B7879 /* RootViewController+Router.swift in Sources */ = {isa = PBXBuildFile; fileRef = B30BF19A7E92860332A75FB53530BB9D /* RootViewController+Router.swift */; };
-		4E67D108B053F3F197EB9F58EA187447 /* ScannerView.swift in Sources */ = {isa = PBXBuildFile; fileRef = EE476E8C4D297162474E8263B7C77A17 /* ScannerView.swift */; };
-		4F41706B132F15B59F02C7643C5F0501 /* CardButton.swift in Sources */ = {isa = PBXBuildFile; fileRef = 04E89353323EBB6F241E3ECC3538E878 /* CardButton.swift */; };
-		4FECF89BAC7528F5B2919505BC32D496 /* PaymentMethodToken.swift in Sources */ = {isa = PBXBuildFile; fileRef = D0A25B93EDC17A3A7A2AA1F15580F361 /* PaymentMethodToken.swift */; };
-		557060D07B5C188D34DCD97C5CF26496 /* AppState.swift in Sources */ = {isa = PBXBuildFile; fileRef = 19B3B6840DCBFC688F7293043B2A93B1 /* AppState.swift */; };
-		55B198E564C314678E892039053BFBEA /* PrimerContent.swift in Sources */ = {isa = PBXBuildFile; fileRef = C5E14CCE2A92C48963C034A7E44A2C7E /* PrimerContent.swift */; };
-		57A3D8E922CB1B85B6C38D8CBD9E569B /* PaymentMethodConfig.swift in Sources */ = {isa = PBXBuildFile; fileRef = C0432BD4EE0E9BE91A8EBB9E83AA7668 /* PaymentMethodConfig.swift */; };
-		57AB0F184B09ACCC25F49C21E52247E0 /* VaultService.swift in Sources */ = {isa = PBXBuildFile; fileRef = 0768349103D6F57CAD6122D7812F0770 /* VaultService.swift */; };
-		5979480DCF20555A0961D02971C4D4A3 /* KlarnaService.swift in Sources */ = {isa = PBXBuildFile; fileRef = F7E6BFA94D1EE1D95568C8261DA7B362 /* KlarnaService.swift */; };
-		5B417957B670F2A494134C279FB01D6B /* CardScannerViewController.swift in Sources */ = {isa = PBXBuildFile; fileRef = 69564F2280E24AD16C1149AD39C624B0 /* CardScannerViewController.swift */; };
-		5F3D6B48E092219254F71E59386F8B6F /* URLSessionStack.swift in Sources */ = {isa = PBXBuildFile; fileRef = B7E50CD4C35266703BC5B2C277E95B55 /* URLSessionStack.swift */; };
-		6047974E54289C0C43B21F7BDF1E7D35 /* ReloadDelegate.swift in Sources */ = {isa = PBXBuildFile; fileRef = 832A4C9ED7D7FD0DB5BCA4F2253D5F67 /* ReloadDelegate.swift */; };
-		634AB57E9CDBAAEE8BAC57326ABC947C /* SuccessMessage.swift in Sources */ = {isa = PBXBuildFile; fileRef = 860D36991A508125ACB34F92B4BBB780 /* SuccessMessage.swift */; };
-		678B368073E19E4B15B5F1D1DB442A84 /* FormType.swift in Sources */ = {isa = PBXBuildFile; fileRef = E4D45CCD11EA484382AB32C970084463 /* FormType.swift */; };
-		67E18D212DA6BFC69958A80AF1CF531A /* Mask.swift in Sources */ = {isa = PBXBuildFile; fileRef = 74AE8A57CE283222B8B2B8CB478FFD6C /* Mask.swift */; };
-		6B3E90165E874F52C8D0934B50BC55AB /* PayPalService.swift in Sources */ = {isa = PBXBuildFile; fileRef = EB82A87CAEA9948600DFAD5A8D53810E /* PayPalService.swift */; };
-		6B9A0B6E9743A7AEC90405C0C166E283 /* ClientTokenService.swift in Sources */ = {isa = PBXBuildFile; fileRef = 2304DBC6FDADA9133E763A56F761C132 /* ClientTokenService.swift */; };
+		41851B912F7EF9B9336E9AD9B2788F4C /* ClientToken.swift in Sources */ = {isa = PBXBuildFile; fileRef = B74D62A1F3B1C351EA6E717E98871CEA /* ClientToken.swift */; };
+		45BA380F5D7A6AD251269B242318BAFF /* DirectDebitMandate.swift in Sources */ = {isa = PBXBuildFile; fileRef = 94FB0858F878E223DC0A8E618A237550 /* DirectDebitMandate.swift */; };
+		469C7601B82A89720143D19A40A0FF4E /* UXMode.swift in Sources */ = {isa = PBXBuildFile; fileRef = 0027007B91C8500C81B79B402BB25C7B /* UXMode.swift */; };
+		477200F42040643FCDE81CA28C40C137 /* PrimerDelegate.swift in Sources */ = {isa = PBXBuildFile; fileRef = 3B4E6C2E8F827A8112C56133A715D0C1 /* PrimerDelegate.swift */; };
+		47E10591E396EAF39D3AB10E5CE09D77 /* PrimerSDK-dummy.m in Sources */ = {isa = PBXBuildFile; fileRef = ADADA4F7BA6F76106BD4B70024ADD817 /* PrimerSDK-dummy.m */; };
+		498AEA4AC5760A60CB8F4812ABF6F2EA /* Parser.swift in Sources */ = {isa = PBXBuildFile; fileRef = A4950AAE5AFDB6F9038F9268040A999A /* Parser.swift */; };
+		4AEAA01E1DE77D37513F65AAE38F173C /* VaultService.swift in Sources */ = {isa = PBXBuildFile; fileRef = 4B3FB9FAA4201C2F4609E484FFBB3B12 /* VaultService.swift */; };
+		4CF495EBBDB761C1E40CAA5C1130C47C /* RootViewController+Router.swift in Sources */ = {isa = PBXBuildFile; fileRef = 07BAA0DE0CD6E44BD0EEE803CD80F63B /* RootViewController+Router.swift */; };
+		4E11FE5158165F911535A1671D8BFF45 /* DirectDebitService.swift in Sources */ = {isa = PBXBuildFile; fileRef = E4D0F0D452759C447F4BE1A90F5FC9CB /* DirectDebitService.swift */; };
+		4E12FF457258C4BCA87436C2BD58DC11 /* ApplePayViewController+PassKit.swift in Sources */ = {isa = PBXBuildFile; fileRef = D8C61CD177496CBD5FEBE28A983DE8DA /* ApplePayViewController+PassKit.swift */; };
+		58F8B901B678A35C8BE636CBAF2A60B0 /* StringExtension.swift in Sources */ = {isa = PBXBuildFile; fileRef = ED69E7EC33B94191B8DE8CE5615F5BA3 /* StringExtension.swift */; };
+		5BCCE6C0FA18BFE78C63EC136390FD51 /* URLSessionStack.swift in Sources */ = {isa = PBXBuildFile; fileRef = 58AC897E03CE233BD738AF1F7BA9D58D /* URLSessionStack.swift */; };
+		5C7C054C1FC9F06AB2C76994A1400B12 /* CardFormViewController.swift in Sources */ = {isa = PBXBuildFile; fileRef = 34971B686041E0D013114386F65A4113 /* CardFormViewController.swift */; };
+		5D2B76D669D33C8703FE835DDC77EC2B /* PaymentMethodTokenizationRequest.swift in Sources */ = {isa = PBXBuildFile; fileRef = BF250BE036997B0160129EB218639027 /* PaymentMethodTokenizationRequest.swift */; };
+		5F64CA722F79B10A19AE0C7F6F28BFAA /* NetworkService.swift in Sources */ = {isa = PBXBuildFile; fileRef = 6C9838E8EFA842CDF6E6A7CE1F67CFD7 /* NetworkService.swift */; };
+		63C15F58103FCE81C7B984068BFBF593 /* CardFormViewController+CardScannerViewControllerDelegate.swift in Sources */ = {isa = PBXBuildFile; fileRef = 810BE9658E3BBD46841C35A024D93C89 /* CardFormViewController+CardScannerViewControllerDelegate.swift */; };
+		64D89D649600D07F10CB502B42968C30 /* CardFormViewModel.swift in Sources */ = {isa = PBXBuildFile; fileRef = 2885B4386A759FDF7479A86425443524 /* CardFormViewModel.swift */; };
+		6560E70AB519DBBA5E11E0C8A9F6E637 /* VaultPaymentMethodViewModel.swift in Sources */ = {isa = PBXBuildFile; fileRef = 96E26B9A4325E579985E6F58E30C3EE7 /* VaultPaymentMethodViewModel.swift */; };
+		6923028153637913E47A41BA321C3F3E /* UIButtonExtension.swift in Sources */ = {isa = PBXBuildFile; fileRef = 0FE6DF6DC5502D19C9B3B746FE1194A2 /* UIButtonExtension.swift */; };
+		6C023E924C6426DAFA2BF3A8C7114FA2 /* FormTextFieldType.swift in Sources */ = {isa = PBXBuildFile; fileRef = 411F142DE021D75EE960D5F44BD4AE6C /* FormTextFieldType.swift */; };
+		6D19F90AE0FAD8D02B709C00C38AB832 /* Logger.swift in Sources */ = {isa = PBXBuildFile; fileRef = BE71751AEA27AFCE5A9267344288F946 /* Logger.swift */; };
+		6DA2608766F07143314B7E83054331D7 /* TokenizationService.swift in Sources */ = {isa = PBXBuildFile; fileRef = 67EFBAADAA2818586A7D16C41B20C6EB /* TokenizationService.swift */; };
 		6DCF943EE41FCA36BF5E5BE8E4F16011 /* Pods-PrimerSDK_Tests-dummy.m in Sources */ = {isa = PBXBuildFile; fileRef = D66C3890C3566F38C935A2FFD9A237B0 /* Pods-PrimerSDK_Tests-dummy.m */; };
-		6F1A8B803149C7EC43E6ECD1D6A560AA /* NetworkService.swift in Sources */ = {isa = PBXBuildFile; fileRef = 4B76A79E1E37C5127CAEDF1E4762B642 /* NetworkService.swift */; };
-		6FAB43BEF0013BE41C9224E10FF436CD /* String+Localization.swift in Sources */ = {isa = PBXBuildFile; fileRef = 2540713D6BF68061D8C8FCC32C9D0B3A /* String+Localization.swift */; };
-		716622F7BD8E110FA4BE61EC97AF83A8 /* PayPal.swift in Sources */ = {isa = PBXBuildFile; fileRef = 9252FB1D6E59E9192C1FC6474C154BBF /* PayPal.swift */; };
-		778407A6AC3E6A7AFB5296DC905F2C09 /* JSONParser.swift in Sources */ = {isa = PBXBuildFile; fileRef = DAB5E4BB7830E60809C22A024521D2A0 /* JSONParser.swift */; };
-		7BEB60F9350F30543CADCF86CF97CAC1 /* ApplePayViewController+PassKit.swift in Sources */ = {isa = PBXBuildFile; fileRef = C4C87627767335F0883AC18AE68B1C49 /* ApplePayViewController+PassKit.swift */; };
-		7F4464738139A9375BBB18A07AC5DB0D /* VaultPaymentMethodViewController+ReloadDelegate.swift in Sources */ = {isa = PBXBuildFile; fileRef = 5D468D0F9E418D406C45BAC75095F111 /* VaultPaymentMethodViewController+ReloadDelegate.swift */; };
-		80C6722075CA939E384E5539CE460C3F /* PrimerSessionFlow.swift in Sources */ = {isa = PBXBuildFile; fileRef = 365BEA00459B5C45EB7E2C074EFF3A59 /* PrimerSessionFlow.swift */; };
-		847AEFF24040AC4F45FD6F294ECA2DAD /* VaultCheckoutViewController.swift in Sources */ = {isa = PBXBuildFile; fileRef = DCC15B2EF6D20CE54824BE48267AE4BE /* VaultCheckoutViewController.swift */; };
-		89013A0EC9C47491565E5ECE8790A2CA /* TransitioningDelegate.swift in Sources */ = {isa = PBXBuildFile; fileRef = 7EF25596362BA36C1742238271F97158 /* TransitioningDelegate.swift */; };
+		7C240F7D78121396B4843B4B8DA399AD /* Error.swift in Sources */ = {isa = PBXBuildFile; fileRef = 2EA5B0E11EC0D12123C54B82931646F5 /* Error.swift */; };
+		7F747D15B50DABAEB778D81879BF73AF /* PrimerContent.swift in Sources */ = {isa = PBXBuildFile; fileRef = FB68BE64471E29C23D306BC042F1A5D6 /* PrimerContent.swift */; };
+		804D77BD707D4124FC1A2E2ABFC6B8D0 /* UIViewExtensions.swift in Sources */ = {isa = PBXBuildFile; fileRef = 9CC827A90A26E6B25F1FC0EC4278D6ED /* UIViewExtensions.swift */; };
+		82C87FB9EE09951161BBE7492137C93D /* PaymentMethodComponent.swift in Sources */ = {isa = PBXBuildFile; fileRef = 4BDE830C78AC18E3993676C8C9A998B2 /* PaymentMethodComponent.swift */; };
+		885361FE494E88E194B62DB32562DE07 /* VaultCheckoutView.swift in Sources */ = {isa = PBXBuildFile; fileRef = A1A0CF2D9FB71F36A520B151B0F3120F /* VaultCheckoutView.swift */; };
+		8A513C3A79A3D42B55CF71A679A97AA5 /* Mask.swift in Sources */ = {isa = PBXBuildFile; fileRef = 18E83BAFA7D8CC1F7F586D0A64FDA44B /* Mask.swift */; };
 		8A5F8D1E6347A756B6F51FCF58DB99A9 /* Foundation.framework in Frameworks */ = {isa = PBXBuildFile; fileRef = 73010CC983E3809BECEE5348DA1BB8C6 /* Foundation.framework */; };
-		8DAF121A520E12B67810418A75A27EB5 /* CardScannerViewController+SimpleScanDelegate.swift in Sources */ = {isa = PBXBuildFile; fileRef = E79184B359AC4F3183D38E3A00A0F647 /* CardScannerViewController+SimpleScanDelegate.swift */; };
-		912AB4A1231ECFFEC75B5A62B1D4FBF2 /* Currency.swift in Sources */ = {isa = PBXBuildFile; fileRef = BAAED145674C622A06720259D7DB41BA /* Currency.swift */; };
-		92746FD45662E6C394EEA18DEC9EC1BB /* UITableViewCellExtensions.swift in Sources */ = {isa = PBXBuildFile; fileRef = 24181EEB4DE660F307D03BB898C78790 /* UITableViewCellExtensions.swift */; };
-		92BAD1516D09E58F96E86AAE9EE94B2D /* FormViewController.swift in Sources */ = {isa = PBXBuildFile; fileRef = D16177E958975DF163170E7DB428B6F1 /* FormViewController.swift */; };
-		9309F7CFF79D55A1D0BB2792EEE63BFF /* VaultCheckoutView.swift in Sources */ = {isa = PBXBuildFile; fileRef = 352D1093129FCBF70E97CE1E94815634 /* VaultCheckoutView.swift */; };
-		9321F29FC56AA2DAA3A642FF91505E64 /* VaultPaymentMethodView.swift in Sources */ = {isa = PBXBuildFile; fileRef = 555740DF18BCA48E784D1729ADA02CD7 /* VaultPaymentMethodView.swift */; };
-		941D1FED664B65B3F3E001E145D2D97E /* Optional+Extensions.swift in Sources */ = {isa = PBXBuildFile; fileRef = F7BE2D432A732C15CFDF8B241E27A410 /* Optional+Extensions.swift */; };
-		94AAA18AE64B3409563141D79363DD7F /* Localizable.strings in Sources */ = {isa = PBXBuildFile; fileRef = A1E6ACB69B534F6E0F92C0D13B1B1BD3 /* Localizable.strings */; };
+		8AA94E0CCC1D7D62A4E292AA2EAC1C98 /* VaultCheckoutViewModel.swift in Sources */ = {isa = PBXBuildFile; fileRef = E9E668DF30EAC3FD85DC76C5B801825A /* VaultCheckoutViewModel.swift */; };
+		8C1406062480C4369D9194D1B377C347 /* CardScannerViewController+SimpleScanDelegate.swift in Sources */ = {isa = PBXBuildFile; fileRef = 7631BA9BD11758A3DE95BE309943FBC3 /* CardScannerViewController+SimpleScanDelegate.swift */; };
+		8D0625D54FBC223D387C16EF09B5511A /* OAuthViewController.swift in Sources */ = {isa = PBXBuildFile; fileRef = 4BD9359801074BF17D22955F9A47A06D /* OAuthViewController.swift */; };
+		8E7A45E075062E69A06DC0415ED9A572 /* ImageName.swift in Sources */ = {isa = PBXBuildFile; fileRef = E0B9E7AF29DA8FB165AB786E398583BD /* ImageName.swift */; };
+		8FE596CCF7C84DB5D4DF31289AA589F5 /* Primer.swift in Sources */ = {isa = PBXBuildFile; fileRef = 938C0FD5B3C4FF58AC51624CAFCD6E81 /* Primer.swift */; };
+		94480953EB39C1E9EC5C078EAD91C0C8 /* FormViewModel.swift in Sources */ = {isa = PBXBuildFile; fileRef = A9DFABF5673124D4DF0A85E5E8F6EEA9 /* FormViewModel.swift */; };
 		94ED4F67764D8DEFCC644E6107FA385F /* Pods-PrimerSDK_Tests-umbrella.h in Headers */ = {isa = PBXBuildFile; fileRef = EE9674DAD0C961C92687877090E1E047 /* Pods-PrimerSDK_Tests-umbrella.h */; settings = {ATTRIBUTES = (Public, ); }; };
-		95C8DAC16162EA4D1782ACB8CB440C90 /* PrimerSDK-dummy.m in Sources */ = {isa = PBXBuildFile; fileRef = DF84E6A07CD8CF79199939E7454BB615 /* PrimerSDK-dummy.m */; };
+		959AD68C9DD83FACF413F3ECA2D2081B /* SingleCardIconComponent.swift in Sources */ = {isa = PBXBuildFile; fileRef = C1C0B359981BACD664E67C50736E40CD /* SingleCardIconComponent.swift */; };
 		98C2BC28355140BA21355CE876774A31 /* Foundation.framework in Frameworks */ = {isa = PBXBuildFile; fileRef = 73010CC983E3809BECEE5348DA1BB8C6 /* Foundation.framework */; };
-		995659215CAD9C1F069778B7E05D47E0 /* PrimerSDK-umbrella.h in Headers */ = {isa = PBXBuildFile; fileRef = C9D6EF83807CF3A1F5C9CE698CA88650 /* PrimerSDK-umbrella.h */; settings = {ATTRIBUTES = (Public, ); }; };
-		A4A1AE5442B11F0EE787F1D3AC6C24E7 /* Primer.swift in Sources */ = {isa = PBXBuildFile; fileRef = E214B403D06E835E9E6ED60A38AB01BB /* Primer.swift */; };
-		A5FD0F95B6C7F48D8B919FF0B0E4039A /* Endpoint.swift in Sources */ = {isa = PBXBuildFile; fileRef = 812634B7DFD24E38665FAB2D7F3DE47B /* Endpoint.swift */; };
-		A8AF02267FB518CBEAEC004CC32CBD9D /* CardFormViewModel.swift in Sources */ = {isa = PBXBuildFile; fileRef = 2D3066DEC0F3A69A66B1FD1F83BFC08B /* CardFormViewModel.swift */; };
-		AA28B089F3BEC1CB3ADF280814E28193 /* Route.swift in Sources */ = {isa = PBXBuildFile; fileRef = 451ABFF1060AC5A93D80FC4C73577CE0 /* Route.swift */; };
+		995659215CAD9C1F069778B7E05D47E0 /* PrimerSDK-umbrella.h in Headers */ = {isa = PBXBuildFile; fileRef = 788283A46125BA744F7CB80E0124821F /* PrimerSDK-umbrella.h */; settings = {ATTRIBUTES = (Public, ); }; };
+		9DA6AD61DA8DE39F8F2B35849FD0D652 /* ExternalViewModel.swift in Sources */ = {isa = PBXBuildFile; fileRef = 1F2444922620DA980CE7D810A2D1B7A0 /* ExternalViewModel.swift */; };
+		A0966BCE5CC108E383FE58079B3686C5 /* ConfirmMandateViewModel.swift in Sources */ = {isa = PBXBuildFile; fileRef = 718B040670862D514F97615FF5D9FA1C /* ConfirmMandateViewModel.swift */; };
+		A25BDA2E3F8CF8472E6F3672F7752742 /* Route.swift in Sources */ = {isa = PBXBuildFile; fileRef = D6128B22CA014A845D05EA621378EA34 /* Route.swift */; };
+		A2A6EFAF1C019D17B5AE713A1DC19176 /* AppState.swift in Sources */ = {isa = PBXBuildFile; fileRef = CEC7F7BCF91AEF33EB72B442C4319ABE /* AppState.swift */; };
+		A54A6D8322BAC98669A74CEF8F8A49ED /* PrimerSessionFlow.swift in Sources */ = {isa = PBXBuildFile; fileRef = 314F8F183173AEEB0A8BBF7E9870D865 /* PrimerSessionFlow.swift */; };
+		A66D23512B821314A1EAE6FDEE53372A /* PaymentMethodToken.swift in Sources */ = {isa = PBXBuildFile; fileRef = 3792340ABC4C6367DDE1E2CDD689AF03 /* PaymentMethodToken.swift */; };
+		A745A88AC17B4E8F90ACB65F64069900 /* RootViewController.swift in Sources */ = {isa = PBXBuildFile; fileRef = 5711125803F4B3E7121376DE53544055 /* RootViewController.swift */; };
+		A8F63301B2575979DDDBAB8722519647 /* PaymentMethodConfigService.swift in Sources */ = {isa = PBXBuildFile; fileRef = 8B0BC3486E97724AF240182B9FD59164 /* PaymentMethodConfigService.swift */; };
+		AA0550169E644200714759918EE14521 /* ClientTokenService.swift in Sources */ = {isa = PBXBuildFile; fileRef = F4F65EEE1B820C297103C0E04864F58B /* ClientTokenService.swift */; };
+		AD318D80A6BF4FBA51FD4523EBD161CC /* DirectCheckoutViewModel.swift in Sources */ = {isa = PBXBuildFile; fileRef = A566636F198A0D2CA585E3D5331936D1 /* DirectCheckoutViewModel.swift */; };
 		B03452F52BE76748FEA630EFCDD1BB40 /* PrimerSDK.bundle in Resources */ = {isa = PBXBuildFile; fileRef = B1B089FED120D3E3C2DE41CA7F52C9FC /* PrimerSDK.bundle */; };
-		B8ECA80566A84BD5FD5396E069280983 /* PrimerAPIClient.swift in Sources */ = {isa = PBXBuildFile; fileRef = DE6F2A8F9F4147E2026FAD36EE4991A2 /* PrimerAPIClient.swift */; };
-		BCC04B266D06707C702513F61EB54359 /* SingleCardIconComponent.swift in Sources */ = {isa = PBXBuildFile; fileRef = 6335ACE58B7CD5C08D192E62E78F213F /* SingleCardIconComponent.swift */; };
-		BFCA667D6B259947C1D5D9CC11462B00 /* FormTextFieldType.swift in Sources */ = {isa = PBXBuildFile; fileRef = EDF2D6E98E27957E5AD5D9FF85ED5C10 /* FormTextFieldType.swift */; };
-		C043CFE3EF6721BA8F4435EF592A6EAA /* ClientToken.swift in Sources */ = {isa = PBXBuildFile; fileRef = BDBD52CF7D39403506E3C7BF4D09BBE0 /* ClientToken.swift */; };
-		C1F7632F63AA5790B277D74424EB2B2A /* UIViewControllerExtensions.swift in Sources */ = {isa = PBXBuildFile; fileRef = DCF623CC014B43724E2C234C4B123C65 /* UIViewControllerExtensions.swift */; };
-		C4574B4A8E4880E76903B0D26AD504D6 /* VaultPaymentMethodViewModel.swift in Sources */ = {isa = PBXBuildFile; fileRef = C2FFA5CE00555AE6B92E42A19461B7D8 /* VaultPaymentMethodViewModel.swift */; };
-		C70615F55698678EE57912E1DB774D96 /* OAuthViewController.swift in Sources */ = {isa = PBXBuildFile; fileRef = 61DD48D12BC5E28CB82CE58B67C346F1 /* OAuthViewController.swift */; };
-		C8442BDD069A69FEC6B649F3451C74CF /* Logger.swift in Sources */ = {isa = PBXBuildFile; fileRef = D63ADC017319F691339A1243437F5E54 /* Logger.swift */; };
-		C890126E6D2DDF4E5C7D0FBA3C5758D7 /* Validation.swift in Sources */ = {isa = PBXBuildFile; fileRef = 0D34D1F6EDC8908CA2C71CBDCE0E31D2 /* Validation.swift */; };
-		D179B31CA92ABFEFA23C89EE97DB0F2F /* UXMode.swift in Sources */ = {isa = PBXBuildFile; fileRef = 2350C0AC3FA29691AA3030660310C4DC /* UXMode.swift */; };
-		D4E34A8E608BB8E865DE6708F217FDDB /* StringExtension.swift in Sources */ = {isa = PBXBuildFile; fileRef = 2C57B99EBCBACF0F47BCAE30E5F77BB6 /* StringExtension.swift */; };
-		D64AEFAE45993E45129C6F37A9822886 /* RootViewController.swift in Sources */ = {isa = PBXBuildFile; fileRef = 44B81E0577FE6734C3546259A75E81D9 /* RootViewController.swift */; };
-		D88C08CB519D1484366106FEA76D38BB /* PaymentMethodTokenizationRequest.swift in Sources */ = {isa = PBXBuildFile; fileRef = 5B24448124DA253E0E116B3CB2BF9233 /* PaymentMethodTokenizationRequest.swift */; };
-		D97A5F7353AF2AAFC92479F489F26C6B /* DateExtension.swift in Sources */ = {isa = PBXBuildFile; fileRef = 1E646282DAAF8499270F90F85C23DF88 /* DateExtension.swift */; };
-		DACCD16E8C384D3622805D5472755EF7 /* UITextFieldExtensions.swift in Sources */ = {isa = PBXBuildFile; fileRef = DE647A0588C1EAF7385DE54EAD658EE8 /* UITextFieldExtensions.swift */; };
-		DE42EEE06B51738B77DB5132083CEDD2 /* UIViewExtensions.swift in Sources */ = {isa = PBXBuildFile; fileRef = B5DCA3C5D418C4EC29345CD9B68CDDE5 /* UIViewExtensions.swift */; };
-		DF19BE010760339AA9A58FBAD52CBC73 /* String+Extensions.swift in Sources */ = {isa = PBXBuildFile; fileRef = 42169898DFD1644E5B02F669135ADAB2 /* String+Extensions.swift */; };
-		E373EF66E58DC9621E0213342D42DA6F /* PresentationController.swift in Sources */ = {isa = PBXBuildFile; fileRef = 7EC854A62B1E648F04BCE25D57A5730B /* PresentationController.swift */; };
-		E3DB2BE658C9EB0AB1A1FDC5722482F7 /* DirectDebitMandate.swift in Sources */ = {isa = PBXBuildFile; fileRef = 5BE9221350D0A1A63BD2E3883B58BD09 /* DirectDebitMandate.swift */; };
-		EB9179B6D0E52C668244A01C80102948 /* DirectDebitService.swift in Sources */ = {isa = PBXBuildFile; fileRef = 761FC54250115B86B9C683175ACF529E /* DirectDebitService.swift */; };
-		EE0CEAD1D62E186CD304CF6454A944E8 /* PrimerTheme.swift in Sources */ = {isa = PBXBuildFile; fileRef = 9A416D019AE9D8CAB36968A3B42DC05E /* PrimerTheme.swift */; };
-		EE124D7B77B5BFAD7561DAD08A1F80E4 /* Localizable.strings in Sources */ = {isa = PBXBuildFile; fileRef = 7C5F08D4B8CE0FAA2CC0801B42A5E7CA /* Localizable.strings */; };
-		F02F097BE6E3864707D17BFE11C40B0F /* PrimerSettings.swift in Sources */ = {isa = PBXBuildFile; fileRef = 432C0D815A506E8EFE7FEDA4B05D7CC7 /* PrimerSettings.swift */; };
-		F1AE0292BECC18378113FB5B519429BB /* DependencyInjection.swift in Sources */ = {isa = PBXBuildFile; fileRef = 719DB0D7C2F1FB907BF3941E45AC4792 /* DependencyInjection.swift */; };
-		F4CD5C71509B55F5E312E9438364B22A /* ExternalViewModel.swift in Sources */ = {isa = PBXBuildFile; fileRef = 7C055AC97CE753C33EFFC39F77A0AC8B /* ExternalViewModel.swift */; };
-		F7BA19139641528804890CB2FE283B8E /* MultiCardIconComponent.swift in Sources */ = {isa = PBXBuildFile; fileRef = 2499748384CCB1DC39DE4AC9341A4AA5 /* MultiCardIconComponent.swift */; };
+		B33228453A2677292129223B2559BAE6 /* Localizable.strings in Sources */ = {isa = PBXBuildFile; fileRef = 359CD107450F90CBF5292DD74558606D /* Localizable.strings */; };
+		B5539C79D929FAD2F407911268A8FB31 /* VaultPaymentMethodViewController+ReloadDelegate.swift in Sources */ = {isa = PBXBuildFile; fileRef = 02C9619C7A746856FDA539462A4DD1AB /* VaultPaymentMethodViewController+ReloadDelegate.swift */; };
+		B886F58ECC5B25DE8605A0CCB041939D /* SuccessMessage.swift in Sources */ = {isa = PBXBuildFile; fileRef = 1F7CB93959D52BCA13E5F454031CD371 /* SuccessMessage.swift */; };
+		BA261D50685E10DA5D994FB1BF0F6CA9 /* DependencyInjection.swift in Sources */ = {isa = PBXBuildFile; fileRef = 00B45DA31F12BC7A75C19F9650EBACCD /* DependencyInjection.swift */; };
+		BAA81EC1B7967B1E7EE938BB81D7CDD5 /* CardButton.swift in Sources */ = {isa = PBXBuildFile; fileRef = F30E8A69185F9A29C1F70D3F4D5A7E3C /* CardButton.swift */; };
+		BE2DF70D789F16E5F6605ADCC2E1D7B7 /* PayPal.swift in Sources */ = {isa = PBXBuildFile; fileRef = 2293009A08312ADFB75EABDE89592446 /* PayPal.swift */; };
+		C3BC7DC327052A3D1C05694DF97AF8D2 /* FormViewController.swift in Sources */ = {isa = PBXBuildFile; fileRef = 4D73C24F69FAFAA21840A6AD3E5FD2E9 /* FormViewController.swift */; };
+		C605C5C0FB30354F1C18546CB526DE92 /* CountryCode.swift in Sources */ = {isa = PBXBuildFile; fileRef = A3DA590D73756040B4BCB86EB57A4533 /* CountryCode.swift */; };
+		CA6DEB6DF24428C68C3BB52A4242F69D /* FormView.swift in Sources */ = {isa = PBXBuildFile; fileRef = F7891196BE58B819ECC1AD886477F455 /* FormView.swift */; };
+		CCF8B92865E9262849E40BA128EB55D5 /* Currency.swift in Sources */ = {isa = PBXBuildFile; fileRef = 5DDFA87A10CEE2DE0AA457271E7529C7 /* Currency.swift */; };
+		D5605A886FD8128D4A5E5B16F2D073BD /* CardScannerViewModel.swift in Sources */ = {isa = PBXBuildFile; fileRef = E7D711796B51B48C94B3F6DEBE8AA509 /* CardScannerViewModel.swift */; };
+		D867D0F8391E709361322482682F7B90 /* AlertController.swift in Sources */ = {isa = PBXBuildFile; fileRef = EF10B98882DF691FEFCF24AB95680A95 /* AlertController.swift */; };
+		D983D1EE8C9398124C0B482DBB01F434 /* ConfirmMandateViewController.swift in Sources */ = {isa = PBXBuildFile; fileRef = EB82C12B384FEF18A557758ED53EFA0E /* ConfirmMandateViewController.swift */; };
+		DBEDAF0818D3283A5AF723B5A1D4FF62 /* PaymentMethod.swift in Sources */ = {isa = PBXBuildFile; fileRef = 95A1761289B03C75B11FFB787DAD0DBD /* PaymentMethod.swift */; };
+		DC1D76ABD1C4949797594B8CC05B3081 /* ScannerView.swift in Sources */ = {isa = PBXBuildFile; fileRef = 78BC559E80C070091D26C2DD6831AB8C /* ScannerView.swift */; };
+		E15E526F4D1A3520D749FB9AD6DDE847 /* Localizable.strings in Sources */ = {isa = PBXBuildFile; fileRef = FC85FBC8E4C0B5A45D794E04F03EE4E5 /* Localizable.strings */; };
+		E22B017B05686C5610DF550B3EA9D351 /* VaultCheckoutViewController+ReloadDelegate.swift in Sources */ = {isa = PBXBuildFile; fileRef = C55B823D32B968DF34C2ED1A84498269 /* VaultCheckoutViewController+ReloadDelegate.swift */; };
+		E83B97C41063486F6CCC727B3C6E2A01 /* VaultCheckoutViewController.swift in Sources */ = {isa = PBXBuildFile; fileRef = E07C466B8297D6ACCEC3C5A4B545894D /* VaultCheckoutViewController.swift */; };
+		EB4A3E13FFCF57ECC5EC445CB92F05B1 /* ApplePayViewModel.swift in Sources */ = {isa = PBXBuildFile; fileRef = D0511DB0F3A2E77792AE772F5B4ECA2C /* ApplePayViewModel.swift */; };
+		F041BB3799EC97C40470142DEF71F75F /* Optional+Extensions.swift in Sources */ = {isa = PBXBuildFile; fileRef = 2240B191F0D6AD0FC30ADF9EF43DAEF8 /* Optional+Extensions.swift */; };
+		F101138B4548E97CBB4A212151251B1D /* ApplePay.swift in Sources */ = {isa = PBXBuildFile; fileRef = 2B487D300B80D0145FCD682C4622EC3A /* ApplePay.swift */; };
+		F34975F9C100E3D86A3DDBDD886D341A /* Icons.xcassets in Resources */ = {isa = PBXBuildFile; fileRef = 3B83B827611E983724927B4C9CEBA0A6 /* Icons.xcassets */; };
+		F4424FAE5DFB45E5506B9762BCD3E44B /* PrimerSettings.swift in Sources */ = {isa = PBXBuildFile; fileRef = 1FBCBF0BED74D27A2EFD82DED549F63A /* PrimerSettings.swift */; };
+		F6BEEAB76331518339EA4D0EC315A53D /* PrimerAPIClient.swift in Sources */ = {isa = PBXBuildFile; fileRef = F582D01C8FB78F29671D36AB306108DD /* PrimerAPIClient.swift */; };
+		F8BB934081698B55004D4B38C96C3C71 /* VaultPaymentMethodViewController+TableView.swift in Sources */ = {isa = PBXBuildFile; fileRef = 6C1965D7FAE0C466A6B7B17C5781EA05 /* VaultPaymentMethodViewController+TableView.swift */; };
+		FABEC95DC4CD2D3A92E6C8ABE212F9ED /* CardFormView.swift in Sources */ = {isa = PBXBuildFile; fileRef = 8B2EFABCD377414AB44A3D5A0B02A8C5 /* CardFormView.swift */; };
+		FB1BE7384C078865B43822CCD1FB7B71 /* FormType.swift in Sources */ = {isa = PBXBuildFile; fileRef = EEB7FFABDB327A2ED9E5D6AD3468B122 /* FormType.swift */; };
+		FC88BCB3737D85E3F10544C6378F5172 /* ErrorHandler.swift in Sources */ = {isa = PBXBuildFile; fileRef = 28F4F6538C6EFCF7B55D975148BE32B1 /* ErrorHandler.swift */; };
+		FD043C330459137DB182FD66EDDDFF5A /* VaultPaymentMethodView.swift in Sources */ = {isa = PBXBuildFile; fileRef = AEC04FEFB19629B951E844518E9D2E29 /* VaultPaymentMethodView.swift */; };
+		FE8CBE37FD4F4BF8D44088AEE4D3577C /* VaultPaymentMethodViewController.swift in Sources */ = {isa = PBXBuildFile; fileRef = EB9A75F7C9E4034C403570EC182ACCD4 /* VaultPaymentMethodViewController.swift */; };
 /* End PBXBuildFile section */
 
 /* Begin PBXContainerItemProxy section */
-		1634B48F2C9A0A7CB2E9C33969A534CE /* PBXContainerItemProxy */ = {
+		8215E3497A9F9ED4108584FACAB8A952 /* PBXContainerItemProxy */ = {
+			isa = PBXContainerItemProxy;
+			containerPortal = BFDFE7DC352907FC980B868725387E98 /* Project object */;
+			proxyType = 1;
+			remoteGlobalIDString = 5DF402BF8CDA6E8105D5104E2A8B0062;
+			remoteInfo = "PrimerSDK-PrimerSDK";
+		};
+		EB57664CEEF208CDE890EC1EFB1CCD42 /* PBXContainerItemProxy */ = {
 			isa = PBXContainerItemProxy;
 			containerPortal = BFDFE7DC352907FC980B868725387E98 /* Project object */;
 			proxyType = 1;
 			remoteGlobalIDString = 6C144A762E9B598392AFFEC8F873746A;
 			remoteInfo = "Pods-PrimerSDK_Example";
 		};
-		500DEEB84F60BFAFB9B0253F73088BFE /* PBXContainerItemProxy */ = {
-			isa = PBXContainerItemProxy;
-			containerPortal = BFDFE7DC352907FC980B868725387E98 /* Project object */;
-			proxyType = 1;
-			remoteGlobalIDString = 5DF402BF8CDA6E8105D5104E2A8B0062;
-			remoteInfo = "PrimerSDK-PrimerSDK";
-		};
-		C53E9F9051B5FE8197E42AC96679AE49 /* PBXContainerItemProxy */ = {
+		EEFE2ED8C2B35FB8FBA5A1B404E42CC6 /* PBXContainerItemProxy */ = {
 			isa = PBXContainerItemProxy;
 			containerPortal = BFDFE7DC352907FC980B868725387E98 /* Project object */;
 			proxyType = 1;
@@ -146,153 +143,142 @@
 /* End PBXContainerItemProxy section */
 
 /* Begin PBXFileReference section */
-		02C6FEEC29281128632A96342A45B03C /* CardFormViewController.swift */ = {isa = PBXFileReference; includeInIndex = 1; lastKnownFileType = sourcecode.swift; path = CardFormViewController.swift; sourceTree = "<group>"; };
-		04E89353323EBB6F241E3ECC3538E878 /* CardButton.swift */ = {isa = PBXFileReference; includeInIndex = 1; lastKnownFileType = sourcecode.swift; path = CardButton.swift; sourceTree = "<group>"; };
-		06493202D28B2BBF288D0A0EFEB578E5 /* CardFormView.swift */ = {isa = PBXFileReference; includeInIndex = 1; lastKnownFileType = sourcecode.swift; path = CardFormView.swift; sourceTree = "<group>"; };
-		0768349103D6F57CAD6122D7812F0770 /* VaultService.swift */ = {isa = PBXFileReference; includeInIndex = 1; lastKnownFileType = sourcecode.swift; path = VaultService.swift; sourceTree = "<group>"; };
-		0C85C006C0CFC12B346503CB5D186245 /* FormViewModel.swift */ = {isa = PBXFileReference; includeInIndex = 1; lastKnownFileType = sourcecode.swift; path = FormViewModel.swift; sourceTree = "<group>"; };
-		0D34D1F6EDC8908CA2C71CBDCE0E31D2 /* Validation.swift */ = {isa = PBXFileReference; includeInIndex = 1; lastKnownFileType = sourcecode.swift; path = Validation.swift; sourceTree = "<group>"; };
-<<<<<<< HEAD
-		105FAFDEA00556F653679E56004F5188 /* UIButtonExtension.swift */ = {isa = PBXFileReference; includeInIndex = 1; lastKnownFileType = sourcecode.swift; path = UIButtonExtension.swift; sourceTree = "<group>"; };
-		155259A726010B3200E180F3 /* Error.swift */ = {isa = PBXFileReference; lastKnownFileType = sourcecode.swift; path = Error.swift; sourceTree = "<group>"; };
-		155259A826010B3200E180F3 /* ErrorHandler.swift */ = {isa = PBXFileReference; lastKnownFileType = sourcecode.swift; path = ErrorHandler.swift; sourceTree = "<group>"; };
-		15525A182601F05500E180F3 /* AlertController.swift */ = {isa = PBXFileReference; lastKnownFileType = sourcecode.swift; path = AlertController.swift; sourceTree = "<group>"; };
-=======
-		15525A3026022C5200E180F3 /* PrimerDelegate.swift */ = {isa = PBXFileReference; fileEncoding = 4; lastKnownFileType = sourcecode.swift; name = PrimerDelegate.swift; path = ../Core/Delegates/PrimerDelegate.swift; sourceTree = "<group>"; };
-		15525ABB2603448400E180F3 /* UIButtonExtension.swift */ = {isa = PBXFileReference; lastKnownFileType = sourcecode.swift; path = UIButtonExtension.swift; sourceTree = "<group>"; };
->>>>>>> 90bc706a
-		19B3B6840DCBFC688F7293043B2A93B1 /* AppState.swift */ = {isa = PBXFileReference; includeInIndex = 1; lastKnownFileType = sourcecode.swift; path = AppState.swift; sourceTree = "<group>"; };
-		1B4A7277390D022C0A1659F78E7F2FD8 /* PrimerSDK.debug.xcconfig */ = {isa = PBXFileReference; includeInIndex = 1; lastKnownFileType = text.xcconfig; path = PrimerSDK.debug.xcconfig; sourceTree = "<group>"; };
-		1DF93C73A4D016FD80163AA9B721436B /* ApplePayViewModel.swift */ = {isa = PBXFileReference; includeInIndex = 1; lastKnownFileType = sourcecode.swift; path = ApplePayViewModel.swift; sourceTree = "<group>"; };
-		1E646282DAAF8499270F90F85C23DF88 /* DateExtension.swift */ = {isa = PBXFileReference; includeInIndex = 1; lastKnownFileType = sourcecode.swift; path = DateExtension.swift; sourceTree = "<group>"; };
-		1EDAEB623D30F0A86DFF00DB265BB4D8 /* Icons.xcassets */ = {isa = PBXFileReference; includeInIndex = 1; lastKnownFileType = folder.assetcatalog; name = Icons.xcassets; path = PrimerSDK/Assets/Icons.xcassets; sourceTree = "<group>"; };
-		2002F8927F12A15A280FF35F453CC095 /* ApplePay.swift */ = {isa = PBXFileReference; includeInIndex = 1; lastKnownFileType = sourcecode.swift; path = ApplePay.swift; sourceTree = "<group>"; };
+		0027007B91C8500C81B79B402BB25C7B /* UXMode.swift */ = {isa = PBXFileReference; includeInIndex = 1; lastKnownFileType = sourcecode.swift; path = UXMode.swift; sourceTree = "<group>"; };
+		00B45DA31F12BC7A75C19F9650EBACCD /* DependencyInjection.swift */ = {isa = PBXFileReference; includeInIndex = 1; lastKnownFileType = sourcecode.swift; path = DependencyInjection.swift; sourceTree = "<group>"; };
+		02C9619C7A746856FDA539462A4DD1AB /* VaultPaymentMethodViewController+ReloadDelegate.swift */ = {isa = PBXFileReference; includeInIndex = 1; lastKnownFileType = sourcecode.swift; path = "VaultPaymentMethodViewController+ReloadDelegate.swift"; sourceTree = "<group>"; };
+		07BAA0DE0CD6E44BD0EEE803CD80F63B /* RootViewController+Router.swift */ = {isa = PBXFileReference; includeInIndex = 1; lastKnownFileType = sourcecode.swift; path = "RootViewController+Router.swift"; sourceTree = "<group>"; };
+		095B2C1A38C2002E3453D63AF5CC8E52 /* Validation.swift */ = {isa = PBXFileReference; includeInIndex = 1; lastKnownFileType = sourcecode.swift; path = Validation.swift; sourceTree = "<group>"; };
+		0A98C9E62BBAAF752650DE282651DEED /* String+Extensions.swift */ = {isa = PBXFileReference; includeInIndex = 1; lastKnownFileType = sourcecode.swift; path = "String+Extensions.swift"; sourceTree = "<group>"; };
+		0FE6DF6DC5502D19C9B3B746FE1194A2 /* UIButtonExtension.swift */ = {isa = PBXFileReference; includeInIndex = 1; lastKnownFileType = sourcecode.swift; path = UIButtonExtension.swift; sourceTree = "<group>"; };
+		11C640AFF079E094AF5D13329541F8B4 /* PrimerSDK.release.xcconfig */ = {isa = PBXFileReference; includeInIndex = 1; lastKnownFileType = text.xcconfig; path = PrimerSDK.release.xcconfig; sourceTree = "<group>"; };
+		17A767624677582ECB6F7AA20CD03501 /* ConfirmMandateView.swift */ = {isa = PBXFileReference; includeInIndex = 1; lastKnownFileType = sourcecode.swift; path = ConfirmMandateView.swift; sourceTree = "<group>"; };
+		18E83BAFA7D8CC1F7F586D0A64FDA44B /* Mask.swift */ = {isa = PBXFileReference; includeInIndex = 1; lastKnownFileType = sourcecode.swift; path = Mask.swift; sourceTree = "<group>"; };
+		1F2444922620DA980CE7D810A2D1B7A0 /* ExternalViewModel.swift */ = {isa = PBXFileReference; includeInIndex = 1; lastKnownFileType = sourcecode.swift; path = ExternalViewModel.swift; sourceTree = "<group>"; };
+		1F7CB93959D52BCA13E5F454031CD371 /* SuccessMessage.swift */ = {isa = PBXFileReference; includeInIndex = 1; lastKnownFileType = sourcecode.swift; path = SuccessMessage.swift; sourceTree = "<group>"; };
+		1FBCBF0BED74D27A2EFD82DED549F63A /* PrimerSettings.swift */ = {isa = PBXFileReference; includeInIndex = 1; lastKnownFileType = sourcecode.swift; path = PrimerSettings.swift; sourceTree = "<group>"; };
 		21F4ACB1142B1B9457658584BF5CD35A /* Pods-PrimerSDK_Example-dummy.m */ = {isa = PBXFileReference; includeInIndex = 1; lastKnownFileType = sourcecode.c.objc; path = "Pods-PrimerSDK_Example-dummy.m"; sourceTree = "<group>"; };
-		2304DBC6FDADA9133E763A56F761C132 /* ClientTokenService.swift */ = {isa = PBXFileReference; includeInIndex = 1; lastKnownFileType = sourcecode.swift; path = ClientTokenService.swift; sourceTree = "<group>"; };
-		2350C0AC3FA29691AA3030660310C4DC /* UXMode.swift */ = {isa = PBXFileReference; includeInIndex = 1; lastKnownFileType = sourcecode.swift; path = UXMode.swift; sourceTree = "<group>"; };
+		2240B191F0D6AD0FC30ADF9EF43DAEF8 /* Optional+Extensions.swift */ = {isa = PBXFileReference; includeInIndex = 1; lastKnownFileType = sourcecode.swift; path = "Optional+Extensions.swift"; sourceTree = "<group>"; };
+		2293009A08312ADFB75EABDE89592446 /* PayPal.swift */ = {isa = PBXFileReference; includeInIndex = 1; lastKnownFileType = sourcecode.swift; path = PayPal.swift; sourceTree = "<group>"; };
+		23CC89FCFBE739711AC03C2BAD7278EB /* PrimerAPI.swift */ = {isa = PBXFileReference; includeInIndex = 1; lastKnownFileType = sourcecode.swift; path = PrimerAPI.swift; sourceTree = "<group>"; };
 		23FD1D157B8C8E7148BE8A7D354A051F /* Pods_PrimerSDK_Tests.framework */ = {isa = PBXFileReference; explicitFileType = wrapper.framework; includeInIndex = 0; path = Pods_PrimerSDK_Tests.framework; sourceTree = BUILT_PRODUCTS_DIR; };
-		24181EEB4DE660F307D03BB898C78790 /* UITableViewCellExtensions.swift */ = {isa = PBXFileReference; includeInIndex = 1; lastKnownFileType = sourcecode.swift; path = UITableViewCellExtensions.swift; sourceTree = "<group>"; };
-		2499748384CCB1DC39DE4AC9341A4AA5 /* MultiCardIconComponent.swift */ = {isa = PBXFileReference; includeInIndex = 1; lastKnownFileType = sourcecode.swift; path = MultiCardIconComponent.swift; sourceTree = "<group>"; };
-		2540713D6BF68061D8C8FCC32C9D0B3A /* String+Localization.swift */ = {isa = PBXFileReference; includeInIndex = 1; lastKnownFileType = sourcecode.swift; path = "String+Localization.swift"; sourceTree = "<group>"; };
+		2885B4386A759FDF7479A86425443524 /* CardFormViewModel.swift */ = {isa = PBXFileReference; includeInIndex = 1; lastKnownFileType = sourcecode.swift; path = CardFormViewModel.swift; sourceTree = "<group>"; };
 		28E47791C9F9D0A9BA05C719761A4F3F /* PrimerSDK.framework */ = {isa = PBXFileReference; explicitFileType = wrapper.framework; includeInIndex = 0; path = PrimerSDK.framework; sourceTree = BUILT_PRODUCTS_DIR; };
-		2C57B99EBCBACF0F47BCAE30E5F77BB6 /* StringExtension.swift */ = {isa = PBXFileReference; includeInIndex = 1; lastKnownFileType = sourcecode.swift; path = StringExtension.swift; sourceTree = "<group>"; };
-		2D220F892EA08000F63CECC17BDFA443 /* ErrorViewController.swift */ = {isa = PBXFileReference; includeInIndex = 1; lastKnownFileType = sourcecode.swift; path = ErrorViewController.swift; sourceTree = "<group>"; };
-		2D3066DEC0F3A69A66B1FD1F83BFC08B /* CardFormViewModel.swift */ = {isa = PBXFileReference; includeInIndex = 1; lastKnownFileType = sourcecode.swift; path = CardFormViewModel.swift; sourceTree = "<group>"; };
-		33BDFC3018EE57EF0C5CEB283F83C442 /* Localizable.strings */ = {isa = PBXFileReference; includeInIndex = 1; lastKnownFileType = text.plist.strings; name = Localizable.strings; path = fr.lproj/Localizable.strings; sourceTree = "<group>"; };
-		352D1093129FCBF70E97CE1E94815634 /* VaultCheckoutView.swift */ = {isa = PBXFileReference; includeInIndex = 1; lastKnownFileType = sourcecode.swift; path = VaultCheckoutView.swift; sourceTree = "<group>"; };
-		365BEA00459B5C45EB7E2C074EFF3A59 /* PrimerSessionFlow.swift */ = {isa = PBXFileReference; includeInIndex = 1; lastKnownFileType = sourcecode.swift; path = PrimerSessionFlow.swift; sourceTree = "<group>"; };
+		28F4F6538C6EFCF7B55D975148BE32B1 /* ErrorHandler.swift */ = {isa = PBXFileReference; includeInIndex = 1; lastKnownFileType = sourcecode.swift; path = ErrorHandler.swift; sourceTree = "<group>"; };
+		2A6350A0E6244B279DA0A5388A0440AF /* KlarnaService.swift */ = {isa = PBXFileReference; includeInIndex = 1; lastKnownFileType = sourcecode.swift; path = KlarnaService.swift; sourceTree = "<group>"; };
+		2B487D300B80D0145FCD682C4622EC3A /* ApplePay.swift */ = {isa = PBXFileReference; includeInIndex = 1; lastKnownFileType = sourcecode.swift; path = ApplePay.swift; sourceTree = "<group>"; };
+		2D34E13C55A453624FDFAD24568FD917 /* PrimerSDK-prefix.pch */ = {isa = PBXFileReference; includeInIndex = 1; lastKnownFileType = sourcecode.c.h; path = "PrimerSDK-prefix.pch"; sourceTree = "<group>"; };
+		2EA5B0E11EC0D12123C54B82931646F5 /* Error.swift */ = {isa = PBXFileReference; includeInIndex = 1; lastKnownFileType = sourcecode.swift; path = Error.swift; sourceTree = "<group>"; };
+		314F8F183173AEEB0A8BBF7E9870D865 /* PrimerSessionFlow.swift */ = {isa = PBXFileReference; includeInIndex = 1; lastKnownFileType = sourcecode.swift; path = PrimerSessionFlow.swift; sourceTree = "<group>"; };
+		34971B686041E0D013114386F65A4113 /* CardFormViewController.swift */ = {isa = PBXFileReference; includeInIndex = 1; lastKnownFileType = sourcecode.swift; path = CardFormViewController.swift; sourceTree = "<group>"; };
+		359CD107450F90CBF5292DD74558606D /* Localizable.strings */ = {isa = PBXFileReference; includeInIndex = 1; lastKnownFileType = text.plist.strings; name = Localizable.strings; path = sv.lproj/Localizable.strings; sourceTree = "<group>"; };
 		3780FF276696624E5AD4A629D4CC4AD8 /* Pods-PrimerSDK_Example-umbrella.h */ = {isa = PBXFileReference; includeInIndex = 1; lastKnownFileType = sourcecode.c.h; path = "Pods-PrimerSDK_Example-umbrella.h"; sourceTree = "<group>"; };
+		3792340ABC4C6367DDE1E2CDD689AF03 /* PaymentMethodToken.swift */ = {isa = PBXFileReference; includeInIndex = 1; lastKnownFileType = sourcecode.swift; path = PaymentMethodToken.swift; sourceTree = "<group>"; };
+		3B4E6C2E8F827A8112C56133A715D0C1 /* PrimerDelegate.swift */ = {isa = PBXFileReference; includeInIndex = 1; lastKnownFileType = sourcecode.swift; path = PrimerDelegate.swift; sourceTree = "<group>"; };
+		3B83B827611E983724927B4C9CEBA0A6 /* Icons.xcassets */ = {isa = PBXFileReference; includeInIndex = 1; lastKnownFileType = folder.assetcatalog; name = Icons.xcassets; path = PrimerSDK/Assets/Icons.xcassets; sourceTree = "<group>"; };
 		3C474C1A0DABE2A3F404B63D4D59F30C /* Pods-PrimerSDK_Example.debug.xcconfig */ = {isa = PBXFileReference; includeInIndex = 1; lastKnownFileType = text.xcconfig; path = "Pods-PrimerSDK_Example.debug.xcconfig"; sourceTree = "<group>"; };
-		3F8D8AEC7B26A258D0B5DEAEBA6A3238 /* Parser.swift */ = {isa = PBXFileReference; includeInIndex = 1; lastKnownFileType = sourcecode.swift; path = Parser.swift; sourceTree = "<group>"; };
-		42169898DFD1644E5B02F669135ADAB2 /* String+Extensions.swift */ = {isa = PBXFileReference; includeInIndex = 1; lastKnownFileType = sourcecode.swift; path = "String+Extensions.swift"; sourceTree = "<group>"; };
-		432C0D815A506E8EFE7FEDA4B05D7CC7 /* PrimerSettings.swift */ = {isa = PBXFileReference; includeInIndex = 1; lastKnownFileType = sourcecode.swift; path = PrimerSettings.swift; sourceTree = "<group>"; };
-		44B81E0577FE6734C3546259A75E81D9 /* RootViewController.swift */ = {isa = PBXFileReference; includeInIndex = 1; lastKnownFileType = sourcecode.swift; path = RootViewController.swift; sourceTree = "<group>"; };
-		451ABFF1060AC5A93D80FC4C73577CE0 /* Route.swift */ = {isa = PBXFileReference; includeInIndex = 1; lastKnownFileType = sourcecode.swift; path = Route.swift; sourceTree = "<group>"; };
+		40B4187AC7E18BCAA1FC080BC56BE6CD /* OAuthViewModel.swift */ = {isa = PBXFileReference; includeInIndex = 1; lastKnownFileType = sourcecode.swift; path = OAuthViewModel.swift; sourceTree = "<group>"; };
+		411F142DE021D75EE960D5F44BD4AE6C /* FormTextFieldType.swift */ = {isa = PBXFileReference; includeInIndex = 1; lastKnownFileType = sourcecode.swift; path = FormTextFieldType.swift; sourceTree = "<group>"; };
 		48627A99264E6679D85F177DBB79DA83 /* Pods-PrimerSDK_Tests-Info.plist */ = {isa = PBXFileReference; includeInIndex = 1; lastKnownFileType = text.plist.xml; path = "Pods-PrimerSDK_Tests-Info.plist"; sourceTree = "<group>"; };
-		4B76A79E1E37C5127CAEDF1E4762B642 /* NetworkService.swift */ = {isa = PBXFileReference; includeInIndex = 1; lastKnownFileType = sourcecode.swift; path = NetworkService.swift; sourceTree = "<group>"; };
+		4B3FB9FAA4201C2F4609E484FFBB3B12 /* VaultService.swift */ = {isa = PBXFileReference; includeInIndex = 1; lastKnownFileType = sourcecode.swift; path = VaultService.swift; sourceTree = "<group>"; };
+		4BD9359801074BF17D22955F9A47A06D /* OAuthViewController.swift */ = {isa = PBXFileReference; includeInIndex = 1; lastKnownFileType = sourcecode.swift; path = OAuthViewController.swift; sourceTree = "<group>"; };
+		4BDE830C78AC18E3993676C8C9A998B2 /* PaymentMethodComponent.swift */ = {isa = PBXFileReference; includeInIndex = 1; lastKnownFileType = sourcecode.swift; path = PaymentMethodComponent.swift; sourceTree = "<group>"; };
 		4D3869E0A461E802A5916AA6523517A4 /* Pods_PrimerSDK_Example.framework */ = {isa = PBXFileReference; explicitFileType = wrapper.framework; includeInIndex = 0; path = Pods_PrimerSDK_Example.framework; sourceTree = BUILT_PRODUCTS_DIR; };
-		555740DF18BCA48E784D1729ADA02CD7 /* VaultPaymentMethodView.swift */ = {isa = PBXFileReference; includeInIndex = 1; lastKnownFileType = sourcecode.swift; path = VaultPaymentMethodView.swift; sourceTree = "<group>"; };
+		4D73C24F69FAFAA21840A6AD3E5FD2E9 /* FormViewController.swift */ = {isa = PBXFileReference; includeInIndex = 1; lastKnownFileType = sourcecode.swift; path = FormViewController.swift; sourceTree = "<group>"; };
+		5711125803F4B3E7121376DE53544055 /* RootViewController.swift */ = {isa = PBXFileReference; includeInIndex = 1; lastKnownFileType = sourcecode.swift; path = RootViewController.swift; sourceTree = "<group>"; };
 		582FD3213F3E32AF1194EEDF7C3BCD3F /* Pods-PrimerSDK_Example-acknowledgements.plist */ = {isa = PBXFileReference; includeInIndex = 1; lastKnownFileType = text.plist.xml; path = "Pods-PrimerSDK_Example-acknowledgements.plist"; sourceTree = "<group>"; };
-		59DF796CF7B77B31E0D3F68D435BA5E2 /* VaultCheckoutViewModel.swift */ = {isa = PBXFileReference; includeInIndex = 1; lastKnownFileType = sourcecode.swift; path = VaultCheckoutViewModel.swift; sourceTree = "<group>"; };
-		5B24448124DA253E0E116B3CB2BF9233 /* PaymentMethodTokenizationRequest.swift */ = {isa = PBXFileReference; includeInIndex = 1; lastKnownFileType = sourcecode.swift; path = PaymentMethodTokenizationRequest.swift; sourceTree = "<group>"; };
-		5BE9221350D0A1A63BD2E3883B58BD09 /* DirectDebitMandate.swift */ = {isa = PBXFileReference; includeInIndex = 1; lastKnownFileType = sourcecode.swift; path = DirectDebitMandate.swift; sourceTree = "<group>"; };
-		5D3137BF546015A824F63FAF3C11B6C8 /* CardFormViewController+CardScannerViewControllerDelegate.swift */ = {isa = PBXFileReference; includeInIndex = 1; lastKnownFileType = sourcecode.swift; path = "CardFormViewController+CardScannerViewControllerDelegate.swift"; sourceTree = "<group>"; };
-		5D468D0F9E418D406C45BAC75095F111 /* VaultPaymentMethodViewController+ReloadDelegate.swift */ = {isa = PBXFileReference; includeInIndex = 1; lastKnownFileType = sourcecode.swift; path = "VaultPaymentMethodViewController+ReloadDelegate.swift"; sourceTree = "<group>"; };
-		5F21ADBACC0495362527022ECDCD7361 /* ResourceBundle-PrimerSDK-PrimerSDK-Info.plist */ = {isa = PBXFileReference; includeInIndex = 1; lastKnownFileType = text.plist.xml; path = "ResourceBundle-PrimerSDK-PrimerSDK-Info.plist"; sourceTree = "<group>"; };
-		61DD48D12BC5E28CB82CE58B67C346F1 /* OAuthViewController.swift */ = {isa = PBXFileReference; includeInIndex = 1; lastKnownFileType = sourcecode.swift; path = OAuthViewController.swift; sourceTree = "<group>"; };
-		624F4E1D623540ED76B50D9BE131BF3F /* CountryCode.swift */ = {isa = PBXFileReference; includeInIndex = 1; lastKnownFileType = sourcecode.swift; path = CountryCode.swift; sourceTree = "<group>"; };
-		62BD53DD4F0E8AAE4814B4BFCE300093 /* PrimerSDK.modulemap */ = {isa = PBXFileReference; includeInIndex = 1; lastKnownFileType = sourcecode.module; path = PrimerSDK.modulemap; sourceTree = "<group>"; };
-		6335ACE58B7CD5C08D192E62E78F213F /* SingleCardIconComponent.swift */ = {isa = PBXFileReference; includeInIndex = 1; lastKnownFileType = sourcecode.swift; path = SingleCardIconComponent.swift; sourceTree = "<group>"; };
+		58AC897E03CE233BD738AF1F7BA9D58D /* URLSessionStack.swift */ = {isa = PBXFileReference; includeInIndex = 1; lastKnownFileType = sourcecode.swift; path = URLSessionStack.swift; sourceTree = "<group>"; };
+		5DDFA87A10CEE2DE0AA457271E7529C7 /* Currency.swift */ = {isa = PBXFileReference; includeInIndex = 1; lastKnownFileType = sourcecode.swift; path = Currency.swift; sourceTree = "<group>"; };
 		639AE4928116FBD4FAE7B3DD6BD21271 /* Pods-PrimerSDK_Tests-acknowledgements.plist */ = {isa = PBXFileReference; includeInIndex = 1; lastKnownFileType = text.plist.xml; path = "Pods-PrimerSDK_Tests-acknowledgements.plist"; sourceTree = "<group>"; };
-		69564F2280E24AD16C1149AD39C624B0 /* CardScannerViewController.swift */ = {isa = PBXFileReference; includeInIndex = 1; lastKnownFileType = sourcecode.swift; path = CardScannerViewController.swift; sourceTree = "<group>"; };
-		6BA35A4CA1CAFC5AC5E0D3EB575E8138 /* PrimerSDK.release.xcconfig */ = {isa = PBXFileReference; includeInIndex = 1; lastKnownFileType = text.xcconfig; path = PrimerSDK.release.xcconfig; sourceTree = "<group>"; };
+		67EFBAADAA2818586A7D16C41B20C6EB /* TokenizationService.swift */ = {isa = PBXFileReference; includeInIndex = 1; lastKnownFileType = sourcecode.swift; path = TokenizationService.swift; sourceTree = "<group>"; };
+		681A489DF8AC2363CEFC74468850641D /* PrimerTheme.swift */ = {isa = PBXFileReference; includeInIndex = 1; lastKnownFileType = sourcecode.swift; path = PrimerTheme.swift; sourceTree = "<group>"; };
+		68B9F3CBB00DC73C1654F1ADA98DDCED /* SuccessViewController.swift */ = {isa = PBXFileReference; includeInIndex = 1; lastKnownFileType = sourcecode.swift; path = SuccessViewController.swift; sourceTree = "<group>"; };
+		6C1965D7FAE0C466A6B7B17C5781EA05 /* VaultPaymentMethodViewController+TableView.swift */ = {isa = PBXFileReference; includeInIndex = 1; lastKnownFileType = sourcecode.swift; path = "VaultPaymentMethodViewController+TableView.swift"; sourceTree = "<group>"; };
+		6C9838E8EFA842CDF6E6A7CE1F67CFD7 /* NetworkService.swift */ = {isa = PBXFileReference; includeInIndex = 1; lastKnownFileType = sourcecode.swift; path = NetworkService.swift; sourceTree = "<group>"; };
 		6F62EC7E7FE74F53F207CFD74D2416CA /* Pods-PrimerSDK_Example-Info.plist */ = {isa = PBXFileReference; includeInIndex = 1; lastKnownFileType = text.plist.xml; path = "Pods-PrimerSDK_Example-Info.plist"; sourceTree = "<group>"; };
-		719DB0D7C2F1FB907BF3941E45AC4792 /* DependencyInjection.swift */ = {isa = PBXFileReference; includeInIndex = 1; lastKnownFileType = sourcecode.swift; path = DependencyInjection.swift; sourceTree = "<group>"; };
+		718B040670862D514F97615FF5D9FA1C /* ConfirmMandateViewModel.swift */ = {isa = PBXFileReference; includeInIndex = 1; lastKnownFileType = sourcecode.swift; path = ConfirmMandateViewModel.swift; sourceTree = "<group>"; };
 		73010CC983E3809BECEE5348DA1BB8C6 /* Foundation.framework */ = {isa = PBXFileReference; lastKnownFileType = wrapper.framework; name = Foundation.framework; path = Platforms/iPhoneOS.platform/Developer/SDKs/iPhoneOS14.0.sdk/System/Library/Frameworks/Foundation.framework; sourceTree = DEVELOPER_DIR; };
-		74AE8A57CE283222B8B2B8CB478FFD6C /* Mask.swift */ = {isa = PBXFileReference; includeInIndex = 1; lastKnownFileType = sourcecode.swift; path = Mask.swift; sourceTree = "<group>"; };
-		761FC54250115B86B9C683175ACF529E /* DirectDebitService.swift */ = {isa = PBXFileReference; includeInIndex = 1; lastKnownFileType = sourcecode.swift; path = DirectDebitService.swift; sourceTree = "<group>"; };
-		7C055AC97CE753C33EFFC39F77A0AC8B /* ExternalViewModel.swift */ = {isa = PBXFileReference; includeInIndex = 1; lastKnownFileType = sourcecode.swift; path = ExternalViewModel.swift; sourceTree = "<group>"; };
-		7C5F08D4B8CE0FAA2CC0801B42A5E7CA /* Localizable.strings */ = {isa = PBXFileReference; includeInIndex = 1; lastKnownFileType = text.plist.strings; name = Localizable.strings; path = sv.lproj/Localizable.strings; sourceTree = "<group>"; };
-		7DD8B84C94B823AAA69B0F21644EA8A6 /* PaymentMethodConfigService.swift */ = {isa = PBXFileReference; includeInIndex = 1; lastKnownFileType = sourcecode.swift; path = PaymentMethodConfigService.swift; sourceTree = "<group>"; };
-		7EC854A62B1E648F04BCE25D57A5730B /* PresentationController.swift */ = {isa = PBXFileReference; includeInIndex = 1; lastKnownFileType = sourcecode.swift; path = PresentationController.swift; sourceTree = "<group>"; };
-		7EF25596362BA36C1742238271F97158 /* TransitioningDelegate.swift */ = {isa = PBXFileReference; includeInIndex = 1; lastKnownFileType = sourcecode.swift; path = TransitioningDelegate.swift; sourceTree = "<group>"; };
-		7FFABA3058C765C4568192E1D6F6F159 /* ImageName.swift */ = {isa = PBXFileReference; includeInIndex = 1; lastKnownFileType = sourcecode.swift; path = ImageName.swift; sourceTree = "<group>"; };
-		812634B7DFD24E38665FAB2D7F3DE47B /* Endpoint.swift */ = {isa = PBXFileReference; includeInIndex = 1; lastKnownFileType = sourcecode.swift; path = Endpoint.swift; sourceTree = "<group>"; };
-		832A4C9ED7D7FD0DB5BCA4F2253D5F67 /* ReloadDelegate.swift */ = {isa = PBXFileReference; includeInIndex = 1; lastKnownFileType = sourcecode.swift; path = ReloadDelegate.swift; sourceTree = "<group>"; };
-		83F0291AED1D02035A2FCD25A4C3B57E /* ApplePayViewController.swift */ = {isa = PBXFileReference; includeInIndex = 1; lastKnownFileType = sourcecode.swift; path = ApplePayViewController.swift; sourceTree = "<group>"; };
-		860D36991A508125ACB34F92B4BBB780 /* SuccessMessage.swift */ = {isa = PBXFileReference; includeInIndex = 1; lastKnownFileType = sourcecode.swift; path = SuccessMessage.swift; sourceTree = "<group>"; };
-		8C34E4D5BE0C53489AA7F8254E07E795 /* VaultPaymentMethodViewController.swift */ = {isa = PBXFileReference; includeInIndex = 1; lastKnownFileType = sourcecode.swift; path = VaultPaymentMethodViewController.swift; sourceTree = "<group>"; };
-		8C474D64709CBBACFAA707DCD5B8B04C /* README.md */ = {isa = PBXFileReference; includeInIndex = 1; lastKnownFileType = net.daringfireball.markdown; path = README.md; sourceTree = "<group>"; };
-		9252FB1D6E59E9192C1FC6474C154BBF /* PayPal.swift */ = {isa = PBXFileReference; includeInIndex = 1; lastKnownFileType = sourcecode.swift; path = PayPal.swift; sourceTree = "<group>"; };
-		9A416D019AE9D8CAB36968A3B42DC05E /* PrimerTheme.swift */ = {isa = PBXFileReference; includeInIndex = 1; lastKnownFileType = sourcecode.swift; path = PrimerTheme.swift; sourceTree = "<group>"; };
-		9D2A15B219F536F2AE585A97CCF5BB33 /* ConfirmMandateView.swift */ = {isa = PBXFileReference; includeInIndex = 1; lastKnownFileType = sourcecode.swift; path = ConfirmMandateView.swift; sourceTree = "<group>"; };
+		7631BA9BD11758A3DE95BE309943FBC3 /* CardScannerViewController+SimpleScanDelegate.swift */ = {isa = PBXFileReference; includeInIndex = 1; lastKnownFileType = sourcecode.swift; path = "CardScannerViewController+SimpleScanDelegate.swift"; sourceTree = "<group>"; };
+		788283A46125BA744F7CB80E0124821F /* PrimerSDK-umbrella.h */ = {isa = PBXFileReference; includeInIndex = 1; lastKnownFileType = sourcecode.c.h; path = "PrimerSDK-umbrella.h"; sourceTree = "<group>"; };
+		78BC559E80C070091D26C2DD6831AB8C /* ScannerView.swift */ = {isa = PBXFileReference; includeInIndex = 1; lastKnownFileType = sourcecode.swift; path = ScannerView.swift; sourceTree = "<group>"; };
+		7A20A93866418280C5B24E79DA179C1C /* UITextFieldExtensions.swift */ = {isa = PBXFileReference; includeInIndex = 1; lastKnownFileType = sourcecode.swift; path = UITextFieldExtensions.swift; sourceTree = "<group>"; };
+		7E7D964404707FDDCE4BC1A17E5BBEBF /* DateExtension.swift */ = {isa = PBXFileReference; includeInIndex = 1; lastKnownFileType = sourcecode.swift; path = DateExtension.swift; sourceTree = "<group>"; };
+		7F427E13E66309550349D4A468BC06A4 /* UITableViewCellExtensions.swift */ = {isa = PBXFileReference; includeInIndex = 1; lastKnownFileType = sourcecode.swift; path = UITableViewCellExtensions.swift; sourceTree = "<group>"; };
+		810BE9658E3BBD46841C35A024D93C89 /* CardFormViewController+CardScannerViewControllerDelegate.swift */ = {isa = PBXFileReference; includeInIndex = 1; lastKnownFileType = sourcecode.swift; path = "CardFormViewController+CardScannerViewControllerDelegate.swift"; sourceTree = "<group>"; };
+		84F11C7032A9DF7AFB65540DF795EB84 /* MultiCardIconComponent.swift */ = {isa = PBXFileReference; includeInIndex = 1; lastKnownFileType = sourcecode.swift; path = MultiCardIconComponent.swift; sourceTree = "<group>"; };
+		89D7684B437E7A2AEA3E62EF3F5F2089 /* PrimerSDK.podspec */ = {isa = PBXFileReference; explicitFileType = text.script.ruby; includeInIndex = 1; indentWidth = 2; path = PrimerSDK.podspec; sourceTree = "<group>"; tabWidth = 2; xcLanguageSpecificationIdentifier = xcode.lang.ruby; };
+		8B0BC3486E97724AF240182B9FD59164 /* PaymentMethodConfigService.swift */ = {isa = PBXFileReference; includeInIndex = 1; lastKnownFileType = sourcecode.swift; path = PaymentMethodConfigService.swift; sourceTree = "<group>"; };
+		8B2EFABCD377414AB44A3D5A0B02A8C5 /* CardFormView.swift */ = {isa = PBXFileReference; includeInIndex = 1; lastKnownFileType = sourcecode.swift; path = CardFormView.swift; sourceTree = "<group>"; };
+		8C1D111D2F5567B3669FFC6920FFEA56 /* ApplePayViewController.swift */ = {isa = PBXFileReference; includeInIndex = 1; lastKnownFileType = sourcecode.swift; path = ApplePayViewController.swift; sourceTree = "<group>"; };
+		8E753DF87908E75B73DE23451F48340E /* LICENSE */ = {isa = PBXFileReference; includeInIndex = 1; lastKnownFileType = text; path = LICENSE; sourceTree = "<group>"; };
+		8E7D544F66AC35BC6788B6A06D77FBAE /* ErrorViewController.swift */ = {isa = PBXFileReference; includeInIndex = 1; lastKnownFileType = sourcecode.swift; path = ErrorViewController.swift; sourceTree = "<group>"; };
+		8F8551E183BB435A54070C6FEDACCBB2 /* Endpoint.swift */ = {isa = PBXFileReference; includeInIndex = 1; lastKnownFileType = sourcecode.swift; path = Endpoint.swift; sourceTree = "<group>"; };
+		938C0FD5B3C4FF58AC51624CAFCD6E81 /* Primer.swift */ = {isa = PBXFileReference; includeInIndex = 1; lastKnownFileType = sourcecode.swift; path = Primer.swift; sourceTree = "<group>"; };
+		948D8361BA9657F88A3202B03BEEB2F9 /* PaymentMethodConfig.swift */ = {isa = PBXFileReference; includeInIndex = 1; lastKnownFileType = sourcecode.swift; path = PaymentMethodConfig.swift; sourceTree = "<group>"; };
+		94FB0858F878E223DC0A8E618A237550 /* DirectDebitMandate.swift */ = {isa = PBXFileReference; includeInIndex = 1; lastKnownFileType = sourcecode.swift; path = DirectDebitMandate.swift; sourceTree = "<group>"; };
+		95A1761289B03C75B11FFB787DAD0DBD /* PaymentMethod.swift */ = {isa = PBXFileReference; includeInIndex = 1; lastKnownFileType = sourcecode.swift; path = PaymentMethod.swift; sourceTree = "<group>"; };
+		95A858E6D92BFEAAE7444B8DF440D7FC /* CardScannerViewController.swift */ = {isa = PBXFileReference; includeInIndex = 1; lastKnownFileType = sourcecode.swift; path = CardScannerViewController.swift; sourceTree = "<group>"; };
+		96E26B9A4325E579985E6F58E30C3EE7 /* VaultPaymentMethodViewModel.swift */ = {isa = PBXFileReference; includeInIndex = 1; lastKnownFileType = sourcecode.swift; path = VaultPaymentMethodViewModel.swift; sourceTree = "<group>"; };
+		9CC827A90A26E6B25F1FC0EC4278D6ED /* UIViewExtensions.swift */ = {isa = PBXFileReference; includeInIndex = 1; lastKnownFileType = sourcecode.swift; path = UIViewExtensions.swift; sourceTree = "<group>"; };
 		9D940727FF8FB9C785EB98E56350EF41 /* Podfile */ = {isa = PBXFileReference; explicitFileType = text.script.ruby; includeInIndex = 1; indentWidth = 2; name = Podfile; path = ../Podfile; sourceTree = SOURCE_ROOT; tabWidth = 2; xcLanguageSpecificationIdentifier = xcode.lang.ruby; };
-		A1E6ACB69B534F6E0F92C0D13B1B1BD3 /* Localizable.strings */ = {isa = PBXFileReference; includeInIndex = 1; lastKnownFileType = text.plist.strings; name = Localizable.strings; path = en.lproj/Localizable.strings; sourceTree = "<group>"; };
+		9DCCB3C27ED886EB088D096D8D407512 /* PrimerSDK.modulemap */ = {isa = PBXFileReference; includeInIndex = 1; lastKnownFileType = sourcecode.module; path = PrimerSDK.modulemap; sourceTree = "<group>"; };
+		A1A0CF2D9FB71F36A520B151B0F3120F /* VaultCheckoutView.swift */ = {isa = PBXFileReference; includeInIndex = 1; lastKnownFileType = sourcecode.swift; path = VaultCheckoutView.swift; sourceTree = "<group>"; };
+		A3DA590D73756040B4BCB86EB57A4533 /* CountryCode.swift */ = {isa = PBXFileReference; includeInIndex = 1; lastKnownFileType = sourcecode.swift; path = CountryCode.swift; sourceTree = "<group>"; };
+		A4950AAE5AFDB6F9038F9268040A999A /* Parser.swift */ = {isa = PBXFileReference; includeInIndex = 1; lastKnownFileType = sourcecode.swift; path = Parser.swift; sourceTree = "<group>"; };
 		A4E7B1C752F38C22267D301DD5A364DF /* Pods-PrimerSDK_Tests-acknowledgements.markdown */ = {isa = PBXFileReference; includeInIndex = 1; lastKnownFileType = text; path = "Pods-PrimerSDK_Tests-acknowledgements.markdown"; sourceTree = "<group>"; };
-		A6A31EC3DA16C8E1E062C0ACFD1A43DE /* TokenizationService.swift */ = {isa = PBXFileReference; includeInIndex = 1; lastKnownFileType = sourcecode.swift; path = TokenizationService.swift; sourceTree = "<group>"; };
+		A566636F198A0D2CA585E3D5331936D1 /* DirectCheckoutViewModel.swift */ = {isa = PBXFileReference; includeInIndex = 1; lastKnownFileType = sourcecode.swift; path = DirectCheckoutViewModel.swift; sourceTree = "<group>"; };
+		A9DFABF5673124D4DF0A85E5E8F6EEA9 /* FormViewModel.swift */ = {isa = PBXFileReference; includeInIndex = 1; lastKnownFileType = sourcecode.swift; path = FormViewModel.swift; sourceTree = "<group>"; };
 		AA80C9C550CB6B8B521015719AA66526 /* Pods-PrimerSDK_Example.modulemap */ = {isa = PBXFileReference; includeInIndex = 1; lastKnownFileType = sourcecode.module; path = "Pods-PrimerSDK_Example.modulemap"; sourceTree = "<group>"; };
-		AAF45BC1ACA462F9D1CE2AF09E93E48B /* PrimerSDK-prefix.pch */ = {isa = PBXFileReference; includeInIndex = 1; lastKnownFileType = sourcecode.c.h; path = "PrimerSDK-prefix.pch"; sourceTree = "<group>"; };
-		AD95CE72D44CD5C4CD7C8EF0025630AC /* VaultPaymentMethodViewController+TableView.swift */ = {isa = PBXFileReference; includeInIndex = 1; lastKnownFileType = sourcecode.swift; path = "VaultPaymentMethodViewController+TableView.swift"; sourceTree = "<group>"; };
-		AE53D90E29638EFD32C08A3D1D2CF824 /* VaultCheckoutViewController+ReloadDelegate.swift */ = {isa = PBXFileReference; includeInIndex = 1; lastKnownFileType = sourcecode.swift; path = "VaultCheckoutViewController+ReloadDelegate.swift"; sourceTree = "<group>"; };
+		AC666431DA3FC68148C9CD1FFE0F5574 /* String+Localization.swift */ = {isa = PBXFileReference; includeInIndex = 1; lastKnownFileType = sourcecode.swift; path = "String+Localization.swift"; sourceTree = "<group>"; };
+		ADADA4F7BA6F76106BD4B70024ADD817 /* PrimerSDK-dummy.m */ = {isa = PBXFileReference; includeInIndex = 1; lastKnownFileType = sourcecode.c.objc; path = "PrimerSDK-dummy.m"; sourceTree = "<group>"; };
+		AEC04FEFB19629B951E844518E9D2E29 /* VaultPaymentMethodView.swift */ = {isa = PBXFileReference; includeInIndex = 1; lastKnownFileType = sourcecode.swift; path = VaultPaymentMethodView.swift; sourceTree = "<group>"; };
 		B1B089FED120D3E3C2DE41CA7F52C9FC /* PrimerSDK.bundle */ = {isa = PBXFileReference; explicitFileType = wrapper.cfbundle; includeInIndex = 0; path = PrimerSDK.bundle; sourceTree = BUILT_PRODUCTS_DIR; };
-		B30BF19A7E92860332A75FB53530BB9D /* RootViewController+Router.swift */ = {isa = PBXFileReference; includeInIndex = 1; lastKnownFileType = sourcecode.swift; path = "RootViewController+Router.swift"; sourceTree = "<group>"; };
-		B411490F8BD282C065CDD4AE7102D112 /* ConfirmMandateViewController.swift */ = {isa = PBXFileReference; includeInIndex = 1; lastKnownFileType = sourcecode.swift; path = ConfirmMandateViewController.swift; sourceTree = "<group>"; };
 		B429083200B13F604ED3C87DFFC0C016 /* Pods-PrimerSDK_Tests.modulemap */ = {isa = PBXFileReference; includeInIndex = 1; lastKnownFileType = sourcecode.module; path = "Pods-PrimerSDK_Tests.modulemap"; sourceTree = "<group>"; };
-		B5DCA3C5D418C4EC29345CD9B68CDDE5 /* UIViewExtensions.swift */ = {isa = PBXFileReference; includeInIndex = 1; lastKnownFileType = sourcecode.swift; path = UIViewExtensions.swift; sourceTree = "<group>"; };
-		B7E50CD4C35266703BC5B2C277E95B55 /* URLSessionStack.swift */ = {isa = PBXFileReference; includeInIndex = 1; lastKnownFileType = sourcecode.swift; path = URLSessionStack.swift; sourceTree = "<group>"; };
-		B8FDF0F8EB75270F4C00DBDE5A39180A /* PrimerAPI.swift */ = {isa = PBXFileReference; includeInIndex = 1; lastKnownFileType = sourcecode.swift; path = PrimerAPI.swift; sourceTree = "<group>"; };
-		B919C0C1D13EC4E57AB08C07C6C43E03 /* PrimerSDK.podspec */ = {isa = PBXFileReference; explicitFileType = text.script.ruby; includeInIndex = 1; indentWidth = 2; path = PrimerSDK.podspec; sourceTree = "<group>"; tabWidth = 2; xcLanguageSpecificationIdentifier = xcode.lang.ruby; };
-		BAAED145674C622A06720259D7DB41BA /* Currency.swift */ = {isa = PBXFileReference; includeInIndex = 1; lastKnownFileType = sourcecode.swift; path = Currency.swift; sourceTree = "<group>"; };
-		BDBD52CF7D39403506E3C7BF4D09BBE0 /* ClientToken.swift */ = {isa = PBXFileReference; includeInIndex = 1; lastKnownFileType = sourcecode.swift; path = ClientToken.swift; sourceTree = "<group>"; };
-		BFEF8FF844432087B298E2A3C44338EA /* SuccessViewController.swift */ = {isa = PBXFileReference; includeInIndex = 1; lastKnownFileType = sourcecode.swift; path = SuccessViewController.swift; sourceTree = "<group>"; };
-		C0432BD4EE0E9BE91A8EBB9E83AA7668 /* PaymentMethodConfig.swift */ = {isa = PBXFileReference; includeInIndex = 1; lastKnownFileType = sourcecode.swift; path = PaymentMethodConfig.swift; sourceTree = "<group>"; };
-		C2FFA5CE00555AE6B92E42A19461B7D8 /* VaultPaymentMethodViewModel.swift */ = {isa = PBXFileReference; includeInIndex = 1; lastKnownFileType = sourcecode.swift; path = VaultPaymentMethodViewModel.swift; sourceTree = "<group>"; };
-		C4C87627767335F0883AC18AE68B1C49 /* ApplePayViewController+PassKit.swift */ = {isa = PBXFileReference; includeInIndex = 1; lastKnownFileType = sourcecode.swift; path = "ApplePayViewController+PassKit.swift"; sourceTree = "<group>"; };
-		C5E14CCE2A92C48963C034A7E44A2C7E /* PrimerContent.swift */ = {isa = PBXFileReference; includeInIndex = 1; lastKnownFileType = sourcecode.swift; path = PrimerContent.swift; sourceTree = "<group>"; };
-		C62428B485AF00099C8200FDBCC7B1D1 /* CardScannerViewModel.swift */ = {isa = PBXFileReference; includeInIndex = 1; lastKnownFileType = sourcecode.swift; path = CardScannerViewModel.swift; sourceTree = "<group>"; };
-		C9D6EF83807CF3A1F5C9CE698CA88650 /* PrimerSDK-umbrella.h */ = {isa = PBXFileReference; includeInIndex = 1; lastKnownFileType = sourcecode.c.h; path = "PrimerSDK-umbrella.h"; sourceTree = "<group>"; };
-		CFFCAB49800CAC6753E79950D977DB38 /* PrimerSDK-Info.plist */ = {isa = PBXFileReference; includeInIndex = 1; lastKnownFileType = text.plist.xml; path = "PrimerSDK-Info.plist"; sourceTree = "<group>"; };
-		D0600C978273FB44B737CB432A614001 /* FormView.swift */ = {isa = PBXFileReference; includeInIndex = 1; lastKnownFileType = sourcecode.swift; path = FormView.swift; sourceTree = "<group>"; };
-		D0A25B93EDC17A3A7A2AA1F15580F361 /* PaymentMethodToken.swift */ = {isa = PBXFileReference; includeInIndex = 1; lastKnownFileType = sourcecode.swift; path = PaymentMethodToken.swift; sourceTree = "<group>"; };
-		D16177E958975DF163170E7DB428B6F1 /* FormViewController.swift */ = {isa = PBXFileReference; includeInIndex = 1; lastKnownFileType = sourcecode.swift; path = FormViewController.swift; sourceTree = "<group>"; };
+		B74D62A1F3B1C351EA6E717E98871CEA /* ClientToken.swift */ = {isa = PBXFileReference; includeInIndex = 1; lastKnownFileType = sourcecode.swift; path = ClientToken.swift; sourceTree = "<group>"; };
+		BE71751AEA27AFCE5A9267344288F946 /* Logger.swift */ = {isa = PBXFileReference; includeInIndex = 1; lastKnownFileType = sourcecode.swift; path = Logger.swift; sourceTree = "<group>"; };
+		BF250BE036997B0160129EB218639027 /* PaymentMethodTokenizationRequest.swift */ = {isa = PBXFileReference; includeInIndex = 1; lastKnownFileType = sourcecode.swift; path = PaymentMethodTokenizationRequest.swift; sourceTree = "<group>"; };
+		C04E223E710E8E912B2F17C82C1740EB /* PayPalService.swift */ = {isa = PBXFileReference; includeInIndex = 1; lastKnownFileType = sourcecode.swift; path = PayPalService.swift; sourceTree = "<group>"; };
+		C1C0B359981BACD664E67C50736E40CD /* SingleCardIconComponent.swift */ = {isa = PBXFileReference; includeInIndex = 1; lastKnownFileType = sourcecode.swift; path = SingleCardIconComponent.swift; sourceTree = "<group>"; };
+		C3579F1BA87F6130DCE2C34D2B89DD95 /* ReloadDelegate.swift */ = {isa = PBXFileReference; includeInIndex = 1; lastKnownFileType = sourcecode.swift; path = ReloadDelegate.swift; sourceTree = "<group>"; };
+		C55B823D32B968DF34C2ED1A84498269 /* VaultCheckoutViewController+ReloadDelegate.swift */ = {isa = PBXFileReference; includeInIndex = 1; lastKnownFileType = sourcecode.swift; path = "VaultCheckoutViewController+ReloadDelegate.swift"; sourceTree = "<group>"; };
+		CAD3A96D362C593EDD3CF4B122BF4C98 /* Localizable.strings */ = {isa = PBXFileReference; includeInIndex = 1; lastKnownFileType = text.plist.strings; name = Localizable.strings; path = fr.lproj/Localizable.strings; sourceTree = "<group>"; };
+		CEC7F7BCF91AEF33EB72B442C4319ABE /* AppState.swift */ = {isa = PBXFileReference; includeInIndex = 1; lastKnownFileType = sourcecode.swift; path = AppState.swift; sourceTree = "<group>"; };
+		D0511DB0F3A2E77792AE772F5B4ECA2C /* ApplePayViewModel.swift */ = {isa = PBXFileReference; includeInIndex = 1; lastKnownFileType = sourcecode.swift; path = ApplePayViewModel.swift; sourceTree = "<group>"; };
 		D264B4E57DF7DB00D71275605D100971 /* Pods-PrimerSDK_Example-frameworks.sh */ = {isa = PBXFileReference; includeInIndex = 1; lastKnownFileType = text.script.sh; path = "Pods-PrimerSDK_Example-frameworks.sh"; sourceTree = "<group>"; };
-		D3545DCED5B141F9A9A721D7F5D99FD9 /* DirectCheckoutViewModel.swift */ = {isa = PBXFileReference; includeInIndex = 1; lastKnownFileType = sourcecode.swift; path = DirectCheckoutViewModel.swift; sourceTree = "<group>"; };
-		D5967CFAA5F2B1AAD0F031476C5FF045 /* LICENSE */ = {isa = PBXFileReference; includeInIndex = 1; lastKnownFileType = text; path = LICENSE; sourceTree = "<group>"; };
-		D63ADC017319F691339A1243437F5E54 /* Logger.swift */ = {isa = PBXFileReference; includeInIndex = 1; lastKnownFileType = sourcecode.swift; path = Logger.swift; sourceTree = "<group>"; };
+		D368C749F7C531CD2C4751734C68AA7A /* PrimerSDK.debug.xcconfig */ = {isa = PBXFileReference; includeInIndex = 1; lastKnownFileType = text.xcconfig; path = PrimerSDK.debug.xcconfig; sourceTree = "<group>"; };
+		D6128B22CA014A845D05EA621378EA34 /* Route.swift */ = {isa = PBXFileReference; includeInIndex = 1; lastKnownFileType = sourcecode.swift; path = Route.swift; sourceTree = "<group>"; };
 		D66C3890C3566F38C935A2FFD9A237B0 /* Pods-PrimerSDK_Tests-dummy.m */ = {isa = PBXFileReference; includeInIndex = 1; lastKnownFileType = sourcecode.c.objc; path = "Pods-PrimerSDK_Tests-dummy.m"; sourceTree = "<group>"; };
-		D8B6E40FF2A937631E0CAD483ADC4522 /* PaymentMethodComponent.swift */ = {isa = PBXFileReference; includeInIndex = 1; lastKnownFileType = sourcecode.swift; path = PaymentMethodComponent.swift; sourceTree = "<group>"; };
-		DAB5E4BB7830E60809C22A024521D2A0 /* JSONParser.swift */ = {isa = PBXFileReference; includeInIndex = 1; lastKnownFileType = sourcecode.swift; path = JSONParser.swift; sourceTree = "<group>"; };
-		DCC15B2EF6D20CE54824BE48267AE4BE /* VaultCheckoutViewController.swift */ = {isa = PBXFileReference; includeInIndex = 1; lastKnownFileType = sourcecode.swift; path = VaultCheckoutViewController.swift; sourceTree = "<group>"; };
-		DCF623CC014B43724E2C234C4B123C65 /* UIViewControllerExtensions.swift */ = {isa = PBXFileReference; includeInIndex = 1; lastKnownFileType = sourcecode.swift; path = UIViewControllerExtensions.swift; sourceTree = "<group>"; };
-		DE647A0588C1EAF7385DE54EAD658EE8 /* UITextFieldExtensions.swift */ = {isa = PBXFileReference; includeInIndex = 1; lastKnownFileType = sourcecode.swift; path = UITextFieldExtensions.swift; sourceTree = "<group>"; };
-		DE6F2A8F9F4147E2026FAD36EE4991A2 /* PrimerAPIClient.swift */ = {isa = PBXFileReference; includeInIndex = 1; lastKnownFileType = sourcecode.swift; path = PrimerAPIClient.swift; sourceTree = "<group>"; };
+		D8C61CD177496CBD5FEBE28A983DE8DA /* ApplePayViewController+PassKit.swift */ = {isa = PBXFileReference; includeInIndex = 1; lastKnownFileType = sourcecode.swift; path = "ApplePayViewController+PassKit.swift"; sourceTree = "<group>"; };
+		DE738822137E2F33FCADDB9866D281D1 /* PresentationController.swift */ = {isa = PBXFileReference; includeInIndex = 1; lastKnownFileType = sourcecode.swift; path = PresentationController.swift; sourceTree = "<group>"; };
 		DF6E4F8E7C26A7BBEC17AAD4042A317D /* Pods-PrimerSDK_Tests.debug.xcconfig */ = {isa = PBXFileReference; includeInIndex = 1; lastKnownFileType = text.xcconfig; path = "Pods-PrimerSDK_Tests.debug.xcconfig"; sourceTree = "<group>"; };
-		DF84E6A07CD8CF79199939E7454BB615 /* PrimerSDK-dummy.m */ = {isa = PBXFileReference; includeInIndex = 1; lastKnownFileType = sourcecode.c.objc; path = "PrimerSDK-dummy.m"; sourceTree = "<group>"; };
-		E1B3749A4E62AFF35D8544F6D1595EDC /* OAuthViewModel.swift */ = {isa = PBXFileReference; includeInIndex = 1; lastKnownFileType = sourcecode.swift; path = OAuthViewModel.swift; sourceTree = "<group>"; };
+		E07C466B8297D6ACCEC3C5A4B545894D /* VaultCheckoutViewController.swift */ = {isa = PBXFileReference; includeInIndex = 1; lastKnownFileType = sourcecode.swift; path = VaultCheckoutViewController.swift; sourceTree = "<group>"; };
+		E0B9E7AF29DA8FB165AB786E398583BD /* ImageName.swift */ = {isa = PBXFileReference; includeInIndex = 1; lastKnownFileType = sourcecode.swift; path = ImageName.swift; sourceTree = "<group>"; };
+		E198756118BCABFD20928022F7E67740 /* UIViewControllerExtensions.swift */ = {isa = PBXFileReference; includeInIndex = 1; lastKnownFileType = sourcecode.swift; path = UIViewControllerExtensions.swift; sourceTree = "<group>"; };
 		E1B945985145643C12B1E91600B680DE /* Pods-PrimerSDK_Example-acknowledgements.markdown */ = {isa = PBXFileReference; includeInIndex = 1; lastKnownFileType = text; path = "Pods-PrimerSDK_Example-acknowledgements.markdown"; sourceTree = "<group>"; };
-		E214B403D06E835E9E6ED60A38AB01BB /* Primer.swift */ = {isa = PBXFileReference; includeInIndex = 1; lastKnownFileType = sourcecode.swift; path = Primer.swift; sourceTree = "<group>"; };
-		E4D45CCD11EA484382AB32C970084463 /* FormType.swift */ = {isa = PBXFileReference; includeInIndex = 1; lastKnownFileType = sourcecode.swift; path = FormType.swift; sourceTree = "<group>"; };
-		E79184B359AC4F3183D38E3A00A0F647 /* CardScannerViewController+SimpleScanDelegate.swift */ = {isa = PBXFileReference; includeInIndex = 1; lastKnownFileType = sourcecode.swift; path = "CardScannerViewController+SimpleScanDelegate.swift"; sourceTree = "<group>"; };
+		E4D0F0D452759C447F4BE1A90F5FC9CB /* DirectDebitService.swift */ = {isa = PBXFileReference; includeInIndex = 1; lastKnownFileType = sourcecode.swift; path = DirectDebitService.swift; sourceTree = "<group>"; };
+		E7D711796B51B48C94B3F6DEBE8AA509 /* CardScannerViewModel.swift */ = {isa = PBXFileReference; includeInIndex = 1; lastKnownFileType = sourcecode.swift; path = CardScannerViewModel.swift; sourceTree = "<group>"; };
 		E884507DF2B84FA8A2E8AD8289881542 /* Pods-PrimerSDK_Example.release.xcconfig */ = {isa = PBXFileReference; includeInIndex = 1; lastKnownFileType = text.xcconfig; path = "Pods-PrimerSDK_Example.release.xcconfig"; sourceTree = "<group>"; };
-		EB82A87CAEA9948600DFAD5A8D53810E /* PayPalService.swift */ = {isa = PBXFileReference; includeInIndex = 1; lastKnownFileType = sourcecode.swift; path = PayPalService.swift; sourceTree = "<group>"; };
-		EDF2D6E98E27957E5AD5D9FF85ED5C10 /* FormTextFieldType.swift */ = {isa = PBXFileReference; includeInIndex = 1; lastKnownFileType = sourcecode.swift; path = FormTextFieldType.swift; sourceTree = "<group>"; };
-		EE476E8C4D297162474E8263B7C77A17 /* ScannerView.swift */ = {isa = PBXFileReference; includeInIndex = 1; lastKnownFileType = sourcecode.swift; path = ScannerView.swift; sourceTree = "<group>"; };
+		E9E668DF30EAC3FD85DC76C5B801825A /* VaultCheckoutViewModel.swift */ = {isa = PBXFileReference; includeInIndex = 1; lastKnownFileType = sourcecode.swift; path = VaultCheckoutViewModel.swift; sourceTree = "<group>"; };
+		EB38DBF5AE39C144FAB6BAC8CE03F4E9 /* PrimerSDK-Info.plist */ = {isa = PBXFileReference; includeInIndex = 1; lastKnownFileType = text.plist.xml; path = "PrimerSDK-Info.plist"; sourceTree = "<group>"; };
+		EB82C12B384FEF18A557758ED53EFA0E /* ConfirmMandateViewController.swift */ = {isa = PBXFileReference; includeInIndex = 1; lastKnownFileType = sourcecode.swift; path = ConfirmMandateViewController.swift; sourceTree = "<group>"; };
+		EB9A75F7C9E4034C403570EC182ACCD4 /* VaultPaymentMethodViewController.swift */ = {isa = PBXFileReference; includeInIndex = 1; lastKnownFileType = sourcecode.swift; path = VaultPaymentMethodViewController.swift; sourceTree = "<group>"; };
+		ED69E7EC33B94191B8DE8CE5615F5BA3 /* StringExtension.swift */ = {isa = PBXFileReference; includeInIndex = 1; lastKnownFileType = sourcecode.swift; path = StringExtension.swift; sourceTree = "<group>"; };
 		EE9674DAD0C961C92687877090E1E047 /* Pods-PrimerSDK_Tests-umbrella.h */ = {isa = PBXFileReference; includeInIndex = 1; lastKnownFileType = sourcecode.c.h; path = "Pods-PrimerSDK_Tests-umbrella.h"; sourceTree = "<group>"; };
-		F02201E158B6515F211337C9EA59159D /* ConfirmMandateViewModel.swift */ = {isa = PBXFileReference; includeInIndex = 1; lastKnownFileType = sourcecode.swift; path = ConfirmMandateViewModel.swift; sourceTree = "<group>"; };
+		EEB7FFABDB327A2ED9E5D6AD3468B122 /* FormType.swift */ = {isa = PBXFileReference; includeInIndex = 1; lastKnownFileType = sourcecode.swift; path = FormType.swift; sourceTree = "<group>"; };
+		EF10B98882DF691FEFCF24AB95680A95 /* AlertController.swift */ = {isa = PBXFileReference; includeInIndex = 1; lastKnownFileType = sourcecode.swift; path = AlertController.swift; sourceTree = "<group>"; };
+		F11C8349CCBD1B508BEBC3A09FA5ECE1 /* TransitioningDelegate.swift */ = {isa = PBXFileReference; includeInIndex = 1; lastKnownFileType = sourcecode.swift; path = TransitioningDelegate.swift; sourceTree = "<group>"; };
+		F30E8A69185F9A29C1F70D3F4D5A7E3C /* CardButton.swift */ = {isa = PBXFileReference; includeInIndex = 1; lastKnownFileType = sourcecode.swift; path = CardButton.swift; sourceTree = "<group>"; };
+		F334D57C6BD72448A074E0F3F287C05E /* JSONParser.swift */ = {isa = PBXFileReference; includeInIndex = 1; lastKnownFileType = sourcecode.swift; path = JSONParser.swift; sourceTree = "<group>"; };
+		F4E853B708B769A975374F9D8D868115 /* ResourceBundle-PrimerSDK-PrimerSDK-Info.plist */ = {isa = PBXFileReference; includeInIndex = 1; lastKnownFileType = text.plist.xml; path = "ResourceBundle-PrimerSDK-PrimerSDK-Info.plist"; sourceTree = "<group>"; };
+		F4F65EEE1B820C297103C0E04864F58B /* ClientTokenService.swift */ = {isa = PBXFileReference; includeInIndex = 1; lastKnownFileType = sourcecode.swift; path = ClientTokenService.swift; sourceTree = "<group>"; };
+		F582D01C8FB78F29671D36AB306108DD /* PrimerAPIClient.swift */ = {isa = PBXFileReference; includeInIndex = 1; lastKnownFileType = sourcecode.swift; path = PrimerAPIClient.swift; sourceTree = "<group>"; };
+		F7891196BE58B819ECC1AD886477F455 /* FormView.swift */ = {isa = PBXFileReference; includeInIndex = 1; lastKnownFileType = sourcecode.swift; path = FormView.swift; sourceTree = "<group>"; };
 		F7B48CC82297D62E27EA98AE7A13D3DA /* Pods-PrimerSDK_Tests.release.xcconfig */ = {isa = PBXFileReference; includeInIndex = 1; lastKnownFileType = text.xcconfig; path = "Pods-PrimerSDK_Tests.release.xcconfig"; sourceTree = "<group>"; };
-		F7BE2D432A732C15CFDF8B241E27A410 /* Optional+Extensions.swift */ = {isa = PBXFileReference; includeInIndex = 1; lastKnownFileType = sourcecode.swift; path = "Optional+Extensions.swift"; sourceTree = "<group>"; };
-		F7E6BFA94D1EE1D95568C8261DA7B362 /* KlarnaService.swift */ = {isa = PBXFileReference; includeInIndex = 1; lastKnownFileType = sourcecode.swift; path = KlarnaService.swift; sourceTree = "<group>"; };
-		FED710CF3B8FCF9A6C3FE63213E67055 /* PaymentMethod.swift */ = {isa = PBXFileReference; includeInIndex = 1; lastKnownFileType = sourcecode.swift; path = PaymentMethod.swift; sourceTree = "<group>"; };
+		FB68BE64471E29C23D306BC042F1A5D6 /* PrimerContent.swift */ = {isa = PBXFileReference; includeInIndex = 1; lastKnownFileType = sourcecode.swift; path = PrimerContent.swift; sourceTree = "<group>"; };
+		FC85FBC8E4C0B5A45D794E04F03EE4E5 /* Localizable.strings */ = {isa = PBXFileReference; includeInIndex = 1; lastKnownFileType = text.plist.strings; name = Localizable.strings; path = en.lproj/Localizable.strings; sourceTree = "<group>"; };
+		FE936611EA87A5559A95B1BBB4F92A94 /* README.md */ = {isa = PBXFileReference; includeInIndex = 1; lastKnownFileType = net.daringfireball.markdown; path = README.md; sourceTree = "<group>"; };
 /* End PBXFileReference section */
 
 /* Begin PBXFrameworksBuildPhase section */
-		1701D92D3EB427F0309FD277A60A9FAF /* Frameworks */ = {
-			isa = PBXFrameworksBuildPhase;
-			buildActionMask = 2147483647;
-			files = (
-			);
-			runOnlyForDeploymentPostprocessing = 0;
-		};
 		5D0AC2A17529F03CD0D2326D5C0FEAAD /* Frameworks */ = {
 			isa = PBXFrameworksBuildPhase;
 			buildActionMask = 2147483647;
@@ -317,366 +303,401 @@
 			);
 			runOnlyForDeploymentPostprocessing = 0;
 		};
+		FDE9661246FCE527F9814A10D954D62B /* Frameworks */ = {
+			isa = PBXFrameworksBuildPhase;
+			buildActionMask = 2147483647;
+			files = (
+			);
+			runOnlyForDeploymentPostprocessing = 0;
+		};
 /* End PBXFrameworksBuildPhase section */
 
 /* Begin PBXGroup section */
-		03ABE8B6B333AAC997E1918C8A1E40CF /* Core */ = {
-			isa = PBXGroup;
-			children = (
-				19B3B6840DCBFC688F7293043B2A93B1 /* AppState.swift */,
-				719DB0D7C2F1FB907BF3941E45AC4792 /* DependencyInjection.swift */,
-				E214B403D06E835E9E6ED60A38AB01BB /* Primer.swift */,
-				FCFB5DD8FA77E8278721975919A5CF5C /* DataModels */,
-				849A273A52EB70C631EEF57A5F757DC0 /* Delegates */,
-				203C0063EA49745D383691A699D821B1 /* Services */,
-				D0A5E1485509F7D70D61211718F6991D /* UI */,
-				3742852AF462027B33C2D7B46866790E /* Utils */,
-			);
-			name = Core;
-			path = PrimerSDK/Classes/Core;
-			sourceTree = "<group>";
-		};
-		145DA05896982D9B6CF6813EAA05250E /* Enums */ = {
-			isa = PBXGroup;
-			children = (
-				624F4E1D623540ED76B50D9BE131BF3F /* CountryCode.swift */,
-				BAAED145674C622A06720259D7DB41BA /* Currency.swift */,
-				7FFABA3058C765C4568192E1D6F6F159 /* ImageName.swift */,
-				365BEA00459B5C45EB7E2C074EFF3A59 /* PrimerSessionFlow.swift */,
-				860D36991A508125ACB34F92B4BBB780 /* SuccessMessage.swift */,
-				2350C0AC3FA29691AA3030660310C4DC /* UXMode.swift */,
+		0C01FDC04E554B509C1429DD51624404 /* API */ = {
+			isa = PBXGroup;
+			children = (
+				BF649E3951629F8A95E69758E6215903 /* Primer */,
+			);
+			path = API;
+			sourceTree = "<group>";
+		};
+		0DBFD7B02EA39FEC4B4D10A3597F19FB /* PCI */ = {
+			isa = PBXGroup;
+			children = (
+				6BB4FC21A0D5D40B39752618A9192141 /* DataModels */,
+				76DE451E025511552C1ECE72C4650327 /* Services */,
+				39A81D68DE7564CEAC1F16A47C7FE46F /* UI */,
+				13A2D1F9781B0FCD3F9F8B02593C69C0 /* Utils */,
+			);
+			name = PCI;
+			path = PrimerSDK/Classes/PCI;
+			sourceTree = "<group>";
+		};
+		13A2D1F9781B0FCD3F9F8B02593C69C0 /* Utils */ = {
+			isa = PBXGroup;
+			children = (
+				18E83BAFA7D8CC1F7F586D0A64FDA44B /* Mask.swift */,
+				095B2C1A38C2002E3453D63AF5CC8E52 /* Validation.swift */,
+			);
+			path = Utils;
+			sourceTree = "<group>";
+		};
+		177E8F38B9797D3A007932B309E769F3 /* Vault */ = {
+			isa = PBXGroup;
+			children = (
+				AEC04FEFB19629B951E844518E9D2E29 /* VaultPaymentMethodView.swift */,
+				EB9A75F7C9E4034C403570EC182ACCD4 /* VaultPaymentMethodViewController.swift */,
+				02C9619C7A746856FDA539462A4DD1AB /* VaultPaymentMethodViewController+ReloadDelegate.swift */,
+				6C1965D7FAE0C466A6B7B17C5781EA05 /* VaultPaymentMethodViewController+TableView.swift */,
+			);
+			path = Vault;
+			sourceTree = "<group>";
+		};
+		1DC3FEC8C8B85499CBACDF7D049F6D93 /* Network */ = {
+			isa = PBXGroup;
+			children = (
+				8F8551E183BB435A54070C6FEDACCBB2 /* Endpoint.swift */,
+				6C9838E8EFA842CDF6E6A7CE1F67CFD7 /* NetworkService.swift */,
+				58AC897E03CE233BD738AF1F7BA9D58D /* URLSessionStack.swift */,
+			);
+			path = Network;
+			sourceTree = "<group>";
+		};
+		24CA0BB867E78E55662E5778C2A1C626 /* Development Pods */ = {
+			isa = PBXGroup;
+			children = (
+				A03761AB499A8323A03AAC09A8D2F2FC /* PrimerSDK */,
+			);
+			name = "Development Pods";
+			sourceTree = "<group>";
+		};
+		2B8127144850B4E5AB72783E2F7C47B5 /* Enums */ = {
+			isa = PBXGroup;
+			children = (
+				411F142DE021D75EE960D5F44BD4AE6C /* FormTextFieldType.swift */,
+				EEB7FFABDB327A2ED9E5D6AD3468B122 /* FormType.swift */,
 			);
 			path = Enums;
 			sourceTree = "<group>";
 		};
-		155259A626010B3200E180F3 /* Error Handler */ = {
-			isa = PBXGroup;
-			children = (
-				155259A726010B3200E180F3 /* Error.swift */,
-				155259A826010B3200E180F3 /* ErrorHandler.swift */,
-			);
-			name = "Error Handler";
-			path = "../Error Handler";
-			sourceTree = "<group>";
-		};
-		156CA632732BDDB7FB63886E3AD8AB1F /* Extensions */ = {
-			isa = PBXGroup;
-			children = (
-				15525A3026022C5200E180F3 /* PrimerDelegate.swift */,
-				1E646282DAAF8499270F90F85C23DF88 /* DateExtension.swift */,
-				2C57B99EBCBACF0F47BCAE30E5F77BB6 /* StringExtension.swift */,
-				15525ABB2603448400E180F3 /* UIButtonExtension.swift */,
+		3340C0E853FCEFED67976995A052535C /* ViewModels */ = {
+			isa = PBXGroup;
+			children = (
+				2885B4386A759FDF7479A86425443524 /* CardFormViewModel.swift */,
+				E7D711796B51B48C94B3F6DEBE8AA509 /* CardScannerViewModel.swift */,
+			);
+			path = ViewModels;
+			sourceTree = "<group>";
+		};
+		39A81D68DE7564CEAC1F16A47C7FE46F /* UI */ = {
+			isa = PBXGroup;
+			children = (
+				3340C0E853FCEFED67976995A052535C /* ViewModels */,
+				C05D4652CB22AC5A5B35CD3459E26789 /* Views */,
+			);
+			path = UI;
+			sourceTree = "<group>";
+		};
+		3AEE2BBE923D41B00842C520AC9B9BC4 /* Error */ = {
+			isa = PBXGroup;
+			children = (
+				8E7D544F66AC35BC6788B6A06D77FBAE /* ErrorViewController.swift */,
+			);
+			path = Error;
+			sourceTree = "<group>";
+		};
+		4096AF61A192649FCE17BD9E5177CB0C /* Support Files */ = {
+			isa = PBXGroup;
+			children = (
+				9DCCB3C27ED886EB088D096D8D407512 /* PrimerSDK.modulemap */,
+				ADADA4F7BA6F76106BD4B70024ADD817 /* PrimerSDK-dummy.m */,
+				EB38DBF5AE39C144FAB6BAC8CE03F4E9 /* PrimerSDK-Info.plist */,
+				2D34E13C55A453624FDFAD24568FD917 /* PrimerSDK-prefix.pch */,
+				788283A46125BA744F7CB80E0124821F /* PrimerSDK-umbrella.h */,
+				D368C749F7C531CD2C4751734C68AA7A /* PrimerSDK.debug.xcconfig */,
+				11C640AFF079E094AF5D13329541F8B4 /* PrimerSDK.release.xcconfig */,
+				F4E853B708B769A975374F9D8D868115 /* ResourceBundle-PrimerSDK-PrimerSDK-Info.plist */,
+			);
+			name = "Support Files";
+			path = "Example/Pods/Target Support Files/PrimerSDK";
+			sourceTree = "<group>";
+		};
+		4636AFC9F20DC084B761DEEE67049BA3 /* Views */ = {
+			isa = PBXGroup;
+			children = (
+				BF985951F2D79D47B5A0C9B5A3D5FAC5 /* ApplePay */,
+				F2494B235B90CECF42F9141156E8CFFB /* Checkout */,
+				9AF0D383B2A2F6546F55E2B73A154603 /* ConfirmMandate */,
+				3AEE2BBE923D41B00842C520AC9B9BC4 /* Error */,
+				5BA1C850726371EE38F3BC74E76CD506 /* Form */,
+				DFE832207A9FF345A345A48F7B4406CC /* OAuth */,
+				82251B674C2EF305654D694C94151724 /* Success */,
+				177E8F38B9797D3A007932B309E769F3 /* Vault */,
+			);
+			path = Views;
+			sourceTree = "<group>";
+		};
+		56409D50D0FA1C19C592518252ACCB45 /* Targets Support Files */ = {
+			isa = PBXGroup;
+			children = (
+				DC341534F0F751E90DBE9F9F51531A54 /* Pods-PrimerSDK_Example */,
+				C99317E726DB0D5CA94A6EFE2CA8C63E /* Pods-PrimerSDK_Tests */,
+			);
+			name = "Targets Support Files";
+			sourceTree = "<group>";
+		};
+		5736AF6E9EA2E9AD1B27E6918AE65ABC /* Extensions */ = {
+			isa = PBXGroup;
+			children = (
+				7E7D964404707FDDCE4BC1A17E5BBEBF /* DateExtension.swift */,
+				ED69E7EC33B94191B8DE8CE5615F5BA3 /* StringExtension.swift */,
+				0FE6DF6DC5502D19C9B3B746FE1194A2 /* UIButtonExtension.swift */,
 			);
 			name = Extensions;
 			path = PrimerSDK/Classes/Extensions;
 			sourceTree = "<group>";
 		};
-		18E997DBDDCE9FC79AC74223267FC317 /* Success */ = {
-			isa = PBXGroup;
-			children = (
-				BFEF8FF844432087B298E2A3C44338EA /* SuccessViewController.swift */,
+		578452D2E740E91742655AC8F1636D1F /* iOS */ = {
+			isa = PBXGroup;
+			children = (
+				73010CC983E3809BECEE5348DA1BB8C6 /* Foundation.framework */,
+			);
+			name = iOS;
+			sourceTree = "<group>";
+		};
+		5BA1C850726371EE38F3BC74E76CD506 /* Form */ = {
+			isa = PBXGroup;
+			children = (
+				F7891196BE58B819ECC1AD886477F455 /* FormView.swift */,
+				4D73C24F69FAFAA21840A6AD3E5FD2E9 /* FormViewController.swift */,
+				A9DFABF5673124D4DF0A85E5E8F6EEA9 /* FormViewModel.swift */,
+			);
+			path = Form;
+			sourceTree = "<group>";
+		};
+		696A6C5CEF00BA6438AFBDDFC27D378E /* Services */ = {
+			isa = PBXGroup;
+			children = (
+				0C01FDC04E554B509C1429DD51624404 /* API */,
+				1DC3FEC8C8B85499CBACDF7D049F6D93 /* Network */,
+				C58FCBAAC756E7827EEF9135051C104D /* Parser */,
+			);
+			name = Services;
+			path = PrimerSDK/Classes/Services;
+			sourceTree = "<group>";
+		};
+		6BB4FC21A0D5D40B39752618A9192141 /* DataModels */ = {
+			isa = PBXGroup;
+			children = (
+				2B8127144850B4E5AB72783E2F7C47B5 /* Enums */,
+			);
+			path = DataModels;
+			sourceTree = "<group>";
+		};
+		7011B70396B91B2283687B2A1EA0EC73 /* JSON */ = {
+			isa = PBXGroup;
+			children = (
+				F334D57C6BD72448A074E0F3F287C05E /* JSONParser.swift */,
+			);
+			path = JSON;
+			sourceTree = "<group>";
+		};
+		76DE451E025511552C1ECE72C4650327 /* Services */ = {
+			isa = PBXGroup;
+			children = (
+				67EFBAADAA2818586A7D16C41B20C6EB /* TokenizationService.swift */,
+			);
+			path = Services;
+			sourceTree = "<group>";
+		};
+		773C600B8C79FECC3C58B133211595A5 /* Enums */ = {
+			isa = PBXGroup;
+			children = (
+				A3DA590D73756040B4BCB86EB57A4533 /* CountryCode.swift */,
+				5DDFA87A10CEE2DE0AA457271E7529C7 /* Currency.swift */,
+				E0B9E7AF29DA8FB165AB786E398583BD /* ImageName.swift */,
+				314F8F183173AEEB0A8BBF7E9870D865 /* PrimerSessionFlow.swift */,
+				1F7CB93959D52BCA13E5F454031CD371 /* SuccessMessage.swift */,
+				0027007B91C8500C81B79B402BB25C7B /* UXMode.swift */,
+			);
+			path = Enums;
+			sourceTree = "<group>";
+		};
+		7B766C735C4EF987EC0C3E0BACCA73FD /* Error Handler */ = {
+			isa = PBXGroup;
+			children = (
+				2EA5B0E11EC0D12123C54B82931646F5 /* Error.swift */,
+				28F4F6538C6EFCF7B55D975148BE32B1 /* ErrorHandler.swift */,
+			);
+			name = "Error Handler";
+			path = "PrimerSDK/Classes/Error Handler";
+			sourceTree = "<group>";
+		};
+		82251B674C2EF305654D694C94151724 /* Success */ = {
+			isa = PBXGroup;
+			children = (
+				68B9F3CBB00DC73C1654F1ADA98DDCED /* SuccessViewController.swift */,
 			);
 			path = Success;
 			sourceTree = "<group>";
 		};
-		203C0063EA49745D383691A699D821B1 /* Services */ = {
-			isa = PBXGroup;
-			children = (
-				2304DBC6FDADA9133E763A56F761C132 /* ClientTokenService.swift */,
-				761FC54250115B86B9C683175ACF529E /* DirectDebitService.swift */,
-				F7E6BFA94D1EE1D95568C8261DA7B362 /* KlarnaService.swift */,
-				7DD8B84C94B823AAA69B0F21644EA8A6 /* PaymentMethodConfigService.swift */,
-				EB82A87CAEA9948600DFAD5A8D53810E /* PayPalService.swift */,
-				0768349103D6F57CAD6122D7812F0770 /* VaultService.swift */,
+		8270081BFAAB7232C4D0C819237A1FE6 /* CardScanner */ = {
+			isa = PBXGroup;
+			children = (
+				95A858E6D92BFEAAE7444B8DF440D7FC /* CardScannerViewController.swift */,
+				7631BA9BD11758A3DE95BE309943FBC3 /* CardScannerViewController+SimpleScanDelegate.swift */,
+				78BC559E80C070091D26C2DD6831AB8C /* ScannerView.swift */,
+			);
+			path = CardScanner;
+			sourceTree = "<group>";
+		};
+		915DCCEE6AA73C95D36382B15FD71B7A /* ViewModels */ = {
+			isa = PBXGroup;
+			children = (
+				D0511DB0F3A2E77792AE772F5B4ECA2C /* ApplePayViewModel.swift */,
+				718B040670862D514F97615FF5D9FA1C /* ConfirmMandateViewModel.swift */,
+				A566636F198A0D2CA585E3D5331936D1 /* DirectCheckoutViewModel.swift */,
+				1F2444922620DA980CE7D810A2D1B7A0 /* ExternalViewModel.swift */,
+				40B4187AC7E18BCAA1FC080BC56BE6CD /* OAuthViewModel.swift */,
+				E9E668DF30EAC3FD85DC76C5B801825A /* VaultCheckoutViewModel.swift */,
+				96E26B9A4325E579985E6F58E30C3EE7 /* VaultPaymentMethodViewModel.swift */,
+			);
+			path = ViewModels;
+			sourceTree = "<group>";
+		};
+		945FAD4AAE299DD50F1E40E80DC12E65 /* CardForm */ = {
+			isa = PBXGroup;
+			children = (
+				8B2EFABCD377414AB44A3D5A0B02A8C5 /* CardFormView.swift */,
+				34971B686041E0D013114386F65A4113 /* CardFormViewController.swift */,
+				810BE9658E3BBD46841C35A024D93C89 /* CardFormViewController+CardScannerViewControllerDelegate.swift */,
+			);
+			path = CardForm;
+			sourceTree = "<group>";
+		};
+		98886CE9FA448CDEE8050D32123705C7 /* DataModels */ = {
+			isa = PBXGroup;
+			children = (
+				2B487D300B80D0145FCD682C4622EC3A /* ApplePay.swift */,
+				B74D62A1F3B1C351EA6E717E98871CEA /* ClientToken.swift */,
+				94FB0858F878E223DC0A8E618A237550 /* DirectDebitMandate.swift */,
+				95A1761289B03C75B11FFB787DAD0DBD /* PaymentMethod.swift */,
+				948D8361BA9657F88A3202B03BEEB2F9 /* PaymentMethodConfig.swift */,
+				3792340ABC4C6367DDE1E2CDD689AF03 /* PaymentMethodToken.swift */,
+				BF250BE036997B0160129EB218639027 /* PaymentMethodTokenizationRequest.swift */,
+				2293009A08312ADFB75EABDE89592446 /* PayPal.swift */,
+				FB68BE64471E29C23D306BC042F1A5D6 /* PrimerContent.swift */,
+				1FBCBF0BED74D27A2EFD82DED549F63A /* PrimerSettings.swift */,
+				681A489DF8AC2363CEFC74468850641D /* PrimerTheme.swift */,
+				773C600B8C79FECC3C58B133211595A5 /* Enums */,
+			);
+			path = DataModels;
+			sourceTree = "<group>";
+		};
+		9AF0D383B2A2F6546F55E2B73A154603 /* ConfirmMandate */ = {
+			isa = PBXGroup;
+			children = (
+				17A767624677582ECB6F7AA20CD03501 /* ConfirmMandateView.swift */,
+				EB82C12B384FEF18A557758ED53EFA0E /* ConfirmMandateViewController.swift */,
+			);
+			path = ConfirmMandate;
+			sourceTree = "<group>";
+		};
+		9ED85546CE4C52D7A097743EB6BE94C2 /* Services */ = {
+			isa = PBXGroup;
+			children = (
+				F4F65EEE1B820C297103C0E04864F58B /* ClientTokenService.swift */,
+				E4D0F0D452759C447F4BE1A90F5FC9CB /* DirectDebitService.swift */,
+				2A6350A0E6244B279DA0A5388A0440AF /* KlarnaService.swift */,
+				8B0BC3486E97724AF240182B9FD59164 /* PaymentMethodConfigService.swift */,
+				C04E223E710E8E912B2F17C82C1740EB /* PayPalService.swift */,
+				4B3FB9FAA4201C2F4609E484FFBB3B12 /* VaultService.swift */,
 			);
 			path = Services;
 			sourceTree = "<group>";
 		};
-		22B2DDDA6F02B5DB5A68785903137CD3 /* Vault */ = {
-			isa = PBXGroup;
-			children = (
-				555740DF18BCA48E784D1729ADA02CD7 /* VaultPaymentMethodView.swift */,
-				8C34E4D5BE0C53489AA7F8254E07E795 /* VaultPaymentMethodViewController.swift */,
-				5D468D0F9E418D406C45BAC75095F111 /* VaultPaymentMethodViewController+ReloadDelegate.swift */,
-				AD95CE72D44CD5C4CD7C8EF0025630AC /* VaultPaymentMethodViewController+TableView.swift */,
-			);
-			path = Vault;
-			sourceTree = "<group>";
-		};
-		27932A03ED212D9E7A00DFACEA3E0B30 /* Error */ = {
-			isa = PBXGroup;
-			children = (
-				2D220F892EA08000F63CECC17BDFA443 /* ErrorViewController.swift */,
-			);
-			path = Error;
-			sourceTree = "<group>";
-		};
-		294C0F8FA13AACE6F3446ECBBDC911BE /* API */ = {
-			isa = PBXGroup;
-			children = (
-				E0112E45217A2F2AF6A7766BB443232B /* Primer */,
-			);
-			path = API;
-			sourceTree = "<group>";
-		};
-		2A26BCD95A724C912A915810C991F2D3 /* OAuth */ = {
-			isa = PBXGroup;
-			children = (
-				61DD48D12BC5E28CB82CE58B67C346F1 /* OAuthViewController.swift */,
-			);
-			path = OAuth;
-			sourceTree = "<group>";
-		};
-		2C0FFD1C03B288255CFDF68E9848F77F /* Form */ = {
-			isa = PBXGroup;
-			children = (
-				D0600C978273FB44B737CB432A614001 /* FormView.swift */,
-				D16177E958975DF163170E7DB428B6F1 /* FormViewController.swift */,
-				0C85C006C0CFC12B346503CB5D186245 /* FormViewModel.swift */,
-			);
-			path = Form;
-			sourceTree = "<group>";
-		};
-		3742852AF462027B33C2D7B46866790E /* Utils */ = {
-			isa = PBXGroup;
-			children = (
-				F7BE2D432A732C15CFDF8B241E27A410 /* Optional+Extensions.swift */,
-				42169898DFD1644E5B02F669135ADAB2 /* String+Extensions.swift */,
+		9EE29C613CC09B71786E8BE12B72C76A /* Utils */ = {
+			isa = PBXGroup;
+			children = (
+				DE738822137E2F33FCADDB9866D281D1 /* PresentationController.swift */,
+				7F427E13E66309550349D4A468BC06A4 /* UITableViewCellExtensions.swift */,
+				7A20A93866418280C5B24E79DA179C1C /* UITextFieldExtensions.swift */,
+				E198756118BCABFD20928022F7E67740 /* UIViewControllerExtensions.swift */,
+				9CC827A90A26E6B25F1FC0EC4278D6ED /* UIViewExtensions.swift */,
 			);
 			path = Utils;
 			sourceTree = "<group>";
 		};
-		465415384BA222FD4958228FE3F310DA /* Root */ = {
-			isa = PBXGroup;
-			children = (
-				44B81E0577FE6734C3546259A75E81D9 /* RootViewController.swift */,
-				B30BF19A7E92860332A75FB53530BB9D /* RootViewController+Router.swift */,
-				451ABFF1060AC5A93D80FC4C73577CE0 /* Route.swift */,
-			);
-			path = Root;
-			sourceTree = "<group>";
-		};
-		526653591ACEF1DEC902BD0287B3BABD /* ViewModels */ = {
-			isa = PBXGroup;
-			children = (
-				2D3066DEC0F3A69A66B1FD1F83BFC08B /* CardFormViewModel.swift */,
-				C62428B485AF00099C8200FDBCC7B1D1 /* CardScannerViewModel.swift */,
-			);
-			path = ViewModels;
-			sourceTree = "<group>";
-		};
-		56093CDEFFF858D7252ED3D0B6D62F6A /* Development Pods */ = {
-			isa = PBXGroup;
-			children = (
-				AFE6CEB9F16601BFA4998D19DB142715 /* PrimerSDK */,
-			);
-			name = "Development Pods";
-			sourceTree = "<group>";
-		};
-		56409D50D0FA1C19C592518252ACCB45 /* Targets Support Files */ = {
-			isa = PBXGroup;
-			children = (
-				DC341534F0F751E90DBE9F9F51531A54 /* Pods-PrimerSDK_Example */,
-				C99317E726DB0D5CA94A6EFE2CA8C63E /* Pods-PrimerSDK_Tests */,
-			);
-			name = "Targets Support Files";
-			sourceTree = "<group>";
-		};
-		578452D2E740E91742655AC8F1636D1F /* iOS */ = {
-			isa = PBXGroup;
-			children = (
-				73010CC983E3809BECEE5348DA1BB8C6 /* Foundation.framework */,
-			);
-			name = iOS;
-			sourceTree = "<group>";
-		};
-		65061BCF56EA69C529E12B81395EAD02 /* ApplePay */ = {
-			isa = PBXGroup;
-			children = (
-				83F0291AED1D02035A2FCD25A4C3B57E /* ApplePayViewController.swift */,
-				C4C87627767335F0883AC18AE68B1C49 /* ApplePayViewController+PassKit.swift */,
-			);
-			path = ApplePay;
-			sourceTree = "<group>";
-		};
-		6740EEA4BB927C5FC36FCD9628BE7572 /* Helpers */ = {
-			isa = PBXGroup;
-			children = (
-				15525A182601F05500E180F3 /* AlertController.swift */,
-				D63ADC017319F691339A1243437F5E54 /* Logger.swift */,
-			);
-			name = Helpers;
-			path = PrimerSDK/Classes/Helpers;
-			sourceTree = "<group>";
-		};
-		68DB87F2A6129958704474DA32A60561 /* Network */ = {
-			isa = PBXGroup;
-			children = (
-				812634B7DFD24E38665FAB2D7F3DE47B /* Endpoint.swift */,
-				4B76A79E1E37C5127CAEDF1E4762B642 /* NetworkService.swift */,
-				B7E50CD4C35266703BC5B2C277E95B55 /* URLSessionStack.swift */,
-			);
-			path = Network;
-			sourceTree = "<group>";
-		};
-		72D3C2D18EE01ACF12CF694966D94A49 /* DataModels */ = {
-			isa = PBXGroup;
-			children = (
-				DC18611A97A270F392F851C7C27316F2 /* Enums */,
-			);
-			path = DataModels;
-			sourceTree = "<group>";
-		};
-		849A273A52EB70C631EEF57A5F757DC0 /* Delegates */ = {
-			isa = PBXGroup;
-			children = (
-				832A4C9ED7D7FD0DB5BCA4F2253D5F67 /* ReloadDelegate.swift */,
-				7EF25596362BA36C1742238271F97158 /* TransitioningDelegate.swift */,
-			);
-			path = Delegates;
-			sourceTree = "<group>";
-		};
-		89AE5CEDDBF8D1663E0DD8CC9B610219 /* Services */ = {
-			isa = PBXGroup;
-			children = (
-				A6A31EC3DA16C8E1E062C0ACFD1A43DE /* TokenizationService.swift */,
-			);
-			path = Services;
-			sourceTree = "<group>";
-		};
-		89E0B54B091D7EBFF36F023AF46EA422 /* CardForm */ = {
-			isa = PBXGroup;
-			children = (
-				06493202D28B2BBF288D0A0EFEB578E5 /* CardFormView.swift */,
-				02C6FEEC29281128632A96342A45B03C /* CardFormViewController.swift */,
-				5D3137BF546015A824F63FAF3C11B6C8 /* CardFormViewController+CardScannerViewControllerDelegate.swift */,
-			);
-			path = CardForm;
-			sourceTree = "<group>";
-		};
-		9048C974A7C2B52105FFA1AFAF9B50B0 /* Support Files */ = {
-			isa = PBXGroup;
-			children = (
-				62BD53DD4F0E8AAE4814B4BFCE300093 /* PrimerSDK.modulemap */,
-				DF84E6A07CD8CF79199939E7454BB615 /* PrimerSDK-dummy.m */,
-				CFFCAB49800CAC6753E79950D977DB38 /* PrimerSDK-Info.plist */,
-				AAF45BC1ACA462F9D1CE2AF09E93E48B /* PrimerSDK-prefix.pch */,
-				C9D6EF83807CF3A1F5C9CE698CA88650 /* PrimerSDK-umbrella.h */,
-				1B4A7277390D022C0A1659F78E7F2FD8 /* PrimerSDK.debug.xcconfig */,
-				6BA35A4CA1CAFC5AC5E0D3EB575E8138 /* PrimerSDK.release.xcconfig */,
-				5F21ADBACC0495362527022ECDCD7361 /* ResourceBundle-PrimerSDK-PrimerSDK-Info.plist */,
-			);
-			name = "Support Files";
-			path = "Example/Pods/Target Support Files/PrimerSDK";
-			sourceTree = "<group>";
-		};
-		93E9BC5147049BEE70F40B3DF499D90E /* Components */ = {
-			isa = PBXGroup;
-			children = (
-				04E89353323EBB6F241E3ECC3538E878 /* CardButton.swift */,
-				2499748384CCB1DC39DE4AC9341A4AA5 /* MultiCardIconComponent.swift */,
-				D8B6E40FF2A937631E0CAD483ADC4522 /* PaymentMethodComponent.swift */,
-				6335ACE58B7CD5C08D192E62E78F213F /* SingleCardIconComponent.swift */,
-			);
-			path = Components;
-			sourceTree = "<group>";
-		};
-		95A1A689673364EFCA297D714905920D /* PCI */ = {
-			isa = PBXGroup;
-			children = (
-				72D3C2D18EE01ACF12CF694966D94A49 /* DataModels */,
-				89AE5CEDDBF8D1663E0DD8CC9B610219 /* Services */,
-				DCA3856D7A85F90245DC31CC7A9B5B8A /* UI */,
-				B2D540A0BCB20E6782F102F5D67EDAAD /* Utils */,
-			);
-			name = PCI;
-			path = PrimerSDK/Classes/PCI;
-			sourceTree = "<group>";
-		};
-		9967EE10705EC3141F9DBD2B3F50F78A /* ViewModels */ = {
-			isa = PBXGroup;
-			children = (
-				1DF93C73A4D016FD80163AA9B721436B /* ApplePayViewModel.swift */,
-				F02201E158B6515F211337C9EA59159D /* ConfirmMandateViewModel.swift */,
-				D3545DCED5B141F9A9A721D7F5D99FD9 /* DirectCheckoutViewModel.swift */,
-				7C055AC97CE753C33EFFC39F77A0AC8B /* ExternalViewModel.swift */,
-				E1B3749A4E62AFF35D8544F6D1595EDC /* OAuthViewModel.swift */,
-				59DF796CF7B77B31E0D3F68D435BA5E2 /* VaultCheckoutViewModel.swift */,
-				C2FFA5CE00555AE6B92E42A19461B7D8 /* VaultPaymentMethodViewModel.swift */,
-			);
-			path = ViewModels;
-			sourceTree = "<group>";
-		};
-		A043B7283343D084D68D881B8EE17011 /* Checkout */ = {
-			isa = PBXGroup;
-			children = (
-				352D1093129FCBF70E97CE1E94815634 /* VaultCheckoutView.swift */,
-				DCC15B2EF6D20CE54824BE48267AE4BE /* VaultCheckoutViewController.swift */,
-				AE53D90E29638EFD32C08A3D1D2CF824 /* VaultCheckoutViewController+ReloadDelegate.swift */,
-			);
-			path = Checkout;
-			sourceTree = "<group>";
-		};
-		A5941972CC0904EF1107106531A7DDBB /* JSON */ = {
-			isa = PBXGroup;
-			children = (
-				DAB5E4BB7830E60809C22A024521D2A0 /* JSONParser.swift */,
-			);
-			path = JSON;
-			sourceTree = "<group>";
-		};
-		A884EADAB67CB5A759BC24613F92C480 /* Utils */ = {
-			isa = PBXGroup;
-			children = (
-				7EC854A62B1E648F04BCE25D57A5730B /* PresentationController.swift */,
-				24181EEB4DE660F307D03BB898C78790 /* UITableViewCellExtensions.swift */,
-				DE647A0588C1EAF7385DE54EAD658EE8 /* UITextFieldExtensions.swift */,
-				DCF623CC014B43724E2C234C4B123C65 /* UIViewControllerExtensions.swift */,
-				B5DCA3C5D418C4EC29345CD9B68CDDE5 /* UIViewExtensions.swift */,
-			);
-			path = Utils;
-			sourceTree = "<group>";
-		};
-		AFE6CEB9F16601BFA4998D19DB142715 /* PrimerSDK */ = {
-			isa = PBXGroup;
-			children = (
-				1EDAEB623D30F0A86DFF00DB265BB4D8 /* Icons.xcassets */,
-				03ABE8B6B333AAC997E1918C8A1E40CF /* Core */,
-				156CA632732BDDB7FB63886E3AD8AB1F /* Extensions */,
-				6740EEA4BB927C5FC36FCD9628BE7572 /* Helpers */,
-				FDE013AAB881371B5C74B0987A1FCDE6 /* Localization */,
-				95A1A689673364EFCA297D714905920D /* PCI */,
-				E75EA740EFCF4CE6421846AD8E2F5973 /* Pod */,
-				EA599AE8CDFEC6A29A8A8975914BAFF5 /* Services */,
-				9048C974A7C2B52105FFA1AFAF9B50B0 /* Support Files */,
+		A03761AB499A8323A03AAC09A8D2F2FC /* PrimerSDK */ = {
+			isa = PBXGroup;
+			children = (
+				3B83B827611E983724927B4C9CEBA0A6 /* Icons.xcassets */,
+				F1914BE285E9AFA3926FBA8351492763 /* Core */,
+				7B766C735C4EF987EC0C3E0BACCA73FD /* Error Handler */,
+				5736AF6E9EA2E9AD1B27E6918AE65ABC /* Extensions */,
+				CC771D12993EEDBB134A50A3E03DA79E /* Helpers */,
+				EB53B49503F8C4AE99938695F25DAC6B /* Localization */,
+				0DBFD7B02EA39FEC4B4D10A3597F19FB /* PCI */,
+				DEC8E326B25BD46A37EB5C4E84522F97 /* Pod */,
+				696A6C5CEF00BA6438AFBDDFC27D378E /* Services */,
+				4096AF61A192649FCE17BD9E5177CB0C /* Support Files */,
 			);
 			name = PrimerSDK;
 			path = ../..;
 			sourceTree = "<group>";
 		};
-		B2D540A0BCB20E6782F102F5D67EDAAD /* Utils */ = {
-			isa = PBXGroup;
-			children = (
-				74AE8A57CE283222B8B2B8CB478FFD6C /* Mask.swift */,
-				0D34D1F6EDC8908CA2C71CBDCE0E31D2 /* Validation.swift */,
+		A305453FA6776C28E04A097278ECDA18 /* Utils */ = {
+			isa = PBXGroup;
+			children = (
+				2240B191F0D6AD0FC30ADF9EF43DAEF8 /* Optional+Extensions.swift */,
+				0A98C9E62BBAAF752650DE282651DEED /* String+Extensions.swift */,
 			);
 			path = Utils;
 			sourceTree = "<group>";
 		};
-		B88F9FD76385E418D6D85A13C1632436 /* ConfirmMandate */ = {
-			isa = PBXGroup;
-			children = (
-				9D2A15B219F536F2AE585A97CCF5BB33 /* ConfirmMandateView.swift */,
-				B411490F8BD282C065CDD4AE7102D112 /* ConfirmMandateViewController.swift */,
-			);
-			path = ConfirmMandate;
-			sourceTree = "<group>";
-		};
-		B922B24CA0FB7B36D2CA76BE94D2F154 /* Parser */ = {
-			isa = PBXGroup;
-			children = (
-				3F8D8AEC7B26A258D0B5DEAEBA6A3238 /* Parser.swift */,
-				A5941972CC0904EF1107106531A7DDBB /* JSON */,
+		A891D00E00BFDF86C63B10E1EE7413BF /* Components */ = {
+			isa = PBXGroup;
+			children = (
+				F30E8A69185F9A29C1F70D3F4D5A7E3C /* CardButton.swift */,
+				84F11C7032A9DF7AFB65540DF795EB84 /* MultiCardIconComponent.swift */,
+				4BDE830C78AC18E3993676C8C9A998B2 /* PaymentMethodComponent.swift */,
+				C1C0B359981BACD664E67C50736E40CD /* SingleCardIconComponent.swift */,
+			);
+			path = Components;
+			sourceTree = "<group>";
+		};
+		BF649E3951629F8A95E69758E6215903 /* Primer */ = {
+			isa = PBXGroup;
+			children = (
+				23CC89FCFBE739711AC03C2BAD7278EB /* PrimerAPI.swift */,
+				F582D01C8FB78F29671D36AB306108DD /* PrimerAPIClient.swift */,
+			);
+			path = Primer;
+			sourceTree = "<group>";
+		};
+		BF985951F2D79D47B5A0C9B5A3D5FAC5 /* ApplePay */ = {
+			isa = PBXGroup;
+			children = (
+				8C1D111D2F5567B3669FFC6920FFEA56 /* ApplePayViewController.swift */,
+				D8C61CD177496CBD5FEBE28A983DE8DA /* ApplePayViewController+PassKit.swift */,
+			);
+			path = ApplePay;
+			sourceTree = "<group>";
+		};
+		C05D4652CB22AC5A5B35CD3459E26789 /* Views */ = {
+			isa = PBXGroup;
+			children = (
+				945FAD4AAE299DD50F1E40E80DC12E65 /* CardForm */,
+				8270081BFAAB7232C4D0C819237A1FE6 /* CardScanner */,
+			);
+			path = Views;
+			sourceTree = "<group>";
+		};
+		C58FCBAAC756E7827EEF9135051C104D /* Parser */ = {
+			isa = PBXGroup;
+			children = (
+				A4950AAE5AFDB6F9038F9268040A999A /* Parser.swift */,
+				7011B70396B91B2283687B2A1EA0EC73 /* JSON */,
 			);
 			path = Parser;
 			sourceTree = "<group>";
@@ -697,39 +718,27 @@
 			path = "Target Support Files/Pods-PrimerSDK_Tests";
 			sourceTree = "<group>";
 		};
-		CEAA07970C1EB2EA38945B3A441800F7 /* CardScanner */ = {
-			isa = PBXGroup;
-			children = (
-				69564F2280E24AD16C1149AD39C624B0 /* CardScannerViewController.swift */,
-				E79184B359AC4F3183D38E3A00A0F647 /* CardScannerViewController+SimpleScanDelegate.swift */,
-				EE476E8C4D297162474E8263B7C77A17 /* ScannerView.swift */,
-			);
-			path = CardScanner;
+		CC771D12993EEDBB134A50A3E03DA79E /* Helpers */ = {
+			isa = PBXGroup;
+			children = (
+				EF10B98882DF691FEFCF24AB95680A95 /* AlertController.swift */,
+				BE71751AEA27AFCE5A9267344288F946 /* Logger.swift */,
+			);
+			name = Helpers;
+			path = PrimerSDK/Classes/Helpers;
 			sourceTree = "<group>";
 		};
 		CF1408CF629C7361332E53B88F7BD30C = {
 			isa = PBXGroup;
 			children = (
 				9D940727FF8FB9C785EB98E56350EF41 /* Podfile */,
-				56093CDEFFF858D7252ED3D0B6D62F6A /* Development Pods */,
+				24CA0BB867E78E55662E5778C2A1C626 /* Development Pods */,
 				D210D550F4EA176C3123ED886F8F87F5 /* Frameworks */,
 				EF226A46E7EE30F4A2A221743343D709 /* Products */,
 				56409D50D0FA1C19C592518252ACCB45 /* Targets Support Files */,
 			);
 			sourceTree = "<group>";
 		};
-		D0A5E1485509F7D70D61211718F6991D /* UI */ = {
-			isa = PBXGroup;
-			children = (
-				93E9BC5147049BEE70F40B3DF499D90E /* Components */,
-				465415384BA222FD4958228FE3F310DA /* Root */,
-				A884EADAB67CB5A759BC24613F92C480 /* Utils */,
-				9967EE10705EC3141F9DBD2B3F50F78A /* ViewModels */,
-				E075F974B5CE8D9DFA30A378F8BF4AB2 /* Views */,
-			);
-			path = UI;
-			sourceTree = "<group>";
-		};
 		D210D550F4EA176C3123ED886F8F87F5 /* Frameworks */ = {
 			isa = PBXGroup;
 			children = (
@@ -738,13 +747,14 @@
 			name = Frameworks;
 			sourceTree = "<group>";
 		};
-		DC18611A97A270F392F851C7C27316F2 /* Enums */ = {
-			isa = PBXGroup;
-			children = (
-				EDF2D6E98E27957E5AD5D9FF85ED5C10 /* FormTextFieldType.swift */,
-				E4D45CCD11EA484382AB32C970084463 /* FormType.swift */,
-			);
-			path = Enums;
+		D7E6263C72B4960A449BC3653CCEFE44 /* Delegates */ = {
+			isa = PBXGroup;
+			children = (
+				3B4E6C2E8F827A8112C56133A715D0C1 /* PrimerDelegate.swift */,
+				C3579F1BA87F6130DCE2C34D2B89DD95 /* ReloadDelegate.swift */,
+				F11C8349CCBD1B508BEBC3A09FA5ECE1 /* TransitioningDelegate.swift */,
+			);
+			path = Delegates;
 			sourceTree = "<group>";
 		};
 		DC341534F0F751E90DBE9F9F51531A54 /* Pods-PrimerSDK_Example */ = {
@@ -764,59 +774,54 @@
 			path = "Target Support Files/Pods-PrimerSDK_Example";
 			sourceTree = "<group>";
 		};
-		DCA3856D7A85F90245DC31CC7A9B5B8A /* UI */ = {
-			isa = PBXGroup;
-			children = (
-				526653591ACEF1DEC902BD0287B3BABD /* ViewModels */,
-				F2EEDD4617D06009475FC2074895CF51 /* Views */,
+		DEC8E326B25BD46A37EB5C4E84522F97 /* Pod */ = {
+			isa = PBXGroup;
+			children = (
+				8E753DF87908E75B73DE23451F48340E /* LICENSE */,
+				89D7684B437E7A2AEA3E62EF3F5F2089 /* PrimerSDK.podspec */,
+				FE936611EA87A5559A95B1BBB4F92A94 /* README.md */,
+			);
+			name = Pod;
+			sourceTree = "<group>";
+		};
+		DFE832207A9FF345A345A48F7B4406CC /* OAuth */ = {
+			isa = PBXGroup;
+			children = (
+				4BD9359801074BF17D22955F9A47A06D /* OAuthViewController.swift */,
+			);
+			path = OAuth;
+			sourceTree = "<group>";
+		};
+		E3C34EE1039AD64FA96901B5DB0BDBC0 /* Root */ = {
+			isa = PBXGroup;
+			children = (
+				5711125803F4B3E7121376DE53544055 /* RootViewController.swift */,
+				07BAA0DE0CD6E44BD0EEE803CD80F63B /* RootViewController+Router.swift */,
+				D6128B22CA014A845D05EA621378EA34 /* Route.swift */,
+			);
+			path = Root;
+			sourceTree = "<group>";
+		};
+		EA684ABFC0C6C84D750A7DAADF87FA2F /* UI */ = {
+			isa = PBXGroup;
+			children = (
+				A891D00E00BFDF86C63B10E1EE7413BF /* Components */,
+				E3C34EE1039AD64FA96901B5DB0BDBC0 /* Root */,
+				9EE29C613CC09B71786E8BE12B72C76A /* Utils */,
+				915DCCEE6AA73C95D36382B15FD71B7A /* ViewModels */,
+				4636AFC9F20DC084B761DEEE67049BA3 /* Views */,
 			);
 			path = UI;
 			sourceTree = "<group>";
 		};
-		E0112E45217A2F2AF6A7766BB443232B /* Primer */ = {
-			isa = PBXGroup;
-			children = (
-				B8FDF0F8EB75270F4C00DBDE5A39180A /* PrimerAPI.swift */,
-				DE6F2A8F9F4147E2026FAD36EE4991A2 /* PrimerAPIClient.swift */,
-			);
-			path = Primer;
-			sourceTree = "<group>";
-		};
-		E075F974B5CE8D9DFA30A378F8BF4AB2 /* Views */ = {
-			isa = PBXGroup;
-			children = (
-				65061BCF56EA69C529E12B81395EAD02 /* ApplePay */,
-				A043B7283343D084D68D881B8EE17011 /* Checkout */,
-				B88F9FD76385E418D6D85A13C1632436 /* ConfirmMandate */,
-				27932A03ED212D9E7A00DFACEA3E0B30 /* Error */,
-				2C0FFD1C03B288255CFDF68E9848F77F /* Form */,
-				2A26BCD95A724C912A915810C991F2D3 /* OAuth */,
-				18E997DBDDCE9FC79AC74223267FC317 /* Success */,
-				22B2DDDA6F02B5DB5A68785903137CD3 /* Vault */,
-			);
-			path = Views;
-			sourceTree = "<group>";
-		};
-		E75EA740EFCF4CE6421846AD8E2F5973 /* Pod */ = {
-			isa = PBXGroup;
-			children = (
-				D5967CFAA5F2B1AAD0F031476C5FF045 /* LICENSE */,
-				B919C0C1D13EC4E57AB08C07C6C43E03 /* PrimerSDK.podspec */,
-				8C474D64709CBBACFAA707DCD5B8B04C /* README.md */,
-			);
-			name = Pod;
-			sourceTree = "<group>";
-		};
-		EA599AE8CDFEC6A29A8A8975914BAFF5 /* Services */ = {
-			isa = PBXGroup;
-			children = (
-				155259A626010B3200E180F3 /* Error Handler */,
-				294C0F8FA13AACE6F3446ECBBDC911BE /* API */,
-				68DB87F2A6129958704474DA32A60561 /* Network */,
-				B922B24CA0FB7B36D2CA76BE94D2F154 /* Parser */,
-			);
-			name = Services;
-			path = PrimerSDK/Classes/Services;
+		EB53B49503F8C4AE99938695F25DAC6B /* Localization */ = {
+			isa = PBXGroup;
+			children = (
+				EC2B44D87D07AF654BD0BE3AFF7DA6A9 /* Localizable.strings */,
+				AC666431DA3FC68148C9CD1FFE0F5574 /* String+Localization.swift */,
+			);
+			name = Localization;
+			path = PrimerSDK/Classes/Localization;
 			sourceTree = "<group>";
 		};
 		EF226A46E7EE30F4A2A221743343D709 /* Products */ = {
@@ -830,42 +835,30 @@
 			name = Products;
 			sourceTree = "<group>";
 		};
-		F2EEDD4617D06009475FC2074895CF51 /* Views */ = {
-			isa = PBXGroup;
-			children = (
-				89E0B54B091D7EBFF36F023AF46EA422 /* CardForm */,
-				CEAA07970C1EB2EA38945B3A441800F7 /* CardScanner */,
-			);
-			path = Views;
-			sourceTree = "<group>";
-		};
-		FCFB5DD8FA77E8278721975919A5CF5C /* DataModels */ = {
-			isa = PBXGroup;
-			children = (
-				2002F8927F12A15A280FF35F453CC095 /* ApplePay.swift */,
-				BDBD52CF7D39403506E3C7BF4D09BBE0 /* ClientToken.swift */,
-				5BE9221350D0A1A63BD2E3883B58BD09 /* DirectDebitMandate.swift */,
-				FED710CF3B8FCF9A6C3FE63213E67055 /* PaymentMethod.swift */,
-				C0432BD4EE0E9BE91A8EBB9E83AA7668 /* PaymentMethodConfig.swift */,
-				D0A25B93EDC17A3A7A2AA1F15580F361 /* PaymentMethodToken.swift */,
-				5B24448124DA253E0E116B3CB2BF9233 /* PaymentMethodTokenizationRequest.swift */,
-				9252FB1D6E59E9192C1FC6474C154BBF /* PayPal.swift */,
-				C5E14CCE2A92C48963C034A7E44A2C7E /* PrimerContent.swift */,
-				432C0D815A506E8EFE7FEDA4B05D7CC7 /* PrimerSettings.swift */,
-				9A416D019AE9D8CAB36968A3B42DC05E /* PrimerTheme.swift */,
-				145DA05896982D9B6CF6813EAA05250E /* Enums */,
-			);
-			path = DataModels;
-			sourceTree = "<group>";
-		};
-		FDE013AAB881371B5C74B0987A1FCDE6 /* Localization */ = {
-			isa = PBXGroup;
-			children = (
-				61201E2F9B3027CAF81A8962D6C8E17D /* Localizable.strings */,
-				2540713D6BF68061D8C8FCC32C9D0B3A /* String+Localization.swift */,
-			);
-			name = Localization;
-			path = PrimerSDK/Classes/Localization;
+		F1914BE285E9AFA3926FBA8351492763 /* Core */ = {
+			isa = PBXGroup;
+			children = (
+				CEC7F7BCF91AEF33EB72B442C4319ABE /* AppState.swift */,
+				00B45DA31F12BC7A75C19F9650EBACCD /* DependencyInjection.swift */,
+				938C0FD5B3C4FF58AC51624CAFCD6E81 /* Primer.swift */,
+				98886CE9FA448CDEE8050D32123705C7 /* DataModels */,
+				D7E6263C72B4960A449BC3653CCEFE44 /* Delegates */,
+				9ED85546CE4C52D7A097743EB6BE94C2 /* Services */,
+				EA684ABFC0C6C84D750A7DAADF87FA2F /* UI */,
+				A305453FA6776C28E04A097278ECDA18 /* Utils */,
+			);
+			name = Core;
+			path = PrimerSDK/Classes/Core;
+			sourceTree = "<group>";
+		};
+		F2494B235B90CECF42F9141156E8CFFB /* Checkout */ = {
+			isa = PBXGroup;
+			children = (
+				A1A0CF2D9FB71F36A520B151B0F3120F /* VaultCheckoutView.swift */,
+				E07C466B8297D6ACCEC3C5A4B545894D /* VaultCheckoutViewController.swift */,
+				C55B823D32B968DF34C2ED1A84498269 /* VaultCheckoutViewController+ReloadDelegate.swift */,
+			);
+			path = Checkout;
 			sourceTree = "<group>";
 		};
 /* End PBXGroup section */
@@ -900,11 +893,11 @@
 /* Begin PBXNativeTarget section */
 		5DF402BF8CDA6E8105D5104E2A8B0062 /* PrimerSDK-PrimerSDK */ = {
 			isa = PBXNativeTarget;
-			buildConfigurationList = 63C5EDA6453A0A9217DC4C9D873008DA /* Build configuration list for PBXNativeTarget "PrimerSDK-PrimerSDK" */;
+			buildConfigurationList = EDCAF605504A45C4D49048AC1EADFFD1 /* Build configuration list for PBXNativeTarget "PrimerSDK-PrimerSDK" */;
 			buildPhases = (
-				A301B86921D1859532BDC0A5D61574A5 /* Sources */,
-				1701D92D3EB427F0309FD277A60A9FAF /* Frameworks */,
-				F49F1995CD78EABC147E0B79D0365ACC /* Resources */,
+				B21C6ADCF7845C08554BE30C3515F99B /* Sources */,
+				FDE9661246FCE527F9814A10D954D62B /* Frameworks */,
+				9F0857E2C72B07C5F2260525AB5C6EB8 /* Resources */,
 			);
 			buildRules = (
 			);
@@ -927,7 +920,7 @@
 			buildRules = (
 			);
 			dependencies = (
-				E04705993450D9DF8910743498797073 /* PBXTargetDependency */,
+				7EE01801E92672C2B171CD4B6DC0E43C /* PBXTargetDependency */,
 			);
 			name = "Pods-PrimerSDK_Tests";
 			productName = "Pods-PrimerSDK_Tests";
@@ -946,7 +939,7 @@
 			buildRules = (
 			);
 			dependencies = (
-				974760D4C55098F783C24FAED6F3598E /* PBXTargetDependency */,
+				55DC3A945C38C61BCF78D817E74E10F0 /* PBXTargetDependency */,
 			);
 			name = "Pods-PrimerSDK_Example";
 			productName = "Pods-PrimerSDK_Example";
@@ -958,14 +951,14 @@
 			buildConfigurationList = 5AFA43BCCCA4E8D5118E37BC34F028F7 /* Build configuration list for PBXNativeTarget "PrimerSDK" */;
 			buildPhases = (
 				E3B0C961728B5AF43E024AD2590E986E /* Headers */,
-				21F87AE16C33390104189691B5EB2AEB /* Sources */,
+				CDF90B7F7E1B915C16E683B40D1139DB /* Sources */,
 				D9F878F08E459FA40CE8A0F378ADC2E4 /* Frameworks */,
 				26A25B337488CF718FBCB124FC4F581B /* Resources */,
 			);
 			buildRules = (
 			);
 			dependencies = (
-				519278FA26EBD77E884CC0BE6FD05905 /* PBXTargetDependency */,
+				7D3163EC7E43A7F562329F54474553C2 /* PBXTargetDependency */,
 			);
 			name = PrimerSDK;
 			productName = PrimerSDK;
@@ -1027,131 +1020,17 @@
 			);
 			runOnlyForDeploymentPostprocessing = 0;
 		};
-		F49F1995CD78EABC147E0B79D0365ACC /* Resources */ = {
+		9F0857E2C72B07C5F2260525AB5C6EB8 /* Resources */ = {
 			isa = PBXResourcesBuildPhase;
 			buildActionMask = 2147483647;
 			files = (
-				32115420C640AED2912C13C8DFB6A34C /* Icons.xcassets in Resources */,
+				F34975F9C100E3D86A3DDBDD886D341A /* Icons.xcassets in Resources */,
 			);
 			runOnlyForDeploymentPostprocessing = 0;
 		};
 /* End PBXResourcesBuildPhase section */
 
 /* Begin PBXSourcesBuildPhase section */
-		21F87AE16C33390104189691B5EB2AEB /* Sources */ = {
-			isa = PBXSourcesBuildPhase;
-			buildActionMask = 2147483647;
-			files = (
-				16D94678DE1920B6E17527281F9CB23A /* ApplePay.swift in Sources */,
-				7BEB60F9350F30543CADCF86CF97CAC1 /* ApplePayViewController+PassKit.swift in Sources */,
-				085E6C73A2C60E389747B9D7A762476E /* ApplePayViewController.swift in Sources */,
-				343833A886F47C7A970385F0C6586C43 /* ApplePayViewModel.swift in Sources */,
-				557060D07B5C188D34DCD97C5CF26496 /* AppState.swift in Sources */,
-				4F41706B132F15B59F02C7643C5F0501 /* CardButton.swift in Sources */,
-				191569A95417246B61C1A0D796CFD8D7 /* CardFormView.swift in Sources */,
-				16E347ECB734C4F5128F4BD779A20F59 /* CardFormViewController+CardScannerViewControllerDelegate.swift in Sources */,
-				32F1823147B9F25CDD24FDDA3696B295 /* CardFormViewController.swift in Sources */,
-				A8AF02267FB518CBEAEC004CC32CBD9D /* CardFormViewModel.swift in Sources */,
-				8DAF121A520E12B67810418A75A27EB5 /* CardScannerViewController+SimpleScanDelegate.swift in Sources */,
-				5B417957B670F2A494134C279FB01D6B /* CardScannerViewController.swift in Sources */,
-				3341D4795A9378F955A1D7188C2C2A02 /* CardScannerViewModel.swift in Sources */,
-				C043CFE3EF6721BA8F4435EF592A6EAA /* ClientToken.swift in Sources */,
-				6B9A0B6E9743A7AEC90405C0C166E283 /* ClientTokenService.swift in Sources */,
-				1A914800FF63F421F9160AAA651F23FF /* ConfirmMandateView.swift in Sources */,
-				21197253BF31C3D0736E567EF8D85CE4 /* ConfirmMandateViewController.swift in Sources */,
-				155259AA26010B3F00E180F3 /* ErrorHandler.swift in Sources */,
-				3C6123B396E0EEB6BCBE8D51C0B190EE /* ConfirmMandateViewModel.swift in Sources */,
-				15770F5F589FAFE38D56518B76888DE9 /* CountryCode.swift in Sources */,
-				912AB4A1231ECFFEC75B5A62B1D4FBF2 /* Currency.swift in Sources */,
-				D97A5F7353AF2AAFC92479F489F26C6B /* DateExtension.swift in Sources */,
-				15525ABC2603448400E180F3 /* UIButtonExtension.swift in Sources */,
-				F1AE0292BECC18378113FB5B519429BB /* DependencyInjection.swift in Sources */,
-				03A9743A4BE36F4470E139FAB75D1113 /* DirectCheckoutViewModel.swift in Sources */,
-				E3DB2BE658C9EB0AB1A1FDC5722482F7 /* DirectDebitMandate.swift in Sources */,
-				EB9179B6D0E52C668244A01C80102948 /* DirectDebitService.swift in Sources */,
-				A5FD0F95B6C7F48D8B919FF0B0E4039A /* Endpoint.swift in Sources */,
-				1E2AF0DAB13F5B398A2C8B0866BD6336 /* ErrorViewController.swift in Sources */,
-				F4CD5C71509B55F5E312E9438364B22A /* ExternalViewModel.swift in Sources */,
-				BFCA667D6B259947C1D5D9CC11462B00 /* FormTextFieldType.swift in Sources */,
-				678B368073E19E4B15B5F1D1DB442A84 /* FormType.swift in Sources */,
-				1409DA75C26BA70F7B65C5F0CD21D2BF /* FormView.swift in Sources */,
-				92BAD1516D09E58F96E86AAE9EE94B2D /* FormViewController.swift in Sources */,
-				3A8F97220AD6A1A0354A406D9B7C4636 /* FormViewModel.swift in Sources */,
-				1086FC794A80B37087ADE1F63F4D0CBC /* ImageName.swift in Sources */,
-				778407A6AC3E6A7AFB5296DC905F2C09 /* JSONParser.swift in Sources */,
-				5979480DCF20555A0961D02971C4D4A3 /* KlarnaService.swift in Sources */,
-				94AAA18AE64B3409563141D79363DD7F /* Localizable.strings in Sources */,
-				36A906864BF7C094795DE69F398F64C6 /* Localizable.strings in Sources */,
-				EE124D7B77B5BFAD7561DAD08A1F80E4 /* Localizable.strings in Sources */,
-				C8442BDD069A69FEC6B649F3451C74CF /* Logger.swift in Sources */,
-				67E18D212DA6BFC69958A80AF1CF531A /* Mask.swift in Sources */,
-				F7BA19139641528804890CB2FE283B8E /* MultiCardIconComponent.swift in Sources */,
-				6F1A8B803149C7EC43E6ECD1D6A560AA /* NetworkService.swift in Sources */,
-				C70615F55698678EE57912E1DB774D96 /* OAuthViewController.swift in Sources */,
-				0A475D65795D9B6E2962DE04EE0ADC4B /* OAuthViewModel.swift in Sources */,
-				941D1FED664B65B3F3E001E145D2D97E /* Optional+Extensions.swift in Sources */,
-				07095F06D612C191BBF6DBEFECB1BBE0 /* Parser.swift in Sources */,
-<<<<<<< HEAD
-				155259A926010B3F00E180F3 /* Error.swift in Sources */,
-=======
-				15525A3126022C5200E180F3 /* PrimerDelegate.swift in Sources */,
->>>>>>> 90bc706a
-				3E694112E24A99124A67DC6B9C5F8E69 /* PaymentMethod.swift in Sources */,
-				3A773DA27600FF9769721C79600257FB /* PaymentMethodComponent.swift in Sources */,
-				57A3D8E922CB1B85B6C38D8CBD9E569B /* PaymentMethodConfig.swift in Sources */,
-				0D8A65242AF661F2DAFDE330F22B110D /* PaymentMethodConfigService.swift in Sources */,
-				4FECF89BAC7528F5B2919505BC32D496 /* PaymentMethodToken.swift in Sources */,
-				D88C08CB519D1484366106FEA76D38BB /* PaymentMethodTokenizationRequest.swift in Sources */,
-				716622F7BD8E110FA4BE61EC97AF83A8 /* PayPal.swift in Sources */,
-				6B3E90165E874F52C8D0934B50BC55AB /* PayPalService.swift in Sources */,
-				E373EF66E58DC9621E0213342D42DA6F /* PresentationController.swift in Sources */,
-				A4A1AE5442B11F0EE787F1D3AC6C24E7 /* Primer.swift in Sources */,
-				270A0651546B3B1615F04B03F1277A0D /* PrimerAPI.swift in Sources */,
-				B8ECA80566A84BD5FD5396E069280983 /* PrimerAPIClient.swift in Sources */,
-				55B198E564C314678E892039053BFBEA /* PrimerContent.swift in Sources */,
-<<<<<<< HEAD
-				B660EE8D00F016ECBA69EEECE6AE3ED5 /* PrimerDelegate.swift in Sources */,
-=======
-				18D06295F54850C585EA853D494EEF13 /* PrimerError.swift in Sources */,
->>>>>>> 90bc706a
-				95C8DAC16162EA4D1782ACB8CB440C90 /* PrimerSDK-dummy.m in Sources */,
-				80C6722075CA939E384E5539CE460C3F /* PrimerSessionFlow.swift in Sources */,
-				F02F097BE6E3864707D17BFE11C40B0F /* PrimerSettings.swift in Sources */,
-				EE0CEAD1D62E186CD304CF6454A944E8 /* PrimerTheme.swift in Sources */,
-				6047974E54289C0C43B21F7BDF1E7D35 /* ReloadDelegate.swift in Sources */,
-				4C84D04193BEC0FB5C0C948A654B7879 /* RootViewController+Router.swift in Sources */,
-				D64AEFAE45993E45129C6F37A9822886 /* RootViewController.swift in Sources */,
-				AA28B089F3BEC1CB3ADF280814E28193 /* Route.swift in Sources */,
-				4E67D108B053F3F197EB9F58EA187447 /* ScannerView.swift in Sources */,
-				BCC04B266D06707C702513F61EB54359 /* SingleCardIconComponent.swift in Sources */,
-				DF19BE010760339AA9A58FBAD52CBC73 /* String+Extensions.swift in Sources */,
-				6FAB43BEF0013BE41C9224E10FF436CD /* String+Localization.swift in Sources */,
-				D4E34A8E608BB8E865DE6708F217FDDB /* StringExtension.swift in Sources */,
-				15525A192601F05500E180F3 /* AlertController.swift in Sources */,
-				634AB57E9CDBAAEE8BAC57326ABC947C /* SuccessMessage.swift in Sources */,
-				13582A4CA50EBFD03D887D86DC604D3E /* SuccessViewController.swift in Sources */,
-				03F85F796460BBC5065AF2D3296AFC19 /* TokenizationService.swift in Sources */,
-				89013A0EC9C47491565E5ECE8790A2CA /* TransitioningDelegate.swift in Sources */,
-				92746FD45662E6C394EEA18DEC9EC1BB /* UITableViewCellExtensions.swift in Sources */,
-				DACCD16E8C384D3622805D5472755EF7 /* UITextFieldExtensions.swift in Sources */,
-				C1F7632F63AA5790B277D74424EB2B2A /* UIViewControllerExtensions.swift in Sources */,
-				DE42EEE06B51738B77DB5132083CEDD2 /* UIViewExtensions.swift in Sources */,
-				5F3D6B48E092219254F71E59386F8B6F /* URLSessionStack.swift in Sources */,
-				D179B31CA92ABFEFA23C89EE97DB0F2F /* UXMode.swift in Sources */,
-				C890126E6D2DDF4E5C7D0FBA3C5758D7 /* Validation.swift in Sources */,
-				9309F7CFF79D55A1D0BB2792EEE63BFF /* VaultCheckoutView.swift in Sources */,
-				4430F5FBE21FC69399EBDF7D73DF6700 /* VaultCheckoutViewController+ReloadDelegate.swift in Sources */,
-				847AEFF24040AC4F45FD6F294ECA2DAD /* VaultCheckoutViewController.swift in Sources */,
-				3B202EFD7C99F19CA7B9D683E966B849 /* VaultCheckoutViewModel.swift in Sources */,
-				9321F29FC56AA2DAA3A642FF91505E64 /* VaultPaymentMethodView.swift in Sources */,
-				7F4464738139A9375BBB18A07AC5DB0D /* VaultPaymentMethodViewController+ReloadDelegate.swift in Sources */,
-				1193CF0A8AE973EF8CA57D26D234C12B /* VaultPaymentMethodViewController+TableView.swift in Sources */,
-				2B6BC615BE4A8ADB9F1E82C08FF6DBD1 /* VaultPaymentMethodViewController.swift in Sources */,
-				C4574B4A8E4880E76903B0D26AD504D6 /* VaultPaymentMethodViewModel.swift in Sources */,
-				57AB0F184B09ACCC25F49C21E52247E0 /* VaultService.swift in Sources */,
-			);
-			runOnlyForDeploymentPostprocessing = 0;
-		};
 		8318B32DF1BF1AA64CF7C42E1354DF6A /* Sources */ = {
 			isa = PBXSourcesBuildPhase;
 			buildActionMask = 2147483647;
@@ -1160,13 +1039,6 @@
 			);
 			runOnlyForDeploymentPostprocessing = 0;
 		};
-		A301B86921D1859532BDC0A5D61574A5 /* Sources */ = {
-			isa = PBXSourcesBuildPhase;
-			buildActionMask = 2147483647;
-			files = (
-			);
-			runOnlyForDeploymentPostprocessing = 0;
-		};
 		AF998654B79C38093FE0194BF12CC471 /* Sources */ = {
 			isa = PBXSourcesBuildPhase;
 			buildActionMask = 2147483647;
@@ -1175,36 +1047,149 @@
 			);
 			runOnlyForDeploymentPostprocessing = 0;
 		};
+		B21C6ADCF7845C08554BE30C3515F99B /* Sources */ = {
+			isa = PBXSourcesBuildPhase;
+			buildActionMask = 2147483647;
+			files = (
+			);
+			runOnlyForDeploymentPostprocessing = 0;
+		};
+		CDF90B7F7E1B915C16E683B40D1139DB /* Sources */ = {
+			isa = PBXSourcesBuildPhase;
+			buildActionMask = 2147483647;
+			files = (
+				D867D0F8391E709361322482682F7B90 /* AlertController.swift in Sources */,
+				F101138B4548E97CBB4A212151251B1D /* ApplePay.swift in Sources */,
+				4E12FF457258C4BCA87436C2BD58DC11 /* ApplePayViewController+PassKit.swift in Sources */,
+				1D2393A583D4742524A0C8C9EFA8A20A /* ApplePayViewController.swift in Sources */,
+				EB4A3E13FFCF57ECC5EC445CB92F05B1 /* ApplePayViewModel.swift in Sources */,
+				A2A6EFAF1C019D17B5AE713A1DC19176 /* AppState.swift in Sources */,
+				BAA81EC1B7967B1E7EE938BB81D7CDD5 /* CardButton.swift in Sources */,
+				FABEC95DC4CD2D3A92E6C8ABE212F9ED /* CardFormView.swift in Sources */,
+				63C15F58103FCE81C7B984068BFBF593 /* CardFormViewController+CardScannerViewControllerDelegate.swift in Sources */,
+				5C7C054C1FC9F06AB2C76994A1400B12 /* CardFormViewController.swift in Sources */,
+				64D89D649600D07F10CB502B42968C30 /* CardFormViewModel.swift in Sources */,
+				8C1406062480C4369D9194D1B377C347 /* CardScannerViewController+SimpleScanDelegate.swift in Sources */,
+				3027F5FBA7F2232815260F708CAF3E91 /* CardScannerViewController.swift in Sources */,
+				D5605A886FD8128D4A5E5B16F2D073BD /* CardScannerViewModel.swift in Sources */,
+				41851B912F7EF9B9336E9AD9B2788F4C /* ClientToken.swift in Sources */,
+				AA0550169E644200714759918EE14521 /* ClientTokenService.swift in Sources */,
+				00C8DA609996929DD4F340217E18AF17 /* ConfirmMandateView.swift in Sources */,
+				D983D1EE8C9398124C0B482DBB01F434 /* ConfirmMandateViewController.swift in Sources */,
+				A0966BCE5CC108E383FE58079B3686C5 /* ConfirmMandateViewModel.swift in Sources */,
+				C605C5C0FB30354F1C18546CB526DE92 /* CountryCode.swift in Sources */,
+				CCF8B92865E9262849E40BA128EB55D5 /* Currency.swift in Sources */,
+				33B75268257DDE77B79807E0883F82F4 /* DateExtension.swift in Sources */,
+				BA261D50685E10DA5D994FB1BF0F6CA9 /* DependencyInjection.swift in Sources */,
+				AD318D80A6BF4FBA51FD4523EBD161CC /* DirectCheckoutViewModel.swift in Sources */,
+				45BA380F5D7A6AD251269B242318BAFF /* DirectDebitMandate.swift in Sources */,
+				4E11FE5158165F911535A1671D8BFF45 /* DirectDebitService.swift in Sources */,
+				2182BBD98E94661CD20E47921A8A4F57 /* Endpoint.swift in Sources */,
+				7C240F7D78121396B4843B4B8DA399AD /* Error.swift in Sources */,
+				FC88BCB3737D85E3F10544C6378F5172 /* ErrorHandler.swift in Sources */,
+				1F26434B7E91BF18A49C7E318379771F /* ErrorViewController.swift in Sources */,
+				9DA6AD61DA8DE39F8F2B35849FD0D652 /* ExternalViewModel.swift in Sources */,
+				6C023E924C6426DAFA2BF3A8C7114FA2 /* FormTextFieldType.swift in Sources */,
+				FB1BE7384C078865B43822CCD1FB7B71 /* FormType.swift in Sources */,
+				CA6DEB6DF24428C68C3BB52A4242F69D /* FormView.swift in Sources */,
+				C3BC7DC327052A3D1C05694DF97AF8D2 /* FormViewController.swift in Sources */,
+				94480953EB39C1E9EC5C078EAD91C0C8 /* FormViewModel.swift in Sources */,
+				8E7A45E075062E69A06DC0415ED9A572 /* ImageName.swift in Sources */,
+				4064FAB37908BBB68004B779FF99E035 /* JSONParser.swift in Sources */,
+				09BAB0C8EFC69C795BFD5F5EAB258C4C /* KlarnaService.swift in Sources */,
+				B33228453A2677292129223B2559BAE6 /* Localizable.strings in Sources */,
+				2A89A46007149D5DD3032135BFCC93D1 /* Localizable.strings in Sources */,
+				E15E526F4D1A3520D749FB9AD6DDE847 /* Localizable.strings in Sources */,
+				6D19F90AE0FAD8D02B709C00C38AB832 /* Logger.swift in Sources */,
+				8A513C3A79A3D42B55CF71A679A97AA5 /* Mask.swift in Sources */,
+				1F1ECAA6EAD799CF828A5F4C8385F5AD /* MultiCardIconComponent.swift in Sources */,
+				5F64CA722F79B10A19AE0C7F6F28BFAA /* NetworkService.swift in Sources */,
+				8D0625D54FBC223D387C16EF09B5511A /* OAuthViewController.swift in Sources */,
+				0A4878BBA9D2E4B48C67E3049B304B8A /* OAuthViewModel.swift in Sources */,
+				F041BB3799EC97C40470142DEF71F75F /* Optional+Extensions.swift in Sources */,
+				498AEA4AC5760A60CB8F4812ABF6F2EA /* Parser.swift in Sources */,
+				DBEDAF0818D3283A5AF723B5A1D4FF62 /* PaymentMethod.swift in Sources */,
+				82C87FB9EE09951161BBE7492137C93D /* PaymentMethodComponent.swift in Sources */,
+				2718BFF0B943A562BDD177FF8E28033A /* PaymentMethodConfig.swift in Sources */,
+				A8F63301B2575979DDDBAB8722519647 /* PaymentMethodConfigService.swift in Sources */,
+				A66D23512B821314A1EAE6FDEE53372A /* PaymentMethodToken.swift in Sources */,
+				5D2B76D669D33C8703FE835DDC77EC2B /* PaymentMethodTokenizationRequest.swift in Sources */,
+				BE2DF70D789F16E5F6605ADCC2E1D7B7 /* PayPal.swift in Sources */,
+				1C6D369CC7540E498357E547E85D32D0 /* PayPalService.swift in Sources */,
+				1D73F69D3CC34CA2F689E300FABBDF46 /* PresentationController.swift in Sources */,
+				8FE596CCF7C84DB5D4DF31289AA589F5 /* Primer.swift in Sources */,
+				24F0E8DFB99995F1349A8FFABDC0CB78 /* PrimerAPI.swift in Sources */,
+				F6BEEAB76331518339EA4D0EC315A53D /* PrimerAPIClient.swift in Sources */,
+				7F747D15B50DABAEB778D81879BF73AF /* PrimerContent.swift in Sources */,
+				477200F42040643FCDE81CA28C40C137 /* PrimerDelegate.swift in Sources */,
+				47E10591E396EAF39D3AB10E5CE09D77 /* PrimerSDK-dummy.m in Sources */,
+				A54A6D8322BAC98669A74CEF8F8A49ED /* PrimerSessionFlow.swift in Sources */,
+				F4424FAE5DFB45E5506B9762BCD3E44B /* PrimerSettings.swift in Sources */,
+				1D963D84590811A88F0FB65209E9D4A4 /* PrimerTheme.swift in Sources */,
+				04A4C74018D3118405F212D28BA9867C /* ReloadDelegate.swift in Sources */,
+				4CF495EBBDB761C1E40CAA5C1130C47C /* RootViewController+Router.swift in Sources */,
+				A745A88AC17B4E8F90ACB65F64069900 /* RootViewController.swift in Sources */,
+				A25BDA2E3F8CF8472E6F3672F7752742 /* Route.swift in Sources */,
+				DC1D76ABD1C4949797594B8CC05B3081 /* ScannerView.swift in Sources */,
+				959AD68C9DD83FACF413F3ECA2D2081B /* SingleCardIconComponent.swift in Sources */,
+				0711B4D8B43C7E4EB3055A608B83E17B /* String+Extensions.swift in Sources */,
+				05AFACE3216829984608A5D42DB607A9 /* String+Localization.swift in Sources */,
+				58F8B901B678A35C8BE636CBAF2A60B0 /* StringExtension.swift in Sources */,
+				B886F58ECC5B25DE8605A0CCB041939D /* SuccessMessage.swift in Sources */,
+				1D0679F0E50F160344A6F91FA2C05BF1 /* SuccessViewController.swift in Sources */,
+				6DA2608766F07143314B7E83054331D7 /* TokenizationService.swift in Sources */,
+				3E9F70EED933CD6B3BE6C3B7B87597E5 /* TransitioningDelegate.swift in Sources */,
+				6923028153637913E47A41BA321C3F3E /* UIButtonExtension.swift in Sources */,
+				3E56B2A0D1B0D93B4B0988A3E76219B2 /* UITableViewCellExtensions.swift in Sources */,
+				1926CE9F586BDE1D23C9F9D83A616742 /* UITextFieldExtensions.swift in Sources */,
+				12B472F8ADA0032BA5F1F0EC1C669FF5 /* UIViewControllerExtensions.swift in Sources */,
+				804D77BD707D4124FC1A2E2ABFC6B8D0 /* UIViewExtensions.swift in Sources */,
+				5BCCE6C0FA18BFE78C63EC136390FD51 /* URLSessionStack.swift in Sources */,
+				469C7601B82A89720143D19A40A0FF4E /* UXMode.swift in Sources */,
+				3760FEF8B9BF76A4902EAC997F908B11 /* Validation.swift in Sources */,
+				885361FE494E88E194B62DB32562DE07 /* VaultCheckoutView.swift in Sources */,
+				E22B017B05686C5610DF550B3EA9D351 /* VaultCheckoutViewController+ReloadDelegate.swift in Sources */,
+				E83B97C41063486F6CCC727B3C6E2A01 /* VaultCheckoutViewController.swift in Sources */,
+				8AA94E0CCC1D7D62A4E292AA2EAC1C98 /* VaultCheckoutViewModel.swift in Sources */,
+				FD043C330459137DB182FD66EDDDFF5A /* VaultPaymentMethodView.swift in Sources */,
+				B5539C79D929FAD2F407911268A8FB31 /* VaultPaymentMethodViewController+ReloadDelegate.swift in Sources */,
+				F8BB934081698B55004D4B38C96C3C71 /* VaultPaymentMethodViewController+TableView.swift in Sources */,
+				FE8CBE37FD4F4BF8D44088AEE4D3577C /* VaultPaymentMethodViewController.swift in Sources */,
+				6560E70AB519DBBA5E11E0C8A9F6E637 /* VaultPaymentMethodViewModel.swift in Sources */,
+				4AEAA01E1DE77D37513F65AAE38F173C /* VaultService.swift in Sources */,
+			);
+			runOnlyForDeploymentPostprocessing = 0;
+		};
 /* End PBXSourcesBuildPhase section */
 
 /* Begin PBXTargetDependency section */
-		519278FA26EBD77E884CC0BE6FD05905 /* PBXTargetDependency */ = {
+		55DC3A945C38C61BCF78D817E74E10F0 /* PBXTargetDependency */ = {
+			isa = PBXTargetDependency;
+			name = PrimerSDK;
+			target = F3BE9108C53B53949406218CEA55E0B2 /* PrimerSDK */;
+			targetProxy = EEFE2ED8C2B35FB8FBA5A1B404E42CC6 /* PBXContainerItemProxy */;
+		};
+		7D3163EC7E43A7F562329F54474553C2 /* PBXTargetDependency */ = {
 			isa = PBXTargetDependency;
 			name = "PrimerSDK-PrimerSDK";
 			target = 5DF402BF8CDA6E8105D5104E2A8B0062 /* PrimerSDK-PrimerSDK */;
-			targetProxy = 500DEEB84F60BFAFB9B0253F73088BFE /* PBXContainerItemProxy */;
-		};
-		974760D4C55098F783C24FAED6F3598E /* PBXTargetDependency */ = {
-			isa = PBXTargetDependency;
-			name = PrimerSDK;
-			target = F3BE9108C53B53949406218CEA55E0B2 /* PrimerSDK */;
-			targetProxy = C53E9F9051B5FE8197E42AC96679AE49 /* PBXContainerItemProxy */;
-		};
-		E04705993450D9DF8910743498797073 /* PBXTargetDependency */ = {
+			targetProxy = 8215E3497A9F9ED4108584FACAB8A952 /* PBXContainerItemProxy */;
+		};
+		7EE01801E92672C2B171CD4B6DC0E43C /* PBXTargetDependency */ = {
 			isa = PBXTargetDependency;
 			name = "Pods-PrimerSDK_Example";
 			target = 6C144A762E9B598392AFFEC8F873746A /* Pods-PrimerSDK_Example */;
-			targetProxy = 1634B48F2C9A0A7CB2E9C33969A534CE /* PBXContainerItemProxy */;
+			targetProxy = EB57664CEEF208CDE890EC1EFB1CCD42 /* PBXContainerItemProxy */;
 		};
 /* End PBXTargetDependency section */
 
 /* Begin PBXVariantGroup section */
-		61201E2F9B3027CAF81A8962D6C8E17D /* Localizable.strings */ = {
+		EC2B44D87D07AF654BD0BE3AFF7DA6A9 /* Localizable.strings */ = {
 			isa = PBXVariantGroup;
 			children = (
-				A1E6ACB69B534F6E0F92C0D13B1B1BD3 /* Localizable.strings */,
-				33BDFC3018EE57EF0C5CEB283F83C442 /* Localizable.strings */,
-				7C5F08D4B8CE0FAA2CC0801B42A5E7CA /* Localizable.strings */,
+				FC85FBC8E4C0B5A45D794E04F03EE4E5 /* Localizable.strings */,
+				CAD3A96D362C593EDD3CF4B122BF4C98 /* Localizable.strings */,
+				359CD107450F90CBF5292DD74558606D /* Localizable.strings */,
 			);
 			name = Localizable.strings;
 			path = .;
@@ -1345,9 +1330,41 @@
 			};
 			name = Release;
 		};
+		3DDF4C3CD2DFD1DECD018C67EC9F1AD7 /* Debug */ = {
+			isa = XCBuildConfiguration;
+			baseConfigurationReference = D368C749F7C531CD2C4751734C68AA7A /* PrimerSDK.debug.xcconfig */;
+			buildSettings = {
+				CONFIGURATION_BUILD_DIR = "$(BUILD_DIR)/$(CONFIGURATION)$(EFFECTIVE_PLATFORM_NAME)/PrimerSDK";
+				IBSC_MODULE = PrimerSDK;
+				INFOPLIST_FILE = "Target Support Files/PrimerSDK/ResourceBundle-PrimerSDK-PrimerSDK-Info.plist";
+				IPHONEOS_DEPLOYMENT_TARGET = 10.0;
+				PRODUCT_NAME = PrimerSDK;
+				SDKROOT = iphoneos;
+				SKIP_INSTALL = YES;
+				TARGETED_DEVICE_FAMILY = "1,2";
+				WRAPPER_EXTENSION = bundle;
+			};
+			name = Debug;
+		};
+		5AE38CBCA81A9A51836138FE8B12155F /* Release */ = {
+			isa = XCBuildConfiguration;
+			baseConfigurationReference = 11C640AFF079E094AF5D13329541F8B4 /* PrimerSDK.release.xcconfig */;
+			buildSettings = {
+				CONFIGURATION_BUILD_DIR = "$(BUILD_DIR)/$(CONFIGURATION)$(EFFECTIVE_PLATFORM_NAME)/PrimerSDK";
+				IBSC_MODULE = PrimerSDK;
+				INFOPLIST_FILE = "Target Support Files/PrimerSDK/ResourceBundle-PrimerSDK-PrimerSDK-Info.plist";
+				IPHONEOS_DEPLOYMENT_TARGET = 10.0;
+				PRODUCT_NAME = PrimerSDK;
+				SDKROOT = iphoneos;
+				SKIP_INSTALL = YES;
+				TARGETED_DEVICE_FAMILY = "1,2";
+				WRAPPER_EXTENSION = bundle;
+			};
+			name = Release;
+		};
 		5BB5DA42D37B133E7C2A2998DF22B629 /* Release */ = {
 			isa = XCBuildConfiguration;
-			baseConfigurationReference = 6BA35A4CA1CAFC5AC5E0D3EB575E8138 /* PrimerSDK.release.xcconfig */;
+			baseConfigurationReference = 11C640AFF079E094AF5D13329541F8B4 /* PrimerSDK.release.xcconfig */;
 			buildSettings = {
 				CLANG_ENABLE_OBJC_WEAK = NO;
 				"CODE_SIGN_IDENTITY[sdk=appletvos*]" = "";
@@ -1379,7 +1396,7 @@
 		};
 		6D66068811C94370792CFE1E9C484A44 /* Debug */ = {
 			isa = XCBuildConfiguration;
-			baseConfigurationReference = 1B4A7277390D022C0A1659F78E7F2FD8 /* PrimerSDK.debug.xcconfig */;
+			baseConfigurationReference = D368C749F7C531CD2C4751734C68AA7A /* PrimerSDK.debug.xcconfig */;
 			buildSettings = {
 				CLANG_ENABLE_OBJC_WEAK = NO;
 				"CODE_SIGN_IDENTITY[sdk=appletvos*]" = "";
@@ -1407,22 +1424,6 @@
 				VERSION_INFO_PREFIX = "";
 			};
 			name = Debug;
-		};
-		8F7796183B0E7A24D8A38BB6CC9A2CC1 /* Release */ = {
-			isa = XCBuildConfiguration;
-			baseConfigurationReference = 6BA35A4CA1CAFC5AC5E0D3EB575E8138 /* PrimerSDK.release.xcconfig */;
-			buildSettings = {
-				CONFIGURATION_BUILD_DIR = "$(BUILD_DIR)/$(CONFIGURATION)$(EFFECTIVE_PLATFORM_NAME)/PrimerSDK";
-				IBSC_MODULE = PrimerSDK;
-				INFOPLIST_FILE = "Target Support Files/PrimerSDK/ResourceBundle-PrimerSDK-PrimerSDK-Info.plist";
-				IPHONEOS_DEPLOYMENT_TARGET = 10.0;
-				PRODUCT_NAME = PrimerSDK;
-				SDKROOT = iphoneos;
-				SKIP_INSTALL = YES;
-				TARGETED_DEVICE_FAMILY = "1,2";
-				WRAPPER_EXTENSION = bundle;
-			};
-			name = Release;
 		};
 		C4FA42E62B71FF2733F35809CFDC69FE /* Debug */ = {
 			isa = XCBuildConfiguration;
@@ -1517,22 +1518,6 @@
 			};
 			name = Release;
 		};
-		F014C800352AC46F9A87F67A9EFB6F5A /* Debug */ = {
-			isa = XCBuildConfiguration;
-			baseConfigurationReference = 1B4A7277390D022C0A1659F78E7F2FD8 /* PrimerSDK.debug.xcconfig */;
-			buildSettings = {
-				CONFIGURATION_BUILD_DIR = "$(BUILD_DIR)/$(CONFIGURATION)$(EFFECTIVE_PLATFORM_NAME)/PrimerSDK";
-				IBSC_MODULE = PrimerSDK;
-				INFOPLIST_FILE = "Target Support Files/PrimerSDK/ResourceBundle-PrimerSDK-PrimerSDK-Info.plist";
-				IPHONEOS_DEPLOYMENT_TARGET = 10.0;
-				PRODUCT_NAME = PrimerSDK;
-				SDKROOT = iphoneos;
-				SKIP_INSTALL = YES;
-				TARGETED_DEVICE_FAMILY = "1,2";
-				WRAPPER_EXTENSION = bundle;
-			};
-			name = Debug;
-		};
 		FB99B711E4103310F5E6CD8FEA7778C6 /* Debug */ = {
 			isa = XCBuildConfiguration;
 			baseConfigurationReference = DF6E4F8E7C26A7BBEC17AAD4042A317D /* Pods-PrimerSDK_Tests.debug.xcconfig */;
@@ -1586,15 +1571,6 @@
 			defaultConfigurationIsVisible = 0;
 			defaultConfigurationName = Release;
 		};
-		63C5EDA6453A0A9217DC4C9D873008DA /* Build configuration list for PBXNativeTarget "PrimerSDK-PrimerSDK" */ = {
-			isa = XCConfigurationList;
-			buildConfigurations = (
-				F014C800352AC46F9A87F67A9EFB6F5A /* Debug */,
-				8F7796183B0E7A24D8A38BB6CC9A2CC1 /* Release */,
-			);
-			defaultConfigurationIsVisible = 0;
-			defaultConfigurationName = Release;
-		};
 		B548D1F1457E2070C96171D86D458B69 /* Build configuration list for PBXNativeTarget "Pods-PrimerSDK_Tests" */ = {
 			isa = XCConfigurationList;
 			buildConfigurations = (
@@ -1613,6 +1589,15 @@
 			defaultConfigurationIsVisible = 0;
 			defaultConfigurationName = Release;
 		};
+		EDCAF605504A45C4D49048AC1EADFFD1 /* Build configuration list for PBXNativeTarget "PrimerSDK-PrimerSDK" */ = {
+			isa = XCConfigurationList;
+			buildConfigurations = (
+				3DDF4C3CD2DFD1DECD018C67EC9F1AD7 /* Debug */,
+				5AE38CBCA81A9A51836138FE8B12155F /* Release */,
+			);
+			defaultConfigurationIsVisible = 0;
+			defaultConfigurationName = Release;
+		};
 /* End XCConfigurationList section */
 	};
 	rootObject = BFDFE7DC352907FC980B868725387E98 /* Project object */;
