// !$*UTF8*$!
{
	archiveVersion = 1;
	classes = {
	};
	objectVersion = 46;
	objects = {

/* Begin PBXBuildFile section */
<<<<<<< HEAD
		004A7A69356B236318A6C86B548B210E /* race.swift in Sources */ = {isa = PBXBuildFile; fileRef = 06CF3FAEF827DD47279D1121C2B385EA /* race.swift */; };
		016E139E74E13A47574D11C38F0B84F5 /* CardNumberField.swift in Sources */ = {isa = PBXBuildFile; fileRef = FD374E223B6003ED54AA00A4D2149756 /* CardNumberField.swift */; };
		020A632C2894C6B4A2358B87F19B0796 /* PrimerCVVFieldView.swift in Sources */ = {isa = PBXBuildFile; fileRef = 81FA9B18F7412AFA4E81FE58D1E5F0C0 /* PrimerCVVFieldView.swift */; };
		0214B121FBE195EB2D5F1F72503E1345 /* bs.json in Resources */ = {isa = PBXBuildFile; fileRef = 3383A0AFB6177B076CC29BBA56AE1373 /* bs.json */; };
		02869A46404796560093A36E053FBEE7 /* PrimerThemeData+Deprecated.swift in Sources */ = {isa = PBXBuildFile; fileRef = 0EEE2F86329781C1B338DA6FE912BFB3 /* PrimerThemeData+Deprecated.swift */; };
		041F45FCC27DC1E46A797A0FE707F37D /* zh.json in Resources */ = {isa = PBXBuildFile; fileRef = 5E9FB562B64D0D402209AC9502741061 /* zh.json */; };
		05B71A214A57AFF54567B77F8A651D13 /* ca.json in Resources */ = {isa = PBXBuildFile; fileRef = 42234409FA97B2C04ED25BD1325137FA /* ca.json */; };
		0600C535683AB47F67FD5BE122DFE532 /* CustomStringConvertible.swift in Sources */ = {isa = PBXBuildFile; fileRef = 9EC1F382BD52BB3087D582C6EEFA7614 /* CustomStringConvertible.swift */; };
		0618085F3F6036CACE0AD69CEA3CB2AA /* HeaderFooterLabelView.swift in Sources */ = {isa = PBXBuildFile; fileRef = 7143918E3EFF9E0A3F280495F0760B99 /* HeaderFooterLabelView.swift */; };
		06272DE3E7D7442A61E37EF2AE5C0DB5 /* ClientToken.swift in Sources */ = {isa = PBXBuildFile; fileRef = 47AAB8DFD9744E9219DEBD9DD7E1F75A /* ClientToken.swift */; };
		06322E21F1C01DDD69377B31A91A3322 /* PrimerUniversalCheckoutViewController.swift in Sources */ = {isa = PBXBuildFile; fileRef = 3DC3DD8DC6838F14E8FF98D519A3A236 /* PrimerUniversalCheckoutViewController.swift */; };
		0730656CA9BB51E1779F21AA8EE13EB5 /* LogEvent.swift in Sources */ = {isa = PBXBuildFile; fileRef = 6E221C279FE548A22B5FB02F92FD616F /* LogEvent.swift */; };
		075E2B4D79B4F16706036CE226D1B717 /* PaymentResponse.swift in Sources */ = {isa = PBXBuildFile; fileRef = BFA24234223C1452C2641486CCCB0A98 /* PaymentResponse.swift */; };
		08D0A6F25325AACC83CA1743B654DEDC /* de.json in Resources */ = {isa = PBXBuildFile; fileRef = F99E35346AE49569A456575A8D9904C4 /* de.json */; };
		097694F4434A5EDF0BD97F45EDDDABEE /* BankSelectorViewController.swift in Sources */ = {isa = PBXBuildFile; fileRef = 8422E03657884252B081D495F0FCED3B /* BankSelectorViewController.swift */; };
		0BD1B1DA0BE3CB8AFF99C89C63694DDB /* UIDeviceExtension.swift in Sources */ = {isa = PBXBuildFile; fileRef = 4906A52D530C2569DF9627418214E7B0 /* UIDeviceExtension.swift */; };
		0DDF68FC323C4C4E5E6304E26678C126 /* Field.swift in Sources */ = {isa = PBXBuildFile; fileRef = FA67C3768BE64A5EC2133E9459C1720C /* Field.swift */; };
		123D5B97BFEF294112345402EFC91046 /* ta.json in Resources */ = {isa = PBXBuildFile; fileRef = 70CCFFF57361E7470BDF8CDE425A87BF /* ta.json */; };
		13BA83EEFE8A3D552803260220059DC8 /* PrimerScrollView.swift in Sources */ = {isa = PBXBuildFile; fileRef = 9DE5E7E883B4C37D4FE84F3437D44FA6 /* PrimerScrollView.swift */; };
		14FAB40288FE6C93D4B09463B42194D2 /* PostalCodeField.swift in Sources */ = {isa = PBXBuildFile; fileRef = C8F8EB1A228C8C04B4458CE229AF02EC /* PostalCodeField.swift */; };
		1509D5AE9A9AAFC9E3A5E518A7C93F26 /* PrimerTableViewCell.swift in Sources */ = {isa = PBXBuildFile; fileRef = 34EE841D75DA685D3566C8D1626FE816 /* PrimerTableViewCell.swift */; };
		16ADACDF4F640E29A5574C88E5B37C7E /* lv.json in Resources */ = {isa = PBXBuildFile; fileRef = EAA93D52B0C7E4713932B5FBA119A4AC /* lv.json */; };
		1752CC2ECF1B853875D595B3DF3F35F7 /* VaultPaymentMethodView.swift in Sources */ = {isa = PBXBuildFile; fileRef = 3CA91975310CA0001AE0C03DCC939A4F /* VaultPaymentMethodView.swift */; };
		189D2812C6F12B780E57AB33977E7D09 /* ky.json in Resources */ = {isa = PBXBuildFile; fileRef = E03FE4220B20F9813A88C9FBE3F9AFDF /* ky.json */; };
		1A12E76AAFC1AD0EF010C810370C5754 /* Logger.swift in Sources */ = {isa = PBXBuildFile; fileRef = 2DF92539C347FF04D8AC21910EE50D1C /* Logger.swift */; };
		1A4EACA7CC028D1351089BC4B65F90F6 /* UIColorExtension.swift in Sources */ = {isa = PBXBuildFile; fileRef = B5B5A64BC15AED4A88B7F22A6B00CFA2 /* UIColorExtension.swift */; };
		1AEE7B2D2A7C497C90ADF973598881E2 /* Catchable.swift in Sources */ = {isa = PBXBuildFile; fileRef = 1D459A7D6653CFFEE9532E3ADE6E4FFE /* Catchable.swift */; };
		1B4910D060899C9951D0E554F7F52498 /* VaultPaymentMethodViewController.swift in Sources */ = {isa = PBXBuildFile; fileRef = 45C47E6F6390E90644A00B29A5D20EC6 /* VaultPaymentMethodViewController.swift */; };
		1F3A0CDC8D929EF079F86CFC19E9BFD7 /* VaultPaymentMethodViewModel.swift in Sources */ = {isa = PBXBuildFile; fileRef = AD9FCAEB2B7AFFA7E6C130912D614A2B /* VaultPaymentMethodViewModel.swift */; };
		20D9ED622E91628C21569F32F99DCDB8 /* PrimerTheme+Borders.swift in Sources */ = {isa = PBXBuildFile; fileRef = 51476F0651E09FE49981F78EEA819939 /* PrimerTheme+Borders.swift */; };
		21811813B07812057EEBA3F738E981F1 /* Primer.swift in Sources */ = {isa = PBXBuildFile; fileRef = A3DFBA4E2309AB0482C3B2A1C6899451 /* Primer.swift */; };
		219CC46DDBABE0F69ACD9DFE6C24B702 /* am.json in Resources */ = {isa = PBXBuildFile; fileRef = 57D6D532F088ED56861E3E7C2C423EB9 /* am.json */; };
		2217EB00BB788A23B4BE2E8A9E3D7D35 /* when.swift in Sources */ = {isa = PBXBuildFile; fileRef = 4C258AE6EAE0ABC09ED034C2DFCA30DD /* when.swift */; };
		223F4DDECB010EA98073801BA49BAA83 /* PrimerFormViewController.swift in Sources */ = {isa = PBXBuildFile; fileRef = B3FC58E16EDC38AD67EC49111F4D3B26 /* PrimerFormViewController.swift */; };
		250110DBBFF5A51E4DE4FF3217125480 /* CountrySelectorViewController.swift in Sources */ = {isa = PBXBuildFile; fileRef = 5F3E01F6EC78B6D5A40FC35F496C06D1 /* CountrySelectorViewController.swift */; };
		255227B0B3CFE3E7DF7A9681F0FF5FE7 /* ExternalViewModel.swift in Sources */ = {isa = PBXBuildFile; fileRef = 9F239405F6EB08A4BDCEE19699679534 /* ExternalViewModel.swift */; };
		270CFF0FC749F57C0605262D27016D14 /* Pods-PrimerSDK_Tests-dummy.m in Sources */ = {isa = PBXBuildFile; fileRef = D66C3890C3566F38C935A2FFD9A237B0 /* Pods-PrimerSDK_Tests-dummy.m */; };
		28387B698AD9A6562C4B4D075AA8414C /* currencies.json in Resources */ = {isa = PBXBuildFile; fileRef = B05B02044A192788578425E9C1D9A2D1 /* currencies.json */; };
		29EC2615F6598819D3438044F9CBA6DE /* PrimerCardFormViewController.swift in Sources */ = {isa = PBXBuildFile; fileRef = 3317B2680147122E6D4F654126FDFB49 /* PrimerCardFormViewController.swift */; };
		2B1225E135647FB72944628FCA0BE792 /* CancellablePromise.swift in Sources */ = {isa = PBXBuildFile; fileRef = 5FED471FC813EA5E0B8996F763EAE37E /* CancellablePromise.swift */; };
		2CA9C1293DE4D40E97FB76DE515ABBA7 /* StringExtension.swift in Sources */ = {isa = PBXBuildFile; fileRef = 02FDB00652A25EE07603A079C7A1525B /* StringExtension.swift */; };
		2CC2AE4DDEE67A99BD539025CCDC5060 /* CardNetwork.swift in Sources */ = {isa = PBXBuildFile; fileRef = 09740C632CA78233B6181C52A77B7963 /* CardNetwork.swift */; };
		2FC341CC4ADFE2B8AE4B113F82919BF2 /* BankSelectorTokenizationViewModel.swift in Sources */ = {isa = PBXBuildFile; fileRef = CE1DA46CC171DBF03BB178FC0939C978 /* BankSelectorTokenizationViewModel.swift */; };
		3145AE09423B23387F461218AE716AD9 /* NSErrorExtension.swift in Sources */ = {isa = PBXBuildFile; fileRef = B101420A67C4CAC883B7A6DD1D56782A /* NSErrorExtension.swift */; };
		32709785B682DDA065F3AE654774A61D /* PrimerTheme+Inputs.swift in Sources */ = {isa = PBXBuildFile; fileRef = 97E7F677A54A46388A3AA4359940994D /* PrimerTheme+Inputs.swift */; };
		32A73F3555F616F91A7F53D1EA11E8C2 /* OrderItem.swift in Sources */ = {isa = PBXBuildFile; fileRef = 6FDDA5C912138C71B02EE34099B62CDF /* OrderItem.swift */; };
		3513D527C64573B96F4D65852F98281F /* dv.json in Resources */ = {isa = PBXBuildFile; fileRef = 55D5A84EAB89297C36741CE094A13482 /* dv.json */; };
		357E0C81AA1700B317DCE1C472413EB8 /* Content.swift in Sources */ = {isa = PBXBuildFile; fileRef = E42186FF9870FFDDD635F5DE38B9009A /* Content.swift */; };
		36D63D430646D1BD4864FEA07B04473E /* sq.json in Resources */ = {isa = PBXBuildFile; fileRef = 2133D2DBE41B11E577AF7DF9F29BD21D /* sq.json */; };
		37029B5F90A91C9F331399C0107A318B /* ur.json in Resources */ = {isa = PBXBuildFile; fileRef = CE80CACD6B2BB2EA94CE49A7313C7DEF /* ur.json */; };
		3821F37A66FE5B341C6E66812C749BBA /* ru.json in Resources */ = {isa = PBXBuildFile; fileRef = 0AB7A687D62F31B28924D47C38524C7E /* ru.json */; };
		38EEC9CD454DCB813785686449FA83C6 /* PrimerError.swift in Sources */ = {isa = PBXBuildFile; fileRef = AEB275FA213EE3EACBC98E9E7F84A0AE /* PrimerError.swift */; };
		38F393779D86E42CB6447891A24F7355 /* after.swift in Sources */ = {isa = PBXBuildFile; fileRef = 76E89C9A977DF78770883031C1FC1705 /* after.swift */; };
		395E9974AA37FF22779EB4A42F42EF06 /* pt.json in Resources */ = {isa = PBXBuildFile; fileRef = 8F0F76380770355D3A857767655C85A1 /* pt.json */; };
		398120E79428C82ACEEF6FAA5A3B298D /* 3DS.swift in Sources */ = {isa = PBXBuildFile; fileRef = E1A583C3AB7C2466BA4A01FF5C6AB494 /* 3DS.swift */; };
		3A77054589ECF90E75CE9135E48DF044 /* Mask.swift in Sources */ = {isa = PBXBuildFile; fileRef = 36737400D80F96F82192439FEB12C88F /* Mask.swift */; };
		3C6AEE3B4598F982F00C19B6A205C4C7 /* FormPaymentMethodTokenizationViewModel.swift in Sources */ = {isa = PBXBuildFile; fileRef = B7DA01C0C0FA1051563AD4F0E236354C /* FormPaymentMethodTokenizationViewModel.swift */; };
		3D0C93B51FE34613DC58BA5BF7A0A19F /* bn.json in Resources */ = {isa = PBXBuildFile; fileRef = D8EF3D569BE72C7128250E5AC763E90D /* bn.json */; };
		3DCFCD182C065BF727A2A97F6D87F7AB /* PayPal.swift in Sources */ = {isa = PBXBuildFile; fileRef = 2D9C009BB8BB84A4C3766451BAEDD78C /* PayPal.swift */; };
		3DED35A23BC4E06394DEA4814768502F /* is.json in Resources */ = {isa = PBXBuildFile; fileRef = ABBC669D13758CAEFC63B072BB526AF4 /* is.json */; };
		3E4784546EFC1561583E1CD90C96A09C /* nn.json in Resources */ = {isa = PBXBuildFile; fileRef = A2600C69A9C865D70A831561EF54E46A /* nn.json */; };
		3E4DB2918FFCB852DB542BCF23130343 /* kk.json in Resources */ = {isa = PBXBuildFile; fileRef = F3CFA24667363E28902FC22476BAB4AB /* kk.json */; };
		3E7F2258A4577DBD89460118EDFDE77A /* PaymentMethodConfigurationOptions.swift in Sources */ = {isa = PBXBuildFile; fileRef = 545CF00F5C14772B48E8BDD91CB37A2D /* PaymentMethodConfigurationOptions.swift */; };
		3F898FB47093DE038C8F5971DBAD6B9E /* Thenable.swift in Sources */ = {isa = PBXBuildFile; fileRef = 90DCA89DF2AE467DDBADA85DA734012F /* Thenable.swift */; };
		3F8C08AE9F7C3550D60A04B2536250FD /* nb.json in Resources */ = {isa = PBXBuildFile; fileRef = 0CDAA2405690F87923320DE51578118C /* nb.json */; };
		3FBA1B7760DB47B218CCBCDB6F742439 /* be.json in Resources */ = {isa = PBXBuildFile; fileRef = 67A0295174FEA7E1C909A6C434098AB9 /* be.json */; };
		3FC3EE1300F94750CE30F2B02DFB70F3 /* PrimerImage.swift in Sources */ = {isa = PBXBuildFile; fileRef = C9F41B57662C1C9B5EE4AB8ADC318CF6 /* PrimerImage.swift */; };
		3FE0F4201B36666560B39952E7976C6A /* CVVField.swift in Sources */ = {isa = PBXBuildFile; fileRef = B2D9511517A3B6CA2CB003DE3BA6024F /* CVVField.swift */; };
		400770DB6DAB191364D1EB52AD38107B /* Identifiable.swift in Sources */ = {isa = PBXBuildFile; fileRef = 5867CAA13617A729E88215519092AD33 /* Identifiable.swift */; };
		421D796E568DBB1D320AE41D7586D4DF /* PrimerAPI.swift in Sources */ = {isa = PBXBuildFile; fileRef = DD2DECCBBC63355B7A17008F339E2A63 /* PrimerAPI.swift */; };
		428417DBC22A915AA6D0BB1C57B33F3C /* PrimerFormView.swift in Sources */ = {isa = PBXBuildFile; fileRef = A61B7514606B044C8511CC204ECCDD9B /* PrimerFormView.swift */; };
		43291C373A6CD14E917D28192A9EB099 /* CardComponentsManager.swift in Sources */ = {isa = PBXBuildFile; fileRef = 0AF48B763CBD215BC85C15C4AB5B9E0F /* CardComponentsManager.swift */; };
		434C419E4858D7F27A98B0D7264B85EF /* Guarantee.swift in Sources */ = {isa = PBXBuildFile; fileRef = 7FB63AE975D36473BC2AF5A3176BC841 /* Guarantee.swift */; };
		43A06A7EA0ACC07CB2BA44BB2B99723C /* ClientTokenService.swift in Sources */ = {isa = PBXBuildFile; fileRef = 632B8EAADC1BF1718A8B597A14D28318 /* ClientTokenService.swift */; };
		45363072A893C468C30C6C16BFC3ABF8 /* CardFormPaymentMethodTokenizationViewModel.swift in Sources */ = {isa = PBXBuildFile; fileRef = 329E8CE83AEDF25BF631A116A5FBB271 /* CardFormPaymentMethodTokenizationViewModel.swift */; };
		4676C8AAECC99640C766C1CA4AAC2A64 /* PrimerTheme+Buttons.swift in Sources */ = {isa = PBXBuildFile; fileRef = 59AB26384844C27787EA64A121678FE0 /* PrimerTheme+Buttons.swift */; };
		4698B38A7656B33A8E8D6EC3BF295DF1 /* URLSessionStack.swift in Sources */ = {isa = PBXBuildFile; fileRef = 007CB6C0338686D69669150F441E2BCD /* URLSessionStack.swift */; };
		46A34C292A232BDD0AD2F1236A089F7A /* AnyEncodable.swift in Sources */ = {isa = PBXBuildFile; fileRef = AC665B61BB2AD471C89CDB5C023E0EFE /* AnyEncodable.swift */; };
		4765C437C53428C9E45193FFE7AE1A7F /* ErrorHandler.swift in Sources */ = {isa = PBXBuildFile; fileRef = 2566F9E244FE52ACC9F5F30252959FD8 /* ErrorHandler.swift */; };
		49319D09BBD19FFE9DA8CEA86A32AB2C /* PrimerHeadlessUniversalCheckoutUIManager.swift in Sources */ = {isa = PBXBuildFile; fileRef = F7CB0752C5C78B763E7B3359D85EF252 /* PrimerHeadlessUniversalCheckoutUIManager.swift */; };
		493A5E6CC2B7305F49FEBF80AFB605A5 /* PaymentMethodTokenizationRequest.swift in Sources */ = {isa = PBXBuildFile; fileRef = 0A97B1D3D859983759BE8935B0112610 /* PaymentMethodTokenizationRequest.swift */; };
		4A5F8F2E6282FFE0AF6A69BA39CA01B5 /* he.json in Resources */ = {isa = PBXBuildFile; fileRef = 720A3C07A44D1F989A35C7E6BAC79EE8 /* he.json */; };
		4A687513DD5AB593D24E91C310022B6C /* so.json in Resources */ = {isa = PBXBuildFile; fileRef = 26CDE385AC00A502DED4ED31F76D75AB /* so.json */; };
		4A94BB65671FE4DB0D4E62FFD9F191BB /* Pods-PrimerSDK_Example-umbrella.h in Headers */ = {isa = PBXBuildFile; fileRef = 3780FF276696624E5AD4A629D4CC4AD8 /* Pods-PrimerSDK_Example-umbrella.h */; settings = {ATTRIBUTES = (Public, ); }; };
		4B27D9A962DF2DA49C859C08BAEA65DB /* PrimerTestPaymentMethodViewController.swift in Sources */ = {isa = PBXBuildFile; fileRef = 978690B849CC7E7E23D78F15EB93C3D2 /* PrimerTestPaymentMethodViewController.swift */; };
		4B551D43D563585B7C816CA399F0932F /* firstly.swift in Sources */ = {isa = PBXBuildFile; fileRef = 5D527B95D99702DF896FA57EAFA2A437 /* firstly.swift */; };
		4CF9AEA4B12ECA56D522F83D8DA46E0F /* lt.json in Resources */ = {isa = PBXBuildFile; fileRef = 924CD20685E6D1A188F74D0B95BB3531 /* lt.json */; };
		4D01FAB32BD53526BD3332DEFD6A3A17 /* FirstNameField.swift in Sources */ = {isa = PBXBuildFile; fileRef = E11324A450897704E5E8CA509EAF72C4 /* FirstNameField.swift */; };
		4D6E3F432069776896C8633497C9BCB6 /* EnsureWrappers.swift in Sources */ = {isa = PBXBuildFile; fileRef = A60E2618ACC8B027011CDEA177461510 /* EnsureWrappers.swift */; };
		4E00EDC2157230BFF20884A7C9B95405 /* PaymentMethodConfigurationType.swift in Sources */ = {isa = PBXBuildFile; fileRef = 4377ADDA587F9F4822161E582D665CC3 /* PaymentMethodConfigurationType.swift */; };
		50531B92E60BD73A0A7AD809846D7986 /* UILocalizableUtil.swift in Sources */ = {isa = PBXBuildFile; fileRef = 5A1E5371C015B9B4CA1D20D2E1CBAF0C /* UILocalizableUtil.swift */; };
		50E79DAB82F018585F5481105149848F /* et.json in Resources */ = {isa = PBXBuildFile; fileRef = 2CD4551E76CFC4C7C61669678724A63E /* et.json */; };
		50EE2AF033A5DC20BD57626F49D64CF0 /* Localizable.strings in Resources */ = {isa = PBXBuildFile; fileRef = BD815E3924E9908280416B42D9D1E8BA /* Localizable.strings */; };
		519B70BA7AB06565BF22DCEB495A0045 /* Parser.swift in Sources */ = {isa = PBXBuildFile; fileRef = 5E63F1ED84DBD7A94631EE7686313D56 /* Parser.swift */; };
		52B6823AC02B1F9A777CC7FCD6828DF8 /* ApayaTokenizationViewModel.swift in Sources */ = {isa = PBXBuildFile; fileRef = A4989737FEA76E2D0D338F093C4A0ABF /* ApayaTokenizationViewModel.swift */; };
		52C755D4D170A29DB41ECD3D334EEAE5 /* PrimerSimpleCardFormTextFieldView.swift in Sources */ = {isa = PBXBuildFile; fileRef = F5346847E2D21985EE3680EDEAC3474D /* PrimerSimpleCardFormTextFieldView.swift */; };
		52C95E2219DBAD7558F1D75936A91A04 /* Weak.swift in Sources */ = {isa = PBXBuildFile; fileRef = C9E9892D8A2205AFAA90D72CB8EC32C2 /* Weak.swift */; };
		5304D5B7A634C49D18C7BBD17B04E509 /* sr.json in Resources */ = {isa = PBXBuildFile; fileRef = 05A21AA34198DFC6C8C0CFFF4B24A864 /* sr.json */; };
		5510D91A6805BF6EB8D483A0AB2F57D1 /* tr.json in Resources */ = {isa = PBXBuildFile; fileRef = 0D95CBE74B411783FECCD76BFE616C25 /* tr.json */; };
		55264AFCBE41E841FBA529958D864453 /* PrimerFirstNameFieldView.swift in Sources */ = {isa = PBXBuildFile; fileRef = 2998BDA1FEACC6700634EBD39B6A7D2E /* PrimerFirstNameFieldView.swift */; };
		556C799262050C62A40C1F359D129E55 /* JSONParser.swift in Sources */ = {isa = PBXBuildFile; fileRef = 2C54191106AE545A0B51FBBAF65BD77B /* JSONParser.swift */; };
		5663198FF15DCF64FA96067D4C00D68F /* ClientSession.swift in Sources */ = {isa = PBXBuildFile; fileRef = 0DE49C757F119AFBA70D495B3162991F /* ClientSession.swift */; };
		5697CC9AC786722357FB639FB9478C8D /* ro.json in Resources */ = {isa = PBXBuildFile; fileRef = 6634A854ED44D3BC9E71454F8C9354B3 /* ro.json */; };
		576CBFE7BB80FC46B6F006AE6E711708 /* Foundation.framework in Frameworks */ = {isa = PBXBuildFile; fileRef = EAB6F611E86A4758835A715E4B4184F6 /* Foundation.framework */; };
		57861AD2B8ADABA35D21B306577F2C89 /* ConcurrencyLimitedDispatcher.swift in Sources */ = {isa = PBXBuildFile; fileRef = F446687776DDEC2BFC60AA184B3678B2 /* ConcurrencyLimitedDispatcher.swift */; };
		57EE0F1028BCE4874050664721E372AC /* PayPalService.swift in Sources */ = {isa = PBXBuildFile; fileRef = B127DC2B54D64D3F50513894FC386CEB /* PayPalService.swift */; };
		5886085F41EAA607F34BF0DA020BC277 /* PrimerSearchTextField.swift in Sources */ = {isa = PBXBuildFile; fileRef = 88DC9E160DBF173033AAF2F8BA495527 /* PrimerSearchTextField.swift */; };
		5A01F372467AF5FA1B69DBC9258571E8 /* gl.json in Resources */ = {isa = PBXBuildFile; fileRef = 4FA8D241403B82C13EB91A3480797A12 /* gl.json */; };
		5A20745E96D236A92057061A264EF1AE /* sd.json in Resources */ = {isa = PBXBuildFile; fileRef = 3B7AD11B9C1C7C85ED427BA460BCCDF8 /* sd.json */; };
		5AA3C4F096A1176CAF5649EF4F1E72AB /* ar.json in Resources */ = {isa = PBXBuildFile; fileRef = 7659A5DADBD142C7937DBD3623800AE2 /* ar.json */; };
		5B153825D43A06B5D68DF8EBC50D8F5B /* AES256.swift in Sources */ = {isa = PBXBuildFile; fileRef = 599BA7A895858656423E80F596BFD7D3 /* AES256.swift */; };
		5BEB295B659D4777FFCDAB07FD9CE7BF /* Cancellable.swift in Sources */ = {isa = PBXBuildFile; fileRef = B409CBD4E8D3EBC4D0B0AA3B4BA4F028 /* Cancellable.swift */; };
		5C206442646B1F9CA6D058566957DC79 /* PrimerSource.swift in Sources */ = {isa = PBXBuildFile; fileRef = C6011B936B63D4DE31309EE22DB8DABC /* PrimerSource.swift */; };
		5D340AE88BECA97A4E3690EE3F4D1D4B /* DateExtension.swift in Sources */ = {isa = PBXBuildFile; fileRef = F35D920CD4785E2DFBBE09F3A09DBC84 /* DateExtension.swift */; };
		5D4563EA79A109F69BA35D7A8571D347 /* it.json in Resources */ = {isa = PBXBuildFile; fileRef = 0858E24C539C0C7B5AAD87618E07759A /* it.json */; };
		5E155DC2A5A74A91CC8E09D9DB42B331 /* ku.json in Resources */ = {isa = PBXBuildFile; fileRef = BAFEAECE65641CDF18AD323AD634E4A2 /* ku.json */; };
		5FABAD7831B0458D6391C1FC6BA3CC40 /* RateLimitedDispatcherBase.swift in Sources */ = {isa = PBXBuildFile; fileRef = 7FEE94D30E9A94F6E1A58A69464810E8 /* RateLimitedDispatcherBase.swift */; };
		5FB56964B2E2676B548AE3CFF0AFE07E /* bg.json in Resources */ = {isa = PBXBuildFile; fileRef = 10CBA0C8AB407C0793008688C5816D1D /* bg.json */; };
		6003F51AB218AA761E1B2A8214BDBC42 /* hy.json in Resources */ = {isa = PBXBuildFile; fileRef = F62E741A50FB879FFB3949364240AFDF /* hy.json */; };
		60DE695F15E296C18E1997694E2F21DA /* Queue.swift in Sources */ = {isa = PBXBuildFile; fileRef = 334B7AEC64FEFEDD9E41300AA1BCF01C /* Queue.swift */; };
		624C11D028B80D44321305E049A583AB /* NetworkService.swift in Sources */ = {isa = PBXBuildFile; fileRef = 1941527969EA564AC289752C3FF7464A /* NetworkService.swift */; };
		62F3FD9224177C9B23C1AF5B57C72FB2 /* PaymentMethodTokenizationViewModel+Logic.swift in Sources */ = {isa = PBXBuildFile; fileRef = 6D7F73320B8C6B414DD7DEA4DB8119AA /* PaymentMethodTokenizationViewModel+Logic.swift */; };
		63759C1CFAF7A9BEC28925B9BBF0B86C /* LastNameField.swift in Sources */ = {isa = PBXBuildFile; fileRef = 10D762E99B8410B1A31E39D98E1FB9F4 /* LastNameField.swift */; };
		648A5DBAF27B75E0C77888ED6787A1D4 /* sw.json in Resources */ = {isa = PBXBuildFile; fileRef = 278CD9A9F4F46C104BCCBE95572CCC54 /* sw.json */; };
		662B53C348BC59CE5D6AB8F8DC083025 /* km.json in Resources */ = {isa = PBXBuildFile; fileRef = CEE150EC656D2F25B793029D8A0F2EE7 /* km.json */; };
		67A4DD8069DBD5B02FD5880E2C2F9549 /* hu.json in Resources */ = {isa = PBXBuildFile; fileRef = 342FE9388DE83317171C7197D868082A /* hu.json */; };
		67B31EEFCF0EF5A1440D4514A904E42B /* PaymentMethodsGroupView.swift in Sources */ = {isa = PBXBuildFile; fileRef = 0DB9FB8A74181CC29C0A0DF30892032C /* PaymentMethodsGroupView.swift */; };
		6A6E1F0D9B5E139EF32350C8D061D80D /* PrimerVaultManagerViewController.swift in Sources */ = {isa = PBXBuildFile; fileRef = C540B7B4E3159C26D6FD85D47356D181 /* PrimerVaultManagerViewController.swift */; };
		6BDB0E57EFD5297B7CE30E54DF3B1D3D /* PrimerTheme+TextStyles.swift in Sources */ = {isa = PBXBuildFile; fileRef = 6D3771302BB7F022CF27CD87D6B4A087 /* PrimerTheme+TextStyles.swift */; };
		6DF8206C0A6B1D5175024498911A281A /* AnalyticsService.swift in Sources */ = {isa = PBXBuildFile; fileRef = D95C785FF18442FE3055DE4249155455 /* AnalyticsService.swift */; };
		6E2B1A976304DB49421AA6FBA2E65DDE /* CountryField.swift in Sources */ = {isa = PBXBuildFile; fileRef = 22147326863C318E8BE459B931DD1B83 /* CountryField.swift */; };
		6EC24CB0F552718EC75733EC89377EEC /* UINavigationController+Extensions.swift in Sources */ = {isa = PBXBuildFile; fileRef = 2714C0AB148EE6634862AEEDB81A673C /* UINavigationController+Extensions.swift */; };
		6F8761E543663D340A58C99CD4837455 /* Colors.swift in Sources */ = {isa = PBXBuildFile; fileRef = 35E25754C8F5F193A60E95AE5BED9DE3 /* Colors.swift */; };
		6FED84CBD790B3803B272E5561E3C9DE /* PrimerFlowEnums.swift in Sources */ = {isa = PBXBuildFile; fileRef = 63B9290F5766D755E567EBCE5AFAC660 /* PrimerFlowEnums.swift */; };
		702B43D8EF8AAB9CE9117615EFBBDE1D /* ThenableWrappers.swift in Sources */ = {isa = PBXBuildFile; fileRef = 0187FE74DFB345D1009E51CE52F9309C /* ThenableWrappers.swift */; };
		70838A5F4B3B839FE164F9575341CCB2 /* QRCodeTokenizationViewModel.swift in Sources */ = {isa = PBXBuildFile; fileRef = F189BD770F0AD71CE28533C0116FC328 /* QRCodeTokenizationViewModel.swift */; };
		72E9609C7C6343C7B071BB29ABA6BE81 /* ArrayExtension.swift in Sources */ = {isa = PBXBuildFile; fileRef = 566137F3B238433EEC1BB504FF215FF0 /* ArrayExtension.swift */; };
		75DBE83CE7EA115EAD5577D83B5BD3F9 /* PrimerLastNameFieldView.swift in Sources */ = {isa = PBXBuildFile; fileRef = 564FDB2F57F54D452EC409BAC7512FBD /* PrimerLastNameFieldView.swift */; };
		76CD99E7C0A3ED087D0EEB149EEF0D45 /* PrimerInputElements.swift in Sources */ = {isa = PBXBuildFile; fileRef = 04D08CAAEF8FD42245FB2CA114E93098 /* PrimerInputElements.swift */; };
		77C8959B28DD06EF663E1A22E3CE3B2F /* PrimerTestPaymentMethodTokenizationViewModel.swift in Sources */ = {isa = PBXBuildFile; fileRef = 15985270DF64A27898D12825A35147D1 /* PrimerTestPaymentMethodTokenizationViewModel.swift */; };
		7883C3F0E8CB7C87B07F7E7A3743C3E3 /* StateField.swift in Sources */ = {isa = PBXBuildFile; fileRef = 1517490614569BE0BCBED9214F751A7A /* StateField.swift */; };
		79353780E5B59E403DCDE2F4F091683E /* Currency.swift in Sources */ = {isa = PBXBuildFile; fileRef = 6B3E71B70243680DA0F23E218C4087E9 /* Currency.swift */; };
		796984BA8BFD61CE019347F5E634FF90 /* CheckoutModule.swift in Sources */ = {isa = PBXBuildFile; fileRef = A67331C665DDF144B9134AA819262BE3 /* CheckoutModule.swift */; };
		7A8D980555EA5CB8B075376ABEA05FB8 /* PrimerSettings.swift in Sources */ = {isa = PBXBuildFile; fileRef = E53E231B3A7948BB1B405B41E22CB05E /* PrimerSettings.swift */; };
		7B355D846302DB54A821246CCB9C15E0 /* PrimerGenericTextFieldView.swift in Sources */ = {isa = PBXBuildFile; fileRef = B71711F5E50DB72CC248C16AECA361C4 /* PrimerGenericTextFieldView.swift */; };
		7BBA2677BD38C8056F2D18F7CD7D99FD /* Throwable.swift in Sources */ = {isa = PBXBuildFile; fileRef = 1690DCF0B7B0C083067A4DE7C29FD33B /* Throwable.swift */; };
		7C4D1E35EEDDD144C05687627D80C281 /* Decisions.swift in Sources */ = {isa = PBXBuildFile; fileRef = 97D9B181D1F0AFD065D79C0C11736377 /* Decisions.swift */; };
		7DBFEAF29A20FA7AE88B8E6E33CEB44B /* ha.json in Resources */ = {isa = PBXBuildFile; fileRef = A795391CDE29B4E74EDE7F60C9FA8BBC /* ha.json */; };
		7E35AC06F88F1E851284933F8B1008CB /* pl.json in Resources */ = {isa = PBXBuildFile; fileRef = 483AD26BBAD3F87F35F8693A31E705A4 /* pl.json */; };
		7EE7628AAA76D648A919C49715F907AE /* Box.swift in Sources */ = {isa = PBXBuildFile; fileRef = 4F9BDC1AADAB8EEADE05C4139ED3AEDB /* Box.swift */; };
		7FF58604CA12A91BB90CEBF452AFCABC /* KlarnaTokenizationViewModel.swift in Sources */ = {isa = PBXBuildFile; fileRef = 6E2AAF670EC6C9223FDEC11728E485EF /* KlarnaTokenizationViewModel.swift */; };
		7FF9A8181EBB85686A56F33B38B67A07 /* PrimerHeadlessUniversalCheckoutProtocols.swift in Sources */ = {isa = PBXBuildFile; fileRef = 3F38CA608FB5425DF22ECD1B0A88557A /* PrimerHeadlessUniversalCheckoutProtocols.swift */; };
		80406813F08C53286B6B5BE3A61ACB4A /* Error.swift in Sources */ = {isa = PBXBuildFile; fileRef = 67CD47143B78BEA7B71A23D3D00F859B /* Error.swift */; };
		82BA8808D599D34FA9DCBCB35309CBDE /* PrimerHeadlessUniversalCheckout.swift in Sources */ = {isa = PBXBuildFile; fileRef = 790EDE8E59C453CC6935806762A0B6C6 /* PrimerHeadlessUniversalCheckout.swift */; };
		83BB3B817B5DEC4113E70B757C546CB8 /* DataExtension.swift in Sources */ = {isa = PBXBuildFile; fileRef = 83F24EE8750FC0A6C55D66A737664E68 /* DataExtension.swift */; };
		83D83501819144417E3F389B1EC2D6EF /* UserDefaultsExtension.swift in Sources */ = {isa = PBXBuildFile; fileRef = DD26B9E71327F17DF22BAE23D3602E22 /* UserDefaultsExtension.swift */; };
		83F17638B5ACD2DC00AC566BB6D2AF5E /* StrictRateLimitedDispatcher.swift in Sources */ = {isa = PBXBuildFile; fileRef = F7B63C552EAF8D22C361E3B052B06EEF /* StrictRateLimitedDispatcher.swift */; };
		84A69B702E9A789C2FEE872D18A9A381 /* VaultCheckoutViewModel.swift in Sources */ = {isa = PBXBuildFile; fileRef = 0403B190ACAB27BDCBAEB27968AE7D90 /* VaultCheckoutViewModel.swift */; };
		84A781C2352BD30E657B09564D9E7664 /* fi.json in Resources */ = {isa = PBXBuildFile; fileRef = BFD771BF3955C593B0254FA4D0C42A3F /* fi.json */; };
		8524B4E3E97A33BB8B25ED32DEFD3234 /* AddressField.swift in Sources */ = {isa = PBXBuildFile; fileRef = D72C78141A99CC6107F0F2AF57CF5BC8 /* AddressField.swift */; };
		852B37146DFF500919470EFA5E57D63F /* el.json in Resources */ = {isa = PBXBuildFile; fileRef = 78704BDDEE9E29BF4E5F4E09DFFFAA36 /* el.json */; };
		862FBB1F51982C760E8898BCD3BD3506 /* PrimerNavigationBar.swift in Sources */ = {isa = PBXBuildFile; fileRef = 3C143BE566BE96720CAAEF6AFC529CAD /* PrimerNavigationBar.swift */; };
		875DF9F85FEBBB29B9403EEEF6433A7B /* PrimerTheme+Views.swift in Sources */ = {isa = PBXBuildFile; fileRef = C0EFB6A4529DC6345FDD913AF2893AC3 /* PrimerTheme+Views.swift */; };
		88659424C9AB5A350F3594C8D2B6320C /* ps.json in Resources */ = {isa = PBXBuildFile; fileRef = F483C660BB57DBA78D871C486C469A2B /* ps.json */; };
		88BDC208CF6648EC786B87806534C7B7 /* UIScreenExtension.swift in Sources */ = {isa = PBXBuildFile; fileRef = 436397CA16D01F6896407E46D84B11A0 /* UIScreenExtension.swift */; };
		88F7BA79DB8D9A635A8F4455EB5C38CC /* UIKit.framework in Frameworks */ = {isa = PBXBuildFile; fileRef = D245E0514AAC1A2B9A6D5EA2F383E90F /* UIKit.framework */; };
		897E70FB50A49D184B066F2630259113 /* PrimerCustomStyleTextField.swift in Sources */ = {isa = PBXBuildFile; fileRef = 7246B9D280DD4904D95FDA8E215ABDB6 /* PrimerCustomStyleTextField.swift */; };
		89C622F2BB725BDA1F7477990C122EA8 /* PrimerPostalCodeFieldView.swift in Sources */ = {isa = PBXBuildFile; fileRef = 7657A8B78FABFB96D53AF8148B0F9064 /* PrimerPostalCodeFieldView.swift */; };
		89E97D57B2A6AC609354CA5231F0650C /* PrimerInputViewController.swift in Sources */ = {isa = PBXBuildFile; fileRef = A1737F1EF3C7C60620CE7F2903FACC23 /* PrimerInputViewController.swift */; };
		8A317BB1B013A35784119BE4BB8D4F58 /* AnalyticsEvent.swift in Sources */ = {isa = PBXBuildFile; fileRef = A29E11E858DCA048881D73479A410614 /* AnalyticsEvent.swift */; };
		8BAE8338E122E882702F4B5A72F602F3 /* es.json in Resources */ = {isa = PBXBuildFile; fileRef = 25AB20A73F8BD8F7162461E02C838454 /* es.json */; };
		8D6C06B7F8CD24C5D443A3AB5F200BB5 /* CancellableThenable.swift in Sources */ = {isa = PBXBuildFile; fileRef = A10845F7077648C7E05CD2246905AAD8 /* CancellableThenable.swift */; };
		8FB0A998782F539ED017F208CF335A38 /* Promise.swift in Sources */ = {isa = PBXBuildFile; fileRef = 18A5734F031F02C4745DBC2BDF319DE1 /* Promise.swift */; };
		8FDB2D7ACBA5C04B78C87A0E3F510156 /* PaymentAPIModel.swift in Sources */ = {isa = PBXBuildFile; fileRef = CD3EF9C65F9F7183F6E3141042392A4F /* PaymentAPIModel.swift */; };
		907B005F75505A271FBFADB5483CD1AA /* AdyenDotPay.swift in Sources */ = {isa = PBXBuildFile; fileRef = 89EF0B7EBDA267BB407A6802315435AF /* AdyenDotPay.swift */; };
		91F948A8FA2FBE55F5A4695A00935A59 /* hang.swift in Sources */ = {isa = PBXBuildFile; fileRef = 4DA4F68C7E98F101B92E6FC9236680FA /* hang.swift */; };
		92644D810BB3B97153D18162E525572C /* GuaranteeWrappers.swift in Sources */ = {isa = PBXBuildFile; fileRef = 67D9E3A1C7FDE512FF94F124C14337B8 /* GuaranteeWrappers.swift */; };
		926FB994356C75FC457CFE13E3F3B0D4 /* PrimerTextFieldView.swift in Sources */ = {isa = PBXBuildFile; fileRef = 5F95FB596C513A37F60AAE98F4380F6C /* PrimerTextFieldView.swift */; };
		92DBC0536DE9E1B892F42D5D5F95C1AC /* PaymentMethodConfigService.swift in Sources */ = {isa = PBXBuildFile; fileRef = 731BAF8C3016C8A2C94A609763A0BC8E /* PaymentMethodConfigService.swift */; };
		93B5BBFBFBF68D75E6EB4E54F2400AC6 /* PrimerAPIClient.swift in Sources */ = {isa = PBXBuildFile; fileRef = 5C5FFB61040A93A9B03779E1A0243790 /* PrimerAPIClient.swift */; };
		9424699D480225AABDF5E2AA76E88E46 /* no.json in Resources */ = {isa = PBXBuildFile; fileRef = 7EFC433219EE2BA6699566920C5A0A26 /* no.json */; };
		94689DB0C48F977413B0360F3FE12A48 /* CardButton.swift in Sources */ = {isa = PBXBuildFile; fileRef = A442A8F5682D17221DF5DBE0D4C90C9C /* CardButton.swift */; };
		95536F417CC448B68E8904C35BB58BD5 /* sk.json in Resources */ = {isa = PBXBuildFile; fileRef = 836F4A0724B56258A3B7262C1D02A54E /* sk.json */; };
		957CFFA4EDAEBBEAE088753E5BE17469 /* vi.json in Resources */ = {isa = PBXBuildFile; fileRef = B75478DA263DED720FBDE814228DE929 /* vi.json */; };
		9635EB85E9577AFD06CF1FB1DFD7D497 /* Keychain.swift in Sources */ = {isa = PBXBuildFile; fileRef = 83A3CD576A1B94EF9C04AB14E09D9CD6 /* Keychain.swift */; };
		9673018CF7D80472BE3E841FF220D5CA /* PrimerButton.swift in Sources */ = {isa = PBXBuildFile; fileRef = 29BD7609DA28C44123A1E12194C2A45A /* PrimerButton.swift */; };
		993A283C07A1C29ABADABE2A41C1228D /* ExternalPaymentMethodTokenizationViewModel.swift in Sources */ = {isa = PBXBuildFile; fileRef = F9B6063FA509B6BE60BBC22D242AC129 /* ExternalPaymentMethodTokenizationViewModel.swift */; };
		9C356834DE529A34D8604F692701981E /* CreateResumePaymentService.swift in Sources */ = {isa = PBXBuildFile; fileRef = D1819D38042DDA723592CA24EE171F12 /* CreateResumePaymentService.swift */; };
		9CA790929AD66AA084C121953EAC2DAB /* fr.json in Resources */ = {isa = PBXBuildFile; fileRef = A4D8F54A2F9F7FFA6CA7A1C8A7AC44B0 /* fr.json */; };
		9E6011F96DB7EDF68508D5C7B4E4B5F0 /* UserInterfaceModule.swift in Sources */ = {isa = PBXBuildFile; fileRef = DC376099236E3E3D33BA6759529B75AA /* UserInterfaceModule.swift */; };
		9E8CA8FC4FFBFABFA0B10E38A3BC1920 /* PrimerResultViewController.swift in Sources */ = {isa = PBXBuildFile; fileRef = 19103DD9D7A1AC453FACBBF1C45ED913 /* PrimerResultViewController.swift */; };
		9E90ED6E2A8CCF23ADE43E06836CA8FE /* az.json in Resources */ = {isa = PBXBuildFile; fileRef = EF6A7B33FDFC39218EA4A1124B3AB4B7 /* az.json */; };
		9FDFA84968088865504BE6D8A60FA87B /* Icons.xcassets in Resources */ = {isa = PBXBuildFile; fileRef = 83304166C22B9295E03E4546222F4B0D /* Icons.xcassets */; };
		9FEF2EB3A4F596A6B1A3944CAF719655 /* AppState.swift in Sources */ = {isa = PBXBuildFile; fileRef = D5E9409C385F60E4FC689DD3EFAE0DFD /* AppState.swift */; };
		A02BA94CB735678539E385FF41249099 /* PrimerNavigationController.swift in Sources */ = {isa = PBXBuildFile; fileRef = 818B1324066FF059FB7023D73D0FFDD6 /* PrimerNavigationController.swift */; };
		A03DB6ADFB9C73D0527EE862EAA99A16 /* PrimerTextFieldView.xib in Resources */ = {isa = PBXBuildFile; fileRef = A4B3618B73FCDB98FD1819F9B6D03B90 /* PrimerTextFieldView.xib */; };
		A080792AAA0C2BE605B30282CAAFC0C6 /* PrimerCityFieldView.swift in Sources */ = {isa = PBXBuildFile; fileRef = 298B6E18573FB48179146B4AB96D8218 /* PrimerCityFieldView.swift */; };
		A08E1ED853AB203CB5536B6212AF8A91 /* ka.json in Resources */ = {isa = PBXBuildFile; fileRef = 2A92ABDB06535307B1D5D47A05200E46 /* ka.json */; };
		A15C3693E54EEC2708D780B6755A6895 /* ReloadDelegate.swift in Sources */ = {isa = PBXBuildFile; fileRef = 20F95246B357D5CD675C70325F232888 /* ReloadDelegate.swift */; };
		A1737A4E24F05810722822C31CE2B51F /* hr.json in Resources */ = {isa = PBXBuildFile; fileRef = C294566715DC03ACC40A2B3D11E7DF5E /* hr.json */; };
		A2409DC0F041FD623C9EE1CD945EE80E /* AlertController.swift in Sources */ = {isa = PBXBuildFile; fileRef = 6B8D6BC315C23EB8A18FDFEC1ED31DB5 /* AlertController.swift */; };
		A50FC24F78907514140C4C99E62B81A5 /* ClientSessionService.swift in Sources */ = {isa = PBXBuildFile; fileRef = 8758E763FFD1A83E98BE5B0763C36C82 /* ClientSessionService.swift */; };
		A643AAD9126473EA13706C7F7D9B80BB /* PrimerCardholderNameFieldView.swift in Sources */ = {isa = PBXBuildFile; fileRef = D67E35ADAF9B9D1874EE55325255C226 /* PrimerCardholderNameFieldView.swift */; };
		A7743B04071E4860A90891FF3A0F3422 /* PrimerCountryFieldView.swift in Sources */ = {isa = PBXBuildFile; fileRef = 3F155D9F25306DDC9D6A0D6F46084A58 /* PrimerCountryFieldView.swift */; };
		A7D07E9B1FAD08874D2D9B29268D05EB /* RateLimitedDispatcher.swift in Sources */ = {isa = PBXBuildFile; fileRef = EC692A31CCAF1404191CEB96D945482B /* RateLimitedDispatcher.swift */; };
		A8EE66A2E6F4A783B61AC1F9AFC510C4 /* ExpiryDateField.swift in Sources */ = {isa = PBXBuildFile; fileRef = 4B96ED218F29088F35AA1B4DDE9BF886 /* ExpiryDateField.swift */; };
		AA5D414C65A8C084FD76D8FC94BDC4C0 /* sv.json in Resources */ = {isa = PBXBuildFile; fileRef = 65F58F8DD9413BCBCB64F99A22419A47 /* sv.json */; };
		AA82318C92C219A008956246E326B94D /* Connectivity.swift in Sources */ = {isa = PBXBuildFile; fileRef = 52971E1CB86E3C7F3EDE70FE679D2D93 /* Connectivity.swift */; };
		AAE40069C38E30BC206F6915762BA1C7 /* PrimerTextField.swift in Sources */ = {isa = PBXBuildFile; fileRef = 15EF3BC7B13C03888624C4FDC68C1C2C /* PrimerTextField.swift */; };
		AC9C43F09BAF87B4CD98619250A23E4E /* CatchWrappers.swift in Sources */ = {isa = PBXBuildFile; fileRef = 146456852EDBBE07FC95C2F117173323 /* CatchWrappers.swift */; };
		ACAE26DF6DF698A838F1207312A3A02D /* cs.json in Resources */ = {isa = PBXBuildFile; fileRef = 0067AA249B1428128E65A18391F22357 /* cs.json */; };
		AD254062BC0C844AEB0495BE783D55F9 /* SuccessMessage.swift in Sources */ = {isa = PBXBuildFile; fileRef = 9FEEDF486499180B429BCD136284AA51 /* SuccessMessage.swift */; };
		AD57F422D9F66F7979D274701AD609B8 /* Bank.swift in Sources */ = {isa = PBXBuildFile; fileRef = EC0D502AFA08D53E6D6CE277A8AECCA1 /* Bank.swift */; };
		AF02BFA20FDC68986E14D88FDA9AA6F9 /* Analytics.swift in Sources */ = {isa = PBXBuildFile; fileRef = 8A66652FDE9EE6FC237E66A7E076E82B /* Analytics.swift */; };
		AF48A7427B8A96F530DAF16C15353F4E /* Dimensions.swift in Sources */ = {isa = PBXBuildFile; fileRef = F766693D486B566B1BD36ECDB942258B /* Dimensions.swift */; };
		B1426B4C8AC2D8AE5A0CDED7AD3279E2 /* WebViewUtil.swift in Sources */ = {isa = PBXBuildFile; fileRef = 0A418597B79FB7B8DBD763ADACF4CC8D /* WebViewUtil.swift */; };
		B257E805F355585F7D32F974E985CF20 /* SequenceWrappers.swift in Sources */ = {isa = PBXBuildFile; fileRef = 1C4C8EB1482FF6E94CDBD7769A821C6E /* SequenceWrappers.swift */; };
		B27573D2B4443B8001481B0E723698E3 /* CancellableCatchable.swift in Sources */ = {isa = PBXBuildFile; fileRef = 5F924FBEC04FB4E1292D0E6D1F1B41AA /* CancellableCatchable.swift */; };
		B3C056E65060A3CE963B3C96AE431D2A /* BankTableViewCell.swift in Sources */ = {isa = PBXBuildFile; fileRef = 30AECE2B3705BB63066EFBAFD9B1F08E /* BankTableViewCell.swift */; };
		B5DB41BF5A579D15B03AB5211C6175DD /* ug.json in Resources */ = {isa = PBXBuildFile; fileRef = 5E991FD613C383D6117F37DDAD22CB47 /* ug.json */; };
		B66D8B2E263148BFB2D667968A0DB8BD /* PrimerLoadingViewController.swift in Sources */ = {isa = PBXBuildFile; fileRef = 157F3B68440AD7A6E3EB17BD1D9B8EAE /* PrimerLoadingViewController.swift */; };
		B7E4863D87B788C0A8A48FBEC86436AB /* tt.json in Resources */ = {isa = PBXBuildFile; fileRef = 83C2ACD82C860FD02EFE5435809675B3 /* tt.json */; };
		B8BB10D255B8DFC158CDB6841E636ED7 /* WrapperProtocols.swift in Sources */ = {isa = PBXBuildFile; fileRef = 0A2BA4B069BA999545B40E79DD277689 /* WrapperProtocols.swift */; };
		B9ED2E63165B8D2AB4BE0935C529722A /* Klarna.swift in Sources */ = {isa = PBXBuildFile; fileRef = 041D8B745034BC8C3C112C97E75B1211 /* Klarna.swift */; };
		BB7755D100766BEE07D1B1DF3399FE88 /* Consolable.swift in Sources */ = {isa = PBXBuildFile; fileRef = 2F4BF3D638813DEB5CDEB28A67C29DF3 /* Consolable.swift */; };
		BC0AB4430D5C60E6BD984AE528F3A0B1 /* PrimerTheme.swift in Sources */ = {isa = PBXBuildFile; fileRef = 3AEED23AC7E93606002CBBC331E40E15 /* PrimerTheme.swift */; };
		BD4CB4C01CDA614C9E9EA432B05E37A7 /* PresentationController.swift in Sources */ = {isa = PBXBuildFile; fileRef = 41EE41CE09A01E5492390203A64F450B /* PresentationController.swift */; };
		BD5F3690949387EB80FBAFDD5B579DFD /* eu.json in Resources */ = {isa = PBXBuildFile; fileRef = 3A5AD00D018F258069DE066D8C62924C /* eu.json */; };
		BED9B1884BFDCCB6F7D635A2760279FC /* RecoverWrappers.swift in Sources */ = {isa = PBXBuildFile; fileRef = 8962F3720468FE0FB593F5EF0C15527E /* RecoverWrappers.swift */; };
		C06DEAEB718B9FBCBA606C3D559BC58F /* PrimerThemeData.swift in Sources */ = {isa = PBXBuildFile; fileRef = AC9D0C115CD599B3FECCD6E69F0771AB /* PrimerThemeData.swift */; };
		C19316DEB4F185BF3993A604DD789958 /* ApplePayTokenizationViewModel.swift in Sources */ = {isa = PBXBuildFile; fileRef = EA3D7CEA5F67A66C55A7E9A18C1D4D90 /* ApplePayTokenizationViewModel.swift */; };
		C27D892596F983130B0DC6E27C546AF3 /* fa.json in Resources */ = {isa = PBXBuildFile; fileRef = C430D72B78E89B8C9A1266632D3EB707 /* fa.json */; };
		C2BD69FDCDCC98ECE69A8A22A69754F8 /* sl.json in Resources */ = {isa = PBXBuildFile; fileRef = C66009DADCD97CFBBD3FC98DC8B795E5 /* sl.json */; };
		C2C0D5CC00897FF82286AD36F38CD86A /* PrimerSDK-PrimerResources in Resources */ = {isa = PBXBuildFile; fileRef = A8B3BC107C2BDC3C03D961866F721265 /* PrimerSDK-PrimerResources */; };
		C3EB46D53A0D8954156A55334998F9D5 /* PrimerTextFieldView+CardFormFieldsAnalytics.swift in Sources */ = {isa = PBXBuildFile; fileRef = 15C1CD7AD223A4D911F21AC5195EA8B2 /* PrimerTextFieldView+CardFormFieldsAnalytics.swift */; };
		C4668BE35C03C90D676384343E85AE2C /* Strings.swift in Sources */ = {isa = PBXBuildFile; fileRef = 25AEE32752D23049ED8994FAFDF125EB /* Strings.swift */; };
		C46B956D79BC8814AC2E478D274BE42C /* en.json in Resources */ = {isa = PBXBuildFile; fileRef = EAB9A934635EA1EC443F6BF280BD60E7 /* en.json */; };
		C496F946CF81CDB910E2DE34B8ED73B7 /* CityField.swift in Sources */ = {isa = PBXBuildFile; fileRef = 504DEFD7C34E0207F4EBA64BF86774A8 /* CityField.swift */; };
		C4982DB6ECD0016559CAB60ECEA699CF /* CardholderNameField.swift in Sources */ = {isa = PBXBuildFile; fileRef = 6318D44E7264FE60B7944703D2A72DF0 /* CardholderNameField.swift */; };
		C4A3AD97CC62ECBEA8D73BEC693281CA /* Endpoint.swift in Sources */ = {isa = PBXBuildFile; fileRef = DDF9C7CFEDFDD44703B0DF19B138B028 /* Endpoint.swift */; };
		C4C3F2FEBF85A47E907E2D3C2BEC24E4 /* QRCodeViewController.swift in Sources */ = {isa = PBXBuildFile; fileRef = 8F30EC5B915140D3391F187F881EAF98 /* QRCodeViewController.swift */; };
		C4CDA422D4837C6CF052EB51E578E2B5 /* mk.json in Resources */ = {isa = PBXBuildFile; fileRef = AF65CF348820F4324E576F0001B997CA /* mk.json */; };
		C698377B4346983375556061A8DD7BAC /* hi.json in Resources */ = {isa = PBXBuildFile; fileRef = AD3314C3B7E810634D2E45DBEA6FEC78 /* hi.json */; };
		C7716CFEE970180868D314658B904A51 /* NSObject+ClassName.swift in Sources */ = {isa = PBXBuildFile; fileRef = C86CBA7EA652AB0D7A27DFAFDD680420 /* NSObject+ClassName.swift */; };
		C880290A94EA7E64149CD16FCE95518E /* FinallyWrappers.swift in Sources */ = {isa = PBXBuildFile; fileRef = 54D57CCF385F95B28630B1704126EA39 /* FinallyWrappers.swift */; };
		C88E82D76BBF475FEBBFB6127CB2B62C /* MockPrimerAPIClient.swift in Sources */ = {isa = PBXBuildFile; fileRef = 36D71E523D3B8A712631A6D45655891C /* MockPrimerAPIClient.swift */; };
		C9A0FAE864AD47D7915263FD8185BECD /* PrimerRootViewController.swift in Sources */ = {isa = PBXBuildFile; fileRef = CD9B1D057BC791C2511429EB7F901E85 /* PrimerRootViewController.swift */; };
		CA9BC3AF372B1427F8F329075715A6CB /* uz.json in Resources */ = {isa = PBXBuildFile; fileRef = CEEE460B73EC7304EF9B84D46E58305F /* uz.json */; };
		CB7350995E204B15933B8AE9CC45F54F /* PrimerTextFieldView+Analytics.swift in Sources */ = {isa = PBXBuildFile; fileRef = 27FF31F4E743A4385D12AC87C7C135D0 /* PrimerTextFieldView+Analytics.swift */; };
		CCE72D55BF1254BCA680ED7580B647C5 /* PayPalTokenizationViewModel.swift in Sources */ = {isa = PBXBuildFile; fileRef = 59E803B0892FD9A39EBFDE55B81EE9BC /* PayPalTokenizationViewModel.swift */; };
		CF4EAC8639E01700DE05FCD53F46055E /* VaultService.swift in Sources */ = {isa = PBXBuildFile; fileRef = D8F02E85D3D07B4B29BF502CD1210EA9 /* VaultService.swift */; };
		CFD37BB7B077BED7846E9DCA60EE7CFD /* Dispatcher.swift in Sources */ = {isa = PBXBuildFile; fileRef = 626CF8F93205B48DA8155C46F1301F81 /* Dispatcher.swift */; };
		D1016C8F80603A61D25ACCEDBE835F17 /* PrimerWebViewController.swift in Sources */ = {isa = PBXBuildFile; fileRef = AD64F47BD2C5937E68D6C2F300A88D92 /* PrimerWebViewController.swift */; };
		D15027AEE5D6284FCAF8CCFEA18DB640 /* ms.json in Resources */ = {isa = PBXBuildFile; fileRef = 19549C6734CE76AB94A3BF00ADA3CE78 /* ms.json */; };
		D1BF9073465BB21A1409B982DC657142 /* SuccessResponse.swift in Sources */ = {isa = PBXBuildFile; fileRef = 7C3038F399408A59F285900A659FA89C /* SuccessResponse.swift */; };
		D1E83264B98FC8A76950CF3E81608CC8 /* id.json in Resources */ = {isa = PBXBuildFile; fileRef = 124853DF88B12464C59754BD8D1B9A48 /* id.json */; };
		D1F09B78A5740B622108CBBDBF257A4D /* tg.json in Resources */ = {isa = PBXBuildFile; fileRef = FC7B206C09A3205A8691F681D019FCB2 /* tg.json */; };
		D254B5AAE7022BFA638A900D208ABAEB /* Configuration.swift in Sources */ = {isa = PBXBuildFile; fileRef = 629C7C226481A12642B79DA0C7E9C419 /* Configuration.swift */; };
		D297C7444FD9E9DD2BB634CEA64C7FCF /* ApplePay.swift in Sources */ = {isa = PBXBuildFile; fileRef = FD9494B35020976EB65B2D52B5B21A86 /* ApplePay.swift */; };
		D2F07104925B957352982C6694C9A652 /* Foundation.framework in Frameworks */ = {isa = PBXBuildFile; fileRef = EAB6F611E86A4758835A715E4B4184F6 /* Foundation.framework */; };
		D3E395D421AA792AF391BF50E0E0B968 /* ResumeHandlerProtocol.swift in Sources */ = {isa = PBXBuildFile; fileRef = E75E9AE0B8CEDF0F3EC39F1A5921E0F6 /* ResumeHandlerProtocol.swift */; };
		D4FD0C408CB164FBE6278048A03C791D /* PaymentMethodToken.swift in Sources */ = {isa = PBXBuildFile; fileRef = AB96F4DA8300BAA9BA49AD0083BD9F67 /* PaymentMethodToken.swift */; };
		D5752707ECB0F20B8F6617E8E03D4ED5 /* Device.swift in Sources */ = {isa = PBXBuildFile; fileRef = 6047A673565E4EABDADFB561BDF2438F /* Device.swift */; };
		D596E2B41C673AD5018AEA0A0321E51C /* Pods-PrimerSDK_Tests-umbrella.h in Headers */ = {isa = PBXBuildFile; fileRef = EE9674DAD0C961C92687877090E1E047 /* Pods-PrimerSDK_Tests-umbrella.h */; settings = {ATTRIBUTES = (Public, ); }; };
		D80E547A016C5BC109A7FE1CBA87647D /* IntExtension.swift in Sources */ = {isa = PBXBuildFile; fileRef = 834BC05D4E9354DB05761E14B6D6E4A0 /* IntExtension.swift */; };
		D988EBF4F00D878D7B9C03225C68320C /* af.json in Resources */ = {isa = PBXBuildFile; fileRef = 836952927A71ECC19E623B09C1270C8B /* af.json */; };
		DA1CCF25490B536B1CBD7498B02DF41A /* UIUtils.swift in Sources */ = {isa = PBXBuildFile; fileRef = 2E2015DF7DA027F0C954E2CE4419BF73 /* UIUtils.swift */; };
		DAAE1258186F5416084CD53044D75126 /* ImageName.swift in Sources */ = {isa = PBXBuildFile; fileRef = 7FED9A8E4116E137EF1E9FAC0EF4A9CD /* ImageName.swift */; };
		DB6D86BDA49874BE197D869D5912B1D3 /* URLExtension.swift in Sources */ = {isa = PBXBuildFile; fileRef = 7DD3C930171A4C60EAC011F8BA655704 /* URLExtension.swift */; };
		DBB2AC22A53462EA9DAF2D8591FA7457 /* PrimerViewExtensions.swift in Sources */ = {isa = PBXBuildFile; fileRef = 89C68B3301D7173A1D0E4A198326CE01 /* PrimerViewExtensions.swift */; };
		DC200519A9B5D66112941BD8C2D5213E /* uk.json in Resources */ = {isa = PBXBuildFile; fileRef = BE58B23B9FED4558169F218101B2F98E /* uk.json */; };
		DC784BE26C7754A90B4079C5B81DD43D /* PrimerResultComponentView.swift in Sources */ = {isa = PBXBuildFile; fileRef = 4E625221CBF415ED38137888D70191C6 /* PrimerResultComponentView.swift */; };
		DD088078D9922DCCBF9CFA08A4B3430D /* cy.json in Resources */ = {isa = PBXBuildFile; fileRef = FAE255EED87797FD1D4C06416D721256 /* cy.json */; };
		DDCE00FB20D2BCCB48DAADECCDE1271B /* TokenizationService.swift in Sources */ = {isa = PBXBuildFile; fileRef = E7622533C7E80F131AC8EB03CBC712A9 /* TokenizationService.swift */; };
		DE7D3D196340719A9D461DC234D30008 /* DependencyInjection.swift in Sources */ = {isa = PBXBuildFile; fileRef = 39996758CF4F46A83B5BB384F91CD5D1 /* DependencyInjection.swift */; };
		E07E500D1F95CAEA9E15025D4DFCA332 /* PollingModule.swift in Sources */ = {isa = PBXBuildFile; fileRef = F8288D8E6D248CE89B55AF6670552953 /* PollingModule.swift */; };
		E0C57EF5BBBEC9A48FE284E460AF3D89 /* AnyDecodable.swift in Sources */ = {isa = PBXBuildFile; fileRef = FD28BAFA4058311C1FA92E01B83A133E /* AnyDecodable.swift */; };
		E150EB1E3DDC0F59C4FDE4E1058FCAF7 /* Foundation.framework in Frameworks */ = {isa = PBXBuildFile; fileRef = EAB6F611E86A4758835A715E4B4184F6 /* Foundation.framework */; };
		E26F4B060CC21F295AB27342D3605C73 /* PrimerAPIClient+Promises.swift in Sources */ = {isa = PBXBuildFile; fileRef = DCFDED27DC2A55769FA8C961A7A3074D /* PrimerAPIClient+Promises.swift */; };
		E2AAD37312849CAA70152329AB9A31B8 /* th.json in Resources */ = {isa = PBXBuildFile; fileRef = 18966442617A5E98672C8B7F4A39BF33 /* th.json */; };
		E4D4E5B39B439644121941CB18A1B832 /* CountryTableViewCell.swift in Sources */ = {isa = PBXBuildFile; fileRef = 210919C0362C00966AFD1EB61CE313C5 /* CountryTableViewCell.swift */; };
		E4DB05D823C2640B800519DE0F3C2FF9 /* PrimerTheme+Colors.swift in Sources */ = {isa = PBXBuildFile; fileRef = 489C48FF24EC1443F98A2F8D467019CB /* PrimerTheme+Colors.swift */; };
		E54491281D4EC730E5CCA0787B8F18C3 /* mn.json in Resources */ = {isa = PBXBuildFile; fileRef = BE9FFDF57389605F02950913F50DFE5D /* mn.json */; };
		E592E026539CBEF5D40C22D0EFE89670 /* PrimerAddressLineFieldView.swift in Sources */ = {isa = PBXBuildFile; fileRef = 086114A1E7DB1F9B6BC9D0F22C2B46EC /* PrimerAddressLineFieldView.swift */; };
		E5B10E5BC22268EF2EEBB6F8D7465FE3 /* Apaya.swift in Sources */ = {isa = PBXBuildFile; fileRef = DF356EA76E2CC5E902303F046D288C12 /* Apaya.swift */; };
		E5DE6FFAD37089878388B4B758AE4F0D /* PrimerExpiryDateFieldView.swift in Sources */ = {isa = PBXBuildFile; fileRef = 8101DF909AB0424DD0FAE4F3757C4A80 /* PrimerExpiryDateFieldView.swift */; };
		E6D6B0A8D50B9D505D2CF7B9B0D72CB5 /* PaymentMethodConfiguration.swift in Sources */ = {isa = PBXBuildFile; fileRef = AD246BD080413F3ECE904991A87B4D71 /* PaymentMethodConfiguration.swift */; };
		E76B91507E435F0EB52B33AC5EF117EA /* PrimerConfiguration.swift in Sources */ = {isa = PBXBuildFile; fileRef = 72C41F139896A0ACA6813C0499DC2CB9 /* PrimerConfiguration.swift */; };
		E7871A608FEF72C8D9B0CF1CB0D1E20C /* FormType.swift in Sources */ = {isa = PBXBuildFile; fileRef = 46054740C7241C5D13A4EC44760998AB /* FormType.swift */; };
		E7A0F2B94941FE65A41DD51891E3C6C2 /* PrimerStateFieldView.swift in Sources */ = {isa = PBXBuildFile; fileRef = 48565AA498CFB2D9F1022348980AA0AC /* PrimerStateFieldView.swift */; };
		E88D8B020E2B75959F81CAE0898FF6AE /* ja.json in Resources */ = {isa = PBXBuildFile; fileRef = 2D641C9E1A42A4A9C9F76E22F369DB22 /* ja.json */; };
		EA8E2E46ADE3AABD55FCC1C43E847C9B /* CountryCode.swift in Sources */ = {isa = PBXBuildFile; fileRef = 6DEBA8AC2E024FFA02D9FEE0D0D5493F /* CountryCode.swift */; };
		EB9CAD64FB934F8A2E69BB5DE77F0FBD /* Optional+Extensions.swift in Sources */ = {isa = PBXBuildFile; fileRef = 212835962A0947589B2A657B8D0B8FF3 /* Optional+Extensions.swift */; };
		ED48334E792D9B8FEF7F6B16E85ED161 /* PrimerSDK-umbrella.h in Headers */ = {isa = PBXBuildFile; fileRef = 1795A506EA0112F3AE062921DA56E134 /* PrimerSDK-umbrella.h */; settings = {ATTRIBUTES = (Public, ); }; };
		F0D505DFAEA8C547113271229A0F8232 /* FlowDecisionTableViewCell.swift in Sources */ = {isa = PBXBuildFile; fileRef = 5D4EAB4A09E4797F059AB2050AF12A60 /* FlowDecisionTableViewCell.swift */; };
		F128EC987065ABB88BD1B5EA446801BD /* nl.json in Resources */ = {isa = PBXBuildFile; fileRef = 8542800530ECD4FFD7227D8A4F3D7FBB /* nl.json */; };
		F17B253164EA612A69340776C6AC9B4C /* PaymentMethodTokenizationViewModel.swift in Sources */ = {isa = PBXBuildFile; fileRef = 7DE69390E43005816F59E2E124EF6671 /* PaymentMethodTokenizationViewModel.swift */; };
		F2B51B92798921B4238428D2CD8973A7 /* PrimerCardNumberFieldView.swift in Sources */ = {isa = PBXBuildFile; fileRef = 4255A21CE96D901C00F2731E581D88FA /* PrimerCardNumberFieldView.swift */; };
		F2D3C8B115CF7510D1D435DE0E6BB1B5 /* CardScannerViewController.swift in Sources */ = {isa = PBXBuildFile; fileRef = C950A1C6468CD4E62797F0C05D1D967C /* CardScannerViewController.swift */; };
		F4E71C85C49FC786EB8FEF794577FDC9 /* CheckoutWithVaultedPaymentMethodViewModel.swift in Sources */ = {isa = PBXBuildFile; fileRef = CD3415AD9CBFD453302821BF5CC64003 /* CheckoutWithVaultedPaymentMethodViewModel.swift */; };
		F50FCAFE8B4CCB7F2E23B8ABA7AC7820 /* PrimerSDK-dummy.m in Sources */ = {isa = PBXBuildFile; fileRef = 46F10C838A14A4D1EC5008A9A50587B5 /* PrimerSDK-dummy.m */; };
		F5F2FE697A1C041CAAD803606AE6F240 /* PrimerNibView.swift in Sources */ = {isa = PBXBuildFile; fileRef = 86BD0832D07E42823CEE927A2A96F7C3 /* PrimerNibView.swift */; };
		F6856F063F673586793FC273FE07F66F /* ko.json in Resources */ = {isa = PBXBuildFile; fileRef = 3E649D855E352BB358EB31E97D3F3325 /* ko.json */; };
		F6A1721C90BEAE28E530654312375480 /* CoreDataDispatcher.swift in Sources */ = {isa = PBXBuildFile; fileRef = 17F46838D226EC640585224EF09BB2BF /* CoreDataDispatcher.swift */; };
		F6FCEA41B7D4A17FD20C345E86296343 /* Pods-PrimerSDK_Example-dummy.m in Sources */ = {isa = PBXBuildFile; fileRef = 21F4ACB1142B1B9457658584BF5CD35A /* Pods-PrimerSDK_Example-dummy.m */; };
		F8162F8939535F927DBE4AF0986477EB /* PrimerAPIClient+3DS.swift in Sources */ = {isa = PBXBuildFile; fileRef = 7DC8D8A2EA272265B18E611E488EC6A4 /* PrimerAPIClient+3DS.swift */; };
		F849CD215325B61A85CEDBE1C6351F9B /* PaymentMethodComponent.swift in Sources */ = {isa = PBXBuildFile; fileRef = BA1558B61CDE206A0129AE23911DAF0E /* PaymentMethodComponent.swift */; };
		F9692311AFB73716025EE56B6ADA161E /* Resolver.swift in Sources */ = {isa = PBXBuildFile; fileRef = 4FB2131A770FEEF278EADF29B965B125 /* Resolver.swift */; };
		FA3801E0F50D031A1116D45C95C58963 /* AnyCodable.swift in Sources */ = {isa = PBXBuildFile; fileRef = E0883999F64A3317C14B83C94EF161DF /* AnyCodable.swift */; };
		FB7E5B3A899E0ECDE73D1F5590172742 /* CardScannerViewController+SimpleScanDelegate.swift in Sources */ = {isa = PBXBuildFile; fileRef = EBB0D39CFF8E7BFA70340EDECF92C62B /* CardScannerViewController+SimpleScanDelegate.swift */; };
		FB8148A5681A57B3AD5C495C19C22E11 /* ml.json in Resources */ = {isa = PBXBuildFile; fileRef = EF13DC7F0A402364849190FFB9771E42 /* ml.json */; };
		FBE131843EFAD6C8E29097058344DAD8 /* PrimerDelegate.swift in Sources */ = {isa = PBXBuildFile; fileRef = B72A2D470538823D6A1E2BC87B37CF8D /* PrimerDelegate.swift */; };
		FC1FCEDDBF62A8B9BB8C4B2EAB781F6B /* CancelContext.swift in Sources */ = {isa = PBXBuildFile; fileRef = 75E1F36ABCC09D8AEF168862DC45D3C0 /* CancelContext.swift */; };
		FE16631414871963DFC4F299DF8A8385 /* da.json in Resources */ = {isa = PBXBuildFile; fileRef = 97B12F80FC52A51E5BDABD038787DD83 /* da.json */; };
		FE6140C97A3BCBABD1FD9D269A13D0D0 /* 3DSService.swift in Sources */ = {isa = PBXBuildFile; fileRef = 18A9BC511DD7B3203784CDC2C6FD5B36 /* 3DSService.swift */; };
		FED73AC3A490D91EFB431D17E68CD90B /* PrimerContainerViewController.swift in Sources */ = {isa = PBXBuildFile; fileRef = 3744C2DB9B8DAEAC7FB57C214ED3575B /* PrimerContainerViewController.swift */; };
		FEE14DEFFF7FDED609F033F0327D1790 /* PrimerViewController.swift in Sources */ = {isa = PBXBuildFile; fileRef = 2E2EE35621E6E185907518EEEEAA22E4 /* PrimerViewController.swift */; };
		FF150E57663F6CDBEA33B85560746F3D /* PostalCode.swift in Sources */ = {isa = PBXBuildFile; fileRef = 5BD6700F5D84B854311EAA693F467998 /* PostalCode.swift */; };
		FF5BF973FDC749C31DFE8723D4E40CDA /* 3DSService+Promises.swift in Sources */ = {isa = PBXBuildFile; fileRef = EA09D6DB370CA069EBD67C7298AEDFA7 /* 3DSService+Promises.swift */; };
		FFC6DFB12F1899BB21D21EB6D4C45B83 /* BundleExtension.swift in Sources */ = {isa = PBXBuildFile; fileRef = A531BF4D1020F00AD6D8F449E03CC8B5 /* BundleExtension.swift */; };
/* End PBXBuildFile section */

/* Begin PBXContainerItemProxy section */
		01693E13E7831AB1AFA234176360CF41 /* PBXContainerItemProxy */ = {
			isa = PBXContainerItemProxy;
			containerPortal = BFDFE7DC352907FC980B868725387E98 /* Project object */;
			proxyType = 1;
			remoteGlobalIDString = 6C144A762E9B598392AFFEC8F873746A;
			remoteInfo = "Pods-PrimerSDK_Example";
		};
		4BA1300EDE4EF15DAEC79C270C5200C9 /* PBXContainerItemProxy */ = {
=======
		004E65799DD92DEF0E7875CC3F44B8DA /* cs.json in Resources */ = {isa = PBXBuildFile; fileRef = CA17F8CCA656E77F7B23932EFBA7A96F /* cs.json */; };
		024F9D1762DFC5FBDFB8AD56A0515DB1 /* PrimerAPIClient+Promises.swift in Sources */ = {isa = PBXBuildFile; fileRef = E10A750CA4D5AB2EA8C81EFDB48E2786 /* PrimerAPIClient+Promises.swift */; };
		02BB3717FE6C11FF33A23A145E560089 /* Optional+Extensions.swift in Sources */ = {isa = PBXBuildFile; fileRef = E5B0C63FED032F94CE4C20276E8C2048 /* Optional+Extensions.swift */; };
		03621BB3BC5FB830E6D2DC4E654FE53F /* CancellablePromise.swift in Sources */ = {isa = PBXBuildFile; fileRef = B111DA29231B40E70EC2EB9B2F85BA33 /* CancellablePromise.swift */; };
		03A634AFBDD6C9D2CC13F71CDB7301C4 /* ml.json in Resources */ = {isa = PBXBuildFile; fileRef = 2B217886854B9E5E6B58D69E9F5ABB5D /* ml.json */; };
		04234D2B82BECD634660BD88A4C84247 /* Strings.swift in Sources */ = {isa = PBXBuildFile; fileRef = 82379E0A8D2C87852CF81FF36440211E /* Strings.swift */; };
		042DC57974FCA1079DE9BE8931F16B40 /* Guarantee.swift in Sources */ = {isa = PBXBuildFile; fileRef = 1E8FF75667D4D7DECE20F6949BE86757 /* Guarantee.swift */; };
		05850DA3059F56F06DF1360E55879FDA /* Weak.swift in Sources */ = {isa = PBXBuildFile; fileRef = 7CECD22C8524FA277AB5DEBAAB18318E /* Weak.swift */; };
		05DDA2D3E76E75246A4A61A6A05FF82F /* af.json in Resources */ = {isa = PBXBuildFile; fileRef = E26E96D1BBDC5CBCAF959013386978CF /* af.json */; };
		06EFB81B0CDFF5C2A2342A3286878E67 /* CheckoutWithVaultedPaymentMethodViewModel.swift in Sources */ = {isa = PBXBuildFile; fileRef = A5BEADB4D620F10D7422C1956B617E1A /* CheckoutWithVaultedPaymentMethodViewModel.swift */; };
		07A788559D42793C2A6C88366D56FAFB /* PrimerHeadlessUniversalCheckoutUIManager.swift in Sources */ = {isa = PBXBuildFile; fileRef = BF91326E32EFA860E198791DAEAF9319 /* PrimerHeadlessUniversalCheckoutUIManager.swift */; };
		07F35998E46069B21D41AA6944D4D1C2 /* mn.json in Resources */ = {isa = PBXBuildFile; fileRef = E23CB627911CC5CCCCCD0308A2B4DBEE /* mn.json */; };
		085AF0CABEDF72502C1067CABEECCAB2 /* sd.json in Resources */ = {isa = PBXBuildFile; fileRef = 566E7F6F18D5D19ECB351424648108A7 /* sd.json */; };
		08D66F327AD4C68AA314417C6560B601 /* 3DSService.swift in Sources */ = {isa = PBXBuildFile; fileRef = 00271D0D5CB6194A4244DD4A6761A8A6 /* 3DSService.swift */; };
		0A3877912DE8B92A475931F58B72E5E2 /* de.json in Resources */ = {isa = PBXBuildFile; fileRef = 5C5D5F6B03A1F5B6140F0227C3B1BCB3 /* de.json */; };
		0ADFC3F068008D7860F80B16B1021697 /* PrimerViewExtensions.swift in Sources */ = {isa = PBXBuildFile; fileRef = D2E5DF846EA99B95024F898AAF367ACF /* PrimerViewExtensions.swift */; };
		0BBAC4734D0251A791FB44E7CE296687 /* th.json in Resources */ = {isa = PBXBuildFile; fileRef = 008E9672F8DA17E7E808D2024C2B8169 /* th.json */; };
		0D153C2C678BF444568746CE425B9A99 /* AdyenDotPay.swift in Sources */ = {isa = PBXBuildFile; fileRef = 0A5C4911563601814B5D98BC81BA03C9 /* AdyenDotPay.swift */; };
		0D394A922A8443BE3B70BB40C7B6BAF6 /* PrimerCountryFieldView.swift in Sources */ = {isa = PBXBuildFile; fileRef = 1807FA0C318853E720E866EA66C95217 /* PrimerCountryFieldView.swift */; };
		0D543FEF5D0428ED44B475FEEF58EBC9 /* UIColorExtension.swift in Sources */ = {isa = PBXBuildFile; fileRef = B569FFE16A9EDF00E6F81833E9BAF12E /* UIColorExtension.swift */; };
		0D597B7980C2819E7581756958851FF0 /* ca.json in Resources */ = {isa = PBXBuildFile; fileRef = 647B28CD50A407A426F5BBC9CEE3FD40 /* ca.json */; };
		0DB512CFE16DBEF45D39ED85C8E6F939 /* AES256.swift in Sources */ = {isa = PBXBuildFile; fileRef = 0F5FB08C22F74BE862437E6ABEAD88EB /* AES256.swift */; };
		0F26FF777155547B49097DF9BC537217 /* FlowDecisionTableViewCell.swift in Sources */ = {isa = PBXBuildFile; fileRef = 47E44B189C279FA4327402D6DFB8C583 /* FlowDecisionTableViewCell.swift */; };
		0FB8F6393A9315DE0E740B32185A348F /* sw.json in Resources */ = {isa = PBXBuildFile; fileRef = 42540FC2DA1A3E9460A87EE0930D062C /* sw.json */; };
		103E2D44CBD9AE4CB859F8C7912680BE /* hr.json in Resources */ = {isa = PBXBuildFile; fileRef = F0441364719AAD0A5E1F7A1B04DF8FA0 /* hr.json */; };
		10DC79FEE022C48EADBDE436531EBB4D /* is.json in Resources */ = {isa = PBXBuildFile; fileRef = 98A69679B168F44FC323E79635D49D4B /* is.json */; };
		115F77DF1CD7DDD616F5749546342EDD /* PrimerContainerViewController.swift in Sources */ = {isa = PBXBuildFile; fileRef = DA095A1DF619001AB8345ADC6741C8E3 /* PrimerContainerViewController.swift */; };
		11756EC541DECC9CE0EE5BCD45929BCF /* CardFormPaymentMethodTokenizationViewModel.swift in Sources */ = {isa = PBXBuildFile; fileRef = 9A2E92B9E1736371652F16E0AB7C1A83 /* CardFormPaymentMethodTokenizationViewModel.swift */; };
		121D6B9CF0A9F244C8F49D4E574D65F1 /* cy.json in Resources */ = {isa = PBXBuildFile; fileRef = 37B8D6027AD35759B762A7152F230094 /* cy.json */; };
		13F122C31CD932BCE057DC16DD0A4BD1 /* PrimerTextFieldView.swift in Sources */ = {isa = PBXBuildFile; fileRef = 88DCA7AF8CB8E79D2E45FF75152BBEC3 /* PrimerTextFieldView.swift */; };
		14A427EB4CC2C2873107DDCA7B464C05 /* en.json in Resources */ = {isa = PBXBuildFile; fileRef = E55F821185CE59EE6F38A995CBB79065 /* en.json */; };
		15A5CA5E42C84EBF2D264243121CBD87 /* PrimerThemeData.swift in Sources */ = {isa = PBXBuildFile; fileRef = BBD4A98FD181F0ED2B41D85FDA6CADC5 /* PrimerThemeData.swift */; };
		15EB2D1850B5EEB4A91EFB680E2D8361 /* PrimerImage.swift in Sources */ = {isa = PBXBuildFile; fileRef = 894E245CED7B985E5EECC8DCB0F0B9AF /* PrimerImage.swift */; };
		16C3F327F6C1FFCD0DA4C4A35D7B3883 /* PrimerNavigationBar.swift in Sources */ = {isa = PBXBuildFile; fileRef = 68150258EC9CDFCA027CC37B938AD6FD /* PrimerNavigationBar.swift */; };
		17B0EE6DDAFF274CE6CCD087D6F044B8 /* CountrySelectorViewController.swift in Sources */ = {isa = PBXBuildFile; fileRef = 7F655F96177CD50A88AD7CAEB163A6DE /* CountrySelectorViewController.swift */; };
		188A3B011BA219256155B04B90A2EFDB /* PrimerCityFieldView.swift in Sources */ = {isa = PBXBuildFile; fileRef = C1F7CA8F6F2B14DE5CEED2B09D636F6C /* PrimerCityFieldView.swift */; };
		19A7DF63393194504F87393EC2806061 /* ru.json in Resources */ = {isa = PBXBuildFile; fileRef = 6121AA39B07DC64A7EFC354D0198D886 /* ru.json */; };
		1A57FD71D81DED92AA067D93C711ABA5 /* Content.swift in Sources */ = {isa = PBXBuildFile; fileRef = 680F161ED0D12D1F1836B086D4B0C247 /* Content.swift */; };
		1AE263C1F128517319DE6490B37D57B8 /* EnsureWrappers.swift in Sources */ = {isa = PBXBuildFile; fileRef = 7AB5DA97830B98AE28FA8F79D1F9E7E9 /* EnsureWrappers.swift */; };
		1B236EA516A16CE088EE91C5B7878BED /* Box.swift in Sources */ = {isa = PBXBuildFile; fileRef = 3E97D73337F44028C4801631812EF50F /* Box.swift */; };
		1C2A90DF8B3D6820A971C312FF0AA826 /* PrimerLastNameFieldView.swift in Sources */ = {isa = PBXBuildFile; fileRef = 110CD03A9A83B62FD046333A2049F2C0 /* PrimerLastNameFieldView.swift */; };
		1C5B34F108CEF374D282317C2C055D2E /* ku.json in Resources */ = {isa = PBXBuildFile; fileRef = 9DF1CF96D7696FC605ADB2E01EC89CB4 /* ku.json */; };
		1C61D3943FACCF5172DE9C2874BF0756 /* OrderItem.swift in Sources */ = {isa = PBXBuildFile; fileRef = 49C57AFDF05888799B93540B54DD8976 /* OrderItem.swift */; };
		1D1D89F553F13D398D2A34ED36986162 /* QRCodeViewController.swift in Sources */ = {isa = PBXBuildFile; fileRef = 434597B70A019C98DB71A7934AFFB687 /* QRCodeViewController.swift */; };
		1E16078E9D4C8577CC0728C208A7E9C8 /* CoreDataDispatcher.swift in Sources */ = {isa = PBXBuildFile; fileRef = 987BF0E76793EE6FFAD7E7EF414A2402 /* CoreDataDispatcher.swift */; };
		1F1C3610733A20316DCF2B3E41E52CF2 /* lv.json in Resources */ = {isa = PBXBuildFile; fileRef = 04D6F3B1182EBCBC3554B047C5B8FCBF /* lv.json */; };
		2049AD20A8ECF22C30B66C99A5BD5FEC /* ar.json in Resources */ = {isa = PBXBuildFile; fileRef = 7DF65FD4AB0636E332FB43A51E19E651 /* ar.json */; };
		20594369022ABDD531FDD965D9D363C7 /* CountryCode.swift in Sources */ = {isa = PBXBuildFile; fileRef = 7D564903F7D8776A1B03F98E8E0BC5E2 /* CountryCode.swift */; };
		2112F39ED0676F5A70EEAC435A1D7317 /* RateLimitedDispatcherBase.swift in Sources */ = {isa = PBXBuildFile; fileRef = 71AFE483604F7710972836202BC5DB7F /* RateLimitedDispatcherBase.swift */; };
		21242D2B35DEFAABFF2F84CBDDBA4589 /* it.json in Resources */ = {isa = PBXBuildFile; fileRef = 6FCC752035B13570B810EB4B0A49F0EA /* it.json */; };
		216EBB91A196D2052B1042789F759BCC /* hu.json in Resources */ = {isa = PBXBuildFile; fileRef = 6682380497D9D53F233392F230247F19 /* hu.json */; };
		218B73C3B9E5121F2A02AB22BE2B0D43 /* PrimerNibView.swift in Sources */ = {isa = PBXBuildFile; fileRef = B5431B6A5BC6CBDB524A1BD00B886AB5 /* PrimerNibView.swift */; };
		2200572EA6371127427B395E76571077 /* PrimerAPI.swift in Sources */ = {isa = PBXBuildFile; fileRef = 10574D57A5C75195A0A8C80BF3B90621 /* PrimerAPI.swift */; };
		220A0A15828DE6193DF68D720251699B /* nl.json in Resources */ = {isa = PBXBuildFile; fileRef = 177A2C268DAB13DB956738EB01863B0F /* nl.json */; };
		2267F42DF0D3A90E012B26E0ED0C87DB /* PrimerResultComponentView.swift in Sources */ = {isa = PBXBuildFile; fileRef = FF2D9D860D45302C5F6E2297DCD3DA0D /* PrimerResultComponentView.swift */; };
		22D7941683999F14B8BBE6270DF14A14 /* PrimerConfiguration.swift in Sources */ = {isa = PBXBuildFile; fileRef = BF4126496720D5F1928EBE82FF0F5FE8 /* PrimerConfiguration.swift */; };
		234DC80FCA774A04B4DCF4286E24E507 /* Icons.xcassets in Resources */ = {isa = PBXBuildFile; fileRef = 6E2985AC094D4065B66E60D07FF96EC0 /* Icons.xcassets */; };
		249FB2E2534EECD1C6261FF95E006BCC /* hi.json in Resources */ = {isa = PBXBuildFile; fileRef = D3320EED7820A5BA8E6EDB93E1CF6083 /* hi.json */; };
		270CFF0FC749F57C0605262D27016D14 /* Pods-PrimerSDK_Tests-dummy.m in Sources */ = {isa = PBXBuildFile; fileRef = D66C3890C3566F38C935A2FFD9A237B0 /* Pods-PrimerSDK_Tests-dummy.m */; };
		28897C87F4D5446120D6B24C44409047 /* PrimerTextFieldView+CardFormFieldsAnalytics.swift in Sources */ = {isa = PBXBuildFile; fileRef = 0EF82B7E0588681C18AEFA7D81258124 /* PrimerTextFieldView+CardFormFieldsAnalytics.swift */; };
		28C73A7FC7C6817E4BA6525FB3E0A621 /* PrimerSource.swift in Sources */ = {isa = PBXBuildFile; fileRef = F39914CE4C60F8DC0B0DF455E0682BA6 /* PrimerSource.swift */; };
		28D9F7E2F52005E5865D9B5365C2D5A0 /* zh.json in Resources */ = {isa = PBXBuildFile; fileRef = 0C347ED1AB223837E922A252C8A99C37 /* zh.json */; };
		29D44FD659E1F475B568EAD8599A73FF /* UserDefaultsExtension.swift in Sources */ = {isa = PBXBuildFile; fileRef = F88F9F512FE0E3A7389FEC81C26B1B5D /* UserDefaultsExtension.swift */; };
		2AA47D6B7D2B0D6B9995FB7EC745101F /* PaymentAPIModel.swift in Sources */ = {isa = PBXBuildFile; fileRef = F2503DD292B621993742A1318F8E9B6E /* PaymentAPIModel.swift */; };
		2AA8FF6D864DE78972F46669DDD58D90 /* ApplePayTokenizationViewModel.swift in Sources */ = {isa = PBXBuildFile; fileRef = A4C1B9F94416B3F04A8C934DD9914CC1 /* ApplePayTokenizationViewModel.swift */; };
		2B04476B65301C24C7CCA036AA9B8596 /* BankTableViewCell.swift in Sources */ = {isa = PBXBuildFile; fileRef = 9A70D6B11BC6DAE1679B8C0D641F4D90 /* BankTableViewCell.swift */; };
		2C255761DC1357D863B4E883AF8C9069 /* ClientSessionService.swift in Sources */ = {isa = PBXBuildFile; fileRef = 95B9F80BDA5B3EB3EABAC5A345E3DEBA /* ClientSessionService.swift */; };
		2CD94AED58240B1340EE0D4F14ED0C2A /* CountryField.swift in Sources */ = {isa = PBXBuildFile; fileRef = A17D953077FDF732ECB8770170E3EF75 /* CountryField.swift */; };
		2D75860F99AC15F2CAFF37673054F033 /* AnalyticsService.swift in Sources */ = {isa = PBXBuildFile; fileRef = 54913DF70FBE297E433ABC940EB3B10A /* AnalyticsService.swift */; };
		2E4270464B2D01D042BF85681166838A /* sr.json in Resources */ = {isa = PBXBuildFile; fileRef = 9527AECA592BCC3319D50771C7F22504 /* sr.json */; };
		2EE093A2FB71C18704F34B92AA0C99B3 /* tr.json in Resources */ = {isa = PBXBuildFile; fileRef = 5877E51488C6D8D2E24FE89CB6332776 /* tr.json */; };
		2EE1C12E1D444C36022FCAC6B4C116D8 /* ThenableWrappers.swift in Sources */ = {isa = PBXBuildFile; fileRef = B5D6F2F35DD85C81D8E94D51B7A30D13 /* ThenableWrappers.swift */; };
		2F110B7ACCC9328E9DCE2D32618AB2B1 /* Decisions.swift in Sources */ = {isa = PBXBuildFile; fileRef = 2A7F23FD650015FD751F88CE8742E232 /* Decisions.swift */; };
		307953DCC1D2C7A9B5D9A01C479AD09C /* PrimerCardNumberFieldView.swift in Sources */ = {isa = PBXBuildFile; fileRef = EFFB4EF927B7FABD61369F4343F134E4 /* PrimerCardNumberFieldView.swift */; };
		308FD0036011C35212EB2CB8A9ED6824 /* PrimerInputViewController.swift in Sources */ = {isa = PBXBuildFile; fileRef = 935D33AF91FF32D054D6EFD1F4F182F9 /* PrimerInputViewController.swift */; };
		3217BAFB50512B3036A1B2FC87B7D2A3 /* PrimerSDK-PrimerResources in Resources */ = {isa = PBXBuildFile; fileRef = A8B3BC107C2BDC3C03D961866F721265 /* PrimerSDK-PrimerResources */; };
		327A4C45D6A58CBF258F79360F0892F8 /* PrimerWebViewController.swift in Sources */ = {isa = PBXBuildFile; fileRef = 78FA90FB05F8FEF8348D42609735F316 /* PrimerWebViewController.swift */; };
		32920069C3FDF328D4D0426143D8A6FB /* WebViewUtil.swift in Sources */ = {isa = PBXBuildFile; fileRef = 2BB6A53E379EC504F3FBA18CD7FE0806 /* WebViewUtil.swift */; };
		33B30DB47F792AC877DF36E61BFCC46D /* Logger.swift in Sources */ = {isa = PBXBuildFile; fileRef = 45D380173691FE4DC3A379FFF0B1050C /* Logger.swift */; };
		34B83E67B61A6894B83EF925D9E90E49 /* race.swift in Sources */ = {isa = PBXBuildFile; fileRef = 75C7A1603A106E48072D3F2F3CBD053D /* race.swift */; };
		34C6D0D81CE451B2B9CB335C56AAFFD9 /* CardholderNameField.swift in Sources */ = {isa = PBXBuildFile; fileRef = D42358258672E37391846508E1FA3CA4 /* CardholderNameField.swift */; };
		362A34DDFDAFB9D3B452BD3C48B8670A /* Identifiable.swift in Sources */ = {isa = PBXBuildFile; fileRef = C80C66B9D7AFF1FA1968A1FCDA6D6560 /* Identifiable.swift */; };
		36C45BC53AFAA2572146B2D89E5CA2C9 /* ClientToken.swift in Sources */ = {isa = PBXBuildFile; fileRef = 640C76B7C5780E777CD80B931E789D8B /* ClientToken.swift */; };
		382D793500EB13C3AC4A6EDEAD8A8163 /* so.json in Resources */ = {isa = PBXBuildFile; fileRef = 2A6AA1A60979FBCDD697BFB0F2857E96 /* so.json */; };
		386D61A7BA90F6FA62C5D047FDFCB156 /* PrimerAddressLineFieldView.swift in Sources */ = {isa = PBXBuildFile; fileRef = 8F8FF8759C8723427A1D782544E6A5BD /* PrimerAddressLineFieldView.swift */; };
		38A194D760BBEBFA006E333B08E5D06D /* PayPalService.swift in Sources */ = {isa = PBXBuildFile; fileRef = 389303996D13AC9A5158561CFCB9705E /* PayPalService.swift */; };
		3941B6846147EC965C1745A9250D82C3 /* PaymentMethodConfigurationType.swift in Sources */ = {isa = PBXBuildFile; fileRef = CE89226151A9FBDAA15F2D27A048C3B4 /* PaymentMethodConfigurationType.swift */; };
		3B316B2810DEEC9608E70ACE74196FAA /* PrimerError.swift in Sources */ = {isa = PBXBuildFile; fileRef = 52F54C0F0AE0C1C19D2FB5C3600F682C /* PrimerError.swift */; };
		3B4FFFE515469A965A9E7D5FEEABFB09 /* TokenizationService.swift in Sources */ = {isa = PBXBuildFile; fileRef = 24BB5F51D087685606C2A2E49DD9C099 /* TokenizationService.swift */; };
		3C36736A1B0E063D16E9D33456171AE3 /* QRCodeTokenizationViewModel.swift in Sources */ = {isa = PBXBuildFile; fileRef = 30C6930C7EE1ED95FF22C64D771BD250 /* QRCodeTokenizationViewModel.swift */; };
		3CEA88ADD049DEB2DB8CB3BEAF18CEFF /* IntExtension.swift in Sources */ = {isa = PBXBuildFile; fileRef = 51F71D41FCA02E74861F9576367F8096 /* IntExtension.swift */; };
		3CEC9734F15E4236E1ED35ACBADFE8CF /* Klarna.swift in Sources */ = {isa = PBXBuildFile; fileRef = D1A2C12A9B7617CC05526DE059C762A6 /* Klarna.swift */; };
		3DCAC80261BCF37A2CE6EE382216F77B /* StrictRateLimitedDispatcher.swift in Sources */ = {isa = PBXBuildFile; fileRef = 7F6B7744B0ED98B53C03F479A9973D9D /* StrictRateLimitedDispatcher.swift */; };
		3F7B0FCBB202614F58E6FEF982AF25C3 /* fi.json in Resources */ = {isa = PBXBuildFile; fileRef = 635177D85EFEC968CABE0C63E79EDF64 /* fi.json */; };
		3F8E97A6BFE43AE8408905CF0729C1EF /* UINavigationController+Extensions.swift in Sources */ = {isa = PBXBuildFile; fileRef = E9EF8A953573C52237F65E178193181A /* UINavigationController+Extensions.swift */; };
		40864E61B45C280AF5A6BAA87EDE03F8 /* PrimerFormViewController.swift in Sources */ = {isa = PBXBuildFile; fileRef = 1E1A32C18321F0D8D10C7791AB669924 /* PrimerFormViewController.swift */; };
		412A2BF09B45E539E9BECC6832CEA5C7 /* CVVField.swift in Sources */ = {isa = PBXBuildFile; fileRef = 9FEF4A5F661AAEF1B9F01134B2C42951 /* CVVField.swift */; };
		421314E789CF42F2E527C271B6F4F50B /* PrimerTextFieldView+Analytics.swift in Sources */ = {isa = PBXBuildFile; fileRef = B4B6F3A0BAD6E8F1A7E34D5477F6D0FB /* PrimerTextFieldView+Analytics.swift */; };
		4288ADE674429F2BD0671E9857AF8299 /* ta.json in Resources */ = {isa = PBXBuildFile; fileRef = 8FBF2055761EC58493678B82EF95FB5E /* ta.json */; };
		43653FF229407EDE10935018080A419D /* JSONParser.swift in Sources */ = {isa = PBXBuildFile; fileRef = F11D3641D49C3A3ABF18CC684318C5EB /* JSONParser.swift */; };
		44666882D44A3EE03A51D1AC9AAC632A /* VaultPaymentMethodViewModel.swift in Sources */ = {isa = PBXBuildFile; fileRef = 268FE02353F9E7310B4158F911F9DA5E /* VaultPaymentMethodViewModel.swift */; };
		44F5B5F35D4B4F3EB5A1D95E2FE5DDEF /* PrimerRootViewController.swift in Sources */ = {isa = PBXBuildFile; fileRef = 417660D0D293AE8280909459975D248B /* PrimerRootViewController.swift */; };
		4632A815FBFBE506CD0E840BEFA7CB19 /* Field.swift in Sources */ = {isa = PBXBuildFile; fileRef = F5EC7783FFBB7F8668087ED59D7A2498 /* Field.swift */; };
		47D87DCDB578C24D019AF3D2DA7D55BA /* ClientSession.swift in Sources */ = {isa = PBXBuildFile; fileRef = 0D080DD61CD6319D957171C0E4A7D142 /* ClientSession.swift */; };
		4856EF667419E01A66CFC1687530C3F7 /* PrimerCustomStyleTextField.swift in Sources */ = {isa = PBXBuildFile; fileRef = AE89C2C72AFCFAF96611D888366F4A44 /* PrimerCustomStyleTextField.swift */; };
		48C04CCD067510965F995BB94578B59F /* PrimerFlowEnums.swift in Sources */ = {isa = PBXBuildFile; fileRef = 40F846B4581D375BC260AE62EB05B07B /* PrimerFlowEnums.swift */; };
		48CA9CA721C6D5394EB78F245CD8B183 /* am.json in Resources */ = {isa = PBXBuildFile; fileRef = 504DBD210C750961424FC46147E2EC8C /* am.json */; };
		4A19A4F3220194F42C835804320C677C /* BankSelectorViewController.swift in Sources */ = {isa = PBXBuildFile; fileRef = 9D544828E2F0EA7B6F9DB8A82BDF8518 /* BankSelectorViewController.swift */; };
		4A94BB65671FE4DB0D4E62FFD9F191BB /* Pods-PrimerSDK_Example-umbrella.h in Headers */ = {isa = PBXBuildFile; fileRef = 3780FF276696624E5AD4A629D4CC4AD8 /* Pods-PrimerSDK_Example-umbrella.h */; settings = {ATTRIBUTES = (Public, ); }; };
		4B3E5373B6FFAE5DD132D80AD8B04C11 /* ps.json in Resources */ = {isa = PBXBuildFile; fileRef = 8390E8568C7B7B1942AA8B68DF395EF3 /* ps.json */; };
		4B75C42301BAE5C545F43E804E16F371 /* after.swift in Sources */ = {isa = PBXBuildFile; fileRef = CB9EA884F54FC65AA5E5FEE00B01D738 /* after.swift */; };
		4B888A6FAE995BDB24F6879A98F8C048 /* tt.json in Resources */ = {isa = PBXBuildFile; fileRef = AF39E85D3D7EE7589185E32A0E1C1E8F /* tt.json */; };
		4CA83763AE44685E48605C987BFE364A /* UIDeviceExtension.swift in Sources */ = {isa = PBXBuildFile; fileRef = 648768495B1E8A62BABCC6B83EB127F0 /* UIDeviceExtension.swift */; };
		4D1E95C04B0337B021F54782131DF39A /* LastNameField.swift in Sources */ = {isa = PBXBuildFile; fileRef = 94946BCA95D1C7927E5F6FF6341F6593 /* LastNameField.swift */; };
		4E48FC359E82A4D49B8EEAE84B5AD802 /* Queue.swift in Sources */ = {isa = PBXBuildFile; fileRef = 8ED07193DF17B564A22218D5A51636FA /* Queue.swift */; };
		4F22C3912D699F9DA2F9340F763B9273 /* PaymentMethodToken.swift in Sources */ = {isa = PBXBuildFile; fileRef = 0F66C573D7B5C51A46A8E7F99EE85C67 /* PaymentMethodToken.swift */; };
		4FE4FD6E60C130DCFD727DFDB07941C2 /* BankSelectorTokenizationViewModel.swift in Sources */ = {isa = PBXBuildFile; fileRef = E0398F0D8629B8479341399008E6374B /* BankSelectorTokenizationViewModel.swift */; };
		515A912F1F97E0B46A664F2B6EFC5D52 /* PrimerButton.swift in Sources */ = {isa = PBXBuildFile; fileRef = D74123B52FE822BBC562CF8754E957D2 /* PrimerButton.swift */; };
		519C6934C093150412D09DC75A8E4D10 /* ja.json in Resources */ = {isa = PBXBuildFile; fileRef = 2CD90ED45B8F318C62CC29E47AE097DF /* ja.json */; };
		524D108EFF7B984599E6A7EE0ADA59CE /* CountryTableViewCell.swift in Sources */ = {isa = PBXBuildFile; fileRef = 4B87DB3FA939701CB517A8DDE7B7CABA /* CountryTableViewCell.swift */; };
		5395F459BBE975A09C871172065587DD /* PaymentMethodTokenizationRequest.swift in Sources */ = {isa = PBXBuildFile; fileRef = 3338F4092616C02BAA1996159D9EE7E7 /* PaymentMethodTokenizationRequest.swift */; };
		576CBFE7BB80FC46B6F006AE6E711708 /* Foundation.framework in Frameworks */ = {isa = PBXBuildFile; fileRef = EAB6F611E86A4758835A715E4B4184F6 /* Foundation.framework */; };
		58E37D7A4855C0552F2269C141796358 /* PaymentMethodsGroupView.swift in Sources */ = {isa = PBXBuildFile; fileRef = 1AC62A4101E74F2FAEF871CA38719FA9 /* PaymentMethodsGroupView.swift */; };
		5974E2A6B3873FF82E3C90B03980A87C /* PrimerAPIClient.swift in Sources */ = {isa = PBXBuildFile; fileRef = 190341D31959A412CB04AD59AEA587ED /* PrimerAPIClient.swift */; };
		5985D92D384D440D7BD2D8E6D56B460D /* Dimensions.swift in Sources */ = {isa = PBXBuildFile; fileRef = F49551874BCB44B4B0660D2AF6AD686C /* Dimensions.swift */; };
		59935512E484DE3A4E5ABD181835AB77 /* Error.swift in Sources */ = {isa = PBXBuildFile; fileRef = 90192DE3111B169F2CD7F3E9734658D0 /* Error.swift */; };
		5A96272E906EBCE3E4B09DDCD380B46C /* PrimerResultViewController.swift in Sources */ = {isa = PBXBuildFile; fileRef = BE8E36D5395D00F24331CD88805B8C38 /* PrimerResultViewController.swift */; };
		5C225DAEE125E215C5C91CB30EBF599F /* UIUtils.swift in Sources */ = {isa = PBXBuildFile; fileRef = 7A21A578EB514AA500BC472FF23EE7E7 /* UIUtils.swift */; };
		5D29A48BCA3633F0F1B59B6F7368A957 /* ky.json in Resources */ = {isa = PBXBuildFile; fileRef = 09A0A9ED3396EF4ABBD4BEAE432028FA /* ky.json */; };
		5E6CA48BDFCDC4B8214ABF31115F8ADE /* PaymentMethodConfiguration.swift in Sources */ = {isa = PBXBuildFile; fileRef = 7F63501385685329AFD159646A968E1C /* PaymentMethodConfiguration.swift */; };
		5EEC8EF029256109276077049F49C9DD /* KlarnaTokenizationViewModel.swift in Sources */ = {isa = PBXBuildFile; fileRef = D3FE3E693CCF9F99097097309ACCECB1 /* KlarnaTokenizationViewModel.swift */; };
		5F2DB0558BEE8698D745A3C42D344F33 /* NSErrorExtension.swift in Sources */ = {isa = PBXBuildFile; fileRef = E4DF33E9BDAB69896AABE3AA7633FE63 /* NSErrorExtension.swift */; };
		5F5E6E0F9170F2290153BC4AEC7E5E0F /* Promise.swift in Sources */ = {isa = PBXBuildFile; fileRef = 69E89382B7A4F54F96689C0A9EC333E9 /* Promise.swift */; };
		6041A869B8737966D1DB6AEB3052BF3B /* SuccessResponse.swift in Sources */ = {isa = PBXBuildFile; fileRef = EBF01CECC681F3480D262A63CE98525E /* SuccessResponse.swift */; };
		6151C45A75857CDB62D1FAF809ED2CED /* PrimerTheme+Views.swift in Sources */ = {isa = PBXBuildFile; fileRef = 7807979E46DE9951037B69CCB13FD8EE /* PrimerTheme+Views.swift */; };
		63A5F2DBB7B084401D2E58A422A2EDA7 /* PrimerCVVFieldView.swift in Sources */ = {isa = PBXBuildFile; fileRef = 239792933EE8C813970A02AF3D34A4D0 /* PrimerCVVFieldView.swift */; };
		63C719429C9E44B4C9894BADD0506592 /* PrimerPostalCodeFieldView.swift in Sources */ = {isa = PBXBuildFile; fileRef = ABFAF5FFEF96B89CFD0E471A5BC49F97 /* PrimerPostalCodeFieldView.swift */; };
		648497C9F3F473213AEBCDC111E459CE /* Endpoint.swift in Sources */ = {isa = PBXBuildFile; fileRef = DF31AC857CB3172B5D54570D7C6AAA7E /* Endpoint.swift */; };
		64AADD8A39360381FDDDE816694457F6 /* CityField.swift in Sources */ = {isa = PBXBuildFile; fileRef = 1DE3E3153F01E4426813BE0C7058913B /* CityField.swift */; };
		659C48284FE9F86C4C93590DEDF23545 /* ClientTokenService.swift in Sources */ = {isa = PBXBuildFile; fileRef = C17885019694BE0622649AD087B6DFED /* ClientTokenService.swift */; };
		66C0C45C0AC555DC3AE54A82A43ED53C /* PrimerTextFieldView.xib in Resources */ = {isa = PBXBuildFile; fileRef = DCD4E35F088DF4B97D38FB697D0E9DE6 /* PrimerTextFieldView.xib */; };
		67C03521F1B56F0F1FA23F45EA17B8DB /* PrimerSDK-umbrella.h in Headers */ = {isa = PBXBuildFile; fileRef = 1795A506EA0112F3AE062921DA56E134 /* PrimerSDK-umbrella.h */; settings = {ATTRIBUTES = (Public, ); }; };
		67C1A84BF1809375419BAF30AFDDC267 /* bg.json in Resources */ = {isa = PBXBuildFile; fileRef = 147EDED848904848B58FFF579E134D3F /* bg.json */; };
		683E6836078BF65261C03E80C2244FE4 /* CardNetwork.swift in Sources */ = {isa = PBXBuildFile; fileRef = 7B14C4034283311A8B5FCCA83E27E77D /* CardNetwork.swift */; };
		68E8AB08C27A26871D1738604C462549 /* StringExtension.swift in Sources */ = {isa = PBXBuildFile; fileRef = 23480879A74817BA6671EBE840DD3DFD /* StringExtension.swift */; };
		6901F44966CFA14590E412D4724315E1 /* Connectivity.swift in Sources */ = {isa = PBXBuildFile; fileRef = 7825C07EE77FDFE99DA9604D08C4E9ED /* Connectivity.swift */; };
		6922A3975CC5B4FC3786E649304FC1A1 /* sl.json in Resources */ = {isa = PBXBuildFile; fileRef = 0FE2BA636B3865BD98472FC1E5089F87 /* sl.json */; };
		694953EF5FC2EE22ADBC6C6D950D19BB /* Throwable.swift in Sources */ = {isa = PBXBuildFile; fileRef = 83F7948D9C7DBA1C183C2150F393F97C /* Throwable.swift */; };
		69B285E9B29097B5189064597F0FCB28 /* NetworkService.swift in Sources */ = {isa = PBXBuildFile; fileRef = 8003A1A50CBC7B38C7428F47EF1B7A26 /* NetworkService.swift */; };
		6B8BAD464C5D8A47B251B04870752FAA /* ka.json in Resources */ = {isa = PBXBuildFile; fileRef = DE6DC3F449F50EB5E2BDFC964C133B88 /* ka.json */; };
		6F73C5B56A71A1119C1B4ACBF5E7EFDC /* GuaranteeWrappers.swift in Sources */ = {isa = PBXBuildFile; fileRef = 12A0932CE1B8F8F4C833D58A788C39F7 /* GuaranteeWrappers.swift */; };
		6FB682E1965D5B0A1E1D204D99C10AFB /* ResumeHandlerProtocol.swift in Sources */ = {isa = PBXBuildFile; fileRef = 1B0F018AE6623EF64FB66A805CAF2979 /* ResumeHandlerProtocol.swift */; };
		702D23DE75C89A53DF46B32EABB75A87 /* AlertController.swift in Sources */ = {isa = PBXBuildFile; fileRef = D9729E605E7F5C8CA7135B50615CE87B /* AlertController.swift */; };
		70457906C73BF14D0F9D16119A15EE7E /* CancelContext.swift in Sources */ = {isa = PBXBuildFile; fileRef = 09125805C02546974F6D58C587DC86A1 /* CancelContext.swift */; };
		7080176B5A43BA9580DEFC7C61A045BC /* km.json in Resources */ = {isa = PBXBuildFile; fileRef = E096A232E769AE60FFEB344C98640FA2 /* km.json */; };
		708185DCB6D1208569223AAEC31354CA /* he.json in Resources */ = {isa = PBXBuildFile; fileRef = D5DF5477B5A6BB63A65AEEB7825A2C08 /* he.json */; };
		71A2966D10CEE3BCC91B9B382D43E59F /* Dispatcher.swift in Sources */ = {isa = PBXBuildFile; fileRef = 4314305611F7D2285A1A0BA1AB83D963 /* Dispatcher.swift */; };
		72653C563F876F4B57C3B5D2DEEDE559 /* CatchWrappers.swift in Sources */ = {isa = PBXBuildFile; fileRef = E29188B35C10FA5DDA7767E898BE68C2 /* CatchWrappers.swift */; };
		72D62B5E17DA894B01FDA5F8D73A8658 /* ApplePay.swift in Sources */ = {isa = PBXBuildFile; fileRef = 1FF0DB1CFB9A3AE6A2F31666B259C1FE /* ApplePay.swift */; };
		72E401BF1691B01A68E8A853C5D5D688 /* PaymentMethodConfigService.swift in Sources */ = {isa = PBXBuildFile; fileRef = 2BE4CB4C2C89BA7B6B9C1B90D7920781 /* PaymentMethodConfigService.swift */; };
		74B121A75A4C9000D383DB2D2A957595 /* PostalCode.swift in Sources */ = {isa = PBXBuildFile; fileRef = A89175D5C687CDBE81558A48CC2854CA /* PostalCode.swift */; };
		74E020E8249FAF4310DDB48ABFC6E760 /* PrimerAPIClient+3DS.swift in Sources */ = {isa = PBXBuildFile; fileRef = F75FD1C8544085ACBFF6C8BCB9051348 /* PrimerAPIClient+3DS.swift */; };
		779F1A37671F5F22898E349AF75A59D9 /* ConcurrencyLimitedDispatcher.swift in Sources */ = {isa = PBXBuildFile; fileRef = 68B540EE62533DF838B1FC5A554F232F /* ConcurrencyLimitedDispatcher.swift */; };
		78DDB85BDE36E399AB5093805403370D /* FinallyWrappers.swift in Sources */ = {isa = PBXBuildFile; fileRef = 812A31EFBC3A47F5D5407815185AB366 /* FinallyWrappers.swift */; };
		7A2ECC3EE726A1827DDB79ED35F0C0EB /* NSObject+ClassName.swift in Sources */ = {isa = PBXBuildFile; fileRef = 07FCC60262CE6EF4638C072799874401 /* NSObject+ClassName.swift */; };
		7A613C25A785A0E6D197EA998C76DEAC /* et.json in Resources */ = {isa = PBXBuildFile; fileRef = BCD7CB0B72FDEDD728889CF37457C401 /* et.json */; };
		7A708CD8052F566C4E3FF271B3277471 /* currencies.json in Resources */ = {isa = PBXBuildFile; fileRef = 78E2910CD6D77C2E78CA5C206CC287E3 /* currencies.json */; };
		7BA492164CC7296DFE7CCABEA651DD42 /* 3DS.swift in Sources */ = {isa = PBXBuildFile; fileRef = 1D7D6019395542D0D5584D84DE6E181B /* 3DS.swift */; };
		7BAB72A41AD8F93117FD58922C027682 /* Colors.swift in Sources */ = {isa = PBXBuildFile; fileRef = 1D0BC729252C96D3792BB025BB6CCF3B /* Colors.swift */; };
		7C72D56564A9AF26513960F8EA0B8091 /* PrimerSettings.swift in Sources */ = {isa = PBXBuildFile; fileRef = 469E3362B1B90CAC29E32FB1F1D1C22C /* PrimerSettings.swift */; };
		7CF064E412F61E81E1B004EE1A1A5475 /* nn.json in Resources */ = {isa = PBXBuildFile; fileRef = 74A2FFE7E84DBBC6360609F321DF4EC7 /* nn.json */; };
		7EFF08398021F16BFBD17D5FC51721DF /* Localizable.strings in Resources */ = {isa = PBXBuildFile; fileRef = A86FF2B2B4AB7F61461BDC92F964582B /* Localizable.strings */; };
		8014F215FCF3C3A6282CFDF3232F2850 /* vi.json in Resources */ = {isa = PBXBuildFile; fileRef = BC1EFB1B23661D3EC8B491050FB16029 /* vi.json */; };
		802F06BD153331C82AE5CDD5E5130ABE /* PrimerDelegate.swift in Sources */ = {isa = PBXBuildFile; fileRef = CE463680787D6E5CB60BBDF9708241AE /* PrimerDelegate.swift */; };
		803ECD13F978C820CA97395D199F7B44 /* PrimerStateFieldView.swift in Sources */ = {isa = PBXBuildFile; fileRef = F2FA18F326AED7408061013FD3806F34 /* PrimerStateFieldView.swift */; };
		81013CD856EDFE8281C098893BD3C269 /* PrimerUniversalCheckoutViewController.swift in Sources */ = {isa = PBXBuildFile; fileRef = 293294494252D6308C672BFC646C6408 /* PrimerUniversalCheckoutViewController.swift */; };
		81240A2726E8F91691ED4B977610984F /* PrimerGenericTextFieldView.swift in Sources */ = {isa = PBXBuildFile; fileRef = 34D89C23D90B6A98195CAFA2395D0753 /* PrimerGenericTextFieldView.swift */; };
		816C2C9A01B2578C42C3772B85203D1A /* AppState.swift in Sources */ = {isa = PBXBuildFile; fileRef = 4FF6DD374FD0C7EC80B787EC37BCF887 /* AppState.swift */; };
		81DB53BE96D99D74A377509A4FE80105 /* Catchable.swift in Sources */ = {isa = PBXBuildFile; fileRef = 9E1AB09EE32CE97EE104E9A0DB4AFF68 /* Catchable.swift */; };
		84015E75D0A077659B105FA3A1C5FF06 /* ExpiryDateField.swift in Sources */ = {isa = PBXBuildFile; fileRef = EB601784C3733F39F7B003385B0AC06A /* ExpiryDateField.swift */; };
		84547DF635109713E49A990E9317D991 /* PrimerTheme+TextStyles.swift in Sources */ = {isa = PBXBuildFile; fileRef = BB21386F14AAB80CE908256128B74C77 /* PrimerTheme+TextStyles.swift */; };
		8605DD40A8E43120F9800863EC252738 /* BundleExtension.swift in Sources */ = {isa = PBXBuildFile; fileRef = 35D09A7A73724CC3A8B030B91D91EB3E /* BundleExtension.swift */; };
		86FF49A41ED474E6BF8E0FEB0AF17A46 /* PrimerSimpleCardFormTextFieldView.swift in Sources */ = {isa = PBXBuildFile; fileRef = EAEC4BD1D535DEC1BD9B72099D7270C2 /* PrimerSimpleCardFormTextFieldView.swift */; };
		8854FEDE2069200DA351A8BB4B227E68 /* bn.json in Resources */ = {isa = PBXBuildFile; fileRef = B6CC4CDCC7CB85CB74DDCFDA9EFF7E8C /* bn.json */; };
		885CF78560983F0A6C831A4162746A48 /* PrimerTheme+Borders.swift in Sources */ = {isa = PBXBuildFile; fileRef = 127442F8F3B2C274537504D0BC81844E /* PrimerTheme+Borders.swift */; };
		89C3349CB5FC7B575795ECB02A9F8F2A /* URLExtension.swift in Sources */ = {isa = PBXBuildFile; fileRef = 0D6538EE9315D2EC05D59E90F25BC68D /* URLExtension.swift */; };
		89DCBF60A3D302633EA6E23F8040EA65 /* dv.json in Resources */ = {isa = PBXBuildFile; fileRef = C5067CE9ED1E527F41ED4F65E2CCA5D1 /* dv.json */; };
		8CACAC7D9364F30D90A2BBE706EF2103 /* ExternalViewModel.swift in Sources */ = {isa = PBXBuildFile; fileRef = F697AFB885D5C0BAEFFB343EDA2AE179 /* ExternalViewModel.swift */; };
		8DF647CFFA97533BAADC6D926AC217B6 /* DataExtension.swift in Sources */ = {isa = PBXBuildFile; fileRef = C4DAC44D27ADA47EEA0716159A4BC3D4 /* DataExtension.swift */; };
		8EFA80F433296D2845EFAF3F0033DC39 /* PrimerTextField.swift in Sources */ = {isa = PBXBuildFile; fileRef = 85C8BA90006BB34543E615D7738DD051 /* PrimerTextField.swift */; };
		90BBC5283B4D0213C7487EBE0F54FBF6 /* SuccessMessage.swift in Sources */ = {isa = PBXBuildFile; fileRef = 0EDC8A50B1EC697A7CB684151C97BEBF /* SuccessMessage.swift */; };
		90EC263BA091BFDB71A3EC576DB2CB3C /* PrimerNavigationController.swift in Sources */ = {isa = PBXBuildFile; fileRef = 6658C5B944DABF2446C0B616B1A1A6A6 /* PrimerNavigationController.swift */; };
		9115EAF41C364F87AD6034E44EDCF970 /* CancellableThenable.swift in Sources */ = {isa = PBXBuildFile; fileRef = A7E75B8788609ABA165FB138181A24FB /* CancellableThenable.swift */; };
		9133996C4B7A02A508ECEC5B00AF4996 /* when.swift in Sources */ = {isa = PBXBuildFile; fileRef = 5FDE91685AAC26C49AA35870730982C3 /* when.swift */; };
		920EB986D4CAC26615DD52360EA4007C /* az.json in Resources */ = {isa = PBXBuildFile; fileRef = 401FB83270E309D17EEA09F3F70C87FF /* az.json */; };
		9379A5A3D9B5D9BD80E2BEEC57A21690 /* nb.json in Resources */ = {isa = PBXBuildFile; fileRef = 5CD9AC98E218F87D5CCE16708C0E3510 /* nb.json */; };
		954E380C54036574517DD1AD81388F0F /* id.json in Resources */ = {isa = PBXBuildFile; fileRef = 635BD475E8C26E4AB9341D962ED8F444 /* id.json */; };
		95621BDBC9D84F242871E9EEA744192A /* PrimerScrollView.swift in Sources */ = {isa = PBXBuildFile; fileRef = DB3EB436276439F2C8D579ADE4F6B341 /* PrimerScrollView.swift */; };
		956C85225E7D6B20F45E1A6497865768 /* uz.json in Resources */ = {isa = PBXBuildFile; fileRef = 39FA78323933A089463ED1BB25A22D83 /* uz.json */; };
		96FC6886E4F9C9BEEA6EF85DE2954092 /* PrimerTheme.swift in Sources */ = {isa = PBXBuildFile; fileRef = A2DF4C73CB54FD45852C577A911FEAF5 /* PrimerTheme.swift */; };
		9867D13839BF9FF92114BBADA1943FB8 /* ExternalPaymentMethodTokenizationViewModel.swift in Sources */ = {isa = PBXBuildFile; fileRef = AC94141CE548C76A910FE3C8F4A2127F /* ExternalPaymentMethodTokenizationViewModel.swift */; };
		98F0D3B49D130834BE4BE50A8098FF5F /* StateField.swift in Sources */ = {isa = PBXBuildFile; fileRef = BB9B649478C0700702EA7E05394A2A11 /* StateField.swift */; };
		994C534AE485392A320799F0405CE597 /* PrimerFormView.swift in Sources */ = {isa = PBXBuildFile; fileRef = 440418EEB01FD9B1BDAF723E989622B8 /* PrimerFormView.swift */; };
		99655C667BDD696775F4795F58D73396 /* PrimerFirstNameFieldView.swift in Sources */ = {isa = PBXBuildFile; fileRef = 14204611315DB5D25C0B134009FF5546 /* PrimerFirstNameFieldView.swift */; };
		9A577FFCAD6E471F8DC870222CE16473 /* firstly.swift in Sources */ = {isa = PBXBuildFile; fileRef = 9EF2E552AC661413CD893268A39D980E /* firstly.swift */; };
		9AC12777DC69ADAD33FA103D92ADA863 /* hy.json in Resources */ = {isa = PBXBuildFile; fileRef = 11E466AE52C780F276A33BC264BD8EE3 /* hy.json */; };
		9B6824C66EDD284832F03605DF0966E5 /* CheckoutModule.swift in Sources */ = {isa = PBXBuildFile; fileRef = E36F370C19A2A3FE902A06C83FB89083 /* CheckoutModule.swift */; };
		9CB22E8A848FCF65A8025FDEDC59D69B /* lt.json in Resources */ = {isa = PBXBuildFile; fileRef = 39DE88BE74D343689A6BB8B3FD6022B9 /* lt.json */; };
		9CD07844CF607018275D271F198C4226 /* PrimerTheme+Inputs.swift in Sources */ = {isa = PBXBuildFile; fileRef = 5CC29CF48AF1D5CC842A51D6BDCD7597 /* PrimerTheme+Inputs.swift */; };
		9EC93F00C0A761AC1785D0D622CB8614 /* AnalyticsEvent.swift in Sources */ = {isa = PBXBuildFile; fileRef = 374BD474700395A876438314E0E4BB81 /* AnalyticsEvent.swift */; };
		9FFE86B69625FCC9ADADAC174DF1F85D /* PaymentMethodComponent.swift in Sources */ = {isa = PBXBuildFile; fileRef = 471EF53C18B5ADB67294A76D0E3F7702 /* PaymentMethodComponent.swift */; };
		A04871234C8277B6D411034F041E75F7 /* FormPaymentMethodTokenizationViewModel.swift in Sources */ = {isa = PBXBuildFile; fileRef = 888BAA2AB3CC707E8C9B751231682DCC /* FormPaymentMethodTokenizationViewModel.swift */; };
		A0A97B54CE47408FCEC395D5827FB218 /* da.json in Resources */ = {isa = PBXBuildFile; fileRef = 6641CBF96B27A48398C99B9959B80306 /* da.json */; };
		A0F7232EDE6FB1E2CF49F7FB01D0DCC9 /* uk.json in Resources */ = {isa = PBXBuildFile; fileRef = 55ECB23A7F39B131352246D87CA81FA4 /* uk.json */; };
		A1751639CD2C242F2799A1F907049C35 /* ms.json in Resources */ = {isa = PBXBuildFile; fileRef = 1884C281288D6F2DC87392AA558CAB93 /* ms.json */; };
		A1E5FC05F3A44BD95ECDDE74B27A2053 /* gl.json in Resources */ = {isa = PBXBuildFile; fileRef = 9FB4C63D7CC7487D55578CEA9254749A /* gl.json */; };
		A256973D8ED1CED005A724EAC1AC4397 /* PaymentMethodTokenizationViewModel+Logic.swift in Sources */ = {isa = PBXBuildFile; fileRef = 6F563F38E8DB399181449215733EB378 /* PaymentMethodTokenizationViewModel+Logic.swift */; };
		A2C5B1A6D71FD758EFE8D638E8F86B9B /* WrapperProtocols.swift in Sources */ = {isa = PBXBuildFile; fileRef = 2CEC07C1E711F2BB2548F408BA1F9165 /* WrapperProtocols.swift */; };
		A311C672C579584427612E122CF04799 /* HeaderFooterLabelView.swift in Sources */ = {isa = PBXBuildFile; fileRef = C5EA94B46E5B8650F45401C1EB034069 /* HeaderFooterLabelView.swift */; };
		A32D82C2AEAB9B9E0B9D58DB7BF7523E /* SequenceWrappers.swift in Sources */ = {isa = PBXBuildFile; fileRef = C82E3557BA9676B3FDB2BFDD19965331 /* SequenceWrappers.swift */; };
		A52E308D8C3F296FF73E8C729914AF53 /* Primer.swift in Sources */ = {isa = PBXBuildFile; fileRef = 154D6609196FC914D921B07C3CAF9B1D /* Primer.swift */; };
		A6FB677C2C1AF7EAD1AF499AF5482017 /* ArrayExtension.swift in Sources */ = {isa = PBXBuildFile; fileRef = 3C79E1C2DF0E4C5CF50C8AB37192652A /* ArrayExtension.swift */; };
		A71BB360AF2C3C32F0C59EA634A40D0E /* PrimerHeadlessUniversalCheckout.swift in Sources */ = {isa = PBXBuildFile; fileRef = 632C061A409169129150BA396A5A01AD /* PrimerHeadlessUniversalCheckout.swift */; };
		A73957DDF37813E542246DCF4A5D611C /* PrimerViewController.swift in Sources */ = {isa = PBXBuildFile; fileRef = 3EBCC0D2884D768754D719AB4A9A5300 /* PrimerViewController.swift */; };
		A94F78072E198F9F14317B0951DEBD54 /* VaultPaymentMethodViewController.swift in Sources */ = {isa = PBXBuildFile; fileRef = 7638978E105DD94C1A4F96671DCE7509 /* VaultPaymentMethodViewController.swift */; };
		ABD601102F1470E5B14ADAD539B8B531 /* DependencyInjection.swift in Sources */ = {isa = PBXBuildFile; fileRef = AD136092074E558DCB801DC18F8BE824 /* DependencyInjection.swift */; };
		B121933BA7CB45BE7FE5EE0900C1830F /* RecoverWrappers.swift in Sources */ = {isa = PBXBuildFile; fileRef = 39F3788D71C6606DC0313025968962C1 /* RecoverWrappers.swift */; };
		B1FBBFA12A59CCA2669694889F00DBD2 /* UILocalizableUtil.swift in Sources */ = {isa = PBXBuildFile; fileRef = 816AB8C911FB952ADA993F8CB7CED557 /* UILocalizableUtil.swift */; };
		B2BDEDF27B0ED76745E1E69B8B0E9F63 /* PaymentResponse.swift in Sources */ = {isa = PBXBuildFile; fileRef = AEF200FE3A6D0727A493E8C4ACD4EFD8 /* PaymentResponse.swift */; };
		B38CF33050C732F9BCBCC127AA84A1A5 /* mk.json in Resources */ = {isa = PBXBuildFile; fileRef = B0F7F8F24028713D4D0B8B381956AFF8 /* mk.json */; };
		B4439C3998874DD57F30951B35189540 /* PayPal.swift in Sources */ = {isa = PBXBuildFile; fileRef = E151721736BAD4346B46053B086A18CE /* PayPal.swift */; };
		B49FCD4E7C6F4BBE673BE306F9BFEAAB /* CardNumberField.swift in Sources */ = {isa = PBXBuildFile; fileRef = 04F0F5E1B92B4D2528F0C41305A644D8 /* CardNumberField.swift */; };
		B4AEDF0590E15CFFFBC85CA8A35823BD /* Analytics.swift in Sources */ = {isa = PBXBuildFile; fileRef = A143AA74DE8F6D1364C03D40E247692B /* Analytics.swift */; };
		B57A22967C9B81340BD4033B40C22B10 /* kk.json in Resources */ = {isa = PBXBuildFile; fileRef = C78D56353FD746C40EA9E994289DD1DF /* kk.json */; };
		B692BAB331B69D37725BB573220A5A3D /* Currency.swift in Sources */ = {isa = PBXBuildFile; fileRef = C038BFBB492D9708FC33117412F5B565 /* Currency.swift */; };
		B69810DF45B677FFC88EC088CA389D64 /* AddressField.swift in Sources */ = {isa = PBXBuildFile; fileRef = 874CC9488E7B9EA799EB3F4967FD3DD1 /* AddressField.swift */; };
		B883A9E1A5659F951312D4DD1EB11D57 /* pl.json in Resources */ = {isa = PBXBuildFile; fileRef = 5D750962A907503622C5631B4FB287ED /* pl.json */; };
		B8929EF3C1BCFDAA444C917C1904AB4A /* PrimerTheme+Colors.swift in Sources */ = {isa = PBXBuildFile; fileRef = 02518537AAC65F319C3CFB8A18877B3C /* PrimerTheme+Colors.swift */; };
		B95B5DA794E66413545D2F850948C206 /* PrimerVaultManagerViewController.swift in Sources */ = {isa = PBXBuildFile; fileRef = A49BEA255F324057D2F74C1C90FA304B /* PrimerVaultManagerViewController.swift */; };
		BB0802EAB58980599221D0D6D6B9F797 /* Thenable.swift in Sources */ = {isa = PBXBuildFile; fileRef = 30A7995DFB7C29B7F3FF24C001F1AAC8 /* Thenable.swift */; };
		BB5C00B04821564D39ABE7975C84C06E /* VaultCheckoutViewModel.swift in Sources */ = {isa = PBXBuildFile; fileRef = 5C5635C0406E46F6C61CE3FE8D479479 /* VaultCheckoutViewModel.swift */; };
		BE6A9FD85A7D682FCD7F27C3913CB867 /* PrimerTestPaymentMethodTokenizationViewModel.swift in Sources */ = {isa = PBXBuildFile; fileRef = 54076689EC6C46204267420081A38FC3 /* PrimerTestPaymentMethodTokenizationViewModel.swift */; };
		BF16187265DA03EF0910ECBB05F12411 /* PrimerThemeData+Deprecated.swift in Sources */ = {isa = PBXBuildFile; fileRef = FB8DFFEA63E1F14046DF0C5A52BB09C8 /* PrimerThemeData+Deprecated.swift */; };
		BF32978A86593EC5C993AEF2B0C8A2B0 /* PollingModule.swift in Sources */ = {isa = PBXBuildFile; fileRef = 6427DBA7965B1B28C49181E0016C2758 /* PollingModule.swift */; };
		BF9A975042E56BC8AC6ABD83FB7B8F46 /* ko.json in Resources */ = {isa = PBXBuildFile; fileRef = FA9108E4F97CB3E17C1D65AF9C5EBD0B /* ko.json */; };
		BFE1BE88209886C684928F4990C071C7 /* 3DSService+Promises.swift in Sources */ = {isa = PBXBuildFile; fileRef = ABB76F8887DBC17E30FB09B867E5186E /* 3DSService+Promises.swift */; };
		C03B9B5AE97B7DC52A352FD7C850EE1F /* VaultPaymentMethodView.swift in Sources */ = {isa = PBXBuildFile; fileRef = F76C8BAC12EA4C687A1D8A512C5EE01F /* VaultPaymentMethodView.swift */; };
		C0B15B68FCFC3B840D3B2CBF1B72AE7F /* PrimerHeadlessUniversalCheckoutProtocols.swift in Sources */ = {isa = PBXBuildFile; fileRef = 6B94FDAF8AB125D81E1216BAD83D6F96 /* PrimerHeadlessUniversalCheckoutProtocols.swift */; };
		C19A2CD8C56A5F882DB7AE7436F3F639 /* el.json in Resources */ = {isa = PBXBuildFile; fileRef = 7A72B06C30489AC3E8A2B5EFAF28B9A9 /* el.json */; };
		C2081A759C9B9BC656A732FADA8B2E56 /* Mask.swift in Sources */ = {isa = PBXBuildFile; fileRef = 5B62C9AC929DBD75996A17C2DF4CEDD0 /* Mask.swift */; };
		C2A38AAE897B067B9DEB5D076FD51923 /* PrimerTableViewCell.swift in Sources */ = {isa = PBXBuildFile; fileRef = 4E53B78B31B9F2920F3E95E25618E91E /* PrimerTableViewCell.swift */; };
		C2D7B32E16988189F0517234A8982B11 /* MockPrimerAPIClient.swift in Sources */ = {isa = PBXBuildFile; fileRef = B7D2F4BAA739FB95E72C662183F587A7 /* MockPrimerAPIClient.swift */; };
		C426724F4CE543EC5C78DE29A33B47F7 /* PayPalTokenizationViewModel.swift in Sources */ = {isa = PBXBuildFile; fileRef = 1B248F72F834E0353418A37C78485467 /* PayPalTokenizationViewModel.swift */; };
		C48CE439083F9425A6209CD0BFF70C76 /* PresentationController.swift in Sources */ = {isa = PBXBuildFile; fileRef = 5BF280560B682671191AE9E49D626C6D /* PresentationController.swift */; };
		C5E3704DB0CE0CC439F85FE8F394157C /* Resolver.swift in Sources */ = {isa = PBXBuildFile; fileRef = 826A3DD4C1B2E74DFE546D7195563581 /* Resolver.swift */; };
		C629D45B28FC2E3E44393EA2939E091E /* es.json in Resources */ = {isa = PBXBuildFile; fileRef = EC8D5296A90E2366992B76852753B8C0 /* es.json */; };
		C6413FEFCCF3923985441D9FE529E9FE /* AnyEncodable.swift in Sources */ = {isa = PBXBuildFile; fileRef = 6D477E5635F178316ED625A85D77ADD5 /* AnyEncodable.swift */; };
		C7267F76ADED5C1361E36EC13035DE11 /* fr.json in Resources */ = {isa = PBXBuildFile; fileRef = 832B4C92AC84266B6D16C6530385785C /* fr.json */; };
		C75D9ED3AF574C82E5ABB48C0B0B0E3A /* pt.json in Resources */ = {isa = PBXBuildFile; fileRef = E633BE6DAD95E6AAECB92A43652C57D3 /* pt.json */; };
		C843F92753D9121CDCEBEB9E794E6521 /* AnyDecodable.swift in Sources */ = {isa = PBXBuildFile; fileRef = EBCCE4A8A2E5634B2B437CDC50C50E32 /* AnyDecodable.swift */; };
		C9134883F43B27F736BF8B4239875556 /* PrimerTheme+Buttons.swift in Sources */ = {isa = PBXBuildFile; fileRef = 241B3E8542EED2F9C305D188481F734A /* PrimerTheme+Buttons.swift */; };
		CB9E10B0269CEEB81005CC08E298A477 /* PrimerExpiryDateFieldView.swift in Sources */ = {isa = PBXBuildFile; fileRef = 840A04F6270E300CB2FC79503B63A438 /* PrimerExpiryDateFieldView.swift */; };
		CBE37537C3C6761093E697D043B64141 /* sv.json in Resources */ = {isa = PBXBuildFile; fileRef = 475B4870F7B981495B8EC80A8D1E7183 /* sv.json */; };
		CD8D6BE0CB93AF68FE558E583E1F2142 /* tg.json in Resources */ = {isa = PBXBuildFile; fileRef = A027C3CA848F5A07A750DA6F898065CF /* tg.json */; };
		CE228210AC636FA985E2FD6D7F8830A0 /* ImageName.swift in Sources */ = {isa = PBXBuildFile; fileRef = DDECA69622197515E1015F70B2822A73 /* ImageName.swift */; };
		CF00869DA1283494B93EDCC70388ABB6 /* PrimerCardFormViewController.swift in Sources */ = {isa = PBXBuildFile; fileRef = 3A7605AC8CD8E43205E4E0C370B9FEC2 /* PrimerCardFormViewController.swift */; };
		CF7C05EA656334E927B765B21E28CB31 /* CardComponentsManager.swift in Sources */ = {isa = PBXBuildFile; fileRef = 94A01101C2E32A5504E4FCF2E207EFE9 /* CardComponentsManager.swift */; };
		D09CD12E4419A58FB7E4EF322A15C4D8 /* hang.swift in Sources */ = {isa = PBXBuildFile; fileRef = 494FD6FA6A60201369E93178CAAC7B34 /* hang.swift */; };
		D24114E6D125B853531BB4B98304076F /* PaymentMethodConfigurationOptions.swift in Sources */ = {isa = PBXBuildFile; fileRef = 7103AEE481AC5AD25993A04C08EDF49E /* PaymentMethodConfigurationOptions.swift */; };
		D245A22D4D1348431C67374AD64E9BC9 /* CardScannerViewController+SimpleScanDelegate.swift in Sources */ = {isa = PBXBuildFile; fileRef = 63EC824BB1699DC613FDD36E80042D7A /* CardScannerViewController+SimpleScanDelegate.swift */; };
		D2915F009EF7F9430AE5F6772556CB5A /* PrimerCardholderNameFieldView.swift in Sources */ = {isa = PBXBuildFile; fileRef = DF5B8C7830029D200D78967455502D72 /* PrimerCardholderNameFieldView.swift */; };
		D2CEF03E248AA05C7668C47FF20BDD8E /* UIScreenExtension.swift in Sources */ = {isa = PBXBuildFile; fileRef = 205AF0EE4DEB565060309477AEB7C508 /* UIScreenExtension.swift */; };
		D38D47B35612E5C9685B1647EECD8692 /* ReloadDelegate.swift in Sources */ = {isa = PBXBuildFile; fileRef = 9126DA0AB1C286D809384784280E8B97 /* ReloadDelegate.swift */; };
		D3D035B764E052FC428EC36292672064 /* FormType.swift in Sources */ = {isa = PBXBuildFile; fileRef = AF26CC24D08BBFC48166F92EA51E4902 /* FormType.swift */; };
		D40D791833A3CF34C3D98D667EFC63DB /* CancellableCatchable.swift in Sources */ = {isa = PBXBuildFile; fileRef = 7AC5977C03B6E5EA1A40CAEBB1F2AC6F /* CancellableCatchable.swift */; };
		D484F2C79AEA9B37D506DD4783E7DBF7 /* CustomStringConvertible.swift in Sources */ = {isa = PBXBuildFile; fileRef = 4A63DC9F91856B6F7E6020ED293426E6 /* CustomStringConvertible.swift */; };
		D596E2B41C673AD5018AEA0A0321E51C /* Pods-PrimerSDK_Tests-umbrella.h in Headers */ = {isa = PBXBuildFile; fileRef = EE9674DAD0C961C92687877090E1E047 /* Pods-PrimerSDK_Tests-umbrella.h */; settings = {ATTRIBUTES = (Public, ); }; };
		D76D69C1508A345C84E160B735976A2F /* Device.swift in Sources */ = {isa = PBXBuildFile; fileRef = CD2D13EDB740E9BD1B4CD6AFC028AD50 /* Device.swift */; };
		DA9132F104989A5BB118B83BD18489FA /* Foundation.framework in Frameworks */ = {isa = PBXBuildFile; fileRef = EAB6F611E86A4758835A715E4B4184F6 /* Foundation.framework */; };
		DB3AC7C62C350E7FC211A1347A2694E3 /* sq.json in Resources */ = {isa = PBXBuildFile; fileRef = 978D9FDD15A962C1F337554D6F7F9BDB /* sq.json */; };
		DC6D32E2A88A9CE4484B7686782F76F1 /* PrimerSearchTextField.swift in Sources */ = {isa = PBXBuildFile; fileRef = 2AE00FA55173A6446DED2C2C33CC37C1 /* PrimerSearchTextField.swift */; };
		DC7FD7089DA90BBFE18881BF71050035 /* CreateResumePaymentService.swift in Sources */ = {isa = PBXBuildFile; fileRef = 9137C6E1C63183556BC7E1CEEE482305 /* CreateResumePaymentService.swift */; };
		DED80E0DBDFCBA1EFDBAAAFE7B497998 /* Consolable.swift in Sources */ = {isa = PBXBuildFile; fileRef = 0394381D0EAE9C7A5E3738EB134E6B7B /* Consolable.swift */; };
		DF092F50C46F4A02601B3E04666BBF14 /* Bank.swift in Sources */ = {isa = PBXBuildFile; fileRef = 09E509B89DB7A974BFEAFE312097397E /* Bank.swift */; };
		DFF1D1A444A2CA8C20CB79CD23F39067 /* PrimerTestPaymentMethodViewController.swift in Sources */ = {isa = PBXBuildFile; fileRef = 6AA4B21CA96E04B0FA1247EEB0C1A8B9 /* PrimerTestPaymentMethodViewController.swift */; };
		E120CB2A55D9B607F55F3BA6AE22B472 /* eu.json in Resources */ = {isa = PBXBuildFile; fileRef = B11ACC66DAE1E31107BD5A86A8411076 /* eu.json */; };
		E150EB1E3DDC0F59C4FDE4E1058FCAF7 /* Foundation.framework in Frameworks */ = {isa = PBXBuildFile; fileRef = EAB6F611E86A4758835A715E4B4184F6 /* Foundation.framework */; };
		E1B6D090FB95245E736BF9C912CACD13 /* URLSessionStack.swift in Sources */ = {isa = PBXBuildFile; fileRef = 20CFB3E1F9AF7EAFDFED9D27C1723908 /* URLSessionStack.swift */; };
		E47B78E9C5A2F4CDB86BC18D69AAAF09 /* LogEvent.swift in Sources */ = {isa = PBXBuildFile; fileRef = DE02F7176F7A3A6D6822797E092836F4 /* LogEvent.swift */; };
		E572194817105F066D8299C9E52ADA9E /* CardButton.swift in Sources */ = {isa = PBXBuildFile; fileRef = 6E7A6848C0235AFE5180AC131B65A0FC /* CardButton.swift */; };
		E5B95E049A3E4DBFF9F7DB2111B1DCDB /* ro.json in Resources */ = {isa = PBXBuildFile; fileRef = EA718C0FF0F089A7609A30BB1DD62744 /* ro.json */; };
		E7A018C53D1669BAA92112E6E0CA4E73 /* bs.json in Resources */ = {isa = PBXBuildFile; fileRef = CE18DF5648410BD98D3021722BC06148 /* bs.json */; };
		E7C0D9DFBF70DF7730CA15FE8DF6F878 /* PrimerSDK-dummy.m in Sources */ = {isa = PBXBuildFile; fileRef = 46F10C838A14A4D1EC5008A9A50587B5 /* PrimerSDK-dummy.m */; };
		E848503CC0780F4D3C5E54445AC63767 /* Parser.swift in Sources */ = {isa = PBXBuildFile; fileRef = B3C21404D9D3EFD9E8E73AC1F00F382D /* Parser.swift */; };
		EA2DC7A97A40D8E3614B3A976BAE5692 /* FirstNameField.swift in Sources */ = {isa = PBXBuildFile; fileRef = 7EE355292C15599CB927DF4EA9D81332 /* FirstNameField.swift */; };
		EAF61812469BCC917ADD5A13D0A726C4 /* PaymentMethodTokenizationViewModel.swift in Sources */ = {isa = PBXBuildFile; fileRef = 86CC1D162B24CC2BA76B1DEBEB6A3376 /* PaymentMethodTokenizationViewModel.swift */; };
		EB80F1BBD42A94ACC879B63E01655DEC /* CardScannerViewController.swift in Sources */ = {isa = PBXBuildFile; fileRef = 8176DA8168D53617197CB82B98F44B5E /* CardScannerViewController.swift */; };
		ED2125256EDC5C8AE1000D544EE039A6 /* DateExtension.swift in Sources */ = {isa = PBXBuildFile; fileRef = 95BB6C967FF6946677D3471987934B3F /* DateExtension.swift */; };
		ED2451A12A7CD4B18F95FE8A63927452 /* fa.json in Resources */ = {isa = PBXBuildFile; fileRef = A41DBE9092ED4B3CB69237C1B51C2C44 /* fa.json */; };
		EEE5E29AF8458D0981CF23FEB6536835 /* ug.json in Resources */ = {isa = PBXBuildFile; fileRef = A0D014A9A35667994584407C797F26EC /* ug.json */; };
		F14F987909ACC911DB4D463F0177F4F2 /* Configuration.swift in Sources */ = {isa = PBXBuildFile; fileRef = A6A346F9ECE5D109C629EC8C28BDAF1B /* Configuration.swift */; };
		F16E681FF700579A66A2E1248BBDBF0D /* ur.json in Resources */ = {isa = PBXBuildFile; fileRef = 1846428A20F46EBD53DDB88B13B564A1 /* ur.json */; };
		F178642157297654A94F925C8E8A8AF5 /* VaultService.swift in Sources */ = {isa = PBXBuildFile; fileRef = 58FDCD9F00C2C7A6E91E3B101CB75582 /* VaultService.swift */; };
		F22D09B3764DA9AA5A1AC5FC5D9E71A5 /* UIKit.framework in Frameworks */ = {isa = PBXBuildFile; fileRef = D245E0514AAC1A2B9A6D5EA2F383E90F /* UIKit.framework */; };
		F26AD836BAD633D85F766B7E9C65F42C /* Keychain.swift in Sources */ = {isa = PBXBuildFile; fileRef = 662FC8C2D871D5F9B4520D9AF3B0BC59 /* Keychain.swift */; };
		F2B485FDBE192393E48B254402B43A32 /* Cancellable.swift in Sources */ = {isa = PBXBuildFile; fileRef = 458C0BF3527691B6E870B9ADB1E47C11 /* Cancellable.swift */; };
		F4FC954C9C8357BA67516F2784D23DD5 /* AnyCodable.swift in Sources */ = {isa = PBXBuildFile; fileRef = 649F827EB4F850C3FA6B2886751D40EF /* AnyCodable.swift */; };
		F66DE5CF76C33A9D4D45A3E78A10B34B /* ApayaTokenizationViewModel.swift in Sources */ = {isa = PBXBuildFile; fileRef = 6CAAAC0EB91492CFF951C7EA36178D10 /* ApayaTokenizationViewModel.swift */; };
		F67F79EB155A1620C8A05867BBB3F880 /* ha.json in Resources */ = {isa = PBXBuildFile; fileRef = DDFA0294DC14FFD487706AF6CBD43717 /* ha.json */; };
		F6FCEA41B7D4A17FD20C345E86296343 /* Pods-PrimerSDK_Example-dummy.m in Sources */ = {isa = PBXBuildFile; fileRef = 21F4ACB1142B1B9457658584BF5CD35A /* Pods-PrimerSDK_Example-dummy.m */; };
		F736E1C698CA6A89DFE09901AD622200 /* PrimerLoadingViewController.swift in Sources */ = {isa = PBXBuildFile; fileRef = C1174B2FFE64E5D0083345E806D9EEAD /* PrimerLoadingViewController.swift */; };
		F814B8A22BDE2B6BC2AA54DF3E29F14E /* sk.json in Resources */ = {isa = PBXBuildFile; fileRef = DA14D163F9BEE98C4DACE3C52D91A189 /* sk.json */; };
		F896C0C80784FD72B067DCC8928AF52B /* PrimerInputElements.swift in Sources */ = {isa = PBXBuildFile; fileRef = 10BB6738F2CE9D9E6EBE4548FD1DDAF5 /* PrimerInputElements.swift */; };
		F8A525668024E55FB3A6FC761D1DF53B /* be.json in Resources */ = {isa = PBXBuildFile; fileRef = 5A49BEAA7CA3C1781B73BF888BB6C8BF /* be.json */; };
		F9091BF83E3A6E538FD96D6A6FE48131 /* RateLimitedDispatcher.swift in Sources */ = {isa = PBXBuildFile; fileRef = 5622E382B6812C73805E559A84C19878 /* RateLimitedDispatcher.swift */; };
		F9302360DFCDE413DFA656A7FE88AE18 /* ErrorHandler.swift in Sources */ = {isa = PBXBuildFile; fileRef = 940BC19BFB4A46D7A08AD7996E192A15 /* ErrorHandler.swift */; };
		FB8E2363C59B900E38DED84820D55DAF /* PostalCodeField.swift in Sources */ = {isa = PBXBuildFile; fileRef = 61B1FC18462EA020EA81E2A62B06006D /* PostalCodeField.swift */; };
		FD7A2734D039FFB5B1E766C03D0ABEF4 /* Apaya.swift in Sources */ = {isa = PBXBuildFile; fileRef = 50F1BE90C0164308D53B6B5CCE98C785 /* Apaya.swift */; };
		FEB4750A45D18EA4B7880641E4659878 /* no.json in Resources */ = {isa = PBXBuildFile; fileRef = F1057B2829C97A9C40DB9AF7564FC24F /* no.json */; };
/* End PBXBuildFile section */

/* Begin PBXContainerItemProxy section */
		2427E2739AE189A5FD1F0CA92F901DF1 /* PBXContainerItemProxy */ = {
			isa = PBXContainerItemProxy;
			containerPortal = BFDFE7DC352907FC980B868725387E98 /* Project object */;
			proxyType = 1;
			remoteGlobalIDString = F3BE9108C53B53949406218CEA55E0B2;
			remoteInfo = PrimerSDK;
		};
		5C69996F71407222FDB252E734F107DA /* PBXContainerItemProxy */ = {
>>>>>>> 520d07f9
			isa = PBXContainerItemProxy;
			containerPortal = BFDFE7DC352907FC980B868725387E98 /* Project object */;
			proxyType = 1;
			remoteGlobalIDString = 6E6525C7043FBA7BB34A249010AF5593;
			remoteInfo = "PrimerSDK-PrimerResources";
		};
<<<<<<< HEAD
		57B7E06A0D15F01D8705150D7609CC81 /* PBXContainerItemProxy */ = {
=======
		FCE59844136E56EC81A758392D48D5D8 /* PBXContainerItemProxy */ = {
>>>>>>> 520d07f9
			isa = PBXContainerItemProxy;
			containerPortal = BFDFE7DC352907FC980B868725387E98 /* Project object */;
			proxyType = 1;
			remoteGlobalIDString = 6C144A762E9B598392AFFEC8F873746A;
			remoteInfo = "Pods-PrimerSDK_Example";
		};
/* End PBXContainerItemProxy section */

/* Begin PBXFileReference section */
<<<<<<< HEAD
		0067AA249B1428128E65A18391F22357 /* cs.json */ = {isa = PBXFileReference; includeInIndex = 1; path = cs.json; sourceTree = "<group>"; };
		007CB6C0338686D69669150F441E2BCD /* URLSessionStack.swift */ = {isa = PBXFileReference; includeInIndex = 1; lastKnownFileType = sourcecode.swift; path = URLSessionStack.swift; sourceTree = "<group>"; };
		0187FE74DFB345D1009E51CE52F9309C /* ThenableWrappers.swift */ = {isa = PBXFileReference; includeInIndex = 1; lastKnownFileType = sourcecode.swift; path = ThenableWrappers.swift; sourceTree = "<group>"; };
		02FDB00652A25EE07603A079C7A1525B /* StringExtension.swift */ = {isa = PBXFileReference; includeInIndex = 1; lastKnownFileType = sourcecode.swift; path = StringExtension.swift; sourceTree = "<group>"; };
		03BFD2721768596460943518CFCE186D /* LICENSE */ = {isa = PBXFileReference; includeInIndex = 1; path = LICENSE; sourceTree = "<group>"; };
		0403B190ACAB27BDCBAEB27968AE7D90 /* VaultCheckoutViewModel.swift */ = {isa = PBXFileReference; includeInIndex = 1; lastKnownFileType = sourcecode.swift; path = VaultCheckoutViewModel.swift; sourceTree = "<group>"; };
		041D8B745034BC8C3C112C97E75B1211 /* Klarna.swift */ = {isa = PBXFileReference; includeInIndex = 1; lastKnownFileType = sourcecode.swift; path = Klarna.swift; sourceTree = "<group>"; };
		04D08CAAEF8FD42245FB2CA114E93098 /* PrimerInputElements.swift */ = {isa = PBXFileReference; includeInIndex = 1; lastKnownFileType = sourcecode.swift; path = PrimerInputElements.swift; sourceTree = "<group>"; };
		05A21AA34198DFC6C8C0CFFF4B24A864 /* sr.json */ = {isa = PBXFileReference; includeInIndex = 1; path = sr.json; sourceTree = "<group>"; };
		06CF3FAEF827DD47279D1121C2B385EA /* race.swift */ = {isa = PBXFileReference; includeInIndex = 1; lastKnownFileType = sourcecode.swift; path = race.swift; sourceTree = "<group>"; };
		076E5B1FEA539992693C8A69E3A3F6C6 /* Localizable.strings */ = {isa = PBXFileReference; includeInIndex = 1; lastKnownFileType = text.plist.strings; name = Localizable.strings; path = tr.lproj/Localizable.strings; sourceTree = "<group>"; };
		07B4759AF7F398D590C6ADC17CF6FBDE /* Localizable.strings */ = {isa = PBXFileReference; includeInIndex = 1; lastKnownFileType = text.plist.strings; name = Localizable.strings; path = de.lproj/Localizable.strings; sourceTree = "<group>"; };
		0858E24C539C0C7B5AAD87618E07759A /* it.json */ = {isa = PBXFileReference; includeInIndex = 1; path = it.json; sourceTree = "<group>"; };
		086114A1E7DB1F9B6BC9D0F22C2B46EC /* PrimerAddressLineFieldView.swift */ = {isa = PBXFileReference; includeInIndex = 1; lastKnownFileType = sourcecode.swift; path = PrimerAddressLineFieldView.swift; sourceTree = "<group>"; };
		09740C632CA78233B6181C52A77B7963 /* CardNetwork.swift */ = {isa = PBXFileReference; includeInIndex = 1; lastKnownFileType = sourcecode.swift; path = CardNetwork.swift; sourceTree = "<group>"; };
		0A2BA4B069BA999545B40E79DD277689 /* WrapperProtocols.swift */ = {isa = PBXFileReference; includeInIndex = 1; lastKnownFileType = sourcecode.swift; path = WrapperProtocols.swift; sourceTree = "<group>"; };
		0A418597B79FB7B8DBD763ADACF4CC8D /* WebViewUtil.swift */ = {isa = PBXFileReference; includeInIndex = 1; lastKnownFileType = sourcecode.swift; path = WebViewUtil.swift; sourceTree = "<group>"; };
		0A97B1D3D859983759BE8935B0112610 /* PaymentMethodTokenizationRequest.swift */ = {isa = PBXFileReference; includeInIndex = 1; lastKnownFileType = sourcecode.swift; path = PaymentMethodTokenizationRequest.swift; sourceTree = "<group>"; };
		0AB7A687D62F31B28924D47C38524C7E /* ru.json */ = {isa = PBXFileReference; includeInIndex = 1; path = ru.json; sourceTree = "<group>"; };
		0AF48B763CBD215BC85C15C4AB5B9E0F /* CardComponentsManager.swift */ = {isa = PBXFileReference; includeInIndex = 1; lastKnownFileType = sourcecode.swift; path = CardComponentsManager.swift; sourceTree = "<group>"; };
		0CDAA2405690F87923320DE51578118C /* nb.json */ = {isa = PBXFileReference; includeInIndex = 1; path = nb.json; sourceTree = "<group>"; };
		0D95CBE74B411783FECCD76BFE616C25 /* tr.json */ = {isa = PBXFileReference; includeInIndex = 1; path = tr.json; sourceTree = "<group>"; };
		0DB9FB8A74181CC29C0A0DF30892032C /* PaymentMethodsGroupView.swift */ = {isa = PBXFileReference; includeInIndex = 1; lastKnownFileType = sourcecode.swift; path = PaymentMethodsGroupView.swift; sourceTree = "<group>"; };
		0DE49C757F119AFBA70D495B3162991F /* ClientSession.swift */ = {isa = PBXFileReference; includeInIndex = 1; lastKnownFileType = sourcecode.swift; path = ClientSession.swift; sourceTree = "<group>"; };
		0EEE2F86329781C1B338DA6FE912BFB3 /* PrimerThemeData+Deprecated.swift */ = {isa = PBXFileReference; includeInIndex = 1; lastKnownFileType = sourcecode.swift; path = "PrimerThemeData+Deprecated.swift"; sourceTree = "<group>"; };
		10CBA0C8AB407C0793008688C5816D1D /* bg.json */ = {isa = PBXFileReference; includeInIndex = 1; path = bg.json; sourceTree = "<group>"; };
		10D762E99B8410B1A31E39D98E1FB9F4 /* LastNameField.swift */ = {isa = PBXFileReference; includeInIndex = 1; lastKnownFileType = sourcecode.swift; path = LastNameField.swift; sourceTree = "<group>"; };
		124853DF88B12464C59754BD8D1B9A48 /* id.json */ = {isa = PBXFileReference; includeInIndex = 1; path = id.json; sourceTree = "<group>"; };
		146456852EDBBE07FC95C2F117173323 /* CatchWrappers.swift */ = {isa = PBXFileReference; includeInIndex = 1; lastKnownFileType = sourcecode.swift; path = CatchWrappers.swift; sourceTree = "<group>"; };
		1517490614569BE0BCBED9214F751A7A /* StateField.swift */ = {isa = PBXFileReference; includeInIndex = 1; lastKnownFileType = sourcecode.swift; path = StateField.swift; sourceTree = "<group>"; };
		157F3B68440AD7A6E3EB17BD1D9B8EAE /* PrimerLoadingViewController.swift */ = {isa = PBXFileReference; includeInIndex = 1; lastKnownFileType = sourcecode.swift; path = PrimerLoadingViewController.swift; sourceTree = "<group>"; };
		15985270DF64A27898D12825A35147D1 /* PrimerTestPaymentMethodTokenizationViewModel.swift */ = {isa = PBXFileReference; includeInIndex = 1; lastKnownFileType = sourcecode.swift; path = PrimerTestPaymentMethodTokenizationViewModel.swift; sourceTree = "<group>"; };
		15C1CD7AD223A4D911F21AC5195EA8B2 /* PrimerTextFieldView+CardFormFieldsAnalytics.swift */ = {isa = PBXFileReference; includeInIndex = 1; lastKnownFileType = sourcecode.swift; path = "PrimerTextFieldView+CardFormFieldsAnalytics.swift"; sourceTree = "<group>"; };
		15EF3BC7B13C03888624C4FDC68C1C2C /* PrimerTextField.swift */ = {isa = PBXFileReference; includeInIndex = 1; lastKnownFileType = sourcecode.swift; path = PrimerTextField.swift; sourceTree = "<group>"; };
		1690DCF0B7B0C083067A4DE7C29FD33B /* Throwable.swift */ = {isa = PBXFileReference; includeInIndex = 1; lastKnownFileType = sourcecode.swift; path = Throwable.swift; sourceTree = "<group>"; };
		1795A506EA0112F3AE062921DA56E134 /* PrimerSDK-umbrella.h */ = {isa = PBXFileReference; includeInIndex = 1; lastKnownFileType = sourcecode.c.h; path = "PrimerSDK-umbrella.h"; sourceTree = "<group>"; };
		17F46838D226EC640585224EF09BB2BF /* CoreDataDispatcher.swift */ = {isa = PBXFileReference; includeInIndex = 1; lastKnownFileType = sourcecode.swift; path = CoreDataDispatcher.swift; sourceTree = "<group>"; };
		18966442617A5E98672C8B7F4A39BF33 /* th.json */ = {isa = PBXFileReference; includeInIndex = 1; path = th.json; sourceTree = "<group>"; };
		18A5734F031F02C4745DBC2BDF319DE1 /* Promise.swift */ = {isa = PBXFileReference; includeInIndex = 1; lastKnownFileType = sourcecode.swift; path = Promise.swift; sourceTree = "<group>"; };
		18A9BC511DD7B3203784CDC2C6FD5B36 /* 3DSService.swift */ = {isa = PBXFileReference; includeInIndex = 1; lastKnownFileType = sourcecode.swift; path = 3DSService.swift; sourceTree = "<group>"; };
		19103DD9D7A1AC453FACBBF1C45ED913 /* PrimerResultViewController.swift */ = {isa = PBXFileReference; includeInIndex = 1; lastKnownFileType = sourcecode.swift; path = PrimerResultViewController.swift; sourceTree = "<group>"; };
		1941527969EA564AC289752C3FF7464A /* NetworkService.swift */ = {isa = PBXFileReference; includeInIndex = 1; lastKnownFileType = sourcecode.swift; path = NetworkService.swift; sourceTree = "<group>"; };
		19549C6734CE76AB94A3BF00ADA3CE78 /* ms.json */ = {isa = PBXFileReference; includeInIndex = 1; path = ms.json; sourceTree = "<group>"; };
		1C4C8EB1482FF6E94CDBD7769A821C6E /* SequenceWrappers.swift */ = {isa = PBXFileReference; includeInIndex = 1; lastKnownFileType = sourcecode.swift; path = SequenceWrappers.swift; sourceTree = "<group>"; };
		1D459A7D6653CFFEE9532E3ADE6E4FFE /* Catchable.swift */ = {isa = PBXFileReference; includeInIndex = 1; lastKnownFileType = sourcecode.swift; path = Catchable.swift; sourceTree = "<group>"; };
		20F95246B357D5CD675C70325F232888 /* ReloadDelegate.swift */ = {isa = PBXFileReference; includeInIndex = 1; lastKnownFileType = sourcecode.swift; path = ReloadDelegate.swift; sourceTree = "<group>"; };
		210919C0362C00966AFD1EB61CE313C5 /* CountryTableViewCell.swift */ = {isa = PBXFileReference; includeInIndex = 1; lastKnownFileType = sourcecode.swift; path = CountryTableViewCell.swift; sourceTree = "<group>"; };
		212835962A0947589B2A657B8D0B8FF3 /* Optional+Extensions.swift */ = {isa = PBXFileReference; includeInIndex = 1; lastKnownFileType = sourcecode.swift; path = "Optional+Extensions.swift"; sourceTree = "<group>"; };
		2133D2DBE41B11E577AF7DF9F29BD21D /* sq.json */ = {isa = PBXFileReference; includeInIndex = 1; path = sq.json; sourceTree = "<group>"; };
		21F4ACB1142B1B9457658584BF5CD35A /* Pods-PrimerSDK_Example-dummy.m */ = {isa = PBXFileReference; includeInIndex = 1; lastKnownFileType = sourcecode.c.objc; path = "Pods-PrimerSDK_Example-dummy.m"; sourceTree = "<group>"; };
		22147326863C318E8BE459B931DD1B83 /* CountryField.swift */ = {isa = PBXFileReference; includeInIndex = 1; lastKnownFileType = sourcecode.swift; path = CountryField.swift; sourceTree = "<group>"; };
		23FD1D157B8C8E7148BE8A7D354A051F /* Pods-PrimerSDK_Tests */ = {isa = PBXFileReference; explicitFileType = wrapper.framework; includeInIndex = 0; name = "Pods-PrimerSDK_Tests"; path = Pods_PrimerSDK_Tests.framework; sourceTree = BUILT_PRODUCTS_DIR; };
		2566F9E244FE52ACC9F5F30252959FD8 /* ErrorHandler.swift */ = {isa = PBXFileReference; includeInIndex = 1; lastKnownFileType = sourcecode.swift; path = ErrorHandler.swift; sourceTree = "<group>"; };
		25AB20A73F8BD8F7162461E02C838454 /* es.json */ = {isa = PBXFileReference; includeInIndex = 1; path = es.json; sourceTree = "<group>"; };
		25AEE32752D23049ED8994FAFDF125EB /* Strings.swift */ = {isa = PBXFileReference; includeInIndex = 1; lastKnownFileType = sourcecode.swift; path = Strings.swift; sourceTree = "<group>"; };
		26CDE385AC00A502DED4ED31F76D75AB /* so.json */ = {isa = PBXFileReference; includeInIndex = 1; path = so.json; sourceTree = "<group>"; };
		2714C0AB148EE6634862AEEDB81A673C /* UINavigationController+Extensions.swift */ = {isa = PBXFileReference; includeInIndex = 1; lastKnownFileType = sourcecode.swift; path = "UINavigationController+Extensions.swift"; sourceTree = "<group>"; };
		278CD9A9F4F46C104BCCBE95572CCC54 /* sw.json */ = {isa = PBXFileReference; includeInIndex = 1; path = sw.json; sourceTree = "<group>"; };
		27FF31F4E743A4385D12AC87C7C135D0 /* PrimerTextFieldView+Analytics.swift */ = {isa = PBXFileReference; includeInIndex = 1; lastKnownFileType = sourcecode.swift; path = "PrimerTextFieldView+Analytics.swift"; sourceTree = "<group>"; };
		28E47791C9F9D0A9BA05C719761A4F3F /* PrimerSDK */ = {isa = PBXFileReference; explicitFileType = wrapper.framework; includeInIndex = 0; name = PrimerSDK; path = PrimerSDK.framework; sourceTree = BUILT_PRODUCTS_DIR; };
		298B6E18573FB48179146B4AB96D8218 /* PrimerCityFieldView.swift */ = {isa = PBXFileReference; includeInIndex = 1; lastKnownFileType = sourcecode.swift; path = PrimerCityFieldView.swift; sourceTree = "<group>"; };
		2998BDA1FEACC6700634EBD39B6A7D2E /* PrimerFirstNameFieldView.swift */ = {isa = PBXFileReference; includeInIndex = 1; lastKnownFileType = sourcecode.swift; path = PrimerFirstNameFieldView.swift; sourceTree = "<group>"; };
		29BD7609DA28C44123A1E12194C2A45A /* PrimerButton.swift */ = {isa = PBXFileReference; includeInIndex = 1; lastKnownFileType = sourcecode.swift; path = PrimerButton.swift; sourceTree = "<group>"; };
		2A92ABDB06535307B1D5D47A05200E46 /* ka.json */ = {isa = PBXFileReference; includeInIndex = 1; path = ka.json; sourceTree = "<group>"; };
		2C54191106AE545A0B51FBBAF65BD77B /* JSONParser.swift */ = {isa = PBXFileReference; includeInIndex = 1; lastKnownFileType = sourcecode.swift; path = JSONParser.swift; sourceTree = "<group>"; };
		2CD4551E76CFC4C7C61669678724A63E /* et.json */ = {isa = PBXFileReference; includeInIndex = 1; path = et.json; sourceTree = "<group>"; };
		2D641C9E1A42A4A9C9F76E22F369DB22 /* ja.json */ = {isa = PBXFileReference; includeInIndex = 1; path = ja.json; sourceTree = "<group>"; };
		2D9C009BB8BB84A4C3766451BAEDD78C /* PayPal.swift */ = {isa = PBXFileReference; includeInIndex = 1; lastKnownFileType = sourcecode.swift; path = PayPal.swift; sourceTree = "<group>"; };
		2DF92539C347FF04D8AC21910EE50D1C /* Logger.swift */ = {isa = PBXFileReference; includeInIndex = 1; lastKnownFileType = sourcecode.swift; path = Logger.swift; sourceTree = "<group>"; };
		2E2015DF7DA027F0C954E2CE4419BF73 /* UIUtils.swift */ = {isa = PBXFileReference; includeInIndex = 1; lastKnownFileType = sourcecode.swift; path = UIUtils.swift; sourceTree = "<group>"; };
		2E2EE35621E6E185907518EEEEAA22E4 /* PrimerViewController.swift */ = {isa = PBXFileReference; includeInIndex = 1; lastKnownFileType = sourcecode.swift; path = PrimerViewController.swift; sourceTree = "<group>"; };
		2F4BF3D638813DEB5CDEB28A67C29DF3 /* Consolable.swift */ = {isa = PBXFileReference; includeInIndex = 1; lastKnownFileType = sourcecode.swift; path = Consolable.swift; sourceTree = "<group>"; };
		30AECE2B3705BB63066EFBAFD9B1F08E /* BankTableViewCell.swift */ = {isa = PBXFileReference; includeInIndex = 1; lastKnownFileType = sourcecode.swift; path = BankTableViewCell.swift; sourceTree = "<group>"; };
		329E8CE83AEDF25BF631A116A5FBB271 /* CardFormPaymentMethodTokenizationViewModel.swift */ = {isa = PBXFileReference; includeInIndex = 1; lastKnownFileType = sourcecode.swift; path = CardFormPaymentMethodTokenizationViewModel.swift; sourceTree = "<group>"; };
		3317B2680147122E6D4F654126FDFB49 /* PrimerCardFormViewController.swift */ = {isa = PBXFileReference; includeInIndex = 1; lastKnownFileType = sourcecode.swift; path = PrimerCardFormViewController.swift; sourceTree = "<group>"; };
		334B7AEC64FEFEDD9E41300AA1BCF01C /* Queue.swift */ = {isa = PBXFileReference; includeInIndex = 1; lastKnownFileType = sourcecode.swift; path = Queue.swift; sourceTree = "<group>"; };
		3383A0AFB6177B076CC29BBA56AE1373 /* bs.json */ = {isa = PBXFileReference; includeInIndex = 1; path = bs.json; sourceTree = "<group>"; };
		342FE9388DE83317171C7197D868082A /* hu.json */ = {isa = PBXFileReference; includeInIndex = 1; path = hu.json; sourceTree = "<group>"; };
		34EE841D75DA685D3566C8D1626FE816 /* PrimerTableViewCell.swift */ = {isa = PBXFileReference; includeInIndex = 1; lastKnownFileType = sourcecode.swift; path = PrimerTableViewCell.swift; sourceTree = "<group>"; };
		35E25754C8F5F193A60E95AE5BED9DE3 /* Colors.swift */ = {isa = PBXFileReference; includeInIndex = 1; lastKnownFileType = sourcecode.swift; path = Colors.swift; sourceTree = "<group>"; };
		36737400D80F96F82192439FEB12C88F /* Mask.swift */ = {isa = PBXFileReference; includeInIndex = 1; lastKnownFileType = sourcecode.swift; path = Mask.swift; sourceTree = "<group>"; };
		3677F00A06CC18E0D563208C60C5055B /* Localizable.strings */ = {isa = PBXFileReference; includeInIndex = 1; lastKnownFileType = text.plist.strings; name = Localizable.strings; path = el.lproj/Localizable.strings; sourceTree = "<group>"; };
		36D71E523D3B8A712631A6D45655891C /* MockPrimerAPIClient.swift */ = {isa = PBXFileReference; includeInIndex = 1; lastKnownFileType = sourcecode.swift; path = MockPrimerAPIClient.swift; sourceTree = "<group>"; };
		3744C2DB9B8DAEAC7FB57C214ED3575B /* PrimerContainerViewController.swift */ = {isa = PBXFileReference; includeInIndex = 1; lastKnownFileType = sourcecode.swift; path = PrimerContainerViewController.swift; sourceTree = "<group>"; };
		3780FF276696624E5AD4A629D4CC4AD8 /* Pods-PrimerSDK_Example-umbrella.h */ = {isa = PBXFileReference; includeInIndex = 1; lastKnownFileType = sourcecode.c.h; path = "Pods-PrimerSDK_Example-umbrella.h"; sourceTree = "<group>"; };
		3784737AB195E14A904A78D1208D04E7 /* Localizable.strings */ = {isa = PBXFileReference; includeInIndex = 1; lastKnownFileType = text.plist.strings; name = Localizable.strings; path = ar.lproj/Localizable.strings; sourceTree = "<group>"; };
		39996758CF4F46A83B5BB384F91CD5D1 /* DependencyInjection.swift */ = {isa = PBXFileReference; includeInIndex = 1; lastKnownFileType = sourcecode.swift; path = DependencyInjection.swift; sourceTree = "<group>"; };
		3A5AD00D018F258069DE066D8C62924C /* eu.json */ = {isa = PBXFileReference; includeInIndex = 1; path = eu.json; sourceTree = "<group>"; };
		3A80461734A0871A7528315BB68C6B8B /* PrimerSDK-prefix.pch */ = {isa = PBXFileReference; includeInIndex = 1; lastKnownFileType = sourcecode.c.h; path = "PrimerSDK-prefix.pch"; sourceTree = "<group>"; };
		3AEED23AC7E93606002CBBC331E40E15 /* PrimerTheme.swift */ = {isa = PBXFileReference; includeInIndex = 1; lastKnownFileType = sourcecode.swift; path = PrimerTheme.swift; sourceTree = "<group>"; };
		3B7AD11B9C1C7C85ED427BA460BCCDF8 /* sd.json */ = {isa = PBXFileReference; includeInIndex = 1; path = sd.json; sourceTree = "<group>"; };
		3C143BE566BE96720CAAEF6AFC529CAD /* PrimerNavigationBar.swift */ = {isa = PBXFileReference; includeInIndex = 1; lastKnownFileType = sourcecode.swift; path = PrimerNavigationBar.swift; sourceTree = "<group>"; };
		3C474C1A0DABE2A3F404B63D4D59F30C /* Pods-PrimerSDK_Example.debug.xcconfig */ = {isa = PBXFileReference; includeInIndex = 1; lastKnownFileType = text.xcconfig; path = "Pods-PrimerSDK_Example.debug.xcconfig"; sourceTree = "<group>"; };
		3CA91975310CA0001AE0C03DCC939A4F /* VaultPaymentMethodView.swift */ = {isa = PBXFileReference; includeInIndex = 1; lastKnownFileType = sourcecode.swift; path = VaultPaymentMethodView.swift; sourceTree = "<group>"; };
		3DC3DD8DC6838F14E8FF98D519A3A236 /* PrimerUniversalCheckoutViewController.swift */ = {isa = PBXFileReference; includeInIndex = 1; lastKnownFileType = sourcecode.swift; path = PrimerUniversalCheckoutViewController.swift; sourceTree = "<group>"; };
		3E649D855E352BB358EB31E97D3F3325 /* ko.json */ = {isa = PBXFileReference; includeInIndex = 1; path = ko.json; sourceTree = "<group>"; };
		3F155D9F25306DDC9D6A0D6F46084A58 /* PrimerCountryFieldView.swift */ = {isa = PBXFileReference; includeInIndex = 1; lastKnownFileType = sourcecode.swift; path = PrimerCountryFieldView.swift; sourceTree = "<group>"; };
		3F38CA608FB5425DF22ECD1B0A88557A /* PrimerHeadlessUniversalCheckoutProtocols.swift */ = {isa = PBXFileReference; includeInIndex = 1; lastKnownFileType = sourcecode.swift; path = PrimerHeadlessUniversalCheckoutProtocols.swift; sourceTree = "<group>"; };
		41EE41CE09A01E5492390203A64F450B /* PresentationController.swift */ = {isa = PBXFileReference; includeInIndex = 1; lastKnownFileType = sourcecode.swift; path = PresentationController.swift; sourceTree = "<group>"; };
		42234409FA97B2C04ED25BD1325137FA /* ca.json */ = {isa = PBXFileReference; includeInIndex = 1; path = ca.json; sourceTree = "<group>"; };
		4255A21CE96D901C00F2731E581D88FA /* PrimerCardNumberFieldView.swift */ = {isa = PBXFileReference; includeInIndex = 1; lastKnownFileType = sourcecode.swift; path = PrimerCardNumberFieldView.swift; sourceTree = "<group>"; };
		436397CA16D01F6896407E46D84B11A0 /* UIScreenExtension.swift */ = {isa = PBXFileReference; includeInIndex = 1; lastKnownFileType = sourcecode.swift; path = UIScreenExtension.swift; sourceTree = "<group>"; };
		4377ADDA587F9F4822161E582D665CC3 /* PaymentMethodConfigurationType.swift */ = {isa = PBXFileReference; includeInIndex = 1; lastKnownFileType = sourcecode.swift; path = PaymentMethodConfigurationType.swift; sourceTree = "<group>"; };
		45C47E6F6390E90644A00B29A5D20EC6 /* VaultPaymentMethodViewController.swift */ = {isa = PBXFileReference; includeInIndex = 1; lastKnownFileType = sourcecode.swift; path = VaultPaymentMethodViewController.swift; sourceTree = "<group>"; };
		46054740C7241C5D13A4EC44760998AB /* FormType.swift */ = {isa = PBXFileReference; includeInIndex = 1; lastKnownFileType = sourcecode.swift; path = FormType.swift; sourceTree = "<group>"; };
		46F10C838A14A4D1EC5008A9A50587B5 /* PrimerSDK-dummy.m */ = {isa = PBXFileReference; includeInIndex = 1; lastKnownFileType = sourcecode.c.objc; path = "PrimerSDK-dummy.m"; sourceTree = "<group>"; };
		47AAB8DFD9744E9219DEBD9DD7E1F75A /* ClientToken.swift */ = {isa = PBXFileReference; includeInIndex = 1; lastKnownFileType = sourcecode.swift; path = ClientToken.swift; sourceTree = "<group>"; };
		483AD26BBAD3F87F35F8693A31E705A4 /* pl.json */ = {isa = PBXFileReference; includeInIndex = 1; path = pl.json; sourceTree = "<group>"; };
		48565AA498CFB2D9F1022348980AA0AC /* PrimerStateFieldView.swift */ = {isa = PBXFileReference; includeInIndex = 1; lastKnownFileType = sourcecode.swift; path = PrimerStateFieldView.swift; sourceTree = "<group>"; };
		48627A99264E6679D85F177DBB79DA83 /* Pods-PrimerSDK_Tests-Info.plist */ = {isa = PBXFileReference; includeInIndex = 1; lastKnownFileType = text.plist.xml; path = "Pods-PrimerSDK_Tests-Info.plist"; sourceTree = "<group>"; };
		489C48FF24EC1443F98A2F8D467019CB /* PrimerTheme+Colors.swift */ = {isa = PBXFileReference; includeInIndex = 1; lastKnownFileType = sourcecode.swift; path = "PrimerTheme+Colors.swift"; sourceTree = "<group>"; };
		4906A52D530C2569DF9627418214E7B0 /* UIDeviceExtension.swift */ = {isa = PBXFileReference; includeInIndex = 1; lastKnownFileType = sourcecode.swift; path = UIDeviceExtension.swift; sourceTree = "<group>"; };
		4AC74F4D736457D96522AEE8D59B1719 /* Localizable.strings */ = {isa = PBXFileReference; includeInIndex = 1; lastKnownFileType = text.plist.strings; name = Localizable.strings; path = nb.lproj/Localizable.strings; sourceTree = "<group>"; };
		4B96ED218F29088F35AA1B4DDE9BF886 /* ExpiryDateField.swift */ = {isa = PBXFileReference; includeInIndex = 1; lastKnownFileType = sourcecode.swift; path = ExpiryDateField.swift; sourceTree = "<group>"; };
		4C258AE6EAE0ABC09ED034C2DFCA30DD /* when.swift */ = {isa = PBXFileReference; includeInIndex = 1; lastKnownFileType = sourcecode.swift; path = when.swift; sourceTree = "<group>"; };
		4D3869E0A461E802A5916AA6523517A4 /* Pods-PrimerSDK_Example */ = {isa = PBXFileReference; explicitFileType = wrapper.framework; includeInIndex = 0; name = "Pods-PrimerSDK_Example"; path = Pods_PrimerSDK_Example.framework; sourceTree = BUILT_PRODUCTS_DIR; };
		4DA4F68C7E98F101B92E6FC9236680FA /* hang.swift */ = {isa = PBXFileReference; includeInIndex = 1; lastKnownFileType = sourcecode.swift; path = hang.swift; sourceTree = "<group>"; };
		4E625221CBF415ED38137888D70191C6 /* PrimerResultComponentView.swift */ = {isa = PBXFileReference; includeInIndex = 1; lastKnownFileType = sourcecode.swift; path = PrimerResultComponentView.swift; sourceTree = "<group>"; };
		4F9BDC1AADAB8EEADE05C4139ED3AEDB /* Box.swift */ = {isa = PBXFileReference; includeInIndex = 1; lastKnownFileType = sourcecode.swift; path = Box.swift; sourceTree = "<group>"; };
		4FA8D241403B82C13EB91A3480797A12 /* gl.json */ = {isa = PBXFileReference; includeInIndex = 1; path = gl.json; sourceTree = "<group>"; };
		4FB2131A770FEEF278EADF29B965B125 /* Resolver.swift */ = {isa = PBXFileReference; includeInIndex = 1; lastKnownFileType = sourcecode.swift; path = Resolver.swift; sourceTree = "<group>"; };
		504DEFD7C34E0207F4EBA64BF86774A8 /* CityField.swift */ = {isa = PBXFileReference; includeInIndex = 1; lastKnownFileType = sourcecode.swift; path = CityField.swift; sourceTree = "<group>"; };
		51476F0651E09FE49981F78EEA819939 /* PrimerTheme+Borders.swift */ = {isa = PBXFileReference; includeInIndex = 1; lastKnownFileType = sourcecode.swift; path = "PrimerTheme+Borders.swift"; sourceTree = "<group>"; };
		51B15B52AB0EFD7A5E8B700E62038EEF /* PrimerSDK.release.xcconfig */ = {isa = PBXFileReference; includeInIndex = 1; lastKnownFileType = text.xcconfig; path = PrimerSDK.release.xcconfig; sourceTree = "<group>"; };
		52971E1CB86E3C7F3EDE70FE679D2D93 /* Connectivity.swift */ = {isa = PBXFileReference; includeInIndex = 1; lastKnownFileType = sourcecode.swift; path = Connectivity.swift; sourceTree = "<group>"; };
		545CF00F5C14772B48E8BDD91CB37A2D /* PaymentMethodConfigurationOptions.swift */ = {isa = PBXFileReference; includeInIndex = 1; lastKnownFileType = sourcecode.swift; path = PaymentMethodConfigurationOptions.swift; sourceTree = "<group>"; };
		54D57CCF385F95B28630B1704126EA39 /* FinallyWrappers.swift */ = {isa = PBXFileReference; includeInIndex = 1; lastKnownFileType = sourcecode.swift; path = FinallyWrappers.swift; sourceTree = "<group>"; };
		55D5A84EAB89297C36741CE094A13482 /* dv.json */ = {isa = PBXFileReference; includeInIndex = 1; path = dv.json; sourceTree = "<group>"; };
		564FDB2F57F54D452EC409BAC7512FBD /* PrimerLastNameFieldView.swift */ = {isa = PBXFileReference; includeInIndex = 1; lastKnownFileType = sourcecode.swift; path = PrimerLastNameFieldView.swift; sourceTree = "<group>"; };
		566137F3B238433EEC1BB504FF215FF0 /* ArrayExtension.swift */ = {isa = PBXFileReference; includeInIndex = 1; lastKnownFileType = sourcecode.swift; path = ArrayExtension.swift; sourceTree = "<group>"; };
		57D6D532F088ED56861E3E7C2C423EB9 /* am.json */ = {isa = PBXFileReference; includeInIndex = 1; path = am.json; sourceTree = "<group>"; };
		582FD3213F3E32AF1194EEDF7C3BCD3F /* Pods-PrimerSDK_Example-acknowledgements.plist */ = {isa = PBXFileReference; includeInIndex = 1; lastKnownFileType = text.plist.xml; path = "Pods-PrimerSDK_Example-acknowledgements.plist"; sourceTree = "<group>"; };
		5867CAA13617A729E88215519092AD33 /* Identifiable.swift */ = {isa = PBXFileReference; includeInIndex = 1; lastKnownFileType = sourcecode.swift; path = Identifiable.swift; sourceTree = "<group>"; };
		599BA7A895858656423E80F596BFD7D3 /* AES256.swift */ = {isa = PBXFileReference; includeInIndex = 1; lastKnownFileType = sourcecode.swift; path = AES256.swift; sourceTree = "<group>"; };
		59AB26384844C27787EA64A121678FE0 /* PrimerTheme+Buttons.swift */ = {isa = PBXFileReference; includeInIndex = 1; lastKnownFileType = sourcecode.swift; path = "PrimerTheme+Buttons.swift"; sourceTree = "<group>"; };
		59E803B0892FD9A39EBFDE55B81EE9BC /* PayPalTokenizationViewModel.swift */ = {isa = PBXFileReference; includeInIndex = 1; lastKnownFileType = sourcecode.swift; path = PayPalTokenizationViewModel.swift; sourceTree = "<group>"; };
		5A1E5371C015B9B4CA1D20D2E1CBAF0C /* UILocalizableUtil.swift */ = {isa = PBXFileReference; includeInIndex = 1; lastKnownFileType = sourcecode.swift; path = UILocalizableUtil.swift; sourceTree = "<group>"; };
		5A7D0344D2187D0DBF06BC3F19C0D7D9 /* PrimerSDK-Info.plist */ = {isa = PBXFileReference; includeInIndex = 1; lastKnownFileType = text.plist.xml; path = "PrimerSDK-Info.plist"; sourceTree = "<group>"; };
		5B529DCEAF590BEDB5A8C711E0B2868F /* ResourceBundle-PrimerResources-PrimerSDK-Info.plist */ = {isa = PBXFileReference; includeInIndex = 1; lastKnownFileType = text.plist.xml; path = "ResourceBundle-PrimerResources-PrimerSDK-Info.plist"; sourceTree = "<group>"; };
		5BD6700F5D84B854311EAA693F467998 /* PostalCode.swift */ = {isa = PBXFileReference; includeInIndex = 1; lastKnownFileType = sourcecode.swift; path = PostalCode.swift; sourceTree = "<group>"; };
		5C5FFB61040A93A9B03779E1A0243790 /* PrimerAPIClient.swift */ = {isa = PBXFileReference; includeInIndex = 1; lastKnownFileType = sourcecode.swift; path = PrimerAPIClient.swift; sourceTree = "<group>"; };
		5D4EAB4A09E4797F059AB2050AF12A60 /* FlowDecisionTableViewCell.swift */ = {isa = PBXFileReference; includeInIndex = 1; lastKnownFileType = sourcecode.swift; path = FlowDecisionTableViewCell.swift; sourceTree = "<group>"; };
		5D527B95D99702DF896FA57EAFA2A437 /* firstly.swift */ = {isa = PBXFileReference; includeInIndex = 1; lastKnownFileType = sourcecode.swift; path = firstly.swift; sourceTree = "<group>"; };
		5E63F1ED84DBD7A94631EE7686313D56 /* Parser.swift */ = {isa = PBXFileReference; includeInIndex = 1; lastKnownFileType = sourcecode.swift; path = Parser.swift; sourceTree = "<group>"; };
		5E991FD613C383D6117F37DDAD22CB47 /* ug.json */ = {isa = PBXFileReference; includeInIndex = 1; path = ug.json; sourceTree = "<group>"; };
		5E9FB562B64D0D402209AC9502741061 /* zh.json */ = {isa = PBXFileReference; includeInIndex = 1; path = zh.json; sourceTree = "<group>"; };
		5F3E01F6EC78B6D5A40FC35F496C06D1 /* CountrySelectorViewController.swift */ = {isa = PBXFileReference; includeInIndex = 1; lastKnownFileType = sourcecode.swift; path = CountrySelectorViewController.swift; sourceTree = "<group>"; };
		5F924FBEC04FB4E1292D0E6D1F1B41AA /* CancellableCatchable.swift */ = {isa = PBXFileReference; includeInIndex = 1; lastKnownFileType = sourcecode.swift; path = CancellableCatchable.swift; sourceTree = "<group>"; };
		5F95FB596C513A37F60AAE98F4380F6C /* PrimerTextFieldView.swift */ = {isa = PBXFileReference; includeInIndex = 1; lastKnownFileType = sourcecode.swift; path = PrimerTextFieldView.swift; sourceTree = "<group>"; };
		5FED471FC813EA5E0B8996F763EAE37E /* CancellablePromise.swift */ = {isa = PBXFileReference; includeInIndex = 1; lastKnownFileType = sourcecode.swift; path = CancellablePromise.swift; sourceTree = "<group>"; };
		6047A673565E4EABDADFB561BDF2438F /* Device.swift */ = {isa = PBXFileReference; includeInIndex = 1; lastKnownFileType = sourcecode.swift; path = Device.swift; sourceTree = "<group>"; };
		626CF8F93205B48DA8155C46F1301F81 /* Dispatcher.swift */ = {isa = PBXFileReference; includeInIndex = 1; lastKnownFileType = sourcecode.swift; path = Dispatcher.swift; sourceTree = "<group>"; };
		629C7C226481A12642B79DA0C7E9C419 /* Configuration.swift */ = {isa = PBXFileReference; includeInIndex = 1; lastKnownFileType = sourcecode.swift; path = Configuration.swift; sourceTree = "<group>"; };
		6318D44E7264FE60B7944703D2A72DF0 /* CardholderNameField.swift */ = {isa = PBXFileReference; includeInIndex = 1; lastKnownFileType = sourcecode.swift; path = CardholderNameField.swift; sourceTree = "<group>"; };
		632B8EAADC1BF1718A8B597A14D28318 /* ClientTokenService.swift */ = {isa = PBXFileReference; includeInIndex = 1; lastKnownFileType = sourcecode.swift; path = ClientTokenService.swift; sourceTree = "<group>"; };
		639AE4928116FBD4FAE7B3DD6BD21271 /* Pods-PrimerSDK_Tests-acknowledgements.plist */ = {isa = PBXFileReference; includeInIndex = 1; lastKnownFileType = text.plist.xml; path = "Pods-PrimerSDK_Tests-acknowledgements.plist"; sourceTree = "<group>"; };
		63B9290F5766D755E567EBCE5AFAC660 /* PrimerFlowEnums.swift */ = {isa = PBXFileReference; includeInIndex = 1; lastKnownFileType = sourcecode.swift; path = PrimerFlowEnums.swift; sourceTree = "<group>"; };
		65F58F8DD9413BCBCB64F99A22419A47 /* sv.json */ = {isa = PBXFileReference; includeInIndex = 1; path = sv.json; sourceTree = "<group>"; };
		6634A854ED44D3BC9E71454F8C9354B3 /* ro.json */ = {isa = PBXFileReference; includeInIndex = 1; path = ro.json; sourceTree = "<group>"; };
		67A0295174FEA7E1C909A6C434098AB9 /* be.json */ = {isa = PBXFileReference; includeInIndex = 1; path = be.json; sourceTree = "<group>"; };
		67C2A0FBD3613ED7C47E8501BB6C92D7 /* Localizable.strings */ = {isa = PBXFileReference; includeInIndex = 1; lastKnownFileType = text.plist.strings; name = Localizable.strings; path = es.lproj/Localizable.strings; sourceTree = "<group>"; };
		67CD47143B78BEA7B71A23D3D00F859B /* Error.swift */ = {isa = PBXFileReference; includeInIndex = 1; lastKnownFileType = sourcecode.swift; path = Error.swift; sourceTree = "<group>"; };
		67D9E3A1C7FDE512FF94F124C14337B8 /* GuaranteeWrappers.swift */ = {isa = PBXFileReference; includeInIndex = 1; lastKnownFileType = sourcecode.swift; path = GuaranteeWrappers.swift; sourceTree = "<group>"; };
		6B3E71B70243680DA0F23E218C4087E9 /* Currency.swift */ = {isa = PBXFileReference; includeInIndex = 1; lastKnownFileType = sourcecode.swift; path = Currency.swift; sourceTree = "<group>"; };
		6B8D6BC315C23EB8A18FDFEC1ED31DB5 /* AlertController.swift */ = {isa = PBXFileReference; includeInIndex = 1; lastKnownFileType = sourcecode.swift; path = AlertController.swift; sourceTree = "<group>"; };
		6D3771302BB7F022CF27CD87D6B4A087 /* PrimerTheme+TextStyles.swift */ = {isa = PBXFileReference; includeInIndex = 1; lastKnownFileType = sourcecode.swift; path = "PrimerTheme+TextStyles.swift"; sourceTree = "<group>"; };
		6D7F73320B8C6B414DD7DEA4DB8119AA /* PaymentMethodTokenizationViewModel+Logic.swift */ = {isa = PBXFileReference; includeInIndex = 1; lastKnownFileType = sourcecode.swift; path = "PaymentMethodTokenizationViewModel+Logic.swift"; sourceTree = "<group>"; };
		6DEBA8AC2E024FFA02D9FEE0D0D5493F /* CountryCode.swift */ = {isa = PBXFileReference; includeInIndex = 1; lastKnownFileType = sourcecode.swift; path = CountryCode.swift; sourceTree = "<group>"; };
		6E221C279FE548A22B5FB02F92FD616F /* LogEvent.swift */ = {isa = PBXFileReference; includeInIndex = 1; lastKnownFileType = sourcecode.swift; path = LogEvent.swift; sourceTree = "<group>"; };
		6E2AAF670EC6C9223FDEC11728E485EF /* KlarnaTokenizationViewModel.swift */ = {isa = PBXFileReference; includeInIndex = 1; lastKnownFileType = sourcecode.swift; path = KlarnaTokenizationViewModel.swift; sourceTree = "<group>"; };
		6F62EC7E7FE74F53F207CFD74D2416CA /* Pods-PrimerSDK_Example-Info.plist */ = {isa = PBXFileReference; includeInIndex = 1; lastKnownFileType = text.plist.xml; path = "Pods-PrimerSDK_Example-Info.plist"; sourceTree = "<group>"; };
		6FDDA5C912138C71B02EE34099B62CDF /* OrderItem.swift */ = {isa = PBXFileReference; includeInIndex = 1; lastKnownFileType = sourcecode.swift; path = OrderItem.swift; sourceTree = "<group>"; };
		70CCFFF57361E7470BDF8CDE425A87BF /* ta.json */ = {isa = PBXFileReference; includeInIndex = 1; path = ta.json; sourceTree = "<group>"; };
		7143918E3EFF9E0A3F280495F0760B99 /* HeaderFooterLabelView.swift */ = {isa = PBXFileReference; includeInIndex = 1; lastKnownFileType = sourcecode.swift; path = HeaderFooterLabelView.swift; sourceTree = "<group>"; };
		720A3C07A44D1F989A35C7E6BAC79EE8 /* he.json */ = {isa = PBXFileReference; includeInIndex = 1; path = he.json; sourceTree = "<group>"; };
		7246B9D280DD4904D95FDA8E215ABDB6 /* PrimerCustomStyleTextField.swift */ = {isa = PBXFileReference; includeInIndex = 1; lastKnownFileType = sourcecode.swift; path = PrimerCustomStyleTextField.swift; sourceTree = "<group>"; };
		72C41F139896A0ACA6813C0499DC2CB9 /* PrimerConfiguration.swift */ = {isa = PBXFileReference; includeInIndex = 1; lastKnownFileType = sourcecode.swift; path = PrimerConfiguration.swift; sourceTree = "<group>"; };
		731BAF8C3016C8A2C94A609763A0BC8E /* PaymentMethodConfigService.swift */ = {isa = PBXFileReference; includeInIndex = 1; lastKnownFileType = sourcecode.swift; path = PaymentMethodConfigService.swift; sourceTree = "<group>"; };
		7540675C759C8CDA799A0607647F2B20 /* PrimerSDK.debug.xcconfig */ = {isa = PBXFileReference; includeInIndex = 1; lastKnownFileType = text.xcconfig; path = PrimerSDK.debug.xcconfig; sourceTree = "<group>"; };
		75E1F36ABCC09D8AEF168862DC45D3C0 /* CancelContext.swift */ = {isa = PBXFileReference; includeInIndex = 1; lastKnownFileType = sourcecode.swift; path = CancelContext.swift; sourceTree = "<group>"; };
		763888B94084F1D20E78183093AB0DE1 /* Localizable.strings */ = {isa = PBXFileReference; includeInIndex = 1; lastKnownFileType = text.plist.strings; name = Localizable.strings; path = pt.lproj/Localizable.strings; sourceTree = "<group>"; };
		7657A8B78FABFB96D53AF8148B0F9064 /* PrimerPostalCodeFieldView.swift */ = {isa = PBXFileReference; includeInIndex = 1; lastKnownFileType = sourcecode.swift; path = PrimerPostalCodeFieldView.swift; sourceTree = "<group>"; };
		7659A5DADBD142C7937DBD3623800AE2 /* ar.json */ = {isa = PBXFileReference; includeInIndex = 1; path = ar.json; sourceTree = "<group>"; };
		76E89C9A977DF78770883031C1FC1705 /* after.swift */ = {isa = PBXFileReference; includeInIndex = 1; lastKnownFileType = sourcecode.swift; path = after.swift; sourceTree = "<group>"; };
		78704BDDEE9E29BF4E5F4E09DFFFAA36 /* el.json */ = {isa = PBXFileReference; includeInIndex = 1; path = el.json; sourceTree = "<group>"; };
		790EDE8E59C453CC6935806762A0B6C6 /* PrimerHeadlessUniversalCheckout.swift */ = {isa = PBXFileReference; includeInIndex = 1; lastKnownFileType = sourcecode.swift; path = PrimerHeadlessUniversalCheckout.swift; sourceTree = "<group>"; };
		7C3038F399408A59F285900A659FA89C /* SuccessResponse.swift */ = {isa = PBXFileReference; includeInIndex = 1; lastKnownFileType = sourcecode.swift; path = SuccessResponse.swift; sourceTree = "<group>"; };
		7DC8D8A2EA272265B18E611E488EC6A4 /* PrimerAPIClient+3DS.swift */ = {isa = PBXFileReference; includeInIndex = 1; lastKnownFileType = sourcecode.swift; path = "PrimerAPIClient+3DS.swift"; sourceTree = "<group>"; };
		7DD3C930171A4C60EAC011F8BA655704 /* URLExtension.swift */ = {isa = PBXFileReference; includeInIndex = 1; lastKnownFileType = sourcecode.swift; path = URLExtension.swift; sourceTree = "<group>"; };
		7DE69390E43005816F59E2E124EF6671 /* PaymentMethodTokenizationViewModel.swift */ = {isa = PBXFileReference; includeInIndex = 1; lastKnownFileType = sourcecode.swift; path = PaymentMethodTokenizationViewModel.swift; sourceTree = "<group>"; };
		7EFC433219EE2BA6699566920C5A0A26 /* no.json */ = {isa = PBXFileReference; includeInIndex = 1; path = no.json; sourceTree = "<group>"; };
		7FB63AE975D36473BC2AF5A3176BC841 /* Guarantee.swift */ = {isa = PBXFileReference; includeInIndex = 1; lastKnownFileType = sourcecode.swift; path = Guarantee.swift; sourceTree = "<group>"; };
		7FED9A8E4116E137EF1E9FAC0EF4A9CD /* ImageName.swift */ = {isa = PBXFileReference; includeInIndex = 1; lastKnownFileType = sourcecode.swift; path = ImageName.swift; sourceTree = "<group>"; };
		7FEE94D30E9A94F6E1A58A69464810E8 /* RateLimitedDispatcherBase.swift */ = {isa = PBXFileReference; includeInIndex = 1; lastKnownFileType = sourcecode.swift; path = RateLimitedDispatcherBase.swift; sourceTree = "<group>"; };
		8101DF909AB0424DD0FAE4F3757C4A80 /* PrimerExpiryDateFieldView.swift */ = {isa = PBXFileReference; includeInIndex = 1; lastKnownFileType = sourcecode.swift; path = PrimerExpiryDateFieldView.swift; sourceTree = "<group>"; };
		818B1324066FF059FB7023D73D0FFDD6 /* PrimerNavigationController.swift */ = {isa = PBXFileReference; includeInIndex = 1; lastKnownFileType = sourcecode.swift; path = PrimerNavigationController.swift; sourceTree = "<group>"; };
		81FA9B18F7412AFA4E81FE58D1E5F0C0 /* PrimerCVVFieldView.swift */ = {isa = PBXFileReference; includeInIndex = 1; lastKnownFileType = sourcecode.swift; path = PrimerCVVFieldView.swift; sourceTree = "<group>"; };
		83304166C22B9295E03E4546222F4B0D /* Icons.xcassets */ = {isa = PBXFileReference; includeInIndex = 1; lastKnownFileType = folder.assetcatalog; name = Icons.xcassets; path = Sources/PrimerSDK/Resources/Icons.xcassets; sourceTree = "<group>"; };
		834BC05D4E9354DB05761E14B6D6E4A0 /* IntExtension.swift */ = {isa = PBXFileReference; includeInIndex = 1; lastKnownFileType = sourcecode.swift; path = IntExtension.swift; sourceTree = "<group>"; };
		836952927A71ECC19E623B09C1270C8B /* af.json */ = {isa = PBXFileReference; includeInIndex = 1; path = af.json; sourceTree = "<group>"; };
		836F4A0724B56258A3B7262C1D02A54E /* sk.json */ = {isa = PBXFileReference; includeInIndex = 1; path = sk.json; sourceTree = "<group>"; };
		83A3CD576A1B94EF9C04AB14E09D9CD6 /* Keychain.swift */ = {isa = PBXFileReference; includeInIndex = 1; lastKnownFileType = sourcecode.swift; path = Keychain.swift; sourceTree = "<group>"; };
		83C2ACD82C860FD02EFE5435809675B3 /* tt.json */ = {isa = PBXFileReference; includeInIndex = 1; path = tt.json; sourceTree = "<group>"; };
		83F24EE8750FC0A6C55D66A737664E68 /* DataExtension.swift */ = {isa = PBXFileReference; includeInIndex = 1; lastKnownFileType = sourcecode.swift; path = DataExtension.swift; sourceTree = "<group>"; };
		8422E03657884252B081D495F0FCED3B /* BankSelectorViewController.swift */ = {isa = PBXFileReference; includeInIndex = 1; lastKnownFileType = sourcecode.swift; path = BankSelectorViewController.swift; sourceTree = "<group>"; };
		8542800530ECD4FFD7227D8A4F3D7FBB /* nl.json */ = {isa = PBXFileReference; includeInIndex = 1; path = nl.json; sourceTree = "<group>"; };
		86BD0832D07E42823CEE927A2A96F7C3 /* PrimerNibView.swift */ = {isa = PBXFileReference; includeInIndex = 1; lastKnownFileType = sourcecode.swift; path = PrimerNibView.swift; sourceTree = "<group>"; };
		8758E763FFD1A83E98BE5B0763C36C82 /* ClientSessionService.swift */ = {isa = PBXFileReference; includeInIndex = 1; lastKnownFileType = sourcecode.swift; path = ClientSessionService.swift; sourceTree = "<group>"; };
		88DC9E160DBF173033AAF2F8BA495527 /* PrimerSearchTextField.swift */ = {isa = PBXFileReference; includeInIndex = 1; lastKnownFileType = sourcecode.swift; path = PrimerSearchTextField.swift; sourceTree = "<group>"; };
		8962F3720468FE0FB593F5EF0C15527E /* RecoverWrappers.swift */ = {isa = PBXFileReference; includeInIndex = 1; lastKnownFileType = sourcecode.swift; path = RecoverWrappers.swift; sourceTree = "<group>"; };
		89C68B3301D7173A1D0E4A198326CE01 /* PrimerViewExtensions.swift */ = {isa = PBXFileReference; includeInIndex = 1; lastKnownFileType = sourcecode.swift; path = PrimerViewExtensions.swift; sourceTree = "<group>"; };
		89EF0B7EBDA267BB407A6802315435AF /* AdyenDotPay.swift */ = {isa = PBXFileReference; includeInIndex = 1; lastKnownFileType = sourcecode.swift; path = AdyenDotPay.swift; sourceTree = "<group>"; };
		8A66652FDE9EE6FC237E66A7E076E82B /* Analytics.swift */ = {isa = PBXFileReference; includeInIndex = 1; lastKnownFileType = sourcecode.swift; path = Analytics.swift; sourceTree = "<group>"; };
		8E03FA85CAF1AB905C24003ADD5E53BD /* Localizable.strings */ = {isa = PBXFileReference; includeInIndex = 1; lastKnownFileType = text.plist.strings; name = Localizable.strings; path = pl.lproj/Localizable.strings; sourceTree = "<group>"; };
		8F0F76380770355D3A857767655C85A1 /* pt.json */ = {isa = PBXFileReference; includeInIndex = 1; path = pt.json; sourceTree = "<group>"; };
		8F30EC5B915140D3391F187F881EAF98 /* QRCodeViewController.swift */ = {isa = PBXFileReference; includeInIndex = 1; lastKnownFileType = sourcecode.swift; path = QRCodeViewController.swift; sourceTree = "<group>"; };
		90DCA89DF2AE467DDBADA85DA734012F /* Thenable.swift */ = {isa = PBXFileReference; includeInIndex = 1; lastKnownFileType = sourcecode.swift; path = Thenable.swift; sourceTree = "<group>"; };
		924CD20685E6D1A188F74D0B95BB3531 /* lt.json */ = {isa = PBXFileReference; includeInIndex = 1; path = lt.json; sourceTree = "<group>"; };
		927EA706A0518FBAEC04A470561D7BB2 /* Localizable.strings */ = {isa = PBXFileReference; includeInIndex = 1; lastKnownFileType = text.plist.strings; name = Localizable.strings; path = it.lproj/Localizable.strings; sourceTree = "<group>"; };
		978690B849CC7E7E23D78F15EB93C3D2 /* PrimerTestPaymentMethodViewController.swift */ = {isa = PBXFileReference; includeInIndex = 1; lastKnownFileType = sourcecode.swift; path = PrimerTestPaymentMethodViewController.swift; sourceTree = "<group>"; };
		97B12F80FC52A51E5BDABD038787DD83 /* da.json */ = {isa = PBXFileReference; includeInIndex = 1; path = da.json; sourceTree = "<group>"; };
		97D9B181D1F0AFD065D79C0C11736377 /* Decisions.swift */ = {isa = PBXFileReference; includeInIndex = 1; lastKnownFileType = sourcecode.swift; path = Decisions.swift; sourceTree = "<group>"; };
		97E7F677A54A46388A3AA4359940994D /* PrimerTheme+Inputs.swift */ = {isa = PBXFileReference; includeInIndex = 1; lastKnownFileType = sourcecode.swift; path = "PrimerTheme+Inputs.swift"; sourceTree = "<group>"; };
		9C1E7561B0028F20556638D878B1527D /* Localizable.strings */ = {isa = PBXFileReference; includeInIndex = 1; lastKnownFileType = text.plist.strings; name = Localizable.strings; path = sv.lproj/Localizable.strings; sourceTree = "<group>"; };
		9D940727FF8FB9C785EB98E56350EF41 /* Podfile */ = {isa = PBXFileReference; explicitFileType = text.script.ruby; includeInIndex = 1; indentWidth = 2; lastKnownFileType = text; name = Podfile; path = ../Podfile; sourceTree = SOURCE_ROOT; tabWidth = 2; xcLanguageSpecificationIdentifier = xcode.lang.ruby; };
		9DE5E7E883B4C37D4FE84F3437D44FA6 /* PrimerScrollView.swift */ = {isa = PBXFileReference; includeInIndex = 1; lastKnownFileType = sourcecode.swift; path = PrimerScrollView.swift; sourceTree = "<group>"; };
		9EC1F382BD52BB3087D582C6EEFA7614 /* CustomStringConvertible.swift */ = {isa = PBXFileReference; includeInIndex = 1; lastKnownFileType = sourcecode.swift; path = CustomStringConvertible.swift; sourceTree = "<group>"; };
		9F239405F6EB08A4BDCEE19699679534 /* ExternalViewModel.swift */ = {isa = PBXFileReference; includeInIndex = 1; lastKnownFileType = sourcecode.swift; path = ExternalViewModel.swift; sourceTree = "<group>"; };
		9FEEDF486499180B429BCD136284AA51 /* SuccessMessage.swift */ = {isa = PBXFileReference; includeInIndex = 1; lastKnownFileType = sourcecode.swift; path = SuccessMessage.swift; sourceTree = "<group>"; };
		A10845F7077648C7E05CD2246905AAD8 /* CancellableThenable.swift */ = {isa = PBXFileReference; includeInIndex = 1; lastKnownFileType = sourcecode.swift; path = CancellableThenable.swift; sourceTree = "<group>"; };
		A1737F1EF3C7C60620CE7F2903FACC23 /* PrimerInputViewController.swift */ = {isa = PBXFileReference; includeInIndex = 1; lastKnownFileType = sourcecode.swift; path = PrimerInputViewController.swift; sourceTree = "<group>"; };
		A2600C69A9C865D70A831561EF54E46A /* nn.json */ = {isa = PBXFileReference; includeInIndex = 1; path = nn.json; sourceTree = "<group>"; };
		A29E11E858DCA048881D73479A410614 /* AnalyticsEvent.swift */ = {isa = PBXFileReference; includeInIndex = 1; lastKnownFileType = sourcecode.swift; path = AnalyticsEvent.swift; sourceTree = "<group>"; };
		A3DFBA4E2309AB0482C3B2A1C6899451 /* Primer.swift */ = {isa = PBXFileReference; includeInIndex = 1; lastKnownFileType = sourcecode.swift; path = Primer.swift; sourceTree = "<group>"; };
		A3E2F9C06F13281158B80CB453C2CEDE /* PrimerSDK.modulemap */ = {isa = PBXFileReference; includeInIndex = 1; lastKnownFileType = sourcecode.module; path = PrimerSDK.modulemap; sourceTree = "<group>"; };
		A442A8F5682D17221DF5DBE0D4C90C9C /* CardButton.swift */ = {isa = PBXFileReference; includeInIndex = 1; lastKnownFileType = sourcecode.swift; path = CardButton.swift; sourceTree = "<group>"; };
		A4989737FEA76E2D0D338F093C4A0ABF /* ApayaTokenizationViewModel.swift */ = {isa = PBXFileReference; includeInIndex = 1; lastKnownFileType = sourcecode.swift; path = ApayaTokenizationViewModel.swift; sourceTree = "<group>"; };
		A4B3618B73FCDB98FD1819F9B6D03B90 /* PrimerTextFieldView.xib */ = {isa = PBXFileReference; includeInIndex = 1; lastKnownFileType = file.xib; path = PrimerTextFieldView.xib; sourceTree = "<group>"; };
		A4D8F54A2F9F7FFA6CA7A1C8A7AC44B0 /* fr.json */ = {isa = PBXFileReference; includeInIndex = 1; path = fr.json; sourceTree = "<group>"; };
		A4E7B1C752F38C22267D301DD5A364DF /* Pods-PrimerSDK_Tests-acknowledgements.markdown */ = {isa = PBXFileReference; includeInIndex = 1; lastKnownFileType = text; path = "Pods-PrimerSDK_Tests-acknowledgements.markdown"; sourceTree = "<group>"; };
		A531BF4D1020F00AD6D8F449E03CC8B5 /* BundleExtension.swift */ = {isa = PBXFileReference; includeInIndex = 1; lastKnownFileType = sourcecode.swift; path = BundleExtension.swift; sourceTree = "<group>"; };
		A60E2618ACC8B027011CDEA177461510 /* EnsureWrappers.swift */ = {isa = PBXFileReference; includeInIndex = 1; lastKnownFileType = sourcecode.swift; path = EnsureWrappers.swift; sourceTree = "<group>"; };
		A61B7514606B044C8511CC204ECCDD9B /* PrimerFormView.swift */ = {isa = PBXFileReference; includeInIndex = 1; lastKnownFileType = sourcecode.swift; path = PrimerFormView.swift; sourceTree = "<group>"; };
		A67331C665DDF144B9134AA819262BE3 /* CheckoutModule.swift */ = {isa = PBXFileReference; includeInIndex = 1; lastKnownFileType = sourcecode.swift; path = CheckoutModule.swift; sourceTree = "<group>"; };
		A795391CDE29B4E74EDE7F60C9FA8BBC /* ha.json */ = {isa = PBXFileReference; includeInIndex = 1; path = ha.json; sourceTree = "<group>"; };
		A8B3BC107C2BDC3C03D961866F721265 /* PrimerSDK-PrimerResources */ = {isa = PBXFileReference; explicitFileType = wrapper.cfbundle; includeInIndex = 0; name = "PrimerSDK-PrimerResources"; path = PrimerResources.bundle; sourceTree = BUILT_PRODUCTS_DIR; };
		AA80C9C550CB6B8B521015719AA66526 /* Pods-PrimerSDK_Example.modulemap */ = {isa = PBXFileReference; includeInIndex = 1; lastKnownFileType = sourcecode.module; path = "Pods-PrimerSDK_Example.modulemap"; sourceTree = "<group>"; };
		AB96F4DA8300BAA9BA49AD0083BD9F67 /* PaymentMethodToken.swift */ = {isa = PBXFileReference; includeInIndex = 1; lastKnownFileType = sourcecode.swift; path = PaymentMethodToken.swift; sourceTree = "<group>"; };
		ABBC669D13758CAEFC63B072BB526AF4 /* is.json */ = {isa = PBXFileReference; includeInIndex = 1; path = is.json; sourceTree = "<group>"; };
		AC665B61BB2AD471C89CDB5C023E0EFE /* AnyEncodable.swift */ = {isa = PBXFileReference; includeInIndex = 1; lastKnownFileType = sourcecode.swift; path = AnyEncodable.swift; sourceTree = "<group>"; };
		AC9D0C115CD599B3FECCD6E69F0771AB /* PrimerThemeData.swift */ = {isa = PBXFileReference; includeInIndex = 1; lastKnownFileType = sourcecode.swift; path = PrimerThemeData.swift; sourceTree = "<group>"; };
		AD246BD080413F3ECE904991A87B4D71 /* PaymentMethodConfiguration.swift */ = {isa = PBXFileReference; includeInIndex = 1; lastKnownFileType = sourcecode.swift; path = PaymentMethodConfiguration.swift; sourceTree = "<group>"; };
		AD3314C3B7E810634D2E45DBEA6FEC78 /* hi.json */ = {isa = PBXFileReference; includeInIndex = 1; path = hi.json; sourceTree = "<group>"; };
		AD64F47BD2C5937E68D6C2F300A88D92 /* PrimerWebViewController.swift */ = {isa = PBXFileReference; includeInIndex = 1; lastKnownFileType = sourcecode.swift; path = PrimerWebViewController.swift; sourceTree = "<group>"; };
		AD9FCAEB2B7AFFA7E6C130912D614A2B /* VaultPaymentMethodViewModel.swift */ = {isa = PBXFileReference; includeInIndex = 1; lastKnownFileType = sourcecode.swift; path = VaultPaymentMethodViewModel.swift; sourceTree = "<group>"; };
		AEB275FA213EE3EACBC98E9E7F84A0AE /* PrimerError.swift */ = {isa = PBXFileReference; includeInIndex = 1; lastKnownFileType = sourcecode.swift; path = PrimerError.swift; sourceTree = "<group>"; };
		AF65CF348820F4324E576F0001B997CA /* mk.json */ = {isa = PBXFileReference; includeInIndex = 1; path = mk.json; sourceTree = "<group>"; };
		B05B02044A192788578425E9C1D9A2D1 /* currencies.json */ = {isa = PBXFileReference; includeInIndex = 1; path = currencies.json; sourceTree = "<group>"; };
		B101420A67C4CAC883B7A6DD1D56782A /* NSErrorExtension.swift */ = {isa = PBXFileReference; includeInIndex = 1; lastKnownFileType = sourcecode.swift; path = NSErrorExtension.swift; sourceTree = "<group>"; };
		B127DC2B54D64D3F50513894FC386CEB /* PayPalService.swift */ = {isa = PBXFileReference; includeInIndex = 1; lastKnownFileType = sourcecode.swift; path = PayPalService.swift; sourceTree = "<group>"; };
		B2D9511517A3B6CA2CB003DE3BA6024F /* CVVField.swift */ = {isa = PBXFileReference; includeInIndex = 1; lastKnownFileType = sourcecode.swift; path = CVVField.swift; sourceTree = "<group>"; };
		B3FC58E16EDC38AD67EC49111F4D3B26 /* PrimerFormViewController.swift */ = {isa = PBXFileReference; includeInIndex = 1; lastKnownFileType = sourcecode.swift; path = PrimerFormViewController.swift; sourceTree = "<group>"; };
		B409CBD4E8D3EBC4D0B0AA3B4BA4F028 /* Cancellable.swift */ = {isa = PBXFileReference; includeInIndex = 1; lastKnownFileType = sourcecode.swift; path = Cancellable.swift; sourceTree = "<group>"; };
		B429083200B13F604ED3C87DFFC0C016 /* Pods-PrimerSDK_Tests.modulemap */ = {isa = PBXFileReference; includeInIndex = 1; lastKnownFileType = sourcecode.module; path = "Pods-PrimerSDK_Tests.modulemap"; sourceTree = "<group>"; };
		B5B5A64BC15AED4A88B7F22A6B00CFA2 /* UIColorExtension.swift */ = {isa = PBXFileReference; includeInIndex = 1; lastKnownFileType = sourcecode.swift; path = UIColorExtension.swift; sourceTree = "<group>"; };
		B71711F5E50DB72CC248C16AECA361C4 /* PrimerGenericTextFieldView.swift */ = {isa = PBXFileReference; includeInIndex = 1; lastKnownFileType = sourcecode.swift; path = PrimerGenericTextFieldView.swift; sourceTree = "<group>"; };
		B72A2D470538823D6A1E2BC87B37CF8D /* PrimerDelegate.swift */ = {isa = PBXFileReference; includeInIndex = 1; lastKnownFileType = sourcecode.swift; path = PrimerDelegate.swift; sourceTree = "<group>"; };
		B75478DA263DED720FBDE814228DE929 /* vi.json */ = {isa = PBXFileReference; includeInIndex = 1; path = vi.json; sourceTree = "<group>"; };
		B7DA01C0C0FA1051563AD4F0E236354C /* FormPaymentMethodTokenizationViewModel.swift */ = {isa = PBXFileReference; includeInIndex = 1; lastKnownFileType = sourcecode.swift; path = FormPaymentMethodTokenizationViewModel.swift; sourceTree = "<group>"; };
		BA1558B61CDE206A0129AE23911DAF0E /* PaymentMethodComponent.swift */ = {isa = PBXFileReference; includeInIndex = 1; lastKnownFileType = sourcecode.swift; path = PaymentMethodComponent.swift; sourceTree = "<group>"; };
		BAFEAECE65641CDF18AD323AD634E4A2 /* ku.json */ = {isa = PBXFileReference; includeInIndex = 1; path = ku.json; sourceTree = "<group>"; };
		BE58B23B9FED4558169F218101B2F98E /* uk.json */ = {isa = PBXFileReference; includeInIndex = 1; path = uk.json; sourceTree = "<group>"; };
		BE9FFDF57389605F02950913F50DFE5D /* mn.json */ = {isa = PBXFileReference; includeInIndex = 1; path = mn.json; sourceTree = "<group>"; };
		BFA24234223C1452C2641486CCCB0A98 /* PaymentResponse.swift */ = {isa = PBXFileReference; includeInIndex = 1; lastKnownFileType = sourcecode.swift; path = PaymentResponse.swift; sourceTree = "<group>"; };
		BFD771BF3955C593B0254FA4D0C42A3F /* fi.json */ = {isa = PBXFileReference; includeInIndex = 1; path = fi.json; sourceTree = "<group>"; };
		C0EFB6A4529DC6345FDD913AF2893AC3 /* PrimerTheme+Views.swift */ = {isa = PBXFileReference; includeInIndex = 1; lastKnownFileType = sourcecode.swift; path = "PrimerTheme+Views.swift"; sourceTree = "<group>"; };
		C294566715DC03ACC40A2B3D11E7DF5E /* hr.json */ = {isa = PBXFileReference; includeInIndex = 1; path = hr.json; sourceTree = "<group>"; };
		C430D72B78E89B8C9A1266632D3EB707 /* fa.json */ = {isa = PBXFileReference; includeInIndex = 1; path = fa.json; sourceTree = "<group>"; };
		C540B7B4E3159C26D6FD85D47356D181 /* PrimerVaultManagerViewController.swift */ = {isa = PBXFileReference; includeInIndex = 1; lastKnownFileType = sourcecode.swift; path = PrimerVaultManagerViewController.swift; sourceTree = "<group>"; };
		C6011B936B63D4DE31309EE22DB8DABC /* PrimerSource.swift */ = {isa = PBXFileReference; includeInIndex = 1; lastKnownFileType = sourcecode.swift; path = PrimerSource.swift; sourceTree = "<group>"; };
		C66009DADCD97CFBBD3FC98DC8B795E5 /* sl.json */ = {isa = PBXFileReference; includeInIndex = 1; path = sl.json; sourceTree = "<group>"; };
		C86CBA7EA652AB0D7A27DFAFDD680420 /* NSObject+ClassName.swift */ = {isa = PBXFileReference; includeInIndex = 1; lastKnownFileType = sourcecode.swift; path = "NSObject+ClassName.swift"; sourceTree = "<group>"; };
		C8F8EB1A228C8C04B4458CE229AF02EC /* PostalCodeField.swift */ = {isa = PBXFileReference; includeInIndex = 1; lastKnownFileType = sourcecode.swift; path = PostalCodeField.swift; sourceTree = "<group>"; };
		C950A1C6468CD4E62797F0C05D1D967C /* CardScannerViewController.swift */ = {isa = PBXFileReference; includeInIndex = 1; lastKnownFileType = sourcecode.swift; path = CardScannerViewController.swift; sourceTree = "<group>"; };
		C9E9892D8A2205AFAA90D72CB8EC32C2 /* Weak.swift */ = {isa = PBXFileReference; includeInIndex = 1; lastKnownFileType = sourcecode.swift; path = Weak.swift; sourceTree = "<group>"; };
		C9F41B57662C1C9B5EE4AB8ADC318CF6 /* PrimerImage.swift */ = {isa = PBXFileReference; includeInIndex = 1; lastKnownFileType = sourcecode.swift; path = PrimerImage.swift; sourceTree = "<group>"; };
		CD3415AD9CBFD453302821BF5CC64003 /* CheckoutWithVaultedPaymentMethodViewModel.swift */ = {isa = PBXFileReference; includeInIndex = 1; lastKnownFileType = sourcecode.swift; path = CheckoutWithVaultedPaymentMethodViewModel.swift; sourceTree = "<group>"; };
		CD3EF9C65F9F7183F6E3141042392A4F /* PaymentAPIModel.swift */ = {isa = PBXFileReference; includeInIndex = 1; lastKnownFileType = sourcecode.swift; path = PaymentAPIModel.swift; sourceTree = "<group>"; };
		CD9B1D057BC791C2511429EB7F901E85 /* PrimerRootViewController.swift */ = {isa = PBXFileReference; includeInIndex = 1; lastKnownFileType = sourcecode.swift; path = PrimerRootViewController.swift; sourceTree = "<group>"; };
		CE1DA46CC171DBF03BB178FC0939C978 /* BankSelectorTokenizationViewModel.swift */ = {isa = PBXFileReference; includeInIndex = 1; lastKnownFileType = sourcecode.swift; path = BankSelectorTokenizationViewModel.swift; sourceTree = "<group>"; };
		CE80CACD6B2BB2EA94CE49A7313C7DEF /* ur.json */ = {isa = PBXFileReference; includeInIndex = 1; path = ur.json; sourceTree = "<group>"; };
		CEE150EC656D2F25B793029D8A0F2EE7 /* km.json */ = {isa = PBXFileReference; includeInIndex = 1; path = km.json; sourceTree = "<group>"; };
		CEEE460B73EC7304EF9B84D46E58305F /* uz.json */ = {isa = PBXFileReference; includeInIndex = 1; path = uz.json; sourceTree = "<group>"; };
		CF7F7F0781D445B7756FDA1D30FF1C64 /* Localizable.strings */ = {isa = PBXFileReference; includeInIndex = 1; lastKnownFileType = text.plist.strings; name = Localizable.strings; path = en.lproj/Localizable.strings; sourceTree = "<group>"; };
		D1819D38042DDA723592CA24EE171F12 /* CreateResumePaymentService.swift */ = {isa = PBXFileReference; includeInIndex = 1; lastKnownFileType = sourcecode.swift; path = CreateResumePaymentService.swift; sourceTree = "<group>"; };
		D245E0514AAC1A2B9A6D5EA2F383E90F /* UIKit.framework */ = {isa = PBXFileReference; lastKnownFileType = wrapper.framework; name = UIKit.framework; path = Platforms/iPhoneOS.platform/Developer/SDKs/iPhoneOS14.0.sdk/System/Library/Frameworks/UIKit.framework; sourceTree = DEVELOPER_DIR; };
		D264B4E57DF7DB00D71275605D100971 /* Pods-PrimerSDK_Example-frameworks.sh */ = {isa = PBXFileReference; includeInIndex = 1; lastKnownFileType = text.script.sh; path = "Pods-PrimerSDK_Example-frameworks.sh"; sourceTree = "<group>"; };
		D5E9409C385F60E4FC689DD3EFAE0DFD /* AppState.swift */ = {isa = PBXFileReference; includeInIndex = 1; lastKnownFileType = sourcecode.swift; path = AppState.swift; sourceTree = "<group>"; };
		D66C3890C3566F38C935A2FFD9A237B0 /* Pods-PrimerSDK_Tests-dummy.m */ = {isa = PBXFileReference; includeInIndex = 1; lastKnownFileType = sourcecode.c.objc; path = "Pods-PrimerSDK_Tests-dummy.m"; sourceTree = "<group>"; };
		D67E35ADAF9B9D1874EE55325255C226 /* PrimerCardholderNameFieldView.swift */ = {isa = PBXFileReference; includeInIndex = 1; lastKnownFileType = sourcecode.swift; path = PrimerCardholderNameFieldView.swift; sourceTree = "<group>"; };
		D72C78141A99CC6107F0F2AF57CF5BC8 /* AddressField.swift */ = {isa = PBXFileReference; includeInIndex = 1; lastKnownFileType = sourcecode.swift; path = AddressField.swift; sourceTree = "<group>"; };
		D8EF3D569BE72C7128250E5AC763E90D /* bn.json */ = {isa = PBXFileReference; includeInIndex = 1; path = bn.json; sourceTree = "<group>"; };
		D8F02E85D3D07B4B29BF502CD1210EA9 /* VaultService.swift */ = {isa = PBXFileReference; includeInIndex = 1; lastKnownFileType = sourcecode.swift; path = VaultService.swift; sourceTree = "<group>"; };
		D95C785FF18442FE3055DE4249155455 /* AnalyticsService.swift */ = {isa = PBXFileReference; includeInIndex = 1; lastKnownFileType = sourcecode.swift; path = AnalyticsService.swift; sourceTree = "<group>"; };
		DC376099236E3E3D33BA6759529B75AA /* UserInterfaceModule.swift */ = {isa = PBXFileReference; includeInIndex = 1; lastKnownFileType = sourcecode.swift; path = UserInterfaceModule.swift; sourceTree = "<group>"; };
		DCB37DC0F1C41D9629735420A2506CC3 /* README.md */ = {isa = PBXFileReference; includeInIndex = 1; path = README.md; sourceTree = "<group>"; };
		DCFDED27DC2A55769FA8C961A7A3074D /* PrimerAPIClient+Promises.swift */ = {isa = PBXFileReference; includeInIndex = 1; lastKnownFileType = sourcecode.swift; path = "PrimerAPIClient+Promises.swift"; sourceTree = "<group>"; };
		DD26B9E71327F17DF22BAE23D3602E22 /* UserDefaultsExtension.swift */ = {isa = PBXFileReference; includeInIndex = 1; lastKnownFileType = sourcecode.swift; path = UserDefaultsExtension.swift; sourceTree = "<group>"; };
		DD2DECCBBC63355B7A17008F339E2A63 /* PrimerAPI.swift */ = {isa = PBXFileReference; includeInIndex = 1; lastKnownFileType = sourcecode.swift; path = PrimerAPI.swift; sourceTree = "<group>"; };
		DDE0F25C7E63C730D5920AACE28FAF1C /* Localizable.strings */ = {isa = PBXFileReference; includeInIndex = 1; lastKnownFileType = text.plist.strings; name = Localizable.strings; path = nl.lproj/Localizable.strings; sourceTree = "<group>"; };
		DDF9C7CFEDFDD44703B0DF19B138B028 /* Endpoint.swift */ = {isa = PBXFileReference; includeInIndex = 1; lastKnownFileType = sourcecode.swift; path = Endpoint.swift; sourceTree = "<group>"; };
		DF356EA76E2CC5E902303F046D288C12 /* Apaya.swift */ = {isa = PBXFileReference; includeInIndex = 1; lastKnownFileType = sourcecode.swift; path = Apaya.swift; sourceTree = "<group>"; };
		DF6E4F8E7C26A7BBEC17AAD4042A317D /* Pods-PrimerSDK_Tests.debug.xcconfig */ = {isa = PBXFileReference; includeInIndex = 1; lastKnownFileType = text.xcconfig; path = "Pods-PrimerSDK_Tests.debug.xcconfig"; sourceTree = "<group>"; };
		E03FE4220B20F9813A88C9FBE3F9AFDF /* ky.json */ = {isa = PBXFileReference; includeInIndex = 1; path = ky.json; sourceTree = "<group>"; };
		E0883999F64A3317C14B83C94EF161DF /* AnyCodable.swift */ = {isa = PBXFileReference; includeInIndex = 1; lastKnownFileType = sourcecode.swift; path = AnyCodable.swift; sourceTree = "<group>"; };
		E11324A450897704E5E8CA509EAF72C4 /* FirstNameField.swift */ = {isa = PBXFileReference; includeInIndex = 1; lastKnownFileType = sourcecode.swift; path = FirstNameField.swift; sourceTree = "<group>"; };
		E1A583C3AB7C2466BA4A01FF5C6AB494 /* 3DS.swift */ = {isa = PBXFileReference; includeInIndex = 1; lastKnownFileType = sourcecode.swift; path = 3DS.swift; sourceTree = "<group>"; };
		E1B945985145643C12B1E91600B680DE /* Pods-PrimerSDK_Example-acknowledgements.markdown */ = {isa = PBXFileReference; includeInIndex = 1; lastKnownFileType = text; path = "Pods-PrimerSDK_Example-acknowledgements.markdown"; sourceTree = "<group>"; };
		E42186FF9870FFDDD635F5DE38B9009A /* Content.swift */ = {isa = PBXFileReference; includeInIndex = 1; lastKnownFileType = sourcecode.swift; path = Content.swift; sourceTree = "<group>"; };
		E53E231B3A7948BB1B405B41E22CB05E /* PrimerSettings.swift */ = {isa = PBXFileReference; includeInIndex = 1; lastKnownFileType = sourcecode.swift; path = PrimerSettings.swift; sourceTree = "<group>"; };
		E64EF71263190D6C70B77D8D522BF4CE /* Localizable.strings */ = {isa = PBXFileReference; includeInIndex = 1; lastKnownFileType = text.plist.strings; name = Localizable.strings; path = da.lproj/Localizable.strings; sourceTree = "<group>"; };
		E75E9AE0B8CEDF0F3EC39F1A5921E0F6 /* ResumeHandlerProtocol.swift */ = {isa = PBXFileReference; includeInIndex = 1; lastKnownFileType = sourcecode.swift; path = ResumeHandlerProtocol.swift; sourceTree = "<group>"; };
		E7622533C7E80F131AC8EB03CBC712A9 /* TokenizationService.swift */ = {isa = PBXFileReference; includeInIndex = 1; lastKnownFileType = sourcecode.swift; path = TokenizationService.swift; sourceTree = "<group>"; };
		E884507DF2B84FA8A2E8AD8289881542 /* Pods-PrimerSDK_Example.release.xcconfig */ = {isa = PBXFileReference; includeInIndex = 1; lastKnownFileType = text.xcconfig; path = "Pods-PrimerSDK_Example.release.xcconfig"; sourceTree = "<group>"; };
		EA09D6DB370CA069EBD67C7298AEDFA7 /* 3DSService+Promises.swift */ = {isa = PBXFileReference; includeInIndex = 1; lastKnownFileType = sourcecode.swift; path = "3DSService+Promises.swift"; sourceTree = "<group>"; };
		EA3D7CEA5F67A66C55A7E9A18C1D4D90 /* ApplePayTokenizationViewModel.swift */ = {isa = PBXFileReference; includeInIndex = 1; lastKnownFileType = sourcecode.swift; path = ApplePayTokenizationViewModel.swift; sourceTree = "<group>"; };
		EAA93D52B0C7E4713932B5FBA119A4AC /* lv.json */ = {isa = PBXFileReference; includeInIndex = 1; path = lv.json; sourceTree = "<group>"; };
		EAB6F611E86A4758835A715E4B4184F6 /* Foundation.framework */ = {isa = PBXFileReference; lastKnownFileType = wrapper.framework; name = Foundation.framework; path = Platforms/iPhoneOS.platform/Developer/SDKs/iPhoneOS14.0.sdk/System/Library/Frameworks/Foundation.framework; sourceTree = DEVELOPER_DIR; };
		EAB9A934635EA1EC443F6BF280BD60E7 /* en.json */ = {isa = PBXFileReference; includeInIndex = 1; path = en.json; sourceTree = "<group>"; };
		EBB0D39CFF8E7BFA70340EDECF92C62B /* CardScannerViewController+SimpleScanDelegate.swift */ = {isa = PBXFileReference; includeInIndex = 1; lastKnownFileType = sourcecode.swift; path = "CardScannerViewController+SimpleScanDelegate.swift"; sourceTree = "<group>"; };
		EC0D502AFA08D53E6D6CE277A8AECCA1 /* Bank.swift */ = {isa = PBXFileReference; includeInIndex = 1; lastKnownFileType = sourcecode.swift; path = Bank.swift; sourceTree = "<group>"; };
		EC692A31CCAF1404191CEB96D945482B /* RateLimitedDispatcher.swift */ = {isa = PBXFileReference; includeInIndex = 1; lastKnownFileType = sourcecode.swift; path = RateLimitedDispatcher.swift; sourceTree = "<group>"; };
		EE9674DAD0C961C92687877090E1E047 /* Pods-PrimerSDK_Tests-umbrella.h */ = {isa = PBXFileReference; includeInIndex = 1; lastKnownFileType = sourcecode.c.h; path = "Pods-PrimerSDK_Tests-umbrella.h"; sourceTree = "<group>"; };
		EF13DC7F0A402364849190FFB9771E42 /* ml.json */ = {isa = PBXFileReference; includeInIndex = 1; path = ml.json; sourceTree = "<group>"; };
		EF6A7B33FDFC39218EA4A1124B3AB4B7 /* az.json */ = {isa = PBXFileReference; includeInIndex = 1; path = az.json; sourceTree = "<group>"; };
		EFA14C57D9224EB3E711A01DBD8EF9D0 /* Localizable.strings */ = {isa = PBXFileReference; includeInIndex = 1; lastKnownFileType = text.plist.strings; name = Localizable.strings; path = fr.lproj/Localizable.strings; sourceTree = "<group>"; };
		F189BD770F0AD71CE28533C0116FC328 /* QRCodeTokenizationViewModel.swift */ = {isa = PBXFileReference; includeInIndex = 1; lastKnownFileType = sourcecode.swift; path = QRCodeTokenizationViewModel.swift; sourceTree = "<group>"; };
		F35D920CD4785E2DFBBE09F3A09DBC84 /* DateExtension.swift */ = {isa = PBXFileReference; includeInIndex = 1; lastKnownFileType = sourcecode.swift; path = DateExtension.swift; sourceTree = "<group>"; };
		F3CFA24667363E28902FC22476BAB4AB /* kk.json */ = {isa = PBXFileReference; includeInIndex = 1; path = kk.json; sourceTree = "<group>"; };
		F446687776DDEC2BFC60AA184B3678B2 /* ConcurrencyLimitedDispatcher.swift */ = {isa = PBXFileReference; includeInIndex = 1; lastKnownFileType = sourcecode.swift; path = ConcurrencyLimitedDispatcher.swift; sourceTree = "<group>"; };
		F483C660BB57DBA78D871C486C469A2B /* ps.json */ = {isa = PBXFileReference; includeInIndex = 1; path = ps.json; sourceTree = "<group>"; };
		F5346847E2D21985EE3680EDEAC3474D /* PrimerSimpleCardFormTextFieldView.swift */ = {isa = PBXFileReference; includeInIndex = 1; lastKnownFileType = sourcecode.swift; path = PrimerSimpleCardFormTextFieldView.swift; sourceTree = "<group>"; };
		F62E741A50FB879FFB3949364240AFDF /* hy.json */ = {isa = PBXFileReference; includeInIndex = 1; path = hy.json; sourceTree = "<group>"; };
		F67DF52EECC363F90F3A0083B5D1F62E /* PrimerSDK.podspec */ = {isa = PBXFileReference; explicitFileType = text.script.ruby; includeInIndex = 1; indentWidth = 2; lastKnownFileType = text; path = PrimerSDK.podspec; sourceTree = "<group>"; tabWidth = 2; xcLanguageSpecificationIdentifier = xcode.lang.ruby; };
		F766693D486B566B1BD36ECDB942258B /* Dimensions.swift */ = {isa = PBXFileReference; includeInIndex = 1; lastKnownFileType = sourcecode.swift; path = Dimensions.swift; sourceTree = "<group>"; };
		F7B48CC82297D62E27EA98AE7A13D3DA /* Pods-PrimerSDK_Tests.release.xcconfig */ = {isa = PBXFileReference; includeInIndex = 1; lastKnownFileType = text.xcconfig; path = "Pods-PrimerSDK_Tests.release.xcconfig"; sourceTree = "<group>"; };
		F7B63C552EAF8D22C361E3B052B06EEF /* StrictRateLimitedDispatcher.swift */ = {isa = PBXFileReference; includeInIndex = 1; lastKnownFileType = sourcecode.swift; path = StrictRateLimitedDispatcher.swift; sourceTree = "<group>"; };
		F7CB0752C5C78B763E7B3359D85EF252 /* PrimerHeadlessUniversalCheckoutUIManager.swift */ = {isa = PBXFileReference; includeInIndex = 1; lastKnownFileType = sourcecode.swift; path = PrimerHeadlessUniversalCheckoutUIManager.swift; sourceTree = "<group>"; };
		F8288D8E6D248CE89B55AF6670552953 /* PollingModule.swift */ = {isa = PBXFileReference; includeInIndex = 1; lastKnownFileType = sourcecode.swift; path = PollingModule.swift; sourceTree = "<group>"; };
		F99E35346AE49569A456575A8D9904C4 /* de.json */ = {isa = PBXFileReference; includeInIndex = 1; path = de.json; sourceTree = "<group>"; };
		F9B6063FA509B6BE60BBC22D242AC129 /* ExternalPaymentMethodTokenizationViewModel.swift */ = {isa = PBXFileReference; includeInIndex = 1; lastKnownFileType = sourcecode.swift; path = ExternalPaymentMethodTokenizationViewModel.swift; sourceTree = "<group>"; };
		FA67C3768BE64A5EC2133E9459C1720C /* Field.swift */ = {isa = PBXFileReference; includeInIndex = 1; lastKnownFileType = sourcecode.swift; path = Field.swift; sourceTree = "<group>"; };
		FAE255EED87797FD1D4C06416D721256 /* cy.json */ = {isa = PBXFileReference; includeInIndex = 1; path = cy.json; sourceTree = "<group>"; };
		FC7B206C09A3205A8691F681D019FCB2 /* tg.json */ = {isa = PBXFileReference; includeInIndex = 1; path = tg.json; sourceTree = "<group>"; };
		FD28BAFA4058311C1FA92E01B83A133E /* AnyDecodable.swift */ = {isa = PBXFileReference; includeInIndex = 1; lastKnownFileType = sourcecode.swift; path = AnyDecodable.swift; sourceTree = "<group>"; };
		FD374E223B6003ED54AA00A4D2149756 /* CardNumberField.swift */ = {isa = PBXFileReference; includeInIndex = 1; lastKnownFileType = sourcecode.swift; path = CardNumberField.swift; sourceTree = "<group>"; };
		FD9494B35020976EB65B2D52B5B21A86 /* ApplePay.swift */ = {isa = PBXFileReference; includeInIndex = 1; lastKnownFileType = sourcecode.swift; path = ApplePay.swift; sourceTree = "<group>"; };
=======
		00271D0D5CB6194A4244DD4A6761A8A6 /* 3DSService.swift */ = {isa = PBXFileReference; includeInIndex = 1; lastKnownFileType = sourcecode.swift; path = 3DSService.swift; sourceTree = "<group>"; };
		008E9672F8DA17E7E808D2024C2B8169 /* th.json */ = {isa = PBXFileReference; includeInIndex = 1; path = th.json; sourceTree = "<group>"; };
		02518537AAC65F319C3CFB8A18877B3C /* PrimerTheme+Colors.swift */ = {isa = PBXFileReference; includeInIndex = 1; lastKnownFileType = sourcecode.swift; path = "PrimerTheme+Colors.swift"; sourceTree = "<group>"; };
		0394381D0EAE9C7A5E3738EB134E6B7B /* Consolable.swift */ = {isa = PBXFileReference; includeInIndex = 1; lastKnownFileType = sourcecode.swift; path = Consolable.swift; sourceTree = "<group>"; };
		03BFD2721768596460943518CFCE186D /* LICENSE */ = {isa = PBXFileReference; includeInIndex = 1; path = LICENSE; sourceTree = "<group>"; };
		04D6F3B1182EBCBC3554B047C5B8FCBF /* lv.json */ = {isa = PBXFileReference; includeInIndex = 1; path = lv.json; sourceTree = "<group>"; };
		04F0F5E1B92B4D2528F0C41305A644D8 /* CardNumberField.swift */ = {isa = PBXFileReference; includeInIndex = 1; lastKnownFileType = sourcecode.swift; path = CardNumberField.swift; sourceTree = "<group>"; };
		07FCC60262CE6EF4638C072799874401 /* NSObject+ClassName.swift */ = {isa = PBXFileReference; includeInIndex = 1; lastKnownFileType = sourcecode.swift; path = "NSObject+ClassName.swift"; sourceTree = "<group>"; };
		09125805C02546974F6D58C587DC86A1 /* CancelContext.swift */ = {isa = PBXFileReference; includeInIndex = 1; lastKnownFileType = sourcecode.swift; path = CancelContext.swift; sourceTree = "<group>"; };
		09A0A9ED3396EF4ABBD4BEAE432028FA /* ky.json */ = {isa = PBXFileReference; includeInIndex = 1; path = ky.json; sourceTree = "<group>"; };
		09E509B89DB7A974BFEAFE312097397E /* Bank.swift */ = {isa = PBXFileReference; includeInIndex = 1; lastKnownFileType = sourcecode.swift; path = Bank.swift; sourceTree = "<group>"; };
		0A5C4911563601814B5D98BC81BA03C9 /* AdyenDotPay.swift */ = {isa = PBXFileReference; includeInIndex = 1; lastKnownFileType = sourcecode.swift; path = AdyenDotPay.swift; sourceTree = "<group>"; };
		0C347ED1AB223837E922A252C8A99C37 /* zh.json */ = {isa = PBXFileReference; includeInIndex = 1; path = zh.json; sourceTree = "<group>"; };
		0D080DD61CD6319D957171C0E4A7D142 /* ClientSession.swift */ = {isa = PBXFileReference; includeInIndex = 1; lastKnownFileType = sourcecode.swift; path = ClientSession.swift; sourceTree = "<group>"; };
		0D6538EE9315D2EC05D59E90F25BC68D /* URLExtension.swift */ = {isa = PBXFileReference; includeInIndex = 1; lastKnownFileType = sourcecode.swift; path = URLExtension.swift; sourceTree = "<group>"; };
		0EDC8A50B1EC697A7CB684151C97BEBF /* SuccessMessage.swift */ = {isa = PBXFileReference; includeInIndex = 1; lastKnownFileType = sourcecode.swift; path = SuccessMessage.swift; sourceTree = "<group>"; };
		0EF82B7E0588681C18AEFA7D81258124 /* PrimerTextFieldView+CardFormFieldsAnalytics.swift */ = {isa = PBXFileReference; includeInIndex = 1; lastKnownFileType = sourcecode.swift; path = "PrimerTextFieldView+CardFormFieldsAnalytics.swift"; sourceTree = "<group>"; };
		0F5FB08C22F74BE862437E6ABEAD88EB /* AES256.swift */ = {isa = PBXFileReference; includeInIndex = 1; lastKnownFileType = sourcecode.swift; path = AES256.swift; sourceTree = "<group>"; };
		0F66C573D7B5C51A46A8E7F99EE85C67 /* PaymentMethodToken.swift */ = {isa = PBXFileReference; includeInIndex = 1; lastKnownFileType = sourcecode.swift; path = PaymentMethodToken.swift; sourceTree = "<group>"; };
		0FE2BA636B3865BD98472FC1E5089F87 /* sl.json */ = {isa = PBXFileReference; includeInIndex = 1; path = sl.json; sourceTree = "<group>"; };
		10574D57A5C75195A0A8C80BF3B90621 /* PrimerAPI.swift */ = {isa = PBXFileReference; includeInIndex = 1; lastKnownFileType = sourcecode.swift; path = PrimerAPI.swift; sourceTree = "<group>"; };
		10BB6738F2CE9D9E6EBE4548FD1DDAF5 /* PrimerInputElements.swift */ = {isa = PBXFileReference; includeInIndex = 1; lastKnownFileType = sourcecode.swift; path = PrimerInputElements.swift; sourceTree = "<group>"; };
		10DD5E59EBFFE8E2C79E3134A1EC9C50 /* Localizable.strings */ = {isa = PBXFileReference; includeInIndex = 1; lastKnownFileType = text.plist.strings; name = Localizable.strings; path = en.lproj/Localizable.strings; sourceTree = "<group>"; };
		110CD03A9A83B62FD046333A2049F2C0 /* PrimerLastNameFieldView.swift */ = {isa = PBXFileReference; includeInIndex = 1; lastKnownFileType = sourcecode.swift; path = PrimerLastNameFieldView.swift; sourceTree = "<group>"; };
		11E466AE52C780F276A33BC264BD8EE3 /* hy.json */ = {isa = PBXFileReference; includeInIndex = 1; path = hy.json; sourceTree = "<group>"; };
		127442F8F3B2C274537504D0BC81844E /* PrimerTheme+Borders.swift */ = {isa = PBXFileReference; includeInIndex = 1; lastKnownFileType = sourcecode.swift; path = "PrimerTheme+Borders.swift"; sourceTree = "<group>"; };
		12A0932CE1B8F8F4C833D58A788C39F7 /* GuaranteeWrappers.swift */ = {isa = PBXFileReference; includeInIndex = 1; lastKnownFileType = sourcecode.swift; path = GuaranteeWrappers.swift; sourceTree = "<group>"; };
		14204611315DB5D25C0B134009FF5546 /* PrimerFirstNameFieldView.swift */ = {isa = PBXFileReference; includeInIndex = 1; lastKnownFileType = sourcecode.swift; path = PrimerFirstNameFieldView.swift; sourceTree = "<group>"; };
		147EDED848904848B58FFF579E134D3F /* bg.json */ = {isa = PBXFileReference; includeInIndex = 1; path = bg.json; sourceTree = "<group>"; };
		14A244BAC2725DC8A203B4A45D973015 /* Localizable.strings */ = {isa = PBXFileReference; includeInIndex = 1; lastKnownFileType = text.plist.strings; name = Localizable.strings; path = pt.lproj/Localizable.strings; sourceTree = "<group>"; };
		154D6609196FC914D921B07C3CAF9B1D /* Primer.swift */ = {isa = PBXFileReference; includeInIndex = 1; lastKnownFileType = sourcecode.swift; path = Primer.swift; sourceTree = "<group>"; };
		177A2C268DAB13DB956738EB01863B0F /* nl.json */ = {isa = PBXFileReference; includeInIndex = 1; path = nl.json; sourceTree = "<group>"; };
		1795A506EA0112F3AE062921DA56E134 /* PrimerSDK-umbrella.h */ = {isa = PBXFileReference; includeInIndex = 1; lastKnownFileType = sourcecode.c.h; path = "PrimerSDK-umbrella.h"; sourceTree = "<group>"; };
		1807FA0C318853E720E866EA66C95217 /* PrimerCountryFieldView.swift */ = {isa = PBXFileReference; includeInIndex = 1; lastKnownFileType = sourcecode.swift; path = PrimerCountryFieldView.swift; sourceTree = "<group>"; };
		1846428A20F46EBD53DDB88B13B564A1 /* ur.json */ = {isa = PBXFileReference; includeInIndex = 1; path = ur.json; sourceTree = "<group>"; };
		1884C281288D6F2DC87392AA558CAB93 /* ms.json */ = {isa = PBXFileReference; includeInIndex = 1; path = ms.json; sourceTree = "<group>"; };
		190341D31959A412CB04AD59AEA587ED /* PrimerAPIClient.swift */ = {isa = PBXFileReference; includeInIndex = 1; lastKnownFileType = sourcecode.swift; path = PrimerAPIClient.swift; sourceTree = "<group>"; };
		1AC62A4101E74F2FAEF871CA38719FA9 /* PaymentMethodsGroupView.swift */ = {isa = PBXFileReference; includeInIndex = 1; lastKnownFileType = sourcecode.swift; path = PaymentMethodsGroupView.swift; sourceTree = "<group>"; };
		1B0F018AE6623EF64FB66A805CAF2979 /* ResumeHandlerProtocol.swift */ = {isa = PBXFileReference; includeInIndex = 1; lastKnownFileType = sourcecode.swift; path = ResumeHandlerProtocol.swift; sourceTree = "<group>"; };
		1B248F72F834E0353418A37C78485467 /* PayPalTokenizationViewModel.swift */ = {isa = PBXFileReference; includeInIndex = 1; lastKnownFileType = sourcecode.swift; path = PayPalTokenizationViewModel.swift; sourceTree = "<group>"; };
		1B2C583C5921897849D4EC5538596DA1 /* Localizable.strings */ = {isa = PBXFileReference; includeInIndex = 1; lastKnownFileType = text.plist.strings; name = Localizable.strings; path = it.lproj/Localizable.strings; sourceTree = "<group>"; };
		1D0BC729252C96D3792BB025BB6CCF3B /* Colors.swift */ = {isa = PBXFileReference; includeInIndex = 1; lastKnownFileType = sourcecode.swift; path = Colors.swift; sourceTree = "<group>"; };
		1D7D6019395542D0D5584D84DE6E181B /* 3DS.swift */ = {isa = PBXFileReference; includeInIndex = 1; lastKnownFileType = sourcecode.swift; path = 3DS.swift; sourceTree = "<group>"; };
		1DE3E3153F01E4426813BE0C7058913B /* CityField.swift */ = {isa = PBXFileReference; includeInIndex = 1; lastKnownFileType = sourcecode.swift; path = CityField.swift; sourceTree = "<group>"; };
		1E1A32C18321F0D8D10C7791AB669924 /* PrimerFormViewController.swift */ = {isa = PBXFileReference; includeInIndex = 1; lastKnownFileType = sourcecode.swift; path = PrimerFormViewController.swift; sourceTree = "<group>"; };
		1E8FF75667D4D7DECE20F6949BE86757 /* Guarantee.swift */ = {isa = PBXFileReference; includeInIndex = 1; lastKnownFileType = sourcecode.swift; path = Guarantee.swift; sourceTree = "<group>"; };
		1F44F85787822F51192A0DDA0A0D9AFE /* Localizable.strings */ = {isa = PBXFileReference; includeInIndex = 1; lastKnownFileType = text.plist.strings; name = Localizable.strings; path = ar.lproj/Localizable.strings; sourceTree = "<group>"; };
		1FF0DB1CFB9A3AE6A2F31666B259C1FE /* ApplePay.swift */ = {isa = PBXFileReference; includeInIndex = 1; lastKnownFileType = sourcecode.swift; path = ApplePay.swift; sourceTree = "<group>"; };
		205AF0EE4DEB565060309477AEB7C508 /* UIScreenExtension.swift */ = {isa = PBXFileReference; includeInIndex = 1; lastKnownFileType = sourcecode.swift; path = UIScreenExtension.swift; sourceTree = "<group>"; };
		20CFB3E1F9AF7EAFDFED9D27C1723908 /* URLSessionStack.swift */ = {isa = PBXFileReference; includeInIndex = 1; lastKnownFileType = sourcecode.swift; path = URLSessionStack.swift; sourceTree = "<group>"; };
		21F4ACB1142B1B9457658584BF5CD35A /* Pods-PrimerSDK_Example-dummy.m */ = {isa = PBXFileReference; includeInIndex = 1; lastKnownFileType = sourcecode.c.objc; path = "Pods-PrimerSDK_Example-dummy.m"; sourceTree = "<group>"; };
		23480879A74817BA6671EBE840DD3DFD /* StringExtension.swift */ = {isa = PBXFileReference; includeInIndex = 1; lastKnownFileType = sourcecode.swift; path = StringExtension.swift; sourceTree = "<group>"; };
		239792933EE8C813970A02AF3D34A4D0 /* PrimerCVVFieldView.swift */ = {isa = PBXFileReference; includeInIndex = 1; lastKnownFileType = sourcecode.swift; path = PrimerCVVFieldView.swift; sourceTree = "<group>"; };
		23FD1D157B8C8E7148BE8A7D354A051F /* Pods-PrimerSDK_Tests */ = {isa = PBXFileReference; explicitFileType = wrapper.framework; includeInIndex = 0; name = "Pods-PrimerSDK_Tests"; path = Pods_PrimerSDK_Tests.framework; sourceTree = BUILT_PRODUCTS_DIR; };
		241B3E8542EED2F9C305D188481F734A /* PrimerTheme+Buttons.swift */ = {isa = PBXFileReference; includeInIndex = 1; lastKnownFileType = sourcecode.swift; path = "PrimerTheme+Buttons.swift"; sourceTree = "<group>"; };
		24BB5F51D087685606C2A2E49DD9C099 /* TokenizationService.swift */ = {isa = PBXFileReference; includeInIndex = 1; lastKnownFileType = sourcecode.swift; path = TokenizationService.swift; sourceTree = "<group>"; };
		268FE02353F9E7310B4158F911F9DA5E /* VaultPaymentMethodViewModel.swift */ = {isa = PBXFileReference; includeInIndex = 1; lastKnownFileType = sourcecode.swift; path = VaultPaymentMethodViewModel.swift; sourceTree = "<group>"; };
		28E47791C9F9D0A9BA05C719761A4F3F /* PrimerSDK */ = {isa = PBXFileReference; explicitFileType = wrapper.framework; includeInIndex = 0; name = PrimerSDK; path = PrimerSDK.framework; sourceTree = BUILT_PRODUCTS_DIR; };
		293294494252D6308C672BFC646C6408 /* PrimerUniversalCheckoutViewController.swift */ = {isa = PBXFileReference; includeInIndex = 1; lastKnownFileType = sourcecode.swift; path = PrimerUniversalCheckoutViewController.swift; sourceTree = "<group>"; };
		2A6AA1A60979FBCDD697BFB0F2857E96 /* so.json */ = {isa = PBXFileReference; includeInIndex = 1; path = so.json; sourceTree = "<group>"; };
		2A7F23FD650015FD751F88CE8742E232 /* Decisions.swift */ = {isa = PBXFileReference; includeInIndex = 1; lastKnownFileType = sourcecode.swift; path = Decisions.swift; sourceTree = "<group>"; };
		2AE00FA55173A6446DED2C2C33CC37C1 /* PrimerSearchTextField.swift */ = {isa = PBXFileReference; includeInIndex = 1; lastKnownFileType = sourcecode.swift; path = PrimerSearchTextField.swift; sourceTree = "<group>"; };
		2B217886854B9E5E6B58D69E9F5ABB5D /* ml.json */ = {isa = PBXFileReference; includeInIndex = 1; path = ml.json; sourceTree = "<group>"; };
		2BB6A53E379EC504F3FBA18CD7FE0806 /* WebViewUtil.swift */ = {isa = PBXFileReference; includeInIndex = 1; lastKnownFileType = sourcecode.swift; path = WebViewUtil.swift; sourceTree = "<group>"; };
		2BE4CB4C2C89BA7B6B9C1B90D7920781 /* PaymentMethodConfigService.swift */ = {isa = PBXFileReference; includeInIndex = 1; lastKnownFileType = sourcecode.swift; path = PaymentMethodConfigService.swift; sourceTree = "<group>"; };
		2CD90ED45B8F318C62CC29E47AE097DF /* ja.json */ = {isa = PBXFileReference; includeInIndex = 1; path = ja.json; sourceTree = "<group>"; };
		2CEC07C1E711F2BB2548F408BA1F9165 /* WrapperProtocols.swift */ = {isa = PBXFileReference; includeInIndex = 1; lastKnownFileType = sourcecode.swift; path = WrapperProtocols.swift; sourceTree = "<group>"; };
		30A7995DFB7C29B7F3FF24C001F1AAC8 /* Thenable.swift */ = {isa = PBXFileReference; includeInIndex = 1; lastKnownFileType = sourcecode.swift; path = Thenable.swift; sourceTree = "<group>"; };
		30C6930C7EE1ED95FF22C64D771BD250 /* QRCodeTokenizationViewModel.swift */ = {isa = PBXFileReference; includeInIndex = 1; lastKnownFileType = sourcecode.swift; path = QRCodeTokenizationViewModel.swift; sourceTree = "<group>"; };
		3338F4092616C02BAA1996159D9EE7E7 /* PaymentMethodTokenizationRequest.swift */ = {isa = PBXFileReference; includeInIndex = 1; lastKnownFileType = sourcecode.swift; path = PaymentMethodTokenizationRequest.swift; sourceTree = "<group>"; };
		33B0DA887FA9B9BE8E48AB10DF251E7A /* Localizable.strings */ = {isa = PBXFileReference; includeInIndex = 1; lastKnownFileType = text.plist.strings; name = Localizable.strings; path = fr.lproj/Localizable.strings; sourceTree = "<group>"; };
		34D89C23D90B6A98195CAFA2395D0753 /* PrimerGenericTextFieldView.swift */ = {isa = PBXFileReference; includeInIndex = 1; lastKnownFileType = sourcecode.swift; path = PrimerGenericTextFieldView.swift; sourceTree = "<group>"; };
		35D09A7A73724CC3A8B030B91D91EB3E /* BundleExtension.swift */ = {isa = PBXFileReference; includeInIndex = 1; lastKnownFileType = sourcecode.swift; path = BundleExtension.swift; sourceTree = "<group>"; };
		374BD474700395A876438314E0E4BB81 /* AnalyticsEvent.swift */ = {isa = PBXFileReference; includeInIndex = 1; lastKnownFileType = sourcecode.swift; path = AnalyticsEvent.swift; sourceTree = "<group>"; };
		3780FF276696624E5AD4A629D4CC4AD8 /* Pods-PrimerSDK_Example-umbrella.h */ = {isa = PBXFileReference; includeInIndex = 1; lastKnownFileType = sourcecode.c.h; path = "Pods-PrimerSDK_Example-umbrella.h"; sourceTree = "<group>"; };
		37B8D6027AD35759B762A7152F230094 /* cy.json */ = {isa = PBXFileReference; includeInIndex = 1; path = cy.json; sourceTree = "<group>"; };
		389303996D13AC9A5158561CFCB9705E /* PayPalService.swift */ = {isa = PBXFileReference; includeInIndex = 1; lastKnownFileType = sourcecode.swift; path = PayPalService.swift; sourceTree = "<group>"; };
		3902DBE122BFF2FCF2AA56BADBF6F521 /* Localizable.strings */ = {isa = PBXFileReference; includeInIndex = 1; lastKnownFileType = text.plist.strings; name = Localizable.strings; path = pl.lproj/Localizable.strings; sourceTree = "<group>"; };
		39DE88BE74D343689A6BB8B3FD6022B9 /* lt.json */ = {isa = PBXFileReference; includeInIndex = 1; path = lt.json; sourceTree = "<group>"; };
		39F3788D71C6606DC0313025968962C1 /* RecoverWrappers.swift */ = {isa = PBXFileReference; includeInIndex = 1; lastKnownFileType = sourcecode.swift; path = RecoverWrappers.swift; sourceTree = "<group>"; };
		39FA78323933A089463ED1BB25A22D83 /* uz.json */ = {isa = PBXFileReference; includeInIndex = 1; path = uz.json; sourceTree = "<group>"; };
		3A7605AC8CD8E43205E4E0C370B9FEC2 /* PrimerCardFormViewController.swift */ = {isa = PBXFileReference; includeInIndex = 1; lastKnownFileType = sourcecode.swift; path = PrimerCardFormViewController.swift; sourceTree = "<group>"; };
		3A80461734A0871A7528315BB68C6B8B /* PrimerSDK-prefix.pch */ = {isa = PBXFileReference; includeInIndex = 1; lastKnownFileType = sourcecode.c.h; path = "PrimerSDK-prefix.pch"; sourceTree = "<group>"; };
		3C474C1A0DABE2A3F404B63D4D59F30C /* Pods-PrimerSDK_Example.debug.xcconfig */ = {isa = PBXFileReference; includeInIndex = 1; lastKnownFileType = text.xcconfig; path = "Pods-PrimerSDK_Example.debug.xcconfig"; sourceTree = "<group>"; };
		3C79E1C2DF0E4C5CF50C8AB37192652A /* ArrayExtension.swift */ = {isa = PBXFileReference; includeInIndex = 1; lastKnownFileType = sourcecode.swift; path = ArrayExtension.swift; sourceTree = "<group>"; };
		3E97D73337F44028C4801631812EF50F /* Box.swift */ = {isa = PBXFileReference; includeInIndex = 1; lastKnownFileType = sourcecode.swift; path = Box.swift; sourceTree = "<group>"; };
		3EBCC0D2884D768754D719AB4A9A5300 /* PrimerViewController.swift */ = {isa = PBXFileReference; includeInIndex = 1; lastKnownFileType = sourcecode.swift; path = PrimerViewController.swift; sourceTree = "<group>"; };
		401FB83270E309D17EEA09F3F70C87FF /* az.json */ = {isa = PBXFileReference; includeInIndex = 1; path = az.json; sourceTree = "<group>"; };
		40F846B4581D375BC260AE62EB05B07B /* PrimerFlowEnums.swift */ = {isa = PBXFileReference; includeInIndex = 1; lastKnownFileType = sourcecode.swift; path = PrimerFlowEnums.swift; sourceTree = "<group>"; };
		417660D0D293AE8280909459975D248B /* PrimerRootViewController.swift */ = {isa = PBXFileReference; includeInIndex = 1; lastKnownFileType = sourcecode.swift; path = PrimerRootViewController.swift; sourceTree = "<group>"; };
		42540FC2DA1A3E9460A87EE0930D062C /* sw.json */ = {isa = PBXFileReference; includeInIndex = 1; path = sw.json; sourceTree = "<group>"; };
		4314305611F7D2285A1A0BA1AB83D963 /* Dispatcher.swift */ = {isa = PBXFileReference; includeInIndex = 1; lastKnownFileType = sourcecode.swift; path = Dispatcher.swift; sourceTree = "<group>"; };
		434597B70A019C98DB71A7934AFFB687 /* QRCodeViewController.swift */ = {isa = PBXFileReference; includeInIndex = 1; lastKnownFileType = sourcecode.swift; path = QRCodeViewController.swift; sourceTree = "<group>"; };
		440418EEB01FD9B1BDAF723E989622B8 /* PrimerFormView.swift */ = {isa = PBXFileReference; includeInIndex = 1; lastKnownFileType = sourcecode.swift; path = PrimerFormView.swift; sourceTree = "<group>"; };
		458C0BF3527691B6E870B9ADB1E47C11 /* Cancellable.swift */ = {isa = PBXFileReference; includeInIndex = 1; lastKnownFileType = sourcecode.swift; path = Cancellable.swift; sourceTree = "<group>"; };
		45D380173691FE4DC3A379FFF0B1050C /* Logger.swift */ = {isa = PBXFileReference; includeInIndex = 1; lastKnownFileType = sourcecode.swift; path = Logger.swift; sourceTree = "<group>"; };
		469E3362B1B90CAC29E32FB1F1D1C22C /* PrimerSettings.swift */ = {isa = PBXFileReference; includeInIndex = 1; lastKnownFileType = sourcecode.swift; path = PrimerSettings.swift; sourceTree = "<group>"; };
		46F10C838A14A4D1EC5008A9A50587B5 /* PrimerSDK-dummy.m */ = {isa = PBXFileReference; includeInIndex = 1; lastKnownFileType = sourcecode.c.objc; path = "PrimerSDK-dummy.m"; sourceTree = "<group>"; };
		471EF53C18B5ADB67294A76D0E3F7702 /* PaymentMethodComponent.swift */ = {isa = PBXFileReference; includeInIndex = 1; lastKnownFileType = sourcecode.swift; path = PaymentMethodComponent.swift; sourceTree = "<group>"; };
		475B4870F7B981495B8EC80A8D1E7183 /* sv.json */ = {isa = PBXFileReference; includeInIndex = 1; path = sv.json; sourceTree = "<group>"; };
		47E44B189C279FA4327402D6DFB8C583 /* FlowDecisionTableViewCell.swift */ = {isa = PBXFileReference; includeInIndex = 1; lastKnownFileType = sourcecode.swift; path = FlowDecisionTableViewCell.swift; sourceTree = "<group>"; };
		48627A99264E6679D85F177DBB79DA83 /* Pods-PrimerSDK_Tests-Info.plist */ = {isa = PBXFileReference; includeInIndex = 1; lastKnownFileType = text.plist.xml; path = "Pods-PrimerSDK_Tests-Info.plist"; sourceTree = "<group>"; };
		494FD6FA6A60201369E93178CAAC7B34 /* hang.swift */ = {isa = PBXFileReference; includeInIndex = 1; lastKnownFileType = sourcecode.swift; path = hang.swift; sourceTree = "<group>"; };
		49C57AFDF05888799B93540B54DD8976 /* OrderItem.swift */ = {isa = PBXFileReference; includeInIndex = 1; lastKnownFileType = sourcecode.swift; path = OrderItem.swift; sourceTree = "<group>"; };
		4A63DC9F91856B6F7E6020ED293426E6 /* CustomStringConvertible.swift */ = {isa = PBXFileReference; includeInIndex = 1; lastKnownFileType = sourcecode.swift; path = CustomStringConvertible.swift; sourceTree = "<group>"; };
		4B87DB3FA939701CB517A8DDE7B7CABA /* CountryTableViewCell.swift */ = {isa = PBXFileReference; includeInIndex = 1; lastKnownFileType = sourcecode.swift; path = CountryTableViewCell.swift; sourceTree = "<group>"; };
		4D3869E0A461E802A5916AA6523517A4 /* Pods-PrimerSDK_Example */ = {isa = PBXFileReference; explicitFileType = wrapper.framework; includeInIndex = 0; name = "Pods-PrimerSDK_Example"; path = Pods_PrimerSDK_Example.framework; sourceTree = BUILT_PRODUCTS_DIR; };
		4E53B78B31B9F2920F3E95E25618E91E /* PrimerTableViewCell.swift */ = {isa = PBXFileReference; includeInIndex = 1; lastKnownFileType = sourcecode.swift; path = PrimerTableViewCell.swift; sourceTree = "<group>"; };
		4FF6DD374FD0C7EC80B787EC37BCF887 /* AppState.swift */ = {isa = PBXFileReference; includeInIndex = 1; lastKnownFileType = sourcecode.swift; path = AppState.swift; sourceTree = "<group>"; };
		502B3675D8266F7EAB58B9E31F027A0D /* Localizable.strings */ = {isa = PBXFileReference; includeInIndex = 1; lastKnownFileType = text.plist.strings; name = Localizable.strings; path = da.lproj/Localizable.strings; sourceTree = "<group>"; };
		504DBD210C750961424FC46147E2EC8C /* am.json */ = {isa = PBXFileReference; includeInIndex = 1; path = am.json; sourceTree = "<group>"; };
		50F1BE90C0164308D53B6B5CCE98C785 /* Apaya.swift */ = {isa = PBXFileReference; includeInIndex = 1; lastKnownFileType = sourcecode.swift; path = Apaya.swift; sourceTree = "<group>"; };
		51B15B52AB0EFD7A5E8B700E62038EEF /* PrimerSDK.release.xcconfig */ = {isa = PBXFileReference; includeInIndex = 1; lastKnownFileType = text.xcconfig; path = PrimerSDK.release.xcconfig; sourceTree = "<group>"; };
		51F71D41FCA02E74861F9576367F8096 /* IntExtension.swift */ = {isa = PBXFileReference; includeInIndex = 1; lastKnownFileType = sourcecode.swift; path = IntExtension.swift; sourceTree = "<group>"; };
		52F54C0F0AE0C1C19D2FB5C3600F682C /* PrimerError.swift */ = {isa = PBXFileReference; includeInIndex = 1; lastKnownFileType = sourcecode.swift; path = PrimerError.swift; sourceTree = "<group>"; };
		54076689EC6C46204267420081A38FC3 /* PrimerTestPaymentMethodTokenizationViewModel.swift */ = {isa = PBXFileReference; includeInIndex = 1; lastKnownFileType = sourcecode.swift; path = PrimerTestPaymentMethodTokenizationViewModel.swift; sourceTree = "<group>"; };
		54913DF70FBE297E433ABC940EB3B10A /* AnalyticsService.swift */ = {isa = PBXFileReference; includeInIndex = 1; lastKnownFileType = sourcecode.swift; path = AnalyticsService.swift; sourceTree = "<group>"; };
		55ECB23A7F39B131352246D87CA81FA4 /* uk.json */ = {isa = PBXFileReference; includeInIndex = 1; path = uk.json; sourceTree = "<group>"; };
		5622E382B6812C73805E559A84C19878 /* RateLimitedDispatcher.swift */ = {isa = PBXFileReference; includeInIndex = 1; lastKnownFileType = sourcecode.swift; path = RateLimitedDispatcher.swift; sourceTree = "<group>"; };
		566E7F6F18D5D19ECB351424648108A7 /* sd.json */ = {isa = PBXFileReference; includeInIndex = 1; path = sd.json; sourceTree = "<group>"; };
		582FD3213F3E32AF1194EEDF7C3BCD3F /* Pods-PrimerSDK_Example-acknowledgements.plist */ = {isa = PBXFileReference; includeInIndex = 1; lastKnownFileType = text.plist.xml; path = "Pods-PrimerSDK_Example-acknowledgements.plist"; sourceTree = "<group>"; };
		5877E51488C6D8D2E24FE89CB6332776 /* tr.json */ = {isa = PBXFileReference; includeInIndex = 1; path = tr.json; sourceTree = "<group>"; };
		58FDCD9F00C2C7A6E91E3B101CB75582 /* VaultService.swift */ = {isa = PBXFileReference; includeInIndex = 1; lastKnownFileType = sourcecode.swift; path = VaultService.swift; sourceTree = "<group>"; };
		5A49BEAA7CA3C1781B73BF888BB6C8BF /* be.json */ = {isa = PBXFileReference; includeInIndex = 1; path = be.json; sourceTree = "<group>"; };
		5A7D0344D2187D0DBF06BC3F19C0D7D9 /* PrimerSDK-Info.plist */ = {isa = PBXFileReference; includeInIndex = 1; lastKnownFileType = text.plist.xml; path = "PrimerSDK-Info.plist"; sourceTree = "<group>"; };
		5B529DCEAF590BEDB5A8C711E0B2868F /* ResourceBundle-PrimerResources-PrimerSDK-Info.plist */ = {isa = PBXFileReference; includeInIndex = 1; lastKnownFileType = text.plist.xml; path = "ResourceBundle-PrimerResources-PrimerSDK-Info.plist"; sourceTree = "<group>"; };
		5B62C9AC929DBD75996A17C2DF4CEDD0 /* Mask.swift */ = {isa = PBXFileReference; includeInIndex = 1; lastKnownFileType = sourcecode.swift; path = Mask.swift; sourceTree = "<group>"; };
		5BF280560B682671191AE9E49D626C6D /* PresentationController.swift */ = {isa = PBXFileReference; includeInIndex = 1; lastKnownFileType = sourcecode.swift; path = PresentationController.swift; sourceTree = "<group>"; };
		5C5635C0406E46F6C61CE3FE8D479479 /* VaultCheckoutViewModel.swift */ = {isa = PBXFileReference; includeInIndex = 1; lastKnownFileType = sourcecode.swift; path = VaultCheckoutViewModel.swift; sourceTree = "<group>"; };
		5C5D5F6B03A1F5B6140F0227C3B1BCB3 /* de.json */ = {isa = PBXFileReference; includeInIndex = 1; path = de.json; sourceTree = "<group>"; };
		5CC29CF48AF1D5CC842A51D6BDCD7597 /* PrimerTheme+Inputs.swift */ = {isa = PBXFileReference; includeInIndex = 1; lastKnownFileType = sourcecode.swift; path = "PrimerTheme+Inputs.swift"; sourceTree = "<group>"; };
		5CD9AC98E218F87D5CCE16708C0E3510 /* nb.json */ = {isa = PBXFileReference; includeInIndex = 1; path = nb.json; sourceTree = "<group>"; };
		5D750962A907503622C5631B4FB287ED /* pl.json */ = {isa = PBXFileReference; includeInIndex = 1; path = pl.json; sourceTree = "<group>"; };
		5FDE91685AAC26C49AA35870730982C3 /* when.swift */ = {isa = PBXFileReference; includeInIndex = 1; lastKnownFileType = sourcecode.swift; path = when.swift; sourceTree = "<group>"; };
		6121AA39B07DC64A7EFC354D0198D886 /* ru.json */ = {isa = PBXFileReference; includeInIndex = 1; path = ru.json; sourceTree = "<group>"; };
		61B1FC18462EA020EA81E2A62B06006D /* PostalCodeField.swift */ = {isa = PBXFileReference; includeInIndex = 1; lastKnownFileType = sourcecode.swift; path = PostalCodeField.swift; sourceTree = "<group>"; };
		632C061A409169129150BA396A5A01AD /* PrimerHeadlessUniversalCheckout.swift */ = {isa = PBXFileReference; includeInIndex = 1; lastKnownFileType = sourcecode.swift; path = PrimerHeadlessUniversalCheckout.swift; sourceTree = "<group>"; };
		635177D85EFEC968CABE0C63E79EDF64 /* fi.json */ = {isa = PBXFileReference; includeInIndex = 1; path = fi.json; sourceTree = "<group>"; };
		635BD475E8C26E4AB9341D962ED8F444 /* id.json */ = {isa = PBXFileReference; includeInIndex = 1; path = id.json; sourceTree = "<group>"; };
		639AE4928116FBD4FAE7B3DD6BD21271 /* Pods-PrimerSDK_Tests-acknowledgements.plist */ = {isa = PBXFileReference; includeInIndex = 1; lastKnownFileType = text.plist.xml; path = "Pods-PrimerSDK_Tests-acknowledgements.plist"; sourceTree = "<group>"; };
		63EC824BB1699DC613FDD36E80042D7A /* CardScannerViewController+SimpleScanDelegate.swift */ = {isa = PBXFileReference; includeInIndex = 1; lastKnownFileType = sourcecode.swift; path = "CardScannerViewController+SimpleScanDelegate.swift"; sourceTree = "<group>"; };
		640C76B7C5780E777CD80B931E789D8B /* ClientToken.swift */ = {isa = PBXFileReference; includeInIndex = 1; lastKnownFileType = sourcecode.swift; path = ClientToken.swift; sourceTree = "<group>"; };
		6427DBA7965B1B28C49181E0016C2758 /* PollingModule.swift */ = {isa = PBXFileReference; includeInIndex = 1; lastKnownFileType = sourcecode.swift; path = PollingModule.swift; sourceTree = "<group>"; };
		647B28CD50A407A426F5BBC9CEE3FD40 /* ca.json */ = {isa = PBXFileReference; includeInIndex = 1; path = ca.json; sourceTree = "<group>"; };
		648768495B1E8A62BABCC6B83EB127F0 /* UIDeviceExtension.swift */ = {isa = PBXFileReference; includeInIndex = 1; lastKnownFileType = sourcecode.swift; path = UIDeviceExtension.swift; sourceTree = "<group>"; };
		649F827EB4F850C3FA6B2886751D40EF /* AnyCodable.swift */ = {isa = PBXFileReference; includeInIndex = 1; lastKnownFileType = sourcecode.swift; path = AnyCodable.swift; sourceTree = "<group>"; };
		662FC8C2D871D5F9B4520D9AF3B0BC59 /* Keychain.swift */ = {isa = PBXFileReference; includeInIndex = 1; lastKnownFileType = sourcecode.swift; path = Keychain.swift; sourceTree = "<group>"; };
		6641CBF96B27A48398C99B9959B80306 /* da.json */ = {isa = PBXFileReference; includeInIndex = 1; path = da.json; sourceTree = "<group>"; };
		6658C5B944DABF2446C0B616B1A1A6A6 /* PrimerNavigationController.swift */ = {isa = PBXFileReference; includeInIndex = 1; lastKnownFileType = sourcecode.swift; path = PrimerNavigationController.swift; sourceTree = "<group>"; };
		6682380497D9D53F233392F230247F19 /* hu.json */ = {isa = PBXFileReference; includeInIndex = 1; path = hu.json; sourceTree = "<group>"; };
		680F161ED0D12D1F1836B086D4B0C247 /* Content.swift */ = {isa = PBXFileReference; includeInIndex = 1; lastKnownFileType = sourcecode.swift; path = Content.swift; sourceTree = "<group>"; };
		68150258EC9CDFCA027CC37B938AD6FD /* PrimerNavigationBar.swift */ = {isa = PBXFileReference; includeInIndex = 1; lastKnownFileType = sourcecode.swift; path = PrimerNavigationBar.swift; sourceTree = "<group>"; };
		68B540EE62533DF838B1FC5A554F232F /* ConcurrencyLimitedDispatcher.swift */ = {isa = PBXFileReference; includeInIndex = 1; lastKnownFileType = sourcecode.swift; path = ConcurrencyLimitedDispatcher.swift; sourceTree = "<group>"; };
		69E89382B7A4F54F96689C0A9EC333E9 /* Promise.swift */ = {isa = PBXFileReference; includeInIndex = 1; lastKnownFileType = sourcecode.swift; path = Promise.swift; sourceTree = "<group>"; };
		6AA4B21CA96E04B0FA1247EEB0C1A8B9 /* PrimerTestPaymentMethodViewController.swift */ = {isa = PBXFileReference; includeInIndex = 1; lastKnownFileType = sourcecode.swift; path = PrimerTestPaymentMethodViewController.swift; sourceTree = "<group>"; };
		6B94FDAF8AB125D81E1216BAD83D6F96 /* PrimerHeadlessUniversalCheckoutProtocols.swift */ = {isa = PBXFileReference; includeInIndex = 1; lastKnownFileType = sourcecode.swift; path = PrimerHeadlessUniversalCheckoutProtocols.swift; sourceTree = "<group>"; };
		6CAAAC0EB91492CFF951C7EA36178D10 /* ApayaTokenizationViewModel.swift */ = {isa = PBXFileReference; includeInIndex = 1; lastKnownFileType = sourcecode.swift; path = ApayaTokenizationViewModel.swift; sourceTree = "<group>"; };
		6D477E5635F178316ED625A85D77ADD5 /* AnyEncodable.swift */ = {isa = PBXFileReference; includeInIndex = 1; lastKnownFileType = sourcecode.swift; path = AnyEncodable.swift; sourceTree = "<group>"; };
		6E2985AC094D4065B66E60D07FF96EC0 /* Icons.xcassets */ = {isa = PBXFileReference; includeInIndex = 1; lastKnownFileType = folder.assetcatalog; name = Icons.xcassets; path = Sources/PrimerSDK/Resources/Icons.xcassets; sourceTree = "<group>"; };
		6E7A6848C0235AFE5180AC131B65A0FC /* CardButton.swift */ = {isa = PBXFileReference; includeInIndex = 1; lastKnownFileType = sourcecode.swift; path = CardButton.swift; sourceTree = "<group>"; };
		6F563F38E8DB399181449215733EB378 /* PaymentMethodTokenizationViewModel+Logic.swift */ = {isa = PBXFileReference; includeInIndex = 1; lastKnownFileType = sourcecode.swift; path = "PaymentMethodTokenizationViewModel+Logic.swift"; sourceTree = "<group>"; };
		6F62EC7E7FE74F53F207CFD74D2416CA /* Pods-PrimerSDK_Example-Info.plist */ = {isa = PBXFileReference; includeInIndex = 1; lastKnownFileType = text.plist.xml; path = "Pods-PrimerSDK_Example-Info.plist"; sourceTree = "<group>"; };
		6FCC752035B13570B810EB4B0A49F0EA /* it.json */ = {isa = PBXFileReference; includeInIndex = 1; path = it.json; sourceTree = "<group>"; };
		7062EB21D1C3B03484986048B8558D48 /* Localizable.strings */ = {isa = PBXFileReference; includeInIndex = 1; lastKnownFileType = text.plist.strings; name = Localizable.strings; path = nl.lproj/Localizable.strings; sourceTree = "<group>"; };
		7103AEE481AC5AD25993A04C08EDF49E /* PaymentMethodConfigurationOptions.swift */ = {isa = PBXFileReference; includeInIndex = 1; lastKnownFileType = sourcecode.swift; path = PaymentMethodConfigurationOptions.swift; sourceTree = "<group>"; };
		71AFE483604F7710972836202BC5DB7F /* RateLimitedDispatcherBase.swift */ = {isa = PBXFileReference; includeInIndex = 1; lastKnownFileType = sourcecode.swift; path = RateLimitedDispatcherBase.swift; sourceTree = "<group>"; };
		74A2FFE7E84DBBC6360609F321DF4EC7 /* nn.json */ = {isa = PBXFileReference; includeInIndex = 1; path = nn.json; sourceTree = "<group>"; };
		7540675C759C8CDA799A0607647F2B20 /* PrimerSDK.debug.xcconfig */ = {isa = PBXFileReference; includeInIndex = 1; lastKnownFileType = text.xcconfig; path = PrimerSDK.debug.xcconfig; sourceTree = "<group>"; };
		75C7A1603A106E48072D3F2F3CBD053D /* race.swift */ = {isa = PBXFileReference; includeInIndex = 1; lastKnownFileType = sourcecode.swift; path = race.swift; sourceTree = "<group>"; };
		7638978E105DD94C1A4F96671DCE7509 /* VaultPaymentMethodViewController.swift */ = {isa = PBXFileReference; includeInIndex = 1; lastKnownFileType = sourcecode.swift; path = VaultPaymentMethodViewController.swift; sourceTree = "<group>"; };
		7807979E46DE9951037B69CCB13FD8EE /* PrimerTheme+Views.swift */ = {isa = PBXFileReference; includeInIndex = 1; lastKnownFileType = sourcecode.swift; path = "PrimerTheme+Views.swift"; sourceTree = "<group>"; };
		7825C07EE77FDFE99DA9604D08C4E9ED /* Connectivity.swift */ = {isa = PBXFileReference; includeInIndex = 1; lastKnownFileType = sourcecode.swift; path = Connectivity.swift; sourceTree = "<group>"; };
		78E2910CD6D77C2E78CA5C206CC287E3 /* currencies.json */ = {isa = PBXFileReference; includeInIndex = 1; path = currencies.json; sourceTree = "<group>"; };
		78FA90FB05F8FEF8348D42609735F316 /* PrimerWebViewController.swift */ = {isa = PBXFileReference; includeInIndex = 1; lastKnownFileType = sourcecode.swift; path = PrimerWebViewController.swift; sourceTree = "<group>"; };
		7A21A578EB514AA500BC472FF23EE7E7 /* UIUtils.swift */ = {isa = PBXFileReference; includeInIndex = 1; lastKnownFileType = sourcecode.swift; path = UIUtils.swift; sourceTree = "<group>"; };
		7A72B06C30489AC3E8A2B5EFAF28B9A9 /* el.json */ = {isa = PBXFileReference; includeInIndex = 1; path = el.json; sourceTree = "<group>"; };
		7AB5DA97830B98AE28FA8F79D1F9E7E9 /* EnsureWrappers.swift */ = {isa = PBXFileReference; includeInIndex = 1; lastKnownFileType = sourcecode.swift; path = EnsureWrappers.swift; sourceTree = "<group>"; };
		7AC5977C03B6E5EA1A40CAEBB1F2AC6F /* CancellableCatchable.swift */ = {isa = PBXFileReference; includeInIndex = 1; lastKnownFileType = sourcecode.swift; path = CancellableCatchable.swift; sourceTree = "<group>"; };
		7B14C4034283311A8B5FCCA83E27E77D /* CardNetwork.swift */ = {isa = PBXFileReference; includeInIndex = 1; lastKnownFileType = sourcecode.swift; path = CardNetwork.swift; sourceTree = "<group>"; };
		7CECD22C8524FA277AB5DEBAAB18318E /* Weak.swift */ = {isa = PBXFileReference; includeInIndex = 1; lastKnownFileType = sourcecode.swift; path = Weak.swift; sourceTree = "<group>"; };
		7D564903F7D8776A1B03F98E8E0BC5E2 /* CountryCode.swift */ = {isa = PBXFileReference; includeInIndex = 1; lastKnownFileType = sourcecode.swift; path = CountryCode.swift; sourceTree = "<group>"; };
		7DF65FD4AB0636E332FB43A51E19E651 /* ar.json */ = {isa = PBXFileReference; includeInIndex = 1; path = ar.json; sourceTree = "<group>"; };
		7EE355292C15599CB927DF4EA9D81332 /* FirstNameField.swift */ = {isa = PBXFileReference; includeInIndex = 1; lastKnownFileType = sourcecode.swift; path = FirstNameField.swift; sourceTree = "<group>"; };
		7F63501385685329AFD159646A968E1C /* PaymentMethodConfiguration.swift */ = {isa = PBXFileReference; includeInIndex = 1; lastKnownFileType = sourcecode.swift; path = PaymentMethodConfiguration.swift; sourceTree = "<group>"; };
		7F655F96177CD50A88AD7CAEB163A6DE /* CountrySelectorViewController.swift */ = {isa = PBXFileReference; includeInIndex = 1; lastKnownFileType = sourcecode.swift; path = CountrySelectorViewController.swift; sourceTree = "<group>"; };
		7F6B7744B0ED98B53C03F479A9973D9D /* StrictRateLimitedDispatcher.swift */ = {isa = PBXFileReference; includeInIndex = 1; lastKnownFileType = sourcecode.swift; path = StrictRateLimitedDispatcher.swift; sourceTree = "<group>"; };
		8003A1A50CBC7B38C7428F47EF1B7A26 /* NetworkService.swift */ = {isa = PBXFileReference; includeInIndex = 1; lastKnownFileType = sourcecode.swift; path = NetworkService.swift; sourceTree = "<group>"; };
		812A31EFBC3A47F5D5407815185AB366 /* FinallyWrappers.swift */ = {isa = PBXFileReference; includeInIndex = 1; lastKnownFileType = sourcecode.swift; path = FinallyWrappers.swift; sourceTree = "<group>"; };
		816AB8C911FB952ADA993F8CB7CED557 /* UILocalizableUtil.swift */ = {isa = PBXFileReference; includeInIndex = 1; lastKnownFileType = sourcecode.swift; path = UILocalizableUtil.swift; sourceTree = "<group>"; };
		8176DA8168D53617197CB82B98F44B5E /* CardScannerViewController.swift */ = {isa = PBXFileReference; includeInIndex = 1; lastKnownFileType = sourcecode.swift; path = CardScannerViewController.swift; sourceTree = "<group>"; };
		82379E0A8D2C87852CF81FF36440211E /* Strings.swift */ = {isa = PBXFileReference; includeInIndex = 1; lastKnownFileType = sourcecode.swift; path = Strings.swift; sourceTree = "<group>"; };
		826A3DD4C1B2E74DFE546D7195563581 /* Resolver.swift */ = {isa = PBXFileReference; includeInIndex = 1; lastKnownFileType = sourcecode.swift; path = Resolver.swift; sourceTree = "<group>"; };
		832B4C92AC84266B6D16C6530385785C /* fr.json */ = {isa = PBXFileReference; includeInIndex = 1; path = fr.json; sourceTree = "<group>"; };
		8390E8568C7B7B1942AA8B68DF395EF3 /* ps.json */ = {isa = PBXFileReference; includeInIndex = 1; path = ps.json; sourceTree = "<group>"; };
		83F7948D9C7DBA1C183C2150F393F97C /* Throwable.swift */ = {isa = PBXFileReference; includeInIndex = 1; lastKnownFileType = sourcecode.swift; path = Throwable.swift; sourceTree = "<group>"; };
		840A04F6270E300CB2FC79503B63A438 /* PrimerExpiryDateFieldView.swift */ = {isa = PBXFileReference; includeInIndex = 1; lastKnownFileType = sourcecode.swift; path = PrimerExpiryDateFieldView.swift; sourceTree = "<group>"; };
		85C8BA90006BB34543E615D7738DD051 /* PrimerTextField.swift */ = {isa = PBXFileReference; includeInIndex = 1; lastKnownFileType = sourcecode.swift; path = PrimerTextField.swift; sourceTree = "<group>"; };
		86CC1D162B24CC2BA76B1DEBEB6A3376 /* PaymentMethodTokenizationViewModel.swift */ = {isa = PBXFileReference; includeInIndex = 1; lastKnownFileType = sourcecode.swift; path = PaymentMethodTokenizationViewModel.swift; sourceTree = "<group>"; };
		874CC9488E7B9EA799EB3F4967FD3DD1 /* AddressField.swift */ = {isa = PBXFileReference; includeInIndex = 1; lastKnownFileType = sourcecode.swift; path = AddressField.swift; sourceTree = "<group>"; };
		888BAA2AB3CC707E8C9B751231682DCC /* FormPaymentMethodTokenizationViewModel.swift */ = {isa = PBXFileReference; includeInIndex = 1; lastKnownFileType = sourcecode.swift; path = FormPaymentMethodTokenizationViewModel.swift; sourceTree = "<group>"; };
		88DCA7AF8CB8E79D2E45FF75152BBEC3 /* PrimerTextFieldView.swift */ = {isa = PBXFileReference; includeInIndex = 1; lastKnownFileType = sourcecode.swift; path = PrimerTextFieldView.swift; sourceTree = "<group>"; };
		894E245CED7B985E5EECC8DCB0F0B9AF /* PrimerImage.swift */ = {isa = PBXFileReference; includeInIndex = 1; lastKnownFileType = sourcecode.swift; path = PrimerImage.swift; sourceTree = "<group>"; };
		8ADD77830ADFF7F62B9800A588EAF5C1 /* Localizable.strings */ = {isa = PBXFileReference; includeInIndex = 1; lastKnownFileType = text.plist.strings; name = Localizable.strings; path = sv.lproj/Localizable.strings; sourceTree = "<group>"; };
		8ED07193DF17B564A22218D5A51636FA /* Queue.swift */ = {isa = PBXFileReference; includeInIndex = 1; lastKnownFileType = sourcecode.swift; path = Queue.swift; sourceTree = "<group>"; };
		8F8FF8759C8723427A1D782544E6A5BD /* PrimerAddressLineFieldView.swift */ = {isa = PBXFileReference; includeInIndex = 1; lastKnownFileType = sourcecode.swift; path = PrimerAddressLineFieldView.swift; sourceTree = "<group>"; };
		8FBF2055761EC58493678B82EF95FB5E /* ta.json */ = {isa = PBXFileReference; includeInIndex = 1; path = ta.json; sourceTree = "<group>"; };
		90192DE3111B169F2CD7F3E9734658D0 /* Error.swift */ = {isa = PBXFileReference; includeInIndex = 1; lastKnownFileType = sourcecode.swift; path = Error.swift; sourceTree = "<group>"; };
		9126DA0AB1C286D809384784280E8B97 /* ReloadDelegate.swift */ = {isa = PBXFileReference; includeInIndex = 1; lastKnownFileType = sourcecode.swift; path = ReloadDelegate.swift; sourceTree = "<group>"; };
		9137C6E1C63183556BC7E1CEEE482305 /* CreateResumePaymentService.swift */ = {isa = PBXFileReference; includeInIndex = 1; lastKnownFileType = sourcecode.swift; path = CreateResumePaymentService.swift; sourceTree = "<group>"; };
		935D33AF91FF32D054D6EFD1F4F182F9 /* PrimerInputViewController.swift */ = {isa = PBXFileReference; includeInIndex = 1; lastKnownFileType = sourcecode.swift; path = PrimerInputViewController.swift; sourceTree = "<group>"; };
		940BC19BFB4A46D7A08AD7996E192A15 /* ErrorHandler.swift */ = {isa = PBXFileReference; includeInIndex = 1; lastKnownFileType = sourcecode.swift; path = ErrorHandler.swift; sourceTree = "<group>"; };
		94946BCA95D1C7927E5F6FF6341F6593 /* LastNameField.swift */ = {isa = PBXFileReference; includeInIndex = 1; lastKnownFileType = sourcecode.swift; path = LastNameField.swift; sourceTree = "<group>"; };
		94A01101C2E32A5504E4FCF2E207EFE9 /* CardComponentsManager.swift */ = {isa = PBXFileReference; includeInIndex = 1; lastKnownFileType = sourcecode.swift; path = CardComponentsManager.swift; sourceTree = "<group>"; };
		9527AECA592BCC3319D50771C7F22504 /* sr.json */ = {isa = PBXFileReference; includeInIndex = 1; path = sr.json; sourceTree = "<group>"; };
		95B9F80BDA5B3EB3EABAC5A345E3DEBA /* ClientSessionService.swift */ = {isa = PBXFileReference; includeInIndex = 1; lastKnownFileType = sourcecode.swift; path = ClientSessionService.swift; sourceTree = "<group>"; };
		95BB6C967FF6946677D3471987934B3F /* DateExtension.swift */ = {isa = PBXFileReference; includeInIndex = 1; lastKnownFileType = sourcecode.swift; path = DateExtension.swift; sourceTree = "<group>"; };
		978D9FDD15A962C1F337554D6F7F9BDB /* sq.json */ = {isa = PBXFileReference; includeInIndex = 1; path = sq.json; sourceTree = "<group>"; };
		987BF0E76793EE6FFAD7E7EF414A2402 /* CoreDataDispatcher.swift */ = {isa = PBXFileReference; includeInIndex = 1; lastKnownFileType = sourcecode.swift; path = CoreDataDispatcher.swift; sourceTree = "<group>"; };
		98A69679B168F44FC323E79635D49D4B /* is.json */ = {isa = PBXFileReference; includeInIndex = 1; path = is.json; sourceTree = "<group>"; };
		9A2E92B9E1736371652F16E0AB7C1A83 /* CardFormPaymentMethodTokenizationViewModel.swift */ = {isa = PBXFileReference; includeInIndex = 1; lastKnownFileType = sourcecode.swift; path = CardFormPaymentMethodTokenizationViewModel.swift; sourceTree = "<group>"; };
		9A70D6B11BC6DAE1679B8C0D641F4D90 /* BankTableViewCell.swift */ = {isa = PBXFileReference; includeInIndex = 1; lastKnownFileType = sourcecode.swift; path = BankTableViewCell.swift; sourceTree = "<group>"; };
		9D1E2CF064E1AE9AF930AB8624DBDD26 /* Localizable.strings */ = {isa = PBXFileReference; includeInIndex = 1; lastKnownFileType = text.plist.strings; name = Localizable.strings; path = de.lproj/Localizable.strings; sourceTree = "<group>"; };
		9D544828E2F0EA7B6F9DB8A82BDF8518 /* BankSelectorViewController.swift */ = {isa = PBXFileReference; includeInIndex = 1; lastKnownFileType = sourcecode.swift; path = BankSelectorViewController.swift; sourceTree = "<group>"; };
		9D940727FF8FB9C785EB98E56350EF41 /* Podfile */ = {isa = PBXFileReference; explicitFileType = text.script.ruby; includeInIndex = 1; indentWidth = 2; lastKnownFileType = text; name = Podfile; path = ../Podfile; sourceTree = SOURCE_ROOT; tabWidth = 2; xcLanguageSpecificationIdentifier = xcode.lang.ruby; };
		9DF1CF96D7696FC605ADB2E01EC89CB4 /* ku.json */ = {isa = PBXFileReference; includeInIndex = 1; path = ku.json; sourceTree = "<group>"; };
		9E1AB09EE32CE97EE104E9A0DB4AFF68 /* Catchable.swift */ = {isa = PBXFileReference; includeInIndex = 1; lastKnownFileType = sourcecode.swift; path = Catchable.swift; sourceTree = "<group>"; };
		9EF2E552AC661413CD893268A39D980E /* firstly.swift */ = {isa = PBXFileReference; includeInIndex = 1; lastKnownFileType = sourcecode.swift; path = firstly.swift; sourceTree = "<group>"; };
		9FB4C63D7CC7487D55578CEA9254749A /* gl.json */ = {isa = PBXFileReference; includeInIndex = 1; path = gl.json; sourceTree = "<group>"; };
		9FEF4A5F661AAEF1B9F01134B2C42951 /* CVVField.swift */ = {isa = PBXFileReference; includeInIndex = 1; lastKnownFileType = sourcecode.swift; path = CVVField.swift; sourceTree = "<group>"; };
		A027C3CA848F5A07A750DA6F898065CF /* tg.json */ = {isa = PBXFileReference; includeInIndex = 1; path = tg.json; sourceTree = "<group>"; };
		A0D014A9A35667994584407C797F26EC /* ug.json */ = {isa = PBXFileReference; includeInIndex = 1; path = ug.json; sourceTree = "<group>"; };
		A143AA74DE8F6D1364C03D40E247692B /* Analytics.swift */ = {isa = PBXFileReference; includeInIndex = 1; lastKnownFileType = sourcecode.swift; path = Analytics.swift; sourceTree = "<group>"; };
		A17D953077FDF732ECB8770170E3EF75 /* CountryField.swift */ = {isa = PBXFileReference; includeInIndex = 1; lastKnownFileType = sourcecode.swift; path = CountryField.swift; sourceTree = "<group>"; };
		A1B31530B0EE92C01E27D4855F974D8B /* Localizable.strings */ = {isa = PBXFileReference; includeInIndex = 1; lastKnownFileType = text.plist.strings; name = Localizable.strings; path = es.lproj/Localizable.strings; sourceTree = "<group>"; };
		A2DF4C73CB54FD45852C577A911FEAF5 /* PrimerTheme.swift */ = {isa = PBXFileReference; includeInIndex = 1; lastKnownFileType = sourcecode.swift; path = PrimerTheme.swift; sourceTree = "<group>"; };
		A3E2F9C06F13281158B80CB453C2CEDE /* PrimerSDK.modulemap */ = {isa = PBXFileReference; includeInIndex = 1; lastKnownFileType = sourcecode.module; path = PrimerSDK.modulemap; sourceTree = "<group>"; };
		A41DBE9092ED4B3CB69237C1B51C2C44 /* fa.json */ = {isa = PBXFileReference; includeInIndex = 1; path = fa.json; sourceTree = "<group>"; };
		A49BEA255F324057D2F74C1C90FA304B /* PrimerVaultManagerViewController.swift */ = {isa = PBXFileReference; includeInIndex = 1; lastKnownFileType = sourcecode.swift; path = PrimerVaultManagerViewController.swift; sourceTree = "<group>"; };
		A4C1B9F94416B3F04A8C934DD9914CC1 /* ApplePayTokenizationViewModel.swift */ = {isa = PBXFileReference; includeInIndex = 1; lastKnownFileType = sourcecode.swift; path = ApplePayTokenizationViewModel.swift; sourceTree = "<group>"; };
		A4E7B1C752F38C22267D301DD5A364DF /* Pods-PrimerSDK_Tests-acknowledgements.markdown */ = {isa = PBXFileReference; includeInIndex = 1; lastKnownFileType = text; path = "Pods-PrimerSDK_Tests-acknowledgements.markdown"; sourceTree = "<group>"; };
		A5BEADB4D620F10D7422C1956B617E1A /* CheckoutWithVaultedPaymentMethodViewModel.swift */ = {isa = PBXFileReference; includeInIndex = 1; lastKnownFileType = sourcecode.swift; path = CheckoutWithVaultedPaymentMethodViewModel.swift; sourceTree = "<group>"; };
		A6A346F9ECE5D109C629EC8C28BDAF1B /* Configuration.swift */ = {isa = PBXFileReference; includeInIndex = 1; lastKnownFileType = sourcecode.swift; path = Configuration.swift; sourceTree = "<group>"; };
		A7E75B8788609ABA165FB138181A24FB /* CancellableThenable.swift */ = {isa = PBXFileReference; includeInIndex = 1; lastKnownFileType = sourcecode.swift; path = CancellableThenable.swift; sourceTree = "<group>"; };
		A89175D5C687CDBE81558A48CC2854CA /* PostalCode.swift */ = {isa = PBXFileReference; includeInIndex = 1; lastKnownFileType = sourcecode.swift; path = PostalCode.swift; sourceTree = "<group>"; };
		A8B3BC107C2BDC3C03D961866F721265 /* PrimerSDK-PrimerResources */ = {isa = PBXFileReference; explicitFileType = wrapper.cfbundle; includeInIndex = 0; name = "PrimerSDK-PrimerResources"; path = PrimerResources.bundle; sourceTree = BUILT_PRODUCTS_DIR; };
		AA80C9C550CB6B8B521015719AA66526 /* Pods-PrimerSDK_Example.modulemap */ = {isa = PBXFileReference; includeInIndex = 1; lastKnownFileType = sourcecode.module; path = "Pods-PrimerSDK_Example.modulemap"; sourceTree = "<group>"; };
		ABB76F8887DBC17E30FB09B867E5186E /* 3DSService+Promises.swift */ = {isa = PBXFileReference; includeInIndex = 1; lastKnownFileType = sourcecode.swift; path = "3DSService+Promises.swift"; sourceTree = "<group>"; };
		ABFAF5FFEF96B89CFD0E471A5BC49F97 /* PrimerPostalCodeFieldView.swift */ = {isa = PBXFileReference; includeInIndex = 1; lastKnownFileType = sourcecode.swift; path = PrimerPostalCodeFieldView.swift; sourceTree = "<group>"; };
		AC94141CE548C76A910FE3C8F4A2127F /* ExternalPaymentMethodTokenizationViewModel.swift */ = {isa = PBXFileReference; includeInIndex = 1; lastKnownFileType = sourcecode.swift; path = ExternalPaymentMethodTokenizationViewModel.swift; sourceTree = "<group>"; };
		AD136092074E558DCB801DC18F8BE824 /* DependencyInjection.swift */ = {isa = PBXFileReference; includeInIndex = 1; lastKnownFileType = sourcecode.swift; path = DependencyInjection.swift; sourceTree = "<group>"; };
		AE89C2C72AFCFAF96611D888366F4A44 /* PrimerCustomStyleTextField.swift */ = {isa = PBXFileReference; includeInIndex = 1; lastKnownFileType = sourcecode.swift; path = PrimerCustomStyleTextField.swift; sourceTree = "<group>"; };
		AEF200FE3A6D0727A493E8C4ACD4EFD8 /* PaymentResponse.swift */ = {isa = PBXFileReference; includeInIndex = 1; lastKnownFileType = sourcecode.swift; path = PaymentResponse.swift; sourceTree = "<group>"; };
		AF26CC24D08BBFC48166F92EA51E4902 /* FormType.swift */ = {isa = PBXFileReference; includeInIndex = 1; lastKnownFileType = sourcecode.swift; path = FormType.swift; sourceTree = "<group>"; };
		AF39E85D3D7EE7589185E32A0E1C1E8F /* tt.json */ = {isa = PBXFileReference; includeInIndex = 1; path = tt.json; sourceTree = "<group>"; };
		B024C9002E3DD83A208A82A76FD80758 /* Localizable.strings */ = {isa = PBXFileReference; includeInIndex = 1; lastKnownFileType = text.plist.strings; name = Localizable.strings; path = el.lproj/Localizable.strings; sourceTree = "<group>"; };
		B0F7F8F24028713D4D0B8B381956AFF8 /* mk.json */ = {isa = PBXFileReference; includeInIndex = 1; path = mk.json; sourceTree = "<group>"; };
		B111DA29231B40E70EC2EB9B2F85BA33 /* CancellablePromise.swift */ = {isa = PBXFileReference; includeInIndex = 1; lastKnownFileType = sourcecode.swift; path = CancellablePromise.swift; sourceTree = "<group>"; };
		B11ACC66DAE1E31107BD5A86A8411076 /* eu.json */ = {isa = PBXFileReference; includeInIndex = 1; path = eu.json; sourceTree = "<group>"; };
		B3C21404D9D3EFD9E8E73AC1F00F382D /* Parser.swift */ = {isa = PBXFileReference; includeInIndex = 1; lastKnownFileType = sourcecode.swift; path = Parser.swift; sourceTree = "<group>"; };
		B429083200B13F604ED3C87DFFC0C016 /* Pods-PrimerSDK_Tests.modulemap */ = {isa = PBXFileReference; includeInIndex = 1; lastKnownFileType = sourcecode.module; path = "Pods-PrimerSDK_Tests.modulemap"; sourceTree = "<group>"; };
		B4B6F3A0BAD6E8F1A7E34D5477F6D0FB /* PrimerTextFieldView+Analytics.swift */ = {isa = PBXFileReference; includeInIndex = 1; lastKnownFileType = sourcecode.swift; path = "PrimerTextFieldView+Analytics.swift"; sourceTree = "<group>"; };
		B5431B6A5BC6CBDB524A1BD00B886AB5 /* PrimerNibView.swift */ = {isa = PBXFileReference; includeInIndex = 1; lastKnownFileType = sourcecode.swift; path = PrimerNibView.swift; sourceTree = "<group>"; };
		B569FFE16A9EDF00E6F81833E9BAF12E /* UIColorExtension.swift */ = {isa = PBXFileReference; includeInIndex = 1; lastKnownFileType = sourcecode.swift; path = UIColorExtension.swift; sourceTree = "<group>"; };
		B5D6F2F35DD85C81D8E94D51B7A30D13 /* ThenableWrappers.swift */ = {isa = PBXFileReference; includeInIndex = 1; lastKnownFileType = sourcecode.swift; path = ThenableWrappers.swift; sourceTree = "<group>"; };
		B6CC4CDCC7CB85CB74DDCFDA9EFF7E8C /* bn.json */ = {isa = PBXFileReference; includeInIndex = 1; path = bn.json; sourceTree = "<group>"; };
		B7D2F4BAA739FB95E72C662183F587A7 /* MockPrimerAPIClient.swift */ = {isa = PBXFileReference; includeInIndex = 1; lastKnownFileType = sourcecode.swift; path = MockPrimerAPIClient.swift; sourceTree = "<group>"; };
		BB21386F14AAB80CE908256128B74C77 /* PrimerTheme+TextStyles.swift */ = {isa = PBXFileReference; includeInIndex = 1; lastKnownFileType = sourcecode.swift; path = "PrimerTheme+TextStyles.swift"; sourceTree = "<group>"; };
		BB9B649478C0700702EA7E05394A2A11 /* StateField.swift */ = {isa = PBXFileReference; includeInIndex = 1; lastKnownFileType = sourcecode.swift; path = StateField.swift; sourceTree = "<group>"; };
		BBD4A98FD181F0ED2B41D85FDA6CADC5 /* PrimerThemeData.swift */ = {isa = PBXFileReference; includeInIndex = 1; lastKnownFileType = sourcecode.swift; path = PrimerThemeData.swift; sourceTree = "<group>"; };
		BC1EFB1B23661D3EC8B491050FB16029 /* vi.json */ = {isa = PBXFileReference; includeInIndex = 1; path = vi.json; sourceTree = "<group>"; };
		BCD7CB0B72FDEDD728889CF37457C401 /* et.json */ = {isa = PBXFileReference; includeInIndex = 1; path = et.json; sourceTree = "<group>"; };
		BE8E36D5395D00F24331CD88805B8C38 /* PrimerResultViewController.swift */ = {isa = PBXFileReference; includeInIndex = 1; lastKnownFileType = sourcecode.swift; path = PrimerResultViewController.swift; sourceTree = "<group>"; };
		BF4126496720D5F1928EBE82FF0F5FE8 /* PrimerConfiguration.swift */ = {isa = PBXFileReference; includeInIndex = 1; lastKnownFileType = sourcecode.swift; path = PrimerConfiguration.swift; sourceTree = "<group>"; };
		BF91326E32EFA860E198791DAEAF9319 /* PrimerHeadlessUniversalCheckoutUIManager.swift */ = {isa = PBXFileReference; includeInIndex = 1; lastKnownFileType = sourcecode.swift; path = PrimerHeadlessUniversalCheckoutUIManager.swift; sourceTree = "<group>"; };
		C038BFBB492D9708FC33117412F5B565 /* Currency.swift */ = {isa = PBXFileReference; includeInIndex = 1; lastKnownFileType = sourcecode.swift; path = Currency.swift; sourceTree = "<group>"; };
		C0470BB57CFE068135F8BED291F63193 /* Localizable.strings */ = {isa = PBXFileReference; includeInIndex = 1; lastKnownFileType = text.plist.strings; name = Localizable.strings; path = tr.lproj/Localizable.strings; sourceTree = "<group>"; };
		C1174B2FFE64E5D0083345E806D9EEAD /* PrimerLoadingViewController.swift */ = {isa = PBXFileReference; includeInIndex = 1; lastKnownFileType = sourcecode.swift; path = PrimerLoadingViewController.swift; sourceTree = "<group>"; };
		C17885019694BE0622649AD087B6DFED /* ClientTokenService.swift */ = {isa = PBXFileReference; includeInIndex = 1; lastKnownFileType = sourcecode.swift; path = ClientTokenService.swift; sourceTree = "<group>"; };
		C1F7CA8F6F2B14DE5CEED2B09D636F6C /* PrimerCityFieldView.swift */ = {isa = PBXFileReference; includeInIndex = 1; lastKnownFileType = sourcecode.swift; path = PrimerCityFieldView.swift; sourceTree = "<group>"; };
		C4DAC44D27ADA47EEA0716159A4BC3D4 /* DataExtension.swift */ = {isa = PBXFileReference; includeInIndex = 1; lastKnownFileType = sourcecode.swift; path = DataExtension.swift; sourceTree = "<group>"; };
		C5067CE9ED1E527F41ED4F65E2CCA5D1 /* dv.json */ = {isa = PBXFileReference; includeInIndex = 1; path = dv.json; sourceTree = "<group>"; };
		C5EA94B46E5B8650F45401C1EB034069 /* HeaderFooterLabelView.swift */ = {isa = PBXFileReference; includeInIndex = 1; lastKnownFileType = sourcecode.swift; path = HeaderFooterLabelView.swift; sourceTree = "<group>"; };
		C78D56353FD746C40EA9E994289DD1DF /* kk.json */ = {isa = PBXFileReference; includeInIndex = 1; path = kk.json; sourceTree = "<group>"; };
		C80C66B9D7AFF1FA1968A1FCDA6D6560 /* Identifiable.swift */ = {isa = PBXFileReference; includeInIndex = 1; lastKnownFileType = sourcecode.swift; path = Identifiable.swift; sourceTree = "<group>"; };
		C82E3557BA9676B3FDB2BFDD19965331 /* SequenceWrappers.swift */ = {isa = PBXFileReference; includeInIndex = 1; lastKnownFileType = sourcecode.swift; path = SequenceWrappers.swift; sourceTree = "<group>"; };
		CA17F8CCA656E77F7B23932EFBA7A96F /* cs.json */ = {isa = PBXFileReference; includeInIndex = 1; path = cs.json; sourceTree = "<group>"; };
		CB9EA884F54FC65AA5E5FEE00B01D738 /* after.swift */ = {isa = PBXFileReference; includeInIndex = 1; lastKnownFileType = sourcecode.swift; path = after.swift; sourceTree = "<group>"; };
		CD2D13EDB740E9BD1B4CD6AFC028AD50 /* Device.swift */ = {isa = PBXFileReference; includeInIndex = 1; lastKnownFileType = sourcecode.swift; path = Device.swift; sourceTree = "<group>"; };
		CE18DF5648410BD98D3021722BC06148 /* bs.json */ = {isa = PBXFileReference; includeInIndex = 1; path = bs.json; sourceTree = "<group>"; };
		CE463680787D6E5CB60BBDF9708241AE /* PrimerDelegate.swift */ = {isa = PBXFileReference; includeInIndex = 1; lastKnownFileType = sourcecode.swift; path = PrimerDelegate.swift; sourceTree = "<group>"; };
		CE89226151A9FBDAA15F2D27A048C3B4 /* PaymentMethodConfigurationType.swift */ = {isa = PBXFileReference; includeInIndex = 1; lastKnownFileType = sourcecode.swift; path = PaymentMethodConfigurationType.swift; sourceTree = "<group>"; };
		D1A2C12A9B7617CC05526DE059C762A6 /* Klarna.swift */ = {isa = PBXFileReference; includeInIndex = 1; lastKnownFileType = sourcecode.swift; path = Klarna.swift; sourceTree = "<group>"; };
		D245E0514AAC1A2B9A6D5EA2F383E90F /* UIKit.framework */ = {isa = PBXFileReference; lastKnownFileType = wrapper.framework; name = UIKit.framework; path = Platforms/iPhoneOS.platform/Developer/SDKs/iPhoneOS14.0.sdk/System/Library/Frameworks/UIKit.framework; sourceTree = DEVELOPER_DIR; };
		D264B4E57DF7DB00D71275605D100971 /* Pods-PrimerSDK_Example-frameworks.sh */ = {isa = PBXFileReference; includeInIndex = 1; lastKnownFileType = text.script.sh; path = "Pods-PrimerSDK_Example-frameworks.sh"; sourceTree = "<group>"; };
		D2E5DF846EA99B95024F898AAF367ACF /* PrimerViewExtensions.swift */ = {isa = PBXFileReference; includeInIndex = 1; lastKnownFileType = sourcecode.swift; path = PrimerViewExtensions.swift; sourceTree = "<group>"; };
		D3320EED7820A5BA8E6EDB93E1CF6083 /* hi.json */ = {isa = PBXFileReference; includeInIndex = 1; path = hi.json; sourceTree = "<group>"; };
		D3FE3E693CCF9F99097097309ACCECB1 /* KlarnaTokenizationViewModel.swift */ = {isa = PBXFileReference; includeInIndex = 1; lastKnownFileType = sourcecode.swift; path = KlarnaTokenizationViewModel.swift; sourceTree = "<group>"; };
		D42358258672E37391846508E1FA3CA4 /* CardholderNameField.swift */ = {isa = PBXFileReference; includeInIndex = 1; lastKnownFileType = sourcecode.swift; path = CardholderNameField.swift; sourceTree = "<group>"; };
		D5DF5477B5A6BB63A65AEEB7825A2C08 /* he.json */ = {isa = PBXFileReference; includeInIndex = 1; path = he.json; sourceTree = "<group>"; };
		D66C3890C3566F38C935A2FFD9A237B0 /* Pods-PrimerSDK_Tests-dummy.m */ = {isa = PBXFileReference; includeInIndex = 1; lastKnownFileType = sourcecode.c.objc; path = "Pods-PrimerSDK_Tests-dummy.m"; sourceTree = "<group>"; };
		D74123B52FE822BBC562CF8754E957D2 /* PrimerButton.swift */ = {isa = PBXFileReference; includeInIndex = 1; lastKnownFileType = sourcecode.swift; path = PrimerButton.swift; sourceTree = "<group>"; };
		D9729E605E7F5C8CA7135B50615CE87B /* AlertController.swift */ = {isa = PBXFileReference; includeInIndex = 1; lastKnownFileType = sourcecode.swift; path = AlertController.swift; sourceTree = "<group>"; };
		DA095A1DF619001AB8345ADC6741C8E3 /* PrimerContainerViewController.swift */ = {isa = PBXFileReference; includeInIndex = 1; lastKnownFileType = sourcecode.swift; path = PrimerContainerViewController.swift; sourceTree = "<group>"; };
		DA14D163F9BEE98C4DACE3C52D91A189 /* sk.json */ = {isa = PBXFileReference; includeInIndex = 1; path = sk.json; sourceTree = "<group>"; };
		DB3EB436276439F2C8D579ADE4F6B341 /* PrimerScrollView.swift */ = {isa = PBXFileReference; includeInIndex = 1; lastKnownFileType = sourcecode.swift; path = PrimerScrollView.swift; sourceTree = "<group>"; };
		DCB37DC0F1C41D9629735420A2506CC3 /* README.md */ = {isa = PBXFileReference; includeInIndex = 1; path = README.md; sourceTree = "<group>"; };
		DCD4E35F088DF4B97D38FB697D0E9DE6 /* PrimerTextFieldView.xib */ = {isa = PBXFileReference; includeInIndex = 1; lastKnownFileType = file.xib; path = PrimerTextFieldView.xib; sourceTree = "<group>"; };
		DDECA69622197515E1015F70B2822A73 /* ImageName.swift */ = {isa = PBXFileReference; includeInIndex = 1; lastKnownFileType = sourcecode.swift; path = ImageName.swift; sourceTree = "<group>"; };
		DDFA0294DC14FFD487706AF6CBD43717 /* ha.json */ = {isa = PBXFileReference; includeInIndex = 1; path = ha.json; sourceTree = "<group>"; };
		DE02F7176F7A3A6D6822797E092836F4 /* LogEvent.swift */ = {isa = PBXFileReference; includeInIndex = 1; lastKnownFileType = sourcecode.swift; path = LogEvent.swift; sourceTree = "<group>"; };
		DE6DC3F449F50EB5E2BDFC964C133B88 /* ka.json */ = {isa = PBXFileReference; includeInIndex = 1; path = ka.json; sourceTree = "<group>"; };
		DF31AC857CB3172B5D54570D7C6AAA7E /* Endpoint.swift */ = {isa = PBXFileReference; includeInIndex = 1; lastKnownFileType = sourcecode.swift; path = Endpoint.swift; sourceTree = "<group>"; };
		DF5B8C7830029D200D78967455502D72 /* PrimerCardholderNameFieldView.swift */ = {isa = PBXFileReference; includeInIndex = 1; lastKnownFileType = sourcecode.swift; path = PrimerCardholderNameFieldView.swift; sourceTree = "<group>"; };
		DF6E4F8E7C26A7BBEC17AAD4042A317D /* Pods-PrimerSDK_Tests.debug.xcconfig */ = {isa = PBXFileReference; includeInIndex = 1; lastKnownFileType = text.xcconfig; path = "Pods-PrimerSDK_Tests.debug.xcconfig"; sourceTree = "<group>"; };
		E0398F0D8629B8479341399008E6374B /* BankSelectorTokenizationViewModel.swift */ = {isa = PBXFileReference; includeInIndex = 1; lastKnownFileType = sourcecode.swift; path = BankSelectorTokenizationViewModel.swift; sourceTree = "<group>"; };
		E096A232E769AE60FFEB344C98640FA2 /* km.json */ = {isa = PBXFileReference; includeInIndex = 1; path = km.json; sourceTree = "<group>"; };
		E10A750CA4D5AB2EA8C81EFDB48E2786 /* PrimerAPIClient+Promises.swift */ = {isa = PBXFileReference; includeInIndex = 1; lastKnownFileType = sourcecode.swift; path = "PrimerAPIClient+Promises.swift"; sourceTree = "<group>"; };
		E151721736BAD4346B46053B086A18CE /* PayPal.swift */ = {isa = PBXFileReference; includeInIndex = 1; lastKnownFileType = sourcecode.swift; path = PayPal.swift; sourceTree = "<group>"; };
		E1B945985145643C12B1E91600B680DE /* Pods-PrimerSDK_Example-acknowledgements.markdown */ = {isa = PBXFileReference; includeInIndex = 1; lastKnownFileType = text; path = "Pods-PrimerSDK_Example-acknowledgements.markdown"; sourceTree = "<group>"; };
		E23CB627911CC5CCCCCD0308A2B4DBEE /* mn.json */ = {isa = PBXFileReference; includeInIndex = 1; path = mn.json; sourceTree = "<group>"; };
		E26E96D1BBDC5CBCAF959013386978CF /* af.json */ = {isa = PBXFileReference; includeInIndex = 1; path = af.json; sourceTree = "<group>"; };
		E29188B35C10FA5DDA7767E898BE68C2 /* CatchWrappers.swift */ = {isa = PBXFileReference; includeInIndex = 1; lastKnownFileType = sourcecode.swift; path = CatchWrappers.swift; sourceTree = "<group>"; };
		E36F370C19A2A3FE902A06C83FB89083 /* CheckoutModule.swift */ = {isa = PBXFileReference; includeInIndex = 1; lastKnownFileType = sourcecode.swift; path = CheckoutModule.swift; sourceTree = "<group>"; };
		E4DF33E9BDAB69896AABE3AA7633FE63 /* NSErrorExtension.swift */ = {isa = PBXFileReference; includeInIndex = 1; lastKnownFileType = sourcecode.swift; path = NSErrorExtension.swift; sourceTree = "<group>"; };
		E55F821185CE59EE6F38A995CBB79065 /* en.json */ = {isa = PBXFileReference; includeInIndex = 1; path = en.json; sourceTree = "<group>"; };
		E5B0C63FED032F94CE4C20276E8C2048 /* Optional+Extensions.swift */ = {isa = PBXFileReference; includeInIndex = 1; lastKnownFileType = sourcecode.swift; path = "Optional+Extensions.swift"; sourceTree = "<group>"; };
		E633BE6DAD95E6AAECB92A43652C57D3 /* pt.json */ = {isa = PBXFileReference; includeInIndex = 1; path = pt.json; sourceTree = "<group>"; };
		E884507DF2B84FA8A2E8AD8289881542 /* Pods-PrimerSDK_Example.release.xcconfig */ = {isa = PBXFileReference; includeInIndex = 1; lastKnownFileType = text.xcconfig; path = "Pods-PrimerSDK_Example.release.xcconfig"; sourceTree = "<group>"; };
		E9EF8A953573C52237F65E178193181A /* UINavigationController+Extensions.swift */ = {isa = PBXFileReference; includeInIndex = 1; lastKnownFileType = sourcecode.swift; path = "UINavigationController+Extensions.swift"; sourceTree = "<group>"; };
		EA718C0FF0F089A7609A30BB1DD62744 /* ro.json */ = {isa = PBXFileReference; includeInIndex = 1; path = ro.json; sourceTree = "<group>"; };
		EAB6F611E86A4758835A715E4B4184F6 /* Foundation.framework */ = {isa = PBXFileReference; lastKnownFileType = wrapper.framework; name = Foundation.framework; path = Platforms/iPhoneOS.platform/Developer/SDKs/iPhoneOS14.0.sdk/System/Library/Frameworks/Foundation.framework; sourceTree = DEVELOPER_DIR; };
		EAEC4BD1D535DEC1BD9B72099D7270C2 /* PrimerSimpleCardFormTextFieldView.swift */ = {isa = PBXFileReference; includeInIndex = 1; lastKnownFileType = sourcecode.swift; path = PrimerSimpleCardFormTextFieldView.swift; sourceTree = "<group>"; };
		EB601784C3733F39F7B003385B0AC06A /* ExpiryDateField.swift */ = {isa = PBXFileReference; includeInIndex = 1; lastKnownFileType = sourcecode.swift; path = ExpiryDateField.swift; sourceTree = "<group>"; };
		EBCCE4A8A2E5634B2B437CDC50C50E32 /* AnyDecodable.swift */ = {isa = PBXFileReference; includeInIndex = 1; lastKnownFileType = sourcecode.swift; path = AnyDecodable.swift; sourceTree = "<group>"; };
		EBF01CECC681F3480D262A63CE98525E /* SuccessResponse.swift */ = {isa = PBXFileReference; includeInIndex = 1; lastKnownFileType = sourcecode.swift; path = SuccessResponse.swift; sourceTree = "<group>"; };
		EC8D5296A90E2366992B76852753B8C0 /* es.json */ = {isa = PBXFileReference; includeInIndex = 1; path = es.json; sourceTree = "<group>"; };
		EE9674DAD0C961C92687877090E1E047 /* Pods-PrimerSDK_Tests-umbrella.h */ = {isa = PBXFileReference; includeInIndex = 1; lastKnownFileType = sourcecode.c.h; path = "Pods-PrimerSDK_Tests-umbrella.h"; sourceTree = "<group>"; };
		EFFB4EF927B7FABD61369F4343F134E4 /* PrimerCardNumberFieldView.swift */ = {isa = PBXFileReference; includeInIndex = 1; lastKnownFileType = sourcecode.swift; path = PrimerCardNumberFieldView.swift; sourceTree = "<group>"; };
		F0441364719AAD0A5E1F7A1B04DF8FA0 /* hr.json */ = {isa = PBXFileReference; includeInIndex = 1; path = hr.json; sourceTree = "<group>"; };
		F1057B2829C97A9C40DB9AF7564FC24F /* no.json */ = {isa = PBXFileReference; includeInIndex = 1; path = no.json; sourceTree = "<group>"; };
		F11D3641D49C3A3ABF18CC684318C5EB /* JSONParser.swift */ = {isa = PBXFileReference; includeInIndex = 1; lastKnownFileType = sourcecode.swift; path = JSONParser.swift; sourceTree = "<group>"; };
		F2503DD292B621993742A1318F8E9B6E /* PaymentAPIModel.swift */ = {isa = PBXFileReference; includeInIndex = 1; lastKnownFileType = sourcecode.swift; path = PaymentAPIModel.swift; sourceTree = "<group>"; };
		F2FA18F326AED7408061013FD3806F34 /* PrimerStateFieldView.swift */ = {isa = PBXFileReference; includeInIndex = 1; lastKnownFileType = sourcecode.swift; path = PrimerStateFieldView.swift; sourceTree = "<group>"; };
		F39914CE4C60F8DC0B0DF455E0682BA6 /* PrimerSource.swift */ = {isa = PBXFileReference; includeInIndex = 1; lastKnownFileType = sourcecode.swift; path = PrimerSource.swift; sourceTree = "<group>"; };
		F49551874BCB44B4B0660D2AF6AD686C /* Dimensions.swift */ = {isa = PBXFileReference; includeInIndex = 1; lastKnownFileType = sourcecode.swift; path = Dimensions.swift; sourceTree = "<group>"; };
		F5EC7783FFBB7F8668087ED59D7A2498 /* Field.swift */ = {isa = PBXFileReference; includeInIndex = 1; lastKnownFileType = sourcecode.swift; path = Field.swift; sourceTree = "<group>"; };
		F61BCCE544B0D04E5AE3E70FE224E923 /* Localizable.strings */ = {isa = PBXFileReference; includeInIndex = 1; lastKnownFileType = text.plist.strings; name = Localizable.strings; path = nb.lproj/Localizable.strings; sourceTree = "<group>"; };
		F67DF52EECC363F90F3A0083B5D1F62E /* PrimerSDK.podspec */ = {isa = PBXFileReference; explicitFileType = text.script.ruby; includeInIndex = 1; indentWidth = 2; lastKnownFileType = text; path = PrimerSDK.podspec; sourceTree = "<group>"; tabWidth = 2; xcLanguageSpecificationIdentifier = xcode.lang.ruby; };
		F697AFB885D5C0BAEFFB343EDA2AE179 /* ExternalViewModel.swift */ = {isa = PBXFileReference; includeInIndex = 1; lastKnownFileType = sourcecode.swift; path = ExternalViewModel.swift; sourceTree = "<group>"; };
		F75FD1C8544085ACBFF6C8BCB9051348 /* PrimerAPIClient+3DS.swift */ = {isa = PBXFileReference; includeInIndex = 1; lastKnownFileType = sourcecode.swift; path = "PrimerAPIClient+3DS.swift"; sourceTree = "<group>"; };
		F76C8BAC12EA4C687A1D8A512C5EE01F /* VaultPaymentMethodView.swift */ = {isa = PBXFileReference; includeInIndex = 1; lastKnownFileType = sourcecode.swift; path = VaultPaymentMethodView.swift; sourceTree = "<group>"; };
		F7B48CC82297D62E27EA98AE7A13D3DA /* Pods-PrimerSDK_Tests.release.xcconfig */ = {isa = PBXFileReference; includeInIndex = 1; lastKnownFileType = text.xcconfig; path = "Pods-PrimerSDK_Tests.release.xcconfig"; sourceTree = "<group>"; };
		F88F9F512FE0E3A7389FEC81C26B1B5D /* UserDefaultsExtension.swift */ = {isa = PBXFileReference; includeInIndex = 1; lastKnownFileType = sourcecode.swift; path = UserDefaultsExtension.swift; sourceTree = "<group>"; };
		FA9108E4F97CB3E17C1D65AF9C5EBD0B /* ko.json */ = {isa = PBXFileReference; includeInIndex = 1; path = ko.json; sourceTree = "<group>"; };
		FB8DFFEA63E1F14046DF0C5A52BB09C8 /* PrimerThemeData+Deprecated.swift */ = {isa = PBXFileReference; includeInIndex = 1; lastKnownFileType = sourcecode.swift; path = "PrimerThemeData+Deprecated.swift"; sourceTree = "<group>"; };
		FF2D9D860D45302C5F6E2297DCD3DA0D /* PrimerResultComponentView.swift */ = {isa = PBXFileReference; includeInIndex = 1; lastKnownFileType = sourcecode.swift; path = PrimerResultComponentView.swift; sourceTree = "<group>"; };
>>>>>>> 520d07f9
/* End PBXFileReference section */

/* Begin PBXFrameworksBuildPhase section */
		0F3E65FE6FC2A22D49C385BE63CEE2D0 /* Frameworks */ = {
			isa = PBXFrameworksBuildPhase;
			buildActionMask = 2147483647;
			files = (
				E150EB1E3DDC0F59C4FDE4E1058FCAF7 /* Foundation.framework in Frameworks */,
			);
			runOnlyForDeploymentPostprocessing = 0;
		};
		146D42556D0DAE03777697C0F9BBE0DC /* Frameworks */ = {
			isa = PBXFrameworksBuildPhase;
			buildActionMask = 2147483647;
			files = (
				DA9132F104989A5BB118B83BD18489FA /* Foundation.framework in Frameworks */,
				F22D09B3764DA9AA5A1AC5FC5D9E71A5 /* UIKit.framework in Frameworks */,
			);
			runOnlyForDeploymentPostprocessing = 0;
		};
<<<<<<< HEAD
		3931554FB2904FAFF5A62295776AFAEB /* Frameworks */ = {
=======
		1D9B174AACEDA6738DC3E11C850EA48A /* Frameworks */ = {
>>>>>>> 520d07f9
			isa = PBXFrameworksBuildPhase;
			buildActionMask = 2147483647;
			files = (
				576CBFE7BB80FC46B6F006AE6E711708 /* Foundation.framework in Frameworks */,
			);
			runOnlyForDeploymentPostprocessing = 0;
		};
<<<<<<< HEAD
		CE0E3B6F7AE467CECA4D347F1130D3ED /* Frameworks */ = {
			isa = PBXFrameworksBuildPhase;
			buildActionMask = 2147483647;
			files = (
				D2F07104925B957352982C6694C9A652 /* Foundation.framework in Frameworks */,
				88F7BA79DB8D9A635A8F4455EB5C38CC /* UIKit.framework in Frameworks */,
=======
		DEC0E2A15A93FF2998334FECCAB45394 /* Frameworks */ = {
			isa = PBXFrameworksBuildPhase;
			buildActionMask = 2147483647;
			files = (
>>>>>>> 520d07f9
			);
			runOnlyForDeploymentPostprocessing = 0;
		};
/* End PBXFrameworksBuildPhase section */

/* Begin PBXGroup section */
<<<<<<< HEAD
		042ACEACC82CE3B77A0042AF3D4BDEAD /* Components */ = {
			isa = PBXGroup;
			children = (
				7143918E3EFF9E0A3F280495F0760B99 /* HeaderFooterLabelView.swift */,
				A61B7514606B044C8511CC204ECCDD9B /* PrimerFormView.swift */,
				86BD0832D07E42823CEE927A2A96F7C3 /* PrimerNibView.swift */,
				4E625221CBF415ED38137888D70191C6 /* PrimerResultComponentView.swift */,
				19103DD9D7A1AC453FACBBF1C45ED913 /* PrimerResultViewController.swift */,
				88DC9E160DBF173033AAF2F8BA495527 /* PrimerSearchTextField.swift */,
=======
		0195C711669F03D879590EDA8156529C /* Data Models */ = {
			isa = PBXGroup;
			children = (
				0A5C4911563601814B5D98BC81BA03C9 /* AdyenDotPay.swift */,
				50F1BE90C0164308D53B6B5CCE98C785 /* Apaya.swift */,
				1FF0DB1CFB9A3AE6A2F31666B259C1FE /* ApplePay.swift */,
				09E509B89DB7A974BFEAFE312097397E /* Bank.swift */,
				7B14C4034283311A8B5FCCA83E27E77D /* CardNetwork.swift */,
				E36F370C19A2A3FE902A06C83FB89083 /* CheckoutModule.swift */,
				0D080DD61CD6319D957171C0E4A7D142 /* ClientSession.swift */,
				640C76B7C5780E777CD80B931E789D8B /* ClientToken.swift */,
				0394381D0EAE9C7A5E3738EB134E6B7B /* Consolable.swift */,
				7D564903F7D8776A1B03F98E8E0BC5E2 /* CountryCode.swift */,
				C038BFBB492D9708FC33117412F5B565 /* Currency.swift */,
				DDECA69622197515E1015F70B2822A73 /* ImageName.swift */,
				D1A2C12A9B7617CC05526DE059C762A6 /* Klarna.swift */,
				49C57AFDF05888799B93540B54DD8976 /* OrderItem.swift */,
				F2503DD292B621993742A1318F8E9B6E /* PaymentAPIModel.swift */,
				7F63501385685329AFD159646A968E1C /* PaymentMethodConfiguration.swift */,
				7103AEE481AC5AD25993A04C08EDF49E /* PaymentMethodConfigurationOptions.swift */,
				CE89226151A9FBDAA15F2D27A048C3B4 /* PaymentMethodConfigurationType.swift */,
				0F66C573D7B5C51A46A8E7F99EE85C67 /* PaymentMethodToken.swift */,
				3338F4092616C02BAA1996159D9EE7E7 /* PaymentMethodTokenizationRequest.swift */,
				AEF200FE3A6D0727A493E8C4ACD4EFD8 /* PaymentResponse.swift */,
				E151721736BAD4346B46053B086A18CE /* PayPal.swift */,
				BF4126496720D5F1928EBE82FF0F5FE8 /* PrimerConfiguration.swift */,
				40F846B4581D375BC260AE62EB05B07B /* PrimerFlowEnums.swift */,
				469E3362B1B90CAC29E32FB1F1D1C22C /* PrimerSettings.swift */,
				0EDC8A50B1EC697A7CB684151C97BEBF /* SuccessMessage.swift */,
				83F7948D9C7DBA1C183C2150F393F97C /* Throwable.swift */,
				5C5635C0406E46F6C61CE3FE8D479479 /* VaultCheckoutViewModel.swift */,
				AC6ED9F6A5144F3C2773C659FD770979 /* PCI */,
				11AB26FF5478C871EF4EB27FC6FCEE4F /* Theme */,
			);
			name = "Data Models";
			path = "Sources/PrimerSDK/Classes/Data Models";
			sourceTree = "<group>";
		};
		10E46B8272E8DEE8B16D641EC8B2FD74 /* Internal */ = {
			isa = PBXGroup;
			children = (
				127442F8F3B2C274537504D0BC81844E /* PrimerTheme+Borders.swift */,
				241B3E8542EED2F9C305D188481F734A /* PrimerTheme+Buttons.swift */,
				02518537AAC65F319C3CFB8A18877B3C /* PrimerTheme+Colors.swift */,
				5CC29CF48AF1D5CC842A51D6BDCD7597 /* PrimerTheme+Inputs.swift */,
				BB21386F14AAB80CE908256128B74C77 /* PrimerTheme+TextStyles.swift */,
				7807979E46DE9951037B69CCB13FD8EE /* PrimerTheme+Views.swift */,
			);
			name = Internal;
			path = Internal;
			sourceTree = "<group>";
		};
		11AB26FF5478C871EF4EB27FC6FCEE4F /* Theme */ = {
			isa = PBXGroup;
			children = (
				A2DF4C73CB54FD45852C577A911FEAF5 /* PrimerTheme.swift */,
				10E46B8272E8DEE8B16D641EC8B2FD74 /* Internal */,
				657F8C7F9C32D37CEDCE62C14888913F /* Public */,
>>>>>>> 520d07f9
			);
			name = Theme;
			path = Theme;
			sourceTree = "<group>";
		};
<<<<<<< HEAD
		0560030350538CCB97A740882815BDD6 /* Root */ = {
			isa = PBXGroup;
			children = (
				3317B2680147122E6D4F654126FDFB49 /* PrimerCardFormViewController.swift */,
				3744C2DB9B8DAEAC7FB57C214ED3575B /* PrimerContainerViewController.swift */,
				B3FC58E16EDC38AD67EC49111F4D3B26 /* PrimerFormViewController.swift */,
				A1737F1EF3C7C60620CE7F2903FACC23 /* PrimerInputViewController.swift */,
				157F3B68440AD7A6E3EB17BD1D9B8EAE /* PrimerLoadingViewController.swift */,
				3C143BE566BE96720CAAEF6AFC529CAD /* PrimerNavigationBar.swift */,
				818B1324066FF059FB7023D73D0FFDD6 /* PrimerNavigationController.swift */,
				CD9B1D057BC791C2511429EB7F901E85 /* PrimerRootViewController.swift */,
				3DC3DD8DC6838F14E8FF98D519A3A236 /* PrimerUniversalCheckoutViewController.swift */,
				C540B7B4E3159C26D6FD85D47356D181 /* PrimerVaultManagerViewController.swift */,
			);
			name = Root;
			path = Root;
			sourceTree = "<group>";
		};
		062DE2EF551934F7522E480DDE5A0B55 /* Theme */ = {
			isa = PBXGroup;
			children = (
				3AEED23AC7E93606002CBBC331E40E15 /* PrimerTheme.swift */,
				E50861414E5BB0DBC9DB611E614E0BFD /* Internal */,
				E6E4357E1040341B4BAB82860E176B9D /* Public */,
			);
			name = Theme;
			path = Theme;
			sourceTree = "<group>";
		};
		07AC7A9132F4AFDA87F1B83A686B7798 /* Vault */ = {
			isa = PBXGroup;
			children = (
				3CA91975310CA0001AE0C03DCC939A4F /* VaultPaymentMethodView.swift */,
				45C47E6F6390E90644A00B29A5D20EC6 /* VaultPaymentMethodViewController.swift */,
				AD9FCAEB2B7AFFA7E6C130912D614A2B /* VaultPaymentMethodViewModel.swift */,
=======
		143D01294C4CA6CC898FE4873D83CF78 /* FormsTokenizationViewModel */ = {
			isa = PBXGroup;
			children = (
				9A2E92B9E1736371652F16E0AB7C1A83 /* CardFormPaymentMethodTokenizationViewModel.swift */,
				888BAA2AB3CC707E8C9B751231682DCC /* FormPaymentMethodTokenizationViewModel.swift */,
				429F088747D5736B88DC3CADFC361C19 /* Fields */,
			);
			name = FormsTokenizationViewModel;
			path = FormsTokenizationViewModel;
			sourceTree = "<group>";
		};
		1628BF05B4CAFDCC3549A101F5A10A17 /* Frameworks */ = {
			isa = PBXGroup;
			children = (
				59DA5C1F72E1D5BABC43EACBA672C3BA /* iOS */,
			);
			name = Frameworks;
			sourceTree = "<group>";
		};
		1A72DB174A467C784AB846F047028BB2 /* Payment Services */ = {
			isa = PBXGroup;
			children = (
				95B9F80BDA5B3EB3EABAC5A345E3DEBA /* ClientSessionService.swift */,
				C17885019694BE0622649AD087B6DFED /* ClientTokenService.swift */,
				9137C6E1C63183556BC7E1CEEE482305 /* CreateResumePaymentService.swift */,
				2BE4CB4C2C89BA7B6B9C1B90D7920781 /* PaymentMethodConfigService.swift */,
				389303996D13AC9A5158561CFCB9705E /* PayPalService.swift */,
				58FDCD9F00C2C7A6E91E3B101CB75582 /* VaultService.swift */,
			);
			name = "Payment Services";
			path = "Payment Services";
			sourceTree = "<group>";
		};
		204243EFFB649B7DDCB7284D366B186C /* Primer */ = {
			isa = PBXGroup;
			children = (
				4FF6DD374FD0C7EC80B787EC37BCF887 /* AppState.swift */,
				AD136092074E558DCB801DC18F8BE824 /* DependencyInjection.swift */,
				154D6609196FC914D921B07C3CAF9B1D /* Primer.swift */,
				CE463680787D6E5CB60BBDF9708241AE /* PrimerDelegate.swift */,
				F39914CE4C60F8DC0B0DF455E0682BA6 /* PrimerSource.swift */,
				1B0F018AE6623EF64FB66A805CAF2979 /* ResumeHandlerProtocol.swift */,
				85B4532F3FB304230EDF0A3B191AF131 /* Decision Handlers */,
			);
			name = Primer;
			path = Primer;
			sourceTree = "<group>";
		};
		2455CECE71E06240091AADA7BAA95C59 /* Vault */ = {
			isa = PBXGroup;
			children = (
				F76C8BAC12EA4C687A1D8A512C5EE01F /* VaultPaymentMethodView.swift */,
				7638978E105DD94C1A4F96671DCE7509 /* VaultPaymentMethodViewController.swift */,
				268FE02353F9E7310B4158F911F9DA5E /* VaultPaymentMethodViewModel.swift */,
>>>>>>> 520d07f9
			);
			name = Vault;
			path = Vault;
			sourceTree = "<group>";
		};
<<<<<<< HEAD
		09D6711D558091832A7EF2A65009E9F2 /* Primer */ = {
			isa = PBXGroup;
			children = (
				A442A8F5682D17221DF5DBE0D4C90C9C /* CardButton.swift */,
				9F239405F6EB08A4BDCEE19699679534 /* ExternalViewModel.swift */,
				BA1558B61CDE206A0129AE23911DAF0E /* PaymentMethodComponent.swift */,
			);
			name = Primer;
			path = Primer;
			sourceTree = "<group>";
		};
		118F0801468E11E1B4092437DBBA5DE1 /* Wrappers */ = {
			isa = PBXGroup;
			children = (
				146456852EDBBE07FC95C2F117173323 /* CatchWrappers.swift */,
				A60E2618ACC8B027011CDEA177461510 /* EnsureWrappers.swift */,
				54D57CCF385F95B28630B1704126EA39 /* FinallyWrappers.swift */,
				67D9E3A1C7FDE512FF94F124C14337B8 /* GuaranteeWrappers.swift */,
				8962F3720468FE0FB593F5EF0C15527E /* RecoverWrappers.swift */,
				1C4C8EB1482FF6E94CDBD7769A821C6E /* SequenceWrappers.swift */,
				0187FE74DFB345D1009E51CE52F9309C /* ThenableWrappers.swift */,
				0A2BA4B069BA999545B40E79DD277689 /* WrapperProtocols.swift */,
			);
			name = Wrappers;
			path = Wrappers;
			sourceTree = "<group>";
		};
		12E74BEEBDBE6B65852213BD16EA2C41 /* Primer */ = {
			isa = PBXGroup;
			children = (
				D5E9409C385F60E4FC689DD3EFAE0DFD /* AppState.swift */,
				39996758CF4F46A83B5BB384F91CD5D1 /* DependencyInjection.swift */,
				A3DFBA4E2309AB0482C3B2A1C6899451 /* Primer.swift */,
				B72A2D470538823D6A1E2BC87B37CF8D /* PrimerDelegate.swift */,
				C6011B936B63D4DE31309EE22DB8DABC /* PrimerSource.swift */,
				E75E9AE0B8CEDF0F3EC39F1A5921E0F6 /* ResumeHandlerProtocol.swift */,
				BD3B179E097143875E4B99001F7D0AC0 /* Decision Handlers */,
			);
			name = Primer;
			path = Primer;
=======
		2785766D8F35166957143202437BB0FD /* Dispatchers */ = {
			isa = PBXGroup;
			children = (
				68B540EE62533DF838B1FC5A554F232F /* ConcurrencyLimitedDispatcher.swift */,
				987BF0E76793EE6FFAD7E7EF414A2402 /* CoreDataDispatcher.swift */,
				8ED07193DF17B564A22218D5A51636FA /* Queue.swift */,
				5622E382B6812C73805E559A84C19878 /* RateLimitedDispatcher.swift */,
				71AFE483604F7710972836202BC5DB7F /* RateLimitedDispatcherBase.swift */,
				7F6B7744B0ED98B53C03F479A9973D9D /* StrictRateLimitedDispatcher.swift */,
			);
			name = Dispatchers;
			path = Dispatchers;
			sourceTree = "<group>";
		};
		2DD8BC430704F8552DCA87D545AB638A /* Parser */ = {
			isa = PBXGroup;
			children = (
				B3C21404D9D3EFD9E8E73AC1F00F382D /* Parser.swift */,
				429A1484B6A92EDE67A0003D4DA2B95F /* JSON */,
			);
			name = Parser;
			path = Parser;
			sourceTree = "<group>";
		};
		2F2286CD408FA5B74D16D050B631A8A1 /* Support Files */ = {
			isa = PBXGroup;
			children = (
				A3E2F9C06F13281158B80CB453C2CEDE /* PrimerSDK.modulemap */,
				46F10C838A14A4D1EC5008A9A50587B5 /* PrimerSDK-dummy.m */,
				5A7D0344D2187D0DBF06BC3F19C0D7D9 /* PrimerSDK-Info.plist */,
				3A80461734A0871A7528315BB68C6B8B /* PrimerSDK-prefix.pch */,
				1795A506EA0112F3AE062921DA56E134 /* PrimerSDK-umbrella.h */,
				7540675C759C8CDA799A0607647F2B20 /* PrimerSDK.debug.xcconfig */,
				51B15B52AB0EFD7A5E8B700E62038EEF /* PrimerSDK.release.xcconfig */,
				5B529DCEAF590BEDB5A8C711E0B2868F /* ResourceBundle-PrimerResources-PrimerSDK-Info.plist */,
			);
			name = "Support Files";
			path = "Example/Pods/Target Support Files/PrimerSDK";
>>>>>>> 520d07f9
			sourceTree = "<group>";
		};
		30E1AA205BA1070BC4C8955A960B4D20 /* TokenizationViewModels */ = {
			isa = PBXGroup;
			children = (
				6CAAAC0EB91492CFF951C7EA36178D10 /* ApayaTokenizationViewModel.swift */,
				A4C1B9F94416B3F04A8C934DD9914CC1 /* ApplePayTokenizationViewModel.swift */,
				E0398F0D8629B8479341399008E6374B /* BankSelectorTokenizationViewModel.swift */,
				A5BEADB4D620F10D7422C1956B617E1A /* CheckoutWithVaultedPaymentMethodViewModel.swift */,
				AC94141CE548C76A910FE3C8F4A2127F /* ExternalPaymentMethodTokenizationViewModel.swift */,
				D3FE3E693CCF9F99097097309ACCECB1 /* KlarnaTokenizationViewModel.swift */,
				86CC1D162B24CC2BA76B1DEBEB6A3376 /* PaymentMethodTokenizationViewModel.swift */,
				6F563F38E8DB399181449215733EB378 /* PaymentMethodTokenizationViewModel+Logic.swift */,
				1B248F72F834E0353418A37C78485467 /* PayPalTokenizationViewModel.swift */,
				54076689EC6C46204267420081A38FC3 /* PrimerTestPaymentMethodTokenizationViewModel.swift */,
				30C6930C7EE1ED95FF22C64D771BD250 /* QRCodeTokenizationViewModel.swift */,
				143D01294C4CA6CC898FE4873D83CF78 /* FormsTokenizationViewModel */,
			);
			name = TokenizationViewModels;
			path = TokenizationViewModels;
			sourceTree = "<group>";
		};
<<<<<<< HEAD
		1E1515C76BAA621784EBAF5FAFF4B154 /* UI Delegates */ = {
			isa = PBXGroup;
			children = (
				20F95246B357D5CD675C70325F232888 /* ReloadDelegate.swift */,
			);
			name = "UI Delegates";
			path = "UI Delegates";
			sourceTree = "<group>";
		};
		1FC5DDBA9A8AA3687456775C8A92050C /* PCI */ = {
			isa = PBXGroup;
			children = (
				E7622533C7E80F131AC8EB03CBC712A9 /* TokenizationService.swift */,
			);
			name = PCI;
			path = PCI;
			sourceTree = "<group>";
		};
		2A16028382D46BFD36B0A37F5EF3BAF2 /* Banks */ = {
			isa = PBXGroup;
			children = (
				8422E03657884252B081D495F0FCED3B /* BankSelectorViewController.swift */,
				30AECE2B3705BB63066EFBAFD9B1F08E /* BankTableViewCell.swift */,
			);
			name = Banks;
			path = Banks;
			sourceTree = "<group>";
		};
		2A81287A8A726D1643FC408EA49948F9 /* Networking */ = {
			isa = PBXGroup;
			children = (
				7DC8D8A2EA272265B18E611E488EC6A4 /* PrimerAPIClient+3DS.swift */,
=======
		33CA75F024EA6271F466DBAB310D28A6 /* Components */ = {
			isa = PBXGroup;
			children = (
				C5EA94B46E5B8650F45401C1EB034069 /* HeaderFooterLabelView.swift */,
				440418EEB01FD9B1BDAF723E989622B8 /* PrimerFormView.swift */,
				B5431B6A5BC6CBDB524A1BD00B886AB5 /* PrimerNibView.swift */,
				FF2D9D860D45302C5F6E2297DCD3DA0D /* PrimerResultComponentView.swift */,
				BE8E36D5395D00F24331CD88805B8C38 /* PrimerResultViewController.swift */,
				2AE00FA55173A6446DED2C2C33CC37C1 /* PrimerSearchTextField.swift */,
			);
			name = Components;
			path = Components;
			sourceTree = "<group>";
		};
		399883AB397DA4C18A392AC6D544E94C /* Modules */ = {
			isa = PBXGroup;
			children = (
				6427DBA7965B1B28C49181E0016C2758 /* PollingModule.swift */,
			);
			name = Modules;
			path = Sources/PrimerSDK/Classes/Modules;
			sourceTree = "<group>";
		};
		3A0E33BD28369583E6C0FEACB2DBC979 /* Text Fields */ = {
			isa = PBXGroup;
			children = (
				94A01101C2E32A5504E4FCF2E207EFE9 /* CardComponentsManager.swift */,
				8F8FF8759C8723427A1D782544E6A5BD /* PrimerAddressLineFieldView.swift */,
				DF5B8C7830029D200D78967455502D72 /* PrimerCardholderNameFieldView.swift */,
				EFFB4EF927B7FABD61369F4343F134E4 /* PrimerCardNumberFieldView.swift */,
				C1F7CA8F6F2B14DE5CEED2B09D636F6C /* PrimerCityFieldView.swift */,
				1807FA0C318853E720E866EA66C95217 /* PrimerCountryFieldView.swift */,
				239792933EE8C813970A02AF3D34A4D0 /* PrimerCVVFieldView.swift */,
				840A04F6270E300CB2FC79503B63A438 /* PrimerExpiryDateFieldView.swift */,
				14204611315DB5D25C0B134009FF5546 /* PrimerFirstNameFieldView.swift */,
				110CD03A9A83B62FD046333A2049F2C0 /* PrimerLastNameFieldView.swift */,
				ABFAF5FFEF96B89CFD0E471A5BC49F97 /* PrimerPostalCodeFieldView.swift */,
				F2FA18F326AED7408061013FD3806F34 /* PrimerStateFieldView.swift */,
				85C8BA90006BB34543E615D7738DD051 /* PrimerTextField.swift */,
				88DCA7AF8CB8E79D2E45FF75152BBEC3 /* PrimerTextFieldView.swift */,
				B4B6F3A0BAD6E8F1A7E34D5477F6D0FB /* PrimerTextFieldView+Analytics.swift */,
				0EF82B7E0588681C18AEFA7D81258124 /* PrimerTextFieldView+CardFormFieldsAnalytics.swift */,
				A513E2CE465F934AA932A875B5016399 /* Generic */,
			);
			name = "Text Fields";
			path = "Text Fields";
			sourceTree = "<group>";
		};
		3F9717AC9B52DA17B631E6C06D41D9DA /* Mocks */ = {
			isa = PBXGroup;
			children = (
				B7D2F4BAA739FB95E72C662183F587A7 /* MockPrimerAPIClient.swift */,
>>>>>>> 520d07f9
			);
			name = Networking;
			path = Networking;
			sourceTree = "<group>";
		};
<<<<<<< HEAD
		2F2286CD408FA5B74D16D050B631A8A1 /* Support Files */ = {
			isa = PBXGroup;
			children = (
				A3E2F9C06F13281158B80CB453C2CEDE /* PrimerSDK.modulemap */,
				46F10C838A14A4D1EC5008A9A50587B5 /* PrimerSDK-dummy.m */,
				5A7D0344D2187D0DBF06BC3F19C0D7D9 /* PrimerSDK-Info.plist */,
				3A80461734A0871A7528315BB68C6B8B /* PrimerSDK-prefix.pch */,
				1795A506EA0112F3AE062921DA56E134 /* PrimerSDK-umbrella.h */,
				7540675C759C8CDA799A0607647F2B20 /* PrimerSDK.debug.xcconfig */,
				51B15B52AB0EFD7A5E8B700E62038EEF /* PrimerSDK.release.xcconfig */,
				5B529DCEAF590BEDB5A8C711E0B2868F /* ResourceBundle-PrimerResources-PrimerSDK-Info.plist */,
			);
			name = "Support Files";
			path = "Example/Pods/Target Support Files/PrimerSDK";
			sourceTree = "<group>";
		};
		3699C70026D18FEBA9AB58BE6AC9C4CE /* Services */ = {
			isa = PBXGroup;
			children = (
				D2F33B18379E1A9010FD89806E749FDA /* API */,
				62FDC158DB861DD0AE29092C56A7D6EC /* Network */,
				822F89527E94F320EC7C93C12BB26EC2 /* Parser */,
			);
			name = Services;
			path = Sources/PrimerSDK/Classes/Services;
			sourceTree = "<group>";
		};
		38EF8BD8A13262A37E9F7E710D1B8B2B /* TokenizationViewControllers */ = {
			isa = PBXGroup;
			children = (
				8F30EC5B915140D3391F187F881EAF98 /* QRCodeViewController.swift */,
			);
			name = TokenizationViewControllers;
			path = TokenizationViewControllers;
			sourceTree = "<group>";
		};
		4020E21CFDFCAF6EE8A76AAF560167EB /* Generic */ = {
			isa = PBXGroup;
			children = (
				B71711F5E50DB72CC248C16AECA361C4 /* PrimerGenericTextFieldView.swift */,
				F5346847E2D21985EE3680EDEAC3474D /* PrimerSimpleCardFormTextFieldView.swift */,
			);
			name = Generic;
			path = Generic;
			sourceTree = "<group>";
		};
		408BBACF82CF5491C59F172F2E36337C /* 3DS */ = {
			isa = PBXGroup;
			children = (
				18A9BC511DD7B3203784CDC2C6FD5B36 /* 3DSService.swift */,
				EA09D6DB370CA069EBD67C7298AEDFA7 /* 3DSService+Promises.swift */,
				A0A67308622EBAB3BFDA9A225FDBFBA4 /* Data Models */,
				2A81287A8A726D1643FC408EA49948F9 /* Networking */,
			);
			name = 3DS;
			path = 3DS;
			sourceTree = "<group>";
		};
		423E01F5AC08C5D778621F7AFBA9DDBB /* User Interface */ = {
			isa = PBXGroup;
			children = (
				5867CAA13617A729E88215519092AD33 /* Identifiable.swift */,
				0DB9FB8A74181CC29C0A0DF30892032C /* PaymentMethodsGroupView.swift */,
				2E2015DF7DA027F0C954E2CE4419BF73 /* UIUtils.swift */,
				2A16028382D46BFD36B0A37F5EF3BAF2 /* Banks */,
				042ACEACC82CE3B77A0042AF3D4BDEAD /* Components */,
				E85301A89A4E60985077F60E9C80A2A1 /* Countries */,
				FF6A20C3721479895F1E89F9C7A62A18 /* OAuth */,
				BF7701C5F6A499AA9569D06013904743 /* PCI */,
				09D6711D558091832A7EF2A65009E9F2 /* Primer */,
				0560030350538CCB97A740882815BDD6 /* Root */,
				78B03D946037DACEE53E797EF9B10157 /* TestPaymentMethods */,
				6C4F7FC09FF85DFED7D7DA832A9D8C88 /* Text Fields */,
				38EF8BD8A13262A37E9F7E710D1B8B2B /* TokenizationViewControllers */,
				7047A65C686B9530186F6B16F1F61ECB /* TokenizationViewModels */,
				1E1515C76BAA621784EBAF5FAFF4B154 /* UI Delegates */,
				07AC7A9132F4AFDA87F1B83A686B7798 /* Vault */,
			);
			name = "User Interface";
			path = "Sources/PrimerSDK/Classes/User Interface";
			sourceTree = "<group>";
		};
		4B1FED70C5CA151ACA2C1BD3C2B06FA7 /* localized_countries */ = {
			isa = PBXGroup;
			children = (
				836952927A71ECC19E623B09C1270C8B /* af.json */,
				57D6D532F088ED56861E3E7C2C423EB9 /* am.json */,
				7659A5DADBD142C7937DBD3623800AE2 /* ar.json */,
				EF6A7B33FDFC39218EA4A1124B3AB4B7 /* az.json */,
				67A0295174FEA7E1C909A6C434098AB9 /* be.json */,
				10CBA0C8AB407C0793008688C5816D1D /* bg.json */,
				D8EF3D569BE72C7128250E5AC763E90D /* bn.json */,
				3383A0AFB6177B076CC29BBA56AE1373 /* bs.json */,
				42234409FA97B2C04ED25BD1325137FA /* ca.json */,
				0067AA249B1428128E65A18391F22357 /* cs.json */,
				FAE255EED87797FD1D4C06416D721256 /* cy.json */,
				97B12F80FC52A51E5BDABD038787DD83 /* da.json */,
				F99E35346AE49569A456575A8D9904C4 /* de.json */,
				55D5A84EAB89297C36741CE094A13482 /* dv.json */,
				78704BDDEE9E29BF4E5F4E09DFFFAA36 /* el.json */,
				EAB9A934635EA1EC443F6BF280BD60E7 /* en.json */,
				25AB20A73F8BD8F7162461E02C838454 /* es.json */,
				2CD4551E76CFC4C7C61669678724A63E /* et.json */,
				3A5AD00D018F258069DE066D8C62924C /* eu.json */,
				C430D72B78E89B8C9A1266632D3EB707 /* fa.json */,
				BFD771BF3955C593B0254FA4D0C42A3F /* fi.json */,
				A4D8F54A2F9F7FFA6CA7A1C8A7AC44B0 /* fr.json */,
				4FA8D241403B82C13EB91A3480797A12 /* gl.json */,
				A795391CDE29B4E74EDE7F60C9FA8BBC /* ha.json */,
				720A3C07A44D1F989A35C7E6BAC79EE8 /* he.json */,
				AD3314C3B7E810634D2E45DBEA6FEC78 /* hi.json */,
				C294566715DC03ACC40A2B3D11E7DF5E /* hr.json */,
				342FE9388DE83317171C7197D868082A /* hu.json */,
				F62E741A50FB879FFB3949364240AFDF /* hy.json */,
				124853DF88B12464C59754BD8D1B9A48 /* id.json */,
				ABBC669D13758CAEFC63B072BB526AF4 /* is.json */,
				0858E24C539C0C7B5AAD87618E07759A /* it.json */,
				2D641C9E1A42A4A9C9F76E22F369DB22 /* ja.json */,
				2A92ABDB06535307B1D5D47A05200E46 /* ka.json */,
				F3CFA24667363E28902FC22476BAB4AB /* kk.json */,
				CEE150EC656D2F25B793029D8A0F2EE7 /* km.json */,
				3E649D855E352BB358EB31E97D3F3325 /* ko.json */,
				BAFEAECE65641CDF18AD323AD634E4A2 /* ku.json */,
				E03FE4220B20F9813A88C9FBE3F9AFDF /* ky.json */,
				924CD20685E6D1A188F74D0B95BB3531 /* lt.json */,
				EAA93D52B0C7E4713932B5FBA119A4AC /* lv.json */,
				AF65CF348820F4324E576F0001B997CA /* mk.json */,
				EF13DC7F0A402364849190FFB9771E42 /* ml.json */,
				BE9FFDF57389605F02950913F50DFE5D /* mn.json */,
				19549C6734CE76AB94A3BF00ADA3CE78 /* ms.json */,
				0CDAA2405690F87923320DE51578118C /* nb.json */,
				8542800530ECD4FFD7227D8A4F3D7FBB /* nl.json */,
				A2600C69A9C865D70A831561EF54E46A /* nn.json */,
				7EFC433219EE2BA6699566920C5A0A26 /* no.json */,
				483AD26BBAD3F87F35F8693A31E705A4 /* pl.json */,
				F483C660BB57DBA78D871C486C469A2B /* ps.json */,
				8F0F76380770355D3A857767655C85A1 /* pt.json */,
				6634A854ED44D3BC9E71454F8C9354B3 /* ro.json */,
				0AB7A687D62F31B28924D47C38524C7E /* ru.json */,
				3B7AD11B9C1C7C85ED427BA460BCCDF8 /* sd.json */,
				836F4A0724B56258A3B7262C1D02A54E /* sk.json */,
				C66009DADCD97CFBBD3FC98DC8B795E5 /* sl.json */,
				26CDE385AC00A502DED4ED31F76D75AB /* so.json */,
				2133D2DBE41B11E577AF7DF9F29BD21D /* sq.json */,
				05A21AA34198DFC6C8C0CFFF4B24A864 /* sr.json */,
				65F58F8DD9413BCBCB64F99A22419A47 /* sv.json */,
				278CD9A9F4F46C104BCCBE95572CCC54 /* sw.json */,
				70CCFFF57361E7470BDF8CDE425A87BF /* ta.json */,
				FC7B206C09A3205A8691F681D019FCB2 /* tg.json */,
				18966442617A5E98672C8B7F4A39BF33 /* th.json */,
				0D95CBE74B411783FECCD76BFE616C25 /* tr.json */,
				83C2ACD82C860FD02EFE5435809675B3 /* tt.json */,
				5E991FD613C383D6117F37DDAD22CB47 /* ug.json */,
				BE58B23B9FED4558169F218101B2F98E /* uk.json */,
				CE80CACD6B2BB2EA94CE49A7313C7DEF /* ur.json */,
				CEEE460B73EC7304EF9B84D46E58305F /* uz.json */,
				B75478DA263DED720FBDE814228DE929 /* vi.json */,
				5E9FB562B64D0D402209AC9502741061 /* zh.json */,
			);
			name = localized_countries;
			path = localized_countries;
			sourceTree = "<group>";
		};
		4F13D3321C3C2F9D1A1C156B176FC4CE /* Third Party */ = {
			isa = PBXGroup;
			children = (
				DF91E38AEFCCE9BFB821C4662C9F5E02 /* PromiseKit */,
			);
			name = "Third Party";
			path = "Sources/PrimerSDK/Classes/Third Party";
			sourceTree = "<group>";
		};
		54C69EB2BD07601E3FF8EC8FDBD9B20C /* Mocks */ = {
			isa = PBXGroup;
			children = (
				36D71E523D3B8A712631A6D45655891C /* MockPrimerAPIClient.swift */,
			);
			name = Mocks;
			path = Sources/PrimerSDK/Classes/Mocks;
			sourceTree = "<group>";
		};
		5584F9826413803900F1D4ABC3C6C30E /* Extensions & Utilities */ = {
			isa = PBXGroup;
			children = (
				6B8D6BC315C23EB8A18FDFEC1ED31DB5 /* AlertController.swift */,
				E0883999F64A3317C14B83C94EF161DF /* AnyCodable.swift */,
				FD28BAFA4058311C1FA92E01B83A133E /* AnyDecodable.swift */,
				AC665B61BB2AD471C89CDB5C023E0EFE /* AnyEncodable.swift */,
				566137F3B238433EEC1BB504FF215FF0 /* ArrayExtension.swift */,
				A531BF4D1020F00AD6D8F449E03CC8B5 /* BundleExtension.swift */,
				83F24EE8750FC0A6C55D66A737664E68 /* DataExtension.swift */,
				F35D920CD4785E2DFBBE09F3A09DBC84 /* DateExtension.swift */,
				834BC05D4E9354DB05761E14B6D6E4A0 /* IntExtension.swift */,
				2DF92539C347FF04D8AC21910EE50D1C /* Logger.swift */,
				36737400D80F96F82192439FEB12C88F /* Mask.swift */,
				B101420A67C4CAC883B7A6DD1D56782A /* NSErrorExtension.swift */,
				C86CBA7EA652AB0D7A27DFAFDD680420 /* NSObject+ClassName.swift */,
				212835962A0947589B2A657B8D0B8FF3 /* Optional+Extensions.swift */,
				5BD6700F5D84B854311EAA693F467998 /* PostalCode.swift */,
				41EE41CE09A01E5492390203A64F450B /* PresentationController.swift */,
				29BD7609DA28C44123A1E12194C2A45A /* PrimerButton.swift */,
				7246B9D280DD4904D95FDA8E215ABDB6 /* PrimerCustomStyleTextField.swift */,
				C9F41B57662C1C9B5EE4AB8ADC318CF6 /* PrimerImage.swift */,
				9DE5E7E883B4C37D4FE84F3437D44FA6 /* PrimerScrollView.swift */,
				34EE841D75DA685D3566C8D1626FE816 /* PrimerTableViewCell.swift */,
				2E2EE35621E6E185907518EEEEAA22E4 /* PrimerViewController.swift */,
				89C68B3301D7173A1D0E4A198326CE01 /* PrimerViewExtensions.swift */,
				02FDB00652A25EE07603A079C7A1525B /* StringExtension.swift */,
				B5B5A64BC15AED4A88B7F22A6B00CFA2 /* UIColorExtension.swift */,
				4906A52D530C2569DF9627418214E7B0 /* UIDeviceExtension.swift */,
				5A1E5371C015B9B4CA1D20D2E1CBAF0C /* UILocalizableUtil.swift */,
				2714C0AB148EE6634862AEEDB81A673C /* UINavigationController+Extensions.swift */,
				436397CA16D01F6896407E46D84B11A0 /* UIScreenExtension.swift */,
				7DD3C930171A4C60EAC011F8BA655704 /* URLExtension.swift */,
				DD26B9E71327F17DF22BAE23D3602E22 /* UserDefaultsExtension.swift */,
				C9E9892D8A2205AFAA90D72CB8EC32C2 /* Weak.swift */,
				0A418597B79FB7B8DBD763ADACF4CC8D /* WebViewUtil.swift */,
			);
			name = "Extensions & Utilities";
			path = "Sources/PrimerSDK/Classes/Extensions & Utilities";
=======
		4046C68DF3E4C7B346570C79EE6E2BDB /* UI Delegates */ = {
			isa = PBXGroup;
			children = (
				9126DA0AB1C286D809384784280E8B97 /* ReloadDelegate.swift */,
			);
			name = "UI Delegates";
			path = "UI Delegates";
			sourceTree = "<group>";
		};
		4186FEF550E9D0B3FD816A91903F935B /* JSONs */ = {
			isa = PBXGroup;
			children = (
				78E2910CD6D77C2E78CA5C206CC287E3 /* currencies.json */,
				4B9588C4AB22E8758398A5CE4BF768E9 /* localized_countries */,
			);
			name = JSONs;
			path = Sources/PrimerSDK/Resources/JSONs;
			sourceTree = "<group>";
		};
		429A1484B6A92EDE67A0003D4DA2B95F /* JSON */ = {
			isa = PBXGroup;
			children = (
				F11D3641D49C3A3ABF18CC684318C5EB /* JSONParser.swift */,
			);
			name = JSON;
			path = JSON;
			sourceTree = "<group>";
		};
		429F088747D5736B88DC3CADFC361C19 /* Fields */ = {
			isa = PBXGroup;
			children = (
				874CC9488E7B9EA799EB3F4967FD3DD1 /* AddressField.swift */,
				D42358258672E37391846508E1FA3CA4 /* CardholderNameField.swift */,
				04F0F5E1B92B4D2528F0C41305A644D8 /* CardNumberField.swift */,
				1DE3E3153F01E4426813BE0C7058913B /* CityField.swift */,
				A17D953077FDF732ECB8770170E3EF75 /* CountryField.swift */,
				9FEF4A5F661AAEF1B9F01134B2C42951 /* CVVField.swift */,
				EB601784C3733F39F7B003385B0AC06A /* ExpiryDateField.swift */,
				F5EC7783FFBB7F8668087ED59D7A2498 /* Field.swift */,
				7EE355292C15599CB927DF4EA9D81332 /* FirstNameField.swift */,
				94946BCA95D1C7927E5F6FF6341F6593 /* LastNameField.swift */,
				61B1FC18462EA020EA81E2A62B06006D /* PostalCodeField.swift */,
				BB9B649478C0700702EA7E05394A2A11 /* StateField.swift */,
			);
			name = Fields;
			path = Fields;
			sourceTree = "<group>";
		};
		436D971F6DEBC7C761257D84A3193DC7 /* Primer */ = {
			isa = PBXGroup;
			children = (
				10574D57A5C75195A0A8C80BF3B90621 /* PrimerAPI.swift */,
				190341D31959A412CB04AD59AEA587ED /* PrimerAPIClient.swift */,
				E10A750CA4D5AB2EA8C81EFDB48E2786 /* PrimerAPIClient+Promises.swift */,
			);
			name = Primer;
			path = Primer;
			sourceTree = "<group>";
		};
		47F57301E4DAE15BA6020148C734C16A /* Connectivity */ = {
			isa = PBXGroup;
			children = (
				7825C07EE77FDFE99DA9604D08C4E9ED /* Connectivity.swift */,
			);
			name = Connectivity;
			path = Connectivity;
			sourceTree = "<group>";
		};
		4B9588C4AB22E8758398A5CE4BF768E9 /* localized_countries */ = {
			isa = PBXGroup;
			children = (
				E26E96D1BBDC5CBCAF959013386978CF /* af.json */,
				504DBD210C750961424FC46147E2EC8C /* am.json */,
				7DF65FD4AB0636E332FB43A51E19E651 /* ar.json */,
				401FB83270E309D17EEA09F3F70C87FF /* az.json */,
				5A49BEAA7CA3C1781B73BF888BB6C8BF /* be.json */,
				147EDED848904848B58FFF579E134D3F /* bg.json */,
				B6CC4CDCC7CB85CB74DDCFDA9EFF7E8C /* bn.json */,
				CE18DF5648410BD98D3021722BC06148 /* bs.json */,
				647B28CD50A407A426F5BBC9CEE3FD40 /* ca.json */,
				CA17F8CCA656E77F7B23932EFBA7A96F /* cs.json */,
				37B8D6027AD35759B762A7152F230094 /* cy.json */,
				6641CBF96B27A48398C99B9959B80306 /* da.json */,
				5C5D5F6B03A1F5B6140F0227C3B1BCB3 /* de.json */,
				C5067CE9ED1E527F41ED4F65E2CCA5D1 /* dv.json */,
				7A72B06C30489AC3E8A2B5EFAF28B9A9 /* el.json */,
				E55F821185CE59EE6F38A995CBB79065 /* en.json */,
				EC8D5296A90E2366992B76852753B8C0 /* es.json */,
				BCD7CB0B72FDEDD728889CF37457C401 /* et.json */,
				B11ACC66DAE1E31107BD5A86A8411076 /* eu.json */,
				A41DBE9092ED4B3CB69237C1B51C2C44 /* fa.json */,
				635177D85EFEC968CABE0C63E79EDF64 /* fi.json */,
				832B4C92AC84266B6D16C6530385785C /* fr.json */,
				9FB4C63D7CC7487D55578CEA9254749A /* gl.json */,
				DDFA0294DC14FFD487706AF6CBD43717 /* ha.json */,
				D5DF5477B5A6BB63A65AEEB7825A2C08 /* he.json */,
				D3320EED7820A5BA8E6EDB93E1CF6083 /* hi.json */,
				F0441364719AAD0A5E1F7A1B04DF8FA0 /* hr.json */,
				6682380497D9D53F233392F230247F19 /* hu.json */,
				11E466AE52C780F276A33BC264BD8EE3 /* hy.json */,
				635BD475E8C26E4AB9341D962ED8F444 /* id.json */,
				98A69679B168F44FC323E79635D49D4B /* is.json */,
				6FCC752035B13570B810EB4B0A49F0EA /* it.json */,
				2CD90ED45B8F318C62CC29E47AE097DF /* ja.json */,
				DE6DC3F449F50EB5E2BDFC964C133B88 /* ka.json */,
				C78D56353FD746C40EA9E994289DD1DF /* kk.json */,
				E096A232E769AE60FFEB344C98640FA2 /* km.json */,
				FA9108E4F97CB3E17C1D65AF9C5EBD0B /* ko.json */,
				9DF1CF96D7696FC605ADB2E01EC89CB4 /* ku.json */,
				09A0A9ED3396EF4ABBD4BEAE432028FA /* ky.json */,
				39DE88BE74D343689A6BB8B3FD6022B9 /* lt.json */,
				04D6F3B1182EBCBC3554B047C5B8FCBF /* lv.json */,
				B0F7F8F24028713D4D0B8B381956AFF8 /* mk.json */,
				2B217886854B9E5E6B58D69E9F5ABB5D /* ml.json */,
				E23CB627911CC5CCCCCD0308A2B4DBEE /* mn.json */,
				1884C281288D6F2DC87392AA558CAB93 /* ms.json */,
				5CD9AC98E218F87D5CCE16708C0E3510 /* nb.json */,
				177A2C268DAB13DB956738EB01863B0F /* nl.json */,
				74A2FFE7E84DBBC6360609F321DF4EC7 /* nn.json */,
				F1057B2829C97A9C40DB9AF7564FC24F /* no.json */,
				5D750962A907503622C5631B4FB287ED /* pl.json */,
				8390E8568C7B7B1942AA8B68DF395EF3 /* ps.json */,
				E633BE6DAD95E6AAECB92A43652C57D3 /* pt.json */,
				EA718C0FF0F089A7609A30BB1DD62744 /* ro.json */,
				6121AA39B07DC64A7EFC354D0198D886 /* ru.json */,
				566E7F6F18D5D19ECB351424648108A7 /* sd.json */,
				DA14D163F9BEE98C4DACE3C52D91A189 /* sk.json */,
				0FE2BA636B3865BD98472FC1E5089F87 /* sl.json */,
				2A6AA1A60979FBCDD697BFB0F2857E96 /* so.json */,
				978D9FDD15A962C1F337554D6F7F9BDB /* sq.json */,
				9527AECA592BCC3319D50771C7F22504 /* sr.json */,
				475B4870F7B981495B8EC80A8D1E7183 /* sv.json */,
				42540FC2DA1A3E9460A87EE0930D062C /* sw.json */,
				8FBF2055761EC58493678B82EF95FB5E /* ta.json */,
				A027C3CA848F5A07A750DA6F898065CF /* tg.json */,
				008E9672F8DA17E7E808D2024C2B8169 /* th.json */,
				5877E51488C6D8D2E24FE89CB6332776 /* tr.json */,
				AF39E85D3D7EE7589185E32A0E1C1E8F /* tt.json */,
				A0D014A9A35667994584407C797F26EC /* ug.json */,
				55ECB23A7F39B131352246D87CA81FA4 /* uk.json */,
				1846428A20F46EBD53DDB88B13B564A1 /* ur.json */,
				39FA78323933A089463ED1BB25A22D83 /* uz.json */,
				BC1EFB1B23661D3EC8B491050FB16029 /* vi.json */,
				0C347ED1AB223837E922A252C8A99C37 /* zh.json */,
			);
			name = localized_countries;
			path = localized_countries;
			sourceTree = "<group>";
		};
		4CB56C91ED56520C2C501341CFEDDC05 /* User Interface */ = {
			isa = PBXGroup;
			children = (
				C80C66B9D7AFF1FA1968A1FCDA6D6560 /* Identifiable.swift */,
				1AC62A4101E74F2FAEF871CA38719FA9 /* PaymentMethodsGroupView.swift */,
				7A21A578EB514AA500BC472FF23EE7E7 /* UIUtils.swift */,
				882B888DB47CAF724EDDE98286AE860D /* Banks */,
				33CA75F024EA6271F466DBAB310D28A6 /* Components */,
				86EC748ED8544C8024DC5E6FAFE24B34 /* Countries */,
				55AD7DD2F543931EE6685F744AE6A940 /* OAuth */,
				F2890691346B922EE748931695978E41 /* PCI */,
				7DC44A6BF79F3DCF879A93E58F08F2BE /* Primer */,
				ABE7899F962A9ACE46D3A43F588EA598 /* Root */,
				9D7C3C5F48C0AB1B10A5B8EE697331ED /* TestPaymentMethods */,
				3A0E33BD28369583E6C0FEACB2DBC979 /* Text Fields */,
				6F5B8811D1EE752E7AFBE64A6FFF2DE0 /* TokenizationViewControllers */,
				30E1AA205BA1070BC4C8955A960B4D20 /* TokenizationViewModels */,
				4046C68DF3E4C7B346570C79EE6E2BDB /* UI Delegates */,
				2455CECE71E06240091AADA7BAA95C59 /* Vault */,
			);
			name = "User Interface";
			path = "Sources/PrimerSDK/Classes/User Interface";
			sourceTree = "<group>";
		};
		54A7895DAE26B596AD08830E34C90F60 /* PromiseKit */ = {
			isa = PBXGroup;
			children = (
				CB9EA884F54FC65AA5E5FEE00B01D738 /* after.swift */,
				3E97D73337F44028C4801631812EF50F /* Box.swift */,
				9E1AB09EE32CE97EE104E9A0DB4AFF68 /* Catchable.swift */,
				A6A346F9ECE5D109C629EC8C28BDAF1B /* Configuration.swift */,
				4A63DC9F91856B6F7E6020ED293426E6 /* CustomStringConvertible.swift */,
				4314305611F7D2285A1A0BA1AB83D963 /* Dispatcher.swift */,
				90192DE3111B169F2CD7F3E9734658D0 /* Error.swift */,
				9EF2E552AC661413CD893268A39D980E /* firstly.swift */,
				1E8FF75667D4D7DECE20F6949BE86757 /* Guarantee.swift */,
				494FD6FA6A60201369E93178CAAC7B34 /* hang.swift */,
				DE02F7176F7A3A6D6822797E092836F4 /* LogEvent.swift */,
				69E89382B7A4F54F96689C0A9EC333E9 /* Promise.swift */,
				75C7A1603A106E48072D3F2F3CBD053D /* race.swift */,
				826A3DD4C1B2E74DFE546D7195563581 /* Resolver.swift */,
				30A7995DFB7C29B7F3FF24C001F1AAC8 /* Thenable.swift */,
				5FDE91685AAC26C49AA35870730982C3 /* when.swift */,
				AF5C2E16B1CF3F39AC06728C12116B76 /* Cancellation */,
				2785766D8F35166957143202437BB0FD /* Dispatchers */,
				E9285AEC93E8441F3740D6D1C64046B1 /* Wrappers */,
			);
			name = PromiseKit;
			path = PromiseKit;
			sourceTree = "<group>";
		};
		55AD7DD2F543931EE6685F744AE6A940 /* OAuth */ = {
			isa = PBXGroup;
			children = (
				78FA90FB05F8FEF8348D42609735F316 /* PrimerWebViewController.swift */,
			);
			name = OAuth;
			path = OAuth;
			sourceTree = "<group>";
		};
		562EDA03FB0CF758927D8FD05055D595 /* Data Models */ = {
			isa = PBXGroup;
			children = (
				1D7D6019395542D0D5584D84DE6E181B /* 3DS.swift */,
			);
			name = "Data Models";
			path = "Data Models";
>>>>>>> 520d07f9
			sourceTree = "<group>";
		};
		56409D50D0FA1C19C592518252ACCB45 /* Targets Support Files */ = {
			isa = PBXGroup;
			children = (
				DC341534F0F751E90DBE9F9F51531A54 /* Pods-PrimerSDK_Example */,
				C99317E726DB0D5CA94A6EFE2CA8C63E /* Pods-PrimerSDK_Tests */,
			);
			name = "Targets Support Files";
			sourceTree = "<group>";
		};
<<<<<<< HEAD
		59BCA0ED9F23EC52E40C4133C0D81BD0 /* Cancellation */ = {
=======
		58F6AD5158656C02037D1F0134C79D91 /* Networking */ = {
			isa = PBXGroup;
			children = (
				F75FD1C8544085ACBFF6C8BCB9051348 /* PrimerAPIClient+3DS.swift */,
			);
			name = Networking;
			path = Networking;
			sourceTree = "<group>";
		};
		59DA5C1F72E1D5BABC43EACBA672C3BA /* iOS */ = {
>>>>>>> 520d07f9
			isa = PBXGroup;
			children = (
				75E1F36ABCC09D8AEF168862DC45D3C0 /* CancelContext.swift */,
				B409CBD4E8D3EBC4D0B0AA3B4BA4F028 /* Cancellable.swift */,
				5F924FBEC04FB4E1292D0E6D1F1B41AA /* CancellableCatchable.swift */,
				5FED471FC813EA5E0B8996F763EAE37E /* CancellablePromise.swift */,
				A10845F7077648C7E05CD2246905AAD8 /* CancellableThenable.swift */,
			);
			name = Cancellation;
			path = Cancellation;
			sourceTree = "<group>";
		};
<<<<<<< HEAD
		59DA5C1F72E1D5BABC43EACBA672C3BA /* iOS */ = {
			isa = PBXGroup;
			children = (
				EAB6F611E86A4758835A715E4B4184F6 /* Foundation.framework */,
				D245E0514AAC1A2B9A6D5EA2F383E90F /* UIKit.framework */,
			);
			name = iOS;
=======
		5A79ED48F802A2B3B1674FFD4E1834FF /* Network */ = {
			isa = PBXGroup;
			children = (
				DF31AC857CB3172B5D54570D7C6AAA7E /* Endpoint.swift */,
				8003A1A50CBC7B38C7428F47EF1B7A26 /* NetworkService.swift */,
				EBF01CECC681F3480D262A63CE98525E /* SuccessResponse.swift */,
				20CFB3E1F9AF7EAFDFED9D27C1723908 /* URLSessionStack.swift */,
			);
			name = Network;
			path = Network;
>>>>>>> 520d07f9
			sourceTree = "<group>";
		};
		5E7CEBBE4BB56B730A515810549B52D9 /* Products */ = {
			isa = PBXGroup;
			children = (
				4D3869E0A461E802A5916AA6523517A4 /* Pods-PrimerSDK_Example */,
				23FD1D157B8C8E7148BE8A7D354A051F /* Pods-PrimerSDK_Tests */,
				28E47791C9F9D0A9BA05C719761A4F3F /* PrimerSDK */,
				A8B3BC107C2BDC3C03D961866F721265 /* PrimerSDK-PrimerResources */,
			);
			name = Products;
			sourceTree = "<group>";
		};
<<<<<<< HEAD
		5F2B192B97A56828CD6EA6762DE502D9 /* Keychain */ = {
			isa = PBXGroup;
			children = (
				83A3CD576A1B94EF9C04AB14E09D9CD6 /* Keychain.swift */,
			);
			name = Keychain;
			path = Keychain;
			sourceTree = "<group>";
		};
		62FDC158DB861DD0AE29092C56A7D6EC /* Network */ = {
			isa = PBXGroup;
			children = (
				DDF9C7CFEDFDD44703B0DF19B138B028 /* Endpoint.swift */,
				1941527969EA564AC289752C3FF7464A /* NetworkService.swift */,
				7C3038F399408A59F285900A659FA89C /* SuccessResponse.swift */,
				007CB6C0338686D69669150F441E2BCD /* URLSessionStack.swift */,
			);
			name = Network;
			path = Network;
			sourceTree = "<group>";
		};
		659C59CB84AE44A627131B57B9BB7586 /* Connectivity */ = {
			isa = PBXGroup;
			children = (
				52971E1CB86E3C7F3EDE70FE679D2D93 /* Connectivity.swift */,
			);
			name = Connectivity;
			path = Connectivity;
			sourceTree = "<group>";
		};
		6BBEA5D666EE132D2DDFFFEA702867CE /* JSON */ = {
			isa = PBXGroup;
			children = (
				2C54191106AE545A0B51FBBAF65BD77B /* JSONParser.swift */,
			);
			name = JSON;
			path = JSON;
			sourceTree = "<group>";
		};
		6C4F7FC09FF85DFED7D7DA832A9D8C88 /* Text Fields */ = {
			isa = PBXGroup;
			children = (
				0AF48B763CBD215BC85C15C4AB5B9E0F /* CardComponentsManager.swift */,
				086114A1E7DB1F9B6BC9D0F22C2B46EC /* PrimerAddressLineFieldView.swift */,
				D67E35ADAF9B9D1874EE55325255C226 /* PrimerCardholderNameFieldView.swift */,
				4255A21CE96D901C00F2731E581D88FA /* PrimerCardNumberFieldView.swift */,
				298B6E18573FB48179146B4AB96D8218 /* PrimerCityFieldView.swift */,
				3F155D9F25306DDC9D6A0D6F46084A58 /* PrimerCountryFieldView.swift */,
				81FA9B18F7412AFA4E81FE58D1E5F0C0 /* PrimerCVVFieldView.swift */,
				8101DF909AB0424DD0FAE4F3757C4A80 /* PrimerExpiryDateFieldView.swift */,
				2998BDA1FEACC6700634EBD39B6A7D2E /* PrimerFirstNameFieldView.swift */,
				564FDB2F57F54D452EC409BAC7512FBD /* PrimerLastNameFieldView.swift */,
				7657A8B78FABFB96D53AF8148B0F9064 /* PrimerPostalCodeFieldView.swift */,
				48565AA498CFB2D9F1022348980AA0AC /* PrimerStateFieldView.swift */,
				15EF3BC7B13C03888624C4FDC68C1C2C /* PrimerTextField.swift */,
				5F95FB596C513A37F60AAE98F4380F6C /* PrimerTextFieldView.swift */,
				27FF31F4E743A4385D12AC87C7C135D0 /* PrimerTextFieldView+Analytics.swift */,
				15C1CD7AD223A4D911F21AC5195EA8B2 /* PrimerTextFieldView+CardFormFieldsAnalytics.swift */,
				4020E21CFDFCAF6EE8A76AAF560167EB /* Generic */,
=======
		657F8C7F9C32D37CEDCE62C14888913F /* Public */ = {
			isa = PBXGroup;
			children = (
				BBD4A98FD181F0ED2B41D85FDA6CADC5 /* PrimerThemeData.swift */,
				FB8DFFEA63E1F14046DF0C5A52BB09C8 /* PrimerThemeData+Deprecated.swift */,
			);
			name = Public;
			path = Public;
			sourceTree = "<group>";
		};
		6F5B8811D1EE752E7AFBE64A6FFF2DE0 /* TokenizationViewControllers */ = {
			isa = PBXGroup;
			children = (
				434597B70A019C98DB71A7934AFFB687 /* QRCodeViewController.swift */,
			);
			name = TokenizationViewControllers;
			path = TokenizationViewControllers;
			sourceTree = "<group>";
		};
		7247ACD97AB79769C7D29E910A7E0D09 /* Development Pods */ = {
			isa = PBXGroup;
			children = (
				A15358C888FD6D55D7A70D772FFEEC81 /* PrimerSDK */,
			);
			name = "Development Pods";
			sourceTree = "<group>";
		};
		7DC44A6BF79F3DCF879A93E58F08F2BE /* Primer */ = {
			isa = PBXGroup;
			children = (
				6E7A6848C0235AFE5180AC131B65A0FC /* CardButton.swift */,
				F697AFB885D5C0BAEFFB343EDA2AE179 /* ExternalViewModel.swift */,
				471EF53C18B5ADB67294A76D0E3F7702 /* PaymentMethodComponent.swift */,
			);
			name = Primer;
			path = Primer;
			sourceTree = "<group>";
		};
		81C0D2C9321F9AF21D4F4E23C1594CC6 /* Analytics */ = {
			isa = PBXGroup;
			children = (
				A143AA74DE8F6D1364C03D40E247692B /* Analytics.swift */,
				374BD474700395A876438314E0E4BB81 /* AnalyticsEvent.swift */,
				54913DF70FBE297E433ABC940EB3B10A /* AnalyticsService.swift */,
				CD2D13EDB740E9BD1B4CD6AFC028AD50 /* Device.swift */,
>>>>>>> 520d07f9
			);
			name = Analytics;
			path = Analytics;
			sourceTree = "<group>";
		};
<<<<<<< HEAD
		7047A65C686B9530186F6B16F1F61ECB /* TokenizationViewModels */ = {
			isa = PBXGroup;
			children = (
				A4989737FEA76E2D0D338F093C4A0ABF /* ApayaTokenizationViewModel.swift */,
				EA3D7CEA5F67A66C55A7E9A18C1D4D90 /* ApplePayTokenizationViewModel.swift */,
				CE1DA46CC171DBF03BB178FC0939C978 /* BankSelectorTokenizationViewModel.swift */,
				CD3415AD9CBFD453302821BF5CC64003 /* CheckoutWithVaultedPaymentMethodViewModel.swift */,
				F9B6063FA509B6BE60BBC22D242AC129 /* ExternalPaymentMethodTokenizationViewModel.swift */,
				6E2AAF670EC6C9223FDEC11728E485EF /* KlarnaTokenizationViewModel.swift */,
				7DE69390E43005816F59E2E124EF6671 /* PaymentMethodTokenizationViewModel.swift */,
				6D7F73320B8C6B414DD7DEA4DB8119AA /* PaymentMethodTokenizationViewModel+Logic.swift */,
				59E803B0892FD9A39EBFDE55B81EE9BC /* PayPalTokenizationViewModel.swift */,
				15985270DF64A27898D12825A35147D1 /* PrimerTestPaymentMethodTokenizationViewModel.swift */,
				F189BD770F0AD71CE28533C0116FC328 /* QRCodeTokenizationViewModel.swift */,
				CBA3CED692D6062463F7D814D141184E /* FormsTokenizationViewModel */,
			);
			name = TokenizationViewModels;
			path = TokenizationViewModels;
			sourceTree = "<group>";
		};
		7247ACD97AB79769C7D29E910A7E0D09 /* Development Pods */ = {
			isa = PBXGroup;
			children = (
				A15358C888FD6D55D7A70D772FFEEC81 /* PrimerSDK */,
			);
			name = "Development Pods";
			sourceTree = "<group>";
		};
		75F37E73BF673BFEA4991E4BF2D105F6 /* Core */ = {
			isa = PBXGroup;
			children = (
				83304166C22B9295E03E4546222F4B0D /* Icons.xcassets */,
				7E84CD8D647611DCD0F51E96EE46EF5F /* Core */,
				A8363752A5BCDBEFE820EC410555FC18 /* Data Models */,
				C1437B660C525D58FC8135093D7D75AB /* Error Handler */,
				5584F9826413803900F1D4ABC3C6C30E /* Extensions & Utilities */,
				CC38EF7102BE7D8C1AFAF029103738F6 /* JSONs */,
				8BF05DAE6ECE2722AEA91EC1E8DD3BCF /* Localizable */,
				54C69EB2BD07601E3FF8EC8FDBD9B20C /* Mocks */,
				9D50A72A903C27A907624BE24AAFBF26 /* Modules */,
				B599507AFD39C57B64C4AE98970B4470 /* Nibs */,
				3699C70026D18FEBA9AB58BE6AC9C4CE /* Services */,
				4F13D3321C3C2F9D1A1C156B176FC4CE /* Third Party */,
				423E01F5AC08C5D778621F7AFBA9DDBB /* User Interface */,
			);
			name = Core;
			sourceTree = "<group>";
		};
		78B03D946037DACEE53E797EF9B10157 /* TestPaymentMethods */ = {
			isa = PBXGroup;
			children = (
				5D4EAB4A09E4797F059AB2050AF12A60 /* FlowDecisionTableViewCell.swift */,
				978690B849CC7E7E23D78F15EB93C3D2 /* PrimerTestPaymentMethodViewController.swift */,
			);
			name = TestPaymentMethods;
			path = TestPaymentMethods;
			sourceTree = "<group>";
		};
		7E84CD8D647611DCD0F51E96EE46EF5F /* Core */ = {
			isa = PBXGroup;
			children = (
				408BBACF82CF5491C59F172F2E36337C /* 3DS */,
				C8B0DCC17CA663F29E248B9F54492408 /* Analytics */,
				9D044D9794BA0ABBAD9A6783546E4DFC /* Checkout Components */,
				659C59CB84AE44A627131B57B9BB7586 /* Connectivity */,
				B3ACE8115EF0163E4C4BF3BAB69F7B23 /* Constants */,
				861D7F0D63BF511F148503D2712BDDAE /* Crypto */,
				5F2B192B97A56828CD6EA6762DE502D9 /* Keychain */,
				E1B026FB92CD26D4DD9B211003990566 /* Payment Services */,
				1FC5DDBA9A8AA3687456775C8A92050C /* PCI */,
				12E74BEEBDBE6B65852213BD16EA2C41 /* Primer */,
			);
			name = Core;
			path = Sources/PrimerSDK/Classes/Core;
			sourceTree = "<group>";
		};
		822F89527E94F320EC7C93C12BB26EC2 /* Parser */ = {
			isa = PBXGroup;
			children = (
				5E63F1ED84DBD7A94631EE7686313D56 /* Parser.swift */,
				6BBEA5D666EE132D2DDFFFEA702867CE /* JSON */,
			);
			name = Parser;
			path = Parser;
			sourceTree = "<group>";
		};
		861D7F0D63BF511F148503D2712BDDAE /* Crypto */ = {
			isa = PBXGroup;
			children = (
				599BA7A895858656423E80F596BFD7D3 /* AES256.swift */,
			);
			name = Crypto;
			path = Crypto;
			sourceTree = "<group>";
		};
		86F056759E00E688AA1D17407965D340 /* PCI */ = {
			isa = PBXGroup;
			children = (
				46054740C7241C5D13A4EC44760998AB /* FormType.swift */,
			);
			name = PCI;
			path = PCI;
			sourceTree = "<group>";
		};
		884ACBD4BED74017F1E8F7C92798F43E /* Pod */ = {
			isa = PBXGroup;
			children = (
				03BFD2721768596460943518CFCE186D /* LICENSE */,
				F67DF52EECC363F90F3A0083B5D1F62E /* PrimerSDK.podspec */,
				DCB37DC0F1C41D9629735420A2506CC3 /* README.md */,
=======
		85B4532F3FB304230EDF0A3B191AF131 /* Decision Handlers */ = {
			isa = PBXGroup;
			children = (
				2A7F23FD650015FD751F88CE8742E232 /* Decisions.swift */,
			);
			name = "Decision Handlers";
			path = "Decision Handlers";
			sourceTree = "<group>";
		};
		86EC748ED8544C8024DC5E6FAFE24B34 /* Countries */ = {
			isa = PBXGroup;
			children = (
				7F655F96177CD50A88AD7CAEB163A6DE /* CountrySelectorViewController.swift */,
				4B87DB3FA939701CB517A8DDE7B7CABA /* CountryTableViewCell.swift */,
			);
			name = Countries;
			path = Countries;
			sourceTree = "<group>";
		};
		882B888DB47CAF724EDDE98286AE860D /* Banks */ = {
			isa = PBXGroup;
			children = (
				9D544828E2F0EA7B6F9DB8A82BDF8518 /* BankSelectorViewController.swift */,
				9A70D6B11BC6DAE1679B8C0D641F4D90 /* BankTableViewCell.swift */,
			);
			name = Banks;
			path = Banks;
			sourceTree = "<group>";
		};
		884ACBD4BED74017F1E8F7C92798F43E /* Pod */ = {
			isa = PBXGroup;
			children = (
				03BFD2721768596460943518CFCE186D /* LICENSE */,
				F67DF52EECC363F90F3A0083B5D1F62E /* PrimerSDK.podspec */,
				DCB37DC0F1C41D9629735420A2506CC3 /* README.md */,
			);
			name = Pod;
			sourceTree = "<group>";
		};
		8B0F3C31DEB4FE8D09CEE7FCC2F1EA26 /* Checkout Components */ = {
			isa = PBXGroup;
			children = (
				632C061A409169129150BA396A5A01AD /* PrimerHeadlessUniversalCheckout.swift */,
				6B94FDAF8AB125D81E1216BAD83D6F96 /* PrimerHeadlessUniversalCheckoutProtocols.swift */,
				BF91326E32EFA860E198791DAEAF9319 /* PrimerHeadlessUniversalCheckoutUIManager.swift */,
				10BB6738F2CE9D9E6EBE4548FD1DDAF5 /* PrimerInputElements.swift */,
			);
			name = "Checkout Components";
			path = "Checkout Components";
			sourceTree = "<group>";
		};
		9AAC8EC3657291B263026DD5D652B7B8 /* Constants */ = {
			isa = PBXGroup;
			children = (
				1D0BC729252C96D3792BB025BB6CCF3B /* Colors.swift */,
				680F161ED0D12D1F1836B086D4B0C247 /* Content.swift */,
				F49551874BCB44B4B0660D2AF6AD686C /* Dimensions.swift */,
				82379E0A8D2C87852CF81FF36440211E /* Strings.swift */,
			);
			name = Constants;
			path = Constants;
			sourceTree = "<group>";
		};
		9D7C3C5F48C0AB1B10A5B8EE697331ED /* TestPaymentMethods */ = {
			isa = PBXGroup;
			children = (
				47E44B189C279FA4327402D6DFB8C583 /* FlowDecisionTableViewCell.swift */,
				6AA4B21CA96E04B0FA1247EEB0C1A8B9 /* PrimerTestPaymentMethodViewController.swift */,
			);
			name = TestPaymentMethods;
			path = TestPaymentMethods;
			sourceTree = "<group>";
		};
		A15358C888FD6D55D7A70D772FFEEC81 /* PrimerSDK */ = {
			isa = PBXGroup;
			children = (
				D9E48E66F4C8E2928585B0DCDF58A9E7 /* Core */,
				884ACBD4BED74017F1E8F7C92798F43E /* Pod */,
				2F2286CD408FA5B74D16D050B631A8A1 /* Support Files */,
>>>>>>> 520d07f9
			);
			name = PrimerSDK;
			path = ../..;
			sourceTree = "<group>";
		};
<<<<<<< HEAD
		8BF05DAE6ECE2722AEA91EC1E8DD3BCF /* Localizable */ = {
			isa = PBXGroup;
			children = (
				BD815E3924E9908280416B42D9D1E8BA /* Localizable.strings */,
			);
			name = Localizable;
			path = Sources/PrimerSDK/Resources/Localizable;
			sourceTree = "<group>";
		};
		9D044D9794BA0ABBAD9A6783546E4DFC /* Checkout Components */ = {
			isa = PBXGroup;
			children = (
				790EDE8E59C453CC6935806762A0B6C6 /* PrimerHeadlessUniversalCheckout.swift */,
				3F38CA608FB5425DF22ECD1B0A88557A /* PrimerHeadlessUniversalCheckoutProtocols.swift */,
				F7CB0752C5C78B763E7B3359D85EF252 /* PrimerHeadlessUniversalCheckoutUIManager.swift */,
				04D08CAAEF8FD42245FB2CA114E93098 /* PrimerInputElements.swift */,
			);
			name = "Checkout Components";
			path = "Checkout Components";
			sourceTree = "<group>";
		};
		9D50A72A903C27A907624BE24AAFBF26 /* Modules */ = {
			isa = PBXGroup;
			children = (
				F8288D8E6D248CE89B55AF6670552953 /* PollingModule.swift */,
				DC376099236E3E3D33BA6759529B75AA /* UserInterfaceModule.swift */,
			);
			name = Modules;
			path = Sources/PrimerSDK/Classes/Modules;
			sourceTree = "<group>";
		};
		9DFD91E590A5944DF5A3241099EFE025 /* Primer */ = {
			isa = PBXGroup;
			children = (
				DD2DECCBBC63355B7A17008F339E2A63 /* PrimerAPI.swift */,
				5C5FFB61040A93A9B03779E1A0243790 /* PrimerAPIClient.swift */,
				DCFDED27DC2A55769FA8C961A7A3074D /* PrimerAPIClient+Promises.swift */,
=======
		A3A3D24E94B6A98478FB56E92F0D8340 /* Nibs */ = {
			isa = PBXGroup;
			children = (
				DCD4E35F088DF4B97D38FB697D0E9DE6 /* PrimerTextFieldView.xib */,
			);
			name = Nibs;
			path = Sources/PrimerSDK/Resources/Nibs;
			sourceTree = "<group>";
		};
		A513E2CE465F934AA932A875B5016399 /* Generic */ = {
			isa = PBXGroup;
			children = (
				34D89C23D90B6A98195CAFA2395D0753 /* PrimerGenericTextFieldView.swift */,
				EAEC4BD1D535DEC1BD9B72099D7270C2 /* PrimerSimpleCardFormTextFieldView.swift */,
>>>>>>> 520d07f9
			);
			name = Generic;
			path = Generic;
			sourceTree = "<group>";
		};
<<<<<<< HEAD
		A0A67308622EBAB3BFDA9A225FDBFBA4 /* Data Models */ = {
			isa = PBXGroup;
			children = (
				E1A583C3AB7C2466BA4A01FF5C6AB494 /* 3DS.swift */,
			);
			name = "Data Models";
			path = "Data Models";
			sourceTree = "<group>";
		};
		A15358C888FD6D55D7A70D772FFEEC81 /* PrimerSDK */ = {
			isa = PBXGroup;
			children = (
				75F37E73BF673BFEA4991E4BF2D105F6 /* Core */,
				884ACBD4BED74017F1E8F7C92798F43E /* Pod */,
				2F2286CD408FA5B74D16D050B631A8A1 /* Support Files */,
			);
			name = PrimerSDK;
			path = ../..;
			sourceTree = "<group>";
		};
		A5BB86B3D19C9D4DBD1787E5AF71DBB2 /* Dispatchers */ = {
			isa = PBXGroup;
			children = (
				F446687776DDEC2BFC60AA184B3678B2 /* ConcurrencyLimitedDispatcher.swift */,
				17F46838D226EC640585224EF09BB2BF /* CoreDataDispatcher.swift */,
				334B7AEC64FEFEDD9E41300AA1BCF01C /* Queue.swift */,
				EC692A31CCAF1404191CEB96D945482B /* RateLimitedDispatcher.swift */,
				7FEE94D30E9A94F6E1A58A69464810E8 /* RateLimitedDispatcherBase.swift */,
				F7B63C552EAF8D22C361E3B052B06EEF /* StrictRateLimitedDispatcher.swift */,
			);
			name = Dispatchers;
			path = Dispatchers;
			sourceTree = "<group>";
		};
		A8363752A5BCDBEFE820EC410555FC18 /* Data Models */ = {
			isa = PBXGroup;
			children = (
				89EF0B7EBDA267BB407A6802315435AF /* AdyenDotPay.swift */,
				DF356EA76E2CC5E902303F046D288C12 /* Apaya.swift */,
				FD9494B35020976EB65B2D52B5B21A86 /* ApplePay.swift */,
				EC0D502AFA08D53E6D6CE277A8AECCA1 /* Bank.swift */,
				09740C632CA78233B6181C52A77B7963 /* CardNetwork.swift */,
				A67331C665DDF144B9134AA819262BE3 /* CheckoutModule.swift */,
				0DE49C757F119AFBA70D495B3162991F /* ClientSession.swift */,
				47AAB8DFD9744E9219DEBD9DD7E1F75A /* ClientToken.swift */,
				2F4BF3D638813DEB5CDEB28A67C29DF3 /* Consolable.swift */,
				6DEBA8AC2E024FFA02D9FEE0D0D5493F /* CountryCode.swift */,
				6B3E71B70243680DA0F23E218C4087E9 /* Currency.swift */,
				7FED9A8E4116E137EF1E9FAC0EF4A9CD /* ImageName.swift */,
				041D8B745034BC8C3C112C97E75B1211 /* Klarna.swift */,
				6FDDA5C912138C71B02EE34099B62CDF /* OrderItem.swift */,
				CD3EF9C65F9F7183F6E3141042392A4F /* PaymentAPIModel.swift */,
				AD246BD080413F3ECE904991A87B4D71 /* PaymentMethodConfiguration.swift */,
				545CF00F5C14772B48E8BDD91CB37A2D /* PaymentMethodConfigurationOptions.swift */,
				4377ADDA587F9F4822161E582D665CC3 /* PaymentMethodConfigurationType.swift */,
				AB96F4DA8300BAA9BA49AD0083BD9F67 /* PaymentMethodToken.swift */,
				0A97B1D3D859983759BE8935B0112610 /* PaymentMethodTokenizationRequest.swift */,
				BFA24234223C1452C2641486CCCB0A98 /* PaymentResponse.swift */,
				2D9C009BB8BB84A4C3766451BAEDD78C /* PayPal.swift */,
				72C41F139896A0ACA6813C0499DC2CB9 /* PrimerConfiguration.swift */,
				63B9290F5766D755E567EBCE5AFAC660 /* PrimerFlowEnums.swift */,
				E53E231B3A7948BB1B405B41E22CB05E /* PrimerSettings.swift */,
				9FEEDF486499180B429BCD136284AA51 /* SuccessMessage.swift */,
				1690DCF0B7B0C083067A4DE7C29FD33B /* Throwable.swift */,
				0403B190ACAB27BDCBAEB27968AE7D90 /* VaultCheckoutViewModel.swift */,
				86F056759E00E688AA1D17407965D340 /* PCI */,
				062DE2EF551934F7522E480DDE5A0B55 /* Theme */,
			);
			name = "Data Models";
			path = "Sources/PrimerSDK/Classes/Data Models";
			sourceTree = "<group>";
		};
		B3ACE8115EF0163E4C4BF3BAB69F7B23 /* Constants */ = {
			isa = PBXGroup;
			children = (
				35E25754C8F5F193A60E95AE5BED9DE3 /* Colors.swift */,
				E42186FF9870FFDDD635F5DE38B9009A /* Content.swift */,
				F766693D486B566B1BD36ECDB942258B /* Dimensions.swift */,
				25AEE32752D23049ED8994FAFDF125EB /* Strings.swift */,
			);
			name = Constants;
			path = Constants;
			sourceTree = "<group>";
		};
		B599507AFD39C57B64C4AE98970B4470 /* Nibs */ = {
			isa = PBXGroup;
			children = (
				A4B3618B73FCDB98FD1819F9B6D03B90 /* PrimerTextFieldView.xib */,
			);
			name = Nibs;
			path = Sources/PrimerSDK/Resources/Nibs;
			sourceTree = "<group>";
		};
		B6E018213EFE541A6EE8298CC3DF2719 /* CardScanner */ = {
			isa = PBXGroup;
			children = (
				C950A1C6468CD4E62797F0C05D1D967C /* CardScannerViewController.swift */,
				EBB0D39CFF8E7BFA70340EDECF92C62B /* CardScannerViewController+SimpleScanDelegate.swift */,
			);
			name = CardScanner;
			path = CardScanner;
			sourceTree = "<group>";
		};
		BD3B179E097143875E4B99001F7D0AC0 /* Decision Handlers */ = {
			isa = PBXGroup;
			children = (
				97D9B181D1F0AFD065D79C0C11736377 /* Decisions.swift */,
=======
		A64C4EE73D92FAD0B4710A3D37B56083 /* 3DS */ = {
			isa = PBXGroup;
			children = (
				00271D0D5CB6194A4244DD4A6761A8A6 /* 3DSService.swift */,
				ABB76F8887DBC17E30FB09B867E5186E /* 3DSService+Promises.swift */,
				562EDA03FB0CF758927D8FD05055D595 /* Data Models */,
				58F6AD5158656C02037D1F0134C79D91 /* Networking */,
			);
			name = 3DS;
			path = 3DS;
			sourceTree = "<group>";
		};
		ABE7899F962A9ACE46D3A43F588EA598 /* Root */ = {
			isa = PBXGroup;
			children = (
				3A7605AC8CD8E43205E4E0C370B9FEC2 /* PrimerCardFormViewController.swift */,
				DA095A1DF619001AB8345ADC6741C8E3 /* PrimerContainerViewController.swift */,
				1E1A32C18321F0D8D10C7791AB669924 /* PrimerFormViewController.swift */,
				935D33AF91FF32D054D6EFD1F4F182F9 /* PrimerInputViewController.swift */,
				C1174B2FFE64E5D0083345E806D9EEAD /* PrimerLoadingViewController.swift */,
				68150258EC9CDFCA027CC37B938AD6FD /* PrimerNavigationBar.swift */,
				6658C5B944DABF2446C0B616B1A1A6A6 /* PrimerNavigationController.swift */,
				417660D0D293AE8280909459975D248B /* PrimerRootViewController.swift */,
				293294494252D6308C672BFC646C6408 /* PrimerUniversalCheckoutViewController.swift */,
				A49BEA255F324057D2F74C1C90FA304B /* PrimerVaultManagerViewController.swift */,
			);
			name = Root;
			path = Root;
			sourceTree = "<group>";
		};
		AC6ED9F6A5144F3C2773C659FD770979 /* PCI */ = {
			isa = PBXGroup;
			children = (
				AF26CC24D08BBFC48166F92EA51E4902 /* FormType.swift */,
			);
			name = PCI;
			path = PCI;
			sourceTree = "<group>";
		};
		AF5C2E16B1CF3F39AC06728C12116B76 /* Cancellation */ = {
			isa = PBXGroup;
			children = (
				09125805C02546974F6D58C587DC86A1 /* CancelContext.swift */,
				458C0BF3527691B6E870B9ADB1E47C11 /* Cancellable.swift */,
				7AC5977C03B6E5EA1A40CAEBB1F2AC6F /* CancellableCatchable.swift */,
				B111DA29231B40E70EC2EB9B2F85BA33 /* CancellablePromise.swift */,
				A7E75B8788609ABA165FB138181A24FB /* CancellableThenable.swift */,
			);
			name = Cancellation;
			path = Cancellation;
			sourceTree = "<group>";
		};
		BB35AA0A32D95C753FEA012A744BA6E3 /* Crypto */ = {
			isa = PBXGroup;
			children = (
				0F5FB08C22F74BE862437E6ABEAD88EB /* AES256.swift */,
			);
			name = Crypto;
			path = Crypto;
			sourceTree = "<group>";
		};
		BF79BA7B777BB6B756C3D2DF19101ADB /* API */ = {
			isa = PBXGroup;
			children = (
				436D971F6DEBC7C761257D84A3193DC7 /* Primer */,
>>>>>>> 520d07f9
			);
			name = API;
			path = API;
			sourceTree = "<group>";
		};
<<<<<<< HEAD
		BF7701C5F6A499AA9569D06013904743 /* PCI */ = {
			isa = PBXGroup;
			children = (
				B6E018213EFE541A6EE8298CC3DF2719 /* CardScanner */,
			);
			name = PCI;
			path = PCI;
			sourceTree = "<group>";
		};
		C1437B660C525D58FC8135093D7D75AB /* Error Handler */ = {
			isa = PBXGroup;
			children = (
				2566F9E244FE52ACC9F5F30252959FD8 /* ErrorHandler.swift */,
				AEB275FA213EE3EACBC98E9E7F84A0AE /* PrimerError.swift */,
			);
			name = "Error Handler";
			path = "Sources/PrimerSDK/Classes/Error Handler";
			sourceTree = "<group>";
		};
		C8B0DCC17CA663F29E248B9F54492408 /* Analytics */ = {
			isa = PBXGroup;
			children = (
				8A66652FDE9EE6FC237E66A7E076E82B /* Analytics.swift */,
				A29E11E858DCA048881D73479A410614 /* AnalyticsEvent.swift */,
				D95C785FF18442FE3055DE4249155455 /* AnalyticsService.swift */,
				6047A673565E4EABDADFB561BDF2438F /* Device.swift */,
			);
			name = Analytics;
			path = Analytics;
=======
		C072077DEE66546A91922E94948A7DFB /* Services */ = {
			isa = PBXGroup;
			children = (
				BF79BA7B777BB6B756C3D2DF19101ADB /* API */,
				5A79ED48F802A2B3B1674FFD4E1834FF /* Network */,
				2DD8BC430704F8552DCA87D545AB638A /* Parser */,
			);
			name = Services;
			path = Sources/PrimerSDK/Classes/Services;
			sourceTree = "<group>";
		};
		C4AC6860016D3DACA2ABC5FAD8787F4B /* CardScanner */ = {
			isa = PBXGroup;
			children = (
				8176DA8168D53617197CB82B98F44B5E /* CardScannerViewController.swift */,
				63EC824BB1699DC613FDD36E80042D7A /* CardScannerViewController+SimpleScanDelegate.swift */,
			);
			name = CardScanner;
			path = CardScanner;
			sourceTree = "<group>";
		};
		C8887583D27B1B924A4A24DDB22DE730 /* Core */ = {
			isa = PBXGroup;
			children = (
				A64C4EE73D92FAD0B4710A3D37B56083 /* 3DS */,
				81C0D2C9321F9AF21D4F4E23C1594CC6 /* Analytics */,
				8B0F3C31DEB4FE8D09CEE7FCC2F1EA26 /* Checkout Components */,
				47F57301E4DAE15BA6020148C734C16A /* Connectivity */,
				9AAC8EC3657291B263026DD5D652B7B8 /* Constants */,
				BB35AA0A32D95C753FEA012A744BA6E3 /* Crypto */,
				C8BCFF8009ECD7012642841BD9BA09EE /* Keychain */,
				1A72DB174A467C784AB846F047028BB2 /* Payment Services */,
				F3A8DFB83B2C10A9072364749949FACF /* PCI */,
				204243EFFB649B7DDCB7284D366B186C /* Primer */,
			);
			name = Core;
			path = Sources/PrimerSDK/Classes/Core;
			sourceTree = "<group>";
		};
		C8BCFF8009ECD7012642841BD9BA09EE /* Keychain */ = {
			isa = PBXGroup;
			children = (
				662FC8C2D871D5F9B4520D9AF3B0BC59 /* Keychain.swift */,
			);
			name = Keychain;
			path = Keychain;
>>>>>>> 520d07f9
			sourceTree = "<group>";
		};
		C99317E726DB0D5CA94A6EFE2CA8C63E /* Pods-PrimerSDK_Tests */ = {
			isa = PBXGroup;
			children = (
				B429083200B13F604ED3C87DFFC0C016 /* Pods-PrimerSDK_Tests.modulemap */,
				A4E7B1C752F38C22267D301DD5A364DF /* Pods-PrimerSDK_Tests-acknowledgements.markdown */,
				639AE4928116FBD4FAE7B3DD6BD21271 /* Pods-PrimerSDK_Tests-acknowledgements.plist */,
				D66C3890C3566F38C935A2FFD9A237B0 /* Pods-PrimerSDK_Tests-dummy.m */,
				48627A99264E6679D85F177DBB79DA83 /* Pods-PrimerSDK_Tests-Info.plist */,
				EE9674DAD0C961C92687877090E1E047 /* Pods-PrimerSDK_Tests-umbrella.h */,
				DF6E4F8E7C26A7BBEC17AAD4042A317D /* Pods-PrimerSDK_Tests.debug.xcconfig */,
				F7B48CC82297D62E27EA98AE7A13D3DA /* Pods-PrimerSDK_Tests.release.xcconfig */,
			);
			name = "Pods-PrimerSDK_Tests";
			path = "Target Support Files/Pods-PrimerSDK_Tests";
			sourceTree = "<group>";
		};
<<<<<<< HEAD
		CBA3CED692D6062463F7D814D141184E /* FormsTokenizationViewModel */ = {
			isa = PBXGroup;
			children = (
				329E8CE83AEDF25BF631A116A5FBB271 /* CardFormPaymentMethodTokenizationViewModel.swift */,
				B7DA01C0C0FA1051563AD4F0E236354C /* FormPaymentMethodTokenizationViewModel.swift */,
				F999671C8E64E8A290F083CE2091E515 /* Fields */,
			);
			name = FormsTokenizationViewModel;
			path = FormsTokenizationViewModel;
			sourceTree = "<group>";
		};
		CC38EF7102BE7D8C1AFAF029103738F6 /* JSONs */ = {
			isa = PBXGroup;
			children = (
				B05B02044A192788578425E9C1D9A2D1 /* currencies.json */,
				4B1FED70C5CA151ACA2C1BD3C2B06FA7 /* localized_countries */,
			);
			name = JSONs;
			path = Sources/PrimerSDK/Resources/JSONs;
			sourceTree = "<group>";
		};
=======
>>>>>>> 520d07f9
		CF1408CF629C7361332E53B88F7BD30C = {
			isa = PBXGroup;
			children = (
				9D940727FF8FB9C785EB98E56350EF41 /* Podfile */,
				7247ACD97AB79769C7D29E910A7E0D09 /* Development Pods */,
				1628BF05B4CAFDCC3549A101F5A10A17 /* Frameworks */,
				5E7CEBBE4BB56B730A515810549B52D9 /* Products */,
				56409D50D0FA1C19C592518252ACCB45 /* Targets Support Files */,
			);
			sourceTree = "<group>";
		};
<<<<<<< HEAD
		D2F33B18379E1A9010FD89806E749FDA /* API */ = {
			isa = PBXGroup;
			children = (
				9DFD91E590A5944DF5A3241099EFE025 /* Primer */,
			);
			name = API;
			path = API;
=======
		D7D8107324EDC6B00909B55EE5C797BB /* Localizable */ = {
			isa = PBXGroup;
			children = (
				A86FF2B2B4AB7F61461BDC92F964582B /* Localizable.strings */,
			);
			name = Localizable;
			path = Sources/PrimerSDK/Resources/Localizable;
			sourceTree = "<group>";
		};
		D9E48E66F4C8E2928585B0DCDF58A9E7 /* Core */ = {
			isa = PBXGroup;
			children = (
				6E2985AC094D4065B66E60D07FF96EC0 /* Icons.xcassets */,
				C8887583D27B1B924A4A24DDB22DE730 /* Core */,
				0195C711669F03D879590EDA8156529C /* Data Models */,
				FDCC64D0ECBD69211D3568BCCB4282F6 /* Error Handler */,
				DB8A0B9AAA0E94DB435F389D5B6263C5 /* Extensions & Utilities */,
				4186FEF550E9D0B3FD816A91903F935B /* JSONs */,
				D7D8107324EDC6B00909B55EE5C797BB /* Localizable */,
				3F9717AC9B52DA17B631E6C06D41D9DA /* Mocks */,
				399883AB397DA4C18A392AC6D544E94C /* Modules */,
				A3A3D24E94B6A98478FB56E92F0D8340 /* Nibs */,
				C072077DEE66546A91922E94948A7DFB /* Services */,
				FDDBEC0314E42D1E5C883BB50B60BC99 /* Third Party */,
				4CB56C91ED56520C2C501341CFEDDC05 /* User Interface */,
			);
			name = Core;
			sourceTree = "<group>";
		};
		DB8A0B9AAA0E94DB435F389D5B6263C5 /* Extensions & Utilities */ = {
			isa = PBXGroup;
			children = (
				D9729E605E7F5C8CA7135B50615CE87B /* AlertController.swift */,
				649F827EB4F850C3FA6B2886751D40EF /* AnyCodable.swift */,
				EBCCE4A8A2E5634B2B437CDC50C50E32 /* AnyDecodable.swift */,
				6D477E5635F178316ED625A85D77ADD5 /* AnyEncodable.swift */,
				3C79E1C2DF0E4C5CF50C8AB37192652A /* ArrayExtension.swift */,
				35D09A7A73724CC3A8B030B91D91EB3E /* BundleExtension.swift */,
				C4DAC44D27ADA47EEA0716159A4BC3D4 /* DataExtension.swift */,
				95BB6C967FF6946677D3471987934B3F /* DateExtension.swift */,
				51F71D41FCA02E74861F9576367F8096 /* IntExtension.swift */,
				45D380173691FE4DC3A379FFF0B1050C /* Logger.swift */,
				5B62C9AC929DBD75996A17C2DF4CEDD0 /* Mask.swift */,
				E4DF33E9BDAB69896AABE3AA7633FE63 /* NSErrorExtension.swift */,
				07FCC60262CE6EF4638C072799874401 /* NSObject+ClassName.swift */,
				E5B0C63FED032F94CE4C20276E8C2048 /* Optional+Extensions.swift */,
				A89175D5C687CDBE81558A48CC2854CA /* PostalCode.swift */,
				5BF280560B682671191AE9E49D626C6D /* PresentationController.swift */,
				D74123B52FE822BBC562CF8754E957D2 /* PrimerButton.swift */,
				AE89C2C72AFCFAF96611D888366F4A44 /* PrimerCustomStyleTextField.swift */,
				894E245CED7B985E5EECC8DCB0F0B9AF /* PrimerImage.swift */,
				DB3EB436276439F2C8D579ADE4F6B341 /* PrimerScrollView.swift */,
				4E53B78B31B9F2920F3E95E25618E91E /* PrimerTableViewCell.swift */,
				3EBCC0D2884D768754D719AB4A9A5300 /* PrimerViewController.swift */,
				D2E5DF846EA99B95024F898AAF367ACF /* PrimerViewExtensions.swift */,
				23480879A74817BA6671EBE840DD3DFD /* StringExtension.swift */,
				B569FFE16A9EDF00E6F81833E9BAF12E /* UIColorExtension.swift */,
				648768495B1E8A62BABCC6B83EB127F0 /* UIDeviceExtension.swift */,
				816AB8C911FB952ADA993F8CB7CED557 /* UILocalizableUtil.swift */,
				E9EF8A953573C52237F65E178193181A /* UINavigationController+Extensions.swift */,
				205AF0EE4DEB565060309477AEB7C508 /* UIScreenExtension.swift */,
				0D6538EE9315D2EC05D59E90F25BC68D /* URLExtension.swift */,
				F88F9F512FE0E3A7389FEC81C26B1B5D /* UserDefaultsExtension.swift */,
				7CECD22C8524FA277AB5DEBAAB18318E /* Weak.swift */,
				2BB6A53E379EC504F3FBA18CD7FE0806 /* WebViewUtil.swift */,
			);
			name = "Extensions & Utilities";
			path = "Sources/PrimerSDK/Classes/Extensions & Utilities";
>>>>>>> 520d07f9
			sourceTree = "<group>";
		};
		DC341534F0F751E90DBE9F9F51531A54 /* Pods-PrimerSDK_Example */ = {
			isa = PBXGroup;
			children = (
				AA80C9C550CB6B8B521015719AA66526 /* Pods-PrimerSDK_Example.modulemap */,
				E1B945985145643C12B1E91600B680DE /* Pods-PrimerSDK_Example-acknowledgements.markdown */,
				582FD3213F3E32AF1194EEDF7C3BCD3F /* Pods-PrimerSDK_Example-acknowledgements.plist */,
				21F4ACB1142B1B9457658584BF5CD35A /* Pods-PrimerSDK_Example-dummy.m */,
				D264B4E57DF7DB00D71275605D100971 /* Pods-PrimerSDK_Example-frameworks.sh */,
				6F62EC7E7FE74F53F207CFD74D2416CA /* Pods-PrimerSDK_Example-Info.plist */,
				3780FF276696624E5AD4A629D4CC4AD8 /* Pods-PrimerSDK_Example-umbrella.h */,
				3C474C1A0DABE2A3F404B63D4D59F30C /* Pods-PrimerSDK_Example.debug.xcconfig */,
				E884507DF2B84FA8A2E8AD8289881542 /* Pods-PrimerSDK_Example.release.xcconfig */,
			);
			name = "Pods-PrimerSDK_Example";
			path = "Target Support Files/Pods-PrimerSDK_Example";
			sourceTree = "<group>";
		};
<<<<<<< HEAD
		DF91E38AEFCCE9BFB821C4662C9F5E02 /* PromiseKit */ = {
			isa = PBXGroup;
			children = (
				76E89C9A977DF78770883031C1FC1705 /* after.swift */,
				4F9BDC1AADAB8EEADE05C4139ED3AEDB /* Box.swift */,
				1D459A7D6653CFFEE9532E3ADE6E4FFE /* Catchable.swift */,
				629C7C226481A12642B79DA0C7E9C419 /* Configuration.swift */,
				9EC1F382BD52BB3087D582C6EEFA7614 /* CustomStringConvertible.swift */,
				626CF8F93205B48DA8155C46F1301F81 /* Dispatcher.swift */,
				67CD47143B78BEA7B71A23D3D00F859B /* Error.swift */,
				5D527B95D99702DF896FA57EAFA2A437 /* firstly.swift */,
				7FB63AE975D36473BC2AF5A3176BC841 /* Guarantee.swift */,
				4DA4F68C7E98F101B92E6FC9236680FA /* hang.swift */,
				6E221C279FE548A22B5FB02F92FD616F /* LogEvent.swift */,
				18A5734F031F02C4745DBC2BDF319DE1 /* Promise.swift */,
				06CF3FAEF827DD47279D1121C2B385EA /* race.swift */,
				4FB2131A770FEEF278EADF29B965B125 /* Resolver.swift */,
				90DCA89DF2AE467DDBADA85DA734012F /* Thenable.swift */,
				4C258AE6EAE0ABC09ED034C2DFCA30DD /* when.swift */,
				59BCA0ED9F23EC52E40C4133C0D81BD0 /* Cancellation */,
				A5BB86B3D19C9D4DBD1787E5AF71DBB2 /* Dispatchers */,
				118F0801468E11E1B4092437DBBA5DE1 /* Wrappers */,
			);
			name = PromiseKit;
			path = PromiseKit;
			sourceTree = "<group>";
		};
		E1B026FB92CD26D4DD9B211003990566 /* Payment Services */ = {
			isa = PBXGroup;
			children = (
				8758E763FFD1A83E98BE5B0763C36C82 /* ClientSessionService.swift */,
				632B8EAADC1BF1718A8B597A14D28318 /* ClientTokenService.swift */,
				D1819D38042DDA723592CA24EE171F12 /* CreateResumePaymentService.swift */,
				731BAF8C3016C8A2C94A609763A0BC8E /* PaymentMethodConfigService.swift */,
				B127DC2B54D64D3F50513894FC386CEB /* PayPalService.swift */,
				D8F02E85D3D07B4B29BF502CD1210EA9 /* VaultService.swift */,
			);
			name = "Payment Services";
			path = "Payment Services";
			sourceTree = "<group>";
		};
		E50861414E5BB0DBC9DB611E614E0BFD /* Internal */ = {
			isa = PBXGroup;
			children = (
				51476F0651E09FE49981F78EEA819939 /* PrimerTheme+Borders.swift */,
				59AB26384844C27787EA64A121678FE0 /* PrimerTheme+Buttons.swift */,
				489C48FF24EC1443F98A2F8D467019CB /* PrimerTheme+Colors.swift */,
				97E7F677A54A46388A3AA4359940994D /* PrimerTheme+Inputs.swift */,
				6D3771302BB7F022CF27CD87D6B4A087 /* PrimerTheme+TextStyles.swift */,
				C0EFB6A4529DC6345FDD913AF2893AC3 /* PrimerTheme+Views.swift */,
			);
			name = Internal;
			path = Internal;
			sourceTree = "<group>";
		};
		E6E4357E1040341B4BAB82860E176B9D /* Public */ = {
			isa = PBXGroup;
			children = (
				AC9D0C115CD599B3FECCD6E69F0771AB /* PrimerThemeData.swift */,
				0EEE2F86329781C1B338DA6FE912BFB3 /* PrimerThemeData+Deprecated.swift */,
			);
			name = Public;
			path = Public;
			sourceTree = "<group>";
		};
		E85301A89A4E60985077F60E9C80A2A1 /* Countries */ = {
			isa = PBXGroup;
			children = (
				5F3E01F6EC78B6D5A40FC35F496C06D1 /* CountrySelectorViewController.swift */,
				210919C0362C00966AFD1EB61CE313C5 /* CountryTableViewCell.swift */,
			);
			name = Countries;
			path = Countries;
			sourceTree = "<group>";
		};
		F999671C8E64E8A290F083CE2091E515 /* Fields */ = {
			isa = PBXGroup;
			children = (
				D72C78141A99CC6107F0F2AF57CF5BC8 /* AddressField.swift */,
				6318D44E7264FE60B7944703D2A72DF0 /* CardholderNameField.swift */,
				FD374E223B6003ED54AA00A4D2149756 /* CardNumberField.swift */,
				504DEFD7C34E0207F4EBA64BF86774A8 /* CityField.swift */,
				22147326863C318E8BE459B931DD1B83 /* CountryField.swift */,
				B2D9511517A3B6CA2CB003DE3BA6024F /* CVVField.swift */,
				4B96ED218F29088F35AA1B4DDE9BF886 /* ExpiryDateField.swift */,
				FA67C3768BE64A5EC2133E9459C1720C /* Field.swift */,
				E11324A450897704E5E8CA509EAF72C4 /* FirstNameField.swift */,
				10D762E99B8410B1A31E39D98E1FB9F4 /* LastNameField.swift */,
				C8F8EB1A228C8C04B4458CE229AF02EC /* PostalCodeField.swift */,
				1517490614569BE0BCBED9214F751A7A /* StateField.swift */,
			);
			name = Fields;
			path = Fields;
			sourceTree = "<group>";
		};
		FF6A20C3721479895F1E89F9C7A62A18 /* OAuth */ = {
			isa = PBXGroup;
			children = (
				AD64F47BD2C5937E68D6C2F300A88D92 /* PrimerWebViewController.swift */,
=======
		E9285AEC93E8441F3740D6D1C64046B1 /* Wrappers */ = {
			isa = PBXGroup;
			children = (
				E29188B35C10FA5DDA7767E898BE68C2 /* CatchWrappers.swift */,
				7AB5DA97830B98AE28FA8F79D1F9E7E9 /* EnsureWrappers.swift */,
				812A31EFBC3A47F5D5407815185AB366 /* FinallyWrappers.swift */,
				12A0932CE1B8F8F4C833D58A788C39F7 /* GuaranteeWrappers.swift */,
				39F3788D71C6606DC0313025968962C1 /* RecoverWrappers.swift */,
				C82E3557BA9676B3FDB2BFDD19965331 /* SequenceWrappers.swift */,
				B5D6F2F35DD85C81D8E94D51B7A30D13 /* ThenableWrappers.swift */,
				2CEC07C1E711F2BB2548F408BA1F9165 /* WrapperProtocols.swift */,
			);
			name = Wrappers;
			path = Wrappers;
			sourceTree = "<group>";
		};
		F2890691346B922EE748931695978E41 /* PCI */ = {
			isa = PBXGroup;
			children = (
				C4AC6860016D3DACA2ABC5FAD8787F4B /* CardScanner */,
			);
			name = PCI;
			path = PCI;
			sourceTree = "<group>";
		};
		F3A8DFB83B2C10A9072364749949FACF /* PCI */ = {
			isa = PBXGroup;
			children = (
				24BB5F51D087685606C2A2E49DD9C099 /* TokenizationService.swift */,
			);
			name = PCI;
			path = PCI;
			sourceTree = "<group>";
		};
		FDCC64D0ECBD69211D3568BCCB4282F6 /* Error Handler */ = {
			isa = PBXGroup;
			children = (
				940BC19BFB4A46D7A08AD7996E192A15 /* ErrorHandler.swift */,
				52F54C0F0AE0C1C19D2FB5C3600F682C /* PrimerError.swift */,
			);
			name = "Error Handler";
			path = "Sources/PrimerSDK/Classes/Error Handler";
			sourceTree = "<group>";
		};
		FDDBEC0314E42D1E5C883BB50B60BC99 /* Third Party */ = {
			isa = PBXGroup;
			children = (
				54A7895DAE26B596AD08830E34C90F60 /* PromiseKit */,
>>>>>>> 520d07f9
			);
			name = "Third Party";
			path = "Sources/PrimerSDK/Classes/Third Party";
			sourceTree = "<group>";
		};
/* End PBXGroup section */

/* Begin PBXHeadersBuildPhase section */
		B505DDFEE93DC1748F675172121C6F28 /* Headers */ = {
			isa = PBXHeadersBuildPhase;
			buildActionMask = 2147483647;
			files = (
				4A94BB65671FE4DB0D4E62FFD9F191BB /* Pods-PrimerSDK_Example-umbrella.h in Headers */,
			);
			runOnlyForDeploymentPostprocessing = 0;
		};
<<<<<<< HEAD
		C6B64D0F7E9294D515473A04FCF402CF /* Headers */ = {
			isa = PBXHeadersBuildPhase;
			buildActionMask = 2147483647;
			files = (
				ED48334E792D9B8FEF7F6B16E85ED161 /* PrimerSDK-umbrella.h in Headers */,
=======
		CB1C8BF373ADE987B44821E4DBE637EA /* Headers */ = {
			isa = PBXHeadersBuildPhase;
			buildActionMask = 2147483647;
			files = (
				67C03521F1B56F0F1FA23F45EA17B8DB /* PrimerSDK-umbrella.h in Headers */,
>>>>>>> 520d07f9
			);
			runOnlyForDeploymentPostprocessing = 0;
		};
		DA0A39FBF2F7BA2C8FD218CE456C1E87 /* Headers */ = {
			isa = PBXHeadersBuildPhase;
			buildActionMask = 2147483647;
			files = (
				D596E2B41C673AD5018AEA0A0321E51C /* Pods-PrimerSDK_Tests-umbrella.h in Headers */,
			);
			runOnlyForDeploymentPostprocessing = 0;
		};
/* End PBXHeadersBuildPhase section */

/* Begin PBXNativeTarget section */
		6849240CBB3AA7809D185A43939876BA /* Pods-PrimerSDK_Tests */ = {
			isa = PBXNativeTarget;
			buildConfigurationList = DB74BC4B5C5930D4C8F1AC03B808A393 /* Build configuration list for PBXNativeTarget "Pods-PrimerSDK_Tests" */;
			buildPhases = (
				DA0A39FBF2F7BA2C8FD218CE456C1E87 /* Headers */,
				D7C2CEDEBF3FC1225AF6969DD411A08B /* Sources */,
				0F3E65FE6FC2A22D49C385BE63CEE2D0 /* Frameworks */,
				3555CD6FF689702A32A86FF5DA44364D /* Resources */,
			);
			buildRules = (
			);
			dependencies = (
<<<<<<< HEAD
				3808D61849218E6F95A2E836C6C958A8 /* PBXTargetDependency */,
=======
				607F07553B3973BBEAB690FEF74A045E /* PBXTargetDependency */,
>>>>>>> 520d07f9
			);
			name = "Pods-PrimerSDK_Tests";
			productName = Pods_PrimerSDK_Tests;
			productReference = 23FD1D157B8C8E7148BE8A7D354A051F /* Pods-PrimerSDK_Tests */;
			productType = "com.apple.product-type.framework";
		};
		6C144A762E9B598392AFFEC8F873746A /* Pods-PrimerSDK_Example */ = {
			isa = PBXNativeTarget;
			buildConfigurationList = F978C8F95E406B727BEB461AF06CD6F7 /* Build configuration list for PBXNativeTarget "Pods-PrimerSDK_Example" */;
			buildPhases = (
				B505DDFEE93DC1748F675172121C6F28 /* Headers */,
				56F8E0C396EEBAF4EEB6D438222BB63E /* Sources */,
				1D9B174AACEDA6738DC3E11C850EA48A /* Frameworks */,
				B8B3E98238C88B12A3ECD2AAB9D724AD /* Resources */,
			);
			buildRules = (
			);
			dependencies = (
<<<<<<< HEAD
				C901B8353F6DBD5286F6945D107CFFC0 /* PBXTargetDependency */,
=======
				56A92B4BFE962D0894986B4913C2E368 /* PBXTargetDependency */,
>>>>>>> 520d07f9
			);
			name = "Pods-PrimerSDK_Example";
			productName = Pods_PrimerSDK_Example;
			productReference = 4D3869E0A461E802A5916AA6523517A4 /* Pods-PrimerSDK_Example */;
			productType = "com.apple.product-type.framework";
		};
		6E6525C7043FBA7BB34A249010AF5593 /* PrimerSDK-PrimerResources */ = {
			isa = PBXNativeTarget;
<<<<<<< HEAD
			buildConfigurationList = C9777296DF6A2E3A3D054543747E51F3 /* Build configuration list for PBXNativeTarget "PrimerSDK-PrimerResources" */;
			buildPhases = (
				3E5D26CCAB68E69AD31958CC052C9487 /* Sources */,
				3931554FB2904FAFF5A62295776AFAEB /* Frameworks */,
				D7050B3D05F3B9F8A8784B3DB4B82A39 /* Resources */,
=======
			buildConfigurationList = 16C3E0066BBD6A5115B79437B145B30A /* Build configuration list for PBXNativeTarget "PrimerSDK-PrimerResources" */;
			buildPhases = (
				385032EC2C71A20CE8AF8587BAFCA8B6 /* Sources */,
				DEC0E2A15A93FF2998334FECCAB45394 /* Frameworks */,
				4674B751D262D9EEFE697FED36EEF087 /* Resources */,
>>>>>>> 520d07f9
			);
			buildRules = (
			);
			dependencies = (
			);
			name = "PrimerSDK-PrimerResources";
			productName = PrimerResources;
			productReference = A8B3BC107C2BDC3C03D961866F721265 /* PrimerSDK-PrimerResources */;
			productType = "com.apple.product-type.bundle";
		};
		F3BE9108C53B53949406218CEA55E0B2 /* PrimerSDK */ = {
			isa = PBXNativeTarget;
<<<<<<< HEAD
			buildConfigurationList = 4CE685A8FD5677FFCB6B21197B3C4CA7 /* Build configuration list for PBXNativeTarget "PrimerSDK" */;
			buildPhases = (
				C6B64D0F7E9294D515473A04FCF402CF /* Headers */,
				F7C4D83F673F2DC1B11565CB4705F1AA /* Sources */,
				CE0E3B6F7AE467CECA4D347F1130D3ED /* Frameworks */,
				A1BEB7118051F3EBBB6A23BF3144C140 /* Resources */,
=======
			buildConfigurationList = 0E1956E646E7EC5B2F5BF4F8AC0BB43D /* Build configuration list for PBXNativeTarget "PrimerSDK" */;
			buildPhases = (
				CB1C8BF373ADE987B44821E4DBE637EA /* Headers */,
				19042EBA0C8D37138EF65451921E65DC /* Sources */,
				146D42556D0DAE03777697C0F9BBE0DC /* Frameworks */,
				3297245D0A84D9642A1089CD6F2E82CC /* Resources */,
>>>>>>> 520d07f9
			);
			buildRules = (
			);
			dependencies = (
<<<<<<< HEAD
				767D9A7BDACB2F53820C962E27553D21 /* PBXTargetDependency */,
=======
				2A9BBF62AF7395E9D341DD7291B51612 /* PBXTargetDependency */,
>>>>>>> 520d07f9
			);
			name = PrimerSDK;
			productName = PrimerSDK;
			productReference = 28E47791C9F9D0A9BA05C719761A4F3F /* PrimerSDK */;
			productType = "com.apple.product-type.framework";
		};
/* End PBXNativeTarget section */

/* Begin PBXProject section */
		BFDFE7DC352907FC980B868725387E98 /* Project object */ = {
			isa = PBXProject;
			attributes = {
				LastSwiftUpdateCheck = 1240;
				LastUpgradeCheck = 1240;
			};
			buildConfigurationList = 4821239608C13582E20E6DA73FD5F1F9 /* Build configuration list for PBXProject "Pods" */;
			compatibilityVersion = "Xcode 3.2";
			developmentRegion = en;
			hasScannedForEncodings = 0;
			knownRegions = (
				Base,
				ar,
				da,
				de,
				el,
				en,
				es,
				fr,
				it,
				nb,
				nl,
				pl,
				pt,
				sv,
				tr,
			);
			mainGroup = CF1408CF629C7361332E53B88F7BD30C;
			productRefGroup = 5E7CEBBE4BB56B730A515810549B52D9 /* Products */;
			projectDirPath = "";
			projectRoot = "";
			targets = (
				6C144A762E9B598392AFFEC8F873746A /* Pods-PrimerSDK_Example */,
				6849240CBB3AA7809D185A43939876BA /* Pods-PrimerSDK_Tests */,
				F3BE9108C53B53949406218CEA55E0B2 /* PrimerSDK */,
				6E6525C7043FBA7BB34A249010AF5593 /* PrimerSDK-PrimerResources */,
			);
		};
/* End PBXProject section */

/* Begin PBXResourcesBuildPhase section */
		3297245D0A84D9642A1089CD6F2E82CC /* Resources */ = {
			isa = PBXResourcesBuildPhase;
			buildActionMask = 2147483647;
			files = (
				3217BAFB50512B3036A1B2FC87B7D2A3 /* PrimerSDK-PrimerResources in Resources */,
			);
			runOnlyForDeploymentPostprocessing = 0;
		};
<<<<<<< HEAD
		A1BEB7118051F3EBBB6A23BF3144C140 /* Resources */ = {
			isa = PBXResourcesBuildPhase;
			buildActionMask = 2147483647;
			files = (
				C2C0D5CC00897FF82286AD36F38CD86A /* PrimerSDK-PrimerResources in Resources */,
=======
		3555CD6FF689702A32A86FF5DA44364D /* Resources */ = {
			isa = PBXResourcesBuildPhase;
			buildActionMask = 2147483647;
			files = (
>>>>>>> 520d07f9
			);
			runOnlyForDeploymentPostprocessing = 0;
		};
		4674B751D262D9EEFE697FED36EEF087 /* Resources */ = {
			isa = PBXResourcesBuildPhase;
			buildActionMask = 2147483647;
			files = (
				05DDA2D3E76E75246A4A61A6A05FF82F /* af.json in Resources */,
				48CA9CA721C6D5394EB78F245CD8B183 /* am.json in Resources */,
				2049AD20A8ECF22C30B66C99A5BD5FEC /* ar.json in Resources */,
				920EB986D4CAC26615DD52360EA4007C /* az.json in Resources */,
				F8A525668024E55FB3A6FC761D1DF53B /* be.json in Resources */,
				67C1A84BF1809375419BAF30AFDDC267 /* bg.json in Resources */,
				8854FEDE2069200DA351A8BB4B227E68 /* bn.json in Resources */,
				E7A018C53D1669BAA92112E6E0CA4E73 /* bs.json in Resources */,
				0D597B7980C2819E7581756958851FF0 /* ca.json in Resources */,
				004E65799DD92DEF0E7875CC3F44B8DA /* cs.json in Resources */,
				7A708CD8052F566C4E3FF271B3277471 /* currencies.json in Resources */,
				121D6B9CF0A9F244C8F49D4E574D65F1 /* cy.json in Resources */,
				A0A97B54CE47408FCEC395D5827FB218 /* da.json in Resources */,
				0A3877912DE8B92A475931F58B72E5E2 /* de.json in Resources */,
				89DCBF60A3D302633EA6E23F8040EA65 /* dv.json in Resources */,
				C19A2CD8C56A5F882DB7AE7436F3F639 /* el.json in Resources */,
				14A427EB4CC2C2873107DDCA7B464C05 /* en.json in Resources */,
				C629D45B28FC2E3E44393EA2939E091E /* es.json in Resources */,
				7A613C25A785A0E6D197EA998C76DEAC /* et.json in Resources */,
				E120CB2A55D9B607F55F3BA6AE22B472 /* eu.json in Resources */,
				ED2451A12A7CD4B18F95FE8A63927452 /* fa.json in Resources */,
				3F7B0FCBB202614F58E6FEF982AF25C3 /* fi.json in Resources */,
				C7267F76ADED5C1361E36EC13035DE11 /* fr.json in Resources */,
				A1E5FC05F3A44BD95ECDDE74B27A2053 /* gl.json in Resources */,
				F67F79EB155A1620C8A05867BBB3F880 /* ha.json in Resources */,
				708185DCB6D1208569223AAEC31354CA /* he.json in Resources */,
				249FB2E2534EECD1C6261FF95E006BCC /* hi.json in Resources */,
				103E2D44CBD9AE4CB859F8C7912680BE /* hr.json in Resources */,
				216EBB91A196D2052B1042789F759BCC /* hu.json in Resources */,
				9AC12777DC69ADAD33FA103D92ADA863 /* hy.json in Resources */,
				234DC80FCA774A04B4DCF4286E24E507 /* Icons.xcassets in Resources */,
				954E380C54036574517DD1AD81388F0F /* id.json in Resources */,
				10DC79FEE022C48EADBDE436531EBB4D /* is.json in Resources */,
				21242D2B35DEFAABFF2F84CBDDBA4589 /* it.json in Resources */,
				519C6934C093150412D09DC75A8E4D10 /* ja.json in Resources */,
				6B8BAD464C5D8A47B251B04870752FAA /* ka.json in Resources */,
				B57A22967C9B81340BD4033B40C22B10 /* kk.json in Resources */,
				7080176B5A43BA9580DEFC7C61A045BC /* km.json in Resources */,
				BF9A975042E56BC8AC6ABD83FB7B8F46 /* ko.json in Resources */,
				1C5B34F108CEF374D282317C2C055D2E /* ku.json in Resources */,
				5D29A48BCA3633F0F1B59B6F7368A957 /* ky.json in Resources */,
				7EFF08398021F16BFBD17D5FC51721DF /* Localizable.strings in Resources */,
				9CB22E8A848FCF65A8025FDEDC59D69B /* lt.json in Resources */,
				1F1C3610733A20316DCF2B3E41E52CF2 /* lv.json in Resources */,
				B38CF33050C732F9BCBCC127AA84A1A5 /* mk.json in Resources */,
				03A634AFBDD6C9D2CC13F71CDB7301C4 /* ml.json in Resources */,
				07F35998E46069B21D41AA6944D4D1C2 /* mn.json in Resources */,
				A1751639CD2C242F2799A1F907049C35 /* ms.json in Resources */,
				9379A5A3D9B5D9BD80E2BEEC57A21690 /* nb.json in Resources */,
				220A0A15828DE6193DF68D720251699B /* nl.json in Resources */,
				7CF064E412F61E81E1B004EE1A1A5475 /* nn.json in Resources */,
				FEB4750A45D18EA4B7880641E4659878 /* no.json in Resources */,
				B883A9E1A5659F951312D4DD1EB11D57 /* pl.json in Resources */,
				66C0C45C0AC555DC3AE54A82A43ED53C /* PrimerTextFieldView.xib in Resources */,
				4B3E5373B6FFAE5DD132D80AD8B04C11 /* ps.json in Resources */,
				C75D9ED3AF574C82E5ABB48C0B0B0E3A /* pt.json in Resources */,
				E5B95E049A3E4DBFF9F7DB2111B1DCDB /* ro.json in Resources */,
				19A7DF63393194504F87393EC2806061 /* ru.json in Resources */,
				085AF0CABEDF72502C1067CABEECCAB2 /* sd.json in Resources */,
				F814B8A22BDE2B6BC2AA54DF3E29F14E /* sk.json in Resources */,
				6922A3975CC5B4FC3786E649304FC1A1 /* sl.json in Resources */,
				382D793500EB13C3AC4A6EDEAD8A8163 /* so.json in Resources */,
				DB3AC7C62C350E7FC211A1347A2694E3 /* sq.json in Resources */,
				2E4270464B2D01D042BF85681166838A /* sr.json in Resources */,
				CBE37537C3C6761093E697D043B64141 /* sv.json in Resources */,
				0FB8F6393A9315DE0E740B32185A348F /* sw.json in Resources */,
				4288ADE674429F2BD0671E9857AF8299 /* ta.json in Resources */,
				CD8D6BE0CB93AF68FE558E583E1F2142 /* tg.json in Resources */,
				0BBAC4734D0251A791FB44E7CE296687 /* th.json in Resources */,
				2EE093A2FB71C18704F34B92AA0C99B3 /* tr.json in Resources */,
				4B888A6FAE995BDB24F6879A98F8C048 /* tt.json in Resources */,
				EEE5E29AF8458D0981CF23FEB6536835 /* ug.json in Resources */,
				A0F7232EDE6FB1E2CF49F7FB01D0DCC9 /* uk.json in Resources */,
				F16E681FF700579A66A2E1248BBDBF0D /* ur.json in Resources */,
				956C85225E7D6B20F45E1A6497865768 /* uz.json in Resources */,
				8014F215FCF3C3A6282CFDF3232F2850 /* vi.json in Resources */,
				28D9F7E2F52005E5865D9B5365C2D5A0 /* zh.json in Resources */,
			);
			runOnlyForDeploymentPostprocessing = 0;
		};
<<<<<<< HEAD
		D7050B3D05F3B9F8A8784B3DB4B82A39 /* Resources */ = {
			isa = PBXResourcesBuildPhase;
			buildActionMask = 2147483647;
			files = (
				D988EBF4F00D878D7B9C03225C68320C /* af.json in Resources */,
				219CC46DDBABE0F69ACD9DFE6C24B702 /* am.json in Resources */,
				5AA3C4F096A1176CAF5649EF4F1E72AB /* ar.json in Resources */,
				9E90ED6E2A8CCF23ADE43E06836CA8FE /* az.json in Resources */,
				3FBA1B7760DB47B218CCBCDB6F742439 /* be.json in Resources */,
				5FB56964B2E2676B548AE3CFF0AFE07E /* bg.json in Resources */,
				3D0C93B51FE34613DC58BA5BF7A0A19F /* bn.json in Resources */,
				0214B121FBE195EB2D5F1F72503E1345 /* bs.json in Resources */,
				05B71A214A57AFF54567B77F8A651D13 /* ca.json in Resources */,
				ACAE26DF6DF698A838F1207312A3A02D /* cs.json in Resources */,
				28387B698AD9A6562C4B4D075AA8414C /* currencies.json in Resources */,
				DD088078D9922DCCBF9CFA08A4B3430D /* cy.json in Resources */,
				FE16631414871963DFC4F299DF8A8385 /* da.json in Resources */,
				08D0A6F25325AACC83CA1743B654DEDC /* de.json in Resources */,
				3513D527C64573B96F4D65852F98281F /* dv.json in Resources */,
				852B37146DFF500919470EFA5E57D63F /* el.json in Resources */,
				C46B956D79BC8814AC2E478D274BE42C /* en.json in Resources */,
				8BAE8338E122E882702F4B5A72F602F3 /* es.json in Resources */,
				50E79DAB82F018585F5481105149848F /* et.json in Resources */,
				BD5F3690949387EB80FBAFDD5B579DFD /* eu.json in Resources */,
				C27D892596F983130B0DC6E27C546AF3 /* fa.json in Resources */,
				84A781C2352BD30E657B09564D9E7664 /* fi.json in Resources */,
				9CA790929AD66AA084C121953EAC2DAB /* fr.json in Resources */,
				5A01F372467AF5FA1B69DBC9258571E8 /* gl.json in Resources */,
				7DBFEAF29A20FA7AE88B8E6E33CEB44B /* ha.json in Resources */,
				4A5F8F2E6282FFE0AF6A69BA39CA01B5 /* he.json in Resources */,
				C698377B4346983375556061A8DD7BAC /* hi.json in Resources */,
				A1737A4E24F05810722822C31CE2B51F /* hr.json in Resources */,
				67A4DD8069DBD5B02FD5880E2C2F9549 /* hu.json in Resources */,
				6003F51AB218AA761E1B2A8214BDBC42 /* hy.json in Resources */,
				9FDFA84968088865504BE6D8A60FA87B /* Icons.xcassets in Resources */,
				D1E83264B98FC8A76950CF3E81608CC8 /* id.json in Resources */,
				3DED35A23BC4E06394DEA4814768502F /* is.json in Resources */,
				5D4563EA79A109F69BA35D7A8571D347 /* it.json in Resources */,
				E88D8B020E2B75959F81CAE0898FF6AE /* ja.json in Resources */,
				A08E1ED853AB203CB5536B6212AF8A91 /* ka.json in Resources */,
				3E4DB2918FFCB852DB542BCF23130343 /* kk.json in Resources */,
				662B53C348BC59CE5D6AB8F8DC083025 /* km.json in Resources */,
				F6856F063F673586793FC273FE07F66F /* ko.json in Resources */,
				5E155DC2A5A74A91CC8E09D9DB42B331 /* ku.json in Resources */,
				189D2812C6F12B780E57AB33977E7D09 /* ky.json in Resources */,
				50EE2AF033A5DC20BD57626F49D64CF0 /* Localizable.strings in Resources */,
				4CF9AEA4B12ECA56D522F83D8DA46E0F /* lt.json in Resources */,
				16ADACDF4F640E29A5574C88E5B37C7E /* lv.json in Resources */,
				C4CDA422D4837C6CF052EB51E578E2B5 /* mk.json in Resources */,
				FB8148A5681A57B3AD5C495C19C22E11 /* ml.json in Resources */,
				E54491281D4EC730E5CCA0787B8F18C3 /* mn.json in Resources */,
				D15027AEE5D6284FCAF8CCFEA18DB640 /* ms.json in Resources */,
				3F8C08AE9F7C3550D60A04B2536250FD /* nb.json in Resources */,
				F128EC987065ABB88BD1B5EA446801BD /* nl.json in Resources */,
				3E4784546EFC1561583E1CD90C96A09C /* nn.json in Resources */,
				9424699D480225AABDF5E2AA76E88E46 /* no.json in Resources */,
				7E35AC06F88F1E851284933F8B1008CB /* pl.json in Resources */,
				A03DB6ADFB9C73D0527EE862EAA99A16 /* PrimerTextFieldView.xib in Resources */,
				88659424C9AB5A350F3594C8D2B6320C /* ps.json in Resources */,
				395E9974AA37FF22779EB4A42F42EF06 /* pt.json in Resources */,
				5697CC9AC786722357FB639FB9478C8D /* ro.json in Resources */,
				3821F37A66FE5B341C6E66812C749BBA /* ru.json in Resources */,
				5A20745E96D236A92057061A264EF1AE /* sd.json in Resources */,
				95536F417CC448B68E8904C35BB58BD5 /* sk.json in Resources */,
				C2BD69FDCDCC98ECE69A8A22A69754F8 /* sl.json in Resources */,
				4A687513DD5AB593D24E91C310022B6C /* so.json in Resources */,
				36D63D430646D1BD4864FEA07B04473E /* sq.json in Resources */,
				5304D5B7A634C49D18C7BBD17B04E509 /* sr.json in Resources */,
				AA5D414C65A8C084FD76D8FC94BDC4C0 /* sv.json in Resources */,
				648A5DBAF27B75E0C77888ED6787A1D4 /* sw.json in Resources */,
				123D5B97BFEF294112345402EFC91046 /* ta.json in Resources */,
				D1F09B78A5740B622108CBBDBF257A4D /* tg.json in Resources */,
				E2AAD37312849CAA70152329AB9A31B8 /* th.json in Resources */,
				5510D91A6805BF6EB8D483A0AB2F57D1 /* tr.json in Resources */,
				B7E4863D87B788C0A8A48FBEC86436AB /* tt.json in Resources */,
				B5DB41BF5A579D15B03AB5211C6175DD /* ug.json in Resources */,
				DC200519A9B5D66112941BD8C2D5213E /* uk.json in Resources */,
				37029B5F90A91C9F331399C0107A318B /* ur.json in Resources */,
				CA9BC3AF372B1427F8F329075715A6CB /* uz.json in Resources */,
				957CFFA4EDAEBBEAE088753E5BE17469 /* vi.json in Resources */,
				041F45FCC27DC1E46A797A0FE707F37D /* zh.json in Resources */,
=======
		B8B3E98238C88B12A3ECD2AAB9D724AD /* Resources */ = {
			isa = PBXResourcesBuildPhase;
			buildActionMask = 2147483647;
			files = (
>>>>>>> 520d07f9
			);
			runOnlyForDeploymentPostprocessing = 0;
		};
/* End PBXResourcesBuildPhase section */

/* Begin PBXSourcesBuildPhase section */
<<<<<<< HEAD
		3E5D26CCAB68E69AD31958CC052C9487 /* Sources */ = {
			isa = PBXSourcesBuildPhase;
			buildActionMask = 2147483647;
			files = (
			);
			runOnlyForDeploymentPostprocessing = 0;
		};
		56F8E0C396EEBAF4EEB6D438222BB63E /* Sources */ = {
			isa = PBXSourcesBuildPhase;
			buildActionMask = 2147483647;
			files = (
				F6FCEA41B7D4A17FD20C345E86296343 /* Pods-PrimerSDK_Example-dummy.m in Sources */,
			);
			runOnlyForDeploymentPostprocessing = 0;
		};
		D7C2CEDEBF3FC1225AF6969DD411A08B /* Sources */ = {
			isa = PBXSourcesBuildPhase;
			buildActionMask = 2147483647;
			files = (
				270CFF0FC749F57C0605262D27016D14 /* Pods-PrimerSDK_Tests-dummy.m in Sources */,
=======
		19042EBA0C8D37138EF65451921E65DC /* Sources */ = {
			isa = PBXSourcesBuildPhase;
			buildActionMask = 2147483647;
			files = (
				7BA492164CC7296DFE7CCABEA651DD42 /* 3DS.swift in Sources */,
				08D66F327AD4C68AA314417C6560B601 /* 3DSService.swift in Sources */,
				BFE1BE88209886C684928F4990C071C7 /* 3DSService+Promises.swift in Sources */,
				B69810DF45B677FFC88EC088CA389D64 /* AddressField.swift in Sources */,
				0D153C2C678BF444568746CE425B9A99 /* AdyenDotPay.swift in Sources */,
				0DB512CFE16DBEF45D39ED85C8E6F939 /* AES256.swift in Sources */,
				4B75C42301BAE5C545F43E804E16F371 /* after.swift in Sources */,
				702D23DE75C89A53DF46B32EABB75A87 /* AlertController.swift in Sources */,
				B4AEDF0590E15CFFFBC85CA8A35823BD /* Analytics.swift in Sources */,
				9EC93F00C0A761AC1785D0D622CB8614 /* AnalyticsEvent.swift in Sources */,
				2D75860F99AC15F2CAFF37673054F033 /* AnalyticsService.swift in Sources */,
				F4FC954C9C8357BA67516F2784D23DD5 /* AnyCodable.swift in Sources */,
				C843F92753D9121CDCEBEB9E794E6521 /* AnyDecodable.swift in Sources */,
				C6413FEFCCF3923985441D9FE529E9FE /* AnyEncodable.swift in Sources */,
				FD7A2734D039FFB5B1E766C03D0ABEF4 /* Apaya.swift in Sources */,
				F66DE5CF76C33A9D4D45A3E78A10B34B /* ApayaTokenizationViewModel.swift in Sources */,
				72D62B5E17DA894B01FDA5F8D73A8658 /* ApplePay.swift in Sources */,
				2AA8FF6D864DE78972F46669DDD58D90 /* ApplePayTokenizationViewModel.swift in Sources */,
				816C2C9A01B2578C42C3772B85203D1A /* AppState.swift in Sources */,
				A6FB677C2C1AF7EAD1AF499AF5482017 /* ArrayExtension.swift in Sources */,
				DF092F50C46F4A02601B3E04666BBF14 /* Bank.swift in Sources */,
				4FE4FD6E60C130DCFD727DFDB07941C2 /* BankSelectorTokenizationViewModel.swift in Sources */,
				4A19A4F3220194F42C835804320C677C /* BankSelectorViewController.swift in Sources */,
				2B04476B65301C24C7CCA036AA9B8596 /* BankTableViewCell.swift in Sources */,
				1B236EA516A16CE088EE91C5B7878BED /* Box.swift in Sources */,
				8605DD40A8E43120F9800863EC252738 /* BundleExtension.swift in Sources */,
				70457906C73BF14D0F9D16119A15EE7E /* CancelContext.swift in Sources */,
				F2B485FDBE192393E48B254402B43A32 /* Cancellable.swift in Sources */,
				D40D791833A3CF34C3D98D667EFC63DB /* CancellableCatchable.swift in Sources */,
				03621BB3BC5FB830E6D2DC4E654FE53F /* CancellablePromise.swift in Sources */,
				9115EAF41C364F87AD6034E44EDCF970 /* CancellableThenable.swift in Sources */,
				E572194817105F066D8299C9E52ADA9E /* CardButton.swift in Sources */,
				CF7C05EA656334E927B765B21E28CB31 /* CardComponentsManager.swift in Sources */,
				11756EC541DECC9CE0EE5BCD45929BCF /* CardFormPaymentMethodTokenizationViewModel.swift in Sources */,
				34C6D0D81CE451B2B9CB335C56AAFFD9 /* CardholderNameField.swift in Sources */,
				683E6836078BF65261C03E80C2244FE4 /* CardNetwork.swift in Sources */,
				B49FCD4E7C6F4BBE673BE306F9BFEAAB /* CardNumberField.swift in Sources */,
				EB80F1BBD42A94ACC879B63E01655DEC /* CardScannerViewController.swift in Sources */,
				D245A22D4D1348431C67374AD64E9BC9 /* CardScannerViewController+SimpleScanDelegate.swift in Sources */,
				81DB53BE96D99D74A377509A4FE80105 /* Catchable.swift in Sources */,
				72653C563F876F4B57C3B5D2DEEDE559 /* CatchWrappers.swift in Sources */,
				9B6824C66EDD284832F03605DF0966E5 /* CheckoutModule.swift in Sources */,
				06EFB81B0CDFF5C2A2342A3286878E67 /* CheckoutWithVaultedPaymentMethodViewModel.swift in Sources */,
				64AADD8A39360381FDDDE816694457F6 /* CityField.swift in Sources */,
				47D87DCDB578C24D019AF3D2DA7D55BA /* ClientSession.swift in Sources */,
				2C255761DC1357D863B4E883AF8C9069 /* ClientSessionService.swift in Sources */,
				36C45BC53AFAA2572146B2D89E5CA2C9 /* ClientToken.swift in Sources */,
				659C48284FE9F86C4C93590DEDF23545 /* ClientTokenService.swift in Sources */,
				7BAB72A41AD8F93117FD58922C027682 /* Colors.swift in Sources */,
				779F1A37671F5F22898E349AF75A59D9 /* ConcurrencyLimitedDispatcher.swift in Sources */,
				F14F987909ACC911DB4D463F0177F4F2 /* Configuration.swift in Sources */,
				6901F44966CFA14590E412D4724315E1 /* Connectivity.swift in Sources */,
				DED80E0DBDFCBA1EFDBAAAFE7B497998 /* Consolable.swift in Sources */,
				1A57FD71D81DED92AA067D93C711ABA5 /* Content.swift in Sources */,
				1E16078E9D4C8577CC0728C208A7E9C8 /* CoreDataDispatcher.swift in Sources */,
				20594369022ABDD531FDD965D9D363C7 /* CountryCode.swift in Sources */,
				2CD94AED58240B1340EE0D4F14ED0C2A /* CountryField.swift in Sources */,
				17B0EE6DDAFF274CE6CCD087D6F044B8 /* CountrySelectorViewController.swift in Sources */,
				524D108EFF7B984599E6A7EE0ADA59CE /* CountryTableViewCell.swift in Sources */,
				DC7FD7089DA90BBFE18881BF71050035 /* CreateResumePaymentService.swift in Sources */,
				B692BAB331B69D37725BB573220A5A3D /* Currency.swift in Sources */,
				D484F2C79AEA9B37D506DD4783E7DBF7 /* CustomStringConvertible.swift in Sources */,
				412A2BF09B45E539E9BECC6832CEA5C7 /* CVVField.swift in Sources */,
				8DF647CFFA97533BAADC6D926AC217B6 /* DataExtension.swift in Sources */,
				ED2125256EDC5C8AE1000D544EE039A6 /* DateExtension.swift in Sources */,
				2F110B7ACCC9328E9DCE2D32618AB2B1 /* Decisions.swift in Sources */,
				ABD601102F1470E5B14ADAD539B8B531 /* DependencyInjection.swift in Sources */,
				D76D69C1508A345C84E160B735976A2F /* Device.swift in Sources */,
				5985D92D384D440D7BD2D8E6D56B460D /* Dimensions.swift in Sources */,
				71A2966D10CEE3BCC91B9B382D43E59F /* Dispatcher.swift in Sources */,
				648497C9F3F473213AEBCDC111E459CE /* Endpoint.swift in Sources */,
				1AE263C1F128517319DE6490B37D57B8 /* EnsureWrappers.swift in Sources */,
				59935512E484DE3A4E5ABD181835AB77 /* Error.swift in Sources */,
				F9302360DFCDE413DFA656A7FE88AE18 /* ErrorHandler.swift in Sources */,
				84015E75D0A077659B105FA3A1C5FF06 /* ExpiryDateField.swift in Sources */,
				9867D13839BF9FF92114BBADA1943FB8 /* ExternalPaymentMethodTokenizationViewModel.swift in Sources */,
				8CACAC7D9364F30D90A2BBE706EF2103 /* ExternalViewModel.swift in Sources */,
				4632A815FBFBE506CD0E840BEFA7CB19 /* Field.swift in Sources */,
				78DDB85BDE36E399AB5093805403370D /* FinallyWrappers.swift in Sources */,
				9A577FFCAD6E471F8DC870222CE16473 /* firstly.swift in Sources */,
				EA2DC7A97A40D8E3614B3A976BAE5692 /* FirstNameField.swift in Sources */,
				0F26FF777155547B49097DF9BC537217 /* FlowDecisionTableViewCell.swift in Sources */,
				A04871234C8277B6D411034F041E75F7 /* FormPaymentMethodTokenizationViewModel.swift in Sources */,
				D3D035B764E052FC428EC36292672064 /* FormType.swift in Sources */,
				042DC57974FCA1079DE9BE8931F16B40 /* Guarantee.swift in Sources */,
				6F73C5B56A71A1119C1B4ACBF5E7EFDC /* GuaranteeWrappers.swift in Sources */,
				D09CD12E4419A58FB7E4EF322A15C4D8 /* hang.swift in Sources */,
				A311C672C579584427612E122CF04799 /* HeaderFooterLabelView.swift in Sources */,
				362A34DDFDAFB9D3B452BD3C48B8670A /* Identifiable.swift in Sources */,
				CE228210AC636FA985E2FD6D7F8830A0 /* ImageName.swift in Sources */,
				3CEA88ADD049DEB2DB8CB3BEAF18CEFF /* IntExtension.swift in Sources */,
				43653FF229407EDE10935018080A419D /* JSONParser.swift in Sources */,
				F26AD836BAD633D85F766B7E9C65F42C /* Keychain.swift in Sources */,
				3CEC9734F15E4236E1ED35ACBADFE8CF /* Klarna.swift in Sources */,
				5EEC8EF029256109276077049F49C9DD /* KlarnaTokenizationViewModel.swift in Sources */,
				4D1E95C04B0337B021F54782131DF39A /* LastNameField.swift in Sources */,
				E47B78E9C5A2F4CDB86BC18D69AAAF09 /* LogEvent.swift in Sources */,
				33B30DB47F792AC877DF36E61BFCC46D /* Logger.swift in Sources */,
				C2081A759C9B9BC656A732FADA8B2E56 /* Mask.swift in Sources */,
				C2D7B32E16988189F0517234A8982B11 /* MockPrimerAPIClient.swift in Sources */,
				69B285E9B29097B5189064597F0FCB28 /* NetworkService.swift in Sources */,
				5F2DB0558BEE8698D745A3C42D344F33 /* NSErrorExtension.swift in Sources */,
				7A2ECC3EE726A1827DDB79ED35F0C0EB /* NSObject+ClassName.swift in Sources */,
				02BB3717FE6C11FF33A23A145E560089 /* Optional+Extensions.swift in Sources */,
				1C61D3943FACCF5172DE9C2874BF0756 /* OrderItem.swift in Sources */,
				E848503CC0780F4D3C5E54445AC63767 /* Parser.swift in Sources */,
				2AA47D6B7D2B0D6B9995FB7EC745101F /* PaymentAPIModel.swift in Sources */,
				9FFE86B69625FCC9ADADAC174DF1F85D /* PaymentMethodComponent.swift in Sources */,
				72E401BF1691B01A68E8A853C5D5D688 /* PaymentMethodConfigService.swift in Sources */,
				5E6CA48BDFCDC4B8214ABF31115F8ADE /* PaymentMethodConfiguration.swift in Sources */,
				D24114E6D125B853531BB4B98304076F /* PaymentMethodConfigurationOptions.swift in Sources */,
				3941B6846147EC965C1745A9250D82C3 /* PaymentMethodConfigurationType.swift in Sources */,
				58E37D7A4855C0552F2269C141796358 /* PaymentMethodsGroupView.swift in Sources */,
				4F22C3912D699F9DA2F9340F763B9273 /* PaymentMethodToken.swift in Sources */,
				5395F459BBE975A09C871172065587DD /* PaymentMethodTokenizationRequest.swift in Sources */,
				EAF61812469BCC917ADD5A13D0A726C4 /* PaymentMethodTokenizationViewModel.swift in Sources */,
				A256973D8ED1CED005A724EAC1AC4397 /* PaymentMethodTokenizationViewModel+Logic.swift in Sources */,
				B2BDEDF27B0ED76745E1E69B8B0E9F63 /* PaymentResponse.swift in Sources */,
				B4439C3998874DD57F30951B35189540 /* PayPal.swift in Sources */,
				38A194D760BBEBFA006E333B08E5D06D /* PayPalService.swift in Sources */,
				C426724F4CE543EC5C78DE29A33B47F7 /* PayPalTokenizationViewModel.swift in Sources */,
				BF32978A86593EC5C993AEF2B0C8A2B0 /* PollingModule.swift in Sources */,
				74B121A75A4C9000D383DB2D2A957595 /* PostalCode.swift in Sources */,
				FB8E2363C59B900E38DED84820D55DAF /* PostalCodeField.swift in Sources */,
				C48CE439083F9425A6209CD0BFF70C76 /* PresentationController.swift in Sources */,
				A52E308D8C3F296FF73E8C729914AF53 /* Primer.swift in Sources */,
				386D61A7BA90F6FA62C5D047FDFCB156 /* PrimerAddressLineFieldView.swift in Sources */,
				2200572EA6371127427B395E76571077 /* PrimerAPI.swift in Sources */,
				5974E2A6B3873FF82E3C90B03980A87C /* PrimerAPIClient.swift in Sources */,
				74E020E8249FAF4310DDB48ABFC6E760 /* PrimerAPIClient+3DS.swift in Sources */,
				024F9D1762DFC5FBDFB8AD56A0515DB1 /* PrimerAPIClient+Promises.swift in Sources */,
				515A912F1F97E0B46A664F2B6EFC5D52 /* PrimerButton.swift in Sources */,
				CF00869DA1283494B93EDCC70388ABB6 /* PrimerCardFormViewController.swift in Sources */,
				D2915F009EF7F9430AE5F6772556CB5A /* PrimerCardholderNameFieldView.swift in Sources */,
				307953DCC1D2C7A9B5D9A01C479AD09C /* PrimerCardNumberFieldView.swift in Sources */,
				188A3B011BA219256155B04B90A2EFDB /* PrimerCityFieldView.swift in Sources */,
				22D7941683999F14B8BBE6270DF14A14 /* PrimerConfiguration.swift in Sources */,
				115F77DF1CD7DDD616F5749546342EDD /* PrimerContainerViewController.swift in Sources */,
				0D394A922A8443BE3B70BB40C7B6BAF6 /* PrimerCountryFieldView.swift in Sources */,
				4856EF667419E01A66CFC1687530C3F7 /* PrimerCustomStyleTextField.swift in Sources */,
				63A5F2DBB7B084401D2E58A422A2EDA7 /* PrimerCVVFieldView.swift in Sources */,
				802F06BD153331C82AE5CDD5E5130ABE /* PrimerDelegate.swift in Sources */,
				3B316B2810DEEC9608E70ACE74196FAA /* PrimerError.swift in Sources */,
				CB9E10B0269CEEB81005CC08E298A477 /* PrimerExpiryDateFieldView.swift in Sources */,
				99655C667BDD696775F4795F58D73396 /* PrimerFirstNameFieldView.swift in Sources */,
				48C04CCD067510965F995BB94578B59F /* PrimerFlowEnums.swift in Sources */,
				994C534AE485392A320799F0405CE597 /* PrimerFormView.swift in Sources */,
				40864E61B45C280AF5A6BAA87EDE03F8 /* PrimerFormViewController.swift in Sources */,
				81240A2726E8F91691ED4B977610984F /* PrimerGenericTextFieldView.swift in Sources */,
				A71BB360AF2C3C32F0C59EA634A40D0E /* PrimerHeadlessUniversalCheckout.swift in Sources */,
				C0B15B68FCFC3B840D3B2CBF1B72AE7F /* PrimerHeadlessUniversalCheckoutProtocols.swift in Sources */,
				07A788559D42793C2A6C88366D56FAFB /* PrimerHeadlessUniversalCheckoutUIManager.swift in Sources */,
				15EB2D1850B5EEB4A91EFB680E2D8361 /* PrimerImage.swift in Sources */,
				F896C0C80784FD72B067DCC8928AF52B /* PrimerInputElements.swift in Sources */,
				308FD0036011C35212EB2CB8A9ED6824 /* PrimerInputViewController.swift in Sources */,
				1C2A90DF8B3D6820A971C312FF0AA826 /* PrimerLastNameFieldView.swift in Sources */,
				F736E1C698CA6A89DFE09901AD622200 /* PrimerLoadingViewController.swift in Sources */,
				16C3F327F6C1FFCD0DA4C4A35D7B3883 /* PrimerNavigationBar.swift in Sources */,
				90EC263BA091BFDB71A3EC576DB2CB3C /* PrimerNavigationController.swift in Sources */,
				218B73C3B9E5121F2A02AB22BE2B0D43 /* PrimerNibView.swift in Sources */,
				63C719429C9E44B4C9894BADD0506592 /* PrimerPostalCodeFieldView.swift in Sources */,
				2267F42DF0D3A90E012B26E0ED0C87DB /* PrimerResultComponentView.swift in Sources */,
				5A96272E906EBCE3E4B09DDCD380B46C /* PrimerResultViewController.swift in Sources */,
				44F5B5F35D4B4F3EB5A1D95E2FE5DDEF /* PrimerRootViewController.swift in Sources */,
				95621BDBC9D84F242871E9EEA744192A /* PrimerScrollView.swift in Sources */,
				E7C0D9DFBF70DF7730CA15FE8DF6F878 /* PrimerSDK-dummy.m in Sources */,
				DC6D32E2A88A9CE4484B7686782F76F1 /* PrimerSearchTextField.swift in Sources */,
				7C72D56564A9AF26513960F8EA0B8091 /* PrimerSettings.swift in Sources */,
				86FF49A41ED474E6BF8E0FEB0AF17A46 /* PrimerSimpleCardFormTextFieldView.swift in Sources */,
				28C73A7FC7C6817E4BA6525FB3E0A621 /* PrimerSource.swift in Sources */,
				803ECD13F978C820CA97395D199F7B44 /* PrimerStateFieldView.swift in Sources */,
				C2A38AAE897B067B9DEB5D076FD51923 /* PrimerTableViewCell.swift in Sources */,
				BE6A9FD85A7D682FCD7F27C3913CB867 /* PrimerTestPaymentMethodTokenizationViewModel.swift in Sources */,
				DFF1D1A444A2CA8C20CB79CD23F39067 /* PrimerTestPaymentMethodViewController.swift in Sources */,
				8EFA80F433296D2845EFAF3F0033DC39 /* PrimerTextField.swift in Sources */,
				13F122C31CD932BCE057DC16DD0A4BD1 /* PrimerTextFieldView.swift in Sources */,
				421314E789CF42F2E527C271B6F4F50B /* PrimerTextFieldView+Analytics.swift in Sources */,
				28897C87F4D5446120D6B24C44409047 /* PrimerTextFieldView+CardFormFieldsAnalytics.swift in Sources */,
				96FC6886E4F9C9BEEA6EF85DE2954092 /* PrimerTheme.swift in Sources */,
				885CF78560983F0A6C831A4162746A48 /* PrimerTheme+Borders.swift in Sources */,
				C9134883F43B27F736BF8B4239875556 /* PrimerTheme+Buttons.swift in Sources */,
				B8929EF3C1BCFDAA444C917C1904AB4A /* PrimerTheme+Colors.swift in Sources */,
				9CD07844CF607018275D271F198C4226 /* PrimerTheme+Inputs.swift in Sources */,
				84547DF635109713E49A990E9317D991 /* PrimerTheme+TextStyles.swift in Sources */,
				6151C45A75857CDB62D1FAF809ED2CED /* PrimerTheme+Views.swift in Sources */,
				15A5CA5E42C84EBF2D264243121CBD87 /* PrimerThemeData.swift in Sources */,
				BF16187265DA03EF0910ECBB05F12411 /* PrimerThemeData+Deprecated.swift in Sources */,
				81013CD856EDFE8281C098893BD3C269 /* PrimerUniversalCheckoutViewController.swift in Sources */,
				B95B5DA794E66413545D2F850948C206 /* PrimerVaultManagerViewController.swift in Sources */,
				A73957DDF37813E542246DCF4A5D611C /* PrimerViewController.swift in Sources */,
				0ADFC3F068008D7860F80B16B1021697 /* PrimerViewExtensions.swift in Sources */,
				327A4C45D6A58CBF258F79360F0892F8 /* PrimerWebViewController.swift in Sources */,
				5F5E6E0F9170F2290153BC4AEC7E5E0F /* Promise.swift in Sources */,
				3C36736A1B0E063D16E9D33456171AE3 /* QRCodeTokenizationViewModel.swift in Sources */,
				1D1D89F553F13D398D2A34ED36986162 /* QRCodeViewController.swift in Sources */,
				4E48FC359E82A4D49B8EEAE84B5AD802 /* Queue.swift in Sources */,
				34B83E67B61A6894B83EF925D9E90E49 /* race.swift in Sources */,
				F9091BF83E3A6E538FD96D6A6FE48131 /* RateLimitedDispatcher.swift in Sources */,
				2112F39ED0676F5A70EEAC435A1D7317 /* RateLimitedDispatcherBase.swift in Sources */,
				B121933BA7CB45BE7FE5EE0900C1830F /* RecoverWrappers.swift in Sources */,
				D38D47B35612E5C9685B1647EECD8692 /* ReloadDelegate.swift in Sources */,
				C5E3704DB0CE0CC439F85FE8F394157C /* Resolver.swift in Sources */,
				6FB682E1965D5B0A1E1D204D99C10AFB /* ResumeHandlerProtocol.swift in Sources */,
				A32D82C2AEAB9B9E0B9D58DB7BF7523E /* SequenceWrappers.swift in Sources */,
				98F0D3B49D130834BE4BE50A8098FF5F /* StateField.swift in Sources */,
				3DCAC80261BCF37A2CE6EE382216F77B /* StrictRateLimitedDispatcher.swift in Sources */,
				68E8AB08C27A26871D1738604C462549 /* StringExtension.swift in Sources */,
				04234D2B82BECD634660BD88A4C84247 /* Strings.swift in Sources */,
				90BBC5283B4D0213C7487EBE0F54FBF6 /* SuccessMessage.swift in Sources */,
				6041A869B8737966D1DB6AEB3052BF3B /* SuccessResponse.swift in Sources */,
				BB0802EAB58980599221D0D6D6B9F797 /* Thenable.swift in Sources */,
				2EE1C12E1D444C36022FCAC6B4C116D8 /* ThenableWrappers.swift in Sources */,
				694953EF5FC2EE22ADBC6C6D950D19BB /* Throwable.swift in Sources */,
				3B4FFFE515469A965A9E7D5FEEABFB09 /* TokenizationService.swift in Sources */,
				0D543FEF5D0428ED44B475FEEF58EBC9 /* UIColorExtension.swift in Sources */,
				4CA83763AE44685E48605C987BFE364A /* UIDeviceExtension.swift in Sources */,
				B1FBBFA12A59CCA2669694889F00DBD2 /* UILocalizableUtil.swift in Sources */,
				3F8E97A6BFE43AE8408905CF0729C1EF /* UINavigationController+Extensions.swift in Sources */,
				D2CEF03E248AA05C7668C47FF20BDD8E /* UIScreenExtension.swift in Sources */,
				5C225DAEE125E215C5C91CB30EBF599F /* UIUtils.swift in Sources */,
				89C3349CB5FC7B575795ECB02A9F8F2A /* URLExtension.swift in Sources */,
				E1B6D090FB95245E736BF9C912CACD13 /* URLSessionStack.swift in Sources */,
				29D44FD659E1F475B568EAD8599A73FF /* UserDefaultsExtension.swift in Sources */,
				BB5C00B04821564D39ABE7975C84C06E /* VaultCheckoutViewModel.swift in Sources */,
				C03B9B5AE97B7DC52A352FD7C850EE1F /* VaultPaymentMethodView.swift in Sources */,
				A94F78072E198F9F14317B0951DEBD54 /* VaultPaymentMethodViewController.swift in Sources */,
				44666882D44A3EE03A51D1AC9AAC632A /* VaultPaymentMethodViewModel.swift in Sources */,
				F178642157297654A94F925C8E8A8AF5 /* VaultService.swift in Sources */,
				05850DA3059F56F06DF1360E55879FDA /* Weak.swift in Sources */,
				32920069C3FDF328D4D0426143D8A6FB /* WebViewUtil.swift in Sources */,
				9133996C4B7A02A508ECEC5B00AF4996 /* when.swift in Sources */,
				A2C5B1A6D71FD758EFE8D638E8F86B9B /* WrapperProtocols.swift in Sources */,
			);
			runOnlyForDeploymentPostprocessing = 0;
		};
		385032EC2C71A20CE8AF8587BAFCA8B6 /* Sources */ = {
			isa = PBXSourcesBuildPhase;
			buildActionMask = 2147483647;
			files = (
			);
			runOnlyForDeploymentPostprocessing = 0;
		};
		56F8E0C396EEBAF4EEB6D438222BB63E /* Sources */ = {
			isa = PBXSourcesBuildPhase;
			buildActionMask = 2147483647;
			files = (
				F6FCEA41B7D4A17FD20C345E86296343 /* Pods-PrimerSDK_Example-dummy.m in Sources */,
>>>>>>> 520d07f9
			);
			runOnlyForDeploymentPostprocessing = 0;
		};
		F7C4D83F673F2DC1B11565CB4705F1AA /* Sources */ = {
			isa = PBXSourcesBuildPhase;
			buildActionMask = 2147483647;
			files = (
				398120E79428C82ACEEF6FAA5A3B298D /* 3DS.swift in Sources */,
				FE6140C97A3BCBABD1FD9D269A13D0D0 /* 3DSService.swift in Sources */,
				FF5BF973FDC749C31DFE8723D4E40CDA /* 3DSService+Promises.swift in Sources */,
				8524B4E3E97A33BB8B25ED32DEFD3234 /* AddressField.swift in Sources */,
				907B005F75505A271FBFADB5483CD1AA /* AdyenDotPay.swift in Sources */,
				5B153825D43A06B5D68DF8EBC50D8F5B /* AES256.swift in Sources */,
				38F393779D86E42CB6447891A24F7355 /* after.swift in Sources */,
				A2409DC0F041FD623C9EE1CD945EE80E /* AlertController.swift in Sources */,
				AF02BFA20FDC68986E14D88FDA9AA6F9 /* Analytics.swift in Sources */,
				8A317BB1B013A35784119BE4BB8D4F58 /* AnalyticsEvent.swift in Sources */,
				6DF8206C0A6B1D5175024498911A281A /* AnalyticsService.swift in Sources */,
				FA3801E0F50D031A1116D45C95C58963 /* AnyCodable.swift in Sources */,
				E0C57EF5BBBEC9A48FE284E460AF3D89 /* AnyDecodable.swift in Sources */,
				46A34C292A232BDD0AD2F1236A089F7A /* AnyEncodable.swift in Sources */,
				E5B10E5BC22268EF2EEBB6F8D7465FE3 /* Apaya.swift in Sources */,
				52B6823AC02B1F9A777CC7FCD6828DF8 /* ApayaTokenizationViewModel.swift in Sources */,
				D297C7444FD9E9DD2BB634CEA64C7FCF /* ApplePay.swift in Sources */,
				C19316DEB4F185BF3993A604DD789958 /* ApplePayTokenizationViewModel.swift in Sources */,
				9FEF2EB3A4F596A6B1A3944CAF719655 /* AppState.swift in Sources */,
				72E9609C7C6343C7B071BB29ABA6BE81 /* ArrayExtension.swift in Sources */,
				AD57F422D9F66F7979D274701AD609B8 /* Bank.swift in Sources */,
				2FC341CC4ADFE2B8AE4B113F82919BF2 /* BankSelectorTokenizationViewModel.swift in Sources */,
				097694F4434A5EDF0BD97F45EDDDABEE /* BankSelectorViewController.swift in Sources */,
				B3C056E65060A3CE963B3C96AE431D2A /* BankTableViewCell.swift in Sources */,
				7EE7628AAA76D648A919C49715F907AE /* Box.swift in Sources */,
				FFC6DFB12F1899BB21D21EB6D4C45B83 /* BundleExtension.swift in Sources */,
				FC1FCEDDBF62A8B9BB8C4B2EAB781F6B /* CancelContext.swift in Sources */,
				5BEB295B659D4777FFCDAB07FD9CE7BF /* Cancellable.swift in Sources */,
				B27573D2B4443B8001481B0E723698E3 /* CancellableCatchable.swift in Sources */,
				2B1225E135647FB72944628FCA0BE792 /* CancellablePromise.swift in Sources */,
				8D6C06B7F8CD24C5D443A3AB5F200BB5 /* CancellableThenable.swift in Sources */,
				94689DB0C48F977413B0360F3FE12A48 /* CardButton.swift in Sources */,
				43291C373A6CD14E917D28192A9EB099 /* CardComponentsManager.swift in Sources */,
				45363072A893C468C30C6C16BFC3ABF8 /* CardFormPaymentMethodTokenizationViewModel.swift in Sources */,
				C4982DB6ECD0016559CAB60ECEA699CF /* CardholderNameField.swift in Sources */,
				2CC2AE4DDEE67A99BD539025CCDC5060 /* CardNetwork.swift in Sources */,
				016E139E74E13A47574D11C38F0B84F5 /* CardNumberField.swift in Sources */,
				F2D3C8B115CF7510D1D435DE0E6BB1B5 /* CardScannerViewController.swift in Sources */,
				FB7E5B3A899E0ECDE73D1F5590172742 /* CardScannerViewController+SimpleScanDelegate.swift in Sources */,
				1AEE7B2D2A7C497C90ADF973598881E2 /* Catchable.swift in Sources */,
				AC9C43F09BAF87B4CD98619250A23E4E /* CatchWrappers.swift in Sources */,
				796984BA8BFD61CE019347F5E634FF90 /* CheckoutModule.swift in Sources */,
				F4E71C85C49FC786EB8FEF794577FDC9 /* CheckoutWithVaultedPaymentMethodViewModel.swift in Sources */,
				C496F946CF81CDB910E2DE34B8ED73B7 /* CityField.swift in Sources */,
				5663198FF15DCF64FA96067D4C00D68F /* ClientSession.swift in Sources */,
				A50FC24F78907514140C4C99E62B81A5 /* ClientSessionService.swift in Sources */,
				06272DE3E7D7442A61E37EF2AE5C0DB5 /* ClientToken.swift in Sources */,
				43A06A7EA0ACC07CB2BA44BB2B99723C /* ClientTokenService.swift in Sources */,
				6F8761E543663D340A58C99CD4837455 /* Colors.swift in Sources */,
				57861AD2B8ADABA35D21B306577F2C89 /* ConcurrencyLimitedDispatcher.swift in Sources */,
				D254B5AAE7022BFA638A900D208ABAEB /* Configuration.swift in Sources */,
				AA82318C92C219A008956246E326B94D /* Connectivity.swift in Sources */,
				BB7755D100766BEE07D1B1DF3399FE88 /* Consolable.swift in Sources */,
				357E0C81AA1700B317DCE1C472413EB8 /* Content.swift in Sources */,
				F6A1721C90BEAE28E530654312375480 /* CoreDataDispatcher.swift in Sources */,
				EA8E2E46ADE3AABD55FCC1C43E847C9B /* CountryCode.swift in Sources */,
				6E2B1A976304DB49421AA6FBA2E65DDE /* CountryField.swift in Sources */,
				250110DBBFF5A51E4DE4FF3217125480 /* CountrySelectorViewController.swift in Sources */,
				E4D4E5B39B439644121941CB18A1B832 /* CountryTableViewCell.swift in Sources */,
				9C356834DE529A34D8604F692701981E /* CreateResumePaymentService.swift in Sources */,
				79353780E5B59E403DCDE2F4F091683E /* Currency.swift in Sources */,
				0600C535683AB47F67FD5BE122DFE532 /* CustomStringConvertible.swift in Sources */,
				3FE0F4201B36666560B39952E7976C6A /* CVVField.swift in Sources */,
				83BB3B817B5DEC4113E70B757C546CB8 /* DataExtension.swift in Sources */,
				5D340AE88BECA97A4E3690EE3F4D1D4B /* DateExtension.swift in Sources */,
				7C4D1E35EEDDD144C05687627D80C281 /* Decisions.swift in Sources */,
				DE7D3D196340719A9D461DC234D30008 /* DependencyInjection.swift in Sources */,
				D5752707ECB0F20B8F6617E8E03D4ED5 /* Device.swift in Sources */,
				AF48A7427B8A96F530DAF16C15353F4E /* Dimensions.swift in Sources */,
				CFD37BB7B077BED7846E9DCA60EE7CFD /* Dispatcher.swift in Sources */,
				C4A3AD97CC62ECBEA8D73BEC693281CA /* Endpoint.swift in Sources */,
				4D6E3F432069776896C8633497C9BCB6 /* EnsureWrappers.swift in Sources */,
				80406813F08C53286B6B5BE3A61ACB4A /* Error.swift in Sources */,
				4765C437C53428C9E45193FFE7AE1A7F /* ErrorHandler.swift in Sources */,
				A8EE66A2E6F4A783B61AC1F9AFC510C4 /* ExpiryDateField.swift in Sources */,
				993A283C07A1C29ABADABE2A41C1228D /* ExternalPaymentMethodTokenizationViewModel.swift in Sources */,
				255227B0B3CFE3E7DF7A9681F0FF5FE7 /* ExternalViewModel.swift in Sources */,
				0DDF68FC323C4C4E5E6304E26678C126 /* Field.swift in Sources */,
				C880290A94EA7E64149CD16FCE95518E /* FinallyWrappers.swift in Sources */,
				4B551D43D563585B7C816CA399F0932F /* firstly.swift in Sources */,
				4D01FAB32BD53526BD3332DEFD6A3A17 /* FirstNameField.swift in Sources */,
				F0D505DFAEA8C547113271229A0F8232 /* FlowDecisionTableViewCell.swift in Sources */,
				3C6AEE3B4598F982F00C19B6A205C4C7 /* FormPaymentMethodTokenizationViewModel.swift in Sources */,
				E7871A608FEF72C8D9B0CF1CB0D1E20C /* FormType.swift in Sources */,
				434C419E4858D7F27A98B0D7264B85EF /* Guarantee.swift in Sources */,
				92644D810BB3B97153D18162E525572C /* GuaranteeWrappers.swift in Sources */,
				91F948A8FA2FBE55F5A4695A00935A59 /* hang.swift in Sources */,
				0618085F3F6036CACE0AD69CEA3CB2AA /* HeaderFooterLabelView.swift in Sources */,
				400770DB6DAB191364D1EB52AD38107B /* Identifiable.swift in Sources */,
				DAAE1258186F5416084CD53044D75126 /* ImageName.swift in Sources */,
				D80E547A016C5BC109A7FE1CBA87647D /* IntExtension.swift in Sources */,
				556C799262050C62A40C1F359D129E55 /* JSONParser.swift in Sources */,
				9635EB85E9577AFD06CF1FB1DFD7D497 /* Keychain.swift in Sources */,
				B9ED2E63165B8D2AB4BE0935C529722A /* Klarna.swift in Sources */,
				7FF58604CA12A91BB90CEBF452AFCABC /* KlarnaTokenizationViewModel.swift in Sources */,
				63759C1CFAF7A9BEC28925B9BBF0B86C /* LastNameField.swift in Sources */,
				0730656CA9BB51E1779F21AA8EE13EB5 /* LogEvent.swift in Sources */,
				1A12E76AAFC1AD0EF010C810370C5754 /* Logger.swift in Sources */,
				3A77054589ECF90E75CE9135E48DF044 /* Mask.swift in Sources */,
				C88E82D76BBF475FEBBFB6127CB2B62C /* MockPrimerAPIClient.swift in Sources */,
				624C11D028B80D44321305E049A583AB /* NetworkService.swift in Sources */,
				3145AE09423B23387F461218AE716AD9 /* NSErrorExtension.swift in Sources */,
				C7716CFEE970180868D314658B904A51 /* NSObject+ClassName.swift in Sources */,
				EB9CAD64FB934F8A2E69BB5DE77F0FBD /* Optional+Extensions.swift in Sources */,
				32A73F3555F616F91A7F53D1EA11E8C2 /* OrderItem.swift in Sources */,
				519B70BA7AB06565BF22DCEB495A0045 /* Parser.swift in Sources */,
				8FDB2D7ACBA5C04B78C87A0E3F510156 /* PaymentAPIModel.swift in Sources */,
				F849CD215325B61A85CEDBE1C6351F9B /* PaymentMethodComponent.swift in Sources */,
				92DBC0536DE9E1B892F42D5D5F95C1AC /* PaymentMethodConfigService.swift in Sources */,
				E6D6B0A8D50B9D505D2CF7B9B0D72CB5 /* PaymentMethodConfiguration.swift in Sources */,
				3E7F2258A4577DBD89460118EDFDE77A /* PaymentMethodConfigurationOptions.swift in Sources */,
				4E00EDC2157230BFF20884A7C9B95405 /* PaymentMethodConfigurationType.swift in Sources */,
				67B31EEFCF0EF5A1440D4514A904E42B /* PaymentMethodsGroupView.swift in Sources */,
				D4FD0C408CB164FBE6278048A03C791D /* PaymentMethodToken.swift in Sources */,
				493A5E6CC2B7305F49FEBF80AFB605A5 /* PaymentMethodTokenizationRequest.swift in Sources */,
				F17B253164EA612A69340776C6AC9B4C /* PaymentMethodTokenizationViewModel.swift in Sources */,
				62F3FD9224177C9B23C1AF5B57C72FB2 /* PaymentMethodTokenizationViewModel+Logic.swift in Sources */,
				075E2B4D79B4F16706036CE226D1B717 /* PaymentResponse.swift in Sources */,
				3DCFCD182C065BF727A2A97F6D87F7AB /* PayPal.swift in Sources */,
				57EE0F1028BCE4874050664721E372AC /* PayPalService.swift in Sources */,
				CCE72D55BF1254BCA680ED7580B647C5 /* PayPalTokenizationViewModel.swift in Sources */,
				E07E500D1F95CAEA9E15025D4DFCA332 /* PollingModule.swift in Sources */,
				FF150E57663F6CDBEA33B85560746F3D /* PostalCode.swift in Sources */,
				14FAB40288FE6C93D4B09463B42194D2 /* PostalCodeField.swift in Sources */,
				BD4CB4C01CDA614C9E9EA432B05E37A7 /* PresentationController.swift in Sources */,
				21811813B07812057EEBA3F738E981F1 /* Primer.swift in Sources */,
				E592E026539CBEF5D40C22D0EFE89670 /* PrimerAddressLineFieldView.swift in Sources */,
				421D796E568DBB1D320AE41D7586D4DF /* PrimerAPI.swift in Sources */,
				93B5BBFBFBF68D75E6EB4E54F2400AC6 /* PrimerAPIClient.swift in Sources */,
				F8162F8939535F927DBE4AF0986477EB /* PrimerAPIClient+3DS.swift in Sources */,
				E26F4B060CC21F295AB27342D3605C73 /* PrimerAPIClient+Promises.swift in Sources */,
				9673018CF7D80472BE3E841FF220D5CA /* PrimerButton.swift in Sources */,
				29EC2615F6598819D3438044F9CBA6DE /* PrimerCardFormViewController.swift in Sources */,
				A643AAD9126473EA13706C7F7D9B80BB /* PrimerCardholderNameFieldView.swift in Sources */,
				F2B51B92798921B4238428D2CD8973A7 /* PrimerCardNumberFieldView.swift in Sources */,
				A080792AAA0C2BE605B30282CAAFC0C6 /* PrimerCityFieldView.swift in Sources */,
				E76B91507E435F0EB52B33AC5EF117EA /* PrimerConfiguration.swift in Sources */,
				FED73AC3A490D91EFB431D17E68CD90B /* PrimerContainerViewController.swift in Sources */,
				A7743B04071E4860A90891FF3A0F3422 /* PrimerCountryFieldView.swift in Sources */,
				897E70FB50A49D184B066F2630259113 /* PrimerCustomStyleTextField.swift in Sources */,
				020A632C2894C6B4A2358B87F19B0796 /* PrimerCVVFieldView.swift in Sources */,
				FBE131843EFAD6C8E29097058344DAD8 /* PrimerDelegate.swift in Sources */,
				38EEC9CD454DCB813785686449FA83C6 /* PrimerError.swift in Sources */,
				E5DE6FFAD37089878388B4B758AE4F0D /* PrimerExpiryDateFieldView.swift in Sources */,
				55264AFCBE41E841FBA529958D864453 /* PrimerFirstNameFieldView.swift in Sources */,
				6FED84CBD790B3803B272E5561E3C9DE /* PrimerFlowEnums.swift in Sources */,
				428417DBC22A915AA6D0BB1C57B33F3C /* PrimerFormView.swift in Sources */,
				223F4DDECB010EA98073801BA49BAA83 /* PrimerFormViewController.swift in Sources */,
				7B355D846302DB54A821246CCB9C15E0 /* PrimerGenericTextFieldView.swift in Sources */,
				82BA8808D599D34FA9DCBCB35309CBDE /* PrimerHeadlessUniversalCheckout.swift in Sources */,
				7FF9A8181EBB85686A56F33B38B67A07 /* PrimerHeadlessUniversalCheckoutProtocols.swift in Sources */,
				49319D09BBD19FFE9DA8CEA86A32AB2C /* PrimerHeadlessUniversalCheckoutUIManager.swift in Sources */,
				3FC3EE1300F94750CE30F2B02DFB70F3 /* PrimerImage.swift in Sources */,
				76CD99E7C0A3ED087D0EEB149EEF0D45 /* PrimerInputElements.swift in Sources */,
				89E97D57B2A6AC609354CA5231F0650C /* PrimerInputViewController.swift in Sources */,
				75DBE83CE7EA115EAD5577D83B5BD3F9 /* PrimerLastNameFieldView.swift in Sources */,
				B66D8B2E263148BFB2D667968A0DB8BD /* PrimerLoadingViewController.swift in Sources */,
				862FBB1F51982C760E8898BCD3BD3506 /* PrimerNavigationBar.swift in Sources */,
				A02BA94CB735678539E385FF41249099 /* PrimerNavigationController.swift in Sources */,
				F5F2FE697A1C041CAAD803606AE6F240 /* PrimerNibView.swift in Sources */,
				89C622F2BB725BDA1F7477990C122EA8 /* PrimerPostalCodeFieldView.swift in Sources */,
				DC784BE26C7754A90B4079C5B81DD43D /* PrimerResultComponentView.swift in Sources */,
				9E8CA8FC4FFBFABFA0B10E38A3BC1920 /* PrimerResultViewController.swift in Sources */,
				C9A0FAE864AD47D7915263FD8185BECD /* PrimerRootViewController.swift in Sources */,
				13BA83EEFE8A3D552803260220059DC8 /* PrimerScrollView.swift in Sources */,
				F50FCAFE8B4CCB7F2E23B8ABA7AC7820 /* PrimerSDK-dummy.m in Sources */,
				5886085F41EAA607F34BF0DA020BC277 /* PrimerSearchTextField.swift in Sources */,
				7A8D980555EA5CB8B075376ABEA05FB8 /* PrimerSettings.swift in Sources */,
				52C755D4D170A29DB41ECD3D334EEAE5 /* PrimerSimpleCardFormTextFieldView.swift in Sources */,
				5C206442646B1F9CA6D058566957DC79 /* PrimerSource.swift in Sources */,
				E7A0F2B94941FE65A41DD51891E3C6C2 /* PrimerStateFieldView.swift in Sources */,
				1509D5AE9A9AAFC9E3A5E518A7C93F26 /* PrimerTableViewCell.swift in Sources */,
				77C8959B28DD06EF663E1A22E3CE3B2F /* PrimerTestPaymentMethodTokenizationViewModel.swift in Sources */,
				4B27D9A962DF2DA49C859C08BAEA65DB /* PrimerTestPaymentMethodViewController.swift in Sources */,
				AAE40069C38E30BC206F6915762BA1C7 /* PrimerTextField.swift in Sources */,
				926FB994356C75FC457CFE13E3F3B0D4 /* PrimerTextFieldView.swift in Sources */,
				CB7350995E204B15933B8AE9CC45F54F /* PrimerTextFieldView+Analytics.swift in Sources */,
				C3EB46D53A0D8954156A55334998F9D5 /* PrimerTextFieldView+CardFormFieldsAnalytics.swift in Sources */,
				BC0AB4430D5C60E6BD984AE528F3A0B1 /* PrimerTheme.swift in Sources */,
				20D9ED622E91628C21569F32F99DCDB8 /* PrimerTheme+Borders.swift in Sources */,
				4676C8AAECC99640C766C1CA4AAC2A64 /* PrimerTheme+Buttons.swift in Sources */,
				E4DB05D823C2640B800519DE0F3C2FF9 /* PrimerTheme+Colors.swift in Sources */,
				32709785B682DDA065F3AE654774A61D /* PrimerTheme+Inputs.swift in Sources */,
				6BDB0E57EFD5297B7CE30E54DF3B1D3D /* PrimerTheme+TextStyles.swift in Sources */,
				875DF9F85FEBBB29B9403EEEF6433A7B /* PrimerTheme+Views.swift in Sources */,
				C06DEAEB718B9FBCBA606C3D559BC58F /* PrimerThemeData.swift in Sources */,
				02869A46404796560093A36E053FBEE7 /* PrimerThemeData+Deprecated.swift in Sources */,
				06322E21F1C01DDD69377B31A91A3322 /* PrimerUniversalCheckoutViewController.swift in Sources */,
				6A6E1F0D9B5E139EF32350C8D061D80D /* PrimerVaultManagerViewController.swift in Sources */,
				FEE14DEFFF7FDED609F033F0327D1790 /* PrimerViewController.swift in Sources */,
				DBB2AC22A53462EA9DAF2D8591FA7457 /* PrimerViewExtensions.swift in Sources */,
				D1016C8F80603A61D25ACCEDBE835F17 /* PrimerWebViewController.swift in Sources */,
				8FB0A998782F539ED017F208CF335A38 /* Promise.swift in Sources */,
				70838A5F4B3B839FE164F9575341CCB2 /* QRCodeTokenizationViewModel.swift in Sources */,
				C4C3F2FEBF85A47E907E2D3C2BEC24E4 /* QRCodeViewController.swift in Sources */,
				60DE695F15E296C18E1997694E2F21DA /* Queue.swift in Sources */,
				004A7A69356B236318A6C86B548B210E /* race.swift in Sources */,
				A7D07E9B1FAD08874D2D9B29268D05EB /* RateLimitedDispatcher.swift in Sources */,
				5FABAD7831B0458D6391C1FC6BA3CC40 /* RateLimitedDispatcherBase.swift in Sources */,
				BED9B1884BFDCCB6F7D635A2760279FC /* RecoverWrappers.swift in Sources */,
				A15C3693E54EEC2708D780B6755A6895 /* ReloadDelegate.swift in Sources */,
				F9692311AFB73716025EE56B6ADA161E /* Resolver.swift in Sources */,
				D3E395D421AA792AF391BF50E0E0B968 /* ResumeHandlerProtocol.swift in Sources */,
				B257E805F355585F7D32F974E985CF20 /* SequenceWrappers.swift in Sources */,
				7883C3F0E8CB7C87B07F7E7A3743C3E3 /* StateField.swift in Sources */,
				83F17638B5ACD2DC00AC566BB6D2AF5E /* StrictRateLimitedDispatcher.swift in Sources */,
				2CA9C1293DE4D40E97FB76DE515ABBA7 /* StringExtension.swift in Sources */,
				C4668BE35C03C90D676384343E85AE2C /* Strings.swift in Sources */,
				AD254062BC0C844AEB0495BE783D55F9 /* SuccessMessage.swift in Sources */,
				D1BF9073465BB21A1409B982DC657142 /* SuccessResponse.swift in Sources */,
				3F898FB47093DE038C8F5971DBAD6B9E /* Thenable.swift in Sources */,
				702B43D8EF8AAB9CE9117615EFBBDE1D /* ThenableWrappers.swift in Sources */,
				7BBA2677BD38C8056F2D18F7CD7D99FD /* Throwable.swift in Sources */,
				DDCE00FB20D2BCCB48DAADECCDE1271B /* TokenizationService.swift in Sources */,
				1A4EACA7CC028D1351089BC4B65F90F6 /* UIColorExtension.swift in Sources */,
				0BD1B1DA0BE3CB8AFF99C89C63694DDB /* UIDeviceExtension.swift in Sources */,
				50531B92E60BD73A0A7AD809846D7986 /* UILocalizableUtil.swift in Sources */,
				6EC24CB0F552718EC75733EC89377EEC /* UINavigationController+Extensions.swift in Sources */,
				88BDC208CF6648EC786B87806534C7B7 /* UIScreenExtension.swift in Sources */,
				DA1CCF25490B536B1CBD7498B02DF41A /* UIUtils.swift in Sources */,
				DB6D86BDA49874BE197D869D5912B1D3 /* URLExtension.swift in Sources */,
				4698B38A7656B33A8E8D6EC3BF295DF1 /* URLSessionStack.swift in Sources */,
				83D83501819144417E3F389B1EC2D6EF /* UserDefaultsExtension.swift in Sources */,
				9E6011F96DB7EDF68508D5C7B4E4B5F0 /* UserInterfaceModule.swift in Sources */,
				84A69B702E9A789C2FEE872D18A9A381 /* VaultCheckoutViewModel.swift in Sources */,
				1752CC2ECF1B853875D595B3DF3F35F7 /* VaultPaymentMethodView.swift in Sources */,
				1B4910D060899C9951D0E554F7F52498 /* VaultPaymentMethodViewController.swift in Sources */,
				1F3A0CDC8D929EF079F86CFC19E9BFD7 /* VaultPaymentMethodViewModel.swift in Sources */,
				CF4EAC8639E01700DE05FCD53F46055E /* VaultService.swift in Sources */,
				52C95E2219DBAD7558F1D75936A91A04 /* Weak.swift in Sources */,
				B1426B4C8AC2D8AE5A0CDED7AD3279E2 /* WebViewUtil.swift in Sources */,
				2217EB00BB788A23B4BE2E8A9E3D7D35 /* when.swift in Sources */,
				B8BB10D255B8DFC158CDB6841E636ED7 /* WrapperProtocols.swift in Sources */,
			);
			runOnlyForDeploymentPostprocessing = 0;
		};
/* End PBXSourcesBuildPhase section */

/* Begin PBXTargetDependency section */
<<<<<<< HEAD
		3808D61849218E6F95A2E836C6C958A8 /* PBXTargetDependency */ = {
			isa = PBXTargetDependency;
			name = "Pods-PrimerSDK_Example";
			target = 6C144A762E9B598392AFFEC8F873746A /* Pods-PrimerSDK_Example */;
			targetProxy = 01693E13E7831AB1AFA234176360CF41 /* PBXContainerItemProxy */;
		};
		767D9A7BDACB2F53820C962E27553D21 /* PBXTargetDependency */ = {
			isa = PBXTargetDependency;
			name = "PrimerSDK-PrimerResources";
			target = 6E6525C7043FBA7BB34A249010AF5593 /* PrimerSDK-PrimerResources */;
			targetProxy = 4BA1300EDE4EF15DAEC79C270C5200C9 /* PBXContainerItemProxy */;
		};
		C901B8353F6DBD5286F6945D107CFFC0 /* PBXTargetDependency */ = {
			isa = PBXTargetDependency;
			name = PrimerSDK;
			target = F3BE9108C53B53949406218CEA55E0B2 /* PrimerSDK */;
			targetProxy = 57B7E06A0D15F01D8705150D7609CC81 /* PBXContainerItemProxy */;
=======
		2A9BBF62AF7395E9D341DD7291B51612 /* PBXTargetDependency */ = {
			isa = PBXTargetDependency;
			name = "PrimerSDK-PrimerResources";
			target = 6E6525C7043FBA7BB34A249010AF5593 /* PrimerSDK-PrimerResources */;
			targetProxy = 5C69996F71407222FDB252E734F107DA /* PBXContainerItemProxy */;
		};
		56A92B4BFE962D0894986B4913C2E368 /* PBXTargetDependency */ = {
			isa = PBXTargetDependency;
			name = PrimerSDK;
			target = F3BE9108C53B53949406218CEA55E0B2 /* PrimerSDK */;
			targetProxy = 2427E2739AE189A5FD1F0CA92F901DF1 /* PBXContainerItemProxy */;
		};
		607F07553B3973BBEAB690FEF74A045E /* PBXTargetDependency */ = {
			isa = PBXTargetDependency;
			name = "Pods-PrimerSDK_Example";
			target = 6C144A762E9B598392AFFEC8F873746A /* Pods-PrimerSDK_Example */;
			targetProxy = FCE59844136E56EC81A758392D48D5D8 /* PBXContainerItemProxy */;
>>>>>>> 520d07f9
		};
/* End PBXTargetDependency section */

/* Begin PBXVariantGroup section */
<<<<<<< HEAD
		BD815E3924E9908280416B42D9D1E8BA /* Localizable.strings */ = {
			isa = PBXVariantGroup;
			children = (
				3784737AB195E14A904A78D1208D04E7 /* Localizable.strings */,
				E64EF71263190D6C70B77D8D522BF4CE /* Localizable.strings */,
				07B4759AF7F398D590C6ADC17CF6FBDE /* Localizable.strings */,
				3677F00A06CC18E0D563208C60C5055B /* Localizable.strings */,
				CF7F7F0781D445B7756FDA1D30FF1C64 /* Localizable.strings */,
				67C2A0FBD3613ED7C47E8501BB6C92D7 /* Localizable.strings */,
				EFA14C57D9224EB3E711A01DBD8EF9D0 /* Localizable.strings */,
				927EA706A0518FBAEC04A470561D7BB2 /* Localizable.strings */,
				4AC74F4D736457D96522AEE8D59B1719 /* Localizable.strings */,
				DDE0F25C7E63C730D5920AACE28FAF1C /* Localizable.strings */,
				8E03FA85CAF1AB905C24003ADD5E53BD /* Localizable.strings */,
				763888B94084F1D20E78183093AB0DE1 /* Localizable.strings */,
				9C1E7561B0028F20556638D878B1527D /* Localizable.strings */,
				076E5B1FEA539992693C8A69E3A3F6C6 /* Localizable.strings */,
=======
		A86FF2B2B4AB7F61461BDC92F964582B /* Localizable.strings */ = {
			isa = PBXVariantGroup;
			children = (
				1F44F85787822F51192A0DDA0A0D9AFE /* Localizable.strings */,
				502B3675D8266F7EAB58B9E31F027A0D /* Localizable.strings */,
				9D1E2CF064E1AE9AF930AB8624DBDD26 /* Localizable.strings */,
				B024C9002E3DD83A208A82A76FD80758 /* Localizable.strings */,
				10DD5E59EBFFE8E2C79E3134A1EC9C50 /* Localizable.strings */,
				A1B31530B0EE92C01E27D4855F974D8B /* Localizable.strings */,
				33B0DA887FA9B9BE8E48AB10DF251E7A /* Localizable.strings */,
				1B2C583C5921897849D4EC5538596DA1 /* Localizable.strings */,
				F61BCCE544B0D04E5AE3E70FE224E923 /* Localizable.strings */,
				7062EB21D1C3B03484986048B8558D48 /* Localizable.strings */,
				3902DBE122BFF2FCF2AA56BADBF6F521 /* Localizable.strings */,
				14A244BAC2725DC8A203B4A45D973015 /* Localizable.strings */,
				8ADD77830ADFF7F62B9800A588EAF5C1 /* Localizable.strings */,
				C0470BB57CFE068135F8BED291F63193 /* Localizable.strings */,
>>>>>>> 520d07f9
			);
			name = Localizable.strings;
			path = .;
			sourceTree = "<group>";
		};
/* End PBXVariantGroup section */

/* Begin XCBuildConfiguration section */
		03819C216E03F02851FE5D2175E38393 /* Release */ = {
			isa = XCBuildConfiguration;
			baseConfigurationReference = E884507DF2B84FA8A2E8AD8289881542 /* Pods-PrimerSDK_Example.release.xcconfig */;
			buildSettings = {
				ALWAYS_EMBED_SWIFT_STANDARD_LIBRARIES = NO;
				CLANG_ENABLE_OBJC_WEAK = NO;
				"CODE_SIGN_IDENTITY[sdk=appletvos*]" = "";
				"CODE_SIGN_IDENTITY[sdk=iphoneos*]" = "";
				"CODE_SIGN_IDENTITY[sdk=watchos*]" = "";
				CURRENT_PROJECT_VERSION = 1;
				DEFINES_MODULE = YES;
				DYLIB_COMPATIBILITY_VERSION = 1;
				DYLIB_CURRENT_VERSION = 1;
				DYLIB_INSTALL_NAME_BASE = "@rpath";
				INFOPLIST_FILE = "Target Support Files/Pods-PrimerSDK_Example/Pods-PrimerSDK_Example-Info.plist";
				INSTALL_PATH = "$(LOCAL_LIBRARY_DIR)/Frameworks";
				IPHONEOS_DEPLOYMENT_TARGET = 10.0;
				LD_RUNPATH_SEARCH_PATHS = "$(inherited) @executable_path/Frameworks @loader_path/Frameworks";
				MACH_O_TYPE = staticlib;
				MODULEMAP_FILE = "Target Support Files/Pods-PrimerSDK_Example/Pods-PrimerSDK_Example.modulemap";
				OTHER_LDFLAGS = "";
				OTHER_LIBTOOLFLAGS = "";
				PODS_ROOT = "$(SRCROOT)";
				PRODUCT_BUNDLE_IDENTIFIER = "org.cocoapods.${PRODUCT_NAME:rfc1034identifier}";
				PRODUCT_NAME = "$(TARGET_NAME:c99extidentifier)";
				SDKROOT = iphoneos;
				SKIP_INSTALL = YES;
				TARGETED_DEVICE_FAMILY = "1,2";
				VALIDATE_PRODUCT = YES;
				VERSIONING_SYSTEM = "apple-generic";
				VERSION_INFO_PREFIX = "";
			};
			name = Release;
		};
		05B9E071CFCA1E8A62F14905A80EE6EF /* Debug */ = {
			isa = XCBuildConfiguration;
			baseConfigurationReference = DF6E4F8E7C26A7BBEC17AAD4042A317D /* Pods-PrimerSDK_Tests.debug.xcconfig */;
			buildSettings = {
				ALWAYS_EMBED_SWIFT_STANDARD_LIBRARIES = NO;
				CLANG_ENABLE_OBJC_WEAK = NO;
				"CODE_SIGN_IDENTITY[sdk=appletvos*]" = "";
				"CODE_SIGN_IDENTITY[sdk=iphoneos*]" = "";
				"CODE_SIGN_IDENTITY[sdk=watchos*]" = "";
				CURRENT_PROJECT_VERSION = 1;
				DEFINES_MODULE = YES;
				DYLIB_COMPATIBILITY_VERSION = 1;
				DYLIB_CURRENT_VERSION = 1;
				DYLIB_INSTALL_NAME_BASE = "@rpath";
				INFOPLIST_FILE = "Target Support Files/Pods-PrimerSDK_Tests/Pods-PrimerSDK_Tests-Info.plist";
				INSTALL_PATH = "$(LOCAL_LIBRARY_DIR)/Frameworks";
				IPHONEOS_DEPLOYMENT_TARGET = 10.0;
				LD_RUNPATH_SEARCH_PATHS = "$(inherited) @executable_path/Frameworks @loader_path/Frameworks";
				MACH_O_TYPE = staticlib;
				MODULEMAP_FILE = "Target Support Files/Pods-PrimerSDK_Tests/Pods-PrimerSDK_Tests.modulemap";
				OTHER_LDFLAGS = "";
				OTHER_LIBTOOLFLAGS = "";
				PODS_ROOT = "$(SRCROOT)";
				PRODUCT_BUNDLE_IDENTIFIER = "org.cocoapods.${PRODUCT_NAME:rfc1034identifier}";
				PRODUCT_NAME = "$(TARGET_NAME:c99extidentifier)";
				SDKROOT = iphoneos;
				SKIP_INSTALL = YES;
				TARGETED_DEVICE_FAMILY = "1,2";
				VERSIONING_SYSTEM = "apple-generic";
				VERSION_INFO_PREFIX = "";
			};
			name = Debug;
		};
<<<<<<< HEAD
		402BCACE934A0A4A39D1ED2C3044FDB1 /* Release */ = {
			isa = XCBuildConfiguration;
			baseConfigurationReference = 51B15B52AB0EFD7A5E8B700E62038EEF /* PrimerSDK.release.xcconfig */;
=======
		11BABFD1805EA95ED14599B3B3C71771 /* Release */ = {
			isa = XCBuildConfiguration;
			baseConfigurationReference = 51B15B52AB0EFD7A5E8B700E62038EEF /* PrimerSDK.release.xcconfig */;
			buildSettings = {
				CLANG_ENABLE_OBJC_WEAK = NO;
				"CODE_SIGN_IDENTITY[sdk=appletvos*]" = "";
				"CODE_SIGN_IDENTITY[sdk=iphoneos*]" = "";
				"CODE_SIGN_IDENTITY[sdk=watchos*]" = "";
				CURRENT_PROJECT_VERSION = 1;
				DEFINES_MODULE = YES;
				DYLIB_COMPATIBILITY_VERSION = 1;
				DYLIB_CURRENT_VERSION = 1;
				DYLIB_INSTALL_NAME_BASE = "@rpath";
				GCC_PREFIX_HEADER = "Target Support Files/PrimerSDK/PrimerSDK-prefix.pch";
				INFOPLIST_FILE = "Target Support Files/PrimerSDK/PrimerSDK-Info.plist";
				INSTALL_PATH = "$(LOCAL_LIBRARY_DIR)/Frameworks";
				IPHONEOS_DEPLOYMENT_TARGET = 10.0;
				LD_RUNPATH_SEARCH_PATHS = "$(inherited) @executable_path/Frameworks @loader_path/Frameworks";
				MODULEMAP_FILE = "Target Support Files/PrimerSDK/PrimerSDK.modulemap";
				PRODUCT_MODULE_NAME = PrimerSDK;
				PRODUCT_NAME = PrimerSDK;
				SDKROOT = iphoneos;
				SKIP_INSTALL = YES;
				SWIFT_ACTIVE_COMPILATION_CONDITIONS = "$(inherited) ";
				SWIFT_VERSION = 4.2;
				TARGETED_DEVICE_FAMILY = "1,2";
				VALIDATE_PRODUCT = YES;
				VERSIONING_SYSTEM = "apple-generic";
				VERSION_INFO_PREFIX = "";
			};
			name = Release;
		};
		120E08E0815F02CCA8A4D8DB465B70CD /* Release */ = {
			isa = XCBuildConfiguration;
			baseConfigurationReference = 51B15B52AB0EFD7A5E8B700E62038EEF /* PrimerSDK.release.xcconfig */;
			buildSettings = {
				CONFIGURATION_BUILD_DIR = "$(BUILD_DIR)/$(CONFIGURATION)$(EFFECTIVE_PLATFORM_NAME)/PrimerSDK";
				IBSC_MODULE = PrimerSDK;
				INFOPLIST_FILE = "Target Support Files/PrimerSDK/ResourceBundle-PrimerResources-PrimerSDK-Info.plist";
				IPHONEOS_DEPLOYMENT_TARGET = 10.0;
				PRODUCT_NAME = PrimerResources;
				SDKROOT = iphoneos;
				SKIP_INSTALL = YES;
				TARGETED_DEVICE_FAMILY = "1,2";
				WRAPPER_EXTENSION = bundle;
			};
			name = Release;
		};
		7A998F28EFC521997A5865DE99064A9D /* Debug */ = {
			isa = XCBuildConfiguration;
			baseConfigurationReference = 7540675C759C8CDA799A0607647F2B20 /* PrimerSDK.debug.xcconfig */;
>>>>>>> 520d07f9
			buildSettings = {
				CLANG_ENABLE_OBJC_WEAK = NO;
				"CODE_SIGN_IDENTITY[sdk=appletvos*]" = "";
				"CODE_SIGN_IDENTITY[sdk=iphoneos*]" = "";
				"CODE_SIGN_IDENTITY[sdk=watchos*]" = "";
				CURRENT_PROJECT_VERSION = 1;
				DEFINES_MODULE = YES;
				DYLIB_COMPATIBILITY_VERSION = 1;
				DYLIB_CURRENT_VERSION = 1;
				DYLIB_INSTALL_NAME_BASE = "@rpath";
				GCC_PREFIX_HEADER = "Target Support Files/PrimerSDK/PrimerSDK-prefix.pch";
				INFOPLIST_FILE = "Target Support Files/PrimerSDK/PrimerSDK-Info.plist";
				INSTALL_PATH = "$(LOCAL_LIBRARY_DIR)/Frameworks";
				IPHONEOS_DEPLOYMENT_TARGET = 10.0;
				LD_RUNPATH_SEARCH_PATHS = "$(inherited) @executable_path/Frameworks @loader_path/Frameworks";
				MODULEMAP_FILE = "Target Support Files/PrimerSDK/PrimerSDK.modulemap";
				PRODUCT_MODULE_NAME = PrimerSDK;
				PRODUCT_NAME = PrimerSDK;
				SDKROOT = iphoneos;
				SKIP_INSTALL = YES;
				SWIFT_ACTIVE_COMPILATION_CONDITIONS = "$(inherited) ";
				SWIFT_VERSION = 4.2;
				TARGETED_DEVICE_FAMILY = "1,2";
				VERSIONING_SYSTEM = "apple-generic";
				VERSION_INFO_PREFIX = "";
			};
			name = Debug;
		};
		7EE7A78859F657F6BEFC651185B43192 /* Release */ = {
			isa = XCBuildConfiguration;
			buildSettings = {
				ALWAYS_SEARCH_USER_PATHS = NO;
				CLANG_ANALYZER_LOCALIZABILITY_NONLOCALIZED = YES;
				CLANG_ANALYZER_NONNULL = YES;
				CLANG_ANALYZER_NUMBER_OBJECT_CONVERSION = YES_AGGRESSIVE;
				CLANG_CXX_LANGUAGE_STANDARD = "gnu++14";
				CLANG_CXX_LIBRARY = "libc++";
				CLANG_ENABLE_MODULES = YES;
				CLANG_ENABLE_OBJC_ARC = YES;
				CLANG_ENABLE_OBJC_WEAK = YES;
				CLANG_WARN_BLOCK_CAPTURE_AUTORELEASING = YES;
				CLANG_WARN_BOOL_CONVERSION = YES;
				CLANG_WARN_COMMA = YES;
				CLANG_WARN_CONSTANT_CONVERSION = YES;
				CLANG_WARN_DEPRECATED_OBJC_IMPLEMENTATIONS = YES;
				CLANG_WARN_DIRECT_OBJC_ISA_USAGE = YES_ERROR;
				CLANG_WARN_DOCUMENTATION_COMMENTS = YES;
				CLANG_WARN_EMPTY_BODY = YES;
				CLANG_WARN_ENUM_CONVERSION = YES;
				CLANG_WARN_INFINITE_RECURSION = YES;
				CLANG_WARN_INT_CONVERSION = YES;
				CLANG_WARN_NON_LITERAL_NULL_CONVERSION = YES;
				CLANG_WARN_OBJC_IMPLICIT_RETAIN_SELF = YES;
				CLANG_WARN_OBJC_LITERAL_CONVERSION = YES;
				CLANG_WARN_OBJC_ROOT_CLASS = YES_ERROR;
				CLANG_WARN_QUOTED_INCLUDE_IN_FRAMEWORK_HEADER = YES;
				CLANG_WARN_RANGE_LOOP_ANALYSIS = YES;
				CLANG_WARN_STRICT_PROTOTYPES = YES;
				CLANG_WARN_SUSPICIOUS_MOVE = YES;
				CLANG_WARN_UNGUARDED_AVAILABILITY = YES_AGGRESSIVE;
				CLANG_WARN_UNREACHABLE_CODE = YES;
				CLANG_WARN__DUPLICATE_METHOD_MATCH = YES;
				COPY_PHASE_STRIP = NO;
				DEBUG_INFORMATION_FORMAT = "dwarf-with-dsym";
				ENABLE_NS_ASSERTIONS = NO;
				ENABLE_STRICT_OBJC_MSGSEND = YES;
				GCC_C_LANGUAGE_STANDARD = gnu11;
				GCC_NO_COMMON_BLOCKS = YES;
				GCC_PREPROCESSOR_DEFINITIONS = (
					"POD_CONFIGURATION_RELEASE=1",
					"$(inherited)",
				);
				GCC_WARN_64_TO_32_BIT_CONVERSION = YES;
				GCC_WARN_ABOUT_RETURN_TYPE = YES_ERROR;
				GCC_WARN_UNDECLARED_SELECTOR = YES;
				GCC_WARN_UNINITIALIZED_AUTOS = YES_AGGRESSIVE;
				GCC_WARN_UNUSED_FUNCTION = YES;
				GCC_WARN_UNUSED_VARIABLE = YES;
				IPHONEOS_DEPLOYMENT_TARGET = 10.0;
				MTL_ENABLE_DEBUG_INFO = NO;
				MTL_FAST_MATH = YES;
				PRODUCT_NAME = "$(TARGET_NAME)";
				STRIP_INSTALLED_PRODUCT = NO;
				SWIFT_COMPILATION_MODE = wholemodule;
				SWIFT_OPTIMIZATION_LEVEL = "-O";
				SWIFT_VERSION = 5.0;
				SYMROOT = "${SRCROOT}/../build";
			};
			name = Release;
		};
		8003C167187AC964DE2D660E733CAEF6 /* Debug */ = {
			isa = XCBuildConfiguration;
			baseConfigurationReference = 7540675C759C8CDA799A0607647F2B20 /* PrimerSDK.debug.xcconfig */;
			buildSettings = {
				CLANG_ENABLE_OBJC_WEAK = NO;
				"CODE_SIGN_IDENTITY[sdk=appletvos*]" = "";
				"CODE_SIGN_IDENTITY[sdk=iphoneos*]" = "";
				"CODE_SIGN_IDENTITY[sdk=watchos*]" = "";
				CURRENT_PROJECT_VERSION = 1;
				DEFINES_MODULE = YES;
				DYLIB_COMPATIBILITY_VERSION = 1;
				DYLIB_CURRENT_VERSION = 1;
				DYLIB_INSTALL_NAME_BASE = "@rpath";
				GCC_PREFIX_HEADER = "Target Support Files/PrimerSDK/PrimerSDK-prefix.pch";
				INFOPLIST_FILE = "Target Support Files/PrimerSDK/PrimerSDK-Info.plist";
				INSTALL_PATH = "$(LOCAL_LIBRARY_DIR)/Frameworks";
				IPHONEOS_DEPLOYMENT_TARGET = 10.0;
				LD_RUNPATH_SEARCH_PATHS = "$(inherited) @executable_path/Frameworks @loader_path/Frameworks";
				MODULEMAP_FILE = "Target Support Files/PrimerSDK/PrimerSDK.modulemap";
				PRODUCT_MODULE_NAME = PrimerSDK;
				PRODUCT_NAME = PrimerSDK;
				SDKROOT = iphoneos;
				SKIP_INSTALL = YES;
				SWIFT_ACTIVE_COMPILATION_CONDITIONS = "$(inherited) ";
				SWIFT_VERSION = 4.2;
				TARGETED_DEVICE_FAMILY = "1,2";
				VERSIONING_SYSTEM = "apple-generic";
				VERSION_INFO_PREFIX = "";
			};
			name = Debug;
		};
		80F45997CD1F5DAB4F3B62FA0301BC70 /* Release */ = {
			isa = XCBuildConfiguration;
			baseConfigurationReference = F7B48CC82297D62E27EA98AE7A13D3DA /* Pods-PrimerSDK_Tests.release.xcconfig */;
			buildSettings = {
				ALWAYS_EMBED_SWIFT_STANDARD_LIBRARIES = NO;
				CLANG_ENABLE_OBJC_WEAK = NO;
				"CODE_SIGN_IDENTITY[sdk=appletvos*]" = "";
				"CODE_SIGN_IDENTITY[sdk=iphoneos*]" = "";
				"CODE_SIGN_IDENTITY[sdk=watchos*]" = "";
				CURRENT_PROJECT_VERSION = 1;
				DEFINES_MODULE = YES;
				DYLIB_COMPATIBILITY_VERSION = 1;
				DYLIB_CURRENT_VERSION = 1;
				DYLIB_INSTALL_NAME_BASE = "@rpath";
				INFOPLIST_FILE = "Target Support Files/Pods-PrimerSDK_Tests/Pods-PrimerSDK_Tests-Info.plist";
				INSTALL_PATH = "$(LOCAL_LIBRARY_DIR)/Frameworks";
				IPHONEOS_DEPLOYMENT_TARGET = 10.0;
				LD_RUNPATH_SEARCH_PATHS = "$(inherited) @executable_path/Frameworks @loader_path/Frameworks";
				MACH_O_TYPE = staticlib;
				MODULEMAP_FILE = "Target Support Files/Pods-PrimerSDK_Tests/Pods-PrimerSDK_Tests.modulemap";
				OTHER_LDFLAGS = "";
				OTHER_LIBTOOLFLAGS = "";
				PODS_ROOT = "$(SRCROOT)";
				PRODUCT_BUNDLE_IDENTIFIER = "org.cocoapods.${PRODUCT_NAME:rfc1034identifier}";
				PRODUCT_NAME = "$(TARGET_NAME:c99extidentifier)";
				SDKROOT = iphoneos;
				SKIP_INSTALL = YES;
				TARGETED_DEVICE_FAMILY = "1,2";
				VALIDATE_PRODUCT = YES;
				VERSIONING_SYSTEM = "apple-generic";
				VERSION_INFO_PREFIX = "";
			};
			name = Release;
		};
		9FE23CF9E7E182C33813CBC09CD6CA29 /* Debug */ = {
			isa = XCBuildConfiguration;
			baseConfigurationReference = 3C474C1A0DABE2A3F404B63D4D59F30C /* Pods-PrimerSDK_Example.debug.xcconfig */;
			buildSettings = {
				ALWAYS_EMBED_SWIFT_STANDARD_LIBRARIES = NO;
				CLANG_ENABLE_OBJC_WEAK = NO;
				"CODE_SIGN_IDENTITY[sdk=appletvos*]" = "";
				"CODE_SIGN_IDENTITY[sdk=iphoneos*]" = "";
				"CODE_SIGN_IDENTITY[sdk=watchos*]" = "";
				CURRENT_PROJECT_VERSION = 1;
				DEFINES_MODULE = YES;
				DYLIB_COMPATIBILITY_VERSION = 1;
				DYLIB_CURRENT_VERSION = 1;
				DYLIB_INSTALL_NAME_BASE = "@rpath";
				INFOPLIST_FILE = "Target Support Files/Pods-PrimerSDK_Example/Pods-PrimerSDK_Example-Info.plist";
				INSTALL_PATH = "$(LOCAL_LIBRARY_DIR)/Frameworks";
				IPHONEOS_DEPLOYMENT_TARGET = 10.0;
				LD_RUNPATH_SEARCH_PATHS = "$(inherited) @executable_path/Frameworks @loader_path/Frameworks";
				MACH_O_TYPE = staticlib;
				MODULEMAP_FILE = "Target Support Files/Pods-PrimerSDK_Example/Pods-PrimerSDK_Example.modulemap";
				OTHER_LDFLAGS = "";
				OTHER_LIBTOOLFLAGS = "";
				PODS_ROOT = "$(SRCROOT)";
				PRODUCT_BUNDLE_IDENTIFIER = "org.cocoapods.${PRODUCT_NAME:rfc1034identifier}";
				PRODUCT_NAME = "$(TARGET_NAME:c99extidentifier)";
				SDKROOT = iphoneos;
				SKIP_INSTALL = YES;
				TARGETED_DEVICE_FAMILY = "1,2";
				VERSIONING_SYSTEM = "apple-generic";
				VERSION_INFO_PREFIX = "";
			};
			name = Debug;
		};
		B60E1D9AFC11BE95D583FDB3A4D5A7ED /* Debug */ = {
			isa = XCBuildConfiguration;
			baseConfigurationReference = 7540675C759C8CDA799A0607647F2B20 /* PrimerSDK.debug.xcconfig */;
			buildSettings = {
				CONFIGURATION_BUILD_DIR = "$(BUILD_DIR)/$(CONFIGURATION)$(EFFECTIVE_PLATFORM_NAME)/PrimerSDK";
				IBSC_MODULE = PrimerSDK;
				INFOPLIST_FILE = "Target Support Files/PrimerSDK/ResourceBundle-PrimerResources-PrimerSDK-Info.plist";
				IPHONEOS_DEPLOYMENT_TARGET = 10.0;
				PRODUCT_NAME = PrimerResources;
				SDKROOT = iphoneos;
				SKIP_INSTALL = YES;
				TARGETED_DEVICE_FAMILY = "1,2";
				WRAPPER_EXTENSION = bundle;
			};
			name = Debug;
		};
		D299434AB35E7FD6F7921C8EF24742FF /* Debug */ = {
			isa = XCBuildConfiguration;
			buildSettings = {
				ALWAYS_SEARCH_USER_PATHS = NO;
				CLANG_ANALYZER_LOCALIZABILITY_NONLOCALIZED = YES;
				CLANG_ANALYZER_NONNULL = YES;
				CLANG_ANALYZER_NUMBER_OBJECT_CONVERSION = YES_AGGRESSIVE;
				CLANG_CXX_LANGUAGE_STANDARD = "gnu++14";
				CLANG_CXX_LIBRARY = "libc++";
				CLANG_ENABLE_MODULES = YES;
				CLANG_ENABLE_OBJC_ARC = YES;
				CLANG_ENABLE_OBJC_WEAK = YES;
				CLANG_WARN_BLOCK_CAPTURE_AUTORELEASING = YES;
				CLANG_WARN_BOOL_CONVERSION = YES;
				CLANG_WARN_COMMA = YES;
				CLANG_WARN_CONSTANT_CONVERSION = YES;
				CLANG_WARN_DEPRECATED_OBJC_IMPLEMENTATIONS = YES;
				CLANG_WARN_DIRECT_OBJC_ISA_USAGE = YES_ERROR;
				CLANG_WARN_DOCUMENTATION_COMMENTS = YES;
				CLANG_WARN_EMPTY_BODY = YES;
				CLANG_WARN_ENUM_CONVERSION = YES;
				CLANG_WARN_INFINITE_RECURSION = YES;
				CLANG_WARN_INT_CONVERSION = YES;
				CLANG_WARN_NON_LITERAL_NULL_CONVERSION = YES;
				CLANG_WARN_OBJC_IMPLICIT_RETAIN_SELF = YES;
				CLANG_WARN_OBJC_LITERAL_CONVERSION = YES;
				CLANG_WARN_OBJC_ROOT_CLASS = YES_ERROR;
				CLANG_WARN_QUOTED_INCLUDE_IN_FRAMEWORK_HEADER = YES;
				CLANG_WARN_RANGE_LOOP_ANALYSIS = YES;
				CLANG_WARN_STRICT_PROTOTYPES = YES;
				CLANG_WARN_SUSPICIOUS_MOVE = YES;
				CLANG_WARN_UNGUARDED_AVAILABILITY = YES_AGGRESSIVE;
				CLANG_WARN_UNREACHABLE_CODE = YES;
				CLANG_WARN__DUPLICATE_METHOD_MATCH = YES;
				COPY_PHASE_STRIP = NO;
				DEBUG_INFORMATION_FORMAT = dwarf;
				ENABLE_STRICT_OBJC_MSGSEND = YES;
				ENABLE_TESTABILITY = YES;
				GCC_C_LANGUAGE_STANDARD = gnu11;
				GCC_DYNAMIC_NO_PIC = NO;
				GCC_NO_COMMON_BLOCKS = YES;
				GCC_OPTIMIZATION_LEVEL = 0;
				GCC_PREPROCESSOR_DEFINITIONS = (
					"POD_CONFIGURATION_DEBUG=1",
					"DEBUG=1",
					"$(inherited)",
				);
				GCC_WARN_64_TO_32_BIT_CONVERSION = YES;
				GCC_WARN_ABOUT_RETURN_TYPE = YES_ERROR;
				GCC_WARN_UNDECLARED_SELECTOR = YES;
				GCC_WARN_UNINITIALIZED_AUTOS = YES_AGGRESSIVE;
				GCC_WARN_UNUSED_FUNCTION = YES;
				GCC_WARN_UNUSED_VARIABLE = YES;
				IPHONEOS_DEPLOYMENT_TARGET = 10.0;
				MTL_ENABLE_DEBUG_INFO = INCLUDE_SOURCE;
				MTL_FAST_MATH = YES;
				ONLY_ACTIVE_ARCH = YES;
				PRODUCT_NAME = "$(TARGET_NAME)";
				STRIP_INSTALLED_PRODUCT = NO;
				SWIFT_ACTIVE_COMPILATION_CONDITIONS = DEBUG;
				SWIFT_OPTIMIZATION_LEVEL = "-Onone";
				SWIFT_VERSION = 5.0;
				SYMROOT = "${SRCROOT}/../build";
			};
			name = Debug;
		};
<<<<<<< HEAD
		DD2AB1F04EC857BEAC91C308161C1736 /* Debug */ = {
			isa = XCBuildConfiguration;
			baseConfigurationReference = 7540675C759C8CDA799A0607647F2B20 /* PrimerSDK.debug.xcconfig */;
			buildSettings = {
				CONFIGURATION_BUILD_DIR = "$(BUILD_DIR)/$(CONFIGURATION)$(EFFECTIVE_PLATFORM_NAME)/PrimerSDK";
				IBSC_MODULE = PrimerSDK;
				INFOPLIST_FILE = "Target Support Files/PrimerSDK/ResourceBundle-PrimerResources-PrimerSDK-Info.plist";
				IPHONEOS_DEPLOYMENT_TARGET = 10.0;
				PRODUCT_NAME = PrimerResources;
				SDKROOT = iphoneos;
				SKIP_INSTALL = YES;
				TARGETED_DEVICE_FAMILY = "1,2";
				WRAPPER_EXTENSION = bundle;
			};
			name = Debug;
		};
		DE0BF8DB7B01CC32A2C5D2CD66B06CF9 /* Release */ = {
			isa = XCBuildConfiguration;
			baseConfigurationReference = 51B15B52AB0EFD7A5E8B700E62038EEF /* PrimerSDK.release.xcconfig */;
			buildSettings = {
				CONFIGURATION_BUILD_DIR = "$(BUILD_DIR)/$(CONFIGURATION)$(EFFECTIVE_PLATFORM_NAME)/PrimerSDK";
				IBSC_MODULE = PrimerSDK;
				INFOPLIST_FILE = "Target Support Files/PrimerSDK/ResourceBundle-PrimerResources-PrimerSDK-Info.plist";
				IPHONEOS_DEPLOYMENT_TARGET = 10.0;
				PRODUCT_NAME = PrimerResources;
				SDKROOT = iphoneos;
				SKIP_INSTALL = YES;
				TARGETED_DEVICE_FAMILY = "1,2";
				WRAPPER_EXTENSION = bundle;
			};
			name = Release;
		};
/* End XCBuildConfiguration section */

/* Begin XCConfigurationList section */
		4821239608C13582E20E6DA73FD5F1F9 /* Build configuration list for PBXProject "Pods" */ = {
			isa = XCConfigurationList;
			buildConfigurations = (
				D299434AB35E7FD6F7921C8EF24742FF /* Debug */,
				7EE7A78859F657F6BEFC651185B43192 /* Release */,
=======
/* End XCBuildConfiguration section */

/* Begin XCConfigurationList section */
		0E1956E646E7EC5B2F5BF4F8AC0BB43D /* Build configuration list for PBXNativeTarget "PrimerSDK" */ = {
			isa = XCConfigurationList;
			buildConfigurations = (
				7A998F28EFC521997A5865DE99064A9D /* Debug */,
				11BABFD1805EA95ED14599B3B3C71771 /* Release */,
>>>>>>> 520d07f9
			);
			defaultConfigurationIsVisible = 0;
			defaultConfigurationName = Release;
		};
<<<<<<< HEAD
		4CE685A8FD5677FFCB6B21197B3C4CA7 /* Build configuration list for PBXNativeTarget "PrimerSDK" */ = {
			isa = XCConfigurationList;
			buildConfigurations = (
				8003C167187AC964DE2D660E733CAEF6 /* Debug */,
				402BCACE934A0A4A39D1ED2C3044FDB1 /* Release */,
=======
		16C3E0066BBD6A5115B79437B145B30A /* Build configuration list for PBXNativeTarget "PrimerSDK-PrimerResources" */ = {
			isa = XCConfigurationList;
			buildConfigurations = (
				B60E1D9AFC11BE95D583FDB3A4D5A7ED /* Debug */,
				120E08E0815F02CCA8A4D8DB465B70CD /* Release */,
>>>>>>> 520d07f9
			);
			defaultConfigurationIsVisible = 0;
			defaultConfigurationName = Release;
		};
		C9777296DF6A2E3A3D054543747E51F3 /* Build configuration list for PBXNativeTarget "PrimerSDK-PrimerResources" */ = {
			isa = XCConfigurationList;
			buildConfigurations = (
				DD2AB1F04EC857BEAC91C308161C1736 /* Debug */,
				DE0BF8DB7B01CC32A2C5D2CD66B06CF9 /* Release */,
			);
			defaultConfigurationIsVisible = 0;
			defaultConfigurationName = Release;
		};
		DB74BC4B5C5930D4C8F1AC03B808A393 /* Build configuration list for PBXNativeTarget "Pods-PrimerSDK_Tests" */ = {
			isa = XCConfigurationList;
			buildConfigurations = (
				05B9E071CFCA1E8A62F14905A80EE6EF /* Debug */,
				80F45997CD1F5DAB4F3B62FA0301BC70 /* Release */,
			);
			defaultConfigurationIsVisible = 0;
			defaultConfigurationName = Release;
		};
		F978C8F95E406B727BEB461AF06CD6F7 /* Build configuration list for PBXNativeTarget "Pods-PrimerSDK_Example" */ = {
			isa = XCConfigurationList;
			buildConfigurations = (
				9FE23CF9E7E182C33813CBC09CD6CA29 /* Debug */,
				03819C216E03F02851FE5D2175E38393 /* Release */,
			);
			defaultConfigurationIsVisible = 0;
			defaultConfigurationName = Release;
		};
/* End XCConfigurationList section */
	};
	rootObject = BFDFE7DC352907FC980B868725387E98 /* Project object */;
}<|MERGE_RESOLUTION|>--- conflicted
+++ resolved
@@ -7,339 +7,6 @@
 	objects = {
 
 /* Begin PBXBuildFile section */
-<<<<<<< HEAD
-		004A7A69356B236318A6C86B548B210E /* race.swift in Sources */ = {isa = PBXBuildFile; fileRef = 06CF3FAEF827DD47279D1121C2B385EA /* race.swift */; };
-		016E139E74E13A47574D11C38F0B84F5 /* CardNumberField.swift in Sources */ = {isa = PBXBuildFile; fileRef = FD374E223B6003ED54AA00A4D2149756 /* CardNumberField.swift */; };
-		020A632C2894C6B4A2358B87F19B0796 /* PrimerCVVFieldView.swift in Sources */ = {isa = PBXBuildFile; fileRef = 81FA9B18F7412AFA4E81FE58D1E5F0C0 /* PrimerCVVFieldView.swift */; };
-		0214B121FBE195EB2D5F1F72503E1345 /* bs.json in Resources */ = {isa = PBXBuildFile; fileRef = 3383A0AFB6177B076CC29BBA56AE1373 /* bs.json */; };
-		02869A46404796560093A36E053FBEE7 /* PrimerThemeData+Deprecated.swift in Sources */ = {isa = PBXBuildFile; fileRef = 0EEE2F86329781C1B338DA6FE912BFB3 /* PrimerThemeData+Deprecated.swift */; };
-		041F45FCC27DC1E46A797A0FE707F37D /* zh.json in Resources */ = {isa = PBXBuildFile; fileRef = 5E9FB562B64D0D402209AC9502741061 /* zh.json */; };
-		05B71A214A57AFF54567B77F8A651D13 /* ca.json in Resources */ = {isa = PBXBuildFile; fileRef = 42234409FA97B2C04ED25BD1325137FA /* ca.json */; };
-		0600C535683AB47F67FD5BE122DFE532 /* CustomStringConvertible.swift in Sources */ = {isa = PBXBuildFile; fileRef = 9EC1F382BD52BB3087D582C6EEFA7614 /* CustomStringConvertible.swift */; };
-		0618085F3F6036CACE0AD69CEA3CB2AA /* HeaderFooterLabelView.swift in Sources */ = {isa = PBXBuildFile; fileRef = 7143918E3EFF9E0A3F280495F0760B99 /* HeaderFooterLabelView.swift */; };
-		06272DE3E7D7442A61E37EF2AE5C0DB5 /* ClientToken.swift in Sources */ = {isa = PBXBuildFile; fileRef = 47AAB8DFD9744E9219DEBD9DD7E1F75A /* ClientToken.swift */; };
-		06322E21F1C01DDD69377B31A91A3322 /* PrimerUniversalCheckoutViewController.swift in Sources */ = {isa = PBXBuildFile; fileRef = 3DC3DD8DC6838F14E8FF98D519A3A236 /* PrimerUniversalCheckoutViewController.swift */; };
-		0730656CA9BB51E1779F21AA8EE13EB5 /* LogEvent.swift in Sources */ = {isa = PBXBuildFile; fileRef = 6E221C279FE548A22B5FB02F92FD616F /* LogEvent.swift */; };
-		075E2B4D79B4F16706036CE226D1B717 /* PaymentResponse.swift in Sources */ = {isa = PBXBuildFile; fileRef = BFA24234223C1452C2641486CCCB0A98 /* PaymentResponse.swift */; };
-		08D0A6F25325AACC83CA1743B654DEDC /* de.json in Resources */ = {isa = PBXBuildFile; fileRef = F99E35346AE49569A456575A8D9904C4 /* de.json */; };
-		097694F4434A5EDF0BD97F45EDDDABEE /* BankSelectorViewController.swift in Sources */ = {isa = PBXBuildFile; fileRef = 8422E03657884252B081D495F0FCED3B /* BankSelectorViewController.swift */; };
-		0BD1B1DA0BE3CB8AFF99C89C63694DDB /* UIDeviceExtension.swift in Sources */ = {isa = PBXBuildFile; fileRef = 4906A52D530C2569DF9627418214E7B0 /* UIDeviceExtension.swift */; };
-		0DDF68FC323C4C4E5E6304E26678C126 /* Field.swift in Sources */ = {isa = PBXBuildFile; fileRef = FA67C3768BE64A5EC2133E9459C1720C /* Field.swift */; };
-		123D5B97BFEF294112345402EFC91046 /* ta.json in Resources */ = {isa = PBXBuildFile; fileRef = 70CCFFF57361E7470BDF8CDE425A87BF /* ta.json */; };
-		13BA83EEFE8A3D552803260220059DC8 /* PrimerScrollView.swift in Sources */ = {isa = PBXBuildFile; fileRef = 9DE5E7E883B4C37D4FE84F3437D44FA6 /* PrimerScrollView.swift */; };
-		14FAB40288FE6C93D4B09463B42194D2 /* PostalCodeField.swift in Sources */ = {isa = PBXBuildFile; fileRef = C8F8EB1A228C8C04B4458CE229AF02EC /* PostalCodeField.swift */; };
-		1509D5AE9A9AAFC9E3A5E518A7C93F26 /* PrimerTableViewCell.swift in Sources */ = {isa = PBXBuildFile; fileRef = 34EE841D75DA685D3566C8D1626FE816 /* PrimerTableViewCell.swift */; };
-		16ADACDF4F640E29A5574C88E5B37C7E /* lv.json in Resources */ = {isa = PBXBuildFile; fileRef = EAA93D52B0C7E4713932B5FBA119A4AC /* lv.json */; };
-		1752CC2ECF1B853875D595B3DF3F35F7 /* VaultPaymentMethodView.swift in Sources */ = {isa = PBXBuildFile; fileRef = 3CA91975310CA0001AE0C03DCC939A4F /* VaultPaymentMethodView.swift */; };
-		189D2812C6F12B780E57AB33977E7D09 /* ky.json in Resources */ = {isa = PBXBuildFile; fileRef = E03FE4220B20F9813A88C9FBE3F9AFDF /* ky.json */; };
-		1A12E76AAFC1AD0EF010C810370C5754 /* Logger.swift in Sources */ = {isa = PBXBuildFile; fileRef = 2DF92539C347FF04D8AC21910EE50D1C /* Logger.swift */; };
-		1A4EACA7CC028D1351089BC4B65F90F6 /* UIColorExtension.swift in Sources */ = {isa = PBXBuildFile; fileRef = B5B5A64BC15AED4A88B7F22A6B00CFA2 /* UIColorExtension.swift */; };
-		1AEE7B2D2A7C497C90ADF973598881E2 /* Catchable.swift in Sources */ = {isa = PBXBuildFile; fileRef = 1D459A7D6653CFFEE9532E3ADE6E4FFE /* Catchable.swift */; };
-		1B4910D060899C9951D0E554F7F52498 /* VaultPaymentMethodViewController.swift in Sources */ = {isa = PBXBuildFile; fileRef = 45C47E6F6390E90644A00B29A5D20EC6 /* VaultPaymentMethodViewController.swift */; };
-		1F3A0CDC8D929EF079F86CFC19E9BFD7 /* VaultPaymentMethodViewModel.swift in Sources */ = {isa = PBXBuildFile; fileRef = AD9FCAEB2B7AFFA7E6C130912D614A2B /* VaultPaymentMethodViewModel.swift */; };
-		20D9ED622E91628C21569F32F99DCDB8 /* PrimerTheme+Borders.swift in Sources */ = {isa = PBXBuildFile; fileRef = 51476F0651E09FE49981F78EEA819939 /* PrimerTheme+Borders.swift */; };
-		21811813B07812057EEBA3F738E981F1 /* Primer.swift in Sources */ = {isa = PBXBuildFile; fileRef = A3DFBA4E2309AB0482C3B2A1C6899451 /* Primer.swift */; };
-		219CC46DDBABE0F69ACD9DFE6C24B702 /* am.json in Resources */ = {isa = PBXBuildFile; fileRef = 57D6D532F088ED56861E3E7C2C423EB9 /* am.json */; };
-		2217EB00BB788A23B4BE2E8A9E3D7D35 /* when.swift in Sources */ = {isa = PBXBuildFile; fileRef = 4C258AE6EAE0ABC09ED034C2DFCA30DD /* when.swift */; };
-		223F4DDECB010EA98073801BA49BAA83 /* PrimerFormViewController.swift in Sources */ = {isa = PBXBuildFile; fileRef = B3FC58E16EDC38AD67EC49111F4D3B26 /* PrimerFormViewController.swift */; };
-		250110DBBFF5A51E4DE4FF3217125480 /* CountrySelectorViewController.swift in Sources */ = {isa = PBXBuildFile; fileRef = 5F3E01F6EC78B6D5A40FC35F496C06D1 /* CountrySelectorViewController.swift */; };
-		255227B0B3CFE3E7DF7A9681F0FF5FE7 /* ExternalViewModel.swift in Sources */ = {isa = PBXBuildFile; fileRef = 9F239405F6EB08A4BDCEE19699679534 /* ExternalViewModel.swift */; };
-		270CFF0FC749F57C0605262D27016D14 /* Pods-PrimerSDK_Tests-dummy.m in Sources */ = {isa = PBXBuildFile; fileRef = D66C3890C3566F38C935A2FFD9A237B0 /* Pods-PrimerSDK_Tests-dummy.m */; };
-		28387B698AD9A6562C4B4D075AA8414C /* currencies.json in Resources */ = {isa = PBXBuildFile; fileRef = B05B02044A192788578425E9C1D9A2D1 /* currencies.json */; };
-		29EC2615F6598819D3438044F9CBA6DE /* PrimerCardFormViewController.swift in Sources */ = {isa = PBXBuildFile; fileRef = 3317B2680147122E6D4F654126FDFB49 /* PrimerCardFormViewController.swift */; };
-		2B1225E135647FB72944628FCA0BE792 /* CancellablePromise.swift in Sources */ = {isa = PBXBuildFile; fileRef = 5FED471FC813EA5E0B8996F763EAE37E /* CancellablePromise.swift */; };
-		2CA9C1293DE4D40E97FB76DE515ABBA7 /* StringExtension.swift in Sources */ = {isa = PBXBuildFile; fileRef = 02FDB00652A25EE07603A079C7A1525B /* StringExtension.swift */; };
-		2CC2AE4DDEE67A99BD539025CCDC5060 /* CardNetwork.swift in Sources */ = {isa = PBXBuildFile; fileRef = 09740C632CA78233B6181C52A77B7963 /* CardNetwork.swift */; };
-		2FC341CC4ADFE2B8AE4B113F82919BF2 /* BankSelectorTokenizationViewModel.swift in Sources */ = {isa = PBXBuildFile; fileRef = CE1DA46CC171DBF03BB178FC0939C978 /* BankSelectorTokenizationViewModel.swift */; };
-		3145AE09423B23387F461218AE716AD9 /* NSErrorExtension.swift in Sources */ = {isa = PBXBuildFile; fileRef = B101420A67C4CAC883B7A6DD1D56782A /* NSErrorExtension.swift */; };
-		32709785B682DDA065F3AE654774A61D /* PrimerTheme+Inputs.swift in Sources */ = {isa = PBXBuildFile; fileRef = 97E7F677A54A46388A3AA4359940994D /* PrimerTheme+Inputs.swift */; };
-		32A73F3555F616F91A7F53D1EA11E8C2 /* OrderItem.swift in Sources */ = {isa = PBXBuildFile; fileRef = 6FDDA5C912138C71B02EE34099B62CDF /* OrderItem.swift */; };
-		3513D527C64573B96F4D65852F98281F /* dv.json in Resources */ = {isa = PBXBuildFile; fileRef = 55D5A84EAB89297C36741CE094A13482 /* dv.json */; };
-		357E0C81AA1700B317DCE1C472413EB8 /* Content.swift in Sources */ = {isa = PBXBuildFile; fileRef = E42186FF9870FFDDD635F5DE38B9009A /* Content.swift */; };
-		36D63D430646D1BD4864FEA07B04473E /* sq.json in Resources */ = {isa = PBXBuildFile; fileRef = 2133D2DBE41B11E577AF7DF9F29BD21D /* sq.json */; };
-		37029B5F90A91C9F331399C0107A318B /* ur.json in Resources */ = {isa = PBXBuildFile; fileRef = CE80CACD6B2BB2EA94CE49A7313C7DEF /* ur.json */; };
-		3821F37A66FE5B341C6E66812C749BBA /* ru.json in Resources */ = {isa = PBXBuildFile; fileRef = 0AB7A687D62F31B28924D47C38524C7E /* ru.json */; };
-		38EEC9CD454DCB813785686449FA83C6 /* PrimerError.swift in Sources */ = {isa = PBXBuildFile; fileRef = AEB275FA213EE3EACBC98E9E7F84A0AE /* PrimerError.swift */; };
-		38F393779D86E42CB6447891A24F7355 /* after.swift in Sources */ = {isa = PBXBuildFile; fileRef = 76E89C9A977DF78770883031C1FC1705 /* after.swift */; };
-		395E9974AA37FF22779EB4A42F42EF06 /* pt.json in Resources */ = {isa = PBXBuildFile; fileRef = 8F0F76380770355D3A857767655C85A1 /* pt.json */; };
-		398120E79428C82ACEEF6FAA5A3B298D /* 3DS.swift in Sources */ = {isa = PBXBuildFile; fileRef = E1A583C3AB7C2466BA4A01FF5C6AB494 /* 3DS.swift */; };
-		3A77054589ECF90E75CE9135E48DF044 /* Mask.swift in Sources */ = {isa = PBXBuildFile; fileRef = 36737400D80F96F82192439FEB12C88F /* Mask.swift */; };
-		3C6AEE3B4598F982F00C19B6A205C4C7 /* FormPaymentMethodTokenizationViewModel.swift in Sources */ = {isa = PBXBuildFile; fileRef = B7DA01C0C0FA1051563AD4F0E236354C /* FormPaymentMethodTokenizationViewModel.swift */; };
-		3D0C93B51FE34613DC58BA5BF7A0A19F /* bn.json in Resources */ = {isa = PBXBuildFile; fileRef = D8EF3D569BE72C7128250E5AC763E90D /* bn.json */; };
-		3DCFCD182C065BF727A2A97F6D87F7AB /* PayPal.swift in Sources */ = {isa = PBXBuildFile; fileRef = 2D9C009BB8BB84A4C3766451BAEDD78C /* PayPal.swift */; };
-		3DED35A23BC4E06394DEA4814768502F /* is.json in Resources */ = {isa = PBXBuildFile; fileRef = ABBC669D13758CAEFC63B072BB526AF4 /* is.json */; };
-		3E4784546EFC1561583E1CD90C96A09C /* nn.json in Resources */ = {isa = PBXBuildFile; fileRef = A2600C69A9C865D70A831561EF54E46A /* nn.json */; };
-		3E4DB2918FFCB852DB542BCF23130343 /* kk.json in Resources */ = {isa = PBXBuildFile; fileRef = F3CFA24667363E28902FC22476BAB4AB /* kk.json */; };
-		3E7F2258A4577DBD89460118EDFDE77A /* PaymentMethodConfigurationOptions.swift in Sources */ = {isa = PBXBuildFile; fileRef = 545CF00F5C14772B48E8BDD91CB37A2D /* PaymentMethodConfigurationOptions.swift */; };
-		3F898FB47093DE038C8F5971DBAD6B9E /* Thenable.swift in Sources */ = {isa = PBXBuildFile; fileRef = 90DCA89DF2AE467DDBADA85DA734012F /* Thenable.swift */; };
-		3F8C08AE9F7C3550D60A04B2536250FD /* nb.json in Resources */ = {isa = PBXBuildFile; fileRef = 0CDAA2405690F87923320DE51578118C /* nb.json */; };
-		3FBA1B7760DB47B218CCBCDB6F742439 /* be.json in Resources */ = {isa = PBXBuildFile; fileRef = 67A0295174FEA7E1C909A6C434098AB9 /* be.json */; };
-		3FC3EE1300F94750CE30F2B02DFB70F3 /* PrimerImage.swift in Sources */ = {isa = PBXBuildFile; fileRef = C9F41B57662C1C9B5EE4AB8ADC318CF6 /* PrimerImage.swift */; };
-		3FE0F4201B36666560B39952E7976C6A /* CVVField.swift in Sources */ = {isa = PBXBuildFile; fileRef = B2D9511517A3B6CA2CB003DE3BA6024F /* CVVField.swift */; };
-		400770DB6DAB191364D1EB52AD38107B /* Identifiable.swift in Sources */ = {isa = PBXBuildFile; fileRef = 5867CAA13617A729E88215519092AD33 /* Identifiable.swift */; };
-		421D796E568DBB1D320AE41D7586D4DF /* PrimerAPI.swift in Sources */ = {isa = PBXBuildFile; fileRef = DD2DECCBBC63355B7A17008F339E2A63 /* PrimerAPI.swift */; };
-		428417DBC22A915AA6D0BB1C57B33F3C /* PrimerFormView.swift in Sources */ = {isa = PBXBuildFile; fileRef = A61B7514606B044C8511CC204ECCDD9B /* PrimerFormView.swift */; };
-		43291C373A6CD14E917D28192A9EB099 /* CardComponentsManager.swift in Sources */ = {isa = PBXBuildFile; fileRef = 0AF48B763CBD215BC85C15C4AB5B9E0F /* CardComponentsManager.swift */; };
-		434C419E4858D7F27A98B0D7264B85EF /* Guarantee.swift in Sources */ = {isa = PBXBuildFile; fileRef = 7FB63AE975D36473BC2AF5A3176BC841 /* Guarantee.swift */; };
-		43A06A7EA0ACC07CB2BA44BB2B99723C /* ClientTokenService.swift in Sources */ = {isa = PBXBuildFile; fileRef = 632B8EAADC1BF1718A8B597A14D28318 /* ClientTokenService.swift */; };
-		45363072A893C468C30C6C16BFC3ABF8 /* CardFormPaymentMethodTokenizationViewModel.swift in Sources */ = {isa = PBXBuildFile; fileRef = 329E8CE83AEDF25BF631A116A5FBB271 /* CardFormPaymentMethodTokenizationViewModel.swift */; };
-		4676C8AAECC99640C766C1CA4AAC2A64 /* PrimerTheme+Buttons.swift in Sources */ = {isa = PBXBuildFile; fileRef = 59AB26384844C27787EA64A121678FE0 /* PrimerTheme+Buttons.swift */; };
-		4698B38A7656B33A8E8D6EC3BF295DF1 /* URLSessionStack.swift in Sources */ = {isa = PBXBuildFile; fileRef = 007CB6C0338686D69669150F441E2BCD /* URLSessionStack.swift */; };
-		46A34C292A232BDD0AD2F1236A089F7A /* AnyEncodable.swift in Sources */ = {isa = PBXBuildFile; fileRef = AC665B61BB2AD471C89CDB5C023E0EFE /* AnyEncodable.swift */; };
-		4765C437C53428C9E45193FFE7AE1A7F /* ErrorHandler.swift in Sources */ = {isa = PBXBuildFile; fileRef = 2566F9E244FE52ACC9F5F30252959FD8 /* ErrorHandler.swift */; };
-		49319D09BBD19FFE9DA8CEA86A32AB2C /* PrimerHeadlessUniversalCheckoutUIManager.swift in Sources */ = {isa = PBXBuildFile; fileRef = F7CB0752C5C78B763E7B3359D85EF252 /* PrimerHeadlessUniversalCheckoutUIManager.swift */; };
-		493A5E6CC2B7305F49FEBF80AFB605A5 /* PaymentMethodTokenizationRequest.swift in Sources */ = {isa = PBXBuildFile; fileRef = 0A97B1D3D859983759BE8935B0112610 /* PaymentMethodTokenizationRequest.swift */; };
-		4A5F8F2E6282FFE0AF6A69BA39CA01B5 /* he.json in Resources */ = {isa = PBXBuildFile; fileRef = 720A3C07A44D1F989A35C7E6BAC79EE8 /* he.json */; };
-		4A687513DD5AB593D24E91C310022B6C /* so.json in Resources */ = {isa = PBXBuildFile; fileRef = 26CDE385AC00A502DED4ED31F76D75AB /* so.json */; };
-		4A94BB65671FE4DB0D4E62FFD9F191BB /* Pods-PrimerSDK_Example-umbrella.h in Headers */ = {isa = PBXBuildFile; fileRef = 3780FF276696624E5AD4A629D4CC4AD8 /* Pods-PrimerSDK_Example-umbrella.h */; settings = {ATTRIBUTES = (Public, ); }; };
-		4B27D9A962DF2DA49C859C08BAEA65DB /* PrimerTestPaymentMethodViewController.swift in Sources */ = {isa = PBXBuildFile; fileRef = 978690B849CC7E7E23D78F15EB93C3D2 /* PrimerTestPaymentMethodViewController.swift */; };
-		4B551D43D563585B7C816CA399F0932F /* firstly.swift in Sources */ = {isa = PBXBuildFile; fileRef = 5D527B95D99702DF896FA57EAFA2A437 /* firstly.swift */; };
-		4CF9AEA4B12ECA56D522F83D8DA46E0F /* lt.json in Resources */ = {isa = PBXBuildFile; fileRef = 924CD20685E6D1A188F74D0B95BB3531 /* lt.json */; };
-		4D01FAB32BD53526BD3332DEFD6A3A17 /* FirstNameField.swift in Sources */ = {isa = PBXBuildFile; fileRef = E11324A450897704E5E8CA509EAF72C4 /* FirstNameField.swift */; };
-		4D6E3F432069776896C8633497C9BCB6 /* EnsureWrappers.swift in Sources */ = {isa = PBXBuildFile; fileRef = A60E2618ACC8B027011CDEA177461510 /* EnsureWrappers.swift */; };
-		4E00EDC2157230BFF20884A7C9B95405 /* PaymentMethodConfigurationType.swift in Sources */ = {isa = PBXBuildFile; fileRef = 4377ADDA587F9F4822161E582D665CC3 /* PaymentMethodConfigurationType.swift */; };
-		50531B92E60BD73A0A7AD809846D7986 /* UILocalizableUtil.swift in Sources */ = {isa = PBXBuildFile; fileRef = 5A1E5371C015B9B4CA1D20D2E1CBAF0C /* UILocalizableUtil.swift */; };
-		50E79DAB82F018585F5481105149848F /* et.json in Resources */ = {isa = PBXBuildFile; fileRef = 2CD4551E76CFC4C7C61669678724A63E /* et.json */; };
-		50EE2AF033A5DC20BD57626F49D64CF0 /* Localizable.strings in Resources */ = {isa = PBXBuildFile; fileRef = BD815E3924E9908280416B42D9D1E8BA /* Localizable.strings */; };
-		519B70BA7AB06565BF22DCEB495A0045 /* Parser.swift in Sources */ = {isa = PBXBuildFile; fileRef = 5E63F1ED84DBD7A94631EE7686313D56 /* Parser.swift */; };
-		52B6823AC02B1F9A777CC7FCD6828DF8 /* ApayaTokenizationViewModel.swift in Sources */ = {isa = PBXBuildFile; fileRef = A4989737FEA76E2D0D338F093C4A0ABF /* ApayaTokenizationViewModel.swift */; };
-		52C755D4D170A29DB41ECD3D334EEAE5 /* PrimerSimpleCardFormTextFieldView.swift in Sources */ = {isa = PBXBuildFile; fileRef = F5346847E2D21985EE3680EDEAC3474D /* PrimerSimpleCardFormTextFieldView.swift */; };
-		52C95E2219DBAD7558F1D75936A91A04 /* Weak.swift in Sources */ = {isa = PBXBuildFile; fileRef = C9E9892D8A2205AFAA90D72CB8EC32C2 /* Weak.swift */; };
-		5304D5B7A634C49D18C7BBD17B04E509 /* sr.json in Resources */ = {isa = PBXBuildFile; fileRef = 05A21AA34198DFC6C8C0CFFF4B24A864 /* sr.json */; };
-		5510D91A6805BF6EB8D483A0AB2F57D1 /* tr.json in Resources */ = {isa = PBXBuildFile; fileRef = 0D95CBE74B411783FECCD76BFE616C25 /* tr.json */; };
-		55264AFCBE41E841FBA529958D864453 /* PrimerFirstNameFieldView.swift in Sources */ = {isa = PBXBuildFile; fileRef = 2998BDA1FEACC6700634EBD39B6A7D2E /* PrimerFirstNameFieldView.swift */; };
-		556C799262050C62A40C1F359D129E55 /* JSONParser.swift in Sources */ = {isa = PBXBuildFile; fileRef = 2C54191106AE545A0B51FBBAF65BD77B /* JSONParser.swift */; };
-		5663198FF15DCF64FA96067D4C00D68F /* ClientSession.swift in Sources */ = {isa = PBXBuildFile; fileRef = 0DE49C757F119AFBA70D495B3162991F /* ClientSession.swift */; };
-		5697CC9AC786722357FB639FB9478C8D /* ro.json in Resources */ = {isa = PBXBuildFile; fileRef = 6634A854ED44D3BC9E71454F8C9354B3 /* ro.json */; };
-		576CBFE7BB80FC46B6F006AE6E711708 /* Foundation.framework in Frameworks */ = {isa = PBXBuildFile; fileRef = EAB6F611E86A4758835A715E4B4184F6 /* Foundation.framework */; };
-		57861AD2B8ADABA35D21B306577F2C89 /* ConcurrencyLimitedDispatcher.swift in Sources */ = {isa = PBXBuildFile; fileRef = F446687776DDEC2BFC60AA184B3678B2 /* ConcurrencyLimitedDispatcher.swift */; };
-		57EE0F1028BCE4874050664721E372AC /* PayPalService.swift in Sources */ = {isa = PBXBuildFile; fileRef = B127DC2B54D64D3F50513894FC386CEB /* PayPalService.swift */; };
-		5886085F41EAA607F34BF0DA020BC277 /* PrimerSearchTextField.swift in Sources */ = {isa = PBXBuildFile; fileRef = 88DC9E160DBF173033AAF2F8BA495527 /* PrimerSearchTextField.swift */; };
-		5A01F372467AF5FA1B69DBC9258571E8 /* gl.json in Resources */ = {isa = PBXBuildFile; fileRef = 4FA8D241403B82C13EB91A3480797A12 /* gl.json */; };
-		5A20745E96D236A92057061A264EF1AE /* sd.json in Resources */ = {isa = PBXBuildFile; fileRef = 3B7AD11B9C1C7C85ED427BA460BCCDF8 /* sd.json */; };
-		5AA3C4F096A1176CAF5649EF4F1E72AB /* ar.json in Resources */ = {isa = PBXBuildFile; fileRef = 7659A5DADBD142C7937DBD3623800AE2 /* ar.json */; };
-		5B153825D43A06B5D68DF8EBC50D8F5B /* AES256.swift in Sources */ = {isa = PBXBuildFile; fileRef = 599BA7A895858656423E80F596BFD7D3 /* AES256.swift */; };
-		5BEB295B659D4777FFCDAB07FD9CE7BF /* Cancellable.swift in Sources */ = {isa = PBXBuildFile; fileRef = B409CBD4E8D3EBC4D0B0AA3B4BA4F028 /* Cancellable.swift */; };
-		5C206442646B1F9CA6D058566957DC79 /* PrimerSource.swift in Sources */ = {isa = PBXBuildFile; fileRef = C6011B936B63D4DE31309EE22DB8DABC /* PrimerSource.swift */; };
-		5D340AE88BECA97A4E3690EE3F4D1D4B /* DateExtension.swift in Sources */ = {isa = PBXBuildFile; fileRef = F35D920CD4785E2DFBBE09F3A09DBC84 /* DateExtension.swift */; };
-		5D4563EA79A109F69BA35D7A8571D347 /* it.json in Resources */ = {isa = PBXBuildFile; fileRef = 0858E24C539C0C7B5AAD87618E07759A /* it.json */; };
-		5E155DC2A5A74A91CC8E09D9DB42B331 /* ku.json in Resources */ = {isa = PBXBuildFile; fileRef = BAFEAECE65641CDF18AD323AD634E4A2 /* ku.json */; };
-		5FABAD7831B0458D6391C1FC6BA3CC40 /* RateLimitedDispatcherBase.swift in Sources */ = {isa = PBXBuildFile; fileRef = 7FEE94D30E9A94F6E1A58A69464810E8 /* RateLimitedDispatcherBase.swift */; };
-		5FB56964B2E2676B548AE3CFF0AFE07E /* bg.json in Resources */ = {isa = PBXBuildFile; fileRef = 10CBA0C8AB407C0793008688C5816D1D /* bg.json */; };
-		6003F51AB218AA761E1B2A8214BDBC42 /* hy.json in Resources */ = {isa = PBXBuildFile; fileRef = F62E741A50FB879FFB3949364240AFDF /* hy.json */; };
-		60DE695F15E296C18E1997694E2F21DA /* Queue.swift in Sources */ = {isa = PBXBuildFile; fileRef = 334B7AEC64FEFEDD9E41300AA1BCF01C /* Queue.swift */; };
-		624C11D028B80D44321305E049A583AB /* NetworkService.swift in Sources */ = {isa = PBXBuildFile; fileRef = 1941527969EA564AC289752C3FF7464A /* NetworkService.swift */; };
-		62F3FD9224177C9B23C1AF5B57C72FB2 /* PaymentMethodTokenizationViewModel+Logic.swift in Sources */ = {isa = PBXBuildFile; fileRef = 6D7F73320B8C6B414DD7DEA4DB8119AA /* PaymentMethodTokenizationViewModel+Logic.swift */; };
-		63759C1CFAF7A9BEC28925B9BBF0B86C /* LastNameField.swift in Sources */ = {isa = PBXBuildFile; fileRef = 10D762E99B8410B1A31E39D98E1FB9F4 /* LastNameField.swift */; };
-		648A5DBAF27B75E0C77888ED6787A1D4 /* sw.json in Resources */ = {isa = PBXBuildFile; fileRef = 278CD9A9F4F46C104BCCBE95572CCC54 /* sw.json */; };
-		662B53C348BC59CE5D6AB8F8DC083025 /* km.json in Resources */ = {isa = PBXBuildFile; fileRef = CEE150EC656D2F25B793029D8A0F2EE7 /* km.json */; };
-		67A4DD8069DBD5B02FD5880E2C2F9549 /* hu.json in Resources */ = {isa = PBXBuildFile; fileRef = 342FE9388DE83317171C7197D868082A /* hu.json */; };
-		67B31EEFCF0EF5A1440D4514A904E42B /* PaymentMethodsGroupView.swift in Sources */ = {isa = PBXBuildFile; fileRef = 0DB9FB8A74181CC29C0A0DF30892032C /* PaymentMethodsGroupView.swift */; };
-		6A6E1F0D9B5E139EF32350C8D061D80D /* PrimerVaultManagerViewController.swift in Sources */ = {isa = PBXBuildFile; fileRef = C540B7B4E3159C26D6FD85D47356D181 /* PrimerVaultManagerViewController.swift */; };
-		6BDB0E57EFD5297B7CE30E54DF3B1D3D /* PrimerTheme+TextStyles.swift in Sources */ = {isa = PBXBuildFile; fileRef = 6D3771302BB7F022CF27CD87D6B4A087 /* PrimerTheme+TextStyles.swift */; };
-		6DF8206C0A6B1D5175024498911A281A /* AnalyticsService.swift in Sources */ = {isa = PBXBuildFile; fileRef = D95C785FF18442FE3055DE4249155455 /* AnalyticsService.swift */; };
-		6E2B1A976304DB49421AA6FBA2E65DDE /* CountryField.swift in Sources */ = {isa = PBXBuildFile; fileRef = 22147326863C318E8BE459B931DD1B83 /* CountryField.swift */; };
-		6EC24CB0F552718EC75733EC89377EEC /* UINavigationController+Extensions.swift in Sources */ = {isa = PBXBuildFile; fileRef = 2714C0AB148EE6634862AEEDB81A673C /* UINavigationController+Extensions.swift */; };
-		6F8761E543663D340A58C99CD4837455 /* Colors.swift in Sources */ = {isa = PBXBuildFile; fileRef = 35E25754C8F5F193A60E95AE5BED9DE3 /* Colors.swift */; };
-		6FED84CBD790B3803B272E5561E3C9DE /* PrimerFlowEnums.swift in Sources */ = {isa = PBXBuildFile; fileRef = 63B9290F5766D755E567EBCE5AFAC660 /* PrimerFlowEnums.swift */; };
-		702B43D8EF8AAB9CE9117615EFBBDE1D /* ThenableWrappers.swift in Sources */ = {isa = PBXBuildFile; fileRef = 0187FE74DFB345D1009E51CE52F9309C /* ThenableWrappers.swift */; };
-		70838A5F4B3B839FE164F9575341CCB2 /* QRCodeTokenizationViewModel.swift in Sources */ = {isa = PBXBuildFile; fileRef = F189BD770F0AD71CE28533C0116FC328 /* QRCodeTokenizationViewModel.swift */; };
-		72E9609C7C6343C7B071BB29ABA6BE81 /* ArrayExtension.swift in Sources */ = {isa = PBXBuildFile; fileRef = 566137F3B238433EEC1BB504FF215FF0 /* ArrayExtension.swift */; };
-		75DBE83CE7EA115EAD5577D83B5BD3F9 /* PrimerLastNameFieldView.swift in Sources */ = {isa = PBXBuildFile; fileRef = 564FDB2F57F54D452EC409BAC7512FBD /* PrimerLastNameFieldView.swift */; };
-		76CD99E7C0A3ED087D0EEB149EEF0D45 /* PrimerInputElements.swift in Sources */ = {isa = PBXBuildFile; fileRef = 04D08CAAEF8FD42245FB2CA114E93098 /* PrimerInputElements.swift */; };
-		77C8959B28DD06EF663E1A22E3CE3B2F /* PrimerTestPaymentMethodTokenizationViewModel.swift in Sources */ = {isa = PBXBuildFile; fileRef = 15985270DF64A27898D12825A35147D1 /* PrimerTestPaymentMethodTokenizationViewModel.swift */; };
-		7883C3F0E8CB7C87B07F7E7A3743C3E3 /* StateField.swift in Sources */ = {isa = PBXBuildFile; fileRef = 1517490614569BE0BCBED9214F751A7A /* StateField.swift */; };
-		79353780E5B59E403DCDE2F4F091683E /* Currency.swift in Sources */ = {isa = PBXBuildFile; fileRef = 6B3E71B70243680DA0F23E218C4087E9 /* Currency.swift */; };
-		796984BA8BFD61CE019347F5E634FF90 /* CheckoutModule.swift in Sources */ = {isa = PBXBuildFile; fileRef = A67331C665DDF144B9134AA819262BE3 /* CheckoutModule.swift */; };
-		7A8D980555EA5CB8B075376ABEA05FB8 /* PrimerSettings.swift in Sources */ = {isa = PBXBuildFile; fileRef = E53E231B3A7948BB1B405B41E22CB05E /* PrimerSettings.swift */; };
-		7B355D846302DB54A821246CCB9C15E0 /* PrimerGenericTextFieldView.swift in Sources */ = {isa = PBXBuildFile; fileRef = B71711F5E50DB72CC248C16AECA361C4 /* PrimerGenericTextFieldView.swift */; };
-		7BBA2677BD38C8056F2D18F7CD7D99FD /* Throwable.swift in Sources */ = {isa = PBXBuildFile; fileRef = 1690DCF0B7B0C083067A4DE7C29FD33B /* Throwable.swift */; };
-		7C4D1E35EEDDD144C05687627D80C281 /* Decisions.swift in Sources */ = {isa = PBXBuildFile; fileRef = 97D9B181D1F0AFD065D79C0C11736377 /* Decisions.swift */; };
-		7DBFEAF29A20FA7AE88B8E6E33CEB44B /* ha.json in Resources */ = {isa = PBXBuildFile; fileRef = A795391CDE29B4E74EDE7F60C9FA8BBC /* ha.json */; };
-		7E35AC06F88F1E851284933F8B1008CB /* pl.json in Resources */ = {isa = PBXBuildFile; fileRef = 483AD26BBAD3F87F35F8693A31E705A4 /* pl.json */; };
-		7EE7628AAA76D648A919C49715F907AE /* Box.swift in Sources */ = {isa = PBXBuildFile; fileRef = 4F9BDC1AADAB8EEADE05C4139ED3AEDB /* Box.swift */; };
-		7FF58604CA12A91BB90CEBF452AFCABC /* KlarnaTokenizationViewModel.swift in Sources */ = {isa = PBXBuildFile; fileRef = 6E2AAF670EC6C9223FDEC11728E485EF /* KlarnaTokenizationViewModel.swift */; };
-		7FF9A8181EBB85686A56F33B38B67A07 /* PrimerHeadlessUniversalCheckoutProtocols.swift in Sources */ = {isa = PBXBuildFile; fileRef = 3F38CA608FB5425DF22ECD1B0A88557A /* PrimerHeadlessUniversalCheckoutProtocols.swift */; };
-		80406813F08C53286B6B5BE3A61ACB4A /* Error.swift in Sources */ = {isa = PBXBuildFile; fileRef = 67CD47143B78BEA7B71A23D3D00F859B /* Error.swift */; };
-		82BA8808D599D34FA9DCBCB35309CBDE /* PrimerHeadlessUniversalCheckout.swift in Sources */ = {isa = PBXBuildFile; fileRef = 790EDE8E59C453CC6935806762A0B6C6 /* PrimerHeadlessUniversalCheckout.swift */; };
-		83BB3B817B5DEC4113E70B757C546CB8 /* DataExtension.swift in Sources */ = {isa = PBXBuildFile; fileRef = 83F24EE8750FC0A6C55D66A737664E68 /* DataExtension.swift */; };
-		83D83501819144417E3F389B1EC2D6EF /* UserDefaultsExtension.swift in Sources */ = {isa = PBXBuildFile; fileRef = DD26B9E71327F17DF22BAE23D3602E22 /* UserDefaultsExtension.swift */; };
-		83F17638B5ACD2DC00AC566BB6D2AF5E /* StrictRateLimitedDispatcher.swift in Sources */ = {isa = PBXBuildFile; fileRef = F7B63C552EAF8D22C361E3B052B06EEF /* StrictRateLimitedDispatcher.swift */; };
-		84A69B702E9A789C2FEE872D18A9A381 /* VaultCheckoutViewModel.swift in Sources */ = {isa = PBXBuildFile; fileRef = 0403B190ACAB27BDCBAEB27968AE7D90 /* VaultCheckoutViewModel.swift */; };
-		84A781C2352BD30E657B09564D9E7664 /* fi.json in Resources */ = {isa = PBXBuildFile; fileRef = BFD771BF3955C593B0254FA4D0C42A3F /* fi.json */; };
-		8524B4E3E97A33BB8B25ED32DEFD3234 /* AddressField.swift in Sources */ = {isa = PBXBuildFile; fileRef = D72C78141A99CC6107F0F2AF57CF5BC8 /* AddressField.swift */; };
-		852B37146DFF500919470EFA5E57D63F /* el.json in Resources */ = {isa = PBXBuildFile; fileRef = 78704BDDEE9E29BF4E5F4E09DFFFAA36 /* el.json */; };
-		862FBB1F51982C760E8898BCD3BD3506 /* PrimerNavigationBar.swift in Sources */ = {isa = PBXBuildFile; fileRef = 3C143BE566BE96720CAAEF6AFC529CAD /* PrimerNavigationBar.swift */; };
-		875DF9F85FEBBB29B9403EEEF6433A7B /* PrimerTheme+Views.swift in Sources */ = {isa = PBXBuildFile; fileRef = C0EFB6A4529DC6345FDD913AF2893AC3 /* PrimerTheme+Views.swift */; };
-		88659424C9AB5A350F3594C8D2B6320C /* ps.json in Resources */ = {isa = PBXBuildFile; fileRef = F483C660BB57DBA78D871C486C469A2B /* ps.json */; };
-		88BDC208CF6648EC786B87806534C7B7 /* UIScreenExtension.swift in Sources */ = {isa = PBXBuildFile; fileRef = 436397CA16D01F6896407E46D84B11A0 /* UIScreenExtension.swift */; };
-		88F7BA79DB8D9A635A8F4455EB5C38CC /* UIKit.framework in Frameworks */ = {isa = PBXBuildFile; fileRef = D245E0514AAC1A2B9A6D5EA2F383E90F /* UIKit.framework */; };
-		897E70FB50A49D184B066F2630259113 /* PrimerCustomStyleTextField.swift in Sources */ = {isa = PBXBuildFile; fileRef = 7246B9D280DD4904D95FDA8E215ABDB6 /* PrimerCustomStyleTextField.swift */; };
-		89C622F2BB725BDA1F7477990C122EA8 /* PrimerPostalCodeFieldView.swift in Sources */ = {isa = PBXBuildFile; fileRef = 7657A8B78FABFB96D53AF8148B0F9064 /* PrimerPostalCodeFieldView.swift */; };
-		89E97D57B2A6AC609354CA5231F0650C /* PrimerInputViewController.swift in Sources */ = {isa = PBXBuildFile; fileRef = A1737F1EF3C7C60620CE7F2903FACC23 /* PrimerInputViewController.swift */; };
-		8A317BB1B013A35784119BE4BB8D4F58 /* AnalyticsEvent.swift in Sources */ = {isa = PBXBuildFile; fileRef = A29E11E858DCA048881D73479A410614 /* AnalyticsEvent.swift */; };
-		8BAE8338E122E882702F4B5A72F602F3 /* es.json in Resources */ = {isa = PBXBuildFile; fileRef = 25AB20A73F8BD8F7162461E02C838454 /* es.json */; };
-		8D6C06B7F8CD24C5D443A3AB5F200BB5 /* CancellableThenable.swift in Sources */ = {isa = PBXBuildFile; fileRef = A10845F7077648C7E05CD2246905AAD8 /* CancellableThenable.swift */; };
-		8FB0A998782F539ED017F208CF335A38 /* Promise.swift in Sources */ = {isa = PBXBuildFile; fileRef = 18A5734F031F02C4745DBC2BDF319DE1 /* Promise.swift */; };
-		8FDB2D7ACBA5C04B78C87A0E3F510156 /* PaymentAPIModel.swift in Sources */ = {isa = PBXBuildFile; fileRef = CD3EF9C65F9F7183F6E3141042392A4F /* PaymentAPIModel.swift */; };
-		907B005F75505A271FBFADB5483CD1AA /* AdyenDotPay.swift in Sources */ = {isa = PBXBuildFile; fileRef = 89EF0B7EBDA267BB407A6802315435AF /* AdyenDotPay.swift */; };
-		91F948A8FA2FBE55F5A4695A00935A59 /* hang.swift in Sources */ = {isa = PBXBuildFile; fileRef = 4DA4F68C7E98F101B92E6FC9236680FA /* hang.swift */; };
-		92644D810BB3B97153D18162E525572C /* GuaranteeWrappers.swift in Sources */ = {isa = PBXBuildFile; fileRef = 67D9E3A1C7FDE512FF94F124C14337B8 /* GuaranteeWrappers.swift */; };
-		926FB994356C75FC457CFE13E3F3B0D4 /* PrimerTextFieldView.swift in Sources */ = {isa = PBXBuildFile; fileRef = 5F95FB596C513A37F60AAE98F4380F6C /* PrimerTextFieldView.swift */; };
-		92DBC0536DE9E1B892F42D5D5F95C1AC /* PaymentMethodConfigService.swift in Sources */ = {isa = PBXBuildFile; fileRef = 731BAF8C3016C8A2C94A609763A0BC8E /* PaymentMethodConfigService.swift */; };
-		93B5BBFBFBF68D75E6EB4E54F2400AC6 /* PrimerAPIClient.swift in Sources */ = {isa = PBXBuildFile; fileRef = 5C5FFB61040A93A9B03779E1A0243790 /* PrimerAPIClient.swift */; };
-		9424699D480225AABDF5E2AA76E88E46 /* no.json in Resources */ = {isa = PBXBuildFile; fileRef = 7EFC433219EE2BA6699566920C5A0A26 /* no.json */; };
-		94689DB0C48F977413B0360F3FE12A48 /* CardButton.swift in Sources */ = {isa = PBXBuildFile; fileRef = A442A8F5682D17221DF5DBE0D4C90C9C /* CardButton.swift */; };
-		95536F417CC448B68E8904C35BB58BD5 /* sk.json in Resources */ = {isa = PBXBuildFile; fileRef = 836F4A0724B56258A3B7262C1D02A54E /* sk.json */; };
-		957CFFA4EDAEBBEAE088753E5BE17469 /* vi.json in Resources */ = {isa = PBXBuildFile; fileRef = B75478DA263DED720FBDE814228DE929 /* vi.json */; };
-		9635EB85E9577AFD06CF1FB1DFD7D497 /* Keychain.swift in Sources */ = {isa = PBXBuildFile; fileRef = 83A3CD576A1B94EF9C04AB14E09D9CD6 /* Keychain.swift */; };
-		9673018CF7D80472BE3E841FF220D5CA /* PrimerButton.swift in Sources */ = {isa = PBXBuildFile; fileRef = 29BD7609DA28C44123A1E12194C2A45A /* PrimerButton.swift */; };
-		993A283C07A1C29ABADABE2A41C1228D /* ExternalPaymentMethodTokenizationViewModel.swift in Sources */ = {isa = PBXBuildFile; fileRef = F9B6063FA509B6BE60BBC22D242AC129 /* ExternalPaymentMethodTokenizationViewModel.swift */; };
-		9C356834DE529A34D8604F692701981E /* CreateResumePaymentService.swift in Sources */ = {isa = PBXBuildFile; fileRef = D1819D38042DDA723592CA24EE171F12 /* CreateResumePaymentService.swift */; };
-		9CA790929AD66AA084C121953EAC2DAB /* fr.json in Resources */ = {isa = PBXBuildFile; fileRef = A4D8F54A2F9F7FFA6CA7A1C8A7AC44B0 /* fr.json */; };
-		9E6011F96DB7EDF68508D5C7B4E4B5F0 /* UserInterfaceModule.swift in Sources */ = {isa = PBXBuildFile; fileRef = DC376099236E3E3D33BA6759529B75AA /* UserInterfaceModule.swift */; };
-		9E8CA8FC4FFBFABFA0B10E38A3BC1920 /* PrimerResultViewController.swift in Sources */ = {isa = PBXBuildFile; fileRef = 19103DD9D7A1AC453FACBBF1C45ED913 /* PrimerResultViewController.swift */; };
-		9E90ED6E2A8CCF23ADE43E06836CA8FE /* az.json in Resources */ = {isa = PBXBuildFile; fileRef = EF6A7B33FDFC39218EA4A1124B3AB4B7 /* az.json */; };
-		9FDFA84968088865504BE6D8A60FA87B /* Icons.xcassets in Resources */ = {isa = PBXBuildFile; fileRef = 83304166C22B9295E03E4546222F4B0D /* Icons.xcassets */; };
-		9FEF2EB3A4F596A6B1A3944CAF719655 /* AppState.swift in Sources */ = {isa = PBXBuildFile; fileRef = D5E9409C385F60E4FC689DD3EFAE0DFD /* AppState.swift */; };
-		A02BA94CB735678539E385FF41249099 /* PrimerNavigationController.swift in Sources */ = {isa = PBXBuildFile; fileRef = 818B1324066FF059FB7023D73D0FFDD6 /* PrimerNavigationController.swift */; };
-		A03DB6ADFB9C73D0527EE862EAA99A16 /* PrimerTextFieldView.xib in Resources */ = {isa = PBXBuildFile; fileRef = A4B3618B73FCDB98FD1819F9B6D03B90 /* PrimerTextFieldView.xib */; };
-		A080792AAA0C2BE605B30282CAAFC0C6 /* PrimerCityFieldView.swift in Sources */ = {isa = PBXBuildFile; fileRef = 298B6E18573FB48179146B4AB96D8218 /* PrimerCityFieldView.swift */; };
-		A08E1ED853AB203CB5536B6212AF8A91 /* ka.json in Resources */ = {isa = PBXBuildFile; fileRef = 2A92ABDB06535307B1D5D47A05200E46 /* ka.json */; };
-		A15C3693E54EEC2708D780B6755A6895 /* ReloadDelegate.swift in Sources */ = {isa = PBXBuildFile; fileRef = 20F95246B357D5CD675C70325F232888 /* ReloadDelegate.swift */; };
-		A1737A4E24F05810722822C31CE2B51F /* hr.json in Resources */ = {isa = PBXBuildFile; fileRef = C294566715DC03ACC40A2B3D11E7DF5E /* hr.json */; };
-		A2409DC0F041FD623C9EE1CD945EE80E /* AlertController.swift in Sources */ = {isa = PBXBuildFile; fileRef = 6B8D6BC315C23EB8A18FDFEC1ED31DB5 /* AlertController.swift */; };
-		A50FC24F78907514140C4C99E62B81A5 /* ClientSessionService.swift in Sources */ = {isa = PBXBuildFile; fileRef = 8758E763FFD1A83E98BE5B0763C36C82 /* ClientSessionService.swift */; };
-		A643AAD9126473EA13706C7F7D9B80BB /* PrimerCardholderNameFieldView.swift in Sources */ = {isa = PBXBuildFile; fileRef = D67E35ADAF9B9D1874EE55325255C226 /* PrimerCardholderNameFieldView.swift */; };
-		A7743B04071E4860A90891FF3A0F3422 /* PrimerCountryFieldView.swift in Sources */ = {isa = PBXBuildFile; fileRef = 3F155D9F25306DDC9D6A0D6F46084A58 /* PrimerCountryFieldView.swift */; };
-		A7D07E9B1FAD08874D2D9B29268D05EB /* RateLimitedDispatcher.swift in Sources */ = {isa = PBXBuildFile; fileRef = EC692A31CCAF1404191CEB96D945482B /* RateLimitedDispatcher.swift */; };
-		A8EE66A2E6F4A783B61AC1F9AFC510C4 /* ExpiryDateField.swift in Sources */ = {isa = PBXBuildFile; fileRef = 4B96ED218F29088F35AA1B4DDE9BF886 /* ExpiryDateField.swift */; };
-		AA5D414C65A8C084FD76D8FC94BDC4C0 /* sv.json in Resources */ = {isa = PBXBuildFile; fileRef = 65F58F8DD9413BCBCB64F99A22419A47 /* sv.json */; };
-		AA82318C92C219A008956246E326B94D /* Connectivity.swift in Sources */ = {isa = PBXBuildFile; fileRef = 52971E1CB86E3C7F3EDE70FE679D2D93 /* Connectivity.swift */; };
-		AAE40069C38E30BC206F6915762BA1C7 /* PrimerTextField.swift in Sources */ = {isa = PBXBuildFile; fileRef = 15EF3BC7B13C03888624C4FDC68C1C2C /* PrimerTextField.swift */; };
-		AC9C43F09BAF87B4CD98619250A23E4E /* CatchWrappers.swift in Sources */ = {isa = PBXBuildFile; fileRef = 146456852EDBBE07FC95C2F117173323 /* CatchWrappers.swift */; };
-		ACAE26DF6DF698A838F1207312A3A02D /* cs.json in Resources */ = {isa = PBXBuildFile; fileRef = 0067AA249B1428128E65A18391F22357 /* cs.json */; };
-		AD254062BC0C844AEB0495BE783D55F9 /* SuccessMessage.swift in Sources */ = {isa = PBXBuildFile; fileRef = 9FEEDF486499180B429BCD136284AA51 /* SuccessMessage.swift */; };
-		AD57F422D9F66F7979D274701AD609B8 /* Bank.swift in Sources */ = {isa = PBXBuildFile; fileRef = EC0D502AFA08D53E6D6CE277A8AECCA1 /* Bank.swift */; };
-		AF02BFA20FDC68986E14D88FDA9AA6F9 /* Analytics.swift in Sources */ = {isa = PBXBuildFile; fileRef = 8A66652FDE9EE6FC237E66A7E076E82B /* Analytics.swift */; };
-		AF48A7427B8A96F530DAF16C15353F4E /* Dimensions.swift in Sources */ = {isa = PBXBuildFile; fileRef = F766693D486B566B1BD36ECDB942258B /* Dimensions.swift */; };
-		B1426B4C8AC2D8AE5A0CDED7AD3279E2 /* WebViewUtil.swift in Sources */ = {isa = PBXBuildFile; fileRef = 0A418597B79FB7B8DBD763ADACF4CC8D /* WebViewUtil.swift */; };
-		B257E805F355585F7D32F974E985CF20 /* SequenceWrappers.swift in Sources */ = {isa = PBXBuildFile; fileRef = 1C4C8EB1482FF6E94CDBD7769A821C6E /* SequenceWrappers.swift */; };
-		B27573D2B4443B8001481B0E723698E3 /* CancellableCatchable.swift in Sources */ = {isa = PBXBuildFile; fileRef = 5F924FBEC04FB4E1292D0E6D1F1B41AA /* CancellableCatchable.swift */; };
-		B3C056E65060A3CE963B3C96AE431D2A /* BankTableViewCell.swift in Sources */ = {isa = PBXBuildFile; fileRef = 30AECE2B3705BB63066EFBAFD9B1F08E /* BankTableViewCell.swift */; };
-		B5DB41BF5A579D15B03AB5211C6175DD /* ug.json in Resources */ = {isa = PBXBuildFile; fileRef = 5E991FD613C383D6117F37DDAD22CB47 /* ug.json */; };
-		B66D8B2E263148BFB2D667968A0DB8BD /* PrimerLoadingViewController.swift in Sources */ = {isa = PBXBuildFile; fileRef = 157F3B68440AD7A6E3EB17BD1D9B8EAE /* PrimerLoadingViewController.swift */; };
-		B7E4863D87B788C0A8A48FBEC86436AB /* tt.json in Resources */ = {isa = PBXBuildFile; fileRef = 83C2ACD82C860FD02EFE5435809675B3 /* tt.json */; };
-		B8BB10D255B8DFC158CDB6841E636ED7 /* WrapperProtocols.swift in Sources */ = {isa = PBXBuildFile; fileRef = 0A2BA4B069BA999545B40E79DD277689 /* WrapperProtocols.swift */; };
-		B9ED2E63165B8D2AB4BE0935C529722A /* Klarna.swift in Sources */ = {isa = PBXBuildFile; fileRef = 041D8B745034BC8C3C112C97E75B1211 /* Klarna.swift */; };
-		BB7755D100766BEE07D1B1DF3399FE88 /* Consolable.swift in Sources */ = {isa = PBXBuildFile; fileRef = 2F4BF3D638813DEB5CDEB28A67C29DF3 /* Consolable.swift */; };
-		BC0AB4430D5C60E6BD984AE528F3A0B1 /* PrimerTheme.swift in Sources */ = {isa = PBXBuildFile; fileRef = 3AEED23AC7E93606002CBBC331E40E15 /* PrimerTheme.swift */; };
-		BD4CB4C01CDA614C9E9EA432B05E37A7 /* PresentationController.swift in Sources */ = {isa = PBXBuildFile; fileRef = 41EE41CE09A01E5492390203A64F450B /* PresentationController.swift */; };
-		BD5F3690949387EB80FBAFDD5B579DFD /* eu.json in Resources */ = {isa = PBXBuildFile; fileRef = 3A5AD00D018F258069DE066D8C62924C /* eu.json */; };
-		BED9B1884BFDCCB6F7D635A2760279FC /* RecoverWrappers.swift in Sources */ = {isa = PBXBuildFile; fileRef = 8962F3720468FE0FB593F5EF0C15527E /* RecoverWrappers.swift */; };
-		C06DEAEB718B9FBCBA606C3D559BC58F /* PrimerThemeData.swift in Sources */ = {isa = PBXBuildFile; fileRef = AC9D0C115CD599B3FECCD6E69F0771AB /* PrimerThemeData.swift */; };
-		C19316DEB4F185BF3993A604DD789958 /* ApplePayTokenizationViewModel.swift in Sources */ = {isa = PBXBuildFile; fileRef = EA3D7CEA5F67A66C55A7E9A18C1D4D90 /* ApplePayTokenizationViewModel.swift */; };
-		C27D892596F983130B0DC6E27C546AF3 /* fa.json in Resources */ = {isa = PBXBuildFile; fileRef = C430D72B78E89B8C9A1266632D3EB707 /* fa.json */; };
-		C2BD69FDCDCC98ECE69A8A22A69754F8 /* sl.json in Resources */ = {isa = PBXBuildFile; fileRef = C66009DADCD97CFBBD3FC98DC8B795E5 /* sl.json */; };
-		C2C0D5CC00897FF82286AD36F38CD86A /* PrimerSDK-PrimerResources in Resources */ = {isa = PBXBuildFile; fileRef = A8B3BC107C2BDC3C03D961866F721265 /* PrimerSDK-PrimerResources */; };
-		C3EB46D53A0D8954156A55334998F9D5 /* PrimerTextFieldView+CardFormFieldsAnalytics.swift in Sources */ = {isa = PBXBuildFile; fileRef = 15C1CD7AD223A4D911F21AC5195EA8B2 /* PrimerTextFieldView+CardFormFieldsAnalytics.swift */; };
-		C4668BE35C03C90D676384343E85AE2C /* Strings.swift in Sources */ = {isa = PBXBuildFile; fileRef = 25AEE32752D23049ED8994FAFDF125EB /* Strings.swift */; };
-		C46B956D79BC8814AC2E478D274BE42C /* en.json in Resources */ = {isa = PBXBuildFile; fileRef = EAB9A934635EA1EC443F6BF280BD60E7 /* en.json */; };
-		C496F946CF81CDB910E2DE34B8ED73B7 /* CityField.swift in Sources */ = {isa = PBXBuildFile; fileRef = 504DEFD7C34E0207F4EBA64BF86774A8 /* CityField.swift */; };
-		C4982DB6ECD0016559CAB60ECEA699CF /* CardholderNameField.swift in Sources */ = {isa = PBXBuildFile; fileRef = 6318D44E7264FE60B7944703D2A72DF0 /* CardholderNameField.swift */; };
-		C4A3AD97CC62ECBEA8D73BEC693281CA /* Endpoint.swift in Sources */ = {isa = PBXBuildFile; fileRef = DDF9C7CFEDFDD44703B0DF19B138B028 /* Endpoint.swift */; };
-		C4C3F2FEBF85A47E907E2D3C2BEC24E4 /* QRCodeViewController.swift in Sources */ = {isa = PBXBuildFile; fileRef = 8F30EC5B915140D3391F187F881EAF98 /* QRCodeViewController.swift */; };
-		C4CDA422D4837C6CF052EB51E578E2B5 /* mk.json in Resources */ = {isa = PBXBuildFile; fileRef = AF65CF348820F4324E576F0001B997CA /* mk.json */; };
-		C698377B4346983375556061A8DD7BAC /* hi.json in Resources */ = {isa = PBXBuildFile; fileRef = AD3314C3B7E810634D2E45DBEA6FEC78 /* hi.json */; };
-		C7716CFEE970180868D314658B904A51 /* NSObject+ClassName.swift in Sources */ = {isa = PBXBuildFile; fileRef = C86CBA7EA652AB0D7A27DFAFDD680420 /* NSObject+ClassName.swift */; };
-		C880290A94EA7E64149CD16FCE95518E /* FinallyWrappers.swift in Sources */ = {isa = PBXBuildFile; fileRef = 54D57CCF385F95B28630B1704126EA39 /* FinallyWrappers.swift */; };
-		C88E82D76BBF475FEBBFB6127CB2B62C /* MockPrimerAPIClient.swift in Sources */ = {isa = PBXBuildFile; fileRef = 36D71E523D3B8A712631A6D45655891C /* MockPrimerAPIClient.swift */; };
-		C9A0FAE864AD47D7915263FD8185BECD /* PrimerRootViewController.swift in Sources */ = {isa = PBXBuildFile; fileRef = CD9B1D057BC791C2511429EB7F901E85 /* PrimerRootViewController.swift */; };
-		CA9BC3AF372B1427F8F329075715A6CB /* uz.json in Resources */ = {isa = PBXBuildFile; fileRef = CEEE460B73EC7304EF9B84D46E58305F /* uz.json */; };
-		CB7350995E204B15933B8AE9CC45F54F /* PrimerTextFieldView+Analytics.swift in Sources */ = {isa = PBXBuildFile; fileRef = 27FF31F4E743A4385D12AC87C7C135D0 /* PrimerTextFieldView+Analytics.swift */; };
-		CCE72D55BF1254BCA680ED7580B647C5 /* PayPalTokenizationViewModel.swift in Sources */ = {isa = PBXBuildFile; fileRef = 59E803B0892FD9A39EBFDE55B81EE9BC /* PayPalTokenizationViewModel.swift */; };
-		CF4EAC8639E01700DE05FCD53F46055E /* VaultService.swift in Sources */ = {isa = PBXBuildFile; fileRef = D8F02E85D3D07B4B29BF502CD1210EA9 /* VaultService.swift */; };
-		CFD37BB7B077BED7846E9DCA60EE7CFD /* Dispatcher.swift in Sources */ = {isa = PBXBuildFile; fileRef = 626CF8F93205B48DA8155C46F1301F81 /* Dispatcher.swift */; };
-		D1016C8F80603A61D25ACCEDBE835F17 /* PrimerWebViewController.swift in Sources */ = {isa = PBXBuildFile; fileRef = AD64F47BD2C5937E68D6C2F300A88D92 /* PrimerWebViewController.swift */; };
-		D15027AEE5D6284FCAF8CCFEA18DB640 /* ms.json in Resources */ = {isa = PBXBuildFile; fileRef = 19549C6734CE76AB94A3BF00ADA3CE78 /* ms.json */; };
-		D1BF9073465BB21A1409B982DC657142 /* SuccessResponse.swift in Sources */ = {isa = PBXBuildFile; fileRef = 7C3038F399408A59F285900A659FA89C /* SuccessResponse.swift */; };
-		D1E83264B98FC8A76950CF3E81608CC8 /* id.json in Resources */ = {isa = PBXBuildFile; fileRef = 124853DF88B12464C59754BD8D1B9A48 /* id.json */; };
-		D1F09B78A5740B622108CBBDBF257A4D /* tg.json in Resources */ = {isa = PBXBuildFile; fileRef = FC7B206C09A3205A8691F681D019FCB2 /* tg.json */; };
-		D254B5AAE7022BFA638A900D208ABAEB /* Configuration.swift in Sources */ = {isa = PBXBuildFile; fileRef = 629C7C226481A12642B79DA0C7E9C419 /* Configuration.swift */; };
-		D297C7444FD9E9DD2BB634CEA64C7FCF /* ApplePay.swift in Sources */ = {isa = PBXBuildFile; fileRef = FD9494B35020976EB65B2D52B5B21A86 /* ApplePay.swift */; };
-		D2F07104925B957352982C6694C9A652 /* Foundation.framework in Frameworks */ = {isa = PBXBuildFile; fileRef = EAB6F611E86A4758835A715E4B4184F6 /* Foundation.framework */; };
-		D3E395D421AA792AF391BF50E0E0B968 /* ResumeHandlerProtocol.swift in Sources */ = {isa = PBXBuildFile; fileRef = E75E9AE0B8CEDF0F3EC39F1A5921E0F6 /* ResumeHandlerProtocol.swift */; };
-		D4FD0C408CB164FBE6278048A03C791D /* PaymentMethodToken.swift in Sources */ = {isa = PBXBuildFile; fileRef = AB96F4DA8300BAA9BA49AD0083BD9F67 /* PaymentMethodToken.swift */; };
-		D5752707ECB0F20B8F6617E8E03D4ED5 /* Device.swift in Sources */ = {isa = PBXBuildFile; fileRef = 6047A673565E4EABDADFB561BDF2438F /* Device.swift */; };
-		D596E2B41C673AD5018AEA0A0321E51C /* Pods-PrimerSDK_Tests-umbrella.h in Headers */ = {isa = PBXBuildFile; fileRef = EE9674DAD0C961C92687877090E1E047 /* Pods-PrimerSDK_Tests-umbrella.h */; settings = {ATTRIBUTES = (Public, ); }; };
-		D80E547A016C5BC109A7FE1CBA87647D /* IntExtension.swift in Sources */ = {isa = PBXBuildFile; fileRef = 834BC05D4E9354DB05761E14B6D6E4A0 /* IntExtension.swift */; };
-		D988EBF4F00D878D7B9C03225C68320C /* af.json in Resources */ = {isa = PBXBuildFile; fileRef = 836952927A71ECC19E623B09C1270C8B /* af.json */; };
-		DA1CCF25490B536B1CBD7498B02DF41A /* UIUtils.swift in Sources */ = {isa = PBXBuildFile; fileRef = 2E2015DF7DA027F0C954E2CE4419BF73 /* UIUtils.swift */; };
-		DAAE1258186F5416084CD53044D75126 /* ImageName.swift in Sources */ = {isa = PBXBuildFile; fileRef = 7FED9A8E4116E137EF1E9FAC0EF4A9CD /* ImageName.swift */; };
-		DB6D86BDA49874BE197D869D5912B1D3 /* URLExtension.swift in Sources */ = {isa = PBXBuildFile; fileRef = 7DD3C930171A4C60EAC011F8BA655704 /* URLExtension.swift */; };
-		DBB2AC22A53462EA9DAF2D8591FA7457 /* PrimerViewExtensions.swift in Sources */ = {isa = PBXBuildFile; fileRef = 89C68B3301D7173A1D0E4A198326CE01 /* PrimerViewExtensions.swift */; };
-		DC200519A9B5D66112941BD8C2D5213E /* uk.json in Resources */ = {isa = PBXBuildFile; fileRef = BE58B23B9FED4558169F218101B2F98E /* uk.json */; };
-		DC784BE26C7754A90B4079C5B81DD43D /* PrimerResultComponentView.swift in Sources */ = {isa = PBXBuildFile; fileRef = 4E625221CBF415ED38137888D70191C6 /* PrimerResultComponentView.swift */; };
-		DD088078D9922DCCBF9CFA08A4B3430D /* cy.json in Resources */ = {isa = PBXBuildFile; fileRef = FAE255EED87797FD1D4C06416D721256 /* cy.json */; };
-		DDCE00FB20D2BCCB48DAADECCDE1271B /* TokenizationService.swift in Sources */ = {isa = PBXBuildFile; fileRef = E7622533C7E80F131AC8EB03CBC712A9 /* TokenizationService.swift */; };
-		DE7D3D196340719A9D461DC234D30008 /* DependencyInjection.swift in Sources */ = {isa = PBXBuildFile; fileRef = 39996758CF4F46A83B5BB384F91CD5D1 /* DependencyInjection.swift */; };
-		E07E500D1F95CAEA9E15025D4DFCA332 /* PollingModule.swift in Sources */ = {isa = PBXBuildFile; fileRef = F8288D8E6D248CE89B55AF6670552953 /* PollingModule.swift */; };
-		E0C57EF5BBBEC9A48FE284E460AF3D89 /* AnyDecodable.swift in Sources */ = {isa = PBXBuildFile; fileRef = FD28BAFA4058311C1FA92E01B83A133E /* AnyDecodable.swift */; };
-		E150EB1E3DDC0F59C4FDE4E1058FCAF7 /* Foundation.framework in Frameworks */ = {isa = PBXBuildFile; fileRef = EAB6F611E86A4758835A715E4B4184F6 /* Foundation.framework */; };
-		E26F4B060CC21F295AB27342D3605C73 /* PrimerAPIClient+Promises.swift in Sources */ = {isa = PBXBuildFile; fileRef = DCFDED27DC2A55769FA8C961A7A3074D /* PrimerAPIClient+Promises.swift */; };
-		E2AAD37312849CAA70152329AB9A31B8 /* th.json in Resources */ = {isa = PBXBuildFile; fileRef = 18966442617A5E98672C8B7F4A39BF33 /* th.json */; };
-		E4D4E5B39B439644121941CB18A1B832 /* CountryTableViewCell.swift in Sources */ = {isa = PBXBuildFile; fileRef = 210919C0362C00966AFD1EB61CE313C5 /* CountryTableViewCell.swift */; };
-		E4DB05D823C2640B800519DE0F3C2FF9 /* PrimerTheme+Colors.swift in Sources */ = {isa = PBXBuildFile; fileRef = 489C48FF24EC1443F98A2F8D467019CB /* PrimerTheme+Colors.swift */; };
-		E54491281D4EC730E5CCA0787B8F18C3 /* mn.json in Resources */ = {isa = PBXBuildFile; fileRef = BE9FFDF57389605F02950913F50DFE5D /* mn.json */; };
-		E592E026539CBEF5D40C22D0EFE89670 /* PrimerAddressLineFieldView.swift in Sources */ = {isa = PBXBuildFile; fileRef = 086114A1E7DB1F9B6BC9D0F22C2B46EC /* PrimerAddressLineFieldView.swift */; };
-		E5B10E5BC22268EF2EEBB6F8D7465FE3 /* Apaya.swift in Sources */ = {isa = PBXBuildFile; fileRef = DF356EA76E2CC5E902303F046D288C12 /* Apaya.swift */; };
-		E5DE6FFAD37089878388B4B758AE4F0D /* PrimerExpiryDateFieldView.swift in Sources */ = {isa = PBXBuildFile; fileRef = 8101DF909AB0424DD0FAE4F3757C4A80 /* PrimerExpiryDateFieldView.swift */; };
-		E6D6B0A8D50B9D505D2CF7B9B0D72CB5 /* PaymentMethodConfiguration.swift in Sources */ = {isa = PBXBuildFile; fileRef = AD246BD080413F3ECE904991A87B4D71 /* PaymentMethodConfiguration.swift */; };
-		E76B91507E435F0EB52B33AC5EF117EA /* PrimerConfiguration.swift in Sources */ = {isa = PBXBuildFile; fileRef = 72C41F139896A0ACA6813C0499DC2CB9 /* PrimerConfiguration.swift */; };
-		E7871A608FEF72C8D9B0CF1CB0D1E20C /* FormType.swift in Sources */ = {isa = PBXBuildFile; fileRef = 46054740C7241C5D13A4EC44760998AB /* FormType.swift */; };
-		E7A0F2B94941FE65A41DD51891E3C6C2 /* PrimerStateFieldView.swift in Sources */ = {isa = PBXBuildFile; fileRef = 48565AA498CFB2D9F1022348980AA0AC /* PrimerStateFieldView.swift */; };
-		E88D8B020E2B75959F81CAE0898FF6AE /* ja.json in Resources */ = {isa = PBXBuildFile; fileRef = 2D641C9E1A42A4A9C9F76E22F369DB22 /* ja.json */; };
-		EA8E2E46ADE3AABD55FCC1C43E847C9B /* CountryCode.swift in Sources */ = {isa = PBXBuildFile; fileRef = 6DEBA8AC2E024FFA02D9FEE0D0D5493F /* CountryCode.swift */; };
-		EB9CAD64FB934F8A2E69BB5DE77F0FBD /* Optional+Extensions.swift in Sources */ = {isa = PBXBuildFile; fileRef = 212835962A0947589B2A657B8D0B8FF3 /* Optional+Extensions.swift */; };
-		ED48334E792D9B8FEF7F6B16E85ED161 /* PrimerSDK-umbrella.h in Headers */ = {isa = PBXBuildFile; fileRef = 1795A506EA0112F3AE062921DA56E134 /* PrimerSDK-umbrella.h */; settings = {ATTRIBUTES = (Public, ); }; };
-		F0D505DFAEA8C547113271229A0F8232 /* FlowDecisionTableViewCell.swift in Sources */ = {isa = PBXBuildFile; fileRef = 5D4EAB4A09E4797F059AB2050AF12A60 /* FlowDecisionTableViewCell.swift */; };
-		F128EC987065ABB88BD1B5EA446801BD /* nl.json in Resources */ = {isa = PBXBuildFile; fileRef = 8542800530ECD4FFD7227D8A4F3D7FBB /* nl.json */; };
-		F17B253164EA612A69340776C6AC9B4C /* PaymentMethodTokenizationViewModel.swift in Sources */ = {isa = PBXBuildFile; fileRef = 7DE69390E43005816F59E2E124EF6671 /* PaymentMethodTokenizationViewModel.swift */; };
-		F2B51B92798921B4238428D2CD8973A7 /* PrimerCardNumberFieldView.swift in Sources */ = {isa = PBXBuildFile; fileRef = 4255A21CE96D901C00F2731E581D88FA /* PrimerCardNumberFieldView.swift */; };
-		F2D3C8B115CF7510D1D435DE0E6BB1B5 /* CardScannerViewController.swift in Sources */ = {isa = PBXBuildFile; fileRef = C950A1C6468CD4E62797F0C05D1D967C /* CardScannerViewController.swift */; };
-		F4E71C85C49FC786EB8FEF794577FDC9 /* CheckoutWithVaultedPaymentMethodViewModel.swift in Sources */ = {isa = PBXBuildFile; fileRef = CD3415AD9CBFD453302821BF5CC64003 /* CheckoutWithVaultedPaymentMethodViewModel.swift */; };
-		F50FCAFE8B4CCB7F2E23B8ABA7AC7820 /* PrimerSDK-dummy.m in Sources */ = {isa = PBXBuildFile; fileRef = 46F10C838A14A4D1EC5008A9A50587B5 /* PrimerSDK-dummy.m */; };
-		F5F2FE697A1C041CAAD803606AE6F240 /* PrimerNibView.swift in Sources */ = {isa = PBXBuildFile; fileRef = 86BD0832D07E42823CEE927A2A96F7C3 /* PrimerNibView.swift */; };
-		F6856F063F673586793FC273FE07F66F /* ko.json in Resources */ = {isa = PBXBuildFile; fileRef = 3E649D855E352BB358EB31E97D3F3325 /* ko.json */; };
-		F6A1721C90BEAE28E530654312375480 /* CoreDataDispatcher.swift in Sources */ = {isa = PBXBuildFile; fileRef = 17F46838D226EC640585224EF09BB2BF /* CoreDataDispatcher.swift */; };
-		F6FCEA41B7D4A17FD20C345E86296343 /* Pods-PrimerSDK_Example-dummy.m in Sources */ = {isa = PBXBuildFile; fileRef = 21F4ACB1142B1B9457658584BF5CD35A /* Pods-PrimerSDK_Example-dummy.m */; };
-		F8162F8939535F927DBE4AF0986477EB /* PrimerAPIClient+3DS.swift in Sources */ = {isa = PBXBuildFile; fileRef = 7DC8D8A2EA272265B18E611E488EC6A4 /* PrimerAPIClient+3DS.swift */; };
-		F849CD215325B61A85CEDBE1C6351F9B /* PaymentMethodComponent.swift in Sources */ = {isa = PBXBuildFile; fileRef = BA1558B61CDE206A0129AE23911DAF0E /* PaymentMethodComponent.swift */; };
-		F9692311AFB73716025EE56B6ADA161E /* Resolver.swift in Sources */ = {isa = PBXBuildFile; fileRef = 4FB2131A770FEEF278EADF29B965B125 /* Resolver.swift */; };
-		FA3801E0F50D031A1116D45C95C58963 /* AnyCodable.swift in Sources */ = {isa = PBXBuildFile; fileRef = E0883999F64A3317C14B83C94EF161DF /* AnyCodable.swift */; };
-		FB7E5B3A899E0ECDE73D1F5590172742 /* CardScannerViewController+SimpleScanDelegate.swift in Sources */ = {isa = PBXBuildFile; fileRef = EBB0D39CFF8E7BFA70340EDECF92C62B /* CardScannerViewController+SimpleScanDelegate.swift */; };
-		FB8148A5681A57B3AD5C495C19C22E11 /* ml.json in Resources */ = {isa = PBXBuildFile; fileRef = EF13DC7F0A402364849190FFB9771E42 /* ml.json */; };
-		FBE131843EFAD6C8E29097058344DAD8 /* PrimerDelegate.swift in Sources */ = {isa = PBXBuildFile; fileRef = B72A2D470538823D6A1E2BC87B37CF8D /* PrimerDelegate.swift */; };
-		FC1FCEDDBF62A8B9BB8C4B2EAB781F6B /* CancelContext.swift in Sources */ = {isa = PBXBuildFile; fileRef = 75E1F36ABCC09D8AEF168862DC45D3C0 /* CancelContext.swift */; };
-		FE16631414871963DFC4F299DF8A8385 /* da.json in Resources */ = {isa = PBXBuildFile; fileRef = 97B12F80FC52A51E5BDABD038787DD83 /* da.json */; };
-		FE6140C97A3BCBABD1FD9D269A13D0D0 /* 3DSService.swift in Sources */ = {isa = PBXBuildFile; fileRef = 18A9BC511DD7B3203784CDC2C6FD5B36 /* 3DSService.swift */; };
-		FED73AC3A490D91EFB431D17E68CD90B /* PrimerContainerViewController.swift in Sources */ = {isa = PBXBuildFile; fileRef = 3744C2DB9B8DAEAC7FB57C214ED3575B /* PrimerContainerViewController.swift */; };
-		FEE14DEFFF7FDED609F033F0327D1790 /* PrimerViewController.swift in Sources */ = {isa = PBXBuildFile; fileRef = 2E2EE35621E6E185907518EEEEAA22E4 /* PrimerViewController.swift */; };
-		FF150E57663F6CDBEA33B85560746F3D /* PostalCode.swift in Sources */ = {isa = PBXBuildFile; fileRef = 5BD6700F5D84B854311EAA693F467998 /* PostalCode.swift */; };
-		FF5BF973FDC749C31DFE8723D4E40CDA /* 3DSService+Promises.swift in Sources */ = {isa = PBXBuildFile; fileRef = EA09D6DB370CA069EBD67C7298AEDFA7 /* 3DSService+Promises.swift */; };
-		FFC6DFB12F1899BB21D21EB6D4C45B83 /* BundleExtension.swift in Sources */ = {isa = PBXBuildFile; fileRef = A531BF4D1020F00AD6D8F449E03CC8B5 /* BundleExtension.swift */; };
-/* End PBXBuildFile section */
-
-/* Begin PBXContainerItemProxy section */
-		01693E13E7831AB1AFA234176360CF41 /* PBXContainerItemProxy */ = {
-			isa = PBXContainerItemProxy;
-			containerPortal = BFDFE7DC352907FC980B868725387E98 /* Project object */;
-			proxyType = 1;
-			remoteGlobalIDString = 6C144A762E9B598392AFFEC8F873746A;
-			remoteInfo = "Pods-PrimerSDK_Example";
-		};
-		4BA1300EDE4EF15DAEC79C270C5200C9 /* PBXContainerItemProxy */ = {
-=======
 		004E65799DD92DEF0E7875CC3F44B8DA /* cs.json in Resources */ = {isa = PBXBuildFile; fileRef = CA17F8CCA656E77F7B23932EFBA7A96F /* cs.json */; };
 		024F9D1762DFC5FBDFB8AD56A0515DB1 /* PrimerAPIClient+Promises.swift in Sources */ = {isa = PBXBuildFile; fileRef = E10A750CA4D5AB2EA8C81EFDB48E2786 /* PrimerAPIClient+Promises.swift */; };
 		02BB3717FE6C11FF33A23A145E560089 /* Optional+Extensions.swift in Sources */ = {isa = PBXBuildFile; fileRef = E5B0C63FED032F94CE4C20276E8C2048 /* Optional+Extensions.swift */; };
@@ -670,18 +337,13 @@
 			remoteInfo = PrimerSDK;
 		};
 		5C69996F71407222FDB252E734F107DA /* PBXContainerItemProxy */ = {
->>>>>>> 520d07f9
 			isa = PBXContainerItemProxy;
 			containerPortal = BFDFE7DC352907FC980B868725387E98 /* Project object */;
 			proxyType = 1;
 			remoteGlobalIDString = 6E6525C7043FBA7BB34A249010AF5593;
 			remoteInfo = "PrimerSDK-PrimerResources";
 		};
-<<<<<<< HEAD
-		57B7E06A0D15F01D8705150D7609CC81 /* PBXContainerItemProxy */ = {
-=======
 		FCE59844136E56EC81A758392D48D5D8 /* PBXContainerItemProxy */ = {
->>>>>>> 520d07f9
 			isa = PBXContainerItemProxy;
 			containerPortal = BFDFE7DC352907FC980B868725387E98 /* Project object */;
 			proxyType = 1;
@@ -691,365 +353,6 @@
 /* End PBXContainerItemProxy section */
 
 /* Begin PBXFileReference section */
-<<<<<<< HEAD
-		0067AA249B1428128E65A18391F22357 /* cs.json */ = {isa = PBXFileReference; includeInIndex = 1; path = cs.json; sourceTree = "<group>"; };
-		007CB6C0338686D69669150F441E2BCD /* URLSessionStack.swift */ = {isa = PBXFileReference; includeInIndex = 1; lastKnownFileType = sourcecode.swift; path = URLSessionStack.swift; sourceTree = "<group>"; };
-		0187FE74DFB345D1009E51CE52F9309C /* ThenableWrappers.swift */ = {isa = PBXFileReference; includeInIndex = 1; lastKnownFileType = sourcecode.swift; path = ThenableWrappers.swift; sourceTree = "<group>"; };
-		02FDB00652A25EE07603A079C7A1525B /* StringExtension.swift */ = {isa = PBXFileReference; includeInIndex = 1; lastKnownFileType = sourcecode.swift; path = StringExtension.swift; sourceTree = "<group>"; };
-		03BFD2721768596460943518CFCE186D /* LICENSE */ = {isa = PBXFileReference; includeInIndex = 1; path = LICENSE; sourceTree = "<group>"; };
-		0403B190ACAB27BDCBAEB27968AE7D90 /* VaultCheckoutViewModel.swift */ = {isa = PBXFileReference; includeInIndex = 1; lastKnownFileType = sourcecode.swift; path = VaultCheckoutViewModel.swift; sourceTree = "<group>"; };
-		041D8B745034BC8C3C112C97E75B1211 /* Klarna.swift */ = {isa = PBXFileReference; includeInIndex = 1; lastKnownFileType = sourcecode.swift; path = Klarna.swift; sourceTree = "<group>"; };
-		04D08CAAEF8FD42245FB2CA114E93098 /* PrimerInputElements.swift */ = {isa = PBXFileReference; includeInIndex = 1; lastKnownFileType = sourcecode.swift; path = PrimerInputElements.swift; sourceTree = "<group>"; };
-		05A21AA34198DFC6C8C0CFFF4B24A864 /* sr.json */ = {isa = PBXFileReference; includeInIndex = 1; path = sr.json; sourceTree = "<group>"; };
-		06CF3FAEF827DD47279D1121C2B385EA /* race.swift */ = {isa = PBXFileReference; includeInIndex = 1; lastKnownFileType = sourcecode.swift; path = race.swift; sourceTree = "<group>"; };
-		076E5B1FEA539992693C8A69E3A3F6C6 /* Localizable.strings */ = {isa = PBXFileReference; includeInIndex = 1; lastKnownFileType = text.plist.strings; name = Localizable.strings; path = tr.lproj/Localizable.strings; sourceTree = "<group>"; };
-		07B4759AF7F398D590C6ADC17CF6FBDE /* Localizable.strings */ = {isa = PBXFileReference; includeInIndex = 1; lastKnownFileType = text.plist.strings; name = Localizable.strings; path = de.lproj/Localizable.strings; sourceTree = "<group>"; };
-		0858E24C539C0C7B5AAD87618E07759A /* it.json */ = {isa = PBXFileReference; includeInIndex = 1; path = it.json; sourceTree = "<group>"; };
-		086114A1E7DB1F9B6BC9D0F22C2B46EC /* PrimerAddressLineFieldView.swift */ = {isa = PBXFileReference; includeInIndex = 1; lastKnownFileType = sourcecode.swift; path = PrimerAddressLineFieldView.swift; sourceTree = "<group>"; };
-		09740C632CA78233B6181C52A77B7963 /* CardNetwork.swift */ = {isa = PBXFileReference; includeInIndex = 1; lastKnownFileType = sourcecode.swift; path = CardNetwork.swift; sourceTree = "<group>"; };
-		0A2BA4B069BA999545B40E79DD277689 /* WrapperProtocols.swift */ = {isa = PBXFileReference; includeInIndex = 1; lastKnownFileType = sourcecode.swift; path = WrapperProtocols.swift; sourceTree = "<group>"; };
-		0A418597B79FB7B8DBD763ADACF4CC8D /* WebViewUtil.swift */ = {isa = PBXFileReference; includeInIndex = 1; lastKnownFileType = sourcecode.swift; path = WebViewUtil.swift; sourceTree = "<group>"; };
-		0A97B1D3D859983759BE8935B0112610 /* PaymentMethodTokenizationRequest.swift */ = {isa = PBXFileReference; includeInIndex = 1; lastKnownFileType = sourcecode.swift; path = PaymentMethodTokenizationRequest.swift; sourceTree = "<group>"; };
-		0AB7A687D62F31B28924D47C38524C7E /* ru.json */ = {isa = PBXFileReference; includeInIndex = 1; path = ru.json; sourceTree = "<group>"; };
-		0AF48B763CBD215BC85C15C4AB5B9E0F /* CardComponentsManager.swift */ = {isa = PBXFileReference; includeInIndex = 1; lastKnownFileType = sourcecode.swift; path = CardComponentsManager.swift; sourceTree = "<group>"; };
-		0CDAA2405690F87923320DE51578118C /* nb.json */ = {isa = PBXFileReference; includeInIndex = 1; path = nb.json; sourceTree = "<group>"; };
-		0D95CBE74B411783FECCD76BFE616C25 /* tr.json */ = {isa = PBXFileReference; includeInIndex = 1; path = tr.json; sourceTree = "<group>"; };
-		0DB9FB8A74181CC29C0A0DF30892032C /* PaymentMethodsGroupView.swift */ = {isa = PBXFileReference; includeInIndex = 1; lastKnownFileType = sourcecode.swift; path = PaymentMethodsGroupView.swift; sourceTree = "<group>"; };
-		0DE49C757F119AFBA70D495B3162991F /* ClientSession.swift */ = {isa = PBXFileReference; includeInIndex = 1; lastKnownFileType = sourcecode.swift; path = ClientSession.swift; sourceTree = "<group>"; };
-		0EEE2F86329781C1B338DA6FE912BFB3 /* PrimerThemeData+Deprecated.swift */ = {isa = PBXFileReference; includeInIndex = 1; lastKnownFileType = sourcecode.swift; path = "PrimerThemeData+Deprecated.swift"; sourceTree = "<group>"; };
-		10CBA0C8AB407C0793008688C5816D1D /* bg.json */ = {isa = PBXFileReference; includeInIndex = 1; path = bg.json; sourceTree = "<group>"; };
-		10D762E99B8410B1A31E39D98E1FB9F4 /* LastNameField.swift */ = {isa = PBXFileReference; includeInIndex = 1; lastKnownFileType = sourcecode.swift; path = LastNameField.swift; sourceTree = "<group>"; };
-		124853DF88B12464C59754BD8D1B9A48 /* id.json */ = {isa = PBXFileReference; includeInIndex = 1; path = id.json; sourceTree = "<group>"; };
-		146456852EDBBE07FC95C2F117173323 /* CatchWrappers.swift */ = {isa = PBXFileReference; includeInIndex = 1; lastKnownFileType = sourcecode.swift; path = CatchWrappers.swift; sourceTree = "<group>"; };
-		1517490614569BE0BCBED9214F751A7A /* StateField.swift */ = {isa = PBXFileReference; includeInIndex = 1; lastKnownFileType = sourcecode.swift; path = StateField.swift; sourceTree = "<group>"; };
-		157F3B68440AD7A6E3EB17BD1D9B8EAE /* PrimerLoadingViewController.swift */ = {isa = PBXFileReference; includeInIndex = 1; lastKnownFileType = sourcecode.swift; path = PrimerLoadingViewController.swift; sourceTree = "<group>"; };
-		15985270DF64A27898D12825A35147D1 /* PrimerTestPaymentMethodTokenizationViewModel.swift */ = {isa = PBXFileReference; includeInIndex = 1; lastKnownFileType = sourcecode.swift; path = PrimerTestPaymentMethodTokenizationViewModel.swift; sourceTree = "<group>"; };
-		15C1CD7AD223A4D911F21AC5195EA8B2 /* PrimerTextFieldView+CardFormFieldsAnalytics.swift */ = {isa = PBXFileReference; includeInIndex = 1; lastKnownFileType = sourcecode.swift; path = "PrimerTextFieldView+CardFormFieldsAnalytics.swift"; sourceTree = "<group>"; };
-		15EF3BC7B13C03888624C4FDC68C1C2C /* PrimerTextField.swift */ = {isa = PBXFileReference; includeInIndex = 1; lastKnownFileType = sourcecode.swift; path = PrimerTextField.swift; sourceTree = "<group>"; };
-		1690DCF0B7B0C083067A4DE7C29FD33B /* Throwable.swift */ = {isa = PBXFileReference; includeInIndex = 1; lastKnownFileType = sourcecode.swift; path = Throwable.swift; sourceTree = "<group>"; };
-		1795A506EA0112F3AE062921DA56E134 /* PrimerSDK-umbrella.h */ = {isa = PBXFileReference; includeInIndex = 1; lastKnownFileType = sourcecode.c.h; path = "PrimerSDK-umbrella.h"; sourceTree = "<group>"; };
-		17F46838D226EC640585224EF09BB2BF /* CoreDataDispatcher.swift */ = {isa = PBXFileReference; includeInIndex = 1; lastKnownFileType = sourcecode.swift; path = CoreDataDispatcher.swift; sourceTree = "<group>"; };
-		18966442617A5E98672C8B7F4A39BF33 /* th.json */ = {isa = PBXFileReference; includeInIndex = 1; path = th.json; sourceTree = "<group>"; };
-		18A5734F031F02C4745DBC2BDF319DE1 /* Promise.swift */ = {isa = PBXFileReference; includeInIndex = 1; lastKnownFileType = sourcecode.swift; path = Promise.swift; sourceTree = "<group>"; };
-		18A9BC511DD7B3203784CDC2C6FD5B36 /* 3DSService.swift */ = {isa = PBXFileReference; includeInIndex = 1; lastKnownFileType = sourcecode.swift; path = 3DSService.swift; sourceTree = "<group>"; };
-		19103DD9D7A1AC453FACBBF1C45ED913 /* PrimerResultViewController.swift */ = {isa = PBXFileReference; includeInIndex = 1; lastKnownFileType = sourcecode.swift; path = PrimerResultViewController.swift; sourceTree = "<group>"; };
-		1941527969EA564AC289752C3FF7464A /* NetworkService.swift */ = {isa = PBXFileReference; includeInIndex = 1; lastKnownFileType = sourcecode.swift; path = NetworkService.swift; sourceTree = "<group>"; };
-		19549C6734CE76AB94A3BF00ADA3CE78 /* ms.json */ = {isa = PBXFileReference; includeInIndex = 1; path = ms.json; sourceTree = "<group>"; };
-		1C4C8EB1482FF6E94CDBD7769A821C6E /* SequenceWrappers.swift */ = {isa = PBXFileReference; includeInIndex = 1; lastKnownFileType = sourcecode.swift; path = SequenceWrappers.swift; sourceTree = "<group>"; };
-		1D459A7D6653CFFEE9532E3ADE6E4FFE /* Catchable.swift */ = {isa = PBXFileReference; includeInIndex = 1; lastKnownFileType = sourcecode.swift; path = Catchable.swift; sourceTree = "<group>"; };
-		20F95246B357D5CD675C70325F232888 /* ReloadDelegate.swift */ = {isa = PBXFileReference; includeInIndex = 1; lastKnownFileType = sourcecode.swift; path = ReloadDelegate.swift; sourceTree = "<group>"; };
-		210919C0362C00966AFD1EB61CE313C5 /* CountryTableViewCell.swift */ = {isa = PBXFileReference; includeInIndex = 1; lastKnownFileType = sourcecode.swift; path = CountryTableViewCell.swift; sourceTree = "<group>"; };
-		212835962A0947589B2A657B8D0B8FF3 /* Optional+Extensions.swift */ = {isa = PBXFileReference; includeInIndex = 1; lastKnownFileType = sourcecode.swift; path = "Optional+Extensions.swift"; sourceTree = "<group>"; };
-		2133D2DBE41B11E577AF7DF9F29BD21D /* sq.json */ = {isa = PBXFileReference; includeInIndex = 1; path = sq.json; sourceTree = "<group>"; };
-		21F4ACB1142B1B9457658584BF5CD35A /* Pods-PrimerSDK_Example-dummy.m */ = {isa = PBXFileReference; includeInIndex = 1; lastKnownFileType = sourcecode.c.objc; path = "Pods-PrimerSDK_Example-dummy.m"; sourceTree = "<group>"; };
-		22147326863C318E8BE459B931DD1B83 /* CountryField.swift */ = {isa = PBXFileReference; includeInIndex = 1; lastKnownFileType = sourcecode.swift; path = CountryField.swift; sourceTree = "<group>"; };
-		23FD1D157B8C8E7148BE8A7D354A051F /* Pods-PrimerSDK_Tests */ = {isa = PBXFileReference; explicitFileType = wrapper.framework; includeInIndex = 0; name = "Pods-PrimerSDK_Tests"; path = Pods_PrimerSDK_Tests.framework; sourceTree = BUILT_PRODUCTS_DIR; };
-		2566F9E244FE52ACC9F5F30252959FD8 /* ErrorHandler.swift */ = {isa = PBXFileReference; includeInIndex = 1; lastKnownFileType = sourcecode.swift; path = ErrorHandler.swift; sourceTree = "<group>"; };
-		25AB20A73F8BD8F7162461E02C838454 /* es.json */ = {isa = PBXFileReference; includeInIndex = 1; path = es.json; sourceTree = "<group>"; };
-		25AEE32752D23049ED8994FAFDF125EB /* Strings.swift */ = {isa = PBXFileReference; includeInIndex = 1; lastKnownFileType = sourcecode.swift; path = Strings.swift; sourceTree = "<group>"; };
-		26CDE385AC00A502DED4ED31F76D75AB /* so.json */ = {isa = PBXFileReference; includeInIndex = 1; path = so.json; sourceTree = "<group>"; };
-		2714C0AB148EE6634862AEEDB81A673C /* UINavigationController+Extensions.swift */ = {isa = PBXFileReference; includeInIndex = 1; lastKnownFileType = sourcecode.swift; path = "UINavigationController+Extensions.swift"; sourceTree = "<group>"; };
-		278CD9A9F4F46C104BCCBE95572CCC54 /* sw.json */ = {isa = PBXFileReference; includeInIndex = 1; path = sw.json; sourceTree = "<group>"; };
-		27FF31F4E743A4385D12AC87C7C135D0 /* PrimerTextFieldView+Analytics.swift */ = {isa = PBXFileReference; includeInIndex = 1; lastKnownFileType = sourcecode.swift; path = "PrimerTextFieldView+Analytics.swift"; sourceTree = "<group>"; };
-		28E47791C9F9D0A9BA05C719761A4F3F /* PrimerSDK */ = {isa = PBXFileReference; explicitFileType = wrapper.framework; includeInIndex = 0; name = PrimerSDK; path = PrimerSDK.framework; sourceTree = BUILT_PRODUCTS_DIR; };
-		298B6E18573FB48179146B4AB96D8218 /* PrimerCityFieldView.swift */ = {isa = PBXFileReference; includeInIndex = 1; lastKnownFileType = sourcecode.swift; path = PrimerCityFieldView.swift; sourceTree = "<group>"; };
-		2998BDA1FEACC6700634EBD39B6A7D2E /* PrimerFirstNameFieldView.swift */ = {isa = PBXFileReference; includeInIndex = 1; lastKnownFileType = sourcecode.swift; path = PrimerFirstNameFieldView.swift; sourceTree = "<group>"; };
-		29BD7609DA28C44123A1E12194C2A45A /* PrimerButton.swift */ = {isa = PBXFileReference; includeInIndex = 1; lastKnownFileType = sourcecode.swift; path = PrimerButton.swift; sourceTree = "<group>"; };
-		2A92ABDB06535307B1D5D47A05200E46 /* ka.json */ = {isa = PBXFileReference; includeInIndex = 1; path = ka.json; sourceTree = "<group>"; };
-		2C54191106AE545A0B51FBBAF65BD77B /* JSONParser.swift */ = {isa = PBXFileReference; includeInIndex = 1; lastKnownFileType = sourcecode.swift; path = JSONParser.swift; sourceTree = "<group>"; };
-		2CD4551E76CFC4C7C61669678724A63E /* et.json */ = {isa = PBXFileReference; includeInIndex = 1; path = et.json; sourceTree = "<group>"; };
-		2D641C9E1A42A4A9C9F76E22F369DB22 /* ja.json */ = {isa = PBXFileReference; includeInIndex = 1; path = ja.json; sourceTree = "<group>"; };
-		2D9C009BB8BB84A4C3766451BAEDD78C /* PayPal.swift */ = {isa = PBXFileReference; includeInIndex = 1; lastKnownFileType = sourcecode.swift; path = PayPal.swift; sourceTree = "<group>"; };
-		2DF92539C347FF04D8AC21910EE50D1C /* Logger.swift */ = {isa = PBXFileReference; includeInIndex = 1; lastKnownFileType = sourcecode.swift; path = Logger.swift; sourceTree = "<group>"; };
-		2E2015DF7DA027F0C954E2CE4419BF73 /* UIUtils.swift */ = {isa = PBXFileReference; includeInIndex = 1; lastKnownFileType = sourcecode.swift; path = UIUtils.swift; sourceTree = "<group>"; };
-		2E2EE35621E6E185907518EEEEAA22E4 /* PrimerViewController.swift */ = {isa = PBXFileReference; includeInIndex = 1; lastKnownFileType = sourcecode.swift; path = PrimerViewController.swift; sourceTree = "<group>"; };
-		2F4BF3D638813DEB5CDEB28A67C29DF3 /* Consolable.swift */ = {isa = PBXFileReference; includeInIndex = 1; lastKnownFileType = sourcecode.swift; path = Consolable.swift; sourceTree = "<group>"; };
-		30AECE2B3705BB63066EFBAFD9B1F08E /* BankTableViewCell.swift */ = {isa = PBXFileReference; includeInIndex = 1; lastKnownFileType = sourcecode.swift; path = BankTableViewCell.swift; sourceTree = "<group>"; };
-		329E8CE83AEDF25BF631A116A5FBB271 /* CardFormPaymentMethodTokenizationViewModel.swift */ = {isa = PBXFileReference; includeInIndex = 1; lastKnownFileType = sourcecode.swift; path = CardFormPaymentMethodTokenizationViewModel.swift; sourceTree = "<group>"; };
-		3317B2680147122E6D4F654126FDFB49 /* PrimerCardFormViewController.swift */ = {isa = PBXFileReference; includeInIndex = 1; lastKnownFileType = sourcecode.swift; path = PrimerCardFormViewController.swift; sourceTree = "<group>"; };
-		334B7AEC64FEFEDD9E41300AA1BCF01C /* Queue.swift */ = {isa = PBXFileReference; includeInIndex = 1; lastKnownFileType = sourcecode.swift; path = Queue.swift; sourceTree = "<group>"; };
-		3383A0AFB6177B076CC29BBA56AE1373 /* bs.json */ = {isa = PBXFileReference; includeInIndex = 1; path = bs.json; sourceTree = "<group>"; };
-		342FE9388DE83317171C7197D868082A /* hu.json */ = {isa = PBXFileReference; includeInIndex = 1; path = hu.json; sourceTree = "<group>"; };
-		34EE841D75DA685D3566C8D1626FE816 /* PrimerTableViewCell.swift */ = {isa = PBXFileReference; includeInIndex = 1; lastKnownFileType = sourcecode.swift; path = PrimerTableViewCell.swift; sourceTree = "<group>"; };
-		35E25754C8F5F193A60E95AE5BED9DE3 /* Colors.swift */ = {isa = PBXFileReference; includeInIndex = 1; lastKnownFileType = sourcecode.swift; path = Colors.swift; sourceTree = "<group>"; };
-		36737400D80F96F82192439FEB12C88F /* Mask.swift */ = {isa = PBXFileReference; includeInIndex = 1; lastKnownFileType = sourcecode.swift; path = Mask.swift; sourceTree = "<group>"; };
-		3677F00A06CC18E0D563208C60C5055B /* Localizable.strings */ = {isa = PBXFileReference; includeInIndex = 1; lastKnownFileType = text.plist.strings; name = Localizable.strings; path = el.lproj/Localizable.strings; sourceTree = "<group>"; };
-		36D71E523D3B8A712631A6D45655891C /* MockPrimerAPIClient.swift */ = {isa = PBXFileReference; includeInIndex = 1; lastKnownFileType = sourcecode.swift; path = MockPrimerAPIClient.swift; sourceTree = "<group>"; };
-		3744C2DB9B8DAEAC7FB57C214ED3575B /* PrimerContainerViewController.swift */ = {isa = PBXFileReference; includeInIndex = 1; lastKnownFileType = sourcecode.swift; path = PrimerContainerViewController.swift; sourceTree = "<group>"; };
-		3780FF276696624E5AD4A629D4CC4AD8 /* Pods-PrimerSDK_Example-umbrella.h */ = {isa = PBXFileReference; includeInIndex = 1; lastKnownFileType = sourcecode.c.h; path = "Pods-PrimerSDK_Example-umbrella.h"; sourceTree = "<group>"; };
-		3784737AB195E14A904A78D1208D04E7 /* Localizable.strings */ = {isa = PBXFileReference; includeInIndex = 1; lastKnownFileType = text.plist.strings; name = Localizable.strings; path = ar.lproj/Localizable.strings; sourceTree = "<group>"; };
-		39996758CF4F46A83B5BB384F91CD5D1 /* DependencyInjection.swift */ = {isa = PBXFileReference; includeInIndex = 1; lastKnownFileType = sourcecode.swift; path = DependencyInjection.swift; sourceTree = "<group>"; };
-		3A5AD00D018F258069DE066D8C62924C /* eu.json */ = {isa = PBXFileReference; includeInIndex = 1; path = eu.json; sourceTree = "<group>"; };
-		3A80461734A0871A7528315BB68C6B8B /* PrimerSDK-prefix.pch */ = {isa = PBXFileReference; includeInIndex = 1; lastKnownFileType = sourcecode.c.h; path = "PrimerSDK-prefix.pch"; sourceTree = "<group>"; };
-		3AEED23AC7E93606002CBBC331E40E15 /* PrimerTheme.swift */ = {isa = PBXFileReference; includeInIndex = 1; lastKnownFileType = sourcecode.swift; path = PrimerTheme.swift; sourceTree = "<group>"; };
-		3B7AD11B9C1C7C85ED427BA460BCCDF8 /* sd.json */ = {isa = PBXFileReference; includeInIndex = 1; path = sd.json; sourceTree = "<group>"; };
-		3C143BE566BE96720CAAEF6AFC529CAD /* PrimerNavigationBar.swift */ = {isa = PBXFileReference; includeInIndex = 1; lastKnownFileType = sourcecode.swift; path = PrimerNavigationBar.swift; sourceTree = "<group>"; };
-		3C474C1A0DABE2A3F404B63D4D59F30C /* Pods-PrimerSDK_Example.debug.xcconfig */ = {isa = PBXFileReference; includeInIndex = 1; lastKnownFileType = text.xcconfig; path = "Pods-PrimerSDK_Example.debug.xcconfig"; sourceTree = "<group>"; };
-		3CA91975310CA0001AE0C03DCC939A4F /* VaultPaymentMethodView.swift */ = {isa = PBXFileReference; includeInIndex = 1; lastKnownFileType = sourcecode.swift; path = VaultPaymentMethodView.swift; sourceTree = "<group>"; };
-		3DC3DD8DC6838F14E8FF98D519A3A236 /* PrimerUniversalCheckoutViewController.swift */ = {isa = PBXFileReference; includeInIndex = 1; lastKnownFileType = sourcecode.swift; path = PrimerUniversalCheckoutViewController.swift; sourceTree = "<group>"; };
-		3E649D855E352BB358EB31E97D3F3325 /* ko.json */ = {isa = PBXFileReference; includeInIndex = 1; path = ko.json; sourceTree = "<group>"; };
-		3F155D9F25306DDC9D6A0D6F46084A58 /* PrimerCountryFieldView.swift */ = {isa = PBXFileReference; includeInIndex = 1; lastKnownFileType = sourcecode.swift; path = PrimerCountryFieldView.swift; sourceTree = "<group>"; };
-		3F38CA608FB5425DF22ECD1B0A88557A /* PrimerHeadlessUniversalCheckoutProtocols.swift */ = {isa = PBXFileReference; includeInIndex = 1; lastKnownFileType = sourcecode.swift; path = PrimerHeadlessUniversalCheckoutProtocols.swift; sourceTree = "<group>"; };
-		41EE41CE09A01E5492390203A64F450B /* PresentationController.swift */ = {isa = PBXFileReference; includeInIndex = 1; lastKnownFileType = sourcecode.swift; path = PresentationController.swift; sourceTree = "<group>"; };
-		42234409FA97B2C04ED25BD1325137FA /* ca.json */ = {isa = PBXFileReference; includeInIndex = 1; path = ca.json; sourceTree = "<group>"; };
-		4255A21CE96D901C00F2731E581D88FA /* PrimerCardNumberFieldView.swift */ = {isa = PBXFileReference; includeInIndex = 1; lastKnownFileType = sourcecode.swift; path = PrimerCardNumberFieldView.swift; sourceTree = "<group>"; };
-		436397CA16D01F6896407E46D84B11A0 /* UIScreenExtension.swift */ = {isa = PBXFileReference; includeInIndex = 1; lastKnownFileType = sourcecode.swift; path = UIScreenExtension.swift; sourceTree = "<group>"; };
-		4377ADDA587F9F4822161E582D665CC3 /* PaymentMethodConfigurationType.swift */ = {isa = PBXFileReference; includeInIndex = 1; lastKnownFileType = sourcecode.swift; path = PaymentMethodConfigurationType.swift; sourceTree = "<group>"; };
-		45C47E6F6390E90644A00B29A5D20EC6 /* VaultPaymentMethodViewController.swift */ = {isa = PBXFileReference; includeInIndex = 1; lastKnownFileType = sourcecode.swift; path = VaultPaymentMethodViewController.swift; sourceTree = "<group>"; };
-		46054740C7241C5D13A4EC44760998AB /* FormType.swift */ = {isa = PBXFileReference; includeInIndex = 1; lastKnownFileType = sourcecode.swift; path = FormType.swift; sourceTree = "<group>"; };
-		46F10C838A14A4D1EC5008A9A50587B5 /* PrimerSDK-dummy.m */ = {isa = PBXFileReference; includeInIndex = 1; lastKnownFileType = sourcecode.c.objc; path = "PrimerSDK-dummy.m"; sourceTree = "<group>"; };
-		47AAB8DFD9744E9219DEBD9DD7E1F75A /* ClientToken.swift */ = {isa = PBXFileReference; includeInIndex = 1; lastKnownFileType = sourcecode.swift; path = ClientToken.swift; sourceTree = "<group>"; };
-		483AD26BBAD3F87F35F8693A31E705A4 /* pl.json */ = {isa = PBXFileReference; includeInIndex = 1; path = pl.json; sourceTree = "<group>"; };
-		48565AA498CFB2D9F1022348980AA0AC /* PrimerStateFieldView.swift */ = {isa = PBXFileReference; includeInIndex = 1; lastKnownFileType = sourcecode.swift; path = PrimerStateFieldView.swift; sourceTree = "<group>"; };
-		48627A99264E6679D85F177DBB79DA83 /* Pods-PrimerSDK_Tests-Info.plist */ = {isa = PBXFileReference; includeInIndex = 1; lastKnownFileType = text.plist.xml; path = "Pods-PrimerSDK_Tests-Info.plist"; sourceTree = "<group>"; };
-		489C48FF24EC1443F98A2F8D467019CB /* PrimerTheme+Colors.swift */ = {isa = PBXFileReference; includeInIndex = 1; lastKnownFileType = sourcecode.swift; path = "PrimerTheme+Colors.swift"; sourceTree = "<group>"; };
-		4906A52D530C2569DF9627418214E7B0 /* UIDeviceExtension.swift */ = {isa = PBXFileReference; includeInIndex = 1; lastKnownFileType = sourcecode.swift; path = UIDeviceExtension.swift; sourceTree = "<group>"; };
-		4AC74F4D736457D96522AEE8D59B1719 /* Localizable.strings */ = {isa = PBXFileReference; includeInIndex = 1; lastKnownFileType = text.plist.strings; name = Localizable.strings; path = nb.lproj/Localizable.strings; sourceTree = "<group>"; };
-		4B96ED218F29088F35AA1B4DDE9BF886 /* ExpiryDateField.swift */ = {isa = PBXFileReference; includeInIndex = 1; lastKnownFileType = sourcecode.swift; path = ExpiryDateField.swift; sourceTree = "<group>"; };
-		4C258AE6EAE0ABC09ED034C2DFCA30DD /* when.swift */ = {isa = PBXFileReference; includeInIndex = 1; lastKnownFileType = sourcecode.swift; path = when.swift; sourceTree = "<group>"; };
-		4D3869E0A461E802A5916AA6523517A4 /* Pods-PrimerSDK_Example */ = {isa = PBXFileReference; explicitFileType = wrapper.framework; includeInIndex = 0; name = "Pods-PrimerSDK_Example"; path = Pods_PrimerSDK_Example.framework; sourceTree = BUILT_PRODUCTS_DIR; };
-		4DA4F68C7E98F101B92E6FC9236680FA /* hang.swift */ = {isa = PBXFileReference; includeInIndex = 1; lastKnownFileType = sourcecode.swift; path = hang.swift; sourceTree = "<group>"; };
-		4E625221CBF415ED38137888D70191C6 /* PrimerResultComponentView.swift */ = {isa = PBXFileReference; includeInIndex = 1; lastKnownFileType = sourcecode.swift; path = PrimerResultComponentView.swift; sourceTree = "<group>"; };
-		4F9BDC1AADAB8EEADE05C4139ED3AEDB /* Box.swift */ = {isa = PBXFileReference; includeInIndex = 1; lastKnownFileType = sourcecode.swift; path = Box.swift; sourceTree = "<group>"; };
-		4FA8D241403B82C13EB91A3480797A12 /* gl.json */ = {isa = PBXFileReference; includeInIndex = 1; path = gl.json; sourceTree = "<group>"; };
-		4FB2131A770FEEF278EADF29B965B125 /* Resolver.swift */ = {isa = PBXFileReference; includeInIndex = 1; lastKnownFileType = sourcecode.swift; path = Resolver.swift; sourceTree = "<group>"; };
-		504DEFD7C34E0207F4EBA64BF86774A8 /* CityField.swift */ = {isa = PBXFileReference; includeInIndex = 1; lastKnownFileType = sourcecode.swift; path = CityField.swift; sourceTree = "<group>"; };
-		51476F0651E09FE49981F78EEA819939 /* PrimerTheme+Borders.swift */ = {isa = PBXFileReference; includeInIndex = 1; lastKnownFileType = sourcecode.swift; path = "PrimerTheme+Borders.swift"; sourceTree = "<group>"; };
-		51B15B52AB0EFD7A5E8B700E62038EEF /* PrimerSDK.release.xcconfig */ = {isa = PBXFileReference; includeInIndex = 1; lastKnownFileType = text.xcconfig; path = PrimerSDK.release.xcconfig; sourceTree = "<group>"; };
-		52971E1CB86E3C7F3EDE70FE679D2D93 /* Connectivity.swift */ = {isa = PBXFileReference; includeInIndex = 1; lastKnownFileType = sourcecode.swift; path = Connectivity.swift; sourceTree = "<group>"; };
-		545CF00F5C14772B48E8BDD91CB37A2D /* PaymentMethodConfigurationOptions.swift */ = {isa = PBXFileReference; includeInIndex = 1; lastKnownFileType = sourcecode.swift; path = PaymentMethodConfigurationOptions.swift; sourceTree = "<group>"; };
-		54D57CCF385F95B28630B1704126EA39 /* FinallyWrappers.swift */ = {isa = PBXFileReference; includeInIndex = 1; lastKnownFileType = sourcecode.swift; path = FinallyWrappers.swift; sourceTree = "<group>"; };
-		55D5A84EAB89297C36741CE094A13482 /* dv.json */ = {isa = PBXFileReference; includeInIndex = 1; path = dv.json; sourceTree = "<group>"; };
-		564FDB2F57F54D452EC409BAC7512FBD /* PrimerLastNameFieldView.swift */ = {isa = PBXFileReference; includeInIndex = 1; lastKnownFileType = sourcecode.swift; path = PrimerLastNameFieldView.swift; sourceTree = "<group>"; };
-		566137F3B238433EEC1BB504FF215FF0 /* ArrayExtension.swift */ = {isa = PBXFileReference; includeInIndex = 1; lastKnownFileType = sourcecode.swift; path = ArrayExtension.swift; sourceTree = "<group>"; };
-		57D6D532F088ED56861E3E7C2C423EB9 /* am.json */ = {isa = PBXFileReference; includeInIndex = 1; path = am.json; sourceTree = "<group>"; };
-		582FD3213F3E32AF1194EEDF7C3BCD3F /* Pods-PrimerSDK_Example-acknowledgements.plist */ = {isa = PBXFileReference; includeInIndex = 1; lastKnownFileType = text.plist.xml; path = "Pods-PrimerSDK_Example-acknowledgements.plist"; sourceTree = "<group>"; };
-		5867CAA13617A729E88215519092AD33 /* Identifiable.swift */ = {isa = PBXFileReference; includeInIndex = 1; lastKnownFileType = sourcecode.swift; path = Identifiable.swift; sourceTree = "<group>"; };
-		599BA7A895858656423E80F596BFD7D3 /* AES256.swift */ = {isa = PBXFileReference; includeInIndex = 1; lastKnownFileType = sourcecode.swift; path = AES256.swift; sourceTree = "<group>"; };
-		59AB26384844C27787EA64A121678FE0 /* PrimerTheme+Buttons.swift */ = {isa = PBXFileReference; includeInIndex = 1; lastKnownFileType = sourcecode.swift; path = "PrimerTheme+Buttons.swift"; sourceTree = "<group>"; };
-		59E803B0892FD9A39EBFDE55B81EE9BC /* PayPalTokenizationViewModel.swift */ = {isa = PBXFileReference; includeInIndex = 1; lastKnownFileType = sourcecode.swift; path = PayPalTokenizationViewModel.swift; sourceTree = "<group>"; };
-		5A1E5371C015B9B4CA1D20D2E1CBAF0C /* UILocalizableUtil.swift */ = {isa = PBXFileReference; includeInIndex = 1; lastKnownFileType = sourcecode.swift; path = UILocalizableUtil.swift; sourceTree = "<group>"; };
-		5A7D0344D2187D0DBF06BC3F19C0D7D9 /* PrimerSDK-Info.plist */ = {isa = PBXFileReference; includeInIndex = 1; lastKnownFileType = text.plist.xml; path = "PrimerSDK-Info.plist"; sourceTree = "<group>"; };
-		5B529DCEAF590BEDB5A8C711E0B2868F /* ResourceBundle-PrimerResources-PrimerSDK-Info.plist */ = {isa = PBXFileReference; includeInIndex = 1; lastKnownFileType = text.plist.xml; path = "ResourceBundle-PrimerResources-PrimerSDK-Info.plist"; sourceTree = "<group>"; };
-		5BD6700F5D84B854311EAA693F467998 /* PostalCode.swift */ = {isa = PBXFileReference; includeInIndex = 1; lastKnownFileType = sourcecode.swift; path = PostalCode.swift; sourceTree = "<group>"; };
-		5C5FFB61040A93A9B03779E1A0243790 /* PrimerAPIClient.swift */ = {isa = PBXFileReference; includeInIndex = 1; lastKnownFileType = sourcecode.swift; path = PrimerAPIClient.swift; sourceTree = "<group>"; };
-		5D4EAB4A09E4797F059AB2050AF12A60 /* FlowDecisionTableViewCell.swift */ = {isa = PBXFileReference; includeInIndex = 1; lastKnownFileType = sourcecode.swift; path = FlowDecisionTableViewCell.swift; sourceTree = "<group>"; };
-		5D527B95D99702DF896FA57EAFA2A437 /* firstly.swift */ = {isa = PBXFileReference; includeInIndex = 1; lastKnownFileType = sourcecode.swift; path = firstly.swift; sourceTree = "<group>"; };
-		5E63F1ED84DBD7A94631EE7686313D56 /* Parser.swift */ = {isa = PBXFileReference; includeInIndex = 1; lastKnownFileType = sourcecode.swift; path = Parser.swift; sourceTree = "<group>"; };
-		5E991FD613C383D6117F37DDAD22CB47 /* ug.json */ = {isa = PBXFileReference; includeInIndex = 1; path = ug.json; sourceTree = "<group>"; };
-		5E9FB562B64D0D402209AC9502741061 /* zh.json */ = {isa = PBXFileReference; includeInIndex = 1; path = zh.json; sourceTree = "<group>"; };
-		5F3E01F6EC78B6D5A40FC35F496C06D1 /* CountrySelectorViewController.swift */ = {isa = PBXFileReference; includeInIndex = 1; lastKnownFileType = sourcecode.swift; path = CountrySelectorViewController.swift; sourceTree = "<group>"; };
-		5F924FBEC04FB4E1292D0E6D1F1B41AA /* CancellableCatchable.swift */ = {isa = PBXFileReference; includeInIndex = 1; lastKnownFileType = sourcecode.swift; path = CancellableCatchable.swift; sourceTree = "<group>"; };
-		5F95FB596C513A37F60AAE98F4380F6C /* PrimerTextFieldView.swift */ = {isa = PBXFileReference; includeInIndex = 1; lastKnownFileType = sourcecode.swift; path = PrimerTextFieldView.swift; sourceTree = "<group>"; };
-		5FED471FC813EA5E0B8996F763EAE37E /* CancellablePromise.swift */ = {isa = PBXFileReference; includeInIndex = 1; lastKnownFileType = sourcecode.swift; path = CancellablePromise.swift; sourceTree = "<group>"; };
-		6047A673565E4EABDADFB561BDF2438F /* Device.swift */ = {isa = PBXFileReference; includeInIndex = 1; lastKnownFileType = sourcecode.swift; path = Device.swift; sourceTree = "<group>"; };
-		626CF8F93205B48DA8155C46F1301F81 /* Dispatcher.swift */ = {isa = PBXFileReference; includeInIndex = 1; lastKnownFileType = sourcecode.swift; path = Dispatcher.swift; sourceTree = "<group>"; };
-		629C7C226481A12642B79DA0C7E9C419 /* Configuration.swift */ = {isa = PBXFileReference; includeInIndex = 1; lastKnownFileType = sourcecode.swift; path = Configuration.swift; sourceTree = "<group>"; };
-		6318D44E7264FE60B7944703D2A72DF0 /* CardholderNameField.swift */ = {isa = PBXFileReference; includeInIndex = 1; lastKnownFileType = sourcecode.swift; path = CardholderNameField.swift; sourceTree = "<group>"; };
-		632B8EAADC1BF1718A8B597A14D28318 /* ClientTokenService.swift */ = {isa = PBXFileReference; includeInIndex = 1; lastKnownFileType = sourcecode.swift; path = ClientTokenService.swift; sourceTree = "<group>"; };
-		639AE4928116FBD4FAE7B3DD6BD21271 /* Pods-PrimerSDK_Tests-acknowledgements.plist */ = {isa = PBXFileReference; includeInIndex = 1; lastKnownFileType = text.plist.xml; path = "Pods-PrimerSDK_Tests-acknowledgements.plist"; sourceTree = "<group>"; };
-		63B9290F5766D755E567EBCE5AFAC660 /* PrimerFlowEnums.swift */ = {isa = PBXFileReference; includeInIndex = 1; lastKnownFileType = sourcecode.swift; path = PrimerFlowEnums.swift; sourceTree = "<group>"; };
-		65F58F8DD9413BCBCB64F99A22419A47 /* sv.json */ = {isa = PBXFileReference; includeInIndex = 1; path = sv.json; sourceTree = "<group>"; };
-		6634A854ED44D3BC9E71454F8C9354B3 /* ro.json */ = {isa = PBXFileReference; includeInIndex = 1; path = ro.json; sourceTree = "<group>"; };
-		67A0295174FEA7E1C909A6C434098AB9 /* be.json */ = {isa = PBXFileReference; includeInIndex = 1; path = be.json; sourceTree = "<group>"; };
-		67C2A0FBD3613ED7C47E8501BB6C92D7 /* Localizable.strings */ = {isa = PBXFileReference; includeInIndex = 1; lastKnownFileType = text.plist.strings; name = Localizable.strings; path = es.lproj/Localizable.strings; sourceTree = "<group>"; };
-		67CD47143B78BEA7B71A23D3D00F859B /* Error.swift */ = {isa = PBXFileReference; includeInIndex = 1; lastKnownFileType = sourcecode.swift; path = Error.swift; sourceTree = "<group>"; };
-		67D9E3A1C7FDE512FF94F124C14337B8 /* GuaranteeWrappers.swift */ = {isa = PBXFileReference; includeInIndex = 1; lastKnownFileType = sourcecode.swift; path = GuaranteeWrappers.swift; sourceTree = "<group>"; };
-		6B3E71B70243680DA0F23E218C4087E9 /* Currency.swift */ = {isa = PBXFileReference; includeInIndex = 1; lastKnownFileType = sourcecode.swift; path = Currency.swift; sourceTree = "<group>"; };
-		6B8D6BC315C23EB8A18FDFEC1ED31DB5 /* AlertController.swift */ = {isa = PBXFileReference; includeInIndex = 1; lastKnownFileType = sourcecode.swift; path = AlertController.swift; sourceTree = "<group>"; };
-		6D3771302BB7F022CF27CD87D6B4A087 /* PrimerTheme+TextStyles.swift */ = {isa = PBXFileReference; includeInIndex = 1; lastKnownFileType = sourcecode.swift; path = "PrimerTheme+TextStyles.swift"; sourceTree = "<group>"; };
-		6D7F73320B8C6B414DD7DEA4DB8119AA /* PaymentMethodTokenizationViewModel+Logic.swift */ = {isa = PBXFileReference; includeInIndex = 1; lastKnownFileType = sourcecode.swift; path = "PaymentMethodTokenizationViewModel+Logic.swift"; sourceTree = "<group>"; };
-		6DEBA8AC2E024FFA02D9FEE0D0D5493F /* CountryCode.swift */ = {isa = PBXFileReference; includeInIndex = 1; lastKnownFileType = sourcecode.swift; path = CountryCode.swift; sourceTree = "<group>"; };
-		6E221C279FE548A22B5FB02F92FD616F /* LogEvent.swift */ = {isa = PBXFileReference; includeInIndex = 1; lastKnownFileType = sourcecode.swift; path = LogEvent.swift; sourceTree = "<group>"; };
-		6E2AAF670EC6C9223FDEC11728E485EF /* KlarnaTokenizationViewModel.swift */ = {isa = PBXFileReference; includeInIndex = 1; lastKnownFileType = sourcecode.swift; path = KlarnaTokenizationViewModel.swift; sourceTree = "<group>"; };
-		6F62EC7E7FE74F53F207CFD74D2416CA /* Pods-PrimerSDK_Example-Info.plist */ = {isa = PBXFileReference; includeInIndex = 1; lastKnownFileType = text.plist.xml; path = "Pods-PrimerSDK_Example-Info.plist"; sourceTree = "<group>"; };
-		6FDDA5C912138C71B02EE34099B62CDF /* OrderItem.swift */ = {isa = PBXFileReference; includeInIndex = 1; lastKnownFileType = sourcecode.swift; path = OrderItem.swift; sourceTree = "<group>"; };
-		70CCFFF57361E7470BDF8CDE425A87BF /* ta.json */ = {isa = PBXFileReference; includeInIndex = 1; path = ta.json; sourceTree = "<group>"; };
-		7143918E3EFF9E0A3F280495F0760B99 /* HeaderFooterLabelView.swift */ = {isa = PBXFileReference; includeInIndex = 1; lastKnownFileType = sourcecode.swift; path = HeaderFooterLabelView.swift; sourceTree = "<group>"; };
-		720A3C07A44D1F989A35C7E6BAC79EE8 /* he.json */ = {isa = PBXFileReference; includeInIndex = 1; path = he.json; sourceTree = "<group>"; };
-		7246B9D280DD4904D95FDA8E215ABDB6 /* PrimerCustomStyleTextField.swift */ = {isa = PBXFileReference; includeInIndex = 1; lastKnownFileType = sourcecode.swift; path = PrimerCustomStyleTextField.swift; sourceTree = "<group>"; };
-		72C41F139896A0ACA6813C0499DC2CB9 /* PrimerConfiguration.swift */ = {isa = PBXFileReference; includeInIndex = 1; lastKnownFileType = sourcecode.swift; path = PrimerConfiguration.swift; sourceTree = "<group>"; };
-		731BAF8C3016C8A2C94A609763A0BC8E /* PaymentMethodConfigService.swift */ = {isa = PBXFileReference; includeInIndex = 1; lastKnownFileType = sourcecode.swift; path = PaymentMethodConfigService.swift; sourceTree = "<group>"; };
-		7540675C759C8CDA799A0607647F2B20 /* PrimerSDK.debug.xcconfig */ = {isa = PBXFileReference; includeInIndex = 1; lastKnownFileType = text.xcconfig; path = PrimerSDK.debug.xcconfig; sourceTree = "<group>"; };
-		75E1F36ABCC09D8AEF168862DC45D3C0 /* CancelContext.swift */ = {isa = PBXFileReference; includeInIndex = 1; lastKnownFileType = sourcecode.swift; path = CancelContext.swift; sourceTree = "<group>"; };
-		763888B94084F1D20E78183093AB0DE1 /* Localizable.strings */ = {isa = PBXFileReference; includeInIndex = 1; lastKnownFileType = text.plist.strings; name = Localizable.strings; path = pt.lproj/Localizable.strings; sourceTree = "<group>"; };
-		7657A8B78FABFB96D53AF8148B0F9064 /* PrimerPostalCodeFieldView.swift */ = {isa = PBXFileReference; includeInIndex = 1; lastKnownFileType = sourcecode.swift; path = PrimerPostalCodeFieldView.swift; sourceTree = "<group>"; };
-		7659A5DADBD142C7937DBD3623800AE2 /* ar.json */ = {isa = PBXFileReference; includeInIndex = 1; path = ar.json; sourceTree = "<group>"; };
-		76E89C9A977DF78770883031C1FC1705 /* after.swift */ = {isa = PBXFileReference; includeInIndex = 1; lastKnownFileType = sourcecode.swift; path = after.swift; sourceTree = "<group>"; };
-		78704BDDEE9E29BF4E5F4E09DFFFAA36 /* el.json */ = {isa = PBXFileReference; includeInIndex = 1; path = el.json; sourceTree = "<group>"; };
-		790EDE8E59C453CC6935806762A0B6C6 /* PrimerHeadlessUniversalCheckout.swift */ = {isa = PBXFileReference; includeInIndex = 1; lastKnownFileType = sourcecode.swift; path = PrimerHeadlessUniversalCheckout.swift; sourceTree = "<group>"; };
-		7C3038F399408A59F285900A659FA89C /* SuccessResponse.swift */ = {isa = PBXFileReference; includeInIndex = 1; lastKnownFileType = sourcecode.swift; path = SuccessResponse.swift; sourceTree = "<group>"; };
-		7DC8D8A2EA272265B18E611E488EC6A4 /* PrimerAPIClient+3DS.swift */ = {isa = PBXFileReference; includeInIndex = 1; lastKnownFileType = sourcecode.swift; path = "PrimerAPIClient+3DS.swift"; sourceTree = "<group>"; };
-		7DD3C930171A4C60EAC011F8BA655704 /* URLExtension.swift */ = {isa = PBXFileReference; includeInIndex = 1; lastKnownFileType = sourcecode.swift; path = URLExtension.swift; sourceTree = "<group>"; };
-		7DE69390E43005816F59E2E124EF6671 /* PaymentMethodTokenizationViewModel.swift */ = {isa = PBXFileReference; includeInIndex = 1; lastKnownFileType = sourcecode.swift; path = PaymentMethodTokenizationViewModel.swift; sourceTree = "<group>"; };
-		7EFC433219EE2BA6699566920C5A0A26 /* no.json */ = {isa = PBXFileReference; includeInIndex = 1; path = no.json; sourceTree = "<group>"; };
-		7FB63AE975D36473BC2AF5A3176BC841 /* Guarantee.swift */ = {isa = PBXFileReference; includeInIndex = 1; lastKnownFileType = sourcecode.swift; path = Guarantee.swift; sourceTree = "<group>"; };
-		7FED9A8E4116E137EF1E9FAC0EF4A9CD /* ImageName.swift */ = {isa = PBXFileReference; includeInIndex = 1; lastKnownFileType = sourcecode.swift; path = ImageName.swift; sourceTree = "<group>"; };
-		7FEE94D30E9A94F6E1A58A69464810E8 /* RateLimitedDispatcherBase.swift */ = {isa = PBXFileReference; includeInIndex = 1; lastKnownFileType = sourcecode.swift; path = RateLimitedDispatcherBase.swift; sourceTree = "<group>"; };
-		8101DF909AB0424DD0FAE4F3757C4A80 /* PrimerExpiryDateFieldView.swift */ = {isa = PBXFileReference; includeInIndex = 1; lastKnownFileType = sourcecode.swift; path = PrimerExpiryDateFieldView.swift; sourceTree = "<group>"; };
-		818B1324066FF059FB7023D73D0FFDD6 /* PrimerNavigationController.swift */ = {isa = PBXFileReference; includeInIndex = 1; lastKnownFileType = sourcecode.swift; path = PrimerNavigationController.swift; sourceTree = "<group>"; };
-		81FA9B18F7412AFA4E81FE58D1E5F0C0 /* PrimerCVVFieldView.swift */ = {isa = PBXFileReference; includeInIndex = 1; lastKnownFileType = sourcecode.swift; path = PrimerCVVFieldView.swift; sourceTree = "<group>"; };
-		83304166C22B9295E03E4546222F4B0D /* Icons.xcassets */ = {isa = PBXFileReference; includeInIndex = 1; lastKnownFileType = folder.assetcatalog; name = Icons.xcassets; path = Sources/PrimerSDK/Resources/Icons.xcassets; sourceTree = "<group>"; };
-		834BC05D4E9354DB05761E14B6D6E4A0 /* IntExtension.swift */ = {isa = PBXFileReference; includeInIndex = 1; lastKnownFileType = sourcecode.swift; path = IntExtension.swift; sourceTree = "<group>"; };
-		836952927A71ECC19E623B09C1270C8B /* af.json */ = {isa = PBXFileReference; includeInIndex = 1; path = af.json; sourceTree = "<group>"; };
-		836F4A0724B56258A3B7262C1D02A54E /* sk.json */ = {isa = PBXFileReference; includeInIndex = 1; path = sk.json; sourceTree = "<group>"; };
-		83A3CD576A1B94EF9C04AB14E09D9CD6 /* Keychain.swift */ = {isa = PBXFileReference; includeInIndex = 1; lastKnownFileType = sourcecode.swift; path = Keychain.swift; sourceTree = "<group>"; };
-		83C2ACD82C860FD02EFE5435809675B3 /* tt.json */ = {isa = PBXFileReference; includeInIndex = 1; path = tt.json; sourceTree = "<group>"; };
-		83F24EE8750FC0A6C55D66A737664E68 /* DataExtension.swift */ = {isa = PBXFileReference; includeInIndex = 1; lastKnownFileType = sourcecode.swift; path = DataExtension.swift; sourceTree = "<group>"; };
-		8422E03657884252B081D495F0FCED3B /* BankSelectorViewController.swift */ = {isa = PBXFileReference; includeInIndex = 1; lastKnownFileType = sourcecode.swift; path = BankSelectorViewController.swift; sourceTree = "<group>"; };
-		8542800530ECD4FFD7227D8A4F3D7FBB /* nl.json */ = {isa = PBXFileReference; includeInIndex = 1; path = nl.json; sourceTree = "<group>"; };
-		86BD0832D07E42823CEE927A2A96F7C3 /* PrimerNibView.swift */ = {isa = PBXFileReference; includeInIndex = 1; lastKnownFileType = sourcecode.swift; path = PrimerNibView.swift; sourceTree = "<group>"; };
-		8758E763FFD1A83E98BE5B0763C36C82 /* ClientSessionService.swift */ = {isa = PBXFileReference; includeInIndex = 1; lastKnownFileType = sourcecode.swift; path = ClientSessionService.swift; sourceTree = "<group>"; };
-		88DC9E160DBF173033AAF2F8BA495527 /* PrimerSearchTextField.swift */ = {isa = PBXFileReference; includeInIndex = 1; lastKnownFileType = sourcecode.swift; path = PrimerSearchTextField.swift; sourceTree = "<group>"; };
-		8962F3720468FE0FB593F5EF0C15527E /* RecoverWrappers.swift */ = {isa = PBXFileReference; includeInIndex = 1; lastKnownFileType = sourcecode.swift; path = RecoverWrappers.swift; sourceTree = "<group>"; };
-		89C68B3301D7173A1D0E4A198326CE01 /* PrimerViewExtensions.swift */ = {isa = PBXFileReference; includeInIndex = 1; lastKnownFileType = sourcecode.swift; path = PrimerViewExtensions.swift; sourceTree = "<group>"; };
-		89EF0B7EBDA267BB407A6802315435AF /* AdyenDotPay.swift */ = {isa = PBXFileReference; includeInIndex = 1; lastKnownFileType = sourcecode.swift; path = AdyenDotPay.swift; sourceTree = "<group>"; };
-		8A66652FDE9EE6FC237E66A7E076E82B /* Analytics.swift */ = {isa = PBXFileReference; includeInIndex = 1; lastKnownFileType = sourcecode.swift; path = Analytics.swift; sourceTree = "<group>"; };
-		8E03FA85CAF1AB905C24003ADD5E53BD /* Localizable.strings */ = {isa = PBXFileReference; includeInIndex = 1; lastKnownFileType = text.plist.strings; name = Localizable.strings; path = pl.lproj/Localizable.strings; sourceTree = "<group>"; };
-		8F0F76380770355D3A857767655C85A1 /* pt.json */ = {isa = PBXFileReference; includeInIndex = 1; path = pt.json; sourceTree = "<group>"; };
-		8F30EC5B915140D3391F187F881EAF98 /* QRCodeViewController.swift */ = {isa = PBXFileReference; includeInIndex = 1; lastKnownFileType = sourcecode.swift; path = QRCodeViewController.swift; sourceTree = "<group>"; };
-		90DCA89DF2AE467DDBADA85DA734012F /* Thenable.swift */ = {isa = PBXFileReference; includeInIndex = 1; lastKnownFileType = sourcecode.swift; path = Thenable.swift; sourceTree = "<group>"; };
-		924CD20685E6D1A188F74D0B95BB3531 /* lt.json */ = {isa = PBXFileReference; includeInIndex = 1; path = lt.json; sourceTree = "<group>"; };
-		927EA706A0518FBAEC04A470561D7BB2 /* Localizable.strings */ = {isa = PBXFileReference; includeInIndex = 1; lastKnownFileType = text.plist.strings; name = Localizable.strings; path = it.lproj/Localizable.strings; sourceTree = "<group>"; };
-		978690B849CC7E7E23D78F15EB93C3D2 /* PrimerTestPaymentMethodViewController.swift */ = {isa = PBXFileReference; includeInIndex = 1; lastKnownFileType = sourcecode.swift; path = PrimerTestPaymentMethodViewController.swift; sourceTree = "<group>"; };
-		97B12F80FC52A51E5BDABD038787DD83 /* da.json */ = {isa = PBXFileReference; includeInIndex = 1; path = da.json; sourceTree = "<group>"; };
-		97D9B181D1F0AFD065D79C0C11736377 /* Decisions.swift */ = {isa = PBXFileReference; includeInIndex = 1; lastKnownFileType = sourcecode.swift; path = Decisions.swift; sourceTree = "<group>"; };
-		97E7F677A54A46388A3AA4359940994D /* PrimerTheme+Inputs.swift */ = {isa = PBXFileReference; includeInIndex = 1; lastKnownFileType = sourcecode.swift; path = "PrimerTheme+Inputs.swift"; sourceTree = "<group>"; };
-		9C1E7561B0028F20556638D878B1527D /* Localizable.strings */ = {isa = PBXFileReference; includeInIndex = 1; lastKnownFileType = text.plist.strings; name = Localizable.strings; path = sv.lproj/Localizable.strings; sourceTree = "<group>"; };
-		9D940727FF8FB9C785EB98E56350EF41 /* Podfile */ = {isa = PBXFileReference; explicitFileType = text.script.ruby; includeInIndex = 1; indentWidth = 2; lastKnownFileType = text; name = Podfile; path = ../Podfile; sourceTree = SOURCE_ROOT; tabWidth = 2; xcLanguageSpecificationIdentifier = xcode.lang.ruby; };
-		9DE5E7E883B4C37D4FE84F3437D44FA6 /* PrimerScrollView.swift */ = {isa = PBXFileReference; includeInIndex = 1; lastKnownFileType = sourcecode.swift; path = PrimerScrollView.swift; sourceTree = "<group>"; };
-		9EC1F382BD52BB3087D582C6EEFA7614 /* CustomStringConvertible.swift */ = {isa = PBXFileReference; includeInIndex = 1; lastKnownFileType = sourcecode.swift; path = CustomStringConvertible.swift; sourceTree = "<group>"; };
-		9F239405F6EB08A4BDCEE19699679534 /* ExternalViewModel.swift */ = {isa = PBXFileReference; includeInIndex = 1; lastKnownFileType = sourcecode.swift; path = ExternalViewModel.swift; sourceTree = "<group>"; };
-		9FEEDF486499180B429BCD136284AA51 /* SuccessMessage.swift */ = {isa = PBXFileReference; includeInIndex = 1; lastKnownFileType = sourcecode.swift; path = SuccessMessage.swift; sourceTree = "<group>"; };
-		A10845F7077648C7E05CD2246905AAD8 /* CancellableThenable.swift */ = {isa = PBXFileReference; includeInIndex = 1; lastKnownFileType = sourcecode.swift; path = CancellableThenable.swift; sourceTree = "<group>"; };
-		A1737F1EF3C7C60620CE7F2903FACC23 /* PrimerInputViewController.swift */ = {isa = PBXFileReference; includeInIndex = 1; lastKnownFileType = sourcecode.swift; path = PrimerInputViewController.swift; sourceTree = "<group>"; };
-		A2600C69A9C865D70A831561EF54E46A /* nn.json */ = {isa = PBXFileReference; includeInIndex = 1; path = nn.json; sourceTree = "<group>"; };
-		A29E11E858DCA048881D73479A410614 /* AnalyticsEvent.swift */ = {isa = PBXFileReference; includeInIndex = 1; lastKnownFileType = sourcecode.swift; path = AnalyticsEvent.swift; sourceTree = "<group>"; };
-		A3DFBA4E2309AB0482C3B2A1C6899451 /* Primer.swift */ = {isa = PBXFileReference; includeInIndex = 1; lastKnownFileType = sourcecode.swift; path = Primer.swift; sourceTree = "<group>"; };
-		A3E2F9C06F13281158B80CB453C2CEDE /* PrimerSDK.modulemap */ = {isa = PBXFileReference; includeInIndex = 1; lastKnownFileType = sourcecode.module; path = PrimerSDK.modulemap; sourceTree = "<group>"; };
-		A442A8F5682D17221DF5DBE0D4C90C9C /* CardButton.swift */ = {isa = PBXFileReference; includeInIndex = 1; lastKnownFileType = sourcecode.swift; path = CardButton.swift; sourceTree = "<group>"; };
-		A4989737FEA76E2D0D338F093C4A0ABF /* ApayaTokenizationViewModel.swift */ = {isa = PBXFileReference; includeInIndex = 1; lastKnownFileType = sourcecode.swift; path = ApayaTokenizationViewModel.swift; sourceTree = "<group>"; };
-		A4B3618B73FCDB98FD1819F9B6D03B90 /* PrimerTextFieldView.xib */ = {isa = PBXFileReference; includeInIndex = 1; lastKnownFileType = file.xib; path = PrimerTextFieldView.xib; sourceTree = "<group>"; };
-		A4D8F54A2F9F7FFA6CA7A1C8A7AC44B0 /* fr.json */ = {isa = PBXFileReference; includeInIndex = 1; path = fr.json; sourceTree = "<group>"; };
-		A4E7B1C752F38C22267D301DD5A364DF /* Pods-PrimerSDK_Tests-acknowledgements.markdown */ = {isa = PBXFileReference; includeInIndex = 1; lastKnownFileType = text; path = "Pods-PrimerSDK_Tests-acknowledgements.markdown"; sourceTree = "<group>"; };
-		A531BF4D1020F00AD6D8F449E03CC8B5 /* BundleExtension.swift */ = {isa = PBXFileReference; includeInIndex = 1; lastKnownFileType = sourcecode.swift; path = BundleExtension.swift; sourceTree = "<group>"; };
-		A60E2618ACC8B027011CDEA177461510 /* EnsureWrappers.swift */ = {isa = PBXFileReference; includeInIndex = 1; lastKnownFileType = sourcecode.swift; path = EnsureWrappers.swift; sourceTree = "<group>"; };
-		A61B7514606B044C8511CC204ECCDD9B /* PrimerFormView.swift */ = {isa = PBXFileReference; includeInIndex = 1; lastKnownFileType = sourcecode.swift; path = PrimerFormView.swift; sourceTree = "<group>"; };
-		A67331C665DDF144B9134AA819262BE3 /* CheckoutModule.swift */ = {isa = PBXFileReference; includeInIndex = 1; lastKnownFileType = sourcecode.swift; path = CheckoutModule.swift; sourceTree = "<group>"; };
-		A795391CDE29B4E74EDE7F60C9FA8BBC /* ha.json */ = {isa = PBXFileReference; includeInIndex = 1; path = ha.json; sourceTree = "<group>"; };
-		A8B3BC107C2BDC3C03D961866F721265 /* PrimerSDK-PrimerResources */ = {isa = PBXFileReference; explicitFileType = wrapper.cfbundle; includeInIndex = 0; name = "PrimerSDK-PrimerResources"; path = PrimerResources.bundle; sourceTree = BUILT_PRODUCTS_DIR; };
-		AA80C9C550CB6B8B521015719AA66526 /* Pods-PrimerSDK_Example.modulemap */ = {isa = PBXFileReference; includeInIndex = 1; lastKnownFileType = sourcecode.module; path = "Pods-PrimerSDK_Example.modulemap"; sourceTree = "<group>"; };
-		AB96F4DA8300BAA9BA49AD0083BD9F67 /* PaymentMethodToken.swift */ = {isa = PBXFileReference; includeInIndex = 1; lastKnownFileType = sourcecode.swift; path = PaymentMethodToken.swift; sourceTree = "<group>"; };
-		ABBC669D13758CAEFC63B072BB526AF4 /* is.json */ = {isa = PBXFileReference; includeInIndex = 1; path = is.json; sourceTree = "<group>"; };
-		AC665B61BB2AD471C89CDB5C023E0EFE /* AnyEncodable.swift */ = {isa = PBXFileReference; includeInIndex = 1; lastKnownFileType = sourcecode.swift; path = AnyEncodable.swift; sourceTree = "<group>"; };
-		AC9D0C115CD599B3FECCD6E69F0771AB /* PrimerThemeData.swift */ = {isa = PBXFileReference; includeInIndex = 1; lastKnownFileType = sourcecode.swift; path = PrimerThemeData.swift; sourceTree = "<group>"; };
-		AD246BD080413F3ECE904991A87B4D71 /* PaymentMethodConfiguration.swift */ = {isa = PBXFileReference; includeInIndex = 1; lastKnownFileType = sourcecode.swift; path = PaymentMethodConfiguration.swift; sourceTree = "<group>"; };
-		AD3314C3B7E810634D2E45DBEA6FEC78 /* hi.json */ = {isa = PBXFileReference; includeInIndex = 1; path = hi.json; sourceTree = "<group>"; };
-		AD64F47BD2C5937E68D6C2F300A88D92 /* PrimerWebViewController.swift */ = {isa = PBXFileReference; includeInIndex = 1; lastKnownFileType = sourcecode.swift; path = PrimerWebViewController.swift; sourceTree = "<group>"; };
-		AD9FCAEB2B7AFFA7E6C130912D614A2B /* VaultPaymentMethodViewModel.swift */ = {isa = PBXFileReference; includeInIndex = 1; lastKnownFileType = sourcecode.swift; path = VaultPaymentMethodViewModel.swift; sourceTree = "<group>"; };
-		AEB275FA213EE3EACBC98E9E7F84A0AE /* PrimerError.swift */ = {isa = PBXFileReference; includeInIndex = 1; lastKnownFileType = sourcecode.swift; path = PrimerError.swift; sourceTree = "<group>"; };
-		AF65CF348820F4324E576F0001B997CA /* mk.json */ = {isa = PBXFileReference; includeInIndex = 1; path = mk.json; sourceTree = "<group>"; };
-		B05B02044A192788578425E9C1D9A2D1 /* currencies.json */ = {isa = PBXFileReference; includeInIndex = 1; path = currencies.json; sourceTree = "<group>"; };
-		B101420A67C4CAC883B7A6DD1D56782A /* NSErrorExtension.swift */ = {isa = PBXFileReference; includeInIndex = 1; lastKnownFileType = sourcecode.swift; path = NSErrorExtension.swift; sourceTree = "<group>"; };
-		B127DC2B54D64D3F50513894FC386CEB /* PayPalService.swift */ = {isa = PBXFileReference; includeInIndex = 1; lastKnownFileType = sourcecode.swift; path = PayPalService.swift; sourceTree = "<group>"; };
-		B2D9511517A3B6CA2CB003DE3BA6024F /* CVVField.swift */ = {isa = PBXFileReference; includeInIndex = 1; lastKnownFileType = sourcecode.swift; path = CVVField.swift; sourceTree = "<group>"; };
-		B3FC58E16EDC38AD67EC49111F4D3B26 /* PrimerFormViewController.swift */ = {isa = PBXFileReference; includeInIndex = 1; lastKnownFileType = sourcecode.swift; path = PrimerFormViewController.swift; sourceTree = "<group>"; };
-		B409CBD4E8D3EBC4D0B0AA3B4BA4F028 /* Cancellable.swift */ = {isa = PBXFileReference; includeInIndex = 1; lastKnownFileType = sourcecode.swift; path = Cancellable.swift; sourceTree = "<group>"; };
-		B429083200B13F604ED3C87DFFC0C016 /* Pods-PrimerSDK_Tests.modulemap */ = {isa = PBXFileReference; includeInIndex = 1; lastKnownFileType = sourcecode.module; path = "Pods-PrimerSDK_Tests.modulemap"; sourceTree = "<group>"; };
-		B5B5A64BC15AED4A88B7F22A6B00CFA2 /* UIColorExtension.swift */ = {isa = PBXFileReference; includeInIndex = 1; lastKnownFileType = sourcecode.swift; path = UIColorExtension.swift; sourceTree = "<group>"; };
-		B71711F5E50DB72CC248C16AECA361C4 /* PrimerGenericTextFieldView.swift */ = {isa = PBXFileReference; includeInIndex = 1; lastKnownFileType = sourcecode.swift; path = PrimerGenericTextFieldView.swift; sourceTree = "<group>"; };
-		B72A2D470538823D6A1E2BC87B37CF8D /* PrimerDelegate.swift */ = {isa = PBXFileReference; includeInIndex = 1; lastKnownFileType = sourcecode.swift; path = PrimerDelegate.swift; sourceTree = "<group>"; };
-		B75478DA263DED720FBDE814228DE929 /* vi.json */ = {isa = PBXFileReference; includeInIndex = 1; path = vi.json; sourceTree = "<group>"; };
-		B7DA01C0C0FA1051563AD4F0E236354C /* FormPaymentMethodTokenizationViewModel.swift */ = {isa = PBXFileReference; includeInIndex = 1; lastKnownFileType = sourcecode.swift; path = FormPaymentMethodTokenizationViewModel.swift; sourceTree = "<group>"; };
-		BA1558B61CDE206A0129AE23911DAF0E /* PaymentMethodComponent.swift */ = {isa = PBXFileReference; includeInIndex = 1; lastKnownFileType = sourcecode.swift; path = PaymentMethodComponent.swift; sourceTree = "<group>"; };
-		BAFEAECE65641CDF18AD323AD634E4A2 /* ku.json */ = {isa = PBXFileReference; includeInIndex = 1; path = ku.json; sourceTree = "<group>"; };
-		BE58B23B9FED4558169F218101B2F98E /* uk.json */ = {isa = PBXFileReference; includeInIndex = 1; path = uk.json; sourceTree = "<group>"; };
-		BE9FFDF57389605F02950913F50DFE5D /* mn.json */ = {isa = PBXFileReference; includeInIndex = 1; path = mn.json; sourceTree = "<group>"; };
-		BFA24234223C1452C2641486CCCB0A98 /* PaymentResponse.swift */ = {isa = PBXFileReference; includeInIndex = 1; lastKnownFileType = sourcecode.swift; path = PaymentResponse.swift; sourceTree = "<group>"; };
-		BFD771BF3955C593B0254FA4D0C42A3F /* fi.json */ = {isa = PBXFileReference; includeInIndex = 1; path = fi.json; sourceTree = "<group>"; };
-		C0EFB6A4529DC6345FDD913AF2893AC3 /* PrimerTheme+Views.swift */ = {isa = PBXFileReference; includeInIndex = 1; lastKnownFileType = sourcecode.swift; path = "PrimerTheme+Views.swift"; sourceTree = "<group>"; };
-		C294566715DC03ACC40A2B3D11E7DF5E /* hr.json */ = {isa = PBXFileReference; includeInIndex = 1; path = hr.json; sourceTree = "<group>"; };
-		C430D72B78E89B8C9A1266632D3EB707 /* fa.json */ = {isa = PBXFileReference; includeInIndex = 1; path = fa.json; sourceTree = "<group>"; };
-		C540B7B4E3159C26D6FD85D47356D181 /* PrimerVaultManagerViewController.swift */ = {isa = PBXFileReference; includeInIndex = 1; lastKnownFileType = sourcecode.swift; path = PrimerVaultManagerViewController.swift; sourceTree = "<group>"; };
-		C6011B936B63D4DE31309EE22DB8DABC /* PrimerSource.swift */ = {isa = PBXFileReference; includeInIndex = 1; lastKnownFileType = sourcecode.swift; path = PrimerSource.swift; sourceTree = "<group>"; };
-		C66009DADCD97CFBBD3FC98DC8B795E5 /* sl.json */ = {isa = PBXFileReference; includeInIndex = 1; path = sl.json; sourceTree = "<group>"; };
-		C86CBA7EA652AB0D7A27DFAFDD680420 /* NSObject+ClassName.swift */ = {isa = PBXFileReference; includeInIndex = 1; lastKnownFileType = sourcecode.swift; path = "NSObject+ClassName.swift"; sourceTree = "<group>"; };
-		C8F8EB1A228C8C04B4458CE229AF02EC /* PostalCodeField.swift */ = {isa = PBXFileReference; includeInIndex = 1; lastKnownFileType = sourcecode.swift; path = PostalCodeField.swift; sourceTree = "<group>"; };
-		C950A1C6468CD4E62797F0C05D1D967C /* CardScannerViewController.swift */ = {isa = PBXFileReference; includeInIndex = 1; lastKnownFileType = sourcecode.swift; path = CardScannerViewController.swift; sourceTree = "<group>"; };
-		C9E9892D8A2205AFAA90D72CB8EC32C2 /* Weak.swift */ = {isa = PBXFileReference; includeInIndex = 1; lastKnownFileType = sourcecode.swift; path = Weak.swift; sourceTree = "<group>"; };
-		C9F41B57662C1C9B5EE4AB8ADC318CF6 /* PrimerImage.swift */ = {isa = PBXFileReference; includeInIndex = 1; lastKnownFileType = sourcecode.swift; path = PrimerImage.swift; sourceTree = "<group>"; };
-		CD3415AD9CBFD453302821BF5CC64003 /* CheckoutWithVaultedPaymentMethodViewModel.swift */ = {isa = PBXFileReference; includeInIndex = 1; lastKnownFileType = sourcecode.swift; path = CheckoutWithVaultedPaymentMethodViewModel.swift; sourceTree = "<group>"; };
-		CD3EF9C65F9F7183F6E3141042392A4F /* PaymentAPIModel.swift */ = {isa = PBXFileReference; includeInIndex = 1; lastKnownFileType = sourcecode.swift; path = PaymentAPIModel.swift; sourceTree = "<group>"; };
-		CD9B1D057BC791C2511429EB7F901E85 /* PrimerRootViewController.swift */ = {isa = PBXFileReference; includeInIndex = 1; lastKnownFileType = sourcecode.swift; path = PrimerRootViewController.swift; sourceTree = "<group>"; };
-		CE1DA46CC171DBF03BB178FC0939C978 /* BankSelectorTokenizationViewModel.swift */ = {isa = PBXFileReference; includeInIndex = 1; lastKnownFileType = sourcecode.swift; path = BankSelectorTokenizationViewModel.swift; sourceTree = "<group>"; };
-		CE80CACD6B2BB2EA94CE49A7313C7DEF /* ur.json */ = {isa = PBXFileReference; includeInIndex = 1; path = ur.json; sourceTree = "<group>"; };
-		CEE150EC656D2F25B793029D8A0F2EE7 /* km.json */ = {isa = PBXFileReference; includeInIndex = 1; path = km.json; sourceTree = "<group>"; };
-		CEEE460B73EC7304EF9B84D46E58305F /* uz.json */ = {isa = PBXFileReference; includeInIndex = 1; path = uz.json; sourceTree = "<group>"; };
-		CF7F7F0781D445B7756FDA1D30FF1C64 /* Localizable.strings */ = {isa = PBXFileReference; includeInIndex = 1; lastKnownFileType = text.plist.strings; name = Localizable.strings; path = en.lproj/Localizable.strings; sourceTree = "<group>"; };
-		D1819D38042DDA723592CA24EE171F12 /* CreateResumePaymentService.swift */ = {isa = PBXFileReference; includeInIndex = 1; lastKnownFileType = sourcecode.swift; path = CreateResumePaymentService.swift; sourceTree = "<group>"; };
-		D245E0514AAC1A2B9A6D5EA2F383E90F /* UIKit.framework */ = {isa = PBXFileReference; lastKnownFileType = wrapper.framework; name = UIKit.framework; path = Platforms/iPhoneOS.platform/Developer/SDKs/iPhoneOS14.0.sdk/System/Library/Frameworks/UIKit.framework; sourceTree = DEVELOPER_DIR; };
-		D264B4E57DF7DB00D71275605D100971 /* Pods-PrimerSDK_Example-frameworks.sh */ = {isa = PBXFileReference; includeInIndex = 1; lastKnownFileType = text.script.sh; path = "Pods-PrimerSDK_Example-frameworks.sh"; sourceTree = "<group>"; };
-		D5E9409C385F60E4FC689DD3EFAE0DFD /* AppState.swift */ = {isa = PBXFileReference; includeInIndex = 1; lastKnownFileType = sourcecode.swift; path = AppState.swift; sourceTree = "<group>"; };
-		D66C3890C3566F38C935A2FFD9A237B0 /* Pods-PrimerSDK_Tests-dummy.m */ = {isa = PBXFileReference; includeInIndex = 1; lastKnownFileType = sourcecode.c.objc; path = "Pods-PrimerSDK_Tests-dummy.m"; sourceTree = "<group>"; };
-		D67E35ADAF9B9D1874EE55325255C226 /* PrimerCardholderNameFieldView.swift */ = {isa = PBXFileReference; includeInIndex = 1; lastKnownFileType = sourcecode.swift; path = PrimerCardholderNameFieldView.swift; sourceTree = "<group>"; };
-		D72C78141A99CC6107F0F2AF57CF5BC8 /* AddressField.swift */ = {isa = PBXFileReference; includeInIndex = 1; lastKnownFileType = sourcecode.swift; path = AddressField.swift; sourceTree = "<group>"; };
-		D8EF3D569BE72C7128250E5AC763E90D /* bn.json */ = {isa = PBXFileReference; includeInIndex = 1; path = bn.json; sourceTree = "<group>"; };
-		D8F02E85D3D07B4B29BF502CD1210EA9 /* VaultService.swift */ = {isa = PBXFileReference; includeInIndex = 1; lastKnownFileType = sourcecode.swift; path = VaultService.swift; sourceTree = "<group>"; };
-		D95C785FF18442FE3055DE4249155455 /* AnalyticsService.swift */ = {isa = PBXFileReference; includeInIndex = 1; lastKnownFileType = sourcecode.swift; path = AnalyticsService.swift; sourceTree = "<group>"; };
-		DC376099236E3E3D33BA6759529B75AA /* UserInterfaceModule.swift */ = {isa = PBXFileReference; includeInIndex = 1; lastKnownFileType = sourcecode.swift; path = UserInterfaceModule.swift; sourceTree = "<group>"; };
-		DCB37DC0F1C41D9629735420A2506CC3 /* README.md */ = {isa = PBXFileReference; includeInIndex = 1; path = README.md; sourceTree = "<group>"; };
-		DCFDED27DC2A55769FA8C961A7A3074D /* PrimerAPIClient+Promises.swift */ = {isa = PBXFileReference; includeInIndex = 1; lastKnownFileType = sourcecode.swift; path = "PrimerAPIClient+Promises.swift"; sourceTree = "<group>"; };
-		DD26B9E71327F17DF22BAE23D3602E22 /* UserDefaultsExtension.swift */ = {isa = PBXFileReference; includeInIndex = 1; lastKnownFileType = sourcecode.swift; path = UserDefaultsExtension.swift; sourceTree = "<group>"; };
-		DD2DECCBBC63355B7A17008F339E2A63 /* PrimerAPI.swift */ = {isa = PBXFileReference; includeInIndex = 1; lastKnownFileType = sourcecode.swift; path = PrimerAPI.swift; sourceTree = "<group>"; };
-		DDE0F25C7E63C730D5920AACE28FAF1C /* Localizable.strings */ = {isa = PBXFileReference; includeInIndex = 1; lastKnownFileType = text.plist.strings; name = Localizable.strings; path = nl.lproj/Localizable.strings; sourceTree = "<group>"; };
-		DDF9C7CFEDFDD44703B0DF19B138B028 /* Endpoint.swift */ = {isa = PBXFileReference; includeInIndex = 1; lastKnownFileType = sourcecode.swift; path = Endpoint.swift; sourceTree = "<group>"; };
-		DF356EA76E2CC5E902303F046D288C12 /* Apaya.swift */ = {isa = PBXFileReference; includeInIndex = 1; lastKnownFileType = sourcecode.swift; path = Apaya.swift; sourceTree = "<group>"; };
-		DF6E4F8E7C26A7BBEC17AAD4042A317D /* Pods-PrimerSDK_Tests.debug.xcconfig */ = {isa = PBXFileReference; includeInIndex = 1; lastKnownFileType = text.xcconfig; path = "Pods-PrimerSDK_Tests.debug.xcconfig"; sourceTree = "<group>"; };
-		E03FE4220B20F9813A88C9FBE3F9AFDF /* ky.json */ = {isa = PBXFileReference; includeInIndex = 1; path = ky.json; sourceTree = "<group>"; };
-		E0883999F64A3317C14B83C94EF161DF /* AnyCodable.swift */ = {isa = PBXFileReference; includeInIndex = 1; lastKnownFileType = sourcecode.swift; path = AnyCodable.swift; sourceTree = "<group>"; };
-		E11324A450897704E5E8CA509EAF72C4 /* FirstNameField.swift */ = {isa = PBXFileReference; includeInIndex = 1; lastKnownFileType = sourcecode.swift; path = FirstNameField.swift; sourceTree = "<group>"; };
-		E1A583C3AB7C2466BA4A01FF5C6AB494 /* 3DS.swift */ = {isa = PBXFileReference; includeInIndex = 1; lastKnownFileType = sourcecode.swift; path = 3DS.swift; sourceTree = "<group>"; };
-		E1B945985145643C12B1E91600B680DE /* Pods-PrimerSDK_Example-acknowledgements.markdown */ = {isa = PBXFileReference; includeInIndex = 1; lastKnownFileType = text; path = "Pods-PrimerSDK_Example-acknowledgements.markdown"; sourceTree = "<group>"; };
-		E42186FF9870FFDDD635F5DE38B9009A /* Content.swift */ = {isa = PBXFileReference; includeInIndex = 1; lastKnownFileType = sourcecode.swift; path = Content.swift; sourceTree = "<group>"; };
-		E53E231B3A7948BB1B405B41E22CB05E /* PrimerSettings.swift */ = {isa = PBXFileReference; includeInIndex = 1; lastKnownFileType = sourcecode.swift; path = PrimerSettings.swift; sourceTree = "<group>"; };
-		E64EF71263190D6C70B77D8D522BF4CE /* Localizable.strings */ = {isa = PBXFileReference; includeInIndex = 1; lastKnownFileType = text.plist.strings; name = Localizable.strings; path = da.lproj/Localizable.strings; sourceTree = "<group>"; };
-		E75E9AE0B8CEDF0F3EC39F1A5921E0F6 /* ResumeHandlerProtocol.swift */ = {isa = PBXFileReference; includeInIndex = 1; lastKnownFileType = sourcecode.swift; path = ResumeHandlerProtocol.swift; sourceTree = "<group>"; };
-		E7622533C7E80F131AC8EB03CBC712A9 /* TokenizationService.swift */ = {isa = PBXFileReference; includeInIndex = 1; lastKnownFileType = sourcecode.swift; path = TokenizationService.swift; sourceTree = "<group>"; };
-		E884507DF2B84FA8A2E8AD8289881542 /* Pods-PrimerSDK_Example.release.xcconfig */ = {isa = PBXFileReference; includeInIndex = 1; lastKnownFileType = text.xcconfig; path = "Pods-PrimerSDK_Example.release.xcconfig"; sourceTree = "<group>"; };
-		EA09D6DB370CA069EBD67C7298AEDFA7 /* 3DSService+Promises.swift */ = {isa = PBXFileReference; includeInIndex = 1; lastKnownFileType = sourcecode.swift; path = "3DSService+Promises.swift"; sourceTree = "<group>"; };
-		EA3D7CEA5F67A66C55A7E9A18C1D4D90 /* ApplePayTokenizationViewModel.swift */ = {isa = PBXFileReference; includeInIndex = 1; lastKnownFileType = sourcecode.swift; path = ApplePayTokenizationViewModel.swift; sourceTree = "<group>"; };
-		EAA93D52B0C7E4713932B5FBA119A4AC /* lv.json */ = {isa = PBXFileReference; includeInIndex = 1; path = lv.json; sourceTree = "<group>"; };
-		EAB6F611E86A4758835A715E4B4184F6 /* Foundation.framework */ = {isa = PBXFileReference; lastKnownFileType = wrapper.framework; name = Foundation.framework; path = Platforms/iPhoneOS.platform/Developer/SDKs/iPhoneOS14.0.sdk/System/Library/Frameworks/Foundation.framework; sourceTree = DEVELOPER_DIR; };
-		EAB9A934635EA1EC443F6BF280BD60E7 /* en.json */ = {isa = PBXFileReference; includeInIndex = 1; path = en.json; sourceTree = "<group>"; };
-		EBB0D39CFF8E7BFA70340EDECF92C62B /* CardScannerViewController+SimpleScanDelegate.swift */ = {isa = PBXFileReference; includeInIndex = 1; lastKnownFileType = sourcecode.swift; path = "CardScannerViewController+SimpleScanDelegate.swift"; sourceTree = "<group>"; };
-		EC0D502AFA08D53E6D6CE277A8AECCA1 /* Bank.swift */ = {isa = PBXFileReference; includeInIndex = 1; lastKnownFileType = sourcecode.swift; path = Bank.swift; sourceTree = "<group>"; };
-		EC692A31CCAF1404191CEB96D945482B /* RateLimitedDispatcher.swift */ = {isa = PBXFileReference; includeInIndex = 1; lastKnownFileType = sourcecode.swift; path = RateLimitedDispatcher.swift; sourceTree = "<group>"; };
-		EE9674DAD0C961C92687877090E1E047 /* Pods-PrimerSDK_Tests-umbrella.h */ = {isa = PBXFileReference; includeInIndex = 1; lastKnownFileType = sourcecode.c.h; path = "Pods-PrimerSDK_Tests-umbrella.h"; sourceTree = "<group>"; };
-		EF13DC7F0A402364849190FFB9771E42 /* ml.json */ = {isa = PBXFileReference; includeInIndex = 1; path = ml.json; sourceTree = "<group>"; };
-		EF6A7B33FDFC39218EA4A1124B3AB4B7 /* az.json */ = {isa = PBXFileReference; includeInIndex = 1; path = az.json; sourceTree = "<group>"; };
-		EFA14C57D9224EB3E711A01DBD8EF9D0 /* Localizable.strings */ = {isa = PBXFileReference; includeInIndex = 1; lastKnownFileType = text.plist.strings; name = Localizable.strings; path = fr.lproj/Localizable.strings; sourceTree = "<group>"; };
-		F189BD770F0AD71CE28533C0116FC328 /* QRCodeTokenizationViewModel.swift */ = {isa = PBXFileReference; includeInIndex = 1; lastKnownFileType = sourcecode.swift; path = QRCodeTokenizationViewModel.swift; sourceTree = "<group>"; };
-		F35D920CD4785E2DFBBE09F3A09DBC84 /* DateExtension.swift */ = {isa = PBXFileReference; includeInIndex = 1; lastKnownFileType = sourcecode.swift; path = DateExtension.swift; sourceTree = "<group>"; };
-		F3CFA24667363E28902FC22476BAB4AB /* kk.json */ = {isa = PBXFileReference; includeInIndex = 1; path = kk.json; sourceTree = "<group>"; };
-		F446687776DDEC2BFC60AA184B3678B2 /* ConcurrencyLimitedDispatcher.swift */ = {isa = PBXFileReference; includeInIndex = 1; lastKnownFileType = sourcecode.swift; path = ConcurrencyLimitedDispatcher.swift; sourceTree = "<group>"; };
-		F483C660BB57DBA78D871C486C469A2B /* ps.json */ = {isa = PBXFileReference; includeInIndex = 1; path = ps.json; sourceTree = "<group>"; };
-		F5346847E2D21985EE3680EDEAC3474D /* PrimerSimpleCardFormTextFieldView.swift */ = {isa = PBXFileReference; includeInIndex = 1; lastKnownFileType = sourcecode.swift; path = PrimerSimpleCardFormTextFieldView.swift; sourceTree = "<group>"; };
-		F62E741A50FB879FFB3949364240AFDF /* hy.json */ = {isa = PBXFileReference; includeInIndex = 1; path = hy.json; sourceTree = "<group>"; };
-		F67DF52EECC363F90F3A0083B5D1F62E /* PrimerSDK.podspec */ = {isa = PBXFileReference; explicitFileType = text.script.ruby; includeInIndex = 1; indentWidth = 2; lastKnownFileType = text; path = PrimerSDK.podspec; sourceTree = "<group>"; tabWidth = 2; xcLanguageSpecificationIdentifier = xcode.lang.ruby; };
-		F766693D486B566B1BD36ECDB942258B /* Dimensions.swift */ = {isa = PBXFileReference; includeInIndex = 1; lastKnownFileType = sourcecode.swift; path = Dimensions.swift; sourceTree = "<group>"; };
-		F7B48CC82297D62E27EA98AE7A13D3DA /* Pods-PrimerSDK_Tests.release.xcconfig */ = {isa = PBXFileReference; includeInIndex = 1; lastKnownFileType = text.xcconfig; path = "Pods-PrimerSDK_Tests.release.xcconfig"; sourceTree = "<group>"; };
-		F7B63C552EAF8D22C361E3B052B06EEF /* StrictRateLimitedDispatcher.swift */ = {isa = PBXFileReference; includeInIndex = 1; lastKnownFileType = sourcecode.swift; path = StrictRateLimitedDispatcher.swift; sourceTree = "<group>"; };
-		F7CB0752C5C78B763E7B3359D85EF252 /* PrimerHeadlessUniversalCheckoutUIManager.swift */ = {isa = PBXFileReference; includeInIndex = 1; lastKnownFileType = sourcecode.swift; path = PrimerHeadlessUniversalCheckoutUIManager.swift; sourceTree = "<group>"; };
-		F8288D8E6D248CE89B55AF6670552953 /* PollingModule.swift */ = {isa = PBXFileReference; includeInIndex = 1; lastKnownFileType = sourcecode.swift; path = PollingModule.swift; sourceTree = "<group>"; };
-		F99E35346AE49569A456575A8D9904C4 /* de.json */ = {isa = PBXFileReference; includeInIndex = 1; path = de.json; sourceTree = "<group>"; };
-		F9B6063FA509B6BE60BBC22D242AC129 /* ExternalPaymentMethodTokenizationViewModel.swift */ = {isa = PBXFileReference; includeInIndex = 1; lastKnownFileType = sourcecode.swift; path = ExternalPaymentMethodTokenizationViewModel.swift; sourceTree = "<group>"; };
-		FA67C3768BE64A5EC2133E9459C1720C /* Field.swift */ = {isa = PBXFileReference; includeInIndex = 1; lastKnownFileType = sourcecode.swift; path = Field.swift; sourceTree = "<group>"; };
-		FAE255EED87797FD1D4C06416D721256 /* cy.json */ = {isa = PBXFileReference; includeInIndex = 1; path = cy.json; sourceTree = "<group>"; };
-		FC7B206C09A3205A8691F681D019FCB2 /* tg.json */ = {isa = PBXFileReference; includeInIndex = 1; path = tg.json; sourceTree = "<group>"; };
-		FD28BAFA4058311C1FA92E01B83A133E /* AnyDecodable.swift */ = {isa = PBXFileReference; includeInIndex = 1; lastKnownFileType = sourcecode.swift; path = AnyDecodable.swift; sourceTree = "<group>"; };
-		FD374E223B6003ED54AA00A4D2149756 /* CardNumberField.swift */ = {isa = PBXFileReference; includeInIndex = 1; lastKnownFileType = sourcecode.swift; path = CardNumberField.swift; sourceTree = "<group>"; };
-		FD9494B35020976EB65B2D52B5B21A86 /* ApplePay.swift */ = {isa = PBXFileReference; includeInIndex = 1; lastKnownFileType = sourcecode.swift; path = ApplePay.swift; sourceTree = "<group>"; };
-=======
 		00271D0D5CB6194A4244DD4A6761A8A6 /* 3DSService.swift */ = {isa = PBXFileReference; includeInIndex = 1; lastKnownFileType = sourcecode.swift; path = 3DSService.swift; sourceTree = "<group>"; };
 		008E9672F8DA17E7E808D2024C2B8169 /* th.json */ = {isa = PBXFileReference; includeInIndex = 1; path = th.json; sourceTree = "<group>"; };
 		02518537AAC65F319C3CFB8A18877B3C /* PrimerTheme+Colors.swift */ = {isa = PBXFileReference; includeInIndex = 1; lastKnownFileType = sourcecode.swift; path = "PrimerTheme+Colors.swift"; sourceTree = "<group>"; };
@@ -1406,7 +709,6 @@
 		FA9108E4F97CB3E17C1D65AF9C5EBD0B /* ko.json */ = {isa = PBXFileReference; includeInIndex = 1; path = ko.json; sourceTree = "<group>"; };
 		FB8DFFEA63E1F14046DF0C5A52BB09C8 /* PrimerThemeData+Deprecated.swift */ = {isa = PBXFileReference; includeInIndex = 1; lastKnownFileType = sourcecode.swift; path = "PrimerThemeData+Deprecated.swift"; sourceTree = "<group>"; };
 		FF2D9D860D45302C5F6E2297DCD3DA0D /* PrimerResultComponentView.swift */ = {isa = PBXFileReference; includeInIndex = 1; lastKnownFileType = sourcecode.swift; path = PrimerResultComponentView.swift; sourceTree = "<group>"; };
->>>>>>> 520d07f9
 /* End PBXFileReference section */
 
 /* Begin PBXFrameworksBuildPhase section */
@@ -1427,11 +729,7 @@
 			);
 			runOnlyForDeploymentPostprocessing = 0;
 		};
-<<<<<<< HEAD
-		3931554FB2904FAFF5A62295776AFAEB /* Frameworks */ = {
-=======
 		1D9B174AACEDA6738DC3E11C850EA48A /* Frameworks */ = {
->>>>>>> 520d07f9
 			isa = PBXFrameworksBuildPhase;
 			buildActionMask = 2147483647;
 			files = (
@@ -1439,36 +737,16 @@
 			);
 			runOnlyForDeploymentPostprocessing = 0;
 		};
-<<<<<<< HEAD
-		CE0E3B6F7AE467CECA4D347F1130D3ED /* Frameworks */ = {
-			isa = PBXFrameworksBuildPhase;
-			buildActionMask = 2147483647;
-			files = (
-				D2F07104925B957352982C6694C9A652 /* Foundation.framework in Frameworks */,
-				88F7BA79DB8D9A635A8F4455EB5C38CC /* UIKit.framework in Frameworks */,
-=======
 		DEC0E2A15A93FF2998334FECCAB45394 /* Frameworks */ = {
 			isa = PBXFrameworksBuildPhase;
 			buildActionMask = 2147483647;
 			files = (
->>>>>>> 520d07f9
 			);
 			runOnlyForDeploymentPostprocessing = 0;
 		};
 /* End PBXFrameworksBuildPhase section */
 
 /* Begin PBXGroup section */
-<<<<<<< HEAD
-		042ACEACC82CE3B77A0042AF3D4BDEAD /* Components */ = {
-			isa = PBXGroup;
-			children = (
-				7143918E3EFF9E0A3F280495F0760B99 /* HeaderFooterLabelView.swift */,
-				A61B7514606B044C8511CC204ECCDD9B /* PrimerFormView.swift */,
-				86BD0832D07E42823CEE927A2A96F7C3 /* PrimerNibView.swift */,
-				4E625221CBF415ED38137888D70191C6 /* PrimerResultComponentView.swift */,
-				19103DD9D7A1AC453FACBBF1C45ED913 /* PrimerResultViewController.swift */,
-				88DC9E160DBF173033AAF2F8BA495527 /* PrimerSearchTextField.swift */,
-=======
 		0195C711669F03D879590EDA8156529C /* Data Models */ = {
 			isa = PBXGroup;
 			children = (
@@ -1527,49 +805,11 @@
 				A2DF4C73CB54FD45852C577A911FEAF5 /* PrimerTheme.swift */,
 				10E46B8272E8DEE8B16D641EC8B2FD74 /* Internal */,
 				657F8C7F9C32D37CEDCE62C14888913F /* Public */,
->>>>>>> 520d07f9
 			);
 			name = Theme;
 			path = Theme;
 			sourceTree = "<group>";
 		};
-<<<<<<< HEAD
-		0560030350538CCB97A740882815BDD6 /* Root */ = {
-			isa = PBXGroup;
-			children = (
-				3317B2680147122E6D4F654126FDFB49 /* PrimerCardFormViewController.swift */,
-				3744C2DB9B8DAEAC7FB57C214ED3575B /* PrimerContainerViewController.swift */,
-				B3FC58E16EDC38AD67EC49111F4D3B26 /* PrimerFormViewController.swift */,
-				A1737F1EF3C7C60620CE7F2903FACC23 /* PrimerInputViewController.swift */,
-				157F3B68440AD7A6E3EB17BD1D9B8EAE /* PrimerLoadingViewController.swift */,
-				3C143BE566BE96720CAAEF6AFC529CAD /* PrimerNavigationBar.swift */,
-				818B1324066FF059FB7023D73D0FFDD6 /* PrimerNavigationController.swift */,
-				CD9B1D057BC791C2511429EB7F901E85 /* PrimerRootViewController.swift */,
-				3DC3DD8DC6838F14E8FF98D519A3A236 /* PrimerUniversalCheckoutViewController.swift */,
-				C540B7B4E3159C26D6FD85D47356D181 /* PrimerVaultManagerViewController.swift */,
-			);
-			name = Root;
-			path = Root;
-			sourceTree = "<group>";
-		};
-		062DE2EF551934F7522E480DDE5A0B55 /* Theme */ = {
-			isa = PBXGroup;
-			children = (
-				3AEED23AC7E93606002CBBC331E40E15 /* PrimerTheme.swift */,
-				E50861414E5BB0DBC9DB611E614E0BFD /* Internal */,
-				E6E4357E1040341B4BAB82860E176B9D /* Public */,
-			);
-			name = Theme;
-			path = Theme;
-			sourceTree = "<group>";
-		};
-		07AC7A9132F4AFDA87F1B83A686B7798 /* Vault */ = {
-			isa = PBXGroup;
-			children = (
-				3CA91975310CA0001AE0C03DCC939A4F /* VaultPaymentMethodView.swift */,
-				45C47E6F6390E90644A00B29A5D20EC6 /* VaultPaymentMethodViewController.swift */,
-				AD9FCAEB2B7AFFA7E6C130912D614A2B /* VaultPaymentMethodViewModel.swift */,
-=======
 		143D01294C4CA6CC898FE4873D83CF78 /* FormsTokenizationViewModel */ = {
 			isa = PBXGroup;
 			children = (
@@ -1624,54 +864,11 @@
 				F76C8BAC12EA4C687A1D8A512C5EE01F /* VaultPaymentMethodView.swift */,
 				7638978E105DD94C1A4F96671DCE7509 /* VaultPaymentMethodViewController.swift */,
 				268FE02353F9E7310B4158F911F9DA5E /* VaultPaymentMethodViewModel.swift */,
->>>>>>> 520d07f9
 			);
 			name = Vault;
 			path = Vault;
 			sourceTree = "<group>";
 		};
-<<<<<<< HEAD
-		09D6711D558091832A7EF2A65009E9F2 /* Primer */ = {
-			isa = PBXGroup;
-			children = (
-				A442A8F5682D17221DF5DBE0D4C90C9C /* CardButton.swift */,
-				9F239405F6EB08A4BDCEE19699679534 /* ExternalViewModel.swift */,
-				BA1558B61CDE206A0129AE23911DAF0E /* PaymentMethodComponent.swift */,
-			);
-			name = Primer;
-			path = Primer;
-			sourceTree = "<group>";
-		};
-		118F0801468E11E1B4092437DBBA5DE1 /* Wrappers */ = {
-			isa = PBXGroup;
-			children = (
-				146456852EDBBE07FC95C2F117173323 /* CatchWrappers.swift */,
-				A60E2618ACC8B027011CDEA177461510 /* EnsureWrappers.swift */,
-				54D57CCF385F95B28630B1704126EA39 /* FinallyWrappers.swift */,
-				67D9E3A1C7FDE512FF94F124C14337B8 /* GuaranteeWrappers.swift */,
-				8962F3720468FE0FB593F5EF0C15527E /* RecoverWrappers.swift */,
-				1C4C8EB1482FF6E94CDBD7769A821C6E /* SequenceWrappers.swift */,
-				0187FE74DFB345D1009E51CE52F9309C /* ThenableWrappers.swift */,
-				0A2BA4B069BA999545B40E79DD277689 /* WrapperProtocols.swift */,
-			);
-			name = Wrappers;
-			path = Wrappers;
-			sourceTree = "<group>";
-		};
-		12E74BEEBDBE6B65852213BD16EA2C41 /* Primer */ = {
-			isa = PBXGroup;
-			children = (
-				D5E9409C385F60E4FC689DD3EFAE0DFD /* AppState.swift */,
-				39996758CF4F46A83B5BB384F91CD5D1 /* DependencyInjection.swift */,
-				A3DFBA4E2309AB0482C3B2A1C6899451 /* Primer.swift */,
-				B72A2D470538823D6A1E2BC87B37CF8D /* PrimerDelegate.swift */,
-				C6011B936B63D4DE31309EE22DB8DABC /* PrimerSource.swift */,
-				E75E9AE0B8CEDF0F3EC39F1A5921E0F6 /* ResumeHandlerProtocol.swift */,
-				BD3B179E097143875E4B99001F7D0AC0 /* Decision Handlers */,
-			);
-			name = Primer;
-			path = Primer;
-=======
 		2785766D8F35166957143202437BB0FD /* Dispatchers */ = {
 			isa = PBXGroup;
 			children = (
@@ -1710,7 +907,6 @@
 			);
 			name = "Support Files";
 			path = "Example/Pods/Target Support Files/PrimerSDK";
->>>>>>> 520d07f9
 			sourceTree = "<group>";
 		};
 		30E1AA205BA1070BC4C8955A960B4D20 /* TokenizationViewModels */ = {
@@ -1733,40 +929,6 @@
 			path = TokenizationViewModels;
 			sourceTree = "<group>";
 		};
-<<<<<<< HEAD
-		1E1515C76BAA621784EBAF5FAFF4B154 /* UI Delegates */ = {
-			isa = PBXGroup;
-			children = (
-				20F95246B357D5CD675C70325F232888 /* ReloadDelegate.swift */,
-			);
-			name = "UI Delegates";
-			path = "UI Delegates";
-			sourceTree = "<group>";
-		};
-		1FC5DDBA9A8AA3687456775C8A92050C /* PCI */ = {
-			isa = PBXGroup;
-			children = (
-				E7622533C7E80F131AC8EB03CBC712A9 /* TokenizationService.swift */,
-			);
-			name = PCI;
-			path = PCI;
-			sourceTree = "<group>";
-		};
-		2A16028382D46BFD36B0A37F5EF3BAF2 /* Banks */ = {
-			isa = PBXGroup;
-			children = (
-				8422E03657884252B081D495F0FCED3B /* BankSelectorViewController.swift */,
-				30AECE2B3705BB63066EFBAFD9B1F08E /* BankTableViewCell.swift */,
-			);
-			name = Banks;
-			path = Banks;
-			sourceTree = "<group>";
-		};
-		2A81287A8A726D1643FC408EA49948F9 /* Networking */ = {
-			isa = PBXGroup;
-			children = (
-				7DC8D8A2EA272265B18E611E488EC6A4 /* PrimerAPIClient+3DS.swift */,
-=======
 		33CA75F024EA6271F466DBAB310D28A6 /* Components */ = {
 			isa = PBXGroup;
 			children = (
@@ -1819,234 +981,11 @@
 			isa = PBXGroup;
 			children = (
 				B7D2F4BAA739FB95E72C662183F587A7 /* MockPrimerAPIClient.swift */,
->>>>>>> 520d07f9
-			);
-			name = Networking;
-			path = Networking;
-			sourceTree = "<group>";
-		};
-<<<<<<< HEAD
-		2F2286CD408FA5B74D16D050B631A8A1 /* Support Files */ = {
-			isa = PBXGroup;
-			children = (
-				A3E2F9C06F13281158B80CB453C2CEDE /* PrimerSDK.modulemap */,
-				46F10C838A14A4D1EC5008A9A50587B5 /* PrimerSDK-dummy.m */,
-				5A7D0344D2187D0DBF06BC3F19C0D7D9 /* PrimerSDK-Info.plist */,
-				3A80461734A0871A7528315BB68C6B8B /* PrimerSDK-prefix.pch */,
-				1795A506EA0112F3AE062921DA56E134 /* PrimerSDK-umbrella.h */,
-				7540675C759C8CDA799A0607647F2B20 /* PrimerSDK.debug.xcconfig */,
-				51B15B52AB0EFD7A5E8B700E62038EEF /* PrimerSDK.release.xcconfig */,
-				5B529DCEAF590BEDB5A8C711E0B2868F /* ResourceBundle-PrimerResources-PrimerSDK-Info.plist */,
-			);
-			name = "Support Files";
-			path = "Example/Pods/Target Support Files/PrimerSDK";
-			sourceTree = "<group>";
-		};
-		3699C70026D18FEBA9AB58BE6AC9C4CE /* Services */ = {
-			isa = PBXGroup;
-			children = (
-				D2F33B18379E1A9010FD89806E749FDA /* API */,
-				62FDC158DB861DD0AE29092C56A7D6EC /* Network */,
-				822F89527E94F320EC7C93C12BB26EC2 /* Parser */,
-			);
-			name = Services;
-			path = Sources/PrimerSDK/Classes/Services;
-			sourceTree = "<group>";
-		};
-		38EF8BD8A13262A37E9F7E710D1B8B2B /* TokenizationViewControllers */ = {
-			isa = PBXGroup;
-			children = (
-				8F30EC5B915140D3391F187F881EAF98 /* QRCodeViewController.swift */,
-			);
-			name = TokenizationViewControllers;
-			path = TokenizationViewControllers;
-			sourceTree = "<group>";
-		};
-		4020E21CFDFCAF6EE8A76AAF560167EB /* Generic */ = {
-			isa = PBXGroup;
-			children = (
-				B71711F5E50DB72CC248C16AECA361C4 /* PrimerGenericTextFieldView.swift */,
-				F5346847E2D21985EE3680EDEAC3474D /* PrimerSimpleCardFormTextFieldView.swift */,
-			);
-			name = Generic;
-			path = Generic;
-			sourceTree = "<group>";
-		};
-		408BBACF82CF5491C59F172F2E36337C /* 3DS */ = {
-			isa = PBXGroup;
-			children = (
-				18A9BC511DD7B3203784CDC2C6FD5B36 /* 3DSService.swift */,
-				EA09D6DB370CA069EBD67C7298AEDFA7 /* 3DSService+Promises.swift */,
-				A0A67308622EBAB3BFDA9A225FDBFBA4 /* Data Models */,
-				2A81287A8A726D1643FC408EA49948F9 /* Networking */,
-			);
-			name = 3DS;
-			path = 3DS;
-			sourceTree = "<group>";
-		};
-		423E01F5AC08C5D778621F7AFBA9DDBB /* User Interface */ = {
-			isa = PBXGroup;
-			children = (
-				5867CAA13617A729E88215519092AD33 /* Identifiable.swift */,
-				0DB9FB8A74181CC29C0A0DF30892032C /* PaymentMethodsGroupView.swift */,
-				2E2015DF7DA027F0C954E2CE4419BF73 /* UIUtils.swift */,
-				2A16028382D46BFD36B0A37F5EF3BAF2 /* Banks */,
-				042ACEACC82CE3B77A0042AF3D4BDEAD /* Components */,
-				E85301A89A4E60985077F60E9C80A2A1 /* Countries */,
-				FF6A20C3721479895F1E89F9C7A62A18 /* OAuth */,
-				BF7701C5F6A499AA9569D06013904743 /* PCI */,
-				09D6711D558091832A7EF2A65009E9F2 /* Primer */,
-				0560030350538CCB97A740882815BDD6 /* Root */,
-				78B03D946037DACEE53E797EF9B10157 /* TestPaymentMethods */,
-				6C4F7FC09FF85DFED7D7DA832A9D8C88 /* Text Fields */,
-				38EF8BD8A13262A37E9F7E710D1B8B2B /* TokenizationViewControllers */,
-				7047A65C686B9530186F6B16F1F61ECB /* TokenizationViewModels */,
-				1E1515C76BAA621784EBAF5FAFF4B154 /* UI Delegates */,
-				07AC7A9132F4AFDA87F1B83A686B7798 /* Vault */,
-			);
-			name = "User Interface";
-			path = "Sources/PrimerSDK/Classes/User Interface";
-			sourceTree = "<group>";
-		};
-		4B1FED70C5CA151ACA2C1BD3C2B06FA7 /* localized_countries */ = {
-			isa = PBXGroup;
-			children = (
-				836952927A71ECC19E623B09C1270C8B /* af.json */,
-				57D6D532F088ED56861E3E7C2C423EB9 /* am.json */,
-				7659A5DADBD142C7937DBD3623800AE2 /* ar.json */,
-				EF6A7B33FDFC39218EA4A1124B3AB4B7 /* az.json */,
-				67A0295174FEA7E1C909A6C434098AB9 /* be.json */,
-				10CBA0C8AB407C0793008688C5816D1D /* bg.json */,
-				D8EF3D569BE72C7128250E5AC763E90D /* bn.json */,
-				3383A0AFB6177B076CC29BBA56AE1373 /* bs.json */,
-				42234409FA97B2C04ED25BD1325137FA /* ca.json */,
-				0067AA249B1428128E65A18391F22357 /* cs.json */,
-				FAE255EED87797FD1D4C06416D721256 /* cy.json */,
-				97B12F80FC52A51E5BDABD038787DD83 /* da.json */,
-				F99E35346AE49569A456575A8D9904C4 /* de.json */,
-				55D5A84EAB89297C36741CE094A13482 /* dv.json */,
-				78704BDDEE9E29BF4E5F4E09DFFFAA36 /* el.json */,
-				EAB9A934635EA1EC443F6BF280BD60E7 /* en.json */,
-				25AB20A73F8BD8F7162461E02C838454 /* es.json */,
-				2CD4551E76CFC4C7C61669678724A63E /* et.json */,
-				3A5AD00D018F258069DE066D8C62924C /* eu.json */,
-				C430D72B78E89B8C9A1266632D3EB707 /* fa.json */,
-				BFD771BF3955C593B0254FA4D0C42A3F /* fi.json */,
-				A4D8F54A2F9F7FFA6CA7A1C8A7AC44B0 /* fr.json */,
-				4FA8D241403B82C13EB91A3480797A12 /* gl.json */,
-				A795391CDE29B4E74EDE7F60C9FA8BBC /* ha.json */,
-				720A3C07A44D1F989A35C7E6BAC79EE8 /* he.json */,
-				AD3314C3B7E810634D2E45DBEA6FEC78 /* hi.json */,
-				C294566715DC03ACC40A2B3D11E7DF5E /* hr.json */,
-				342FE9388DE83317171C7197D868082A /* hu.json */,
-				F62E741A50FB879FFB3949364240AFDF /* hy.json */,
-				124853DF88B12464C59754BD8D1B9A48 /* id.json */,
-				ABBC669D13758CAEFC63B072BB526AF4 /* is.json */,
-				0858E24C539C0C7B5AAD87618E07759A /* it.json */,
-				2D641C9E1A42A4A9C9F76E22F369DB22 /* ja.json */,
-				2A92ABDB06535307B1D5D47A05200E46 /* ka.json */,
-				F3CFA24667363E28902FC22476BAB4AB /* kk.json */,
-				CEE150EC656D2F25B793029D8A0F2EE7 /* km.json */,
-				3E649D855E352BB358EB31E97D3F3325 /* ko.json */,
-				BAFEAECE65641CDF18AD323AD634E4A2 /* ku.json */,
-				E03FE4220B20F9813A88C9FBE3F9AFDF /* ky.json */,
-				924CD20685E6D1A188F74D0B95BB3531 /* lt.json */,
-				EAA93D52B0C7E4713932B5FBA119A4AC /* lv.json */,
-				AF65CF348820F4324E576F0001B997CA /* mk.json */,
-				EF13DC7F0A402364849190FFB9771E42 /* ml.json */,
-				BE9FFDF57389605F02950913F50DFE5D /* mn.json */,
-				19549C6734CE76AB94A3BF00ADA3CE78 /* ms.json */,
-				0CDAA2405690F87923320DE51578118C /* nb.json */,
-				8542800530ECD4FFD7227D8A4F3D7FBB /* nl.json */,
-				A2600C69A9C865D70A831561EF54E46A /* nn.json */,
-				7EFC433219EE2BA6699566920C5A0A26 /* no.json */,
-				483AD26BBAD3F87F35F8693A31E705A4 /* pl.json */,
-				F483C660BB57DBA78D871C486C469A2B /* ps.json */,
-				8F0F76380770355D3A857767655C85A1 /* pt.json */,
-				6634A854ED44D3BC9E71454F8C9354B3 /* ro.json */,
-				0AB7A687D62F31B28924D47C38524C7E /* ru.json */,
-				3B7AD11B9C1C7C85ED427BA460BCCDF8 /* sd.json */,
-				836F4A0724B56258A3B7262C1D02A54E /* sk.json */,
-				C66009DADCD97CFBBD3FC98DC8B795E5 /* sl.json */,
-				26CDE385AC00A502DED4ED31F76D75AB /* so.json */,
-				2133D2DBE41B11E577AF7DF9F29BD21D /* sq.json */,
-				05A21AA34198DFC6C8C0CFFF4B24A864 /* sr.json */,
-				65F58F8DD9413BCBCB64F99A22419A47 /* sv.json */,
-				278CD9A9F4F46C104BCCBE95572CCC54 /* sw.json */,
-				70CCFFF57361E7470BDF8CDE425A87BF /* ta.json */,
-				FC7B206C09A3205A8691F681D019FCB2 /* tg.json */,
-				18966442617A5E98672C8B7F4A39BF33 /* th.json */,
-				0D95CBE74B411783FECCD76BFE616C25 /* tr.json */,
-				83C2ACD82C860FD02EFE5435809675B3 /* tt.json */,
-				5E991FD613C383D6117F37DDAD22CB47 /* ug.json */,
-				BE58B23B9FED4558169F218101B2F98E /* uk.json */,
-				CE80CACD6B2BB2EA94CE49A7313C7DEF /* ur.json */,
-				CEEE460B73EC7304EF9B84D46E58305F /* uz.json */,
-				B75478DA263DED720FBDE814228DE929 /* vi.json */,
-				5E9FB562B64D0D402209AC9502741061 /* zh.json */,
-			);
-			name = localized_countries;
-			path = localized_countries;
-			sourceTree = "<group>";
-		};
-		4F13D3321C3C2F9D1A1C156B176FC4CE /* Third Party */ = {
-			isa = PBXGroup;
-			children = (
-				DF91E38AEFCCE9BFB821C4662C9F5E02 /* PromiseKit */,
-			);
-			name = "Third Party";
-			path = "Sources/PrimerSDK/Classes/Third Party";
-			sourceTree = "<group>";
-		};
-		54C69EB2BD07601E3FF8EC8FDBD9B20C /* Mocks */ = {
-			isa = PBXGroup;
-			children = (
-				36D71E523D3B8A712631A6D45655891C /* MockPrimerAPIClient.swift */,
 			);
 			name = Mocks;
 			path = Sources/PrimerSDK/Classes/Mocks;
 			sourceTree = "<group>";
 		};
-		5584F9826413803900F1D4ABC3C6C30E /* Extensions & Utilities */ = {
-			isa = PBXGroup;
-			children = (
-				6B8D6BC315C23EB8A18FDFEC1ED31DB5 /* AlertController.swift */,
-				E0883999F64A3317C14B83C94EF161DF /* AnyCodable.swift */,
-				FD28BAFA4058311C1FA92E01B83A133E /* AnyDecodable.swift */,
-				AC665B61BB2AD471C89CDB5C023E0EFE /* AnyEncodable.swift */,
-				566137F3B238433EEC1BB504FF215FF0 /* ArrayExtension.swift */,
-				A531BF4D1020F00AD6D8F449E03CC8B5 /* BundleExtension.swift */,
-				83F24EE8750FC0A6C55D66A737664E68 /* DataExtension.swift */,
-				F35D920CD4785E2DFBBE09F3A09DBC84 /* DateExtension.swift */,
-				834BC05D4E9354DB05761E14B6D6E4A0 /* IntExtension.swift */,
-				2DF92539C347FF04D8AC21910EE50D1C /* Logger.swift */,
-				36737400D80F96F82192439FEB12C88F /* Mask.swift */,
-				B101420A67C4CAC883B7A6DD1D56782A /* NSErrorExtension.swift */,
-				C86CBA7EA652AB0D7A27DFAFDD680420 /* NSObject+ClassName.swift */,
-				212835962A0947589B2A657B8D0B8FF3 /* Optional+Extensions.swift */,
-				5BD6700F5D84B854311EAA693F467998 /* PostalCode.swift */,
-				41EE41CE09A01E5492390203A64F450B /* PresentationController.swift */,
-				29BD7609DA28C44123A1E12194C2A45A /* PrimerButton.swift */,
-				7246B9D280DD4904D95FDA8E215ABDB6 /* PrimerCustomStyleTextField.swift */,
-				C9F41B57662C1C9B5EE4AB8ADC318CF6 /* PrimerImage.swift */,
-				9DE5E7E883B4C37D4FE84F3437D44FA6 /* PrimerScrollView.swift */,
-				34EE841D75DA685D3566C8D1626FE816 /* PrimerTableViewCell.swift */,
-				2E2EE35621E6E185907518EEEEAA22E4 /* PrimerViewController.swift */,
-				89C68B3301D7173A1D0E4A198326CE01 /* PrimerViewExtensions.swift */,
-				02FDB00652A25EE07603A079C7A1525B /* StringExtension.swift */,
-				B5B5A64BC15AED4A88B7F22A6B00CFA2 /* UIColorExtension.swift */,
-				4906A52D530C2569DF9627418214E7B0 /* UIDeviceExtension.swift */,
-				5A1E5371C015B9B4CA1D20D2E1CBAF0C /* UILocalizableUtil.swift */,
-				2714C0AB148EE6634862AEEDB81A673C /* UINavigationController+Extensions.swift */,
-				436397CA16D01F6896407E46D84B11A0 /* UIScreenExtension.swift */,
-				7DD3C930171A4C60EAC011F8BA655704 /* URLExtension.swift */,
-				DD26B9E71327F17DF22BAE23D3602E22 /* UserDefaultsExtension.swift */,
-				C9E9892D8A2205AFAA90D72CB8EC32C2 /* Weak.swift */,
-				0A418597B79FB7B8DBD763ADACF4CC8D /* WebViewUtil.swift */,
-			);
-			name = "Extensions & Utilities";
-			path = "Sources/PrimerSDK/Classes/Extensions & Utilities";
-=======
 		4046C68DF3E4C7B346570C79EE6E2BDB /* UI Delegates */ = {
 			isa = PBXGroup;
 			children = (
@@ -2263,7 +1202,6 @@
 			);
 			name = "Data Models";
 			path = "Data Models";
->>>>>>> 520d07f9
 			sourceTree = "<group>";
 		};
 		56409D50D0FA1C19C592518252ACCB45 /* Targets Support Files */ = {
@@ -2275,9 +1213,6 @@
 			name = "Targets Support Files";
 			sourceTree = "<group>";
 		};
-<<<<<<< HEAD
-		59BCA0ED9F23EC52E40C4133C0D81BD0 /* Cancellation */ = {
-=======
 		58F6AD5158656C02037D1F0134C79D91 /* Networking */ = {
 			isa = PBXGroup;
 			children = (
@@ -2288,28 +1223,14 @@
 			sourceTree = "<group>";
 		};
 		59DA5C1F72E1D5BABC43EACBA672C3BA /* iOS */ = {
->>>>>>> 520d07f9
-			isa = PBXGroup;
-			children = (
-				75E1F36ABCC09D8AEF168862DC45D3C0 /* CancelContext.swift */,
-				B409CBD4E8D3EBC4D0B0AA3B4BA4F028 /* Cancellable.swift */,
-				5F924FBEC04FB4E1292D0E6D1F1B41AA /* CancellableCatchable.swift */,
-				5FED471FC813EA5E0B8996F763EAE37E /* CancellablePromise.swift */,
-				A10845F7077648C7E05CD2246905AAD8 /* CancellableThenable.swift */,
-			);
-			name = Cancellation;
-			path = Cancellation;
-			sourceTree = "<group>";
-		};
-<<<<<<< HEAD
-		59DA5C1F72E1D5BABC43EACBA672C3BA /* iOS */ = {
 			isa = PBXGroup;
 			children = (
 				EAB6F611E86A4758835A715E4B4184F6 /* Foundation.framework */,
 				D245E0514AAC1A2B9A6D5EA2F383E90F /* UIKit.framework */,
 			);
 			name = iOS;
-=======
+			sourceTree = "<group>";
+		};
 		5A79ED48F802A2B3B1674FFD4E1834FF /* Network */ = {
 			isa = PBXGroup;
 			children = (
@@ -2320,7 +1241,6 @@
 			);
 			name = Network;
 			path = Network;
->>>>>>> 520d07f9
 			sourceTree = "<group>";
 		};
 		5E7CEBBE4BB56B730A515810549B52D9 /* Products */ = {
@@ -2334,67 +1254,6 @@
 			name = Products;
 			sourceTree = "<group>";
 		};
-<<<<<<< HEAD
-		5F2B192B97A56828CD6EA6762DE502D9 /* Keychain */ = {
-			isa = PBXGroup;
-			children = (
-				83A3CD576A1B94EF9C04AB14E09D9CD6 /* Keychain.swift */,
-			);
-			name = Keychain;
-			path = Keychain;
-			sourceTree = "<group>";
-		};
-		62FDC158DB861DD0AE29092C56A7D6EC /* Network */ = {
-			isa = PBXGroup;
-			children = (
-				DDF9C7CFEDFDD44703B0DF19B138B028 /* Endpoint.swift */,
-				1941527969EA564AC289752C3FF7464A /* NetworkService.swift */,
-				7C3038F399408A59F285900A659FA89C /* SuccessResponse.swift */,
-				007CB6C0338686D69669150F441E2BCD /* URLSessionStack.swift */,
-			);
-			name = Network;
-			path = Network;
-			sourceTree = "<group>";
-		};
-		659C59CB84AE44A627131B57B9BB7586 /* Connectivity */ = {
-			isa = PBXGroup;
-			children = (
-				52971E1CB86E3C7F3EDE70FE679D2D93 /* Connectivity.swift */,
-			);
-			name = Connectivity;
-			path = Connectivity;
-			sourceTree = "<group>";
-		};
-		6BBEA5D666EE132D2DDFFFEA702867CE /* JSON */ = {
-			isa = PBXGroup;
-			children = (
-				2C54191106AE545A0B51FBBAF65BD77B /* JSONParser.swift */,
-			);
-			name = JSON;
-			path = JSON;
-			sourceTree = "<group>";
-		};
-		6C4F7FC09FF85DFED7D7DA832A9D8C88 /* Text Fields */ = {
-			isa = PBXGroup;
-			children = (
-				0AF48B763CBD215BC85C15C4AB5B9E0F /* CardComponentsManager.swift */,
-				086114A1E7DB1F9B6BC9D0F22C2B46EC /* PrimerAddressLineFieldView.swift */,
-				D67E35ADAF9B9D1874EE55325255C226 /* PrimerCardholderNameFieldView.swift */,
-				4255A21CE96D901C00F2731E581D88FA /* PrimerCardNumberFieldView.swift */,
-				298B6E18573FB48179146B4AB96D8218 /* PrimerCityFieldView.swift */,
-				3F155D9F25306DDC9D6A0D6F46084A58 /* PrimerCountryFieldView.swift */,
-				81FA9B18F7412AFA4E81FE58D1E5F0C0 /* PrimerCVVFieldView.swift */,
-				8101DF909AB0424DD0FAE4F3757C4A80 /* PrimerExpiryDateFieldView.swift */,
-				2998BDA1FEACC6700634EBD39B6A7D2E /* PrimerFirstNameFieldView.swift */,
-				564FDB2F57F54D452EC409BAC7512FBD /* PrimerLastNameFieldView.swift */,
-				7657A8B78FABFB96D53AF8148B0F9064 /* PrimerPostalCodeFieldView.swift */,
-				48565AA498CFB2D9F1022348980AA0AC /* PrimerStateFieldView.swift */,
-				15EF3BC7B13C03888624C4FDC68C1C2C /* PrimerTextField.swift */,
-				5F95FB596C513A37F60AAE98F4380F6C /* PrimerTextFieldView.swift */,
-				27FF31F4E743A4385D12AC87C7C135D0 /* PrimerTextFieldView+Analytics.swift */,
-				15C1CD7AD223A4D911F21AC5195EA8B2 /* PrimerTextFieldView+CardFormFieldsAnalytics.swift */,
-				4020E21CFDFCAF6EE8A76AAF560167EB /* Generic */,
-=======
 		657F8C7F9C32D37CEDCE62C14888913F /* Public */ = {
 			isa = PBXGroup;
 			children = (
@@ -2440,124 +1299,11 @@
 				374BD474700395A876438314E0E4BB81 /* AnalyticsEvent.swift */,
 				54913DF70FBE297E433ABC940EB3B10A /* AnalyticsService.swift */,
 				CD2D13EDB740E9BD1B4CD6AFC028AD50 /* Device.swift */,
->>>>>>> 520d07f9
 			);
 			name = Analytics;
 			path = Analytics;
 			sourceTree = "<group>";
 		};
-<<<<<<< HEAD
-		7047A65C686B9530186F6B16F1F61ECB /* TokenizationViewModels */ = {
-			isa = PBXGroup;
-			children = (
-				A4989737FEA76E2D0D338F093C4A0ABF /* ApayaTokenizationViewModel.swift */,
-				EA3D7CEA5F67A66C55A7E9A18C1D4D90 /* ApplePayTokenizationViewModel.swift */,
-				CE1DA46CC171DBF03BB178FC0939C978 /* BankSelectorTokenizationViewModel.swift */,
-				CD3415AD9CBFD453302821BF5CC64003 /* CheckoutWithVaultedPaymentMethodViewModel.swift */,
-				F9B6063FA509B6BE60BBC22D242AC129 /* ExternalPaymentMethodTokenizationViewModel.swift */,
-				6E2AAF670EC6C9223FDEC11728E485EF /* KlarnaTokenizationViewModel.swift */,
-				7DE69390E43005816F59E2E124EF6671 /* PaymentMethodTokenizationViewModel.swift */,
-				6D7F73320B8C6B414DD7DEA4DB8119AA /* PaymentMethodTokenizationViewModel+Logic.swift */,
-				59E803B0892FD9A39EBFDE55B81EE9BC /* PayPalTokenizationViewModel.swift */,
-				15985270DF64A27898D12825A35147D1 /* PrimerTestPaymentMethodTokenizationViewModel.swift */,
-				F189BD770F0AD71CE28533C0116FC328 /* QRCodeTokenizationViewModel.swift */,
-				CBA3CED692D6062463F7D814D141184E /* FormsTokenizationViewModel */,
-			);
-			name = TokenizationViewModels;
-			path = TokenizationViewModels;
-			sourceTree = "<group>";
-		};
-		7247ACD97AB79769C7D29E910A7E0D09 /* Development Pods */ = {
-			isa = PBXGroup;
-			children = (
-				A15358C888FD6D55D7A70D772FFEEC81 /* PrimerSDK */,
-			);
-			name = "Development Pods";
-			sourceTree = "<group>";
-		};
-		75F37E73BF673BFEA4991E4BF2D105F6 /* Core */ = {
-			isa = PBXGroup;
-			children = (
-				83304166C22B9295E03E4546222F4B0D /* Icons.xcassets */,
-				7E84CD8D647611DCD0F51E96EE46EF5F /* Core */,
-				A8363752A5BCDBEFE820EC410555FC18 /* Data Models */,
-				C1437B660C525D58FC8135093D7D75AB /* Error Handler */,
-				5584F9826413803900F1D4ABC3C6C30E /* Extensions & Utilities */,
-				CC38EF7102BE7D8C1AFAF029103738F6 /* JSONs */,
-				8BF05DAE6ECE2722AEA91EC1E8DD3BCF /* Localizable */,
-				54C69EB2BD07601E3FF8EC8FDBD9B20C /* Mocks */,
-				9D50A72A903C27A907624BE24AAFBF26 /* Modules */,
-				B599507AFD39C57B64C4AE98970B4470 /* Nibs */,
-				3699C70026D18FEBA9AB58BE6AC9C4CE /* Services */,
-				4F13D3321C3C2F9D1A1C156B176FC4CE /* Third Party */,
-				423E01F5AC08C5D778621F7AFBA9DDBB /* User Interface */,
-			);
-			name = Core;
-			sourceTree = "<group>";
-		};
-		78B03D946037DACEE53E797EF9B10157 /* TestPaymentMethods */ = {
-			isa = PBXGroup;
-			children = (
-				5D4EAB4A09E4797F059AB2050AF12A60 /* FlowDecisionTableViewCell.swift */,
-				978690B849CC7E7E23D78F15EB93C3D2 /* PrimerTestPaymentMethodViewController.swift */,
-			);
-			name = TestPaymentMethods;
-			path = TestPaymentMethods;
-			sourceTree = "<group>";
-		};
-		7E84CD8D647611DCD0F51E96EE46EF5F /* Core */ = {
-			isa = PBXGroup;
-			children = (
-				408BBACF82CF5491C59F172F2E36337C /* 3DS */,
-				C8B0DCC17CA663F29E248B9F54492408 /* Analytics */,
-				9D044D9794BA0ABBAD9A6783546E4DFC /* Checkout Components */,
-				659C59CB84AE44A627131B57B9BB7586 /* Connectivity */,
-				B3ACE8115EF0163E4C4BF3BAB69F7B23 /* Constants */,
-				861D7F0D63BF511F148503D2712BDDAE /* Crypto */,
-				5F2B192B97A56828CD6EA6762DE502D9 /* Keychain */,
-				E1B026FB92CD26D4DD9B211003990566 /* Payment Services */,
-				1FC5DDBA9A8AA3687456775C8A92050C /* PCI */,
-				12E74BEEBDBE6B65852213BD16EA2C41 /* Primer */,
-			);
-			name = Core;
-			path = Sources/PrimerSDK/Classes/Core;
-			sourceTree = "<group>";
-		};
-		822F89527E94F320EC7C93C12BB26EC2 /* Parser */ = {
-			isa = PBXGroup;
-			children = (
-				5E63F1ED84DBD7A94631EE7686313D56 /* Parser.swift */,
-				6BBEA5D666EE132D2DDFFFEA702867CE /* JSON */,
-			);
-			name = Parser;
-			path = Parser;
-			sourceTree = "<group>";
-		};
-		861D7F0D63BF511F148503D2712BDDAE /* Crypto */ = {
-			isa = PBXGroup;
-			children = (
-				599BA7A895858656423E80F596BFD7D3 /* AES256.swift */,
-			);
-			name = Crypto;
-			path = Crypto;
-			sourceTree = "<group>";
-		};
-		86F056759E00E688AA1D17407965D340 /* PCI */ = {
-			isa = PBXGroup;
-			children = (
-				46054740C7241C5D13A4EC44760998AB /* FormType.swift */,
-			);
-			name = PCI;
-			path = PCI;
-			sourceTree = "<group>";
-		};
-		884ACBD4BED74017F1E8F7C92798F43E /* Pod */ = {
-			isa = PBXGroup;
-			children = (
-				03BFD2721768596460943518CFCE186D /* LICENSE */,
-				F67DF52EECC363F90F3A0083B5D1F62E /* PrimerSDK.podspec */,
-				DCB37DC0F1C41D9629735420A2506CC3 /* README.md */,
-=======
 		85B4532F3FB304230EDF0A3B191AF131 /* Decision Handlers */ = {
 			isa = PBXGroup;
 			children = (
@@ -2637,51 +1383,11 @@
 				D9E48E66F4C8E2928585B0DCDF58A9E7 /* Core */,
 				884ACBD4BED74017F1E8F7C92798F43E /* Pod */,
 				2F2286CD408FA5B74D16D050B631A8A1 /* Support Files */,
->>>>>>> 520d07f9
 			);
 			name = PrimerSDK;
 			path = ../..;
 			sourceTree = "<group>";
 		};
-<<<<<<< HEAD
-		8BF05DAE6ECE2722AEA91EC1E8DD3BCF /* Localizable */ = {
-			isa = PBXGroup;
-			children = (
-				BD815E3924E9908280416B42D9D1E8BA /* Localizable.strings */,
-			);
-			name = Localizable;
-			path = Sources/PrimerSDK/Resources/Localizable;
-			sourceTree = "<group>";
-		};
-		9D044D9794BA0ABBAD9A6783546E4DFC /* Checkout Components */ = {
-			isa = PBXGroup;
-			children = (
-				790EDE8E59C453CC6935806762A0B6C6 /* PrimerHeadlessUniversalCheckout.swift */,
-				3F38CA608FB5425DF22ECD1B0A88557A /* PrimerHeadlessUniversalCheckoutProtocols.swift */,
-				F7CB0752C5C78B763E7B3359D85EF252 /* PrimerHeadlessUniversalCheckoutUIManager.swift */,
-				04D08CAAEF8FD42245FB2CA114E93098 /* PrimerInputElements.swift */,
-			);
-			name = "Checkout Components";
-			path = "Checkout Components";
-			sourceTree = "<group>";
-		};
-		9D50A72A903C27A907624BE24AAFBF26 /* Modules */ = {
-			isa = PBXGroup;
-			children = (
-				F8288D8E6D248CE89B55AF6670552953 /* PollingModule.swift */,
-				DC376099236E3E3D33BA6759529B75AA /* UserInterfaceModule.swift */,
-			);
-			name = Modules;
-			path = Sources/PrimerSDK/Classes/Modules;
-			sourceTree = "<group>";
-		};
-		9DFD91E590A5944DF5A3241099EFE025 /* Primer */ = {
-			isa = PBXGroup;
-			children = (
-				DD2DECCBBC63355B7A17008F339E2A63 /* PrimerAPI.swift */,
-				5C5FFB61040A93A9B03779E1A0243790 /* PrimerAPIClient.swift */,
-				DCFDED27DC2A55769FA8C961A7A3074D /* PrimerAPIClient+Promises.swift */,
-=======
 		A3A3D24E94B6A98478FB56E92F0D8340 /* Nibs */ = {
 			isa = PBXGroup;
 			children = (
@@ -2696,121 +1402,11 @@
 			children = (
 				34D89C23D90B6A98195CAFA2395D0753 /* PrimerGenericTextFieldView.swift */,
 				EAEC4BD1D535DEC1BD9B72099D7270C2 /* PrimerSimpleCardFormTextFieldView.swift */,
->>>>>>> 520d07f9
 			);
 			name = Generic;
 			path = Generic;
 			sourceTree = "<group>";
 		};
-<<<<<<< HEAD
-		A0A67308622EBAB3BFDA9A225FDBFBA4 /* Data Models */ = {
-			isa = PBXGroup;
-			children = (
-				E1A583C3AB7C2466BA4A01FF5C6AB494 /* 3DS.swift */,
-			);
-			name = "Data Models";
-			path = "Data Models";
-			sourceTree = "<group>";
-		};
-		A15358C888FD6D55D7A70D772FFEEC81 /* PrimerSDK */ = {
-			isa = PBXGroup;
-			children = (
-				75F37E73BF673BFEA4991E4BF2D105F6 /* Core */,
-				884ACBD4BED74017F1E8F7C92798F43E /* Pod */,
-				2F2286CD408FA5B74D16D050B631A8A1 /* Support Files */,
-			);
-			name = PrimerSDK;
-			path = ../..;
-			sourceTree = "<group>";
-		};
-		A5BB86B3D19C9D4DBD1787E5AF71DBB2 /* Dispatchers */ = {
-			isa = PBXGroup;
-			children = (
-				F446687776DDEC2BFC60AA184B3678B2 /* ConcurrencyLimitedDispatcher.swift */,
-				17F46838D226EC640585224EF09BB2BF /* CoreDataDispatcher.swift */,
-				334B7AEC64FEFEDD9E41300AA1BCF01C /* Queue.swift */,
-				EC692A31CCAF1404191CEB96D945482B /* RateLimitedDispatcher.swift */,
-				7FEE94D30E9A94F6E1A58A69464810E8 /* RateLimitedDispatcherBase.swift */,
-				F7B63C552EAF8D22C361E3B052B06EEF /* StrictRateLimitedDispatcher.swift */,
-			);
-			name = Dispatchers;
-			path = Dispatchers;
-			sourceTree = "<group>";
-		};
-		A8363752A5BCDBEFE820EC410555FC18 /* Data Models */ = {
-			isa = PBXGroup;
-			children = (
-				89EF0B7EBDA267BB407A6802315435AF /* AdyenDotPay.swift */,
-				DF356EA76E2CC5E902303F046D288C12 /* Apaya.swift */,
-				FD9494B35020976EB65B2D52B5B21A86 /* ApplePay.swift */,
-				EC0D502AFA08D53E6D6CE277A8AECCA1 /* Bank.swift */,
-				09740C632CA78233B6181C52A77B7963 /* CardNetwork.swift */,
-				A67331C665DDF144B9134AA819262BE3 /* CheckoutModule.swift */,
-				0DE49C757F119AFBA70D495B3162991F /* ClientSession.swift */,
-				47AAB8DFD9744E9219DEBD9DD7E1F75A /* ClientToken.swift */,
-				2F4BF3D638813DEB5CDEB28A67C29DF3 /* Consolable.swift */,
-				6DEBA8AC2E024FFA02D9FEE0D0D5493F /* CountryCode.swift */,
-				6B3E71B70243680DA0F23E218C4087E9 /* Currency.swift */,
-				7FED9A8E4116E137EF1E9FAC0EF4A9CD /* ImageName.swift */,
-				041D8B745034BC8C3C112C97E75B1211 /* Klarna.swift */,
-				6FDDA5C912138C71B02EE34099B62CDF /* OrderItem.swift */,
-				CD3EF9C65F9F7183F6E3141042392A4F /* PaymentAPIModel.swift */,
-				AD246BD080413F3ECE904991A87B4D71 /* PaymentMethodConfiguration.swift */,
-				545CF00F5C14772B48E8BDD91CB37A2D /* PaymentMethodConfigurationOptions.swift */,
-				4377ADDA587F9F4822161E582D665CC3 /* PaymentMethodConfigurationType.swift */,
-				AB96F4DA8300BAA9BA49AD0083BD9F67 /* PaymentMethodToken.swift */,
-				0A97B1D3D859983759BE8935B0112610 /* PaymentMethodTokenizationRequest.swift */,
-				BFA24234223C1452C2641486CCCB0A98 /* PaymentResponse.swift */,
-				2D9C009BB8BB84A4C3766451BAEDD78C /* PayPal.swift */,
-				72C41F139896A0ACA6813C0499DC2CB9 /* PrimerConfiguration.swift */,
-				63B9290F5766D755E567EBCE5AFAC660 /* PrimerFlowEnums.swift */,
-				E53E231B3A7948BB1B405B41E22CB05E /* PrimerSettings.swift */,
-				9FEEDF486499180B429BCD136284AA51 /* SuccessMessage.swift */,
-				1690DCF0B7B0C083067A4DE7C29FD33B /* Throwable.swift */,
-				0403B190ACAB27BDCBAEB27968AE7D90 /* VaultCheckoutViewModel.swift */,
-				86F056759E00E688AA1D17407965D340 /* PCI */,
-				062DE2EF551934F7522E480DDE5A0B55 /* Theme */,
-			);
-			name = "Data Models";
-			path = "Sources/PrimerSDK/Classes/Data Models";
-			sourceTree = "<group>";
-		};
-		B3ACE8115EF0163E4C4BF3BAB69F7B23 /* Constants */ = {
-			isa = PBXGroup;
-			children = (
-				35E25754C8F5F193A60E95AE5BED9DE3 /* Colors.swift */,
-				E42186FF9870FFDDD635F5DE38B9009A /* Content.swift */,
-				F766693D486B566B1BD36ECDB942258B /* Dimensions.swift */,
-				25AEE32752D23049ED8994FAFDF125EB /* Strings.swift */,
-			);
-			name = Constants;
-			path = Constants;
-			sourceTree = "<group>";
-		};
-		B599507AFD39C57B64C4AE98970B4470 /* Nibs */ = {
-			isa = PBXGroup;
-			children = (
-				A4B3618B73FCDB98FD1819F9B6D03B90 /* PrimerTextFieldView.xib */,
-			);
-			name = Nibs;
-			path = Sources/PrimerSDK/Resources/Nibs;
-			sourceTree = "<group>";
-		};
-		B6E018213EFE541A6EE8298CC3DF2719 /* CardScanner */ = {
-			isa = PBXGroup;
-			children = (
-				C950A1C6468CD4E62797F0C05D1D967C /* CardScannerViewController.swift */,
-				EBB0D39CFF8E7BFA70340EDECF92C62B /* CardScannerViewController+SimpleScanDelegate.swift */,
-			);
-			name = CardScanner;
-			path = CardScanner;
-			sourceTree = "<group>";
-		};
-		BD3B179E097143875E4B99001F7D0AC0 /* Decision Handlers */ = {
-			isa = PBXGroup;
-			children = (
-				97D9B181D1F0AFD065D79C0C11736377 /* Decisions.swift */,
-=======
 		A64C4EE73D92FAD0B4710A3D37B56083 /* 3DS */ = {
 			isa = PBXGroup;
 			children = (
@@ -2876,43 +1472,11 @@
 			isa = PBXGroup;
 			children = (
 				436D971F6DEBC7C761257D84A3193DC7 /* Primer */,
->>>>>>> 520d07f9
 			);
 			name = API;
 			path = API;
 			sourceTree = "<group>";
 		};
-<<<<<<< HEAD
-		BF7701C5F6A499AA9569D06013904743 /* PCI */ = {
-			isa = PBXGroup;
-			children = (
-				B6E018213EFE541A6EE8298CC3DF2719 /* CardScanner */,
-			);
-			name = PCI;
-			path = PCI;
-			sourceTree = "<group>";
-		};
-		C1437B660C525D58FC8135093D7D75AB /* Error Handler */ = {
-			isa = PBXGroup;
-			children = (
-				2566F9E244FE52ACC9F5F30252959FD8 /* ErrorHandler.swift */,
-				AEB275FA213EE3EACBC98E9E7F84A0AE /* PrimerError.swift */,
-			);
-			name = "Error Handler";
-			path = "Sources/PrimerSDK/Classes/Error Handler";
-			sourceTree = "<group>";
-		};
-		C8B0DCC17CA663F29E248B9F54492408 /* Analytics */ = {
-			isa = PBXGroup;
-			children = (
-				8A66652FDE9EE6FC237E66A7E076E82B /* Analytics.swift */,
-				A29E11E858DCA048881D73479A410614 /* AnalyticsEvent.swift */,
-				D95C785FF18442FE3055DE4249155455 /* AnalyticsService.swift */,
-				6047A673565E4EABDADFB561BDF2438F /* Device.swift */,
-			);
-			name = Analytics;
-			path = Analytics;
-=======
 		C072077DEE66546A91922E94948A7DFB /* Services */ = {
 			isa = PBXGroup;
 			children = (
@@ -2959,7 +1523,6 @@
 			);
 			name = Keychain;
 			path = Keychain;
->>>>>>> 520d07f9
 			sourceTree = "<group>";
 		};
 		C99317E726DB0D5CA94A6EFE2CA8C63E /* Pods-PrimerSDK_Tests */ = {
@@ -2978,30 +1541,6 @@
 			path = "Target Support Files/Pods-PrimerSDK_Tests";
 			sourceTree = "<group>";
 		};
-<<<<<<< HEAD
-		CBA3CED692D6062463F7D814D141184E /* FormsTokenizationViewModel */ = {
-			isa = PBXGroup;
-			children = (
-				329E8CE83AEDF25BF631A116A5FBB271 /* CardFormPaymentMethodTokenizationViewModel.swift */,
-				B7DA01C0C0FA1051563AD4F0E236354C /* FormPaymentMethodTokenizationViewModel.swift */,
-				F999671C8E64E8A290F083CE2091E515 /* Fields */,
-			);
-			name = FormsTokenizationViewModel;
-			path = FormsTokenizationViewModel;
-			sourceTree = "<group>";
-		};
-		CC38EF7102BE7D8C1AFAF029103738F6 /* JSONs */ = {
-			isa = PBXGroup;
-			children = (
-				B05B02044A192788578425E9C1D9A2D1 /* currencies.json */,
-				4B1FED70C5CA151ACA2C1BD3C2B06FA7 /* localized_countries */,
-			);
-			name = JSONs;
-			path = Sources/PrimerSDK/Resources/JSONs;
-			sourceTree = "<group>";
-		};
-=======
->>>>>>> 520d07f9
 		CF1408CF629C7361332E53B88F7BD30C = {
 			isa = PBXGroup;
 			children = (
@@ -3013,15 +1552,6 @@
 			);
 			sourceTree = "<group>";
 		};
-<<<<<<< HEAD
-		D2F33B18379E1A9010FD89806E749FDA /* API */ = {
-			isa = PBXGroup;
-			children = (
-				9DFD91E590A5944DF5A3241099EFE025 /* Primer */,
-			);
-			name = API;
-			path = API;
-=======
 		D7D8107324EDC6B00909B55EE5C797BB /* Localizable */ = {
 			isa = PBXGroup;
 			children = (
@@ -3090,7 +1620,6 @@
 			);
 			name = "Extensions & Utilities";
 			path = "Sources/PrimerSDK/Classes/Extensions & Utilities";
->>>>>>> 520d07f9
 			sourceTree = "<group>";
 		};
 		DC341534F0F751E90DBE9F9F51531A54 /* Pods-PrimerSDK_Example */ = {
@@ -3110,107 +1639,6 @@
 			path = "Target Support Files/Pods-PrimerSDK_Example";
 			sourceTree = "<group>";
 		};
-<<<<<<< HEAD
-		DF91E38AEFCCE9BFB821C4662C9F5E02 /* PromiseKit */ = {
-			isa = PBXGroup;
-			children = (
-				76E89C9A977DF78770883031C1FC1705 /* after.swift */,
-				4F9BDC1AADAB8EEADE05C4139ED3AEDB /* Box.swift */,
-				1D459A7D6653CFFEE9532E3ADE6E4FFE /* Catchable.swift */,
-				629C7C226481A12642B79DA0C7E9C419 /* Configuration.swift */,
-				9EC1F382BD52BB3087D582C6EEFA7614 /* CustomStringConvertible.swift */,
-				626CF8F93205B48DA8155C46F1301F81 /* Dispatcher.swift */,
-				67CD47143B78BEA7B71A23D3D00F859B /* Error.swift */,
-				5D527B95D99702DF896FA57EAFA2A437 /* firstly.swift */,
-				7FB63AE975D36473BC2AF5A3176BC841 /* Guarantee.swift */,
-				4DA4F68C7E98F101B92E6FC9236680FA /* hang.swift */,
-				6E221C279FE548A22B5FB02F92FD616F /* LogEvent.swift */,
-				18A5734F031F02C4745DBC2BDF319DE1 /* Promise.swift */,
-				06CF3FAEF827DD47279D1121C2B385EA /* race.swift */,
-				4FB2131A770FEEF278EADF29B965B125 /* Resolver.swift */,
-				90DCA89DF2AE467DDBADA85DA734012F /* Thenable.swift */,
-				4C258AE6EAE0ABC09ED034C2DFCA30DD /* when.swift */,
-				59BCA0ED9F23EC52E40C4133C0D81BD0 /* Cancellation */,
-				A5BB86B3D19C9D4DBD1787E5AF71DBB2 /* Dispatchers */,
-				118F0801468E11E1B4092437DBBA5DE1 /* Wrappers */,
-			);
-			name = PromiseKit;
-			path = PromiseKit;
-			sourceTree = "<group>";
-		};
-		E1B026FB92CD26D4DD9B211003990566 /* Payment Services */ = {
-			isa = PBXGroup;
-			children = (
-				8758E763FFD1A83E98BE5B0763C36C82 /* ClientSessionService.swift */,
-				632B8EAADC1BF1718A8B597A14D28318 /* ClientTokenService.swift */,
-				D1819D38042DDA723592CA24EE171F12 /* CreateResumePaymentService.swift */,
-				731BAF8C3016C8A2C94A609763A0BC8E /* PaymentMethodConfigService.swift */,
-				B127DC2B54D64D3F50513894FC386CEB /* PayPalService.swift */,
-				D8F02E85D3D07B4B29BF502CD1210EA9 /* VaultService.swift */,
-			);
-			name = "Payment Services";
-			path = "Payment Services";
-			sourceTree = "<group>";
-		};
-		E50861414E5BB0DBC9DB611E614E0BFD /* Internal */ = {
-			isa = PBXGroup;
-			children = (
-				51476F0651E09FE49981F78EEA819939 /* PrimerTheme+Borders.swift */,
-				59AB26384844C27787EA64A121678FE0 /* PrimerTheme+Buttons.swift */,
-				489C48FF24EC1443F98A2F8D467019CB /* PrimerTheme+Colors.swift */,
-				97E7F677A54A46388A3AA4359940994D /* PrimerTheme+Inputs.swift */,
-				6D3771302BB7F022CF27CD87D6B4A087 /* PrimerTheme+TextStyles.swift */,
-				C0EFB6A4529DC6345FDD913AF2893AC3 /* PrimerTheme+Views.swift */,
-			);
-			name = Internal;
-			path = Internal;
-			sourceTree = "<group>";
-		};
-		E6E4357E1040341B4BAB82860E176B9D /* Public */ = {
-			isa = PBXGroup;
-			children = (
-				AC9D0C115CD599B3FECCD6E69F0771AB /* PrimerThemeData.swift */,
-				0EEE2F86329781C1B338DA6FE912BFB3 /* PrimerThemeData+Deprecated.swift */,
-			);
-			name = Public;
-			path = Public;
-			sourceTree = "<group>";
-		};
-		E85301A89A4E60985077F60E9C80A2A1 /* Countries */ = {
-			isa = PBXGroup;
-			children = (
-				5F3E01F6EC78B6D5A40FC35F496C06D1 /* CountrySelectorViewController.swift */,
-				210919C0362C00966AFD1EB61CE313C5 /* CountryTableViewCell.swift */,
-			);
-			name = Countries;
-			path = Countries;
-			sourceTree = "<group>";
-		};
-		F999671C8E64E8A290F083CE2091E515 /* Fields */ = {
-			isa = PBXGroup;
-			children = (
-				D72C78141A99CC6107F0F2AF57CF5BC8 /* AddressField.swift */,
-				6318D44E7264FE60B7944703D2A72DF0 /* CardholderNameField.swift */,
-				FD374E223B6003ED54AA00A4D2149756 /* CardNumberField.swift */,
-				504DEFD7C34E0207F4EBA64BF86774A8 /* CityField.swift */,
-				22147326863C318E8BE459B931DD1B83 /* CountryField.swift */,
-				B2D9511517A3B6CA2CB003DE3BA6024F /* CVVField.swift */,
-				4B96ED218F29088F35AA1B4DDE9BF886 /* ExpiryDateField.swift */,
-				FA67C3768BE64A5EC2133E9459C1720C /* Field.swift */,
-				E11324A450897704E5E8CA509EAF72C4 /* FirstNameField.swift */,
-				10D762E99B8410B1A31E39D98E1FB9F4 /* LastNameField.swift */,
-				C8F8EB1A228C8C04B4458CE229AF02EC /* PostalCodeField.swift */,
-				1517490614569BE0BCBED9214F751A7A /* StateField.swift */,
-			);
-			name = Fields;
-			path = Fields;
-			sourceTree = "<group>";
-		};
-		FF6A20C3721479895F1E89F9C7A62A18 /* OAuth */ = {
-			isa = PBXGroup;
-			children = (
-				AD64F47BD2C5937E68D6C2F300A88D92 /* PrimerWebViewController.swift */,
-=======
 		E9285AEC93E8441F3740D6D1C64046B1 /* Wrappers */ = {
 			isa = PBXGroup;
 			children = (
@@ -3259,7 +1687,6 @@
 			isa = PBXGroup;
 			children = (
 				54A7895DAE26B596AD08830E34C90F60 /* PromiseKit */,
->>>>>>> 520d07f9
 			);
 			name = "Third Party";
 			path = "Sources/PrimerSDK/Classes/Third Party";
@@ -3276,19 +1703,11 @@
 			);
 			runOnlyForDeploymentPostprocessing = 0;
 		};
-<<<<<<< HEAD
-		C6B64D0F7E9294D515473A04FCF402CF /* Headers */ = {
-			isa = PBXHeadersBuildPhase;
-			buildActionMask = 2147483647;
-			files = (
-				ED48334E792D9B8FEF7F6B16E85ED161 /* PrimerSDK-umbrella.h in Headers */,
-=======
 		CB1C8BF373ADE987B44821E4DBE637EA /* Headers */ = {
 			isa = PBXHeadersBuildPhase;
 			buildActionMask = 2147483647;
 			files = (
 				67C03521F1B56F0F1FA23F45EA17B8DB /* PrimerSDK-umbrella.h in Headers */,
->>>>>>> 520d07f9
 			);
 			runOnlyForDeploymentPostprocessing = 0;
 		};
@@ -3315,11 +1734,7 @@
 			buildRules = (
 			);
 			dependencies = (
-<<<<<<< HEAD
-				3808D61849218E6F95A2E836C6C958A8 /* PBXTargetDependency */,
-=======
 				607F07553B3973BBEAB690FEF74A045E /* PBXTargetDependency */,
->>>>>>> 520d07f9
 			);
 			name = "Pods-PrimerSDK_Tests";
 			productName = Pods_PrimerSDK_Tests;
@@ -3338,11 +1753,7 @@
 			buildRules = (
 			);
 			dependencies = (
-<<<<<<< HEAD
-				C901B8353F6DBD5286F6945D107CFFC0 /* PBXTargetDependency */,
-=======
 				56A92B4BFE962D0894986B4913C2E368 /* PBXTargetDependency */,
->>>>>>> 520d07f9
 			);
 			name = "Pods-PrimerSDK_Example";
 			productName = Pods_PrimerSDK_Example;
@@ -3351,19 +1762,11 @@
 		};
 		6E6525C7043FBA7BB34A249010AF5593 /* PrimerSDK-PrimerResources */ = {
 			isa = PBXNativeTarget;
-<<<<<<< HEAD
-			buildConfigurationList = C9777296DF6A2E3A3D054543747E51F3 /* Build configuration list for PBXNativeTarget "PrimerSDK-PrimerResources" */;
-			buildPhases = (
-				3E5D26CCAB68E69AD31958CC052C9487 /* Sources */,
-				3931554FB2904FAFF5A62295776AFAEB /* Frameworks */,
-				D7050B3D05F3B9F8A8784B3DB4B82A39 /* Resources */,
-=======
 			buildConfigurationList = 16C3E0066BBD6A5115B79437B145B30A /* Build configuration list for PBXNativeTarget "PrimerSDK-PrimerResources" */;
 			buildPhases = (
 				385032EC2C71A20CE8AF8587BAFCA8B6 /* Sources */,
 				DEC0E2A15A93FF2998334FECCAB45394 /* Frameworks */,
 				4674B751D262D9EEFE697FED36EEF087 /* Resources */,
->>>>>>> 520d07f9
 			);
 			buildRules = (
 			);
@@ -3376,30 +1779,17 @@
 		};
 		F3BE9108C53B53949406218CEA55E0B2 /* PrimerSDK */ = {
 			isa = PBXNativeTarget;
-<<<<<<< HEAD
-			buildConfigurationList = 4CE685A8FD5677FFCB6B21197B3C4CA7 /* Build configuration list for PBXNativeTarget "PrimerSDK" */;
-			buildPhases = (
-				C6B64D0F7E9294D515473A04FCF402CF /* Headers */,
-				F7C4D83F673F2DC1B11565CB4705F1AA /* Sources */,
-				CE0E3B6F7AE467CECA4D347F1130D3ED /* Frameworks */,
-				A1BEB7118051F3EBBB6A23BF3144C140 /* Resources */,
-=======
 			buildConfigurationList = 0E1956E646E7EC5B2F5BF4F8AC0BB43D /* Build configuration list for PBXNativeTarget "PrimerSDK" */;
 			buildPhases = (
 				CB1C8BF373ADE987B44821E4DBE637EA /* Headers */,
 				19042EBA0C8D37138EF65451921E65DC /* Sources */,
 				146D42556D0DAE03777697C0F9BBE0DC /* Frameworks */,
 				3297245D0A84D9642A1089CD6F2E82CC /* Resources */,
->>>>>>> 520d07f9
 			);
 			buildRules = (
 			);
 			dependencies = (
-<<<<<<< HEAD
-				767D9A7BDACB2F53820C962E27553D21 /* PBXTargetDependency */,
-=======
 				2A9BBF62AF7395E9D341DD7291B51612 /* PBXTargetDependency */,
->>>>>>> 520d07f9
 			);
 			name = PrimerSDK;
 			productName = PrimerSDK;
@@ -3458,18 +1848,10 @@
 			);
 			runOnlyForDeploymentPostprocessing = 0;
 		};
-<<<<<<< HEAD
-		A1BEB7118051F3EBBB6A23BF3144C140 /* Resources */ = {
-			isa = PBXResourcesBuildPhase;
-			buildActionMask = 2147483647;
-			files = (
-				C2C0D5CC00897FF82286AD36F38CD86A /* PrimerSDK-PrimerResources in Resources */,
-=======
 		3555CD6FF689702A32A86FF5DA44364D /* Resources */ = {
 			isa = PBXResourcesBuildPhase;
 			buildActionMask = 2147483647;
 			files = (
->>>>>>> 520d07f9
 			);
 			runOnlyForDeploymentPostprocessing = 0;
 		};
@@ -3557,122 +1939,16 @@
 			);
 			runOnlyForDeploymentPostprocessing = 0;
 		};
-<<<<<<< HEAD
-		D7050B3D05F3B9F8A8784B3DB4B82A39 /* Resources */ = {
-			isa = PBXResourcesBuildPhase;
-			buildActionMask = 2147483647;
-			files = (
-				D988EBF4F00D878D7B9C03225C68320C /* af.json in Resources */,
-				219CC46DDBABE0F69ACD9DFE6C24B702 /* am.json in Resources */,
-				5AA3C4F096A1176CAF5649EF4F1E72AB /* ar.json in Resources */,
-				9E90ED6E2A8CCF23ADE43E06836CA8FE /* az.json in Resources */,
-				3FBA1B7760DB47B218CCBCDB6F742439 /* be.json in Resources */,
-				5FB56964B2E2676B548AE3CFF0AFE07E /* bg.json in Resources */,
-				3D0C93B51FE34613DC58BA5BF7A0A19F /* bn.json in Resources */,
-				0214B121FBE195EB2D5F1F72503E1345 /* bs.json in Resources */,
-				05B71A214A57AFF54567B77F8A651D13 /* ca.json in Resources */,
-				ACAE26DF6DF698A838F1207312A3A02D /* cs.json in Resources */,
-				28387B698AD9A6562C4B4D075AA8414C /* currencies.json in Resources */,
-				DD088078D9922DCCBF9CFA08A4B3430D /* cy.json in Resources */,
-				FE16631414871963DFC4F299DF8A8385 /* da.json in Resources */,
-				08D0A6F25325AACC83CA1743B654DEDC /* de.json in Resources */,
-				3513D527C64573B96F4D65852F98281F /* dv.json in Resources */,
-				852B37146DFF500919470EFA5E57D63F /* el.json in Resources */,
-				C46B956D79BC8814AC2E478D274BE42C /* en.json in Resources */,
-				8BAE8338E122E882702F4B5A72F602F3 /* es.json in Resources */,
-				50E79DAB82F018585F5481105149848F /* et.json in Resources */,
-				BD5F3690949387EB80FBAFDD5B579DFD /* eu.json in Resources */,
-				C27D892596F983130B0DC6E27C546AF3 /* fa.json in Resources */,
-				84A781C2352BD30E657B09564D9E7664 /* fi.json in Resources */,
-				9CA790929AD66AA084C121953EAC2DAB /* fr.json in Resources */,
-				5A01F372467AF5FA1B69DBC9258571E8 /* gl.json in Resources */,
-				7DBFEAF29A20FA7AE88B8E6E33CEB44B /* ha.json in Resources */,
-				4A5F8F2E6282FFE0AF6A69BA39CA01B5 /* he.json in Resources */,
-				C698377B4346983375556061A8DD7BAC /* hi.json in Resources */,
-				A1737A4E24F05810722822C31CE2B51F /* hr.json in Resources */,
-				67A4DD8069DBD5B02FD5880E2C2F9549 /* hu.json in Resources */,
-				6003F51AB218AA761E1B2A8214BDBC42 /* hy.json in Resources */,
-				9FDFA84968088865504BE6D8A60FA87B /* Icons.xcassets in Resources */,
-				D1E83264B98FC8A76950CF3E81608CC8 /* id.json in Resources */,
-				3DED35A23BC4E06394DEA4814768502F /* is.json in Resources */,
-				5D4563EA79A109F69BA35D7A8571D347 /* it.json in Resources */,
-				E88D8B020E2B75959F81CAE0898FF6AE /* ja.json in Resources */,
-				A08E1ED853AB203CB5536B6212AF8A91 /* ka.json in Resources */,
-				3E4DB2918FFCB852DB542BCF23130343 /* kk.json in Resources */,
-				662B53C348BC59CE5D6AB8F8DC083025 /* km.json in Resources */,
-				F6856F063F673586793FC273FE07F66F /* ko.json in Resources */,
-				5E155DC2A5A74A91CC8E09D9DB42B331 /* ku.json in Resources */,
-				189D2812C6F12B780E57AB33977E7D09 /* ky.json in Resources */,
-				50EE2AF033A5DC20BD57626F49D64CF0 /* Localizable.strings in Resources */,
-				4CF9AEA4B12ECA56D522F83D8DA46E0F /* lt.json in Resources */,
-				16ADACDF4F640E29A5574C88E5B37C7E /* lv.json in Resources */,
-				C4CDA422D4837C6CF052EB51E578E2B5 /* mk.json in Resources */,
-				FB8148A5681A57B3AD5C495C19C22E11 /* ml.json in Resources */,
-				E54491281D4EC730E5CCA0787B8F18C3 /* mn.json in Resources */,
-				D15027AEE5D6284FCAF8CCFEA18DB640 /* ms.json in Resources */,
-				3F8C08AE9F7C3550D60A04B2536250FD /* nb.json in Resources */,
-				F128EC987065ABB88BD1B5EA446801BD /* nl.json in Resources */,
-				3E4784546EFC1561583E1CD90C96A09C /* nn.json in Resources */,
-				9424699D480225AABDF5E2AA76E88E46 /* no.json in Resources */,
-				7E35AC06F88F1E851284933F8B1008CB /* pl.json in Resources */,
-				A03DB6ADFB9C73D0527EE862EAA99A16 /* PrimerTextFieldView.xib in Resources */,
-				88659424C9AB5A350F3594C8D2B6320C /* ps.json in Resources */,
-				395E9974AA37FF22779EB4A42F42EF06 /* pt.json in Resources */,
-				5697CC9AC786722357FB639FB9478C8D /* ro.json in Resources */,
-				3821F37A66FE5B341C6E66812C749BBA /* ru.json in Resources */,
-				5A20745E96D236A92057061A264EF1AE /* sd.json in Resources */,
-				95536F417CC448B68E8904C35BB58BD5 /* sk.json in Resources */,
-				C2BD69FDCDCC98ECE69A8A22A69754F8 /* sl.json in Resources */,
-				4A687513DD5AB593D24E91C310022B6C /* so.json in Resources */,
-				36D63D430646D1BD4864FEA07B04473E /* sq.json in Resources */,
-				5304D5B7A634C49D18C7BBD17B04E509 /* sr.json in Resources */,
-				AA5D414C65A8C084FD76D8FC94BDC4C0 /* sv.json in Resources */,
-				648A5DBAF27B75E0C77888ED6787A1D4 /* sw.json in Resources */,
-				123D5B97BFEF294112345402EFC91046 /* ta.json in Resources */,
-				D1F09B78A5740B622108CBBDBF257A4D /* tg.json in Resources */,
-				E2AAD37312849CAA70152329AB9A31B8 /* th.json in Resources */,
-				5510D91A6805BF6EB8D483A0AB2F57D1 /* tr.json in Resources */,
-				B7E4863D87B788C0A8A48FBEC86436AB /* tt.json in Resources */,
-				B5DB41BF5A579D15B03AB5211C6175DD /* ug.json in Resources */,
-				DC200519A9B5D66112941BD8C2D5213E /* uk.json in Resources */,
-				37029B5F90A91C9F331399C0107A318B /* ur.json in Resources */,
-				CA9BC3AF372B1427F8F329075715A6CB /* uz.json in Resources */,
-				957CFFA4EDAEBBEAE088753E5BE17469 /* vi.json in Resources */,
-				041F45FCC27DC1E46A797A0FE707F37D /* zh.json in Resources */,
-=======
 		B8B3E98238C88B12A3ECD2AAB9D724AD /* Resources */ = {
 			isa = PBXResourcesBuildPhase;
 			buildActionMask = 2147483647;
 			files = (
->>>>>>> 520d07f9
 			);
 			runOnlyForDeploymentPostprocessing = 0;
 		};
 /* End PBXResourcesBuildPhase section */
 
 /* Begin PBXSourcesBuildPhase section */
-<<<<<<< HEAD
-		3E5D26CCAB68E69AD31958CC052C9487 /* Sources */ = {
-			isa = PBXSourcesBuildPhase;
-			buildActionMask = 2147483647;
-			files = (
-			);
-			runOnlyForDeploymentPostprocessing = 0;
-		};
-		56F8E0C396EEBAF4EEB6D438222BB63E /* Sources */ = {
-			isa = PBXSourcesBuildPhase;
-			buildActionMask = 2147483647;
-			files = (
-				F6FCEA41B7D4A17FD20C345E86296343 /* Pods-PrimerSDK_Example-dummy.m in Sources */,
-			);
-			runOnlyForDeploymentPostprocessing = 0;
-		};
-		D7C2CEDEBF3FC1225AF6969DD411A08B /* Sources */ = {
-			isa = PBXSourcesBuildPhase;
-			buildActionMask = 2147483647;
-			files = (
-				270CFF0FC749F57C0605262D27016D14 /* Pods-PrimerSDK_Tests-dummy.m in Sources */,
-=======
 		19042EBA0C8D37138EF65451921E65DC /* Sources */ = {
 			isa = PBXSourcesBuildPhase;
 			buildActionMask = 2147483647;
@@ -3924,272 +2200,20 @@
 			buildActionMask = 2147483647;
 			files = (
 				F6FCEA41B7D4A17FD20C345E86296343 /* Pods-PrimerSDK_Example-dummy.m in Sources */,
->>>>>>> 520d07f9
 			);
 			runOnlyForDeploymentPostprocessing = 0;
 		};
-		F7C4D83F673F2DC1B11565CB4705F1AA /* Sources */ = {
+		D7C2CEDEBF3FC1225AF6969DD411A08B /* Sources */ = {
 			isa = PBXSourcesBuildPhase;
 			buildActionMask = 2147483647;
 			files = (
-				398120E79428C82ACEEF6FAA5A3B298D /* 3DS.swift in Sources */,
-				FE6140C97A3BCBABD1FD9D269A13D0D0 /* 3DSService.swift in Sources */,
-				FF5BF973FDC749C31DFE8723D4E40CDA /* 3DSService+Promises.swift in Sources */,
-				8524B4E3E97A33BB8B25ED32DEFD3234 /* AddressField.swift in Sources */,
-				907B005F75505A271FBFADB5483CD1AA /* AdyenDotPay.swift in Sources */,
-				5B153825D43A06B5D68DF8EBC50D8F5B /* AES256.swift in Sources */,
-				38F393779D86E42CB6447891A24F7355 /* after.swift in Sources */,
-				A2409DC0F041FD623C9EE1CD945EE80E /* AlertController.swift in Sources */,
-				AF02BFA20FDC68986E14D88FDA9AA6F9 /* Analytics.swift in Sources */,
-				8A317BB1B013A35784119BE4BB8D4F58 /* AnalyticsEvent.swift in Sources */,
-				6DF8206C0A6B1D5175024498911A281A /* AnalyticsService.swift in Sources */,
-				FA3801E0F50D031A1116D45C95C58963 /* AnyCodable.swift in Sources */,
-				E0C57EF5BBBEC9A48FE284E460AF3D89 /* AnyDecodable.swift in Sources */,
-				46A34C292A232BDD0AD2F1236A089F7A /* AnyEncodable.swift in Sources */,
-				E5B10E5BC22268EF2EEBB6F8D7465FE3 /* Apaya.swift in Sources */,
-				52B6823AC02B1F9A777CC7FCD6828DF8 /* ApayaTokenizationViewModel.swift in Sources */,
-				D297C7444FD9E9DD2BB634CEA64C7FCF /* ApplePay.swift in Sources */,
-				C19316DEB4F185BF3993A604DD789958 /* ApplePayTokenizationViewModel.swift in Sources */,
-				9FEF2EB3A4F596A6B1A3944CAF719655 /* AppState.swift in Sources */,
-				72E9609C7C6343C7B071BB29ABA6BE81 /* ArrayExtension.swift in Sources */,
-				AD57F422D9F66F7979D274701AD609B8 /* Bank.swift in Sources */,
-				2FC341CC4ADFE2B8AE4B113F82919BF2 /* BankSelectorTokenizationViewModel.swift in Sources */,
-				097694F4434A5EDF0BD97F45EDDDABEE /* BankSelectorViewController.swift in Sources */,
-				B3C056E65060A3CE963B3C96AE431D2A /* BankTableViewCell.swift in Sources */,
-				7EE7628AAA76D648A919C49715F907AE /* Box.swift in Sources */,
-				FFC6DFB12F1899BB21D21EB6D4C45B83 /* BundleExtension.swift in Sources */,
-				FC1FCEDDBF62A8B9BB8C4B2EAB781F6B /* CancelContext.swift in Sources */,
-				5BEB295B659D4777FFCDAB07FD9CE7BF /* Cancellable.swift in Sources */,
-				B27573D2B4443B8001481B0E723698E3 /* CancellableCatchable.swift in Sources */,
-				2B1225E135647FB72944628FCA0BE792 /* CancellablePromise.swift in Sources */,
-				8D6C06B7F8CD24C5D443A3AB5F200BB5 /* CancellableThenable.swift in Sources */,
-				94689DB0C48F977413B0360F3FE12A48 /* CardButton.swift in Sources */,
-				43291C373A6CD14E917D28192A9EB099 /* CardComponentsManager.swift in Sources */,
-				45363072A893C468C30C6C16BFC3ABF8 /* CardFormPaymentMethodTokenizationViewModel.swift in Sources */,
-				C4982DB6ECD0016559CAB60ECEA699CF /* CardholderNameField.swift in Sources */,
-				2CC2AE4DDEE67A99BD539025CCDC5060 /* CardNetwork.swift in Sources */,
-				016E139E74E13A47574D11C38F0B84F5 /* CardNumberField.swift in Sources */,
-				F2D3C8B115CF7510D1D435DE0E6BB1B5 /* CardScannerViewController.swift in Sources */,
-				FB7E5B3A899E0ECDE73D1F5590172742 /* CardScannerViewController+SimpleScanDelegate.swift in Sources */,
-				1AEE7B2D2A7C497C90ADF973598881E2 /* Catchable.swift in Sources */,
-				AC9C43F09BAF87B4CD98619250A23E4E /* CatchWrappers.swift in Sources */,
-				796984BA8BFD61CE019347F5E634FF90 /* CheckoutModule.swift in Sources */,
-				F4E71C85C49FC786EB8FEF794577FDC9 /* CheckoutWithVaultedPaymentMethodViewModel.swift in Sources */,
-				C496F946CF81CDB910E2DE34B8ED73B7 /* CityField.swift in Sources */,
-				5663198FF15DCF64FA96067D4C00D68F /* ClientSession.swift in Sources */,
-				A50FC24F78907514140C4C99E62B81A5 /* ClientSessionService.swift in Sources */,
-				06272DE3E7D7442A61E37EF2AE5C0DB5 /* ClientToken.swift in Sources */,
-				43A06A7EA0ACC07CB2BA44BB2B99723C /* ClientTokenService.swift in Sources */,
-				6F8761E543663D340A58C99CD4837455 /* Colors.swift in Sources */,
-				57861AD2B8ADABA35D21B306577F2C89 /* ConcurrencyLimitedDispatcher.swift in Sources */,
-				D254B5AAE7022BFA638A900D208ABAEB /* Configuration.swift in Sources */,
-				AA82318C92C219A008956246E326B94D /* Connectivity.swift in Sources */,
-				BB7755D100766BEE07D1B1DF3399FE88 /* Consolable.swift in Sources */,
-				357E0C81AA1700B317DCE1C472413EB8 /* Content.swift in Sources */,
-				F6A1721C90BEAE28E530654312375480 /* CoreDataDispatcher.swift in Sources */,
-				EA8E2E46ADE3AABD55FCC1C43E847C9B /* CountryCode.swift in Sources */,
-				6E2B1A976304DB49421AA6FBA2E65DDE /* CountryField.swift in Sources */,
-				250110DBBFF5A51E4DE4FF3217125480 /* CountrySelectorViewController.swift in Sources */,
-				E4D4E5B39B439644121941CB18A1B832 /* CountryTableViewCell.swift in Sources */,
-				9C356834DE529A34D8604F692701981E /* CreateResumePaymentService.swift in Sources */,
-				79353780E5B59E403DCDE2F4F091683E /* Currency.swift in Sources */,
-				0600C535683AB47F67FD5BE122DFE532 /* CustomStringConvertible.swift in Sources */,
-				3FE0F4201B36666560B39952E7976C6A /* CVVField.swift in Sources */,
-				83BB3B817B5DEC4113E70B757C546CB8 /* DataExtension.swift in Sources */,
-				5D340AE88BECA97A4E3690EE3F4D1D4B /* DateExtension.swift in Sources */,
-				7C4D1E35EEDDD144C05687627D80C281 /* Decisions.swift in Sources */,
-				DE7D3D196340719A9D461DC234D30008 /* DependencyInjection.swift in Sources */,
-				D5752707ECB0F20B8F6617E8E03D4ED5 /* Device.swift in Sources */,
-				AF48A7427B8A96F530DAF16C15353F4E /* Dimensions.swift in Sources */,
-				CFD37BB7B077BED7846E9DCA60EE7CFD /* Dispatcher.swift in Sources */,
-				C4A3AD97CC62ECBEA8D73BEC693281CA /* Endpoint.swift in Sources */,
-				4D6E3F432069776896C8633497C9BCB6 /* EnsureWrappers.swift in Sources */,
-				80406813F08C53286B6B5BE3A61ACB4A /* Error.swift in Sources */,
-				4765C437C53428C9E45193FFE7AE1A7F /* ErrorHandler.swift in Sources */,
-				A8EE66A2E6F4A783B61AC1F9AFC510C4 /* ExpiryDateField.swift in Sources */,
-				993A283C07A1C29ABADABE2A41C1228D /* ExternalPaymentMethodTokenizationViewModel.swift in Sources */,
-				255227B0B3CFE3E7DF7A9681F0FF5FE7 /* ExternalViewModel.swift in Sources */,
-				0DDF68FC323C4C4E5E6304E26678C126 /* Field.swift in Sources */,
-				C880290A94EA7E64149CD16FCE95518E /* FinallyWrappers.swift in Sources */,
-				4B551D43D563585B7C816CA399F0932F /* firstly.swift in Sources */,
-				4D01FAB32BD53526BD3332DEFD6A3A17 /* FirstNameField.swift in Sources */,
-				F0D505DFAEA8C547113271229A0F8232 /* FlowDecisionTableViewCell.swift in Sources */,
-				3C6AEE3B4598F982F00C19B6A205C4C7 /* FormPaymentMethodTokenizationViewModel.swift in Sources */,
-				E7871A608FEF72C8D9B0CF1CB0D1E20C /* FormType.swift in Sources */,
-				434C419E4858D7F27A98B0D7264B85EF /* Guarantee.swift in Sources */,
-				92644D810BB3B97153D18162E525572C /* GuaranteeWrappers.swift in Sources */,
-				91F948A8FA2FBE55F5A4695A00935A59 /* hang.swift in Sources */,
-				0618085F3F6036CACE0AD69CEA3CB2AA /* HeaderFooterLabelView.swift in Sources */,
-				400770DB6DAB191364D1EB52AD38107B /* Identifiable.swift in Sources */,
-				DAAE1258186F5416084CD53044D75126 /* ImageName.swift in Sources */,
-				D80E547A016C5BC109A7FE1CBA87647D /* IntExtension.swift in Sources */,
-				556C799262050C62A40C1F359D129E55 /* JSONParser.swift in Sources */,
-				9635EB85E9577AFD06CF1FB1DFD7D497 /* Keychain.swift in Sources */,
-				B9ED2E63165B8D2AB4BE0935C529722A /* Klarna.swift in Sources */,
-				7FF58604CA12A91BB90CEBF452AFCABC /* KlarnaTokenizationViewModel.swift in Sources */,
-				63759C1CFAF7A9BEC28925B9BBF0B86C /* LastNameField.swift in Sources */,
-				0730656CA9BB51E1779F21AA8EE13EB5 /* LogEvent.swift in Sources */,
-				1A12E76AAFC1AD0EF010C810370C5754 /* Logger.swift in Sources */,
-				3A77054589ECF90E75CE9135E48DF044 /* Mask.swift in Sources */,
-				C88E82D76BBF475FEBBFB6127CB2B62C /* MockPrimerAPIClient.swift in Sources */,
-				624C11D028B80D44321305E049A583AB /* NetworkService.swift in Sources */,
-				3145AE09423B23387F461218AE716AD9 /* NSErrorExtension.swift in Sources */,
-				C7716CFEE970180868D314658B904A51 /* NSObject+ClassName.swift in Sources */,
-				EB9CAD64FB934F8A2E69BB5DE77F0FBD /* Optional+Extensions.swift in Sources */,
-				32A73F3555F616F91A7F53D1EA11E8C2 /* OrderItem.swift in Sources */,
-				519B70BA7AB06565BF22DCEB495A0045 /* Parser.swift in Sources */,
-				8FDB2D7ACBA5C04B78C87A0E3F510156 /* PaymentAPIModel.swift in Sources */,
-				F849CD215325B61A85CEDBE1C6351F9B /* PaymentMethodComponent.swift in Sources */,
-				92DBC0536DE9E1B892F42D5D5F95C1AC /* PaymentMethodConfigService.swift in Sources */,
-				E6D6B0A8D50B9D505D2CF7B9B0D72CB5 /* PaymentMethodConfiguration.swift in Sources */,
-				3E7F2258A4577DBD89460118EDFDE77A /* PaymentMethodConfigurationOptions.swift in Sources */,
-				4E00EDC2157230BFF20884A7C9B95405 /* PaymentMethodConfigurationType.swift in Sources */,
-				67B31EEFCF0EF5A1440D4514A904E42B /* PaymentMethodsGroupView.swift in Sources */,
-				D4FD0C408CB164FBE6278048A03C791D /* PaymentMethodToken.swift in Sources */,
-				493A5E6CC2B7305F49FEBF80AFB605A5 /* PaymentMethodTokenizationRequest.swift in Sources */,
-				F17B253164EA612A69340776C6AC9B4C /* PaymentMethodTokenizationViewModel.swift in Sources */,
-				62F3FD9224177C9B23C1AF5B57C72FB2 /* PaymentMethodTokenizationViewModel+Logic.swift in Sources */,
-				075E2B4D79B4F16706036CE226D1B717 /* PaymentResponse.swift in Sources */,
-				3DCFCD182C065BF727A2A97F6D87F7AB /* PayPal.swift in Sources */,
-				57EE0F1028BCE4874050664721E372AC /* PayPalService.swift in Sources */,
-				CCE72D55BF1254BCA680ED7580B647C5 /* PayPalTokenizationViewModel.swift in Sources */,
-				E07E500D1F95CAEA9E15025D4DFCA332 /* PollingModule.swift in Sources */,
-				FF150E57663F6CDBEA33B85560746F3D /* PostalCode.swift in Sources */,
-				14FAB40288FE6C93D4B09463B42194D2 /* PostalCodeField.swift in Sources */,
-				BD4CB4C01CDA614C9E9EA432B05E37A7 /* PresentationController.swift in Sources */,
-				21811813B07812057EEBA3F738E981F1 /* Primer.swift in Sources */,
-				E592E026539CBEF5D40C22D0EFE89670 /* PrimerAddressLineFieldView.swift in Sources */,
-				421D796E568DBB1D320AE41D7586D4DF /* PrimerAPI.swift in Sources */,
-				93B5BBFBFBF68D75E6EB4E54F2400AC6 /* PrimerAPIClient.swift in Sources */,
-				F8162F8939535F927DBE4AF0986477EB /* PrimerAPIClient+3DS.swift in Sources */,
-				E26F4B060CC21F295AB27342D3605C73 /* PrimerAPIClient+Promises.swift in Sources */,
-				9673018CF7D80472BE3E841FF220D5CA /* PrimerButton.swift in Sources */,
-				29EC2615F6598819D3438044F9CBA6DE /* PrimerCardFormViewController.swift in Sources */,
-				A643AAD9126473EA13706C7F7D9B80BB /* PrimerCardholderNameFieldView.swift in Sources */,
-				F2B51B92798921B4238428D2CD8973A7 /* PrimerCardNumberFieldView.swift in Sources */,
-				A080792AAA0C2BE605B30282CAAFC0C6 /* PrimerCityFieldView.swift in Sources */,
-				E76B91507E435F0EB52B33AC5EF117EA /* PrimerConfiguration.swift in Sources */,
-				FED73AC3A490D91EFB431D17E68CD90B /* PrimerContainerViewController.swift in Sources */,
-				A7743B04071E4860A90891FF3A0F3422 /* PrimerCountryFieldView.swift in Sources */,
-				897E70FB50A49D184B066F2630259113 /* PrimerCustomStyleTextField.swift in Sources */,
-				020A632C2894C6B4A2358B87F19B0796 /* PrimerCVVFieldView.swift in Sources */,
-				FBE131843EFAD6C8E29097058344DAD8 /* PrimerDelegate.swift in Sources */,
-				38EEC9CD454DCB813785686449FA83C6 /* PrimerError.swift in Sources */,
-				E5DE6FFAD37089878388B4B758AE4F0D /* PrimerExpiryDateFieldView.swift in Sources */,
-				55264AFCBE41E841FBA529958D864453 /* PrimerFirstNameFieldView.swift in Sources */,
-				6FED84CBD790B3803B272E5561E3C9DE /* PrimerFlowEnums.swift in Sources */,
-				428417DBC22A915AA6D0BB1C57B33F3C /* PrimerFormView.swift in Sources */,
-				223F4DDECB010EA98073801BA49BAA83 /* PrimerFormViewController.swift in Sources */,
-				7B355D846302DB54A821246CCB9C15E0 /* PrimerGenericTextFieldView.swift in Sources */,
-				82BA8808D599D34FA9DCBCB35309CBDE /* PrimerHeadlessUniversalCheckout.swift in Sources */,
-				7FF9A8181EBB85686A56F33B38B67A07 /* PrimerHeadlessUniversalCheckoutProtocols.swift in Sources */,
-				49319D09BBD19FFE9DA8CEA86A32AB2C /* PrimerHeadlessUniversalCheckoutUIManager.swift in Sources */,
-				3FC3EE1300F94750CE30F2B02DFB70F3 /* PrimerImage.swift in Sources */,
-				76CD99E7C0A3ED087D0EEB149EEF0D45 /* PrimerInputElements.swift in Sources */,
-				89E97D57B2A6AC609354CA5231F0650C /* PrimerInputViewController.swift in Sources */,
-				75DBE83CE7EA115EAD5577D83B5BD3F9 /* PrimerLastNameFieldView.swift in Sources */,
-				B66D8B2E263148BFB2D667968A0DB8BD /* PrimerLoadingViewController.swift in Sources */,
-				862FBB1F51982C760E8898BCD3BD3506 /* PrimerNavigationBar.swift in Sources */,
-				A02BA94CB735678539E385FF41249099 /* PrimerNavigationController.swift in Sources */,
-				F5F2FE697A1C041CAAD803606AE6F240 /* PrimerNibView.swift in Sources */,
-				89C622F2BB725BDA1F7477990C122EA8 /* PrimerPostalCodeFieldView.swift in Sources */,
-				DC784BE26C7754A90B4079C5B81DD43D /* PrimerResultComponentView.swift in Sources */,
-				9E8CA8FC4FFBFABFA0B10E38A3BC1920 /* PrimerResultViewController.swift in Sources */,
-				C9A0FAE864AD47D7915263FD8185BECD /* PrimerRootViewController.swift in Sources */,
-				13BA83EEFE8A3D552803260220059DC8 /* PrimerScrollView.swift in Sources */,
-				F50FCAFE8B4CCB7F2E23B8ABA7AC7820 /* PrimerSDK-dummy.m in Sources */,
-				5886085F41EAA607F34BF0DA020BC277 /* PrimerSearchTextField.swift in Sources */,
-				7A8D980555EA5CB8B075376ABEA05FB8 /* PrimerSettings.swift in Sources */,
-				52C755D4D170A29DB41ECD3D334EEAE5 /* PrimerSimpleCardFormTextFieldView.swift in Sources */,
-				5C206442646B1F9CA6D058566957DC79 /* PrimerSource.swift in Sources */,
-				E7A0F2B94941FE65A41DD51891E3C6C2 /* PrimerStateFieldView.swift in Sources */,
-				1509D5AE9A9AAFC9E3A5E518A7C93F26 /* PrimerTableViewCell.swift in Sources */,
-				77C8959B28DD06EF663E1A22E3CE3B2F /* PrimerTestPaymentMethodTokenizationViewModel.swift in Sources */,
-				4B27D9A962DF2DA49C859C08BAEA65DB /* PrimerTestPaymentMethodViewController.swift in Sources */,
-				AAE40069C38E30BC206F6915762BA1C7 /* PrimerTextField.swift in Sources */,
-				926FB994356C75FC457CFE13E3F3B0D4 /* PrimerTextFieldView.swift in Sources */,
-				CB7350995E204B15933B8AE9CC45F54F /* PrimerTextFieldView+Analytics.swift in Sources */,
-				C3EB46D53A0D8954156A55334998F9D5 /* PrimerTextFieldView+CardFormFieldsAnalytics.swift in Sources */,
-				BC0AB4430D5C60E6BD984AE528F3A0B1 /* PrimerTheme.swift in Sources */,
-				20D9ED622E91628C21569F32F99DCDB8 /* PrimerTheme+Borders.swift in Sources */,
-				4676C8AAECC99640C766C1CA4AAC2A64 /* PrimerTheme+Buttons.swift in Sources */,
-				E4DB05D823C2640B800519DE0F3C2FF9 /* PrimerTheme+Colors.swift in Sources */,
-				32709785B682DDA065F3AE654774A61D /* PrimerTheme+Inputs.swift in Sources */,
-				6BDB0E57EFD5297B7CE30E54DF3B1D3D /* PrimerTheme+TextStyles.swift in Sources */,
-				875DF9F85FEBBB29B9403EEEF6433A7B /* PrimerTheme+Views.swift in Sources */,
-				C06DEAEB718B9FBCBA606C3D559BC58F /* PrimerThemeData.swift in Sources */,
-				02869A46404796560093A36E053FBEE7 /* PrimerThemeData+Deprecated.swift in Sources */,
-				06322E21F1C01DDD69377B31A91A3322 /* PrimerUniversalCheckoutViewController.swift in Sources */,
-				6A6E1F0D9B5E139EF32350C8D061D80D /* PrimerVaultManagerViewController.swift in Sources */,
-				FEE14DEFFF7FDED609F033F0327D1790 /* PrimerViewController.swift in Sources */,
-				DBB2AC22A53462EA9DAF2D8591FA7457 /* PrimerViewExtensions.swift in Sources */,
-				D1016C8F80603A61D25ACCEDBE835F17 /* PrimerWebViewController.swift in Sources */,
-				8FB0A998782F539ED017F208CF335A38 /* Promise.swift in Sources */,
-				70838A5F4B3B839FE164F9575341CCB2 /* QRCodeTokenizationViewModel.swift in Sources */,
-				C4C3F2FEBF85A47E907E2D3C2BEC24E4 /* QRCodeViewController.swift in Sources */,
-				60DE695F15E296C18E1997694E2F21DA /* Queue.swift in Sources */,
-				004A7A69356B236318A6C86B548B210E /* race.swift in Sources */,
-				A7D07E9B1FAD08874D2D9B29268D05EB /* RateLimitedDispatcher.swift in Sources */,
-				5FABAD7831B0458D6391C1FC6BA3CC40 /* RateLimitedDispatcherBase.swift in Sources */,
-				BED9B1884BFDCCB6F7D635A2760279FC /* RecoverWrappers.swift in Sources */,
-				A15C3693E54EEC2708D780B6755A6895 /* ReloadDelegate.swift in Sources */,
-				F9692311AFB73716025EE56B6ADA161E /* Resolver.swift in Sources */,
-				D3E395D421AA792AF391BF50E0E0B968 /* ResumeHandlerProtocol.swift in Sources */,
-				B257E805F355585F7D32F974E985CF20 /* SequenceWrappers.swift in Sources */,
-				7883C3F0E8CB7C87B07F7E7A3743C3E3 /* StateField.swift in Sources */,
-				83F17638B5ACD2DC00AC566BB6D2AF5E /* StrictRateLimitedDispatcher.swift in Sources */,
-				2CA9C1293DE4D40E97FB76DE515ABBA7 /* StringExtension.swift in Sources */,
-				C4668BE35C03C90D676384343E85AE2C /* Strings.swift in Sources */,
-				AD254062BC0C844AEB0495BE783D55F9 /* SuccessMessage.swift in Sources */,
-				D1BF9073465BB21A1409B982DC657142 /* SuccessResponse.swift in Sources */,
-				3F898FB47093DE038C8F5971DBAD6B9E /* Thenable.swift in Sources */,
-				702B43D8EF8AAB9CE9117615EFBBDE1D /* ThenableWrappers.swift in Sources */,
-				7BBA2677BD38C8056F2D18F7CD7D99FD /* Throwable.swift in Sources */,
-				DDCE00FB20D2BCCB48DAADECCDE1271B /* TokenizationService.swift in Sources */,
-				1A4EACA7CC028D1351089BC4B65F90F6 /* UIColorExtension.swift in Sources */,
-				0BD1B1DA0BE3CB8AFF99C89C63694DDB /* UIDeviceExtension.swift in Sources */,
-				50531B92E60BD73A0A7AD809846D7986 /* UILocalizableUtil.swift in Sources */,
-				6EC24CB0F552718EC75733EC89377EEC /* UINavigationController+Extensions.swift in Sources */,
-				88BDC208CF6648EC786B87806534C7B7 /* UIScreenExtension.swift in Sources */,
-				DA1CCF25490B536B1CBD7498B02DF41A /* UIUtils.swift in Sources */,
-				DB6D86BDA49874BE197D869D5912B1D3 /* URLExtension.swift in Sources */,
-				4698B38A7656B33A8E8D6EC3BF295DF1 /* URLSessionStack.swift in Sources */,
-				83D83501819144417E3F389B1EC2D6EF /* UserDefaultsExtension.swift in Sources */,
-				9E6011F96DB7EDF68508D5C7B4E4B5F0 /* UserInterfaceModule.swift in Sources */,
-				84A69B702E9A789C2FEE872D18A9A381 /* VaultCheckoutViewModel.swift in Sources */,
-				1752CC2ECF1B853875D595B3DF3F35F7 /* VaultPaymentMethodView.swift in Sources */,
-				1B4910D060899C9951D0E554F7F52498 /* VaultPaymentMethodViewController.swift in Sources */,
-				1F3A0CDC8D929EF079F86CFC19E9BFD7 /* VaultPaymentMethodViewModel.swift in Sources */,
-				CF4EAC8639E01700DE05FCD53F46055E /* VaultService.swift in Sources */,
-				52C95E2219DBAD7558F1D75936A91A04 /* Weak.swift in Sources */,
-				B1426B4C8AC2D8AE5A0CDED7AD3279E2 /* WebViewUtil.swift in Sources */,
-				2217EB00BB788A23B4BE2E8A9E3D7D35 /* when.swift in Sources */,
-				B8BB10D255B8DFC158CDB6841E636ED7 /* WrapperProtocols.swift in Sources */,
+				270CFF0FC749F57C0605262D27016D14 /* Pods-PrimerSDK_Tests-dummy.m in Sources */,
 			);
 			runOnlyForDeploymentPostprocessing = 0;
 		};
 /* End PBXSourcesBuildPhase section */
 
 /* Begin PBXTargetDependency section */
-<<<<<<< HEAD
-		3808D61849218E6F95A2E836C6C958A8 /* PBXTargetDependency */ = {
-			isa = PBXTargetDependency;
-			name = "Pods-PrimerSDK_Example";
-			target = 6C144A762E9B598392AFFEC8F873746A /* Pods-PrimerSDK_Example */;
-			targetProxy = 01693E13E7831AB1AFA234176360CF41 /* PBXContainerItemProxy */;
-		};
-		767D9A7BDACB2F53820C962E27553D21 /* PBXTargetDependency */ = {
-			isa = PBXTargetDependency;
-			name = "PrimerSDK-PrimerResources";
-			target = 6E6525C7043FBA7BB34A249010AF5593 /* PrimerSDK-PrimerResources */;
-			targetProxy = 4BA1300EDE4EF15DAEC79C270C5200C9 /* PBXContainerItemProxy */;
-		};
-		C901B8353F6DBD5286F6945D107CFFC0 /* PBXTargetDependency */ = {
-			isa = PBXTargetDependency;
-			name = PrimerSDK;
-			target = F3BE9108C53B53949406218CEA55E0B2 /* PrimerSDK */;
-			targetProxy = 57B7E06A0D15F01D8705150D7609CC81 /* PBXContainerItemProxy */;
-=======
 		2A9BBF62AF7395E9D341DD7291B51612 /* PBXTargetDependency */ = {
 			isa = PBXTargetDependency;
 			name = "PrimerSDK-PrimerResources";
@@ -4207,30 +2231,10 @@
 			name = "Pods-PrimerSDK_Example";
 			target = 6C144A762E9B598392AFFEC8F873746A /* Pods-PrimerSDK_Example */;
 			targetProxy = FCE59844136E56EC81A758392D48D5D8 /* PBXContainerItemProxy */;
->>>>>>> 520d07f9
 		};
 /* End PBXTargetDependency section */
 
 /* Begin PBXVariantGroup section */
-<<<<<<< HEAD
-		BD815E3924E9908280416B42D9D1E8BA /* Localizable.strings */ = {
-			isa = PBXVariantGroup;
-			children = (
-				3784737AB195E14A904A78D1208D04E7 /* Localizable.strings */,
-				E64EF71263190D6C70B77D8D522BF4CE /* Localizable.strings */,
-				07B4759AF7F398D590C6ADC17CF6FBDE /* Localizable.strings */,
-				3677F00A06CC18E0D563208C60C5055B /* Localizable.strings */,
-				CF7F7F0781D445B7756FDA1D30FF1C64 /* Localizable.strings */,
-				67C2A0FBD3613ED7C47E8501BB6C92D7 /* Localizable.strings */,
-				EFA14C57D9224EB3E711A01DBD8EF9D0 /* Localizable.strings */,
-				927EA706A0518FBAEC04A470561D7BB2 /* Localizable.strings */,
-				4AC74F4D736457D96522AEE8D59B1719 /* Localizable.strings */,
-				DDE0F25C7E63C730D5920AACE28FAF1C /* Localizable.strings */,
-				8E03FA85CAF1AB905C24003ADD5E53BD /* Localizable.strings */,
-				763888B94084F1D20E78183093AB0DE1 /* Localizable.strings */,
-				9C1E7561B0028F20556638D878B1527D /* Localizable.strings */,
-				076E5B1FEA539992693C8A69E3A3F6C6 /* Localizable.strings */,
-=======
 		A86FF2B2B4AB7F61461BDC92F964582B /* Localizable.strings */ = {
 			isa = PBXVariantGroup;
 			children = (
@@ -4248,7 +2252,6 @@
 				14A244BAC2725DC8A203B4A45D973015 /* Localizable.strings */,
 				8ADD77830ADFF7F62B9800A588EAF5C1 /* Localizable.strings */,
 				C0470BB57CFE068135F8BED291F63193 /* Localizable.strings */,
->>>>>>> 520d07f9
 			);
 			name = Localizable.strings;
 			path = .;
@@ -4324,11 +2327,6 @@
 			};
 			name = Debug;
 		};
-<<<<<<< HEAD
-		402BCACE934A0A4A39D1ED2C3044FDB1 /* Release */ = {
-			isa = XCBuildConfiguration;
-			baseConfigurationReference = 51B15B52AB0EFD7A5E8B700E62038EEF /* PrimerSDK.release.xcconfig */;
-=======
 		11BABFD1805EA95ED14599B3B3C71771 /* Release */ = {
 			isa = XCBuildConfiguration;
 			baseConfigurationReference = 51B15B52AB0EFD7A5E8B700E62038EEF /* PrimerSDK.release.xcconfig */;
@@ -4380,7 +2378,6 @@
 		7A998F28EFC521997A5865DE99064A9D /* Debug */ = {
 			isa = XCBuildConfiguration;
 			baseConfigurationReference = 7540675C759C8CDA799A0607647F2B20 /* PrimerSDK.debug.xcconfig */;
->>>>>>> 520d07f9
 			buildSettings = {
 				CLANG_ENABLE_OBJC_WEAK = NO;
 				"CODE_SIGN_IDENTITY[sdk=appletvos*]" = "";
@@ -4470,37 +2467,6 @@
 				SYMROOT = "${SRCROOT}/../build";
 			};
 			name = Release;
-		};
-		8003C167187AC964DE2D660E733CAEF6 /* Debug */ = {
-			isa = XCBuildConfiguration;
-			baseConfigurationReference = 7540675C759C8CDA799A0607647F2B20 /* PrimerSDK.debug.xcconfig */;
-			buildSettings = {
-				CLANG_ENABLE_OBJC_WEAK = NO;
-				"CODE_SIGN_IDENTITY[sdk=appletvos*]" = "";
-				"CODE_SIGN_IDENTITY[sdk=iphoneos*]" = "";
-				"CODE_SIGN_IDENTITY[sdk=watchos*]" = "";
-				CURRENT_PROJECT_VERSION = 1;
-				DEFINES_MODULE = YES;
-				DYLIB_COMPATIBILITY_VERSION = 1;
-				DYLIB_CURRENT_VERSION = 1;
-				DYLIB_INSTALL_NAME_BASE = "@rpath";
-				GCC_PREFIX_HEADER = "Target Support Files/PrimerSDK/PrimerSDK-prefix.pch";
-				INFOPLIST_FILE = "Target Support Files/PrimerSDK/PrimerSDK-Info.plist";
-				INSTALL_PATH = "$(LOCAL_LIBRARY_DIR)/Frameworks";
-				IPHONEOS_DEPLOYMENT_TARGET = 10.0;
-				LD_RUNPATH_SEARCH_PATHS = "$(inherited) @executable_path/Frameworks @loader_path/Frameworks";
-				MODULEMAP_FILE = "Target Support Files/PrimerSDK/PrimerSDK.modulemap";
-				PRODUCT_MODULE_NAME = PrimerSDK;
-				PRODUCT_NAME = PrimerSDK;
-				SDKROOT = iphoneos;
-				SKIP_INSTALL = YES;
-				SWIFT_ACTIVE_COMPILATION_CONDITIONS = "$(inherited) ";
-				SWIFT_VERSION = 4.2;
-				TARGETED_DEVICE_FAMILY = "1,2";
-				VERSIONING_SYSTEM = "apple-generic";
-				VERSION_INFO_PREFIX = "";
-			};
-			name = Debug;
 		};
 		80F45997CD1F5DAB4F3B62FA0301BC70 /* Release */ = {
 			isa = XCBuildConfiguration;
@@ -4651,48 +2617,6 @@
 			};
 			name = Debug;
 		};
-<<<<<<< HEAD
-		DD2AB1F04EC857BEAC91C308161C1736 /* Debug */ = {
-			isa = XCBuildConfiguration;
-			baseConfigurationReference = 7540675C759C8CDA799A0607647F2B20 /* PrimerSDK.debug.xcconfig */;
-			buildSettings = {
-				CONFIGURATION_BUILD_DIR = "$(BUILD_DIR)/$(CONFIGURATION)$(EFFECTIVE_PLATFORM_NAME)/PrimerSDK";
-				IBSC_MODULE = PrimerSDK;
-				INFOPLIST_FILE = "Target Support Files/PrimerSDK/ResourceBundle-PrimerResources-PrimerSDK-Info.plist";
-				IPHONEOS_DEPLOYMENT_TARGET = 10.0;
-				PRODUCT_NAME = PrimerResources;
-				SDKROOT = iphoneos;
-				SKIP_INSTALL = YES;
-				TARGETED_DEVICE_FAMILY = "1,2";
-				WRAPPER_EXTENSION = bundle;
-			};
-			name = Debug;
-		};
-		DE0BF8DB7B01CC32A2C5D2CD66B06CF9 /* Release */ = {
-			isa = XCBuildConfiguration;
-			baseConfigurationReference = 51B15B52AB0EFD7A5E8B700E62038EEF /* PrimerSDK.release.xcconfig */;
-			buildSettings = {
-				CONFIGURATION_BUILD_DIR = "$(BUILD_DIR)/$(CONFIGURATION)$(EFFECTIVE_PLATFORM_NAME)/PrimerSDK";
-				IBSC_MODULE = PrimerSDK;
-				INFOPLIST_FILE = "Target Support Files/PrimerSDK/ResourceBundle-PrimerResources-PrimerSDK-Info.plist";
-				IPHONEOS_DEPLOYMENT_TARGET = 10.0;
-				PRODUCT_NAME = PrimerResources;
-				SDKROOT = iphoneos;
-				SKIP_INSTALL = YES;
-				TARGETED_DEVICE_FAMILY = "1,2";
-				WRAPPER_EXTENSION = bundle;
-			};
-			name = Release;
-		};
-/* End XCBuildConfiguration section */
-
-/* Begin XCConfigurationList section */
-		4821239608C13582E20E6DA73FD5F1F9 /* Build configuration list for PBXProject "Pods" */ = {
-			isa = XCConfigurationList;
-			buildConfigurations = (
-				D299434AB35E7FD6F7921C8EF24742FF /* Debug */,
-				7EE7A78859F657F6BEFC651185B43192 /* Release */,
-=======
 /* End XCBuildConfiguration section */
 
 /* Begin XCConfigurationList section */
@@ -4701,33 +2625,24 @@
 			buildConfigurations = (
 				7A998F28EFC521997A5865DE99064A9D /* Debug */,
 				11BABFD1805EA95ED14599B3B3C71771 /* Release */,
->>>>>>> 520d07f9
 			);
 			defaultConfigurationIsVisible = 0;
 			defaultConfigurationName = Release;
 		};
-<<<<<<< HEAD
-		4CE685A8FD5677FFCB6B21197B3C4CA7 /* Build configuration list for PBXNativeTarget "PrimerSDK" */ = {
-			isa = XCConfigurationList;
-			buildConfigurations = (
-				8003C167187AC964DE2D660E733CAEF6 /* Debug */,
-				402BCACE934A0A4A39D1ED2C3044FDB1 /* Release */,
-=======
 		16C3E0066BBD6A5115B79437B145B30A /* Build configuration list for PBXNativeTarget "PrimerSDK-PrimerResources" */ = {
 			isa = XCConfigurationList;
 			buildConfigurations = (
 				B60E1D9AFC11BE95D583FDB3A4D5A7ED /* Debug */,
 				120E08E0815F02CCA8A4D8DB465B70CD /* Release */,
->>>>>>> 520d07f9
 			);
 			defaultConfigurationIsVisible = 0;
 			defaultConfigurationName = Release;
 		};
-		C9777296DF6A2E3A3D054543747E51F3 /* Build configuration list for PBXNativeTarget "PrimerSDK-PrimerResources" */ = {
+		4821239608C13582E20E6DA73FD5F1F9 /* Build configuration list for PBXProject "Pods" */ = {
 			isa = XCConfigurationList;
 			buildConfigurations = (
-				DD2AB1F04EC857BEAC91C308161C1736 /* Debug */,
-				DE0BF8DB7B01CC32A2C5D2CD66B06CF9 /* Release */,
+				D299434AB35E7FD6F7921C8EF24742FF /* Debug */,
+				7EE7A78859F657F6BEFC651185B43192 /* Release */,
 			);
 			defaultConfigurationIsVisible = 0;
 			defaultConfigurationName = Release;
