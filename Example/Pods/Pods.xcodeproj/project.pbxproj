// !$*UTF8*$!
{
	archiveVersion = 1;
	classes = {
	};
	objectVersion = 46;
	objects = {

/* Begin PBXBuildFile section */
		01FA9CE9370E67AC315A6FA2D04B7838 /* LogEvent.swift in Sources */ = {isa = PBXBuildFile; fileRef = B3A0650D4F04D769AB321DA7340382A4 /* LogEvent.swift */; };
		024C8E2185FB7B0A5DB3B0EFE371A608 /* SequenceWrappers.swift in Sources */ = {isa = PBXBuildFile; fileRef = 7AB54C9732E78EB339890CC16C5F44E1 /* SequenceWrappers.swift */; };
		055193842528B11B68A53F353DA1A5C6 /* Validation.swift in Sources */ = {isa = PBXBuildFile; fileRef = E1FDAB6E97827FFE0A20452299F7AC0A /* Validation.swift */; };
		056022AC3AF44975B2B94E28E1F92E2D /* URLSessionStack.swift in Sources */ = {isa = PBXBuildFile; fileRef = F57EDA44458D37978C7340A1F156D201 /* URLSessionStack.swift */; };
		058947869DCF09BE56BD0C626931339D /* AnyCodable.swift in Sources */ = {isa = PBXBuildFile; fileRef = 0CF37C2A6E0CCA55E628F6CE49F75291 /* AnyCodable.swift */; };
		0B25D962DBCFF83AD249A2B0782A624C /* AnalyticsService.swift in Sources */ = {isa = PBXBuildFile; fileRef = 02B0C64D851DD4C4DDB27B08ED8EC2B3 /* AnalyticsService.swift */; };
		0BFB2FC73D0ED848C7CBDC8ECB84AD87 /* BankSelectorViewController.swift in Sources */ = {isa = PBXBuildFile; fileRef = 9381D33CDB6306805E0B79BBF6CBC441 /* BankSelectorViewController.swift */; };
		0C8723025FA12C8F12D6A3379644C5D4 /* PrimerUniversalCheckoutViewController.swift in Sources */ = {isa = PBXBuildFile; fileRef = 96488924BA8F31D48CDF23FCC226AD9B /* PrimerUniversalCheckoutViewController.swift */; };
		0DC697EFED16CE9418A33651FFECE569 /* PayPalTokenizationViewModel.swift in Sources */ = {isa = PBXBuildFile; fileRef = C00B4D1258EC63C0999018C9903EC058 /* PayPalTokenizationViewModel.swift */; };
		0EB75FE8D6A60413E855D1ABCC4F6CA4 /* PrimerError.swift in Sources */ = {isa = PBXBuildFile; fileRef = 8B4A090212F6F74BD3FFFF3B81DF9941 /* PrimerError.swift */; };
		0EC1D76269E55BB052313F7C2394DACD /* PrimerCardholderNameFieldView.swift in Sources */ = {isa = PBXBuildFile; fileRef = C185524D5F149403108EBC5EE5092B50 /* PrimerCardholderNameFieldView.swift */; };
		0EEA6B786565951177223FDC984CF2B7 /* 3DSService+Promises.swift in Sources */ = {isa = PBXBuildFile; fileRef = 680F3A08EE3B2E72FBDB41CE53927453 /* 3DSService+Promises.swift */; };
		0F60858B03CFCD4E27EDDA5942B0E79B /* PrimerTheme+Colors.swift in Sources */ = {isa = PBXBuildFile; fileRef = 4CF93D553D4B61592FDE93947E5AD39C /* PrimerTheme+Colors.swift */; };
		0FDF123101F951ED5F01EC219515423F /* en.lproj in Resources */ = {isa = PBXBuildFile; fileRef = D3790840730152324066B888A93D9C80 /* en.lproj */; };
		1185E0C4F9590AB32C56D6ADD4DEF8E8 /* PaymentMethodToken.swift in Sources */ = {isa = PBXBuildFile; fileRef = 4566D12D8E50C22EC6043D8EF234E993 /* PaymentMethodToken.swift */; };
		12B509EAE8D53DAF1E747B94FFAD10BD /* PaymentMethodConfigService.swift in Sources */ = {isa = PBXBuildFile; fileRef = 15F13934161261480DE8E19CCC1C1E0E /* PaymentMethodConfigService.swift */; };
		12C0633FE7D6321E9953A09A71B9BA21 /* ErrorHandler.swift in Sources */ = {isa = PBXBuildFile; fileRef = CDE9B2FB11AA667F8659393EF3F3D097 /* ErrorHandler.swift */; };
		147A81E009F611CCE860DF079DC65788 /* ImageName.swift in Sources */ = {isa = PBXBuildFile; fileRef = A5DE4E65B145880C53EF55E0C5280D9C /* ImageName.swift */; };
		150748FBA136356C24F922D1BE7C9BB1 /* AnyEncodable.swift in Sources */ = {isa = PBXBuildFile; fileRef = 444AA88BD0EB29BACACA31AFCEBD0689 /* AnyEncodable.swift */; };
		157AAAC38B6F32F8556EFAFAD7BFFB61 /* CoreDataDispatcher.swift in Sources */ = {isa = PBXBuildFile; fileRef = 771C7A44E1DDF81A46063AAF03EA49F4 /* CoreDataDispatcher.swift */; };
		16B04F554301B5EEF322B8B1B6B371C3 /* PrimerImage.swift in Sources */ = {isa = PBXBuildFile; fileRef = 3B4F20C0B178D54CA34EBE780D9BED2C /* PrimerImage.swift */; };
		16C961091CF85E96A6067447BB7AF801 /* CancelContext.swift in Sources */ = {isa = PBXBuildFile; fileRef = 0B26B80BF8479A7DA3337972D1240BFF /* CancelContext.swift */; };
		18B27FC91ADF4DDFFD66153F76636047 /* Logger.swift in Sources */ = {isa = PBXBuildFile; fileRef = 0D4C9F8C9E4CD2CA7B75B2EAAF0C1E84 /* Logger.swift */; };
		19036901D8349DB1A14E9B5D08C50187 /* ExternalViewModel.swift in Sources */ = {isa = PBXBuildFile; fileRef = 8368A2397EA4CD82937BDC8100AE8487 /* ExternalViewModel.swift */; };
		1A4DB2556456671D3814EAFE827CD654 /* after.swift in Sources */ = {isa = PBXBuildFile; fileRef = FE7C0B3AFE8980D096C1A4A66BA172CA /* after.swift */; };
		1A4E51D39D287AC4DCDEEFCCEF88E190 /* StringExtension.swift in Sources */ = {isa = PBXBuildFile; fileRef = D88839FE77D0C268BA2FE1651E520A2F /* StringExtension.swift */; };
		1A89042D946B3CCE4E7DE6D721693A5A /* ApplePayTokenizationViewModel.swift in Sources */ = {isa = PBXBuildFile; fileRef = 5305AC3BFB3A0DAE059490B0097396DE /* ApplePayTokenizationViewModel.swift */; };
		1B10230334D69F2EB8631875EB167FA2 /* PaymentMethodConfigurationType.swift in Sources */ = {isa = PBXBuildFile; fileRef = 3F61EF65F8B67C631CBD7022017F64C2 /* PaymentMethodConfigurationType.swift */; };
		1D9ECABE18550C458E433E826F00C68C /* JSONParser.swift in Sources */ = {isa = PBXBuildFile; fileRef = 26C6EA679A84FBBA7E36AE80A0099EA3 /* JSONParser.swift */; };
		1EB81D85192968E6FA0748E59BA335E3 /* PrimerExpiryDateFieldView.swift in Sources */ = {isa = PBXBuildFile; fileRef = 7D09220942AF8BBFAD714D141D3855E5 /* PrimerExpiryDateFieldView.swift */; };
		1FE59BDB2FCE392AEE4771D0795403A5 /* UIDeviceExtension.swift in Sources */ = {isa = PBXBuildFile; fileRef = 6020C70FEFD9D7B9652B5EECEB21885E /* UIDeviceExtension.swift */; };
		216E12A2046C9230623FE7F3F90376A2 /* Resolver.swift in Sources */ = {isa = PBXBuildFile; fileRef = BD1E99E4657B0E48D4EAE454FC755E04 /* Resolver.swift */; };
		222396EA5CF5F855A56FF1716BAEE409 /* PaymentMethodTokenizationRequest.swift in Sources */ = {isa = PBXBuildFile; fileRef = E362DF4CFFEB2F985B341BD3F96A6125 /* PaymentMethodTokenizationRequest.swift */; };
		225C22ED88B7210D53C5261BDDE460CB /* PrimerTextFieldView.swift in Sources */ = {isa = PBXBuildFile; fileRef = 274C6A2E89A5863375294300307AE038 /* PrimerTextFieldView.swift */; };
		2427EB0BE72D6C38C7756D291290CD3F /* Promise.swift in Sources */ = {isa = PBXBuildFile; fileRef = 9A9EF8929A3F61C9A1A4A0825EAE14CD /* Promise.swift */; };
		247D6CCBC01DB5F71109AE4664F1F17C /* PrimerAPIClient+3DS.swift in Sources */ = {isa = PBXBuildFile; fileRef = 5437889D388DEFBB07E02A5A1ACFFD57 /* PrimerAPIClient+3DS.swift */; };
		26203C671CD78F637BD32FAAB66A8973 /* NetworkService.swift in Sources */ = {isa = PBXBuildFile; fileRef = 90CEA1CE4E7E0F07A8BD8B822FCA9BDD /* NetworkService.swift */; };
		267FB232850714CD8FE689652B59C146 /* PrimerAPIClient+Promises.swift in Sources */ = {isa = PBXBuildFile; fileRef = 0C8F52C2A97AF726CF5BBFC9AFEDBD48 /* PrimerAPIClient+Promises.swift */; };
		270CFF0FC749F57C0605262D27016D14 /* Pods-PrimerSDK_Tests-dummy.m in Sources */ = {isa = PBXBuildFile; fileRef = D66C3890C3566F38C935A2FFD9A237B0 /* Pods-PrimerSDK_Tests-dummy.m */; };
		2A685EE93D1A5EE57AB91A973541ED06 /* KlarnaTokenizationViewModel.swift in Sources */ = {isa = PBXBuildFile; fileRef = 5CFDB0CFF26DA67B9590FDAB8B804FE5 /* KlarnaTokenizationViewModel.swift */; };
		2B73C179492983D468FF3587F23898EC /* race.swift in Sources */ = {isa = PBXBuildFile; fileRef = B1BE47E46531B73C6CCAF5460E385D4D /* race.swift */; };
		2C0D5B6995837A98A5146FF40736294C /* PrimerViewController.swift in Sources */ = {isa = PBXBuildFile; fileRef = 410FEC1F1C0DF332FE799AE746F28C60 /* PrimerViewController.swift */; };
		2C6D14313E05AB8BF9A3574CE5F3C28C /* SuccessMessage.swift in Sources */ = {isa = PBXBuildFile; fileRef = C0D9496CB96BD472C53BEB0B0A77082B /* SuccessMessage.swift */; };
		2DE9ABAC101A688CFE5047E6D1EFA718 /* Parser.swift in Sources */ = {isa = PBXBuildFile; fileRef = AEDC94D57812752820919E73B5EF1C43 /* Parser.swift */; };
		2F5ECA5B96C870950A7B6F061D8B2362 /* Colors.swift in Sources */ = {isa = PBXBuildFile; fileRef = 45C92055E646E45E232F47EC9D0A9F71 /* Colors.swift */; };
		306ACA4DAB5A15A2132EAECEFF1F54B7 /* CardScannerViewController+SimpleScanDelegate.swift in Sources */ = {isa = PBXBuildFile; fileRef = F5B3057A35A9A4F4B225AD5DDC78FE45 /* CardScannerViewController+SimpleScanDelegate.swift */; };
		31DEF49A68760766B11A7D3E4733B77F /* PrimerTheme+Borders.swift in Sources */ = {isa = PBXBuildFile; fileRef = 2E4E1B20F5B2565927C78468ABB95752 /* PrimerTheme+Borders.swift */; };
		32F59659A2BBCDF8A9D8D8EFF8472074 /* PrimerViewExtensions.swift in Sources */ = {isa = PBXBuildFile; fileRef = 9C7BC101312331C7EC7BAF5894545C6B /* PrimerViewExtensions.swift */; };
		352205C166F127D47602E6E09256E6DC /* Foundation.framework in Frameworks */ = {isa = PBXBuildFile; fileRef = EAB6F611E86A4758835A715E4B4184F6 /* Foundation.framework */; };
		36317B51803469C57256E8B305A229A2 /* BankSelectorTokenizationViewModel.swift in Sources */ = {isa = PBXBuildFile; fileRef = 2E481BA0C6CC6ABF01FD38F1F9581A57 /* BankSelectorTokenizationViewModel.swift */; };
		388332C447351F7019F81176AC2A845D /* SuccessViewController.swift in Sources */ = {isa = PBXBuildFile; fileRef = 8458373A53C79FB8718C015ED68AF487 /* SuccessViewController.swift */; };
		39F356D08649D4BA939217B85F3A4651 /* ReloadDelegate.swift in Sources */ = {isa = PBXBuildFile; fileRef = 7332A85F5ACE2E0A91203ECDA3DCEEF8 /* ReloadDelegate.swift */; };
		3CF26C7029CE6FF6327D9010A8A54F10 /* VaultService.swift in Sources */ = {isa = PBXBuildFile; fileRef = C4797D2B816FCEA88E375B53A0915DCA /* VaultService.swift */; };
		42BC8B69F8B286E5B5417D8009FB3EAA /* Dimensions.swift in Sources */ = {isa = PBXBuildFile; fileRef = 8C24510A434F5C0F91069C97F78D74EF /* Dimensions.swift */; };
		4300A48D85817ABC656C9F3151F7098F /* CustomStringConvertible.swift in Sources */ = {isa = PBXBuildFile; fileRef = 1EC7B8536C5AB452AE2F0D71247B3506 /* CustomStringConvertible.swift */; };
		43C9AACA223133B96EB2A84CA0CE591C /* ApplePay.swift in Sources */ = {isa = PBXBuildFile; fileRef = 9FB906E0EEAA9F00D72E261AC0A2D6FE /* ApplePay.swift */; };
		46C24A2F54FD1BD8B82C828D8AA812EC /* PrimerTheme+Views.swift in Sources */ = {isa = PBXBuildFile; fileRef = 2E6DA42A3998ACD20860808B6741BF57 /* PrimerTheme+Views.swift */; };
		4749B8986D074569CCF2DA9257F7EC1B /* Box.swift in Sources */ = {isa = PBXBuildFile; fileRef = A8E7B55C5F3DA91304CF69C6D1378F77 /* Box.swift */; };
		494C60979DB0832CA256581FA05AC55B /* UXMode.swift in Sources */ = {isa = PBXBuildFile; fileRef = 73E973E069FEC00C64D01163307FD3A5 /* UXMode.swift */; };
		4A94BB65671FE4DB0D4E62FFD9F191BB /* Pods-PrimerSDK_Example-umbrella.h in Headers */ = {isa = PBXBuildFile; fileRef = 3780FF276696624E5AD4A629D4CC4AD8 /* Pods-PrimerSDK_Example-umbrella.h */; settings = {ATTRIBUTES = (Public, ); }; };
		4AC0EE345C0ECDA95CA745249B429771 /* RateLimitedDispatcher.swift in Sources */ = {isa = PBXBuildFile; fileRef = CCFDD0BD29BE11C3E1CB7EE7CD88C795 /* RateLimitedDispatcher.swift */; };
		4CB83552EFF085DE1A126FD60121476E /* Keychain.swift in Sources */ = {isa = PBXBuildFile; fileRef = 628992146A3DC2D747C2BF5A0830A5B7 /* Keychain.swift */; };
		4D2E7B5429D4DCDCCDD1D36C08528D25 /* PrimerNavigationBar.swift in Sources */ = {isa = PBXBuildFile; fileRef = 73BDB7D559D9F68F5212A518040DC2CE /* PrimerNavigationBar.swift */; };
		4E081A908DBCE81E1DB58590D7694B28 /* PrimerCustomStyleTextField.swift in Sources */ = {isa = PBXBuildFile; fileRef = 79923FBE5143B31F523052818357CA16 /* PrimerCustomStyleTextField.swift */; };
		4E54DC206B57E08EB70378CCA57925D3 /* CountryCode.swift in Sources */ = {isa = PBXBuildFile; fileRef = 08DB7D110E768DC8D734D30D784444A6 /* CountryCode.swift */; };
		4E59B5541FBD476BF9848B0A8AD45E0D /* Connectivity.swift in Sources */ = {isa = PBXBuildFile; fileRef = D1CDFE668DE1658D93CFCEB14BF3127D /* Connectivity.swift */; };
		4F17A020B225C9B08AD27C6724890659 /* PaymentMethodTokenizationViewModel.swift in Sources */ = {isa = PBXBuildFile; fileRef = 753E9F8E18377B0948E6D00ECEC0F27F /* PaymentMethodTokenizationViewModel.swift */; };
		50B20084C467781654E8CD3E91752440 /* Error.swift in Sources */ = {isa = PBXBuildFile; fileRef = 5B98D755AE98BD48430F38267BD4A05A /* Error.swift */; };
		53F2ABF47AE79B4C9D3A9FD21FF0C4B2 /* Cancellable.swift in Sources */ = {isa = PBXBuildFile; fileRef = 5DC36AD0EB6BFFF757BD85F5EA1A5A2D /* Cancellable.swift */; };
		569A4F6E36432417E5A5A6731A9715DD /* AdyenDotPay.swift in Sources */ = {isa = PBXBuildFile; fileRef = E73A0577425B663077C64F56D2FA9A93 /* AdyenDotPay.swift */; };
		576CBFE7BB80FC46B6F006AE6E711708 /* Foundation.framework in Frameworks */ = {isa = PBXBuildFile; fileRef = EAB6F611E86A4758835A715E4B4184F6 /* Foundation.framework */; };
<<<<<<< HEAD
		5C7C7633A141B306722B712C1D238A4D /* 3DSService+Promises.swift in Sources */ = {isa = PBXBuildFile; fileRef = 680F3A08EE3B2E72FBDB41CE53927453 /* 3DSService+Promises.swift */; };
		5C93106218FCF5D1D7C992123A6B74A5 /* PrimerAPIClient+Promises.swift in Sources */ = {isa = PBXBuildFile; fileRef = 1BE527338A3D5FA9AA3112AB43F0898A /* PrimerAPIClient+Promises.swift */; };
		5CAC15738CE4347ED2AA03CDEDCEB1FB /* VaultService.swift in Sources */ = {isa = PBXBuildFile; fileRef = C4797D2B816FCEA88E375B53A0915DCA /* VaultService.swift */; };
		5D3F95BA5B85334F80CE691FC1DF94CE /* URLSessionStack.swift in Sources */ = {isa = PBXBuildFile; fileRef = 229F49B8E23DBD3B06DF8C9B151226C0 /* URLSessionStack.swift */; };
		5EB66794A1212CBF5DD13150CFF4654C /* PaymentMethodToken.swift in Sources */ = {isa = PBXBuildFile; fileRef = 4566D12D8E50C22EC6043D8EF234E993 /* PaymentMethodToken.swift */; };
		5FC704DBD6B91F2B700DA330D67669FB /* UIColorExtension.swift in Sources */ = {isa = PBXBuildFile; fileRef = 845C391CE1580D932FC8B59CCF33905E /* UIColorExtension.swift */; };
		5FD5CDFD85CDADCE9C3A55A51362EA2F /* PaymentMethodsGroupView.swift in Sources */ = {isa = PBXBuildFile; fileRef = 1FCF0ADD70E2BF90834648D92AE701E5 /* PaymentMethodsGroupView.swift */; };
		6237B87B718346B3B4105097191AECDE /* StringExtension.swift in Sources */ = {isa = PBXBuildFile; fileRef = D88839FE77D0C268BA2FE1651E520A2F /* StringExtension.swift */; };
		6306C6CE63E146D20AE305EB590255CC /* CancellablePromise.swift in Sources */ = {isa = PBXBuildFile; fileRef = 0FA8315B4673DFF85A0B70F7478FCCA6 /* CancellablePromise.swift */; };
		6506012213D016F40DB876B762BDC9DF /* AnalyticsEvent.swift in Sources */ = {isa = PBXBuildFile; fileRef = 24F8FDEC009E09175AD2AFD629615C34 /* AnalyticsEvent.swift */; };
		68691A7293C773E41DF85A1E17D161C6 /* UXMode.swift in Sources */ = {isa = PBXBuildFile; fileRef = 73E973E069FEC00C64D01163307FD3A5 /* UXMode.swift */; };
		69A12AFE71607D9B45DDBEC192448FFE /* SuccessViewController.swift in Sources */ = {isa = PBXBuildFile; fileRef = 8458373A53C79FB8718C015ED68AF487 /* SuccessViewController.swift */; };
		6B2B457C0F22A7E4595ED371391C81EB /* PrimerThemeData+Deprecated.swift in Sources */ = {isa = PBXBuildFile; fileRef = 806F91F010271E529F7BAB7D3BF71EDD /* PrimerThemeData+Deprecated.swift */; };
		6C136044DFEEA0386779F7B2C2ED127E /* CardScannerViewController.swift in Sources */ = {isa = PBXBuildFile; fileRef = 4AD1C09A8F3B189F3BD512DEA70121CA /* CardScannerViewController.swift */; };
		6C56FCB9860BBEAB124E21A184FDCF91 /* CancellableThenable.swift in Sources */ = {isa = PBXBuildFile; fileRef = 7A4096883ECCAF3B5C28092B15329672 /* CancellableThenable.swift */; };
		6E127D744437C88E209C3B4EE380BD50 /* PrimerAPI.swift in Sources */ = {isa = PBXBuildFile; fileRef = ABBD22BACC097A6777C8C9E2ADB82B7C /* PrimerAPI.swift */; };
		71387FDEB510226D9C2812EEE511184C /* NetworkService.swift in Sources */ = {isa = PBXBuildFile; fileRef = AA99C2734984036D1492AC8B7FE882CD /* NetworkService.swift */; };
		743AC2F7CA3E4D0EF2CA5D4CCD635BEA /* DependencyInjection.swift in Sources */ = {isa = PBXBuildFile; fileRef = 38FBC5D979D5830B4CEF94986FC8D59E /* DependencyInjection.swift */; };
		75664A103CE72D2978BD4853D154BE81 /* Optional+Extensions.swift in Sources */ = {isa = PBXBuildFile; fileRef = 84AF0134490448CACC269428F209F1B4 /* Optional+Extensions.swift */; };
		7799C75BE8590E7F3E9F974FA437CA74 /* PrimerLoadingViewController.swift in Sources */ = {isa = PBXBuildFile; fileRef = 49EA0E0AA0C216EB9E3C3B71552AB19C /* PrimerLoadingViewController.swift */; };
		7992344C33AB1AAE0AA3467C1429CD48 /* PrimerDelegate.swift in Sources */ = {isa = PBXBuildFile; fileRef = B98AB6C6C8AFCB040577FB6D7843C120 /* PrimerDelegate.swift */; };
		7B46FD599E85A0613CAE436EADCDBFC2 /* ReloadDelegate.swift in Sources */ = {isa = PBXBuildFile; fileRef = 7332A85F5ACE2E0A91203ECDA3DCEEF8 /* ReloadDelegate.swift */; };
		7B6D926F0014AFBCCCCB30AF0CFD1BDD /* Currency.swift in Sources */ = {isa = PBXBuildFile; fileRef = 8047A65CD25D9E1F3E134FB8B07F43E6 /* Currency.swift */; };
		7C3B4B1007A8281E1139A4B43F4D5B90 /* ErrorViewController.swift in Sources */ = {isa = PBXBuildFile; fileRef = 002F4E38BC279630FDCC3DE9693A1C27 /* ErrorViewController.swift */; };
		7D9339EAB0D4C1D759B754E3FF4B4449 /* VaultPaymentMethodViewController.swift in Sources */ = {isa = PBXBuildFile; fileRef = 7A6D3F25AE7D7DAFDE8B75BD402EF55E /* VaultPaymentMethodViewController.swift */; };
		7E420FEEB87D6D428DB0DCC7D7F7368F /* PrimerExpiryDateFieldView.swift in Sources */ = {isa = PBXBuildFile; fileRef = 7D09220942AF8BBFAD714D141D3855E5 /* PrimerExpiryDateFieldView.swift */; };
		8198AD62806F7256B877345CF917C95B /* OrderItem.swift in Sources */ = {isa = PBXBuildFile; fileRef = 7BA4D1DFF655689314477D0597EC7DC5 /* OrderItem.swift */; };
		81E664414A53A1D49990972DF09BC62C /* PaymentMethodConfigService.swift in Sources */ = {isa = PBXBuildFile; fileRef = 15F13934161261480DE8E19CCC1C1E0E /* PaymentMethodConfigService.swift */; };
		83C74E46ECA0BDD26C595F3198391E32 /* PayPalTokenizationViewModel.swift in Sources */ = {isa = PBXBuildFile; fileRef = C00B4D1258EC63C0999018C9903EC058 /* PayPalTokenizationViewModel.swift */; };
		84073FEF278D8E4C00067F2A /* QRCodeTokenizationViewModel.swift in Sources */ = {isa = PBXBuildFile; fileRef = 84073FEE278D8E4C00067F2A /* QRCodeTokenizationViewModel.swift */; };
		84073FF2278D95EA00067F2A /* QRCodeViewController.swift in Sources */ = {isa = PBXBuildFile; fileRef = 84073FF1278D95EA00067F2A /* QRCodeViewController.swift */; };
		849F3C36632763BA633A2D1593390712 /* PrimerFlowEnums.swift in Sources */ = {isa = PBXBuildFile; fileRef = C43AC03AA69F4BBF62D1EFB4BFC0E8E9 /* PrimerFlowEnums.swift */; };
		85712C41C42C84D0C212B87540F8B38E /* MockPrimerAPIClient.swift in Sources */ = {isa = PBXBuildFile; fileRef = 3CE7FDA15EB5FF16E4ECE114D39EAAE8 /* MockPrimerAPIClient.swift */; };
		85F3676D7C696145CAAF3C636C63189B /* PaymentMethodConfiguration.swift in Sources */ = {isa = PBXBuildFile; fileRef = DD498514D6F494D1C4CB3A28210C0348 /* PaymentMethodConfiguration.swift */; };
		89AC49C657D721809B04E4E77211C31B /* PrimerSearchTextField.swift in Sources */ = {isa = PBXBuildFile; fileRef = 97776CE2C9B033BA7F6FD37F134A04C3 /* PrimerSearchTextField.swift */; };
		8A3432B21ECCEAA034B152F5104CA4FF /* Cancellable.swift in Sources */ = {isa = PBXBuildFile; fileRef = 5DC36AD0EB6BFFF757BD85F5EA1A5A2D /* Cancellable.swift */; };
		8A83BA4B5D9BDCB90C1AB03D7B50883D /* PrimerWebViewController.swift in Sources */ = {isa = PBXBuildFile; fileRef = D013026CD37AD15A4B5D46925AD95796 /* PrimerWebViewController.swift */; };
		8B2D4600A58471B6099B8683B8FB7DA1 /* PrimerTheme+TextStyles.swift in Sources */ = {isa = PBXBuildFile; fileRef = BE3548FA43376B2E3B5E8589EEEF8D43 /* PrimerTheme+TextStyles.swift */; };
		92603FCA0C6B7FB3F3BF8B02134A9A24 /* PrimerCardNumberFieldView.swift in Sources */ = {isa = PBXBuildFile; fileRef = AB0A58037290394331F9D310A7891CE3 /* PrimerCardNumberFieldView.swift */; };
		936B9C09A43EF06F0AF6B97232169301 /* PrimerSDK-dummy.m in Sources */ = {isa = PBXBuildFile; fileRef = 1753FADFBFB5C3386D1673DF56C810B3 /* PrimerSDK-dummy.m */; };
		9380955B2A9517B0965D506D7AED2D9A /* PrimerTheme+Colors.swift in Sources */ = {isa = PBXBuildFile; fileRef = 4CF93D553D4B61592FDE93947E5AD39C /* PrimerTheme+Colors.swift */; };
		93F76F8983AC8D290195B6C4017D3927 /* WebViewUtil.swift in Sources */ = {isa = PBXBuildFile; fileRef = D159A68A5580B9C4E29DC59B8B43A19B /* WebViewUtil.swift */; };
		940FBE7CBD19364251558A77CF762977 /* PrimerNavigationController.swift in Sources */ = {isa = PBXBuildFile; fileRef = E03245495BA11DB09DFF81AC17AACA84 /* PrimerNavigationController.swift */; };
		94A59C2B91DCAB528F5528E0AEC6443F /* PrimerContent.swift in Sources */ = {isa = PBXBuildFile; fileRef = 222AE23D995CB607839A70766320CE67 /* PrimerContent.swift */; };
		975A7C1F4770B25116C587F108D1C3AD /* PaymentMethodConfigurationType.swift in Sources */ = {isa = PBXBuildFile; fileRef = 3F61EF65F8B67C631CBD7022017F64C2 /* PaymentMethodConfigurationType.swift */; };
		98A6544B5550B7CF6F6C69F41EA96B27 /* PrimerButton.swift in Sources */ = {isa = PBXBuildFile; fileRef = F242CE1BBA58D5CEEC173447E21E3024 /* PrimerButton.swift */; };
		9ACD9567179F307061120A292AD4BF26 /* ClientTokenService.swift in Sources */ = {isa = PBXBuildFile; fileRef = 55430912CA076676C25AC9A4ECF1FE57 /* ClientTokenService.swift */; };
		9AE26D390050424610A8358EC044E38C /* PrimerThemeData.swift in Sources */ = {isa = PBXBuildFile; fileRef = 402755A4CDAB4752206F9AF3AC06A232 /* PrimerThemeData.swift */; };
		9DDC8244EE0C3FA44862BC4BDD68B839 /* Parser.swift in Sources */ = {isa = PBXBuildFile; fileRef = 908145B669444DDFEEF633BFAFC81415 /* Parser.swift */; };
		9F8D45A5EF8B4430938130C4C167A4B9 /* CheckoutModule.swift in Sources */ = {isa = PBXBuildFile; fileRef = 819F8F5B6888813937F4FDB718A73210 /* CheckoutModule.swift */; };
		9F9DD2459237E78CAB66CD58AAAE663E /* AnalyticsService.swift in Sources */ = {isa = PBXBuildFile; fileRef = 02B0C64D851DD4C4DDB27B08ED8EC2B3 /* AnalyticsService.swift */; };
		A022D48FDD4BA5683E26C06D3CE7D0F3 /* PrimerViewController.swift in Sources */ = {isa = PBXBuildFile; fileRef = 410FEC1F1C0DF332FE799AE746F28C60 /* PrimerViewController.swift */; };
		A195E15D1F515027BAC83A5E9CF68ADF /* IntExtension.swift in Sources */ = {isa = PBXBuildFile; fileRef = CCE611D948377E90FC0215BE4AC917EB /* IntExtension.swift */; };
		A20C18BE880A0881B7E3FE6F4FD35D8B /* Connectivity.swift in Sources */ = {isa = PBXBuildFile; fileRef = D1CDFE668DE1658D93CFCEB14BF3127D /* Connectivity.swift */; };
		A3A9E6090D7FF85C02807D7D54113211 /* PrimerFormViewController.swift in Sources */ = {isa = PBXBuildFile; fileRef = 5BF30B125AB4400FCE6A0B4402E5F803 /* PrimerFormViewController.swift */; };
		A5E6B0D85394C5D069E1FE8241F41945 /* Analytics.swift in Sources */ = {isa = PBXBuildFile; fileRef = C5EC042CF5B74684BE479CA65A49E7EE /* Analytics.swift */; };
		A75EFE92CE47331233F8F460DC7B772F /* PayPalService.swift in Sources */ = {isa = PBXBuildFile; fileRef = 5DE9B626749FBE06552E5B4A25D32E81 /* PayPalService.swift */; };
		ABE9AAF6CDDA1A55CF1DDDD8923F9F6F /* PaymentResponse.swift in Sources */ = {isa = PBXBuildFile; fileRef = 889ABB6C662B4E87E3A0D3B8446C552B /* PaymentResponse.swift */; };
		AD3C6EE8CCB3C310D4F19ED36AC53BE0 /* DateExtension.swift in Sources */ = {isa = PBXBuildFile; fileRef = 2B778387AA67EF333A5916E3A4ED38C1 /* DateExtension.swift */; };
		AD498D388C7826BD9DCBD13C5130F21A /* ExternalViewModel.swift in Sources */ = {isa = PBXBuildFile; fileRef = 8368A2397EA4CD82937BDC8100AE8487 /* ExternalViewModel.swift */; };
		B41EAA0A5CF6C527BF8C23370E91739B /* PrimerCardholderNameFieldView.swift in Sources */ = {isa = PBXBuildFile; fileRef = C185524D5F149403108EBC5EE5092B50 /* PrimerCardholderNameFieldView.swift */; };
		B4C094A1326CB392B8681824E7297A45 /* PrimerPostalCodeFieldView.swift in Sources */ = {isa = PBXBuildFile; fileRef = 8428DF1B51F2C4F63F020F8A4DAC378C /* PrimerPostalCodeFieldView.swift */; };
		B5FB87D2781F3838106A243F53D900E9 /* PrimerNibView.swift in Sources */ = {isa = PBXBuildFile; fileRef = EC681F87F16CA4BB15F161C66F3FFFE7 /* PrimerNibView.swift */; };
		B6A68203C76448B8DE96CD5BFBCC0513 /* PrimerUniversalCheckoutViewController.swift in Sources */ = {isa = PBXBuildFile; fileRef = 96488924BA8F31D48CDF23FCC226AD9B /* PrimerUniversalCheckoutViewController.swift */; };
		B91047B732C5B36FA8E10E95BB538DD8 /* PrimerAPIClient+3DS.swift in Sources */ = {isa = PBXBuildFile; fileRef = 5437889D388DEFBB07E02A5A1ACFFD57 /* PrimerAPIClient+3DS.swift */; };
		B9CAEAA9DDC4C0CC48A2D7A6698B0D10 /* Guarantee.swift in Sources */ = {isa = PBXBuildFile; fileRef = 0B2937F6C8F9BD92A3239EB8B101F575 /* Guarantee.swift */; };
		BBF87ACD2788D6599E049AE00EF20271 /* PrimerAPIClient.swift in Sources */ = {isa = PBXBuildFile; fileRef = E3AB91C4574E0D168D49DE63908A3DD6 /* PrimerAPIClient.swift */; };
		BD49A7EA7F5187DB01472560A5CE2C6C /* Error.swift in Sources */ = {isa = PBXBuildFile; fileRef = 5B98D755AE98BD48430F38267BD4A05A /* Error.swift */; };
		BD4E76FC3CA6AC76E1F3194277001DEB /* FinallyWrappers.swift in Sources */ = {isa = PBXBuildFile; fileRef = F2A8350B41284D87DC7444E57050FA07 /* FinallyWrappers.swift */; };
		BD9070DD392FFE90C0EBC13298F562D8 /* Resolver.swift in Sources */ = {isa = PBXBuildFile; fileRef = BD1E99E4657B0E48D4EAE454FC755E04 /* Resolver.swift */; };
		BE02D04985DEE64568140BBD46CD042B /* UserDefaultsExtension.swift in Sources */ = {isa = PBXBuildFile; fileRef = 7F0AE96BB67842C1C9469D997D7CC5C6 /* UserDefaultsExtension.swift */; };
		C0919A069B042DEE1891E325096B5BCA /* CancelContext.swift in Sources */ = {isa = PBXBuildFile; fileRef = 0B26B80BF8479A7DA3337972D1240BFF /* CancelContext.swift */; };
		C1C349E631FA1CC25F6E3E7BE443DC7E /* PrimerContainerViewController.swift in Sources */ = {isa = PBXBuildFile; fileRef = 359B65BEF08B1000734B01E4719DFEC2 /* PrimerContainerViewController.swift */; };
		C22877BE462BE9353DD6348F204EC637 /* AdyenDotPay.swift in Sources */ = {isa = PBXBuildFile; fileRef = E73A0577425B663077C64F56D2FA9A93 /* AdyenDotPay.swift */; };
		C43EFD0A55A3657522CFA7E7D63BF637 /* CustomStringConvertible.swift in Sources */ = {isa = PBXBuildFile; fileRef = 1EC7B8536C5AB452AE2F0D71247B3506 /* CustomStringConvertible.swift */; };
		C77ED5BBCA2645D4D5DFEF56A2C02906 /* Logger.swift in Sources */ = {isa = PBXBuildFile; fileRef = 0D4C9F8C9E4CD2CA7B75B2EAAF0C1E84 /* Logger.swift */; };
		C84751963E84C36043D1BD63AD70A30F /* PayPal.swift in Sources */ = {isa = PBXBuildFile; fileRef = E4DBC9AFC4691AB5309D057220677EF2 /* PayPal.swift */; };
		C8E970EB6BCD954EC224A5150F6FB669 /* RecoverWrappers.swift in Sources */ = {isa = PBXBuildFile; fileRef = 0FC5265D4486E2618C449B104E8D63E6 /* RecoverWrappers.swift */; };
		C9351ABD2F58FD84AC95C1F272BFC686 /* PrimerImage.swift in Sources */ = {isa = PBXBuildFile; fileRef = 3B4F20C0B178D54CA34EBE780D9BED2C /* PrimerImage.swift */; };
		CAD75C439B259F3A54A965B94EEC2D6D /* RateLimitedDispatcherBase.swift in Sources */ = {isa = PBXBuildFile; fileRef = CA6F0B719D024901CE17827DD23F9951 /* RateLimitedDispatcherBase.swift */; };
		CB0E09971B0D3D5424E181278188C179 /* JSONParser.swift in Sources */ = {isa = PBXBuildFile; fileRef = 95AF35CFD1939E85B195402FDAF19258 /* JSONParser.swift */; };
		CC34BE01A72740345629DA4DC2CBA758 /* ConcurrencyLimitedDispatcher.swift in Sources */ = {isa = PBXBuildFile; fileRef = 9DE2A587856522CEEB67D49FAB5B2109 /* ConcurrencyLimitedDispatcher.swift */; };
		CDBBB211EAC42D409122B3BC1FE337E5 /* Promise.swift in Sources */ = {isa = PBXBuildFile; fileRef = 9A9EF8929A3F61C9A1A4A0825EAE14CD /* Promise.swift */; };
		CF13FC839CE06CAFA96AD10FF3E198FF /* en.lproj in Resources */ = {isa = PBXBuildFile; fileRef = D3790840730152324066B888A93D9C80 /* en.lproj */; };
		D09B99095C463B6171BD0B28F8238D32 /* CoreDataDispatcher.swift in Sources */ = {isa = PBXBuildFile; fileRef = 771C7A44E1DDF81A46063AAF03EA49F4 /* CoreDataDispatcher.swift */; };
		D122F0CF2E044D7BBCBD3BA9EB776E24 /* URLExtension.swift in Sources */ = {isa = PBXBuildFile; fileRef = A8412A013B98B01C493295F24614C29C /* URLExtension.swift */; };
		D238F030FD986D71AFB84D0883FE871A /* PostalCode.swift in Sources */ = {isa = PBXBuildFile; fileRef = FF72B032E7351A72FFFD200089351883 /* PostalCode.swift */; };
		D452B46F8F419C81B8D2B9A6B1CE5662 /* Queue.swift in Sources */ = {isa = PBXBuildFile; fileRef = E0487A4AF7551B22AA0F513E0CB110CE /* Queue.swift */; };
		D4BBEFCB1D420266DBB19193D34B0A8C /* RateLimitedDispatcher.swift in Sources */ = {isa = PBXBuildFile; fileRef = CCFDD0BD29BE11C3E1CB7EE7CD88C795 /* RateLimitedDispatcher.swift */; };
		D4D84A5B3183F5800A5B5DC2FFAB6ECB /* WrapperProtocols.swift in Sources */ = {isa = PBXBuildFile; fileRef = 0CBE052B786A6F5F97FBC879ACDDF884 /* WrapperProtocols.swift */; };
=======
		57D0C65EBA5045A640D03ACA70FA7B1A /* PrimerCardNumberFieldView.swift in Sources */ = {isa = PBXBuildFile; fileRef = AB0A58037290394331F9D310A7891CE3 /* PrimerCardNumberFieldView.swift */; };
		59A2FC42F6AAB1492B34C15EBC2FF611 /* PrimerTheme+Inputs.swift in Sources */ = {isa = PBXBuildFile; fileRef = B32C4D3E52FC28C6BA9AB65796C9B1D2 /* PrimerTheme+Inputs.swift */; };
		5A413653B554D9CD1864E1DFB86A9C65 /* CardButton.swift in Sources */ = {isa = PBXBuildFile; fileRef = FF04C36BCAE9465ABE19A214B3FC3B5E /* CardButton.swift */; };
		5B80CDF6241260C93BEC6E7B72633868 /* PrimerSDK-dummy.m in Sources */ = {isa = PBXBuildFile; fileRef = 1753FADFBFB5C3386D1673DF56C810B3 /* PrimerSDK-dummy.m */; };
		5C857137699A673BFBACE312BFB6155B /* IntExtension.swift in Sources */ = {isa = PBXBuildFile; fileRef = CCE611D948377E90FC0215BE4AC917EB /* IntExtension.swift */; };
		5DFAC6101D0B94BFBC5D8793EAC293C6 /* PrimerTableViewCell.swift in Sources */ = {isa = PBXBuildFile; fileRef = 558C6B0BAAC1040492DB444766069037 /* PrimerTableViewCell.swift */; };
		5E84AC7049E1C8CF47BDAC17ECB84F76 /* Endpoint.swift in Sources */ = {isa = PBXBuildFile; fileRef = E5F422D918649F4456A025BCA20BFE5E /* Endpoint.swift */; };
		60C178C85163D7807796283615645B9B /* PrimerVaultManagerViewController.swift in Sources */ = {isa = PBXBuildFile; fileRef = D52B2A65240DDFD6F332A8059BA43B50 /* PrimerVaultManagerViewController.swift */; };
		636EBC871DCCDE7DC05BDE66609E5BCF /* PresentationController.swift in Sources */ = {isa = PBXBuildFile; fileRef = 9DAB598BF1FE4C5CBB247D21F4D1AE45 /* PresentationController.swift */; };
		64CCEA0CDEEF4013CDB29783171567EB /* PostalCode.swift in Sources */ = {isa = PBXBuildFile; fileRef = FF72B032E7351A72FFFD200089351883 /* PostalCode.swift */; };
		65C719076B0D8D8BC0039386A88FF0AF /* Throwable.swift in Sources */ = {isa = PBXBuildFile; fileRef = 5982CD4CFE6584CECCB9C945086FEC4A /* Throwable.swift */; };
		66C42377B9A1492AA35DB8082117FD8E /* PaymentMethodConfigurationOptions.swift in Sources */ = {isa = PBXBuildFile; fileRef = 29C34CC7C47E7F10859F812438C39C8E /* PaymentMethodConfigurationOptions.swift */; };
		6915C4C19E919D1FE0B10BA6DE8BE63C /* PrimerAPIClient.swift in Sources */ = {isa = PBXBuildFile; fileRef = BA8FC4B7A633C5009E08AF3D1A20E0B5 /* PrimerAPIClient.swift */; };
		697A3F9D89FBC04A8145B0CBBE515C9C /* ClientToken.swift in Sources */ = {isa = PBXBuildFile; fileRef = E3E7DE0B6C045E3AC1B4B0033F23E2A8 /* ClientToken.swift */; };
		69DA682601AA3F0E440AAD7D8ECD398D /* PaymentResponse.swift in Sources */ = {isa = PBXBuildFile; fileRef = 889ABB6C662B4E87E3A0D3B8446C552B /* PaymentResponse.swift */; };
		6A4DE51063FA6824C6FE28EF4D3C1B82 /* PrimerTheme+TextStyles.swift in Sources */ = {isa = PBXBuildFile; fileRef = BE3548FA43376B2E3B5E8589EEEF8D43 /* PrimerTheme+TextStyles.swift */; };
		6AB3D60F64807F058B81B12A325FA8CF /* fr.lproj in Resources */ = {isa = PBXBuildFile; fileRef = 5939998DCB4C76E118C1E67C9E157D0F /* fr.lproj */; };
		6B0B0ABCBD082728F01A84D64079B35E /* PayPal.swift in Sources */ = {isa = PBXBuildFile; fileRef = E4DBC9AFC4691AB5309D057220677EF2 /* PayPal.swift */; };
		6D4B4DD2E98F3D4CD4B0F3EB57DC94ED /* CancellableThenable.swift in Sources */ = {isa = PBXBuildFile; fileRef = 7A4096883ECCAF3B5C28092B15329672 /* CancellableThenable.swift */; };
		6DBA60DC43324C611551A961AB2AA11B /* PrimerFlowEnums.swift in Sources */ = {isa = PBXBuildFile; fileRef = C43AC03AA69F4BBF62D1EFB4BFC0E8E9 /* PrimerFlowEnums.swift */; };
		6F44CDE59996D91AA195351082827F4F /* DirectDebitMandate.swift in Sources */ = {isa = PBXBuildFile; fileRef = 9FC4E906B59A000EBE4EAE1778900BC4 /* DirectDebitMandate.swift */; };
		7054138708005BA507DBE172219664E8 /* PrimerContainerViewController.swift in Sources */ = {isa = PBXBuildFile; fileRef = 359B65BEF08B1000734B01E4719DFEC2 /* PrimerContainerViewController.swift */; };
		7156952897B193E0C01AA72E0CCB3621 /* VaultPaymentMethodView.swift in Sources */ = {isa = PBXBuildFile; fileRef = 413402A0D8F4644B9E4F89576C5E0B7C /* VaultPaymentMethodView.swift */; };
		7442B3F1EB17356A3CD54D302A56F1FF /* PrimerTextField.swift in Sources */ = {isa = PBXBuildFile; fileRef = 296D751D0E43553A49EA17AB252AEAFE /* PrimerTextField.swift */; };
		74A18DCD0614858986E762548327CC5B /* Analytics.swift in Sources */ = {isa = PBXBuildFile; fileRef = C5EC042CF5B74684BE479CA65A49E7EE /* Analytics.swift */; };
		74CE45587042701C1D08A2A46C630C3C /* DependencyInjection.swift in Sources */ = {isa = PBXBuildFile; fileRef = 38FBC5D979D5830B4CEF94986FC8D59E /* DependencyInjection.swift */; };
		755ECCAB26CDB86D15B3D5440A4213FA /* PrimerSDK-PrimerResources in Resources */ = {isa = PBXBuildFile; fileRef = A8B3BC107C2BDC3C03D961866F721265 /* PrimerSDK-PrimerResources */; };
		756DDA7705E4CE20C823CFFA217A3D6F /* AppState.swift in Sources */ = {isa = PBXBuildFile; fileRef = A830B6B6148B5D88F101B47D8526AF98 /* AppState.swift */; };
		76AD7372AB5F26C74CA2B9D5AC438C13 /* PaymentMethodComponent.swift in Sources */ = {isa = PBXBuildFile; fileRef = 0422BB0E3E580D4EF81AFCA8A5926A55 /* PaymentMethodComponent.swift */; };
		7710992CED5042F75B354E95A5AD9965 /* Thenable.swift in Sources */ = {isa = PBXBuildFile; fileRef = A58D6F7E00177AC2C52A88CD0BE48EAE /* Thenable.swift */; };
		7B21F13298D7A2694A7C887BA9B53A09 /* PrimerConfiguration.swift in Sources */ = {isa = PBXBuildFile; fileRef = 4936961E101DD9C2A0B2F499772DAF69 /* PrimerConfiguration.swift */; };
		7B6C8CD699F641837BD0F60C06E9DA97 /* Customer.swift in Sources */ = {isa = PBXBuildFile; fileRef = DE3516F6AF1115C508B388D201817C35 /* Customer.swift */; };
		7D63C86B7FB8A93B1BA7C07C005FDA12 /* Guarantee.swift in Sources */ = {isa = PBXBuildFile; fileRef = 0B2937F6C8F9BD92A3239EB8B101F575 /* Guarantee.swift */; };
		7D84187994FD0E68FE02BC9DE1484138 /* ClientSession.swift in Sources */ = {isa = PBXBuildFile; fileRef = 94BE1685CDC4F3BF456B2F5ADA2AFEC6 /* ClientSession.swift */; };
		7DAF66FDBF0C97D9EC159A4E031EDC0A /* Klarna.swift in Sources */ = {isa = PBXBuildFile; fileRef = 90FC79BB82EFF393D1A22D276F6C230A /* Klarna.swift */; };
		7E983B2693DAFDA6BD5B261EF5420301 /* ExternalPaymentMethodTokenizationViewModel.swift in Sources */ = {isa = PBXBuildFile; fileRef = 112BE2C493FC3D6A7001C071C60826DD /* ExternalPaymentMethodTokenizationViewModel.swift */; };
		839331E4B3ED4277006DBE304BB07121 /* PrimerContent.swift in Sources */ = {isa = PBXBuildFile; fileRef = 222AE23D995CB607839A70766320CE67 /* PrimerContent.swift */; };
		87DCEA313CC95BC4FB34DFEF27BEE609 /* PrimerLoadingViewController.swift in Sources */ = {isa = PBXBuildFile; fileRef = 49EA0E0AA0C216EB9E3C3B71552AB19C /* PrimerLoadingViewController.swift */; };
		89F21573B357ECB0AAE289C05BEC5468 /* ConcurrencyLimitedDispatcher.swift in Sources */ = {isa = PBXBuildFile; fileRef = 9DE2A587856522CEEB67D49FAB5B2109 /* ConcurrencyLimitedDispatcher.swift */; };
		8A659DBC37277C2156266372C95FBBAA /* ResumeHandlerProtocol.swift in Sources */ = {isa = PBXBuildFile; fileRef = FE45C26AEEDB838675E14975A81CF3F8 /* ResumeHandlerProtocol.swift */; };
		8E74A849007A11C9D66CE1ACE241DAAE /* PrimerAPI.swift in Sources */ = {isa = PBXBuildFile; fileRef = 03873B542C3717D1BCDDE75180274DA1 /* PrimerAPI.swift */; };
		8FB3BA34EE8E9D09EEE62814C4352B3E /* WrapperProtocols.swift in Sources */ = {isa = PBXBuildFile; fileRef = 0CBE052B786A6F5F97FBC879ACDDF884 /* WrapperProtocols.swift */; };
		8FD6E79D9B1C263CF441C6D50943F79E /* CardScannerViewController.swift in Sources */ = {isa = PBXBuildFile; fileRef = 4AD1C09A8F3B189F3BD512DEA70121CA /* CardScannerViewController.swift */; };
		92625AC2EA93BD5F482D80D86F91117A /* FormTokenizationViewModel.swift in Sources */ = {isa = PBXBuildFile; fileRef = 554FDF5546C41F540F7649DAA168124B /* FormTokenizationViewModel.swift */; };
		958AAE25D939AE7B15CD5B2FD0C4274D /* PrimerSearchTextField.swift in Sources */ = {isa = PBXBuildFile; fileRef = 97776CE2C9B033BA7F6FD37F134A04C3 /* PrimerSearchTextField.swift */; };
		9744F960E061A5567949EDBA68118660 /* PrimerRootViewController.swift in Sources */ = {isa = PBXBuildFile; fileRef = 3976A4387CE0D14F161142C8FCCB64B8 /* PrimerRootViewController.swift */; };
		991656A7B9E6421C879E26A74C82417A /* CheckoutModule.swift in Sources */ = {isa = PBXBuildFile; fileRef = 819F8F5B6888813937F4FDB718A73210 /* CheckoutModule.swift */; };
		9A7310B98F12BCD6F945D9FED7AB55E6 /* Bank.swift in Sources */ = {isa = PBXBuildFile; fileRef = 630BC02E64D953D61C89009128BF2EB1 /* Bank.swift */; };
		9A9CCB2C4A624765254EA6F305DABFF9 /* StrictRateLimitedDispatcher.swift in Sources */ = {isa = PBXBuildFile; fileRef = A9032A6942D6AC05725BD1E4804C36B1 /* StrictRateLimitedDispatcher.swift */; };
		9D4AE6073F03CF79337FDFEC95D18039 /* AlertController.swift in Sources */ = {isa = PBXBuildFile; fileRef = F8F5DE3892C80AC3CA7D984E87EF2441 /* AlertController.swift */; };
		9D75D6D28B32660F8F9FB477B3C5C0EC /* PrimerPostalCodeFieldView.swift in Sources */ = {isa = PBXBuildFile; fileRef = 8428DF1B51F2C4F63F020F8A4DAC378C /* PrimerPostalCodeFieldView.swift */; };
		9D77220807DD99D579A5E8927E42971D /* PrimerNibView.swift in Sources */ = {isa = PBXBuildFile; fileRef = EC681F87F16CA4BB15F161C66F3FFFE7 /* PrimerNibView.swift */; };
		9D9518917197850872DC506D8374CFC8 /* FinallyWrappers.swift in Sources */ = {isa = PBXBuildFile; fileRef = F2A8350B41284D87DC7444E57050FA07 /* FinallyWrappers.swift */; };
		9F3D1846A22B74D0179B1324233A11D2 /* DirectDebitService.swift in Sources */ = {isa = PBXBuildFile; fileRef = A97A1FFD8A86F218CCCA6C053D88421B /* DirectDebitService.swift */; };
		A2301622688EAB1C5ED47E3EDBB91E31 /* sv.lproj in Resources */ = {isa = PBXBuildFile; fileRef = 268B6E23AB8314D0816482A4234B1C2A /* sv.lproj */; };
		A2F5D84D70231B8090AB017838A938E1 /* UIColorExtension.swift in Sources */ = {isa = PBXBuildFile; fileRef = 845C391CE1580D932FC8B59CCF33905E /* UIColorExtension.swift */; };
		A5789CF76E2F2600F674570D36589C9B /* CardNetwork.swift in Sources */ = {isa = PBXBuildFile; fileRef = 39B47EF0F849FBFEF00CC3FEE8DFA9E2 /* CardNetwork.swift */; };
		A7BD086734014C52510A9362D1302AB2 /* PrimerTextFieldView.xib in Resources */ = {isa = PBXBuildFile; fileRef = 587F232062D157E3F2F8396633D2C9E0 /* PrimerTextFieldView.xib */; };
		A907DF81B4DBA4113B3C12E59F8B736A /* PrimerFormViewController.swift in Sources */ = {isa = PBXBuildFile; fileRef = 5BF30B125AB4400FCE6A0B4402E5F803 /* PrimerFormViewController.swift */; };
		AEEAF9D0E37AB1EA45EE719DE9673115 /* PaymentMethodConfiguration.swift in Sources */ = {isa = PBXBuildFile; fileRef = DD498514D6F494D1C4CB3A28210C0348 /* PaymentMethodConfiguration.swift */; };
		AFF4931A12790C16FAEB98363F944C12 /* FormType.swift in Sources */ = {isa = PBXBuildFile; fileRef = EAD3E7472220240A0B5857C2DF8A8F28 /* FormType.swift */; };
		B0DFE1C5D5C6B61132CDEBD3C34A1CD0 /* CatchWrappers.swift in Sources */ = {isa = PBXBuildFile; fileRef = 4F425FD1F632F4431DE2508D5168ED4F /* CatchWrappers.swift */; };
		B16425E79E3926FB2EE139FE25D5F4EA /* CancellablePromise.swift in Sources */ = {isa = PBXBuildFile; fileRef = 0FA8315B4673DFF85A0B70F7478FCCA6 /* CancellablePromise.swift */; };
		B1CFF369D6CEC9F14FC4958A81315B95 /* Icons.xcassets in Resources */ = {isa = PBXBuildFile; fileRef = 1267F9063244C97D0C650E02CA24014F /* Icons.xcassets */; };
		B39CC3D36217E61D4C076E41D7D4A25F /* UserDefaultsExtension.swift in Sources */ = {isa = PBXBuildFile; fileRef = 7F0AE96BB67842C1C9469D997D7CC5C6 /* UserDefaultsExtension.swift */; };
		B3F923CD665B57315BD1BC4C47C102C1 /* PrimerNavigationController.swift in Sources */ = {isa = PBXBuildFile; fileRef = E03245495BA11DB09DFF81AC17AACA84 /* PrimerNavigationController.swift */; };
		B45FD6DBE1D94A2B739CB181041B7ABE /* TokenizationService.swift in Sources */ = {isa = PBXBuildFile; fileRef = 539921BCA356EDA5E7405DB93D75E9A4 /* TokenizationService.swift */; };
		B4A64CE28731331C5DC0AC3798F182F6 /* PrimerSDK-umbrella.h in Headers */ = {isa = PBXBuildFile; fileRef = 48CE17ABEDB356883F87C26408207B69 /* PrimerSDK-umbrella.h */; settings = {ATTRIBUTES = (Public, ); }; };
		B526D31BBB553CFA1BB8B410183289C6 /* FormTextFieldType.swift in Sources */ = {isa = PBXBuildFile; fileRef = 76D44B2001D9060134D4F583386C4E5A /* FormTextFieldType.swift */; };
		BC1B642FAF17FD49D3315F264F23D81A /* ClientTokenService.swift in Sources */ = {isa = PBXBuildFile; fileRef = 55430912CA076676C25AC9A4ECF1FE57 /* ClientTokenService.swift */; };
		BC5D67862B931253DCBCA754C81BCDFE /* Content.swift in Sources */ = {isa = PBXBuildFile; fileRef = 31E4D70D89BAD59A89042326E85B8C75 /* Content.swift */; };
		BC97A096C5EAD9553158706E58FE2ED6 /* DateExtension.swift in Sources */ = {isa = PBXBuildFile; fileRef = 2B778387AA67EF333A5916E3A4ED38C1 /* DateExtension.swift */; };
		BE56EE701169756FDD716C9CCA90A92F /* Configuration.swift in Sources */ = {isa = PBXBuildFile; fileRef = A6ED38E33F4FAC23186BEBF0590662BB /* Configuration.swift */; };
		BF5123557A7949F3859FB93372C5A6D0 /* MockPrimerAPIClient.swift in Sources */ = {isa = PBXBuildFile; fileRef = 3CE7FDA15EB5FF16E4ECE114D39EAAE8 /* MockPrimerAPIClient.swift */; };
		BF5491BAE83B1D1621F35E58221F1444 /* PrimerDelegate.swift in Sources */ = {isa = PBXBuildFile; fileRef = B98AB6C6C8AFCB040577FB6D7843C120 /* PrimerDelegate.swift */; };
		BFF01C131DC24AE23700AB69AF67EC73 /* Primer.swift in Sources */ = {isa = PBXBuildFile; fileRef = 57DF455C22349BD60DCB196110347C88 /* Primer.swift */; };
		C1C65162D383CD6901CB65336F8D34AA /* PrimerTheme+Buttons.swift in Sources */ = {isa = PBXBuildFile; fileRef = D878B9C71B35BA07B1D2C4607728EC9E /* PrimerTheme+Buttons.swift */; };
		C45D3F1999D105ADAF04CC1AE242CA75 /* BundleExtension.swift in Sources */ = {isa = PBXBuildFile; fileRef = 999E2CCBF3993D781B6AE8DE7C934831 /* BundleExtension.swift */; };
		C6240A945BC2E80AD2936DB70C2E480F /* EnsureWrappers.swift in Sources */ = {isa = PBXBuildFile; fileRef = 4329D358CCFDAAE884F4CB5C1E1F83B2 /* EnsureWrappers.swift */; };
		C63B5477F1E4807ECC724FD2D264ADAA /* ErrorViewController.swift in Sources */ = {isa = PBXBuildFile; fileRef = 002F4E38BC279630FDCC3DE9693A1C27 /* ErrorViewController.swift */; };
		C7243B86E88E65AB8D4F509E079F68F4 /* PayPalService.swift in Sources */ = {isa = PBXBuildFile; fileRef = 5DE9B626749FBE06552E5B4A25D32E81 /* PayPalService.swift */; };
		C869A1D3D5408C32F08856A3E705A6D8 /* Mask.swift in Sources */ = {isa = PBXBuildFile; fileRef = C3703F8590F4EB9F0B3AE10081746DD4 /* Mask.swift */; };
		CA01A9989D7872B50834AF1702B36F8B /* PrimerCardFormViewController.swift in Sources */ = {isa = PBXBuildFile; fileRef = 7131F66338DAC94ABA9BC75DAD730C97 /* PrimerCardFormViewController.swift */; };
		CACFCF7DF7BF92DD00ADAE2BD85BA271 /* Currency.swift in Sources */ = {isa = PBXBuildFile; fileRef = 8047A65CD25D9E1F3E134FB8B07F43E6 /* Currency.swift */; };
		CD0646D714EC043BD493CFA87A064894 /* PrimerThemeData+Deprecated.swift in Sources */ = {isa = PBXBuildFile; fileRef = 806F91F010271E529F7BAB7D3BF71EDD /* PrimerThemeData+Deprecated.swift */; };
		CD3732600D62A6CF41C63FA34764DA08 /* PaymentMethodsGroupView.swift in Sources */ = {isa = PBXBuildFile; fileRef = 1FCF0ADD70E2BF90834648D92AE701E5 /* PaymentMethodsGroupView.swift */; };
		CD63534831B3F9ADA874277B9E9DCF5B /* PrimerSettings.swift in Sources */ = {isa = PBXBuildFile; fileRef = F41935B64B9C76EC2EC63498FE44DF20 /* PrimerSettings.swift */; };
		CD935D6EF23C395CE11BA547828FB1AB /* ArrayExtension.swift in Sources */ = {isa = PBXBuildFile; fileRef = D3AB383076DB342475524AAF669BF104 /* ArrayExtension.swift */; };
		D0E82E660DD55464F2BB5F2C579DE201 /* GuaranteeWrappers.swift in Sources */ = {isa = PBXBuildFile; fileRef = CB97B55C4EAEFDAF5D7245714B8705BE /* GuaranteeWrappers.swift */; };
		D2D9D568BC2E071A1F2B77560C13D402 /* WebViewUtil.swift in Sources */ = {isa = PBXBuildFile; fileRef = D159A68A5580B9C4E29DC59B8B43A19B /* WebViewUtil.swift */; };
		D3CCB32CC2B6A3BCD6104C559B1F7255 /* BankTableViewCell.swift in Sources */ = {isa = PBXBuildFile; fileRef = 3693088D868C522D2AD41184FC909E39 /* BankTableViewCell.swift */; };
		D509FE1E5F7FA74311F33A11734C1617 /* RecoverWrappers.swift in Sources */ = {isa = PBXBuildFile; fileRef = 0FC5265D4486E2618C449B104E8D63E6 /* RecoverWrappers.swift */; };
>>>>>>> 7a4245b4
		D596E2B41C673AD5018AEA0A0321E51C /* Pods-PrimerSDK_Tests-umbrella.h in Headers */ = {isa = PBXBuildFile; fileRef = EE9674DAD0C961C92687877090E1E047 /* Pods-PrimerSDK_Tests-umbrella.h */; settings = {ATTRIBUTES = (Public, ); }; };
		D7F793009F3D9D8D2C6DA150B7BCEEA4 /* OrderItem.swift in Sources */ = {isa = PBXBuildFile; fileRef = 7BA4D1DFF655689314477D0597EC7DC5 /* OrderItem.swift */; };
		DA5ED43FC58583EFF40072BE87956902 /* PrimerThemeData.swift in Sources */ = {isa = PBXBuildFile; fileRef = 402755A4CDAB4752206F9AF3AC06A232 /* PrimerThemeData.swift */; };
		DBD761508AAEC8A17F60C12F4A7AE149 /* MockSuccess.swift in Sources */ = {isa = PBXBuildFile; fileRef = D0DD3666A2EA9ECB5B82DBC702C1499C /* MockSuccess.swift */; };
		DBEB94C4461F34A9DC98E4FE15B38B27 /* VaultPaymentMethodViewController.swift in Sources */ = {isa = PBXBuildFile; fileRef = 7A6D3F25AE7D7DAFDE8B75BD402EF55E /* VaultPaymentMethodViewController.swift */; };
		DCCDD3CBE525216F791FD158C7FD97D4 /* Consolable.swift in Sources */ = {isa = PBXBuildFile; fileRef = B8EA4AB9C8219A16404FE20AAC7A05CC /* Consolable.swift */; };
		DD27F3317D5C4F09A39D781CEDEAEADB /* PrimerButton.swift in Sources */ = {isa = PBXBuildFile; fileRef = F242CE1BBA58D5CEEC173447E21E3024 /* PrimerButton.swift */; };
		DFFD11CC37DA01AA1E9DDA38A54D1C87 /* CancellableCatchable.swift in Sources */ = {isa = PBXBuildFile; fileRef = 841637540F16C1814CB8184BADCAD80B /* CancellableCatchable.swift */; };
		E0A59D25CEE1379F214BB281592EF827 /* PrimerScrollView.swift in Sources */ = {isa = PBXBuildFile; fileRef = 8B822CC1B6A089D4B268B60F6ED08C1A /* PrimerScrollView.swift */; };
		E0DAD356A148E05906067AB507E9D706 /* PrimerWebViewController.swift in Sources */ = {isa = PBXBuildFile; fileRef = D013026CD37AD15A4B5D46925AD95796 /* PrimerWebViewController.swift */; };
		E150EB1E3DDC0F59C4FDE4E1058FCAF7 /* Foundation.framework in Frameworks */ = {isa = PBXBuildFile; fileRef = EAB6F611E86A4758835A715E4B4184F6 /* Foundation.framework */; };
		E204D65A46CACD4CDF3E98C9178AA714 /* 3DS.swift in Sources */ = {isa = PBXBuildFile; fileRef = 652FA5B10BE9185B597EE8495F113779 /* 3DS.swift */; };
		E287EC737EB6D1730B565A55B2A38F5A /* RateLimitedDispatcherBase.swift in Sources */ = {isa = PBXBuildFile; fileRef = CA6F0B719D024901CE17827DD23F9951 /* RateLimitedDispatcherBase.swift */; };
		E9FB35F4F171D8D8480FFDB86D8F83D3 /* URLExtension.swift in Sources */ = {isa = PBXBuildFile; fileRef = A8412A013B98B01C493295F24614C29C /* URLExtension.swift */; };
		EA86F3D7F868DDF45B97EE803161EB1F /* hang.swift in Sources */ = {isa = PBXBuildFile; fileRef = 6F930C03AA17993027FF5C88419DE463 /* hang.swift */; };
		EA886A5BF7E846DA7604DF010218EA5F /* firstly.swift in Sources */ = {isa = PBXBuildFile; fileRef = 376C445DD057671A40102F4C71CE8D01 /* firstly.swift */; };
		EAD7496E20E1B329D6A387FEF96712E6 /* AnalyticsEvent.swift in Sources */ = {isa = PBXBuildFile; fileRef = 24F8FDEC009E09175AD2AFD629615C34 /* AnalyticsEvent.swift */; };
		EB2DC0840C5FBF554FE07D369FCCC5D8 /* PrimerTheme.swift in Sources */ = {isa = PBXBuildFile; fileRef = 28351834DF0AC459BAC12D3538018F42 /* PrimerTheme.swift */; };
		EBB169FADF580CE9C2EE67A3F857C60E /* VaultPaymentMethodViewModel.swift in Sources */ = {isa = PBXBuildFile; fileRef = 5BE06AFC9E0548FE40F80341FFFF191A /* VaultPaymentMethodViewModel.swift */; };
		ECECB574DCF06862B6DDFC6797481511 /* Catchable.swift in Sources */ = {isa = PBXBuildFile; fileRef = D256FB04BD04FA40214103D9BD04AC9A /* Catchable.swift */; };
		ED58F37FB2A36B1544DC111B5B328996 /* DataExtension.swift in Sources */ = {isa = PBXBuildFile; fileRef = F2D9628E4DD0B05D45C73AC74CD25687 /* DataExtension.swift */; };
		EEA9A9B52E8313AB40386585CE2F6069 /* 3DSService.swift in Sources */ = {isa = PBXBuildFile; fileRef = 50CB7160121654CBB10F56C1E0C82651 /* 3DSService.swift */; };
		EF5D1AC6A87B06EA020BE547C1D769BC /* PrimerCVVFieldView.swift in Sources */ = {isa = PBXBuildFile; fileRef = 892D2B30E02A145088DF24949D5C8471 /* PrimerCVVFieldView.swift */; };
		F09A27F9C106402BEBE26D5CF29698F0 /* VaultCheckoutViewModel.swift in Sources */ = {isa = PBXBuildFile; fileRef = 71DE6883767CF5230772ADF38EF60F0A /* VaultCheckoutViewModel.swift */; };
		F5DEE3D7253DC7618BB2A77679D4ED61 /* CardComponentsManager.swift in Sources */ = {isa = PBXBuildFile; fileRef = 49660D3198626BD32681CA997AEAF5BC /* CardComponentsManager.swift */; };
		F61DF49A241FDCCF541AF8D1BBA8C484 /* AES256.swift in Sources */ = {isa = PBXBuildFile; fileRef = C16019B8FE1BEBD4ACB927F120082C40 /* AES256.swift */; };
		F6B89FCF4833935E2039031F18C47E11 /* AnyDecodable.swift in Sources */ = {isa = PBXBuildFile; fileRef = BE282DAAD6EFB8D000068811F25AA5DE /* AnyDecodable.swift */; };
		F6E19C8F56ED16AC49523401ABCDAF82 /* ThenableWrappers.swift in Sources */ = {isa = PBXBuildFile; fileRef = 8FED02FE0B32957B1F5744859363634E /* ThenableWrappers.swift */; };
		F6FCEA41B7D4A17FD20C345E86296343 /* Pods-PrimerSDK_Example-dummy.m in Sources */ = {isa = PBXBuildFile; fileRef = 21F4ACB1142B1B9457658584BF5CD35A /* Pods-PrimerSDK_Example-dummy.m */; };
		F82BF5DDE541570D5F8B420ABF343889 /* ApayaTokenizationViewModel.swift in Sources */ = {isa = PBXBuildFile; fileRef = 0C9F5A0B6C47758F550F55E661F341DE /* ApayaTokenizationViewModel.swift */; };
		F90EEA5C640196ACBE6419C31F8A2CAA /* Dispatcher.swift in Sources */ = {isa = PBXBuildFile; fileRef = 885E7E665991BCF3660B8B025D51F1B2 /* Dispatcher.swift */; };
		FA709A64BD45DFFC712B2C8A698E2168 /* Optional+Extensions.swift in Sources */ = {isa = PBXBuildFile; fileRef = 84AF0134490448CACC269428F209F1B4 /* Optional+Extensions.swift */; };
		FB34829023F98525090EA0EAD14CB358 /* when.swift in Sources */ = {isa = PBXBuildFile; fileRef = F2709F76E309C35F9711852DB55DB769 /* when.swift */; };
		FC7F040A228029FE13E968DBE87CB91A /* Queue.swift in Sources */ = {isa = PBXBuildFile; fileRef = E0487A4AF7551B22AA0F513E0CB110CE /* Queue.swift */; };
		FD1F840E4F155F4208071B6ADA38F0F3 /* Apaya.swift in Sources */ = {isa = PBXBuildFile; fileRef = 2E97654348CC3ADD626AD642AEE6C7A8 /* Apaya.swift */; };
		FDC5FF86B6774C74157BDE09569164DB /* Device.swift in Sources */ = {isa = PBXBuildFile; fileRef = 4A8B136165F2C77789AED90C697C5CD3 /* Device.swift */; };
		FE71C48937424596DC430C1EB638D5B0 /* UIKit.framework in Frameworks */ = {isa = PBXBuildFile; fileRef = D245E0514AAC1A2B9A6D5EA2F383E90F /* UIKit.framework */; };
/* End PBXBuildFile section */

/* Begin PBXContainerItemProxy section */
		45BCFF91230D49E6A31ACE4087CEB35E /* PBXContainerItemProxy */ = {
			isa = PBXContainerItemProxy;
			containerPortal = BFDFE7DC352907FC980B868725387E98 /* Project object */;
			proxyType = 1;
			remoteGlobalIDString = F3BE9108C53B53949406218CEA55E0B2;
			remoteInfo = PrimerSDK;
		};
		9A2D88302DF2C01DD86776825B275EEA /* PBXContainerItemProxy */ = {
			isa = PBXContainerItemProxy;
			containerPortal = BFDFE7DC352907FC980B868725387E98 /* Project object */;
			proxyType = 1;
			remoteGlobalIDString = 6C144A762E9B598392AFFEC8F873746A;
			remoteInfo = "Pods-PrimerSDK_Example";
		};
		B168BC3D757E3B34BF04D689B4E68186 /* PBXContainerItemProxy */ = {
			isa = PBXContainerItemProxy;
			containerPortal = BFDFE7DC352907FC980B868725387E98 /* Project object */;
			proxyType = 1;
			remoteGlobalIDString = 6E6525C7043FBA7BB34A249010AF5593;
			remoteInfo = "PrimerSDK-PrimerResources";
		};
/* End PBXContainerItemProxy section */

/* Begin PBXFileReference section */
		002F4E38BC279630FDCC3DE9693A1C27 /* ErrorViewController.swift */ = {isa = PBXFileReference; includeInIndex = 1; lastKnownFileType = sourcecode.swift; path = ErrorViewController.swift; sourceTree = "<group>"; };
		02B0C64D851DD4C4DDB27B08ED8EC2B3 /* AnalyticsService.swift */ = {isa = PBXFileReference; includeInIndex = 1; lastKnownFileType = sourcecode.swift; path = AnalyticsService.swift; sourceTree = "<group>"; };
		03873B542C3717D1BCDDE75180274DA1 /* PrimerAPI.swift */ = {isa = PBXFileReference; includeInIndex = 1; lastKnownFileType = sourcecode.swift; path = PrimerAPI.swift; sourceTree = "<group>"; };
		0422BB0E3E580D4EF81AFCA8A5926A55 /* PaymentMethodComponent.swift */ = {isa = PBXFileReference; includeInIndex = 1; lastKnownFileType = sourcecode.swift; path = PaymentMethodComponent.swift; sourceTree = "<group>"; };
		08DB7D110E768DC8D734D30D784444A6 /* CountryCode.swift */ = {isa = PBXFileReference; includeInIndex = 1; lastKnownFileType = sourcecode.swift; path = CountryCode.swift; sourceTree = "<group>"; };
		0B26B80BF8479A7DA3337972D1240BFF /* CancelContext.swift */ = {isa = PBXFileReference; includeInIndex = 1; lastKnownFileType = sourcecode.swift; path = CancelContext.swift; sourceTree = "<group>"; };
		0B2937F6C8F9BD92A3239EB8B101F575 /* Guarantee.swift */ = {isa = PBXFileReference; includeInIndex = 1; lastKnownFileType = sourcecode.swift; path = Guarantee.swift; sourceTree = "<group>"; };
		0C8F52C2A97AF726CF5BBFC9AFEDBD48 /* PrimerAPIClient+Promises.swift */ = {isa = PBXFileReference; includeInIndex = 1; lastKnownFileType = sourcecode.swift; path = "PrimerAPIClient+Promises.swift"; sourceTree = "<group>"; };
		0C9F5A0B6C47758F550F55E661F341DE /* ApayaTokenizationViewModel.swift */ = {isa = PBXFileReference; includeInIndex = 1; lastKnownFileType = sourcecode.swift; path = ApayaTokenizationViewModel.swift; sourceTree = "<group>"; };
		0CBE052B786A6F5F97FBC879ACDDF884 /* WrapperProtocols.swift */ = {isa = PBXFileReference; includeInIndex = 1; lastKnownFileType = sourcecode.swift; path = WrapperProtocols.swift; sourceTree = "<group>"; };
		0CF37C2A6E0CCA55E628F6CE49F75291 /* AnyCodable.swift */ = {isa = PBXFileReference; includeInIndex = 1; lastKnownFileType = sourcecode.swift; path = AnyCodable.swift; sourceTree = "<group>"; };
		0D4C9F8C9E4CD2CA7B75B2EAAF0C1E84 /* Logger.swift */ = {isa = PBXFileReference; includeInIndex = 1; lastKnownFileType = sourcecode.swift; path = Logger.swift; sourceTree = "<group>"; };
		0FA8315B4673DFF85A0B70F7478FCCA6 /* CancellablePromise.swift */ = {isa = PBXFileReference; includeInIndex = 1; lastKnownFileType = sourcecode.swift; path = CancellablePromise.swift; sourceTree = "<group>"; };
		0FC5265D4486E2618C449B104E8D63E6 /* RecoverWrappers.swift */ = {isa = PBXFileReference; includeInIndex = 1; lastKnownFileType = sourcecode.swift; path = RecoverWrappers.swift; sourceTree = "<group>"; };
		112BE2C493FC3D6A7001C071C60826DD /* ExternalPaymentMethodTokenizationViewModel.swift */ = {isa = PBXFileReference; includeInIndex = 1; lastKnownFileType = sourcecode.swift; path = ExternalPaymentMethodTokenizationViewModel.swift; sourceTree = "<group>"; };
		1267F9063244C97D0C650E02CA24014F /* Icons.xcassets */ = {isa = PBXFileReference; includeInIndex = 1; lastKnownFileType = folder.assetcatalog; name = Icons.xcassets; path = Sources/PrimerSDK/Resources/Icons.xcassets; sourceTree = "<group>"; };
		15F13934161261480DE8E19CCC1C1E0E /* PaymentMethodConfigService.swift */ = {isa = PBXFileReference; includeInIndex = 1; lastKnownFileType = sourcecode.swift; path = PaymentMethodConfigService.swift; sourceTree = "<group>"; };
		172A17BD16C12D728F7128A3361762E0 /* PrimerSDK.modulemap */ = {isa = PBXFileReference; includeInIndex = 1; lastKnownFileType = sourcecode.module; path = PrimerSDK.modulemap; sourceTree = "<group>"; };
		1753FADFBFB5C3386D1673DF56C810B3 /* PrimerSDK-dummy.m */ = {isa = PBXFileReference; includeInIndex = 1; lastKnownFileType = sourcecode.c.objc; path = "PrimerSDK-dummy.m"; sourceTree = "<group>"; };
		1EC7B8536C5AB452AE2F0D71247B3506 /* CustomStringConvertible.swift */ = {isa = PBXFileReference; includeInIndex = 1; lastKnownFileType = sourcecode.swift; path = CustomStringConvertible.swift; sourceTree = "<group>"; };
		1FCF0ADD70E2BF90834648D92AE701E5 /* PaymentMethodsGroupView.swift */ = {isa = PBXFileReference; includeInIndex = 1; lastKnownFileType = sourcecode.swift; path = PaymentMethodsGroupView.swift; sourceTree = "<group>"; };
		21F4ACB1142B1B9457658584BF5CD35A /* Pods-PrimerSDK_Example-dummy.m */ = {isa = PBXFileReference; includeInIndex = 1; lastKnownFileType = sourcecode.c.objc; path = "Pods-PrimerSDK_Example-dummy.m"; sourceTree = "<group>"; };
		222AE23D995CB607839A70766320CE67 /* PrimerContent.swift */ = {isa = PBXFileReference; includeInIndex = 1; lastKnownFileType = sourcecode.swift; path = PrimerContent.swift; sourceTree = "<group>"; };
		23FD1D157B8C8E7148BE8A7D354A051F /* Pods-PrimerSDK_Tests */ = {isa = PBXFileReference; explicitFileType = wrapper.framework; includeInIndex = 0; name = "Pods-PrimerSDK_Tests"; path = Pods_PrimerSDK_Tests.framework; sourceTree = BUILT_PRODUCTS_DIR; };
		24F8FDEC009E09175AD2AFD629615C34 /* AnalyticsEvent.swift */ = {isa = PBXFileReference; includeInIndex = 1; lastKnownFileType = sourcecode.swift; path = AnalyticsEvent.swift; sourceTree = "<group>"; };
<<<<<<< HEAD
		268B6E23AB8314D0816482A4234B1C2A /* sv.lproj */ = {isa = PBXFileReference; includeInIndex = 1; lastKnownFileType = folder; path = sv.lproj; sourceTree = "<group>"; };
=======
		268B6E23AB8314D0816482A4234B1C2A /* sv.lproj */ = {isa = PBXFileReference; includeInIndex = 1; path = sv.lproj; sourceTree = "<group>"; };
		26C6EA679A84FBBA7E36AE80A0099EA3 /* JSONParser.swift */ = {isa = PBXFileReference; includeInIndex = 1; lastKnownFileType = sourcecode.swift; path = JSONParser.swift; sourceTree = "<group>"; };
>>>>>>> 7a4245b4
		274C6A2E89A5863375294300307AE038 /* PrimerTextFieldView.swift */ = {isa = PBXFileReference; includeInIndex = 1; lastKnownFileType = sourcecode.swift; path = PrimerTextFieldView.swift; sourceTree = "<group>"; };
		28351834DF0AC459BAC12D3538018F42 /* PrimerTheme.swift */ = {isa = PBXFileReference; includeInIndex = 1; lastKnownFileType = sourcecode.swift; path = PrimerTheme.swift; sourceTree = "<group>"; };
		28E47791C9F9D0A9BA05C719761A4F3F /* PrimerSDK */ = {isa = PBXFileReference; explicitFileType = wrapper.framework; includeInIndex = 0; name = PrimerSDK; path = PrimerSDK.framework; sourceTree = BUILT_PRODUCTS_DIR; };
		296D751D0E43553A49EA17AB252AEAFE /* PrimerTextField.swift */ = {isa = PBXFileReference; includeInIndex = 1; lastKnownFileType = sourcecode.swift; path = PrimerTextField.swift; sourceTree = "<group>"; };
		29C34CC7C47E7F10859F812438C39C8E /* PaymentMethodConfigurationOptions.swift */ = {isa = PBXFileReference; includeInIndex = 1; lastKnownFileType = sourcecode.swift; path = PaymentMethodConfigurationOptions.swift; sourceTree = "<group>"; };
		2B778387AA67EF333A5916E3A4ED38C1 /* DateExtension.swift */ = {isa = PBXFileReference; includeInIndex = 1; lastKnownFileType = sourcecode.swift; path = DateExtension.swift; sourceTree = "<group>"; };
		2E481BA0C6CC6ABF01FD38F1F9581A57 /* BankSelectorTokenizationViewModel.swift */ = {isa = PBXFileReference; includeInIndex = 1; lastKnownFileType = sourcecode.swift; path = BankSelectorTokenizationViewModel.swift; sourceTree = "<group>"; };
		2E4E1B20F5B2565927C78468ABB95752 /* PrimerTheme+Borders.swift */ = {isa = PBXFileReference; includeInIndex = 1; lastKnownFileType = sourcecode.swift; path = "PrimerTheme+Borders.swift"; sourceTree = "<group>"; };
		2E6DA42A3998ACD20860808B6741BF57 /* PrimerTheme+Views.swift */ = {isa = PBXFileReference; includeInIndex = 1; lastKnownFileType = sourcecode.swift; path = "PrimerTheme+Views.swift"; sourceTree = "<group>"; };
		2E97654348CC3ADD626AD642AEE6C7A8 /* Apaya.swift */ = {isa = PBXFileReference; includeInIndex = 1; lastKnownFileType = sourcecode.swift; path = Apaya.swift; sourceTree = "<group>"; };
		31E4D70D89BAD59A89042326E85B8C75 /* Content.swift */ = {isa = PBXFileReference; includeInIndex = 1; lastKnownFileType = sourcecode.swift; path = Content.swift; sourceTree = "<group>"; };
		359B65BEF08B1000734B01E4719DFEC2 /* PrimerContainerViewController.swift */ = {isa = PBXFileReference; includeInIndex = 1; lastKnownFileType = sourcecode.swift; path = PrimerContainerViewController.swift; sourceTree = "<group>"; };
		3693088D868C522D2AD41184FC909E39 /* BankTableViewCell.swift */ = {isa = PBXFileReference; includeInIndex = 1; lastKnownFileType = sourcecode.swift; path = BankTableViewCell.swift; sourceTree = "<group>"; };
		376C445DD057671A40102F4C71CE8D01 /* firstly.swift */ = {isa = PBXFileReference; includeInIndex = 1; lastKnownFileType = sourcecode.swift; path = firstly.swift; sourceTree = "<group>"; };
		3780FF276696624E5AD4A629D4CC4AD8 /* Pods-PrimerSDK_Example-umbrella.h */ = {isa = PBXFileReference; includeInIndex = 1; lastKnownFileType = sourcecode.c.h; path = "Pods-PrimerSDK_Example-umbrella.h"; sourceTree = "<group>"; };
		38FBC5D979D5830B4CEF94986FC8D59E /* DependencyInjection.swift */ = {isa = PBXFileReference; includeInIndex = 1; lastKnownFileType = sourcecode.swift; path = DependencyInjection.swift; sourceTree = "<group>"; };
		3976A4387CE0D14F161142C8FCCB64B8 /* PrimerRootViewController.swift */ = {isa = PBXFileReference; includeInIndex = 1; lastKnownFileType = sourcecode.swift; path = PrimerRootViewController.swift; sourceTree = "<group>"; };
		39B47EF0F849FBFEF00CC3FEE8DFA9E2 /* CardNetwork.swift */ = {isa = PBXFileReference; includeInIndex = 1; lastKnownFileType = sourcecode.swift; path = CardNetwork.swift; sourceTree = "<group>"; };
		3B4F20C0B178D54CA34EBE780D9BED2C /* PrimerImage.swift */ = {isa = PBXFileReference; includeInIndex = 1; lastKnownFileType = sourcecode.swift; path = PrimerImage.swift; sourceTree = "<group>"; };
		3C474C1A0DABE2A3F404B63D4D59F30C /* Pods-PrimerSDK_Example.debug.xcconfig */ = {isa = PBXFileReference; includeInIndex = 1; lastKnownFileType = text.xcconfig; path = "Pods-PrimerSDK_Example.debug.xcconfig"; sourceTree = "<group>"; };
		3CE7FDA15EB5FF16E4ECE114D39EAAE8 /* MockPrimerAPIClient.swift */ = {isa = PBXFileReference; includeInIndex = 1; lastKnownFileType = sourcecode.swift; path = MockPrimerAPIClient.swift; sourceTree = "<group>"; };
		3D3E60964E507437A76DEA6A24BDE761 /* PrimerSDK-Info.plist */ = {isa = PBXFileReference; includeInIndex = 1; lastKnownFileType = text.plist.xml; path = "PrimerSDK-Info.plist"; sourceTree = "<group>"; };
		3F61EF65F8B67C631CBD7022017F64C2 /* PaymentMethodConfigurationType.swift */ = {isa = PBXFileReference; includeInIndex = 1; lastKnownFileType = sourcecode.swift; path = PaymentMethodConfigurationType.swift; sourceTree = "<group>"; };
		402755A4CDAB4752206F9AF3AC06A232 /* PrimerThemeData.swift */ = {isa = PBXFileReference; includeInIndex = 1; lastKnownFileType = sourcecode.swift; path = PrimerThemeData.swift; sourceTree = "<group>"; };
		410FEC1F1C0DF332FE799AE746F28C60 /* PrimerViewController.swift */ = {isa = PBXFileReference; includeInIndex = 1; lastKnownFileType = sourcecode.swift; path = PrimerViewController.swift; sourceTree = "<group>"; };
		413402A0D8F4644B9E4F89576C5E0B7C /* VaultPaymentMethodView.swift */ = {isa = PBXFileReference; includeInIndex = 1; lastKnownFileType = sourcecode.swift; path = VaultPaymentMethodView.swift; sourceTree = "<group>"; };
		4329D358CCFDAAE884F4CB5C1E1F83B2 /* EnsureWrappers.swift */ = {isa = PBXFileReference; includeInIndex = 1; lastKnownFileType = sourcecode.swift; path = EnsureWrappers.swift; sourceTree = "<group>"; };
		444AA88BD0EB29BACACA31AFCEBD0689 /* AnyEncodable.swift */ = {isa = PBXFileReference; includeInIndex = 1; lastKnownFileType = sourcecode.swift; path = AnyEncodable.swift; sourceTree = "<group>"; };
		4566D12D8E50C22EC6043D8EF234E993 /* PaymentMethodToken.swift */ = {isa = PBXFileReference; includeInIndex = 1; lastKnownFileType = sourcecode.swift; path = PaymentMethodToken.swift; sourceTree = "<group>"; };
		45C92055E646E45E232F47EC9D0A9F71 /* Colors.swift */ = {isa = PBXFileReference; includeInIndex = 1; lastKnownFileType = sourcecode.swift; path = Colors.swift; sourceTree = "<group>"; };
		48627A99264E6679D85F177DBB79DA83 /* Pods-PrimerSDK_Tests-Info.plist */ = {isa = PBXFileReference; includeInIndex = 1; lastKnownFileType = text.plist.xml; path = "Pods-PrimerSDK_Tests-Info.plist"; sourceTree = "<group>"; };
		48CE17ABEDB356883F87C26408207B69 /* PrimerSDK-umbrella.h */ = {isa = PBXFileReference; includeInIndex = 1; lastKnownFileType = sourcecode.c.h; path = "PrimerSDK-umbrella.h"; sourceTree = "<group>"; };
		4936961E101DD9C2A0B2F499772DAF69 /* PrimerConfiguration.swift */ = {isa = PBXFileReference; includeInIndex = 1; lastKnownFileType = sourcecode.swift; path = PrimerConfiguration.swift; sourceTree = "<group>"; };
		49660D3198626BD32681CA997AEAF5BC /* CardComponentsManager.swift */ = {isa = PBXFileReference; includeInIndex = 1; lastKnownFileType = sourcecode.swift; path = CardComponentsManager.swift; sourceTree = "<group>"; };
		49EA0E0AA0C216EB9E3C3B71552AB19C /* PrimerLoadingViewController.swift */ = {isa = PBXFileReference; includeInIndex = 1; lastKnownFileType = sourcecode.swift; path = PrimerLoadingViewController.swift; sourceTree = "<group>"; };
		4A8B136165F2C77789AED90C697C5CD3 /* Device.swift */ = {isa = PBXFileReference; includeInIndex = 1; lastKnownFileType = sourcecode.swift; path = Device.swift; sourceTree = "<group>"; };
		4AD1C09A8F3B189F3BD512DEA70121CA /* CardScannerViewController.swift */ = {isa = PBXFileReference; includeInIndex = 1; lastKnownFileType = sourcecode.swift; path = CardScannerViewController.swift; sourceTree = "<group>"; };
		4CF93D553D4B61592FDE93947E5AD39C /* PrimerTheme+Colors.swift */ = {isa = PBXFileReference; includeInIndex = 1; lastKnownFileType = sourcecode.swift; path = "PrimerTheme+Colors.swift"; sourceTree = "<group>"; };
		4D3869E0A461E802A5916AA6523517A4 /* Pods-PrimerSDK_Example */ = {isa = PBXFileReference; explicitFileType = wrapper.framework; includeInIndex = 0; name = "Pods-PrimerSDK_Example"; path = Pods_PrimerSDK_Example.framework; sourceTree = BUILT_PRODUCTS_DIR; };
		4F425FD1F632F4431DE2508D5168ED4F /* CatchWrappers.swift */ = {isa = PBXFileReference; includeInIndex = 1; lastKnownFileType = sourcecode.swift; path = CatchWrappers.swift; sourceTree = "<group>"; };
		50CB7160121654CBB10F56C1E0C82651 /* 3DSService.swift */ = {isa = PBXFileReference; includeInIndex = 1; lastKnownFileType = sourcecode.swift; path = 3DSService.swift; sourceTree = "<group>"; };
		5305AC3BFB3A0DAE059490B0097396DE /* ApplePayTokenizationViewModel.swift */ = {isa = PBXFileReference; includeInIndex = 1; lastKnownFileType = sourcecode.swift; path = ApplePayTokenizationViewModel.swift; sourceTree = "<group>"; };
		539921BCA356EDA5E7405DB93D75E9A4 /* TokenizationService.swift */ = {isa = PBXFileReference; includeInIndex = 1; lastKnownFileType = sourcecode.swift; path = TokenizationService.swift; sourceTree = "<group>"; };
		5437889D388DEFBB07E02A5A1ACFFD57 /* PrimerAPIClient+3DS.swift */ = {isa = PBXFileReference; includeInIndex = 1; lastKnownFileType = sourcecode.swift; path = "PrimerAPIClient+3DS.swift"; sourceTree = "<group>"; };
		55430912CA076676C25AC9A4ECF1FE57 /* ClientTokenService.swift */ = {isa = PBXFileReference; includeInIndex = 1; lastKnownFileType = sourcecode.swift; path = ClientTokenService.swift; sourceTree = "<group>"; };
		554FDF5546C41F540F7649DAA168124B /* FormTokenizationViewModel.swift */ = {isa = PBXFileReference; includeInIndex = 1; lastKnownFileType = sourcecode.swift; path = FormTokenizationViewModel.swift; sourceTree = "<group>"; };
		558C6B0BAAC1040492DB444766069037 /* PrimerTableViewCell.swift */ = {isa = PBXFileReference; includeInIndex = 1; lastKnownFileType = sourcecode.swift; path = PrimerTableViewCell.swift; sourceTree = "<group>"; };
		57DF455C22349BD60DCB196110347C88 /* Primer.swift */ = {isa = PBXFileReference; includeInIndex = 1; lastKnownFileType = sourcecode.swift; path = Primer.swift; sourceTree = "<group>"; };
		582FD3213F3E32AF1194EEDF7C3BCD3F /* Pods-PrimerSDK_Example-acknowledgements.plist */ = {isa = PBXFileReference; includeInIndex = 1; lastKnownFileType = text.plist.xml; path = "Pods-PrimerSDK_Example-acknowledgements.plist"; sourceTree = "<group>"; };
		587F232062D157E3F2F8396633D2C9E0 /* PrimerTextFieldView.xib */ = {isa = PBXFileReference; includeInIndex = 1; lastKnownFileType = file.xib; path = PrimerTextFieldView.xib; sourceTree = "<group>"; };
		5939998DCB4C76E118C1E67C9E157D0F /* fr.lproj */ = {isa = PBXFileReference; includeInIndex = 1; lastKnownFileType = folder; path = fr.lproj; sourceTree = "<group>"; };
		5982CD4CFE6584CECCB9C945086FEC4A /* Throwable.swift */ = {isa = PBXFileReference; includeInIndex = 1; lastKnownFileType = sourcecode.swift; path = Throwable.swift; sourceTree = "<group>"; };
		5B98D755AE98BD48430F38267BD4A05A /* Error.swift */ = {isa = PBXFileReference; includeInIndex = 1; lastKnownFileType = sourcecode.swift; path = Error.swift; sourceTree = "<group>"; };
		5BE06AFC9E0548FE40F80341FFFF191A /* VaultPaymentMethodViewModel.swift */ = {isa = PBXFileReference; includeInIndex = 1; lastKnownFileType = sourcecode.swift; path = VaultPaymentMethodViewModel.swift; sourceTree = "<group>"; };
		5BF30B125AB4400FCE6A0B4402E5F803 /* PrimerFormViewController.swift */ = {isa = PBXFileReference; includeInIndex = 1; lastKnownFileType = sourcecode.swift; path = PrimerFormViewController.swift; sourceTree = "<group>"; };
		5CFDB0CFF26DA67B9590FDAB8B804FE5 /* KlarnaTokenizationViewModel.swift */ = {isa = PBXFileReference; includeInIndex = 1; lastKnownFileType = sourcecode.swift; path = KlarnaTokenizationViewModel.swift; sourceTree = "<group>"; };
		5DC36AD0EB6BFFF757BD85F5EA1A5A2D /* Cancellable.swift */ = {isa = PBXFileReference; includeInIndex = 1; lastKnownFileType = sourcecode.swift; path = Cancellable.swift; sourceTree = "<group>"; };
		5DE9B626749FBE06552E5B4A25D32E81 /* PayPalService.swift */ = {isa = PBXFileReference; includeInIndex = 1; lastKnownFileType = sourcecode.swift; path = PayPalService.swift; sourceTree = "<group>"; };
		5EFE04D5EBC78FAD3569FFDB79C1ED07 /* PrimerSDK.debug.xcconfig */ = {isa = PBXFileReference; includeInIndex = 1; lastKnownFileType = text.xcconfig; path = PrimerSDK.debug.xcconfig; sourceTree = "<group>"; };
		6020C70FEFD9D7B9652B5EECEB21885E /* UIDeviceExtension.swift */ = {isa = PBXFileReference; includeInIndex = 1; lastKnownFileType = sourcecode.swift; path = UIDeviceExtension.swift; sourceTree = "<group>"; };
		628992146A3DC2D747C2BF5A0830A5B7 /* Keychain.swift */ = {isa = PBXFileReference; includeInIndex = 1; lastKnownFileType = sourcecode.swift; path = Keychain.swift; sourceTree = "<group>"; };
		630BC02E64D953D61C89009128BF2EB1 /* Bank.swift */ = {isa = PBXFileReference; includeInIndex = 1; lastKnownFileType = sourcecode.swift; path = Bank.swift; sourceTree = "<group>"; };
		639AE4928116FBD4FAE7B3DD6BD21271 /* Pods-PrimerSDK_Tests-acknowledgements.plist */ = {isa = PBXFileReference; includeInIndex = 1; lastKnownFileType = text.plist.xml; path = "Pods-PrimerSDK_Tests-acknowledgements.plist"; sourceTree = "<group>"; };
		652FA5B10BE9185B597EE8495F113779 /* 3DS.swift */ = {isa = PBXFileReference; includeInIndex = 1; lastKnownFileType = sourcecode.swift; path = 3DS.swift; sourceTree = "<group>"; };
		680F3A08EE3B2E72FBDB41CE53927453 /* 3DSService+Promises.swift */ = {isa = PBXFileReference; includeInIndex = 1; lastKnownFileType = sourcecode.swift; path = "3DSService+Promises.swift"; sourceTree = "<group>"; };
		6F62EC7E7FE74F53F207CFD74D2416CA /* Pods-PrimerSDK_Example-Info.plist */ = {isa = PBXFileReference; includeInIndex = 1; lastKnownFileType = text.plist.xml; path = "Pods-PrimerSDK_Example-Info.plist"; sourceTree = "<group>"; };
		6F930C03AA17993027FF5C88419DE463 /* hang.swift */ = {isa = PBXFileReference; includeInIndex = 1; lastKnownFileType = sourcecode.swift; path = hang.swift; sourceTree = "<group>"; };
		7131F66338DAC94ABA9BC75DAD730C97 /* PrimerCardFormViewController.swift */ = {isa = PBXFileReference; includeInIndex = 1; lastKnownFileType = sourcecode.swift; path = PrimerCardFormViewController.swift; sourceTree = "<group>"; };
		71DE6883767CF5230772ADF38EF60F0A /* VaultCheckoutViewModel.swift */ = {isa = PBXFileReference; includeInIndex = 1; lastKnownFileType = sourcecode.swift; path = VaultCheckoutViewModel.swift; sourceTree = "<group>"; };
		7332A85F5ACE2E0A91203ECDA3DCEEF8 /* ReloadDelegate.swift */ = {isa = PBXFileReference; includeInIndex = 1; lastKnownFileType = sourcecode.swift; path = ReloadDelegate.swift; sourceTree = "<group>"; };
		73BDB7D559D9F68F5212A518040DC2CE /* PrimerNavigationBar.swift */ = {isa = PBXFileReference; includeInIndex = 1; lastKnownFileType = sourcecode.swift; path = PrimerNavigationBar.swift; sourceTree = "<group>"; };
		73E973E069FEC00C64D01163307FD3A5 /* UXMode.swift */ = {isa = PBXFileReference; includeInIndex = 1; lastKnownFileType = sourcecode.swift; path = UXMode.swift; sourceTree = "<group>"; };
		7489E7B4129D66B025FCECB7CA4BCB0E /* PrimerSDK.release.xcconfig */ = {isa = PBXFileReference; includeInIndex = 1; lastKnownFileType = text.xcconfig; path = PrimerSDK.release.xcconfig; sourceTree = "<group>"; };
		753E9F8E18377B0948E6D00ECEC0F27F /* PaymentMethodTokenizationViewModel.swift */ = {isa = PBXFileReference; includeInIndex = 1; lastKnownFileType = sourcecode.swift; path = PaymentMethodTokenizationViewModel.swift; sourceTree = "<group>"; };
		76D44B2001D9060134D4F583386C4E5A /* FormTextFieldType.swift */ = {isa = PBXFileReference; includeInIndex = 1; lastKnownFileType = sourcecode.swift; path = FormTextFieldType.swift; sourceTree = "<group>"; };
		771C7A44E1DDF81A46063AAF03EA49F4 /* CoreDataDispatcher.swift */ = {isa = PBXFileReference; includeInIndex = 1; lastKnownFileType = sourcecode.swift; path = CoreDataDispatcher.swift; sourceTree = "<group>"; };
		79923FBE5143B31F523052818357CA16 /* PrimerCustomStyleTextField.swift */ = {isa = PBXFileReference; includeInIndex = 1; lastKnownFileType = sourcecode.swift; path = PrimerCustomStyleTextField.swift; sourceTree = "<group>"; };
		7A4096883ECCAF3B5C28092B15329672 /* CancellableThenable.swift */ = {isa = PBXFileReference; includeInIndex = 1; lastKnownFileType = sourcecode.swift; path = CancellableThenable.swift; sourceTree = "<group>"; };
		7A6D3F25AE7D7DAFDE8B75BD402EF55E /* VaultPaymentMethodViewController.swift */ = {isa = PBXFileReference; includeInIndex = 1; lastKnownFileType = sourcecode.swift; path = VaultPaymentMethodViewController.swift; sourceTree = "<group>"; };
		7AB54C9732E78EB339890CC16C5F44E1 /* SequenceWrappers.swift */ = {isa = PBXFileReference; includeInIndex = 1; lastKnownFileType = sourcecode.swift; path = SequenceWrappers.swift; sourceTree = "<group>"; };
		7BA4D1DFF655689314477D0597EC7DC5 /* OrderItem.swift */ = {isa = PBXFileReference; includeInIndex = 1; lastKnownFileType = sourcecode.swift; path = OrderItem.swift; sourceTree = "<group>"; };
		7D09220942AF8BBFAD714D141D3855E5 /* PrimerExpiryDateFieldView.swift */ = {isa = PBXFileReference; includeInIndex = 1; lastKnownFileType = sourcecode.swift; path = PrimerExpiryDateFieldView.swift; sourceTree = "<group>"; };
		7F0AE96BB67842C1C9469D997D7CC5C6 /* UserDefaultsExtension.swift */ = {isa = PBXFileReference; includeInIndex = 1; lastKnownFileType = sourcecode.swift; path = UserDefaultsExtension.swift; sourceTree = "<group>"; };
		8047A65CD25D9E1F3E134FB8B07F43E6 /* Currency.swift */ = {isa = PBXFileReference; includeInIndex = 1; lastKnownFileType = sourcecode.swift; path = Currency.swift; sourceTree = "<group>"; };
		806F91F010271E529F7BAB7D3BF71EDD /* PrimerThemeData+Deprecated.swift */ = {isa = PBXFileReference; includeInIndex = 1; lastKnownFileType = sourcecode.swift; path = "PrimerThemeData+Deprecated.swift"; sourceTree = "<group>"; };
		819F8F5B6888813937F4FDB718A73210 /* CheckoutModule.swift */ = {isa = PBXFileReference; includeInIndex = 1; lastKnownFileType = sourcecode.swift; path = CheckoutModule.swift; sourceTree = "<group>"; };
		8368A2397EA4CD82937BDC8100AE8487 /* ExternalViewModel.swift */ = {isa = PBXFileReference; includeInIndex = 1; lastKnownFileType = sourcecode.swift; path = ExternalViewModel.swift; sourceTree = "<group>"; };
		84073FEE278D8E4C00067F2A /* QRCodeTokenizationViewModel.swift */ = {isa = PBXFileReference; lastKnownFileType = sourcecode.swift; path = QRCodeTokenizationViewModel.swift; sourceTree = "<group>"; };
		84073FF1278D95EA00067F2A /* QRCodeViewController.swift */ = {isa = PBXFileReference; lastKnownFileType = sourcecode.swift; path = QRCodeViewController.swift; sourceTree = "<group>"; };
		841637540F16C1814CB8184BADCAD80B /* CancellableCatchable.swift */ = {isa = PBXFileReference; includeInIndex = 1; lastKnownFileType = sourcecode.swift; path = CancellableCatchable.swift; sourceTree = "<group>"; };
		8428DF1B51F2C4F63F020F8A4DAC378C /* PrimerPostalCodeFieldView.swift */ = {isa = PBXFileReference; includeInIndex = 1; lastKnownFileType = sourcecode.swift; path = PrimerPostalCodeFieldView.swift; sourceTree = "<group>"; };
		8458373A53C79FB8718C015ED68AF487 /* SuccessViewController.swift */ = {isa = PBXFileReference; includeInIndex = 1; lastKnownFileType = sourcecode.swift; path = SuccessViewController.swift; sourceTree = "<group>"; };
		845C391CE1580D932FC8B59CCF33905E /* UIColorExtension.swift */ = {isa = PBXFileReference; includeInIndex = 1; lastKnownFileType = sourcecode.swift; path = UIColorExtension.swift; sourceTree = "<group>"; };
		84AF0134490448CACC269428F209F1B4 /* Optional+Extensions.swift */ = {isa = PBXFileReference; includeInIndex = 1; lastKnownFileType = sourcecode.swift; path = "Optional+Extensions.swift"; sourceTree = "<group>"; };
		885E7E665991BCF3660B8B025D51F1B2 /* Dispatcher.swift */ = {isa = PBXFileReference; includeInIndex = 1; lastKnownFileType = sourcecode.swift; path = Dispatcher.swift; sourceTree = "<group>"; };
		889ABB6C662B4E87E3A0D3B8446C552B /* PaymentResponse.swift */ = {isa = PBXFileReference; includeInIndex = 1; lastKnownFileType = sourcecode.swift; path = PaymentResponse.swift; sourceTree = "<group>"; };
		892D2B30E02A145088DF24949D5C8471 /* PrimerCVVFieldView.swift */ = {isa = PBXFileReference; includeInIndex = 1; lastKnownFileType = sourcecode.swift; path = PrimerCVVFieldView.swift; sourceTree = "<group>"; };
		8B4A090212F6F74BD3FFFF3B81DF9941 /* PrimerError.swift */ = {isa = PBXFileReference; includeInIndex = 1; lastKnownFileType = sourcecode.swift; path = PrimerError.swift; sourceTree = "<group>"; };
		8B822CC1B6A089D4B268B60F6ED08C1A /* PrimerScrollView.swift */ = {isa = PBXFileReference; includeInIndex = 1; lastKnownFileType = sourcecode.swift; path = PrimerScrollView.swift; sourceTree = "<group>"; };
		8C24510A434F5C0F91069C97F78D74EF /* Dimensions.swift */ = {isa = PBXFileReference; includeInIndex = 1; lastKnownFileType = sourcecode.swift; path = Dimensions.swift; sourceTree = "<group>"; };
		8FED02FE0B32957B1F5744859363634E /* ThenableWrappers.swift */ = {isa = PBXFileReference; includeInIndex = 1; lastKnownFileType = sourcecode.swift; path = ThenableWrappers.swift; sourceTree = "<group>"; };
		90CEA1CE4E7E0F07A8BD8B822FCA9BDD /* NetworkService.swift */ = {isa = PBXFileReference; includeInIndex = 1; lastKnownFileType = sourcecode.swift; path = NetworkService.swift; sourceTree = "<group>"; };
		90FC79BB82EFF393D1A22D276F6C230A /* Klarna.swift */ = {isa = PBXFileReference; includeInIndex = 1; lastKnownFileType = sourcecode.swift; path = Klarna.swift; sourceTree = "<group>"; };
		9381D33CDB6306805E0B79BBF6CBC441 /* BankSelectorViewController.swift */ = {isa = PBXFileReference; includeInIndex = 1; lastKnownFileType = sourcecode.swift; path = BankSelectorViewController.swift; sourceTree = "<group>"; };
		94BE1685CDC4F3BF456B2F5ADA2AFEC6 /* ClientSession.swift */ = {isa = PBXFileReference; includeInIndex = 1; lastKnownFileType = sourcecode.swift; path = ClientSession.swift; sourceTree = "<group>"; };
		96488924BA8F31D48CDF23FCC226AD9B /* PrimerUniversalCheckoutViewController.swift */ = {isa = PBXFileReference; includeInIndex = 1; lastKnownFileType = sourcecode.swift; path = PrimerUniversalCheckoutViewController.swift; sourceTree = "<group>"; };
		97776CE2C9B033BA7F6FD37F134A04C3 /* PrimerSearchTextField.swift */ = {isa = PBXFileReference; includeInIndex = 1; lastKnownFileType = sourcecode.swift; path = PrimerSearchTextField.swift; sourceTree = "<group>"; };
		999E2CCBF3993D781B6AE8DE7C934831 /* BundleExtension.swift */ = {isa = PBXFileReference; includeInIndex = 1; lastKnownFileType = sourcecode.swift; path = BundleExtension.swift; sourceTree = "<group>"; };
		9A9EF8929A3F61C9A1A4A0825EAE14CD /* Promise.swift */ = {isa = PBXFileReference; includeInIndex = 1; lastKnownFileType = sourcecode.swift; path = Promise.swift; sourceTree = "<group>"; };
		9C7BC101312331C7EC7BAF5894545C6B /* PrimerViewExtensions.swift */ = {isa = PBXFileReference; includeInIndex = 1; lastKnownFileType = sourcecode.swift; path = PrimerViewExtensions.swift; sourceTree = "<group>"; };
		9D940727FF8FB9C785EB98E56350EF41 /* Podfile */ = {isa = PBXFileReference; explicitFileType = text.script.ruby; includeInIndex = 1; indentWidth = 2; name = Podfile; path = ../Podfile; sourceTree = SOURCE_ROOT; tabWidth = 2; xcLanguageSpecificationIdentifier = xcode.lang.ruby; };
		9DAB598BF1FE4C5CBB247D21F4D1AE45 /* PresentationController.swift */ = {isa = PBXFileReference; includeInIndex = 1; lastKnownFileType = sourcecode.swift; path = PresentationController.swift; sourceTree = "<group>"; };
		9DE2A587856522CEEB67D49FAB5B2109 /* ConcurrencyLimitedDispatcher.swift */ = {isa = PBXFileReference; includeInIndex = 1; lastKnownFileType = sourcecode.swift; path = ConcurrencyLimitedDispatcher.swift; sourceTree = "<group>"; };
		9E9251C8A06802CE97C95EFF2E6419D6 /* ResourceBundle-PrimerResources-PrimerSDK-Info.plist */ = {isa = PBXFileReference; includeInIndex = 1; lastKnownFileType = text.plist.xml; path = "ResourceBundle-PrimerResources-PrimerSDK-Info.plist"; sourceTree = "<group>"; };
		9FB906E0EEAA9F00D72E261AC0A2D6FE /* ApplePay.swift */ = {isa = PBXFileReference; includeInIndex = 1; lastKnownFileType = sourcecode.swift; path = ApplePay.swift; sourceTree = "<group>"; };
		9FC4E906B59A000EBE4EAE1778900BC4 /* DirectDebitMandate.swift */ = {isa = PBXFileReference; includeInIndex = 1; lastKnownFileType = sourcecode.swift; path = DirectDebitMandate.swift; sourceTree = "<group>"; };
		A4E7B1C752F38C22267D301DD5A364DF /* Pods-PrimerSDK_Tests-acknowledgements.markdown */ = {isa = PBXFileReference; includeInIndex = 1; lastKnownFileType = text; path = "Pods-PrimerSDK_Tests-acknowledgements.markdown"; sourceTree = "<group>"; };
		A58D6F7E00177AC2C52A88CD0BE48EAE /* Thenable.swift */ = {isa = PBXFileReference; includeInIndex = 1; lastKnownFileType = sourcecode.swift; path = Thenable.swift; sourceTree = "<group>"; };
		A5DE4E65B145880C53EF55E0C5280D9C /* ImageName.swift */ = {isa = PBXFileReference; includeInIndex = 1; lastKnownFileType = sourcecode.swift; path = ImageName.swift; sourceTree = "<group>"; };
		A6ED38E33F4FAC23186BEBF0590662BB /* Configuration.swift */ = {isa = PBXFileReference; includeInIndex = 1; lastKnownFileType = sourcecode.swift; path = Configuration.swift; sourceTree = "<group>"; };
		A830B6B6148B5D88F101B47D8526AF98 /* AppState.swift */ = {isa = PBXFileReference; includeInIndex = 1; lastKnownFileType = sourcecode.swift; path = AppState.swift; sourceTree = "<group>"; };
		A8412A013B98B01C493295F24614C29C /* URLExtension.swift */ = {isa = PBXFileReference; includeInIndex = 1; lastKnownFileType = sourcecode.swift; path = URLExtension.swift; sourceTree = "<group>"; };
		A8B3BC107C2BDC3C03D961866F721265 /* PrimerSDK-PrimerResources */ = {isa = PBXFileReference; explicitFileType = wrapper.cfbundle; includeInIndex = 0; name = "PrimerSDK-PrimerResources"; path = PrimerResources.bundle; sourceTree = BUILT_PRODUCTS_DIR; };
		A8E7B55C5F3DA91304CF69C6D1378F77 /* Box.swift */ = {isa = PBXFileReference; includeInIndex = 1; lastKnownFileType = sourcecode.swift; path = Box.swift; sourceTree = "<group>"; };
		A9032A6942D6AC05725BD1E4804C36B1 /* StrictRateLimitedDispatcher.swift */ = {isa = PBXFileReference; includeInIndex = 1; lastKnownFileType = sourcecode.swift; path = StrictRateLimitedDispatcher.swift; sourceTree = "<group>"; };
		A97A1FFD8A86F218CCCA6C053D88421B /* DirectDebitService.swift */ = {isa = PBXFileReference; includeInIndex = 1; lastKnownFileType = sourcecode.swift; path = DirectDebitService.swift; sourceTree = "<group>"; };
		AA80C9C550CB6B8B521015719AA66526 /* Pods-PrimerSDK_Example.modulemap */ = {isa = PBXFileReference; includeInIndex = 1; lastKnownFileType = sourcecode.module; path = "Pods-PrimerSDK_Example.modulemap"; sourceTree = "<group>"; };
		AB0A58037290394331F9D310A7891CE3 /* PrimerCardNumberFieldView.swift */ = {isa = PBXFileReference; includeInIndex = 1; lastKnownFileType = sourcecode.swift; path = PrimerCardNumberFieldView.swift; sourceTree = "<group>"; };
		AEDC94D57812752820919E73B5EF1C43 /* Parser.swift */ = {isa = PBXFileReference; includeInIndex = 1; lastKnownFileType = sourcecode.swift; path = Parser.swift; sourceTree = "<group>"; };
		B1BE47E46531B73C6CCAF5460E385D4D /* race.swift */ = {isa = PBXFileReference; includeInIndex = 1; lastKnownFileType = sourcecode.swift; path = race.swift; sourceTree = "<group>"; };
		B32C4D3E52FC28C6BA9AB65796C9B1D2 /* PrimerTheme+Inputs.swift */ = {isa = PBXFileReference; includeInIndex = 1; lastKnownFileType = sourcecode.swift; path = "PrimerTheme+Inputs.swift"; sourceTree = "<group>"; };
		B3A0650D4F04D769AB321DA7340382A4 /* LogEvent.swift */ = {isa = PBXFileReference; includeInIndex = 1; lastKnownFileType = sourcecode.swift; path = LogEvent.swift; sourceTree = "<group>"; };
		B429083200B13F604ED3C87DFFC0C016 /* Pods-PrimerSDK_Tests.modulemap */ = {isa = PBXFileReference; includeInIndex = 1; lastKnownFileType = sourcecode.module; path = "Pods-PrimerSDK_Tests.modulemap"; sourceTree = "<group>"; };
		B6277BF19498F6BEB9F7F007E9BB5A74 /* PrimerSDK-prefix.pch */ = {isa = PBXFileReference; includeInIndex = 1; lastKnownFileType = sourcecode.c.h; path = "PrimerSDK-prefix.pch"; sourceTree = "<group>"; };
		B8EA4AB9C8219A16404FE20AAC7A05CC /* Consolable.swift */ = {isa = PBXFileReference; includeInIndex = 1; lastKnownFileType = sourcecode.swift; path = Consolable.swift; sourceTree = "<group>"; };
		B93DC09BD559F6B903677D94B80B08A7 /* README.md */ = {isa = PBXFileReference; includeInIndex = 1; lastKnownFileType = net.daringfireball.markdown; path = README.md; sourceTree = "<group>"; };
		B98AB6C6C8AFCB040577FB6D7843C120 /* PrimerDelegate.swift */ = {isa = PBXFileReference; includeInIndex = 1; lastKnownFileType = sourcecode.swift; path = PrimerDelegate.swift; sourceTree = "<group>"; };
		BA8FC4B7A633C5009E08AF3D1A20E0B5 /* PrimerAPIClient.swift */ = {isa = PBXFileReference; includeInIndex = 1; lastKnownFileType = sourcecode.swift; path = PrimerAPIClient.swift; sourceTree = "<group>"; };
		BD1E99E4657B0E48D4EAE454FC755E04 /* Resolver.swift */ = {isa = PBXFileReference; includeInIndex = 1; lastKnownFileType = sourcecode.swift; path = Resolver.swift; sourceTree = "<group>"; };
		BE282DAAD6EFB8D000068811F25AA5DE /* AnyDecodable.swift */ = {isa = PBXFileReference; includeInIndex = 1; lastKnownFileType = sourcecode.swift; path = AnyDecodable.swift; sourceTree = "<group>"; };
		BE3548FA43376B2E3B5E8589EEEF8D43 /* PrimerTheme+TextStyles.swift */ = {isa = PBXFileReference; includeInIndex = 1; lastKnownFileType = sourcecode.swift; path = "PrimerTheme+TextStyles.swift"; sourceTree = "<group>"; };
		C00B4D1258EC63C0999018C9903EC058 /* PayPalTokenizationViewModel.swift */ = {isa = PBXFileReference; includeInIndex = 1; lastKnownFileType = sourcecode.swift; path = PayPalTokenizationViewModel.swift; sourceTree = "<group>"; };
		C0D9496CB96BD472C53BEB0B0A77082B /* SuccessMessage.swift */ = {isa = PBXFileReference; includeInIndex = 1; lastKnownFileType = sourcecode.swift; path = SuccessMessage.swift; sourceTree = "<group>"; };
		C16019B8FE1BEBD4ACB927F120082C40 /* AES256.swift */ = {isa = PBXFileReference; includeInIndex = 1; lastKnownFileType = sourcecode.swift; path = AES256.swift; sourceTree = "<group>"; };
		C185524D5F149403108EBC5EE5092B50 /* PrimerCardholderNameFieldView.swift */ = {isa = PBXFileReference; includeInIndex = 1; lastKnownFileType = sourcecode.swift; path = PrimerCardholderNameFieldView.swift; sourceTree = "<group>"; };
		C217574F4E34E90C8ABEFC45C262BD20 /* LICENSE */ = {isa = PBXFileReference; includeInIndex = 1; lastKnownFileType = text; path = LICENSE; sourceTree = "<group>"; };
		C3703F8590F4EB9F0B3AE10081746DD4 /* Mask.swift */ = {isa = PBXFileReference; includeInIndex = 1; lastKnownFileType = sourcecode.swift; path = Mask.swift; sourceTree = "<group>"; };
		C43AC03AA69F4BBF62D1EFB4BFC0E8E9 /* PrimerFlowEnums.swift */ = {isa = PBXFileReference; includeInIndex = 1; lastKnownFileType = sourcecode.swift; path = PrimerFlowEnums.swift; sourceTree = "<group>"; };
		C4797D2B816FCEA88E375B53A0915DCA /* VaultService.swift */ = {isa = PBXFileReference; includeInIndex = 1; lastKnownFileType = sourcecode.swift; path = VaultService.swift; sourceTree = "<group>"; };
		C5EC042CF5B74684BE479CA65A49E7EE /* Analytics.swift */ = {isa = PBXFileReference; includeInIndex = 1; lastKnownFileType = sourcecode.swift; path = Analytics.swift; sourceTree = "<group>"; };
		CA6F0B719D024901CE17827DD23F9951 /* RateLimitedDispatcherBase.swift */ = {isa = PBXFileReference; includeInIndex = 1; lastKnownFileType = sourcecode.swift; path = RateLimitedDispatcherBase.swift; sourceTree = "<group>"; };
		CB97B55C4EAEFDAF5D7245714B8705BE /* GuaranteeWrappers.swift */ = {isa = PBXFileReference; includeInIndex = 1; lastKnownFileType = sourcecode.swift; path = GuaranteeWrappers.swift; sourceTree = "<group>"; };
		CCE611D948377E90FC0215BE4AC917EB /* IntExtension.swift */ = {isa = PBXFileReference; includeInIndex = 1; lastKnownFileType = sourcecode.swift; path = IntExtension.swift; sourceTree = "<group>"; };
		CCFDD0BD29BE11C3E1CB7EE7CD88C795 /* RateLimitedDispatcher.swift */ = {isa = PBXFileReference; includeInIndex = 1; lastKnownFileType = sourcecode.swift; path = RateLimitedDispatcher.swift; sourceTree = "<group>"; };
		CDE9B2FB11AA667F8659393EF3F3D097 /* ErrorHandler.swift */ = {isa = PBXFileReference; includeInIndex = 1; lastKnownFileType = sourcecode.swift; path = ErrorHandler.swift; sourceTree = "<group>"; };
		D013026CD37AD15A4B5D46925AD95796 /* PrimerWebViewController.swift */ = {isa = PBXFileReference; includeInIndex = 1; lastKnownFileType = sourcecode.swift; path = PrimerWebViewController.swift; sourceTree = "<group>"; };
		D0DD3666A2EA9ECB5B82DBC702C1499C /* MockSuccess.swift */ = {isa = PBXFileReference; includeInIndex = 1; lastKnownFileType = sourcecode.swift; path = MockSuccess.swift; sourceTree = "<group>"; };
		D159A68A5580B9C4E29DC59B8B43A19B /* WebViewUtil.swift */ = {isa = PBXFileReference; includeInIndex = 1; lastKnownFileType = sourcecode.swift; path = WebViewUtil.swift; sourceTree = "<group>"; };
		D1CDFE668DE1658D93CFCEB14BF3127D /* Connectivity.swift */ = {isa = PBXFileReference; includeInIndex = 1; lastKnownFileType = sourcecode.swift; path = Connectivity.swift; sourceTree = "<group>"; };
		D245E0514AAC1A2B9A6D5EA2F383E90F /* UIKit.framework */ = {isa = PBXFileReference; lastKnownFileType = wrapper.framework; name = UIKit.framework; path = Platforms/iPhoneOS.platform/Developer/SDKs/iPhoneOS14.0.sdk/System/Library/Frameworks/UIKit.framework; sourceTree = DEVELOPER_DIR; };
		D256FB04BD04FA40214103D9BD04AC9A /* Catchable.swift */ = {isa = PBXFileReference; includeInIndex = 1; lastKnownFileType = sourcecode.swift; path = Catchable.swift; sourceTree = "<group>"; };
		D264B4E57DF7DB00D71275605D100971 /* Pods-PrimerSDK_Example-frameworks.sh */ = {isa = PBXFileReference; includeInIndex = 1; lastKnownFileType = text.script.sh; path = "Pods-PrimerSDK_Example-frameworks.sh"; sourceTree = "<group>"; };
		D3790840730152324066B888A93D9C80 /* en.lproj */ = {isa = PBXFileReference; includeInIndex = 1; lastKnownFileType = folder; path = en.lproj; sourceTree = "<group>"; };
		D3AB383076DB342475524AAF669BF104 /* ArrayExtension.swift */ = {isa = PBXFileReference; includeInIndex = 1; lastKnownFileType = sourcecode.swift; path = ArrayExtension.swift; sourceTree = "<group>"; };
		D52B2A65240DDFD6F332A8059BA43B50 /* PrimerVaultManagerViewController.swift */ = {isa = PBXFileReference; includeInIndex = 1; lastKnownFileType = sourcecode.swift; path = PrimerVaultManagerViewController.swift; sourceTree = "<group>"; };
		D66C3890C3566F38C935A2FFD9A237B0 /* Pods-PrimerSDK_Tests-dummy.m */ = {isa = PBXFileReference; includeInIndex = 1; lastKnownFileType = sourcecode.c.objc; path = "Pods-PrimerSDK_Tests-dummy.m"; sourceTree = "<group>"; };
		D878B9C71B35BA07B1D2C4607728EC9E /* PrimerTheme+Buttons.swift */ = {isa = PBXFileReference; includeInIndex = 1; lastKnownFileType = sourcecode.swift; path = "PrimerTheme+Buttons.swift"; sourceTree = "<group>"; };
		D88839FE77D0C268BA2FE1651E520A2F /* StringExtension.swift */ = {isa = PBXFileReference; includeInIndex = 1; lastKnownFileType = sourcecode.swift; path = StringExtension.swift; sourceTree = "<group>"; };
		DD498514D6F494D1C4CB3A28210C0348 /* PaymentMethodConfiguration.swift */ = {isa = PBXFileReference; includeInIndex = 1; lastKnownFileType = sourcecode.swift; path = PaymentMethodConfiguration.swift; sourceTree = "<group>"; };
		DD655EB064FFDE43C9FE02E55741DE11 /* PrimerSDK.podspec */ = {isa = PBXFileReference; explicitFileType = text.script.ruby; includeInIndex = 1; indentWidth = 2; path = PrimerSDK.podspec; sourceTree = "<group>"; tabWidth = 2; xcLanguageSpecificationIdentifier = xcode.lang.ruby; };
		DE3516F6AF1115C508B388D201817C35 /* Customer.swift */ = {isa = PBXFileReference; includeInIndex = 1; lastKnownFileType = sourcecode.swift; path = Customer.swift; sourceTree = "<group>"; };
		DF6E4F8E7C26A7BBEC17AAD4042A317D /* Pods-PrimerSDK_Tests.debug.xcconfig */ = {isa = PBXFileReference; includeInIndex = 1; lastKnownFileType = text.xcconfig; path = "Pods-PrimerSDK_Tests.debug.xcconfig"; sourceTree = "<group>"; };
		E03245495BA11DB09DFF81AC17AACA84 /* PrimerNavigationController.swift */ = {isa = PBXFileReference; includeInIndex = 1; lastKnownFileType = sourcecode.swift; path = PrimerNavigationController.swift; sourceTree = "<group>"; };
		E0487A4AF7551B22AA0F513E0CB110CE /* Queue.swift */ = {isa = PBXFileReference; includeInIndex = 1; lastKnownFileType = sourcecode.swift; path = Queue.swift; sourceTree = "<group>"; };
		E1B945985145643C12B1E91600B680DE /* Pods-PrimerSDK_Example-acknowledgements.markdown */ = {isa = PBXFileReference; includeInIndex = 1; lastKnownFileType = text; path = "Pods-PrimerSDK_Example-acknowledgements.markdown"; sourceTree = "<group>"; };
		E1FDAB6E97827FFE0A20452299F7AC0A /* Validation.swift */ = {isa = PBXFileReference; includeInIndex = 1; lastKnownFileType = sourcecode.swift; path = Validation.swift; sourceTree = "<group>"; };
		E362DF4CFFEB2F985B341BD3F96A6125 /* PaymentMethodTokenizationRequest.swift */ = {isa = PBXFileReference; includeInIndex = 1; lastKnownFileType = sourcecode.swift; path = PaymentMethodTokenizationRequest.swift; sourceTree = "<group>"; };
		E3E7DE0B6C045E3AC1B4B0033F23E2A8 /* ClientToken.swift */ = {isa = PBXFileReference; includeInIndex = 1; lastKnownFileType = sourcecode.swift; path = ClientToken.swift; sourceTree = "<group>"; };
		E4DBC9AFC4691AB5309D057220677EF2 /* PayPal.swift */ = {isa = PBXFileReference; includeInIndex = 1; lastKnownFileType = sourcecode.swift; path = PayPal.swift; sourceTree = "<group>"; };
		E5F422D918649F4456A025BCA20BFE5E /* Endpoint.swift */ = {isa = PBXFileReference; includeInIndex = 1; lastKnownFileType = sourcecode.swift; path = Endpoint.swift; sourceTree = "<group>"; };
		E73A0577425B663077C64F56D2FA9A93 /* AdyenDotPay.swift */ = {isa = PBXFileReference; includeInIndex = 1; lastKnownFileType = sourcecode.swift; path = AdyenDotPay.swift; sourceTree = "<group>"; };
		E884507DF2B84FA8A2E8AD8289881542 /* Pods-PrimerSDK_Example.release.xcconfig */ = {isa = PBXFileReference; includeInIndex = 1; lastKnownFileType = text.xcconfig; path = "Pods-PrimerSDK_Example.release.xcconfig"; sourceTree = "<group>"; };
		EAB6F611E86A4758835A715E4B4184F6 /* Foundation.framework */ = {isa = PBXFileReference; lastKnownFileType = wrapper.framework; name = Foundation.framework; path = Platforms/iPhoneOS.platform/Developer/SDKs/iPhoneOS14.0.sdk/System/Library/Frameworks/Foundation.framework; sourceTree = DEVELOPER_DIR; };
		EAD3E7472220240A0B5857C2DF8A8F28 /* FormType.swift */ = {isa = PBXFileReference; includeInIndex = 1; lastKnownFileType = sourcecode.swift; path = FormType.swift; sourceTree = "<group>"; };
		EC681F87F16CA4BB15F161C66F3FFFE7 /* PrimerNibView.swift */ = {isa = PBXFileReference; includeInIndex = 1; lastKnownFileType = sourcecode.swift; path = PrimerNibView.swift; sourceTree = "<group>"; };
		EE9674DAD0C961C92687877090E1E047 /* Pods-PrimerSDK_Tests-umbrella.h */ = {isa = PBXFileReference; includeInIndex = 1; lastKnownFileType = sourcecode.c.h; path = "Pods-PrimerSDK_Tests-umbrella.h"; sourceTree = "<group>"; };
		F242CE1BBA58D5CEEC173447E21E3024 /* PrimerButton.swift */ = {isa = PBXFileReference; includeInIndex = 1; lastKnownFileType = sourcecode.swift; path = PrimerButton.swift; sourceTree = "<group>"; };
		F2709F76E309C35F9711852DB55DB769 /* when.swift */ = {isa = PBXFileReference; includeInIndex = 1; lastKnownFileType = sourcecode.swift; path = when.swift; sourceTree = "<group>"; };
		F2A8350B41284D87DC7444E57050FA07 /* FinallyWrappers.swift */ = {isa = PBXFileReference; includeInIndex = 1; lastKnownFileType = sourcecode.swift; path = FinallyWrappers.swift; sourceTree = "<group>"; };
		F2D9628E4DD0B05D45C73AC74CD25687 /* DataExtension.swift */ = {isa = PBXFileReference; includeInIndex = 1; lastKnownFileType = sourcecode.swift; path = DataExtension.swift; sourceTree = "<group>"; };
		F41935B64B9C76EC2EC63498FE44DF20 /* PrimerSettings.swift */ = {isa = PBXFileReference; includeInIndex = 1; lastKnownFileType = sourcecode.swift; path = PrimerSettings.swift; sourceTree = "<group>"; };
		F57EDA44458D37978C7340A1F156D201 /* URLSessionStack.swift */ = {isa = PBXFileReference; includeInIndex = 1; lastKnownFileType = sourcecode.swift; path = URLSessionStack.swift; sourceTree = "<group>"; };
		F5B3057A35A9A4F4B225AD5DDC78FE45 /* CardScannerViewController+SimpleScanDelegate.swift */ = {isa = PBXFileReference; includeInIndex = 1; lastKnownFileType = sourcecode.swift; path = "CardScannerViewController+SimpleScanDelegate.swift"; sourceTree = "<group>"; };
		F7B48CC82297D62E27EA98AE7A13D3DA /* Pods-PrimerSDK_Tests.release.xcconfig */ = {isa = PBXFileReference; includeInIndex = 1; lastKnownFileType = text.xcconfig; path = "Pods-PrimerSDK_Tests.release.xcconfig"; sourceTree = "<group>"; };
		F8F5DE3892C80AC3CA7D984E87EF2441 /* AlertController.swift */ = {isa = PBXFileReference; includeInIndex = 1; lastKnownFileType = sourcecode.swift; path = AlertController.swift; sourceTree = "<group>"; };
		FE45C26AEEDB838675E14975A81CF3F8 /* ResumeHandlerProtocol.swift */ = {isa = PBXFileReference; includeInIndex = 1; lastKnownFileType = sourcecode.swift; path = ResumeHandlerProtocol.swift; sourceTree = "<group>"; };
		FE7C0B3AFE8980D096C1A4A66BA172CA /* after.swift */ = {isa = PBXFileReference; includeInIndex = 1; lastKnownFileType = sourcecode.swift; path = after.swift; sourceTree = "<group>"; };
		FF04C36BCAE9465ABE19A214B3FC3B5E /* CardButton.swift */ = {isa = PBXFileReference; includeInIndex = 1; lastKnownFileType = sourcecode.swift; path = CardButton.swift; sourceTree = "<group>"; };
		FF72B032E7351A72FFFD200089351883 /* PostalCode.swift */ = {isa = PBXFileReference; includeInIndex = 1; lastKnownFileType = sourcecode.swift; path = PostalCode.swift; sourceTree = "<group>"; };
/* End PBXFileReference section */

/* Begin PBXFrameworksBuildPhase section */
		0F3E65FE6FC2A22D49C385BE63CEE2D0 /* Frameworks */ = {
			isa = PBXFrameworksBuildPhase;
			buildActionMask = 2147483647;
			files = (
				E150EB1E3DDC0F59C4FDE4E1058FCAF7 /* Foundation.framework in Frameworks */,
			);
			runOnlyForDeploymentPostprocessing = 0;
		};
		1D9B174AACEDA6738DC3E11C850EA48A /* Frameworks */ = {
			isa = PBXFrameworksBuildPhase;
			buildActionMask = 2147483647;
			files = (
				576CBFE7BB80FC46B6F006AE6E711708 /* Foundation.framework in Frameworks */,
			);
			runOnlyForDeploymentPostprocessing = 0;
		};
		CA17546E10B17E654127AF737F349F10 /* Frameworks */ = {
			isa = PBXFrameworksBuildPhase;
			buildActionMask = 2147483647;
			files = (
				352205C166F127D47602E6E09256E6DC /* Foundation.framework in Frameworks */,
				FE71C48937424596DC430C1EB638D5B0 /* UIKit.framework in Frameworks */,
			);
			runOnlyForDeploymentPostprocessing = 0;
		};
		E1BF8190BD1BFB96063E7BDD0711C255 /* Frameworks */ = {
			isa = PBXFrameworksBuildPhase;
			buildActionMask = 2147483647;
			files = (
			);
			runOnlyForDeploymentPostprocessing = 0;
		};
/* End PBXFrameworksBuildPhase section */

/* Begin PBXGroup section */
		02433D2DC50905973E4AFF1902CAF503 /* Vault */ = {
			isa = PBXGroup;
			children = (
				413402A0D8F4644B9E4F89576C5E0B7C /* VaultPaymentMethodView.swift */,
				7A6D3F25AE7D7DAFDE8B75BD402EF55E /* VaultPaymentMethodViewController.swift */,
				5BE06AFC9E0548FE40F80341FFFF191A /* VaultPaymentMethodViewModel.swift */,
			);
			path = Vault;
			sourceTree = "<group>";
		};
		043BE7FF593026266E503FD40DC92274 /* Extensions & Utilities */ = {
			isa = PBXGroup;
			children = (
				F8F5DE3892C80AC3CA7D984E87EF2441 /* AlertController.swift */,
				0CF37C2A6E0CCA55E628F6CE49F75291 /* AnyCodable.swift */,
				BE282DAAD6EFB8D000068811F25AA5DE /* AnyDecodable.swift */,
				444AA88BD0EB29BACACA31AFCEBD0689 /* AnyEncodable.swift */,
				D3AB383076DB342475524AAF669BF104 /* ArrayExtension.swift */,
				999E2CCBF3993D781B6AE8DE7C934831 /* BundleExtension.swift */,
				F2D9628E4DD0B05D45C73AC74CD25687 /* DataExtension.swift */,
				2B778387AA67EF333A5916E3A4ED38C1 /* DateExtension.swift */,
				CCE611D948377E90FC0215BE4AC917EB /* IntExtension.swift */,
				0D4C9F8C9E4CD2CA7B75B2EAAF0C1E84 /* Logger.swift */,
				C3703F8590F4EB9F0B3AE10081746DD4 /* Mask.swift */,
				84AF0134490448CACC269428F209F1B4 /* Optional+Extensions.swift */,
				FF72B032E7351A72FFFD200089351883 /* PostalCode.swift */,
				9DAB598BF1FE4C5CBB247D21F4D1AE45 /* PresentationController.swift */,
				F242CE1BBA58D5CEEC173447E21E3024 /* PrimerButton.swift */,
				79923FBE5143B31F523052818357CA16 /* PrimerCustomStyleTextField.swift */,
				3B4F20C0B178D54CA34EBE780D9BED2C /* PrimerImage.swift */,
				8B822CC1B6A089D4B268B60F6ED08C1A /* PrimerScrollView.swift */,
				558C6B0BAAC1040492DB444766069037 /* PrimerTableViewCell.swift */,
				410FEC1F1C0DF332FE799AE746F28C60 /* PrimerViewController.swift */,
				9C7BC101312331C7EC7BAF5894545C6B /* PrimerViewExtensions.swift */,
				D88839FE77D0C268BA2FE1651E520A2F /* StringExtension.swift */,
				845C391CE1580D932FC8B59CCF33905E /* UIColorExtension.swift */,
				6020C70FEFD9D7B9652B5EECEB21885E /* UIDeviceExtension.swift */,
				A8412A013B98B01C493295F24614C29C /* URLExtension.swift */,
				7F0AE96BB67842C1C9469D997D7CC5C6 /* UserDefaultsExtension.swift */,
				E1FDAB6E97827FFE0A20452299F7AC0A /* Validation.swift */,
				D159A68A5580B9C4E29DC59B8B43A19B /* WebViewUtil.swift */,
			);
			name = "Extensions & Utilities";
			path = "Sources/PrimerSDK/Classes/Extensions & Utilities";
			sourceTree = "<group>";
		};
		0AFA7DE370B11D6521BF9F5B2B56CF3C /* UI Delegates */ = {
			isa = PBXGroup;
			children = (
				7332A85F5ACE2E0A91203ECDA3DCEEF8 /* ReloadDelegate.swift */,
			);
			path = "UI Delegates";
			sourceTree = "<group>";
		};
		1628BF05B4CAFDCC3549A101F5A10A17 /* Frameworks */ = {
			isa = PBXGroup;
			children = (
				59DA5C1F72E1D5BABC43EACBA672C3BA /* iOS */,
			);
			name = Frameworks;
			sourceTree = "<group>";
		};
<<<<<<< HEAD
		1A0334487186DC87E3028C83C34DD9CA /* Primer */ = {
			isa = PBXGroup;
			children = (
				ABBD22BACC097A6777C8C9E2ADB82B7C /* PrimerAPI.swift */,
				E3AB91C4574E0D168D49DE63908A3DD6 /* PrimerAPIClient.swift */,
				1BE527338A3D5FA9AA3112AB43F0898A /* PrimerAPIClient+Promises.swift */,
			);
			path = Primer;
			sourceTree = "<group>";
		};
=======
>>>>>>> 7a4245b4
		20E7F4F0C9A6A572A52728626CF2E75C /* Data Models */ = {
			isa = PBXGroup;
			children = (
				652FA5B10BE9185B597EE8495F113779 /* 3DS.swift */,
			);
			path = "Data Models";
			sourceTree = "<group>";
		};
		229285D39571A9226113BEEC5C5D3B97 /* Localizable */ = {
			isa = PBXGroup;
			children = (
				D3790840730152324066B888A93D9C80 /* en.lproj */,
				5939998DCB4C76E118C1E67C9E157D0F /* fr.lproj */,
				268B6E23AB8314D0816482A4234B1C2A /* sv.lproj */,
			);
			name = Localizable;
			path = Sources/PrimerSDK/Resources/Localizable;
			sourceTree = "<group>";
		};
		261DAFD52C3516D3AA031889CDD2C5C3 /* Primer */ = {
			isa = PBXGroup;
			children = (
				A830B6B6148B5D88F101B47D8526AF98 /* AppState.swift */,
				38FBC5D979D5830B4CEF94986FC8D59E /* DependencyInjection.swift */,
				57DF455C22349BD60DCB196110347C88 /* Primer.swift */,
				B98AB6C6C8AFCB040577FB6D7843C120 /* PrimerDelegate.swift */,
				FE45C26AEEDB838675E14975A81CF3F8 /* ResumeHandlerProtocol.swift */,
			);
			path = Primer;
			sourceTree = "<group>";
		};
		2885858ECFBAD1A560E848306ACBD563 /* 3DS */ = {
			isa = PBXGroup;
			children = (
				50CB7160121654CBB10F56C1E0C82651 /* 3DSService.swift */,
				680F3A08EE3B2E72FBDB41CE53927453 /* 3DSService+Promises.swift */,
				20E7F4F0C9A6A572A52728626CF2E75C /* Data Models */,
				FFAE9E94AF313BE4942D3F2E92B2054C /* Networking */,
			);
			path = 3DS;
			sourceTree = "<group>";
		};
		2AA4F2D0773BE8D7C936B61AEE772688 /* User Interface */ = {
			isa = PBXGroup;
			children = (
				84073FF0278D95C600067F2A /* TokenizationViewControllers */,
				1FCF0ADD70E2BF90834648D92AE701E5 /* PaymentMethodsGroupView.swift */,
				7E318F79FE7B209FCB9A938DC215036A /* Banks */,
				FF3FC020FAA43BBD2763589A2EA7CC8B /* Components */,
				C1E1C6F8686FA939EE06EC0FEBB33397 /* Error */,
				DA3EC3B992235CFDE0CEDFFF0A580383 /* OAuth */,
				AF267B1A6F909E14D8CB50A5E4AF9C07 /* PCI */,
				2B95FEB9D74CD41FE78831F5B7AB3FDC /* Primer */,
				BAE71E4429DE1D6E21101F1CCB9BE920 /* Root */,
				D79EA553B6CD6DDADC71E4BFEAD690CE /* Success */,
				2B4401C8B99E631EBE0E937435974972 /* Text Fields */,
				8BB33236056D56AE06148468111AC43E /* TokenizationViewModels */,
				0AFA7DE370B11D6521BF9F5B2B56CF3C /* UI Delegates */,
				02433D2DC50905973E4AFF1902CAF503 /* Vault */,
			);
			name = "User Interface";
			path = "Sources/PrimerSDK/Classes/User Interface";
			sourceTree = "<group>";
		};
		2B4401C8B99E631EBE0E937435974972 /* Text Fields */ = {
			isa = PBXGroup;
			children = (
				49660D3198626BD32681CA997AEAF5BC /* CardComponentsManager.swift */,
				C185524D5F149403108EBC5EE5092B50 /* PrimerCardholderNameFieldView.swift */,
				AB0A58037290394331F9D310A7891CE3 /* PrimerCardNumberFieldView.swift */,
				892D2B30E02A145088DF24949D5C8471 /* PrimerCVVFieldView.swift */,
				7D09220942AF8BBFAD714D141D3855E5 /* PrimerExpiryDateFieldView.swift */,
				EC681F87F16CA4BB15F161C66F3FFFE7 /* PrimerNibView.swift */,
				8428DF1B51F2C4F63F020F8A4DAC378C /* PrimerPostalCodeFieldView.swift */,
				296D751D0E43553A49EA17AB252AEAFE /* PrimerTextField.swift */,
				274C6A2E89A5863375294300307AE038 /* PrimerTextFieldView.swift */,
			);
			path = "Text Fields";
			sourceTree = "<group>";
		};
		2B95FEB9D74CD41FE78831F5B7AB3FDC /* Primer */ = {
			isa = PBXGroup;
			children = (
				FF04C36BCAE9465ABE19A214B3FC3B5E /* CardButton.swift */,
				8368A2397EA4CD82937BDC8100AE8487 /* ExternalViewModel.swift */,
				0422BB0E3E580D4EF81AFCA8A5926A55 /* PaymentMethodComponent.swift */,
			);
			path = Primer;
			sourceTree = "<group>";
		};
		2FD8500D37682D3A345E34A3378D8F02 /* Core */ = {
			isa = PBXGroup;
			children = (
				1267F9063244C97D0C650E02CA24014F /* Icons.xcassets */,
				52167B10C41637761CA6BA3E942A35C0 /* Core */,
				3E58E4B3828D7C549D328311797A62E3 /* Data Models */,
				BDEF2C13A434AC131CDCF88D00443978 /* Error Handler */,
				043BE7FF593026266E503FD40DC92274 /* Extensions & Utilities */,
				229285D39571A9226113BEEC5C5D3B97 /* Localizable */,
				37211A81F637453B6D8BA008CDA91B85 /* Mocks */,
				CBDDCC51B6491AFB8D3D9C573E2EBBD7 /* Nibs */,
				5A9615A9EF213E548195E26B3A9681F5 /* Services */,
				A40F9C7CD55FF4A0B7F1DA92789BE79A /* Third Party */,
				2AA4F2D0773BE8D7C936B61AEE772688 /* User Interface */,
			);
			name = Core;
			sourceTree = "<group>";
		};
		3092783AFEB041B37BBDE021BAC5E19F /* Cancellation */ = {
			isa = PBXGroup;
			children = (
				0B26B80BF8479A7DA3337972D1240BFF /* CancelContext.swift */,
				5DC36AD0EB6BFFF757BD85F5EA1A5A2D /* Cancellable.swift */,
				841637540F16C1814CB8184BADCAD80B /* CancellableCatchable.swift */,
				0FA8315B4673DFF85A0B70F7478FCCA6 /* CancellablePromise.swift */,
				7A4096883ECCAF3B5C28092B15329672 /* CancellableThenable.swift */,
			);
			path = Cancellation;
			sourceTree = "<group>";
		};
		3212B9B525BCD854C8FF2A21D0FF4216 /* Pod */ = {
			isa = PBXGroup;
			children = (
				C217574F4E34E90C8ABEFC45C262BD20 /* LICENSE */,
				DD655EB064FFDE43C9FE02E55741DE11 /* PrimerSDK.podspec */,
				B93DC09BD559F6B903677D94B80B08A7 /* README.md */,
			);
			name = Pod;
			sourceTree = "<group>";
		};
		32809EDAA1F09EB114EE9C333C4738C1 /* Parser */ = {
			isa = PBXGroup;
			children = (
				AEDC94D57812752820919E73B5EF1C43 /* Parser.swift */,
				BC0AC244461A32870561981E874DA104 /* JSON */,
			);
			name = Parser;
			path = Parser;
			sourceTree = "<group>";
		};
		32B8445317D7E10BB17FCA3C9F1001F8 /* Theme */ = {
			isa = PBXGroup;
			children = (
				28351834DF0AC459BAC12D3538018F42 /* PrimerTheme.swift */,
				FD809C1C6A48E74247F40C12F2DCA8C9 /* Internal */,
				C5E40D80C3DC4630F6973FD3AB794402 /* Public */,
			);
			path = Theme;
			sourceTree = "<group>";
		};
		37211A81F637453B6D8BA008CDA91B85 /* Mocks */ = {
			isa = PBXGroup;
			children = (
				3CE7FDA15EB5FF16E4ECE114D39EAAE8 /* MockPrimerAPIClient.swift */,
			);
			name = Mocks;
			path = Sources/PrimerSDK/Classes/Mocks;
			sourceTree = "<group>";
		};
		3A68976DAC6A024D7D8E4BEE37BBF4C8 /* Keychain */ = {
			isa = PBXGroup;
			children = (
				628992146A3DC2D747C2BF5A0830A5B7 /* Keychain.swift */,
			);
			path = Keychain;
			sourceTree = "<group>";
		};
		3E58E4B3828D7C549D328311797A62E3 /* Data Models */ = {
			isa = PBXGroup;
			children = (
				E73A0577425B663077C64F56D2FA9A93 /* AdyenDotPay.swift */,
				2E97654348CC3ADD626AD642AEE6C7A8 /* Apaya.swift */,
				9FB906E0EEAA9F00D72E261AC0A2D6FE /* ApplePay.swift */,
				630BC02E64D953D61C89009128BF2EB1 /* Bank.swift */,
				39B47EF0F849FBFEF00CC3FEE8DFA9E2 /* CardNetwork.swift */,
				819F8F5B6888813937F4FDB718A73210 /* CheckoutModule.swift */,
				94BE1685CDC4F3BF456B2F5ADA2AFEC6 /* ClientSession.swift */,
				E3E7DE0B6C045E3AC1B4B0033F23E2A8 /* ClientToken.swift */,
				B8EA4AB9C8219A16404FE20AAC7A05CC /* Consolable.swift */,
				08DB7D110E768DC8D734D30D784444A6 /* CountryCode.swift */,
				8047A65CD25D9E1F3E134FB8B07F43E6 /* Currency.swift */,
				DE3516F6AF1115C508B388D201817C35 /* Customer.swift */,
				9FC4E906B59A000EBE4EAE1778900BC4 /* DirectDebitMandate.swift */,
				A5DE4E65B145880C53EF55E0C5280D9C /* ImageName.swift */,
				90FC79BB82EFF393D1A22D276F6C230A /* Klarna.swift */,
				7BA4D1DFF655689314477D0597EC7DC5 /* OrderItem.swift */,
				DD498514D6F494D1C4CB3A28210C0348 /* PaymentMethodConfiguration.swift */,
				29C34CC7C47E7F10859F812438C39C8E /* PaymentMethodConfigurationOptions.swift */,
				3F61EF65F8B67C631CBD7022017F64C2 /* PaymentMethodConfigurationType.swift */,
				4566D12D8E50C22EC6043D8EF234E993 /* PaymentMethodToken.swift */,
				E362DF4CFFEB2F985B341BD3F96A6125 /* PaymentMethodTokenizationRequest.swift */,
				889ABB6C662B4E87E3A0D3B8446C552B /* PaymentResponse.swift */,
				E4DBC9AFC4691AB5309D057220677EF2 /* PayPal.swift */,
				4936961E101DD9C2A0B2F499772DAF69 /* PrimerConfiguration.swift */,
				222AE23D995CB607839A70766320CE67 /* PrimerContent.swift */,
				C43AC03AA69F4BBF62D1EFB4BFC0E8E9 /* PrimerFlowEnums.swift */,
				F41935B64B9C76EC2EC63498FE44DF20 /* PrimerSettings.swift */,
				C0D9496CB96BD472C53BEB0B0A77082B /* SuccessMessage.swift */,
				5982CD4CFE6584CECCB9C945086FEC4A /* Throwable.swift */,
				73E973E069FEC00C64D01163307FD3A5 /* UXMode.swift */,
				71DE6883767CF5230772ADF38EF60F0A /* VaultCheckoutViewModel.swift */,
				5D633F846168419185470AE07AFBE23E /* PCI */,
				32B8445317D7E10BB17FCA3C9F1001F8 /* Theme */,
			);
			name = "Data Models";
			path = "Sources/PrimerSDK/Classes/Data Models";
			sourceTree = "<group>";
		};
<<<<<<< HEAD
		42DAF903D54D8E3D3EA6AD17443934DB /* JSON */ = {
			isa = PBXGroup;
			children = (
				95AF35CFD1939E85B195402FDAF19258 /* JSONParser.swift */,
			);
			path = JSON;
			sourceTree = "<group>";
		};
		49F4BE8D07FEFB9A822B185A5653781E /* Network */ = {
			isa = PBXGroup;
			children = (
				F18433C8E37D8D09B4E1D47EEB1C0F81 /* Endpoint.swift */,
				AA99C2734984036D1492AC8B7FE882CD /* NetworkService.swift */,
				229F49B8E23DBD3B06DF8C9B151226C0 /* URLSessionStack.swift */,
			);
			path = Network;
			sourceTree = "<group>";
		};
=======
>>>>>>> 7a4245b4
		52167B10C41637761CA6BA3E942A35C0 /* Core */ = {
			isa = PBXGroup;
			children = (
				2885858ECFBAD1A560E848306ACBD563 /* 3DS */,
				AA0561B9E7B3FA3BD8A1AE4F57297501 /* Analytics */,
				69C87C357BBD2D44541F7F4F64DCB17F /* Connectivity */,
				54F092F9D2994F47A987CE91E194536F /* Constants */,
				6C126D26A1186163E80AA398A9F13E1A /* Crypto */,
				3A68976DAC6A024D7D8E4BEE37BBF4C8 /* Keychain */,
				85A64215D08F226889E18230CD9C8021 /* Payment Services */,
				6CA2120A1B6639EEDD23BDA5C498A311 /* PCI */,
				261DAFD52C3516D3AA031889CDD2C5C3 /* Primer */,
			);
			name = Core;
			path = Sources/PrimerSDK/Classes/Core;
			sourceTree = "<group>";
		};
		54F092F9D2994F47A987CE91E194536F /* Constants */ = {
			isa = PBXGroup;
			children = (
				45C92055E646E45E232F47EC9D0A9F71 /* Colors.swift */,
				31E4D70D89BAD59A89042326E85B8C75 /* Content.swift */,
				8C24510A434F5C0F91069C97F78D74EF /* Dimensions.swift */,
			);
			path = Constants;
			sourceTree = "<group>";
		};
		56409D50D0FA1C19C592518252ACCB45 /* Targets Support Files */ = {
			isa = PBXGroup;
			children = (
				DC341534F0F751E90DBE9F9F51531A54 /* Pods-PrimerSDK_Example */,
				C99317E726DB0D5CA94A6EFE2CA8C63E /* Pods-PrimerSDK_Tests */,
			);
			name = "Targets Support Files";
			sourceTree = "<group>";
		};
		59DA5C1F72E1D5BABC43EACBA672C3BA /* iOS */ = {
			isa = PBXGroup;
			children = (
				EAB6F611E86A4758835A715E4B4184F6 /* Foundation.framework */,
				D245E0514AAC1A2B9A6D5EA2F383E90F /* UIKit.framework */,
			);
			name = iOS;
			sourceTree = "<group>";
		};
		5A9615A9EF213E548195E26B3A9681F5 /* Services */ = {
			isa = PBXGroup;
			children = (
				D959E8BE02B1B31BE2835BFAE082B7CA /* API */,
				86CA3137C57BA56B414E8751C163D8D2 /* Network */,
				32809EDAA1F09EB114EE9C333C4738C1 /* Parser */,
			);
<<<<<<< HEAD
			path = Parser;
=======
			name = Services;
			path = Sources/PrimerSDK/Classes/Services;
>>>>>>> 7a4245b4
			sourceTree = "<group>";
		};
		5D633F846168419185470AE07AFBE23E /* PCI */ = {
			isa = PBXGroup;
			children = (
				76D44B2001D9060134D4F583386C4E5A /* FormTextFieldType.swift */,
				EAD3E7472220240A0B5857C2DF8A8F28 /* FormType.swift */,
			);
			path = PCI;
			sourceTree = "<group>";
		};
		5E7CEBBE4BB56B730A515810549B52D9 /* Products */ = {
			isa = PBXGroup;
			children = (
				4D3869E0A461E802A5916AA6523517A4 /* Pods-PrimerSDK_Example */,
				23FD1D157B8C8E7148BE8A7D354A051F /* Pods-PrimerSDK_Tests */,
				28E47791C9F9D0A9BA05C719761A4F3F /* PrimerSDK */,
				A8B3BC107C2BDC3C03D961866F721265 /* PrimerSDK-PrimerResources */,
			);
			name = Products;
			sourceTree = "<group>";
		};
		5E9E9BA97FF9664E2E7ED2987F9BD502 /* PrimerSDK */ = {
			isa = PBXGroup;
			children = (
				2FD8500D37682D3A345E34A3378D8F02 /* Core */,
				3212B9B525BCD854C8FF2A21D0FF4216 /* Pod */,
				CC5A21B7980238EE34392A5A13727BED /* Support Files */,
			);
			name = PrimerSDK;
			path = ../..;
			sourceTree = "<group>";
		};
		69C87C357BBD2D44541F7F4F64DCB17F /* Connectivity */ = {
			isa = PBXGroup;
			children = (
				D1CDFE668DE1658D93CFCEB14BF3127D /* Connectivity.swift */,
			);
			path = Connectivity;
			sourceTree = "<group>";
		};
		6C126D26A1186163E80AA398A9F13E1A /* Crypto */ = {
			isa = PBXGroup;
			children = (
				C16019B8FE1BEBD4ACB927F120082C40 /* AES256.swift */,
			);
			path = Crypto;
			sourceTree = "<group>";
		};
		6CA2120A1B6639EEDD23BDA5C498A311 /* PCI */ = {
			isa = PBXGroup;
			children = (
				539921BCA356EDA5E7405DB93D75E9A4 /* TokenizationService.swift */,
			);
			path = PCI;
			sourceTree = "<group>";
		};
		7247ACD97AB79769C7D29E910A7E0D09 /* Development Pods */ = {
			isa = PBXGroup;
			children = (
				5E9E9BA97FF9664E2E7ED2987F9BD502 /* PrimerSDK */,
			);
			name = "Development Pods";
			sourceTree = "<group>";
		};
		72569E8CDC823F568F700F7905CE6EB7 /* Primer */ = {
			isa = PBXGroup;
			children = (
				03873B542C3717D1BCDDE75180274DA1 /* PrimerAPI.swift */,
				BA8FC4B7A633C5009E08AF3D1A20E0B5 /* PrimerAPIClient.swift */,
				0C8F52C2A97AF726CF5BBFC9AFEDBD48 /* PrimerAPIClient+Promises.swift */,
			);
			name = Primer;
			path = Primer;
			sourceTree = "<group>";
		};
		7E318F79FE7B209FCB9A938DC215036A /* Banks */ = {
			isa = PBXGroup;
			children = (
				9381D33CDB6306805E0B79BBF6CBC441 /* BankSelectorViewController.swift */,
				3693088D868C522D2AD41184FC909E39 /* BankTableViewCell.swift */,
			);
			path = Banks;
			sourceTree = "<group>";
		};
		84073FF0278D95C600067F2A /* TokenizationViewControllers */ = {
			isa = PBXGroup;
			children = (
				84073FF1278D95EA00067F2A /* QRCodeViewController.swift */,
			);
			path = TokenizationViewControllers;
			sourceTree = "<group>";
		};
		85A64215D08F226889E18230CD9C8021 /* Payment Services */ = {
			isa = PBXGroup;
			children = (
				55430912CA076676C25AC9A4ECF1FE57 /* ClientTokenService.swift */,
				A97A1FFD8A86F218CCCA6C053D88421B /* DirectDebitService.swift */,
				15F13934161261480DE8E19CCC1C1E0E /* PaymentMethodConfigService.swift */,
				5DE9B626749FBE06552E5B4A25D32E81 /* PayPalService.swift */,
				C4797D2B816FCEA88E375B53A0915DCA /* VaultService.swift */,
			);
			path = "Payment Services";
			sourceTree = "<group>";
		};
		86CA3137C57BA56B414E8751C163D8D2 /* Network */ = {
			isa = PBXGroup;
			children = (
				E5F422D918649F4456A025BCA20BFE5E /* Endpoint.swift */,
				D0DD3666A2EA9ECB5B82DBC702C1499C /* MockSuccess.swift */,
				90CEA1CE4E7E0F07A8BD8B822FCA9BDD /* NetworkService.swift */,
				F57EDA44458D37978C7340A1F156D201 /* URLSessionStack.swift */,
			);
			name = Network;
			path = Network;
			sourceTree = "<group>";
		};
		8BB33236056D56AE06148468111AC43E /* TokenizationViewModels */ = {
			isa = PBXGroup;
			children = (
				0C9F5A0B6C47758F550F55E661F341DE /* ApayaTokenizationViewModel.swift */,
				5305AC3BFB3A0DAE059490B0097396DE /* ApplePayTokenizationViewModel.swift */,
				2E481BA0C6CC6ABF01FD38F1F9581A57 /* BankSelectorTokenizationViewModel.swift */,
				112BE2C493FC3D6A7001C071C60826DD /* ExternalPaymentMethodTokenizationViewModel.swift */,
				554FDF5546C41F540F7649DAA168124B /* FormTokenizationViewModel.swift */,
				5CFDB0CFF26DA67B9590FDAB8B804FE5 /* KlarnaTokenizationViewModel.swift */,
				753E9F8E18377B0948E6D00ECEC0F27F /* PaymentMethodTokenizationViewModel.swift */,
				C00B4D1258EC63C0999018C9903EC058 /* PayPalTokenizationViewModel.swift */,
				84073FEE278D8E4C00067F2A /* QRCodeTokenizationViewModel.swift */,
			);
			path = TokenizationViewModels;
			sourceTree = "<group>";
		};
		902FE891DDBF16861B626364E03D779D /* Wrappers */ = {
			isa = PBXGroup;
			children = (
				4F425FD1F632F4431DE2508D5168ED4F /* CatchWrappers.swift */,
				4329D358CCFDAAE884F4CB5C1E1F83B2 /* EnsureWrappers.swift */,
				F2A8350B41284D87DC7444E57050FA07 /* FinallyWrappers.swift */,
				CB97B55C4EAEFDAF5D7245714B8705BE /* GuaranteeWrappers.swift */,
				0FC5265D4486E2618C449B104E8D63E6 /* RecoverWrappers.swift */,
				7AB54C9732E78EB339890CC16C5F44E1 /* SequenceWrappers.swift */,
				8FED02FE0B32957B1F5744859363634E /* ThenableWrappers.swift */,
				0CBE052B786A6F5F97FBC879ACDDF884 /* WrapperProtocols.swift */,
			);
			path = Wrappers;
			sourceTree = "<group>";
		};
		A40F9C7CD55FF4A0B7F1DA92789BE79A /* Third Party */ = {
			isa = PBXGroup;
			children = (
				AC6EFCDDF25A3F6FC1A1D27FA9CB4958 /* PromiseKit */,
			);
			name = "Third Party";
			path = "Sources/PrimerSDK/Classes/Third Party";
			sourceTree = "<group>";
		};
		AA0561B9E7B3FA3BD8A1AE4F57297501 /* Analytics */ = {
			isa = PBXGroup;
			children = (
				C5EC042CF5B74684BE479CA65A49E7EE /* Analytics.swift */,
				24F8FDEC009E09175AD2AFD629615C34 /* AnalyticsEvent.swift */,
				02B0C64D851DD4C4DDB27B08ED8EC2B3 /* AnalyticsService.swift */,
				4A8B136165F2C77789AED90C697C5CD3 /* Device.swift */,
			);
			path = Analytics;
			sourceTree = "<group>";
		};
		AC6EFCDDF25A3F6FC1A1D27FA9CB4958 /* PromiseKit */ = {
			isa = PBXGroup;
			children = (
				FE7C0B3AFE8980D096C1A4A66BA172CA /* after.swift */,
				A8E7B55C5F3DA91304CF69C6D1378F77 /* Box.swift */,
				D256FB04BD04FA40214103D9BD04AC9A /* Catchable.swift */,
				A6ED38E33F4FAC23186BEBF0590662BB /* Configuration.swift */,
				1EC7B8536C5AB452AE2F0D71247B3506 /* CustomStringConvertible.swift */,
				885E7E665991BCF3660B8B025D51F1B2 /* Dispatcher.swift */,
				5B98D755AE98BD48430F38267BD4A05A /* Error.swift */,
				376C445DD057671A40102F4C71CE8D01 /* firstly.swift */,
				0B2937F6C8F9BD92A3239EB8B101F575 /* Guarantee.swift */,
				6F930C03AA17993027FF5C88419DE463 /* hang.swift */,
				B3A0650D4F04D769AB321DA7340382A4 /* LogEvent.swift */,
				9A9EF8929A3F61C9A1A4A0825EAE14CD /* Promise.swift */,
				B1BE47E46531B73C6CCAF5460E385D4D /* race.swift */,
				BD1E99E4657B0E48D4EAE454FC755E04 /* Resolver.swift */,
				A58D6F7E00177AC2C52A88CD0BE48EAE /* Thenable.swift */,
				F2709F76E309C35F9711852DB55DB769 /* when.swift */,
				3092783AFEB041B37BBDE021BAC5E19F /* Cancellation */,
				E050C46AE52501263D0BC23474225391 /* Dispatchers */,
				902FE891DDBF16861B626364E03D779D /* Wrappers */,
			);
			path = PromiseKit;
			sourceTree = "<group>";
		};
		AF267B1A6F909E14D8CB50A5E4AF9C07 /* PCI */ = {
			isa = PBXGroup;
			children = (
				CD99204F2F2F21B73130FD7636DFA840 /* CardScanner */,
			);
			path = PCI;
			sourceTree = "<group>";
		};
		BAE71E4429DE1D6E21101F1CCB9BE920 /* Root */ = {
			isa = PBXGroup;
			children = (
				7131F66338DAC94ABA9BC75DAD730C97 /* PrimerCardFormViewController.swift */,
				359B65BEF08B1000734B01E4719DFEC2 /* PrimerContainerViewController.swift */,
				5BF30B125AB4400FCE6A0B4402E5F803 /* PrimerFormViewController.swift */,
				49EA0E0AA0C216EB9E3C3B71552AB19C /* PrimerLoadingViewController.swift */,
				73BDB7D559D9F68F5212A518040DC2CE /* PrimerNavigationBar.swift */,
				E03245495BA11DB09DFF81AC17AACA84 /* PrimerNavigationController.swift */,
				3976A4387CE0D14F161142C8FCCB64B8 /* PrimerRootViewController.swift */,
				96488924BA8F31D48CDF23FCC226AD9B /* PrimerUniversalCheckoutViewController.swift */,
				D52B2A65240DDFD6F332A8059BA43B50 /* PrimerVaultManagerViewController.swift */,
			);
			path = Root;
			sourceTree = "<group>";
		};
		BC0AC244461A32870561981E874DA104 /* JSON */ = {
			isa = PBXGroup;
			children = (
				26C6EA679A84FBBA7E36AE80A0099EA3 /* JSONParser.swift */,
			);
			name = JSON;
			path = JSON;
			sourceTree = "<group>";
		};
		BDEF2C13A434AC131CDCF88D00443978 /* Error Handler */ = {
			isa = PBXGroup;
			children = (
				CDE9B2FB11AA667F8659393EF3F3D097 /* ErrorHandler.swift */,
				8B4A090212F6F74BD3FFFF3B81DF9941 /* PrimerError.swift */,
			);
			name = "Error Handler";
			path = "Sources/PrimerSDK/Classes/Error Handler";
			sourceTree = "<group>";
		};
		C1E1C6F8686FA939EE06EC0FEBB33397 /* Error */ = {
			isa = PBXGroup;
			children = (
				002F4E38BC279630FDCC3DE9693A1C27 /* ErrorViewController.swift */,
			);
			path = Error;
			sourceTree = "<group>";
		};
		C5E40D80C3DC4630F6973FD3AB794402 /* Public */ = {
			isa = PBXGroup;
			children = (
				402755A4CDAB4752206F9AF3AC06A232 /* PrimerThemeData.swift */,
				806F91F010271E529F7BAB7D3BF71EDD /* PrimerThemeData+Deprecated.swift */,
			);
			path = Public;
			sourceTree = "<group>";
		};
		C99317E726DB0D5CA94A6EFE2CA8C63E /* Pods-PrimerSDK_Tests */ = {
			isa = PBXGroup;
			children = (
				B429083200B13F604ED3C87DFFC0C016 /* Pods-PrimerSDK_Tests.modulemap */,
				A4E7B1C752F38C22267D301DD5A364DF /* Pods-PrimerSDK_Tests-acknowledgements.markdown */,
				639AE4928116FBD4FAE7B3DD6BD21271 /* Pods-PrimerSDK_Tests-acknowledgements.plist */,
				D66C3890C3566F38C935A2FFD9A237B0 /* Pods-PrimerSDK_Tests-dummy.m */,
				48627A99264E6679D85F177DBB79DA83 /* Pods-PrimerSDK_Tests-Info.plist */,
				EE9674DAD0C961C92687877090E1E047 /* Pods-PrimerSDK_Tests-umbrella.h */,
				DF6E4F8E7C26A7BBEC17AAD4042A317D /* Pods-PrimerSDK_Tests.debug.xcconfig */,
				F7B48CC82297D62E27EA98AE7A13D3DA /* Pods-PrimerSDK_Tests.release.xcconfig */,
			);
			name = "Pods-PrimerSDK_Tests";
			path = "Target Support Files/Pods-PrimerSDK_Tests";
			sourceTree = "<group>";
		};
		CBDDCC51B6491AFB8D3D9C573E2EBBD7 /* Nibs */ = {
			isa = PBXGroup;
			children = (
				587F232062D157E3F2F8396633D2C9E0 /* PrimerTextFieldView.xib */,
			);
			name = Nibs;
			path = Sources/PrimerSDK/Resources/Nibs;
			sourceTree = "<group>";
		};
		CC5A21B7980238EE34392A5A13727BED /* Support Files */ = {
			isa = PBXGroup;
			children = (
				172A17BD16C12D728F7128A3361762E0 /* PrimerSDK.modulemap */,
				1753FADFBFB5C3386D1673DF56C810B3 /* PrimerSDK-dummy.m */,
				3D3E60964E507437A76DEA6A24BDE761 /* PrimerSDK-Info.plist */,
				B6277BF19498F6BEB9F7F007E9BB5A74 /* PrimerSDK-prefix.pch */,
				48CE17ABEDB356883F87C26408207B69 /* PrimerSDK-umbrella.h */,
				5EFE04D5EBC78FAD3569FFDB79C1ED07 /* PrimerSDK.debug.xcconfig */,
				7489E7B4129D66B025FCECB7CA4BCB0E /* PrimerSDK.release.xcconfig */,
				9E9251C8A06802CE97C95EFF2E6419D6 /* ResourceBundle-PrimerResources-PrimerSDK-Info.plist */,
			);
			name = "Support Files";
			path = "Example/Pods/Target Support Files/PrimerSDK";
			sourceTree = "<group>";
		};
		CD99204F2F2F21B73130FD7636DFA840 /* CardScanner */ = {
			isa = PBXGroup;
			children = (
				4AD1C09A8F3B189F3BD512DEA70121CA /* CardScannerViewController.swift */,
				F5B3057A35A9A4F4B225AD5DDC78FE45 /* CardScannerViewController+SimpleScanDelegate.swift */,
			);
			path = CardScanner;
			sourceTree = "<group>";
		};
		CF1408CF629C7361332E53B88F7BD30C = {
			isa = PBXGroup;
			children = (
				9D940727FF8FB9C785EB98E56350EF41 /* Podfile */,
				7247ACD97AB79769C7D29E910A7E0D09 /* Development Pods */,
				1628BF05B4CAFDCC3549A101F5A10A17 /* Frameworks */,
				5E7CEBBE4BB56B730A515810549B52D9 /* Products */,
				56409D50D0FA1C19C592518252ACCB45 /* Targets Support Files */,
			);
			sourceTree = "<group>";
		};
		D79EA553B6CD6DDADC71E4BFEAD690CE /* Success */ = {
			isa = PBXGroup;
			children = (
				8458373A53C79FB8718C015ED68AF487 /* SuccessViewController.swift */,
			);
			name = Success;
			path = Success;
			sourceTree = "<group>";
		};
		D959E8BE02B1B31BE2835BFAE082B7CA /* API */ = {
			isa = PBXGroup;
			children = (
				72569E8CDC823F568F700F7905CE6EB7 /* Primer */,
			);
<<<<<<< HEAD
			path = Success;
=======
			name = API;
			path = API;
>>>>>>> 7a4245b4
			sourceTree = "<group>";
		};
		DA3EC3B992235CFDE0CEDFFF0A580383 /* OAuth */ = {
			isa = PBXGroup;
			children = (
				D013026CD37AD15A4B5D46925AD95796 /* PrimerWebViewController.swift */,
			);
			path = OAuth;
			sourceTree = "<group>";
		};
		DC341534F0F751E90DBE9F9F51531A54 /* Pods-PrimerSDK_Example */ = {
			isa = PBXGroup;
			children = (
				AA80C9C550CB6B8B521015719AA66526 /* Pods-PrimerSDK_Example.modulemap */,
				E1B945985145643C12B1E91600B680DE /* Pods-PrimerSDK_Example-acknowledgements.markdown */,
				582FD3213F3E32AF1194EEDF7C3BCD3F /* Pods-PrimerSDK_Example-acknowledgements.plist */,
				21F4ACB1142B1B9457658584BF5CD35A /* Pods-PrimerSDK_Example-dummy.m */,
				D264B4E57DF7DB00D71275605D100971 /* Pods-PrimerSDK_Example-frameworks.sh */,
				6F62EC7E7FE74F53F207CFD74D2416CA /* Pods-PrimerSDK_Example-Info.plist */,
				3780FF276696624E5AD4A629D4CC4AD8 /* Pods-PrimerSDK_Example-umbrella.h */,
				3C474C1A0DABE2A3F404B63D4D59F30C /* Pods-PrimerSDK_Example.debug.xcconfig */,
				E884507DF2B84FA8A2E8AD8289881542 /* Pods-PrimerSDK_Example.release.xcconfig */,
			);
			name = "Pods-PrimerSDK_Example";
			path = "Target Support Files/Pods-PrimerSDK_Example";
			sourceTree = "<group>";
		};
		E050C46AE52501263D0BC23474225391 /* Dispatchers */ = {
			isa = PBXGroup;
			children = (
				9DE2A587856522CEEB67D49FAB5B2109 /* ConcurrencyLimitedDispatcher.swift */,
				771C7A44E1DDF81A46063AAF03EA49F4 /* CoreDataDispatcher.swift */,
				E0487A4AF7551B22AA0F513E0CB110CE /* Queue.swift */,
				CCFDD0BD29BE11C3E1CB7EE7CD88C795 /* RateLimitedDispatcher.swift */,
				CA6F0B719D024901CE17827DD23F9951 /* RateLimitedDispatcherBase.swift */,
				A9032A6942D6AC05725BD1E4804C36B1 /* StrictRateLimitedDispatcher.swift */,
			);
			path = Dispatchers;
			sourceTree = "<group>";
		};
		FD809C1C6A48E74247F40C12F2DCA8C9 /* Internal */ = {
			isa = PBXGroup;
			children = (
				2E4E1B20F5B2565927C78468ABB95752 /* PrimerTheme+Borders.swift */,
				D878B9C71B35BA07B1D2C4607728EC9E /* PrimerTheme+Buttons.swift */,
				4CF93D553D4B61592FDE93947E5AD39C /* PrimerTheme+Colors.swift */,
				B32C4D3E52FC28C6BA9AB65796C9B1D2 /* PrimerTheme+Inputs.swift */,
				BE3548FA43376B2E3B5E8589EEEF8D43 /* PrimerTheme+TextStyles.swift */,
				2E6DA42A3998ACD20860808B6741BF57 /* PrimerTheme+Views.swift */,
			);
			path = Internal;
			sourceTree = "<group>";
		};
<<<<<<< HEAD
		FEA5BEA03A71CD7C2E47E4F8D5499C00 /* API */ = {
			isa = PBXGroup;
			children = (
				1A0334487186DC87E3028C83C34DD9CA /* Primer */,
			);
			path = API;
			sourceTree = "<group>";
		};
=======
>>>>>>> 7a4245b4
		FF3FC020FAA43BBD2763589A2EA7CC8B /* Components */ = {
			isa = PBXGroup;
			children = (
				97776CE2C9B033BA7F6FD37F134A04C3 /* PrimerSearchTextField.swift */,
			);
			path = Components;
			sourceTree = "<group>";
		};
		FFAE9E94AF313BE4942D3F2E92B2054C /* Networking */ = {
			isa = PBXGroup;
			children = (
				5437889D388DEFBB07E02A5A1ACFFD57 /* PrimerAPIClient+3DS.swift */,
			);
			path = Networking;
			sourceTree = "<group>";
		};
/* End PBXGroup section */

/* Begin PBXHeadersBuildPhase section */
		4B73DDE8684DDAFB150D15CAF6F76080 /* Headers */ = {
			isa = PBXHeadersBuildPhase;
			buildActionMask = 2147483647;
			files = (
				B4A64CE28731331C5DC0AC3798F182F6 /* PrimerSDK-umbrella.h in Headers */,
			);
			runOnlyForDeploymentPostprocessing = 0;
		};
		B505DDFEE93DC1748F675172121C6F28 /* Headers */ = {
			isa = PBXHeadersBuildPhase;
			buildActionMask = 2147483647;
			files = (
				4A94BB65671FE4DB0D4E62FFD9F191BB /* Pods-PrimerSDK_Example-umbrella.h in Headers */,
			);
			runOnlyForDeploymentPostprocessing = 0;
		};
		DA0A39FBF2F7BA2C8FD218CE456C1E87 /* Headers */ = {
			isa = PBXHeadersBuildPhase;
			buildActionMask = 2147483647;
			files = (
				D596E2B41C673AD5018AEA0A0321E51C /* Pods-PrimerSDK_Tests-umbrella.h in Headers */,
			);
			runOnlyForDeploymentPostprocessing = 0;
		};
/* End PBXHeadersBuildPhase section */

/* Begin PBXNativeTarget section */
		6849240CBB3AA7809D185A43939876BA /* Pods-PrimerSDK_Tests */ = {
			isa = PBXNativeTarget;
			buildConfigurationList = DB74BC4B5C5930D4C8F1AC03B808A393 /* Build configuration list for PBXNativeTarget "Pods-PrimerSDK_Tests" */;
			buildPhases = (
				DA0A39FBF2F7BA2C8FD218CE456C1E87 /* Headers */,
				D7C2CEDEBF3FC1225AF6969DD411A08B /* Sources */,
				0F3E65FE6FC2A22D49C385BE63CEE2D0 /* Frameworks */,
				3555CD6FF689702A32A86FF5DA44364D /* Resources */,
			);
			buildRules = (
			);
			dependencies = (
				92284CF8C43981724D783D392CB95388 /* PBXTargetDependency */,
			);
			name = "Pods-PrimerSDK_Tests";
			productName = Pods_PrimerSDK_Tests;
			productReference = 23FD1D157B8C8E7148BE8A7D354A051F /* Pods-PrimerSDK_Tests */;
			productType = "com.apple.product-type.framework";
		};
		6C144A762E9B598392AFFEC8F873746A /* Pods-PrimerSDK_Example */ = {
			isa = PBXNativeTarget;
			buildConfigurationList = F978C8F95E406B727BEB461AF06CD6F7 /* Build configuration list for PBXNativeTarget "Pods-PrimerSDK_Example" */;
			buildPhases = (
				B505DDFEE93DC1748F675172121C6F28 /* Headers */,
				56F8E0C396EEBAF4EEB6D438222BB63E /* Sources */,
				1D9B174AACEDA6738DC3E11C850EA48A /* Frameworks */,
				B8B3E98238C88B12A3ECD2AAB9D724AD /* Resources */,
			);
			buildRules = (
			);
			dependencies = (
				BC80C5049F20FF6F3410E0601AC0506E /* PBXTargetDependency */,
			);
			name = "Pods-PrimerSDK_Example";
			productName = Pods_PrimerSDK_Example;
			productReference = 4D3869E0A461E802A5916AA6523517A4 /* Pods-PrimerSDK_Example */;
			productType = "com.apple.product-type.framework";
		};
		6E6525C7043FBA7BB34A249010AF5593 /* PrimerSDK-PrimerResources */ = {
			isa = PBXNativeTarget;
			buildConfigurationList = C61F7A27B1AAB9960BC785AAB7A243F1 /* Build configuration list for PBXNativeTarget "PrimerSDK-PrimerResources" */;
			buildPhases = (
				F10082FE9FBF921A9A360B658F6D411C /* Sources */,
				E1BF8190BD1BFB96063E7BDD0711C255 /* Frameworks */,
				C855DE5F99E330A2B64CFB61D9FFC10F /* Resources */,
			);
			buildRules = (
			);
			dependencies = (
			);
			name = "PrimerSDK-PrimerResources";
			productName = PrimerResources;
			productReference = A8B3BC107C2BDC3C03D961866F721265 /* PrimerSDK-PrimerResources */;
			productType = "com.apple.product-type.bundle";
		};
		F3BE9108C53B53949406218CEA55E0B2 /* PrimerSDK */ = {
			isa = PBXNativeTarget;
			buildConfigurationList = 5FDAC20D4143258EE040C369818617C5 /* Build configuration list for PBXNativeTarget "PrimerSDK" */;
			buildPhases = (
				4B73DDE8684DDAFB150D15CAF6F76080 /* Headers */,
				6EA389241743B046564570FBBEBA8103 /* Sources */,
				CA17546E10B17E654127AF737F349F10 /* Frameworks */,
				2DE62C01696658F0AB7743B2B065FE48 /* Resources */,
			);
			buildRules = (
			);
			dependencies = (
				A8B708C5286CA635960055A5E6A6E953 /* PBXTargetDependency */,
			);
			name = PrimerSDK;
			productName = PrimerSDK;
			productReference = 28E47791C9F9D0A9BA05C719761A4F3F /* PrimerSDK */;
			productType = "com.apple.product-type.framework";
		};
/* End PBXNativeTarget section */

/* Begin PBXProject section */
		BFDFE7DC352907FC980B868725387E98 /* Project object */ = {
			isa = PBXProject;
			attributes = {
				LastSwiftUpdateCheck = 1240;
				LastUpgradeCheck = 1240;
			};
			buildConfigurationList = 4821239608C13582E20E6DA73FD5F1F9 /* Build configuration list for PBXProject "Pods" */;
			compatibilityVersion = "Xcode 3.2";
			developmentRegion = en;
			hasScannedForEncodings = 0;
			knownRegions = (
				Base,
				en,
				fr,
				sv,
			);
			mainGroup = CF1408CF629C7361332E53B88F7BD30C;
			productRefGroup = 5E7CEBBE4BB56B730A515810549B52D9 /* Products */;
			projectDirPath = "";
			projectRoot = "";
			targets = (
				6C144A762E9B598392AFFEC8F873746A /* Pods-PrimerSDK_Example */,
				6849240CBB3AA7809D185A43939876BA /* Pods-PrimerSDK_Tests */,
				F3BE9108C53B53949406218CEA55E0B2 /* PrimerSDK */,
				6E6525C7043FBA7BB34A249010AF5593 /* PrimerSDK-PrimerResources */,
			);
		};
/* End PBXProject section */

/* Begin PBXResourcesBuildPhase section */
		2DE62C01696658F0AB7743B2B065FE48 /* Resources */ = {
			isa = PBXResourcesBuildPhase;
			buildActionMask = 2147483647;
			files = (
				755ECCAB26CDB86D15B3D5440A4213FA /* PrimerSDK-PrimerResources in Resources */,
			);
			runOnlyForDeploymentPostprocessing = 0;
		};
		3555CD6FF689702A32A86FF5DA44364D /* Resources */ = {
			isa = PBXResourcesBuildPhase;
			buildActionMask = 2147483647;
			files = (
			);
			runOnlyForDeploymentPostprocessing = 0;
		};
		B8B3E98238C88B12A3ECD2AAB9D724AD /* Resources */ = {
			isa = PBXResourcesBuildPhase;
			buildActionMask = 2147483647;
			files = (
			);
			runOnlyForDeploymentPostprocessing = 0;
		};
		C855DE5F99E330A2B64CFB61D9FFC10F /* Resources */ = {
			isa = PBXResourcesBuildPhase;
			buildActionMask = 2147483647;
			files = (
				0FDF123101F951ED5F01EC219515423F /* en.lproj in Resources */,
				6AB3D60F64807F058B81B12A325FA8CF /* fr.lproj in Resources */,
				B1CFF369D6CEC9F14FC4958A81315B95 /* Icons.xcassets in Resources */,
				A7BD086734014C52510A9362D1302AB2 /* PrimerTextFieldView.xib in Resources */,
				A2301622688EAB1C5ED47E3EDBB91E31 /* sv.lproj in Resources */,
			);
			runOnlyForDeploymentPostprocessing = 0;
		};
/* End PBXResourcesBuildPhase section */

/* Begin PBXSourcesBuildPhase section */
		56F8E0C396EEBAF4EEB6D438222BB63E /* Sources */ = {
			isa = PBXSourcesBuildPhase;
			buildActionMask = 2147483647;
			files = (
<<<<<<< HEAD
				438C192E8633D5F444A2D5838E09B667 /* 3DS.swift in Sources */,
				2312AE80300B6D189306EE5547D8537B /* 3DSService.swift in Sources */,
				5C7C7633A141B306722B712C1D238A4D /* 3DSService+Promises.swift in Sources */,
				C22877BE462BE9353DD6348F204EC637 /* AdyenDotPay.swift in Sources */,
				F4C95F06E0F2C61712735027EB176C6D /* AES256.swift in Sources */,
				F63471E6199BFCF22FD4DF8A786857AE /* after.swift in Sources */,
				43BDA4BA1BF8DA52B74DED2F3867AEBB /* AlertController.swift in Sources */,
				A5E6B0D85394C5D069E1FE8241F41945 /* Analytics.swift in Sources */,
				6506012213D016F40DB876B762BDC9DF /* AnalyticsEvent.swift in Sources */,
				9F9DD2459237E78CAB66CD58AAAE663E /* AnalyticsService.swift in Sources */,
				4F84FEB6EC561FA01A526963EFF066FC /* AnyCodable.swift in Sources */,
				2DDDC10250C2D813A1D2F849A5C89451 /* AnyDecodable.swift in Sources */,
				0910DD120D5D7E24122DF594653B43C0 /* AnyEncodable.swift in Sources */,
				EAA8DB5DA139CD4D40DF2D6681F60A4C /* Apaya.swift in Sources */,
				F95B3A0CCE0ABD4D45DFA58F8DB01822 /* ApayaTokenizationViewModel.swift in Sources */,
				4EF5664A77DB5B01CCB0687D86233943 /* ApplePay.swift in Sources */,
				26D29CD4D7C30C9E149DE06B88CEA31B /* ApplePayTokenizationViewModel.swift in Sources */,
				E40E00EC08E65ED801AC49F50CE3DE9F /* AppState.swift in Sources */,
				14308EB9087C83B7E13D72799C6E842F /* ArrayExtension.swift in Sources */,
				FF0C32D103A4FE0DAA2251CE31F58184 /* Bank.swift in Sources */,
				36258B412EC38CC16D86F1904BC13CA1 /* BankSelectorTokenizationViewModel.swift in Sources */,
				DFFDB50CD3A1F70631D6904039D4ECC7 /* BankSelectorViewController.swift in Sources */,
				24C0FB390747F3770E3F096CF250682F /* BankTableViewCell.swift in Sources */,
				31D5116A4046FAAA5FB67341613BEAAA /* Box.swift in Sources */,
				05E5E9E006E7EFF9CAAEF4028FDC473E /* BundleExtension.swift in Sources */,
				C0919A069B042DEE1891E325096B5BCA /* CancelContext.swift in Sources */,
				8A3432B21ECCEAA034B152F5104CA4FF /* Cancellable.swift in Sources */,
				407C2D18D7726D8E575CB16AE2563C5E /* CancellableCatchable.swift in Sources */,
				6306C6CE63E146D20AE305EB590255CC /* CancellablePromise.swift in Sources */,
				6C56FCB9860BBEAB124E21A184FDCF91 /* CancellableThenable.swift in Sources */,
				E43442C64CD24EE8ED8CE892042DF573 /* CardButton.swift in Sources */,
				27DCA3956F6F28E9F19E41512EB021CD /* CardComponentsManager.swift in Sources */,
				257DE98EB054C18D80826A2274F270C8 /* CardNetwork.swift in Sources */,
				6C136044DFEEA0386779F7B2C2ED127E /* CardScannerViewController.swift in Sources */,
				195F0ACBCBB0F101B27BB238EEB7CAA6 /* CardScannerViewController+SimpleScanDelegate.swift in Sources */,
				2A64F823F5755E4CDC57ED28B2D7FB11 /* Catchable.swift in Sources */,
				2426408E7EE5062C376FE042F609E7E2 /* CatchWrappers.swift in Sources */,
				9F8D45A5EF8B4430938130C4C167A4B9 /* CheckoutModule.swift in Sources */,
				37FBC70B88681138CF6F1499F9F5D951 /* ClientSession.swift in Sources */,
				346FB0BD200E57FFC484A37478BD342E /* ClientToken.swift in Sources */,
				9ACD9567179F307061120A292AD4BF26 /* ClientTokenService.swift in Sources */,
				26B3D6612639C9750F085D3D993C895C /* Colors.swift in Sources */,
				CC34BE01A72740345629DA4DC2CBA758 /* ConcurrencyLimitedDispatcher.swift in Sources */,
				EBCCE93E7C3BDA83348B665B486C322F /* Configuration.swift in Sources */,
				A20C18BE880A0881B7E3FE6F4FD35D8B /* Connectivity.swift in Sources */,
				2CA449F350F199AA2636637D819E78D5 /* Consolable.swift in Sources */,
				1BDB7F175ADF941222FD7C391F197202 /* Content.swift in Sources */,
				D09B99095C463B6171BD0B28F8238D32 /* CoreDataDispatcher.swift in Sources */,
				DBF016F6D92AA16969D44413BF3E090B /* CountryCode.swift in Sources */,
				7B6D926F0014AFBCCCCB30AF0CFD1BDD /* Currency.swift in Sources */,
				04327A405108DF0128764CAEC2A74AE9 /* Customer.swift in Sources */,
				C43EFD0A55A3657522CFA7E7D63BF637 /* CustomStringConvertible.swift in Sources */,
				2E01F380A0482A8511FAA39B8072BAE4 /* DataExtension.swift in Sources */,
				AD3C6EE8CCB3C310D4F19ED36AC53BE0 /* DateExtension.swift in Sources */,
				743AC2F7CA3E4D0EF2CA5D4CCD635BEA /* DependencyInjection.swift in Sources */,
				3063A9A6195A07A1A18E6B0A6DD3AFB2 /* Device.swift in Sources */,
				ED21C6556957CBA6437727DB0352FB0E /* Dimensions.swift in Sources */,
				50498FDA8CFA84D5D480A5B4A6248F9A /* DirectDebitMandate.swift in Sources */,
				84073FEF278D8E4C00067F2A /* QRCodeTokenizationViewModel.swift in Sources */,
				4CE2563C002F55EA80130BCAB5F11DA7 /* DirectDebitService.swift in Sources */,
				E241657915FDC44DA90CBF40E418F416 /* Dispatcher.swift in Sources */,
				1C91330542F4B7D619275558ED46DCFE /* Endpoint.swift in Sources */,
				01399726C0B00200BB90E051E775A739 /* EnsureWrappers.swift in Sources */,
				BD49A7EA7F5187DB01472560A5CE2C6C /* Error.swift in Sources */,
				51A0146FB92F1CD5145907D6FA8E4B1F /* ErrorHandler.swift in Sources */,
				7C3B4B1007A8281E1139A4B43F4D5B90 /* ErrorViewController.swift in Sources */,
				02240E87720416A1EE84D62240CF11C6 /* ExternalPaymentMethodTokenizationViewModel.swift in Sources */,
				AD498D388C7826BD9DCBD13C5130F21A /* ExternalViewModel.swift in Sources */,
				BD4E76FC3CA6AC76E1F3194277001DEB /* FinallyWrappers.swift in Sources */,
				FB5603C43373474BE14B3B48445A536C /* firstly.swift in Sources */,
				06F61B895C4FB0972F707B64F0583C8E /* FormTextFieldType.swift in Sources */,
				3B3A7AEF69DEF87DEE0451828D33937D /* FormTokenizationViewModel.swift in Sources */,
				FBC595729B3C1DF60510312D5A47EC05 /* FormType.swift in Sources */,
				B9CAEAA9DDC4C0CC48A2D7A6698B0D10 /* Guarantee.swift in Sources */,
				1BD5F3E40CC4398E02750E1D7AF738BA /* GuaranteeWrappers.swift in Sources */,
				28A8AEB8AE0435AC3B6378E5C6EC99F3 /* hang.swift in Sources */,
				25D3BFC008B4D173241BEC66F07DADC1 /* ImageName.swift in Sources */,
				A195E15D1F515027BAC83A5E9CF68ADF /* IntExtension.swift in Sources */,
				CB0E09971B0D3D5424E181278188C179 /* JSONParser.swift in Sources */,
				340C7DC59FE70515DABEB617F41ECF5F /* Keychain.swift in Sources */,
				2FDEDFF9611AAE28FA1406B462B831B1 /* Klarna.swift in Sources */,
				3C40837D8BF0813B4D64BF690EF9D706 /* KlarnaTokenizationViewModel.swift in Sources */,
				2BC91F41160D3A8A19DC6C96D288D341 /* LogEvent.swift in Sources */,
				C77ED5BBCA2645D4D5DFEF56A2C02906 /* Logger.swift in Sources */,
				24FA7657836DADF807F738BDAFBA0F73 /* Mask.swift in Sources */,
				85712C41C42C84D0C212B87540F8B38E /* MockPrimerAPIClient.swift in Sources */,
				71387FDEB510226D9C2812EEE511184C /* NetworkService.swift in Sources */,
				75664A103CE72D2978BD4853D154BE81 /* Optional+Extensions.swift in Sources */,
				8198AD62806F7256B877345CF917C95B /* OrderItem.swift in Sources */,
				9DDC8244EE0C3FA44862BC4BDD68B839 /* Parser.swift in Sources */,
				84073FF2278D95EA00067F2A /* QRCodeViewController.swift in Sources */,
				49197268ABB8715157280D3A33BF95D1 /* PaymentMethodComponent.swift in Sources */,
				81E664414A53A1D49990972DF09BC62C /* PaymentMethodConfigService.swift in Sources */,
				85F3676D7C696145CAAF3C636C63189B /* PaymentMethodConfiguration.swift in Sources */,
				42249D44FB3ED4D4586F20D98AB8B3FD /* PaymentMethodConfigurationOptions.swift in Sources */,
				975A7C1F4770B25116C587F108D1C3AD /* PaymentMethodConfigurationType.swift in Sources */,
				5FD5CDFD85CDADCE9C3A55A51362EA2F /* PaymentMethodsGroupView.swift in Sources */,
				5EB66794A1212CBF5DD13150CFF4654C /* PaymentMethodToken.swift in Sources */,
				F615502CD689EB1610C6162FB47F990E /* PaymentMethodTokenizationRequest.swift in Sources */,
				EF94317F3BB388A72C9C711DD4C45D77 /* PaymentMethodTokenizationViewModel.swift in Sources */,
				ABE9AAF6CDDA1A55CF1DDDD8923F9F6F /* PaymentResponse.swift in Sources */,
				C84751963E84C36043D1BD63AD70A30F /* PayPal.swift in Sources */,
				A75EFE92CE47331233F8F460DC7B772F /* PayPalService.swift in Sources */,
				83C74E46ECA0BDD26C595F3198391E32 /* PayPalTokenizationViewModel.swift in Sources */,
				D238F030FD986D71AFB84D0883FE871A /* PostalCode.swift in Sources */,
				E1CE9B507362761232D1858873B4CADD /* PresentationController.swift in Sources */,
				0447071301510CD7E5C4361C320093B3 /* Primer.swift in Sources */,
				6E127D744437C88E209C3B4EE380BD50 /* PrimerAPI.swift in Sources */,
				BBF87ACD2788D6599E049AE00EF20271 /* PrimerAPIClient.swift in Sources */,
				B91047B732C5B36FA8E10E95BB538DD8 /* PrimerAPIClient+3DS.swift in Sources */,
				5C93106218FCF5D1D7C992123A6B74A5 /* PrimerAPIClient+Promises.swift in Sources */,
				98A6544B5550B7CF6F6C69F41EA96B27 /* PrimerButton.swift in Sources */,
				08B6CFA3EF66F9F7331B70D16D1A70B6 /* PrimerCardFormViewController.swift in Sources */,
				B41EAA0A5CF6C527BF8C23370E91739B /* PrimerCardholderNameFieldView.swift in Sources */,
				92603FCA0C6B7FB3F3BF8B02134A9A24 /* PrimerCardNumberFieldView.swift in Sources */,
				4E68CB5ABE7C88E8AD2FC386C2FCF917 /* PrimerConfiguration.swift in Sources */,
				C1C349E631FA1CC25F6E3E7BE443DC7E /* PrimerContainerViewController.swift in Sources */,
				94A59C2B91DCAB528F5528E0AEC6443F /* PrimerContent.swift in Sources */,
				00801DBFDE93144A058ED25461B2C41F /* PrimerCustomStyleTextField.swift in Sources */,
				1A65DC18FBE199DF2B9F2AD3B098A2AF /* PrimerCVVFieldView.swift in Sources */,
				7992344C33AB1AAE0AA3467C1429CD48 /* PrimerDelegate.swift in Sources */,
				3713DDBF06454CF30A619B031EB89535 /* PrimerError.swift in Sources */,
				7E420FEEB87D6D428DB0DCC7D7F7368F /* PrimerExpiryDateFieldView.swift in Sources */,
				849F3C36632763BA633A2D1593390712 /* PrimerFlowEnums.swift in Sources */,
				A3A9E6090D7FF85C02807D7D54113211 /* PrimerFormViewController.swift in Sources */,
				C9351ABD2F58FD84AC95C1F272BFC686 /* PrimerImage.swift in Sources */,
				7799C75BE8590E7F3E9F974FA437CA74 /* PrimerLoadingViewController.swift in Sources */,
				3BC0EA2A642F692DE5F9FF147407548C /* PrimerNavigationBar.swift in Sources */,
				940FBE7CBD19364251558A77CF762977 /* PrimerNavigationController.swift in Sources */,
				B5FB87D2781F3838106A243F53D900E9 /* PrimerNibView.swift in Sources */,
				B4C094A1326CB392B8681824E7297A45 /* PrimerPostalCodeFieldView.swift in Sources */,
				4C375D872148107B55A6E35675E5C5E9 /* PrimerRootViewController.swift in Sources */,
				F5873A3BCB1233411B636B3E25E99927 /* PrimerScrollView.swift in Sources */,
				936B9C09A43EF06F0AF6B97232169301 /* PrimerSDK-dummy.m in Sources */,
				89AC49C657D721809B04E4E77211C31B /* PrimerSearchTextField.swift in Sources */,
				EB2D1817DDDACB4B7382BA7649DBEB69 /* PrimerSettings.swift in Sources */,
				2677239D803D86326BB6970171A10C07 /* PrimerTableViewCell.swift in Sources */,
				13C8FB9EDBC2209A01B42A08E5DF9EA0 /* PrimerTextField.swift in Sources */,
				EC35B1D620DB8A3C2A4AED0FD087B17B /* PrimerTextFieldView.swift in Sources */,
				3B804A37A48AAEF66957C82C1249EE6D /* PrimerTheme.swift in Sources */,
				EA3A1BE3DCBBEE52CAD32EEF5D886A59 /* PrimerTheme+Borders.swift in Sources */,
				4CBF9461015D15E272D0080B9E343E82 /* PrimerTheme+Buttons.swift in Sources */,
				9380955B2A9517B0965D506D7AED2D9A /* PrimerTheme+Colors.swift in Sources */,
				3DE7767869FB396ECDC1FB33AEE8CB4F /* PrimerTheme+Inputs.swift in Sources */,
				8B2D4600A58471B6099B8683B8FB7DA1 /* PrimerTheme+TextStyles.swift in Sources */,
				45F43C2A91CC017D83A3CBF5C1C82C3E /* PrimerTheme+Views.swift in Sources */,
				9AE26D390050424610A8358EC044E38C /* PrimerThemeData.swift in Sources */,
				6B2B457C0F22A7E4595ED371391C81EB /* PrimerThemeData+Deprecated.swift in Sources */,
				B6A68203C76448B8DE96CD5BFBCC0513 /* PrimerUniversalCheckoutViewController.swift in Sources */,
				2CB120285DD1D1795673EFB6A567619E /* PrimerVaultManagerViewController.swift in Sources */,
				A022D48FDD4BA5683E26C06D3CE7D0F3 /* PrimerViewController.swift in Sources */,
				54599C5BF077D956BD6CB58E288AF8BA /* PrimerViewExtensions.swift in Sources */,
				8A83BA4B5D9BDCB90C1AB03D7B50883D /* PrimerWebViewController.swift in Sources */,
				CDBBB211EAC42D409122B3BC1FE337E5 /* Promise.swift in Sources */,
				D452B46F8F419C81B8D2B9A6B1CE5662 /* Queue.swift in Sources */,
				572D436FE6B6D15D1DE63650AD6AEBBB /* race.swift in Sources */,
				D4BBEFCB1D420266DBB19193D34B0A8C /* RateLimitedDispatcher.swift in Sources */,
				CAD75C439B259F3A54A965B94EEC2D6D /* RateLimitedDispatcherBase.swift in Sources */,
				C8E970EB6BCD954EC224A5150F6FB669 /* RecoverWrappers.swift in Sources */,
				7B46FD599E85A0613CAE436EADCDBFC2 /* ReloadDelegate.swift in Sources */,
				BD9070DD392FFE90C0EBC13298F562D8 /* Resolver.swift in Sources */,
				F00A51BA6698503E1C1CCAFCAECCED7D /* ResumeHandlerProtocol.swift in Sources */,
				EB97BA2C6C639A01E7AA42A1399084A6 /* SequenceWrappers.swift in Sources */,
				08C179285C78FD97F52C3C2E3041BDAA /* StrictRateLimitedDispatcher.swift in Sources */,
				6237B87B718346B3B4105097191AECDE /* StringExtension.swift in Sources */,
				2F3CDB2C690ED09734C8A59BD75C1C05 /* SuccessMessage.swift in Sources */,
				69A12AFE71607D9B45DDBEC192448FFE /* SuccessViewController.swift in Sources */,
				17AAA01A3CF6A593DAEF697C8C415A4E /* Thenable.swift in Sources */,
				2AF496114C7FFC4C1805736D3E472109 /* ThenableWrappers.swift in Sources */,
				30953DCB6F6022D4642B59BB7FCB5AD8 /* Throwable.swift in Sources */,
				1DF4CAC910414522294F13AEB2394F88 /* TokenizationService.swift in Sources */,
				5FC704DBD6B91F2B700DA330D67669FB /* UIColorExtension.swift in Sources */,
				3CC10723222BCEB8AE5D0D68EEAF0012 /* UIDeviceExtension.swift in Sources */,
				D122F0CF2E044D7BBCBD3BA9EB776E24 /* URLExtension.swift in Sources */,
				5D3F95BA5B85334F80CE691FC1DF94CE /* URLSessionStack.swift in Sources */,
				BE02D04985DEE64568140BBD46CD042B /* UserDefaultsExtension.swift in Sources */,
				68691A7293C773E41DF85A1E17D161C6 /* UXMode.swift in Sources */,
				F5D9C9FEC39114E35EEA4F6034DEA8B3 /* Validation.swift in Sources */,
				1AFF7DA16826A97CEC863872E68C72F7 /* VaultCheckoutViewModel.swift in Sources */,
				F3B5C10053E5D3EA99C49F9917732B70 /* VaultPaymentMethodView.swift in Sources */,
				7D9339EAB0D4C1D759B754E3FF4B4449 /* VaultPaymentMethodViewController.swift in Sources */,
				08F236794288DEDEB2738E3A5F86A8A0 /* VaultPaymentMethodViewModel.swift in Sources */,
				5CAC15738CE4347ED2AA03CDEDCEB1FB /* VaultService.swift in Sources */,
				93F76F8983AC8D290195B6C4017D3927 /* WebViewUtil.swift in Sources */,
				E651F86BCC807C5B4F9253645042DC63 /* when.swift in Sources */,
				D4D84A5B3183F5800A5B5DC2FFAB6ECB /* WrapperProtocols.swift in Sources */,
=======
				F6FCEA41B7D4A17FD20C345E86296343 /* Pods-PrimerSDK_Example-dummy.m in Sources */,
>>>>>>> 7a4245b4
			);
			runOnlyForDeploymentPostprocessing = 0;
		};
		6EA389241743B046564570FBBEBA8103 /* Sources */ = {
			isa = PBXSourcesBuildPhase;
			buildActionMask = 2147483647;
			files = (
				E204D65A46CACD4CDF3E98C9178AA714 /* 3DS.swift in Sources */,
				EEA9A9B52E8313AB40386585CE2F6069 /* 3DSService.swift in Sources */,
				0EEA6B786565951177223FDC984CF2B7 /* 3DSService+Promises.swift in Sources */,
				569A4F6E36432417E5A5A6731A9715DD /* AdyenDotPay.swift in Sources */,
				F61DF49A241FDCCF541AF8D1BBA8C484 /* AES256.swift in Sources */,
				1A4DB2556456671D3814EAFE827CD654 /* after.swift in Sources */,
				9D4AE6073F03CF79337FDFEC95D18039 /* AlertController.swift in Sources */,
				74A18DCD0614858986E762548327CC5B /* Analytics.swift in Sources */,
				EAD7496E20E1B329D6A387FEF96712E6 /* AnalyticsEvent.swift in Sources */,
				0B25D962DBCFF83AD249A2B0782A624C /* AnalyticsService.swift in Sources */,
				058947869DCF09BE56BD0C626931339D /* AnyCodable.swift in Sources */,
				F6B89FCF4833935E2039031F18C47E11 /* AnyDecodable.swift in Sources */,
				150748FBA136356C24F922D1BE7C9BB1 /* AnyEncodable.swift in Sources */,
				FD1F840E4F155F4208071B6ADA38F0F3 /* Apaya.swift in Sources */,
				F82BF5DDE541570D5F8B420ABF343889 /* ApayaTokenizationViewModel.swift in Sources */,
				43C9AACA223133B96EB2A84CA0CE591C /* ApplePay.swift in Sources */,
				1A89042D946B3CCE4E7DE6D721693A5A /* ApplePayTokenizationViewModel.swift in Sources */,
				756DDA7705E4CE20C823CFFA217A3D6F /* AppState.swift in Sources */,
				CD935D6EF23C395CE11BA547828FB1AB /* ArrayExtension.swift in Sources */,
				9A7310B98F12BCD6F945D9FED7AB55E6 /* Bank.swift in Sources */,
				36317B51803469C57256E8B305A229A2 /* BankSelectorTokenizationViewModel.swift in Sources */,
				0BFB2FC73D0ED848C7CBDC8ECB84AD87 /* BankSelectorViewController.swift in Sources */,
				D3CCB32CC2B6A3BCD6104C559B1F7255 /* BankTableViewCell.swift in Sources */,
				4749B8986D074569CCF2DA9257F7EC1B /* Box.swift in Sources */,
				C45D3F1999D105ADAF04CC1AE242CA75 /* BundleExtension.swift in Sources */,
				16C961091CF85E96A6067447BB7AF801 /* CancelContext.swift in Sources */,
				53F2ABF47AE79B4C9D3A9FD21FF0C4B2 /* Cancellable.swift in Sources */,
				DFFD11CC37DA01AA1E9DDA38A54D1C87 /* CancellableCatchable.swift in Sources */,
				B16425E79E3926FB2EE139FE25D5F4EA /* CancellablePromise.swift in Sources */,
				6D4B4DD2E98F3D4CD4B0F3EB57DC94ED /* CancellableThenable.swift in Sources */,
				5A413653B554D9CD1864E1DFB86A9C65 /* CardButton.swift in Sources */,
				F5DEE3D7253DC7618BB2A77679D4ED61 /* CardComponentsManager.swift in Sources */,
				A5789CF76E2F2600F674570D36589C9B /* CardNetwork.swift in Sources */,
				8FD6E79D9B1C263CF441C6D50943F79E /* CardScannerViewController.swift in Sources */,
				306ACA4DAB5A15A2132EAECEFF1F54B7 /* CardScannerViewController+SimpleScanDelegate.swift in Sources */,
				ECECB574DCF06862B6DDFC6797481511 /* Catchable.swift in Sources */,
				B0DFE1C5D5C6B61132CDEBD3C34A1CD0 /* CatchWrappers.swift in Sources */,
				991656A7B9E6421C879E26A74C82417A /* CheckoutModule.swift in Sources */,
				7D84187994FD0E68FE02BC9DE1484138 /* ClientSession.swift in Sources */,
				697A3F9D89FBC04A8145B0CBBE515C9C /* ClientToken.swift in Sources */,
				BC1B642FAF17FD49D3315F264F23D81A /* ClientTokenService.swift in Sources */,
				2F5ECA5B96C870950A7B6F061D8B2362 /* Colors.swift in Sources */,
				89F21573B357ECB0AAE289C05BEC5468 /* ConcurrencyLimitedDispatcher.swift in Sources */,
				BE56EE701169756FDD716C9CCA90A92F /* Configuration.swift in Sources */,
				4E59B5541FBD476BF9848B0A8AD45E0D /* Connectivity.swift in Sources */,
				DCCDD3CBE525216F791FD158C7FD97D4 /* Consolable.swift in Sources */,
				BC5D67862B931253DCBCA754C81BCDFE /* Content.swift in Sources */,
				157AAAC38B6F32F8556EFAFAD7BFFB61 /* CoreDataDispatcher.swift in Sources */,
				4E54DC206B57E08EB70378CCA57925D3 /* CountryCode.swift in Sources */,
				CACFCF7DF7BF92DD00ADAE2BD85BA271 /* Currency.swift in Sources */,
				7B6C8CD699F641837BD0F60C06E9DA97 /* Customer.swift in Sources */,
				4300A48D85817ABC656C9F3151F7098F /* CustomStringConvertible.swift in Sources */,
				ED58F37FB2A36B1544DC111B5B328996 /* DataExtension.swift in Sources */,
				BC97A096C5EAD9553158706E58FE2ED6 /* DateExtension.swift in Sources */,
				74CE45587042701C1D08A2A46C630C3C /* DependencyInjection.swift in Sources */,
				FDC5FF86B6774C74157BDE09569164DB /* Device.swift in Sources */,
				42BC8B69F8B286E5B5417D8009FB3EAA /* Dimensions.swift in Sources */,
				6F44CDE59996D91AA195351082827F4F /* DirectDebitMandate.swift in Sources */,
				9F3D1846A22B74D0179B1324233A11D2 /* DirectDebitService.swift in Sources */,
				F90EEA5C640196ACBE6419C31F8A2CAA /* Dispatcher.swift in Sources */,
				5E84AC7049E1C8CF47BDAC17ECB84F76 /* Endpoint.swift in Sources */,
				C6240A945BC2E80AD2936DB70C2E480F /* EnsureWrappers.swift in Sources */,
				50B20084C467781654E8CD3E91752440 /* Error.swift in Sources */,
				12C0633FE7D6321E9953A09A71B9BA21 /* ErrorHandler.swift in Sources */,
				C63B5477F1E4807ECC724FD2D264ADAA /* ErrorViewController.swift in Sources */,
				7E983B2693DAFDA6BD5B261EF5420301 /* ExternalPaymentMethodTokenizationViewModel.swift in Sources */,
				19036901D8349DB1A14E9B5D08C50187 /* ExternalViewModel.swift in Sources */,
				9D9518917197850872DC506D8374CFC8 /* FinallyWrappers.swift in Sources */,
				EA886A5BF7E846DA7604DF010218EA5F /* firstly.swift in Sources */,
				B526D31BBB553CFA1BB8B410183289C6 /* FormTextFieldType.swift in Sources */,
				92625AC2EA93BD5F482D80D86F91117A /* FormTokenizationViewModel.swift in Sources */,
				AFF4931A12790C16FAEB98363F944C12 /* FormType.swift in Sources */,
				7D63C86B7FB8A93B1BA7C07C005FDA12 /* Guarantee.swift in Sources */,
				D0E82E660DD55464F2BB5F2C579DE201 /* GuaranteeWrappers.swift in Sources */,
				EA86F3D7F868DDF45B97EE803161EB1F /* hang.swift in Sources */,
				147A81E009F611CCE860DF079DC65788 /* ImageName.swift in Sources */,
				5C857137699A673BFBACE312BFB6155B /* IntExtension.swift in Sources */,
				1D9ECABE18550C458E433E826F00C68C /* JSONParser.swift in Sources */,
				4CB83552EFF085DE1A126FD60121476E /* Keychain.swift in Sources */,
				7DAF66FDBF0C97D9EC159A4E031EDC0A /* Klarna.swift in Sources */,
				2A685EE93D1A5EE57AB91A973541ED06 /* KlarnaTokenizationViewModel.swift in Sources */,
				01FA9CE9370E67AC315A6FA2D04B7838 /* LogEvent.swift in Sources */,
				18B27FC91ADF4DDFFD66153F76636047 /* Logger.swift in Sources */,
				C869A1D3D5408C32F08856A3E705A6D8 /* Mask.swift in Sources */,
				BF5123557A7949F3859FB93372C5A6D0 /* MockPrimerAPIClient.swift in Sources */,
				DBD761508AAEC8A17F60C12F4A7AE149 /* MockSuccess.swift in Sources */,
				26203C671CD78F637BD32FAAB66A8973 /* NetworkService.swift in Sources */,
				FA709A64BD45DFFC712B2C8A698E2168 /* Optional+Extensions.swift in Sources */,
				D7F793009F3D9D8D2C6DA150B7BCEEA4 /* OrderItem.swift in Sources */,
				2DE9ABAC101A688CFE5047E6D1EFA718 /* Parser.swift in Sources */,
				76AD7372AB5F26C74CA2B9D5AC438C13 /* PaymentMethodComponent.swift in Sources */,
				12B509EAE8D53DAF1E747B94FFAD10BD /* PaymentMethodConfigService.swift in Sources */,
				AEEAF9D0E37AB1EA45EE719DE9673115 /* PaymentMethodConfiguration.swift in Sources */,
				66C42377B9A1492AA35DB8082117FD8E /* PaymentMethodConfigurationOptions.swift in Sources */,
				1B10230334D69F2EB8631875EB167FA2 /* PaymentMethodConfigurationType.swift in Sources */,
				CD3732600D62A6CF41C63FA34764DA08 /* PaymentMethodsGroupView.swift in Sources */,
				1185E0C4F9590AB32C56D6ADD4DEF8E8 /* PaymentMethodToken.swift in Sources */,
				222396EA5CF5F855A56FF1716BAEE409 /* PaymentMethodTokenizationRequest.swift in Sources */,
				4F17A020B225C9B08AD27C6724890659 /* PaymentMethodTokenizationViewModel.swift in Sources */,
				69DA682601AA3F0E440AAD7D8ECD398D /* PaymentResponse.swift in Sources */,
				6B0B0ABCBD082728F01A84D64079B35E /* PayPal.swift in Sources */,
				C7243B86E88E65AB8D4F509E079F68F4 /* PayPalService.swift in Sources */,
				0DC697EFED16CE9418A33651FFECE569 /* PayPalTokenizationViewModel.swift in Sources */,
				64CCEA0CDEEF4013CDB29783171567EB /* PostalCode.swift in Sources */,
				636EBC871DCCDE7DC05BDE66609E5BCF /* PresentationController.swift in Sources */,
				BFF01C131DC24AE23700AB69AF67EC73 /* Primer.swift in Sources */,
				8E74A849007A11C9D66CE1ACE241DAAE /* PrimerAPI.swift in Sources */,
				6915C4C19E919D1FE0B10BA6DE8BE63C /* PrimerAPIClient.swift in Sources */,
				247D6CCBC01DB5F71109AE4664F1F17C /* PrimerAPIClient+3DS.swift in Sources */,
				267FB232850714CD8FE689652B59C146 /* PrimerAPIClient+Promises.swift in Sources */,
				DD27F3317D5C4F09A39D781CEDEAEADB /* PrimerButton.swift in Sources */,
				CA01A9989D7872B50834AF1702B36F8B /* PrimerCardFormViewController.swift in Sources */,
				0EC1D76269E55BB052313F7C2394DACD /* PrimerCardholderNameFieldView.swift in Sources */,
				57D0C65EBA5045A640D03ACA70FA7B1A /* PrimerCardNumberFieldView.swift in Sources */,
				7B21F13298D7A2694A7C887BA9B53A09 /* PrimerConfiguration.swift in Sources */,
				7054138708005BA507DBE172219664E8 /* PrimerContainerViewController.swift in Sources */,
				839331E4B3ED4277006DBE304BB07121 /* PrimerContent.swift in Sources */,
				4E081A908DBCE81E1DB58590D7694B28 /* PrimerCustomStyleTextField.swift in Sources */,
				EF5D1AC6A87B06EA020BE547C1D769BC /* PrimerCVVFieldView.swift in Sources */,
				BF5491BAE83B1D1621F35E58221F1444 /* PrimerDelegate.swift in Sources */,
				0EB75FE8D6A60413E855D1ABCC4F6CA4 /* PrimerError.swift in Sources */,
				1EB81D85192968E6FA0748E59BA335E3 /* PrimerExpiryDateFieldView.swift in Sources */,
				6DBA60DC43324C611551A961AB2AA11B /* PrimerFlowEnums.swift in Sources */,
				A907DF81B4DBA4113B3C12E59F8B736A /* PrimerFormViewController.swift in Sources */,
				16B04F554301B5EEF322B8B1B6B371C3 /* PrimerImage.swift in Sources */,
				87DCEA313CC95BC4FB34DFEF27BEE609 /* PrimerLoadingViewController.swift in Sources */,
				4D2E7B5429D4DCDCCDD1D36C08528D25 /* PrimerNavigationBar.swift in Sources */,
				B3F923CD665B57315BD1BC4C47C102C1 /* PrimerNavigationController.swift in Sources */,
				9D77220807DD99D579A5E8927E42971D /* PrimerNibView.swift in Sources */,
				9D75D6D28B32660F8F9FB477B3C5C0EC /* PrimerPostalCodeFieldView.swift in Sources */,
				9744F960E061A5567949EDBA68118660 /* PrimerRootViewController.swift in Sources */,
				E0A59D25CEE1379F214BB281592EF827 /* PrimerScrollView.swift in Sources */,
				5B80CDF6241260C93BEC6E7B72633868 /* PrimerSDK-dummy.m in Sources */,
				958AAE25D939AE7B15CD5B2FD0C4274D /* PrimerSearchTextField.swift in Sources */,
				CD63534831B3F9ADA874277B9E9DCF5B /* PrimerSettings.swift in Sources */,
				5DFAC6101D0B94BFBC5D8793EAC293C6 /* PrimerTableViewCell.swift in Sources */,
				7442B3F1EB17356A3CD54D302A56F1FF /* PrimerTextField.swift in Sources */,
				225C22ED88B7210D53C5261BDDE460CB /* PrimerTextFieldView.swift in Sources */,
				EB2DC0840C5FBF554FE07D369FCCC5D8 /* PrimerTheme.swift in Sources */,
				31DEF49A68760766B11A7D3E4733B77F /* PrimerTheme+Borders.swift in Sources */,
				C1C65162D383CD6901CB65336F8D34AA /* PrimerTheme+Buttons.swift in Sources */,
				0F60858B03CFCD4E27EDDA5942B0E79B /* PrimerTheme+Colors.swift in Sources */,
				59A2FC42F6AAB1492B34C15EBC2FF611 /* PrimerTheme+Inputs.swift in Sources */,
				6A4DE51063FA6824C6FE28EF4D3C1B82 /* PrimerTheme+TextStyles.swift in Sources */,
				46C24A2F54FD1BD8B82C828D8AA812EC /* PrimerTheme+Views.swift in Sources */,
				DA5ED43FC58583EFF40072BE87956902 /* PrimerThemeData.swift in Sources */,
				CD0646D714EC043BD493CFA87A064894 /* PrimerThemeData+Deprecated.swift in Sources */,
				0C8723025FA12C8F12D6A3379644C5D4 /* PrimerUniversalCheckoutViewController.swift in Sources */,
				60C178C85163D7807796283615645B9B /* PrimerVaultManagerViewController.swift in Sources */,
				2C0D5B6995837A98A5146FF40736294C /* PrimerViewController.swift in Sources */,
				32F59659A2BBCDF8A9D8D8EFF8472074 /* PrimerViewExtensions.swift in Sources */,
				E0DAD356A148E05906067AB507E9D706 /* PrimerWebViewController.swift in Sources */,
				2427EB0BE72D6C38C7756D291290CD3F /* Promise.swift in Sources */,
				FC7F040A228029FE13E968DBE87CB91A /* Queue.swift in Sources */,
				2B73C179492983D468FF3587F23898EC /* race.swift in Sources */,
				4AC0EE345C0ECDA95CA745249B429771 /* RateLimitedDispatcher.swift in Sources */,
				E287EC737EB6D1730B565A55B2A38F5A /* RateLimitedDispatcherBase.swift in Sources */,
				D509FE1E5F7FA74311F33A11734C1617 /* RecoverWrappers.swift in Sources */,
				39F356D08649D4BA939217B85F3A4651 /* ReloadDelegate.swift in Sources */,
				216E12A2046C9230623FE7F3F90376A2 /* Resolver.swift in Sources */,
				8A659DBC37277C2156266372C95FBBAA /* ResumeHandlerProtocol.swift in Sources */,
				024C8E2185FB7B0A5DB3B0EFE371A608 /* SequenceWrappers.swift in Sources */,
				9A9CCB2C4A624765254EA6F305DABFF9 /* StrictRateLimitedDispatcher.swift in Sources */,
				1A4E51D39D287AC4DCDEEFCCEF88E190 /* StringExtension.swift in Sources */,
				2C6D14313E05AB8BF9A3574CE5F3C28C /* SuccessMessage.swift in Sources */,
				388332C447351F7019F81176AC2A845D /* SuccessViewController.swift in Sources */,
				7710992CED5042F75B354E95A5AD9965 /* Thenable.swift in Sources */,
				F6E19C8F56ED16AC49523401ABCDAF82 /* ThenableWrappers.swift in Sources */,
				65C719076B0D8D8BC0039386A88FF0AF /* Throwable.swift in Sources */,
				B45FD6DBE1D94A2B739CB181041B7ABE /* TokenizationService.swift in Sources */,
				A2F5D84D70231B8090AB017838A938E1 /* UIColorExtension.swift in Sources */,
				1FE59BDB2FCE392AEE4771D0795403A5 /* UIDeviceExtension.swift in Sources */,
				E9FB35F4F171D8D8480FFDB86D8F83D3 /* URLExtension.swift in Sources */,
				056022AC3AF44975B2B94E28E1F92E2D /* URLSessionStack.swift in Sources */,
				B39CC3D36217E61D4C076E41D7D4A25F /* UserDefaultsExtension.swift in Sources */,
				494C60979DB0832CA256581FA05AC55B /* UXMode.swift in Sources */,
				055193842528B11B68A53F353DA1A5C6 /* Validation.swift in Sources */,
				F09A27F9C106402BEBE26D5CF29698F0 /* VaultCheckoutViewModel.swift in Sources */,
				7156952897B193E0C01AA72E0CCB3621 /* VaultPaymentMethodView.swift in Sources */,
				DBEB94C4461F34A9DC98E4FE15B38B27 /* VaultPaymentMethodViewController.swift in Sources */,
				EBB169FADF580CE9C2EE67A3F857C60E /* VaultPaymentMethodViewModel.swift in Sources */,
				3CF26C7029CE6FF6327D9010A8A54F10 /* VaultService.swift in Sources */,
				D2D9D568BC2E071A1F2B77560C13D402 /* WebViewUtil.swift in Sources */,
				FB34829023F98525090EA0EAD14CB358 /* when.swift in Sources */,
				8FB3BA34EE8E9D09EEE62814C4352B3E /* WrapperProtocols.swift in Sources */,
			);
			runOnlyForDeploymentPostprocessing = 0;
		};
		D7C2CEDEBF3FC1225AF6969DD411A08B /* Sources */ = {
			isa = PBXSourcesBuildPhase;
			buildActionMask = 2147483647;
			files = (
				270CFF0FC749F57C0605262D27016D14 /* Pods-PrimerSDK_Tests-dummy.m in Sources */,
			);
			runOnlyForDeploymentPostprocessing = 0;
		};
		F10082FE9FBF921A9A360B658F6D411C /* Sources */ = {
			isa = PBXSourcesBuildPhase;
			buildActionMask = 2147483647;
			files = (
			);
			runOnlyForDeploymentPostprocessing = 0;
		};
/* End PBXSourcesBuildPhase section */

/* Begin PBXTargetDependency section */
		92284CF8C43981724D783D392CB95388 /* PBXTargetDependency */ = {
			isa = PBXTargetDependency;
			name = "Pods-PrimerSDK_Example";
			target = 6C144A762E9B598392AFFEC8F873746A /* Pods-PrimerSDK_Example */;
			targetProxy = 9A2D88302DF2C01DD86776825B275EEA /* PBXContainerItemProxy */;
		};
		A8B708C5286CA635960055A5E6A6E953 /* PBXTargetDependency */ = {
			isa = PBXTargetDependency;
			name = "PrimerSDK-PrimerResources";
			target = 6E6525C7043FBA7BB34A249010AF5593 /* PrimerSDK-PrimerResources */;
			targetProxy = B168BC3D757E3B34BF04D689B4E68186 /* PBXContainerItemProxy */;
		};
		BC80C5049F20FF6F3410E0601AC0506E /* PBXTargetDependency */ = {
			isa = PBXTargetDependency;
			name = PrimerSDK;
			target = F3BE9108C53B53949406218CEA55E0B2 /* PrimerSDK */;
			targetProxy = 45BCFF91230D49E6A31ACE4087CEB35E /* PBXContainerItemProxy */;
		};
/* End PBXTargetDependency section */

/* Begin XCBuildConfiguration section */
		03819C216E03F02851FE5D2175E38393 /* Release */ = {
			isa = XCBuildConfiguration;
			baseConfigurationReference = E884507DF2B84FA8A2E8AD8289881542 /* Pods-PrimerSDK_Example.release.xcconfig */;
			buildSettings = {
				ALWAYS_EMBED_SWIFT_STANDARD_LIBRARIES = NO;
				CLANG_ENABLE_OBJC_WEAK = NO;
				"CODE_SIGN_IDENTITY[sdk=appletvos*]" = "";
				"CODE_SIGN_IDENTITY[sdk=iphoneos*]" = "";
				"CODE_SIGN_IDENTITY[sdk=watchos*]" = "";
				CURRENT_PROJECT_VERSION = 1;
				DEFINES_MODULE = YES;
				DYLIB_COMPATIBILITY_VERSION = 1;
				DYLIB_CURRENT_VERSION = 1;
				DYLIB_INSTALL_NAME_BASE = "@rpath";
				INFOPLIST_FILE = "Target Support Files/Pods-PrimerSDK_Example/Pods-PrimerSDK_Example-Info.plist";
				INSTALL_PATH = "$(LOCAL_LIBRARY_DIR)/Frameworks";
				IPHONEOS_DEPLOYMENT_TARGET = 10.0;
				LD_RUNPATH_SEARCH_PATHS = "$(inherited) @executable_path/Frameworks @loader_path/Frameworks";
				MACH_O_TYPE = staticlib;
				MODULEMAP_FILE = "Target Support Files/Pods-PrimerSDK_Example/Pods-PrimerSDK_Example.modulemap";
				OTHER_LDFLAGS = "";
				OTHER_LIBTOOLFLAGS = "";
				PODS_ROOT = "$(SRCROOT)";
				PRODUCT_BUNDLE_IDENTIFIER = "org.cocoapods.${PRODUCT_NAME:rfc1034identifier}";
				PRODUCT_NAME = "$(TARGET_NAME:c99extidentifier)";
				SDKROOT = iphoneos;
				SKIP_INSTALL = YES;
				TARGETED_DEVICE_FAMILY = "1,2";
				VALIDATE_PRODUCT = YES;
				VERSIONING_SYSTEM = "apple-generic";
				VERSION_INFO_PREFIX = "";
			};
			name = Release;
		};
		05B9E071CFCA1E8A62F14905A80EE6EF /* Debug */ = {
			isa = XCBuildConfiguration;
			baseConfigurationReference = DF6E4F8E7C26A7BBEC17AAD4042A317D /* Pods-PrimerSDK_Tests.debug.xcconfig */;
			buildSettings = {
				ALWAYS_EMBED_SWIFT_STANDARD_LIBRARIES = NO;
				CLANG_ENABLE_OBJC_WEAK = NO;
				"CODE_SIGN_IDENTITY[sdk=appletvos*]" = "";
				"CODE_SIGN_IDENTITY[sdk=iphoneos*]" = "";
				"CODE_SIGN_IDENTITY[sdk=watchos*]" = "";
				CURRENT_PROJECT_VERSION = 1;
				DEFINES_MODULE = YES;
				DYLIB_COMPATIBILITY_VERSION = 1;
				DYLIB_CURRENT_VERSION = 1;
				DYLIB_INSTALL_NAME_BASE = "@rpath";
				INFOPLIST_FILE = "Target Support Files/Pods-PrimerSDK_Tests/Pods-PrimerSDK_Tests-Info.plist";
				INSTALL_PATH = "$(LOCAL_LIBRARY_DIR)/Frameworks";
				IPHONEOS_DEPLOYMENT_TARGET = 10.0;
				LD_RUNPATH_SEARCH_PATHS = "$(inherited) @executable_path/Frameworks @loader_path/Frameworks";
				MACH_O_TYPE = staticlib;
				MODULEMAP_FILE = "Target Support Files/Pods-PrimerSDK_Tests/Pods-PrimerSDK_Tests.modulemap";
				OTHER_LDFLAGS = "";
				OTHER_LIBTOOLFLAGS = "";
				PODS_ROOT = "$(SRCROOT)";
				PRODUCT_BUNDLE_IDENTIFIER = "org.cocoapods.${PRODUCT_NAME:rfc1034identifier}";
				PRODUCT_NAME = "$(TARGET_NAME:c99extidentifier)";
				SDKROOT = iphoneos;
				SKIP_INSTALL = YES;
				TARGETED_DEVICE_FAMILY = "1,2";
				VERSIONING_SYSTEM = "apple-generic";
				VERSION_INFO_PREFIX = "";
			};
			name = Debug;
		};
		2750409BBFDC1816B732D6E4AE4E6381 /* Release */ = {
			isa = XCBuildConfiguration;
			baseConfigurationReference = 7489E7B4129D66B025FCECB7CA4BCB0E /* PrimerSDK.release.xcconfig */;
			buildSettings = {
				CONFIGURATION_BUILD_DIR = "$(BUILD_DIR)/$(CONFIGURATION)$(EFFECTIVE_PLATFORM_NAME)/PrimerSDK";
				IBSC_MODULE = PrimerSDK;
				INFOPLIST_FILE = "Target Support Files/PrimerSDK/ResourceBundle-PrimerResources-PrimerSDK-Info.plist";
				IPHONEOS_DEPLOYMENT_TARGET = 10.0;
				PRODUCT_NAME = PrimerResources;
				SDKROOT = iphoneos;
				SKIP_INSTALL = YES;
				TARGETED_DEVICE_FAMILY = "1,2";
				WRAPPER_EXTENSION = bundle;
			};
			name = Release;
		};
		589DFC901DAA5F282079E955D9E7E1E1 /* Release */ = {
			isa = XCBuildConfiguration;
			baseConfigurationReference = 7489E7B4129D66B025FCECB7CA4BCB0E /* PrimerSDK.release.xcconfig */;
			buildSettings = {
				CLANG_ENABLE_OBJC_WEAK = NO;
				"CODE_SIGN_IDENTITY[sdk=appletvos*]" = "";
				"CODE_SIGN_IDENTITY[sdk=iphoneos*]" = "";
				"CODE_SIGN_IDENTITY[sdk=watchos*]" = "";
				CURRENT_PROJECT_VERSION = 1;
				DEFINES_MODULE = YES;
				DYLIB_COMPATIBILITY_VERSION = 1;
				DYLIB_CURRENT_VERSION = 1;
				DYLIB_INSTALL_NAME_BASE = "@rpath";
				GCC_PREFIX_HEADER = "Target Support Files/PrimerSDK/PrimerSDK-prefix.pch";
				INFOPLIST_FILE = "Target Support Files/PrimerSDK/PrimerSDK-Info.plist";
				INSTALL_PATH = "$(LOCAL_LIBRARY_DIR)/Frameworks";
				IPHONEOS_DEPLOYMENT_TARGET = 10.0;
				LD_RUNPATH_SEARCH_PATHS = "$(inherited) @executable_path/Frameworks @loader_path/Frameworks";
				MODULEMAP_FILE = "Target Support Files/PrimerSDK/PrimerSDK.modulemap";
				PRODUCT_MODULE_NAME = PrimerSDK;
				PRODUCT_NAME = PrimerSDK;
				SDKROOT = iphoneos;
				SKIP_INSTALL = YES;
				SWIFT_ACTIVE_COMPILATION_CONDITIONS = "$(inherited) ";
				SWIFT_VERSION = 4.2;
				TARGETED_DEVICE_FAMILY = "1,2";
				VALIDATE_PRODUCT = YES;
				VERSIONING_SYSTEM = "apple-generic";
				VERSION_INFO_PREFIX = "";
			};
			name = Release;
		};
		7EE7A78859F657F6BEFC651185B43192 /* Release */ = {
			isa = XCBuildConfiguration;
			buildSettings = {
				ALWAYS_SEARCH_USER_PATHS = NO;
				CLANG_ANALYZER_LOCALIZABILITY_NONLOCALIZED = YES;
				CLANG_ANALYZER_NONNULL = YES;
				CLANG_ANALYZER_NUMBER_OBJECT_CONVERSION = YES_AGGRESSIVE;
				CLANG_CXX_LANGUAGE_STANDARD = "gnu++14";
				CLANG_CXX_LIBRARY = "libc++";
				CLANG_ENABLE_MODULES = YES;
				CLANG_ENABLE_OBJC_ARC = YES;
				CLANG_ENABLE_OBJC_WEAK = YES;
				CLANG_WARN_BLOCK_CAPTURE_AUTORELEASING = YES;
				CLANG_WARN_BOOL_CONVERSION = YES;
				CLANG_WARN_COMMA = YES;
				CLANG_WARN_CONSTANT_CONVERSION = YES;
				CLANG_WARN_DEPRECATED_OBJC_IMPLEMENTATIONS = YES;
				CLANG_WARN_DIRECT_OBJC_ISA_USAGE = YES_ERROR;
				CLANG_WARN_DOCUMENTATION_COMMENTS = YES;
				CLANG_WARN_EMPTY_BODY = YES;
				CLANG_WARN_ENUM_CONVERSION = YES;
				CLANG_WARN_INFINITE_RECURSION = YES;
				CLANG_WARN_INT_CONVERSION = YES;
				CLANG_WARN_NON_LITERAL_NULL_CONVERSION = YES;
				CLANG_WARN_OBJC_IMPLICIT_RETAIN_SELF = YES;
				CLANG_WARN_OBJC_LITERAL_CONVERSION = YES;
				CLANG_WARN_OBJC_ROOT_CLASS = YES_ERROR;
				CLANG_WARN_QUOTED_INCLUDE_IN_FRAMEWORK_HEADER = YES;
				CLANG_WARN_RANGE_LOOP_ANALYSIS = YES;
				CLANG_WARN_STRICT_PROTOTYPES = YES;
				CLANG_WARN_SUSPICIOUS_MOVE = YES;
				CLANG_WARN_UNGUARDED_AVAILABILITY = YES_AGGRESSIVE;
				CLANG_WARN_UNREACHABLE_CODE = YES;
				CLANG_WARN__DUPLICATE_METHOD_MATCH = YES;
				COPY_PHASE_STRIP = NO;
				DEBUG_INFORMATION_FORMAT = "dwarf-with-dsym";
				ENABLE_NS_ASSERTIONS = NO;
				ENABLE_STRICT_OBJC_MSGSEND = YES;
				GCC_C_LANGUAGE_STANDARD = gnu11;
				GCC_NO_COMMON_BLOCKS = YES;
				GCC_PREPROCESSOR_DEFINITIONS = (
					"POD_CONFIGURATION_RELEASE=1",
					"$(inherited)",
				);
				GCC_WARN_64_TO_32_BIT_CONVERSION = YES;
				GCC_WARN_ABOUT_RETURN_TYPE = YES_ERROR;
				GCC_WARN_UNDECLARED_SELECTOR = YES;
				GCC_WARN_UNINITIALIZED_AUTOS = YES_AGGRESSIVE;
				GCC_WARN_UNUSED_FUNCTION = YES;
				GCC_WARN_UNUSED_VARIABLE = YES;
				IPHONEOS_DEPLOYMENT_TARGET = 10.0;
				MTL_ENABLE_DEBUG_INFO = NO;
				MTL_FAST_MATH = YES;
				PRODUCT_NAME = "$(TARGET_NAME)";
				STRIP_INSTALLED_PRODUCT = NO;
				SWIFT_OPTIMIZATION_LEVEL = "-Owholemodule";
				SWIFT_VERSION = 5.0;
				SYMROOT = "${SRCROOT}/../build";
			};
			name = Release;
		};
		80F45997CD1F5DAB4F3B62FA0301BC70 /* Release */ = {
			isa = XCBuildConfiguration;
			baseConfigurationReference = F7B48CC82297D62E27EA98AE7A13D3DA /* Pods-PrimerSDK_Tests.release.xcconfig */;
			buildSettings = {
				ALWAYS_EMBED_SWIFT_STANDARD_LIBRARIES = NO;
				CLANG_ENABLE_OBJC_WEAK = NO;
				"CODE_SIGN_IDENTITY[sdk=appletvos*]" = "";
				"CODE_SIGN_IDENTITY[sdk=iphoneos*]" = "";
				"CODE_SIGN_IDENTITY[sdk=watchos*]" = "";
				CURRENT_PROJECT_VERSION = 1;
				DEFINES_MODULE = YES;
				DYLIB_COMPATIBILITY_VERSION = 1;
				DYLIB_CURRENT_VERSION = 1;
				DYLIB_INSTALL_NAME_BASE = "@rpath";
				INFOPLIST_FILE = "Target Support Files/Pods-PrimerSDK_Tests/Pods-PrimerSDK_Tests-Info.plist";
				INSTALL_PATH = "$(LOCAL_LIBRARY_DIR)/Frameworks";
				IPHONEOS_DEPLOYMENT_TARGET = 10.0;
				LD_RUNPATH_SEARCH_PATHS = "$(inherited) @executable_path/Frameworks @loader_path/Frameworks";
				MACH_O_TYPE = staticlib;
				MODULEMAP_FILE = "Target Support Files/Pods-PrimerSDK_Tests/Pods-PrimerSDK_Tests.modulemap";
				OTHER_LDFLAGS = "";
				OTHER_LIBTOOLFLAGS = "";
				PODS_ROOT = "$(SRCROOT)";
				PRODUCT_BUNDLE_IDENTIFIER = "org.cocoapods.${PRODUCT_NAME:rfc1034identifier}";
				PRODUCT_NAME = "$(TARGET_NAME:c99extidentifier)";
				SDKROOT = iphoneos;
				SKIP_INSTALL = YES;
				TARGETED_DEVICE_FAMILY = "1,2";
				VALIDATE_PRODUCT = YES;
				VERSIONING_SYSTEM = "apple-generic";
				VERSION_INFO_PREFIX = "";
			};
			name = Release;
		};
		9FE23CF9E7E182C33813CBC09CD6CA29 /* Debug */ = {
			isa = XCBuildConfiguration;
			baseConfigurationReference = 3C474C1A0DABE2A3F404B63D4D59F30C /* Pods-PrimerSDK_Example.debug.xcconfig */;
			buildSettings = {
				ALWAYS_EMBED_SWIFT_STANDARD_LIBRARIES = NO;
				CLANG_ENABLE_OBJC_WEAK = NO;
				"CODE_SIGN_IDENTITY[sdk=appletvos*]" = "";
				"CODE_SIGN_IDENTITY[sdk=iphoneos*]" = "";
				"CODE_SIGN_IDENTITY[sdk=watchos*]" = "";
				CURRENT_PROJECT_VERSION = 1;
				DEFINES_MODULE = YES;
				DYLIB_COMPATIBILITY_VERSION = 1;
				DYLIB_CURRENT_VERSION = 1;
				DYLIB_INSTALL_NAME_BASE = "@rpath";
				INFOPLIST_FILE = "Target Support Files/Pods-PrimerSDK_Example/Pods-PrimerSDK_Example-Info.plist";
				INSTALL_PATH = "$(LOCAL_LIBRARY_DIR)/Frameworks";
				IPHONEOS_DEPLOYMENT_TARGET = 10.0;
				LD_RUNPATH_SEARCH_PATHS = "$(inherited) @executable_path/Frameworks @loader_path/Frameworks";
				MACH_O_TYPE = staticlib;
				MODULEMAP_FILE = "Target Support Files/Pods-PrimerSDK_Example/Pods-PrimerSDK_Example.modulemap";
				OTHER_LDFLAGS = "";
				OTHER_LIBTOOLFLAGS = "";
				PODS_ROOT = "$(SRCROOT)";
				PRODUCT_BUNDLE_IDENTIFIER = "org.cocoapods.${PRODUCT_NAME:rfc1034identifier}";
				PRODUCT_NAME = "$(TARGET_NAME:c99extidentifier)";
				SDKROOT = iphoneos;
				SKIP_INSTALL = YES;
				TARGETED_DEVICE_FAMILY = "1,2";
				VERSIONING_SYSTEM = "apple-generic";
				VERSION_INFO_PREFIX = "";
			};
			name = Debug;
		};
		B5135E3E3D9EA816659ADC7C2F34FD81 /* Debug */ = {
			isa = XCBuildConfiguration;
			baseConfigurationReference = 5EFE04D5EBC78FAD3569FFDB79C1ED07 /* PrimerSDK.debug.xcconfig */;
			buildSettings = {
				CONFIGURATION_BUILD_DIR = "$(BUILD_DIR)/$(CONFIGURATION)$(EFFECTIVE_PLATFORM_NAME)/PrimerSDK";
				IBSC_MODULE = PrimerSDK;
				INFOPLIST_FILE = "Target Support Files/PrimerSDK/ResourceBundle-PrimerResources-PrimerSDK-Info.plist";
				IPHONEOS_DEPLOYMENT_TARGET = 10.0;
				PRODUCT_NAME = PrimerResources;
				SDKROOT = iphoneos;
				SKIP_INSTALL = YES;
				TARGETED_DEVICE_FAMILY = "1,2";
				WRAPPER_EXTENSION = bundle;
			};
			name = Debug;
		};
		CD3F277C5F94D1C836F5AC9EACE26979 /* Debug */ = {
			isa = XCBuildConfiguration;
			baseConfigurationReference = 5EFE04D5EBC78FAD3569FFDB79C1ED07 /* PrimerSDK.debug.xcconfig */;
			buildSettings = {
				CLANG_ENABLE_OBJC_WEAK = NO;
				"CODE_SIGN_IDENTITY[sdk=appletvos*]" = "";
				"CODE_SIGN_IDENTITY[sdk=iphoneos*]" = "";
				"CODE_SIGN_IDENTITY[sdk=watchos*]" = "";
				CURRENT_PROJECT_VERSION = 1;
				DEFINES_MODULE = YES;
				DYLIB_COMPATIBILITY_VERSION = 1;
				DYLIB_CURRENT_VERSION = 1;
				DYLIB_INSTALL_NAME_BASE = "@rpath";
				GCC_PREFIX_HEADER = "Target Support Files/PrimerSDK/PrimerSDK-prefix.pch";
				INFOPLIST_FILE = "Target Support Files/PrimerSDK/PrimerSDK-Info.plist";
				INSTALL_PATH = "$(LOCAL_LIBRARY_DIR)/Frameworks";
				IPHONEOS_DEPLOYMENT_TARGET = 10.0;
				LD_RUNPATH_SEARCH_PATHS = "$(inherited) @executable_path/Frameworks @loader_path/Frameworks";
				MODULEMAP_FILE = "Target Support Files/PrimerSDK/PrimerSDK.modulemap";
				PRODUCT_MODULE_NAME = PrimerSDK;
				PRODUCT_NAME = PrimerSDK;
				SDKROOT = iphoneos;
				SKIP_INSTALL = YES;
				SWIFT_ACTIVE_COMPILATION_CONDITIONS = "$(inherited) ";
				SWIFT_VERSION = 4.2;
				TARGETED_DEVICE_FAMILY = "1,2";
				VERSIONING_SYSTEM = "apple-generic";
				VERSION_INFO_PREFIX = "";
			};
			name = Debug;
		};
		D299434AB35E7FD6F7921C8EF24742FF /* Debug */ = {
			isa = XCBuildConfiguration;
			buildSettings = {
				ALWAYS_SEARCH_USER_PATHS = NO;
				CLANG_ANALYZER_LOCALIZABILITY_NONLOCALIZED = YES;
				CLANG_ANALYZER_NONNULL = YES;
				CLANG_ANALYZER_NUMBER_OBJECT_CONVERSION = YES_AGGRESSIVE;
				CLANG_CXX_LANGUAGE_STANDARD = "gnu++14";
				CLANG_CXX_LIBRARY = "libc++";
				CLANG_ENABLE_MODULES = YES;
				CLANG_ENABLE_OBJC_ARC = YES;
				CLANG_ENABLE_OBJC_WEAK = YES;
				CLANG_WARN_BLOCK_CAPTURE_AUTORELEASING = YES;
				CLANG_WARN_BOOL_CONVERSION = YES;
				CLANG_WARN_COMMA = YES;
				CLANG_WARN_CONSTANT_CONVERSION = YES;
				CLANG_WARN_DEPRECATED_OBJC_IMPLEMENTATIONS = YES;
				CLANG_WARN_DIRECT_OBJC_ISA_USAGE = YES_ERROR;
				CLANG_WARN_DOCUMENTATION_COMMENTS = YES;
				CLANG_WARN_EMPTY_BODY = YES;
				CLANG_WARN_ENUM_CONVERSION = YES;
				CLANG_WARN_INFINITE_RECURSION = YES;
				CLANG_WARN_INT_CONVERSION = YES;
				CLANG_WARN_NON_LITERAL_NULL_CONVERSION = YES;
				CLANG_WARN_OBJC_IMPLICIT_RETAIN_SELF = YES;
				CLANG_WARN_OBJC_LITERAL_CONVERSION = YES;
				CLANG_WARN_OBJC_ROOT_CLASS = YES_ERROR;
				CLANG_WARN_QUOTED_INCLUDE_IN_FRAMEWORK_HEADER = YES;
				CLANG_WARN_RANGE_LOOP_ANALYSIS = YES;
				CLANG_WARN_STRICT_PROTOTYPES = YES;
				CLANG_WARN_SUSPICIOUS_MOVE = YES;
				CLANG_WARN_UNGUARDED_AVAILABILITY = YES_AGGRESSIVE;
				CLANG_WARN_UNREACHABLE_CODE = YES;
				CLANG_WARN__DUPLICATE_METHOD_MATCH = YES;
				COPY_PHASE_STRIP = NO;
				DEBUG_INFORMATION_FORMAT = dwarf;
				ENABLE_STRICT_OBJC_MSGSEND = YES;
				ENABLE_TESTABILITY = YES;
				GCC_C_LANGUAGE_STANDARD = gnu11;
				GCC_DYNAMIC_NO_PIC = NO;
				GCC_NO_COMMON_BLOCKS = YES;
				GCC_OPTIMIZATION_LEVEL = 0;
				GCC_PREPROCESSOR_DEFINITIONS = (
					"POD_CONFIGURATION_DEBUG=1",
					"DEBUG=1",
					"$(inherited)",
				);
				GCC_WARN_64_TO_32_BIT_CONVERSION = YES;
				GCC_WARN_ABOUT_RETURN_TYPE = YES_ERROR;
				GCC_WARN_UNDECLARED_SELECTOR = YES;
				GCC_WARN_UNINITIALIZED_AUTOS = YES_AGGRESSIVE;
				GCC_WARN_UNUSED_FUNCTION = YES;
				GCC_WARN_UNUSED_VARIABLE = YES;
				IPHONEOS_DEPLOYMENT_TARGET = 10.0;
				MTL_ENABLE_DEBUG_INFO = INCLUDE_SOURCE;
				MTL_FAST_MATH = YES;
				ONLY_ACTIVE_ARCH = YES;
				PRODUCT_NAME = "$(TARGET_NAME)";
				STRIP_INSTALLED_PRODUCT = NO;
				SWIFT_ACTIVE_COMPILATION_CONDITIONS = DEBUG;
				SWIFT_OPTIMIZATION_LEVEL = "-Onone";
				SWIFT_VERSION = 5.0;
				SYMROOT = "${SRCROOT}/../build";
			};
			name = Debug;
		};
/* End XCBuildConfiguration section */

/* Begin XCConfigurationList section */
		4821239608C13582E20E6DA73FD5F1F9 /* Build configuration list for PBXProject "Pods" */ = {
			isa = XCConfigurationList;
			buildConfigurations = (
				D299434AB35E7FD6F7921C8EF24742FF /* Debug */,
				7EE7A78859F657F6BEFC651185B43192 /* Release */,
			);
			defaultConfigurationIsVisible = 0;
			defaultConfigurationName = Release;
		};
		5FDAC20D4143258EE040C369818617C5 /* Build configuration list for PBXNativeTarget "PrimerSDK" */ = {
			isa = XCConfigurationList;
			buildConfigurations = (
				CD3F277C5F94D1C836F5AC9EACE26979 /* Debug */,
				589DFC901DAA5F282079E955D9E7E1E1 /* Release */,
			);
			defaultConfigurationIsVisible = 0;
			defaultConfigurationName = Release;
		};
		C61F7A27B1AAB9960BC785AAB7A243F1 /* Build configuration list for PBXNativeTarget "PrimerSDK-PrimerResources" */ = {
			isa = XCConfigurationList;
			buildConfigurations = (
				B5135E3E3D9EA816659ADC7C2F34FD81 /* Debug */,
				2750409BBFDC1816B732D6E4AE4E6381 /* Release */,
			);
			defaultConfigurationIsVisible = 0;
			defaultConfigurationName = Release;
		};
		DB74BC4B5C5930D4C8F1AC03B808A393 /* Build configuration list for PBXNativeTarget "Pods-PrimerSDK_Tests" */ = {
			isa = XCConfigurationList;
			buildConfigurations = (
				05B9E071CFCA1E8A62F14905A80EE6EF /* Debug */,
				80F45997CD1F5DAB4F3B62FA0301BC70 /* Release */,
			);
			defaultConfigurationIsVisible = 0;
			defaultConfigurationName = Release;
		};
		F978C8F95E406B727BEB461AF06CD6F7 /* Build configuration list for PBXNativeTarget "Pods-PrimerSDK_Example" */ = {
			isa = XCConfigurationList;
			buildConfigurations = (
				9FE23CF9E7E182C33813CBC09CD6CA29 /* Debug */,
				03819C216E03F02851FE5D2175E38393 /* Release */,
			);
			defaultConfigurationIsVisible = 0;
			defaultConfigurationName = Release;
		};
/* End XCConfigurationList section */
	};
	rootObject = BFDFE7DC352907FC980B868725387E98 /* Project object */;
}<|MERGE_RESOLUTION|>--- conflicted
+++ resolved
@@ -7,556 +7,461 @@
 	objects = {
 
 /* Begin PBXBuildFile section */
-		01FA9CE9370E67AC315A6FA2D04B7838 /* LogEvent.swift in Sources */ = {isa = PBXBuildFile; fileRef = B3A0650D4F04D769AB321DA7340382A4 /* LogEvent.swift */; };
-		024C8E2185FB7B0A5DB3B0EFE371A608 /* SequenceWrappers.swift in Sources */ = {isa = PBXBuildFile; fileRef = 7AB54C9732E78EB339890CC16C5F44E1 /* SequenceWrappers.swift */; };
-		055193842528B11B68A53F353DA1A5C6 /* Validation.swift in Sources */ = {isa = PBXBuildFile; fileRef = E1FDAB6E97827FFE0A20452299F7AC0A /* Validation.swift */; };
-		056022AC3AF44975B2B94E28E1F92E2D /* URLSessionStack.swift in Sources */ = {isa = PBXBuildFile; fileRef = F57EDA44458D37978C7340A1F156D201 /* URLSessionStack.swift */; };
-		058947869DCF09BE56BD0C626931339D /* AnyCodable.swift in Sources */ = {isa = PBXBuildFile; fileRef = 0CF37C2A6E0CCA55E628F6CE49F75291 /* AnyCodable.swift */; };
-		0B25D962DBCFF83AD249A2B0782A624C /* AnalyticsService.swift in Sources */ = {isa = PBXBuildFile; fileRef = 02B0C64D851DD4C4DDB27B08ED8EC2B3 /* AnalyticsService.swift */; };
-		0BFB2FC73D0ED848C7CBDC8ECB84AD87 /* BankSelectorViewController.swift in Sources */ = {isa = PBXBuildFile; fileRef = 9381D33CDB6306805E0B79BBF6CBC441 /* BankSelectorViewController.swift */; };
-		0C8723025FA12C8F12D6A3379644C5D4 /* PrimerUniversalCheckoutViewController.swift in Sources */ = {isa = PBXBuildFile; fileRef = 96488924BA8F31D48CDF23FCC226AD9B /* PrimerUniversalCheckoutViewController.swift */; };
-		0DC697EFED16CE9418A33651FFECE569 /* PayPalTokenizationViewModel.swift in Sources */ = {isa = PBXBuildFile; fileRef = C00B4D1258EC63C0999018C9903EC058 /* PayPalTokenizationViewModel.swift */; };
-		0EB75FE8D6A60413E855D1ABCC4F6CA4 /* PrimerError.swift in Sources */ = {isa = PBXBuildFile; fileRef = 8B4A090212F6F74BD3FFFF3B81DF9941 /* PrimerError.swift */; };
-		0EC1D76269E55BB052313F7C2394DACD /* PrimerCardholderNameFieldView.swift in Sources */ = {isa = PBXBuildFile; fileRef = C185524D5F149403108EBC5EE5092B50 /* PrimerCardholderNameFieldView.swift */; };
-		0EEA6B786565951177223FDC984CF2B7 /* 3DSService+Promises.swift in Sources */ = {isa = PBXBuildFile; fileRef = 680F3A08EE3B2E72FBDB41CE53927453 /* 3DSService+Promises.swift */; };
-		0F60858B03CFCD4E27EDDA5942B0E79B /* PrimerTheme+Colors.swift in Sources */ = {isa = PBXBuildFile; fileRef = 4CF93D553D4B61592FDE93947E5AD39C /* PrimerTheme+Colors.swift */; };
-		0FDF123101F951ED5F01EC219515423F /* en.lproj in Resources */ = {isa = PBXBuildFile; fileRef = D3790840730152324066B888A93D9C80 /* en.lproj */; };
-		1185E0C4F9590AB32C56D6ADD4DEF8E8 /* PaymentMethodToken.swift in Sources */ = {isa = PBXBuildFile; fileRef = 4566D12D8E50C22EC6043D8EF234E993 /* PaymentMethodToken.swift */; };
-		12B509EAE8D53DAF1E747B94FFAD10BD /* PaymentMethodConfigService.swift in Sources */ = {isa = PBXBuildFile; fileRef = 15F13934161261480DE8E19CCC1C1E0E /* PaymentMethodConfigService.swift */; };
-		12C0633FE7D6321E9953A09A71B9BA21 /* ErrorHandler.swift in Sources */ = {isa = PBXBuildFile; fileRef = CDE9B2FB11AA667F8659393EF3F3D097 /* ErrorHandler.swift */; };
-		147A81E009F611CCE860DF079DC65788 /* ImageName.swift in Sources */ = {isa = PBXBuildFile; fileRef = A5DE4E65B145880C53EF55E0C5280D9C /* ImageName.swift */; };
-		150748FBA136356C24F922D1BE7C9BB1 /* AnyEncodable.swift in Sources */ = {isa = PBXBuildFile; fileRef = 444AA88BD0EB29BACACA31AFCEBD0689 /* AnyEncodable.swift */; };
-		157AAAC38B6F32F8556EFAFAD7BFFB61 /* CoreDataDispatcher.swift in Sources */ = {isa = PBXBuildFile; fileRef = 771C7A44E1DDF81A46063AAF03EA49F4 /* CoreDataDispatcher.swift */; };
-		16B04F554301B5EEF322B8B1B6B371C3 /* PrimerImage.swift in Sources */ = {isa = PBXBuildFile; fileRef = 3B4F20C0B178D54CA34EBE780D9BED2C /* PrimerImage.swift */; };
-		16C961091CF85E96A6067447BB7AF801 /* CancelContext.swift in Sources */ = {isa = PBXBuildFile; fileRef = 0B26B80BF8479A7DA3337972D1240BFF /* CancelContext.swift */; };
-		18B27FC91ADF4DDFFD66153F76636047 /* Logger.swift in Sources */ = {isa = PBXBuildFile; fileRef = 0D4C9F8C9E4CD2CA7B75B2EAAF0C1E84 /* Logger.swift */; };
-		19036901D8349DB1A14E9B5D08C50187 /* ExternalViewModel.swift in Sources */ = {isa = PBXBuildFile; fileRef = 8368A2397EA4CD82937BDC8100AE8487 /* ExternalViewModel.swift */; };
-		1A4DB2556456671D3814EAFE827CD654 /* after.swift in Sources */ = {isa = PBXBuildFile; fileRef = FE7C0B3AFE8980D096C1A4A66BA172CA /* after.swift */; };
-		1A4E51D39D287AC4DCDEEFCCEF88E190 /* StringExtension.swift in Sources */ = {isa = PBXBuildFile; fileRef = D88839FE77D0C268BA2FE1651E520A2F /* StringExtension.swift */; };
-		1A89042D946B3CCE4E7DE6D721693A5A /* ApplePayTokenizationViewModel.swift in Sources */ = {isa = PBXBuildFile; fileRef = 5305AC3BFB3A0DAE059490B0097396DE /* ApplePayTokenizationViewModel.swift */; };
-		1B10230334D69F2EB8631875EB167FA2 /* PaymentMethodConfigurationType.swift in Sources */ = {isa = PBXBuildFile; fileRef = 3F61EF65F8B67C631CBD7022017F64C2 /* PaymentMethodConfigurationType.swift */; };
-		1D9ECABE18550C458E433E826F00C68C /* JSONParser.swift in Sources */ = {isa = PBXBuildFile; fileRef = 26C6EA679A84FBBA7E36AE80A0099EA3 /* JSONParser.swift */; };
-		1EB81D85192968E6FA0748E59BA335E3 /* PrimerExpiryDateFieldView.swift in Sources */ = {isa = PBXBuildFile; fileRef = 7D09220942AF8BBFAD714D141D3855E5 /* PrimerExpiryDateFieldView.swift */; };
-		1FE59BDB2FCE392AEE4771D0795403A5 /* UIDeviceExtension.swift in Sources */ = {isa = PBXBuildFile; fileRef = 6020C70FEFD9D7B9652B5EECEB21885E /* UIDeviceExtension.swift */; };
-		216E12A2046C9230623FE7F3F90376A2 /* Resolver.swift in Sources */ = {isa = PBXBuildFile; fileRef = BD1E99E4657B0E48D4EAE454FC755E04 /* Resolver.swift */; };
-		222396EA5CF5F855A56FF1716BAEE409 /* PaymentMethodTokenizationRequest.swift in Sources */ = {isa = PBXBuildFile; fileRef = E362DF4CFFEB2F985B341BD3F96A6125 /* PaymentMethodTokenizationRequest.swift */; };
-		225C22ED88B7210D53C5261BDDE460CB /* PrimerTextFieldView.swift in Sources */ = {isa = PBXBuildFile; fileRef = 274C6A2E89A5863375294300307AE038 /* PrimerTextFieldView.swift */; };
-		2427EB0BE72D6C38C7756D291290CD3F /* Promise.swift in Sources */ = {isa = PBXBuildFile; fileRef = 9A9EF8929A3F61C9A1A4A0825EAE14CD /* Promise.swift */; };
-		247D6CCBC01DB5F71109AE4664F1F17C /* PrimerAPIClient+3DS.swift in Sources */ = {isa = PBXBuildFile; fileRef = 5437889D388DEFBB07E02A5A1ACFFD57 /* PrimerAPIClient+3DS.swift */; };
-		26203C671CD78F637BD32FAAB66A8973 /* NetworkService.swift in Sources */ = {isa = PBXBuildFile; fileRef = 90CEA1CE4E7E0F07A8BD8B822FCA9BDD /* NetworkService.swift */; };
-		267FB232850714CD8FE689652B59C146 /* PrimerAPIClient+Promises.swift in Sources */ = {isa = PBXBuildFile; fileRef = 0C8F52C2A97AF726CF5BBFC9AFEDBD48 /* PrimerAPIClient+Promises.swift */; };
+		024B46C71687B46BDD2D5799421A680E /* CancellablePromise.swift in Sources */ = {isa = PBXBuildFile; fileRef = 5E3638A0B66D00E4F3AAE1024B0432C1 /* CancellablePromise.swift */; };
+		02FA155BEB67A11588C313AA4076E7D3 /* PrimerThemeData+Deprecated.swift in Sources */ = {isa = PBXBuildFile; fileRef = B5D19F02DCAA24DE30C2A8FE216770D9 /* PrimerThemeData+Deprecated.swift */; };
+		03238E8B249791C01F7C22C60A34E34D /* ClientToken.swift in Sources */ = {isa = PBXBuildFile; fileRef = 9E55756F896EAA4F3F3CB06E8DCCE030 /* ClientToken.swift */; };
+		03B6F39FC6F3FD5E46315333193B2C67 /* FormTextFieldType.swift in Sources */ = {isa = PBXBuildFile; fileRef = B42173C1063FBFF5A181232C098673B3 /* FormTextFieldType.swift */; };
+		045F73E55D7D7C209FF69DDF0B4595CA /* PrimerUniversalCheckoutViewController.swift in Sources */ = {isa = PBXBuildFile; fileRef = 43CFB157FFAE2DCA12F8B5C487A06BBA /* PrimerUniversalCheckoutViewController.swift */; };
+		04D8455E40E07683CEF113F522A74F9B /* UXMode.swift in Sources */ = {isa = PBXBuildFile; fileRef = A57DD85A628D96389A75EC1379DED838 /* UXMode.swift */; };
+		058AF9E675CD6CDFDD39B189FE7765A1 /* CardNetwork.swift in Sources */ = {isa = PBXBuildFile; fileRef = C1F79879A872107756BD43749FA5A52D /* CardNetwork.swift */; };
+		068BDC73D357164008D5DB218FF149C5 /* PaymentMethodTokenizationRequest.swift in Sources */ = {isa = PBXBuildFile; fileRef = 214DCD631112687865E63EF80316932A /* PaymentMethodTokenizationRequest.swift */; };
+		083475810CADF7852238FEAAE8323F62 /* Klarna.swift in Sources */ = {isa = PBXBuildFile; fileRef = 3D3BCE856400C8CED8735393D6111C7C /* Klarna.swift */; };
+		097520B7ED6326C1CEF2163D2721D15F /* PrimerCustomStyleTextField.swift in Sources */ = {isa = PBXBuildFile; fileRef = D2537FA2971D28B597FBEF652222A6F1 /* PrimerCustomStyleTextField.swift */; };
+		098130796B0D27E15644C2DB1B1FEE8D /* FormTokenizationViewModel.swift in Sources */ = {isa = PBXBuildFile; fileRef = 476CCE24CC1C84449D10E65568D4FEEE /* FormTokenizationViewModel.swift */; };
+		0D980D0648E07155A978AD86F8A039BC /* Consolable.swift in Sources */ = {isa = PBXBuildFile; fileRef = CBC2EF9DD825994E88D130BCE25F1C9A /* Consolable.swift */; };
+		0EB6B821363359EFB3FA56CB534D6088 /* NetworkService.swift in Sources */ = {isa = PBXBuildFile; fileRef = BD6BAD2E4CED0A279ECE6509603776DA /* NetworkService.swift */; };
+		0F1DDD72AAA67149C3A69F68A6BFEDC7 /* Queue.swift in Sources */ = {isa = PBXBuildFile; fileRef = 84C2D8D1EBB88127D92E227FCECBA50D /* Queue.swift */; };
+		0F3D48AAA9254D91C5A4526544D8594C /* Parser.swift in Sources */ = {isa = PBXBuildFile; fileRef = 7020F32D573FB8D49BAC100E187B23BF /* Parser.swift */; };
+		11BE6CFB53D04EEB75E37DC5023C2C4E /* CardScannerViewController.swift in Sources */ = {isa = PBXBuildFile; fileRef = 7FCB7D4E8D7487D33CF00907B1392D58 /* CardScannerViewController.swift */; };
+		1220CDEB09AD189B93A77223AC5C5291 /* BankSelectorTokenizationViewModel.swift in Sources */ = {isa = PBXBuildFile; fileRef = 71ACACB3DC28313610636A169496591A /* BankSelectorTokenizationViewModel.swift */; };
+		1290A926126099E6C58605FAEE63278A /* OrderItem.swift in Sources */ = {isa = PBXBuildFile; fileRef = 4E36BBBDEEE4D716F861B0FB9651B46D /* OrderItem.swift */; };
+		12B1C72381268B2F336A4CECE61F3873 /* Endpoint.swift in Sources */ = {isa = PBXBuildFile; fileRef = 29321A3685CF4AC1504A216D151945BE /* Endpoint.swift */; };
+		1574BF3D598CAD63F977D131CB357581 /* ReloadDelegate.swift in Sources */ = {isa = PBXBuildFile; fileRef = A1B954937661AF58A67A71F2A0267B1C /* ReloadDelegate.swift */; };
+		16ED2D6C9A670626E424E1C42C4B20DB /* ArrayExtension.swift in Sources */ = {isa = PBXBuildFile; fileRef = B2D51088D537541F7A54077CBA3E139F /* ArrayExtension.swift */; };
+		171EBD33D0E76582F69264A2A0988D28 /* QRCodeViewController.swift in Sources */ = {isa = PBXBuildFile; fileRef = 44FD4C14920B633743CB57F041A1C45A /* QRCodeViewController.swift */; };
+		18CC03D0FBF7D2B957D751BD8F7290CC /* Currency.swift in Sources */ = {isa = PBXBuildFile; fileRef = ABB694C43747D515DC560A4D4D03881A /* Currency.swift */; };
+		1AD4856A5DB71FE2943ECDED586CED46 /* PrimerVaultManagerViewController.swift in Sources */ = {isa = PBXBuildFile; fileRef = 530D2AFD8FDB57195EBEBF952C23D73F /* PrimerVaultManagerViewController.swift */; };
+		1FCC6A746D3EB9D94F6A12021FB43074 /* AES256.swift in Sources */ = {isa = PBXBuildFile; fileRef = 0B53735E150BC542B8DF3B4B1D4FBB18 /* AES256.swift */; };
+		222300A6A62721A581DB3D6D3AD01813 /* firstly.swift in Sources */ = {isa = PBXBuildFile; fileRef = 39B7F03B42D040D8B4185C48ECB9B953 /* firstly.swift */; };
+		224DA509623CA4B4C95F566CFE1218AA /* Dimensions.swift in Sources */ = {isa = PBXBuildFile; fileRef = F2989A5ECC17D68DEFABACB98C359AB4 /* Dimensions.swift */; };
+		24376AF2054B6C18CBCE08EA7B3D3626 /* Keychain.swift in Sources */ = {isa = PBXBuildFile; fileRef = F8B3D7EFEB2442DFF4B7CC9C08FE158A /* Keychain.swift */; };
+		24935A402F4F9C2B10E8FF32043CE458 /* Device.swift in Sources */ = {isa = PBXBuildFile; fileRef = 583539A6E6B322CE9DB5B09A1E1550F8 /* Device.swift */; };
 		270CFF0FC749F57C0605262D27016D14 /* Pods-PrimerSDK_Tests-dummy.m in Sources */ = {isa = PBXBuildFile; fileRef = D66C3890C3566F38C935A2FFD9A237B0 /* Pods-PrimerSDK_Tests-dummy.m */; };
-		2A685EE93D1A5EE57AB91A973541ED06 /* KlarnaTokenizationViewModel.swift in Sources */ = {isa = PBXBuildFile; fileRef = 5CFDB0CFF26DA67B9590FDAB8B804FE5 /* KlarnaTokenizationViewModel.swift */; };
-		2B73C179492983D468FF3587F23898EC /* race.swift in Sources */ = {isa = PBXBuildFile; fileRef = B1BE47E46531B73C6CCAF5460E385D4D /* race.swift */; };
-		2C0D5B6995837A98A5146FF40736294C /* PrimerViewController.swift in Sources */ = {isa = PBXBuildFile; fileRef = 410FEC1F1C0DF332FE799AE746F28C60 /* PrimerViewController.swift */; };
-		2C6D14313E05AB8BF9A3574CE5F3C28C /* SuccessMessage.swift in Sources */ = {isa = PBXBuildFile; fileRef = C0D9496CB96BD472C53BEB0B0A77082B /* SuccessMessage.swift */; };
-		2DE9ABAC101A688CFE5047E6D1EFA718 /* Parser.swift in Sources */ = {isa = PBXBuildFile; fileRef = AEDC94D57812752820919E73B5EF1C43 /* Parser.swift */; };
-		2F5ECA5B96C870950A7B6F061D8B2362 /* Colors.swift in Sources */ = {isa = PBXBuildFile; fileRef = 45C92055E646E45E232F47EC9D0A9F71 /* Colors.swift */; };
-		306ACA4DAB5A15A2132EAECEFF1F54B7 /* CardScannerViewController+SimpleScanDelegate.swift in Sources */ = {isa = PBXBuildFile; fileRef = F5B3057A35A9A4F4B225AD5DDC78FE45 /* CardScannerViewController+SimpleScanDelegate.swift */; };
-		31DEF49A68760766B11A7D3E4733B77F /* PrimerTheme+Borders.swift in Sources */ = {isa = PBXBuildFile; fileRef = 2E4E1B20F5B2565927C78468ABB95752 /* PrimerTheme+Borders.swift */; };
-		32F59659A2BBCDF8A9D8D8EFF8472074 /* PrimerViewExtensions.swift in Sources */ = {isa = PBXBuildFile; fileRef = 9C7BC101312331C7EC7BAF5894545C6B /* PrimerViewExtensions.swift */; };
-		352205C166F127D47602E6E09256E6DC /* Foundation.framework in Frameworks */ = {isa = PBXBuildFile; fileRef = EAB6F611E86A4758835A715E4B4184F6 /* Foundation.framework */; };
-		36317B51803469C57256E8B305A229A2 /* BankSelectorTokenizationViewModel.swift in Sources */ = {isa = PBXBuildFile; fileRef = 2E481BA0C6CC6ABF01FD38F1F9581A57 /* BankSelectorTokenizationViewModel.swift */; };
-		388332C447351F7019F81176AC2A845D /* SuccessViewController.swift in Sources */ = {isa = PBXBuildFile; fileRef = 8458373A53C79FB8718C015ED68AF487 /* SuccessViewController.swift */; };
-		39F356D08649D4BA939217B85F3A4651 /* ReloadDelegate.swift in Sources */ = {isa = PBXBuildFile; fileRef = 7332A85F5ACE2E0A91203ECDA3DCEEF8 /* ReloadDelegate.swift */; };
-		3CF26C7029CE6FF6327D9010A8A54F10 /* VaultService.swift in Sources */ = {isa = PBXBuildFile; fileRef = C4797D2B816FCEA88E375B53A0915DCA /* VaultService.swift */; };
-		42BC8B69F8B286E5B5417D8009FB3EAA /* Dimensions.swift in Sources */ = {isa = PBXBuildFile; fileRef = 8C24510A434F5C0F91069C97F78D74EF /* Dimensions.swift */; };
-		4300A48D85817ABC656C9F3151F7098F /* CustomStringConvertible.swift in Sources */ = {isa = PBXBuildFile; fileRef = 1EC7B8536C5AB452AE2F0D71247B3506 /* CustomStringConvertible.swift */; };
-		43C9AACA223133B96EB2A84CA0CE591C /* ApplePay.swift in Sources */ = {isa = PBXBuildFile; fileRef = 9FB906E0EEAA9F00D72E261AC0A2D6FE /* ApplePay.swift */; };
-		46C24A2F54FD1BD8B82C828D8AA812EC /* PrimerTheme+Views.swift in Sources */ = {isa = PBXBuildFile; fileRef = 2E6DA42A3998ACD20860808B6741BF57 /* PrimerTheme+Views.swift */; };
-		4749B8986D074569CCF2DA9257F7EC1B /* Box.swift in Sources */ = {isa = PBXBuildFile; fileRef = A8E7B55C5F3DA91304CF69C6D1378F77 /* Box.swift */; };
-		494C60979DB0832CA256581FA05AC55B /* UXMode.swift in Sources */ = {isa = PBXBuildFile; fileRef = 73E973E069FEC00C64D01163307FD3A5 /* UXMode.swift */; };
+		29E5434FB30FF1B96BDC26A69CB1F167 /* PrimerImage.swift in Sources */ = {isa = PBXBuildFile; fileRef = 0EE6C1A7E9027A37A65EC722BAE4AF1A /* PrimerImage.swift */; };
+		2AF13DB212721D6E5339EF6C37557DFE /* SuccessMessage.swift in Sources */ = {isa = PBXBuildFile; fileRef = 041E3B87992B887A94FD301477F506E6 /* SuccessMessage.swift */; };
+		2ECF3A24432C57813A0B9E3D00BBFD58 /* race.swift in Sources */ = {isa = PBXBuildFile; fileRef = 5BA2747FB93A79DF63B6C983E1BBC106 /* race.swift */; };
+		2FF1D12F71167E47FB97F3036AD2CF92 /* Foundation.framework in Frameworks */ = {isa = PBXBuildFile; fileRef = EAB6F611E86A4758835A715E4B4184F6 /* Foundation.framework */; };
+		309D7888BF0C69D65B528DC7B516867E /* CatchWrappers.swift in Sources */ = {isa = PBXBuildFile; fileRef = F4D9FF11DB3919442D3D0F22957C2238 /* CatchWrappers.swift */; };
+		310A85A9E40C475FAA7F7B0072799D30 /* EnsureWrappers.swift in Sources */ = {isa = PBXBuildFile; fileRef = D90E9ADD54C6C5BFD167475F708F09C5 /* EnsureWrappers.swift */; };
+		32ABF789BE3363C3E8CBE2A00EBBD401 /* PresentationController.swift in Sources */ = {isa = PBXBuildFile; fileRef = F08A8F4DF90630BA2FCEA0DFD8B10957 /* PresentationController.swift */; };
+		3366B9730BC89C6EDEA03687004D76EF /* Optional+Extensions.swift in Sources */ = {isa = PBXBuildFile; fileRef = 0233C57AC6261FA77D9C2884AADC468F /* Optional+Extensions.swift */; };
+		356B225B75F4A927832C193FB1A5F653 /* ImageName.swift in Sources */ = {isa = PBXBuildFile; fileRef = 7FB940D73C66495B30F3F0B15172ECEA /* ImageName.swift */; };
+		37FBE29A88602D8BE7BE9F03794E9C84 /* PrimerViewExtensions.swift in Sources */ = {isa = PBXBuildFile; fileRef = 4E01E4FFBCC7CA5071B6B61C259E7101 /* PrimerViewExtensions.swift */; };
+		3B0A34EAB47775ABA2F3F9F3545D772E /* PrimerTextFieldView.swift in Sources */ = {isa = PBXBuildFile; fileRef = 4412FB6D1D72A2538EAF0DAC221CC76D /* PrimerTextFieldView.swift */; };
+		3BE119A95A8438B531BB95F110B9591C /* JSONParser.swift in Sources */ = {isa = PBXBuildFile; fileRef = 69879A66D71356C2A3E009FD755585F1 /* JSONParser.swift */; };
+		3C2E3A44C8F458A15934FD24D650FED2 /* SuccessViewController.swift in Sources */ = {isa = PBXBuildFile; fileRef = 627539E95E2751C989CE5D5AD2791229 /* SuccessViewController.swift */; };
+		3C8EA98F5CE75EEF36CAABBC4FDDDAEA /* PrimerTheme.swift in Sources */ = {isa = PBXBuildFile; fileRef = C40A0203C77A2E0B731F56B813E7F900 /* PrimerTheme.swift */; };
+		3DEAF148CA4E193A7D422F222FCCAF96 /* Content.swift in Sources */ = {isa = PBXBuildFile; fileRef = 4909067996B4A2253EA089CC21541A31 /* Content.swift */; };
+		3E1F5DC0C36FD93685F20EBFE565EB1A /* ErrorHandler.swift in Sources */ = {isa = PBXBuildFile; fileRef = D82F92D7F7FB13BDC996639FE3FF8E25 /* ErrorHandler.swift */; };
+		3FC0962AC684339CC09A134B69280B8C /* ApplePayTokenizationViewModel.swift in Sources */ = {isa = PBXBuildFile; fileRef = 8089CF3FFC9D2CE68844CF3CD94345BE /* ApplePayTokenizationViewModel.swift */; };
+		4134198E4326C3EFEF279DDD93B28F93 /* PrimerTheme+TextStyles.swift in Sources */ = {isa = PBXBuildFile; fileRef = 6414E1FDE0D295A918E4342038F97667 /* PrimerTheme+TextStyles.swift */; };
+		4389C253C9899340EC379FB2DD6714B4 /* PrimerButton.swift in Sources */ = {isa = PBXBuildFile; fileRef = 858469C60D99D44D833FD0733F9BFA04 /* PrimerButton.swift */; };
+		447E07AC1DDC75278B59B89CBF01AC32 /* PrimerTheme+Borders.swift in Sources */ = {isa = PBXBuildFile; fileRef = 262444048E639D8C728AA088574F8EC4 /* PrimerTheme+Borders.swift */; };
+		468CD6E3A25AF8EDA7451AAF124FF378 /* DependencyInjection.swift in Sources */ = {isa = PBXBuildFile; fileRef = 50D0667A49142E7CB21A1E23D1A272EF /* DependencyInjection.swift */; };
+		47990DCA7BEE0B5B59B5093241D6F1E0 /* CountryCode.swift in Sources */ = {isa = PBXBuildFile; fileRef = E828D28E046D7831139A2D660D2F39B5 /* CountryCode.swift */; };
 		4A94BB65671FE4DB0D4E62FFD9F191BB /* Pods-PrimerSDK_Example-umbrella.h in Headers */ = {isa = PBXBuildFile; fileRef = 3780FF276696624E5AD4A629D4CC4AD8 /* Pods-PrimerSDK_Example-umbrella.h */; settings = {ATTRIBUTES = (Public, ); }; };
-		4AC0EE345C0ECDA95CA745249B429771 /* RateLimitedDispatcher.swift in Sources */ = {isa = PBXBuildFile; fileRef = CCFDD0BD29BE11C3E1CB7EE7CD88C795 /* RateLimitedDispatcher.swift */; };
-		4CB83552EFF085DE1A126FD60121476E /* Keychain.swift in Sources */ = {isa = PBXBuildFile; fileRef = 628992146A3DC2D747C2BF5A0830A5B7 /* Keychain.swift */; };
-		4D2E7B5429D4DCDCCDD1D36C08528D25 /* PrimerNavigationBar.swift in Sources */ = {isa = PBXBuildFile; fileRef = 73BDB7D559D9F68F5212A518040DC2CE /* PrimerNavigationBar.swift */; };
-		4E081A908DBCE81E1DB58590D7694B28 /* PrimerCustomStyleTextField.swift in Sources */ = {isa = PBXBuildFile; fileRef = 79923FBE5143B31F523052818357CA16 /* PrimerCustomStyleTextField.swift */; };
-		4E54DC206B57E08EB70378CCA57925D3 /* CountryCode.swift in Sources */ = {isa = PBXBuildFile; fileRef = 08DB7D110E768DC8D734D30D784444A6 /* CountryCode.swift */; };
-		4E59B5541FBD476BF9848B0A8AD45E0D /* Connectivity.swift in Sources */ = {isa = PBXBuildFile; fileRef = D1CDFE668DE1658D93CFCEB14BF3127D /* Connectivity.swift */; };
-		4F17A020B225C9B08AD27C6724890659 /* PaymentMethodTokenizationViewModel.swift in Sources */ = {isa = PBXBuildFile; fileRef = 753E9F8E18377B0948E6D00ECEC0F27F /* PaymentMethodTokenizationViewModel.swift */; };
-		50B20084C467781654E8CD3E91752440 /* Error.swift in Sources */ = {isa = PBXBuildFile; fileRef = 5B98D755AE98BD48430F38267BD4A05A /* Error.swift */; };
-		53F2ABF47AE79B4C9D3A9FD21FF0C4B2 /* Cancellable.swift in Sources */ = {isa = PBXBuildFile; fileRef = 5DC36AD0EB6BFFF757BD85F5EA1A5A2D /* Cancellable.swift */; };
-		569A4F6E36432417E5A5A6731A9715DD /* AdyenDotPay.swift in Sources */ = {isa = PBXBuildFile; fileRef = E73A0577425B663077C64F56D2FA9A93 /* AdyenDotPay.swift */; };
+		4AF34DE752E350662ADA3240EB0BDA44 /* PrimerExpiryDateFieldView.swift in Sources */ = {isa = PBXBuildFile; fileRef = C98673F835E95A6FAB149A9547E8ED70 /* PrimerExpiryDateFieldView.swift */; };
+		4CE0263B6CC54E860001F8F3691B67CC /* AnalyticsService.swift in Sources */ = {isa = PBXBuildFile; fileRef = A3E6E1BAD34E8B241F99C936B2163C4A /* AnalyticsService.swift */; };
+		4D4770DEDF3AE28B1B9B6A731DC995FD /* AnyEncodable.swift in Sources */ = {isa = PBXBuildFile; fileRef = 3959739E1087EAC770F313C521EEE68C /* AnyEncodable.swift */; };
+		4DFE4D33FE21AD30E5AFC437CD1BF25B /* IntExtension.swift in Sources */ = {isa = PBXBuildFile; fileRef = 2EC0D62FAE623CD19E01FCA23DFEE9AC /* IntExtension.swift */; };
+		5011F916793370868EA1ED2D379F6370 /* VaultService.swift in Sources */ = {isa = PBXBuildFile; fileRef = FED3B15EDCFF9315E24F7A4EFFFB3A70 /* VaultService.swift */; };
+		509CF9FA8B54D267D4910CBCA148416D /* KlarnaTokenizationViewModel.swift in Sources */ = {isa = PBXBuildFile; fileRef = 2059749B5C93833C11F1ADECC1451C5F /* KlarnaTokenizationViewModel.swift */; };
+		50DCA02D3C0D033E1026EDAB846B5268 /* Resolver.swift in Sources */ = {isa = PBXBuildFile; fileRef = 9347F16DA08335FF5398C8D3CC237A10 /* Resolver.swift */; };
+		55E65561F9DC4CE6FF5BF8B1B38E7670 /* Connectivity.swift in Sources */ = {isa = PBXBuildFile; fileRef = 2967EFD83DB7DC92BF8CC5D3004F78AE /* Connectivity.swift */; };
 		576CBFE7BB80FC46B6F006AE6E711708 /* Foundation.framework in Frameworks */ = {isa = PBXBuildFile; fileRef = EAB6F611E86A4758835A715E4B4184F6 /* Foundation.framework */; };
-<<<<<<< HEAD
-		5C7C7633A141B306722B712C1D238A4D /* 3DSService+Promises.swift in Sources */ = {isa = PBXBuildFile; fileRef = 680F3A08EE3B2E72FBDB41CE53927453 /* 3DSService+Promises.swift */; };
-		5C93106218FCF5D1D7C992123A6B74A5 /* PrimerAPIClient+Promises.swift in Sources */ = {isa = PBXBuildFile; fileRef = 1BE527338A3D5FA9AA3112AB43F0898A /* PrimerAPIClient+Promises.swift */; };
-		5CAC15738CE4347ED2AA03CDEDCEB1FB /* VaultService.swift in Sources */ = {isa = PBXBuildFile; fileRef = C4797D2B816FCEA88E375B53A0915DCA /* VaultService.swift */; };
-		5D3F95BA5B85334F80CE691FC1DF94CE /* URLSessionStack.swift in Sources */ = {isa = PBXBuildFile; fileRef = 229F49B8E23DBD3B06DF8C9B151226C0 /* URLSessionStack.swift */; };
-		5EB66794A1212CBF5DD13150CFF4654C /* PaymentMethodToken.swift in Sources */ = {isa = PBXBuildFile; fileRef = 4566D12D8E50C22EC6043D8EF234E993 /* PaymentMethodToken.swift */; };
-		5FC704DBD6B91F2B700DA330D67669FB /* UIColorExtension.swift in Sources */ = {isa = PBXBuildFile; fileRef = 845C391CE1580D932FC8B59CCF33905E /* UIColorExtension.swift */; };
-		5FD5CDFD85CDADCE9C3A55A51362EA2F /* PaymentMethodsGroupView.swift in Sources */ = {isa = PBXBuildFile; fileRef = 1FCF0ADD70E2BF90834648D92AE701E5 /* PaymentMethodsGroupView.swift */; };
-		6237B87B718346B3B4105097191AECDE /* StringExtension.swift in Sources */ = {isa = PBXBuildFile; fileRef = D88839FE77D0C268BA2FE1651E520A2F /* StringExtension.swift */; };
-		6306C6CE63E146D20AE305EB590255CC /* CancellablePromise.swift in Sources */ = {isa = PBXBuildFile; fileRef = 0FA8315B4673DFF85A0B70F7478FCCA6 /* CancellablePromise.swift */; };
-		6506012213D016F40DB876B762BDC9DF /* AnalyticsEvent.swift in Sources */ = {isa = PBXBuildFile; fileRef = 24F8FDEC009E09175AD2AFD629615C34 /* AnalyticsEvent.swift */; };
-		68691A7293C773E41DF85A1E17D161C6 /* UXMode.swift in Sources */ = {isa = PBXBuildFile; fileRef = 73E973E069FEC00C64D01163307FD3A5 /* UXMode.swift */; };
-		69A12AFE71607D9B45DDBEC192448FFE /* SuccessViewController.swift in Sources */ = {isa = PBXBuildFile; fileRef = 8458373A53C79FB8718C015ED68AF487 /* SuccessViewController.swift */; };
-		6B2B457C0F22A7E4595ED371391C81EB /* PrimerThemeData+Deprecated.swift in Sources */ = {isa = PBXBuildFile; fileRef = 806F91F010271E529F7BAB7D3BF71EDD /* PrimerThemeData+Deprecated.swift */; };
-		6C136044DFEEA0386779F7B2C2ED127E /* CardScannerViewController.swift in Sources */ = {isa = PBXBuildFile; fileRef = 4AD1C09A8F3B189F3BD512DEA70121CA /* CardScannerViewController.swift */; };
-		6C56FCB9860BBEAB124E21A184FDCF91 /* CancellableThenable.swift in Sources */ = {isa = PBXBuildFile; fileRef = 7A4096883ECCAF3B5C28092B15329672 /* CancellableThenable.swift */; };
-		6E127D744437C88E209C3B4EE380BD50 /* PrimerAPI.swift in Sources */ = {isa = PBXBuildFile; fileRef = ABBD22BACC097A6777C8C9E2ADB82B7C /* PrimerAPI.swift */; };
-		71387FDEB510226D9C2812EEE511184C /* NetworkService.swift in Sources */ = {isa = PBXBuildFile; fileRef = AA99C2734984036D1492AC8B7FE882CD /* NetworkService.swift */; };
-		743AC2F7CA3E4D0EF2CA5D4CCD635BEA /* DependencyInjection.swift in Sources */ = {isa = PBXBuildFile; fileRef = 38FBC5D979D5830B4CEF94986FC8D59E /* DependencyInjection.swift */; };
-		75664A103CE72D2978BD4853D154BE81 /* Optional+Extensions.swift in Sources */ = {isa = PBXBuildFile; fileRef = 84AF0134490448CACC269428F209F1B4 /* Optional+Extensions.swift */; };
-		7799C75BE8590E7F3E9F974FA437CA74 /* PrimerLoadingViewController.swift in Sources */ = {isa = PBXBuildFile; fileRef = 49EA0E0AA0C216EB9E3C3B71552AB19C /* PrimerLoadingViewController.swift */; };
-		7992344C33AB1AAE0AA3467C1429CD48 /* PrimerDelegate.swift in Sources */ = {isa = PBXBuildFile; fileRef = B98AB6C6C8AFCB040577FB6D7843C120 /* PrimerDelegate.swift */; };
-		7B46FD599E85A0613CAE436EADCDBFC2 /* ReloadDelegate.swift in Sources */ = {isa = PBXBuildFile; fileRef = 7332A85F5ACE2E0A91203ECDA3DCEEF8 /* ReloadDelegate.swift */; };
-		7B6D926F0014AFBCCCCB30AF0CFD1BDD /* Currency.swift in Sources */ = {isa = PBXBuildFile; fileRef = 8047A65CD25D9E1F3E134FB8B07F43E6 /* Currency.swift */; };
-		7C3B4B1007A8281E1139A4B43F4D5B90 /* ErrorViewController.swift in Sources */ = {isa = PBXBuildFile; fileRef = 002F4E38BC279630FDCC3DE9693A1C27 /* ErrorViewController.swift */; };
-		7D9339EAB0D4C1D759B754E3FF4B4449 /* VaultPaymentMethodViewController.swift in Sources */ = {isa = PBXBuildFile; fileRef = 7A6D3F25AE7D7DAFDE8B75BD402EF55E /* VaultPaymentMethodViewController.swift */; };
-		7E420FEEB87D6D428DB0DCC7D7F7368F /* PrimerExpiryDateFieldView.swift in Sources */ = {isa = PBXBuildFile; fileRef = 7D09220942AF8BBFAD714D141D3855E5 /* PrimerExpiryDateFieldView.swift */; };
-		8198AD62806F7256B877345CF917C95B /* OrderItem.swift in Sources */ = {isa = PBXBuildFile; fileRef = 7BA4D1DFF655689314477D0597EC7DC5 /* OrderItem.swift */; };
-		81E664414A53A1D49990972DF09BC62C /* PaymentMethodConfigService.swift in Sources */ = {isa = PBXBuildFile; fileRef = 15F13934161261480DE8E19CCC1C1E0E /* PaymentMethodConfigService.swift */; };
-		83C74E46ECA0BDD26C595F3198391E32 /* PayPalTokenizationViewModel.swift in Sources */ = {isa = PBXBuildFile; fileRef = C00B4D1258EC63C0999018C9903EC058 /* PayPalTokenizationViewModel.swift */; };
-		84073FEF278D8E4C00067F2A /* QRCodeTokenizationViewModel.swift in Sources */ = {isa = PBXBuildFile; fileRef = 84073FEE278D8E4C00067F2A /* QRCodeTokenizationViewModel.swift */; };
-		84073FF2278D95EA00067F2A /* QRCodeViewController.swift in Sources */ = {isa = PBXBuildFile; fileRef = 84073FF1278D95EA00067F2A /* QRCodeViewController.swift */; };
-		849F3C36632763BA633A2D1593390712 /* PrimerFlowEnums.swift in Sources */ = {isa = PBXBuildFile; fileRef = C43AC03AA69F4BBF62D1EFB4BFC0E8E9 /* PrimerFlowEnums.swift */; };
-		85712C41C42C84D0C212B87540F8B38E /* MockPrimerAPIClient.swift in Sources */ = {isa = PBXBuildFile; fileRef = 3CE7FDA15EB5FF16E4ECE114D39EAAE8 /* MockPrimerAPIClient.swift */; };
-		85F3676D7C696145CAAF3C636C63189B /* PaymentMethodConfiguration.swift in Sources */ = {isa = PBXBuildFile; fileRef = DD498514D6F494D1C4CB3A28210C0348 /* PaymentMethodConfiguration.swift */; };
-		89AC49C657D721809B04E4E77211C31B /* PrimerSearchTextField.swift in Sources */ = {isa = PBXBuildFile; fileRef = 97776CE2C9B033BA7F6FD37F134A04C3 /* PrimerSearchTextField.swift */; };
-		8A3432B21ECCEAA034B152F5104CA4FF /* Cancellable.swift in Sources */ = {isa = PBXBuildFile; fileRef = 5DC36AD0EB6BFFF757BD85F5EA1A5A2D /* Cancellable.swift */; };
-		8A83BA4B5D9BDCB90C1AB03D7B50883D /* PrimerWebViewController.swift in Sources */ = {isa = PBXBuildFile; fileRef = D013026CD37AD15A4B5D46925AD95796 /* PrimerWebViewController.swift */; };
-		8B2D4600A58471B6099B8683B8FB7DA1 /* PrimerTheme+TextStyles.swift in Sources */ = {isa = PBXBuildFile; fileRef = BE3548FA43376B2E3B5E8589EEEF8D43 /* PrimerTheme+TextStyles.swift */; };
-		92603FCA0C6B7FB3F3BF8B02134A9A24 /* PrimerCardNumberFieldView.swift in Sources */ = {isa = PBXBuildFile; fileRef = AB0A58037290394331F9D310A7891CE3 /* PrimerCardNumberFieldView.swift */; };
-		936B9C09A43EF06F0AF6B97232169301 /* PrimerSDK-dummy.m in Sources */ = {isa = PBXBuildFile; fileRef = 1753FADFBFB5C3386D1673DF56C810B3 /* PrimerSDK-dummy.m */; };
-		9380955B2A9517B0965D506D7AED2D9A /* PrimerTheme+Colors.swift in Sources */ = {isa = PBXBuildFile; fileRef = 4CF93D553D4B61592FDE93947E5AD39C /* PrimerTheme+Colors.swift */; };
-		93F76F8983AC8D290195B6C4017D3927 /* WebViewUtil.swift in Sources */ = {isa = PBXBuildFile; fileRef = D159A68A5580B9C4E29DC59B8B43A19B /* WebViewUtil.swift */; };
-		940FBE7CBD19364251558A77CF762977 /* PrimerNavigationController.swift in Sources */ = {isa = PBXBuildFile; fileRef = E03245495BA11DB09DFF81AC17AACA84 /* PrimerNavigationController.swift */; };
-		94A59C2B91DCAB528F5528E0AEC6443F /* PrimerContent.swift in Sources */ = {isa = PBXBuildFile; fileRef = 222AE23D995CB607839A70766320CE67 /* PrimerContent.swift */; };
-		975A7C1F4770B25116C587F108D1C3AD /* PaymentMethodConfigurationType.swift in Sources */ = {isa = PBXBuildFile; fileRef = 3F61EF65F8B67C631CBD7022017F64C2 /* PaymentMethodConfigurationType.swift */; };
-		98A6544B5550B7CF6F6C69F41EA96B27 /* PrimerButton.swift in Sources */ = {isa = PBXBuildFile; fileRef = F242CE1BBA58D5CEEC173447E21E3024 /* PrimerButton.swift */; };
-		9ACD9567179F307061120A292AD4BF26 /* ClientTokenService.swift in Sources */ = {isa = PBXBuildFile; fileRef = 55430912CA076676C25AC9A4ECF1FE57 /* ClientTokenService.swift */; };
-		9AE26D390050424610A8358EC044E38C /* PrimerThemeData.swift in Sources */ = {isa = PBXBuildFile; fileRef = 402755A4CDAB4752206F9AF3AC06A232 /* PrimerThemeData.swift */; };
-		9DDC8244EE0C3FA44862BC4BDD68B839 /* Parser.swift in Sources */ = {isa = PBXBuildFile; fileRef = 908145B669444DDFEEF633BFAFC81415 /* Parser.swift */; };
-		9F8D45A5EF8B4430938130C4C167A4B9 /* CheckoutModule.swift in Sources */ = {isa = PBXBuildFile; fileRef = 819F8F5B6888813937F4FDB718A73210 /* CheckoutModule.swift */; };
-		9F9DD2459237E78CAB66CD58AAAE663E /* AnalyticsService.swift in Sources */ = {isa = PBXBuildFile; fileRef = 02B0C64D851DD4C4DDB27B08ED8EC2B3 /* AnalyticsService.swift */; };
-		A022D48FDD4BA5683E26C06D3CE7D0F3 /* PrimerViewController.swift in Sources */ = {isa = PBXBuildFile; fileRef = 410FEC1F1C0DF332FE799AE746F28C60 /* PrimerViewController.swift */; };
-		A195E15D1F515027BAC83A5E9CF68ADF /* IntExtension.swift in Sources */ = {isa = PBXBuildFile; fileRef = CCE611D948377E90FC0215BE4AC917EB /* IntExtension.swift */; };
-		A20C18BE880A0881B7E3FE6F4FD35D8B /* Connectivity.swift in Sources */ = {isa = PBXBuildFile; fileRef = D1CDFE668DE1658D93CFCEB14BF3127D /* Connectivity.swift */; };
-		A3A9E6090D7FF85C02807D7D54113211 /* PrimerFormViewController.swift in Sources */ = {isa = PBXBuildFile; fileRef = 5BF30B125AB4400FCE6A0B4402E5F803 /* PrimerFormViewController.swift */; };
-		A5E6B0D85394C5D069E1FE8241F41945 /* Analytics.swift in Sources */ = {isa = PBXBuildFile; fileRef = C5EC042CF5B74684BE479CA65A49E7EE /* Analytics.swift */; };
-		A75EFE92CE47331233F8F460DC7B772F /* PayPalService.swift in Sources */ = {isa = PBXBuildFile; fileRef = 5DE9B626749FBE06552E5B4A25D32E81 /* PayPalService.swift */; };
-		ABE9AAF6CDDA1A55CF1DDDD8923F9F6F /* PaymentResponse.swift in Sources */ = {isa = PBXBuildFile; fileRef = 889ABB6C662B4E87E3A0D3B8446C552B /* PaymentResponse.swift */; };
-		AD3C6EE8CCB3C310D4F19ED36AC53BE0 /* DateExtension.swift in Sources */ = {isa = PBXBuildFile; fileRef = 2B778387AA67EF333A5916E3A4ED38C1 /* DateExtension.swift */; };
-		AD498D388C7826BD9DCBD13C5130F21A /* ExternalViewModel.swift in Sources */ = {isa = PBXBuildFile; fileRef = 8368A2397EA4CD82937BDC8100AE8487 /* ExternalViewModel.swift */; };
-		B41EAA0A5CF6C527BF8C23370E91739B /* PrimerCardholderNameFieldView.swift in Sources */ = {isa = PBXBuildFile; fileRef = C185524D5F149403108EBC5EE5092B50 /* PrimerCardholderNameFieldView.swift */; };
-		B4C094A1326CB392B8681824E7297A45 /* PrimerPostalCodeFieldView.swift in Sources */ = {isa = PBXBuildFile; fileRef = 8428DF1B51F2C4F63F020F8A4DAC378C /* PrimerPostalCodeFieldView.swift */; };
-		B5FB87D2781F3838106A243F53D900E9 /* PrimerNibView.swift in Sources */ = {isa = PBXBuildFile; fileRef = EC681F87F16CA4BB15F161C66F3FFFE7 /* PrimerNibView.swift */; };
-		B6A68203C76448B8DE96CD5BFBCC0513 /* PrimerUniversalCheckoutViewController.swift in Sources */ = {isa = PBXBuildFile; fileRef = 96488924BA8F31D48CDF23FCC226AD9B /* PrimerUniversalCheckoutViewController.swift */; };
-		B91047B732C5B36FA8E10E95BB538DD8 /* PrimerAPIClient+3DS.swift in Sources */ = {isa = PBXBuildFile; fileRef = 5437889D388DEFBB07E02A5A1ACFFD57 /* PrimerAPIClient+3DS.swift */; };
-		B9CAEAA9DDC4C0CC48A2D7A6698B0D10 /* Guarantee.swift in Sources */ = {isa = PBXBuildFile; fileRef = 0B2937F6C8F9BD92A3239EB8B101F575 /* Guarantee.swift */; };
-		BBF87ACD2788D6599E049AE00EF20271 /* PrimerAPIClient.swift in Sources */ = {isa = PBXBuildFile; fileRef = E3AB91C4574E0D168D49DE63908A3DD6 /* PrimerAPIClient.swift */; };
-		BD49A7EA7F5187DB01472560A5CE2C6C /* Error.swift in Sources */ = {isa = PBXBuildFile; fileRef = 5B98D755AE98BD48430F38267BD4A05A /* Error.swift */; };
-		BD4E76FC3CA6AC76E1F3194277001DEB /* FinallyWrappers.swift in Sources */ = {isa = PBXBuildFile; fileRef = F2A8350B41284D87DC7444E57050FA07 /* FinallyWrappers.swift */; };
-		BD9070DD392FFE90C0EBC13298F562D8 /* Resolver.swift in Sources */ = {isa = PBXBuildFile; fileRef = BD1E99E4657B0E48D4EAE454FC755E04 /* Resolver.swift */; };
-		BE02D04985DEE64568140BBD46CD042B /* UserDefaultsExtension.swift in Sources */ = {isa = PBXBuildFile; fileRef = 7F0AE96BB67842C1C9469D997D7CC5C6 /* UserDefaultsExtension.swift */; };
-		C0919A069B042DEE1891E325096B5BCA /* CancelContext.swift in Sources */ = {isa = PBXBuildFile; fileRef = 0B26B80BF8479A7DA3337972D1240BFF /* CancelContext.swift */; };
-		C1C349E631FA1CC25F6E3E7BE443DC7E /* PrimerContainerViewController.swift in Sources */ = {isa = PBXBuildFile; fileRef = 359B65BEF08B1000734B01E4719DFEC2 /* PrimerContainerViewController.swift */; };
-		C22877BE462BE9353DD6348F204EC637 /* AdyenDotPay.swift in Sources */ = {isa = PBXBuildFile; fileRef = E73A0577425B663077C64F56D2FA9A93 /* AdyenDotPay.swift */; };
-		C43EFD0A55A3657522CFA7E7D63BF637 /* CustomStringConvertible.swift in Sources */ = {isa = PBXBuildFile; fileRef = 1EC7B8536C5AB452AE2F0D71247B3506 /* CustomStringConvertible.swift */; };
-		C77ED5BBCA2645D4D5DFEF56A2C02906 /* Logger.swift in Sources */ = {isa = PBXBuildFile; fileRef = 0D4C9F8C9E4CD2CA7B75B2EAAF0C1E84 /* Logger.swift */; };
-		C84751963E84C36043D1BD63AD70A30F /* PayPal.swift in Sources */ = {isa = PBXBuildFile; fileRef = E4DBC9AFC4691AB5309D057220677EF2 /* PayPal.swift */; };
-		C8E970EB6BCD954EC224A5150F6FB669 /* RecoverWrappers.swift in Sources */ = {isa = PBXBuildFile; fileRef = 0FC5265D4486E2618C449B104E8D63E6 /* RecoverWrappers.swift */; };
-		C9351ABD2F58FD84AC95C1F272BFC686 /* PrimerImage.swift in Sources */ = {isa = PBXBuildFile; fileRef = 3B4F20C0B178D54CA34EBE780D9BED2C /* PrimerImage.swift */; };
-		CAD75C439B259F3A54A965B94EEC2D6D /* RateLimitedDispatcherBase.swift in Sources */ = {isa = PBXBuildFile; fileRef = CA6F0B719D024901CE17827DD23F9951 /* RateLimitedDispatcherBase.swift */; };
-		CB0E09971B0D3D5424E181278188C179 /* JSONParser.swift in Sources */ = {isa = PBXBuildFile; fileRef = 95AF35CFD1939E85B195402FDAF19258 /* JSONParser.swift */; };
-		CC34BE01A72740345629DA4DC2CBA758 /* ConcurrencyLimitedDispatcher.swift in Sources */ = {isa = PBXBuildFile; fileRef = 9DE2A587856522CEEB67D49FAB5B2109 /* ConcurrencyLimitedDispatcher.swift */; };
-		CDBBB211EAC42D409122B3BC1FE337E5 /* Promise.swift in Sources */ = {isa = PBXBuildFile; fileRef = 9A9EF8929A3F61C9A1A4A0825EAE14CD /* Promise.swift */; };
-		CF13FC839CE06CAFA96AD10FF3E198FF /* en.lproj in Resources */ = {isa = PBXBuildFile; fileRef = D3790840730152324066B888A93D9C80 /* en.lproj */; };
-		D09B99095C463B6171BD0B28F8238D32 /* CoreDataDispatcher.swift in Sources */ = {isa = PBXBuildFile; fileRef = 771C7A44E1DDF81A46063AAF03EA49F4 /* CoreDataDispatcher.swift */; };
-		D122F0CF2E044D7BBCBD3BA9EB776E24 /* URLExtension.swift in Sources */ = {isa = PBXBuildFile; fileRef = A8412A013B98B01C493295F24614C29C /* URLExtension.swift */; };
-		D238F030FD986D71AFB84D0883FE871A /* PostalCode.swift in Sources */ = {isa = PBXBuildFile; fileRef = FF72B032E7351A72FFFD200089351883 /* PostalCode.swift */; };
-		D452B46F8F419C81B8D2B9A6B1CE5662 /* Queue.swift in Sources */ = {isa = PBXBuildFile; fileRef = E0487A4AF7551B22AA0F513E0CB110CE /* Queue.swift */; };
-		D4BBEFCB1D420266DBB19193D34B0A8C /* RateLimitedDispatcher.swift in Sources */ = {isa = PBXBuildFile; fileRef = CCFDD0BD29BE11C3E1CB7EE7CD88C795 /* RateLimitedDispatcher.swift */; };
-		D4D84A5B3183F5800A5B5DC2FFAB6ECB /* WrapperProtocols.swift in Sources */ = {isa = PBXBuildFile; fileRef = 0CBE052B786A6F5F97FBC879ACDDF884 /* WrapperProtocols.swift */; };
-=======
-		57D0C65EBA5045A640D03ACA70FA7B1A /* PrimerCardNumberFieldView.swift in Sources */ = {isa = PBXBuildFile; fileRef = AB0A58037290394331F9D310A7891CE3 /* PrimerCardNumberFieldView.swift */; };
-		59A2FC42F6AAB1492B34C15EBC2FF611 /* PrimerTheme+Inputs.swift in Sources */ = {isa = PBXBuildFile; fileRef = B32C4D3E52FC28C6BA9AB65796C9B1D2 /* PrimerTheme+Inputs.swift */; };
-		5A413653B554D9CD1864E1DFB86A9C65 /* CardButton.swift in Sources */ = {isa = PBXBuildFile; fileRef = FF04C36BCAE9465ABE19A214B3FC3B5E /* CardButton.swift */; };
-		5B80CDF6241260C93BEC6E7B72633868 /* PrimerSDK-dummy.m in Sources */ = {isa = PBXBuildFile; fileRef = 1753FADFBFB5C3386D1673DF56C810B3 /* PrimerSDK-dummy.m */; };
-		5C857137699A673BFBACE312BFB6155B /* IntExtension.swift in Sources */ = {isa = PBXBuildFile; fileRef = CCE611D948377E90FC0215BE4AC917EB /* IntExtension.swift */; };
-		5DFAC6101D0B94BFBC5D8793EAC293C6 /* PrimerTableViewCell.swift in Sources */ = {isa = PBXBuildFile; fileRef = 558C6B0BAAC1040492DB444766069037 /* PrimerTableViewCell.swift */; };
-		5E84AC7049E1C8CF47BDAC17ECB84F76 /* Endpoint.swift in Sources */ = {isa = PBXBuildFile; fileRef = E5F422D918649F4456A025BCA20BFE5E /* Endpoint.swift */; };
-		60C178C85163D7807796283615645B9B /* PrimerVaultManagerViewController.swift in Sources */ = {isa = PBXBuildFile; fileRef = D52B2A65240DDFD6F332A8059BA43B50 /* PrimerVaultManagerViewController.swift */; };
-		636EBC871DCCDE7DC05BDE66609E5BCF /* PresentationController.swift in Sources */ = {isa = PBXBuildFile; fileRef = 9DAB598BF1FE4C5CBB247D21F4D1AE45 /* PresentationController.swift */; };
-		64CCEA0CDEEF4013CDB29783171567EB /* PostalCode.swift in Sources */ = {isa = PBXBuildFile; fileRef = FF72B032E7351A72FFFD200089351883 /* PostalCode.swift */; };
-		65C719076B0D8D8BC0039386A88FF0AF /* Throwable.swift in Sources */ = {isa = PBXBuildFile; fileRef = 5982CD4CFE6584CECCB9C945086FEC4A /* Throwable.swift */; };
-		66C42377B9A1492AA35DB8082117FD8E /* PaymentMethodConfigurationOptions.swift in Sources */ = {isa = PBXBuildFile; fileRef = 29C34CC7C47E7F10859F812438C39C8E /* PaymentMethodConfigurationOptions.swift */; };
-		6915C4C19E919D1FE0B10BA6DE8BE63C /* PrimerAPIClient.swift in Sources */ = {isa = PBXBuildFile; fileRef = BA8FC4B7A633C5009E08AF3D1A20E0B5 /* PrimerAPIClient.swift */; };
-		697A3F9D89FBC04A8145B0CBBE515C9C /* ClientToken.swift in Sources */ = {isa = PBXBuildFile; fileRef = E3E7DE0B6C045E3AC1B4B0033F23E2A8 /* ClientToken.swift */; };
-		69DA682601AA3F0E440AAD7D8ECD398D /* PaymentResponse.swift in Sources */ = {isa = PBXBuildFile; fileRef = 889ABB6C662B4E87E3A0D3B8446C552B /* PaymentResponse.swift */; };
-		6A4DE51063FA6824C6FE28EF4D3C1B82 /* PrimerTheme+TextStyles.swift in Sources */ = {isa = PBXBuildFile; fileRef = BE3548FA43376B2E3B5E8589EEEF8D43 /* PrimerTheme+TextStyles.swift */; };
-		6AB3D60F64807F058B81B12A325FA8CF /* fr.lproj in Resources */ = {isa = PBXBuildFile; fileRef = 5939998DCB4C76E118C1E67C9E157D0F /* fr.lproj */; };
-		6B0B0ABCBD082728F01A84D64079B35E /* PayPal.swift in Sources */ = {isa = PBXBuildFile; fileRef = E4DBC9AFC4691AB5309D057220677EF2 /* PayPal.swift */; };
-		6D4B4DD2E98F3D4CD4B0F3EB57DC94ED /* CancellableThenable.swift in Sources */ = {isa = PBXBuildFile; fileRef = 7A4096883ECCAF3B5C28092B15329672 /* CancellableThenable.swift */; };
-		6DBA60DC43324C611551A961AB2AA11B /* PrimerFlowEnums.swift in Sources */ = {isa = PBXBuildFile; fileRef = C43AC03AA69F4BBF62D1EFB4BFC0E8E9 /* PrimerFlowEnums.swift */; };
-		6F44CDE59996D91AA195351082827F4F /* DirectDebitMandate.swift in Sources */ = {isa = PBXBuildFile; fileRef = 9FC4E906B59A000EBE4EAE1778900BC4 /* DirectDebitMandate.swift */; };
-		7054138708005BA507DBE172219664E8 /* PrimerContainerViewController.swift in Sources */ = {isa = PBXBuildFile; fileRef = 359B65BEF08B1000734B01E4719DFEC2 /* PrimerContainerViewController.swift */; };
-		7156952897B193E0C01AA72E0CCB3621 /* VaultPaymentMethodView.swift in Sources */ = {isa = PBXBuildFile; fileRef = 413402A0D8F4644B9E4F89576C5E0B7C /* VaultPaymentMethodView.swift */; };
-		7442B3F1EB17356A3CD54D302A56F1FF /* PrimerTextField.swift in Sources */ = {isa = PBXBuildFile; fileRef = 296D751D0E43553A49EA17AB252AEAFE /* PrimerTextField.swift */; };
-		74A18DCD0614858986E762548327CC5B /* Analytics.swift in Sources */ = {isa = PBXBuildFile; fileRef = C5EC042CF5B74684BE479CA65A49E7EE /* Analytics.swift */; };
-		74CE45587042701C1D08A2A46C630C3C /* DependencyInjection.swift in Sources */ = {isa = PBXBuildFile; fileRef = 38FBC5D979D5830B4CEF94986FC8D59E /* DependencyInjection.swift */; };
-		755ECCAB26CDB86D15B3D5440A4213FA /* PrimerSDK-PrimerResources in Resources */ = {isa = PBXBuildFile; fileRef = A8B3BC107C2BDC3C03D961866F721265 /* PrimerSDK-PrimerResources */; };
-		756DDA7705E4CE20C823CFFA217A3D6F /* AppState.swift in Sources */ = {isa = PBXBuildFile; fileRef = A830B6B6148B5D88F101B47D8526AF98 /* AppState.swift */; };
-		76AD7372AB5F26C74CA2B9D5AC438C13 /* PaymentMethodComponent.swift in Sources */ = {isa = PBXBuildFile; fileRef = 0422BB0E3E580D4EF81AFCA8A5926A55 /* PaymentMethodComponent.swift */; };
-		7710992CED5042F75B354E95A5AD9965 /* Thenable.swift in Sources */ = {isa = PBXBuildFile; fileRef = A58D6F7E00177AC2C52A88CD0BE48EAE /* Thenable.swift */; };
-		7B21F13298D7A2694A7C887BA9B53A09 /* PrimerConfiguration.swift in Sources */ = {isa = PBXBuildFile; fileRef = 4936961E101DD9C2A0B2F499772DAF69 /* PrimerConfiguration.swift */; };
-		7B6C8CD699F641837BD0F60C06E9DA97 /* Customer.swift in Sources */ = {isa = PBXBuildFile; fileRef = DE3516F6AF1115C508B388D201817C35 /* Customer.swift */; };
-		7D63C86B7FB8A93B1BA7C07C005FDA12 /* Guarantee.swift in Sources */ = {isa = PBXBuildFile; fileRef = 0B2937F6C8F9BD92A3239EB8B101F575 /* Guarantee.swift */; };
-		7D84187994FD0E68FE02BC9DE1484138 /* ClientSession.swift in Sources */ = {isa = PBXBuildFile; fileRef = 94BE1685CDC4F3BF456B2F5ADA2AFEC6 /* ClientSession.swift */; };
-		7DAF66FDBF0C97D9EC159A4E031EDC0A /* Klarna.swift in Sources */ = {isa = PBXBuildFile; fileRef = 90FC79BB82EFF393D1A22D276F6C230A /* Klarna.swift */; };
-		7E983B2693DAFDA6BD5B261EF5420301 /* ExternalPaymentMethodTokenizationViewModel.swift in Sources */ = {isa = PBXBuildFile; fileRef = 112BE2C493FC3D6A7001C071C60826DD /* ExternalPaymentMethodTokenizationViewModel.swift */; };
-		839331E4B3ED4277006DBE304BB07121 /* PrimerContent.swift in Sources */ = {isa = PBXBuildFile; fileRef = 222AE23D995CB607839A70766320CE67 /* PrimerContent.swift */; };
-		87DCEA313CC95BC4FB34DFEF27BEE609 /* PrimerLoadingViewController.swift in Sources */ = {isa = PBXBuildFile; fileRef = 49EA0E0AA0C216EB9E3C3B71552AB19C /* PrimerLoadingViewController.swift */; };
-		89F21573B357ECB0AAE289C05BEC5468 /* ConcurrencyLimitedDispatcher.swift in Sources */ = {isa = PBXBuildFile; fileRef = 9DE2A587856522CEEB67D49FAB5B2109 /* ConcurrencyLimitedDispatcher.swift */; };
-		8A659DBC37277C2156266372C95FBBAA /* ResumeHandlerProtocol.swift in Sources */ = {isa = PBXBuildFile; fileRef = FE45C26AEEDB838675E14975A81CF3F8 /* ResumeHandlerProtocol.swift */; };
-		8E74A849007A11C9D66CE1ACE241DAAE /* PrimerAPI.swift in Sources */ = {isa = PBXBuildFile; fileRef = 03873B542C3717D1BCDDE75180274DA1 /* PrimerAPI.swift */; };
-		8FB3BA34EE8E9D09EEE62814C4352B3E /* WrapperProtocols.swift in Sources */ = {isa = PBXBuildFile; fileRef = 0CBE052B786A6F5F97FBC879ACDDF884 /* WrapperProtocols.swift */; };
-		8FD6E79D9B1C263CF441C6D50943F79E /* CardScannerViewController.swift in Sources */ = {isa = PBXBuildFile; fileRef = 4AD1C09A8F3B189F3BD512DEA70121CA /* CardScannerViewController.swift */; };
-		92625AC2EA93BD5F482D80D86F91117A /* FormTokenizationViewModel.swift in Sources */ = {isa = PBXBuildFile; fileRef = 554FDF5546C41F540F7649DAA168124B /* FormTokenizationViewModel.swift */; };
-		958AAE25D939AE7B15CD5B2FD0C4274D /* PrimerSearchTextField.swift in Sources */ = {isa = PBXBuildFile; fileRef = 97776CE2C9B033BA7F6FD37F134A04C3 /* PrimerSearchTextField.swift */; };
-		9744F960E061A5567949EDBA68118660 /* PrimerRootViewController.swift in Sources */ = {isa = PBXBuildFile; fileRef = 3976A4387CE0D14F161142C8FCCB64B8 /* PrimerRootViewController.swift */; };
-		991656A7B9E6421C879E26A74C82417A /* CheckoutModule.swift in Sources */ = {isa = PBXBuildFile; fileRef = 819F8F5B6888813937F4FDB718A73210 /* CheckoutModule.swift */; };
-		9A7310B98F12BCD6F945D9FED7AB55E6 /* Bank.swift in Sources */ = {isa = PBXBuildFile; fileRef = 630BC02E64D953D61C89009128BF2EB1 /* Bank.swift */; };
-		9A9CCB2C4A624765254EA6F305DABFF9 /* StrictRateLimitedDispatcher.swift in Sources */ = {isa = PBXBuildFile; fileRef = A9032A6942D6AC05725BD1E4804C36B1 /* StrictRateLimitedDispatcher.swift */; };
-		9D4AE6073F03CF79337FDFEC95D18039 /* AlertController.swift in Sources */ = {isa = PBXBuildFile; fileRef = F8F5DE3892C80AC3CA7D984E87EF2441 /* AlertController.swift */; };
-		9D75D6D28B32660F8F9FB477B3C5C0EC /* PrimerPostalCodeFieldView.swift in Sources */ = {isa = PBXBuildFile; fileRef = 8428DF1B51F2C4F63F020F8A4DAC378C /* PrimerPostalCodeFieldView.swift */; };
-		9D77220807DD99D579A5E8927E42971D /* PrimerNibView.swift in Sources */ = {isa = PBXBuildFile; fileRef = EC681F87F16CA4BB15F161C66F3FFFE7 /* PrimerNibView.swift */; };
-		9D9518917197850872DC506D8374CFC8 /* FinallyWrappers.swift in Sources */ = {isa = PBXBuildFile; fileRef = F2A8350B41284D87DC7444E57050FA07 /* FinallyWrappers.swift */; };
-		9F3D1846A22B74D0179B1324233A11D2 /* DirectDebitService.swift in Sources */ = {isa = PBXBuildFile; fileRef = A97A1FFD8A86F218CCCA6C053D88421B /* DirectDebitService.swift */; };
-		A2301622688EAB1C5ED47E3EDBB91E31 /* sv.lproj in Resources */ = {isa = PBXBuildFile; fileRef = 268B6E23AB8314D0816482A4234B1C2A /* sv.lproj */; };
-		A2F5D84D70231B8090AB017838A938E1 /* UIColorExtension.swift in Sources */ = {isa = PBXBuildFile; fileRef = 845C391CE1580D932FC8B59CCF33905E /* UIColorExtension.swift */; };
-		A5789CF76E2F2600F674570D36589C9B /* CardNetwork.swift in Sources */ = {isa = PBXBuildFile; fileRef = 39B47EF0F849FBFEF00CC3FEE8DFA9E2 /* CardNetwork.swift */; };
-		A7BD086734014C52510A9362D1302AB2 /* PrimerTextFieldView.xib in Resources */ = {isa = PBXBuildFile; fileRef = 587F232062D157E3F2F8396633D2C9E0 /* PrimerTextFieldView.xib */; };
-		A907DF81B4DBA4113B3C12E59F8B736A /* PrimerFormViewController.swift in Sources */ = {isa = PBXBuildFile; fileRef = 5BF30B125AB4400FCE6A0B4402E5F803 /* PrimerFormViewController.swift */; };
-		AEEAF9D0E37AB1EA45EE719DE9673115 /* PaymentMethodConfiguration.swift in Sources */ = {isa = PBXBuildFile; fileRef = DD498514D6F494D1C4CB3A28210C0348 /* PaymentMethodConfiguration.swift */; };
-		AFF4931A12790C16FAEB98363F944C12 /* FormType.swift in Sources */ = {isa = PBXBuildFile; fileRef = EAD3E7472220240A0B5857C2DF8A8F28 /* FormType.swift */; };
-		B0DFE1C5D5C6B61132CDEBD3C34A1CD0 /* CatchWrappers.swift in Sources */ = {isa = PBXBuildFile; fileRef = 4F425FD1F632F4431DE2508D5168ED4F /* CatchWrappers.swift */; };
-		B16425E79E3926FB2EE139FE25D5F4EA /* CancellablePromise.swift in Sources */ = {isa = PBXBuildFile; fileRef = 0FA8315B4673DFF85A0B70F7478FCCA6 /* CancellablePromise.swift */; };
-		B1CFF369D6CEC9F14FC4958A81315B95 /* Icons.xcassets in Resources */ = {isa = PBXBuildFile; fileRef = 1267F9063244C97D0C650E02CA24014F /* Icons.xcassets */; };
-		B39CC3D36217E61D4C076E41D7D4A25F /* UserDefaultsExtension.swift in Sources */ = {isa = PBXBuildFile; fileRef = 7F0AE96BB67842C1C9469D997D7CC5C6 /* UserDefaultsExtension.swift */; };
-		B3F923CD665B57315BD1BC4C47C102C1 /* PrimerNavigationController.swift in Sources */ = {isa = PBXBuildFile; fileRef = E03245495BA11DB09DFF81AC17AACA84 /* PrimerNavigationController.swift */; };
-		B45FD6DBE1D94A2B739CB181041B7ABE /* TokenizationService.swift in Sources */ = {isa = PBXBuildFile; fileRef = 539921BCA356EDA5E7405DB93D75E9A4 /* TokenizationService.swift */; };
-		B4A64CE28731331C5DC0AC3798F182F6 /* PrimerSDK-umbrella.h in Headers */ = {isa = PBXBuildFile; fileRef = 48CE17ABEDB356883F87C26408207B69 /* PrimerSDK-umbrella.h */; settings = {ATTRIBUTES = (Public, ); }; };
-		B526D31BBB553CFA1BB8B410183289C6 /* FormTextFieldType.swift in Sources */ = {isa = PBXBuildFile; fileRef = 76D44B2001D9060134D4F583386C4E5A /* FormTextFieldType.swift */; };
-		BC1B642FAF17FD49D3315F264F23D81A /* ClientTokenService.swift in Sources */ = {isa = PBXBuildFile; fileRef = 55430912CA076676C25AC9A4ECF1FE57 /* ClientTokenService.swift */; };
-		BC5D67862B931253DCBCA754C81BCDFE /* Content.swift in Sources */ = {isa = PBXBuildFile; fileRef = 31E4D70D89BAD59A89042326E85B8C75 /* Content.swift */; };
-		BC97A096C5EAD9553158706E58FE2ED6 /* DateExtension.swift in Sources */ = {isa = PBXBuildFile; fileRef = 2B778387AA67EF333A5916E3A4ED38C1 /* DateExtension.swift */; };
-		BE56EE701169756FDD716C9CCA90A92F /* Configuration.swift in Sources */ = {isa = PBXBuildFile; fileRef = A6ED38E33F4FAC23186BEBF0590662BB /* Configuration.swift */; };
-		BF5123557A7949F3859FB93372C5A6D0 /* MockPrimerAPIClient.swift in Sources */ = {isa = PBXBuildFile; fileRef = 3CE7FDA15EB5FF16E4ECE114D39EAAE8 /* MockPrimerAPIClient.swift */; };
-		BF5491BAE83B1D1621F35E58221F1444 /* PrimerDelegate.swift in Sources */ = {isa = PBXBuildFile; fileRef = B98AB6C6C8AFCB040577FB6D7843C120 /* PrimerDelegate.swift */; };
-		BFF01C131DC24AE23700AB69AF67EC73 /* Primer.swift in Sources */ = {isa = PBXBuildFile; fileRef = 57DF455C22349BD60DCB196110347C88 /* Primer.swift */; };
-		C1C65162D383CD6901CB65336F8D34AA /* PrimerTheme+Buttons.swift in Sources */ = {isa = PBXBuildFile; fileRef = D878B9C71B35BA07B1D2C4607728EC9E /* PrimerTheme+Buttons.swift */; };
-		C45D3F1999D105ADAF04CC1AE242CA75 /* BundleExtension.swift in Sources */ = {isa = PBXBuildFile; fileRef = 999E2CCBF3993D781B6AE8DE7C934831 /* BundleExtension.swift */; };
-		C6240A945BC2E80AD2936DB70C2E480F /* EnsureWrappers.swift in Sources */ = {isa = PBXBuildFile; fileRef = 4329D358CCFDAAE884F4CB5C1E1F83B2 /* EnsureWrappers.swift */; };
-		C63B5477F1E4807ECC724FD2D264ADAA /* ErrorViewController.swift in Sources */ = {isa = PBXBuildFile; fileRef = 002F4E38BC279630FDCC3DE9693A1C27 /* ErrorViewController.swift */; };
-		C7243B86E88E65AB8D4F509E079F68F4 /* PayPalService.swift in Sources */ = {isa = PBXBuildFile; fileRef = 5DE9B626749FBE06552E5B4A25D32E81 /* PayPalService.swift */; };
-		C869A1D3D5408C32F08856A3E705A6D8 /* Mask.swift in Sources */ = {isa = PBXBuildFile; fileRef = C3703F8590F4EB9F0B3AE10081746DD4 /* Mask.swift */; };
-		CA01A9989D7872B50834AF1702B36F8B /* PrimerCardFormViewController.swift in Sources */ = {isa = PBXBuildFile; fileRef = 7131F66338DAC94ABA9BC75DAD730C97 /* PrimerCardFormViewController.swift */; };
-		CACFCF7DF7BF92DD00ADAE2BD85BA271 /* Currency.swift in Sources */ = {isa = PBXBuildFile; fileRef = 8047A65CD25D9E1F3E134FB8B07F43E6 /* Currency.swift */; };
-		CD0646D714EC043BD493CFA87A064894 /* PrimerThemeData+Deprecated.swift in Sources */ = {isa = PBXBuildFile; fileRef = 806F91F010271E529F7BAB7D3BF71EDD /* PrimerThemeData+Deprecated.swift */; };
-		CD3732600D62A6CF41C63FA34764DA08 /* PaymentMethodsGroupView.swift in Sources */ = {isa = PBXBuildFile; fileRef = 1FCF0ADD70E2BF90834648D92AE701E5 /* PaymentMethodsGroupView.swift */; };
-		CD63534831B3F9ADA874277B9E9DCF5B /* PrimerSettings.swift in Sources */ = {isa = PBXBuildFile; fileRef = F41935B64B9C76EC2EC63498FE44DF20 /* PrimerSettings.swift */; };
-		CD935D6EF23C395CE11BA547828FB1AB /* ArrayExtension.swift in Sources */ = {isa = PBXBuildFile; fileRef = D3AB383076DB342475524AAF669BF104 /* ArrayExtension.swift */; };
-		D0E82E660DD55464F2BB5F2C579DE201 /* GuaranteeWrappers.swift in Sources */ = {isa = PBXBuildFile; fileRef = CB97B55C4EAEFDAF5D7245714B8705BE /* GuaranteeWrappers.swift */; };
-		D2D9D568BC2E071A1F2B77560C13D402 /* WebViewUtil.swift in Sources */ = {isa = PBXBuildFile; fileRef = D159A68A5580B9C4E29DC59B8B43A19B /* WebViewUtil.swift */; };
-		D3CCB32CC2B6A3BCD6104C559B1F7255 /* BankTableViewCell.swift in Sources */ = {isa = PBXBuildFile; fileRef = 3693088D868C522D2AD41184FC909E39 /* BankTableViewCell.swift */; };
-		D509FE1E5F7FA74311F33A11734C1617 /* RecoverWrappers.swift in Sources */ = {isa = PBXBuildFile; fileRef = 0FC5265D4486E2618C449B104E8D63E6 /* RecoverWrappers.swift */; };
->>>>>>> 7a4245b4
+		578DDDCFE03237F83CFF7D7F3AD3C41D /* PrimerCardFormViewController.swift in Sources */ = {isa = PBXBuildFile; fileRef = 79045EF3C8E4EBFA8256F5A9917E1A67 /* PrimerCardFormViewController.swift */; };
+		5A02A4BA6DF90C3A46752826D9DCEC39 /* FinallyWrappers.swift in Sources */ = {isa = PBXBuildFile; fileRef = B0BCCAB03575DA2DD6D57FA991B343F9 /* FinallyWrappers.swift */; };
+		5BFA829AAA6E7BD9C801F43B18FE6CBF /* WebViewUtil.swift in Sources */ = {isa = PBXBuildFile; fileRef = 59E761E4B37E2BAB7FDB70ACE42FEEE3 /* WebViewUtil.swift */; };
+		5C68683D6565A4987D3FE5B9F15B1659 /* PaymentMethodsGroupView.swift in Sources */ = {isa = PBXBuildFile; fileRef = 8C72B88186E621A83C6197CB7CF5894C /* PaymentMethodsGroupView.swift */; };
+		5D494E4BFADF232C99C422C6F91B2178 /* Error.swift in Sources */ = {isa = PBXBuildFile; fileRef = C73015E3DF9E52245F1B3EC5D7404FFB /* Error.swift */; };
+		5D55456687289563B491200E3E4BAEA5 /* PrimerLoadingViewController.swift in Sources */ = {isa = PBXBuildFile; fileRef = 0AF5DE67560E61F6028BD11C6B6A7E18 /* PrimerLoadingViewController.swift */; };
+		5DEF28CD4C152462A079C538DCDC90DD /* UserDefaultsExtension.swift in Sources */ = {isa = PBXBuildFile; fileRef = DE1E288C8317CD8F50AA566A457EA910 /* UserDefaultsExtension.swift */; };
+		5DF6D88619FD68BF565E8101915E4C92 /* sv.lproj in Resources */ = {isa = PBXBuildFile; fileRef = 7193BFD1F77FEC4DFD132665918D4161 /* sv.lproj */; };
+		5E737DD75F6ED9CA19021002B85934CD /* Colors.swift in Sources */ = {isa = PBXBuildFile; fileRef = 75A98BA8D77FAB973523C9E1B1AA015B /* Colors.swift */; };
+		5EA641F67AA1EA311FA27590C6B1CA21 /* CardComponentsManager.swift in Sources */ = {isa = PBXBuildFile; fileRef = ECC7B62B10489A7357E1439C0A0E1AB0 /* CardComponentsManager.swift */; };
+		5F8257D2FBC01D47F3E9C12232ED3BC1 /* PayPal.swift in Sources */ = {isa = PBXBuildFile; fileRef = 434B8E854C48DE41F7C05E2258895B29 /* PayPal.swift */; };
+		5FA8B6E9A44C721FEB94B6DB430C0D6D /* RateLimitedDispatcherBase.swift in Sources */ = {isa = PBXBuildFile; fileRef = 27BF56619D4DE81A8D25F6933A8AD883 /* RateLimitedDispatcherBase.swift */; };
+		600ADE07A493F9794705B00B051C6615 /* VaultPaymentMethodView.swift in Sources */ = {isa = PBXBuildFile; fileRef = 27AA8D2E4D2B8947D18A31C801EAADC1 /* VaultPaymentMethodView.swift */; };
+		601DD2CCF87607CC0F0724C5789116E0 /* ClientSession.swift in Sources */ = {isa = PBXBuildFile; fileRef = 29F77CD8D47CF1F253FA6575AA50D8F6 /* ClientSession.swift */; };
+		607151DAA9918334C8545DBEDC14301F /* Bank.swift in Sources */ = {isa = PBXBuildFile; fileRef = 19AFDAE502720A9BB9CDC0EDA89F9368 /* Bank.swift */; };
+		6116E6FC3B463FB0237519725729240C /* ApayaTokenizationViewModel.swift in Sources */ = {isa = PBXBuildFile; fileRef = 436A0233946ECF49D4303AF9A7DBE75A /* ApayaTokenizationViewModel.swift */; };
+		62851D2AF32B6FB8102A38D75BF19328 /* after.swift in Sources */ = {isa = PBXBuildFile; fileRef = FA722F72A09EDA317B6F932A6D6A971D /* after.swift */; };
+		64416CC6BE55CD1C8E29DDBC8D376E1F /* Apaya.swift in Sources */ = {isa = PBXBuildFile; fileRef = DD81BE101439C2EEDD66FC38C374007F /* Apaya.swift */; };
+		65549DD6143F697C830FDED6E97A9030 /* PrimerAPIClient.swift in Sources */ = {isa = PBXBuildFile; fileRef = 7A3EA941B8B4EDAD711746BBA3A87A0D /* PrimerAPIClient.swift */; };
+		682DEC827D2926BECD509616D4225693 /* BankSelectorViewController.swift in Sources */ = {isa = PBXBuildFile; fileRef = 8FBCE1FAE8CFF8C08A1425555E664684 /* BankSelectorViewController.swift */; };
+		68D9E8B75FFD8A1B8D3682527CE1AE44 /* CheckoutModule.swift in Sources */ = {isa = PBXBuildFile; fileRef = E05287D54A15523833A3E97D364BA7E9 /* CheckoutModule.swift */; };
+		69553CAEB6F229E5E44EA40362C78254 /* CoreDataDispatcher.swift in Sources */ = {isa = PBXBuildFile; fileRef = 415CDE7A15454AD53AFC2171C4B68E6C /* CoreDataDispatcher.swift */; };
+		695D2ECFE74088A3196F61B8E31EB9AE /* PaymentMethodConfigurationType.swift in Sources */ = {isa = PBXBuildFile; fileRef = 92E8AE6FDD9C754979A8CCB5AB472AD2 /* PaymentMethodConfigurationType.swift */; };
+		6B8F153A3CFE3D9A4706660060CFAB39 /* FormType.swift in Sources */ = {isa = PBXBuildFile; fileRef = 2DDE37959A0D07D77CEA690A68D8210C /* FormType.swift */; };
+		6CD5723CB086AB0DDBE6DCB6DA7CA560 /* PrimerViewController.swift in Sources */ = {isa = PBXBuildFile; fileRef = D21495FF1A1B771A3AD8A0356A652C6D /* PrimerViewController.swift */; };
+		6EB9FF4765BD5C0DC583B32686CFFDAA /* fr.lproj in Resources */ = {isa = PBXBuildFile; fileRef = 6477C70F25FB48C00A46066871ED8BB0 /* fr.lproj */; };
+		6ED1D33F560776E3FD15F66878DB62C9 /* PrimerTableViewCell.swift in Sources */ = {isa = PBXBuildFile; fileRef = 55CD5EEAC5EEF601E1C43DA322947348 /* PrimerTableViewCell.swift */; };
+		6EFA96B834CFE0F454E190DE100D6A7C /* PrimerContent.swift in Sources */ = {isa = PBXBuildFile; fileRef = 97695856C571D3729DE28C8153E2424E /* PrimerContent.swift */; };
+		7004256A46297CE0D50698895A712472 /* PaymentMethodToken.swift in Sources */ = {isa = PBXBuildFile; fileRef = 3AA410CEDD3056EE87E554F6E04D0292 /* PaymentMethodToken.swift */; };
+		70A0410F45A9B0F12A1ABBFB5133ADFB /* Catchable.swift in Sources */ = {isa = PBXBuildFile; fileRef = EB5272B14DDC25E632AFC837912B2C8C /* Catchable.swift */; };
+		71AB035C729028D2CEAB2EDE9FB6213B /* Throwable.swift in Sources */ = {isa = PBXBuildFile; fileRef = DC38236BA7CFC08283BAFB472B898C7F /* Throwable.swift */; };
+		730C3C8E489066323B6C1E009B288172 /* DateExtension.swift in Sources */ = {isa = PBXBuildFile; fileRef = 4B4554C222F1829536D4C6241CCDCA3A /* DateExtension.swift */; };
+		732CD3B4FA35CE40466B295C69461A85 /* CardScannerViewController+SimpleScanDelegate.swift in Sources */ = {isa = PBXBuildFile; fileRef = 3911DEB153B3BF3064CFBE629247F78D /* CardScannerViewController+SimpleScanDelegate.swift */; };
+		73FEA4EF4B8A222AA632FD919CE540B8 /* Logger.swift in Sources */ = {isa = PBXBuildFile; fileRef = 39087760E213416B63939896B07E6EAA /* Logger.swift */; };
+		76BBD4BBDD935EDCBCC797C4B8539380 /* Dispatcher.swift in Sources */ = {isa = PBXBuildFile; fileRef = 9807661C99F8C4974FC24D0D1098682B /* Dispatcher.swift */; };
+		78E3D468E27FF7BD58D135E6A1CA9CE4 /* hang.swift in Sources */ = {isa = PBXBuildFile; fileRef = 06E0700A1C975B47CE7220AFB0D75227 /* hang.swift */; };
+		7991B5A6105E15E400749BBF03E7FDE6 /* Configuration.swift in Sources */ = {isa = PBXBuildFile; fileRef = 5AA52A1C6AFA80E93867847D8AA4138D /* Configuration.swift */; };
+		79B0D31A1CDCCF25C04EE835A7209BEE /* PrimerContainerViewController.swift in Sources */ = {isa = PBXBuildFile; fileRef = 8218F3DC0A5FB989F84EFFE69781DDFB /* PrimerContainerViewController.swift */; };
+		7A911893416B75927F4063F41853F69A /* DirectDebitService.swift in Sources */ = {isa = PBXBuildFile; fileRef = 51B274774505C6534ECDC5FD88E9B975 /* DirectDebitService.swift */; };
+		7B6ADBADF9622CF59CAEB8C2F1D66AC2 /* ErrorViewController.swift in Sources */ = {isa = PBXBuildFile; fileRef = 0EAE311B66C162747DE42ACB6DED2D4B /* ErrorViewController.swift */; };
+		7C353721810DA4A24F3108AD91283053 /* VaultPaymentMethodViewController.swift in Sources */ = {isa = PBXBuildFile; fileRef = 75BFB51186561840F1CB9C636BF1083F /* VaultPaymentMethodViewController.swift */; };
+		7F6B2E85EBBF0914847478C1DA411592 /* PrimerCVVFieldView.swift in Sources */ = {isa = PBXBuildFile; fileRef = 91FBD995D6D5138A598C47BA6752592D /* PrimerCVVFieldView.swift */; };
+		8164A8E53ACE9100C60078B9AB544813 /* PaymentMethodComponent.swift in Sources */ = {isa = PBXBuildFile; fileRef = F2565E74409B9AC1EF2C43CD307E329F /* PaymentMethodComponent.swift */; };
+		828A87B6AB9E16C34D4707A71EC46676 /* AppState.swift in Sources */ = {isa = PBXBuildFile; fileRef = FDA2A5CF128EEE943292857379700F71 /* AppState.swift */; };
+		850257C8244FD419B8C107A6EBEE1C24 /* PrimerScrollView.swift in Sources */ = {isa = PBXBuildFile; fileRef = 2D2ED6369D6BA0FC89A896DD118C27BD /* PrimerScrollView.swift */; };
+		8621F3A7660574C3FDD6AA785D62D3B3 /* DataExtension.swift in Sources */ = {isa = PBXBuildFile; fileRef = 4542F809090FBC87C967146B7794D3FA /* DataExtension.swift */; };
+		89CD8EFA20C316F236DA083D979BC484 /* Validation.swift in Sources */ = {isa = PBXBuildFile; fileRef = 146C3D52360ED916C41EA2079F1B4798 /* Validation.swift */; };
+		8A00B1BB5D2A3DABC151F9429C687D97 /* UIKit.framework in Frameworks */ = {isa = PBXBuildFile; fileRef = D245E0514AAC1A2B9A6D5EA2F383E90F /* UIKit.framework */; };
+		8C2AA0EE26F090DF81654E64E42E6AD4 /* Analytics.swift in Sources */ = {isa = PBXBuildFile; fileRef = 54E2450F716541350DECA8C5F2E01737 /* Analytics.swift */; };
+		8D35F452D1C36980B55F758D5ADF1307 /* PrimerWebViewController.swift in Sources */ = {isa = PBXBuildFile; fileRef = 423C916498D4FEFE25879392DF77EAE8 /* PrimerWebViewController.swift */; };
+		8D64A402F507A304C20D4A7E45B4ECFD /* PrimerTheme+Colors.swift in Sources */ = {isa = PBXBuildFile; fileRef = 0D9F5C6D1FE967E0EAF2F16241F6BA75 /* PrimerTheme+Colors.swift */; };
+		928AF6F271D07B00C259ACA428BD58B5 /* PrimerSearchTextField.swift in Sources */ = {isa = PBXBuildFile; fileRef = DF04954C4E75FF9B09C3841F87A38C58 /* PrimerSearchTextField.swift */; };
+		9321493DB327ADBA69ED8572DCBA330D /* DirectDebitMandate.swift in Sources */ = {isa = PBXBuildFile; fileRef = 5EB91A0EE76DECB6340279749FFD6C14 /* DirectDebitMandate.swift */; };
+		935A3F310E309D873D8A32CAF4C41CE6 /* PrimerFormViewController.swift in Sources */ = {isa = PBXBuildFile; fileRef = 5BC8BFE981BF10BEC794FED2D1C48C0A /* PrimerFormViewController.swift */; };
+		9806D0A864DFFABA2795502D2B5B9D4C /* AlertController.swift in Sources */ = {isa = PBXBuildFile; fileRef = 061B889FDE4529ED59A3D9B5542F489F /* AlertController.swift */; };
+		9933A36C43583F8E6C52666664DA1D9D /* QRCodeTokenizationViewModel.swift in Sources */ = {isa = PBXBuildFile; fileRef = E850C79A21038E74EBD55121C607C566 /* QRCodeTokenizationViewModel.swift */; };
+		9975E2DA5BCF7F19F6D14A0AC01394D8 /* AnyDecodable.swift in Sources */ = {isa = PBXBuildFile; fileRef = 3A46C4CC179884308B66840DC7F44B03 /* AnyDecodable.swift */; };
+		9C78587FCB5A687F46A74BC93BAAB6A0 /* Box.swift in Sources */ = {isa = PBXBuildFile; fileRef = F2D63DE10720D80BEF83161CB803DBBF /* Box.swift */; };
+		9C8FD3396041788AFE39EDF4DAD67289 /* ClientTokenService.swift in Sources */ = {isa = PBXBuildFile; fileRef = 35924F35A7A5C4C7454038D4F833F6A1 /* ClientTokenService.swift */; };
+		9E8A12D0F446756B0B653D338D58F2AB /* URLSessionStack.swift in Sources */ = {isa = PBXBuildFile; fileRef = BF8C3ADDD971BFDA668246DAD659D64C /* URLSessionStack.swift */; };
+		9FF467980D0C6984A3CB6B3C3EE2DACE /* PrimerPostalCodeFieldView.swift in Sources */ = {isa = PBXBuildFile; fileRef = C2C715CE1E233AB45C6A10A8A3FCD90F /* PrimerPostalCodeFieldView.swift */; };
+		A004EFD835F89F5182829CECA3961E68 /* Customer.swift in Sources */ = {isa = PBXBuildFile; fileRef = A9AC3537930628A4BF368199B8BA81D3 /* Customer.swift */; };
+		A3143F250283D4B8966F1E9E0A1B45E6 /* PaymentMethodTokenizationViewModel.swift in Sources */ = {isa = PBXBuildFile; fileRef = 60C9499902681A28E0A8F23C49DE17C5 /* PaymentMethodTokenizationViewModel.swift */; };
+		A3592DC3BF246630D9BFE31A014B388F /* Cancellable.swift in Sources */ = {isa = PBXBuildFile; fileRef = 6406E9935A762EC74A4034AF0EAE553B /* Cancellable.swift */; };
+		A3A80D56AA5933014BA824759745B93C /* PrimerNavigationController.swift in Sources */ = {isa = PBXBuildFile; fileRef = AF4A151DAD7958F6BF095BDB62AF833D /* PrimerNavigationController.swift */; };
+		A508264232B07AD95F7E43DC1B3C2981 /* PrimerError.swift in Sources */ = {isa = PBXBuildFile; fileRef = 24EFDB7E8BD848CDA888BF8F188504AA /* PrimerError.swift */; };
+		A5960078DCF6F033761ADC614D841B30 /* PrimerConfiguration.swift in Sources */ = {isa = PBXBuildFile; fileRef = AC427DA218C88557CC55D914E80F81DA /* PrimerConfiguration.swift */; };
+		A874B10882840A61186E8338DD39D79C /* PaymentResponse.swift in Sources */ = {isa = PBXBuildFile; fileRef = 175B2138A2B3A25E66E71473B2E650C5 /* PaymentResponse.swift */; };
+		AA502B6ABC0EA0C5B28B136BC7EFC4CA /* VaultCheckoutViewModel.swift in Sources */ = {isa = PBXBuildFile; fileRef = 9384015BB64201B62F5D3BCF2E315ED3 /* VaultCheckoutViewModel.swift */; };
+		AB520B8EB30B486776C2DFA42B051911 /* GuaranteeWrappers.swift in Sources */ = {isa = PBXBuildFile; fileRef = 6995C1547D927D2C54C3631B2F03CF8F /* GuaranteeWrappers.swift */; };
+		AE3309B306FE07D0546A7280003426AB /* 3DS.swift in Sources */ = {isa = PBXBuildFile; fileRef = 31865B9C97A14B12E8A0FC5B77DF00B2 /* 3DS.swift */; };
+		AEC68B9CBCA918332FA96CC217FE4249 /* AdyenDotPay.swift in Sources */ = {isa = PBXBuildFile; fileRef = 5BCE5223651D93050E73612AC17695BB /* AdyenDotPay.swift */; };
+		B0E99FF58F8A78A5523AB1E8CCF1FB73 /* PrimerNibView.swift in Sources */ = {isa = PBXBuildFile; fileRef = 0C5A0571490A2DC5CB54940A2AEF9D32 /* PrimerNibView.swift */; };
+		B122597A6E9560ABFCB2BDE07670E134 /* Primer.swift in Sources */ = {isa = PBXBuildFile; fileRef = 0459713283DF2B7BF9CEF579774AA5D1 /* Primer.swift */; };
+		B1B43281B40D8CE2C5E8646B840F179A /* PrimerTextFieldView.xib in Resources */ = {isa = PBXBuildFile; fileRef = 692A72D476B89DD309F5A13A0A082C3E /* PrimerTextFieldView.xib */; };
+		B23ECF17F5FB6C3A9F01470956F39156 /* PaymentMethodConfiguration.swift in Sources */ = {isa = PBXBuildFile; fileRef = 14934FC239E152E1DE219665DB8FE64B /* PaymentMethodConfiguration.swift */; };
+		B3D4C5A923D3410030B0C5962A6C3BF4 /* PrimerFlowEnums.swift in Sources */ = {isa = PBXBuildFile; fileRef = C365FC692622B63DF365845D0337599B /* PrimerFlowEnums.swift */; };
+		B42921EBBD1D21185FF5E89B90FEEFF3 /* URLExtension.swift in Sources */ = {isa = PBXBuildFile; fileRef = 22E52129BE8F52541F8496234D2F0D88 /* URLExtension.swift */; };
+		B4FFDAC45CF89C85B54C660D7EDE1D25 /* UIDeviceExtension.swift in Sources */ = {isa = PBXBuildFile; fileRef = CE9C4C49CBE9FF214CD3E8BE3E2213DC /* UIDeviceExtension.swift */; };
+		B69C26762C942139824E2C26A0BA1FF9 /* Icons.xcassets in Resources */ = {isa = PBXBuildFile; fileRef = 4EC04B1E23B86677A7DA689363D11676 /* Icons.xcassets */; };
+		B6A68A74B7FACDB69FD1981AFC6BC7BB /* ConcurrencyLimitedDispatcher.swift in Sources */ = {isa = PBXBuildFile; fileRef = E73FD46D1EE5D055C11FDE133B74CCD7 /* ConcurrencyLimitedDispatcher.swift */; };
+		B6FFE3A4C9F419619D6FB88B7186C3CD /* Guarantee.swift in Sources */ = {isa = PBXBuildFile; fileRef = 7BA2A7FFC735B05AD6E1F680B57A5073 /* Guarantee.swift */; };
+		B8432054EFA9497D851CA5A3DA992FAD /* PayPalTokenizationViewModel.swift in Sources */ = {isa = PBXBuildFile; fileRef = D1C5A2B4A24E22D08314F664BBFDE0E2 /* PayPalTokenizationViewModel.swift */; };
+		B873DE4AA79E59EC8D0DAC6E4773C7BA /* PrimerThemeData.swift in Sources */ = {isa = PBXBuildFile; fileRef = 9373F2695E10F3899C2C951CB155A919 /* PrimerThemeData.swift */; };
+		BB873EA2025B786BF3D4FE3500509C12 /* en.lproj in Resources */ = {isa = PBXBuildFile; fileRef = 5FBD216AE5B016C0D41648E65F2BEE1D /* en.lproj */; };
+		BBEF8663DC15A2158E82D8C3F0E1DF31 /* PayPalService.swift in Sources */ = {isa = PBXBuildFile; fileRef = BBC65A7551EB9E70A6B00B242F3507EA /* PayPalService.swift */; };
+		BC3B215244E92CEFF2902A4DD8344847 /* MockPrimerAPIClient.swift in Sources */ = {isa = PBXBuildFile; fileRef = F3AD36BFFD29BE70BF4A62066739BCC3 /* MockPrimerAPIClient.swift */; };
+		BE9E6AD0E1DCFFCAC537EEC4A49173ED /* PrimerDelegate.swift in Sources */ = {isa = PBXBuildFile; fileRef = BAD5DC3A978E755DB0069AA864C7B035 /* PrimerDelegate.swift */; };
+		C0EEC898B9E28700565E7726F94A8914 /* PrimerSDK-dummy.m in Sources */ = {isa = PBXBuildFile; fileRef = 1753FADFBFB5C3386D1673DF56C810B3 /* PrimerSDK-dummy.m */; };
+		C132AD0824BFEF83907732838969ECDD /* UIColorExtension.swift in Sources */ = {isa = PBXBuildFile; fileRef = 1D3553F6CBC1D6EB440269F33B79979A /* UIColorExtension.swift */; };
+		C41EA2C992AAC5EE882F31A1848F95C2 /* ApplePay.swift in Sources */ = {isa = PBXBuildFile; fileRef = 749857089BB8D42BA6F37327D003C5E4 /* ApplePay.swift */; };
+		C454E0B990F54BCD5E4922AAA1553C45 /* RateLimitedDispatcher.swift in Sources */ = {isa = PBXBuildFile; fileRef = 74A35B55DAC615A2573926F895135415 /* RateLimitedDispatcher.swift */; };
+		C603042287DE59943A1D308A3A2D3E3D /* CardButton.swift in Sources */ = {isa = PBXBuildFile; fileRef = B4E408158298D046542EA814CE2A90E9 /* CardButton.swift */; };
+		C88101E958E844FF476F39F12652C2E3 /* PrimerSDK-PrimerResources in Resources */ = {isa = PBXBuildFile; fileRef = A8B3BC107C2BDC3C03D961866F721265 /* PrimerSDK-PrimerResources */; };
+		CE4D651A975DCAB776E10E853AD45C02 /* Thenable.swift in Sources */ = {isa = PBXBuildFile; fileRef = 17373D1635845670076F3DD2DD6840F4 /* Thenable.swift */; };
+		CEE3B3176E1EB7FA7D4F300B3771E83B /* PostalCode.swift in Sources */ = {isa = PBXBuildFile; fileRef = 7131C600688D3A79C680E0074BD4441E /* PostalCode.swift */; };
+		D1EC6EB0E8AADF9A6D1971E7BE05917E /* PrimerAPIClient+Promises.swift in Sources */ = {isa = PBXBuildFile; fileRef = 135B9F58E7025B026BAA4B3610387900 /* PrimerAPIClient+Promises.swift */; };
 		D596E2B41C673AD5018AEA0A0321E51C /* Pods-PrimerSDK_Tests-umbrella.h in Headers */ = {isa = PBXBuildFile; fileRef = EE9674DAD0C961C92687877090E1E047 /* Pods-PrimerSDK_Tests-umbrella.h */; settings = {ATTRIBUTES = (Public, ); }; };
-		D7F793009F3D9D8D2C6DA150B7BCEEA4 /* OrderItem.swift in Sources */ = {isa = PBXBuildFile; fileRef = 7BA4D1DFF655689314477D0597EC7DC5 /* OrderItem.swift */; };
-		DA5ED43FC58583EFF40072BE87956902 /* PrimerThemeData.swift in Sources */ = {isa = PBXBuildFile; fileRef = 402755A4CDAB4752206F9AF3AC06A232 /* PrimerThemeData.swift */; };
-		DBD761508AAEC8A17F60C12F4A7AE149 /* MockSuccess.swift in Sources */ = {isa = PBXBuildFile; fileRef = D0DD3666A2EA9ECB5B82DBC702C1499C /* MockSuccess.swift */; };
-		DBEB94C4461F34A9DC98E4FE15B38B27 /* VaultPaymentMethodViewController.swift in Sources */ = {isa = PBXBuildFile; fileRef = 7A6D3F25AE7D7DAFDE8B75BD402EF55E /* VaultPaymentMethodViewController.swift */; };
-		DCCDD3CBE525216F791FD158C7FD97D4 /* Consolable.swift in Sources */ = {isa = PBXBuildFile; fileRef = B8EA4AB9C8219A16404FE20AAC7A05CC /* Consolable.swift */; };
-		DD27F3317D5C4F09A39D781CEDEAEADB /* PrimerButton.swift in Sources */ = {isa = PBXBuildFile; fileRef = F242CE1BBA58D5CEEC173447E21E3024 /* PrimerButton.swift */; };
-		DFFD11CC37DA01AA1E9DDA38A54D1C87 /* CancellableCatchable.swift in Sources */ = {isa = PBXBuildFile; fileRef = 841637540F16C1814CB8184BADCAD80B /* CancellableCatchable.swift */; };
-		E0A59D25CEE1379F214BB281592EF827 /* PrimerScrollView.swift in Sources */ = {isa = PBXBuildFile; fileRef = 8B822CC1B6A089D4B268B60F6ED08C1A /* PrimerScrollView.swift */; };
-		E0DAD356A148E05906067AB507E9D706 /* PrimerWebViewController.swift in Sources */ = {isa = PBXBuildFile; fileRef = D013026CD37AD15A4B5D46925AD95796 /* PrimerWebViewController.swift */; };
+		D6BE199287FE992BDCDBCF803D175A58 /* PrimerSettings.swift in Sources */ = {isa = PBXBuildFile; fileRef = EF32957A875BE3E637A269C4978DEF35 /* PrimerSettings.swift */; };
+		D7D61973A7D6503E74DD9CD661DB9D42 /* PaymentMethodConfigService.swift in Sources */ = {isa = PBXBuildFile; fileRef = AF0C2A240BCE10A1E0626BEAFCF15EF3 /* PaymentMethodConfigService.swift */; };
+		D8CF9C6A412C755E7A896DB8C988ABB2 /* PrimerAPI.swift in Sources */ = {isa = PBXBuildFile; fileRef = 5EA37AB9B02ECE13FD26AD0E7C0210F4 /* PrimerAPI.swift */; };
+		DB48B72A45705443BCAA50995E9371B3 /* BundleExtension.swift in Sources */ = {isa = PBXBuildFile; fileRef = 726970B13270AFD3BFDD1F442A6B1351 /* BundleExtension.swift */; };
+		DD1AA07E4D36FBBB73BEB9EA838D1D53 /* RecoverWrappers.swift in Sources */ = {isa = PBXBuildFile; fileRef = 5F6E9A435B57DAF8AF127B76AC26C685 /* RecoverWrappers.swift */; };
+		DD33738D0F14EFD9A45981E6C802D71C /* VaultPaymentMethodViewModel.swift in Sources */ = {isa = PBXBuildFile; fileRef = 874BCB790CD7224EF772F94F46515DAC /* VaultPaymentMethodViewModel.swift */; };
+		DDC6523EEAD1E4E0458290323F458712 /* PrimerNavigationBar.swift in Sources */ = {isa = PBXBuildFile; fileRef = 241642B88C02F2D6EFCE92594B554490 /* PrimerNavigationBar.swift */; };
+		DEC0F139D961A4046034DAE10E4DAEC9 /* ThenableWrappers.swift in Sources */ = {isa = PBXBuildFile; fileRef = F8D6153A7787BA681F2A3FF1B4B53558 /* ThenableWrappers.swift */; };
+		E0784C70034E4ECED2FC81E5DAEA87AB /* PrimerAPIClient+3DS.swift in Sources */ = {isa = PBXBuildFile; fileRef = A6B091410A44DAF898DC9CC2222E921C /* PrimerAPIClient+3DS.swift */; };
+		E0FB4503B2D69CB8FFAD150CEA684477 /* CancellableCatchable.swift in Sources */ = {isa = PBXBuildFile; fileRef = ECFDA814CE262D42C8E55EF16AF616FA /* CancellableCatchable.swift */; };
 		E150EB1E3DDC0F59C4FDE4E1058FCAF7 /* Foundation.framework in Frameworks */ = {isa = PBXBuildFile; fileRef = EAB6F611E86A4758835A715E4B4184F6 /* Foundation.framework */; };
-		E204D65A46CACD4CDF3E98C9178AA714 /* 3DS.swift in Sources */ = {isa = PBXBuildFile; fileRef = 652FA5B10BE9185B597EE8495F113779 /* 3DS.swift */; };
-		E287EC737EB6D1730B565A55B2A38F5A /* RateLimitedDispatcherBase.swift in Sources */ = {isa = PBXBuildFile; fileRef = CA6F0B719D024901CE17827DD23F9951 /* RateLimitedDispatcherBase.swift */; };
-		E9FB35F4F171D8D8480FFDB86D8F83D3 /* URLExtension.swift in Sources */ = {isa = PBXBuildFile; fileRef = A8412A013B98B01C493295F24614C29C /* URLExtension.swift */; };
-		EA86F3D7F868DDF45B97EE803161EB1F /* hang.swift in Sources */ = {isa = PBXBuildFile; fileRef = 6F930C03AA17993027FF5C88419DE463 /* hang.swift */; };
-		EA886A5BF7E846DA7604DF010218EA5F /* firstly.swift in Sources */ = {isa = PBXBuildFile; fileRef = 376C445DD057671A40102F4C71CE8D01 /* firstly.swift */; };
-		EAD7496E20E1B329D6A387FEF96712E6 /* AnalyticsEvent.swift in Sources */ = {isa = PBXBuildFile; fileRef = 24F8FDEC009E09175AD2AFD629615C34 /* AnalyticsEvent.swift */; };
-		EB2DC0840C5FBF554FE07D369FCCC5D8 /* PrimerTheme.swift in Sources */ = {isa = PBXBuildFile; fileRef = 28351834DF0AC459BAC12D3538018F42 /* PrimerTheme.swift */; };
-		EBB169FADF580CE9C2EE67A3F857C60E /* VaultPaymentMethodViewModel.swift in Sources */ = {isa = PBXBuildFile; fileRef = 5BE06AFC9E0548FE40F80341FFFF191A /* VaultPaymentMethodViewModel.swift */; };
-		ECECB574DCF06862B6DDFC6797481511 /* Catchable.swift in Sources */ = {isa = PBXBuildFile; fileRef = D256FB04BD04FA40214103D9BD04AC9A /* Catchable.swift */; };
-		ED58F37FB2A36B1544DC111B5B328996 /* DataExtension.swift in Sources */ = {isa = PBXBuildFile; fileRef = F2D9628E4DD0B05D45C73AC74CD25687 /* DataExtension.swift */; };
-		EEA9A9B52E8313AB40386585CE2F6069 /* 3DSService.swift in Sources */ = {isa = PBXBuildFile; fileRef = 50CB7160121654CBB10F56C1E0C82651 /* 3DSService.swift */; };
-		EF5D1AC6A87B06EA020BE547C1D769BC /* PrimerCVVFieldView.swift in Sources */ = {isa = PBXBuildFile; fileRef = 892D2B30E02A145088DF24949D5C8471 /* PrimerCVVFieldView.swift */; };
-		F09A27F9C106402BEBE26D5CF29698F0 /* VaultCheckoutViewModel.swift in Sources */ = {isa = PBXBuildFile; fileRef = 71DE6883767CF5230772ADF38EF60F0A /* VaultCheckoutViewModel.swift */; };
-		F5DEE3D7253DC7618BB2A77679D4ED61 /* CardComponentsManager.swift in Sources */ = {isa = PBXBuildFile; fileRef = 49660D3198626BD32681CA997AEAF5BC /* CardComponentsManager.swift */; };
-		F61DF49A241FDCCF541AF8D1BBA8C484 /* AES256.swift in Sources */ = {isa = PBXBuildFile; fileRef = C16019B8FE1BEBD4ACB927F120082C40 /* AES256.swift */; };
-		F6B89FCF4833935E2039031F18C47E11 /* AnyDecodable.swift in Sources */ = {isa = PBXBuildFile; fileRef = BE282DAAD6EFB8D000068811F25AA5DE /* AnyDecodable.swift */; };
-		F6E19C8F56ED16AC49523401ABCDAF82 /* ThenableWrappers.swift in Sources */ = {isa = PBXBuildFile; fileRef = 8FED02FE0B32957B1F5744859363634E /* ThenableWrappers.swift */; };
+		E198868EB3CFD8BB04802D46DD70EBBD /* PrimerCardNumberFieldView.swift in Sources */ = {isa = PBXBuildFile; fileRef = A5DD1A7708C361C1EF7978083DBDF101 /* PrimerCardNumberFieldView.swift */; };
+		E334B4E235C186D549BCB3F590AF1053 /* PrimerTheme+Inputs.swift in Sources */ = {isa = PBXBuildFile; fileRef = B638F36BD4E44B7E7FAB019CF17893A5 /* PrimerTheme+Inputs.swift */; };
+		E3B4025437BF7B05F59976CC45E8CE98 /* PrimerTextField.swift in Sources */ = {isa = PBXBuildFile; fileRef = 53F774FC014EE55982FDB12C93EABAD0 /* PrimerTextField.swift */; };
+		E4F905465E2A16062F50278D708800C1 /* LogEvent.swift in Sources */ = {isa = PBXBuildFile; fileRef = 71DCF3C9E57C87EA4A407B5E947F31FA /* LogEvent.swift */; };
+		E5051A1621BD7C2A46DC3653DD020105 /* PrimerCardholderNameFieldView.swift in Sources */ = {isa = PBXBuildFile; fileRef = 957E45670BEF9E1D554C98DE260A8D23 /* PrimerCardholderNameFieldView.swift */; };
+		E6EB7DF1A7F8B5C8170C262B0D8E2EC7 /* Promise.swift in Sources */ = {isa = PBXBuildFile; fileRef = B517307CF2F2F8A7056ABB8493F378A5 /* Promise.swift */; };
+		E8A6DFFCC1DE68DEAF728B7EE4D8EF5F /* CustomStringConvertible.swift in Sources */ = {isa = PBXBuildFile; fileRef = 85425127C1998FDE84E9164542224004 /* CustomStringConvertible.swift */; };
+		E93490E0B1CFDEE7A04A1A3241E1545A /* StrictRateLimitedDispatcher.swift in Sources */ = {isa = PBXBuildFile; fileRef = C0A17B16B906E0EAA05851D10F723AFC /* StrictRateLimitedDispatcher.swift */; };
+		EAC60FF36264EA99B437DCE1113AC0BF /* AnyCodable.swift in Sources */ = {isa = PBXBuildFile; fileRef = BB7BC8DBAFD9C8AC4BC94EB3B67E50FF /* AnyCodable.swift */; };
+		EB8EA712143D22FD18D593A4C65AD11D /* when.swift in Sources */ = {isa = PBXBuildFile; fileRef = BE05D6AF9634A909C8A90C3BAE46A194 /* when.swift */; };
+		EBDCF2DC8CF034F7B05ACDC25A7A2D9E /* ResumeHandlerProtocol.swift in Sources */ = {isa = PBXBuildFile; fileRef = 3B21CF0B0B7840D479106FB353AEB9B9 /* ResumeHandlerProtocol.swift */; };
+		ED06B44EDCF1C8C030E20C5E9062B404 /* PrimerTheme+Views.swift in Sources */ = {isa = PBXBuildFile; fileRef = 4ABEABE8D6CF6DE81C1301242C8F921B /* PrimerTheme+Views.swift */; };
+		ED137F3317D5D1A89C3F97AA3D7E2766 /* 3DSService+Promises.swift in Sources */ = {isa = PBXBuildFile; fileRef = A6A384556A57CBD7159CE9196AAA6B37 /* 3DSService+Promises.swift */; };
+		ED1C04F565A593A1A5C8EF39A7424EC2 /* AnalyticsEvent.swift in Sources */ = {isa = PBXBuildFile; fileRef = D58DA2EDCA0B4890846D36A1F6ADBDEA /* AnalyticsEvent.swift */; };
+		EDAB91A1CFBD0FE3767861D78A5B0F6B /* Mask.swift in Sources */ = {isa = PBXBuildFile; fileRef = B83212DA1BA8F861A0FB02C8C53AEE40 /* Mask.swift */; };
+		EE4D8EA14F71887A001AFC534C27A8D4 /* PaymentMethodConfigurationOptions.swift in Sources */ = {isa = PBXBuildFile; fileRef = 75022CD599B89A7CE8DA3C1DF0257D01 /* PaymentMethodConfigurationOptions.swift */; };
+		EFBE8EA8A5A7390C72E1ACB300042D49 /* ExternalPaymentMethodTokenizationViewModel.swift in Sources */ = {isa = PBXBuildFile; fileRef = 1B9905838838426962B0ADAC16CE0676 /* ExternalPaymentMethodTokenizationViewModel.swift */; };
+		F38B761679EE135D13C0BF6C67F86F3D /* 3DSService.swift in Sources */ = {isa = PBXBuildFile; fileRef = CF860B48E6C8E35C9B79FFB57F3F2DE8 /* 3DSService.swift */; };
+		F3B11DA8E8973559A498A079903A86F5 /* StringExtension.swift in Sources */ = {isa = PBXBuildFile; fileRef = C2E143341BE6F404E79E50839F19350C /* StringExtension.swift */; };
+		F4D113EAA8DCC88D167F767638DCC8AF /* WrapperProtocols.swift in Sources */ = {isa = PBXBuildFile; fileRef = 17BBA9D58A4A739CCCA94E20FEF9FEA6 /* WrapperProtocols.swift */; };
 		F6FCEA41B7D4A17FD20C345E86296343 /* Pods-PrimerSDK_Example-dummy.m in Sources */ = {isa = PBXBuildFile; fileRef = 21F4ACB1142B1B9457658584BF5CD35A /* Pods-PrimerSDK_Example-dummy.m */; };
-		F82BF5DDE541570D5F8B420ABF343889 /* ApayaTokenizationViewModel.swift in Sources */ = {isa = PBXBuildFile; fileRef = 0C9F5A0B6C47758F550F55E661F341DE /* ApayaTokenizationViewModel.swift */; };
-		F90EEA5C640196ACBE6419C31F8A2CAA /* Dispatcher.swift in Sources */ = {isa = PBXBuildFile; fileRef = 885E7E665991BCF3660B8B025D51F1B2 /* Dispatcher.swift */; };
-		FA709A64BD45DFFC712B2C8A698E2168 /* Optional+Extensions.swift in Sources */ = {isa = PBXBuildFile; fileRef = 84AF0134490448CACC269428F209F1B4 /* Optional+Extensions.swift */; };
-		FB34829023F98525090EA0EAD14CB358 /* when.swift in Sources */ = {isa = PBXBuildFile; fileRef = F2709F76E309C35F9711852DB55DB769 /* when.swift */; };
-		FC7F040A228029FE13E968DBE87CB91A /* Queue.swift in Sources */ = {isa = PBXBuildFile; fileRef = E0487A4AF7551B22AA0F513E0CB110CE /* Queue.swift */; };
-		FD1F840E4F155F4208071B6ADA38F0F3 /* Apaya.swift in Sources */ = {isa = PBXBuildFile; fileRef = 2E97654348CC3ADD626AD642AEE6C7A8 /* Apaya.swift */; };
-		FDC5FF86B6774C74157BDE09569164DB /* Device.swift in Sources */ = {isa = PBXBuildFile; fileRef = 4A8B136165F2C77789AED90C697C5CD3 /* Device.swift */; };
-		FE71C48937424596DC430C1EB638D5B0 /* UIKit.framework in Frameworks */ = {isa = PBXBuildFile; fileRef = D245E0514AAC1A2B9A6D5EA2F383E90F /* UIKit.framework */; };
+		F7038F78BE2CB87C2242704303F8FD73 /* SequenceWrappers.swift in Sources */ = {isa = PBXBuildFile; fileRef = 1C44876EBDC9086E58B5E1AF78D5FA2B /* SequenceWrappers.swift */; };
+		F96A110E2815FBE09A63E897425B9731 /* TokenizationService.swift in Sources */ = {isa = PBXBuildFile; fileRef = 7745EBE205C1B352791EA6CCC2D44362 /* TokenizationService.swift */; };
+		FC1E6F3BE6D2EC932FBC3F3DF582E271 /* BankTableViewCell.swift in Sources */ = {isa = PBXBuildFile; fileRef = 5BC01D70023DF200F4218C52B332CFC2 /* BankTableViewCell.swift */; };
+		FCFD10226EDAC530848E338814F96FFE /* CancelContext.swift in Sources */ = {isa = PBXBuildFile; fileRef = 2BF6DCB614AA0D6F29D5168821B88A05 /* CancelContext.swift */; };
+		FD929DD51136F17323AE38791D7205AE /* CancellableThenable.swift in Sources */ = {isa = PBXBuildFile; fileRef = 4D93EAC6D845E9ECB4722B8D8308FC40 /* CancellableThenable.swift */; };
+		FDFBE3C3898D2E7B4BDB66B787BF5976 /* ExternalViewModel.swift in Sources */ = {isa = PBXBuildFile; fileRef = A943C033245C965BEC800782DFA7C250 /* ExternalViewModel.swift */; };
+		FE677A3D70ED958C6A66C50CFD31EBCC /* PrimerTheme+Buttons.swift in Sources */ = {isa = PBXBuildFile; fileRef = 8F1826507E6AED80137F4F99526F7EF3 /* PrimerTheme+Buttons.swift */; };
+		FE727F429651097ECF4B220B1ADBF74A /* PrimerRootViewController.swift in Sources */ = {isa = PBXBuildFile; fileRef = 7A5182478895F80A15C05318C2EBAB38 /* PrimerRootViewController.swift */; };
+		FF29D1B1DEDAF0BF152BF9D0FCC39DCE /* PrimerSDK-umbrella.h in Headers */ = {isa = PBXBuildFile; fileRef = 48CE17ABEDB356883F87C26408207B69 /* PrimerSDK-umbrella.h */; settings = {ATTRIBUTES = (Public, ); }; };
+		FFF8ACA71F1B7A3C79D11BCBD57E27EE /* MockSuccess.swift in Sources */ = {isa = PBXBuildFile; fileRef = 28EFBA646C872015039BD56F690B64DD /* MockSuccess.swift */; };
 /* End PBXBuildFile section */
 
 /* Begin PBXContainerItemProxy section */
-		45BCFF91230D49E6A31ACE4087CEB35E /* PBXContainerItemProxy */ = {
+		3A14E53A9E1134C2ACB573B6B5F9CB4F /* PBXContainerItemProxy */ = {
+			isa = PBXContainerItemProxy;
+			containerPortal = BFDFE7DC352907FC980B868725387E98 /* Project object */;
+			proxyType = 1;
+			remoteGlobalIDString = 6E6525C7043FBA7BB34A249010AF5593;
+			remoteInfo = "PrimerSDK-PrimerResources";
+		};
+		3EA8A0DDB02574A86D103E2E50E3B5FE /* PBXContainerItemProxy */ = {
+			isa = PBXContainerItemProxy;
+			containerPortal = BFDFE7DC352907FC980B868725387E98 /* Project object */;
+			proxyType = 1;
+			remoteGlobalIDString = 6C144A762E9B598392AFFEC8F873746A;
+			remoteInfo = "Pods-PrimerSDK_Example";
+		};
+		C05502C99D49DB20986FF6CEA7EB5808 /* PBXContainerItemProxy */ = {
 			isa = PBXContainerItemProxy;
 			containerPortal = BFDFE7DC352907FC980B868725387E98 /* Project object */;
 			proxyType = 1;
 			remoteGlobalIDString = F3BE9108C53B53949406218CEA55E0B2;
 			remoteInfo = PrimerSDK;
 		};
-		9A2D88302DF2C01DD86776825B275EEA /* PBXContainerItemProxy */ = {
-			isa = PBXContainerItemProxy;
-			containerPortal = BFDFE7DC352907FC980B868725387E98 /* Project object */;
-			proxyType = 1;
-			remoteGlobalIDString = 6C144A762E9B598392AFFEC8F873746A;
-			remoteInfo = "Pods-PrimerSDK_Example";
-		};
-		B168BC3D757E3B34BF04D689B4E68186 /* PBXContainerItemProxy */ = {
-			isa = PBXContainerItemProxy;
-			containerPortal = BFDFE7DC352907FC980B868725387E98 /* Project object */;
-			proxyType = 1;
-			remoteGlobalIDString = 6E6525C7043FBA7BB34A249010AF5593;
-			remoteInfo = "PrimerSDK-PrimerResources";
-		};
 /* End PBXContainerItemProxy section */
 
 /* Begin PBXFileReference section */
-		002F4E38BC279630FDCC3DE9693A1C27 /* ErrorViewController.swift */ = {isa = PBXFileReference; includeInIndex = 1; lastKnownFileType = sourcecode.swift; path = ErrorViewController.swift; sourceTree = "<group>"; };
-		02B0C64D851DD4C4DDB27B08ED8EC2B3 /* AnalyticsService.swift */ = {isa = PBXFileReference; includeInIndex = 1; lastKnownFileType = sourcecode.swift; path = AnalyticsService.swift; sourceTree = "<group>"; };
-		03873B542C3717D1BCDDE75180274DA1 /* PrimerAPI.swift */ = {isa = PBXFileReference; includeInIndex = 1; lastKnownFileType = sourcecode.swift; path = PrimerAPI.swift; sourceTree = "<group>"; };
-		0422BB0E3E580D4EF81AFCA8A5926A55 /* PaymentMethodComponent.swift */ = {isa = PBXFileReference; includeInIndex = 1; lastKnownFileType = sourcecode.swift; path = PaymentMethodComponent.swift; sourceTree = "<group>"; };
-		08DB7D110E768DC8D734D30D784444A6 /* CountryCode.swift */ = {isa = PBXFileReference; includeInIndex = 1; lastKnownFileType = sourcecode.swift; path = CountryCode.swift; sourceTree = "<group>"; };
-		0B26B80BF8479A7DA3337972D1240BFF /* CancelContext.swift */ = {isa = PBXFileReference; includeInIndex = 1; lastKnownFileType = sourcecode.swift; path = CancelContext.swift; sourceTree = "<group>"; };
-		0B2937F6C8F9BD92A3239EB8B101F575 /* Guarantee.swift */ = {isa = PBXFileReference; includeInIndex = 1; lastKnownFileType = sourcecode.swift; path = Guarantee.swift; sourceTree = "<group>"; };
-		0C8F52C2A97AF726CF5BBFC9AFEDBD48 /* PrimerAPIClient+Promises.swift */ = {isa = PBXFileReference; includeInIndex = 1; lastKnownFileType = sourcecode.swift; path = "PrimerAPIClient+Promises.swift"; sourceTree = "<group>"; };
-		0C9F5A0B6C47758F550F55E661F341DE /* ApayaTokenizationViewModel.swift */ = {isa = PBXFileReference; includeInIndex = 1; lastKnownFileType = sourcecode.swift; path = ApayaTokenizationViewModel.swift; sourceTree = "<group>"; };
-		0CBE052B786A6F5F97FBC879ACDDF884 /* WrapperProtocols.swift */ = {isa = PBXFileReference; includeInIndex = 1; lastKnownFileType = sourcecode.swift; path = WrapperProtocols.swift; sourceTree = "<group>"; };
-		0CF37C2A6E0CCA55E628F6CE49F75291 /* AnyCodable.swift */ = {isa = PBXFileReference; includeInIndex = 1; lastKnownFileType = sourcecode.swift; path = AnyCodable.swift; sourceTree = "<group>"; };
-		0D4C9F8C9E4CD2CA7B75B2EAAF0C1E84 /* Logger.swift */ = {isa = PBXFileReference; includeInIndex = 1; lastKnownFileType = sourcecode.swift; path = Logger.swift; sourceTree = "<group>"; };
-		0FA8315B4673DFF85A0B70F7478FCCA6 /* CancellablePromise.swift */ = {isa = PBXFileReference; includeInIndex = 1; lastKnownFileType = sourcecode.swift; path = CancellablePromise.swift; sourceTree = "<group>"; };
-		0FC5265D4486E2618C449B104E8D63E6 /* RecoverWrappers.swift */ = {isa = PBXFileReference; includeInIndex = 1; lastKnownFileType = sourcecode.swift; path = RecoverWrappers.swift; sourceTree = "<group>"; };
-		112BE2C493FC3D6A7001C071C60826DD /* ExternalPaymentMethodTokenizationViewModel.swift */ = {isa = PBXFileReference; includeInIndex = 1; lastKnownFileType = sourcecode.swift; path = ExternalPaymentMethodTokenizationViewModel.swift; sourceTree = "<group>"; };
-		1267F9063244C97D0C650E02CA24014F /* Icons.xcassets */ = {isa = PBXFileReference; includeInIndex = 1; lastKnownFileType = folder.assetcatalog; name = Icons.xcassets; path = Sources/PrimerSDK/Resources/Icons.xcassets; sourceTree = "<group>"; };
-		15F13934161261480DE8E19CCC1C1E0E /* PaymentMethodConfigService.swift */ = {isa = PBXFileReference; includeInIndex = 1; lastKnownFileType = sourcecode.swift; path = PaymentMethodConfigService.swift; sourceTree = "<group>"; };
+		0233C57AC6261FA77D9C2884AADC468F /* Optional+Extensions.swift */ = {isa = PBXFileReference; includeInIndex = 1; lastKnownFileType = sourcecode.swift; path = "Optional+Extensions.swift"; sourceTree = "<group>"; };
+		041E3B87992B887A94FD301477F506E6 /* SuccessMessage.swift */ = {isa = PBXFileReference; includeInIndex = 1; lastKnownFileType = sourcecode.swift; path = SuccessMessage.swift; sourceTree = "<group>"; };
+		0459713283DF2B7BF9CEF579774AA5D1 /* Primer.swift */ = {isa = PBXFileReference; includeInIndex = 1; lastKnownFileType = sourcecode.swift; path = Primer.swift; sourceTree = "<group>"; };
+		061B889FDE4529ED59A3D9B5542F489F /* AlertController.swift */ = {isa = PBXFileReference; includeInIndex = 1; lastKnownFileType = sourcecode.swift; path = AlertController.swift; sourceTree = "<group>"; };
+		06E0700A1C975B47CE7220AFB0D75227 /* hang.swift */ = {isa = PBXFileReference; includeInIndex = 1; lastKnownFileType = sourcecode.swift; path = hang.swift; sourceTree = "<group>"; };
+		0AF5DE67560E61F6028BD11C6B6A7E18 /* PrimerLoadingViewController.swift */ = {isa = PBXFileReference; includeInIndex = 1; lastKnownFileType = sourcecode.swift; path = PrimerLoadingViewController.swift; sourceTree = "<group>"; };
+		0B53735E150BC542B8DF3B4B1D4FBB18 /* AES256.swift */ = {isa = PBXFileReference; includeInIndex = 1; lastKnownFileType = sourcecode.swift; path = AES256.swift; sourceTree = "<group>"; };
+		0C5A0571490A2DC5CB54940A2AEF9D32 /* PrimerNibView.swift */ = {isa = PBXFileReference; includeInIndex = 1; lastKnownFileType = sourcecode.swift; path = PrimerNibView.swift; sourceTree = "<group>"; };
+		0D9F5C6D1FE967E0EAF2F16241F6BA75 /* PrimerTheme+Colors.swift */ = {isa = PBXFileReference; includeInIndex = 1; lastKnownFileType = sourcecode.swift; path = "PrimerTheme+Colors.swift"; sourceTree = "<group>"; };
+		0EAE311B66C162747DE42ACB6DED2D4B /* ErrorViewController.swift */ = {isa = PBXFileReference; includeInIndex = 1; lastKnownFileType = sourcecode.swift; path = ErrorViewController.swift; sourceTree = "<group>"; };
+		0EE6C1A7E9027A37A65EC722BAE4AF1A /* PrimerImage.swift */ = {isa = PBXFileReference; includeInIndex = 1; lastKnownFileType = sourcecode.swift; path = PrimerImage.swift; sourceTree = "<group>"; };
+		135B9F58E7025B026BAA4B3610387900 /* PrimerAPIClient+Promises.swift */ = {isa = PBXFileReference; includeInIndex = 1; lastKnownFileType = sourcecode.swift; path = "PrimerAPIClient+Promises.swift"; sourceTree = "<group>"; };
+		146C3D52360ED916C41EA2079F1B4798 /* Validation.swift */ = {isa = PBXFileReference; includeInIndex = 1; lastKnownFileType = sourcecode.swift; path = Validation.swift; sourceTree = "<group>"; };
+		14934FC239E152E1DE219665DB8FE64B /* PaymentMethodConfiguration.swift */ = {isa = PBXFileReference; includeInIndex = 1; lastKnownFileType = sourcecode.swift; path = PaymentMethodConfiguration.swift; sourceTree = "<group>"; };
 		172A17BD16C12D728F7128A3361762E0 /* PrimerSDK.modulemap */ = {isa = PBXFileReference; includeInIndex = 1; lastKnownFileType = sourcecode.module; path = PrimerSDK.modulemap; sourceTree = "<group>"; };
+		17373D1635845670076F3DD2DD6840F4 /* Thenable.swift */ = {isa = PBXFileReference; includeInIndex = 1; lastKnownFileType = sourcecode.swift; path = Thenable.swift; sourceTree = "<group>"; };
 		1753FADFBFB5C3386D1673DF56C810B3 /* PrimerSDK-dummy.m */ = {isa = PBXFileReference; includeInIndex = 1; lastKnownFileType = sourcecode.c.objc; path = "PrimerSDK-dummy.m"; sourceTree = "<group>"; };
-		1EC7B8536C5AB452AE2F0D71247B3506 /* CustomStringConvertible.swift */ = {isa = PBXFileReference; includeInIndex = 1; lastKnownFileType = sourcecode.swift; path = CustomStringConvertible.swift; sourceTree = "<group>"; };
-		1FCF0ADD70E2BF90834648D92AE701E5 /* PaymentMethodsGroupView.swift */ = {isa = PBXFileReference; includeInIndex = 1; lastKnownFileType = sourcecode.swift; path = PaymentMethodsGroupView.swift; sourceTree = "<group>"; };
+		175B2138A2B3A25E66E71473B2E650C5 /* PaymentResponse.swift */ = {isa = PBXFileReference; includeInIndex = 1; lastKnownFileType = sourcecode.swift; path = PaymentResponse.swift; sourceTree = "<group>"; };
+		17BBA9D58A4A739CCCA94E20FEF9FEA6 /* WrapperProtocols.swift */ = {isa = PBXFileReference; includeInIndex = 1; lastKnownFileType = sourcecode.swift; path = WrapperProtocols.swift; sourceTree = "<group>"; };
+		19AFDAE502720A9BB9CDC0EDA89F9368 /* Bank.swift */ = {isa = PBXFileReference; includeInIndex = 1; lastKnownFileType = sourcecode.swift; path = Bank.swift; sourceTree = "<group>"; };
+		1B9905838838426962B0ADAC16CE0676 /* ExternalPaymentMethodTokenizationViewModel.swift */ = {isa = PBXFileReference; includeInIndex = 1; lastKnownFileType = sourcecode.swift; path = ExternalPaymentMethodTokenizationViewModel.swift; sourceTree = "<group>"; };
+		1C44876EBDC9086E58B5E1AF78D5FA2B /* SequenceWrappers.swift */ = {isa = PBXFileReference; includeInIndex = 1; lastKnownFileType = sourcecode.swift; path = SequenceWrappers.swift; sourceTree = "<group>"; };
+		1D3553F6CBC1D6EB440269F33B79979A /* UIColorExtension.swift */ = {isa = PBXFileReference; includeInIndex = 1; lastKnownFileType = sourcecode.swift; path = UIColorExtension.swift; sourceTree = "<group>"; };
+		2059749B5C93833C11F1ADECC1451C5F /* KlarnaTokenizationViewModel.swift */ = {isa = PBXFileReference; includeInIndex = 1; lastKnownFileType = sourcecode.swift; path = KlarnaTokenizationViewModel.swift; sourceTree = "<group>"; };
+		214DCD631112687865E63EF80316932A /* PaymentMethodTokenizationRequest.swift */ = {isa = PBXFileReference; includeInIndex = 1; lastKnownFileType = sourcecode.swift; path = PaymentMethodTokenizationRequest.swift; sourceTree = "<group>"; };
 		21F4ACB1142B1B9457658584BF5CD35A /* Pods-PrimerSDK_Example-dummy.m */ = {isa = PBXFileReference; includeInIndex = 1; lastKnownFileType = sourcecode.c.objc; path = "Pods-PrimerSDK_Example-dummy.m"; sourceTree = "<group>"; };
-		222AE23D995CB607839A70766320CE67 /* PrimerContent.swift */ = {isa = PBXFileReference; includeInIndex = 1; lastKnownFileType = sourcecode.swift; path = PrimerContent.swift; sourceTree = "<group>"; };
+		22E52129BE8F52541F8496234D2F0D88 /* URLExtension.swift */ = {isa = PBXFileReference; includeInIndex = 1; lastKnownFileType = sourcecode.swift; path = URLExtension.swift; sourceTree = "<group>"; };
 		23FD1D157B8C8E7148BE8A7D354A051F /* Pods-PrimerSDK_Tests */ = {isa = PBXFileReference; explicitFileType = wrapper.framework; includeInIndex = 0; name = "Pods-PrimerSDK_Tests"; path = Pods_PrimerSDK_Tests.framework; sourceTree = BUILT_PRODUCTS_DIR; };
-		24F8FDEC009E09175AD2AFD629615C34 /* AnalyticsEvent.swift */ = {isa = PBXFileReference; includeInIndex = 1; lastKnownFileType = sourcecode.swift; path = AnalyticsEvent.swift; sourceTree = "<group>"; };
-<<<<<<< HEAD
-		268B6E23AB8314D0816482A4234B1C2A /* sv.lproj */ = {isa = PBXFileReference; includeInIndex = 1; lastKnownFileType = folder; path = sv.lproj; sourceTree = "<group>"; };
-=======
-		268B6E23AB8314D0816482A4234B1C2A /* sv.lproj */ = {isa = PBXFileReference; includeInIndex = 1; path = sv.lproj; sourceTree = "<group>"; };
-		26C6EA679A84FBBA7E36AE80A0099EA3 /* JSONParser.swift */ = {isa = PBXFileReference; includeInIndex = 1; lastKnownFileType = sourcecode.swift; path = JSONParser.swift; sourceTree = "<group>"; };
->>>>>>> 7a4245b4
-		274C6A2E89A5863375294300307AE038 /* PrimerTextFieldView.swift */ = {isa = PBXFileReference; includeInIndex = 1; lastKnownFileType = sourcecode.swift; path = PrimerTextFieldView.swift; sourceTree = "<group>"; };
-		28351834DF0AC459BAC12D3538018F42 /* PrimerTheme.swift */ = {isa = PBXFileReference; includeInIndex = 1; lastKnownFileType = sourcecode.swift; path = PrimerTheme.swift; sourceTree = "<group>"; };
+		241642B88C02F2D6EFCE92594B554490 /* PrimerNavigationBar.swift */ = {isa = PBXFileReference; includeInIndex = 1; lastKnownFileType = sourcecode.swift; path = PrimerNavigationBar.swift; sourceTree = "<group>"; };
+		24EFDB7E8BD848CDA888BF8F188504AA /* PrimerError.swift */ = {isa = PBXFileReference; includeInIndex = 1; lastKnownFileType = sourcecode.swift; path = PrimerError.swift; sourceTree = "<group>"; };
+		262444048E639D8C728AA088574F8EC4 /* PrimerTheme+Borders.swift */ = {isa = PBXFileReference; includeInIndex = 1; lastKnownFileType = sourcecode.swift; path = "PrimerTheme+Borders.swift"; sourceTree = "<group>"; };
+		27AA8D2E4D2B8947D18A31C801EAADC1 /* VaultPaymentMethodView.swift */ = {isa = PBXFileReference; includeInIndex = 1; lastKnownFileType = sourcecode.swift; path = VaultPaymentMethodView.swift; sourceTree = "<group>"; };
+		27BF56619D4DE81A8D25F6933A8AD883 /* RateLimitedDispatcherBase.swift */ = {isa = PBXFileReference; includeInIndex = 1; lastKnownFileType = sourcecode.swift; path = RateLimitedDispatcherBase.swift; sourceTree = "<group>"; };
 		28E47791C9F9D0A9BA05C719761A4F3F /* PrimerSDK */ = {isa = PBXFileReference; explicitFileType = wrapper.framework; includeInIndex = 0; name = PrimerSDK; path = PrimerSDK.framework; sourceTree = BUILT_PRODUCTS_DIR; };
-		296D751D0E43553A49EA17AB252AEAFE /* PrimerTextField.swift */ = {isa = PBXFileReference; includeInIndex = 1; lastKnownFileType = sourcecode.swift; path = PrimerTextField.swift; sourceTree = "<group>"; };
-		29C34CC7C47E7F10859F812438C39C8E /* PaymentMethodConfigurationOptions.swift */ = {isa = PBXFileReference; includeInIndex = 1; lastKnownFileType = sourcecode.swift; path = PaymentMethodConfigurationOptions.swift; sourceTree = "<group>"; };
-		2B778387AA67EF333A5916E3A4ED38C1 /* DateExtension.swift */ = {isa = PBXFileReference; includeInIndex = 1; lastKnownFileType = sourcecode.swift; path = DateExtension.swift; sourceTree = "<group>"; };
-		2E481BA0C6CC6ABF01FD38F1F9581A57 /* BankSelectorTokenizationViewModel.swift */ = {isa = PBXFileReference; includeInIndex = 1; lastKnownFileType = sourcecode.swift; path = BankSelectorTokenizationViewModel.swift; sourceTree = "<group>"; };
-		2E4E1B20F5B2565927C78468ABB95752 /* PrimerTheme+Borders.swift */ = {isa = PBXFileReference; includeInIndex = 1; lastKnownFileType = sourcecode.swift; path = "PrimerTheme+Borders.swift"; sourceTree = "<group>"; };
-		2E6DA42A3998ACD20860808B6741BF57 /* PrimerTheme+Views.swift */ = {isa = PBXFileReference; includeInIndex = 1; lastKnownFileType = sourcecode.swift; path = "PrimerTheme+Views.swift"; sourceTree = "<group>"; };
-		2E97654348CC3ADD626AD642AEE6C7A8 /* Apaya.swift */ = {isa = PBXFileReference; includeInIndex = 1; lastKnownFileType = sourcecode.swift; path = Apaya.swift; sourceTree = "<group>"; };
-		31E4D70D89BAD59A89042326E85B8C75 /* Content.swift */ = {isa = PBXFileReference; includeInIndex = 1; lastKnownFileType = sourcecode.swift; path = Content.swift; sourceTree = "<group>"; };
-		359B65BEF08B1000734B01E4719DFEC2 /* PrimerContainerViewController.swift */ = {isa = PBXFileReference; includeInIndex = 1; lastKnownFileType = sourcecode.swift; path = PrimerContainerViewController.swift; sourceTree = "<group>"; };
-		3693088D868C522D2AD41184FC909E39 /* BankTableViewCell.swift */ = {isa = PBXFileReference; includeInIndex = 1; lastKnownFileType = sourcecode.swift; path = BankTableViewCell.swift; sourceTree = "<group>"; };
-		376C445DD057671A40102F4C71CE8D01 /* firstly.swift */ = {isa = PBXFileReference; includeInIndex = 1; lastKnownFileType = sourcecode.swift; path = firstly.swift; sourceTree = "<group>"; };
+		28EFBA646C872015039BD56F690B64DD /* MockSuccess.swift */ = {isa = PBXFileReference; includeInIndex = 1; lastKnownFileType = sourcecode.swift; path = MockSuccess.swift; sourceTree = "<group>"; };
+		29321A3685CF4AC1504A216D151945BE /* Endpoint.swift */ = {isa = PBXFileReference; includeInIndex = 1; lastKnownFileType = sourcecode.swift; path = Endpoint.swift; sourceTree = "<group>"; };
+		2967EFD83DB7DC92BF8CC5D3004F78AE /* Connectivity.swift */ = {isa = PBXFileReference; includeInIndex = 1; lastKnownFileType = sourcecode.swift; path = Connectivity.swift; sourceTree = "<group>"; };
+		29F77CD8D47CF1F253FA6575AA50D8F6 /* ClientSession.swift */ = {isa = PBXFileReference; includeInIndex = 1; lastKnownFileType = sourcecode.swift; path = ClientSession.swift; sourceTree = "<group>"; };
+		2BF6DCB614AA0D6F29D5168821B88A05 /* CancelContext.swift */ = {isa = PBXFileReference; includeInIndex = 1; lastKnownFileType = sourcecode.swift; path = CancelContext.swift; sourceTree = "<group>"; };
+		2D2ED6369D6BA0FC89A896DD118C27BD /* PrimerScrollView.swift */ = {isa = PBXFileReference; includeInIndex = 1; lastKnownFileType = sourcecode.swift; path = PrimerScrollView.swift; sourceTree = "<group>"; };
+		2DDE37959A0D07D77CEA690A68D8210C /* FormType.swift */ = {isa = PBXFileReference; includeInIndex = 1; lastKnownFileType = sourcecode.swift; path = FormType.swift; sourceTree = "<group>"; };
+		2EC0D62FAE623CD19E01FCA23DFEE9AC /* IntExtension.swift */ = {isa = PBXFileReference; includeInIndex = 1; lastKnownFileType = sourcecode.swift; path = IntExtension.swift; sourceTree = "<group>"; };
+		31865B9C97A14B12E8A0FC5B77DF00B2 /* 3DS.swift */ = {isa = PBXFileReference; includeInIndex = 1; lastKnownFileType = sourcecode.swift; path = 3DS.swift; sourceTree = "<group>"; };
+		35924F35A7A5C4C7454038D4F833F6A1 /* ClientTokenService.swift */ = {isa = PBXFileReference; includeInIndex = 1; lastKnownFileType = sourcecode.swift; path = ClientTokenService.swift; sourceTree = "<group>"; };
 		3780FF276696624E5AD4A629D4CC4AD8 /* Pods-PrimerSDK_Example-umbrella.h */ = {isa = PBXFileReference; includeInIndex = 1; lastKnownFileType = sourcecode.c.h; path = "Pods-PrimerSDK_Example-umbrella.h"; sourceTree = "<group>"; };
-		38FBC5D979D5830B4CEF94986FC8D59E /* DependencyInjection.swift */ = {isa = PBXFileReference; includeInIndex = 1; lastKnownFileType = sourcecode.swift; path = DependencyInjection.swift; sourceTree = "<group>"; };
-		3976A4387CE0D14F161142C8FCCB64B8 /* PrimerRootViewController.swift */ = {isa = PBXFileReference; includeInIndex = 1; lastKnownFileType = sourcecode.swift; path = PrimerRootViewController.swift; sourceTree = "<group>"; };
-		39B47EF0F849FBFEF00CC3FEE8DFA9E2 /* CardNetwork.swift */ = {isa = PBXFileReference; includeInIndex = 1; lastKnownFileType = sourcecode.swift; path = CardNetwork.swift; sourceTree = "<group>"; };
-		3B4F20C0B178D54CA34EBE780D9BED2C /* PrimerImage.swift */ = {isa = PBXFileReference; includeInIndex = 1; lastKnownFileType = sourcecode.swift; path = PrimerImage.swift; sourceTree = "<group>"; };
+		39087760E213416B63939896B07E6EAA /* Logger.swift */ = {isa = PBXFileReference; includeInIndex = 1; lastKnownFileType = sourcecode.swift; path = Logger.swift; sourceTree = "<group>"; };
+		3911DEB153B3BF3064CFBE629247F78D /* CardScannerViewController+SimpleScanDelegate.swift */ = {isa = PBXFileReference; includeInIndex = 1; lastKnownFileType = sourcecode.swift; path = "CardScannerViewController+SimpleScanDelegate.swift"; sourceTree = "<group>"; };
+		3959739E1087EAC770F313C521EEE68C /* AnyEncodable.swift */ = {isa = PBXFileReference; includeInIndex = 1; lastKnownFileType = sourcecode.swift; path = AnyEncodable.swift; sourceTree = "<group>"; };
+		39B7F03B42D040D8B4185C48ECB9B953 /* firstly.swift */ = {isa = PBXFileReference; includeInIndex = 1; lastKnownFileType = sourcecode.swift; path = firstly.swift; sourceTree = "<group>"; };
+		3A46C4CC179884308B66840DC7F44B03 /* AnyDecodable.swift */ = {isa = PBXFileReference; includeInIndex = 1; lastKnownFileType = sourcecode.swift; path = AnyDecodable.swift; sourceTree = "<group>"; };
+		3AA410CEDD3056EE87E554F6E04D0292 /* PaymentMethodToken.swift */ = {isa = PBXFileReference; includeInIndex = 1; lastKnownFileType = sourcecode.swift; path = PaymentMethodToken.swift; sourceTree = "<group>"; };
+		3B21CF0B0B7840D479106FB353AEB9B9 /* ResumeHandlerProtocol.swift */ = {isa = PBXFileReference; includeInIndex = 1; lastKnownFileType = sourcecode.swift; path = ResumeHandlerProtocol.swift; sourceTree = "<group>"; };
 		3C474C1A0DABE2A3F404B63D4D59F30C /* Pods-PrimerSDK_Example.debug.xcconfig */ = {isa = PBXFileReference; includeInIndex = 1; lastKnownFileType = text.xcconfig; path = "Pods-PrimerSDK_Example.debug.xcconfig"; sourceTree = "<group>"; };
-		3CE7FDA15EB5FF16E4ECE114D39EAAE8 /* MockPrimerAPIClient.swift */ = {isa = PBXFileReference; includeInIndex = 1; lastKnownFileType = sourcecode.swift; path = MockPrimerAPIClient.swift; sourceTree = "<group>"; };
+		3D3BCE856400C8CED8735393D6111C7C /* Klarna.swift */ = {isa = PBXFileReference; includeInIndex = 1; lastKnownFileType = sourcecode.swift; path = Klarna.swift; sourceTree = "<group>"; };
 		3D3E60964E507437A76DEA6A24BDE761 /* PrimerSDK-Info.plist */ = {isa = PBXFileReference; includeInIndex = 1; lastKnownFileType = text.plist.xml; path = "PrimerSDK-Info.plist"; sourceTree = "<group>"; };
-		3F61EF65F8B67C631CBD7022017F64C2 /* PaymentMethodConfigurationType.swift */ = {isa = PBXFileReference; includeInIndex = 1; lastKnownFileType = sourcecode.swift; path = PaymentMethodConfigurationType.swift; sourceTree = "<group>"; };
-		402755A4CDAB4752206F9AF3AC06A232 /* PrimerThemeData.swift */ = {isa = PBXFileReference; includeInIndex = 1; lastKnownFileType = sourcecode.swift; path = PrimerThemeData.swift; sourceTree = "<group>"; };
-		410FEC1F1C0DF332FE799AE746F28C60 /* PrimerViewController.swift */ = {isa = PBXFileReference; includeInIndex = 1; lastKnownFileType = sourcecode.swift; path = PrimerViewController.swift; sourceTree = "<group>"; };
-		413402A0D8F4644B9E4F89576C5E0B7C /* VaultPaymentMethodView.swift */ = {isa = PBXFileReference; includeInIndex = 1; lastKnownFileType = sourcecode.swift; path = VaultPaymentMethodView.swift; sourceTree = "<group>"; };
-		4329D358CCFDAAE884F4CB5C1E1F83B2 /* EnsureWrappers.swift */ = {isa = PBXFileReference; includeInIndex = 1; lastKnownFileType = sourcecode.swift; path = EnsureWrappers.swift; sourceTree = "<group>"; };
-		444AA88BD0EB29BACACA31AFCEBD0689 /* AnyEncodable.swift */ = {isa = PBXFileReference; includeInIndex = 1; lastKnownFileType = sourcecode.swift; path = AnyEncodable.swift; sourceTree = "<group>"; };
-		4566D12D8E50C22EC6043D8EF234E993 /* PaymentMethodToken.swift */ = {isa = PBXFileReference; includeInIndex = 1; lastKnownFileType = sourcecode.swift; path = PaymentMethodToken.swift; sourceTree = "<group>"; };
-		45C92055E646E45E232F47EC9D0A9F71 /* Colors.swift */ = {isa = PBXFileReference; includeInIndex = 1; lastKnownFileType = sourcecode.swift; path = Colors.swift; sourceTree = "<group>"; };
+		415CDE7A15454AD53AFC2171C4B68E6C /* CoreDataDispatcher.swift */ = {isa = PBXFileReference; includeInIndex = 1; lastKnownFileType = sourcecode.swift; path = CoreDataDispatcher.swift; sourceTree = "<group>"; };
+		423C916498D4FEFE25879392DF77EAE8 /* PrimerWebViewController.swift */ = {isa = PBXFileReference; includeInIndex = 1; lastKnownFileType = sourcecode.swift; path = PrimerWebViewController.swift; sourceTree = "<group>"; };
+		434B8E854C48DE41F7C05E2258895B29 /* PayPal.swift */ = {isa = PBXFileReference; includeInIndex = 1; lastKnownFileType = sourcecode.swift; path = PayPal.swift; sourceTree = "<group>"; };
+		436A0233946ECF49D4303AF9A7DBE75A /* ApayaTokenizationViewModel.swift */ = {isa = PBXFileReference; includeInIndex = 1; lastKnownFileType = sourcecode.swift; path = ApayaTokenizationViewModel.swift; sourceTree = "<group>"; };
+		43CFB157FFAE2DCA12F8B5C487A06BBA /* PrimerUniversalCheckoutViewController.swift */ = {isa = PBXFileReference; includeInIndex = 1; lastKnownFileType = sourcecode.swift; path = PrimerUniversalCheckoutViewController.swift; sourceTree = "<group>"; };
+		4412FB6D1D72A2538EAF0DAC221CC76D /* PrimerTextFieldView.swift */ = {isa = PBXFileReference; includeInIndex = 1; lastKnownFileType = sourcecode.swift; path = PrimerTextFieldView.swift; sourceTree = "<group>"; };
+		44FD4C14920B633743CB57F041A1C45A /* QRCodeViewController.swift */ = {isa = PBXFileReference; includeInIndex = 1; lastKnownFileType = sourcecode.swift; path = QRCodeViewController.swift; sourceTree = "<group>"; };
+		4542F809090FBC87C967146B7794D3FA /* DataExtension.swift */ = {isa = PBXFileReference; includeInIndex = 1; lastKnownFileType = sourcecode.swift; path = DataExtension.swift; sourceTree = "<group>"; };
+		476CCE24CC1C84449D10E65568D4FEEE /* FormTokenizationViewModel.swift */ = {isa = PBXFileReference; includeInIndex = 1; lastKnownFileType = sourcecode.swift; path = FormTokenizationViewModel.swift; sourceTree = "<group>"; };
 		48627A99264E6679D85F177DBB79DA83 /* Pods-PrimerSDK_Tests-Info.plist */ = {isa = PBXFileReference; includeInIndex = 1; lastKnownFileType = text.plist.xml; path = "Pods-PrimerSDK_Tests-Info.plist"; sourceTree = "<group>"; };
 		48CE17ABEDB356883F87C26408207B69 /* PrimerSDK-umbrella.h */ = {isa = PBXFileReference; includeInIndex = 1; lastKnownFileType = sourcecode.c.h; path = "PrimerSDK-umbrella.h"; sourceTree = "<group>"; };
-		4936961E101DD9C2A0B2F499772DAF69 /* PrimerConfiguration.swift */ = {isa = PBXFileReference; includeInIndex = 1; lastKnownFileType = sourcecode.swift; path = PrimerConfiguration.swift; sourceTree = "<group>"; };
-		49660D3198626BD32681CA997AEAF5BC /* CardComponentsManager.swift */ = {isa = PBXFileReference; includeInIndex = 1; lastKnownFileType = sourcecode.swift; path = CardComponentsManager.swift; sourceTree = "<group>"; };
-		49EA0E0AA0C216EB9E3C3B71552AB19C /* PrimerLoadingViewController.swift */ = {isa = PBXFileReference; includeInIndex = 1; lastKnownFileType = sourcecode.swift; path = PrimerLoadingViewController.swift; sourceTree = "<group>"; };
-		4A8B136165F2C77789AED90C697C5CD3 /* Device.swift */ = {isa = PBXFileReference; includeInIndex = 1; lastKnownFileType = sourcecode.swift; path = Device.swift; sourceTree = "<group>"; };
-		4AD1C09A8F3B189F3BD512DEA70121CA /* CardScannerViewController.swift */ = {isa = PBXFileReference; includeInIndex = 1; lastKnownFileType = sourcecode.swift; path = CardScannerViewController.swift; sourceTree = "<group>"; };
-		4CF93D553D4B61592FDE93947E5AD39C /* PrimerTheme+Colors.swift */ = {isa = PBXFileReference; includeInIndex = 1; lastKnownFileType = sourcecode.swift; path = "PrimerTheme+Colors.swift"; sourceTree = "<group>"; };
+		4909067996B4A2253EA089CC21541A31 /* Content.swift */ = {isa = PBXFileReference; includeInIndex = 1; lastKnownFileType = sourcecode.swift; path = Content.swift; sourceTree = "<group>"; };
+		4ABEABE8D6CF6DE81C1301242C8F921B /* PrimerTheme+Views.swift */ = {isa = PBXFileReference; includeInIndex = 1; lastKnownFileType = sourcecode.swift; path = "PrimerTheme+Views.swift"; sourceTree = "<group>"; };
+		4B4554C222F1829536D4C6241CCDCA3A /* DateExtension.swift */ = {isa = PBXFileReference; includeInIndex = 1; lastKnownFileType = sourcecode.swift; path = DateExtension.swift; sourceTree = "<group>"; };
 		4D3869E0A461E802A5916AA6523517A4 /* Pods-PrimerSDK_Example */ = {isa = PBXFileReference; explicitFileType = wrapper.framework; includeInIndex = 0; name = "Pods-PrimerSDK_Example"; path = Pods_PrimerSDK_Example.framework; sourceTree = BUILT_PRODUCTS_DIR; };
-		4F425FD1F632F4431DE2508D5168ED4F /* CatchWrappers.swift */ = {isa = PBXFileReference; includeInIndex = 1; lastKnownFileType = sourcecode.swift; path = CatchWrappers.swift; sourceTree = "<group>"; };
-		50CB7160121654CBB10F56C1E0C82651 /* 3DSService.swift */ = {isa = PBXFileReference; includeInIndex = 1; lastKnownFileType = sourcecode.swift; path = 3DSService.swift; sourceTree = "<group>"; };
-		5305AC3BFB3A0DAE059490B0097396DE /* ApplePayTokenizationViewModel.swift */ = {isa = PBXFileReference; includeInIndex = 1; lastKnownFileType = sourcecode.swift; path = ApplePayTokenizationViewModel.swift; sourceTree = "<group>"; };
-		539921BCA356EDA5E7405DB93D75E9A4 /* TokenizationService.swift */ = {isa = PBXFileReference; includeInIndex = 1; lastKnownFileType = sourcecode.swift; path = TokenizationService.swift; sourceTree = "<group>"; };
-		5437889D388DEFBB07E02A5A1ACFFD57 /* PrimerAPIClient+3DS.swift */ = {isa = PBXFileReference; includeInIndex = 1; lastKnownFileType = sourcecode.swift; path = "PrimerAPIClient+3DS.swift"; sourceTree = "<group>"; };
-		55430912CA076676C25AC9A4ECF1FE57 /* ClientTokenService.swift */ = {isa = PBXFileReference; includeInIndex = 1; lastKnownFileType = sourcecode.swift; path = ClientTokenService.swift; sourceTree = "<group>"; };
-		554FDF5546C41F540F7649DAA168124B /* FormTokenizationViewModel.swift */ = {isa = PBXFileReference; includeInIndex = 1; lastKnownFileType = sourcecode.swift; path = FormTokenizationViewModel.swift; sourceTree = "<group>"; };
-		558C6B0BAAC1040492DB444766069037 /* PrimerTableViewCell.swift */ = {isa = PBXFileReference; includeInIndex = 1; lastKnownFileType = sourcecode.swift; path = PrimerTableViewCell.swift; sourceTree = "<group>"; };
-		57DF455C22349BD60DCB196110347C88 /* Primer.swift */ = {isa = PBXFileReference; includeInIndex = 1; lastKnownFileType = sourcecode.swift; path = Primer.swift; sourceTree = "<group>"; };
+		4D93EAC6D845E9ECB4722B8D8308FC40 /* CancellableThenable.swift */ = {isa = PBXFileReference; includeInIndex = 1; lastKnownFileType = sourcecode.swift; path = CancellableThenable.swift; sourceTree = "<group>"; };
+		4E01E4FFBCC7CA5071B6B61C259E7101 /* PrimerViewExtensions.swift */ = {isa = PBXFileReference; includeInIndex = 1; lastKnownFileType = sourcecode.swift; path = PrimerViewExtensions.swift; sourceTree = "<group>"; };
+		4E36BBBDEEE4D716F861B0FB9651B46D /* OrderItem.swift */ = {isa = PBXFileReference; includeInIndex = 1; lastKnownFileType = sourcecode.swift; path = OrderItem.swift; sourceTree = "<group>"; };
+		4EC04B1E23B86677A7DA689363D11676 /* Icons.xcassets */ = {isa = PBXFileReference; includeInIndex = 1; lastKnownFileType = folder.assetcatalog; name = Icons.xcassets; path = Sources/PrimerSDK/Resources/Icons.xcassets; sourceTree = "<group>"; };
+		50D0667A49142E7CB21A1E23D1A272EF /* DependencyInjection.swift */ = {isa = PBXFileReference; includeInIndex = 1; lastKnownFileType = sourcecode.swift; path = DependencyInjection.swift; sourceTree = "<group>"; };
+		51B274774505C6534ECDC5FD88E9B975 /* DirectDebitService.swift */ = {isa = PBXFileReference; includeInIndex = 1; lastKnownFileType = sourcecode.swift; path = DirectDebitService.swift; sourceTree = "<group>"; };
+		530D2AFD8FDB57195EBEBF952C23D73F /* PrimerVaultManagerViewController.swift */ = {isa = PBXFileReference; includeInIndex = 1; lastKnownFileType = sourcecode.swift; path = PrimerVaultManagerViewController.swift; sourceTree = "<group>"; };
+		53F774FC014EE55982FDB12C93EABAD0 /* PrimerTextField.swift */ = {isa = PBXFileReference; includeInIndex = 1; lastKnownFileType = sourcecode.swift; path = PrimerTextField.swift; sourceTree = "<group>"; };
+		54E2450F716541350DECA8C5F2E01737 /* Analytics.swift */ = {isa = PBXFileReference; includeInIndex = 1; lastKnownFileType = sourcecode.swift; path = Analytics.swift; sourceTree = "<group>"; };
+		55CD5EEAC5EEF601E1C43DA322947348 /* PrimerTableViewCell.swift */ = {isa = PBXFileReference; includeInIndex = 1; lastKnownFileType = sourcecode.swift; path = PrimerTableViewCell.swift; sourceTree = "<group>"; };
 		582FD3213F3E32AF1194EEDF7C3BCD3F /* Pods-PrimerSDK_Example-acknowledgements.plist */ = {isa = PBXFileReference; includeInIndex = 1; lastKnownFileType = text.plist.xml; path = "Pods-PrimerSDK_Example-acknowledgements.plist"; sourceTree = "<group>"; };
-		587F232062D157E3F2F8396633D2C9E0 /* PrimerTextFieldView.xib */ = {isa = PBXFileReference; includeInIndex = 1; lastKnownFileType = file.xib; path = PrimerTextFieldView.xib; sourceTree = "<group>"; };
-		5939998DCB4C76E118C1E67C9E157D0F /* fr.lproj */ = {isa = PBXFileReference; includeInIndex = 1; lastKnownFileType = folder; path = fr.lproj; sourceTree = "<group>"; };
-		5982CD4CFE6584CECCB9C945086FEC4A /* Throwable.swift */ = {isa = PBXFileReference; includeInIndex = 1; lastKnownFileType = sourcecode.swift; path = Throwable.swift; sourceTree = "<group>"; };
-		5B98D755AE98BD48430F38267BD4A05A /* Error.swift */ = {isa = PBXFileReference; includeInIndex = 1; lastKnownFileType = sourcecode.swift; path = Error.swift; sourceTree = "<group>"; };
-		5BE06AFC9E0548FE40F80341FFFF191A /* VaultPaymentMethodViewModel.swift */ = {isa = PBXFileReference; includeInIndex = 1; lastKnownFileType = sourcecode.swift; path = VaultPaymentMethodViewModel.swift; sourceTree = "<group>"; };
-		5BF30B125AB4400FCE6A0B4402E5F803 /* PrimerFormViewController.swift */ = {isa = PBXFileReference; includeInIndex = 1; lastKnownFileType = sourcecode.swift; path = PrimerFormViewController.swift; sourceTree = "<group>"; };
-		5CFDB0CFF26DA67B9590FDAB8B804FE5 /* KlarnaTokenizationViewModel.swift */ = {isa = PBXFileReference; includeInIndex = 1; lastKnownFileType = sourcecode.swift; path = KlarnaTokenizationViewModel.swift; sourceTree = "<group>"; };
-		5DC36AD0EB6BFFF757BD85F5EA1A5A2D /* Cancellable.swift */ = {isa = PBXFileReference; includeInIndex = 1; lastKnownFileType = sourcecode.swift; path = Cancellable.swift; sourceTree = "<group>"; };
-		5DE9B626749FBE06552E5B4A25D32E81 /* PayPalService.swift */ = {isa = PBXFileReference; includeInIndex = 1; lastKnownFileType = sourcecode.swift; path = PayPalService.swift; sourceTree = "<group>"; };
+		583539A6E6B322CE9DB5B09A1E1550F8 /* Device.swift */ = {isa = PBXFileReference; includeInIndex = 1; lastKnownFileType = sourcecode.swift; path = Device.swift; sourceTree = "<group>"; };
+		59E761E4B37E2BAB7FDB70ACE42FEEE3 /* WebViewUtil.swift */ = {isa = PBXFileReference; includeInIndex = 1; lastKnownFileType = sourcecode.swift; path = WebViewUtil.swift; sourceTree = "<group>"; };
+		5AA52A1C6AFA80E93867847D8AA4138D /* Configuration.swift */ = {isa = PBXFileReference; includeInIndex = 1; lastKnownFileType = sourcecode.swift; path = Configuration.swift; sourceTree = "<group>"; };
+		5BA2747FB93A79DF63B6C983E1BBC106 /* race.swift */ = {isa = PBXFileReference; includeInIndex = 1; lastKnownFileType = sourcecode.swift; path = race.swift; sourceTree = "<group>"; };
+		5BC01D70023DF200F4218C52B332CFC2 /* BankTableViewCell.swift */ = {isa = PBXFileReference; includeInIndex = 1; lastKnownFileType = sourcecode.swift; path = BankTableViewCell.swift; sourceTree = "<group>"; };
+		5BC8BFE981BF10BEC794FED2D1C48C0A /* PrimerFormViewController.swift */ = {isa = PBXFileReference; includeInIndex = 1; lastKnownFileType = sourcecode.swift; path = PrimerFormViewController.swift; sourceTree = "<group>"; };
+		5BCE5223651D93050E73612AC17695BB /* AdyenDotPay.swift */ = {isa = PBXFileReference; includeInIndex = 1; lastKnownFileType = sourcecode.swift; path = AdyenDotPay.swift; sourceTree = "<group>"; };
+		5E3638A0B66D00E4F3AAE1024B0432C1 /* CancellablePromise.swift */ = {isa = PBXFileReference; includeInIndex = 1; lastKnownFileType = sourcecode.swift; path = CancellablePromise.swift; sourceTree = "<group>"; };
+		5EA37AB9B02ECE13FD26AD0E7C0210F4 /* PrimerAPI.swift */ = {isa = PBXFileReference; includeInIndex = 1; lastKnownFileType = sourcecode.swift; path = PrimerAPI.swift; sourceTree = "<group>"; };
+		5EB91A0EE76DECB6340279749FFD6C14 /* DirectDebitMandate.swift */ = {isa = PBXFileReference; includeInIndex = 1; lastKnownFileType = sourcecode.swift; path = DirectDebitMandate.swift; sourceTree = "<group>"; };
 		5EFE04D5EBC78FAD3569FFDB79C1ED07 /* PrimerSDK.debug.xcconfig */ = {isa = PBXFileReference; includeInIndex = 1; lastKnownFileType = text.xcconfig; path = PrimerSDK.debug.xcconfig; sourceTree = "<group>"; };
-		6020C70FEFD9D7B9652B5EECEB21885E /* UIDeviceExtension.swift */ = {isa = PBXFileReference; includeInIndex = 1; lastKnownFileType = sourcecode.swift; path = UIDeviceExtension.swift; sourceTree = "<group>"; };
-		628992146A3DC2D747C2BF5A0830A5B7 /* Keychain.swift */ = {isa = PBXFileReference; includeInIndex = 1; lastKnownFileType = sourcecode.swift; path = Keychain.swift; sourceTree = "<group>"; };
-		630BC02E64D953D61C89009128BF2EB1 /* Bank.swift */ = {isa = PBXFileReference; includeInIndex = 1; lastKnownFileType = sourcecode.swift; path = Bank.swift; sourceTree = "<group>"; };
+		5F6E9A435B57DAF8AF127B76AC26C685 /* RecoverWrappers.swift */ = {isa = PBXFileReference; includeInIndex = 1; lastKnownFileType = sourcecode.swift; path = RecoverWrappers.swift; sourceTree = "<group>"; };
+		5FBD216AE5B016C0D41648E65F2BEE1D /* en.lproj */ = {isa = PBXFileReference; includeInIndex = 1; path = en.lproj; sourceTree = "<group>"; };
+		60C9499902681A28E0A8F23C49DE17C5 /* PaymentMethodTokenizationViewModel.swift */ = {isa = PBXFileReference; includeInIndex = 1; lastKnownFileType = sourcecode.swift; path = PaymentMethodTokenizationViewModel.swift; sourceTree = "<group>"; };
+		627539E95E2751C989CE5D5AD2791229 /* SuccessViewController.swift */ = {isa = PBXFileReference; includeInIndex = 1; lastKnownFileType = sourcecode.swift; path = SuccessViewController.swift; sourceTree = "<group>"; };
 		639AE4928116FBD4FAE7B3DD6BD21271 /* Pods-PrimerSDK_Tests-acknowledgements.plist */ = {isa = PBXFileReference; includeInIndex = 1; lastKnownFileType = text.plist.xml; path = "Pods-PrimerSDK_Tests-acknowledgements.plist"; sourceTree = "<group>"; };
-		652FA5B10BE9185B597EE8495F113779 /* 3DS.swift */ = {isa = PBXFileReference; includeInIndex = 1; lastKnownFileType = sourcecode.swift; path = 3DS.swift; sourceTree = "<group>"; };
-		680F3A08EE3B2E72FBDB41CE53927453 /* 3DSService+Promises.swift */ = {isa = PBXFileReference; includeInIndex = 1; lastKnownFileType = sourcecode.swift; path = "3DSService+Promises.swift"; sourceTree = "<group>"; };
+		6406E9935A762EC74A4034AF0EAE553B /* Cancellable.swift */ = {isa = PBXFileReference; includeInIndex = 1; lastKnownFileType = sourcecode.swift; path = Cancellable.swift; sourceTree = "<group>"; };
+		6414E1FDE0D295A918E4342038F97667 /* PrimerTheme+TextStyles.swift */ = {isa = PBXFileReference; includeInIndex = 1; lastKnownFileType = sourcecode.swift; path = "PrimerTheme+TextStyles.swift"; sourceTree = "<group>"; };
+		6477C70F25FB48C00A46066871ED8BB0 /* fr.lproj */ = {isa = PBXFileReference; includeInIndex = 1; path = fr.lproj; sourceTree = "<group>"; };
+		692A72D476B89DD309F5A13A0A082C3E /* PrimerTextFieldView.xib */ = {isa = PBXFileReference; includeInIndex = 1; lastKnownFileType = file.xib; path = PrimerTextFieldView.xib; sourceTree = "<group>"; };
+		69879A66D71356C2A3E009FD755585F1 /* JSONParser.swift */ = {isa = PBXFileReference; includeInIndex = 1; lastKnownFileType = sourcecode.swift; path = JSONParser.swift; sourceTree = "<group>"; };
+		6995C1547D927D2C54C3631B2F03CF8F /* GuaranteeWrappers.swift */ = {isa = PBXFileReference; includeInIndex = 1; lastKnownFileType = sourcecode.swift; path = GuaranteeWrappers.swift; sourceTree = "<group>"; };
 		6F62EC7E7FE74F53F207CFD74D2416CA /* Pods-PrimerSDK_Example-Info.plist */ = {isa = PBXFileReference; includeInIndex = 1; lastKnownFileType = text.plist.xml; path = "Pods-PrimerSDK_Example-Info.plist"; sourceTree = "<group>"; };
-		6F930C03AA17993027FF5C88419DE463 /* hang.swift */ = {isa = PBXFileReference; includeInIndex = 1; lastKnownFileType = sourcecode.swift; path = hang.swift; sourceTree = "<group>"; };
-		7131F66338DAC94ABA9BC75DAD730C97 /* PrimerCardFormViewController.swift */ = {isa = PBXFileReference; includeInIndex = 1; lastKnownFileType = sourcecode.swift; path = PrimerCardFormViewController.swift; sourceTree = "<group>"; };
-		71DE6883767CF5230772ADF38EF60F0A /* VaultCheckoutViewModel.swift */ = {isa = PBXFileReference; includeInIndex = 1; lastKnownFileType = sourcecode.swift; path = VaultCheckoutViewModel.swift; sourceTree = "<group>"; };
-		7332A85F5ACE2E0A91203ECDA3DCEEF8 /* ReloadDelegate.swift */ = {isa = PBXFileReference; includeInIndex = 1; lastKnownFileType = sourcecode.swift; path = ReloadDelegate.swift; sourceTree = "<group>"; };
-		73BDB7D559D9F68F5212A518040DC2CE /* PrimerNavigationBar.swift */ = {isa = PBXFileReference; includeInIndex = 1; lastKnownFileType = sourcecode.swift; path = PrimerNavigationBar.swift; sourceTree = "<group>"; };
-		73E973E069FEC00C64D01163307FD3A5 /* UXMode.swift */ = {isa = PBXFileReference; includeInIndex = 1; lastKnownFileType = sourcecode.swift; path = UXMode.swift; sourceTree = "<group>"; };
+		7020F32D573FB8D49BAC100E187B23BF /* Parser.swift */ = {isa = PBXFileReference; includeInIndex = 1; lastKnownFileType = sourcecode.swift; path = Parser.swift; sourceTree = "<group>"; };
+		7131C600688D3A79C680E0074BD4441E /* PostalCode.swift */ = {isa = PBXFileReference; includeInIndex = 1; lastKnownFileType = sourcecode.swift; path = PostalCode.swift; sourceTree = "<group>"; };
+		7193BFD1F77FEC4DFD132665918D4161 /* sv.lproj */ = {isa = PBXFileReference; includeInIndex = 1; path = sv.lproj; sourceTree = "<group>"; };
+		71ACACB3DC28313610636A169496591A /* BankSelectorTokenizationViewModel.swift */ = {isa = PBXFileReference; includeInIndex = 1; lastKnownFileType = sourcecode.swift; path = BankSelectorTokenizationViewModel.swift; sourceTree = "<group>"; };
+		71DCF3C9E57C87EA4A407B5E947F31FA /* LogEvent.swift */ = {isa = PBXFileReference; includeInIndex = 1; lastKnownFileType = sourcecode.swift; path = LogEvent.swift; sourceTree = "<group>"; };
+		726970B13270AFD3BFDD1F442A6B1351 /* BundleExtension.swift */ = {isa = PBXFileReference; includeInIndex = 1; lastKnownFileType = sourcecode.swift; path = BundleExtension.swift; sourceTree = "<group>"; };
 		7489E7B4129D66B025FCECB7CA4BCB0E /* PrimerSDK.release.xcconfig */ = {isa = PBXFileReference; includeInIndex = 1; lastKnownFileType = text.xcconfig; path = PrimerSDK.release.xcconfig; sourceTree = "<group>"; };
-		753E9F8E18377B0948E6D00ECEC0F27F /* PaymentMethodTokenizationViewModel.swift */ = {isa = PBXFileReference; includeInIndex = 1; lastKnownFileType = sourcecode.swift; path = PaymentMethodTokenizationViewModel.swift; sourceTree = "<group>"; };
-		76D44B2001D9060134D4F583386C4E5A /* FormTextFieldType.swift */ = {isa = PBXFileReference; includeInIndex = 1; lastKnownFileType = sourcecode.swift; path = FormTextFieldType.swift; sourceTree = "<group>"; };
-		771C7A44E1DDF81A46063AAF03EA49F4 /* CoreDataDispatcher.swift */ = {isa = PBXFileReference; includeInIndex = 1; lastKnownFileType = sourcecode.swift; path = CoreDataDispatcher.swift; sourceTree = "<group>"; };
-		79923FBE5143B31F523052818357CA16 /* PrimerCustomStyleTextField.swift */ = {isa = PBXFileReference; includeInIndex = 1; lastKnownFileType = sourcecode.swift; path = PrimerCustomStyleTextField.swift; sourceTree = "<group>"; };
-		7A4096883ECCAF3B5C28092B15329672 /* CancellableThenable.swift */ = {isa = PBXFileReference; includeInIndex = 1; lastKnownFileType = sourcecode.swift; path = CancellableThenable.swift; sourceTree = "<group>"; };
-		7A6D3F25AE7D7DAFDE8B75BD402EF55E /* VaultPaymentMethodViewController.swift */ = {isa = PBXFileReference; includeInIndex = 1; lastKnownFileType = sourcecode.swift; path = VaultPaymentMethodViewController.swift; sourceTree = "<group>"; };
-		7AB54C9732E78EB339890CC16C5F44E1 /* SequenceWrappers.swift */ = {isa = PBXFileReference; includeInIndex = 1; lastKnownFileType = sourcecode.swift; path = SequenceWrappers.swift; sourceTree = "<group>"; };
-		7BA4D1DFF655689314477D0597EC7DC5 /* OrderItem.swift */ = {isa = PBXFileReference; includeInIndex = 1; lastKnownFileType = sourcecode.swift; path = OrderItem.swift; sourceTree = "<group>"; };
-		7D09220942AF8BBFAD714D141D3855E5 /* PrimerExpiryDateFieldView.swift */ = {isa = PBXFileReference; includeInIndex = 1; lastKnownFileType = sourcecode.swift; path = PrimerExpiryDateFieldView.swift; sourceTree = "<group>"; };
-		7F0AE96BB67842C1C9469D997D7CC5C6 /* UserDefaultsExtension.swift */ = {isa = PBXFileReference; includeInIndex = 1; lastKnownFileType = sourcecode.swift; path = UserDefaultsExtension.swift; sourceTree = "<group>"; };
-		8047A65CD25D9E1F3E134FB8B07F43E6 /* Currency.swift */ = {isa = PBXFileReference; includeInIndex = 1; lastKnownFileType = sourcecode.swift; path = Currency.swift; sourceTree = "<group>"; };
-		806F91F010271E529F7BAB7D3BF71EDD /* PrimerThemeData+Deprecated.swift */ = {isa = PBXFileReference; includeInIndex = 1; lastKnownFileType = sourcecode.swift; path = "PrimerThemeData+Deprecated.swift"; sourceTree = "<group>"; };
-		819F8F5B6888813937F4FDB718A73210 /* CheckoutModule.swift */ = {isa = PBXFileReference; includeInIndex = 1; lastKnownFileType = sourcecode.swift; path = CheckoutModule.swift; sourceTree = "<group>"; };
-		8368A2397EA4CD82937BDC8100AE8487 /* ExternalViewModel.swift */ = {isa = PBXFileReference; includeInIndex = 1; lastKnownFileType = sourcecode.swift; path = ExternalViewModel.swift; sourceTree = "<group>"; };
-		84073FEE278D8E4C00067F2A /* QRCodeTokenizationViewModel.swift */ = {isa = PBXFileReference; lastKnownFileType = sourcecode.swift; path = QRCodeTokenizationViewModel.swift; sourceTree = "<group>"; };
-		84073FF1278D95EA00067F2A /* QRCodeViewController.swift */ = {isa = PBXFileReference; lastKnownFileType = sourcecode.swift; path = QRCodeViewController.swift; sourceTree = "<group>"; };
-		841637540F16C1814CB8184BADCAD80B /* CancellableCatchable.swift */ = {isa = PBXFileReference; includeInIndex = 1; lastKnownFileType = sourcecode.swift; path = CancellableCatchable.swift; sourceTree = "<group>"; };
-		8428DF1B51F2C4F63F020F8A4DAC378C /* PrimerPostalCodeFieldView.swift */ = {isa = PBXFileReference; includeInIndex = 1; lastKnownFileType = sourcecode.swift; path = PrimerPostalCodeFieldView.swift; sourceTree = "<group>"; };
-		8458373A53C79FB8718C015ED68AF487 /* SuccessViewController.swift */ = {isa = PBXFileReference; includeInIndex = 1; lastKnownFileType = sourcecode.swift; path = SuccessViewController.swift; sourceTree = "<group>"; };
-		845C391CE1580D932FC8B59CCF33905E /* UIColorExtension.swift */ = {isa = PBXFileReference; includeInIndex = 1; lastKnownFileType = sourcecode.swift; path = UIColorExtension.swift; sourceTree = "<group>"; };
-		84AF0134490448CACC269428F209F1B4 /* Optional+Extensions.swift */ = {isa = PBXFileReference; includeInIndex = 1; lastKnownFileType = sourcecode.swift; path = "Optional+Extensions.swift"; sourceTree = "<group>"; };
-		885E7E665991BCF3660B8B025D51F1B2 /* Dispatcher.swift */ = {isa = PBXFileReference; includeInIndex = 1; lastKnownFileType = sourcecode.swift; path = Dispatcher.swift; sourceTree = "<group>"; };
-		889ABB6C662B4E87E3A0D3B8446C552B /* PaymentResponse.swift */ = {isa = PBXFileReference; includeInIndex = 1; lastKnownFileType = sourcecode.swift; path = PaymentResponse.swift; sourceTree = "<group>"; };
-		892D2B30E02A145088DF24949D5C8471 /* PrimerCVVFieldView.swift */ = {isa = PBXFileReference; includeInIndex = 1; lastKnownFileType = sourcecode.swift; path = PrimerCVVFieldView.swift; sourceTree = "<group>"; };
-		8B4A090212F6F74BD3FFFF3B81DF9941 /* PrimerError.swift */ = {isa = PBXFileReference; includeInIndex = 1; lastKnownFileType = sourcecode.swift; path = PrimerError.swift; sourceTree = "<group>"; };
-		8B822CC1B6A089D4B268B60F6ED08C1A /* PrimerScrollView.swift */ = {isa = PBXFileReference; includeInIndex = 1; lastKnownFileType = sourcecode.swift; path = PrimerScrollView.swift; sourceTree = "<group>"; };
-		8C24510A434F5C0F91069C97F78D74EF /* Dimensions.swift */ = {isa = PBXFileReference; includeInIndex = 1; lastKnownFileType = sourcecode.swift; path = Dimensions.swift; sourceTree = "<group>"; };
-		8FED02FE0B32957B1F5744859363634E /* ThenableWrappers.swift */ = {isa = PBXFileReference; includeInIndex = 1; lastKnownFileType = sourcecode.swift; path = ThenableWrappers.swift; sourceTree = "<group>"; };
-		90CEA1CE4E7E0F07A8BD8B822FCA9BDD /* NetworkService.swift */ = {isa = PBXFileReference; includeInIndex = 1; lastKnownFileType = sourcecode.swift; path = NetworkService.swift; sourceTree = "<group>"; };
-		90FC79BB82EFF393D1A22D276F6C230A /* Klarna.swift */ = {isa = PBXFileReference; includeInIndex = 1; lastKnownFileType = sourcecode.swift; path = Klarna.swift; sourceTree = "<group>"; };
-		9381D33CDB6306805E0B79BBF6CBC441 /* BankSelectorViewController.swift */ = {isa = PBXFileReference; includeInIndex = 1; lastKnownFileType = sourcecode.swift; path = BankSelectorViewController.swift; sourceTree = "<group>"; };
-		94BE1685CDC4F3BF456B2F5ADA2AFEC6 /* ClientSession.swift */ = {isa = PBXFileReference; includeInIndex = 1; lastKnownFileType = sourcecode.swift; path = ClientSession.swift; sourceTree = "<group>"; };
-		96488924BA8F31D48CDF23FCC226AD9B /* PrimerUniversalCheckoutViewController.swift */ = {isa = PBXFileReference; includeInIndex = 1; lastKnownFileType = sourcecode.swift; path = PrimerUniversalCheckoutViewController.swift; sourceTree = "<group>"; };
-		97776CE2C9B033BA7F6FD37F134A04C3 /* PrimerSearchTextField.swift */ = {isa = PBXFileReference; includeInIndex = 1; lastKnownFileType = sourcecode.swift; path = PrimerSearchTextField.swift; sourceTree = "<group>"; };
-		999E2CCBF3993D781B6AE8DE7C934831 /* BundleExtension.swift */ = {isa = PBXFileReference; includeInIndex = 1; lastKnownFileType = sourcecode.swift; path = BundleExtension.swift; sourceTree = "<group>"; };
-		9A9EF8929A3F61C9A1A4A0825EAE14CD /* Promise.swift */ = {isa = PBXFileReference; includeInIndex = 1; lastKnownFileType = sourcecode.swift; path = Promise.swift; sourceTree = "<group>"; };
-		9C7BC101312331C7EC7BAF5894545C6B /* PrimerViewExtensions.swift */ = {isa = PBXFileReference; includeInIndex = 1; lastKnownFileType = sourcecode.swift; path = PrimerViewExtensions.swift; sourceTree = "<group>"; };
-		9D940727FF8FB9C785EB98E56350EF41 /* Podfile */ = {isa = PBXFileReference; explicitFileType = text.script.ruby; includeInIndex = 1; indentWidth = 2; name = Podfile; path = ../Podfile; sourceTree = SOURCE_ROOT; tabWidth = 2; xcLanguageSpecificationIdentifier = xcode.lang.ruby; };
-		9DAB598BF1FE4C5CBB247D21F4D1AE45 /* PresentationController.swift */ = {isa = PBXFileReference; includeInIndex = 1; lastKnownFileType = sourcecode.swift; path = PresentationController.swift; sourceTree = "<group>"; };
-		9DE2A587856522CEEB67D49FAB5B2109 /* ConcurrencyLimitedDispatcher.swift */ = {isa = PBXFileReference; includeInIndex = 1; lastKnownFileType = sourcecode.swift; path = ConcurrencyLimitedDispatcher.swift; sourceTree = "<group>"; };
+		749857089BB8D42BA6F37327D003C5E4 /* ApplePay.swift */ = {isa = PBXFileReference; includeInIndex = 1; lastKnownFileType = sourcecode.swift; path = ApplePay.swift; sourceTree = "<group>"; };
+		74A35B55DAC615A2573926F895135415 /* RateLimitedDispatcher.swift */ = {isa = PBXFileReference; includeInIndex = 1; lastKnownFileType = sourcecode.swift; path = RateLimitedDispatcher.swift; sourceTree = "<group>"; };
+		75022CD599B89A7CE8DA3C1DF0257D01 /* PaymentMethodConfigurationOptions.swift */ = {isa = PBXFileReference; includeInIndex = 1; lastKnownFileType = sourcecode.swift; path = PaymentMethodConfigurationOptions.swift; sourceTree = "<group>"; };
+		75A98BA8D77FAB973523C9E1B1AA015B /* Colors.swift */ = {isa = PBXFileReference; includeInIndex = 1; lastKnownFileType = sourcecode.swift; path = Colors.swift; sourceTree = "<group>"; };
+		75BFB51186561840F1CB9C636BF1083F /* VaultPaymentMethodViewController.swift */ = {isa = PBXFileReference; includeInIndex = 1; lastKnownFileType = sourcecode.swift; path = VaultPaymentMethodViewController.swift; sourceTree = "<group>"; };
+		7745EBE205C1B352791EA6CCC2D44362 /* TokenizationService.swift */ = {isa = PBXFileReference; includeInIndex = 1; lastKnownFileType = sourcecode.swift; path = TokenizationService.swift; sourceTree = "<group>"; };
+		79045EF3C8E4EBFA8256F5A9917E1A67 /* PrimerCardFormViewController.swift */ = {isa = PBXFileReference; includeInIndex = 1; lastKnownFileType = sourcecode.swift; path = PrimerCardFormViewController.swift; sourceTree = "<group>"; };
+		7A3EA941B8B4EDAD711746BBA3A87A0D /* PrimerAPIClient.swift */ = {isa = PBXFileReference; includeInIndex = 1; lastKnownFileType = sourcecode.swift; path = PrimerAPIClient.swift; sourceTree = "<group>"; };
+		7A5182478895F80A15C05318C2EBAB38 /* PrimerRootViewController.swift */ = {isa = PBXFileReference; includeInIndex = 1; lastKnownFileType = sourcecode.swift; path = PrimerRootViewController.swift; sourceTree = "<group>"; };
+		7BA2A7FFC735B05AD6E1F680B57A5073 /* Guarantee.swift */ = {isa = PBXFileReference; includeInIndex = 1; lastKnownFileType = sourcecode.swift; path = Guarantee.swift; sourceTree = "<group>"; };
+		7FB940D73C66495B30F3F0B15172ECEA /* ImageName.swift */ = {isa = PBXFileReference; includeInIndex = 1; lastKnownFileType = sourcecode.swift; path = ImageName.swift; sourceTree = "<group>"; };
+		7FCB7D4E8D7487D33CF00907B1392D58 /* CardScannerViewController.swift */ = {isa = PBXFileReference; includeInIndex = 1; lastKnownFileType = sourcecode.swift; path = CardScannerViewController.swift; sourceTree = "<group>"; };
+		8089CF3FFC9D2CE68844CF3CD94345BE /* ApplePayTokenizationViewModel.swift */ = {isa = PBXFileReference; includeInIndex = 1; lastKnownFileType = sourcecode.swift; path = ApplePayTokenizationViewModel.swift; sourceTree = "<group>"; };
+		8218F3DC0A5FB989F84EFFE69781DDFB /* PrimerContainerViewController.swift */ = {isa = PBXFileReference; includeInIndex = 1; lastKnownFileType = sourcecode.swift; path = PrimerContainerViewController.swift; sourceTree = "<group>"; };
+		84C2D8D1EBB88127D92E227FCECBA50D /* Queue.swift */ = {isa = PBXFileReference; includeInIndex = 1; lastKnownFileType = sourcecode.swift; path = Queue.swift; sourceTree = "<group>"; };
+		85425127C1998FDE84E9164542224004 /* CustomStringConvertible.swift */ = {isa = PBXFileReference; includeInIndex = 1; lastKnownFileType = sourcecode.swift; path = CustomStringConvertible.swift; sourceTree = "<group>"; };
+		858469C60D99D44D833FD0733F9BFA04 /* PrimerButton.swift */ = {isa = PBXFileReference; includeInIndex = 1; lastKnownFileType = sourcecode.swift; path = PrimerButton.swift; sourceTree = "<group>"; };
+		874BCB790CD7224EF772F94F46515DAC /* VaultPaymentMethodViewModel.swift */ = {isa = PBXFileReference; includeInIndex = 1; lastKnownFileType = sourcecode.swift; path = VaultPaymentMethodViewModel.swift; sourceTree = "<group>"; };
+		8C72B88186E621A83C6197CB7CF5894C /* PaymentMethodsGroupView.swift */ = {isa = PBXFileReference; includeInIndex = 1; lastKnownFileType = sourcecode.swift; path = PaymentMethodsGroupView.swift; sourceTree = "<group>"; };
+		8F1826507E6AED80137F4F99526F7EF3 /* PrimerTheme+Buttons.swift */ = {isa = PBXFileReference; includeInIndex = 1; lastKnownFileType = sourcecode.swift; path = "PrimerTheme+Buttons.swift"; sourceTree = "<group>"; };
+		8FBCE1FAE8CFF8C08A1425555E664684 /* BankSelectorViewController.swift */ = {isa = PBXFileReference; includeInIndex = 1; lastKnownFileType = sourcecode.swift; path = BankSelectorViewController.swift; sourceTree = "<group>"; };
+		91FBD995D6D5138A598C47BA6752592D /* PrimerCVVFieldView.swift */ = {isa = PBXFileReference; includeInIndex = 1; lastKnownFileType = sourcecode.swift; path = PrimerCVVFieldView.swift; sourceTree = "<group>"; };
+		92E8AE6FDD9C754979A8CCB5AB472AD2 /* PaymentMethodConfigurationType.swift */ = {isa = PBXFileReference; includeInIndex = 1; lastKnownFileType = sourcecode.swift; path = PaymentMethodConfigurationType.swift; sourceTree = "<group>"; };
+		9347F16DA08335FF5398C8D3CC237A10 /* Resolver.swift */ = {isa = PBXFileReference; includeInIndex = 1; lastKnownFileType = sourcecode.swift; path = Resolver.swift; sourceTree = "<group>"; };
+		9373F2695E10F3899C2C951CB155A919 /* PrimerThemeData.swift */ = {isa = PBXFileReference; includeInIndex = 1; lastKnownFileType = sourcecode.swift; path = PrimerThemeData.swift; sourceTree = "<group>"; };
+		9384015BB64201B62F5D3BCF2E315ED3 /* VaultCheckoutViewModel.swift */ = {isa = PBXFileReference; includeInIndex = 1; lastKnownFileType = sourcecode.swift; path = VaultCheckoutViewModel.swift; sourceTree = "<group>"; };
+		957E45670BEF9E1D554C98DE260A8D23 /* PrimerCardholderNameFieldView.swift */ = {isa = PBXFileReference; includeInIndex = 1; lastKnownFileType = sourcecode.swift; path = PrimerCardholderNameFieldView.swift; sourceTree = "<group>"; };
+		97695856C571D3729DE28C8153E2424E /* PrimerContent.swift */ = {isa = PBXFileReference; includeInIndex = 1; lastKnownFileType = sourcecode.swift; path = PrimerContent.swift; sourceTree = "<group>"; };
+		9807661C99F8C4974FC24D0D1098682B /* Dispatcher.swift */ = {isa = PBXFileReference; includeInIndex = 1; lastKnownFileType = sourcecode.swift; path = Dispatcher.swift; sourceTree = "<group>"; };
+		9D940727FF8FB9C785EB98E56350EF41 /* Podfile */ = {isa = PBXFileReference; explicitFileType = text.script.ruby; includeInIndex = 1; indentWidth = 2; lastKnownFileType = text; name = Podfile; path = ../Podfile; sourceTree = SOURCE_ROOT; tabWidth = 2; xcLanguageSpecificationIdentifier = xcode.lang.ruby; };
+		9E55756F896EAA4F3F3CB06E8DCCE030 /* ClientToken.swift */ = {isa = PBXFileReference; includeInIndex = 1; lastKnownFileType = sourcecode.swift; path = ClientToken.swift; sourceTree = "<group>"; };
 		9E9251C8A06802CE97C95EFF2E6419D6 /* ResourceBundle-PrimerResources-PrimerSDK-Info.plist */ = {isa = PBXFileReference; includeInIndex = 1; lastKnownFileType = text.plist.xml; path = "ResourceBundle-PrimerResources-PrimerSDK-Info.plist"; sourceTree = "<group>"; };
-		9FB906E0EEAA9F00D72E261AC0A2D6FE /* ApplePay.swift */ = {isa = PBXFileReference; includeInIndex = 1; lastKnownFileType = sourcecode.swift; path = ApplePay.swift; sourceTree = "<group>"; };
-		9FC4E906B59A000EBE4EAE1778900BC4 /* DirectDebitMandate.swift */ = {isa = PBXFileReference; includeInIndex = 1; lastKnownFileType = sourcecode.swift; path = DirectDebitMandate.swift; sourceTree = "<group>"; };
+		A1B954937661AF58A67A71F2A0267B1C /* ReloadDelegate.swift */ = {isa = PBXFileReference; includeInIndex = 1; lastKnownFileType = sourcecode.swift; path = ReloadDelegate.swift; sourceTree = "<group>"; };
+		A3E6E1BAD34E8B241F99C936B2163C4A /* AnalyticsService.swift */ = {isa = PBXFileReference; includeInIndex = 1; lastKnownFileType = sourcecode.swift; path = AnalyticsService.swift; sourceTree = "<group>"; };
 		A4E7B1C752F38C22267D301DD5A364DF /* Pods-PrimerSDK_Tests-acknowledgements.markdown */ = {isa = PBXFileReference; includeInIndex = 1; lastKnownFileType = text; path = "Pods-PrimerSDK_Tests-acknowledgements.markdown"; sourceTree = "<group>"; };
-		A58D6F7E00177AC2C52A88CD0BE48EAE /* Thenable.swift */ = {isa = PBXFileReference; includeInIndex = 1; lastKnownFileType = sourcecode.swift; path = Thenable.swift; sourceTree = "<group>"; };
-		A5DE4E65B145880C53EF55E0C5280D9C /* ImageName.swift */ = {isa = PBXFileReference; includeInIndex = 1; lastKnownFileType = sourcecode.swift; path = ImageName.swift; sourceTree = "<group>"; };
-		A6ED38E33F4FAC23186BEBF0590662BB /* Configuration.swift */ = {isa = PBXFileReference; includeInIndex = 1; lastKnownFileType = sourcecode.swift; path = Configuration.swift; sourceTree = "<group>"; };
-		A830B6B6148B5D88F101B47D8526AF98 /* AppState.swift */ = {isa = PBXFileReference; includeInIndex = 1; lastKnownFileType = sourcecode.swift; path = AppState.swift; sourceTree = "<group>"; };
-		A8412A013B98B01C493295F24614C29C /* URLExtension.swift */ = {isa = PBXFileReference; includeInIndex = 1; lastKnownFileType = sourcecode.swift; path = URLExtension.swift; sourceTree = "<group>"; };
+		A57DD85A628D96389A75EC1379DED838 /* UXMode.swift */ = {isa = PBXFileReference; includeInIndex = 1; lastKnownFileType = sourcecode.swift; path = UXMode.swift; sourceTree = "<group>"; };
+		A5DD1A7708C361C1EF7978083DBDF101 /* PrimerCardNumberFieldView.swift */ = {isa = PBXFileReference; includeInIndex = 1; lastKnownFileType = sourcecode.swift; path = PrimerCardNumberFieldView.swift; sourceTree = "<group>"; };
+		A6A384556A57CBD7159CE9196AAA6B37 /* 3DSService+Promises.swift */ = {isa = PBXFileReference; includeInIndex = 1; lastKnownFileType = sourcecode.swift; path = "3DSService+Promises.swift"; sourceTree = "<group>"; };
+		A6B091410A44DAF898DC9CC2222E921C /* PrimerAPIClient+3DS.swift */ = {isa = PBXFileReference; includeInIndex = 1; lastKnownFileType = sourcecode.swift; path = "PrimerAPIClient+3DS.swift"; sourceTree = "<group>"; };
 		A8B3BC107C2BDC3C03D961866F721265 /* PrimerSDK-PrimerResources */ = {isa = PBXFileReference; explicitFileType = wrapper.cfbundle; includeInIndex = 0; name = "PrimerSDK-PrimerResources"; path = PrimerResources.bundle; sourceTree = BUILT_PRODUCTS_DIR; };
-		A8E7B55C5F3DA91304CF69C6D1378F77 /* Box.swift */ = {isa = PBXFileReference; includeInIndex = 1; lastKnownFileType = sourcecode.swift; path = Box.swift; sourceTree = "<group>"; };
-		A9032A6942D6AC05725BD1E4804C36B1 /* StrictRateLimitedDispatcher.swift */ = {isa = PBXFileReference; includeInIndex = 1; lastKnownFileType = sourcecode.swift; path = StrictRateLimitedDispatcher.swift; sourceTree = "<group>"; };
-		A97A1FFD8A86F218CCCA6C053D88421B /* DirectDebitService.swift */ = {isa = PBXFileReference; includeInIndex = 1; lastKnownFileType = sourcecode.swift; path = DirectDebitService.swift; sourceTree = "<group>"; };
+		A943C033245C965BEC800782DFA7C250 /* ExternalViewModel.swift */ = {isa = PBXFileReference; includeInIndex = 1; lastKnownFileType = sourcecode.swift; path = ExternalViewModel.swift; sourceTree = "<group>"; };
+		A9AC3537930628A4BF368199B8BA81D3 /* Customer.swift */ = {isa = PBXFileReference; includeInIndex = 1; lastKnownFileType = sourcecode.swift; path = Customer.swift; sourceTree = "<group>"; };
 		AA80C9C550CB6B8B521015719AA66526 /* Pods-PrimerSDK_Example.modulemap */ = {isa = PBXFileReference; includeInIndex = 1; lastKnownFileType = sourcecode.module; path = "Pods-PrimerSDK_Example.modulemap"; sourceTree = "<group>"; };
-		AB0A58037290394331F9D310A7891CE3 /* PrimerCardNumberFieldView.swift */ = {isa = PBXFileReference; includeInIndex = 1; lastKnownFileType = sourcecode.swift; path = PrimerCardNumberFieldView.swift; sourceTree = "<group>"; };
-		AEDC94D57812752820919E73B5EF1C43 /* Parser.swift */ = {isa = PBXFileReference; includeInIndex = 1; lastKnownFileType = sourcecode.swift; path = Parser.swift; sourceTree = "<group>"; };
-		B1BE47E46531B73C6CCAF5460E385D4D /* race.swift */ = {isa = PBXFileReference; includeInIndex = 1; lastKnownFileType = sourcecode.swift; path = race.swift; sourceTree = "<group>"; };
-		B32C4D3E52FC28C6BA9AB65796C9B1D2 /* PrimerTheme+Inputs.swift */ = {isa = PBXFileReference; includeInIndex = 1; lastKnownFileType = sourcecode.swift; path = "PrimerTheme+Inputs.swift"; sourceTree = "<group>"; };
-		B3A0650D4F04D769AB321DA7340382A4 /* LogEvent.swift */ = {isa = PBXFileReference; includeInIndex = 1; lastKnownFileType = sourcecode.swift; path = LogEvent.swift; sourceTree = "<group>"; };
+		ABB694C43747D515DC560A4D4D03881A /* Currency.swift */ = {isa = PBXFileReference; includeInIndex = 1; lastKnownFileType = sourcecode.swift; path = Currency.swift; sourceTree = "<group>"; };
+		AC427DA218C88557CC55D914E80F81DA /* PrimerConfiguration.swift */ = {isa = PBXFileReference; includeInIndex = 1; lastKnownFileType = sourcecode.swift; path = PrimerConfiguration.swift; sourceTree = "<group>"; };
+		AF0C2A240BCE10A1E0626BEAFCF15EF3 /* PaymentMethodConfigService.swift */ = {isa = PBXFileReference; includeInIndex = 1; lastKnownFileType = sourcecode.swift; path = PaymentMethodConfigService.swift; sourceTree = "<group>"; };
+		AF4A151DAD7958F6BF095BDB62AF833D /* PrimerNavigationController.swift */ = {isa = PBXFileReference; includeInIndex = 1; lastKnownFileType = sourcecode.swift; path = PrimerNavigationController.swift; sourceTree = "<group>"; };
+		B0BCCAB03575DA2DD6D57FA991B343F9 /* FinallyWrappers.swift */ = {isa = PBXFileReference; includeInIndex = 1; lastKnownFileType = sourcecode.swift; path = FinallyWrappers.swift; sourceTree = "<group>"; };
+		B2D51088D537541F7A54077CBA3E139F /* ArrayExtension.swift */ = {isa = PBXFileReference; includeInIndex = 1; lastKnownFileType = sourcecode.swift; path = ArrayExtension.swift; sourceTree = "<group>"; };
+		B42173C1063FBFF5A181232C098673B3 /* FormTextFieldType.swift */ = {isa = PBXFileReference; includeInIndex = 1; lastKnownFileType = sourcecode.swift; path = FormTextFieldType.swift; sourceTree = "<group>"; };
 		B429083200B13F604ED3C87DFFC0C016 /* Pods-PrimerSDK_Tests.modulemap */ = {isa = PBXFileReference; includeInIndex = 1; lastKnownFileType = sourcecode.module; path = "Pods-PrimerSDK_Tests.modulemap"; sourceTree = "<group>"; };
+		B4E408158298D046542EA814CE2A90E9 /* CardButton.swift */ = {isa = PBXFileReference; includeInIndex = 1; lastKnownFileType = sourcecode.swift; path = CardButton.swift; sourceTree = "<group>"; };
+		B517307CF2F2F8A7056ABB8493F378A5 /* Promise.swift */ = {isa = PBXFileReference; includeInIndex = 1; lastKnownFileType = sourcecode.swift; path = Promise.swift; sourceTree = "<group>"; };
+		B5D19F02DCAA24DE30C2A8FE216770D9 /* PrimerThemeData+Deprecated.swift */ = {isa = PBXFileReference; includeInIndex = 1; lastKnownFileType = sourcecode.swift; path = "PrimerThemeData+Deprecated.swift"; sourceTree = "<group>"; };
 		B6277BF19498F6BEB9F7F007E9BB5A74 /* PrimerSDK-prefix.pch */ = {isa = PBXFileReference; includeInIndex = 1; lastKnownFileType = sourcecode.c.h; path = "PrimerSDK-prefix.pch"; sourceTree = "<group>"; };
-		B8EA4AB9C8219A16404FE20AAC7A05CC /* Consolable.swift */ = {isa = PBXFileReference; includeInIndex = 1; lastKnownFileType = sourcecode.swift; path = Consolable.swift; sourceTree = "<group>"; };
-		B93DC09BD559F6B903677D94B80B08A7 /* README.md */ = {isa = PBXFileReference; includeInIndex = 1; lastKnownFileType = net.daringfireball.markdown; path = README.md; sourceTree = "<group>"; };
-		B98AB6C6C8AFCB040577FB6D7843C120 /* PrimerDelegate.swift */ = {isa = PBXFileReference; includeInIndex = 1; lastKnownFileType = sourcecode.swift; path = PrimerDelegate.swift; sourceTree = "<group>"; };
-		BA8FC4B7A633C5009E08AF3D1A20E0B5 /* PrimerAPIClient.swift */ = {isa = PBXFileReference; includeInIndex = 1; lastKnownFileType = sourcecode.swift; path = PrimerAPIClient.swift; sourceTree = "<group>"; };
-		BD1E99E4657B0E48D4EAE454FC755E04 /* Resolver.swift */ = {isa = PBXFileReference; includeInIndex = 1; lastKnownFileType = sourcecode.swift; path = Resolver.swift; sourceTree = "<group>"; };
-		BE282DAAD6EFB8D000068811F25AA5DE /* AnyDecodable.swift */ = {isa = PBXFileReference; includeInIndex = 1; lastKnownFileType = sourcecode.swift; path = AnyDecodable.swift; sourceTree = "<group>"; };
-		BE3548FA43376B2E3B5E8589EEEF8D43 /* PrimerTheme+TextStyles.swift */ = {isa = PBXFileReference; includeInIndex = 1; lastKnownFileType = sourcecode.swift; path = "PrimerTheme+TextStyles.swift"; sourceTree = "<group>"; };
-		C00B4D1258EC63C0999018C9903EC058 /* PayPalTokenizationViewModel.swift */ = {isa = PBXFileReference; includeInIndex = 1; lastKnownFileType = sourcecode.swift; path = PayPalTokenizationViewModel.swift; sourceTree = "<group>"; };
-		C0D9496CB96BD472C53BEB0B0A77082B /* SuccessMessage.swift */ = {isa = PBXFileReference; includeInIndex = 1; lastKnownFileType = sourcecode.swift; path = SuccessMessage.swift; sourceTree = "<group>"; };
-		C16019B8FE1BEBD4ACB927F120082C40 /* AES256.swift */ = {isa = PBXFileReference; includeInIndex = 1; lastKnownFileType = sourcecode.swift; path = AES256.swift; sourceTree = "<group>"; };
-		C185524D5F149403108EBC5EE5092B50 /* PrimerCardholderNameFieldView.swift */ = {isa = PBXFileReference; includeInIndex = 1; lastKnownFileType = sourcecode.swift; path = PrimerCardholderNameFieldView.swift; sourceTree = "<group>"; };
-		C217574F4E34E90C8ABEFC45C262BD20 /* LICENSE */ = {isa = PBXFileReference; includeInIndex = 1; lastKnownFileType = text; path = LICENSE; sourceTree = "<group>"; };
-		C3703F8590F4EB9F0B3AE10081746DD4 /* Mask.swift */ = {isa = PBXFileReference; includeInIndex = 1; lastKnownFileType = sourcecode.swift; path = Mask.swift; sourceTree = "<group>"; };
-		C43AC03AA69F4BBF62D1EFB4BFC0E8E9 /* PrimerFlowEnums.swift */ = {isa = PBXFileReference; includeInIndex = 1; lastKnownFileType = sourcecode.swift; path = PrimerFlowEnums.swift; sourceTree = "<group>"; };
-		C4797D2B816FCEA88E375B53A0915DCA /* VaultService.swift */ = {isa = PBXFileReference; includeInIndex = 1; lastKnownFileType = sourcecode.swift; path = VaultService.swift; sourceTree = "<group>"; };
-		C5EC042CF5B74684BE479CA65A49E7EE /* Analytics.swift */ = {isa = PBXFileReference; includeInIndex = 1; lastKnownFileType = sourcecode.swift; path = Analytics.swift; sourceTree = "<group>"; };
-		CA6F0B719D024901CE17827DD23F9951 /* RateLimitedDispatcherBase.swift */ = {isa = PBXFileReference; includeInIndex = 1; lastKnownFileType = sourcecode.swift; path = RateLimitedDispatcherBase.swift; sourceTree = "<group>"; };
-		CB97B55C4EAEFDAF5D7245714B8705BE /* GuaranteeWrappers.swift */ = {isa = PBXFileReference; includeInIndex = 1; lastKnownFileType = sourcecode.swift; path = GuaranteeWrappers.swift; sourceTree = "<group>"; };
-		CCE611D948377E90FC0215BE4AC917EB /* IntExtension.swift */ = {isa = PBXFileReference; includeInIndex = 1; lastKnownFileType = sourcecode.swift; path = IntExtension.swift; sourceTree = "<group>"; };
-		CCFDD0BD29BE11C3E1CB7EE7CD88C795 /* RateLimitedDispatcher.swift */ = {isa = PBXFileReference; includeInIndex = 1; lastKnownFileType = sourcecode.swift; path = RateLimitedDispatcher.swift; sourceTree = "<group>"; };
-		CDE9B2FB11AA667F8659393EF3F3D097 /* ErrorHandler.swift */ = {isa = PBXFileReference; includeInIndex = 1; lastKnownFileType = sourcecode.swift; path = ErrorHandler.swift; sourceTree = "<group>"; };
-		D013026CD37AD15A4B5D46925AD95796 /* PrimerWebViewController.swift */ = {isa = PBXFileReference; includeInIndex = 1; lastKnownFileType = sourcecode.swift; path = PrimerWebViewController.swift; sourceTree = "<group>"; };
-		D0DD3666A2EA9ECB5B82DBC702C1499C /* MockSuccess.swift */ = {isa = PBXFileReference; includeInIndex = 1; lastKnownFileType = sourcecode.swift; path = MockSuccess.swift; sourceTree = "<group>"; };
-		D159A68A5580B9C4E29DC59B8B43A19B /* WebViewUtil.swift */ = {isa = PBXFileReference; includeInIndex = 1; lastKnownFileType = sourcecode.swift; path = WebViewUtil.swift; sourceTree = "<group>"; };
-		D1CDFE668DE1658D93CFCEB14BF3127D /* Connectivity.swift */ = {isa = PBXFileReference; includeInIndex = 1; lastKnownFileType = sourcecode.swift; path = Connectivity.swift; sourceTree = "<group>"; };
+		B638F36BD4E44B7E7FAB019CF17893A5 /* PrimerTheme+Inputs.swift */ = {isa = PBXFileReference; includeInIndex = 1; lastKnownFileType = sourcecode.swift; path = "PrimerTheme+Inputs.swift"; sourceTree = "<group>"; };
+		B83212DA1BA8F861A0FB02C8C53AEE40 /* Mask.swift */ = {isa = PBXFileReference; includeInIndex = 1; lastKnownFileType = sourcecode.swift; path = Mask.swift; sourceTree = "<group>"; };
+		B93DC09BD559F6B903677D94B80B08A7 /* README.md */ = {isa = PBXFileReference; includeInIndex = 1; path = README.md; sourceTree = "<group>"; };
+		BAD5DC3A978E755DB0069AA864C7B035 /* PrimerDelegate.swift */ = {isa = PBXFileReference; includeInIndex = 1; lastKnownFileType = sourcecode.swift; path = PrimerDelegate.swift; sourceTree = "<group>"; };
+		BB7BC8DBAFD9C8AC4BC94EB3B67E50FF /* AnyCodable.swift */ = {isa = PBXFileReference; includeInIndex = 1; lastKnownFileType = sourcecode.swift; path = AnyCodable.swift; sourceTree = "<group>"; };
+		BBC65A7551EB9E70A6B00B242F3507EA /* PayPalService.swift */ = {isa = PBXFileReference; includeInIndex = 1; lastKnownFileType = sourcecode.swift; path = PayPalService.swift; sourceTree = "<group>"; };
+		BD6BAD2E4CED0A279ECE6509603776DA /* NetworkService.swift */ = {isa = PBXFileReference; includeInIndex = 1; lastKnownFileType = sourcecode.swift; path = NetworkService.swift; sourceTree = "<group>"; };
+		BE05D6AF9634A909C8A90C3BAE46A194 /* when.swift */ = {isa = PBXFileReference; includeInIndex = 1; lastKnownFileType = sourcecode.swift; path = when.swift; sourceTree = "<group>"; };
+		BF8C3ADDD971BFDA668246DAD659D64C /* URLSessionStack.swift */ = {isa = PBXFileReference; includeInIndex = 1; lastKnownFileType = sourcecode.swift; path = URLSessionStack.swift; sourceTree = "<group>"; };
+		C0A17B16B906E0EAA05851D10F723AFC /* StrictRateLimitedDispatcher.swift */ = {isa = PBXFileReference; includeInIndex = 1; lastKnownFileType = sourcecode.swift; path = StrictRateLimitedDispatcher.swift; sourceTree = "<group>"; };
+		C1F79879A872107756BD43749FA5A52D /* CardNetwork.swift */ = {isa = PBXFileReference; includeInIndex = 1; lastKnownFileType = sourcecode.swift; path = CardNetwork.swift; sourceTree = "<group>"; };
+		C217574F4E34E90C8ABEFC45C262BD20 /* LICENSE */ = {isa = PBXFileReference; includeInIndex = 1; path = LICENSE; sourceTree = "<group>"; };
+		C2C715CE1E233AB45C6A10A8A3FCD90F /* PrimerPostalCodeFieldView.swift */ = {isa = PBXFileReference; includeInIndex = 1; lastKnownFileType = sourcecode.swift; path = PrimerPostalCodeFieldView.swift; sourceTree = "<group>"; };
+		C2E143341BE6F404E79E50839F19350C /* StringExtension.swift */ = {isa = PBXFileReference; includeInIndex = 1; lastKnownFileType = sourcecode.swift; path = StringExtension.swift; sourceTree = "<group>"; };
+		C365FC692622B63DF365845D0337599B /* PrimerFlowEnums.swift */ = {isa = PBXFileReference; includeInIndex = 1; lastKnownFileType = sourcecode.swift; path = PrimerFlowEnums.swift; sourceTree = "<group>"; };
+		C40A0203C77A2E0B731F56B813E7F900 /* PrimerTheme.swift */ = {isa = PBXFileReference; includeInIndex = 1; lastKnownFileType = sourcecode.swift; path = PrimerTheme.swift; sourceTree = "<group>"; };
+		C73015E3DF9E52245F1B3EC5D7404FFB /* Error.swift */ = {isa = PBXFileReference; includeInIndex = 1; lastKnownFileType = sourcecode.swift; path = Error.swift; sourceTree = "<group>"; };
+		C98673F835E95A6FAB149A9547E8ED70 /* PrimerExpiryDateFieldView.swift */ = {isa = PBXFileReference; includeInIndex = 1; lastKnownFileType = sourcecode.swift; path = PrimerExpiryDateFieldView.swift; sourceTree = "<group>"; };
+		CBC2EF9DD825994E88D130BCE25F1C9A /* Consolable.swift */ = {isa = PBXFileReference; includeInIndex = 1; lastKnownFileType = sourcecode.swift; path = Consolable.swift; sourceTree = "<group>"; };
+		CE9C4C49CBE9FF214CD3E8BE3E2213DC /* UIDeviceExtension.swift */ = {isa = PBXFileReference; includeInIndex = 1; lastKnownFileType = sourcecode.swift; path = UIDeviceExtension.swift; sourceTree = "<group>"; };
+		CF860B48E6C8E35C9B79FFB57F3F2DE8 /* 3DSService.swift */ = {isa = PBXFileReference; includeInIndex = 1; lastKnownFileType = sourcecode.swift; path = 3DSService.swift; sourceTree = "<group>"; };
+		D1C5A2B4A24E22D08314F664BBFDE0E2 /* PayPalTokenizationViewModel.swift */ = {isa = PBXFileReference; includeInIndex = 1; lastKnownFileType = sourcecode.swift; path = PayPalTokenizationViewModel.swift; sourceTree = "<group>"; };
+		D21495FF1A1B771A3AD8A0356A652C6D /* PrimerViewController.swift */ = {isa = PBXFileReference; includeInIndex = 1; lastKnownFileType = sourcecode.swift; path = PrimerViewController.swift; sourceTree = "<group>"; };
 		D245E0514AAC1A2B9A6D5EA2F383E90F /* UIKit.framework */ = {isa = PBXFileReference; lastKnownFileType = wrapper.framework; name = UIKit.framework; path = Platforms/iPhoneOS.platform/Developer/SDKs/iPhoneOS14.0.sdk/System/Library/Frameworks/UIKit.framework; sourceTree = DEVELOPER_DIR; };
-		D256FB04BD04FA40214103D9BD04AC9A /* Catchable.swift */ = {isa = PBXFileReference; includeInIndex = 1; lastKnownFileType = sourcecode.swift; path = Catchable.swift; sourceTree = "<group>"; };
+		D2537FA2971D28B597FBEF652222A6F1 /* PrimerCustomStyleTextField.swift */ = {isa = PBXFileReference; includeInIndex = 1; lastKnownFileType = sourcecode.swift; path = PrimerCustomStyleTextField.swift; sourceTree = "<group>"; };
 		D264B4E57DF7DB00D71275605D100971 /* Pods-PrimerSDK_Example-frameworks.sh */ = {isa = PBXFileReference; includeInIndex = 1; lastKnownFileType = text.script.sh; path = "Pods-PrimerSDK_Example-frameworks.sh"; sourceTree = "<group>"; };
-		D3790840730152324066B888A93D9C80 /* en.lproj */ = {isa = PBXFileReference; includeInIndex = 1; lastKnownFileType = folder; path = en.lproj; sourceTree = "<group>"; };
-		D3AB383076DB342475524AAF669BF104 /* ArrayExtension.swift */ = {isa = PBXFileReference; includeInIndex = 1; lastKnownFileType = sourcecode.swift; path = ArrayExtension.swift; sourceTree = "<group>"; };
-		D52B2A65240DDFD6F332A8059BA43B50 /* PrimerVaultManagerViewController.swift */ = {isa = PBXFileReference; includeInIndex = 1; lastKnownFileType = sourcecode.swift; path = PrimerVaultManagerViewController.swift; sourceTree = "<group>"; };
+		D58DA2EDCA0B4890846D36A1F6ADBDEA /* AnalyticsEvent.swift */ = {isa = PBXFileReference; includeInIndex = 1; lastKnownFileType = sourcecode.swift; path = AnalyticsEvent.swift; sourceTree = "<group>"; };
 		D66C3890C3566F38C935A2FFD9A237B0 /* Pods-PrimerSDK_Tests-dummy.m */ = {isa = PBXFileReference; includeInIndex = 1; lastKnownFileType = sourcecode.c.objc; path = "Pods-PrimerSDK_Tests-dummy.m"; sourceTree = "<group>"; };
-		D878B9C71B35BA07B1D2C4607728EC9E /* PrimerTheme+Buttons.swift */ = {isa = PBXFileReference; includeInIndex = 1; lastKnownFileType = sourcecode.swift; path = "PrimerTheme+Buttons.swift"; sourceTree = "<group>"; };
-		D88839FE77D0C268BA2FE1651E520A2F /* StringExtension.swift */ = {isa = PBXFileReference; includeInIndex = 1; lastKnownFileType = sourcecode.swift; path = StringExtension.swift; sourceTree = "<group>"; };
-		DD498514D6F494D1C4CB3A28210C0348 /* PaymentMethodConfiguration.swift */ = {isa = PBXFileReference; includeInIndex = 1; lastKnownFileType = sourcecode.swift; path = PaymentMethodConfiguration.swift; sourceTree = "<group>"; };
-		DD655EB064FFDE43C9FE02E55741DE11 /* PrimerSDK.podspec */ = {isa = PBXFileReference; explicitFileType = text.script.ruby; includeInIndex = 1; indentWidth = 2; path = PrimerSDK.podspec; sourceTree = "<group>"; tabWidth = 2; xcLanguageSpecificationIdentifier = xcode.lang.ruby; };
-		DE3516F6AF1115C508B388D201817C35 /* Customer.swift */ = {isa = PBXFileReference; includeInIndex = 1; lastKnownFileType = sourcecode.swift; path = Customer.swift; sourceTree = "<group>"; };
+		D82F92D7F7FB13BDC996639FE3FF8E25 /* ErrorHandler.swift */ = {isa = PBXFileReference; includeInIndex = 1; lastKnownFileType = sourcecode.swift; path = ErrorHandler.swift; sourceTree = "<group>"; };
+		D90E9ADD54C6C5BFD167475F708F09C5 /* EnsureWrappers.swift */ = {isa = PBXFileReference; includeInIndex = 1; lastKnownFileType = sourcecode.swift; path = EnsureWrappers.swift; sourceTree = "<group>"; };
+		DC38236BA7CFC08283BAFB472B898C7F /* Throwable.swift */ = {isa = PBXFileReference; includeInIndex = 1; lastKnownFileType = sourcecode.swift; path = Throwable.swift; sourceTree = "<group>"; };
+		DD655EB064FFDE43C9FE02E55741DE11 /* PrimerSDK.podspec */ = {isa = PBXFileReference; explicitFileType = text.script.ruby; includeInIndex = 1; indentWidth = 2; lastKnownFileType = text; path = PrimerSDK.podspec; sourceTree = "<group>"; tabWidth = 2; xcLanguageSpecificationIdentifier = xcode.lang.ruby; };
+		DD81BE101439C2EEDD66FC38C374007F /* Apaya.swift */ = {isa = PBXFileReference; includeInIndex = 1; lastKnownFileType = sourcecode.swift; path = Apaya.swift; sourceTree = "<group>"; };
+		DE1E288C8317CD8F50AA566A457EA910 /* UserDefaultsExtension.swift */ = {isa = PBXFileReference; includeInIndex = 1; lastKnownFileType = sourcecode.swift; path = UserDefaultsExtension.swift; sourceTree = "<group>"; };
+		DF04954C4E75FF9B09C3841F87A38C58 /* PrimerSearchTextField.swift */ = {isa = PBXFileReference; includeInIndex = 1; lastKnownFileType = sourcecode.swift; path = PrimerSearchTextField.swift; sourceTree = "<group>"; };
 		DF6E4F8E7C26A7BBEC17AAD4042A317D /* Pods-PrimerSDK_Tests.debug.xcconfig */ = {isa = PBXFileReference; includeInIndex = 1; lastKnownFileType = text.xcconfig; path = "Pods-PrimerSDK_Tests.debug.xcconfig"; sourceTree = "<group>"; };
-		E03245495BA11DB09DFF81AC17AACA84 /* PrimerNavigationController.swift */ = {isa = PBXFileReference; includeInIndex = 1; lastKnownFileType = sourcecode.swift; path = PrimerNavigationController.swift; sourceTree = "<group>"; };
-		E0487A4AF7551B22AA0F513E0CB110CE /* Queue.swift */ = {isa = PBXFileReference; includeInIndex = 1; lastKnownFileType = sourcecode.swift; path = Queue.swift; sourceTree = "<group>"; };
+		E05287D54A15523833A3E97D364BA7E9 /* CheckoutModule.swift */ = {isa = PBXFileReference; includeInIndex = 1; lastKnownFileType = sourcecode.swift; path = CheckoutModule.swift; sourceTree = "<group>"; };
 		E1B945985145643C12B1E91600B680DE /* Pods-PrimerSDK_Example-acknowledgements.markdown */ = {isa = PBXFileReference; includeInIndex = 1; lastKnownFileType = text; path = "Pods-PrimerSDK_Example-acknowledgements.markdown"; sourceTree = "<group>"; };
-		E1FDAB6E97827FFE0A20452299F7AC0A /* Validation.swift */ = {isa = PBXFileReference; includeInIndex = 1; lastKnownFileType = sourcecode.swift; path = Validation.swift; sourceTree = "<group>"; };
-		E362DF4CFFEB2F985B341BD3F96A6125 /* PaymentMethodTokenizationRequest.swift */ = {isa = PBXFileReference; includeInIndex = 1; lastKnownFileType = sourcecode.swift; path = PaymentMethodTokenizationRequest.swift; sourceTree = "<group>"; };
-		E3E7DE0B6C045E3AC1B4B0033F23E2A8 /* ClientToken.swift */ = {isa = PBXFileReference; includeInIndex = 1; lastKnownFileType = sourcecode.swift; path = ClientToken.swift; sourceTree = "<group>"; };
-		E4DBC9AFC4691AB5309D057220677EF2 /* PayPal.swift */ = {isa = PBXFileReference; includeInIndex = 1; lastKnownFileType = sourcecode.swift; path = PayPal.swift; sourceTree = "<group>"; };
-		E5F422D918649F4456A025BCA20BFE5E /* Endpoint.swift */ = {isa = PBXFileReference; includeInIndex = 1; lastKnownFileType = sourcecode.swift; path = Endpoint.swift; sourceTree = "<group>"; };
-		E73A0577425B663077C64F56D2FA9A93 /* AdyenDotPay.swift */ = {isa = PBXFileReference; includeInIndex = 1; lastKnownFileType = sourcecode.swift; path = AdyenDotPay.swift; sourceTree = "<group>"; };
+		E73FD46D1EE5D055C11FDE133B74CCD7 /* ConcurrencyLimitedDispatcher.swift */ = {isa = PBXFileReference; includeInIndex = 1; lastKnownFileType = sourcecode.swift; path = ConcurrencyLimitedDispatcher.swift; sourceTree = "<group>"; };
+		E828D28E046D7831139A2D660D2F39B5 /* CountryCode.swift */ = {isa = PBXFileReference; includeInIndex = 1; lastKnownFileType = sourcecode.swift; path = CountryCode.swift; sourceTree = "<group>"; };
+		E850C79A21038E74EBD55121C607C566 /* QRCodeTokenizationViewModel.swift */ = {isa = PBXFileReference; includeInIndex = 1; lastKnownFileType = sourcecode.swift; path = QRCodeTokenizationViewModel.swift; sourceTree = "<group>"; };
 		E884507DF2B84FA8A2E8AD8289881542 /* Pods-PrimerSDK_Example.release.xcconfig */ = {isa = PBXFileReference; includeInIndex = 1; lastKnownFileType = text.xcconfig; path = "Pods-PrimerSDK_Example.release.xcconfig"; sourceTree = "<group>"; };
 		EAB6F611E86A4758835A715E4B4184F6 /* Foundation.framework */ = {isa = PBXFileReference; lastKnownFileType = wrapper.framework; name = Foundation.framework; path = Platforms/iPhoneOS.platform/Developer/SDKs/iPhoneOS14.0.sdk/System/Library/Frameworks/Foundation.framework; sourceTree = DEVELOPER_DIR; };
-		EAD3E7472220240A0B5857C2DF8A8F28 /* FormType.swift */ = {isa = PBXFileReference; includeInIndex = 1; lastKnownFileType = sourcecode.swift; path = FormType.swift; sourceTree = "<group>"; };
-		EC681F87F16CA4BB15F161C66F3FFFE7 /* PrimerNibView.swift */ = {isa = PBXFileReference; includeInIndex = 1; lastKnownFileType = sourcecode.swift; path = PrimerNibView.swift; sourceTree = "<group>"; };
+		EB5272B14DDC25E632AFC837912B2C8C /* Catchable.swift */ = {isa = PBXFileReference; includeInIndex = 1; lastKnownFileType = sourcecode.swift; path = Catchable.swift; sourceTree = "<group>"; };
+		ECC7B62B10489A7357E1439C0A0E1AB0 /* CardComponentsManager.swift */ = {isa = PBXFileReference; includeInIndex = 1; lastKnownFileType = sourcecode.swift; path = CardComponentsManager.swift; sourceTree = "<group>"; };
+		ECFDA814CE262D42C8E55EF16AF616FA /* CancellableCatchable.swift */ = {isa = PBXFileReference; includeInIndex = 1; lastKnownFileType = sourcecode.swift; path = CancellableCatchable.swift; sourceTree = "<group>"; };
 		EE9674DAD0C961C92687877090E1E047 /* Pods-PrimerSDK_Tests-umbrella.h */ = {isa = PBXFileReference; includeInIndex = 1; lastKnownFileType = sourcecode.c.h; path = "Pods-PrimerSDK_Tests-umbrella.h"; sourceTree = "<group>"; };
-		F242CE1BBA58D5CEEC173447E21E3024 /* PrimerButton.swift */ = {isa = PBXFileReference; includeInIndex = 1; lastKnownFileType = sourcecode.swift; path = PrimerButton.swift; sourceTree = "<group>"; };
-		F2709F76E309C35F9711852DB55DB769 /* when.swift */ = {isa = PBXFileReference; includeInIndex = 1; lastKnownFileType = sourcecode.swift; path = when.swift; sourceTree = "<group>"; };
-		F2A8350B41284D87DC7444E57050FA07 /* FinallyWrappers.swift */ = {isa = PBXFileReference; includeInIndex = 1; lastKnownFileType = sourcecode.swift; path = FinallyWrappers.swift; sourceTree = "<group>"; };
-		F2D9628E4DD0B05D45C73AC74CD25687 /* DataExtension.swift */ = {isa = PBXFileReference; includeInIndex = 1; lastKnownFileType = sourcecode.swift; path = DataExtension.swift; sourceTree = "<group>"; };
-		F41935B64B9C76EC2EC63498FE44DF20 /* PrimerSettings.swift */ = {isa = PBXFileReference; includeInIndex = 1; lastKnownFileType = sourcecode.swift; path = PrimerSettings.swift; sourceTree = "<group>"; };
-		F57EDA44458D37978C7340A1F156D201 /* URLSessionStack.swift */ = {isa = PBXFileReference; includeInIndex = 1; lastKnownFileType = sourcecode.swift; path = URLSessionStack.swift; sourceTree = "<group>"; };
-		F5B3057A35A9A4F4B225AD5DDC78FE45 /* CardScannerViewController+SimpleScanDelegate.swift */ = {isa = PBXFileReference; includeInIndex = 1; lastKnownFileType = sourcecode.swift; path = "CardScannerViewController+SimpleScanDelegate.swift"; sourceTree = "<group>"; };
+		EF32957A875BE3E637A269C4978DEF35 /* PrimerSettings.swift */ = {isa = PBXFileReference; includeInIndex = 1; lastKnownFileType = sourcecode.swift; path = PrimerSettings.swift; sourceTree = "<group>"; };
+		F08A8F4DF90630BA2FCEA0DFD8B10957 /* PresentationController.swift */ = {isa = PBXFileReference; includeInIndex = 1; lastKnownFileType = sourcecode.swift; path = PresentationController.swift; sourceTree = "<group>"; };
+		F2565E74409B9AC1EF2C43CD307E329F /* PaymentMethodComponent.swift */ = {isa = PBXFileReference; includeInIndex = 1; lastKnownFileType = sourcecode.swift; path = PaymentMethodComponent.swift; sourceTree = "<group>"; };
+		F2989A5ECC17D68DEFABACB98C359AB4 /* Dimensions.swift */ = {isa = PBXFileReference; includeInIndex = 1; lastKnownFileType = sourcecode.swift; path = Dimensions.swift; sourceTree = "<group>"; };
+		F2D63DE10720D80BEF83161CB803DBBF /* Box.swift */ = {isa = PBXFileReference; includeInIndex = 1; lastKnownFileType = sourcecode.swift; path = Box.swift; sourceTree = "<group>"; };
+		F3AD36BFFD29BE70BF4A62066739BCC3 /* MockPrimerAPIClient.swift */ = {isa = PBXFileReference; includeInIndex = 1; lastKnownFileType = sourcecode.swift; path = MockPrimerAPIClient.swift; sourceTree = "<group>"; };
+		F4D9FF11DB3919442D3D0F22957C2238 /* CatchWrappers.swift */ = {isa = PBXFileReference; includeInIndex = 1; lastKnownFileType = sourcecode.swift; path = CatchWrappers.swift; sourceTree = "<group>"; };
 		F7B48CC82297D62E27EA98AE7A13D3DA /* Pods-PrimerSDK_Tests.release.xcconfig */ = {isa = PBXFileReference; includeInIndex = 1; lastKnownFileType = text.xcconfig; path = "Pods-PrimerSDK_Tests.release.xcconfig"; sourceTree = "<group>"; };
-		F8F5DE3892C80AC3CA7D984E87EF2441 /* AlertController.swift */ = {isa = PBXFileReference; includeInIndex = 1; lastKnownFileType = sourcecode.swift; path = AlertController.swift; sourceTree = "<group>"; };
-		FE45C26AEEDB838675E14975A81CF3F8 /* ResumeHandlerProtocol.swift */ = {isa = PBXFileReference; includeInIndex = 1; lastKnownFileType = sourcecode.swift; path = ResumeHandlerProtocol.swift; sourceTree = "<group>"; };
-		FE7C0B3AFE8980D096C1A4A66BA172CA /* after.swift */ = {isa = PBXFileReference; includeInIndex = 1; lastKnownFileType = sourcecode.swift; path = after.swift; sourceTree = "<group>"; };
-		FF04C36BCAE9465ABE19A214B3FC3B5E /* CardButton.swift */ = {isa = PBXFileReference; includeInIndex = 1; lastKnownFileType = sourcecode.swift; path = CardButton.swift; sourceTree = "<group>"; };
-		FF72B032E7351A72FFFD200089351883 /* PostalCode.swift */ = {isa = PBXFileReference; includeInIndex = 1; lastKnownFileType = sourcecode.swift; path = PostalCode.swift; sourceTree = "<group>"; };
+		F8B3D7EFEB2442DFF4B7CC9C08FE158A /* Keychain.swift */ = {isa = PBXFileReference; includeInIndex = 1; lastKnownFileType = sourcecode.swift; path = Keychain.swift; sourceTree = "<group>"; };
+		F8D6153A7787BA681F2A3FF1B4B53558 /* ThenableWrappers.swift */ = {isa = PBXFileReference; includeInIndex = 1; lastKnownFileType = sourcecode.swift; path = ThenableWrappers.swift; sourceTree = "<group>"; };
+		FA722F72A09EDA317B6F932A6D6A971D /* after.swift */ = {isa = PBXFileReference; includeInIndex = 1; lastKnownFileType = sourcecode.swift; path = after.swift; sourceTree = "<group>"; };
+		FDA2A5CF128EEE943292857379700F71 /* AppState.swift */ = {isa = PBXFileReference; includeInIndex = 1; lastKnownFileType = sourcecode.swift; path = AppState.swift; sourceTree = "<group>"; };
+		FED3B15EDCFF9315E24F7A4EFFFB3A70 /* VaultService.swift */ = {isa = PBXFileReference; includeInIndex = 1; lastKnownFileType = sourcecode.swift; path = VaultService.swift; sourceTree = "<group>"; };
 /* End PBXFileReference section */
 
 /* Begin PBXFrameworksBuildPhase section */
@@ -576,77 +481,52 @@
 			);
 			runOnlyForDeploymentPostprocessing = 0;
 		};
-		CA17546E10B17E654127AF737F349F10 /* Frameworks */ = {
+		A9A690AB4845975B4A0B778798127004 /* Frameworks */ = {
 			isa = PBXFrameworksBuildPhase;
 			buildActionMask = 2147483647;
 			files = (
-				352205C166F127D47602E6E09256E6DC /* Foundation.framework in Frameworks */,
-				FE71C48937424596DC430C1EB638D5B0 /* UIKit.framework in Frameworks */,
 			);
 			runOnlyForDeploymentPostprocessing = 0;
 		};
-		E1BF8190BD1BFB96063E7BDD0711C255 /* Frameworks */ = {
+		AB6C8AEB8EC7DEE5B3502DADD5CC2767 /* Frameworks */ = {
 			isa = PBXFrameworksBuildPhase;
 			buildActionMask = 2147483647;
 			files = (
+				2FF1D12F71167E47FB97F3036AD2CF92 /* Foundation.framework in Frameworks */,
+				8A00B1BB5D2A3DABC151F9429C687D97 /* UIKit.framework in Frameworks */,
 			);
 			runOnlyForDeploymentPostprocessing = 0;
 		};
 /* End PBXFrameworksBuildPhase section */
 
 /* Begin PBXGroup section */
-		02433D2DC50905973E4AFF1902CAF503 /* Vault */ = {
-			isa = PBXGroup;
-			children = (
-				413402A0D8F4644B9E4F89576C5E0B7C /* VaultPaymentMethodView.swift */,
-				7A6D3F25AE7D7DAFDE8B75BD402EF55E /* VaultPaymentMethodViewController.swift */,
-				5BE06AFC9E0548FE40F80341FFFF191A /* VaultPaymentMethodViewModel.swift */,
-			);
-			path = Vault;
-			sourceTree = "<group>";
-		};
-		043BE7FF593026266E503FD40DC92274 /* Extensions & Utilities */ = {
-			isa = PBXGroup;
-			children = (
-				F8F5DE3892C80AC3CA7D984E87EF2441 /* AlertController.swift */,
-				0CF37C2A6E0CCA55E628F6CE49F75291 /* AnyCodable.swift */,
-				BE282DAAD6EFB8D000068811F25AA5DE /* AnyDecodable.swift */,
-				444AA88BD0EB29BACACA31AFCEBD0689 /* AnyEncodable.swift */,
-				D3AB383076DB342475524AAF669BF104 /* ArrayExtension.swift */,
-				999E2CCBF3993D781B6AE8DE7C934831 /* BundleExtension.swift */,
-				F2D9628E4DD0B05D45C73AC74CD25687 /* DataExtension.swift */,
-				2B778387AA67EF333A5916E3A4ED38C1 /* DateExtension.swift */,
-				CCE611D948377E90FC0215BE4AC917EB /* IntExtension.swift */,
-				0D4C9F8C9E4CD2CA7B75B2EAAF0C1E84 /* Logger.swift */,
-				C3703F8590F4EB9F0B3AE10081746DD4 /* Mask.swift */,
-				84AF0134490448CACC269428F209F1B4 /* Optional+Extensions.swift */,
-				FF72B032E7351A72FFFD200089351883 /* PostalCode.swift */,
-				9DAB598BF1FE4C5CBB247D21F4D1AE45 /* PresentationController.swift */,
-				F242CE1BBA58D5CEEC173447E21E3024 /* PrimerButton.swift */,
-				79923FBE5143B31F523052818357CA16 /* PrimerCustomStyleTextField.swift */,
-				3B4F20C0B178D54CA34EBE780D9BED2C /* PrimerImage.swift */,
-				8B822CC1B6A089D4B268B60F6ED08C1A /* PrimerScrollView.swift */,
-				558C6B0BAAC1040492DB444766069037 /* PrimerTableViewCell.swift */,
-				410FEC1F1C0DF332FE799AE746F28C60 /* PrimerViewController.swift */,
-				9C7BC101312331C7EC7BAF5894545C6B /* PrimerViewExtensions.swift */,
-				D88839FE77D0C268BA2FE1651E520A2F /* StringExtension.swift */,
-				845C391CE1580D932FC8B59CCF33905E /* UIColorExtension.swift */,
-				6020C70FEFD9D7B9652B5EECEB21885E /* UIDeviceExtension.swift */,
-				A8412A013B98B01C493295F24614C29C /* URLExtension.swift */,
-				7F0AE96BB67842C1C9469D997D7CC5C6 /* UserDefaultsExtension.swift */,
-				E1FDAB6E97827FFE0A20452299F7AC0A /* Validation.swift */,
-				D159A68A5580B9C4E29DC59B8B43A19B /* WebViewUtil.swift */,
-			);
-			name = "Extensions & Utilities";
-			path = "Sources/PrimerSDK/Classes/Extensions & Utilities";
-			sourceTree = "<group>";
-		};
-		0AFA7DE370B11D6521BF9F5B2B56CF3C /* UI Delegates */ = {
-			isa = PBXGroup;
-			children = (
-				7332A85F5ACE2E0A91203ECDA3DCEEF8 /* ReloadDelegate.swift */,
-			);
-			path = "UI Delegates";
+		0598CC0682621B3E23D27D62073C2231 /* API */ = {
+			isa = PBXGroup;
+			children = (
+				72B0AEE39B1245376F418BAE33B3D0AA /* Primer */,
+			);
+			name = API;
+			path = API;
+			sourceTree = "<group>";
+		};
+		09DD33019AF8EF05CC4D3A2ECC9CB63D /* Theme */ = {
+			isa = PBXGroup;
+			children = (
+				C40A0203C77A2E0B731F56B813E7F900 /* PrimerTheme.swift */,
+				CA2E61BA696A63995B3F2FC8502AEEAC /* Internal */,
+				B606DBE8EA7E9D7F0DE83DD2DE066377 /* Public */,
+			);
+			name = Theme;
+			path = Theme;
+			sourceTree = "<group>";
+		};
+		0EECB0D25B978350256545E1145C4E99 /* OAuth */ = {
+			isa = PBXGroup;
+			children = (
+				423C916498D4FEFE25879392DF77EAE8 /* PrimerWebViewController.swift */,
+			);
+			name = OAuth;
+			path = OAuth;
 			sourceTree = "<group>";
 		};
 		1628BF05B4CAFDCC3549A101F5A10A17 /* Frameworks */ = {
@@ -657,137 +537,52 @@
 			name = Frameworks;
 			sourceTree = "<group>";
 		};
-<<<<<<< HEAD
-		1A0334487186DC87E3028C83C34DD9CA /* Primer */ = {
-			isa = PBXGroup;
-			children = (
-				ABBD22BACC097A6777C8C9E2ADB82B7C /* PrimerAPI.swift */,
-				E3AB91C4574E0D168D49DE63908A3DD6 /* PrimerAPIClient.swift */,
-				1BE527338A3D5FA9AA3112AB43F0898A /* PrimerAPIClient+Promises.swift */,
-			);
-			path = Primer;
-			sourceTree = "<group>";
-		};
-=======
->>>>>>> 7a4245b4
-		20E7F4F0C9A6A572A52728626CF2E75C /* Data Models */ = {
-			isa = PBXGroup;
-			children = (
-				652FA5B10BE9185B597EE8495F113779 /* 3DS.swift */,
-			);
-			path = "Data Models";
-			sourceTree = "<group>";
-		};
-		229285D39571A9226113BEEC5C5D3B97 /* Localizable */ = {
-			isa = PBXGroup;
-			children = (
-				D3790840730152324066B888A93D9C80 /* en.lproj */,
-				5939998DCB4C76E118C1E67C9E157D0F /* fr.lproj */,
-				268B6E23AB8314D0816482A4234B1C2A /* sv.lproj */,
-			);
-			name = Localizable;
-			path = Sources/PrimerSDK/Resources/Localizable;
-			sourceTree = "<group>";
-		};
-		261DAFD52C3516D3AA031889CDD2C5C3 /* Primer */ = {
-			isa = PBXGroup;
-			children = (
-				A830B6B6148B5D88F101B47D8526AF98 /* AppState.swift */,
-				38FBC5D979D5830B4CEF94986FC8D59E /* DependencyInjection.swift */,
-				57DF455C22349BD60DCB196110347C88 /* Primer.swift */,
-				B98AB6C6C8AFCB040577FB6D7843C120 /* PrimerDelegate.swift */,
-				FE45C26AEEDB838675E14975A81CF3F8 /* ResumeHandlerProtocol.swift */,
-			);
-			path = Primer;
-			sourceTree = "<group>";
-		};
-		2885858ECFBAD1A560E848306ACBD563 /* 3DS */ = {
-			isa = PBXGroup;
-			children = (
-				50CB7160121654CBB10F56C1E0C82651 /* 3DSService.swift */,
-				680F3A08EE3B2E72FBDB41CE53927453 /* 3DSService+Promises.swift */,
-				20E7F4F0C9A6A572A52728626CF2E75C /* Data Models */,
-				FFAE9E94AF313BE4942D3F2E92B2054C /* Networking */,
-			);
-			path = 3DS;
-			sourceTree = "<group>";
-		};
-		2AA4F2D0773BE8D7C936B61AEE772688 /* User Interface */ = {
-			isa = PBXGroup;
-			children = (
-				84073FF0278D95C600067F2A /* TokenizationViewControllers */,
-				1FCF0ADD70E2BF90834648D92AE701E5 /* PaymentMethodsGroupView.swift */,
-				7E318F79FE7B209FCB9A938DC215036A /* Banks */,
-				FF3FC020FAA43BBD2763589A2EA7CC8B /* Components */,
-				C1E1C6F8686FA939EE06EC0FEBB33397 /* Error */,
-				DA3EC3B992235CFDE0CEDFFF0A580383 /* OAuth */,
-				AF267B1A6F909E14D8CB50A5E4AF9C07 /* PCI */,
-				2B95FEB9D74CD41FE78831F5B7AB3FDC /* Primer */,
-				BAE71E4429DE1D6E21101F1CCB9BE920 /* Root */,
-				D79EA553B6CD6DDADC71E4BFEAD690CE /* Success */,
-				2B4401C8B99E631EBE0E937435974972 /* Text Fields */,
-				8BB33236056D56AE06148468111AC43E /* TokenizationViewModels */,
-				0AFA7DE370B11D6521BF9F5B2B56CF3C /* UI Delegates */,
-				02433D2DC50905973E4AFF1902CAF503 /* Vault */,
-			);
-			name = "User Interface";
-			path = "Sources/PrimerSDK/Classes/User Interface";
-			sourceTree = "<group>";
-		};
-		2B4401C8B99E631EBE0E937435974972 /* Text Fields */ = {
-			isa = PBXGroup;
-			children = (
-				49660D3198626BD32681CA997AEAF5BC /* CardComponentsManager.swift */,
-				C185524D5F149403108EBC5EE5092B50 /* PrimerCardholderNameFieldView.swift */,
-				AB0A58037290394331F9D310A7891CE3 /* PrimerCardNumberFieldView.swift */,
-				892D2B30E02A145088DF24949D5C8471 /* PrimerCVVFieldView.swift */,
-				7D09220942AF8BBFAD714D141D3855E5 /* PrimerExpiryDateFieldView.swift */,
-				EC681F87F16CA4BB15F161C66F3FFFE7 /* PrimerNibView.swift */,
-				8428DF1B51F2C4F63F020F8A4DAC378C /* PrimerPostalCodeFieldView.swift */,
-				296D751D0E43553A49EA17AB252AEAFE /* PrimerTextField.swift */,
-				274C6A2E89A5863375294300307AE038 /* PrimerTextFieldView.swift */,
-			);
-			path = "Text Fields";
-			sourceTree = "<group>";
-		};
-		2B95FEB9D74CD41FE78831F5B7AB3FDC /* Primer */ = {
-			isa = PBXGroup;
-			children = (
-				FF04C36BCAE9465ABE19A214B3FC3B5E /* CardButton.swift */,
-				8368A2397EA4CD82937BDC8100AE8487 /* ExternalViewModel.swift */,
-				0422BB0E3E580D4EF81AFCA8A5926A55 /* PaymentMethodComponent.swift */,
-			);
-			path = Primer;
-			sourceTree = "<group>";
-		};
-		2FD8500D37682D3A345E34A3378D8F02 /* Core */ = {
-			isa = PBXGroup;
-			children = (
-				1267F9063244C97D0C650E02CA24014F /* Icons.xcassets */,
-				52167B10C41637761CA6BA3E942A35C0 /* Core */,
-				3E58E4B3828D7C549D328311797A62E3 /* Data Models */,
-				BDEF2C13A434AC131CDCF88D00443978 /* Error Handler */,
-				043BE7FF593026266E503FD40DC92274 /* Extensions & Utilities */,
-				229285D39571A9226113BEEC5C5D3B97 /* Localizable */,
-				37211A81F637453B6D8BA008CDA91B85 /* Mocks */,
-				CBDDCC51B6491AFB8D3D9C573E2EBBD7 /* Nibs */,
-				5A9615A9EF213E548195E26B3A9681F5 /* Services */,
-				A40F9C7CD55FF4A0B7F1DA92789BE79A /* Third Party */,
-				2AA4F2D0773BE8D7C936B61AEE772688 /* User Interface */,
-			);
-			name = Core;
-			sourceTree = "<group>";
-		};
-		3092783AFEB041B37BBDE021BAC5E19F /* Cancellation */ = {
-			isa = PBXGroup;
-			children = (
-				0B26B80BF8479A7DA3337972D1240BFF /* CancelContext.swift */,
-				5DC36AD0EB6BFFF757BD85F5EA1A5A2D /* Cancellable.swift */,
-				841637540F16C1814CB8184BADCAD80B /* CancellableCatchable.swift */,
-				0FA8315B4673DFF85A0B70F7478FCCA6 /* CancellablePromise.swift */,
-				7A4096883ECCAF3B5C28092B15329672 /* CancellableThenable.swift */,
-			);
-			path = Cancellation;
+		1B38EA8500BB09F12F4113E438D05462 /* PCI */ = {
+			isa = PBXGroup;
+			children = (
+				B42173C1063FBFF5A181232C098673B3 /* FormTextFieldType.swift */,
+				2DDE37959A0D07D77CEA690A68D8210C /* FormType.swift */,
+			);
+			name = PCI;
+			path = PCI;
+			sourceTree = "<group>";
+		};
+		200CA666076FF2E76D3050A78AB37348 /* Crypto */ = {
+			isa = PBXGroup;
+			children = (
+				0B53735E150BC542B8DF3B4B1D4FBB18 /* AES256.swift */,
+			);
+			name = Crypto;
+			path = Crypto;
+			sourceTree = "<group>";
+		};
+		2255D9C3C32D2FCA4528814DD560BAFD /* Mocks */ = {
+			isa = PBXGroup;
+			children = (
+				F3AD36BFFD29BE70BF4A62066739BCC3 /* MockPrimerAPIClient.swift */,
+			);
+			name = Mocks;
+			path = Sources/PrimerSDK/Classes/Mocks;
+			sourceTree = "<group>";
+		};
+		2805C254F4453FC431E3BD6883FB8933 /* Parser */ = {
+			isa = PBXGroup;
+			children = (
+				7020F32D573FB8D49BAC100E187B23BF /* Parser.swift */,
+				41AF3932E524C359F4CB7B5E7E628EF4 /* JSON */,
+			);
+			name = Parser;
+			path = Parser;
+			sourceTree = "<group>";
+		};
+		312BAD5D6BC3D1D0AF2DC7AD684DF767 /* Error Handler */ = {
+			isa = PBXGroup;
+			children = (
+				D82F92D7F7FB13BDC996639FE3FF8E25 /* ErrorHandler.swift */,
+				24EFDB7E8BD848CDA888BF8F188504AA /* PrimerError.swift */,
+			);
+			name = "Error Handler";
+			path = "Sources/PrimerSDK/Classes/Error Handler";
 			sourceTree = "<group>";
 		};
 		3212B9B525BCD854C8FF2A21D0FF4216 /* Pod */ = {
@@ -800,130 +595,128 @@
 			name = Pod;
 			sourceTree = "<group>";
 		};
-		32809EDAA1F09EB114EE9C333C4738C1 /* Parser */ = {
-			isa = PBXGroup;
-			children = (
-				AEDC94D57812752820919E73B5EF1C43 /* Parser.swift */,
-				BC0AC244461A32870561981E874DA104 /* JSON */,
-			);
-			name = Parser;
-			path = Parser;
-			sourceTree = "<group>";
-		};
-		32B8445317D7E10BB17FCA3C9F1001F8 /* Theme */ = {
-			isa = PBXGroup;
-			children = (
-				28351834DF0AC459BAC12D3538018F42 /* PrimerTheme.swift */,
-				FD809C1C6A48E74247F40C12F2DCA8C9 /* Internal */,
-				C5E40D80C3DC4630F6973FD3AB794402 /* Public */,
-			);
-			path = Theme;
-			sourceTree = "<group>";
-		};
-		37211A81F637453B6D8BA008CDA91B85 /* Mocks */ = {
-			isa = PBXGroup;
-			children = (
-				3CE7FDA15EB5FF16E4ECE114D39EAAE8 /* MockPrimerAPIClient.swift */,
-			);
-			name = Mocks;
-			path = Sources/PrimerSDK/Classes/Mocks;
-			sourceTree = "<group>";
-		};
-		3A68976DAC6A024D7D8E4BEE37BBF4C8 /* Keychain */ = {
-			isa = PBXGroup;
-			children = (
-				628992146A3DC2D747C2BF5A0830A5B7 /* Keychain.swift */,
-			);
-			path = Keychain;
-			sourceTree = "<group>";
-		};
-		3E58E4B3828D7C549D328311797A62E3 /* Data Models */ = {
-			isa = PBXGroup;
-			children = (
-				E73A0577425B663077C64F56D2FA9A93 /* AdyenDotPay.swift */,
-				2E97654348CC3ADD626AD642AEE6C7A8 /* Apaya.swift */,
-				9FB906E0EEAA9F00D72E261AC0A2D6FE /* ApplePay.swift */,
-				630BC02E64D953D61C89009128BF2EB1 /* Bank.swift */,
-				39B47EF0F849FBFEF00CC3FEE8DFA9E2 /* CardNetwork.swift */,
-				819F8F5B6888813937F4FDB718A73210 /* CheckoutModule.swift */,
-				94BE1685CDC4F3BF456B2F5ADA2AFEC6 /* ClientSession.swift */,
-				E3E7DE0B6C045E3AC1B4B0033F23E2A8 /* ClientToken.swift */,
-				B8EA4AB9C8219A16404FE20AAC7A05CC /* Consolable.swift */,
-				08DB7D110E768DC8D734D30D784444A6 /* CountryCode.swift */,
-				8047A65CD25D9E1F3E134FB8B07F43E6 /* Currency.swift */,
-				DE3516F6AF1115C508B388D201817C35 /* Customer.swift */,
-				9FC4E906B59A000EBE4EAE1778900BC4 /* DirectDebitMandate.swift */,
-				A5DE4E65B145880C53EF55E0C5280D9C /* ImageName.swift */,
-				90FC79BB82EFF393D1A22D276F6C230A /* Klarna.swift */,
-				7BA4D1DFF655689314477D0597EC7DC5 /* OrderItem.swift */,
-				DD498514D6F494D1C4CB3A28210C0348 /* PaymentMethodConfiguration.swift */,
-				29C34CC7C47E7F10859F812438C39C8E /* PaymentMethodConfigurationOptions.swift */,
-				3F61EF65F8B67C631CBD7022017F64C2 /* PaymentMethodConfigurationType.swift */,
-				4566D12D8E50C22EC6043D8EF234E993 /* PaymentMethodToken.swift */,
-				E362DF4CFFEB2F985B341BD3F96A6125 /* PaymentMethodTokenizationRequest.swift */,
-				889ABB6C662B4E87E3A0D3B8446C552B /* PaymentResponse.swift */,
-				E4DBC9AFC4691AB5309D057220677EF2 /* PayPal.swift */,
-				4936961E101DD9C2A0B2F499772DAF69 /* PrimerConfiguration.swift */,
-				222AE23D995CB607839A70766320CE67 /* PrimerContent.swift */,
-				C43AC03AA69F4BBF62D1EFB4BFC0E8E9 /* PrimerFlowEnums.swift */,
-				F41935B64B9C76EC2EC63498FE44DF20 /* PrimerSettings.swift */,
-				C0D9496CB96BD472C53BEB0B0A77082B /* SuccessMessage.swift */,
-				5982CD4CFE6584CECCB9C945086FEC4A /* Throwable.swift */,
-				73E973E069FEC00C64D01163307FD3A5 /* UXMode.swift */,
-				71DE6883767CF5230772ADF38EF60F0A /* VaultCheckoutViewModel.swift */,
-				5D633F846168419185470AE07AFBE23E /* PCI */,
-				32B8445317D7E10BB17FCA3C9F1001F8 /* Theme */,
+		343FDCDE3761471F89C56B40A98F00F8 /* Error */ = {
+			isa = PBXGroup;
+			children = (
+				0EAE311B66C162747DE42ACB6DED2D4B /* ErrorViewController.swift */,
+			);
+			name = Error;
+			path = Error;
+			sourceTree = "<group>";
+		};
+		3A768FB957E59966542BCE3215E1AF22 /* Data Models */ = {
+			isa = PBXGroup;
+			children = (
+				31865B9C97A14B12E8A0FC5B77DF00B2 /* 3DS.swift */,
+			);
+			name = "Data Models";
+			path = "Data Models";
+			sourceTree = "<group>";
+		};
+		41AF3932E524C359F4CB7B5E7E628EF4 /* JSON */ = {
+			isa = PBXGroup;
+			children = (
+				69879A66D71356C2A3E009FD755585F1 /* JSONParser.swift */,
+			);
+			name = JSON;
+			path = JSON;
+			sourceTree = "<group>";
+		};
+		42F6554D5BDD315895C951D9B335A8F5 /* CardScanner */ = {
+			isa = PBXGroup;
+			children = (
+				7FCB7D4E8D7487D33CF00907B1392D58 /* CardScannerViewController.swift */,
+				3911DEB153B3BF3064CFBE629247F78D /* CardScannerViewController+SimpleScanDelegate.swift */,
+			);
+			name = CardScanner;
+			path = CardScanner;
+			sourceTree = "<group>";
+		};
+		4693006798BEE042144D706EB80EC82F /* Wrappers */ = {
+			isa = PBXGroup;
+			children = (
+				F4D9FF11DB3919442D3D0F22957C2238 /* CatchWrappers.swift */,
+				D90E9ADD54C6C5BFD167475F708F09C5 /* EnsureWrappers.swift */,
+				B0BCCAB03575DA2DD6D57FA991B343F9 /* FinallyWrappers.swift */,
+				6995C1547D927D2C54C3631B2F03CF8F /* GuaranteeWrappers.swift */,
+				5F6E9A435B57DAF8AF127B76AC26C685 /* RecoverWrappers.swift */,
+				1C44876EBDC9086E58B5E1AF78D5FA2B /* SequenceWrappers.swift */,
+				F8D6153A7787BA681F2A3FF1B4B53558 /* ThenableWrappers.swift */,
+				17BBA9D58A4A739CCCA94E20FEF9FEA6 /* WrapperProtocols.swift */,
+			);
+			name = Wrappers;
+			path = Wrappers;
+			sourceTree = "<group>";
+		};
+		4A08E921E775E76DC0782C90EC85851D /* Vault */ = {
+			isa = PBXGroup;
+			children = (
+				27AA8D2E4D2B8947D18A31C801EAADC1 /* VaultPaymentMethodView.swift */,
+				75BFB51186561840F1CB9C636BF1083F /* VaultPaymentMethodViewController.swift */,
+				874BCB790CD7224EF772F94F46515DAC /* VaultPaymentMethodViewModel.swift */,
+			);
+			name = Vault;
+			path = Vault;
+			sourceTree = "<group>";
+		};
+		4B04BAD5F7D5A5F30BB64007F1D14A81 /* Data Models */ = {
+			isa = PBXGroup;
+			children = (
+				5BCE5223651D93050E73612AC17695BB /* AdyenDotPay.swift */,
+				DD81BE101439C2EEDD66FC38C374007F /* Apaya.swift */,
+				749857089BB8D42BA6F37327D003C5E4 /* ApplePay.swift */,
+				19AFDAE502720A9BB9CDC0EDA89F9368 /* Bank.swift */,
+				C1F79879A872107756BD43749FA5A52D /* CardNetwork.swift */,
+				E05287D54A15523833A3E97D364BA7E9 /* CheckoutModule.swift */,
+				29F77CD8D47CF1F253FA6575AA50D8F6 /* ClientSession.swift */,
+				9E55756F896EAA4F3F3CB06E8DCCE030 /* ClientToken.swift */,
+				CBC2EF9DD825994E88D130BCE25F1C9A /* Consolable.swift */,
+				E828D28E046D7831139A2D660D2F39B5 /* CountryCode.swift */,
+				ABB694C43747D515DC560A4D4D03881A /* Currency.swift */,
+				A9AC3537930628A4BF368199B8BA81D3 /* Customer.swift */,
+				5EB91A0EE76DECB6340279749FFD6C14 /* DirectDebitMandate.swift */,
+				7FB940D73C66495B30F3F0B15172ECEA /* ImageName.swift */,
+				3D3BCE856400C8CED8735393D6111C7C /* Klarna.swift */,
+				4E36BBBDEEE4D716F861B0FB9651B46D /* OrderItem.swift */,
+				14934FC239E152E1DE219665DB8FE64B /* PaymentMethodConfiguration.swift */,
+				75022CD599B89A7CE8DA3C1DF0257D01 /* PaymentMethodConfigurationOptions.swift */,
+				92E8AE6FDD9C754979A8CCB5AB472AD2 /* PaymentMethodConfigurationType.swift */,
+				3AA410CEDD3056EE87E554F6E04D0292 /* PaymentMethodToken.swift */,
+				214DCD631112687865E63EF80316932A /* PaymentMethodTokenizationRequest.swift */,
+				175B2138A2B3A25E66E71473B2E650C5 /* PaymentResponse.swift */,
+				434B8E854C48DE41F7C05E2258895B29 /* PayPal.swift */,
+				AC427DA218C88557CC55D914E80F81DA /* PrimerConfiguration.swift */,
+				97695856C571D3729DE28C8153E2424E /* PrimerContent.swift */,
+				C365FC692622B63DF365845D0337599B /* PrimerFlowEnums.swift */,
+				EF32957A875BE3E637A269C4978DEF35 /* PrimerSettings.swift */,
+				041E3B87992B887A94FD301477F506E6 /* SuccessMessage.swift */,
+				DC38236BA7CFC08283BAFB472B898C7F /* Throwable.swift */,
+				A57DD85A628D96389A75EC1379DED838 /* UXMode.swift */,
+				9384015BB64201B62F5D3BCF2E315ED3 /* VaultCheckoutViewModel.swift */,
+				1B38EA8500BB09F12F4113E438D05462 /* PCI */,
+				09DD33019AF8EF05CC4D3A2ECC9CB63D /* Theme */,
 			);
 			name = "Data Models";
 			path = "Sources/PrimerSDK/Classes/Data Models";
 			sourceTree = "<group>";
 		};
-<<<<<<< HEAD
-		42DAF903D54D8E3D3EA6AD17443934DB /* JSON */ = {
-			isa = PBXGroup;
-			children = (
-				95AF35CFD1939E85B195402FDAF19258 /* JSONParser.swift */,
-			);
-			path = JSON;
-			sourceTree = "<group>";
-		};
-		49F4BE8D07FEFB9A822B185A5653781E /* Network */ = {
-			isa = PBXGroup;
-			children = (
-				F18433C8E37D8D09B4E1D47EEB1C0F81 /* Endpoint.swift */,
-				AA99C2734984036D1492AC8B7FE882CD /* NetworkService.swift */,
-				229F49B8E23DBD3B06DF8C9B151226C0 /* URLSessionStack.swift */,
-			);
-			path = Network;
-			sourceTree = "<group>";
-		};
-=======
->>>>>>> 7a4245b4
-		52167B10C41637761CA6BA3E942A35C0 /* Core */ = {
-			isa = PBXGroup;
-			children = (
-				2885858ECFBAD1A560E848306ACBD563 /* 3DS */,
-				AA0561B9E7B3FA3BD8A1AE4F57297501 /* Analytics */,
-				69C87C357BBD2D44541F7F4F64DCB17F /* Connectivity */,
-				54F092F9D2994F47A987CE91E194536F /* Constants */,
-				6C126D26A1186163E80AA398A9F13E1A /* Crypto */,
-				3A68976DAC6A024D7D8E4BEE37BBF4C8 /* Keychain */,
-				85A64215D08F226889E18230CD9C8021 /* Payment Services */,
-				6CA2120A1B6639EEDD23BDA5C498A311 /* PCI */,
-				261DAFD52C3516D3AA031889CDD2C5C3 /* Primer */,
-			);
-			name = Core;
-			path = Sources/PrimerSDK/Classes/Core;
-			sourceTree = "<group>";
-		};
-		54F092F9D2994F47A987CE91E194536F /* Constants */ = {
-			isa = PBXGroup;
-			children = (
-				45C92055E646E45E232F47EC9D0A9F71 /* Colors.swift */,
-				31E4D70D89BAD59A89042326E85B8C75 /* Content.swift */,
-				8C24510A434F5C0F91069C97F78D74EF /* Dimensions.swift */,
-			);
-			path = Constants;
+		4EA8E7DF1C89BEA003A9FD191BCCA14D /* Third Party */ = {
+			isa = PBXGroup;
+			children = (
+				6590F5988B7DD2D91DD1A79D576A0913 /* PromiseKit */,
+			);
+			name = "Third Party";
+			path = "Sources/PrimerSDK/Classes/Third Party";
+			sourceTree = "<group>";
+		};
+		4F3FE34E90FCCF729655E16BAEF89289 /* Banks */ = {
+			isa = PBXGroup;
+			children = (
+				8FBCE1FAE8CFF8C08A1425555E664684 /* BankSelectorViewController.swift */,
+				5BC01D70023DF200F4218C52B332CFC2 /* BankTableViewCell.swift */,
+			);
+			name = Banks;
+			path = Banks;
 			sourceTree = "<group>";
 		};
 		56409D50D0FA1C19C592518252ACCB45 /* Targets Support Files */ = {
@@ -935,6 +728,17 @@
 			name = "Targets Support Files";
 			sourceTree = "<group>";
 		};
+		568F1B25832C0B8F5E758D1A6AF6D57C /* Services */ = {
+			isa = PBXGroup;
+			children = (
+				0598CC0682621B3E23D27D62073C2231 /* API */,
+				D65C1AF9082D036274328894B75BD2C6 /* Network */,
+				2805C254F4453FC431E3BD6883FB8933 /* Parser */,
+			);
+			name = Services;
+			path = Sources/PrimerSDK/Classes/Services;
+			sourceTree = "<group>";
+		};
 		59DA5C1F72E1D5BABC43EACBA672C3BA /* iOS */ = {
 			isa = PBXGroup;
 			children = (
@@ -942,30 +746,6 @@
 				D245E0514AAC1A2B9A6D5EA2F383E90F /* UIKit.framework */,
 			);
 			name = iOS;
-			sourceTree = "<group>";
-		};
-		5A9615A9EF213E548195E26B3A9681F5 /* Services */ = {
-			isa = PBXGroup;
-			children = (
-				D959E8BE02B1B31BE2835BFAE082B7CA /* API */,
-				86CA3137C57BA56B414E8751C163D8D2 /* Network */,
-				32809EDAA1F09EB114EE9C333C4738C1 /* Parser */,
-			);
-<<<<<<< HEAD
-			path = Parser;
-=======
-			name = Services;
-			path = Sources/PrimerSDK/Classes/Services;
->>>>>>> 7a4245b4
-			sourceTree = "<group>";
-		};
-		5D633F846168419185470AE07AFBE23E /* PCI */ = {
-			isa = PBXGroup;
-			children = (
-				76D44B2001D9060134D4F583386C4E5A /* FormTextFieldType.swift */,
-				EAD3E7472220240A0B5857C2DF8A8F28 /* FormType.swift */,
-			);
-			path = PCI;
 			sourceTree = "<group>";
 		};
 		5E7CEBBE4BB56B730A515810549B52D9 /* Products */ = {
@@ -982,7 +762,7 @@
 		5E9E9BA97FF9664E2E7ED2987F9BD502 /* PrimerSDK */ = {
 			isa = PBXGroup;
 			children = (
-				2FD8500D37682D3A345E34A3378D8F02 /* Core */,
+				74553CDAA22DB00665331BB9C8778D76 /* Core */,
 				3212B9B525BCD854C8FF2A21D0FF4216 /* Pod */,
 				CC5A21B7980238EE34392A5A13727BED /* Support Files */,
 			);
@@ -990,28 +770,113 @@
 			path = ../..;
 			sourceTree = "<group>";
 		};
-		69C87C357BBD2D44541F7F4F64DCB17F /* Connectivity */ = {
-			isa = PBXGroup;
-			children = (
-				D1CDFE668DE1658D93CFCEB14BF3127D /* Connectivity.swift */,
-			);
-			path = Connectivity;
-			sourceTree = "<group>";
-		};
-		6C126D26A1186163E80AA398A9F13E1A /* Crypto */ = {
-			isa = PBXGroup;
-			children = (
-				C16019B8FE1BEBD4ACB927F120082C40 /* AES256.swift */,
-			);
-			path = Crypto;
-			sourceTree = "<group>";
-		};
-		6CA2120A1B6639EEDD23BDA5C498A311 /* PCI */ = {
-			isa = PBXGroup;
-			children = (
-				539921BCA356EDA5E7405DB93D75E9A4 /* TokenizationService.swift */,
-			);
-			path = PCI;
+		6437D88222E5994549181A41F608CF1F /* TokenizationViewControllers */ = {
+			isa = PBXGroup;
+			children = (
+				44FD4C14920B633743CB57F041A1C45A /* QRCodeViewController.swift */,
+			);
+			name = TokenizationViewControllers;
+			path = TokenizationViewControllers;
+			sourceTree = "<group>";
+		};
+		6590F5988B7DD2D91DD1A79D576A0913 /* PromiseKit */ = {
+			isa = PBXGroup;
+			children = (
+				FA722F72A09EDA317B6F932A6D6A971D /* after.swift */,
+				F2D63DE10720D80BEF83161CB803DBBF /* Box.swift */,
+				EB5272B14DDC25E632AFC837912B2C8C /* Catchable.swift */,
+				5AA52A1C6AFA80E93867847D8AA4138D /* Configuration.swift */,
+				85425127C1998FDE84E9164542224004 /* CustomStringConvertible.swift */,
+				9807661C99F8C4974FC24D0D1098682B /* Dispatcher.swift */,
+				C73015E3DF9E52245F1B3EC5D7404FFB /* Error.swift */,
+				39B7F03B42D040D8B4185C48ECB9B953 /* firstly.swift */,
+				7BA2A7FFC735B05AD6E1F680B57A5073 /* Guarantee.swift */,
+				06E0700A1C975B47CE7220AFB0D75227 /* hang.swift */,
+				71DCF3C9E57C87EA4A407B5E947F31FA /* LogEvent.swift */,
+				B517307CF2F2F8A7056ABB8493F378A5 /* Promise.swift */,
+				5BA2747FB93A79DF63B6C983E1BBC106 /* race.swift */,
+				9347F16DA08335FF5398C8D3CC237A10 /* Resolver.swift */,
+				17373D1635845670076F3DD2DD6840F4 /* Thenable.swift */,
+				BE05D6AF9634A909C8A90C3BAE46A194 /* when.swift */,
+				E5988B989DA110CCE1381430FF3ED87E /* Cancellation */,
+				A2E0AAD3F3527281402350A2D989FF31 /* Dispatchers */,
+				4693006798BEE042144D706EB80EC82F /* Wrappers */,
+			);
+			name = PromiseKit;
+			path = PromiseKit;
+			sourceTree = "<group>";
+		};
+		68F72B981738D17D4EB495A65FC952AC /* Constants */ = {
+			isa = PBXGroup;
+			children = (
+				75A98BA8D77FAB973523C9E1B1AA015B /* Colors.swift */,
+				4909067996B4A2253EA089CC21541A31 /* Content.swift */,
+				F2989A5ECC17D68DEFABACB98C359AB4 /* Dimensions.swift */,
+			);
+			name = Constants;
+			path = Constants;
+			sourceTree = "<group>";
+		};
+		6AAAFB7BEBB5182DC9CBF537E05D6041 /* Success */ = {
+			isa = PBXGroup;
+			children = (
+				627539E95E2751C989CE5D5AD2791229 /* SuccessViewController.swift */,
+			);
+			name = Success;
+			path = Success;
+			sourceTree = "<group>";
+		};
+		6D68FE40222040D6A1AFD8D5A842A08C /* Extensions & Utilities */ = {
+			isa = PBXGroup;
+			children = (
+				061B889FDE4529ED59A3D9B5542F489F /* AlertController.swift */,
+				BB7BC8DBAFD9C8AC4BC94EB3B67E50FF /* AnyCodable.swift */,
+				3A46C4CC179884308B66840DC7F44B03 /* AnyDecodable.swift */,
+				3959739E1087EAC770F313C521EEE68C /* AnyEncodable.swift */,
+				B2D51088D537541F7A54077CBA3E139F /* ArrayExtension.swift */,
+				726970B13270AFD3BFDD1F442A6B1351 /* BundleExtension.swift */,
+				4542F809090FBC87C967146B7794D3FA /* DataExtension.swift */,
+				4B4554C222F1829536D4C6241CCDCA3A /* DateExtension.swift */,
+				2EC0D62FAE623CD19E01FCA23DFEE9AC /* IntExtension.swift */,
+				39087760E213416B63939896B07E6EAA /* Logger.swift */,
+				B83212DA1BA8F861A0FB02C8C53AEE40 /* Mask.swift */,
+				0233C57AC6261FA77D9C2884AADC468F /* Optional+Extensions.swift */,
+				7131C600688D3A79C680E0074BD4441E /* PostalCode.swift */,
+				F08A8F4DF90630BA2FCEA0DFD8B10957 /* PresentationController.swift */,
+				858469C60D99D44D833FD0733F9BFA04 /* PrimerButton.swift */,
+				D2537FA2971D28B597FBEF652222A6F1 /* PrimerCustomStyleTextField.swift */,
+				0EE6C1A7E9027A37A65EC722BAE4AF1A /* PrimerImage.swift */,
+				2D2ED6369D6BA0FC89A896DD118C27BD /* PrimerScrollView.swift */,
+				55CD5EEAC5EEF601E1C43DA322947348 /* PrimerTableViewCell.swift */,
+				D21495FF1A1B771A3AD8A0356A652C6D /* PrimerViewController.swift */,
+				4E01E4FFBCC7CA5071B6B61C259E7101 /* PrimerViewExtensions.swift */,
+				C2E143341BE6F404E79E50839F19350C /* StringExtension.swift */,
+				1D3553F6CBC1D6EB440269F33B79979A /* UIColorExtension.swift */,
+				CE9C4C49CBE9FF214CD3E8BE3E2213DC /* UIDeviceExtension.swift */,
+				22E52129BE8F52541F8496234D2F0D88 /* URLExtension.swift */,
+				DE1E288C8317CD8F50AA566A457EA910 /* UserDefaultsExtension.swift */,
+				146C3D52360ED916C41EA2079F1B4798 /* Validation.swift */,
+				59E761E4B37E2BAB7FDB70ACE42FEEE3 /* WebViewUtil.swift */,
+			);
+			name = "Extensions & Utilities";
+			path = "Sources/PrimerSDK/Classes/Extensions & Utilities";
+			sourceTree = "<group>";
+		};
+		6F7C59B5AED00AA00F58816846E9C156 /* Text Fields */ = {
+			isa = PBXGroup;
+			children = (
+				ECC7B62B10489A7357E1439C0A0E1AB0 /* CardComponentsManager.swift */,
+				957E45670BEF9E1D554C98DE260A8D23 /* PrimerCardholderNameFieldView.swift */,
+				A5DD1A7708C361C1EF7978083DBDF101 /* PrimerCardNumberFieldView.swift */,
+				91FBD995D6D5138A598C47BA6752592D /* PrimerCVVFieldView.swift */,
+				C98673F835E95A6FAB149A9547E8ED70 /* PrimerExpiryDateFieldView.swift */,
+				0C5A0571490A2DC5CB54940A2AEF9D32 /* PrimerNibView.swift */,
+				C2C715CE1E233AB45C6A10A8A3FCD90F /* PrimerPostalCodeFieldView.swift */,
+				53F774FC014EE55982FDB12C93EABAD0 /* PrimerTextField.swift */,
+				4412FB6D1D72A2538EAF0DAC221CC76D /* PrimerTextFieldView.swift */,
+			);
+			name = "Text Fields";
+			path = "Text Fields";
 			sourceTree = "<group>";
 		};
 		7247ACD97AB79769C7D29E910A7E0D09 /* Development Pods */ = {
@@ -1022,193 +887,186 @@
 			name = "Development Pods";
 			sourceTree = "<group>";
 		};
-		72569E8CDC823F568F700F7905CE6EB7 /* Primer */ = {
-			isa = PBXGroup;
-			children = (
-				03873B542C3717D1BCDDE75180274DA1 /* PrimerAPI.swift */,
-				BA8FC4B7A633C5009E08AF3D1A20E0B5 /* PrimerAPIClient.swift */,
-				0C8F52C2A97AF726CF5BBFC9AFEDBD48 /* PrimerAPIClient+Promises.swift */,
+		72B0AEE39B1245376F418BAE33B3D0AA /* Primer */ = {
+			isa = PBXGroup;
+			children = (
+				5EA37AB9B02ECE13FD26AD0E7C0210F4 /* PrimerAPI.swift */,
+				7A3EA941B8B4EDAD711746BBA3A87A0D /* PrimerAPIClient.swift */,
+				135B9F58E7025B026BAA4B3610387900 /* PrimerAPIClient+Promises.swift */,
 			);
 			name = Primer;
 			path = Primer;
 			sourceTree = "<group>";
 		};
-		7E318F79FE7B209FCB9A938DC215036A /* Banks */ = {
-			isa = PBXGroup;
-			children = (
-				9381D33CDB6306805E0B79BBF6CBC441 /* BankSelectorViewController.swift */,
-				3693088D868C522D2AD41184FC909E39 /* BankTableViewCell.swift */,
-			);
-			path = Banks;
-			sourceTree = "<group>";
-		};
-		84073FF0278D95C600067F2A /* TokenizationViewControllers */ = {
-			isa = PBXGroup;
-			children = (
-				84073FF1278D95EA00067F2A /* QRCodeViewController.swift */,
-			);
-			path = TokenizationViewControllers;
-			sourceTree = "<group>";
-		};
-		85A64215D08F226889E18230CD9C8021 /* Payment Services */ = {
-			isa = PBXGroup;
-			children = (
-				55430912CA076676C25AC9A4ECF1FE57 /* ClientTokenService.swift */,
-				A97A1FFD8A86F218CCCA6C053D88421B /* DirectDebitService.swift */,
-				15F13934161261480DE8E19CCC1C1E0E /* PaymentMethodConfigService.swift */,
-				5DE9B626749FBE06552E5B4A25D32E81 /* PayPalService.swift */,
-				C4797D2B816FCEA88E375B53A0915DCA /* VaultService.swift */,
-			);
-			path = "Payment Services";
-			sourceTree = "<group>";
-		};
-		86CA3137C57BA56B414E8751C163D8D2 /* Network */ = {
-			isa = PBXGroup;
-			children = (
-				E5F422D918649F4456A025BCA20BFE5E /* Endpoint.swift */,
-				D0DD3666A2EA9ECB5B82DBC702C1499C /* MockSuccess.swift */,
-				90CEA1CE4E7E0F07A8BD8B822FCA9BDD /* NetworkService.swift */,
-				F57EDA44458D37978C7340A1F156D201 /* URLSessionStack.swift */,
-			);
-			name = Network;
-			path = Network;
-			sourceTree = "<group>";
-		};
-		8BB33236056D56AE06148468111AC43E /* TokenizationViewModels */ = {
-			isa = PBXGroup;
-			children = (
-				0C9F5A0B6C47758F550F55E661F341DE /* ApayaTokenizationViewModel.swift */,
-				5305AC3BFB3A0DAE059490B0097396DE /* ApplePayTokenizationViewModel.swift */,
-				2E481BA0C6CC6ABF01FD38F1F9581A57 /* BankSelectorTokenizationViewModel.swift */,
-				112BE2C493FC3D6A7001C071C60826DD /* ExternalPaymentMethodTokenizationViewModel.swift */,
-				554FDF5546C41F540F7649DAA168124B /* FormTokenizationViewModel.swift */,
-				5CFDB0CFF26DA67B9590FDAB8B804FE5 /* KlarnaTokenizationViewModel.swift */,
-				753E9F8E18377B0948E6D00ECEC0F27F /* PaymentMethodTokenizationViewModel.swift */,
-				C00B4D1258EC63C0999018C9903EC058 /* PayPalTokenizationViewModel.swift */,
-				84073FEE278D8E4C00067F2A /* QRCodeTokenizationViewModel.swift */,
-			);
+		74553CDAA22DB00665331BB9C8778D76 /* Core */ = {
+			isa = PBXGroup;
+			children = (
+				4EC04B1E23B86677A7DA689363D11676 /* Icons.xcassets */,
+				FBA7856589DA4FB18DF70659C4457240 /* Core */,
+				4B04BAD5F7D5A5F30BB64007F1D14A81 /* Data Models */,
+				312BAD5D6BC3D1D0AF2DC7AD684DF767 /* Error Handler */,
+				6D68FE40222040D6A1AFD8D5A842A08C /* Extensions & Utilities */,
+				E33C56B5F8315DC0583A78B2B5C5D2F1 /* Localizable */,
+				2255D9C3C32D2FCA4528814DD560BAFD /* Mocks */,
+				BBAB03F4D079299057C848BA87DC3C08 /* Nibs */,
+				568F1B25832C0B8F5E758D1A6AF6D57C /* Services */,
+				4EA8E7DF1C89BEA003A9FD191BCCA14D /* Third Party */,
+				9B4297BFD24F60F05FD9EF7840F98A3C /* User Interface */,
+			);
+			name = Core;
+			sourceTree = "<group>";
+		};
+		775C93264269A90D574DDCCE5B432614 /* Connectivity */ = {
+			isa = PBXGroup;
+			children = (
+				2967EFD83DB7DC92BF8CC5D3004F78AE /* Connectivity.swift */,
+			);
+			name = Connectivity;
+			path = Connectivity;
+			sourceTree = "<group>";
+		};
+		84F2D891E9E9F7EFB997E82D6454F773 /* Primer */ = {
+			isa = PBXGroup;
+			children = (
+				B4E408158298D046542EA814CE2A90E9 /* CardButton.swift */,
+				A943C033245C965BEC800782DFA7C250 /* ExternalViewModel.swift */,
+				F2565E74409B9AC1EF2C43CD307E329F /* PaymentMethodComponent.swift */,
+			);
+			name = Primer;
+			path = Primer;
+			sourceTree = "<group>";
+		};
+		97ADD740E05B4650DF50C2379CC389CD /* 3DS */ = {
+			isa = PBXGroup;
+			children = (
+				CF860B48E6C8E35C9B79FFB57F3F2DE8 /* 3DSService.swift */,
+				A6A384556A57CBD7159CE9196AAA6B37 /* 3DSService+Promises.swift */,
+				3A768FB957E59966542BCE3215E1AF22 /* Data Models */,
+				D57C2BFA8F69E53F9AC82A6CF9C5F15F /* Networking */,
+			);
+			name = 3DS;
+			path = 3DS;
+			sourceTree = "<group>";
+		};
+		9AE3BAB1192C42BEABBD47510809987A /* PCI */ = {
+			isa = PBXGroup;
+			children = (
+				42F6554D5BDD315895C951D9B335A8F5 /* CardScanner */,
+			);
+			name = PCI;
+			path = PCI;
+			sourceTree = "<group>";
+		};
+		9B4297BFD24F60F05FD9EF7840F98A3C /* User Interface */ = {
+			isa = PBXGroup;
+			children = (
+				8C72B88186E621A83C6197CB7CF5894C /* PaymentMethodsGroupView.swift */,
+				4F3FE34E90FCCF729655E16BAEF89289 /* Banks */,
+				B6CF7F01C432942D157F170D944416BB /* Components */,
+				343FDCDE3761471F89C56B40A98F00F8 /* Error */,
+				0EECB0D25B978350256545E1145C4E99 /* OAuth */,
+				9AE3BAB1192C42BEABBD47510809987A /* PCI */,
+				84F2D891E9E9F7EFB997E82D6454F773 /* Primer */,
+				D06F165518AAD8B43967771F07EC7F20 /* Root */,
+				6AAAFB7BEBB5182DC9CBF537E05D6041 /* Success */,
+				6F7C59B5AED00AA00F58816846E9C156 /* Text Fields */,
+				6437D88222E5994549181A41F608CF1F /* TokenizationViewControllers */,
+				A97279D8AB67482DD47126E8B839AD46 /* TokenizationViewModels */,
+				B9A1C15227B7A17FA72FD8DC22246DA3 /* UI Delegates */,
+				4A08E921E775E76DC0782C90EC85851D /* Vault */,
+			);
+			name = "User Interface";
+			path = "Sources/PrimerSDK/Classes/User Interface";
+			sourceTree = "<group>";
+		};
+		A2E0AAD3F3527281402350A2D989FF31 /* Dispatchers */ = {
+			isa = PBXGroup;
+			children = (
+				E73FD46D1EE5D055C11FDE133B74CCD7 /* ConcurrencyLimitedDispatcher.swift */,
+				415CDE7A15454AD53AFC2171C4B68E6C /* CoreDataDispatcher.swift */,
+				84C2D8D1EBB88127D92E227FCECBA50D /* Queue.swift */,
+				74A35B55DAC615A2573926F895135415 /* RateLimitedDispatcher.swift */,
+				27BF56619D4DE81A8D25F6933A8AD883 /* RateLimitedDispatcherBase.swift */,
+				C0A17B16B906E0EAA05851D10F723AFC /* StrictRateLimitedDispatcher.swift */,
+			);
+			name = Dispatchers;
+			path = Dispatchers;
+			sourceTree = "<group>";
+		};
+		A97279D8AB67482DD47126E8B839AD46 /* TokenizationViewModels */ = {
+			isa = PBXGroup;
+			children = (
+				436A0233946ECF49D4303AF9A7DBE75A /* ApayaTokenizationViewModel.swift */,
+				8089CF3FFC9D2CE68844CF3CD94345BE /* ApplePayTokenizationViewModel.swift */,
+				71ACACB3DC28313610636A169496591A /* BankSelectorTokenizationViewModel.swift */,
+				1B9905838838426962B0ADAC16CE0676 /* ExternalPaymentMethodTokenizationViewModel.swift */,
+				476CCE24CC1C84449D10E65568D4FEEE /* FormTokenizationViewModel.swift */,
+				2059749B5C93833C11F1ADECC1451C5F /* KlarnaTokenizationViewModel.swift */,
+				60C9499902681A28E0A8F23C49DE17C5 /* PaymentMethodTokenizationViewModel.swift */,
+				D1C5A2B4A24E22D08314F664BBFDE0E2 /* PayPalTokenizationViewModel.swift */,
+				E850C79A21038E74EBD55121C607C566 /* QRCodeTokenizationViewModel.swift */,
+			);
+			name = TokenizationViewModels;
 			path = TokenizationViewModels;
 			sourceTree = "<group>";
 		};
-		902FE891DDBF16861B626364E03D779D /* Wrappers */ = {
-			isa = PBXGroup;
-			children = (
-				4F425FD1F632F4431DE2508D5168ED4F /* CatchWrappers.swift */,
-				4329D358CCFDAAE884F4CB5C1E1F83B2 /* EnsureWrappers.swift */,
-				F2A8350B41284D87DC7444E57050FA07 /* FinallyWrappers.swift */,
-				CB97B55C4EAEFDAF5D7245714B8705BE /* GuaranteeWrappers.swift */,
-				0FC5265D4486E2618C449B104E8D63E6 /* RecoverWrappers.swift */,
-				7AB54C9732E78EB339890CC16C5F44E1 /* SequenceWrappers.swift */,
-				8FED02FE0B32957B1F5744859363634E /* ThenableWrappers.swift */,
-				0CBE052B786A6F5F97FBC879ACDDF884 /* WrapperProtocols.swift */,
-			);
-			path = Wrappers;
-			sourceTree = "<group>";
-		};
-		A40F9C7CD55FF4A0B7F1DA92789BE79A /* Third Party */ = {
-			isa = PBXGroup;
-			children = (
-				AC6EFCDDF25A3F6FC1A1D27FA9CB4958 /* PromiseKit */,
-			);
-			name = "Third Party";
-			path = "Sources/PrimerSDK/Classes/Third Party";
-			sourceTree = "<group>";
-		};
-		AA0561B9E7B3FA3BD8A1AE4F57297501 /* Analytics */ = {
-			isa = PBXGroup;
-			children = (
-				C5EC042CF5B74684BE479CA65A49E7EE /* Analytics.swift */,
-				24F8FDEC009E09175AD2AFD629615C34 /* AnalyticsEvent.swift */,
-				02B0C64D851DD4C4DDB27B08ED8EC2B3 /* AnalyticsService.swift */,
-				4A8B136165F2C77789AED90C697C5CD3 /* Device.swift */,
-			);
-			path = Analytics;
-			sourceTree = "<group>";
-		};
-		AC6EFCDDF25A3F6FC1A1D27FA9CB4958 /* PromiseKit */ = {
-			isa = PBXGroup;
-			children = (
-				FE7C0B3AFE8980D096C1A4A66BA172CA /* after.swift */,
-				A8E7B55C5F3DA91304CF69C6D1378F77 /* Box.swift */,
-				D256FB04BD04FA40214103D9BD04AC9A /* Catchable.swift */,
-				A6ED38E33F4FAC23186BEBF0590662BB /* Configuration.swift */,
-				1EC7B8536C5AB452AE2F0D71247B3506 /* CustomStringConvertible.swift */,
-				885E7E665991BCF3660B8B025D51F1B2 /* Dispatcher.swift */,
-				5B98D755AE98BD48430F38267BD4A05A /* Error.swift */,
-				376C445DD057671A40102F4C71CE8D01 /* firstly.swift */,
-				0B2937F6C8F9BD92A3239EB8B101F575 /* Guarantee.swift */,
-				6F930C03AA17993027FF5C88419DE463 /* hang.swift */,
-				B3A0650D4F04D769AB321DA7340382A4 /* LogEvent.swift */,
-				9A9EF8929A3F61C9A1A4A0825EAE14CD /* Promise.swift */,
-				B1BE47E46531B73C6CCAF5460E385D4D /* race.swift */,
-				BD1E99E4657B0E48D4EAE454FC755E04 /* Resolver.swift */,
-				A58D6F7E00177AC2C52A88CD0BE48EAE /* Thenable.swift */,
-				F2709F76E309C35F9711852DB55DB769 /* when.swift */,
-				3092783AFEB041B37BBDE021BAC5E19F /* Cancellation */,
-				E050C46AE52501263D0BC23474225391 /* Dispatchers */,
-				902FE891DDBF16861B626364E03D779D /* Wrappers */,
-			);
-			path = PromiseKit;
-			sourceTree = "<group>";
-		};
-		AF267B1A6F909E14D8CB50A5E4AF9C07 /* PCI */ = {
-			isa = PBXGroup;
-			children = (
-				CD99204F2F2F21B73130FD7636DFA840 /* CardScanner */,
-			);
+		B606DBE8EA7E9D7F0DE83DD2DE066377 /* Public */ = {
+			isa = PBXGroup;
+			children = (
+				9373F2695E10F3899C2C951CB155A919 /* PrimerThemeData.swift */,
+				B5D19F02DCAA24DE30C2A8FE216770D9 /* PrimerThemeData+Deprecated.swift */,
+			);
+			name = Public;
+			path = Public;
+			sourceTree = "<group>";
+		};
+		B6CF7F01C432942D157F170D944416BB /* Components */ = {
+			isa = PBXGroup;
+			children = (
+				DF04954C4E75FF9B09C3841F87A38C58 /* PrimerSearchTextField.swift */,
+			);
+			name = Components;
+			path = Components;
+			sourceTree = "<group>";
+		};
+		B9A1C15227B7A17FA72FD8DC22246DA3 /* UI Delegates */ = {
+			isa = PBXGroup;
+			children = (
+				A1B954937661AF58A67A71F2A0267B1C /* ReloadDelegate.swift */,
+			);
+			name = "UI Delegates";
+			path = "UI Delegates";
+			sourceTree = "<group>";
+		};
+		BBAB03F4D079299057C848BA87DC3C08 /* Nibs */ = {
+			isa = PBXGroup;
+			children = (
+				692A72D476B89DD309F5A13A0A082C3E /* PrimerTextFieldView.xib */,
+			);
+			name = Nibs;
+			path = Sources/PrimerSDK/Resources/Nibs;
+			sourceTree = "<group>";
+		};
+		C749BA928028C0CE9B1F2797FFE8977A /* Primer */ = {
+			isa = PBXGroup;
+			children = (
+				FDA2A5CF128EEE943292857379700F71 /* AppState.swift */,
+				50D0667A49142E7CB21A1E23D1A272EF /* DependencyInjection.swift */,
+				0459713283DF2B7BF9CEF579774AA5D1 /* Primer.swift */,
+				BAD5DC3A978E755DB0069AA864C7B035 /* PrimerDelegate.swift */,
+				3B21CF0B0B7840D479106FB353AEB9B9 /* ResumeHandlerProtocol.swift */,
+			);
+			name = Primer;
+			path = Primer;
+			sourceTree = "<group>";
+		};
+		C8644A3400C402337464F64BB1D11841 /* PCI */ = {
+			isa = PBXGroup;
+			children = (
+				7745EBE205C1B352791EA6CCC2D44362 /* TokenizationService.swift */,
+			);
+			name = PCI;
 			path = PCI;
-			sourceTree = "<group>";
-		};
-		BAE71E4429DE1D6E21101F1CCB9BE920 /* Root */ = {
-			isa = PBXGroup;
-			children = (
-				7131F66338DAC94ABA9BC75DAD730C97 /* PrimerCardFormViewController.swift */,
-				359B65BEF08B1000734B01E4719DFEC2 /* PrimerContainerViewController.swift */,
-				5BF30B125AB4400FCE6A0B4402E5F803 /* PrimerFormViewController.swift */,
-				49EA0E0AA0C216EB9E3C3B71552AB19C /* PrimerLoadingViewController.swift */,
-				73BDB7D559D9F68F5212A518040DC2CE /* PrimerNavigationBar.swift */,
-				E03245495BA11DB09DFF81AC17AACA84 /* PrimerNavigationController.swift */,
-				3976A4387CE0D14F161142C8FCCB64B8 /* PrimerRootViewController.swift */,
-				96488924BA8F31D48CDF23FCC226AD9B /* PrimerUniversalCheckoutViewController.swift */,
-				D52B2A65240DDFD6F332A8059BA43B50 /* PrimerVaultManagerViewController.swift */,
-			);
-			path = Root;
-			sourceTree = "<group>";
-		};
-		BC0AC244461A32870561981E874DA104 /* JSON */ = {
-			isa = PBXGroup;
-			children = (
-				26C6EA679A84FBBA7E36AE80A0099EA3 /* JSONParser.swift */,
-			);
-			name = JSON;
-			path = JSON;
-			sourceTree = "<group>";
-		};
-		BDEF2C13A434AC131CDCF88D00443978 /* Error Handler */ = {
-			isa = PBXGroup;
-			children = (
-				CDE9B2FB11AA667F8659393EF3F3D097 /* ErrorHandler.swift */,
-				8B4A090212F6F74BD3FFFF3B81DF9941 /* PrimerError.swift */,
-			);
-			name = "Error Handler";
-			path = "Sources/PrimerSDK/Classes/Error Handler";
-			sourceTree = "<group>";
-		};
-		C1E1C6F8686FA939EE06EC0FEBB33397 /* Error */ = {
-			isa = PBXGroup;
-			children = (
-				002F4E38BC279630FDCC3DE9693A1C27 /* ErrorViewController.swift */,
-			);
-			path = Error;
-			sourceTree = "<group>";
-		};
-		C5E40D80C3DC4630F6973FD3AB794402 /* Public */ = {
-			isa = PBXGroup;
-			children = (
-				402755A4CDAB4752206F9AF3AC06A232 /* PrimerThemeData.swift */,
-				806F91F010271E529F7BAB7D3BF71EDD /* PrimerThemeData+Deprecated.swift */,
-			);
-			path = Public;
 			sourceTree = "<group>";
 		};
 		C99317E726DB0D5CA94A6EFE2CA8C63E /* Pods-PrimerSDK_Tests */ = {
@@ -1227,13 +1085,18 @@
 			path = "Target Support Files/Pods-PrimerSDK_Tests";
 			sourceTree = "<group>";
 		};
-		CBDDCC51B6491AFB8D3D9C573E2EBBD7 /* Nibs */ = {
-			isa = PBXGroup;
-			children = (
-				587F232062D157E3F2F8396633D2C9E0 /* PrimerTextFieldView.xib */,
-			);
-			name = Nibs;
-			path = Sources/PrimerSDK/Resources/Nibs;
+		CA2E61BA696A63995B3F2FC8502AEEAC /* Internal */ = {
+			isa = PBXGroup;
+			children = (
+				262444048E639D8C728AA088574F8EC4 /* PrimerTheme+Borders.swift */,
+				8F1826507E6AED80137F4F99526F7EF3 /* PrimerTheme+Buttons.swift */,
+				0D9F5C6D1FE967E0EAF2F16241F6BA75 /* PrimerTheme+Colors.swift */,
+				B638F36BD4E44B7E7FAB019CF17893A5 /* PrimerTheme+Inputs.swift */,
+				6414E1FDE0D295A918E4342038F97667 /* PrimerTheme+TextStyles.swift */,
+				4ABEABE8D6CF6DE81C1301242C8F921B /* PrimerTheme+Views.swift */,
+			);
+			name = Internal;
+			path = Internal;
 			sourceTree = "<group>";
 		};
 		CC5A21B7980238EE34392A5A13727BED /* Support Files */ = {
@@ -1252,15 +1115,6 @@
 			path = "Example/Pods/Target Support Files/PrimerSDK";
 			sourceTree = "<group>";
 		};
-		CD99204F2F2F21B73130FD7636DFA840 /* CardScanner */ = {
-			isa = PBXGroup;
-			children = (
-				4AD1C09A8F3B189F3BD512DEA70121CA /* CardScannerViewController.swift */,
-				F5B3057A35A9A4F4B225AD5DDC78FE45 /* CardScannerViewController+SimpleScanDelegate.swift */,
-			);
-			path = CardScanner;
-			sourceTree = "<group>";
-		};
 		CF1408CF629C7361332E53B88F7BD30C = {
 			isa = PBXGroup;
 			children = (
@@ -1272,34 +1126,51 @@
 			);
 			sourceTree = "<group>";
 		};
-		D79EA553B6CD6DDADC71E4BFEAD690CE /* Success */ = {
-			isa = PBXGroup;
-			children = (
-				8458373A53C79FB8718C015ED68AF487 /* SuccessViewController.swift */,
-			);
-			name = Success;
-			path = Success;
-			sourceTree = "<group>";
-		};
-		D959E8BE02B1B31BE2835BFAE082B7CA /* API */ = {
-			isa = PBXGroup;
-			children = (
-				72569E8CDC823F568F700F7905CE6EB7 /* Primer */,
-			);
-<<<<<<< HEAD
-			path = Success;
-=======
-			name = API;
-			path = API;
->>>>>>> 7a4245b4
-			sourceTree = "<group>";
-		};
-		DA3EC3B992235CFDE0CEDFFF0A580383 /* OAuth */ = {
-			isa = PBXGroup;
-			children = (
-				D013026CD37AD15A4B5D46925AD95796 /* PrimerWebViewController.swift */,
-			);
-			path = OAuth;
+		D06F165518AAD8B43967771F07EC7F20 /* Root */ = {
+			isa = PBXGroup;
+			children = (
+				79045EF3C8E4EBFA8256F5A9917E1A67 /* PrimerCardFormViewController.swift */,
+				8218F3DC0A5FB989F84EFFE69781DDFB /* PrimerContainerViewController.swift */,
+				5BC8BFE981BF10BEC794FED2D1C48C0A /* PrimerFormViewController.swift */,
+				0AF5DE67560E61F6028BD11C6B6A7E18 /* PrimerLoadingViewController.swift */,
+				241642B88C02F2D6EFCE92594B554490 /* PrimerNavigationBar.swift */,
+				AF4A151DAD7958F6BF095BDB62AF833D /* PrimerNavigationController.swift */,
+				7A5182478895F80A15C05318C2EBAB38 /* PrimerRootViewController.swift */,
+				43CFB157FFAE2DCA12F8B5C487A06BBA /* PrimerUniversalCheckoutViewController.swift */,
+				530D2AFD8FDB57195EBEBF952C23D73F /* PrimerVaultManagerViewController.swift */,
+			);
+			name = Root;
+			path = Root;
+			sourceTree = "<group>";
+		};
+		D57C2BFA8F69E53F9AC82A6CF9C5F15F /* Networking */ = {
+			isa = PBXGroup;
+			children = (
+				A6B091410A44DAF898DC9CC2222E921C /* PrimerAPIClient+3DS.swift */,
+			);
+			name = Networking;
+			path = Networking;
+			sourceTree = "<group>";
+		};
+		D65C1AF9082D036274328894B75BD2C6 /* Network */ = {
+			isa = PBXGroup;
+			children = (
+				29321A3685CF4AC1504A216D151945BE /* Endpoint.swift */,
+				28EFBA646C872015039BD56F690B64DD /* MockSuccess.swift */,
+				BD6BAD2E4CED0A279ECE6509603776DA /* NetworkService.swift */,
+				BF8C3ADDD971BFDA668246DAD659D64C /* URLSessionStack.swift */,
+			);
+			name = Network;
+			path = Network;
+			sourceTree = "<group>";
+		};
+		DA456F5CF304A2520ED158F0090FD762 /* Keychain */ = {
+			isa = PBXGroup;
+			children = (
+				F8B3D7EFEB2442DFF4B7CC9C08FE158A /* Keychain.swift */,
+			);
+			name = Keychain;
+			path = Keychain;
 			sourceTree = "<group>";
 		};
 		DC341534F0F751E90DBE9F9F51531A54 /* Pods-PrimerSDK_Example */ = {
@@ -1319,67 +1190,80 @@
 			path = "Target Support Files/Pods-PrimerSDK_Example";
 			sourceTree = "<group>";
 		};
-		E050C46AE52501263D0BC23474225391 /* Dispatchers */ = {
-			isa = PBXGroup;
-			children = (
-				9DE2A587856522CEEB67D49FAB5B2109 /* ConcurrencyLimitedDispatcher.swift */,
-				771C7A44E1DDF81A46063AAF03EA49F4 /* CoreDataDispatcher.swift */,
-				E0487A4AF7551B22AA0F513E0CB110CE /* Queue.swift */,
-				CCFDD0BD29BE11C3E1CB7EE7CD88C795 /* RateLimitedDispatcher.swift */,
-				CA6F0B719D024901CE17827DD23F9951 /* RateLimitedDispatcherBase.swift */,
-				A9032A6942D6AC05725BD1E4804C36B1 /* StrictRateLimitedDispatcher.swift */,
-			);
-			path = Dispatchers;
-			sourceTree = "<group>";
-		};
-		FD809C1C6A48E74247F40C12F2DCA8C9 /* Internal */ = {
-			isa = PBXGroup;
-			children = (
-				2E4E1B20F5B2565927C78468ABB95752 /* PrimerTheme+Borders.swift */,
-				D878B9C71B35BA07B1D2C4607728EC9E /* PrimerTheme+Buttons.swift */,
-				4CF93D553D4B61592FDE93947E5AD39C /* PrimerTheme+Colors.swift */,
-				B32C4D3E52FC28C6BA9AB65796C9B1D2 /* PrimerTheme+Inputs.swift */,
-				BE3548FA43376B2E3B5E8589EEEF8D43 /* PrimerTheme+TextStyles.swift */,
-				2E6DA42A3998ACD20860808B6741BF57 /* PrimerTheme+Views.swift */,
-			);
-			path = Internal;
-			sourceTree = "<group>";
-		};
-<<<<<<< HEAD
-		FEA5BEA03A71CD7C2E47E4F8D5499C00 /* API */ = {
-			isa = PBXGroup;
-			children = (
-				1A0334487186DC87E3028C83C34DD9CA /* Primer */,
-			);
-			path = API;
-			sourceTree = "<group>";
-		};
-=======
->>>>>>> 7a4245b4
-		FF3FC020FAA43BBD2763589A2EA7CC8B /* Components */ = {
-			isa = PBXGroup;
-			children = (
-				97776CE2C9B033BA7F6FD37F134A04C3 /* PrimerSearchTextField.swift */,
-			);
-			path = Components;
-			sourceTree = "<group>";
-		};
-		FFAE9E94AF313BE4942D3F2E92B2054C /* Networking */ = {
-			isa = PBXGroup;
-			children = (
-				5437889D388DEFBB07E02A5A1ACFFD57 /* PrimerAPIClient+3DS.swift */,
-			);
-			path = Networking;
+		E33C56B5F8315DC0583A78B2B5C5D2F1 /* Localizable */ = {
+			isa = PBXGroup;
+			children = (
+				5FBD216AE5B016C0D41648E65F2BEE1D /* en.lproj */,
+				6477C70F25FB48C00A46066871ED8BB0 /* fr.lproj */,
+				7193BFD1F77FEC4DFD132665918D4161 /* sv.lproj */,
+			);
+			name = Localizable;
+			path = Sources/PrimerSDK/Resources/Localizable;
+			sourceTree = "<group>";
+		};
+		E4FA5204F5E30D7BA4CA38CE6CB1586D /* Payment Services */ = {
+			isa = PBXGroup;
+			children = (
+				35924F35A7A5C4C7454038D4F833F6A1 /* ClientTokenService.swift */,
+				51B274774505C6534ECDC5FD88E9B975 /* DirectDebitService.swift */,
+				AF0C2A240BCE10A1E0626BEAFCF15EF3 /* PaymentMethodConfigService.swift */,
+				BBC65A7551EB9E70A6B00B242F3507EA /* PayPalService.swift */,
+				FED3B15EDCFF9315E24F7A4EFFFB3A70 /* VaultService.swift */,
+			);
+			name = "Payment Services";
+			path = "Payment Services";
+			sourceTree = "<group>";
+		};
+		E5988B989DA110CCE1381430FF3ED87E /* Cancellation */ = {
+			isa = PBXGroup;
+			children = (
+				2BF6DCB614AA0D6F29D5168821B88A05 /* CancelContext.swift */,
+				6406E9935A762EC74A4034AF0EAE553B /* Cancellable.swift */,
+				ECFDA814CE262D42C8E55EF16AF616FA /* CancellableCatchable.swift */,
+				5E3638A0B66D00E4F3AAE1024B0432C1 /* CancellablePromise.swift */,
+				4D93EAC6D845E9ECB4722B8D8308FC40 /* CancellableThenable.swift */,
+			);
+			name = Cancellation;
+			path = Cancellation;
+			sourceTree = "<group>";
+		};
+		EE20C5A2256494D5538B8D858912C8BE /* Analytics */ = {
+			isa = PBXGroup;
+			children = (
+				54E2450F716541350DECA8C5F2E01737 /* Analytics.swift */,
+				D58DA2EDCA0B4890846D36A1F6ADBDEA /* AnalyticsEvent.swift */,
+				A3E6E1BAD34E8B241F99C936B2163C4A /* AnalyticsService.swift */,
+				583539A6E6B322CE9DB5B09A1E1550F8 /* Device.swift */,
+			);
+			name = Analytics;
+			path = Analytics;
+			sourceTree = "<group>";
+		};
+		FBA7856589DA4FB18DF70659C4457240 /* Core */ = {
+			isa = PBXGroup;
+			children = (
+				97ADD740E05B4650DF50C2379CC389CD /* 3DS */,
+				EE20C5A2256494D5538B8D858912C8BE /* Analytics */,
+				775C93264269A90D574DDCCE5B432614 /* Connectivity */,
+				68F72B981738D17D4EB495A65FC952AC /* Constants */,
+				200CA666076FF2E76D3050A78AB37348 /* Crypto */,
+				DA456F5CF304A2520ED158F0090FD762 /* Keychain */,
+				E4FA5204F5E30D7BA4CA38CE6CB1586D /* Payment Services */,
+				C8644A3400C402337464F64BB1D11841 /* PCI */,
+				C749BA928028C0CE9B1F2797FFE8977A /* Primer */,
+			);
+			name = Core;
+			path = Sources/PrimerSDK/Classes/Core;
 			sourceTree = "<group>";
 		};
 /* End PBXGroup section */
 
 /* Begin PBXHeadersBuildPhase section */
-		4B73DDE8684DDAFB150D15CAF6F76080 /* Headers */ = {
+		442662F3D3FCB21F5C01EE7A05D26FAF /* Headers */ = {
 			isa = PBXHeadersBuildPhase;
 			buildActionMask = 2147483647;
 			files = (
-				B4A64CE28731331C5DC0AC3798F182F6 /* PrimerSDK-umbrella.h in Headers */,
+				FF29D1B1DEDAF0BF152BF9D0FCC39DCE /* PrimerSDK-umbrella.h in Headers */,
 			);
 			runOnlyForDeploymentPostprocessing = 0;
 		};
@@ -1414,7 +1298,7 @@
 			buildRules = (
 			);
 			dependencies = (
-				92284CF8C43981724D783D392CB95388 /* PBXTargetDependency */,
+				E5F0A442C1A28C788BE5615775279F11 /* PBXTargetDependency */,
 			);
 			name = "Pods-PrimerSDK_Tests";
 			productName = Pods_PrimerSDK_Tests;
@@ -1433,7 +1317,7 @@
 			buildRules = (
 			);
 			dependencies = (
-				BC80C5049F20FF6F3410E0601AC0506E /* PBXTargetDependency */,
+				D4D7C96541A27AD75A3E427261E271BE /* PBXTargetDependency */,
 			);
 			name = "Pods-PrimerSDK_Example";
 			productName = Pods_PrimerSDK_Example;
@@ -1442,11 +1326,11 @@
 		};
 		6E6525C7043FBA7BB34A249010AF5593 /* PrimerSDK-PrimerResources */ = {
 			isa = PBXNativeTarget;
-			buildConfigurationList = C61F7A27B1AAB9960BC785AAB7A243F1 /* Build configuration list for PBXNativeTarget "PrimerSDK-PrimerResources" */;
+			buildConfigurationList = 7B4337D5C4082452E620F62B94EAED69 /* Build configuration list for PBXNativeTarget "PrimerSDK-PrimerResources" */;
 			buildPhases = (
-				F10082FE9FBF921A9A360B658F6D411C /* Sources */,
-				E1BF8190BD1BFB96063E7BDD0711C255 /* Frameworks */,
-				C855DE5F99E330A2B64CFB61D9FFC10F /* Resources */,
+				9ED1C5E4AEC36C8CF1C1515FBC547445 /* Sources */,
+				A9A690AB4845975B4A0B778798127004 /* Frameworks */,
+				8D563904D0022C9BCA9212861CB56C07 /* Resources */,
 			);
 			buildRules = (
 			);
@@ -1459,17 +1343,17 @@
 		};
 		F3BE9108C53B53949406218CEA55E0B2 /* PrimerSDK */ = {
 			isa = PBXNativeTarget;
-			buildConfigurationList = 5FDAC20D4143258EE040C369818617C5 /* Build configuration list for PBXNativeTarget "PrimerSDK" */;
+			buildConfigurationList = B23684A2EE1DA1487C4B0EB6CBC1EE81 /* Build configuration list for PBXNativeTarget "PrimerSDK" */;
 			buildPhases = (
-				4B73DDE8684DDAFB150D15CAF6F76080 /* Headers */,
-				6EA389241743B046564570FBBEBA8103 /* Sources */,
-				CA17546E10B17E654127AF737F349F10 /* Frameworks */,
-				2DE62C01696658F0AB7743B2B065FE48 /* Resources */,
+				442662F3D3FCB21F5C01EE7A05D26FAF /* Headers */,
+				795E802E52E1B7D36895E61181863D37 /* Sources */,
+				AB6C8AEB8EC7DEE5B3502DADD5CC2767 /* Frameworks */,
+				4A3925B1592AFCBE6BE145F696A6598D /* Resources */,
 			);
 			buildRules = (
 			);
 			dependencies = (
-				A8B708C5286CA635960055A5E6A6E953 /* PBXTargetDependency */,
+				EF526970B67B70DB0292B2B4E3C1BB05 /* PBXTargetDependency */,
 			);
 			name = PrimerSDK;
 			productName = PrimerSDK;
@@ -1509,14 +1393,6 @@
 /* End PBXProject section */
 
 /* Begin PBXResourcesBuildPhase section */
-		2DE62C01696658F0AB7743B2B065FE48 /* Resources */ = {
-			isa = PBXResourcesBuildPhase;
-			buildActionMask = 2147483647;
-			files = (
-				755ECCAB26CDB86D15B3D5440A4213FA /* PrimerSDK-PrimerResources in Resources */,
-			);
-			runOnlyForDeploymentPostprocessing = 0;
-		};
 		3555CD6FF689702A32A86FF5DA44364D /* Resources */ = {
 			isa = PBXResourcesBuildPhase;
 			buildActionMask = 2147483647;
@@ -1524,22 +1400,30 @@
 			);
 			runOnlyForDeploymentPostprocessing = 0;
 		};
+		4A3925B1592AFCBE6BE145F696A6598D /* Resources */ = {
+			isa = PBXResourcesBuildPhase;
+			buildActionMask = 2147483647;
+			files = (
+				C88101E958E844FF476F39F12652C2E3 /* PrimerSDK-PrimerResources in Resources */,
+			);
+			runOnlyForDeploymentPostprocessing = 0;
+		};
+		8D563904D0022C9BCA9212861CB56C07 /* Resources */ = {
+			isa = PBXResourcesBuildPhase;
+			buildActionMask = 2147483647;
+			files = (
+				BB873EA2025B786BF3D4FE3500509C12 /* en.lproj in Resources */,
+				6EB9FF4765BD5C0DC583B32686CFFDAA /* fr.lproj in Resources */,
+				B69C26762C942139824E2C26A0BA1FF9 /* Icons.xcassets in Resources */,
+				B1B43281B40D8CE2C5E8646B840F179A /* PrimerTextFieldView.xib in Resources */,
+				5DF6D88619FD68BF565E8101915E4C92 /* sv.lproj in Resources */,
+			);
+			runOnlyForDeploymentPostprocessing = 0;
+		};
 		B8B3E98238C88B12A3ECD2AAB9D724AD /* Resources */ = {
 			isa = PBXResourcesBuildPhase;
 			buildActionMask = 2147483647;
 			files = (
-			);
-			runOnlyForDeploymentPostprocessing = 0;
-		};
-		C855DE5F99E330A2B64CFB61D9FFC10F /* Resources */ = {
-			isa = PBXResourcesBuildPhase;
-			buildActionMask = 2147483647;
-			files = (
-				0FDF123101F951ED5F01EC219515423F /* en.lproj in Resources */,
-				6AB3D60F64807F058B81B12A325FA8CF /* fr.lproj in Resources */,
-				B1CFF369D6CEC9F14FC4958A81315B95 /* Icons.xcassets in Resources */,
-				A7BD086734014C52510A9362D1302AB2 /* PrimerTextFieldView.xib in Resources */,
-				A2301622688EAB1C5ED47E3EDBB91E31 /* sv.lproj in Resources */,
 			);
 			runOnlyForDeploymentPostprocessing = 0;
 		};
@@ -1550,388 +1434,208 @@
 			isa = PBXSourcesBuildPhase;
 			buildActionMask = 2147483647;
 			files = (
-<<<<<<< HEAD
-				438C192E8633D5F444A2D5838E09B667 /* 3DS.swift in Sources */,
-				2312AE80300B6D189306EE5547D8537B /* 3DSService.swift in Sources */,
-				5C7C7633A141B306722B712C1D238A4D /* 3DSService+Promises.swift in Sources */,
-				C22877BE462BE9353DD6348F204EC637 /* AdyenDotPay.swift in Sources */,
-				F4C95F06E0F2C61712735027EB176C6D /* AES256.swift in Sources */,
-				F63471E6199BFCF22FD4DF8A786857AE /* after.swift in Sources */,
-				43BDA4BA1BF8DA52B74DED2F3867AEBB /* AlertController.swift in Sources */,
-				A5E6B0D85394C5D069E1FE8241F41945 /* Analytics.swift in Sources */,
-				6506012213D016F40DB876B762BDC9DF /* AnalyticsEvent.swift in Sources */,
-				9F9DD2459237E78CAB66CD58AAAE663E /* AnalyticsService.swift in Sources */,
-				4F84FEB6EC561FA01A526963EFF066FC /* AnyCodable.swift in Sources */,
-				2DDDC10250C2D813A1D2F849A5C89451 /* AnyDecodable.swift in Sources */,
-				0910DD120D5D7E24122DF594653B43C0 /* AnyEncodable.swift in Sources */,
-				EAA8DB5DA139CD4D40DF2D6681F60A4C /* Apaya.swift in Sources */,
-				F95B3A0CCE0ABD4D45DFA58F8DB01822 /* ApayaTokenizationViewModel.swift in Sources */,
-				4EF5664A77DB5B01CCB0687D86233943 /* ApplePay.swift in Sources */,
-				26D29CD4D7C30C9E149DE06B88CEA31B /* ApplePayTokenizationViewModel.swift in Sources */,
-				E40E00EC08E65ED801AC49F50CE3DE9F /* AppState.swift in Sources */,
-				14308EB9087C83B7E13D72799C6E842F /* ArrayExtension.swift in Sources */,
-				FF0C32D103A4FE0DAA2251CE31F58184 /* Bank.swift in Sources */,
-				36258B412EC38CC16D86F1904BC13CA1 /* BankSelectorTokenizationViewModel.swift in Sources */,
-				DFFDB50CD3A1F70631D6904039D4ECC7 /* BankSelectorViewController.swift in Sources */,
-				24C0FB390747F3770E3F096CF250682F /* BankTableViewCell.swift in Sources */,
-				31D5116A4046FAAA5FB67341613BEAAA /* Box.swift in Sources */,
-				05E5E9E006E7EFF9CAAEF4028FDC473E /* BundleExtension.swift in Sources */,
-				C0919A069B042DEE1891E325096B5BCA /* CancelContext.swift in Sources */,
-				8A3432B21ECCEAA034B152F5104CA4FF /* Cancellable.swift in Sources */,
-				407C2D18D7726D8E575CB16AE2563C5E /* CancellableCatchable.swift in Sources */,
-				6306C6CE63E146D20AE305EB590255CC /* CancellablePromise.swift in Sources */,
-				6C56FCB9860BBEAB124E21A184FDCF91 /* CancellableThenable.swift in Sources */,
-				E43442C64CD24EE8ED8CE892042DF573 /* CardButton.swift in Sources */,
-				27DCA3956F6F28E9F19E41512EB021CD /* CardComponentsManager.swift in Sources */,
-				257DE98EB054C18D80826A2274F270C8 /* CardNetwork.swift in Sources */,
-				6C136044DFEEA0386779F7B2C2ED127E /* CardScannerViewController.swift in Sources */,
-				195F0ACBCBB0F101B27BB238EEB7CAA6 /* CardScannerViewController+SimpleScanDelegate.swift in Sources */,
-				2A64F823F5755E4CDC57ED28B2D7FB11 /* Catchable.swift in Sources */,
-				2426408E7EE5062C376FE042F609E7E2 /* CatchWrappers.swift in Sources */,
-				9F8D45A5EF8B4430938130C4C167A4B9 /* CheckoutModule.swift in Sources */,
-				37FBC70B88681138CF6F1499F9F5D951 /* ClientSession.swift in Sources */,
-				346FB0BD200E57FFC484A37478BD342E /* ClientToken.swift in Sources */,
-				9ACD9567179F307061120A292AD4BF26 /* ClientTokenService.swift in Sources */,
-				26B3D6612639C9750F085D3D993C895C /* Colors.swift in Sources */,
-				CC34BE01A72740345629DA4DC2CBA758 /* ConcurrencyLimitedDispatcher.swift in Sources */,
-				EBCCE93E7C3BDA83348B665B486C322F /* Configuration.swift in Sources */,
-				A20C18BE880A0881B7E3FE6F4FD35D8B /* Connectivity.swift in Sources */,
-				2CA449F350F199AA2636637D819E78D5 /* Consolable.swift in Sources */,
-				1BDB7F175ADF941222FD7C391F197202 /* Content.swift in Sources */,
-				D09B99095C463B6171BD0B28F8238D32 /* CoreDataDispatcher.swift in Sources */,
-				DBF016F6D92AA16969D44413BF3E090B /* CountryCode.swift in Sources */,
-				7B6D926F0014AFBCCCCB30AF0CFD1BDD /* Currency.swift in Sources */,
-				04327A405108DF0128764CAEC2A74AE9 /* Customer.swift in Sources */,
-				C43EFD0A55A3657522CFA7E7D63BF637 /* CustomStringConvertible.swift in Sources */,
-				2E01F380A0482A8511FAA39B8072BAE4 /* DataExtension.swift in Sources */,
-				AD3C6EE8CCB3C310D4F19ED36AC53BE0 /* DateExtension.swift in Sources */,
-				743AC2F7CA3E4D0EF2CA5D4CCD635BEA /* DependencyInjection.swift in Sources */,
-				3063A9A6195A07A1A18E6B0A6DD3AFB2 /* Device.swift in Sources */,
-				ED21C6556957CBA6437727DB0352FB0E /* Dimensions.swift in Sources */,
-				50498FDA8CFA84D5D480A5B4A6248F9A /* DirectDebitMandate.swift in Sources */,
-				84073FEF278D8E4C00067F2A /* QRCodeTokenizationViewModel.swift in Sources */,
-				4CE2563C002F55EA80130BCAB5F11DA7 /* DirectDebitService.swift in Sources */,
-				E241657915FDC44DA90CBF40E418F416 /* Dispatcher.swift in Sources */,
-				1C91330542F4B7D619275558ED46DCFE /* Endpoint.swift in Sources */,
-				01399726C0B00200BB90E051E775A739 /* EnsureWrappers.swift in Sources */,
-				BD49A7EA7F5187DB01472560A5CE2C6C /* Error.swift in Sources */,
-				51A0146FB92F1CD5145907D6FA8E4B1F /* ErrorHandler.swift in Sources */,
-				7C3B4B1007A8281E1139A4B43F4D5B90 /* ErrorViewController.swift in Sources */,
-				02240E87720416A1EE84D62240CF11C6 /* ExternalPaymentMethodTokenizationViewModel.swift in Sources */,
-				AD498D388C7826BD9DCBD13C5130F21A /* ExternalViewModel.swift in Sources */,
-				BD4E76FC3CA6AC76E1F3194277001DEB /* FinallyWrappers.swift in Sources */,
-				FB5603C43373474BE14B3B48445A536C /* firstly.swift in Sources */,
-				06F61B895C4FB0972F707B64F0583C8E /* FormTextFieldType.swift in Sources */,
-				3B3A7AEF69DEF87DEE0451828D33937D /* FormTokenizationViewModel.swift in Sources */,
-				FBC595729B3C1DF60510312D5A47EC05 /* FormType.swift in Sources */,
-				B9CAEAA9DDC4C0CC48A2D7A6698B0D10 /* Guarantee.swift in Sources */,
-				1BD5F3E40CC4398E02750E1D7AF738BA /* GuaranteeWrappers.swift in Sources */,
-				28A8AEB8AE0435AC3B6378E5C6EC99F3 /* hang.swift in Sources */,
-				25D3BFC008B4D173241BEC66F07DADC1 /* ImageName.swift in Sources */,
-				A195E15D1F515027BAC83A5E9CF68ADF /* IntExtension.swift in Sources */,
-				CB0E09971B0D3D5424E181278188C179 /* JSONParser.swift in Sources */,
-				340C7DC59FE70515DABEB617F41ECF5F /* Keychain.swift in Sources */,
-				2FDEDFF9611AAE28FA1406B462B831B1 /* Klarna.swift in Sources */,
-				3C40837D8BF0813B4D64BF690EF9D706 /* KlarnaTokenizationViewModel.swift in Sources */,
-				2BC91F41160D3A8A19DC6C96D288D341 /* LogEvent.swift in Sources */,
-				C77ED5BBCA2645D4D5DFEF56A2C02906 /* Logger.swift in Sources */,
-				24FA7657836DADF807F738BDAFBA0F73 /* Mask.swift in Sources */,
-				85712C41C42C84D0C212B87540F8B38E /* MockPrimerAPIClient.swift in Sources */,
-				71387FDEB510226D9C2812EEE511184C /* NetworkService.swift in Sources */,
-				75664A103CE72D2978BD4853D154BE81 /* Optional+Extensions.swift in Sources */,
-				8198AD62806F7256B877345CF917C95B /* OrderItem.swift in Sources */,
-				9DDC8244EE0C3FA44862BC4BDD68B839 /* Parser.swift in Sources */,
-				84073FF2278D95EA00067F2A /* QRCodeViewController.swift in Sources */,
-				49197268ABB8715157280D3A33BF95D1 /* PaymentMethodComponent.swift in Sources */,
-				81E664414A53A1D49990972DF09BC62C /* PaymentMethodConfigService.swift in Sources */,
-				85F3676D7C696145CAAF3C636C63189B /* PaymentMethodConfiguration.swift in Sources */,
-				42249D44FB3ED4D4586F20D98AB8B3FD /* PaymentMethodConfigurationOptions.swift in Sources */,
-				975A7C1F4770B25116C587F108D1C3AD /* PaymentMethodConfigurationType.swift in Sources */,
-				5FD5CDFD85CDADCE9C3A55A51362EA2F /* PaymentMethodsGroupView.swift in Sources */,
-				5EB66794A1212CBF5DD13150CFF4654C /* PaymentMethodToken.swift in Sources */,
-				F615502CD689EB1610C6162FB47F990E /* PaymentMethodTokenizationRequest.swift in Sources */,
-				EF94317F3BB388A72C9C711DD4C45D77 /* PaymentMethodTokenizationViewModel.swift in Sources */,
-				ABE9AAF6CDDA1A55CF1DDDD8923F9F6F /* PaymentResponse.swift in Sources */,
-				C84751963E84C36043D1BD63AD70A30F /* PayPal.swift in Sources */,
-				A75EFE92CE47331233F8F460DC7B772F /* PayPalService.swift in Sources */,
-				83C74E46ECA0BDD26C595F3198391E32 /* PayPalTokenizationViewModel.swift in Sources */,
-				D238F030FD986D71AFB84D0883FE871A /* PostalCode.swift in Sources */,
-				E1CE9B507362761232D1858873B4CADD /* PresentationController.swift in Sources */,
-				0447071301510CD7E5C4361C320093B3 /* Primer.swift in Sources */,
-				6E127D744437C88E209C3B4EE380BD50 /* PrimerAPI.swift in Sources */,
-				BBF87ACD2788D6599E049AE00EF20271 /* PrimerAPIClient.swift in Sources */,
-				B91047B732C5B36FA8E10E95BB538DD8 /* PrimerAPIClient+3DS.swift in Sources */,
-				5C93106218FCF5D1D7C992123A6B74A5 /* PrimerAPIClient+Promises.swift in Sources */,
-				98A6544B5550B7CF6F6C69F41EA96B27 /* PrimerButton.swift in Sources */,
-				08B6CFA3EF66F9F7331B70D16D1A70B6 /* PrimerCardFormViewController.swift in Sources */,
-				B41EAA0A5CF6C527BF8C23370E91739B /* PrimerCardholderNameFieldView.swift in Sources */,
-				92603FCA0C6B7FB3F3BF8B02134A9A24 /* PrimerCardNumberFieldView.swift in Sources */,
-				4E68CB5ABE7C88E8AD2FC386C2FCF917 /* PrimerConfiguration.swift in Sources */,
-				C1C349E631FA1CC25F6E3E7BE443DC7E /* PrimerContainerViewController.swift in Sources */,
-				94A59C2B91DCAB528F5528E0AEC6443F /* PrimerContent.swift in Sources */,
-				00801DBFDE93144A058ED25461B2C41F /* PrimerCustomStyleTextField.swift in Sources */,
-				1A65DC18FBE199DF2B9F2AD3B098A2AF /* PrimerCVVFieldView.swift in Sources */,
-				7992344C33AB1AAE0AA3467C1429CD48 /* PrimerDelegate.swift in Sources */,
-				3713DDBF06454CF30A619B031EB89535 /* PrimerError.swift in Sources */,
-				7E420FEEB87D6D428DB0DCC7D7F7368F /* PrimerExpiryDateFieldView.swift in Sources */,
-				849F3C36632763BA633A2D1593390712 /* PrimerFlowEnums.swift in Sources */,
-				A3A9E6090D7FF85C02807D7D54113211 /* PrimerFormViewController.swift in Sources */,
-				C9351ABD2F58FD84AC95C1F272BFC686 /* PrimerImage.swift in Sources */,
-				7799C75BE8590E7F3E9F974FA437CA74 /* PrimerLoadingViewController.swift in Sources */,
-				3BC0EA2A642F692DE5F9FF147407548C /* PrimerNavigationBar.swift in Sources */,
-				940FBE7CBD19364251558A77CF762977 /* PrimerNavigationController.swift in Sources */,
-				B5FB87D2781F3838106A243F53D900E9 /* PrimerNibView.swift in Sources */,
-				B4C094A1326CB392B8681824E7297A45 /* PrimerPostalCodeFieldView.swift in Sources */,
-				4C375D872148107B55A6E35675E5C5E9 /* PrimerRootViewController.swift in Sources */,
-				F5873A3BCB1233411B636B3E25E99927 /* PrimerScrollView.swift in Sources */,
-				936B9C09A43EF06F0AF6B97232169301 /* PrimerSDK-dummy.m in Sources */,
-				89AC49C657D721809B04E4E77211C31B /* PrimerSearchTextField.swift in Sources */,
-				EB2D1817DDDACB4B7382BA7649DBEB69 /* PrimerSettings.swift in Sources */,
-				2677239D803D86326BB6970171A10C07 /* PrimerTableViewCell.swift in Sources */,
-				13C8FB9EDBC2209A01B42A08E5DF9EA0 /* PrimerTextField.swift in Sources */,
-				EC35B1D620DB8A3C2A4AED0FD087B17B /* PrimerTextFieldView.swift in Sources */,
-				3B804A37A48AAEF66957C82C1249EE6D /* PrimerTheme.swift in Sources */,
-				EA3A1BE3DCBBEE52CAD32EEF5D886A59 /* PrimerTheme+Borders.swift in Sources */,
-				4CBF9461015D15E272D0080B9E343E82 /* PrimerTheme+Buttons.swift in Sources */,
-				9380955B2A9517B0965D506D7AED2D9A /* PrimerTheme+Colors.swift in Sources */,
-				3DE7767869FB396ECDC1FB33AEE8CB4F /* PrimerTheme+Inputs.swift in Sources */,
-				8B2D4600A58471B6099B8683B8FB7DA1 /* PrimerTheme+TextStyles.swift in Sources */,
-				45F43C2A91CC017D83A3CBF5C1C82C3E /* PrimerTheme+Views.swift in Sources */,
-				9AE26D390050424610A8358EC044E38C /* PrimerThemeData.swift in Sources */,
-				6B2B457C0F22A7E4595ED371391C81EB /* PrimerThemeData+Deprecated.swift in Sources */,
-				B6A68203C76448B8DE96CD5BFBCC0513 /* PrimerUniversalCheckoutViewController.swift in Sources */,
-				2CB120285DD1D1795673EFB6A567619E /* PrimerVaultManagerViewController.swift in Sources */,
-				A022D48FDD4BA5683E26C06D3CE7D0F3 /* PrimerViewController.swift in Sources */,
-				54599C5BF077D956BD6CB58E288AF8BA /* PrimerViewExtensions.swift in Sources */,
-				8A83BA4B5D9BDCB90C1AB03D7B50883D /* PrimerWebViewController.swift in Sources */,
-				CDBBB211EAC42D409122B3BC1FE337E5 /* Promise.swift in Sources */,
-				D452B46F8F419C81B8D2B9A6B1CE5662 /* Queue.swift in Sources */,
-				572D436FE6B6D15D1DE63650AD6AEBBB /* race.swift in Sources */,
-				D4BBEFCB1D420266DBB19193D34B0A8C /* RateLimitedDispatcher.swift in Sources */,
-				CAD75C439B259F3A54A965B94EEC2D6D /* RateLimitedDispatcherBase.swift in Sources */,
-				C8E970EB6BCD954EC224A5150F6FB669 /* RecoverWrappers.swift in Sources */,
-				7B46FD599E85A0613CAE436EADCDBFC2 /* ReloadDelegate.swift in Sources */,
-				BD9070DD392FFE90C0EBC13298F562D8 /* Resolver.swift in Sources */,
-				F00A51BA6698503E1C1CCAFCAECCED7D /* ResumeHandlerProtocol.swift in Sources */,
-				EB97BA2C6C639A01E7AA42A1399084A6 /* SequenceWrappers.swift in Sources */,
-				08C179285C78FD97F52C3C2E3041BDAA /* StrictRateLimitedDispatcher.swift in Sources */,
-				6237B87B718346B3B4105097191AECDE /* StringExtension.swift in Sources */,
-				2F3CDB2C690ED09734C8A59BD75C1C05 /* SuccessMessage.swift in Sources */,
-				69A12AFE71607D9B45DDBEC192448FFE /* SuccessViewController.swift in Sources */,
-				17AAA01A3CF6A593DAEF697C8C415A4E /* Thenable.swift in Sources */,
-				2AF496114C7FFC4C1805736D3E472109 /* ThenableWrappers.swift in Sources */,
-				30953DCB6F6022D4642B59BB7FCB5AD8 /* Throwable.swift in Sources */,
-				1DF4CAC910414522294F13AEB2394F88 /* TokenizationService.swift in Sources */,
-				5FC704DBD6B91F2B700DA330D67669FB /* UIColorExtension.swift in Sources */,
-				3CC10723222BCEB8AE5D0D68EEAF0012 /* UIDeviceExtension.swift in Sources */,
-				D122F0CF2E044D7BBCBD3BA9EB776E24 /* URLExtension.swift in Sources */,
-				5D3F95BA5B85334F80CE691FC1DF94CE /* URLSessionStack.swift in Sources */,
-				BE02D04985DEE64568140BBD46CD042B /* UserDefaultsExtension.swift in Sources */,
-				68691A7293C773E41DF85A1E17D161C6 /* UXMode.swift in Sources */,
-				F5D9C9FEC39114E35EEA4F6034DEA8B3 /* Validation.swift in Sources */,
-				1AFF7DA16826A97CEC863872E68C72F7 /* VaultCheckoutViewModel.swift in Sources */,
-				F3B5C10053E5D3EA99C49F9917732B70 /* VaultPaymentMethodView.swift in Sources */,
-				7D9339EAB0D4C1D759B754E3FF4B4449 /* VaultPaymentMethodViewController.swift in Sources */,
-				08F236794288DEDEB2738E3A5F86A8A0 /* VaultPaymentMethodViewModel.swift in Sources */,
-				5CAC15738CE4347ED2AA03CDEDCEB1FB /* VaultService.swift in Sources */,
-				93F76F8983AC8D290195B6C4017D3927 /* WebViewUtil.swift in Sources */,
-				E651F86BCC807C5B4F9253645042DC63 /* when.swift in Sources */,
-				D4D84A5B3183F5800A5B5DC2FFAB6ECB /* WrapperProtocols.swift in Sources */,
-=======
 				F6FCEA41B7D4A17FD20C345E86296343 /* Pods-PrimerSDK_Example-dummy.m in Sources */,
->>>>>>> 7a4245b4
 			);
 			runOnlyForDeploymentPostprocessing = 0;
 		};
-		6EA389241743B046564570FBBEBA8103 /* Sources */ = {
+		795E802E52E1B7D36895E61181863D37 /* Sources */ = {
 			isa = PBXSourcesBuildPhase;
 			buildActionMask = 2147483647;
 			files = (
-				E204D65A46CACD4CDF3E98C9178AA714 /* 3DS.swift in Sources */,
-				EEA9A9B52E8313AB40386585CE2F6069 /* 3DSService.swift in Sources */,
-				0EEA6B786565951177223FDC984CF2B7 /* 3DSService+Promises.swift in Sources */,
-				569A4F6E36432417E5A5A6731A9715DD /* AdyenDotPay.swift in Sources */,
-				F61DF49A241FDCCF541AF8D1BBA8C484 /* AES256.swift in Sources */,
-				1A4DB2556456671D3814EAFE827CD654 /* after.swift in Sources */,
-				9D4AE6073F03CF79337FDFEC95D18039 /* AlertController.swift in Sources */,
-				74A18DCD0614858986E762548327CC5B /* Analytics.swift in Sources */,
-				EAD7496E20E1B329D6A387FEF96712E6 /* AnalyticsEvent.swift in Sources */,
-				0B25D962DBCFF83AD249A2B0782A624C /* AnalyticsService.swift in Sources */,
-				058947869DCF09BE56BD0C626931339D /* AnyCodable.swift in Sources */,
-				F6B89FCF4833935E2039031F18C47E11 /* AnyDecodable.swift in Sources */,
-				150748FBA136356C24F922D1BE7C9BB1 /* AnyEncodable.swift in Sources */,
-				FD1F840E4F155F4208071B6ADA38F0F3 /* Apaya.swift in Sources */,
-				F82BF5DDE541570D5F8B420ABF343889 /* ApayaTokenizationViewModel.swift in Sources */,
-				43C9AACA223133B96EB2A84CA0CE591C /* ApplePay.swift in Sources */,
-				1A89042D946B3CCE4E7DE6D721693A5A /* ApplePayTokenizationViewModel.swift in Sources */,
-				756DDA7705E4CE20C823CFFA217A3D6F /* AppState.swift in Sources */,
-				CD935D6EF23C395CE11BA547828FB1AB /* ArrayExtension.swift in Sources */,
-				9A7310B98F12BCD6F945D9FED7AB55E6 /* Bank.swift in Sources */,
-				36317B51803469C57256E8B305A229A2 /* BankSelectorTokenizationViewModel.swift in Sources */,
-				0BFB2FC73D0ED848C7CBDC8ECB84AD87 /* BankSelectorViewController.swift in Sources */,
-				D3CCB32CC2B6A3BCD6104C559B1F7255 /* BankTableViewCell.swift in Sources */,
-				4749B8986D074569CCF2DA9257F7EC1B /* Box.swift in Sources */,
-				C45D3F1999D105ADAF04CC1AE242CA75 /* BundleExtension.swift in Sources */,
-				16C961091CF85E96A6067447BB7AF801 /* CancelContext.swift in Sources */,
-				53F2ABF47AE79B4C9D3A9FD21FF0C4B2 /* Cancellable.swift in Sources */,
-				DFFD11CC37DA01AA1E9DDA38A54D1C87 /* CancellableCatchable.swift in Sources */,
-				B16425E79E3926FB2EE139FE25D5F4EA /* CancellablePromise.swift in Sources */,
-				6D4B4DD2E98F3D4CD4B0F3EB57DC94ED /* CancellableThenable.swift in Sources */,
-				5A413653B554D9CD1864E1DFB86A9C65 /* CardButton.swift in Sources */,
-				F5DEE3D7253DC7618BB2A77679D4ED61 /* CardComponentsManager.swift in Sources */,
-				A5789CF76E2F2600F674570D36589C9B /* CardNetwork.swift in Sources */,
-				8FD6E79D9B1C263CF441C6D50943F79E /* CardScannerViewController.swift in Sources */,
-				306ACA4DAB5A15A2132EAECEFF1F54B7 /* CardScannerViewController+SimpleScanDelegate.swift in Sources */,
-				ECECB574DCF06862B6DDFC6797481511 /* Catchable.swift in Sources */,
-				B0DFE1C5D5C6B61132CDEBD3C34A1CD0 /* CatchWrappers.swift in Sources */,
-				991656A7B9E6421C879E26A74C82417A /* CheckoutModule.swift in Sources */,
-				7D84187994FD0E68FE02BC9DE1484138 /* ClientSession.swift in Sources */,
-				697A3F9D89FBC04A8145B0CBBE515C9C /* ClientToken.swift in Sources */,
-				BC1B642FAF17FD49D3315F264F23D81A /* ClientTokenService.swift in Sources */,
-				2F5ECA5B96C870950A7B6F061D8B2362 /* Colors.swift in Sources */,
-				89F21573B357ECB0AAE289C05BEC5468 /* ConcurrencyLimitedDispatcher.swift in Sources */,
-				BE56EE701169756FDD716C9CCA90A92F /* Configuration.swift in Sources */,
-				4E59B5541FBD476BF9848B0A8AD45E0D /* Connectivity.swift in Sources */,
-				DCCDD3CBE525216F791FD158C7FD97D4 /* Consolable.swift in Sources */,
-				BC5D67862B931253DCBCA754C81BCDFE /* Content.swift in Sources */,
-				157AAAC38B6F32F8556EFAFAD7BFFB61 /* CoreDataDispatcher.swift in Sources */,
-				4E54DC206B57E08EB70378CCA57925D3 /* CountryCode.swift in Sources */,
-				CACFCF7DF7BF92DD00ADAE2BD85BA271 /* Currency.swift in Sources */,
-				7B6C8CD699F641837BD0F60C06E9DA97 /* Customer.swift in Sources */,
-				4300A48D85817ABC656C9F3151F7098F /* CustomStringConvertible.swift in Sources */,
-				ED58F37FB2A36B1544DC111B5B328996 /* DataExtension.swift in Sources */,
-				BC97A096C5EAD9553158706E58FE2ED6 /* DateExtension.swift in Sources */,
-				74CE45587042701C1D08A2A46C630C3C /* DependencyInjection.swift in Sources */,
-				FDC5FF86B6774C74157BDE09569164DB /* Device.swift in Sources */,
-				42BC8B69F8B286E5B5417D8009FB3EAA /* Dimensions.swift in Sources */,
-				6F44CDE59996D91AA195351082827F4F /* DirectDebitMandate.swift in Sources */,
-				9F3D1846A22B74D0179B1324233A11D2 /* DirectDebitService.swift in Sources */,
-				F90EEA5C640196ACBE6419C31F8A2CAA /* Dispatcher.swift in Sources */,
-				5E84AC7049E1C8CF47BDAC17ECB84F76 /* Endpoint.swift in Sources */,
-				C6240A945BC2E80AD2936DB70C2E480F /* EnsureWrappers.swift in Sources */,
-				50B20084C467781654E8CD3E91752440 /* Error.swift in Sources */,
-				12C0633FE7D6321E9953A09A71B9BA21 /* ErrorHandler.swift in Sources */,
-				C63B5477F1E4807ECC724FD2D264ADAA /* ErrorViewController.swift in Sources */,
-				7E983B2693DAFDA6BD5B261EF5420301 /* ExternalPaymentMethodTokenizationViewModel.swift in Sources */,
-				19036901D8349DB1A14E9B5D08C50187 /* ExternalViewModel.swift in Sources */,
-				9D9518917197850872DC506D8374CFC8 /* FinallyWrappers.swift in Sources */,
-				EA886A5BF7E846DA7604DF010218EA5F /* firstly.swift in Sources */,
-				B526D31BBB553CFA1BB8B410183289C6 /* FormTextFieldType.swift in Sources */,
-				92625AC2EA93BD5F482D80D86F91117A /* FormTokenizationViewModel.swift in Sources */,
-				AFF4931A12790C16FAEB98363F944C12 /* FormType.swift in Sources */,
-				7D63C86B7FB8A93B1BA7C07C005FDA12 /* Guarantee.swift in Sources */,
-				D0E82E660DD55464F2BB5F2C579DE201 /* GuaranteeWrappers.swift in Sources */,
-				EA86F3D7F868DDF45B97EE803161EB1F /* hang.swift in Sources */,
-				147A81E009F611CCE860DF079DC65788 /* ImageName.swift in Sources */,
-				5C857137699A673BFBACE312BFB6155B /* IntExtension.swift in Sources */,
-				1D9ECABE18550C458E433E826F00C68C /* JSONParser.swift in Sources */,
-				4CB83552EFF085DE1A126FD60121476E /* Keychain.swift in Sources */,
-				7DAF66FDBF0C97D9EC159A4E031EDC0A /* Klarna.swift in Sources */,
-				2A685EE93D1A5EE57AB91A973541ED06 /* KlarnaTokenizationViewModel.swift in Sources */,
-				01FA9CE9370E67AC315A6FA2D04B7838 /* LogEvent.swift in Sources */,
-				18B27FC91ADF4DDFFD66153F76636047 /* Logger.swift in Sources */,
-				C869A1D3D5408C32F08856A3E705A6D8 /* Mask.swift in Sources */,
-				BF5123557A7949F3859FB93372C5A6D0 /* MockPrimerAPIClient.swift in Sources */,
-				DBD761508AAEC8A17F60C12F4A7AE149 /* MockSuccess.swift in Sources */,
-				26203C671CD78F637BD32FAAB66A8973 /* NetworkService.swift in Sources */,
-				FA709A64BD45DFFC712B2C8A698E2168 /* Optional+Extensions.swift in Sources */,
-				D7F793009F3D9D8D2C6DA150B7BCEEA4 /* OrderItem.swift in Sources */,
-				2DE9ABAC101A688CFE5047E6D1EFA718 /* Parser.swift in Sources */,
-				76AD7372AB5F26C74CA2B9D5AC438C13 /* PaymentMethodComponent.swift in Sources */,
-				12B509EAE8D53DAF1E747B94FFAD10BD /* PaymentMethodConfigService.swift in Sources */,
-				AEEAF9D0E37AB1EA45EE719DE9673115 /* PaymentMethodConfiguration.swift in Sources */,
-				66C42377B9A1492AA35DB8082117FD8E /* PaymentMethodConfigurationOptions.swift in Sources */,
-				1B10230334D69F2EB8631875EB167FA2 /* PaymentMethodConfigurationType.swift in Sources */,
-				CD3732600D62A6CF41C63FA34764DA08 /* PaymentMethodsGroupView.swift in Sources */,
-				1185E0C4F9590AB32C56D6ADD4DEF8E8 /* PaymentMethodToken.swift in Sources */,
-				222396EA5CF5F855A56FF1716BAEE409 /* PaymentMethodTokenizationRequest.swift in Sources */,
-				4F17A020B225C9B08AD27C6724890659 /* PaymentMethodTokenizationViewModel.swift in Sources */,
-				69DA682601AA3F0E440AAD7D8ECD398D /* PaymentResponse.swift in Sources */,
-				6B0B0ABCBD082728F01A84D64079B35E /* PayPal.swift in Sources */,
-				C7243B86E88E65AB8D4F509E079F68F4 /* PayPalService.swift in Sources */,
-				0DC697EFED16CE9418A33651FFECE569 /* PayPalTokenizationViewModel.swift in Sources */,
-				64CCEA0CDEEF4013CDB29783171567EB /* PostalCode.swift in Sources */,
-				636EBC871DCCDE7DC05BDE66609E5BCF /* PresentationController.swift in Sources */,
-				BFF01C131DC24AE23700AB69AF67EC73 /* Primer.swift in Sources */,
-				8E74A849007A11C9D66CE1ACE241DAAE /* PrimerAPI.swift in Sources */,
-				6915C4C19E919D1FE0B10BA6DE8BE63C /* PrimerAPIClient.swift in Sources */,
-				247D6CCBC01DB5F71109AE4664F1F17C /* PrimerAPIClient+3DS.swift in Sources */,
-				267FB232850714CD8FE689652B59C146 /* PrimerAPIClient+Promises.swift in Sources */,
-				DD27F3317D5C4F09A39D781CEDEAEADB /* PrimerButton.swift in Sources */,
-				CA01A9989D7872B50834AF1702B36F8B /* PrimerCardFormViewController.swift in Sources */,
-				0EC1D76269E55BB052313F7C2394DACD /* PrimerCardholderNameFieldView.swift in Sources */,
-				57D0C65EBA5045A640D03ACA70FA7B1A /* PrimerCardNumberFieldView.swift in Sources */,
-				7B21F13298D7A2694A7C887BA9B53A09 /* PrimerConfiguration.swift in Sources */,
-				7054138708005BA507DBE172219664E8 /* PrimerContainerViewController.swift in Sources */,
-				839331E4B3ED4277006DBE304BB07121 /* PrimerContent.swift in Sources */,
-				4E081A908DBCE81E1DB58590D7694B28 /* PrimerCustomStyleTextField.swift in Sources */,
-				EF5D1AC6A87B06EA020BE547C1D769BC /* PrimerCVVFieldView.swift in Sources */,
-				BF5491BAE83B1D1621F35E58221F1444 /* PrimerDelegate.swift in Sources */,
-				0EB75FE8D6A60413E855D1ABCC4F6CA4 /* PrimerError.swift in Sources */,
-				1EB81D85192968E6FA0748E59BA335E3 /* PrimerExpiryDateFieldView.swift in Sources */,
-				6DBA60DC43324C611551A961AB2AA11B /* PrimerFlowEnums.swift in Sources */,
-				A907DF81B4DBA4113B3C12E59F8B736A /* PrimerFormViewController.swift in Sources */,
-				16B04F554301B5EEF322B8B1B6B371C3 /* PrimerImage.swift in Sources */,
-				87DCEA313CC95BC4FB34DFEF27BEE609 /* PrimerLoadingViewController.swift in Sources */,
-				4D2E7B5429D4DCDCCDD1D36C08528D25 /* PrimerNavigationBar.swift in Sources */,
-				B3F923CD665B57315BD1BC4C47C102C1 /* PrimerNavigationController.swift in Sources */,
-				9D77220807DD99D579A5E8927E42971D /* PrimerNibView.swift in Sources */,
-				9D75D6D28B32660F8F9FB477B3C5C0EC /* PrimerPostalCodeFieldView.swift in Sources */,
-				9744F960E061A5567949EDBA68118660 /* PrimerRootViewController.swift in Sources */,
-				E0A59D25CEE1379F214BB281592EF827 /* PrimerScrollView.swift in Sources */,
-				5B80CDF6241260C93BEC6E7B72633868 /* PrimerSDK-dummy.m in Sources */,
-				958AAE25D939AE7B15CD5B2FD0C4274D /* PrimerSearchTextField.swift in Sources */,
-				CD63534831B3F9ADA874277B9E9DCF5B /* PrimerSettings.swift in Sources */,
-				5DFAC6101D0B94BFBC5D8793EAC293C6 /* PrimerTableViewCell.swift in Sources */,
-				7442B3F1EB17356A3CD54D302A56F1FF /* PrimerTextField.swift in Sources */,
-				225C22ED88B7210D53C5261BDDE460CB /* PrimerTextFieldView.swift in Sources */,
-				EB2DC0840C5FBF554FE07D369FCCC5D8 /* PrimerTheme.swift in Sources */,
-				31DEF49A68760766B11A7D3E4733B77F /* PrimerTheme+Borders.swift in Sources */,
-				C1C65162D383CD6901CB65336F8D34AA /* PrimerTheme+Buttons.swift in Sources */,
-				0F60858B03CFCD4E27EDDA5942B0E79B /* PrimerTheme+Colors.swift in Sources */,
-				59A2FC42F6AAB1492B34C15EBC2FF611 /* PrimerTheme+Inputs.swift in Sources */,
-				6A4DE51063FA6824C6FE28EF4D3C1B82 /* PrimerTheme+TextStyles.swift in Sources */,
-				46C24A2F54FD1BD8B82C828D8AA812EC /* PrimerTheme+Views.swift in Sources */,
-				DA5ED43FC58583EFF40072BE87956902 /* PrimerThemeData.swift in Sources */,
-				CD0646D714EC043BD493CFA87A064894 /* PrimerThemeData+Deprecated.swift in Sources */,
-				0C8723025FA12C8F12D6A3379644C5D4 /* PrimerUniversalCheckoutViewController.swift in Sources */,
-				60C178C85163D7807796283615645B9B /* PrimerVaultManagerViewController.swift in Sources */,
-				2C0D5B6995837A98A5146FF40736294C /* PrimerViewController.swift in Sources */,
-				32F59659A2BBCDF8A9D8D8EFF8472074 /* PrimerViewExtensions.swift in Sources */,
-				E0DAD356A148E05906067AB507E9D706 /* PrimerWebViewController.swift in Sources */,
-				2427EB0BE72D6C38C7756D291290CD3F /* Promise.swift in Sources */,
-				FC7F040A228029FE13E968DBE87CB91A /* Queue.swift in Sources */,
-				2B73C179492983D468FF3587F23898EC /* race.swift in Sources */,
-				4AC0EE345C0ECDA95CA745249B429771 /* RateLimitedDispatcher.swift in Sources */,
-				E287EC737EB6D1730B565A55B2A38F5A /* RateLimitedDispatcherBase.swift in Sources */,
-				D509FE1E5F7FA74311F33A11734C1617 /* RecoverWrappers.swift in Sources */,
-				39F356D08649D4BA939217B85F3A4651 /* ReloadDelegate.swift in Sources */,
-				216E12A2046C9230623FE7F3F90376A2 /* Resolver.swift in Sources */,
-				8A659DBC37277C2156266372C95FBBAA /* ResumeHandlerProtocol.swift in Sources */,
-				024C8E2185FB7B0A5DB3B0EFE371A608 /* SequenceWrappers.swift in Sources */,
-				9A9CCB2C4A624765254EA6F305DABFF9 /* StrictRateLimitedDispatcher.swift in Sources */,
-				1A4E51D39D287AC4DCDEEFCCEF88E190 /* StringExtension.swift in Sources */,
-				2C6D14313E05AB8BF9A3574CE5F3C28C /* SuccessMessage.swift in Sources */,
-				388332C447351F7019F81176AC2A845D /* SuccessViewController.swift in Sources */,
-				7710992CED5042F75B354E95A5AD9965 /* Thenable.swift in Sources */,
-				F6E19C8F56ED16AC49523401ABCDAF82 /* ThenableWrappers.swift in Sources */,
-				65C719076B0D8D8BC0039386A88FF0AF /* Throwable.swift in Sources */,
-				B45FD6DBE1D94A2B739CB181041B7ABE /* TokenizationService.swift in Sources */,
-				A2F5D84D70231B8090AB017838A938E1 /* UIColorExtension.swift in Sources */,
-				1FE59BDB2FCE392AEE4771D0795403A5 /* UIDeviceExtension.swift in Sources */,
-				E9FB35F4F171D8D8480FFDB86D8F83D3 /* URLExtension.swift in Sources */,
-				056022AC3AF44975B2B94E28E1F92E2D /* URLSessionStack.swift in Sources */,
-				B39CC3D36217E61D4C076E41D7D4A25F /* UserDefaultsExtension.swift in Sources */,
-				494C60979DB0832CA256581FA05AC55B /* UXMode.swift in Sources */,
-				055193842528B11B68A53F353DA1A5C6 /* Validation.swift in Sources */,
-				F09A27F9C106402BEBE26D5CF29698F0 /* VaultCheckoutViewModel.swift in Sources */,
-				7156952897B193E0C01AA72E0CCB3621 /* VaultPaymentMethodView.swift in Sources */,
-				DBEB94C4461F34A9DC98E4FE15B38B27 /* VaultPaymentMethodViewController.swift in Sources */,
-				EBB169FADF580CE9C2EE67A3F857C60E /* VaultPaymentMethodViewModel.swift in Sources */,
-				3CF26C7029CE6FF6327D9010A8A54F10 /* VaultService.swift in Sources */,
-				D2D9D568BC2E071A1F2B77560C13D402 /* WebViewUtil.swift in Sources */,
-				FB34829023F98525090EA0EAD14CB358 /* when.swift in Sources */,
-				8FB3BA34EE8E9D09EEE62814C4352B3E /* WrapperProtocols.swift in Sources */,
+				AE3309B306FE07D0546A7280003426AB /* 3DS.swift in Sources */,
+				F38B761679EE135D13C0BF6C67F86F3D /* 3DSService.swift in Sources */,
+				ED137F3317D5D1A89C3F97AA3D7E2766 /* 3DSService+Promises.swift in Sources */,
+				AEC68B9CBCA918332FA96CC217FE4249 /* AdyenDotPay.swift in Sources */,
+				1FCC6A746D3EB9D94F6A12021FB43074 /* AES256.swift in Sources */,
+				62851D2AF32B6FB8102A38D75BF19328 /* after.swift in Sources */,
+				9806D0A864DFFABA2795502D2B5B9D4C /* AlertController.swift in Sources */,
+				8C2AA0EE26F090DF81654E64E42E6AD4 /* Analytics.swift in Sources */,
+				ED1C04F565A593A1A5C8EF39A7424EC2 /* AnalyticsEvent.swift in Sources */,
+				4CE0263B6CC54E860001F8F3691B67CC /* AnalyticsService.swift in Sources */,
+				EAC60FF36264EA99B437DCE1113AC0BF /* AnyCodable.swift in Sources */,
+				9975E2DA5BCF7F19F6D14A0AC01394D8 /* AnyDecodable.swift in Sources */,
+				4D4770DEDF3AE28B1B9B6A731DC995FD /* AnyEncodable.swift in Sources */,
+				64416CC6BE55CD1C8E29DDBC8D376E1F /* Apaya.swift in Sources */,
+				6116E6FC3B463FB0237519725729240C /* ApayaTokenizationViewModel.swift in Sources */,
+				C41EA2C992AAC5EE882F31A1848F95C2 /* ApplePay.swift in Sources */,
+				3FC0962AC684339CC09A134B69280B8C /* ApplePayTokenizationViewModel.swift in Sources */,
+				828A87B6AB9E16C34D4707A71EC46676 /* AppState.swift in Sources */,
+				16ED2D6C9A670626E424E1C42C4B20DB /* ArrayExtension.swift in Sources */,
+				607151DAA9918334C8545DBEDC14301F /* Bank.swift in Sources */,
+				1220CDEB09AD189B93A77223AC5C5291 /* BankSelectorTokenizationViewModel.swift in Sources */,
+				682DEC827D2926BECD509616D4225693 /* BankSelectorViewController.swift in Sources */,
+				FC1E6F3BE6D2EC932FBC3F3DF582E271 /* BankTableViewCell.swift in Sources */,
+				9C78587FCB5A687F46A74BC93BAAB6A0 /* Box.swift in Sources */,
+				DB48B72A45705443BCAA50995E9371B3 /* BundleExtension.swift in Sources */,
+				FCFD10226EDAC530848E338814F96FFE /* CancelContext.swift in Sources */,
+				A3592DC3BF246630D9BFE31A014B388F /* Cancellable.swift in Sources */,
+				E0FB4503B2D69CB8FFAD150CEA684477 /* CancellableCatchable.swift in Sources */,
+				024B46C71687B46BDD2D5799421A680E /* CancellablePromise.swift in Sources */,
+				FD929DD51136F17323AE38791D7205AE /* CancellableThenable.swift in Sources */,
+				C603042287DE59943A1D308A3A2D3E3D /* CardButton.swift in Sources */,
+				5EA641F67AA1EA311FA27590C6B1CA21 /* CardComponentsManager.swift in Sources */,
+				058AF9E675CD6CDFDD39B189FE7765A1 /* CardNetwork.swift in Sources */,
+				11BE6CFB53D04EEB75E37DC5023C2C4E /* CardScannerViewController.swift in Sources */,
+				732CD3B4FA35CE40466B295C69461A85 /* CardScannerViewController+SimpleScanDelegate.swift in Sources */,
+				70A0410F45A9B0F12A1ABBFB5133ADFB /* Catchable.swift in Sources */,
+				309D7888BF0C69D65B528DC7B516867E /* CatchWrappers.swift in Sources */,
+				68D9E8B75FFD8A1B8D3682527CE1AE44 /* CheckoutModule.swift in Sources */,
+				601DD2CCF87607CC0F0724C5789116E0 /* ClientSession.swift in Sources */,
+				03238E8B249791C01F7C22C60A34E34D /* ClientToken.swift in Sources */,
+				9C8FD3396041788AFE39EDF4DAD67289 /* ClientTokenService.swift in Sources */,
+				5E737DD75F6ED9CA19021002B85934CD /* Colors.swift in Sources */,
+				B6A68A74B7FACDB69FD1981AFC6BC7BB /* ConcurrencyLimitedDispatcher.swift in Sources */,
+				7991B5A6105E15E400749BBF03E7FDE6 /* Configuration.swift in Sources */,
+				55E65561F9DC4CE6FF5BF8B1B38E7670 /* Connectivity.swift in Sources */,
+				0D980D0648E07155A978AD86F8A039BC /* Consolable.swift in Sources */,
+				3DEAF148CA4E193A7D422F222FCCAF96 /* Content.swift in Sources */,
+				69553CAEB6F229E5E44EA40362C78254 /* CoreDataDispatcher.swift in Sources */,
+				47990DCA7BEE0B5B59B5093241D6F1E0 /* CountryCode.swift in Sources */,
+				18CC03D0FBF7D2B957D751BD8F7290CC /* Currency.swift in Sources */,
+				A004EFD835F89F5182829CECA3961E68 /* Customer.swift in Sources */,
+				E8A6DFFCC1DE68DEAF728B7EE4D8EF5F /* CustomStringConvertible.swift in Sources */,
+				8621F3A7660574C3FDD6AA785D62D3B3 /* DataExtension.swift in Sources */,
+				730C3C8E489066323B6C1E009B288172 /* DateExtension.swift in Sources */,
+				468CD6E3A25AF8EDA7451AAF124FF378 /* DependencyInjection.swift in Sources */,
+				24935A402F4F9C2B10E8FF32043CE458 /* Device.swift in Sources */,
+				224DA509623CA4B4C95F566CFE1218AA /* Dimensions.swift in Sources */,
+				9321493DB327ADBA69ED8572DCBA330D /* DirectDebitMandate.swift in Sources */,
+				7A911893416B75927F4063F41853F69A /* DirectDebitService.swift in Sources */,
+				76BBD4BBDD935EDCBCC797C4B8539380 /* Dispatcher.swift in Sources */,
+				12B1C72381268B2F336A4CECE61F3873 /* Endpoint.swift in Sources */,
+				310A85A9E40C475FAA7F7B0072799D30 /* EnsureWrappers.swift in Sources */,
+				5D494E4BFADF232C99C422C6F91B2178 /* Error.swift in Sources */,
+				3E1F5DC0C36FD93685F20EBFE565EB1A /* ErrorHandler.swift in Sources */,
+				7B6ADBADF9622CF59CAEB8C2F1D66AC2 /* ErrorViewController.swift in Sources */,
+				EFBE8EA8A5A7390C72E1ACB300042D49 /* ExternalPaymentMethodTokenizationViewModel.swift in Sources */,
+				FDFBE3C3898D2E7B4BDB66B787BF5976 /* ExternalViewModel.swift in Sources */,
+				5A02A4BA6DF90C3A46752826D9DCEC39 /* FinallyWrappers.swift in Sources */,
+				222300A6A62721A581DB3D6D3AD01813 /* firstly.swift in Sources */,
+				03B6F39FC6F3FD5E46315333193B2C67 /* FormTextFieldType.swift in Sources */,
+				098130796B0D27E15644C2DB1B1FEE8D /* FormTokenizationViewModel.swift in Sources */,
+				6B8F153A3CFE3D9A4706660060CFAB39 /* FormType.swift in Sources */,
+				B6FFE3A4C9F419619D6FB88B7186C3CD /* Guarantee.swift in Sources */,
+				AB520B8EB30B486776C2DFA42B051911 /* GuaranteeWrappers.swift in Sources */,
+				78E3D468E27FF7BD58D135E6A1CA9CE4 /* hang.swift in Sources */,
+				356B225B75F4A927832C193FB1A5F653 /* ImageName.swift in Sources */,
+				4DFE4D33FE21AD30E5AFC437CD1BF25B /* IntExtension.swift in Sources */,
+				3BE119A95A8438B531BB95F110B9591C /* JSONParser.swift in Sources */,
+				24376AF2054B6C18CBCE08EA7B3D3626 /* Keychain.swift in Sources */,
+				083475810CADF7852238FEAAE8323F62 /* Klarna.swift in Sources */,
+				509CF9FA8B54D267D4910CBCA148416D /* KlarnaTokenizationViewModel.swift in Sources */,
+				E4F905465E2A16062F50278D708800C1 /* LogEvent.swift in Sources */,
+				73FEA4EF4B8A222AA632FD919CE540B8 /* Logger.swift in Sources */,
+				EDAB91A1CFBD0FE3767861D78A5B0F6B /* Mask.swift in Sources */,
+				BC3B215244E92CEFF2902A4DD8344847 /* MockPrimerAPIClient.swift in Sources */,
+				FFF8ACA71F1B7A3C79D11BCBD57E27EE /* MockSuccess.swift in Sources */,
+				0EB6B821363359EFB3FA56CB534D6088 /* NetworkService.swift in Sources */,
+				3366B9730BC89C6EDEA03687004D76EF /* Optional+Extensions.swift in Sources */,
+				1290A926126099E6C58605FAEE63278A /* OrderItem.swift in Sources */,
+				0F3D48AAA9254D91C5A4526544D8594C /* Parser.swift in Sources */,
+				8164A8E53ACE9100C60078B9AB544813 /* PaymentMethodComponent.swift in Sources */,
+				D7D61973A7D6503E74DD9CD661DB9D42 /* PaymentMethodConfigService.swift in Sources */,
+				B23ECF17F5FB6C3A9F01470956F39156 /* PaymentMethodConfiguration.swift in Sources */,
+				EE4D8EA14F71887A001AFC534C27A8D4 /* PaymentMethodConfigurationOptions.swift in Sources */,
+				695D2ECFE74088A3196F61B8E31EB9AE /* PaymentMethodConfigurationType.swift in Sources */,
+				5C68683D6565A4987D3FE5B9F15B1659 /* PaymentMethodsGroupView.swift in Sources */,
+				7004256A46297CE0D50698895A712472 /* PaymentMethodToken.swift in Sources */,
+				068BDC73D357164008D5DB218FF149C5 /* PaymentMethodTokenizationRequest.swift in Sources */,
+				A3143F250283D4B8966F1E9E0A1B45E6 /* PaymentMethodTokenizationViewModel.swift in Sources */,
+				A874B10882840A61186E8338DD39D79C /* PaymentResponse.swift in Sources */,
+				5F8257D2FBC01D47F3E9C12232ED3BC1 /* PayPal.swift in Sources */,
+				BBEF8663DC15A2158E82D8C3F0E1DF31 /* PayPalService.swift in Sources */,
+				B8432054EFA9497D851CA5A3DA992FAD /* PayPalTokenizationViewModel.swift in Sources */,
+				CEE3B3176E1EB7FA7D4F300B3771E83B /* PostalCode.swift in Sources */,
+				32ABF789BE3363C3E8CBE2A00EBBD401 /* PresentationController.swift in Sources */,
+				B122597A6E9560ABFCB2BDE07670E134 /* Primer.swift in Sources */,
+				D8CF9C6A412C755E7A896DB8C988ABB2 /* PrimerAPI.swift in Sources */,
+				65549DD6143F697C830FDED6E97A9030 /* PrimerAPIClient.swift in Sources */,
+				E0784C70034E4ECED2FC81E5DAEA87AB /* PrimerAPIClient+3DS.swift in Sources */,
+				D1EC6EB0E8AADF9A6D1971E7BE05917E /* PrimerAPIClient+Promises.swift in Sources */,
+				4389C253C9899340EC379FB2DD6714B4 /* PrimerButton.swift in Sources */,
+				578DDDCFE03237F83CFF7D7F3AD3C41D /* PrimerCardFormViewController.swift in Sources */,
+				E5051A1621BD7C2A46DC3653DD020105 /* PrimerCardholderNameFieldView.swift in Sources */,
+				E198868EB3CFD8BB04802D46DD70EBBD /* PrimerCardNumberFieldView.swift in Sources */,
+				A5960078DCF6F033761ADC614D841B30 /* PrimerConfiguration.swift in Sources */,
+				79B0D31A1CDCCF25C04EE835A7209BEE /* PrimerContainerViewController.swift in Sources */,
+				6EFA96B834CFE0F454E190DE100D6A7C /* PrimerContent.swift in Sources */,
+				097520B7ED6326C1CEF2163D2721D15F /* PrimerCustomStyleTextField.swift in Sources */,
+				7F6B2E85EBBF0914847478C1DA411592 /* PrimerCVVFieldView.swift in Sources */,
+				BE9E6AD0E1DCFFCAC537EEC4A49173ED /* PrimerDelegate.swift in Sources */,
+				A508264232B07AD95F7E43DC1B3C2981 /* PrimerError.swift in Sources */,
+				4AF34DE752E350662ADA3240EB0BDA44 /* PrimerExpiryDateFieldView.swift in Sources */,
+				B3D4C5A923D3410030B0C5962A6C3BF4 /* PrimerFlowEnums.swift in Sources */,
+				935A3F310E309D873D8A32CAF4C41CE6 /* PrimerFormViewController.swift in Sources */,
+				29E5434FB30FF1B96BDC26A69CB1F167 /* PrimerImage.swift in Sources */,
+				5D55456687289563B491200E3E4BAEA5 /* PrimerLoadingViewController.swift in Sources */,
+				DDC6523EEAD1E4E0458290323F458712 /* PrimerNavigationBar.swift in Sources */,
+				A3A80D56AA5933014BA824759745B93C /* PrimerNavigationController.swift in Sources */,
+				B0E99FF58F8A78A5523AB1E8CCF1FB73 /* PrimerNibView.swift in Sources */,
+				9FF467980D0C6984A3CB6B3C3EE2DACE /* PrimerPostalCodeFieldView.swift in Sources */,
+				FE727F429651097ECF4B220B1ADBF74A /* PrimerRootViewController.swift in Sources */,
+				850257C8244FD419B8C107A6EBEE1C24 /* PrimerScrollView.swift in Sources */,
+				C0EEC898B9E28700565E7726F94A8914 /* PrimerSDK-dummy.m in Sources */,
+				928AF6F271D07B00C259ACA428BD58B5 /* PrimerSearchTextField.swift in Sources */,
+				D6BE199287FE992BDCDBCF803D175A58 /* PrimerSettings.swift in Sources */,
+				6ED1D33F560776E3FD15F66878DB62C9 /* PrimerTableViewCell.swift in Sources */,
+				E3B4025437BF7B05F59976CC45E8CE98 /* PrimerTextField.swift in Sources */,
+				3B0A34EAB47775ABA2F3F9F3545D772E /* PrimerTextFieldView.swift in Sources */,
+				3C8EA98F5CE75EEF36CAABBC4FDDDAEA /* PrimerTheme.swift in Sources */,
+				447E07AC1DDC75278B59B89CBF01AC32 /* PrimerTheme+Borders.swift in Sources */,
+				FE677A3D70ED958C6A66C50CFD31EBCC /* PrimerTheme+Buttons.swift in Sources */,
+				8D64A402F507A304C20D4A7E45B4ECFD /* PrimerTheme+Colors.swift in Sources */,
+				E334B4E235C186D549BCB3F590AF1053 /* PrimerTheme+Inputs.swift in Sources */,
+				4134198E4326C3EFEF279DDD93B28F93 /* PrimerTheme+TextStyles.swift in Sources */,
+				ED06B44EDCF1C8C030E20C5E9062B404 /* PrimerTheme+Views.swift in Sources */,
+				B873DE4AA79E59EC8D0DAC6E4773C7BA /* PrimerThemeData.swift in Sources */,
+				02FA155BEB67A11588C313AA4076E7D3 /* PrimerThemeData+Deprecated.swift in Sources */,
+				045F73E55D7D7C209FF69DDF0B4595CA /* PrimerUniversalCheckoutViewController.swift in Sources */,
+				1AD4856A5DB71FE2943ECDED586CED46 /* PrimerVaultManagerViewController.swift in Sources */,
+				6CD5723CB086AB0DDBE6DCB6DA7CA560 /* PrimerViewController.swift in Sources */,
+				37FBE29A88602D8BE7BE9F03794E9C84 /* PrimerViewExtensions.swift in Sources */,
+				8D35F452D1C36980B55F758D5ADF1307 /* PrimerWebViewController.swift in Sources */,
+				E6EB7DF1A7F8B5C8170C262B0D8E2EC7 /* Promise.swift in Sources */,
+				9933A36C43583F8E6C52666664DA1D9D /* QRCodeTokenizationViewModel.swift in Sources */,
+				171EBD33D0E76582F69264A2A0988D28 /* QRCodeViewController.swift in Sources */,
+				0F1DDD72AAA67149C3A69F68A6BFEDC7 /* Queue.swift in Sources */,
+				2ECF3A24432C57813A0B9E3D00BBFD58 /* race.swift in Sources */,
+				C454E0B990F54BCD5E4922AAA1553C45 /* RateLimitedDispatcher.swift in Sources */,
+				5FA8B6E9A44C721FEB94B6DB430C0D6D /* RateLimitedDispatcherBase.swift in Sources */,
+				DD1AA07E4D36FBBB73BEB9EA838D1D53 /* RecoverWrappers.swift in Sources */,
+				1574BF3D598CAD63F977D131CB357581 /* ReloadDelegate.swift in Sources */,
+				50DCA02D3C0D033E1026EDAB846B5268 /* Resolver.swift in Sources */,
+				EBDCF2DC8CF034F7B05ACDC25A7A2D9E /* ResumeHandlerProtocol.swift in Sources */,
+				F7038F78BE2CB87C2242704303F8FD73 /* SequenceWrappers.swift in Sources */,
+				E93490E0B1CFDEE7A04A1A3241E1545A /* StrictRateLimitedDispatcher.swift in Sources */,
+				F3B11DA8E8973559A498A079903A86F5 /* StringExtension.swift in Sources */,
+				2AF13DB212721D6E5339EF6C37557DFE /* SuccessMessage.swift in Sources */,
+				3C2E3A44C8F458A15934FD24D650FED2 /* SuccessViewController.swift in Sources */,
+				CE4D651A975DCAB776E10E853AD45C02 /* Thenable.swift in Sources */,
+				DEC0F139D961A4046034DAE10E4DAEC9 /* ThenableWrappers.swift in Sources */,
+				71AB035C729028D2CEAB2EDE9FB6213B /* Throwable.swift in Sources */,
+				F96A110E2815FBE09A63E897425B9731 /* TokenizationService.swift in Sources */,
+				C132AD0824BFEF83907732838969ECDD /* UIColorExtension.swift in Sources */,
+				B4FFDAC45CF89C85B54C660D7EDE1D25 /* UIDeviceExtension.swift in Sources */,
+				B42921EBBD1D21185FF5E89B90FEEFF3 /* URLExtension.swift in Sources */,
+				9E8A12D0F446756B0B653D338D58F2AB /* URLSessionStack.swift in Sources */,
+				5DEF28CD4C152462A079C538DCDC90DD /* UserDefaultsExtension.swift in Sources */,
+				04D8455E40E07683CEF113F522A74F9B /* UXMode.swift in Sources */,
+				89CD8EFA20C316F236DA083D979BC484 /* Validation.swift in Sources */,
+				AA502B6ABC0EA0C5B28B136BC7EFC4CA /* VaultCheckoutViewModel.swift in Sources */,
+				600ADE07A493F9794705B00B051C6615 /* VaultPaymentMethodView.swift in Sources */,
+				7C353721810DA4A24F3108AD91283053 /* VaultPaymentMethodViewController.swift in Sources */,
+				DD33738D0F14EFD9A45981E6C802D71C /* VaultPaymentMethodViewModel.swift in Sources */,
+				5011F916793370868EA1ED2D379F6370 /* VaultService.swift in Sources */,
+				5BFA829AAA6E7BD9C801F43B18FE6CBF /* WebViewUtil.swift in Sources */,
+				EB8EA712143D22FD18D593A4C65AD11D /* when.swift in Sources */,
+				F4D113EAA8DCC88D167F767638DCC8AF /* WrapperProtocols.swift in Sources */,
+			);
+			runOnlyForDeploymentPostprocessing = 0;
+		};
+		9ED1C5E4AEC36C8CF1C1515FBC547445 /* Sources */ = {
+			isa = PBXSourcesBuildPhase;
+			buildActionMask = 2147483647;
+			files = (
 			);
 			runOnlyForDeploymentPostprocessing = 0;
 		};
@@ -1943,33 +1647,26 @@
 			);
 			runOnlyForDeploymentPostprocessing = 0;
 		};
-		F10082FE9FBF921A9A360B658F6D411C /* Sources */ = {
-			isa = PBXSourcesBuildPhase;
-			buildActionMask = 2147483647;
-			files = (
-			);
-			runOnlyForDeploymentPostprocessing = 0;
-		};
 /* End PBXSourcesBuildPhase section */
 
 /* Begin PBXTargetDependency section */
-		92284CF8C43981724D783D392CB95388 /* PBXTargetDependency */ = {
+		D4D7C96541A27AD75A3E427261E271BE /* PBXTargetDependency */ = {
+			isa = PBXTargetDependency;
+			name = PrimerSDK;
+			target = F3BE9108C53B53949406218CEA55E0B2 /* PrimerSDK */;
+			targetProxy = C05502C99D49DB20986FF6CEA7EB5808 /* PBXContainerItemProxy */;
+		};
+		E5F0A442C1A28C788BE5615775279F11 /* PBXTargetDependency */ = {
 			isa = PBXTargetDependency;
 			name = "Pods-PrimerSDK_Example";
 			target = 6C144A762E9B598392AFFEC8F873746A /* Pods-PrimerSDK_Example */;
-			targetProxy = 9A2D88302DF2C01DD86776825B275EEA /* PBXContainerItemProxy */;
-		};
-		A8B708C5286CA635960055A5E6A6E953 /* PBXTargetDependency */ = {
+			targetProxy = 3EA8A0DDB02574A86D103E2E50E3B5FE /* PBXContainerItemProxy */;
+		};
+		EF526970B67B70DB0292B2B4E3C1BB05 /* PBXTargetDependency */ = {
 			isa = PBXTargetDependency;
 			name = "PrimerSDK-PrimerResources";
 			target = 6E6525C7043FBA7BB34A249010AF5593 /* PrimerSDK-PrimerResources */;
-			targetProxy = B168BC3D757E3B34BF04D689B4E68186 /* PBXContainerItemProxy */;
-		};
-		BC80C5049F20FF6F3410E0601AC0506E /* PBXTargetDependency */ = {
-			isa = PBXTargetDependency;
-			name = PrimerSDK;
-			target = F3BE9108C53B53949406218CEA55E0B2 /* PrimerSDK */;
-			targetProxy = 45BCFF91230D49E6A31ACE4087CEB35E /* PBXContainerItemProxy */;
+			targetProxy = 3A14E53A9E1134C2ACB573B6B5F9CB4F /* PBXContainerItemProxy */;
 		};
 /* End PBXTargetDependency section */
 
@@ -2041,23 +1738,7 @@
 			};
 			name = Debug;
 		};
-		2750409BBFDC1816B732D6E4AE4E6381 /* Release */ = {
-			isa = XCBuildConfiguration;
-			baseConfigurationReference = 7489E7B4129D66B025FCECB7CA4BCB0E /* PrimerSDK.release.xcconfig */;
-			buildSettings = {
-				CONFIGURATION_BUILD_DIR = "$(BUILD_DIR)/$(CONFIGURATION)$(EFFECTIVE_PLATFORM_NAME)/PrimerSDK";
-				IBSC_MODULE = PrimerSDK;
-				INFOPLIST_FILE = "Target Support Files/PrimerSDK/ResourceBundle-PrimerResources-PrimerSDK-Info.plist";
-				IPHONEOS_DEPLOYMENT_TARGET = 10.0;
-				PRODUCT_NAME = PrimerResources;
-				SDKROOT = iphoneos;
-				SKIP_INSTALL = YES;
-				TARGETED_DEVICE_FAMILY = "1,2";
-				WRAPPER_EXTENSION = bundle;
-			};
-			name = Release;
-		};
-		589DFC901DAA5F282079E955D9E7E1E1 /* Release */ = {
+		3D963649766DAD9C960E0CD7C2918962 /* Release */ = {
 			isa = XCBuildConfiguration;
 			baseConfigurationReference = 7489E7B4129D66B025FCECB7CA4BCB0E /* PrimerSDK.release.xcconfig */;
 			buildSettings = {
@@ -2088,6 +1769,22 @@
 				VERSION_INFO_PREFIX = "";
 			};
 			name = Release;
+		};
+		5365FAE2923F463159FC24FA585D229E /* Debug */ = {
+			isa = XCBuildConfiguration;
+			baseConfigurationReference = 5EFE04D5EBC78FAD3569FFDB79C1ED07 /* PrimerSDK.debug.xcconfig */;
+			buildSettings = {
+				CONFIGURATION_BUILD_DIR = "$(BUILD_DIR)/$(CONFIGURATION)$(EFFECTIVE_PLATFORM_NAME)/PrimerSDK";
+				IBSC_MODULE = PrimerSDK;
+				INFOPLIST_FILE = "Target Support Files/PrimerSDK/ResourceBundle-PrimerResources-PrimerSDK-Info.plist";
+				IPHONEOS_DEPLOYMENT_TARGET = 10.0;
+				PRODUCT_NAME = PrimerResources;
+				SDKROOT = iphoneos;
+				SKIP_INSTALL = YES;
+				TARGETED_DEVICE_FAMILY = "1,2";
+				WRAPPER_EXTENSION = bundle;
+			};
+			name = Debug;
 		};
 		7EE7A78859F657F6BEFC651185B43192 /* Release */ = {
 			isa = XCBuildConfiguration;
@@ -2144,7 +1841,8 @@
 				MTL_FAST_MATH = YES;
 				PRODUCT_NAME = "$(TARGET_NAME)";
 				STRIP_INSTALLED_PRODUCT = NO;
-				SWIFT_OPTIMIZATION_LEVEL = "-Owholemodule";
+				SWIFT_COMPILATION_MODE = wholemodule;
+				SWIFT_OPTIMIZATION_LEVEL = "-O";
 				SWIFT_VERSION = 5.0;
 				SYMROOT = "${SRCROOT}/../build";
 			};
@@ -2184,6 +1882,22 @@
 			};
 			name = Release;
 		};
+		843FC4D2D75250331F2BCD024E09487D /* Release */ = {
+			isa = XCBuildConfiguration;
+			baseConfigurationReference = 7489E7B4129D66B025FCECB7CA4BCB0E /* PrimerSDK.release.xcconfig */;
+			buildSettings = {
+				CONFIGURATION_BUILD_DIR = "$(BUILD_DIR)/$(CONFIGURATION)$(EFFECTIVE_PLATFORM_NAME)/PrimerSDK";
+				IBSC_MODULE = PrimerSDK;
+				INFOPLIST_FILE = "Target Support Files/PrimerSDK/ResourceBundle-PrimerResources-PrimerSDK-Info.plist";
+				IPHONEOS_DEPLOYMENT_TARGET = 10.0;
+				PRODUCT_NAME = PrimerResources;
+				SDKROOT = iphoneos;
+				SKIP_INSTALL = YES;
+				TARGETED_DEVICE_FAMILY = "1,2";
+				WRAPPER_EXTENSION = bundle;
+			};
+			name = Release;
+		};
 		9FE23CF9E7E182C33813CBC09CD6CA29 /* Debug */ = {
 			isa = XCBuildConfiguration;
 			baseConfigurationReference = 3C474C1A0DABE2A3F404B63D4D59F30C /* Pods-PrimerSDK_Example.debug.xcconfig */;
@@ -2211,53 +1925,6 @@
 				PRODUCT_NAME = "$(TARGET_NAME:c99extidentifier)";
 				SDKROOT = iphoneos;
 				SKIP_INSTALL = YES;
-				TARGETED_DEVICE_FAMILY = "1,2";
-				VERSIONING_SYSTEM = "apple-generic";
-				VERSION_INFO_PREFIX = "";
-			};
-			name = Debug;
-		};
-		B5135E3E3D9EA816659ADC7C2F34FD81 /* Debug */ = {
-			isa = XCBuildConfiguration;
-			baseConfigurationReference = 5EFE04D5EBC78FAD3569FFDB79C1ED07 /* PrimerSDK.debug.xcconfig */;
-			buildSettings = {
-				CONFIGURATION_BUILD_DIR = "$(BUILD_DIR)/$(CONFIGURATION)$(EFFECTIVE_PLATFORM_NAME)/PrimerSDK";
-				IBSC_MODULE = PrimerSDK;
-				INFOPLIST_FILE = "Target Support Files/PrimerSDK/ResourceBundle-PrimerResources-PrimerSDK-Info.plist";
-				IPHONEOS_DEPLOYMENT_TARGET = 10.0;
-				PRODUCT_NAME = PrimerResources;
-				SDKROOT = iphoneos;
-				SKIP_INSTALL = YES;
-				TARGETED_DEVICE_FAMILY = "1,2";
-				WRAPPER_EXTENSION = bundle;
-			};
-			name = Debug;
-		};
-		CD3F277C5F94D1C836F5AC9EACE26979 /* Debug */ = {
-			isa = XCBuildConfiguration;
-			baseConfigurationReference = 5EFE04D5EBC78FAD3569FFDB79C1ED07 /* PrimerSDK.debug.xcconfig */;
-			buildSettings = {
-				CLANG_ENABLE_OBJC_WEAK = NO;
-				"CODE_SIGN_IDENTITY[sdk=appletvos*]" = "";
-				"CODE_SIGN_IDENTITY[sdk=iphoneos*]" = "";
-				"CODE_SIGN_IDENTITY[sdk=watchos*]" = "";
-				CURRENT_PROJECT_VERSION = 1;
-				DEFINES_MODULE = YES;
-				DYLIB_COMPATIBILITY_VERSION = 1;
-				DYLIB_CURRENT_VERSION = 1;
-				DYLIB_INSTALL_NAME_BASE = "@rpath";
-				GCC_PREFIX_HEADER = "Target Support Files/PrimerSDK/PrimerSDK-prefix.pch";
-				INFOPLIST_FILE = "Target Support Files/PrimerSDK/PrimerSDK-Info.plist";
-				INSTALL_PATH = "$(LOCAL_LIBRARY_DIR)/Frameworks";
-				IPHONEOS_DEPLOYMENT_TARGET = 10.0;
-				LD_RUNPATH_SEARCH_PATHS = "$(inherited) @executable_path/Frameworks @loader_path/Frameworks";
-				MODULEMAP_FILE = "Target Support Files/PrimerSDK/PrimerSDK.modulemap";
-				PRODUCT_MODULE_NAME = PrimerSDK;
-				PRODUCT_NAME = PrimerSDK;
-				SDKROOT = iphoneos;
-				SKIP_INSTALL = YES;
-				SWIFT_ACTIVE_COMPILATION_CONDITIONS = "$(inherited) ";
-				SWIFT_VERSION = 4.2;
 				TARGETED_DEVICE_FAMILY = "1,2";
 				VERSIONING_SYSTEM = "apple-generic";
 				VERSION_INFO_PREFIX = "";
@@ -2330,6 +1997,37 @@
 			};
 			name = Debug;
 		};
+		E8918AC4456D721DA8AA0D528C2156C4 /* Debug */ = {
+			isa = XCBuildConfiguration;
+			baseConfigurationReference = 5EFE04D5EBC78FAD3569FFDB79C1ED07 /* PrimerSDK.debug.xcconfig */;
+			buildSettings = {
+				CLANG_ENABLE_OBJC_WEAK = NO;
+				"CODE_SIGN_IDENTITY[sdk=appletvos*]" = "";
+				"CODE_SIGN_IDENTITY[sdk=iphoneos*]" = "";
+				"CODE_SIGN_IDENTITY[sdk=watchos*]" = "";
+				CURRENT_PROJECT_VERSION = 1;
+				DEFINES_MODULE = YES;
+				DYLIB_COMPATIBILITY_VERSION = 1;
+				DYLIB_CURRENT_VERSION = 1;
+				DYLIB_INSTALL_NAME_BASE = "@rpath";
+				GCC_PREFIX_HEADER = "Target Support Files/PrimerSDK/PrimerSDK-prefix.pch";
+				INFOPLIST_FILE = "Target Support Files/PrimerSDK/PrimerSDK-Info.plist";
+				INSTALL_PATH = "$(LOCAL_LIBRARY_DIR)/Frameworks";
+				IPHONEOS_DEPLOYMENT_TARGET = 10.0;
+				LD_RUNPATH_SEARCH_PATHS = "$(inherited) @executable_path/Frameworks @loader_path/Frameworks";
+				MODULEMAP_FILE = "Target Support Files/PrimerSDK/PrimerSDK.modulemap";
+				PRODUCT_MODULE_NAME = PrimerSDK;
+				PRODUCT_NAME = PrimerSDK;
+				SDKROOT = iphoneos;
+				SKIP_INSTALL = YES;
+				SWIFT_ACTIVE_COMPILATION_CONDITIONS = "$(inherited) ";
+				SWIFT_VERSION = 4.2;
+				TARGETED_DEVICE_FAMILY = "1,2";
+				VERSIONING_SYSTEM = "apple-generic";
+				VERSION_INFO_PREFIX = "";
+			};
+			name = Debug;
+		};
 /* End XCBuildConfiguration section */
 
 /* Begin XCConfigurationList section */
@@ -2342,20 +2040,20 @@
 			defaultConfigurationIsVisible = 0;
 			defaultConfigurationName = Release;
 		};
-		5FDAC20D4143258EE040C369818617C5 /* Build configuration list for PBXNativeTarget "PrimerSDK" */ = {
+		7B4337D5C4082452E620F62B94EAED69 /* Build configuration list for PBXNativeTarget "PrimerSDK-PrimerResources" */ = {
 			isa = XCConfigurationList;
 			buildConfigurations = (
-				CD3F277C5F94D1C836F5AC9EACE26979 /* Debug */,
-				589DFC901DAA5F282079E955D9E7E1E1 /* Release */,
+				5365FAE2923F463159FC24FA585D229E /* Debug */,
+				843FC4D2D75250331F2BCD024E09487D /* Release */,
 			);
 			defaultConfigurationIsVisible = 0;
 			defaultConfigurationName = Release;
 		};
-		C61F7A27B1AAB9960BC785AAB7A243F1 /* Build configuration list for PBXNativeTarget "PrimerSDK-PrimerResources" */ = {
+		B23684A2EE1DA1487C4B0EB6CBC1EE81 /* Build configuration list for PBXNativeTarget "PrimerSDK" */ = {
 			isa = XCConfigurationList;
 			buildConfigurations = (
-				B5135E3E3D9EA816659ADC7C2F34FD81 /* Debug */,
-				2750409BBFDC1816B732D6E4AE4E6381 /* Release */,
+				E8918AC4456D721DA8AA0D528C2156C4 /* Debug */,
+				3D963649766DAD9C960E0CD7C2918962 /* Release */,
 			);
 			defaultConfigurationIsVisible = 0;
 			defaultConfigurationName = Release;
