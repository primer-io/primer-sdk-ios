--- conflicted
+++ resolved
@@ -7,345 +7,6 @@
 	objects = {
 
 /* Begin PBXBuildFile section */
-<<<<<<< HEAD
-		000090F7C16B3CB810E9EE9384FAB61D /* PrimerTableViewCell.swift in Sources */ = {isa = PBXBuildFile; fileRef = 867C603164FDD30A9597C4A01AD67E48 /* PrimerTableViewCell.swift */; };
-		002501AAEDF71E467EDAAC90BB86A1DB /* Promise.swift in Sources */ = {isa = PBXBuildFile; fileRef = CE1BFDC364B7B6D1F27B19BE5C628272 /* Promise.swift */; };
-		00904D66EE33B9AC7FF987A6F794F19A /* ca.json in Resources */ = {isa = PBXBuildFile; fileRef = 463D6E8CD37CDCEA86F84BA3C5631EFC /* ca.json */; };
-		009B19C2D0751C4FE87F295F23383977 /* AdyenDotPay.swift in Sources */ = {isa = PBXBuildFile; fileRef = 03CAABBA9C8ACA0A8E43D6348DF5AA96 /* AdyenDotPay.swift */; };
-		015B245815D50BE43EA4806FD8F74E8E /* bs.json in Resources */ = {isa = PBXBuildFile; fileRef = 968ABBE3F3ECFB017B2EA144E2B8D347 /* bs.json */; };
-		04AC35DAC7B4EE156B41364A5446A930 /* Weak.swift in Sources */ = {isa = PBXBuildFile; fileRef = 75ED5B6509C1479006E811BDE98FB5C8 /* Weak.swift */; };
-		0858B594E7B5AD9221F81B9101DD854C /* 3DS.swift in Sources */ = {isa = PBXBuildFile; fileRef = DFFE49B276E74EECB7A3B9C6D2D777EB /* 3DS.swift */; };
-		08B45182753968807395D1503564947D /* PrimerAddressLineFieldView.swift in Sources */ = {isa = PBXBuildFile; fileRef = 7807FC45B7CF96327F3EDCBF1F837491 /* PrimerAddressLineFieldView.swift */; };
-		08E4948FBE1B8CD2132D7B0E287AFE66 /* PaymentMethodTokenizationViewModel.swift in Sources */ = {isa = PBXBuildFile; fileRef = 75D867171CC01E5F6EC6C68980D6AB56 /* PaymentMethodTokenizationViewModel.swift */; };
-		096F3A95BA6494177A395980EB8CC5C0 /* VaultCheckoutViewModel.swift in Sources */ = {isa = PBXBuildFile; fileRef = 7FA0A7DF2D62CF6BDB401EC5BE6C582F /* VaultCheckoutViewModel.swift */; };
-		0AA14DBDD87BF15C30333D5C641B9BFB /* PrimerHeadlessUniversalCheckoutProtocols.swift in Sources */ = {isa = PBXBuildFile; fileRef = 250CE1C38493FB9ED25645E27A23A66A /* PrimerHeadlessUniversalCheckoutProtocols.swift */; };
-		0B3608A8C64D1573B92E39E2659683CF /* UILocalizableUtil.swift in Sources */ = {isa = PBXBuildFile; fileRef = EF2E5E21FE650F106F83AD45657905EF /* UILocalizableUtil.swift */; };
-		0B5E9A123EA28816AA3300141D678836 /* PayPalService.swift in Sources */ = {isa = PBXBuildFile; fileRef = 6657184DCC594395C94969C643E8B999 /* PayPalService.swift */; };
-		0B79DEC9A46CDAFBB71EE94F09EF6F8E /* ku.json in Resources */ = {isa = PBXBuildFile; fileRef = 97CD156C5298DE4F6AC8DC617B1E969B /* ku.json */; };
-		0B8FB15818B5B263209AF9815ECCF996 /* PrimerTestPaymentMethodTokenizationViewModel.swift in Sources */ = {isa = PBXBuildFile; fileRef = 1699566E544347F57CC188A237E40CEC /* PrimerTestPaymentMethodTokenizationViewModel.swift */; };
-		0C151E4E58C41A23BB5E6A1EE2AC906B /* PresentationController.swift in Sources */ = {isa = PBXBuildFile; fileRef = EA790F328F613319A688FA11726CCD92 /* PresentationController.swift */; };
-		0C680CB7F89A3954E3F24FA1F3786A21 /* NSErrorExtension.swift in Sources */ = {isa = PBXBuildFile; fileRef = 054F5A4FF3429B2627D974C5776FB290 /* NSErrorExtension.swift */; };
-		0CA55E2FCD2C7002BE1C1146961217F9 /* el.json in Resources */ = {isa = PBXBuildFile; fileRef = 47BC1DD80DA46B86E96DFBB845B70594 /* el.json */; };
-		0CFF62FCEFA1E54943863C9CA34FB891 /* PrimerThemeData.swift in Sources */ = {isa = PBXBuildFile; fileRef = 252B5AD6FB9A571B62322149C8AEECD9 /* PrimerThemeData.swift */; };
-		0E5A16E8BE8DD19B0D5CEDFBFDBF2098 /* CardNetwork.swift in Sources */ = {isa = PBXBuildFile; fileRef = 9E1DC20589134CDC328BE18F27348489 /* CardNetwork.swift */; };
-		0EC92127F7929709EFAEAE6CBED480ED /* CountryField.swift in Sources */ = {isa = PBXBuildFile; fileRef = 69DCB8A172391DC071DBAD4562ADE5AF /* CountryField.swift */; };
-		0F06301C82FF8B012120DD24D7364664 /* PrimerImage.swift in Sources */ = {isa = PBXBuildFile; fileRef = 0DBAC74D32EC9E643BD201676F0E6883 /* PrimerImage.swift */; };
-		0FCAEAC9A5CED44093DEDC1D018C3B37 /* ApayaTokenizationViewModel.swift in Sources */ = {isa = PBXBuildFile; fileRef = 2D4804F7721860DCF91B709BFC1E8F7E /* ApayaTokenizationViewModel.swift */; };
-		105343EDB6D782CCB99A825EF54FD6A1 /* uk.json in Resources */ = {isa = PBXBuildFile; fileRef = 7220F016B0B20773D7F04627C985C751 /* uk.json */; };
-		12BAFA3BBCC02604FBA2D73AAEB76510 /* CountrySelectorViewController.swift in Sources */ = {isa = PBXBuildFile; fileRef = 120109D7BAAFA27A67ADCE07667C3F99 /* CountrySelectorViewController.swift */; };
-		134CC19E7472C2E5D4FEF0DDB896FF17 /* race.swift in Sources */ = {isa = PBXBuildFile; fileRef = B1E0D4858D0B74254C928712C7E38B80 /* race.swift */; };
-		1434F1A7C36248923831025174C6AC2B /* PollingModule.swift in Sources */ = {isa = PBXBuildFile; fileRef = C4B568F5B8D65C4F81A2E0D3D6284983 /* PollingModule.swift */; };
-		143C655C7B8BBE2557B5C7BBBEADD5B6 /* AlertController.swift in Sources */ = {isa = PBXBuildFile; fileRef = C08FA97DB2A3A40DCAFA68FD105EAA12 /* AlertController.swift */; };
-		16A3D1D2B93B87662BA30BD03EFD0F23 /* PrimerTheme+TextStyles.swift in Sources */ = {isa = PBXBuildFile; fileRef = DA666ABAB61C37D9186E37C043B41AFC /* PrimerTheme+TextStyles.swift */; };
-		170BBC16EB13CB5E1D30E8590F588BD0 /* LogEvent.swift in Sources */ = {isa = PBXBuildFile; fileRef = 9D10DB0E5935AC427E7731C9DBEB5404 /* LogEvent.swift */; };
-		171ED8764974E321088731AB7AD6E81D /* ExpiryDateField.swift in Sources */ = {isa = PBXBuildFile; fileRef = D74F3170D7CD7E0FDEE5A7EB3AD719F0 /* ExpiryDateField.swift */; };
-		178D3EF33381BE5CE824339EAEB880AF /* CardScannerViewController.swift in Sources */ = {isa = PBXBuildFile; fileRef = 4AC5D2DBA191AD2748CD7F5FE9F94D72 /* CardScannerViewController.swift */; };
-		18C9EA225CECA455742749F2797D3888 /* ur.json in Resources */ = {isa = PBXBuildFile; fileRef = 11E5BD0559F66FB62A152FA465665213 /* ur.json */; };
-		1974BC9CEE97E24598B648E2A00F102B /* PrimerViewController.swift in Sources */ = {isa = PBXBuildFile; fileRef = 04580192C6EB6F8A00275B9507109824 /* PrimerViewController.swift */; };
-		1E2BDD96C261AD3C45AE5746C08FD184 /* lt.json in Resources */ = {isa = PBXBuildFile; fileRef = 43570F572BF2C1CDDA918725A571D599 /* lt.json */; };
-		1EC459A578A7CA7C305BC13F727CD513 /* PrimerUIImage.swift in Sources */ = {isa = PBXBuildFile; fileRef = E3DA9752A35B651A696386A7D5733348 /* PrimerUIImage.swift */; };
-		1F1D242F4865C66AEFEF62621F78D60B /* ExternalPaymentMethodTokenizationViewModel.swift in Sources */ = {isa = PBXBuildFile; fileRef = D26259683CF8DA744F7E00A650C9D372 /* ExternalPaymentMethodTokenizationViewModel.swift */; };
-		1F7BF5F3FAA149CFA03446C625C12CA2 /* CoreDataDispatcher.swift in Sources */ = {isa = PBXBuildFile; fileRef = B90F100AD79C0C2933B3F7728D0587B8 /* CoreDataDispatcher.swift */; };
-		1F964E332E3E79BA75E673FC5D0A7584 /* RateLimitedDispatcher.swift in Sources */ = {isa = PBXBuildFile; fileRef = 461EE7BF58ED454390200A53079B387E /* RateLimitedDispatcher.swift */; };
-		20ADA149408CBBA7C5E7D608F7694550 /* TokenizationService.swift in Sources */ = {isa = PBXBuildFile; fileRef = 305BE973EC8358721B6758EF7736364E /* TokenizationService.swift */; };
-		210AFBECAB34999361F1BA6CE2A72BF0 /* AnyEncodable.swift in Sources */ = {isa = PBXBuildFile; fileRef = 6A1573FFB827C714FF5EEA67BA9633E1 /* AnyEncodable.swift */; };
-		23AB7C08495B3C7800437AF58205EB78 /* sd.json in Resources */ = {isa = PBXBuildFile; fileRef = C85DF0E3E1BFFC2CAAD891F760934FC4 /* sd.json */; };
-		2485064FC6C03A002F500DC1AADBD478 /* is.json in Resources */ = {isa = PBXBuildFile; fileRef = 036F393B2DDE03D9598EB0E0086E33B8 /* is.json */; };
-		249F98ED7A555F1D1B3FB6255B344711 /* ko.json in Resources */ = {isa = PBXBuildFile; fileRef = 95CBD4BF391D8EC952E3B693AC0F5F38 /* ko.json */; };
-		24A736C8AFAB2DC0F82349D3C0B035DF /* bg.json in Resources */ = {isa = PBXBuildFile; fileRef = C64D146BD5D427714F5E7490ED87C24A /* bg.json */; };
-		24BAA07E4D67D14C34023F80FD521FA6 /* bn.json in Resources */ = {isa = PBXBuildFile; fileRef = 637250DB028BC265FC36B60B3AA0775E /* bn.json */; };
-		2513D05C1F1B3D48AEA034E70C140B20 /* CreateResumePaymentService.swift in Sources */ = {isa = PBXBuildFile; fileRef = 2DD4168F7505299C19D5EC94E7C950E8 /* CreateResumePaymentService.swift */; };
-		2600768EA9159E2884DFC3B0FAB864B2 /* Queue.swift in Sources */ = {isa = PBXBuildFile; fileRef = 3306394F44B7E39FBC5DC122175A96B2 /* Queue.swift */; };
-		270CFF0FC749F57C0605262D27016D14 /* Pods-PrimerSDK_Tests-dummy.m in Sources */ = {isa = PBXBuildFile; fileRef = D66C3890C3566F38C935A2FFD9A237B0 /* Pods-PrimerSDK_Tests-dummy.m */; };
-		2ADDFEE06873785F4375FE6A5B182C2A /* StrictRateLimitedDispatcher.swift in Sources */ = {isa = PBXBuildFile; fileRef = B252441E5A78852BC71A78D6C1D7B084 /* StrictRateLimitedDispatcher.swift */; };
-		2B21DC8FFAAB019740BCE3E7633825E2 /* he.json in Resources */ = {isa = PBXBuildFile; fileRef = 993B4797210E8B977194F2A0CB0F7B95 /* he.json */; };
-		2B2738810755DD5557AD70F67116D0F3 /* BankSelectorTokenizationViewModel.swift in Sources */ = {isa = PBXBuildFile; fileRef = 1B2BF4181FFEB2C005C292AA7982B26E /* BankSelectorTokenizationViewModel.swift */; };
-		2C13915273FC04EFCADBCD02CDC7F80F /* PrimerHeadlessUniversalCheckoutUIManager.swift in Sources */ = {isa = PBXBuildFile; fileRef = 2ABB115974B2C6CE7A6DEC057867D1A4 /* PrimerHeadlessUniversalCheckoutUIManager.swift */; };
-		2CAB35C8895B063D0B213FE34E7CE64A /* PrimerResultComponentView.swift in Sources */ = {isa = PBXBuildFile; fileRef = 7033D0C2EB16D5EC8E4C4272F6A8B4D0 /* PrimerResultComponentView.swift */; };
-		2CDE983BE29279C95D0234BA3B214D47 /* ExternalViewModel.swift in Sources */ = {isa = PBXBuildFile; fileRef = 5B368F6796E063B179A0F9583C475021 /* ExternalViewModel.swift */; };
-		2E5A7A0313FF8DB2E723650573B7E892 /* PrimerPostalCodeFieldView.swift in Sources */ = {isa = PBXBuildFile; fileRef = 60E4ED04DC67474EBDE6C738752AEFDD /* PrimerPostalCodeFieldView.swift */; };
-		2F49291AC39C09D952B1B3DDA46CADDC /* nb.json in Resources */ = {isa = PBXBuildFile; fileRef = 08E5F64A93009E1F1FBD47DD34C689CE /* nb.json */; };
-		30F72447C2BED46A3BA47D3A2AF08A9B /* FormType.swift in Sources */ = {isa = PBXBuildFile; fileRef = 86395542D09FBC4652A0891C70CFB6C0 /* FormType.swift */; };
-		31CA3D8DC622D0A36E498C505397C427 /* PaymentMethodConfigurationType.swift in Sources */ = {isa = PBXBuildFile; fileRef = 707A22380F356325C7D92992DEFC64A2 /* PaymentMethodConfigurationType.swift */; };
-		31F1EF96274A41BD0A99C0461103373C /* UserDefaultsExtension.swift in Sources */ = {isa = PBXBuildFile; fileRef = 21A913C317A7E2A4B12917B7F42E7387 /* UserDefaultsExtension.swift */; };
-		32976FDB02C79DB35B3FB091CFB98B89 /* CardholderNameField.swift in Sources */ = {isa = PBXBuildFile; fileRef = C9077C42C3E010BFE31D4B136F09A514 /* CardholderNameField.swift */; };
-		32F468371E6106700006CC245D8F2B61 /* CardComponentsManager.swift in Sources */ = {isa = PBXBuildFile; fileRef = FF5E3980395E6477CF5A7D82BC046505 /* CardComponentsManager.swift */; };
-		337585B7D729BDD52BC6F1B8EAFCD0D5 /* PrimerScrollView.swift in Sources */ = {isa = PBXBuildFile; fileRef = 44B62B3E903554BC91A01EFBC83EA143 /* PrimerScrollView.swift */; };
-		340234674B18E4221DA17A62B997763C /* ms.json in Resources */ = {isa = PBXBuildFile; fileRef = 50043641FA7C17AEEB29D0AEF66FA6B0 /* ms.json */; };
-		344AC1AED7CD55CA8496AC4E5034F6CA /* PrimerThemeData+Deprecated.swift in Sources */ = {isa = PBXBuildFile; fileRef = C1A493639A1665327F334FEA28B6C872 /* PrimerThemeData+Deprecated.swift */; };
-		345EAD7FD532989A08F9F6B42380D096 /* HeaderFooterLabelView.swift in Sources */ = {isa = PBXBuildFile; fileRef = E7F1912CFF7EAD6FBDB7E06B349D9EC9 /* HeaderFooterLabelView.swift */; };
-		353A4E56BF35F3886376BB30D8E1F2C6 /* CatchWrappers.swift in Sources */ = {isa = PBXBuildFile; fileRef = 1C5CF8872C3459D649C875256E5093C4 /* CatchWrappers.swift */; };
-		369A97F9579C78C6706738308160343E /* PrimerFormView.swift in Sources */ = {isa = PBXBuildFile; fileRef = BC80994858EA77E08351392849C6FA64 /* PrimerFormView.swift */; };
-		3813B2AC82FDE0984213BEC28DD5B435 /* ThenableWrappers.swift in Sources */ = {isa = PBXBuildFile; fileRef = 597FD70895918E6E170A04A912A96EFE /* ThenableWrappers.swift */; };
-		38494019A65416D1B218C63784FCE687 /* AnalyticsEvent.swift in Sources */ = {isa = PBXBuildFile; fileRef = 8A116BF9536E4FC0C3D2B0D71D7D506F /* AnalyticsEvent.swift */; };
-		390071D8F835B60AC58E23E9644A47BB /* PrimerInputElements.swift in Sources */ = {isa = PBXBuildFile; fileRef = CCC141EC41444D0111C859625C16EE21 /* PrimerInputElements.swift */; };
-		3973C4CA45D18878E60AEEEE3B271E2E /* sq.json in Resources */ = {isa = PBXBuildFile; fileRef = 1E2E9C20CF33D3E0BED01CBA33B6DF6A /* sq.json */; };
-		3A75ECEEB652FF566BA4F455CB7A2C3F /* 3DSService.swift in Sources */ = {isa = PBXBuildFile; fileRef = 9BDFC7405FD60679FC11002DFD095067 /* 3DSService.swift */; };
-		3AED437FA4FCE88906B9AFB85C0DB44B /* lv.json in Resources */ = {isa = PBXBuildFile; fileRef = 1E101CA5BF7F79640ACF60C9B10D31DD /* lv.json */; };
-		3B4EC0A0D1A070FAE6BB2A69F88CD094 /* 3DSService+Promises.swift in Sources */ = {isa = PBXBuildFile; fileRef = 8A46E03D4C22317735C6F821C687635E /* 3DSService+Promises.swift */; };
-		3B743911F483DA69772E2B0C7806B3C8 /* Connectivity.swift in Sources */ = {isa = PBXBuildFile; fileRef = F97768F8BB1783D53A3BF165A0D1FDEA /* Connectivity.swift */; };
-		3B8DE9282D0BB129347E0AEAE1BB5DC1 /* NetworkService.swift in Sources */ = {isa = PBXBuildFile; fileRef = E49B022386B4CD20C3F7973A3AE900DA /* NetworkService.swift */; };
-		3BBCE318EB42134600E9ED67F235FDD9 /* hu.json in Resources */ = {isa = PBXBuildFile; fileRef = 8F94D79CB8CC2534FDC865D7069094B4 /* hu.json */; };
-		3BC314D16017CBB3D6DA27791B377FB6 /* PrimerAPI.swift in Sources */ = {isa = PBXBuildFile; fileRef = AB5223D6B0733F91EC1C1775C185D8E8 /* PrimerAPI.swift */; };
-		3D55D7BED323D65907744C33CA87BFE3 /* UserInterfaceModule.swift in Sources */ = {isa = PBXBuildFile; fileRef = 18F5948012133EB3440547FD3B28D817 /* UserInterfaceModule.swift */; };
-		3DE49720BCA4B74910128982C1C6C381 /* UIUtils.swift in Sources */ = {isa = PBXBuildFile; fileRef = F08625C6066D4060BEEB21D49BA9B759 /* UIUtils.swift */; };
-		3EF1CAD763A1284DFBF22DE4852BF2AE /* hang.swift in Sources */ = {isa = PBXBuildFile; fileRef = EEBD6D9CE51CFFCFBE28977282DB298E /* hang.swift */; };
-		3EFE5BD123FB181A6610F9411319F856 /* ConcurrencyLimitedDispatcher.swift in Sources */ = {isa = PBXBuildFile; fileRef = C68ADE9A9AD98A86EA4E4CA1AE0A7765 /* ConcurrencyLimitedDispatcher.swift */; };
-		407CEA431333E96BB3F76211C59584F9 /* sk.json in Resources */ = {isa = PBXBuildFile; fileRef = F7DC61824AA0FD743B3057D3CB587547 /* sk.json */; };
-		4167B83E382ED6CBBED03225BC1571A7 /* currencies.json in Resources */ = {isa = PBXBuildFile; fileRef = 9BBBCB2A63B6243C210F7771DED79EDE /* currencies.json */; };
-		41F483D76124ACCF2FDAB053E3393C10 /* StringExtension.swift in Sources */ = {isa = PBXBuildFile; fileRef = 542E377965E9AA48594BF7C94B7BFA23 /* StringExtension.swift */; };
-		42F7DCCA9B4A9A8F068083A0216D59ED /* CancelContext.swift in Sources */ = {isa = PBXBuildFile; fileRef = 00CD725118C59DC98AEB61A7B6C6D5C5 /* CancelContext.swift */; };
-		4337F580725834A1FEB100C761CEB9B6 /* fi.json in Resources */ = {isa = PBXBuildFile; fileRef = 185E7A37DC42AE35F2BBAD9EE722119F /* fi.json */; };
-		4433AB0CC0DEB4270948E032D51F8080 /* Dispatcher.swift in Sources */ = {isa = PBXBuildFile; fileRef = 9599AF298584981C7B79915F6C7A1FBC /* Dispatcher.swift */; };
-		44981BFF8AE3F8042B2804BA4FA723CF /* PrimerTheme+Inputs.swift in Sources */ = {isa = PBXBuildFile; fileRef = 150A5190430C99C074C8F3D1A6B6BE38 /* PrimerTheme+Inputs.swift */; };
-		462409B4875DDF86FBF00E2B13932C73 /* PrimerLastNameFieldView.swift in Sources */ = {isa = PBXBuildFile; fileRef = 1DD180AA937931F8F5616F57E315C33A /* PrimerLastNameFieldView.swift */; };
-		46646370283A2D07568C4D8A322A49A6 /* PrimerDelegate.swift in Sources */ = {isa = PBXBuildFile; fileRef = 75C43CED764C18E2084C6D9EB72C03B2 /* PrimerDelegate.swift */; };
-		480B1BEA541C732A7FBBDF98014FE4E4 /* hr.json in Resources */ = {isa = PBXBuildFile; fileRef = 26A7DB405E992682B3CDDAD34ADD3458 /* hr.json */; };
-		48C9A38858AE4D1A7BB450CC995F78F6 /* QRCodeTokenizationViewModel.swift in Sources */ = {isa = PBXBuildFile; fileRef = 2A820142D28D101B8C6D1B42E9018730 /* QRCodeTokenizationViewModel.swift */; };
-		4A4BA8AD1945EA3B5EB5FDE20D81361A /* PrimerTextFieldView.swift in Sources */ = {isa = PBXBuildFile; fileRef = B33C5B05E7D2E982308E1B0A74FC661A /* PrimerTextFieldView.swift */; };
-		4A9436ECE7A1B8A9BCB3D2E7DB22E056 /* StateField.swift in Sources */ = {isa = PBXBuildFile; fileRef = 1350A453087A7A0D4260A420A8C52BB8 /* StateField.swift */; };
-		4A94BB65671FE4DB0D4E62FFD9F191BB /* Pods-PrimerSDK_Example-umbrella.h in Headers */ = {isa = PBXBuildFile; fileRef = 3780FF276696624E5AD4A629D4CC4AD8 /* Pods-PrimerSDK_Example-umbrella.h */; settings = {ATTRIBUTES = (Public, ); }; };
-		4AF7C6166922958ED2340F98CE492C80 /* Foundation.framework in Frameworks */ = {isa = PBXBuildFile; fileRef = EAB6F611E86A4758835A715E4B4184F6 /* Foundation.framework */; };
-		4B0D0E29E67CC010DB7C2B77584E791A /* PrimerCardFormViewController.swift in Sources */ = {isa = PBXBuildFile; fileRef = E5181FCDF3BD4ED0F12C140CCADA504B /* PrimerCardFormViewController.swift */; };
-		4C04CB1A753CF585A8017EEEDF12A923 /* pl.json in Resources */ = {isa = PBXBuildFile; fileRef = 8456B61615BB18F7CA1279FAFC52B143 /* pl.json */; };
-		4DC3108257E0ECBB561FF88FB60CE7A1 /* Keychain.swift in Sources */ = {isa = PBXBuildFile; fileRef = 882857D92B5315B3BBB4B74F553511A7 /* Keychain.swift */; };
-		4EABB533F985C6716991F39CE59FE4E2 /* PrimerNavigationBar.swift in Sources */ = {isa = PBXBuildFile; fileRef = F5198676843D5791A9A0390F8C594333 /* PrimerNavigationBar.swift */; };
-		50B24B45AF8D0AD8270A686585BD83CB /* CheckoutModule.swift in Sources */ = {isa = PBXBuildFile; fileRef = 7382D2DF7D57A758C2310B1BFF2C3135 /* CheckoutModule.swift */; };
-		51178700D65F8B2D60C205731F9A8015 /* EnsureWrappers.swift in Sources */ = {isa = PBXBuildFile; fileRef = AE4AD808A7BA23BA8D219F97341CE505 /* EnsureWrappers.swift */; };
-		515180C7BE9C29B7F95B96DF582112FC /* WebViewUtil.swift in Sources */ = {isa = PBXBuildFile; fileRef = AD170C3138DB904867A4EDF19E365FC5 /* WebViewUtil.swift */; };
-		536F1BD52B07D65F57DAF932E776A581 /* PrimerAccountInfoPaymentViewController.swift in Sources */ = {isa = PBXBuildFile; fileRef = 7EB995233AF1E0AE2E5554921D3B4DE4 /* PrimerAccountInfoPaymentViewController.swift */; };
-		53BE1EDAF52B1FE660D1373B9EEE6787 /* AnyDecodable.swift in Sources */ = {isa = PBXBuildFile; fileRef = 59C4C97CC89FE5E50E9649FEAB1D8B66 /* AnyDecodable.swift */; };
-		5488ADB18324C42E2C7F70321C6D4966 /* URLExtension.swift in Sources */ = {isa = PBXBuildFile; fileRef = EADB762F469C6EBFCB6831581FCFBB55 /* URLExtension.swift */; };
-		54B177CBFA16B83E0C0E64761D43C8EE /* CustomStringConvertible.swift in Sources */ = {isa = PBXBuildFile; fileRef = B0C93B974BC76DAC91AA700A5BAF19CC /* CustomStringConvertible.swift */; };
-		560F9F20D627EBB0767C5C5FEDAE7AA2 /* PrimerTheme.swift in Sources */ = {isa = PBXBuildFile; fileRef = DFDD5E681DAAF2AFBD7A28A1F3424495 /* PrimerTheme.swift */; };
-		576CBFE7BB80FC46B6F006AE6E711708 /* Foundation.framework in Frameworks */ = {isa = PBXBuildFile; fileRef = EAB6F611E86A4758835A715E4B4184F6 /* Foundation.framework */; };
-		5A010AFECEB0A392FB3AD157E6856BCD /* ApplePay.swift in Sources */ = {isa = PBXBuildFile; fileRef = 84ECADB11FD0D5D8FCB19295AD6A2AAC /* ApplePay.swift */; };
-		5A7C51EB8A053343AA74F4EB014F40D4 /* ErrorHandler.swift in Sources */ = {isa = PBXBuildFile; fileRef = 219377E1D4B2CB5F6A52860E66474B3C /* ErrorHandler.swift */; };
-		5B017E665BB5607C83E143765E4CAAA5 /* AnyCodable.swift in Sources */ = {isa = PBXBuildFile; fileRef = 81EC02FA6042768CE5A99F9BB6C74D64 /* AnyCodable.swift */; };
-		5B39D0BC8EBAD228BE944782099A2A49 /* PaymentMethodTokenizationRequest.swift in Sources */ = {isa = PBXBuildFile; fileRef = 6EDF348A4177016EEBC5C2830B1C43C6 /* PaymentMethodTokenizationRequest.swift */; };
-		5B3E75A00F988B14A09A2992AEA1AE45 /* sv.json in Resources */ = {isa = PBXBuildFile; fileRef = 50569798A76C0FCB75A881C409C9D30C /* sv.json */; };
-		5BF5EBCFE66F5D38D8D5D95E80A68BA8 /* tt.json in Resources */ = {isa = PBXBuildFile; fileRef = A7D59EADC431AE0B6040D533CEBFBAFA /* tt.json */; };
-		5D94B879117F5E204384EF8D14367441 /* CVVField.swift in Sources */ = {isa = PBXBuildFile; fileRef = 76F4226E98E388D8B598194F2D7A469B /* CVVField.swift */; };
-		5E2F026A005912C71A5FD0236A1B3FF7 /* fa.json in Resources */ = {isa = PBXBuildFile; fileRef = F528C8BBDA641E7FAEEC545CD1239A2E /* fa.json */; };
-		60376D61481BA47737E55B7B4FB08956 /* et.json in Resources */ = {isa = PBXBuildFile; fileRef = E1CBE6B1D1D2CA2A1E2EE41F1861D1EC /* et.json */; };
-		60C162EF90DC116FFB0FD2BADD6C796C /* MockPrimerAPIClient.swift in Sources */ = {isa = PBXBuildFile; fileRef = 6E556C5D9AE064A17C1C04189E77C4A7 /* MockPrimerAPIClient.swift */; };
-		60D44C30622E1C9E56A0E0AA34431F2D /* AnalyticsService.swift in Sources */ = {isa = PBXBuildFile; fileRef = BB0539688F5F919B9BF45F5EE8FB1657 /* AnalyticsService.swift */; };
-		613DA02926E64A94255016D26CEE3ECC /* PrimerUniversalCheckoutViewController.swift in Sources */ = {isa = PBXBuildFile; fileRef = B133192E3D04AEC0E6CD095924CC3F84 /* PrimerUniversalCheckoutViewController.swift */; };
-		61B9D9B729D040115749A84C9AF9E832 /* PrimerCardNumberFieldView.swift in Sources */ = {isa = PBXBuildFile; fileRef = 6A096C5F9641BDB5707B9D00BC8A50DB /* PrimerCardNumberFieldView.swift */; };
-		620A1DF54E9B33E49A441996C3AAA0E2 /* nn.json in Resources */ = {isa = PBXBuildFile; fileRef = AC32352496DB6A770C49FC3F51745B03 /* nn.json */; };
-		6241040E2E71F93984C7701C06E3E967 /* AES256.swift in Sources */ = {isa = PBXBuildFile; fileRef = 11B0CCA5269DA928B36C9055B1C1BC3E /* AES256.swift */; };
-		63096C28B7EE224B7FDEAD9C433992AB /* firstly.swift in Sources */ = {isa = PBXBuildFile; fileRef = 2FA052E604AC814D6B4D36C31CF4B882 /* firstly.swift */; };
-		63D3FE10440343970D5A3F322D9BFBB9 /* id.json in Resources */ = {isa = PBXBuildFile; fileRef = C6E31722B84AF4B1DC9481B02F322E6B /* id.json */; };
-		64D162120A7897A13232797B0F0016A1 /* ja.json in Resources */ = {isa = PBXBuildFile; fileRef = 82E0BBABB9772D6ABFEACA2A05FC2013 /* ja.json */; };
-		65C67689686A44CB4656427B59A65C26 /* ResumeHandlerProtocol.swift in Sources */ = {isa = PBXBuildFile; fileRef = 17369894ED773E858D9578401923197D /* ResumeHandlerProtocol.swift */; };
-		6705BAEF7DA5EC9C11C5CECE48A36192 /* PrimerAPIClient.swift in Sources */ = {isa = PBXBuildFile; fileRef = 8EC7219F51560E8B43DF033F745DBA4C /* PrimerAPIClient.swift */; };
-		6718021FE574CE42628D4BC46343FC92 /* PaymentMethodTokenizationViewModel+Logic.swift in Sources */ = {isa = PBXBuildFile; fileRef = 659F38484175FD312D79FCD3FA31E2CA /* PaymentMethodTokenizationViewModel+Logic.swift */; };
-		6750C26350054EAA32019A15AE4B0F37 /* PrimerResultViewController.swift in Sources */ = {isa = PBXBuildFile; fileRef = FEF471EA392C485CB9D7736C77710BB4 /* PrimerResultViewController.swift */; };
-		67EF904E1A2030E4ADE14474CADA0C1A /* CancellableThenable.swift in Sources */ = {isa = PBXBuildFile; fileRef = 935131698001C8B3FEA019A7CDE0F091 /* CancellableThenable.swift */; };
-		689C25E987AC36FD1C5FA77C34BE9A65 /* DependencyInjection.swift in Sources */ = {isa = PBXBuildFile; fileRef = 92CCA6BA62E239C8BE22D0D5DA7617D9 /* DependencyInjection.swift */; };
-		6966A586D68FBD2C4011FA9DCF078331 /* LastNameField.swift in Sources */ = {isa = PBXBuildFile; fileRef = F1508B34EF845BAADE195C89C1524292 /* LastNameField.swift */; };
-		69CD18775B65AEBD5FCF1EDBAC3789DA /* Icons.xcassets in Resources */ = {isa = PBXBuildFile; fileRef = 6C0CD5B8ACDA936906503F97AFB822EA /* Icons.xcassets */; };
-		6A79DCB2E5D28C6D31FAB43BA7A733E0 /* ClientSessionService.swift in Sources */ = {isa = PBXBuildFile; fileRef = B9287DBBC22FC6AA091B27FE3DD7C051 /* ClientSessionService.swift */; };
-		6AE8415DA22932BEAF5E5C609DCFBE46 /* BankSelectorViewController.swift in Sources */ = {isa = PBXBuildFile; fileRef = E4396CC87AAC531E4AC3D2F8D990A9C5 /* BankSelectorViewController.swift */; };
-		6EC47E2D6020A14DA17C48C2D90173BB /* PaymentMethodConfigurationOptions.swift in Sources */ = {isa = PBXBuildFile; fileRef = 2BFA0B3D21BE65B0F65052F3AA834670 /* PaymentMethodConfigurationOptions.swift */; };
-		6EEEE13629B9455F34889001114AC660 /* UIKit.framework in Frameworks */ = {isa = PBXBuildFile; fileRef = D245E0514AAC1A2B9A6D5EA2F383E90F /* UIKit.framework */; };
-		6EF25E41CFECDD70E58D17C8EC7D0D86 /* PrimerContainerViewController.swift in Sources */ = {isa = PBXBuildFile; fileRef = AE128DDA32A961FF0E0AE1A0E6AF9BC8 /* PrimerContainerViewController.swift */; };
-		7005A6555BFBDBF6A92A357D049BE6B7 /* URLSessionStack.swift in Sources */ = {isa = PBXBuildFile; fileRef = D1C303FBC70793F23E16217903396D0B /* URLSessionStack.swift */; };
-		70A3DA8EA55E61E49441CB880D5D98D1 /* PrimerImageView.swift in Sources */ = {isa = PBXBuildFile; fileRef = 1C15ABD81852E703A69A8AF5A80EE057 /* PrimerImageView.swift */; };
-		70AAF5D239395D6C7AFF4057E6EA5CA8 /* PrimerCustomStyleTextField.swift in Sources */ = {isa = PBXBuildFile; fileRef = A9C5677358B1C70BFF01F7A9BE27D820 /* PrimerCustomStyleTextField.swift */; };
-		7103F1D41F3F3C6EC25E79F32981C9C5 /* UIColorExtension.swift in Sources */ = {isa = PBXBuildFile; fileRef = 34C15DA75B2C923B9DE6DE8A3FBFE7B5 /* UIColorExtension.swift */; };
-		7205E39645DC96573F52B26B9E7BA7A7 /* CountryCode.swift in Sources */ = {isa = PBXBuildFile; fileRef = 65E34F44F9A42F36F64921703AC47F38 /* CountryCode.swift */; };
-		741B6A6292AE62CAA64A0B3FA8BB0B60 /* dv.json in Resources */ = {isa = PBXBuildFile; fileRef = 91B204FF29F76F8C1507230F857BC1C1 /* dv.json */; };
-		747CC647F9E5B3D7AE7B03AE4F48505A /* ClientToken.swift in Sources */ = {isa = PBXBuildFile; fileRef = 851A78459A2AABAE5EED2EB0E27BAF86 /* ClientToken.swift */; };
-		762D7A8FD23BB99E95123486EBB62E48 /* ar.json in Resources */ = {isa = PBXBuildFile; fileRef = FBF5ACECD57A3F41589AA46C9576708A /* ar.json */; };
-		767F63897C264CEE35C0639A67E6C7C6 /* PrimerSDK-dummy.m in Sources */ = {isa = PBXBuildFile; fileRef = 46F10C838A14A4D1EC5008A9A50587B5 /* PrimerSDK-dummy.m */; };
-		76A4C7B4071B7EA0BCABF4E37841D620 /* PaymentMethodConfigService.swift in Sources */ = {isa = PBXBuildFile; fileRef = B99982064327D0F5FBCD28F093F1D199 /* PaymentMethodConfigService.swift */; };
-		77072BEEBA2E94B28C6F88CBC0FACB92 /* zh.json in Resources */ = {isa = PBXBuildFile; fileRef = B36F17CF355DB015A1F639BF1DF12DCF /* zh.json */; };
-		77B8D00861F9B6223899BD296637FB0B /* Device.swift in Sources */ = {isa = PBXBuildFile; fileRef = 2CAA9148A00AD8E0BC389D082C332C90 /* Device.swift */; };
-		786A2B9382C6308E465D73F5132B237D /* PrimerFirstNameFieldView.swift in Sources */ = {isa = PBXBuildFile; fileRef = 5A09E8A4D735E3F1D6A249D0502A5AC4 /* PrimerFirstNameFieldView.swift */; };
-		7907A4CAFF84083FC644F46BBA9FABC9 /* FinallyWrappers.swift in Sources */ = {isa = PBXBuildFile; fileRef = ACB4DF34F43886EC1AF1828E7F9B5B7E /* FinallyWrappers.swift */; };
-		797418DE560066E7BACE9CBD69E3487C /* PostalCode.swift in Sources */ = {isa = PBXBuildFile; fileRef = 6BB70ECC3759C509831495B1C5EAD9CE /* PostalCode.swift */; };
-		7984AACF59146BFB0E7EEFBE9A6FF60F /* PayPal.swift in Sources */ = {isa = PBXBuildFile; fileRef = F1D0970BB7CB196449E260D2E1EE5E06 /* PayPal.swift */; };
-		79AB1437B25EC1B9715E1C2079D3CC2E /* Catchable.swift in Sources */ = {isa = PBXBuildFile; fileRef = 5A7A405E12636307B878748BC9071535 /* Catchable.swift */; };
-		7AC27C69DA82130DE168C751AFDBA090 /* QRCodeViewController.swift in Sources */ = {isa = PBXBuildFile; fileRef = 933D9A2E9CD2445D201D9C20F42C9ED9 /* QRCodeViewController.swift */; };
-		7ACDAAE5A527B30378AB4C01AE2EDBC3 /* CityField.swift in Sources */ = {isa = PBXBuildFile; fileRef = BC3F391BB788D4EC059342347BDE2A96 /* CityField.swift */; };
-		7C0E19B17BD7023C3BFBDF633519FBA4 /* CancellablePromise.swift in Sources */ = {isa = PBXBuildFile; fileRef = 3F62A54876BF3E47FE029E52FBFBAB15 /* CancellablePromise.swift */; };
-		7C23FCF325D122A3D08F0AFBFCCBA5E5 /* PrimerCVVFieldView.swift in Sources */ = {isa = PBXBuildFile; fileRef = 1FEA35C7BD096A767DA6896FE148BB8C /* PrimerCVVFieldView.swift */; };
-		7DA5AC2117B8B587F9B907B693096B9E /* Parser.swift in Sources */ = {isa = PBXBuildFile; fileRef = FAE19226370CA0B2AE97353A2DAAC270 /* Parser.swift */; };
-		7DA91318327BEE629229B00631CF14BE /* Currency.swift in Sources */ = {isa = PBXBuildFile; fileRef = 33AE668B76AEDFDC690F2042373F1DC6 /* Currency.swift */; };
-		7EA414CCB823C32531CA6BF791963641 /* PrimerCountryFieldView.swift in Sources */ = {isa = PBXBuildFile; fileRef = A8D1ADC1BEA89F53B6C62E0B3FBB9160 /* PrimerCountryFieldView.swift */; };
-		7F2334F67BB93F9B13FB343D2D9BBBB5 /* PaymentMethodToken.swift in Sources */ = {isa = PBXBuildFile; fileRef = C27D1CDC1A25143614AE12BCC94F60D6 /* PaymentMethodToken.swift */; };
-		80FDDA9258ED84E21462F1BAA333869C /* PrimerLoadingViewController.swift in Sources */ = {isa = PBXBuildFile; fileRef = 6E73D6B40B85AD4CECB5319B441EB967 /* PrimerLoadingViewController.swift */; };
-		80FDE424A788FF674223E439A0E5597F /* after.swift in Sources */ = {isa = PBXBuildFile; fileRef = 9894F2DA5D176E24EF66593D20E80707 /* after.swift */; };
-		81207FA12E69C3508E4C8B50E193B5E2 /* Optional+Extensions.swift in Sources */ = {isa = PBXBuildFile; fileRef = 802A7E9B2F06ACC078A3AAAA12397E51 /* Optional+Extensions.swift */; };
-		82ADE5AC219DDAE138C5C23A9CE13B68 /* ps.json in Resources */ = {isa = PBXBuildFile; fileRef = BBE6415C4F056F225E212A1A77CED967 /* ps.json */; };
-		835B620EED56F2C700555C37BD47927B /* Analytics.swift in Sources */ = {isa = PBXBuildFile; fileRef = A7BC56FBEBD8453CBD05DDC56E166DF1 /* Analytics.swift */; };
-		8397B15C3B8FCE8326DCB14F6CF8B561 /* tr.json in Resources */ = {isa = PBXBuildFile; fileRef = 634762BA4A2885910D7E8134409BF035 /* tr.json */; };
-		83E0C5707021578CE992EAE147F17CD0 /* CardNumberField.swift in Sources */ = {isa = PBXBuildFile; fileRef = BC827A96783E8A1CE53C738119E96B63 /* CardNumberField.swift */; };
-		842DA6A35D6E419F50C3C71B4CD68B56 /* PaymentAPIModel.swift in Sources */ = {isa = PBXBuildFile; fileRef = C978274FC76EA389809B2676FC56C84F /* PaymentAPIModel.swift */; };
-		84D280ED77200B5507C7A0A05EEDC2CE /* PrimerFormViewController.swift in Sources */ = {isa = PBXBuildFile; fileRef = 9319482B449398607A86F86D82F12193 /* PrimerFormViewController.swift */; };
-		853D37A86476561A90649807858FE762 /* PrimerStackVIew.swift in Sources */ = {isa = PBXBuildFile; fileRef = 1EA372410CB34B029636A51AFF5F5B23 /* PrimerStackVIew.swift */; };
-		85E34BB84F37AB95EC27CC03E4774B25 /* PrimerButton.swift in Sources */ = {isa = PBXBuildFile; fileRef = 0834439815BA93AA6C87B1C396480F51 /* PrimerButton.swift */; };
-		869BD9F0B278AEEBDE43FBD16CE5BD52 /* Strings.swift in Sources */ = {isa = PBXBuildFile; fileRef = 6ADF9694FF17FA7EA541421E8A9A5FAB /* Strings.swift */; };
-		875265B4A485A431390EB3D04365247F /* sl.json in Resources */ = {isa = PBXBuildFile; fileRef = 49A1CD595FFD93F6D0255E4BB0E77BAC /* sl.json */; };
-		87B8A5341D835B90ADE7B3576A39C57E /* FirstNameField.swift in Sources */ = {isa = PBXBuildFile; fileRef = FD24B11B594E8DBB35A6C3527738370C /* FirstNameField.swift */; };
-		89D4D9A334718B6D0ED78F8BCE145419 /* Apaya.swift in Sources */ = {isa = PBXBuildFile; fileRef = B2C70922911D0D51ABEADB0A9749896D /* Apaya.swift */; };
-		89EEE24EF52EA77CC579EA7A56F01148 /* IntExtension.swift in Sources */ = {isa = PBXBuildFile; fileRef = 099CD409BEB9A9123F7320FF98467D11 /* IntExtension.swift */; };
-		8AC33EA4514C927E038FC938FF1EEEAA /* PrimerTextFieldView+Analytics.swift in Sources */ = {isa = PBXBuildFile; fileRef = 630A7A75E7C5B2A9762E57F209C77056 /* PrimerTextFieldView+Analytics.swift */; };
-		8B58BEE148B9C58B9DC24DC0B2CCC97A /* PrimerWebViewController.swift in Sources */ = {isa = PBXBuildFile; fileRef = 201DB5835D92BFE37D9201A480670198 /* PrimerWebViewController.swift */; };
-		8BA4897274021A6405D515CFAE277133 /* tg.json in Resources */ = {isa = PBXBuildFile; fileRef = EACFDDDB145FFD182B113E6E1FFB4697 /* tg.json */; };
-		8EBF5DD26100EC8EC9D2F0C14077CDD5 /* Logger.swift in Sources */ = {isa = PBXBuildFile; fileRef = C019EAA4AA5E7677E8164BB04A8740D4 /* Logger.swift */; };
-		9110DB01437E8A07EA7460BAF90ACB04 /* PrimerFlowEnums.swift in Sources */ = {isa = PBXBuildFile; fileRef = 18433A7B7CADCD92E38616AEDA43B620 /* PrimerFlowEnums.swift */; };
-		91185E794A3FEC7DE395F547AF49E728 /* so.json in Resources */ = {isa = PBXBuildFile; fileRef = A869BDF4CAA8A09666CF07969071C136 /* so.json */; };
-		9150C97B6EC0D52B26B8F0DA28600241 /* af.json in Resources */ = {isa = PBXBuildFile; fileRef = 2790D6E2F7EFF4C5051CC1C8F9F88FFB /* af.json */; };
-		91A520CFB02C0A242C053BBF73225952 /* BankTableViewCell.swift in Sources */ = {isa = PBXBuildFile; fileRef = C4F54185C7CE128415D2B78DDEA1B756 /* BankTableViewCell.swift */; };
-		92C37354ED4DCE42C47D72B6D97E8EF2 /* es.json in Resources */ = {isa = PBXBuildFile; fileRef = 90E880930B7A7E5DDE748B5838AD4A10 /* es.json */; };
-		94276B32CED4149A294C95CA73ED09AE /* VaultPaymentMethodViewModel.swift in Sources */ = {isa = PBXBuildFile; fileRef = 0D8FF18D58399E22786731DD4A5337DA /* VaultPaymentMethodViewModel.swift */; };
-		94FF237E18F806639B7A6752221E3DB4 /* uz.json in Resources */ = {isa = PBXBuildFile; fileRef = 708059733DC155BA6C0B532E3C1B9F1B /* uz.json */; };
-		957364595F6063B986FCD1668465951C /* be.json in Resources */ = {isa = PBXBuildFile; fileRef = F559F5DE344186BD39501704764FFB52 /* be.json */; };
-		9595AD33B7575ED188CB692293D01CC2 /* UIDeviceExtension.swift in Sources */ = {isa = PBXBuildFile; fileRef = 617C5922A96BD81BDA4CD5CDF0592F10 /* UIDeviceExtension.swift */; };
-		97C778087329241B5614B149CD48E234 /* PrimerInputViewController.swift in Sources */ = {isa = PBXBuildFile; fileRef = 0DCF213534060A24E1AF14D321CFD7A1 /* PrimerInputViewController.swift */; };
-		97DEF88AEE8E14B4EBC01409DF6D865D /* PostalCodeField.swift in Sources */ = {isa = PBXBuildFile; fileRef = F015DBA571C23DE062EFA42557E4371D /* PostalCodeField.swift */; };
-		998FB819E2B9F56AC51447686E6302DA /* PrimerStateFieldView.swift in Sources */ = {isa = PBXBuildFile; fileRef = 145EEB520A790B6B69227DA4CD347DBA /* PrimerStateFieldView.swift */; };
-		9AA7E18DB3BFF0CA005D23761BF90647 /* when.swift in Sources */ = {isa = PBXBuildFile; fileRef = 9679361B5174B17AABADE73A4FC4BEBE /* when.swift */; };
-		9AB12F6FCF1F5CE55EA525723C6BC9DE /* CheckoutWithVaultedPaymentMethodViewModel.swift in Sources */ = {isa = PBXBuildFile; fileRef = 8F584E2A195B36390D22044DFFF35FC5 /* CheckoutWithVaultedPaymentMethodViewModel.swift */; };
-		9BA87FDC69F7019E5C0570A05F988A49 /* PrimerCityFieldView.swift in Sources */ = {isa = PBXBuildFile; fileRef = A8B1B6BD325F421143B02B68B435FCA2 /* PrimerCityFieldView.swift */; };
-		9BBAC6DA026AA67F499B7472840A3814 /* PaymentMethodsGroupView.swift in Sources */ = {isa = PBXBuildFile; fileRef = BD22D7E72BDBFFC1D523C15458DD5B8C /* PaymentMethodsGroupView.swift */; };
-		9BDA9B61E48A5CEF648C1EA1890B0C2A /* VaultPaymentMethodViewController.swift in Sources */ = {isa = PBXBuildFile; fileRef = C0B48F1084C7FA61858E12DBE90CE732 /* VaultPaymentMethodViewController.swift */; };
-		9BF9E1BFE58DA6CDFF375981486C890B /* sr.json in Resources */ = {isa = PBXBuildFile; fileRef = 2B1753EBB150EF7F6A586FDF1883F1E2 /* sr.json */; };
-		9C8EAFE682B72BCA570CA43E3E58B219 /* PrimerTheme+Colors.swift in Sources */ = {isa = PBXBuildFile; fileRef = 51C45C2978C427D1BA841566847837DE /* PrimerTheme+Colors.swift */; };
-		9CF8A87A04083932DC0098CFA1FE22CE /* ImageName.swift in Sources */ = {isa = PBXBuildFile; fileRef = E12556E5B92DBB9C19C6EDB8001767B9 /* ImageName.swift */; };
-		9D882223065844214B690AF5B6EAD896 /* SuccessResponse.swift in Sources */ = {isa = PBXBuildFile; fileRef = 9DAF43457A62FB3FEC1FFCF0B40D94A2 /* SuccessResponse.swift */; };
-		9FAD8907C901A3571CBEB64737DBD372 /* VaultService.swift in Sources */ = {isa = PBXBuildFile; fileRef = B278028E07A461C80174D082CD3FE3DC /* VaultService.swift */; };
-		A1C3385E527227D3B26F7E612538F10A /* CardFormPaymentMethodTokenizationViewModel.swift in Sources */ = {isa = PBXBuildFile; fileRef = BB8FC7DABDB4C80CA92A4A9CDC816816 /* CardFormPaymentMethodTokenizationViewModel.swift */; };
-		A279B77BC768125BAF22D4C60C414CF2 /* ml.json in Resources */ = {isa = PBXBuildFile; fileRef = 2EB044D91969A95F0C1C4F071E2EFE59 /* ml.json */; };
-		A2E1D2DE9E2B1A60ED65577783A99169 /* CardButton.swift in Sources */ = {isa = PBXBuildFile; fileRef = 7CD2236C6AF44D4B64F8D4697403F843 /* CardButton.swift */; };
-		A4E235F8FB51D4692C4CCF3AB1A71B8D /* en.json in Resources */ = {isa = PBXBuildFile; fileRef = B2AA20B53D597BB7FD890A6BBAD0C464 /* en.json */; };
-		A59CA4A9178C8D4BD3A2A026D7F4E7BE /* PrimerSettings.swift in Sources */ = {isa = PBXBuildFile; fileRef = 8D1E653779E6505679F9AC96A48E862D /* PrimerSettings.swift */; };
-		A654DB09A45376BF692A78191A83BDB6 /* PrimerTextField.swift in Sources */ = {isa = PBXBuildFile; fileRef = 4D92086F52F161826DCCBC1DDEF6720C /* PrimerTextField.swift */; };
-		A70127AA8ED68A8794A7133D0D37E185 /* PayPalTokenizationViewModel.swift in Sources */ = {isa = PBXBuildFile; fileRef = D07E9328432727DB1337AF81ABD80DF5 /* PayPalTokenizationViewModel.swift */; };
-		A7CEA132EDF46B923BBEEE8CFFEDE296 /* hi.json in Resources */ = {isa = PBXBuildFile; fileRef = 4703E09187A89562A0C8A47F9AD705FE /* hi.json */; };
-		A81ACE886614505923BA344BB2A78A55 /* OrderItem.swift in Sources */ = {isa = PBXBuildFile; fileRef = F0758C46495FF71380B2212D0F9ED9BA /* OrderItem.swift */; };
-		A886E5C99A371F1D4A77E86C1AA76B68 /* PrimerSource.swift in Sources */ = {isa = PBXBuildFile; fileRef = 2A84BE9E2A07A15A48A85F35CD5C68ED /* PrimerSource.swift */; };
-		A88C3E1782866AAC4D92FE33C6EB5889 /* PrimerTextFieldView+CardFormFieldsAnalytics.swift in Sources */ = {isa = PBXBuildFile; fileRef = EEC19B46649AE226956BCF041F646800 /* PrimerTextFieldView+CardFormFieldsAnalytics.swift */; };
-		A9B98782765B61F3056091B3A0D15070 /* Identifiable.swift in Sources */ = {isa = PBXBuildFile; fileRef = 31DD14B770BE81E6A346F9D40A848AF8 /* Identifiable.swift */; };
-		A9E3C5B6D77C529420349F82A8735631 /* FlowDecisionTableViewCell.swift in Sources */ = {isa = PBXBuildFile; fileRef = 439652B0578DBF4962F90FFA4A121B39 /* FlowDecisionTableViewCell.swift */; };
-		AB46A3F67D907369F3DAA9C7DCE6613E /* km.json in Resources */ = {isa = PBXBuildFile; fileRef = 84A3C78F48475DE09D588DA40195A8CF /* km.json */; };
-		AC9302BC85E2BE71E496739AB88961E0 /* ta.json in Resources */ = {isa = PBXBuildFile; fileRef = 88F860D397B33822812B52CA14A8258F /* ta.json */; };
-		AE8CE48498B1DD19413573B97CE757CB /* cs.json in Resources */ = {isa = PBXBuildFile; fileRef = 0E1EAA94D6F3C596ED40C8F6BEC5F10C /* cs.json */; };
-		AEE1ACB8AE2BFE0C3695AB0F6821A0A7 /* PrimerHeadlessUniversalCheckout.swift in Sources */ = {isa = PBXBuildFile; fileRef = 5D16B20BB0E1AA42575DA958F60DE1D5 /* PrimerHeadlessUniversalCheckout.swift */; };
-		AEE9E321D0459ADA5C190E0FE399BBA0 /* DataExtension.swift in Sources */ = {isa = PBXBuildFile; fileRef = 8D756FEDDC952BCC190B070A327D2149 /* DataExtension.swift */; };
-		AF0BA19D43368A0B028FC92F9A7D1141 /* PrimerAPIClient+3DS.swift in Sources */ = {isa = PBXBuildFile; fileRef = F31AB301F0BCDB3EA2A910D36FBEAA69 /* PrimerAPIClient+3DS.swift */; };
-		B1784CA6269E89AD5DA9C0A8B8CBB758 /* CardScannerViewController+SimpleScanDelegate.swift in Sources */ = {isa = PBXBuildFile; fileRef = 065A9E20037210534BA1F609E88A4DC9 /* CardScannerViewController+SimpleScanDelegate.swift */; };
-		B33F7545BE5105654A80D49DA554B295 /* ro.json in Resources */ = {isa = PBXBuildFile; fileRef = C8CAA059B85BCFFC5065409F4D3A32E8 /* ro.json */; };
-		B34F3F7A2BDAB3D64BB8E7143A54970D /* RecoverWrappers.swift in Sources */ = {isa = PBXBuildFile; fileRef = B93F3222FF1DF0BD21807480906EDBC9 /* RecoverWrappers.swift */; };
-		B47E773A995EFAD91D7B9E29C272A96F /* ClientTokenService.swift in Sources */ = {isa = PBXBuildFile; fileRef = 600A49EBDBBF15C2FFB9EFD20BFF93FD /* ClientTokenService.swift */; };
-		B642393F5BBB8095C0DD284E0B941811 /* PrimerCardholderNameFieldView.swift in Sources */ = {isa = PBXBuildFile; fileRef = B45B6B9438686AC6AD5993A382B41A8F /* PrimerCardholderNameFieldView.swift */; };
-		B6CE75E7578479FD5168EEEE6F081469 /* da.json in Resources */ = {isa = PBXBuildFile; fileRef = C9FD16B153671D6E7E6A6A2CA067F90F /* da.json */; };
-		B72A8CF9CC18D069E992AA80DDC83322 /* PaymentResponse.swift in Sources */ = {isa = PBXBuildFile; fileRef = ECADEE97B179191EFD27DFA90F9EA193 /* PaymentResponse.swift */; };
-		B75FDE64881B6915288B947BBC6FB7FD /* PrimerViewExtensions.swift in Sources */ = {isa = PBXBuildFile; fileRef = 230778661114F3C0957D575F6650D702 /* PrimerViewExtensions.swift */; };
-		B81EE57BBB6E545F2344478947ADE269 /* BundleExtension.swift in Sources */ = {isa = PBXBuildFile; fileRef = B475BF539E7E7878E12F8328087F34E3 /* BundleExtension.swift */; };
-		B98D105D0EE015467BA172E5CE7F43BD /* PrimerAPIClient+Promises.swift in Sources */ = {isa = PBXBuildFile; fileRef = AF4BA01EA30509CE52713FFBBE112399 /* PrimerAPIClient+Promises.swift */; };
-		BB7AE7AF91E5AD62975D40E14F1F3E8C /* KlarnaTokenizationViewModel.swift in Sources */ = {isa = PBXBuildFile; fileRef = 8504C91C0A2707F8DB79485476095CD0 /* KlarnaTokenizationViewModel.swift */; };
-		BB8F3FFCDC00D89501423A2EF2BFD7AF /* hy.json in Resources */ = {isa = PBXBuildFile; fileRef = C904C3C31D999244676E9B5C7B033E36 /* hy.json */; };
-		BC8CF2A5A40C96BAF9C1326FD8AE29A9 /* Colors.swift in Sources */ = {isa = PBXBuildFile; fileRef = 5584779593288107E693431EADAD203A /* Colors.swift */; };
-		BD8E3DBBFC5CACAC5D3F9CF0616C4EB3 /* ha.json in Resources */ = {isa = PBXBuildFile; fileRef = 296EB67C85F2A6E51A6D11E6D32AEAB7 /* ha.json */; };
-		BE34C99C77F1E6EB4C897C72DDDEB030 /* Cancellable.swift in Sources */ = {isa = PBXBuildFile; fileRef = D49BD68D17B1E2197098BAC3898B371B /* Cancellable.swift */; };
-		BEB7122E3F1D89228377E9A5768F7E81 /* CountryTableViewCell.swift in Sources */ = {isa = PBXBuildFile; fileRef = B6A41C3ED3A60E09A0276E460939E4D1 /* CountryTableViewCell.swift */; };
-		BF0DC7427A14D65560C5A2F3347C5214 /* ky.json in Resources */ = {isa = PBXBuildFile; fileRef = 96692B2EF72987D16C3B78F4444B9A65 /* ky.json */; };
-		BF441D6D50518D3A9A82B452A1FC9C46 /* FormPaymentMethodTokenizationViewModel+FormViews.swift in Sources */ = {isa = PBXBuildFile; fileRef = 1F3B0BF7C651ABEC373A8D3E673C4B98 /* FormPaymentMethodTokenizationViewModel+FormViews.swift */; };
-		BFAA0B0E8B2D72453E1174CACFEA1126 /* fr.json in Resources */ = {isa = PBXBuildFile; fileRef = 27F074C1BCB95FCABFDF31D81E69E2DB /* fr.json */; };
-		BFD42B9BA21FEC86E81C71434AD316E8 /* gl.json in Resources */ = {isa = PBXBuildFile; fileRef = 56AEF847FCCE15A8A693A83F2A121EA5 /* gl.json */; };
-		C122A05BEAD5CE01DDA5DA10C1FE5178 /* th.json in Resources */ = {isa = PBXBuildFile; fileRef = 4A4A55B7B9F033488C93909C5821CDBE /* th.json */; };
-		C31D3A2F94161C1A53EF22DB32DEE088 /* Endpoint.swift in Sources */ = {isa = PBXBuildFile; fileRef = 3995722BDCFCBA958BBF71A947038214 /* Endpoint.swift */; };
-		C36E24CE4DF25CEE0B5235805EC9F3D0 /* VaultPaymentMethodView.swift in Sources */ = {isa = PBXBuildFile; fileRef = 409E3BE4BA45158BBE8768DF48026B79 /* VaultPaymentMethodView.swift */; };
-		C4048BD675ECF580BAE0B6958BA24E23 /* cy.json in Resources */ = {isa = PBXBuildFile; fileRef = B4CBB7B260E9E534239CBEA138EBDECD /* cy.json */; };
-		C48E61FCF6D820EA24095B11B479ACDE /* PrimerTheme+Buttons.swift in Sources */ = {isa = PBXBuildFile; fileRef = 98DBF11FEE58B2C6C9BDF3134504C350 /* PrimerTheme+Buttons.swift */; };
-		C4E4A6FD0ADFC684FB41EDDBD1757741 /* UINavigationController+Extensions.swift in Sources */ = {isa = PBXBuildFile; fileRef = 4135811EFCA1BC53C896F9F7BE573D8B /* UINavigationController+Extensions.swift */; };
-		C50201E892CBCB85E07A8D376016C19A /* vi.json in Resources */ = {isa = PBXBuildFile; fileRef = C65D19D850308E6331254BC5AA92F08C /* vi.json */; };
-		C534D61FF822991087D32EB145FBF1D6 /* Localizable.strings in Resources */ = {isa = PBXBuildFile; fileRef = B4D7EC9D9E08EB4252D419695EBB25C7 /* Localizable.strings */; };
-		C8BC37CA00DC4171612BDB0B2E70602F /* Mask.swift in Sources */ = {isa = PBXBuildFile; fileRef = EAEEC34AD37802CC025A049B23064CAD /* Mask.swift */; };
-		C91D7EEC1293A77BADC597DB692D9F09 /* CancellableCatchable.swift in Sources */ = {isa = PBXBuildFile; fileRef = 0EA9B2DC5E057B5D80C1A59398FDF31E /* CancellableCatchable.swift */; };
-		C98A7E6EC294E45A3C5693408828DAED /* ApplePayTokenizationViewModel.swift in Sources */ = {isa = PBXBuildFile; fileRef = 623EE40AC437239D6D007F801574A3E9 /* ApplePayTokenizationViewModel.swift */; };
-		C9C28D72A74107A291CB8C01E4C4DF45 /* Throwable.swift in Sources */ = {isa = PBXBuildFile; fileRef = BA933AF3D5B1F5D68FD4B270C9E5FD9D /* Throwable.swift */; };
-		CB4C42E4B9F8803BF76E18B298CD7D1A /* UIScreenExtension.swift in Sources */ = {isa = PBXBuildFile; fileRef = 82B14A65D1CFB3624B6BC92F0BA62AE4 /* UIScreenExtension.swift */; };
-		CBB47C56F3988EF3B167CCFC5280C8B8 /* PrimerTheme+Borders.swift in Sources */ = {isa = PBXBuildFile; fileRef = E6ADD32AA7AFC19ECA45938DBCE5E868 /* PrimerTheme+Borders.swift */; };
-		CD396C8BFAC1E43EA5FC9B931C2E4ABF /* no.json in Resources */ = {isa = PBXBuildFile; fileRef = 7B194D1B9022DB5C8E7519CC403EE245 /* no.json */; };
-		CE758D50874E5C3857427CD1A683E7B0 /* Error.swift in Sources */ = {isa = PBXBuildFile; fileRef = DD5558E6BDD96E5FA4120A4767D9BF63 /* Error.swift */; };
-		CE8AAA2C54C7D1EC96D8694A9F5E8829 /* ug.json in Resources */ = {isa = PBXBuildFile; fileRef = B1E211CB244C64E29375259ABD7FC3FC /* ug.json */; };
-		CE92D40A7FFB1F059397DC661AED4223 /* Klarna.swift in Sources */ = {isa = PBXBuildFile; fileRef = D35320224C484580CC2C3E5300D268FA /* Klarna.swift */; };
-		D149FA01AF1DD4FFDB809F39F0508A6E /* am.json in Resources */ = {isa = PBXBuildFile; fileRef = 511AE03E5D328DF1DC6C0940B3DCE899 /* am.json */; };
-		D2575F1A2597094C2F4C3787EC4B0E6E /* PrimerExpiryDateFieldView.swift in Sources */ = {isa = PBXBuildFile; fileRef = 13E4AA234A5E31B84B6362752D9698D6 /* PrimerExpiryDateFieldView.swift */; };
-		D2F32FCCCED1FF1A05B2DCBE30510C30 /* PrimerSearchTextField.swift in Sources */ = {isa = PBXBuildFile; fileRef = 01C7C49C32395218F05EA041E5F861EB /* PrimerSearchTextField.swift */; };
-		D464D924D228C621FD20863CF78ECAB7 /* PrimerNibView.swift in Sources */ = {isa = PBXBuildFile; fileRef = FD1EBFEF27D0512A5C2A78E15327110D /* PrimerNibView.swift */; };
-		D4FD2950DCD8EFBC17E4F299DD1F5CE7 /* Decisions.swift in Sources */ = {isa = PBXBuildFile; fileRef = A254C67D17B4C8808F00C1E5D95391A6 /* Decisions.swift */; };
-		D596E2B41C673AD5018AEA0A0321E51C /* Pods-PrimerSDK_Tests-umbrella.h in Headers */ = {isa = PBXBuildFile; fileRef = EE9674DAD0C961C92687877090E1E047 /* Pods-PrimerSDK_Tests-umbrella.h */; settings = {ATTRIBUTES = (Public, ); }; };
-		D617E2D09CFD822ACCCEDF2689AA64B5 /* PrimerSimpleCardFormTextFieldView.swift in Sources */ = {isa = PBXBuildFile; fileRef = 401F2E14305EE36A54C064FEDF3B887C /* PrimerSimpleCardFormTextFieldView.swift */; };
-		D629FE94DE82B7BF05437E343D77D876 /* Dimensions.swift in Sources */ = {isa = PBXBuildFile; fileRef = 97EDD3B9CD902DEB7E265D3ADF2CC89D /* Dimensions.swift */; };
-		D78A718D07C61CD1208CD42896EEEB76 /* Guarantee.swift in Sources */ = {isa = PBXBuildFile; fileRef = B2AE3F51B5DA0F2A6713B44A44220F78 /* Guarantee.swift */; };
-		DA0B5B143E8A9A9E6BDE97DF37CD8DAE /* Thenable.swift in Sources */ = {isa = PBXBuildFile; fileRef = 51B2D63CFB6FEA6D73E319DA322D2DA7 /* Thenable.swift */; };
-		DA772A4E29A534372F0529E7A786685B /* Box.swift in Sources */ = {isa = PBXBuildFile; fileRef = 9BA94FA3E37F267EC0A9D2A45DEC8D55 /* Box.swift */; };
-		DD4AAD5B81234E8ED5E447854452D9F8 /* NSObject+ClassName.swift in Sources */ = {isa = PBXBuildFile; fileRef = 2FDECA2C4E71FB8587BAD178681ECD86 /* NSObject+ClassName.swift */; };
-		DDBADF9D3169043A3B59873B83A127A4 /* Primer.swift in Sources */ = {isa = PBXBuildFile; fileRef = 0DE67968CC97F6F5A2A83459455AE805 /* Primer.swift */; };
-		DEA2902F9D5786334426F19C2F66954E /* ArrayExtension.swift in Sources */ = {isa = PBXBuildFile; fileRef = D3156696E9244FC99DDB52279A417473 /* ArrayExtension.swift */; };
-		DFEE5FDE5D6467B2E0C201B3ABADD5A2 /* PrimerGenericTextFieldView.swift in Sources */ = {isa = PBXBuildFile; fileRef = 25746C71E2CAF39BD2096764D6BFC929 /* PrimerGenericTextFieldView.swift */; };
-		DFF17C68524E3517603C2C70367EB43F /* AppState.swift in Sources */ = {isa = PBXBuildFile; fileRef = 8538455280786EDCF09E0549DD9B2006 /* AppState.swift */; };
-		E01E6BB0535FFBE8FB2F5185DF6A9B94 /* FormPaymentMethodTokenizationViewModel.swift in Sources */ = {isa = PBXBuildFile; fileRef = 3C5665D0038DE4129823AFB8E41B0989 /* FormPaymentMethodTokenizationViewModel.swift */; };
-		E03F09B3474070813FC7980383087806 /* it.json in Resources */ = {isa = PBXBuildFile; fileRef = 487D02297AA31DCF0EE4D48B7D79C21E /* it.json */; };
-		E0547B0BB6A9D10B3B1F52B3AF7C3DAB /* SequenceWrappers.swift in Sources */ = {isa = PBXBuildFile; fileRef = CDE834AC7F0AD65CB8DFB7F57F37476D /* SequenceWrappers.swift */; };
-		E056FAB9E0545601682A7F5AAE0ECA44 /* nl.json in Resources */ = {isa = PBXBuildFile; fileRef = 6F108155E6824A027C6DEF59EE9A7B2C /* nl.json */; };
-		E116C24038025DBB50513F20260339AA /* pt.json in Resources */ = {isa = PBXBuildFile; fileRef = 1F9446FAE7CF2D2E024FA22B0CF42729 /* pt.json */; };
-		E150EB1E3DDC0F59C4FDE4E1058FCAF7 /* Foundation.framework in Frameworks */ = {isa = PBXBuildFile; fileRef = EAB6F611E86A4758835A715E4B4184F6 /* Foundation.framework */; };
-		E487FD96FCAAFD88F9279BE6C224F01B /* Bank.swift in Sources */ = {isa = PBXBuildFile; fileRef = 9DA9CE51C73A723571D4BE5D2509C9D1 /* Bank.swift */; };
-		E8810605ADF2734E956EA0E873B3FA48 /* RateLimitedDispatcherBase.swift in Sources */ = {isa = PBXBuildFile; fileRef = 4E2246FFE4CAE890A3F54DE2B240BDD3 /* RateLimitedDispatcherBase.swift */; };
-		E971259E0E19FB2846AAF7E64E6755C1 /* kk.json in Resources */ = {isa = PBXBuildFile; fileRef = C23EB7284084ADF1B643F6DBF4E1D06C /* kk.json */; };
-		E9DA297CB287AF3D55F9C04BCD235C21 /* ka.json in Resources */ = {isa = PBXBuildFile; fileRef = 0D0FB81CBDFE74150149D1324C0694C8 /* ka.json */; };
-		E9E59E989695266429CE2F0F0577417D /* PrimerRootViewController.swift in Sources */ = {isa = PBXBuildFile; fileRef = 79081D3110D625785445F078638FB2C2 /* PrimerRootViewController.swift */; };
-		EA00F22920ADD14736CA4291928A0384 /* Consolable.swift in Sources */ = {isa = PBXBuildFile; fileRef = 41914A6864B74F8951F6D3C63D0209DC /* Consolable.swift */; };
-		EB369BB49E86D7602AB9ECEB8FF5BCBC /* PrimerConfiguration.swift in Sources */ = {isa = PBXBuildFile; fileRef = 009EA4C18ED4582F3928C040C962C4A9 /* PrimerConfiguration.swift */; };
-		EC2AA97BE9FA93F09E37D6B895213E81 /* mn.json in Resources */ = {isa = PBXBuildFile; fileRef = 18A7DC8622715CFEE6699EA5ECB4B9C2 /* mn.json */; };
-		EC83038A6167C5426EC01E57EBBCAA22 /* mk.json in Resources */ = {isa = PBXBuildFile; fileRef = EFC9C32733426A6D4290D6295530E5EA /* mk.json */; };
-		ECC7DACF7311DC8CD7883E81DB19B963 /* ClientSession.swift in Sources */ = {isa = PBXBuildFile; fileRef = 967A02F4A6DBD716C4EE66FF0FA4C8E1 /* ClientSession.swift */; };
-		ECCC9EF9C06E16DB33D7B91D85C8E184 /* PrimerVaultManagerViewController.swift in Sources */ = {isa = PBXBuildFile; fileRef = B3465009E339E3A24AD59AD78F90D551 /* PrimerVaultManagerViewController.swift */; };
-		ED6627DB5DBD45EC486B21D628EDFD2C /* sw.json in Resources */ = {isa = PBXBuildFile; fileRef = 43C8B660A4B173B72052AD47C45E06DF /* sw.json */; };
-		EDC148BA1626D2C6A36AD8D860482EA4 /* PrimerError.swift in Sources */ = {isa = PBXBuildFile; fileRef = C1257F846DABA0F61FD80E45DCDF6A5A /* PrimerError.swift */; };
-		EDE06360457247C65459E4FA8FC29035 /* Resolver.swift in Sources */ = {isa = PBXBuildFile; fileRef = 7021BDC7112460D2781FCB2C34904301 /* Resolver.swift */; };
-		EFB619E349DDF06CBB220B5CF141DDED /* PrimerSDK-PrimerResources in Resources */ = {isa = PBXBuildFile; fileRef = A8B3BC107C2BDC3C03D961866F721265 /* PrimerSDK-PrimerResources */; };
-		EFE3689892EC95AC5C356FC14142DAA0 /* PrimerSDK-umbrella.h in Headers */ = {isa = PBXBuildFile; fileRef = 1795A506EA0112F3AE062921DA56E134 /* PrimerSDK-umbrella.h */; settings = {ATTRIBUTES = (Public, ); }; };
-		F0A6C6D83EACCEC868638FE8394B5FF5 /* Configuration.swift in Sources */ = {isa = PBXBuildFile; fileRef = AFEC136B137A3F45D5460E88327B4AE7 /* Configuration.swift */; };
-		F138FD1F3B2AEF2F5250518ED9EB6AC2 /* GuaranteeWrappers.swift in Sources */ = {isa = PBXBuildFile; fileRef = 3F0C4A7CE915850CA5803B8E1A672489 /* GuaranteeWrappers.swift */; };
-		F179AE85D5038E33B904D67719A65F3D /* SuccessMessage.swift in Sources */ = {isa = PBXBuildFile; fileRef = ED76F73FC40EBEE3F4848CD60EAF9B59 /* SuccessMessage.swift */; };
-		F2938277670BED4E90572190272F60D2 /* PrimerTestPaymentMethodViewController.swift in Sources */ = {isa = PBXBuildFile; fileRef = 632F5A3263A861FDF3C41731C47DA743 /* PrimerTestPaymentMethodViewController.swift */; };
-		F2FF7358EE991FB8EC86BBAA3B603C7C /* WrapperProtocols.swift in Sources */ = {isa = PBXBuildFile; fileRef = 1C55F4D7214E762C645ADF3B11C4026C /* WrapperProtocols.swift */; };
-		F3367263FE3B9A770DDF91360E4CFFAB /* ReloadDelegate.swift in Sources */ = {isa = PBXBuildFile; fileRef = 178E0449A3741643732434E643CEC635 /* ReloadDelegate.swift */; };
-		F36E34FFD16D165EB0CD29C7FE98C82F /* DateExtension.swift in Sources */ = {isa = PBXBuildFile; fileRef = 291632D5DAA881BA7CEF40797DEBA486 /* DateExtension.swift */; };
-		F3CD26A352DA1D46D92B8DC8A970790D /* Field.swift in Sources */ = {isa = PBXBuildFile; fileRef = 00FEA00BBA998972D49EAD55A7856ACB /* Field.swift */; };
-		F436FE288BD70B65D9DE1CA19F1639CD /* de.json in Resources */ = {isa = PBXBuildFile; fileRef = E674572D4C76C2DB142805A342682573 /* de.json */; };
-		F4387B72EBDCA9E81FD048B143BE65A7 /* ru.json in Resources */ = {isa = PBXBuildFile; fileRef = E61FB33CC878797CC00515A0D767CD4E /* ru.json */; };
-		F45DB28BE9A34F825CD178AFACF87655 /* az.json in Resources */ = {isa = PBXBuildFile; fileRef = 09A5C253473FECBB9279D6CB1B1CBB80 /* az.json */; };
-		F4A53D6712DECD6B35C14B5199A15B52 /* PrimerNavigationController.swift in Sources */ = {isa = PBXBuildFile; fileRef = 22FF6946D1FB952B66991319C2B8C14C /* PrimerNavigationController.swift */; };
-		F5CB40E74CEEF72C69D57F1578CF4F2F /* eu.json in Resources */ = {isa = PBXBuildFile; fileRef = 74E40CFEC042DBB1F7915104911303D6 /* eu.json */; };
-		F6FCEA41B7D4A17FD20C345E86296343 /* Pods-PrimerSDK_Example-dummy.m in Sources */ = {isa = PBXBuildFile; fileRef = 21F4ACB1142B1B9457658584BF5CD35A /* Pods-PrimerSDK_Example-dummy.m */; };
-		F81177CCD982E10411F449E2A718B944 /* ClientSessionActionsModule.swift in Sources */ = {isa = PBXBuildFile; fileRef = 0F3A9EC3A6DAEDA8966E36588A159E5C /* ClientSessionActionsModule.swift */; };
-		F8A48FC98A9715DC17D1D3A8913F1F22 /* PaymentMethodComponent.swift in Sources */ = {isa = PBXBuildFile; fileRef = D80DA8C9731C5ED62DAE7937FE78230C /* PaymentMethodComponent.swift */; };
-		FB8646B03597879E840D28F1F2CD0BDE /* AddressField.swift in Sources */ = {isa = PBXBuildFile; fileRef = 1D99D352291B9698ECF19B8781811465 /* AddressField.swift */; };
-		FC8258AE9751A96E41BF95E5796D208F /* PrimerTextFieldView.xib in Resources */ = {isa = PBXBuildFile; fileRef = ECE09CAA9BFBA913A2758BB7EEF8BD69 /* PrimerTextFieldView.xib */; };
-		FD02CB43E13114977C9B02AA84A56846 /* PrimerTheme+Views.swift in Sources */ = {isa = PBXBuildFile; fileRef = 313A7451DA89A4FAC7BF24B87D33187A /* PrimerTheme+Views.swift */; };
-		FD4A0AE04FFCE1DCF07930174EF88D27 /* JSONParser.swift in Sources */ = {isa = PBXBuildFile; fileRef = 5E75179ACB1F5DC00B189B9F54717CE6 /* JSONParser.swift */; };
-		FD6B06FB68A273F637B9B5BD31A34757 /* Content.swift in Sources */ = {isa = PBXBuildFile; fileRef = 0D3C1069DE2BB170280D92D481247B6D /* Content.swift */; };
-		FF7F321F79FCB279D59F91C2AEAE59AB /* PaymentMethodConfiguration.swift in Sources */ = {isa = PBXBuildFile; fileRef = 105A9A977BE014F22AB02A3AD4568276 /* PaymentMethodConfiguration.swift */; };
-/* End PBXBuildFile section */
-
-/* Begin PBXContainerItemProxy section */
-		6B2E001DD585E13D49CC7EC048B91F46 /* PBXContainerItemProxy */ = {
-			isa = PBXContainerItemProxy;
-			containerPortal = BFDFE7DC352907FC980B868725387E98 /* Project object */;
-			proxyType = 1;
-			remoteGlobalIDString = F3BE9108C53B53949406218CEA55E0B2;
-			remoteInfo = PrimerSDK;
-		};
-		77E57A855C91018714FB6A8ECB0AFAE2 /* PBXContainerItemProxy */ = {
-=======
 		0005AB979556FE9D458EB077FA136AD9 /* Identifiable.swift in Sources */ = {isa = PBXBuildFile; fileRef = CB4B2B233A25BAD6567C80C369C9E3FB /* Identifiable.swift */; };
 		001F7D3D5C2309DF24CB0971715A9E01 /* is.json in Resources */ = {isa = PBXBuildFile; fileRef = 158B0661CF6AD5F1C56DCC7B6E29F8C1 /* is.json */; };
 		004B80A24C43E05AA8F7906D23FBADB4 /* PrimerNibView.swift in Sources */ = {isa = PBXBuildFile; fileRef = 41CCC86E5BD97E6522BD8F98E7C0491D /* PrimerNibView.swift */; };
@@ -680,85 +341,22 @@
 			remoteInfo = "Pods-PrimerSDK_Example";
 		};
 		5FE4C5DE9B8B659FF6B623D5723A52C9 /* PBXContainerItemProxy */ = {
->>>>>>> 4813bbc8
+			isa = PBXContainerItemProxy;
+			containerPortal = BFDFE7DC352907FC980B868725387E98 /* Project object */;
+			proxyType = 1;
+			remoteGlobalIDString = F3BE9108C53B53949406218CEA55E0B2;
+			remoteInfo = PrimerSDK;
+		};
+		982AFAC975073F1D48E2C6F24680639C /* PBXContainerItemProxy */ = {
 			isa = PBXContainerItemProxy;
 			containerPortal = BFDFE7DC352907FC980B868725387E98 /* Project object */;
 			proxyType = 1;
 			remoteGlobalIDString = 6E6525C7043FBA7BB34A249010AF5593;
 			remoteInfo = "PrimerSDK-PrimerResources";
 		};
-<<<<<<< HEAD
-		DD886F85A2E94D3E3D0AD329E114B2C7 /* PBXContainerItemProxy */ = {
-=======
-		982AFAC975073F1D48E2C6F24680639C /* PBXContainerItemProxy */ = {
->>>>>>> 4813bbc8
-			isa = PBXContainerItemProxy;
-			containerPortal = BFDFE7DC352907FC980B868725387E98 /* Project object */;
-			proxyType = 1;
-			remoteGlobalIDString = 6E6525C7043FBA7BB34A249010AF5593;
-			remoteInfo = "PrimerSDK-PrimerResources";
-		};
 /* End PBXContainerItemProxy section */
 
 /* Begin PBXFileReference section */
-<<<<<<< HEAD
-		009EA4C18ED4582F3928C040C962C4A9 /* PrimerConfiguration.swift */ = {isa = PBXFileReference; includeInIndex = 1; lastKnownFileType = sourcecode.swift; path = PrimerConfiguration.swift; sourceTree = "<group>"; };
-		00CD725118C59DC98AEB61A7B6C6D5C5 /* CancelContext.swift */ = {isa = PBXFileReference; includeInIndex = 1; lastKnownFileType = sourcecode.swift; path = CancelContext.swift; sourceTree = "<group>"; };
-		00FEA00BBA998972D49EAD55A7856ACB /* Field.swift */ = {isa = PBXFileReference; includeInIndex = 1; lastKnownFileType = sourcecode.swift; path = Field.swift; sourceTree = "<group>"; };
-		01C7C49C32395218F05EA041E5F861EB /* PrimerSearchTextField.swift */ = {isa = PBXFileReference; includeInIndex = 1; lastKnownFileType = sourcecode.swift; path = PrimerSearchTextField.swift; sourceTree = "<group>"; };
-		036F393B2DDE03D9598EB0E0086E33B8 /* is.json */ = {isa = PBXFileReference; includeInIndex = 1; path = is.json; sourceTree = "<group>"; };
-		03BFD2721768596460943518CFCE186D /* LICENSE */ = {isa = PBXFileReference; includeInIndex = 1; path = LICENSE; sourceTree = "<group>"; };
-		03CAABBA9C8ACA0A8E43D6348DF5AA96 /* AdyenDotPay.swift */ = {isa = PBXFileReference; includeInIndex = 1; lastKnownFileType = sourcecode.swift; path = AdyenDotPay.swift; sourceTree = "<group>"; };
-		04580192C6EB6F8A00275B9507109824 /* PrimerViewController.swift */ = {isa = PBXFileReference; includeInIndex = 1; lastKnownFileType = sourcecode.swift; path = PrimerViewController.swift; sourceTree = "<group>"; };
-		054F5A4FF3429B2627D974C5776FB290 /* NSErrorExtension.swift */ = {isa = PBXFileReference; includeInIndex = 1; lastKnownFileType = sourcecode.swift; path = NSErrorExtension.swift; sourceTree = "<group>"; };
-		065A9E20037210534BA1F609E88A4DC9 /* CardScannerViewController+SimpleScanDelegate.swift */ = {isa = PBXFileReference; includeInIndex = 1; lastKnownFileType = sourcecode.swift; path = "CardScannerViewController+SimpleScanDelegate.swift"; sourceTree = "<group>"; };
-		0834439815BA93AA6C87B1C396480F51 /* PrimerButton.swift */ = {isa = PBXFileReference; includeInIndex = 1; lastKnownFileType = sourcecode.swift; path = PrimerButton.swift; sourceTree = "<group>"; };
-		08E5F64A93009E1F1FBD47DD34C689CE /* nb.json */ = {isa = PBXFileReference; includeInIndex = 1; path = nb.json; sourceTree = "<group>"; };
-		099CD409BEB9A9123F7320FF98467D11 /* IntExtension.swift */ = {isa = PBXFileReference; includeInIndex = 1; lastKnownFileType = sourcecode.swift; path = IntExtension.swift; sourceTree = "<group>"; };
-		09A5C253473FECBB9279D6CB1B1CBB80 /* az.json */ = {isa = PBXFileReference; includeInIndex = 1; path = az.json; sourceTree = "<group>"; };
-		0D0FB81CBDFE74150149D1324C0694C8 /* ka.json */ = {isa = PBXFileReference; includeInIndex = 1; path = ka.json; sourceTree = "<group>"; };
-		0D3C1069DE2BB170280D92D481247B6D /* Content.swift */ = {isa = PBXFileReference; includeInIndex = 1; lastKnownFileType = sourcecode.swift; path = Content.swift; sourceTree = "<group>"; };
-		0D8FF18D58399E22786731DD4A5337DA /* VaultPaymentMethodViewModel.swift */ = {isa = PBXFileReference; includeInIndex = 1; lastKnownFileType = sourcecode.swift; path = VaultPaymentMethodViewModel.swift; sourceTree = "<group>"; };
-		0DBAC74D32EC9E643BD201676F0E6883 /* PrimerImage.swift */ = {isa = PBXFileReference; includeInIndex = 1; lastKnownFileType = sourcecode.swift; path = PrimerImage.swift; sourceTree = "<group>"; };
-		0DCF213534060A24E1AF14D321CFD7A1 /* PrimerInputViewController.swift */ = {isa = PBXFileReference; includeInIndex = 1; lastKnownFileType = sourcecode.swift; path = PrimerInputViewController.swift; sourceTree = "<group>"; };
-		0DE67968CC97F6F5A2A83459455AE805 /* Primer.swift */ = {isa = PBXFileReference; includeInIndex = 1; lastKnownFileType = sourcecode.swift; path = Primer.swift; sourceTree = "<group>"; };
-		0E1EAA94D6F3C596ED40C8F6BEC5F10C /* cs.json */ = {isa = PBXFileReference; includeInIndex = 1; path = cs.json; sourceTree = "<group>"; };
-		0EA9B2DC5E057B5D80C1A59398FDF31E /* CancellableCatchable.swift */ = {isa = PBXFileReference; includeInIndex = 1; lastKnownFileType = sourcecode.swift; path = CancellableCatchable.swift; sourceTree = "<group>"; };
-		0F3A9EC3A6DAEDA8966E36588A159E5C /* ClientSessionActionsModule.swift */ = {isa = PBXFileReference; includeInIndex = 1; lastKnownFileType = sourcecode.swift; path = ClientSessionActionsModule.swift; sourceTree = "<group>"; };
-		105A9A977BE014F22AB02A3AD4568276 /* PaymentMethodConfiguration.swift */ = {isa = PBXFileReference; includeInIndex = 1; lastKnownFileType = sourcecode.swift; path = PaymentMethodConfiguration.swift; sourceTree = "<group>"; };
-		109FA723A6E2CDEFF9AD500C14BCC4CF /* Localizable.strings */ = {isa = PBXFileReference; includeInIndex = 1; lastKnownFileType = text.plist.strings; name = Localizable.strings; path = ar.lproj/Localizable.strings; sourceTree = "<group>"; };
-		11B0CCA5269DA928B36C9055B1C1BC3E /* AES256.swift */ = {isa = PBXFileReference; includeInIndex = 1; lastKnownFileType = sourcecode.swift; path = AES256.swift; sourceTree = "<group>"; };
-		11E5BD0559F66FB62A152FA465665213 /* ur.json */ = {isa = PBXFileReference; includeInIndex = 1; path = ur.json; sourceTree = "<group>"; };
-		120109D7BAAFA27A67ADCE07667C3F99 /* CountrySelectorViewController.swift */ = {isa = PBXFileReference; includeInIndex = 1; lastKnownFileType = sourcecode.swift; path = CountrySelectorViewController.swift; sourceTree = "<group>"; };
-		1350A453087A7A0D4260A420A8C52BB8 /* StateField.swift */ = {isa = PBXFileReference; includeInIndex = 1; lastKnownFileType = sourcecode.swift; path = StateField.swift; sourceTree = "<group>"; };
-		13E4AA234A5E31B84B6362752D9698D6 /* PrimerExpiryDateFieldView.swift */ = {isa = PBXFileReference; includeInIndex = 1; lastKnownFileType = sourcecode.swift; path = PrimerExpiryDateFieldView.swift; sourceTree = "<group>"; };
-		145EEB520A790B6B69227DA4CD347DBA /* PrimerStateFieldView.swift */ = {isa = PBXFileReference; includeInIndex = 1; lastKnownFileType = sourcecode.swift; path = PrimerStateFieldView.swift; sourceTree = "<group>"; };
-		150A5190430C99C074C8F3D1A6B6BE38 /* PrimerTheme+Inputs.swift */ = {isa = PBXFileReference; includeInIndex = 1; lastKnownFileType = sourcecode.swift; path = "PrimerTheme+Inputs.swift"; sourceTree = "<group>"; };
-		1699566E544347F57CC188A237E40CEC /* PrimerTestPaymentMethodTokenizationViewModel.swift */ = {isa = PBXFileReference; includeInIndex = 1; lastKnownFileType = sourcecode.swift; path = PrimerTestPaymentMethodTokenizationViewModel.swift; sourceTree = "<group>"; };
-		17369894ED773E858D9578401923197D /* ResumeHandlerProtocol.swift */ = {isa = PBXFileReference; includeInIndex = 1; lastKnownFileType = sourcecode.swift; path = ResumeHandlerProtocol.swift; sourceTree = "<group>"; };
-		178E0449A3741643732434E643CEC635 /* ReloadDelegate.swift */ = {isa = PBXFileReference; includeInIndex = 1; lastKnownFileType = sourcecode.swift; path = ReloadDelegate.swift; sourceTree = "<group>"; };
-		1795A506EA0112F3AE062921DA56E134 /* PrimerSDK-umbrella.h */ = {isa = PBXFileReference; includeInIndex = 1; lastKnownFileType = sourcecode.c.h; path = "PrimerSDK-umbrella.h"; sourceTree = "<group>"; };
-		18433A7B7CADCD92E38616AEDA43B620 /* PrimerFlowEnums.swift */ = {isa = PBXFileReference; includeInIndex = 1; lastKnownFileType = sourcecode.swift; path = PrimerFlowEnums.swift; sourceTree = "<group>"; };
-		185E7A37DC42AE35F2BBAD9EE722119F /* fi.json */ = {isa = PBXFileReference; includeInIndex = 1; path = fi.json; sourceTree = "<group>"; };
-		18A7DC8622715CFEE6699EA5ECB4B9C2 /* mn.json */ = {isa = PBXFileReference; includeInIndex = 1; path = mn.json; sourceTree = "<group>"; };
-		18F5948012133EB3440547FD3B28D817 /* UserInterfaceModule.swift */ = {isa = PBXFileReference; includeInIndex = 1; lastKnownFileType = sourcecode.swift; path = UserInterfaceModule.swift; sourceTree = "<group>"; };
-		1B2BF4181FFEB2C005C292AA7982B26E /* BankSelectorTokenizationViewModel.swift */ = {isa = PBXFileReference; includeInIndex = 1; lastKnownFileType = sourcecode.swift; path = BankSelectorTokenizationViewModel.swift; sourceTree = "<group>"; };
-		1BD6B48D09491B52D6D54D1491A7606E /* Localizable.strings */ = {isa = PBXFileReference; includeInIndex = 1; lastKnownFileType = text.plist.strings; name = Localizable.strings; path = tr.lproj/Localizable.strings; sourceTree = "<group>"; };
-		1C15ABD81852E703A69A8AF5A80EE057 /* PrimerImageView.swift */ = {isa = PBXFileReference; includeInIndex = 1; lastKnownFileType = sourcecode.swift; path = PrimerImageView.swift; sourceTree = "<group>"; };
-		1C55F4D7214E762C645ADF3B11C4026C /* WrapperProtocols.swift */ = {isa = PBXFileReference; includeInIndex = 1; lastKnownFileType = sourcecode.swift; path = WrapperProtocols.swift; sourceTree = "<group>"; };
-		1C5CF8872C3459D649C875256E5093C4 /* CatchWrappers.swift */ = {isa = PBXFileReference; includeInIndex = 1; lastKnownFileType = sourcecode.swift; path = CatchWrappers.swift; sourceTree = "<group>"; };
-		1D99D352291B9698ECF19B8781811465 /* AddressField.swift */ = {isa = PBXFileReference; includeInIndex = 1; lastKnownFileType = sourcecode.swift; path = AddressField.swift; sourceTree = "<group>"; };
-		1DD180AA937931F8F5616F57E315C33A /* PrimerLastNameFieldView.swift */ = {isa = PBXFileReference; includeInIndex = 1; lastKnownFileType = sourcecode.swift; path = PrimerLastNameFieldView.swift; sourceTree = "<group>"; };
-		1E101CA5BF7F79640ACF60C9B10D31DD /* lv.json */ = {isa = PBXFileReference; includeInIndex = 1; path = lv.json; sourceTree = "<group>"; };
-		1E2E9C20CF33D3E0BED01CBA33B6DF6A /* sq.json */ = {isa = PBXFileReference; includeInIndex = 1; path = sq.json; sourceTree = "<group>"; };
-		1EA372410CB34B029636A51AFF5F5B23 /* PrimerStackVIew.swift */ = {isa = PBXFileReference; includeInIndex = 1; lastKnownFileType = sourcecode.swift; path = PrimerStackVIew.swift; sourceTree = "<group>"; };
-		1F3B0BF7C651ABEC373A8D3E673C4B98 /* FormPaymentMethodTokenizationViewModel+FormViews.swift */ = {isa = PBXFileReference; includeInIndex = 1; lastKnownFileType = sourcecode.swift; path = "FormPaymentMethodTokenizationViewModel+FormViews.swift"; sourceTree = "<group>"; };
-		1F9446FAE7CF2D2E024FA22B0CF42729 /* pt.json */ = {isa = PBXFileReference; includeInIndex = 1; path = pt.json; sourceTree = "<group>"; };
-		1FEA35C7BD096A767DA6896FE148BB8C /* PrimerCVVFieldView.swift */ = {isa = PBXFileReference; includeInIndex = 1; lastKnownFileType = sourcecode.swift; path = PrimerCVVFieldView.swift; sourceTree = "<group>"; };
-		201DB5835D92BFE37D9201A480670198 /* PrimerWebViewController.swift */ = {isa = PBXFileReference; includeInIndex = 1; lastKnownFileType = sourcecode.swift; path = PrimerWebViewController.swift; sourceTree = "<group>"; };
-		219377E1D4B2CB5F6A52860E66474B3C /* ErrorHandler.swift */ = {isa = PBXFileReference; includeInIndex = 1; lastKnownFileType = sourcecode.swift; path = ErrorHandler.swift; sourceTree = "<group>"; };
-		21A913C317A7E2A4B12917B7F42E7387 /* UserDefaultsExtension.swift */ = {isa = PBXFileReference; includeInIndex = 1; lastKnownFileType = sourcecode.swift; path = UserDefaultsExtension.swift; sourceTree = "<group>"; };
-=======
 		00015C2F6FD23992986514DECED91283 /* PrimerThemeData+Deprecated.swift */ = {isa = PBXFileReference; includeInIndex = 1; lastKnownFileType = sourcecode.swift; path = "PrimerThemeData+Deprecated.swift"; sourceTree = "<group>"; };
 		00513CFB50FC79FB77AD9BD0206BED6B /* Connectivity.swift */ = {isa = PBXFileReference; includeInIndex = 1; lastKnownFileType = sourcecode.swift; path = Connectivity.swift; sourceTree = "<group>"; };
 		017DF3180C4B5987AE758DCAD1CE93C1 /* CityField.swift */ = {isa = PBXFileReference; includeInIndex = 1; lastKnownFileType = sourcecode.swift; path = CityField.swift; sourceTree = "<group>"; };
@@ -802,42 +400,16 @@
 		1B574ACF207525D1C288C32374C9B65E /* Configuration.swift */ = {isa = PBXFileReference; includeInIndex = 1; lastKnownFileType = sourcecode.swift; path = Configuration.swift; sourceTree = "<group>"; };
 		1C7E49DBA454A72B6426E0ABC54879E5 /* PaymentMethodsGroupView.swift */ = {isa = PBXFileReference; includeInIndex = 1; lastKnownFileType = sourcecode.swift; path = PaymentMethodsGroupView.swift; sourceTree = "<group>"; };
 		1F3BCD958D89F55E0063B2ACC069893E /* Localizable.strings */ = {isa = PBXFileReference; includeInIndex = 1; lastKnownFileType = text.plist.strings; name = Localizable.strings; path = da.lproj/Localizable.strings; sourceTree = "<group>"; };
->>>>>>> 4813bbc8
 		21F4ACB1142B1B9457658584BF5CD35A /* Pods-PrimerSDK_Example-dummy.m */ = {isa = PBXFileReference; includeInIndex = 1; lastKnownFileType = sourcecode.c.objc; path = "Pods-PrimerSDK_Example-dummy.m"; sourceTree = "<group>"; };
-		22FF6946D1FB952B66991319C2B8C14C /* PrimerNavigationController.swift */ = {isa = PBXFileReference; includeInIndex = 1; lastKnownFileType = sourcecode.swift; path = PrimerNavigationController.swift; sourceTree = "<group>"; };
-		230778661114F3C0957D575F6650D702 /* PrimerViewExtensions.swift */ = {isa = PBXFileReference; includeInIndex = 1; lastKnownFileType = sourcecode.swift; path = PrimerViewExtensions.swift; sourceTree = "<group>"; };
+		226A6C1441684979F562EA72156347A2 /* CancelContext.swift */ = {isa = PBXFileReference; includeInIndex = 1; lastKnownFileType = sourcecode.swift; path = CancelContext.swift; sourceTree = "<group>"; };
+		23438EF6D4E5EDC8BB741DACEB3EA183 /* PrimerAPIClient+Promises.swift */ = {isa = PBXFileReference; includeInIndex = 1; lastKnownFileType = sourcecode.swift; path = "PrimerAPIClient+Promises.swift"; sourceTree = "<group>"; };
 		23FD1D157B8C8E7148BE8A7D354A051F /* Pods-PrimerSDK_Tests */ = {isa = PBXFileReference; explicitFileType = wrapper.framework; includeInIndex = 0; name = "Pods-PrimerSDK_Tests"; path = Pods_PrimerSDK_Tests.framework; sourceTree = BUILT_PRODUCTS_DIR; };
-		250CE1C38493FB9ED25645E27A23A66A /* PrimerHeadlessUniversalCheckoutProtocols.swift */ = {isa = PBXFileReference; includeInIndex = 1; lastKnownFileType = sourcecode.swift; path = PrimerHeadlessUniversalCheckoutProtocols.swift; sourceTree = "<group>"; };
-		252B5AD6FB9A571B62322149C8AEECD9 /* PrimerThemeData.swift */ = {isa = PBXFileReference; includeInIndex = 1; lastKnownFileType = sourcecode.swift; path = PrimerThemeData.swift; sourceTree = "<group>"; };
-		25746C71E2CAF39BD2096764D6BFC929 /* PrimerGenericTextFieldView.swift */ = {isa = PBXFileReference; includeInIndex = 1; lastKnownFileType = sourcecode.swift; path = PrimerGenericTextFieldView.swift; sourceTree = "<group>"; };
-		25C93C4B7EA3924D888F7E71ADE67D49 /* Localizable.strings */ = {isa = PBXFileReference; includeInIndex = 1; lastKnownFileType = text.plist.strings; name = Localizable.strings; path = it.lproj/Localizable.strings; sourceTree = "<group>"; };
-		26A7DB405E992682B3CDDAD34ADD3458 /* hr.json */ = {isa = PBXFileReference; includeInIndex = 1; path = hr.json; sourceTree = "<group>"; };
-		2790D6E2F7EFF4C5051CC1C8F9F88FFB /* af.json */ = {isa = PBXFileReference; includeInIndex = 1; path = af.json; sourceTree = "<group>"; };
-		27F074C1BCB95FCABFDF31D81E69E2DB /* fr.json */ = {isa = PBXFileReference; includeInIndex = 1; path = fr.json; sourceTree = "<group>"; };
+		24E0AC37596C0618FA8EBE247D9D74CC /* Bank.swift */ = {isa = PBXFileReference; includeInIndex = 1; lastKnownFileType = sourcecode.swift; path = Bank.swift; sourceTree = "<group>"; };
+		262F0E6FD68A5EAB7FFCF4401C6649F4 /* Resolver.swift */ = {isa = PBXFileReference; includeInIndex = 1; lastKnownFileType = sourcecode.swift; path = Resolver.swift; sourceTree = "<group>"; };
+		272980AEFBFE5BC6AEF52807445B09BF /* fr.json */ = {isa = PBXFileReference; includeInIndex = 1; path = fr.json; sourceTree = "<group>"; };
+		274F758AE3793D4C1FBA41E6CA5C9DA7 /* PrimerContainerViewController.swift */ = {isa = PBXFileReference; includeInIndex = 1; lastKnownFileType = sourcecode.swift; path = PrimerContainerViewController.swift; sourceTree = "<group>"; };
+		28D8CB46CF2E8CF03090AC8980F02E9F /* PrimerCardFormViewController.swift */ = {isa = PBXFileReference; includeInIndex = 1; lastKnownFileType = sourcecode.swift; path = PrimerCardFormViewController.swift; sourceTree = "<group>"; };
 		28E47791C9F9D0A9BA05C719761A4F3F /* PrimerSDK */ = {isa = PBXFileReference; explicitFileType = wrapper.framework; includeInIndex = 0; name = PrimerSDK; path = PrimerSDK.framework; sourceTree = BUILT_PRODUCTS_DIR; };
-<<<<<<< HEAD
-		291632D5DAA881BA7CEF40797DEBA486 /* DateExtension.swift */ = {isa = PBXFileReference; includeInIndex = 1; lastKnownFileType = sourcecode.swift; path = DateExtension.swift; sourceTree = "<group>"; };
-		296EB67C85F2A6E51A6D11E6D32AEAB7 /* ha.json */ = {isa = PBXFileReference; includeInIndex = 1; path = ha.json; sourceTree = "<group>"; };
-		2A28368D9E537A1ED6B083E071C69181 /* Localizable.strings */ = {isa = PBXFileReference; includeInIndex = 1; lastKnownFileType = text.plist.strings; name = Localizable.strings; path = nb.lproj/Localizable.strings; sourceTree = "<group>"; };
-		2A820142D28D101B8C6D1B42E9018730 /* QRCodeTokenizationViewModel.swift */ = {isa = PBXFileReference; includeInIndex = 1; lastKnownFileType = sourcecode.swift; path = QRCodeTokenizationViewModel.swift; sourceTree = "<group>"; };
-		2A84BE9E2A07A15A48A85F35CD5C68ED /* PrimerSource.swift */ = {isa = PBXFileReference; includeInIndex = 1; lastKnownFileType = sourcecode.swift; path = PrimerSource.swift; sourceTree = "<group>"; };
-		2ABB115974B2C6CE7A6DEC057867D1A4 /* PrimerHeadlessUniversalCheckoutUIManager.swift */ = {isa = PBXFileReference; includeInIndex = 1; lastKnownFileType = sourcecode.swift; path = PrimerHeadlessUniversalCheckoutUIManager.swift; sourceTree = "<group>"; };
-		2B1753EBB150EF7F6A586FDF1883F1E2 /* sr.json */ = {isa = PBXFileReference; includeInIndex = 1; path = sr.json; sourceTree = "<group>"; };
-		2BFA0B3D21BE65B0F65052F3AA834670 /* PaymentMethodConfigurationOptions.swift */ = {isa = PBXFileReference; includeInIndex = 1; lastKnownFileType = sourcecode.swift; path = PaymentMethodConfigurationOptions.swift; sourceTree = "<group>"; };
-		2CAA9148A00AD8E0BC389D082C332C90 /* Device.swift */ = {isa = PBXFileReference; includeInIndex = 1; lastKnownFileType = sourcecode.swift; path = Device.swift; sourceTree = "<group>"; };
-		2D4804F7721860DCF91B709BFC1E8F7E /* ApayaTokenizationViewModel.swift */ = {isa = PBXFileReference; includeInIndex = 1; lastKnownFileType = sourcecode.swift; path = ApayaTokenizationViewModel.swift; sourceTree = "<group>"; };
-		2DD4168F7505299C19D5EC94E7C950E8 /* CreateResumePaymentService.swift */ = {isa = PBXFileReference; includeInIndex = 1; lastKnownFileType = sourcecode.swift; path = CreateResumePaymentService.swift; sourceTree = "<group>"; };
-		2EB044D91969A95F0C1C4F071E2EFE59 /* ml.json */ = {isa = PBXFileReference; includeInIndex = 1; path = ml.json; sourceTree = "<group>"; };
-		2FA052E604AC814D6B4D36C31CF4B882 /* firstly.swift */ = {isa = PBXFileReference; includeInIndex = 1; lastKnownFileType = sourcecode.swift; path = firstly.swift; sourceTree = "<group>"; };
-		2FDECA2C4E71FB8587BAD178681ECD86 /* NSObject+ClassName.swift */ = {isa = PBXFileReference; includeInIndex = 1; lastKnownFileType = sourcecode.swift; path = "NSObject+ClassName.swift"; sourceTree = "<group>"; };
-		305BE973EC8358721B6758EF7736364E /* TokenizationService.swift */ = {isa = PBXFileReference; includeInIndex = 1; lastKnownFileType = sourcecode.swift; path = TokenizationService.swift; sourceTree = "<group>"; };
-		313A7451DA89A4FAC7BF24B87D33187A /* PrimerTheme+Views.swift */ = {isa = PBXFileReference; includeInIndex = 1; lastKnownFileType = sourcecode.swift; path = "PrimerTheme+Views.swift"; sourceTree = "<group>"; };
-		31DD14B770BE81E6A346F9D40A848AF8 /* Identifiable.swift */ = {isa = PBXFileReference; includeInIndex = 1; lastKnownFileType = sourcecode.swift; path = Identifiable.swift; sourceTree = "<group>"; };
-		3306394F44B7E39FBC5DC122175A96B2 /* Queue.swift */ = {isa = PBXFileReference; includeInIndex = 1; lastKnownFileType = sourcecode.swift; path = Queue.swift; sourceTree = "<group>"; };
-		33AE668B76AEDFDC690F2042373F1DC6 /* Currency.swift */ = {isa = PBXFileReference; includeInIndex = 1; lastKnownFileType = sourcecode.swift; path = Currency.swift; sourceTree = "<group>"; };
-		34C15DA75B2C923B9DE6DE8A3FBFE7B5 /* UIColorExtension.swift */ = {isa = PBXFileReference; includeInIndex = 1; lastKnownFileType = sourcecode.swift; path = UIColorExtension.swift; sourceTree = "<group>"; };
-		37417D73BFDC5FCA8F7441DEFF6DDF72 /* Localizable.strings */ = {isa = PBXFileReference; includeInIndex = 1; lastKnownFileType = text.plist.strings; name = Localizable.strings; path = pt.lproj/Localizable.strings; sourceTree = "<group>"; };
-=======
 		2A140DB7CE096E3816402DF01AF151FE /* Decisions.swift */ = {isa = PBXFileReference; includeInIndex = 1; lastKnownFileType = sourcecode.swift; path = Decisions.swift; sourceTree = "<group>"; };
 		2A66CF1367CF064B1D14B43EB1975C06 /* CatchWrappers.swift */ = {isa = PBXFileReference; includeInIndex = 1; lastKnownFileType = sourcecode.swift; path = CatchWrappers.swift; sourceTree = "<group>"; };
 		2B4CF039CE844250EEBCBF2775CC8B3F /* PrimerAPIClient.swift */ = {isa = PBXFileReference; includeInIndex = 1; lastKnownFileType = sourcecode.swift; path = PrimerAPIClient.swift; sourceTree = "<group>"; };
@@ -856,54 +428,17 @@
 		3574E2E9F4EABE3628459180A89E9900 /* Localizable.strings */ = {isa = PBXFileReference; includeInIndex = 1; lastKnownFileType = text.plist.strings; name = Localizable.strings; path = fr.lproj/Localizable.strings; sourceTree = "<group>"; };
 		3590ABF2A50A88DB264A0446C45DEB40 /* ApplePay.swift */ = {isa = PBXFileReference; includeInIndex = 1; lastKnownFileType = sourcecode.swift; path = ApplePay.swift; sourceTree = "<group>"; };
 		35E2B5BFE8098D5A7C6DE0AF7479B5F8 /* AnyDecodable.swift */ = {isa = PBXFileReference; includeInIndex = 1; lastKnownFileType = sourcecode.swift; path = AnyDecodable.swift; sourceTree = "<group>"; };
->>>>>>> 4813bbc8
 		3780FF276696624E5AD4A629D4CC4AD8 /* Pods-PrimerSDK_Example-umbrella.h */ = {isa = PBXFileReference; includeInIndex = 1; lastKnownFileType = sourcecode.c.h; path = "Pods-PrimerSDK_Example-umbrella.h"; sourceTree = "<group>"; };
-		3995722BDCFCBA958BBF71A947038214 /* Endpoint.swift */ = {isa = PBXFileReference; includeInIndex = 1; lastKnownFileType = sourcecode.swift; path = Endpoint.swift; sourceTree = "<group>"; };
+		39274985B63BB57A67C736D734B50634 /* sd.json */ = {isa = PBXFileReference; includeInIndex = 1; path = sd.json; sourceTree = "<group>"; };
+		392B432A687EBBBABDB69BEA06BFBE91 /* nn.json */ = {isa = PBXFileReference; includeInIndex = 1; path = nn.json; sourceTree = "<group>"; };
+		396DEC2A3CF15E15040D664B03A9B8EC /* ps.json */ = {isa = PBXFileReference; includeInIndex = 1; path = ps.json; sourceTree = "<group>"; };
+		398E3100F7D0D219299D774370386316 /* PayPal.swift */ = {isa = PBXFileReference; includeInIndex = 1; lastKnownFileType = sourcecode.swift; path = PayPal.swift; sourceTree = "<group>"; };
+		3A1FA7F8FC27AB170801135EE911F9B8 /* LogEvent.swift */ = {isa = PBXFileReference; includeInIndex = 1; lastKnownFileType = sourcecode.swift; path = LogEvent.swift; sourceTree = "<group>"; };
 		3A80461734A0871A7528315BB68C6B8B /* PrimerSDK-prefix.pch */ = {isa = PBXFileReference; includeInIndex = 1; lastKnownFileType = sourcecode.c.h; path = "PrimerSDK-prefix.pch"; sourceTree = "<group>"; };
+		3BB86B42188FC3988704FAEF5E6D4B28 /* PresentationController.swift */ = {isa = PBXFileReference; includeInIndex = 1; lastKnownFileType = sourcecode.swift; path = PresentationController.swift; sourceTree = "<group>"; };
+		3BEBF1961899484A1ADD51D9BCE2C1A4 /* Localizable.strings */ = {isa = PBXFileReference; includeInIndex = 1; lastKnownFileType = text.plist.strings; name = Localizable.strings; path = el.lproj/Localizable.strings; sourceTree = "<group>"; };
+		3C1449625D01E32592F19E3817A6B13D /* uz.json */ = {isa = PBXFileReference; includeInIndex = 1; path = uz.json; sourceTree = "<group>"; };
 		3C474C1A0DABE2A3F404B63D4D59F30C /* Pods-PrimerSDK_Example.debug.xcconfig */ = {isa = PBXFileReference; includeInIndex = 1; lastKnownFileType = text.xcconfig; path = "Pods-PrimerSDK_Example.debug.xcconfig"; sourceTree = "<group>"; };
-<<<<<<< HEAD
-		3C5665D0038DE4129823AFB8E41B0989 /* FormPaymentMethodTokenizationViewModel.swift */ = {isa = PBXFileReference; includeInIndex = 1; lastKnownFileType = sourcecode.swift; path = FormPaymentMethodTokenizationViewModel.swift; sourceTree = "<group>"; };
-		3CCA95DFA88261BA21F19B8E49B887AA /* Localizable.strings */ = {isa = PBXFileReference; includeInIndex = 1; lastKnownFileType = text.plist.strings; name = Localizable.strings; path = de.lproj/Localizable.strings; sourceTree = "<group>"; };
-		3F0C4A7CE915850CA5803B8E1A672489 /* GuaranteeWrappers.swift */ = {isa = PBXFileReference; includeInIndex = 1; lastKnownFileType = sourcecode.swift; path = GuaranteeWrappers.swift; sourceTree = "<group>"; };
-		3F62A54876BF3E47FE029E52FBFBAB15 /* CancellablePromise.swift */ = {isa = PBXFileReference; includeInIndex = 1; lastKnownFileType = sourcecode.swift; path = CancellablePromise.swift; sourceTree = "<group>"; };
-		401F2E14305EE36A54C064FEDF3B887C /* PrimerSimpleCardFormTextFieldView.swift */ = {isa = PBXFileReference; includeInIndex = 1; lastKnownFileType = sourcecode.swift; path = PrimerSimpleCardFormTextFieldView.swift; sourceTree = "<group>"; };
-		409E3BE4BA45158BBE8768DF48026B79 /* VaultPaymentMethodView.swift */ = {isa = PBXFileReference; includeInIndex = 1; lastKnownFileType = sourcecode.swift; path = VaultPaymentMethodView.swift; sourceTree = "<group>"; };
-		4135811EFCA1BC53C896F9F7BE573D8B /* UINavigationController+Extensions.swift */ = {isa = PBXFileReference; includeInIndex = 1; lastKnownFileType = sourcecode.swift; path = "UINavigationController+Extensions.swift"; sourceTree = "<group>"; };
-		41914A6864B74F8951F6D3C63D0209DC /* Consolable.swift */ = {isa = PBXFileReference; includeInIndex = 1; lastKnownFileType = sourcecode.swift; path = Consolable.swift; sourceTree = "<group>"; };
-		43570F572BF2C1CDDA918725A571D599 /* lt.json */ = {isa = PBXFileReference; includeInIndex = 1; path = lt.json; sourceTree = "<group>"; };
-		439652B0578DBF4962F90FFA4A121B39 /* FlowDecisionTableViewCell.swift */ = {isa = PBXFileReference; includeInIndex = 1; lastKnownFileType = sourcecode.swift; path = FlowDecisionTableViewCell.swift; sourceTree = "<group>"; };
-		43C8B660A4B173B72052AD47C45E06DF /* sw.json */ = {isa = PBXFileReference; includeInIndex = 1; path = sw.json; sourceTree = "<group>"; };
-		44B62B3E903554BC91A01EFBC83EA143 /* PrimerScrollView.swift */ = {isa = PBXFileReference; includeInIndex = 1; lastKnownFileType = sourcecode.swift; path = PrimerScrollView.swift; sourceTree = "<group>"; };
-		453A58545A2F55B5CA0C237E809F6EBE /* Localizable.strings */ = {isa = PBXFileReference; includeInIndex = 1; lastKnownFileType = text.plist.strings; name = Localizable.strings; path = fr.lproj/Localizable.strings; sourceTree = "<group>"; };
-		461EE7BF58ED454390200A53079B387E /* RateLimitedDispatcher.swift */ = {isa = PBXFileReference; includeInIndex = 1; lastKnownFileType = sourcecode.swift; path = RateLimitedDispatcher.swift; sourceTree = "<group>"; };
-		463D6E8CD37CDCEA86F84BA3C5631EFC /* ca.json */ = {isa = PBXFileReference; includeInIndex = 1; path = ca.json; sourceTree = "<group>"; };
-		46F10C838A14A4D1EC5008A9A50587B5 /* PrimerSDK-dummy.m */ = {isa = PBXFileReference; includeInIndex = 1; lastKnownFileType = sourcecode.c.objc; path = "PrimerSDK-dummy.m"; sourceTree = "<group>"; };
-		4703E09187A89562A0C8A47F9AD705FE /* hi.json */ = {isa = PBXFileReference; includeInIndex = 1; path = hi.json; sourceTree = "<group>"; };
-		47BC1DD80DA46B86E96DFBB845B70594 /* el.json */ = {isa = PBXFileReference; includeInIndex = 1; path = el.json; sourceTree = "<group>"; };
-		48627A99264E6679D85F177DBB79DA83 /* Pods-PrimerSDK_Tests-Info.plist */ = {isa = PBXFileReference; includeInIndex = 1; lastKnownFileType = text.plist.xml; path = "Pods-PrimerSDK_Tests-Info.plist"; sourceTree = "<group>"; };
-		487D02297AA31DCF0EE4D48B7D79C21E /* it.json */ = {isa = PBXFileReference; includeInIndex = 1; path = it.json; sourceTree = "<group>"; };
-		491A931C00E8C9F269B2E4ED9C0769D7 /* Localizable.strings */ = {isa = PBXFileReference; includeInIndex = 1; lastKnownFileType = text.plist.strings; name = Localizable.strings; path = en.lproj/Localizable.strings; sourceTree = "<group>"; };
-		49A1CD595FFD93F6D0255E4BB0E77BAC /* sl.json */ = {isa = PBXFileReference; includeInIndex = 1; path = sl.json; sourceTree = "<group>"; };
-		4A4A55B7B9F033488C93909C5821CDBE /* th.json */ = {isa = PBXFileReference; includeInIndex = 1; path = th.json; sourceTree = "<group>"; };
-		4AC5D2DBA191AD2748CD7F5FE9F94D72 /* CardScannerViewController.swift */ = {isa = PBXFileReference; includeInIndex = 1; lastKnownFileType = sourcecode.swift; path = CardScannerViewController.swift; sourceTree = "<group>"; };
-		4D3869E0A461E802A5916AA6523517A4 /* Pods-PrimerSDK_Example */ = {isa = PBXFileReference; explicitFileType = wrapper.framework; includeInIndex = 0; name = "Pods-PrimerSDK_Example"; path = Pods_PrimerSDK_Example.framework; sourceTree = BUILT_PRODUCTS_DIR; };
-		4D92086F52F161826DCCBC1DDEF6720C /* PrimerTextField.swift */ = {isa = PBXFileReference; includeInIndex = 1; lastKnownFileType = sourcecode.swift; path = PrimerTextField.swift; sourceTree = "<group>"; };
-		4E2246FFE4CAE890A3F54DE2B240BDD3 /* RateLimitedDispatcherBase.swift */ = {isa = PBXFileReference; includeInIndex = 1; lastKnownFileType = sourcecode.swift; path = RateLimitedDispatcherBase.swift; sourceTree = "<group>"; };
-		50043641FA7C17AEEB29D0AEF66FA6B0 /* ms.json */ = {isa = PBXFileReference; includeInIndex = 1; path = ms.json; sourceTree = "<group>"; };
-		50569798A76C0FCB75A881C409C9D30C /* sv.json */ = {isa = PBXFileReference; includeInIndex = 1; path = sv.json; sourceTree = "<group>"; };
-		511AE03E5D328DF1DC6C0940B3DCE899 /* am.json */ = {isa = PBXFileReference; includeInIndex = 1; path = am.json; sourceTree = "<group>"; };
-		51B15B52AB0EFD7A5E8B700E62038EEF /* PrimerSDK.release.xcconfig */ = {isa = PBXFileReference; includeInIndex = 1; lastKnownFileType = text.xcconfig; path = PrimerSDK.release.xcconfig; sourceTree = "<group>"; };
-		51B2D63CFB6FEA6D73E319DA322D2DA7 /* Thenable.swift */ = {isa = PBXFileReference; includeInIndex = 1; lastKnownFileType = sourcecode.swift; path = Thenable.swift; sourceTree = "<group>"; };
-		51C45C2978C427D1BA841566847837DE /* PrimerTheme+Colors.swift */ = {isa = PBXFileReference; includeInIndex = 1; lastKnownFileType = sourcecode.swift; path = "PrimerTheme+Colors.swift"; sourceTree = "<group>"; };
-		542E377965E9AA48594BF7C94B7BFA23 /* StringExtension.swift */ = {isa = PBXFileReference; includeInIndex = 1; lastKnownFileType = sourcecode.swift; path = StringExtension.swift; sourceTree = "<group>"; };
-		5584779593288107E693431EADAD203A /* Colors.swift */ = {isa = PBXFileReference; includeInIndex = 1; lastKnownFileType = sourcecode.swift; path = Colors.swift; sourceTree = "<group>"; };
-		56AEF847FCCE15A8A693A83F2A121EA5 /* gl.json */ = {isa = PBXFileReference; includeInIndex = 1; path = gl.json; sourceTree = "<group>"; };
-		582FD3213F3E32AF1194EEDF7C3BCD3F /* Pods-PrimerSDK_Example-acknowledgements.plist */ = {isa = PBXFileReference; includeInIndex = 1; lastKnownFileType = text.plist.xml; path = "Pods-PrimerSDK_Example-acknowledgements.plist"; sourceTree = "<group>"; };
-		597FD70895918E6E170A04A912A96EFE /* ThenableWrappers.swift */ = {isa = PBXFileReference; includeInIndex = 1; lastKnownFileType = sourcecode.swift; path = ThenableWrappers.swift; sourceTree = "<group>"; };
-		59C4C97CC89FE5E50E9649FEAB1D8B66 /* AnyDecodable.swift */ = {isa = PBXFileReference; includeInIndex = 1; lastKnownFileType = sourcecode.swift; path = AnyDecodable.swift; sourceTree = "<group>"; };
-		5A09E8A4D735E3F1D6A249D0502A5AC4 /* PrimerFirstNameFieldView.swift */ = {isa = PBXFileReference; includeInIndex = 1; lastKnownFileType = sourcecode.swift; path = PrimerFirstNameFieldView.swift; sourceTree = "<group>"; };
-		5A7A405E12636307B878748BC9071535 /* Catchable.swift */ = {isa = PBXFileReference; includeInIndex = 1; lastKnownFileType = sourcecode.swift; path = Catchable.swift; sourceTree = "<group>"; };
-=======
 		3E310EBC4675C0CE950ECCE886DED882 /* PrimerViewExtensions.swift */ = {isa = PBXFileReference; includeInIndex = 1; lastKnownFileType = sourcecode.swift; path = PrimerViewExtensions.swift; sourceTree = "<group>"; };
 		401597B5CAE83B1AEB681EDCA3D22E5D /* CardFormPaymentMethodTokenizationViewModel.swift */ = {isa = PBXFileReference; includeInIndex = 1; lastKnownFileType = sourcecode.swift; path = CardFormPaymentMethodTokenizationViewModel.swift; sourceTree = "<group>"; };
 		40D58A62D8B189C7C1CBC6557AED0205 /* currencies.json */ = {isa = PBXFileReference; includeInIndex = 1; path = currencies.json; sourceTree = "<group>"; };
@@ -947,104 +482,8 @@
 		582FD3213F3E32AF1194EEDF7C3BCD3F /* Pods-PrimerSDK_Example-acknowledgements.plist */ = {isa = PBXFileReference; includeInIndex = 1; lastKnownFileType = text.plist.xml; path = "Pods-PrimerSDK_Example-acknowledgements.plist"; sourceTree = "<group>"; };
 		58559695DE6609FEF9F12987CDCF82E3 /* Error.swift */ = {isa = PBXFileReference; includeInIndex = 1; lastKnownFileType = sourcecode.swift; path = Error.swift; sourceTree = "<group>"; };
 		5976DB2AED1AC854217652225FB78B93 /* nb.json */ = {isa = PBXFileReference; includeInIndex = 1; path = nb.json; sourceTree = "<group>"; };
->>>>>>> 4813bbc8
 		5A7D0344D2187D0DBF06BC3F19C0D7D9 /* PrimerSDK-Info.plist */ = {isa = PBXFileReference; includeInIndex = 1; lastKnownFileType = text.plist.xml; path = "PrimerSDK-Info.plist"; sourceTree = "<group>"; };
-		5B368F6796E063B179A0F9583C475021 /* ExternalViewModel.swift */ = {isa = PBXFileReference; includeInIndex = 1; lastKnownFileType = sourcecode.swift; path = ExternalViewModel.swift; sourceTree = "<group>"; };
 		5B529DCEAF590BEDB5A8C711E0B2868F /* ResourceBundle-PrimerResources-PrimerSDK-Info.plist */ = {isa = PBXFileReference; includeInIndex = 1; lastKnownFileType = text.plist.xml; path = "ResourceBundle-PrimerResources-PrimerSDK-Info.plist"; sourceTree = "<group>"; };
-<<<<<<< HEAD
-		5D16B20BB0E1AA42575DA958F60DE1D5 /* PrimerHeadlessUniversalCheckout.swift */ = {isa = PBXFileReference; includeInIndex = 1; lastKnownFileType = sourcecode.swift; path = PrimerHeadlessUniversalCheckout.swift; sourceTree = "<group>"; };
-		5E75179ACB1F5DC00B189B9F54717CE6 /* JSONParser.swift */ = {isa = PBXFileReference; includeInIndex = 1; lastKnownFileType = sourcecode.swift; path = JSONParser.swift; sourceTree = "<group>"; };
-		600A49EBDBBF15C2FFB9EFD20BFF93FD /* ClientTokenService.swift */ = {isa = PBXFileReference; includeInIndex = 1; lastKnownFileType = sourcecode.swift; path = ClientTokenService.swift; sourceTree = "<group>"; };
-		60E4ED04DC67474EBDE6C738752AEFDD /* PrimerPostalCodeFieldView.swift */ = {isa = PBXFileReference; includeInIndex = 1; lastKnownFileType = sourcecode.swift; path = PrimerPostalCodeFieldView.swift; sourceTree = "<group>"; };
-		617C5922A96BD81BDA4CD5CDF0592F10 /* UIDeviceExtension.swift */ = {isa = PBXFileReference; includeInIndex = 1; lastKnownFileType = sourcecode.swift; path = UIDeviceExtension.swift; sourceTree = "<group>"; };
-		623EE40AC437239D6D007F801574A3E9 /* ApplePayTokenizationViewModel.swift */ = {isa = PBXFileReference; includeInIndex = 1; lastKnownFileType = sourcecode.swift; path = ApplePayTokenizationViewModel.swift; sourceTree = "<group>"; };
-		630A7A75E7C5B2A9762E57F209C77056 /* PrimerTextFieldView+Analytics.swift */ = {isa = PBXFileReference; includeInIndex = 1; lastKnownFileType = sourcecode.swift; path = "PrimerTextFieldView+Analytics.swift"; sourceTree = "<group>"; };
-		632F5A3263A861FDF3C41731C47DA743 /* PrimerTestPaymentMethodViewController.swift */ = {isa = PBXFileReference; includeInIndex = 1; lastKnownFileType = sourcecode.swift; path = PrimerTestPaymentMethodViewController.swift; sourceTree = "<group>"; };
-		634762BA4A2885910D7E8134409BF035 /* tr.json */ = {isa = PBXFileReference; includeInIndex = 1; path = tr.json; sourceTree = "<group>"; };
-		637250DB028BC265FC36B60B3AA0775E /* bn.json */ = {isa = PBXFileReference; includeInIndex = 1; path = bn.json; sourceTree = "<group>"; };
-		639AE4928116FBD4FAE7B3DD6BD21271 /* Pods-PrimerSDK_Tests-acknowledgements.plist */ = {isa = PBXFileReference; includeInIndex = 1; lastKnownFileType = text.plist.xml; path = "Pods-PrimerSDK_Tests-acknowledgements.plist"; sourceTree = "<group>"; };
-		659F38484175FD312D79FCD3FA31E2CA /* PaymentMethodTokenizationViewModel+Logic.swift */ = {isa = PBXFileReference; includeInIndex = 1; lastKnownFileType = sourcecode.swift; path = "PaymentMethodTokenizationViewModel+Logic.swift"; sourceTree = "<group>"; };
-		65E34F44F9A42F36F64921703AC47F38 /* CountryCode.swift */ = {isa = PBXFileReference; includeInIndex = 1; lastKnownFileType = sourcecode.swift; path = CountryCode.swift; sourceTree = "<group>"; };
-		6657184DCC594395C94969C643E8B999 /* PayPalService.swift */ = {isa = PBXFileReference; includeInIndex = 1; lastKnownFileType = sourcecode.swift; path = PayPalService.swift; sourceTree = "<group>"; };
-		69DCB8A172391DC071DBAD4562ADE5AF /* CountryField.swift */ = {isa = PBXFileReference; includeInIndex = 1; lastKnownFileType = sourcecode.swift; path = CountryField.swift; sourceTree = "<group>"; };
-		6A096C5F9641BDB5707B9D00BC8A50DB /* PrimerCardNumberFieldView.swift */ = {isa = PBXFileReference; includeInIndex = 1; lastKnownFileType = sourcecode.swift; path = PrimerCardNumberFieldView.swift; sourceTree = "<group>"; };
-		6A1573FFB827C714FF5EEA67BA9633E1 /* AnyEncodable.swift */ = {isa = PBXFileReference; includeInIndex = 1; lastKnownFileType = sourcecode.swift; path = AnyEncodable.swift; sourceTree = "<group>"; };
-		6ADF9694FF17FA7EA541421E8A9A5FAB /* Strings.swift */ = {isa = PBXFileReference; includeInIndex = 1; lastKnownFileType = sourcecode.swift; path = Strings.swift; sourceTree = "<group>"; };
-		6BB70ECC3759C509831495B1C5EAD9CE /* PostalCode.swift */ = {isa = PBXFileReference; includeInIndex = 1; lastKnownFileType = sourcecode.swift; path = PostalCode.swift; sourceTree = "<group>"; };
-		6C0CD5B8ACDA936906503F97AFB822EA /* Icons.xcassets */ = {isa = PBXFileReference; includeInIndex = 1; lastKnownFileType = folder.assetcatalog; name = Icons.xcassets; path = Sources/PrimerSDK/Resources/Icons.xcassets; sourceTree = "<group>"; };
-		6E556C5D9AE064A17C1C04189E77C4A7 /* MockPrimerAPIClient.swift */ = {isa = PBXFileReference; includeInIndex = 1; lastKnownFileType = sourcecode.swift; path = MockPrimerAPIClient.swift; sourceTree = "<group>"; };
-		6E73D6B40B85AD4CECB5319B441EB967 /* PrimerLoadingViewController.swift */ = {isa = PBXFileReference; includeInIndex = 1; lastKnownFileType = sourcecode.swift; path = PrimerLoadingViewController.swift; sourceTree = "<group>"; };
-		6EDF348A4177016EEBC5C2830B1C43C6 /* PaymentMethodTokenizationRequest.swift */ = {isa = PBXFileReference; includeInIndex = 1; lastKnownFileType = sourcecode.swift; path = PaymentMethodTokenizationRequest.swift; sourceTree = "<group>"; };
-		6F108155E6824A027C6DEF59EE9A7B2C /* nl.json */ = {isa = PBXFileReference; includeInIndex = 1; path = nl.json; sourceTree = "<group>"; };
-		6F62EC7E7FE74F53F207CFD74D2416CA /* Pods-PrimerSDK_Example-Info.plist */ = {isa = PBXFileReference; includeInIndex = 1; lastKnownFileType = text.plist.xml; path = "Pods-PrimerSDK_Example-Info.plist"; sourceTree = "<group>"; };
-		7021BDC7112460D2781FCB2C34904301 /* Resolver.swift */ = {isa = PBXFileReference; includeInIndex = 1; lastKnownFileType = sourcecode.swift; path = Resolver.swift; sourceTree = "<group>"; };
-		7033D0C2EB16D5EC8E4C4272F6A8B4D0 /* PrimerResultComponentView.swift */ = {isa = PBXFileReference; includeInIndex = 1; lastKnownFileType = sourcecode.swift; path = PrimerResultComponentView.swift; sourceTree = "<group>"; };
-		707A22380F356325C7D92992DEFC64A2 /* PaymentMethodConfigurationType.swift */ = {isa = PBXFileReference; includeInIndex = 1; lastKnownFileType = sourcecode.swift; path = PaymentMethodConfigurationType.swift; sourceTree = "<group>"; };
-		708059733DC155BA6C0B532E3C1B9F1B /* uz.json */ = {isa = PBXFileReference; includeInIndex = 1; path = uz.json; sourceTree = "<group>"; };
-		7220F016B0B20773D7F04627C985C751 /* uk.json */ = {isa = PBXFileReference; includeInIndex = 1; path = uk.json; sourceTree = "<group>"; };
-		7382D2DF7D57A758C2310B1BFF2C3135 /* CheckoutModule.swift */ = {isa = PBXFileReference; includeInIndex = 1; lastKnownFileType = sourcecode.swift; path = CheckoutModule.swift; sourceTree = "<group>"; };
-		74E40CFEC042DBB1F7915104911303D6 /* eu.json */ = {isa = PBXFileReference; includeInIndex = 1; path = eu.json; sourceTree = "<group>"; };
-		7540675C759C8CDA799A0607647F2B20 /* PrimerSDK.debug.xcconfig */ = {isa = PBXFileReference; includeInIndex = 1; lastKnownFileType = text.xcconfig; path = PrimerSDK.debug.xcconfig; sourceTree = "<group>"; };
-		75A1EC705AD1BC0679A6ACD7D4290C3C /* Localizable.strings */ = {isa = PBXFileReference; includeInIndex = 1; lastKnownFileType = text.plist.strings; name = Localizable.strings; path = el.lproj/Localizable.strings; sourceTree = "<group>"; };
-		75C43CED764C18E2084C6D9EB72C03B2 /* PrimerDelegate.swift */ = {isa = PBXFileReference; includeInIndex = 1; lastKnownFileType = sourcecode.swift; path = PrimerDelegate.swift; sourceTree = "<group>"; };
-		75D867171CC01E5F6EC6C68980D6AB56 /* PaymentMethodTokenizationViewModel.swift */ = {isa = PBXFileReference; includeInIndex = 1; lastKnownFileType = sourcecode.swift; path = PaymentMethodTokenizationViewModel.swift; sourceTree = "<group>"; };
-		75ED5B6509C1479006E811BDE98FB5C8 /* Weak.swift */ = {isa = PBXFileReference; includeInIndex = 1; lastKnownFileType = sourcecode.swift; path = Weak.swift; sourceTree = "<group>"; };
-		76F4226E98E388D8B598194F2D7A469B /* CVVField.swift */ = {isa = PBXFileReference; includeInIndex = 1; lastKnownFileType = sourcecode.swift; path = CVVField.swift; sourceTree = "<group>"; };
-		7807FC45B7CF96327F3EDCBF1F837491 /* PrimerAddressLineFieldView.swift */ = {isa = PBXFileReference; includeInIndex = 1; lastKnownFileType = sourcecode.swift; path = PrimerAddressLineFieldView.swift; sourceTree = "<group>"; };
-		79081D3110D625785445F078638FB2C2 /* PrimerRootViewController.swift */ = {isa = PBXFileReference; includeInIndex = 1; lastKnownFileType = sourcecode.swift; path = PrimerRootViewController.swift; sourceTree = "<group>"; };
-		7B194D1B9022DB5C8E7519CC403EE245 /* no.json */ = {isa = PBXFileReference; includeInIndex = 1; path = no.json; sourceTree = "<group>"; };
-		7CD2236C6AF44D4B64F8D4697403F843 /* CardButton.swift */ = {isa = PBXFileReference; includeInIndex = 1; lastKnownFileType = sourcecode.swift; path = CardButton.swift; sourceTree = "<group>"; };
-		7EB995233AF1E0AE2E5554921D3B4DE4 /* PrimerAccountInfoPaymentViewController.swift */ = {isa = PBXFileReference; includeInIndex = 1; lastKnownFileType = sourcecode.swift; path = PrimerAccountInfoPaymentViewController.swift; sourceTree = "<group>"; };
-		7FA0A7DF2D62CF6BDB401EC5BE6C582F /* VaultCheckoutViewModel.swift */ = {isa = PBXFileReference; includeInIndex = 1; lastKnownFileType = sourcecode.swift; path = VaultCheckoutViewModel.swift; sourceTree = "<group>"; };
-		802A7E9B2F06ACC078A3AAAA12397E51 /* Optional+Extensions.swift */ = {isa = PBXFileReference; includeInIndex = 1; lastKnownFileType = sourcecode.swift; path = "Optional+Extensions.swift"; sourceTree = "<group>"; };
-		81EC02FA6042768CE5A99F9BB6C74D64 /* AnyCodable.swift */ = {isa = PBXFileReference; includeInIndex = 1; lastKnownFileType = sourcecode.swift; path = AnyCodable.swift; sourceTree = "<group>"; };
-		82B14A65D1CFB3624B6BC92F0BA62AE4 /* UIScreenExtension.swift */ = {isa = PBXFileReference; includeInIndex = 1; lastKnownFileType = sourcecode.swift; path = UIScreenExtension.swift; sourceTree = "<group>"; };
-		82E0BBABB9772D6ABFEACA2A05FC2013 /* ja.json */ = {isa = PBXFileReference; includeInIndex = 1; path = ja.json; sourceTree = "<group>"; };
-		8456B61615BB18F7CA1279FAFC52B143 /* pl.json */ = {isa = PBXFileReference; includeInIndex = 1; path = pl.json; sourceTree = "<group>"; };
-		84A3C78F48475DE09D588DA40195A8CF /* km.json */ = {isa = PBXFileReference; includeInIndex = 1; path = km.json; sourceTree = "<group>"; };
-		84ECADB11FD0D5D8FCB19295AD6A2AAC /* ApplePay.swift */ = {isa = PBXFileReference; includeInIndex = 1; lastKnownFileType = sourcecode.swift; path = ApplePay.swift; sourceTree = "<group>"; };
-		8504C91C0A2707F8DB79485476095CD0 /* KlarnaTokenizationViewModel.swift */ = {isa = PBXFileReference; includeInIndex = 1; lastKnownFileType = sourcecode.swift; path = KlarnaTokenizationViewModel.swift; sourceTree = "<group>"; };
-		851A78459A2AABAE5EED2EB0E27BAF86 /* ClientToken.swift */ = {isa = PBXFileReference; includeInIndex = 1; lastKnownFileType = sourcecode.swift; path = ClientToken.swift; sourceTree = "<group>"; };
-		8538455280786EDCF09E0549DD9B2006 /* AppState.swift */ = {isa = PBXFileReference; includeInIndex = 1; lastKnownFileType = sourcecode.swift; path = AppState.swift; sourceTree = "<group>"; };
-		86395542D09FBC4652A0891C70CFB6C0 /* FormType.swift */ = {isa = PBXFileReference; includeInIndex = 1; lastKnownFileType = sourcecode.swift; path = FormType.swift; sourceTree = "<group>"; };
-		867C603164FDD30A9597C4A01AD67E48 /* PrimerTableViewCell.swift */ = {isa = PBXFileReference; includeInIndex = 1; lastKnownFileType = sourcecode.swift; path = PrimerTableViewCell.swift; sourceTree = "<group>"; };
-		882857D92B5315B3BBB4B74F553511A7 /* Keychain.swift */ = {isa = PBXFileReference; includeInIndex = 1; lastKnownFileType = sourcecode.swift; path = Keychain.swift; sourceTree = "<group>"; };
-		88F860D397B33822812B52CA14A8258F /* ta.json */ = {isa = PBXFileReference; includeInIndex = 1; path = ta.json; sourceTree = "<group>"; };
-		8A116BF9536E4FC0C3D2B0D71D7D506F /* AnalyticsEvent.swift */ = {isa = PBXFileReference; includeInIndex = 1; lastKnownFileType = sourcecode.swift; path = AnalyticsEvent.swift; sourceTree = "<group>"; };
-		8A46E03D4C22317735C6F821C687635E /* 3DSService+Promises.swift */ = {isa = PBXFileReference; includeInIndex = 1; lastKnownFileType = sourcecode.swift; path = "3DSService+Promises.swift"; sourceTree = "<group>"; };
-		8D1E653779E6505679F9AC96A48E862D /* PrimerSettings.swift */ = {isa = PBXFileReference; includeInIndex = 1; lastKnownFileType = sourcecode.swift; path = PrimerSettings.swift; sourceTree = "<group>"; };
-		8D756FEDDC952BCC190B070A327D2149 /* DataExtension.swift */ = {isa = PBXFileReference; includeInIndex = 1; lastKnownFileType = sourcecode.swift; path = DataExtension.swift; sourceTree = "<group>"; };
-		8EC7219F51560E8B43DF033F745DBA4C /* PrimerAPIClient.swift */ = {isa = PBXFileReference; includeInIndex = 1; lastKnownFileType = sourcecode.swift; path = PrimerAPIClient.swift; sourceTree = "<group>"; };
-		8F584E2A195B36390D22044DFFF35FC5 /* CheckoutWithVaultedPaymentMethodViewModel.swift */ = {isa = PBXFileReference; includeInIndex = 1; lastKnownFileType = sourcecode.swift; path = CheckoutWithVaultedPaymentMethodViewModel.swift; sourceTree = "<group>"; };
-		8F94D79CB8CC2534FDC865D7069094B4 /* hu.json */ = {isa = PBXFileReference; includeInIndex = 1; path = hu.json; sourceTree = "<group>"; };
-		90E880930B7A7E5DDE748B5838AD4A10 /* es.json */ = {isa = PBXFileReference; includeInIndex = 1; path = es.json; sourceTree = "<group>"; };
-		91B204FF29F76F8C1507230F857BC1C1 /* dv.json */ = {isa = PBXFileReference; includeInIndex = 1; path = dv.json; sourceTree = "<group>"; };
-		92CCA6BA62E239C8BE22D0D5DA7617D9 /* DependencyInjection.swift */ = {isa = PBXFileReference; includeInIndex = 1; lastKnownFileType = sourcecode.swift; path = DependencyInjection.swift; sourceTree = "<group>"; };
-		9319482B449398607A86F86D82F12193 /* PrimerFormViewController.swift */ = {isa = PBXFileReference; includeInIndex = 1; lastKnownFileType = sourcecode.swift; path = PrimerFormViewController.swift; sourceTree = "<group>"; };
-		933D9A2E9CD2445D201D9C20F42C9ED9 /* QRCodeViewController.swift */ = {isa = PBXFileReference; includeInIndex = 1; lastKnownFileType = sourcecode.swift; path = QRCodeViewController.swift; sourceTree = "<group>"; };
-		935131698001C8B3FEA019A7CDE0F091 /* CancellableThenable.swift */ = {isa = PBXFileReference; includeInIndex = 1; lastKnownFileType = sourcecode.swift; path = CancellableThenable.swift; sourceTree = "<group>"; };
-		9599AF298584981C7B79915F6C7A1FBC /* Dispatcher.swift */ = {isa = PBXFileReference; includeInIndex = 1; lastKnownFileType = sourcecode.swift; path = Dispatcher.swift; sourceTree = "<group>"; };
-		95CBD4BF391D8EC952E3B693AC0F5F38 /* ko.json */ = {isa = PBXFileReference; includeInIndex = 1; path = ko.json; sourceTree = "<group>"; };
-		96692B2EF72987D16C3B78F4444B9A65 /* ky.json */ = {isa = PBXFileReference; includeInIndex = 1; path = ky.json; sourceTree = "<group>"; };
-		9679361B5174B17AABADE73A4FC4BEBE /* when.swift */ = {isa = PBXFileReference; includeInIndex = 1; lastKnownFileType = sourcecode.swift; path = when.swift; sourceTree = "<group>"; };
-		967A02F4A6DBD716C4EE66FF0FA4C8E1 /* ClientSession.swift */ = {isa = PBXFileReference; includeInIndex = 1; lastKnownFileType = sourcecode.swift; path = ClientSession.swift; sourceTree = "<group>"; };
-		968ABBE3F3ECFB017B2EA144E2B8D347 /* bs.json */ = {isa = PBXFileReference; includeInIndex = 1; path = bs.json; sourceTree = "<group>"; };
-		97CD156C5298DE4F6AC8DC617B1E969B /* ku.json */ = {isa = PBXFileReference; includeInIndex = 1; path = ku.json; sourceTree = "<group>"; };
-		97EDD3B9CD902DEB7E265D3ADF2CC89D /* Dimensions.swift */ = {isa = PBXFileReference; includeInIndex = 1; lastKnownFileType = sourcecode.swift; path = Dimensions.swift; sourceTree = "<group>"; };
-		9894F2DA5D176E24EF66593D20E80707 /* after.swift */ = {isa = PBXFileReference; includeInIndex = 1; lastKnownFileType = sourcecode.swift; path = after.swift; sourceTree = "<group>"; };
-		98DBF11FEE58B2C6C9BDF3134504C350 /* PrimerTheme+Buttons.swift */ = {isa = PBXFileReference; includeInIndex = 1; lastKnownFileType = sourcecode.swift; path = "PrimerTheme+Buttons.swift"; sourceTree = "<group>"; };
-		993B4797210E8B977194F2A0CB0F7B95 /* he.json */ = {isa = PBXFileReference; includeInIndex = 1; path = he.json; sourceTree = "<group>"; };
-		9A1740FFCC1A8060F80E41C18E218DEE /* Localizable.strings */ = {isa = PBXFileReference; includeInIndex = 1; lastKnownFileType = text.plist.strings; name = Localizable.strings; path = da.lproj/Localizable.strings; sourceTree = "<group>"; };
-		9BA94FA3E37F267EC0A9D2A45DEC8D55 /* Box.swift */ = {isa = PBXFileReference; includeInIndex = 1; lastKnownFileType = sourcecode.swift; path = Box.swift; sourceTree = "<group>"; };
-		9BBBCB2A63B6243C210F7771DED79EDE /* currencies.json */ = {isa = PBXFileReference; includeInIndex = 1; path = currencies.json; sourceTree = "<group>"; };
-		9BDFC7405FD60679FC11002DFD095067 /* 3DSService.swift */ = {isa = PBXFileReference; includeInIndex = 1; lastKnownFileType = sourcecode.swift; path = 3DSService.swift; sourceTree = "<group>"; };
-		9D10DB0E5935AC427E7731C9DBEB5404 /* LogEvent.swift */ = {isa = PBXFileReference; includeInIndex = 1; lastKnownFileType = sourcecode.swift; path = LogEvent.swift; sourceTree = "<group>"; };
-		9D940727FF8FB9C785EB98E56350EF41 /* Podfile */ = {isa = PBXFileReference; explicitFileType = text.script.ruby; includeInIndex = 1; indentWidth = 2; lastKnownFileType = text; name = Podfile; path = ../Podfile; sourceTree = SOURCE_ROOT; tabWidth = 2; xcLanguageSpecificationIdentifier = xcode.lang.ruby; };
-		9DA9CE51C73A723571D4BE5D2509C9D1 /* Bank.swift */ = {isa = PBXFileReference; includeInIndex = 1; lastKnownFileType = sourcecode.swift; path = Bank.swift; sourceTree = "<group>"; };
-		9DAF43457A62FB3FEC1FFCF0B40D94A2 /* SuccessResponse.swift */ = {isa = PBXFileReference; includeInIndex = 1; lastKnownFileType = sourcecode.swift; path = SuccessResponse.swift; sourceTree = "<group>"; };
-		9E1DC20589134CDC328BE18F27348489 /* CardNetwork.swift */ = {isa = PBXFileReference; includeInIndex = 1; lastKnownFileType = sourcecode.swift; path = CardNetwork.swift; sourceTree = "<group>"; };
-		A254C67D17B4C8808F00C1E5D95391A6 /* Decisions.swift */ = {isa = PBXFileReference; includeInIndex = 1; lastKnownFileType = sourcecode.swift; path = Decisions.swift; sourceTree = "<group>"; };
-=======
 		5BEBAD6FF9A41454D7F4B4596390D438 /* PaymentMethodConfigService.swift */ = {isa = PBXFileReference; includeInIndex = 1; lastKnownFileType = sourcecode.swift; path = PaymentMethodConfigService.swift; sourceTree = "<group>"; };
 		5D380CF9C5D1045807466B3C61EF054C /* ms.json */ = {isa = PBXFileReference; includeInIndex = 1; path = ms.json; sourceTree = "<group>"; };
 		5F888E2A565ACFE90343E7373C20BC39 /* az.json */ = {isa = PBXFileReference; includeInIndex = 1; path = az.json; sourceTree = "<group>"; };
@@ -1138,81 +577,22 @@
 		A2D108DA6FF086F81643FAC82027449C /* UserDefaultsExtension.swift */ = {isa = PBXFileReference; includeInIndex = 1; lastKnownFileType = sourcecode.swift; path = UserDefaultsExtension.swift; sourceTree = "<group>"; };
 		A2EC1F5F101AD137B4F12FA3E4787DF7 /* he.json */ = {isa = PBXFileReference; includeInIndex = 1; path = he.json; sourceTree = "<group>"; };
 		A3C77EC27E612AD6878013D484B3E80D /* AnyEncodable.swift */ = {isa = PBXFileReference; includeInIndex = 1; lastKnownFileType = sourcecode.swift; path = AnyEncodable.swift; sourceTree = "<group>"; };
->>>>>>> 4813bbc8
 		A3E2F9C06F13281158B80CB453C2CEDE /* PrimerSDK.modulemap */ = {isa = PBXFileReference; includeInIndex = 1; lastKnownFileType = sourcecode.module; path = PrimerSDK.modulemap; sourceTree = "<group>"; };
+		A3E85FE385AED71E82840789470E969E /* Localizable.strings */ = {isa = PBXFileReference; includeInIndex = 1; lastKnownFileType = text.plist.strings; name = Localizable.strings; path = es.lproj/Localizable.strings; sourceTree = "<group>"; };
+		A3F73807954FB6CDD33DB5FA6B1A344D /* AnyCodable.swift */ = {isa = PBXFileReference; includeInIndex = 1; lastKnownFileType = sourcecode.swift; path = AnyCodable.swift; sourceTree = "<group>"; };
+		A48294A6E6E36B16F8E0C58489742F00 /* ApayaTokenizationViewModel.swift */ = {isa = PBXFileReference; includeInIndex = 1; lastKnownFileType = sourcecode.swift; path = ApayaTokenizationViewModel.swift; sourceTree = "<group>"; };
 		A4E7B1C752F38C22267D301DD5A364DF /* Pods-PrimerSDK_Tests-acknowledgements.markdown */ = {isa = PBXFileReference; includeInIndex = 1; lastKnownFileType = text; path = "Pods-PrimerSDK_Tests-acknowledgements.markdown"; sourceTree = "<group>"; };
-		A7BC56FBEBD8453CBD05DDC56E166DF1 /* Analytics.swift */ = {isa = PBXFileReference; includeInIndex = 1; lastKnownFileType = sourcecode.swift; path = Analytics.swift; sourceTree = "<group>"; };
-		A7D59EADC431AE0B6040D533CEBFBAFA /* tt.json */ = {isa = PBXFileReference; includeInIndex = 1; path = tt.json; sourceTree = "<group>"; };
-		A869BDF4CAA8A09666CF07969071C136 /* so.json */ = {isa = PBXFileReference; includeInIndex = 1; path = so.json; sourceTree = "<group>"; };
-		A8B1B6BD325F421143B02B68B435FCA2 /* PrimerCityFieldView.swift */ = {isa = PBXFileReference; includeInIndex = 1; lastKnownFileType = sourcecode.swift; path = PrimerCityFieldView.swift; sourceTree = "<group>"; };
+		A5680B197701E01BED668893EAE3DA1C /* PrimerLoadingViewController.swift */ = {isa = PBXFileReference; includeInIndex = 1; lastKnownFileType = sourcecode.swift; path = PrimerLoadingViewController.swift; sourceTree = "<group>"; };
+		A585906699BC2C6034BB3C4775471666 /* AdyenDotPay.swift */ = {isa = PBXFileReference; includeInIndex = 1; lastKnownFileType = sourcecode.swift; path = AdyenDotPay.swift; sourceTree = "<group>"; };
+		A6F7639DB916577A219CE8F535C48525 /* nl.json */ = {isa = PBXFileReference; includeInIndex = 1; path = nl.json; sourceTree = "<group>"; };
+		A720F0BD57739EBFF5DBD236FC672678 /* vi.json */ = {isa = PBXFileReference; includeInIndex = 1; path = vi.json; sourceTree = "<group>"; };
+		A7EFA531DD7EB07EF468BB34B12598C6 /* ru.json */ = {isa = PBXFileReference; includeInIndex = 1; path = ru.json; sourceTree = "<group>"; };
 		A8B3BC107C2BDC3C03D961866F721265 /* PrimerSDK-PrimerResources */ = {isa = PBXFileReference; explicitFileType = wrapper.cfbundle; includeInIndex = 0; name = "PrimerSDK-PrimerResources"; path = PrimerResources.bundle; sourceTree = BUILT_PRODUCTS_DIR; };
-		A8D1ADC1BEA89F53B6C62E0B3FBB9160 /* PrimerCountryFieldView.swift */ = {isa = PBXFileReference; includeInIndex = 1; lastKnownFileType = sourcecode.swift; path = PrimerCountryFieldView.swift; sourceTree = "<group>"; };
-		A9C5677358B1C70BFF01F7A9BE27D820 /* PrimerCustomStyleTextField.swift */ = {isa = PBXFileReference; includeInIndex = 1; lastKnownFileType = sourcecode.swift; path = PrimerCustomStyleTextField.swift; sourceTree = "<group>"; };
+		A8E63108F80478CBB8726DF5828E1F86 /* PrimerExpiryDateFieldView.swift */ = {isa = PBXFileReference; includeInIndex = 1; lastKnownFileType = sourcecode.swift; path = PrimerExpiryDateFieldView.swift; sourceTree = "<group>"; };
+		A9CE1F2AFABA618F5B7195566B69C10B /* PrimerButton.swift */ = {isa = PBXFileReference; includeInIndex = 1; lastKnownFileType = sourcecode.swift; path = PrimerButton.swift; sourceTree = "<group>"; };
+		AA617ECFEDD75DC126425745BECA405F /* StrictRateLimitedDispatcher.swift */ = {isa = PBXFileReference; includeInIndex = 1; lastKnownFileType = sourcecode.swift; path = StrictRateLimitedDispatcher.swift; sourceTree = "<group>"; };
+		AA6DE21DDCC675999955619825B03D23 /* ur.json */ = {isa = PBXFileReference; includeInIndex = 1; path = ur.json; sourceTree = "<group>"; };
 		AA80C9C550CB6B8B521015719AA66526 /* Pods-PrimerSDK_Example.modulemap */ = {isa = PBXFileReference; includeInIndex = 1; lastKnownFileType = sourcecode.module; path = "Pods-PrimerSDK_Example.modulemap"; sourceTree = "<group>"; };
-<<<<<<< HEAD
-		AB5223D6B0733F91EC1C1775C185D8E8 /* PrimerAPI.swift */ = {isa = PBXFileReference; includeInIndex = 1; lastKnownFileType = sourcecode.swift; path = PrimerAPI.swift; sourceTree = "<group>"; };
-		AC32352496DB6A770C49FC3F51745B03 /* nn.json */ = {isa = PBXFileReference; includeInIndex = 1; path = nn.json; sourceTree = "<group>"; };
-		ACB4DF34F43886EC1AF1828E7F9B5B7E /* FinallyWrappers.swift */ = {isa = PBXFileReference; includeInIndex = 1; lastKnownFileType = sourcecode.swift; path = FinallyWrappers.swift; sourceTree = "<group>"; };
-		AD170C3138DB904867A4EDF19E365FC5 /* WebViewUtil.swift */ = {isa = PBXFileReference; includeInIndex = 1; lastKnownFileType = sourcecode.swift; path = WebViewUtil.swift; sourceTree = "<group>"; };
-		AE128DDA32A961FF0E0AE1A0E6AF9BC8 /* PrimerContainerViewController.swift */ = {isa = PBXFileReference; includeInIndex = 1; lastKnownFileType = sourcecode.swift; path = PrimerContainerViewController.swift; sourceTree = "<group>"; };
-		AE4AD808A7BA23BA8D219F97341CE505 /* EnsureWrappers.swift */ = {isa = PBXFileReference; includeInIndex = 1; lastKnownFileType = sourcecode.swift; path = EnsureWrappers.swift; sourceTree = "<group>"; };
-		AF4BA01EA30509CE52713FFBBE112399 /* PrimerAPIClient+Promises.swift */ = {isa = PBXFileReference; includeInIndex = 1; lastKnownFileType = sourcecode.swift; path = "PrimerAPIClient+Promises.swift"; sourceTree = "<group>"; };
-		AFEC136B137A3F45D5460E88327B4AE7 /* Configuration.swift */ = {isa = PBXFileReference; includeInIndex = 1; lastKnownFileType = sourcecode.swift; path = Configuration.swift; sourceTree = "<group>"; };
-		B0C93B974BC76DAC91AA700A5BAF19CC /* CustomStringConvertible.swift */ = {isa = PBXFileReference; includeInIndex = 1; lastKnownFileType = sourcecode.swift; path = CustomStringConvertible.swift; sourceTree = "<group>"; };
-		B133192E3D04AEC0E6CD095924CC3F84 /* PrimerUniversalCheckoutViewController.swift */ = {isa = PBXFileReference; includeInIndex = 1; lastKnownFileType = sourcecode.swift; path = PrimerUniversalCheckoutViewController.swift; sourceTree = "<group>"; };
-		B1E0D4858D0B74254C928712C7E38B80 /* race.swift */ = {isa = PBXFileReference; includeInIndex = 1; lastKnownFileType = sourcecode.swift; path = race.swift; sourceTree = "<group>"; };
-		B1E211CB244C64E29375259ABD7FC3FC /* ug.json */ = {isa = PBXFileReference; includeInIndex = 1; path = ug.json; sourceTree = "<group>"; };
-		B252441E5A78852BC71A78D6C1D7B084 /* StrictRateLimitedDispatcher.swift */ = {isa = PBXFileReference; includeInIndex = 1; lastKnownFileType = sourcecode.swift; path = StrictRateLimitedDispatcher.swift; sourceTree = "<group>"; };
-		B278028E07A461C80174D082CD3FE3DC /* VaultService.swift */ = {isa = PBXFileReference; includeInIndex = 1; lastKnownFileType = sourcecode.swift; path = VaultService.swift; sourceTree = "<group>"; };
-		B2AA20B53D597BB7FD890A6BBAD0C464 /* en.json */ = {isa = PBXFileReference; includeInIndex = 1; path = en.json; sourceTree = "<group>"; };
-		B2AE3F51B5DA0F2A6713B44A44220F78 /* Guarantee.swift */ = {isa = PBXFileReference; includeInIndex = 1; lastKnownFileType = sourcecode.swift; path = Guarantee.swift; sourceTree = "<group>"; };
-		B2C70922911D0D51ABEADB0A9749896D /* Apaya.swift */ = {isa = PBXFileReference; includeInIndex = 1; lastKnownFileType = sourcecode.swift; path = Apaya.swift; sourceTree = "<group>"; };
-		B33C5B05E7D2E982308E1B0A74FC661A /* PrimerTextFieldView.swift */ = {isa = PBXFileReference; includeInIndex = 1; lastKnownFileType = sourcecode.swift; path = PrimerTextFieldView.swift; sourceTree = "<group>"; };
-		B3465009E339E3A24AD59AD78F90D551 /* PrimerVaultManagerViewController.swift */ = {isa = PBXFileReference; includeInIndex = 1; lastKnownFileType = sourcecode.swift; path = PrimerVaultManagerViewController.swift; sourceTree = "<group>"; };
-		B36F17CF355DB015A1F639BF1DF12DCF /* zh.json */ = {isa = PBXFileReference; includeInIndex = 1; path = zh.json; sourceTree = "<group>"; };
-		B429083200B13F604ED3C87DFFC0C016 /* Pods-PrimerSDK_Tests.modulemap */ = {isa = PBXFileReference; includeInIndex = 1; lastKnownFileType = sourcecode.module; path = "Pods-PrimerSDK_Tests.modulemap"; sourceTree = "<group>"; };
-		B45B6B9438686AC6AD5993A382B41A8F /* PrimerCardholderNameFieldView.swift */ = {isa = PBXFileReference; includeInIndex = 1; lastKnownFileType = sourcecode.swift; path = PrimerCardholderNameFieldView.swift; sourceTree = "<group>"; };
-		B475BF539E7E7878E12F8328087F34E3 /* BundleExtension.swift */ = {isa = PBXFileReference; includeInIndex = 1; lastKnownFileType = sourcecode.swift; path = BundleExtension.swift; sourceTree = "<group>"; };
-		B4CBB7B260E9E534239CBEA138EBDECD /* cy.json */ = {isa = PBXFileReference; includeInIndex = 1; path = cy.json; sourceTree = "<group>"; };
-		B6A41C3ED3A60E09A0276E460939E4D1 /* CountryTableViewCell.swift */ = {isa = PBXFileReference; includeInIndex = 1; lastKnownFileType = sourcecode.swift; path = CountryTableViewCell.swift; sourceTree = "<group>"; };
-		B90F100AD79C0C2933B3F7728D0587B8 /* CoreDataDispatcher.swift */ = {isa = PBXFileReference; includeInIndex = 1; lastKnownFileType = sourcecode.swift; path = CoreDataDispatcher.swift; sourceTree = "<group>"; };
-		B9287DBBC22FC6AA091B27FE3DD7C051 /* ClientSessionService.swift */ = {isa = PBXFileReference; includeInIndex = 1; lastKnownFileType = sourcecode.swift; path = ClientSessionService.swift; sourceTree = "<group>"; };
-		B93F3222FF1DF0BD21807480906EDBC9 /* RecoverWrappers.swift */ = {isa = PBXFileReference; includeInIndex = 1; lastKnownFileType = sourcecode.swift; path = RecoverWrappers.swift; sourceTree = "<group>"; };
-		B99982064327D0F5FBCD28F093F1D199 /* PaymentMethodConfigService.swift */ = {isa = PBXFileReference; includeInIndex = 1; lastKnownFileType = sourcecode.swift; path = PaymentMethodConfigService.swift; sourceTree = "<group>"; };
-		BA20E8CBE094D3F58663AE713CE784B2 /* Localizable.strings */ = {isa = PBXFileReference; includeInIndex = 1; lastKnownFileType = text.plist.strings; name = Localizable.strings; path = sv.lproj/Localizable.strings; sourceTree = "<group>"; };
-		BA933AF3D5B1F5D68FD4B270C9E5FD9D /* Throwable.swift */ = {isa = PBXFileReference; includeInIndex = 1; lastKnownFileType = sourcecode.swift; path = Throwable.swift; sourceTree = "<group>"; };
-		BB0539688F5F919B9BF45F5EE8FB1657 /* AnalyticsService.swift */ = {isa = PBXFileReference; includeInIndex = 1; lastKnownFileType = sourcecode.swift; path = AnalyticsService.swift; sourceTree = "<group>"; };
-		BB8FC7DABDB4C80CA92A4A9CDC816816 /* CardFormPaymentMethodTokenizationViewModel.swift */ = {isa = PBXFileReference; includeInIndex = 1; lastKnownFileType = sourcecode.swift; path = CardFormPaymentMethodTokenizationViewModel.swift; sourceTree = "<group>"; };
-		BBE6415C4F056F225E212A1A77CED967 /* ps.json */ = {isa = PBXFileReference; includeInIndex = 1; path = ps.json; sourceTree = "<group>"; };
-		BC3F391BB788D4EC059342347BDE2A96 /* CityField.swift */ = {isa = PBXFileReference; includeInIndex = 1; lastKnownFileType = sourcecode.swift; path = CityField.swift; sourceTree = "<group>"; };
-		BC80994858EA77E08351392849C6FA64 /* PrimerFormView.swift */ = {isa = PBXFileReference; includeInIndex = 1; lastKnownFileType = sourcecode.swift; path = PrimerFormView.swift; sourceTree = "<group>"; };
-		BC827A96783E8A1CE53C738119E96B63 /* CardNumberField.swift */ = {isa = PBXFileReference; includeInIndex = 1; lastKnownFileType = sourcecode.swift; path = CardNumberField.swift; sourceTree = "<group>"; };
-		BD22D7E72BDBFFC1D523C15458DD5B8C /* PaymentMethodsGroupView.swift */ = {isa = PBXFileReference; includeInIndex = 1; lastKnownFileType = sourcecode.swift; path = PaymentMethodsGroupView.swift; sourceTree = "<group>"; };
-		C019EAA4AA5E7677E8164BB04A8740D4 /* Logger.swift */ = {isa = PBXFileReference; includeInIndex = 1; lastKnownFileType = sourcecode.swift; path = Logger.swift; sourceTree = "<group>"; };
-		C08FA97DB2A3A40DCAFA68FD105EAA12 /* AlertController.swift */ = {isa = PBXFileReference; includeInIndex = 1; lastKnownFileType = sourcecode.swift; path = AlertController.swift; sourceTree = "<group>"; };
-		C0B48F1084C7FA61858E12DBE90CE732 /* VaultPaymentMethodViewController.swift */ = {isa = PBXFileReference; includeInIndex = 1; lastKnownFileType = sourcecode.swift; path = VaultPaymentMethodViewController.swift; sourceTree = "<group>"; };
-		C1257F846DABA0F61FD80E45DCDF6A5A /* PrimerError.swift */ = {isa = PBXFileReference; includeInIndex = 1; lastKnownFileType = sourcecode.swift; path = PrimerError.swift; sourceTree = "<group>"; };
-		C1A493639A1665327F334FEA28B6C872 /* PrimerThemeData+Deprecated.swift */ = {isa = PBXFileReference; includeInIndex = 1; lastKnownFileType = sourcecode.swift; path = "PrimerThemeData+Deprecated.swift"; sourceTree = "<group>"; };
-		C23EB7284084ADF1B643F6DBF4E1D06C /* kk.json */ = {isa = PBXFileReference; includeInIndex = 1; path = kk.json; sourceTree = "<group>"; };
-		C27D1CDC1A25143614AE12BCC94F60D6 /* PaymentMethodToken.swift */ = {isa = PBXFileReference; includeInIndex = 1; lastKnownFileType = sourcecode.swift; path = PaymentMethodToken.swift; sourceTree = "<group>"; };
-		C4B568F5B8D65C4F81A2E0D3D6284983 /* PollingModule.swift */ = {isa = PBXFileReference; includeInIndex = 1; lastKnownFileType = sourcecode.swift; path = PollingModule.swift; sourceTree = "<group>"; };
-		C4F54185C7CE128415D2B78DDEA1B756 /* BankTableViewCell.swift */ = {isa = PBXFileReference; includeInIndex = 1; lastKnownFileType = sourcecode.swift; path = BankTableViewCell.swift; sourceTree = "<group>"; };
-		C64D146BD5D427714F5E7490ED87C24A /* bg.json */ = {isa = PBXFileReference; includeInIndex = 1; path = bg.json; sourceTree = "<group>"; };
-		C65D19D850308E6331254BC5AA92F08C /* vi.json */ = {isa = PBXFileReference; includeInIndex = 1; path = vi.json; sourceTree = "<group>"; };
-		C68ADE9A9AD98A86EA4E4CA1AE0A7765 /* ConcurrencyLimitedDispatcher.swift */ = {isa = PBXFileReference; includeInIndex = 1; lastKnownFileType = sourcecode.swift; path = ConcurrencyLimitedDispatcher.swift; sourceTree = "<group>"; };
-		C6E31722B84AF4B1DC9481B02F322E6B /* id.json */ = {isa = PBXFileReference; includeInIndex = 1; path = id.json; sourceTree = "<group>"; };
-		C85DF0E3E1BFFC2CAAD891F760934FC4 /* sd.json */ = {isa = PBXFileReference; includeInIndex = 1; path = sd.json; sourceTree = "<group>"; };
-		C8CAA059B85BCFFC5065409F4D3A32E8 /* ro.json */ = {isa = PBXFileReference; includeInIndex = 1; path = ro.json; sourceTree = "<group>"; };
-		C904C3C31D999244676E9B5C7B033E36 /* hy.json */ = {isa = PBXFileReference; includeInIndex = 1; path = hy.json; sourceTree = "<group>"; };
-		C9077C42C3E010BFE31D4B136F09A514 /* CardholderNameField.swift */ = {isa = PBXFileReference; includeInIndex = 1; lastKnownFileType = sourcecode.swift; path = CardholderNameField.swift; sourceTree = "<group>"; };
-		C978274FC76EA389809B2676FC56C84F /* PaymentAPIModel.swift */ = {isa = PBXFileReference; includeInIndex = 1; lastKnownFileType = sourcecode.swift; path = PaymentAPIModel.swift; sourceTree = "<group>"; };
-		C9FD16B153671D6E7E6A6A2CA067F90F /* da.json */ = {isa = PBXFileReference; includeInIndex = 1; path = da.json; sourceTree = "<group>"; };
-		CCC141EC41444D0111C859625C16EE21 /* PrimerInputElements.swift */ = {isa = PBXFileReference; includeInIndex = 1; lastKnownFileType = sourcecode.swift; path = PrimerInputElements.swift; sourceTree = "<group>"; };
-		CDE834AC7F0AD65CB8DFB7F57F37476D /* SequenceWrappers.swift */ = {isa = PBXFileReference; includeInIndex = 1; lastKnownFileType = sourcecode.swift; path = SequenceWrappers.swift; sourceTree = "<group>"; };
-		CE1BFDC364B7B6D1F27B19BE5C628272 /* Promise.swift */ = {isa = PBXFileReference; includeInIndex = 1; lastKnownFileType = sourcecode.swift; path = Promise.swift; sourceTree = "<group>"; };
-		D07E9328432727DB1337AF81ABD80DF5 /* PayPalTokenizationViewModel.swift */ = {isa = PBXFileReference; includeInIndex = 1; lastKnownFileType = sourcecode.swift; path = PayPalTokenizationViewModel.swift; sourceTree = "<group>"; };
-		D1C303FBC70793F23E16217903396D0B /* URLSessionStack.swift */ = {isa = PBXFileReference; includeInIndex = 1; lastKnownFileType = sourcecode.swift; path = URLSessionStack.swift; sourceTree = "<group>"; };
-=======
 		AAC3171E137CF697CD2AFCB3CC1AE2EB /* hi.json */ = {isa = PBXFileReference; includeInIndex = 1; path = hi.json; sourceTree = "<group>"; };
 		AC284CA2BFFEF2A618F7AD3A97F1255D /* 3DSService.swift */ = {isa = PBXFileReference; includeInIndex = 1; lastKnownFileType = sourcecode.swift; path = 3DSService.swift; sourceTree = "<group>"; };
 		ADA3FF28F3C4A10312F4039C48B313BD /* ro.json */ = {isa = PBXFileReference; includeInIndex = 1; path = ro.json; sourceTree = "<group>"; };
@@ -1268,35 +648,8 @@
 		D0794FE5CB66F665F6BCDD8C88625AF3 /* Mask.swift */ = {isa = PBXFileReference; includeInIndex = 1; lastKnownFileType = sourcecode.swift; path = Mask.swift; sourceTree = "<group>"; };
 		D0E1F1D79A5C4BA3FA1E4B13B1397BB7 /* CancellablePromise.swift */ = {isa = PBXFileReference; includeInIndex = 1; lastKnownFileType = sourcecode.swift; path = CancellablePromise.swift; sourceTree = "<group>"; };
 		D1EF0CAB25C8FA348ABE0AD2B602ECA2 /* IntExtension.swift */ = {isa = PBXFileReference; includeInIndex = 1; lastKnownFileType = sourcecode.swift; path = IntExtension.swift; sourceTree = "<group>"; };
->>>>>>> 4813bbc8
 		D245E0514AAC1A2B9A6D5EA2F383E90F /* UIKit.framework */ = {isa = PBXFileReference; lastKnownFileType = wrapper.framework; name = UIKit.framework; path = Platforms/iPhoneOS.platform/Developer/SDKs/iPhoneOS14.0.sdk/System/Library/Frameworks/UIKit.framework; sourceTree = DEVELOPER_DIR; };
-		D26259683CF8DA744F7E00A650C9D372 /* ExternalPaymentMethodTokenizationViewModel.swift */ = {isa = PBXFileReference; includeInIndex = 1; lastKnownFileType = sourcecode.swift; path = ExternalPaymentMethodTokenizationViewModel.swift; sourceTree = "<group>"; };
 		D264B4E57DF7DB00D71275605D100971 /* Pods-PrimerSDK_Example-frameworks.sh */ = {isa = PBXFileReference; includeInIndex = 1; lastKnownFileType = text.script.sh; path = "Pods-PrimerSDK_Example-frameworks.sh"; sourceTree = "<group>"; };
-<<<<<<< HEAD
-		D3156696E9244FC99DDB52279A417473 /* ArrayExtension.swift */ = {isa = PBXFileReference; includeInIndex = 1; lastKnownFileType = sourcecode.swift; path = ArrayExtension.swift; sourceTree = "<group>"; };
-		D35320224C484580CC2C3E5300D268FA /* Klarna.swift */ = {isa = PBXFileReference; includeInIndex = 1; lastKnownFileType = sourcecode.swift; path = Klarna.swift; sourceTree = "<group>"; };
-		D49BD68D17B1E2197098BAC3898B371B /* Cancellable.swift */ = {isa = PBXFileReference; includeInIndex = 1; lastKnownFileType = sourcecode.swift; path = Cancellable.swift; sourceTree = "<group>"; };
-		D66C3890C3566F38C935A2FFD9A237B0 /* Pods-PrimerSDK_Tests-dummy.m */ = {isa = PBXFileReference; includeInIndex = 1; lastKnownFileType = sourcecode.c.objc; path = "Pods-PrimerSDK_Tests-dummy.m"; sourceTree = "<group>"; };
-		D74F3170D7CD7E0FDEE5A7EB3AD719F0 /* ExpiryDateField.swift */ = {isa = PBXFileReference; includeInIndex = 1; lastKnownFileType = sourcecode.swift; path = ExpiryDateField.swift; sourceTree = "<group>"; };
-		D80DA8C9731C5ED62DAE7937FE78230C /* PaymentMethodComponent.swift */ = {isa = PBXFileReference; includeInIndex = 1; lastKnownFileType = sourcecode.swift; path = PaymentMethodComponent.swift; sourceTree = "<group>"; };
-		DA666ABAB61C37D9186E37C043B41AFC /* PrimerTheme+TextStyles.swift */ = {isa = PBXFileReference; includeInIndex = 1; lastKnownFileType = sourcecode.swift; path = "PrimerTheme+TextStyles.swift"; sourceTree = "<group>"; };
-		DCB37DC0F1C41D9629735420A2506CC3 /* README.md */ = {isa = PBXFileReference; includeInIndex = 1; path = README.md; sourceTree = "<group>"; };
-		DD5558E6BDD96E5FA4120A4767D9BF63 /* Error.swift */ = {isa = PBXFileReference; includeInIndex = 1; lastKnownFileType = sourcecode.swift; path = Error.swift; sourceTree = "<group>"; };
-		DF6E4F8E7C26A7BBEC17AAD4042A317D /* Pods-PrimerSDK_Tests.debug.xcconfig */ = {isa = PBXFileReference; includeInIndex = 1; lastKnownFileType = text.xcconfig; path = "Pods-PrimerSDK_Tests.debug.xcconfig"; sourceTree = "<group>"; };
-		DFDD5E681DAAF2AFBD7A28A1F3424495 /* PrimerTheme.swift */ = {isa = PBXFileReference; includeInIndex = 1; lastKnownFileType = sourcecode.swift; path = PrimerTheme.swift; sourceTree = "<group>"; };
-		DFFE49B276E74EECB7A3B9C6D2D777EB /* 3DS.swift */ = {isa = PBXFileReference; includeInIndex = 1; lastKnownFileType = sourcecode.swift; path = 3DS.swift; sourceTree = "<group>"; };
-		E12556E5B92DBB9C19C6EDB8001767B9 /* ImageName.swift */ = {isa = PBXFileReference; includeInIndex = 1; lastKnownFileType = sourcecode.swift; path = ImageName.swift; sourceTree = "<group>"; };
-		E1B945985145643C12B1E91600B680DE /* Pods-PrimerSDK_Example-acknowledgements.markdown */ = {isa = PBXFileReference; includeInIndex = 1; lastKnownFileType = text; path = "Pods-PrimerSDK_Example-acknowledgements.markdown"; sourceTree = "<group>"; };
-		E1CBE6B1D1D2CA2A1E2EE41F1861D1EC /* et.json */ = {isa = PBXFileReference; includeInIndex = 1; path = et.json; sourceTree = "<group>"; };
-		E3DA9752A35B651A696386A7D5733348 /* PrimerUIImage.swift */ = {isa = PBXFileReference; includeInIndex = 1; lastKnownFileType = sourcecode.swift; path = PrimerUIImage.swift; sourceTree = "<group>"; };
-		E4396CC87AAC531E4AC3D2F8D990A9C5 /* BankSelectorViewController.swift */ = {isa = PBXFileReference; includeInIndex = 1; lastKnownFileType = sourcecode.swift; path = BankSelectorViewController.swift; sourceTree = "<group>"; };
-		E49B022386B4CD20C3F7973A3AE900DA /* NetworkService.swift */ = {isa = PBXFileReference; includeInIndex = 1; lastKnownFileType = sourcecode.swift; path = NetworkService.swift; sourceTree = "<group>"; };
-		E5181FCDF3BD4ED0F12C140CCADA504B /* PrimerCardFormViewController.swift */ = {isa = PBXFileReference; includeInIndex = 1; lastKnownFileType = sourcecode.swift; path = PrimerCardFormViewController.swift; sourceTree = "<group>"; };
-		E61FB33CC878797CC00515A0D767CD4E /* ru.json */ = {isa = PBXFileReference; includeInIndex = 1; path = ru.json; sourceTree = "<group>"; };
-		E674572D4C76C2DB142805A342682573 /* de.json */ = {isa = PBXFileReference; includeInIndex = 1; path = de.json; sourceTree = "<group>"; };
-		E6ADD32AA7AFC19ECA45938DBCE5E868 /* PrimerTheme+Borders.swift */ = {isa = PBXFileReference; includeInIndex = 1; lastKnownFileType = sourcecode.swift; path = "PrimerTheme+Borders.swift"; sourceTree = "<group>"; };
-		E7F1912CFF7EAD6FBDB7E06B349D9EC9 /* HeaderFooterLabelView.swift */ = {isa = PBXFileReference; includeInIndex = 1; lastKnownFileType = sourcecode.swift; path = HeaderFooterLabelView.swift; sourceTree = "<group>"; };
-=======
 		D2844D18A2DCD6E50BA29386E79C105C /* PrimerAPI.swift */ = {isa = PBXFileReference; includeInIndex = 1; lastKnownFileType = sourcecode.swift; path = PrimerAPI.swift; sourceTree = "<group>"; };
 		D28511034C34815C27BB0518E0BF6DA4 /* hang.swift */ = {isa = PBXFileReference; includeInIndex = 1; lastKnownFileType = sourcecode.swift; path = hang.swift; sourceTree = "<group>"; };
 		D305F5A2336CF93FBC2653D2A94ECDF3 /* ApplePayTokenizationViewModel.swift */ = {isa = PBXFileReference; includeInIndex = 1; lastKnownFileType = sourcecode.swift; path = ApplePayTokenizationViewModel.swift; sourceTree = "<group>"; };
@@ -1339,45 +692,11 @@
 		E530C2EF9F0E11BD5E374EFCBA2AE397 /* when.swift */ = {isa = PBXFileReference; includeInIndex = 1; lastKnownFileType = sourcecode.swift; path = when.swift; sourceTree = "<group>"; };
 		E6B883EF5C391C39CB2EC2F64ADCDB06 /* NSObject+ClassName.swift */ = {isa = PBXFileReference; includeInIndex = 1; lastKnownFileType = sourcecode.swift; path = "NSObject+ClassName.swift"; sourceTree = "<group>"; };
 		E83CA2253BD4E240AC3A0067FDFD09D7 /* CardNumberField.swift */ = {isa = PBXFileReference; includeInIndex = 1; lastKnownFileType = sourcecode.swift; path = CardNumberField.swift; sourceTree = "<group>"; };
->>>>>>> 4813bbc8
 		E884507DF2B84FA8A2E8AD8289881542 /* Pods-PrimerSDK_Example.release.xcconfig */ = {isa = PBXFileReference; includeInIndex = 1; lastKnownFileType = text.xcconfig; path = "Pods-PrimerSDK_Example.release.xcconfig"; sourceTree = "<group>"; };
-		EA16EDE202BC215DB92113646C4BAA69 /* Localizable.strings */ = {isa = PBXFileReference; includeInIndex = 1; lastKnownFileType = text.plist.strings; name = Localizable.strings; path = pl.lproj/Localizable.strings; sourceTree = "<group>"; };
-		EA6F28635EEFE985AE9FA3C284CAEF8F /* Localizable.strings */ = {isa = PBXFileReference; includeInIndex = 1; lastKnownFileType = text.plist.strings; name = Localizable.strings; path = nl.lproj/Localizable.strings; sourceTree = "<group>"; };
-		EA790F328F613319A688FA11726CCD92 /* PresentationController.swift */ = {isa = PBXFileReference; includeInIndex = 1; lastKnownFileType = sourcecode.swift; path = PresentationController.swift; sourceTree = "<group>"; };
+		E905367700955D18987F78F26791590F /* sk.json */ = {isa = PBXFileReference; includeInIndex = 1; path = sk.json; sourceTree = "<group>"; };
+		E95970C3898987B5E2F386DAB496FC3D /* VaultPaymentMethodViewModel.swift */ = {isa = PBXFileReference; includeInIndex = 1; lastKnownFileType = sourcecode.swift; path = VaultPaymentMethodViewModel.swift; sourceTree = "<group>"; };
+		EAAC88CF41EB48AD4DF3081665B28421 /* Queue.swift */ = {isa = PBXFileReference; includeInIndex = 1; lastKnownFileType = sourcecode.swift; path = Queue.swift; sourceTree = "<group>"; };
 		EAB6F611E86A4758835A715E4B4184F6 /* Foundation.framework */ = {isa = PBXFileReference; lastKnownFileType = wrapper.framework; name = Foundation.framework; path = Platforms/iPhoneOS.platform/Developer/SDKs/iPhoneOS14.0.sdk/System/Library/Frameworks/Foundation.framework; sourceTree = DEVELOPER_DIR; };
-<<<<<<< HEAD
-		EACFDDDB145FFD182B113E6E1FFB4697 /* tg.json */ = {isa = PBXFileReference; includeInIndex = 1; path = tg.json; sourceTree = "<group>"; };
-		EADB762F469C6EBFCB6831581FCFBB55 /* URLExtension.swift */ = {isa = PBXFileReference; includeInIndex = 1; lastKnownFileType = sourcecode.swift; path = URLExtension.swift; sourceTree = "<group>"; };
-		EAEEC34AD37802CC025A049B23064CAD /* Mask.swift */ = {isa = PBXFileReference; includeInIndex = 1; lastKnownFileType = sourcecode.swift; path = Mask.swift; sourceTree = "<group>"; };
-		ECADEE97B179191EFD27DFA90F9EA193 /* PaymentResponse.swift */ = {isa = PBXFileReference; includeInIndex = 1; lastKnownFileType = sourcecode.swift; path = PaymentResponse.swift; sourceTree = "<group>"; };
-		ECB1E6D6576F846A95AF16E07360AD31 /* Localizable.strings */ = {isa = PBXFileReference; includeInIndex = 1; lastKnownFileType = text.plist.strings; name = Localizable.strings; path = es.lproj/Localizable.strings; sourceTree = "<group>"; };
-		ECE09CAA9BFBA913A2758BB7EEF8BD69 /* PrimerTextFieldView.xib */ = {isa = PBXFileReference; includeInIndex = 1; lastKnownFileType = file.xib; path = PrimerTextFieldView.xib; sourceTree = "<group>"; };
-		ED76F73FC40EBEE3F4848CD60EAF9B59 /* SuccessMessage.swift */ = {isa = PBXFileReference; includeInIndex = 1; lastKnownFileType = sourcecode.swift; path = SuccessMessage.swift; sourceTree = "<group>"; };
-		EE9674DAD0C961C92687877090E1E047 /* Pods-PrimerSDK_Tests-umbrella.h */ = {isa = PBXFileReference; includeInIndex = 1; lastKnownFileType = sourcecode.c.h; path = "Pods-PrimerSDK_Tests-umbrella.h"; sourceTree = "<group>"; };
-		EEBD6D9CE51CFFCFBE28977282DB298E /* hang.swift */ = {isa = PBXFileReference; includeInIndex = 1; lastKnownFileType = sourcecode.swift; path = hang.swift; sourceTree = "<group>"; };
-		EEC19B46649AE226956BCF041F646800 /* PrimerTextFieldView+CardFormFieldsAnalytics.swift */ = {isa = PBXFileReference; includeInIndex = 1; lastKnownFileType = sourcecode.swift; path = "PrimerTextFieldView+CardFormFieldsAnalytics.swift"; sourceTree = "<group>"; };
-		EF2E5E21FE650F106F83AD45657905EF /* UILocalizableUtil.swift */ = {isa = PBXFileReference; includeInIndex = 1; lastKnownFileType = sourcecode.swift; path = UILocalizableUtil.swift; sourceTree = "<group>"; };
-		EFC9C32733426A6D4290D6295530E5EA /* mk.json */ = {isa = PBXFileReference; includeInIndex = 1; path = mk.json; sourceTree = "<group>"; };
-		F015DBA571C23DE062EFA42557E4371D /* PostalCodeField.swift */ = {isa = PBXFileReference; includeInIndex = 1; lastKnownFileType = sourcecode.swift; path = PostalCodeField.swift; sourceTree = "<group>"; };
-		F0758C46495FF71380B2212D0F9ED9BA /* OrderItem.swift */ = {isa = PBXFileReference; includeInIndex = 1; lastKnownFileType = sourcecode.swift; path = OrderItem.swift; sourceTree = "<group>"; };
-		F08625C6066D4060BEEB21D49BA9B759 /* UIUtils.swift */ = {isa = PBXFileReference; includeInIndex = 1; lastKnownFileType = sourcecode.swift; path = UIUtils.swift; sourceTree = "<group>"; };
-		F1508B34EF845BAADE195C89C1524292 /* LastNameField.swift */ = {isa = PBXFileReference; includeInIndex = 1; lastKnownFileType = sourcecode.swift; path = LastNameField.swift; sourceTree = "<group>"; };
-		F1D0970BB7CB196449E260D2E1EE5E06 /* PayPal.swift */ = {isa = PBXFileReference; includeInIndex = 1; lastKnownFileType = sourcecode.swift; path = PayPal.swift; sourceTree = "<group>"; };
-		F31AB301F0BCDB3EA2A910D36FBEAA69 /* PrimerAPIClient+3DS.swift */ = {isa = PBXFileReference; includeInIndex = 1; lastKnownFileType = sourcecode.swift; path = "PrimerAPIClient+3DS.swift"; sourceTree = "<group>"; };
-		F5198676843D5791A9A0390F8C594333 /* PrimerNavigationBar.swift */ = {isa = PBXFileReference; includeInIndex = 1; lastKnownFileType = sourcecode.swift; path = PrimerNavigationBar.swift; sourceTree = "<group>"; };
-		F528C8BBDA641E7FAEEC545CD1239A2E /* fa.json */ = {isa = PBXFileReference; includeInIndex = 1; path = fa.json; sourceTree = "<group>"; };
-		F559F5DE344186BD39501704764FFB52 /* be.json */ = {isa = PBXFileReference; includeInIndex = 1; path = be.json; sourceTree = "<group>"; };
-		F67DF52EECC363F90F3A0083B5D1F62E /* PrimerSDK.podspec */ = {isa = PBXFileReference; explicitFileType = text.script.ruby; includeInIndex = 1; indentWidth = 2; lastKnownFileType = text; path = PrimerSDK.podspec; sourceTree = "<group>"; tabWidth = 2; xcLanguageSpecificationIdentifier = xcode.lang.ruby; };
-		F7B48CC82297D62E27EA98AE7A13D3DA /* Pods-PrimerSDK_Tests.release.xcconfig */ = {isa = PBXFileReference; includeInIndex = 1; lastKnownFileType = text.xcconfig; path = "Pods-PrimerSDK_Tests.release.xcconfig"; sourceTree = "<group>"; };
-		F7DC61824AA0FD743B3057D3CB587547 /* sk.json */ = {isa = PBXFileReference; includeInIndex = 1; path = sk.json; sourceTree = "<group>"; };
-		F97768F8BB1783D53A3BF165A0D1FDEA /* Connectivity.swift */ = {isa = PBXFileReference; includeInIndex = 1; lastKnownFileType = sourcecode.swift; path = Connectivity.swift; sourceTree = "<group>"; };
-		FAE19226370CA0B2AE97353A2DAAC270 /* Parser.swift */ = {isa = PBXFileReference; includeInIndex = 1; lastKnownFileType = sourcecode.swift; path = Parser.swift; sourceTree = "<group>"; };
-		FBF5ACECD57A3F41589AA46C9576708A /* ar.json */ = {isa = PBXFileReference; includeInIndex = 1; path = ar.json; sourceTree = "<group>"; };
-		FD1EBFEF27D0512A5C2A78E15327110D /* PrimerNibView.swift */ = {isa = PBXFileReference; includeInIndex = 1; lastKnownFileType = sourcecode.swift; path = PrimerNibView.swift; sourceTree = "<group>"; };
-		FD24B11B594E8DBB35A6C3527738370C /* FirstNameField.swift */ = {isa = PBXFileReference; includeInIndex = 1; lastKnownFileType = sourcecode.swift; path = FirstNameField.swift; sourceTree = "<group>"; };
-		FEF471EA392C485CB9D7736C77710BB4 /* PrimerResultViewController.swift */ = {isa = PBXFileReference; includeInIndex = 1; lastKnownFileType = sourcecode.swift; path = PrimerResultViewController.swift; sourceTree = "<group>"; };
-		FF5E3980395E6477CF5A7D82BC046505 /* CardComponentsManager.swift */ = {isa = PBXFileReference; includeInIndex = 1; lastKnownFileType = sourcecode.swift; path = CardComponentsManager.swift; sourceTree = "<group>"; };
-=======
 		EBEF28770398ABDC632CA5AE9F07FCE7 /* mn.json */ = {isa = PBXFileReference; includeInIndex = 1; path = mn.json; sourceTree = "<group>"; };
 		EC135970B87D282BA83BB0B0C7C8C9F9 /* no.json */ = {isa = PBXFileReference; includeInIndex = 1; path = no.json; sourceTree = "<group>"; };
 		EE384A197214650593F3A6385A8950C9 /* dv.json */ = {isa = PBXFileReference; includeInIndex = 1; path = dv.json; sourceTree = "<group>"; };
@@ -1398,32 +717,22 @@
 		FDBFB84956EC0172B397AFA5341BAC67 /* UserInterfaceModule.swift */ = {isa = PBXFileReference; includeInIndex = 1; lastKnownFileType = sourcecode.swift; path = UserInterfaceModule.swift; sourceTree = "<group>"; };
 		FE0BEB5385B9D9923DDBB7ECD4F9A2DE /* ThenableWrappers.swift */ = {isa = PBXFileReference; includeInIndex = 1; lastKnownFileType = sourcecode.swift; path = ThenableWrappers.swift; sourceTree = "<group>"; };
 		FFFDB2F4B319447743ACD815B04B1ED9 /* PaymentMethodComponent.swift */ = {isa = PBXFileReference; includeInIndex = 1; lastKnownFileType = sourcecode.swift; path = PaymentMethodComponent.swift; sourceTree = "<group>"; };
->>>>>>> 4813bbc8
 /* End PBXFileReference section */
 
 /* Begin PBXFrameworksBuildPhase section */
-		09CA183203C0B7E3E0FE73B3AA0C0B1B /* Frameworks */ = {
-			isa = PBXFrameworksBuildPhase;
-			buildActionMask = 2147483647;
-			files = (
-				4AF7C6166922958ED2340F98CE492C80 /* Foundation.framework in Frameworks */,
-				6EEEE13629B9455F34889001114AC660 /* UIKit.framework in Frameworks */,
-			);
-			runOnlyForDeploymentPostprocessing = 0;
-		};
-<<<<<<< HEAD
 		0F3E65FE6FC2A22D49C385BE63CEE2D0 /* Frameworks */ = {
 			isa = PBXFrameworksBuildPhase;
 			buildActionMask = 2147483647;
 			files = (
 				E150EB1E3DDC0F59C4FDE4E1058FCAF7 /* Foundation.framework in Frameworks */,
-=======
+			);
+			runOnlyForDeploymentPostprocessing = 0;
+		};
 		1D9B174AACEDA6738DC3E11C850EA48A /* Frameworks */ = {
 			isa = PBXFrameworksBuildPhase;
 			buildActionMask = 2147483647;
 			files = (
 				576CBFE7BB80FC46B6F006AE6E711708 /* Foundation.framework in Frameworks */,
->>>>>>> 4813bbc8
 			);
 			runOnlyForDeploymentPostprocessing = 0;
 		};
@@ -1436,11 +745,7 @@
 			);
 			runOnlyForDeploymentPostprocessing = 0;
 		};
-<<<<<<< HEAD
-		211B89E0512B95DB6B0C08D4A643A281 /* Frameworks */ = {
-=======
 		C184BF0E04C93289D1190F3B20955260 /* Frameworks */ = {
->>>>>>> 4813bbc8
 			isa = PBXFrameworksBuildPhase;
 			buildActionMask = 2147483647;
 			files = (
@@ -1450,138 +755,37 @@
 /* End PBXFrameworksBuildPhase section */
 
 /* Begin PBXGroup section */
-<<<<<<< HEAD
-		05EEF5B66F922BC87A0DAEF1CD3D1658 /* Theme */ = {
-			isa = PBXGroup;
-			children = (
-				DFDD5E681DAAF2AFBD7A28A1F3424495 /* PrimerTheme.swift */,
-				ECCD71FE9ABA08EFA4FAB4E54D34211B /* Internal */,
-				88C6B8691DD9746E97B65BBFE8C4ED92 /* Public */,
+		0C494B33535600A497D66F722D30DAC8 /* Theme */ = {
+			isa = PBXGroup;
+			children = (
+				57B7AD4FBC15AC8C4C5BF8CA512D9F9A /* PrimerTheme.swift */,
+				E3016108B1B76B502CB00EE2D55EC0A8 /* Internal */,
+				AE0F37ADE4EF67AC63CCB2DEE09C6BF7 /* Public */,
 			);
 			name = Theme;
 			path = Theme;
 			sourceTree = "<group>";
 		};
-		0B2474CC8C8DD0DC70AC4222E6A32007 /* PromiseKit */ = {
-			isa = PBXGroup;
-			children = (
-				9894F2DA5D176E24EF66593D20E80707 /* after.swift */,
-				9BA94FA3E37F267EC0A9D2A45DEC8D55 /* Box.swift */,
-				5A7A405E12636307B878748BC9071535 /* Catchable.swift */,
-				AFEC136B137A3F45D5460E88327B4AE7 /* Configuration.swift */,
-				B0C93B974BC76DAC91AA700A5BAF19CC /* CustomStringConvertible.swift */,
-				9599AF298584981C7B79915F6C7A1FBC /* Dispatcher.swift */,
-				DD5558E6BDD96E5FA4120A4767D9BF63 /* Error.swift */,
-				2FA052E604AC814D6B4D36C31CF4B882 /* firstly.swift */,
-				B2AE3F51B5DA0F2A6713B44A44220F78 /* Guarantee.swift */,
-				EEBD6D9CE51CFFCFBE28977282DB298E /* hang.swift */,
-				9D10DB0E5935AC427E7731C9DBEB5404 /* LogEvent.swift */,
-				CE1BFDC364B7B6D1F27B19BE5C628272 /* Promise.swift */,
-				B1E0D4858D0B74254C928712C7E38B80 /* race.swift */,
-				7021BDC7112460D2781FCB2C34904301 /* Resolver.swift */,
-				51B2D63CFB6FEA6D73E319DA322D2DA7 /* Thenable.swift */,
-				9679361B5174B17AABADE73A4FC4BEBE /* when.swift */,
-				65C610702D84ED3CDAE470F7425AB2C6 /* Cancellation */,
-				A663837F59562DC15FFB8E9320F08018 /* Dispatchers */,
-				1319AB045027F6E20CCCA86638616809 /* Wrappers */,
-			);
-			name = PromiseKit;
-			path = PromiseKit;
-			sourceTree = "<group>";
-		};
-		0EDC2A000C47CC2EEFF779C582ED4362 /* Crypto */ = {
-=======
-		0C494B33535600A497D66F722D30DAC8 /* Theme */ = {
->>>>>>> 4813bbc8
-			isa = PBXGroup;
-			children = (
-				11B0CCA5269DA928B36C9055B1C1BC3E /* AES256.swift */,
-			);
-			name = Crypto;
-			path = Crypto;
-			sourceTree = "<group>";
-		};
-<<<<<<< HEAD
-		1319AB045027F6E20CCCA86638616809 /* Wrappers */ = {
-			isa = PBXGroup;
-			children = (
-				1C5CF8872C3459D649C875256E5093C4 /* CatchWrappers.swift */,
-				AE4AD808A7BA23BA8D219F97341CE505 /* EnsureWrappers.swift */,
-				ACB4DF34F43886EC1AF1828E7F9B5B7E /* FinallyWrappers.swift */,
-				3F0C4A7CE915850CA5803B8E1A672489 /* GuaranteeWrappers.swift */,
-				B93F3222FF1DF0BD21807480906EDBC9 /* RecoverWrappers.swift */,
-				CDE834AC7F0AD65CB8DFB7F57F37476D /* SequenceWrappers.swift */,
-				597FD70895918E6E170A04A912A96EFE /* ThenableWrappers.swift */,
-				1C55F4D7214E762C645ADF3B11C4026C /* WrapperProtocols.swift */,
-			);
-			name = Wrappers;
-			path = Wrappers;
-			sourceTree = "<group>";
-		};
-		1335BE778FE4AA44BD108E8917D00391 /* API */ = {
-=======
 		110B8287CF3756E3486290BB084AF021 /* Cancellation */ = {
->>>>>>> 4813bbc8
-			isa = PBXGroup;
-			children = (
-				E59BE5D3A32C23729F855245F5196EF6 /* Primer */,
-			);
-			name = API;
-			path = API;
-			sourceTree = "<group>";
-		};
-		14B39FD09D01B4D0D6E180E294400436 /* CardScanner */ = {
-			isa = PBXGroup;
-			children = (
-				4AC5D2DBA191AD2748CD7F5FE9F94D72 /* CardScannerViewController.swift */,
-				065A9E20037210534BA1F609E88A4DC9 /* CardScannerViewController+SimpleScanDelegate.swift */,
-			);
-			name = CardScanner;
-			path = CardScanner;
-			sourceTree = "<group>";
-		};
-		14E182B66462E13B6150EFC08FAEBF48 /* Extensions & Utilities */ = {
-			isa = PBXGroup;
-			children = (
-				C08FA97DB2A3A40DCAFA68FD105EAA12 /* AlertController.swift */,
-				81EC02FA6042768CE5A99F9BB6C74D64 /* AnyCodable.swift */,
-				59C4C97CC89FE5E50E9649FEAB1D8B66 /* AnyDecodable.swift */,
-				6A1573FFB827C714FF5EEA67BA9633E1 /* AnyEncodable.swift */,
-				D3156696E9244FC99DDB52279A417473 /* ArrayExtension.swift */,
-				B475BF539E7E7878E12F8328087F34E3 /* BundleExtension.swift */,
-				8D756FEDDC952BCC190B070A327D2149 /* DataExtension.swift */,
-				291632D5DAA881BA7CEF40797DEBA486 /* DateExtension.swift */,
-				099CD409BEB9A9123F7320FF98467D11 /* IntExtension.swift */,
-				C019EAA4AA5E7677E8164BB04A8740D4 /* Logger.swift */,
-				EAEEC34AD37802CC025A049B23064CAD /* Mask.swift */,
-				054F5A4FF3429B2627D974C5776FB290 /* NSErrorExtension.swift */,
-				2FDECA2C4E71FB8587BAD178681ECD86 /* NSObject+ClassName.swift */,
-				802A7E9B2F06ACC078A3AAAA12397E51 /* Optional+Extensions.swift */,
-				6BB70ECC3759C509831495B1C5EAD9CE /* PostalCode.swift */,
-				EA790F328F613319A688FA11726CCD92 /* PresentationController.swift */,
-				0834439815BA93AA6C87B1C396480F51 /* PrimerButton.swift */,
-				A9C5677358B1C70BFF01F7A9BE27D820 /* PrimerCustomStyleTextField.swift */,
-				0DBAC74D32EC9E643BD201676F0E6883 /* PrimerImage.swift */,
-				1C15ABD81852E703A69A8AF5A80EE057 /* PrimerImageView.swift */,
-				44B62B3E903554BC91A01EFBC83EA143 /* PrimerScrollView.swift */,
-				1EA372410CB34B029636A51AFF5F5B23 /* PrimerStackVIew.swift */,
-				867C603164FDD30A9597C4A01AD67E48 /* PrimerTableViewCell.swift */,
-				E3DA9752A35B651A696386A7D5733348 /* PrimerUIImage.swift */,
-				04580192C6EB6F8A00275B9507109824 /* PrimerViewController.swift */,
-				230778661114F3C0957D575F6650D702 /* PrimerViewExtensions.swift */,
-				542E377965E9AA48594BF7C94B7BFA23 /* StringExtension.swift */,
-				34C15DA75B2C923B9DE6DE8A3FBFE7B5 /* UIColorExtension.swift */,
-				617C5922A96BD81BDA4CD5CDF0592F10 /* UIDeviceExtension.swift */,
-				EF2E5E21FE650F106F83AD45657905EF /* UILocalizableUtil.swift */,
-				4135811EFCA1BC53C896F9F7BE573D8B /* UINavigationController+Extensions.swift */,
-				82B14A65D1CFB3624B6BC92F0BA62AE4 /* UIScreenExtension.swift */,
-				EADB762F469C6EBFCB6831581FCFBB55 /* URLExtension.swift */,
-				21A913C317A7E2A4B12917B7F42E7387 /* UserDefaultsExtension.swift */,
-				75ED5B6509C1479006E811BDE98FB5C8 /* Weak.swift */,
-				AD170C3138DB904867A4EDF19E365FC5 /* WebViewUtil.swift */,
-			);
-			name = "Extensions & Utilities";
-			path = "Sources/PrimerSDK/Classes/Extensions & Utilities";
+			isa = PBXGroup;
+			children = (
+				226A6C1441684979F562EA72156347A2 /* CancelContext.swift */,
+				7F9BB2D67574F478AC4872E80C129436 /* Cancellable.swift */,
+				90576D2CBECDE9999647792097D7EBAA /* CancellableCatchable.swift */,
+				D0E1F1D79A5C4BA3FA1E4B13B1397BB7 /* CancellablePromise.swift */,
+				2E5458991C8754C915A50C236915372F /* CancellableThenable.swift */,
+			);
+			name = Cancellation;
+			path = Cancellation;
+			sourceTree = "<group>";
+		};
+		12D5F54BF86EF448A2F22503E6B4EE20 /* Localizable */ = {
+			isa = PBXGroup;
+			children = (
+				FD5F0DE8580D90309D37C414F07CB68F /* Localizable.strings */,
+			);
+			name = Localizable;
+			path = Sources/PrimerSDK/Resources/Localizable;
 			sourceTree = "<group>";
 		};
 		1628BF05B4CAFDCC3549A101F5A10A17 /* Frameworks */ = {
@@ -1592,25 +796,29 @@
 			name = Frameworks;
 			sourceTree = "<group>";
 		};
-		1F823BE670B261119C485D2FDA1D9470 /* TestPaymentMethods */ = {
-			isa = PBXGroup;
-			children = (
-				439652B0578DBF4962F90FFA4A121B39 /* FlowDecisionTableViewCell.swift */,
-				632F5A3263A861FDF3C41731C47DA743 /* PrimerTestPaymentMethodViewController.swift */,
-			);
-			name = TestPaymentMethods;
-			path = TestPaymentMethods;
-			sourceTree = "<group>";
-		};
-		2038D7D8C619CC2CC6212659E15B4164 /* PCI */ = {
-			isa = PBXGroup;
-			children = (
-				305BE973EC8358721B6758EF7736364E /* TokenizationService.swift */,
-			);
-<<<<<<< HEAD
-			name = PCI;
-			path = PCI;
-=======
+		1D6D8520785A7FBE27772002909DC212 /* Root */ = {
+			isa = PBXGroup;
+			children = (
+				28D8CB46CF2E8CF03090AC8980F02E9F /* PrimerCardFormViewController.swift */,
+				274F758AE3793D4C1FBA41E6CA5C9DA7 /* PrimerContainerViewController.swift */,
+				BE4903CE825092F5A0961B48A8281C0B /* PrimerFormViewController.swift */,
+				7380FCC41EB336B68D5A02E92678343D /* PrimerInputViewController.swift */,
+				A5680B197701E01BED668893EAE3DA1C /* PrimerLoadingViewController.swift */,
+				037E442008BEEF6A3A6D79AA65DED143 /* PrimerNavigationBar.swift */,
+				72FF832F61B18F1BEE14F0E3517D73E3 /* PrimerNavigationController.swift */,
+				D8CB673333FF4ECBB379AB4A688539B6 /* PrimerRootViewController.swift */,
+				D30F33B83293CFCECB56039CC852B260 /* PrimerUniversalCheckoutViewController.swift */,
+				ADA911A6670F7E90E15301347D0E0428 /* PrimerVaultManagerViewController.swift */,
+			);
+			name = Root;
+			path = Root;
+			sourceTree = "<group>";
+		};
+		1E932F9A84F5497BDE8AC1C1B8192D2A /* OAuth */ = {
+			isa = PBXGroup;
+			children = (
+				944EB344D14CFFB0E1365763CCB03153 /* PrimerWebViewController.swift */,
+			);
 			name = OAuth;
 			path = OAuth;
 			sourceTree = "<group>";
@@ -1708,7 +916,6 @@
 			);
 			name = localized_countries;
 			path = localized_countries;
->>>>>>> 4813bbc8
 			sourceTree = "<group>";
 		};
 		2F2286CD408FA5B74D16D050B631A8A1 /* Support Files */ = {
@@ -1727,24 +934,16 @@
 			path = "Example/Pods/Target Support Files/PrimerSDK";
 			sourceTree = "<group>";
 		};
-		32F814AC0C251473F3DC5D00E814B7F8 /* 3DS */ = {
-			isa = PBXGroup;
-			children = (
-				9BDFC7405FD60679FC11002DFD095067 /* 3DSService.swift */,
-				8A46E03D4C22317735C6F821C687635E /* 3DSService+Promises.swift */,
-				6D35ACBC821B8BB9E19048DFCB9B0FB8 /* Data Models */,
-				650513DA14C7D8AAF37A552E8512A784 /* Networking */,
-			);
-			name = 3DS;
-			path = 3DS;
-			sourceTree = "<group>";
-		};
-<<<<<<< HEAD
-		353249378881FEE198424FD1F44D3903 /* Localizable */ = {
-			isa = PBXGroup;
-			children = (
-				B4D7EC9D9E08EB4252D419695EBB25C7 /* Localizable.strings */,
-=======
+		302F5AF684C56897C133B61FE0D72D93 /* Banks */ = {
+			isa = PBXGroup;
+			children = (
+				C8525EC146DB043FB530FDF143BFC12C /* BankSelectorViewController.swift */,
+				F14F2964A7B008761E5392CEF7545028 /* BankTableViewCell.swift */,
+			);
+			name = Banks;
+			path = Banks;
+			sourceTree = "<group>";
+		};
 		386EB983B6871B95E56CCF86BD5C3DFF /* Data Models */ = {
 			isa = PBXGroup;
 			children = (
@@ -1778,18 +977,14 @@
 				04E8467E50B1A183FDD1CA4C1D002F2D /* VaultCheckoutViewModel.swift */,
 				D9FCB11A89A484BADB4451B1827A2211 /* PCI */,
 				0C494B33535600A497D66F722D30DAC8 /* Theme */,
->>>>>>> 4813bbc8
-			);
-			name = Localizable;
-			path = Sources/PrimerSDK/Resources/Localizable;
-			sourceTree = "<group>";
-		};
-		36AE45C92ACFEBFD62738C23F31DB8C7 /* Mocks */ = {
-			isa = PBXGroup;
-			children = (
-<<<<<<< HEAD
-				6E556C5D9AE064A17C1C04189E77C4A7 /* MockPrimerAPIClient.swift */,
-=======
+			);
+			name = "Data Models";
+			path = "Sources/PrimerSDK/Classes/Data Models";
+			sourceTree = "<group>";
+		};
+		38CBFF34FB740315BC03F43586E0BB7C /* Core */ = {
+			isa = PBXGroup;
+			children = (
 				B5B5DF9553536C2BC9B9BE1501A91D6B /* Icons.xcassets */,
 				E5A8007E4CDF8D01336AE48EBA4F14BF /* Core */,
 				386EB983B6871B95E56CCF86BD5C3DFF /* Data Models */,
@@ -1803,59 +998,44 @@
 				4571822B006871CE1B4D7CC0D4FA51C1 /* Services */,
 				63F0409847BB694254ED51DB1AA67962 /* Third Party */,
 				C9BE4CF039865F2591D780033783EE35 /* User Interface */,
->>>>>>> 4813bbc8
-			);
-			name = Mocks;
-			path = Sources/PrimerSDK/Classes/Mocks;
-			sourceTree = "<group>";
-		};
-		36B8F2740C8B80A70C3086B26B9FAA5D /* JSONs */ = {
-			isa = PBXGroup;
-			children = (
-				9BBBCB2A63B6243C210F7771DED79EDE /* currencies.json */,
-				D4144A8E331F76E44EC6A2113F3B568A /* localized_countries */,
-			);
-			name = JSONs;
-			path = Sources/PrimerSDK/Resources/JSONs;
-			sourceTree = "<group>";
-		};
-<<<<<<< HEAD
-		37947AE10B489CD42461EF39F0BF896D /* Vault */ = {
-			isa = PBXGroup;
-			children = (
-				409E3BE4BA45158BBE8768DF48026B79 /* VaultPaymentMethodView.swift */,
-				C0B48F1084C7FA61858E12DBE90CE732 /* VaultPaymentMethodViewController.swift */,
-				0D8FF18D58399E22786731DD4A5337DA /* VaultPaymentMethodViewModel.swift */,
-			);
-			name = Vault;
-			path = Vault;
-			sourceTree = "<group>";
-		};
-		4197D60B35704106A92D66C2848E71C5 /* UI Delegates */ = {
-=======
+			);
+			name = Core;
+			sourceTree = "<group>";
+		};
+		3A2053F1B8738AC928F8E9F3C0752E25 /* Dispatchers */ = {
+			isa = PBXGroup;
+			children = (
+				6D52FB77BDB126DCD1FA51F4232BC173 /* ConcurrencyLimitedDispatcher.swift */,
+				7686D1DF4DC0BCD22434B88B8082D8FE /* CoreDataDispatcher.swift */,
+				EAAC88CF41EB48AD4DF3081665B28421 /* Queue.swift */,
+				B28C0FDDED6335235A63DC6961BA19F1 /* RateLimitedDispatcher.swift */,
+				575A5D288C14BF8A5D878F5E499ACDB9 /* RateLimitedDispatcherBase.swift */,
+				AA617ECFEDD75DC126425745BECA405F /* StrictRateLimitedDispatcher.swift */,
+			);
+			name = Dispatchers;
+			path = Dispatchers;
+			sourceTree = "<group>";
+		};
 		3C51B505FB109C5EAE343DD57D0C9547 /* Primer */ = {
->>>>>>> 4813bbc8
-			isa = PBXGroup;
-			children = (
-				178E0449A3741643732434E643CEC635 /* ReloadDelegate.swift */,
-			);
-			name = "UI Delegates";
-			path = "UI Delegates";
-			sourceTree = "<group>";
-		};
-		42B21656F4F0B04E39306C2C10A4A389 /* Banks */ = {
-			isa = PBXGroup;
-			children = (
-				E4396CC87AAC531E4AC3D2F8D990A9C5 /* BankSelectorViewController.swift */,
-				C4F54185C7CE128415D2B78DDEA1B756 /* BankTableViewCell.swift */,
-			);
-			name = Banks;
-			path = Banks;
-			sourceTree = "<group>";
-		};
-<<<<<<< HEAD
-		485BF9ABD7D8A9EB6DF77065F94B4FB9 /* Generic */ = {
-=======
+			isa = PBXGroup;
+			children = (
+				D2844D18A2DCD6E50BA29386E79C105C /* PrimerAPI.swift */,
+				2B4CF039CE844250EEBCBF2775CC8B3F /* PrimerAPIClient.swift */,
+				23438EF6D4E5EDC8BB741DACEB3EA183 /* PrimerAPIClient+Promises.swift */,
+			);
+			name = Primer;
+			path = Primer;
+			sourceTree = "<group>";
+		};
+		420468697F6BF980B1D282B1093E53F3 /* PCI */ = {
+			isa = PBXGroup;
+			children = (
+				FE3E19867EAFA1627FD94D66A74121CC /* CardScanner */,
+			);
+			name = PCI;
+			path = PCI;
+			sourceTree = "<group>";
+		};
 		433E2CDD0EB71DC8B982AA46D6DD4CCB /* Checkout Components */ = {
 			isa = PBXGroup;
 			children = (
@@ -1871,19 +1051,16 @@
 			sourceTree = "<group>";
 		};
 		4571822B006871CE1B4D7CC0D4FA51C1 /* Services */ = {
->>>>>>> 4813bbc8
-			isa = PBXGroup;
-			children = (
-				25746C71E2CAF39BD2096764D6BFC929 /* PrimerGenericTextFieldView.swift */,
-				401F2E14305EE36A54C064FEDF3B887C /* PrimerSimpleCardFormTextFieldView.swift */,
-			);
-			name = Generic;
-			path = Generic;
-			sourceTree = "<group>";
-		};
-<<<<<<< HEAD
-		56409D50D0FA1C19C592518252ACCB45 /* Targets Support Files */ = {
-=======
+			isa = PBXGroup;
+			children = (
+				71EA16028E77CCEA5BBC7498D86807D2 /* API */,
+				797D5AE4C59E09B5671A173344F46F1E /* Network */,
+				BF0F25E48E5C8882A4D38B277BC052C2 /* Parser */,
+			);
+			name = Services;
+			path = Sources/PrimerSDK/Classes/Services;
+			sourceTree = "<group>";
+		};
 		48C91B8578A1F6923672D93009B5ABF7 /* Decision Handlers */ = {
 			isa = PBXGroup;
 			children = (
@@ -1903,7 +1080,15 @@
 			sourceTree = "<group>";
 		};
 		531B0CEAFE95508612340A6B2C13E197 /* UI Delegates */ = {
->>>>>>> 4813bbc8
+			isa = PBXGroup;
+			children = (
+				65470D360D615C75D4163019CA41AABF /* ReloadDelegate.swift */,
+			);
+			name = "UI Delegates";
+			path = "UI Delegates";
+			sourceTree = "<group>";
+		};
+		56409D50D0FA1C19C592518252ACCB45 /* Targets Support Files */ = {
 			isa = PBXGroup;
 			children = (
 				DC341534F0F751E90DBE9F9F51531A54 /* Pods-PrimerSDK_Example */,
@@ -1912,18 +1097,6 @@
 			name = "Targets Support Files";
 			sourceTree = "<group>";
 		};
-		585466CF43AA9C5B42C10C4DC3B6D7FF /* Analytics */ = {
-			isa = PBXGroup;
-			children = (
-				A7BC56FBEBD8453CBD05DDC56E166DF1 /* Analytics.swift */,
-				8A116BF9536E4FC0C3D2B0D71D7D506F /* AnalyticsEvent.swift */,
-				BB0539688F5F919B9BF45F5EE8FB1657 /* AnalyticsService.swift */,
-				2CAA9148A00AD8E0BC389D082C332C90 /* Device.swift */,
-			);
-			name = Analytics;
-			path = Analytics;
-			sourceTree = "<group>";
-		};
 		59DA5C1F72E1D5BABC43EACBA672C3BA /* iOS */ = {
 			isa = PBXGroup;
 			children = (
@@ -1933,25 +1106,14 @@
 			name = iOS;
 			sourceTree = "<group>";
 		};
-		5B174BA9A5F551A596F1B8C9AF190AFA /* FormsTokenizationViewModel */ = {
-			isa = PBXGroup;
-			children = (
-				BB8FC7DABDB4C80CA92A4A9CDC816816 /* CardFormPaymentMethodTokenizationViewModel.swift */,
-				3C5665D0038DE4129823AFB8E41B0989 /* FormPaymentMethodTokenizationViewModel.swift */,
-				1F3B0BF7C651ABEC373A8D3E673C4B98 /* FormPaymentMethodTokenizationViewModel+FormViews.swift */,
-				61135EB3051A30AB78B3A1C4C3359A02 /* Fields */,
-			);
-			name = FormsTokenizationViewModel;
-			path = FormsTokenizationViewModel;
-			sourceTree = "<group>";
-		};
-		5DCF6A58D14D705873E10B1E30817C89 /* Third Party */ = {
-			isa = PBXGroup;
-			children = (
-				0B2474CC8C8DD0DC70AC4222E6A32007 /* PromiseKit */,
-			);
-			name = "Third Party";
-			path = "Sources/PrimerSDK/Classes/Third Party";
+		5E03B2DB0C95A1F341B87C6FF7FD568D /* JSONs */ = {
+			isa = PBXGroup;
+			children = (
+				40D58A62D8B189C7C1CBC6557AED0205 /* currencies.json */,
+				2C8A1F8A0BED47407EF87CAC368324B0 /* localized_countries */,
+			);
+			name = JSONs;
+			path = Sources/PrimerSDK/Resources/JSONs;
 			sourceTree = "<group>";
 		};
 		5E7CEBBE4BB56B730A515810549B52D9 /* Products */ = {
@@ -1965,144 +1127,44 @@
 			name = Products;
 			sourceTree = "<group>";
 		};
-		60B1948B2115C1D087A116C5EE849C9A /* Countries */ = {
-			isa = PBXGroup;
-			children = (
-				120109D7BAAFA27A67ADCE07667C3F99 /* CountrySelectorViewController.swift */,
-				B6A41C3ED3A60E09A0276E460939E4D1 /* CountryTableViewCell.swift */,
-			);
-			name = Countries;
-			path = Countries;
-			sourceTree = "<group>";
-		};
-		61135EB3051A30AB78B3A1C4C3359A02 /* Fields */ = {
-			isa = PBXGroup;
-			children = (
-				1D99D352291B9698ECF19B8781811465 /* AddressField.swift */,
-				C9077C42C3E010BFE31D4B136F09A514 /* CardholderNameField.swift */,
-				BC827A96783E8A1CE53C738119E96B63 /* CardNumberField.swift */,
-				BC3F391BB788D4EC059342347BDE2A96 /* CityField.swift */,
-				69DCB8A172391DC071DBAD4562ADE5AF /* CountryField.swift */,
-				76F4226E98E388D8B598194F2D7A469B /* CVVField.swift */,
-				D74F3170D7CD7E0FDEE5A7EB3AD719F0 /* ExpiryDateField.swift */,
-				00FEA00BBA998972D49EAD55A7856ACB /* Field.swift */,
-				FD24B11B594E8DBB35A6C3527738370C /* FirstNameField.swift */,
-				F1508B34EF845BAADE195C89C1524292 /* LastNameField.swift */,
-				F015DBA571C23DE062EFA42557E4371D /* PostalCodeField.swift */,
-				1350A453087A7A0D4260A420A8C52BB8 /* StateField.swift */,
-			);
-			name = Fields;
-			path = Fields;
-			sourceTree = "<group>";
-		};
-		642F4A5460A91E078BCE6F3594F7ED48 /* Primer */ = {
-			isa = PBXGroup;
-			children = (
-				7CD2236C6AF44D4B64F8D4697403F843 /* CardButton.swift */,
-				5B368F6796E063B179A0F9583C475021 /* ExternalViewModel.swift */,
-				D80DA8C9731C5ED62DAE7937FE78230C /* PaymentMethodComponent.swift */,
+		5F4F4CCF28FDE88A2FC4239E8AB0AF03 /* Modules */ = {
+			isa = PBXGroup;
+			children = (
+				0D5ACA6CA8A7AA3594A6E64EF6B4A766 /* ClientSessionActionsModule.swift */,
+				494EA21028C5BAB17929C06F3BE2EB5C /* PollingModule.swift */,
+				FDBFB84956EC0172B397AFA5341BAC67 /* UserInterfaceModule.swift */,
+			);
+			name = Modules;
+			path = Sources/PrimerSDK/Classes/Modules;
+			sourceTree = "<group>";
+		};
+		6345D2337DE71EC84C92A74F19467447 /* Primer */ = {
+			isa = PBXGroup;
+			children = (
+				D8F37B917B98D6CA4DB3FAC9FFEFD34F /* CardButton.swift */,
+				D85E314E6CA628402DB1077361660A7A /* ExternalViewModel.swift */,
+				FFFDB2F4B319447743ACD815B04B1ED9 /* PaymentMethodComponent.swift */,
 			);
 			name = Primer;
 			path = Primer;
 			sourceTree = "<group>";
 		};
-		650513DA14C7D8AAF37A552E8512A784 /* Networking */ = {
-			isa = PBXGroup;
-			children = (
-				F31AB301F0BCDB3EA2A910D36FBEAA69 /* PrimerAPIClient+3DS.swift */,
-			);
-			name = Networking;
-			path = Networking;
-			sourceTree = "<group>";
-		};
-<<<<<<< HEAD
-		65C610702D84ED3CDAE470F7425AB2C6 /* Cancellation */ = {
-			isa = PBXGroup;
-			children = (
-				00CD725118C59DC98AEB61A7B6C6D5C5 /* CancelContext.swift */,
-				D49BD68D17B1E2197098BAC3898B371B /* Cancellable.swift */,
-				0EA9B2DC5E057B5D80C1A59398FDF31E /* CancellableCatchable.swift */,
-				3F62A54876BF3E47FE029E52FBFBAB15 /* CancellablePromise.swift */,
-				935131698001C8B3FEA019A7CDE0F091 /* CancellableThenable.swift */,
-			);
-			name = Cancellation;
-			path = Cancellation;
-			sourceTree = "<group>";
-		};
-		66D603646643CF67BDD31C5751E749E9 /* User Interface */ = {
-=======
+		63F0409847BB694254ED51DB1AA67962 /* Third Party */ = {
+			isa = PBXGroup;
+			children = (
+				B1E28B7D10261A3371629D3377972E2A /* PromiseKit */,
+			);
+			name = "Third Party";
+			path = "Sources/PrimerSDK/Classes/Third Party";
+			sourceTree = "<group>";
+		};
 		71EA16028E77CCEA5BBC7498D86807D2 /* API */ = {
->>>>>>> 4813bbc8
-			isa = PBXGroup;
-			children = (
-				31DD14B770BE81E6A346F9D40A848AF8 /* Identifiable.swift */,
-				BD22D7E72BDBFFC1D523C15458DD5B8C /* PaymentMethodsGroupView.swift */,
-				F08625C6066D4060BEEB21D49BA9B759 /* UIUtils.swift */,
-				42B21656F4F0B04E39306C2C10A4A389 /* Banks */,
-				C473FE2547A3E2D314B367EBBE72C83F /* Components */,
-				60B1948B2115C1D087A116C5EE849C9A /* Countries */,
-				8C330BD41ED24C7BF2DED5CF10B3A1BD /* OAuth */,
-				FBC70359E28C920E315C9612F25652DF /* PCI */,
-				642F4A5460A91E078BCE6F3594F7ED48 /* Primer */,
-				AC38AB038784C251A23104A53C0CBF44 /* Root */,
-				1F823BE670B261119C485D2FDA1D9470 /* TestPaymentMethods */,
-				93721B3AE4CFBAC827A1CFC0288A9538 /* Text Fields */,
-				B63A1938B82F07F1DB26E94B1D10455B /* TokenizationViewControllers */,
-				9444ABBBF85C8594C6754F8E48A51807 /* TokenizationViewModels */,
-				4197D60B35704106A92D66C2848E71C5 /* UI Delegates */,
-				37947AE10B489CD42461EF39F0BF896D /* Vault */,
-			);
-			name = "User Interface";
-			path = "Sources/PrimerSDK/Classes/User Interface";
-			sourceTree = "<group>";
-		};
-		66DF670E99B52C83A319B06DD3F4488B /* Network */ = {
-			isa = PBXGroup;
-			children = (
-				3995722BDCFCBA958BBF71A947038214 /* Endpoint.swift */,
-				E49B022386B4CD20C3F7973A3AE900DA /* NetworkService.swift */,
-				9DAF43457A62FB3FEC1FFCF0B40D94A2 /* SuccessResponse.swift */,
-				D1C303FBC70793F23E16217903396D0B /* URLSessionStack.swift */,
-			);
-			name = Network;
-			path = Network;
-			sourceTree = "<group>";
-		};
-		6AB0BC3E2B580314315EFC9BDB0E4A3E /* Core */ = {
-			isa = PBXGroup;
-			children = (
-				32F814AC0C251473F3DC5D00E814B7F8 /* 3DS */,
-				585466CF43AA9C5B42C10C4DC3B6D7FF /* Analytics */,
-				A291538698D57E14D03BDF47AB5F1AC2 /* Checkout Components */,
-				FFC78189ABAC880F94C21C3E2D172A38 /* Connectivity */,
-				C57BB41FD1195274C656E967D70DFF88 /* Constants */,
-				0EDC2A000C47CC2EEFF779C582ED4362 /* Crypto */,
-				B6BEFA62FB8BEB118179F773FB554371 /* Keychain */,
-				C3B262CE101AEAEF16F022578B2B04EB /* Payment Services */,
-				2038D7D8C619CC2CC6212659E15B4164 /* PCI */,
-				FD6619D15B6CC335A1FFC4E9F8FCF694 /* Primer */,
-			);
-			name = Core;
-			path = Sources/PrimerSDK/Classes/Core;
-			sourceTree = "<group>";
-		};
-		6CEAC7F6EB46BE0E134D73448E71D8C6 /* Parser */ = {
-			isa = PBXGroup;
-			children = (
-				FAE19226370CA0B2AE97353A2DAAC270 /* Parser.swift */,
-				9E3B275336B98AFB01D94CDEAF67DBAF /* JSON */,
-			);
-			name = Parser;
-			path = Parser;
-			sourceTree = "<group>";
-		};
-		6D35ACBC821B8BB9E19048DFCB9B0FB8 /* Data Models */ = {
-			isa = PBXGroup;
-			children = (
-				DFFE49B276E74EECB7A3B9C6D2D777EB /* 3DS.swift */,
-			);
-			name = "Data Models";
-			path = "Data Models";
+			isa = PBXGroup;
+			children = (
+				3C51B505FB109C5EAE343DD57D0C9547 /* Primer */,
+			);
+			name = API;
+			path = API;
 			sourceTree = "<group>";
 		};
 		7247ACD97AB79769C7D29E910A7E0D09 /* Development Pods */ = {
@@ -2113,9 +1175,6 @@
 			name = "Development Pods";
 			sourceTree = "<group>";
 		};
-<<<<<<< HEAD
-		739E138A7A3B78F5C536EF42E99AE852 /* Services */ = {
-=======
 		74DF9E50CF2CACC49979844BF43DCD4A /* Primer */ = {
 			isa = PBXGroup;
 			children = (
@@ -2132,20 +1191,17 @@
 			sourceTree = "<group>";
 		};
 		797D5AE4C59E09B5671A173344F46F1E /* Network */ = {
->>>>>>> 4813bbc8
-			isa = PBXGroup;
-			children = (
-				1335BE778FE4AA44BD108E8917D00391 /* API */,
-				66DF670E99B52C83A319B06DD3F4488B /* Network */,
-				6CEAC7F6EB46BE0E134D73448E71D8C6 /* Parser */,
-			);
-			name = Services;
-			path = Sources/PrimerSDK/Classes/Services;
-			sourceTree = "<group>";
-		};
-<<<<<<< HEAD
-		7C6F0AF18EAF6C5CC6E5E417D9943160 /* Nibs */ = {
-=======
+			isa = PBXGroup;
+			children = (
+				0D98FDF0EB6A484108B902DE26F6EAFE /* Endpoint.swift */,
+				90E50D2736BD8259AAD370D70A72380C /* NetworkService.swift */,
+				08D9A87BA732E16FBFCA5318C5663B4E /* SuccessResponse.swift */,
+				EF1B1D170E7EB150F75B45F79DC53132 /* URLSessionStack.swift */,
+			);
+			name = Network;
+			path = Network;
+			sourceTree = "<group>";
+		};
 		7D6256CF0A17652272591C437DE77E47 /* PCI */ = {
 			isa = PBXGroup;
 			children = (
@@ -2156,28 +1212,19 @@
 			sourceTree = "<group>";
 		};
 		7FEE7D42C3BDAFE84B99D73C5D0B868A /* Components */ = {
->>>>>>> 4813bbc8
-			isa = PBXGroup;
-			children = (
-				ECE09CAA9BFBA913A2758BB7EEF8BD69 /* PrimerTextFieldView.xib */,
-			);
-			name = Nibs;
-			path = Sources/PrimerSDK/Resources/Nibs;
-			sourceTree = "<group>";
-		};
-<<<<<<< HEAD
-		8236856EDC5C2AE36D8C829A40DE86A5 /* Error Handler */ = {
-			isa = PBXGroup;
-			children = (
-				219377E1D4B2CB5F6A52860E66474B3C /* ErrorHandler.swift */,
-				C1257F846DABA0F61FD80E45DCDF6A5A /* PrimerError.swift */,
-			);
-			name = "Error Handler";
-			path = "Sources/PrimerSDK/Classes/Error Handler";
-			sourceTree = "<group>";
-		};
-=======
->>>>>>> 4813bbc8
+			isa = PBXGroup;
+			children = (
+				DB9094A056FA8579BCAFC05C5027398D /* HeaderFooterLabelView.swift */,
+				17E4E55BE009D1DD20DD7D018A92109C /* PrimerFormView.swift */,
+				41CCC86E5BD97E6522BD8F98E7C0491D /* PrimerNibView.swift */,
+				4985F6346FDCF24730A942681E3628A3 /* PrimerResultComponentView.swift */,
+				74FE83877ADDCC2FD5302CE8614345CE /* PrimerResultViewController.swift */,
+				BA911D0CE7F55A02DC0805C40EF08B12 /* PrimerSearchTextField.swift */,
+			);
+			name = Components;
+			path = Components;
+			sourceTree = "<group>";
+		};
 		884ACBD4BED74017F1E8F7C92798F43E /* Pod */ = {
 			isa = PBXGroup;
 			children = (
@@ -2188,9 +1235,6 @@
 			name = Pod;
 			sourceTree = "<group>";
 		};
-<<<<<<< HEAD
-		88C6B8691DD9746E97B65BBFE8C4ED92 /* Public */ = {
-=======
 		8A9FA275D9B01F7003C19C77183DBCC7 /* Constants */ = {
 			isa = PBXGroup;
 			children = (
@@ -2225,198 +1269,132 @@
 			sourceTree = "<group>";
 		};
 		8EEE659B63E52AA31363081281D5CAC7 /* Countries */ = {
->>>>>>> 4813bbc8
-			isa = PBXGroup;
-			children = (
-				252B5AD6FB9A571B62322149C8AEECD9 /* PrimerThemeData.swift */,
-				C1A493639A1665327F334FEA28B6C872 /* PrimerThemeData+Deprecated.swift */,
+			isa = PBXGroup;
+			children = (
+				9A5BF9C07DAB47EB607DC038E034F465 /* CountrySelectorViewController.swift */,
+				1224EF792E09003114BFEAE3FC9EFE3D /* CountryTableViewCell.swift */,
+			);
+			name = Countries;
+			path = Countries;
+			sourceTree = "<group>";
+		};
+		95048A9453CF53C956E8FEAAC22A109A /* Fields */ = {
+			isa = PBXGroup;
+			children = (
+				85E8EDF3281465FFE4AB655891EC4F47 /* AddressField.swift */,
+				D41B492AB4BE3C84058B791A5F8C4E94 /* CardholderNameField.swift */,
+				E83CA2253BD4E240AC3A0067FDFD09D7 /* CardNumberField.swift */,
+				017DF3180C4B5987AE758DCAD1CE93C1 /* CityField.swift */,
+				8A76E4D6B576DFFA7B4A45FD9D5EAD45 /* CountryField.swift */,
+				94C600FAB3E6E880CC33E8A9803595F1 /* CVVField.swift */,
+				79D240330963FAB9059508A8527FAAC9 /* ExpiryDateField.swift */,
+				B5DEC7D41643EF0EF3CD31E12B80FF5B /* Field.swift */,
+				4FB3457D3FABEFCB782A1A585AD09449 /* FirstNameField.swift */,
+				D61C84379596631701FFEFF4A033F6C6 /* LastNameField.swift */,
+				CF6ABEE2C74ACCA7D2DB4297CB0E19AF /* PostalCodeField.swift */,
+				4FB9FA5F1C0359C50C261465C43DF418 /* StateField.swift */,
+			);
+			name = Fields;
+			path = Fields;
+			sourceTree = "<group>";
+		};
+		99A7446C54DA1BC114F62071905D31E2 /* Connectivity */ = {
+			isa = PBXGroup;
+			children = (
+				00513CFB50FC79FB77AD9BD0206BED6B /* Connectivity.swift */,
+			);
+			name = Connectivity;
+			path = Connectivity;
+			sourceTree = "<group>";
+		};
+		9D3EDA974B82D5E83872DDE8C8EC7E00 /* Vault */ = {
+			isa = PBXGroup;
+			children = (
+				9C8E57F69157474688E57382BB8B3E0D /* VaultPaymentMethodView.swift */,
+				0B581FBAEC2018989183E13C2CF9638B /* VaultPaymentMethodViewController.swift */,
+				E95970C3898987B5E2F386DAB496FC3D /* VaultPaymentMethodViewModel.swift */,
+			);
+			name = Vault;
+			path = Vault;
+			sourceTree = "<group>";
+		};
+		A0D07634DF8F74CB9136086870ACC4D6 /* Nibs */ = {
+			isa = PBXGroup;
+			children = (
+				D3A07C498ECA4C00F1558E55D0C683D8 /* PrimerTextFieldView.xib */,
+			);
+			name = Nibs;
+			path = Sources/PrimerSDK/Resources/Nibs;
+			sourceTree = "<group>";
+		};
+		A15358C888FD6D55D7A70D772FFEEC81 /* PrimerSDK */ = {
+			isa = PBXGroup;
+			children = (
+				38CBFF34FB740315BC03F43586E0BB7C /* Core */,
+				884ACBD4BED74017F1E8F7C92798F43E /* Pod */,
+				2F2286CD408FA5B74D16D050B631A8A1 /* Support Files */,
+			);
+			name = PrimerSDK;
+			path = ../..;
+			sourceTree = "<group>";
+		};
+		AE0F37ADE4EF67AC63CCB2DEE09C6BF7 /* Public */ = {
+			isa = PBXGroup;
+			children = (
+				CB1C27AA90793FBD062326211E911717 /* PrimerThemeData.swift */,
+				00015C2F6FD23992986514DECED91283 /* PrimerThemeData+Deprecated.swift */,
 			);
 			name = Public;
 			path = Public;
 			sourceTree = "<group>";
 		};
-<<<<<<< HEAD
-		8C330BD41ED24C7BF2DED5CF10B3A1BD /* OAuth */ = {
-			isa = PBXGroup;
-			children = (
-				201DB5835D92BFE37D9201A480670198 /* PrimerWebViewController.swift */,
-			);
-			name = OAuth;
-			path = OAuth;
-			sourceTree = "<group>";
-		};
-		93721B3AE4CFBAC827A1CFC0288A9538 /* Text Fields */ = {
-			isa = PBXGroup;
-			children = (
-				FF5E3980395E6477CF5A7D82BC046505 /* CardComponentsManager.swift */,
-				7807FC45B7CF96327F3EDCBF1F837491 /* PrimerAddressLineFieldView.swift */,
-				B45B6B9438686AC6AD5993A382B41A8F /* PrimerCardholderNameFieldView.swift */,
-				6A096C5F9641BDB5707B9D00BC8A50DB /* PrimerCardNumberFieldView.swift */,
-				A8B1B6BD325F421143B02B68B435FCA2 /* PrimerCityFieldView.swift */,
-				A8D1ADC1BEA89F53B6C62E0B3FBB9160 /* PrimerCountryFieldView.swift */,
-				1FEA35C7BD096A767DA6896FE148BB8C /* PrimerCVVFieldView.swift */,
-				13E4AA234A5E31B84B6362752D9698D6 /* PrimerExpiryDateFieldView.swift */,
-				5A09E8A4D735E3F1D6A249D0502A5AC4 /* PrimerFirstNameFieldView.swift */,
-				1DD180AA937931F8F5616F57E315C33A /* PrimerLastNameFieldView.swift */,
-				60E4ED04DC67474EBDE6C738752AEFDD /* PrimerPostalCodeFieldView.swift */,
-				145EEB520A790B6B69227DA4CD347DBA /* PrimerStateFieldView.swift */,
-				4D92086F52F161826DCCBC1DDEF6720C /* PrimerTextField.swift */,
-				B33C5B05E7D2E982308E1B0A74FC661A /* PrimerTextFieldView.swift */,
-				630A7A75E7C5B2A9762E57F209C77056 /* PrimerTextFieldView+Analytics.swift */,
-				EEC19B46649AE226956BCF041F646800 /* PrimerTextFieldView+CardFormFieldsAnalytics.swift */,
-				485BF9ABD7D8A9EB6DF77065F94B4FB9 /* Generic */,
-=======
-		99A7446C54DA1BC114F62071905D31E2 /* Connectivity */ = {
-			isa = PBXGroup;
-			children = (
-				00513CFB50FC79FB77AD9BD0206BED6B /* Connectivity.swift */,
->>>>>>> 4813bbc8
-			);
-			name = "Text Fields";
-			path = "Text Fields";
-			sourceTree = "<group>";
-		};
-		9444ABBBF85C8594C6754F8E48A51807 /* TokenizationViewModels */ = {
-			isa = PBXGroup;
-			children = (
-				2D4804F7721860DCF91B709BFC1E8F7E /* ApayaTokenizationViewModel.swift */,
-				623EE40AC437239D6D007F801574A3E9 /* ApplePayTokenizationViewModel.swift */,
-				1B2BF4181FFEB2C005C292AA7982B26E /* BankSelectorTokenizationViewModel.swift */,
-				8F584E2A195B36390D22044DFFF35FC5 /* CheckoutWithVaultedPaymentMethodViewModel.swift */,
-				D26259683CF8DA744F7E00A650C9D372 /* ExternalPaymentMethodTokenizationViewModel.swift */,
-				8504C91C0A2707F8DB79485476095CD0 /* KlarnaTokenizationViewModel.swift */,
-				75D867171CC01E5F6EC6C68980D6AB56 /* PaymentMethodTokenizationViewModel.swift */,
-				659F38484175FD312D79FCD3FA31E2CA /* PaymentMethodTokenizationViewModel+Logic.swift */,
-				D07E9328432727DB1337AF81ABD80DF5 /* PayPalTokenizationViewModel.swift */,
-				1699566E544347F57CC188A237E40CEC /* PrimerTestPaymentMethodTokenizationViewModel.swift */,
-				2A820142D28D101B8C6D1B42E9018730 /* QRCodeTokenizationViewModel.swift */,
-				5B174BA9A5F551A596F1B8C9AF190AFA /* FormsTokenizationViewModel */,
-			);
-			name = TokenizationViewModels;
-			path = TokenizationViewModels;
-			sourceTree = "<group>";
-		};
-		9E3B275336B98AFB01D94CDEAF67DBAF /* JSON */ = {
-			isa = PBXGroup;
-			children = (
-				5E75179ACB1F5DC00B189B9F54717CE6 /* JSONParser.swift */,
-			);
-			name = JSON;
-			path = JSON;
-			sourceTree = "<group>";
-		};
-		A15358C888FD6D55D7A70D772FFEEC81 /* PrimerSDK */ = {
-			isa = PBXGroup;
-			children = (
-				BCD2BE2A72F37CF05FF527B90CAAFA05 /* Core */,
-				884ACBD4BED74017F1E8F7C92798F43E /* Pod */,
-				2F2286CD408FA5B74D16D050B631A8A1 /* Support Files */,
-			);
-			name = PrimerSDK;
-			path = ../..;
-			sourceTree = "<group>";
-		};
-<<<<<<< HEAD
-		A291538698D57E14D03BDF47AB5F1AC2 /* Checkout Components */ = {
-			isa = PBXGroup;
-			children = (
-				5D16B20BB0E1AA42575DA958F60DE1D5 /* PrimerHeadlessUniversalCheckout.swift */,
-				250CE1C38493FB9ED25645E27A23A66A /* PrimerHeadlessUniversalCheckoutProtocols.swift */,
-				2ABB115974B2C6CE7A6DEC057867D1A4 /* PrimerHeadlessUniversalCheckoutUIManager.swift */,
-				CCC141EC41444D0111C859625C16EE21 /* PrimerInputElements.swift */,
-			);
-			name = "Checkout Components";
-			path = "Checkout Components";
-			sourceTree = "<group>";
-		};
-		A663837F59562DC15FFB8E9320F08018 /* Dispatchers */ = {
-			isa = PBXGroup;
-			children = (
-				C68ADE9A9AD98A86EA4E4CA1AE0A7765 /* ConcurrencyLimitedDispatcher.swift */,
-				B90F100AD79C0C2933B3F7728D0587B8 /* CoreDataDispatcher.swift */,
-				3306394F44B7E39FBC5DC122175A96B2 /* Queue.swift */,
-				461EE7BF58ED454390200A53079B387E /* RateLimitedDispatcher.swift */,
-				4E2246FFE4CAE890A3F54DE2B240BDD3 /* RateLimitedDispatcherBase.swift */,
-				B252441E5A78852BC71A78D6C1D7B084 /* StrictRateLimitedDispatcher.swift */,
-			);
-			name = Dispatchers;
-			path = Dispatchers;
-			sourceTree = "<group>";
-		};
-		AC38AB038784C251A23104A53C0CBF44 /* Root */ = {
-=======
-		AE0F37ADE4EF67AC63CCB2DEE09C6BF7 /* Public */ = {
->>>>>>> 4813bbc8
-			isa = PBXGroup;
-			children = (
-				7EB995233AF1E0AE2E5554921D3B4DE4 /* PrimerAccountInfoPaymentViewController.swift */,
-				E5181FCDF3BD4ED0F12C140CCADA504B /* PrimerCardFormViewController.swift */,
-				AE128DDA32A961FF0E0AE1A0E6AF9BC8 /* PrimerContainerViewController.swift */,
-				9319482B449398607A86F86D82F12193 /* PrimerFormViewController.swift */,
-				0DCF213534060A24E1AF14D321CFD7A1 /* PrimerInputViewController.swift */,
-				6E73D6B40B85AD4CECB5319B441EB967 /* PrimerLoadingViewController.swift */,
-				F5198676843D5791A9A0390F8C594333 /* PrimerNavigationBar.swift */,
-				22FF6946D1FB952B66991319C2B8C14C /* PrimerNavigationController.swift */,
-				79081D3110D625785445F078638FB2C2 /* PrimerRootViewController.swift */,
-				B133192E3D04AEC0E6CD095924CC3F84 /* PrimerUniversalCheckoutViewController.swift */,
-				B3465009E339E3A24AD59AD78F90D551 /* PrimerVaultManagerViewController.swift */,
-			);
-			name = Root;
-			path = Root;
-			sourceTree = "<group>";
-		};
-		AE225AF89AF79E73645AF56281312804 /* Modules */ = {
-			isa = PBXGroup;
-			children = (
-				0F3A9EC3A6DAEDA8966E36588A159E5C /* ClientSessionActionsModule.swift */,
-				C4B568F5B8D65C4F81A2E0D3D6284983 /* PollingModule.swift */,
-				18F5948012133EB3440547FD3B28D817 /* UserInterfaceModule.swift */,
-			);
-			name = Modules;
-			path = Sources/PrimerSDK/Classes/Modules;
-			sourceTree = "<group>";
-		};
-		B63A1938B82F07F1DB26E94B1D10455B /* TokenizationViewControllers */ = {
-			isa = PBXGroup;
-			children = (
-				933D9A2E9CD2445D201D9C20F42C9ED9 /* QRCodeViewController.swift */,
-			);
-			name = TokenizationViewControllers;
-			path = TokenizationViewControllers;
-			sourceTree = "<group>";
-		};
-<<<<<<< HEAD
-		B6BEFA62FB8BEB118179F773FB554371 /* Keychain */ = {
-			isa = PBXGroup;
-			children = (
-				882857D92B5315B3BBB4B74F553511A7 /* Keychain.swift */,
-			);
-			name = Keychain;
-			path = Keychain;
-			sourceTree = "<group>";
-		};
-		BCD2BE2A72F37CF05FF527B90CAAFA05 /* Core */ = {
-			isa = PBXGroup;
-			children = (
-				6C0CD5B8ACDA936906503F97AFB822EA /* Icons.xcassets */,
-				6AB0BC3E2B580314315EFC9BDB0E4A3E /* Core */,
-				DE736B88DDDB905F7CB3C6F63FEC9E3C /* Data Models */,
-				8236856EDC5C2AE36D8C829A40DE86A5 /* Error Handler */,
-				14E182B66462E13B6150EFC08FAEBF48 /* Extensions & Utilities */,
-				36B8F2740C8B80A70C3086B26B9FAA5D /* JSONs */,
-				353249378881FEE198424FD1F44D3903 /* Localizable */,
-				36AE45C92ACFEBFD62738C23F31DB8C7 /* Mocks */,
-				AE225AF89AF79E73645AF56281312804 /* Modules */,
-				7C6F0AF18EAF6C5CC6E5E417D9943160 /* Nibs */,
-				739E138A7A3B78F5C536EF42E99AE852 /* Services */,
-				5DCF6A58D14D705873E10B1E30817C89 /* Third Party */,
-				66D603646643CF67BDD31C5751E749E9 /* User Interface */,
-			);
-			name = Core;
-			sourceTree = "<group>";
-		};
-		C3B262CE101AEAEF16F022578B2B04EB /* Payment Services */ = {
-=======
+		B0EE6AF3E598E0B9010FF56623E3196E /* Error Handler */ = {
+			isa = PBXGroup;
+			children = (
+				0BD22ADCA5EED2B8DC8A8E4CD950F97A /* ErrorHandler.swift */,
+				9F6FF4F85703F189731564236CDE4FBD /* PrimerError.swift */,
+			);
+			name = "Error Handler";
+			path = "Sources/PrimerSDK/Classes/Error Handler";
+			sourceTree = "<group>";
+		};
+		B1E28B7D10261A3371629D3377972E2A /* PromiseKit */ = {
+			isa = PBXGroup;
+			children = (
+				8395F7AA0A364E070D2D9BAB5B83CB70 /* after.swift */,
+				E1B5F831DBBE16305759D6D496E985F9 /* Box.swift */,
+				CEE287A62D01CCCD6695DB97FAC26730 /* Catchable.swift */,
+				1B574ACF207525D1C288C32374C9B65E /* Configuration.swift */,
+				2EF6A9DF52AF44B481DD306F8CBCC449 /* CustomStringConvertible.swift */,
+				7CF2D331D81AF9DC1BBB894C0CF664BD /* Dispatcher.swift */,
+				58559695DE6609FEF9F12987CDCF82E3 /* Error.swift */,
+				7517C73AB50EBEC1A7E5C47BF489F3B3 /* firstly.swift */,
+				788BC340B7B04397750B892D04DDAD4D /* Guarantee.swift */,
+				D28511034C34815C27BB0518E0BF6DA4 /* hang.swift */,
+				3A1FA7F8FC27AB170801135EE911F9B8 /* LogEvent.swift */,
+				7E4FAB46D8DF2E34BE7E1D92BC3B9385 /* Promise.swift */,
+				17C05F4C4018A7599A64EED649120689 /* race.swift */,
+				262F0E6FD68A5EAB7FFCF4401C6649F4 /* Resolver.swift */,
+				2D65A7817DE658D63D65289DB7F791AC /* Thenable.swift */,
+				E530C2EF9F0E11BD5E374EFCBA2AE397 /* when.swift */,
+				110B8287CF3756E3486290BB084AF021 /* Cancellation */,
+				3A2053F1B8738AC928F8E9F3C0752E25 /* Dispatchers */,
+				F6B0D70CE51318C07DA24AAAA95EE7E2 /* Wrappers */,
+			);
+			name = PromiseKit;
+			path = PromiseKit;
+			sourceTree = "<group>";
+		};
+		B8233CE5E3AD8AD961E3ED8CCE3C451E /* TestPaymentMethods */ = {
+			isa = PBXGroup;
+			children = (
+				150FC0AC11B516A31EE97052DF7FAFAA /* FlowDecisionTableViewCell.swift */,
+				FC791DE7574F6BD8BB7F1C54402D43EA /* PrimerTestPaymentMethodViewController.swift */,
+			);
+			name = TestPaymentMethods;
+			path = TestPaymentMethods;
+			sourceTree = "<group>";
+		};
 		BE04F53011F223A97AC773D840A37141 /* Extensions & Utilities */ = {
 			isa = PBXGroup;
 			children = (
@@ -2459,44 +1437,58 @@
 			sourceTree = "<group>";
 		};
 		BF0F25E48E5C8882A4D38B277BC052C2 /* Parser */ = {
->>>>>>> 4813bbc8
-			isa = PBXGroup;
-			children = (
-				B9287DBBC22FC6AA091B27FE3DD7C051 /* ClientSessionService.swift */,
-				600A49EBDBBF15C2FFB9EFD20BFF93FD /* ClientTokenService.swift */,
-				2DD4168F7505299C19D5EC94E7C950E8 /* CreateResumePaymentService.swift */,
-				B99982064327D0F5FBCD28F093F1D199 /* PaymentMethodConfigService.swift */,
-				6657184DCC594395C94969C643E8B999 /* PayPalService.swift */,
-				B278028E07A461C80174D082CD3FE3DC /* VaultService.swift */,
-			);
-			name = "Payment Services";
-			path = "Payment Services";
-			sourceTree = "<group>";
-		};
-		C473FE2547A3E2D314B367EBBE72C83F /* Components */ = {
-			isa = PBXGroup;
-			children = (
-				E7F1912CFF7EAD6FBDB7E06B349D9EC9 /* HeaderFooterLabelView.swift */,
-				BC80994858EA77E08351392849C6FA64 /* PrimerFormView.swift */,
-				FD1EBFEF27D0512A5C2A78E15327110D /* PrimerNibView.swift */,
-				7033D0C2EB16D5EC8E4C4272F6A8B4D0 /* PrimerResultComponentView.swift */,
-				FEF471EA392C485CB9D7736C77710BB4 /* PrimerResultViewController.swift */,
-				01C7C49C32395218F05EA041E5F861EB /* PrimerSearchTextField.swift */,
-			);
-			name = Components;
-			path = Components;
-			sourceTree = "<group>";
-		};
-		C57BB41FD1195274C656E967D70DFF88 /* Constants */ = {
-			isa = PBXGroup;
-			children = (
-				5584779593288107E693431EADAD203A /* Colors.swift */,
-				0D3C1069DE2BB170280D92D481247B6D /* Content.swift */,
-				97EDD3B9CD902DEB7E265D3ADF2CC89D /* Dimensions.swift */,
-				6ADF9694FF17FA7EA541421E8A9A5FAB /* Strings.swift */,
-			);
-			name = Constants;
-			path = Constants;
+			isa = PBXGroup;
+			children = (
+				DA0BEE589B477AB4F2E7D8A3A5BE30C6 /* Parser.swift */,
+				E3C0DD7B84D8764513502B5C5294F7AA /* JSON */,
+			);
+			name = Parser;
+			path = Parser;
+			sourceTree = "<group>";
+		};
+		C283C2EAC69D4797CD838C4F2E7A0C2C /* TokenizationViewModels */ = {
+			isa = PBXGroup;
+			children = (
+				A48294A6E6E36B16F8E0C58489742F00 /* ApayaTokenizationViewModel.swift */,
+				D305F5A2336CF93FBC2653D2A94ECDF3 /* ApplePayTokenizationViewModel.swift */,
+				F3B10AF2E658395A50C397610EF71FE2 /* BankSelectorTokenizationViewModel.swift */,
+				15D28A74D16D83B249C03F4E7768496C /* CheckoutWithVaultedPaymentMethodViewModel.swift */,
+				8FF7E48ACE4E8A8DE76EA74B91A0F948 /* ExternalPaymentMethodTokenizationViewModel.swift */,
+				A17882C440C71FD9A7DE479112E31BA0 /* KlarnaTokenizationViewModel.swift */,
+				64BF536844FB0CB7DF894DCF0490185D /* PaymentMethodTokenizationViewModel.swift */,
+				91B994F0A7E78A51087A2D433FD1DC04 /* PaymentMethodTokenizationViewModel+Logic.swift */,
+				D44593D72477A1DA6D6DD3C44289029C /* PayPalTokenizationViewModel.swift */,
+				83280D38ABE8397EEEC2EAED9C3A1F7F /* PrimerTestPaymentMethodTokenizationViewModel.swift */,
+				9FF9D490C84F9E0446311C804697A038 /* QRCodeTokenizationViewModel.swift */,
+				F88E3E3E82719CD6CA3E65C5DDE323CC /* FormsTokenizationViewModel */,
+			);
+			name = TokenizationViewModels;
+			path = TokenizationViewModels;
+			sourceTree = "<group>";
+		};
+		C5B7DDFB7A80ABAA0350925A0ED90316 /* Text Fields */ = {
+			isa = PBXGroup;
+			children = (
+				88F1E5997AA29762FA4F8C8C396C5423 /* CardComponentsManager.swift */,
+				C0A76B393E93E52BA6D6F8558E996021 /* PrimerAddressLineFieldView.swift */,
+				5566B46CEAF6F4F96430D6F2A8D66028 /* PrimerCardholderNameFieldView.swift */,
+				4F4BFCCE39FE80E09C868D26135C6F97 /* PrimerCardNumberFieldView.swift */,
+				62264785B8B6C0717C3473D99EF87F98 /* PrimerCityFieldView.swift */,
+				6139A917C3C32B8ADEAC2AED3805A3E7 /* PrimerCountryFieldView.swift */,
+				4CA1C3CBA2F599A5E31CE8E5BEAC3E63 /* PrimerCVVFieldView.swift */,
+				A8E63108F80478CBB8726DF5828E1F86 /* PrimerExpiryDateFieldView.swift */,
+				CDD90DEA88D5AF51A96917C7E0195DD9 /* PrimerFirstNameFieldView.swift */,
+				9BB27AEF37DE21B607A0FF407B32071A /* PrimerLastNameFieldView.swift */,
+				7820C4DC7E619619276603D7F2FF46CD /* PrimerPostalCodeFieldView.swift */,
+				763BCC5CB1FA9E38783B21CBBC9C2683 /* PrimerStateFieldView.swift */,
+				174942F34FB511678B87238B41CF8C50 /* PrimerTextField.swift */,
+				2C1C2B18A576B0B349F3D2A62F412E8D /* PrimerTextFieldView.swift */,
+				719CBCA3A9E43728A9A425C49876853C /* PrimerTextFieldView+Analytics.swift */,
+				D8F4426A6BC4181C0655AA98635340E8 /* PrimerTextFieldView+CardFormFieldsAnalytics.swift */,
+				E4F924B5115BFE55D234D5B8907B6FF2 /* Generic */,
+			);
+			name = "Text Fields";
+			path = "Text Fields";
 			sourceTree = "<group>";
 		};
 		C99317E726DB0D5CA94A6EFE2CA8C63E /* Pods-PrimerSDK_Tests */ = {
@@ -2515,13 +1507,46 @@
 			path = "Target Support Files/Pods-PrimerSDK_Tests";
 			sourceTree = "<group>";
 		};
-		CB049841249D0999F86A66D55AECDA7F /* Decision Handlers */ = {
-			isa = PBXGroup;
-			children = (
-				A254C67D17B4C8808F00C1E5D95391A6 /* Decisions.swift */,
-			);
-			name = "Decision Handlers";
-			path = "Decision Handlers";
+		C9BE4CF039865F2591D780033783EE35 /* User Interface */ = {
+			isa = PBXGroup;
+			children = (
+				CB4B2B233A25BAD6567C80C369C9E3FB /* Identifiable.swift */,
+				1C7E49DBA454A72B6426E0ABC54879E5 /* PaymentMethodsGroupView.swift */,
+				2C3C0695951802194A6B2454D905DF93 /* UIUtils.swift */,
+				302F5AF684C56897C133B61FE0D72D93 /* Banks */,
+				7FEE7D42C3BDAFE84B99D73C5D0B868A /* Components */,
+				8EEE659B63E52AA31363081281D5CAC7 /* Countries */,
+				1E932F9A84F5497BDE8AC1C1B8192D2A /* OAuth */,
+				420468697F6BF980B1D282B1093E53F3 /* PCI */,
+				6345D2337DE71EC84C92A74F19467447 /* Primer */,
+				1D6D8520785A7FBE27772002909DC212 /* Root */,
+				B8233CE5E3AD8AD961E3ED8CCE3C451E /* TestPaymentMethods */,
+				C5B7DDFB7A80ABAA0350925A0ED90316 /* Text Fields */,
+				CC5F2B397C23DB178125318D87B5F530 /* TokenizationViewControllers */,
+				C283C2EAC69D4797CD838C4F2E7A0C2C /* TokenizationViewModels */,
+				531B0CEAFE95508612340A6B2C13E197 /* UI Delegates */,
+				9D3EDA974B82D5E83872DDE8C8EC7E00 /* Vault */,
+			);
+			name = "User Interface";
+			path = "Sources/PrimerSDK/Classes/User Interface";
+			sourceTree = "<group>";
+		};
+		CBE42428A7F2596F9EB37DABAACBAB87 /* Mocks */ = {
+			isa = PBXGroup;
+			children = (
+				C46B5D8B3C04E8468973B3956D35C044 /* MockPrimerAPIClient.swift */,
+			);
+			name = Mocks;
+			path = Sources/PrimerSDK/Classes/Mocks;
+			sourceTree = "<group>";
+		};
+		CC5F2B397C23DB178125318D87B5F530 /* TokenizationViewControllers */ = {
+			isa = PBXGroup;
+			children = (
+				50D2F1C1DE9E81CCA9F66D00E6EB4D52 /* QRCodeViewController.swift */,
+			);
+			name = TokenizationViewControllers;
+			path = TokenizationViewControllers;
 			sourceTree = "<group>";
 		};
 		CF1408CF629C7361332E53B88F7BD30C = {
@@ -2535,90 +1560,6 @@
 			);
 			sourceTree = "<group>";
 		};
-<<<<<<< HEAD
-		D4144A8E331F76E44EC6A2113F3B568A /* localized_countries */ = {
-			isa = PBXGroup;
-			children = (
-				2790D6E2F7EFF4C5051CC1C8F9F88FFB /* af.json */,
-				511AE03E5D328DF1DC6C0940B3DCE899 /* am.json */,
-				FBF5ACECD57A3F41589AA46C9576708A /* ar.json */,
-				09A5C253473FECBB9279D6CB1B1CBB80 /* az.json */,
-				F559F5DE344186BD39501704764FFB52 /* be.json */,
-				C64D146BD5D427714F5E7490ED87C24A /* bg.json */,
-				637250DB028BC265FC36B60B3AA0775E /* bn.json */,
-				968ABBE3F3ECFB017B2EA144E2B8D347 /* bs.json */,
-				463D6E8CD37CDCEA86F84BA3C5631EFC /* ca.json */,
-				0E1EAA94D6F3C596ED40C8F6BEC5F10C /* cs.json */,
-				B4CBB7B260E9E534239CBEA138EBDECD /* cy.json */,
-				C9FD16B153671D6E7E6A6A2CA067F90F /* da.json */,
-				E674572D4C76C2DB142805A342682573 /* de.json */,
-				91B204FF29F76F8C1507230F857BC1C1 /* dv.json */,
-				47BC1DD80DA46B86E96DFBB845B70594 /* el.json */,
-				B2AA20B53D597BB7FD890A6BBAD0C464 /* en.json */,
-				90E880930B7A7E5DDE748B5838AD4A10 /* es.json */,
-				E1CBE6B1D1D2CA2A1E2EE41F1861D1EC /* et.json */,
-				74E40CFEC042DBB1F7915104911303D6 /* eu.json */,
-				F528C8BBDA641E7FAEEC545CD1239A2E /* fa.json */,
-				185E7A37DC42AE35F2BBAD9EE722119F /* fi.json */,
-				27F074C1BCB95FCABFDF31D81E69E2DB /* fr.json */,
-				56AEF847FCCE15A8A693A83F2A121EA5 /* gl.json */,
-				296EB67C85F2A6E51A6D11E6D32AEAB7 /* ha.json */,
-				993B4797210E8B977194F2A0CB0F7B95 /* he.json */,
-				4703E09187A89562A0C8A47F9AD705FE /* hi.json */,
-				26A7DB405E992682B3CDDAD34ADD3458 /* hr.json */,
-				8F94D79CB8CC2534FDC865D7069094B4 /* hu.json */,
-				C904C3C31D999244676E9B5C7B033E36 /* hy.json */,
-				C6E31722B84AF4B1DC9481B02F322E6B /* id.json */,
-				036F393B2DDE03D9598EB0E0086E33B8 /* is.json */,
-				487D02297AA31DCF0EE4D48B7D79C21E /* it.json */,
-				82E0BBABB9772D6ABFEACA2A05FC2013 /* ja.json */,
-				0D0FB81CBDFE74150149D1324C0694C8 /* ka.json */,
-				C23EB7284084ADF1B643F6DBF4E1D06C /* kk.json */,
-				84A3C78F48475DE09D588DA40195A8CF /* km.json */,
-				95CBD4BF391D8EC952E3B693AC0F5F38 /* ko.json */,
-				97CD156C5298DE4F6AC8DC617B1E969B /* ku.json */,
-				96692B2EF72987D16C3B78F4444B9A65 /* ky.json */,
-				43570F572BF2C1CDDA918725A571D599 /* lt.json */,
-				1E101CA5BF7F79640ACF60C9B10D31DD /* lv.json */,
-				EFC9C32733426A6D4290D6295530E5EA /* mk.json */,
-				2EB044D91969A95F0C1C4F071E2EFE59 /* ml.json */,
-				18A7DC8622715CFEE6699EA5ECB4B9C2 /* mn.json */,
-				50043641FA7C17AEEB29D0AEF66FA6B0 /* ms.json */,
-				08E5F64A93009E1F1FBD47DD34C689CE /* nb.json */,
-				6F108155E6824A027C6DEF59EE9A7B2C /* nl.json */,
-				AC32352496DB6A770C49FC3F51745B03 /* nn.json */,
-				7B194D1B9022DB5C8E7519CC403EE245 /* no.json */,
-				8456B61615BB18F7CA1279FAFC52B143 /* pl.json */,
-				BBE6415C4F056F225E212A1A77CED967 /* ps.json */,
-				1F9446FAE7CF2D2E024FA22B0CF42729 /* pt.json */,
-				C8CAA059B85BCFFC5065409F4D3A32E8 /* ro.json */,
-				E61FB33CC878797CC00515A0D767CD4E /* ru.json */,
-				C85DF0E3E1BFFC2CAAD891F760934FC4 /* sd.json */,
-				F7DC61824AA0FD743B3057D3CB587547 /* sk.json */,
-				49A1CD595FFD93F6D0255E4BB0E77BAC /* sl.json */,
-				A869BDF4CAA8A09666CF07969071C136 /* so.json */,
-				1E2E9C20CF33D3E0BED01CBA33B6DF6A /* sq.json */,
-				2B1753EBB150EF7F6A586FDF1883F1E2 /* sr.json */,
-				50569798A76C0FCB75A881C409C9D30C /* sv.json */,
-				43C8B660A4B173B72052AD47C45E06DF /* sw.json */,
-				88F860D397B33822812B52CA14A8258F /* ta.json */,
-				EACFDDDB145FFD182B113E6E1FFB4697 /* tg.json */,
-				4A4A55B7B9F033488C93909C5821CDBE /* th.json */,
-				634762BA4A2885910D7E8134409BF035 /* tr.json */,
-				A7D59EADC431AE0B6040D533CEBFBAFA /* tt.json */,
-				B1E211CB244C64E29375259ABD7FC3FC /* ug.json */,
-				7220F016B0B20773D7F04627C985C751 /* uk.json */,
-				11E5BD0559F66FB62A152FA465665213 /* ur.json */,
-				708059733DC155BA6C0B532E3C1B9F1B /* uz.json */,
-				C65D19D850308E6331254BC5AA92F08C /* vi.json */,
-				B36F17CF355DB015A1F639BF1DF12DCF /* zh.json */,
-			);
-			name = localized_countries;
-			path = localized_countries;
-			sourceTree = "<group>";
-		};
-		DAA9F2F81C762CC9CEED938B9770D3BA /* PCI */ = {
-=======
 		D4236CF309275BB0B34B4082DD0B3C3B /* Crypto */ = {
 			isa = PBXGroup;
 			children = (
@@ -2629,10 +1570,9 @@
 			sourceTree = "<group>";
 		};
 		D9FCB11A89A484BADB4451B1827A2211 /* PCI */ = {
->>>>>>> 4813bbc8
-			isa = PBXGroup;
-			children = (
-				86395542D09FBC4652A0891C70CFB6C0 /* FormType.swift */,
+			isa = PBXGroup;
+			children = (
+				0395D54518C23C3EF5945CCF99CA76DE /* FormType.swift */,
 			);
 			name = PCI;
 			path = PCI;
@@ -2655,69 +1595,39 @@
 			path = "Target Support Files/Pods-PrimerSDK_Example";
 			sourceTree = "<group>";
 		};
-		DE736B88DDDB905F7CB3C6F63FEC9E3C /* Data Models */ = {
-			isa = PBXGroup;
-			children = (
-				03CAABBA9C8ACA0A8E43D6348DF5AA96 /* AdyenDotPay.swift */,
-				B2C70922911D0D51ABEADB0A9749896D /* Apaya.swift */,
-				84ECADB11FD0D5D8FCB19295AD6A2AAC /* ApplePay.swift */,
-				9DA9CE51C73A723571D4BE5D2509C9D1 /* Bank.swift */,
-				9E1DC20589134CDC328BE18F27348489 /* CardNetwork.swift */,
-				7382D2DF7D57A758C2310B1BFF2C3135 /* CheckoutModule.swift */,
-				967A02F4A6DBD716C4EE66FF0FA4C8E1 /* ClientSession.swift */,
-				851A78459A2AABAE5EED2EB0E27BAF86 /* ClientToken.swift */,
-				41914A6864B74F8951F6D3C63D0209DC /* Consolable.swift */,
-				65E34F44F9A42F36F64921703AC47F38 /* CountryCode.swift */,
-				33AE668B76AEDFDC690F2042373F1DC6 /* Currency.swift */,
-				E12556E5B92DBB9C19C6EDB8001767B9 /* ImageName.swift */,
-				D35320224C484580CC2C3E5300D268FA /* Klarna.swift */,
-				F0758C46495FF71380B2212D0F9ED9BA /* OrderItem.swift */,
-				C978274FC76EA389809B2676FC56C84F /* PaymentAPIModel.swift */,
-				105A9A977BE014F22AB02A3AD4568276 /* PaymentMethodConfiguration.swift */,
-				2BFA0B3D21BE65B0F65052F3AA834670 /* PaymentMethodConfigurationOptions.swift */,
-				707A22380F356325C7D92992DEFC64A2 /* PaymentMethodConfigurationType.swift */,
-				C27D1CDC1A25143614AE12BCC94F60D6 /* PaymentMethodToken.swift */,
-				6EDF348A4177016EEBC5C2830B1C43C6 /* PaymentMethodTokenizationRequest.swift */,
-				ECADEE97B179191EFD27DFA90F9EA193 /* PaymentResponse.swift */,
-				F1D0970BB7CB196449E260D2E1EE5E06 /* PayPal.swift */,
-				009EA4C18ED4582F3928C040C962C4A9 /* PrimerConfiguration.swift */,
-				18433A7B7CADCD92E38616AEDA43B620 /* PrimerFlowEnums.swift */,
-				8D1E653779E6505679F9AC96A48E862D /* PrimerSettings.swift */,
-				ED76F73FC40EBEE3F4848CD60EAF9B59 /* SuccessMessage.swift */,
-				BA933AF3D5B1F5D68FD4B270C9E5FD9D /* Throwable.swift */,
-				7FA0A7DF2D62CF6BDB401EC5BE6C582F /* VaultCheckoutViewModel.swift */,
-				DAA9F2F81C762CC9CEED938B9770D3BA /* PCI */,
-				05EEF5B66F922BC87A0DAEF1CD3D1658 /* Theme */,
-			);
-			name = "Data Models";
-			path = "Sources/PrimerSDK/Classes/Data Models";
-			sourceTree = "<group>";
-		};
-<<<<<<< HEAD
-		E59BE5D3A32C23729F855245F5196EF6 /* Primer */ = {
-			isa = PBXGroup;
-			children = (
-				AB5223D6B0733F91EC1C1775C185D8E8 /* PrimerAPI.swift */,
-				8EC7219F51560E8B43DF033F745DBA4C /* PrimerAPIClient.swift */,
-				AF4BA01EA30509CE52713FFBBE112399 /* PrimerAPIClient+Promises.swift */,
-			);
-			name = Primer;
-			path = Primer;
-			sourceTree = "<group>";
-		};
-		ECCD71FE9ABA08EFA4FAB4E54D34211B /* Internal */ = {
-			isa = PBXGroup;
-			children = (
-				E6ADD32AA7AFC19ECA45938DBCE5E868 /* PrimerTheme+Borders.swift */,
-				98DBF11FEE58B2C6C9BDF3134504C350 /* PrimerTheme+Buttons.swift */,
-				51C45C2978C427D1BA841566847837DE /* PrimerTheme+Colors.swift */,
-				150A5190430C99C074C8F3D1A6B6BE38 /* PrimerTheme+Inputs.swift */,
-				DA666ABAB61C37D9186E37C043B41AFC /* PrimerTheme+TextStyles.swift */,
-				313A7451DA89A4FAC7BF24B87D33187A /* PrimerTheme+Views.swift */,
+		E3016108B1B76B502CB00EE2D55EC0A8 /* Internal */ = {
+			isa = PBXGroup;
+			children = (
+				D4EB9B0CDB7F2CA39C782C37A5065C54 /* PrimerTheme+Borders.swift */,
+				31D5CAA46376D2CB60E039D182675F07 /* PrimerTheme+Buttons.swift */,
+				F51EB65DB349675F8175BD89ED53817A /* PrimerTheme+Colors.swift */,
+				0945BFD12DFE2239BCFCD5FF17BDF48A /* PrimerTheme+Inputs.swift */,
+				0CE986753392AF6692780E3CBB358704 /* PrimerTheme+TextStyles.swift */,
+				895D7A27D28B7846B871439D08C7DD7B /* PrimerTheme+Views.swift */,
 			);
 			name = Internal;
 			path = Internal;
-=======
+			sourceTree = "<group>";
+		};
+		E3C0DD7B84D8764513502B5C5294F7AA /* JSON */ = {
+			isa = PBXGroup;
+			children = (
+				C5D71F475437EB605D1B756CEB47A356 /* JSONParser.swift */,
+			);
+			name = JSON;
+			path = JSON;
+			sourceTree = "<group>";
+		};
+		E4F924B5115BFE55D234D5B8907B6FF2 /* Generic */ = {
+			isa = PBXGroup;
+			children = (
+				2BCE7F43E0368176486D561405F5E53E /* PrimerGenericTextFieldView.swift */,
+				C72D72756B71A72FD408869F85611101 /* PrimerSimpleCardFormTextFieldView.swift */,
+			);
+			name = Generic;
+			path = Generic;
+			sourceTree = "<group>";
+		};
 		E5A8007E4CDF8D01336AE48EBA4F14BF /* Core */ = {
 			isa = PBXGroup;
 			children = (
@@ -2755,58 +1665,53 @@
 			);
 			name = 3DS;
 			path = 3DS;
->>>>>>> 4813bbc8
-			sourceTree = "<group>";
-		};
-		FBC70359E28C920E315C9612F25652DF /* PCI */ = {
-			isa = PBXGroup;
-			children = (
-				14B39FD09D01B4D0D6E180E294400436 /* CardScanner */,
-			);
-			name = PCI;
-			path = PCI;
-			sourceTree = "<group>";
-		};
-		FD6619D15B6CC335A1FFC4E9F8FCF694 /* Primer */ = {
-			isa = PBXGroup;
-			children = (
-				8538455280786EDCF09E0549DD9B2006 /* AppState.swift */,
-				92CCA6BA62E239C8BE22D0D5DA7617D9 /* DependencyInjection.swift */,
-				0DE67968CC97F6F5A2A83459455AE805 /* Primer.swift */,
-				75C43CED764C18E2084C6D9EB72C03B2 /* PrimerDelegate.swift */,
-				2A84BE9E2A07A15A48A85F35CD5C68ED /* PrimerSource.swift */,
-				17369894ED773E858D9578401923197D /* ResumeHandlerProtocol.swift */,
-				CB049841249D0999F86A66D55AECDA7F /* Decision Handlers */,
-			);
-			name = Primer;
-			path = Primer;
-			sourceTree = "<group>";
-		};
-		FFC78189ABAC880F94C21C3E2D172A38 /* Connectivity */ = {
-			isa = PBXGroup;
-			children = (
-				F97768F8BB1783D53A3BF165A0D1FDEA /* Connectivity.swift */,
-			);
-			name = Connectivity;
-			path = Connectivity;
+			sourceTree = "<group>";
+		};
+		F6B0D70CE51318C07DA24AAAA95EE7E2 /* Wrappers */ = {
+			isa = PBXGroup;
+			children = (
+				2A66CF1367CF064B1D14B43EB1975C06 /* CatchWrappers.swift */,
+				43FF4150E678B888205777AED60E8B83 /* EnsureWrappers.swift */,
+				9E3AEA4511F5916BD43660C7D450B619 /* FinallyWrappers.swift */,
+				F0C9DCE4AFCE38B20DF200AFB6708A99 /* GuaranteeWrappers.swift */,
+				66C7D203340767D3E1F5ACF641DC0EF2 /* RecoverWrappers.swift */,
+				444A2D29F83E2292A1B99E42E637B6D8 /* SequenceWrappers.swift */,
+				FE0BEB5385B9D9923DDBB7ECD4F9A2DE /* ThenableWrappers.swift */,
+				491ABD3E0B1F5A2619F0DE81679C3328 /* WrapperProtocols.swift */,
+			);
+			name = Wrappers;
+			path = Wrappers;
+			sourceTree = "<group>";
+		};
+		F88E3E3E82719CD6CA3E65C5DDE323CC /* FormsTokenizationViewModel */ = {
+			isa = PBXGroup;
+			children = (
+				401597B5CAE83B1AEB681EDCA3D22E5D /* CardFormPaymentMethodTokenizationViewModel.swift */,
+				D05244DC24D606775074BA5BD58603BB /* FormPaymentMethodTokenizationViewModel.swift */,
+				95048A9453CF53C956E8FEAAC22A109A /* Fields */,
+			);
+			name = FormsTokenizationViewModel;
+			path = FormsTokenizationViewModel;
+			sourceTree = "<group>";
+		};
+		FE3E19867EAFA1627FD94D66A74121CC /* CardScanner */ = {
+			isa = PBXGroup;
+			children = (
+				0ABBCA95C6A0997DC520922E058D11EF /* CardScannerViewController.swift */,
+				088BD70F23B4160E12FEB65911A9369D /* CardScannerViewController+SimpleScanDelegate.swift */,
+			);
+			name = CardScanner;
+			path = CardScanner;
 			sourceTree = "<group>";
 		};
 /* End PBXGroup section */
 
 /* Begin PBXHeadersBuildPhase section */
-<<<<<<< HEAD
-		4C17BC482DEDF26E9A0478FF8A359DD1 /* Headers */ = {
-			isa = PBXHeadersBuildPhase;
-			buildActionMask = 2147483647;
-			files = (
-				EFE3689892EC95AC5C356FC14142DAA0 /* PrimerSDK-umbrella.h in Headers */,
-=======
 		2C311722D864AF718DBB491BCD4F4EFB /* Headers */ = {
 			isa = PBXHeadersBuildPhase;
 			buildActionMask = 2147483647;
 			files = (
 				C8CD40F1B1F4C203599181A723453292 /* PrimerSDK-umbrella.h in Headers */,
->>>>>>> 4813bbc8
 			);
 			runOnlyForDeploymentPostprocessing = 0;
 		};
@@ -2841,11 +1746,7 @@
 			buildRules = (
 			);
 			dependencies = (
-<<<<<<< HEAD
-				9071CAF94244A7EC045AC5C03E468BB5 /* PBXTargetDependency */,
-=======
 				FC5EE6095A407EE9BE7E745C56C1055A /* PBXTargetDependency */,
->>>>>>> 4813bbc8
 			);
 			name = "Pods-PrimerSDK_Tests";
 			productName = Pods_PrimerSDK_Tests;
@@ -2864,11 +1765,7 @@
 			buildRules = (
 			);
 			dependencies = (
-<<<<<<< HEAD
-				ACC8B1F918F10C62B5DE5B36BE24D2E3 /* PBXTargetDependency */,
-=======
 				C616210E0BC9B3D23C2C561DCA53DEA3 /* PBXTargetDependency */,
->>>>>>> 4813bbc8
 			);
 			name = "Pods-PrimerSDK_Example";
 			productName = Pods_PrimerSDK_Example;
@@ -2877,19 +1774,11 @@
 		};
 		6E6525C7043FBA7BB34A249010AF5593 /* PrimerSDK-PrimerResources */ = {
 			isa = PBXNativeTarget;
-<<<<<<< HEAD
-			buildConfigurationList = BE125DFAF70849221DDB4D0718126BD7 /* Build configuration list for PBXNativeTarget "PrimerSDK-PrimerResources" */;
-			buildPhases = (
-				73793E2E6970C0A900A7B7909549A985 /* Sources */,
-				211B89E0512B95DB6B0C08D4A643A281 /* Frameworks */,
-				CCDE76BBF8B663A893B600120D325CEB /* Resources */,
-=======
 			buildConfigurationList = 62122E8177C01A6ED466B9007CE93BA4 /* Build configuration list for PBXNativeTarget "PrimerSDK-PrimerResources" */;
 			buildPhases = (
 				7E93DAE0D93A78B8989839BEA68AE1A3 /* Sources */,
 				C184BF0E04C93289D1190F3B20955260 /* Frameworks */,
 				7A273847DA192EB12D297D7367F3FC28 /* Resources */,
->>>>>>> 4813bbc8
 			);
 			buildRules = (
 			);
@@ -2902,30 +1791,17 @@
 		};
 		F3BE9108C53B53949406218CEA55E0B2 /* PrimerSDK */ = {
 			isa = PBXNativeTarget;
-<<<<<<< HEAD
-			buildConfigurationList = 1511BF9BC9792108F7A91A014A66F222 /* Build configuration list for PBXNativeTarget "PrimerSDK" */;
-			buildPhases = (
-				4C17BC482DEDF26E9A0478FF8A359DD1 /* Headers */,
-				E7FFD96ACB563F8CC9EA2757D6ADC7FE /* Sources */,
-				09CA183203C0B7E3E0FE73B3AA0C0B1B /* Frameworks */,
-				54B928FA1D1A52543974AA50021119DF /* Resources */,
-=======
 			buildConfigurationList = 151EF6A5C14F66014E1144426492881A /* Build configuration list for PBXNativeTarget "PrimerSDK" */;
 			buildPhases = (
 				2C311722D864AF718DBB491BCD4F4EFB /* Headers */,
 				1AD9D6DEC244342B0DD1A358ACF822D6 /* Sources */,
 				A10E9538CA688E0E9D76777005549BAA /* Frameworks */,
 				58CB97AA87B89BC6D183B9F16B5E8DAB /* Resources */,
->>>>>>> 4813bbc8
 			);
 			buildRules = (
 			);
 			dependencies = (
-<<<<<<< HEAD
-				F96959EC934B10BAC6CAFEC7ED2B617F /* PBXTargetDependency */,
-=======
 				E4BDB27FAC87AC839FA3046800EDC734 /* PBXTargetDependency */,
->>>>>>> 4813bbc8
 			);
 			name = PrimerSDK;
 			productName = PrimerSDK;
@@ -2983,19 +1859,11 @@
 			);
 			runOnlyForDeploymentPostprocessing = 0;
 		};
-<<<<<<< HEAD
-		54B928FA1D1A52543974AA50021119DF /* Resources */ = {
-			isa = PBXResourcesBuildPhase;
-			buildActionMask = 2147483647;
-			files = (
-				EFB619E349DDF06CBB220B5CF141DDED /* PrimerSDK-PrimerResources in Resources */,
-=======
 		58CB97AA87B89BC6D183B9F16B5E8DAB /* Resources */ = {
 			isa = PBXResourcesBuildPhase;
 			buildActionMask = 2147483647;
 			files = (
 				4D2AD18FDD304F06610EABA54F331980 /* PrimerSDK-PrimerResources in Resources */,
->>>>>>> 4813bbc8
 			);
 			runOnlyForDeploymentPostprocessing = 0;
 		};
@@ -3083,94 +1951,10 @@
 			);
 			runOnlyForDeploymentPostprocessing = 0;
 		};
-<<<<<<< HEAD
-		CCDE76BBF8B663A893B600120D325CEB /* Resources */ = {
-			isa = PBXResourcesBuildPhase;
-			buildActionMask = 2147483647;
-			files = (
-				9150C97B6EC0D52B26B8F0DA28600241 /* af.json in Resources */,
-				D149FA01AF1DD4FFDB809F39F0508A6E /* am.json in Resources */,
-				762D7A8FD23BB99E95123486EBB62E48 /* ar.json in Resources */,
-				F45DB28BE9A34F825CD178AFACF87655 /* az.json in Resources */,
-				957364595F6063B986FCD1668465951C /* be.json in Resources */,
-				24A736C8AFAB2DC0F82349D3C0B035DF /* bg.json in Resources */,
-				24BAA07E4D67D14C34023F80FD521FA6 /* bn.json in Resources */,
-				015B245815D50BE43EA4806FD8F74E8E /* bs.json in Resources */,
-				00904D66EE33B9AC7FF987A6F794F19A /* ca.json in Resources */,
-				AE8CE48498B1DD19413573B97CE757CB /* cs.json in Resources */,
-				4167B83E382ED6CBBED03225BC1571A7 /* currencies.json in Resources */,
-				C4048BD675ECF580BAE0B6958BA24E23 /* cy.json in Resources */,
-				B6CE75E7578479FD5168EEEE6F081469 /* da.json in Resources */,
-				F436FE288BD70B65D9DE1CA19F1639CD /* de.json in Resources */,
-				741B6A6292AE62CAA64A0B3FA8BB0B60 /* dv.json in Resources */,
-				0CA55E2FCD2C7002BE1C1146961217F9 /* el.json in Resources */,
-				A4E235F8FB51D4692C4CCF3AB1A71B8D /* en.json in Resources */,
-				92C37354ED4DCE42C47D72B6D97E8EF2 /* es.json in Resources */,
-				60376D61481BA47737E55B7B4FB08956 /* et.json in Resources */,
-				F5CB40E74CEEF72C69D57F1578CF4F2F /* eu.json in Resources */,
-				5E2F026A005912C71A5FD0236A1B3FF7 /* fa.json in Resources */,
-				4337F580725834A1FEB100C761CEB9B6 /* fi.json in Resources */,
-				BFAA0B0E8B2D72453E1174CACFEA1126 /* fr.json in Resources */,
-				BFD42B9BA21FEC86E81C71434AD316E8 /* gl.json in Resources */,
-				BD8E3DBBFC5CACAC5D3F9CF0616C4EB3 /* ha.json in Resources */,
-				2B21DC8FFAAB019740BCE3E7633825E2 /* he.json in Resources */,
-				A7CEA132EDF46B923BBEEE8CFFEDE296 /* hi.json in Resources */,
-				480B1BEA541C732A7FBBDF98014FE4E4 /* hr.json in Resources */,
-				3BBCE318EB42134600E9ED67F235FDD9 /* hu.json in Resources */,
-				BB8F3FFCDC00D89501423A2EF2BFD7AF /* hy.json in Resources */,
-				69CD18775B65AEBD5FCF1EDBAC3789DA /* Icons.xcassets in Resources */,
-				63D3FE10440343970D5A3F322D9BFBB9 /* id.json in Resources */,
-				2485064FC6C03A002F500DC1AADBD478 /* is.json in Resources */,
-				E03F09B3474070813FC7980383087806 /* it.json in Resources */,
-				64D162120A7897A13232797B0F0016A1 /* ja.json in Resources */,
-				E9DA297CB287AF3D55F9C04BCD235C21 /* ka.json in Resources */,
-				E971259E0E19FB2846AAF7E64E6755C1 /* kk.json in Resources */,
-				AB46A3F67D907369F3DAA9C7DCE6613E /* km.json in Resources */,
-				249F98ED7A555F1D1B3FB6255B344711 /* ko.json in Resources */,
-				0B79DEC9A46CDAFBB71EE94F09EF6F8E /* ku.json in Resources */,
-				BF0DC7427A14D65560C5A2F3347C5214 /* ky.json in Resources */,
-				C534D61FF822991087D32EB145FBF1D6 /* Localizable.strings in Resources */,
-				1E2BDD96C261AD3C45AE5746C08FD184 /* lt.json in Resources */,
-				3AED437FA4FCE88906B9AFB85C0DB44B /* lv.json in Resources */,
-				EC83038A6167C5426EC01E57EBBCAA22 /* mk.json in Resources */,
-				A279B77BC768125BAF22D4C60C414CF2 /* ml.json in Resources */,
-				EC2AA97BE9FA93F09E37D6B895213E81 /* mn.json in Resources */,
-				340234674B18E4221DA17A62B997763C /* ms.json in Resources */,
-				2F49291AC39C09D952B1B3DDA46CADDC /* nb.json in Resources */,
-				E056FAB9E0545601682A7F5AAE0ECA44 /* nl.json in Resources */,
-				620A1DF54E9B33E49A441996C3AAA0E2 /* nn.json in Resources */,
-				CD396C8BFAC1E43EA5FC9B931C2E4ABF /* no.json in Resources */,
-				4C04CB1A753CF585A8017EEEDF12A923 /* pl.json in Resources */,
-				FC8258AE9751A96E41BF95E5796D208F /* PrimerTextFieldView.xib in Resources */,
-				82ADE5AC219DDAE138C5C23A9CE13B68 /* ps.json in Resources */,
-				E116C24038025DBB50513F20260339AA /* pt.json in Resources */,
-				B33F7545BE5105654A80D49DA554B295 /* ro.json in Resources */,
-				F4387B72EBDCA9E81FD048B143BE65A7 /* ru.json in Resources */,
-				23AB7C08495B3C7800437AF58205EB78 /* sd.json in Resources */,
-				407CEA431333E96BB3F76211C59584F9 /* sk.json in Resources */,
-				875265B4A485A431390EB3D04365247F /* sl.json in Resources */,
-				91185E794A3FEC7DE395F547AF49E728 /* so.json in Resources */,
-				3973C4CA45D18878E60AEEEE3B271E2E /* sq.json in Resources */,
-				9BF9E1BFE58DA6CDFF375981486C890B /* sr.json in Resources */,
-				5B3E75A00F988B14A09A2992AEA1AE45 /* sv.json in Resources */,
-				ED6627DB5DBD45EC486B21D628EDFD2C /* sw.json in Resources */,
-				AC9302BC85E2BE71E496739AB88961E0 /* ta.json in Resources */,
-				8BA4897274021A6405D515CFAE277133 /* tg.json in Resources */,
-				C122A05BEAD5CE01DDA5DA10C1FE5178 /* th.json in Resources */,
-				8397B15C3B8FCE8326DCB14F6CF8B561 /* tr.json in Resources */,
-				5BF5EBCFE66F5D38D8D5D95E80A68BA8 /* tt.json in Resources */,
-				CE8AAA2C54C7D1EC96D8694A9F5E8829 /* ug.json in Resources */,
-				105343EDB6D782CCB99A825EF54FD6A1 /* uk.json in Resources */,
-				18C9EA225CECA455742749F2797D3888 /* ur.json in Resources */,
-				94FF237E18F806639B7A6752221E3DB4 /* uz.json in Resources */,
-				C50201E892CBCB85E07A8D376016C19A /* vi.json in Resources */,
-				77072BEEBA2E94B28C6F88CBC0FACB92 /* zh.json in Resources */,
-=======
 		B8B3E98238C88B12A3ECD2AAB9D724AD /* Resources */ = {
 			isa = PBXResourcesBuildPhase;
 			buildActionMask = 2147483647;
 			files = (
->>>>>>> 4813bbc8
 			);
 			runOnlyForDeploymentPostprocessing = 0;
 		};
@@ -3420,16 +2204,6 @@
 			);
 			runOnlyForDeploymentPostprocessing = 0;
 		};
-<<<<<<< HEAD
-		73793E2E6970C0A900A7B7909549A985 /* Sources */ = {
-			isa = PBXSourcesBuildPhase;
-			buildActionMask = 2147483647;
-			files = (
-			);
-			runOnlyForDeploymentPostprocessing = 0;
-		};
-		D7C2CEDEBF3FC1225AF6969DD411A08B /* Sources */ = {
-=======
 		56F8E0C396EEBAF4EEB6D438222BB63E /* Sources */ = {
 			isa = PBXSourcesBuildPhase;
 			buildActionMask = 2147483647;
@@ -3439,7 +2213,13 @@
 			runOnlyForDeploymentPostprocessing = 0;
 		};
 		7E93DAE0D93A78B8989839BEA68AE1A3 /* Sources */ = {
->>>>>>> 4813bbc8
+			isa = PBXSourcesBuildPhase;
+			buildActionMask = 2147483647;
+			files = (
+			);
+			runOnlyForDeploymentPostprocessing = 0;
+		};
+		D7C2CEDEBF3FC1225AF6969DD411A08B /* Sources */ = {
 			isa = PBXSourcesBuildPhase;
 			buildActionMask = 2147483647;
 			files = (
@@ -3447,274 +2227,9 @@
 			);
 			runOnlyForDeploymentPostprocessing = 0;
 		};
-		E7FFD96ACB563F8CC9EA2757D6ADC7FE /* Sources */ = {
-			isa = PBXSourcesBuildPhase;
-			buildActionMask = 2147483647;
-			files = (
-				0858B594E7B5AD9221F81B9101DD854C /* 3DS.swift in Sources */,
-				3A75ECEEB652FF566BA4F455CB7A2C3F /* 3DSService.swift in Sources */,
-				3B4EC0A0D1A070FAE6BB2A69F88CD094 /* 3DSService+Promises.swift in Sources */,
-				FB8646B03597879E840D28F1F2CD0BDE /* AddressField.swift in Sources */,
-				009B19C2D0751C4FE87F295F23383977 /* AdyenDotPay.swift in Sources */,
-				6241040E2E71F93984C7701C06E3E967 /* AES256.swift in Sources */,
-				80FDE424A788FF674223E439A0E5597F /* after.swift in Sources */,
-				143C655C7B8BBE2557B5C7BBBEADD5B6 /* AlertController.swift in Sources */,
-				835B620EED56F2C700555C37BD47927B /* Analytics.swift in Sources */,
-				38494019A65416D1B218C63784FCE687 /* AnalyticsEvent.swift in Sources */,
-				60D44C30622E1C9E56A0E0AA34431F2D /* AnalyticsService.swift in Sources */,
-				5B017E665BB5607C83E143765E4CAAA5 /* AnyCodable.swift in Sources */,
-				53BE1EDAF52B1FE660D1373B9EEE6787 /* AnyDecodable.swift in Sources */,
-				210AFBECAB34999361F1BA6CE2A72BF0 /* AnyEncodable.swift in Sources */,
-				89D4D9A334718B6D0ED78F8BCE145419 /* Apaya.swift in Sources */,
-				0FCAEAC9A5CED44093DEDC1D018C3B37 /* ApayaTokenizationViewModel.swift in Sources */,
-				5A010AFECEB0A392FB3AD157E6856BCD /* ApplePay.swift in Sources */,
-				C98A7E6EC294E45A3C5693408828DAED /* ApplePayTokenizationViewModel.swift in Sources */,
-				DFF17C68524E3517603C2C70367EB43F /* AppState.swift in Sources */,
-				DEA2902F9D5786334426F19C2F66954E /* ArrayExtension.swift in Sources */,
-				E487FD96FCAAFD88F9279BE6C224F01B /* Bank.swift in Sources */,
-				2B2738810755DD5557AD70F67116D0F3 /* BankSelectorTokenizationViewModel.swift in Sources */,
-				6AE8415DA22932BEAF5E5C609DCFBE46 /* BankSelectorViewController.swift in Sources */,
-				91A520CFB02C0A242C053BBF73225952 /* BankTableViewCell.swift in Sources */,
-				DA772A4E29A534372F0529E7A786685B /* Box.swift in Sources */,
-				B81EE57BBB6E545F2344478947ADE269 /* BundleExtension.swift in Sources */,
-				42F7DCCA9B4A9A8F068083A0216D59ED /* CancelContext.swift in Sources */,
-				BE34C99C77F1E6EB4C897C72DDDEB030 /* Cancellable.swift in Sources */,
-				C91D7EEC1293A77BADC597DB692D9F09 /* CancellableCatchable.swift in Sources */,
-				7C0E19B17BD7023C3BFBDF633519FBA4 /* CancellablePromise.swift in Sources */,
-				67EF904E1A2030E4ADE14474CADA0C1A /* CancellableThenable.swift in Sources */,
-				A2E1D2DE9E2B1A60ED65577783A99169 /* CardButton.swift in Sources */,
-				32F468371E6106700006CC245D8F2B61 /* CardComponentsManager.swift in Sources */,
-				A1C3385E527227D3B26F7E612538F10A /* CardFormPaymentMethodTokenizationViewModel.swift in Sources */,
-				32976FDB02C79DB35B3FB091CFB98B89 /* CardholderNameField.swift in Sources */,
-				0E5A16E8BE8DD19B0D5CEDFBFDBF2098 /* CardNetwork.swift in Sources */,
-				83E0C5707021578CE992EAE147F17CD0 /* CardNumberField.swift in Sources */,
-				178D3EF33381BE5CE824339EAEB880AF /* CardScannerViewController.swift in Sources */,
-				B1784CA6269E89AD5DA9C0A8B8CBB758 /* CardScannerViewController+SimpleScanDelegate.swift in Sources */,
-				79AB1437B25EC1B9715E1C2079D3CC2E /* Catchable.swift in Sources */,
-				353A4E56BF35F3886376BB30D8E1F2C6 /* CatchWrappers.swift in Sources */,
-				50B24B45AF8D0AD8270A686585BD83CB /* CheckoutModule.swift in Sources */,
-				9AB12F6FCF1F5CE55EA525723C6BC9DE /* CheckoutWithVaultedPaymentMethodViewModel.swift in Sources */,
-				7ACDAAE5A527B30378AB4C01AE2EDBC3 /* CityField.swift in Sources */,
-				ECC7DACF7311DC8CD7883E81DB19B963 /* ClientSession.swift in Sources */,
-				F81177CCD982E10411F449E2A718B944 /* ClientSessionActionsModule.swift in Sources */,
-				6A79DCB2E5D28C6D31FAB43BA7A733E0 /* ClientSessionService.swift in Sources */,
-				747CC647F9E5B3D7AE7B03AE4F48505A /* ClientToken.swift in Sources */,
-				B47E773A995EFAD91D7B9E29C272A96F /* ClientTokenService.swift in Sources */,
-				BC8CF2A5A40C96BAF9C1326FD8AE29A9 /* Colors.swift in Sources */,
-				3EFE5BD123FB181A6610F9411319F856 /* ConcurrencyLimitedDispatcher.swift in Sources */,
-				F0A6C6D83EACCEC868638FE8394B5FF5 /* Configuration.swift in Sources */,
-				3B743911F483DA69772E2B0C7806B3C8 /* Connectivity.swift in Sources */,
-				EA00F22920ADD14736CA4291928A0384 /* Consolable.swift in Sources */,
-				FD6B06FB68A273F637B9B5BD31A34757 /* Content.swift in Sources */,
-				1F7BF5F3FAA149CFA03446C625C12CA2 /* CoreDataDispatcher.swift in Sources */,
-				7205E39645DC96573F52B26B9E7BA7A7 /* CountryCode.swift in Sources */,
-				0EC92127F7929709EFAEAE6CBED480ED /* CountryField.swift in Sources */,
-				12BAFA3BBCC02604FBA2D73AAEB76510 /* CountrySelectorViewController.swift in Sources */,
-				BEB7122E3F1D89228377E9A5768F7E81 /* CountryTableViewCell.swift in Sources */,
-				2513D05C1F1B3D48AEA034E70C140B20 /* CreateResumePaymentService.swift in Sources */,
-				7DA91318327BEE629229B00631CF14BE /* Currency.swift in Sources */,
-				54B177CBFA16B83E0C0E64761D43C8EE /* CustomStringConvertible.swift in Sources */,
-				5D94B879117F5E204384EF8D14367441 /* CVVField.swift in Sources */,
-				AEE9E321D0459ADA5C190E0FE399BBA0 /* DataExtension.swift in Sources */,
-				F36E34FFD16D165EB0CD29C7FE98C82F /* DateExtension.swift in Sources */,
-				D4FD2950DCD8EFBC17E4F299DD1F5CE7 /* Decisions.swift in Sources */,
-				689C25E987AC36FD1C5FA77C34BE9A65 /* DependencyInjection.swift in Sources */,
-				77B8D00861F9B6223899BD296637FB0B /* Device.swift in Sources */,
-				D629FE94DE82B7BF05437E343D77D876 /* Dimensions.swift in Sources */,
-				4433AB0CC0DEB4270948E032D51F8080 /* Dispatcher.swift in Sources */,
-				C31D3A2F94161C1A53EF22DB32DEE088 /* Endpoint.swift in Sources */,
-				51178700D65F8B2D60C205731F9A8015 /* EnsureWrappers.swift in Sources */,
-				CE758D50874E5C3857427CD1A683E7B0 /* Error.swift in Sources */,
-				5A7C51EB8A053343AA74F4EB014F40D4 /* ErrorHandler.swift in Sources */,
-				171ED8764974E321088731AB7AD6E81D /* ExpiryDateField.swift in Sources */,
-				1F1D242F4865C66AEFEF62621F78D60B /* ExternalPaymentMethodTokenizationViewModel.swift in Sources */,
-				2CDE983BE29279C95D0234BA3B214D47 /* ExternalViewModel.swift in Sources */,
-				F3CD26A352DA1D46D92B8DC8A970790D /* Field.swift in Sources */,
-				7907A4CAFF84083FC644F46BBA9FABC9 /* FinallyWrappers.swift in Sources */,
-				63096C28B7EE224B7FDEAD9C433992AB /* firstly.swift in Sources */,
-				87B8A5341D835B90ADE7B3576A39C57E /* FirstNameField.swift in Sources */,
-				A9E3C5B6D77C529420349F82A8735631 /* FlowDecisionTableViewCell.swift in Sources */,
-				E01E6BB0535FFBE8FB2F5185DF6A9B94 /* FormPaymentMethodTokenizationViewModel.swift in Sources */,
-				BF441D6D50518D3A9A82B452A1FC9C46 /* FormPaymentMethodTokenizationViewModel+FormViews.swift in Sources */,
-				30F72447C2BED46A3BA47D3A2AF08A9B /* FormType.swift in Sources */,
-				D78A718D07C61CD1208CD42896EEEB76 /* Guarantee.swift in Sources */,
-				F138FD1F3B2AEF2F5250518ED9EB6AC2 /* GuaranteeWrappers.swift in Sources */,
-				3EF1CAD763A1284DFBF22DE4852BF2AE /* hang.swift in Sources */,
-				345EAD7FD532989A08F9F6B42380D096 /* HeaderFooterLabelView.swift in Sources */,
-				A9B98782765B61F3056091B3A0D15070 /* Identifiable.swift in Sources */,
-				9CF8A87A04083932DC0098CFA1FE22CE /* ImageName.swift in Sources */,
-				89EEE24EF52EA77CC579EA7A56F01148 /* IntExtension.swift in Sources */,
-				FD4A0AE04FFCE1DCF07930174EF88D27 /* JSONParser.swift in Sources */,
-				4DC3108257E0ECBB561FF88FB60CE7A1 /* Keychain.swift in Sources */,
-				CE92D40A7FFB1F059397DC661AED4223 /* Klarna.swift in Sources */,
-				BB7AE7AF91E5AD62975D40E14F1F3E8C /* KlarnaTokenizationViewModel.swift in Sources */,
-				6966A586D68FBD2C4011FA9DCF078331 /* LastNameField.swift in Sources */,
-				170BBC16EB13CB5E1D30E8590F588BD0 /* LogEvent.swift in Sources */,
-				8EBF5DD26100EC8EC9D2F0C14077CDD5 /* Logger.swift in Sources */,
-				C8BC37CA00DC4171612BDB0B2E70602F /* Mask.swift in Sources */,
-				60C162EF90DC116FFB0FD2BADD6C796C /* MockPrimerAPIClient.swift in Sources */,
-				3B8DE9282D0BB129347E0AEAE1BB5DC1 /* NetworkService.swift in Sources */,
-				0C680CB7F89A3954E3F24FA1F3786A21 /* NSErrorExtension.swift in Sources */,
-				DD4AAD5B81234E8ED5E447854452D9F8 /* NSObject+ClassName.swift in Sources */,
-				81207FA12E69C3508E4C8B50E193B5E2 /* Optional+Extensions.swift in Sources */,
-				A81ACE886614505923BA344BB2A78A55 /* OrderItem.swift in Sources */,
-				7DA5AC2117B8B587F9B907B693096B9E /* Parser.swift in Sources */,
-				842DA6A35D6E419F50C3C71B4CD68B56 /* PaymentAPIModel.swift in Sources */,
-				F8A48FC98A9715DC17D1D3A8913F1F22 /* PaymentMethodComponent.swift in Sources */,
-				76A4C7B4071B7EA0BCABF4E37841D620 /* PaymentMethodConfigService.swift in Sources */,
-				FF7F321F79FCB279D59F91C2AEAE59AB /* PaymentMethodConfiguration.swift in Sources */,
-				6EC47E2D6020A14DA17C48C2D90173BB /* PaymentMethodConfigurationOptions.swift in Sources */,
-				31CA3D8DC622D0A36E498C505397C427 /* PaymentMethodConfigurationType.swift in Sources */,
-				9BBAC6DA026AA67F499B7472840A3814 /* PaymentMethodsGroupView.swift in Sources */,
-				7F2334F67BB93F9B13FB343D2D9BBBB5 /* PaymentMethodToken.swift in Sources */,
-				5B39D0BC8EBAD228BE944782099A2A49 /* PaymentMethodTokenizationRequest.swift in Sources */,
-				08E4948FBE1B8CD2132D7B0E287AFE66 /* PaymentMethodTokenizationViewModel.swift in Sources */,
-				6718021FE574CE42628D4BC46343FC92 /* PaymentMethodTokenizationViewModel+Logic.swift in Sources */,
-				B72A8CF9CC18D069E992AA80DDC83322 /* PaymentResponse.swift in Sources */,
-				7984AACF59146BFB0E7EEFBE9A6FF60F /* PayPal.swift in Sources */,
-				0B5E9A123EA28816AA3300141D678836 /* PayPalService.swift in Sources */,
-				A70127AA8ED68A8794A7133D0D37E185 /* PayPalTokenizationViewModel.swift in Sources */,
-				1434F1A7C36248923831025174C6AC2B /* PollingModule.swift in Sources */,
-				797418DE560066E7BACE9CBD69E3487C /* PostalCode.swift in Sources */,
-				97DEF88AEE8E14B4EBC01409DF6D865D /* PostalCodeField.swift in Sources */,
-				0C151E4E58C41A23BB5E6A1EE2AC906B /* PresentationController.swift in Sources */,
-				DDBADF9D3169043A3B59873B83A127A4 /* Primer.swift in Sources */,
-				536F1BD52B07D65F57DAF932E776A581 /* PrimerAccountInfoPaymentViewController.swift in Sources */,
-				08B45182753968807395D1503564947D /* PrimerAddressLineFieldView.swift in Sources */,
-				3BC314D16017CBB3D6DA27791B377FB6 /* PrimerAPI.swift in Sources */,
-				6705BAEF7DA5EC9C11C5CECE48A36192 /* PrimerAPIClient.swift in Sources */,
-				AF0BA19D43368A0B028FC92F9A7D1141 /* PrimerAPIClient+3DS.swift in Sources */,
-				B98D105D0EE015467BA172E5CE7F43BD /* PrimerAPIClient+Promises.swift in Sources */,
-				85E34BB84F37AB95EC27CC03E4774B25 /* PrimerButton.swift in Sources */,
-				4B0D0E29E67CC010DB7C2B77584E791A /* PrimerCardFormViewController.swift in Sources */,
-				B642393F5BBB8095C0DD284E0B941811 /* PrimerCardholderNameFieldView.swift in Sources */,
-				61B9D9B729D040115749A84C9AF9E832 /* PrimerCardNumberFieldView.swift in Sources */,
-				9BA87FDC69F7019E5C0570A05F988A49 /* PrimerCityFieldView.swift in Sources */,
-				EB369BB49E86D7602AB9ECEB8FF5BCBC /* PrimerConfiguration.swift in Sources */,
-				6EF25E41CFECDD70E58D17C8EC7D0D86 /* PrimerContainerViewController.swift in Sources */,
-				7EA414CCB823C32531CA6BF791963641 /* PrimerCountryFieldView.swift in Sources */,
-				70AAF5D239395D6C7AFF4057E6EA5CA8 /* PrimerCustomStyleTextField.swift in Sources */,
-				7C23FCF325D122A3D08F0AFBFCCBA5E5 /* PrimerCVVFieldView.swift in Sources */,
-				46646370283A2D07568C4D8A322A49A6 /* PrimerDelegate.swift in Sources */,
-				EDC148BA1626D2C6A36AD8D860482EA4 /* PrimerError.swift in Sources */,
-				D2575F1A2597094C2F4C3787EC4B0E6E /* PrimerExpiryDateFieldView.swift in Sources */,
-				786A2B9382C6308E465D73F5132B237D /* PrimerFirstNameFieldView.swift in Sources */,
-				9110DB01437E8A07EA7460BAF90ACB04 /* PrimerFlowEnums.swift in Sources */,
-				369A97F9579C78C6706738308160343E /* PrimerFormView.swift in Sources */,
-				84D280ED77200B5507C7A0A05EEDC2CE /* PrimerFormViewController.swift in Sources */,
-				DFEE5FDE5D6467B2E0C201B3ABADD5A2 /* PrimerGenericTextFieldView.swift in Sources */,
-				AEE1ACB8AE2BFE0C3695AB0F6821A0A7 /* PrimerHeadlessUniversalCheckout.swift in Sources */,
-				0AA14DBDD87BF15C30333D5C641B9BFB /* PrimerHeadlessUniversalCheckoutProtocols.swift in Sources */,
-				2C13915273FC04EFCADBCD02CDC7F80F /* PrimerHeadlessUniversalCheckoutUIManager.swift in Sources */,
-				0F06301C82FF8B012120DD24D7364664 /* PrimerImage.swift in Sources */,
-				70A3DA8EA55E61E49441CB880D5D98D1 /* PrimerImageView.swift in Sources */,
-				390071D8F835B60AC58E23E9644A47BB /* PrimerInputElements.swift in Sources */,
-				97C778087329241B5614B149CD48E234 /* PrimerInputViewController.swift in Sources */,
-				462409B4875DDF86FBF00E2B13932C73 /* PrimerLastNameFieldView.swift in Sources */,
-				80FDDA9258ED84E21462F1BAA333869C /* PrimerLoadingViewController.swift in Sources */,
-				4EABB533F985C6716991F39CE59FE4E2 /* PrimerNavigationBar.swift in Sources */,
-				F4A53D6712DECD6B35C14B5199A15B52 /* PrimerNavigationController.swift in Sources */,
-				D464D924D228C621FD20863CF78ECAB7 /* PrimerNibView.swift in Sources */,
-				2E5A7A0313FF8DB2E723650573B7E892 /* PrimerPostalCodeFieldView.swift in Sources */,
-				2CAB35C8895B063D0B213FE34E7CE64A /* PrimerResultComponentView.swift in Sources */,
-				6750C26350054EAA32019A15AE4B0F37 /* PrimerResultViewController.swift in Sources */,
-				E9E59E989695266429CE2F0F0577417D /* PrimerRootViewController.swift in Sources */,
-				337585B7D729BDD52BC6F1B8EAFCD0D5 /* PrimerScrollView.swift in Sources */,
-				767F63897C264CEE35C0639A67E6C7C6 /* PrimerSDK-dummy.m in Sources */,
-				D2F32FCCCED1FF1A05B2DCBE30510C30 /* PrimerSearchTextField.swift in Sources */,
-				A59CA4A9178C8D4BD3A2A026D7F4E7BE /* PrimerSettings.swift in Sources */,
-				D617E2D09CFD822ACCCEDF2689AA64B5 /* PrimerSimpleCardFormTextFieldView.swift in Sources */,
-				A886E5C99A371F1D4A77E86C1AA76B68 /* PrimerSource.swift in Sources */,
-				853D37A86476561A90649807858FE762 /* PrimerStackVIew.swift in Sources */,
-				998FB819E2B9F56AC51447686E6302DA /* PrimerStateFieldView.swift in Sources */,
-				000090F7C16B3CB810E9EE9384FAB61D /* PrimerTableViewCell.swift in Sources */,
-				0B8FB15818B5B263209AF9815ECCF996 /* PrimerTestPaymentMethodTokenizationViewModel.swift in Sources */,
-				F2938277670BED4E90572190272F60D2 /* PrimerTestPaymentMethodViewController.swift in Sources */,
-				A654DB09A45376BF692A78191A83BDB6 /* PrimerTextField.swift in Sources */,
-				4A4BA8AD1945EA3B5EB5FDE20D81361A /* PrimerTextFieldView.swift in Sources */,
-				8AC33EA4514C927E038FC938FF1EEEAA /* PrimerTextFieldView+Analytics.swift in Sources */,
-				A88C3E1782866AAC4D92FE33C6EB5889 /* PrimerTextFieldView+CardFormFieldsAnalytics.swift in Sources */,
-				560F9F20D627EBB0767C5C5FEDAE7AA2 /* PrimerTheme.swift in Sources */,
-				CBB47C56F3988EF3B167CCFC5280C8B8 /* PrimerTheme+Borders.swift in Sources */,
-				C48E61FCF6D820EA24095B11B479ACDE /* PrimerTheme+Buttons.swift in Sources */,
-				9C8EAFE682B72BCA570CA43E3E58B219 /* PrimerTheme+Colors.swift in Sources */,
-				44981BFF8AE3F8042B2804BA4FA723CF /* PrimerTheme+Inputs.swift in Sources */,
-				16A3D1D2B93B87662BA30BD03EFD0F23 /* PrimerTheme+TextStyles.swift in Sources */,
-				FD02CB43E13114977C9B02AA84A56846 /* PrimerTheme+Views.swift in Sources */,
-				0CFF62FCEFA1E54943863C9CA34FB891 /* PrimerThemeData.swift in Sources */,
-				344AC1AED7CD55CA8496AC4E5034F6CA /* PrimerThemeData+Deprecated.swift in Sources */,
-				1EC459A578A7CA7C305BC13F727CD513 /* PrimerUIImage.swift in Sources */,
-				613DA02926E64A94255016D26CEE3ECC /* PrimerUniversalCheckoutViewController.swift in Sources */,
-				ECCC9EF9C06E16DB33D7B91D85C8E184 /* PrimerVaultManagerViewController.swift in Sources */,
-				1974BC9CEE97E24598B648E2A00F102B /* PrimerViewController.swift in Sources */,
-				B75FDE64881B6915288B947BBC6FB7FD /* PrimerViewExtensions.swift in Sources */,
-				8B58BEE148B9C58B9DC24DC0B2CCC97A /* PrimerWebViewController.swift in Sources */,
-				002501AAEDF71E467EDAAC90BB86A1DB /* Promise.swift in Sources */,
-				48C9A38858AE4D1A7BB450CC995F78F6 /* QRCodeTokenizationViewModel.swift in Sources */,
-				7AC27C69DA82130DE168C751AFDBA090 /* QRCodeViewController.swift in Sources */,
-				2600768EA9159E2884DFC3B0FAB864B2 /* Queue.swift in Sources */,
-				134CC19E7472C2E5D4FEF0DDB896FF17 /* race.swift in Sources */,
-				1F964E332E3E79BA75E673FC5D0A7584 /* RateLimitedDispatcher.swift in Sources */,
-				E8810605ADF2734E956EA0E873B3FA48 /* RateLimitedDispatcherBase.swift in Sources */,
-				B34F3F7A2BDAB3D64BB8E7143A54970D /* RecoverWrappers.swift in Sources */,
-				F3367263FE3B9A770DDF91360E4CFFAB /* ReloadDelegate.swift in Sources */,
-				EDE06360457247C65459E4FA8FC29035 /* Resolver.swift in Sources */,
-				65C67689686A44CB4656427B59A65C26 /* ResumeHandlerProtocol.swift in Sources */,
-				E0547B0BB6A9D10B3B1F52B3AF7C3DAB /* SequenceWrappers.swift in Sources */,
-				4A9436ECE7A1B8A9BCB3D2E7DB22E056 /* StateField.swift in Sources */,
-				2ADDFEE06873785F4375FE6A5B182C2A /* StrictRateLimitedDispatcher.swift in Sources */,
-				41F483D76124ACCF2FDAB053E3393C10 /* StringExtension.swift in Sources */,
-				869BD9F0B278AEEBDE43FBD16CE5BD52 /* Strings.swift in Sources */,
-				F179AE85D5038E33B904D67719A65F3D /* SuccessMessage.swift in Sources */,
-				9D882223065844214B690AF5B6EAD896 /* SuccessResponse.swift in Sources */,
-				DA0B5B143E8A9A9E6BDE97DF37CD8DAE /* Thenable.swift in Sources */,
-				3813B2AC82FDE0984213BEC28DD5B435 /* ThenableWrappers.swift in Sources */,
-				C9C28D72A74107A291CB8C01E4C4DF45 /* Throwable.swift in Sources */,
-				20ADA149408CBBA7C5E7D608F7694550 /* TokenizationService.swift in Sources */,
-				7103F1D41F3F3C6EC25E79F32981C9C5 /* UIColorExtension.swift in Sources */,
-				9595AD33B7575ED188CB692293D01CC2 /* UIDeviceExtension.swift in Sources */,
-				0B3608A8C64D1573B92E39E2659683CF /* UILocalizableUtil.swift in Sources */,
-				C4E4A6FD0ADFC684FB41EDDBD1757741 /* UINavigationController+Extensions.swift in Sources */,
-				CB4C42E4B9F8803BF76E18B298CD7D1A /* UIScreenExtension.swift in Sources */,
-				3DE49720BCA4B74910128982C1C6C381 /* UIUtils.swift in Sources */,
-				5488ADB18324C42E2C7F70321C6D4966 /* URLExtension.swift in Sources */,
-				7005A6555BFBDBF6A92A357D049BE6B7 /* URLSessionStack.swift in Sources */,
-				31F1EF96274A41BD0A99C0461103373C /* UserDefaultsExtension.swift in Sources */,
-				3D55D7BED323D65907744C33CA87BFE3 /* UserInterfaceModule.swift in Sources */,
-				096F3A95BA6494177A395980EB8CC5C0 /* VaultCheckoutViewModel.swift in Sources */,
-				C36E24CE4DF25CEE0B5235805EC9F3D0 /* VaultPaymentMethodView.swift in Sources */,
-				9BDA9B61E48A5CEF648C1EA1890B0C2A /* VaultPaymentMethodViewController.swift in Sources */,
-				94276B32CED4149A294C95CA73ED09AE /* VaultPaymentMethodViewModel.swift in Sources */,
-				9FAD8907C901A3571CBEB64737DBD372 /* VaultService.swift in Sources */,
-				04AC35DAC7B4EE156B41364A5446A930 /* Weak.swift in Sources */,
-				515180C7BE9C29B7F95B96DF582112FC /* WebViewUtil.swift in Sources */,
-				9AA7E18DB3BFF0CA005D23761BF90647 /* when.swift in Sources */,
-				F2FF7358EE991FB8EC86BBAA3B603C7C /* WrapperProtocols.swift in Sources */,
-			);
-			runOnlyForDeploymentPostprocessing = 0;
-		};
 /* End PBXSourcesBuildPhase section */
 
 /* Begin PBXTargetDependency section */
-<<<<<<< HEAD
-		9071CAF94244A7EC045AC5C03E468BB5 /* PBXTargetDependency */ = {
-			isa = PBXTargetDependency;
-			name = "Pods-PrimerSDK_Example";
-			target = 6C144A762E9B598392AFFEC8F873746A /* Pods-PrimerSDK_Example */;
-			targetProxy = DD886F85A2E94D3E3D0AD329E114B2C7 /* PBXContainerItemProxy */;
-		};
-		ACC8B1F918F10C62B5DE5B36BE24D2E3 /* PBXTargetDependency */ = {
-			isa = PBXTargetDependency;
-			name = PrimerSDK;
-			target = F3BE9108C53B53949406218CEA55E0B2 /* PrimerSDK */;
-			targetProxy = 6B2E001DD585E13D49CC7EC048B91F46 /* PBXContainerItemProxy */;
-		};
-		F96959EC934B10BAC6CAFEC7ED2B617F /* PBXTargetDependency */ = {
-			isa = PBXTargetDependency;
-			name = "PrimerSDK-PrimerResources";
-			target = 6E6525C7043FBA7BB34A249010AF5593 /* PrimerSDK-PrimerResources */;
-			targetProxy = 77E57A855C91018714FB6A8ECB0AFAE2 /* PBXContainerItemProxy */;
-=======
 		C616210E0BC9B3D23C2C561DCA53DEA3 /* PBXTargetDependency */ = {
 			isa = PBXTargetDependency;
 			name = PrimerSDK;
@@ -3732,28 +2247,27 @@
 			name = "Pods-PrimerSDK_Example";
 			target = 6C144A762E9B598392AFFEC8F873746A /* Pods-PrimerSDK_Example */;
 			targetProxy = 3F67FF4270AFD1ED72E7911DE3A01D29 /* PBXContainerItemProxy */;
->>>>>>> 4813bbc8
 		};
 /* End PBXTargetDependency section */
 
 /* Begin PBXVariantGroup section */
-		B4D7EC9D9E08EB4252D419695EBB25C7 /* Localizable.strings */ = {
+		FD5F0DE8580D90309D37C414F07CB68F /* Localizable.strings */ = {
 			isa = PBXVariantGroup;
 			children = (
-				109FA723A6E2CDEFF9AD500C14BCC4CF /* Localizable.strings */,
-				9A1740FFCC1A8060F80E41C18E218DEE /* Localizable.strings */,
-				3CCA95DFA88261BA21F19B8E49B887AA /* Localizable.strings */,
-				75A1EC705AD1BC0679A6ACD7D4290C3C /* Localizable.strings */,
-				491A931C00E8C9F269B2E4ED9C0769D7 /* Localizable.strings */,
-				ECB1E6D6576F846A95AF16E07360AD31 /* Localizable.strings */,
-				453A58545A2F55B5CA0C237E809F6EBE /* Localizable.strings */,
-				25C93C4B7EA3924D888F7E71ADE67D49 /* Localizable.strings */,
-				2A28368D9E537A1ED6B083E071C69181 /* Localizable.strings */,
-				EA6F28635EEFE985AE9FA3C284CAEF8F /* Localizable.strings */,
-				EA16EDE202BC215DB92113646C4BAA69 /* Localizable.strings */,
-				37417D73BFDC5FCA8F7441DEFF6DDF72 /* Localizable.strings */,
-				BA20E8CBE094D3F58663AE713CE784B2 /* Localizable.strings */,
-				1BD6B48D09491B52D6D54D1491A7606E /* Localizable.strings */,
+				60092DF596BEA34CABC81EEC5E8FA941 /* Localizable.strings */,
+				1F3BCD958D89F55E0063B2ACC069893E /* Localizable.strings */,
+				85BCD6832F6BF08D853C184EC9509247 /* Localizable.strings */,
+				3BEBF1961899484A1ADD51D9BCE2C1A4 /* Localizable.strings */,
+				74329F0F733D195DE7F3D1F8A2C2631E /* Localizable.strings */,
+				A3E85FE385AED71E82840789470E969E /* Localizable.strings */,
+				3574E2E9F4EABE3628459180A89E9900 /* Localizable.strings */,
+				67FF23761984FCCF278011C1EF07DD09 /* Localizable.strings */,
+				FC5AA843B9EB787746D2E8BA5CB2F663 /* Localizable.strings */,
+				78151E190EADAEB90F802C146312343A /* Localizable.strings */,
+				07CBD77028DF98925EF75D08083BAB0D /* Localizable.strings */,
+				B576337DE7D32025005D8FC667359C76 /* Localizable.strings */,
+				4F76114036D6A9C81337E9F636092E50 /* Localizable.strings */,
+				F844E1F4E2187044F4365CDCA2A123EE /* Localizable.strings */,
 			);
 			name = Localizable.strings;
 			path = .;
@@ -3796,7 +2310,22 @@
 			};
 			name = Release;
 		};
-<<<<<<< HEAD
+		04ACCCD12566C719A2D61C6F4814C008 /* Release */ = {
+			isa = XCBuildConfiguration;
+			baseConfigurationReference = 51B15B52AB0EFD7A5E8B700E62038EEF /* PrimerSDK.release.xcconfig */;
+			buildSettings = {
+				CONFIGURATION_BUILD_DIR = "$(BUILD_DIR)/$(CONFIGURATION)$(EFFECTIVE_PLATFORM_NAME)/PrimerSDK";
+				IBSC_MODULE = PrimerSDK;
+				INFOPLIST_FILE = "Target Support Files/PrimerSDK/ResourceBundle-PrimerResources-PrimerSDK-Info.plist";
+				IPHONEOS_DEPLOYMENT_TARGET = 10.0;
+				PRODUCT_NAME = PrimerResources;
+				SDKROOT = iphoneos;
+				SKIP_INSTALL = YES;
+				TARGETED_DEVICE_FAMILY = "1,2";
+				WRAPPER_EXTENSION = bundle;
+			};
+			name = Release;
+		};
 		05B9E071CFCA1E8A62F14905A80EE6EF /* Debug */ = {
 			isa = XCBuildConfiguration;
 			baseConfigurationReference = DF6E4F8E7C26A7BBEC17AAD4042A317D /* Pods-PrimerSDK_Tests.debug.xcconfig */;
@@ -3830,30 +2359,10 @@
 			};
 			name = Debug;
 		};
-		2BAED679E783405B1FB43EF73E5B010D /* Debug */ = {
-=======
-		04ACCCD12566C719A2D61C6F4814C008 /* Release */ = {
+		18CCDACCD388239AE29D19840D661483 /* Debug */ = {
 			isa = XCBuildConfiguration;
-			baseConfigurationReference = 51B15B52AB0EFD7A5E8B700E62038EEF /* PrimerSDK.release.xcconfig */;
+			baseConfigurationReference = 7540675C759C8CDA799A0607647F2B20 /* PrimerSDK.debug.xcconfig */;
 			buildSettings = {
-				CONFIGURATION_BUILD_DIR = "$(BUILD_DIR)/$(CONFIGURATION)$(EFFECTIVE_PLATFORM_NAME)/PrimerSDK";
-				IBSC_MODULE = PrimerSDK;
-				INFOPLIST_FILE = "Target Support Files/PrimerSDK/ResourceBundle-PrimerResources-PrimerSDK-Info.plist";
-				IPHONEOS_DEPLOYMENT_TARGET = 10.0;
-				PRODUCT_NAME = PrimerResources;
-				SDKROOT = iphoneos;
-				SKIP_INSTALL = YES;
-				TARGETED_DEVICE_FAMILY = "1,2";
-				WRAPPER_EXTENSION = bundle;
-			};
-			name = Release;
-		};
-		05B9E071CFCA1E8A62F14905A80EE6EF /* Debug */ = {
->>>>>>> 4813bbc8
-			isa = XCBuildConfiguration;
-			baseConfigurationReference = DF6E4F8E7C26A7BBEC17AAD4042A317D /* Pods-PrimerSDK_Tests.debug.xcconfig */;
-			buildSettings = {
-				ALWAYS_EMBED_SWIFT_STANDARD_LIBRARIES = NO;
 				CLANG_ENABLE_OBJC_WEAK = NO;
 				"CODE_SIGN_IDENTITY[sdk=appletvos*]" = "";
 				"CODE_SIGN_IDENTITY[sdk=iphoneos*]" = "";
@@ -3863,47 +2372,21 @@
 				DYLIB_COMPATIBILITY_VERSION = 1;
 				DYLIB_CURRENT_VERSION = 1;
 				DYLIB_INSTALL_NAME_BASE = "@rpath";
-				INFOPLIST_FILE = "Target Support Files/Pods-PrimerSDK_Tests/Pods-PrimerSDK_Tests-Info.plist";
+				GCC_PREFIX_HEADER = "Target Support Files/PrimerSDK/PrimerSDK-prefix.pch";
+				INFOPLIST_FILE = "Target Support Files/PrimerSDK/PrimerSDK-Info.plist";
 				INSTALL_PATH = "$(LOCAL_LIBRARY_DIR)/Frameworks";
 				IPHONEOS_DEPLOYMENT_TARGET = 10.0;
 				LD_RUNPATH_SEARCH_PATHS = "$(inherited) @executable_path/Frameworks @loader_path/Frameworks";
-				MACH_O_TYPE = staticlib;
-				MODULEMAP_FILE = "Target Support Files/Pods-PrimerSDK_Tests/Pods-PrimerSDK_Tests.modulemap";
-				OTHER_LDFLAGS = "";
-				OTHER_LIBTOOLFLAGS = "";
-				PODS_ROOT = "$(SRCROOT)";
-				PRODUCT_BUNDLE_IDENTIFIER = "org.cocoapods.${PRODUCT_NAME:rfc1034identifier}";
-				PRODUCT_NAME = "$(TARGET_NAME:c99extidentifier)";
+				MODULEMAP_FILE = "Target Support Files/PrimerSDK/PrimerSDK.modulemap";
+				PRODUCT_MODULE_NAME = PrimerSDK;
+				PRODUCT_NAME = PrimerSDK;
 				SDKROOT = iphoneos;
 				SKIP_INSTALL = YES;
+				SWIFT_ACTIVE_COMPILATION_CONDITIONS = "$(inherited) ";
+				SWIFT_VERSION = 4.2;
 				TARGETED_DEVICE_FAMILY = "1,2";
 				VERSIONING_SYSTEM = "apple-generic";
 				VERSION_INFO_PREFIX = "";
-			};
-			name = Debug;
-		};
-<<<<<<< HEAD
-		347A7A7FF4C27B9DAED4BD8850268173 /* Release */ = {
-=======
-		18CCDACCD388239AE29D19840D661483 /* Debug */ = {
->>>>>>> 4813bbc8
-			isa = XCBuildConfiguration;
-			baseConfigurationReference = 7540675C759C8CDA799A0607647F2B20 /* PrimerSDK.debug.xcconfig */;
-			buildSettings = {
-				CONFIGURATION_BUILD_DIR = "$(BUILD_DIR)/$(CONFIGURATION)$(EFFECTIVE_PLATFORM_NAME)/PrimerSDK";
-				IBSC_MODULE = PrimerSDK;
-				INFOPLIST_FILE = "Target Support Files/PrimerSDK/ResourceBundle-PrimerResources-PrimerSDK-Info.plist";
-				IPHONEOS_DEPLOYMENT_TARGET = 10.0;
-				PRODUCT_NAME = PrimerResources;
-				SDKROOT = iphoneos;
-				SKIP_INSTALL = YES;
-				TARGETED_DEVICE_FAMILY = "1,2";
-<<<<<<< HEAD
-				WRAPPER_EXTENSION = bundle;
-=======
-				VERSIONING_SYSTEM = "apple-generic";
-				VERSION_INFO_PREFIX = "";
->>>>>>> 4813bbc8
 			};
 			name = Debug;
 		};
@@ -4036,9 +2519,6 @@
 			};
 			name = Debug;
 		};
-<<<<<<< HEAD
-		A02F1DA8A3805D1017F54FB674FA766F /* Debug */ = {
-=======
 		AA7B58264189B803123F3CB8F32BB828 /* Release */ = {
 			isa = XCBuildConfiguration;
 			baseConfigurationReference = 51B15B52AB0EFD7A5E8B700E62038EEF /* PrimerSDK.release.xcconfig */;
@@ -4072,7 +2552,6 @@
 			name = Release;
 		};
 		CA624955A576D61099C592C72A17B902 /* Debug */ = {
->>>>>>> 4813bbc8
 			isa = XCBuildConfiguration;
 			baseConfigurationReference = 7540675C759C8CDA799A0607647F2B20 /* PrimerSDK.debug.xcconfig */;
 			buildSettings = {
@@ -4154,54 +2633,14 @@
 			};
 			name = Debug;
 		};
-		D5E962E143718263E76FD15A886BA0C2 /* Release */ = {
-			isa = XCBuildConfiguration;
-			baseConfigurationReference = 51B15B52AB0EFD7A5E8B700E62038EEF /* PrimerSDK.release.xcconfig */;
-			buildSettings = {
-				CLANG_ENABLE_OBJC_WEAK = NO;
-				"CODE_SIGN_IDENTITY[sdk=appletvos*]" = "";
-				"CODE_SIGN_IDENTITY[sdk=iphoneos*]" = "";
-				"CODE_SIGN_IDENTITY[sdk=watchos*]" = "";
-				CURRENT_PROJECT_VERSION = 1;
-				DEFINES_MODULE = YES;
-				DYLIB_COMPATIBILITY_VERSION = 1;
-				DYLIB_CURRENT_VERSION = 1;
-				DYLIB_INSTALL_NAME_BASE = "@rpath";
-				GCC_PREFIX_HEADER = "Target Support Files/PrimerSDK/PrimerSDK-prefix.pch";
-				INFOPLIST_FILE = "Target Support Files/PrimerSDK/PrimerSDK-Info.plist";
-				INSTALL_PATH = "$(LOCAL_LIBRARY_DIR)/Frameworks";
-				IPHONEOS_DEPLOYMENT_TARGET = 10.0;
-				LD_RUNPATH_SEARCH_PATHS = "$(inherited) @executable_path/Frameworks @loader_path/Frameworks";
-				MODULEMAP_FILE = "Target Support Files/PrimerSDK/PrimerSDK.modulemap";
-				PRODUCT_MODULE_NAME = PrimerSDK;
-				PRODUCT_NAME = PrimerSDK;
-				SDKROOT = iphoneos;
-				SKIP_INSTALL = YES;
-				SWIFT_ACTIVE_COMPILATION_CONDITIONS = "$(inherited) ";
-				SWIFT_VERSION = 4.2;
-				TARGETED_DEVICE_FAMILY = "1,2";
-				VALIDATE_PRODUCT = YES;
-				VERSIONING_SYSTEM = "apple-generic";
-				VERSION_INFO_PREFIX = "";
-			};
-			name = Release;
-		};
 /* End XCBuildConfiguration section */
 
 /* Begin XCConfigurationList section */
-<<<<<<< HEAD
-		1511BF9BC9792108F7A91A014A66F222 /* Build configuration list for PBXNativeTarget "PrimerSDK" */ = {
-			isa = XCConfigurationList;
-			buildConfigurations = (
-				2BAED679E783405B1FB43EF73E5B010D /* Debug */,
-				D5E962E143718263E76FD15A886BA0C2 /* Release */,
-=======
 		151EF6A5C14F66014E1144426492881A /* Build configuration list for PBXNativeTarget "PrimerSDK" */ = {
 			isa = XCConfigurationList;
 			buildConfigurations = (
 				18CCDACCD388239AE29D19840D661483 /* Debug */,
 				AA7B58264189B803123F3CB8F32BB828 /* Release */,
->>>>>>> 4813bbc8
 			);
 			defaultConfigurationIsVisible = 0;
 			defaultConfigurationName = Release;
@@ -4215,19 +2654,11 @@
 			defaultConfigurationIsVisible = 0;
 			defaultConfigurationName = Release;
 		};
-<<<<<<< HEAD
-		BE125DFAF70849221DDB4D0718126BD7 /* Build configuration list for PBXNativeTarget "PrimerSDK-PrimerResources" */ = {
-			isa = XCConfigurationList;
-			buildConfigurations = (
-				A02F1DA8A3805D1017F54FB674FA766F /* Debug */,
-				347A7A7FF4C27B9DAED4BD8850268173 /* Release */,
-=======
 		62122E8177C01A6ED466B9007CE93BA4 /* Build configuration list for PBXNativeTarget "PrimerSDK-PrimerResources" */ = {
 			isa = XCConfigurationList;
 			buildConfigurations = (
 				CA624955A576D61099C592C72A17B902 /* Debug */,
 				04ACCCD12566C719A2D61C6F4814C008 /* Release */,
->>>>>>> 4813bbc8
 			);
 			defaultConfigurationIsVisible = 0;
 			defaultConfigurationName = Release;
