--- conflicted
+++ resolved
@@ -7,586 +7,433 @@
 	objects = {
 
 /* Begin PBXBuildFile section */
-		001DD8B1CE2ACB0F73B48148C602909F /* BankSelectorTokenizationViewModel.swift in Sources */ = {isa = PBXBuildFile; fileRef = 5F01FCC2582B992D10612657E927E682 /* BankSelectorTokenizationViewModel.swift */; };
-		02C922EBB7ADC3FB6FFE42306038CC30 /* PaymentMethodComponent.swift in Sources */ = {isa = PBXBuildFile; fileRef = F76AC8FC668C2EA643DBCAFB74E333D3 /* PaymentMethodComponent.swift */; };
-		04094B18E1AC4079FCBACF6697D1C691 /* PrimerContainerViewController.swift in Sources */ = {isa = PBXBuildFile; fileRef = 9785A31A1DF435A966202135450145E0 /* PrimerContainerViewController.swift */; };
-		04BF282BD1FBF947797379E7C3CBFCD4 /* CardComponentsManager.swift in Sources */ = {isa = PBXBuildFile; fileRef = 63526BDA1414A79D9F454544498B6739 /* CardComponentsManager.swift */; };
-		0554C83B3379D8C5F7FB36EEAE4D6E0B /* PrimerCardFormViewController.swift in Sources */ = {isa = PBXBuildFile; fileRef = 959E26DC8114E3D3A939C947363961D2 /* PrimerCardFormViewController.swift */; };
-		0760EE4836BE965174C94E55BA70E85E /* firstly.swift in Sources */ = {isa = PBXBuildFile; fileRef = 6247206B25E02EDECDD1D52B1774BCB0 /* firstly.swift */; };
-		0934A7B06878C76FA873C495D856E83E /* DependencyInjection.swift in Sources */ = {isa = PBXBuildFile; fileRef = 6DCC36A8E7D7022AA2091F2580EA88AA /* DependencyInjection.swift */; };
-		0C00B8C20AA402E3B4A8AB3AB8254F91 /* CardNetwork.swift in Sources */ = {isa = PBXBuildFile; fileRef = F374F8FFF851BA67E7044171D675882E /* CardNetwork.swift */; };
-		0EAD49CF96176916882C3B91E42F4A37 /* PrimerSDK-PrimerResources in Resources */ = {isa = PBXBuildFile; fileRef = A8B3BC107C2BDC3C03D961866F721265 /* PrimerSDK-PrimerResources */; };
-		0FFA25F81F61FA5BCC9A7FB94651DE34 /* OrderItem.swift in Sources */ = {isa = PBXBuildFile; fileRef = 8A19B6725A9E5F21D1F74DACF6E0DE73 /* OrderItem.swift */; };
-		120772F463C0F0A05D465A29F8C06254 /* ImageName.swift in Sources */ = {isa = PBXBuildFile; fileRef = AC5DE17CFBFDF63B3666F987F2FB5419 /* ImageName.swift */; };
-		12C4EF2E58F0B186B3BFCE96C971EB5F /* PrimerLoadingViewController.swift in Sources */ = {isa = PBXBuildFile; fileRef = 3F7F7B12D295E030D58E628155C8DAFA /* PrimerLoadingViewController.swift */; };
-		12C5C99DFCBB9488DCE9F060AC58821D /* PrimerNavigationController.swift in Sources */ = {isa = PBXBuildFile; fileRef = 0118BB9221C65C19ACFC47856A9DDAD6 /* PrimerNavigationController.swift */; };
-		190F29C50658B49202C21F5C78AEEECA /* CancellableCatchable.swift in Sources */ = {isa = PBXBuildFile; fileRef = B7287B56BD79488F146B54826A531BA8 /* CancellableCatchable.swift */; };
-		1A68333BC8DB07E1DF6B077D2AC3418A /* Parser.swift in Sources */ = {isa = PBXBuildFile; fileRef = 9F94837A8A9EC2188A337BF8F4E5D329 /* Parser.swift */; };
-		1A837F6221023289FD1CC2CABE1190E8 /* WebViewUtil.swift in Sources */ = {isa = PBXBuildFile; fileRef = DC04E34E978BB637EFC15A4F60189710 /* WebViewUtil.swift */; };
-		1B3851C05B78A1473BE0B2C241B2DE71 /* Throwable.swift in Sources */ = {isa = PBXBuildFile; fileRef = ADFE134BC73CDB86528C418458A98C8D /* Throwable.swift */; };
-		1B8BC9520ED660CC4ED84F5DE39ED6EF /* UIColorExtension.swift in Sources */ = {isa = PBXBuildFile; fileRef = 1D95377EF84E50593B0DFF2338003381 /* UIColorExtension.swift */; };
-		1BA4A6848E6472C81BF997EDA29453C9 /* PrimerAPIClient+3DS.swift in Sources */ = {isa = PBXBuildFile; fileRef = 6883F2007772E8F848A9C8DE93792D90 /* PrimerAPIClient+3DS.swift */; };
-		1C71E07A5294E52F26FBE72B0DE7008D /* PrimerImage.swift in Sources */ = {isa = PBXBuildFile; fileRef = 9C1BBDA995024526FCB723077070DA27 /* PrimerImage.swift */; };
-		1D1E2AB92771608F006A219C /* ZipCode.swift in Sources */ = {isa = PBXBuildFile; fileRef = 1D1E2AB82771608F006A219C /* ZipCode.swift */; };
-		1DC01EA42766315500CE8083 /* CheckoutModule.swift in Sources */ = {isa = PBXBuildFile; fileRef = 1DC01EA32766315500CE8083 /* CheckoutModule.swift */; };
-		1DC01EA62766343400CE8083 /* PrimerZipCodeFieldView.swift in Sources */ = {isa = PBXBuildFile; fileRef = 1DC01EA52766343400CE8083 /* PrimerZipCodeFieldView.swift */; };
-		1F3EA96C592E47BE52F501E1421BB423 /* WrapperProtocols.swift in Sources */ = {isa = PBXBuildFile; fileRef = F3527A3BF8D4D2FF09DC57B6C0F79B75 /* WrapperProtocols.swift */; };
-		208361AF9AF1889A2C425D261D500A06 /* BundleExtension.swift in Sources */ = {isa = PBXBuildFile; fileRef = 727B43C621219D6FA277AF47E42DAD2C /* BundleExtension.swift */; };
-		20C1B3AB368FEA5021AED37BAC283F68 /* PayPalService.swift in Sources */ = {isa = PBXBuildFile; fileRef = 5E9D08DA58C3656F5166E07CB31B1AF0 /* PayPalService.swift */; };
-		253AE1AB4D236307D3D3C8D5CFC7C673 /* VaultPaymentMethodViewController.swift in Sources */ = {isa = PBXBuildFile; fileRef = 3F3744D198D448505BA68927FB526EA0 /* VaultPaymentMethodViewController.swift */; };
+		0186AF5E470FE275AC4FB3D8FC4F44A4 /* NetworkService.swift in Sources */ = {isa = PBXBuildFile; fileRef = FBCC8AB36392F43F5AEABFF985D47A12 /* NetworkService.swift */; };
+		02A4BCB19466D5F296D9B5B40C19C1FC /* Cancellable.swift in Sources */ = {isa = PBXBuildFile; fileRef = E57A37A7A0F9F5B696C7EAFCDE882C0B /* Cancellable.swift */; };
+		04FC7B82301E57C81C8324D56A52E064 /* PrimerExpiryDateFieldView.swift in Sources */ = {isa = PBXBuildFile; fileRef = 3E0ADCF4649E99B4C4EBE5D972857118 /* PrimerExpiryDateFieldView.swift */; };
+		058DD02A3E30F19E6550F8A1FB477EA3 /* PrimerAPI.swift in Sources */ = {isa = PBXBuildFile; fileRef = 5FCE58B13AEE603AC937A76E5A6B954C /* PrimerAPI.swift */; };
+		06275613F4EEAC8B4CF49F38C02B435F /* RateLimitedDispatcher.swift in Sources */ = {isa = PBXBuildFile; fileRef = 60BEE3114E4D70E431B494F990578B94 /* RateLimitedDispatcher.swift */; };
+		065037C16C46CEEA026912097F945921 /* PrimerAPIClient+3DS.swift in Sources */ = {isa = PBXBuildFile; fileRef = 3EC12CBBA7A8F4BFEFFB64A72F510E19 /* PrimerAPIClient+3DS.swift */; };
+		06FB08F89ADA3A4C6B8B0E73C88401EA /* PrimerAPIClient+Promises.swift in Sources */ = {isa = PBXBuildFile; fileRef = 3F3D37F9F5CF0E8D490368D3BB5869E8 /* PrimerAPIClient+Promises.swift */; };
+		0848A0F59D46AD1F5BCC4EA8C9CBB3AA /* StrictRateLimitedDispatcher.swift in Sources */ = {isa = PBXBuildFile; fileRef = 1D6D5D3ED90CFC6CC0D1620A3F91A8FB /* StrictRateLimitedDispatcher.swift */; };
+		0999101A563DAA2A74F0889E882D2D2E /* 3DSService.swift in Sources */ = {isa = PBXBuildFile; fileRef = 1BFEDD471AE4A42CAA6A62D68B24DEF7 /* 3DSService.swift */; };
+		0A52E51898D3E2185A492A7712688C48 /* en.lproj in Resources */ = {isa = PBXBuildFile; fileRef = 30F8F05D69655EF06B8A873BDB31DCFE /* en.lproj */; };
+		0AD00FAF06755353C672BA255F71387D /* CoreDataDispatcher.swift in Sources */ = {isa = PBXBuildFile; fileRef = B3E7AA21B6F796EEB1134F0CF261EB44 /* CoreDataDispatcher.swift */; };
+		0B63C4CC5B464C7B05DE3061B185B34C /* ErrorHandler.swift in Sources */ = {isa = PBXBuildFile; fileRef = 1480235FD58F27376563151DBDDA2C95 /* ErrorHandler.swift */; };
+		0C77127A2FF1EA5411BC11B0F0A0E1F5 /* KlarnaTokenizationViewModel.swift in Sources */ = {isa = PBXBuildFile; fileRef = F040BFB826BCF760C773C1D785C07BF6 /* KlarnaTokenizationViewModel.swift */; };
+		0D0A928798E37F18CD95D6BF17FC5B45 /* Icons.xcassets in Resources */ = {isa = PBXBuildFile; fileRef = 2A93AE654A8732302FCC646E818221E1 /* Icons.xcassets */; };
+		0F8AB515A509AEEC731A5626F284CF82 /* URLSessionStack.swift in Sources */ = {isa = PBXBuildFile; fileRef = F0EDE1CE6B409415161E2DFBF5D2A67C /* URLSessionStack.swift */; };
+		10BCD77CD8BB4EE74C81C8FB69694340 /* BundleExtension.swift in Sources */ = {isa = PBXBuildFile; fileRef = 7BBFDBFE0CFCEC355E58D3E76B6DE90C /* BundleExtension.swift */; };
+		10FB3C7C35BB29B681923313E76A18BE /* 3DSService+Promises.swift in Sources */ = {isa = PBXBuildFile; fileRef = 30E21063677C7F1CA4CCA393282047E5 /* 3DSService+Promises.swift */; };
+		15659C95905139A52866C41494E6A375 /* PrimerNavigationController.swift in Sources */ = {isa = PBXBuildFile; fileRef = 19D8D282E15E1AC238D68CE9D1C47634 /* PrimerNavigationController.swift */; };
+		16801244FB9A2D1BB6449F49BBAF9ADE /* ErrorViewController.swift in Sources */ = {isa = PBXBuildFile; fileRef = 2E39F4AB06FEC378386DAB6A9F60C5D2 /* ErrorViewController.swift */; };
+		1698C3467A3503AAB8CC1A9809717975 /* firstly.swift in Sources */ = {isa = PBXBuildFile; fileRef = 4EBEF8A1DD29A32C263B443C695F5590 /* firstly.swift */; };
+		173FE21F501775E72CECA36BF0C221F6 /* PayPalService.swift in Sources */ = {isa = PBXBuildFile; fileRef = 96C5255DF64E17CD9CBDDFE57A3499FF /* PayPalService.swift */; };
+		1C3177D01CF8FE76461E9C743DB3C0DC /* PrimerNavigationBar.swift in Sources */ = {isa = PBXBuildFile; fileRef = E83F6DA67BF5CAB8BD365EAF95A39997 /* PrimerNavigationBar.swift */; };
+		1C750F17E2F444F4D83688C65ED8D5EB /* PrimerTheme+TextStyles.swift in Sources */ = {isa = PBXBuildFile; fileRef = BC9B3F1C51694F533E970277407A00EA /* PrimerTheme+TextStyles.swift */; };
+		1F0C1078C792666EA71AF84D60421712 /* ImageName.swift in Sources */ = {isa = PBXBuildFile; fileRef = 715BF2A3C053A3DCC86E8EEBB590ED1A /* ImageName.swift */; };
+		21DF092518F7DC492BF42A1AB5885D4B /* VaultPaymentMethodViewController.swift in Sources */ = {isa = PBXBuildFile; fileRef = EF488E43F67F07EFDA5230B1F123D274 /* VaultPaymentMethodViewController.swift */; };
+		22D4064B890D3815A37888731BDC3673 /* VaultCheckoutViewModel.swift in Sources */ = {isa = PBXBuildFile; fileRef = BD2FBCD3D2279E3F1C763D2BEBB1483E /* VaultCheckoutViewModel.swift */; };
+		22EBBA78CA437D723A37761499C56470 /* PrimerFlowEnums.swift in Sources */ = {isa = PBXBuildFile; fileRef = 4D3DAFDFB6A39D70DE8ABF5DB2395239 /* PrimerFlowEnums.swift */; };
+		243C1C96E052896359662E23E5D78CAB /* StringExtension.swift in Sources */ = {isa = PBXBuildFile; fileRef = B69107A16EB89643AB8FF082FF7448CE /* StringExtension.swift */; };
+		2503A641EE37ACC5AE9EC7E6613C48CD /* ClientSession.swift in Sources */ = {isa = PBXBuildFile; fileRef = FDF50B44912895F543B0204FE5DDEA89 /* ClientSession.swift */; };
+		263438BDE5E0C06254D28ECF9B74DBBC /* ApayaTokenizationViewModel.swift in Sources */ = {isa = PBXBuildFile; fileRef = 13B91576EED73B7A95A4E59C6EBF6602 /* ApayaTokenizationViewModel.swift */; };
+		2693E439C4B9EBB0E3689660F8F8C16F /* Foundation.framework in Frameworks */ = {isa = PBXBuildFile; fileRef = EAB6F611E86A4758835A715E4B4184F6 /* Foundation.framework */; };
+		26F8935CDC6F56C9FC2C165F5856FCA5 /* UIKit.framework in Frameworks */ = {isa = PBXBuildFile; fileRef = D245E0514AAC1A2B9A6D5EA2F383E90F /* UIKit.framework */; };
 		270CFF0FC749F57C0605262D27016D14 /* Pods-PrimerSDK_Tests-dummy.m in Sources */ = {isa = PBXBuildFile; fileRef = D66C3890C3566F38C935A2FFD9A237B0 /* Pods-PrimerSDK_Tests-dummy.m */; };
-<<<<<<< HEAD
-		2D12257BD16E5492B9B65782B4D9518F /* PaymentMethodConfigService.swift in Sources */ = {isa = PBXBuildFile; fileRef = B4B738ECFA4EBBE51E59A9235C78EBD5 /* PaymentMethodConfigService.swift */; };
-		2E56EF88548C17ACD1E517E44631C435 /* RecoverWrappers.swift in Sources */ = {isa = PBXBuildFile; fileRef = 99C3BD0B977507662A7FCF4E92C1F109 /* RecoverWrappers.swift */; };
-		30AD89CFCF2D529564F9F3638A9F2211 /* PrimerCardholderNameFieldView.swift in Sources */ = {isa = PBXBuildFile; fileRef = D0967EAD938D882435822818963CE9DF /* PrimerCardholderNameFieldView.swift */; };
-		32D4F85BE1557ED62536344CFAB75F88 /* Primer3DS-umbrella.h in Headers */ = {isa = PBXBuildFile; fileRef = A163D166B27F20FF6EEF83F5121C4CEA /* Primer3DS-umbrella.h */; settings = {ATTRIBUTES = (Public, ); }; };
-		3393CC61DE271809ACEEF30821105F61 /* PrimerUniversalCheckoutViewController.swift in Sources */ = {isa = PBXBuildFile; fileRef = F7E573ECFB9D436C355D45E89EBC0BF8 /* PrimerUniversalCheckoutViewController.swift */; };
-		340E53945CD6656DA45AE3B1CC407E5E /* RateLimitedDispatcherBase.swift in Sources */ = {isa = PBXBuildFile; fileRef = 1AD9572D22B58F541CF3EAB6B7111199 /* RateLimitedDispatcherBase.swift */; };
-		361B8F7D744B6E1480FBEAF28CC3B02C /* PayPalService.swift in Sources */ = {isa = PBXBuildFile; fileRef = F8D8432605E51A972648963BB15E5988 /* PayPalService.swift */; };
-		38C31A88368EAE1F28812550AA7328FC /* 3DSService+Promises.swift in Sources */ = {isa = PBXBuildFile; fileRef = F79BE4638B091E333D49A68A8D1DDB80 /* 3DSService+Promises.swift */; };
-		39050F7B3028B05D9580F65AA55D74E3 /* PrimerImage.swift in Sources */ = {isa = PBXBuildFile; fileRef = 17F33954C3229984C6E59CA477CA113E /* PrimerImage.swift */; };
-		3C38F52B1658DFEABAA8C3B313E5EFD5 /* after.swift in Sources */ = {isa = PBXBuildFile; fileRef = 53904E59E6310C44C20630FA7F63B7B0 /* after.swift */; };
-		3C7643DB046921499BC4D8D7D5A3855A /* Primer.swift in Sources */ = {isa = PBXBuildFile; fileRef = 958A6793C76DFAA70D913150F774C722 /* Primer.swift */; };
-		3CBE022226D955377C59CA1541340404 /* PaymentMethodTokenizationRequest.swift in Sources */ = {isa = PBXBuildFile; fileRef = 3B86D5A39BAE48E27C4431AE29E42D50 /* PaymentMethodTokenizationRequest.swift */; };
-		3CF36A062698ED73BAE59C577C860077 /* Dispatcher.swift in Sources */ = {isa = PBXBuildFile; fileRef = B9023E78BFAC3559DB0E3C63B125C870 /* Dispatcher.swift */; };
-		3EB7A6B9A397005CB3B77FDC9DA30691 /* Primer3DSStructures.swift in Sources */ = {isa = PBXBuildFile; fileRef = 7492CBAABC98EBF5377CFAD0DED3516E /* Primer3DSStructures.swift */; };
-		3FE62F51A123AC674D164498D6AD6403 /* PaymentMethodTokenizationViewModel.swift in Sources */ = {isa = PBXBuildFile; fileRef = C7BBE3F48EBC6585A0256AB03CBD82BA /* PaymentMethodTokenizationViewModel.swift */; };
-		42C8C98B0FDFA47437434242A0CB4EE3 /* PrimerContainerViewController.swift in Sources */ = {isa = PBXBuildFile; fileRef = 896FBB37EBA2968ABD4A09351496FA96 /* PrimerContainerViewController.swift */; };
-		49653367E5CA59D0F328AE174D80DEF2 /* PrimerFormViewController.swift in Sources */ = {isa = PBXBuildFile; fileRef = 90E604D15D82D49A338A17762C6DF8D9 /* PrimerFormViewController.swift */; };
-		4A651EB7915C48AFC307FAE61959EB70 /* 3DS.swift in Sources */ = {isa = PBXBuildFile; fileRef = 4AB9AC7C2AB98F6C2A77CA23AF81FA5B /* 3DS.swift */; };
-		4C9CC10744BDFDE5C5BFE6031535214C /* PrimerWebViewController.swift in Sources */ = {isa = PBXBuildFile; fileRef = FDBCB279A450E9E9AEE57778EBA2B2D0 /* PrimerWebViewController.swift */; };
-		4D9D553E1784B2F84C46198CFAC24237 /* race.swift in Sources */ = {isa = PBXBuildFile; fileRef = 8C64F540F41AFAE6FBECBE49FEFEB8A6 /* race.swift */; };
-		4F8E8D88594CF0A922F73E95CA3A41D9 /* PrimerTextField.swift in Sources */ = {isa = PBXBuildFile; fileRef = 796EED647802E426856DA60C2A9F66EA /* PrimerTextField.swift */; };
-		51DA23E21887BC12C0B4E37DBE6423A5 /* PrimerAPIClient+3DS.swift in Sources */ = {isa = PBXBuildFile; fileRef = 1313CCA7140A3AE6328C7A65BE135FC1 /* PrimerAPIClient+3DS.swift */; };
-		52F0966BA72A870944D864605A750A23 /* PrimerFlowEnums.swift in Sources */ = {isa = PBXBuildFile; fileRef = 362397F38999EDF32DD83200346D38C4 /* PrimerFlowEnums.swift */; };
-		53F259626301668CD8F02E329AC6ECDE /* Thenable.swift in Sources */ = {isa = PBXBuildFile; fileRef = 556515901D2693AF90C6419F09CE1280 /* Thenable.swift */; };
-		5527E51C699B738D331CC45C7B562319 /* PrimerContent.swift in Sources */ = {isa = PBXBuildFile; fileRef = 8E8A8A1913F0598EE09FD17867BB2D3D /* PrimerContent.swift */; };
-		5614CBCDCD49150A7DF4E08E8E1D3533 /* ThenableWrappers.swift in Sources */ = {isa = PBXBuildFile; fileRef = 984368A876A1634AA3C747C2750016AC /* ThenableWrappers.swift */; };
-		56BD790C1C8DF1615B74165EA36C9359 /* CardComponentsManager.swift in Sources */ = {isa = PBXBuildFile; fileRef = 2A77AA827A5152118922AAEAF6B8EC93 /* CardComponentsManager.swift */; };
-		57591C13AC7E885E58E1827F6D72BD56 /* PrimerExpiryDateFieldView.swift in Sources */ = {isa = PBXBuildFile; fileRef = DA6D7E56DD6F9E59953A51AA78236E4F /* PrimerExpiryDateFieldView.swift */; };
-		5885B4E1CEDECE6407949DAD15840A53 /* LogEvent.swift in Sources */ = {isa = PBXBuildFile; fileRef = F3E8134C6D011922C5299D7D3D27149C /* LogEvent.swift */; };
-		58A60A84381A30976EED5F91ED4DA792 /* ApayaTokenizationViewModel.swift in Sources */ = {isa = PBXBuildFile; fileRef = C92C37B8244F32B14B7DA3C09DAA5B9F /* ApayaTokenizationViewModel.swift */; };
-		595EB66995B778441CF1C1518780F3E4 /* PresentationController.swift in Sources */ = {isa = PBXBuildFile; fileRef = 555D68A70476D61FF2A7BF68C3A9703F /* PresentationController.swift */; };
-		5D32D31B4D9AD36A2B90AD1017F23503 /* VaultPaymentMethodViewModel.swift in Sources */ = {isa = PBXBuildFile; fileRef = F0C451278B7F8E0207C08826C11EC184 /* VaultPaymentMethodViewModel.swift */; };
-		5D49E2366F46DF4D4368B11538B921B5 /* RateLimitedDispatcher.swift in Sources */ = {isa = PBXBuildFile; fileRef = 06BCD7AF5974E7A39E5165E56936B8E3 /* RateLimitedDispatcher.swift */; };
-		5DFE0DDD1BC002EC93B4E9E543C13DEB /* Validation.swift in Sources */ = {isa = PBXBuildFile; fileRef = D4E428A2097CA167837D33B0339ECAF8 /* Validation.swift */; };
-		5EC8FF1E0C4355510357CCE0115BE3E2 /* LoadingViewController.swift in Sources */ = {isa = PBXBuildFile; fileRef = 301ED7127893BA44FC380EE87D2937CF /* LoadingViewController.swift */; };
-		606AB284282FEEE2F230828490E835CE /* CancellableThenable.swift in Sources */ = {isa = PBXBuildFile; fileRef = 90AEF3B6DE3544EDF47D6ABA1D66D49A /* CancellableThenable.swift */; };
-		63724EE21A3ED332D82C7358D64C0965 /* WebViewUtil.swift in Sources */ = {isa = PBXBuildFile; fileRef = BBD4EDDF535A3853988CCD1A344114E7 /* WebViewUtil.swift */; };
-		6509682801A16435CB509B7D350F7FB0 /* PrimerDelegate.swift in Sources */ = {isa = PBXBuildFile; fileRef = 890F1D877354B00BAC194879B7F3EDE0 /* PrimerDelegate.swift */; };
-		65B0929ED60E2EC4D57D9D7D12C54A40 /* PrimerButton.swift in Sources */ = {isa = PBXBuildFile; fileRef = 2234DD86B469F5072389DCF040A260EE /* PrimerButton.swift */; };
-		6647106BD3C5FEE8314B7CC0439E6EC0 /* Foundation.framework in Frameworks */ = {isa = PBXBuildFile; fileRef = EAB6F611E86A4758835A715E4B4184F6 /* Foundation.framework */; };
-		67DE3AB410DA2D5F48DCF18B6828EDD8 /* VaultService.swift in Sources */ = {isa = PBXBuildFile; fileRef = 67304CA81173866B8E0241C78E629C44 /* VaultService.swift */; };
-		68A37197DF83E2D3E1E99CAAB28913AB /* FinallyWrappers.swift in Sources */ = {isa = PBXBuildFile; fileRef = 038873F6EFD08D5B6EB806429C86675C /* FinallyWrappers.swift */; };
-		68F65BEE06E9F44CCC94365BCDCF28D0 /* BundleExtension.swift in Sources */ = {isa = PBXBuildFile; fileRef = 5CDE2765B69E373F8A01E7F39E58FC8F /* BundleExtension.swift */; };
-		68FE7901C5BE508F7B9453FD1385D1F6 /* PrimerNavigationController.swift in Sources */ = {isa = PBXBuildFile; fileRef = 352193E5487914C467DE224EACD75F2A /* PrimerNavigationController.swift */; };
-		6906FFCADAA3FCD0613450785552A54B /* PrimerNibView.swift in Sources */ = {isa = PBXBuildFile; fileRef = ED625C60A44BEB12D6A89BB735916399 /* PrimerNibView.swift */; };
-		6A94EC7669EA856796A8C09E3FD6BB6F /* PrimerCVVFieldView.swift in Sources */ = {isa = PBXBuildFile; fileRef = 7C2FA328D2A0C24B787F81B9D43E64D1 /* PrimerCVVFieldView.swift */; };
-		6A999327D562C64D2C3BB0DC3155106E /* Promise.swift in Sources */ = {isa = PBXBuildFile; fileRef = F02BF0F20BC28D32DF664ADBA9C0EE73 /* Promise.swift */; };
-		6C89F8F502069BAB9448480AAAEAED35 /* Configuration.swift in Sources */ = {isa = PBXBuildFile; fileRef = 095875990C733566A63FC6BFFF616A16 /* Configuration.swift */; };
-		6E503AEA6A3FCA16DB8EF405D1E752D6 /* ErrorViewController.swift in Sources */ = {isa = PBXBuildFile; fileRef = 16D7302DDD22820377992DABE3BD716E /* ErrorViewController.swift */; };
-		6E515278971BE42CD37C9C687301D628 /* PrimerSettings.swift in Sources */ = {isa = PBXBuildFile; fileRef = 336159467BA99014597B21E8685A00D4 /* PrimerSettings.swift */; };
-		6F3DBD0F2E3C5C3ABF2388348F547EFA /* UIColorExtension.swift in Sources */ = {isa = PBXBuildFile; fileRef = F54C909DD812F9CDFD9A230E80570608 /* UIColorExtension.swift */; };
-		74C8030EFACAF5E0830369B91831EAC4 /* ClientToken.swift in Sources */ = {isa = PBXBuildFile; fileRef = 24C5338FC0469F27A8B3E6E5C74792BB /* ClientToken.swift */; };
-		75F4EC661A39EEBECC4ABD0A7A413EA6 /* hang.swift in Sources */ = {isa = PBXBuildFile; fileRef = 7955A24BE144821C87E728A48015D1BC /* hang.swift */; };
-		792188862A988C31237DA81868320D2D /* Foundation.framework in Frameworks */ = {isa = PBXBuildFile; fileRef = EAB6F611E86A4758835A715E4B4184F6 /* Foundation.framework */; };
-		7ADCBA8BCF7D2B2BB05A34D804C37AB5 /* CardNetwork.swift in Sources */ = {isa = PBXBuildFile; fileRef = 9822A5551D50B7BD5F7C0F59F4D57724 /* CardNetwork.swift */; };
-		7BD23E0F78364456C0BDFFF2EF27B217 /* Icons.xcassets in Resources */ = {isa = PBXBuildFile; fileRef = 93E96A8ACDFE6E3A93E5A424E9F545FD /* Icons.xcassets */; };
-		7C50FCF21B3FDA55DA4E00BC16C9EDDB /* SuccessViewController.swift in Sources */ = {isa = PBXBuildFile; fileRef = 28624838A4293D2EC0991C118096A827 /* SuccessViewController.swift */; };
-		8471794B273D6035006A82DA /* PrimerInputViewController.swift in Sources */ = {isa = PBXBuildFile; fileRef = 8471794A273D6035006A82DA /* PrimerInputViewController.swift */; };
-		847179F7273EBC07006A82DA /* PrimerGenericTextFieldView.swift in Sources */ = {isa = PBXBuildFile; fileRef = 847179F6273EBC07006A82DA /* PrimerGenericTextFieldView.swift */; };
-		8548D98B63B0CE7C33DA6C183E9A9BF0 /* UIKit.framework in Frameworks */ = {isa = PBXBuildFile; fileRef = D245E0514AAC1A2B9A6D5EA2F383E90F /* UIKit.framework */; };
-		86CBF3D42FAB27F0E8B33B860F6E7317 /* CardScannerViewController+SimpleScanDelegate.swift in Sources */ = {isa = PBXBuildFile; fileRef = CF314A92E3B338D3407752F27C78B69D /* CardScannerViewController+SimpleScanDelegate.swift */; };
-		8D40FCF90C0644414F6A6D62C9E78479 /* Logger.swift in Sources */ = {isa = PBXBuildFile; fileRef = 88F4D60E63043050B12857342FDC15DD /* Logger.swift */; };
-		8DCD5215EFE7493AFC08C496176C410D /* Primer3DS.swift in Sources */ = {isa = PBXBuildFile; fileRef = AA3E9F209C857157575A473FE948A03D /* Primer3DS.swift */; };
-		8ECB98911F87567644DCB1B5107A0B1C /* when.swift in Sources */ = {isa = PBXBuildFile; fileRef = 664DF94DE5BCD85D9BA419AB4E8F7AE2 /* when.swift */; };
-		8FB4A3F4485390CD362B1D2FF8A83B1F /* Foundation.framework in Frameworks */ = {isa = PBXBuildFile; fileRef = EAB6F611E86A4758835A715E4B4184F6 /* Foundation.framework */; };
-		8FE23AF4662809E6F0EB6C49B1B1A9BA /* Pods-PrimerSDK_Example-dummy.m in Sources */ = {isa = PBXBuildFile; fileRef = 21F4ACB1142B1B9457658584BF5CD35A /* Pods-PrimerSDK_Example-dummy.m */; };
-		9043BE185F74AD8E7B62BB1894FC09BF /* Parser.swift in Sources */ = {isa = PBXBuildFile; fileRef = 659FA868947ECD28A4BC78F879EC3855 /* Parser.swift */; };
-		91504A7581D451FB12F1F839B1086749 /* PrimerCardNumberFieldView.swift in Sources */ = {isa = PBXBuildFile; fileRef = D27C2343E6981A18BC190759B1D15359 /* PrimerCardNumberFieldView.swift */; };
-		959DA8A9B3F975991A990E0700FFAB70 /* ConcurrencyLimitedDispatcher.swift in Sources */ = {isa = PBXBuildFile; fileRef = C0F4458AD2ADB09D370B4375B1F84394 /* ConcurrencyLimitedDispatcher.swift */; };
-		96C3C5D518DAF83101B4D26C3FBCC113 /* CoreDataDispatcher.swift in Sources */ = {isa = PBXBuildFile; fileRef = 5C90E73F56A79385ADBE33CEF4C5A428 /* CoreDataDispatcher.swift */; };
-		982A698052297494EEB90DFBCE29148A /* sv.lproj in Resources */ = {isa = PBXBuildFile; fileRef = E57140AE00F008210CDD07283D0DB2F6 /* sv.lproj */; };
-		99812E596C95006B34175372916E18AD /* VaultPaymentMethodViewController.swift in Sources */ = {isa = PBXBuildFile; fileRef = 2ECF7FEA8555B6D227353170411372E1 /* VaultPaymentMethodViewController.swift */; };
-		9A37D467F5C184AF29A628D0FECF3F57 /* Resolver.swift in Sources */ = {isa = PBXBuildFile; fileRef = 8016FA4F3403AB3AA6515DDF1238BAA8 /* Resolver.swift */; };
-		9EBBBDE7BD3823F66F6EF57EAA6FA83F /* FormType.swift in Sources */ = {isa = PBXBuildFile; fileRef = 497FF76BD50CEC6273900454600261A5 /* FormType.swift */; };
-		A1262CA9E12FB1BAB1CD7FFD7B01DC35 /* 3DSService.swift in Sources */ = {isa = PBXBuildFile; fileRef = 0C94077696F4188C4056DD357B36575B /* 3DSService.swift */; };
-		A2B4C8B148C7D343426B2FB43C6C4BFE /* CardScannerViewController.swift in Sources */ = {isa = PBXBuildFile; fileRef = DE7B81AC0D8E08CF460EC15C6F0D68EB /* CardScannerViewController.swift */; };
-		A3366EFE7E2F777570EE5880B4945919 /* AppState.swift in Sources */ = {isa = PBXBuildFile; fileRef = 3CB6CA7A4F9046B6E680C1AEAE4C3BE0 /* AppState.swift */; };
-		A62A2FCC932C89F6AC5380AFF1C9B9F0 /* PaymentResponse.swift in Sources */ = {isa = PBXBuildFile; fileRef = 833DE310F13EF92660FD1A8FA89AC234 /* PaymentResponse.swift */; };
-		A72C3FC0D423E8D95924A5D5EC307D2B /* PaymentMethodComponent.swift in Sources */ = {isa = PBXBuildFile; fileRef = AA943A8B6ED007C64B33151F35358E23 /* PaymentMethodComponent.swift */; };
-		A73D9E3E117DE35AC0FEACF4F6FC9C7B /* CancellablePromise.swift in Sources */ = {isa = PBXBuildFile; fileRef = 13551B7680291FB5AA6BED5632A399FE /* CancellablePromise.swift */; };
-		A7E1B660078C61AC79653BA9CF9C5ED1 /* Mask.swift in Sources */ = {isa = PBXBuildFile; fileRef = E8AB146A3B631ED64CC004EE04A6FEFB /* Mask.swift */; };
-		ABFE70B961432158451216EDC21CA0A1 /* PrimerVaultManagerViewController.swift in Sources */ = {isa = PBXBuildFile; fileRef = BC3CAA49BF2D7CBA699F25D17D2F699C /* PrimerVaultManagerViewController.swift */; };
-		AF8A320FEFEEBC6A4C09EAB73EFB6B91 /* FormTokenizationViewModel.swift in Sources */ = {isa = PBXBuildFile; fileRef = 5E2E79CCE765568FDBE56FCA76AAEB86 /* FormTokenizationViewModel.swift */; };
-		B0A429C988E727BB6F068743269D6B5E /* Klarna.swift in Sources */ = {isa = PBXBuildFile; fileRef = B2794843D616D40FA5AC554D92E63DA1 /* Klarna.swift */; };
-		B0C4FB52C128FBAB3A1576D484E0C309 /* ErrorHandler.swift in Sources */ = {isa = PBXBuildFile; fileRef = 72796133A8F323DB3248E35422D4E741 /* ErrorHandler.swift */; };
-		B1C9571031AAA30027D1E64003224E97 /* AlertController.swift in Sources */ = {isa = PBXBuildFile; fileRef = 0A42AE72E097F9279B25F41861C32722 /* AlertController.swift */; };
-		B460298CD1C40DEEC3ED51873E913949 /* ImageName.swift in Sources */ = {isa = PBXBuildFile; fileRef = 2685CB37C7DDD84823B139D705EC06E8 /* ImageName.swift */; };
-		B6900CEFC89F84B11419F830C68912FB /* KlarnaTokenizationViewModel.swift in Sources */ = {isa = PBXBuildFile; fileRef = 3C95399E109646770A35759BBBB34476 /* KlarnaTokenizationViewModel.swift */; };
-		B8AE31FE3E3B95E646D5B479EEF6649F /* JSONParser.swift in Sources */ = {isa = PBXBuildFile; fileRef = A4CBD818512437C8C658D64FC0449420 /* JSONParser.swift */; };
-		B98918E42119F5D2E5FE8172FABE0008 /* PrimerAPIClient+Promises.swift in Sources */ = {isa = PBXBuildFile; fileRef = E476501289DB5EA6C36684D76349C26C /* PrimerAPIClient+Promises.swift */; };
-		BA4D1F308E267C634940708986AD81EA /* Guarantee.swift in Sources */ = {isa = PBXBuildFile; fileRef = 76B01E5D3D4E4C78525323E7EA90A040 /* Guarantee.swift */; };
-		BA7219DA21E72778FAB4BD255A6C8B3A /* PrimerScrollView.swift in Sources */ = {isa = PBXBuildFile; fileRef = 69333CB6B389399D3D682F2F8FC106B9 /* PrimerScrollView.swift */; };
-		BAAA380309810ED6BEF9DC323CBA43FF /* Optional+Extensions.swift in Sources */ = {isa = PBXBuildFile; fileRef = 2DA0F17BFC12F91B92AF89CDBBD70B4E /* Optional+Extensions.swift */; };
-		BB1665F9EB63E70D1B32F758243423C7 /* UIDeviceExtension.swift in Sources */ = {isa = PBXBuildFile; fileRef = 112CD3890DF6A369FC7E7579D79B4213 /* UIDeviceExtension.swift */; };
-		BB70549199B1C128C50C5DB0AA3ADE68 /* fr.lproj in Resources */ = {isa = PBXBuildFile; fileRef = C5DE3AF40762B0E64E396E3C03AF35AA /* fr.lproj */; };
-		BB9DDCE08F0F2AC88486C00B8AF46112 /* SequenceWrappers.swift in Sources */ = {isa = PBXBuildFile; fileRef = F431615DA51C923EA2F4D4B3E2F625E2 /* SequenceWrappers.swift */; };
-		BC4CB6C0987B0BAAC9C460BD7AA47B00 /* PrimerViewExtensions.swift in Sources */ = {isa = PBXBuildFile; fileRef = 2AF93B7377ACB0FD3B004FA51A109F50 /* PrimerViewExtensions.swift */; };
-		BEB0CD5D5AB80C18D0026D98A13AB539 /* CancelContext.swift in Sources */ = {isa = PBXBuildFile; fileRef = AA0ED3FB5DEB129B5AC27AE00B8BDE54 /* CancelContext.swift */; };
-		BF0AB433E5B01F0EC935A26AAE23CA9F /* VaultPaymentMethodView.swift in Sources */ = {isa = PBXBuildFile; fileRef = 8408CE767B7AC62B054CCB6CBF99FB14 /* VaultPaymentMethodView.swift */; };
-		BF7EA4CC286EA717678F301386A6202E /* OrderItem.swift in Sources */ = {isa = PBXBuildFile; fileRef = C4142E6A4E29EB08ADFB16A1EEC818A9 /* OrderItem.swift */; };
-		C119573EAD0CA0D9D277D8EA350D397A /* TokenizationService.swift in Sources */ = {isa = PBXBuildFile; fileRef = 994C91A2344DD01284C1285EB20A55E4 /* TokenizationService.swift */; };
-		C1385345A8EAB95F4C04DA67A4744464 /* URLSessionStack.swift in Sources */ = {isa = PBXBuildFile; fileRef = 710796C597C25BC42140EB5A3BB463FB /* URLSessionStack.swift */; };
-		C163A9C2C282AD283D6E139747B85699 /* ClientTokenService.swift in Sources */ = {isa = PBXBuildFile; fileRef = A6A91B4D286E310BF641E19B0E62515C /* ClientTokenService.swift */; };
-		C25F435BBF74F4274E5CA00F0CFB5B5A /* PrimerViewController.swift in Sources */ = {isa = PBXBuildFile; fileRef = B3EEE8CEAE2C7E67BBFF5A618537E1F4 /* PrimerViewController.swift */; };
-		C725ABA4D0DF5F49DE1816E13529462F /* CancellableCatchable.swift in Sources */ = {isa = PBXBuildFile; fileRef = 319562F9CCC7D89F9201A67EEB3F0B14 /* CancellableCatchable.swift */; };
-		C868AAAD735AB2B21E6DFB6E64B7C10E /* Endpoint.swift in Sources */ = {isa = PBXBuildFile; fileRef = 657521AFBAB151A857F9E690B0B596F4 /* Endpoint.swift */; };
-		C95F48CF30512340120AF8A064C0DF03 /* DateExtension.swift in Sources */ = {isa = PBXBuildFile; fileRef = A7B97E375E7F53C711E7352DF678159C /* DateExtension.swift */; };
-		CA0D58A7EE7F758AFE2B5718EBEE7EFC /* PrimerAPIClient.swift in Sources */ = {isa = PBXBuildFile; fileRef = 8F5B7713CF0B82C55107D1DCE52862D1 /* PrimerAPIClient.swift */; };
-		CACC80410972883175CDC5F432C3E710 /* Currency.swift in Sources */ = {isa = PBXBuildFile; fileRef = B76CDFCF759ADEA4ABC6B33CA8B412A0 /* Currency.swift */; };
-		CD185FCB6845C4F7423F23E0E1CECC62 /* IntExtension.swift in Sources */ = {isa = PBXBuildFile; fileRef = 98311B3BC668FD5B057C8D3A5986C499 /* IntExtension.swift */; };
-		CF69F408D79862898DFB5AB8D1CEC0E9 /* PaymentMethodConfig.swift in Sources */ = {isa = PBXBuildFile; fileRef = 824A215F780AB15221370BE8DAB4BF12 /* PaymentMethodConfig.swift */; };
-		CFFC0E934BC485BF02456525CF9D0A67 /* VaultCheckoutViewModel.swift in Sources */ = {isa = PBXBuildFile; fileRef = 679EF26DFC04B76916ED8D34EC97FF44 /* VaultCheckoutViewModel.swift */; };
-		D17AB1D97B10CCCF8F7F6A6C699C8117 /* Cancellable.swift in Sources */ = {isa = PBXBuildFile; fileRef = 20813A1894CA89A2AAF00BBC75B7FAAA /* Cancellable.swift */; };
-		D46850075EB671BCB081E043BE5D4D03 /* PrimerTextFieldView.swift in Sources */ = {isa = PBXBuildFile; fileRef = 5B92261B615EB6590F5A02FE33589E67 /* PrimerTextFieldView.swift */; };
-		D559DF8A31AF4BFCC010A4FAE7CA55F5 /* PayPal.swift in Sources */ = {isa = PBXBuildFile; fileRef = 81DE54AF076D2A7A547DF8FE93E15677 /* PayPal.swift */; };
-=======
-		281451EC350C8E06B9E9888E7DE89EE8 /* Resolver.swift in Sources */ = {isa = PBXBuildFile; fileRef = 10786C99F08E2D78602B4C4BE92A4D51 /* Resolver.swift */; };
-		2B8D52C761ADE0658AB147B6686771D0 /* PrimerCardNumberFieldView.swift in Sources */ = {isa = PBXBuildFile; fileRef = EB8B00FDF10D5DEE6D8927C32B64F907 /* PrimerCardNumberFieldView.swift */; };
-		2CF77861B882D12D595BC106F687D1BB /* Box.swift in Sources */ = {isa = PBXBuildFile; fileRef = C5FAD545BAC7E3432EF07471B8D63885 /* Box.swift */; };
-		2D7B989C8CB3AB1B9922707E211256C5 /* SequenceWrappers.swift in Sources */ = {isa = PBXBuildFile; fileRef = 9BD552AADB56C1481C36F90BA67EC094 /* SequenceWrappers.swift */; };
-		2EB31CF5BABA0FB0B854CB2BDD0D8FD5 /* Mask.swift in Sources */ = {isa = PBXBuildFile; fileRef = 4A85BA37E6B0895B9F53D9F275B9B9B5 /* Mask.swift */; };
-		3278121B3A73A2CBC2AE563CD52A901B /* PrimerThemeData.swift in Sources */ = {isa = PBXBuildFile; fileRef = 8B60E7CCA0BFB366B0056344D6CF9FE8 /* PrimerThemeData.swift */; };
-		32C31E1853AC5C7506903BD218B43756 /* PrimerButton.swift in Sources */ = {isa = PBXBuildFile; fileRef = E41A47222C57A3184738231224365D08 /* PrimerButton.swift */; };
-		392EAC209830E3F400CD12163FD5A0BB /* FormTextFieldType.swift in Sources */ = {isa = PBXBuildFile; fileRef = CCCEE599BBCD561D0EC0A96661777150 /* FormTextFieldType.swift */; };
-		3A1F0F658B9DE74AB652A140F9F1513C /* ApplePay.swift in Sources */ = {isa = PBXBuildFile; fileRef = 8B4B86DA8524E72E90B817F37EB4FE1D /* ApplePay.swift */; };
-		3A3060C2F371938243EAA2F49E3E3D09 /* PaymentMethodsGroupView.swift in Sources */ = {isa = PBXBuildFile; fileRef = 04B315527887CE383446CF7C423BD0BA /* PaymentMethodsGroupView.swift */; };
-		3AB8DA0FA7F1E3FD11ADB8E08DCFBFE4 /* VaultCheckoutViewModel.swift in Sources */ = {isa = PBXBuildFile; fileRef = 587938C55DE36EEDEC5031DF728C9C66 /* VaultCheckoutViewModel.swift */; };
-		3CACC1AC2CEF86A8618CAFBE9175AEBA /* PayPalTokenizationViewModel.swift in Sources */ = {isa = PBXBuildFile; fileRef = EB04465363FE6BB7216C73861CB69883 /* PayPalTokenizationViewModel.swift */; };
-		3D7C499BC18D5B83C6CC9CED51954658 /* AnyCodable.swift in Sources */ = {isa = PBXBuildFile; fileRef = 67B07F80C1DAFCC169111CF9128931B8 /* AnyCodable.swift */; };
-		3DB8DC2368F7F9CD91FD4D5968C461D6 /* when.swift in Sources */ = {isa = PBXBuildFile; fileRef = D7B69DA954A8F43C58D76C38C01E63F1 /* when.swift */; };
-		3E85C7BC2FA8A684534EFF79E740D830 /* 3DS.swift in Sources */ = {isa = PBXBuildFile; fileRef = B9509E6B3CF61F9FBF6C07F62C7B859C /* 3DS.swift */; };
-		3EE37092C5457D021F35B190E719051E /* Currency.swift in Sources */ = {isa = PBXBuildFile; fileRef = D77ACC1D4DE051F204D5E48ABD94E082 /* Currency.swift */; };
-		3F3F249BABD99321C8D99450C3A47A7F /* PaymentResponse.swift in Sources */ = {isa = PBXBuildFile; fileRef = 905137CE0FDDBAA5A2ABC845E943AE0F /* PaymentResponse.swift */; };
-		426DFD30BF265636E0EE57169CC23DE7 /* PrimerViewExtensions.swift in Sources */ = {isa = PBXBuildFile; fileRef = 402E2DF847B604BE3F07F178A1E4AFB1 /* PrimerViewExtensions.swift */; };
-		4280ADEFDDEB1CCD966BD8D41EB1EC49 /* CancellableThenable.swift in Sources */ = {isa = PBXBuildFile; fileRef = A3C38249981AEAB0661E802C74E5EC32 /* CancellableThenable.swift */; };
-		438679C7ACC5DF14463C92CE2FE04FFB /* PrimerViewController.swift in Sources */ = {isa = PBXBuildFile; fileRef = 4777C6C897588EC0932EB1C203395D71 /* PrimerViewController.swift */; };
-		4489C24C086DFC7C8D05AA5B915183A9 /* CardScannerViewController.swift in Sources */ = {isa = PBXBuildFile; fileRef = E5C49B01E7E26104C061B37516446C7B /* CardScannerViewController.swift */; };
-		460693D8CE93AA62F2AC40A857D7CD5D /* CoreDataDispatcher.swift in Sources */ = {isa = PBXBuildFile; fileRef = 9F8069589D6F93CB6A4BC6585D5E9295 /* CoreDataDispatcher.swift */; };
-		47E8F5334969C3D2887CCF5167DFCBA6 /* CountryCode.swift in Sources */ = {isa = PBXBuildFile; fileRef = 1CE580D6F273995E427D870A3C347312 /* CountryCode.swift */; };
-		4810F9ADE2116FBCC36311A9C35DB8D4 /* after.swift in Sources */ = {isa = PBXBuildFile; fileRef = 79D181BC4C541A079EE43D4DAD80A8CF /* after.swift */; };
-		485BFA0E51A907B6985E302FD609BB4C /* Dimensions.swift in Sources */ = {isa = PBXBuildFile; fileRef = BE0570638CC890183F4E2BBB9DD331E9 /* Dimensions.swift */; };
-		494597EAC9BBBFB5D367268DFA945EBF /* AdyenDotPay.swift in Sources */ = {isa = PBXBuildFile; fileRef = B329A9DFBCD49B086831F3B5CD5F4AE1 /* AdyenDotPay.swift */; };
-		49B045847EB4350AB00E89D03443EBCE /* ResumeHandlerProtocol.swift in Sources */ = {isa = PBXBuildFile; fileRef = 2B7F036032BF83B20F65E49A0B1F6279 /* ResumeHandlerProtocol.swift */; };
-		49E7360A75892BF5AAA8EB375E767357 /* Content.swift in Sources */ = {isa = PBXBuildFile; fileRef = 68DCB07CB2B9D9723F444F3969FBAA37 /* Content.swift */; };
+		27AFEE600343287B7305E8669F103B7B /* PaymentMethodConfig.swift in Sources */ = {isa = PBXBuildFile; fileRef = 5BBEEA073392AE44BC48E986DA9766C3 /* PaymentMethodConfig.swift */; };
+		29047E6B0E834EAABCD6D3332F27DB78 /* WebViewUtil.swift in Sources */ = {isa = PBXBuildFile; fileRef = 6B80BAA329A28CE224D59E80A9BCD7CD /* WebViewUtil.swift */; };
+		29371D09A1A8944920C60F94EA2A8204 /* PrimerTheme.swift in Sources */ = {isa = PBXBuildFile; fileRef = 4E886D86806753754D07A1A43DA84817 /* PrimerTheme.swift */; };
+		2AB9CECF3DC11B5D93C45BE6C25C015B /* VaultService.swift in Sources */ = {isa = PBXBuildFile; fileRef = 9D580CBCC95EBFAA9E12544ED711FC61 /* VaultService.swift */; };
+		2B3B437F4A680FF1462587B0B1B2B907 /* PrimerTextFieldView.xib in Resources */ = {isa = PBXBuildFile; fileRef = 83F9D1E282CA2F2F62223070AF2B3DF2 /* PrimerTextFieldView.xib */; };
+		2F104E0418BD25611071C10F74EC2B34 /* CountryCode.swift in Sources */ = {isa = PBXBuildFile; fileRef = 1EF0EC39F9C1F2DBEB289C65FAC7DBEF /* CountryCode.swift */; };
+		3029BFC7279B71EFC87DAA809B4340F7 /* CustomStringConvertible.swift in Sources */ = {isa = PBXBuildFile; fileRef = F4CF3FB8F5C2B1ED35A472456FF63E54 /* CustomStringConvertible.swift */; };
+		3037E1CD3AF2906A6A97EC80F69B0BA5 /* Currency.swift in Sources */ = {isa = PBXBuildFile; fileRef = DD2CD55FBC9BB143EF7B2EB3CEC87D26 /* Currency.swift */; };
+		34E024F6801AAE10D50D17D4BF8AAA9D /* PrimerCardholderNameFieldView.swift in Sources */ = {isa = PBXBuildFile; fileRef = 62216DE312B4673AC13F2BBB75DF63D4 /* PrimerCardholderNameFieldView.swift */; };
+		353E7DE6A679DA8C46F3CAA3E9E7A48C /* Consolable.swift in Sources */ = {isa = PBXBuildFile; fileRef = 0765AC3078D60B2F29639F0F51241923 /* Consolable.swift */; };
+		398B2785219B448538FCD02EAC92AE28 /* PrimerInputViewController.swift in Sources */ = {isa = PBXBuildFile; fileRef = DEFA209F241F9FF97E0596F208907B1A /* PrimerInputViewController.swift */; };
+		39D47B7FC720187B0BD729BE7B1AD9BD /* URLExtension.swift in Sources */ = {isa = PBXBuildFile; fileRef = FFAB3F1954A4C639038C660A7746ADEC /* URLExtension.swift */; };
+		3A0A89776F2A083479606C0DE0FA2D8E /* BankTableViewCell.swift in Sources */ = {isa = PBXBuildFile; fileRef = 0D19ACB87D720AED116AEA3CD16F07CD /* BankTableViewCell.swift */; };
+		3B9469D814980BBD4754C6526D3D608F /* PrimerViewExtensions.swift in Sources */ = {isa = PBXBuildFile; fileRef = C71ADC8FC033F77C67981C305B39BEB1 /* PrimerViewExtensions.swift */; };
+		3E2525750C4D08D5BC93AAC3CE013AA5 /* DirectDebitMandate.swift in Sources */ = {isa = PBXBuildFile; fileRef = 412C94616CEAE42EFF463384A753ADFE /* DirectDebitMandate.swift */; };
+		3FF1ABD1513808AFFB015C1F4AC05240 /* UXMode.swift in Sources */ = {isa = PBXBuildFile; fileRef = 47924BC49469497165E9E7E1D938D164 /* UXMode.swift */; };
+		42AC464A1D21292B63941D924AC6922B /* PrimerSDK-dummy.m in Sources */ = {isa = PBXBuildFile; fileRef = 1753FADFBFB5C3386D1673DF56C810B3 /* PrimerSDK-dummy.m */; };
+		43BD5F1D5D797CD5A6B223571C7CEF43 /* CardScannerViewController+SimpleScanDelegate.swift in Sources */ = {isa = PBXBuildFile; fileRef = A0242F9E235809D04D247BED5966C87D /* CardScannerViewController+SimpleScanDelegate.swift */; };
+		4484AC37A75142987BB057347371BCD3 /* Primer.swift in Sources */ = {isa = PBXBuildFile; fileRef = E81A3C7D9A9C2279FBA841E92197F383 /* Primer.swift */; };
+		45569FFA4A5750ED9E4E1D89D13BB425 /* PrimerFormViewController.swift in Sources */ = {isa = PBXBuildFile; fileRef = BDB09501E1B01155E20C5506CE00F051 /* PrimerFormViewController.swift */; };
+		45FB79B962EEF61D929ADBCCA75989AA /* PayPalTokenizationViewModel.swift in Sources */ = {isa = PBXBuildFile; fileRef = 05200E35089855D902007954508DFED7 /* PayPalTokenizationViewModel.swift */; };
+		46F74395EB132F07784E98FCAE39A629 /* EnsureWrappers.swift in Sources */ = {isa = PBXBuildFile; fileRef = F78DE1AA733B3895F577D68E5224D505 /* EnsureWrappers.swift */; };
+		4950547513B3C7DD7A556ACF22CE1455 /* SuccessMessage.swift in Sources */ = {isa = PBXBuildFile; fileRef = 67EE74124CC5EB7EEA89981A20304CAB /* SuccessMessage.swift */; };
 		4A94BB65671FE4DB0D4E62FFD9F191BB /* Pods-PrimerSDK_Example-umbrella.h in Headers */ = {isa = PBXBuildFile; fileRef = 3780FF276696624E5AD4A629D4CC4AD8 /* Pods-PrimerSDK_Example-umbrella.h */; settings = {ATTRIBUTES = (Public, ); }; };
-		4D240185133A2AD80828D0BC903E7DA9 /* DirectDebitMandate.swift in Sources */ = {isa = PBXBuildFile; fileRef = 02265E32390AE7A8B0BC20D698F29D68 /* DirectDebitMandate.swift */; };
-		4EFDB1EE013E9DC40ADC2229A810D665 /* VaultPaymentMethodView.swift in Sources */ = {isa = PBXBuildFile; fileRef = D6CE5BDF05956EF6028C9A5BD7A73796 /* VaultPaymentMethodView.swift */; };
-		52CB84D1FAF00314A42219E2E21A9748 /* UserDefaultsExtension.swift in Sources */ = {isa = PBXBuildFile; fileRef = 7A220F598FF56DBADA5703465559D596 /* UserDefaultsExtension.swift */; };
-		552B4AE52CC6F4BD2AA64F2AD44AFB11 /* PrimerUniversalCheckoutViewController.swift in Sources */ = {isa = PBXBuildFile; fileRef = 81929966EA4240C5FF16B09481A0AF1B /* PrimerUniversalCheckoutViewController.swift */; };
-		55C1255344FF4D8DCC358C3DB9C8AF92 /* PrimerCardholderNameFieldView.swift in Sources */ = {isa = PBXBuildFile; fileRef = 8500B1020E184820887439BED1472F6F /* PrimerCardholderNameFieldView.swift */; };
-		5639957559198E6CEA0E07BA1561F7D8 /* PaymentMethodTokenizationViewModel.swift in Sources */ = {isa = PBXBuildFile; fileRef = D19C617378B30A382DF7186966FCB22A /* PaymentMethodTokenizationViewModel.swift */; };
+		4C195B2EAF9ECDA01A2791220489A646 /* UIColorExtension.swift in Sources */ = {isa = PBXBuildFile; fileRef = 5434EFC9418C3D03BBAA35AAE5C5DD26 /* UIColorExtension.swift */; };
+		4D06E3F82089CA6A06C2E0136C4D1048 /* sv.lproj in Resources */ = {isa = PBXBuildFile; fileRef = AE82AB151BBA9467DEB2D0660949E48D /* sv.lproj */; };
+		4F3018698E865736EB3D82746C2DAD35 /* ApplePay.swift in Sources */ = {isa = PBXBuildFile; fileRef = 545AD6C1E37DE740F5F71254C4683DC8 /* ApplePay.swift */; };
+		4F83B923AC458FE62DA74F72C6DF7927 /* Klarna.swift in Sources */ = {isa = PBXBuildFile; fileRef = BEBC639A128D35517481B6D251395A21 /* Klarna.swift */; };
+		5022EC1AB697E81FE524CDA1BA2F890A /* ExternalViewModel.swift in Sources */ = {isa = PBXBuildFile; fileRef = CF0E8ECA114132D4596978CB70365610 /* ExternalViewModel.swift */; };
+		51EF8DD551B6CF1431AEB30852EF77B9 /* Content.swift in Sources */ = {isa = PBXBuildFile; fileRef = F215EC3E7ED4020D1AF607E2AEB13C3F /* Content.swift */; };
+		535CF325D4BF72C271480CD4C6362CD2 /* PrimerThemeData+Deprecated.swift in Sources */ = {isa = PBXBuildFile; fileRef = 4420D54353AD0D4506A864BF34588623 /* PrimerThemeData+Deprecated.swift */; };
+		5365BD7629079ED62C4141690FD25978 /* PrimerThemeData.swift in Sources */ = {isa = PBXBuildFile; fileRef = B7E14E48A7B697D6F6CFEC9F70509FD5 /* PrimerThemeData.swift */; };
+		53BA3AF19621BCAC1D681028EDA1143A /* Apaya.swift in Sources */ = {isa = PBXBuildFile; fileRef = 87ECC571AA3D53FBE1B8A444E679BE63 /* Apaya.swift */; };
+		555B2C7E0D1443252244706F19C0D9D1 /* PrimerWebViewController.swift in Sources */ = {isa = PBXBuildFile; fileRef = 25C0EEE6AE8B1BA8A2B90F13126E4A76 /* PrimerWebViewController.swift */; };
+		56B5FAEBFDFEF5259833F577A682BF16 /* PaymentMethodToken.swift in Sources */ = {isa = PBXBuildFile; fileRef = 63A6891F300E67BA29222C0FD4D16490 /* PaymentMethodToken.swift */; };
 		576CBFE7BB80FC46B6F006AE6E711708 /* Foundation.framework in Frameworks */ = {isa = PBXBuildFile; fileRef = EAB6F611E86A4758835A715E4B4184F6 /* Foundation.framework */; };
-		57BF66E32D5F0BB16CDCF5FA5EF4145B /* UIKit.framework in Frameworks */ = {isa = PBXBuildFile; fileRef = D245E0514AAC1A2B9A6D5EA2F383E90F /* UIKit.framework */; };
-		58DA7C17D15D373A069D4E7372C2169C /* NetworkService.swift in Sources */ = {isa = PBXBuildFile; fileRef = AA157D074C150D59824A357B029B3155 /* NetworkService.swift */; };
-		5B320CB807995FA869E6C075C83747F7 /* DirectDebitService.swift in Sources */ = {isa = PBXBuildFile; fileRef = 4DF41A0F83DFB857888A63E69726E094 /* DirectDebitService.swift */; };
-		5B9724C6C6870AB0252900B91ADB3748 /* 3DSService+Promises.swift in Sources */ = {isa = PBXBuildFile; fileRef = 498488FDF0CE16FD3C98343A2016A0C3 /* 3DSService+Promises.swift */; };
-		5C61409858F6981BC724B6FB82B0029B /* PrimerError.swift in Sources */ = {isa = PBXBuildFile; fileRef = ECB0AA52702EBE13AA5FA3FBDB8D60CD /* PrimerError.swift */; };
-		5C8C11D003251052CC04B10EC5567A31 /* PrimerNavigationBar.swift in Sources */ = {isa = PBXBuildFile; fileRef = 3F783EC8E822B30F0CF58DD8C5A18138 /* PrimerNavigationBar.swift */; };
-		5E75B684715E7D750F22EBCA4725F3AB /* Guarantee.swift in Sources */ = {isa = PBXBuildFile; fileRef = AA95664560445BA36F5E933F2BB45DE7 /* Guarantee.swift */; };
-		5F1A738112C34C9F57A3D2FB5070A2FD /* BankSelectorViewController.swift in Sources */ = {isa = PBXBuildFile; fileRef = 01515642261F6921E46AEAC762B196E4 /* BankSelectorViewController.swift */; };
-		607F43CA59C609C57EBC2C228C8BD10E /* PaymentMethodTokenizationRequest.swift in Sources */ = {isa = PBXBuildFile; fileRef = 7AD2A5A3D0AF791D1930986E2C98927E /* PaymentMethodTokenizationRequest.swift */; };
-		616897ECADE2C27F448D95996C38A1AC /* GuaranteeWrappers.swift in Sources */ = {isa = PBXBuildFile; fileRef = 5362924CC371332F89ADA03206D72F54 /* GuaranteeWrappers.swift */; };
-		6410B2B57790549CAE2A387BE1A6A13B /* ErrorViewController.swift in Sources */ = {isa = PBXBuildFile; fileRef = 79585A8CE771A35B157BB286D3BE6060 /* ErrorViewController.swift */; };
-		69DD5C709E564634A850AC8BC522C2A2 /* PrimerRootViewController.swift in Sources */ = {isa = PBXBuildFile; fileRef = D34F438DA16F3F9B8BCFE7E371045D36 /* PrimerRootViewController.swift */; };
-		6B02D20202F5A5332B68E837F8EFC84D /* Icons.xcassets in Resources */ = {isa = PBXBuildFile; fileRef = 91ADBB80AC1319ED1B45C3A550304413 /* Icons.xcassets */; };
-		6C777FC7EE564AB4FD24F4C09DD56963 /* 3DSService.swift in Sources */ = {isa = PBXBuildFile; fileRef = 12B08BDB54BAAEA9D1F5DA6DDD0E2907 /* 3DSService.swift */; };
-		6D0CA41EA2699FA8731E5DF2C666356D /* CustomStringConvertible.swift in Sources */ = {isa = PBXBuildFile; fileRef = 289D343C6638450D86266F50CB4FC2B2 /* CustomStringConvertible.swift */; };
-		6E8AD5A9093FE55DF494D8A08FAF20B2 /* CancellablePromise.swift in Sources */ = {isa = PBXBuildFile; fileRef = EBB387BF7724FF19B83A474CA64EB04E /* CancellablePromise.swift */; };
-		6FB51743A9A46197782FD30F45F4E2BD /* en.lproj in Resources */ = {isa = PBXBuildFile; fileRef = C2975B587710E9022436F2DE254CD2E3 /* en.lproj */; };
-		70017A8D2E84C339D80F196D21FC2320 /* PrimerAPIClient+Promises.swift in Sources */ = {isa = PBXBuildFile; fileRef = FB754079DCB9368C5FEE2641E814EF0C /* PrimerAPIClient+Promises.swift */; };
-		70E4AA9364DD396063E58C85514D83D8 /* PrimerTheme+TextStyles.swift in Sources */ = {isa = PBXBuildFile; fileRef = A1B3278AC49C798083CAD33FAF71759A /* PrimerTheme+TextStyles.swift */; };
-		742C0632851E17CE655737C2A774B0D1 /* PrimerTheme+Colors.swift in Sources */ = {isa = PBXBuildFile; fileRef = 167AFEEB555A44445D1B785F9320EA8D /* PrimerTheme+Colors.swift */; };
-		751F2945047800B24F0170DE5D26559D /* PrimerSDK-dummy.m in Sources */ = {isa = PBXBuildFile; fileRef = 1753FADFBFB5C3386D1673DF56C810B3 /* PrimerSDK-dummy.m */; };
-		77464303C992C66938D52387F29E4385 /* Thenable.swift in Sources */ = {isa = PBXBuildFile; fileRef = 25520D0969795D087B63DBC773182D0A /* Thenable.swift */; };
-		7898E88EF7773C2C4025148863347E64 /* ConcurrencyLimitedDispatcher.swift in Sources */ = {isa = PBXBuildFile; fileRef = DCC5F6A0A99A4BBA441F667F110E4813 /* ConcurrencyLimitedDispatcher.swift */; };
-		78BD038493B8E5BC7E774D0E7DC6EFAF /* PaymentMethodToken.swift in Sources */ = {isa = PBXBuildFile; fileRef = 7244C55ABCD84C12B99677B9DF4D09B6 /* PaymentMethodToken.swift */; };
-		7A1C5F2A4C1FA0F40E682E6EE4D7E861 /* Queue.swift in Sources */ = {isa = PBXBuildFile; fileRef = 183B27DDBAFB2784692BBE0533D9A377 /* Queue.swift */; };
-		7B2F67442C95E69618869FFB0E5E14C0 /* PrimerVaultManagerViewController.swift in Sources */ = {isa = PBXBuildFile; fileRef = 59B1DC296D6154672E2FED5572D9C158 /* PrimerVaultManagerViewController.swift */; };
-		7BC136009B3273401AC51D4FA4FEC5C6 /* PrimerCVVFieldView.swift in Sources */ = {isa = PBXBuildFile; fileRef = 91D8A1DF8C7FC8E328C2006A87D327D7 /* PrimerCVVFieldView.swift */; };
-		7CF8C33FB0836B929212E3F6B979A367 /* PrimerTheme+Inputs.swift in Sources */ = {isa = PBXBuildFile; fileRef = F56F310932B04B18D64AE88015F0A7EA /* PrimerTheme+Inputs.swift */; };
-		7FF77FB182D3CDFB9FF7B55856FF5526 /* PrimerWebViewController.swift in Sources */ = {isa = PBXBuildFile; fileRef = 298851C3DD957CEBFA4086EF15324204 /* PrimerWebViewController.swift */; };
-		800E5785D22B0BC5158F1171EF2751BE /* ExternalViewModel.swift in Sources */ = {isa = PBXBuildFile; fileRef = F94A36E946534849766A9AB921850283 /* ExternalViewModel.swift */; };
-		80C20296C344C4F7CCFDFD932DFEA57D /* SuccessMessage.swift in Sources */ = {isa = PBXBuildFile; fileRef = 53C0EDA59D20BEFB788900FE6BD5D82F /* SuccessMessage.swift */; };
-		85FF7022E6988ADA9DCED2FE2FC4DD57 /* PrimerTextFieldView.swift in Sources */ = {isa = PBXBuildFile; fileRef = 2D0DD8342D6D18DEDC75940CD7667004 /* PrimerTextFieldView.swift */; };
-		8CEFD994A83B1F7D305D6F0B4D098A8D /* RateLimitedDispatcher.swift in Sources */ = {isa = PBXBuildFile; fileRef = 416F924A5E405BB631F6FFB404C30334 /* RateLimitedDispatcher.swift */; };
-		8D1D6700E47C1D97A5E40241C340C448 /* RecoverWrappers.swift in Sources */ = {isa = PBXBuildFile; fileRef = 6F36D0194C726CEF189F8501E8111E82 /* RecoverWrappers.swift */; };
-		8E204ED1E5DA227649BA16D19A7BBBEB /* KlarnaTokenizationViewModel.swift in Sources */ = {isa = PBXBuildFile; fileRef = 89FD4ED770AD6336EB8EFF9106CA8FFA /* KlarnaTokenizationViewModel.swift */; };
-		8F15E2C72EC8B315A0B0D45354DE520E /* Foundation.framework in Frameworks */ = {isa = PBXBuildFile; fileRef = EAB6F611E86A4758835A715E4B4184F6 /* Foundation.framework */; };
-		8F3E2F0F9AD218B9E92588BC24FD06C5 /* Primer.swift in Sources */ = {isa = PBXBuildFile; fileRef = A5E0E7F438B9FB085D2BBF14DE2ECA13 /* Primer.swift */; };
-		933D6B037EEF9C931BA7EF09DACE5E4D /* PrimerTextFieldView.xib in Resources */ = {isa = PBXBuildFile; fileRef = 1529948BD566CC84C3BD165B51858016 /* PrimerTextFieldView.xib */; };
-		9603E070BC19B696F746F4F928A433E7 /* StrictRateLimitedDispatcher.swift in Sources */ = {isa = PBXBuildFile; fileRef = D608E23DC12B3ED82EEDE03B62F28687 /* StrictRateLimitedDispatcher.swift */; };
-		96DDE323E9D69EBFB07CA3A798131AAC /* sv.lproj in Resources */ = {isa = PBXBuildFile; fileRef = 1C5AC63145332DE4074C215A66A194E2 /* sv.lproj */; };
-		970FF8099E30B071E75964F183AC2E23 /* Bank.swift in Sources */ = {isa = PBXBuildFile; fileRef = 35973B2B62C44E24C54F139F084E1223 /* Bank.swift */; };
-		97F7CE8F11E66C6F6E05DEF355C20A7F /* Optional+Extensions.swift in Sources */ = {isa = PBXBuildFile; fileRef = FB17130368E5B029578B817029631875 /* Optional+Extensions.swift */; };
-		9A4567FA720648C3B043BD7ADF92429A /* EnsureWrappers.swift in Sources */ = {isa = PBXBuildFile; fileRef = FCAD89850A41D3DB6E2A6AD5FDF02AF7 /* EnsureWrappers.swift */; };
-		9AA7E752115DD997B9BE88EA7912BECC /* Promise.swift in Sources */ = {isa = PBXBuildFile; fileRef = 4A8CB58FCB5AE27C64198EF56681B857 /* Promise.swift */; };
-		9D2657B561FB5B3EC0F3124889D859EE /* PrimerFlowEnums.swift in Sources */ = {isa = PBXBuildFile; fileRef = F032D2605A9B41FC929F6F194B2D7748 /* PrimerFlowEnums.swift */; };
-		9F62E6C9FC84A4021D47147EE2FE5567 /* PayPal.swift in Sources */ = {isa = PBXBuildFile; fileRef = 4FC430663105841DA198314F0965360E /* PayPal.swift */; };
-		A0319595A031E95404E82023CAC94BA5 /* ClientToken.swift in Sources */ = {isa = PBXBuildFile; fileRef = EEBB2F31C393E81C7E073C0C0559E934 /* ClientToken.swift */; };
-		A072A3CA74AD7133D570B68FC625A6A2 /* PrimerTableViewCell.swift in Sources */ = {isa = PBXBuildFile; fileRef = D3D8C5C244139280911FD88465DEB278 /* PrimerTableViewCell.swift */; };
-		A0CC20C539621DEBA68D7D2D20CEDBA8 /* PrimerTheme.swift in Sources */ = {isa = PBXBuildFile; fileRef = 843C581B543ED72E5C08F854D98D06DB /* PrimerTheme.swift */; };
-		A0F5297D8124D662B4550BC4885B9A34 /* Dispatcher.swift in Sources */ = {isa = PBXBuildFile; fileRef = FE96604B567DED17F7859DCE3A8F9BC3 /* Dispatcher.swift */; };
-		A26E7BA6B8AEF7CE27210296BE0ACFF1 /* Colors.swift in Sources */ = {isa = PBXBuildFile; fileRef = 23CD65836DCC6DE69B5A83258BA31379 /* Colors.swift */; };
-		A3F1ECA9B63F8DF44C0B5B8C7D32E63D /* ClientTokenService.swift in Sources */ = {isa = PBXBuildFile; fileRef = FFA4EF72278AE1A15481B31C18C6B4DF /* ClientTokenService.swift */; };
-		A4A8A24E3CEC688663E03A6474044BF3 /* AnyDecodable.swift in Sources */ = {isa = PBXBuildFile; fileRef = 782B7ABE69567C433172FC8ABA305437 /* AnyDecodable.swift */; };
-		A4F7E15C77EEA7EEA742ACBD1024C436 /* BankTableViewCell.swift in Sources */ = {isa = PBXBuildFile; fileRef = E0D1997FE22566E94775C8B9471EE004 /* BankTableViewCell.swift */; };
-		A61156D50CA895D1C4FB5863A004B5AA /* URLExtension.swift in Sources */ = {isa = PBXBuildFile; fileRef = D95CCDF3919A7DC0DB38ECE8471E63D8 /* URLExtension.swift */; };
-		A67613956423794A7413840491FD1A4D /* SuccessViewController.swift in Sources */ = {isa = PBXBuildFile; fileRef = 2B3B31CBD68031BF6120D3408D8AD363 /* SuccessViewController.swift */; };
-		A837FCABCB57893A8DFAD6BE7D43763F /* Customer.swift in Sources */ = {isa = PBXBuildFile; fileRef = 0E27EA896D9D50CF6406975BD3C80637 /* Customer.swift */; };
-		AA8EFC1AB41E9D78E8E5BB2B945BEA62 /* PrimerTheme+Buttons.swift in Sources */ = {isa = PBXBuildFile; fileRef = A46164EF4027394FFECA89FCBE897B77 /* PrimerTheme+Buttons.swift */; };
-		ACAC5C6F00F9935F28B50D92CFE79F7E /* PrimerAPIClient.swift in Sources */ = {isa = PBXBuildFile; fileRef = C00F5AFA782E70D50C24E85E622FCC74 /* PrimerAPIClient.swift */; };
-		AE05A6659EEBC463CAA90538386B3FE3 /* CardButton.swift in Sources */ = {isa = PBXBuildFile; fileRef = 0EBEDF9FF0FD98BED76BE17D28C2FFEA /* CardButton.swift */; };
-		B1E696B3CE7D0CC794EF7B3BC8BB6008 /* LogEvent.swift in Sources */ = {isa = PBXBuildFile; fileRef = 91003866CAFC24F7986B455B519DDAA0 /* LogEvent.swift */; };
-		B2FCBCEDF8C7B54E3763F6EF3342878A /* hang.swift in Sources */ = {isa = PBXBuildFile; fileRef = D01B421A374BE91B448BC3C0A72E1627 /* hang.swift */; };
-		B34BED5DC59C90E5617098D43DECA5E0 /* PaymentMethodConfig.swift in Sources */ = {isa = PBXBuildFile; fileRef = 16A3702E3D0B06E0428E728A3A72002B /* PaymentMethodConfig.swift */; };
-		B3A766CE1F031001023FDFEF36EF2B66 /* PrimerTextField.swift in Sources */ = {isa = PBXBuildFile; fileRef = 0AA4EBC41FE5DA9F1EF0830DAFFA83BD /* PrimerTextField.swift */; };
-		B5C78F4166AD2C0C1EB4FE881C1E4B3E /* FormType.swift in Sources */ = {isa = PBXBuildFile; fileRef = 7585807AEAFF5A6EC5BF9CD381FF740F /* FormType.swift */; };
-		B86875838F094A989B7F62CE749CF3D3 /* AnyEncodable.swift in Sources */ = {isa = PBXBuildFile; fileRef = E20D48C6B8D6C1D34403E2B2027EFE9D /* AnyEncodable.swift */; };
-		BBF0FED24070C6729F8D11B3FBBB3B03 /* StringExtension.swift in Sources */ = {isa = PBXBuildFile; fileRef = 5FAD1EEE52190BD782ABA37556CA6446 /* StringExtension.swift */; };
-		BD2EAE12D5139F989D1E344E5A93F171 /* PrimerFormViewController.swift in Sources */ = {isa = PBXBuildFile; fileRef = 72A068FFC8FE3DFBA06995D9BF97E2AC /* PrimerFormViewController.swift */; };
-		BD8FD3652B5CDDB5B7228005DD1A1393 /* ApayaTokenizationViewModel.swift in Sources */ = {isa = PBXBuildFile; fileRef = 6588FE55DA302AE50C560BD40C39FD11 /* ApayaTokenizationViewModel.swift */; };
-		BDD9B49CB68A1906CA3705C2B412FAB9 /* ThenableWrappers.swift in Sources */ = {isa = PBXBuildFile; fileRef = 25903B91B61E5F669AA9B6F6DCD6177F /* ThenableWrappers.swift */; };
-		BE27F8DAEA06883CBFA9012FDABBCC2A /* Catchable.swift in Sources */ = {isa = PBXBuildFile; fileRef = 75F62BD2E1620E0E73702196E8D38DD1 /* Catchable.swift */; };
-		BE5D490EEDFC5297327C7E9CD7436A60 /* PrimerExpiryDateFieldView.swift in Sources */ = {isa = PBXBuildFile; fileRef = 0E2B6B8309A26E782F571C37EACC1660 /* PrimerExpiryDateFieldView.swift */; };
-		C00E66E6861A6CDEB2B1B04AB753C9CB /* CatchWrappers.swift in Sources */ = {isa = PBXBuildFile; fileRef = C2B80C5C8D5AE386A720AD7745E861D3 /* CatchWrappers.swift */; };
-		C01D0FDC2AB2F28D9629A923567E775A /* PrimerSettings.swift in Sources */ = {isa = PBXBuildFile; fileRef = 2AD172D73FEF863D38A24C5FAE12E953 /* PrimerSettings.swift */; };
-		C32A8153047A3755E47AAE29ECB8127C /* URLSessionStack.swift in Sources */ = {isa = PBXBuildFile; fileRef = 0A87B70C4E5082E33EFF64C94B061140 /* URLSessionStack.swift */; };
-		C3D6CEB2E6F1C90619E5D8B0102746ED /* PrimerSDK-umbrella.h in Headers */ = {isa = PBXBuildFile; fileRef = 48CE17ABEDB356883F87C26408207B69 /* PrimerSDK-umbrella.h */; settings = {ATTRIBUTES = (Public, ); }; };
-		C47BA445E728147D9C187401B4090491 /* PrimerTheme+Borders.swift in Sources */ = {isa = PBXBuildFile; fileRef = 1E10C86E6A20B9F08BD78CD8DC3C2CF8 /* PrimerTheme+Borders.swift */; };
-		C4E3A923DD92E057524365AAB1D89005 /* PrimerScrollView.swift in Sources */ = {isa = PBXBuildFile; fileRef = 9477AE36BC4D9D0ABED6E22C6C5AC7B7 /* PrimerScrollView.swift */; };
-		C6374A8530030F753C41F99174E1E13E /* ClientSession.swift in Sources */ = {isa = PBXBuildFile; fileRef = 069D88E6E173D7CB04AF5C3997C36A84 /* ClientSession.swift */; };
-		C901837878D1D53258C95C3C1AD22EB7 /* UIDeviceExtension.swift in Sources */ = {isa = PBXBuildFile; fileRef = EBC5AA919141897DA459AF16DB17AF79 /* UIDeviceExtension.swift */; };
-		C961BE3B397C6EF2BAA4DBCCE548B2A2 /* PrimerNibView.swift in Sources */ = {isa = PBXBuildFile; fileRef = 85936DC75EB887A9FAD9CA77B6338F0B /* PrimerNibView.swift */; };
-		CBA78ABBB7543EA954EC70E2E166F7DF /* fr.lproj in Resources */ = {isa = PBXBuildFile; fileRef = 7CC89F60B9D85B0B28CA430B586A1157 /* fr.lproj */; };
-		CD719CBCA2A411491FEDAF499A511229 /* ErrorHandler.swift in Sources */ = {isa = PBXBuildFile; fileRef = 0E747BE76E7EF721D00CD27A602125BA /* ErrorHandler.swift */; };
-		CF00A88599AAC1B58CC345157BE49855 /* TokenizationService.swift in Sources */ = {isa = PBXBuildFile; fileRef = F72BE7DC69950F089A2DE454B87BE594 /* TokenizationService.swift */; };
-		D03B7E671CC5582FA3AEAB9EA1B66072 /* UXMode.swift in Sources */ = {isa = PBXBuildFile; fileRef = 85DF76D6AF6B86530AAE26072ECC1116 /* UXMode.swift */; };
-		D1832A2C291D74561366A50FEB2D34DB /* Endpoint.swift in Sources */ = {isa = PBXBuildFile; fileRef = 93E30CDA84C9D8CE8D8C9DF7283C70F7 /* Endpoint.swift */; };
->>>>>>> 8198f0e7
+		57CE57B16CB935DC9DF6050323E3B6F1 /* AnyEncodable.swift in Sources */ = {isa = PBXBuildFile; fileRef = FC873730165F52D510EB9C80D420921D /* AnyEncodable.swift */; };
+		57D5A0C90242C0525583D6EFAA5ADC09 /* PrimerViewController.swift in Sources */ = {isa = PBXBuildFile; fileRef = 4C3194FEC09B0023D257AABD89AB862A /* PrimerViewController.swift */; };
+		57E2081E623D86E97A61AC7B9A58C335 /* AnyDecodable.swift in Sources */ = {isa = PBXBuildFile; fileRef = D31F5CF5CFBDC1790C0A68B99E7AF032 /* AnyDecodable.swift */; };
+		5C27510719A9910072EEE09987745546 /* Colors.swift in Sources */ = {isa = PBXBuildFile; fileRef = 4DD3574B899B88AE41EF762C7579C5C0 /* Colors.swift */; };
+		5CA878C31F49F4F05304752436916366 /* JSONParser.swift in Sources */ = {isa = PBXBuildFile; fileRef = 4668748B37A7CAEBE45DD2BF6968C23E /* JSONParser.swift */; };
+		5D25F0E8D60F3C303F57DF7AC6CA6F8F /* DependencyInjection.swift in Sources */ = {isa = PBXBuildFile; fileRef = 2B10AE5A275C13BC7E019754DF6C297D /* DependencyInjection.swift */; };
+		5D669A43F218D4F245913C3B1580BD84 /* PrimerDelegate.swift in Sources */ = {isa = PBXBuildFile; fileRef = 0188000AA7043D9A516FE9A53057E0FD /* PrimerDelegate.swift */; };
+		5E43FFF43B463E49AAC6825419CBBBA7 /* Dimensions.swift in Sources */ = {isa = PBXBuildFile; fileRef = E369C85132A29747B0DF08DF1C9DAB86 /* Dimensions.swift */; };
+		611D21054BFD3F8C2CA0538F4213FEB8 /* hang.swift in Sources */ = {isa = PBXBuildFile; fileRef = E74B66B8DF9417A0C1C6813FD576B571 /* hang.swift */; };
+		6205546601B55B693E5E2323D533784E /* CancellablePromise.swift in Sources */ = {isa = PBXBuildFile; fileRef = 9624F6482744D8CCE5C27FA646162B66 /* CancellablePromise.swift */; };
+		634B33985EFF8B22A9B09DC32BE165AF /* PrimerTextField.swift in Sources */ = {isa = PBXBuildFile; fileRef = 27907E5B6656DA65D163EC94365BACEC /* PrimerTextField.swift */; };
+		65D7CC2097E9B140D4182894EF05A21E /* Logger.swift in Sources */ = {isa = PBXBuildFile; fileRef = EDDC705A4755002D373253EAE80E5FDB /* Logger.swift */; };
+		66512781B2CBB7EC47F4601C5271FAE2 /* PrimerError.swift in Sources */ = {isa = PBXBuildFile; fileRef = D11B85FEFFFC586BD763B34895B98196 /* PrimerError.swift */; };
+		68163E6093FFA7B833F2F968F161162D /* after.swift in Sources */ = {isa = PBXBuildFile; fileRef = 413CF1324CFD831F5EE65C4B34E25544 /* after.swift */; };
+		684701973282337D652CB319088AB59D /* ResumeHandlerProtocol.swift in Sources */ = {isa = PBXBuildFile; fileRef = E852ABF7AFC47EDC314DC6C7E8C613E3 /* ResumeHandlerProtocol.swift */; };
+		698400694A5DEC8921E737DC9D2E7059 /* FinallyWrappers.swift in Sources */ = {isa = PBXBuildFile; fileRef = 3514A7498161A382E68728DF26D15F87 /* FinallyWrappers.swift */; };
+		69FC5E23711E778C72290FD5C1C49426 /* FormType.swift in Sources */ = {isa = PBXBuildFile; fileRef = 8E8FE72833DCFD3852227CF683102B4F /* FormType.swift */; };
+		6B9251240D26169AAAA36AB32218C169 /* PaymentMethodComponent.swift in Sources */ = {isa = PBXBuildFile; fileRef = 531A22FF15081F80B1578DE96CD89F25 /* PaymentMethodComponent.swift */; };
+		6BC8C160ED2CCCC281EF8EDF4F54863D /* Box.swift in Sources */ = {isa = PBXBuildFile; fileRef = 4687BB031C3B353D3213703E516159E3 /* Box.swift */; };
+		6D8E550C84A9E33F25DC29269CDDFA9E /* Mask.swift in Sources */ = {isa = PBXBuildFile; fileRef = A59F2265C0F28C97E27BFEEED95B6925 /* Mask.swift */; };
+		6FD10192FD3593CE05046FC4147157AB /* ReloadDelegate.swift in Sources */ = {isa = PBXBuildFile; fileRef = 549590F06ED3E038885B778E7C41D6F3 /* ReloadDelegate.swift */; };
+		70026C78EB1220DDD529B755E082151F /* FormTokenizationViewModel.swift in Sources */ = {isa = PBXBuildFile; fileRef = 7DD8327F2FAC4EBA0DDD0873839EB7FD /* FormTokenizationViewModel.swift */; };
+		70B5B995B399533316BDC3BD42A97CD7 /* Throwable.swift in Sources */ = {isa = PBXBuildFile; fileRef = B31E00DA5F2773A9E5C983007309A4DE /* Throwable.swift */; };
+		716200DEB6FB65FE727BBB3D95CA525F /* LogEvent.swift in Sources */ = {isa = PBXBuildFile; fileRef = 5301A546B2CA297A5ACA406E975ACAE2 /* LogEvent.swift */; };
+		72DB22DE5706E9A0E0C8E0BAA0E45B6B /* Validation.swift in Sources */ = {isa = PBXBuildFile; fileRef = 43BD80516079DC24FDB8B4FDC4898429 /* Validation.swift */; };
+		73A793C4E92FA55F26216CADBA47A1F0 /* fr.lproj in Resources */ = {isa = PBXBuildFile; fileRef = 14054230B4F86738E058DECCB65B2D45 /* fr.lproj */; };
+		781DCA6D2D1F9F06C1E51A415B98F757 /* PrimerTheme+Inputs.swift in Sources */ = {isa = PBXBuildFile; fileRef = 016AB405A471BB395621121F3EE00630 /* PrimerTheme+Inputs.swift */; };
+		7C3C4E824516EA363DC98365A2D5A71D /* PayPal.swift in Sources */ = {isa = PBXBuildFile; fileRef = 5866CB4397350273C1E1BBD48DE0FC40 /* PayPal.swift */; };
+		7E04AD85D4C631261D057FE3FCF4B2D8 /* when.swift in Sources */ = {isa = PBXBuildFile; fileRef = B53326BD2B56CAA887D82695750E6651 /* when.swift */; };
+		7E5CA63265321683AC04E4FE2F25563D /* RateLimitedDispatcherBase.swift in Sources */ = {isa = PBXBuildFile; fileRef = 447AAA0B37396462296AFE05B6A22152 /* RateLimitedDispatcherBase.swift */; };
+		7EBA01D766967B69338D1FE7C97BF324 /* PaymentMethodTokenizationViewModel.swift in Sources */ = {isa = PBXBuildFile; fileRef = 6C80A497CB66A5F7A7FCE670D7FC330E /* PaymentMethodTokenizationViewModel.swift */; };
+		7EDEFDE3590DAF0C03897058A9121A8C /* CardComponentsManager.swift in Sources */ = {isa = PBXBuildFile; fileRef = 908380490D581320C91C63A76A239A9E /* CardComponentsManager.swift */; };
+		7F6A04C6B7E4F48A651BCA41FF6515DA /* PaymentMethodTokenizationRequest.swift in Sources */ = {isa = PBXBuildFile; fileRef = 0F46953BA5CF51A97F4FA3AE1417315D /* PaymentMethodTokenizationRequest.swift */; };
+		808775883571E0A6601BF41217086054 /* PrimerTextFieldView.swift in Sources */ = {isa = PBXBuildFile; fileRef = AEF88DECE389152E811727B5316CE466 /* PrimerTextFieldView.swift */; };
+		80B943E97A1145922A0F4C9AC30BC0F7 /* CatchWrappers.swift in Sources */ = {isa = PBXBuildFile; fileRef = CD4B3DEE86F275225783E8C2877EE3AD /* CatchWrappers.swift */; };
+		866A772B735BC2F7EB20DC43306D81BA /* Catchable.swift in Sources */ = {isa = PBXBuildFile; fileRef = 0C1859CCA1FC903A30A32E19020A46A0 /* Catchable.swift */; };
+		8A878A4D8C6118F5DA0372CA65E6D548 /* PaymentResponse.swift in Sources */ = {isa = PBXBuildFile; fileRef = 9FEC57AF390E6ACF2D96EC16653E4F46 /* PaymentResponse.swift */; };
+		8BB9BD57BC57E1A91E00A36DBA3E4151 /* Parser.swift in Sources */ = {isa = PBXBuildFile; fileRef = 0E4591A6722AC053454C1D6B33F97B42 /* Parser.swift */; };
+		8BBB896AE4CC38E113807A9EA7CD95AD /* TokenizationService.swift in Sources */ = {isa = PBXBuildFile; fileRef = E847F0B6F17EEF6E1A3D79BEFF93D99B /* TokenizationService.swift */; };
+		8D1489316ABA0905FF60B1A53EEC5F78 /* PrimerNibView.swift in Sources */ = {isa = PBXBuildFile; fileRef = 6AB1172431C8FE75D1BF332A4B422053 /* PrimerNibView.swift */; };
+		8EBE8AE2CCE8D44E71A1BFD38FEF4717 /* CheckoutModule.swift in Sources */ = {isa = PBXBuildFile; fileRef = 4C04817D131F7862068226CB693B2811 /* CheckoutModule.swift */; };
+		90C36ABBE06B588897B7BA422EDEB9DD /* PrimerCardNumberFieldView.swift in Sources */ = {isa = PBXBuildFile; fileRef = 9546F7D5627280002FA393EB3F0CB76C /* PrimerCardNumberFieldView.swift */; };
+		91314924E2EF36507AF62B30E16D0BCB /* CancelContext.swift in Sources */ = {isa = PBXBuildFile; fileRef = 0FC99A2562A78B6CD9C72E1A9DA9A789 /* CancelContext.swift */; };
+		91CBF4247CFC60F306C0144033CB1B66 /* PrimerVaultManagerViewController.swift in Sources */ = {isa = PBXBuildFile; fileRef = AE63A2BC1B99CDB25DB5EFC416A21B55 /* PrimerVaultManagerViewController.swift */; };
+		92448D6EE52A8335CF086BFDB1406014 /* BankSelectorTokenizationViewModel.swift in Sources */ = {isa = PBXBuildFile; fileRef = FCF73033EEEEB5D95514A3758CF53E0C /* BankSelectorTokenizationViewModel.swift */; };
+		92A6A4BCFC1CEC3DFFB3ECC3BB23A0A3 /* VaultPaymentMethodView.swift in Sources */ = {isa = PBXBuildFile; fileRef = 7D44E94311337FA0D3B4656B11584DDE /* VaultPaymentMethodView.swift */; };
+		95D22035A75E8833E262F715AD74B8E3 /* PrimerTableViewCell.swift in Sources */ = {isa = PBXBuildFile; fileRef = 66B3EFD7FFBC5527977788F6FB16676D /* PrimerTableViewCell.swift */; };
+		975CE4C566DF267AFBB2809DEEB339DF /* PaymentMethodConfigService.swift in Sources */ = {isa = PBXBuildFile; fileRef = 0836C2F698A39FD9DA866F88B3CE363F /* PaymentMethodConfigService.swift */; };
+		978DE802E95FD7EC5ED9BF17768697F5 /* 3DS.swift in Sources */ = {isa = PBXBuildFile; fileRef = 295CC62257FC51F51E33B40C8B5DCBBF /* 3DS.swift */; };
+		9C0F75B903731DDA3EB41AE16E09EA70 /* PrimerGenericTextFieldView.swift in Sources */ = {isa = PBXBuildFile; fileRef = C942BCDFC0ED9ADD7F70759A33ADF80D /* PrimerGenericTextFieldView.swift */; };
+		9D538FCF685A900C63D275D452BC745B /* PrimerSDK-umbrella.h in Headers */ = {isa = PBXBuildFile; fileRef = 48CE17ABEDB356883F87C26408207B69 /* PrimerSDK-umbrella.h */; settings = {ATTRIBUTES = (Public, ); }; };
+		9E3235464582DFD73AAB5F2CDDF868E7 /* PrimerTheme+Views.swift in Sources */ = {isa = PBXBuildFile; fileRef = 88491BF523C05AB23F36608E75EADF61 /* PrimerTheme+Views.swift */; };
+		9EEBBBD13CC703DA5A5C9AD71BE5DC79 /* Configuration.swift in Sources */ = {isa = PBXBuildFile; fileRef = 979C2820757032C00849EFE5B0E04B4B /* Configuration.swift */; };
+		9F6628E2CA8A1D1E9BFDCEB065D6489F /* DateExtension.swift in Sources */ = {isa = PBXBuildFile; fileRef = 5502FFB558FE482A11FCC4290F00BA81 /* DateExtension.swift */; };
+		A707DC2E42BBAE44532318D15202CE11 /* CancellableCatchable.swift in Sources */ = {isa = PBXBuildFile; fileRef = 3C6CBF2610C9E5E8BE05482AE4007DB9 /* CancellableCatchable.swift */; };
+		A7FB511661C3644EE2C44B47DC172B4A /* ThenableWrappers.swift in Sources */ = {isa = PBXBuildFile; fileRef = D85DFA41C66903A8B855FB3A7BFB51E8 /* ThenableWrappers.swift */; };
+		ACC66D2348F5B24577768436493FDB43 /* PrimerCVVFieldView.swift in Sources */ = {isa = PBXBuildFile; fileRef = AF759EAF541C53940994795273197ABC /* PrimerCVVFieldView.swift */; };
+		AD09152BF84E0ACDC2EBC713ADF81AC4 /* PrimerButton.swift in Sources */ = {isa = PBXBuildFile; fileRef = 56827AA23DE2CDC9F51094C2A80A5EAF /* PrimerButton.swift */; };
+		AD947425BF6612BB5DA46905FD91E8B5 /* VaultPaymentMethodViewModel.swift in Sources */ = {isa = PBXBuildFile; fileRef = BFDFF9727294FCA9C6D116F3D818EFF1 /* VaultPaymentMethodViewModel.swift */; };
+		AE84DA308DE575FB9FD2505EB6904594 /* CancellableThenable.swift in Sources */ = {isa = PBXBuildFile; fileRef = 03CC82217C3635BEFD2D6F2C296E1029 /* CancellableThenable.swift */; };
+		AF272182D1E95C0FA18A53D087687FF1 /* Resolver.swift in Sources */ = {isa = PBXBuildFile; fileRef = A9CB2F3444BC38E2677EE00DF8BD199E /* Resolver.swift */; };
+		AFBB1CBEB0F43F2B268CECA9478D9464 /* WrapperProtocols.swift in Sources */ = {isa = PBXBuildFile; fileRef = 7F8B8A9D2F8B85EE21873AAF32D0F8F7 /* WrapperProtocols.swift */; };
+		B08A98C896C1DE5B052850AD0483983D /* GuaranteeWrappers.swift in Sources */ = {isa = PBXBuildFile; fileRef = A313499DCD0778220B9E300C61B84A3F /* GuaranteeWrappers.swift */; };
+		B3BCA52237396FB0366BBC2761DD8270 /* DirectDebitService.swift in Sources */ = {isa = PBXBuildFile; fileRef = F75F2A9D4EE4F41347B7A92DB274E4B6 /* DirectDebitService.swift */; };
+		B3C958EE7C8CC585BCF3E336A7CFCC7D /* PrimerScrollView.swift in Sources */ = {isa = PBXBuildFile; fileRef = 3397310AF052286E1D02F992C9D9BA02 /* PrimerScrollView.swift */; };
+		B45092C027C4FEC8982EC64D817CA17A /* PrimerImage.swift in Sources */ = {isa = PBXBuildFile; fileRef = FFF8261EB49CF2ACBD2C3EC5BD153389 /* PrimerImage.swift */; };
+		B452E4E0BAF014BD3E4E0172B0CA3EC7 /* CardButton.swift in Sources */ = {isa = PBXBuildFile; fileRef = 0830ED3BC9DD32D49D9FE4FE3FEA9890 /* CardButton.swift */; };
+		B66181D988313F70394545CFCA9A27EC /* ApplePayTokenizationViewModel.swift in Sources */ = {isa = PBXBuildFile; fileRef = CB6EE94E89A113EBBCE97830F90D3BFA /* ApplePayTokenizationViewModel.swift */; };
+		BAA6855E4BEB69BB68D92898302670D5 /* PrimerContainerViewController.swift in Sources */ = {isa = PBXBuildFile; fileRef = 0C2494B1F172C65975B692110144C272 /* PrimerContainerViewController.swift */; };
+		BC26175BE2694071C29F5453D6976E70 /* PrimerContent.swift in Sources */ = {isa = PBXBuildFile; fileRef = ADBD9C4FD0CD23F6E25614775CA0C750 /* PrimerContent.swift */; };
+		BD1DC89A7CD554FB8BE9E9303FB76D5E /* PrimerSDK-PrimerResources in Resources */ = {isa = PBXBuildFile; fileRef = A8B3BC107C2BDC3C03D961866F721265 /* PrimerSDK-PrimerResources */; };
+		BD3B28DBE0AB610E5F680F0B6A58257E /* PresentationController.swift in Sources */ = {isa = PBXBuildFile; fileRef = C78F91C27CDC8EA3377470F7F9D3DFCE /* PresentationController.swift */; };
+		BF1C0B52D404639D0C72186DD8F6FC60 /* PrimerSettings.swift in Sources */ = {isa = PBXBuildFile; fileRef = 202F5827A8BCA311EC2767165A94BF8C /* PrimerSettings.swift */; };
+		C1B83D3190D9F0FB87EC121F873A5D8F /* PrimerCustomStyleTextField.swift in Sources */ = {isa = PBXBuildFile; fileRef = F8015D9A51ACB72D782EF1546AFBC345 /* PrimerCustomStyleTextField.swift */; };
+		C2775761FEC6A40B67210C311D805F01 /* ClientTokenService.swift in Sources */ = {isa = PBXBuildFile; fileRef = FB0DF2EE70DB95898B589D501CA9A5AA /* ClientTokenService.swift */; };
+		C65C14C2215B231317263DA48DB24368 /* PrimerTheme+Colors.swift in Sources */ = {isa = PBXBuildFile; fileRef = 8C227E25A516771FB87BAC084EA6982B /* PrimerTheme+Colors.swift */; };
+		C6735D5620B2C87D06A4F3D1576222D3 /* ConcurrencyLimitedDispatcher.swift in Sources */ = {isa = PBXBuildFile; fileRef = 155DF643677FEB4B20E33F9162DCB2C1 /* ConcurrencyLimitedDispatcher.swift */; };
+		C72C5E42A00387F062CB94B9AA8EC218 /* Error.swift in Sources */ = {isa = PBXBuildFile; fileRef = 7908D9DCEA15BDBE7B912B8870219C48 /* Error.swift */; };
+		C83CC55ADAE71D8763A56C0AD2F96F9D /* PrimerCardFormViewController.swift in Sources */ = {isa = PBXBuildFile; fileRef = 72F60DA92A349AD442074828A3E57101 /* PrimerCardFormViewController.swift */; };
+		CEF3D222A534818395CB9B07B1594D9A /* UserDefaultsExtension.swift in Sources */ = {isa = PBXBuildFile; fileRef = A2FECE6FB943580B434BE36FD35048C8 /* UserDefaultsExtension.swift */; };
+		CEFD83A83D478AB1963BD2930926F76E /* PrimerUniversalCheckoutViewController.swift in Sources */ = {isa = PBXBuildFile; fileRef = 0FAC22EFC238963D696270C810367622 /* PrimerUniversalCheckoutViewController.swift */; };
+		CF017AF48A4ABD408E2C7C7131120E7F /* IntExtension.swift in Sources */ = {isa = PBXBuildFile; fileRef = 03E1E1487A7EAB5F7DA5639C22AA98A6 /* IntExtension.swift */; };
+		CF2660C8DC620EE01305786DF76FFA06 /* Promise.swift in Sources */ = {isa = PBXBuildFile; fileRef = F898FE85B31EF5EA435EE98D5D3D019C /* Promise.swift */; };
+		D26827F88C2BF0F795E390C3E3A9B422 /* CardScannerViewController.swift in Sources */ = {isa = PBXBuildFile; fileRef = 89C84B9AB9B095067C98F0F39F1F3736 /* CardScannerViewController.swift */; };
+		D3301FDC9EFFD82488B7D5960B7EC618 /* ExternalPaymentMethodTokenizationViewModel.swift in Sources */ = {isa = PBXBuildFile; fileRef = 73F082D72F85A10C306BCA18D08590D4 /* ExternalPaymentMethodTokenizationViewModel.swift */; };
+		D37D94FCF71002FE16D149A8C88648CF /* PrimerRootViewController.swift in Sources */ = {isa = PBXBuildFile; fileRef = 716BCE8446C0B1398680847022AAB96E /* PrimerRootViewController.swift */; };
+		D3C76E88E36872FB717B9C204B72C4DF /* Queue.swift in Sources */ = {isa = PBXBuildFile; fileRef = A05115D21F09A661787FBE1228A0B694 /* Queue.swift */; };
+		D54CC6F58D8D2409E31771289C8DF482 /* PrimerTheme+Borders.swift in Sources */ = {isa = PBXBuildFile; fileRef = 92D5D8B663B54DB78CEE06E649E81FA8 /* PrimerTheme+Borders.swift */; };
+		D54F259F0C76A842289DDEAFB213F02D /* BankSelectorViewController.swift in Sources */ = {isa = PBXBuildFile; fileRef = 1956121B182AAB6AFA20234E6E813AFC /* BankSelectorViewController.swift */; };
 		D596E2B41C673AD5018AEA0A0321E51C /* Pods-PrimerSDK_Tests-umbrella.h in Headers */ = {isa = PBXBuildFile; fileRef = EE9674DAD0C961C92687877090E1E047 /* Pods-PrimerSDK_Tests-umbrella.h */; settings = {ATTRIBUTES = (Public, ); }; };
-		D707C97B7594C26A119DEEDE29992487 /* IntExtension.swift in Sources */ = {isa = PBXBuildFile; fileRef = 6474C4B0E63B167129235660206D0073 /* IntExtension.swift */; };
-		D9355B331777ED188592C060192D59C9 /* JSONParser.swift in Sources */ = {isa = PBXBuildFile; fileRef = 8C4A0C24182014B6CF78AB0D2BDD1675 /* JSONParser.swift */; };
-		DA022A30E543AA14A5EE358AADDC4B5E /* PrimerCustomStyleTextField.swift in Sources */ = {isa = PBXBuildFile; fileRef = D6EEAA47644E801AE00FA7605B4F1FA3 /* PrimerCustomStyleTextField.swift */; };
-		DA3108912D1AABC10C375086905DAD06 /* PrimerAPI.swift in Sources */ = {isa = PBXBuildFile; fileRef = 65DF5FB4499CDF059DC7AF9E8C2FF007 /* PrimerAPI.swift */; };
-		DBC0E81A3E4A4D76456C3ED949E1B5F0 /* Validation.swift in Sources */ = {isa = PBXBuildFile; fileRef = 10E41AB9788EFCBE21BF2C183DC0CC98 /* Validation.swift */; };
-		DBC553848EC1195DA21AF5BA7B9C808B /* Consolable.swift in Sources */ = {isa = PBXBuildFile; fileRef = F495C34ED75D0B1D8F9092408E5F7030 /* Consolable.swift */; };
-		DD2548DC519E74704C0FC31722D8ABDD /* VaultService.swift in Sources */ = {isa = PBXBuildFile; fileRef = D2A2A50CAF84EFEEB0E833A935A6A529 /* VaultService.swift */; };
-		DDF2FF106F313E8341D0C3594CA9797D /* AlertController.swift in Sources */ = {isa = PBXBuildFile; fileRef = B3CC24B8954D633068ACB1B44210ACB9 /* AlertController.swift */; };
-		DE5BEE5EA5ECA22D9A520AAD1A3C64E8 /* FinallyWrappers.swift in Sources */ = {isa = PBXBuildFile; fileRef = 5BC4BEFBFDA0C688F0A9CC4AE55C9598 /* FinallyWrappers.swift */; };
-		DFD8410F24C41EC66559570AC96F84F7 /* PrimerDelegate.swift in Sources */ = {isa = PBXBuildFile; fileRef = 58480BBC1D3F1798E6C67144CAF34375 /* PrimerDelegate.swift */; };
-		DFF9CB5DF899F3C49D8048E830E8F530 /* Cancellable.swift in Sources */ = {isa = PBXBuildFile; fileRef = 7BE0454A41FD3643B78B4898CCA4B4AE /* Cancellable.swift */; };
-		E0FC20D42CE5F598B7C2662DF0222C5C /* PrimerSearchTextField.swift in Sources */ = {isa = PBXBuildFile; fileRef = 20940C98EABFDA2CD2C2BDB2612B1613 /* PrimerSearchTextField.swift */; };
+		D5D0682D304BFDC4428C36CE20333E2E /* PrimerTheme+Buttons.swift in Sources */ = {isa = PBXBuildFile; fileRef = 695026EF004EB5024638407490F4681F /* PrimerTheme+Buttons.swift */; };
+		D7CFBD4AFAA801D85933E193A6DFCDEB /* Customer.swift in Sources */ = {isa = PBXBuildFile; fileRef = C4942AFBE4A0147F7EBD0BEAF0E19E61 /* Customer.swift */; };
+		D9796A935C6D77105AEDDEECD3696DE3 /* AnyCodable.swift in Sources */ = {isa = PBXBuildFile; fileRef = 91EEDC02A48FAD6A64033FB044769581 /* AnyCodable.swift */; };
+		DAC02182B4D43DF38E3A719E7B68AF4A /* PrimerZipCodeFieldView.swift in Sources */ = {isa = PBXBuildFile; fileRef = 37CC8CD70BB708D7AEDE63C7BCE54E24 /* PrimerZipCodeFieldView.swift */; };
+		DFF15DAA6DCCF0A272014BF8F0395DB8 /* PaymentMethodsGroupView.swift in Sources */ = {isa = PBXBuildFile; fileRef = 6F7397AFFD45B7E3C50A86CFA3F5F2AD /* PaymentMethodsGroupView.swift */; };
+		E0381AD1FF8F432D504B2333979B7723 /* Thenable.swift in Sources */ = {isa = PBXBuildFile; fileRef = 05D04614FE8B51DD88B4FD059EDE0450 /* Thenable.swift */; };
+		E0BA45558CEC7234497D11F317DF13BA /* Dispatcher.swift in Sources */ = {isa = PBXBuildFile; fileRef = E0D04DB583AC13478BC5656DC9CDEA55 /* Dispatcher.swift */; };
 		E150EB1E3DDC0F59C4FDE4E1058FCAF7 /* Foundation.framework in Frameworks */ = {isa = PBXBuildFile; fileRef = EAB6F611E86A4758835A715E4B4184F6 /* Foundation.framework */; };
-		E157AAFDC15A3EF2DB37D33D675EAB4D /* race.swift in Sources */ = {isa = PBXBuildFile; fileRef = E36DC3EDFE8E372A170E86264D5A553D /* race.swift */; };
-		E221776DBBCC2BE46C0958D25B119042 /* CardScannerViewController+SimpleScanDelegate.swift in Sources */ = {isa = PBXBuildFile; fileRef = CB2C82330DEEE0E078576A86AE5F0D0A /* CardScannerViewController+SimpleScanDelegate.swift */; };
-		E2DDBFC2BB82AB02F40EFCA7F3075129 /* PresentationController.swift in Sources */ = {isa = PBXBuildFile; fileRef = A9B058E7C7853D00389EBE01AD40A2DB /* PresentationController.swift */; };
-		E37BEB27A95E21BC9314274024637C3B /* Apaya.swift in Sources */ = {isa = PBXBuildFile; fileRef = 13BC40349BDB1FFAF4821DFB63BB1658 /* Apaya.swift */; };
-		E42C977A74AFBB6CEAA7821D846FCA6B /* PaymentMethodConfigService.swift in Sources */ = {isa = PBXBuildFile; fileRef = A997CFDC64304949DEDEF42D0157DE34 /* PaymentMethodConfigService.swift */; };
-		E47097FF7323077A5E6A5D059F88C15D /* DateExtension.swift in Sources */ = {isa = PBXBuildFile; fileRef = 441296F1A4448F8C76365FEBD7EA0A53 /* DateExtension.swift */; };
-		E58FEC06CEF94E4E994EB68AA5A4BF5A /* ApplePayTokenizationViewModel.swift in Sources */ = {isa = PBXBuildFile; fileRef = 73B8CACADF41120F1A7DDC1B7F88256A /* ApplePayTokenizationViewModel.swift */; };
-		E5C56FF9DB48153FCFED2A3C987B974C /* ReloadDelegate.swift in Sources */ = {isa = PBXBuildFile; fileRef = E87A85A9A7E8813E08A2657DDF6DD7BD /* ReloadDelegate.swift */; };
-		E6A273CF08B5066FC93F1B701041A3E8 /* Error.swift in Sources */ = {isa = PBXBuildFile; fileRef = F077C9987B8ACDFC305D06BD91D3AC2C /* Error.swift */; };
-		E9A1BFF71B56E8C59D1F592CA95328DB /* PrimerThemeData+Deprecated.swift in Sources */ = {isa = PBXBuildFile; fileRef = D2B2A84249A7ADB8063B1EE1222E4739 /* PrimerThemeData+Deprecated.swift */; };
-		EF9A0B23CD449E3C22DEA5606552DCA3 /* FormTokenizationViewModel.swift in Sources */ = {isa = PBXBuildFile; fileRef = 06322A6173648F89266BBB93148DF413 /* FormTokenizationViewModel.swift */; };
-		F5D8C9291EB07E6CCCC8389EFF1D40B4 /* Klarna.swift in Sources */ = {isa = PBXBuildFile; fileRef = F98C38D0E73E311251AEE6C3DBDEB862 /* Klarna.swift */; };
-		F63CAA029706E84C3F0BF4410CB8B4D4 /* ExternalPaymentMethodTokenizationViewModel.swift in Sources */ = {isa = PBXBuildFile; fileRef = 55392B1B666F24FFDA17472C9CE109DF /* ExternalPaymentMethodTokenizationViewModel.swift */; };
+		E74C4DD673ED6F6780115E54279075CB /* RecoverWrappers.swift in Sources */ = {isa = PBXBuildFile; fileRef = 00336CE93C811F773C05BFE8C8000F22 /* RecoverWrappers.swift */; };
+		E8BC0EA3E679C6FD14D47D09FDD3FC96 /* FormTextFieldType.swift in Sources */ = {isa = PBXBuildFile; fileRef = 5EC2DC250B34D0695D3980F18F54A856 /* FormTextFieldType.swift */; };
+		E8F4F59B50876990476145BF67E57985 /* SuccessViewController.swift in Sources */ = {isa = PBXBuildFile; fileRef = 82920D43DA763BCEB992A8E019F2E47D /* SuccessViewController.swift */; };
+		E9153D47B0333A7188F1EAEEE9DD9CDE /* Endpoint.swift in Sources */ = {isa = PBXBuildFile; fileRef = F88833506FBB9AB54EF82930E428777D /* Endpoint.swift */; };
+		EA87606DC9C7DFBBA50FC8EAAA1F96A6 /* AdyenDotPay.swift in Sources */ = {isa = PBXBuildFile; fileRef = B9D5FE76BB44B08C293C9D7178D3553B /* AdyenDotPay.swift */; };
+		EDA2EE8553E628E7C4790DFF4226EC8E /* OrderItem.swift in Sources */ = {isa = PBXBuildFile; fileRef = 3F13A68DFD31C9C61423F6308A796A85 /* OrderItem.swift */; };
+		EDD35E6306F32469C2F7ABBD888D49B6 /* AlertController.swift in Sources */ = {isa = PBXBuildFile; fileRef = F91175AD3872E42935D6492CFEF83B67 /* AlertController.swift */; };
+		F14131951695AA3242A41C973BB72D31 /* Bank.swift in Sources */ = {isa = PBXBuildFile; fileRef = 7F014000F6DD94092A99371591C481ED /* Bank.swift */; };
+		F142320F99712196ABCE3BEC24B86FFD /* Optional+Extensions.swift in Sources */ = {isa = PBXBuildFile; fileRef = 958DE4A4BBD6B21D3F18A5FE29947906 /* Optional+Extensions.swift */; };
+		F2F511761550326EB85CFA5E079CFA78 /* PrimerSearchTextField.swift in Sources */ = {isa = PBXBuildFile; fileRef = 17357E782FBCB6253084906E7690283F /* PrimerSearchTextField.swift */; };
+		F3183E368CF2ABDD38834193B8B8B971 /* PrimerLoadingViewController.swift in Sources */ = {isa = PBXBuildFile; fileRef = 4C1E38459F3D8581536DD7832C4E9864 /* PrimerLoadingViewController.swift */; };
+		F435C86E2E5FCC5523D2BCF0D95BA67C /* UIDeviceExtension.swift in Sources */ = {isa = PBXBuildFile; fileRef = 4B4DCFEB689AFD1EDBD0A53BC5BAA233 /* UIDeviceExtension.swift */; };
+		F51B388F4781C482A92236853D29EF0C /* ZipCode.swift in Sources */ = {isa = PBXBuildFile; fileRef = 0D1C2DBD53648CFD3FD70E89199A2F6E /* ZipCode.swift */; };
+		F5DCDAB8149F51C97D486AB34FCC44DB /* race.swift in Sources */ = {isa = PBXBuildFile; fileRef = 1B036B18D1FF97867FE2558B45B07376 /* race.swift */; };
+		F6C5A9EF6A099B091DD622DB94F40E5E /* CardNetwork.swift in Sources */ = {isa = PBXBuildFile; fileRef = C453CA668790A00E5C8347FEF9DDD4BE /* CardNetwork.swift */; };
+		F6F14CE9FE2A8ECB00A7129FB4B155BC /* AppState.swift in Sources */ = {isa = PBXBuildFile; fileRef = C9F86BBF62EDD3A22CE8E9082DE725B7 /* AppState.swift */; };
 		F6FCEA41B7D4A17FD20C345E86296343 /* Pods-PrimerSDK_Example-dummy.m in Sources */ = {isa = PBXBuildFile; fileRef = 21F4ACB1142B1B9457658584BF5CD35A /* Pods-PrimerSDK_Example-dummy.m */; };
-		F6FD05193B67F460E0BA5A6D888F7637 /* VaultPaymentMethodViewModel.swift in Sources */ = {isa = PBXBuildFile; fileRef = 196495A997091F1D89FD28914F8CD110 /* VaultPaymentMethodViewModel.swift */; };
-		F74822FA9EDA6C349BE99426AD557093 /* Configuration.swift in Sources */ = {isa = PBXBuildFile; fileRef = 535C4B83A9DC87F1CA578911B6D53D5A /* Configuration.swift */; };
-		F820B31769397C61409833A4BFBCF062 /* Logger.swift in Sources */ = {isa = PBXBuildFile; fileRef = DA4652DDEAFAE14291905B4C4B3585D3 /* Logger.swift */; };
-		FA840E2087E26DCCF5D27B283728425E /* PrimerContent.swift in Sources */ = {isa = PBXBuildFile; fileRef = 3463F0FB03FC83870A7EC5ECD7B917A1 /* PrimerContent.swift */; };
-		FCD34477E4E91B11B4A94455EC783F93 /* CancelContext.swift in Sources */ = {isa = PBXBuildFile; fileRef = B1B50BE4F89C569286B409706D14EA66 /* CancelContext.swift */; };
-		FD59B650EBBF40AB85BFE188138F9107 /* AppState.swift in Sources */ = {isa = PBXBuildFile; fileRef = EE68ECF89E05D72B3A7AE5466E5052F6 /* AppState.swift */; };
-		FD60DDBC82D35B4ECBE6101155A3249F /* PrimerTheme+Views.swift in Sources */ = {isa = PBXBuildFile; fileRef = 0FBFFC8C31820FE2EE55CAE9A70C039E /* PrimerTheme+Views.swift */; };
-		FECC00DBA9B96DADB28A3F4302140052 /* RateLimitedDispatcherBase.swift in Sources */ = {isa = PBXBuildFile; fileRef = A3CB40FAA5CE0FE83B2BD260A346F7C5 /* RateLimitedDispatcherBase.swift */; };
+		F7CCF57DE12F17D2C319CF37D97225E8 /* PrimerAPIClient.swift in Sources */ = {isa = PBXBuildFile; fileRef = 9E9F01BCC93672C205B5D1BEA3A21869 /* PrimerAPIClient.swift */; };
+		F8784487B5226D22D2EADFA70A8453AD /* ClientToken.swift in Sources */ = {isa = PBXBuildFile; fileRef = DCF8D0FA358E1EC8CD4A20B1FEF6E8D6 /* ClientToken.swift */; };
+		FAF13B88D3522E6FA82186E575B42348 /* SequenceWrappers.swift in Sources */ = {isa = PBXBuildFile; fileRef = 92E835FD8B928CE54393509A36514C6A /* SequenceWrappers.swift */; };
+		FC36A60C7585E379ADACC796FA6BB0D2 /* Guarantee.swift in Sources */ = {isa = PBXBuildFile; fileRef = AAD52A7A0FCF2AA5B2D9D4DCB3666081 /* Guarantee.swift */; };
 /* End PBXBuildFile section */
 
 /* Begin PBXContainerItemProxy section */
-		2118CE316706BFE3D338FCC942876072 /* PBXContainerItemProxy */ = {
+		487688EC5247CCD57D32D9A2258A5884 /* PBXContainerItemProxy */ = {
+			isa = PBXContainerItemProxy;
+			containerPortal = BFDFE7DC352907FC980B868725387E98 /* Project object */;
+			proxyType = 1;
+			remoteGlobalIDString = 6C144A762E9B598392AFFEC8F873746A;
+			remoteInfo = "Pods-PrimerSDK_Example";
+		};
+		8A6977CB4F5B8E4ECE1879E348979E5C /* PBXContainerItemProxy */ = {
+			isa = PBXContainerItemProxy;
+			containerPortal = BFDFE7DC352907FC980B868725387E98 /* Project object */;
+			proxyType = 1;
+			remoteGlobalIDString = F3BE9108C53B53949406218CEA55E0B2;
+			remoteInfo = PrimerSDK;
+		};
+		BAB05BF014C8702AD9D835C189914008 /* PBXContainerItemProxy */ = {
 			isa = PBXContainerItemProxy;
 			containerPortal = BFDFE7DC352907FC980B868725387E98 /* Project object */;
 			proxyType = 1;
 			remoteGlobalIDString = 6E6525C7043FBA7BB34A249010AF5593;
 			remoteInfo = "PrimerSDK-PrimerResources";
 		};
-		2ADC7420F8C4078B8F1E7F9060D7F139 /* PBXContainerItemProxy */ = {
-			isa = PBXContainerItemProxy;
-			containerPortal = BFDFE7DC352907FC980B868725387E98 /* Project object */;
-			proxyType = 1;
-			remoteGlobalIDString = 6C144A762E9B598392AFFEC8F873746A;
-			remoteInfo = "Pods-PrimerSDK_Example";
-		};
-		E3531E979915F144C7FBC93DA1248B57 /* PBXContainerItemProxy */ = {
-			isa = PBXContainerItemProxy;
-			containerPortal = BFDFE7DC352907FC980B868725387E98 /* Project object */;
-			proxyType = 1;
-			remoteGlobalIDString = F3BE9108C53B53949406218CEA55E0B2;
-			remoteInfo = PrimerSDK;
-		};
 /* End PBXContainerItemProxy section */
 
 /* Begin PBXFileReference section */
-		0118BB9221C65C19ACFC47856A9DDAD6 /* PrimerNavigationController.swift */ = {isa = PBXFileReference; includeInIndex = 1; lastKnownFileType = sourcecode.swift; path = PrimerNavigationController.swift; sourceTree = "<group>"; };
-		01515642261F6921E46AEAC762B196E4 /* BankSelectorViewController.swift */ = {isa = PBXFileReference; includeInIndex = 1; lastKnownFileType = sourcecode.swift; path = BankSelectorViewController.swift; sourceTree = "<group>"; };
-		02265E32390AE7A8B0BC20D698F29D68 /* DirectDebitMandate.swift */ = {isa = PBXFileReference; includeInIndex = 1; lastKnownFileType = sourcecode.swift; path = DirectDebitMandate.swift; sourceTree = "<group>"; };
-		04B315527887CE383446CF7C423BD0BA /* PaymentMethodsGroupView.swift */ = {isa = PBXFileReference; includeInIndex = 1; lastKnownFileType = sourcecode.swift; path = PaymentMethodsGroupView.swift; sourceTree = "<group>"; };
-		06322A6173648F89266BBB93148DF413 /* FormTokenizationViewModel.swift */ = {isa = PBXFileReference; includeInIndex = 1; lastKnownFileType = sourcecode.swift; path = FormTokenizationViewModel.swift; sourceTree = "<group>"; };
-		069D88E6E173D7CB04AF5C3997C36A84 /* ClientSession.swift */ = {isa = PBXFileReference; includeInIndex = 1; lastKnownFileType = sourcecode.swift; path = ClientSession.swift; sourceTree = "<group>"; };
-		0A87B70C4E5082E33EFF64C94B061140 /* URLSessionStack.swift */ = {isa = PBXFileReference; includeInIndex = 1; lastKnownFileType = sourcecode.swift; path = URLSessionStack.swift; sourceTree = "<group>"; };
-		0AA4EBC41FE5DA9F1EF0830DAFFA83BD /* PrimerTextField.swift */ = {isa = PBXFileReference; includeInIndex = 1; lastKnownFileType = sourcecode.swift; path = PrimerTextField.swift; sourceTree = "<group>"; };
-		0E27EA896D9D50CF6406975BD3C80637 /* Customer.swift */ = {isa = PBXFileReference; includeInIndex = 1; lastKnownFileType = sourcecode.swift; path = Customer.swift; sourceTree = "<group>"; };
-		0E2B6B8309A26E782F571C37EACC1660 /* PrimerExpiryDateFieldView.swift */ = {isa = PBXFileReference; includeInIndex = 1; lastKnownFileType = sourcecode.swift; path = PrimerExpiryDateFieldView.swift; sourceTree = "<group>"; };
-		0E747BE76E7EF721D00CD27A602125BA /* ErrorHandler.swift */ = {isa = PBXFileReference; includeInIndex = 1; lastKnownFileType = sourcecode.swift; path = ErrorHandler.swift; sourceTree = "<group>"; };
-		0EBEDF9FF0FD98BED76BE17D28C2FFEA /* CardButton.swift */ = {isa = PBXFileReference; includeInIndex = 1; lastKnownFileType = sourcecode.swift; path = CardButton.swift; sourceTree = "<group>"; };
-		0FBFFC8C31820FE2EE55CAE9A70C039E /* PrimerTheme+Views.swift */ = {isa = PBXFileReference; includeInIndex = 1; lastKnownFileType = sourcecode.swift; path = "PrimerTheme+Views.swift"; sourceTree = "<group>"; };
-		10786C99F08E2D78602B4C4BE92A4D51 /* Resolver.swift */ = {isa = PBXFileReference; includeInIndex = 1; lastKnownFileType = sourcecode.swift; path = Resolver.swift; sourceTree = "<group>"; };
-		10E41AB9788EFCBE21BF2C183DC0CC98 /* Validation.swift */ = {isa = PBXFileReference; includeInIndex = 1; lastKnownFileType = sourcecode.swift; path = Validation.swift; sourceTree = "<group>"; };
-		12B08BDB54BAAEA9D1F5DA6DDD0E2907 /* 3DSService.swift */ = {isa = PBXFileReference; includeInIndex = 1; lastKnownFileType = sourcecode.swift; path = 3DSService.swift; sourceTree = "<group>"; };
-		13BC40349BDB1FFAF4821DFB63BB1658 /* Apaya.swift */ = {isa = PBXFileReference; includeInIndex = 1; lastKnownFileType = sourcecode.swift; path = Apaya.swift; sourceTree = "<group>"; };
-		1529948BD566CC84C3BD165B51858016 /* PrimerTextFieldView.xib */ = {isa = PBXFileReference; includeInIndex = 1; lastKnownFileType = file.xib; path = PrimerTextFieldView.xib; sourceTree = "<group>"; };
-		167AFEEB555A44445D1B785F9320EA8D /* PrimerTheme+Colors.swift */ = {isa = PBXFileReference; includeInIndex = 1; lastKnownFileType = sourcecode.swift; path = "PrimerTheme+Colors.swift"; sourceTree = "<group>"; };
-		16A3702E3D0B06E0428E728A3A72002B /* PaymentMethodConfig.swift */ = {isa = PBXFileReference; includeInIndex = 1; lastKnownFileType = sourcecode.swift; path = PaymentMethodConfig.swift; sourceTree = "<group>"; };
+		00336CE93C811F773C05BFE8C8000F22 /* RecoverWrappers.swift */ = {isa = PBXFileReference; includeInIndex = 1; lastKnownFileType = sourcecode.swift; path = RecoverWrappers.swift; sourceTree = "<group>"; };
+		016AB405A471BB395621121F3EE00630 /* PrimerTheme+Inputs.swift */ = {isa = PBXFileReference; includeInIndex = 1; lastKnownFileType = sourcecode.swift; path = "PrimerTheme+Inputs.swift"; sourceTree = "<group>"; };
+		0188000AA7043D9A516FE9A53057E0FD /* PrimerDelegate.swift */ = {isa = PBXFileReference; includeInIndex = 1; lastKnownFileType = sourcecode.swift; path = PrimerDelegate.swift; sourceTree = "<group>"; };
+		03CC82217C3635BEFD2D6F2C296E1029 /* CancellableThenable.swift */ = {isa = PBXFileReference; includeInIndex = 1; lastKnownFileType = sourcecode.swift; path = CancellableThenable.swift; sourceTree = "<group>"; };
+		03E1E1487A7EAB5F7DA5639C22AA98A6 /* IntExtension.swift */ = {isa = PBXFileReference; includeInIndex = 1; lastKnownFileType = sourcecode.swift; path = IntExtension.swift; sourceTree = "<group>"; };
+		05200E35089855D902007954508DFED7 /* PayPalTokenizationViewModel.swift */ = {isa = PBXFileReference; includeInIndex = 1; lastKnownFileType = sourcecode.swift; path = PayPalTokenizationViewModel.swift; sourceTree = "<group>"; };
+		05D04614FE8B51DD88B4FD059EDE0450 /* Thenable.swift */ = {isa = PBXFileReference; includeInIndex = 1; lastKnownFileType = sourcecode.swift; path = Thenable.swift; sourceTree = "<group>"; };
+		0765AC3078D60B2F29639F0F51241923 /* Consolable.swift */ = {isa = PBXFileReference; includeInIndex = 1; lastKnownFileType = sourcecode.swift; path = Consolable.swift; sourceTree = "<group>"; };
+		0830ED3BC9DD32D49D9FE4FE3FEA9890 /* CardButton.swift */ = {isa = PBXFileReference; includeInIndex = 1; lastKnownFileType = sourcecode.swift; path = CardButton.swift; sourceTree = "<group>"; };
+		0836C2F698A39FD9DA866F88B3CE363F /* PaymentMethodConfigService.swift */ = {isa = PBXFileReference; includeInIndex = 1; lastKnownFileType = sourcecode.swift; path = PaymentMethodConfigService.swift; sourceTree = "<group>"; };
+		0C1859CCA1FC903A30A32E19020A46A0 /* Catchable.swift */ = {isa = PBXFileReference; includeInIndex = 1; lastKnownFileType = sourcecode.swift; path = Catchable.swift; sourceTree = "<group>"; };
+		0C2494B1F172C65975B692110144C272 /* PrimerContainerViewController.swift */ = {isa = PBXFileReference; includeInIndex = 1; lastKnownFileType = sourcecode.swift; path = PrimerContainerViewController.swift; sourceTree = "<group>"; };
+		0D19ACB87D720AED116AEA3CD16F07CD /* BankTableViewCell.swift */ = {isa = PBXFileReference; includeInIndex = 1; lastKnownFileType = sourcecode.swift; path = BankTableViewCell.swift; sourceTree = "<group>"; };
+		0D1C2DBD53648CFD3FD70E89199A2F6E /* ZipCode.swift */ = {isa = PBXFileReference; includeInIndex = 1; lastKnownFileType = sourcecode.swift; path = ZipCode.swift; sourceTree = "<group>"; };
+		0E4591A6722AC053454C1D6B33F97B42 /* Parser.swift */ = {isa = PBXFileReference; includeInIndex = 1; lastKnownFileType = sourcecode.swift; path = Parser.swift; sourceTree = "<group>"; };
+		0F46953BA5CF51A97F4FA3AE1417315D /* PaymentMethodTokenizationRequest.swift */ = {isa = PBXFileReference; includeInIndex = 1; lastKnownFileType = sourcecode.swift; path = PaymentMethodTokenizationRequest.swift; sourceTree = "<group>"; };
+		0FAC22EFC238963D696270C810367622 /* PrimerUniversalCheckoutViewController.swift */ = {isa = PBXFileReference; includeInIndex = 1; lastKnownFileType = sourcecode.swift; path = PrimerUniversalCheckoutViewController.swift; sourceTree = "<group>"; };
+		0FC99A2562A78B6CD9C72E1A9DA9A789 /* CancelContext.swift */ = {isa = PBXFileReference; includeInIndex = 1; lastKnownFileType = sourcecode.swift; path = CancelContext.swift; sourceTree = "<group>"; };
+		13B91576EED73B7A95A4E59C6EBF6602 /* ApayaTokenizationViewModel.swift */ = {isa = PBXFileReference; includeInIndex = 1; lastKnownFileType = sourcecode.swift; path = ApayaTokenizationViewModel.swift; sourceTree = "<group>"; };
+		14054230B4F86738E058DECCB65B2D45 /* fr.lproj */ = {isa = PBXFileReference; includeInIndex = 1; path = fr.lproj; sourceTree = "<group>"; };
+		1480235FD58F27376563151DBDDA2C95 /* ErrorHandler.swift */ = {isa = PBXFileReference; includeInIndex = 1; lastKnownFileType = sourcecode.swift; path = ErrorHandler.swift; sourceTree = "<group>"; };
+		155DF643677FEB4B20E33F9162DCB2C1 /* ConcurrencyLimitedDispatcher.swift */ = {isa = PBXFileReference; includeInIndex = 1; lastKnownFileType = sourcecode.swift; path = ConcurrencyLimitedDispatcher.swift; sourceTree = "<group>"; };
 		172A17BD16C12D728F7128A3361762E0 /* PrimerSDK.modulemap */ = {isa = PBXFileReference; includeInIndex = 1; lastKnownFileType = sourcecode.module; path = PrimerSDK.modulemap; sourceTree = "<group>"; };
+		17357E782FBCB6253084906E7690283F /* PrimerSearchTextField.swift */ = {isa = PBXFileReference; includeInIndex = 1; lastKnownFileType = sourcecode.swift; path = PrimerSearchTextField.swift; sourceTree = "<group>"; };
 		1753FADFBFB5C3386D1673DF56C810B3 /* PrimerSDK-dummy.m */ = {isa = PBXFileReference; includeInIndex = 1; lastKnownFileType = sourcecode.c.objc; path = "PrimerSDK-dummy.m"; sourceTree = "<group>"; };
-		183B27DDBAFB2784692BBE0533D9A377 /* Queue.swift */ = {isa = PBXFileReference; includeInIndex = 1; lastKnownFileType = sourcecode.swift; path = Queue.swift; sourceTree = "<group>"; };
-		196495A997091F1D89FD28914F8CD110 /* VaultPaymentMethodViewModel.swift */ = {isa = PBXFileReference; includeInIndex = 1; lastKnownFileType = sourcecode.swift; path = VaultPaymentMethodViewModel.swift; sourceTree = "<group>"; };
-		1C5AC63145332DE4074C215A66A194E2 /* sv.lproj */ = {isa = PBXFileReference; includeInIndex = 1; lastKnownFileType = folder; path = sv.lproj; sourceTree = "<group>"; };
-		1CE580D6F273995E427D870A3C347312 /* CountryCode.swift */ = {isa = PBXFileReference; includeInIndex = 1; lastKnownFileType = sourcecode.swift; path = CountryCode.swift; sourceTree = "<group>"; };
-		1D1E2AB82771608F006A219C /* ZipCode.swift */ = {isa = PBXFileReference; lastKnownFileType = sourcecode.swift; path = ZipCode.swift; sourceTree = "<group>"; };
-		1D95377EF84E50593B0DFF2338003381 /* UIColorExtension.swift */ = {isa = PBXFileReference; includeInIndex = 1; lastKnownFileType = sourcecode.swift; path = UIColorExtension.swift; sourceTree = "<group>"; };
-		1DC01EA32766315500CE8083 /* CheckoutModule.swift */ = {isa = PBXFileReference; lastKnownFileType = sourcecode.swift; path = CheckoutModule.swift; sourceTree = "<group>"; };
-		1DC01EA52766343400CE8083 /* PrimerZipCodeFieldView.swift */ = {isa = PBXFileReference; lastKnownFileType = sourcecode.swift; path = PrimerZipCodeFieldView.swift; sourceTree = "<group>"; };
-		1E10C86E6A20B9F08BD78CD8DC3C2CF8 /* PrimerTheme+Borders.swift */ = {isa = PBXFileReference; includeInIndex = 1; lastKnownFileType = sourcecode.swift; path = "PrimerTheme+Borders.swift"; sourceTree = "<group>"; };
-		20940C98EABFDA2CD2C2BDB2612B1613 /* PrimerSearchTextField.swift */ = {isa = PBXFileReference; includeInIndex = 1; lastKnownFileType = sourcecode.swift; path = PrimerSearchTextField.swift; sourceTree = "<group>"; };
+		1956121B182AAB6AFA20234E6E813AFC /* BankSelectorViewController.swift */ = {isa = PBXFileReference; includeInIndex = 1; lastKnownFileType = sourcecode.swift; path = BankSelectorViewController.swift; sourceTree = "<group>"; };
+		19D8D282E15E1AC238D68CE9D1C47634 /* PrimerNavigationController.swift */ = {isa = PBXFileReference; includeInIndex = 1; lastKnownFileType = sourcecode.swift; path = PrimerNavigationController.swift; sourceTree = "<group>"; };
+		1B036B18D1FF97867FE2558B45B07376 /* race.swift */ = {isa = PBXFileReference; includeInIndex = 1; lastKnownFileType = sourcecode.swift; path = race.swift; sourceTree = "<group>"; };
+		1BFEDD471AE4A42CAA6A62D68B24DEF7 /* 3DSService.swift */ = {isa = PBXFileReference; includeInIndex = 1; lastKnownFileType = sourcecode.swift; path = 3DSService.swift; sourceTree = "<group>"; };
+		1D6D5D3ED90CFC6CC0D1620A3F91A8FB /* StrictRateLimitedDispatcher.swift */ = {isa = PBXFileReference; includeInIndex = 1; lastKnownFileType = sourcecode.swift; path = StrictRateLimitedDispatcher.swift; sourceTree = "<group>"; };
+		1EF0EC39F9C1F2DBEB289C65FAC7DBEF /* CountryCode.swift */ = {isa = PBXFileReference; includeInIndex = 1; lastKnownFileType = sourcecode.swift; path = CountryCode.swift; sourceTree = "<group>"; };
+		202F5827A8BCA311EC2767165A94BF8C /* PrimerSettings.swift */ = {isa = PBXFileReference; includeInIndex = 1; lastKnownFileType = sourcecode.swift; path = PrimerSettings.swift; sourceTree = "<group>"; };
 		21F4ACB1142B1B9457658584BF5CD35A /* Pods-PrimerSDK_Example-dummy.m */ = {isa = PBXFileReference; includeInIndex = 1; lastKnownFileType = sourcecode.c.objc; path = "Pods-PrimerSDK_Example-dummy.m"; sourceTree = "<group>"; };
-		23CD65836DCC6DE69B5A83258BA31379 /* Colors.swift */ = {isa = PBXFileReference; includeInIndex = 1; lastKnownFileType = sourcecode.swift; path = Colors.swift; sourceTree = "<group>"; };
 		23FD1D157B8C8E7148BE8A7D354A051F /* Pods-PrimerSDK_Tests */ = {isa = PBXFileReference; explicitFileType = wrapper.framework; includeInIndex = 0; name = "Pods-PrimerSDK_Tests"; path = Pods_PrimerSDK_Tests.framework; sourceTree = BUILT_PRODUCTS_DIR; };
-		25520D0969795D087B63DBC773182D0A /* Thenable.swift */ = {isa = PBXFileReference; includeInIndex = 1; lastKnownFileType = sourcecode.swift; path = Thenable.swift; sourceTree = "<group>"; };
-		25903B91B61E5F669AA9B6F6DCD6177F /* ThenableWrappers.swift */ = {isa = PBXFileReference; includeInIndex = 1; lastKnownFileType = sourcecode.swift; path = ThenableWrappers.swift; sourceTree = "<group>"; };
-		289D343C6638450D86266F50CB4FC2B2 /* CustomStringConvertible.swift */ = {isa = PBXFileReference; includeInIndex = 1; lastKnownFileType = sourcecode.swift; path = CustomStringConvertible.swift; sourceTree = "<group>"; };
+		25C0EEE6AE8B1BA8A2B90F13126E4A76 /* PrimerWebViewController.swift */ = {isa = PBXFileReference; includeInIndex = 1; lastKnownFileType = sourcecode.swift; path = PrimerWebViewController.swift; sourceTree = "<group>"; };
+		27907E5B6656DA65D163EC94365BACEC /* PrimerTextField.swift */ = {isa = PBXFileReference; includeInIndex = 1; lastKnownFileType = sourcecode.swift; path = PrimerTextField.swift; sourceTree = "<group>"; };
 		28E47791C9F9D0A9BA05C719761A4F3F /* PrimerSDK */ = {isa = PBXFileReference; explicitFileType = wrapper.framework; includeInIndex = 0; name = PrimerSDK; path = PrimerSDK.framework; sourceTree = BUILT_PRODUCTS_DIR; };
-		298851C3DD957CEBFA4086EF15324204 /* PrimerWebViewController.swift */ = {isa = PBXFileReference; includeInIndex = 1; lastKnownFileType = sourcecode.swift; path = PrimerWebViewController.swift; sourceTree = "<group>"; };
-		2AD172D73FEF863D38A24C5FAE12E953 /* PrimerSettings.swift */ = {isa = PBXFileReference; includeInIndex = 1; lastKnownFileType = sourcecode.swift; path = PrimerSettings.swift; sourceTree = "<group>"; };
-		2B3B31CBD68031BF6120D3408D8AD363 /* SuccessViewController.swift */ = {isa = PBXFileReference; includeInIndex = 1; lastKnownFileType = sourcecode.swift; path = SuccessViewController.swift; sourceTree = "<group>"; };
-		2B7F036032BF83B20F65E49A0B1F6279 /* ResumeHandlerProtocol.swift */ = {isa = PBXFileReference; includeInIndex = 1; lastKnownFileType = sourcecode.swift; path = ResumeHandlerProtocol.swift; sourceTree = "<group>"; };
-		2D0DD8342D6D18DEDC75940CD7667004 /* PrimerTextFieldView.swift */ = {isa = PBXFileReference; includeInIndex = 1; lastKnownFileType = sourcecode.swift; path = PrimerTextFieldView.swift; sourceTree = "<group>"; };
-		3463F0FB03FC83870A7EC5ECD7B917A1 /* PrimerContent.swift */ = {isa = PBXFileReference; includeInIndex = 1; lastKnownFileType = sourcecode.swift; path = PrimerContent.swift; sourceTree = "<group>"; };
-		35973B2B62C44E24C54F139F084E1223 /* Bank.swift */ = {isa = PBXFileReference; includeInIndex = 1; lastKnownFileType = sourcecode.swift; path = Bank.swift; sourceTree = "<group>"; };
+		295CC62257FC51F51E33B40C8B5DCBBF /* 3DS.swift */ = {isa = PBXFileReference; includeInIndex = 1; lastKnownFileType = sourcecode.swift; path = 3DS.swift; sourceTree = "<group>"; };
+		2A93AE654A8732302FCC646E818221E1 /* Icons.xcassets */ = {isa = PBXFileReference; includeInIndex = 1; lastKnownFileType = folder.assetcatalog; name = Icons.xcassets; path = Sources/PrimerSDK/Resources/Icons.xcassets; sourceTree = "<group>"; };
+		2B10AE5A275C13BC7E019754DF6C297D /* DependencyInjection.swift */ = {isa = PBXFileReference; includeInIndex = 1; lastKnownFileType = sourcecode.swift; path = DependencyInjection.swift; sourceTree = "<group>"; };
+		2E39F4AB06FEC378386DAB6A9F60C5D2 /* ErrorViewController.swift */ = {isa = PBXFileReference; includeInIndex = 1; lastKnownFileType = sourcecode.swift; path = ErrorViewController.swift; sourceTree = "<group>"; };
+		30E21063677C7F1CA4CCA393282047E5 /* 3DSService+Promises.swift */ = {isa = PBXFileReference; includeInIndex = 1; lastKnownFileType = sourcecode.swift; path = "3DSService+Promises.swift"; sourceTree = "<group>"; };
+		30F8F05D69655EF06B8A873BDB31DCFE /* en.lproj */ = {isa = PBXFileReference; includeInIndex = 1; path = en.lproj; sourceTree = "<group>"; };
+		3397310AF052286E1D02F992C9D9BA02 /* PrimerScrollView.swift */ = {isa = PBXFileReference; includeInIndex = 1; lastKnownFileType = sourcecode.swift; path = PrimerScrollView.swift; sourceTree = "<group>"; };
+		3514A7498161A382E68728DF26D15F87 /* FinallyWrappers.swift */ = {isa = PBXFileReference; includeInIndex = 1; lastKnownFileType = sourcecode.swift; path = FinallyWrappers.swift; sourceTree = "<group>"; };
 		3780FF276696624E5AD4A629D4CC4AD8 /* Pods-PrimerSDK_Example-umbrella.h */ = {isa = PBXFileReference; includeInIndex = 1; lastKnownFileType = sourcecode.c.h; path = "Pods-PrimerSDK_Example-umbrella.h"; sourceTree = "<group>"; };
+		37CC8CD70BB708D7AEDE63C7BCE54E24 /* PrimerZipCodeFieldView.swift */ = {isa = PBXFileReference; includeInIndex = 1; lastKnownFileType = sourcecode.swift; path = PrimerZipCodeFieldView.swift; sourceTree = "<group>"; };
 		3C474C1A0DABE2A3F404B63D4D59F30C /* Pods-PrimerSDK_Example.debug.xcconfig */ = {isa = PBXFileReference; includeInIndex = 1; lastKnownFileType = text.xcconfig; path = "Pods-PrimerSDK_Example.debug.xcconfig"; sourceTree = "<group>"; };
+		3C6CBF2610C9E5E8BE05482AE4007DB9 /* CancellableCatchable.swift */ = {isa = PBXFileReference; includeInIndex = 1; lastKnownFileType = sourcecode.swift; path = CancellableCatchable.swift; sourceTree = "<group>"; };
 		3D3E60964E507437A76DEA6A24BDE761 /* PrimerSDK-Info.plist */ = {isa = PBXFileReference; includeInIndex = 1; lastKnownFileType = text.plist.xml; path = "PrimerSDK-Info.plist"; sourceTree = "<group>"; };
-		3F3744D198D448505BA68927FB526EA0 /* VaultPaymentMethodViewController.swift */ = {isa = PBXFileReference; includeInIndex = 1; lastKnownFileType = sourcecode.swift; path = VaultPaymentMethodViewController.swift; sourceTree = "<group>"; };
-		3F783EC8E822B30F0CF58DD8C5A18138 /* PrimerNavigationBar.swift */ = {isa = PBXFileReference; includeInIndex = 1; lastKnownFileType = sourcecode.swift; path = PrimerNavigationBar.swift; sourceTree = "<group>"; };
-		3F7F7B12D295E030D58E628155C8DAFA /* PrimerLoadingViewController.swift */ = {isa = PBXFileReference; includeInIndex = 1; lastKnownFileType = sourcecode.swift; path = PrimerLoadingViewController.swift; sourceTree = "<group>"; };
-		402E2DF847B604BE3F07F178A1E4AFB1 /* PrimerViewExtensions.swift */ = {isa = PBXFileReference; includeInIndex = 1; lastKnownFileType = sourcecode.swift; path = PrimerViewExtensions.swift; sourceTree = "<group>"; };
-		416F924A5E405BB631F6FFB404C30334 /* RateLimitedDispatcher.swift */ = {isa = PBXFileReference; includeInIndex = 1; lastKnownFileType = sourcecode.swift; path = RateLimitedDispatcher.swift; sourceTree = "<group>"; };
-		441296F1A4448F8C76365FEBD7EA0A53 /* DateExtension.swift */ = {isa = PBXFileReference; includeInIndex = 1; lastKnownFileType = sourcecode.swift; path = DateExtension.swift; sourceTree = "<group>"; };
-		4777C6C897588EC0932EB1C203395D71 /* PrimerViewController.swift */ = {isa = PBXFileReference; includeInIndex = 1; lastKnownFileType = sourcecode.swift; path = PrimerViewController.swift; sourceTree = "<group>"; };
+		3E0ADCF4649E99B4C4EBE5D972857118 /* PrimerExpiryDateFieldView.swift */ = {isa = PBXFileReference; includeInIndex = 1; lastKnownFileType = sourcecode.swift; path = PrimerExpiryDateFieldView.swift; sourceTree = "<group>"; };
+		3EC12CBBA7A8F4BFEFFB64A72F510E19 /* PrimerAPIClient+3DS.swift */ = {isa = PBXFileReference; includeInIndex = 1; lastKnownFileType = sourcecode.swift; path = "PrimerAPIClient+3DS.swift"; sourceTree = "<group>"; };
+		3F13A68DFD31C9C61423F6308A796A85 /* OrderItem.swift */ = {isa = PBXFileReference; includeInIndex = 1; lastKnownFileType = sourcecode.swift; path = OrderItem.swift; sourceTree = "<group>"; };
+		3F3D37F9F5CF0E8D490368D3BB5869E8 /* PrimerAPIClient+Promises.swift */ = {isa = PBXFileReference; includeInIndex = 1; lastKnownFileType = sourcecode.swift; path = "PrimerAPIClient+Promises.swift"; sourceTree = "<group>"; };
+		412C94616CEAE42EFF463384A753ADFE /* DirectDebitMandate.swift */ = {isa = PBXFileReference; includeInIndex = 1; lastKnownFileType = sourcecode.swift; path = DirectDebitMandate.swift; sourceTree = "<group>"; };
+		413CF1324CFD831F5EE65C4B34E25544 /* after.swift */ = {isa = PBXFileReference; includeInIndex = 1; lastKnownFileType = sourcecode.swift; path = after.swift; sourceTree = "<group>"; };
+		43BD80516079DC24FDB8B4FDC4898429 /* Validation.swift */ = {isa = PBXFileReference; includeInIndex = 1; lastKnownFileType = sourcecode.swift; path = Validation.swift; sourceTree = "<group>"; };
+		4420D54353AD0D4506A864BF34588623 /* PrimerThemeData+Deprecated.swift */ = {isa = PBXFileReference; includeInIndex = 1; lastKnownFileType = sourcecode.swift; path = "PrimerThemeData+Deprecated.swift"; sourceTree = "<group>"; };
+		447AAA0B37396462296AFE05B6A22152 /* RateLimitedDispatcherBase.swift */ = {isa = PBXFileReference; includeInIndex = 1; lastKnownFileType = sourcecode.swift; path = RateLimitedDispatcherBase.swift; sourceTree = "<group>"; };
+		4668748B37A7CAEBE45DD2BF6968C23E /* JSONParser.swift */ = {isa = PBXFileReference; includeInIndex = 1; lastKnownFileType = sourcecode.swift; path = JSONParser.swift; sourceTree = "<group>"; };
+		4687BB031C3B353D3213703E516159E3 /* Box.swift */ = {isa = PBXFileReference; includeInIndex = 1; lastKnownFileType = sourcecode.swift; path = Box.swift; sourceTree = "<group>"; };
+		47924BC49469497165E9E7E1D938D164 /* UXMode.swift */ = {isa = PBXFileReference; includeInIndex = 1; lastKnownFileType = sourcecode.swift; path = UXMode.swift; sourceTree = "<group>"; };
 		48627A99264E6679D85F177DBB79DA83 /* Pods-PrimerSDK_Tests-Info.plist */ = {isa = PBXFileReference; includeInIndex = 1; lastKnownFileType = text.plist.xml; path = "Pods-PrimerSDK_Tests-Info.plist"; sourceTree = "<group>"; };
 		48CE17ABEDB356883F87C26408207B69 /* PrimerSDK-umbrella.h */ = {isa = PBXFileReference; includeInIndex = 1; lastKnownFileType = sourcecode.c.h; path = "PrimerSDK-umbrella.h"; sourceTree = "<group>"; };
-		498488FDF0CE16FD3C98343A2016A0C3 /* 3DSService+Promises.swift */ = {isa = PBXFileReference; includeInIndex = 1; lastKnownFileType = sourcecode.swift; path = "3DSService+Promises.swift"; sourceTree = "<group>"; };
-		4A85BA37E6B0895B9F53D9F275B9B9B5 /* Mask.swift */ = {isa = PBXFileReference; includeInIndex = 1; lastKnownFileType = sourcecode.swift; path = Mask.swift; sourceTree = "<group>"; };
-		4A8CB58FCB5AE27C64198EF56681B857 /* Promise.swift */ = {isa = PBXFileReference; includeInIndex = 1; lastKnownFileType = sourcecode.swift; path = Promise.swift; sourceTree = "<group>"; };
+		4B4DCFEB689AFD1EDBD0A53BC5BAA233 /* UIDeviceExtension.swift */ = {isa = PBXFileReference; includeInIndex = 1; lastKnownFileType = sourcecode.swift; path = UIDeviceExtension.swift; sourceTree = "<group>"; };
+		4C04817D131F7862068226CB693B2811 /* CheckoutModule.swift */ = {isa = PBXFileReference; includeInIndex = 1; lastKnownFileType = sourcecode.swift; path = CheckoutModule.swift; sourceTree = "<group>"; };
+		4C1E38459F3D8581536DD7832C4E9864 /* PrimerLoadingViewController.swift */ = {isa = PBXFileReference; includeInIndex = 1; lastKnownFileType = sourcecode.swift; path = PrimerLoadingViewController.swift; sourceTree = "<group>"; };
+		4C3194FEC09B0023D257AABD89AB862A /* PrimerViewController.swift */ = {isa = PBXFileReference; includeInIndex = 1; lastKnownFileType = sourcecode.swift; path = PrimerViewController.swift; sourceTree = "<group>"; };
 		4D3869E0A461E802A5916AA6523517A4 /* Pods-PrimerSDK_Example */ = {isa = PBXFileReference; explicitFileType = wrapper.framework; includeInIndex = 0; name = "Pods-PrimerSDK_Example"; path = Pods_PrimerSDK_Example.framework; sourceTree = BUILT_PRODUCTS_DIR; };
-		4DF41A0F83DFB857888A63E69726E094 /* DirectDebitService.swift */ = {isa = PBXFileReference; includeInIndex = 1; lastKnownFileType = sourcecode.swift; path = DirectDebitService.swift; sourceTree = "<group>"; };
-		4FC430663105841DA198314F0965360E /* PayPal.swift */ = {isa = PBXFileReference; includeInIndex = 1; lastKnownFileType = sourcecode.swift; path = PayPal.swift; sourceTree = "<group>"; };
-		535C4B83A9DC87F1CA578911B6D53D5A /* Configuration.swift */ = {isa = PBXFileReference; includeInIndex = 1; lastKnownFileType = sourcecode.swift; path = Configuration.swift; sourceTree = "<group>"; };
-		5362924CC371332F89ADA03206D72F54 /* GuaranteeWrappers.swift */ = {isa = PBXFileReference; includeInIndex = 1; lastKnownFileType = sourcecode.swift; path = GuaranteeWrappers.swift; sourceTree = "<group>"; };
-		53C0EDA59D20BEFB788900FE6BD5D82F /* SuccessMessage.swift */ = {isa = PBXFileReference; includeInIndex = 1; lastKnownFileType = sourcecode.swift; path = SuccessMessage.swift; sourceTree = "<group>"; };
-		55392B1B666F24FFDA17472C9CE109DF /* ExternalPaymentMethodTokenizationViewModel.swift */ = {isa = PBXFileReference; includeInIndex = 1; lastKnownFileType = sourcecode.swift; path = ExternalPaymentMethodTokenizationViewModel.swift; sourceTree = "<group>"; };
+		4D3DAFDFB6A39D70DE8ABF5DB2395239 /* PrimerFlowEnums.swift */ = {isa = PBXFileReference; includeInIndex = 1; lastKnownFileType = sourcecode.swift; path = PrimerFlowEnums.swift; sourceTree = "<group>"; };
+		4DD3574B899B88AE41EF762C7579C5C0 /* Colors.swift */ = {isa = PBXFileReference; includeInIndex = 1; lastKnownFileType = sourcecode.swift; path = Colors.swift; sourceTree = "<group>"; };
+		4E886D86806753754D07A1A43DA84817 /* PrimerTheme.swift */ = {isa = PBXFileReference; includeInIndex = 1; lastKnownFileType = sourcecode.swift; path = PrimerTheme.swift; sourceTree = "<group>"; };
+		4EBEF8A1DD29A32C263B443C695F5590 /* firstly.swift */ = {isa = PBXFileReference; includeInIndex = 1; lastKnownFileType = sourcecode.swift; path = firstly.swift; sourceTree = "<group>"; };
+		5301A546B2CA297A5ACA406E975ACAE2 /* LogEvent.swift */ = {isa = PBXFileReference; includeInIndex = 1; lastKnownFileType = sourcecode.swift; path = LogEvent.swift; sourceTree = "<group>"; };
+		531A22FF15081F80B1578DE96CD89F25 /* PaymentMethodComponent.swift */ = {isa = PBXFileReference; includeInIndex = 1; lastKnownFileType = sourcecode.swift; path = PaymentMethodComponent.swift; sourceTree = "<group>"; };
+		5434EFC9418C3D03BBAA35AAE5C5DD26 /* UIColorExtension.swift */ = {isa = PBXFileReference; includeInIndex = 1; lastKnownFileType = sourcecode.swift; path = UIColorExtension.swift; sourceTree = "<group>"; };
+		545AD6C1E37DE740F5F71254C4683DC8 /* ApplePay.swift */ = {isa = PBXFileReference; includeInIndex = 1; lastKnownFileType = sourcecode.swift; path = ApplePay.swift; sourceTree = "<group>"; };
+		549590F06ED3E038885B778E7C41D6F3 /* ReloadDelegate.swift */ = {isa = PBXFileReference; includeInIndex = 1; lastKnownFileType = sourcecode.swift; path = ReloadDelegate.swift; sourceTree = "<group>"; };
+		5502FFB558FE482A11FCC4290F00BA81 /* DateExtension.swift */ = {isa = PBXFileReference; includeInIndex = 1; lastKnownFileType = sourcecode.swift; path = DateExtension.swift; sourceTree = "<group>"; };
+		56827AA23DE2CDC9F51094C2A80A5EAF /* PrimerButton.swift */ = {isa = PBXFileReference; includeInIndex = 1; lastKnownFileType = sourcecode.swift; path = PrimerButton.swift; sourceTree = "<group>"; };
 		582FD3213F3E32AF1194EEDF7C3BCD3F /* Pods-PrimerSDK_Example-acknowledgements.plist */ = {isa = PBXFileReference; includeInIndex = 1; lastKnownFileType = text.plist.xml; path = "Pods-PrimerSDK_Example-acknowledgements.plist"; sourceTree = "<group>"; };
-		58480BBC1D3F1798E6C67144CAF34375 /* PrimerDelegate.swift */ = {isa = PBXFileReference; includeInIndex = 1; lastKnownFileType = sourcecode.swift; path = PrimerDelegate.swift; sourceTree = "<group>"; };
-		587938C55DE36EEDEC5031DF728C9C66 /* VaultCheckoutViewModel.swift */ = {isa = PBXFileReference; includeInIndex = 1; lastKnownFileType = sourcecode.swift; path = VaultCheckoutViewModel.swift; sourceTree = "<group>"; };
-		59B1DC296D6154672E2FED5572D9C158 /* PrimerVaultManagerViewController.swift */ = {isa = PBXFileReference; includeInIndex = 1; lastKnownFileType = sourcecode.swift; path = PrimerVaultManagerViewController.swift; sourceTree = "<group>"; };
-		5BC4BEFBFDA0C688F0A9CC4AE55C9598 /* FinallyWrappers.swift */ = {isa = PBXFileReference; includeInIndex = 1; lastKnownFileType = sourcecode.swift; path = FinallyWrappers.swift; sourceTree = "<group>"; };
-		5E9D08DA58C3656F5166E07CB31B1AF0 /* PayPalService.swift */ = {isa = PBXFileReference; includeInIndex = 1; lastKnownFileType = sourcecode.swift; path = PayPalService.swift; sourceTree = "<group>"; };
+		5866CB4397350273C1E1BBD48DE0FC40 /* PayPal.swift */ = {isa = PBXFileReference; includeInIndex = 1; lastKnownFileType = sourcecode.swift; path = PayPal.swift; sourceTree = "<group>"; };
+		5BBEEA073392AE44BC48E986DA9766C3 /* PaymentMethodConfig.swift */ = {isa = PBXFileReference; includeInIndex = 1; lastKnownFileType = sourcecode.swift; path = PaymentMethodConfig.swift; sourceTree = "<group>"; };
+		5EC2DC250B34D0695D3980F18F54A856 /* FormTextFieldType.swift */ = {isa = PBXFileReference; includeInIndex = 1; lastKnownFileType = sourcecode.swift; path = FormTextFieldType.swift; sourceTree = "<group>"; };
 		5EFE04D5EBC78FAD3569FFDB79C1ED07 /* PrimerSDK.debug.xcconfig */ = {isa = PBXFileReference; includeInIndex = 1; lastKnownFileType = text.xcconfig; path = PrimerSDK.debug.xcconfig; sourceTree = "<group>"; };
-		5F01FCC2582B992D10612657E927E682 /* BankSelectorTokenizationViewModel.swift */ = {isa = PBXFileReference; includeInIndex = 1; lastKnownFileType = sourcecode.swift; path = BankSelectorTokenizationViewModel.swift; sourceTree = "<group>"; };
-		5FAD1EEE52190BD782ABA37556CA6446 /* StringExtension.swift */ = {isa = PBXFileReference; includeInIndex = 1; lastKnownFileType = sourcecode.swift; path = StringExtension.swift; sourceTree = "<group>"; };
-		6247206B25E02EDECDD1D52B1774BCB0 /* firstly.swift */ = {isa = PBXFileReference; includeInIndex = 1; lastKnownFileType = sourcecode.swift; path = firstly.swift; sourceTree = "<group>"; };
-		63526BDA1414A79D9F454544498B6739 /* CardComponentsManager.swift */ = {isa = PBXFileReference; includeInIndex = 1; lastKnownFileType = sourcecode.swift; path = CardComponentsManager.swift; sourceTree = "<group>"; };
+		5FCE58B13AEE603AC937A76E5A6B954C /* PrimerAPI.swift */ = {isa = PBXFileReference; includeInIndex = 1; lastKnownFileType = sourcecode.swift; path = PrimerAPI.swift; sourceTree = "<group>"; };
+		60BEE3114E4D70E431B494F990578B94 /* RateLimitedDispatcher.swift */ = {isa = PBXFileReference; includeInIndex = 1; lastKnownFileType = sourcecode.swift; path = RateLimitedDispatcher.swift; sourceTree = "<group>"; };
+		62216DE312B4673AC13F2BBB75DF63D4 /* PrimerCardholderNameFieldView.swift */ = {isa = PBXFileReference; includeInIndex = 1; lastKnownFileType = sourcecode.swift; path = PrimerCardholderNameFieldView.swift; sourceTree = "<group>"; };
 		639AE4928116FBD4FAE7B3DD6BD21271 /* Pods-PrimerSDK_Tests-acknowledgements.plist */ = {isa = PBXFileReference; includeInIndex = 1; lastKnownFileType = text.plist.xml; path = "Pods-PrimerSDK_Tests-acknowledgements.plist"; sourceTree = "<group>"; };
-		6474C4B0E63B167129235660206D0073 /* IntExtension.swift */ = {isa = PBXFileReference; includeInIndex = 1; lastKnownFileType = sourcecode.swift; path = IntExtension.swift; sourceTree = "<group>"; };
-		6588FE55DA302AE50C560BD40C39FD11 /* ApayaTokenizationViewModel.swift */ = {isa = PBXFileReference; includeInIndex = 1; lastKnownFileType = sourcecode.swift; path = ApayaTokenizationViewModel.swift; sourceTree = "<group>"; };
-		65DF5FB4499CDF059DC7AF9E8C2FF007 /* PrimerAPI.swift */ = {isa = PBXFileReference; includeInIndex = 1; lastKnownFileType = sourcecode.swift; path = PrimerAPI.swift; sourceTree = "<group>"; };
-		67B07F80C1DAFCC169111CF9128931B8 /* AnyCodable.swift */ = {isa = PBXFileReference; includeInIndex = 1; lastKnownFileType = sourcecode.swift; path = AnyCodable.swift; sourceTree = "<group>"; };
-		6883F2007772E8F848A9C8DE93792D90 /* PrimerAPIClient+3DS.swift */ = {isa = PBXFileReference; includeInIndex = 1; lastKnownFileType = sourcecode.swift; path = "PrimerAPIClient+3DS.swift"; sourceTree = "<group>"; };
-		68DCB07CB2B9D9723F444F3969FBAA37 /* Content.swift */ = {isa = PBXFileReference; includeInIndex = 1; lastKnownFileType = sourcecode.swift; path = Content.swift; sourceTree = "<group>"; };
-		6DCC36A8E7D7022AA2091F2580EA88AA /* DependencyInjection.swift */ = {isa = PBXFileReference; includeInIndex = 1; lastKnownFileType = sourcecode.swift; path = DependencyInjection.swift; sourceTree = "<group>"; };
-		6F36D0194C726CEF189F8501E8111E82 /* RecoverWrappers.swift */ = {isa = PBXFileReference; includeInIndex = 1; lastKnownFileType = sourcecode.swift; path = RecoverWrappers.swift; sourceTree = "<group>"; };
+		63A6891F300E67BA29222C0FD4D16490 /* PaymentMethodToken.swift */ = {isa = PBXFileReference; includeInIndex = 1; lastKnownFileType = sourcecode.swift; path = PaymentMethodToken.swift; sourceTree = "<group>"; };
+		66B3EFD7FFBC5527977788F6FB16676D /* PrimerTableViewCell.swift */ = {isa = PBXFileReference; includeInIndex = 1; lastKnownFileType = sourcecode.swift; path = PrimerTableViewCell.swift; sourceTree = "<group>"; };
+		67EE74124CC5EB7EEA89981A20304CAB /* SuccessMessage.swift */ = {isa = PBXFileReference; includeInIndex = 1; lastKnownFileType = sourcecode.swift; path = SuccessMessage.swift; sourceTree = "<group>"; };
+		695026EF004EB5024638407490F4681F /* PrimerTheme+Buttons.swift */ = {isa = PBXFileReference; includeInIndex = 1; lastKnownFileType = sourcecode.swift; path = "PrimerTheme+Buttons.swift"; sourceTree = "<group>"; };
+		6AB1172431C8FE75D1BF332A4B422053 /* PrimerNibView.swift */ = {isa = PBXFileReference; includeInIndex = 1; lastKnownFileType = sourcecode.swift; path = PrimerNibView.swift; sourceTree = "<group>"; };
+		6B80BAA329A28CE224D59E80A9BCD7CD /* WebViewUtil.swift */ = {isa = PBXFileReference; includeInIndex = 1; lastKnownFileType = sourcecode.swift; path = WebViewUtil.swift; sourceTree = "<group>"; };
+		6C80A497CB66A5F7A7FCE670D7FC330E /* PaymentMethodTokenizationViewModel.swift */ = {isa = PBXFileReference; includeInIndex = 1; lastKnownFileType = sourcecode.swift; path = PaymentMethodTokenizationViewModel.swift; sourceTree = "<group>"; };
 		6F62EC7E7FE74F53F207CFD74D2416CA /* Pods-PrimerSDK_Example-Info.plist */ = {isa = PBXFileReference; includeInIndex = 1; lastKnownFileType = text.plist.xml; path = "Pods-PrimerSDK_Example-Info.plist"; sourceTree = "<group>"; };
-<<<<<<< HEAD
-		710796C597C25BC42140EB5A3BB463FB /* URLSessionStack.swift */ = {isa = PBXFileReference; includeInIndex = 1; lastKnownFileType = sourcecode.swift; path = URLSessionStack.swift; sourceTree = "<group>"; };
-		72796133A8F323DB3248E35422D4E741 /* ErrorHandler.swift */ = {isa = PBXFileReference; includeInIndex = 1; lastKnownFileType = sourcecode.swift; path = ErrorHandler.swift; sourceTree = "<group>"; };
-		7492CBAABC98EBF5377CFAD0DED3516E /* Primer3DSStructures.swift */ = {isa = PBXFileReference; includeInIndex = 1; lastKnownFileType = sourcecode.swift; name = Primer3DSStructures.swift; path = Sources/Primer3DS/Classes/Primer3DSStructures.swift; sourceTree = "<group>"; };
-		76B01E5D3D4E4C78525323E7EA90A040 /* Guarantee.swift */ = {isa = PBXFileReference; includeInIndex = 1; lastKnownFileType = sourcecode.swift; path = Guarantee.swift; sourceTree = "<group>"; };
-		77393D72E4B2EFF88AF10EE9F64BB174 /* Primer3DS-dummy.m */ = {isa = PBXFileReference; includeInIndex = 1; lastKnownFileType = sourcecode.c.objc; path = "Primer3DS-dummy.m"; sourceTree = "<group>"; };
-		77D5B477F719114CAC4457D3E84F43D3 /* LICENSE */ = {isa = PBXFileReference; includeInIndex = 1; lastKnownFileType = text; path = LICENSE; sourceTree = "<group>"; };
-		7955A24BE144821C87E728A48015D1BC /* hang.swift */ = {isa = PBXFileReference; includeInIndex = 1; lastKnownFileType = sourcecode.swift; path = hang.swift; sourceTree = "<group>"; };
-		796EED647802E426856DA60C2A9F66EA /* PrimerTextField.swift */ = {isa = PBXFileReference; includeInIndex = 1; lastKnownFileType = sourcecode.swift; path = PrimerTextField.swift; sourceTree = "<group>"; };
-		7C2FA328D2A0C24B787F81B9D43E64D1 /* PrimerCVVFieldView.swift */ = {isa = PBXFileReference; includeInIndex = 1; lastKnownFileType = sourcecode.swift; path = PrimerCVVFieldView.swift; sourceTree = "<group>"; };
-		8016FA4F3403AB3AA6515DDF1238BAA8 /* Resolver.swift */ = {isa = PBXFileReference; includeInIndex = 1; lastKnownFileType = sourcecode.swift; path = Resolver.swift; sourceTree = "<group>"; };
-		81DE54AF076D2A7A547DF8FE93E15677 /* PayPal.swift */ = {isa = PBXFileReference; includeInIndex = 1; lastKnownFileType = sourcecode.swift; path = PayPal.swift; sourceTree = "<group>"; };
-		824A215F780AB15221370BE8DAB4BF12 /* PaymentMethodConfig.swift */ = {isa = PBXFileReference; includeInIndex = 1; lastKnownFileType = sourcecode.swift; path = PaymentMethodConfig.swift; sourceTree = "<group>"; };
-		833DE310F13EF92660FD1A8FA89AC234 /* PaymentResponse.swift */ = {isa = PBXFileReference; includeInIndex = 1; lastKnownFileType = sourcecode.swift; path = PaymentResponse.swift; sourceTree = "<group>"; };
-		8408CE767B7AC62B054CCB6CBF99FB14 /* VaultPaymentMethodView.swift */ = {isa = PBXFileReference; includeInIndex = 1; lastKnownFileType = sourcecode.swift; path = VaultPaymentMethodView.swift; sourceTree = "<group>"; };
-		8471794A273D6035006A82DA /* PrimerInputViewController.swift */ = {isa = PBXFileReference; lastKnownFileType = sourcecode.swift; path = PrimerInputViewController.swift; sourceTree = "<group>"; };
-		847179F6273EBC07006A82DA /* PrimerGenericTextFieldView.swift */ = {isa = PBXFileReference; lastKnownFileType = sourcecode.swift; path = PrimerGenericTextFieldView.swift; sourceTree = "<group>"; };
-		8722282BBB9C10CF76DCADF3D77FAC80 /* PrimerCustomStyleTextField.swift */ = {isa = PBXFileReference; includeInIndex = 1; lastKnownFileType = sourcecode.swift; path = PrimerCustomStyleTextField.swift; sourceTree = "<group>"; };
-		88F4D60E63043050B12857342FDC15DD /* Logger.swift */ = {isa = PBXFileReference; includeInIndex = 1; lastKnownFileType = sourcecode.swift; path = Logger.swift; sourceTree = "<group>"; };
-		890F1D877354B00BAC194879B7F3EDE0 /* PrimerDelegate.swift */ = {isa = PBXFileReference; includeInIndex = 1; lastKnownFileType = sourcecode.swift; path = PrimerDelegate.swift; sourceTree = "<group>"; };
-		896FBB37EBA2968ABD4A09351496FA96 /* PrimerContainerViewController.swift */ = {isa = PBXFileReference; includeInIndex = 1; lastKnownFileType = sourcecode.swift; path = PrimerContainerViewController.swift; sourceTree = "<group>"; };
-		8AA33878E68AE9E795E5CF0CCB276FBD /* SuccessMessage.swift */ = {isa = PBXFileReference; includeInIndex = 1; lastKnownFileType = sourcecode.swift; path = SuccessMessage.swift; sourceTree = "<group>"; };
-		8C64F540F41AFAE6FBECBE49FEFEB8A6 /* race.swift */ = {isa = PBXFileReference; includeInIndex = 1; lastKnownFileType = sourcecode.swift; path = race.swift; sourceTree = "<group>"; };
-		8E8A8A1913F0598EE09FD17867BB2D3D /* PrimerContent.swift */ = {isa = PBXFileReference; includeInIndex = 1; lastKnownFileType = sourcecode.swift; path = PrimerContent.swift; sourceTree = "<group>"; };
-		8F2F21CB381261AB34E4F7C0F8C2F446 /* Primer3DS-Info.plist */ = {isa = PBXFileReference; includeInIndex = 1; lastKnownFileType = text.plist.xml; path = "Primer3DS-Info.plist"; sourceTree = "<group>"; };
-		8F5B7713CF0B82C55107D1DCE52862D1 /* PrimerAPIClient.swift */ = {isa = PBXFileReference; includeInIndex = 1; lastKnownFileType = sourcecode.swift; path = PrimerAPIClient.swift; sourceTree = "<group>"; };
-		90AEF3B6DE3544EDF47D6ABA1D66D49A /* CancellableThenable.swift */ = {isa = PBXFileReference; includeInIndex = 1; lastKnownFileType = sourcecode.swift; path = CancellableThenable.swift; sourceTree = "<group>"; };
-		90E604D15D82D49A338A17762C6DF8D9 /* PrimerFormViewController.swift */ = {isa = PBXFileReference; includeInIndex = 1; lastKnownFileType = sourcecode.swift; path = PrimerFormViewController.swift; sourceTree = "<group>"; };
-		937069E3FE90DDD3F22C4755D219F42A /* ExternalViewModel.swift */ = {isa = PBXFileReference; includeInIndex = 1; lastKnownFileType = sourcecode.swift; path = ExternalViewModel.swift; sourceTree = "<group>"; };
-		93E96A8ACDFE6E3A93E5A424E9F545FD /* Icons.xcassets */ = {isa = PBXFileReference; includeInIndex = 1; lastKnownFileType = folder.assetcatalog; name = Icons.xcassets; path = Sources/PrimerSDK/Resources/Icons.xcassets; sourceTree = "<group>"; };
-		94FAF69CC1A362621F723C5C587DA799 /* PrimerLoadingViewController.swift */ = {isa = PBXFileReference; includeInIndex = 1; lastKnownFileType = sourcecode.swift; path = PrimerLoadingViewController.swift; sourceTree = "<group>"; };
-		958A6793C76DFAA70D913150F774C722 /* Primer.swift */ = {isa = PBXFileReference; includeInIndex = 1; lastKnownFileType = sourcecode.swift; path = Primer.swift; sourceTree = "<group>"; };
-		9822A5551D50B7BD5F7C0F59F4D57724 /* CardNetwork.swift */ = {isa = PBXFileReference; includeInIndex = 1; lastKnownFileType = sourcecode.swift; path = CardNetwork.swift; sourceTree = "<group>"; };
-		98311B3BC668FD5B057C8D3A5986C499 /* IntExtension.swift */ = {isa = PBXFileReference; includeInIndex = 1; lastKnownFileType = sourcecode.swift; path = IntExtension.swift; sourceTree = "<group>"; };
-		984368A876A1634AA3C747C2750016AC /* ThenableWrappers.swift */ = {isa = PBXFileReference; includeInIndex = 1; lastKnownFileType = sourcecode.swift; path = ThenableWrappers.swift; sourceTree = "<group>"; };
-		994C91A2344DD01284C1285EB20A55E4 /* TokenizationService.swift */ = {isa = PBXFileReference; includeInIndex = 1; lastKnownFileType = sourcecode.swift; path = TokenizationService.swift; sourceTree = "<group>"; };
-		99C3BD0B977507662A7FCF4E92C1F109 /* RecoverWrappers.swift */ = {isa = PBXFileReference; includeInIndex = 1; lastKnownFileType = sourcecode.swift; path = RecoverWrappers.swift; sourceTree = "<group>"; };
-=======
-		7244C55ABCD84C12B99677B9DF4D09B6 /* PaymentMethodToken.swift */ = {isa = PBXFileReference; includeInIndex = 1; lastKnownFileType = sourcecode.swift; path = PaymentMethodToken.swift; sourceTree = "<group>"; };
-		727B43C621219D6FA277AF47E42DAD2C /* BundleExtension.swift */ = {isa = PBXFileReference; includeInIndex = 1; lastKnownFileType = sourcecode.swift; path = BundleExtension.swift; sourceTree = "<group>"; };
-		72A068FFC8FE3DFBA06995D9BF97E2AC /* PrimerFormViewController.swift */ = {isa = PBXFileReference; includeInIndex = 1; lastKnownFileType = sourcecode.swift; path = PrimerFormViewController.swift; sourceTree = "<group>"; };
-		73B8CACADF41120F1A7DDC1B7F88256A /* ApplePayTokenizationViewModel.swift */ = {isa = PBXFileReference; includeInIndex = 1; lastKnownFileType = sourcecode.swift; path = ApplePayTokenizationViewModel.swift; sourceTree = "<group>"; };
+		6F7397AFFD45B7E3C50A86CFA3F5F2AD /* PaymentMethodsGroupView.swift */ = {isa = PBXFileReference; includeInIndex = 1; lastKnownFileType = sourcecode.swift; path = PaymentMethodsGroupView.swift; sourceTree = "<group>"; };
+		715BF2A3C053A3DCC86E8EEBB590ED1A /* ImageName.swift */ = {isa = PBXFileReference; includeInIndex = 1; lastKnownFileType = sourcecode.swift; path = ImageName.swift; sourceTree = "<group>"; };
+		716BCE8446C0B1398680847022AAB96E /* PrimerRootViewController.swift */ = {isa = PBXFileReference; includeInIndex = 1; lastKnownFileType = sourcecode.swift; path = PrimerRootViewController.swift; sourceTree = "<group>"; };
+		72F60DA92A349AD442074828A3E57101 /* PrimerCardFormViewController.swift */ = {isa = PBXFileReference; includeInIndex = 1; lastKnownFileType = sourcecode.swift; path = PrimerCardFormViewController.swift; sourceTree = "<group>"; };
+		73F082D72F85A10C306BCA18D08590D4 /* ExternalPaymentMethodTokenizationViewModel.swift */ = {isa = PBXFileReference; includeInIndex = 1; lastKnownFileType = sourcecode.swift; path = ExternalPaymentMethodTokenizationViewModel.swift; sourceTree = "<group>"; };
 		7489E7B4129D66B025FCECB7CA4BCB0E /* PrimerSDK.release.xcconfig */ = {isa = PBXFileReference; includeInIndex = 1; lastKnownFileType = text.xcconfig; path = PrimerSDK.release.xcconfig; sourceTree = "<group>"; };
-		7585807AEAFF5A6EC5BF9CD381FF740F /* FormType.swift */ = {isa = PBXFileReference; includeInIndex = 1; lastKnownFileType = sourcecode.swift; path = FormType.swift; sourceTree = "<group>"; };
-		75F62BD2E1620E0E73702196E8D38DD1 /* Catchable.swift */ = {isa = PBXFileReference; includeInIndex = 1; lastKnownFileType = sourcecode.swift; path = Catchable.swift; sourceTree = "<group>"; };
-		782B7ABE69567C433172FC8ABA305437 /* AnyDecodable.swift */ = {isa = PBXFileReference; includeInIndex = 1; lastKnownFileType = sourcecode.swift; path = AnyDecodable.swift; sourceTree = "<group>"; };
-		79585A8CE771A35B157BB286D3BE6060 /* ErrorViewController.swift */ = {isa = PBXFileReference; includeInIndex = 1; lastKnownFileType = sourcecode.swift; path = ErrorViewController.swift; sourceTree = "<group>"; };
-		79D181BC4C541A079EE43D4DAD80A8CF /* after.swift */ = {isa = PBXFileReference; includeInIndex = 1; lastKnownFileType = sourcecode.swift; path = after.swift; sourceTree = "<group>"; };
-		7A220F598FF56DBADA5703465559D596 /* UserDefaultsExtension.swift */ = {isa = PBXFileReference; includeInIndex = 1; lastKnownFileType = sourcecode.swift; path = UserDefaultsExtension.swift; sourceTree = "<group>"; };
-		7AD2A5A3D0AF791D1930986E2C98927E /* PaymentMethodTokenizationRequest.swift */ = {isa = PBXFileReference; includeInIndex = 1; lastKnownFileType = sourcecode.swift; path = PaymentMethodTokenizationRequest.swift; sourceTree = "<group>"; };
-		7BE0454A41FD3643B78B4898CCA4B4AE /* Cancellable.swift */ = {isa = PBXFileReference; includeInIndex = 1; lastKnownFileType = sourcecode.swift; path = Cancellable.swift; sourceTree = "<group>"; };
-		7CC89F60B9D85B0B28CA430B586A1157 /* fr.lproj */ = {isa = PBXFileReference; includeInIndex = 1; lastKnownFileType = folder; path = fr.lproj; sourceTree = "<group>"; };
-		81929966EA4240C5FF16B09481A0AF1B /* PrimerUniversalCheckoutViewController.swift */ = {isa = PBXFileReference; includeInIndex = 1; lastKnownFileType = sourcecode.swift; path = PrimerUniversalCheckoutViewController.swift; sourceTree = "<group>"; };
-		843C581B543ED72E5C08F854D98D06DB /* PrimerTheme.swift */ = {isa = PBXFileReference; includeInIndex = 1; lastKnownFileType = sourcecode.swift; path = PrimerTheme.swift; sourceTree = "<group>"; };
-		8500B1020E184820887439BED1472F6F /* PrimerCardholderNameFieldView.swift */ = {isa = PBXFileReference; includeInIndex = 1; lastKnownFileType = sourcecode.swift; path = PrimerCardholderNameFieldView.swift; sourceTree = "<group>"; };
-		85936DC75EB887A9FAD9CA77B6338F0B /* PrimerNibView.swift */ = {isa = PBXFileReference; includeInIndex = 1; lastKnownFileType = sourcecode.swift; path = PrimerNibView.swift; sourceTree = "<group>"; };
-		85DF76D6AF6B86530AAE26072ECC1116 /* UXMode.swift */ = {isa = PBXFileReference; includeInIndex = 1; lastKnownFileType = sourcecode.swift; path = UXMode.swift; sourceTree = "<group>"; };
-		89FD4ED770AD6336EB8EFF9106CA8FFA /* KlarnaTokenizationViewModel.swift */ = {isa = PBXFileReference; includeInIndex = 1; lastKnownFileType = sourcecode.swift; path = KlarnaTokenizationViewModel.swift; sourceTree = "<group>"; };
-		8A19B6725A9E5F21D1F74DACF6E0DE73 /* OrderItem.swift */ = {isa = PBXFileReference; includeInIndex = 1; lastKnownFileType = sourcecode.swift; path = OrderItem.swift; sourceTree = "<group>"; };
-		8B4B86DA8524E72E90B817F37EB4FE1D /* ApplePay.swift */ = {isa = PBXFileReference; includeInIndex = 1; lastKnownFileType = sourcecode.swift; path = ApplePay.swift; sourceTree = "<group>"; };
-		8B60E7CCA0BFB366B0056344D6CF9FE8 /* PrimerThemeData.swift */ = {isa = PBXFileReference; includeInIndex = 1; lastKnownFileType = sourcecode.swift; path = PrimerThemeData.swift; sourceTree = "<group>"; };
-		8C4A0C24182014B6CF78AB0D2BDD1675 /* JSONParser.swift */ = {isa = PBXFileReference; includeInIndex = 1; lastKnownFileType = sourcecode.swift; path = JSONParser.swift; sourceTree = "<group>"; };
-		905137CE0FDDBAA5A2ABC845E943AE0F /* PaymentResponse.swift */ = {isa = PBXFileReference; includeInIndex = 1; lastKnownFileType = sourcecode.swift; path = PaymentResponse.swift; sourceTree = "<group>"; };
-		91003866CAFC24F7986B455B519DDAA0 /* LogEvent.swift */ = {isa = PBXFileReference; includeInIndex = 1; lastKnownFileType = sourcecode.swift; path = LogEvent.swift; sourceTree = "<group>"; };
-		91ADBB80AC1319ED1B45C3A550304413 /* Icons.xcassets */ = {isa = PBXFileReference; includeInIndex = 1; lastKnownFileType = folder.assetcatalog; name = Icons.xcassets; path = Sources/PrimerSDK/Resources/Icons.xcassets; sourceTree = "<group>"; };
-		91D8A1DF8C7FC8E328C2006A87D327D7 /* PrimerCVVFieldView.swift */ = {isa = PBXFileReference; includeInIndex = 1; lastKnownFileType = sourcecode.swift; path = PrimerCVVFieldView.swift; sourceTree = "<group>"; };
-		93E30CDA84C9D8CE8D8C9DF7283C70F7 /* Endpoint.swift */ = {isa = PBXFileReference; includeInIndex = 1; lastKnownFileType = sourcecode.swift; path = Endpoint.swift; sourceTree = "<group>"; };
-		9477AE36BC4D9D0ABED6E22C6C5AC7B7 /* PrimerScrollView.swift */ = {isa = PBXFileReference; includeInIndex = 1; lastKnownFileType = sourcecode.swift; path = PrimerScrollView.swift; sourceTree = "<group>"; };
-		959E26DC8114E3D3A939C947363961D2 /* PrimerCardFormViewController.swift */ = {isa = PBXFileReference; includeInIndex = 1; lastKnownFileType = sourcecode.swift; path = PrimerCardFormViewController.swift; sourceTree = "<group>"; };
-		9785A31A1DF435A966202135450145E0 /* PrimerContainerViewController.swift */ = {isa = PBXFileReference; includeInIndex = 1; lastKnownFileType = sourcecode.swift; path = PrimerContainerViewController.swift; sourceTree = "<group>"; };
-		9BD552AADB56C1481C36F90BA67EC094 /* SequenceWrappers.swift */ = {isa = PBXFileReference; includeInIndex = 1; lastKnownFileType = sourcecode.swift; path = SequenceWrappers.swift; sourceTree = "<group>"; };
-		9C1BBDA995024526FCB723077070DA27 /* PrimerImage.swift */ = {isa = PBXFileReference; includeInIndex = 1; lastKnownFileType = sourcecode.swift; path = PrimerImage.swift; sourceTree = "<group>"; };
->>>>>>> 8198f0e7
-		9D940727FF8FB9C785EB98E56350EF41 /* Podfile */ = {isa = PBXFileReference; explicitFileType = text.script.ruby; includeInIndex = 1; indentWidth = 2; name = Podfile; path = ../Podfile; sourceTree = SOURCE_ROOT; tabWidth = 2; xcLanguageSpecificationIdentifier = xcode.lang.ruby; };
+		7908D9DCEA15BDBE7B912B8870219C48 /* Error.swift */ = {isa = PBXFileReference; includeInIndex = 1; lastKnownFileType = sourcecode.swift; path = Error.swift; sourceTree = "<group>"; };
+		7BBFDBFE0CFCEC355E58D3E76B6DE90C /* BundleExtension.swift */ = {isa = PBXFileReference; includeInIndex = 1; lastKnownFileType = sourcecode.swift; path = BundleExtension.swift; sourceTree = "<group>"; };
+		7D44E94311337FA0D3B4656B11584DDE /* VaultPaymentMethodView.swift */ = {isa = PBXFileReference; includeInIndex = 1; lastKnownFileType = sourcecode.swift; path = VaultPaymentMethodView.swift; sourceTree = "<group>"; };
+		7DD8327F2FAC4EBA0DDD0873839EB7FD /* FormTokenizationViewModel.swift */ = {isa = PBXFileReference; includeInIndex = 1; lastKnownFileType = sourcecode.swift; path = FormTokenizationViewModel.swift; sourceTree = "<group>"; };
+		7F014000F6DD94092A99371591C481ED /* Bank.swift */ = {isa = PBXFileReference; includeInIndex = 1; lastKnownFileType = sourcecode.swift; path = Bank.swift; sourceTree = "<group>"; };
+		7F8B8A9D2F8B85EE21873AAF32D0F8F7 /* WrapperProtocols.swift */ = {isa = PBXFileReference; includeInIndex = 1; lastKnownFileType = sourcecode.swift; path = WrapperProtocols.swift; sourceTree = "<group>"; };
+		82920D43DA763BCEB992A8E019F2E47D /* SuccessViewController.swift */ = {isa = PBXFileReference; includeInIndex = 1; lastKnownFileType = sourcecode.swift; path = SuccessViewController.swift; sourceTree = "<group>"; };
+		83F9D1E282CA2F2F62223070AF2B3DF2 /* PrimerTextFieldView.xib */ = {isa = PBXFileReference; includeInIndex = 1; lastKnownFileType = file.xib; path = PrimerTextFieldView.xib; sourceTree = "<group>"; };
+		87ECC571AA3D53FBE1B8A444E679BE63 /* Apaya.swift */ = {isa = PBXFileReference; includeInIndex = 1; lastKnownFileType = sourcecode.swift; path = Apaya.swift; sourceTree = "<group>"; };
+		88491BF523C05AB23F36608E75EADF61 /* PrimerTheme+Views.swift */ = {isa = PBXFileReference; includeInIndex = 1; lastKnownFileType = sourcecode.swift; path = "PrimerTheme+Views.swift"; sourceTree = "<group>"; };
+		89C84B9AB9B095067C98F0F39F1F3736 /* CardScannerViewController.swift */ = {isa = PBXFileReference; includeInIndex = 1; lastKnownFileType = sourcecode.swift; path = CardScannerViewController.swift; sourceTree = "<group>"; };
+		8C227E25A516771FB87BAC084EA6982B /* PrimerTheme+Colors.swift */ = {isa = PBXFileReference; includeInIndex = 1; lastKnownFileType = sourcecode.swift; path = "PrimerTheme+Colors.swift"; sourceTree = "<group>"; };
+		8E8FE72833DCFD3852227CF683102B4F /* FormType.swift */ = {isa = PBXFileReference; includeInIndex = 1; lastKnownFileType = sourcecode.swift; path = FormType.swift; sourceTree = "<group>"; };
+		908380490D581320C91C63A76A239A9E /* CardComponentsManager.swift */ = {isa = PBXFileReference; includeInIndex = 1; lastKnownFileType = sourcecode.swift; path = CardComponentsManager.swift; sourceTree = "<group>"; };
+		91EEDC02A48FAD6A64033FB044769581 /* AnyCodable.swift */ = {isa = PBXFileReference; includeInIndex = 1; lastKnownFileType = sourcecode.swift; path = AnyCodable.swift; sourceTree = "<group>"; };
+		92D5D8B663B54DB78CEE06E649E81FA8 /* PrimerTheme+Borders.swift */ = {isa = PBXFileReference; includeInIndex = 1; lastKnownFileType = sourcecode.swift; path = "PrimerTheme+Borders.swift"; sourceTree = "<group>"; };
+		92E835FD8B928CE54393509A36514C6A /* SequenceWrappers.swift */ = {isa = PBXFileReference; includeInIndex = 1; lastKnownFileType = sourcecode.swift; path = SequenceWrappers.swift; sourceTree = "<group>"; };
+		9546F7D5627280002FA393EB3F0CB76C /* PrimerCardNumberFieldView.swift */ = {isa = PBXFileReference; includeInIndex = 1; lastKnownFileType = sourcecode.swift; path = PrimerCardNumberFieldView.swift; sourceTree = "<group>"; };
+		958DE4A4BBD6B21D3F18A5FE29947906 /* Optional+Extensions.swift */ = {isa = PBXFileReference; includeInIndex = 1; lastKnownFileType = sourcecode.swift; path = "Optional+Extensions.swift"; sourceTree = "<group>"; };
+		9624F6482744D8CCE5C27FA646162B66 /* CancellablePromise.swift */ = {isa = PBXFileReference; includeInIndex = 1; lastKnownFileType = sourcecode.swift; path = CancellablePromise.swift; sourceTree = "<group>"; };
+		96C5255DF64E17CD9CBDDFE57A3499FF /* PayPalService.swift */ = {isa = PBXFileReference; includeInIndex = 1; lastKnownFileType = sourcecode.swift; path = PayPalService.swift; sourceTree = "<group>"; };
+		979C2820757032C00849EFE5B0E04B4B /* Configuration.swift */ = {isa = PBXFileReference; includeInIndex = 1; lastKnownFileType = sourcecode.swift; path = Configuration.swift; sourceTree = "<group>"; };
+		9D580CBCC95EBFAA9E12544ED711FC61 /* VaultService.swift */ = {isa = PBXFileReference; includeInIndex = 1; lastKnownFileType = sourcecode.swift; path = VaultService.swift; sourceTree = "<group>"; };
+		9D940727FF8FB9C785EB98E56350EF41 /* Podfile */ = {isa = PBXFileReference; explicitFileType = text.script.ruby; includeInIndex = 1; indentWidth = 2; lastKnownFileType = text; name = Podfile; path = ../Podfile; sourceTree = SOURCE_ROOT; tabWidth = 2; xcLanguageSpecificationIdentifier = xcode.lang.ruby; };
 		9E9251C8A06802CE97C95EFF2E6419D6 /* ResourceBundle-PrimerResources-PrimerSDK-Info.plist */ = {isa = PBXFileReference; includeInIndex = 1; lastKnownFileType = text.plist.xml; path = "ResourceBundle-PrimerResources-PrimerSDK-Info.plist"; sourceTree = "<group>"; };
-		9F8069589D6F93CB6A4BC6585D5E9295 /* CoreDataDispatcher.swift */ = {isa = PBXFileReference; includeInIndex = 1; lastKnownFileType = sourcecode.swift; path = CoreDataDispatcher.swift; sourceTree = "<group>"; };
-		9F94837A8A9EC2188A337BF8F4E5D329 /* Parser.swift */ = {isa = PBXFileReference; includeInIndex = 1; lastKnownFileType = sourcecode.swift; path = Parser.swift; sourceTree = "<group>"; };
-		A1B3278AC49C798083CAD33FAF71759A /* PrimerTheme+TextStyles.swift */ = {isa = PBXFileReference; includeInIndex = 1; lastKnownFileType = sourcecode.swift; path = "PrimerTheme+TextStyles.swift"; sourceTree = "<group>"; };
-		A3C38249981AEAB0661E802C74E5EC32 /* CancellableThenable.swift */ = {isa = PBXFileReference; includeInIndex = 1; lastKnownFileType = sourcecode.swift; path = CancellableThenable.swift; sourceTree = "<group>"; };
-		A3CB40FAA5CE0FE83B2BD260A346F7C5 /* RateLimitedDispatcherBase.swift */ = {isa = PBXFileReference; includeInIndex = 1; lastKnownFileType = sourcecode.swift; path = RateLimitedDispatcherBase.swift; sourceTree = "<group>"; };
-		A46164EF4027394FFECA89FCBE897B77 /* PrimerTheme+Buttons.swift */ = {isa = PBXFileReference; includeInIndex = 1; lastKnownFileType = sourcecode.swift; path = "PrimerTheme+Buttons.swift"; sourceTree = "<group>"; };
+		9E9F01BCC93672C205B5D1BEA3A21869 /* PrimerAPIClient.swift */ = {isa = PBXFileReference; includeInIndex = 1; lastKnownFileType = sourcecode.swift; path = PrimerAPIClient.swift; sourceTree = "<group>"; };
+		9FEC57AF390E6ACF2D96EC16653E4F46 /* PaymentResponse.swift */ = {isa = PBXFileReference; includeInIndex = 1; lastKnownFileType = sourcecode.swift; path = PaymentResponse.swift; sourceTree = "<group>"; };
+		A0242F9E235809D04D247BED5966C87D /* CardScannerViewController+SimpleScanDelegate.swift */ = {isa = PBXFileReference; includeInIndex = 1; lastKnownFileType = sourcecode.swift; path = "CardScannerViewController+SimpleScanDelegate.swift"; sourceTree = "<group>"; };
+		A05115D21F09A661787FBE1228A0B694 /* Queue.swift */ = {isa = PBXFileReference; includeInIndex = 1; lastKnownFileType = sourcecode.swift; path = Queue.swift; sourceTree = "<group>"; };
+		A2FECE6FB943580B434BE36FD35048C8 /* UserDefaultsExtension.swift */ = {isa = PBXFileReference; includeInIndex = 1; lastKnownFileType = sourcecode.swift; path = UserDefaultsExtension.swift; sourceTree = "<group>"; };
+		A313499DCD0778220B9E300C61B84A3F /* GuaranteeWrappers.swift */ = {isa = PBXFileReference; includeInIndex = 1; lastKnownFileType = sourcecode.swift; path = GuaranteeWrappers.swift; sourceTree = "<group>"; };
 		A4E7B1C752F38C22267D301DD5A364DF /* Pods-PrimerSDK_Tests-acknowledgements.markdown */ = {isa = PBXFileReference; includeInIndex = 1; lastKnownFileType = text; path = "Pods-PrimerSDK_Tests-acknowledgements.markdown"; sourceTree = "<group>"; };
-		A5E0E7F438B9FB085D2BBF14DE2ECA13 /* Primer.swift */ = {isa = PBXFileReference; includeInIndex = 1; lastKnownFileType = sourcecode.swift; path = Primer.swift; sourceTree = "<group>"; };
+		A59F2265C0F28C97E27BFEEED95B6925 /* Mask.swift */ = {isa = PBXFileReference; includeInIndex = 1; lastKnownFileType = sourcecode.swift; path = Mask.swift; sourceTree = "<group>"; };
 		A8B3BC107C2BDC3C03D961866F721265 /* PrimerSDK-PrimerResources */ = {isa = PBXFileReference; explicitFileType = wrapper.cfbundle; includeInIndex = 0; name = "PrimerSDK-PrimerResources"; path = PrimerResources.bundle; sourceTree = BUILT_PRODUCTS_DIR; };
-		A997CFDC64304949DEDEF42D0157DE34 /* PaymentMethodConfigService.swift */ = {isa = PBXFileReference; includeInIndex = 1; lastKnownFileType = sourcecode.swift; path = PaymentMethodConfigService.swift; sourceTree = "<group>"; };
-		A9B058E7C7853D00389EBE01AD40A2DB /* PresentationController.swift */ = {isa = PBXFileReference; includeInIndex = 1; lastKnownFileType = sourcecode.swift; path = PresentationController.swift; sourceTree = "<group>"; };
-		AA157D074C150D59824A357B029B3155 /* NetworkService.swift */ = {isa = PBXFileReference; includeInIndex = 1; lastKnownFileType = sourcecode.swift; path = NetworkService.swift; sourceTree = "<group>"; };
+		A9CB2F3444BC38E2677EE00DF8BD199E /* Resolver.swift */ = {isa = PBXFileReference; includeInIndex = 1; lastKnownFileType = sourcecode.swift; path = Resolver.swift; sourceTree = "<group>"; };
 		AA80C9C550CB6B8B521015719AA66526 /* Pods-PrimerSDK_Example.modulemap */ = {isa = PBXFileReference; includeInIndex = 1; lastKnownFileType = sourcecode.module; path = "Pods-PrimerSDK_Example.modulemap"; sourceTree = "<group>"; };
-		AA95664560445BA36F5E933F2BB45DE7 /* Guarantee.swift */ = {isa = PBXFileReference; includeInIndex = 1; lastKnownFileType = sourcecode.swift; path = Guarantee.swift; sourceTree = "<group>"; };
-		AC5DE17CFBFDF63B3666F987F2FB5419 /* ImageName.swift */ = {isa = PBXFileReference; includeInIndex = 1; lastKnownFileType = sourcecode.swift; path = ImageName.swift; sourceTree = "<group>"; };
-		ADFE134BC73CDB86528C418458A98C8D /* Throwable.swift */ = {isa = PBXFileReference; includeInIndex = 1; lastKnownFileType = sourcecode.swift; path = Throwable.swift; sourceTree = "<group>"; };
-		B1B50BE4F89C569286B409706D14EA66 /* CancelContext.swift */ = {isa = PBXFileReference; includeInIndex = 1; lastKnownFileType = sourcecode.swift; path = CancelContext.swift; sourceTree = "<group>"; };
-		B329A9DFBCD49B086831F3B5CD5F4AE1 /* AdyenDotPay.swift */ = {isa = PBXFileReference; includeInIndex = 1; lastKnownFileType = sourcecode.swift; path = AdyenDotPay.swift; sourceTree = "<group>"; };
-		B3CC24B8954D633068ACB1B44210ACB9 /* AlertController.swift */ = {isa = PBXFileReference; includeInIndex = 1; lastKnownFileType = sourcecode.swift; path = AlertController.swift; sourceTree = "<group>"; };
+		AAD52A7A0FCF2AA5B2D9D4DCB3666081 /* Guarantee.swift */ = {isa = PBXFileReference; includeInIndex = 1; lastKnownFileType = sourcecode.swift; path = Guarantee.swift; sourceTree = "<group>"; };
+		ADBD9C4FD0CD23F6E25614775CA0C750 /* PrimerContent.swift */ = {isa = PBXFileReference; includeInIndex = 1; lastKnownFileType = sourcecode.swift; path = PrimerContent.swift; sourceTree = "<group>"; };
+		AE63A2BC1B99CDB25DB5EFC416A21B55 /* PrimerVaultManagerViewController.swift */ = {isa = PBXFileReference; includeInIndex = 1; lastKnownFileType = sourcecode.swift; path = PrimerVaultManagerViewController.swift; sourceTree = "<group>"; };
+		AE82AB151BBA9467DEB2D0660949E48D /* sv.lproj */ = {isa = PBXFileReference; includeInIndex = 1; path = sv.lproj; sourceTree = "<group>"; };
+		AEF88DECE389152E811727B5316CE466 /* PrimerTextFieldView.swift */ = {isa = PBXFileReference; includeInIndex = 1; lastKnownFileType = sourcecode.swift; path = PrimerTextFieldView.swift; sourceTree = "<group>"; };
+		AF759EAF541C53940994795273197ABC /* PrimerCVVFieldView.swift */ = {isa = PBXFileReference; includeInIndex = 1; lastKnownFileType = sourcecode.swift; path = PrimerCVVFieldView.swift; sourceTree = "<group>"; };
+		B31E00DA5F2773A9E5C983007309A4DE /* Throwable.swift */ = {isa = PBXFileReference; includeInIndex = 1; lastKnownFileType = sourcecode.swift; path = Throwable.swift; sourceTree = "<group>"; };
+		B3E7AA21B6F796EEB1134F0CF261EB44 /* CoreDataDispatcher.swift */ = {isa = PBXFileReference; includeInIndex = 1; lastKnownFileType = sourcecode.swift; path = CoreDataDispatcher.swift; sourceTree = "<group>"; };
 		B429083200B13F604ED3C87DFFC0C016 /* Pods-PrimerSDK_Tests.modulemap */ = {isa = PBXFileReference; includeInIndex = 1; lastKnownFileType = sourcecode.module; path = "Pods-PrimerSDK_Tests.modulemap"; sourceTree = "<group>"; };
+		B53326BD2B56CAA887D82695750E6651 /* when.swift */ = {isa = PBXFileReference; includeInIndex = 1; lastKnownFileType = sourcecode.swift; path = when.swift; sourceTree = "<group>"; };
 		B6277BF19498F6BEB9F7F007E9BB5A74 /* PrimerSDK-prefix.pch */ = {isa = PBXFileReference; includeInIndex = 1; lastKnownFileType = sourcecode.c.h; path = "PrimerSDK-prefix.pch"; sourceTree = "<group>"; };
-		B7287B56BD79488F146B54826A531BA8 /* CancellableCatchable.swift */ = {isa = PBXFileReference; includeInIndex = 1; lastKnownFileType = sourcecode.swift; path = CancellableCatchable.swift; sourceTree = "<group>"; };
-		B93DC09BD559F6B903677D94B80B08A7 /* README.md */ = {isa = PBXFileReference; includeInIndex = 1; lastKnownFileType = net.daringfireball.markdown; path = README.md; sourceTree = "<group>"; };
-		B9509E6B3CF61F9FBF6C07F62C7B859C /* 3DS.swift */ = {isa = PBXFileReference; includeInIndex = 1; lastKnownFileType = sourcecode.swift; path = 3DS.swift; sourceTree = "<group>"; };
-		BE0570638CC890183F4E2BBB9DD331E9 /* Dimensions.swift */ = {isa = PBXFileReference; includeInIndex = 1; lastKnownFileType = sourcecode.swift; path = Dimensions.swift; sourceTree = "<group>"; };
-		C00F5AFA782E70D50C24E85E622FCC74 /* PrimerAPIClient.swift */ = {isa = PBXFileReference; includeInIndex = 1; lastKnownFileType = sourcecode.swift; path = PrimerAPIClient.swift; sourceTree = "<group>"; };
-		C217574F4E34E90C8ABEFC45C262BD20 /* LICENSE */ = {isa = PBXFileReference; includeInIndex = 1; lastKnownFileType = text; path = LICENSE; sourceTree = "<group>"; };
-		C2975B587710E9022436F2DE254CD2E3 /* en.lproj */ = {isa = PBXFileReference; includeInIndex = 1; lastKnownFileType = folder; path = en.lproj; sourceTree = "<group>"; };
-		C2B80C5C8D5AE386A720AD7745E861D3 /* CatchWrappers.swift */ = {isa = PBXFileReference; includeInIndex = 1; lastKnownFileType = sourcecode.swift; path = CatchWrappers.swift; sourceTree = "<group>"; };
-		C5FAD545BAC7E3432EF07471B8D63885 /* Box.swift */ = {isa = PBXFileReference; includeInIndex = 1; lastKnownFileType = sourcecode.swift; path = Box.swift; sourceTree = "<group>"; };
-		CB2C82330DEEE0E078576A86AE5F0D0A /* CardScannerViewController+SimpleScanDelegate.swift */ = {isa = PBXFileReference; includeInIndex = 1; lastKnownFileType = sourcecode.swift; path = "CardScannerViewController+SimpleScanDelegate.swift"; sourceTree = "<group>"; };
-		CCCEE599BBCD561D0EC0A96661777150 /* FormTextFieldType.swift */ = {isa = PBXFileReference; includeInIndex = 1; lastKnownFileType = sourcecode.swift; path = FormTextFieldType.swift; sourceTree = "<group>"; };
-		D01B421A374BE91B448BC3C0A72E1627 /* hang.swift */ = {isa = PBXFileReference; includeInIndex = 1; lastKnownFileType = sourcecode.swift; path = hang.swift; sourceTree = "<group>"; };
-		D19C617378B30A382DF7186966FCB22A /* PaymentMethodTokenizationViewModel.swift */ = {isa = PBXFileReference; includeInIndex = 1; lastKnownFileType = sourcecode.swift; path = PaymentMethodTokenizationViewModel.swift; sourceTree = "<group>"; };
+		B69107A16EB89643AB8FF082FF7448CE /* StringExtension.swift */ = {isa = PBXFileReference; includeInIndex = 1; lastKnownFileType = sourcecode.swift; path = StringExtension.swift; sourceTree = "<group>"; };
+		B7E14E48A7B697D6F6CFEC9F70509FD5 /* PrimerThemeData.swift */ = {isa = PBXFileReference; includeInIndex = 1; lastKnownFileType = sourcecode.swift; path = PrimerThemeData.swift; sourceTree = "<group>"; };
+		B93DC09BD559F6B903677D94B80B08A7 /* README.md */ = {isa = PBXFileReference; includeInIndex = 1; path = README.md; sourceTree = "<group>"; };
+		B9D5FE76BB44B08C293C9D7178D3553B /* AdyenDotPay.swift */ = {isa = PBXFileReference; includeInIndex = 1; lastKnownFileType = sourcecode.swift; path = AdyenDotPay.swift; sourceTree = "<group>"; };
+		BC9B3F1C51694F533E970277407A00EA /* PrimerTheme+TextStyles.swift */ = {isa = PBXFileReference; includeInIndex = 1; lastKnownFileType = sourcecode.swift; path = "PrimerTheme+TextStyles.swift"; sourceTree = "<group>"; };
+		BD2FBCD3D2279E3F1C763D2BEBB1483E /* VaultCheckoutViewModel.swift */ = {isa = PBXFileReference; includeInIndex = 1; lastKnownFileType = sourcecode.swift; path = VaultCheckoutViewModel.swift; sourceTree = "<group>"; };
+		BDB09501E1B01155E20C5506CE00F051 /* PrimerFormViewController.swift */ = {isa = PBXFileReference; includeInIndex = 1; lastKnownFileType = sourcecode.swift; path = PrimerFormViewController.swift; sourceTree = "<group>"; };
+		BEBC639A128D35517481B6D251395A21 /* Klarna.swift */ = {isa = PBXFileReference; includeInIndex = 1; lastKnownFileType = sourcecode.swift; path = Klarna.swift; sourceTree = "<group>"; };
+		BFDFF9727294FCA9C6D116F3D818EFF1 /* VaultPaymentMethodViewModel.swift */ = {isa = PBXFileReference; includeInIndex = 1; lastKnownFileType = sourcecode.swift; path = VaultPaymentMethodViewModel.swift; sourceTree = "<group>"; };
+		C217574F4E34E90C8ABEFC45C262BD20 /* LICENSE */ = {isa = PBXFileReference; includeInIndex = 1; path = LICENSE; sourceTree = "<group>"; };
+		C453CA668790A00E5C8347FEF9DDD4BE /* CardNetwork.swift */ = {isa = PBXFileReference; includeInIndex = 1; lastKnownFileType = sourcecode.swift; path = CardNetwork.swift; sourceTree = "<group>"; };
+		C4942AFBE4A0147F7EBD0BEAF0E19E61 /* Customer.swift */ = {isa = PBXFileReference; includeInIndex = 1; lastKnownFileType = sourcecode.swift; path = Customer.swift; sourceTree = "<group>"; };
+		C71ADC8FC033F77C67981C305B39BEB1 /* PrimerViewExtensions.swift */ = {isa = PBXFileReference; includeInIndex = 1; lastKnownFileType = sourcecode.swift; path = PrimerViewExtensions.swift; sourceTree = "<group>"; };
+		C78F91C27CDC8EA3377470F7F9D3DFCE /* PresentationController.swift */ = {isa = PBXFileReference; includeInIndex = 1; lastKnownFileType = sourcecode.swift; path = PresentationController.swift; sourceTree = "<group>"; };
+		C942BCDFC0ED9ADD7F70759A33ADF80D /* PrimerGenericTextFieldView.swift */ = {isa = PBXFileReference; includeInIndex = 1; lastKnownFileType = sourcecode.swift; path = PrimerGenericTextFieldView.swift; sourceTree = "<group>"; };
+		C9F86BBF62EDD3A22CE8E9082DE725B7 /* AppState.swift */ = {isa = PBXFileReference; includeInIndex = 1; lastKnownFileType = sourcecode.swift; path = AppState.swift; sourceTree = "<group>"; };
+		CB6EE94E89A113EBBCE97830F90D3BFA /* ApplePayTokenizationViewModel.swift */ = {isa = PBXFileReference; includeInIndex = 1; lastKnownFileType = sourcecode.swift; path = ApplePayTokenizationViewModel.swift; sourceTree = "<group>"; };
+		CD4B3DEE86F275225783E8C2877EE3AD /* CatchWrappers.swift */ = {isa = PBXFileReference; includeInIndex = 1; lastKnownFileType = sourcecode.swift; path = CatchWrappers.swift; sourceTree = "<group>"; };
+		CF0E8ECA114132D4596978CB70365610 /* ExternalViewModel.swift */ = {isa = PBXFileReference; includeInIndex = 1; lastKnownFileType = sourcecode.swift; path = ExternalViewModel.swift; sourceTree = "<group>"; };
+		D11B85FEFFFC586BD763B34895B98196 /* PrimerError.swift */ = {isa = PBXFileReference; includeInIndex = 1; lastKnownFileType = sourcecode.swift; path = PrimerError.swift; sourceTree = "<group>"; };
 		D245E0514AAC1A2B9A6D5EA2F383E90F /* UIKit.framework */ = {isa = PBXFileReference; lastKnownFileType = wrapper.framework; name = UIKit.framework; path = Platforms/iPhoneOS.platform/Developer/SDKs/iPhoneOS14.0.sdk/System/Library/Frameworks/UIKit.framework; sourceTree = DEVELOPER_DIR; };
 		D264B4E57DF7DB00D71275605D100971 /* Pods-PrimerSDK_Example-frameworks.sh */ = {isa = PBXFileReference; includeInIndex = 1; lastKnownFileType = text.script.sh; path = "Pods-PrimerSDK_Example-frameworks.sh"; sourceTree = "<group>"; };
-		D2A2A50CAF84EFEEB0E833A935A6A529 /* VaultService.swift */ = {isa = PBXFileReference; includeInIndex = 1; lastKnownFileType = sourcecode.swift; path = VaultService.swift; sourceTree = "<group>"; };
-		D2B2A84249A7ADB8063B1EE1222E4739 /* PrimerThemeData+Deprecated.swift */ = {isa = PBXFileReference; includeInIndex = 1; lastKnownFileType = sourcecode.swift; path = "PrimerThemeData+Deprecated.swift"; sourceTree = "<group>"; };
-		D34F438DA16F3F9B8BCFE7E371045D36 /* PrimerRootViewController.swift */ = {isa = PBXFileReference; includeInIndex = 1; lastKnownFileType = sourcecode.swift; path = PrimerRootViewController.swift; sourceTree = "<group>"; };
-		D3D8C5C244139280911FD88465DEB278 /* PrimerTableViewCell.swift */ = {isa = PBXFileReference; includeInIndex = 1; lastKnownFileType = sourcecode.swift; path = PrimerTableViewCell.swift; sourceTree = "<group>"; };
-		D608E23DC12B3ED82EEDE03B62F28687 /* StrictRateLimitedDispatcher.swift */ = {isa = PBXFileReference; includeInIndex = 1; lastKnownFileType = sourcecode.swift; path = StrictRateLimitedDispatcher.swift; sourceTree = "<group>"; };
+		D31F5CF5CFBDC1790C0A68B99E7AF032 /* AnyDecodable.swift */ = {isa = PBXFileReference; includeInIndex = 1; lastKnownFileType = sourcecode.swift; path = AnyDecodable.swift; sourceTree = "<group>"; };
 		D66C3890C3566F38C935A2FFD9A237B0 /* Pods-PrimerSDK_Tests-dummy.m */ = {isa = PBXFileReference; includeInIndex = 1; lastKnownFileType = sourcecode.c.objc; path = "Pods-PrimerSDK_Tests-dummy.m"; sourceTree = "<group>"; };
-		D6CE5BDF05956EF6028C9A5BD7A73796 /* VaultPaymentMethodView.swift */ = {isa = PBXFileReference; includeInIndex = 1; lastKnownFileType = sourcecode.swift; path = VaultPaymentMethodView.swift; sourceTree = "<group>"; };
-		D6EEAA47644E801AE00FA7605B4F1FA3 /* PrimerCustomStyleTextField.swift */ = {isa = PBXFileReference; includeInIndex = 1; lastKnownFileType = sourcecode.swift; path = PrimerCustomStyleTextField.swift; sourceTree = "<group>"; };
-		D77ACC1D4DE051F204D5E48ABD94E082 /* Currency.swift */ = {isa = PBXFileReference; includeInIndex = 1; lastKnownFileType = sourcecode.swift; path = Currency.swift; sourceTree = "<group>"; };
-		D7B69DA954A8F43C58D76C38C01E63F1 /* when.swift */ = {isa = PBXFileReference; includeInIndex = 1; lastKnownFileType = sourcecode.swift; path = when.swift; sourceTree = "<group>"; };
-		D95CCDF3919A7DC0DB38ECE8471E63D8 /* URLExtension.swift */ = {isa = PBXFileReference; includeInIndex = 1; lastKnownFileType = sourcecode.swift; path = URLExtension.swift; sourceTree = "<group>"; };
-		DA4652DDEAFAE14291905B4C4B3585D3 /* Logger.swift */ = {isa = PBXFileReference; includeInIndex = 1; lastKnownFileType = sourcecode.swift; path = Logger.swift; sourceTree = "<group>"; };
-		DC04E34E978BB637EFC15A4F60189710 /* WebViewUtil.swift */ = {isa = PBXFileReference; includeInIndex = 1; lastKnownFileType = sourcecode.swift; path = WebViewUtil.swift; sourceTree = "<group>"; };
-		DCC5F6A0A99A4BBA441F667F110E4813 /* ConcurrencyLimitedDispatcher.swift */ = {isa = PBXFileReference; includeInIndex = 1; lastKnownFileType = sourcecode.swift; path = ConcurrencyLimitedDispatcher.swift; sourceTree = "<group>"; };
-		DD655EB064FFDE43C9FE02E55741DE11 /* PrimerSDK.podspec */ = {isa = PBXFileReference; explicitFileType = text.script.ruby; includeInIndex = 1; indentWidth = 2; path = PrimerSDK.podspec; sourceTree = "<group>"; tabWidth = 2; xcLanguageSpecificationIdentifier = xcode.lang.ruby; };
+		D85DFA41C66903A8B855FB3A7BFB51E8 /* ThenableWrappers.swift */ = {isa = PBXFileReference; includeInIndex = 1; lastKnownFileType = sourcecode.swift; path = ThenableWrappers.swift; sourceTree = "<group>"; };
+		DCF8D0FA358E1EC8CD4A20B1FEF6E8D6 /* ClientToken.swift */ = {isa = PBXFileReference; includeInIndex = 1; lastKnownFileType = sourcecode.swift; path = ClientToken.swift; sourceTree = "<group>"; };
+		DD2CD55FBC9BB143EF7B2EB3CEC87D26 /* Currency.swift */ = {isa = PBXFileReference; includeInIndex = 1; lastKnownFileType = sourcecode.swift; path = Currency.swift; sourceTree = "<group>"; };
+		DD655EB064FFDE43C9FE02E55741DE11 /* PrimerSDK.podspec */ = {isa = PBXFileReference; explicitFileType = text.script.ruby; includeInIndex = 1; indentWidth = 2; lastKnownFileType = text; path = PrimerSDK.podspec; sourceTree = "<group>"; tabWidth = 2; xcLanguageSpecificationIdentifier = xcode.lang.ruby; };
+		DEFA209F241F9FF97E0596F208907B1A /* PrimerInputViewController.swift */ = {isa = PBXFileReference; includeInIndex = 1; lastKnownFileType = sourcecode.swift; path = PrimerInputViewController.swift; sourceTree = "<group>"; };
 		DF6E4F8E7C26A7BBEC17AAD4042A317D /* Pods-PrimerSDK_Tests.debug.xcconfig */ = {isa = PBXFileReference; includeInIndex = 1; lastKnownFileType = text.xcconfig; path = "Pods-PrimerSDK_Tests.debug.xcconfig"; sourceTree = "<group>"; };
-		E0D1997FE22566E94775C8B9471EE004 /* BankTableViewCell.swift */ = {isa = PBXFileReference; includeInIndex = 1; lastKnownFileType = sourcecode.swift; path = BankTableViewCell.swift; sourceTree = "<group>"; };
+		E0D04DB583AC13478BC5656DC9CDEA55 /* Dispatcher.swift */ = {isa = PBXFileReference; includeInIndex = 1; lastKnownFileType = sourcecode.swift; path = Dispatcher.swift; sourceTree = "<group>"; };
 		E1B945985145643C12B1E91600B680DE /* Pods-PrimerSDK_Example-acknowledgements.markdown */ = {isa = PBXFileReference; includeInIndex = 1; lastKnownFileType = text; path = "Pods-PrimerSDK_Example-acknowledgements.markdown"; sourceTree = "<group>"; };
-		E20D48C6B8D6C1D34403E2B2027EFE9D /* AnyEncodable.swift */ = {isa = PBXFileReference; includeInIndex = 1; lastKnownFileType = sourcecode.swift; path = AnyEncodable.swift; sourceTree = "<group>"; };
-		E36DC3EDFE8E372A170E86264D5A553D /* race.swift */ = {isa = PBXFileReference; includeInIndex = 1; lastKnownFileType = sourcecode.swift; path = race.swift; sourceTree = "<group>"; };
-		E41A47222C57A3184738231224365D08 /* PrimerButton.swift */ = {isa = PBXFileReference; includeInIndex = 1; lastKnownFileType = sourcecode.swift; path = PrimerButton.swift; sourceTree = "<group>"; };
-		E5C49B01E7E26104C061B37516446C7B /* CardScannerViewController.swift */ = {isa = PBXFileReference; includeInIndex = 1; lastKnownFileType = sourcecode.swift; path = CardScannerViewController.swift; sourceTree = "<group>"; };
-		E87A85A9A7E8813E08A2657DDF6DD7BD /* ReloadDelegate.swift */ = {isa = PBXFileReference; includeInIndex = 1; lastKnownFileType = sourcecode.swift; path = ReloadDelegate.swift; sourceTree = "<group>"; };
+		E369C85132A29747B0DF08DF1C9DAB86 /* Dimensions.swift */ = {isa = PBXFileReference; includeInIndex = 1; lastKnownFileType = sourcecode.swift; path = Dimensions.swift; sourceTree = "<group>"; };
+		E57A37A7A0F9F5B696C7EAFCDE882C0B /* Cancellable.swift */ = {isa = PBXFileReference; includeInIndex = 1; lastKnownFileType = sourcecode.swift; path = Cancellable.swift; sourceTree = "<group>"; };
+		E74B66B8DF9417A0C1C6813FD576B571 /* hang.swift */ = {isa = PBXFileReference; includeInIndex = 1; lastKnownFileType = sourcecode.swift; path = hang.swift; sourceTree = "<group>"; };
+		E81A3C7D9A9C2279FBA841E92197F383 /* Primer.swift */ = {isa = PBXFileReference; includeInIndex = 1; lastKnownFileType = sourcecode.swift; path = Primer.swift; sourceTree = "<group>"; };
+		E83F6DA67BF5CAB8BD365EAF95A39997 /* PrimerNavigationBar.swift */ = {isa = PBXFileReference; includeInIndex = 1; lastKnownFileType = sourcecode.swift; path = PrimerNavigationBar.swift; sourceTree = "<group>"; };
+		E847F0B6F17EEF6E1A3D79BEFF93D99B /* TokenizationService.swift */ = {isa = PBXFileReference; includeInIndex = 1; lastKnownFileType = sourcecode.swift; path = TokenizationService.swift; sourceTree = "<group>"; };
+		E852ABF7AFC47EDC314DC6C7E8C613E3 /* ResumeHandlerProtocol.swift */ = {isa = PBXFileReference; includeInIndex = 1; lastKnownFileType = sourcecode.swift; path = ResumeHandlerProtocol.swift; sourceTree = "<group>"; };
 		E884507DF2B84FA8A2E8AD8289881542 /* Pods-PrimerSDK_Example.release.xcconfig */ = {isa = PBXFileReference; includeInIndex = 1; lastKnownFileType = text.xcconfig; path = "Pods-PrimerSDK_Example.release.xcconfig"; sourceTree = "<group>"; };
 		EAB6F611E86A4758835A715E4B4184F6 /* Foundation.framework */ = {isa = PBXFileReference; lastKnownFileType = wrapper.framework; name = Foundation.framework; path = Platforms/iPhoneOS.platform/Developer/SDKs/iPhoneOS14.0.sdk/System/Library/Frameworks/Foundation.framework; sourceTree = DEVELOPER_DIR; };
-		EB04465363FE6BB7216C73861CB69883 /* PayPalTokenizationViewModel.swift */ = {isa = PBXFileReference; includeInIndex = 1; lastKnownFileType = sourcecode.swift; path = PayPalTokenizationViewModel.swift; sourceTree = "<group>"; };
-		EB8B00FDF10D5DEE6D8927C32B64F907 /* PrimerCardNumberFieldView.swift */ = {isa = PBXFileReference; includeInIndex = 1; lastKnownFileType = sourcecode.swift; path = PrimerCardNumberFieldView.swift; sourceTree = "<group>"; };
-		EBB387BF7724FF19B83A474CA64EB04E /* CancellablePromise.swift */ = {isa = PBXFileReference; includeInIndex = 1; lastKnownFileType = sourcecode.swift; path = CancellablePromise.swift; sourceTree = "<group>"; };
-		EBC5AA919141897DA459AF16DB17AF79 /* UIDeviceExtension.swift */ = {isa = PBXFileReference; includeInIndex = 1; lastKnownFileType = sourcecode.swift; path = UIDeviceExtension.swift; sourceTree = "<group>"; };
-		ECB0AA52702EBE13AA5FA3FBDB8D60CD /* PrimerError.swift */ = {isa = PBXFileReference; includeInIndex = 1; lastKnownFileType = sourcecode.swift; path = PrimerError.swift; sourceTree = "<group>"; };
-		EE68ECF89E05D72B3A7AE5466E5052F6 /* AppState.swift */ = {isa = PBXFileReference; includeInIndex = 1; lastKnownFileType = sourcecode.swift; path = AppState.swift; sourceTree = "<group>"; };
+		EDDC705A4755002D373253EAE80E5FDB /* Logger.swift */ = {isa = PBXFileReference; includeInIndex = 1; lastKnownFileType = sourcecode.swift; path = Logger.swift; sourceTree = "<group>"; };
 		EE9674DAD0C961C92687877090E1E047 /* Pods-PrimerSDK_Tests-umbrella.h */ = {isa = PBXFileReference; includeInIndex = 1; lastKnownFileType = sourcecode.c.h; path = "Pods-PrimerSDK_Tests-umbrella.h"; sourceTree = "<group>"; };
-		EEBB2F31C393E81C7E073C0C0559E934 /* ClientToken.swift */ = {isa = PBXFileReference; includeInIndex = 1; lastKnownFileType = sourcecode.swift; path = ClientToken.swift; sourceTree = "<group>"; };
-		F032D2605A9B41FC929F6F194B2D7748 /* PrimerFlowEnums.swift */ = {isa = PBXFileReference; includeInIndex = 1; lastKnownFileType = sourcecode.swift; path = PrimerFlowEnums.swift; sourceTree = "<group>"; };
-		F077C9987B8ACDFC305D06BD91D3AC2C /* Error.swift */ = {isa = PBXFileReference; includeInIndex = 1; lastKnownFileType = sourcecode.swift; path = Error.swift; sourceTree = "<group>"; };
-		F3527A3BF8D4D2FF09DC57B6C0F79B75 /* WrapperProtocols.swift */ = {isa = PBXFileReference; includeInIndex = 1; lastKnownFileType = sourcecode.swift; path = WrapperProtocols.swift; sourceTree = "<group>"; };
-		F374F8FFF851BA67E7044171D675882E /* CardNetwork.swift */ = {isa = PBXFileReference; includeInIndex = 1; lastKnownFileType = sourcecode.swift; path = CardNetwork.swift; sourceTree = "<group>"; };
-		F495C34ED75D0B1D8F9092408E5F7030 /* Consolable.swift */ = {isa = PBXFileReference; includeInIndex = 1; lastKnownFileType = sourcecode.swift; path = Consolable.swift; sourceTree = "<group>"; };
-		F56F310932B04B18D64AE88015F0A7EA /* PrimerTheme+Inputs.swift */ = {isa = PBXFileReference; includeInIndex = 1; lastKnownFileType = sourcecode.swift; path = "PrimerTheme+Inputs.swift"; sourceTree = "<group>"; };
-		F72BE7DC69950F089A2DE454B87BE594 /* TokenizationService.swift */ = {isa = PBXFileReference; includeInIndex = 1; lastKnownFileType = sourcecode.swift; path = TokenizationService.swift; sourceTree = "<group>"; };
-		F76AC8FC668C2EA643DBCAFB74E333D3 /* PaymentMethodComponent.swift */ = {isa = PBXFileReference; includeInIndex = 1; lastKnownFileType = sourcecode.swift; path = PaymentMethodComponent.swift; sourceTree = "<group>"; };
+		EF488E43F67F07EFDA5230B1F123D274 /* VaultPaymentMethodViewController.swift */ = {isa = PBXFileReference; includeInIndex = 1; lastKnownFileType = sourcecode.swift; path = VaultPaymentMethodViewController.swift; sourceTree = "<group>"; };
+		F040BFB826BCF760C773C1D785C07BF6 /* KlarnaTokenizationViewModel.swift */ = {isa = PBXFileReference; includeInIndex = 1; lastKnownFileType = sourcecode.swift; path = KlarnaTokenizationViewModel.swift; sourceTree = "<group>"; };
+		F0EDE1CE6B409415161E2DFBF5D2A67C /* URLSessionStack.swift */ = {isa = PBXFileReference; includeInIndex = 1; lastKnownFileType = sourcecode.swift; path = URLSessionStack.swift; sourceTree = "<group>"; };
+		F215EC3E7ED4020D1AF607E2AEB13C3F /* Content.swift */ = {isa = PBXFileReference; includeInIndex = 1; lastKnownFileType = sourcecode.swift; path = Content.swift; sourceTree = "<group>"; };
+		F4CF3FB8F5C2B1ED35A472456FF63E54 /* CustomStringConvertible.swift */ = {isa = PBXFileReference; includeInIndex = 1; lastKnownFileType = sourcecode.swift; path = CustomStringConvertible.swift; sourceTree = "<group>"; };
+		F75F2A9D4EE4F41347B7A92DB274E4B6 /* DirectDebitService.swift */ = {isa = PBXFileReference; includeInIndex = 1; lastKnownFileType = sourcecode.swift; path = DirectDebitService.swift; sourceTree = "<group>"; };
+		F78DE1AA733B3895F577D68E5224D505 /* EnsureWrappers.swift */ = {isa = PBXFileReference; includeInIndex = 1; lastKnownFileType = sourcecode.swift; path = EnsureWrappers.swift; sourceTree = "<group>"; };
 		F7B48CC82297D62E27EA98AE7A13D3DA /* Pods-PrimerSDK_Tests.release.xcconfig */ = {isa = PBXFileReference; includeInIndex = 1; lastKnownFileType = text.xcconfig; path = "Pods-PrimerSDK_Tests.release.xcconfig"; sourceTree = "<group>"; };
-		F94A36E946534849766A9AB921850283 /* ExternalViewModel.swift */ = {isa = PBXFileReference; includeInIndex = 1; lastKnownFileType = sourcecode.swift; path = ExternalViewModel.swift; sourceTree = "<group>"; };
-		F98C38D0E73E311251AEE6C3DBDEB862 /* Klarna.swift */ = {isa = PBXFileReference; includeInIndex = 1; lastKnownFileType = sourcecode.swift; path = Klarna.swift; sourceTree = "<group>"; };
-		FB17130368E5B029578B817029631875 /* Optional+Extensions.swift */ = {isa = PBXFileReference; includeInIndex = 1; lastKnownFileType = sourcecode.swift; path = "Optional+Extensions.swift"; sourceTree = "<group>"; };
-		FB754079DCB9368C5FEE2641E814EF0C /* PrimerAPIClient+Promises.swift */ = {isa = PBXFileReference; includeInIndex = 1; lastKnownFileType = sourcecode.swift; path = "PrimerAPIClient+Promises.swift"; sourceTree = "<group>"; };
-		FCAD89850A41D3DB6E2A6AD5FDF02AF7 /* EnsureWrappers.swift */ = {isa = PBXFileReference; includeInIndex = 1; lastKnownFileType = sourcecode.swift; path = EnsureWrappers.swift; sourceTree = "<group>"; };
-		FE96604B567DED17F7859DCE3A8F9BC3 /* Dispatcher.swift */ = {isa = PBXFileReference; includeInIndex = 1; lastKnownFileType = sourcecode.swift; path = Dispatcher.swift; sourceTree = "<group>"; };
-		FFA4EF72278AE1A15481B31C18C6B4DF /* ClientTokenService.swift */ = {isa = PBXFileReference; includeInIndex = 1; lastKnownFileType = sourcecode.swift; path = ClientTokenService.swift; sourceTree = "<group>"; };
+		F8015D9A51ACB72D782EF1546AFBC345 /* PrimerCustomStyleTextField.swift */ = {isa = PBXFileReference; includeInIndex = 1; lastKnownFileType = sourcecode.swift; path = PrimerCustomStyleTextField.swift; sourceTree = "<group>"; };
+		F88833506FBB9AB54EF82930E428777D /* Endpoint.swift */ = {isa = PBXFileReference; includeInIndex = 1; lastKnownFileType = sourcecode.swift; path = Endpoint.swift; sourceTree = "<group>"; };
+		F898FE85B31EF5EA435EE98D5D3D019C /* Promise.swift */ = {isa = PBXFileReference; includeInIndex = 1; lastKnownFileType = sourcecode.swift; path = Promise.swift; sourceTree = "<group>"; };
+		F91175AD3872E42935D6492CFEF83B67 /* AlertController.swift */ = {isa = PBXFileReference; includeInIndex = 1; lastKnownFileType = sourcecode.swift; path = AlertController.swift; sourceTree = "<group>"; };
+		FB0DF2EE70DB95898B589D501CA9A5AA /* ClientTokenService.swift */ = {isa = PBXFileReference; includeInIndex = 1; lastKnownFileType = sourcecode.swift; path = ClientTokenService.swift; sourceTree = "<group>"; };
+		FBCC8AB36392F43F5AEABFF985D47A12 /* NetworkService.swift */ = {isa = PBXFileReference; includeInIndex = 1; lastKnownFileType = sourcecode.swift; path = NetworkService.swift; sourceTree = "<group>"; };
+		FC873730165F52D510EB9C80D420921D /* AnyEncodable.swift */ = {isa = PBXFileReference; includeInIndex = 1; lastKnownFileType = sourcecode.swift; path = AnyEncodable.swift; sourceTree = "<group>"; };
+		FCF73033EEEEB5D95514A3758CF53E0C /* BankSelectorTokenizationViewModel.swift */ = {isa = PBXFileReference; includeInIndex = 1; lastKnownFileType = sourcecode.swift; path = BankSelectorTokenizationViewModel.swift; sourceTree = "<group>"; };
+		FDF50B44912895F543B0204FE5DDEA89 /* ClientSession.swift */ = {isa = PBXFileReference; includeInIndex = 1; lastKnownFileType = sourcecode.swift; path = ClientSession.swift; sourceTree = "<group>"; };
+		FFAB3F1954A4C639038C660A7746ADEC /* URLExtension.swift */ = {isa = PBXFileReference; includeInIndex = 1; lastKnownFileType = sourcecode.swift; path = URLExtension.swift; sourceTree = "<group>"; };
+		FFF8261EB49CF2ACBD2C3EC5BD153389 /* PrimerImage.swift */ = {isa = PBXFileReference; includeInIndex = 1; lastKnownFileType = sourcecode.swift; path = PrimerImage.swift; sourceTree = "<group>"; };
 /* End PBXFileReference section */
 
 /* Begin PBXFrameworksBuildPhase section */
@@ -606,67 +453,95 @@
 			);
 			runOnlyForDeploymentPostprocessing = 0;
 		};
-		67889FCED5B157081EF1F2BDE0D4D04B /* Frameworks */ = {
+		571D772CFE04135E90608D9C6464EB43 /* Frameworks */ = {
 			isa = PBXFrameworksBuildPhase;
 			buildActionMask = 2147483647;
 			files = (
+				2693E439C4B9EBB0E3689660F8F8C16F /* Foundation.framework in Frameworks */,
+				26F8935CDC6F56C9FC2C165F5856FCA5 /* UIKit.framework in Frameworks */,
 			);
 			runOnlyForDeploymentPostprocessing = 0;
 		};
-		B12DB5E0C7894D0A8AD855B698C5724A /* Frameworks */ = {
+		7D3004415C6C58B1B37EFC7C78E8D12B /* Frameworks */ = {
 			isa = PBXFrameworksBuildPhase;
 			buildActionMask = 2147483647;
 			files = (
-				8F15E2C72EC8B315A0B0D45354DE520E /* Foundation.framework in Frameworks */,
-				57BF66E32D5F0BB16CDCF5FA5EF4145B /* UIKit.framework in Frameworks */,
 			);
 			runOnlyForDeploymentPostprocessing = 0;
 		};
 /* End PBXFrameworksBuildPhase section */
 
 /* Begin PBXGroup section */
-		020743B86B2829E46583AE5051553430 /* CardScanner */ = {
-			isa = PBXGroup;
-			children = (
-				E5C49B01E7E26104C061B37516446C7B /* CardScannerViewController.swift */,
-				CB2C82330DEEE0E078576A86AE5F0D0A /* CardScannerViewController+SimpleScanDelegate.swift */,
-			);
-			path = CardScanner;
-			sourceTree = "<group>";
-		};
-		033A1D68B43E3E220C5A831F6DF7C85D /* Text Fields */ = {
-			isa = PBXGroup;
-			children = (
-				63526BDA1414A79D9F454544498B6739 /* CardComponentsManager.swift */,
-				8500B1020E184820887439BED1472F6F /* PrimerCardholderNameFieldView.swift */,
-				EB8B00FDF10D5DEE6D8927C32B64F907 /* PrimerCardNumberFieldView.swift */,
-				91D8A1DF8C7FC8E328C2006A87D327D7 /* PrimerCVVFieldView.swift */,
-				0E2B6B8309A26E782F571C37EACC1660 /* PrimerExpiryDateFieldView.swift */,
-				85936DC75EB887A9FAD9CA77B6338F0B /* PrimerNibView.swift */,
-				0AA4EBC41FE5DA9F1EF0830DAFFA83BD /* PrimerTextField.swift */,
-				2D0DD8342D6D18DEDC75940CD7667004 /* PrimerTextFieldView.swift */,
-				1DC01EA52766343400CE8083 /* PrimerZipCodeFieldView.swift */,
-			);
-			path = "Text Fields";
-			sourceTree = "<group>";
-		};
-		0708D1CB971C05072E96DE019E6928AA /* Parser */ = {
-			isa = PBXGroup;
-			children = (
-				9F94837A8A9EC2188A337BF8F4E5D329 /* Parser.swift */,
-				8477C8FD2A48126B1463A9DAEA347534 /* JSON */,
-			);
-			path = Parser;
-			sourceTree = "<group>";
-		};
-		10C7DB0F29C565593A6F29D80B4C6607 /* Vault */ = {
-			isa = PBXGroup;
-			children = (
-				D6CE5BDF05956EF6028C9A5BD7A73796 /* VaultPaymentMethodView.swift */,
-				3F3744D198D448505BA68927FB526EA0 /* VaultPaymentMethodViewController.swift */,
-				196495A997091F1D89FD28914F8CD110 /* VaultPaymentMethodViewModel.swift */,
-			);
-			path = Vault;
+		0623D43871994DB8EF6A0A59A880B25B /* Error */ = {
+			isa = PBXGroup;
+			children = (
+				2E39F4AB06FEC378386DAB6A9F60C5D2 /* ErrorViewController.swift */,
+			);
+			name = Error;
+			path = Error;
+			sourceTree = "<group>";
+		};
+		0ADBFC944E1976C3E39EB739F7F27A3A /* TokenizationViewModels */ = {
+			isa = PBXGroup;
+			children = (
+				13B91576EED73B7A95A4E59C6EBF6602 /* ApayaTokenizationViewModel.swift */,
+				CB6EE94E89A113EBBCE97830F90D3BFA /* ApplePayTokenizationViewModel.swift */,
+				FCF73033EEEEB5D95514A3758CF53E0C /* BankSelectorTokenizationViewModel.swift */,
+				73F082D72F85A10C306BCA18D08590D4 /* ExternalPaymentMethodTokenizationViewModel.swift */,
+				7DD8327F2FAC4EBA0DDD0873839EB7FD /* FormTokenizationViewModel.swift */,
+				F040BFB826BCF760C773C1D785C07BF6 /* KlarnaTokenizationViewModel.swift */,
+				6C80A497CB66A5F7A7FCE670D7FC330E /* PaymentMethodTokenizationViewModel.swift */,
+				05200E35089855D902007954508DFED7 /* PayPalTokenizationViewModel.swift */,
+			);
+			name = TokenizationViewModels;
+			path = TokenizationViewModels;
+			sourceTree = "<group>";
+		};
+		0CC7B23A1031A78084A86D796A0F5197 /* Data Models */ = {
+			isa = PBXGroup;
+			children = (
+				B9D5FE76BB44B08C293C9D7178D3553B /* AdyenDotPay.swift */,
+				87ECC571AA3D53FBE1B8A444E679BE63 /* Apaya.swift */,
+				545AD6C1E37DE740F5F71254C4683DC8 /* ApplePay.swift */,
+				7F014000F6DD94092A99371591C481ED /* Bank.swift */,
+				C453CA668790A00E5C8347FEF9DDD4BE /* CardNetwork.swift */,
+				4C04817D131F7862068226CB693B2811 /* CheckoutModule.swift */,
+				FDF50B44912895F543B0204FE5DDEA89 /* ClientSession.swift */,
+				DCF8D0FA358E1EC8CD4A20B1FEF6E8D6 /* ClientToken.swift */,
+				0765AC3078D60B2F29639F0F51241923 /* Consolable.swift */,
+				1EF0EC39F9C1F2DBEB289C65FAC7DBEF /* CountryCode.swift */,
+				DD2CD55FBC9BB143EF7B2EB3CEC87D26 /* Currency.swift */,
+				C4942AFBE4A0147F7EBD0BEAF0E19E61 /* Customer.swift */,
+				412C94616CEAE42EFF463384A753ADFE /* DirectDebitMandate.swift */,
+				715BF2A3C053A3DCC86E8EEBB590ED1A /* ImageName.swift */,
+				BEBC639A128D35517481B6D251395A21 /* Klarna.swift */,
+				3F13A68DFD31C9C61423F6308A796A85 /* OrderItem.swift */,
+				5BBEEA073392AE44BC48E986DA9766C3 /* PaymentMethodConfig.swift */,
+				63A6891F300E67BA29222C0FD4D16490 /* PaymentMethodToken.swift */,
+				0F46953BA5CF51A97F4FA3AE1417315D /* PaymentMethodTokenizationRequest.swift */,
+				9FEC57AF390E6ACF2D96EC16653E4F46 /* PaymentResponse.swift */,
+				5866CB4397350273C1E1BBD48DE0FC40 /* PayPal.swift */,
+				ADBD9C4FD0CD23F6E25614775CA0C750 /* PrimerContent.swift */,
+				4D3DAFDFB6A39D70DE8ABF5DB2395239 /* PrimerFlowEnums.swift */,
+				202F5827A8BCA311EC2767165A94BF8C /* PrimerSettings.swift */,
+				67EE74124CC5EB7EEA89981A20304CAB /* SuccessMessage.swift */,
+				B31E00DA5F2773A9E5C983007309A4DE /* Throwable.swift */,
+				47924BC49469497165E9E7E1D938D164 /* UXMode.swift */,
+				BD2FBCD3D2279E3F1C763D2BEBB1483E /* VaultCheckoutViewModel.swift */,
+				F5EE0C257EEF1DDB1E10B393CB8E6E1E /* PCI */,
+				A22052FCBBC13250D50F15F2862A571C /* Theme */,
+			);
+			name = "Data Models";
+			path = "Sources/PrimerSDK/Classes/Data Models";
+			sourceTree = "<group>";
+		};
+		1496BB77990529B3BFB5C983E1395C2C /* OAuth */ = {
+			isa = PBXGroup;
+			children = (
+				25C0EEE6AE8B1BA8A2B90F13126E4A76 /* PrimerWebViewController.swift */,
+			);
+			name = OAuth;
+			path = OAuth;
 			sourceTree = "<group>";
 		};
 		1628BF05B4CAFDCC3549A101F5A10A17 /* Frameworks */ = {
@@ -677,65 +552,28 @@
 			name = Frameworks;
 			sourceTree = "<group>";
 		};
-		16CD24D54B29338A212A4C7FE987BC19 /* PromiseKit */ = {
-			isa = PBXGroup;
-			children = (
-<<<<<<< HEAD
-				2A77AA827A5152118922AAEAF6B8EC93 /* CardComponentsManager.swift */,
-				D0967EAD938D882435822818963CE9DF /* PrimerCardholderNameFieldView.swift */,
-				D27C2343E6981A18BC190759B1D15359 /* PrimerCardNumberFieldView.swift */,
-				7C2FA328D2A0C24B787F81B9D43E64D1 /* PrimerCVVFieldView.swift */,
-				DA6D7E56DD6F9E59953A51AA78236E4F /* PrimerExpiryDateFieldView.swift */,
-				ED625C60A44BEB12D6A89BB735916399 /* PrimerNibView.swift */,
-				796EED647802E426856DA60C2A9F66EA /* PrimerTextField.swift */,
-				5B92261B615EB6590F5A02FE33589E67 /* PrimerTextFieldView.swift */,
-				847179F6273EBC07006A82DA /* PrimerGenericTextFieldView.swift */,
-=======
-				79D181BC4C541A079EE43D4DAD80A8CF /* after.swift */,
-				C5FAD545BAC7E3432EF07471B8D63885 /* Box.swift */,
-				75F62BD2E1620E0E73702196E8D38DD1 /* Catchable.swift */,
-				535C4B83A9DC87F1CA578911B6D53D5A /* Configuration.swift */,
-				289D343C6638450D86266F50CB4FC2B2 /* CustomStringConvertible.swift */,
-				FE96604B567DED17F7859DCE3A8F9BC3 /* Dispatcher.swift */,
-				F077C9987B8ACDFC305D06BD91D3AC2C /* Error.swift */,
-				6247206B25E02EDECDD1D52B1774BCB0 /* firstly.swift */,
-				AA95664560445BA36F5E933F2BB45DE7 /* Guarantee.swift */,
-				D01B421A374BE91B448BC3C0A72E1627 /* hang.swift */,
-				91003866CAFC24F7986B455B519DDAA0 /* LogEvent.swift */,
-				4A8CB58FCB5AE27C64198EF56681B857 /* Promise.swift */,
-				E36DC3EDFE8E372A170E86264D5A553D /* race.swift */,
-				10786C99F08E2D78602B4C4BE92A4D51 /* Resolver.swift */,
-				25520D0969795D087B63DBC773182D0A /* Thenable.swift */,
-				D7B69DA954A8F43C58D76C38C01E63F1 /* when.swift */,
-				7CA831985D6F0E629FA376E44F661629 /* Cancellation */,
-				B577E2595AC739A31BB5ED71D3475BFE /* Dispatchers */,
-				525B55CF50117470A187A15ECCBB1988 /* Wrappers */,
->>>>>>> 8198f0e7
-			);
-			path = PromiseKit;
-			sourceTree = "<group>";
-		};
-		17B7C65152A29F8DDA7116F5FB1C052F /* Payment Services */ = {
-			isa = PBXGroup;
-			children = (
-				FFA4EF72278AE1A15481B31C18C6B4DF /* ClientTokenService.swift */,
-				4DF41A0F83DFB857888A63E69726E094 /* DirectDebitService.swift */,
-				A997CFDC64304949DEDEF42D0157DE34 /* PaymentMethodConfigService.swift */,
-				5E9D08DA58C3656F5166E07CB31B1AF0 /* PayPalService.swift */,
-				D2A2A50CAF84EFEEB0E833A935A6A529 /* VaultService.swift */,
-			);
-			path = "Payment Services";
-			sourceTree = "<group>";
-		};
-		1B426F5029E4E951C95E0BD559D3F4DD /* 3DS */ = {
-			isa = PBXGroup;
-			children = (
-				12B08BDB54BAAEA9D1F5DA6DDD0E2907 /* 3DSService.swift */,
-				498488FDF0CE16FD3C98343A2016A0C3 /* 3DSService+Promises.swift */,
-				9C1585E9F7D755F0D3D8620B41938536 /* Data Models */,
-				3972249D45A058A6C5A6F8FD4EC2F64F /* Networking */,
-			);
-			path = 3DS;
+		1F7E1AE424342975F1E67D6A41917A69 /* Cancellation */ = {
+			isa = PBXGroup;
+			children = (
+				0FC99A2562A78B6CD9C72E1A9DA9A789 /* CancelContext.swift */,
+				E57A37A7A0F9F5B696C7EAFCDE882C0B /* Cancellable.swift */,
+				3C6CBF2610C9E5E8BE05482AE4007DB9 /* CancellableCatchable.swift */,
+				9624F6482744D8CCE5C27FA646162B66 /* CancellablePromise.swift */,
+				03CC82217C3635BEFD2D6F2C296E1029 /* CancellableThenable.swift */,
+			);
+			name = Cancellation;
+			path = Cancellation;
+			sourceTree = "<group>";
+		};
+		2909F1D252E0F6BD2AEC6BAC7E2CA755 /* Primer */ = {
+			isa = PBXGroup;
+			children = (
+				0830ED3BC9DD32D49D9FE4FE3FEA9890 /* CardButton.swift */,
+				CF0E8ECA114132D4596978CB70365610 /* ExternalViewModel.swift */,
+				531A22FF15081F80B1578DE96CD89F25 /* PaymentMethodComponent.swift */,
+			);
+			name = Primer;
+			path = Primer;
 			sourceTree = "<group>";
 		};
 		3212B9B525BCD854C8FF2A21D0FF4216 /* Pod */ = {
@@ -748,138 +586,83 @@
 			name = Pod;
 			sourceTree = "<group>";
 		};
-		3318ED0D6C9814469423DCF0C1B60F2F /* OAuth */ = {
-			isa = PBXGroup;
-			children = (
-				298851C3DD957CEBFA4086EF15324204 /* PrimerWebViewController.swift */,
-			);
-			path = OAuth;
-			sourceTree = "<group>";
-		};
-		3779B41ACF8F3378CF181425563B8776 /* API */ = {
-			isa = PBXGroup;
-			children = (
-				CDFD4B540B6B3A8D6087EF7FCCE3486D /* Primer */,
-			);
-			path = API;
-			sourceTree = "<group>";
-		};
-		3972249D45A058A6C5A6F8FD4EC2F64F /* Networking */ = {
-			isa = PBXGroup;
-			children = (
-				6883F2007772E8F848A9C8DE93792D90 /* PrimerAPIClient+3DS.swift */,
-			);
-			path = Networking;
-			sourceTree = "<group>";
-		};
-		39D2D0AA67F6382C2178B0B2366F2A12 /* Error */ = {
-			isa = PBXGroup;
-			children = (
-				79585A8CE771A35B157BB286D3BE6060 /* ErrorViewController.swift */,
-			);
-			path = Error;
-			sourceTree = "<group>";
-		};
-		3CBF2FFD082523FD92577F30C0ECDC6B /* PCI */ = {
-			isa = PBXGroup;
-			children = (
-				F72BE7DC69950F089A2DE454B87BE594 /* TokenizationService.swift */,
-			);
-			path = PCI;
-			sourceTree = "<group>";
-		};
-		3D53E5432870F4416E557DB08FF41295 /* PCI */ = {
-			isa = PBXGroup;
-			children = (
-				CCCEE599BBCD561D0EC0A96661777150 /* FormTextFieldType.swift */,
-				7585807AEAFF5A6EC5BF9CD381FF740F /* FormType.swift */,
-			);
-			path = PCI;
-			sourceTree = "<group>";
-		};
-		3FF052DFE55BD8F78BCF705EA9CEE676 /* Data Models */ = {
-			isa = PBXGroup;
-			children = (
-				B329A9DFBCD49B086831F3B5CD5F4AE1 /* AdyenDotPay.swift */,
-				13BC40349BDB1FFAF4821DFB63BB1658 /* Apaya.swift */,
-				8B4B86DA8524E72E90B817F37EB4FE1D /* ApplePay.swift */,
-				35973B2B62C44E24C54F139F084E1223 /* Bank.swift */,
-				F374F8FFF851BA67E7044171D675882E /* CardNetwork.swift */,
-				069D88E6E173D7CB04AF5C3997C36A84 /* ClientSession.swift */,
-				EEBB2F31C393E81C7E073C0C0559E934 /* ClientToken.swift */,
-				F495C34ED75D0B1D8F9092408E5F7030 /* Consolable.swift */,
-				1CE580D6F273995E427D870A3C347312 /* CountryCode.swift */,
-				D77ACC1D4DE051F204D5E48ABD94E082 /* Currency.swift */,
-				0E27EA896D9D50CF6406975BD3C80637 /* Customer.swift */,
-				02265E32390AE7A8B0BC20D698F29D68 /* DirectDebitMandate.swift */,
-				AC5DE17CFBFDF63B3666F987F2FB5419 /* ImageName.swift */,
-				F98C38D0E73E311251AEE6C3DBDEB862 /* Klarna.swift */,
-				8A19B6725A9E5F21D1F74DACF6E0DE73 /* OrderItem.swift */,
-				16A3702E3D0B06E0428E728A3A72002B /* PaymentMethodConfig.swift */,
-				7244C55ABCD84C12B99677B9DF4D09B6 /* PaymentMethodToken.swift */,
-				7AD2A5A3D0AF791D1930986E2C98927E /* PaymentMethodTokenizationRequest.swift */,
-				905137CE0FDDBAA5A2ABC845E943AE0F /* PaymentResponse.swift */,
-				4FC430663105841DA198314F0965360E /* PayPal.swift */,
-				3463F0FB03FC83870A7EC5ECD7B917A1 /* PrimerContent.swift */,
-				F032D2605A9B41FC929F6F194B2D7748 /* PrimerFlowEnums.swift */,
-				2AD172D73FEF863D38A24C5FAE12E953 /* PrimerSettings.swift */,
-				53C0EDA59D20BEFB788900FE6BD5D82F /* SuccessMessage.swift */,
-				ADFE134BC73CDB86528C418458A98C8D /* Throwable.swift */,
-				85DF76D6AF6B86530AAE26072ECC1116 /* UXMode.swift */,
-				587938C55DE36EEDEC5031DF728C9C66 /* VaultCheckoutViewModel.swift */,
-				3D53E5432870F4416E557DB08FF41295 /* PCI */,
-				F25AE085288A122100071800D1FF3FB0 /* Theme */,
-				1DC01EA32766315500CE8083 /* CheckoutModule.swift */,
-			);
-			name = "Data Models";
-			path = "Sources/PrimerSDK/Classes/Data Models";
-			sourceTree = "<group>";
-		};
-		49E4D5257E54437C3C0590A500ADEA95 /* Primer */ = {
-			isa = PBXGroup;
-			children = (
-				EE68ECF89E05D72B3A7AE5466E5052F6 /* AppState.swift */,
-				6DCC36A8E7D7022AA2091F2580EA88AA /* DependencyInjection.swift */,
-				A5E0E7F438B9FB085D2BBF14DE2ECA13 /* Primer.swift */,
-				58480BBC1D3F1798E6C67144CAF34375 /* PrimerDelegate.swift */,
-				2B7F036032BF83B20F65E49A0B1F6279 /* ResumeHandlerProtocol.swift */,
-			);
-			path = Primer;
-			sourceTree = "<group>";
-		};
-		4B8ABCBEDA0B4E043644BA32D007A15C /* Banks */ = {
-			isa = PBXGroup;
-			children = (
-				01515642261F6921E46AEAC762B196E4 /* BankSelectorViewController.swift */,
-				E0D1997FE22566E94775C8B9471EE004 /* BankTableViewCell.swift */,
-			);
-			path = Banks;
-			sourceTree = "<group>";
-		};
-		5239F57A2CD889A62C646427B22B880F /* Services */ = {
-			isa = PBXGroup;
-			children = (
-				3779B41ACF8F3378CF181425563B8776 /* API */,
-				D26E2B5BA92958AAE9F6069B8EFC48AA /* Network */,
-				0708D1CB971C05072E96DE019E6928AA /* Parser */,
-			);
-			name = Services;
-			path = Sources/PrimerSDK/Classes/Services;
-			sourceTree = "<group>";
-		};
-		525B55CF50117470A187A15ECCBB1988 /* Wrappers */ = {
-			isa = PBXGroup;
-			children = (
-				C2B80C5C8D5AE386A720AD7745E861D3 /* CatchWrappers.swift */,
-				FCAD89850A41D3DB6E2A6AD5FDF02AF7 /* EnsureWrappers.swift */,
-				5BC4BEFBFDA0C688F0A9CC4AE55C9598 /* FinallyWrappers.swift */,
-				5362924CC371332F89ADA03206D72F54 /* GuaranteeWrappers.swift */,
-				6F36D0194C726CEF189F8501E8111E82 /* RecoverWrappers.swift */,
-				9BD552AADB56C1481C36F90BA67EC094 /* SequenceWrappers.swift */,
-				25903B91B61E5F669AA9B6F6DCD6177F /* ThenableWrappers.swift */,
-				F3527A3BF8D4D2FF09DC57B6C0F79B75 /* WrapperProtocols.swift */,
-			);
+		336A1A4D746409D5EEA3449F727E6153 /* UI Delegates */ = {
+			isa = PBXGroup;
+			children = (
+				549590F06ED3E038885B778E7C41D6F3 /* ReloadDelegate.swift */,
+			);
+			name = "UI Delegates";
+			path = "UI Delegates";
+			sourceTree = "<group>";
+		};
+		3794C639BE5D11C4F238162394CD2B9A /* Wrappers */ = {
+			isa = PBXGroup;
+			children = (
+				CD4B3DEE86F275225783E8C2877EE3AD /* CatchWrappers.swift */,
+				F78DE1AA733B3895F577D68E5224D505 /* EnsureWrappers.swift */,
+				3514A7498161A382E68728DF26D15F87 /* FinallyWrappers.swift */,
+				A313499DCD0778220B9E300C61B84A3F /* GuaranteeWrappers.swift */,
+				00336CE93C811F773C05BFE8C8000F22 /* RecoverWrappers.swift */,
+				92E835FD8B928CE54393509A36514C6A /* SequenceWrappers.swift */,
+				D85DFA41C66903A8B855FB3A7BFB51E8 /* ThenableWrappers.swift */,
+				7F8B8A9D2F8B85EE21873AAF32D0F8F7 /* WrapperProtocols.swift */,
+			);
+			name = Wrappers;
 			path = Wrappers;
+			sourceTree = "<group>";
+		};
+		4202C4E6F33383A8A093B302A69C50A6 /* Success */ = {
+			isa = PBXGroup;
+			children = (
+				82920D43DA763BCEB992A8E019F2E47D /* SuccessViewController.swift */,
+			);
+			name = Success;
+			path = Success;
+			sourceTree = "<group>";
+		};
+		547471E152502EDD1075908992439BA6 /* Extensions & Utilities */ = {
+			isa = PBXGroup;
+			children = (
+				F91175AD3872E42935D6492CFEF83B67 /* AlertController.swift */,
+				91EEDC02A48FAD6A64033FB044769581 /* AnyCodable.swift */,
+				D31F5CF5CFBDC1790C0A68B99E7AF032 /* AnyDecodable.swift */,
+				FC873730165F52D510EB9C80D420921D /* AnyEncodable.swift */,
+				7BBFDBFE0CFCEC355E58D3E76B6DE90C /* BundleExtension.swift */,
+				5502FFB558FE482A11FCC4290F00BA81 /* DateExtension.swift */,
+				03E1E1487A7EAB5F7DA5639C22AA98A6 /* IntExtension.swift */,
+				EDDC705A4755002D373253EAE80E5FDB /* Logger.swift */,
+				A59F2265C0F28C97E27BFEEED95B6925 /* Mask.swift */,
+				958DE4A4BBD6B21D3F18A5FE29947906 /* Optional+Extensions.swift */,
+				C78F91C27CDC8EA3377470F7F9D3DFCE /* PresentationController.swift */,
+				56827AA23DE2CDC9F51094C2A80A5EAF /* PrimerButton.swift */,
+				F8015D9A51ACB72D782EF1546AFBC345 /* PrimerCustomStyleTextField.swift */,
+				FFF8261EB49CF2ACBD2C3EC5BD153389 /* PrimerImage.swift */,
+				3397310AF052286E1D02F992C9D9BA02 /* PrimerScrollView.swift */,
+				66B3EFD7FFBC5527977788F6FB16676D /* PrimerTableViewCell.swift */,
+				4C3194FEC09B0023D257AABD89AB862A /* PrimerViewController.swift */,
+				C71ADC8FC033F77C67981C305B39BEB1 /* PrimerViewExtensions.swift */,
+				B69107A16EB89643AB8FF082FF7448CE /* StringExtension.swift */,
+				5434EFC9418C3D03BBAA35AAE5C5DD26 /* UIColorExtension.swift */,
+				4B4DCFEB689AFD1EDBD0A53BC5BAA233 /* UIDeviceExtension.swift */,
+				FFAB3F1954A4C639038C660A7746ADEC /* URLExtension.swift */,
+				A2FECE6FB943580B434BE36FD35048C8 /* UserDefaultsExtension.swift */,
+				43BD80516079DC24FDB8B4FDC4898429 /* Validation.swift */,
+				6B80BAA329A28CE224D59E80A9BCD7CD /* WebViewUtil.swift */,
+				0D1C2DBD53648CFD3FD70E89199A2F6E /* ZipCode.swift */,
+			);
+			name = "Extensions & Utilities";
+			path = "Sources/PrimerSDK/Classes/Extensions & Utilities";
+			sourceTree = "<group>";
+		};
+		562053DBB3049C8C44FF247CB80C2025 /* Localizable */ = {
+			isa = PBXGroup;
+			children = (
+				30F8F05D69655EF06B8A873BDB31DCFE /* en.lproj */,
+				14054230B4F86738E058DECCB65B2D45 /* fr.lproj */,
+				AE82AB151BBA9467DEB2D0660949E48D /* sv.lproj */,
+			);
+			name = Localizable;
+			path = Sources/PrimerSDK/Resources/Localizable;
 			sourceTree = "<group>";
 		};
 		56409D50D0FA1C19C592518252ACCB45 /* Targets Support Files */ = {
@@ -898,14 +681,6 @@
 				D245E0514AAC1A2B9A6D5EA2F383E90F /* UIKit.framework */,
 			);
 			name = iOS;
-			sourceTree = "<group>";
-		};
-		5C67091F5413008E9D7C15CDBF64809E /* Success */ = {
-			isa = PBXGroup;
-			children = (
-				2B3B31CBD68031BF6120D3408D8AD363 /* SuccessViewController.swift */,
-			);
-			path = Success;
 			sourceTree = "<group>";
 		};
 		5E7CEBBE4BB56B730A515810549B52D9 /* Products */ = {
@@ -922,7 +697,7 @@
 		5E9E9BA97FF9664E2E7ED2987F9BD502 /* PrimerSDK */ = {
 			isa = PBXGroup;
 			children = (
-				9F7F343D60A5C30CA98F2899DCBE848F /* Core */,
+				E07C69254B50AECBC2344549DF70ABDC /* Core */,
 				3212B9B525BCD854C8FF2A21D0FF4216 /* Pod */,
 				CC5A21B7980238EE34392A5A13727BED /* Support Files */,
 			);
@@ -930,217 +705,263 @@
 			path = ../..;
 			sourceTree = "<group>";
 		};
-		64160299012C88D7ABF61E65E9AB808C /* PCI */ = {
-			isa = PBXGroup;
-			children = (
-				020743B86B2829E46583AE5051553430 /* CardScanner */,
-			);
-			path = PCI;
-			sourceTree = "<group>";
-		};
-		6DF09E6B57E557F3FFB05537E374491F /* Components */ = {
-			isa = PBXGroup;
-			children = (
-				20940C98EABFDA2CD2C2BDB2612B1613 /* PrimerSearchTextField.swift */,
-			);
-			path = Components;
-			sourceTree = "<group>";
-		};
-		7247ACD97AB79769C7D29E910A7E0D09 /* Development Pods */ = {
-			isa = PBXGroup;
-			children = (
-				5E9E9BA97FF9664E2E7ED2987F9BD502 /* PrimerSDK */,
-			);
-			name = "Development Pods";
-			sourceTree = "<group>";
-		};
-		79AE7DB12E88A689ACD0656D40FB2721 /* User Interface */ = {
-			isa = PBXGroup;
-			children = (
-				04B315527887CE383446CF7C423BD0BA /* PaymentMethodsGroupView.swift */,
-				4B8ABCBEDA0B4E043644BA32D007A15C /* Banks */,
-				6DF09E6B57E557F3FFB05537E374491F /* Components */,
-				39D2D0AA67F6382C2178B0B2366F2A12 /* Error */,
-				3318ED0D6C9814469423DCF0C1B60F2F /* OAuth */,
-				64160299012C88D7ABF61E65E9AB808C /* PCI */,
-				DEDBA4FCF5ED5B5760F81F1B1D2F8C88 /* Primer */,
-				82BAAF831D766306E0078AD6FC369747 /* Root */,
-				5C67091F5413008E9D7C15CDBF64809E /* Success */,
-				033A1D68B43E3E220C5A831F6DF7C85D /* Text Fields */,
-				E411345AA83ECA41438706943A728AEA /* TokenizationViewModels */,
-				932EDD438D884EEC73538336B6D145C7 /* UI Delegates */,
-				10C7DB0F29C565593A6F29D80B4C6607 /* Vault */,
-			);
-			name = "User Interface";
-			path = "Sources/PrimerSDK/Classes/User Interface";
-			sourceTree = "<group>";
-		};
-		7CA831985D6F0E629FA376E44F661629 /* Cancellation */ = {
-			isa = PBXGroup;
-			children = (
-				B1B50BE4F89C569286B409706D14EA66 /* CancelContext.swift */,
-				7BE0454A41FD3643B78B4898CCA4B4AE /* Cancellable.swift */,
-				B7287B56BD79488F146B54826A531BA8 /* CancellableCatchable.swift */,
-				EBB387BF7724FF19B83A474CA64EB04E /* CancellablePromise.swift */,
-				A3C38249981AEAB0661E802C74E5EC32 /* CancellableThenable.swift */,
-			);
-			path = Cancellation;
-			sourceTree = "<group>";
-		};
-		82BAAF831D766306E0078AD6FC369747 /* Root */ = {
-			isa = PBXGroup;
-			children = (
-				959E26DC8114E3D3A939C947363961D2 /* PrimerCardFormViewController.swift */,
-				9785A31A1DF435A966202135450145E0 /* PrimerContainerViewController.swift */,
-				72A068FFC8FE3DFBA06995D9BF97E2AC /* PrimerFormViewController.swift */,
-				3F7F7B12D295E030D58E628155C8DAFA /* PrimerLoadingViewController.swift */,
-				3F783EC8E822B30F0CF58DD8C5A18138 /* PrimerNavigationBar.swift */,
-				0118BB9221C65C19ACFC47856A9DDAD6 /* PrimerNavigationController.swift */,
-				D34F438DA16F3F9B8BCFE7E371045D36 /* PrimerRootViewController.swift */,
-				81929966EA4240C5FF16B09481A0AF1B /* PrimerUniversalCheckoutViewController.swift */,
-				59B1DC296D6154672E2FED5572D9C158 /* PrimerVaultManagerViewController.swift */,
-			);
-			path = Root;
-			sourceTree = "<group>";
-		};
-		8477C8FD2A48126B1463A9DAEA347534 /* JSON */ = {
-			isa = PBXGroup;
-			children = (
-				8C4A0C24182014B6CF78AB0D2BDD1675 /* JSONParser.swift */,
-			);
-			path = JSON;
-			sourceTree = "<group>";
-		};
-		85C3A272A95D62307787CF1396A8B179 /* Public */ = {
-			isa = PBXGroup;
-			children = (
-				8B60E7CCA0BFB366B0056344D6CF9FE8 /* PrimerThemeData.swift */,
-				D2B2A84249A7ADB8063B1EE1222E4739 /* PrimerThemeData+Deprecated.swift */,
-			);
-			path = Public;
-			sourceTree = "<group>";
-		};
-		8D70A87E88D2478FFAA42DC803296054 /* Localizable */ = {
-			isa = PBXGroup;
-			children = (
-				C2975B587710E9022436F2DE254CD2E3 /* en.lproj */,
-				7CC89F60B9D85B0B28CA430B586A1157 /* fr.lproj */,
-				1C5AC63145332DE4074C215A66A194E2 /* sv.lproj */,
-			);
-			name = Localizable;
-			path = Sources/PrimerSDK/Resources/Localizable;
-			sourceTree = "<group>";
-		};
-		932EDD438D884EEC73538336B6D145C7 /* UI Delegates */ = {
-			isa = PBXGroup;
-			children = (
-				E87A85A9A7E8813E08A2657DDF6DD7BD /* ReloadDelegate.swift */,
-			);
-			path = "UI Delegates";
-			sourceTree = "<group>";
-		};
-		9C1585E9F7D755F0D3D8620B41938536 /* Data Models */ = {
-			isa = PBXGroup;
-			children = (
-				B9509E6B3CF61F9FBF6C07F62C7B859C /* 3DS.swift */,
-			);
-			path = "Data Models";
-			sourceTree = "<group>";
-		};
-		9C64E4B2C9E8C73D9F219C6C228CCF69 /* Third Party */ = {
-			isa = PBXGroup;
-			children = (
-				16CD24D54B29338A212A4C7FE987BC19 /* PromiseKit */,
+		677283F4C73A64D5A4419AC0D2A64028 /* Constants */ = {
+			isa = PBXGroup;
+			children = (
+				4DD3574B899B88AE41EF762C7579C5C0 /* Colors.swift */,
+				F215EC3E7ED4020D1AF607E2AEB13C3F /* Content.swift */,
+				E369C85132A29747B0DF08DF1C9DAB86 /* Dimensions.swift */,
+			);
+			name = Constants;
+			path = Sources/PrimerSDK/Classes/Constants;
+			sourceTree = "<group>";
+		};
+		679FDD3CA52002B047289BFD99BCF9A7 /* Network */ = {
+			isa = PBXGroup;
+			children = (
+				F88833506FBB9AB54EF82930E428777D /* Endpoint.swift */,
+				FBCC8AB36392F43F5AEABFF985D47A12 /* NetworkService.swift */,
+				F0EDE1CE6B409415161E2DFBF5D2A67C /* URLSessionStack.swift */,
+			);
+			name = Network;
+			path = Network;
+			sourceTree = "<group>";
+		};
+		6F765396DFD723861B15C96456733E2D /* Payment Services */ = {
+			isa = PBXGroup;
+			children = (
+				FB0DF2EE70DB95898B589D501CA9A5AA /* ClientTokenService.swift */,
+				F75F2A9D4EE4F41347B7A92DB274E4B6 /* DirectDebitService.swift */,
+				0836C2F698A39FD9DA866F88B3CE363F /* PaymentMethodConfigService.swift */,
+				96C5255DF64E17CD9CBDDFE57A3499FF /* PayPalService.swift */,
+				9D580CBCC95EBFAA9E12544ED711FC61 /* VaultService.swift */,
+			);
+			name = "Payment Services";
+			path = "Payment Services";
+			sourceTree = "<group>";
+		};
+		6FE00FFAABA5B8D3454805B3E703ABB0 /* Third Party */ = {
+			isa = PBXGroup;
+			children = (
+				7D1FF268C9CBF2E839CA649589828BEE /* PromiseKit */,
 			);
 			name = "Third Party";
 			path = "Sources/PrimerSDK/Classes/Third Party";
 			sourceTree = "<group>";
 		};
-		9E49FCB0CBDF67FED25D903076412F1E /* Error Handler */ = {
-			isa = PBXGroup;
-			children = (
-				0E747BE76E7EF721D00CD27A602125BA /* ErrorHandler.swift */,
-				ECB0AA52702EBE13AA5FA3FBDB8D60CD /* PrimerError.swift */,
+		7247ACD97AB79769C7D29E910A7E0D09 /* Development Pods */ = {
+			isa = PBXGroup;
+			children = (
+				5E9E9BA97FF9664E2E7ED2987F9BD502 /* PrimerSDK */,
+			);
+			name = "Development Pods";
+			sourceTree = "<group>";
+		};
+		75043235A63B82C74957D9086334BFBC /* Core */ = {
+			isa = PBXGroup;
+			children = (
+				9ADF3E5B8F51460D0E3EA520058D8A5D /* 3DS */,
+				6F765396DFD723861B15C96456733E2D /* Payment Services */,
+				A5C678D2DFDD00505C909A61EE862518 /* PCI */,
+				86A51FACCBD2B0038CF9C6163963F1F3 /* Primer */,
+			);
+			name = Core;
+			path = Sources/PrimerSDK/Classes/Core;
+			sourceTree = "<group>";
+		};
+		7D1FF268C9CBF2E839CA649589828BEE /* PromiseKit */ = {
+			isa = PBXGroup;
+			children = (
+				413CF1324CFD831F5EE65C4B34E25544 /* after.swift */,
+				4687BB031C3B353D3213703E516159E3 /* Box.swift */,
+				0C1859CCA1FC903A30A32E19020A46A0 /* Catchable.swift */,
+				979C2820757032C00849EFE5B0E04B4B /* Configuration.swift */,
+				F4CF3FB8F5C2B1ED35A472456FF63E54 /* CustomStringConvertible.swift */,
+				E0D04DB583AC13478BC5656DC9CDEA55 /* Dispatcher.swift */,
+				7908D9DCEA15BDBE7B912B8870219C48 /* Error.swift */,
+				4EBEF8A1DD29A32C263B443C695F5590 /* firstly.swift */,
+				AAD52A7A0FCF2AA5B2D9D4DCB3666081 /* Guarantee.swift */,
+				E74B66B8DF9417A0C1C6813FD576B571 /* hang.swift */,
+				5301A546B2CA297A5ACA406E975ACAE2 /* LogEvent.swift */,
+				F898FE85B31EF5EA435EE98D5D3D019C /* Promise.swift */,
+				1B036B18D1FF97867FE2558B45B07376 /* race.swift */,
+				A9CB2F3444BC38E2677EE00DF8BD199E /* Resolver.swift */,
+				05D04614FE8B51DD88B4FD059EDE0450 /* Thenable.swift */,
+				B53326BD2B56CAA887D82695750E6651 /* when.swift */,
+				1F7E1AE424342975F1E67D6A41917A69 /* Cancellation */,
+				AE4D9BB44B5A5D0ABCC58BC51815E3F3 /* Dispatchers */,
+				3794C639BE5D11C4F238162394CD2B9A /* Wrappers */,
+			);
+			name = PromiseKit;
+			path = PromiseKit;
+			sourceTree = "<group>";
+		};
+		7E57E57E936DD8412C00F9ADEC6831B8 /* Vault */ = {
+			isa = PBXGroup;
+			children = (
+				7D44E94311337FA0D3B4656B11584DDE /* VaultPaymentMethodView.swift */,
+				EF488E43F67F07EFDA5230B1F123D274 /* VaultPaymentMethodViewController.swift */,
+				BFDFF9727294FCA9C6D116F3D818EFF1 /* VaultPaymentMethodViewModel.swift */,
+			);
+			name = Vault;
+			path = Vault;
+			sourceTree = "<group>";
+		};
+		86A51FACCBD2B0038CF9C6163963F1F3 /* Primer */ = {
+			isa = PBXGroup;
+			children = (
+				C9F86BBF62EDD3A22CE8E9082DE725B7 /* AppState.swift */,
+				2B10AE5A275C13BC7E019754DF6C297D /* DependencyInjection.swift */,
+				E81A3C7D9A9C2279FBA841E92197F383 /* Primer.swift */,
+				0188000AA7043D9A516FE9A53057E0FD /* PrimerDelegate.swift */,
+				E852ABF7AFC47EDC314DC6C7E8C613E3 /* ResumeHandlerProtocol.swift */,
+			);
+			name = Primer;
+			path = Primer;
+			sourceTree = "<group>";
+		};
+		8CEE7CA81F808142DC2B61948F36A10B /* Banks */ = {
+			isa = PBXGroup;
+			children = (
+				1956121B182AAB6AFA20234E6E813AFC /* BankSelectorViewController.swift */,
+				0D19ACB87D720AED116AEA3CD16F07CD /* BankTableViewCell.swift */,
+			);
+			name = Banks;
+			path = Banks;
+			sourceTree = "<group>";
+		};
+		8EBDE5D7B357543D513E9594E5312098 /* Services */ = {
+			isa = PBXGroup;
+			children = (
+				AE85A545E4A327797A46D4DE1F8F4260 /* API */,
+				679FDD3CA52002B047289BFD99BCF9A7 /* Network */,
+				E4668FC7F1876ED3614BDBC98184F618 /* Parser */,
+			);
+			name = Services;
+			path = Sources/PrimerSDK/Classes/Services;
+			sourceTree = "<group>";
+		};
+		9ADF3E5B8F51460D0E3EA520058D8A5D /* 3DS */ = {
+			isa = PBXGroup;
+			children = (
+				1BFEDD471AE4A42CAA6A62D68B24DEF7 /* 3DSService.swift */,
+				30E21063677C7F1CA4CCA393282047E5 /* 3DSService+Promises.swift */,
+				E00D87661A13A581C17314E0FD3FA5DB /* Data Models */,
+				BD9819AB21D94F63024E74226178D038 /* Networking */,
+			);
+			name = 3DS;
+			path = 3DS;
+			sourceTree = "<group>";
+		};
+		A22052FCBBC13250D50F15F2862A571C /* Theme */ = {
+			isa = PBXGroup;
+			children = (
+				4E886D86806753754D07A1A43DA84817 /* PrimerTheme.swift */,
+				CCA7B6F0259F8D8D038AD10B051ADB07 /* Internal */,
+				B8131E1456EFF7222A093A3FA57812D9 /* Public */,
+			);
+			name = Theme;
+			path = Theme;
+			sourceTree = "<group>";
+		};
+		A40F2B03390C2E883645A1746FDBFCAC /* Primer */ = {
+			isa = PBXGroup;
+			children = (
+				5FCE58B13AEE603AC937A76E5A6B954C /* PrimerAPI.swift */,
+				9E9F01BCC93672C205B5D1BEA3A21869 /* PrimerAPIClient.swift */,
+				3F3D37F9F5CF0E8D490368D3BB5869E8 /* PrimerAPIClient+Promises.swift */,
+			);
+			name = Primer;
+			path = Primer;
+			sourceTree = "<group>";
+		};
+		A5C678D2DFDD00505C909A61EE862518 /* PCI */ = {
+			isa = PBXGroup;
+			children = (
+				E847F0B6F17EEF6E1A3D79BEFF93D99B /* TokenizationService.swift */,
+			);
+			name = PCI;
+			path = PCI;
+			sourceTree = "<group>";
+		};
+		AE4D9BB44B5A5D0ABCC58BC51815E3F3 /* Dispatchers */ = {
+			isa = PBXGroup;
+			children = (
+				155DF643677FEB4B20E33F9162DCB2C1 /* ConcurrencyLimitedDispatcher.swift */,
+				B3E7AA21B6F796EEB1134F0CF261EB44 /* CoreDataDispatcher.swift */,
+				A05115D21F09A661787FBE1228A0B694 /* Queue.swift */,
+				60BEE3114E4D70E431B494F990578B94 /* RateLimitedDispatcher.swift */,
+				447AAA0B37396462296AFE05B6A22152 /* RateLimitedDispatcherBase.swift */,
+				1D6D5D3ED90CFC6CC0D1620A3F91A8FB /* StrictRateLimitedDispatcher.swift */,
+			);
+			name = Dispatchers;
+			path = Dispatchers;
+			sourceTree = "<group>";
+		};
+		AE85A545E4A327797A46D4DE1F8F4260 /* API */ = {
+			isa = PBXGroup;
+			children = (
+				A40F2B03390C2E883645A1746FDBFCAC /* Primer */,
+			);
+			name = API;
+			path = API;
+			sourceTree = "<group>";
+		};
+		B41BBE85BC15CBD3AE1E0E214386EA0B /* Error Handler */ = {
+			isa = PBXGroup;
+			children = (
+				1480235FD58F27376563151DBDDA2C95 /* ErrorHandler.swift */,
+				D11B85FEFFFC586BD763B34895B98196 /* PrimerError.swift */,
 			);
 			name = "Error Handler";
 			path = "Sources/PrimerSDK/Classes/Error Handler";
 			sourceTree = "<group>";
 		};
-		9F7F343D60A5C30CA98F2899DCBE848F /* Core */ = {
-			isa = PBXGroup;
-			children = (
-				91ADBB80AC1319ED1B45C3A550304413 /* Icons.xcassets */,
-				F894BD0FE7B55FA864B9A81AC50A9B14 /* Constants */,
-				A8094C5062CE0423AD063A90D2626F8A /* Core */,
-				3FF052DFE55BD8F78BCF705EA9CEE676 /* Data Models */,
-				9E49FCB0CBDF67FED25D903076412F1E /* Error Handler */,
-				C640BB84A571A2C0D7C6EE06038AD42F /* Extensions & Utilities */,
-				8D70A87E88D2478FFAA42DC803296054 /* Localizable */,
-				D0F6937C3C3139D4EE8E33654F3BCA66 /* Nibs */,
-				5239F57A2CD889A62C646427B22B880F /* Services */,
-				9C64E4B2C9E8C73D9F219C6C228CCF69 /* Third Party */,
-				79AE7DB12E88A689ACD0656D40FB2721 /* User Interface */,
-			);
-			name = Core;
-			sourceTree = "<group>";
-		};
-		A8094C5062CE0423AD063A90D2626F8A /* Core */ = {
-			isa = PBXGroup;
-			children = (
-				1B426F5029E4E951C95E0BD559D3F4DD /* 3DS */,
-				17B7C65152A29F8DDA7116F5FB1C052F /* Payment Services */,
-				3CBF2FFD082523FD92577F30C0ECDC6B /* PCI */,
-				49E4D5257E54437C3C0590A500ADEA95 /* Primer */,
-			);
-			name = Core;
-			path = Sources/PrimerSDK/Classes/Core;
-			sourceTree = "<group>";
-		};
-		B577E2595AC739A31BB5ED71D3475BFE /* Dispatchers */ = {
-			isa = PBXGroup;
-			children = (
-				DCC5F6A0A99A4BBA441F667F110E4813 /* ConcurrencyLimitedDispatcher.swift */,
-				9F8069589D6F93CB6A4BC6585D5E9295 /* CoreDataDispatcher.swift */,
-				183B27DDBAFB2784692BBE0533D9A377 /* Queue.swift */,
-				416F924A5E405BB631F6FFB404C30334 /* RateLimitedDispatcher.swift */,
-				A3CB40FAA5CE0FE83B2BD260A346F7C5 /* RateLimitedDispatcherBase.swift */,
-				D608E23DC12B3ED82EEDE03B62F28687 /* StrictRateLimitedDispatcher.swift */,
-			);
-			path = Dispatchers;
-			sourceTree = "<group>";
-		};
-		C640BB84A571A2C0D7C6EE06038AD42F /* Extensions & Utilities */ = {
-			isa = PBXGroup;
-			children = (
-				B3CC24B8954D633068ACB1B44210ACB9 /* AlertController.swift */,
-				67B07F80C1DAFCC169111CF9128931B8 /* AnyCodable.swift */,
-				782B7ABE69567C433172FC8ABA305437 /* AnyDecodable.swift */,
-				E20D48C6B8D6C1D34403E2B2027EFE9D /* AnyEncodable.swift */,
-				727B43C621219D6FA277AF47E42DAD2C /* BundleExtension.swift */,
-				441296F1A4448F8C76365FEBD7EA0A53 /* DateExtension.swift */,
-				6474C4B0E63B167129235660206D0073 /* IntExtension.swift */,
-				DA4652DDEAFAE14291905B4C4B3585D3 /* Logger.swift */,
-				4A85BA37E6B0895B9F53D9F275B9B9B5 /* Mask.swift */,
-				FB17130368E5B029578B817029631875 /* Optional+Extensions.swift */,
-				A9B058E7C7853D00389EBE01AD40A2DB /* PresentationController.swift */,
-				E41A47222C57A3184738231224365D08 /* PrimerButton.swift */,
-				D6EEAA47644E801AE00FA7605B4F1FA3 /* PrimerCustomStyleTextField.swift */,
-				9C1BBDA995024526FCB723077070DA27 /* PrimerImage.swift */,
-				9477AE36BC4D9D0ABED6E22C6C5AC7B7 /* PrimerScrollView.swift */,
-				D3D8C5C244139280911FD88465DEB278 /* PrimerTableViewCell.swift */,
-				4777C6C897588EC0932EB1C203395D71 /* PrimerViewController.swift */,
-				402E2DF847B604BE3F07F178A1E4AFB1 /* PrimerViewExtensions.swift */,
-				5FAD1EEE52190BD782ABA37556CA6446 /* StringExtension.swift */,
-				1D95377EF84E50593B0DFF2338003381 /* UIColorExtension.swift */,
-				EBC5AA919141897DA459AF16DB17AF79 /* UIDeviceExtension.swift */,
-				D95CCDF3919A7DC0DB38ECE8471E63D8 /* URLExtension.swift */,
-				7A220F598FF56DBADA5703465559D596 /* UserDefaultsExtension.swift */,
-				10E41AB9788EFCBE21BF2C183DC0CC98 /* Validation.swift */,
-				DC04E34E978BB637EFC15A4F60189710 /* WebViewUtil.swift */,
-				1D1E2AB82771608F006A219C /* ZipCode.swift */,
-			);
-			name = "Extensions & Utilities";
-			path = "Sources/PrimerSDK/Classes/Extensions & Utilities";
+		B566D0759179F60BBD5512CA9F25F610 /* PCI */ = {
+			isa = PBXGroup;
+			children = (
+				C10C66B0C289222B1259863B55E03E71 /* CardScanner */,
+			);
+			name = PCI;
+			path = PCI;
+			sourceTree = "<group>";
+		};
+		B8131E1456EFF7222A093A3FA57812D9 /* Public */ = {
+			isa = PBXGroup;
+			children = (
+				B7E14E48A7B697D6F6CFEC9F70509FD5 /* PrimerThemeData.swift */,
+				4420D54353AD0D4506A864BF34588623 /* PrimerThemeData+Deprecated.swift */,
+			);
+			name = Public;
+			path = Public;
+			sourceTree = "<group>";
+		};
+		BD9819AB21D94F63024E74226178D038 /* Networking */ = {
+			isa = PBXGroup;
+			children = (
+				3EC12CBBA7A8F4BFEFFB64A72F510E19 /* PrimerAPIClient+3DS.swift */,
+			);
+			name = Networking;
+			path = Networking;
+			sourceTree = "<group>";
+		};
+		C10C66B0C289222B1259863B55E03E71 /* CardScanner */ = {
+			isa = PBXGroup;
+			children = (
+				89C84B9AB9B095067C98F0F39F1F3736 /* CardScannerViewController.swift */,
+				A0242F9E235809D04D247BED5966C87D /* CardScannerViewController+SimpleScanDelegate.swift */,
+			);
+			name = CardScanner;
+			path = CardScanner;
+			sourceTree = "<group>";
+		};
+		C888AC366D5BE6AD129D7F03BA128791 /* JSON */ = {
+			isa = PBXGroup;
+			children = (
+				4668748B37A7CAEBE45DD2BF6968C23E /* JSONParser.swift */,
+			);
+			name = JSON;
+			path = JSON;
 			sourceTree = "<group>";
 		};
 		C99317E726DB0D5CA94A6EFE2CA8C63E /* Pods-PrimerSDK_Tests */ = {
@@ -1175,27 +996,36 @@
 			path = "Example/Pods/Target Support Files/PrimerSDK";
 			sourceTree = "<group>";
 		};
-		CDFD4B540B6B3A8D6087EF7FCCE3486D /* Primer */ = {
-			isa = PBXGroup;
-			children = (
-<<<<<<< HEAD
-				B6C8E58F1B7BBEF1CD7E1B741E201E10 /* PrimerCardFormViewController.swift */,
-				896FBB37EBA2968ABD4A09351496FA96 /* PrimerContainerViewController.swift */,
-				90E604D15D82D49A338A17762C6DF8D9 /* PrimerFormViewController.swift */,
-				94FAF69CC1A362621F723C5C587DA799 /* PrimerLoadingViewController.swift */,
-				A88BFB06A0361CCA67F42E9BFAA625EA /* PrimerNavigationBar.swift */,
-				352193E5487914C467DE224EACD75F2A /* PrimerNavigationController.swift */,
-				4CF843E8EE035920DE36BAB7C3E974F8 /* PrimerRootViewController.swift */,
-				F7E573ECFB9D436C355D45E89EBC0BF8 /* PrimerUniversalCheckoutViewController.swift */,
-				BC3CAA49BF2D7CBA699F25D17D2F699C /* PrimerVaultManagerViewController.swift */,
-				8471794A273D6035006A82DA /* PrimerInputViewController.swift */,
-=======
-				65DF5FB4499CDF059DC7AF9E8C2FF007 /* PrimerAPI.swift */,
-				C00F5AFA782E70D50C24E85E622FCC74 /* PrimerAPIClient.swift */,
-				FB754079DCB9368C5FEE2641E814EF0C /* PrimerAPIClient+Promises.swift */,
->>>>>>> 8198f0e7
-			);
-			path = Primer;
+		CCA7B6F0259F8D8D038AD10B051ADB07 /* Internal */ = {
+			isa = PBXGroup;
+			children = (
+				92D5D8B663B54DB78CEE06E649E81FA8 /* PrimerTheme+Borders.swift */,
+				695026EF004EB5024638407490F4681F /* PrimerTheme+Buttons.swift */,
+				8C227E25A516771FB87BAC084EA6982B /* PrimerTheme+Colors.swift */,
+				016AB405A471BB395621121F3EE00630 /* PrimerTheme+Inputs.swift */,
+				BC9B3F1C51694F533E970277407A00EA /* PrimerTheme+TextStyles.swift */,
+				88491BF523C05AB23F36608E75EADF61 /* PrimerTheme+Views.swift */,
+			);
+			name = Internal;
+			path = Internal;
+			sourceTree = "<group>";
+		};
+		CD46E64470ABD35120FF383747111732 /* Text Fields */ = {
+			isa = PBXGroup;
+			children = (
+				908380490D581320C91C63A76A239A9E /* CardComponentsManager.swift */,
+				62216DE312B4673AC13F2BBB75DF63D4 /* PrimerCardholderNameFieldView.swift */,
+				9546F7D5627280002FA393EB3F0CB76C /* PrimerCardNumberFieldView.swift */,
+				AF759EAF541C53940994795273197ABC /* PrimerCVVFieldView.swift */,
+				3E0ADCF4649E99B4C4EBE5D972857118 /* PrimerExpiryDateFieldView.swift */,
+				C942BCDFC0ED9ADD7F70759A33ADF80D /* PrimerGenericTextFieldView.swift */,
+				6AB1172431C8FE75D1BF332A4B422053 /* PrimerNibView.swift */,
+				27907E5B6656DA65D163EC94365BACEC /* PrimerTextField.swift */,
+				AEF88DECE389152E811727B5316CE466 /* PrimerTextFieldView.swift */,
+				37CC8CD70BB708D7AEDE63C7BCE54E24 /* PrimerZipCodeFieldView.swift */,
+			);
+			name = "Text Fields";
+			path = "Text Fields";
 			sourceTree = "<group>";
 		};
 		CF1408CF629C7361332E53B88F7BD30C = {
@@ -1207,25 +1037,6 @@
 				5E7CEBBE4BB56B730A515810549B52D9 /* Products */,
 				56409D50D0FA1C19C592518252ACCB45 /* Targets Support Files */,
 			);
-			sourceTree = "<group>";
-		};
-		D0F6937C3C3139D4EE8E33654F3BCA66 /* Nibs */ = {
-			isa = PBXGroup;
-			children = (
-				1529948BD566CC84C3BD165B51858016 /* PrimerTextFieldView.xib */,
-			);
-			name = Nibs;
-			path = Sources/PrimerSDK/Resources/Nibs;
-			sourceTree = "<group>";
-		};
-		D26E2B5BA92958AAE9F6069B8EFC48AA /* Network */ = {
-			isa = PBXGroup;
-			children = (
-				93E30CDA84C9D8CE8D8C9DF7283C70F7 /* Endpoint.swift */,
-				AA157D074C150D59824A357B029B3155 /* NetworkService.swift */,
-				0A87B70C4E5082E33EFF64C94B061140 /* URLSessionStack.swift */,
-			);
-			path = Network;
 			sourceTree = "<group>";
 		};
 		DC341534F0F751E90DBE9F9F51531A54 /* Pods-PrimerSDK_Example */ = {
@@ -1245,68 +1056,121 @@
 			path = "Target Support Files/Pods-PrimerSDK_Example";
 			sourceTree = "<group>";
 		};
-		DEDBA4FCF5ED5B5760F81F1B1D2F8C88 /* Primer */ = {
-			isa = PBXGroup;
-			children = (
-				0EBEDF9FF0FD98BED76BE17D28C2FFEA /* CardButton.swift */,
-				F94A36E946534849766A9AB921850283 /* ExternalViewModel.swift */,
-				F76AC8FC668C2EA643DBCAFB74E333D3 /* PaymentMethodComponent.swift */,
-			);
-			path = Primer;
-			sourceTree = "<group>";
-		};
-		E411345AA83ECA41438706943A728AEA /* TokenizationViewModels */ = {
-			isa = PBXGroup;
-			children = (
-				6588FE55DA302AE50C560BD40C39FD11 /* ApayaTokenizationViewModel.swift */,
-				73B8CACADF41120F1A7DDC1B7F88256A /* ApplePayTokenizationViewModel.swift */,
-				5F01FCC2582B992D10612657E927E682 /* BankSelectorTokenizationViewModel.swift */,
-				55392B1B666F24FFDA17472C9CE109DF /* ExternalPaymentMethodTokenizationViewModel.swift */,
-				06322A6173648F89266BBB93148DF413 /* FormTokenizationViewModel.swift */,
-				89FD4ED770AD6336EB8EFF9106CA8FFA /* KlarnaTokenizationViewModel.swift */,
-				D19C617378B30A382DF7186966FCB22A /* PaymentMethodTokenizationViewModel.swift */,
-				EB04465363FE6BB7216C73861CB69883 /* PayPalTokenizationViewModel.swift */,
-			);
-			path = TokenizationViewModels;
-			sourceTree = "<group>";
-		};
-		EAAF9D58FB990BCF66DFD9F06A6DD837 /* Internal */ = {
-			isa = PBXGroup;
-			children = (
-				1E10C86E6A20B9F08BD78CD8DC3C2CF8 /* PrimerTheme+Borders.swift */,
-				A46164EF4027394FFECA89FCBE897B77 /* PrimerTheme+Buttons.swift */,
-				167AFEEB555A44445D1B785F9320EA8D /* PrimerTheme+Colors.swift */,
-				F56F310932B04B18D64AE88015F0A7EA /* PrimerTheme+Inputs.swift */,
-				A1B3278AC49C798083CAD33FAF71759A /* PrimerTheme+TextStyles.swift */,
-				0FBFFC8C31820FE2EE55CAE9A70C039E /* PrimerTheme+Views.swift */,
-			);
-			path = Internal;
-			sourceTree = "<group>";
-		};
-		F25AE085288A122100071800D1FF3FB0 /* Theme */ = {
-			isa = PBXGroup;
-			children = (
-				843C581B543ED72E5C08F854D98D06DB /* PrimerTheme.swift */,
-				EAAF9D58FB990BCF66DFD9F06A6DD837 /* Internal */,
-				85C3A272A95D62307787CF1396A8B179 /* Public */,
-			);
-			path = Theme;
-			sourceTree = "<group>";
-		};
-		F894BD0FE7B55FA864B9A81AC50A9B14 /* Constants */ = {
-			isa = PBXGroup;
-			children = (
-				23CD65836DCC6DE69B5A83258BA31379 /* Colors.swift */,
-				68DCB07CB2B9D9723F444F3969FBAA37 /* Content.swift */,
-				BE0570638CC890183F4E2BBB9DD331E9 /* Dimensions.swift */,
-			);
-			name = Constants;
-			path = Sources/PrimerSDK/Classes/Constants;
+		DD4F88D623BAAD621A8F302D56EB1871 /* Nibs */ = {
+			isa = PBXGroup;
+			children = (
+				83F9D1E282CA2F2F62223070AF2B3DF2 /* PrimerTextFieldView.xib */,
+			);
+			name = Nibs;
+			path = Sources/PrimerSDK/Resources/Nibs;
+			sourceTree = "<group>";
+		};
+		E00D87661A13A581C17314E0FD3FA5DB /* Data Models */ = {
+			isa = PBXGroup;
+			children = (
+				295CC62257FC51F51E33B40C8B5DCBBF /* 3DS.swift */,
+			);
+			name = "Data Models";
+			path = "Data Models";
+			sourceTree = "<group>";
+		};
+		E07C69254B50AECBC2344549DF70ABDC /* Core */ = {
+			isa = PBXGroup;
+			children = (
+				2A93AE654A8732302FCC646E818221E1 /* Icons.xcassets */,
+				677283F4C73A64D5A4419AC0D2A64028 /* Constants */,
+				75043235A63B82C74957D9086334BFBC /* Core */,
+				0CC7B23A1031A78084A86D796A0F5197 /* Data Models */,
+				B41BBE85BC15CBD3AE1E0E214386EA0B /* Error Handler */,
+				547471E152502EDD1075908992439BA6 /* Extensions & Utilities */,
+				562053DBB3049C8C44FF247CB80C2025 /* Localizable */,
+				DD4F88D623BAAD621A8F302D56EB1871 /* Nibs */,
+				8EBDE5D7B357543D513E9594E5312098 /* Services */,
+				6FE00FFAABA5B8D3454805B3E703ABB0 /* Third Party */,
+				E58F64AE9C56367881746CF39A1D00FB /* User Interface */,
+			);
+			name = Core;
+			sourceTree = "<group>";
+		};
+		E4668FC7F1876ED3614BDBC98184F618 /* Parser */ = {
+			isa = PBXGroup;
+			children = (
+				0E4591A6722AC053454C1D6B33F97B42 /* Parser.swift */,
+				C888AC366D5BE6AD129D7F03BA128791 /* JSON */,
+			);
+			name = Parser;
+			path = Parser;
+			sourceTree = "<group>";
+		};
+		E4E52D60F3494C3986A90F65D579C9F0 /* Root */ = {
+			isa = PBXGroup;
+			children = (
+				72F60DA92A349AD442074828A3E57101 /* PrimerCardFormViewController.swift */,
+				0C2494B1F172C65975B692110144C272 /* PrimerContainerViewController.swift */,
+				BDB09501E1B01155E20C5506CE00F051 /* PrimerFormViewController.swift */,
+				DEFA209F241F9FF97E0596F208907B1A /* PrimerInputViewController.swift */,
+				4C1E38459F3D8581536DD7832C4E9864 /* PrimerLoadingViewController.swift */,
+				E83F6DA67BF5CAB8BD365EAF95A39997 /* PrimerNavigationBar.swift */,
+				19D8D282E15E1AC238D68CE9D1C47634 /* PrimerNavigationController.swift */,
+				716BCE8446C0B1398680847022AAB96E /* PrimerRootViewController.swift */,
+				0FAC22EFC238963D696270C810367622 /* PrimerUniversalCheckoutViewController.swift */,
+				AE63A2BC1B99CDB25DB5EFC416A21B55 /* PrimerVaultManagerViewController.swift */,
+			);
+			name = Root;
+			path = Root;
+			sourceTree = "<group>";
+		};
+		E58F64AE9C56367881746CF39A1D00FB /* User Interface */ = {
+			isa = PBXGroup;
+			children = (
+				6F7397AFFD45B7E3C50A86CFA3F5F2AD /* PaymentMethodsGroupView.swift */,
+				8CEE7CA81F808142DC2B61948F36A10B /* Banks */,
+				FD7E4A83D39E227167610893C9722B70 /* Components */,
+				0623D43871994DB8EF6A0A59A880B25B /* Error */,
+				1496BB77990529B3BFB5C983E1395C2C /* OAuth */,
+				B566D0759179F60BBD5512CA9F25F610 /* PCI */,
+				2909F1D252E0F6BD2AEC6BAC7E2CA755 /* Primer */,
+				E4E52D60F3494C3986A90F65D579C9F0 /* Root */,
+				4202C4E6F33383A8A093B302A69C50A6 /* Success */,
+				CD46E64470ABD35120FF383747111732 /* Text Fields */,
+				0ADBFC944E1976C3E39EB739F7F27A3A /* TokenizationViewModels */,
+				336A1A4D746409D5EEA3449F727E6153 /* UI Delegates */,
+				7E57E57E936DD8412C00F9ADEC6831B8 /* Vault */,
+			);
+			name = "User Interface";
+			path = "Sources/PrimerSDK/Classes/User Interface";
+			sourceTree = "<group>";
+		};
+		F5EE0C257EEF1DDB1E10B393CB8E6E1E /* PCI */ = {
+			isa = PBXGroup;
+			children = (
+				5EC2DC250B34D0695D3980F18F54A856 /* FormTextFieldType.swift */,
+				8E8FE72833DCFD3852227CF683102B4F /* FormType.swift */,
+			);
+			name = PCI;
+			path = PCI;
+			sourceTree = "<group>";
+		};
+		FD7E4A83D39E227167610893C9722B70 /* Components */ = {
+			isa = PBXGroup;
+			children = (
+				17357E782FBCB6253084906E7690283F /* PrimerSearchTextField.swift */,
+			);
+			name = Components;
+			path = Components;
 			sourceTree = "<group>";
 		};
 /* End PBXGroup section */
 
 /* Begin PBXHeadersBuildPhase section */
+		883F5AA500DBAA73FEF973F16EE4EEE6 /* Headers */ = {
+			isa = PBXHeadersBuildPhase;
+			buildActionMask = 2147483647;
+			files = (
+				9D538FCF685A900C63D275D452BC745B /* PrimerSDK-umbrella.h in Headers */,
+			);
+			runOnlyForDeploymentPostprocessing = 0;
+		};
 		B505DDFEE93DC1748F675172121C6F28 /* Headers */ = {
 			isa = PBXHeadersBuildPhase;
 			buildActionMask = 2147483647;
@@ -1320,14 +1184,6 @@
 			buildActionMask = 2147483647;
 			files = (
 				D596E2B41C673AD5018AEA0A0321E51C /* Pods-PrimerSDK_Tests-umbrella.h in Headers */,
-			);
-			runOnlyForDeploymentPostprocessing = 0;
-		};
-		E422A29A3FBE14381404353B6EDE7859 /* Headers */ = {
-			isa = PBXHeadersBuildPhase;
-			buildActionMask = 2147483647;
-			files = (
-				C3D6CEB2E6F1C90619E5D8B0102746ED /* PrimerSDK-umbrella.h in Headers */,
 			);
 			runOnlyForDeploymentPostprocessing = 0;
 		};
@@ -1346,7 +1202,7 @@
 			buildRules = (
 			);
 			dependencies = (
-				2EE614BB0819139F10B14A646317C423 /* PBXTargetDependency */,
+				8055275F22CC807670C6BE491C4472F9 /* PBXTargetDependency */,
 			);
 			name = "Pods-PrimerSDK_Tests";
 			productName = Pods_PrimerSDK_Tests;
@@ -1365,7 +1221,7 @@
 			buildRules = (
 			);
 			dependencies = (
-				6652EE2C0250A307DFDFB984FBA5B1F9 /* PBXTargetDependency */,
+				7553659425B3BF2AF729222667CBEED7 /* PBXTargetDependency */,
 			);
 			name = "Pods-PrimerSDK_Example";
 			productName = Pods_PrimerSDK_Example;
@@ -1374,11 +1230,11 @@
 		};
 		6E6525C7043FBA7BB34A249010AF5593 /* PrimerSDK-PrimerResources */ = {
 			isa = PBXNativeTarget;
-			buildConfigurationList = 8996405426E8FA03AC876CA6F9D688AC /* Build configuration list for PBXNativeTarget "PrimerSDK-PrimerResources" */;
+			buildConfigurationList = 86725950014B3E62BECAC60F3784A484 /* Build configuration list for PBXNativeTarget "PrimerSDK-PrimerResources" */;
 			buildPhases = (
-				1AA185A9AD0A1A9674C58B792CD3D7E9 /* Sources */,
-				67889FCED5B157081EF1F2BDE0D4D04B /* Frameworks */,
-				59C48BFE08F71EA87D3E6214422F33B9 /* Resources */,
+				995F593A1A731165EFE203B610475E3D /* Sources */,
+				7D3004415C6C58B1B37EFC7C78E8D12B /* Frameworks */,
+				71E2CDE3083F996146D4783081262887 /* Resources */,
 			);
 			buildRules = (
 			);
@@ -1391,17 +1247,17 @@
 		};
 		F3BE9108C53B53949406218CEA55E0B2 /* PrimerSDK */ = {
 			isa = PBXNativeTarget;
-			buildConfigurationList = CF6492A474E61D983EF57042008D6AD3 /* Build configuration list for PBXNativeTarget "PrimerSDK" */;
+			buildConfigurationList = 2B7F5D3B0722CB7BD70052A6A9E7DFDC /* Build configuration list for PBXNativeTarget "PrimerSDK" */;
 			buildPhases = (
-				E422A29A3FBE14381404353B6EDE7859 /* Headers */,
-				1CFB2CDDE417425DD7720A95D777B473 /* Sources */,
-				B12DB5E0C7894D0A8AD855B698C5724A /* Frameworks */,
-				A0974CF42BBF1A02B32C372032B255D5 /* Resources */,
+				883F5AA500DBAA73FEF973F16EE4EEE6 /* Headers */,
+				ACA6D4DB966309AA089482B021B4D95D /* Sources */,
+				571D772CFE04135E90608D9C6464EB43 /* Frameworks */,
+				324DC0515FF0573721E12CD7BF18E4BB /* Resources */,
 			);
 			buildRules = (
 			);
 			dependencies = (
-				5B587AD4A5C0A981F198B7E236C1C25D /* PBXTargetDependency */,
+				B4553C08AF5D2074510AD449B26C861D /* PBXTargetDependency */,
 			);
 			name = PrimerSDK;
 			productName = PrimerSDK;
@@ -1441,6 +1297,14 @@
 /* End PBXProject section */
 
 /* Begin PBXResourcesBuildPhase section */
+		324DC0515FF0573721E12CD7BF18E4BB /* Resources */ = {
+			isa = PBXResourcesBuildPhase;
+			buildActionMask = 2147483647;
+			files = (
+				BD1DC89A7CD554FB8BE9E9303FB76D5E /* PrimerSDK-PrimerResources in Resources */,
+			);
+			runOnlyForDeploymentPostprocessing = 0;
+		};
 		3555CD6FF689702A32A86FF5DA44364D /* Resources */ = {
 			isa = PBXResourcesBuildPhase;
 			buildActionMask = 2147483647;
@@ -1448,23 +1312,15 @@
 			);
 			runOnlyForDeploymentPostprocessing = 0;
 		};
-		59C48BFE08F71EA87D3E6214422F33B9 /* Resources */ = {
+		71E2CDE3083F996146D4783081262887 /* Resources */ = {
 			isa = PBXResourcesBuildPhase;
 			buildActionMask = 2147483647;
 			files = (
-				6FB51743A9A46197782FD30F45F4E2BD /* en.lproj in Resources */,
-				CBA78ABBB7543EA954EC70E2E166F7DF /* fr.lproj in Resources */,
-				6B02D20202F5A5332B68E837F8EFC84D /* Icons.xcassets in Resources */,
-				933D6B037EEF9C931BA7EF09DACE5E4D /* PrimerTextFieldView.xib in Resources */,
-				96DDE323E9D69EBFB07CA3A798131AAC /* sv.lproj in Resources */,
-			);
-			runOnlyForDeploymentPostprocessing = 0;
-		};
-		A0974CF42BBF1A02B32C372032B255D5 /* Resources */ = {
-			isa = PBXResourcesBuildPhase;
-			buildActionMask = 2147483647;
-			files = (
-				0EAD49CF96176916882C3B91E42F4A37 /* PrimerSDK-PrimerResources in Resources */,
+				0A52E51898D3E2185A492A7712688C48 /* en.lproj in Resources */,
+				73A793C4E92FA55F26216CADBA47A1F0 /* fr.lproj in Resources */,
+				0D0A928798E37F18CD95D6BF17FC5B45 /* Icons.xcassets in Resources */,
+				2B3B437F4A680FF1462587B0B1B2B907 /* PrimerTextFieldView.xib in Resources */,
+				4D06E3F82089CA6A06C2E0136C4D1048 /* sv.lproj in Resources */,
 			);
 			runOnlyForDeploymentPostprocessing = 0;
 		};
@@ -1478,346 +1334,198 @@
 /* End PBXResourcesBuildPhase section */
 
 /* Begin PBXSourcesBuildPhase section */
-		1AA185A9AD0A1A9674C58B792CD3D7E9 /* Sources */ = {
-			isa = PBXSourcesBuildPhase;
-			buildActionMask = 2147483647;
-			files = (
-			);
-			runOnlyForDeploymentPostprocessing = 0;
-		};
-		1CFB2CDDE417425DD7720A95D777B473 /* Sources */ = {
-			isa = PBXSourcesBuildPhase;
-			buildActionMask = 2147483647;
-			files = (
-				3E85C7BC2FA8A684534EFF79E740D830 /* 3DS.swift in Sources */,
-				6C777FC7EE564AB4FD24F4C09DD56963 /* 3DSService.swift in Sources */,
-				5B9724C6C6870AB0252900B91ADB3748 /* 3DSService+Promises.swift in Sources */,
-				494597EAC9BBBFB5D367268DFA945EBF /* AdyenDotPay.swift in Sources */,
-				4810F9ADE2116FBCC36311A9C35DB8D4 /* after.swift in Sources */,
-				DDF2FF106F313E8341D0C3594CA9797D /* AlertController.swift in Sources */,
-				3D7C499BC18D5B83C6CC9CED51954658 /* AnyCodable.swift in Sources */,
-				A4A8A24E3CEC688663E03A6474044BF3 /* AnyDecodable.swift in Sources */,
-				B86875838F094A989B7F62CE749CF3D3 /* AnyEncodable.swift in Sources */,
-				E37BEB27A95E21BC9314274024637C3B /* Apaya.swift in Sources */,
-				BD8FD3652B5CDDB5B7228005DD1A1393 /* ApayaTokenizationViewModel.swift in Sources */,
-				3A1F0F658B9DE74AB652A140F9F1513C /* ApplePay.swift in Sources */,
-				E58FEC06CEF94E4E994EB68AA5A4BF5A /* ApplePayTokenizationViewModel.swift in Sources */,
-				FD59B650EBBF40AB85BFE188138F9107 /* AppState.swift in Sources */,
-				970FF8099E30B071E75964F183AC2E23 /* Bank.swift in Sources */,
-				001DD8B1CE2ACB0F73B48148C602909F /* BankSelectorTokenizationViewModel.swift in Sources */,
-				5F1A738112C34C9F57A3D2FB5070A2FD /* BankSelectorViewController.swift in Sources */,
-				A4F7E15C77EEA7EEA742ACBD1024C436 /* BankTableViewCell.swift in Sources */,
-				2CF77861B882D12D595BC106F687D1BB /* Box.swift in Sources */,
-				208361AF9AF1889A2C425D261D500A06 /* BundleExtension.swift in Sources */,
-				FCD34477E4E91B11B4A94455EC783F93 /* CancelContext.swift in Sources */,
-				DFF9CB5DF899F3C49D8048E830E8F530 /* Cancellable.swift in Sources */,
-				190F29C50658B49202C21F5C78AEEECA /* CancellableCatchable.swift in Sources */,
-				6E8AD5A9093FE55DF494D8A08FAF20B2 /* CancellablePromise.swift in Sources */,
-				4280ADEFDDEB1CCD966BD8D41EB1EC49 /* CancellableThenable.swift in Sources */,
-				AE05A6659EEBC463CAA90538386B3FE3 /* CardButton.swift in Sources */,
-				04BF282BD1FBF947797379E7C3CBFCD4 /* CardComponentsManager.swift in Sources */,
-				0C00B8C20AA402E3B4A8AB3AB8254F91 /* CardNetwork.swift in Sources */,
-				4489C24C086DFC7C8D05AA5B915183A9 /* CardScannerViewController.swift in Sources */,
-				E221776DBBCC2BE46C0958D25B119042 /* CardScannerViewController+SimpleScanDelegate.swift in Sources */,
-				BE27F8DAEA06883CBFA9012FDABBCC2A /* Catchable.swift in Sources */,
-				C00E66E6861A6CDEB2B1B04AB753C9CB /* CatchWrappers.swift in Sources */,
-				C6374A8530030F753C41F99174E1E13E /* ClientSession.swift in Sources */,
-				A0319595A031E95404E82023CAC94BA5 /* ClientToken.swift in Sources */,
-				A3F1ECA9B63F8DF44C0B5B8C7D32E63D /* ClientTokenService.swift in Sources */,
-				A26E7BA6B8AEF7CE27210296BE0ACFF1 /* Colors.swift in Sources */,
-				7898E88EF7773C2C4025148863347E64 /* ConcurrencyLimitedDispatcher.swift in Sources */,
-				F74822FA9EDA6C349BE99426AD557093 /* Configuration.swift in Sources */,
-				DBC553848EC1195DA21AF5BA7B9C808B /* Consolable.swift in Sources */,
-				49E7360A75892BF5AAA8EB375E767357 /* Content.swift in Sources */,
-				460693D8CE93AA62F2AC40A857D7CD5D /* CoreDataDispatcher.swift in Sources */,
-				47E8F5334969C3D2887CCF5167DFCBA6 /* CountryCode.swift in Sources */,
-				3EE37092C5457D021F35B190E719051E /* Currency.swift in Sources */,
-				A837FCABCB57893A8DFAD6BE7D43763F /* Customer.swift in Sources */,
-				6D0CA41EA2699FA8731E5DF2C666356D /* CustomStringConvertible.swift in Sources */,
-				E47097FF7323077A5E6A5D059F88C15D /* DateExtension.swift in Sources */,
-				0934A7B06878C76FA873C495D856E83E /* DependencyInjection.swift in Sources */,
-				485BFA0E51A907B6985E302FD609BB4C /* Dimensions.swift in Sources */,
-				4D240185133A2AD80828D0BC903E7DA9 /* DirectDebitMandate.swift in Sources */,
-				5B320CB807995FA869E6C075C83747F7 /* DirectDebitService.swift in Sources */,
-				A0F5297D8124D662B4550BC4885B9A34 /* Dispatcher.swift in Sources */,
-				D1832A2C291D74561366A50FEB2D34DB /* Endpoint.swift in Sources */,
-				9A4567FA720648C3B043BD7ADF92429A /* EnsureWrappers.swift in Sources */,
-				E6A273CF08B5066FC93F1B701041A3E8 /* Error.swift in Sources */,
-				CD719CBCA2A411491FEDAF499A511229 /* ErrorHandler.swift in Sources */,
-				6410B2B57790549CAE2A387BE1A6A13B /* ErrorViewController.swift in Sources */,
-				F63CAA029706E84C3F0BF4410CB8B4D4 /* ExternalPaymentMethodTokenizationViewModel.swift in Sources */,
-				800E5785D22B0BC5158F1171EF2751BE /* ExternalViewModel.swift in Sources */,
-				DE5BEE5EA5ECA22D9A520AAD1A3C64E8 /* FinallyWrappers.swift in Sources */,
-				0760EE4836BE965174C94E55BA70E85E /* firstly.swift in Sources */,
-				392EAC209830E3F400CD12163FD5A0BB /* FormTextFieldType.swift in Sources */,
-				EF9A0B23CD449E3C22DEA5606552DCA3 /* FormTokenizationViewModel.swift in Sources */,
-				B5C78F4166AD2C0C1EB4FE881C1E4B3E /* FormType.swift in Sources */,
-				5E75B684715E7D750F22EBCA4725F3AB /* Guarantee.swift in Sources */,
-				616897ECADE2C27F448D95996C38A1AC /* GuaranteeWrappers.swift in Sources */,
-				B2FCBCEDF8C7B54E3763F6EF3342878A /* hang.swift in Sources */,
-				120772F463C0F0A05D465A29F8C06254 /* ImageName.swift in Sources */,
-				D707C97B7594C26A119DEEDE29992487 /* IntExtension.swift in Sources */,
-				D9355B331777ED188592C060192D59C9 /* JSONParser.swift in Sources */,
-				F5D8C9291EB07E6CCCC8389EFF1D40B4 /* Klarna.swift in Sources */,
-				8E204ED1E5DA227649BA16D19A7BBBEB /* KlarnaTokenizationViewModel.swift in Sources */,
-				B1E696B3CE7D0CC794EF7B3BC8BB6008 /* LogEvent.swift in Sources */,
-				F820B31769397C61409833A4BFBCF062 /* Logger.swift in Sources */,
-				2EB31CF5BABA0FB0B854CB2BDD0D8FD5 /* Mask.swift in Sources */,
-				58DA7C17D15D373A069D4E7372C2169C /* NetworkService.swift in Sources */,
-				97F7CE8F11E66C6F6E05DEF355C20A7F /* Optional+Extensions.swift in Sources */,
-				0FFA25F81F61FA5BCC9A7FB94651DE34 /* OrderItem.swift in Sources */,
-				1A68333BC8DB07E1DF6B077D2AC3418A /* Parser.swift in Sources */,
-				02C922EBB7ADC3FB6FFE42306038CC30 /* PaymentMethodComponent.swift in Sources */,
-				B34BED5DC59C90E5617098D43DECA5E0 /* PaymentMethodConfig.swift in Sources */,
-				E42C977A74AFBB6CEAA7821D846FCA6B /* PaymentMethodConfigService.swift in Sources */,
-				3A3060C2F371938243EAA2F49E3E3D09 /* PaymentMethodsGroupView.swift in Sources */,
-				78BD038493B8E5BC7E774D0E7DC6EFAF /* PaymentMethodToken.swift in Sources */,
-				607F43CA59C609C57EBC2C228C8BD10E /* PaymentMethodTokenizationRequest.swift in Sources */,
-				5639957559198E6CEA0E07BA1561F7D8 /* PaymentMethodTokenizationViewModel.swift in Sources */,
-				3F3F249BABD99321C8D99450C3A47A7F /* PaymentResponse.swift in Sources */,
-				9F62E6C9FC84A4021D47147EE2FE5567 /* PayPal.swift in Sources */,
-				20C1B3AB368FEA5021AED37BAC283F68 /* PayPalService.swift in Sources */,
-				3CACC1AC2CEF86A8618CAFBE9175AEBA /* PayPalTokenizationViewModel.swift in Sources */,
-				E2DDBFC2BB82AB02F40EFCA7F3075129 /* PresentationController.swift in Sources */,
-				8F3E2F0F9AD218B9E92588BC24FD06C5 /* Primer.swift in Sources */,
-				DA3108912D1AABC10C375086905DAD06 /* PrimerAPI.swift in Sources */,
-				ACAC5C6F00F9935F28B50D92CFE79F7E /* PrimerAPIClient.swift in Sources */,
-				1BA4A6848E6472C81BF997EDA29453C9 /* PrimerAPIClient+3DS.swift in Sources */,
-				70017A8D2E84C339D80F196D21FC2320 /* PrimerAPIClient+Promises.swift in Sources */,
-				32C31E1853AC5C7506903BD218B43756 /* PrimerButton.swift in Sources */,
-				0554C83B3379D8C5F7FB36EEAE4D6E0B /* PrimerCardFormViewController.swift in Sources */,
-				55C1255344FF4D8DCC358C3DB9C8AF92 /* PrimerCardholderNameFieldView.swift in Sources */,
-				2B8D52C761ADE0658AB147B6686771D0 /* PrimerCardNumberFieldView.swift in Sources */,
-				04094B18E1AC4079FCBACF6697D1C691 /* PrimerContainerViewController.swift in Sources */,
-				FA840E2087E26DCCF5D27B283728425E /* PrimerContent.swift in Sources */,
-				1DC01EA62766343400CE8083 /* PrimerZipCodeFieldView.swift in Sources */,
-				DA022A30E543AA14A5EE358AADDC4B5E /* PrimerCustomStyleTextField.swift in Sources */,
-				7BC136009B3273401AC51D4FA4FEC5C6 /* PrimerCVVFieldView.swift in Sources */,
-				DFD8410F24C41EC66559570AC96F84F7 /* PrimerDelegate.swift in Sources */,
-				5C61409858F6981BC724B6FB82B0029B /* PrimerError.swift in Sources */,
-				BE5D490EEDFC5297327C7E9CD7436A60 /* PrimerExpiryDateFieldView.swift in Sources */,
-				9D2657B561FB5B3EC0F3124889D859EE /* PrimerFlowEnums.swift in Sources */,
-				BD2EAE12D5139F989D1E344E5A93F171 /* PrimerFormViewController.swift in Sources */,
-				1C71E07A5294E52F26FBE72B0DE7008D /* PrimerImage.swift in Sources */,
-				12C4EF2E58F0B186B3BFCE96C971EB5F /* PrimerLoadingViewController.swift in Sources */,
-				5C8C11D003251052CC04B10EC5567A31 /* PrimerNavigationBar.swift in Sources */,
-				12C5C99DFCBB9488DCE9F060AC58821D /* PrimerNavigationController.swift in Sources */,
-				C961BE3B397C6EF2BAA4DBCCE548B2A2 /* PrimerNibView.swift in Sources */,
-				69DD5C709E564634A850AC8BC522C2A2 /* PrimerRootViewController.swift in Sources */,
-				C4E3A923DD92E057524365AAB1D89005 /* PrimerScrollView.swift in Sources */,
-				751F2945047800B24F0170DE5D26559D /* PrimerSDK-dummy.m in Sources */,
-				E0FC20D42CE5F598B7C2662DF0222C5C /* PrimerSearchTextField.swift in Sources */,
-				C01D0FDC2AB2F28D9629A923567E775A /* PrimerSettings.swift in Sources */,
-				A072A3CA74AD7133D570B68FC625A6A2 /* PrimerTableViewCell.swift in Sources */,
-				B3A766CE1F031001023FDFEF36EF2B66 /* PrimerTextField.swift in Sources */,
-				85FF7022E6988ADA9DCED2FE2FC4DD57 /* PrimerTextFieldView.swift in Sources */,
-				A0CC20C539621DEBA68D7D2D20CEDBA8 /* PrimerTheme.swift in Sources */,
-				C47BA445E728147D9C187401B4090491 /* PrimerTheme+Borders.swift in Sources */,
-				AA8EFC1AB41E9D78E8E5BB2B945BEA62 /* PrimerTheme+Buttons.swift in Sources */,
-				742C0632851E17CE655737C2A774B0D1 /* PrimerTheme+Colors.swift in Sources */,
-				7CF8C33FB0836B929212E3F6B979A367 /* PrimerTheme+Inputs.swift in Sources */,
-				70E4AA9364DD396063E58C85514D83D8 /* PrimerTheme+TextStyles.swift in Sources */,
-				FD60DDBC82D35B4ECBE6101155A3249F /* PrimerTheme+Views.swift in Sources */,
-				3278121B3A73A2CBC2AE563CD52A901B /* PrimerThemeData.swift in Sources */,
-				E9A1BFF71B56E8C59D1F592CA95328DB /* PrimerThemeData+Deprecated.swift in Sources */,
-				552B4AE52CC6F4BD2AA64F2AD44AFB11 /* PrimerUniversalCheckoutViewController.swift in Sources */,
-				7B2F67442C95E69618869FFB0E5E14C0 /* PrimerVaultManagerViewController.swift in Sources */,
-				438679C7ACC5DF14463C92CE2FE04FFB /* PrimerViewController.swift in Sources */,
-				426DFD30BF265636E0EE57169CC23DE7 /* PrimerViewExtensions.swift in Sources */,
-				7FF77FB182D3CDFB9FF7B55856FF5526 /* PrimerWebViewController.swift in Sources */,
-				9AA7E752115DD997B9BE88EA7912BECC /* Promise.swift in Sources */,
-				7A1C5F2A4C1FA0F40E682E6EE4D7E861 /* Queue.swift in Sources */,
-				E157AAFDC15A3EF2DB37D33D675EAB4D /* race.swift in Sources */,
-				8CEFD994A83B1F7D305D6F0B4D098A8D /* RateLimitedDispatcher.swift in Sources */,
-				FECC00DBA9B96DADB28A3F4302140052 /* RateLimitedDispatcherBase.swift in Sources */,
-				8D1D6700E47C1D97A5E40241C340C448 /* RecoverWrappers.swift in Sources */,
-				E5C56FF9DB48153FCFED2A3C987B974C /* ReloadDelegate.swift in Sources */,
-				281451EC350C8E06B9E9888E7DE89EE8 /* Resolver.swift in Sources */,
-				49B045847EB4350AB00E89D03443EBCE /* ResumeHandlerProtocol.swift in Sources */,
-				2D7B989C8CB3AB1B9922707E211256C5 /* SequenceWrappers.swift in Sources */,
-				9603E070BC19B696F746F4F928A433E7 /* StrictRateLimitedDispatcher.swift in Sources */,
-				BBF0FED24070C6729F8D11B3FBBB3B03 /* StringExtension.swift in Sources */,
-				80C20296C344C4F7CCFDFD932DFEA57D /* SuccessMessage.swift in Sources */,
-				A67613956423794A7413840491FD1A4D /* SuccessViewController.swift in Sources */,
-				77464303C992C66938D52387F29E4385 /* Thenable.swift in Sources */,
-				BDD9B49CB68A1906CA3705C2B412FAB9 /* ThenableWrappers.swift in Sources */,
-				1B3851C05B78A1473BE0B2C241B2DE71 /* Throwable.swift in Sources */,
-				CF00A88599AAC1B58CC345157BE49855 /* TokenizationService.swift in Sources */,
-				1B8BC9520ED660CC4ED84F5DE39ED6EF /* UIColorExtension.swift in Sources */,
-				C901837878D1D53258C95C3C1AD22EB7 /* UIDeviceExtension.swift in Sources */,
-				A61156D50CA895D1C4FB5863A004B5AA /* URLExtension.swift in Sources */,
-				C32A8153047A3755E47AAE29ECB8127C /* URLSessionStack.swift in Sources */,
-				52CB84D1FAF00314A42219E2E21A9748 /* UserDefaultsExtension.swift in Sources */,
-				D03B7E671CC5582FA3AEAB9EA1B66072 /* UXMode.swift in Sources */,
-				DBC0E81A3E4A4D76456C3ED949E1B5F0 /* Validation.swift in Sources */,
-				3AB8DA0FA7F1E3FD11ADB8E08DCFBFE4 /* VaultCheckoutViewModel.swift in Sources */,
-				4EFDB1EE013E9DC40ADC2229A810D665 /* VaultPaymentMethodView.swift in Sources */,
-				1D1E2AB92771608F006A219C /* ZipCode.swift in Sources */,
-				253AE1AB4D236307D3D3C8D5CFC7C673 /* VaultPaymentMethodViewController.swift in Sources */,
-				F6FD05193B67F460E0BA5A6D888F7637 /* VaultPaymentMethodViewModel.swift in Sources */,
-				1DC01EA42766315500CE8083 /* CheckoutModule.swift in Sources */,
-				DD2548DC519E74704C0FC31722D8ABDD /* VaultService.swift in Sources */,
-				1A837F6221023289FD1CC2CABE1190E8 /* WebViewUtil.swift in Sources */,
-				3DB8DC2368F7F9CD91FD4D5968C461D6 /* when.swift in Sources */,
-				1F3EA96C592E47BE52F501E1421BB423 /* WrapperProtocols.swift in Sources */,
-			);
-			runOnlyForDeploymentPostprocessing = 0;
-		};
 		56F8E0C396EEBAF4EEB6D438222BB63E /* Sources */ = {
 			isa = PBXSourcesBuildPhase;
 			buildActionMask = 2147483647;
 			files = (
-<<<<<<< HEAD
-				4A651EB7915C48AFC307FAE61959EB70 /* 3DS.swift in Sources */,
-				A1262CA9E12FB1BAB1CD7FFD7B01DC35 /* 3DSService.swift in Sources */,
-				38C31A88368EAE1F28812550AA7328FC /* 3DSService+Promises.swift in Sources */,
-				3C38F52B1658DFEABAA8C3B313E5EFD5 /* after.swift in Sources */,
-				B1C9571031AAA30027D1E64003224E97 /* AlertController.swift in Sources */,
-				26B4F7702C6B7F9AB009733BE7592E47 /* Apaya.swift in Sources */,
-				58A60A84381A30976EED5F91ED4DA792 /* ApayaTokenizationViewModel.swift in Sources */,
-				F22E10AC40D54FFBE9EDF87E040AE6AC /* ApplePay.swift in Sources */,
-				161E2CE1CDB3C57D846C272E6E4A455A /* ApplePayTokenizationViewModel.swift in Sources */,
-				A3366EFE7E2F777570EE5880B4945919 /* AppState.swift in Sources */,
-				076E073600806BF26F67CF72758E7D25 /* Box.swift in Sources */,
-				68F65BEE06E9F44CCC94365BCDCF28D0 /* BundleExtension.swift in Sources */,
-				BEB0CD5D5AB80C18D0026D98A13AB539 /* CancelContext.swift in Sources */,
-				847179F7273EBC07006A82DA /* PrimerGenericTextFieldView.swift in Sources */,
-				D17AB1D97B10CCCF8F7F6A6C699C8117 /* Cancellable.swift in Sources */,
-				C725ABA4D0DF5F49DE1816E13529462F /* CancellableCatchable.swift in Sources */,
-				A73D9E3E117DE35AC0FEACF4F6FC9C7B /* CancellablePromise.swift in Sources */,
-				606AB284282FEEE2F230828490E835CE /* CancellableThenable.swift in Sources */,
-				ED265254B09373420C7B37928473A320 /* CardButton.swift in Sources */,
-				56BD790C1C8DF1615B74165EA36C9359 /* CardComponentsManager.swift in Sources */,
-				7ADCBA8BCF7D2B2BB05A34D804C37AB5 /* CardNetwork.swift in Sources */,
-				A2B4C8B148C7D343426B2FB43C6C4BFE /* CardScannerViewController.swift in Sources */,
-				86CBF3D42FAB27F0E8B33B860F6E7317 /* CardScannerViewController+SimpleScanDelegate.swift in Sources */,
-				E699D4BD0FB18139799BA31AB10A6B0A /* Catchable.swift in Sources */,
-				EC505C3975CA1668CC6E055A0F53DE56 /* CatchWrappers.swift in Sources */,
-				74C8030EFACAF5E0830369B91831EAC4 /* ClientToken.swift in Sources */,
-				C163A9C2C282AD283D6E139747B85699 /* ClientTokenService.swift in Sources */,
-				959DA8A9B3F975991A990E0700FFAB70 /* ConcurrencyLimitedDispatcher.swift in Sources */,
-				6C89F8F502069BAB9448480AAAEAED35 /* Configuration.swift in Sources */,
-				DB11B17B56735B91CE2337B8A980302B /* Consolable.swift in Sources */,
-				96C3C5D518DAF83101B4D26C3FBCC113 /* CoreDataDispatcher.swift in Sources */,
-				23C2BDFE90C80630828DB8C435DA8A9F /* CountryCode.swift in Sources */,
-				CACC80410972883175CDC5F432C3E710 /* Currency.swift in Sources */,
-				0E4804CBD272CA9916BC41FC7470D3C8 /* CustomStringConvertible.swift in Sources */,
-				C95F48CF30512340120AF8A064C0DF03 /* DateExtension.swift in Sources */,
-				168217529562A8CFBDE22A73997E3DC5 /* DependencyInjection.swift in Sources */,
-				E78DE24A13FF8AE1813262EDC50DF4EE /* DirectDebitMandate.swift in Sources */,
-				DD5E1A2EB967BF8401ED2BCC5590D815 /* DirectDebitService.swift in Sources */,
-				3CF36A062698ED73BAE59C577C860077 /* Dispatcher.swift in Sources */,
-				C868AAAD735AB2B21E6DFB6E64B7C10E /* Endpoint.swift in Sources */,
-				D9D5241D9F80178696D15655D3B70665 /* EnsureWrappers.swift in Sources */,
-				1F9C85DDA541E56B6BA7B04E35D503D2 /* Error.swift in Sources */,
-				B0C4FB52C128FBAB3A1576D484E0C309 /* ErrorHandler.swift in Sources */,
-				6E503AEA6A3FCA16DB8EF405D1E752D6 /* ErrorViewController.swift in Sources */,
-				FCAC1A990CA53962573B145AFD7CBC75 /* ExternalPaymentMethodTokenizationViewModel.swift in Sources */,
-				0B0D3E1587A6EA87FDAEE1A7B0337E3D /* ExternalViewModel.swift in Sources */,
-				68A37197DF83E2D3E1E99CAAB28913AB /* FinallyWrappers.swift in Sources */,
-				F72FBD828B3225EA840456A103328CE1 /* firstly.swift in Sources */,
-				E28C9B9CF50E62286DCAB77C85A745D5 /* FormTextFieldType.swift in Sources */,
-				AF8A320FEFEEBC6A4C09EAB73EFB6B91 /* FormTokenizationViewModel.swift in Sources */,
-				9EBBBDE7BD3823F66F6EF57EAA6FA83F /* FormType.swift in Sources */,
-				BA4D1F308E267C634940708986AD81EA /* Guarantee.swift in Sources */,
-				FE3D4BF96922AE6EE29CADB5CC4284FE /* GuaranteeWrappers.swift in Sources */,
-				75F4EC661A39EEBECC4ABD0A7A413EA6 /* hang.swift in Sources */,
-				B460298CD1C40DEEC3ED51873E913949 /* ImageName.swift in Sources */,
-				CD185FCB6845C4F7423F23E0E1CECC62 /* IntExtension.swift in Sources */,
-				B8AE31FE3E3B95E646D5B479EEF6649F /* JSONParser.swift in Sources */,
-				8471794B273D6035006A82DA /* PrimerInputViewController.swift in Sources */,
-				B0A429C988E727BB6F068743269D6B5E /* Klarna.swift in Sources */,
-				B6900CEFC89F84B11419F830C68912FB /* KlarnaTokenizationViewModel.swift in Sources */,
-				5EC8FF1E0C4355510357CCE0115BE3E2 /* LoadingViewController.swift in Sources */,
-				5885B4E1CEDECE6407949DAD15840A53 /* LogEvent.swift in Sources */,
-				8D40FCF90C0644414F6A6D62C9E78479 /* Logger.swift in Sources */,
-				A7E1B660078C61AC79653BA9CF9C5ED1 /* Mask.swift in Sources */,
-				07A9BDE62BA71E883C5B251558659FFB /* NetworkService.swift in Sources */,
-				BAAA380309810ED6BEF9DC323CBA43FF /* Optional+Extensions.swift in Sources */,
-				BF7EA4CC286EA717678F301386A6202E /* OrderItem.swift in Sources */,
-				9043BE185F74AD8E7B62BB1894FC09BF /* Parser.swift in Sources */,
-				A72C3FC0D423E8D95924A5D5EC307D2B /* PaymentMethodComponent.swift in Sources */,
-				CF69F408D79862898DFB5AB8D1CEC0E9 /* PaymentMethodConfig.swift in Sources */,
-				2D12257BD16E5492B9B65782B4D9518F /* PaymentMethodConfigService.swift in Sources */,
-				151E3C3D484BA8A01665F0A20C077BD7 /* PaymentMethodToken.swift in Sources */,
-				3CBE022226D955377C59CA1541340404 /* PaymentMethodTokenizationRequest.swift in Sources */,
-				3FE62F51A123AC674D164498D6AD6403 /* PaymentMethodTokenizationViewModel.swift in Sources */,
-				A62A2FCC932C89F6AC5380AFF1C9B9F0 /* PaymentResponse.swift in Sources */,
-				D559DF8A31AF4BFCC010A4FAE7CA55F5 /* PayPal.swift in Sources */,
-				361B8F7D744B6E1480FBEAF28CC3B02C /* PayPalService.swift in Sources */,
-				25AACFA41FF6C2ABE59C0D03477ADB4F /* PayPalTokenizationViewModel.swift in Sources */,
-				595EB66995B778441CF1C1518780F3E4 /* PresentationController.swift in Sources */,
-				3C7643DB046921499BC4D8D7D5A3855A /* Primer.swift in Sources */,
-				FB4277CF1BEC2660B4054B613C959C03 /* PrimerAPI.swift in Sources */,
-				CA0D58A7EE7F758AFE2B5718EBEE7EFC /* PrimerAPIClient.swift in Sources */,
-				51DA23E21887BC12C0B4E37DBE6423A5 /* PrimerAPIClient+3DS.swift in Sources */,
-				B98918E42119F5D2E5FE8172FABE0008 /* PrimerAPIClient+Promises.swift in Sources */,
-				65B0929ED60E2EC4D57D9D7D12C54A40 /* PrimerButton.swift in Sources */,
-				DD7A6662FA90E638E52CD773BA832F3C /* PrimerCardFormViewController.swift in Sources */,
-				30AD89CFCF2D529564F9F3638A9F2211 /* PrimerCardholderNameFieldView.swift in Sources */,
-				91504A7581D451FB12F1F839B1086749 /* PrimerCardNumberFieldView.swift in Sources */,
-				42C8C98B0FDFA47437434242A0CB4EE3 /* PrimerContainerViewController.swift in Sources */,
-				5527E51C699B738D331CC45C7B562319 /* PrimerContent.swift in Sources */,
-				EA8FE502DF49893EEC4270A110E12B40 /* PrimerCustomStyleTextField.swift in Sources */,
-				6A94EC7669EA856796A8C09E3FD6BB6F /* PrimerCVVFieldView.swift in Sources */,
-				6509682801A16435CB509B7D350F7FB0 /* PrimerDelegate.swift in Sources */,
-				0699C7579A4F8D58FA04AA63D0645A12 /* PrimerError.swift in Sources */,
-				57591C13AC7E885E58E1827F6D72BD56 /* PrimerExpiryDateFieldView.swift in Sources */,
-				52F0966BA72A870944D864605A750A23 /* PrimerFlowEnums.swift in Sources */,
-				49653367E5CA59D0F328AE174D80DEF2 /* PrimerFormViewController.swift in Sources */,
-				39050F7B3028B05D9580F65AA55D74E3 /* PrimerImage.swift in Sources */,
-				1462E3B1D4251EA78BFAA3F2C3131D00 /* PrimerLoadingViewController.swift in Sources */,
-				F756C06CE78F87DC70ABB7152A5F2A20 /* PrimerNavigationBar.swift in Sources */,
-				68FE7901C5BE508F7B9453FD1385D1F6 /* PrimerNavigationController.swift in Sources */,
-				6906FFCADAA3FCD0613450785552A54B /* PrimerNibView.swift in Sources */,
-				0EDA1421363E713A8DBEB19AEF937A4C /* PrimerRootViewController.swift in Sources */,
-				BA7219DA21E72778FAB4BD255A6C8B3A /* PrimerScrollView.swift in Sources */,
-				00A3032AA32A975AB0FC9A6A2763DBA9 /* PrimerSDK-dummy.m in Sources */,
-				6E515278971BE42CD37C9C687301D628 /* PrimerSettings.swift in Sources */,
-				FBE58617FF5B33192B504F6F580D9A87 /* PrimerTableViewCell.swift in Sources */,
-				4F8E8D88594CF0A922F73E95CA3A41D9 /* PrimerTextField.swift in Sources */,
-				D46850075EB671BCB081E043BE5D4D03 /* PrimerTextFieldView.swift in Sources */,
-				FC3C1782E00144A3F460235AA09CD46C /* PrimerTheme.swift in Sources */,
-				3393CC61DE271809ACEEF30821105F61 /* PrimerUniversalCheckoutViewController.swift in Sources */,
-				ABFE70B961432158451216EDC21CA0A1 /* PrimerVaultManagerViewController.swift in Sources */,
-				C25F435BBF74F4274E5CA00F0CFB5B5A /* PrimerViewController.swift in Sources */,
-				BC4CB6C0987B0BAAC9C460BD7AA47B00 /* PrimerViewExtensions.swift in Sources */,
-				4C9CC10744BDFDE5C5BFE6031535214C /* PrimerWebViewController.swift in Sources */,
-				6A999327D562C64D2C3BB0DC3155106E /* Promise.swift in Sources */,
-				007BF25B23F32C6D0A8E0C834FC2FD97 /* Queue.swift in Sources */,
-				4D9D553E1784B2F84C46198CFAC24237 /* race.swift in Sources */,
-				5D49E2366F46DF4D4368B11538B921B5 /* RateLimitedDispatcher.swift in Sources */,
-				340E53945CD6656DA45AE3B1CC407E5E /* RateLimitedDispatcherBase.swift in Sources */,
-				2E56EF88548C17ACD1E517E44631C435 /* RecoverWrappers.swift in Sources */,
-				DFE00497B435E50B3E6AD737DA38E85E /* ReloadDelegate.swift in Sources */,
-				9A37D467F5C184AF29A628D0FECF3F57 /* Resolver.swift in Sources */,
-				1877F17A1128CFE910B29C4412E7AD18 /* ResumeHandlerProtocol.swift in Sources */,
-				BB9DDCE08F0F2AC88486C00B8AF46112 /* SequenceWrappers.swift in Sources */,
-				0FC5D17498C3822BC102C73447E0EB5B /* StrictRateLimitedDispatcher.swift in Sources */,
-				041C944C1E76AA5C952678C77E68FA8F /* StringExtension.swift in Sources */,
-				1FF6A6CE97F07173E8E4B3C48C6700B9 /* SuccessMessage.swift in Sources */,
-				7C50FCF21B3FDA55DA4E00BC16C9EDDB /* SuccessViewController.swift in Sources */,
-				53F259626301668CD8F02E329AC6ECDE /* Thenable.swift in Sources */,
-				5614CBCDCD49150A7DF4E08E8E1D3533 /* ThenableWrappers.swift in Sources */,
-				C119573EAD0CA0D9D277D8EA350D397A /* TokenizationService.swift in Sources */,
-				6F3DBD0F2E3C5C3ABF2388348F547EFA /* UIColorExtension.swift in Sources */,
-				BB1665F9EB63E70D1B32F758243423C7 /* UIDeviceExtension.swift in Sources */,
-				11B37E984BED5488CC86BB9F6D6A602D /* URLExtension.swift in Sources */,
-				C1385345A8EAB95F4C04DA67A4744464 /* URLSessionStack.swift in Sources */,
-				FD0DE8B7D9F963F398D9B6503ABBF60C /* UserDefaultsExtension.swift in Sources */,
-				0145590BBFD0E482605221C9BC9FB091 /* UXMode.swift in Sources */,
-				5DFE0DDD1BC002EC93B4E9E543C13DEB /* Validation.swift in Sources */,
-				CFFC0E934BC485BF02456525CF9D0A67 /* VaultCheckoutViewModel.swift in Sources */,
-				BF0AB433E5B01F0EC935A26AAE23CA9F /* VaultPaymentMethodView.swift in Sources */,
-				99812E596C95006B34175372916E18AD /* VaultPaymentMethodViewController.swift in Sources */,
-				5D32D31B4D9AD36A2B90AD1017F23503 /* VaultPaymentMethodViewModel.swift in Sources */,
-				67DE3AB410DA2D5F48DCF18B6828EDD8 /* VaultService.swift in Sources */,
-				63724EE21A3ED332D82C7358D64C0965 /* WebViewUtil.swift in Sources */,
-				8ECB98911F87567644DCB1B5107A0B1C /* when.swift in Sources */,
-				E893DB0923C9412F1CAE10C763EAA316 /* WrapperProtocols.swift in Sources */,
-=======
 				F6FCEA41B7D4A17FD20C345E86296343 /* Pods-PrimerSDK_Example-dummy.m in Sources */,
->>>>>>> 8198f0e7
+			);
+			runOnlyForDeploymentPostprocessing = 0;
+		};
+		995F593A1A731165EFE203B610475E3D /* Sources */ = {
+			isa = PBXSourcesBuildPhase;
+			buildActionMask = 2147483647;
+			files = (
+			);
+			runOnlyForDeploymentPostprocessing = 0;
+		};
+		ACA6D4DB966309AA089482B021B4D95D /* Sources */ = {
+			isa = PBXSourcesBuildPhase;
+			buildActionMask = 2147483647;
+			files = (
+				978DE802E95FD7EC5ED9BF17768697F5 /* 3DS.swift in Sources */,
+				0999101A563DAA2A74F0889E882D2D2E /* 3DSService.swift in Sources */,
+				10FB3C7C35BB29B681923313E76A18BE /* 3DSService+Promises.swift in Sources */,
+				EA87606DC9C7DFBBA50FC8EAAA1F96A6 /* AdyenDotPay.swift in Sources */,
+				68163E6093FFA7B833F2F968F161162D /* after.swift in Sources */,
+				EDD35E6306F32469C2F7ABBD888D49B6 /* AlertController.swift in Sources */,
+				D9796A935C6D77105AEDDEECD3696DE3 /* AnyCodable.swift in Sources */,
+				57E2081E623D86E97A61AC7B9A58C335 /* AnyDecodable.swift in Sources */,
+				57CE57B16CB935DC9DF6050323E3B6F1 /* AnyEncodable.swift in Sources */,
+				53BA3AF19621BCAC1D681028EDA1143A /* Apaya.swift in Sources */,
+				263438BDE5E0C06254D28ECF9B74DBBC /* ApayaTokenizationViewModel.swift in Sources */,
+				4F3018698E865736EB3D82746C2DAD35 /* ApplePay.swift in Sources */,
+				B66181D988313F70394545CFCA9A27EC /* ApplePayTokenizationViewModel.swift in Sources */,
+				F6F14CE9FE2A8ECB00A7129FB4B155BC /* AppState.swift in Sources */,
+				F14131951695AA3242A41C973BB72D31 /* Bank.swift in Sources */,
+				92448D6EE52A8335CF086BFDB1406014 /* BankSelectorTokenizationViewModel.swift in Sources */,
+				D54F259F0C76A842289DDEAFB213F02D /* BankSelectorViewController.swift in Sources */,
+				3A0A89776F2A083479606C0DE0FA2D8E /* BankTableViewCell.swift in Sources */,
+				6BC8C160ED2CCCC281EF8EDF4F54863D /* Box.swift in Sources */,
+				10BCD77CD8BB4EE74C81C8FB69694340 /* BundleExtension.swift in Sources */,
+				91314924E2EF36507AF62B30E16D0BCB /* CancelContext.swift in Sources */,
+				02A4BCB19466D5F296D9B5B40C19C1FC /* Cancellable.swift in Sources */,
+				A707DC2E42BBAE44532318D15202CE11 /* CancellableCatchable.swift in Sources */,
+				6205546601B55B693E5E2323D533784E /* CancellablePromise.swift in Sources */,
+				AE84DA308DE575FB9FD2505EB6904594 /* CancellableThenable.swift in Sources */,
+				B452E4E0BAF014BD3E4E0172B0CA3EC7 /* CardButton.swift in Sources */,
+				7EDEFDE3590DAF0C03897058A9121A8C /* CardComponentsManager.swift in Sources */,
+				F6C5A9EF6A099B091DD622DB94F40E5E /* CardNetwork.swift in Sources */,
+				D26827F88C2BF0F795E390C3E3A9B422 /* CardScannerViewController.swift in Sources */,
+				43BD5F1D5D797CD5A6B223571C7CEF43 /* CardScannerViewController+SimpleScanDelegate.swift in Sources */,
+				866A772B735BC2F7EB20DC43306D81BA /* Catchable.swift in Sources */,
+				80B943E97A1145922A0F4C9AC30BC0F7 /* CatchWrappers.swift in Sources */,
+				8EBE8AE2CCE8D44E71A1BFD38FEF4717 /* CheckoutModule.swift in Sources */,
+				2503A641EE37ACC5AE9EC7E6613C48CD /* ClientSession.swift in Sources */,
+				F8784487B5226D22D2EADFA70A8453AD /* ClientToken.swift in Sources */,
+				C2775761FEC6A40B67210C311D805F01 /* ClientTokenService.swift in Sources */,
+				5C27510719A9910072EEE09987745546 /* Colors.swift in Sources */,
+				C6735D5620B2C87D06A4F3D1576222D3 /* ConcurrencyLimitedDispatcher.swift in Sources */,
+				9EEBBBD13CC703DA5A5C9AD71BE5DC79 /* Configuration.swift in Sources */,
+				353E7DE6A679DA8C46F3CAA3E9E7A48C /* Consolable.swift in Sources */,
+				51EF8DD551B6CF1431AEB30852EF77B9 /* Content.swift in Sources */,
+				0AD00FAF06755353C672BA255F71387D /* CoreDataDispatcher.swift in Sources */,
+				2F104E0418BD25611071C10F74EC2B34 /* CountryCode.swift in Sources */,
+				3037E1CD3AF2906A6A97EC80F69B0BA5 /* Currency.swift in Sources */,
+				D7CFBD4AFAA801D85933E193A6DFCDEB /* Customer.swift in Sources */,
+				3029BFC7279B71EFC87DAA809B4340F7 /* CustomStringConvertible.swift in Sources */,
+				9F6628E2CA8A1D1E9BFDCEB065D6489F /* DateExtension.swift in Sources */,
+				5D25F0E8D60F3C303F57DF7AC6CA6F8F /* DependencyInjection.swift in Sources */,
+				5E43FFF43B463E49AAC6825419CBBBA7 /* Dimensions.swift in Sources */,
+				3E2525750C4D08D5BC93AAC3CE013AA5 /* DirectDebitMandate.swift in Sources */,
+				B3BCA52237396FB0366BBC2761DD8270 /* DirectDebitService.swift in Sources */,
+				E0BA45558CEC7234497D11F317DF13BA /* Dispatcher.swift in Sources */,
+				E9153D47B0333A7188F1EAEEE9DD9CDE /* Endpoint.swift in Sources */,
+				46F74395EB132F07784E98FCAE39A629 /* EnsureWrappers.swift in Sources */,
+				C72C5E42A00387F062CB94B9AA8EC218 /* Error.swift in Sources */,
+				0B63C4CC5B464C7B05DE3061B185B34C /* ErrorHandler.swift in Sources */,
+				16801244FB9A2D1BB6449F49BBAF9ADE /* ErrorViewController.swift in Sources */,
+				D3301FDC9EFFD82488B7D5960B7EC618 /* ExternalPaymentMethodTokenizationViewModel.swift in Sources */,
+				5022EC1AB697E81FE524CDA1BA2F890A /* ExternalViewModel.swift in Sources */,
+				698400694A5DEC8921E737DC9D2E7059 /* FinallyWrappers.swift in Sources */,
+				1698C3467A3503AAB8CC1A9809717975 /* firstly.swift in Sources */,
+				E8BC0EA3E679C6FD14D47D09FDD3FC96 /* FormTextFieldType.swift in Sources */,
+				70026C78EB1220DDD529B755E082151F /* FormTokenizationViewModel.swift in Sources */,
+				69FC5E23711E778C72290FD5C1C49426 /* FormType.swift in Sources */,
+				FC36A60C7585E379ADACC796FA6BB0D2 /* Guarantee.swift in Sources */,
+				B08A98C896C1DE5B052850AD0483983D /* GuaranteeWrappers.swift in Sources */,
+				611D21054BFD3F8C2CA0538F4213FEB8 /* hang.swift in Sources */,
+				1F0C1078C792666EA71AF84D60421712 /* ImageName.swift in Sources */,
+				CF017AF48A4ABD408E2C7C7131120E7F /* IntExtension.swift in Sources */,
+				5CA878C31F49F4F05304752436916366 /* JSONParser.swift in Sources */,
+				4F83B923AC458FE62DA74F72C6DF7927 /* Klarna.swift in Sources */,
+				0C77127A2FF1EA5411BC11B0F0A0E1F5 /* KlarnaTokenizationViewModel.swift in Sources */,
+				716200DEB6FB65FE727BBB3D95CA525F /* LogEvent.swift in Sources */,
+				65D7CC2097E9B140D4182894EF05A21E /* Logger.swift in Sources */,
+				6D8E550C84A9E33F25DC29269CDDFA9E /* Mask.swift in Sources */,
+				0186AF5E470FE275AC4FB3D8FC4F44A4 /* NetworkService.swift in Sources */,
+				F142320F99712196ABCE3BEC24B86FFD /* Optional+Extensions.swift in Sources */,
+				EDA2EE8553E628E7C4790DFF4226EC8E /* OrderItem.swift in Sources */,
+				8BB9BD57BC57E1A91E00A36DBA3E4151 /* Parser.swift in Sources */,
+				6B9251240D26169AAAA36AB32218C169 /* PaymentMethodComponent.swift in Sources */,
+				27AFEE600343287B7305E8669F103B7B /* PaymentMethodConfig.swift in Sources */,
+				975CE4C566DF267AFBB2809DEEB339DF /* PaymentMethodConfigService.swift in Sources */,
+				DFF15DAA6DCCF0A272014BF8F0395DB8 /* PaymentMethodsGroupView.swift in Sources */,
+				56B5FAEBFDFEF5259833F577A682BF16 /* PaymentMethodToken.swift in Sources */,
+				7F6A04C6B7E4F48A651BCA41FF6515DA /* PaymentMethodTokenizationRequest.swift in Sources */,
+				7EBA01D766967B69338D1FE7C97BF324 /* PaymentMethodTokenizationViewModel.swift in Sources */,
+				8A878A4D8C6118F5DA0372CA65E6D548 /* PaymentResponse.swift in Sources */,
+				7C3C4E824516EA363DC98365A2D5A71D /* PayPal.swift in Sources */,
+				173FE21F501775E72CECA36BF0C221F6 /* PayPalService.swift in Sources */,
+				45FB79B962EEF61D929ADBCCA75989AA /* PayPalTokenizationViewModel.swift in Sources */,
+				BD3B28DBE0AB610E5F680F0B6A58257E /* PresentationController.swift in Sources */,
+				4484AC37A75142987BB057347371BCD3 /* Primer.swift in Sources */,
+				058DD02A3E30F19E6550F8A1FB477EA3 /* PrimerAPI.swift in Sources */,
+				F7CCF57DE12F17D2C319CF37D97225E8 /* PrimerAPIClient.swift in Sources */,
+				065037C16C46CEEA026912097F945921 /* PrimerAPIClient+3DS.swift in Sources */,
+				06FB08F89ADA3A4C6B8B0E73C88401EA /* PrimerAPIClient+Promises.swift in Sources */,
+				AD09152BF84E0ACDC2EBC713ADF81AC4 /* PrimerButton.swift in Sources */,
+				C83CC55ADAE71D8763A56C0AD2F96F9D /* PrimerCardFormViewController.swift in Sources */,
+				34E024F6801AAE10D50D17D4BF8AAA9D /* PrimerCardholderNameFieldView.swift in Sources */,
+				90C36ABBE06B588897B7BA422EDEB9DD /* PrimerCardNumberFieldView.swift in Sources */,
+				BAA6855E4BEB69BB68D92898302670D5 /* PrimerContainerViewController.swift in Sources */,
+				BC26175BE2694071C29F5453D6976E70 /* PrimerContent.swift in Sources */,
+				C1B83D3190D9F0FB87EC121F873A5D8F /* PrimerCustomStyleTextField.swift in Sources */,
+				ACC66D2348F5B24577768436493FDB43 /* PrimerCVVFieldView.swift in Sources */,
+				5D669A43F218D4F245913C3B1580BD84 /* PrimerDelegate.swift in Sources */,
+				66512781B2CBB7EC47F4601C5271FAE2 /* PrimerError.swift in Sources */,
+				04FC7B82301E57C81C8324D56A52E064 /* PrimerExpiryDateFieldView.swift in Sources */,
+				22EBBA78CA437D723A37761499C56470 /* PrimerFlowEnums.swift in Sources */,
+				45569FFA4A5750ED9E4E1D89D13BB425 /* PrimerFormViewController.swift in Sources */,
+				9C0F75B903731DDA3EB41AE16E09EA70 /* PrimerGenericTextFieldView.swift in Sources */,
+				B45092C027C4FEC8982EC64D817CA17A /* PrimerImage.swift in Sources */,
+				398B2785219B448538FCD02EAC92AE28 /* PrimerInputViewController.swift in Sources */,
+				F3183E368CF2ABDD38834193B8B8B971 /* PrimerLoadingViewController.swift in Sources */,
+				1C3177D01CF8FE76461E9C743DB3C0DC /* PrimerNavigationBar.swift in Sources */,
+				15659C95905139A52866C41494E6A375 /* PrimerNavigationController.swift in Sources */,
+				8D1489316ABA0905FF60B1A53EEC5F78 /* PrimerNibView.swift in Sources */,
+				D37D94FCF71002FE16D149A8C88648CF /* PrimerRootViewController.swift in Sources */,
+				B3C958EE7C8CC585BCF3E336A7CFCC7D /* PrimerScrollView.swift in Sources */,
+				42AC464A1D21292B63941D924AC6922B /* PrimerSDK-dummy.m in Sources */,
+				F2F511761550326EB85CFA5E079CFA78 /* PrimerSearchTextField.swift in Sources */,
+				BF1C0B52D404639D0C72186DD8F6FC60 /* PrimerSettings.swift in Sources */,
+				95D22035A75E8833E262F715AD74B8E3 /* PrimerTableViewCell.swift in Sources */,
+				634B33985EFF8B22A9B09DC32BE165AF /* PrimerTextField.swift in Sources */,
+				808775883571E0A6601BF41217086054 /* PrimerTextFieldView.swift in Sources */,
+				29371D09A1A8944920C60F94EA2A8204 /* PrimerTheme.swift in Sources */,
+				D54CC6F58D8D2409E31771289C8DF482 /* PrimerTheme+Borders.swift in Sources */,
+				D5D0682D304BFDC4428C36CE20333E2E /* PrimerTheme+Buttons.swift in Sources */,
+				C65C14C2215B231317263DA48DB24368 /* PrimerTheme+Colors.swift in Sources */,
+				781DCA6D2D1F9F06C1E51A415B98F757 /* PrimerTheme+Inputs.swift in Sources */,
+				1C750F17E2F444F4D83688C65ED8D5EB /* PrimerTheme+TextStyles.swift in Sources */,
+				9E3235464582DFD73AAB5F2CDDF868E7 /* PrimerTheme+Views.swift in Sources */,
+				5365BD7629079ED62C4141690FD25978 /* PrimerThemeData.swift in Sources */,
+				535CF325D4BF72C271480CD4C6362CD2 /* PrimerThemeData+Deprecated.swift in Sources */,
+				CEFD83A83D478AB1963BD2930926F76E /* PrimerUniversalCheckoutViewController.swift in Sources */,
+				91CBF4247CFC60F306C0144033CB1B66 /* PrimerVaultManagerViewController.swift in Sources */,
+				57D5A0C90242C0525583D6EFAA5ADC09 /* PrimerViewController.swift in Sources */,
+				3B9469D814980BBD4754C6526D3D608F /* PrimerViewExtensions.swift in Sources */,
+				555B2C7E0D1443252244706F19C0D9D1 /* PrimerWebViewController.swift in Sources */,
+				DAC02182B4D43DF38E3A719E7B68AF4A /* PrimerZipCodeFieldView.swift in Sources */,
+				CF2660C8DC620EE01305786DF76FFA06 /* Promise.swift in Sources */,
+				D3C76E88E36872FB717B9C204B72C4DF /* Queue.swift in Sources */,
+				F5DCDAB8149F51C97D486AB34FCC44DB /* race.swift in Sources */,
+				06275613F4EEAC8B4CF49F38C02B435F /* RateLimitedDispatcher.swift in Sources */,
+				7E5CA63265321683AC04E4FE2F25563D /* RateLimitedDispatcherBase.swift in Sources */,
+				E74C4DD673ED6F6780115E54279075CB /* RecoverWrappers.swift in Sources */,
+				6FD10192FD3593CE05046FC4147157AB /* ReloadDelegate.swift in Sources */,
+				AF272182D1E95C0FA18A53D087687FF1 /* Resolver.swift in Sources */,
+				684701973282337D652CB319088AB59D /* ResumeHandlerProtocol.swift in Sources */,
+				FAF13B88D3522E6FA82186E575B42348 /* SequenceWrappers.swift in Sources */,
+				0848A0F59D46AD1F5BCC4EA8C9CBB3AA /* StrictRateLimitedDispatcher.swift in Sources */,
+				243C1C96E052896359662E23E5D78CAB /* StringExtension.swift in Sources */,
+				4950547513B3C7DD7A556ACF22CE1455 /* SuccessMessage.swift in Sources */,
+				E8F4F59B50876990476145BF67E57985 /* SuccessViewController.swift in Sources */,
+				E0381AD1FF8F432D504B2333979B7723 /* Thenable.swift in Sources */,
+				A7FB511661C3644EE2C44B47DC172B4A /* ThenableWrappers.swift in Sources */,
+				70B5B995B399533316BDC3BD42A97CD7 /* Throwable.swift in Sources */,
+				8BBB896AE4CC38E113807A9EA7CD95AD /* TokenizationService.swift in Sources */,
+				4C195B2EAF9ECDA01A2791220489A646 /* UIColorExtension.swift in Sources */,
+				F435C86E2E5FCC5523D2BCF0D95BA67C /* UIDeviceExtension.swift in Sources */,
+				39D47B7FC720187B0BD729BE7B1AD9BD /* URLExtension.swift in Sources */,
+				0F8AB515A509AEEC731A5626F284CF82 /* URLSessionStack.swift in Sources */,
+				CEF3D222A534818395CB9B07B1594D9A /* UserDefaultsExtension.swift in Sources */,
+				3FF1ABD1513808AFFB015C1F4AC05240 /* UXMode.swift in Sources */,
+				72DB22DE5706E9A0E0C8E0BAA0E45B6B /* Validation.swift in Sources */,
+				22D4064B890D3815A37888731BDC3673 /* VaultCheckoutViewModel.swift in Sources */,
+				92A6A4BCFC1CEC3DFFB3ECC3BB23A0A3 /* VaultPaymentMethodView.swift in Sources */,
+				21DF092518F7DC492BF42A1AB5885D4B /* VaultPaymentMethodViewController.swift in Sources */,
+				AD947425BF6612BB5DA46905FD91E8B5 /* VaultPaymentMethodViewModel.swift in Sources */,
+				2AB9CECF3DC11B5D93C45BE6C25C015B /* VaultService.swift in Sources */,
+				29047E6B0E834EAABCD6D3332F27DB78 /* WebViewUtil.swift in Sources */,
+				7E04AD85D4C631261D057FE3FCF4B2D8 /* when.swift in Sources */,
+				AFBB1CBEB0F43F2B268CECA9478D9464 /* WrapperProtocols.swift in Sources */,
+				F51B388F4781C482A92236853D29EF0C /* ZipCode.swift in Sources */,
 			);
 			runOnlyForDeploymentPostprocessing = 0;
 		};
@@ -1832,23 +1540,23 @@
 /* End PBXSourcesBuildPhase section */
 
 /* Begin PBXTargetDependency section */
-		2EE614BB0819139F10B14A646317C423 /* PBXTargetDependency */ = {
+		7553659425B3BF2AF729222667CBEED7 /* PBXTargetDependency */ = {
+			isa = PBXTargetDependency;
+			name = PrimerSDK;
+			target = F3BE9108C53B53949406218CEA55E0B2 /* PrimerSDK */;
+			targetProxy = 8A6977CB4F5B8E4ECE1879E348979E5C /* PBXContainerItemProxy */;
+		};
+		8055275F22CC807670C6BE491C4472F9 /* PBXTargetDependency */ = {
 			isa = PBXTargetDependency;
 			name = "Pods-PrimerSDK_Example";
 			target = 6C144A762E9B598392AFFEC8F873746A /* Pods-PrimerSDK_Example */;
-			targetProxy = 2ADC7420F8C4078B8F1E7F9060D7F139 /* PBXContainerItemProxy */;
-		};
-		5B587AD4A5C0A981F198B7E236C1C25D /* PBXTargetDependency */ = {
+			targetProxy = 487688EC5247CCD57D32D9A2258A5884 /* PBXContainerItemProxy */;
+		};
+		B4553C08AF5D2074510AD449B26C861D /* PBXTargetDependency */ = {
 			isa = PBXTargetDependency;
 			name = "PrimerSDK-PrimerResources";
 			target = 6E6525C7043FBA7BB34A249010AF5593 /* PrimerSDK-PrimerResources */;
-			targetProxy = 2118CE316706BFE3D338FCC942876072 /* PBXContainerItemProxy */;
-		};
-		6652EE2C0250A307DFDFB984FBA5B1F9 /* PBXTargetDependency */ = {
-			isa = PBXTargetDependency;
-			name = PrimerSDK;
-			target = F3BE9108C53B53949406218CEA55E0B2 /* PrimerSDK */;
-			targetProxy = E3531E979915F144C7FBC93DA1248B57 /* PBXContainerItemProxy */;
+			targetProxy = BAB05BF014C8702AD9D835C189914008 /* PBXContainerItemProxy */;
 		};
 /* End PBXTargetDependency section */
 
@@ -1920,7 +1628,7 @@
 			};
 			name = Debug;
 		};
-		74484E16AB8BECB879877F805B977B39 /* Debug */ = {
+		062C5ACA268D29298491DE497CE82AE6 /* Debug */ = {
 			isa = XCBuildConfiguration;
 			baseConfigurationReference = 5EFE04D5EBC78FAD3569FFDB79C1ED07 /* PrimerSDK.debug.xcconfig */;
 			buildSettings = {
@@ -1935,6 +1643,85 @@
 				WRAPPER_EXTENSION = bundle;
 			};
 			name = Debug;
+		};
+		210FFD5C93C6E30766F07A2F26E3DE6C /* Release */ = {
+			isa = XCBuildConfiguration;
+			baseConfigurationReference = 7489E7B4129D66B025FCECB7CA4BCB0E /* PrimerSDK.release.xcconfig */;
+			buildSettings = {
+				CLANG_ENABLE_OBJC_WEAK = NO;
+				"CODE_SIGN_IDENTITY[sdk=appletvos*]" = "";
+				"CODE_SIGN_IDENTITY[sdk=iphoneos*]" = "";
+				"CODE_SIGN_IDENTITY[sdk=watchos*]" = "";
+				CURRENT_PROJECT_VERSION = 1;
+				DEFINES_MODULE = YES;
+				DYLIB_COMPATIBILITY_VERSION = 1;
+				DYLIB_CURRENT_VERSION = 1;
+				DYLIB_INSTALL_NAME_BASE = "@rpath";
+				GCC_PREFIX_HEADER = "Target Support Files/PrimerSDK/PrimerSDK-prefix.pch";
+				INFOPLIST_FILE = "Target Support Files/PrimerSDK/PrimerSDK-Info.plist";
+				INSTALL_PATH = "$(LOCAL_LIBRARY_DIR)/Frameworks";
+				IPHONEOS_DEPLOYMENT_TARGET = 10.0;
+				LD_RUNPATH_SEARCH_PATHS = "$(inherited) @executable_path/Frameworks @loader_path/Frameworks";
+				MODULEMAP_FILE = "Target Support Files/PrimerSDK/PrimerSDK.modulemap";
+				PRODUCT_MODULE_NAME = PrimerSDK;
+				PRODUCT_NAME = PrimerSDK;
+				SDKROOT = iphoneos;
+				SKIP_INSTALL = YES;
+				SWIFT_ACTIVE_COMPILATION_CONDITIONS = "$(inherited) ";
+				SWIFT_VERSION = 4.2;
+				TARGETED_DEVICE_FAMILY = "1,2";
+				VALIDATE_PRODUCT = YES;
+				VERSIONING_SYSTEM = "apple-generic";
+				VERSION_INFO_PREFIX = "";
+			};
+			name = Release;
+		};
+		54A6301CEC2DD4432F4472B688CC96A4 /* Debug */ = {
+			isa = XCBuildConfiguration;
+			baseConfigurationReference = 5EFE04D5EBC78FAD3569FFDB79C1ED07 /* PrimerSDK.debug.xcconfig */;
+			buildSettings = {
+				CLANG_ENABLE_OBJC_WEAK = NO;
+				"CODE_SIGN_IDENTITY[sdk=appletvos*]" = "";
+				"CODE_SIGN_IDENTITY[sdk=iphoneos*]" = "";
+				"CODE_SIGN_IDENTITY[sdk=watchos*]" = "";
+				CURRENT_PROJECT_VERSION = 1;
+				DEFINES_MODULE = YES;
+				DYLIB_COMPATIBILITY_VERSION = 1;
+				DYLIB_CURRENT_VERSION = 1;
+				DYLIB_INSTALL_NAME_BASE = "@rpath";
+				GCC_PREFIX_HEADER = "Target Support Files/PrimerSDK/PrimerSDK-prefix.pch";
+				INFOPLIST_FILE = "Target Support Files/PrimerSDK/PrimerSDK-Info.plist";
+				INSTALL_PATH = "$(LOCAL_LIBRARY_DIR)/Frameworks";
+				IPHONEOS_DEPLOYMENT_TARGET = 10.0;
+				LD_RUNPATH_SEARCH_PATHS = "$(inherited) @executable_path/Frameworks @loader_path/Frameworks";
+				MODULEMAP_FILE = "Target Support Files/PrimerSDK/PrimerSDK.modulemap";
+				PRODUCT_MODULE_NAME = PrimerSDK;
+				PRODUCT_NAME = PrimerSDK;
+				SDKROOT = iphoneos;
+				SKIP_INSTALL = YES;
+				SWIFT_ACTIVE_COMPILATION_CONDITIONS = "$(inherited) ";
+				SWIFT_VERSION = 4.2;
+				TARGETED_DEVICE_FAMILY = "1,2";
+				VERSIONING_SYSTEM = "apple-generic";
+				VERSION_INFO_PREFIX = "";
+			};
+			name = Debug;
+		};
+		6E573B75C3289E58A3590EC1A8E602DB /* Release */ = {
+			isa = XCBuildConfiguration;
+			baseConfigurationReference = 7489E7B4129D66B025FCECB7CA4BCB0E /* PrimerSDK.release.xcconfig */;
+			buildSettings = {
+				CONFIGURATION_BUILD_DIR = "$(BUILD_DIR)/$(CONFIGURATION)$(EFFECTIVE_PLATFORM_NAME)/PrimerSDK";
+				IBSC_MODULE = PrimerSDK;
+				INFOPLIST_FILE = "Target Support Files/PrimerSDK/ResourceBundle-PrimerResources-PrimerSDK-Info.plist";
+				IPHONEOS_DEPLOYMENT_TARGET = 10.0;
+				PRODUCT_NAME = PrimerResources;
+				SDKROOT = iphoneos;
+				SKIP_INSTALL = YES;
+				TARGETED_DEVICE_FAMILY = "1,2";
+				WRAPPER_EXTENSION = bundle;
+			};
+			name = Release;
 		};
 		7EE7A78859F657F6BEFC651185B43192 /* Release */ = {
 			isa = XCBuildConfiguration;
@@ -1991,7 +1778,8 @@
 				MTL_FAST_MATH = YES;
 				PRODUCT_NAME = "$(TARGET_NAME)";
 				STRIP_INSTALLED_PRODUCT = NO;
-				SWIFT_OPTIMIZATION_LEVEL = "-Owholemodule";
+				SWIFT_COMPILATION_MODE = wholemodule;
+				SWIFT_OPTIMIZATION_LEVEL = "-O";
 				SWIFT_VERSION = 5.0;
 				SYMROOT = "${SRCROOT}/../build";
 			};
@@ -2063,69 +1851,6 @@
 				VERSION_INFO_PREFIX = "";
 			};
 			name = Debug;
-		};
-		9FE85AE725D562173A1A44CA0F7B1E6A /* Debug */ = {
-			isa = XCBuildConfiguration;
-			baseConfigurationReference = 5EFE04D5EBC78FAD3569FFDB79C1ED07 /* PrimerSDK.debug.xcconfig */;
-			buildSettings = {
-				CLANG_ENABLE_OBJC_WEAK = NO;
-				"CODE_SIGN_IDENTITY[sdk=appletvos*]" = "";
-				"CODE_SIGN_IDENTITY[sdk=iphoneos*]" = "";
-				"CODE_SIGN_IDENTITY[sdk=watchos*]" = "";
-				CURRENT_PROJECT_VERSION = 1;
-				DEFINES_MODULE = YES;
-				DYLIB_COMPATIBILITY_VERSION = 1;
-				DYLIB_CURRENT_VERSION = 1;
-				DYLIB_INSTALL_NAME_BASE = "@rpath";
-				GCC_PREFIX_HEADER = "Target Support Files/PrimerSDK/PrimerSDK-prefix.pch";
-				INFOPLIST_FILE = "Target Support Files/PrimerSDK/PrimerSDK-Info.plist";
-				INSTALL_PATH = "$(LOCAL_LIBRARY_DIR)/Frameworks";
-				IPHONEOS_DEPLOYMENT_TARGET = 10.0;
-				LD_RUNPATH_SEARCH_PATHS = "$(inherited) @executable_path/Frameworks @loader_path/Frameworks";
-				MODULEMAP_FILE = "Target Support Files/PrimerSDK/PrimerSDK.modulemap";
-				PRODUCT_MODULE_NAME = PrimerSDK;
-				PRODUCT_NAME = PrimerSDK;
-				SDKROOT = iphoneos;
-				SKIP_INSTALL = YES;
-				SWIFT_ACTIVE_COMPILATION_CONDITIONS = "$(inherited) ";
-				SWIFT_VERSION = 4.2;
-				TARGETED_DEVICE_FAMILY = "1,2";
-				VERSIONING_SYSTEM = "apple-generic";
-				VERSION_INFO_PREFIX = "";
-			};
-			name = Debug;
-		};
-		D1C8F7CF75AD1DB0328642807C822EB0 /* Release */ = {
-			isa = XCBuildConfiguration;
-			baseConfigurationReference = 7489E7B4129D66B025FCECB7CA4BCB0E /* PrimerSDK.release.xcconfig */;
-			buildSettings = {
-				CLANG_ENABLE_OBJC_WEAK = NO;
-				"CODE_SIGN_IDENTITY[sdk=appletvos*]" = "";
-				"CODE_SIGN_IDENTITY[sdk=iphoneos*]" = "";
-				"CODE_SIGN_IDENTITY[sdk=watchos*]" = "";
-				CURRENT_PROJECT_VERSION = 1;
-				DEFINES_MODULE = YES;
-				DYLIB_COMPATIBILITY_VERSION = 1;
-				DYLIB_CURRENT_VERSION = 1;
-				DYLIB_INSTALL_NAME_BASE = "@rpath";
-				GCC_PREFIX_HEADER = "Target Support Files/PrimerSDK/PrimerSDK-prefix.pch";
-				INFOPLIST_FILE = "Target Support Files/PrimerSDK/PrimerSDK-Info.plist";
-				INSTALL_PATH = "$(LOCAL_LIBRARY_DIR)/Frameworks";
-				IPHONEOS_DEPLOYMENT_TARGET = 10.0;
-				LD_RUNPATH_SEARCH_PATHS = "$(inherited) @executable_path/Frameworks @loader_path/Frameworks";
-				MODULEMAP_FILE = "Target Support Files/PrimerSDK/PrimerSDK.modulemap";
-				PRODUCT_MODULE_NAME = PrimerSDK;
-				PRODUCT_NAME = PrimerSDK;
-				SDKROOT = iphoneos;
-				SKIP_INSTALL = YES;
-				SWIFT_ACTIVE_COMPILATION_CONDITIONS = "$(inherited) ";
-				SWIFT_VERSION = 4.2;
-				TARGETED_DEVICE_FAMILY = "1,2";
-				VALIDATE_PRODUCT = YES;
-				VERSIONING_SYSTEM = "apple-generic";
-				VERSION_INFO_PREFIX = "";
-			};
-			name = Release;
 		};
 		D299434AB35E7FD6F7921C8EF24742FF /* Debug */ = {
 			isa = XCBuildConfiguration;
@@ -2193,25 +1918,18 @@
 			};
 			name = Debug;
 		};
-		DAADCAF00B803D293388A76A86C991FE /* Release */ = {
-			isa = XCBuildConfiguration;
-			baseConfigurationReference = 7489E7B4129D66B025FCECB7CA4BCB0E /* PrimerSDK.release.xcconfig */;
-			buildSettings = {
-				CONFIGURATION_BUILD_DIR = "$(BUILD_DIR)/$(CONFIGURATION)$(EFFECTIVE_PLATFORM_NAME)/PrimerSDK";
-				IBSC_MODULE = PrimerSDK;
-				INFOPLIST_FILE = "Target Support Files/PrimerSDK/ResourceBundle-PrimerResources-PrimerSDK-Info.plist";
-				IPHONEOS_DEPLOYMENT_TARGET = 10.0;
-				PRODUCT_NAME = PrimerResources;
-				SDKROOT = iphoneos;
-				SKIP_INSTALL = YES;
-				TARGETED_DEVICE_FAMILY = "1,2";
-				WRAPPER_EXTENSION = bundle;
-			};
-			name = Release;
-		};
 /* End XCBuildConfiguration section */
 
 /* Begin XCConfigurationList section */
+		2B7F5D3B0722CB7BD70052A6A9E7DFDC /* Build configuration list for PBXNativeTarget "PrimerSDK" */ = {
+			isa = XCConfigurationList;
+			buildConfigurations = (
+				54A6301CEC2DD4432F4472B688CC96A4 /* Debug */,
+				210FFD5C93C6E30766F07A2F26E3DE6C /* Release */,
+			);
+			defaultConfigurationIsVisible = 0;
+			defaultConfigurationName = Release;
+		};
 		4821239608C13582E20E6DA73FD5F1F9 /* Build configuration list for PBXProject "Pods" */ = {
 			isa = XCConfigurationList;
 			buildConfigurations = (
@@ -2221,20 +1939,11 @@
 			defaultConfigurationIsVisible = 0;
 			defaultConfigurationName = Release;
 		};
-		8996405426E8FA03AC876CA6F9D688AC /* Build configuration list for PBXNativeTarget "PrimerSDK-PrimerResources" */ = {
+		86725950014B3E62BECAC60F3784A484 /* Build configuration list for PBXNativeTarget "PrimerSDK-PrimerResources" */ = {
 			isa = XCConfigurationList;
 			buildConfigurations = (
-				74484E16AB8BECB879877F805B977B39 /* Debug */,
-				DAADCAF00B803D293388A76A86C991FE /* Release */,
-			);
-			defaultConfigurationIsVisible = 0;
-			defaultConfigurationName = Release;
-		};
-		CF6492A474E61D983EF57042008D6AD3 /* Build configuration list for PBXNativeTarget "PrimerSDK" */ = {
-			isa = XCConfigurationList;
-			buildConfigurations = (
-				9FE85AE725D562173A1A44CA0F7B1E6A /* Debug */,
-				D1C8F7CF75AD1DB0328642807C822EB0 /* Release */,
+				062C5ACA268D29298491DE497CE82AE6 /* Debug */,
+				6E573B75C3289E58A3590EC1A8E602DB /* Release */,
 			);
 			defaultConfigurationIsVisible = 0;
 			defaultConfigurationName = Release;
