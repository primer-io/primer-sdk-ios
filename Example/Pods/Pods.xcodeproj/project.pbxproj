--- conflicted
+++ resolved
@@ -7,524 +7,257 @@
 	objects = {
 
 /* Begin PBXBuildFile section */
-<<<<<<< HEAD
-		025BD05C34ED4D43695AF5D84F53C1CF /* PrimerAPI.swift in Sources */ = {isa = PBXBuildFile; fileRef = AE06AB3D952377AB081ABE7E1A8E7E7B /* PrimerAPI.swift */; };
-		048FA4684584D80DF5187DD60E176F19 /* AlertController.swift in Sources */ = {isa = PBXBuildFile; fileRef = B0D8BC68300F1923AA48D6E78D1A3BED /* AlertController.swift */; };
-		0A42394EB264610D8D165D595DA8A11E /* PrimerTheme+Inputs.swift in Sources */ = {isa = PBXBuildFile; fileRef = BF665BFED902E97AA70D45EACDB70582 /* PrimerTheme+Inputs.swift */; };
-		0AC7C285C0231B6E29F863DD30A59D2D /* DateExtension.swift in Sources */ = {isa = PBXBuildFile; fileRef = 6C2C226BA9A7A1A7E1467EEC2876C9B3 /* DateExtension.swift */; };
-		0AEE53E0C838F2C8DE72B3AA4A1C857F /* PrimerButton.swift in Sources */ = {isa = PBXBuildFile; fileRef = 66B81E36E73D82EE013E0C311AC40DD3 /* PrimerButton.swift */; };
-		0BC7ADE2882CA27AF70F28CA2AAEB8D9 /* PrimerThemeData+Deprecated.swift in Sources */ = {isa = PBXBuildFile; fileRef = E6E585DE4431A007FB1683A3245C5145 /* PrimerThemeData+Deprecated.swift */; };
-		0C0A4417D37C1DEEF118D7917E8018C4 /* CardButton.swift in Sources */ = {isa = PBXBuildFile; fileRef = B9E27C15772C2CE098185A6742FE0EEF /* CardButton.swift */; };
-		0DB82B16131FB32F32E04813F5D04181 /* PresentationController.swift in Sources */ = {isa = PBXBuildFile; fileRef = 352260E68DC655E57289052F5A60E2FA /* PresentationController.swift */; };
-		0E834F0D5B2DD91692F05E19B0E34220 /* PrimerThemeData.swift in Sources */ = {isa = PBXBuildFile; fileRef = 483F653BE427B125B7EF794CCA6E9ED1 /* PrimerThemeData.swift */; };
-		0FC7A049AD3FB18C8A437C39A5005396 /* Logger.swift in Sources */ = {isa = PBXBuildFile; fileRef = 21D591E66A92F3A79C53FAB3EF4A2E27 /* Logger.swift */; };
-		105E967C550D926CD1F03046D5128D75 /* MockPrimerAPIClient.swift in Sources */ = {isa = PBXBuildFile; fileRef = 3BB95BB9B5325E72F0EF0375E45C9915 /* MockPrimerAPIClient.swift */; };
-		11FCB13FD18A8A085E68C0E25E528BE2 /* SequenceWrappers.swift in Sources */ = {isa = PBXBuildFile; fileRef = 2EDD41779CE7E47DFC872A1F5BBC52F7 /* SequenceWrappers.swift */; };
-		122AF48D4646C7918E61F57BB8D700AE /* BankSelectorTokenizationViewModel.swift in Sources */ = {isa = PBXBuildFile; fileRef = 7A0BF463692E77F2C2644DE6A07619C8 /* BankSelectorTokenizationViewModel.swift */; };
-		12673FB0EDA024A33D3C0FFFBBF3E577 /* VaultPaymentMethodViewController.swift in Sources */ = {isa = PBXBuildFile; fileRef = 28B7BB15ACBDE144D0C99FE5AB0BD93D /* VaultPaymentMethodViewController.swift */; };
-		1296BCAC6941430D53C8D0EF9CE08D18 /* PrimerTheme+Colors.swift in Sources */ = {isa = PBXBuildFile; fileRef = 9985ED903F6DB45F74C4344FF83EFC6F /* PrimerTheme+Colors.swift */; };
-		14083F939E32D87D28A7B5E058FE16FB /* ExternalPaymentMethodTokenizationViewModel.swift in Sources */ = {isa = PBXBuildFile; fileRef = 1CEC8A02B797727936BD884A698A06F7 /* ExternalPaymentMethodTokenizationViewModel.swift */; };
-		1592C5274351C79FDFFA127CBF174CA5 /* PrimerFlowEnums.swift in Sources */ = {isa = PBXBuildFile; fileRef = 130ACCE6C56756A757400AD387E9DF25 /* PrimerFlowEnums.swift */; };
-		15DE2169C8D5FF5B42DDA6677DD2227A /* VaultService.swift in Sources */ = {isa = PBXBuildFile; fileRef = 07C38802EB8D61D6E6DB78385161B50A /* VaultService.swift */; };
-		163C03C8B5A11C8F2633437C7F8AB5CD /* VaultCheckoutViewModel.swift in Sources */ = {isa = PBXBuildFile; fileRef = 12036F3192FF5275706F8313F5127F71 /* VaultCheckoutViewModel.swift */; };
-		1C61F3E2F500F12FCEEF1CD853C64AD8 /* el.lproj in Resources */ = {isa = PBXBuildFile; fileRef = 514E1C130792F4A7B50E30EC36976C2D /* el.lproj */; };
-		1CDF112579A64DE6BEAFD58CF7D5E781 /* race.swift in Sources */ = {isa = PBXBuildFile; fileRef = 63BC7DD25F0F8CE6B09D8269F32CA97D /* race.swift */; };
-		1CF964CECCADF398E6CD291992530E5D /* CatchWrappers.swift in Sources */ = {isa = PBXBuildFile; fileRef = 3DCD2B5F0CFE763E21AAB9A1FFB309CF /* CatchWrappers.swift */; };
-		1E1530FD087800E18917927ACC56AE9D /* Klarna.swift in Sources */ = {isa = PBXBuildFile; fileRef = 4871FC4CA1DCCCBD3161678BFE48A720 /* Klarna.swift */; };
-		20B557881277CBF5E613126200483E9F /* ThenableWrappers.swift in Sources */ = {isa = PBXBuildFile; fileRef = 3BDE5CDF979E2CA8FD51B795BB861E9F /* ThenableWrappers.swift */; };
-		2352AD8D0C520AE244129D1E97C2A225 /* PaymentMethodComponent.swift in Sources */ = {isa = PBXBuildFile; fileRef = 403B366F117FC94281CB9958C6978369 /* PaymentMethodComponent.swift */; };
-		24E4E64F712F59ACA8020577A74CEF46 /* PrimerResultComponentView.swift in Sources */ = {isa = PBXBuildFile; fileRef = 7B9270EFD3FE95333DAD8D7727207420 /* PrimerResultComponentView.swift */; };
-		2587ED70373FCE627B2CC84BD39033F8 /* ExternalViewModel.swift in Sources */ = {isa = PBXBuildFile; fileRef = A89D667F8736068BDD5AFECEBCE001B2 /* ExternalViewModel.swift */; };
-		260F47011885015CEF7A213C89D82856 /* FormType.swift in Sources */ = {isa = PBXBuildFile; fileRef = 129F4616C3FD2F7D6A6C193E03A1A8BF /* FormType.swift */; };
+		000F0BD727974287FE45D15D8915C41E /* race.swift in Sources */ = {isa = PBXBuildFile; fileRef = D54BF11A5BA11F78769AC9E4190586A8 /* race.swift */; };
+		01CC864046546139B097F8309CB7E372 /* PaymentMethodConfiguration.swift in Sources */ = {isa = PBXBuildFile; fileRef = 4A336A99E5D85116D26DEEB1340CAF23 /* PaymentMethodConfiguration.swift */; };
+		0219333FD777E23F760A6B7DE1B0119B /* DirectDebitService.swift in Sources */ = {isa = PBXBuildFile; fileRef = 6E68024CAEB79BCD58BE71E50629830D /* DirectDebitService.swift */; };
+		05759B05B7EA3095EA0499BDF36E0DA0 /* PrimerRootViewController.swift in Sources */ = {isa = PBXBuildFile; fileRef = 7E3BE294732FE4F7996949AE728740C4 /* PrimerRootViewController.swift */; };
+		069F502DC32374C34F3ABB7EFB3F008D /* UIColorExtension.swift in Sources */ = {isa = PBXBuildFile; fileRef = 6868B9BC97CE5EECD28C0E47A806CFD0 /* UIColorExtension.swift */; };
+		09B008CD2411C118D2DD09C682170C6E /* 3DS.swift in Sources */ = {isa = PBXBuildFile; fileRef = 0D7660B539F7C5EA3B8C6D36509F1847 /* 3DS.swift */; };
+		09B2C23324136CFADC2CA3A9D8CE8DF4 /* PrimerScrollView.swift in Sources */ = {isa = PBXBuildFile; fileRef = 58F752804CB5B74B975AE3E1C9B7C6EA /* PrimerScrollView.swift */; };
+		0A10D19ADB89C8A373CCB2467F2A1B60 /* AppState.swift in Sources */ = {isa = PBXBuildFile; fileRef = CE4E4FC92F96633CE6B15A94C7101EB4 /* AppState.swift */; };
+		0B79690279E0DFFEA3D8055B08C13E40 /* PaymentMethodTokenizationRequest.swift in Sources */ = {isa = PBXBuildFile; fileRef = CE450E0F995D2E4CD0705AFED83546BC /* PaymentMethodTokenizationRequest.swift */; };
+		0FA5AAE4A534D52D530738476F5513E7 /* VaultService.swift in Sources */ = {isa = PBXBuildFile; fileRef = A6179010E1A5FEBE6F7A32A034E7A74C /* VaultService.swift */; };
+		0FF95DADF3E0420AC760D7CD89B90086 /* Configuration.swift in Sources */ = {isa = PBXBuildFile; fileRef = E742FB3720C51BF95F205B5C92645E04 /* Configuration.swift */; };
+		10415B23BCC1DE02E9FF56ACFC1A1993 /* ar.lproj in Resources */ = {isa = PBXBuildFile; fileRef = B8219A869BD7505BFE3E06FFDDAFE141 /* ar.lproj */; };
+		108CE18DCC5581ED5DC055AC56D66E54 /* UILocalizableUtil.swift in Sources */ = {isa = PBXBuildFile; fileRef = FED99BDE8FBA1332CBA205F2790169A6 /* UILocalizableUtil.swift */; };
+		1291E89485729500716CD67E532F0C3B /* PrimerViewController.swift in Sources */ = {isa = PBXBuildFile; fileRef = 87556D501EDE22FAD3E42747DD9CDD6A /* PrimerViewController.swift */; };
+		13FEB1F046BC9A7384695E686E01C4E8 /* FormType.swift in Sources */ = {isa = PBXBuildFile; fileRef = 118D8127D2601C7C17552C495F7881DA /* FormType.swift */; };
+		207C04BECF99D8D2648D096C1F28F2E9 /* ApayaTokenizationViewModel.swift in Sources */ = {isa = PBXBuildFile; fileRef = 2BB7B3C843EA36D3205076C87D90D7E2 /* ApayaTokenizationViewModel.swift */; };
+		20AB48AE0EEA0FE3B461065F072F269D /* QRCodeTokenizationViewModel.swift in Sources */ = {isa = PBXBuildFile; fileRef = B12479F7BEEA58B08C8BAA5999A46F82 /* QRCodeTokenizationViewModel.swift */; };
+		2348F98B067D0572808E07F2A3485D06 /* MockSuccess.swift in Sources */ = {isa = PBXBuildFile; fileRef = 5647D3DED979368B12AE65C41DB5C2DB /* MockSuccess.swift */; };
+		239031B9C79994C33BE8E8A3E3EC39FF /* ResumeHandlerProtocol.swift in Sources */ = {isa = PBXBuildFile; fileRef = 640D2A28C171A391CC53A687E8BB886C /* ResumeHandlerProtocol.swift */; };
+		23F38003CCED68EC5D6362AA758F90A3 /* CardComponentsManager.swift in Sources */ = {isa = PBXBuildFile; fileRef = 3D086066C937C27D54355CDFBBF80BD0 /* CardComponentsManager.swift */; };
 		270CFF0FC749F57C0605262D27016D14 /* Pods-PrimerSDK_Tests-dummy.m in Sources */ = {isa = PBXBuildFile; fileRef = D66C3890C3566F38C935A2FFD9A237B0 /* Pods-PrimerSDK_Tests-dummy.m */; };
-		27EAD66479F3F038E04216BE64A3AFA9 /* Mask.swift in Sources */ = {isa = PBXBuildFile; fileRef = C0BE69109DE7E72A548DA6BC30B27AFF /* Mask.swift */; };
-		2952DD8BAC6A23FB5206012791341419 /* ApplePay.swift in Sources */ = {isa = PBXBuildFile; fileRef = 40C33A171DC403B528312DFC3311099D /* ApplePay.swift */; };
-		2A001F9B49E6DFD7BABF679FE320F8A9 /* PayPalTokenizationViewModel.swift in Sources */ = {isa = PBXBuildFile; fileRef = 3D9371B21EB9EB76A0DDFA1271E44E70 /* PayPalTokenizationViewModel.swift */; };
-		2A5406376BE38FD017EEC53AACE09E49 /* Currency.swift in Sources */ = {isa = PBXBuildFile; fileRef = 815FDD7D6F8D2B3319B00645207F0D20 /* Currency.swift */; };
-		2AEA397DA92ABC2998D7ABA877F23FA1 /* PrimerTableViewCell.swift in Sources */ = {isa = PBXBuildFile; fileRef = D73AB0D66C6FBC70FF6BA0DBAD538939 /* PrimerTableViewCell.swift */; };
-		2B8A77253FFA0C3F68263339F5330ED3 /* PrimerSDK-umbrella.h in Headers */ = {isa = PBXBuildFile; fileRef = 48CE17ABEDB356883F87C26408207B69 /* PrimerSDK-umbrella.h */; settings = {ATTRIBUTES = (Public, ); }; };
-		2BA05EE13E13B14196A471BEBA8DA9A4 /* IntExtension.swift in Sources */ = {isa = PBXBuildFile; fileRef = 8D1AF201026F97007D23B7E2F5A90ACF /* IntExtension.swift */; };
-		2C13F84F3676697065474A05AC031134 /* CardNetwork.swift in Sources */ = {isa = PBXBuildFile; fileRef = 543CF6AE132D985E7B0DD5DE463D8E18 /* CardNetwork.swift */; };
-		2DA5C5780F08D6729F3DCF07DEF756CB /* PrimerTextFieldView.swift in Sources */ = {isa = PBXBuildFile; fileRef = 384EE1AD2ED6DAF5DF9150ED569F2174 /* PrimerTextFieldView.swift */; };
-		2E466EC814AD4917753E7BB2FC189312 /* BankSelectorViewController.swift in Sources */ = {isa = PBXBuildFile; fileRef = 640AA399C84163158246DE941C5A0E6D /* BankSelectorViewController.swift */; };
-		2E477626A89C224F3F13543400ED0292 /* PrimerImage.swift in Sources */ = {isa = PBXBuildFile; fileRef = AFFDCFA184741E7C15B537B5ED83B2D0 /* PrimerImage.swift */; };
-		31117ED42AD58F454673E02F24D15C84 /* ErrorHandler.swift in Sources */ = {isa = PBXBuildFile; fileRef = 8E43E9A144EE0933E8FBE87D4759B6CF /* ErrorHandler.swift */; };
-		3169EFD768B8723B3F86678A2A95BB35 /* PrimerGenericTextFieldView.swift in Sources */ = {isa = PBXBuildFile; fileRef = 1D33AA663E5F86FFA467DA4364E4DA9F /* PrimerGenericTextFieldView.swift */; };
-		32F48A5A8F349A140A7E189918E60488 /* Device.swift in Sources */ = {isa = PBXBuildFile; fileRef = 18EB1F7045B80C767CB0A9B3FBCB5A47 /* Device.swift */; };
-		338BDE173470F59E71DDCC3747FAD93C /* when.swift in Sources */ = {isa = PBXBuildFile; fileRef = 03DAA85E6FD2F87274C32C5EFDFA4A05 /* when.swift */; };
-		33AAE8714DE8B4EA6E8F9C3100C126C1 /* PrimerSDK-dummy.m in Sources */ = {isa = PBXBuildFile; fileRef = 1753FADFBFB5C3386D1673DF56C810B3 /* PrimerSDK-dummy.m */; };
-		34295C7416125567ECAC7D9486CAFA29 /* PaymentMethodToken.swift in Sources */ = {isa = PBXBuildFile; fileRef = 8ECE1972DE8671EE28EA67383E11251F /* PaymentMethodToken.swift */; };
-		360207F21DB8F415227875188E9F9C55 /* PrimerNibView.swift in Sources */ = {isa = PBXBuildFile; fileRef = 2F659BC5CEF54815EAE52F6E6889EC76 /* PrimerNibView.swift */; };
-		3608F3F25C80004A60B190DF9A058A79 /* PrimerAPIClient.swift in Sources */ = {isa = PBXBuildFile; fileRef = B289408B16AFF3CDFD81484BE1FB67AC /* PrimerAPIClient.swift */; };
-		366F9D0DF8EFCE49EEB4B2A6C7578974 /* PrimerTheme+TextStyles.swift in Sources */ = {isa = PBXBuildFile; fileRef = F3DEA5BAEA900DA5E41FBC63A448ED4D /* PrimerTheme+TextStyles.swift */; };
-		36AE7623525E39CBA9EFA0C3F301A416 /* PrimerAPIClient+Promises.swift in Sources */ = {isa = PBXBuildFile; fileRef = B5B0905C28F698A5E477F88A547F692A /* PrimerAPIClient+Promises.swift */; };
-		36C5FEC217373F6B4D09C51937D9483D /* PrimerNavigationBar.swift in Sources */ = {isa = PBXBuildFile; fileRef = 9AB1D3C5D674DB7B369E02138B106A4C /* PrimerNavigationBar.swift */; };
-		37B7FEC3824F4C46900EF29F901355B4 /* PaymentMethodConfiguration.swift in Sources */ = {isa = PBXBuildFile; fileRef = 52001C8D796B59D08CE3E639935A525D /* PaymentMethodConfiguration.swift */; };
-		38B0BA97539A3A12F371C94A5A7EC083 /* WrapperProtocols.swift in Sources */ = {isa = PBXBuildFile; fileRef = 1B8FCF1AF36C6F7460D075CB61D3FC4E /* WrapperProtocols.swift */; };
-		39CE403EC8703E8F898784D77D9A8857 /* FormTokenizationViewModel.swift in Sources */ = {isa = PBXBuildFile; fileRef = 5E05463018200CF65439C6721260689B /* FormTokenizationViewModel.swift */; };
-		39E047861F308222B2D5CC1E8D0B7D25 /* StrictRateLimitedDispatcher.swift in Sources */ = {isa = PBXBuildFile; fileRef = 70CB9D00718A48964435E3FDD2C1B006 /* StrictRateLimitedDispatcher.swift */; };
-		3A1D8A11410CF84064D5529B8294661D /* Foundation.framework in Frameworks */ = {isa = PBXBuildFile; fileRef = EAB6F611E86A4758835A715E4B4184F6 /* Foundation.framework */; };
-		3B064CC48D3616D9D58E99C9C933A96C /* CardFormPaymentMethodTokenizationViewModel.swift in Sources */ = {isa = PBXBuildFile; fileRef = 5919802334EB81F9BD08DF3424CE6F43 /* CardFormPaymentMethodTokenizationViewModel.swift */; };
-		3C648596B67E58185C4D120FD2B356F5 /* Endpoint.swift in Sources */ = {isa = PBXBuildFile; fileRef = F9AD4D4255D1ECE452A1E82F229AAEFD /* Endpoint.swift */; };
-		3CB3A3DC32DCCFCC1FE71532C3FD9CAA /* PrimerTheme+Views.swift in Sources */ = {isa = PBXBuildFile; fileRef = 928B4EAC4B27A524EB13E70E421BC673 /* PrimerTheme+Views.swift */; };
-		3D0C9E42697421ECAAF8945BF8E84FD9 /* PrimerNavigationController.swift in Sources */ = {isa = PBXBuildFile; fileRef = 8BFCB8B2CEA16D637E6EEB057CAA1AF1 /* PrimerNavigationController.swift */; };
-		3DDF6421930EA4A355564E184A65D925 /* GuaranteeWrappers.swift in Sources */ = {isa = PBXBuildFile; fileRef = DE8828A0193B612C169AC13994E8A2B2 /* GuaranteeWrappers.swift */; };
-		3EE420D53832992F6B2F849EF3C03182 /* BankTableViewCell.swift in Sources */ = {isa = PBXBuildFile; fileRef = C382228D2B73CB734E6E921E01A46C62 /* BankTableViewCell.swift */; };
-		3F1CE469D0086EDDA3B10C35F4139893 /* nb.lproj in Resources */ = {isa = PBXBuildFile; fileRef = 1B2F0AD7A13E78588938246639F18E8D /* nb.lproj */; };
-		3F2DC78069E6B1D8582FB3ABCC28B40C /* ClientTokenService.swift in Sources */ = {isa = PBXBuildFile; fileRef = 18CFE38B18A085E1007160D7E7F1EF05 /* ClientTokenService.swift */; };
-		3F7EB70867F218DC1B0C0263F9771615 /* PrimerViewController.swift in Sources */ = {isa = PBXBuildFile; fileRef = B16B64114DAC6A245E4EC08D63D11C3B /* PrimerViewController.swift */; };
-		4124E69F11E4F11C427492113ED011A9 /* PrimerTheme+Borders.swift in Sources */ = {isa = PBXBuildFile; fileRef = AC35945D9EA9FE90881275DF39B9A8C9 /* PrimerTheme+Borders.swift */; };
-		414CFA7EECFA67F2A27C3C7A6E783BFA /* PrimerCardNumberFieldView.swift in Sources */ = {isa = PBXBuildFile; fileRef = DA05A9D812B6A61E8B2E5EE20A76AFBF /* PrimerCardNumberFieldView.swift */; };
-		41AB196CDA3BE5034820A1711ED96ADA /* VaultPaymentMethodView.swift in Sources */ = {isa = PBXBuildFile; fileRef = 0785A5D26327E60CB80BC6359999F25B /* VaultPaymentMethodView.swift */; };
-		42E6B3998171C3AE0438256FBD02E2F0 /* CheckoutModule.swift in Sources */ = {isa = PBXBuildFile; fileRef = CB66C51973D41817225390719507E6C6 /* CheckoutModule.swift */; };
-		447C8CB9F425768F9EC4C2B671CAF59B /* ImageName.swift in Sources */ = {isa = PBXBuildFile; fileRef = E19CA33876478688411ED5750032F508 /* ImageName.swift */; };
-		4643824F72EF72E1D9A7A5057B6C53E1 /* DependencyInjection.swift in Sources */ = {isa = PBXBuildFile; fileRef = D92B28668C90FD2AA5E405015E594321 /* DependencyInjection.swift */; };
-		4716A47047256732870DD0349A00C923 /* PrimerDelegate.swift in Sources */ = {isa = PBXBuildFile; fileRef = DAFB194678065999FB95725505CD2948 /* PrimerDelegate.swift */; };
-		48D81F26D2AAE35789169AB4A1355C4F /* it.lproj in Resources */ = {isa = PBXBuildFile; fileRef = 069B0D955C58B193B62542C8F08E4C3E /* it.lproj */; };
+		280DEB380045E84F1F0B214B42E2CE5F /* hang.swift in Sources */ = {isa = PBXBuildFile; fileRef = C675B1799E96E7D4D6B0677842578957 /* hang.swift */; };
+		2B5FD4A1A479CC6B7D1D70E1025A5844 /* PrimerSDK-umbrella.h in Headers */ = {isa = PBXBuildFile; fileRef = AC8711D2430F908933E0CF79DA7DADBB /* PrimerSDK-umbrella.h */; settings = {ATTRIBUTES = (Public, ); }; };
+		2FC36E7141159178F7D17375BE1F1BE7 /* AnalyticsEvent.swift in Sources */ = {isa = PBXBuildFile; fileRef = 3764F23DA4EE55661F38E9AB5D3FAB0A /* AnalyticsEvent.swift */; };
+		304365168F3F6F39E15BDE4638D64802 /* PostalCode.swift in Sources */ = {isa = PBXBuildFile; fileRef = E47F1E22001CF7A099074E369FA3713D /* PostalCode.swift */; };
+		30D1680A7E00F2511903BB4BC1D6A123 /* SequenceWrappers.swift in Sources */ = {isa = PBXBuildFile; fileRef = 3EB9681394918020871E3784FAD86625 /* SequenceWrappers.swift */; };
+		31D3BFF88C7F27739DE667017E11DFF6 /* Throwable.swift in Sources */ = {isa = PBXBuildFile; fileRef = 3B0AF6EF16E7DF47A5BE1C9F6CAAD595 /* Throwable.swift */; };
+		31DB0FC8428B14317E3203CEA0B4590A /* ApplePayTokenizationViewModel.swift in Sources */ = {isa = PBXBuildFile; fileRef = A3F4913415FB6C06170C6103515DC5D7 /* ApplePayTokenizationViewModel.swift */; };
+		325680962DBB07C9AA7C714FE1955942 /* Klarna.swift in Sources */ = {isa = PBXBuildFile; fileRef = 46F1EEC6E1641A4DBD663A1AA16BD49F /* Klarna.swift */; };
+		33D0C2FE00D020206C6603CD4875C127 /* PrimerInputElements.swift in Sources */ = {isa = PBXBuildFile; fileRef = BC3D834B9F299D582222661BCFA7EE57 /* PrimerInputElements.swift */; };
+		34CE17A7F86C3177C9E42DA49EFC7D78 /* UIDeviceExtension.swift in Sources */ = {isa = PBXBuildFile; fileRef = 7F216879B6AAA98F5CEC15B960017CA2 /* UIDeviceExtension.swift */; };
+		353A1D08D47FB5543C77D5FD7236ECBA /* PrimerHeadlessUniversalCheckout.swift in Sources */ = {isa = PBXBuildFile; fileRef = ED87FF8A25B3D14040B48F341C94ECF6 /* PrimerHeadlessUniversalCheckout.swift */; };
+		35BDCEC79D4098B89DDB0F5562C819C8 /* Primer.swift in Sources */ = {isa = PBXBuildFile; fileRef = 4551E0BEA6A6D13C12346A0F92F64E3D /* Primer.swift */; };
+		35DCBCC5BA784FBCCED442D015718A06 /* Device.swift in Sources */ = {isa = PBXBuildFile; fileRef = A5278B72974482EA6CF1CA5FD16F7E94 /* Device.swift */; };
+		3652CC21398FDC9247774069D7A770FA /* PrimerContent.swift in Sources */ = {isa = PBXBuildFile; fileRef = 247B8541A32718A3E2FD3AA2226EC568 /* PrimerContent.swift */; };
+		380FC5F9C0AFDC2D3ED7B945457187A6 /* DependencyInjection.swift in Sources */ = {isa = PBXBuildFile; fileRef = C2CC73A12C016D2F98F4A8E3A44E572B /* DependencyInjection.swift */; };
+		382A48FF5B05FE01ECF91DBA4D334BE1 /* PrimerPostalCodeFieldView.swift in Sources */ = {isa = PBXBuildFile; fileRef = AC986B3ECD72E5C5C96DB063C2AB21FB /* PrimerPostalCodeFieldView.swift */; };
+		388115D89153781A1CAEB588501E5412 /* EnsureWrappers.swift in Sources */ = {isa = PBXBuildFile; fileRef = D9192131172E54BA05A58F09DB7EAEBE /* EnsureWrappers.swift */; };
+		38974ACC3468BE90F65103A9235D10C8 /* PaymentMethodConfigurationType.swift in Sources */ = {isa = PBXBuildFile; fileRef = 031C59C266C22E1012DF94117DB68DE6 /* PaymentMethodConfigurationType.swift */; };
+		3B273775442E6C56421526088DAFBF31 /* PresentationController.swift in Sources */ = {isa = PBXBuildFile; fileRef = 26D87A385FBD0691B728499227EB0ABD /* PresentationController.swift */; };
+		3C61298C8F0BEC63F6886DF40BDF9DB6 /* PrimerConfiguration.swift in Sources */ = {isa = PBXBuildFile; fileRef = 12C5CAA44B1517806BA952FDBB10FA24 /* PrimerConfiguration.swift */; };
+		3D4FC35463E9021E1EC8ABDB0396A9B4 /* SuccessViewController.swift in Sources */ = {isa = PBXBuildFile; fileRef = 87B6CECD85108A042B7E9BADC563C3B9 /* SuccessViewController.swift */; };
+		3E5D3986682030083BF7875CE8ABD965 /* PrimerButton.swift in Sources */ = {isa = PBXBuildFile; fileRef = DEC9DCCF46FE81CE750F7B339A765A6D /* PrimerButton.swift */; };
+		3EB66E74CBB35C3A34D392E0FAEAC302 /* PrimerError.swift in Sources */ = {isa = PBXBuildFile; fileRef = 03CFA4FFEB6F616D78C5CDF2D89B4B5A /* PrimerError.swift */; };
+		3FC19F80A2131FD038D18DC7DF627618 /* PrimerTextField.swift in Sources */ = {isa = PBXBuildFile; fileRef = 5BEF8C9FF01D311FEBF319A1CB861F29 /* PrimerTextField.swift */; };
+		3FE37B80DCFB6BDF22A2DF75F14281A2 /* ThenableWrappers.swift in Sources */ = {isa = PBXBuildFile; fileRef = 6F65DB91471EE1EE1C71B4E3308E015E /* ThenableWrappers.swift */; };
+		41F8846640AB14D675F32C9411813E9D /* nb.lproj in Resources */ = {isa = PBXBuildFile; fileRef = 5C32914B913BDEE1247F468733AD9D08 /* nb.lproj */; };
+		43F34CC1985D8659007E4C90BD75A54A /* CancellableCatchable.swift in Sources */ = {isa = PBXBuildFile; fileRef = F234FAFBB54BB7E7271A2019FA0E0567 /* CancellableCatchable.swift */; };
+		46E07F55FAB95A5B685134A9820944DD /* GuaranteeWrappers.swift in Sources */ = {isa = PBXBuildFile; fileRef = 0EB03BDEA84D542169280A39A051BF67 /* GuaranteeWrappers.swift */; };
+		4709B927FFC5C7A06511F8AD86E5C7CD /* PrimerTheme+Views.swift in Sources */ = {isa = PBXBuildFile; fileRef = 9CB6F7B8F70EDFDEBB717E00954080EA /* PrimerTheme+Views.swift */; };
+		4729C6A49D1C23A21F014BE0949690B8 /* 3DSService.swift in Sources */ = {isa = PBXBuildFile; fileRef = 07F942EAAACE6A3D140924CE0E470D15 /* 3DSService.swift */; };
+		4751E84046A0A56B2305E79EAD2030D9 /* CardButton.swift in Sources */ = {isa = PBXBuildFile; fileRef = B86675B9B747C2FACA1CBF4BA2456DA0 /* CardButton.swift */; };
+		48962F91E1F61A4FECE3BE8805A29864 /* ReloadDelegate.swift in Sources */ = {isa = PBXBuildFile; fileRef = 31A52D37C19472D3A5E0952E52C8C1CC /* ReloadDelegate.swift */; };
 		4A94BB65671FE4DB0D4E62FFD9F191BB /* Pods-PrimerSDK_Example-umbrella.h in Headers */ = {isa = PBXBuildFile; fileRef = 3780FF276696624E5AD4A629D4CC4AD8 /* Pods-PrimerSDK_Example-umbrella.h */; settings = {ATTRIBUTES = (Public, ); }; };
-		4B3F2604C8270629395921B1359A1900 /* AnalyticsService.swift in Sources */ = {isa = PBXBuildFile; fileRef = 15729316223F780F07886B5103632403 /* AnalyticsService.swift */; };
-		4BCF70A2E43BD0827B34748A8CE2436E /* PrimerCustomStyleTextField.swift in Sources */ = {isa = PBXBuildFile; fileRef = EB27643476C596788A886DEFD9C6DF37 /* PrimerCustomStyleTextField.swift */; };
-		4BE43900D953A8ABF9B04C44E0BA2E71 /* EnsureWrappers.swift in Sources */ = {isa = PBXBuildFile; fileRef = CC73833B512B3AD6CD3934E999847F18 /* EnsureWrappers.swift */; };
-		4E79597897156AAA9A59A12D1880C4A6 /* PrimerRootViewController.swift in Sources */ = {isa = PBXBuildFile; fileRef = BD8CEAF27902BABADF392732655A0EC7 /* PrimerRootViewController.swift */; };
-		4FD7A6EC22FD21C28F49C508B0C1B08B /* NetworkService.swift in Sources */ = {isa = PBXBuildFile; fileRef = EB3350A2DB3150D0118AFAD09F5236EA /* NetworkService.swift */; };
-		4FFEE60D4AB1933C2B2C13E8593A1D74 /* PayPalService.swift in Sources */ = {isa = PBXBuildFile; fileRef = F734851D799D70C0316A7A72AFD1A535 /* PayPalService.swift */; };
-		500BDF640F4180B54BB293EE3BC42495 /* AdyenDotPay.swift in Sources */ = {isa = PBXBuildFile; fileRef = DFCD2BA9FF43387B66438A5656B7AD0C /* AdyenDotPay.swift */; };
-		50FF84CCF3BF537233B055292F8EF87D /* PrimerTextField.swift in Sources */ = {isa = PBXBuildFile; fileRef = 565A7F2CB120A548ECA203AC11648FC9 /* PrimerTextField.swift */; };
-		5160E4B4739B5422398D44321A912E80 /* DirectDebitService.swift in Sources */ = {isa = PBXBuildFile; fileRef = 544F9A01799AA360D339A717B87BD95D /* DirectDebitService.swift */; };
-		51653D1ED14061BA1FA0EABB19D6048F /* Connectivity.swift in Sources */ = {isa = PBXBuildFile; fileRef = B58E11107BF1B83125F562CC7C9997C2 /* Connectivity.swift */; };
-		52348D3710EC05237E3E60F14C84C825 /* PayPal.swift in Sources */ = {isa = PBXBuildFile; fileRef = 5ADDE422B99EBE503519B58756FF517C /* PayPal.swift */; };
-		543B8FA3224ED2041F91679DF32D7FC4 /* JSONParser.swift in Sources */ = {isa = PBXBuildFile; fileRef = 3E0AF10485474EDD0683F63A4B20C914 /* JSONParser.swift */; };
-		5446089245CAD4B9497BE38F8E86E47B /* PrimerError.swift in Sources */ = {isa = PBXBuildFile; fileRef = 2857CDA152872C3CA6311B4D6C4C87EF /* PrimerError.swift */; };
-		55964A1D41C6EECC50204B4BCE7B91A7 /* 3DS.swift in Sources */ = {isa = PBXBuildFile; fileRef = 06FC7DA50B7667CC8D2C37E3527F1FB4 /* 3DS.swift */; };
-		561F9AA61163E88C1FF1D3CE824BEF3B /* CancelContext.swift in Sources */ = {isa = PBXBuildFile; fileRef = 545FB479BE031285E118D30FE21E6192 /* CancelContext.swift */; };
-		564BCB860376AB3B8C6C42B0F4744734 /* Dispatcher.swift in Sources */ = {isa = PBXBuildFile; fileRef = 9DA6297357FF9EF2979C6C2B7B15C63A /* Dispatcher.swift */; };
-		5678D5110F858B8C43C1B72791292338 /* SuccessViewController.swift in Sources */ = {isa = PBXBuildFile; fileRef = C920DBFD7FDB97F3117D84B9827094E0 /* SuccessViewController.swift */; };
-		568537D8A68B621D2C3EF780FF9A0E6E /* CancellableThenable.swift in Sources */ = {isa = PBXBuildFile; fileRef = 085E8A73FBFFAF2897673454C98A70F3 /* CancellableThenable.swift */; };
+		4BAB4ED904D47F3D0162E68CF7A93BF6 /* el.lproj in Resources */ = {isa = PBXBuildFile; fileRef = 76543969EAB2D79EB358D97FD947C006 /* el.lproj */; };
+		4D5EDD11C155AA18D7B4F140D13EC978 /* sv.lproj in Resources */ = {isa = PBXBuildFile; fileRef = C457376404BF6824C3504D69890DA041 /* sv.lproj */; };
+		4D6B8D59150ED3BAD31AF7127960784D /* PrimerNavigationController.swift in Sources */ = {isa = PBXBuildFile; fileRef = D4BA2E2FF3D1A53AD3839436AAB5E678 /* PrimerNavigationController.swift */; };
+		4E41075D49653168874122661D571CF7 /* pt.lproj in Resources */ = {isa = PBXBuildFile; fileRef = 905B68CB9A0D136E643B07D1843F60AA /* pt.lproj */; };
+		4E71A17C0EC6A70F260B55C55D0EC2B3 /* PrimerTheme+Inputs.swift in Sources */ = {isa = PBXBuildFile; fileRef = 8235AA7C83877C8BF8F59EF069E82ABE /* PrimerTheme+Inputs.swift */; };
+		50B98B76BCC4AAD8C3852711DA084DF6 /* DateExtension.swift in Sources */ = {isa = PBXBuildFile; fileRef = 1F6890CBB9A0F659373D58C244AEDE76 /* DateExtension.swift */; };
+		515943664C87B7E151D4F461E9D17DEB /* it.lproj in Resources */ = {isa = PBXBuildFile; fileRef = 7F3DAA7D4D535C29D51058843414F5A6 /* it.lproj */; };
+		51CC8282C6D1BDF16AB8DE4DF8886BAE /* firstly.swift in Sources */ = {isa = PBXBuildFile; fileRef = F80BEAF7EE8CA5EEAE3D4D94FF01E069 /* firstly.swift */; };
+		52C31FFD86ACC08AD0712840D049F66F /* PrimerSettings.swift in Sources */ = {isa = PBXBuildFile; fileRef = 4DF893E3F3408BC196829672797DC5A3 /* PrimerSettings.swift */; };
+		52CDF224D0FF650F569AB8E176FE115E /* PrimerDelegate.swift in Sources */ = {isa = PBXBuildFile; fileRef = B48E8EB7A88A1AD992A5FF8799511677 /* PrimerDelegate.swift */; };
+		534A723D38F29E913DD553C5E71ACA2D /* LogEvent.swift in Sources */ = {isa = PBXBuildFile; fileRef = 5887BF970DAA981CBAB423C685DC1293 /* LogEvent.swift */; };
+		5372B0AAAA51961ED8CD4A7A2BAEF4C5 /* Error.swift in Sources */ = {isa = PBXBuildFile; fileRef = 5522D54E99AA9D3A6E5750EA223E9426 /* Error.swift */; };
+		54F5BE053B1D8CA45803512CCD2C0870 /* PrimerResultComponentView.swift in Sources */ = {isa = PBXBuildFile; fileRef = DE565DB0CAE9F9224A6F59BDDEED47DC /* PrimerResultComponentView.swift */; };
+		55F8818BDD057915CDCA8055C55EE515 /* StrictRateLimitedDispatcher.swift in Sources */ = {isa = PBXBuildFile; fileRef = C917731303B5F29842F738B0F16635A1 /* StrictRateLimitedDispatcher.swift */; };
+		56355A5311CE32F792551D970C6FFC81 /* PrimerThemeData+Deprecated.swift in Sources */ = {isa = PBXBuildFile; fileRef = C7DA740D429412770DE3A681FBC78DB7 /* PrimerThemeData+Deprecated.swift */; };
 		576CBFE7BB80FC46B6F006AE6E711708 /* Foundation.framework in Frameworks */ = {isa = PBXBuildFile; fileRef = EAB6F611E86A4758835A715E4B4184F6 /* Foundation.framework */; };
-		57B0025ED9663E3691C53A36159850EA /* Thenable.swift in Sources */ = {isa = PBXBuildFile; fileRef = 253286B87F0C51E77D2194E70CC6AF06 /* Thenable.swift */; };
-		592F312F00C50799C2CCDAC47C946F24 /* PrimerInputViewController.swift in Sources */ = {isa = PBXBuildFile; fileRef = 199238522E9ABB09A15999DFDDE1A8F4 /* PrimerInputViewController.swift */; };
-		597A0B5760756641DDF6C3A480417518 /* AnyEncodable.swift in Sources */ = {isa = PBXBuildFile; fileRef = C98A21D2C087B60D8F8DB2282B11E351 /* AnyEncodable.swift */; };
-		59CA40E46D1A04C701BD039B879B26DE /* Consolable.swift in Sources */ = {isa = PBXBuildFile; fileRef = A5F99D654FAAFBEBDCADD59ABB61264D /* Consolable.swift */; };
-		5A7A4A6CC4DEEAD0367B6A7A48FDB5B4 /* UserDefaultsExtension.swift in Sources */ = {isa = PBXBuildFile; fileRef = F07616F6144B8F246731B4BF9DEFCA45 /* UserDefaultsExtension.swift */; };
-		5B4681963996EC5F12C736E365171B77 /* PrimerConfiguration.swift in Sources */ = {isa = PBXBuildFile; fileRef = 562E129219D4AD091E25C9717D2D5386 /* PrimerConfiguration.swift */; };
-		5C2325D95E533BFD437095BA31D4F654 /* PrimerUniversalCheckoutViewController.swift in Sources */ = {isa = PBXBuildFile; fileRef = 09D29F9F126E3F2DC12739CDE88B5669 /* PrimerUniversalCheckoutViewController.swift */; };
-		5C3031802915F6049C2703B3BAC8364A /* Resolver.swift in Sources */ = {isa = PBXBuildFile; fileRef = 083BEBDE85E05CBE84E2102B0CE03693 /* Resolver.swift */; };
-		5F18686CF523734B85DCC83D6AC611C0 /* Guarantee.swift in Sources */ = {isa = PBXBuildFile; fileRef = 54C23D3F6C2A5A2A826A4BC09EE3F00D /* Guarantee.swift */; };
-		5F1CF09BB1F2959C21F6BD002F5E2D03 /* Dimensions.swift in Sources */ = {isa = PBXBuildFile; fileRef = E51EE737F5762B69E4B293EFFB1CA44E /* Dimensions.swift */; };
-		61EE39E9394185C0B27DA18E1EC8872C /* es.lproj in Resources */ = {isa = PBXBuildFile; fileRef = D75056442318CA49693DD926CF13D1C6 /* es.lproj */; };
-		634383352E5A0C05D8ECE5ED8E2C7980 /* VaultPaymentMethodViewModel.swift in Sources */ = {isa = PBXBuildFile; fileRef = E39ADC5ED03E16D4E4E85EACB82DE45C /* VaultPaymentMethodViewModel.swift */; };
-		63B92E0C974A07E4398466D6A2F679F7 /* AnyDecodable.swift in Sources */ = {isa = PBXBuildFile; fileRef = 3B0E27221E5EE47145C9B34B863A301C /* AnyDecodable.swift */; };
-		678E3FF91703B06E824F98062E945246 /* CardScannerViewController.swift in Sources */ = {isa = PBXBuildFile; fileRef = CE457A1FA5C4C462071F20A6060B3664 /* CardScannerViewController.swift */; };
-		679D1505E11A406F361CB1CEDAFF8C02 /* PrimerResultViewController.swift in Sources */ = {isa = PBXBuildFile; fileRef = 67051FCD3B0DA49A67621570D2343202 /* PrimerResultViewController.swift */; };
-		67D7661A5A4FD1B2F922E6B6BA56759B /* ArrayExtension.swift in Sources */ = {isa = PBXBuildFile; fileRef = 85EAEF90B45BDA1245091DDD5E518317 /* ArrayExtension.swift */; };
-		6BCDA4410EC6AD4848A2A1F455F971BF /* DataExtension.swift in Sources */ = {isa = PBXBuildFile; fileRef = A91CB6E0C1205B1C335F9B9FC0AF4EEE /* DataExtension.swift */; };
-		6CAD8214FF9DA06421F6E3253877F31D /* Colors.swift in Sources */ = {isa = PBXBuildFile; fileRef = 13F51104C96B8B3B2C6F1513E5BD5287 /* Colors.swift */; };
-		6E547602E9B22D119B91CFE66A3B6D42 /* FinallyWrappers.swift in Sources */ = {isa = PBXBuildFile; fileRef = 9CCDE4644F695800DBF0A2C143FFC52E /* FinallyWrappers.swift */; };
-		700ED769F65A4402D02EE9DB6A08F62C /* PrimerVaultManagerViewController.swift in Sources */ = {isa = PBXBuildFile; fileRef = 7CCB2EA7AC0F8B5C67592DDEA2D6A645 /* PrimerVaultManagerViewController.swift */; };
-		715AA7BD359DC441380C71FD623710FB /* UIColorExtension.swift in Sources */ = {isa = PBXBuildFile; fileRef = 32ED91EBD3A802A1EABD21272A859A55 /* UIColorExtension.swift */; };
-		72E446291CA5C22959EAD8799EC0E0A7 /* PrimerSettings.swift in Sources */ = {isa = PBXBuildFile; fileRef = F395BB87F040653649D26705E6D29514 /* PrimerSettings.swift */; };
-		743EF23909D4459CE9B0EA027233B24C /* PrimerSearchTextField.swift in Sources */ = {isa = PBXBuildFile; fileRef = 2BDA9F7F38254B49354A91B0FC04DF6F /* PrimerSearchTextField.swift */; };
-		7491053BD1E5A8AFC565903C7DB843E6 /* Configuration.swift in Sources */ = {isa = PBXBuildFile; fileRef = A9B0940F40E30DF2C3BD8995AE7888A7 /* Configuration.swift */; };
-		7499B7DB3FF9A217AC1904079F7F581E /* after.swift in Sources */ = {isa = PBXBuildFile; fileRef = 80C4F1B722C13D34F81A8428DD734972 /* after.swift */; };
-		75CC64B271498FCEE2DC8E7E71EDC9B2 /* Content.swift in Sources */ = {isa = PBXBuildFile; fileRef = 500421325AC04BB41B4780E0FF53F6F9 /* Content.swift */; };
-		75EF47BCBEA6D8F93B56BB0EA313313C /* RateLimitedDispatcher.swift in Sources */ = {isa = PBXBuildFile; fileRef = 4B696B5D2EF61625086BA55700754958 /* RateLimitedDispatcher.swift */; };
-		774EF5F148A7F879C7995856CA4A5447 /* Analytics.swift in Sources */ = {isa = PBXBuildFile; fileRef = 26E242DF756E7223E1D196C724914548 /* Analytics.swift */; };
-		781BCE7AF333F1E5A29174BB92B6C767 /* AppState.swift in Sources */ = {isa = PBXBuildFile; fileRef = B8D6645D6EE0ADE8427E166D9D173FB9 /* AppState.swift */; };
-		7839E1250466BF4390D2FBDF0FA114FA /* Keychain.swift in Sources */ = {isa = PBXBuildFile; fileRef = 05DAA28DCA55962DD5C62FCEB3516905 /* Keychain.swift */; };
-		797541AAAA3C949A4AB533A2F125917A /* PrimerCardFormViewController.swift in Sources */ = {isa = PBXBuildFile; fileRef = 1AFDF5DDBA6E62C25A20D6237C573E59 /* PrimerCardFormViewController.swift */; };
-		79F2583192A1666A852E100C465EB599 /* CountryCode.swift in Sources */ = {isa = PBXBuildFile; fileRef = 997948AF1E2BB9C9F8E852FB853E34C3 /* CountryCode.swift */; };
-		7AC5114625EB1B49340B68D2E02E6F3B /* ReloadDelegate.swift in Sources */ = {isa = PBXBuildFile; fileRef = 915962AC706B9A5A4A396F447EC385B0 /* ReloadDelegate.swift */; };
-		7BEA38A0BBC8ED7E186A185BAC65F08D /* PrimerTheme.swift in Sources */ = {isa = PBXBuildFile; fileRef = 0068FBE653AD809774072D8578BE43AA /* PrimerTheme.swift */; };
-		7BFC88DFD94E84A40CB58D0CF9F2EE13 /* de.lproj in Resources */ = {isa = PBXBuildFile; fileRef = 99A16ED71F71BCC79EE42CA7316CBE54 /* de.lproj */; };
-		7F2B9DAADE9C197E8CC860E521C996C7 /* da.lproj in Resources */ = {isa = PBXBuildFile; fileRef = B19B2566808CC2BCDE7E7891D12D1787 /* da.lproj */; };
-		800D1903A96E72AF486B8BBBD8FBBC04 /* ConcurrencyLimitedDispatcher.swift in Sources */ = {isa = PBXBuildFile; fileRef = D18B4557B7187AC66B1BF9ABF02E5BC5 /* ConcurrencyLimitedDispatcher.swift */; };
-		8540D5DA11637C1424B1DEE0EB3C0E8B /* AnyCodable.swift in Sources */ = {isa = PBXBuildFile; fileRef = 7DE525E97732B79927E1564260E5EFDE /* AnyCodable.swift */; };
-		85627B307D64C22188B7D671E569967D /* pl.lproj in Resources */ = {isa = PBXBuildFile; fileRef = 1227FD187105BE929D9F2EB65809DDA3 /* pl.lproj */; };
-		857937CC6300D89914C3F0544DA2C313 /* CoreDataDispatcher.swift in Sources */ = {isa = PBXBuildFile; fileRef = 76BE57A23D56F20FA84DF67905DB961F /* CoreDataDispatcher.swift */; };
-		85FC4815B3073D52E93CCBEFC4D29A3D /* PrimerScrollView.swift in Sources */ = {isa = PBXBuildFile; fileRef = 02E8DE288D87A0619964351EB5CD31AB /* PrimerScrollView.swift */; };
-		8A63CD6745307FE5245927875DBDED14 /* Apaya.swift in Sources */ = {isa = PBXBuildFile; fileRef = 311F03B2BDB49BE3D2759669C8F099EF /* Apaya.swift */; };
-		8A9A49D2E203760B8268BC00055901E3 /* CancellablePromise.swift in Sources */ = {isa = PBXBuildFile; fileRef = 3BC267C511EFE235299E39238CB0A854 /* CancellablePromise.swift */; };
-		8C5F0D1BF8A577C749A82916149E9314 /* PaymentMethodConfigService.swift in Sources */ = {isa = PBXBuildFile; fileRef = 9A12B46EC7CA70CE086992238D0D274D /* PaymentMethodConfigService.swift */; };
-		8D1596446247648DF4A2458041ED0D41 /* PaymentMethodConfigurationOptions.swift in Sources */ = {isa = PBXBuildFile; fileRef = CED8D366AB949CBBB0AF5EE44B5F8038 /* PaymentMethodConfigurationOptions.swift */; };
-		8EA11369AF725F9FE9995F8F2C1F269A /* CardScannerViewController+SimpleScanDelegate.swift in Sources */ = {isa = PBXBuildFile; fileRef = 098957645A4D64A26944EEAD04FA4102 /* CardScannerViewController+SimpleScanDelegate.swift */; };
-		90B8153EC32663623F7898E97FC3C069 /* PrimerPostalCodeFieldView.swift in Sources */ = {isa = PBXBuildFile; fileRef = 03508162FBBED4427BDB26780F019A79 /* PrimerPostalCodeFieldView.swift */; };
-		90D7A6A3F0EB1FB949B6E02240C5940A /* LogEvent.swift in Sources */ = {isa = PBXBuildFile; fileRef = 0611BDF23F5EEDF21D7A8EA270A544AA /* LogEvent.swift */; };
-		960CB2C903F766B6AD7A172C3851FFF9 /* 3DSService.swift in Sources */ = {isa = PBXBuildFile; fileRef = 45FAFBC642FD91C0736524579E2156BD /* 3DSService.swift */; };
-		9BF761C3B51BC3348CDE51AF57ECC6DF /* PrimerContent.swift in Sources */ = {isa = PBXBuildFile; fileRef = 5AB6CB67484E51E65E6C826621C115C1 /* PrimerContent.swift */; };
-		9C1102098A3AF0B2DF08CCE83F183674 /* RecoverWrappers.swift in Sources */ = {isa = PBXBuildFile; fileRef = 161BBDF9C4524945D01227F07679868B /* RecoverWrappers.swift */; };
-		9C8294E62FD69DD11C8126CA83A65486 /* BundleExtension.swift in Sources */ = {isa = PBXBuildFile; fileRef = 226908676249F163A613C26B265BDCC7 /* BundleExtension.swift */; };
-		9D533D2AF8ACC233F073FBF6944B5311 /* Cancellable.swift in Sources */ = {isa = PBXBuildFile; fileRef = 4973A42C7102113AA35FD27D926AE4D9 /* Cancellable.swift */; };
-		9DB7132FE51984F99C4BAB848C3B9720 /* QRCodeViewController.swift in Sources */ = {isa = PBXBuildFile; fileRef = CD8692F810E013C178AAA91102C42465 /* QRCodeViewController.swift */; };
-		A041E4112C107970B39BE40930C015DD /* URLExtension.swift in Sources */ = {isa = PBXBuildFile; fileRef = 302845494C21CE74EF505E735788217F /* URLExtension.swift */; };
-		A0EB5FFC79B179CB816399CAC3F59F55 /* Box.swift in Sources */ = {isa = PBXBuildFile; fileRef = 47D929F3C129ED463346D1B8DB2171CA /* Box.swift */; };
-		A53822AC3CABA7EBB87BDE5750A6E05C /* SuccessMessage.swift in Sources */ = {isa = PBXBuildFile; fileRef = 7DEFF97A4F689C610F83F98B628EA2E1 /* SuccessMessage.swift */; };
-		A5D0B30200781022B279D095788DD2BC /* hang.swift in Sources */ = {isa = PBXBuildFile; fileRef = 2569386F586330C9669B1FFB07A47DB6 /* hang.swift */; };
-		A622D89965639E3A5C4818BAD80BDDE4 /* ApplePayTokenizationViewModel.swift in Sources */ = {isa = PBXBuildFile; fileRef = E317C396483D55C42C8C7EC3863595B8 /* ApplePayTokenizationViewModel.swift */; };
-		A820BA4A16834FC4A3D1B73BC9679228 /* PaymentMethodTokenizationRequest.swift in Sources */ = {isa = PBXBuildFile; fileRef = B4CB2CDBAFDCC3661B564A2C785CE5FA /* PaymentMethodTokenizationRequest.swift */; };
-		A992607194D010485CABC4A859FBF53C /* UXMode.swift in Sources */ = {isa = PBXBuildFile; fileRef = D4EB54B85C44F8C18F134F6D0DB4EF29 /* UXMode.swift */; };
-		AA66E6A3B86D9C12D686DC98532371E5 /* DirectDebitMandate.swift in Sources */ = {isa = PBXBuildFile; fileRef = F2A9E312431C477D139D71A847E95C50 /* DirectDebitMandate.swift */; };
-		AA87F1F682ED65648775ADDB70C40F24 /* PrimerExpiryDateFieldView.swift in Sources */ = {isa = PBXBuildFile; fileRef = 9FF4F0F95C3115284EEE08C9EE75C562 /* PrimerExpiryDateFieldView.swift */; };
-		AAD3E77862AE6C381F019FB71F5F6EC8 /* UIDeviceExtension.swift in Sources */ = {isa = PBXBuildFile; fileRef = 49700F2EF79DEB1686440BA9336C0B50 /* UIDeviceExtension.swift */; };
-		AAFD817EF8476D0141F3C400B7F66A84 /* Icons.xcassets in Resources */ = {isa = PBXBuildFile; fileRef = 1ED5E11A9A9D6FF197C5E00649214E2D /* Icons.xcassets */; };
-		AB51D6671CCECE5BC36F5D58FEC37AB3 /* RateLimitedDispatcherBase.swift in Sources */ = {isa = PBXBuildFile; fileRef = FE811228CD0DE8D42C40D26568350079 /* RateLimitedDispatcherBase.swift */; };
-		AC44C48AA24BF08389CCBBECF953705F /* Queue.swift in Sources */ = {isa = PBXBuildFile; fileRef = 172310B59485215027C52B537D1BF1CB /* Queue.swift */; };
-		B0E0B3AA4B8799B31636C6E35D4A55B9 /* UIKit.framework in Frameworks */ = {isa = PBXBuildFile; fileRef = D245E0514AAC1A2B9A6D5EA2F383E90F /* UIKit.framework */; };
-		B12BCADF6C6367D550BF525D96A6602A /* CardComponentsManager.swift in Sources */ = {isa = PBXBuildFile; fileRef = 5F1F44901F18FC9BD84F40332E31E907 /* CardComponentsManager.swift */; };
-		B27B6E35AAF9408EE1B3B1C69860A07C /* ClientToken.swift in Sources */ = {isa = PBXBuildFile; fileRef = 8E6213539AD40CC643EF5DEBD189F0E1 /* ClientToken.swift */; };
-		B67A6F651574AFD74AE169B6985916D2 /* Bank.swift in Sources */ = {isa = PBXBuildFile; fileRef = 9F5B59864098670501304F14681CCDA5 /* Bank.swift */; };
-		B7F3A7669C3DF574A671F08B515DEA4F /* PostalCode.swift in Sources */ = {isa = PBXBuildFile; fileRef = D404F60E21F0A533F3598E6A99A7E4D8 /* PostalCode.swift */; };
-		B8B1A5BBC28F98BDDFD9098D098C5F26 /* PrimerSDK-PrimerResources in Resources */ = {isa = PBXBuildFile; fileRef = A8B3BC107C2BDC3C03D961866F721265 /* PrimerSDK-PrimerResources */; };
-		BA3BA495BA2225777F594B5FBE7B6DE1 /* en.lproj in Resources */ = {isa = PBXBuildFile; fileRef = 59E8A1EBE56A4EA68EDAB63ECA88C305 /* en.lproj */; };
-		BA3D449198046BB3A34BCDFB0C1B986E /* PrimerTextFieldView.xib in Resources */ = {isa = PBXBuildFile; fileRef = 33908D4030CD6D2777B6F2A3A39A2BA7 /* PrimerTextFieldView.xib */; };
-		BC16CF5102C7B85D091DDF860AEAAC3D /* KlarnaTokenizationViewModel.swift in Sources */ = {isa = PBXBuildFile; fileRef = 48BF22E0C1CC6FFD72E800AD61A6D893 /* KlarnaTokenizationViewModel.swift */; };
-		BFB1224C68C369F9E8C3AF0E997BBBE7 /* PaymentResponse.swift in Sources */ = {isa = PBXBuildFile; fileRef = 8C5E77F38B034BDFFA04FA21E09874A9 /* PaymentResponse.swift */; };
-		C10E1030EF36D92FDC777FBF5FED004B /* AES256.swift in Sources */ = {isa = PBXBuildFile; fileRef = F2F275B4573DFAE7DADB4CF9A0CD237E /* AES256.swift */; };
-		C351DC87F34DA80456AE3C47C8A3DFCC /* CancellableCatchable.swift in Sources */ = {isa = PBXBuildFile; fileRef = 04BC52DB26209232565EB6D64117CD16 /* CancellableCatchable.swift */; };
-		C789E71E894838EA03C759F8061195C2 /* PrimerFormViewController.swift in Sources */ = {isa = PBXBuildFile; fileRef = B2836D9EBEF0B960C668D8660C0E4CD6 /* PrimerFormViewController.swift */; };
-		CA1CE55079AE95C7948DA4CF1FB33F0B /* pt.lproj in Resources */ = {isa = PBXBuildFile; fileRef = 11A2EF614EA3193A4F8435709DE25312 /* pt.lproj */; };
-		CA9646745A381A5B409A4771606D41AC /* TokenizationService.swift in Sources */ = {isa = PBXBuildFile; fileRef = D175822FDFF8545EA7FC7C8B6544399B /* TokenizationService.swift */; };
-		CB408B3051A17DB344578E783D36673B /* PrimerWebViewController.swift in Sources */ = {isa = PBXBuildFile; fileRef = 4282A92C05183F9A6F103258B131F93A /* PrimerWebViewController.swift */; };
-		CD2AA9156379FF413CFA35FAF9F26990 /* Optional+Extensions.swift in Sources */ = {isa = PBXBuildFile; fileRef = 6FAD7832E1F33A956A7A8A8967541598 /* Optional+Extensions.swift */; };
-		CDA3DCEA704A6DE00361AF440D639C3E /* MockSuccess.swift in Sources */ = {isa = PBXBuildFile; fileRef = D8C290937D0CAEE0588752BFB4EAAA83 /* MockSuccess.swift */; };
-		CDE8C1C16A5E9F286CB72979303AF289 /* PrimerLoadingViewController.swift in Sources */ = {isa = PBXBuildFile; fileRef = 92E2C3034107E258E9D565DD4F7CC8D7 /* PrimerLoadingViewController.swift */; };
-		CF9EA8B3BF8B1F2926460501510F85F6 /* ClientSession.swift in Sources */ = {isa = PBXBuildFile; fileRef = 27D6D28C9E43C4CD7856C4F691564DC1 /* ClientSession.swift */; };
-		CFA83BFCDEC49D01924B4B2ACCDD67B4 /* 3DSService+Promises.swift in Sources */ = {isa = PBXBuildFile; fileRef = 1C284EADBD05AA428377DE525D6BBE38 /* 3DSService+Promises.swift */; };
-		D00E2460AB3BD89D635CEF575093B334 /* Catchable.swift in Sources */ = {isa = PBXBuildFile; fileRef = 245222A1458F62E308A4384AEA5C6758 /* Catchable.swift */; };
-		D22653A2DFB53212D19B786A815BCFB6 /* firstly.swift in Sources */ = {isa = PBXBuildFile; fileRef = D89A6F7CEE7C96EA890D32DB2C041760 /* firstly.swift */; };
-		D2A3AEEFF627B4F085BBA7245115BB7F /* Promise.swift in Sources */ = {isa = PBXBuildFile; fileRef = A3366CFCC2F345E9C5A7194053FCD496 /* Promise.swift */; };
-		D39A2578E7D6A64B582B4F00F151588B /* PrimerTheme+Buttons.swift in Sources */ = {isa = PBXBuildFile; fileRef = D2F23BE7BD8DDB2F500DA13BFEB5094F /* PrimerTheme+Buttons.swift */; };
-		D40FEB5A2928A0F909087271420C43B7 /* PrimerViewExtensions.swift in Sources */ = {isa = PBXBuildFile; fileRef = EFF27A83CF14227A54FA1BC7AAF71A4E /* PrimerViewExtensions.swift */; };
-		D590CBEDDF7816F9EE3EB53AC83DC4CA /* fr.lproj in Resources */ = {isa = PBXBuildFile; fileRef = C08CF6CAA79757AB5B4ADE83B68593E5 /* fr.lproj */; };
+		584D282BD283A56AD0FFF209B71D06F1 /* Thenable.swift in Sources */ = {isa = PBXBuildFile; fileRef = EE160E1649216B81DA817A57C3E7D08D /* Thenable.swift */; };
+		59E15D35E3B6B4F622B887FFF3AA72E3 /* WebViewUtil.swift in Sources */ = {isa = PBXBuildFile; fileRef = 824C1E51A821960B0AF5ABB63548169B /* WebViewUtil.swift */; };
+		5A14DFC994134855A15342F0E10B43EF /* PaymentResponse.swift in Sources */ = {isa = PBXBuildFile; fileRef = 2CB676D10E86F0190EAB3D4D5D739CF5 /* PaymentResponse.swift */; };
+		5A98888A5E2D658EBE7A9F9A6EE462E4 /* AnyEncodable.swift in Sources */ = {isa = PBXBuildFile; fileRef = 494A5D5BC2CC28DA9FCCE0F5F68C0529 /* AnyEncodable.swift */; };
+		5AD589117E1AD3190412D676A7A56B55 /* PrimerLoadingViewController.swift in Sources */ = {isa = PBXBuildFile; fileRef = 2CA83A22B6561E52B329F692C642D09E /* PrimerLoadingViewController.swift */; };
+		5BDDF8C01AA87CE6745460BBF11387D6 /* PrimerTheme.swift in Sources */ = {isa = PBXBuildFile; fileRef = 0E9684D635DA6E4EBCA46CEA838C1367 /* PrimerTheme.swift */; };
+		5C98CB5E872DEBB3EB90197CE095379D /* Cancellable.swift in Sources */ = {isa = PBXBuildFile; fileRef = 088B445AADAB9DB464BE38E5DAEC590A /* Cancellable.swift */; };
+		5F90FE55035A234A4ED79DBDBA77464B /* ImageName.swift in Sources */ = {isa = PBXBuildFile; fileRef = 6901A602AAAC8B582866848026B45F86 /* ImageName.swift */; };
+		5FF7CD7C28E0E0DC03E6D55BAFC14285 /* Optional+Extensions.swift in Sources */ = {isa = PBXBuildFile; fileRef = CF9DD37919CC4F262F1DA024DB3DA433 /* Optional+Extensions.swift */; };
+		616DBB6B812C3B4A17CD0D757F2ECC6D /* RecoverWrappers.swift in Sources */ = {isa = PBXBuildFile; fileRef = 0DFD0D5DD66C067273A9BE4ACFFBE9C8 /* RecoverWrappers.swift */; };
+		6266EDC00E6E6F31D57CD521CFAFCCAC /* PrimerFormViewController.swift in Sources */ = {isa = PBXBuildFile; fileRef = A4009160C5BB327313FC9129B9AB0AEA /* PrimerFormViewController.swift */; };
+		63F5B3B0AAA52514497987429DFF17A7 /* PayPalService.swift in Sources */ = {isa = PBXBuildFile; fileRef = 106A7DC140F4EA8375F6015807DF927C /* PayPalService.swift */; };
+		6433F0B430FE1E846C1AFF32B91E6FE1 /* PrimerGenericTextFieldView.swift in Sources */ = {isa = PBXBuildFile; fileRef = 2AF3AC324A527B0492B55FD86C59AC77 /* PrimerGenericTextFieldView.swift */; };
+		64D8F40292F7D69652AEF1813B331E09 /* Keychain.swift in Sources */ = {isa = PBXBuildFile; fileRef = 1CAEFC00CD29F7C6F745E79A758ACD4C /* Keychain.swift */; };
+		65493D814079FF8E2249CE03952732DF /* PrimerCardholderNameFieldView.swift in Sources */ = {isa = PBXBuildFile; fileRef = 6D045F322B443D22E956429708E8FB84 /* PrimerCardholderNameFieldView.swift */; };
+		65685E45B8B978B79DFA5B912C62EB57 /* URLExtension.swift in Sources */ = {isa = PBXBuildFile; fileRef = 2BBFF9E36C79147763708D7C49F1DDF7 /* URLExtension.swift */; };
+		65D16AB50782E5F1088ACDC593816EDD /* 3DSService+Promises.swift in Sources */ = {isa = PBXBuildFile; fileRef = F930C390A89D606F87C0798A6D40FCDF /* 3DSService+Promises.swift */; };
+		6731B5DA15615C7ECCD166C899A2EB2B /* StringExtension.swift in Sources */ = {isa = PBXBuildFile; fileRef = 5434431A46F699D6026D052A18F60149 /* StringExtension.swift */; };
+		674267724E28CB2E3740A584B56810FD /* after.swift in Sources */ = {isa = PBXBuildFile; fileRef = 9D1C5E4DF4DF83C23AF56D0BE638F952 /* after.swift */; };
+		682F628B41B9341DD439561633D3E532 /* pl.lproj in Resources */ = {isa = PBXBuildFile; fileRef = 5EC8E52482A2613D6CCF0B9F97357769 /* pl.lproj */; };
+		68CADF7250860010AE5A0C673686C18B /* Box.swift in Sources */ = {isa = PBXBuildFile; fileRef = 007525AC9008CEF0C1324051711F21D7 /* Box.swift */; };
+		6AC22DD9AF148840B10D2AA094875D94 /* PrimerCardNumberFieldView.swift in Sources */ = {isa = PBXBuildFile; fileRef = 1469346B9A3CEA5073D51B988542292A /* PrimerCardNumberFieldView.swift */; };
+		6B141D4D5C043FF1BD6FC94749CB5D30 /* PrimerCVVFieldView.swift in Sources */ = {isa = PBXBuildFile; fileRef = 8D8DA3221B4EF184A6870CB45A9ED508 /* PrimerCVVFieldView.swift */; };
+		6BAD3AE86B0FA98A9FB4477E0DD2F851 /* Connectivity.swift in Sources */ = {isa = PBXBuildFile; fileRef = D665EDC477F1DD7CC9A3FD9881A68CB9 /* Connectivity.swift */; };
+		6BC042C06E024880A16A9F8478AB1880 /* VaultPaymentMethodViewController.swift in Sources */ = {isa = PBXBuildFile; fileRef = C06728D5B51C7D3A0D51F1B229A90F71 /* VaultPaymentMethodViewController.swift */; };
+		6DEB4FA8004060445AF78AA5A67C175A /* PrimerTableViewCell.swift in Sources */ = {isa = PBXBuildFile; fileRef = 88C5BEDDD8FA817C2BAA1ED702F96416 /* PrimerTableViewCell.swift */; };
+		6EAF05C2741ADE9CE76F06E3CB870A80 /* ExternalViewModel.swift in Sources */ = {isa = PBXBuildFile; fileRef = D8E3F660C5A265DAB13FB155AE4861C3 /* ExternalViewModel.swift */; };
+		6F01CF51DEB1708076C16C7CAA6F5181 /* PrimerImage.swift in Sources */ = {isa = PBXBuildFile; fileRef = 469701A82F188ED9B5094256057F1332 /* PrimerImage.swift */; };
+		6FBB7826A11DC1159D07B7F3B31DD35D /* PrimerUniversalCheckoutViewController.swift in Sources */ = {isa = PBXBuildFile; fileRef = A6075F6D4A4559C5A50D2488C89CF8CD /* PrimerUniversalCheckoutViewController.swift */; };
+		6FCE151D9FBA40285F1D091ACA87B65B /* CardScannerViewController+SimpleScanDelegate.swift in Sources */ = {isa = PBXBuildFile; fileRef = A218614F3D1F5ABF2456262A2F438D5B /* CardScannerViewController+SimpleScanDelegate.swift */; };
+		7028164AB7350A7F436806368D1A633C /* PayPal.swift in Sources */ = {isa = PBXBuildFile; fileRef = 4E06A9EEA532BDA40BD15E650DA2F90E /* PayPal.swift */; };
+		70370E7EA090664E518C9C7F1D65BA45 /* PrimerTextFieldView.xib in Resources */ = {isa = PBXBuildFile; fileRef = 093E93E934D59357A37E4066243AD651 /* PrimerTextFieldView.xib */; };
+		71FA27BA4A2C4EF485386E8FF34B4EDE /* Consolable.swift in Sources */ = {isa = PBXBuildFile; fileRef = 8A1710D63F3F5643782F87144B55AE87 /* Consolable.swift */; };
+		73206AC83538528032C359BE2FB534F6 /* JSONParser.swift in Sources */ = {isa = PBXBuildFile; fileRef = BCF23F1FB1CC9E0822644421AE0E2249 /* JSONParser.swift */; };
+		73A233EF4C033C5887B175DFFAFF29D7 /* Promise.swift in Sources */ = {isa = PBXBuildFile; fileRef = 8184D8821A8115DEE49EC11D0C915F65 /* Promise.swift */; };
+		78E9E4CE2E72E9DB44E89F84E402031E /* CheckoutModule.swift in Sources */ = {isa = PBXBuildFile; fileRef = 5A3B0954044A3C1603009612C17EFD0D /* CheckoutModule.swift */; };
+		7C2EEE36DE4D990BFBAC68F239EB58B8 /* PrimerSDK-PrimerResources in Resources */ = {isa = PBXBuildFile; fileRef = A8B3BC107C2BDC3C03D961866F721265 /* PrimerSDK-PrimerResources */; };
+		7E27623E514D4DAB37166BC13637C096 /* BankTableViewCell.swift in Sources */ = {isa = PBXBuildFile; fileRef = 5AE3D1BDCC95F6C5F1772A2221C64CD0 /* BankTableViewCell.swift */; };
+		7F61D350656CBC350842697100404788 /* es.lproj in Resources */ = {isa = PBXBuildFile; fileRef = 59999420020DFB4934B05C989A67556E /* es.lproj */; };
+		807A9AB60183B570E64C7CC3C0857BE7 /* PrimerNibView.swift in Sources */ = {isa = PBXBuildFile; fileRef = 91A0C868E2E57A819FBAA46F6CE1A5C1 /* PrimerNibView.swift */; };
+		80A3106F837D5985530BC1361386FC60 /* BankSelectorTokenizationViewModel.swift in Sources */ = {isa = PBXBuildFile; fileRef = A193D52269E58D3034A4285F26481AAB /* BankSelectorTokenizationViewModel.swift */; };
+		83287710F83CE03A8F0EF40D89642140 /* FormTokenizationViewModel.swift in Sources */ = {isa = PBXBuildFile; fileRef = 828485E6228DEC36F9DF94AFB01B48D2 /* FormTokenizationViewModel.swift */; };
+		83C68ABB732BD4672F56CF85FF655AD6 /* UXMode.swift in Sources */ = {isa = PBXBuildFile; fileRef = 189B56DBD5DF94F8F52AE5B6D27A85E4 /* UXMode.swift */; };
+		83D430497B5476A224220FFEF89D68BD /* AnyDecodable.swift in Sources */ = {isa = PBXBuildFile; fileRef = D20E06E4EDB1345E124A85EF6FE88F5E /* AnyDecodable.swift */; };
+		83DF2CE252242CAFB08696B011B7788A /* Weak.swift in Sources */ = {isa = PBXBuildFile; fileRef = 44F1E80823B44F4B5D93F689F6A79C16 /* Weak.swift */; };
+		843835A0EF630F4A1A0FB1F58B207D0C /* DirectDebitMandate.swift in Sources */ = {isa = PBXBuildFile; fileRef = 49753107A8E10F7D11CEB3D61C13E9AA /* DirectDebitMandate.swift */; };
+		84CAA6B0D17536386DA21C62DB49A5EC /* CoreDataDispatcher.swift in Sources */ = {isa = PBXBuildFile; fileRef = 706EB17D711F8011C0B96B6190B1A92B /* CoreDataDispatcher.swift */; };
+		85951F86F1F35433046835130DA4A0B4 /* PrimerNavigationBar.swift in Sources */ = {isa = PBXBuildFile; fileRef = F16A92057E41EDE3F25FB1A1F82CA12E /* PrimerNavigationBar.swift */; };
+		85AEECA7413A81F27A53DBF238834EFC /* PrimerTheme+Borders.swift in Sources */ = {isa = PBXBuildFile; fileRef = 96D3BACFC87CA293035DBAD1A99F0F7A /* PrimerTheme+Borders.swift */; };
+		85CA0F59B8E0D094486BF36E30A26E2A /* URLSessionStack.swift in Sources */ = {isa = PBXBuildFile; fileRef = 0AF6FFE958E5F0B22FF49874A7550045 /* URLSessionStack.swift */; };
+		85F4EE1EB4456E3B59A022F5BBFE4E7F /* Colors.swift in Sources */ = {isa = PBXBuildFile; fileRef = A8C75550239E326531CDDB12A80BEDD2 /* Colors.swift */; };
+		85FC168FD42E1E91A098DC629BB4E635 /* ConcurrencyLimitedDispatcher.swift in Sources */ = {isa = PBXBuildFile; fileRef = 0EF8974D844E39783CFEB42C0F874C27 /* ConcurrencyLimitedDispatcher.swift */; };
+		86DAA24708D5E3111A4077661653EA32 /* PrimerAPI.swift in Sources */ = {isa = PBXBuildFile; fileRef = 7F8C7FD3AA67C4C33F9B65CEDA5A60AB /* PrimerAPI.swift */; };
+		8A47D91E62DB88DBC55314063F417F7A /* PrimerExpiryDateFieldView.swift in Sources */ = {isa = PBXBuildFile; fileRef = 7B142AF224D67788815EC106FE5B5274 /* PrimerExpiryDateFieldView.swift */; };
+		8B84A7C7C85DA5033BA5141EEC2167E6 /* UserDefaultsExtension.swift in Sources */ = {isa = PBXBuildFile; fileRef = 906EC50C89B410D58ED85D96D4A90ECC /* UserDefaultsExtension.swift */; };
+		8BDC7C6556AC3D5CD72FAF6D656311A8 /* PaymentMethodTokenizationViewModel.swift in Sources */ = {isa = PBXBuildFile; fileRef = 9B3F7C2C8C47FAD7D5743F01E74EF754 /* PaymentMethodTokenizationViewModel.swift */; };
+		8C38FA6E7B40F5E2E4B575F16A344514 /* PrimerHeadlessUniversalCheckoutUIManager.swift in Sources */ = {isa = PBXBuildFile; fileRef = 7A217D3E6997BB6E0AE79CEF78CB2D59 /* PrimerHeadlessUniversalCheckoutUIManager.swift */; };
+		8DE5CB68A6333F307AD7D7C8E0ECFD53 /* CountryCode.swift in Sources */ = {isa = PBXBuildFile; fileRef = 11C5537605394E16B7022D8C749C8543 /* CountryCode.swift */; };
+		8F6D9FB1F9C3F1DB2B48EEEB6E03EF1E /* PrimerResultViewController.swift in Sources */ = {isa = PBXBuildFile; fileRef = 24D6668282B3C7A631BADDC91547CD40 /* PrimerResultViewController.swift */; };
+		91094226993AE6EC5DE6240385B74CB1 /* PrimerSearchTextField.swift in Sources */ = {isa = PBXBuildFile; fileRef = 2845C5EAC7B6CA050828A1A7B386BC63 /* PrimerSearchTextField.swift */; };
+		911D5F47A0A69AFCEB0AA0D70DC3F457 /* Apaya.swift in Sources */ = {isa = PBXBuildFile; fileRef = 4839F4EA74238BD10C9EC37A3C083A9D /* Apaya.swift */; };
+		9245278B20C13EAC7498F201AB44EDA2 /* CardNetwork.swift in Sources */ = {isa = PBXBuildFile; fileRef = 11971FF7F990F1BD9125C26D3FF6A9DB /* CardNetwork.swift */; };
+		94358F1AD16C35F5F68190286B311590 /* PrimerCardFormViewController.swift in Sources */ = {isa = PBXBuildFile; fileRef = C52C5CC15D86FC652E943F418F209544 /* PrimerCardFormViewController.swift */; };
+		94B14980D5D9CC772AE4D760788FBE4B /* PaymentMethodConfigurationOptions.swift in Sources */ = {isa = PBXBuildFile; fileRef = 493427E6A1BAB813AC2ED1A8892421D7 /* PaymentMethodConfigurationOptions.swift */; };
+		96589F766617DD1DEB3AAE59B25F145E /* WrapperProtocols.swift in Sources */ = {isa = PBXBuildFile; fileRef = 71FF2A7BF6DC14BC0A3D725C7D64CC19 /* WrapperProtocols.swift */; };
+		966EC0E9045ACD0838C76EFCE9E16711 /* Identifiable.swift in Sources */ = {isa = PBXBuildFile; fileRef = EC46374615ABD7F5DF68171D37897B75 /* Identifiable.swift */; };
+		96F803676AF22647E89215641953FF04 /* PaymentMethodsGroupView.swift in Sources */ = {isa = PBXBuildFile; fileRef = 6A91F9717250823DC38D40D827B039F4 /* PaymentMethodsGroupView.swift */; };
+		97EE4B3D6D697CCF63BD6B3B65EA6685 /* Currency.swift in Sources */ = {isa = PBXBuildFile; fileRef = 1C9378EB6B424381AE9CC3E54E34E21C /* Currency.swift */; };
+		984655063962A42FBE4BCA548DAEC1D4 /* CancellableThenable.swift in Sources */ = {isa = PBXBuildFile; fileRef = 001304EDBE0062E968B5DAF5CF6BD8C6 /* CancellableThenable.swift */; };
+		99F03D3C9E4A4C83EE4C413D4AD1D394 /* ExternalPaymentMethodTokenizationViewModel.swift in Sources */ = {isa = PBXBuildFile; fileRef = DAD9A72EA4A2F7C7F0446CB81C20B2DD /* ExternalPaymentMethodTokenizationViewModel.swift */; };
+		9A0D70498E447A3AC8058D2DAA3DA0A1 /* UIKit.framework in Frameworks */ = {isa = PBXBuildFile; fileRef = D245E0514AAC1A2B9A6D5EA2F383E90F /* UIKit.framework */; };
+		9A16A28AA6B2171BDC69932A3A07EE6A /* ClientSession.swift in Sources */ = {isa = PBXBuildFile; fileRef = 03662D6ABDCFE2F2A9F1D8B793FFB252 /* ClientSession.swift */; };
+		9A46EAEE63E8E08A35C0D77A2351B10B /* CustomStringConvertible.swift in Sources */ = {isa = PBXBuildFile; fileRef = 863ED78BC1254836A8CE75F196EC21FC /* CustomStringConvertible.swift */; };
+		9BF4C60CFBA2741C761224BB5E9A554C /* BundleExtension.swift in Sources */ = {isa = PBXBuildFile; fileRef = 26775BD7367A7498167257A32A5AEF3A /* BundleExtension.swift */; };
+		A065E90EF7E8F0732B4EE502BFEC39F5 /* nl.lproj in Resources */ = {isa = PBXBuildFile; fileRef = 0A79B99DB39D3AE575B71DB38A267FFA /* nl.lproj */; };
+		A38D7B51030B38E871B2A688A7E8E71C /* PrimerCustomStyleTextField.swift in Sources */ = {isa = PBXBuildFile; fileRef = 61E03240FEBD2FE350933CB6D05C73C3 /* PrimerCustomStyleTextField.swift */; };
+		A4F43F289EAE4D21A280F5546F24EBF7 /* KlarnaTokenizationViewModel.swift in Sources */ = {isa = PBXBuildFile; fileRef = 71199EF62972887EBC7CFF5797F1E58B /* KlarnaTokenizationViewModel.swift */; };
+		A703F4F80C8142B2DF63FD163306E8D4 /* MockPrimerAPIClient.swift in Sources */ = {isa = PBXBuildFile; fileRef = 6A2EE38EDA27121723CE41F7313CC747 /* MockPrimerAPIClient.swift */; };
+		A7111409F16D0820F2872EDD16057F3E /* ClientToken.swift in Sources */ = {isa = PBXBuildFile; fileRef = 23BC4FD84EEB2EDF65C5F11694961004 /* ClientToken.swift */; };
+		A90E766558AF6028A7C91E00A2A69A21 /* Logger.swift in Sources */ = {isa = PBXBuildFile; fileRef = 449AF25B045EC08260A262B2F90F94FF /* Logger.swift */; };
+		A94857DC869BFF1A2EE4E99A04AA1DDA /* CardScannerViewController.swift in Sources */ = {isa = PBXBuildFile; fileRef = D8633E62B423B6D64779DD7551C16809 /* CardScannerViewController.swift */; };
+		AA377A4C9030A3FD28D86376FA9E66DD /* fr.lproj in Resources */ = {isa = PBXBuildFile; fileRef = 1635B93344AF1165E8E0A73CD4A89285 /* fr.lproj */; };
+		AACA02320F7DB9FF51F132FD320022F5 /* CatchWrappers.swift in Sources */ = {isa = PBXBuildFile; fileRef = 70B73468F016FEE9F7D7F165E2C52B2C /* CatchWrappers.swift */; };
+		ABC0241DCE57F5779420BD0D6D33CF42 /* Strings.swift in Sources */ = {isa = PBXBuildFile; fileRef = 74009576B521A42ED5E0E27233521729 /* Strings.swift */; };
+		AC16E39956F19BFA6296956EE3FC8E0E /* NetworkService.swift in Sources */ = {isa = PBXBuildFile; fileRef = 9FCCCD2D5921E75539AA1CFAD8CFEF91 /* NetworkService.swift */; };
+		AFD1FE8FDC6C5CE98453BA62ACCAB718 /* CardFormPaymentMethodTokenizationViewModel.swift in Sources */ = {isa = PBXBuildFile; fileRef = EA8C38A83F6E955298472047E00CDA34 /* CardFormPaymentMethodTokenizationViewModel.swift */; };
+		B0FE8CAB2CCE75DB6CAB295ACA742C5F /* AES256.swift in Sources */ = {isa = PBXBuildFile; fileRef = 5273A374A69789890873288D636942C9 /* AES256.swift */; };
+		B1A93AEDBF379FAFCA728B06BB948104 /* PrimerViewExtensions.swift in Sources */ = {isa = PBXBuildFile; fileRef = 0290EBC449C1BB53F01C8CE2B955B52D /* PrimerViewExtensions.swift */; };
+		B1BE5417FA3DE1A8B784422717C0FE20 /* AdyenDotPay.swift in Sources */ = {isa = PBXBuildFile; fileRef = AA4119A6E8DD070AE3FBBBC4D4402960 /* AdyenDotPay.swift */; };
+		B1F70A4D8CE4B43FAB412B46421682AC /* PaymentMethodConfigService.swift in Sources */ = {isa = PBXBuildFile; fileRef = 5B2B9F4036F3CCBDB7E4E86AA8084600 /* PaymentMethodConfigService.swift */; };
+		B2F48FA3487517CF08FB58D1FB271099 /* Content.swift in Sources */ = {isa = PBXBuildFile; fileRef = 2E0C8FE2E49F625E75C24E89B7ABC2AE /* Content.swift */; };
+		B3B7319B4142EF320695279D11F821BE /* Resolver.swift in Sources */ = {isa = PBXBuildFile; fileRef = 73B5DB8C6EC5403A3DAF94675DAB3D0B /* Resolver.swift */; };
+		B458F2DB2C5FD4B1CA5886395D1827FD /* AnyCodable.swift in Sources */ = {isa = PBXBuildFile; fileRef = 164C6E722EB7ADCCF35889C766583C2A /* AnyCodable.swift */; };
+		B465CB33A7DB83C9563D8C72F0CCDB4B /* when.swift in Sources */ = {isa = PBXBuildFile; fileRef = 8AD962E090AA3623ABF28E92358EB6DB /* when.swift */; };
+		B4ADE3D40E8846C17A1593CF0EF7EAC0 /* BankSelectorViewController.swift in Sources */ = {isa = PBXBuildFile; fileRef = C2E008C1C6961744667993A845D07259 /* BankSelectorViewController.swift */; };
+		B6367C1A156B029251975080BFDD48F2 /* PrimerInputViewController.swift in Sources */ = {isa = PBXBuildFile; fileRef = 09E19E3019ABC2A160E6689E5BDA6EBF /* PrimerInputViewController.swift */; };
+		B77DD04D6BA7624FA33440AA0B58CBFF /* ErrorHandler.swift in Sources */ = {isa = PBXBuildFile; fileRef = A421C84E81FDEFF352172EE2B2376196 /* ErrorHandler.swift */; };
+		BB344E04589262CF23BA7C59B897F573 /* Icons.xcassets in Resources */ = {isa = PBXBuildFile; fileRef = 1A76DE7D199374E719C57D5D574B6C10 /* Icons.xcassets */; };
+		BDEF723D9ECEEF85C71331E410901F6B /* Catchable.swift in Sources */ = {isa = PBXBuildFile; fileRef = 0CEC28B4C213D7A51CDFB304DB950A18 /* Catchable.swift */; };
+		BF203F76B9B9F8ED52F00BF98720F09D /* PrimerTheme+Buttons.swift in Sources */ = {isa = PBXBuildFile; fileRef = 2ABFE0EBE106B35F752298BD93D76095 /* PrimerTheme+Buttons.swift */; };
+		C1169114780553E791CD9E75A6FCD753 /* PaymentMethodToken.swift in Sources */ = {isa = PBXBuildFile; fileRef = 7A0FD2D5C5099594D955D8820D2DCBE9 /* PaymentMethodToken.swift */; };
+		C30876C9EFBE5B9A7AA1F9CEC823E021 /* OrderItem.swift in Sources */ = {isa = PBXBuildFile; fileRef = 5CF523A2449492CCED8D7016CC2CF8B8 /* OrderItem.swift */; };
+		C5A518E8C6D8B6B9BD9D8D61558F2EC9 /* de.lproj in Resources */ = {isa = PBXBuildFile; fileRef = 027DFB1717C68B8B38DCE890A6FD60CE /* de.lproj */; };
+		C65F8E0E7D7CFB7533D0AF0A7DCFA9F6 /* ArrayExtension.swift in Sources */ = {isa = PBXBuildFile; fileRef = 0F50A3648790C2A895E0E78248B36636 /* ArrayExtension.swift */; };
+		C7E17DCE5DBC55514DDB84474661B262 /* RateLimitedDispatcherBase.swift in Sources */ = {isa = PBXBuildFile; fileRef = EE7887C78203E4C69CCCAB7E3B3448CD /* RateLimitedDispatcherBase.swift */; };
+		C872AEB024ECACD5F343970B3223D992 /* PrimerHeadlessUniversalCheckoutProtocols.swift in Sources */ = {isa = PBXBuildFile; fileRef = D78B3FA3EB67427067BAE6790458FF65 /* PrimerHeadlessUniversalCheckoutProtocols.swift */; };
+		C9C350A41A16B4693C656792A1472EB7 /* PrimerAPIClient+3DS.swift in Sources */ = {isa = PBXBuildFile; fileRef = 83FBED6A24CE970CC7E12F90EBAF9560 /* PrimerAPIClient+3DS.swift */; };
+		CBB45A079A8EFC5FA2F9AFD3A061D503 /* PayPalTokenizationViewModel.swift in Sources */ = {isa = PBXBuildFile; fileRef = 93ECAAA458519718860EBE7B5FB870BB /* PayPalTokenizationViewModel.swift */; };
+		CBC879CD75624B9B13E5CDD82B627A2B /* Dimensions.swift in Sources */ = {isa = PBXBuildFile; fileRef = 30EB71EF834DCB0117052001709A645F /* Dimensions.swift */; };
+		CC3D262B58040757CEEB1D8D42111103 /* PrimerAPIClient.swift in Sources */ = {isa = PBXBuildFile; fileRef = C9CE4CAACA8BECF9CADA3E054D6DB858 /* PrimerAPIClient.swift */; };
+		CDA3752211EC5831623085FB58818264 /* AnalyticsService.swift in Sources */ = {isa = PBXBuildFile; fileRef = A54A256F1CFD68FDF896AF8BE1956BC5 /* AnalyticsService.swift */; };
+		CF07F0C9BBF8A188C24EC68D7C477FB7 /* IntExtension.swift in Sources */ = {isa = PBXBuildFile; fileRef = A1F6B4EF2F28F9B402732B86E1E907B0 /* IntExtension.swift */; };
+		D0EBBC4FD223D9AA6F6D4B8400344CC7 /* PrimerContainerViewController.swift in Sources */ = {isa = PBXBuildFile; fileRef = 1F55F440331FE1256E2714509341680E /* PrimerContainerViewController.swift */; };
+		D11AB809A3D971B0AA399B33CB0BEED7 /* VaultPaymentMethodViewModel.swift in Sources */ = {isa = PBXBuildFile; fileRef = 38E82DB47373A4393FB031A6EA76CC0B /* VaultPaymentMethodViewModel.swift */; };
+		D1775FE38764AA1DFA1FFA300BBFB773 /* Parser.swift in Sources */ = {isa = PBXBuildFile; fileRef = 15ED121DB41C8CFE40BA0EE9B1E18534 /* Parser.swift */; };
+		D1EFAB6F27B0F57E7DEBC7E30A6AE4B1 /* Dispatcher.swift in Sources */ = {isa = PBXBuildFile; fileRef = 719EE485C8820DFBDDA1228FC75BD345 /* Dispatcher.swift */; };
+		D1F905016D314C72A34BC301F3778DBA /* CancellablePromise.swift in Sources */ = {isa = PBXBuildFile; fileRef = 57B1B2F815F4A5CDBA5F39E9523AB464 /* CancellablePromise.swift */; };
+		D3AA849ED75FCA9FBDB7B10D023A9017 /* PaymentMethodComponent.swift in Sources */ = {isa = PBXBuildFile; fileRef = 46B3881F8A3F25B33BD42B8FB89C1AC4 /* PaymentMethodComponent.swift */; };
+		D49588F611CDD8D1E0358592311ACDE4 /* RateLimitedDispatcher.swift in Sources */ = {isa = PBXBuildFile; fileRef = 7F33D964103CA5EE388AEB873A1BF953 /* RateLimitedDispatcher.swift */; };
 		D596E2B41C673AD5018AEA0A0321E51C /* Pods-PrimerSDK_Tests-umbrella.h in Headers */ = {isa = PBXBuildFile; fileRef = EE9674DAD0C961C92687877090E1E047 /* Pods-PrimerSDK_Tests-umbrella.h */; settings = {ATTRIBUTES = (Public, ); }; };
-		D6327E9D0AB131E222FDB48790AE7782 /* PaymentMethodTokenizationViewModel.swift in Sources */ = {isa = PBXBuildFile; fileRef = 9B2B614331AE0555E5878F80B523A884 /* PaymentMethodTokenizationViewModel.swift */; };
-		D98ED9D5599E2C0DF8FA4073F883A779 /* sv.lproj in Resources */ = {isa = PBXBuildFile; fileRef = 80F92E4D2CC1239C33618FE0E5299C37 /* sv.lproj */; };
-		DC12F8F6C8F56D98AB34BEA88E6E4CE0 /* Primer.swift in Sources */ = {isa = PBXBuildFile; fileRef = B131CAAD608388042A90CB180976B84D /* Primer.swift */; };
-		DEC7D90FC1B107FC8E39196467A5FC99 /* PaymentMethodConfigurationType.swift in Sources */ = {isa = PBXBuildFile; fileRef = ED30C6E20A7F586D664E22515F743B30 /* PaymentMethodConfigurationType.swift */; };
-		E0451A9A5B3F45A1A8B0144A6802F05B /* Throwable.swift in Sources */ = {isa = PBXBuildFile; fileRef = 42939C10F53AEB6838E45F668EF14489 /* Throwable.swift */; };
+		D89C21DCDFAEC2BF14A30AEACB44369B /* PrimerVaultManagerViewController.swift in Sources */ = {isa = PBXBuildFile; fileRef = CFF93E1A010777AC13A562BDD332641F /* PrimerVaultManagerViewController.swift */; };
+		DBCFA0F4AE1F92505202402B47950AE8 /* VaultPaymentMethodView.swift in Sources */ = {isa = PBXBuildFile; fileRef = 10008AD75D44C8828FE70617B88C5DC5 /* VaultPaymentMethodView.swift */; };
+		DBE97B3967C5D1D7A37CEBE6EE158663 /* PrimerTheme+Colors.swift in Sources */ = {isa = PBXBuildFile; fileRef = 5604B0AEDCB43CB9F91B179ACFE359D0 /* PrimerTheme+Colors.swift */; };
+		DDFCCB3D35B06D615283F252739CCB80 /* AlertController.swift in Sources */ = {isa = PBXBuildFile; fileRef = 027B7A32A89FA12598F9AC58ADF399BD /* AlertController.swift */; };
+		DE06FD29C6CCF2FB3AB6B7CBF48C7A76 /* UIUtils.swift in Sources */ = {isa = PBXBuildFile; fileRef = 4877C02D3BFA57A4E4730B7E72B34C57 /* UIUtils.swift */; };
+		DF61E8F60EBA16DEE4AF459CBB96FAAE /* Mask.swift in Sources */ = {isa = PBXBuildFile; fileRef = 822AA6621072122F3269364BA8EAAA0B /* Mask.swift */; };
 		E150EB1E3DDC0F59C4FDE4E1058FCAF7 /* Foundation.framework in Frameworks */ = {isa = PBXBuildFile; fileRef = EAB6F611E86A4758835A715E4B4184F6 /* Foundation.framework */; };
-		E4BCF4E7FC5524CE95FC7166917CAAB1 /* PrimerCardholderNameFieldView.swift in Sources */ = {isa = PBXBuildFile; fileRef = DEC2E156357272DE170932133D2C6CBF /* PrimerCardholderNameFieldView.swift */; };
-		E612FE0C6B339D8F115EBD5E990BF053 /* nl.lproj in Resources */ = {isa = PBXBuildFile; fileRef = 3490507EEE486AB920BFF6F4BD4A35D7 /* nl.lproj */; };
-		E7A366C41EA7AAC7C4ECE33429913DF3 /* PrimerCVVFieldView.swift in Sources */ = {isa = PBXBuildFile; fileRef = 762E86161AD61ED9364CCF72269DF7FA /* PrimerCVVFieldView.swift */; };
-		E7BE0C2DF2E64DD5FFF055A237C10F07 /* Customer.swift in Sources */ = {isa = PBXBuildFile; fileRef = FDBA86AAC3E123E3D9EF7A6C1635B444 /* Customer.swift */; };
-		EB04C223C1962486461D4A28916B4C47 /* AnalyticsEvent.swift in Sources */ = {isa = PBXBuildFile; fileRef = 0462A3E7B214C8A8DEA01DF524E8D6A0 /* AnalyticsEvent.swift */; };
-		EBA14AEEE7E387C36600751BC31CDC8F /* Parser.swift in Sources */ = {isa = PBXBuildFile; fileRef = 94A5DD9CD5A3504ED29F5DD315C6FE4A /* Parser.swift */; };
-		EC3C593457992DB3DD82128EBFDD8E39 /* PaymentMethodsGroupView.swift in Sources */ = {isa = PBXBuildFile; fileRef = FD366F9896883C9D985257533903962B /* PaymentMethodsGroupView.swift */; };
-		F0C8DD20681393DCE22A35570AFF7C3C /* Error.swift in Sources */ = {isa = PBXBuildFile; fileRef = D42A57B5A1CC0ECBA9AC63A1A925356F /* Error.swift */; };
-		F11790CFE7FD46F363CC4A20D144C8F1 /* URLSessionStack.swift in Sources */ = {isa = PBXBuildFile; fileRef = A320A500A23B6C8D1E26602019C04F43 /* URLSessionStack.swift */; };
-		F14F50C082D7E2BED37C33C222662262 /* ResumeHandlerProtocol.swift in Sources */ = {isa = PBXBuildFile; fileRef = AFA6698C0225C253FE79ED4625360D64 /* ResumeHandlerProtocol.swift */; };
-		F217434C885D6269551D16CE120C4189 /* PrimerAPIClient+3DS.swift in Sources */ = {isa = PBXBuildFile; fileRef = 230DA0B669BF1E1B48C169B84E39DE0C /* PrimerAPIClient+3DS.swift */; };
-		F41EB7DA94CB49EF016239561F9F9DE9 /* QRCodeTokenizationViewModel.swift in Sources */ = {isa = PBXBuildFile; fileRef = 425CCC714FA6D409145063F697F8D183 /* QRCodeTokenizationViewModel.swift */; };
-		F4FDCA1D9B8E5FA2860875E81A773ECF /* StringExtension.swift in Sources */ = {isa = PBXBuildFile; fileRef = B7035F9DD99D28680DCA7327CE14A1D0 /* StringExtension.swift */; };
-		F6864FA84D4CA4E13D43A2C544AB7593 /* ApayaTokenizationViewModel.swift in Sources */ = {isa = PBXBuildFile; fileRef = 25F5CFE401FC985368D55FE2A12D0AAE /* ApayaTokenizationViewModel.swift */; };
+		E1D26AD9F289076C3B9CACEE268BAE78 /* tr.lproj in Resources */ = {isa = PBXBuildFile; fileRef = 64D62D8FF4AB4644FFEE20BFF5118AC6 /* tr.lproj */; };
+		E1EDD14B301FF09B100AF90E98E10192 /* FinallyWrappers.swift in Sources */ = {isa = PBXBuildFile; fileRef = 24B6F1A6A9F12885F16A41716E998F42 /* FinallyWrappers.swift */; };
+		E3D9898A8C7F1E660B81944C9DC91981 /* da.lproj in Resources */ = {isa = PBXBuildFile; fileRef = B532C4284FFD0CE610E1C3A9E0CDC387 /* da.lproj */; };
+		E506CAE768DBADD4F88E453F4A7ECD7C /* PrimerTheme+TextStyles.swift in Sources */ = {isa = PBXBuildFile; fileRef = CF453488796F014E9757F6AA9F690E34 /* PrimerTheme+TextStyles.swift */; };
+		E535EA4A161CF41470EDF3BF23A779C7 /* QRCodeViewController.swift in Sources */ = {isa = PBXBuildFile; fileRef = 0F79434C26416285BF655EBFC2EEB44E /* QRCodeViewController.swift */; };
+		E66AC8F0D644D2D6A89FA7767BE779BA /* Endpoint.swift in Sources */ = {isa = PBXBuildFile; fileRef = CBAD71E2D01AEF1ECF951822170EF656 /* Endpoint.swift */; };
+		E66BCD6DE00711460F41F3C54A560766 /* ApplePay.swift in Sources */ = {isa = PBXBuildFile; fileRef = 130E7DB609EC110BB13A3598C9727C2A /* ApplePay.swift */; };
+		E6BEAC0345B064E8FC357A36E80198A1 /* Foundation.framework in Frameworks */ = {isa = PBXBuildFile; fileRef = EAB6F611E86A4758835A715E4B4184F6 /* Foundation.framework */; };
+		E85904018EE50F410228A8B5BE71845C /* en.lproj in Resources */ = {isa = PBXBuildFile; fileRef = 65B5E020912F61E01B8C6EEFD8C604A0 /* en.lproj */; };
+		E8B189EE92B2282A5941444D5A7FD0B1 /* PrimerTextFieldView.swift in Sources */ = {isa = PBXBuildFile; fileRef = 7387C6CE93D46F4E848CCCC85A00875F /* PrimerTextFieldView.swift */; };
+		EA11BE627AAF97A9A190DEC837150587 /* CancelContext.swift in Sources */ = {isa = PBXBuildFile; fileRef = B76C6AD3771B490B0A8F14FA9B4245FE /* CancelContext.swift */; };
+		EA7ABD185F50DE66CC51F5C3F2A4B7B7 /* SuccessMessage.swift in Sources */ = {isa = PBXBuildFile; fileRef = A1F1D118978D717B0E0306D60ACD8D11 /* SuccessMessage.swift */; };
+		EBC292426A7CFEE00172D5A8ECE265C0 /* Customer.swift in Sources */ = {isa = PBXBuildFile; fileRef = 1D2D4FA4311295145AB050079D313A43 /* Customer.swift */; };
+		EBCFCB8AF7B2CDD09D742D4485E3D378 /* DataExtension.swift in Sources */ = {isa = PBXBuildFile; fileRef = BFBAD4CD08C0EA4CFBDDC87196A0AF3F /* DataExtension.swift */; };
+		EC5FA48102F34DB1362E5C4B1907B6A1 /* Guarantee.swift in Sources */ = {isa = PBXBuildFile; fileRef = 6654C4C715FEC5C01A016CED37262221 /* Guarantee.swift */; };
+		EEF67DF35E4514A7343D100F4F4AA379 /* PrimerWebViewController.swift in Sources */ = {isa = PBXBuildFile; fileRef = 3E7B31A091C706AC5D86408AA6E49036 /* PrimerWebViewController.swift */; };
+		F069AE250448933FE215C35B92A60D0E /* PrimerFlowEnums.swift in Sources */ = {isa = PBXBuildFile; fileRef = B17F6E7F8BBF94251697E8DCD8EE5381 /* PrimerFlowEnums.swift */; };
+		F09587B2ADE911B5762B6AD4EFB003CE /* PrimerAPIClient+Promises.swift in Sources */ = {isa = PBXBuildFile; fileRef = 6E9B63F852923F7DCC610B977D6F95FC /* PrimerAPIClient+Promises.swift */; };
+		F0EC88A4A373688E207EE2B7F7C136C3 /* Queue.swift in Sources */ = {isa = PBXBuildFile; fileRef = E56B0625FF3E6B58BBA368F8986ED44E /* Queue.swift */; };
+		F25C215F0E448C4673CD6F0A731BFA7B /* Analytics.swift in Sources */ = {isa = PBXBuildFile; fileRef = D0EBB53FEF66374F84A140BD7BD6FA33 /* Analytics.swift */; };
+		F2AAA92390464A8465FF0701FD63EB0C /* ClientTokenService.swift in Sources */ = {isa = PBXBuildFile; fileRef = D049F5D6FEFCE9A04DA3A3A2CAA35163 /* ClientTokenService.swift */; };
 		F6FCEA41B7D4A17FD20C345E86296343 /* Pods-PrimerSDK_Example-dummy.m in Sources */ = {isa = PBXBuildFile; fileRef = 21F4ACB1142B1B9457658584BF5CD35A /* Pods-PrimerSDK_Example-dummy.m */; };
-		F96F4036487EE31CCD299D40E6BF6048 /* tr.lproj in Resources */ = {isa = PBXBuildFile; fileRef = 21151353CE093DE466C715BC84B6E012 /* tr.lproj */; };
-		F99C11F415D426D324B39B06609D5DAD /* PrimerContainerViewController.swift in Sources */ = {isa = PBXBuildFile; fileRef = 4E7C5C98EB52EB5C59026AB1CAA6B5D7 /* PrimerContainerViewController.swift */; };
-		FD17328ECD572F28EB07FB382704F449 /* CustomStringConvertible.swift in Sources */ = {isa = PBXBuildFile; fileRef = 9CE679E3793430DCDC3B8F66E92FF6D1 /* CustomStringConvertible.swift */; };
-		FDF03A85C18709DEC92671726454C189 /* WebViewUtil.swift in Sources */ = {isa = PBXBuildFile; fileRef = 6D230D7973725795676E2CBBF15D0C96 /* WebViewUtil.swift */; };
-		FE38055DCD73AAFE08D5B3A8D65E7002 /* OrderItem.swift in Sources */ = {isa = PBXBuildFile; fileRef = 269D03E1AF34D6E0BBC851C5AA9B446F /* OrderItem.swift */; };
+		F8517B6EF0D53835D4146FA350266FE7 /* PrimerThemeData.swift in Sources */ = {isa = PBXBuildFile; fileRef = 1B2573D58581259FDF537D137E42CDBC /* PrimerThemeData.swift */; };
+		F8A44F364519E40A10B1FAE6E6401E4E /* TokenizationService.swift in Sources */ = {isa = PBXBuildFile; fileRef = C99439A9A244D873DC609BD1858C9C72 /* TokenizationService.swift */; };
+		F92A81F019840960F24480DC08F42750 /* VaultCheckoutViewModel.swift in Sources */ = {isa = PBXBuildFile; fileRef = 9A2215AC9262244CFBD4324CEE200994 /* VaultCheckoutViewModel.swift */; };
+		FBBF88B88F5B5F598E2863C136946932 /* PrimerSDK-dummy.m in Sources */ = {isa = PBXBuildFile; fileRef = FCA0627E1108CB5D3EA91BE56D4C18E7 /* PrimerSDK-dummy.m */; };
+		FCBA62AA375EC247BC7D1616646F21E3 /* Bank.swift in Sources */ = {isa = PBXBuildFile; fileRef = FA2B9DB3991FA8FBE7B96589F50B2978 /* Bank.swift */; };
 /* End PBXBuildFile section */
 
 /* Begin PBXContainerItemProxy section */
-		56F00D6F877951F383E4E31E0191326B /* PBXContainerItemProxy */ = {
-=======
-		002C3C4AC0720B08AB0DE71644C73C83 /* PrimerContent.swift in Sources */ = {isa = PBXBuildFile; fileRef = 247B8541A32718A3E2FD3AA2226EC568 /* PrimerContent.swift */; };
-		008913B0FA9E8251A35F05C6A4087F81 /* CancellableThenable.swift in Sources */ = {isa = PBXBuildFile; fileRef = 001304EDBE0062E968B5DAF5CF6BD8C6 /* CancellableThenable.swift */; };
-		02F27A9ACB7E8610CCF6F895795541C2 /* PrimerHeadlessUniversalCheckout.swift in Sources */ = {isa = PBXBuildFile; fileRef = ED87FF8A25B3D14040B48F341C94ECF6 /* PrimerHeadlessUniversalCheckout.swift */; };
-		02F759728F2D45351AB9478BA24E8AF8 /* BankSelectorViewController.swift in Sources */ = {isa = PBXBuildFile; fileRef = 284049218ABE31DA8940F6F4224A2CF2 /* BankSelectorViewController.swift */; };
-		033FA38D590B5AC600DFA2D0A282445F /* Mask.swift in Sources */ = {isa = PBXBuildFile; fileRef = 822AA6621072122F3269364BA8EAAA0B /* Mask.swift */; };
-		0348A43CE80A48ABD754433F98A606F6 /* DateExtension.swift in Sources */ = {isa = PBXBuildFile; fileRef = 1F6890CBB9A0F659373D58C244AEDE76 /* DateExtension.swift */; };
-		05623E81F899C88A2B6EB35189317F51 /* Icons.xcassets in Resources */ = {isa = PBXBuildFile; fileRef = 1A76DE7D199374E719C57D5D574B6C10 /* Icons.xcassets */; };
-		05D5424D82FD2B2339C13F92965533C2 /* Guarantee.swift in Sources */ = {isa = PBXBuildFile; fileRef = 6654C4C715FEC5C01A016CED37262221 /* Guarantee.swift */; };
-		07376CD6F538A752F11F30EBFD056E68 /* when.swift in Sources */ = {isa = PBXBuildFile; fileRef = 8AD962E090AA3623ABF28E92358EB6DB /* when.swift */; };
-		076F979D67ED94BC629C57B62AC9B158 /* UIColorExtension.swift in Sources */ = {isa = PBXBuildFile; fileRef = 6868B9BC97CE5EECD28C0E47A806CFD0 /* UIColorExtension.swift */; };
-		07A3C024EFA100691574EDD53BFF55D9 /* Optional+Extensions.swift in Sources */ = {isa = PBXBuildFile; fileRef = CF9DD37919CC4F262F1DA024DB3DA433 /* Optional+Extensions.swift */; };
-		08001BDF881121225806483D3C7021F9 /* QRCodeViewController.swift in Sources */ = {isa = PBXBuildFile; fileRef = D7EDB1D76A2A5EFC3DAB0D3D5F351068 /* QRCodeViewController.swift */; };
-		083A4175381EB9225D1DD970509A3C52 /* PrimerNavigationController.swift in Sources */ = {isa = PBXBuildFile; fileRef = 108EFF4921F6E43E3DE7C8837FFCA246 /* PrimerNavigationController.swift */; };
-		08AE433D33839339CC2D7FE717102DE8 /* CancellablePromise.swift in Sources */ = {isa = PBXBuildFile; fileRef = 57B1B2F815F4A5CDBA5F39E9523AB464 /* CancellablePromise.swift */; };
-		09A3093F769DC722908C18214006BC57 /* pl.lproj in Resources */ = {isa = PBXBuildFile; fileRef = 5EC8E52482A2613D6CCF0B9F97357769 /* pl.lproj */; };
-		0A6F048378F1CB38E3D157C2E779DFF0 /* Thenable.swift in Sources */ = {isa = PBXBuildFile; fileRef = EE160E1649216B81DA817A57C3E7D08D /* Thenable.swift */; };
-		0D741BA12D43BBE716691FEB3082536C /* PrimerError.swift in Sources */ = {isa = PBXBuildFile; fileRef = 03CFA4FFEB6F616D78C5CDF2D89B4B5A /* PrimerError.swift */; };
-		0DAB43DBBEF54F62B21B86A549BB258E /* AnyCodable.swift in Sources */ = {isa = PBXBuildFile; fileRef = 164C6E722EB7ADCCF35889C766583C2A /* AnyCodable.swift */; };
-		0E3BFD76836B387F88DD158BA299E714 /* ErrorHandler.swift in Sources */ = {isa = PBXBuildFile; fileRef = A421C84E81FDEFF352172EE2B2376196 /* ErrorHandler.swift */; };
-		11709EF68FCDE7B0654D62525B71575D /* PrimerTextFieldView.xib in Resources */ = {isa = PBXBuildFile; fileRef = 093E93E934D59357A37E4066243AD651 /* PrimerTextFieldView.xib */; };
-		15E267023623B6975420AABFCA59D458 /* PrimerDelegate.swift in Sources */ = {isa = PBXBuildFile; fileRef = B48E8EB7A88A1AD992A5FF8799511677 /* PrimerDelegate.swift */; };
-		164B1C0B50F16F6DFA98E2BDD8CA34F4 /* PaymentMethodsGroupView.swift in Sources */ = {isa = PBXBuildFile; fileRef = 9199EC1BE92246F460F3241EB181E7CF /* PaymentMethodsGroupView.swift */; };
-		168876E6871F24DE07033C0AF70D3DC6 /* Strings.swift in Sources */ = {isa = PBXBuildFile; fileRef = 74009576B521A42ED5E0E27233521729 /* Strings.swift */; };
-		16DE896F2229C4B277D8842C5AB162F1 /* PrimerAPIClient.swift in Sources */ = {isa = PBXBuildFile; fileRef = C9CE4CAACA8BECF9CADA3E054D6DB858 /* PrimerAPIClient.swift */; };
-		16EC2BA05E85B637EB9A4B1C45F86BD9 /* AppState.swift in Sources */ = {isa = PBXBuildFile; fileRef = CE4E4FC92F96633CE6B15A94C7101EB4 /* AppState.swift */; };
-		182619CF8098CC02DB36F62DFC301BEF /* hang.swift in Sources */ = {isa = PBXBuildFile; fileRef = C675B1799E96E7D4D6B0677842578957 /* hang.swift */; };
-		18386F7858808A5F6C398DFD2EA9E0FC /* PrimerAPIClient+Promises.swift in Sources */ = {isa = PBXBuildFile; fileRef = 6E9B63F852923F7DCC610B977D6F95FC /* PrimerAPIClient+Promises.swift */; };
-		18464D257C9C8FFE9889D5EB06E196B3 /* PaymentMethodTokenizationViewModel.swift in Sources */ = {isa = PBXBuildFile; fileRef = 325564F0FBE3F1D5AF7165500570D35B /* PaymentMethodTokenizationViewModel.swift */; };
-		19F02559361ABF64C6760A3F9CE9D11E /* KlarnaTokenizationViewModel.swift in Sources */ = {isa = PBXBuildFile; fileRef = D2A595A94FD11B7243B013EBFA4403BA /* KlarnaTokenizationViewModel.swift */; };
-		1A56475419CAEE30AF725854507FEBBA /* el.lproj in Resources */ = {isa = PBXBuildFile; fileRef = 76543969EAB2D79EB358D97FD947C006 /* el.lproj */; };
-		1C8B525AA796E573CBBD4237DD251DC8 /* pt.lproj in Resources */ = {isa = PBXBuildFile; fileRef = 905B68CB9A0D136E643B07D1843F60AA /* pt.lproj */; };
-		1C94FF5F0A2E1FFC55F919B08E2A653A /* PrimerExpiryDateFieldView.swift in Sources */ = {isa = PBXBuildFile; fileRef = EC01989184C532504EB6854742092E3C /* PrimerExpiryDateFieldView.swift */; };
-		1E32EF6A711E98420765B1B6FED6D19B /* ApayaTokenizationViewModel.swift in Sources */ = {isa = PBXBuildFile; fileRef = F6522F5E5F66439F8D5273FDB06D54D5 /* ApayaTokenizationViewModel.swift */; };
-		1F21D967C0F230BC705EBF3511CDEF35 /* DependencyInjection.swift in Sources */ = {isa = PBXBuildFile; fileRef = C2CC73A12C016D2F98F4A8E3A44E572B /* DependencyInjection.swift */; };
-		1F4AC1B0D2639ED97765EF93C5BDD3A7 /* Keychain.swift in Sources */ = {isa = PBXBuildFile; fileRef = 1CAEFC00CD29F7C6F745E79A758ACD4C /* Keychain.swift */; };
-		21A659FA00736FBE4A4CDAD659B60155 /* MockSuccess.swift in Sources */ = {isa = PBXBuildFile; fileRef = 5647D3DED979368B12AE65C41DB5C2DB /* MockSuccess.swift */; };
-		234D753CE730ED47678DB9C865DB2549 /* Resolver.swift in Sources */ = {isa = PBXBuildFile; fileRef = 73B5DB8C6EC5403A3DAF94675DAB3D0B /* Resolver.swift */; };
-		26A1F7D003EA25C9C331529CBB9FA46D /* PrimerSearchTextField.swift in Sources */ = {isa = PBXBuildFile; fileRef = F91BE27CF2B5E60A7BB1A0351CA27C45 /* PrimerSearchTextField.swift */; };
-		26B1FAC4A6F1A1D76438CBEE49EFEAD6 /* Cancellable.swift in Sources */ = {isa = PBXBuildFile; fileRef = 088B445AADAB9DB464BE38E5DAEC590A /* Cancellable.swift */; };
-		270CFF0FC749F57C0605262D27016D14 /* Pods-PrimerSDK_Tests-dummy.m in Sources */ = {isa = PBXBuildFile; fileRef = D66C3890C3566F38C935A2FFD9A237B0 /* Pods-PrimerSDK_Tests-dummy.m */; };
-		2755BF2C98F0A199351923BB9AAD389D /* nb.lproj in Resources */ = {isa = PBXBuildFile; fileRef = 5C32914B913BDEE1247F468733AD9D08 /* nb.lproj */; };
-		27B79B32000FF41B38B4EB9A4505BD5E /* AnalyticsEvent.swift in Sources */ = {isa = PBXBuildFile; fileRef = 3764F23DA4EE55661F38E9AB5D3FAB0A /* AnalyticsEvent.swift */; };
-		2842F59CE077E90998E77D11A5EA3B4F /* AnyDecodable.swift in Sources */ = {isa = PBXBuildFile; fileRef = D20E06E4EDB1345E124A85EF6FE88F5E /* AnyDecodable.swift */; };
-		28450262AC5CDAE9CBE24FFD0881B4DB /* DataExtension.swift in Sources */ = {isa = PBXBuildFile; fileRef = BFBAD4CD08C0EA4CFBDDC87196A0AF3F /* DataExtension.swift */; };
-		2B0B94D0A8C1C40A31D257E1FFBA400C /* CardScannerViewController.swift in Sources */ = {isa = PBXBuildFile; fileRef = F5F39C587DEFAB78DBA46FF3711D0AF7 /* CardScannerViewController.swift */; };
-		2BFD3A6BB1398641ACCB97459645AAB1 /* BankSelectorTokenizationViewModel.swift in Sources */ = {isa = PBXBuildFile; fileRef = 51C4914FEB6690093C18D923DD26AF2B /* BankSelectorTokenizationViewModel.swift */; };
-		2CB89ABE01A71A5B1695F978F2D9A92B /* RateLimitedDispatcherBase.swift in Sources */ = {isa = PBXBuildFile; fileRef = EE7887C78203E4C69CCCAB7E3B3448CD /* RateLimitedDispatcherBase.swift */; };
-		2D126EC1A7D1938B73A5161ABAC416B9 /* PrimerNibView.swift in Sources */ = {isa = PBXBuildFile; fileRef = 756ABA4CCB605A745974E4B9044A7DC2 /* PrimerNibView.swift */; };
-		2D45AED0F6D265B8175554C03F763B65 /* PaymentMethodConfiguration.swift in Sources */ = {isa = PBXBuildFile; fileRef = 4A336A99E5D85116D26DEEB1340CAF23 /* PaymentMethodConfiguration.swift */; };
-		2E117E3C8424E1108FA3EB50DB67CF4B /* AnyEncodable.swift in Sources */ = {isa = PBXBuildFile; fileRef = 494A5D5BC2CC28DA9FCCE0F5F68C0529 /* AnyEncodable.swift */; };
-		2F5068B4D1CF7CDE6B53F0C3AECD8986 /* QRCodeTokenizationViewModel.swift in Sources */ = {isa = PBXBuildFile; fileRef = 974625F1E762A7DFEB16F9841A713AF3 /* QRCodeTokenizationViewModel.swift */; };
-		35246A79F612327F4E87AB7E994019CE /* CountryCode.swift in Sources */ = {isa = PBXBuildFile; fileRef = 11C5537605394E16B7022D8C749C8543 /* CountryCode.swift */; };
-		36A3C4AC03D2E64350BD106867DEB2F1 /* ExternalPaymentMethodTokenizationViewModel.swift in Sources */ = {isa = PBXBuildFile; fileRef = 8521C479FF5A25682FFAEC1F3012A599 /* ExternalPaymentMethodTokenizationViewModel.swift */; };
-		3758802601B917234469D6454247D3B5 /* PrimerSDK-dummy.m in Sources */ = {isa = PBXBuildFile; fileRef = FCA0627E1108CB5D3EA91BE56D4C18E7 /* PrimerSDK-dummy.m */; };
-		3DF747C6AE2AACC880E2FD3DA1A480D8 /* Catchable.swift in Sources */ = {isa = PBXBuildFile; fileRef = 0CEC28B4C213D7A51CDFB304DB950A18 /* Catchable.swift */; };
-		3EB6846670A16A37EA8CE4E612DD579C /* PaymentResponse.swift in Sources */ = {isa = PBXBuildFile; fileRef = 2CB676D10E86F0190EAB3D4D5D739CF5 /* PaymentResponse.swift */; };
-		41688E668858F2041523A04EAC6FE182 /* PrimerViewExtensions.swift in Sources */ = {isa = PBXBuildFile; fileRef = 0290EBC449C1BB53F01C8CE2B955B52D /* PrimerViewExtensions.swift */; };
-		43171139C07279E8D91D89671DED8EFD /* de.lproj in Resources */ = {isa = PBXBuildFile; fileRef = 027DFB1717C68B8B38DCE890A6FD60CE /* de.lproj */; };
-		4421B7598ACC20397A1C5D7B7101CDAA /* ExternalViewModel.swift in Sources */ = {isa = PBXBuildFile; fileRef = 45D1EF71A5777FB891870269CA4BD28F /* ExternalViewModel.swift */; };
-		45151D6D0EC9F5B318966BE25F2DD85A /* ImageName.swift in Sources */ = {isa = PBXBuildFile; fileRef = 6901A602AAAC8B582866848026B45F86 /* ImageName.swift */; };
-		47B5336959313D4F72234421089B7BCE /* Weak.swift in Sources */ = {isa = PBXBuildFile; fileRef = 44F1E80823B44F4B5D93F689F6A79C16 /* Weak.swift */; };
-		49F33AF817BEA165B29C573B700581FF /* Device.swift in Sources */ = {isa = PBXBuildFile; fileRef = A5278B72974482EA6CF1CA5FD16F7E94 /* Device.swift */; };
-		4A94BB65671FE4DB0D4E62FFD9F191BB /* Pods-PrimerSDK_Example-umbrella.h in Headers */ = {isa = PBXBuildFile; fileRef = 3780FF276696624E5AD4A629D4CC4AD8 /* Pods-PrimerSDK_Example-umbrella.h */; settings = {ATTRIBUTES = (Public, ); }; };
-		4ABD7B05074772C902241F69F9B12A75 /* firstly.swift in Sources */ = {isa = PBXBuildFile; fileRef = F80BEAF7EE8CA5EEAE3D4D94FF01E069 /* firstly.swift */; };
-		4BE381F55E09DE4C9697C5D94587D233 /* PrimerTextField.swift in Sources */ = {isa = PBXBuildFile; fileRef = 8F317EB299DBA200B25BA68806FE9C7B /* PrimerTextField.swift */; };
-		4C511EA328B8C2A1A8639CA07B9C9336 /* PrimerUniversalCheckoutViewController.swift in Sources */ = {isa = PBXBuildFile; fileRef = C38C826D9E138035B19625C1DDA34663 /* PrimerUniversalCheckoutViewController.swift */; };
-		4CAE364BEC499818BF1CE4905761B82C /* VaultPaymentMethodView.swift in Sources */ = {isa = PBXBuildFile; fileRef = F402DCF3192223F06C6E8ACB309C1540 /* VaultPaymentMethodView.swift */; };
-		4D534E51A089C604F055EE7E07B235F4 /* NetworkService.swift in Sources */ = {isa = PBXBuildFile; fileRef = 9FCCCD2D5921E75539AA1CFAD8CFEF91 /* NetworkService.swift */; };
-		52542341A25DB9CA4CF9B88BBB37A6C9 /* IntExtension.swift in Sources */ = {isa = PBXBuildFile; fileRef = A1F6B4EF2F28F9B402732B86E1E907B0 /* IntExtension.swift */; };
-		543499007EE95696D47E6529F1CA80BC /* PrimerTableViewCell.swift in Sources */ = {isa = PBXBuildFile; fileRef = 88C5BEDDD8FA817C2BAA1ED702F96416 /* PrimerTableViewCell.swift */; };
-		566417D85066883D45F7701866F63A9E /* CheckoutModule.swift in Sources */ = {isa = PBXBuildFile; fileRef = 5A3B0954044A3C1603009612C17EFD0D /* CheckoutModule.swift */; };
-		56652F59D6D4292678AEB274528B13F8 /* FormType.swift in Sources */ = {isa = PBXBuildFile; fileRef = 118D8127D2601C7C17552C495F7881DA /* FormType.swift */; };
-		566DB64C41C857E17296D545E3BF21A5 /* Colors.swift in Sources */ = {isa = PBXBuildFile; fileRef = A8C75550239E326531CDDB12A80BEDD2 /* Colors.swift */; };
-		56FE63234513384222816FA7B46D3183 /* PrimerCardholderNameFieldView.swift in Sources */ = {isa = PBXBuildFile; fileRef = 40AF0175520A200739500A81AA810A65 /* PrimerCardholderNameFieldView.swift */; };
-		576CBFE7BB80FC46B6F006AE6E711708 /* Foundation.framework in Frameworks */ = {isa = PBXBuildFile; fileRef = EAB6F611E86A4758835A715E4B4184F6 /* Foundation.framework */; };
-		581338EB935ADBAA3ACC297443519CE9 /* PrimerResultComponentView.swift in Sources */ = {isa = PBXBuildFile; fileRef = D5E923FF466D287ADDF7600AA6D83D3A /* PrimerResultComponentView.swift */; };
-		5A61333724017C8E016FCCFCD7344A90 /* URLSessionStack.swift in Sources */ = {isa = PBXBuildFile; fileRef = 0AF6FFE958E5F0B22FF49874A7550045 /* URLSessionStack.swift */; };
-		5ACCB1D859513E9C847C6738F00D5601 /* PrimerFormViewController.swift in Sources */ = {isa = PBXBuildFile; fileRef = 999C4D149433B47B4390EA8A19E01532 /* PrimerFormViewController.swift */; };
-		5B52B22328EDA9723285B846715F6C24 /* VaultPaymentMethodViewController.swift in Sources */ = {isa = PBXBuildFile; fileRef = AC6903C00391A9297C06E784017FF904 /* VaultPaymentMethodViewController.swift */; };
-		5CE284903C260FAA680A76AB07871C5A /* PrimerTheme+Inputs.swift in Sources */ = {isa = PBXBuildFile; fileRef = 8235AA7C83877C8BF8F59EF069E82ABE /* PrimerTheme+Inputs.swift */; };
-		5DB0CEBC9234BFF410A04996B091D6D0 /* GuaranteeWrappers.swift in Sources */ = {isa = PBXBuildFile; fileRef = 0EB03BDEA84D542169280A39A051BF67 /* GuaranteeWrappers.swift */; };
-		5F76924A009BF0491FCCFA9ABB9852D8 /* WrapperProtocols.swift in Sources */ = {isa = PBXBuildFile; fileRef = 71FF2A7BF6DC14BC0A3D725C7D64CC19 /* WrapperProtocols.swift */; };
-		5FA8709229B743C12F486FAA240FA7CD /* Connectivity.swift in Sources */ = {isa = PBXBuildFile; fileRef = D665EDC477F1DD7CC9A3FD9881A68CB9 /* Connectivity.swift */; };
-		60C5E174D616A218AC4B65F498148250 /* StrictRateLimitedDispatcher.swift in Sources */ = {isa = PBXBuildFile; fileRef = C917731303B5F29842F738B0F16635A1 /* StrictRateLimitedDispatcher.swift */; };
-		6552936EBA9C09F4C934E4822893CDB2 /* Analytics.swift in Sources */ = {isa = PBXBuildFile; fileRef = D0EBB53FEF66374F84A140BD7BD6FA33 /* Analytics.swift */; };
-		69D6AE0A3FEB3677FEE1997C73832EDD /* AlertController.swift in Sources */ = {isa = PBXBuildFile; fileRef = 027B7A32A89FA12598F9AC58ADF399BD /* AlertController.swift */; };
-		6AE585256D8608230271C4E51225EBB4 /* WebViewUtil.swift in Sources */ = {isa = PBXBuildFile; fileRef = 824C1E51A821960B0AF5ABB63548169B /* WebViewUtil.swift */; };
-		6C1CE96F0A05B5FEA682D5ABC05B8C25 /* Identifiable.swift in Sources */ = {isa = PBXBuildFile; fileRef = 671B67CEB1B3E5563D9F0DB42D925D88 /* Identifiable.swift */; };
-		6D27F5A1A1D6107255FCA589AA85CB86 /* CardScannerViewController+SimpleScanDelegate.swift in Sources */ = {isa = PBXBuildFile; fileRef = D391BAB9F02592B5E678B017138506CA /* CardScannerViewController+SimpleScanDelegate.swift */; };
-		6D4BE1635BA6E3B2433DC44F08EF8D7F /* Queue.swift in Sources */ = {isa = PBXBuildFile; fileRef = E56B0625FF3E6B58BBA368F8986ED44E /* Queue.swift */; };
-		6E689FAA0FBB96F83DF09ED3B7AB3493 /* ClientToken.swift in Sources */ = {isa = PBXBuildFile; fileRef = 23BC4FD84EEB2EDF65C5F11694961004 /* ClientToken.swift */; };
-		6FFEA090188B4984F33EC0B36355FE46 /* UserDefaultsExtension.swift in Sources */ = {isa = PBXBuildFile; fileRef = 906EC50C89B410D58ED85D96D4A90ECC /* UserDefaultsExtension.swift */; };
-		7081E9737C60FAF0E3BF867A9AC9E36D /* CardComponentsManager.swift in Sources */ = {isa = PBXBuildFile; fileRef = 0368A41EFB9FDEB321C64B43CBC51178 /* CardComponentsManager.swift */; };
-		7365C18FA57655D681BA496B8BC95E11 /* StringExtension.swift in Sources */ = {isa = PBXBuildFile; fileRef = 5434431A46F699D6026D052A18F60149 /* StringExtension.swift */; };
-		7544BF582F1C88335C41F666D5D7A5E8 /* PrimerContainerViewController.swift in Sources */ = {isa = PBXBuildFile; fileRef = DEF61DE12D6853D1971CDC30F946B9B8 /* PrimerContainerViewController.swift */; };
-		76843888B6B5111CCB7D65F3FFB3EBFB /* FormTokenizationViewModel.swift in Sources */ = {isa = PBXBuildFile; fileRef = 28B5CF80FAE574526D139CED40AAA533 /* FormTokenizationViewModel.swift */; };
-		76A66D28E1A4250531E427308B7EBC10 /* Endpoint.swift in Sources */ = {isa = PBXBuildFile; fileRef = CBAD71E2D01AEF1ECF951822170EF656 /* Endpoint.swift */; };
-		77AA164269AF1EF78F2CB50EF4F4A369 /* EnsureWrappers.swift in Sources */ = {isa = PBXBuildFile; fileRef = D9192131172E54BA05A58F09DB7EAEBE /* EnsureWrappers.swift */; };
-		77E5E07636685A032CF00B0B679512C5 /* PrimerNavigationBar.swift in Sources */ = {isa = PBXBuildFile; fileRef = C15CD00D0E55E8C29D005DC3202609D8 /* PrimerNavigationBar.swift */; };
-		790D95A2C3674F0F6AD129568304DA0F /* Klarna.swift in Sources */ = {isa = PBXBuildFile; fileRef = 46F1EEC6E1641A4DBD663A1AA16BD49F /* Klarna.swift */; };
-		7B681A0353E73476939A8C67F3A62EE0 /* TokenizationService.swift in Sources */ = {isa = PBXBuildFile; fileRef = C99439A9A244D873DC609BD1858C9C72 /* TokenizationService.swift */; };
-		7BCC04ED5222C7A3CB163430F575397F /* Logger.swift in Sources */ = {isa = PBXBuildFile; fileRef = 449AF25B045EC08260A262B2F90F94FF /* Logger.swift */; };
-		7C4C5577C65A049B262FB63F9F8B6278 /* Content.swift in Sources */ = {isa = PBXBuildFile; fileRef = 2E0C8FE2E49F625E75C24E89B7ABC2AE /* Content.swift */; };
-		7FDF9DC316611452EF7D8BFE81AFC07D /* UIUtils.swift in Sources */ = {isa = PBXBuildFile; fileRef = 5A2B551A809C33C00596F78612429353 /* UIUtils.swift */; };
-		81A8303D4EEC4382541233852FDE1D04 /* JSONParser.swift in Sources */ = {isa = PBXBuildFile; fileRef = BCF23F1FB1CC9E0822644421AE0E2249 /* JSONParser.swift */; };
-		8557D5EF8B2FBD4616EFE1400BA96288 /* PrimerScrollView.swift in Sources */ = {isa = PBXBuildFile; fileRef = 58F752804CB5B74B975AE3E1C9B7C6EA /* PrimerScrollView.swift */; };
-		858BD725B27D13922F5885282140EA90 /* PrimerPostalCodeFieldView.swift in Sources */ = {isa = PBXBuildFile; fileRef = A0B4F4061AE2AA7DAB662CB0117DBEDF /* PrimerPostalCodeFieldView.swift */; };
-		85BF7A24F6093D73413DFB187F7D98AB /* PrimerViewController.swift in Sources */ = {isa = PBXBuildFile; fileRef = 87556D501EDE22FAD3E42747DD9CDD6A /* PrimerViewController.swift */; };
-		86362F2BE858B054ECD7AE3CEC6B0909 /* PrimerTheme+Views.swift in Sources */ = {isa = PBXBuildFile; fileRef = 9CB6F7B8F70EDFDEBB717E00954080EA /* PrimerTheme+Views.swift */; };
-		87076B684F46B88DC68592372833BA8F /* PrimerThemeData.swift in Sources */ = {isa = PBXBuildFile; fileRef = 1B2573D58581259FDF537D137E42CDBC /* PrimerThemeData.swift */; };
-		883AAF491C79A3C64A0FEDC866132E11 /* Parser.swift in Sources */ = {isa = PBXBuildFile; fileRef = 15ED121DB41C8CFE40BA0EE9B1E18534 /* Parser.swift */; };
-		88E8366F20E6088AA89BB6F6E3F6A273 /* Box.swift in Sources */ = {isa = PBXBuildFile; fileRef = 007525AC9008CEF0C1324051711F21D7 /* Box.swift */; };
-		89B0DC4E582EE607B631FDF720B7DBBB /* ClientTokenService.swift in Sources */ = {isa = PBXBuildFile; fileRef = D049F5D6FEFCE9A04DA3A3A2CAA35163 /* ClientTokenService.swift */; };
-		8ABD0B2FD43F50C9D54A8BD79095CE15 /* PrimerHeadlessUniversalCheckoutProtocols.swift in Sources */ = {isa = PBXBuildFile; fileRef = D78B3FA3EB67427067BAE6790458FF65 /* PrimerHeadlessUniversalCheckoutProtocols.swift */; };
-		8ABEF3F8E3A21FDBC718B23575D35674 /* ConcurrencyLimitedDispatcher.swift in Sources */ = {isa = PBXBuildFile; fileRef = 0EF8974D844E39783CFEB42C0F874C27 /* ConcurrencyLimitedDispatcher.swift */; };
-		8C5F7B8B7310965428B021FBD812D49A /* PrimerTextFieldView.swift in Sources */ = {isa = PBXBuildFile; fileRef = 591AA752931607D659C916F531482435 /* PrimerTextFieldView.swift */; };
-		8C72038D61763824D4C07E09C5D3C114 /* CardButton.swift in Sources */ = {isa = PBXBuildFile; fileRef = EC1E6CC80D81865511AA97004B5DA413 /* CardButton.swift */; };
-		8ECC44F8EB3960084E7DBB19291D33A9 /* UIKit.framework in Frameworks */ = {isa = PBXBuildFile; fileRef = D245E0514AAC1A2B9A6D5EA2F383E90F /* UIKit.framework */; };
-		8F82DF402DD4E09CF2C92EF9EAEC6BF6 /* UXMode.swift in Sources */ = {isa = PBXBuildFile; fileRef = 189B56DBD5DF94F8F52AE5B6D27A85E4 /* UXMode.swift */; };
-		912AF8E0CE9765D29B8BDE79EB950748 /* PrimerRootViewController.swift in Sources */ = {isa = PBXBuildFile; fileRef = A3FFB1366A719F44C8EE162A4D898095 /* PrimerRootViewController.swift */; };
-		9146D1BDFC1436699A3FE2BC3D23CEED /* ar.lproj in Resources */ = {isa = PBXBuildFile; fileRef = B8219A869BD7505BFE3E06FFDDAFE141 /* ar.lproj */; };
-		9147EAC1890E1E455FB5992C783A7A08 /* 3DSService+Promises.swift in Sources */ = {isa = PBXBuildFile; fileRef = F930C390A89D606F87C0798A6D40FCDF /* 3DSService+Promises.swift */; };
-		924FBBC270253354F36E320C4E4414E6 /* Customer.swift in Sources */ = {isa = PBXBuildFile; fileRef = 1D2D4FA4311295145AB050079D313A43 /* Customer.swift */; };
-		934B05AD637C5A7C4FB64ACD6BB108E7 /* PrimerLoadingViewController.swift in Sources */ = {isa = PBXBuildFile; fileRef = 140C5C7C71EF8B4E0C56BAC25582350B /* PrimerLoadingViewController.swift */; };
-		93CB48B7AB7B8FCD2256CB63641C5A54 /* PrimerTheme.swift in Sources */ = {isa = PBXBuildFile; fileRef = 0E9684D635DA6E4EBCA46CEA838C1367 /* PrimerTheme.swift */; };
-		93EA27B0F60CF2FC46D4EFF2CF9DF60B /* ThenableWrappers.swift in Sources */ = {isa = PBXBuildFile; fileRef = 6F65DB91471EE1EE1C71B4E3308E015E /* ThenableWrappers.swift */; };
-		94658DB1E517A5CA915FBDE574AE6D7F /* VaultCheckoutViewModel.swift in Sources */ = {isa = PBXBuildFile; fileRef = 9A2215AC9262244CFBD4324CEE200994 /* VaultCheckoutViewModel.swift */; };
-		9485806E54386368021C78D4862EACB7 /* PrimerFlowEnums.swift in Sources */ = {isa = PBXBuildFile; fileRef = B17F6E7F8BBF94251697E8DCD8EE5381 /* PrimerFlowEnums.swift */; };
-		9813AC3FD189D648540509EEF04C30DB /* Configuration.swift in Sources */ = {isa = PBXBuildFile; fileRef = E742FB3720C51BF95F205B5C92645E04 /* Configuration.swift */; };
-		98B34B75CA565DBFEA906023FAD9A56A /* PrimerCVVFieldView.swift in Sources */ = {isa = PBXBuildFile; fileRef = C9A61206AE2E658956F038E9472F71AB /* PrimerCVVFieldView.swift */; };
-		991228C3344C1172FCB48DDD29B0A159 /* BundleExtension.swift in Sources */ = {isa = PBXBuildFile; fileRef = 26775BD7367A7498167257A32A5AEF3A /* BundleExtension.swift */; };
-		9913D0C8962F402C6DABF90E2C052F58 /* PaymentMethodConfigurationOptions.swift in Sources */ = {isa = PBXBuildFile; fileRef = 493427E6A1BAB813AC2ED1A8892421D7 /* PaymentMethodConfigurationOptions.swift */; };
-		99455257D10526EAD097ECF552FF41E5 /* Bank.swift in Sources */ = {isa = PBXBuildFile; fileRef = FA2B9DB3991FA8FBE7B96589F50B2978 /* Bank.swift */; };
-		9A80AC3703E1CD28F90F7B3E103D4289 /* CustomStringConvertible.swift in Sources */ = {isa = PBXBuildFile; fileRef = 863ED78BC1254836A8CE75F196EC21FC /* CustomStringConvertible.swift */; };
-		9ACDB2995E8C0FCF59674254545DA965 /* PaymentMethodComponent.swift in Sources */ = {isa = PBXBuildFile; fileRef = DD1C9DABA69DE9C7DCA7947D3525210F /* PaymentMethodComponent.swift */; };
-		9CC0385412335EF9D7F2FB74FBD3192A /* AnalyticsService.swift in Sources */ = {isa = PBXBuildFile; fileRef = A54A256F1CFD68FDF896AF8BE1956BC5 /* AnalyticsService.swift */; };
-		9DFD855B9DD3F8D35F1532EC3F9A2E63 /* PrimerCardNumberFieldView.swift in Sources */ = {isa = PBXBuildFile; fileRef = EC148E6F5318E77E24A6EE582CA44CFF /* PrimerCardNumberFieldView.swift */; };
-		9F6A2AAEEB9560C766285326B364C8C3 /* PrimerConfiguration.swift in Sources */ = {isa = PBXBuildFile; fileRef = 12C5CAA44B1517806BA952FDBB10FA24 /* PrimerConfiguration.swift */; };
-		9F9834B4F514A22E47456491977306B9 /* OrderItem.swift in Sources */ = {isa = PBXBuildFile; fileRef = 5CF523A2449492CCED8D7016CC2CF8B8 /* OrderItem.swift */; };
-		9FBE822ED35DA5BB66C30E5E8D7C19FF /* PrimerCustomStyleTextField.swift in Sources */ = {isa = PBXBuildFile; fileRef = 61E03240FEBD2FE350933CB6D05C73C3 /* PrimerCustomStyleTextField.swift */; };
-		9FF8FFC40030B8108D29B64FDCB93EB9 /* Currency.swift in Sources */ = {isa = PBXBuildFile; fileRef = 1C9378EB6B424381AE9CC3E54E34E21C /* Currency.swift */; };
-		A1612771CCE5A09EC2D1C5F9C1782598 /* PrimerAPI.swift in Sources */ = {isa = PBXBuildFile; fileRef = 7F8C7FD3AA67C4C33F9B65CEDA5A60AB /* PrimerAPI.swift */; };
-		A31E4E0EA839070C3464E695C2042A20 /* en.lproj in Resources */ = {isa = PBXBuildFile; fileRef = 65B5E020912F61E01B8C6EEFD8C604A0 /* en.lproj */; };
-		A5038E1BD892FBC93ADD7C2E03E63C98 /* URLExtension.swift in Sources */ = {isa = PBXBuildFile; fileRef = 2BBFF9E36C79147763708D7C49F1DDF7 /* URLExtension.swift */; };
-		A5EAEE86613DF2A88E0C7B1BF084209C /* PayPalService.swift in Sources */ = {isa = PBXBuildFile; fileRef = 106A7DC140F4EA8375F6015807DF927C /* PayPalService.swift */; };
-		A63357DCDFA2902B65209B5286BE196E /* PresentationController.swift in Sources */ = {isa = PBXBuildFile; fileRef = 26D87A385FBD0691B728499227EB0ABD /* PresentationController.swift */; };
-		A82A348CD40857DEFC00B13BE36B2D09 /* ApplePayTokenizationViewModel.swift in Sources */ = {isa = PBXBuildFile; fileRef = E4CBC715F3DDDD88F1E4B001ABEF53F8 /* ApplePayTokenizationViewModel.swift */; };
-		A85436E15E8021478F1455B2D5560735 /* PrimerInputElements.swift in Sources */ = {isa = PBXBuildFile; fileRef = BC3D834B9F299D582222661BCFA7EE57 /* PrimerInputElements.swift */; };
-		A8E49DEE29A24035BAADEF014E7E281C /* ReloadDelegate.swift in Sources */ = {isa = PBXBuildFile; fileRef = 3663B75D8E8F7AAE36880666F4936EEF /* ReloadDelegate.swift */; };
-		A99ED4D9254AF23A9FBA16890C37973C /* da.lproj in Resources */ = {isa = PBXBuildFile; fileRef = B532C4284FFD0CE610E1C3A9E0CDC387 /* da.lproj */; };
-		A9E37C2CD752765CC7310E5AFC851ABD /* PrimerVaultManagerViewController.swift in Sources */ = {isa = PBXBuildFile; fileRef = 41F17E090CFB910371568F1F713C341F /* PrimerVaultManagerViewController.swift */; };
-		AA15A6005ABB5958361F35AA80BC24AB /* CoreDataDispatcher.swift in Sources */ = {isa = PBXBuildFile; fileRef = 706EB17D711F8011C0B96B6190B1A92B /* CoreDataDispatcher.swift */; };
-		AC3853134CC30BC97D3B7C6672EDBFDE /* fr.lproj in Resources */ = {isa = PBXBuildFile; fileRef = 1635B93344AF1165E8E0A73CD4A89285 /* fr.lproj */; };
-		B30550A3BDD6E9571F137027ACA16937 /* PostalCode.swift in Sources */ = {isa = PBXBuildFile; fileRef = E47F1E22001CF7A099074E369FA3713D /* PostalCode.swift */; };
-		B658AEBF5FDA91F38AA2091D89D50281 /* PrimerTheme+TextStyles.swift in Sources */ = {isa = PBXBuildFile; fileRef = CF453488796F014E9757F6AA9F690E34 /* PrimerTheme+TextStyles.swift */; };
-		B694E2669E70D40BC762627CA537B07A /* PaymentMethodTokenizationRequest.swift in Sources */ = {isa = PBXBuildFile; fileRef = CE450E0F995D2E4CD0705AFED83546BC /* PaymentMethodTokenizationRequest.swift */; };
-		B9213B2FC1B4420990F248E284A78CCE /* Consolable.swift in Sources */ = {isa = PBXBuildFile; fileRef = 8A1710D63F3F5643782F87144B55AE87 /* Consolable.swift */; };
-		BAAF5B60F4BAAB00ADA8C933EB600F00 /* PrimerSDK-umbrella.h in Headers */ = {isa = PBXBuildFile; fileRef = AC8711D2430F908933E0CF79DA7DADBB /* PrimerSDK-umbrella.h */; settings = {ATTRIBUTES = (Public, ); }; };
-		BC3760404A09071DD44416E9584C8BE1 /* UIDeviceExtension.swift in Sources */ = {isa = PBXBuildFile; fileRef = 7F216879B6AAA98F5CEC15B960017CA2 /* UIDeviceExtension.swift */; };
-		BC712AA195A886A1FE0ED022409A6C79 /* Foundation.framework in Frameworks */ = {isa = PBXBuildFile; fileRef = EAB6F611E86A4758835A715E4B4184F6 /* Foundation.framework */; };
-		BF5279FF4D956C0A2E5649A685DE407C /* ArrayExtension.swift in Sources */ = {isa = PBXBuildFile; fileRef = 0F50A3648790C2A895E0E78248B36636 /* ArrayExtension.swift */; };
-		C1D97910DA3807EF8ED7338BCB58F11A /* VaultPaymentMethodViewModel.swift in Sources */ = {isa = PBXBuildFile; fileRef = 04F89CDC76B090C4B9F95EFFDE8A550E /* VaultPaymentMethodViewModel.swift */; };
-		C20F51A32EDA7B5521A4A3DA50013859 /* PrimerWebViewController.swift in Sources */ = {isa = PBXBuildFile; fileRef = 0AC95896E5B4C87722AA01C0D338A6C2 /* PrimerWebViewController.swift */; };
-		C3BD97C4A1275A92BB0F171BB6C39DB6 /* RateLimitedDispatcher.swift in Sources */ = {isa = PBXBuildFile; fileRef = 7F33D964103CA5EE388AEB873A1BF953 /* RateLimitedDispatcher.swift */; };
-		C6DB3B9F70035DCEB47DADB23FA9E7CC /* 3DS.swift in Sources */ = {isa = PBXBuildFile; fileRef = 0D7660B539F7C5EA3B8C6D36509F1847 /* 3DS.swift */; };
-		C78DC5F99A158FA128A7167165CC53E0 /* PaymentMethodToken.swift in Sources */ = {isa = PBXBuildFile; fileRef = 7A0FD2D5C5099594D955D8820D2DCBE9 /* PaymentMethodToken.swift */; };
-		C846ADF1DA5C042F1F2C4FC9FF9ABBE7 /* PaymentMethodConfigurationType.swift in Sources */ = {isa = PBXBuildFile; fileRef = 031C59C266C22E1012DF94117DB68DE6 /* PaymentMethodConfigurationType.swift */; };
-		C869A1740D1BA63407BDDCEC97260717 /* ClientSession.swift in Sources */ = {isa = PBXBuildFile; fileRef = 03662D6ABDCFE2F2A9F1D8B793FFB252 /* ClientSession.swift */; };
-		CA0F37D0C06BFA529667CE7E2CCB7648 /* PrimerSDK-PrimerResources in Resources */ = {isa = PBXBuildFile; fileRef = A8B3BC107C2BDC3C03D961866F721265 /* PrimerSDK-PrimerResources */; };
-		CE10B70D460EB4F0E5672DDDF42B7E96 /* CardNetwork.swift in Sources */ = {isa = PBXBuildFile; fileRef = 11971FF7F990F1BD9125C26D3FF6A9DB /* CardNetwork.swift */; };
-		CE3EF3CA4614C1BA0904DDE0F334D4CE /* CancellableCatchable.swift in Sources */ = {isa = PBXBuildFile; fileRef = F234FAFBB54BB7E7271A2019FA0E0567 /* CancellableCatchable.swift */; };
-		CEA88CFD1C67F7CE18C48AC04F38998C /* SuccessViewController.swift in Sources */ = {isa = PBXBuildFile; fileRef = 9A338498E7D9DC70E59AC206BBFB730F /* SuccessViewController.swift */; };
-		CEE77AFAE7BF2D543FC34CF1F8E05716 /* PrimerImage.swift in Sources */ = {isa = PBXBuildFile; fileRef = 469701A82F188ED9B5094256057F1332 /* PrimerImage.swift */; };
-		CEFAE92F1FCDC113C7FFE950E25E1019 /* PrimerSettings.swift in Sources */ = {isa = PBXBuildFile; fileRef = 4DF893E3F3408BC196829672797DC5A3 /* PrimerSettings.swift */; };
-		CF406FF67F02E8FB5940BE733B968D25 /* PayPal.swift in Sources */ = {isa = PBXBuildFile; fileRef = 4E06A9EEA532BDA40BD15E650DA2F90E /* PayPal.swift */; };
-		D0D80C8B56EFBA6D5D9D05093B906A0B /* AES256.swift in Sources */ = {isa = PBXBuildFile; fileRef = 5273A374A69789890873288D636942C9 /* AES256.swift */; };
-		D292BAA0D7B96C325A9100D0BE757204 /* PayPalTokenizationViewModel.swift in Sources */ = {isa = PBXBuildFile; fileRef = 8CACC57ED4D172CD4FC4C5153EA0A70E /* PayPalTokenizationViewModel.swift */; };
-		D562D610A0017FCAB146577E64CDA69A /* LogEvent.swift in Sources */ = {isa = PBXBuildFile; fileRef = 5887BF970DAA981CBAB423C685DC1293 /* LogEvent.swift */; };
-		D58CB0B1667CCA8ED59EF4B8BC5C00FB /* CancelContext.swift in Sources */ = {isa = PBXBuildFile; fileRef = B76C6AD3771B490B0A8F14FA9B4245FE /* CancelContext.swift */; };
-		D596E2B41C673AD5018AEA0A0321E51C /* Pods-PrimerSDK_Tests-umbrella.h in Headers */ = {isa = PBXBuildFile; fileRef = EE9674DAD0C961C92687877090E1E047 /* Pods-PrimerSDK_Tests-umbrella.h */; settings = {ATTRIBUTES = (Public, ); }; };
-		D6628E50F8241011D834E0ACA04DE032 /* Promise.swift in Sources */ = {isa = PBXBuildFile; fileRef = 8184D8821A8115DEE49EC11D0C915F65 /* Promise.swift */; };
-		D70F66AD15CA6DC64E8EE200BBA1DD21 /* after.swift in Sources */ = {isa = PBXBuildFile; fileRef = 9D1C5E4DF4DF83C23AF56D0BE638F952 /* after.swift */; };
-		D73A07CEE2CCAF101026C0CF2A50DD36 /* FinallyWrappers.swift in Sources */ = {isa = PBXBuildFile; fileRef = 24B6F1A6A9F12885F16A41716E998F42 /* FinallyWrappers.swift */; };
-		D81B7CF3599387543944A7AB97E5DC30 /* PaymentMethodConfigService.swift in Sources */ = {isa = PBXBuildFile; fileRef = 5B2B9F4036F3CCBDB7E4E86AA8084600 /* PaymentMethodConfigService.swift */; };
-		D8AF31418F89DF35508CFE352F35C5C4 /* it.lproj in Resources */ = {isa = PBXBuildFile; fileRef = 7F3DAA7D4D535C29D51058843414F5A6 /* it.lproj */; };
-		DA4C41723126495A7A47246E74CB08B4 /* PrimerTheme+Colors.swift in Sources */ = {isa = PBXBuildFile; fileRef = 5604B0AEDCB43CB9F91B179ACFE359D0 /* PrimerTheme+Colors.swift */; };
-		DE7C615CA46B2F16623E939A627982EC /* PrimerResultViewController.swift in Sources */ = {isa = PBXBuildFile; fileRef = C30F8EE0F7F4D589BAA174D47D56ACA4 /* PrimerResultViewController.swift */; };
-		DF1031F01489B7EE36C12B4B37556EDB /* PrimerTheme+Borders.swift in Sources */ = {isa = PBXBuildFile; fileRef = 96D3BACFC87CA293035DBAD1A99F0F7A /* PrimerTheme+Borders.swift */; };
-		DF8AD31DF96665136BC92B8D213E0003 /* PrimerHeadlessUniversalCheckoutUIManager.swift in Sources */ = {isa = PBXBuildFile; fileRef = 7A217D3E6997BB6E0AE79CEF78CB2D59 /* PrimerHeadlessUniversalCheckoutUIManager.swift */; };
-		DFE441E174C2BAC4A480FF6A234128FF /* Dispatcher.swift in Sources */ = {isa = PBXBuildFile; fileRef = 719EE485C8820DFBDDA1228FC75BD345 /* Dispatcher.swift */; };
-		E05EBB4B2E4295BFD3A0858C52C20D38 /* ResumeHandlerProtocol.swift in Sources */ = {isa = PBXBuildFile; fileRef = 640D2A28C171A391CC53A687E8BB886C /* ResumeHandlerProtocol.swift */; };
-		E07D6F3E4C9F10767B4788A5D2F2B3D2 /* UILocalizableUtil.swift in Sources */ = {isa = PBXBuildFile; fileRef = FED99BDE8FBA1332CBA205F2790169A6 /* UILocalizableUtil.swift */; };
-		E150EB1E3DDC0F59C4FDE4E1058FCAF7 /* Foundation.framework in Frameworks */ = {isa = PBXBuildFile; fileRef = EAB6F611E86A4758835A715E4B4184F6 /* Foundation.framework */; };
-		E195D8F57D32BE3D830A18201FC3602D /* CatchWrappers.swift in Sources */ = {isa = PBXBuildFile; fileRef = 70B73468F016FEE9F7D7F165E2C52B2C /* CatchWrappers.swift */; };
-		E215C86BD50F117F3815DD02A6EC53DE /* PrimerCardFormViewController.swift in Sources */ = {isa = PBXBuildFile; fileRef = 5D4871363FF8A52D45E69FF3B3B23BCF /* PrimerCardFormViewController.swift */; };
-		E3A0650E0D4732E52898D7EB461C6BB2 /* Primer.swift in Sources */ = {isa = PBXBuildFile; fileRef = 4551E0BEA6A6D13C12346A0F92F64E3D /* Primer.swift */; };
-		E3F42A47D4942135E5E85CDC381170A7 /* SuccessMessage.swift in Sources */ = {isa = PBXBuildFile; fileRef = A1F1D118978D717B0E0306D60ACD8D11 /* SuccessMessage.swift */; };
-		E454D47A1283C3AABDA0B8A5C9CB739A /* Apaya.swift in Sources */ = {isa = PBXBuildFile; fileRef = 4839F4EA74238BD10C9EC37A3C083A9D /* Apaya.swift */; };
-		E7BA24E22AF5C85ED7206197CB0A297C /* VaultService.swift in Sources */ = {isa = PBXBuildFile; fileRef = A6179010E1A5FEBE6F7A32A034E7A74C /* VaultService.swift */; };
-		E7BCCE0B42775453748B775735A277AE /* PrimerAPIClient+3DS.swift in Sources */ = {isa = PBXBuildFile; fileRef = 83FBED6A24CE970CC7E12F90EBAF9560 /* PrimerAPIClient+3DS.swift */; };
-		E811C91D1DF3ED8505372CCB9C42021E /* DirectDebitMandate.swift in Sources */ = {isa = PBXBuildFile; fileRef = 49753107A8E10F7D11CEB3D61C13E9AA /* DirectDebitMandate.swift */; };
-		E82EF00989EB53119284AFFEDCB1615E /* PrimerThemeData+Deprecated.swift in Sources */ = {isa = PBXBuildFile; fileRef = C7DA740D429412770DE3A681FBC78DB7 /* PrimerThemeData+Deprecated.swift */; };
-		EAD3F2F372997E86DCAE0F09570D5901 /* PrimerTheme+Buttons.swift in Sources */ = {isa = PBXBuildFile; fileRef = 2ABFE0EBE106B35F752298BD93D76095 /* PrimerTheme+Buttons.swift */; };
-		EBEE804F11DA0F97A057D40036EE6F71 /* race.swift in Sources */ = {isa = PBXBuildFile; fileRef = D54BF11A5BA11F78769AC9E4190586A8 /* race.swift */; };
-		ED4299406341469F443CFC0CFCE5696D /* es.lproj in Resources */ = {isa = PBXBuildFile; fileRef = 59999420020DFB4934B05C989A67556E /* es.lproj */; };
-		EDF0B2907B32A4F7A9101EBDD0A99DE9 /* tr.lproj in Resources */ = {isa = PBXBuildFile; fileRef = 64D62D8FF4AB4644FFEE20BFF5118AC6 /* tr.lproj */; };
-		F25A8A63C040BF82A32AB16D4521EFE4 /* SequenceWrappers.swift in Sources */ = {isa = PBXBuildFile; fileRef = 3EB9681394918020871E3784FAD86625 /* SequenceWrappers.swift */; };
-		F2CD0614971056BFF69FB6061F6248FD /* BankTableViewCell.swift in Sources */ = {isa = PBXBuildFile; fileRef = 1BC2B9889F172C33F8494645CFE3772C /* BankTableViewCell.swift */; };
-		F69D0DAABEB555728FE060475A686F81 /* RecoverWrappers.swift in Sources */ = {isa = PBXBuildFile; fileRef = 0DFD0D5DD66C067273A9BE4ACFFBE9C8 /* RecoverWrappers.swift */; };
-		F6FCEA41B7D4A17FD20C345E86296343 /* Pods-PrimerSDK_Example-dummy.m in Sources */ = {isa = PBXBuildFile; fileRef = 21F4ACB1142B1B9457658584BF5CD35A /* Pods-PrimerSDK_Example-dummy.m */; };
-		F762B3C67F991F61DB520CBDB1F5B06A /* Dimensions.swift in Sources */ = {isa = PBXBuildFile; fileRef = 30EB71EF834DCB0117052001709A645F /* Dimensions.swift */; };
-		F790D5EC08196CC24C7440842F467C07 /* nl.lproj in Resources */ = {isa = PBXBuildFile; fileRef = 0A79B99DB39D3AE575B71DB38A267FFA /* nl.lproj */; };
-		F92AB6CD5B64BE0AF970EDDCEC7A93EE /* DirectDebitService.swift in Sources */ = {isa = PBXBuildFile; fileRef = 6E68024CAEB79BCD58BE71E50629830D /* DirectDebitService.swift */; };
-		F94152124AF00D9A86BFD463752B5950 /* AdyenDotPay.swift in Sources */ = {isa = PBXBuildFile; fileRef = AA4119A6E8DD070AE3FBBBC4D4402960 /* AdyenDotPay.swift */; };
-		FA4A18EF54B0123C027A468FA39FBA3F /* 3DSService.swift in Sources */ = {isa = PBXBuildFile; fileRef = 07F942EAAACE6A3D140924CE0E470D15 /* 3DSService.swift */; };
-		FA4DB1B1D5EEE9CC1E0EF40C44558440 /* PrimerButton.swift in Sources */ = {isa = PBXBuildFile; fileRef = DEC9DCCF46FE81CE750F7B339A765A6D /* PrimerButton.swift */; };
-		FC86318FA08EE1A7949CD76C05B42822 /* Throwable.swift in Sources */ = {isa = PBXBuildFile; fileRef = 3B0AF6EF16E7DF47A5BE1C9F6CAAD595 /* Throwable.swift */; };
-		FCBF8E90B1C5F406DD09EAA12BCE5B01 /* Error.swift in Sources */ = {isa = PBXBuildFile; fileRef = 5522D54E99AA9D3A6E5750EA223E9426 /* Error.swift */; };
-		FCDC500A53FE4870A9B45E5EE1B873D9 /* sv.lproj in Resources */ = {isa = PBXBuildFile; fileRef = C457376404BF6824C3504D69890DA041 /* sv.lproj */; };
-		FFD9BCF4AB69CB5EB5C26C484C076F52 /* ApplePay.swift in Sources */ = {isa = PBXBuildFile; fileRef = 130E7DB609EC110BB13A3598C9727C2A /* ApplePay.swift */; };
-		FFF7705554924CA57315A0A8B746A7C1 /* MockPrimerAPIClient.swift in Sources */ = {isa = PBXBuildFile; fileRef = 6A2EE38EDA27121723CE41F7313CC747 /* MockPrimerAPIClient.swift */; };
-/* End PBXBuildFile section */
-
-/* Begin PBXContainerItemProxy section */
-		954D1656F266ABE66129DB607A8FE5DC /* PBXContainerItemProxy */ = {
->>>>>>> 8176e2e9
+		0DC5A4706C5C22CE4A15A4753322FCFA /* PBXContainerItemProxy */ = {
+			isa = PBXContainerItemProxy;
+			containerPortal = BFDFE7DC352907FC980B868725387E98 /* Project object */;
+			proxyType = 1;
+			remoteGlobalIDString = F3BE9108C53B53949406218CEA55E0B2;
+			remoteInfo = PrimerSDK;
+		};
+		2B478AEE12E27523AA82420854E645E5 /* PBXContainerItemProxy */ = {
+			isa = PBXContainerItemProxy;
+			containerPortal = BFDFE7DC352907FC980B868725387E98 /* Project object */;
+			proxyType = 1;
+			remoteGlobalIDString = 6C144A762E9B598392AFFEC8F873746A;
+			remoteInfo = "Pods-PrimerSDK_Example";
+		};
+		742CF59613BADE0859D04ADC23653DB5 /* PBXContainerItemProxy */ = {
 			isa = PBXContainerItemProxy;
 			containerPortal = BFDFE7DC352907FC980B868725387E98 /* Project object */;
 			proxyType = 1;
 			remoteGlobalIDString = 6E6525C7043FBA7BB34A249010AF5593;
 			remoteInfo = "PrimerSDK-PrimerResources";
 		};
-<<<<<<< HEAD
-		6D720854B0453621E50D33C09F24439E /* PBXContainerItemProxy */ = {
-=======
-		C50D782DDC7C8445439AD9BF84F11C98 /* PBXContainerItemProxy */ = {
->>>>>>> 8176e2e9
-			isa = PBXContainerItemProxy;
-			containerPortal = BFDFE7DC352907FC980B868725387E98 /* Project object */;
-			proxyType = 1;
-			remoteGlobalIDString = 6C144A762E9B598392AFFEC8F873746A;
-			remoteInfo = "Pods-PrimerSDK_Example";
-		};
-<<<<<<< HEAD
-		9D7BCA0FDA3203D0D8C2F926DC2545C7 /* PBXContainerItemProxy */ = {
-=======
-		E7020DAD7BE54E2F1F3EE2A3308DC018 /* PBXContainerItemProxy */ = {
->>>>>>> 8176e2e9
-			isa = PBXContainerItemProxy;
-			containerPortal = BFDFE7DC352907FC980B868725387E98 /* Project object */;
-			proxyType = 1;
-			remoteGlobalIDString = F3BE9108C53B53949406218CEA55E0B2;
-			remoteInfo = PrimerSDK;
-		};
 /* End PBXContainerItemProxy section */
 
 /* Begin PBXFileReference section */
-<<<<<<< HEAD
-		0068FBE653AD809774072D8578BE43AA /* PrimerTheme.swift */ = {isa = PBXFileReference; includeInIndex = 1; lastKnownFileType = sourcecode.swift; path = PrimerTheme.swift; sourceTree = "<group>"; };
-		02E8DE288D87A0619964351EB5CD31AB /* PrimerScrollView.swift */ = {isa = PBXFileReference; includeInIndex = 1; lastKnownFileType = sourcecode.swift; path = PrimerScrollView.swift; sourceTree = "<group>"; };
-		03508162FBBED4427BDB26780F019A79 /* PrimerPostalCodeFieldView.swift */ = {isa = PBXFileReference; includeInIndex = 1; lastKnownFileType = sourcecode.swift; path = PrimerPostalCodeFieldView.swift; sourceTree = "<group>"; };
-		03DAA85E6FD2F87274C32C5EFDFA4A05 /* when.swift */ = {isa = PBXFileReference; includeInIndex = 1; lastKnownFileType = sourcecode.swift; path = when.swift; sourceTree = "<group>"; };
-		0462A3E7B214C8A8DEA01DF524E8D6A0 /* AnalyticsEvent.swift */ = {isa = PBXFileReference; includeInIndex = 1; lastKnownFileType = sourcecode.swift; path = AnalyticsEvent.swift; sourceTree = "<group>"; };
-		04BC52DB26209232565EB6D64117CD16 /* CancellableCatchable.swift */ = {isa = PBXFileReference; includeInIndex = 1; lastKnownFileType = sourcecode.swift; path = CancellableCatchable.swift; sourceTree = "<group>"; };
-		05DAA28DCA55962DD5C62FCEB3516905 /* Keychain.swift */ = {isa = PBXFileReference; includeInIndex = 1; lastKnownFileType = sourcecode.swift; path = Keychain.swift; sourceTree = "<group>"; };
-		0611BDF23F5EEDF21D7A8EA270A544AA /* LogEvent.swift */ = {isa = PBXFileReference; includeInIndex = 1; lastKnownFileType = sourcecode.swift; path = LogEvent.swift; sourceTree = "<group>"; };
-		069B0D955C58B193B62542C8F08E4C3E /* it.lproj */ = {isa = PBXFileReference; includeInIndex = 1; path = it.lproj; sourceTree = "<group>"; };
-		06FC7DA50B7667CC8D2C37E3527F1FB4 /* 3DS.swift */ = {isa = PBXFileReference; includeInIndex = 1; lastKnownFileType = sourcecode.swift; path = 3DS.swift; sourceTree = "<group>"; };
-		0785A5D26327E60CB80BC6359999F25B /* VaultPaymentMethodView.swift */ = {isa = PBXFileReference; includeInIndex = 1; lastKnownFileType = sourcecode.swift; path = VaultPaymentMethodView.swift; sourceTree = "<group>"; };
-		07C38802EB8D61D6E6DB78385161B50A /* VaultService.swift */ = {isa = PBXFileReference; includeInIndex = 1; lastKnownFileType = sourcecode.swift; path = VaultService.swift; sourceTree = "<group>"; };
-		083BEBDE85E05CBE84E2102B0CE03693 /* Resolver.swift */ = {isa = PBXFileReference; includeInIndex = 1; lastKnownFileType = sourcecode.swift; path = Resolver.swift; sourceTree = "<group>"; };
-		085E8A73FBFFAF2897673454C98A70F3 /* CancellableThenable.swift */ = {isa = PBXFileReference; includeInIndex = 1; lastKnownFileType = sourcecode.swift; path = CancellableThenable.swift; sourceTree = "<group>"; };
-		098957645A4D64A26944EEAD04FA4102 /* CardScannerViewController+SimpleScanDelegate.swift */ = {isa = PBXFileReference; includeInIndex = 1; lastKnownFileType = sourcecode.swift; path = "CardScannerViewController+SimpleScanDelegate.swift"; sourceTree = "<group>"; };
-		09D29F9F126E3F2DC12739CDE88B5669 /* PrimerUniversalCheckoutViewController.swift */ = {isa = PBXFileReference; includeInIndex = 1; lastKnownFileType = sourcecode.swift; path = PrimerUniversalCheckoutViewController.swift; sourceTree = "<group>"; };
-		11A2EF614EA3193A4F8435709DE25312 /* pt.lproj */ = {isa = PBXFileReference; includeInIndex = 1; path = pt.lproj; sourceTree = "<group>"; };
-		12036F3192FF5275706F8313F5127F71 /* VaultCheckoutViewModel.swift */ = {isa = PBXFileReference; includeInIndex = 1; lastKnownFileType = sourcecode.swift; path = VaultCheckoutViewModel.swift; sourceTree = "<group>"; };
-		1227FD187105BE929D9F2EB65809DDA3 /* pl.lproj */ = {isa = PBXFileReference; includeInIndex = 1; path = pl.lproj; sourceTree = "<group>"; };
-		129F4616C3FD2F7D6A6C193E03A1A8BF /* FormType.swift */ = {isa = PBXFileReference; includeInIndex = 1; lastKnownFileType = sourcecode.swift; path = FormType.swift; sourceTree = "<group>"; };
-		130ACCE6C56756A757400AD387E9DF25 /* PrimerFlowEnums.swift */ = {isa = PBXFileReference; includeInIndex = 1; lastKnownFileType = sourcecode.swift; path = PrimerFlowEnums.swift; sourceTree = "<group>"; };
-		13F51104C96B8B3B2C6F1513E5BD5287 /* Colors.swift */ = {isa = PBXFileReference; includeInIndex = 1; lastKnownFileType = sourcecode.swift; path = Colors.swift; sourceTree = "<group>"; };
-		15729316223F780F07886B5103632403 /* AnalyticsService.swift */ = {isa = PBXFileReference; includeInIndex = 1; lastKnownFileType = sourcecode.swift; path = AnalyticsService.swift; sourceTree = "<group>"; };
-		161BBDF9C4524945D01227F07679868B /* RecoverWrappers.swift */ = {isa = PBXFileReference; includeInIndex = 1; lastKnownFileType = sourcecode.swift; path = RecoverWrappers.swift; sourceTree = "<group>"; };
-		172310B59485215027C52B537D1BF1CB /* Queue.swift */ = {isa = PBXFileReference; includeInIndex = 1; lastKnownFileType = sourcecode.swift; path = Queue.swift; sourceTree = "<group>"; };
-		172A17BD16C12D728F7128A3361762E0 /* PrimerSDK.modulemap */ = {isa = PBXFileReference; includeInIndex = 1; lastKnownFileType = sourcecode.module; path = PrimerSDK.modulemap; sourceTree = "<group>"; };
-		1753FADFBFB5C3386D1673DF56C810B3 /* PrimerSDK-dummy.m */ = {isa = PBXFileReference; includeInIndex = 1; lastKnownFileType = sourcecode.c.objc; path = "PrimerSDK-dummy.m"; sourceTree = "<group>"; };
-		18CFE38B18A085E1007160D7E7F1EF05 /* ClientTokenService.swift */ = {isa = PBXFileReference; includeInIndex = 1; lastKnownFileType = sourcecode.swift; path = ClientTokenService.swift; sourceTree = "<group>"; };
-		18EB1F7045B80C767CB0A9B3FBCB5A47 /* Device.swift */ = {isa = PBXFileReference; includeInIndex = 1; lastKnownFileType = sourcecode.swift; path = Device.swift; sourceTree = "<group>"; };
-		199238522E9ABB09A15999DFDDE1A8F4 /* PrimerInputViewController.swift */ = {isa = PBXFileReference; includeInIndex = 1; lastKnownFileType = sourcecode.swift; path = PrimerInputViewController.swift; sourceTree = "<group>"; };
-		1AFDF5DDBA6E62C25A20D6237C573E59 /* PrimerCardFormViewController.swift */ = {isa = PBXFileReference; includeInIndex = 1; lastKnownFileType = sourcecode.swift; path = PrimerCardFormViewController.swift; sourceTree = "<group>"; };
-		1B2F0AD7A13E78588938246639F18E8D /* nb.lproj */ = {isa = PBXFileReference; includeInIndex = 1; path = nb.lproj; sourceTree = "<group>"; };
-		1B8FCF1AF36C6F7460D075CB61D3FC4E /* WrapperProtocols.swift */ = {isa = PBXFileReference; includeInIndex = 1; lastKnownFileType = sourcecode.swift; path = WrapperProtocols.swift; sourceTree = "<group>"; };
-		1C284EADBD05AA428377DE525D6BBE38 /* 3DSService+Promises.swift */ = {isa = PBXFileReference; includeInIndex = 1; lastKnownFileType = sourcecode.swift; path = "3DSService+Promises.swift"; sourceTree = "<group>"; };
-		1CEC8A02B797727936BD884A698A06F7 /* ExternalPaymentMethodTokenizationViewModel.swift */ = {isa = PBXFileReference; includeInIndex = 1; lastKnownFileType = sourcecode.swift; path = ExternalPaymentMethodTokenizationViewModel.swift; sourceTree = "<group>"; };
-		1D33AA663E5F86FFA467DA4364E4DA9F /* PrimerGenericTextFieldView.swift */ = {isa = PBXFileReference; includeInIndex = 1; lastKnownFileType = sourcecode.swift; path = PrimerGenericTextFieldView.swift; sourceTree = "<group>"; };
-		1ED5E11A9A9D6FF197C5E00649214E2D /* Icons.xcassets */ = {isa = PBXFileReference; includeInIndex = 1; lastKnownFileType = folder.assetcatalog; name = Icons.xcassets; path = Sources/PrimerSDK/Resources/Icons.xcassets; sourceTree = "<group>"; };
-		21151353CE093DE466C715BC84B6E012 /* tr.lproj */ = {isa = PBXFileReference; includeInIndex = 1; path = tr.lproj; sourceTree = "<group>"; };
-		21D591E66A92F3A79C53FAB3EF4A2E27 /* Logger.swift */ = {isa = PBXFileReference; includeInIndex = 1; lastKnownFileType = sourcecode.swift; path = Logger.swift; sourceTree = "<group>"; };
-=======
 		001304EDBE0062E968B5DAF5CF6BD8C6 /* CancellableThenable.swift */ = {isa = PBXFileReference; includeInIndex = 1; lastKnownFileType = sourcecode.swift; path = CancellableThenable.swift; sourceTree = "<group>"; };
 		007525AC9008CEF0C1324051711F21D7 /* Box.swift */ = {isa = PBXFileReference; includeInIndex = 1; lastKnownFileType = sourcecode.swift; path = Box.swift; sourceTree = "<group>"; };
 		01971059EB58189857FE60D02FA9BA68 /* ResourceBundle-PrimerResources-PrimerSDK-Info.plist */ = {isa = PBXFileReference; includeInIndex = 1; lastKnownFileType = text.plist.xml; path = "ResourceBundle-PrimerResources-PrimerSDK-Info.plist"; sourceTree = "<group>"; };
@@ -533,15 +266,13 @@
 		0290EBC449C1BB53F01C8CE2B955B52D /* PrimerViewExtensions.swift */ = {isa = PBXFileReference; includeInIndex = 1; lastKnownFileType = sourcecode.swift; path = PrimerViewExtensions.swift; sourceTree = "<group>"; };
 		031C59C266C22E1012DF94117DB68DE6 /* PaymentMethodConfigurationType.swift */ = {isa = PBXFileReference; includeInIndex = 1; lastKnownFileType = sourcecode.swift; path = PaymentMethodConfigurationType.swift; sourceTree = "<group>"; };
 		03662D6ABDCFE2F2A9F1D8B793FFB252 /* ClientSession.swift */ = {isa = PBXFileReference; includeInIndex = 1; lastKnownFileType = sourcecode.swift; path = ClientSession.swift; sourceTree = "<group>"; };
-		0368A41EFB9FDEB321C64B43CBC51178 /* CardComponentsManager.swift */ = {isa = PBXFileReference; includeInIndex = 1; lastKnownFileType = sourcecode.swift; path = CardComponentsManager.swift; sourceTree = "<group>"; };
 		03CFA4FFEB6F616D78C5CDF2D89B4B5A /* PrimerError.swift */ = {isa = PBXFileReference; includeInIndex = 1; lastKnownFileType = sourcecode.swift; path = PrimerError.swift; sourceTree = "<group>"; };
-		04F89CDC76B090C4B9F95EFFDE8A550E /* VaultPaymentMethodViewModel.swift */ = {isa = PBXFileReference; includeInIndex = 1; lastKnownFileType = sourcecode.swift; path = VaultPaymentMethodViewModel.swift; sourceTree = "<group>"; };
 		07ABAC4A253752E5EFD21CFD15864DBF /* PrimerSDK.debug.xcconfig */ = {isa = PBXFileReference; includeInIndex = 1; lastKnownFileType = text.xcconfig; path = PrimerSDK.debug.xcconfig; sourceTree = "<group>"; };
 		07F942EAAACE6A3D140924CE0E470D15 /* 3DSService.swift */ = {isa = PBXFileReference; includeInIndex = 1; lastKnownFileType = sourcecode.swift; path = 3DSService.swift; sourceTree = "<group>"; };
 		088B445AADAB9DB464BE38E5DAEC590A /* Cancellable.swift */ = {isa = PBXFileReference; includeInIndex = 1; lastKnownFileType = sourcecode.swift; path = Cancellable.swift; sourceTree = "<group>"; };
 		093E93E934D59357A37E4066243AD651 /* PrimerTextFieldView.xib */ = {isa = PBXFileReference; includeInIndex = 1; lastKnownFileType = file.xib; path = PrimerTextFieldView.xib; sourceTree = "<group>"; };
+		09E19E3019ABC2A160E6689E5BDA6EBF /* PrimerInputViewController.swift */ = {isa = PBXFileReference; includeInIndex = 1; lastKnownFileType = sourcecode.swift; path = PrimerInputViewController.swift; sourceTree = "<group>"; };
 		0A79B99DB39D3AE575B71DB38A267FFA /* nl.lproj */ = {isa = PBXFileReference; includeInIndex = 1; path = nl.lproj; sourceTree = "<group>"; };
-		0AC95896E5B4C87722AA01C0D338A6C2 /* PrimerWebViewController.swift */ = {isa = PBXFileReference; includeInIndex = 1; lastKnownFileType = sourcecode.swift; path = PrimerWebViewController.swift; sourceTree = "<group>"; };
 		0AF6FFE958E5F0B22FF49874A7550045 /* URLSessionStack.swift */ = {isa = PBXFileReference; includeInIndex = 1; lastKnownFileType = sourcecode.swift; path = URLSessionStack.swift; sourceTree = "<group>"; };
 		0CEC28B4C213D7A51CDFB304DB950A18 /* Catchable.swift */ = {isa = PBXFileReference; includeInIndex = 1; lastKnownFileType = sourcecode.swift; path = Catchable.swift; sourceTree = "<group>"; };
 		0D7660B539F7C5EA3B8C6D36509F1847 /* 3DS.swift */ = {isa = PBXFileReference; includeInIndex = 1; lastKnownFileType = sourcecode.swift; path = 3DS.swift; sourceTree = "<group>"; };
@@ -550,176 +281,64 @@
 		0EB03BDEA84D542169280A39A051BF67 /* GuaranteeWrappers.swift */ = {isa = PBXFileReference; includeInIndex = 1; lastKnownFileType = sourcecode.swift; path = GuaranteeWrappers.swift; sourceTree = "<group>"; };
 		0EF8974D844E39783CFEB42C0F874C27 /* ConcurrencyLimitedDispatcher.swift */ = {isa = PBXFileReference; includeInIndex = 1; lastKnownFileType = sourcecode.swift; path = ConcurrencyLimitedDispatcher.swift; sourceTree = "<group>"; };
 		0F50A3648790C2A895E0E78248B36636 /* ArrayExtension.swift */ = {isa = PBXFileReference; includeInIndex = 1; lastKnownFileType = sourcecode.swift; path = ArrayExtension.swift; sourceTree = "<group>"; };
+		0F79434C26416285BF655EBFC2EEB44E /* QRCodeViewController.swift */ = {isa = PBXFileReference; includeInIndex = 1; lastKnownFileType = sourcecode.swift; path = QRCodeViewController.swift; sourceTree = "<group>"; };
+		10008AD75D44C8828FE70617B88C5DC5 /* VaultPaymentMethodView.swift */ = {isa = PBXFileReference; includeInIndex = 1; lastKnownFileType = sourcecode.swift; path = VaultPaymentMethodView.swift; sourceTree = "<group>"; };
 		106A7DC140F4EA8375F6015807DF927C /* PayPalService.swift */ = {isa = PBXFileReference; includeInIndex = 1; lastKnownFileType = sourcecode.swift; path = PayPalService.swift; sourceTree = "<group>"; };
-		108EFF4921F6E43E3DE7C8837FFCA246 /* PrimerNavigationController.swift */ = {isa = PBXFileReference; includeInIndex = 1; lastKnownFileType = sourcecode.swift; path = PrimerNavigationController.swift; sourceTree = "<group>"; };
 		118D8127D2601C7C17552C495F7881DA /* FormType.swift */ = {isa = PBXFileReference; includeInIndex = 1; lastKnownFileType = sourcecode.swift; path = FormType.swift; sourceTree = "<group>"; };
 		11971FF7F990F1BD9125C26D3FF6A9DB /* CardNetwork.swift */ = {isa = PBXFileReference; includeInIndex = 1; lastKnownFileType = sourcecode.swift; path = CardNetwork.swift; sourceTree = "<group>"; };
 		11C5537605394E16B7022D8C749C8543 /* CountryCode.swift */ = {isa = PBXFileReference; includeInIndex = 1; lastKnownFileType = sourcecode.swift; path = CountryCode.swift; sourceTree = "<group>"; };
 		12C5CAA44B1517806BA952FDBB10FA24 /* PrimerConfiguration.swift */ = {isa = PBXFileReference; includeInIndex = 1; lastKnownFileType = sourcecode.swift; path = PrimerConfiguration.swift; sourceTree = "<group>"; };
 		130E7DB609EC110BB13A3598C9727C2A /* ApplePay.swift */ = {isa = PBXFileReference; includeInIndex = 1; lastKnownFileType = sourcecode.swift; path = ApplePay.swift; sourceTree = "<group>"; };
-		140C5C7C71EF8B4E0C56BAC25582350B /* PrimerLoadingViewController.swift */ = {isa = PBXFileReference; includeInIndex = 1; lastKnownFileType = sourcecode.swift; path = PrimerLoadingViewController.swift; sourceTree = "<group>"; };
+		1469346B9A3CEA5073D51B988542292A /* PrimerCardNumberFieldView.swift */ = {isa = PBXFileReference; includeInIndex = 1; lastKnownFileType = sourcecode.swift; path = PrimerCardNumberFieldView.swift; sourceTree = "<group>"; };
 		15ED121DB41C8CFE40BA0EE9B1E18534 /* Parser.swift */ = {isa = PBXFileReference; includeInIndex = 1; lastKnownFileType = sourcecode.swift; path = Parser.swift; sourceTree = "<group>"; };
 		1635B93344AF1165E8E0A73CD4A89285 /* fr.lproj */ = {isa = PBXFileReference; includeInIndex = 1; path = fr.lproj; sourceTree = "<group>"; };
 		164C6E722EB7ADCCF35889C766583C2A /* AnyCodable.swift */ = {isa = PBXFileReference; includeInIndex = 1; lastKnownFileType = sourcecode.swift; path = AnyCodable.swift; sourceTree = "<group>"; };
 		189B56DBD5DF94F8F52AE5B6D27A85E4 /* UXMode.swift */ = {isa = PBXFileReference; includeInIndex = 1; lastKnownFileType = sourcecode.swift; path = UXMode.swift; sourceTree = "<group>"; };
 		1A76DE7D199374E719C57D5D574B6C10 /* Icons.xcassets */ = {isa = PBXFileReference; includeInIndex = 1; lastKnownFileType = folder.assetcatalog; name = Icons.xcassets; path = Sources/PrimerSDK/Resources/Icons.xcassets; sourceTree = "<group>"; };
 		1B2573D58581259FDF537D137E42CDBC /* PrimerThemeData.swift */ = {isa = PBXFileReference; includeInIndex = 1; lastKnownFileType = sourcecode.swift; path = PrimerThemeData.swift; sourceTree = "<group>"; };
-		1BC2B9889F172C33F8494645CFE3772C /* BankTableViewCell.swift */ = {isa = PBXFileReference; includeInIndex = 1; lastKnownFileType = sourcecode.swift; path = BankTableViewCell.swift; sourceTree = "<group>"; };
 		1C9378EB6B424381AE9CC3E54E34E21C /* Currency.swift */ = {isa = PBXFileReference; includeInIndex = 1; lastKnownFileType = sourcecode.swift; path = Currency.swift; sourceTree = "<group>"; };
 		1CAEFC00CD29F7C6F745E79A758ACD4C /* Keychain.swift */ = {isa = PBXFileReference; includeInIndex = 1; lastKnownFileType = sourcecode.swift; path = Keychain.swift; sourceTree = "<group>"; };
 		1D2D4FA4311295145AB050079D313A43 /* Customer.swift */ = {isa = PBXFileReference; includeInIndex = 1; lastKnownFileType = sourcecode.swift; path = Customer.swift; sourceTree = "<group>"; };
+		1F55F440331FE1256E2714509341680E /* PrimerContainerViewController.swift */ = {isa = PBXFileReference; includeInIndex = 1; lastKnownFileType = sourcecode.swift; path = PrimerContainerViewController.swift; sourceTree = "<group>"; };
 		1F6890CBB9A0F659373D58C244AEDE76 /* DateExtension.swift */ = {isa = PBXFileReference; includeInIndex = 1; lastKnownFileType = sourcecode.swift; path = DateExtension.swift; sourceTree = "<group>"; };
->>>>>>> 8176e2e9
 		21F4ACB1142B1B9457658584BF5CD35A /* Pods-PrimerSDK_Example-dummy.m */ = {isa = PBXFileReference; includeInIndex = 1; lastKnownFileType = sourcecode.c.objc; path = "Pods-PrimerSDK_Example-dummy.m"; sourceTree = "<group>"; };
 		23BC4FD84EEB2EDF65C5F11694961004 /* ClientToken.swift */ = {isa = PBXFileReference; includeInIndex = 1; lastKnownFileType = sourcecode.swift; path = ClientToken.swift; sourceTree = "<group>"; };
 		23FD1D157B8C8E7148BE8A7D354A051F /* Pods-PrimerSDK_Tests */ = {isa = PBXFileReference; explicitFileType = wrapper.framework; includeInIndex = 0; name = "Pods-PrimerSDK_Tests"; path = Pods_PrimerSDK_Tests.framework; sourceTree = BUILT_PRODUCTS_DIR; };
-<<<<<<< HEAD
-		245222A1458F62E308A4384AEA5C6758 /* Catchable.swift */ = {isa = PBXFileReference; includeInIndex = 1; lastKnownFileType = sourcecode.swift; path = Catchable.swift; sourceTree = "<group>"; };
-		253286B87F0C51E77D2194E70CC6AF06 /* Thenable.swift */ = {isa = PBXFileReference; includeInIndex = 1; lastKnownFileType = sourcecode.swift; path = Thenable.swift; sourceTree = "<group>"; };
-		2569386F586330C9669B1FFB07A47DB6 /* hang.swift */ = {isa = PBXFileReference; includeInIndex = 1; lastKnownFileType = sourcecode.swift; path = hang.swift; sourceTree = "<group>"; };
-		25F5CFE401FC985368D55FE2A12D0AAE /* ApayaTokenizationViewModel.swift */ = {isa = PBXFileReference; includeInIndex = 1; lastKnownFileType = sourcecode.swift; path = ApayaTokenizationViewModel.swift; sourceTree = "<group>"; };
-		269D03E1AF34D6E0BBC851C5AA9B446F /* OrderItem.swift */ = {isa = PBXFileReference; includeInIndex = 1; lastKnownFileType = sourcecode.swift; path = OrderItem.swift; sourceTree = "<group>"; };
-		26E242DF756E7223E1D196C724914548 /* Analytics.swift */ = {isa = PBXFileReference; includeInIndex = 1; lastKnownFileType = sourcecode.swift; path = Analytics.swift; sourceTree = "<group>"; };
-		27D6D28C9E43C4CD7856C4F691564DC1 /* ClientSession.swift */ = {isa = PBXFileReference; includeInIndex = 1; lastKnownFileType = sourcecode.swift; path = ClientSession.swift; sourceTree = "<group>"; };
-		2857CDA152872C3CA6311B4D6C4C87EF /* PrimerError.swift */ = {isa = PBXFileReference; includeInIndex = 1; lastKnownFileType = sourcecode.swift; path = PrimerError.swift; sourceTree = "<group>"; };
-		28B7BB15ACBDE144D0C99FE5AB0BD93D /* VaultPaymentMethodViewController.swift */ = {isa = PBXFileReference; includeInIndex = 1; lastKnownFileType = sourcecode.swift; path = VaultPaymentMethodViewController.swift; sourceTree = "<group>"; };
-		28E47791C9F9D0A9BA05C719761A4F3F /* PrimerSDK */ = {isa = PBXFileReference; explicitFileType = wrapper.framework; includeInIndex = 0; name = PrimerSDK; path = PrimerSDK.framework; sourceTree = BUILT_PRODUCTS_DIR; };
-		2BDA9F7F38254B49354A91B0FC04DF6F /* PrimerSearchTextField.swift */ = {isa = PBXFileReference; includeInIndex = 1; lastKnownFileType = sourcecode.swift; path = PrimerSearchTextField.swift; sourceTree = "<group>"; };
-		2EDD41779CE7E47DFC872A1F5BBC52F7 /* SequenceWrappers.swift */ = {isa = PBXFileReference; includeInIndex = 1; lastKnownFileType = sourcecode.swift; path = SequenceWrappers.swift; sourceTree = "<group>"; };
-		2F659BC5CEF54815EAE52F6E6889EC76 /* PrimerNibView.swift */ = {isa = PBXFileReference; includeInIndex = 1; lastKnownFileType = sourcecode.swift; path = PrimerNibView.swift; sourceTree = "<group>"; };
-		302845494C21CE74EF505E735788217F /* URLExtension.swift */ = {isa = PBXFileReference; includeInIndex = 1; lastKnownFileType = sourcecode.swift; path = URLExtension.swift; sourceTree = "<group>"; };
-		311F03B2BDB49BE3D2759669C8F099EF /* Apaya.swift */ = {isa = PBXFileReference; includeInIndex = 1; lastKnownFileType = sourcecode.swift; path = Apaya.swift; sourceTree = "<group>"; };
-		32ED91EBD3A802A1EABD21272A859A55 /* UIColorExtension.swift */ = {isa = PBXFileReference; includeInIndex = 1; lastKnownFileType = sourcecode.swift; path = UIColorExtension.swift; sourceTree = "<group>"; };
-		33908D4030CD6D2777B6F2A3A39A2BA7 /* PrimerTextFieldView.xib */ = {isa = PBXFileReference; includeInIndex = 1; lastKnownFileType = file.xib; path = PrimerTextFieldView.xib; sourceTree = "<group>"; };
-		3490507EEE486AB920BFF6F4BD4A35D7 /* nl.lproj */ = {isa = PBXFileReference; includeInIndex = 1; path = nl.lproj; sourceTree = "<group>"; };
-		352260E68DC655E57289052F5A60E2FA /* PresentationController.swift */ = {isa = PBXFileReference; includeInIndex = 1; lastKnownFileType = sourcecode.swift; path = PresentationController.swift; sourceTree = "<group>"; };
-		3780FF276696624E5AD4A629D4CC4AD8 /* Pods-PrimerSDK_Example-umbrella.h */ = {isa = PBXFileReference; includeInIndex = 1; lastKnownFileType = sourcecode.c.h; path = "Pods-PrimerSDK_Example-umbrella.h"; sourceTree = "<group>"; };
-		384EE1AD2ED6DAF5DF9150ED569F2174 /* PrimerTextFieldView.swift */ = {isa = PBXFileReference; includeInIndex = 1; lastKnownFileType = sourcecode.swift; path = PrimerTextFieldView.swift; sourceTree = "<group>"; };
-		3B0E27221E5EE47145C9B34B863A301C /* AnyDecodable.swift */ = {isa = PBXFileReference; includeInIndex = 1; lastKnownFileType = sourcecode.swift; path = AnyDecodable.swift; sourceTree = "<group>"; };
-		3BB95BB9B5325E72F0EF0375E45C9915 /* MockPrimerAPIClient.swift */ = {isa = PBXFileReference; includeInIndex = 1; lastKnownFileType = sourcecode.swift; path = MockPrimerAPIClient.swift; sourceTree = "<group>"; };
-		3BC267C511EFE235299E39238CB0A854 /* CancellablePromise.swift */ = {isa = PBXFileReference; includeInIndex = 1; lastKnownFileType = sourcecode.swift; path = CancellablePromise.swift; sourceTree = "<group>"; };
-		3BDE5CDF979E2CA8FD51B795BB861E9F /* ThenableWrappers.swift */ = {isa = PBXFileReference; includeInIndex = 1; lastKnownFileType = sourcecode.swift; path = ThenableWrappers.swift; sourceTree = "<group>"; };
-		3C474C1A0DABE2A3F404B63D4D59F30C /* Pods-PrimerSDK_Example.debug.xcconfig */ = {isa = PBXFileReference; includeInIndex = 1; lastKnownFileType = text.xcconfig; path = "Pods-PrimerSDK_Example.debug.xcconfig"; sourceTree = "<group>"; };
-		3D3E60964E507437A76DEA6A24BDE761 /* PrimerSDK-Info.plist */ = {isa = PBXFileReference; includeInIndex = 1; lastKnownFileType = text.plist.xml; path = "PrimerSDK-Info.plist"; sourceTree = "<group>"; };
-		3D9371B21EB9EB76A0DDFA1271E44E70 /* PayPalTokenizationViewModel.swift */ = {isa = PBXFileReference; includeInIndex = 1; lastKnownFileType = sourcecode.swift; path = PayPalTokenizationViewModel.swift; sourceTree = "<group>"; };
-		3DCD2B5F0CFE763E21AAB9A1FFB309CF /* CatchWrappers.swift */ = {isa = PBXFileReference; includeInIndex = 1; lastKnownFileType = sourcecode.swift; path = CatchWrappers.swift; sourceTree = "<group>"; };
-		3E0AF10485474EDD0683F63A4B20C914 /* JSONParser.swift */ = {isa = PBXFileReference; includeInIndex = 1; lastKnownFileType = sourcecode.swift; path = JSONParser.swift; sourceTree = "<group>"; };
-		403B366F117FC94281CB9958C6978369 /* PaymentMethodComponent.swift */ = {isa = PBXFileReference; includeInIndex = 1; lastKnownFileType = sourcecode.swift; path = PaymentMethodComponent.swift; sourceTree = "<group>"; };
-		40C33A171DC403B528312DFC3311099D /* ApplePay.swift */ = {isa = PBXFileReference; includeInIndex = 1; lastKnownFileType = sourcecode.swift; path = ApplePay.swift; sourceTree = "<group>"; };
-		425CCC714FA6D409145063F697F8D183 /* QRCodeTokenizationViewModel.swift */ = {isa = PBXFileReference; includeInIndex = 1; lastKnownFileType = sourcecode.swift; path = QRCodeTokenizationViewModel.swift; sourceTree = "<group>"; };
-		4282A92C05183F9A6F103258B131F93A /* PrimerWebViewController.swift */ = {isa = PBXFileReference; includeInIndex = 1; lastKnownFileType = sourcecode.swift; path = PrimerWebViewController.swift; sourceTree = "<group>"; };
-		42939C10F53AEB6838E45F668EF14489 /* Throwable.swift */ = {isa = PBXFileReference; includeInIndex = 1; lastKnownFileType = sourcecode.swift; path = Throwable.swift; sourceTree = "<group>"; };
-		45FAFBC642FD91C0736524579E2156BD /* 3DSService.swift */ = {isa = PBXFileReference; includeInIndex = 1; lastKnownFileType = sourcecode.swift; path = 3DSService.swift; sourceTree = "<group>"; };
-		47D929F3C129ED463346D1B8DB2171CA /* Box.swift */ = {isa = PBXFileReference; includeInIndex = 1; lastKnownFileType = sourcecode.swift; path = Box.swift; sourceTree = "<group>"; };
-		483F653BE427B125B7EF794CCA6E9ED1 /* PrimerThemeData.swift */ = {isa = PBXFileReference; includeInIndex = 1; lastKnownFileType = sourcecode.swift; path = PrimerThemeData.swift; sourceTree = "<group>"; };
-		48627A99264E6679D85F177DBB79DA83 /* Pods-PrimerSDK_Tests-Info.plist */ = {isa = PBXFileReference; includeInIndex = 1; lastKnownFileType = text.plist.xml; path = "Pods-PrimerSDK_Tests-Info.plist"; sourceTree = "<group>"; };
-		4871FC4CA1DCCCBD3161678BFE48A720 /* Klarna.swift */ = {isa = PBXFileReference; includeInIndex = 1; lastKnownFileType = sourcecode.swift; path = Klarna.swift; sourceTree = "<group>"; };
-		48BF22E0C1CC6FFD72E800AD61A6D893 /* KlarnaTokenizationViewModel.swift */ = {isa = PBXFileReference; includeInIndex = 1; lastKnownFileType = sourcecode.swift; path = KlarnaTokenizationViewModel.swift; sourceTree = "<group>"; };
-		48CE17ABEDB356883F87C26408207B69 /* PrimerSDK-umbrella.h */ = {isa = PBXFileReference; includeInIndex = 1; lastKnownFileType = sourcecode.c.h; path = "PrimerSDK-umbrella.h"; sourceTree = "<group>"; };
-		49700F2EF79DEB1686440BA9336C0B50 /* UIDeviceExtension.swift */ = {isa = PBXFileReference; includeInIndex = 1; lastKnownFileType = sourcecode.swift; path = UIDeviceExtension.swift; sourceTree = "<group>"; };
-		4973A42C7102113AA35FD27D926AE4D9 /* Cancellable.swift */ = {isa = PBXFileReference; includeInIndex = 1; lastKnownFileType = sourcecode.swift; path = Cancellable.swift; sourceTree = "<group>"; };
-		4B696B5D2EF61625086BA55700754958 /* RateLimitedDispatcher.swift */ = {isa = PBXFileReference; includeInIndex = 1; lastKnownFileType = sourcecode.swift; path = RateLimitedDispatcher.swift; sourceTree = "<group>"; };
-		4D3869E0A461E802A5916AA6523517A4 /* Pods-PrimerSDK_Example */ = {isa = PBXFileReference; explicitFileType = wrapper.framework; includeInIndex = 0; name = "Pods-PrimerSDK_Example"; path = Pods_PrimerSDK_Example.framework; sourceTree = BUILT_PRODUCTS_DIR; };
-		4E7C5C98EB52EB5C59026AB1CAA6B5D7 /* PrimerContainerViewController.swift */ = {isa = PBXFileReference; includeInIndex = 1; lastKnownFileType = sourcecode.swift; path = PrimerContainerViewController.swift; sourceTree = "<group>"; };
-		500421325AC04BB41B4780E0FF53F6F9 /* Content.swift */ = {isa = PBXFileReference; includeInIndex = 1; lastKnownFileType = sourcecode.swift; path = Content.swift; sourceTree = "<group>"; };
-		514E1C130792F4A7B50E30EC36976C2D /* el.lproj */ = {isa = PBXFileReference; includeInIndex = 1; path = el.lproj; sourceTree = "<group>"; };
-		52001C8D796B59D08CE3E639935A525D /* PaymentMethodConfiguration.swift */ = {isa = PBXFileReference; includeInIndex = 1; lastKnownFileType = sourcecode.swift; path = PaymentMethodConfiguration.swift; sourceTree = "<group>"; };
-		543CF6AE132D985E7B0DD5DE463D8E18 /* CardNetwork.swift */ = {isa = PBXFileReference; includeInIndex = 1; lastKnownFileType = sourcecode.swift; path = CardNetwork.swift; sourceTree = "<group>"; };
-		544F9A01799AA360D339A717B87BD95D /* DirectDebitService.swift */ = {isa = PBXFileReference; includeInIndex = 1; lastKnownFileType = sourcecode.swift; path = DirectDebitService.swift; sourceTree = "<group>"; };
-		545FB479BE031285E118D30FE21E6192 /* CancelContext.swift */ = {isa = PBXFileReference; includeInIndex = 1; lastKnownFileType = sourcecode.swift; path = CancelContext.swift; sourceTree = "<group>"; };
-		54C23D3F6C2A5A2A826A4BC09EE3F00D /* Guarantee.swift */ = {isa = PBXFileReference; includeInIndex = 1; lastKnownFileType = sourcecode.swift; path = Guarantee.swift; sourceTree = "<group>"; };
-		562E129219D4AD091E25C9717D2D5386 /* PrimerConfiguration.swift */ = {isa = PBXFileReference; includeInIndex = 1; lastKnownFileType = sourcecode.swift; path = PrimerConfiguration.swift; sourceTree = "<group>"; };
-		565A7F2CB120A548ECA203AC11648FC9 /* PrimerTextField.swift */ = {isa = PBXFileReference; includeInIndex = 1; lastKnownFileType = sourcecode.swift; path = PrimerTextField.swift; sourceTree = "<group>"; };
-		582FD3213F3E32AF1194EEDF7C3BCD3F /* Pods-PrimerSDK_Example-acknowledgements.plist */ = {isa = PBXFileReference; includeInIndex = 1; lastKnownFileType = text.plist.xml; path = "Pods-PrimerSDK_Example-acknowledgements.plist"; sourceTree = "<group>"; };
-		5919802334EB81F9BD08DF3424CE6F43 /* CardFormPaymentMethodTokenizationViewModel.swift */ = {isa = PBXFileReference; includeInIndex = 1; lastKnownFileType = sourcecode.swift; path = CardFormPaymentMethodTokenizationViewModel.swift; sourceTree = "<group>"; };
-		59E8A1EBE56A4EA68EDAB63ECA88C305 /* en.lproj */ = {isa = PBXFileReference; includeInIndex = 1; path = en.lproj; sourceTree = "<group>"; };
-		5AB6CB67484E51E65E6C826621C115C1 /* PrimerContent.swift */ = {isa = PBXFileReference; includeInIndex = 1; lastKnownFileType = sourcecode.swift; path = PrimerContent.swift; sourceTree = "<group>"; };
-		5ADDE422B99EBE503519B58756FF517C /* PayPal.swift */ = {isa = PBXFileReference; includeInIndex = 1; lastKnownFileType = sourcecode.swift; path = PayPal.swift; sourceTree = "<group>"; };
-		5E05463018200CF65439C6721260689B /* FormTokenizationViewModel.swift */ = {isa = PBXFileReference; includeInIndex = 1; lastKnownFileType = sourcecode.swift; path = FormTokenizationViewModel.swift; sourceTree = "<group>"; };
-		5EFE04D5EBC78FAD3569FFDB79C1ED07 /* PrimerSDK.debug.xcconfig */ = {isa = PBXFileReference; includeInIndex = 1; lastKnownFileType = text.xcconfig; path = PrimerSDK.debug.xcconfig; sourceTree = "<group>"; };
-		5F1F44901F18FC9BD84F40332E31E907 /* CardComponentsManager.swift */ = {isa = PBXFileReference; includeInIndex = 1; lastKnownFileType = sourcecode.swift; path = CardComponentsManager.swift; sourceTree = "<group>"; };
-		639AE4928116FBD4FAE7B3DD6BD21271 /* Pods-PrimerSDK_Tests-acknowledgements.plist */ = {isa = PBXFileReference; includeInIndex = 1; lastKnownFileType = text.plist.xml; path = "Pods-PrimerSDK_Tests-acknowledgements.plist"; sourceTree = "<group>"; };
-		63BC7DD25F0F8CE6B09D8269F32CA97D /* race.swift */ = {isa = PBXFileReference; includeInIndex = 1; lastKnownFileType = sourcecode.swift; path = race.swift; sourceTree = "<group>"; };
-		640AA399C84163158246DE941C5A0E6D /* BankSelectorViewController.swift */ = {isa = PBXFileReference; includeInIndex = 1; lastKnownFileType = sourcecode.swift; path = BankSelectorViewController.swift; sourceTree = "<group>"; };
-		66B81E36E73D82EE013E0C311AC40DD3 /* PrimerButton.swift */ = {isa = PBXFileReference; includeInIndex = 1; lastKnownFileType = sourcecode.swift; path = PrimerButton.swift; sourceTree = "<group>"; };
-		67051FCD3B0DA49A67621570D2343202 /* PrimerResultViewController.swift */ = {isa = PBXFileReference; includeInIndex = 1; lastKnownFileType = sourcecode.swift; path = PrimerResultViewController.swift; sourceTree = "<group>"; };
-		6C2C226BA9A7A1A7E1467EEC2876C9B3 /* DateExtension.swift */ = {isa = PBXFileReference; includeInIndex = 1; lastKnownFileType = sourcecode.swift; path = DateExtension.swift; sourceTree = "<group>"; };
-		6D230D7973725795676E2CBBF15D0C96 /* WebViewUtil.swift */ = {isa = PBXFileReference; includeInIndex = 1; lastKnownFileType = sourcecode.swift; path = WebViewUtil.swift; sourceTree = "<group>"; };
-		6F62EC7E7FE74F53F207CFD74D2416CA /* Pods-PrimerSDK_Example-Info.plist */ = {isa = PBXFileReference; includeInIndex = 1; lastKnownFileType = text.plist.xml; path = "Pods-PrimerSDK_Example-Info.plist"; sourceTree = "<group>"; };
-		6FAD7832E1F33A956A7A8A8967541598 /* Optional+Extensions.swift */ = {isa = PBXFileReference; includeInIndex = 1; lastKnownFileType = sourcecode.swift; path = "Optional+Extensions.swift"; sourceTree = "<group>"; };
-		70CB9D00718A48964435E3FDD2C1B006 /* StrictRateLimitedDispatcher.swift */ = {isa = PBXFileReference; includeInIndex = 1; lastKnownFileType = sourcecode.swift; path = StrictRateLimitedDispatcher.swift; sourceTree = "<group>"; };
-		7489E7B4129D66B025FCECB7CA4BCB0E /* PrimerSDK.release.xcconfig */ = {isa = PBXFileReference; includeInIndex = 1; lastKnownFileType = text.xcconfig; path = PrimerSDK.release.xcconfig; sourceTree = "<group>"; };
-		762E86161AD61ED9364CCF72269DF7FA /* PrimerCVVFieldView.swift */ = {isa = PBXFileReference; includeInIndex = 1; lastKnownFileType = sourcecode.swift; path = PrimerCVVFieldView.swift; sourceTree = "<group>"; };
-		76BE57A23D56F20FA84DF67905DB961F /* CoreDataDispatcher.swift */ = {isa = PBXFileReference; includeInIndex = 1; lastKnownFileType = sourcecode.swift; path = CoreDataDispatcher.swift; sourceTree = "<group>"; };
-		7A0BF463692E77F2C2644DE6A07619C8 /* BankSelectorTokenizationViewModel.swift */ = {isa = PBXFileReference; includeInIndex = 1; lastKnownFileType = sourcecode.swift; path = BankSelectorTokenizationViewModel.swift; sourceTree = "<group>"; };
-		7B9270EFD3FE95333DAD8D7727207420 /* PrimerResultComponentView.swift */ = {isa = PBXFileReference; includeInIndex = 1; lastKnownFileType = sourcecode.swift; path = PrimerResultComponentView.swift; sourceTree = "<group>"; };
-		7CCB2EA7AC0F8B5C67592DDEA2D6A645 /* PrimerVaultManagerViewController.swift */ = {isa = PBXFileReference; includeInIndex = 1; lastKnownFileType = sourcecode.swift; path = PrimerVaultManagerViewController.swift; sourceTree = "<group>"; };
-		7DE525E97732B79927E1564260E5EFDE /* AnyCodable.swift */ = {isa = PBXFileReference; includeInIndex = 1; lastKnownFileType = sourcecode.swift; path = AnyCodable.swift; sourceTree = "<group>"; };
-		7DEFF97A4F689C610F83F98B628EA2E1 /* SuccessMessage.swift */ = {isa = PBXFileReference; includeInIndex = 1; lastKnownFileType = sourcecode.swift; path = SuccessMessage.swift; sourceTree = "<group>"; };
-		80C4F1B722C13D34F81A8428DD734972 /* after.swift */ = {isa = PBXFileReference; includeInIndex = 1; lastKnownFileType = sourcecode.swift; path = after.swift; sourceTree = "<group>"; };
-		80F92E4D2CC1239C33618FE0E5299C37 /* sv.lproj */ = {isa = PBXFileReference; includeInIndex = 1; path = sv.lproj; sourceTree = "<group>"; };
-		815FDD7D6F8D2B3319B00645207F0D20 /* Currency.swift */ = {isa = PBXFileReference; includeInIndex = 1; lastKnownFileType = sourcecode.swift; path = Currency.swift; sourceTree = "<group>"; };
-		85EAEF90B45BDA1245091DDD5E518317 /* ArrayExtension.swift */ = {isa = PBXFileReference; includeInIndex = 1; lastKnownFileType = sourcecode.swift; path = ArrayExtension.swift; sourceTree = "<group>"; };
-		8BFCB8B2CEA16D637E6EEB057CAA1AF1 /* PrimerNavigationController.swift */ = {isa = PBXFileReference; includeInIndex = 1; lastKnownFileType = sourcecode.swift; path = PrimerNavigationController.swift; sourceTree = "<group>"; };
-		8C5E77F38B034BDFFA04FA21E09874A9 /* PaymentResponse.swift */ = {isa = PBXFileReference; includeInIndex = 1; lastKnownFileType = sourcecode.swift; path = PaymentResponse.swift; sourceTree = "<group>"; };
-		8D1AF201026F97007D23B7E2F5A90ACF /* IntExtension.swift */ = {isa = PBXFileReference; includeInIndex = 1; lastKnownFileType = sourcecode.swift; path = IntExtension.swift; sourceTree = "<group>"; };
-		8E43E9A144EE0933E8FBE87D4759B6CF /* ErrorHandler.swift */ = {isa = PBXFileReference; includeInIndex = 1; lastKnownFileType = sourcecode.swift; path = ErrorHandler.swift; sourceTree = "<group>"; };
-		8E6213539AD40CC643EF5DEBD189F0E1 /* ClientToken.swift */ = {isa = PBXFileReference; includeInIndex = 1; lastKnownFileType = sourcecode.swift; path = ClientToken.swift; sourceTree = "<group>"; };
-		8ECE1972DE8671EE28EA67383E11251F /* PaymentMethodToken.swift */ = {isa = PBXFileReference; includeInIndex = 1; lastKnownFileType = sourcecode.swift; path = PaymentMethodToken.swift; sourceTree = "<group>"; };
-		915962AC706B9A5A4A396F447EC385B0 /* ReloadDelegate.swift */ = {isa = PBXFileReference; includeInIndex = 1; lastKnownFileType = sourcecode.swift; path = ReloadDelegate.swift; sourceTree = "<group>"; };
-		928B4EAC4B27A524EB13E70E421BC673 /* PrimerTheme+Views.swift */ = {isa = PBXFileReference; includeInIndex = 1; lastKnownFileType = sourcecode.swift; path = "PrimerTheme+Views.swift"; sourceTree = "<group>"; };
-		92E2C3034107E258E9D565DD4F7CC8D7 /* PrimerLoadingViewController.swift */ = {isa = PBXFileReference; includeInIndex = 1; lastKnownFileType = sourcecode.swift; path = PrimerLoadingViewController.swift; sourceTree = "<group>"; };
-		94A5DD9CD5A3504ED29F5DD315C6FE4A /* Parser.swift */ = {isa = PBXFileReference; includeInIndex = 1; lastKnownFileType = sourcecode.swift; path = Parser.swift; sourceTree = "<group>"; };
-		997948AF1E2BB9C9F8E852FB853E34C3 /* CountryCode.swift */ = {isa = PBXFileReference; includeInIndex = 1; lastKnownFileType = sourcecode.swift; path = CountryCode.swift; sourceTree = "<group>"; };
-		9985ED903F6DB45F74C4344FF83EFC6F /* PrimerTheme+Colors.swift */ = {isa = PBXFileReference; includeInIndex = 1; lastKnownFileType = sourcecode.swift; path = "PrimerTheme+Colors.swift"; sourceTree = "<group>"; };
-		99A16ED71F71BCC79EE42CA7316CBE54 /* de.lproj */ = {isa = PBXFileReference; includeInIndex = 1; path = de.lproj; sourceTree = "<group>"; };
-		9A12B46EC7CA70CE086992238D0D274D /* PaymentMethodConfigService.swift */ = {isa = PBXFileReference; includeInIndex = 1; lastKnownFileType = sourcecode.swift; path = PaymentMethodConfigService.swift; sourceTree = "<group>"; };
-		9AB1D3C5D674DB7B369E02138B106A4C /* PrimerNavigationBar.swift */ = {isa = PBXFileReference; includeInIndex = 1; lastKnownFileType = sourcecode.swift; path = PrimerNavigationBar.swift; sourceTree = "<group>"; };
-		9B2B614331AE0555E5878F80B523A884 /* PaymentMethodTokenizationViewModel.swift */ = {isa = PBXFileReference; includeInIndex = 1; lastKnownFileType = sourcecode.swift; path = PaymentMethodTokenizationViewModel.swift; sourceTree = "<group>"; };
-		9CCDE4644F695800DBF0A2C143FFC52E /* FinallyWrappers.swift */ = {isa = PBXFileReference; includeInIndex = 1; lastKnownFileType = sourcecode.swift; path = FinallyWrappers.swift; sourceTree = "<group>"; };
-		9CE679E3793430DCDC3B8F66E92FF6D1 /* CustomStringConvertible.swift */ = {isa = PBXFileReference; includeInIndex = 1; lastKnownFileType = sourcecode.swift; path = CustomStringConvertible.swift; sourceTree = "<group>"; };
-		9D940727FF8FB9C785EB98E56350EF41 /* Podfile */ = {isa = PBXFileReference; explicitFileType = text.script.ruby; includeInIndex = 1; indentWidth = 2; lastKnownFileType = text; name = Podfile; path = ../Podfile; sourceTree = SOURCE_ROOT; tabWidth = 2; xcLanguageSpecificationIdentifier = xcode.lang.ruby; };
-		9DA6297357FF9EF2979C6C2B7B15C63A /* Dispatcher.swift */ = {isa = PBXFileReference; includeInIndex = 1; lastKnownFileType = sourcecode.swift; path = Dispatcher.swift; sourceTree = "<group>"; };
-		9E9251C8A06802CE97C95EFF2E6419D6 /* ResourceBundle-PrimerResources-PrimerSDK-Info.plist */ = {isa = PBXFileReference; includeInIndex = 1; lastKnownFileType = text.plist.xml; path = "ResourceBundle-PrimerResources-PrimerSDK-Info.plist"; sourceTree = "<group>"; };
-		9F5B59864098670501304F14681CCDA5 /* Bank.swift */ = {isa = PBXFileReference; includeInIndex = 1; lastKnownFileType = sourcecode.swift; path = Bank.swift; sourceTree = "<group>"; };
-		9FF4F0F95C3115284EEE08C9EE75C562 /* PrimerExpiryDateFieldView.swift */ = {isa = PBXFileReference; includeInIndex = 1; lastKnownFileType = sourcecode.swift; path = PrimerExpiryDateFieldView.swift; sourceTree = "<group>"; };
-		A320A500A23B6C8D1E26602019C04F43 /* URLSessionStack.swift */ = {isa = PBXFileReference; includeInIndex = 1; lastKnownFileType = sourcecode.swift; path = URLSessionStack.swift; sourceTree = "<group>"; };
-		A3366CFCC2F345E9C5A7194053FCD496 /* Promise.swift */ = {isa = PBXFileReference; includeInIndex = 1; lastKnownFileType = sourcecode.swift; path = Promise.swift; sourceTree = "<group>"; };
-		A4E7B1C752F38C22267D301DD5A364DF /* Pods-PrimerSDK_Tests-acknowledgements.markdown */ = {isa = PBXFileReference; includeInIndex = 1; lastKnownFileType = text; path = "Pods-PrimerSDK_Tests-acknowledgements.markdown"; sourceTree = "<group>"; };
-		A5F99D654FAAFBEBDCADD59ABB61264D /* Consolable.swift */ = {isa = PBXFileReference; includeInIndex = 1; lastKnownFileType = sourcecode.swift; path = Consolable.swift; sourceTree = "<group>"; };
-		A89D667F8736068BDD5AFECEBCE001B2 /* ExternalViewModel.swift */ = {isa = PBXFileReference; includeInIndex = 1; lastKnownFileType = sourcecode.swift; path = ExternalViewModel.swift; sourceTree = "<group>"; };
-=======
 		247B8541A32718A3E2FD3AA2226EC568 /* PrimerContent.swift */ = {isa = PBXFileReference; includeInIndex = 1; lastKnownFileType = sourcecode.swift; path = PrimerContent.swift; sourceTree = "<group>"; };
 		24B6F1A6A9F12885F16A41716E998F42 /* FinallyWrappers.swift */ = {isa = PBXFileReference; includeInIndex = 1; lastKnownFileType = sourcecode.swift; path = FinallyWrappers.swift; sourceTree = "<group>"; };
+		24D6668282B3C7A631BADDC91547CD40 /* PrimerResultViewController.swift */ = {isa = PBXFileReference; includeInIndex = 1; lastKnownFileType = sourcecode.swift; path = PrimerResultViewController.swift; sourceTree = "<group>"; };
 		26775BD7367A7498167257A32A5AEF3A /* BundleExtension.swift */ = {isa = PBXFileReference; includeInIndex = 1; lastKnownFileType = sourcecode.swift; path = BundleExtension.swift; sourceTree = "<group>"; };
 		26D87A385FBD0691B728499227EB0ABD /* PresentationController.swift */ = {isa = PBXFileReference; includeInIndex = 1; lastKnownFileType = sourcecode.swift; path = PresentationController.swift; sourceTree = "<group>"; };
 		27BDD1E1017D996DE3A5725F205A4733 /* PrimerSDK.release.xcconfig */ = {isa = PBXFileReference; includeInIndex = 1; lastKnownFileType = text.xcconfig; path = PrimerSDK.release.xcconfig; sourceTree = "<group>"; };
-		284049218ABE31DA8940F6F4224A2CF2 /* BankSelectorViewController.swift */ = {isa = PBXFileReference; includeInIndex = 1; lastKnownFileType = sourcecode.swift; path = BankSelectorViewController.swift; sourceTree = "<group>"; };
-		28B5CF80FAE574526D139CED40AAA533 /* FormTokenizationViewModel.swift */ = {isa = PBXFileReference; includeInIndex = 1; lastKnownFileType = sourcecode.swift; path = FormTokenizationViewModel.swift; sourceTree = "<group>"; };
+		2845C5EAC7B6CA050828A1A7B386BC63 /* PrimerSearchTextField.swift */ = {isa = PBXFileReference; includeInIndex = 1; lastKnownFileType = sourcecode.swift; path = PrimerSearchTextField.swift; sourceTree = "<group>"; };
 		28E47791C9F9D0A9BA05C719761A4F3F /* PrimerSDK */ = {isa = PBXFileReference; explicitFileType = wrapper.framework; includeInIndex = 0; name = PrimerSDK; path = PrimerSDK.framework; sourceTree = BUILT_PRODUCTS_DIR; };
 		2ABFE0EBE106B35F752298BD93D76095 /* PrimerTheme+Buttons.swift */ = {isa = PBXFileReference; includeInIndex = 1; lastKnownFileType = sourcecode.swift; path = "PrimerTheme+Buttons.swift"; sourceTree = "<group>"; };
+		2AF3AC324A527B0492B55FD86C59AC77 /* PrimerGenericTextFieldView.swift */ = {isa = PBXFileReference; includeInIndex = 1; lastKnownFileType = sourcecode.swift; path = PrimerGenericTextFieldView.swift; sourceTree = "<group>"; };
+		2BB7B3C843EA36D3205076C87D90D7E2 /* ApayaTokenizationViewModel.swift */ = {isa = PBXFileReference; includeInIndex = 1; lastKnownFileType = sourcecode.swift; path = ApayaTokenizationViewModel.swift; sourceTree = "<group>"; };
 		2BBFF9E36C79147763708D7C49F1DDF7 /* URLExtension.swift */ = {isa = PBXFileReference; includeInIndex = 1; lastKnownFileType = sourcecode.swift; path = URLExtension.swift; sourceTree = "<group>"; };
+		2CA83A22B6561E52B329F692C642D09E /* PrimerLoadingViewController.swift */ = {isa = PBXFileReference; includeInIndex = 1; lastKnownFileType = sourcecode.swift; path = PrimerLoadingViewController.swift; sourceTree = "<group>"; };
 		2CB676D10E86F0190EAB3D4D5D739CF5 /* PaymentResponse.swift */ = {isa = PBXFileReference; includeInIndex = 1; lastKnownFileType = sourcecode.swift; path = PaymentResponse.swift; sourceTree = "<group>"; };
 		2DF81640B71DE10DE44F4CE03334790F /* PrimerSDK-prefix.pch */ = {isa = PBXFileReference; includeInIndex = 1; lastKnownFileType = sourcecode.c.h; path = "PrimerSDK-prefix.pch"; sourceTree = "<group>"; };
 		2E0C8FE2E49F625E75C24E89B7ABC2AE /* Content.swift */ = {isa = PBXFileReference; includeInIndex = 1; lastKnownFileType = sourcecode.swift; path = Content.swift; sourceTree = "<group>"; };
 		30EB71EF834DCB0117052001709A645F /* Dimensions.swift */ = {isa = PBXFileReference; includeInIndex = 1; lastKnownFileType = sourcecode.swift; path = Dimensions.swift; sourceTree = "<group>"; };
-		325564F0FBE3F1D5AF7165500570D35B /* PaymentMethodTokenizationViewModel.swift */ = {isa = PBXFileReference; includeInIndex = 1; lastKnownFileType = sourcecode.swift; path = PaymentMethodTokenizationViewModel.swift; sourceTree = "<group>"; };
-		3663B75D8E8F7AAE36880666F4936EEF /* ReloadDelegate.swift */ = {isa = PBXFileReference; includeInIndex = 1; lastKnownFileType = sourcecode.swift; path = ReloadDelegate.swift; sourceTree = "<group>"; };
+		31A52D37C19472D3A5E0952E52C8C1CC /* ReloadDelegate.swift */ = {isa = PBXFileReference; includeInIndex = 1; lastKnownFileType = sourcecode.swift; path = ReloadDelegate.swift; sourceTree = "<group>"; };
 		3764F23DA4EE55661F38E9AB5D3FAB0A /* AnalyticsEvent.swift */ = {isa = PBXFileReference; includeInIndex = 1; lastKnownFileType = sourcecode.swift; path = AnalyticsEvent.swift; sourceTree = "<group>"; };
 		3780FF276696624E5AD4A629D4CC4AD8 /* Pods-PrimerSDK_Example-umbrella.h */ = {isa = PBXFileReference; includeInIndex = 1; lastKnownFileType = sourcecode.c.h; path = "Pods-PrimerSDK_Example-umbrella.h"; sourceTree = "<group>"; };
+		38E82DB47373A4393FB031A6EA76CC0B /* VaultPaymentMethodViewModel.swift */ = {isa = PBXFileReference; includeInIndex = 1; lastKnownFileType = sourcecode.swift; path = VaultPaymentMethodViewModel.swift; sourceTree = "<group>"; };
 		3B0AF6EF16E7DF47A5BE1C9F6CAAD595 /* Throwable.swift */ = {isa = PBXFileReference; includeInIndex = 1; lastKnownFileType = sourcecode.swift; path = Throwable.swift; sourceTree = "<group>"; };
 		3C474C1A0DABE2A3F404B63D4D59F30C /* Pods-PrimerSDK_Example.debug.xcconfig */ = {isa = PBXFileReference; includeInIndex = 1; lastKnownFileType = text.xcconfig; path = "Pods-PrimerSDK_Example.debug.xcconfig"; sourceTree = "<group>"; };
+		3D086066C937C27D54355CDFBBF80BD0 /* CardComponentsManager.swift */ = {isa = PBXFileReference; includeInIndex = 1; lastKnownFileType = sourcecode.swift; path = CardComponentsManager.swift; sourceTree = "<group>"; };
+		3E7B31A091C706AC5D86408AA6E49036 /* PrimerWebViewController.swift */ = {isa = PBXFileReference; includeInIndex = 1; lastKnownFileType = sourcecode.swift; path = PrimerWebViewController.swift; sourceTree = "<group>"; };
 		3EB9681394918020871E3784FAD86625 /* SequenceWrappers.swift */ = {isa = PBXFileReference; includeInIndex = 1; lastKnownFileType = sourcecode.swift; path = SequenceWrappers.swift; sourceTree = "<group>"; };
-		40AF0175520A200739500A81AA810A65 /* PrimerCardholderNameFieldView.swift */ = {isa = PBXFileReference; includeInIndex = 1; lastKnownFileType = sourcecode.swift; path = PrimerCardholderNameFieldView.swift; sourceTree = "<group>"; };
-		41F17E090CFB910371568F1F713C341F /* PrimerVaultManagerViewController.swift */ = {isa = PBXFileReference; includeInIndex = 1; lastKnownFileType = sourcecode.swift; path = PrimerVaultManagerViewController.swift; sourceTree = "<group>"; };
 		449AF25B045EC08260A262B2F90F94FF /* Logger.swift */ = {isa = PBXFileReference; includeInIndex = 1; lastKnownFileType = sourcecode.swift; path = Logger.swift; sourceTree = "<group>"; };
 		44F1E80823B44F4B5D93F689F6A79C16 /* Weak.swift */ = {isa = PBXFileReference; includeInIndex = 1; lastKnownFileType = sourcecode.swift; path = Weak.swift; sourceTree = "<group>"; };
 		4551E0BEA6A6D13C12346A0F92F64E3D /* Primer.swift */ = {isa = PBXFileReference; includeInIndex = 1; lastKnownFileType = sourcecode.swift; path = Primer.swift; sourceTree = "<group>"; };
-		45D1EF71A5777FB891870269CA4BD28F /* ExternalViewModel.swift */ = {isa = PBXFileReference; includeInIndex = 1; lastKnownFileType = sourcecode.swift; path = ExternalViewModel.swift; sourceTree = "<group>"; };
 		469701A82F188ED9B5094256057F1332 /* PrimerImage.swift */ = {isa = PBXFileReference; includeInIndex = 1; lastKnownFileType = sourcecode.swift; path = PrimerImage.swift; sourceTree = "<group>"; };
+		46B3881F8A3F25B33BD42B8FB89C1AC4 /* PaymentMethodComponent.swift */ = {isa = PBXFileReference; includeInIndex = 1; lastKnownFileType = sourcecode.swift; path = PaymentMethodComponent.swift; sourceTree = "<group>"; };
 		46F1EEC6E1641A4DBD663A1AA16BD49F /* Klarna.swift */ = {isa = PBXFileReference; includeInIndex = 1; lastKnownFileType = sourcecode.swift; path = Klarna.swift; sourceTree = "<group>"; };
 		4839F4EA74238BD10C9EC37A3C083A9D /* Apaya.swift */ = {isa = PBXFileReference; includeInIndex = 1; lastKnownFileType = sourcecode.swift; path = Apaya.swift; sourceTree = "<group>"; };
 		48627A99264E6679D85F177DBB79DA83 /* Pods-PrimerSDK_Tests-Info.plist */ = {isa = PBXFileReference; includeInIndex = 1; lastKnownFileType = text.plist.xml; path = "Pods-PrimerSDK_Tests-Info.plist"; sourceTree = "<group>"; };
+		4877C02D3BFA57A4E4730B7E72B34C57 /* UIUtils.swift */ = {isa = PBXFileReference; includeInIndex = 1; lastKnownFileType = sourcecode.swift; path = UIUtils.swift; sourceTree = "<group>"; };
 		493427E6A1BAB813AC2ED1A8892421D7 /* PaymentMethodConfigurationOptions.swift */ = {isa = PBXFileReference; includeInIndex = 1; lastKnownFileType = sourcecode.swift; path = PaymentMethodConfigurationOptions.swift; sourceTree = "<group>"; };
 		494A5D5BC2CC28DA9FCCE0F5F68C0529 /* AnyEncodable.swift */ = {isa = PBXFileReference; includeInIndex = 1; lastKnownFileType = sourcecode.swift; path = AnyEncodable.swift; sourceTree = "<group>"; };
 		49753107A8E10F7D11CEB3D61C13E9AA /* DirectDebitMandate.swift */ = {isa = PBXFileReference; includeInIndex = 1; lastKnownFileType = sourcecode.swift; path = DirectDebitMandate.swift; sourceTree = "<group>"; };
@@ -727,7 +346,6 @@
 		4D3869E0A461E802A5916AA6523517A4 /* Pods-PrimerSDK_Example */ = {isa = PBXFileReference; explicitFileType = wrapper.framework; includeInIndex = 0; name = "Pods-PrimerSDK_Example"; path = Pods_PrimerSDK_Example.framework; sourceTree = BUILT_PRODUCTS_DIR; };
 		4DF893E3F3408BC196829672797DC5A3 /* PrimerSettings.swift */ = {isa = PBXFileReference; includeInIndex = 1; lastKnownFileType = sourcecode.swift; path = PrimerSettings.swift; sourceTree = "<group>"; };
 		4E06A9EEA532BDA40BD15E650DA2F90E /* PayPal.swift */ = {isa = PBXFileReference; includeInIndex = 1; lastKnownFileType = sourcecode.swift; path = PayPal.swift; sourceTree = "<group>"; };
-		51C4914FEB6690093C18D923DD26AF2B /* BankSelectorTokenizationViewModel.swift */ = {isa = PBXFileReference; includeInIndex = 1; lastKnownFileType = sourcecode.swift; path = BankSelectorTokenizationViewModel.swift; sourceTree = "<group>"; };
 		5273A374A69789890873288D636942C9 /* AES256.swift */ = {isa = PBXFileReference; includeInIndex = 1; lastKnownFileType = sourcecode.swift; path = AES256.swift; sourceTree = "<group>"; };
 		5434431A46F699D6026D052A18F60149 /* StringExtension.swift */ = {isa = PBXFileReference; includeInIndex = 1; lastKnownFileType = sourcecode.swift; path = StringExtension.swift; sourceTree = "<group>"; };
 		54C9AF2A0EF41178E0E4718BE1905816 /* PrimerSDK-Info.plist */ = {isa = PBXFileReference; includeInIndex = 1; lastKnownFileType = text.plist.xml; path = "PrimerSDK-Info.plist"; sourceTree = "<group>"; };
@@ -738,15 +356,14 @@
 		582FD3213F3E32AF1194EEDF7C3BCD3F /* Pods-PrimerSDK_Example-acknowledgements.plist */ = {isa = PBXFileReference; includeInIndex = 1; lastKnownFileType = text.plist.xml; path = "Pods-PrimerSDK_Example-acknowledgements.plist"; sourceTree = "<group>"; };
 		5887BF970DAA981CBAB423C685DC1293 /* LogEvent.swift */ = {isa = PBXFileReference; includeInIndex = 1; lastKnownFileType = sourcecode.swift; path = LogEvent.swift; sourceTree = "<group>"; };
 		58F752804CB5B74B975AE3E1C9B7C6EA /* PrimerScrollView.swift */ = {isa = PBXFileReference; includeInIndex = 1; lastKnownFileType = sourcecode.swift; path = PrimerScrollView.swift; sourceTree = "<group>"; };
-		591AA752931607D659C916F531482435 /* PrimerTextFieldView.swift */ = {isa = PBXFileReference; includeInIndex = 1; lastKnownFileType = sourcecode.swift; path = PrimerTextFieldView.swift; sourceTree = "<group>"; };
 		59999420020DFB4934B05C989A67556E /* es.lproj */ = {isa = PBXFileReference; includeInIndex = 1; path = es.lproj; sourceTree = "<group>"; };
-		5A2B551A809C33C00596F78612429353 /* UIUtils.swift */ = {isa = PBXFileReference; includeInIndex = 1; lastKnownFileType = sourcecode.swift; path = UIUtils.swift; sourceTree = "<group>"; };
 		5A3B0954044A3C1603009612C17EFD0D /* CheckoutModule.swift */ = {isa = PBXFileReference; includeInIndex = 1; lastKnownFileType = sourcecode.swift; path = CheckoutModule.swift; sourceTree = "<group>"; };
 		5ADB71E4B2C078DAE6DCBE77C4C84B2E /* PrimerSDK.podspec */ = {isa = PBXFileReference; explicitFileType = text.script.ruby; includeInIndex = 1; indentWidth = 2; lastKnownFileType = text; path = PrimerSDK.podspec; sourceTree = "<group>"; tabWidth = 2; xcLanguageSpecificationIdentifier = xcode.lang.ruby; };
+		5AE3D1BDCC95F6C5F1772A2221C64CD0 /* BankTableViewCell.swift */ = {isa = PBXFileReference; includeInIndex = 1; lastKnownFileType = sourcecode.swift; path = BankTableViewCell.swift; sourceTree = "<group>"; };
 		5B2B9F4036F3CCBDB7E4E86AA8084600 /* PaymentMethodConfigService.swift */ = {isa = PBXFileReference; includeInIndex = 1; lastKnownFileType = sourcecode.swift; path = PaymentMethodConfigService.swift; sourceTree = "<group>"; };
+		5BEF8C9FF01D311FEBF319A1CB861F29 /* PrimerTextField.swift */ = {isa = PBXFileReference; includeInIndex = 1; lastKnownFileType = sourcecode.swift; path = PrimerTextField.swift; sourceTree = "<group>"; };
 		5C32914B913BDEE1247F468733AD9D08 /* nb.lproj */ = {isa = PBXFileReference; includeInIndex = 1; path = nb.lproj; sourceTree = "<group>"; };
 		5CF523A2449492CCED8D7016CC2CF8B8 /* OrderItem.swift */ = {isa = PBXFileReference; includeInIndex = 1; lastKnownFileType = sourcecode.swift; path = OrderItem.swift; sourceTree = "<group>"; };
-		5D4871363FF8A52D45E69FF3B3B23BCF /* PrimerCardFormViewController.swift */ = {isa = PBXFileReference; includeInIndex = 1; lastKnownFileType = sourcecode.swift; path = PrimerCardFormViewController.swift; sourceTree = "<group>"; };
 		5EC8E52482A2613D6CCF0B9F97357769 /* pl.lproj */ = {isa = PBXFileReference; includeInIndex = 1; path = pl.lproj; sourceTree = "<group>"; };
 		61E03240FEBD2FE350933CB6D05C73C3 /* PrimerCustomStyleTextField.swift */ = {isa = PBXFileReference; includeInIndex = 1; lastKnownFileType = sourcecode.swift; path = PrimerCustomStyleTextField.swift; sourceTree = "<group>"; };
 		639AE4928116FBD4FAE7B3DD6BD21271 /* Pods-PrimerSDK_Tests-acknowledgements.plist */ = {isa = PBXFileReference; includeInIndex = 1; lastKnownFileType = text.plist.xml; path = "Pods-PrimerSDK_Tests-acknowledgements.plist"; sourceTree = "<group>"; };
@@ -754,25 +371,29 @@
 		64D62D8FF4AB4644FFEE20BFF5118AC6 /* tr.lproj */ = {isa = PBXFileReference; includeInIndex = 1; path = tr.lproj; sourceTree = "<group>"; };
 		65B5E020912F61E01B8C6EEFD8C604A0 /* en.lproj */ = {isa = PBXFileReference; includeInIndex = 1; path = en.lproj; sourceTree = "<group>"; };
 		6654C4C715FEC5C01A016CED37262221 /* Guarantee.swift */ = {isa = PBXFileReference; includeInIndex = 1; lastKnownFileType = sourcecode.swift; path = Guarantee.swift; sourceTree = "<group>"; };
-		671B67CEB1B3E5563D9F0DB42D925D88 /* Identifiable.swift */ = {isa = PBXFileReference; includeInIndex = 1; lastKnownFileType = sourcecode.swift; path = Identifiable.swift; sourceTree = "<group>"; };
 		6868B9BC97CE5EECD28C0E47A806CFD0 /* UIColorExtension.swift */ = {isa = PBXFileReference; includeInIndex = 1; lastKnownFileType = sourcecode.swift; path = UIColorExtension.swift; sourceTree = "<group>"; };
 		6901A602AAAC8B582866848026B45F86 /* ImageName.swift */ = {isa = PBXFileReference; includeInIndex = 1; lastKnownFileType = sourcecode.swift; path = ImageName.swift; sourceTree = "<group>"; };
 		6A2EE38EDA27121723CE41F7313CC747 /* MockPrimerAPIClient.swift */ = {isa = PBXFileReference; includeInIndex = 1; lastKnownFileType = sourcecode.swift; path = MockPrimerAPIClient.swift; sourceTree = "<group>"; };
+		6A91F9717250823DC38D40D827B039F4 /* PaymentMethodsGroupView.swift */ = {isa = PBXFileReference; includeInIndex = 1; lastKnownFileType = sourcecode.swift; path = PaymentMethodsGroupView.swift; sourceTree = "<group>"; };
+		6D045F322B443D22E956429708E8FB84 /* PrimerCardholderNameFieldView.swift */ = {isa = PBXFileReference; includeInIndex = 1; lastKnownFileType = sourcecode.swift; path = PrimerCardholderNameFieldView.swift; sourceTree = "<group>"; };
 		6E68024CAEB79BCD58BE71E50629830D /* DirectDebitService.swift */ = {isa = PBXFileReference; includeInIndex = 1; lastKnownFileType = sourcecode.swift; path = DirectDebitService.swift; sourceTree = "<group>"; };
 		6E9B63F852923F7DCC610B977D6F95FC /* PrimerAPIClient+Promises.swift */ = {isa = PBXFileReference; includeInIndex = 1; lastKnownFileType = sourcecode.swift; path = "PrimerAPIClient+Promises.swift"; sourceTree = "<group>"; };
 		6F62EC7E7FE74F53F207CFD74D2416CA /* Pods-PrimerSDK_Example-Info.plist */ = {isa = PBXFileReference; includeInIndex = 1; lastKnownFileType = text.plist.xml; path = "Pods-PrimerSDK_Example-Info.plist"; sourceTree = "<group>"; };
 		6F65DB91471EE1EE1C71B4E3308E015E /* ThenableWrappers.swift */ = {isa = PBXFileReference; includeInIndex = 1; lastKnownFileType = sourcecode.swift; path = ThenableWrappers.swift; sourceTree = "<group>"; };
 		706EB17D711F8011C0B96B6190B1A92B /* CoreDataDispatcher.swift */ = {isa = PBXFileReference; includeInIndex = 1; lastKnownFileType = sourcecode.swift; path = CoreDataDispatcher.swift; sourceTree = "<group>"; };
 		70B73468F016FEE9F7D7F165E2C52B2C /* CatchWrappers.swift */ = {isa = PBXFileReference; includeInIndex = 1; lastKnownFileType = sourcecode.swift; path = CatchWrappers.swift; sourceTree = "<group>"; };
+		71199EF62972887EBC7CFF5797F1E58B /* KlarnaTokenizationViewModel.swift */ = {isa = PBXFileReference; includeInIndex = 1; lastKnownFileType = sourcecode.swift; path = KlarnaTokenizationViewModel.swift; sourceTree = "<group>"; };
 		719EE485C8820DFBDDA1228FC75BD345 /* Dispatcher.swift */ = {isa = PBXFileReference; includeInIndex = 1; lastKnownFileType = sourcecode.swift; path = Dispatcher.swift; sourceTree = "<group>"; };
 		71FF2A7BF6DC14BC0A3D725C7D64CC19 /* WrapperProtocols.swift */ = {isa = PBXFileReference; includeInIndex = 1; lastKnownFileType = sourcecode.swift; path = WrapperProtocols.swift; sourceTree = "<group>"; };
+		7387C6CE93D46F4E848CCCC85A00875F /* PrimerTextFieldView.swift */ = {isa = PBXFileReference; includeInIndex = 1; lastKnownFileType = sourcecode.swift; path = PrimerTextFieldView.swift; sourceTree = "<group>"; };
 		73B5DB8C6EC5403A3DAF94675DAB3D0B /* Resolver.swift */ = {isa = PBXFileReference; includeInIndex = 1; lastKnownFileType = sourcecode.swift; path = Resolver.swift; sourceTree = "<group>"; };
 		74009576B521A42ED5E0E27233521729 /* Strings.swift */ = {isa = PBXFileReference; includeInIndex = 1; lastKnownFileType = sourcecode.swift; name = Strings.swift; path = Sources/PrimerSDK/Classes/Strings.swift; sourceTree = "<group>"; };
-		756ABA4CCB605A745974E4B9044A7DC2 /* PrimerNibView.swift */ = {isa = PBXFileReference; includeInIndex = 1; lastKnownFileType = sourcecode.swift; path = PrimerNibView.swift; sourceTree = "<group>"; };
 		76543969EAB2D79EB358D97FD947C006 /* el.lproj */ = {isa = PBXFileReference; includeInIndex = 1; path = el.lproj; sourceTree = "<group>"; };
 		7933B9AB199134C8ED6529877C2C8E17 /* PrimerSDK.modulemap */ = {isa = PBXFileReference; includeInIndex = 1; lastKnownFileType = sourcecode.module; path = PrimerSDK.modulemap; sourceTree = "<group>"; };
 		7A0FD2D5C5099594D955D8820D2DCBE9 /* PaymentMethodToken.swift */ = {isa = PBXFileReference; includeInIndex = 1; lastKnownFileType = sourcecode.swift; path = PaymentMethodToken.swift; sourceTree = "<group>"; };
 		7A217D3E6997BB6E0AE79CEF78CB2D59 /* PrimerHeadlessUniversalCheckoutUIManager.swift */ = {isa = PBXFileReference; includeInIndex = 1; lastKnownFileType = sourcecode.swift; path = PrimerHeadlessUniversalCheckoutUIManager.swift; sourceTree = "<group>"; };
+		7B142AF224D67788815EC106FE5B5274 /* PrimerExpiryDateFieldView.swift */ = {isa = PBXFileReference; includeInIndex = 1; lastKnownFileType = sourcecode.swift; path = PrimerExpiryDateFieldView.swift; sourceTree = "<group>"; };
+		7E3BE294732FE4F7996949AE728740C4 /* PrimerRootViewController.swift */ = {isa = PBXFileReference; includeInIndex = 1; lastKnownFileType = sourcecode.swift; path = PrimerRootViewController.swift; sourceTree = "<group>"; };
 		7F216879B6AAA98F5CEC15B960017CA2 /* UIDeviceExtension.swift */ = {isa = PBXFileReference; includeInIndex = 1; lastKnownFileType = sourcecode.swift; path = UIDeviceExtension.swift; sourceTree = "<group>"; };
 		7F33D964103CA5EE388AEB873A1BF953 /* RateLimitedDispatcher.swift */ = {isa = PBXFileReference; includeInIndex = 1; lastKnownFileType = sourcecode.swift; path = RateLimitedDispatcher.swift; sourceTree = "<group>"; };
 		7F3DAA7D4D535C29D51058843414F5A6 /* it.lproj */ = {isa = PBXFileReference; includeInIndex = 1; path = it.lproj; sourceTree = "<group>"; };
@@ -781,190 +402,110 @@
 		822AA6621072122F3269364BA8EAAA0B /* Mask.swift */ = {isa = PBXFileReference; includeInIndex = 1; lastKnownFileType = sourcecode.swift; path = Mask.swift; sourceTree = "<group>"; };
 		8235AA7C83877C8BF8F59EF069E82ABE /* PrimerTheme+Inputs.swift */ = {isa = PBXFileReference; includeInIndex = 1; lastKnownFileType = sourcecode.swift; path = "PrimerTheme+Inputs.swift"; sourceTree = "<group>"; };
 		824C1E51A821960B0AF5ABB63548169B /* WebViewUtil.swift */ = {isa = PBXFileReference; includeInIndex = 1; lastKnownFileType = sourcecode.swift; path = WebViewUtil.swift; sourceTree = "<group>"; };
+		828485E6228DEC36F9DF94AFB01B48D2 /* FormTokenizationViewModel.swift */ = {isa = PBXFileReference; includeInIndex = 1; lastKnownFileType = sourcecode.swift; path = FormTokenizationViewModel.swift; sourceTree = "<group>"; };
 		83FBED6A24CE970CC7E12F90EBAF9560 /* PrimerAPIClient+3DS.swift */ = {isa = PBXFileReference; includeInIndex = 1; lastKnownFileType = sourcecode.swift; path = "PrimerAPIClient+3DS.swift"; sourceTree = "<group>"; };
-		8521C479FF5A25682FFAEC1F3012A599 /* ExternalPaymentMethodTokenizationViewModel.swift */ = {isa = PBXFileReference; includeInIndex = 1; lastKnownFileType = sourcecode.swift; path = ExternalPaymentMethodTokenizationViewModel.swift; sourceTree = "<group>"; };
 		863ED78BC1254836A8CE75F196EC21FC /* CustomStringConvertible.swift */ = {isa = PBXFileReference; includeInIndex = 1; lastKnownFileType = sourcecode.swift; path = CustomStringConvertible.swift; sourceTree = "<group>"; };
 		87556D501EDE22FAD3E42747DD9CDD6A /* PrimerViewController.swift */ = {isa = PBXFileReference; includeInIndex = 1; lastKnownFileType = sourcecode.swift; path = PrimerViewController.swift; sourceTree = "<group>"; };
+		87B6CECD85108A042B7E9BADC563C3B9 /* SuccessViewController.swift */ = {isa = PBXFileReference; includeInIndex = 1; lastKnownFileType = sourcecode.swift; path = SuccessViewController.swift; sourceTree = "<group>"; };
 		88C5BEDDD8FA817C2BAA1ED702F96416 /* PrimerTableViewCell.swift */ = {isa = PBXFileReference; includeInIndex = 1; lastKnownFileType = sourcecode.swift; path = PrimerTableViewCell.swift; sourceTree = "<group>"; };
 		8A1710D63F3F5643782F87144B55AE87 /* Consolable.swift */ = {isa = PBXFileReference; includeInIndex = 1; lastKnownFileType = sourcecode.swift; path = Consolable.swift; sourceTree = "<group>"; };
 		8AD962E090AA3623ABF28E92358EB6DB /* when.swift */ = {isa = PBXFileReference; includeInIndex = 1; lastKnownFileType = sourcecode.swift; path = when.swift; sourceTree = "<group>"; };
-		8CACC57ED4D172CD4FC4C5153EA0A70E /* PayPalTokenizationViewModel.swift */ = {isa = PBXFileReference; includeInIndex = 1; lastKnownFileType = sourcecode.swift; path = PayPalTokenizationViewModel.swift; sourceTree = "<group>"; };
-		8F317EB299DBA200B25BA68806FE9C7B /* PrimerTextField.swift */ = {isa = PBXFileReference; includeInIndex = 1; lastKnownFileType = sourcecode.swift; path = PrimerTextField.swift; sourceTree = "<group>"; };
+		8D8DA3221B4EF184A6870CB45A9ED508 /* PrimerCVVFieldView.swift */ = {isa = PBXFileReference; includeInIndex = 1; lastKnownFileType = sourcecode.swift; path = PrimerCVVFieldView.swift; sourceTree = "<group>"; };
 		905B68CB9A0D136E643B07D1843F60AA /* pt.lproj */ = {isa = PBXFileReference; includeInIndex = 1; path = pt.lproj; sourceTree = "<group>"; };
 		906EC50C89B410D58ED85D96D4A90ECC /* UserDefaultsExtension.swift */ = {isa = PBXFileReference; includeInIndex = 1; lastKnownFileType = sourcecode.swift; path = UserDefaultsExtension.swift; sourceTree = "<group>"; };
-		9199EC1BE92246F460F3241EB181E7CF /* PaymentMethodsGroupView.swift */ = {isa = PBXFileReference; includeInIndex = 1; lastKnownFileType = sourcecode.swift; path = PaymentMethodsGroupView.swift; sourceTree = "<group>"; };
+		91A0C868E2E57A819FBAA46F6CE1A5C1 /* PrimerNibView.swift */ = {isa = PBXFileReference; includeInIndex = 1; lastKnownFileType = sourcecode.swift; path = PrimerNibView.swift; sourceTree = "<group>"; };
+		93ECAAA458519718860EBE7B5FB870BB /* PayPalTokenizationViewModel.swift */ = {isa = PBXFileReference; includeInIndex = 1; lastKnownFileType = sourcecode.swift; path = PayPalTokenizationViewModel.swift; sourceTree = "<group>"; };
 		96D3BACFC87CA293035DBAD1A99F0F7A /* PrimerTheme+Borders.swift */ = {isa = PBXFileReference; includeInIndex = 1; lastKnownFileType = sourcecode.swift; path = "PrimerTheme+Borders.swift"; sourceTree = "<group>"; };
-		974625F1E762A7DFEB16F9841A713AF3 /* QRCodeTokenizationViewModel.swift */ = {isa = PBXFileReference; includeInIndex = 1; lastKnownFileType = sourcecode.swift; path = QRCodeTokenizationViewModel.swift; sourceTree = "<group>"; };
-		999C4D149433B47B4390EA8A19E01532 /* PrimerFormViewController.swift */ = {isa = PBXFileReference; includeInIndex = 1; lastKnownFileType = sourcecode.swift; path = PrimerFormViewController.swift; sourceTree = "<group>"; };
 		9A2215AC9262244CFBD4324CEE200994 /* VaultCheckoutViewModel.swift */ = {isa = PBXFileReference; includeInIndex = 1; lastKnownFileType = sourcecode.swift; path = VaultCheckoutViewModel.swift; sourceTree = "<group>"; };
-		9A338498E7D9DC70E59AC206BBFB730F /* SuccessViewController.swift */ = {isa = PBXFileReference; includeInIndex = 1; lastKnownFileType = sourcecode.swift; path = SuccessViewController.swift; sourceTree = "<group>"; };
+		9B3F7C2C8C47FAD7D5743F01E74EF754 /* PaymentMethodTokenizationViewModel.swift */ = {isa = PBXFileReference; includeInIndex = 1; lastKnownFileType = sourcecode.swift; path = PaymentMethodTokenizationViewModel.swift; sourceTree = "<group>"; };
 		9CB6F7B8F70EDFDEBB717E00954080EA /* PrimerTheme+Views.swift */ = {isa = PBXFileReference; includeInIndex = 1; lastKnownFileType = sourcecode.swift; path = "PrimerTheme+Views.swift"; sourceTree = "<group>"; };
 		9D1C5E4DF4DF83C23AF56D0BE638F952 /* after.swift */ = {isa = PBXFileReference; includeInIndex = 1; lastKnownFileType = sourcecode.swift; path = after.swift; sourceTree = "<group>"; };
 		9D940727FF8FB9C785EB98E56350EF41 /* Podfile */ = {isa = PBXFileReference; explicitFileType = text.script.ruby; includeInIndex = 1; indentWidth = 2; lastKnownFileType = text; name = Podfile; path = ../Podfile; sourceTree = SOURCE_ROOT; tabWidth = 2; xcLanguageSpecificationIdentifier = xcode.lang.ruby; };
 		9FCCCD2D5921E75539AA1CFAD8CFEF91 /* NetworkService.swift */ = {isa = PBXFileReference; includeInIndex = 1; lastKnownFileType = sourcecode.swift; path = NetworkService.swift; sourceTree = "<group>"; };
-		A0B4F4061AE2AA7DAB662CB0117DBEDF /* PrimerPostalCodeFieldView.swift */ = {isa = PBXFileReference; includeInIndex = 1; lastKnownFileType = sourcecode.swift; path = PrimerPostalCodeFieldView.swift; sourceTree = "<group>"; };
+		A193D52269E58D3034A4285F26481AAB /* BankSelectorTokenizationViewModel.swift */ = {isa = PBXFileReference; includeInIndex = 1; lastKnownFileType = sourcecode.swift; path = BankSelectorTokenizationViewModel.swift; sourceTree = "<group>"; };
 		A1F1D118978D717B0E0306D60ACD8D11 /* SuccessMessage.swift */ = {isa = PBXFileReference; includeInIndex = 1; lastKnownFileType = sourcecode.swift; path = SuccessMessage.swift; sourceTree = "<group>"; };
 		A1F6B4EF2F28F9B402732B86E1E907B0 /* IntExtension.swift */ = {isa = PBXFileReference; includeInIndex = 1; lastKnownFileType = sourcecode.swift; path = IntExtension.swift; sourceTree = "<group>"; };
-		A3FFB1366A719F44C8EE162A4D898095 /* PrimerRootViewController.swift */ = {isa = PBXFileReference; includeInIndex = 1; lastKnownFileType = sourcecode.swift; path = PrimerRootViewController.swift; sourceTree = "<group>"; };
+		A218614F3D1F5ABF2456262A2F438D5B /* CardScannerViewController+SimpleScanDelegate.swift */ = {isa = PBXFileReference; includeInIndex = 1; lastKnownFileType = sourcecode.swift; path = "CardScannerViewController+SimpleScanDelegate.swift"; sourceTree = "<group>"; };
+		A3F4913415FB6C06170C6103515DC5D7 /* ApplePayTokenizationViewModel.swift */ = {isa = PBXFileReference; includeInIndex = 1; lastKnownFileType = sourcecode.swift; path = ApplePayTokenizationViewModel.swift; sourceTree = "<group>"; };
+		A4009160C5BB327313FC9129B9AB0AEA /* PrimerFormViewController.swift */ = {isa = PBXFileReference; includeInIndex = 1; lastKnownFileType = sourcecode.swift; path = PrimerFormViewController.swift; sourceTree = "<group>"; };
 		A421C84E81FDEFF352172EE2B2376196 /* ErrorHandler.swift */ = {isa = PBXFileReference; includeInIndex = 1; lastKnownFileType = sourcecode.swift; path = ErrorHandler.swift; sourceTree = "<group>"; };
 		A4E7B1C752F38C22267D301DD5A364DF /* Pods-PrimerSDK_Tests-acknowledgements.markdown */ = {isa = PBXFileReference; includeInIndex = 1; lastKnownFileType = text; path = "Pods-PrimerSDK_Tests-acknowledgements.markdown"; sourceTree = "<group>"; };
 		A5278B72974482EA6CF1CA5FD16F7E94 /* Device.swift */ = {isa = PBXFileReference; includeInIndex = 1; lastKnownFileType = sourcecode.swift; path = Device.swift; sourceTree = "<group>"; };
 		A54A256F1CFD68FDF896AF8BE1956BC5 /* AnalyticsService.swift */ = {isa = PBXFileReference; includeInIndex = 1; lastKnownFileType = sourcecode.swift; path = AnalyticsService.swift; sourceTree = "<group>"; };
+		A6075F6D4A4559C5A50D2488C89CF8CD /* PrimerUniversalCheckoutViewController.swift */ = {isa = PBXFileReference; includeInIndex = 1; lastKnownFileType = sourcecode.swift; path = PrimerUniversalCheckoutViewController.swift; sourceTree = "<group>"; };
 		A6179010E1A5FEBE6F7A32A034E7A74C /* VaultService.swift */ = {isa = PBXFileReference; includeInIndex = 1; lastKnownFileType = sourcecode.swift; path = VaultService.swift; sourceTree = "<group>"; };
->>>>>>> 8176e2e9
 		A8B3BC107C2BDC3C03D961866F721265 /* PrimerSDK-PrimerResources */ = {isa = PBXFileReference; explicitFileType = wrapper.cfbundle; includeInIndex = 0; name = "PrimerSDK-PrimerResources"; path = PrimerResources.bundle; sourceTree = BUILT_PRODUCTS_DIR; };
 		A8C75550239E326531CDDB12A80BEDD2 /* Colors.swift */ = {isa = PBXFileReference; includeInIndex = 1; lastKnownFileType = sourcecode.swift; path = Colors.swift; sourceTree = "<group>"; };
 		AA4119A6E8DD070AE3FBBBC4D4402960 /* AdyenDotPay.swift */ = {isa = PBXFileReference; includeInIndex = 1; lastKnownFileType = sourcecode.swift; path = AdyenDotPay.swift; sourceTree = "<group>"; };
 		AA80C9C550CB6B8B521015719AA66526 /* Pods-PrimerSDK_Example.modulemap */ = {isa = PBXFileReference; includeInIndex = 1; lastKnownFileType = sourcecode.module; path = "Pods-PrimerSDK_Example.modulemap"; sourceTree = "<group>"; };
-<<<<<<< HEAD
-		AC35945D9EA9FE90881275DF39B9A8C9 /* PrimerTheme+Borders.swift */ = {isa = PBXFileReference; includeInIndex = 1; lastKnownFileType = sourcecode.swift; path = "PrimerTheme+Borders.swift"; sourceTree = "<group>"; };
-		AE06AB3D952377AB081ABE7E1A8E7E7B /* PrimerAPI.swift */ = {isa = PBXFileReference; includeInIndex = 1; lastKnownFileType = sourcecode.swift; path = PrimerAPI.swift; sourceTree = "<group>"; };
-		AFA6698C0225C253FE79ED4625360D64 /* ResumeHandlerProtocol.swift */ = {isa = PBXFileReference; includeInIndex = 1; lastKnownFileType = sourcecode.swift; path = ResumeHandlerProtocol.swift; sourceTree = "<group>"; };
-		AFFDCFA184741E7C15B537B5ED83B2D0 /* PrimerImage.swift */ = {isa = PBXFileReference; includeInIndex = 1; lastKnownFileType = sourcecode.swift; path = PrimerImage.swift; sourceTree = "<group>"; };
-		B0D8BC68300F1923AA48D6E78D1A3BED /* AlertController.swift */ = {isa = PBXFileReference; includeInIndex = 1; lastKnownFileType = sourcecode.swift; path = AlertController.swift; sourceTree = "<group>"; };
-		B131CAAD608388042A90CB180976B84D /* Primer.swift */ = {isa = PBXFileReference; includeInIndex = 1; lastKnownFileType = sourcecode.swift; path = Primer.swift; sourceTree = "<group>"; };
-		B16B64114DAC6A245E4EC08D63D11C3B /* PrimerViewController.swift */ = {isa = PBXFileReference; includeInIndex = 1; lastKnownFileType = sourcecode.swift; path = PrimerViewController.swift; sourceTree = "<group>"; };
-		B19B2566808CC2BCDE7E7891D12D1787 /* da.lproj */ = {isa = PBXFileReference; includeInIndex = 1; path = da.lproj; sourceTree = "<group>"; };
-		B2836D9EBEF0B960C668D8660C0E4CD6 /* PrimerFormViewController.swift */ = {isa = PBXFileReference; includeInIndex = 1; lastKnownFileType = sourcecode.swift; path = PrimerFormViewController.swift; sourceTree = "<group>"; };
-		B289408B16AFF3CDFD81484BE1FB67AC /* PrimerAPIClient.swift */ = {isa = PBXFileReference; includeInIndex = 1; lastKnownFileType = sourcecode.swift; path = PrimerAPIClient.swift; sourceTree = "<group>"; };
-		B429083200B13F604ED3C87DFFC0C016 /* Pods-PrimerSDK_Tests.modulemap */ = {isa = PBXFileReference; includeInIndex = 1; lastKnownFileType = sourcecode.module; path = "Pods-PrimerSDK_Tests.modulemap"; sourceTree = "<group>"; };
-		B4CB2CDBAFDCC3661B564A2C785CE5FA /* PaymentMethodTokenizationRequest.swift */ = {isa = PBXFileReference; includeInIndex = 1; lastKnownFileType = sourcecode.swift; path = PaymentMethodTokenizationRequest.swift; sourceTree = "<group>"; };
-		B58E11107BF1B83125F562CC7C9997C2 /* Connectivity.swift */ = {isa = PBXFileReference; includeInIndex = 1; lastKnownFileType = sourcecode.swift; path = Connectivity.swift; sourceTree = "<group>"; };
-		B5B0905C28F698A5E477F88A547F692A /* PrimerAPIClient+Promises.swift */ = {isa = PBXFileReference; includeInIndex = 1; lastKnownFileType = sourcecode.swift; path = "PrimerAPIClient+Promises.swift"; sourceTree = "<group>"; };
-		B6277BF19498F6BEB9F7F007E9BB5A74 /* PrimerSDK-prefix.pch */ = {isa = PBXFileReference; includeInIndex = 1; lastKnownFileType = sourcecode.c.h; path = "PrimerSDK-prefix.pch"; sourceTree = "<group>"; };
-		B7035F9DD99D28680DCA7327CE14A1D0 /* StringExtension.swift */ = {isa = PBXFileReference; includeInIndex = 1; lastKnownFileType = sourcecode.swift; path = StringExtension.swift; sourceTree = "<group>"; };
-		B8D6645D6EE0ADE8427E166D9D173FB9 /* AppState.swift */ = {isa = PBXFileReference; includeInIndex = 1; lastKnownFileType = sourcecode.swift; path = AppState.swift; sourceTree = "<group>"; };
-		B93DC09BD559F6B903677D94B80B08A7 /* README.md */ = {isa = PBXFileReference; includeInIndex = 1; path = README.md; sourceTree = "<group>"; };
-		B9E27C15772C2CE098185A6742FE0EEF /* CardButton.swift */ = {isa = PBXFileReference; includeInIndex = 1; lastKnownFileType = sourcecode.swift; path = CardButton.swift; sourceTree = "<group>"; };
-		BD8CEAF27902BABADF392732655A0EC7 /* PrimerRootViewController.swift */ = {isa = PBXFileReference; includeInIndex = 1; lastKnownFileType = sourcecode.swift; path = PrimerRootViewController.swift; sourceTree = "<group>"; };
-		BF665BFED902E97AA70D45EACDB70582 /* PrimerTheme+Inputs.swift */ = {isa = PBXFileReference; includeInIndex = 1; lastKnownFileType = sourcecode.swift; path = "PrimerTheme+Inputs.swift"; sourceTree = "<group>"; };
-		C08CF6CAA79757AB5B4ADE83B68593E5 /* fr.lproj */ = {isa = PBXFileReference; includeInIndex = 1; path = fr.lproj; sourceTree = "<group>"; };
-		C0BE69109DE7E72A548DA6BC30B27AFF /* Mask.swift */ = {isa = PBXFileReference; includeInIndex = 1; lastKnownFileType = sourcecode.swift; path = Mask.swift; sourceTree = "<group>"; };
-		C217574F4E34E90C8ABEFC45C262BD20 /* LICENSE */ = {isa = PBXFileReference; includeInIndex = 1; path = LICENSE; sourceTree = "<group>"; };
-		C382228D2B73CB734E6E921E01A46C62 /* BankTableViewCell.swift */ = {isa = PBXFileReference; includeInIndex = 1; lastKnownFileType = sourcecode.swift; path = BankTableViewCell.swift; sourceTree = "<group>"; };
-		C920DBFD7FDB97F3117D84B9827094E0 /* SuccessViewController.swift */ = {isa = PBXFileReference; includeInIndex = 1; lastKnownFileType = sourcecode.swift; path = SuccessViewController.swift; sourceTree = "<group>"; };
-		C98A21D2C087B60D8F8DB2282B11E351 /* AnyEncodable.swift */ = {isa = PBXFileReference; includeInIndex = 1; lastKnownFileType = sourcecode.swift; path = AnyEncodable.swift; sourceTree = "<group>"; };
-		CB66C51973D41817225390719507E6C6 /* CheckoutModule.swift */ = {isa = PBXFileReference; includeInIndex = 1; lastKnownFileType = sourcecode.swift; path = CheckoutModule.swift; sourceTree = "<group>"; };
-		CC73833B512B3AD6CD3934E999847F18 /* EnsureWrappers.swift */ = {isa = PBXFileReference; includeInIndex = 1; lastKnownFileType = sourcecode.swift; path = EnsureWrappers.swift; sourceTree = "<group>"; };
-		CD8692F810E013C178AAA91102C42465 /* QRCodeViewController.swift */ = {isa = PBXFileReference; includeInIndex = 1; lastKnownFileType = sourcecode.swift; path = QRCodeViewController.swift; sourceTree = "<group>"; };
-		CE457A1FA5C4C462071F20A6060B3664 /* CardScannerViewController.swift */ = {isa = PBXFileReference; includeInIndex = 1; lastKnownFileType = sourcecode.swift; path = CardScannerViewController.swift; sourceTree = "<group>"; };
-		CED8D366AB949CBBB0AF5EE44B5F8038 /* PaymentMethodConfigurationOptions.swift */ = {isa = PBXFileReference; includeInIndex = 1; lastKnownFileType = sourcecode.swift; path = PaymentMethodConfigurationOptions.swift; sourceTree = "<group>"; };
-		D175822FDFF8545EA7FC7C8B6544399B /* TokenizationService.swift */ = {isa = PBXFileReference; includeInIndex = 1; lastKnownFileType = sourcecode.swift; path = TokenizationService.swift; sourceTree = "<group>"; };
-		D18B4557B7187AC66B1BF9ABF02E5BC5 /* ConcurrencyLimitedDispatcher.swift */ = {isa = PBXFileReference; includeInIndex = 1; lastKnownFileType = sourcecode.swift; path = ConcurrencyLimitedDispatcher.swift; sourceTree = "<group>"; };
-		D245E0514AAC1A2B9A6D5EA2F383E90F /* UIKit.framework */ = {isa = PBXFileReference; lastKnownFileType = wrapper.framework; name = UIKit.framework; path = Platforms/iPhoneOS.platform/Developer/SDKs/iPhoneOS14.0.sdk/System/Library/Frameworks/UIKit.framework; sourceTree = DEVELOPER_DIR; };
-		D264B4E57DF7DB00D71275605D100971 /* Pods-PrimerSDK_Example-frameworks.sh */ = {isa = PBXFileReference; includeInIndex = 1; lastKnownFileType = text.script.sh; path = "Pods-PrimerSDK_Example-frameworks.sh"; sourceTree = "<group>"; };
-		D2F23BE7BD8DDB2F500DA13BFEB5094F /* PrimerTheme+Buttons.swift */ = {isa = PBXFileReference; includeInIndex = 1; lastKnownFileType = sourcecode.swift; path = "PrimerTheme+Buttons.swift"; sourceTree = "<group>"; };
-		D404F60E21F0A533F3598E6A99A7E4D8 /* PostalCode.swift */ = {isa = PBXFileReference; includeInIndex = 1; lastKnownFileType = sourcecode.swift; path = PostalCode.swift; sourceTree = "<group>"; };
-		D42A57B5A1CC0ECBA9AC63A1A925356F /* Error.swift */ = {isa = PBXFileReference; includeInIndex = 1; lastKnownFileType = sourcecode.swift; path = Error.swift; sourceTree = "<group>"; };
-		D4EB54B85C44F8C18F134F6D0DB4EF29 /* UXMode.swift */ = {isa = PBXFileReference; includeInIndex = 1; lastKnownFileType = sourcecode.swift; path = UXMode.swift; sourceTree = "<group>"; };
-		D66C3890C3566F38C935A2FFD9A237B0 /* Pods-PrimerSDK_Tests-dummy.m */ = {isa = PBXFileReference; includeInIndex = 1; lastKnownFileType = sourcecode.c.objc; path = "Pods-PrimerSDK_Tests-dummy.m"; sourceTree = "<group>"; };
-		D73AB0D66C6FBC70FF6BA0DBAD538939 /* PrimerTableViewCell.swift */ = {isa = PBXFileReference; includeInIndex = 1; lastKnownFileType = sourcecode.swift; path = PrimerTableViewCell.swift; sourceTree = "<group>"; };
-		D75056442318CA49693DD926CF13D1C6 /* es.lproj */ = {isa = PBXFileReference; includeInIndex = 1; path = es.lproj; sourceTree = "<group>"; };
-		D89A6F7CEE7C96EA890D32DB2C041760 /* firstly.swift */ = {isa = PBXFileReference; includeInIndex = 1; lastKnownFileType = sourcecode.swift; path = firstly.swift; sourceTree = "<group>"; };
-		D8C290937D0CAEE0588752BFB4EAAA83 /* MockSuccess.swift */ = {isa = PBXFileReference; includeInIndex = 1; lastKnownFileType = sourcecode.swift; path = MockSuccess.swift; sourceTree = "<group>"; };
-		D92B28668C90FD2AA5E405015E594321 /* DependencyInjection.swift */ = {isa = PBXFileReference; includeInIndex = 1; lastKnownFileType = sourcecode.swift; path = DependencyInjection.swift; sourceTree = "<group>"; };
-		DA05A9D812B6A61E8B2E5EE20A76AFBF /* PrimerCardNumberFieldView.swift */ = {isa = PBXFileReference; includeInIndex = 1; lastKnownFileType = sourcecode.swift; path = PrimerCardNumberFieldView.swift; sourceTree = "<group>"; };
-		DAFB194678065999FB95725505CD2948 /* PrimerDelegate.swift */ = {isa = PBXFileReference; includeInIndex = 1; lastKnownFileType = sourcecode.swift; path = PrimerDelegate.swift; sourceTree = "<group>"; };
-		DD655EB064FFDE43C9FE02E55741DE11 /* PrimerSDK.podspec */ = {isa = PBXFileReference; explicitFileType = text.script.ruby; includeInIndex = 1; indentWidth = 2; lastKnownFileType = text; path = PrimerSDK.podspec; sourceTree = "<group>"; tabWidth = 2; xcLanguageSpecificationIdentifier = xcode.lang.ruby; };
-		DE8828A0193B612C169AC13994E8A2B2 /* GuaranteeWrappers.swift */ = {isa = PBXFileReference; includeInIndex = 1; lastKnownFileType = sourcecode.swift; path = GuaranteeWrappers.swift; sourceTree = "<group>"; };
-		DEC2E156357272DE170932133D2C6CBF /* PrimerCardholderNameFieldView.swift */ = {isa = PBXFileReference; includeInIndex = 1; lastKnownFileType = sourcecode.swift; path = PrimerCardholderNameFieldView.swift; sourceTree = "<group>"; };
-		DF6E4F8E7C26A7BBEC17AAD4042A317D /* Pods-PrimerSDK_Tests.debug.xcconfig */ = {isa = PBXFileReference; includeInIndex = 1; lastKnownFileType = text.xcconfig; path = "Pods-PrimerSDK_Tests.debug.xcconfig"; sourceTree = "<group>"; };
-		DFCD2BA9FF43387B66438A5656B7AD0C /* AdyenDotPay.swift */ = {isa = PBXFileReference; includeInIndex = 1; lastKnownFileType = sourcecode.swift; path = AdyenDotPay.swift; sourceTree = "<group>"; };
-		E19CA33876478688411ED5750032F508 /* ImageName.swift */ = {isa = PBXFileReference; includeInIndex = 1; lastKnownFileType = sourcecode.swift; path = ImageName.swift; sourceTree = "<group>"; };
-		E1B945985145643C12B1E91600B680DE /* Pods-PrimerSDK_Example-acknowledgements.markdown */ = {isa = PBXFileReference; includeInIndex = 1; lastKnownFileType = text; path = "Pods-PrimerSDK_Example-acknowledgements.markdown"; sourceTree = "<group>"; };
-		E317C396483D55C42C8C7EC3863595B8 /* ApplePayTokenizationViewModel.swift */ = {isa = PBXFileReference; includeInIndex = 1; lastKnownFileType = sourcecode.swift; path = ApplePayTokenizationViewModel.swift; sourceTree = "<group>"; };
-		E39ADC5ED03E16D4E4E85EACB82DE45C /* VaultPaymentMethodViewModel.swift */ = {isa = PBXFileReference; includeInIndex = 1; lastKnownFileType = sourcecode.swift; path = VaultPaymentMethodViewModel.swift; sourceTree = "<group>"; };
-		E51EE737F5762B69E4B293EFFB1CA44E /* Dimensions.swift */ = {isa = PBXFileReference; includeInIndex = 1; lastKnownFileType = sourcecode.swift; path = Dimensions.swift; sourceTree = "<group>"; };
-		E6E585DE4431A007FB1683A3245C5145 /* PrimerThemeData+Deprecated.swift */ = {isa = PBXFileReference; includeInIndex = 1; lastKnownFileType = sourcecode.swift; path = "PrimerThemeData+Deprecated.swift"; sourceTree = "<group>"; };
-=======
-		AC6903C00391A9297C06E784017FF904 /* VaultPaymentMethodViewController.swift */ = {isa = PBXFileReference; includeInIndex = 1; lastKnownFileType = sourcecode.swift; path = VaultPaymentMethodViewController.swift; sourceTree = "<group>"; };
 		AC8711D2430F908933E0CF79DA7DADBB /* PrimerSDK-umbrella.h */ = {isa = PBXFileReference; includeInIndex = 1; lastKnownFileType = sourcecode.c.h; path = "PrimerSDK-umbrella.h"; sourceTree = "<group>"; };
+		AC986B3ECD72E5C5C96DB063C2AB21FB /* PrimerPostalCodeFieldView.swift */ = {isa = PBXFileReference; includeInIndex = 1; lastKnownFileType = sourcecode.swift; path = PrimerPostalCodeFieldView.swift; sourceTree = "<group>"; };
+		B12479F7BEEA58B08C8BAA5999A46F82 /* QRCodeTokenizationViewModel.swift */ = {isa = PBXFileReference; includeInIndex = 1; lastKnownFileType = sourcecode.swift; path = QRCodeTokenizationViewModel.swift; sourceTree = "<group>"; };
 		B17F6E7F8BBF94251697E8DCD8EE5381 /* PrimerFlowEnums.swift */ = {isa = PBXFileReference; includeInIndex = 1; lastKnownFileType = sourcecode.swift; path = PrimerFlowEnums.swift; sourceTree = "<group>"; };
 		B429083200B13F604ED3C87DFFC0C016 /* Pods-PrimerSDK_Tests.modulemap */ = {isa = PBXFileReference; includeInIndex = 1; lastKnownFileType = sourcecode.module; path = "Pods-PrimerSDK_Tests.modulemap"; sourceTree = "<group>"; };
 		B48E8EB7A88A1AD992A5FF8799511677 /* PrimerDelegate.swift */ = {isa = PBXFileReference; includeInIndex = 1; lastKnownFileType = sourcecode.swift; path = PrimerDelegate.swift; sourceTree = "<group>"; };
 		B532C4284FFD0CE610E1C3A9E0CDC387 /* da.lproj */ = {isa = PBXFileReference; includeInIndex = 1; path = da.lproj; sourceTree = "<group>"; };
 		B76C6AD3771B490B0A8F14FA9B4245FE /* CancelContext.swift */ = {isa = PBXFileReference; includeInIndex = 1; lastKnownFileType = sourcecode.swift; path = CancelContext.swift; sourceTree = "<group>"; };
 		B8219A869BD7505BFE3E06FFDDAFE141 /* ar.lproj */ = {isa = PBXFileReference; includeInIndex = 1; path = ar.lproj; sourceTree = "<group>"; };
+		B86675B9B747C2FACA1CBF4BA2456DA0 /* CardButton.swift */ = {isa = PBXFileReference; includeInIndex = 1; lastKnownFileType = sourcecode.swift; path = CardButton.swift; sourceTree = "<group>"; };
 		BC3D834B9F299D582222661BCFA7EE57 /* PrimerInputElements.swift */ = {isa = PBXFileReference; includeInIndex = 1; lastKnownFileType = sourcecode.swift; path = PrimerInputElements.swift; sourceTree = "<group>"; };
 		BCF23F1FB1CC9E0822644421AE0E2249 /* JSONParser.swift */ = {isa = PBXFileReference; includeInIndex = 1; lastKnownFileType = sourcecode.swift; path = JSONParser.swift; sourceTree = "<group>"; };
 		BFBAD4CD08C0EA4CFBDDC87196A0AF3F /* DataExtension.swift */ = {isa = PBXFileReference; includeInIndex = 1; lastKnownFileType = sourcecode.swift; path = DataExtension.swift; sourceTree = "<group>"; };
-		C15CD00D0E55E8C29D005DC3202609D8 /* PrimerNavigationBar.swift */ = {isa = PBXFileReference; includeInIndex = 1; lastKnownFileType = sourcecode.swift; path = PrimerNavigationBar.swift; sourceTree = "<group>"; };
+		C06728D5B51C7D3A0D51F1B229A90F71 /* VaultPaymentMethodViewController.swift */ = {isa = PBXFileReference; includeInIndex = 1; lastKnownFileType = sourcecode.swift; path = VaultPaymentMethodViewController.swift; sourceTree = "<group>"; };
 		C2CC73A12C016D2F98F4A8E3A44E572B /* DependencyInjection.swift */ = {isa = PBXFileReference; includeInIndex = 1; lastKnownFileType = sourcecode.swift; path = DependencyInjection.swift; sourceTree = "<group>"; };
-		C30F8EE0F7F4D589BAA174D47D56ACA4 /* PrimerResultViewController.swift */ = {isa = PBXFileReference; includeInIndex = 1; lastKnownFileType = sourcecode.swift; path = PrimerResultViewController.swift; sourceTree = "<group>"; };
-		C38C826D9E138035B19625C1DDA34663 /* PrimerUniversalCheckoutViewController.swift */ = {isa = PBXFileReference; includeInIndex = 1; lastKnownFileType = sourcecode.swift; path = PrimerUniversalCheckoutViewController.swift; sourceTree = "<group>"; };
+		C2E008C1C6961744667993A845D07259 /* BankSelectorViewController.swift */ = {isa = PBXFileReference; includeInIndex = 1; lastKnownFileType = sourcecode.swift; path = BankSelectorViewController.swift; sourceTree = "<group>"; };
 		C457376404BF6824C3504D69890DA041 /* sv.lproj */ = {isa = PBXFileReference; includeInIndex = 1; path = sv.lproj; sourceTree = "<group>"; };
+		C52C5CC15D86FC652E943F418F209544 /* PrimerCardFormViewController.swift */ = {isa = PBXFileReference; includeInIndex = 1; lastKnownFileType = sourcecode.swift; path = PrimerCardFormViewController.swift; sourceTree = "<group>"; };
 		C675B1799E96E7D4D6B0677842578957 /* hang.swift */ = {isa = PBXFileReference; includeInIndex = 1; lastKnownFileType = sourcecode.swift; path = hang.swift; sourceTree = "<group>"; };
 		C7DA740D429412770DE3A681FBC78DB7 /* PrimerThemeData+Deprecated.swift */ = {isa = PBXFileReference; includeInIndex = 1; lastKnownFileType = sourcecode.swift; path = "PrimerThemeData+Deprecated.swift"; sourceTree = "<group>"; };
 		C917731303B5F29842F738B0F16635A1 /* StrictRateLimitedDispatcher.swift */ = {isa = PBXFileReference; includeInIndex = 1; lastKnownFileType = sourcecode.swift; path = StrictRateLimitedDispatcher.swift; sourceTree = "<group>"; };
 		C99439A9A244D873DC609BD1858C9C72 /* TokenizationService.swift */ = {isa = PBXFileReference; includeInIndex = 1; lastKnownFileType = sourcecode.swift; path = TokenizationService.swift; sourceTree = "<group>"; };
-		C9A61206AE2E658956F038E9472F71AB /* PrimerCVVFieldView.swift */ = {isa = PBXFileReference; includeInIndex = 1; lastKnownFileType = sourcecode.swift; path = PrimerCVVFieldView.swift; sourceTree = "<group>"; };
 		C9CE4CAACA8BECF9CADA3E054D6DB858 /* PrimerAPIClient.swift */ = {isa = PBXFileReference; includeInIndex = 1; lastKnownFileType = sourcecode.swift; path = PrimerAPIClient.swift; sourceTree = "<group>"; };
 		CBAD71E2D01AEF1ECF951822170EF656 /* Endpoint.swift */ = {isa = PBXFileReference; includeInIndex = 1; lastKnownFileType = sourcecode.swift; path = Endpoint.swift; sourceTree = "<group>"; };
 		CE450E0F995D2E4CD0705AFED83546BC /* PaymentMethodTokenizationRequest.swift */ = {isa = PBXFileReference; includeInIndex = 1; lastKnownFileType = sourcecode.swift; path = PaymentMethodTokenizationRequest.swift; sourceTree = "<group>"; };
 		CE4E4FC92F96633CE6B15A94C7101EB4 /* AppState.swift */ = {isa = PBXFileReference; includeInIndex = 1; lastKnownFileType = sourcecode.swift; path = AppState.swift; sourceTree = "<group>"; };
 		CF453488796F014E9757F6AA9F690E34 /* PrimerTheme+TextStyles.swift */ = {isa = PBXFileReference; includeInIndex = 1; lastKnownFileType = sourcecode.swift; path = "PrimerTheme+TextStyles.swift"; sourceTree = "<group>"; };
 		CF9DD37919CC4F262F1DA024DB3DA433 /* Optional+Extensions.swift */ = {isa = PBXFileReference; includeInIndex = 1; lastKnownFileType = sourcecode.swift; path = "Optional+Extensions.swift"; sourceTree = "<group>"; };
+		CFF93E1A010777AC13A562BDD332641F /* PrimerVaultManagerViewController.swift */ = {isa = PBXFileReference; includeInIndex = 1; lastKnownFileType = sourcecode.swift; path = PrimerVaultManagerViewController.swift; sourceTree = "<group>"; };
 		D049F5D6FEFCE9A04DA3A3A2CAA35163 /* ClientTokenService.swift */ = {isa = PBXFileReference; includeInIndex = 1; lastKnownFileType = sourcecode.swift; path = ClientTokenService.swift; sourceTree = "<group>"; };
 		D0EBB53FEF66374F84A140BD7BD6FA33 /* Analytics.swift */ = {isa = PBXFileReference; includeInIndex = 1; lastKnownFileType = sourcecode.swift; path = Analytics.swift; sourceTree = "<group>"; };
 		D20E06E4EDB1345E124A85EF6FE88F5E /* AnyDecodable.swift */ = {isa = PBXFileReference; includeInIndex = 1; lastKnownFileType = sourcecode.swift; path = AnyDecodable.swift; sourceTree = "<group>"; };
 		D245E0514AAC1A2B9A6D5EA2F383E90F /* UIKit.framework */ = {isa = PBXFileReference; lastKnownFileType = wrapper.framework; name = UIKit.framework; path = Platforms/iPhoneOS.platform/Developer/SDKs/iPhoneOS14.0.sdk/System/Library/Frameworks/UIKit.framework; sourceTree = DEVELOPER_DIR; };
 		D264B4E57DF7DB00D71275605D100971 /* Pods-PrimerSDK_Example-frameworks.sh */ = {isa = PBXFileReference; includeInIndex = 1; lastKnownFileType = text.script.sh; path = "Pods-PrimerSDK_Example-frameworks.sh"; sourceTree = "<group>"; };
-		D2A595A94FD11B7243B013EBFA4403BA /* KlarnaTokenizationViewModel.swift */ = {isa = PBXFileReference; includeInIndex = 1; lastKnownFileType = sourcecode.swift; path = KlarnaTokenizationViewModel.swift; sourceTree = "<group>"; };
-		D391BAB9F02592B5E678B017138506CA /* CardScannerViewController+SimpleScanDelegate.swift */ = {isa = PBXFileReference; includeInIndex = 1; lastKnownFileType = sourcecode.swift; path = "CardScannerViewController+SimpleScanDelegate.swift"; sourceTree = "<group>"; };
 		D39507107702E307BEE486A96DC16E2D /* README.md */ = {isa = PBXFileReference; includeInIndex = 1; path = README.md; sourceTree = "<group>"; };
+		D4BA2E2FF3D1A53AD3839436AAB5E678 /* PrimerNavigationController.swift */ = {isa = PBXFileReference; includeInIndex = 1; lastKnownFileType = sourcecode.swift; path = PrimerNavigationController.swift; sourceTree = "<group>"; };
 		D54BF11A5BA11F78769AC9E4190586A8 /* race.swift */ = {isa = PBXFileReference; includeInIndex = 1; lastKnownFileType = sourcecode.swift; path = race.swift; sourceTree = "<group>"; };
-		D5E923FF466D287ADDF7600AA6D83D3A /* PrimerResultComponentView.swift */ = {isa = PBXFileReference; includeInIndex = 1; lastKnownFileType = sourcecode.swift; path = PrimerResultComponentView.swift; sourceTree = "<group>"; };
 		D665EDC477F1DD7CC9A3FD9881A68CB9 /* Connectivity.swift */ = {isa = PBXFileReference; includeInIndex = 1; lastKnownFileType = sourcecode.swift; path = Connectivity.swift; sourceTree = "<group>"; };
 		D66C3890C3566F38C935A2FFD9A237B0 /* Pods-PrimerSDK_Tests-dummy.m */ = {isa = PBXFileReference; includeInIndex = 1; lastKnownFileType = sourcecode.c.objc; path = "Pods-PrimerSDK_Tests-dummy.m"; sourceTree = "<group>"; };
 		D78B3FA3EB67427067BAE6790458FF65 /* PrimerHeadlessUniversalCheckoutProtocols.swift */ = {isa = PBXFileReference; includeInIndex = 1; lastKnownFileType = sourcecode.swift; path = PrimerHeadlessUniversalCheckoutProtocols.swift; sourceTree = "<group>"; };
-		D7EDB1D76A2A5EFC3DAB0D3D5F351068 /* QRCodeViewController.swift */ = {isa = PBXFileReference; includeInIndex = 1; lastKnownFileType = sourcecode.swift; path = QRCodeViewController.swift; sourceTree = "<group>"; };
 		D84163501C075C99BF16DF5B01C8E8FE /* LICENSE */ = {isa = PBXFileReference; includeInIndex = 1; path = LICENSE; sourceTree = "<group>"; };
+		D8633E62B423B6D64779DD7551C16809 /* CardScannerViewController.swift */ = {isa = PBXFileReference; includeInIndex = 1; lastKnownFileType = sourcecode.swift; path = CardScannerViewController.swift; sourceTree = "<group>"; };
+		D8E3F660C5A265DAB13FB155AE4861C3 /* ExternalViewModel.swift */ = {isa = PBXFileReference; includeInIndex = 1; lastKnownFileType = sourcecode.swift; path = ExternalViewModel.swift; sourceTree = "<group>"; };
 		D9192131172E54BA05A58F09DB7EAEBE /* EnsureWrappers.swift */ = {isa = PBXFileReference; includeInIndex = 1; lastKnownFileType = sourcecode.swift; path = EnsureWrappers.swift; sourceTree = "<group>"; };
-		DD1C9DABA69DE9C7DCA7947D3525210F /* PaymentMethodComponent.swift */ = {isa = PBXFileReference; includeInIndex = 1; lastKnownFileType = sourcecode.swift; path = PaymentMethodComponent.swift; sourceTree = "<group>"; };
+		DAD9A72EA4A2F7C7F0446CB81C20B2DD /* ExternalPaymentMethodTokenizationViewModel.swift */ = {isa = PBXFileReference; includeInIndex = 1; lastKnownFileType = sourcecode.swift; path = ExternalPaymentMethodTokenizationViewModel.swift; sourceTree = "<group>"; };
+		DE565DB0CAE9F9224A6F59BDDEED47DC /* PrimerResultComponentView.swift */ = {isa = PBXFileReference; includeInIndex = 1; lastKnownFileType = sourcecode.swift; path = PrimerResultComponentView.swift; sourceTree = "<group>"; };
 		DEC9DCCF46FE81CE750F7B339A765A6D /* PrimerButton.swift */ = {isa = PBXFileReference; includeInIndex = 1; lastKnownFileType = sourcecode.swift; path = PrimerButton.swift; sourceTree = "<group>"; };
-		DEF61DE12D6853D1971CDC30F946B9B8 /* PrimerContainerViewController.swift */ = {isa = PBXFileReference; includeInIndex = 1; lastKnownFileType = sourcecode.swift; path = PrimerContainerViewController.swift; sourceTree = "<group>"; };
 		DF6E4F8E7C26A7BBEC17AAD4042A317D /* Pods-PrimerSDK_Tests.debug.xcconfig */ = {isa = PBXFileReference; includeInIndex = 1; lastKnownFileType = text.xcconfig; path = "Pods-PrimerSDK_Tests.debug.xcconfig"; sourceTree = "<group>"; };
 		E1B945985145643C12B1E91600B680DE /* Pods-PrimerSDK_Example-acknowledgements.markdown */ = {isa = PBXFileReference; includeInIndex = 1; lastKnownFileType = text; path = "Pods-PrimerSDK_Example-acknowledgements.markdown"; sourceTree = "<group>"; };
 		E47F1E22001CF7A099074E369FA3713D /* PostalCode.swift */ = {isa = PBXFileReference; includeInIndex = 1; lastKnownFileType = sourcecode.swift; path = PostalCode.swift; sourceTree = "<group>"; };
-		E4CBC715F3DDDD88F1E4B001ABEF53F8 /* ApplePayTokenizationViewModel.swift */ = {isa = PBXFileReference; includeInIndex = 1; lastKnownFileType = sourcecode.swift; path = ApplePayTokenizationViewModel.swift; sourceTree = "<group>"; };
 		E56B0625FF3E6B58BBA368F8986ED44E /* Queue.swift */ = {isa = PBXFileReference; includeInIndex = 1; lastKnownFileType = sourcecode.swift; path = Queue.swift; sourceTree = "<group>"; };
 		E742FB3720C51BF95F205B5C92645E04 /* Configuration.swift */ = {isa = PBXFileReference; includeInIndex = 1; lastKnownFileType = sourcecode.swift; path = Configuration.swift; sourceTree = "<group>"; };
->>>>>>> 8176e2e9
 		E884507DF2B84FA8A2E8AD8289881542 /* Pods-PrimerSDK_Example.release.xcconfig */ = {isa = PBXFileReference; includeInIndex = 1; lastKnownFileType = text.xcconfig; path = "Pods-PrimerSDK_Example.release.xcconfig"; sourceTree = "<group>"; };
+		EA8C38A83F6E955298472047E00CDA34 /* CardFormPaymentMethodTokenizationViewModel.swift */ = {isa = PBXFileReference; includeInIndex = 1; lastKnownFileType = sourcecode.swift; path = CardFormPaymentMethodTokenizationViewModel.swift; sourceTree = "<group>"; };
 		EAB6F611E86A4758835A715E4B4184F6 /* Foundation.framework */ = {isa = PBXFileReference; lastKnownFileType = wrapper.framework; name = Foundation.framework; path = Platforms/iPhoneOS.platform/Developer/SDKs/iPhoneOS14.0.sdk/System/Library/Frameworks/Foundation.framework; sourceTree = DEVELOPER_DIR; };
-		EC01989184C532504EB6854742092E3C /* PrimerExpiryDateFieldView.swift */ = {isa = PBXFileReference; includeInIndex = 1; lastKnownFileType = sourcecode.swift; path = PrimerExpiryDateFieldView.swift; sourceTree = "<group>"; };
-		EC148E6F5318E77E24A6EE582CA44CFF /* PrimerCardNumberFieldView.swift */ = {isa = PBXFileReference; includeInIndex = 1; lastKnownFileType = sourcecode.swift; path = PrimerCardNumberFieldView.swift; sourceTree = "<group>"; };
-		EC1E6CC80D81865511AA97004B5DA413 /* CardButton.swift */ = {isa = PBXFileReference; includeInIndex = 1; lastKnownFileType = sourcecode.swift; path = CardButton.swift; sourceTree = "<group>"; };
+		EC46374615ABD7F5DF68171D37897B75 /* Identifiable.swift */ = {isa = PBXFileReference; includeInIndex = 1; lastKnownFileType = sourcecode.swift; path = Identifiable.swift; sourceTree = "<group>"; };
 		ED87FF8A25B3D14040B48F341C94ECF6 /* PrimerHeadlessUniversalCheckout.swift */ = {isa = PBXFileReference; includeInIndex = 1; lastKnownFileType = sourcecode.swift; path = PrimerHeadlessUniversalCheckout.swift; sourceTree = "<group>"; };
 		EE160E1649216B81DA817A57C3E7D08D /* Thenable.swift */ = {isa = PBXFileReference; includeInIndex = 1; lastKnownFileType = sourcecode.swift; path = Thenable.swift; sourceTree = "<group>"; };
 		EE7887C78203E4C69CCCAB7E3B3448CD /* RateLimitedDispatcherBase.swift */ = {isa = PBXFileReference; includeInIndex = 1; lastKnownFileType = sourcecode.swift; path = RateLimitedDispatcherBase.swift; sourceTree = "<group>"; };
 		EE9674DAD0C961C92687877090E1E047 /* Pods-PrimerSDK_Tests-umbrella.h */ = {isa = PBXFileReference; includeInIndex = 1; lastKnownFileType = sourcecode.c.h; path = "Pods-PrimerSDK_Tests-umbrella.h"; sourceTree = "<group>"; };
-<<<<<<< HEAD
-		EFF27A83CF14227A54FA1BC7AAF71A4E /* PrimerViewExtensions.swift */ = {isa = PBXFileReference; includeInIndex = 1; lastKnownFileType = sourcecode.swift; path = PrimerViewExtensions.swift; sourceTree = "<group>"; };
-		F07616F6144B8F246731B4BF9DEFCA45 /* UserDefaultsExtension.swift */ = {isa = PBXFileReference; includeInIndex = 1; lastKnownFileType = sourcecode.swift; path = UserDefaultsExtension.swift; sourceTree = "<group>"; };
-		F2A9E312431C477D139D71A847E95C50 /* DirectDebitMandate.swift */ = {isa = PBXFileReference; includeInIndex = 1; lastKnownFileType = sourcecode.swift; path = DirectDebitMandate.swift; sourceTree = "<group>"; };
-		F2F275B4573DFAE7DADB4CF9A0CD237E /* AES256.swift */ = {isa = PBXFileReference; includeInIndex = 1; lastKnownFileType = sourcecode.swift; path = AES256.swift; sourceTree = "<group>"; };
-		F395BB87F040653649D26705E6D29514 /* PrimerSettings.swift */ = {isa = PBXFileReference; includeInIndex = 1; lastKnownFileType = sourcecode.swift; path = PrimerSettings.swift; sourceTree = "<group>"; };
-		F3DEA5BAEA900DA5E41FBC63A448ED4D /* PrimerTheme+TextStyles.swift */ = {isa = PBXFileReference; includeInIndex = 1; lastKnownFileType = sourcecode.swift; path = "PrimerTheme+TextStyles.swift"; sourceTree = "<group>"; };
-		F734851D799D70C0316A7A72AFD1A535 /* PayPalService.swift */ = {isa = PBXFileReference; includeInIndex = 1; lastKnownFileType = sourcecode.swift; path = PayPalService.swift; sourceTree = "<group>"; };
-		F7B48CC82297D62E27EA98AE7A13D3DA /* Pods-PrimerSDK_Tests.release.xcconfig */ = {isa = PBXFileReference; includeInIndex = 1; lastKnownFileType = text.xcconfig; path = "Pods-PrimerSDK_Tests.release.xcconfig"; sourceTree = "<group>"; };
-		F9AD4D4255D1ECE452A1E82F229AAEFD /* Endpoint.swift */ = {isa = PBXFileReference; includeInIndex = 1; lastKnownFileType = sourcecode.swift; path = Endpoint.swift; sourceTree = "<group>"; };
-		FD366F9896883C9D985257533903962B /* PaymentMethodsGroupView.swift */ = {isa = PBXFileReference; includeInIndex = 1; lastKnownFileType = sourcecode.swift; path = PaymentMethodsGroupView.swift; sourceTree = "<group>"; };
-		FDBA86AAC3E123E3D9EF7A6C1635B444 /* Customer.swift */ = {isa = PBXFileReference; includeInIndex = 1; lastKnownFileType = sourcecode.swift; path = Customer.swift; sourceTree = "<group>"; };
-		FE811228CD0DE8D42C40D26568350079 /* RateLimitedDispatcherBase.swift */ = {isa = PBXFileReference; includeInIndex = 1; lastKnownFileType = sourcecode.swift; path = RateLimitedDispatcherBase.swift; sourceTree = "<group>"; };
-=======
+		F16A92057E41EDE3F25FB1A1F82CA12E /* PrimerNavigationBar.swift */ = {isa = PBXFileReference; includeInIndex = 1; lastKnownFileType = sourcecode.swift; path = PrimerNavigationBar.swift; sourceTree = "<group>"; };
 		F234FAFBB54BB7E7271A2019FA0E0567 /* CancellableCatchable.swift */ = {isa = PBXFileReference; includeInIndex = 1; lastKnownFileType = sourcecode.swift; path = CancellableCatchable.swift; sourceTree = "<group>"; };
-		F402DCF3192223F06C6E8ACB309C1540 /* VaultPaymentMethodView.swift */ = {isa = PBXFileReference; includeInIndex = 1; lastKnownFileType = sourcecode.swift; path = VaultPaymentMethodView.swift; sourceTree = "<group>"; };
-		F5F39C587DEFAB78DBA46FF3711D0AF7 /* CardScannerViewController.swift */ = {isa = PBXFileReference; includeInIndex = 1; lastKnownFileType = sourcecode.swift; path = CardScannerViewController.swift; sourceTree = "<group>"; };
-		F6522F5E5F66439F8D5273FDB06D54D5 /* ApayaTokenizationViewModel.swift */ = {isa = PBXFileReference; includeInIndex = 1; lastKnownFileType = sourcecode.swift; path = ApayaTokenizationViewModel.swift; sourceTree = "<group>"; };
 		F7B48CC82297D62E27EA98AE7A13D3DA /* Pods-PrimerSDK_Tests.release.xcconfig */ = {isa = PBXFileReference; includeInIndex = 1; lastKnownFileType = text.xcconfig; path = "Pods-PrimerSDK_Tests.release.xcconfig"; sourceTree = "<group>"; };
 		F80BEAF7EE8CA5EEAE3D4D94FF01E069 /* firstly.swift */ = {isa = PBXFileReference; includeInIndex = 1; lastKnownFileType = sourcecode.swift; path = firstly.swift; sourceTree = "<group>"; };
-		F91BE27CF2B5E60A7BB1A0351CA27C45 /* PrimerSearchTextField.swift */ = {isa = PBXFileReference; includeInIndex = 1; lastKnownFileType = sourcecode.swift; path = PrimerSearchTextField.swift; sourceTree = "<group>"; };
 		F930C390A89D606F87C0798A6D40FCDF /* 3DSService+Promises.swift */ = {isa = PBXFileReference; includeInIndex = 1; lastKnownFileType = sourcecode.swift; path = "3DSService+Promises.swift"; sourceTree = "<group>"; };
 		FA2B9DB3991FA8FBE7B96589F50B2978 /* Bank.swift */ = {isa = PBXFileReference; includeInIndex = 1; lastKnownFileType = sourcecode.swift; path = Bank.swift; sourceTree = "<group>"; };
 		FCA0627E1108CB5D3EA91BE56D4C18E7 /* PrimerSDK-dummy.m */ = {isa = PBXFileReference; includeInIndex = 1; lastKnownFileType = sourcecode.c.objc; path = "PrimerSDK-dummy.m"; sourceTree = "<group>"; };
 		FED99BDE8FBA1332CBA205F2790169A6 /* UILocalizableUtil.swift */ = {isa = PBXFileReference; includeInIndex = 1; lastKnownFileType = sourcecode.swift; path = UILocalizableUtil.swift; sourceTree = "<group>"; };
->>>>>>> 8176e2e9
 /* End PBXFileReference section */
 
 /* Begin PBXFrameworksBuildPhase section */
@@ -984,45 +525,25 @@
 			);
 			runOnlyForDeploymentPostprocessing = 0;
 		};
-<<<<<<< HEAD
-		BF4954E754BA8D5ABE0F3C896F70436D /* Frameworks */ = {
+		8453D7E7B644ECA57825B4F07FB5B5F0 /* Frameworks */ = {
 			isa = PBXFrameworksBuildPhase;
 			buildActionMask = 2147483647;
 			files = (
-				3A1D8A11410CF84064D5529B8294661D /* Foundation.framework in Frameworks */,
-				B0E0B3AA4B8799B31636C6E35D4A55B9 /* UIKit.framework in Frameworks */,
 			);
 			runOnlyForDeploymentPostprocessing = 0;
 		};
-		FCD76838EBD79F4B04E2BDEE2A9DCA94 /* Frameworks */ = {
-=======
-		CD14669F60BEC9916CADB249753F1F9A /* Frameworks */ = {
+		C214892B3EDADF69EDEB33BF056532CC /* Frameworks */ = {
 			isa = PBXFrameworksBuildPhase;
 			buildActionMask = 2147483647;
 			files = (
-			);
-			runOnlyForDeploymentPostprocessing = 0;
-		};
-		F6CC0DFEC5C972951F878B52C06DAEBE /* Frameworks */ = {
->>>>>>> 8176e2e9
-			isa = PBXFrameworksBuildPhase;
-			buildActionMask = 2147483647;
-			files = (
-				BC712AA195A886A1FE0ED022409A6C79 /* Foundation.framework in Frameworks */,
-				8ECC44F8EB3960084E7DBB19291D33A9 /* UIKit.framework in Frameworks */,
+				E6BEAC0345B064E8FC357A36E80198A1 /* Foundation.framework in Frameworks */,
+				9A0D70498E447A3AC8058D2DAA3DA0A1 /* UIKit.framework in Frameworks */,
 			);
 			runOnlyForDeploymentPostprocessing = 0;
 		};
 /* End PBXFrameworksBuildPhase section */
 
 /* Begin PBXGroup section */
-<<<<<<< HEAD
-		0148955D85F6974CFB39F5B3A304B7C7 /* Banks */ = {
-			isa = PBXGroup;
-			children = (
-				640AA399C84163158246DE941C5A0E6D /* BankSelectorViewController.swift */,
-				C382228D2B73CB734E6E921E01A46C62 /* BankTableViewCell.swift */,
-=======
 		0940BA292F220349518305583BFA2F0F /* Network */ = {
 			isa = PBXGroup;
 			children = (
@@ -1043,7 +564,6 @@
 				F234FAFBB54BB7E7271A2019FA0E0567 /* CancellableCatchable.swift */,
 				57B1B2F815F4A5CDBA5F39E9523AB464 /* CancellablePromise.swift */,
 				001304EDBE0062E968B5DAF5CF6BD8C6 /* CancellableThenable.swift */,
->>>>>>> 8176e2e9
 			);
 			name = Cancellation;
 			path = Cancellation;
@@ -1057,20 +577,36 @@
 			name = Frameworks;
 			sourceTree = "<group>";
 		};
-<<<<<<< HEAD
-		0A374BA9716151B585E36C33FD5087ED /* Public */ = {
-=======
-		163AA5D60E79374C5EEC729B8FFC8CB5 /* PCI */ = {
-			isa = PBXGroup;
-			children = (
-				8443811A5F1430078C81B9A4C23E1246 /* CardScanner */,
-			);
-			name = PCI;
-			path = PCI;
+		168826EB213326DFF18DAC0556EE165D /* Vault */ = {
+			isa = PBXGroup;
+			children = (
+				10008AD75D44C8828FE70617B88C5DC5 /* VaultPaymentMethodView.swift */,
+				C06728D5B51C7D3A0D51F1B229A90F71 /* VaultPaymentMethodViewController.swift */,
+				38E82DB47373A4393FB031A6EA76CC0B /* VaultPaymentMethodViewModel.swift */,
+			);
+			name = Vault;
+			path = Vault;
+			sourceTree = "<group>";
+		};
+		16D6BEFB9677C0C021DE087C6A31D5C9 /* Root */ = {
+			isa = PBXGroup;
+			children = (
+				C52C5CC15D86FC652E943F418F209544 /* PrimerCardFormViewController.swift */,
+				1F55F440331FE1256E2714509341680E /* PrimerContainerViewController.swift */,
+				A4009160C5BB327313FC9129B9AB0AEA /* PrimerFormViewController.swift */,
+				09E19E3019ABC2A160E6689E5BDA6EBF /* PrimerInputViewController.swift */,
+				2CA83A22B6561E52B329F692C642D09E /* PrimerLoadingViewController.swift */,
+				F16A92057E41EDE3F25FB1A1F82CA12E /* PrimerNavigationBar.swift */,
+				D4BA2E2FF3D1A53AD3839436AAB5E678 /* PrimerNavigationController.swift */,
+				7E3BE294732FE4F7996949AE728740C4 /* PrimerRootViewController.swift */,
+				A6075F6D4A4559C5A50D2488C89CF8CD /* PrimerUniversalCheckoutViewController.swift */,
+				CFF93E1A010777AC13A562BDD332641F /* PrimerVaultManagerViewController.swift */,
+			);
+			name = Root;
+			path = Root;
 			sourceTree = "<group>";
 		};
 		172564F973291DAEDC449CE67589D1D2 /* Nibs */ = {
->>>>>>> 8176e2e9
 			isa = PBXGroup;
 			children = (
 				093E93E934D59357A37E4066243AD651 /* PrimerTextFieldView.xib */,
@@ -1079,28 +615,24 @@
 			path = Sources/PrimerSDK/Resources/Nibs;
 			sourceTree = "<group>";
 		};
-<<<<<<< HEAD
-		0C11BE572D567961E74ACAFEAA079CC0 /* Primer */ = {
-			isa = PBXGroup;
-			children = (
-				B9E27C15772C2CE098185A6742FE0EEF /* CardButton.swift */,
-				A89D667F8736068BDD5AFECEBCE001B2 /* ExternalViewModel.swift */,
-				403B366F117FC94281CB9958C6978369 /* PaymentMethodComponent.swift */,
-			);
-			name = Primer;
-			path = Primer;
-			sourceTree = "<group>";
-		};
-		0C4C4573F6D97957BDA0AAC97D7F2B07 /* Error Handler */ = {
-=======
-		17E09CEE3F0866A90C71EC5AE29E9ACB /* UI Delegates */ = {
->>>>>>> 8176e2e9
-			isa = PBXGroup;
-			children = (
-				3663B75D8E8F7AAE36880666F4936EEF /* ReloadDelegate.swift */,
-			);
-			name = "UI Delegates";
-			path = "UI Delegates";
+		17E14568585B2C310706A1C97EF5E2B5 /* Components */ = {
+			isa = PBXGroup;
+			children = (
+				DE565DB0CAE9F9224A6F59BDDEED47DC /* PrimerResultComponentView.swift */,
+				24D6668282B3C7A631BADDC91547CD40 /* PrimerResultViewController.swift */,
+				2845C5EAC7B6CA050828A1A7B386BC63 /* PrimerSearchTextField.swift */,
+			);
+			name = Components;
+			path = Components;
+			sourceTree = "<group>";
+		};
+		20441451D7F3F1EADA8B5846739D7977 /* TokenizationViewControllers */ = {
+			isa = PBXGroup;
+			children = (
+				0F79434C26416285BF655EBFC2EEB44E /* QRCodeViewController.swift */,
+			);
+			name = TokenizationViewControllers;
+			path = TokenizationViewControllers;
 			sourceTree = "<group>";
 		};
 		28B37602B119DBCE761E906E8835059A /* Keychain */ = {
@@ -1124,17 +656,10 @@
 			path = "Checkout Components";
 			sourceTree = "<group>";
 		};
-<<<<<<< HEAD
-		288FB1434997ECA6E6E4E0DCC9E56249 /* OAuth */ = {
-			isa = PBXGroup;
-			children = (
-				4282A92C05183F9A6F103258B131F93A /* PrimerWebViewController.swift */,
-=======
-		2E480EC5363AB24F64C96C86CE56C788 /* Success */ = {
-			isa = PBXGroup;
-			children = (
-				9A338498E7D9DC70E59AC206BBFB730F /* SuccessViewController.swift */,
->>>>>>> 8176e2e9
+		2C693E5CC9F4CC25A2E902FA8F0DD867 /* OAuth */ = {
+			isa = PBXGroup;
+			children = (
+				3E7B31A091C706AC5D86408AA6E49036 /* PrimerWebViewController.swift */,
 			);
 			name = OAuth;
 			path = OAuth;
@@ -1149,15 +674,6 @@
 			path = "Data Models";
 			sourceTree = "<group>";
 		};
-		31DEC0B9A4B325A0463A587C142F589A /* OAuth */ = {
-			isa = PBXGroup;
-			children = (
-				0AC95896E5B4C87722AA01C0D338A6C2 /* PrimerWebViewController.swift */,
-			);
-			name = OAuth;
-			path = OAuth;
-			sourceTree = "<group>";
-		};
 		35C5A04F833DA337A80969F90FFC8336 /* API */ = {
 			isa = PBXGroup;
 			children = (
@@ -1167,9 +683,6 @@
 			path = API;
 			sourceTree = "<group>";
 		};
-<<<<<<< HEAD
-		3212B9B525BCD854C8FF2A21D0FF4216 /* Pod */ = {
-=======
 		360709003BF039A96273811D5813664F /* PrimerSDK */ = {
 			isa = PBXGroup;
 			children = (
@@ -1182,7 +695,6 @@
 			sourceTree = "<group>";
 		};
 		39A7FE86C4CC5F1AABF6A711F221B599 /* PCI */ = {
->>>>>>> 8176e2e9
 			isa = PBXGroup;
 			children = (
 				118D8127D2601C7C17552C495F7881DA /* FormType.swift */,
@@ -1204,38 +716,6 @@
 			path = "Payment Services";
 			sourceTree = "<group>";
 		};
-		3B6DC2C7C73AAE35A1528B3A3D4FA886 /* TokenizationViewModels */ = {
-			isa = PBXGroup;
-			children = (
-				F6522F5E5F66439F8D5273FDB06D54D5 /* ApayaTokenizationViewModel.swift */,
-				E4CBC715F3DDDD88F1E4B001ABEF53F8 /* ApplePayTokenizationViewModel.swift */,
-				51C4914FEB6690093C18D923DD26AF2B /* BankSelectorTokenizationViewModel.swift */,
-				8521C479FF5A25682FFAEC1F3012A599 /* ExternalPaymentMethodTokenizationViewModel.swift */,
-				28B5CF80FAE574526D139CED40AAA533 /* FormTokenizationViewModel.swift */,
-				D2A595A94FD11B7243B013EBFA4403BA /* KlarnaTokenizationViewModel.swift */,
-				325564F0FBE3F1D5AF7165500570D35B /* PaymentMethodTokenizationViewModel.swift */,
-				8CACC57ED4D172CD4FC4C5153EA0A70E /* PayPalTokenizationViewModel.swift */,
-				974625F1E762A7DFEB16F9841A713AF3 /* QRCodeTokenizationViewModel.swift */,
-			);
-			name = TokenizationViewModels;
-			path = TokenizationViewModels;
-			sourceTree = "<group>";
-		};
-<<<<<<< HEAD
-		3CBCFE64B49A8C407B437E583B8451D7 /* TokenizationViewControllers */ = {
-			isa = PBXGroup;
-			children = (
-				CD8692F810E013C178AAA91102C42465 /* QRCodeViewController.swift */,
-			);
-			name = TokenizationViewControllers;
-			path = TokenizationViewControllers;
-			sourceTree = "<group>";
-		};
-		3F438B9994AC9F4DD128FAD155C29010 /* Mocks */ = {
-			isa = PBXGroup;
-			children = (
-				3BB95BB9B5325E72F0EF0375E45C9915 /* MockPrimerAPIClient.swift */,
-=======
 		3F88BB9A9015654967AFA15622079A72 /* Public */ = {
 			isa = PBXGroup;
 			children = (
@@ -1244,29 +724,6 @@
 			);
 			name = Public;
 			path = Public;
-			sourceTree = "<group>";
-		};
-		45648064B4958FDAFC7685219A63BCAF /* User Interface */ = {
-			isa = PBXGroup;
-			children = (
-				671B67CEB1B3E5563D9F0DB42D925D88 /* Identifiable.swift */,
-				9199EC1BE92246F460F3241EB181E7CF /* PaymentMethodsGroupView.swift */,
-				5A2B551A809C33C00596F78612429353 /* UIUtils.swift */,
-				86D1798F9BA304BA1FC32F3EAC263449 /* Banks */,
-				C7FE4561B93D9E2DCD63A5EAEBA2AF51 /* Components */,
-				31DEC0B9A4B325A0463A587C142F589A /* OAuth */,
-				163AA5D60E79374C5EEC729B8FFC8CB5 /* PCI */,
-				4C97838F48E586B782F72B1F5068660F /* Primer */,
-				E2FD85F6BC0DF6DC1C2D1B9DBD1BAA74 /* Root */,
-				2E480EC5363AB24F64C96C86CE56C788 /* Success */,
-				683C9F0F838F7025ECE149EF71E80037 /* Text Fields */,
-				850DDE91894F15FCE59E22A146063501 /* TokenizationViewControllers */,
-				3B6DC2C7C73AAE35A1528B3A3D4FA886 /* TokenizationViewModels */,
-				17E09CEE3F0866A90C71EC5AE29E9ACB /* UI Delegates */,
-				4DF473E6E50ACEEE9525CA06E10A8DA8 /* Vault */,
-			);
-			name = "User Interface";
-			path = "Sources/PrimerSDK/Classes/User Interface";
 			sourceTree = "<group>";
 		};
 		49ACFE936F33DED9FECC98BFF066D666 /* Core */ = {
@@ -1287,27 +744,14 @@
 			path = Sources/PrimerSDK/Classes/Core;
 			sourceTree = "<group>";
 		};
-		4C97838F48E586B782F72B1F5068660F /* Primer */ = {
-			isa = PBXGroup;
-			children = (
-				EC1E6CC80D81865511AA97004B5DA413 /* CardButton.swift */,
-				45D1EF71A5777FB891870269CA4BD28F /* ExternalViewModel.swift */,
-				DD1C9DABA69DE9C7DCA7947D3525210F /* PaymentMethodComponent.swift */,
-			);
-			name = Primer;
-			path = Primer;
-			sourceTree = "<group>";
-		};
-		4DF473E6E50ACEEE9525CA06E10A8DA8 /* Vault */ = {
-			isa = PBXGroup;
-			children = (
-				F402DCF3192223F06C6E8ACB309C1540 /* VaultPaymentMethodView.swift */,
-				AC6903C00391A9297C06E784017FF904 /* VaultPaymentMethodViewController.swift */,
-				04F89CDC76B090C4B9F95EFFDE8A550E /* VaultPaymentMethodViewModel.swift */,
->>>>>>> 8176e2e9
-			);
-			name = Mocks;
-			path = Sources/PrimerSDK/Classes/Mocks;
+		515E831E0D4938E69285533C5D2E2A8F /* Banks */ = {
+			isa = PBXGroup;
+			children = (
+				C2E008C1C6961744667993A845D07259 /* BankSelectorViewController.swift */,
+				5AE3D1BDCC95F6C5F1772A2221C64CD0 /* BankTableViewCell.swift */,
+			);
+			name = Banks;
+			path = Banks;
 			sourceTree = "<group>";
 		};
 		51D356977ACA24914CE3ADC09B0B411A /* Connectivity */ = {
@@ -1339,6 +783,24 @@
 			name = "Targets Support Files";
 			sourceTree = "<group>";
 		};
+		565971586E8AA76D5F5FAACD403B2A10 /* TokenizationViewModels */ = {
+			isa = PBXGroup;
+			children = (
+				2BB7B3C843EA36D3205076C87D90D7E2 /* ApayaTokenizationViewModel.swift */,
+				A3F4913415FB6C06170C6103515DC5D7 /* ApplePayTokenizationViewModel.swift */,
+				A193D52269E58D3034A4285F26481AAB /* BankSelectorTokenizationViewModel.swift */,
+				EA8C38A83F6E955298472047E00CDA34 /* CardFormPaymentMethodTokenizationViewModel.swift */,
+				DAD9A72EA4A2F7C7F0446CB81C20B2DD /* ExternalPaymentMethodTokenizationViewModel.swift */,
+				828485E6228DEC36F9DF94AFB01B48D2 /* FormTokenizationViewModel.swift */,
+				71199EF62972887EBC7CFF5797F1E58B /* KlarnaTokenizationViewModel.swift */,
+				9B3F7C2C8C47FAD7D5743F01E74EF754 /* PaymentMethodTokenizationViewModel.swift */,
+				93ECAAA458519718860EBE7B5FB870BB /* PayPalTokenizationViewModel.swift */,
+				B12479F7BEEA58B08C8BAA5999A46F82 /* QRCodeTokenizationViewModel.swift */,
+			);
+			name = TokenizationViewModels;
+			path = TokenizationViewModels;
+			sourceTree = "<group>";
+		};
 		59DA5C1F72E1D5BABC43EACBA672C3BA /* iOS */ = {
 			isa = PBXGroup;
 			children = (
@@ -1348,39 +810,6 @@
 			name = iOS;
 			sourceTree = "<group>";
 		};
-<<<<<<< HEAD
-		5B9DCA3900EADDF3A8441ED69F23B99B /* PCI */ = {
-			isa = PBXGroup;
-			children = (
-				129F4616C3FD2F7D6A6C193E03A1A8BF /* FormType.swift */,
-			);
-			name = PCI;
-			path = PCI;
-			sourceTree = "<group>";
-		};
-		5E5458B8C24A213BF9BB75558319CF49 /* User Interface */ = {
-			isa = PBXGroup;
-			children = (
-				FD366F9896883C9D985257533903962B /* PaymentMethodsGroupView.swift */,
-				0148955D85F6974CFB39F5B3A304B7C7 /* Banks */,
-				6D9F9350C87567400059A6C1EA3CCE67 /* Components */,
-				288FB1434997ECA6E6E4E0DCC9E56249 /* OAuth */,
-				BA5124A36A9B2222D62E7CAB07EA6FB9 /* PCI */,
-				0C11BE572D567961E74ACAFEAA079CC0 /* Primer */,
-				EFBA748F6E775D272C710A00E03E7944 /* Root */,
-				8C489952C884D7A91AA9674E1BB4E60C /* Success */,
-				F9E6C213E3A80EE653274D4E2F18C83C /* Text Fields */,
-				3CBCFE64B49A8C407B437E583B8451D7 /* TokenizationViewControllers */,
-				B74ADD67F360AD1332D6E5010A6B62AC /* TokenizationViewModels */,
-				6C8502F947204AA60DC8CDBC18D152C1 /* UI Delegates */,
-				8E67EE5CEA1C4E03092378238A7F4207 /* Vault */,
-			);
-			name = "User Interface";
-			path = "Sources/PrimerSDK/Classes/User Interface";
-			sourceTree = "<group>";
-		};
-=======
->>>>>>> 8176e2e9
 		5E7CEBBE4BB56B730A515810549B52D9 /* Products */ = {
 			isa = PBXGroup;
 			children = (
@@ -1419,6 +848,24 @@
 			path = Primer;
 			sourceTree = "<group>";
 		};
+		63C4AF076615910561CCB8824DEF33AF /* Text Fields */ = {
+			isa = PBXGroup;
+			children = (
+				3D086066C937C27D54355CDFBBF80BD0 /* CardComponentsManager.swift */,
+				6D045F322B443D22E956429708E8FB84 /* PrimerCardholderNameFieldView.swift */,
+				1469346B9A3CEA5073D51B988542292A /* PrimerCardNumberFieldView.swift */,
+				8D8DA3221B4EF184A6870CB45A9ED508 /* PrimerCVVFieldView.swift */,
+				7B142AF224D67788815EC106FE5B5274 /* PrimerExpiryDateFieldView.swift */,
+				2AF3AC324A527B0492B55FD86C59AC77 /* PrimerGenericTextFieldView.swift */,
+				91A0C868E2E57A819FBAA46F6CE1A5C1 /* PrimerNibView.swift */,
+				AC986B3ECD72E5C5C96DB063C2AB21FB /* PrimerPostalCodeFieldView.swift */,
+				5BEF8C9FF01D311FEBF319A1CB861F29 /* PrimerTextField.swift */,
+				7387C6CE93D46F4E848CCCC85A00875F /* PrimerTextFieldView.swift */,
+			);
+			name = "Text Fields";
+			path = "Text Fields";
+			sourceTree = "<group>";
+		};
 		67FA6D90CD6492758CC63AEF1D8A8961 /* Primer */ = {
 			isa = PBXGroup;
 			children = (
@@ -1430,43 +877,38 @@
 			path = Primer;
 			sourceTree = "<group>";
 		};
-		683C9F0F838F7025ECE149EF71E80037 /* Text Fields */ = {
-			isa = PBXGroup;
-			children = (
-				0368A41EFB9FDEB321C64B43CBC51178 /* CardComponentsManager.swift */,
-				40AF0175520A200739500A81AA810A65 /* PrimerCardholderNameFieldView.swift */,
-				EC148E6F5318E77E24A6EE582CA44CFF /* PrimerCardNumberFieldView.swift */,
-				C9A61206AE2E658956F038E9472F71AB /* PrimerCVVFieldView.swift */,
-				EC01989184C532504EB6854742092E3C /* PrimerExpiryDateFieldView.swift */,
-				756ABA4CCB605A745974E4B9044A7DC2 /* PrimerNibView.swift */,
-				A0B4F4061AE2AA7DAB662CB0117DBEDF /* PrimerPostalCodeFieldView.swift */,
-				8F317EB299DBA200B25BA68806FE9C7B /* PrimerTextField.swift */,
-				591AA752931607D659C916F531482435 /* PrimerTextFieldView.swift */,
-			);
-			name = "Text Fields";
-			path = "Text Fields";
-			sourceTree = "<group>";
-		};
-<<<<<<< HEAD
-		6C8502F947204AA60DC8CDBC18D152C1 /* UI Delegates */ = {
-			isa = PBXGroup;
-			children = (
-				915962AC706B9A5A4A396F447EC385B0 /* ReloadDelegate.swift */,
-			);
-			name = "UI Delegates";
-			path = "UI Delegates";
-			sourceTree = "<group>";
-		};
-		6D9F9350C87567400059A6C1EA3CCE67 /* Components */ = {
-			isa = PBXGroup;
-			children = (
-				7B9270EFD3FE95333DAD8D7727207420 /* PrimerResultComponentView.swift */,
-				67051FCD3B0DA49A67621570D2343202 /* PrimerResultViewController.swift */,
-				2BDA9F7F38254B49354A91B0FC04DF6F /* PrimerSearchTextField.swift */,
-			);
-			name = Components;
-			path = Components;
-=======
+		6DFE2636958D7306DF43FFCA101B7D69 /* User Interface */ = {
+			isa = PBXGroup;
+			children = (
+				EC46374615ABD7F5DF68171D37897B75 /* Identifiable.swift */,
+				6A91F9717250823DC38D40D827B039F4 /* PaymentMethodsGroupView.swift */,
+				4877C02D3BFA57A4E4730B7E72B34C57 /* UIUtils.swift */,
+				515E831E0D4938E69285533C5D2E2A8F /* Banks */,
+				17E14568585B2C310706A1C97EF5E2B5 /* Components */,
+				2C693E5CC9F4CC25A2E902FA8F0DD867 /* OAuth */,
+				6F25A2A910C0205BF2D8CC496E02A2FC /* PCI */,
+				70AD6728640DCBF452B191E4EA3D731B /* Primer */,
+				16D6BEFB9677C0C021DE087C6A31D5C9 /* Root */,
+				9E35907099512A737A80A9188276B22D /* Success */,
+				63C4AF076615910561CCB8824DEF33AF /* Text Fields */,
+				20441451D7F3F1EADA8B5846739D7977 /* TokenizationViewControllers */,
+				565971586E8AA76D5F5FAACD403B2A10 /* TokenizationViewModels */,
+				BF98D68FA87B44FDDF29DD4E1410A0F1 /* UI Delegates */,
+				168826EB213326DFF18DAC0556EE165D /* Vault */,
+			);
+			name = "User Interface";
+			path = "Sources/PrimerSDK/Classes/User Interface";
+			sourceTree = "<group>";
+		};
+		6F25A2A910C0205BF2D8CC496E02A2FC /* PCI */ = {
+			isa = PBXGroup;
+			children = (
+				D7BB19D6A4FD949E3CDB420D98BA5E49 /* CardScanner */,
+			);
+			name = PCI;
+			path = PCI;
+			sourceTree = "<group>";
+		};
 		6F5263C7189C1D459C62F1DDCD37CCC5 /* PromiseKit */ = {
 			isa = PBXGroup;
 			children = (
@@ -1492,7 +934,17 @@
 			);
 			name = PromiseKit;
 			path = PromiseKit;
->>>>>>> 8176e2e9
+			sourceTree = "<group>";
+		};
+		70AD6728640DCBF452B191E4EA3D731B /* Primer */ = {
+			isa = PBXGroup;
+			children = (
+				B86675B9B747C2FACA1CBF4BA2456DA0 /* CardButton.swift */,
+				D8E3F660C5A265DAB13FB155AE4861C3 /* ExternalViewModel.swift */,
+				46B3881F8A3F25B33BD42B8FB89C1AC4 /* PaymentMethodComponent.swift */,
+			);
+			name = Primer;
+			path = Primer;
 			sourceTree = "<group>";
 		};
 		7247ACD97AB79769C7D29E910A7E0D09 /* Development Pods */ = {
@@ -1519,49 +971,6 @@
 			path = "Example/Pods/Target Support Files/PrimerSDK";
 			sourceTree = "<group>";
 		};
-<<<<<<< HEAD
-		77484700AA4A599C40271BF45672BC06 /* CardScanner */ = {
-			isa = PBXGroup;
-			children = (
-				CE457A1FA5C4C462071F20A6060B3664 /* CardScannerViewController.swift */,
-				098957645A4D64A26944EEAD04FA4102 /* CardScannerViewController+SimpleScanDelegate.swift */,
-			);
-			name = CardScanner;
-			path = CardScanner;
-			sourceTree = "<group>";
-		};
-		83AE061B089CC1E463C1F0F8F0389468 /* Core */ = {
-=======
-		8443811A5F1430078C81B9A4C23E1246 /* CardScanner */ = {
->>>>>>> 8176e2e9
-			isa = PBXGroup;
-			children = (
-				F5F39C587DEFAB78DBA46FF3711D0AF7 /* CardScannerViewController.swift */,
-				D391BAB9F02592B5E678B017138506CA /* CardScannerViewController+SimpleScanDelegate.swift */,
-			);
-			name = CardScanner;
-			path = CardScanner;
-			sourceTree = "<group>";
-		};
-		850DDE91894F15FCE59E22A146063501 /* TokenizationViewControllers */ = {
-			isa = PBXGroup;
-			children = (
-				D7EDB1D76A2A5EFC3DAB0D3D5F351068 /* QRCodeViewController.swift */,
-			);
-			name = TokenizationViewControllers;
-			path = TokenizationViewControllers;
-			sourceTree = "<group>";
-		};
-		86D1798F9BA304BA1FC32F3EAC263449 /* Banks */ = {
-			isa = PBXGroup;
-			children = (
-				284049218ABE31DA8940F6F4224A2CF2 /* BankSelectorViewController.swift */,
-				1BC2B9889F172C33F8494645CFE3772C /* BankTableViewCell.swift */,
-			);
-			name = Banks;
-			path = Banks;
-			sourceTree = "<group>";
-		};
 		877B556C03DE1AD3D586C888E0F1EC30 /* Third Party */ = {
 			isa = PBXGroup;
 			children = (
@@ -1590,45 +999,6 @@
 			path = Networking;
 			sourceTree = "<group>";
 		};
-<<<<<<< HEAD
-		8C489952C884D7A91AA9674E1BB4E60C /* Success */ = {
-			isa = PBXGroup;
-			children = (
-				C920DBFD7FDB97F3117D84B9827094E0 /* SuccessViewController.swift */,
-			);
-			name = Success;
-			path = Success;
-			sourceTree = "<group>";
-		};
-		8E67EE5CEA1C4E03092378238A7F4207 /* Vault */ = {
-			isa = PBXGroup;
-			children = (
-				0785A5D26327E60CB80BC6359999F25B /* VaultPaymentMethodView.swift */,
-				28B7BB15ACBDE144D0C99FE5AB0BD93D /* VaultPaymentMethodViewController.swift */,
-				E39ADC5ED03E16D4E4E85EACB82DE45C /* VaultPaymentMethodViewModel.swift */,
-			);
-			name = Vault;
-			path = Vault;
-			sourceTree = "<group>";
-		};
-		90EFB5EFFCC39F61868E47A9FABD8BC2 /* Connectivity */ = {
-			isa = PBXGroup;
-			children = (
-				B58E11107BF1B83125F562CC7C9997C2 /* Connectivity.swift */,
-			);
-			name = Connectivity;
-			path = Connectivity;
-			sourceTree = "<group>";
-		};
-		92C4B290C3EAB79651C5698D0152B88F /* Parser */ = {
-			isa = PBXGroup;
-			children = (
-				94A5DD9CD5A3504ED29F5DD315C6FE4A /* Parser.swift */,
-				F3222AC5F2AD9E46B6E53C583D1C3796 /* JSON */,
-			);
-			name = Parser;
-			path = Parser;
-=======
 		8B6CB73B910188066E140BC9F27FC0CA /* Analytics */ = {
 			isa = PBXGroup;
 			children = (
@@ -1648,6 +1018,15 @@
 			);
 			name = PCI;
 			path = PCI;
+			sourceTree = "<group>";
+		};
+		9E35907099512A737A80A9188276B22D /* Success */ = {
+			isa = PBXGroup;
+			children = (
+				87B6CECD85108A042B7E9BADC563C3B9 /* SuccessViewController.swift */,
+			);
+			name = Success;
+			path = Success;
 			sourceTree = "<group>";
 		};
 		A3103BA38DF4B1C23E540922FC4071C8 /* Localizable */ = {
@@ -1732,7 +1111,6 @@
 			);
 			name = Crypto;
 			path = Crypto;
->>>>>>> 8176e2e9
 			sourceTree = "<group>";
 		};
 		BB4F28DC8B61FA803AE09146012B2000 /* Wrappers */ = {
@@ -1751,83 +1129,13 @@
 			path = Wrappers;
 			sourceTree = "<group>";
 		};
-<<<<<<< HEAD
-		B643BCF0193C558A30661D4811DDD9B3 /* Primer */ = {
-			isa = PBXGroup;
-			children = (
-				B8D6645D6EE0ADE8427E166D9D173FB9 /* AppState.swift */,
-				D92B28668C90FD2AA5E405015E594321 /* DependencyInjection.swift */,
-				B131CAAD608388042A90CB180976B84D /* Primer.swift */,
-				DAFB194678065999FB95725505CD2948 /* PrimerDelegate.swift */,
-				AFA6698C0225C253FE79ED4625360D64 /* ResumeHandlerProtocol.swift */,
-			);
-			name = Primer;
-			path = Primer;
-			sourceTree = "<group>";
-		};
-		B74ADD67F360AD1332D6E5010A6B62AC /* TokenizationViewModels */ = {
-			isa = PBXGroup;
-			children = (
-				25F5CFE401FC985368D55FE2A12D0AAE /* ApayaTokenizationViewModel.swift */,
-				E317C396483D55C42C8C7EC3863595B8 /* ApplePayTokenizationViewModel.swift */,
-				7A0BF463692E77F2C2644DE6A07619C8 /* BankSelectorTokenizationViewModel.swift */,
-				5919802334EB81F9BD08DF3424CE6F43 /* CardFormPaymentMethodTokenizationViewModel.swift */,
-				1CEC8A02B797727936BD884A698A06F7 /* ExternalPaymentMethodTokenizationViewModel.swift */,
-				5E05463018200CF65439C6721260689B /* FormTokenizationViewModel.swift */,
-				48BF22E0C1CC6FFD72E800AD61A6D893 /* KlarnaTokenizationViewModel.swift */,
-				9B2B614331AE0555E5878F80B523A884 /* PaymentMethodTokenizationViewModel.swift */,
-				3D9371B21EB9EB76A0DDFA1271E44E70 /* PayPalTokenizationViewModel.swift */,
-				425CCC714FA6D409145063F697F8D183 /* QRCodeTokenizationViewModel.swift */,
-			);
-			name = TokenizationViewModels;
-			path = TokenizationViewModels;
-			sourceTree = "<group>";
-		};
-		BA5124A36A9B2222D62E7CAB07EA6FB9 /* PCI */ = {
-			isa = PBXGroup;
-			children = (
-				77484700AA4A599C40271BF45672BC06 /* CardScanner */,
-			);
-			name = PCI;
-			path = PCI;
-			sourceTree = "<group>";
-		};
-		BECCEAFBF768B0BEBDCD89A554311F9D /* Core */ = {
-			isa = PBXGroup;
-			children = (
-				1ED5E11A9A9D6FF197C5E00649214E2D /* Icons.xcassets */,
-				83AE061B089CC1E463C1F0F8F0389468 /* Core */,
-				88B7E60D720828D354AC785A27EAF8F1 /* Data Models */,
-				0C4C4573F6D97957BDA0AAC97D7F2B07 /* Error Handler */,
-				D3DCFC18C49BF1CA493594B90A163FDA /* Extensions & Utilities */,
-				CDB1E8F92153B0E984335FFA6CE389F8 /* Localizable */,
-				3F438B9994AC9F4DD128FAD155C29010 /* Mocks */,
-				C73CCDEFDB4745C25584CD18561F92E1 /* Nibs */,
-				83B356D6C087B8A2867FFB38E8926B4A /* Services */,
-				5F3B8B765B91A4952B1DBC988EC476B6 /* Third Party */,
-				5E5458B8C24A213BF9BB75558319CF49 /* User Interface */,
-			);
-			name = Core;
-			sourceTree = "<group>";
-		};
-		C73CCDEFDB4745C25584CD18561F92E1 /* Nibs */ = {
-			isa = PBXGroup;
-			children = (
-				33908D4030CD6D2777B6F2A3A39A2BA7 /* PrimerTextFieldView.xib */,
-			);
-			name = Nibs;
-			path = Sources/PrimerSDK/Resources/Nibs;
-=======
-		C7FE4561B93D9E2DCD63A5EAEBA2AF51 /* Components */ = {
-			isa = PBXGroup;
-			children = (
-				D5E923FF466D287ADDF7600AA6D83D3A /* PrimerResultComponentView.swift */,
-				C30F8EE0F7F4D589BAA174D47D56ACA4 /* PrimerResultViewController.swift */,
-				F91BE27CF2B5E60A7BB1A0351CA27C45 /* PrimerSearchTextField.swift */,
-			);
-			name = Components;
-			path = Components;
->>>>>>> 8176e2e9
+		BF98D68FA87B44FDDF29DD4E1410A0F1 /* UI Delegates */ = {
+			isa = PBXGroup;
+			children = (
+				31A52D37C19472D3A5E0952E52C8C1CC /* ReloadDelegate.swift */,
+			);
+			name = "UI Delegates";
+			path = "UI Delegates";
 			sourceTree = "<group>";
 		};
 		C99317E726DB0D5CA94A6EFE2CA8C63E /* Pods-PrimerSDK_Tests */ = {
@@ -1884,6 +1192,16 @@
 			);
 			name = Parser;
 			path = Parser;
+			sourceTree = "<group>";
+		};
+		D7BB19D6A4FD949E3CDB420D98BA5E49 /* CardScanner */ = {
+			isa = PBXGroup;
+			children = (
+				D8633E62B423B6D64779DD7551C16809 /* CardScannerViewController.swift */,
+				A218614F3D1F5ABF2456262A2F438D5B /* CardScannerViewController+SimpleScanDelegate.swift */,
+			);
+			name = CardScanner;
+			path = CardScanner;
 			sourceTree = "<group>";
 		};
 		D9CDB456BE3EC20BBC02CEB97D2062A4 /* Theme */ = {
@@ -1928,57 +1246,18 @@
 				172564F973291DAEDC449CE67589D1D2 /* Nibs */,
 				FDE696C98FCECC805ACDF02A4240EB5B /* Services */,
 				877B556C03DE1AD3D586C888E0F1EC30 /* Third Party */,
-				45648064B4958FDAFC7685219A63BCAF /* User Interface */,
+				6DFE2636958D7306DF43FFCA101B7D69 /* User Interface */,
 			);
 			name = Core;
 			sourceTree = "<group>";
 		};
-<<<<<<< HEAD
-		EFBA748F6E775D272C710A00E03E7944 /* Root */ = {
-			isa = PBXGroup;
-			children = (
-				1AFDF5DDBA6E62C25A20D6237C573E59 /* PrimerCardFormViewController.swift */,
-				4E7C5C98EB52EB5C59026AB1CAA6B5D7 /* PrimerContainerViewController.swift */,
-				B2836D9EBEF0B960C668D8660C0E4CD6 /* PrimerFormViewController.swift */,
-				199238522E9ABB09A15999DFDDE1A8F4 /* PrimerInputViewController.swift */,
-				92E2C3034107E258E9D565DD4F7CC8D7 /* PrimerLoadingViewController.swift */,
-				9AB1D3C5D674DB7B369E02138B106A4C /* PrimerNavigationBar.swift */,
-				8BFCB8B2CEA16D637E6EEB057CAA1AF1 /* PrimerNavigationController.swift */,
-				BD8CEAF27902BABADF392732655A0EC7 /* PrimerRootViewController.swift */,
-				09D29F9F126E3F2DC12739CDE88B5669 /* PrimerUniversalCheckoutViewController.swift */,
-				7CCB2EA7AC0F8B5C67592DDEA2D6A645 /* PrimerVaultManagerViewController.swift */,
-			);
-			name = Root;
-			path = Root;
-			sourceTree = "<group>";
-		};
-		F2F4486CA8D485EE090FE9FA33B57DB5 /* PromiseKit */ = {
-=======
 		E211BC4A62FC2F64979DB1A506CD4AE0 /* Mocks */ = {
->>>>>>> 8176e2e9
 			isa = PBXGroup;
 			children = (
 				6A2EE38EDA27121723CE41F7313CC747 /* MockPrimerAPIClient.swift */,
 			);
 			name = Mocks;
 			path = Sources/PrimerSDK/Classes/Mocks;
-			sourceTree = "<group>";
-		};
-		E2FD85F6BC0DF6DC1C2D1B9DBD1BAA74 /* Root */ = {
-			isa = PBXGroup;
-			children = (
-				5D4871363FF8A52D45E69FF3B3B23BCF /* PrimerCardFormViewController.swift */,
-				DEF61DE12D6853D1971CDC30F946B9B8 /* PrimerContainerViewController.swift */,
-				999C4D149433B47B4390EA8A19E01532 /* PrimerFormViewController.swift */,
-				140C5C7C71EF8B4E0C56BAC25582350B /* PrimerLoadingViewController.swift */,
-				C15CD00D0E55E8C29D005DC3202609D8 /* PrimerNavigationBar.swift */,
-				108EFF4921F6E43E3DE7C8837FFCA246 /* PrimerNavigationController.swift */,
-				A3FFB1366A719F44C8EE162A4D898095 /* PrimerRootViewController.swift */,
-				C38C826D9E138035B19625C1DDA34663 /* PrimerUniversalCheckoutViewController.swift */,
-				41F17E090CFB910371568F1F713C341F /* PrimerVaultManagerViewController.swift */,
-			);
-			name = Root;
-			path = Root;
 			sourceTree = "<group>";
 		};
 		F25BC9DE0C6DDEF6DF50F7983CB04BCF /* Internal */ = {
@@ -2043,48 +1322,22 @@
 			path = Sources/PrimerSDK/Classes/Services;
 			sourceTree = "<group>";
 		};
-		F9E6C213E3A80EE653274D4E2F18C83C /* Text Fields */ = {
-			isa = PBXGroup;
-			children = (
-				5F1F44901F18FC9BD84F40332E31E907 /* CardComponentsManager.swift */,
-				DEC2E156357272DE170932133D2C6CBF /* PrimerCardholderNameFieldView.swift */,
-				DA05A9D812B6A61E8B2E5EE20A76AFBF /* PrimerCardNumberFieldView.swift */,
-				762E86161AD61ED9364CCF72269DF7FA /* PrimerCVVFieldView.swift */,
-				9FF4F0F95C3115284EEE08C9EE75C562 /* PrimerExpiryDateFieldView.swift */,
-				1D33AA663E5F86FFA467DA4364E4DA9F /* PrimerGenericTextFieldView.swift */,
-				2F659BC5CEF54815EAE52F6E6889EC76 /* PrimerNibView.swift */,
-				03508162FBBED4427BDB26780F019A79 /* PrimerPostalCodeFieldView.swift */,
-				565A7F2CB120A548ECA203AC11648FC9 /* PrimerTextField.swift */,
-				384EE1AD2ED6DAF5DF9150ED569F2174 /* PrimerTextFieldView.swift */,
-			);
-			name = "Text Fields";
-			path = "Text Fields";
-			sourceTree = "<group>";
-		};
 /* End PBXGroup section */
 
 /* Begin PBXHeadersBuildPhase section */
-<<<<<<< HEAD
-		7306744FA13FA2CD3606413987712966 /* Headers */ = {
-			isa = PBXHeadersBuildPhase;
-			buildActionMask = 2147483647;
-			files = (
-				2B8A77253FFA0C3F68263339F5330ED3 /* PrimerSDK-umbrella.h in Headers */,
-=======
-		0681DC5D4E2AE65580B40ECFFC9081FA /* Headers */ = {
-			isa = PBXHeadersBuildPhase;
-			buildActionMask = 2147483647;
-			files = (
-				BAAF5B60F4BAAB00ADA8C933EB600F00 /* PrimerSDK-umbrella.h in Headers */,
->>>>>>> 8176e2e9
-			);
-			runOnlyForDeploymentPostprocessing = 0;
-		};
 		B505DDFEE93DC1748F675172121C6F28 /* Headers */ = {
 			isa = PBXHeadersBuildPhase;
 			buildActionMask = 2147483647;
 			files = (
 				4A94BB65671FE4DB0D4E62FFD9F191BB /* Pods-PrimerSDK_Example-umbrella.h in Headers */,
+			);
+			runOnlyForDeploymentPostprocessing = 0;
+		};
+		CECE154BCF83B9B24D75183C412A2CAD /* Headers */ = {
+			isa = PBXHeadersBuildPhase;
+			buildActionMask = 2147483647;
+			files = (
+				2B5FD4A1A479CC6B7D1D70E1025A5844 /* PrimerSDK-umbrella.h in Headers */,
 			);
 			runOnlyForDeploymentPostprocessing = 0;
 		};
@@ -2111,11 +1364,7 @@
 			buildRules = (
 			);
 			dependencies = (
-<<<<<<< HEAD
-				5B0693E016F0EC6AD43A5EA1C9F0124E /* PBXTargetDependency */,
-=======
-				85708E6560B7DB2D3B2FA2772191BD7C /* PBXTargetDependency */,
->>>>>>> 8176e2e9
+				DA7AB82C15A8FC5DC3BFCA52719A8CF8 /* PBXTargetDependency */,
 			);
 			name = "Pods-PrimerSDK_Tests";
 			productName = Pods_PrimerSDK_Tests;
@@ -2134,11 +1383,7 @@
 			buildRules = (
 			);
 			dependencies = (
-<<<<<<< HEAD
-				03BF410705AC1AFB3A56AF43F20973B3 /* PBXTargetDependency */,
-=======
-				B2B88BA27E22E4479140B56A337836B6 /* PBXTargetDependency */,
->>>>>>> 8176e2e9
+				6CA53255BF16241C2B798E531FD30361 /* PBXTargetDependency */,
 			);
 			name = "Pods-PrimerSDK_Example";
 			productName = Pods_PrimerSDK_Example;
@@ -2147,19 +1392,11 @@
 		};
 		6E6525C7043FBA7BB34A249010AF5593 /* PrimerSDK-PrimerResources */ = {
 			isa = PBXNativeTarget;
-<<<<<<< HEAD
-			buildConfigurationList = 1798E58C9B88917FFF410FAC4826FD41 /* Build configuration list for PBXNativeTarget "PrimerSDK-PrimerResources" */;
+			buildConfigurationList = 4C148E52AAB42E2BCCD5D78E428F8710 /* Build configuration list for PBXNativeTarget "PrimerSDK-PrimerResources" */;
 			buildPhases = (
-				6F3A3EB621720A1D1756767E2E470ABF /* Sources */,
-				FCD76838EBD79F4B04E2BDEE2A9DCA94 /* Frameworks */,
-				AB01C4189487928DCA1301B86B35725F /* Resources */,
-=======
-			buildConfigurationList = FC70E487715A2D49BBC75CC9EB45A120 /* Build configuration list for PBXNativeTarget "PrimerSDK-PrimerResources" */;
-			buildPhases = (
-				35EDC7B771A63A83383BBBBC36B6D8B2 /* Sources */,
-				CD14669F60BEC9916CADB249753F1F9A /* Frameworks */,
-				8E8D42672CACA33D0536F167A191C283 /* Resources */,
->>>>>>> 8176e2e9
+				377929C8D67149027363F47976B21864 /* Sources */,
+				8453D7E7B644ECA57825B4F07FB5B5F0 /* Frameworks */,
+				F0652CF549392638A41A1848E5BA61B1 /* Resources */,
 			);
 			buildRules = (
 			);
@@ -2172,30 +1409,17 @@
 		};
 		F3BE9108C53B53949406218CEA55E0B2 /* PrimerSDK */ = {
 			isa = PBXNativeTarget;
-<<<<<<< HEAD
-			buildConfigurationList = 49E07386F9F1CAF79CB88889DE488930 /* Build configuration list for PBXNativeTarget "PrimerSDK" */;
+			buildConfigurationList = 907EF116FB62F7C5B4648F7CC57A8EDA /* Build configuration list for PBXNativeTarget "PrimerSDK" */;
 			buildPhases = (
-				7306744FA13FA2CD3606413987712966 /* Headers */,
-				8F2A74EEC3CCD33EB9C836FF1A239111 /* Sources */,
-				BF4954E754BA8D5ABE0F3C896F70436D /* Frameworks */,
-				2109F52005833913AC9C7C1B78360836 /* Resources */,
-=======
-			buildConfigurationList = 5485C1ADF366BA0261B6162148A64576 /* Build configuration list for PBXNativeTarget "PrimerSDK" */;
-			buildPhases = (
-				0681DC5D4E2AE65580B40ECFFC9081FA /* Headers */,
-				7C5A1644F509519FED0625182BF2FDF7 /* Sources */,
-				F6CC0DFEC5C972951F878B52C06DAEBE /* Frameworks */,
-				0A471734110C851739B4E5B86D6A2835 /* Resources */,
->>>>>>> 8176e2e9
+				CECE154BCF83B9B24D75183C412A2CAD /* Headers */,
+				5F63A0956D5A6F1384754AABE93341EA /* Sources */,
+				C214892B3EDADF69EDEB33BF056532CC /* Frameworks */,
+				539D2221AF59123B7A26BFE4EAB375E8 /* Resources */,
 			);
 			buildRules = (
 			);
 			dependencies = (
-<<<<<<< HEAD
-				A971A303409B5C9E14602BB83FD4F8E4 /* PBXTargetDependency */,
-=======
-				D556301F25292679BC18C91FAA384D12 /* PBXTargetDependency */,
->>>>>>> 8176e2e9
+				A351858A351BF512958162BE4FCEDC63 /* PBXTargetDependency */,
 			);
 			name = PrimerSDK;
 			productName = PrimerSDK;
@@ -2246,22 +1470,6 @@
 /* End PBXProject section */
 
 /* Begin PBXResourcesBuildPhase section */
-<<<<<<< HEAD
-		2109F52005833913AC9C7C1B78360836 /* Resources */ = {
-			isa = PBXResourcesBuildPhase;
-			buildActionMask = 2147483647;
-			files = (
-				B8B1A5BBC28F98BDDFD9098D098C5F26 /* PrimerSDK-PrimerResources in Resources */,
-=======
-		0A471734110C851739B4E5B86D6A2835 /* Resources */ = {
-			isa = PBXResourcesBuildPhase;
-			buildActionMask = 2147483647;
-			files = (
-				CA0F37D0C06BFA529667CE7E2CCB7648 /* PrimerSDK-PrimerResources in Resources */,
->>>>>>> 8176e2e9
-			);
-			runOnlyForDeploymentPostprocessing = 0;
-		};
 		3555CD6FF689702A32A86FF5DA44364D /* Resources */ = {
 			isa = PBXResourcesBuildPhase;
 			buildActionMask = 2147483647;
@@ -2269,48 +1477,11 @@
 			);
 			runOnlyForDeploymentPostprocessing = 0;
 		};
-<<<<<<< HEAD
-		AB01C4189487928DCA1301B86B35725F /* Resources */ = {
+		539D2221AF59123B7A26BFE4EAB375E8 /* Resources */ = {
 			isa = PBXResourcesBuildPhase;
 			buildActionMask = 2147483647;
 			files = (
-				7F2B9DAADE9C197E8CC860E521C996C7 /* da.lproj in Resources */,
-				7BFC88DFD94E84A40CB58D0CF9F2EE13 /* de.lproj in Resources */,
-				1C61F3E2F500F12FCEEF1CD853C64AD8 /* el.lproj in Resources */,
-				BA3BA495BA2225777F594B5FBE7B6DE1 /* en.lproj in Resources */,
-				61EE39E9394185C0B27DA18E1EC8872C /* es.lproj in Resources */,
-				D590CBEDDF7816F9EE3EB53AC83DC4CA /* fr.lproj in Resources */,
-				AAFD817EF8476D0141F3C400B7F66A84 /* Icons.xcassets in Resources */,
-				48D81F26D2AAE35789169AB4A1355C4F /* it.lproj in Resources */,
-				3F1CE469D0086EDDA3B10C35F4139893 /* nb.lproj in Resources */,
-				E612FE0C6B339D8F115EBD5E990BF053 /* nl.lproj in Resources */,
-				85627B307D64C22188B7D671E569967D /* pl.lproj in Resources */,
-				BA3D449198046BB3A34BCDFB0C1B986E /* PrimerTextFieldView.xib in Resources */,
-				CA1CE55079AE95C7948DA4CF1FB33F0B /* pt.lproj in Resources */,
-				D98ED9D5599E2C0DF8FA4073F883A779 /* sv.lproj in Resources */,
-				F96F4036487EE31CCD299D40E6BF6048 /* tr.lproj in Resources */,
-=======
-		8E8D42672CACA33D0536F167A191C283 /* Resources */ = {
-			isa = PBXResourcesBuildPhase;
-			buildActionMask = 2147483647;
-			files = (
-				9146D1BDFC1436699A3FE2BC3D23CEED /* ar.lproj in Resources */,
-				A99ED4D9254AF23A9FBA16890C37973C /* da.lproj in Resources */,
-				43171139C07279E8D91D89671DED8EFD /* de.lproj in Resources */,
-				1A56475419CAEE30AF725854507FEBBA /* el.lproj in Resources */,
-				A31E4E0EA839070C3464E695C2042A20 /* en.lproj in Resources */,
-				ED4299406341469F443CFC0CFCE5696D /* es.lproj in Resources */,
-				AC3853134CC30BC97D3B7C6672EDBFDE /* fr.lproj in Resources */,
-				05623E81F899C88A2B6EB35189317F51 /* Icons.xcassets in Resources */,
-				D8AF31418F89DF35508CFE352F35C5C4 /* it.lproj in Resources */,
-				2755BF2C98F0A199351923BB9AAD389D /* nb.lproj in Resources */,
-				F790D5EC08196CC24C7440842F467C07 /* nl.lproj in Resources */,
-				09A3093F769DC722908C18214006BC57 /* pl.lproj in Resources */,
-				11709EF68FCDE7B0654D62525B71575D /* PrimerTextFieldView.xib in Resources */,
-				1C8B525AA796E573CBBD4237DD251DC8 /* pt.lproj in Resources */,
-				FCDC500A53FE4870A9B45E5EE1B873D9 /* sv.lproj in Resources */,
-				EDF0B2907B32A4F7A9101EBDD0A99DE9 /* tr.lproj in Resources */,
->>>>>>> 8176e2e9
+				7C2EEE36DE4D990BFBAC68F239EB58B8 /* PrimerSDK-PrimerResources in Resources */,
 			);
 			runOnlyForDeploymentPostprocessing = 0;
 		};
@@ -2321,223 +1492,39 @@
 			);
 			runOnlyForDeploymentPostprocessing = 0;
 		};
+		F0652CF549392638A41A1848E5BA61B1 /* Resources */ = {
+			isa = PBXResourcesBuildPhase;
+			buildActionMask = 2147483647;
+			files = (
+				10415B23BCC1DE02E9FF56ACFC1A1993 /* ar.lproj in Resources */,
+				E3D9898A8C7F1E660B81944C9DC91981 /* da.lproj in Resources */,
+				C5A518E8C6D8B6B9BD9D8D61558F2EC9 /* de.lproj in Resources */,
+				4BAB4ED904D47F3D0162E68CF7A93BF6 /* el.lproj in Resources */,
+				E85904018EE50F410228A8B5BE71845C /* en.lproj in Resources */,
+				7F61D350656CBC350842697100404788 /* es.lproj in Resources */,
+				AA377A4C9030A3FD28D86376FA9E66DD /* fr.lproj in Resources */,
+				BB344E04589262CF23BA7C59B897F573 /* Icons.xcassets in Resources */,
+				515943664C87B7E151D4F461E9D17DEB /* it.lproj in Resources */,
+				41F8846640AB14D675F32C9411813E9D /* nb.lproj in Resources */,
+				A065E90EF7E8F0732B4EE502BFEC39F5 /* nl.lproj in Resources */,
+				682F628B41B9341DD439561633D3E532 /* pl.lproj in Resources */,
+				70370E7EA090664E518C9C7F1D65BA45 /* PrimerTextFieldView.xib in Resources */,
+				4E41075D49653168874122661D571CF7 /* pt.lproj in Resources */,
+				4D5EDD11C155AA18D7B4F140D13EC978 /* sv.lproj in Resources */,
+				E1D26AD9F289076C3B9CACEE268BAE78 /* tr.lproj in Resources */,
+			);
+			runOnlyForDeploymentPostprocessing = 0;
+		};
 /* End PBXResourcesBuildPhase section */
 
 /* Begin PBXSourcesBuildPhase section */
-<<<<<<< HEAD
-		56F8E0C396EEBAF4EEB6D438222BB63E /* Sources */ = {
-=======
-		35EDC7B771A63A83383BBBBC36B6D8B2 /* Sources */ = {
->>>>>>> 8176e2e9
+		377929C8D67149027363F47976B21864 /* Sources */ = {
 			isa = PBXSourcesBuildPhase;
 			buildActionMask = 2147483647;
 			files = (
-				F6FCEA41B7D4A17FD20C345E86296343 /* Pods-PrimerSDK_Example-dummy.m in Sources */,
 			);
 			runOnlyForDeploymentPostprocessing = 0;
 		};
-<<<<<<< HEAD
-		6F3A3EB621720A1D1756767E2E470ABF /* Sources */ = {
-			isa = PBXSourcesBuildPhase;
-			buildActionMask = 2147483647;
-			files = (
-			);
-			runOnlyForDeploymentPostprocessing = 0;
-		};
-		8F2A74EEC3CCD33EB9C836FF1A239111 /* Sources */ = {
-			isa = PBXSourcesBuildPhase;
-			buildActionMask = 2147483647;
-			files = (
-				55964A1D41C6EECC50204B4BCE7B91A7 /* 3DS.swift in Sources */,
-				960CB2C903F766B6AD7A172C3851FFF9 /* 3DSService.swift in Sources */,
-				CFA83BFCDEC49D01924B4B2ACCDD67B4 /* 3DSService+Promises.swift in Sources */,
-				500BDF640F4180B54BB293EE3BC42495 /* AdyenDotPay.swift in Sources */,
-				C10E1030EF36D92FDC777FBF5FED004B /* AES256.swift in Sources */,
-				7499B7DB3FF9A217AC1904079F7F581E /* after.swift in Sources */,
-				048FA4684584D80DF5187DD60E176F19 /* AlertController.swift in Sources */,
-				774EF5F148A7F879C7995856CA4A5447 /* Analytics.swift in Sources */,
-				EB04C223C1962486461D4A28916B4C47 /* AnalyticsEvent.swift in Sources */,
-				4B3F2604C8270629395921B1359A1900 /* AnalyticsService.swift in Sources */,
-				8540D5DA11637C1424B1DEE0EB3C0E8B /* AnyCodable.swift in Sources */,
-				63B92E0C974A07E4398466D6A2F679F7 /* AnyDecodable.swift in Sources */,
-				597A0B5760756641DDF6C3A480417518 /* AnyEncodable.swift in Sources */,
-				8A63CD6745307FE5245927875DBDED14 /* Apaya.swift in Sources */,
-				F6864FA84D4CA4E13D43A2C544AB7593 /* ApayaTokenizationViewModel.swift in Sources */,
-				2952DD8BAC6A23FB5206012791341419 /* ApplePay.swift in Sources */,
-				A622D89965639E3A5C4818BAD80BDDE4 /* ApplePayTokenizationViewModel.swift in Sources */,
-				781BCE7AF333F1E5A29174BB92B6C767 /* AppState.swift in Sources */,
-				67D7661A5A4FD1B2F922E6B6BA56759B /* ArrayExtension.swift in Sources */,
-				B67A6F651574AFD74AE169B6985916D2 /* Bank.swift in Sources */,
-				122AF48D4646C7918E61F57BB8D700AE /* BankSelectorTokenizationViewModel.swift in Sources */,
-				2E466EC814AD4917753E7BB2FC189312 /* BankSelectorViewController.swift in Sources */,
-				3EE420D53832992F6B2F849EF3C03182 /* BankTableViewCell.swift in Sources */,
-				A0EB5FFC79B179CB816399CAC3F59F55 /* Box.swift in Sources */,
-				9C8294E62FD69DD11C8126CA83A65486 /* BundleExtension.swift in Sources */,
-				561F9AA61163E88C1FF1D3CE824BEF3B /* CancelContext.swift in Sources */,
-				9D533D2AF8ACC233F073FBF6944B5311 /* Cancellable.swift in Sources */,
-				C351DC87F34DA80456AE3C47C8A3DFCC /* CancellableCatchable.swift in Sources */,
-				8A9A49D2E203760B8268BC00055901E3 /* CancellablePromise.swift in Sources */,
-				568537D8A68B621D2C3EF780FF9A0E6E /* CancellableThenable.swift in Sources */,
-				0C0A4417D37C1DEEF118D7917E8018C4 /* CardButton.swift in Sources */,
-				B12BCADF6C6367D550BF525D96A6602A /* CardComponentsManager.swift in Sources */,
-				3B064CC48D3616D9D58E99C9C933A96C /* CardFormPaymentMethodTokenizationViewModel.swift in Sources */,
-				2C13F84F3676697065474A05AC031134 /* CardNetwork.swift in Sources */,
-				678E3FF91703B06E824F98062E945246 /* CardScannerViewController.swift in Sources */,
-				8EA11369AF725F9FE9995F8F2C1F269A /* CardScannerViewController+SimpleScanDelegate.swift in Sources */,
-				D00E2460AB3BD89D635CEF575093B334 /* Catchable.swift in Sources */,
-				1CF964CECCADF398E6CD291992530E5D /* CatchWrappers.swift in Sources */,
-				42E6B3998171C3AE0438256FBD02E2F0 /* CheckoutModule.swift in Sources */,
-				CF9EA8B3BF8B1F2926460501510F85F6 /* ClientSession.swift in Sources */,
-				B27B6E35AAF9408EE1B3B1C69860A07C /* ClientToken.swift in Sources */,
-				3F2DC78069E6B1D8582FB3ABCC28B40C /* ClientTokenService.swift in Sources */,
-				6CAD8214FF9DA06421F6E3253877F31D /* Colors.swift in Sources */,
-				800D1903A96E72AF486B8BBBD8FBBC04 /* ConcurrencyLimitedDispatcher.swift in Sources */,
-				7491053BD1E5A8AFC565903C7DB843E6 /* Configuration.swift in Sources */,
-				51653D1ED14061BA1FA0EABB19D6048F /* Connectivity.swift in Sources */,
-				59CA40E46D1A04C701BD039B879B26DE /* Consolable.swift in Sources */,
-				75CC64B271498FCEE2DC8E7E71EDC9B2 /* Content.swift in Sources */,
-				857937CC6300D89914C3F0544DA2C313 /* CoreDataDispatcher.swift in Sources */,
-				79F2583192A1666A852E100C465EB599 /* CountryCode.swift in Sources */,
-				2A5406376BE38FD017EEC53AACE09E49 /* Currency.swift in Sources */,
-				E7BE0C2DF2E64DD5FFF055A237C10F07 /* Customer.swift in Sources */,
-				FD17328ECD572F28EB07FB382704F449 /* CustomStringConvertible.swift in Sources */,
-				6BCDA4410EC6AD4848A2A1F455F971BF /* DataExtension.swift in Sources */,
-				0AC7C285C0231B6E29F863DD30A59D2D /* DateExtension.swift in Sources */,
-				4643824F72EF72E1D9A7A5057B6C53E1 /* DependencyInjection.swift in Sources */,
-				32F48A5A8F349A140A7E189918E60488 /* Device.swift in Sources */,
-				5F1CF09BB1F2959C21F6BD002F5E2D03 /* Dimensions.swift in Sources */,
-				AA66E6A3B86D9C12D686DC98532371E5 /* DirectDebitMandate.swift in Sources */,
-				5160E4B4739B5422398D44321A912E80 /* DirectDebitService.swift in Sources */,
-				564BCB860376AB3B8C6C42B0F4744734 /* Dispatcher.swift in Sources */,
-				3C648596B67E58185C4D120FD2B356F5 /* Endpoint.swift in Sources */,
-				4BE43900D953A8ABF9B04C44E0BA2E71 /* EnsureWrappers.swift in Sources */,
-				F0C8DD20681393DCE22A35570AFF7C3C /* Error.swift in Sources */,
-				31117ED42AD58F454673E02F24D15C84 /* ErrorHandler.swift in Sources */,
-				14083F939E32D87D28A7B5E058FE16FB /* ExternalPaymentMethodTokenizationViewModel.swift in Sources */,
-				2587ED70373FCE627B2CC84BD39033F8 /* ExternalViewModel.swift in Sources */,
-				6E547602E9B22D119B91CFE66A3B6D42 /* FinallyWrappers.swift in Sources */,
-				D22653A2DFB53212D19B786A815BCFB6 /* firstly.swift in Sources */,
-				39CE403EC8703E8F898784D77D9A8857 /* FormTokenizationViewModel.swift in Sources */,
-				260F47011885015CEF7A213C89D82856 /* FormType.swift in Sources */,
-				5F18686CF523734B85DCC83D6AC611C0 /* Guarantee.swift in Sources */,
-				3DDF6421930EA4A355564E184A65D925 /* GuaranteeWrappers.swift in Sources */,
-				A5D0B30200781022B279D095788DD2BC /* hang.swift in Sources */,
-				447C8CB9F425768F9EC4C2B671CAF59B /* ImageName.swift in Sources */,
-				2BA05EE13E13B14196A471BEBA8DA9A4 /* IntExtension.swift in Sources */,
-				543B8FA3224ED2041F91679DF32D7FC4 /* JSONParser.swift in Sources */,
-				7839E1250466BF4390D2FBDF0FA114FA /* Keychain.swift in Sources */,
-				1E1530FD087800E18917927ACC56AE9D /* Klarna.swift in Sources */,
-				BC16CF5102C7B85D091DDF860AEAAC3D /* KlarnaTokenizationViewModel.swift in Sources */,
-				90D7A6A3F0EB1FB949B6E02240C5940A /* LogEvent.swift in Sources */,
-				0FC7A049AD3FB18C8A437C39A5005396 /* Logger.swift in Sources */,
-				27EAD66479F3F038E04216BE64A3AFA9 /* Mask.swift in Sources */,
-				105E967C550D926CD1F03046D5128D75 /* MockPrimerAPIClient.swift in Sources */,
-				CDA3DCEA704A6DE00361AF440D639C3E /* MockSuccess.swift in Sources */,
-				4FD7A6EC22FD21C28F49C508B0C1B08B /* NetworkService.swift in Sources */,
-				CD2AA9156379FF413CFA35FAF9F26990 /* Optional+Extensions.swift in Sources */,
-				FE38055DCD73AAFE08D5B3A8D65E7002 /* OrderItem.swift in Sources */,
-				EBA14AEEE7E387C36600751BC31CDC8F /* Parser.swift in Sources */,
-				2352AD8D0C520AE244129D1E97C2A225 /* PaymentMethodComponent.swift in Sources */,
-				8C5F0D1BF8A577C749A82916149E9314 /* PaymentMethodConfigService.swift in Sources */,
-				37B7FEC3824F4C46900EF29F901355B4 /* PaymentMethodConfiguration.swift in Sources */,
-				8D1596446247648DF4A2458041ED0D41 /* PaymentMethodConfigurationOptions.swift in Sources */,
-				DEC7D90FC1B107FC8E39196467A5FC99 /* PaymentMethodConfigurationType.swift in Sources */,
-				EC3C593457992DB3DD82128EBFDD8E39 /* PaymentMethodsGroupView.swift in Sources */,
-				34295C7416125567ECAC7D9486CAFA29 /* PaymentMethodToken.swift in Sources */,
-				A820BA4A16834FC4A3D1B73BC9679228 /* PaymentMethodTokenizationRequest.swift in Sources */,
-				D6327E9D0AB131E222FDB48790AE7782 /* PaymentMethodTokenizationViewModel.swift in Sources */,
-				BFB1224C68C369F9E8C3AF0E997BBBE7 /* PaymentResponse.swift in Sources */,
-				52348D3710EC05237E3E60F14C84C825 /* PayPal.swift in Sources */,
-				4FFEE60D4AB1933C2B2C13E8593A1D74 /* PayPalService.swift in Sources */,
-				2A001F9B49E6DFD7BABF679FE320F8A9 /* PayPalTokenizationViewModel.swift in Sources */,
-				B7F3A7669C3DF574A671F08B515DEA4F /* PostalCode.swift in Sources */,
-				0DB82B16131FB32F32E04813F5D04181 /* PresentationController.swift in Sources */,
-				DC12F8F6C8F56D98AB34BEA88E6E4CE0 /* Primer.swift in Sources */,
-				025BD05C34ED4D43695AF5D84F53C1CF /* PrimerAPI.swift in Sources */,
-				3608F3F25C80004A60B190DF9A058A79 /* PrimerAPIClient.swift in Sources */,
-				F217434C885D6269551D16CE120C4189 /* PrimerAPIClient+3DS.swift in Sources */,
-				36AE7623525E39CBA9EFA0C3F301A416 /* PrimerAPIClient+Promises.swift in Sources */,
-				0AEE53E0C838F2C8DE72B3AA4A1C857F /* PrimerButton.swift in Sources */,
-				797541AAAA3C949A4AB533A2F125917A /* PrimerCardFormViewController.swift in Sources */,
-				E4BCF4E7FC5524CE95FC7166917CAAB1 /* PrimerCardholderNameFieldView.swift in Sources */,
-				414CFA7EECFA67F2A27C3C7A6E783BFA /* PrimerCardNumberFieldView.swift in Sources */,
-				5B4681963996EC5F12C736E365171B77 /* PrimerConfiguration.swift in Sources */,
-				F99C11F415D426D324B39B06609D5DAD /* PrimerContainerViewController.swift in Sources */,
-				9BF761C3B51BC3348CDE51AF57ECC6DF /* PrimerContent.swift in Sources */,
-				4BCF70A2E43BD0827B34748A8CE2436E /* PrimerCustomStyleTextField.swift in Sources */,
-				E7A366C41EA7AAC7C4ECE33429913DF3 /* PrimerCVVFieldView.swift in Sources */,
-				4716A47047256732870DD0349A00C923 /* PrimerDelegate.swift in Sources */,
-				5446089245CAD4B9497BE38F8E86E47B /* PrimerError.swift in Sources */,
-				AA87F1F682ED65648775ADDB70C40F24 /* PrimerExpiryDateFieldView.swift in Sources */,
-				1592C5274351C79FDFFA127CBF174CA5 /* PrimerFlowEnums.swift in Sources */,
-				C789E71E894838EA03C759F8061195C2 /* PrimerFormViewController.swift in Sources */,
-				3169EFD768B8723B3F86678A2A95BB35 /* PrimerGenericTextFieldView.swift in Sources */,
-				2E477626A89C224F3F13543400ED0292 /* PrimerImage.swift in Sources */,
-				592F312F00C50799C2CCDAC47C946F24 /* PrimerInputViewController.swift in Sources */,
-				CDE8C1C16A5E9F286CB72979303AF289 /* PrimerLoadingViewController.swift in Sources */,
-				36C5FEC217373F6B4D09C51937D9483D /* PrimerNavigationBar.swift in Sources */,
-				3D0C9E42697421ECAAF8945BF8E84FD9 /* PrimerNavigationController.swift in Sources */,
-				360207F21DB8F415227875188E9F9C55 /* PrimerNibView.swift in Sources */,
-				90B8153EC32663623F7898E97FC3C069 /* PrimerPostalCodeFieldView.swift in Sources */,
-				24E4E64F712F59ACA8020577A74CEF46 /* PrimerResultComponentView.swift in Sources */,
-				679D1505E11A406F361CB1CEDAFF8C02 /* PrimerResultViewController.swift in Sources */,
-				4E79597897156AAA9A59A12D1880C4A6 /* PrimerRootViewController.swift in Sources */,
-				85FC4815B3073D52E93CCBEFC4D29A3D /* PrimerScrollView.swift in Sources */,
-				33AAE8714DE8B4EA6E8F9C3100C126C1 /* PrimerSDK-dummy.m in Sources */,
-				743EF23909D4459CE9B0EA027233B24C /* PrimerSearchTextField.swift in Sources */,
-				72E446291CA5C22959EAD8799EC0E0A7 /* PrimerSettings.swift in Sources */,
-				2AEA397DA92ABC2998D7ABA877F23FA1 /* PrimerTableViewCell.swift in Sources */,
-				50FF84CCF3BF537233B055292F8EF87D /* PrimerTextField.swift in Sources */,
-				2DA5C5780F08D6729F3DCF07DEF756CB /* PrimerTextFieldView.swift in Sources */,
-				7BEA38A0BBC8ED7E186A185BAC65F08D /* PrimerTheme.swift in Sources */,
-				4124E69F11E4F11C427492113ED011A9 /* PrimerTheme+Borders.swift in Sources */,
-				D39A2578E7D6A64B582B4F00F151588B /* PrimerTheme+Buttons.swift in Sources */,
-				1296BCAC6941430D53C8D0EF9CE08D18 /* PrimerTheme+Colors.swift in Sources */,
-				0A42394EB264610D8D165D595DA8A11E /* PrimerTheme+Inputs.swift in Sources */,
-				366F9D0DF8EFCE49EEB4B2A6C7578974 /* PrimerTheme+TextStyles.swift in Sources */,
-				3CB3A3DC32DCCFCC1FE71532C3FD9CAA /* PrimerTheme+Views.swift in Sources */,
-				0E834F0D5B2DD91692F05E19B0E34220 /* PrimerThemeData.swift in Sources */,
-				0BC7ADE2882CA27AF70F28CA2AAEB8D9 /* PrimerThemeData+Deprecated.swift in Sources */,
-				5C2325D95E533BFD437095BA31D4F654 /* PrimerUniversalCheckoutViewController.swift in Sources */,
-				700ED769F65A4402D02EE9DB6A08F62C /* PrimerVaultManagerViewController.swift in Sources */,
-				3F7EB70867F218DC1B0C0263F9771615 /* PrimerViewController.swift in Sources */,
-				D40FEB5A2928A0F909087271420C43B7 /* PrimerViewExtensions.swift in Sources */,
-				CB408B3051A17DB344578E783D36673B /* PrimerWebViewController.swift in Sources */,
-				D2A3AEEFF627B4F085BBA7245115BB7F /* Promise.swift in Sources */,
-				F41EB7DA94CB49EF016239561F9F9DE9 /* QRCodeTokenizationViewModel.swift in Sources */,
-				9DB7132FE51984F99C4BAB848C3B9720 /* QRCodeViewController.swift in Sources */,
-				AC44C48AA24BF08389CCBBECF953705F /* Queue.swift in Sources */,
-				1CDF112579A64DE6BEAFD58CF7D5E781 /* race.swift in Sources */,
-				75EF47BCBEA6D8F93B56BB0EA313313C /* RateLimitedDispatcher.swift in Sources */,
-				AB51D6671CCECE5BC36F5D58FEC37AB3 /* RateLimitedDispatcherBase.swift in Sources */,
-				9C1102098A3AF0B2DF08CCE83F183674 /* RecoverWrappers.swift in Sources */,
-				7AC5114625EB1B49340B68D2E02E6F3B /* ReloadDelegate.swift in Sources */,
-				5C3031802915F6049C2703B3BAC8364A /* Resolver.swift in Sources */,
-				F14F50C082D7E2BED37C33C222662262 /* ResumeHandlerProtocol.swift in Sources */,
-				11FCB13FD18A8A085E68C0E25E528BE2 /* SequenceWrappers.swift in Sources */,
-				39E047861F308222B2D5CC1E8D0B7D25 /* StrictRateLimitedDispatcher.swift in Sources */,
-				F4FDCA1D9B8E5FA2860875E81A773ECF /* StringExtension.swift in Sources */,
-				A53822AC3CABA7EBB87BDE5750A6E05C /* SuccessMessage.swift in Sources */,
-				5678D5110F858B8C43C1B72791292338 /* SuccessViewController.swift in Sources */,
-				57B0025ED9663E3691C53A36159850EA /* Thenable.swift in Sources */,
-				20B557881277CBF5E613126200483E9F /* ThenableWrappers.swift in Sources */,
-				E0451A9A5B3F45A1A8B0144A6802F05B /* Throwable.swift in Sources */,
-				CA9646745A381A5B409A4771606D41AC /* TokenizationService.swift in Sources */,
-				715AA7BD359DC441380C71FD623710FB /* UIColorExtension.swift in Sources */,
-				AAD3E77862AE6C381F019FB71F5F6EC8 /* UIDeviceExtension.swift in Sources */,
-				A041E4112C107970B39BE40930C015DD /* URLExtension.swift in Sources */,
-				F11790CFE7FD46F363CC4A20D144C8F1 /* URLSessionStack.swift in Sources */,
-				5A7A4A6CC4DEEAD0367B6A7A48FDB5B4 /* UserDefaultsExtension.swift in Sources */,
-				A992607194D010485CABC4A859FBF53C /* UXMode.swift in Sources */,
-				163C03C8B5A11C8F2633437C7F8AB5CD /* VaultCheckoutViewModel.swift in Sources */,
-				41AB196CDA3BE5034820A1711ED96ADA /* VaultPaymentMethodView.swift in Sources */,
-				12673FB0EDA024A33D3C0FFFBBF3E577 /* VaultPaymentMethodViewController.swift in Sources */,
-				634383352E5A0C05D8ECE5ED8E2C7980 /* VaultPaymentMethodViewModel.swift in Sources */,
-				15DE2169C8D5FF5B42DDA6677DD2227A /* VaultService.swift in Sources */,
-				FDF03A85C18709DEC92671726454C189 /* WebViewUtil.swift in Sources */,
-				338BDE173470F59E71DDCC3747FAD93C /* when.swift in Sources */,
-				38B0BA97539A3A12F371C94A5A7EC083 /* WrapperProtocols.swift in Sources */,
-=======
 		56F8E0C396EEBAF4EEB6D438222BB63E /* Sources */ = {
 			isa = PBXSourcesBuildPhase;
 			buildActionMask = 2147483647;
@@ -2546,206 +1533,208 @@
 			);
 			runOnlyForDeploymentPostprocessing = 0;
 		};
-		7C5A1644F509519FED0625182BF2FDF7 /* Sources */ = {
+		5F63A0956D5A6F1384754AABE93341EA /* Sources */ = {
 			isa = PBXSourcesBuildPhase;
 			buildActionMask = 2147483647;
 			files = (
-				C6DB3B9F70035DCEB47DADB23FA9E7CC /* 3DS.swift in Sources */,
-				FA4A18EF54B0123C027A468FA39FBA3F /* 3DSService.swift in Sources */,
-				9147EAC1890E1E455FB5992C783A7A08 /* 3DSService+Promises.swift in Sources */,
-				F94152124AF00D9A86BFD463752B5950 /* AdyenDotPay.swift in Sources */,
-				D0D80C8B56EFBA6D5D9D05093B906A0B /* AES256.swift in Sources */,
-				D70F66AD15CA6DC64E8EE200BBA1DD21 /* after.swift in Sources */,
-				69D6AE0A3FEB3677FEE1997C73832EDD /* AlertController.swift in Sources */,
-				6552936EBA9C09F4C934E4822893CDB2 /* Analytics.swift in Sources */,
-				27B79B32000FF41B38B4EB9A4505BD5E /* AnalyticsEvent.swift in Sources */,
-				9CC0385412335EF9D7F2FB74FBD3192A /* AnalyticsService.swift in Sources */,
-				0DAB43DBBEF54F62B21B86A549BB258E /* AnyCodable.swift in Sources */,
-				2842F59CE077E90998E77D11A5EA3B4F /* AnyDecodable.swift in Sources */,
-				2E117E3C8424E1108FA3EB50DB67CF4B /* AnyEncodable.swift in Sources */,
-				E454D47A1283C3AABDA0B8A5C9CB739A /* Apaya.swift in Sources */,
-				1E32EF6A711E98420765B1B6FED6D19B /* ApayaTokenizationViewModel.swift in Sources */,
-				FFD9BCF4AB69CB5EB5C26C484C076F52 /* ApplePay.swift in Sources */,
-				A82A348CD40857DEFC00B13BE36B2D09 /* ApplePayTokenizationViewModel.swift in Sources */,
-				16EC2BA05E85B637EB9A4B1C45F86BD9 /* AppState.swift in Sources */,
-				BF5279FF4D956C0A2E5649A685DE407C /* ArrayExtension.swift in Sources */,
-				99455257D10526EAD097ECF552FF41E5 /* Bank.swift in Sources */,
-				2BFD3A6BB1398641ACCB97459645AAB1 /* BankSelectorTokenizationViewModel.swift in Sources */,
-				02F759728F2D45351AB9478BA24E8AF8 /* BankSelectorViewController.swift in Sources */,
-				F2CD0614971056BFF69FB6061F6248FD /* BankTableViewCell.swift in Sources */,
-				88E8366F20E6088AA89BB6F6E3F6A273 /* Box.swift in Sources */,
-				991228C3344C1172FCB48DDD29B0A159 /* BundleExtension.swift in Sources */,
-				D58CB0B1667CCA8ED59EF4B8BC5C00FB /* CancelContext.swift in Sources */,
-				26B1FAC4A6F1A1D76438CBEE49EFEAD6 /* Cancellable.swift in Sources */,
-				CE3EF3CA4614C1BA0904DDE0F334D4CE /* CancellableCatchable.swift in Sources */,
-				08AE433D33839339CC2D7FE717102DE8 /* CancellablePromise.swift in Sources */,
-				008913B0FA9E8251A35F05C6A4087F81 /* CancellableThenable.swift in Sources */,
-				8C72038D61763824D4C07E09C5D3C114 /* CardButton.swift in Sources */,
-				7081E9737C60FAF0E3BF867A9AC9E36D /* CardComponentsManager.swift in Sources */,
-				CE10B70D460EB4F0E5672DDDF42B7E96 /* CardNetwork.swift in Sources */,
-				2B0B94D0A8C1C40A31D257E1FFBA400C /* CardScannerViewController.swift in Sources */,
-				6D27F5A1A1D6107255FCA589AA85CB86 /* CardScannerViewController+SimpleScanDelegate.swift in Sources */,
-				3DF747C6AE2AACC880E2FD3DA1A480D8 /* Catchable.swift in Sources */,
-				E195D8F57D32BE3D830A18201FC3602D /* CatchWrappers.swift in Sources */,
-				566417D85066883D45F7701866F63A9E /* CheckoutModule.swift in Sources */,
-				C869A1740D1BA63407BDDCEC97260717 /* ClientSession.swift in Sources */,
-				6E689FAA0FBB96F83DF09ED3B7AB3493 /* ClientToken.swift in Sources */,
-				89B0DC4E582EE607B631FDF720B7DBBB /* ClientTokenService.swift in Sources */,
-				566DB64C41C857E17296D545E3BF21A5 /* Colors.swift in Sources */,
-				8ABEF3F8E3A21FDBC718B23575D35674 /* ConcurrencyLimitedDispatcher.swift in Sources */,
-				9813AC3FD189D648540509EEF04C30DB /* Configuration.swift in Sources */,
-				5FA8709229B743C12F486FAA240FA7CD /* Connectivity.swift in Sources */,
-				B9213B2FC1B4420990F248E284A78CCE /* Consolable.swift in Sources */,
-				7C4C5577C65A049B262FB63F9F8B6278 /* Content.swift in Sources */,
-				AA15A6005ABB5958361F35AA80BC24AB /* CoreDataDispatcher.swift in Sources */,
-				35246A79F612327F4E87AB7E994019CE /* CountryCode.swift in Sources */,
-				9FF8FFC40030B8108D29B64FDCB93EB9 /* Currency.swift in Sources */,
-				924FBBC270253354F36E320C4E4414E6 /* Customer.swift in Sources */,
-				9A80AC3703E1CD28F90F7B3E103D4289 /* CustomStringConvertible.swift in Sources */,
-				28450262AC5CDAE9CBE24FFD0881B4DB /* DataExtension.swift in Sources */,
-				0348A43CE80A48ABD754433F98A606F6 /* DateExtension.swift in Sources */,
-				1F21D967C0F230BC705EBF3511CDEF35 /* DependencyInjection.swift in Sources */,
-				49F33AF817BEA165B29C573B700581FF /* Device.swift in Sources */,
-				F762B3C67F991F61DB520CBDB1F5B06A /* Dimensions.swift in Sources */,
-				E811C91D1DF3ED8505372CCB9C42021E /* DirectDebitMandate.swift in Sources */,
-				F92AB6CD5B64BE0AF970EDDCEC7A93EE /* DirectDebitService.swift in Sources */,
-				DFE441E174C2BAC4A480FF6A234128FF /* Dispatcher.swift in Sources */,
-				76A66D28E1A4250531E427308B7EBC10 /* Endpoint.swift in Sources */,
-				77AA164269AF1EF78F2CB50EF4F4A369 /* EnsureWrappers.swift in Sources */,
-				FCBF8E90B1C5F406DD09EAA12BCE5B01 /* Error.swift in Sources */,
-				0E3BFD76836B387F88DD158BA299E714 /* ErrorHandler.swift in Sources */,
-				36A3C4AC03D2E64350BD106867DEB2F1 /* ExternalPaymentMethodTokenizationViewModel.swift in Sources */,
-				4421B7598ACC20397A1C5D7B7101CDAA /* ExternalViewModel.swift in Sources */,
-				D73A07CEE2CCAF101026C0CF2A50DD36 /* FinallyWrappers.swift in Sources */,
-				4ABD7B05074772C902241F69F9B12A75 /* firstly.swift in Sources */,
-				76843888B6B5111CCB7D65F3FFB3EBFB /* FormTokenizationViewModel.swift in Sources */,
-				56652F59D6D4292678AEB274528B13F8 /* FormType.swift in Sources */,
-				05D5424D82FD2B2339C13F92965533C2 /* Guarantee.swift in Sources */,
-				5DB0CEBC9234BFF410A04996B091D6D0 /* GuaranteeWrappers.swift in Sources */,
-				182619CF8098CC02DB36F62DFC301BEF /* hang.swift in Sources */,
-				6C1CE96F0A05B5FEA682D5ABC05B8C25 /* Identifiable.swift in Sources */,
-				45151D6D0EC9F5B318966BE25F2DD85A /* ImageName.swift in Sources */,
-				52542341A25DB9CA4CF9B88BBB37A6C9 /* IntExtension.swift in Sources */,
-				81A8303D4EEC4382541233852FDE1D04 /* JSONParser.swift in Sources */,
-				1F4AC1B0D2639ED97765EF93C5BDD3A7 /* Keychain.swift in Sources */,
-				790D95A2C3674F0F6AD129568304DA0F /* Klarna.swift in Sources */,
-				19F02559361ABF64C6760A3F9CE9D11E /* KlarnaTokenizationViewModel.swift in Sources */,
-				D562D610A0017FCAB146577E64CDA69A /* LogEvent.swift in Sources */,
-				7BCC04ED5222C7A3CB163430F575397F /* Logger.swift in Sources */,
-				033FA38D590B5AC600DFA2D0A282445F /* Mask.swift in Sources */,
-				FFF7705554924CA57315A0A8B746A7C1 /* MockPrimerAPIClient.swift in Sources */,
-				21A659FA00736FBE4A4CDAD659B60155 /* MockSuccess.swift in Sources */,
-				4D534E51A089C604F055EE7E07B235F4 /* NetworkService.swift in Sources */,
-				07A3C024EFA100691574EDD53BFF55D9 /* Optional+Extensions.swift in Sources */,
-				9F9834B4F514A22E47456491977306B9 /* OrderItem.swift in Sources */,
-				883AAF491C79A3C64A0FEDC866132E11 /* Parser.swift in Sources */,
-				9ACDB2995E8C0FCF59674254545DA965 /* PaymentMethodComponent.swift in Sources */,
-				D81B7CF3599387543944A7AB97E5DC30 /* PaymentMethodConfigService.swift in Sources */,
-				2D45AED0F6D265B8175554C03F763B65 /* PaymentMethodConfiguration.swift in Sources */,
-				9913D0C8962F402C6DABF90E2C052F58 /* PaymentMethodConfigurationOptions.swift in Sources */,
-				C846ADF1DA5C042F1F2C4FC9FF9ABBE7 /* PaymentMethodConfigurationType.swift in Sources */,
-				164B1C0B50F16F6DFA98E2BDD8CA34F4 /* PaymentMethodsGroupView.swift in Sources */,
-				C78DC5F99A158FA128A7167165CC53E0 /* PaymentMethodToken.swift in Sources */,
-				B694E2669E70D40BC762627CA537B07A /* PaymentMethodTokenizationRequest.swift in Sources */,
-				18464D257C9C8FFE9889D5EB06E196B3 /* PaymentMethodTokenizationViewModel.swift in Sources */,
-				3EB6846670A16A37EA8CE4E612DD579C /* PaymentResponse.swift in Sources */,
-				CF406FF67F02E8FB5940BE733B968D25 /* PayPal.swift in Sources */,
-				A5EAEE86613DF2A88E0C7B1BF084209C /* PayPalService.swift in Sources */,
-				D292BAA0D7B96C325A9100D0BE757204 /* PayPalTokenizationViewModel.swift in Sources */,
-				B30550A3BDD6E9571F137027ACA16937 /* PostalCode.swift in Sources */,
-				A63357DCDFA2902B65209B5286BE196E /* PresentationController.swift in Sources */,
-				E3A0650E0D4732E52898D7EB461C6BB2 /* Primer.swift in Sources */,
-				A1612771CCE5A09EC2D1C5F9C1782598 /* PrimerAPI.swift in Sources */,
-				16DE896F2229C4B277D8842C5AB162F1 /* PrimerAPIClient.swift in Sources */,
-				E7BCCE0B42775453748B775735A277AE /* PrimerAPIClient+3DS.swift in Sources */,
-				18386F7858808A5F6C398DFD2EA9E0FC /* PrimerAPIClient+Promises.swift in Sources */,
-				FA4DB1B1D5EEE9CC1E0EF40C44558440 /* PrimerButton.swift in Sources */,
-				E215C86BD50F117F3815DD02A6EC53DE /* PrimerCardFormViewController.swift in Sources */,
-				56FE63234513384222816FA7B46D3183 /* PrimerCardholderNameFieldView.swift in Sources */,
-				9DFD855B9DD3F8D35F1532EC3F9A2E63 /* PrimerCardNumberFieldView.swift in Sources */,
-				9F6A2AAEEB9560C766285326B364C8C3 /* PrimerConfiguration.swift in Sources */,
-				7544BF582F1C88335C41F666D5D7A5E8 /* PrimerContainerViewController.swift in Sources */,
-				002C3C4AC0720B08AB0DE71644C73C83 /* PrimerContent.swift in Sources */,
-				9FBE822ED35DA5BB66C30E5E8D7C19FF /* PrimerCustomStyleTextField.swift in Sources */,
-				98B34B75CA565DBFEA906023FAD9A56A /* PrimerCVVFieldView.swift in Sources */,
-				15E267023623B6975420AABFCA59D458 /* PrimerDelegate.swift in Sources */,
-				0D741BA12D43BBE716691FEB3082536C /* PrimerError.swift in Sources */,
-				1C94FF5F0A2E1FFC55F919B08E2A653A /* PrimerExpiryDateFieldView.swift in Sources */,
-				9485806E54386368021C78D4862EACB7 /* PrimerFlowEnums.swift in Sources */,
-				5ACCB1D859513E9C847C6738F00D5601 /* PrimerFormViewController.swift in Sources */,
-				02F27A9ACB7E8610CCF6F895795541C2 /* PrimerHeadlessUniversalCheckout.swift in Sources */,
-				8ABD0B2FD43F50C9D54A8BD79095CE15 /* PrimerHeadlessUniversalCheckoutProtocols.swift in Sources */,
-				DF8AD31DF96665136BC92B8D213E0003 /* PrimerHeadlessUniversalCheckoutUIManager.swift in Sources */,
-				CEE77AFAE7BF2D543FC34CF1F8E05716 /* PrimerImage.swift in Sources */,
-				A85436E15E8021478F1455B2D5560735 /* PrimerInputElements.swift in Sources */,
-				934B05AD637C5A7C4FB64ACD6BB108E7 /* PrimerLoadingViewController.swift in Sources */,
-				77E5E07636685A032CF00B0B679512C5 /* PrimerNavigationBar.swift in Sources */,
-				083A4175381EB9225D1DD970509A3C52 /* PrimerNavigationController.swift in Sources */,
-				2D126EC1A7D1938B73A5161ABAC416B9 /* PrimerNibView.swift in Sources */,
-				858BD725B27D13922F5885282140EA90 /* PrimerPostalCodeFieldView.swift in Sources */,
-				581338EB935ADBAA3ACC297443519CE9 /* PrimerResultComponentView.swift in Sources */,
-				DE7C615CA46B2F16623E939A627982EC /* PrimerResultViewController.swift in Sources */,
-				912AF8E0CE9765D29B8BDE79EB950748 /* PrimerRootViewController.swift in Sources */,
-				8557D5EF8B2FBD4616EFE1400BA96288 /* PrimerScrollView.swift in Sources */,
-				3758802601B917234469D6454247D3B5 /* PrimerSDK-dummy.m in Sources */,
-				26A1F7D003EA25C9C331529CBB9FA46D /* PrimerSearchTextField.swift in Sources */,
-				CEFAE92F1FCDC113C7FFE950E25E1019 /* PrimerSettings.swift in Sources */,
-				543499007EE95696D47E6529F1CA80BC /* PrimerTableViewCell.swift in Sources */,
-				4BE381F55E09DE4C9697C5D94587D233 /* PrimerTextField.swift in Sources */,
-				8C5F7B8B7310965428B021FBD812D49A /* PrimerTextFieldView.swift in Sources */,
-				93CB48B7AB7B8FCD2256CB63641C5A54 /* PrimerTheme.swift in Sources */,
-				DF1031F01489B7EE36C12B4B37556EDB /* PrimerTheme+Borders.swift in Sources */,
-				EAD3F2F372997E86DCAE0F09570D5901 /* PrimerTheme+Buttons.swift in Sources */,
-				DA4C41723126495A7A47246E74CB08B4 /* PrimerTheme+Colors.swift in Sources */,
-				5CE284903C260FAA680A76AB07871C5A /* PrimerTheme+Inputs.swift in Sources */,
-				B658AEBF5FDA91F38AA2091D89D50281 /* PrimerTheme+TextStyles.swift in Sources */,
-				86362F2BE858B054ECD7AE3CEC6B0909 /* PrimerTheme+Views.swift in Sources */,
-				87076B684F46B88DC68592372833BA8F /* PrimerThemeData.swift in Sources */,
-				E82EF00989EB53119284AFFEDCB1615E /* PrimerThemeData+Deprecated.swift in Sources */,
-				4C511EA328B8C2A1A8639CA07B9C9336 /* PrimerUniversalCheckoutViewController.swift in Sources */,
-				A9E37C2CD752765CC7310E5AFC851ABD /* PrimerVaultManagerViewController.swift in Sources */,
-				85BF7A24F6093D73413DFB187F7D98AB /* PrimerViewController.swift in Sources */,
-				41688E668858F2041523A04EAC6FE182 /* PrimerViewExtensions.swift in Sources */,
-				C20F51A32EDA7B5521A4A3DA50013859 /* PrimerWebViewController.swift in Sources */,
-				D6628E50F8241011D834E0ACA04DE032 /* Promise.swift in Sources */,
-				2F5068B4D1CF7CDE6B53F0C3AECD8986 /* QRCodeTokenizationViewModel.swift in Sources */,
-				08001BDF881121225806483D3C7021F9 /* QRCodeViewController.swift in Sources */,
-				6D4BE1635BA6E3B2433DC44F08EF8D7F /* Queue.swift in Sources */,
-				EBEE804F11DA0F97A057D40036EE6F71 /* race.swift in Sources */,
-				C3BD97C4A1275A92BB0F171BB6C39DB6 /* RateLimitedDispatcher.swift in Sources */,
-				2CB89ABE01A71A5B1695F978F2D9A92B /* RateLimitedDispatcherBase.swift in Sources */,
-				F69D0DAABEB555728FE060475A686F81 /* RecoverWrappers.swift in Sources */,
-				A8E49DEE29A24035BAADEF014E7E281C /* ReloadDelegate.swift in Sources */,
-				234D753CE730ED47678DB9C865DB2549 /* Resolver.swift in Sources */,
-				E05EBB4B2E4295BFD3A0858C52C20D38 /* ResumeHandlerProtocol.swift in Sources */,
-				F25A8A63C040BF82A32AB16D4521EFE4 /* SequenceWrappers.swift in Sources */,
-				60C5E174D616A218AC4B65F498148250 /* StrictRateLimitedDispatcher.swift in Sources */,
-				7365C18FA57655D681BA496B8BC95E11 /* StringExtension.swift in Sources */,
-				168876E6871F24DE07033C0AF70D3DC6 /* Strings.swift in Sources */,
-				E3F42A47D4942135E5E85CDC381170A7 /* SuccessMessage.swift in Sources */,
-				CEA88CFD1C67F7CE18C48AC04F38998C /* SuccessViewController.swift in Sources */,
-				0A6F048378F1CB38E3D157C2E779DFF0 /* Thenable.swift in Sources */,
-				93EA27B0F60CF2FC46D4EFF2CF9DF60B /* ThenableWrappers.swift in Sources */,
-				FC86318FA08EE1A7949CD76C05B42822 /* Throwable.swift in Sources */,
-				7B681A0353E73476939A8C67F3A62EE0 /* TokenizationService.swift in Sources */,
-				076F979D67ED94BC629C57B62AC9B158 /* UIColorExtension.swift in Sources */,
-				BC3760404A09071DD44416E9584C8BE1 /* UIDeviceExtension.swift in Sources */,
-				E07D6F3E4C9F10767B4788A5D2F2B3D2 /* UILocalizableUtil.swift in Sources */,
-				7FDF9DC316611452EF7D8BFE81AFC07D /* UIUtils.swift in Sources */,
-				A5038E1BD892FBC93ADD7C2E03E63C98 /* URLExtension.swift in Sources */,
-				5A61333724017C8E016FCCFCD7344A90 /* URLSessionStack.swift in Sources */,
-				6FFEA090188B4984F33EC0B36355FE46 /* UserDefaultsExtension.swift in Sources */,
-				8F82DF402DD4E09CF2C92EF9EAEC6BF6 /* UXMode.swift in Sources */,
-				94658DB1E517A5CA915FBDE574AE6D7F /* VaultCheckoutViewModel.swift in Sources */,
-				4CAE364BEC499818BF1CE4905761B82C /* VaultPaymentMethodView.swift in Sources */,
-				5B52B22328EDA9723285B846715F6C24 /* VaultPaymentMethodViewController.swift in Sources */,
-				C1D97910DA3807EF8ED7338BCB58F11A /* VaultPaymentMethodViewModel.swift in Sources */,
-				E7BA24E22AF5C85ED7206197CB0A297C /* VaultService.swift in Sources */,
-				47B5336959313D4F72234421089B7BCE /* Weak.swift in Sources */,
-				6AE585256D8608230271C4E51225EBB4 /* WebViewUtil.swift in Sources */,
-				07376CD6F538A752F11F30EBFD056E68 /* when.swift in Sources */,
-				5F76924A009BF0491FCCFA9ABB9852D8 /* WrapperProtocols.swift in Sources */,
->>>>>>> 8176e2e9
+				09B008CD2411C118D2DD09C682170C6E /* 3DS.swift in Sources */,
+				4729C6A49D1C23A21F014BE0949690B8 /* 3DSService.swift in Sources */,
+				65D16AB50782E5F1088ACDC593816EDD /* 3DSService+Promises.swift in Sources */,
+				B1BE5417FA3DE1A8B784422717C0FE20 /* AdyenDotPay.swift in Sources */,
+				B0FE8CAB2CCE75DB6CAB295ACA742C5F /* AES256.swift in Sources */,
+				674267724E28CB2E3740A584B56810FD /* after.swift in Sources */,
+				DDFCCB3D35B06D615283F252739CCB80 /* AlertController.swift in Sources */,
+				F25C215F0E448C4673CD6F0A731BFA7B /* Analytics.swift in Sources */,
+				2FC36E7141159178F7D17375BE1F1BE7 /* AnalyticsEvent.swift in Sources */,
+				CDA3752211EC5831623085FB58818264 /* AnalyticsService.swift in Sources */,
+				B458F2DB2C5FD4B1CA5886395D1827FD /* AnyCodable.swift in Sources */,
+				83D430497B5476A224220FFEF89D68BD /* AnyDecodable.swift in Sources */,
+				5A98888A5E2D658EBE7A9F9A6EE462E4 /* AnyEncodable.swift in Sources */,
+				911D5F47A0A69AFCEB0AA0D70DC3F457 /* Apaya.swift in Sources */,
+				207C04BECF99D8D2648D096C1F28F2E9 /* ApayaTokenizationViewModel.swift in Sources */,
+				E66BCD6DE00711460F41F3C54A560766 /* ApplePay.swift in Sources */,
+				31DB0FC8428B14317E3203CEA0B4590A /* ApplePayTokenizationViewModel.swift in Sources */,
+				0A10D19ADB89C8A373CCB2467F2A1B60 /* AppState.swift in Sources */,
+				C65F8E0E7D7CFB7533D0AF0A7DCFA9F6 /* ArrayExtension.swift in Sources */,
+				FCBA62AA375EC247BC7D1616646F21E3 /* Bank.swift in Sources */,
+				80A3106F837D5985530BC1361386FC60 /* BankSelectorTokenizationViewModel.swift in Sources */,
+				B4ADE3D40E8846C17A1593CF0EF7EAC0 /* BankSelectorViewController.swift in Sources */,
+				7E27623E514D4DAB37166BC13637C096 /* BankTableViewCell.swift in Sources */,
+				68CADF7250860010AE5A0C673686C18B /* Box.swift in Sources */,
+				9BF4C60CFBA2741C761224BB5E9A554C /* BundleExtension.swift in Sources */,
+				EA11BE627AAF97A9A190DEC837150587 /* CancelContext.swift in Sources */,
+				5C98CB5E872DEBB3EB90197CE095379D /* Cancellable.swift in Sources */,
+				43F34CC1985D8659007E4C90BD75A54A /* CancellableCatchable.swift in Sources */,
+				D1F905016D314C72A34BC301F3778DBA /* CancellablePromise.swift in Sources */,
+				984655063962A42FBE4BCA548DAEC1D4 /* CancellableThenable.swift in Sources */,
+				4751E84046A0A56B2305E79EAD2030D9 /* CardButton.swift in Sources */,
+				23F38003CCED68EC5D6362AA758F90A3 /* CardComponentsManager.swift in Sources */,
+				AFD1FE8FDC6C5CE98453BA62ACCAB718 /* CardFormPaymentMethodTokenizationViewModel.swift in Sources */,
+				9245278B20C13EAC7498F201AB44EDA2 /* CardNetwork.swift in Sources */,
+				A94857DC869BFF1A2EE4E99A04AA1DDA /* CardScannerViewController.swift in Sources */,
+				6FCE151D9FBA40285F1D091ACA87B65B /* CardScannerViewController+SimpleScanDelegate.swift in Sources */,
+				BDEF723D9ECEEF85C71331E410901F6B /* Catchable.swift in Sources */,
+				AACA02320F7DB9FF51F132FD320022F5 /* CatchWrappers.swift in Sources */,
+				78E9E4CE2E72E9DB44E89F84E402031E /* CheckoutModule.swift in Sources */,
+				9A16A28AA6B2171BDC69932A3A07EE6A /* ClientSession.swift in Sources */,
+				A7111409F16D0820F2872EDD16057F3E /* ClientToken.swift in Sources */,
+				F2AAA92390464A8465FF0701FD63EB0C /* ClientTokenService.swift in Sources */,
+				85F4EE1EB4456E3B59A022F5BBFE4E7F /* Colors.swift in Sources */,
+				85FC168FD42E1E91A098DC629BB4E635 /* ConcurrencyLimitedDispatcher.swift in Sources */,
+				0FF95DADF3E0420AC760D7CD89B90086 /* Configuration.swift in Sources */,
+				6BAD3AE86B0FA98A9FB4477E0DD2F851 /* Connectivity.swift in Sources */,
+				71FA27BA4A2C4EF485386E8FF34B4EDE /* Consolable.swift in Sources */,
+				B2F48FA3487517CF08FB58D1FB271099 /* Content.swift in Sources */,
+				84CAA6B0D17536386DA21C62DB49A5EC /* CoreDataDispatcher.swift in Sources */,
+				8DE5CB68A6333F307AD7D7C8E0ECFD53 /* CountryCode.swift in Sources */,
+				97EE4B3D6D697CCF63BD6B3B65EA6685 /* Currency.swift in Sources */,
+				EBC292426A7CFEE00172D5A8ECE265C0 /* Customer.swift in Sources */,
+				9A46EAEE63E8E08A35C0D77A2351B10B /* CustomStringConvertible.swift in Sources */,
+				EBCFCB8AF7B2CDD09D742D4485E3D378 /* DataExtension.swift in Sources */,
+				50B98B76BCC4AAD8C3852711DA084DF6 /* DateExtension.swift in Sources */,
+				380FC5F9C0AFDC2D3ED7B945457187A6 /* DependencyInjection.swift in Sources */,
+				35DCBCC5BA784FBCCED442D015718A06 /* Device.swift in Sources */,
+				CBC879CD75624B9B13E5CDD82B627A2B /* Dimensions.swift in Sources */,
+				843835A0EF630F4A1A0FB1F58B207D0C /* DirectDebitMandate.swift in Sources */,
+				0219333FD777E23F760A6B7DE1B0119B /* DirectDebitService.swift in Sources */,
+				D1EFAB6F27B0F57E7DEBC7E30A6AE4B1 /* Dispatcher.swift in Sources */,
+				E66AC8F0D644D2D6A89FA7767BE779BA /* Endpoint.swift in Sources */,
+				388115D89153781A1CAEB588501E5412 /* EnsureWrappers.swift in Sources */,
+				5372B0AAAA51961ED8CD4A7A2BAEF4C5 /* Error.swift in Sources */,
+				B77DD04D6BA7624FA33440AA0B58CBFF /* ErrorHandler.swift in Sources */,
+				99F03D3C9E4A4C83EE4C413D4AD1D394 /* ExternalPaymentMethodTokenizationViewModel.swift in Sources */,
+				6EAF05C2741ADE9CE76F06E3CB870A80 /* ExternalViewModel.swift in Sources */,
+				E1EDD14B301FF09B100AF90E98E10192 /* FinallyWrappers.swift in Sources */,
+				51CC8282C6D1BDF16AB8DE4DF8886BAE /* firstly.swift in Sources */,
+				83287710F83CE03A8F0EF40D89642140 /* FormTokenizationViewModel.swift in Sources */,
+				13FEB1F046BC9A7384695E686E01C4E8 /* FormType.swift in Sources */,
+				EC5FA48102F34DB1362E5C4B1907B6A1 /* Guarantee.swift in Sources */,
+				46E07F55FAB95A5B685134A9820944DD /* GuaranteeWrappers.swift in Sources */,
+				280DEB380045E84F1F0B214B42E2CE5F /* hang.swift in Sources */,
+				966EC0E9045ACD0838C76EFCE9E16711 /* Identifiable.swift in Sources */,
+				5F90FE55035A234A4ED79DBDBA77464B /* ImageName.swift in Sources */,
+				CF07F0C9BBF8A188C24EC68D7C477FB7 /* IntExtension.swift in Sources */,
+				73206AC83538528032C359BE2FB534F6 /* JSONParser.swift in Sources */,
+				64D8F40292F7D69652AEF1813B331E09 /* Keychain.swift in Sources */,
+				325680962DBB07C9AA7C714FE1955942 /* Klarna.swift in Sources */,
+				A4F43F289EAE4D21A280F5546F24EBF7 /* KlarnaTokenizationViewModel.swift in Sources */,
+				534A723D38F29E913DD553C5E71ACA2D /* LogEvent.swift in Sources */,
+				A90E766558AF6028A7C91E00A2A69A21 /* Logger.swift in Sources */,
+				DF61E8F60EBA16DEE4AF459CBB96FAAE /* Mask.swift in Sources */,
+				A703F4F80C8142B2DF63FD163306E8D4 /* MockPrimerAPIClient.swift in Sources */,
+				2348F98B067D0572808E07F2A3485D06 /* MockSuccess.swift in Sources */,
+				AC16E39956F19BFA6296956EE3FC8E0E /* NetworkService.swift in Sources */,
+				5FF7CD7C28E0E0DC03E6D55BAFC14285 /* Optional+Extensions.swift in Sources */,
+				C30876C9EFBE5B9A7AA1F9CEC823E021 /* OrderItem.swift in Sources */,
+				D1775FE38764AA1DFA1FFA300BBFB773 /* Parser.swift in Sources */,
+				D3AA849ED75FCA9FBDB7B10D023A9017 /* PaymentMethodComponent.swift in Sources */,
+				B1F70A4D8CE4B43FAB412B46421682AC /* PaymentMethodConfigService.swift in Sources */,
+				01CC864046546139B097F8309CB7E372 /* PaymentMethodConfiguration.swift in Sources */,
+				94B14980D5D9CC772AE4D760788FBE4B /* PaymentMethodConfigurationOptions.swift in Sources */,
+				38974ACC3468BE90F65103A9235D10C8 /* PaymentMethodConfigurationType.swift in Sources */,
+				96F803676AF22647E89215641953FF04 /* PaymentMethodsGroupView.swift in Sources */,
+				C1169114780553E791CD9E75A6FCD753 /* PaymentMethodToken.swift in Sources */,
+				0B79690279E0DFFEA3D8055B08C13E40 /* PaymentMethodTokenizationRequest.swift in Sources */,
+				8BDC7C6556AC3D5CD72FAF6D656311A8 /* PaymentMethodTokenizationViewModel.swift in Sources */,
+				5A14DFC994134855A15342F0E10B43EF /* PaymentResponse.swift in Sources */,
+				7028164AB7350A7F436806368D1A633C /* PayPal.swift in Sources */,
+				63F5B3B0AAA52514497987429DFF17A7 /* PayPalService.swift in Sources */,
+				CBB45A079A8EFC5FA2F9AFD3A061D503 /* PayPalTokenizationViewModel.swift in Sources */,
+				304365168F3F6F39E15BDE4638D64802 /* PostalCode.swift in Sources */,
+				3B273775442E6C56421526088DAFBF31 /* PresentationController.swift in Sources */,
+				35BDCEC79D4098B89DDB0F5562C819C8 /* Primer.swift in Sources */,
+				86DAA24708D5E3111A4077661653EA32 /* PrimerAPI.swift in Sources */,
+				CC3D262B58040757CEEB1D8D42111103 /* PrimerAPIClient.swift in Sources */,
+				C9C350A41A16B4693C656792A1472EB7 /* PrimerAPIClient+3DS.swift in Sources */,
+				F09587B2ADE911B5762B6AD4EFB003CE /* PrimerAPIClient+Promises.swift in Sources */,
+				3E5D3986682030083BF7875CE8ABD965 /* PrimerButton.swift in Sources */,
+				94358F1AD16C35F5F68190286B311590 /* PrimerCardFormViewController.swift in Sources */,
+				65493D814079FF8E2249CE03952732DF /* PrimerCardholderNameFieldView.swift in Sources */,
+				6AC22DD9AF148840B10D2AA094875D94 /* PrimerCardNumberFieldView.swift in Sources */,
+				3C61298C8F0BEC63F6886DF40BDF9DB6 /* PrimerConfiguration.swift in Sources */,
+				D0EBBC4FD223D9AA6F6D4B8400344CC7 /* PrimerContainerViewController.swift in Sources */,
+				3652CC21398FDC9247774069D7A770FA /* PrimerContent.swift in Sources */,
+				A38D7B51030B38E871B2A688A7E8E71C /* PrimerCustomStyleTextField.swift in Sources */,
+				6B141D4D5C043FF1BD6FC94749CB5D30 /* PrimerCVVFieldView.swift in Sources */,
+				52CDF224D0FF650F569AB8E176FE115E /* PrimerDelegate.swift in Sources */,
+				3EB66E74CBB35C3A34D392E0FAEAC302 /* PrimerError.swift in Sources */,
+				8A47D91E62DB88DBC55314063F417F7A /* PrimerExpiryDateFieldView.swift in Sources */,
+				F069AE250448933FE215C35B92A60D0E /* PrimerFlowEnums.swift in Sources */,
+				6266EDC00E6E6F31D57CD521CFAFCCAC /* PrimerFormViewController.swift in Sources */,
+				6433F0B430FE1E846C1AFF32B91E6FE1 /* PrimerGenericTextFieldView.swift in Sources */,
+				353A1D08D47FB5543C77D5FD7236ECBA /* PrimerHeadlessUniversalCheckout.swift in Sources */,
+				C872AEB024ECACD5F343970B3223D992 /* PrimerHeadlessUniversalCheckoutProtocols.swift in Sources */,
+				8C38FA6E7B40F5E2E4B575F16A344514 /* PrimerHeadlessUniversalCheckoutUIManager.swift in Sources */,
+				6F01CF51DEB1708076C16C7CAA6F5181 /* PrimerImage.swift in Sources */,
+				33D0C2FE00D020206C6603CD4875C127 /* PrimerInputElements.swift in Sources */,
+				B6367C1A156B029251975080BFDD48F2 /* PrimerInputViewController.swift in Sources */,
+				5AD589117E1AD3190412D676A7A56B55 /* PrimerLoadingViewController.swift in Sources */,
+				85951F86F1F35433046835130DA4A0B4 /* PrimerNavigationBar.swift in Sources */,
+				4D6B8D59150ED3BAD31AF7127960784D /* PrimerNavigationController.swift in Sources */,
+				807A9AB60183B570E64C7CC3C0857BE7 /* PrimerNibView.swift in Sources */,
+				382A48FF5B05FE01ECF91DBA4D334BE1 /* PrimerPostalCodeFieldView.swift in Sources */,
+				54F5BE053B1D8CA45803512CCD2C0870 /* PrimerResultComponentView.swift in Sources */,
+				8F6D9FB1F9C3F1DB2B48EEEB6E03EF1E /* PrimerResultViewController.swift in Sources */,
+				05759B05B7EA3095EA0499BDF36E0DA0 /* PrimerRootViewController.swift in Sources */,
+				09B2C23324136CFADC2CA3A9D8CE8DF4 /* PrimerScrollView.swift in Sources */,
+				FBBF88B88F5B5F598E2863C136946932 /* PrimerSDK-dummy.m in Sources */,
+				91094226993AE6EC5DE6240385B74CB1 /* PrimerSearchTextField.swift in Sources */,
+				52C31FFD86ACC08AD0712840D049F66F /* PrimerSettings.swift in Sources */,
+				6DEB4FA8004060445AF78AA5A67C175A /* PrimerTableViewCell.swift in Sources */,
+				3FC19F80A2131FD038D18DC7DF627618 /* PrimerTextField.swift in Sources */,
+				E8B189EE92B2282A5941444D5A7FD0B1 /* PrimerTextFieldView.swift in Sources */,
+				5BDDF8C01AA87CE6745460BBF11387D6 /* PrimerTheme.swift in Sources */,
+				85AEECA7413A81F27A53DBF238834EFC /* PrimerTheme+Borders.swift in Sources */,
+				BF203F76B9B9F8ED52F00BF98720F09D /* PrimerTheme+Buttons.swift in Sources */,
+				DBE97B3967C5D1D7A37CEBE6EE158663 /* PrimerTheme+Colors.swift in Sources */,
+				4E71A17C0EC6A70F260B55C55D0EC2B3 /* PrimerTheme+Inputs.swift in Sources */,
+				E506CAE768DBADD4F88E453F4A7ECD7C /* PrimerTheme+TextStyles.swift in Sources */,
+				4709B927FFC5C7A06511F8AD86E5C7CD /* PrimerTheme+Views.swift in Sources */,
+				F8517B6EF0D53835D4146FA350266FE7 /* PrimerThemeData.swift in Sources */,
+				56355A5311CE32F792551D970C6FFC81 /* PrimerThemeData+Deprecated.swift in Sources */,
+				6FBB7826A11DC1159D07B7F3B31DD35D /* PrimerUniversalCheckoutViewController.swift in Sources */,
+				D89C21DCDFAEC2BF14A30AEACB44369B /* PrimerVaultManagerViewController.swift in Sources */,
+				1291E89485729500716CD67E532F0C3B /* PrimerViewController.swift in Sources */,
+				B1A93AEDBF379FAFCA728B06BB948104 /* PrimerViewExtensions.swift in Sources */,
+				EEF67DF35E4514A7343D100F4F4AA379 /* PrimerWebViewController.swift in Sources */,
+				73A233EF4C033C5887B175DFFAFF29D7 /* Promise.swift in Sources */,
+				20AB48AE0EEA0FE3B461065F072F269D /* QRCodeTokenizationViewModel.swift in Sources */,
+				E535EA4A161CF41470EDF3BF23A779C7 /* QRCodeViewController.swift in Sources */,
+				F0EC88A4A373688E207EE2B7F7C136C3 /* Queue.swift in Sources */,
+				000F0BD727974287FE45D15D8915C41E /* race.swift in Sources */,
+				D49588F611CDD8D1E0358592311ACDE4 /* RateLimitedDispatcher.swift in Sources */,
+				C7E17DCE5DBC55514DDB84474661B262 /* RateLimitedDispatcherBase.swift in Sources */,
+				616DBB6B812C3B4A17CD0D757F2ECC6D /* RecoverWrappers.swift in Sources */,
+				48962F91E1F61A4FECE3BE8805A29864 /* ReloadDelegate.swift in Sources */,
+				B3B7319B4142EF320695279D11F821BE /* Resolver.swift in Sources */,
+				239031B9C79994C33BE8E8A3E3EC39FF /* ResumeHandlerProtocol.swift in Sources */,
+				30D1680A7E00F2511903BB4BC1D6A123 /* SequenceWrappers.swift in Sources */,
+				55F8818BDD057915CDCA8055C55EE515 /* StrictRateLimitedDispatcher.swift in Sources */,
+				6731B5DA15615C7ECCD166C899A2EB2B /* StringExtension.swift in Sources */,
+				ABC0241DCE57F5779420BD0D6D33CF42 /* Strings.swift in Sources */,
+				EA7ABD185F50DE66CC51F5C3F2A4B7B7 /* SuccessMessage.swift in Sources */,
+				3D4FC35463E9021E1EC8ABDB0396A9B4 /* SuccessViewController.swift in Sources */,
+				584D282BD283A56AD0FFF209B71D06F1 /* Thenable.swift in Sources */,
+				3FE37B80DCFB6BDF22A2DF75F14281A2 /* ThenableWrappers.swift in Sources */,
+				31D3BFF88C7F27739DE667017E11DFF6 /* Throwable.swift in Sources */,
+				F8A44F364519E40A10B1FAE6E6401E4E /* TokenizationService.swift in Sources */,
+				069F502DC32374C34F3ABB7EFB3F008D /* UIColorExtension.swift in Sources */,
+				34CE17A7F86C3177C9E42DA49EFC7D78 /* UIDeviceExtension.swift in Sources */,
+				108CE18DCC5581ED5DC055AC56D66E54 /* UILocalizableUtil.swift in Sources */,
+				DE06FD29C6CCF2FB3AB6B7CBF48C7A76 /* UIUtils.swift in Sources */,
+				65685E45B8B978B79DFA5B912C62EB57 /* URLExtension.swift in Sources */,
+				85CA0F59B8E0D094486BF36E30A26E2A /* URLSessionStack.swift in Sources */,
+				8B84A7C7C85DA5033BA5141EEC2167E6 /* UserDefaultsExtension.swift in Sources */,
+				83C68ABB732BD4672F56CF85FF655AD6 /* UXMode.swift in Sources */,
+				F92A81F019840960F24480DC08F42750 /* VaultCheckoutViewModel.swift in Sources */,
+				DBCFA0F4AE1F92505202402B47950AE8 /* VaultPaymentMethodView.swift in Sources */,
+				6BC042C06E024880A16A9F8478AB1880 /* VaultPaymentMethodViewController.swift in Sources */,
+				D11AB809A3D971B0AA399B33CB0BEED7 /* VaultPaymentMethodViewModel.swift in Sources */,
+				0FA5AAE4A534D52D530738476F5513E7 /* VaultService.swift in Sources */,
+				83DF2CE252242CAFB08696B011B7788A /* Weak.swift in Sources */,
+				59E15D35E3B6B4F622B887FFF3AA72E3 /* WebViewUtil.swift in Sources */,
+				B465CB33A7DB83C9563D8C72F0CCDB4B /* when.swift in Sources */,
+				96589F766617DD1DEB3AAE59B25F145E /* WrapperProtocols.swift in Sources */,
 			);
 			runOnlyForDeploymentPostprocessing = 0;
 		};
@@ -2760,79 +1749,27 @@
 /* End PBXSourcesBuildPhase section */
 
 /* Begin PBXTargetDependency section */
-<<<<<<< HEAD
-		03BF410705AC1AFB3A56AF43F20973B3 /* PBXTargetDependency */ = {
+		6CA53255BF16241C2B798E531FD30361 /* PBXTargetDependency */ = {
 			isa = PBXTargetDependency;
 			name = PrimerSDK;
 			target = F3BE9108C53B53949406218CEA55E0B2 /* PrimerSDK */;
-			targetProxy = 9D7BCA0FDA3203D0D8C2F926DC2545C7 /* PBXContainerItemProxy */;
-		};
-		5B0693E016F0EC6AD43A5EA1C9F0124E /* PBXTargetDependency */ = {
+			targetProxy = 0DC5A4706C5C22CE4A15A4753322FCFA /* PBXContainerItemProxy */;
+		};
+		A351858A351BF512958162BE4FCEDC63 /* PBXTargetDependency */ = {
+			isa = PBXTargetDependency;
+			name = "PrimerSDK-PrimerResources";
+			target = 6E6525C7043FBA7BB34A249010AF5593 /* PrimerSDK-PrimerResources */;
+			targetProxy = 742CF59613BADE0859D04ADC23653DB5 /* PBXContainerItemProxy */;
+		};
+		DA7AB82C15A8FC5DC3BFCA52719A8CF8 /* PBXTargetDependency */ = {
 			isa = PBXTargetDependency;
 			name = "Pods-PrimerSDK_Example";
 			target = 6C144A762E9B598392AFFEC8F873746A /* Pods-PrimerSDK_Example */;
-			targetProxy = 56F00D6F877951F383E4E31E0191326B /* PBXContainerItemProxy */;
-		};
-		A971A303409B5C9E14602BB83FD4F8E4 /* PBXTargetDependency */ = {
-			isa = PBXTargetDependency;
-			name = "PrimerSDK-PrimerResources";
-			target = 6E6525C7043FBA7BB34A249010AF5593 /* PrimerSDK-PrimerResources */;
-			targetProxy = 6D720854B0453621E50D33C09F24439E /* PBXContainerItemProxy */;
-=======
-		85708E6560B7DB2D3B2FA2772191BD7C /* PBXTargetDependency */ = {
-			isa = PBXTargetDependency;
-			name = "Pods-PrimerSDK_Example";
-			target = 6C144A762E9B598392AFFEC8F873746A /* Pods-PrimerSDK_Example */;
-			targetProxy = C50D782DDC7C8445439AD9BF84F11C98 /* PBXContainerItemProxy */;
-		};
-		B2B88BA27E22E4479140B56A337836B6 /* PBXTargetDependency */ = {
-			isa = PBXTargetDependency;
-			name = PrimerSDK;
-			target = F3BE9108C53B53949406218CEA55E0B2 /* PrimerSDK */;
-			targetProxy = E7020DAD7BE54E2F1F3EE2A3308DC018 /* PBXContainerItemProxy */;
-		};
-		D556301F25292679BC18C91FAA384D12 /* PBXTargetDependency */ = {
-			isa = PBXTargetDependency;
-			name = "PrimerSDK-PrimerResources";
-			target = 6E6525C7043FBA7BB34A249010AF5593 /* PrimerSDK-PrimerResources */;
-			targetProxy = 954D1656F266ABE66129DB607A8FE5DC /* PBXContainerItemProxy */;
->>>>>>> 8176e2e9
+			targetProxy = 2B478AEE12E27523AA82420854E645E5 /* PBXContainerItemProxy */;
 		};
 /* End PBXTargetDependency section */
 
 /* Begin XCBuildConfiguration section */
-		0380B9CAF9E4C3CB693CC28E947AFA59 /* Release */ = {
-			isa = XCBuildConfiguration;
-			baseConfigurationReference = 7489E7B4129D66B025FCECB7CA4BCB0E /* PrimerSDK.release.xcconfig */;
-			buildSettings = {
-				CLANG_ENABLE_OBJC_WEAK = NO;
-				"CODE_SIGN_IDENTITY[sdk=appletvos*]" = "";
-				"CODE_SIGN_IDENTITY[sdk=iphoneos*]" = "";
-				"CODE_SIGN_IDENTITY[sdk=watchos*]" = "";
-				CURRENT_PROJECT_VERSION = 1;
-				DEFINES_MODULE = YES;
-				DYLIB_COMPATIBILITY_VERSION = 1;
-				DYLIB_CURRENT_VERSION = 1;
-				DYLIB_INSTALL_NAME_BASE = "@rpath";
-				GCC_PREFIX_HEADER = "Target Support Files/PrimerSDK/PrimerSDK-prefix.pch";
-				INFOPLIST_FILE = "Target Support Files/PrimerSDK/PrimerSDK-Info.plist";
-				INSTALL_PATH = "$(LOCAL_LIBRARY_DIR)/Frameworks";
-				IPHONEOS_DEPLOYMENT_TARGET = 10.0;
-				LD_RUNPATH_SEARCH_PATHS = "$(inherited) @executable_path/Frameworks @loader_path/Frameworks";
-				MODULEMAP_FILE = "Target Support Files/PrimerSDK/PrimerSDK.modulemap";
-				PRODUCT_MODULE_NAME = PrimerSDK;
-				PRODUCT_NAME = PrimerSDK;
-				SDKROOT = iphoneos;
-				SKIP_INSTALL = YES;
-				SWIFT_ACTIVE_COMPILATION_CONDITIONS = "$(inherited) ";
-				SWIFT_VERSION = 4.2;
-				TARGETED_DEVICE_FAMILY = "1,2";
-				VALIDATE_PRODUCT = YES;
-				VERSIONING_SYSTEM = "apple-generic";
-				VERSION_INFO_PREFIX = "";
-			};
-			name = Release;
-		};
 		03819C216E03F02851FE5D2175E38393 /* Release */ = {
 			isa = XCBuildConfiguration;
 			baseConfigurationReference = E884507DF2B84FA8A2E8AD8289881542 /* Pods-PrimerSDK_Example.release.xcconfig */;
@@ -2900,15 +1837,9 @@
 			};
 			name = Debug;
 		};
-<<<<<<< HEAD
-		1A46854232F480B8C7026A2E40760886 /* Debug */ = {
+		2935058D505909B15CC2B0306A90B5B2 /* Debug */ = {
 			isa = XCBuildConfiguration;
-			baseConfigurationReference = 5EFE04D5EBC78FAD3569FFDB79C1ED07 /* PrimerSDK.debug.xcconfig */;
-=======
-		49693D5FDEE850692AF6448160EE0807 /* Release */ = {
-			isa = XCBuildConfiguration;
-			baseConfigurationReference = 27BDD1E1017D996DE3A5725F205A4733 /* PrimerSDK.release.xcconfig */;
->>>>>>> 8176e2e9
+			baseConfigurationReference = 07ABAC4A253752E5EFD21CFD15864DBF /* PrimerSDK.debug.xcconfig */;
 			buildSettings = {
 				CONFIGURATION_BUILD_DIR = "$(BUILD_DIR)/$(CONFIGURATION)$(EFFECTIVE_PLATFORM_NAME)/PrimerSDK";
 				IBSC_MODULE = PrimerSDK;
@@ -2920,19 +1851,11 @@
 				TARGETED_DEVICE_FAMILY = "1,2";
 				WRAPPER_EXTENSION = bundle;
 			};
-<<<<<<< HEAD
 			name = Debug;
 		};
-		64C7907E2FDBAE06BFAB88770EE7FC97 /* Debug */ = {
+		2D007047D4625876ADA38F4E14E63C56 /* Debug */ = {
 			isa = XCBuildConfiguration;
-			baseConfigurationReference = 5EFE04D5EBC78FAD3569FFDB79C1ED07 /* PrimerSDK.debug.xcconfig */;
-=======
-			name = Release;
-		};
-		6F7AD264F1E9BF51E1F4A2F0561747AF /* Release */ = {
-			isa = XCBuildConfiguration;
-			baseConfigurationReference = 27BDD1E1017D996DE3A5725F205A4733 /* PrimerSDK.release.xcconfig */;
->>>>>>> 8176e2e9
+			baseConfigurationReference = 07ABAC4A253752E5EFD21CFD15864DBF /* PrimerSDK.debug.xcconfig */;
 			buildSettings = {
 				CLANG_ENABLE_OBJC_WEAK = NO;
 				"CODE_SIGN_IDENTITY[sdk=appletvos*]" = "";
@@ -2960,6 +1883,38 @@
 				VERSION_INFO_PREFIX = "";
 			};
 			name = Debug;
+		};
+		42CE9A0B731C6457372165C7BBA9C0BC /* Release */ = {
+			isa = XCBuildConfiguration;
+			baseConfigurationReference = 27BDD1E1017D996DE3A5725F205A4733 /* PrimerSDK.release.xcconfig */;
+			buildSettings = {
+				CLANG_ENABLE_OBJC_WEAK = NO;
+				"CODE_SIGN_IDENTITY[sdk=appletvos*]" = "";
+				"CODE_SIGN_IDENTITY[sdk=iphoneos*]" = "";
+				"CODE_SIGN_IDENTITY[sdk=watchos*]" = "";
+				CURRENT_PROJECT_VERSION = 1;
+				DEFINES_MODULE = YES;
+				DYLIB_COMPATIBILITY_VERSION = 1;
+				DYLIB_CURRENT_VERSION = 1;
+				DYLIB_INSTALL_NAME_BASE = "@rpath";
+				GCC_PREFIX_HEADER = "Target Support Files/PrimerSDK/PrimerSDK-prefix.pch";
+				INFOPLIST_FILE = "Target Support Files/PrimerSDK/PrimerSDK-Info.plist";
+				INSTALL_PATH = "$(LOCAL_LIBRARY_DIR)/Frameworks";
+				IPHONEOS_DEPLOYMENT_TARGET = 10.0;
+				LD_RUNPATH_SEARCH_PATHS = "$(inherited) @executable_path/Frameworks @loader_path/Frameworks";
+				MODULEMAP_FILE = "Target Support Files/PrimerSDK/PrimerSDK.modulemap";
+				PRODUCT_MODULE_NAME = PrimerSDK;
+				PRODUCT_NAME = PrimerSDK;
+				SDKROOT = iphoneos;
+				SKIP_INSTALL = YES;
+				SWIFT_ACTIVE_COMPILATION_CONDITIONS = "$(inherited) ";
+				SWIFT_VERSION = 4.2;
+				TARGETED_DEVICE_FAMILY = "1,2";
+				VALIDATE_PRODUCT = YES;
+				VERSIONING_SYSTEM = "apple-generic";
+				VERSION_INFO_PREFIX = "";
+			};
+			name = Release;
 		};
 		7EE7A78859F657F6BEFC651185B43192 /* Release */ = {
 			isa = XCBuildConfiguration;
@@ -3089,28 +2044,6 @@
 				VERSION_INFO_PREFIX = "";
 			};
 			name = Debug;
-		};
-<<<<<<< HEAD
-		AA0B5463C74C88C9DEAD4AF62F24B916 /* Release */ = {
-			isa = XCBuildConfiguration;
-			baseConfigurationReference = 7489E7B4129D66B025FCECB7CA4BCB0E /* PrimerSDK.release.xcconfig */;
-=======
-		C82A2EBEC8A74B2F4440A1018584F123 /* Debug */ = {
-			isa = XCBuildConfiguration;
-			baseConfigurationReference = 07ABAC4A253752E5EFD21CFD15864DBF /* PrimerSDK.debug.xcconfig */;
->>>>>>> 8176e2e9
-			buildSettings = {
-				CONFIGURATION_BUILD_DIR = "$(BUILD_DIR)/$(CONFIGURATION)$(EFFECTIVE_PLATFORM_NAME)/PrimerSDK";
-				IBSC_MODULE = PrimerSDK;
-				INFOPLIST_FILE = "Target Support Files/PrimerSDK/ResourceBundle-PrimerResources-PrimerSDK-Info.plist";
-				IPHONEOS_DEPLOYMENT_TARGET = 10.0;
-				PRODUCT_NAME = PrimerResources;
-				SDKROOT = iphoneos;
-				SKIP_INSTALL = YES;
-				TARGETED_DEVICE_FAMILY = "1,2";
-				WRAPPER_EXTENSION = bundle;
-			};
-			name = Release;
 		};
 		D299434AB35E7FD6F7921C8EF24742FF /* Debug */ = {
 			isa = XCBuildConfiguration;
@@ -3178,97 +2111,66 @@
 			};
 			name = Debug;
 		};
-		ED684EE56C93E85886F6E4182F1A410B /* Debug */ = {
+		D877AF348972B6BF49D260DDBA0FA25B /* Release */ = {
 			isa = XCBuildConfiguration;
-			baseConfigurationReference = 07ABAC4A253752E5EFD21CFD15864DBF /* PrimerSDK.debug.xcconfig */;
+			baseConfigurationReference = 27BDD1E1017D996DE3A5725F205A4733 /* PrimerSDK.release.xcconfig */;
 			buildSettings = {
-				CLANG_ENABLE_OBJC_WEAK = NO;
-				"CODE_SIGN_IDENTITY[sdk=appletvos*]" = "";
-				"CODE_SIGN_IDENTITY[sdk=iphoneos*]" = "";
-				"CODE_SIGN_IDENTITY[sdk=watchos*]" = "";
-				CURRENT_PROJECT_VERSION = 1;
-				DEFINES_MODULE = YES;
-				DYLIB_COMPATIBILITY_VERSION = 1;
-				DYLIB_CURRENT_VERSION = 1;
-				DYLIB_INSTALL_NAME_BASE = "@rpath";
-				GCC_PREFIX_HEADER = "Target Support Files/PrimerSDK/PrimerSDK-prefix.pch";
-				INFOPLIST_FILE = "Target Support Files/PrimerSDK/PrimerSDK-Info.plist";
-				INSTALL_PATH = "$(LOCAL_LIBRARY_DIR)/Frameworks";
+				CONFIGURATION_BUILD_DIR = "$(BUILD_DIR)/$(CONFIGURATION)$(EFFECTIVE_PLATFORM_NAME)/PrimerSDK";
+				IBSC_MODULE = PrimerSDK;
+				INFOPLIST_FILE = "Target Support Files/PrimerSDK/ResourceBundle-PrimerResources-PrimerSDK-Info.plist";
 				IPHONEOS_DEPLOYMENT_TARGET = 10.0;
-				LD_RUNPATH_SEARCH_PATHS = "$(inherited) @executable_path/Frameworks @loader_path/Frameworks";
-				MODULEMAP_FILE = "Target Support Files/PrimerSDK/PrimerSDK.modulemap";
-				PRODUCT_MODULE_NAME = PrimerSDK;
-				PRODUCT_NAME = PrimerSDK;
+				PRODUCT_NAME = PrimerResources;
 				SDKROOT = iphoneos;
 				SKIP_INSTALL = YES;
-				SWIFT_ACTIVE_COMPILATION_CONDITIONS = "$(inherited) ";
-				SWIFT_VERSION = 4.2;
 				TARGETED_DEVICE_FAMILY = "1,2";
-				VERSIONING_SYSTEM = "apple-generic";
-				VERSION_INFO_PREFIX = "";
+				WRAPPER_EXTENSION = bundle;
 			};
-			name = Debug;
+			name = Release;
 		};
 /* End XCBuildConfiguration section */
 
 /* Begin XCConfigurationList section */
-		1798E58C9B88917FFF410FAC4826FD41 /* Build configuration list for PBXNativeTarget "PrimerSDK-PrimerResources" */ = {
-			isa = XCConfigurationList;
-			buildConfigurations = (
-				1A46854232F480B8C7026A2E40760886 /* Debug */,
-				AA0B5463C74C88C9DEAD4AF62F24B916 /* Release */,
-			);
-			defaultConfigurationIsVisible = 0;
-			defaultConfigurationName = Release;
-		};
-<<<<<<< HEAD
 		4821239608C13582E20E6DA73FD5F1F9 /* Build configuration list for PBXProject "Pods" */ = {
 			isa = XCConfigurationList;
 			buildConfigurations = (
 				D299434AB35E7FD6F7921C8EF24742FF /* Debug */,
 				7EE7A78859F657F6BEFC651185B43192 /* Release */,
-=======
-		5485C1ADF366BA0261B6162148A64576 /* Build configuration list for PBXNativeTarget "PrimerSDK" */ = {
+			);
+			defaultConfigurationIsVisible = 0;
+			defaultConfigurationName = Release;
+		};
+		4C148E52AAB42E2BCCD5D78E428F8710 /* Build configuration list for PBXNativeTarget "PrimerSDK-PrimerResources" */ = {
 			isa = XCConfigurationList;
 			buildConfigurations = (
-				ED684EE56C93E85886F6E4182F1A410B /* Debug */,
-				6F7AD264F1E9BF51E1F4A2F0561747AF /* Release */,
->>>>>>> 8176e2e9
+				2935058D505909B15CC2B0306A90B5B2 /* Debug */,
+				D877AF348972B6BF49D260DDBA0FA25B /* Release */,
 			);
 			defaultConfigurationIsVisible = 0;
 			defaultConfigurationName = Release;
 		};
-		49E07386F9F1CAF79CB88889DE488930 /* Build configuration list for PBXNativeTarget "PrimerSDK" */ = {
+		907EF116FB62F7C5B4648F7CC57A8EDA /* Build configuration list for PBXNativeTarget "PrimerSDK" */ = {
 			isa = XCConfigurationList;
 			buildConfigurations = (
-				64C7907E2FDBAE06BFAB88770EE7FC97 /* Debug */,
-				0380B9CAF9E4C3CB693CC28E947AFA59 /* Release */,
+				2D007047D4625876ADA38F4E14E63C56 /* Debug */,
+				42CE9A0B731C6457372165C7BBA9C0BC /* Release */,
 			);
 			defaultConfigurationIsVisible = 0;
 			defaultConfigurationName = Release;
 		};
-<<<<<<< HEAD
 		DB74BC4B5C5930D4C8F1AC03B808A393 /* Build configuration list for PBXNativeTarget "Pods-PrimerSDK_Tests" */ = {
 			isa = XCConfigurationList;
 			buildConfigurations = (
 				05B9E071CFCA1E8A62F14905A80EE6EF /* Debug */,
 				80F45997CD1F5DAB4F3B62FA0301BC70 /* Release */,
-=======
+			);
+			defaultConfigurationIsVisible = 0;
+			defaultConfigurationName = Release;
+		};
 		F978C8F95E406B727BEB461AF06CD6F7 /* Build configuration list for PBXNativeTarget "Pods-PrimerSDK_Example" */ = {
 			isa = XCConfigurationList;
 			buildConfigurations = (
 				9FE23CF9E7E182C33813CBC09CD6CA29 /* Debug */,
 				03819C216E03F02851FE5D2175E38393 /* Release */,
->>>>>>> 8176e2e9
-			);
-			defaultConfigurationIsVisible = 0;
-			defaultConfigurationName = Release;
-		};
-		FC70E487715A2D49BBC75CC9EB45A120 /* Build configuration list for PBXNativeTarget "PrimerSDK-PrimerResources" */ = {
-			isa = XCConfigurationList;
-			buildConfigurations = (
-				C82A2EBEC8A74B2F4440A1018584F123 /* Debug */,
-				49693D5FDEE850692AF6448160EE0807 /* Release */,
 			);
 			defaultConfigurationIsVisible = 0;
 			defaultConfigurationName = Release;
