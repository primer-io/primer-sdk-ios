// !$*UTF8*$!
{
	archiveVersion = 1;
	classes = {
	};
	objectVersion = 46;
	objects = {

/* Begin PBXBuildFile section */
<<<<<<< HEAD
		004E65799DD92DEF0E7875CC3F44B8DA /* cs.json in Resources */ = {isa = PBXBuildFile; fileRef = 49214334AE61C781D9AFC89DDFB4B9A0 /* cs.json */; };
		03A634AFBDD6C9D2CC13F71CDB7301C4 /* ml.json in Resources */ = {isa = PBXBuildFile; fileRef = F31C1201DD5A8D83EEEAD00B5EB6F398 /* ml.json */; };
		055E9F3FDCDC970D6674F48311902947 /* PrimerFirstNameFieldView.swift in Sources */ = {isa = PBXBuildFile; fileRef = F3C51DB716C3226473D6747EAA21AF65 /* PrimerFirstNameFieldView.swift */; };
		05DDA2D3E76E75246A4A61A6A05FF82F /* af.json in Resources */ = {isa = PBXBuildFile; fileRef = 878FB636A2595944954C13E524D57E36 /* af.json */; };
		0690B17F0592E0A1E6FC10461A86C4B1 /* DataExtension.swift in Sources */ = {isa = PBXBuildFile; fileRef = EDEA93F7DD610B06CCBE57605151FF92 /* DataExtension.swift */; };
		06B39EE63EC7BBC4E8BF55DCE77469C8 /* PrimerSDK-dummy.m in Sources */ = {isa = PBXBuildFile; fileRef = 46F10C838A14A4D1EC5008A9A50587B5 /* PrimerSDK-dummy.m */; };
		072C54E6FB6CDB04EF99DF323314E50D /* UserDefaultsExtension.swift in Sources */ = {isa = PBXBuildFile; fileRef = 4E94BD39F6C8724D476F332B49C824EB /* UserDefaultsExtension.swift */; };
		07F35998E46069B21D41AA6944D4D1C2 /* mn.json in Resources */ = {isa = PBXBuildFile; fileRef = B5619EF5515F7246F28D714718210721 /* mn.json */; };
		085AF0CABEDF72502C1067CABEECCAB2 /* sd.json in Resources */ = {isa = PBXBuildFile; fileRef = 8CA1ECAA39696BADF29A537C6A5AC1B6 /* sd.json */; };
		08FF3BDA67D89421AC395F2969404F1B /* PrimerNavigationController.swift in Sources */ = {isa = PBXBuildFile; fileRef = 98AD32971C11E4EB1674EEE48C2FD16D /* PrimerNavigationController.swift */; };
		092847F4276E064570373283264A482E /* PrimerScrollView.swift in Sources */ = {isa = PBXBuildFile; fileRef = 27F1BFB22D0943F7672C765E647BC2A5 /* PrimerScrollView.swift */; };
		09C3F404585F97955CB5273102F02DAF /* PrimerResultViewController.swift in Sources */ = {isa = PBXBuildFile; fileRef = 37CDDE3EED6FB257A8D0D9B6564720D3 /* PrimerResultViewController.swift */; };
		09FF0B983997DFCEAD3F3BDB7A0F7956 /* CoreDataDispatcher.swift in Sources */ = {isa = PBXBuildFile; fileRef = 4468F9FCDDE79434839AE80C2DCE70BA /* CoreDataDispatcher.swift */; };
		0A3877912DE8B92A475931F58B72E5E2 /* de.json in Resources */ = {isa = PBXBuildFile; fileRef = F772148CEA703C8FE572FAE32722F60E /* de.json */; };
		0B1BEC7A2AD1D937BBD96E2A6D7A8C7C /* PrimerAPIClient+3DS.swift in Sources */ = {isa = PBXBuildFile; fileRef = 585A904FC2EE54428C1D112BAAC3DF4C /* PrimerAPIClient+3DS.swift */; };
		0BBAC4734D0251A791FB44E7CE296687 /* th.json in Resources */ = {isa = PBXBuildFile; fileRef = 0AE8C930B08E958DE05DACE661EBACB7 /* th.json */; };
		0CED2A0DEFF494E6AE03E92F82F3CE4D /* StrictRateLimitedDispatcher.swift in Sources */ = {isa = PBXBuildFile; fileRef = EF9B2CEBE212964904533289C62AEF9B /* StrictRateLimitedDispatcher.swift */; };
		0CF60D30669491C3028573CA80C3960F /* PaymentMethodConfigurationType.swift in Sources */ = {isa = PBXBuildFile; fileRef = 15ECA1BBBC95BDAA458C7BFE3755304D /* PaymentMethodConfigurationType.swift */; };
		0D597B7980C2819E7581756958851FF0 /* ca.json in Resources */ = {isa = PBXBuildFile; fileRef = CBAD58B603401910D194083C249BD8F0 /* ca.json */; };
		0D8217B2FD1A7CB77C121EF5CEB3A496 /* AnalyticsEvent.swift in Sources */ = {isa = PBXBuildFile; fileRef = B5BB5D36BD4318EE1346910D637FF491 /* AnalyticsEvent.swift */; };
		0FB8F6393A9315DE0E740B32185A348F /* sw.json in Resources */ = {isa = PBXBuildFile; fileRef = B93878207B2033A6E874ED922F711173 /* sw.json */; };
		103E2D44CBD9AE4CB859F8C7912680BE /* hr.json in Resources */ = {isa = PBXBuildFile; fileRef = CC0F3E6A9FDFA84C03EC34BF00C02089 /* hr.json */; };
		10DC79FEE022C48EADBDE436531EBB4D /* is.json in Resources */ = {isa = PBXBuildFile; fileRef = 824BA17378EC7A0B07F22B37EFD6D7BF /* is.json */; };
		121D6B9CF0A9F244C8F49D4E574D65F1 /* cy.json in Resources */ = {isa = PBXBuildFile; fileRef = ACC9DD8ADF1636BB29BF6FF0FC4C051E /* cy.json */; };
		1284E4B83F613F63FF656449AFF83493 /* FormType.swift in Sources */ = {isa = PBXBuildFile; fileRef = 4A5EE87ADA1B409358D89B0EF7F9C97E /* FormType.swift */; };
		136F1848446F421F4F709A2376C370BC /* ClientToken.swift in Sources */ = {isa = PBXBuildFile; fileRef = 2EC058B726262D530CCD7C4F581359A1 /* ClientToken.swift */; };
		137F7B1C966DC8E307AFFC007C5C421B /* CountryCode.swift in Sources */ = {isa = PBXBuildFile; fileRef = 396A5C512D1A706BBB64B4A89C202A37 /* CountryCode.swift */; };
		1490BF3ACA9AF4296C5532DF5AD9655C /* ArrayExtension.swift in Sources */ = {isa = PBXBuildFile; fileRef = F49543D2ED8D4045ADF825F6AE893BBD /* ArrayExtension.swift */; };
		14A427EB4CC2C2873107DDCA7B464C05 /* en.json in Resources */ = {isa = PBXBuildFile; fileRef = FD877084133C4A50C2F2C62470BDB55D /* en.json */; };
		19A7DF63393194504F87393EC2806061 /* ru.json in Resources */ = {isa = PBXBuildFile; fileRef = 75429DCC6E0DD52D1229BF33ECFFDEEB /* ru.json */; };
		1A945863E6E6E8FDA201E543978D5B90 /* OrderItem.swift in Sources */ = {isa = PBXBuildFile; fileRef = 57B0A1FEA445C75EF02DC5A6E4704379 /* OrderItem.swift */; };
		1ACC0B96AE8CA4E91DF2F5B67B2CCFE9 /* RateLimitedDispatcherBase.swift in Sources */ = {isa = PBXBuildFile; fileRef = 61E518BD13BFA6EF6F2BBA28F7A8A58F /* RateLimitedDispatcherBase.swift */; };
		1C5B34F108CEF374D282317C2C055D2E /* ku.json in Resources */ = {isa = PBXBuildFile; fileRef = 487792E7E35BCE8A69DBDA1266B91BBB /* ku.json */; };
		1CDCDF0661832BCE120983CD697B82AA /* WebViewUtil.swift in Sources */ = {isa = PBXBuildFile; fileRef = EF567C3D858AF937673E8BB8D1037AF6 /* WebViewUtil.swift */; };
		1D20A1697720596330C2AF9EAF27561A /* PaymentMethodsGroupView.swift in Sources */ = {isa = PBXBuildFile; fileRef = 0D1A3594DA43D0959138BC9BA328BC23 /* PaymentMethodsGroupView.swift */; };
		1D545558861983B7064AF906C306BD3A /* Endpoint.swift in Sources */ = {isa = PBXBuildFile; fileRef = EEEC79223EB0254322E0F972F42FFD2B /* Endpoint.swift */; };
		1D78342E38E23F78DB5BA6DBBE8A7B51 /* VaultPaymentMethodViewController.swift in Sources */ = {isa = PBXBuildFile; fileRef = 666D9F84767C49E494D1A15DFA94AE85 /* VaultPaymentMethodViewController.swift */; };
		1F1C3610733A20316DCF2B3E41E52CF2 /* lv.json in Resources */ = {isa = PBXBuildFile; fileRef = 08330655F7E90E1712859EA36845290D /* lv.json */; };
		202A82629E111022D99E527C969510B9 /* PrimerViewController.swift in Sources */ = {isa = PBXBuildFile; fileRef = 7A7F335ABDB097C437C2DAB983547A2E /* PrimerViewController.swift */; };
		2049AD20A8ECF22C30B66C99A5BD5FEC /* ar.json in Resources */ = {isa = PBXBuildFile; fileRef = 8694299F9A2CE183A2CF1B2EC5D187F2 /* ar.json */; };
		2083972B7A32966FB781E59D087640C6 /* PrimerFlowEnums.swift in Sources */ = {isa = PBXBuildFile; fileRef = 5101DFD8336D267954930D30ED448083 /* PrimerFlowEnums.swift */; };
		21242D2B35DEFAABFF2F84CBDDBA4589 /* it.json in Resources */ = {isa = PBXBuildFile; fileRef = 32FCCA13DD41E0FDDE96709918FA017A /* it.json */; };
		216EBB91A196D2052B1042789F759BCC /* hu.json in Resources */ = {isa = PBXBuildFile; fileRef = CC0B8D22D4299B2FC5751C15C6C0B84C /* hu.json */; };
		220A0A15828DE6193DF68D720251699B /* nl.json in Resources */ = {isa = PBXBuildFile; fileRef = DA31D47DABA4AB3BF7BDD8556B8A9AA8 /* nl.json */; };
		22522E5F019B7082E091E24684EAC26B /* PrimerWebViewController.swift in Sources */ = {isa = PBXBuildFile; fileRef = 28126C3590C36586F51800BA5CAECE55 /* PrimerWebViewController.swift */; };
		234DC80FCA774A04B4DCF4286E24E507 /* Icons.xcassets in Resources */ = {isa = PBXBuildFile; fileRef = 131F5B8B7C0DBFA2AF68264268CE8E62 /* Icons.xcassets */; };
		249FB2E2534EECD1C6261FF95E006BCC /* hi.json in Resources */ = {isa = PBXBuildFile; fileRef = C5BE2490F6D49C933E80B2771750675D /* hi.json */; };
		26C9B313B66E26A80ECE880582B932B7 /* Decisions.swift in Sources */ = {isa = PBXBuildFile; fileRef = E1124AD195DBA6A7B883228220CBFC29 /* Decisions.swift */; };
		270CFF0FC749F57C0605262D27016D14 /* Pods-PrimerSDK_Tests-dummy.m in Sources */ = {isa = PBXBuildFile; fileRef = D66C3890C3566F38C935A2FFD9A237B0 /* Pods-PrimerSDK_Tests-dummy.m */; };
		275D228A1C297BD2B7F562E2D7ABFEB0 /* PaymentResponse.swift in Sources */ = {isa = PBXBuildFile; fileRef = BCA512257CAE49EFE7AB3703F7E87AA4 /* PaymentResponse.swift */; };
		27824559EB3FF55308E73D5E49DA4754 /* UIDeviceExtension.swift in Sources */ = {isa = PBXBuildFile; fileRef = 5D959FB4AC18FF6286DA92164FD054F7 /* UIDeviceExtension.swift */; };
		27C605D462CF7AB9E5134B821F142709 /* Queue.swift in Sources */ = {isa = PBXBuildFile; fileRef = 102C96031BAF89A5246C7309CAE4729C /* Queue.swift */; };
		27FC844637EF9AA2479C7742831DEEA5 /* PrimerFormViewController.swift in Sources */ = {isa = PBXBuildFile; fileRef = BDA3A10CE27E1E37AE1061CC97D8E09B /* PrimerFormViewController.swift */; };
		280EED77BDCDA66C542DD77414DCBCE6 /* Configuration.swift in Sources */ = {isa = PBXBuildFile; fileRef = 347736FC124A0C2BF5D2E729111503AF /* Configuration.swift */; };
		282B32C719C0EDF9996DB12B51E26F62 /* VaultPaymentMethodViewModel.swift in Sources */ = {isa = PBXBuildFile; fileRef = D51B9737F219EDA6C6A261C0713471FA /* VaultPaymentMethodViewModel.swift */; };
		285BD4D66EF242DA9337B3F06D7E2997 /* AnalyticsService.swift in Sources */ = {isa = PBXBuildFile; fileRef = 97A319110D37206359C4EC1E93BC2D3B /* AnalyticsService.swift */; };
		2871DBDAF26433A64869ED88BEF5E2C9 /* Error.swift in Sources */ = {isa = PBXBuildFile; fileRef = 0C06F529FF75B4DDFD91E57D5E074C60 /* Error.swift */; };
		28D9F7E2F52005E5865D9B5365C2D5A0 /* zh.json in Resources */ = {isa = PBXBuildFile; fileRef = 4157CAF592A134672A075922CD819ABA /* zh.json */; };
		2974DCE43F3D43B8C5AC29F8B74F8D06 /* PrimerTheme+Inputs.swift in Sources */ = {isa = PBXBuildFile; fileRef = 723C53B6431679CE2E2283B7F177304D /* PrimerTheme+Inputs.swift */; };
		2A98F76913FF1185AA1400C892A28D70 /* PrimerHeadlessUniversalCheckoutProtocols.swift in Sources */ = {isa = PBXBuildFile; fileRef = 26B8B908410A2A6F245A607510B03065 /* PrimerHeadlessUniversalCheckoutProtocols.swift */; };
		2AAFEE6A90AE9B6092AEFF8D4E040401 /* CancellablePromise.swift in Sources */ = {isa = PBXBuildFile; fileRef = 35F9699CE50479A52DBE37045CC1B81F /* CancellablePromise.swift */; };
		2B7AF04D5B010281854A6C47015CA9A6 /* QRCodeTokenizationViewModel.swift in Sources */ = {isa = PBXBuildFile; fileRef = 67450656D78017BF844EBA352019B34E /* QRCodeTokenizationViewModel.swift */; };
		2BD13C55D1D7AB11E21458CAD3F7816B /* 3DSService.swift in Sources */ = {isa = PBXBuildFile; fileRef = 822A652902F22836853775F4BAA2C590 /* 3DSService.swift */; };
		2E05F6DB5EC0A6126E4E61E663128FEE /* PaymentMethodTokenizationViewModel.swift in Sources */ = {isa = PBXBuildFile; fileRef = 3117BB0F9F962EB606A464C2A99D48A1 /* PaymentMethodTokenizationViewModel.swift */; };
		2E4270464B2D01D042BF85681166838A /* sr.json in Resources */ = {isa = PBXBuildFile; fileRef = BBD6F963ED29FFEF344ADBDC13E95B10 /* sr.json */; };
		2EE093A2FB71C18704F34B92AA0C99B3 /* tr.json in Resources */ = {isa = PBXBuildFile; fileRef = 4A09D4CD03CF8225857037CD2A6C57B4 /* tr.json */; };
		2FC9BDA679A0416DE464DCE610A004E8 /* VaultService.swift in Sources */ = {isa = PBXBuildFile; fileRef = 3E6BC60CF13B77739B0761CED807B4B9 /* VaultService.swift */; };
		303E7BC2E4A313007C3099B35CF688C4 /* Promise.swift in Sources */ = {isa = PBXBuildFile; fileRef = EABFEC4C1C978A35650E242DEC358BF6 /* Promise.swift */; };
		30A3BC6F61EEBC47D728860717B63E9E /* CardholderNameField.swift in Sources */ = {isa = PBXBuildFile; fileRef = B3E7B7679B3CAF232E2452C4AA03B368 /* CardholderNameField.swift */; };
		30C4790A82ABDADBD057AB99D36EC160 /* PrimerThemeData.swift in Sources */ = {isa = PBXBuildFile; fileRef = 46AA97DDEFFC3DC76FF05A516816FE2A /* PrimerThemeData.swift */; };
		30E783112C5E899BAA735AD4BAD46E07 /* 3DS.swift in Sources */ = {isa = PBXBuildFile; fileRef = D81062F7B25209855AA25D04AC4D93B0 /* 3DS.swift */; };
		3151D27A0A97F3C25930964E348FEA6F /* PayPal.swift in Sources */ = {isa = PBXBuildFile; fileRef = 10490A1420B0838FB3079BBD2568E5AE /* PayPal.swift */; };
		3217BAFB50512B3036A1B2FC87B7D2A3 /* PrimerSDK-PrimerResources in Resources */ = {isa = PBXBuildFile; fileRef = A8B3BC107C2BDC3C03D961866F721265 /* PrimerSDK-PrimerResources */; };
		3350759D4169544EC1BE2F90CC962F07 /* Logger.swift in Sources */ = {isa = PBXBuildFile; fileRef = ECCD0E036F7D5C482E864BCD968F0506 /* Logger.swift */; };
		338BBE7011BA33982F842C571850C38C /* PrimerHeadlessUniversalCheckoutUIManager.swift in Sources */ = {isa = PBXBuildFile; fileRef = 3ADF1564EC6023CAF990EE3E7A836DAA /* PrimerHeadlessUniversalCheckoutUIManager.swift */; };
		33B20FCCE2FA0EEA8632A486923DBA62 /* Analytics.swift in Sources */ = {isa = PBXBuildFile; fileRef = 4EFB9B8A3A2A6B68ACBD293A46B67CF1 /* Analytics.swift */; };
		360E5D5773975FAB8D83C649A3B039BF /* PaymentMethodTokenizationRequest.swift in Sources */ = {isa = PBXBuildFile; fileRef = 87BD880260852FACC10C4FBDF0E1CAFC /* PaymentMethodTokenizationRequest.swift */; };
		36FA2E0BD2AB6D8AC88AF5721EDD095F /* ApayaTokenizationViewModel.swift in Sources */ = {isa = PBXBuildFile; fileRef = 34D7C6A2C62D70290A586E47D2915B00 /* ApayaTokenizationViewModel.swift */; };
		3714B5EB4CE714D6BFC6BA72FFE06BC3 /* LastNameField.swift in Sources */ = {isa = PBXBuildFile; fileRef = 11CE781AF1041A73516D11772A355658 /* LastNameField.swift */; };
		37AB0E6DA05C96E7679D75174DF8A404 /* race.swift in Sources */ = {isa = PBXBuildFile; fileRef = E87E81F20DC9FA2FC40D4B07A062B181 /* race.swift */; };
		382D793500EB13C3AC4A6EDEAD8A8163 /* so.json in Resources */ = {isa = PBXBuildFile; fileRef = 2D0F31499878E0DBDAD39C7809D29971 /* so.json */; };
		3980B81C81B39200C91F85F5E9FC3423 /* Keychain.swift in Sources */ = {isa = PBXBuildFile; fileRef = E2192C5EC348CF8657D1861EFDF1BD5D /* Keychain.swift */; };
		3D9DA9CED3559FF6AB516D66D99CC53F /* CardComponentsManager.swift in Sources */ = {isa = PBXBuildFile; fileRef = 194F2BDBC4EAAEEDD5AEECE18F692387 /* CardComponentsManager.swift */; };
		3E4E8A6CD1DAFCBE2CB02079B1F90A09 /* Strings.swift in Sources */ = {isa = PBXBuildFile; fileRef = CA07D3747AEE3723737D457C5C024334 /* Strings.swift */; };
		3E585525B48674A550C8001282EC8A9B /* PrimerResultComponentView.swift in Sources */ = {isa = PBXBuildFile; fileRef = F4957DCEA37A1035A6E2BC651B043B23 /* PrimerResultComponentView.swift */; };
		3F7B0FCBB202614F58E6FEF982AF25C3 /* fi.json in Resources */ = {isa = PBXBuildFile; fileRef = B1D55244D786E262887E56E1965A8C1E /* fi.json */; };
		3FBE05A232833306D349512D3AED4608 /* PrimerSettings.swift in Sources */ = {isa = PBXBuildFile; fileRef = 3B240F324E34CB20BDCEB6B87B31E197 /* PrimerSettings.swift */; };
		404EFF93C31713712C67CBE5C67162B2 /* PrimerHeadlessUniversalCheckout.swift in Sources */ = {isa = PBXBuildFile; fileRef = D165BED8EC5542F8A98F46E5E2CE5F66 /* PrimerHeadlessUniversalCheckout.swift */; };
		4129C9BBB626B9AFBD57BA642F5C7943 /* PollingModule.swift in Sources */ = {isa = PBXBuildFile; fileRef = AA78F4BD0CBE88D2CA03335A88BF015F /* PollingModule.swift */; };
		4288ADE674429F2BD0671E9857AF8299 /* ta.json in Resources */ = {isa = PBXBuildFile; fileRef = B611DAC4F2D7A46939634D1440BCB331 /* ta.json */; };
		43EABCE19F487D568F9C7259E27FB1B4 /* Primer.swift in Sources */ = {isa = PBXBuildFile; fileRef = 7AACF714FEA7EAF27237F67BA63BBA75 /* Primer.swift */; };
		45623FFB7A7AC2C8DA638822BD308AD9 /* DependencyInjection.swift in Sources */ = {isa = PBXBuildFile; fileRef = CE46B7612701A744ED2A66B34F8A5866 /* DependencyInjection.swift */; };
		463EFA3573D4B6AE314F7E76E7E0246F /* PrimerCountryFieldView.swift in Sources */ = {isa = PBXBuildFile; fileRef = 94DC310AA2A5D4C2C1142A0DDEFBDCFD /* PrimerCountryFieldView.swift */; };
		4715BCA54FA9601D1D9279B9BE1BA09D /* PrimerAPIClient.swift in Sources */ = {isa = PBXBuildFile; fileRef = 7F3401B0393F4EC9367BF21786552428 /* PrimerAPIClient.swift */; };
		4752A0AFB95F5BA317B4203F9B546D2E /* PaymentMethodConfiguration.swift in Sources */ = {isa = PBXBuildFile; fileRef = 80919E071A6485473286930FAAEFE764 /* PaymentMethodConfiguration.swift */; };
		48CA9CA721C6D5394EB78F245CD8B183 /* am.json in Resources */ = {isa = PBXBuildFile; fileRef = 03FF7FFAB52540623DDCF662A70EEDDB /* am.json */; };
		494A4EBF93BE9A1C42F4A0391E8BCDB7 /* PrimerCardNumberFieldView.swift in Sources */ = {isa = PBXBuildFile; fileRef = 9F583D2503FECAFAB3B62E1A6B887BB7 /* PrimerCardNumberFieldView.swift */; };
		4A4C136FFEE220E096D7CF05381263CB /* PrimerInputViewController.swift in Sources */ = {isa = PBXBuildFile; fileRef = 3B2DDE91C97CB38EBB5C32C96E91CB63 /* PrimerInputViewController.swift */; };
		4A94BB65671FE4DB0D4E62FFD9F191BB /* Pods-PrimerSDK_Example-umbrella.h in Headers */ = {isa = PBXBuildFile; fileRef = 3780FF276696624E5AD4A629D4CC4AD8 /* Pods-PrimerSDK_Example-umbrella.h */; settings = {ATTRIBUTES = (Public, ); }; };
		4B3E5373B6FFAE5DD132D80AD8B04C11 /* ps.json in Resources */ = {isa = PBXBuildFile; fileRef = 7383A8683E1F806E542E24C727F6E685 /* ps.json */; };
		4B631024D7C9359A84DABFE077F782BE /* RecoverWrappers.swift in Sources */ = {isa = PBXBuildFile; fileRef = 638BAE37A7B37561FB344EC624C182D5 /* RecoverWrappers.swift */; };
		4B888A6FAE995BDB24F6879A98F8C048 /* tt.json in Resources */ = {isa = PBXBuildFile; fileRef = FAA361DF2B06A5F873CBC6538A5D5BB2 /* tt.json */; };
		4C39AEB25B8621DC0EA9572754516C30 /* PaymentMethodToken.swift in Sources */ = {isa = PBXBuildFile; fileRef = 70C19264BD7CA44ED865E3258788E7D3 /* PaymentMethodToken.swift */; };
		4D99DAD3C7E9855D9C58AC526077E207 /* EnsureWrappers.swift in Sources */ = {isa = PBXBuildFile; fileRef = 3050B929F84DF3A2D31ECCD89C3795B4 /* EnsureWrappers.swift */; };
		4FE210036B6F788DAAB20E1DAD0C3369 /* UINavigationController+Extensions.swift in Sources */ = {isa = PBXBuildFile; fileRef = 9B59A3BB887B2EABF38212BD7D9C50CB /* UINavigationController+Extensions.swift */; };
		50F3FB3DACFAF303F315EAD9518D9A6F /* URLExtension.swift in Sources */ = {isa = PBXBuildFile; fileRef = 930D5F4FDAB5C4D955A861AFE7499AC0 /* URLExtension.swift */; };
		50FEC862B418ED10ABCBC75B6DEA9871 /* hang.swift in Sources */ = {isa = PBXBuildFile; fileRef = EC4A71093019DC3BF1E98195126D36B9 /* hang.swift */; };
		5102747A636E0140A741DDCCA91BF92C /* Guarantee.swift in Sources */ = {isa = PBXBuildFile; fileRef = 2376C075E300032859FF0CA8FA5221DF /* Guarantee.swift */; };
		510759A0E4C60FA38B196DA717B59B7B /* Dimensions.swift in Sources */ = {isa = PBXBuildFile; fileRef = 0B593A5B3133EA099E94104111CC767A /* Dimensions.swift */; };
		51958FE81AADEF67C7A9DE48241F8269 /* PaymentMethodComponent.swift in Sources */ = {isa = PBXBuildFile; fileRef = 94757B5C598984A6F3735BC1023FED0E /* PaymentMethodComponent.swift */; };
		519C6934C093150412D09DC75A8E4D10 /* ja.json in Resources */ = {isa = PBXBuildFile; fileRef = F3C63AE19B07AF56BA2F48F0A5ACF3F7 /* ja.json */; };
		51DC9A08A10C589E149A6B41E06DF922 /* QRCodeViewController.swift in Sources */ = {isa = PBXBuildFile; fileRef = D28D9A0DB2A7E5A445884CBF608692C1 /* QRCodeViewController.swift */; };
		522A8714545DB32E0EB2E3ADCA2192A4 /* RateLimitedDispatcher.swift in Sources */ = {isa = PBXBuildFile; fileRef = D676690D9E6C126D1D55005D093F5A73 /* RateLimitedDispatcher.swift */; };
		527445779E92123A1DEEB7B6C9B81880 /* DateExtension.swift in Sources */ = {isa = PBXBuildFile; fileRef = C7D2F6D13145120AE0B0053B58D4F6DD /* DateExtension.swift */; };
		546106348F7E2BB04BE9E1CE187CBCAC /* AnyCodable.swift in Sources */ = {isa = PBXBuildFile; fileRef = 6D1D89E7DC832D191401C057A2C2D999 /* AnyCodable.swift */; };
		54C89079D4DC629A7FF7F1AE63417375 /* ClientSessionActionsModule.swift in Sources */ = {isa = PBXBuildFile; fileRef = DC182305ABEA6F8FF6E30CB4E94FBE6B /* ClientSessionActionsModule.swift */; };
		5531CCE6E67DD40AF1D1C7C7470C5A21 /* AES256.swift in Sources */ = {isa = PBXBuildFile; fileRef = E99A5C38540B76041F52068CF08D9193 /* AES256.swift */; };
		55AA4738F3A0E8CE0DB4192F6CB5EA07 /* MockPrimerAPIClient.swift in Sources */ = {isa = PBXBuildFile; fileRef = 12C941848DD31B2B031951407D5AEA8F /* MockPrimerAPIClient.swift */; };
		5733FE30C68C0326FAD95DCA9439B2F9 /* FormPaymentMethodTokenizationViewModel.swift in Sources */ = {isa = PBXBuildFile; fileRef = 3D3D50E7A27228798A36A5FF2E464EEF /* FormPaymentMethodTokenizationViewModel.swift */; };
		576CBFE7BB80FC46B6F006AE6E711708 /* Foundation.framework in Frameworks */ = {isa = PBXBuildFile; fileRef = EAB6F611E86A4758835A715E4B4184F6 /* Foundation.framework */; };
		57B7FA222E726DD7C02B6A2ECCCF1618 /* PrimerTheme+TextStyles.swift in Sources */ = {isa = PBXBuildFile; fileRef = 0D8016F11B4C4854849BB7219D490B2C /* PrimerTheme+TextStyles.swift */; };
		581749EE316413571468E964D0C80543 /* PrimerGenericTextFieldView.swift in Sources */ = {isa = PBXBuildFile; fileRef = 958577ED8E7B5F042A21A174BA70C1AF /* PrimerGenericTextFieldView.swift */; };
		5BD3E3A7606B37AC4B374E78E920BF19 /* CardScannerViewController.swift in Sources */ = {isa = PBXBuildFile; fileRef = 943A5102174B8702BB925362B44A96F9 /* CardScannerViewController.swift */; };
		5D29A48BCA3633F0F1B59B6F7368A957 /* ky.json in Resources */ = {isa = PBXBuildFile; fileRef = F71B4DCB0C957A4FDAE2B2D4DC2930C3 /* ky.json */; };
		5DA70C7DD3FA8399EE95DE12164C8987 /* PrimerSearchTextField.swift in Sources */ = {isa = PBXBuildFile; fileRef = DB715871874EAF41D7E7CDD1D2950C8F /* PrimerSearchTextField.swift */; };
		5F5829EBFF8B3EE673297BEA6C634E99 /* AdyenDotPay.swift in Sources */ = {isa = PBXBuildFile; fileRef = D4020B17AB77A6917D64AA55E1DFE9BA /* AdyenDotPay.swift */; };
		6190A1476D19C5CBD40CF5B7AD89795F /* UILocalizableUtil.swift in Sources */ = {isa = PBXBuildFile; fileRef = 44A0C3BAFA300A4B7EA96E2DFAD3B64D /* UILocalizableUtil.swift */; };
		634CDD150725E25B7C5E9F0F1F75879D /* PrimerError.swift in Sources */ = {isa = PBXBuildFile; fileRef = C2162621EA2D89BAC668E6A2B056C7E0 /* PrimerError.swift */; };
		6417BDEF1352DCB112FFAAABD17AA0D0 /* URLSessionStack.swift in Sources */ = {isa = PBXBuildFile; fileRef = 621EF068A38834C755CA2040C7FC8636 /* URLSessionStack.swift */; };
		66C0C45C0AC555DC3AE54A82A43ED53C /* PrimerTextFieldView.xib in Resources */ = {isa = PBXBuildFile; fileRef = 43BD6162DBCC3F21B3F13CCD847D5B7C /* PrimerTextFieldView.xib */; };
		679F2F9B8B4172090D2E7EA97FD7FDE6 /* CheckoutModule.swift in Sources */ = {isa = PBXBuildFile; fileRef = E895C5E5AE6BE763F26F95F8E5D49455 /* CheckoutModule.swift */; };
		67C03521F1B56F0F1FA23F45EA17B8DB /* PrimerSDK-umbrella.h in Headers */ = {isa = PBXBuildFile; fileRef = 1795A506EA0112F3AE062921DA56E134 /* PrimerSDK-umbrella.h */; settings = {ATTRIBUTES = (Public, ); }; };
		67C1A84BF1809375419BAF30AFDDC267 /* bg.json in Resources */ = {isa = PBXBuildFile; fileRef = DF5486EBEC23986CAA6AEDBC88B2D2C1 /* bg.json */; };
		6850366F0FAE0B51D28995CB5D7FE154 /* PrimerFormView.swift in Sources */ = {isa = PBXBuildFile; fileRef = 6C1575E6B49FCB233854EF3DDFD1E51E /* PrimerFormView.swift */; };
		685BF5FB505F4500841497D2DBA9875E /* after.swift in Sources */ = {isa = PBXBuildFile; fileRef = D62256C3254DBAF50805A421541587DA /* after.swift */; };
		688D982C1B892E5751C339CAFE03EDA0 /* GuaranteeWrappers.swift in Sources */ = {isa = PBXBuildFile; fileRef = 689B570926048E7B9A895AB23F8C0887 /* GuaranteeWrappers.swift */; };
		6922A3975CC5B4FC3786E649304FC1A1 /* sl.json in Resources */ = {isa = PBXBuildFile; fileRef = E4674B1571715E4E93B8F68DCA50E20C /* sl.json */; };
		6A439B5D67CF7C918A8567B57E0BA68F /* BankSelectorTokenizationViewModel.swift in Sources */ = {isa = PBXBuildFile; fileRef = 73CFF1C47CC96F08BEF7E39426917050 /* BankSelectorTokenizationViewModel.swift */; };
		6AAE0F189B5AB1872C45BDE177750D34 /* PrimerNavigationBar.swift in Sources */ = {isa = PBXBuildFile; fileRef = 85B381792BDD8F117A819BFA81FF0FCE /* PrimerNavigationBar.swift */; };
		6B8BAD464C5D8A47B251B04870752FAA /* ka.json in Resources */ = {isa = PBXBuildFile; fileRef = 8FD6591DF19271C7F567B93C177B328B /* ka.json */; };
		6C5B3B5A2EA4D2BF9E9EFB0D12A5ED7D /* ResumeHandlerProtocol.swift in Sources */ = {isa = PBXBuildFile; fileRef = 24E0AA6A651FA314FEDDFC5AA8AF0560 /* ResumeHandlerProtocol.swift */; };
		6E3083A03FCB83FF7A8B309FB3AB3643 /* BankTableViewCell.swift in Sources */ = {isa = PBXBuildFile; fileRef = CB28BAAD0FF08F9F0A9A02906964D3A3 /* BankTableViewCell.swift */; };
		6F78EE1890FA876F7DA85A68B6ED0A7F /* Connectivity.swift in Sources */ = {isa = PBXBuildFile; fileRef = 979FF0F6A1185C73EA12828A91166942 /* Connectivity.swift */; };
		6FE784DB4B857272AB729E57AC5258EA /* CustomStringConvertible.swift in Sources */ = {isa = PBXBuildFile; fileRef = CCD9B30FC1F4AD0D46AFC6FFCBCBD492 /* CustomStringConvertible.swift */; };
		7080176B5A43BA9580DEFC7C61A045BC /* km.json in Resources */ = {isa = PBXBuildFile; fileRef = C716BABFBA2B4EE6CE3E6B6BA07C7B47 /* km.json */; };
		708185DCB6D1208569223AAEC31354CA /* he.json in Resources */ = {isa = PBXBuildFile; fileRef = 7E13184375A8D38DDFB4698F761E8AB1 /* he.json */; };
		70ED37361821801A3C6F2E04991035CD /* PrimerButton.swift in Sources */ = {isa = PBXBuildFile; fileRef = B8F6C23C6FB43CA7905501810B0AEC5B /* PrimerButton.swift */; };
		711619419D81BFF8D558F0F6DCAFE40F /* CVVField.swift in Sources */ = {isa = PBXBuildFile; fileRef = 781CA3841802934FA0F504873CD35498 /* CVVField.swift */; };
		7148E3456DDAB6776E5FD7F44BE5EF37 /* ImageName.swift in Sources */ = {isa = PBXBuildFile; fileRef = 2CE14CFA8837948D651B95735D82E4E9 /* ImageName.swift */; };
		716AA9D659ED1308BCED8A25212302C1 /* Catchable.swift in Sources */ = {isa = PBXBuildFile; fileRef = 77F09BECF673208A8C4C6206E698DC14 /* Catchable.swift */; };
		723849229B25ACA9BC489549C6A9FDFA /* PrimerThemeData+Deprecated.swift in Sources */ = {isa = PBXBuildFile; fileRef = 38D30990228FA41085F77C8F251FD1AB /* PrimerThemeData+Deprecated.swift */; };
		74C7BAFB3182266B5877E7FF6BDA2071 /* PrimerStateFieldView.swift in Sources */ = {isa = PBXBuildFile; fileRef = 75B3944A0C771D2CD85B8F6D9E8B4679 /* PrimerStateFieldView.swift */; };
		752F028441300316FDB4FCE762143C8D /* PaymentAPIModel.swift in Sources */ = {isa = PBXBuildFile; fileRef = FEC378BEFFCC73080EB11D795F1245C0 /* PaymentAPIModel.swift */; };
		7534648D0B66730B4337859404C6EF3B /* when.swift in Sources */ = {isa = PBXBuildFile; fileRef = 0872AA715205C1E44EBB7C2D2D640E5D /* when.swift */; };
		776B5507BED08ABE89CA8AE62C00A706 /* ExternalViewModel.swift in Sources */ = {isa = PBXBuildFile; fileRef = EAFE21F093A5A0F030B38D47BBE1FA4B /* ExternalViewModel.swift */; };
		782B6219350E750A98CF06FF2CD85D3E /* PrimerTestPaymentMethodViewController.swift in Sources */ = {isa = PBXBuildFile; fileRef = DB6F52E7F1970B63B4D53155D4EB8EA2 /* PrimerTestPaymentMethodViewController.swift */; };
		79987344356D866E4C15AFF9B2A6B6B1 /* PrimerPostalCodeFieldView.swift in Sources */ = {isa = PBXBuildFile; fileRef = E275E90F0F7C2FDA4FB5A71E51B362C5 /* PrimerPostalCodeFieldView.swift */; };
		7998FE3FDDA2D53729C69DAC4E7BB1AC /* PrimerInputElements.swift in Sources */ = {isa = PBXBuildFile; fileRef = 2A3B6DBEFB2122EC2F2D72A47E23AD0E /* PrimerInputElements.swift */; };
		79F6B748926535FE512107B99B33CFEA /* PrimerLoadingViewController.swift in Sources */ = {isa = PBXBuildFile; fileRef = 04CB724AF25AFCFEB9BF36B614646780 /* PrimerLoadingViewController.swift */; };
		7A613C25A785A0E6D197EA998C76DEAC /* et.json in Resources */ = {isa = PBXBuildFile; fileRef = 85A2013DC2149D8399ECA630C343BB9D /* et.json */; };
		7A708CD8052F566C4E3FF271B3277471 /* currencies.json in Resources */ = {isa = PBXBuildFile; fileRef = 361E3179C62FB777FAC5ACEB9F70DD30 /* currencies.json */; };
		7AD6BA3CBB821CC014B63A4794FBE640 /* firstly.swift in Sources */ = {isa = PBXBuildFile; fileRef = 94AE2B4066F0672043B2E74A1D2F9FEB /* firstly.swift */; };
		7B4E24CBDED1F3DD2CA7C75A8089FC6C /* AppState.swift in Sources */ = {isa = PBXBuildFile; fileRef = FCF189FAE0FCFE56EE40F1B21376F363 /* AppState.swift */; };
		7B71AE1E83BA1FD68E459C7EAC190664 /* CountryTableViewCell.swift in Sources */ = {isa = PBXBuildFile; fileRef = DABCBED5D38B3A4EC78CD0DA91847712 /* CountryTableViewCell.swift */; };
		7C0CBCDF88C7CAF5C507C4F9CA81EE05 /* PrimerTheme.swift in Sources */ = {isa = PBXBuildFile; fileRef = 387FD237D00CA983527C6A05A6FA479C /* PrimerTheme.swift */; };
		7CD035111834622A260FF95598EABC9E /* Parser.swift in Sources */ = {isa = PBXBuildFile; fileRef = 4D3494BB0697C9CCB03BAA3AAD6CCE31 /* Parser.swift */; };
		7CF064E412F61E81E1B004EE1A1A5475 /* nn.json in Resources */ = {isa = PBXBuildFile; fileRef = CAB72CE271D881A75DE9CD66126291A8 /* nn.json */; };
		7D22B7E760E13879F19353A021049A6C /* StringExtension.swift in Sources */ = {isa = PBXBuildFile; fileRef = 737998802A37931622426E42401229D0 /* StringExtension.swift */; };
		7D2FA19E3811ECAC920FF9BC88C44EE4 /* Resolver.swift in Sources */ = {isa = PBXBuildFile; fileRef = 47C9B6731240F6EFB632D1B93E8FBB41 /* Resolver.swift */; };
		7D82300CED0450710CA256043867E5D4 /* 3DSService+Promises.swift in Sources */ = {isa = PBXBuildFile; fileRef = 5A732FF3EB78D28F0EB6F2B0C1EA496D /* 3DSService+Promises.swift */; };
		7D84B082EDE1F169F3ADB540A7F9D1AE /* Device.swift in Sources */ = {isa = PBXBuildFile; fileRef = 203366EB41D7B0916FA02AAFFDD289DC /* Device.swift */; };
		7EFF08398021F16BFBD17D5FC51721DF /* Localizable.strings in Resources */ = {isa = PBXBuildFile; fileRef = 51D160ACD3AB079B8A756890F79766CC /* Localizable.strings */; };
		7F4268C790E64685FDECAC22FCBE41DF /* CatchWrappers.swift in Sources */ = {isa = PBXBuildFile; fileRef = 5B145D033FAD702C4AA6CF96CC91C6E2 /* CatchWrappers.swift */; };
		7FF27F8DAFE1930C9F13AEF70D0A4431 /* CountrySelectorViewController.swift in Sources */ = {isa = PBXBuildFile; fileRef = 6D3082A9FAD93BBAA3C6B5F1DE7D9FBE /* CountrySelectorViewController.swift */; };
		80006B45F822A8303200AC21E857ED0C /* Colors.swift in Sources */ = {isa = PBXBuildFile; fileRef = D6B9A9B947684916ABC2DF5EEB2AD3B3 /* Colors.swift */; };
		8014F215FCF3C3A6282CFDF3232F2850 /* vi.json in Resources */ = {isa = PBXBuildFile; fileRef = 1A1FAEECE80D8017D635162132285DC4 /* vi.json */; };
		8066AA4D52CC543250DF3E17CB66C20E /* PrimerTextFieldView+Analytics.swift in Sources */ = {isa = PBXBuildFile; fileRef = 0ABF94F83B13F9D06EB8D4D3ECA6FD73 /* PrimerTextFieldView+Analytics.swift */; };
		810E4084FA932FEAB381376404FD9BBB /* VaultCheckoutViewModel.swift in Sources */ = {isa = PBXBuildFile; fileRef = E471F3F1302C46CA1D22A991ADC4C645 /* VaultCheckoutViewModel.swift */; };
		81216C52A32B0ADD40173CDCAC9131FB /* CardNetwork.swift in Sources */ = {isa = PBXBuildFile; fileRef = 7A11A9B0009B0254C95D5987BE22E46D /* CardNetwork.swift */; };
		81F647ED28327E01856B7A030D8AD630 /* PrimerTheme+Buttons.swift in Sources */ = {isa = PBXBuildFile; fileRef = 0C7C9228870747023A92C13020704847 /* PrimerTheme+Buttons.swift */; };
		830073CA492E698D96889E28FDCFBB03 /* PayPalService.swift in Sources */ = {isa = PBXBuildFile; fileRef = 933564A1BAE4BD46906A21F6D9785450 /* PayPalService.swift */; };
		830C6BF85ED5929628FE45ABD8284F9F /* PostalCode.swift in Sources */ = {isa = PBXBuildFile; fileRef = E87376102ECB8E81BC720DB3F94B49B5 /* PostalCode.swift */; };
		83D6468812DAF45200FC0E3E144A69B2 /* CardNumberField.swift in Sources */ = {isa = PBXBuildFile; fileRef = AF4CD7512916B1BDFE3354A6AE96FC27 /* CardNumberField.swift */; };
		842DD899BD57C5C498F09DA688806458 /* AnyEncodable.swift in Sources */ = {isa = PBXBuildFile; fileRef = 258590AC8CB522EC465D027D81AF9CD1 /* AnyEncodable.swift */; };
		85980AD9086E7CE8FFDDBC973DAD0DED /* CancellableCatchable.swift in Sources */ = {isa = PBXBuildFile; fileRef = 5CA274A713A0BBCD73E99C6B840BAA2A /* CancellableCatchable.swift */; };
		8602EA453B17A9653C030E8A49712096 /* ApplePayTokenizationViewModel.swift in Sources */ = {isa = PBXBuildFile; fileRef = 2EB2C46C8E19D76BC422BA64C4DF5BC0 /* ApplePayTokenizationViewModel.swift */; };
		87330287801DBF7CC833715F1FB9A84D /* PrimerSimpleCardFormTextFieldView.swift in Sources */ = {isa = PBXBuildFile; fileRef = 704A4AE49DDC413B4E6546FD39B9687C /* PrimerSimpleCardFormTextFieldView.swift */; };
		873B772B759608DF38149D21C12033C2 /* ExternalPaymentMethodTokenizationViewModel.swift in Sources */ = {isa = PBXBuildFile; fileRef = C049FA0E611EB4FC40413EB8FF3E3040 /* ExternalPaymentMethodTokenizationViewModel.swift */; };
		8854FEDE2069200DA351A8BB4B227E68 /* bn.json in Resources */ = {isa = PBXBuildFile; fileRef = 78E0019087A2B773C4D22FACBCDEA04C /* bn.json */; };
		894A78C2E50CF61109FF23E667845429 /* Apaya.swift in Sources */ = {isa = PBXBuildFile; fileRef = 894F599B0CF29D8508A99807B2EB2551 /* Apaya.swift */; };
		89BF5B0028B5B7414B66B96DD1EA3F66 /* PayPalTokenizationViewModel.swift in Sources */ = {isa = PBXBuildFile; fileRef = 7C0AEFDB32DAD9A047AC36A5D9B14A99 /* PayPalTokenizationViewModel.swift */; };
		89DCBF60A3D302633EA6E23F8040EA65 /* dv.json in Resources */ = {isa = PBXBuildFile; fileRef = 1D0EBAB8CAF1088D146EE861B1556207 /* dv.json */; };
		89F78D6FD95DAAACE090832BEEF86F6B /* JSONParser.swift in Sources */ = {isa = PBXBuildFile; fileRef = A40DBFEDA9F04AAB1529DE18A0F03E8D /* JSONParser.swift */; };
		8BA804EBCE0C27A5C5777DB41DB9F18C /* AlertController.swift in Sources */ = {isa = PBXBuildFile; fileRef = 48AB523096230FAFEA62D1B9EBF87DEA /* AlertController.swift */; };
		8C18D431AC1B78096F017CDC6F3BC27C /* PrimerCardFormViewController.swift in Sources */ = {isa = PBXBuildFile; fileRef = 67750E68AEDFD69FF1225EFA769A3F02 /* PrimerCardFormViewController.swift */; };
		8C362CAF113848C80CAE74128EA1F52A /* PostalCodeField.swift in Sources */ = {isa = PBXBuildFile; fileRef = 6B463C75E91E94D834EAEF8120818B7F /* PostalCodeField.swift */; };
		8CDD1C28FEE3840ACC95AE8D12E00558 /* Content.swift in Sources */ = {isa = PBXBuildFile; fileRef = D2B059F0202CD7BF6832E58D01FF144B /* Content.swift */; };
		91EB4F771C3314CFEE3D87C69D98C682 /* CountryField.swift in Sources */ = {isa = PBXBuildFile; fileRef = 0289F512B4FE2DE3870D584C03230A63 /* CountryField.swift */; };
		920EB986D4CAC26615DD52360EA4007C /* az.json in Resources */ = {isa = PBXBuildFile; fileRef = 2FEE1356DCE614810900B6662D3D508B /* az.json */; };
		92549D0B8B972BD99BA0CBE15DA0A1CC /* CardButton.swift in Sources */ = {isa = PBXBuildFile; fileRef = 9638D67530E7EEE5111F3DDB646D1AC1 /* CardButton.swift */; };
		9379A5A3D9B5D9BD80E2BEEC57A21690 /* nb.json in Resources */ = {isa = PBXBuildFile; fileRef = 74BF5A5F045C7669410FBB36A22783EE /* nb.json */; };
		94E7E4DAB299D4333D98140E4C58FDA8 /* ExpiryDateField.swift in Sources */ = {isa = PBXBuildFile; fileRef = C9B400980AE3D0D246949AA42932D97F /* ExpiryDateField.swift */; };
		954E380C54036574517DD1AD81388F0F /* id.json in Resources */ = {isa = PBXBuildFile; fileRef = 19988E98F01973D0BAD3DE14565F681F /* id.json */; };
		956C85225E7D6B20F45E1A6497865768 /* uz.json in Resources */ = {isa = PBXBuildFile; fileRef = 5471408D000EF466F8EF074CDC2CB8D6 /* uz.json */; };
		964A4B8080D0175A0DCF08141BC3A855 /* Field.swift in Sources */ = {isa = PBXBuildFile; fileRef = 02571B8C79E98926D8F502BD1A7CD1AC /* Field.swift */; };
		96DFDBECA46FA9885627307643E2A9B0 /* WrapperProtocols.swift in Sources */ = {isa = PBXBuildFile; fileRef = 4FA3877C16F6E8BD8EFAC258A8BB69C9 /* WrapperProtocols.swift */; };
		982423A165789716844FEB4F51F47115 /* PrimerSource.swift in Sources */ = {isa = PBXBuildFile; fileRef = 0D0A9A0B8413EF4E7A250F9E0282ECA7 /* PrimerSource.swift */; };
		99E1CFF0F9A204BCDF81E14AFD85EDC8 /* ClientSessionService.swift in Sources */ = {isa = PBXBuildFile; fileRef = D86D0FDCE8891CE0B9C7B3C368349934 /* ClientSessionService.swift */; };
		9AC12777DC69ADAD33FA103D92ADA863 /* hy.json in Resources */ = {isa = PBXBuildFile; fileRef = 4330D965DF80F1522CABC87C1D3D711F /* hy.json */; };
		9B28D6B53FDB08FD701F77182D081911 /* FirstNameField.swift in Sources */ = {isa = PBXBuildFile; fileRef = 0F4A90D61E2F8374DA68A1AEFF201A94 /* FirstNameField.swift */; };
		9C49BB7C47E6082C8B78AF4771C3039D /* PaymentMethodConfigurationOptions.swift in Sources */ = {isa = PBXBuildFile; fileRef = BC8971095B6460B5CCF392145F3B1595 /* PaymentMethodConfigurationOptions.swift */; };
		9CAB2A989130944938769EB47CA17727 /* BundleExtension.swift in Sources */ = {isa = PBXBuildFile; fileRef = 5B97B29523117844187EF252CD7B5811 /* BundleExtension.swift */; };
		9CB22E8A848FCF65A8025FDEDC59D69B /* lt.json in Resources */ = {isa = PBXBuildFile; fileRef = 0393E317568401606DF9445CB6B5A9F6 /* lt.json */; };
		9E4CBBE78B1534095F70627E7CFEB00D /* CityField.swift in Sources */ = {isa = PBXBuildFile; fileRef = 94F27A86F8EED1ECBA3EFDC57EF6424D /* CityField.swift */; };
		A051070F43C3ED18A5E31B5F9EF159E5 /* Weak.swift in Sources */ = {isa = PBXBuildFile; fileRef = 3E79E6D4EF489A1F52F2393B835F3C77 /* Weak.swift */; };
		A0A97B54CE47408FCEC395D5827FB218 /* da.json in Resources */ = {isa = PBXBuildFile; fileRef = 5E85DE39EC5252CAD5EB5321F1932904 /* da.json */; };
		A0B8F7CF367C3B41C2FE3CF56AD1842C /* LogEvent.swift in Sources */ = {isa = PBXBuildFile; fileRef = F2A66E8250DCA30F2A06BBA4332B2423 /* LogEvent.swift */; };
		A0F7232EDE6FB1E2CF49F7FB01D0DCC9 /* uk.json in Resources */ = {isa = PBXBuildFile; fileRef = 80D052460163D555C251E24E2948E0B3 /* uk.json */; };
		A1751639CD2C242F2799A1F907049C35 /* ms.json in Resources */ = {isa = PBXBuildFile; fileRef = B6B45B3C234DB527573767192C4E6D26 /* ms.json */; };
		A1E5FC05F3A44BD95ECDDE74B27A2053 /* gl.json in Resources */ = {isa = PBXBuildFile; fileRef = 3D1316815116D7635BB2CB4A2E8D3964 /* gl.json */; };
		A6B5CD3ABED6E3970399FC734C2A6767 /* PrimerTextFieldView.swift in Sources */ = {isa = PBXBuildFile; fileRef = DED54786D1388EFB583D84942C2479CF /* PrimerTextFieldView.swift */; };
		A6BC977D741C0D4C0818ADA232098539 /* PrimerAPI.swift in Sources */ = {isa = PBXBuildFile; fileRef = 0C52BB0954B3B57950EE5ECBFBCEC276 /* PrimerAPI.swift */; };
		A736FB5A45D882CF47F952B8E52F8128 /* PaymentMethodTokenizationViewModel+Logic.swift in Sources */ = {isa = PBXBuildFile; fileRef = 72C054588888D3CB7E38E56DFB1C7B6F /* PaymentMethodTokenizationViewModel+Logic.swift */; };
		A9856BC678DC0972BD88B2F67540377C /* ThenableWrappers.swift in Sources */ = {isa = PBXBuildFile; fileRef = B335709395AA91BD1274E90F477A43AC /* ThenableWrappers.swift */; };
		AAA7712C311842440BB8F24A09F4AC7E /* HeaderFooterLabelView.swift in Sources */ = {isa = PBXBuildFile; fileRef = 472FA8502DA8824E113CA8EADA1B72BA /* HeaderFooterLabelView.swift */; };
		AB1F9343EA7DB275E8D5E032928B09FA /* TokenizationService.swift in Sources */ = {isa = PBXBuildFile; fileRef = 97702BFB2EAF18DBC97BD51599F861D1 /* TokenizationService.swift */; };
		ABD95711DB01118E6D715CA73BD4EC6D /* PrimerConfiguration.swift in Sources */ = {isa = PBXBuildFile; fileRef = 75841D52D76F67EA1D48D5DD6CBE428C /* PrimerConfiguration.swift */; };
		AC01BE8CC11503A890576FC2DABC5B8C /* PrimerContainerViewController.swift in Sources */ = {isa = PBXBuildFile; fileRef = 1041810771BA128F2C815A9EBEE50C8C /* PrimerContainerViewController.swift */; };
		B02D3B643663BE2C3D2861C9A582494A /* PrimerUniversalCheckoutViewController.swift in Sources */ = {isa = PBXBuildFile; fileRef = BED2CE2BEBD6BACD03C7259425A02361 /* PrimerUniversalCheckoutViewController.swift */; };
		B0DA42E02FE0B6537571390B70DD8523 /* Thenable.swift in Sources */ = {isa = PBXBuildFile; fileRef = 0D190551C512B36D162FB01D10483032 /* Thenable.swift */; };
		B27FAEF8120D1D10C1C7751FA3566AEF /* ReloadDelegate.swift in Sources */ = {isa = PBXBuildFile; fileRef = 37F595B391AD64312DCD420A3722ECA9 /* ReloadDelegate.swift */; };
		B2DA571315A89B38BF331B0F54C63293 /* StateField.swift in Sources */ = {isa = PBXBuildFile; fileRef = 9988C63548A886B6E8911A2B31ED065F /* StateField.swift */; };
		B38CF33050C732F9BCBCC127AA84A1A5 /* mk.json in Resources */ = {isa = PBXBuildFile; fileRef = 23113A9A23D47C50AB358E9EF703BB08 /* mk.json */; };
		B3E2A964E9C070F67B64A32AE8BB443C /* Optional+Extensions.swift in Sources */ = {isa = PBXBuildFile; fileRef = 5811995B824B584B887F735571FF62D1 /* Optional+Extensions.swift */; };
		B4BA16360DDCA462D4C79BA8E04D22F5 /* Box.swift in Sources */ = {isa = PBXBuildFile; fileRef = AD448CBD5A2712F66F4EB984A5099D89 /* Box.swift */; };
		B556CFBE3FC3B1A7123EAF1B22452767 /* PrimerImage.swift in Sources */ = {isa = PBXBuildFile; fileRef = D1E0547D69E02EC6552B01242AAF135B /* PrimerImage.swift */; };
		B57A22967C9B81340BD4033B40C22B10 /* kk.json in Resources */ = {isa = PBXBuildFile; fileRef = 7440295DEB277A4F216E43188D3BE3B9 /* kk.json */; };
		B716B812304CE6575E303A560CA23724 /* NSErrorExtension.swift in Sources */ = {isa = PBXBuildFile; fileRef = 7AD496F225435CC6326DB88FD37AC358 /* NSErrorExtension.swift */; };
		B821A3112D3B281A35020F8CD2D93DFB /* BankSelectorViewController.swift in Sources */ = {isa = PBXBuildFile; fileRef = 281EE6E396C3A0B9C76A1A208B9E376A /* BankSelectorViewController.swift */; };
		B883A9E1A5659F951312D4DD1EB11D57 /* pl.json in Resources */ = {isa = PBXBuildFile; fileRef = 424C91F794374033CD28ACA3C63397B8 /* pl.json */; };
		B91E59CDBB9B1347868F7D46501AC378 /* Bank.swift in Sources */ = {isa = PBXBuildFile; fileRef = D6AFFBB5478D3017409862F451C09F48 /* Bank.swift */; };
		BA201E9674134031F88F89539A5149BF /* PrimerDelegate.swift in Sources */ = {isa = PBXBuildFile; fileRef = 80E9A43E871BA6CD93054587996BADC5 /* PrimerDelegate.swift */; };
		BE5AD0C85EACE4F049796E4F9392AB6C /* Mask.swift in Sources */ = {isa = PBXBuildFile; fileRef = DEBC26BDA46D3E47747A5BB7C1190D53 /* Mask.swift */; };
		BF4439669BA1C3B0AF39F414A6307C01 /* PrimerCardholderNameFieldView.swift in Sources */ = {isa = PBXBuildFile; fileRef = ECCF2600C0ED6412BF0C326C728A551F /* PrimerCardholderNameFieldView.swift */; };
		BF9A975042E56BC8AC6ABD83FB7B8F46 /* ko.json in Resources */ = {isa = PBXBuildFile; fileRef = 2ECF03A0EDB99E174FBBAF23E5BAC52F /* ko.json */; };
		C00175189A603C1E7AE43560CB069DF7 /* ClientSession.swift in Sources */ = {isa = PBXBuildFile; fileRef = 69A4DE7A8154C98332BE79200998E35F /* ClientSession.swift */; };
		C06A123BC46CAB315D00EEA4B4FDE004 /* AnyDecodable.swift in Sources */ = {isa = PBXBuildFile; fileRef = 750EABA642A5AA81B4EA81CB751B0FA4 /* AnyDecodable.swift */; };
		C19A2CD8C56A5F882DB7AE7436F3F639 /* el.json in Resources */ = {isa = PBXBuildFile; fileRef = 28BF6C510B924DAA2BF794D2C80DF884 /* el.json */; };
		C38A4C5748612D7FB6BBCF88C26C9493 /* ClientTokenService.swift in Sources */ = {isa = PBXBuildFile; fileRef = 0AD0B18A3E51A1EC349AD91C8938E7DA /* ClientTokenService.swift */; };
		C3FEEE079097B52C0A64688501323A83 /* PrimerNibView.swift in Sources */ = {isa = PBXBuildFile; fileRef = 8418044A93BF298C5C5F31640D606F40 /* PrimerNibView.swift */; };
		C50A8EBFB939BB9D3193FE1A2EEA8206 /* KlarnaTokenizationViewModel.swift in Sources */ = {isa = PBXBuildFile; fileRef = 1B9C9544999491A66701FD98A70D9591 /* KlarnaTokenizationViewModel.swift */; };
		C629D45B28FC2E3E44393EA2939E091E /* es.json in Resources */ = {isa = PBXBuildFile; fileRef = 5B09C9C9650C3910D78C4A39D09A9335 /* es.json */; };
		C7267F76ADED5C1361E36EC13035DE11 /* fr.json in Resources */ = {isa = PBXBuildFile; fileRef = 581EA7B367457D63637159035E27199F /* fr.json */; };
		C75D9ED3AF574C82E5ABB48C0B0B0E3A /* pt.json in Resources */ = {isa = PBXBuildFile; fileRef = 9CB6B2948871DEADB4F5603D7AE16D86 /* pt.json */; };
		C784AC0F7F8357D65617FAF1C254D804 /* FinallyWrappers.swift in Sources */ = {isa = PBXBuildFile; fileRef = 360B2587711EA6751895F762836699EA /* FinallyWrappers.swift */; };
		C7F99E079CB0D4BB7EC8BA415B446C38 /* Throwable.swift in Sources */ = {isa = PBXBuildFile; fileRef = 1F5C67B1844250AFA2C237F5049460CF /* Throwable.swift */; };
		C8194A4507DC39E041AC1098979A5278 /* CancelContext.swift in Sources */ = {isa = PBXBuildFile; fileRef = E9259E54B29CAA080CA8F31EA2A925B9 /* CancelContext.swift */; };
		C88E2AE6A84583C2CC4702C1BB1EAD1E /* Dispatcher.swift in Sources */ = {isa = PBXBuildFile; fileRef = D27E321B552F64C7338CAB66C5AE5DB6 /* Dispatcher.swift */; };
		C945BF96D469FAAE87BF84B95077EBD8 /* PrimerExpiryDateFieldView.swift in Sources */ = {isa = PBXBuildFile; fileRef = 80991127A5A354B058B5B8303170DB05 /* PrimerExpiryDateFieldView.swift */; };
		C9E8967E76573CFD29776475C456974E /* CancellableThenable.swift in Sources */ = {isa = PBXBuildFile; fileRef = 67BEE09935156686522A6E114BD29CB1 /* CancellableThenable.swift */; };
		CA9C5193CC547E2566FAA8BBDD78B7A4 /* SuccessResponse.swift in Sources */ = {isa = PBXBuildFile; fileRef = B443A051997258F0E849367D1E50024A /* SuccessResponse.swift */; };
		CACCBF369999A5E2223AFA266AC9BC1D /* PrimerTextField.swift in Sources */ = {isa = PBXBuildFile; fileRef = 0779B82AA110DB5A963EF39660CA13F8 /* PrimerTextField.swift */; };
		CBE37537C3C6761093E697D043B64141 /* sv.json in Resources */ = {isa = PBXBuildFile; fileRef = F301F9C49972EFB5E864FCD87860566B /* sv.json */; };
		CC42E8639BC8464E1CEECE0D84031655 /* PrimerAddressLineFieldView.swift in Sources */ = {isa = PBXBuildFile; fileRef = 180BDE8049C4C40156521C83495E82F8 /* PrimerAddressLineFieldView.swift */; };
		CCEFA05B022A66F0509E283748DE23E5 /* PrimerViewExtensions.swift in Sources */ = {isa = PBXBuildFile; fileRef = CA89EE7722152722563D73E00E859E12 /* PrimerViewExtensions.swift */; };
		CD6D42C25E37E98045120A1A927E9DCA /* PrimerTableViewCell.swift in Sources */ = {isa = PBXBuildFile; fileRef = 58D839244583F1A553DED6E18F5C2843 /* PrimerTableViewCell.swift */; };
		CD8D6BE0CB93AF68FE558E583E1F2142 /* tg.json in Resources */ = {isa = PBXBuildFile; fileRef = 6537330577451A5F6E48B81467BE38EC /* tg.json */; };
		D0373E917F4ED11B2B7EE702C20896F1 /* VaultPaymentMethodView.swift in Sources */ = {isa = PBXBuildFile; fileRef = AF599BF526A2C698B5BDD4947C9680EC /* VaultPaymentMethodView.swift */; };
		D0D8ABF201E8234E0D96C210E7FC11C9 /* Klarna.swift in Sources */ = {isa = PBXBuildFile; fileRef = 800E9842E6F960E19B1CFE3E1507711F /* Klarna.swift */; };
		D1671BF8B0F8F88282DAC1AE8C73D207 /* AddressField.swift in Sources */ = {isa = PBXBuildFile; fileRef = 4ECC280C3FC110625D07182B2E88F90D /* AddressField.swift */; };
		D3AF2ED33B8303531DF228E75D3B1790 /* PresentationController.swift in Sources */ = {isa = PBXBuildFile; fileRef = B0CF4489749A83DA08CA2990F5A174E6 /* PresentationController.swift */; };
		D42B4AEAEBBEF75E9BA09C3D81D0871F /* PrimerVaultManagerViewController.swift in Sources */ = {isa = PBXBuildFile; fileRef = 97F96FEB84CD8B37050649AA8B63FC14 /* PrimerVaultManagerViewController.swift */; };
		D46A58CC252503A4C11B4C433C548A13 /* SequenceWrappers.swift in Sources */ = {isa = PBXBuildFile; fileRef = 58459C31FFC4D4DFB34A9E105D68D114 /* SequenceWrappers.swift */; };
		D596E2B41C673AD5018AEA0A0321E51C /* Pods-PrimerSDK_Tests-umbrella.h in Headers */ = {isa = PBXBuildFile; fileRef = EE9674DAD0C961C92687877090E1E047 /* Pods-PrimerSDK_Tests-umbrella.h */; settings = {ATTRIBUTES = (Public, ); }; };
		D749B92C18E185177DBAA698BA912B84 /* PrimerTheme+Views.swift in Sources */ = {isa = PBXBuildFile; fileRef = DADD04C63FD66819888C1F2912FE7BBA /* PrimerTheme+Views.swift */; };
		D85F181A6D9025A5ED1DBC0015DDA79E /* Identifiable.swift in Sources */ = {isa = PBXBuildFile; fileRef = BFF03D7E994B3E75E2FDD755B7E0FB06 /* Identifiable.swift */; };
		D97C48D47C31E737409B0C24EC46D58F /* UIUtils.swift in Sources */ = {isa = PBXBuildFile; fileRef = 6B1C70DD9F98B429A31A1A8995FF0E65 /* UIUtils.swift */; };
		DA1D8CEB7C2BA06A1D35A2A617E79ED9 /* PrimerTestPaymentMethodTokenizationViewModel.swift in Sources */ = {isa = PBXBuildFile; fileRef = 78135B4468E5E6E7976A2FC540136A76 /* PrimerTestPaymentMethodTokenizationViewModel.swift */; };
		DA9132F104989A5BB118B83BD18489FA /* Foundation.framework in Frameworks */ = {isa = PBXBuildFile; fileRef = EAB6F611E86A4758835A715E4B4184F6 /* Foundation.framework */; };
		DB3AC7C62C350E7FC211A1347A2694E3 /* sq.json in Resources */ = {isa = PBXBuildFile; fileRef = 5F8BAA81D1FC1422A1B7EC32B5E75D70 /* sq.json */; };
		DB8772411B8236EDF946C3E47F6DA510 /* Cancellable.swift in Sources */ = {isa = PBXBuildFile; fileRef = 9D5A11A7A905D1FEB3C028523BB59BDE /* Cancellable.swift */; };
		DE25C3B2B20ED60CF47D5CEF4E29040E /* PrimerCustomStyleTextField.swift in Sources */ = {isa = PBXBuildFile; fileRef = 37256DD49D94B1C47C18D27BBC4BB212 /* PrimerCustomStyleTextField.swift */; };
		DEC69A1EB4475A7E778ECF34FE474780 /* UIColorExtension.swift in Sources */ = {isa = PBXBuildFile; fileRef = 68E21E1AF1576F8A2E9444D604D39BAA /* UIColorExtension.swift */; };
		DECE66BE8C768E16AFFDDEE5174C3719 /* IntExtension.swift in Sources */ = {isa = PBXBuildFile; fileRef = D5B3D34BD4E160A597585AAE1488597B /* IntExtension.swift */; };
		E0D0361FC8AAA2573F0F952D2129A901 /* PrimerTextFieldView+CardFormFieldsAnalytics.swift in Sources */ = {isa = PBXBuildFile; fileRef = 86BE3EA77D126C86EA8C18B6328E1A63 /* PrimerTextFieldView+CardFormFieldsAnalytics.swift */; };
		E120CB2A55D9B607F55F3BA6AE22B472 /* eu.json in Resources */ = {isa = PBXBuildFile; fileRef = 78421D6F74DFBD0E241C577EEDB13EFA /* eu.json */; };
		E150EB1E3DDC0F59C4FDE4E1058FCAF7 /* Foundation.framework in Frameworks */ = {isa = PBXBuildFile; fileRef = EAB6F611E86A4758835A715E4B4184F6 /* Foundation.framework */; };
		E3A3B9CA16CE8325A760D3A3FDA10C3E /* CardFormPaymentMethodTokenizationViewModel.swift in Sources */ = {isa = PBXBuildFile; fileRef = BF3000D365121F182162EBA1D3A4145C /* CardFormPaymentMethodTokenizationViewModel.swift */; };
		E5AEF1CA0B8A4433CFB627332D83024F /* ApplePay.swift in Sources */ = {isa = PBXBuildFile; fileRef = 080737DE95DDC3CF63C2E526C9FBBF0C /* ApplePay.swift */; };
		E5B95E049A3E4DBFF9F7DB2111B1DCDB /* ro.json in Resources */ = {isa = PBXBuildFile; fileRef = CE01F97DE9F046499764FDF210D4584E /* ro.json */; };
		E6999733667E456F70F7890E40FEE6C7 /* PrimerTheme+Colors.swift in Sources */ = {isa = PBXBuildFile; fileRef = D271E0BAD1C7494EBEB816E4C90D2236 /* PrimerTheme+Colors.swift */; };
		E7A018C53D1669BAA92112E6E0CA4E73 /* bs.json in Resources */ = {isa = PBXBuildFile; fileRef = BC782E3844BEED430314F5A8C89FE83E /* bs.json */; };
		EAB2AF892729C03B60A713374594D787 /* CheckoutWithVaultedPaymentMethodViewModel.swift in Sources */ = {isa = PBXBuildFile; fileRef = 010069D705AC5747F8203D82BD6E1533 /* CheckoutWithVaultedPaymentMethodViewModel.swift */; };
		EC2AB4A6D7F336467FE8D69C2A3DA973 /* NSObject+ClassName.swift in Sources */ = {isa = PBXBuildFile; fileRef = CA4FD5AA8D65BE120B3636CA5662A78A /* NSObject+ClassName.swift */; };
		ED0AAAD2F8F3758612EE060E06B37F5F /* PrimerLastNameFieldView.swift in Sources */ = {isa = PBXBuildFile; fileRef = 13FEEAAAB936017A5422432A7FC64E8D /* PrimerLastNameFieldView.swift */; };
		ED2451A12A7CD4B18F95FE8A63927452 /* fa.json in Resources */ = {isa = PBXBuildFile; fileRef = C9CBF0F94785A5C5A35DC0B9E926B815 /* fa.json */; };
		ED8E604C44990C4D1A3C2F064A23CE70 /* PrimerCityFieldView.swift in Sources */ = {isa = PBXBuildFile; fileRef = AADF16DEDA49035E9005465E681C4622 /* PrimerCityFieldView.swift */; };
		EEC4B3DFD61CE99F79A257DCAD26D99E /* PaymentMethodConfigService.swift in Sources */ = {isa = PBXBuildFile; fileRef = D31E252DE2F21B5A84EF2689A51721E9 /* PaymentMethodConfigService.swift */; };
		EEC7B7B7FCEB9D0EB747E46D9F746AFE /* FlowDecisionTableViewCell.swift in Sources */ = {isa = PBXBuildFile; fileRef = 270EA2F04CD7396F87547096946FDEFD /* FlowDecisionTableViewCell.swift */; };
		EEE5E29AF8458D0981CF23FEB6536835 /* ug.json in Resources */ = {isa = PBXBuildFile; fileRef = 4192F4582D7CFB4F26B32F0EBD570535 /* ug.json */; };
		EF92CF44E80F0AF25ACDA0B0628F54E1 /* NetworkService.swift in Sources */ = {isa = PBXBuildFile; fileRef = 0FF89DA9BC5188EDC6B0FB6BD7528920 /* NetworkService.swift */; };
		EFB60E7659BFF0BEA8DA315ABD179CCA /* PrimerTheme+Borders.swift in Sources */ = {isa = PBXBuildFile; fileRef = 4AFC3D1ADD4AA8A437762EAB7B453DCB /* PrimerTheme+Borders.swift */; };
		F053BD08CC8020169ED44FE0B85CBAC6 /* CreateResumePaymentService.swift in Sources */ = {isa = PBXBuildFile; fileRef = 394E10464C30F0A45477C487821818AF /* CreateResumePaymentService.swift */; };
		F16E681FF700579A66A2E1248BBDBF0D /* ur.json in Resources */ = {isa = PBXBuildFile; fileRef = D5D2C02D15A4F07F484665B8C26A68C6 /* ur.json */; };
		F2221049E7E446262397A88E41A4B707 /* PrimerRootViewController.swift in Sources */ = {isa = PBXBuildFile; fileRef = DF532DCCEDC1561E3D87423E70B5A0B8 /* PrimerRootViewController.swift */; };
		F22D09B3764DA9AA5A1AC5FC5D9E71A5 /* UIKit.framework in Frameworks */ = {isa = PBXBuildFile; fileRef = D245E0514AAC1A2B9A6D5EA2F383E90F /* UIKit.framework */; };
		F2AB0EB7F7465F304CF514C30A86694D /* PrimerAPIClient+Promises.swift in Sources */ = {isa = PBXBuildFile; fileRef = 350E42479B9D0727847040EF8609BE44 /* PrimerAPIClient+Promises.swift */; };
		F36E6E7E79131FA43312D32A2BA2316F /* PrimerCVVFieldView.swift in Sources */ = {isa = PBXBuildFile; fileRef = CFA1C1305B2D4B80095AB5606B7E65DB /* PrimerCVVFieldView.swift */; };
		F45DA0A1410F3ABE2391B155DB382942 /* Currency.swift in Sources */ = {isa = PBXBuildFile; fileRef = 6774DB9BF71E9B465AFDE174C665B14A /* Currency.swift */; };
		F67F79EB155A1620C8A05867BBB3F880 /* ha.json in Resources */ = {isa = PBXBuildFile; fileRef = C1F90F2A72B0B03137341F514599550D /* ha.json */; };
		F6FCEA41B7D4A17FD20C345E86296343 /* Pods-PrimerSDK_Example-dummy.m in Sources */ = {isa = PBXBuildFile; fileRef = 21F4ACB1142B1B9457658584BF5CD35A /* Pods-PrimerSDK_Example-dummy.m */; };
		F814B8A22BDE2B6BC2AA54DF3E29F14E /* sk.json in Resources */ = {isa = PBXBuildFile; fileRef = 85FB987FA79FFAED6458023E0D1AF827 /* sk.json */; };
		F871AAA91D7C507B80585DF077AD4394 /* CardScannerViewController+SimpleScanDelegate.swift in Sources */ = {isa = PBXBuildFile; fileRef = DDDEEE0798AE6C06DC4D3F70BB56E393 /* CardScannerViewController+SimpleScanDelegate.swift */; };
		F8A525668024E55FB3A6FC761D1DF53B /* be.json in Resources */ = {isa = PBXBuildFile; fileRef = 743BB3B916435FACAA9C4ECA2BF118B1 /* be.json */; };
		F9F5039A2882223F681CC810C32C12F4 /* Consolable.swift in Sources */ = {isa = PBXBuildFile; fileRef = CBB0E97EF5A36A268148829681B2719D /* Consolable.swift */; };
		FAFB7224B9BD6CACECF950B917F8C63B /* SuccessMessage.swift in Sources */ = {isa = PBXBuildFile; fileRef = 3306E9D57A0889F1079EF093F6F49467 /* SuccessMessage.swift */; };
		FB5DB71D7DE04049827C9CCCC99A4E9E /* ConcurrencyLimitedDispatcher.swift in Sources */ = {isa = PBXBuildFile; fileRef = A771915145C1315FB963A1AC5AEFCA68 /* ConcurrencyLimitedDispatcher.swift */; };
		FC99433691157CAFCBC52B4D2F3C9295 /* ErrorHandler.swift in Sources */ = {isa = PBXBuildFile; fileRef = 0BC3ED5AF366F01967D403D4D4237D7E /* ErrorHandler.swift */; };
		FEB4750A45D18EA4B7880641E4659878 /* no.json in Resources */ = {isa = PBXBuildFile; fileRef = B61F9BE8B478C35BDB4F96776C714432 /* no.json */; };
=======
		004E65799DD92DEF0E7875CC3F44B8DA /* cs.json in Resources */ = {isa = PBXBuildFile; fileRef = CA17F8CCA656E77F7B23932EFBA7A96F /* cs.json */; };
		024F9D1762DFC5FBDFB8AD56A0515DB1 /* PrimerAPIClient+Promises.swift in Sources */ = {isa = PBXBuildFile; fileRef = E10A750CA4D5AB2EA8C81EFDB48E2786 /* PrimerAPIClient+Promises.swift */; };
		02BB3717FE6C11FF33A23A145E560089 /* Optional+Extensions.swift in Sources */ = {isa = PBXBuildFile; fileRef = E5B0C63FED032F94CE4C20276E8C2048 /* Optional+Extensions.swift */; };
		03621BB3BC5FB830E6D2DC4E654FE53F /* CancellablePromise.swift in Sources */ = {isa = PBXBuildFile; fileRef = B111DA29231B40E70EC2EB9B2F85BA33 /* CancellablePromise.swift */; };
		03A634AFBDD6C9D2CC13F71CDB7301C4 /* ml.json in Resources */ = {isa = PBXBuildFile; fileRef = 2B217886854B9E5E6B58D69E9F5ABB5D /* ml.json */; };
		04234D2B82BECD634660BD88A4C84247 /* Strings.swift in Sources */ = {isa = PBXBuildFile; fileRef = 82379E0A8D2C87852CF81FF36440211E /* Strings.swift */; };
		042DC57974FCA1079DE9BE8931F16B40 /* Guarantee.swift in Sources */ = {isa = PBXBuildFile; fileRef = 1E8FF75667D4D7DECE20F6949BE86757 /* Guarantee.swift */; };
		05850DA3059F56F06DF1360E55879FDA /* Weak.swift in Sources */ = {isa = PBXBuildFile; fileRef = 7CECD22C8524FA277AB5DEBAAB18318E /* Weak.swift */; };
		05DDA2D3E76E75246A4A61A6A05FF82F /* af.json in Resources */ = {isa = PBXBuildFile; fileRef = E26E96D1BBDC5CBCAF959013386978CF /* af.json */; };
		06EFB81B0CDFF5C2A2342A3286878E67 /* CheckoutWithVaultedPaymentMethodViewModel.swift in Sources */ = {isa = PBXBuildFile; fileRef = A5BEADB4D620F10D7422C1956B617E1A /* CheckoutWithVaultedPaymentMethodViewModel.swift */; };
		07A788559D42793C2A6C88366D56FAFB /* PrimerHeadlessUniversalCheckoutUIManager.swift in Sources */ = {isa = PBXBuildFile; fileRef = BF91326E32EFA860E198791DAEAF9319 /* PrimerHeadlessUniversalCheckoutUIManager.swift */; };
		07F35998E46069B21D41AA6944D4D1C2 /* mn.json in Resources */ = {isa = PBXBuildFile; fileRef = E23CB627911CC5CCCCCD0308A2B4DBEE /* mn.json */; };
		085AF0CABEDF72502C1067CABEECCAB2 /* sd.json in Resources */ = {isa = PBXBuildFile; fileRef = 566E7F6F18D5D19ECB351424648108A7 /* sd.json */; };
		08D66F327AD4C68AA314417C6560B601 /* 3DSService.swift in Sources */ = {isa = PBXBuildFile; fileRef = 00271D0D5CB6194A4244DD4A6761A8A6 /* 3DSService.swift */; };
		0A3877912DE8B92A475931F58B72E5E2 /* de.json in Resources */ = {isa = PBXBuildFile; fileRef = 5C5D5F6B03A1F5B6140F0227C3B1BCB3 /* de.json */; };
		0ADFC3F068008D7860F80B16B1021697 /* PrimerViewExtensions.swift in Sources */ = {isa = PBXBuildFile; fileRef = D2E5DF846EA99B95024F898AAF367ACF /* PrimerViewExtensions.swift */; };
		0BBAC4734D0251A791FB44E7CE296687 /* th.json in Resources */ = {isa = PBXBuildFile; fileRef = 008E9672F8DA17E7E808D2024C2B8169 /* th.json */; };
		0D153C2C678BF444568746CE425B9A99 /* AdyenDotPay.swift in Sources */ = {isa = PBXBuildFile; fileRef = 0A5C4911563601814B5D98BC81BA03C9 /* AdyenDotPay.swift */; };
		0D394A922A8443BE3B70BB40C7B6BAF6 /* PrimerCountryFieldView.swift in Sources */ = {isa = PBXBuildFile; fileRef = 1807FA0C318853E720E866EA66C95217 /* PrimerCountryFieldView.swift */; };
		0D543FEF5D0428ED44B475FEEF58EBC9 /* UIColorExtension.swift in Sources */ = {isa = PBXBuildFile; fileRef = B569FFE16A9EDF00E6F81833E9BAF12E /* UIColorExtension.swift */; };
		0D597B7980C2819E7581756958851FF0 /* ca.json in Resources */ = {isa = PBXBuildFile; fileRef = 647B28CD50A407A426F5BBC9CEE3FD40 /* ca.json */; };
		0DB512CFE16DBEF45D39ED85C8E6F939 /* AES256.swift in Sources */ = {isa = PBXBuildFile; fileRef = 0F5FB08C22F74BE862437E6ABEAD88EB /* AES256.swift */; };
		0F26FF777155547B49097DF9BC537217 /* FlowDecisionTableViewCell.swift in Sources */ = {isa = PBXBuildFile; fileRef = 47E44B189C279FA4327402D6DFB8C583 /* FlowDecisionTableViewCell.swift */; };
		0FB8F6393A9315DE0E740B32185A348F /* sw.json in Resources */ = {isa = PBXBuildFile; fileRef = 42540FC2DA1A3E9460A87EE0930D062C /* sw.json */; };
		103E2D44CBD9AE4CB859F8C7912680BE /* hr.json in Resources */ = {isa = PBXBuildFile; fileRef = F0441364719AAD0A5E1F7A1B04DF8FA0 /* hr.json */; };
		10DC79FEE022C48EADBDE436531EBB4D /* is.json in Resources */ = {isa = PBXBuildFile; fileRef = 98A69679B168F44FC323E79635D49D4B /* is.json */; };
		115F77DF1CD7DDD616F5749546342EDD /* PrimerContainerViewController.swift in Sources */ = {isa = PBXBuildFile; fileRef = DA095A1DF619001AB8345ADC6741C8E3 /* PrimerContainerViewController.swift */; };
		11756EC541DECC9CE0EE5BCD45929BCF /* CardFormPaymentMethodTokenizationViewModel.swift in Sources */ = {isa = PBXBuildFile; fileRef = 9A2E92B9E1736371652F16E0AB7C1A83 /* CardFormPaymentMethodTokenizationViewModel.swift */; };
		121D6B9CF0A9F244C8F49D4E574D65F1 /* cy.json in Resources */ = {isa = PBXBuildFile; fileRef = 37B8D6027AD35759B762A7152F230094 /* cy.json */; };
		13F122C31CD932BCE057DC16DD0A4BD1 /* PrimerTextFieldView.swift in Sources */ = {isa = PBXBuildFile; fileRef = 88DCA7AF8CB8E79D2E45FF75152BBEC3 /* PrimerTextFieldView.swift */; };
		14A427EB4CC2C2873107DDCA7B464C05 /* en.json in Resources */ = {isa = PBXBuildFile; fileRef = E55F821185CE59EE6F38A995CBB79065 /* en.json */; };
		15A5CA5E42C84EBF2D264243121CBD87 /* PrimerThemeData.swift in Sources */ = {isa = PBXBuildFile; fileRef = BBD4A98FD181F0ED2B41D85FDA6CADC5 /* PrimerThemeData.swift */; };
		15EB2D1850B5EEB4A91EFB680E2D8361 /* PrimerImage.swift in Sources */ = {isa = PBXBuildFile; fileRef = 894E245CED7B985E5EECC8DCB0F0B9AF /* PrimerImage.swift */; };
		16C3F327F6C1FFCD0DA4C4A35D7B3883 /* PrimerNavigationBar.swift in Sources */ = {isa = PBXBuildFile; fileRef = 68150258EC9CDFCA027CC37B938AD6FD /* PrimerNavigationBar.swift */; };
		17B0EE6DDAFF274CE6CCD087D6F044B8 /* CountrySelectorViewController.swift in Sources */ = {isa = PBXBuildFile; fileRef = 7F655F96177CD50A88AD7CAEB163A6DE /* CountrySelectorViewController.swift */; };
		188A3B011BA219256155B04B90A2EFDB /* PrimerCityFieldView.swift in Sources */ = {isa = PBXBuildFile; fileRef = C1F7CA8F6F2B14DE5CEED2B09D636F6C /* PrimerCityFieldView.swift */; };
		19A7DF63393194504F87393EC2806061 /* ru.json in Resources */ = {isa = PBXBuildFile; fileRef = 6121AA39B07DC64A7EFC354D0198D886 /* ru.json */; };
		1A57FD71D81DED92AA067D93C711ABA5 /* Content.swift in Sources */ = {isa = PBXBuildFile; fileRef = 680F161ED0D12D1F1836B086D4B0C247 /* Content.swift */; };
		1AE263C1F128517319DE6490B37D57B8 /* EnsureWrappers.swift in Sources */ = {isa = PBXBuildFile; fileRef = 7AB5DA97830B98AE28FA8F79D1F9E7E9 /* EnsureWrappers.swift */; };
		1B236EA516A16CE088EE91C5B7878BED /* Box.swift in Sources */ = {isa = PBXBuildFile; fileRef = 3E97D73337F44028C4801631812EF50F /* Box.swift */; };
		1C2A90DF8B3D6820A971C312FF0AA826 /* PrimerLastNameFieldView.swift in Sources */ = {isa = PBXBuildFile; fileRef = 110CD03A9A83B62FD046333A2049F2C0 /* PrimerLastNameFieldView.swift */; };
		1C5B34F108CEF374D282317C2C055D2E /* ku.json in Resources */ = {isa = PBXBuildFile; fileRef = 9DF1CF96D7696FC605ADB2E01EC89CB4 /* ku.json */; };
		1C61D3943FACCF5172DE9C2874BF0756 /* OrderItem.swift in Sources */ = {isa = PBXBuildFile; fileRef = 49C57AFDF05888799B93540B54DD8976 /* OrderItem.swift */; };
		1D1D89F553F13D398D2A34ED36986162 /* QRCodeViewController.swift in Sources */ = {isa = PBXBuildFile; fileRef = 434597B70A019C98DB71A7934AFFB687 /* QRCodeViewController.swift */; };
		1E16078E9D4C8577CC0728C208A7E9C8 /* CoreDataDispatcher.swift in Sources */ = {isa = PBXBuildFile; fileRef = 987BF0E76793EE6FFAD7E7EF414A2402 /* CoreDataDispatcher.swift */; };
		1F1C3610733A20316DCF2B3E41E52CF2 /* lv.json in Resources */ = {isa = PBXBuildFile; fileRef = 04D6F3B1182EBCBC3554B047C5B8FCBF /* lv.json */; };
		2049AD20A8ECF22C30B66C99A5BD5FEC /* ar.json in Resources */ = {isa = PBXBuildFile; fileRef = 7DF65FD4AB0636E332FB43A51E19E651 /* ar.json */; };
		20594369022ABDD531FDD965D9D363C7 /* CountryCode.swift in Sources */ = {isa = PBXBuildFile; fileRef = 7D564903F7D8776A1B03F98E8E0BC5E2 /* CountryCode.swift */; };
		2112F39ED0676F5A70EEAC435A1D7317 /* RateLimitedDispatcherBase.swift in Sources */ = {isa = PBXBuildFile; fileRef = 71AFE483604F7710972836202BC5DB7F /* RateLimitedDispatcherBase.swift */; };
		21242D2B35DEFAABFF2F84CBDDBA4589 /* it.json in Resources */ = {isa = PBXBuildFile; fileRef = 6FCC752035B13570B810EB4B0A49F0EA /* it.json */; };
		216EBB91A196D2052B1042789F759BCC /* hu.json in Resources */ = {isa = PBXBuildFile; fileRef = 6682380497D9D53F233392F230247F19 /* hu.json */; };
		218B73C3B9E5121F2A02AB22BE2B0D43 /* PrimerNibView.swift in Sources */ = {isa = PBXBuildFile; fileRef = B5431B6A5BC6CBDB524A1BD00B886AB5 /* PrimerNibView.swift */; };
		2200572EA6371127427B395E76571077 /* PrimerAPI.swift in Sources */ = {isa = PBXBuildFile; fileRef = 10574D57A5C75195A0A8C80BF3B90621 /* PrimerAPI.swift */; };
		220A0A15828DE6193DF68D720251699B /* nl.json in Resources */ = {isa = PBXBuildFile; fileRef = 177A2C268DAB13DB956738EB01863B0F /* nl.json */; };
		2267F42DF0D3A90E012B26E0ED0C87DB /* PrimerResultComponentView.swift in Sources */ = {isa = PBXBuildFile; fileRef = FF2D9D860D45302C5F6E2297DCD3DA0D /* PrimerResultComponentView.swift */; };
		22D7941683999F14B8BBE6270DF14A14 /* PrimerConfiguration.swift in Sources */ = {isa = PBXBuildFile; fileRef = BF4126496720D5F1928EBE82FF0F5FE8 /* PrimerConfiguration.swift */; };
		234DC80FCA774A04B4DCF4286E24E507 /* Icons.xcassets in Resources */ = {isa = PBXBuildFile; fileRef = 6E2985AC094D4065B66E60D07FF96EC0 /* Icons.xcassets */; };
		249FB2E2534EECD1C6261FF95E006BCC /* hi.json in Resources */ = {isa = PBXBuildFile; fileRef = D3320EED7820A5BA8E6EDB93E1CF6083 /* hi.json */; };
		270CFF0FC749F57C0605262D27016D14 /* Pods-PrimerSDK_Tests-dummy.m in Sources */ = {isa = PBXBuildFile; fileRef = D66C3890C3566F38C935A2FFD9A237B0 /* Pods-PrimerSDK_Tests-dummy.m */; };
		28897C87F4D5446120D6B24C44409047 /* PrimerTextFieldView+CardFormFieldsAnalytics.swift in Sources */ = {isa = PBXBuildFile; fileRef = 0EF82B7E0588681C18AEFA7D81258124 /* PrimerTextFieldView+CardFormFieldsAnalytics.swift */; };
		28C73A7FC7C6817E4BA6525FB3E0A621 /* PrimerSource.swift in Sources */ = {isa = PBXBuildFile; fileRef = F39914CE4C60F8DC0B0DF455E0682BA6 /* PrimerSource.swift */; };
		28D9F7E2F52005E5865D9B5365C2D5A0 /* zh.json in Resources */ = {isa = PBXBuildFile; fileRef = 0C347ED1AB223837E922A252C8A99C37 /* zh.json */; };
		29D44FD659E1F475B568EAD8599A73FF /* UserDefaultsExtension.swift in Sources */ = {isa = PBXBuildFile; fileRef = F88F9F512FE0E3A7389FEC81C26B1B5D /* UserDefaultsExtension.swift */; };
		2AA47D6B7D2B0D6B9995FB7EC745101F /* PaymentAPIModel.swift in Sources */ = {isa = PBXBuildFile; fileRef = F2503DD292B621993742A1318F8E9B6E /* PaymentAPIModel.swift */; };
		2AA8FF6D864DE78972F46669DDD58D90 /* ApplePayTokenizationViewModel.swift in Sources */ = {isa = PBXBuildFile; fileRef = A4C1B9F94416B3F04A8C934DD9914CC1 /* ApplePayTokenizationViewModel.swift */; };
		2B04476B65301C24C7CCA036AA9B8596 /* BankTableViewCell.swift in Sources */ = {isa = PBXBuildFile; fileRef = 9A70D6B11BC6DAE1679B8C0D641F4D90 /* BankTableViewCell.swift */; };
		2C255761DC1357D863B4E883AF8C9069 /* ClientSessionService.swift in Sources */ = {isa = PBXBuildFile; fileRef = 95B9F80BDA5B3EB3EABAC5A345E3DEBA /* ClientSessionService.swift */; };
		2CD94AED58240B1340EE0D4F14ED0C2A /* CountryField.swift in Sources */ = {isa = PBXBuildFile; fileRef = A17D953077FDF732ECB8770170E3EF75 /* CountryField.swift */; };
		2D75860F99AC15F2CAFF37673054F033 /* AnalyticsService.swift in Sources */ = {isa = PBXBuildFile; fileRef = 54913DF70FBE297E433ABC940EB3B10A /* AnalyticsService.swift */; };
		2E4270464B2D01D042BF85681166838A /* sr.json in Resources */ = {isa = PBXBuildFile; fileRef = 9527AECA592BCC3319D50771C7F22504 /* sr.json */; };
		2EE093A2FB71C18704F34B92AA0C99B3 /* tr.json in Resources */ = {isa = PBXBuildFile; fileRef = 5877E51488C6D8D2E24FE89CB6332776 /* tr.json */; };
		2EE1C12E1D444C36022FCAC6B4C116D8 /* ThenableWrappers.swift in Sources */ = {isa = PBXBuildFile; fileRef = B5D6F2F35DD85C81D8E94D51B7A30D13 /* ThenableWrappers.swift */; };
		2F110B7ACCC9328E9DCE2D32618AB2B1 /* Decisions.swift in Sources */ = {isa = PBXBuildFile; fileRef = 2A7F23FD650015FD751F88CE8742E232 /* Decisions.swift */; };
		307953DCC1D2C7A9B5D9A01C479AD09C /* PrimerCardNumberFieldView.swift in Sources */ = {isa = PBXBuildFile; fileRef = EFFB4EF927B7FABD61369F4343F134E4 /* PrimerCardNumberFieldView.swift */; };
		308FD0036011C35212EB2CB8A9ED6824 /* PrimerInputViewController.swift in Sources */ = {isa = PBXBuildFile; fileRef = 935D33AF91FF32D054D6EFD1F4F182F9 /* PrimerInputViewController.swift */; };
		3217BAFB50512B3036A1B2FC87B7D2A3 /* PrimerSDK-PrimerResources in Resources */ = {isa = PBXBuildFile; fileRef = A8B3BC107C2BDC3C03D961866F721265 /* PrimerSDK-PrimerResources */; };
		327A4C45D6A58CBF258F79360F0892F8 /* PrimerWebViewController.swift in Sources */ = {isa = PBXBuildFile; fileRef = 78FA90FB05F8FEF8348D42609735F316 /* PrimerWebViewController.swift */; };
		32920069C3FDF328D4D0426143D8A6FB /* WebViewUtil.swift in Sources */ = {isa = PBXBuildFile; fileRef = 2BB6A53E379EC504F3FBA18CD7FE0806 /* WebViewUtil.swift */; };
		33B30DB47F792AC877DF36E61BFCC46D /* Logger.swift in Sources */ = {isa = PBXBuildFile; fileRef = 45D380173691FE4DC3A379FFF0B1050C /* Logger.swift */; };
		34B83E67B61A6894B83EF925D9E90E49 /* race.swift in Sources */ = {isa = PBXBuildFile; fileRef = 75C7A1603A106E48072D3F2F3CBD053D /* race.swift */; };
		34C6D0D81CE451B2B9CB335C56AAFFD9 /* CardholderNameField.swift in Sources */ = {isa = PBXBuildFile; fileRef = D42358258672E37391846508E1FA3CA4 /* CardholderNameField.swift */; };
		362A34DDFDAFB9D3B452BD3C48B8670A /* Identifiable.swift in Sources */ = {isa = PBXBuildFile; fileRef = C80C66B9D7AFF1FA1968A1FCDA6D6560 /* Identifiable.swift */; };
		36C45BC53AFAA2572146B2D89E5CA2C9 /* ClientToken.swift in Sources */ = {isa = PBXBuildFile; fileRef = 640C76B7C5780E777CD80B931E789D8B /* ClientToken.swift */; };
		382D793500EB13C3AC4A6EDEAD8A8163 /* so.json in Resources */ = {isa = PBXBuildFile; fileRef = 2A6AA1A60979FBCDD697BFB0F2857E96 /* so.json */; };
		386D61A7BA90F6FA62C5D047FDFCB156 /* PrimerAddressLineFieldView.swift in Sources */ = {isa = PBXBuildFile; fileRef = 8F8FF8759C8723427A1D782544E6A5BD /* PrimerAddressLineFieldView.swift */; };
		38A194D760BBEBFA006E333B08E5D06D /* PayPalService.swift in Sources */ = {isa = PBXBuildFile; fileRef = 389303996D13AC9A5158561CFCB9705E /* PayPalService.swift */; };
		3941B6846147EC965C1745A9250D82C3 /* PaymentMethodConfigurationType.swift in Sources */ = {isa = PBXBuildFile; fileRef = CE89226151A9FBDAA15F2D27A048C3B4 /* PaymentMethodConfigurationType.swift */; };
		3B316B2810DEEC9608E70ACE74196FAA /* PrimerError.swift in Sources */ = {isa = PBXBuildFile; fileRef = 52F54C0F0AE0C1C19D2FB5C3600F682C /* PrimerError.swift */; };
		3B4FFFE515469A965A9E7D5FEEABFB09 /* TokenizationService.swift in Sources */ = {isa = PBXBuildFile; fileRef = 24BB5F51D087685606C2A2E49DD9C099 /* TokenizationService.swift */; };
		3C36736A1B0E063D16E9D33456171AE3 /* QRCodeTokenizationViewModel.swift in Sources */ = {isa = PBXBuildFile; fileRef = 30C6930C7EE1ED95FF22C64D771BD250 /* QRCodeTokenizationViewModel.swift */; };
		3CEA88ADD049DEB2DB8CB3BEAF18CEFF /* IntExtension.swift in Sources */ = {isa = PBXBuildFile; fileRef = 51F71D41FCA02E74861F9576367F8096 /* IntExtension.swift */; };
		3CEC9734F15E4236E1ED35ACBADFE8CF /* Klarna.swift in Sources */ = {isa = PBXBuildFile; fileRef = D1A2C12A9B7617CC05526DE059C762A6 /* Klarna.swift */; };
		3DCAC80261BCF37A2CE6EE382216F77B /* StrictRateLimitedDispatcher.swift in Sources */ = {isa = PBXBuildFile; fileRef = 7F6B7744B0ED98B53C03F479A9973D9D /* StrictRateLimitedDispatcher.swift */; };
		3F7B0FCBB202614F58E6FEF982AF25C3 /* fi.json in Resources */ = {isa = PBXBuildFile; fileRef = 635177D85EFEC968CABE0C63E79EDF64 /* fi.json */; };
		3F8E97A6BFE43AE8408905CF0729C1EF /* UINavigationController+Extensions.swift in Sources */ = {isa = PBXBuildFile; fileRef = E9EF8A953573C52237F65E178193181A /* UINavigationController+Extensions.swift */; };
		40864E61B45C280AF5A6BAA87EDE03F8 /* PrimerFormViewController.swift in Sources */ = {isa = PBXBuildFile; fileRef = 1E1A32C18321F0D8D10C7791AB669924 /* PrimerFormViewController.swift */; };
		412A2BF09B45E539E9BECC6832CEA5C7 /* CVVField.swift in Sources */ = {isa = PBXBuildFile; fileRef = 9FEF4A5F661AAEF1B9F01134B2C42951 /* CVVField.swift */; };
		421314E789CF42F2E527C271B6F4F50B /* PrimerTextFieldView+Analytics.swift in Sources */ = {isa = PBXBuildFile; fileRef = B4B6F3A0BAD6E8F1A7E34D5477F6D0FB /* PrimerTextFieldView+Analytics.swift */; };
		4288ADE674429F2BD0671E9857AF8299 /* ta.json in Resources */ = {isa = PBXBuildFile; fileRef = 8FBF2055761EC58493678B82EF95FB5E /* ta.json */; };
		43653FF229407EDE10935018080A419D /* JSONParser.swift in Sources */ = {isa = PBXBuildFile; fileRef = F11D3641D49C3A3ABF18CC684318C5EB /* JSONParser.swift */; };
		44666882D44A3EE03A51D1AC9AAC632A /* VaultPaymentMethodViewModel.swift in Sources */ = {isa = PBXBuildFile; fileRef = 268FE02353F9E7310B4158F911F9DA5E /* VaultPaymentMethodViewModel.swift */; };
		44F5B5F35D4B4F3EB5A1D95E2FE5DDEF /* PrimerRootViewController.swift in Sources */ = {isa = PBXBuildFile; fileRef = 417660D0D293AE8280909459975D248B /* PrimerRootViewController.swift */; };
		4632A815FBFBE506CD0E840BEFA7CB19 /* Field.swift in Sources */ = {isa = PBXBuildFile; fileRef = F5EC7783FFBB7F8668087ED59D7A2498 /* Field.swift */; };
		47D87DCDB578C24D019AF3D2DA7D55BA /* ClientSession.swift in Sources */ = {isa = PBXBuildFile; fileRef = 0D080DD61CD6319D957171C0E4A7D142 /* ClientSession.swift */; };
		4856EF667419E01A66CFC1687530C3F7 /* PrimerCustomStyleTextField.swift in Sources */ = {isa = PBXBuildFile; fileRef = AE89C2C72AFCFAF96611D888366F4A44 /* PrimerCustomStyleTextField.swift */; };
		48C04CCD067510965F995BB94578B59F /* PrimerFlowEnums.swift in Sources */ = {isa = PBXBuildFile; fileRef = 40F846B4581D375BC260AE62EB05B07B /* PrimerFlowEnums.swift */; };
		48CA9CA721C6D5394EB78F245CD8B183 /* am.json in Resources */ = {isa = PBXBuildFile; fileRef = 504DBD210C750961424FC46147E2EC8C /* am.json */; };
		4A19A4F3220194F42C835804320C677C /* BankSelectorViewController.swift in Sources */ = {isa = PBXBuildFile; fileRef = 9D544828E2F0EA7B6F9DB8A82BDF8518 /* BankSelectorViewController.swift */; };
		4A94BB65671FE4DB0D4E62FFD9F191BB /* Pods-PrimerSDK_Example-umbrella.h in Headers */ = {isa = PBXBuildFile; fileRef = 3780FF276696624E5AD4A629D4CC4AD8 /* Pods-PrimerSDK_Example-umbrella.h */; settings = {ATTRIBUTES = (Public, ); }; };
		4B3E5373B6FFAE5DD132D80AD8B04C11 /* ps.json in Resources */ = {isa = PBXBuildFile; fileRef = 8390E8568C7B7B1942AA8B68DF395EF3 /* ps.json */; };
		4B75C42301BAE5C545F43E804E16F371 /* after.swift in Sources */ = {isa = PBXBuildFile; fileRef = CB9EA884F54FC65AA5E5FEE00B01D738 /* after.swift */; };
		4B888A6FAE995BDB24F6879A98F8C048 /* tt.json in Resources */ = {isa = PBXBuildFile; fileRef = AF39E85D3D7EE7589185E32A0E1C1E8F /* tt.json */; };
		4CA83763AE44685E48605C987BFE364A /* UIDeviceExtension.swift in Sources */ = {isa = PBXBuildFile; fileRef = 648768495B1E8A62BABCC6B83EB127F0 /* UIDeviceExtension.swift */; };
		4D1E95C04B0337B021F54782131DF39A /* LastNameField.swift in Sources */ = {isa = PBXBuildFile; fileRef = 94946BCA95D1C7927E5F6FF6341F6593 /* LastNameField.swift */; };
		4E48FC359E82A4D49B8EEAE84B5AD802 /* Queue.swift in Sources */ = {isa = PBXBuildFile; fileRef = 8ED07193DF17B564A22218D5A51636FA /* Queue.swift */; };
		4F22C3912D699F9DA2F9340F763B9273 /* PaymentMethodToken.swift in Sources */ = {isa = PBXBuildFile; fileRef = 0F66C573D7B5C51A46A8E7F99EE85C67 /* PaymentMethodToken.swift */; };
		4FE4FD6E60C130DCFD727DFDB07941C2 /* BankSelectorTokenizationViewModel.swift in Sources */ = {isa = PBXBuildFile; fileRef = E0398F0D8629B8479341399008E6374B /* BankSelectorTokenizationViewModel.swift */; };
		515A912F1F97E0B46A664F2B6EFC5D52 /* PrimerButton.swift in Sources */ = {isa = PBXBuildFile; fileRef = D74123B52FE822BBC562CF8754E957D2 /* PrimerButton.swift */; };
		519C6934C093150412D09DC75A8E4D10 /* ja.json in Resources */ = {isa = PBXBuildFile; fileRef = 2CD90ED45B8F318C62CC29E47AE097DF /* ja.json */; };
		524D108EFF7B984599E6A7EE0ADA59CE /* CountryTableViewCell.swift in Sources */ = {isa = PBXBuildFile; fileRef = 4B87DB3FA939701CB517A8DDE7B7CABA /* CountryTableViewCell.swift */; };
		5395F459BBE975A09C871172065587DD /* PaymentMethodTokenizationRequest.swift in Sources */ = {isa = PBXBuildFile; fileRef = 3338F4092616C02BAA1996159D9EE7E7 /* PaymentMethodTokenizationRequest.swift */; };
		576CBFE7BB80FC46B6F006AE6E711708 /* Foundation.framework in Frameworks */ = {isa = PBXBuildFile; fileRef = EAB6F611E86A4758835A715E4B4184F6 /* Foundation.framework */; };
		58E37D7A4855C0552F2269C141796358 /* PaymentMethodsGroupView.swift in Sources */ = {isa = PBXBuildFile; fileRef = 1AC62A4101E74F2FAEF871CA38719FA9 /* PaymentMethodsGroupView.swift */; };
		5974E2A6B3873FF82E3C90B03980A87C /* PrimerAPIClient.swift in Sources */ = {isa = PBXBuildFile; fileRef = 190341D31959A412CB04AD59AEA587ED /* PrimerAPIClient.swift */; };
		5985D92D384D440D7BD2D8E6D56B460D /* Dimensions.swift in Sources */ = {isa = PBXBuildFile; fileRef = F49551874BCB44B4B0660D2AF6AD686C /* Dimensions.swift */; };
		59935512E484DE3A4E5ABD181835AB77 /* Error.swift in Sources */ = {isa = PBXBuildFile; fileRef = 90192DE3111B169F2CD7F3E9734658D0 /* Error.swift */; };
		5A96272E906EBCE3E4B09DDCD380B46C /* PrimerResultViewController.swift in Sources */ = {isa = PBXBuildFile; fileRef = BE8E36D5395D00F24331CD88805B8C38 /* PrimerResultViewController.swift */; };
		5C225DAEE125E215C5C91CB30EBF599F /* UIUtils.swift in Sources */ = {isa = PBXBuildFile; fileRef = 7A21A578EB514AA500BC472FF23EE7E7 /* UIUtils.swift */; };
		5D29A48BCA3633F0F1B59B6F7368A957 /* ky.json in Resources */ = {isa = PBXBuildFile; fileRef = 09A0A9ED3396EF4ABBD4BEAE432028FA /* ky.json */; };
		5E6CA48BDFCDC4B8214ABF31115F8ADE /* PaymentMethodConfiguration.swift in Sources */ = {isa = PBXBuildFile; fileRef = 7F63501385685329AFD159646A968E1C /* PaymentMethodConfiguration.swift */; };
		5EEC8EF029256109276077049F49C9DD /* KlarnaTokenizationViewModel.swift in Sources */ = {isa = PBXBuildFile; fileRef = D3FE3E693CCF9F99097097309ACCECB1 /* KlarnaTokenizationViewModel.swift */; };
		5F2DB0558BEE8698D745A3C42D344F33 /* NSErrorExtension.swift in Sources */ = {isa = PBXBuildFile; fileRef = E4DF33E9BDAB69896AABE3AA7633FE63 /* NSErrorExtension.swift */; };
		5F5E6E0F9170F2290153BC4AEC7E5E0F /* Promise.swift in Sources */ = {isa = PBXBuildFile; fileRef = 69E89382B7A4F54F96689C0A9EC333E9 /* Promise.swift */; };
		6041A869B8737966D1DB6AEB3052BF3B /* SuccessResponse.swift in Sources */ = {isa = PBXBuildFile; fileRef = EBF01CECC681F3480D262A63CE98525E /* SuccessResponse.swift */; };
		6151C45A75857CDB62D1FAF809ED2CED /* PrimerTheme+Views.swift in Sources */ = {isa = PBXBuildFile; fileRef = 7807979E46DE9951037B69CCB13FD8EE /* PrimerTheme+Views.swift */; };
		63A5F2DBB7B084401D2E58A422A2EDA7 /* PrimerCVVFieldView.swift in Sources */ = {isa = PBXBuildFile; fileRef = 239792933EE8C813970A02AF3D34A4D0 /* PrimerCVVFieldView.swift */; };
		63C719429C9E44B4C9894BADD0506592 /* PrimerPostalCodeFieldView.swift in Sources */ = {isa = PBXBuildFile; fileRef = ABFAF5FFEF96B89CFD0E471A5BC49F97 /* PrimerPostalCodeFieldView.swift */; };
		648497C9F3F473213AEBCDC111E459CE /* Endpoint.swift in Sources */ = {isa = PBXBuildFile; fileRef = DF31AC857CB3172B5D54570D7C6AAA7E /* Endpoint.swift */; };
		64AADD8A39360381FDDDE816694457F6 /* CityField.swift in Sources */ = {isa = PBXBuildFile; fileRef = 1DE3E3153F01E4426813BE0C7058913B /* CityField.swift */; };
		659C48284FE9F86C4C93590DEDF23545 /* ClientTokenService.swift in Sources */ = {isa = PBXBuildFile; fileRef = C17885019694BE0622649AD087B6DFED /* ClientTokenService.swift */; };
		66C0C45C0AC555DC3AE54A82A43ED53C /* PrimerTextFieldView.xib in Resources */ = {isa = PBXBuildFile; fileRef = DCD4E35F088DF4B97D38FB697D0E9DE6 /* PrimerTextFieldView.xib */; };
		67C03521F1B56F0F1FA23F45EA17B8DB /* PrimerSDK-umbrella.h in Headers */ = {isa = PBXBuildFile; fileRef = 1795A506EA0112F3AE062921DA56E134 /* PrimerSDK-umbrella.h */; settings = {ATTRIBUTES = (Public, ); }; };
		67C1A84BF1809375419BAF30AFDDC267 /* bg.json in Resources */ = {isa = PBXBuildFile; fileRef = 147EDED848904848B58FFF579E134D3F /* bg.json */; };
		683E6836078BF65261C03E80C2244FE4 /* CardNetwork.swift in Sources */ = {isa = PBXBuildFile; fileRef = 7B14C4034283311A8B5FCCA83E27E77D /* CardNetwork.swift */; };
		68E8AB08C27A26871D1738604C462549 /* StringExtension.swift in Sources */ = {isa = PBXBuildFile; fileRef = 23480879A74817BA6671EBE840DD3DFD /* StringExtension.swift */; };
		6901F44966CFA14590E412D4724315E1 /* Connectivity.swift in Sources */ = {isa = PBXBuildFile; fileRef = 7825C07EE77FDFE99DA9604D08C4E9ED /* Connectivity.swift */; };
		6922A3975CC5B4FC3786E649304FC1A1 /* sl.json in Resources */ = {isa = PBXBuildFile; fileRef = 0FE2BA636B3865BD98472FC1E5089F87 /* sl.json */; };
		694953EF5FC2EE22ADBC6C6D950D19BB /* Throwable.swift in Sources */ = {isa = PBXBuildFile; fileRef = 83F7948D9C7DBA1C183C2150F393F97C /* Throwable.swift */; };
		69B285E9B29097B5189064597F0FCB28 /* NetworkService.swift in Sources */ = {isa = PBXBuildFile; fileRef = 8003A1A50CBC7B38C7428F47EF1B7A26 /* NetworkService.swift */; };
		6B8BAD464C5D8A47B251B04870752FAA /* ka.json in Resources */ = {isa = PBXBuildFile; fileRef = DE6DC3F449F50EB5E2BDFC964C133B88 /* ka.json */; };
		6F73C5B56A71A1119C1B4ACBF5E7EFDC /* GuaranteeWrappers.swift in Sources */ = {isa = PBXBuildFile; fileRef = 12A0932CE1B8F8F4C833D58A788C39F7 /* GuaranteeWrappers.swift */; };
		6FB682E1965D5B0A1E1D204D99C10AFB /* ResumeHandlerProtocol.swift in Sources */ = {isa = PBXBuildFile; fileRef = 1B0F018AE6623EF64FB66A805CAF2979 /* ResumeHandlerProtocol.swift */; };
		702D23DE75C89A53DF46B32EABB75A87 /* AlertController.swift in Sources */ = {isa = PBXBuildFile; fileRef = D9729E605E7F5C8CA7135B50615CE87B /* AlertController.swift */; };
		70457906C73BF14D0F9D16119A15EE7E /* CancelContext.swift in Sources */ = {isa = PBXBuildFile; fileRef = 09125805C02546974F6D58C587DC86A1 /* CancelContext.swift */; };
		7080176B5A43BA9580DEFC7C61A045BC /* km.json in Resources */ = {isa = PBXBuildFile; fileRef = E096A232E769AE60FFEB344C98640FA2 /* km.json */; };
		708185DCB6D1208569223AAEC31354CA /* he.json in Resources */ = {isa = PBXBuildFile; fileRef = D5DF5477B5A6BB63A65AEEB7825A2C08 /* he.json */; };
		71A2966D10CEE3BCC91B9B382D43E59F /* Dispatcher.swift in Sources */ = {isa = PBXBuildFile; fileRef = 4314305611F7D2285A1A0BA1AB83D963 /* Dispatcher.swift */; };
		72653C563F876F4B57C3B5D2DEEDE559 /* CatchWrappers.swift in Sources */ = {isa = PBXBuildFile; fileRef = E29188B35C10FA5DDA7767E898BE68C2 /* CatchWrappers.swift */; };
		72D62B5E17DA894B01FDA5F8D73A8658 /* ApplePay.swift in Sources */ = {isa = PBXBuildFile; fileRef = 1FF0DB1CFB9A3AE6A2F31666B259C1FE /* ApplePay.swift */; };
		72E401BF1691B01A68E8A853C5D5D688 /* PaymentMethodConfigService.swift in Sources */ = {isa = PBXBuildFile; fileRef = 2BE4CB4C2C89BA7B6B9C1B90D7920781 /* PaymentMethodConfigService.swift */; };
		74B121A75A4C9000D383DB2D2A957595 /* PostalCode.swift in Sources */ = {isa = PBXBuildFile; fileRef = A89175D5C687CDBE81558A48CC2854CA /* PostalCode.swift */; };
		74E020E8249FAF4310DDB48ABFC6E760 /* PrimerAPIClient+3DS.swift in Sources */ = {isa = PBXBuildFile; fileRef = F75FD1C8544085ACBFF6C8BCB9051348 /* PrimerAPIClient+3DS.swift */; };
		779F1A37671F5F22898E349AF75A59D9 /* ConcurrencyLimitedDispatcher.swift in Sources */ = {isa = PBXBuildFile; fileRef = 68B540EE62533DF838B1FC5A554F232F /* ConcurrencyLimitedDispatcher.swift */; };
		78DDB85BDE36E399AB5093805403370D /* FinallyWrappers.swift in Sources */ = {isa = PBXBuildFile; fileRef = 812A31EFBC3A47F5D5407815185AB366 /* FinallyWrappers.swift */; };
		7A2ECC3EE726A1827DDB79ED35F0C0EB /* NSObject+ClassName.swift in Sources */ = {isa = PBXBuildFile; fileRef = 07FCC60262CE6EF4638C072799874401 /* NSObject+ClassName.swift */; };
		7A613C25A785A0E6D197EA998C76DEAC /* et.json in Resources */ = {isa = PBXBuildFile; fileRef = BCD7CB0B72FDEDD728889CF37457C401 /* et.json */; };
		7A708CD8052F566C4E3FF271B3277471 /* currencies.json in Resources */ = {isa = PBXBuildFile; fileRef = 78E2910CD6D77C2E78CA5C206CC287E3 /* currencies.json */; };
		7BA492164CC7296DFE7CCABEA651DD42 /* 3DS.swift in Sources */ = {isa = PBXBuildFile; fileRef = 1D7D6019395542D0D5584D84DE6E181B /* 3DS.swift */; };
		7BAB72A41AD8F93117FD58922C027682 /* Colors.swift in Sources */ = {isa = PBXBuildFile; fileRef = 1D0BC729252C96D3792BB025BB6CCF3B /* Colors.swift */; };
		7C72D56564A9AF26513960F8EA0B8091 /* PrimerSettings.swift in Sources */ = {isa = PBXBuildFile; fileRef = 469E3362B1B90CAC29E32FB1F1D1C22C /* PrimerSettings.swift */; };
		7CF064E412F61E81E1B004EE1A1A5475 /* nn.json in Resources */ = {isa = PBXBuildFile; fileRef = 74A2FFE7E84DBBC6360609F321DF4EC7 /* nn.json */; };
		7EFF08398021F16BFBD17D5FC51721DF /* Localizable.strings in Resources */ = {isa = PBXBuildFile; fileRef = A86FF2B2B4AB7F61461BDC92F964582B /* Localizable.strings */; };
		8014F215FCF3C3A6282CFDF3232F2850 /* vi.json in Resources */ = {isa = PBXBuildFile; fileRef = BC1EFB1B23661D3EC8B491050FB16029 /* vi.json */; };
		802F06BD153331C82AE5CDD5E5130ABE /* PrimerDelegate.swift in Sources */ = {isa = PBXBuildFile; fileRef = CE463680787D6E5CB60BBDF9708241AE /* PrimerDelegate.swift */; };
		803ECD13F978C820CA97395D199F7B44 /* PrimerStateFieldView.swift in Sources */ = {isa = PBXBuildFile; fileRef = F2FA18F326AED7408061013FD3806F34 /* PrimerStateFieldView.swift */; };
		81013CD856EDFE8281C098893BD3C269 /* PrimerUniversalCheckoutViewController.swift in Sources */ = {isa = PBXBuildFile; fileRef = 293294494252D6308C672BFC646C6408 /* PrimerUniversalCheckoutViewController.swift */; };
		81240A2726E8F91691ED4B977610984F /* PrimerGenericTextFieldView.swift in Sources */ = {isa = PBXBuildFile; fileRef = 34D89C23D90B6A98195CAFA2395D0753 /* PrimerGenericTextFieldView.swift */; };
		816C2C9A01B2578C42C3772B85203D1A /* AppState.swift in Sources */ = {isa = PBXBuildFile; fileRef = 4FF6DD374FD0C7EC80B787EC37BCF887 /* AppState.swift */; };
		81DB53BE96D99D74A377509A4FE80105 /* Catchable.swift in Sources */ = {isa = PBXBuildFile; fileRef = 9E1AB09EE32CE97EE104E9A0DB4AFF68 /* Catchable.swift */; };
		84015E75D0A077659B105FA3A1C5FF06 /* ExpiryDateField.swift in Sources */ = {isa = PBXBuildFile; fileRef = EB601784C3733F39F7B003385B0AC06A /* ExpiryDateField.swift */; };
		84547DF635109713E49A990E9317D991 /* PrimerTheme+TextStyles.swift in Sources */ = {isa = PBXBuildFile; fileRef = BB21386F14AAB80CE908256128B74C77 /* PrimerTheme+TextStyles.swift */; };
		8605DD40A8E43120F9800863EC252738 /* BundleExtension.swift in Sources */ = {isa = PBXBuildFile; fileRef = 35D09A7A73724CC3A8B030B91D91EB3E /* BundleExtension.swift */; };
		86FF49A41ED474E6BF8E0FEB0AF17A46 /* PrimerSimpleCardFormTextFieldView.swift in Sources */ = {isa = PBXBuildFile; fileRef = EAEC4BD1D535DEC1BD9B72099D7270C2 /* PrimerSimpleCardFormTextFieldView.swift */; };
		8854FEDE2069200DA351A8BB4B227E68 /* bn.json in Resources */ = {isa = PBXBuildFile; fileRef = B6CC4CDCC7CB85CB74DDCFDA9EFF7E8C /* bn.json */; };
		885CF78560983F0A6C831A4162746A48 /* PrimerTheme+Borders.swift in Sources */ = {isa = PBXBuildFile; fileRef = 127442F8F3B2C274537504D0BC81844E /* PrimerTheme+Borders.swift */; };
		89C3349CB5FC7B575795ECB02A9F8F2A /* URLExtension.swift in Sources */ = {isa = PBXBuildFile; fileRef = 0D6538EE9315D2EC05D59E90F25BC68D /* URLExtension.swift */; };
		89DCBF60A3D302633EA6E23F8040EA65 /* dv.json in Resources */ = {isa = PBXBuildFile; fileRef = C5067CE9ED1E527F41ED4F65E2CCA5D1 /* dv.json */; };
		8CACAC7D9364F30D90A2BBE706EF2103 /* ExternalViewModel.swift in Sources */ = {isa = PBXBuildFile; fileRef = F697AFB885D5C0BAEFFB343EDA2AE179 /* ExternalViewModel.swift */; };
		8DF647CFFA97533BAADC6D926AC217B6 /* DataExtension.swift in Sources */ = {isa = PBXBuildFile; fileRef = C4DAC44D27ADA47EEA0716159A4BC3D4 /* DataExtension.swift */; };
		8EFA80F433296D2845EFAF3F0033DC39 /* PrimerTextField.swift in Sources */ = {isa = PBXBuildFile; fileRef = 85C8BA90006BB34543E615D7738DD051 /* PrimerTextField.swift */; };
		90BBC5283B4D0213C7487EBE0F54FBF6 /* SuccessMessage.swift in Sources */ = {isa = PBXBuildFile; fileRef = 0EDC8A50B1EC697A7CB684151C97BEBF /* SuccessMessage.swift */; };
		90EC263BA091BFDB71A3EC576DB2CB3C /* PrimerNavigationController.swift in Sources */ = {isa = PBXBuildFile; fileRef = 6658C5B944DABF2446C0B616B1A1A6A6 /* PrimerNavigationController.swift */; };
		9115EAF41C364F87AD6034E44EDCF970 /* CancellableThenable.swift in Sources */ = {isa = PBXBuildFile; fileRef = A7E75B8788609ABA165FB138181A24FB /* CancellableThenable.swift */; };
		9133996C4B7A02A508ECEC5B00AF4996 /* when.swift in Sources */ = {isa = PBXBuildFile; fileRef = 5FDE91685AAC26C49AA35870730982C3 /* when.swift */; };
		920EB986D4CAC26615DD52360EA4007C /* az.json in Resources */ = {isa = PBXBuildFile; fileRef = 401FB83270E309D17EEA09F3F70C87FF /* az.json */; };
		9379A5A3D9B5D9BD80E2BEEC57A21690 /* nb.json in Resources */ = {isa = PBXBuildFile; fileRef = 5CD9AC98E218F87D5CCE16708C0E3510 /* nb.json */; };
		954E380C54036574517DD1AD81388F0F /* id.json in Resources */ = {isa = PBXBuildFile; fileRef = 635BD475E8C26E4AB9341D962ED8F444 /* id.json */; };
		95621BDBC9D84F242871E9EEA744192A /* PrimerScrollView.swift in Sources */ = {isa = PBXBuildFile; fileRef = DB3EB436276439F2C8D579ADE4F6B341 /* PrimerScrollView.swift */; };
		956C85225E7D6B20F45E1A6497865768 /* uz.json in Resources */ = {isa = PBXBuildFile; fileRef = 39FA78323933A089463ED1BB25A22D83 /* uz.json */; };
		96FC6886E4F9C9BEEA6EF85DE2954092 /* PrimerTheme.swift in Sources */ = {isa = PBXBuildFile; fileRef = A2DF4C73CB54FD45852C577A911FEAF5 /* PrimerTheme.swift */; };
		9867D13839BF9FF92114BBADA1943FB8 /* ExternalPaymentMethodTokenizationViewModel.swift in Sources */ = {isa = PBXBuildFile; fileRef = AC94141CE548C76A910FE3C8F4A2127F /* ExternalPaymentMethodTokenizationViewModel.swift */; };
		98F0D3B49D130834BE4BE50A8098FF5F /* StateField.swift in Sources */ = {isa = PBXBuildFile; fileRef = BB9B649478C0700702EA7E05394A2A11 /* StateField.swift */; };
		994C534AE485392A320799F0405CE597 /* PrimerFormView.swift in Sources */ = {isa = PBXBuildFile; fileRef = 440418EEB01FD9B1BDAF723E989622B8 /* PrimerFormView.swift */; };
		99655C667BDD696775F4795F58D73396 /* PrimerFirstNameFieldView.swift in Sources */ = {isa = PBXBuildFile; fileRef = 14204611315DB5D25C0B134009FF5546 /* PrimerFirstNameFieldView.swift */; };
		9A577FFCAD6E471F8DC870222CE16473 /* firstly.swift in Sources */ = {isa = PBXBuildFile; fileRef = 9EF2E552AC661413CD893268A39D980E /* firstly.swift */; };
		9AC12777DC69ADAD33FA103D92ADA863 /* hy.json in Resources */ = {isa = PBXBuildFile; fileRef = 11E466AE52C780F276A33BC264BD8EE3 /* hy.json */; };
		9B6824C66EDD284832F03605DF0966E5 /* CheckoutModule.swift in Sources */ = {isa = PBXBuildFile; fileRef = E36F370C19A2A3FE902A06C83FB89083 /* CheckoutModule.swift */; };
		9CB22E8A848FCF65A8025FDEDC59D69B /* lt.json in Resources */ = {isa = PBXBuildFile; fileRef = 39DE88BE74D343689A6BB8B3FD6022B9 /* lt.json */; };
		9CD07844CF607018275D271F198C4226 /* PrimerTheme+Inputs.swift in Sources */ = {isa = PBXBuildFile; fileRef = 5CC29CF48AF1D5CC842A51D6BDCD7597 /* PrimerTheme+Inputs.swift */; };
		9EC93F00C0A761AC1785D0D622CB8614 /* AnalyticsEvent.swift in Sources */ = {isa = PBXBuildFile; fileRef = 374BD474700395A876438314E0E4BB81 /* AnalyticsEvent.swift */; };
		9FFE86B69625FCC9ADADAC174DF1F85D /* PaymentMethodComponent.swift in Sources */ = {isa = PBXBuildFile; fileRef = 471EF53C18B5ADB67294A76D0E3F7702 /* PaymentMethodComponent.swift */; };
		A04871234C8277B6D411034F041E75F7 /* FormPaymentMethodTokenizationViewModel.swift in Sources */ = {isa = PBXBuildFile; fileRef = 888BAA2AB3CC707E8C9B751231682DCC /* FormPaymentMethodTokenizationViewModel.swift */; };
		A0A97B54CE47408FCEC395D5827FB218 /* da.json in Resources */ = {isa = PBXBuildFile; fileRef = 6641CBF96B27A48398C99B9959B80306 /* da.json */; };
		A0F7232EDE6FB1E2CF49F7FB01D0DCC9 /* uk.json in Resources */ = {isa = PBXBuildFile; fileRef = 55ECB23A7F39B131352246D87CA81FA4 /* uk.json */; };
		A1751639CD2C242F2799A1F907049C35 /* ms.json in Resources */ = {isa = PBXBuildFile; fileRef = 1884C281288D6F2DC87392AA558CAB93 /* ms.json */; };
		A1E5FC05F3A44BD95ECDDE74B27A2053 /* gl.json in Resources */ = {isa = PBXBuildFile; fileRef = 9FB4C63D7CC7487D55578CEA9254749A /* gl.json */; };
		A256973D8ED1CED005A724EAC1AC4397 /* PaymentMethodTokenizationViewModel+Logic.swift in Sources */ = {isa = PBXBuildFile; fileRef = 6F563F38E8DB399181449215733EB378 /* PaymentMethodTokenizationViewModel+Logic.swift */; };
		A2C5B1A6D71FD758EFE8D638E8F86B9B /* WrapperProtocols.swift in Sources */ = {isa = PBXBuildFile; fileRef = 2CEC07C1E711F2BB2548F408BA1F9165 /* WrapperProtocols.swift */; };
		A311C672C579584427612E122CF04799 /* HeaderFooterLabelView.swift in Sources */ = {isa = PBXBuildFile; fileRef = C5EA94B46E5B8650F45401C1EB034069 /* HeaderFooterLabelView.swift */; };
		A32D82C2AEAB9B9E0B9D58DB7BF7523E /* SequenceWrappers.swift in Sources */ = {isa = PBXBuildFile; fileRef = C82E3557BA9676B3FDB2BFDD19965331 /* SequenceWrappers.swift */; };
		A52E308D8C3F296FF73E8C729914AF53 /* Primer.swift in Sources */ = {isa = PBXBuildFile; fileRef = 154D6609196FC914D921B07C3CAF9B1D /* Primer.swift */; };
		A6FB677C2C1AF7EAD1AF499AF5482017 /* ArrayExtension.swift in Sources */ = {isa = PBXBuildFile; fileRef = 3C79E1C2DF0E4C5CF50C8AB37192652A /* ArrayExtension.swift */; };
		A71BB360AF2C3C32F0C59EA634A40D0E /* PrimerHeadlessUniversalCheckout.swift in Sources */ = {isa = PBXBuildFile; fileRef = 632C061A409169129150BA396A5A01AD /* PrimerHeadlessUniversalCheckout.swift */; };
		A73957DDF37813E542246DCF4A5D611C /* PrimerViewController.swift in Sources */ = {isa = PBXBuildFile; fileRef = 3EBCC0D2884D768754D719AB4A9A5300 /* PrimerViewController.swift */; };
		A94F78072E198F9F14317B0951DEBD54 /* VaultPaymentMethodViewController.swift in Sources */ = {isa = PBXBuildFile; fileRef = 7638978E105DD94C1A4F96671DCE7509 /* VaultPaymentMethodViewController.swift */; };
		ABD601102F1470E5B14ADAD539B8B531 /* DependencyInjection.swift in Sources */ = {isa = PBXBuildFile; fileRef = AD136092074E558DCB801DC18F8BE824 /* DependencyInjection.swift */; };
		B121933BA7CB45BE7FE5EE0900C1830F /* RecoverWrappers.swift in Sources */ = {isa = PBXBuildFile; fileRef = 39F3788D71C6606DC0313025968962C1 /* RecoverWrappers.swift */; };
		B1FBBFA12A59CCA2669694889F00DBD2 /* UILocalizableUtil.swift in Sources */ = {isa = PBXBuildFile; fileRef = 816AB8C911FB952ADA993F8CB7CED557 /* UILocalizableUtil.swift */; };
		B2BDEDF27B0ED76745E1E69B8B0E9F63 /* PaymentResponse.swift in Sources */ = {isa = PBXBuildFile; fileRef = AEF200FE3A6D0727A493E8C4ACD4EFD8 /* PaymentResponse.swift */; };
		B38CF33050C732F9BCBCC127AA84A1A5 /* mk.json in Resources */ = {isa = PBXBuildFile; fileRef = B0F7F8F24028713D4D0B8B381956AFF8 /* mk.json */; };
		B4439C3998874DD57F30951B35189540 /* PayPal.swift in Sources */ = {isa = PBXBuildFile; fileRef = E151721736BAD4346B46053B086A18CE /* PayPal.swift */; };
		B49FCD4E7C6F4BBE673BE306F9BFEAAB /* CardNumberField.swift in Sources */ = {isa = PBXBuildFile; fileRef = 04F0F5E1B92B4D2528F0C41305A644D8 /* CardNumberField.swift */; };
		B4AEDF0590E15CFFFBC85CA8A35823BD /* Analytics.swift in Sources */ = {isa = PBXBuildFile; fileRef = A143AA74DE8F6D1364C03D40E247692B /* Analytics.swift */; };
		B57A22967C9B81340BD4033B40C22B10 /* kk.json in Resources */ = {isa = PBXBuildFile; fileRef = C78D56353FD746C40EA9E994289DD1DF /* kk.json */; };
		B692BAB331B69D37725BB573220A5A3D /* Currency.swift in Sources */ = {isa = PBXBuildFile; fileRef = C038BFBB492D9708FC33117412F5B565 /* Currency.swift */; };
		B69810DF45B677FFC88EC088CA389D64 /* AddressField.swift in Sources */ = {isa = PBXBuildFile; fileRef = 874CC9488E7B9EA799EB3F4967FD3DD1 /* AddressField.swift */; };
		B883A9E1A5659F951312D4DD1EB11D57 /* pl.json in Resources */ = {isa = PBXBuildFile; fileRef = 5D750962A907503622C5631B4FB287ED /* pl.json */; };
		B8929EF3C1BCFDAA444C917C1904AB4A /* PrimerTheme+Colors.swift in Sources */ = {isa = PBXBuildFile; fileRef = 02518537AAC65F319C3CFB8A18877B3C /* PrimerTheme+Colors.swift */; };
		B95B5DA794E66413545D2F850948C206 /* PrimerVaultManagerViewController.swift in Sources */ = {isa = PBXBuildFile; fileRef = A49BEA255F324057D2F74C1C90FA304B /* PrimerVaultManagerViewController.swift */; };
		BB0802EAB58980599221D0D6D6B9F797 /* Thenable.swift in Sources */ = {isa = PBXBuildFile; fileRef = 30A7995DFB7C29B7F3FF24C001F1AAC8 /* Thenable.swift */; };
		BB5C00B04821564D39ABE7975C84C06E /* VaultCheckoutViewModel.swift in Sources */ = {isa = PBXBuildFile; fileRef = 5C5635C0406E46F6C61CE3FE8D479479 /* VaultCheckoutViewModel.swift */; };
		BE6A9FD85A7D682FCD7F27C3913CB867 /* PrimerTestPaymentMethodTokenizationViewModel.swift in Sources */ = {isa = PBXBuildFile; fileRef = 54076689EC6C46204267420081A38FC3 /* PrimerTestPaymentMethodTokenizationViewModel.swift */; };
		BF16187265DA03EF0910ECBB05F12411 /* PrimerThemeData+Deprecated.swift in Sources */ = {isa = PBXBuildFile; fileRef = FB8DFFEA63E1F14046DF0C5A52BB09C8 /* PrimerThemeData+Deprecated.swift */; };
		BF32978A86593EC5C993AEF2B0C8A2B0 /* PollingModule.swift in Sources */ = {isa = PBXBuildFile; fileRef = 6427DBA7965B1B28C49181E0016C2758 /* PollingModule.swift */; };
		BF9A975042E56BC8AC6ABD83FB7B8F46 /* ko.json in Resources */ = {isa = PBXBuildFile; fileRef = FA9108E4F97CB3E17C1D65AF9C5EBD0B /* ko.json */; };
		BFE1BE88209886C684928F4990C071C7 /* 3DSService+Promises.swift in Sources */ = {isa = PBXBuildFile; fileRef = ABB76F8887DBC17E30FB09B867E5186E /* 3DSService+Promises.swift */; };
		C03B9B5AE97B7DC52A352FD7C850EE1F /* VaultPaymentMethodView.swift in Sources */ = {isa = PBXBuildFile; fileRef = F76C8BAC12EA4C687A1D8A512C5EE01F /* VaultPaymentMethodView.swift */; };
		C0B15B68FCFC3B840D3B2CBF1B72AE7F /* PrimerHeadlessUniversalCheckoutProtocols.swift in Sources */ = {isa = PBXBuildFile; fileRef = 6B94FDAF8AB125D81E1216BAD83D6F96 /* PrimerHeadlessUniversalCheckoutProtocols.swift */; };
		C19A2CD8C56A5F882DB7AE7436F3F639 /* el.json in Resources */ = {isa = PBXBuildFile; fileRef = 7A72B06C30489AC3E8A2B5EFAF28B9A9 /* el.json */; };
		C2081A759C9B9BC656A732FADA8B2E56 /* Mask.swift in Sources */ = {isa = PBXBuildFile; fileRef = 5B62C9AC929DBD75996A17C2DF4CEDD0 /* Mask.swift */; };
		C2A38AAE897B067B9DEB5D076FD51923 /* PrimerTableViewCell.swift in Sources */ = {isa = PBXBuildFile; fileRef = 4E53B78B31B9F2920F3E95E25618E91E /* PrimerTableViewCell.swift */; };
		C2D7B32E16988189F0517234A8982B11 /* MockPrimerAPIClient.swift in Sources */ = {isa = PBXBuildFile; fileRef = B7D2F4BAA739FB95E72C662183F587A7 /* MockPrimerAPIClient.swift */; };
		C426724F4CE543EC5C78DE29A33B47F7 /* PayPalTokenizationViewModel.swift in Sources */ = {isa = PBXBuildFile; fileRef = 1B248F72F834E0353418A37C78485467 /* PayPalTokenizationViewModel.swift */; };
		C48CE439083F9425A6209CD0BFF70C76 /* PresentationController.swift in Sources */ = {isa = PBXBuildFile; fileRef = 5BF280560B682671191AE9E49D626C6D /* PresentationController.swift */; };
		C5E3704DB0CE0CC439F85FE8F394157C /* Resolver.swift in Sources */ = {isa = PBXBuildFile; fileRef = 826A3DD4C1B2E74DFE546D7195563581 /* Resolver.swift */; };
		C629D45B28FC2E3E44393EA2939E091E /* es.json in Resources */ = {isa = PBXBuildFile; fileRef = EC8D5296A90E2366992B76852753B8C0 /* es.json */; };
		C6413FEFCCF3923985441D9FE529E9FE /* AnyEncodable.swift in Sources */ = {isa = PBXBuildFile; fileRef = 6D477E5635F178316ED625A85D77ADD5 /* AnyEncodable.swift */; };
		C7267F76ADED5C1361E36EC13035DE11 /* fr.json in Resources */ = {isa = PBXBuildFile; fileRef = 832B4C92AC84266B6D16C6530385785C /* fr.json */; };
		C75D9ED3AF574C82E5ABB48C0B0B0E3A /* pt.json in Resources */ = {isa = PBXBuildFile; fileRef = E633BE6DAD95E6AAECB92A43652C57D3 /* pt.json */; };
		C843F92753D9121CDCEBEB9E794E6521 /* AnyDecodable.swift in Sources */ = {isa = PBXBuildFile; fileRef = EBCCE4A8A2E5634B2B437CDC50C50E32 /* AnyDecodable.swift */; };
		C9134883F43B27F736BF8B4239875556 /* PrimerTheme+Buttons.swift in Sources */ = {isa = PBXBuildFile; fileRef = 241B3E8542EED2F9C305D188481F734A /* PrimerTheme+Buttons.swift */; };
		CB9E10B0269CEEB81005CC08E298A477 /* PrimerExpiryDateFieldView.swift in Sources */ = {isa = PBXBuildFile; fileRef = 840A04F6270E300CB2FC79503B63A438 /* PrimerExpiryDateFieldView.swift */; };
		CBE37537C3C6761093E697D043B64141 /* sv.json in Resources */ = {isa = PBXBuildFile; fileRef = 475B4870F7B981495B8EC80A8D1E7183 /* sv.json */; };
		CD8D6BE0CB93AF68FE558E583E1F2142 /* tg.json in Resources */ = {isa = PBXBuildFile; fileRef = A027C3CA848F5A07A750DA6F898065CF /* tg.json */; };
		CE228210AC636FA985E2FD6D7F8830A0 /* ImageName.swift in Sources */ = {isa = PBXBuildFile; fileRef = DDECA69622197515E1015F70B2822A73 /* ImageName.swift */; };
		CF00869DA1283494B93EDCC70388ABB6 /* PrimerCardFormViewController.swift in Sources */ = {isa = PBXBuildFile; fileRef = 3A7605AC8CD8E43205E4E0C370B9FEC2 /* PrimerCardFormViewController.swift */; };
		CF7C05EA656334E927B765B21E28CB31 /* CardComponentsManager.swift in Sources */ = {isa = PBXBuildFile; fileRef = 94A01101C2E32A5504E4FCF2E207EFE9 /* CardComponentsManager.swift */; };
		D09CD12E4419A58FB7E4EF322A15C4D8 /* hang.swift in Sources */ = {isa = PBXBuildFile; fileRef = 494FD6FA6A60201369E93178CAAC7B34 /* hang.swift */; };
		D24114E6D125B853531BB4B98304076F /* PaymentMethodConfigurationOptions.swift in Sources */ = {isa = PBXBuildFile; fileRef = 7103AEE481AC5AD25993A04C08EDF49E /* PaymentMethodConfigurationOptions.swift */; };
		D245A22D4D1348431C67374AD64E9BC9 /* CardScannerViewController+SimpleScanDelegate.swift in Sources */ = {isa = PBXBuildFile; fileRef = 63EC824BB1699DC613FDD36E80042D7A /* CardScannerViewController+SimpleScanDelegate.swift */; };
		D2915F009EF7F9430AE5F6772556CB5A /* PrimerCardholderNameFieldView.swift in Sources */ = {isa = PBXBuildFile; fileRef = DF5B8C7830029D200D78967455502D72 /* PrimerCardholderNameFieldView.swift */; };
		D2CEF03E248AA05C7668C47FF20BDD8E /* UIScreenExtension.swift in Sources */ = {isa = PBXBuildFile; fileRef = 205AF0EE4DEB565060309477AEB7C508 /* UIScreenExtension.swift */; };
		D38D47B35612E5C9685B1647EECD8692 /* ReloadDelegate.swift in Sources */ = {isa = PBXBuildFile; fileRef = 9126DA0AB1C286D809384784280E8B97 /* ReloadDelegate.swift */; };
		D3D035B764E052FC428EC36292672064 /* FormType.swift in Sources */ = {isa = PBXBuildFile; fileRef = AF26CC24D08BBFC48166F92EA51E4902 /* FormType.swift */; };
		D40D791833A3CF34C3D98D667EFC63DB /* CancellableCatchable.swift in Sources */ = {isa = PBXBuildFile; fileRef = 7AC5977C03B6E5EA1A40CAEBB1F2AC6F /* CancellableCatchable.swift */; };
		D484F2C79AEA9B37D506DD4783E7DBF7 /* CustomStringConvertible.swift in Sources */ = {isa = PBXBuildFile; fileRef = 4A63DC9F91856B6F7E6020ED293426E6 /* CustomStringConvertible.swift */; };
		D596E2B41C673AD5018AEA0A0321E51C /* Pods-PrimerSDK_Tests-umbrella.h in Headers */ = {isa = PBXBuildFile; fileRef = EE9674DAD0C961C92687877090E1E047 /* Pods-PrimerSDK_Tests-umbrella.h */; settings = {ATTRIBUTES = (Public, ); }; };
		D76D69C1508A345C84E160B735976A2F /* Device.swift in Sources */ = {isa = PBXBuildFile; fileRef = CD2D13EDB740E9BD1B4CD6AFC028AD50 /* Device.swift */; };
		DA9132F104989A5BB118B83BD18489FA /* Foundation.framework in Frameworks */ = {isa = PBXBuildFile; fileRef = EAB6F611E86A4758835A715E4B4184F6 /* Foundation.framework */; };
		DB3AC7C62C350E7FC211A1347A2694E3 /* sq.json in Resources */ = {isa = PBXBuildFile; fileRef = 978D9FDD15A962C1F337554D6F7F9BDB /* sq.json */; };
		DC6D32E2A88A9CE4484B7686782F76F1 /* PrimerSearchTextField.swift in Sources */ = {isa = PBXBuildFile; fileRef = 2AE00FA55173A6446DED2C2C33CC37C1 /* PrimerSearchTextField.swift */; };
		DC7FD7089DA90BBFE18881BF71050035 /* CreateResumePaymentService.swift in Sources */ = {isa = PBXBuildFile; fileRef = 9137C6E1C63183556BC7E1CEEE482305 /* CreateResumePaymentService.swift */; };
		DED80E0DBDFCBA1EFDBAAAFE7B497998 /* Consolable.swift in Sources */ = {isa = PBXBuildFile; fileRef = 0394381D0EAE9C7A5E3738EB134E6B7B /* Consolable.swift */; };
		DF092F50C46F4A02601B3E04666BBF14 /* Bank.swift in Sources */ = {isa = PBXBuildFile; fileRef = 09E509B89DB7A974BFEAFE312097397E /* Bank.swift */; };
		DFF1D1A444A2CA8C20CB79CD23F39067 /* PrimerTestPaymentMethodViewController.swift in Sources */ = {isa = PBXBuildFile; fileRef = 6AA4B21CA96E04B0FA1247EEB0C1A8B9 /* PrimerTestPaymentMethodViewController.swift */; };
		E120CB2A55D9B607F55F3BA6AE22B472 /* eu.json in Resources */ = {isa = PBXBuildFile; fileRef = B11ACC66DAE1E31107BD5A86A8411076 /* eu.json */; };
		E150EB1E3DDC0F59C4FDE4E1058FCAF7 /* Foundation.framework in Frameworks */ = {isa = PBXBuildFile; fileRef = EAB6F611E86A4758835A715E4B4184F6 /* Foundation.framework */; };
		E1B6D090FB95245E736BF9C912CACD13 /* URLSessionStack.swift in Sources */ = {isa = PBXBuildFile; fileRef = 20CFB3E1F9AF7EAFDFED9D27C1723908 /* URLSessionStack.swift */; };
		E47B78E9C5A2F4CDB86BC18D69AAAF09 /* LogEvent.swift in Sources */ = {isa = PBXBuildFile; fileRef = DE02F7176F7A3A6D6822797E092836F4 /* LogEvent.swift */; };
		E572194817105F066D8299C9E52ADA9E /* CardButton.swift in Sources */ = {isa = PBXBuildFile; fileRef = 6E7A6848C0235AFE5180AC131B65A0FC /* CardButton.swift */; };
		E5B95E049A3E4DBFF9F7DB2111B1DCDB /* ro.json in Resources */ = {isa = PBXBuildFile; fileRef = EA718C0FF0F089A7609A30BB1DD62744 /* ro.json */; };
		E7A018C53D1669BAA92112E6E0CA4E73 /* bs.json in Resources */ = {isa = PBXBuildFile; fileRef = CE18DF5648410BD98D3021722BC06148 /* bs.json */; };
		E7C0D9DFBF70DF7730CA15FE8DF6F878 /* PrimerSDK-dummy.m in Sources */ = {isa = PBXBuildFile; fileRef = 46F10C838A14A4D1EC5008A9A50587B5 /* PrimerSDK-dummy.m */; };
		E848503CC0780F4D3C5E54445AC63767 /* Parser.swift in Sources */ = {isa = PBXBuildFile; fileRef = B3C21404D9D3EFD9E8E73AC1F00F382D /* Parser.swift */; };
		EA2DC7A97A40D8E3614B3A976BAE5692 /* FirstNameField.swift in Sources */ = {isa = PBXBuildFile; fileRef = 7EE355292C15599CB927DF4EA9D81332 /* FirstNameField.swift */; };
		EAF61812469BCC917ADD5A13D0A726C4 /* PaymentMethodTokenizationViewModel.swift in Sources */ = {isa = PBXBuildFile; fileRef = 86CC1D162B24CC2BA76B1DEBEB6A3376 /* PaymentMethodTokenizationViewModel.swift */; };
		EB80F1BBD42A94ACC879B63E01655DEC /* CardScannerViewController.swift in Sources */ = {isa = PBXBuildFile; fileRef = 8176DA8168D53617197CB82B98F44B5E /* CardScannerViewController.swift */; };
		ED2125256EDC5C8AE1000D544EE039A6 /* DateExtension.swift in Sources */ = {isa = PBXBuildFile; fileRef = 95BB6C967FF6946677D3471987934B3F /* DateExtension.swift */; };
		ED2451A12A7CD4B18F95FE8A63927452 /* fa.json in Resources */ = {isa = PBXBuildFile; fileRef = A41DBE9092ED4B3CB69237C1B51C2C44 /* fa.json */; };
		EEE5E29AF8458D0981CF23FEB6536835 /* ug.json in Resources */ = {isa = PBXBuildFile; fileRef = A0D014A9A35667994584407C797F26EC /* ug.json */; };
		F14F987909ACC911DB4D463F0177F4F2 /* Configuration.swift in Sources */ = {isa = PBXBuildFile; fileRef = A6A346F9ECE5D109C629EC8C28BDAF1B /* Configuration.swift */; };
		F16E681FF700579A66A2E1248BBDBF0D /* ur.json in Resources */ = {isa = PBXBuildFile; fileRef = 1846428A20F46EBD53DDB88B13B564A1 /* ur.json */; };
		F178642157297654A94F925C8E8A8AF5 /* VaultService.swift in Sources */ = {isa = PBXBuildFile; fileRef = 58FDCD9F00C2C7A6E91E3B101CB75582 /* VaultService.swift */; };
		F22D09B3764DA9AA5A1AC5FC5D9E71A5 /* UIKit.framework in Frameworks */ = {isa = PBXBuildFile; fileRef = D245E0514AAC1A2B9A6D5EA2F383E90F /* UIKit.framework */; };
		F26AD836BAD633D85F766B7E9C65F42C /* Keychain.swift in Sources */ = {isa = PBXBuildFile; fileRef = 662FC8C2D871D5F9B4520D9AF3B0BC59 /* Keychain.swift */; };
		F2B485FDBE192393E48B254402B43A32 /* Cancellable.swift in Sources */ = {isa = PBXBuildFile; fileRef = 458C0BF3527691B6E870B9ADB1E47C11 /* Cancellable.swift */; };
		F4FC954C9C8357BA67516F2784D23DD5 /* AnyCodable.swift in Sources */ = {isa = PBXBuildFile; fileRef = 649F827EB4F850C3FA6B2886751D40EF /* AnyCodable.swift */; };
		F66DE5CF76C33A9D4D45A3E78A10B34B /* ApayaTokenizationViewModel.swift in Sources */ = {isa = PBXBuildFile; fileRef = 6CAAAC0EB91492CFF951C7EA36178D10 /* ApayaTokenizationViewModel.swift */; };
		F67F79EB155A1620C8A05867BBB3F880 /* ha.json in Resources */ = {isa = PBXBuildFile; fileRef = DDFA0294DC14FFD487706AF6CBD43717 /* ha.json */; };
		F6FCEA41B7D4A17FD20C345E86296343 /* Pods-PrimerSDK_Example-dummy.m in Sources */ = {isa = PBXBuildFile; fileRef = 21F4ACB1142B1B9457658584BF5CD35A /* Pods-PrimerSDK_Example-dummy.m */; };
		F736E1C698CA6A89DFE09901AD622200 /* PrimerLoadingViewController.swift in Sources */ = {isa = PBXBuildFile; fileRef = C1174B2FFE64E5D0083345E806D9EEAD /* PrimerLoadingViewController.swift */; };
		F814B8A22BDE2B6BC2AA54DF3E29F14E /* sk.json in Resources */ = {isa = PBXBuildFile; fileRef = DA14D163F9BEE98C4DACE3C52D91A189 /* sk.json */; };
		F896C0C80784FD72B067DCC8928AF52B /* PrimerInputElements.swift in Sources */ = {isa = PBXBuildFile; fileRef = 10BB6738F2CE9D9E6EBE4548FD1DDAF5 /* PrimerInputElements.swift */; };
		F8A525668024E55FB3A6FC761D1DF53B /* be.json in Resources */ = {isa = PBXBuildFile; fileRef = 5A49BEAA7CA3C1781B73BF888BB6C8BF /* be.json */; };
		F9091BF83E3A6E538FD96D6A6FE48131 /* RateLimitedDispatcher.swift in Sources */ = {isa = PBXBuildFile; fileRef = 5622E382B6812C73805E559A84C19878 /* RateLimitedDispatcher.swift */; };
		F9302360DFCDE413DFA656A7FE88AE18 /* ErrorHandler.swift in Sources */ = {isa = PBXBuildFile; fileRef = 940BC19BFB4A46D7A08AD7996E192A15 /* ErrorHandler.swift */; };
		FB8E2363C59B900E38DED84820D55DAF /* PostalCodeField.swift in Sources */ = {isa = PBXBuildFile; fileRef = 61B1FC18462EA020EA81E2A62B06006D /* PostalCodeField.swift */; };
		FD7A2734D039FFB5B1E766C03D0ABEF4 /* Apaya.swift in Sources */ = {isa = PBXBuildFile; fileRef = 50F1BE90C0164308D53B6B5CCE98C785 /* Apaya.swift */; };
		FEB4750A45D18EA4B7880641E4659878 /* no.json in Resources */ = {isa = PBXBuildFile; fileRef = F1057B2829C97A9C40DB9AF7564FC24F /* no.json */; };
>>>>>>> 964190c7
/* End PBXBuildFile section */

/* Begin PBXContainerItemProxy section */
		2427E2739AE189A5FD1F0CA92F901DF1 /* PBXContainerItemProxy */ = {
			isa = PBXContainerItemProxy;
			containerPortal = BFDFE7DC352907FC980B868725387E98 /* Project object */;
			proxyType = 1;
			remoteGlobalIDString = F3BE9108C53B53949406218CEA55E0B2;
			remoteInfo = PrimerSDK;
		};
		5C69996F71407222FDB252E734F107DA /* PBXContainerItemProxy */ = {
			isa = PBXContainerItemProxy;
			containerPortal = BFDFE7DC352907FC980B868725387E98 /* Project object */;
			proxyType = 1;
			remoteGlobalIDString = 6E6525C7043FBA7BB34A249010AF5593;
			remoteInfo = "PrimerSDK-PrimerResources";
		};
		FCE59844136E56EC81A758392D48D5D8 /* PBXContainerItemProxy */ = {
			isa = PBXContainerItemProxy;
			containerPortal = BFDFE7DC352907FC980B868725387E98 /* Project object */;
			proxyType = 1;
			remoteGlobalIDString = 6C144A762E9B598392AFFEC8F873746A;
			remoteInfo = "Pods-PrimerSDK_Example";
		};
/* End PBXContainerItemProxy section */

/* Begin PBXFileReference section */
<<<<<<< HEAD
		010069D705AC5747F8203D82BD6E1533 /* CheckoutWithVaultedPaymentMethodViewModel.swift */ = {isa = PBXFileReference; includeInIndex = 1; lastKnownFileType = sourcecode.swift; path = CheckoutWithVaultedPaymentMethodViewModel.swift; sourceTree = "<group>"; };
		02571B8C79E98926D8F502BD1A7CD1AC /* Field.swift */ = {isa = PBXFileReference; includeInIndex = 1; lastKnownFileType = sourcecode.swift; path = Field.swift; sourceTree = "<group>"; };
		027A678B0DB6592DF5B60DA0B83D1C7A /* Localizable.strings */ = {isa = PBXFileReference; includeInIndex = 1; lastKnownFileType = text.plist.strings; name = Localizable.strings; path = pl.lproj/Localizable.strings; sourceTree = "<group>"; };
		0289F512B4FE2DE3870D584C03230A63 /* CountryField.swift */ = {isa = PBXFileReference; includeInIndex = 1; lastKnownFileType = sourcecode.swift; path = CountryField.swift; sourceTree = "<group>"; };
		0393E317568401606DF9445CB6B5A9F6 /* lt.json */ = {isa = PBXFileReference; includeInIndex = 1; path = lt.json; sourceTree = "<group>"; };
		03BFD2721768596460943518CFCE186D /* LICENSE */ = {isa = PBXFileReference; includeInIndex = 1; path = LICENSE; sourceTree = "<group>"; };
		03FF7FFAB52540623DDCF662A70EEDDB /* am.json */ = {isa = PBXFileReference; includeInIndex = 1; path = am.json; sourceTree = "<group>"; };
		04B89DBDDAD1966C4335F8023873752C /* Localizable.strings */ = {isa = PBXFileReference; includeInIndex = 1; lastKnownFileType = text.plist.strings; name = Localizable.strings; path = el.lproj/Localizable.strings; sourceTree = "<group>"; };
		04CB724AF25AFCFEB9BF36B614646780 /* PrimerLoadingViewController.swift */ = {isa = PBXFileReference; includeInIndex = 1; lastKnownFileType = sourcecode.swift; path = PrimerLoadingViewController.swift; sourceTree = "<group>"; };
		0779B82AA110DB5A963EF39660CA13F8 /* PrimerTextField.swift */ = {isa = PBXFileReference; includeInIndex = 1; lastKnownFileType = sourcecode.swift; path = PrimerTextField.swift; sourceTree = "<group>"; };
		080737DE95DDC3CF63C2E526C9FBBF0C /* ApplePay.swift */ = {isa = PBXFileReference; includeInIndex = 1; lastKnownFileType = sourcecode.swift; path = ApplePay.swift; sourceTree = "<group>"; };
		081B134C871B699B8C69677F7070837F /* Localizable.strings */ = {isa = PBXFileReference; includeInIndex = 1; lastKnownFileType = text.plist.strings; name = Localizable.strings; path = en.lproj/Localizable.strings; sourceTree = "<group>"; };
		08330655F7E90E1712859EA36845290D /* lv.json */ = {isa = PBXFileReference; includeInIndex = 1; path = lv.json; sourceTree = "<group>"; };
		0872AA715205C1E44EBB7C2D2D640E5D /* when.swift */ = {isa = PBXFileReference; includeInIndex = 1; lastKnownFileType = sourcecode.swift; path = when.swift; sourceTree = "<group>"; };
		0ABF94F83B13F9D06EB8D4D3ECA6FD73 /* PrimerTextFieldView+Analytics.swift */ = {isa = PBXFileReference; includeInIndex = 1; lastKnownFileType = sourcecode.swift; path = "PrimerTextFieldView+Analytics.swift"; sourceTree = "<group>"; };
		0AD0B18A3E51A1EC349AD91C8938E7DA /* ClientTokenService.swift */ = {isa = PBXFileReference; includeInIndex = 1; lastKnownFileType = sourcecode.swift; path = ClientTokenService.swift; sourceTree = "<group>"; };
		0AE8C930B08E958DE05DACE661EBACB7 /* th.json */ = {isa = PBXFileReference; includeInIndex = 1; path = th.json; sourceTree = "<group>"; };
		0B593A5B3133EA099E94104111CC767A /* Dimensions.swift */ = {isa = PBXFileReference; includeInIndex = 1; lastKnownFileType = sourcecode.swift; path = Dimensions.swift; sourceTree = "<group>"; };
		0BC3ED5AF366F01967D403D4D4237D7E /* ErrorHandler.swift */ = {isa = PBXFileReference; includeInIndex = 1; lastKnownFileType = sourcecode.swift; path = ErrorHandler.swift; sourceTree = "<group>"; };
		0C06F529FF75B4DDFD91E57D5E074C60 /* Error.swift */ = {isa = PBXFileReference; includeInIndex = 1; lastKnownFileType = sourcecode.swift; path = Error.swift; sourceTree = "<group>"; };
		0C52BB0954B3B57950EE5ECBFBCEC276 /* PrimerAPI.swift */ = {isa = PBXFileReference; includeInIndex = 1; lastKnownFileType = sourcecode.swift; path = PrimerAPI.swift; sourceTree = "<group>"; };
		0C7C9228870747023A92C13020704847 /* PrimerTheme+Buttons.swift */ = {isa = PBXFileReference; includeInIndex = 1; lastKnownFileType = sourcecode.swift; path = "PrimerTheme+Buttons.swift"; sourceTree = "<group>"; };
		0D0A9A0B8413EF4E7A250F9E0282ECA7 /* PrimerSource.swift */ = {isa = PBXFileReference; includeInIndex = 1; lastKnownFileType = sourcecode.swift; path = PrimerSource.swift; sourceTree = "<group>"; };
		0D190551C512B36D162FB01D10483032 /* Thenable.swift */ = {isa = PBXFileReference; includeInIndex = 1; lastKnownFileType = sourcecode.swift; path = Thenable.swift; sourceTree = "<group>"; };
		0D1A3594DA43D0959138BC9BA328BC23 /* PaymentMethodsGroupView.swift */ = {isa = PBXFileReference; includeInIndex = 1; lastKnownFileType = sourcecode.swift; path = PaymentMethodsGroupView.swift; sourceTree = "<group>"; };
		0D8016F11B4C4854849BB7219D490B2C /* PrimerTheme+TextStyles.swift */ = {isa = PBXFileReference; includeInIndex = 1; lastKnownFileType = sourcecode.swift; path = "PrimerTheme+TextStyles.swift"; sourceTree = "<group>"; };
		0F4A90D61E2F8374DA68A1AEFF201A94 /* FirstNameField.swift */ = {isa = PBXFileReference; includeInIndex = 1; lastKnownFileType = sourcecode.swift; path = FirstNameField.swift; sourceTree = "<group>"; };
		0FF89DA9BC5188EDC6B0FB6BD7528920 /* NetworkService.swift */ = {isa = PBXFileReference; includeInIndex = 1; lastKnownFileType = sourcecode.swift; path = NetworkService.swift; sourceTree = "<group>"; };
		102C96031BAF89A5246C7309CAE4729C /* Queue.swift */ = {isa = PBXFileReference; includeInIndex = 1; lastKnownFileType = sourcecode.swift; path = Queue.swift; sourceTree = "<group>"; };
		1041810771BA128F2C815A9EBEE50C8C /* PrimerContainerViewController.swift */ = {isa = PBXFileReference; includeInIndex = 1; lastKnownFileType = sourcecode.swift; path = PrimerContainerViewController.swift; sourceTree = "<group>"; };
		10490A1420B0838FB3079BBD2568E5AE /* PayPal.swift */ = {isa = PBXFileReference; includeInIndex = 1; lastKnownFileType = sourcecode.swift; path = PayPal.swift; sourceTree = "<group>"; };
		11CE781AF1041A73516D11772A355658 /* LastNameField.swift */ = {isa = PBXFileReference; includeInIndex = 1; lastKnownFileType = sourcecode.swift; path = LastNameField.swift; sourceTree = "<group>"; };
		12C941848DD31B2B031951407D5AEA8F /* MockPrimerAPIClient.swift */ = {isa = PBXFileReference; includeInIndex = 1; lastKnownFileType = sourcecode.swift; path = MockPrimerAPIClient.swift; sourceTree = "<group>"; };
		131F5B8B7C0DBFA2AF68264268CE8E62 /* Icons.xcassets */ = {isa = PBXFileReference; includeInIndex = 1; lastKnownFileType = folder.assetcatalog; name = Icons.xcassets; path = Sources/PrimerSDK/Resources/Icons.xcassets; sourceTree = "<group>"; };
		13FEEAAAB936017A5422432A7FC64E8D /* PrimerLastNameFieldView.swift */ = {isa = PBXFileReference; includeInIndex = 1; lastKnownFileType = sourcecode.swift; path = PrimerLastNameFieldView.swift; sourceTree = "<group>"; };
		15ECA1BBBC95BDAA458C7BFE3755304D /* PaymentMethodConfigurationType.swift */ = {isa = PBXFileReference; includeInIndex = 1; lastKnownFileType = sourcecode.swift; path = PaymentMethodConfigurationType.swift; sourceTree = "<group>"; };
		1795A506EA0112F3AE062921DA56E134 /* PrimerSDK-umbrella.h */ = {isa = PBXFileReference; includeInIndex = 1; lastKnownFileType = sourcecode.c.h; path = "PrimerSDK-umbrella.h"; sourceTree = "<group>"; };
		180BDE8049C4C40156521C83495E82F8 /* PrimerAddressLineFieldView.swift */ = {isa = PBXFileReference; includeInIndex = 1; lastKnownFileType = sourcecode.swift; path = PrimerAddressLineFieldView.swift; sourceTree = "<group>"; };
		194F2BDBC4EAAEEDD5AEECE18F692387 /* CardComponentsManager.swift */ = {isa = PBXFileReference; includeInIndex = 1; lastKnownFileType = sourcecode.swift; path = CardComponentsManager.swift; sourceTree = "<group>"; };
		19988E98F01973D0BAD3DE14565F681F /* id.json */ = {isa = PBXFileReference; includeInIndex = 1; path = id.json; sourceTree = "<group>"; };
		1A1FAEECE80D8017D635162132285DC4 /* vi.json */ = {isa = PBXFileReference; includeInIndex = 1; path = vi.json; sourceTree = "<group>"; };
		1B9C9544999491A66701FD98A70D9591 /* KlarnaTokenizationViewModel.swift */ = {isa = PBXFileReference; includeInIndex = 1; lastKnownFileType = sourcecode.swift; path = KlarnaTokenizationViewModel.swift; sourceTree = "<group>"; };
		1D0EBAB8CAF1088D146EE861B1556207 /* dv.json */ = {isa = PBXFileReference; includeInIndex = 1; path = dv.json; sourceTree = "<group>"; };
		1F5C67B1844250AFA2C237F5049460CF /* Throwable.swift */ = {isa = PBXFileReference; includeInIndex = 1; lastKnownFileType = sourcecode.swift; path = Throwable.swift; sourceTree = "<group>"; };
		203366EB41D7B0916FA02AAFFDD289DC /* Device.swift */ = {isa = PBXFileReference; includeInIndex = 1; lastKnownFileType = sourcecode.swift; path = Device.swift; sourceTree = "<group>"; };
		21F4ACB1142B1B9457658584BF5CD35A /* Pods-PrimerSDK_Example-dummy.m */ = {isa = PBXFileReference; includeInIndex = 1; lastKnownFileType = sourcecode.c.objc; path = "Pods-PrimerSDK_Example-dummy.m"; sourceTree = "<group>"; };
		23113A9A23D47C50AB358E9EF703BB08 /* mk.json */ = {isa = PBXFileReference; includeInIndex = 1; path = mk.json; sourceTree = "<group>"; };
		2376C075E300032859FF0CA8FA5221DF /* Guarantee.swift */ = {isa = PBXFileReference; includeInIndex = 1; lastKnownFileType = sourcecode.swift; path = Guarantee.swift; sourceTree = "<group>"; };
		23FD1D157B8C8E7148BE8A7D354A051F /* Pods-PrimerSDK_Tests */ = {isa = PBXFileReference; explicitFileType = wrapper.framework; includeInIndex = 0; name = "Pods-PrimerSDK_Tests"; path = Pods_PrimerSDK_Tests.framework; sourceTree = BUILT_PRODUCTS_DIR; };
		24E0AA6A651FA314FEDDFC5AA8AF0560 /* ResumeHandlerProtocol.swift */ = {isa = PBXFileReference; includeInIndex = 1; lastKnownFileType = sourcecode.swift; path = ResumeHandlerProtocol.swift; sourceTree = "<group>"; };
		258590AC8CB522EC465D027D81AF9CD1 /* AnyEncodable.swift */ = {isa = PBXFileReference; includeInIndex = 1; lastKnownFileType = sourcecode.swift; path = AnyEncodable.swift; sourceTree = "<group>"; };
		26B8B908410A2A6F245A607510B03065 /* PrimerHeadlessUniversalCheckoutProtocols.swift */ = {isa = PBXFileReference; includeInIndex = 1; lastKnownFileType = sourcecode.swift; path = PrimerHeadlessUniversalCheckoutProtocols.swift; sourceTree = "<group>"; };
		270EA2F04CD7396F87547096946FDEFD /* FlowDecisionTableViewCell.swift */ = {isa = PBXFileReference; includeInIndex = 1; lastKnownFileType = sourcecode.swift; path = FlowDecisionTableViewCell.swift; sourceTree = "<group>"; };
		27F1BFB22D0943F7672C765E647BC2A5 /* PrimerScrollView.swift */ = {isa = PBXFileReference; includeInIndex = 1; lastKnownFileType = sourcecode.swift; path = PrimerScrollView.swift; sourceTree = "<group>"; };
		28126C3590C36586F51800BA5CAECE55 /* PrimerWebViewController.swift */ = {isa = PBXFileReference; includeInIndex = 1; lastKnownFileType = sourcecode.swift; path = PrimerWebViewController.swift; sourceTree = "<group>"; };
		281EE6E396C3A0B9C76A1A208B9E376A /* BankSelectorViewController.swift */ = {isa = PBXFileReference; includeInIndex = 1; lastKnownFileType = sourcecode.swift; path = BankSelectorViewController.swift; sourceTree = "<group>"; };
		28BF6C510B924DAA2BF794D2C80DF884 /* el.json */ = {isa = PBXFileReference; includeInIndex = 1; path = el.json; sourceTree = "<group>"; };
		28E47791C9F9D0A9BA05C719761A4F3F /* PrimerSDK */ = {isa = PBXFileReference; explicitFileType = wrapper.framework; includeInIndex = 0; name = PrimerSDK; path = PrimerSDK.framework; sourceTree = BUILT_PRODUCTS_DIR; };
		2A3B6DBEFB2122EC2F2D72A47E23AD0E /* PrimerInputElements.swift */ = {isa = PBXFileReference; includeInIndex = 1; lastKnownFileType = sourcecode.swift; path = PrimerInputElements.swift; sourceTree = "<group>"; };
		2CE14CFA8837948D651B95735D82E4E9 /* ImageName.swift */ = {isa = PBXFileReference; includeInIndex = 1; lastKnownFileType = sourcecode.swift; path = ImageName.swift; sourceTree = "<group>"; };
		2D0F31499878E0DBDAD39C7809D29971 /* so.json */ = {isa = PBXFileReference; includeInIndex = 1; path = so.json; sourceTree = "<group>"; };
		2EB2C46C8E19D76BC422BA64C4DF5BC0 /* ApplePayTokenizationViewModel.swift */ = {isa = PBXFileReference; includeInIndex = 1; lastKnownFileType = sourcecode.swift; path = ApplePayTokenizationViewModel.swift; sourceTree = "<group>"; };
		2EC058B726262D530CCD7C4F581359A1 /* ClientToken.swift */ = {isa = PBXFileReference; includeInIndex = 1; lastKnownFileType = sourcecode.swift; path = ClientToken.swift; sourceTree = "<group>"; };
		2ECF03A0EDB99E174FBBAF23E5BAC52F /* ko.json */ = {isa = PBXFileReference; includeInIndex = 1; path = ko.json; sourceTree = "<group>"; };
		2FEE1356DCE614810900B6662D3D508B /* az.json */ = {isa = PBXFileReference; includeInIndex = 1; path = az.json; sourceTree = "<group>"; };
		3050B929F84DF3A2D31ECCD89C3795B4 /* EnsureWrappers.swift */ = {isa = PBXFileReference; includeInIndex = 1; lastKnownFileType = sourcecode.swift; path = EnsureWrappers.swift; sourceTree = "<group>"; };
		3117BB0F9F962EB606A464C2A99D48A1 /* PaymentMethodTokenizationViewModel.swift */ = {isa = PBXFileReference; includeInIndex = 1; lastKnownFileType = sourcecode.swift; path = PaymentMethodTokenizationViewModel.swift; sourceTree = "<group>"; };
		32FCCA13DD41E0FDDE96709918FA017A /* it.json */ = {isa = PBXFileReference; includeInIndex = 1; path = it.json; sourceTree = "<group>"; };
		3306E9D57A0889F1079EF093F6F49467 /* SuccessMessage.swift */ = {isa = PBXFileReference; includeInIndex = 1; lastKnownFileType = sourcecode.swift; path = SuccessMessage.swift; sourceTree = "<group>"; };
		347736FC124A0C2BF5D2E729111503AF /* Configuration.swift */ = {isa = PBXFileReference; includeInIndex = 1; lastKnownFileType = sourcecode.swift; path = Configuration.swift; sourceTree = "<group>"; };
		34D7C6A2C62D70290A586E47D2915B00 /* ApayaTokenizationViewModel.swift */ = {isa = PBXFileReference; includeInIndex = 1; lastKnownFileType = sourcecode.swift; path = ApayaTokenizationViewModel.swift; sourceTree = "<group>"; };
		350E42479B9D0727847040EF8609BE44 /* PrimerAPIClient+Promises.swift */ = {isa = PBXFileReference; includeInIndex = 1; lastKnownFileType = sourcecode.swift; path = "PrimerAPIClient+Promises.swift"; sourceTree = "<group>"; };
		35F9699CE50479A52DBE37045CC1B81F /* CancellablePromise.swift */ = {isa = PBXFileReference; includeInIndex = 1; lastKnownFileType = sourcecode.swift; path = CancellablePromise.swift; sourceTree = "<group>"; };
		360B2587711EA6751895F762836699EA /* FinallyWrappers.swift */ = {isa = PBXFileReference; includeInIndex = 1; lastKnownFileType = sourcecode.swift; path = FinallyWrappers.swift; sourceTree = "<group>"; };
		361E3179C62FB777FAC5ACEB9F70DD30 /* currencies.json */ = {isa = PBXFileReference; includeInIndex = 1; path = currencies.json; sourceTree = "<group>"; };
		37256DD49D94B1C47C18D27BBC4BB212 /* PrimerCustomStyleTextField.swift */ = {isa = PBXFileReference; includeInIndex = 1; lastKnownFileType = sourcecode.swift; path = PrimerCustomStyleTextField.swift; sourceTree = "<group>"; };
		3780FF276696624E5AD4A629D4CC4AD8 /* Pods-PrimerSDK_Example-umbrella.h */ = {isa = PBXFileReference; includeInIndex = 1; lastKnownFileType = sourcecode.c.h; path = "Pods-PrimerSDK_Example-umbrella.h"; sourceTree = "<group>"; };
		37CDDE3EED6FB257A8D0D9B6564720D3 /* PrimerResultViewController.swift */ = {isa = PBXFileReference; includeInIndex = 1; lastKnownFileType = sourcecode.swift; path = PrimerResultViewController.swift; sourceTree = "<group>"; };
		37F595B391AD64312DCD420A3722ECA9 /* ReloadDelegate.swift */ = {isa = PBXFileReference; includeInIndex = 1; lastKnownFileType = sourcecode.swift; path = ReloadDelegate.swift; sourceTree = "<group>"; };
		387FD237D00CA983527C6A05A6FA479C /* PrimerTheme.swift */ = {isa = PBXFileReference; includeInIndex = 1; lastKnownFileType = sourcecode.swift; path = PrimerTheme.swift; sourceTree = "<group>"; };
		38D30990228FA41085F77C8F251FD1AB /* PrimerThemeData+Deprecated.swift */ = {isa = PBXFileReference; includeInIndex = 1; lastKnownFileType = sourcecode.swift; path = "PrimerThemeData+Deprecated.swift"; sourceTree = "<group>"; };
		394E10464C30F0A45477C487821818AF /* CreateResumePaymentService.swift */ = {isa = PBXFileReference; includeInIndex = 1; lastKnownFileType = sourcecode.swift; path = CreateResumePaymentService.swift; sourceTree = "<group>"; };
		396A5C512D1A706BBB64B4A89C202A37 /* CountryCode.swift */ = {isa = PBXFileReference; includeInIndex = 1; lastKnownFileType = sourcecode.swift; path = CountryCode.swift; sourceTree = "<group>"; };
		3A80461734A0871A7528315BB68C6B8B /* PrimerSDK-prefix.pch */ = {isa = PBXFileReference; includeInIndex = 1; lastKnownFileType = sourcecode.c.h; path = "PrimerSDK-prefix.pch"; sourceTree = "<group>"; };
		3ADF1564EC6023CAF990EE3E7A836DAA /* PrimerHeadlessUniversalCheckoutUIManager.swift */ = {isa = PBXFileReference; includeInIndex = 1; lastKnownFileType = sourcecode.swift; path = PrimerHeadlessUniversalCheckoutUIManager.swift; sourceTree = "<group>"; };
		3B240F324E34CB20BDCEB6B87B31E197 /* PrimerSettings.swift */ = {isa = PBXFileReference; includeInIndex = 1; lastKnownFileType = sourcecode.swift; path = PrimerSettings.swift; sourceTree = "<group>"; };
		3B2DDE91C97CB38EBB5C32C96E91CB63 /* PrimerInputViewController.swift */ = {isa = PBXFileReference; includeInIndex = 1; lastKnownFileType = sourcecode.swift; path = PrimerInputViewController.swift; sourceTree = "<group>"; };
		3C474C1A0DABE2A3F404B63D4D59F30C /* Pods-PrimerSDK_Example.debug.xcconfig */ = {isa = PBXFileReference; includeInIndex = 1; lastKnownFileType = text.xcconfig; path = "Pods-PrimerSDK_Example.debug.xcconfig"; sourceTree = "<group>"; };
		3D1316815116D7635BB2CB4A2E8D3964 /* gl.json */ = {isa = PBXFileReference; includeInIndex = 1; path = gl.json; sourceTree = "<group>"; };
		3D3D50E7A27228798A36A5FF2E464EEF /* FormPaymentMethodTokenizationViewModel.swift */ = {isa = PBXFileReference; includeInIndex = 1; lastKnownFileType = sourcecode.swift; path = FormPaymentMethodTokenizationViewModel.swift; sourceTree = "<group>"; };
		3E6BC60CF13B77739B0761CED807B4B9 /* VaultService.swift */ = {isa = PBXFileReference; includeInIndex = 1; lastKnownFileType = sourcecode.swift; path = VaultService.swift; sourceTree = "<group>"; };
		3E79E6D4EF489A1F52F2393B835F3C77 /* Weak.swift */ = {isa = PBXFileReference; includeInIndex = 1; lastKnownFileType = sourcecode.swift; path = Weak.swift; sourceTree = "<group>"; };
		3F1EB587BE19B5C3AA77F6D3E5B2F901 /* Localizable.strings */ = {isa = PBXFileReference; includeInIndex = 1; lastKnownFileType = text.plist.strings; name = Localizable.strings; path = nl.lproj/Localizable.strings; sourceTree = "<group>"; };
		4157CAF592A134672A075922CD819ABA /* zh.json */ = {isa = PBXFileReference; includeInIndex = 1; path = zh.json; sourceTree = "<group>"; };
		4192F4582D7CFB4F26B32F0EBD570535 /* ug.json */ = {isa = PBXFileReference; includeInIndex = 1; path = ug.json; sourceTree = "<group>"; };
		424C91F794374033CD28ACA3C63397B8 /* pl.json */ = {isa = PBXFileReference; includeInIndex = 1; path = pl.json; sourceTree = "<group>"; };
		4330D965DF80F1522CABC87C1D3D711F /* hy.json */ = {isa = PBXFileReference; includeInIndex = 1; path = hy.json; sourceTree = "<group>"; };
		43BD6162DBCC3F21B3F13CCD847D5B7C /* PrimerTextFieldView.xib */ = {isa = PBXFileReference; includeInIndex = 1; lastKnownFileType = file.xib; path = PrimerTextFieldView.xib; sourceTree = "<group>"; };
		4468F9FCDDE79434839AE80C2DCE70BA /* CoreDataDispatcher.swift */ = {isa = PBXFileReference; includeInIndex = 1; lastKnownFileType = sourcecode.swift; path = CoreDataDispatcher.swift; sourceTree = "<group>"; };
		44A0C3BAFA300A4B7EA96E2DFAD3B64D /* UILocalizableUtil.swift */ = {isa = PBXFileReference; includeInIndex = 1; lastKnownFileType = sourcecode.swift; path = UILocalizableUtil.swift; sourceTree = "<group>"; };
		46AA97DDEFFC3DC76FF05A516816FE2A /* PrimerThemeData.swift */ = {isa = PBXFileReference; includeInIndex = 1; lastKnownFileType = sourcecode.swift; path = PrimerThemeData.swift; sourceTree = "<group>"; };
		46F10C838A14A4D1EC5008A9A50587B5 /* PrimerSDK-dummy.m */ = {isa = PBXFileReference; includeInIndex = 1; lastKnownFileType = sourcecode.c.objc; path = "PrimerSDK-dummy.m"; sourceTree = "<group>"; };
		472FA8502DA8824E113CA8EADA1B72BA /* HeaderFooterLabelView.swift */ = {isa = PBXFileReference; includeInIndex = 1; lastKnownFileType = sourcecode.swift; path = HeaderFooterLabelView.swift; sourceTree = "<group>"; };
		47C9B6731240F6EFB632D1B93E8FBB41 /* Resolver.swift */ = {isa = PBXFileReference; includeInIndex = 1; lastKnownFileType = sourcecode.swift; path = Resolver.swift; sourceTree = "<group>"; };
		48627A99264E6679D85F177DBB79DA83 /* Pods-PrimerSDK_Tests-Info.plist */ = {isa = PBXFileReference; includeInIndex = 1; lastKnownFileType = text.plist.xml; path = "Pods-PrimerSDK_Tests-Info.plist"; sourceTree = "<group>"; };
		487792E7E35BCE8A69DBDA1266B91BBB /* ku.json */ = {isa = PBXFileReference; includeInIndex = 1; path = ku.json; sourceTree = "<group>"; };
		48AB523096230FAFEA62D1B9EBF87DEA /* AlertController.swift */ = {isa = PBXFileReference; includeInIndex = 1; lastKnownFileType = sourcecode.swift; path = AlertController.swift; sourceTree = "<group>"; };
		49214334AE61C781D9AFC89DDFB4B9A0 /* cs.json */ = {isa = PBXFileReference; includeInIndex = 1; path = cs.json; sourceTree = "<group>"; };
		4A09D4CD03CF8225857037CD2A6C57B4 /* tr.json */ = {isa = PBXFileReference; includeInIndex = 1; path = tr.json; sourceTree = "<group>"; };
		4A5EE87ADA1B409358D89B0EF7F9C97E /* FormType.swift */ = {isa = PBXFileReference; includeInIndex = 1; lastKnownFileType = sourcecode.swift; path = FormType.swift; sourceTree = "<group>"; };
		4AFC3D1ADD4AA8A437762EAB7B453DCB /* PrimerTheme+Borders.swift */ = {isa = PBXFileReference; includeInIndex = 1; lastKnownFileType = sourcecode.swift; path = "PrimerTheme+Borders.swift"; sourceTree = "<group>"; };
		4D3494BB0697C9CCB03BAA3AAD6CCE31 /* Parser.swift */ = {isa = PBXFileReference; includeInIndex = 1; lastKnownFileType = sourcecode.swift; path = Parser.swift; sourceTree = "<group>"; };
		4D3869E0A461E802A5916AA6523517A4 /* Pods-PrimerSDK_Example */ = {isa = PBXFileReference; explicitFileType = wrapper.framework; includeInIndex = 0; name = "Pods-PrimerSDK_Example"; path = Pods_PrimerSDK_Example.framework; sourceTree = BUILT_PRODUCTS_DIR; };
		4E94BD39F6C8724D476F332B49C824EB /* UserDefaultsExtension.swift */ = {isa = PBXFileReference; includeInIndex = 1; lastKnownFileType = sourcecode.swift; path = UserDefaultsExtension.swift; sourceTree = "<group>"; };
		4ECC280C3FC110625D07182B2E88F90D /* AddressField.swift */ = {isa = PBXFileReference; includeInIndex = 1; lastKnownFileType = sourcecode.swift; path = AddressField.swift; sourceTree = "<group>"; };
		4EFB9B8A3A2A6B68ACBD293A46B67CF1 /* Analytics.swift */ = {isa = PBXFileReference; includeInIndex = 1; lastKnownFileType = sourcecode.swift; path = Analytics.swift; sourceTree = "<group>"; };
		4FA3877C16F6E8BD8EFAC258A8BB69C9 /* WrapperProtocols.swift */ = {isa = PBXFileReference; includeInIndex = 1; lastKnownFileType = sourcecode.swift; path = WrapperProtocols.swift; sourceTree = "<group>"; };
		5101DFD8336D267954930D30ED448083 /* PrimerFlowEnums.swift */ = {isa = PBXFileReference; includeInIndex = 1; lastKnownFileType = sourcecode.swift; path = PrimerFlowEnums.swift; sourceTree = "<group>"; };
		51B15B52AB0EFD7A5E8B700E62038EEF /* PrimerSDK.release.xcconfig */ = {isa = PBXFileReference; includeInIndex = 1; lastKnownFileType = text.xcconfig; path = PrimerSDK.release.xcconfig; sourceTree = "<group>"; };
		52589EB51FD4E335BFF19E359496F179 /* Localizable.strings */ = {isa = PBXFileReference; includeInIndex = 1; lastKnownFileType = text.plist.strings; name = Localizable.strings; path = pt.lproj/Localizable.strings; sourceTree = "<group>"; };
		5471408D000EF466F8EF074CDC2CB8D6 /* uz.json */ = {isa = PBXFileReference; includeInIndex = 1; path = uz.json; sourceTree = "<group>"; };
		57B0A1FEA445C75EF02DC5A6E4704379 /* OrderItem.swift */ = {isa = PBXFileReference; includeInIndex = 1; lastKnownFileType = sourcecode.swift; path = OrderItem.swift; sourceTree = "<group>"; };
		5811995B824B584B887F735571FF62D1 /* Optional+Extensions.swift */ = {isa = PBXFileReference; includeInIndex = 1; lastKnownFileType = sourcecode.swift; path = "Optional+Extensions.swift"; sourceTree = "<group>"; };
		581EA7B367457D63637159035E27199F /* fr.json */ = {isa = PBXFileReference; includeInIndex = 1; path = fr.json; sourceTree = "<group>"; };
		582FD3213F3E32AF1194EEDF7C3BCD3F /* Pods-PrimerSDK_Example-acknowledgements.plist */ = {isa = PBXFileReference; includeInIndex = 1; lastKnownFileType = text.plist.xml; path = "Pods-PrimerSDK_Example-acknowledgements.plist"; sourceTree = "<group>"; };
		58459C31FFC4D4DFB34A9E105D68D114 /* SequenceWrappers.swift */ = {isa = PBXFileReference; includeInIndex = 1; lastKnownFileType = sourcecode.swift; path = SequenceWrappers.swift; sourceTree = "<group>"; };
		585A904FC2EE54428C1D112BAAC3DF4C /* PrimerAPIClient+3DS.swift */ = {isa = PBXFileReference; includeInIndex = 1; lastKnownFileType = sourcecode.swift; path = "PrimerAPIClient+3DS.swift"; sourceTree = "<group>"; };
		58D839244583F1A553DED6E18F5C2843 /* PrimerTableViewCell.swift */ = {isa = PBXFileReference; includeInIndex = 1; lastKnownFileType = sourcecode.swift; path = PrimerTableViewCell.swift; sourceTree = "<group>"; };
		5A732FF3EB78D28F0EB6F2B0C1EA496D /* 3DSService+Promises.swift */ = {isa = PBXFileReference; includeInIndex = 1; lastKnownFileType = sourcecode.swift; path = "3DSService+Promises.swift"; sourceTree = "<group>"; };
		5A7D0344D2187D0DBF06BC3F19C0D7D9 /* PrimerSDK-Info.plist */ = {isa = PBXFileReference; includeInIndex = 1; lastKnownFileType = text.plist.xml; path = "PrimerSDK-Info.plist"; sourceTree = "<group>"; };
		5B09C9C9650C3910D78C4A39D09A9335 /* es.json */ = {isa = PBXFileReference; includeInIndex = 1; path = es.json; sourceTree = "<group>"; };
		5B145D033FAD702C4AA6CF96CC91C6E2 /* CatchWrappers.swift */ = {isa = PBXFileReference; includeInIndex = 1; lastKnownFileType = sourcecode.swift; path = CatchWrappers.swift; sourceTree = "<group>"; };
		5B529DCEAF590BEDB5A8C711E0B2868F /* ResourceBundle-PrimerResources-PrimerSDK-Info.plist */ = {isa = PBXFileReference; includeInIndex = 1; lastKnownFileType = text.plist.xml; path = "ResourceBundle-PrimerResources-PrimerSDK-Info.plist"; sourceTree = "<group>"; };
		5B97B29523117844187EF252CD7B5811 /* BundleExtension.swift */ = {isa = PBXFileReference; includeInIndex = 1; lastKnownFileType = sourcecode.swift; path = BundleExtension.swift; sourceTree = "<group>"; };
		5CA274A713A0BBCD73E99C6B840BAA2A /* CancellableCatchable.swift */ = {isa = PBXFileReference; includeInIndex = 1; lastKnownFileType = sourcecode.swift; path = CancellableCatchable.swift; sourceTree = "<group>"; };
		5D959FB4AC18FF6286DA92164FD054F7 /* UIDeviceExtension.swift */ = {isa = PBXFileReference; includeInIndex = 1; lastKnownFileType = sourcecode.swift; path = UIDeviceExtension.swift; sourceTree = "<group>"; };
		5E85DE39EC5252CAD5EB5321F1932904 /* da.json */ = {isa = PBXFileReference; includeInIndex = 1; path = da.json; sourceTree = "<group>"; };
		5F8BAA81D1FC1422A1B7EC32B5E75D70 /* sq.json */ = {isa = PBXFileReference; includeInIndex = 1; path = sq.json; sourceTree = "<group>"; };
		612B72094107DB819CC6364EEF6074F8 /* Localizable.strings */ = {isa = PBXFileReference; includeInIndex = 1; lastKnownFileType = text.plist.strings; name = Localizable.strings; path = tr.lproj/Localizable.strings; sourceTree = "<group>"; };
		61E518BD13BFA6EF6F2BBA28F7A8A58F /* RateLimitedDispatcherBase.swift */ = {isa = PBXFileReference; includeInIndex = 1; lastKnownFileType = sourcecode.swift; path = RateLimitedDispatcherBase.swift; sourceTree = "<group>"; };
		621EF068A38834C755CA2040C7FC8636 /* URLSessionStack.swift */ = {isa = PBXFileReference; includeInIndex = 1; lastKnownFileType = sourcecode.swift; path = URLSessionStack.swift; sourceTree = "<group>"; };
		638BAE37A7B37561FB344EC624C182D5 /* RecoverWrappers.swift */ = {isa = PBXFileReference; includeInIndex = 1; lastKnownFileType = sourcecode.swift; path = RecoverWrappers.swift; sourceTree = "<group>"; };
		639AE4928116FBD4FAE7B3DD6BD21271 /* Pods-PrimerSDK_Tests-acknowledgements.plist */ = {isa = PBXFileReference; includeInIndex = 1; lastKnownFileType = text.plist.xml; path = "Pods-PrimerSDK_Tests-acknowledgements.plist"; sourceTree = "<group>"; };
		6537330577451A5F6E48B81467BE38EC /* tg.json */ = {isa = PBXFileReference; includeInIndex = 1; path = tg.json; sourceTree = "<group>"; };
		666D9F84767C49E494D1A15DFA94AE85 /* VaultPaymentMethodViewController.swift */ = {isa = PBXFileReference; includeInIndex = 1; lastKnownFileType = sourcecode.swift; path = VaultPaymentMethodViewController.swift; sourceTree = "<group>"; };
		66AD7C3B62B696718A1B3885BF8D4506 /* Localizable.strings */ = {isa = PBXFileReference; includeInIndex = 1; lastKnownFileType = text.plist.strings; name = Localizable.strings; path = it.lproj/Localizable.strings; sourceTree = "<group>"; };
		67450656D78017BF844EBA352019B34E /* QRCodeTokenizationViewModel.swift */ = {isa = PBXFileReference; includeInIndex = 1; lastKnownFileType = sourcecode.swift; path = QRCodeTokenizationViewModel.swift; sourceTree = "<group>"; };
		6774DB9BF71E9B465AFDE174C665B14A /* Currency.swift */ = {isa = PBXFileReference; includeInIndex = 1; lastKnownFileType = sourcecode.swift; path = Currency.swift; sourceTree = "<group>"; };
		67750E68AEDFD69FF1225EFA769A3F02 /* PrimerCardFormViewController.swift */ = {isa = PBXFileReference; includeInIndex = 1; lastKnownFileType = sourcecode.swift; path = PrimerCardFormViewController.swift; sourceTree = "<group>"; };
		67BEE09935156686522A6E114BD29CB1 /* CancellableThenable.swift */ = {isa = PBXFileReference; includeInIndex = 1; lastKnownFileType = sourcecode.swift; path = CancellableThenable.swift; sourceTree = "<group>"; };
		689B570926048E7B9A895AB23F8C0887 /* GuaranteeWrappers.swift */ = {isa = PBXFileReference; includeInIndex = 1; lastKnownFileType = sourcecode.swift; path = GuaranteeWrappers.swift; sourceTree = "<group>"; };
		68E21E1AF1576F8A2E9444D604D39BAA /* UIColorExtension.swift */ = {isa = PBXFileReference; includeInIndex = 1; lastKnownFileType = sourcecode.swift; path = UIColorExtension.swift; sourceTree = "<group>"; };
		69A4DE7A8154C98332BE79200998E35F /* ClientSession.swift */ = {isa = PBXFileReference; includeInIndex = 1; lastKnownFileType = sourcecode.swift; path = ClientSession.swift; sourceTree = "<group>"; };
		6B1C70DD9F98B429A31A1A8995FF0E65 /* UIUtils.swift */ = {isa = PBXFileReference; includeInIndex = 1; lastKnownFileType = sourcecode.swift; path = UIUtils.swift; sourceTree = "<group>"; };
		6B463C75E91E94D834EAEF8120818B7F /* PostalCodeField.swift */ = {isa = PBXFileReference; includeInIndex = 1; lastKnownFileType = sourcecode.swift; path = PostalCodeField.swift; sourceTree = "<group>"; };
		6C1575E6B49FCB233854EF3DDFD1E51E /* PrimerFormView.swift */ = {isa = PBXFileReference; includeInIndex = 1; lastKnownFileType = sourcecode.swift; path = PrimerFormView.swift; sourceTree = "<group>"; };
		6D1D89E7DC832D191401C057A2C2D999 /* AnyCodable.swift */ = {isa = PBXFileReference; includeInIndex = 1; lastKnownFileType = sourcecode.swift; path = AnyCodable.swift; sourceTree = "<group>"; };
		6D3082A9FAD93BBAA3C6B5F1DE7D9FBE /* CountrySelectorViewController.swift */ = {isa = PBXFileReference; includeInIndex = 1; lastKnownFileType = sourcecode.swift; path = CountrySelectorViewController.swift; sourceTree = "<group>"; };
		6F62EC7E7FE74F53F207CFD74D2416CA /* Pods-PrimerSDK_Example-Info.plist */ = {isa = PBXFileReference; includeInIndex = 1; lastKnownFileType = text.plist.xml; path = "Pods-PrimerSDK_Example-Info.plist"; sourceTree = "<group>"; };
		704A4AE49DDC413B4E6546FD39B9687C /* PrimerSimpleCardFormTextFieldView.swift */ = {isa = PBXFileReference; includeInIndex = 1; lastKnownFileType = sourcecode.swift; path = PrimerSimpleCardFormTextFieldView.swift; sourceTree = "<group>"; };
		70C19264BD7CA44ED865E3258788E7D3 /* PaymentMethodToken.swift */ = {isa = PBXFileReference; includeInIndex = 1; lastKnownFileType = sourcecode.swift; path = PaymentMethodToken.swift; sourceTree = "<group>"; };
		723C53B6431679CE2E2283B7F177304D /* PrimerTheme+Inputs.swift */ = {isa = PBXFileReference; includeInIndex = 1; lastKnownFileType = sourcecode.swift; path = "PrimerTheme+Inputs.swift"; sourceTree = "<group>"; };
		72C054588888D3CB7E38E56DFB1C7B6F /* PaymentMethodTokenizationViewModel+Logic.swift */ = {isa = PBXFileReference; includeInIndex = 1; lastKnownFileType = sourcecode.swift; path = "PaymentMethodTokenizationViewModel+Logic.swift"; sourceTree = "<group>"; };
		737998802A37931622426E42401229D0 /* StringExtension.swift */ = {isa = PBXFileReference; includeInIndex = 1; lastKnownFileType = sourcecode.swift; path = StringExtension.swift; sourceTree = "<group>"; };
		7383A8683E1F806E542E24C727F6E685 /* ps.json */ = {isa = PBXFileReference; includeInIndex = 1; path = ps.json; sourceTree = "<group>"; };
		73CFF1C47CC96F08BEF7E39426917050 /* BankSelectorTokenizationViewModel.swift */ = {isa = PBXFileReference; includeInIndex = 1; lastKnownFileType = sourcecode.swift; path = BankSelectorTokenizationViewModel.swift; sourceTree = "<group>"; };
		743BB3B916435FACAA9C4ECA2BF118B1 /* be.json */ = {isa = PBXFileReference; includeInIndex = 1; path = be.json; sourceTree = "<group>"; };
		7440295DEB277A4F216E43188D3BE3B9 /* kk.json */ = {isa = PBXFileReference; includeInIndex = 1; path = kk.json; sourceTree = "<group>"; };
		74BF5A5F045C7669410FBB36A22783EE /* nb.json */ = {isa = PBXFileReference; includeInIndex = 1; path = nb.json; sourceTree = "<group>"; };
		750EABA642A5AA81B4EA81CB751B0FA4 /* AnyDecodable.swift */ = {isa = PBXFileReference; includeInIndex = 1; lastKnownFileType = sourcecode.swift; path = AnyDecodable.swift; sourceTree = "<group>"; };
		7540675C759C8CDA799A0607647F2B20 /* PrimerSDK.debug.xcconfig */ = {isa = PBXFileReference; includeInIndex = 1; lastKnownFileType = text.xcconfig; path = PrimerSDK.debug.xcconfig; sourceTree = "<group>"; };
		75429DCC6E0DD52D1229BF33ECFFDEEB /* ru.json */ = {isa = PBXFileReference; includeInIndex = 1; path = ru.json; sourceTree = "<group>"; };
		75841D52D76F67EA1D48D5DD6CBE428C /* PrimerConfiguration.swift */ = {isa = PBXFileReference; includeInIndex = 1; lastKnownFileType = sourcecode.swift; path = PrimerConfiguration.swift; sourceTree = "<group>"; };
		75B3944A0C771D2CD85B8F6D9E8B4679 /* PrimerStateFieldView.swift */ = {isa = PBXFileReference; includeInIndex = 1; lastKnownFileType = sourcecode.swift; path = PrimerStateFieldView.swift; sourceTree = "<group>"; };
		77F09BECF673208A8C4C6206E698DC14 /* Catchable.swift */ = {isa = PBXFileReference; includeInIndex = 1; lastKnownFileType = sourcecode.swift; path = Catchable.swift; sourceTree = "<group>"; };
		78135B4468E5E6E7976A2FC540136A76 /* PrimerTestPaymentMethodTokenizationViewModel.swift */ = {isa = PBXFileReference; includeInIndex = 1; lastKnownFileType = sourcecode.swift; path = PrimerTestPaymentMethodTokenizationViewModel.swift; sourceTree = "<group>"; };
		781CA3841802934FA0F504873CD35498 /* CVVField.swift */ = {isa = PBXFileReference; includeInIndex = 1; lastKnownFileType = sourcecode.swift; path = CVVField.swift; sourceTree = "<group>"; };
		78421D6F74DFBD0E241C577EEDB13EFA /* eu.json */ = {isa = PBXFileReference; includeInIndex = 1; path = eu.json; sourceTree = "<group>"; };
		78E0019087A2B773C4D22FACBCDEA04C /* bn.json */ = {isa = PBXFileReference; includeInIndex = 1; path = bn.json; sourceTree = "<group>"; };
		7A11A9B0009B0254C95D5987BE22E46D /* CardNetwork.swift */ = {isa = PBXFileReference; includeInIndex = 1; lastKnownFileType = sourcecode.swift; path = CardNetwork.swift; sourceTree = "<group>"; };
		7A7F335ABDB097C437C2DAB983547A2E /* PrimerViewController.swift */ = {isa = PBXFileReference; includeInIndex = 1; lastKnownFileType = sourcecode.swift; path = PrimerViewController.swift; sourceTree = "<group>"; };
		7AACF714FEA7EAF27237F67BA63BBA75 /* Primer.swift */ = {isa = PBXFileReference; includeInIndex = 1; lastKnownFileType = sourcecode.swift; path = Primer.swift; sourceTree = "<group>"; };
		7AB8F2BA2839BFC880ED9FBF69F71ADF /* Localizable.strings */ = {isa = PBXFileReference; includeInIndex = 1; lastKnownFileType = text.plist.strings; name = Localizable.strings; path = fr.lproj/Localizable.strings; sourceTree = "<group>"; };
		7AD496F225435CC6326DB88FD37AC358 /* NSErrorExtension.swift */ = {isa = PBXFileReference; includeInIndex = 1; lastKnownFileType = sourcecode.swift; path = NSErrorExtension.swift; sourceTree = "<group>"; };
		7C0AEFDB32DAD9A047AC36A5D9B14A99 /* PayPalTokenizationViewModel.swift */ = {isa = PBXFileReference; includeInIndex = 1; lastKnownFileType = sourcecode.swift; path = PayPalTokenizationViewModel.swift; sourceTree = "<group>"; };
		7E13184375A8D38DDFB4698F761E8AB1 /* he.json */ = {isa = PBXFileReference; includeInIndex = 1; path = he.json; sourceTree = "<group>"; };
		7F3401B0393F4EC9367BF21786552428 /* PrimerAPIClient.swift */ = {isa = PBXFileReference; includeInIndex = 1; lastKnownFileType = sourcecode.swift; path = PrimerAPIClient.swift; sourceTree = "<group>"; };
		800E9842E6F960E19B1CFE3E1507711F /* Klarna.swift */ = {isa = PBXFileReference; includeInIndex = 1; lastKnownFileType = sourcecode.swift; path = Klarna.swift; sourceTree = "<group>"; };
		80919E071A6485473286930FAAEFE764 /* PaymentMethodConfiguration.swift */ = {isa = PBXFileReference; includeInIndex = 1; lastKnownFileType = sourcecode.swift; path = PaymentMethodConfiguration.swift; sourceTree = "<group>"; };
		80991127A5A354B058B5B8303170DB05 /* PrimerExpiryDateFieldView.swift */ = {isa = PBXFileReference; includeInIndex = 1; lastKnownFileType = sourcecode.swift; path = PrimerExpiryDateFieldView.swift; sourceTree = "<group>"; };
		80D052460163D555C251E24E2948E0B3 /* uk.json */ = {isa = PBXFileReference; includeInIndex = 1; path = uk.json; sourceTree = "<group>"; };
		80E9A43E871BA6CD93054587996BADC5 /* PrimerDelegate.swift */ = {isa = PBXFileReference; includeInIndex = 1; lastKnownFileType = sourcecode.swift; path = PrimerDelegate.swift; sourceTree = "<group>"; };
		822A652902F22836853775F4BAA2C590 /* 3DSService.swift */ = {isa = PBXFileReference; includeInIndex = 1; lastKnownFileType = sourcecode.swift; path = 3DSService.swift; sourceTree = "<group>"; };
		824BA17378EC7A0B07F22B37EFD6D7BF /* is.json */ = {isa = PBXFileReference; includeInIndex = 1; path = is.json; sourceTree = "<group>"; };
		8418044A93BF298C5C5F31640D606F40 /* PrimerNibView.swift */ = {isa = PBXFileReference; includeInIndex = 1; lastKnownFileType = sourcecode.swift; path = PrimerNibView.swift; sourceTree = "<group>"; };
		85A2013DC2149D8399ECA630C343BB9D /* et.json */ = {isa = PBXFileReference; includeInIndex = 1; path = et.json; sourceTree = "<group>"; };
		85B381792BDD8F117A819BFA81FF0FCE /* PrimerNavigationBar.swift */ = {isa = PBXFileReference; includeInIndex = 1; lastKnownFileType = sourcecode.swift; path = PrimerNavigationBar.swift; sourceTree = "<group>"; };
		85FB987FA79FFAED6458023E0D1AF827 /* sk.json */ = {isa = PBXFileReference; includeInIndex = 1; path = sk.json; sourceTree = "<group>"; };
		8694299F9A2CE183A2CF1B2EC5D187F2 /* ar.json */ = {isa = PBXFileReference; includeInIndex = 1; path = ar.json; sourceTree = "<group>"; };
		86BE3EA77D126C86EA8C18B6328E1A63 /* PrimerTextFieldView+CardFormFieldsAnalytics.swift */ = {isa = PBXFileReference; includeInIndex = 1; lastKnownFileType = sourcecode.swift; path = "PrimerTextFieldView+CardFormFieldsAnalytics.swift"; sourceTree = "<group>"; };
		87313558822FC01C2078E0E1156F671B /* Localizable.strings */ = {isa = PBXFileReference; includeInIndex = 1; lastKnownFileType = text.plist.strings; name = Localizable.strings; path = de.lproj/Localizable.strings; sourceTree = "<group>"; };
		878FB636A2595944954C13E524D57E36 /* af.json */ = {isa = PBXFileReference; includeInIndex = 1; path = af.json; sourceTree = "<group>"; };
		87BD880260852FACC10C4FBDF0E1CAFC /* PaymentMethodTokenizationRequest.swift */ = {isa = PBXFileReference; includeInIndex = 1; lastKnownFileType = sourcecode.swift; path = PaymentMethodTokenizationRequest.swift; sourceTree = "<group>"; };
		894F599B0CF29D8508A99807B2EB2551 /* Apaya.swift */ = {isa = PBXFileReference; includeInIndex = 1; lastKnownFileType = sourcecode.swift; path = Apaya.swift; sourceTree = "<group>"; };
		8CA1ECAA39696BADF29A537C6A5AC1B6 /* sd.json */ = {isa = PBXFileReference; includeInIndex = 1; path = sd.json; sourceTree = "<group>"; };
		8D08E324B1B953BBB5967E822BA0F62E /* Localizable.strings */ = {isa = PBXFileReference; includeInIndex = 1; lastKnownFileType = text.plist.strings; name = Localizable.strings; path = sv.lproj/Localizable.strings; sourceTree = "<group>"; };
		8FD6591DF19271C7F567B93C177B328B /* ka.json */ = {isa = PBXFileReference; includeInIndex = 1; path = ka.json; sourceTree = "<group>"; };
		930D5F4FDAB5C4D955A861AFE7499AC0 /* URLExtension.swift */ = {isa = PBXFileReference; includeInIndex = 1; lastKnownFileType = sourcecode.swift; path = URLExtension.swift; sourceTree = "<group>"; };
		933564A1BAE4BD46906A21F6D9785450 /* PayPalService.swift */ = {isa = PBXFileReference; includeInIndex = 1; lastKnownFileType = sourcecode.swift; path = PayPalService.swift; sourceTree = "<group>"; };
		943A5102174B8702BB925362B44A96F9 /* CardScannerViewController.swift */ = {isa = PBXFileReference; includeInIndex = 1; lastKnownFileType = sourcecode.swift; path = CardScannerViewController.swift; sourceTree = "<group>"; };
		94757B5C598984A6F3735BC1023FED0E /* PaymentMethodComponent.swift */ = {isa = PBXFileReference; includeInIndex = 1; lastKnownFileType = sourcecode.swift; path = PaymentMethodComponent.swift; sourceTree = "<group>"; };
		94AE2B4066F0672043B2E74A1D2F9FEB /* firstly.swift */ = {isa = PBXFileReference; includeInIndex = 1; lastKnownFileType = sourcecode.swift; path = firstly.swift; sourceTree = "<group>"; };
		94DC310AA2A5D4C2C1142A0DDEFBDCFD /* PrimerCountryFieldView.swift */ = {isa = PBXFileReference; includeInIndex = 1; lastKnownFileType = sourcecode.swift; path = PrimerCountryFieldView.swift; sourceTree = "<group>"; };
		94F27A86F8EED1ECBA3EFDC57EF6424D /* CityField.swift */ = {isa = PBXFileReference; includeInIndex = 1; lastKnownFileType = sourcecode.swift; path = CityField.swift; sourceTree = "<group>"; };
		958577ED8E7B5F042A21A174BA70C1AF /* PrimerGenericTextFieldView.swift */ = {isa = PBXFileReference; includeInIndex = 1; lastKnownFileType = sourcecode.swift; path = PrimerGenericTextFieldView.swift; sourceTree = "<group>"; };
		9638D67530E7EEE5111F3DDB646D1AC1 /* CardButton.swift */ = {isa = PBXFileReference; includeInIndex = 1; lastKnownFileType = sourcecode.swift; path = CardButton.swift; sourceTree = "<group>"; };
		97702BFB2EAF18DBC97BD51599F861D1 /* TokenizationService.swift */ = {isa = PBXFileReference; includeInIndex = 1; lastKnownFileType = sourcecode.swift; path = TokenizationService.swift; sourceTree = "<group>"; };
		979FF0F6A1185C73EA12828A91166942 /* Connectivity.swift */ = {isa = PBXFileReference; includeInIndex = 1; lastKnownFileType = sourcecode.swift; path = Connectivity.swift; sourceTree = "<group>"; };
		97A319110D37206359C4EC1E93BC2D3B /* AnalyticsService.swift */ = {isa = PBXFileReference; includeInIndex = 1; lastKnownFileType = sourcecode.swift; path = AnalyticsService.swift; sourceTree = "<group>"; };
		97F96FEB84CD8B37050649AA8B63FC14 /* PrimerVaultManagerViewController.swift */ = {isa = PBXFileReference; includeInIndex = 1; lastKnownFileType = sourcecode.swift; path = PrimerVaultManagerViewController.swift; sourceTree = "<group>"; };
		98AD32971C11E4EB1674EEE48C2FD16D /* PrimerNavigationController.swift */ = {isa = PBXFileReference; includeInIndex = 1; lastKnownFileType = sourcecode.swift; path = PrimerNavigationController.swift; sourceTree = "<group>"; };
		9988C63548A886B6E8911A2B31ED065F /* StateField.swift */ = {isa = PBXFileReference; includeInIndex = 1; lastKnownFileType = sourcecode.swift; path = StateField.swift; sourceTree = "<group>"; };
		9B59A3BB887B2EABF38212BD7D9C50CB /* UINavigationController+Extensions.swift */ = {isa = PBXFileReference; includeInIndex = 1; lastKnownFileType = sourcecode.swift; path = "UINavigationController+Extensions.swift"; sourceTree = "<group>"; };
		9CB6B2948871DEADB4F5603D7AE16D86 /* pt.json */ = {isa = PBXFileReference; includeInIndex = 1; path = pt.json; sourceTree = "<group>"; };
		9D5A11A7A905D1FEB3C028523BB59BDE /* Cancellable.swift */ = {isa = PBXFileReference; includeInIndex = 1; lastKnownFileType = sourcecode.swift; path = Cancellable.swift; sourceTree = "<group>"; };
		9D940727FF8FB9C785EB98E56350EF41 /* Podfile */ = {isa = PBXFileReference; explicitFileType = text.script.ruby; includeInIndex = 1; indentWidth = 2; lastKnownFileType = text; name = Podfile; path = ../Podfile; sourceTree = SOURCE_ROOT; tabWidth = 2; xcLanguageSpecificationIdentifier = xcode.lang.ruby; };
		9F583D2503FECAFAB3B62E1A6B887BB7 /* PrimerCardNumberFieldView.swift */ = {isa = PBXFileReference; includeInIndex = 1; lastKnownFileType = sourcecode.swift; path = PrimerCardNumberFieldView.swift; sourceTree = "<group>"; };
		A3E2F9C06F13281158B80CB453C2CEDE /* PrimerSDK.modulemap */ = {isa = PBXFileReference; includeInIndex = 1; lastKnownFileType = sourcecode.module; path = PrimerSDK.modulemap; sourceTree = "<group>"; };
		A40DBFEDA9F04AAB1529DE18A0F03E8D /* JSONParser.swift */ = {isa = PBXFileReference; includeInIndex = 1; lastKnownFileType = sourcecode.swift; path = JSONParser.swift; sourceTree = "<group>"; };
		A4E7B1C752F38C22267D301DD5A364DF /* Pods-PrimerSDK_Tests-acknowledgements.markdown */ = {isa = PBXFileReference; includeInIndex = 1; lastKnownFileType = text; path = "Pods-PrimerSDK_Tests-acknowledgements.markdown"; sourceTree = "<group>"; };
		A771915145C1315FB963A1AC5AEFCA68 /* ConcurrencyLimitedDispatcher.swift */ = {isa = PBXFileReference; includeInIndex = 1; lastKnownFileType = sourcecode.swift; path = ConcurrencyLimitedDispatcher.swift; sourceTree = "<group>"; };
		A8B3BC107C2BDC3C03D961866F721265 /* PrimerSDK-PrimerResources */ = {isa = PBXFileReference; explicitFileType = wrapper.cfbundle; includeInIndex = 0; name = "PrimerSDK-PrimerResources"; path = PrimerResources.bundle; sourceTree = BUILT_PRODUCTS_DIR; };
		AA78F4BD0CBE88D2CA03335A88BF015F /* PollingModule.swift */ = {isa = PBXFileReference; includeInIndex = 1; lastKnownFileType = sourcecode.swift; path = PollingModule.swift; sourceTree = "<group>"; };
		AA80C9C550CB6B8B521015719AA66526 /* Pods-PrimerSDK_Example.modulemap */ = {isa = PBXFileReference; includeInIndex = 1; lastKnownFileType = sourcecode.module; path = "Pods-PrimerSDK_Example.modulemap"; sourceTree = "<group>"; };
		AADF16DEDA49035E9005465E681C4622 /* PrimerCityFieldView.swift */ = {isa = PBXFileReference; includeInIndex = 1; lastKnownFileType = sourcecode.swift; path = PrimerCityFieldView.swift; sourceTree = "<group>"; };
		ACC9DD8ADF1636BB29BF6FF0FC4C051E /* cy.json */ = {isa = PBXFileReference; includeInIndex = 1; path = cy.json; sourceTree = "<group>"; };
		AD448CBD5A2712F66F4EB984A5099D89 /* Box.swift */ = {isa = PBXFileReference; includeInIndex = 1; lastKnownFileType = sourcecode.swift; path = Box.swift; sourceTree = "<group>"; };
		AF4CD7512916B1BDFE3354A6AE96FC27 /* CardNumberField.swift */ = {isa = PBXFileReference; includeInIndex = 1; lastKnownFileType = sourcecode.swift; path = CardNumberField.swift; sourceTree = "<group>"; };
		AF599BF526A2C698B5BDD4947C9680EC /* VaultPaymentMethodView.swift */ = {isa = PBXFileReference; includeInIndex = 1; lastKnownFileType = sourcecode.swift; path = VaultPaymentMethodView.swift; sourceTree = "<group>"; };
		B0CF4489749A83DA08CA2990F5A174E6 /* PresentationController.swift */ = {isa = PBXFileReference; includeInIndex = 1; lastKnownFileType = sourcecode.swift; path = PresentationController.swift; sourceTree = "<group>"; };
		B1D55244D786E262887E56E1965A8C1E /* fi.json */ = {isa = PBXFileReference; includeInIndex = 1; path = fi.json; sourceTree = "<group>"; };
		B335709395AA91BD1274E90F477A43AC /* ThenableWrappers.swift */ = {isa = PBXFileReference; includeInIndex = 1; lastKnownFileType = sourcecode.swift; path = ThenableWrappers.swift; sourceTree = "<group>"; };
		B3E7B7679B3CAF232E2452C4AA03B368 /* CardholderNameField.swift */ = {isa = PBXFileReference; includeInIndex = 1; lastKnownFileType = sourcecode.swift; path = CardholderNameField.swift; sourceTree = "<group>"; };
		B429083200B13F604ED3C87DFFC0C016 /* Pods-PrimerSDK_Tests.modulemap */ = {isa = PBXFileReference; includeInIndex = 1; lastKnownFileType = sourcecode.module; path = "Pods-PrimerSDK_Tests.modulemap"; sourceTree = "<group>"; };
		B443A051997258F0E849367D1E50024A /* SuccessResponse.swift */ = {isa = PBXFileReference; includeInIndex = 1; lastKnownFileType = sourcecode.swift; path = SuccessResponse.swift; sourceTree = "<group>"; };
		B5619EF5515F7246F28D714718210721 /* mn.json */ = {isa = PBXFileReference; includeInIndex = 1; path = mn.json; sourceTree = "<group>"; };
		B5BB5D36BD4318EE1346910D637FF491 /* AnalyticsEvent.swift */ = {isa = PBXFileReference; includeInIndex = 1; lastKnownFileType = sourcecode.swift; path = AnalyticsEvent.swift; sourceTree = "<group>"; };
		B611DAC4F2D7A46939634D1440BCB331 /* ta.json */ = {isa = PBXFileReference; includeInIndex = 1; path = ta.json; sourceTree = "<group>"; };
		B61F9BE8B478C35BDB4F96776C714432 /* no.json */ = {isa = PBXFileReference; includeInIndex = 1; path = no.json; sourceTree = "<group>"; };
		B63DE5D3BC6B15F82282B31583AD49E9 /* Localizable.strings */ = {isa = PBXFileReference; includeInIndex = 1; lastKnownFileType = text.plist.strings; name = Localizable.strings; path = da.lproj/Localizable.strings; sourceTree = "<group>"; };
		B6B45B3C234DB527573767192C4E6D26 /* ms.json */ = {isa = PBXFileReference; includeInIndex = 1; path = ms.json; sourceTree = "<group>"; };
		B8F6C23C6FB43CA7905501810B0AEC5B /* PrimerButton.swift */ = {isa = PBXFileReference; includeInIndex = 1; lastKnownFileType = sourcecode.swift; path = PrimerButton.swift; sourceTree = "<group>"; };
		B93878207B2033A6E874ED922F711173 /* sw.json */ = {isa = PBXFileReference; includeInIndex = 1; path = sw.json; sourceTree = "<group>"; };
		BBD6F963ED29FFEF344ADBDC13E95B10 /* sr.json */ = {isa = PBXFileReference; includeInIndex = 1; path = sr.json; sourceTree = "<group>"; };
		BC782E3844BEED430314F5A8C89FE83E /* bs.json */ = {isa = PBXFileReference; includeInIndex = 1; path = bs.json; sourceTree = "<group>"; };
		BC8971095B6460B5CCF392145F3B1595 /* PaymentMethodConfigurationOptions.swift */ = {isa = PBXFileReference; includeInIndex = 1; lastKnownFileType = sourcecode.swift; path = PaymentMethodConfigurationOptions.swift; sourceTree = "<group>"; };
		BCA512257CAE49EFE7AB3703F7E87AA4 /* PaymentResponse.swift */ = {isa = PBXFileReference; includeInIndex = 1; lastKnownFileType = sourcecode.swift; path = PaymentResponse.swift; sourceTree = "<group>"; };
		BDA3A10CE27E1E37AE1061CC97D8E09B /* PrimerFormViewController.swift */ = {isa = PBXFileReference; includeInIndex = 1; lastKnownFileType = sourcecode.swift; path = PrimerFormViewController.swift; sourceTree = "<group>"; };
		BED2CE2BEBD6BACD03C7259425A02361 /* PrimerUniversalCheckoutViewController.swift */ = {isa = PBXFileReference; includeInIndex = 1; lastKnownFileType = sourcecode.swift; path = PrimerUniversalCheckoutViewController.swift; sourceTree = "<group>"; };
		BF3000D365121F182162EBA1D3A4145C /* CardFormPaymentMethodTokenizationViewModel.swift */ = {isa = PBXFileReference; includeInIndex = 1; lastKnownFileType = sourcecode.swift; path = CardFormPaymentMethodTokenizationViewModel.swift; sourceTree = "<group>"; };
		BFF03D7E994B3E75E2FDD755B7E0FB06 /* Identifiable.swift */ = {isa = PBXFileReference; includeInIndex = 1; lastKnownFileType = sourcecode.swift; path = Identifiable.swift; sourceTree = "<group>"; };
		C049FA0E611EB4FC40413EB8FF3E3040 /* ExternalPaymentMethodTokenizationViewModel.swift */ = {isa = PBXFileReference; includeInIndex = 1; lastKnownFileType = sourcecode.swift; path = ExternalPaymentMethodTokenizationViewModel.swift; sourceTree = "<group>"; };
		C1F90F2A72B0B03137341F514599550D /* ha.json */ = {isa = PBXFileReference; includeInIndex = 1; path = ha.json; sourceTree = "<group>"; };
		C2162621EA2D89BAC668E6A2B056C7E0 /* PrimerError.swift */ = {isa = PBXFileReference; includeInIndex = 1; lastKnownFileType = sourcecode.swift; path = PrimerError.swift; sourceTree = "<group>"; };
		C5BE2490F6D49C933E80B2771750675D /* hi.json */ = {isa = PBXFileReference; includeInIndex = 1; path = hi.json; sourceTree = "<group>"; };
		C716BABFBA2B4EE6CE3E6B6BA07C7B47 /* km.json */ = {isa = PBXFileReference; includeInIndex = 1; path = km.json; sourceTree = "<group>"; };
		C7D2F6D13145120AE0B0053B58D4F6DD /* DateExtension.swift */ = {isa = PBXFileReference; includeInIndex = 1; lastKnownFileType = sourcecode.swift; path = DateExtension.swift; sourceTree = "<group>"; };
		C9B400980AE3D0D246949AA42932D97F /* ExpiryDateField.swift */ = {isa = PBXFileReference; includeInIndex = 1; lastKnownFileType = sourcecode.swift; path = ExpiryDateField.swift; sourceTree = "<group>"; };
		C9CBF0F94785A5C5A35DC0B9E926B815 /* fa.json */ = {isa = PBXFileReference; includeInIndex = 1; path = fa.json; sourceTree = "<group>"; };
		CA07D3747AEE3723737D457C5C024334 /* Strings.swift */ = {isa = PBXFileReference; includeInIndex = 1; lastKnownFileType = sourcecode.swift; path = Strings.swift; sourceTree = "<group>"; };
		CA4FD5AA8D65BE120B3636CA5662A78A /* NSObject+ClassName.swift */ = {isa = PBXFileReference; includeInIndex = 1; lastKnownFileType = sourcecode.swift; path = "NSObject+ClassName.swift"; sourceTree = "<group>"; };
		CA89EE7722152722563D73E00E859E12 /* PrimerViewExtensions.swift */ = {isa = PBXFileReference; includeInIndex = 1; lastKnownFileType = sourcecode.swift; path = PrimerViewExtensions.swift; sourceTree = "<group>"; };
		CAB72CE271D881A75DE9CD66126291A8 /* nn.json */ = {isa = PBXFileReference; includeInIndex = 1; path = nn.json; sourceTree = "<group>"; };
		CB28BAAD0FF08F9F0A9A02906964D3A3 /* BankTableViewCell.swift */ = {isa = PBXFileReference; includeInIndex = 1; lastKnownFileType = sourcecode.swift; path = BankTableViewCell.swift; sourceTree = "<group>"; };
		CBAD58B603401910D194083C249BD8F0 /* ca.json */ = {isa = PBXFileReference; includeInIndex = 1; path = ca.json; sourceTree = "<group>"; };
		CBB0E97EF5A36A268148829681B2719D /* Consolable.swift */ = {isa = PBXFileReference; includeInIndex = 1; lastKnownFileType = sourcecode.swift; path = Consolable.swift; sourceTree = "<group>"; };
		CC0B8D22D4299B2FC5751C15C6C0B84C /* hu.json */ = {isa = PBXFileReference; includeInIndex = 1; path = hu.json; sourceTree = "<group>"; };
		CC0F3E6A9FDFA84C03EC34BF00C02089 /* hr.json */ = {isa = PBXFileReference; includeInIndex = 1; path = hr.json; sourceTree = "<group>"; };
		CCD9B30FC1F4AD0D46AFC6FFCBCBD492 /* CustomStringConvertible.swift */ = {isa = PBXFileReference; includeInIndex = 1; lastKnownFileType = sourcecode.swift; path = CustomStringConvertible.swift; sourceTree = "<group>"; };
		CE01F97DE9F046499764FDF210D4584E /* ro.json */ = {isa = PBXFileReference; includeInIndex = 1; path = ro.json; sourceTree = "<group>"; };
		CE46B7612701A744ED2A66B34F8A5866 /* DependencyInjection.swift */ = {isa = PBXFileReference; includeInIndex = 1; lastKnownFileType = sourcecode.swift; path = DependencyInjection.swift; sourceTree = "<group>"; };
		CFA1C1305B2D4B80095AB5606B7E65DB /* PrimerCVVFieldView.swift */ = {isa = PBXFileReference; includeInIndex = 1; lastKnownFileType = sourcecode.swift; path = PrimerCVVFieldView.swift; sourceTree = "<group>"; };
		D165BED8EC5542F8A98F46E5E2CE5F66 /* PrimerHeadlessUniversalCheckout.swift */ = {isa = PBXFileReference; includeInIndex = 1; lastKnownFileType = sourcecode.swift; path = PrimerHeadlessUniversalCheckout.swift; sourceTree = "<group>"; };
		D1E0547D69E02EC6552B01242AAF135B /* PrimerImage.swift */ = {isa = PBXFileReference; includeInIndex = 1; lastKnownFileType = sourcecode.swift; path = PrimerImage.swift; sourceTree = "<group>"; };
		D245E0514AAC1A2B9A6D5EA2F383E90F /* UIKit.framework */ = {isa = PBXFileReference; lastKnownFileType = wrapper.framework; name = UIKit.framework; path = Platforms/iPhoneOS.platform/Developer/SDKs/iPhoneOS14.0.sdk/System/Library/Frameworks/UIKit.framework; sourceTree = DEVELOPER_DIR; };
		D264B4E57DF7DB00D71275605D100971 /* Pods-PrimerSDK_Example-frameworks.sh */ = {isa = PBXFileReference; includeInIndex = 1; lastKnownFileType = text.script.sh; path = "Pods-PrimerSDK_Example-frameworks.sh"; sourceTree = "<group>"; };
		D271E0BAD1C7494EBEB816E4C90D2236 /* PrimerTheme+Colors.swift */ = {isa = PBXFileReference; includeInIndex = 1; lastKnownFileType = sourcecode.swift; path = "PrimerTheme+Colors.swift"; sourceTree = "<group>"; };
		D27E321B552F64C7338CAB66C5AE5DB6 /* Dispatcher.swift */ = {isa = PBXFileReference; includeInIndex = 1; lastKnownFileType = sourcecode.swift; path = Dispatcher.swift; sourceTree = "<group>"; };
		D28D9A0DB2A7E5A445884CBF608692C1 /* QRCodeViewController.swift */ = {isa = PBXFileReference; includeInIndex = 1; lastKnownFileType = sourcecode.swift; path = QRCodeViewController.swift; sourceTree = "<group>"; };
		D2B059F0202CD7BF6832E58D01FF144B /* Content.swift */ = {isa = PBXFileReference; includeInIndex = 1; lastKnownFileType = sourcecode.swift; path = Content.swift; sourceTree = "<group>"; };
		D31E252DE2F21B5A84EF2689A51721E9 /* PaymentMethodConfigService.swift */ = {isa = PBXFileReference; includeInIndex = 1; lastKnownFileType = sourcecode.swift; path = PaymentMethodConfigService.swift; sourceTree = "<group>"; };
		D4020B17AB77A6917D64AA55E1DFE9BA /* AdyenDotPay.swift */ = {isa = PBXFileReference; includeInIndex = 1; lastKnownFileType = sourcecode.swift; path = AdyenDotPay.swift; sourceTree = "<group>"; };
		D51B9737F219EDA6C6A261C0713471FA /* VaultPaymentMethodViewModel.swift */ = {isa = PBXFileReference; includeInIndex = 1; lastKnownFileType = sourcecode.swift; path = VaultPaymentMethodViewModel.swift; sourceTree = "<group>"; };
		D5B3D34BD4E160A597585AAE1488597B /* IntExtension.swift */ = {isa = PBXFileReference; includeInIndex = 1; lastKnownFileType = sourcecode.swift; path = IntExtension.swift; sourceTree = "<group>"; };
		D5D2C02D15A4F07F484665B8C26A68C6 /* ur.json */ = {isa = PBXFileReference; includeInIndex = 1; path = ur.json; sourceTree = "<group>"; };
		D5FC28B041FD342C262E97F54523C531 /* Localizable.strings */ = {isa = PBXFileReference; includeInIndex = 1; lastKnownFileType = text.plist.strings; name = Localizable.strings; path = ar.lproj/Localizable.strings; sourceTree = "<group>"; };
		D62256C3254DBAF50805A421541587DA /* after.swift */ = {isa = PBXFileReference; includeInIndex = 1; lastKnownFileType = sourcecode.swift; path = after.swift; sourceTree = "<group>"; };
		D66C3890C3566F38C935A2FFD9A237B0 /* Pods-PrimerSDK_Tests-dummy.m */ = {isa = PBXFileReference; includeInIndex = 1; lastKnownFileType = sourcecode.c.objc; path = "Pods-PrimerSDK_Tests-dummy.m"; sourceTree = "<group>"; };
		D676690D9E6C126D1D55005D093F5A73 /* RateLimitedDispatcher.swift */ = {isa = PBXFileReference; includeInIndex = 1; lastKnownFileType = sourcecode.swift; path = RateLimitedDispatcher.swift; sourceTree = "<group>"; };
		D6AFFBB5478D3017409862F451C09F48 /* Bank.swift */ = {isa = PBXFileReference; includeInIndex = 1; lastKnownFileType = sourcecode.swift; path = Bank.swift; sourceTree = "<group>"; };
		D6B9A9B947684916ABC2DF5EEB2AD3B3 /* Colors.swift */ = {isa = PBXFileReference; includeInIndex = 1; lastKnownFileType = sourcecode.swift; path = Colors.swift; sourceTree = "<group>"; };
		D81062F7B25209855AA25D04AC4D93B0 /* 3DS.swift */ = {isa = PBXFileReference; includeInIndex = 1; lastKnownFileType = sourcecode.swift; path = 3DS.swift; sourceTree = "<group>"; };
		D86D0FDCE8891CE0B9C7B3C368349934 /* ClientSessionService.swift */ = {isa = PBXFileReference; includeInIndex = 1; lastKnownFileType = sourcecode.swift; path = ClientSessionService.swift; sourceTree = "<group>"; };
		D8D7D342FA6232C1BBA483EAD44520F2 /* Localizable.strings */ = {isa = PBXFileReference; includeInIndex = 1; lastKnownFileType = text.plist.strings; name = Localizable.strings; path = nb.lproj/Localizable.strings; sourceTree = "<group>"; };
		DA31D47DABA4AB3BF7BDD8556B8A9AA8 /* nl.json */ = {isa = PBXFileReference; includeInIndex = 1; path = nl.json; sourceTree = "<group>"; };
		DABCBED5D38B3A4EC78CD0DA91847712 /* CountryTableViewCell.swift */ = {isa = PBXFileReference; includeInIndex = 1; lastKnownFileType = sourcecode.swift; path = CountryTableViewCell.swift; sourceTree = "<group>"; };
		DADD04C63FD66819888C1F2912FE7BBA /* PrimerTheme+Views.swift */ = {isa = PBXFileReference; includeInIndex = 1; lastKnownFileType = sourcecode.swift; path = "PrimerTheme+Views.swift"; sourceTree = "<group>"; };
		DB6F52E7F1970B63B4D53155D4EB8EA2 /* PrimerTestPaymentMethodViewController.swift */ = {isa = PBXFileReference; includeInIndex = 1; lastKnownFileType = sourcecode.swift; path = PrimerTestPaymentMethodViewController.swift; sourceTree = "<group>"; };
		DB715871874EAF41D7E7CDD1D2950C8F /* PrimerSearchTextField.swift */ = {isa = PBXFileReference; includeInIndex = 1; lastKnownFileType = sourcecode.swift; path = PrimerSearchTextField.swift; sourceTree = "<group>"; };
		DC182305ABEA6F8FF6E30CB4E94FBE6B /* ClientSessionActionsModule.swift */ = {isa = PBXFileReference; includeInIndex = 1; lastKnownFileType = sourcecode.swift; path = ClientSessionActionsModule.swift; sourceTree = "<group>"; };
		DCB37DC0F1C41D9629735420A2506CC3 /* README.md */ = {isa = PBXFileReference; includeInIndex = 1; path = README.md; sourceTree = "<group>"; };
		DDDEEE0798AE6C06DC4D3F70BB56E393 /* CardScannerViewController+SimpleScanDelegate.swift */ = {isa = PBXFileReference; includeInIndex = 1; lastKnownFileType = sourcecode.swift; path = "CardScannerViewController+SimpleScanDelegate.swift"; sourceTree = "<group>"; };
		DEBC26BDA46D3E47747A5BB7C1190D53 /* Mask.swift */ = {isa = PBXFileReference; includeInIndex = 1; lastKnownFileType = sourcecode.swift; path = Mask.swift; sourceTree = "<group>"; };
		DED54786D1388EFB583D84942C2479CF /* PrimerTextFieldView.swift */ = {isa = PBXFileReference; includeInIndex = 1; lastKnownFileType = sourcecode.swift; path = PrimerTextFieldView.swift; sourceTree = "<group>"; };
		DF532DCCEDC1561E3D87423E70B5A0B8 /* PrimerRootViewController.swift */ = {isa = PBXFileReference; includeInIndex = 1; lastKnownFileType = sourcecode.swift; path = PrimerRootViewController.swift; sourceTree = "<group>"; };
		DF5486EBEC23986CAA6AEDBC88B2D2C1 /* bg.json */ = {isa = PBXFileReference; includeInIndex = 1; path = bg.json; sourceTree = "<group>"; };
		DF6E4F8E7C26A7BBEC17AAD4042A317D /* Pods-PrimerSDK_Tests.debug.xcconfig */ = {isa = PBXFileReference; includeInIndex = 1; lastKnownFileType = text.xcconfig; path = "Pods-PrimerSDK_Tests.debug.xcconfig"; sourceTree = "<group>"; };
		E1124AD195DBA6A7B883228220CBFC29 /* Decisions.swift */ = {isa = PBXFileReference; includeInIndex = 1; lastKnownFileType = sourcecode.swift; path = Decisions.swift; sourceTree = "<group>"; };
		E1B945985145643C12B1E91600B680DE /* Pods-PrimerSDK_Example-acknowledgements.markdown */ = {isa = PBXFileReference; includeInIndex = 1; lastKnownFileType = text; path = "Pods-PrimerSDK_Example-acknowledgements.markdown"; sourceTree = "<group>"; };
		E2192C5EC348CF8657D1861EFDF1BD5D /* Keychain.swift */ = {isa = PBXFileReference; includeInIndex = 1; lastKnownFileType = sourcecode.swift; path = Keychain.swift; sourceTree = "<group>"; };
		E275E90F0F7C2FDA4FB5A71E51B362C5 /* PrimerPostalCodeFieldView.swift */ = {isa = PBXFileReference; includeInIndex = 1; lastKnownFileType = sourcecode.swift; path = PrimerPostalCodeFieldView.swift; sourceTree = "<group>"; };
		E4674B1571715E4E93B8F68DCA50E20C /* sl.json */ = {isa = PBXFileReference; includeInIndex = 1; path = sl.json; sourceTree = "<group>"; };
		E471F3F1302C46CA1D22A991ADC4C645 /* VaultCheckoutViewModel.swift */ = {isa = PBXFileReference; includeInIndex = 1; lastKnownFileType = sourcecode.swift; path = VaultCheckoutViewModel.swift; sourceTree = "<group>"; };
		E5610827BC70B6F9A860FFE70B42E97F /* Localizable.strings */ = {isa = PBXFileReference; includeInIndex = 1; lastKnownFileType = text.plist.strings; name = Localizable.strings; path = es.lproj/Localizable.strings; sourceTree = "<group>"; };
		E87376102ECB8E81BC720DB3F94B49B5 /* PostalCode.swift */ = {isa = PBXFileReference; includeInIndex = 1; lastKnownFileType = sourcecode.swift; path = PostalCode.swift; sourceTree = "<group>"; };
		E87E81F20DC9FA2FC40D4B07A062B181 /* race.swift */ = {isa = PBXFileReference; includeInIndex = 1; lastKnownFileType = sourcecode.swift; path = race.swift; sourceTree = "<group>"; };
		E884507DF2B84FA8A2E8AD8289881542 /* Pods-PrimerSDK_Example.release.xcconfig */ = {isa = PBXFileReference; includeInIndex = 1; lastKnownFileType = text.xcconfig; path = "Pods-PrimerSDK_Example.release.xcconfig"; sourceTree = "<group>"; };
		E895C5E5AE6BE763F26F95F8E5D49455 /* CheckoutModule.swift */ = {isa = PBXFileReference; includeInIndex = 1; lastKnownFileType = sourcecode.swift; path = CheckoutModule.swift; sourceTree = "<group>"; };
		E9259E54B29CAA080CA8F31EA2A925B9 /* CancelContext.swift */ = {isa = PBXFileReference; includeInIndex = 1; lastKnownFileType = sourcecode.swift; path = CancelContext.swift; sourceTree = "<group>"; };
		E99A5C38540B76041F52068CF08D9193 /* AES256.swift */ = {isa = PBXFileReference; includeInIndex = 1; lastKnownFileType = sourcecode.swift; path = AES256.swift; sourceTree = "<group>"; };
		EAB6F611E86A4758835A715E4B4184F6 /* Foundation.framework */ = {isa = PBXFileReference; lastKnownFileType = wrapper.framework; name = Foundation.framework; path = Platforms/iPhoneOS.platform/Developer/SDKs/iPhoneOS14.0.sdk/System/Library/Frameworks/Foundation.framework; sourceTree = DEVELOPER_DIR; };
		EABFEC4C1C978A35650E242DEC358BF6 /* Promise.swift */ = {isa = PBXFileReference; includeInIndex = 1; lastKnownFileType = sourcecode.swift; path = Promise.swift; sourceTree = "<group>"; };
		EAFE21F093A5A0F030B38D47BBE1FA4B /* ExternalViewModel.swift */ = {isa = PBXFileReference; includeInIndex = 1; lastKnownFileType = sourcecode.swift; path = ExternalViewModel.swift; sourceTree = "<group>"; };
		EC4A71093019DC3BF1E98195126D36B9 /* hang.swift */ = {isa = PBXFileReference; includeInIndex = 1; lastKnownFileType = sourcecode.swift; path = hang.swift; sourceTree = "<group>"; };
		ECCD0E036F7D5C482E864BCD968F0506 /* Logger.swift */ = {isa = PBXFileReference; includeInIndex = 1; lastKnownFileType = sourcecode.swift; path = Logger.swift; sourceTree = "<group>"; };
		ECCF2600C0ED6412BF0C326C728A551F /* PrimerCardholderNameFieldView.swift */ = {isa = PBXFileReference; includeInIndex = 1; lastKnownFileType = sourcecode.swift; path = PrimerCardholderNameFieldView.swift; sourceTree = "<group>"; };
		EDEA93F7DD610B06CCBE57605151FF92 /* DataExtension.swift */ = {isa = PBXFileReference; includeInIndex = 1; lastKnownFileType = sourcecode.swift; path = DataExtension.swift; sourceTree = "<group>"; };
		EE9674DAD0C961C92687877090E1E047 /* Pods-PrimerSDK_Tests-umbrella.h */ = {isa = PBXFileReference; includeInIndex = 1; lastKnownFileType = sourcecode.c.h; path = "Pods-PrimerSDK_Tests-umbrella.h"; sourceTree = "<group>"; };
		EEEC79223EB0254322E0F972F42FFD2B /* Endpoint.swift */ = {isa = PBXFileReference; includeInIndex = 1; lastKnownFileType = sourcecode.swift; path = Endpoint.swift; sourceTree = "<group>"; };
		EF567C3D858AF937673E8BB8D1037AF6 /* WebViewUtil.swift */ = {isa = PBXFileReference; includeInIndex = 1; lastKnownFileType = sourcecode.swift; path = WebViewUtil.swift; sourceTree = "<group>"; };
		EF9B2CEBE212964904533289C62AEF9B /* StrictRateLimitedDispatcher.swift */ = {isa = PBXFileReference; includeInIndex = 1; lastKnownFileType = sourcecode.swift; path = StrictRateLimitedDispatcher.swift; sourceTree = "<group>"; };
		F2A66E8250DCA30F2A06BBA4332B2423 /* LogEvent.swift */ = {isa = PBXFileReference; includeInIndex = 1; lastKnownFileType = sourcecode.swift; path = LogEvent.swift; sourceTree = "<group>"; };
		F301F9C49972EFB5E864FCD87860566B /* sv.json */ = {isa = PBXFileReference; includeInIndex = 1; path = sv.json; sourceTree = "<group>"; };
		F31C1201DD5A8D83EEEAD00B5EB6F398 /* ml.json */ = {isa = PBXFileReference; includeInIndex = 1; path = ml.json; sourceTree = "<group>"; };
		F3C51DB716C3226473D6747EAA21AF65 /* PrimerFirstNameFieldView.swift */ = {isa = PBXFileReference; includeInIndex = 1; lastKnownFileType = sourcecode.swift; path = PrimerFirstNameFieldView.swift; sourceTree = "<group>"; };
		F3C63AE19B07AF56BA2F48F0A5ACF3F7 /* ja.json */ = {isa = PBXFileReference; includeInIndex = 1; path = ja.json; sourceTree = "<group>"; };
		F49543D2ED8D4045ADF825F6AE893BBD /* ArrayExtension.swift */ = {isa = PBXFileReference; includeInIndex = 1; lastKnownFileType = sourcecode.swift; path = ArrayExtension.swift; sourceTree = "<group>"; };
		F4957DCEA37A1035A6E2BC651B043B23 /* PrimerResultComponentView.swift */ = {isa = PBXFileReference; includeInIndex = 1; lastKnownFileType = sourcecode.swift; path = PrimerResultComponentView.swift; sourceTree = "<group>"; };
		F67DF52EECC363F90F3A0083B5D1F62E /* PrimerSDK.podspec */ = {isa = PBXFileReference; explicitFileType = text.script.ruby; includeInIndex = 1; indentWidth = 2; lastKnownFileType = text; path = PrimerSDK.podspec; sourceTree = "<group>"; tabWidth = 2; xcLanguageSpecificationIdentifier = xcode.lang.ruby; };
		F71B4DCB0C957A4FDAE2B2D4DC2930C3 /* ky.json */ = {isa = PBXFileReference; includeInIndex = 1; path = ky.json; sourceTree = "<group>"; };
		F772148CEA703C8FE572FAE32722F60E /* de.json */ = {isa = PBXFileReference; includeInIndex = 1; path = de.json; sourceTree = "<group>"; };
		F7B48CC82297D62E27EA98AE7A13D3DA /* Pods-PrimerSDK_Tests.release.xcconfig */ = {isa = PBXFileReference; includeInIndex = 1; lastKnownFileType = text.xcconfig; path = "Pods-PrimerSDK_Tests.release.xcconfig"; sourceTree = "<group>"; };
		FAA361DF2B06A5F873CBC6538A5D5BB2 /* tt.json */ = {isa = PBXFileReference; includeInIndex = 1; path = tt.json; sourceTree = "<group>"; };
		FCF189FAE0FCFE56EE40F1B21376F363 /* AppState.swift */ = {isa = PBXFileReference; includeInIndex = 1; lastKnownFileType = sourcecode.swift; path = AppState.swift; sourceTree = "<group>"; };
		FD877084133C4A50C2F2C62470BDB55D /* en.json */ = {isa = PBXFileReference; includeInIndex = 1; path = en.json; sourceTree = "<group>"; };
		FEC378BEFFCC73080EB11D795F1245C0 /* PaymentAPIModel.swift */ = {isa = PBXFileReference; includeInIndex = 1; lastKnownFileType = sourcecode.swift; path = PaymentAPIModel.swift; sourceTree = "<group>"; };
=======
		00271D0D5CB6194A4244DD4A6761A8A6 /* 3DSService.swift */ = {isa = PBXFileReference; includeInIndex = 1; lastKnownFileType = sourcecode.swift; path = 3DSService.swift; sourceTree = "<group>"; };
		008E9672F8DA17E7E808D2024C2B8169 /* th.json */ = {isa = PBXFileReference; includeInIndex = 1; path = th.json; sourceTree = "<group>"; };
		02518537AAC65F319C3CFB8A18877B3C /* PrimerTheme+Colors.swift */ = {isa = PBXFileReference; includeInIndex = 1; lastKnownFileType = sourcecode.swift; path = "PrimerTheme+Colors.swift"; sourceTree = "<group>"; };
		0394381D0EAE9C7A5E3738EB134E6B7B /* Consolable.swift */ = {isa = PBXFileReference; includeInIndex = 1; lastKnownFileType = sourcecode.swift; path = Consolable.swift; sourceTree = "<group>"; };
		03BFD2721768596460943518CFCE186D /* LICENSE */ = {isa = PBXFileReference; includeInIndex = 1; path = LICENSE; sourceTree = "<group>"; };
		04D6F3B1182EBCBC3554B047C5B8FCBF /* lv.json */ = {isa = PBXFileReference; includeInIndex = 1; path = lv.json; sourceTree = "<group>"; };
		04F0F5E1B92B4D2528F0C41305A644D8 /* CardNumberField.swift */ = {isa = PBXFileReference; includeInIndex = 1; lastKnownFileType = sourcecode.swift; path = CardNumberField.swift; sourceTree = "<group>"; };
		07FCC60262CE6EF4638C072799874401 /* NSObject+ClassName.swift */ = {isa = PBXFileReference; includeInIndex = 1; lastKnownFileType = sourcecode.swift; path = "NSObject+ClassName.swift"; sourceTree = "<group>"; };
		09125805C02546974F6D58C587DC86A1 /* CancelContext.swift */ = {isa = PBXFileReference; includeInIndex = 1; lastKnownFileType = sourcecode.swift; path = CancelContext.swift; sourceTree = "<group>"; };
		09A0A9ED3396EF4ABBD4BEAE432028FA /* ky.json */ = {isa = PBXFileReference; includeInIndex = 1; path = ky.json; sourceTree = "<group>"; };
		09E509B89DB7A974BFEAFE312097397E /* Bank.swift */ = {isa = PBXFileReference; includeInIndex = 1; lastKnownFileType = sourcecode.swift; path = Bank.swift; sourceTree = "<group>"; };
		0A5C4911563601814B5D98BC81BA03C9 /* AdyenDotPay.swift */ = {isa = PBXFileReference; includeInIndex = 1; lastKnownFileType = sourcecode.swift; path = AdyenDotPay.swift; sourceTree = "<group>"; };
		0C347ED1AB223837E922A252C8A99C37 /* zh.json */ = {isa = PBXFileReference; includeInIndex = 1; path = zh.json; sourceTree = "<group>"; };
		0D080DD61CD6319D957171C0E4A7D142 /* ClientSession.swift */ = {isa = PBXFileReference; includeInIndex = 1; lastKnownFileType = sourcecode.swift; path = ClientSession.swift; sourceTree = "<group>"; };
		0D6538EE9315D2EC05D59E90F25BC68D /* URLExtension.swift */ = {isa = PBXFileReference; includeInIndex = 1; lastKnownFileType = sourcecode.swift; path = URLExtension.swift; sourceTree = "<group>"; };
		0EDC8A50B1EC697A7CB684151C97BEBF /* SuccessMessage.swift */ = {isa = PBXFileReference; includeInIndex = 1; lastKnownFileType = sourcecode.swift; path = SuccessMessage.swift; sourceTree = "<group>"; };
		0EF82B7E0588681C18AEFA7D81258124 /* PrimerTextFieldView+CardFormFieldsAnalytics.swift */ = {isa = PBXFileReference; includeInIndex = 1; lastKnownFileType = sourcecode.swift; path = "PrimerTextFieldView+CardFormFieldsAnalytics.swift"; sourceTree = "<group>"; };
		0F5FB08C22F74BE862437E6ABEAD88EB /* AES256.swift */ = {isa = PBXFileReference; includeInIndex = 1; lastKnownFileType = sourcecode.swift; path = AES256.swift; sourceTree = "<group>"; };
		0F66C573D7B5C51A46A8E7F99EE85C67 /* PaymentMethodToken.swift */ = {isa = PBXFileReference; includeInIndex = 1; lastKnownFileType = sourcecode.swift; path = PaymentMethodToken.swift; sourceTree = "<group>"; };
		0FE2BA636B3865BD98472FC1E5089F87 /* sl.json */ = {isa = PBXFileReference; includeInIndex = 1; path = sl.json; sourceTree = "<group>"; };
		10574D57A5C75195A0A8C80BF3B90621 /* PrimerAPI.swift */ = {isa = PBXFileReference; includeInIndex = 1; lastKnownFileType = sourcecode.swift; path = PrimerAPI.swift; sourceTree = "<group>"; };
		10BB6738F2CE9D9E6EBE4548FD1DDAF5 /* PrimerInputElements.swift */ = {isa = PBXFileReference; includeInIndex = 1; lastKnownFileType = sourcecode.swift; path = PrimerInputElements.swift; sourceTree = "<group>"; };
		10DD5E59EBFFE8E2C79E3134A1EC9C50 /* Localizable.strings */ = {isa = PBXFileReference; includeInIndex = 1; lastKnownFileType = text.plist.strings; name = Localizable.strings; path = en.lproj/Localizable.strings; sourceTree = "<group>"; };
		110CD03A9A83B62FD046333A2049F2C0 /* PrimerLastNameFieldView.swift */ = {isa = PBXFileReference; includeInIndex = 1; lastKnownFileType = sourcecode.swift; path = PrimerLastNameFieldView.swift; sourceTree = "<group>"; };
		11E466AE52C780F276A33BC264BD8EE3 /* hy.json */ = {isa = PBXFileReference; includeInIndex = 1; path = hy.json; sourceTree = "<group>"; };
		127442F8F3B2C274537504D0BC81844E /* PrimerTheme+Borders.swift */ = {isa = PBXFileReference; includeInIndex = 1; lastKnownFileType = sourcecode.swift; path = "PrimerTheme+Borders.swift"; sourceTree = "<group>"; };
		12A0932CE1B8F8F4C833D58A788C39F7 /* GuaranteeWrappers.swift */ = {isa = PBXFileReference; includeInIndex = 1; lastKnownFileType = sourcecode.swift; path = GuaranteeWrappers.swift; sourceTree = "<group>"; };
		14204611315DB5D25C0B134009FF5546 /* PrimerFirstNameFieldView.swift */ = {isa = PBXFileReference; includeInIndex = 1; lastKnownFileType = sourcecode.swift; path = PrimerFirstNameFieldView.swift; sourceTree = "<group>"; };
		147EDED848904848B58FFF579E134D3F /* bg.json */ = {isa = PBXFileReference; includeInIndex = 1; path = bg.json; sourceTree = "<group>"; };
		14A244BAC2725DC8A203B4A45D973015 /* Localizable.strings */ = {isa = PBXFileReference; includeInIndex = 1; lastKnownFileType = text.plist.strings; name = Localizable.strings; path = pt.lproj/Localizable.strings; sourceTree = "<group>"; };
		154D6609196FC914D921B07C3CAF9B1D /* Primer.swift */ = {isa = PBXFileReference; includeInIndex = 1; lastKnownFileType = sourcecode.swift; path = Primer.swift; sourceTree = "<group>"; };
		177A2C268DAB13DB956738EB01863B0F /* nl.json */ = {isa = PBXFileReference; includeInIndex = 1; path = nl.json; sourceTree = "<group>"; };
		1795A506EA0112F3AE062921DA56E134 /* PrimerSDK-umbrella.h */ = {isa = PBXFileReference; includeInIndex = 1; lastKnownFileType = sourcecode.c.h; path = "PrimerSDK-umbrella.h"; sourceTree = "<group>"; };
		1807FA0C318853E720E866EA66C95217 /* PrimerCountryFieldView.swift */ = {isa = PBXFileReference; includeInIndex = 1; lastKnownFileType = sourcecode.swift; path = PrimerCountryFieldView.swift; sourceTree = "<group>"; };
		1846428A20F46EBD53DDB88B13B564A1 /* ur.json */ = {isa = PBXFileReference; includeInIndex = 1; path = ur.json; sourceTree = "<group>"; };
		1884C281288D6F2DC87392AA558CAB93 /* ms.json */ = {isa = PBXFileReference; includeInIndex = 1; path = ms.json; sourceTree = "<group>"; };
		190341D31959A412CB04AD59AEA587ED /* PrimerAPIClient.swift */ = {isa = PBXFileReference; includeInIndex = 1; lastKnownFileType = sourcecode.swift; path = PrimerAPIClient.swift; sourceTree = "<group>"; };
		1AC62A4101E74F2FAEF871CA38719FA9 /* PaymentMethodsGroupView.swift */ = {isa = PBXFileReference; includeInIndex = 1; lastKnownFileType = sourcecode.swift; path = PaymentMethodsGroupView.swift; sourceTree = "<group>"; };
		1B0F018AE6623EF64FB66A805CAF2979 /* ResumeHandlerProtocol.swift */ = {isa = PBXFileReference; includeInIndex = 1; lastKnownFileType = sourcecode.swift; path = ResumeHandlerProtocol.swift; sourceTree = "<group>"; };
		1B248F72F834E0353418A37C78485467 /* PayPalTokenizationViewModel.swift */ = {isa = PBXFileReference; includeInIndex = 1; lastKnownFileType = sourcecode.swift; path = PayPalTokenizationViewModel.swift; sourceTree = "<group>"; };
		1B2C583C5921897849D4EC5538596DA1 /* Localizable.strings */ = {isa = PBXFileReference; includeInIndex = 1; lastKnownFileType = text.plist.strings; name = Localizable.strings; path = it.lproj/Localizable.strings; sourceTree = "<group>"; };
		1D0BC729252C96D3792BB025BB6CCF3B /* Colors.swift */ = {isa = PBXFileReference; includeInIndex = 1; lastKnownFileType = sourcecode.swift; path = Colors.swift; sourceTree = "<group>"; };
		1D7D6019395542D0D5584D84DE6E181B /* 3DS.swift */ = {isa = PBXFileReference; includeInIndex = 1; lastKnownFileType = sourcecode.swift; path = 3DS.swift; sourceTree = "<group>"; };
		1DE3E3153F01E4426813BE0C7058913B /* CityField.swift */ = {isa = PBXFileReference; includeInIndex = 1; lastKnownFileType = sourcecode.swift; path = CityField.swift; sourceTree = "<group>"; };
		1E1A32C18321F0D8D10C7791AB669924 /* PrimerFormViewController.swift */ = {isa = PBXFileReference; includeInIndex = 1; lastKnownFileType = sourcecode.swift; path = PrimerFormViewController.swift; sourceTree = "<group>"; };
		1E8FF75667D4D7DECE20F6949BE86757 /* Guarantee.swift */ = {isa = PBXFileReference; includeInIndex = 1; lastKnownFileType = sourcecode.swift; path = Guarantee.swift; sourceTree = "<group>"; };
		1F44F85787822F51192A0DDA0A0D9AFE /* Localizable.strings */ = {isa = PBXFileReference; includeInIndex = 1; lastKnownFileType = text.plist.strings; name = Localizable.strings; path = ar.lproj/Localizable.strings; sourceTree = "<group>"; };
		1FF0DB1CFB9A3AE6A2F31666B259C1FE /* ApplePay.swift */ = {isa = PBXFileReference; includeInIndex = 1; lastKnownFileType = sourcecode.swift; path = ApplePay.swift; sourceTree = "<group>"; };
		205AF0EE4DEB565060309477AEB7C508 /* UIScreenExtension.swift */ = {isa = PBXFileReference; includeInIndex = 1; lastKnownFileType = sourcecode.swift; path = UIScreenExtension.swift; sourceTree = "<group>"; };
		20CFB3E1F9AF7EAFDFED9D27C1723908 /* URLSessionStack.swift */ = {isa = PBXFileReference; includeInIndex = 1; lastKnownFileType = sourcecode.swift; path = URLSessionStack.swift; sourceTree = "<group>"; };
		21F4ACB1142B1B9457658584BF5CD35A /* Pods-PrimerSDK_Example-dummy.m */ = {isa = PBXFileReference; includeInIndex = 1; lastKnownFileType = sourcecode.c.objc; path = "Pods-PrimerSDK_Example-dummy.m"; sourceTree = "<group>"; };
		23480879A74817BA6671EBE840DD3DFD /* StringExtension.swift */ = {isa = PBXFileReference; includeInIndex = 1; lastKnownFileType = sourcecode.swift; path = StringExtension.swift; sourceTree = "<group>"; };
		239792933EE8C813970A02AF3D34A4D0 /* PrimerCVVFieldView.swift */ = {isa = PBXFileReference; includeInIndex = 1; lastKnownFileType = sourcecode.swift; path = PrimerCVVFieldView.swift; sourceTree = "<group>"; };
		23FD1D157B8C8E7148BE8A7D354A051F /* Pods-PrimerSDK_Tests */ = {isa = PBXFileReference; explicitFileType = wrapper.framework; includeInIndex = 0; name = "Pods-PrimerSDK_Tests"; path = Pods_PrimerSDK_Tests.framework; sourceTree = BUILT_PRODUCTS_DIR; };
		241B3E8542EED2F9C305D188481F734A /* PrimerTheme+Buttons.swift */ = {isa = PBXFileReference; includeInIndex = 1; lastKnownFileType = sourcecode.swift; path = "PrimerTheme+Buttons.swift"; sourceTree = "<group>"; };
		24BB5F51D087685606C2A2E49DD9C099 /* TokenizationService.swift */ = {isa = PBXFileReference; includeInIndex = 1; lastKnownFileType = sourcecode.swift; path = TokenizationService.swift; sourceTree = "<group>"; };
		268FE02353F9E7310B4158F911F9DA5E /* VaultPaymentMethodViewModel.swift */ = {isa = PBXFileReference; includeInIndex = 1; lastKnownFileType = sourcecode.swift; path = VaultPaymentMethodViewModel.swift; sourceTree = "<group>"; };
		28E47791C9F9D0A9BA05C719761A4F3F /* PrimerSDK */ = {isa = PBXFileReference; explicitFileType = wrapper.framework; includeInIndex = 0; name = PrimerSDK; path = PrimerSDK.framework; sourceTree = BUILT_PRODUCTS_DIR; };
		293294494252D6308C672BFC646C6408 /* PrimerUniversalCheckoutViewController.swift */ = {isa = PBXFileReference; includeInIndex = 1; lastKnownFileType = sourcecode.swift; path = PrimerUniversalCheckoutViewController.swift; sourceTree = "<group>"; };
		2A6AA1A60979FBCDD697BFB0F2857E96 /* so.json */ = {isa = PBXFileReference; includeInIndex = 1; path = so.json; sourceTree = "<group>"; };
		2A7F23FD650015FD751F88CE8742E232 /* Decisions.swift */ = {isa = PBXFileReference; includeInIndex = 1; lastKnownFileType = sourcecode.swift; path = Decisions.swift; sourceTree = "<group>"; };
		2AE00FA55173A6446DED2C2C33CC37C1 /* PrimerSearchTextField.swift */ = {isa = PBXFileReference; includeInIndex = 1; lastKnownFileType = sourcecode.swift; path = PrimerSearchTextField.swift; sourceTree = "<group>"; };
		2B217886854B9E5E6B58D69E9F5ABB5D /* ml.json */ = {isa = PBXFileReference; includeInIndex = 1; path = ml.json; sourceTree = "<group>"; };
		2BB6A53E379EC504F3FBA18CD7FE0806 /* WebViewUtil.swift */ = {isa = PBXFileReference; includeInIndex = 1; lastKnownFileType = sourcecode.swift; path = WebViewUtil.swift; sourceTree = "<group>"; };
		2BE4CB4C2C89BA7B6B9C1B90D7920781 /* PaymentMethodConfigService.swift */ = {isa = PBXFileReference; includeInIndex = 1; lastKnownFileType = sourcecode.swift; path = PaymentMethodConfigService.swift; sourceTree = "<group>"; };
		2CD90ED45B8F318C62CC29E47AE097DF /* ja.json */ = {isa = PBXFileReference; includeInIndex = 1; path = ja.json; sourceTree = "<group>"; };
		2CEC07C1E711F2BB2548F408BA1F9165 /* WrapperProtocols.swift */ = {isa = PBXFileReference; includeInIndex = 1; lastKnownFileType = sourcecode.swift; path = WrapperProtocols.swift; sourceTree = "<group>"; };
		30A7995DFB7C29B7F3FF24C001F1AAC8 /* Thenable.swift */ = {isa = PBXFileReference; includeInIndex = 1; lastKnownFileType = sourcecode.swift; path = Thenable.swift; sourceTree = "<group>"; };
		30C6930C7EE1ED95FF22C64D771BD250 /* QRCodeTokenizationViewModel.swift */ = {isa = PBXFileReference; includeInIndex = 1; lastKnownFileType = sourcecode.swift; path = QRCodeTokenizationViewModel.swift; sourceTree = "<group>"; };
		3338F4092616C02BAA1996159D9EE7E7 /* PaymentMethodTokenizationRequest.swift */ = {isa = PBXFileReference; includeInIndex = 1; lastKnownFileType = sourcecode.swift; path = PaymentMethodTokenizationRequest.swift; sourceTree = "<group>"; };
		33B0DA887FA9B9BE8E48AB10DF251E7A /* Localizable.strings */ = {isa = PBXFileReference; includeInIndex = 1; lastKnownFileType = text.plist.strings; name = Localizable.strings; path = fr.lproj/Localizable.strings; sourceTree = "<group>"; };
		34D89C23D90B6A98195CAFA2395D0753 /* PrimerGenericTextFieldView.swift */ = {isa = PBXFileReference; includeInIndex = 1; lastKnownFileType = sourcecode.swift; path = PrimerGenericTextFieldView.swift; sourceTree = "<group>"; };
		35D09A7A73724CC3A8B030B91D91EB3E /* BundleExtension.swift */ = {isa = PBXFileReference; includeInIndex = 1; lastKnownFileType = sourcecode.swift; path = BundleExtension.swift; sourceTree = "<group>"; };
		374BD474700395A876438314E0E4BB81 /* AnalyticsEvent.swift */ = {isa = PBXFileReference; includeInIndex = 1; lastKnownFileType = sourcecode.swift; path = AnalyticsEvent.swift; sourceTree = "<group>"; };
		3780FF276696624E5AD4A629D4CC4AD8 /* Pods-PrimerSDK_Example-umbrella.h */ = {isa = PBXFileReference; includeInIndex = 1; lastKnownFileType = sourcecode.c.h; path = "Pods-PrimerSDK_Example-umbrella.h"; sourceTree = "<group>"; };
		37B8D6027AD35759B762A7152F230094 /* cy.json */ = {isa = PBXFileReference; includeInIndex = 1; path = cy.json; sourceTree = "<group>"; };
		389303996D13AC9A5158561CFCB9705E /* PayPalService.swift */ = {isa = PBXFileReference; includeInIndex = 1; lastKnownFileType = sourcecode.swift; path = PayPalService.swift; sourceTree = "<group>"; };
		3902DBE122BFF2FCF2AA56BADBF6F521 /* Localizable.strings */ = {isa = PBXFileReference; includeInIndex = 1; lastKnownFileType = text.plist.strings; name = Localizable.strings; path = pl.lproj/Localizable.strings; sourceTree = "<group>"; };
		39DE88BE74D343689A6BB8B3FD6022B9 /* lt.json */ = {isa = PBXFileReference; includeInIndex = 1; path = lt.json; sourceTree = "<group>"; };
		39F3788D71C6606DC0313025968962C1 /* RecoverWrappers.swift */ = {isa = PBXFileReference; includeInIndex = 1; lastKnownFileType = sourcecode.swift; path = RecoverWrappers.swift; sourceTree = "<group>"; };
		39FA78323933A089463ED1BB25A22D83 /* uz.json */ = {isa = PBXFileReference; includeInIndex = 1; path = uz.json; sourceTree = "<group>"; };
		3A7605AC8CD8E43205E4E0C370B9FEC2 /* PrimerCardFormViewController.swift */ = {isa = PBXFileReference; includeInIndex = 1; lastKnownFileType = sourcecode.swift; path = PrimerCardFormViewController.swift; sourceTree = "<group>"; };
		3A80461734A0871A7528315BB68C6B8B /* PrimerSDK-prefix.pch */ = {isa = PBXFileReference; includeInIndex = 1; lastKnownFileType = sourcecode.c.h; path = "PrimerSDK-prefix.pch"; sourceTree = "<group>"; };
		3C474C1A0DABE2A3F404B63D4D59F30C /* Pods-PrimerSDK_Example.debug.xcconfig */ = {isa = PBXFileReference; includeInIndex = 1; lastKnownFileType = text.xcconfig; path = "Pods-PrimerSDK_Example.debug.xcconfig"; sourceTree = "<group>"; };
		3C79E1C2DF0E4C5CF50C8AB37192652A /* ArrayExtension.swift */ = {isa = PBXFileReference; includeInIndex = 1; lastKnownFileType = sourcecode.swift; path = ArrayExtension.swift; sourceTree = "<group>"; };
		3E97D73337F44028C4801631812EF50F /* Box.swift */ = {isa = PBXFileReference; includeInIndex = 1; lastKnownFileType = sourcecode.swift; path = Box.swift; sourceTree = "<group>"; };
		3EBCC0D2884D768754D719AB4A9A5300 /* PrimerViewController.swift */ = {isa = PBXFileReference; includeInIndex = 1; lastKnownFileType = sourcecode.swift; path = PrimerViewController.swift; sourceTree = "<group>"; };
		401FB83270E309D17EEA09F3F70C87FF /* az.json */ = {isa = PBXFileReference; includeInIndex = 1; path = az.json; sourceTree = "<group>"; };
		40F846B4581D375BC260AE62EB05B07B /* PrimerFlowEnums.swift */ = {isa = PBXFileReference; includeInIndex = 1; lastKnownFileType = sourcecode.swift; path = PrimerFlowEnums.swift; sourceTree = "<group>"; };
		417660D0D293AE8280909459975D248B /* PrimerRootViewController.swift */ = {isa = PBXFileReference; includeInIndex = 1; lastKnownFileType = sourcecode.swift; path = PrimerRootViewController.swift; sourceTree = "<group>"; };
		42540FC2DA1A3E9460A87EE0930D062C /* sw.json */ = {isa = PBXFileReference; includeInIndex = 1; path = sw.json; sourceTree = "<group>"; };
		4314305611F7D2285A1A0BA1AB83D963 /* Dispatcher.swift */ = {isa = PBXFileReference; includeInIndex = 1; lastKnownFileType = sourcecode.swift; path = Dispatcher.swift; sourceTree = "<group>"; };
		434597B70A019C98DB71A7934AFFB687 /* QRCodeViewController.swift */ = {isa = PBXFileReference; includeInIndex = 1; lastKnownFileType = sourcecode.swift; path = QRCodeViewController.swift; sourceTree = "<group>"; };
		440418EEB01FD9B1BDAF723E989622B8 /* PrimerFormView.swift */ = {isa = PBXFileReference; includeInIndex = 1; lastKnownFileType = sourcecode.swift; path = PrimerFormView.swift; sourceTree = "<group>"; };
		458C0BF3527691B6E870B9ADB1E47C11 /* Cancellable.swift */ = {isa = PBXFileReference; includeInIndex = 1; lastKnownFileType = sourcecode.swift; path = Cancellable.swift; sourceTree = "<group>"; };
		45D380173691FE4DC3A379FFF0B1050C /* Logger.swift */ = {isa = PBXFileReference; includeInIndex = 1; lastKnownFileType = sourcecode.swift; path = Logger.swift; sourceTree = "<group>"; };
		469E3362B1B90CAC29E32FB1F1D1C22C /* PrimerSettings.swift */ = {isa = PBXFileReference; includeInIndex = 1; lastKnownFileType = sourcecode.swift; path = PrimerSettings.swift; sourceTree = "<group>"; };
		46F10C838A14A4D1EC5008A9A50587B5 /* PrimerSDK-dummy.m */ = {isa = PBXFileReference; includeInIndex = 1; lastKnownFileType = sourcecode.c.objc; path = "PrimerSDK-dummy.m"; sourceTree = "<group>"; };
		471EF53C18B5ADB67294A76D0E3F7702 /* PaymentMethodComponent.swift */ = {isa = PBXFileReference; includeInIndex = 1; lastKnownFileType = sourcecode.swift; path = PaymentMethodComponent.swift; sourceTree = "<group>"; };
		475B4870F7B981495B8EC80A8D1E7183 /* sv.json */ = {isa = PBXFileReference; includeInIndex = 1; path = sv.json; sourceTree = "<group>"; };
		47E44B189C279FA4327402D6DFB8C583 /* FlowDecisionTableViewCell.swift */ = {isa = PBXFileReference; includeInIndex = 1; lastKnownFileType = sourcecode.swift; path = FlowDecisionTableViewCell.swift; sourceTree = "<group>"; };
		48627A99264E6679D85F177DBB79DA83 /* Pods-PrimerSDK_Tests-Info.plist */ = {isa = PBXFileReference; includeInIndex = 1; lastKnownFileType = text.plist.xml; path = "Pods-PrimerSDK_Tests-Info.plist"; sourceTree = "<group>"; };
		494FD6FA6A60201369E93178CAAC7B34 /* hang.swift */ = {isa = PBXFileReference; includeInIndex = 1; lastKnownFileType = sourcecode.swift; path = hang.swift; sourceTree = "<group>"; };
		49C57AFDF05888799B93540B54DD8976 /* OrderItem.swift */ = {isa = PBXFileReference; includeInIndex = 1; lastKnownFileType = sourcecode.swift; path = OrderItem.swift; sourceTree = "<group>"; };
		4A63DC9F91856B6F7E6020ED293426E6 /* CustomStringConvertible.swift */ = {isa = PBXFileReference; includeInIndex = 1; lastKnownFileType = sourcecode.swift; path = CustomStringConvertible.swift; sourceTree = "<group>"; };
		4B87DB3FA939701CB517A8DDE7B7CABA /* CountryTableViewCell.swift */ = {isa = PBXFileReference; includeInIndex = 1; lastKnownFileType = sourcecode.swift; path = CountryTableViewCell.swift; sourceTree = "<group>"; };
		4D3869E0A461E802A5916AA6523517A4 /* Pods-PrimerSDK_Example */ = {isa = PBXFileReference; explicitFileType = wrapper.framework; includeInIndex = 0; name = "Pods-PrimerSDK_Example"; path = Pods_PrimerSDK_Example.framework; sourceTree = BUILT_PRODUCTS_DIR; };
		4E53B78B31B9F2920F3E95E25618E91E /* PrimerTableViewCell.swift */ = {isa = PBXFileReference; includeInIndex = 1; lastKnownFileType = sourcecode.swift; path = PrimerTableViewCell.swift; sourceTree = "<group>"; };
		4FF6DD374FD0C7EC80B787EC37BCF887 /* AppState.swift */ = {isa = PBXFileReference; includeInIndex = 1; lastKnownFileType = sourcecode.swift; path = AppState.swift; sourceTree = "<group>"; };
		502B3675D8266F7EAB58B9E31F027A0D /* Localizable.strings */ = {isa = PBXFileReference; includeInIndex = 1; lastKnownFileType = text.plist.strings; name = Localizable.strings; path = da.lproj/Localizable.strings; sourceTree = "<group>"; };
		504DBD210C750961424FC46147E2EC8C /* am.json */ = {isa = PBXFileReference; includeInIndex = 1; path = am.json; sourceTree = "<group>"; };
		50F1BE90C0164308D53B6B5CCE98C785 /* Apaya.swift */ = {isa = PBXFileReference; includeInIndex = 1; lastKnownFileType = sourcecode.swift; path = Apaya.swift; sourceTree = "<group>"; };
		51B15B52AB0EFD7A5E8B700E62038EEF /* PrimerSDK.release.xcconfig */ = {isa = PBXFileReference; includeInIndex = 1; lastKnownFileType = text.xcconfig; path = PrimerSDK.release.xcconfig; sourceTree = "<group>"; };
		51F71D41FCA02E74861F9576367F8096 /* IntExtension.swift */ = {isa = PBXFileReference; includeInIndex = 1; lastKnownFileType = sourcecode.swift; path = IntExtension.swift; sourceTree = "<group>"; };
		52F54C0F0AE0C1C19D2FB5C3600F682C /* PrimerError.swift */ = {isa = PBXFileReference; includeInIndex = 1; lastKnownFileType = sourcecode.swift; path = PrimerError.swift; sourceTree = "<group>"; };
		54076689EC6C46204267420081A38FC3 /* PrimerTestPaymentMethodTokenizationViewModel.swift */ = {isa = PBXFileReference; includeInIndex = 1; lastKnownFileType = sourcecode.swift; path = PrimerTestPaymentMethodTokenizationViewModel.swift; sourceTree = "<group>"; };
		54913DF70FBE297E433ABC940EB3B10A /* AnalyticsService.swift */ = {isa = PBXFileReference; includeInIndex = 1; lastKnownFileType = sourcecode.swift; path = AnalyticsService.swift; sourceTree = "<group>"; };
		55ECB23A7F39B131352246D87CA81FA4 /* uk.json */ = {isa = PBXFileReference; includeInIndex = 1; path = uk.json; sourceTree = "<group>"; };
		5622E382B6812C73805E559A84C19878 /* RateLimitedDispatcher.swift */ = {isa = PBXFileReference; includeInIndex = 1; lastKnownFileType = sourcecode.swift; path = RateLimitedDispatcher.swift; sourceTree = "<group>"; };
		566E7F6F18D5D19ECB351424648108A7 /* sd.json */ = {isa = PBXFileReference; includeInIndex = 1; path = sd.json; sourceTree = "<group>"; };
		582FD3213F3E32AF1194EEDF7C3BCD3F /* Pods-PrimerSDK_Example-acknowledgements.plist */ = {isa = PBXFileReference; includeInIndex = 1; lastKnownFileType = text.plist.xml; path = "Pods-PrimerSDK_Example-acknowledgements.plist"; sourceTree = "<group>"; };
		5877E51488C6D8D2E24FE89CB6332776 /* tr.json */ = {isa = PBXFileReference; includeInIndex = 1; path = tr.json; sourceTree = "<group>"; };
		58FDCD9F00C2C7A6E91E3B101CB75582 /* VaultService.swift */ = {isa = PBXFileReference; includeInIndex = 1; lastKnownFileType = sourcecode.swift; path = VaultService.swift; sourceTree = "<group>"; };
		5A49BEAA7CA3C1781B73BF888BB6C8BF /* be.json */ = {isa = PBXFileReference; includeInIndex = 1; path = be.json; sourceTree = "<group>"; };
		5A7D0344D2187D0DBF06BC3F19C0D7D9 /* PrimerSDK-Info.plist */ = {isa = PBXFileReference; includeInIndex = 1; lastKnownFileType = text.plist.xml; path = "PrimerSDK-Info.plist"; sourceTree = "<group>"; };
		5B529DCEAF590BEDB5A8C711E0B2868F /* ResourceBundle-PrimerResources-PrimerSDK-Info.plist */ = {isa = PBXFileReference; includeInIndex = 1; lastKnownFileType = text.plist.xml; path = "ResourceBundle-PrimerResources-PrimerSDK-Info.plist"; sourceTree = "<group>"; };
		5B62C9AC929DBD75996A17C2DF4CEDD0 /* Mask.swift */ = {isa = PBXFileReference; includeInIndex = 1; lastKnownFileType = sourcecode.swift; path = Mask.swift; sourceTree = "<group>"; };
		5BF280560B682671191AE9E49D626C6D /* PresentationController.swift */ = {isa = PBXFileReference; includeInIndex = 1; lastKnownFileType = sourcecode.swift; path = PresentationController.swift; sourceTree = "<group>"; };
		5C5635C0406E46F6C61CE3FE8D479479 /* VaultCheckoutViewModel.swift */ = {isa = PBXFileReference; includeInIndex = 1; lastKnownFileType = sourcecode.swift; path = VaultCheckoutViewModel.swift; sourceTree = "<group>"; };
		5C5D5F6B03A1F5B6140F0227C3B1BCB3 /* de.json */ = {isa = PBXFileReference; includeInIndex = 1; path = de.json; sourceTree = "<group>"; };
		5CC29CF48AF1D5CC842A51D6BDCD7597 /* PrimerTheme+Inputs.swift */ = {isa = PBXFileReference; includeInIndex = 1; lastKnownFileType = sourcecode.swift; path = "PrimerTheme+Inputs.swift"; sourceTree = "<group>"; };
		5CD9AC98E218F87D5CCE16708C0E3510 /* nb.json */ = {isa = PBXFileReference; includeInIndex = 1; path = nb.json; sourceTree = "<group>"; };
		5D750962A907503622C5631B4FB287ED /* pl.json */ = {isa = PBXFileReference; includeInIndex = 1; path = pl.json; sourceTree = "<group>"; };
		5FDE91685AAC26C49AA35870730982C3 /* when.swift */ = {isa = PBXFileReference; includeInIndex = 1; lastKnownFileType = sourcecode.swift; path = when.swift; sourceTree = "<group>"; };
		6121AA39B07DC64A7EFC354D0198D886 /* ru.json */ = {isa = PBXFileReference; includeInIndex = 1; path = ru.json; sourceTree = "<group>"; };
		61B1FC18462EA020EA81E2A62B06006D /* PostalCodeField.swift */ = {isa = PBXFileReference; includeInIndex = 1; lastKnownFileType = sourcecode.swift; path = PostalCodeField.swift; sourceTree = "<group>"; };
		632C061A409169129150BA396A5A01AD /* PrimerHeadlessUniversalCheckout.swift */ = {isa = PBXFileReference; includeInIndex = 1; lastKnownFileType = sourcecode.swift; path = PrimerHeadlessUniversalCheckout.swift; sourceTree = "<group>"; };
		635177D85EFEC968CABE0C63E79EDF64 /* fi.json */ = {isa = PBXFileReference; includeInIndex = 1; path = fi.json; sourceTree = "<group>"; };
		635BD475E8C26E4AB9341D962ED8F444 /* id.json */ = {isa = PBXFileReference; includeInIndex = 1; path = id.json; sourceTree = "<group>"; };
		639AE4928116FBD4FAE7B3DD6BD21271 /* Pods-PrimerSDK_Tests-acknowledgements.plist */ = {isa = PBXFileReference; includeInIndex = 1; lastKnownFileType = text.plist.xml; path = "Pods-PrimerSDK_Tests-acknowledgements.plist"; sourceTree = "<group>"; };
		63EC824BB1699DC613FDD36E80042D7A /* CardScannerViewController+SimpleScanDelegate.swift */ = {isa = PBXFileReference; includeInIndex = 1; lastKnownFileType = sourcecode.swift; path = "CardScannerViewController+SimpleScanDelegate.swift"; sourceTree = "<group>"; };
		640C76B7C5780E777CD80B931E789D8B /* ClientToken.swift */ = {isa = PBXFileReference; includeInIndex = 1; lastKnownFileType = sourcecode.swift; path = ClientToken.swift; sourceTree = "<group>"; };
		6427DBA7965B1B28C49181E0016C2758 /* PollingModule.swift */ = {isa = PBXFileReference; includeInIndex = 1; lastKnownFileType = sourcecode.swift; path = PollingModule.swift; sourceTree = "<group>"; };
		647B28CD50A407A426F5BBC9CEE3FD40 /* ca.json */ = {isa = PBXFileReference; includeInIndex = 1; path = ca.json; sourceTree = "<group>"; };
		648768495B1E8A62BABCC6B83EB127F0 /* UIDeviceExtension.swift */ = {isa = PBXFileReference; includeInIndex = 1; lastKnownFileType = sourcecode.swift; path = UIDeviceExtension.swift; sourceTree = "<group>"; };
		649F827EB4F850C3FA6B2886751D40EF /* AnyCodable.swift */ = {isa = PBXFileReference; includeInIndex = 1; lastKnownFileType = sourcecode.swift; path = AnyCodable.swift; sourceTree = "<group>"; };
		662FC8C2D871D5F9B4520D9AF3B0BC59 /* Keychain.swift */ = {isa = PBXFileReference; includeInIndex = 1; lastKnownFileType = sourcecode.swift; path = Keychain.swift; sourceTree = "<group>"; };
		6641CBF96B27A48398C99B9959B80306 /* da.json */ = {isa = PBXFileReference; includeInIndex = 1; path = da.json; sourceTree = "<group>"; };
		6658C5B944DABF2446C0B616B1A1A6A6 /* PrimerNavigationController.swift */ = {isa = PBXFileReference; includeInIndex = 1; lastKnownFileType = sourcecode.swift; path = PrimerNavigationController.swift; sourceTree = "<group>"; };
		6682380497D9D53F233392F230247F19 /* hu.json */ = {isa = PBXFileReference; includeInIndex = 1; path = hu.json; sourceTree = "<group>"; };
		680F161ED0D12D1F1836B086D4B0C247 /* Content.swift */ = {isa = PBXFileReference; includeInIndex = 1; lastKnownFileType = sourcecode.swift; path = Content.swift; sourceTree = "<group>"; };
		68150258EC9CDFCA027CC37B938AD6FD /* PrimerNavigationBar.swift */ = {isa = PBXFileReference; includeInIndex = 1; lastKnownFileType = sourcecode.swift; path = PrimerNavigationBar.swift; sourceTree = "<group>"; };
		68B540EE62533DF838B1FC5A554F232F /* ConcurrencyLimitedDispatcher.swift */ = {isa = PBXFileReference; includeInIndex = 1; lastKnownFileType = sourcecode.swift; path = ConcurrencyLimitedDispatcher.swift; sourceTree = "<group>"; };
		69E89382B7A4F54F96689C0A9EC333E9 /* Promise.swift */ = {isa = PBXFileReference; includeInIndex = 1; lastKnownFileType = sourcecode.swift; path = Promise.swift; sourceTree = "<group>"; };
		6AA4B21CA96E04B0FA1247EEB0C1A8B9 /* PrimerTestPaymentMethodViewController.swift */ = {isa = PBXFileReference; includeInIndex = 1; lastKnownFileType = sourcecode.swift; path = PrimerTestPaymentMethodViewController.swift; sourceTree = "<group>"; };
		6B94FDAF8AB125D81E1216BAD83D6F96 /* PrimerHeadlessUniversalCheckoutProtocols.swift */ = {isa = PBXFileReference; includeInIndex = 1; lastKnownFileType = sourcecode.swift; path = PrimerHeadlessUniversalCheckoutProtocols.swift; sourceTree = "<group>"; };
		6CAAAC0EB91492CFF951C7EA36178D10 /* ApayaTokenizationViewModel.swift */ = {isa = PBXFileReference; includeInIndex = 1; lastKnownFileType = sourcecode.swift; path = ApayaTokenizationViewModel.swift; sourceTree = "<group>"; };
		6D477E5635F178316ED625A85D77ADD5 /* AnyEncodable.swift */ = {isa = PBXFileReference; includeInIndex = 1; lastKnownFileType = sourcecode.swift; path = AnyEncodable.swift; sourceTree = "<group>"; };
		6E2985AC094D4065B66E60D07FF96EC0 /* Icons.xcassets */ = {isa = PBXFileReference; includeInIndex = 1; lastKnownFileType = folder.assetcatalog; name = Icons.xcassets; path = Sources/PrimerSDK/Resources/Icons.xcassets; sourceTree = "<group>"; };
		6E7A6848C0235AFE5180AC131B65A0FC /* CardButton.swift */ = {isa = PBXFileReference; includeInIndex = 1; lastKnownFileType = sourcecode.swift; path = CardButton.swift; sourceTree = "<group>"; };
		6F563F38E8DB399181449215733EB378 /* PaymentMethodTokenizationViewModel+Logic.swift */ = {isa = PBXFileReference; includeInIndex = 1; lastKnownFileType = sourcecode.swift; path = "PaymentMethodTokenizationViewModel+Logic.swift"; sourceTree = "<group>"; };
		6F62EC7E7FE74F53F207CFD74D2416CA /* Pods-PrimerSDK_Example-Info.plist */ = {isa = PBXFileReference; includeInIndex = 1; lastKnownFileType = text.plist.xml; path = "Pods-PrimerSDK_Example-Info.plist"; sourceTree = "<group>"; };
		6FCC752035B13570B810EB4B0A49F0EA /* it.json */ = {isa = PBXFileReference; includeInIndex = 1; path = it.json; sourceTree = "<group>"; };
		7062EB21D1C3B03484986048B8558D48 /* Localizable.strings */ = {isa = PBXFileReference; includeInIndex = 1; lastKnownFileType = text.plist.strings; name = Localizable.strings; path = nl.lproj/Localizable.strings; sourceTree = "<group>"; };
		7103AEE481AC5AD25993A04C08EDF49E /* PaymentMethodConfigurationOptions.swift */ = {isa = PBXFileReference; includeInIndex = 1; lastKnownFileType = sourcecode.swift; path = PaymentMethodConfigurationOptions.swift; sourceTree = "<group>"; };
		71AFE483604F7710972836202BC5DB7F /* RateLimitedDispatcherBase.swift */ = {isa = PBXFileReference; includeInIndex = 1; lastKnownFileType = sourcecode.swift; path = RateLimitedDispatcherBase.swift; sourceTree = "<group>"; };
		74A2FFE7E84DBBC6360609F321DF4EC7 /* nn.json */ = {isa = PBXFileReference; includeInIndex = 1; path = nn.json; sourceTree = "<group>"; };
		7540675C759C8CDA799A0607647F2B20 /* PrimerSDK.debug.xcconfig */ = {isa = PBXFileReference; includeInIndex = 1; lastKnownFileType = text.xcconfig; path = PrimerSDK.debug.xcconfig; sourceTree = "<group>"; };
		75C7A1603A106E48072D3F2F3CBD053D /* race.swift */ = {isa = PBXFileReference; includeInIndex = 1; lastKnownFileType = sourcecode.swift; path = race.swift; sourceTree = "<group>"; };
		7638978E105DD94C1A4F96671DCE7509 /* VaultPaymentMethodViewController.swift */ = {isa = PBXFileReference; includeInIndex = 1; lastKnownFileType = sourcecode.swift; path = VaultPaymentMethodViewController.swift; sourceTree = "<group>"; };
		7807979E46DE9951037B69CCB13FD8EE /* PrimerTheme+Views.swift */ = {isa = PBXFileReference; includeInIndex = 1; lastKnownFileType = sourcecode.swift; path = "PrimerTheme+Views.swift"; sourceTree = "<group>"; };
		7825C07EE77FDFE99DA9604D08C4E9ED /* Connectivity.swift */ = {isa = PBXFileReference; includeInIndex = 1; lastKnownFileType = sourcecode.swift; path = Connectivity.swift; sourceTree = "<group>"; };
		78E2910CD6D77C2E78CA5C206CC287E3 /* currencies.json */ = {isa = PBXFileReference; includeInIndex = 1; path = currencies.json; sourceTree = "<group>"; };
		78FA90FB05F8FEF8348D42609735F316 /* PrimerWebViewController.swift */ = {isa = PBXFileReference; includeInIndex = 1; lastKnownFileType = sourcecode.swift; path = PrimerWebViewController.swift; sourceTree = "<group>"; };
		7A21A578EB514AA500BC472FF23EE7E7 /* UIUtils.swift */ = {isa = PBXFileReference; includeInIndex = 1; lastKnownFileType = sourcecode.swift; path = UIUtils.swift; sourceTree = "<group>"; };
		7A72B06C30489AC3E8A2B5EFAF28B9A9 /* el.json */ = {isa = PBXFileReference; includeInIndex = 1; path = el.json; sourceTree = "<group>"; };
		7AB5DA97830B98AE28FA8F79D1F9E7E9 /* EnsureWrappers.swift */ = {isa = PBXFileReference; includeInIndex = 1; lastKnownFileType = sourcecode.swift; path = EnsureWrappers.swift; sourceTree = "<group>"; };
		7AC5977C03B6E5EA1A40CAEBB1F2AC6F /* CancellableCatchable.swift */ = {isa = PBXFileReference; includeInIndex = 1; lastKnownFileType = sourcecode.swift; path = CancellableCatchable.swift; sourceTree = "<group>"; };
		7B14C4034283311A8B5FCCA83E27E77D /* CardNetwork.swift */ = {isa = PBXFileReference; includeInIndex = 1; lastKnownFileType = sourcecode.swift; path = CardNetwork.swift; sourceTree = "<group>"; };
		7CECD22C8524FA277AB5DEBAAB18318E /* Weak.swift */ = {isa = PBXFileReference; includeInIndex = 1; lastKnownFileType = sourcecode.swift; path = Weak.swift; sourceTree = "<group>"; };
		7D564903F7D8776A1B03F98E8E0BC5E2 /* CountryCode.swift */ = {isa = PBXFileReference; includeInIndex = 1; lastKnownFileType = sourcecode.swift; path = CountryCode.swift; sourceTree = "<group>"; };
		7DF65FD4AB0636E332FB43A51E19E651 /* ar.json */ = {isa = PBXFileReference; includeInIndex = 1; path = ar.json; sourceTree = "<group>"; };
		7EE355292C15599CB927DF4EA9D81332 /* FirstNameField.swift */ = {isa = PBXFileReference; includeInIndex = 1; lastKnownFileType = sourcecode.swift; path = FirstNameField.swift; sourceTree = "<group>"; };
		7F63501385685329AFD159646A968E1C /* PaymentMethodConfiguration.swift */ = {isa = PBXFileReference; includeInIndex = 1; lastKnownFileType = sourcecode.swift; path = PaymentMethodConfiguration.swift; sourceTree = "<group>"; };
		7F655F96177CD50A88AD7CAEB163A6DE /* CountrySelectorViewController.swift */ = {isa = PBXFileReference; includeInIndex = 1; lastKnownFileType = sourcecode.swift; path = CountrySelectorViewController.swift; sourceTree = "<group>"; };
		7F6B7744B0ED98B53C03F479A9973D9D /* StrictRateLimitedDispatcher.swift */ = {isa = PBXFileReference; includeInIndex = 1; lastKnownFileType = sourcecode.swift; path = StrictRateLimitedDispatcher.swift; sourceTree = "<group>"; };
		8003A1A50CBC7B38C7428F47EF1B7A26 /* NetworkService.swift */ = {isa = PBXFileReference; includeInIndex = 1; lastKnownFileType = sourcecode.swift; path = NetworkService.swift; sourceTree = "<group>"; };
		812A31EFBC3A47F5D5407815185AB366 /* FinallyWrappers.swift */ = {isa = PBXFileReference; includeInIndex = 1; lastKnownFileType = sourcecode.swift; path = FinallyWrappers.swift; sourceTree = "<group>"; };
		816AB8C911FB952ADA993F8CB7CED557 /* UILocalizableUtil.swift */ = {isa = PBXFileReference; includeInIndex = 1; lastKnownFileType = sourcecode.swift; path = UILocalizableUtil.swift; sourceTree = "<group>"; };
		8176DA8168D53617197CB82B98F44B5E /* CardScannerViewController.swift */ = {isa = PBXFileReference; includeInIndex = 1; lastKnownFileType = sourcecode.swift; path = CardScannerViewController.swift; sourceTree = "<group>"; };
		82379E0A8D2C87852CF81FF36440211E /* Strings.swift */ = {isa = PBXFileReference; includeInIndex = 1; lastKnownFileType = sourcecode.swift; path = Strings.swift; sourceTree = "<group>"; };
		826A3DD4C1B2E74DFE546D7195563581 /* Resolver.swift */ = {isa = PBXFileReference; includeInIndex = 1; lastKnownFileType = sourcecode.swift; path = Resolver.swift; sourceTree = "<group>"; };
		832B4C92AC84266B6D16C6530385785C /* fr.json */ = {isa = PBXFileReference; includeInIndex = 1; path = fr.json; sourceTree = "<group>"; };
		8390E8568C7B7B1942AA8B68DF395EF3 /* ps.json */ = {isa = PBXFileReference; includeInIndex = 1; path = ps.json; sourceTree = "<group>"; };
		83F7948D9C7DBA1C183C2150F393F97C /* Throwable.swift */ = {isa = PBXFileReference; includeInIndex = 1; lastKnownFileType = sourcecode.swift; path = Throwable.swift; sourceTree = "<group>"; };
		840A04F6270E300CB2FC79503B63A438 /* PrimerExpiryDateFieldView.swift */ = {isa = PBXFileReference; includeInIndex = 1; lastKnownFileType = sourcecode.swift; path = PrimerExpiryDateFieldView.swift; sourceTree = "<group>"; };
		85C8BA90006BB34543E615D7738DD051 /* PrimerTextField.swift */ = {isa = PBXFileReference; includeInIndex = 1; lastKnownFileType = sourcecode.swift; path = PrimerTextField.swift; sourceTree = "<group>"; };
		86CC1D162B24CC2BA76B1DEBEB6A3376 /* PaymentMethodTokenizationViewModel.swift */ = {isa = PBXFileReference; includeInIndex = 1; lastKnownFileType = sourcecode.swift; path = PaymentMethodTokenizationViewModel.swift; sourceTree = "<group>"; };
		874CC9488E7B9EA799EB3F4967FD3DD1 /* AddressField.swift */ = {isa = PBXFileReference; includeInIndex = 1; lastKnownFileType = sourcecode.swift; path = AddressField.swift; sourceTree = "<group>"; };
		888BAA2AB3CC707E8C9B751231682DCC /* FormPaymentMethodTokenizationViewModel.swift */ = {isa = PBXFileReference; includeInIndex = 1; lastKnownFileType = sourcecode.swift; path = FormPaymentMethodTokenizationViewModel.swift; sourceTree = "<group>"; };
		88DCA7AF8CB8E79D2E45FF75152BBEC3 /* PrimerTextFieldView.swift */ = {isa = PBXFileReference; includeInIndex = 1; lastKnownFileType = sourcecode.swift; path = PrimerTextFieldView.swift; sourceTree = "<group>"; };
		894E245CED7B985E5EECC8DCB0F0B9AF /* PrimerImage.swift */ = {isa = PBXFileReference; includeInIndex = 1; lastKnownFileType = sourcecode.swift; path = PrimerImage.swift; sourceTree = "<group>"; };
		8ADD77830ADFF7F62B9800A588EAF5C1 /* Localizable.strings */ = {isa = PBXFileReference; includeInIndex = 1; lastKnownFileType = text.plist.strings; name = Localizable.strings; path = sv.lproj/Localizable.strings; sourceTree = "<group>"; };
		8ED07193DF17B564A22218D5A51636FA /* Queue.swift */ = {isa = PBXFileReference; includeInIndex = 1; lastKnownFileType = sourcecode.swift; path = Queue.swift; sourceTree = "<group>"; };
		8F8FF8759C8723427A1D782544E6A5BD /* PrimerAddressLineFieldView.swift */ = {isa = PBXFileReference; includeInIndex = 1; lastKnownFileType = sourcecode.swift; path = PrimerAddressLineFieldView.swift; sourceTree = "<group>"; };
		8FBF2055761EC58493678B82EF95FB5E /* ta.json */ = {isa = PBXFileReference; includeInIndex = 1; path = ta.json; sourceTree = "<group>"; };
		90192DE3111B169F2CD7F3E9734658D0 /* Error.swift */ = {isa = PBXFileReference; includeInIndex = 1; lastKnownFileType = sourcecode.swift; path = Error.swift; sourceTree = "<group>"; };
		9126DA0AB1C286D809384784280E8B97 /* ReloadDelegate.swift */ = {isa = PBXFileReference; includeInIndex = 1; lastKnownFileType = sourcecode.swift; path = ReloadDelegate.swift; sourceTree = "<group>"; };
		9137C6E1C63183556BC7E1CEEE482305 /* CreateResumePaymentService.swift */ = {isa = PBXFileReference; includeInIndex = 1; lastKnownFileType = sourcecode.swift; path = CreateResumePaymentService.swift; sourceTree = "<group>"; };
		935D33AF91FF32D054D6EFD1F4F182F9 /* PrimerInputViewController.swift */ = {isa = PBXFileReference; includeInIndex = 1; lastKnownFileType = sourcecode.swift; path = PrimerInputViewController.swift; sourceTree = "<group>"; };
		940BC19BFB4A46D7A08AD7996E192A15 /* ErrorHandler.swift */ = {isa = PBXFileReference; includeInIndex = 1; lastKnownFileType = sourcecode.swift; path = ErrorHandler.swift; sourceTree = "<group>"; };
		94946BCA95D1C7927E5F6FF6341F6593 /* LastNameField.swift */ = {isa = PBXFileReference; includeInIndex = 1; lastKnownFileType = sourcecode.swift; path = LastNameField.swift; sourceTree = "<group>"; };
		94A01101C2E32A5504E4FCF2E207EFE9 /* CardComponentsManager.swift */ = {isa = PBXFileReference; includeInIndex = 1; lastKnownFileType = sourcecode.swift; path = CardComponentsManager.swift; sourceTree = "<group>"; };
		9527AECA592BCC3319D50771C7F22504 /* sr.json */ = {isa = PBXFileReference; includeInIndex = 1; path = sr.json; sourceTree = "<group>"; };
		95B9F80BDA5B3EB3EABAC5A345E3DEBA /* ClientSessionService.swift */ = {isa = PBXFileReference; includeInIndex = 1; lastKnownFileType = sourcecode.swift; path = ClientSessionService.swift; sourceTree = "<group>"; };
		95BB6C967FF6946677D3471987934B3F /* DateExtension.swift */ = {isa = PBXFileReference; includeInIndex = 1; lastKnownFileType = sourcecode.swift; path = DateExtension.swift; sourceTree = "<group>"; };
		978D9FDD15A962C1F337554D6F7F9BDB /* sq.json */ = {isa = PBXFileReference; includeInIndex = 1; path = sq.json; sourceTree = "<group>"; };
		987BF0E76793EE6FFAD7E7EF414A2402 /* CoreDataDispatcher.swift */ = {isa = PBXFileReference; includeInIndex = 1; lastKnownFileType = sourcecode.swift; path = CoreDataDispatcher.swift; sourceTree = "<group>"; };
		98A69679B168F44FC323E79635D49D4B /* is.json */ = {isa = PBXFileReference; includeInIndex = 1; path = is.json; sourceTree = "<group>"; };
		9A2E92B9E1736371652F16E0AB7C1A83 /* CardFormPaymentMethodTokenizationViewModel.swift */ = {isa = PBXFileReference; includeInIndex = 1; lastKnownFileType = sourcecode.swift; path = CardFormPaymentMethodTokenizationViewModel.swift; sourceTree = "<group>"; };
		9A70D6B11BC6DAE1679B8C0D641F4D90 /* BankTableViewCell.swift */ = {isa = PBXFileReference; includeInIndex = 1; lastKnownFileType = sourcecode.swift; path = BankTableViewCell.swift; sourceTree = "<group>"; };
		9D1E2CF064E1AE9AF930AB8624DBDD26 /* Localizable.strings */ = {isa = PBXFileReference; includeInIndex = 1; lastKnownFileType = text.plist.strings; name = Localizable.strings; path = de.lproj/Localizable.strings; sourceTree = "<group>"; };
		9D544828E2F0EA7B6F9DB8A82BDF8518 /* BankSelectorViewController.swift */ = {isa = PBXFileReference; includeInIndex = 1; lastKnownFileType = sourcecode.swift; path = BankSelectorViewController.swift; sourceTree = "<group>"; };
		9D940727FF8FB9C785EB98E56350EF41 /* Podfile */ = {isa = PBXFileReference; explicitFileType = text.script.ruby; includeInIndex = 1; indentWidth = 2; lastKnownFileType = text; name = Podfile; path = ../Podfile; sourceTree = SOURCE_ROOT; tabWidth = 2; xcLanguageSpecificationIdentifier = xcode.lang.ruby; };
		9DF1CF96D7696FC605ADB2E01EC89CB4 /* ku.json */ = {isa = PBXFileReference; includeInIndex = 1; path = ku.json; sourceTree = "<group>"; };
		9E1AB09EE32CE97EE104E9A0DB4AFF68 /* Catchable.swift */ = {isa = PBXFileReference; includeInIndex = 1; lastKnownFileType = sourcecode.swift; path = Catchable.swift; sourceTree = "<group>"; };
		9EF2E552AC661413CD893268A39D980E /* firstly.swift */ = {isa = PBXFileReference; includeInIndex = 1; lastKnownFileType = sourcecode.swift; path = firstly.swift; sourceTree = "<group>"; };
		9FB4C63D7CC7487D55578CEA9254749A /* gl.json */ = {isa = PBXFileReference; includeInIndex = 1; path = gl.json; sourceTree = "<group>"; };
		9FEF4A5F661AAEF1B9F01134B2C42951 /* CVVField.swift */ = {isa = PBXFileReference; includeInIndex = 1; lastKnownFileType = sourcecode.swift; path = CVVField.swift; sourceTree = "<group>"; };
		A027C3CA848F5A07A750DA6F898065CF /* tg.json */ = {isa = PBXFileReference; includeInIndex = 1; path = tg.json; sourceTree = "<group>"; };
		A0D014A9A35667994584407C797F26EC /* ug.json */ = {isa = PBXFileReference; includeInIndex = 1; path = ug.json; sourceTree = "<group>"; };
		A143AA74DE8F6D1364C03D40E247692B /* Analytics.swift */ = {isa = PBXFileReference; includeInIndex = 1; lastKnownFileType = sourcecode.swift; path = Analytics.swift; sourceTree = "<group>"; };
		A17D953077FDF732ECB8770170E3EF75 /* CountryField.swift */ = {isa = PBXFileReference; includeInIndex = 1; lastKnownFileType = sourcecode.swift; path = CountryField.swift; sourceTree = "<group>"; };
		A1B31530B0EE92C01E27D4855F974D8B /* Localizable.strings */ = {isa = PBXFileReference; includeInIndex = 1; lastKnownFileType = text.plist.strings; name = Localizable.strings; path = es.lproj/Localizable.strings; sourceTree = "<group>"; };
		A2DF4C73CB54FD45852C577A911FEAF5 /* PrimerTheme.swift */ = {isa = PBXFileReference; includeInIndex = 1; lastKnownFileType = sourcecode.swift; path = PrimerTheme.swift; sourceTree = "<group>"; };
		A3E2F9C06F13281158B80CB453C2CEDE /* PrimerSDK.modulemap */ = {isa = PBXFileReference; includeInIndex = 1; lastKnownFileType = sourcecode.module; path = PrimerSDK.modulemap; sourceTree = "<group>"; };
		A41DBE9092ED4B3CB69237C1B51C2C44 /* fa.json */ = {isa = PBXFileReference; includeInIndex = 1; path = fa.json; sourceTree = "<group>"; };
		A49BEA255F324057D2F74C1C90FA304B /* PrimerVaultManagerViewController.swift */ = {isa = PBXFileReference; includeInIndex = 1; lastKnownFileType = sourcecode.swift; path = PrimerVaultManagerViewController.swift; sourceTree = "<group>"; };
		A4C1B9F94416B3F04A8C934DD9914CC1 /* ApplePayTokenizationViewModel.swift */ = {isa = PBXFileReference; includeInIndex = 1; lastKnownFileType = sourcecode.swift; path = ApplePayTokenizationViewModel.swift; sourceTree = "<group>"; };
		A4E7B1C752F38C22267D301DD5A364DF /* Pods-PrimerSDK_Tests-acknowledgements.markdown */ = {isa = PBXFileReference; includeInIndex = 1; lastKnownFileType = text; path = "Pods-PrimerSDK_Tests-acknowledgements.markdown"; sourceTree = "<group>"; };
		A5BEADB4D620F10D7422C1956B617E1A /* CheckoutWithVaultedPaymentMethodViewModel.swift */ = {isa = PBXFileReference; includeInIndex = 1; lastKnownFileType = sourcecode.swift; path = CheckoutWithVaultedPaymentMethodViewModel.swift; sourceTree = "<group>"; };
		A6A346F9ECE5D109C629EC8C28BDAF1B /* Configuration.swift */ = {isa = PBXFileReference; includeInIndex = 1; lastKnownFileType = sourcecode.swift; path = Configuration.swift; sourceTree = "<group>"; };
		A7E75B8788609ABA165FB138181A24FB /* CancellableThenable.swift */ = {isa = PBXFileReference; includeInIndex = 1; lastKnownFileType = sourcecode.swift; path = CancellableThenable.swift; sourceTree = "<group>"; };
		A89175D5C687CDBE81558A48CC2854CA /* PostalCode.swift */ = {isa = PBXFileReference; includeInIndex = 1; lastKnownFileType = sourcecode.swift; path = PostalCode.swift; sourceTree = "<group>"; };
		A8B3BC107C2BDC3C03D961866F721265 /* PrimerSDK-PrimerResources */ = {isa = PBXFileReference; explicitFileType = wrapper.cfbundle; includeInIndex = 0; name = "PrimerSDK-PrimerResources"; path = PrimerResources.bundle; sourceTree = BUILT_PRODUCTS_DIR; };
		AA80C9C550CB6B8B521015719AA66526 /* Pods-PrimerSDK_Example.modulemap */ = {isa = PBXFileReference; includeInIndex = 1; lastKnownFileType = sourcecode.module; path = "Pods-PrimerSDK_Example.modulemap"; sourceTree = "<group>"; };
		ABB76F8887DBC17E30FB09B867E5186E /* 3DSService+Promises.swift */ = {isa = PBXFileReference; includeInIndex = 1; lastKnownFileType = sourcecode.swift; path = "3DSService+Promises.swift"; sourceTree = "<group>"; };
		ABFAF5FFEF96B89CFD0E471A5BC49F97 /* PrimerPostalCodeFieldView.swift */ = {isa = PBXFileReference; includeInIndex = 1; lastKnownFileType = sourcecode.swift; path = PrimerPostalCodeFieldView.swift; sourceTree = "<group>"; };
		AC94141CE548C76A910FE3C8F4A2127F /* ExternalPaymentMethodTokenizationViewModel.swift */ = {isa = PBXFileReference; includeInIndex = 1; lastKnownFileType = sourcecode.swift; path = ExternalPaymentMethodTokenizationViewModel.swift; sourceTree = "<group>"; };
		AD136092074E558DCB801DC18F8BE824 /* DependencyInjection.swift */ = {isa = PBXFileReference; includeInIndex = 1; lastKnownFileType = sourcecode.swift; path = DependencyInjection.swift; sourceTree = "<group>"; };
		AE89C2C72AFCFAF96611D888366F4A44 /* PrimerCustomStyleTextField.swift */ = {isa = PBXFileReference; includeInIndex = 1; lastKnownFileType = sourcecode.swift; path = PrimerCustomStyleTextField.swift; sourceTree = "<group>"; };
		AEF200FE3A6D0727A493E8C4ACD4EFD8 /* PaymentResponse.swift */ = {isa = PBXFileReference; includeInIndex = 1; lastKnownFileType = sourcecode.swift; path = PaymentResponse.swift; sourceTree = "<group>"; };
		AF26CC24D08BBFC48166F92EA51E4902 /* FormType.swift */ = {isa = PBXFileReference; includeInIndex = 1; lastKnownFileType = sourcecode.swift; path = FormType.swift; sourceTree = "<group>"; };
		AF39E85D3D7EE7589185E32A0E1C1E8F /* tt.json */ = {isa = PBXFileReference; includeInIndex = 1; path = tt.json; sourceTree = "<group>"; };
		B024C9002E3DD83A208A82A76FD80758 /* Localizable.strings */ = {isa = PBXFileReference; includeInIndex = 1; lastKnownFileType = text.plist.strings; name = Localizable.strings; path = el.lproj/Localizable.strings; sourceTree = "<group>"; };
		B0F7F8F24028713D4D0B8B381956AFF8 /* mk.json */ = {isa = PBXFileReference; includeInIndex = 1; path = mk.json; sourceTree = "<group>"; };
		B111DA29231B40E70EC2EB9B2F85BA33 /* CancellablePromise.swift */ = {isa = PBXFileReference; includeInIndex = 1; lastKnownFileType = sourcecode.swift; path = CancellablePromise.swift; sourceTree = "<group>"; };
		B11ACC66DAE1E31107BD5A86A8411076 /* eu.json */ = {isa = PBXFileReference; includeInIndex = 1; path = eu.json; sourceTree = "<group>"; };
		B3C21404D9D3EFD9E8E73AC1F00F382D /* Parser.swift */ = {isa = PBXFileReference; includeInIndex = 1; lastKnownFileType = sourcecode.swift; path = Parser.swift; sourceTree = "<group>"; };
		B429083200B13F604ED3C87DFFC0C016 /* Pods-PrimerSDK_Tests.modulemap */ = {isa = PBXFileReference; includeInIndex = 1; lastKnownFileType = sourcecode.module; path = "Pods-PrimerSDK_Tests.modulemap"; sourceTree = "<group>"; };
		B4B6F3A0BAD6E8F1A7E34D5477F6D0FB /* PrimerTextFieldView+Analytics.swift */ = {isa = PBXFileReference; includeInIndex = 1; lastKnownFileType = sourcecode.swift; path = "PrimerTextFieldView+Analytics.swift"; sourceTree = "<group>"; };
		B5431B6A5BC6CBDB524A1BD00B886AB5 /* PrimerNibView.swift */ = {isa = PBXFileReference; includeInIndex = 1; lastKnownFileType = sourcecode.swift; path = PrimerNibView.swift; sourceTree = "<group>"; };
		B569FFE16A9EDF00E6F81833E9BAF12E /* UIColorExtension.swift */ = {isa = PBXFileReference; includeInIndex = 1; lastKnownFileType = sourcecode.swift; path = UIColorExtension.swift; sourceTree = "<group>"; };
		B5D6F2F35DD85C81D8E94D51B7A30D13 /* ThenableWrappers.swift */ = {isa = PBXFileReference; includeInIndex = 1; lastKnownFileType = sourcecode.swift; path = ThenableWrappers.swift; sourceTree = "<group>"; };
		B6CC4CDCC7CB85CB74DDCFDA9EFF7E8C /* bn.json */ = {isa = PBXFileReference; includeInIndex = 1; path = bn.json; sourceTree = "<group>"; };
		B7D2F4BAA739FB95E72C662183F587A7 /* MockPrimerAPIClient.swift */ = {isa = PBXFileReference; includeInIndex = 1; lastKnownFileType = sourcecode.swift; path = MockPrimerAPIClient.swift; sourceTree = "<group>"; };
		BB21386F14AAB80CE908256128B74C77 /* PrimerTheme+TextStyles.swift */ = {isa = PBXFileReference; includeInIndex = 1; lastKnownFileType = sourcecode.swift; path = "PrimerTheme+TextStyles.swift"; sourceTree = "<group>"; };
		BB9B649478C0700702EA7E05394A2A11 /* StateField.swift */ = {isa = PBXFileReference; includeInIndex = 1; lastKnownFileType = sourcecode.swift; path = StateField.swift; sourceTree = "<group>"; };
		BBD4A98FD181F0ED2B41D85FDA6CADC5 /* PrimerThemeData.swift */ = {isa = PBXFileReference; includeInIndex = 1; lastKnownFileType = sourcecode.swift; path = PrimerThemeData.swift; sourceTree = "<group>"; };
		BC1EFB1B23661D3EC8B491050FB16029 /* vi.json */ = {isa = PBXFileReference; includeInIndex = 1; path = vi.json; sourceTree = "<group>"; };
		BCD7CB0B72FDEDD728889CF37457C401 /* et.json */ = {isa = PBXFileReference; includeInIndex = 1; path = et.json; sourceTree = "<group>"; };
		BE8E36D5395D00F24331CD88805B8C38 /* PrimerResultViewController.swift */ = {isa = PBXFileReference; includeInIndex = 1; lastKnownFileType = sourcecode.swift; path = PrimerResultViewController.swift; sourceTree = "<group>"; };
		BF4126496720D5F1928EBE82FF0F5FE8 /* PrimerConfiguration.swift */ = {isa = PBXFileReference; includeInIndex = 1; lastKnownFileType = sourcecode.swift; path = PrimerConfiguration.swift; sourceTree = "<group>"; };
		BF91326E32EFA860E198791DAEAF9319 /* PrimerHeadlessUniversalCheckoutUIManager.swift */ = {isa = PBXFileReference; includeInIndex = 1; lastKnownFileType = sourcecode.swift; path = PrimerHeadlessUniversalCheckoutUIManager.swift; sourceTree = "<group>"; };
		C038BFBB492D9708FC33117412F5B565 /* Currency.swift */ = {isa = PBXFileReference; includeInIndex = 1; lastKnownFileType = sourcecode.swift; path = Currency.swift; sourceTree = "<group>"; };
		C0470BB57CFE068135F8BED291F63193 /* Localizable.strings */ = {isa = PBXFileReference; includeInIndex = 1; lastKnownFileType = text.plist.strings; name = Localizable.strings; path = tr.lproj/Localizable.strings; sourceTree = "<group>"; };
		C1174B2FFE64E5D0083345E806D9EEAD /* PrimerLoadingViewController.swift */ = {isa = PBXFileReference; includeInIndex = 1; lastKnownFileType = sourcecode.swift; path = PrimerLoadingViewController.swift; sourceTree = "<group>"; };
		C17885019694BE0622649AD087B6DFED /* ClientTokenService.swift */ = {isa = PBXFileReference; includeInIndex = 1; lastKnownFileType = sourcecode.swift; path = ClientTokenService.swift; sourceTree = "<group>"; };
		C1F7CA8F6F2B14DE5CEED2B09D636F6C /* PrimerCityFieldView.swift */ = {isa = PBXFileReference; includeInIndex = 1; lastKnownFileType = sourcecode.swift; path = PrimerCityFieldView.swift; sourceTree = "<group>"; };
		C4DAC44D27ADA47EEA0716159A4BC3D4 /* DataExtension.swift */ = {isa = PBXFileReference; includeInIndex = 1; lastKnownFileType = sourcecode.swift; path = DataExtension.swift; sourceTree = "<group>"; };
		C5067CE9ED1E527F41ED4F65E2CCA5D1 /* dv.json */ = {isa = PBXFileReference; includeInIndex = 1; path = dv.json; sourceTree = "<group>"; };
		C5EA94B46E5B8650F45401C1EB034069 /* HeaderFooterLabelView.swift */ = {isa = PBXFileReference; includeInIndex = 1; lastKnownFileType = sourcecode.swift; path = HeaderFooterLabelView.swift; sourceTree = "<group>"; };
		C78D56353FD746C40EA9E994289DD1DF /* kk.json */ = {isa = PBXFileReference; includeInIndex = 1; path = kk.json; sourceTree = "<group>"; };
		C80C66B9D7AFF1FA1968A1FCDA6D6560 /* Identifiable.swift */ = {isa = PBXFileReference; includeInIndex = 1; lastKnownFileType = sourcecode.swift; path = Identifiable.swift; sourceTree = "<group>"; };
		C82E3557BA9676B3FDB2BFDD19965331 /* SequenceWrappers.swift */ = {isa = PBXFileReference; includeInIndex = 1; lastKnownFileType = sourcecode.swift; path = SequenceWrappers.swift; sourceTree = "<group>"; };
		CA17F8CCA656E77F7B23932EFBA7A96F /* cs.json */ = {isa = PBXFileReference; includeInIndex = 1; path = cs.json; sourceTree = "<group>"; };
		CB9EA884F54FC65AA5E5FEE00B01D738 /* after.swift */ = {isa = PBXFileReference; includeInIndex = 1; lastKnownFileType = sourcecode.swift; path = after.swift; sourceTree = "<group>"; };
		CD2D13EDB740E9BD1B4CD6AFC028AD50 /* Device.swift */ = {isa = PBXFileReference; includeInIndex = 1; lastKnownFileType = sourcecode.swift; path = Device.swift; sourceTree = "<group>"; };
		CE18DF5648410BD98D3021722BC06148 /* bs.json */ = {isa = PBXFileReference; includeInIndex = 1; path = bs.json; sourceTree = "<group>"; };
		CE463680787D6E5CB60BBDF9708241AE /* PrimerDelegate.swift */ = {isa = PBXFileReference; includeInIndex = 1; lastKnownFileType = sourcecode.swift; path = PrimerDelegate.swift; sourceTree = "<group>"; };
		CE89226151A9FBDAA15F2D27A048C3B4 /* PaymentMethodConfigurationType.swift */ = {isa = PBXFileReference; includeInIndex = 1; lastKnownFileType = sourcecode.swift; path = PaymentMethodConfigurationType.swift; sourceTree = "<group>"; };
		D1A2C12A9B7617CC05526DE059C762A6 /* Klarna.swift */ = {isa = PBXFileReference; includeInIndex = 1; lastKnownFileType = sourcecode.swift; path = Klarna.swift; sourceTree = "<group>"; };
		D245E0514AAC1A2B9A6D5EA2F383E90F /* UIKit.framework */ = {isa = PBXFileReference; lastKnownFileType = wrapper.framework; name = UIKit.framework; path = Platforms/iPhoneOS.platform/Developer/SDKs/iPhoneOS14.0.sdk/System/Library/Frameworks/UIKit.framework; sourceTree = DEVELOPER_DIR; };
		D264B4E57DF7DB00D71275605D100971 /* Pods-PrimerSDK_Example-frameworks.sh */ = {isa = PBXFileReference; includeInIndex = 1; lastKnownFileType = text.script.sh; path = "Pods-PrimerSDK_Example-frameworks.sh"; sourceTree = "<group>"; };
		D2E5DF846EA99B95024F898AAF367ACF /* PrimerViewExtensions.swift */ = {isa = PBXFileReference; includeInIndex = 1; lastKnownFileType = sourcecode.swift; path = PrimerViewExtensions.swift; sourceTree = "<group>"; };
		D3320EED7820A5BA8E6EDB93E1CF6083 /* hi.json */ = {isa = PBXFileReference; includeInIndex = 1; path = hi.json; sourceTree = "<group>"; };
		D3FE3E693CCF9F99097097309ACCECB1 /* KlarnaTokenizationViewModel.swift */ = {isa = PBXFileReference; includeInIndex = 1; lastKnownFileType = sourcecode.swift; path = KlarnaTokenizationViewModel.swift; sourceTree = "<group>"; };
		D42358258672E37391846508E1FA3CA4 /* CardholderNameField.swift */ = {isa = PBXFileReference; includeInIndex = 1; lastKnownFileType = sourcecode.swift; path = CardholderNameField.swift; sourceTree = "<group>"; };
		D5DF5477B5A6BB63A65AEEB7825A2C08 /* he.json */ = {isa = PBXFileReference; includeInIndex = 1; path = he.json; sourceTree = "<group>"; };
		D66C3890C3566F38C935A2FFD9A237B0 /* Pods-PrimerSDK_Tests-dummy.m */ = {isa = PBXFileReference; includeInIndex = 1; lastKnownFileType = sourcecode.c.objc; path = "Pods-PrimerSDK_Tests-dummy.m"; sourceTree = "<group>"; };
		D74123B52FE822BBC562CF8754E957D2 /* PrimerButton.swift */ = {isa = PBXFileReference; includeInIndex = 1; lastKnownFileType = sourcecode.swift; path = PrimerButton.swift; sourceTree = "<group>"; };
		D9729E605E7F5C8CA7135B50615CE87B /* AlertController.swift */ = {isa = PBXFileReference; includeInIndex = 1; lastKnownFileType = sourcecode.swift; path = AlertController.swift; sourceTree = "<group>"; };
		DA095A1DF619001AB8345ADC6741C8E3 /* PrimerContainerViewController.swift */ = {isa = PBXFileReference; includeInIndex = 1; lastKnownFileType = sourcecode.swift; path = PrimerContainerViewController.swift; sourceTree = "<group>"; };
		DA14D163F9BEE98C4DACE3C52D91A189 /* sk.json */ = {isa = PBXFileReference; includeInIndex = 1; path = sk.json; sourceTree = "<group>"; };
		DB3EB436276439F2C8D579ADE4F6B341 /* PrimerScrollView.swift */ = {isa = PBXFileReference; includeInIndex = 1; lastKnownFileType = sourcecode.swift; path = PrimerScrollView.swift; sourceTree = "<group>"; };
		DCB37DC0F1C41D9629735420A2506CC3 /* README.md */ = {isa = PBXFileReference; includeInIndex = 1; path = README.md; sourceTree = "<group>"; };
		DCD4E35F088DF4B97D38FB697D0E9DE6 /* PrimerTextFieldView.xib */ = {isa = PBXFileReference; includeInIndex = 1; lastKnownFileType = file.xib; path = PrimerTextFieldView.xib; sourceTree = "<group>"; };
		DDECA69622197515E1015F70B2822A73 /* ImageName.swift */ = {isa = PBXFileReference; includeInIndex = 1; lastKnownFileType = sourcecode.swift; path = ImageName.swift; sourceTree = "<group>"; };
		DDFA0294DC14FFD487706AF6CBD43717 /* ha.json */ = {isa = PBXFileReference; includeInIndex = 1; path = ha.json; sourceTree = "<group>"; };
		DE02F7176F7A3A6D6822797E092836F4 /* LogEvent.swift */ = {isa = PBXFileReference; includeInIndex = 1; lastKnownFileType = sourcecode.swift; path = LogEvent.swift; sourceTree = "<group>"; };
		DE6DC3F449F50EB5E2BDFC964C133B88 /* ka.json */ = {isa = PBXFileReference; includeInIndex = 1; path = ka.json; sourceTree = "<group>"; };
		DF31AC857CB3172B5D54570D7C6AAA7E /* Endpoint.swift */ = {isa = PBXFileReference; includeInIndex = 1; lastKnownFileType = sourcecode.swift; path = Endpoint.swift; sourceTree = "<group>"; };
		DF5B8C7830029D200D78967455502D72 /* PrimerCardholderNameFieldView.swift */ = {isa = PBXFileReference; includeInIndex = 1; lastKnownFileType = sourcecode.swift; path = PrimerCardholderNameFieldView.swift; sourceTree = "<group>"; };
		DF6E4F8E7C26A7BBEC17AAD4042A317D /* Pods-PrimerSDK_Tests.debug.xcconfig */ = {isa = PBXFileReference; includeInIndex = 1; lastKnownFileType = text.xcconfig; path = "Pods-PrimerSDK_Tests.debug.xcconfig"; sourceTree = "<group>"; };
		E0398F0D8629B8479341399008E6374B /* BankSelectorTokenizationViewModel.swift */ = {isa = PBXFileReference; includeInIndex = 1; lastKnownFileType = sourcecode.swift; path = BankSelectorTokenizationViewModel.swift; sourceTree = "<group>"; };
		E096A232E769AE60FFEB344C98640FA2 /* km.json */ = {isa = PBXFileReference; includeInIndex = 1; path = km.json; sourceTree = "<group>"; };
		E10A750CA4D5AB2EA8C81EFDB48E2786 /* PrimerAPIClient+Promises.swift */ = {isa = PBXFileReference; includeInIndex = 1; lastKnownFileType = sourcecode.swift; path = "PrimerAPIClient+Promises.swift"; sourceTree = "<group>"; };
		E151721736BAD4346B46053B086A18CE /* PayPal.swift */ = {isa = PBXFileReference; includeInIndex = 1; lastKnownFileType = sourcecode.swift; path = PayPal.swift; sourceTree = "<group>"; };
		E1B945985145643C12B1E91600B680DE /* Pods-PrimerSDK_Example-acknowledgements.markdown */ = {isa = PBXFileReference; includeInIndex = 1; lastKnownFileType = text; path = "Pods-PrimerSDK_Example-acknowledgements.markdown"; sourceTree = "<group>"; };
		E23CB627911CC5CCCCCD0308A2B4DBEE /* mn.json */ = {isa = PBXFileReference; includeInIndex = 1; path = mn.json; sourceTree = "<group>"; };
		E26E96D1BBDC5CBCAF959013386978CF /* af.json */ = {isa = PBXFileReference; includeInIndex = 1; path = af.json; sourceTree = "<group>"; };
		E29188B35C10FA5DDA7767E898BE68C2 /* CatchWrappers.swift */ = {isa = PBXFileReference; includeInIndex = 1; lastKnownFileType = sourcecode.swift; path = CatchWrappers.swift; sourceTree = "<group>"; };
		E36F370C19A2A3FE902A06C83FB89083 /* CheckoutModule.swift */ = {isa = PBXFileReference; includeInIndex = 1; lastKnownFileType = sourcecode.swift; path = CheckoutModule.swift; sourceTree = "<group>"; };
		E4DF33E9BDAB69896AABE3AA7633FE63 /* NSErrorExtension.swift */ = {isa = PBXFileReference; includeInIndex = 1; lastKnownFileType = sourcecode.swift; path = NSErrorExtension.swift; sourceTree = "<group>"; };
		E55F821185CE59EE6F38A995CBB79065 /* en.json */ = {isa = PBXFileReference; includeInIndex = 1; path = en.json; sourceTree = "<group>"; };
		E5B0C63FED032F94CE4C20276E8C2048 /* Optional+Extensions.swift */ = {isa = PBXFileReference; includeInIndex = 1; lastKnownFileType = sourcecode.swift; path = "Optional+Extensions.swift"; sourceTree = "<group>"; };
		E633BE6DAD95E6AAECB92A43652C57D3 /* pt.json */ = {isa = PBXFileReference; includeInIndex = 1; path = pt.json; sourceTree = "<group>"; };
		E884507DF2B84FA8A2E8AD8289881542 /* Pods-PrimerSDK_Example.release.xcconfig */ = {isa = PBXFileReference; includeInIndex = 1; lastKnownFileType = text.xcconfig; path = "Pods-PrimerSDK_Example.release.xcconfig"; sourceTree = "<group>"; };
		E9EF8A953573C52237F65E178193181A /* UINavigationController+Extensions.swift */ = {isa = PBXFileReference; includeInIndex = 1; lastKnownFileType = sourcecode.swift; path = "UINavigationController+Extensions.swift"; sourceTree = "<group>"; };
		EA718C0FF0F089A7609A30BB1DD62744 /* ro.json */ = {isa = PBXFileReference; includeInIndex = 1; path = ro.json; sourceTree = "<group>"; };
		EAB6F611E86A4758835A715E4B4184F6 /* Foundation.framework */ = {isa = PBXFileReference; lastKnownFileType = wrapper.framework; name = Foundation.framework; path = Platforms/iPhoneOS.platform/Developer/SDKs/iPhoneOS14.0.sdk/System/Library/Frameworks/Foundation.framework; sourceTree = DEVELOPER_DIR; };
		EAEC4BD1D535DEC1BD9B72099D7270C2 /* PrimerSimpleCardFormTextFieldView.swift */ = {isa = PBXFileReference; includeInIndex = 1; lastKnownFileType = sourcecode.swift; path = PrimerSimpleCardFormTextFieldView.swift; sourceTree = "<group>"; };
		EB601784C3733F39F7B003385B0AC06A /* ExpiryDateField.swift */ = {isa = PBXFileReference; includeInIndex = 1; lastKnownFileType = sourcecode.swift; path = ExpiryDateField.swift; sourceTree = "<group>"; };
		EBCCE4A8A2E5634B2B437CDC50C50E32 /* AnyDecodable.swift */ = {isa = PBXFileReference; includeInIndex = 1; lastKnownFileType = sourcecode.swift; path = AnyDecodable.swift; sourceTree = "<group>"; };
		EBF01CECC681F3480D262A63CE98525E /* SuccessResponse.swift */ = {isa = PBXFileReference; includeInIndex = 1; lastKnownFileType = sourcecode.swift; path = SuccessResponse.swift; sourceTree = "<group>"; };
		EC8D5296A90E2366992B76852753B8C0 /* es.json */ = {isa = PBXFileReference; includeInIndex = 1; path = es.json; sourceTree = "<group>"; };
		EE9674DAD0C961C92687877090E1E047 /* Pods-PrimerSDK_Tests-umbrella.h */ = {isa = PBXFileReference; includeInIndex = 1; lastKnownFileType = sourcecode.c.h; path = "Pods-PrimerSDK_Tests-umbrella.h"; sourceTree = "<group>"; };
		EFFB4EF927B7FABD61369F4343F134E4 /* PrimerCardNumberFieldView.swift */ = {isa = PBXFileReference; includeInIndex = 1; lastKnownFileType = sourcecode.swift; path = PrimerCardNumberFieldView.swift; sourceTree = "<group>"; };
		F0441364719AAD0A5E1F7A1B04DF8FA0 /* hr.json */ = {isa = PBXFileReference; includeInIndex = 1; path = hr.json; sourceTree = "<group>"; };
		F1057B2829C97A9C40DB9AF7564FC24F /* no.json */ = {isa = PBXFileReference; includeInIndex = 1; path = no.json; sourceTree = "<group>"; };
		F11D3641D49C3A3ABF18CC684318C5EB /* JSONParser.swift */ = {isa = PBXFileReference; includeInIndex = 1; lastKnownFileType = sourcecode.swift; path = JSONParser.swift; sourceTree = "<group>"; };
		F2503DD292B621993742A1318F8E9B6E /* PaymentAPIModel.swift */ = {isa = PBXFileReference; includeInIndex = 1; lastKnownFileType = sourcecode.swift; path = PaymentAPIModel.swift; sourceTree = "<group>"; };
		F2FA18F326AED7408061013FD3806F34 /* PrimerStateFieldView.swift */ = {isa = PBXFileReference; includeInIndex = 1; lastKnownFileType = sourcecode.swift; path = PrimerStateFieldView.swift; sourceTree = "<group>"; };
		F39914CE4C60F8DC0B0DF455E0682BA6 /* PrimerSource.swift */ = {isa = PBXFileReference; includeInIndex = 1; lastKnownFileType = sourcecode.swift; path = PrimerSource.swift; sourceTree = "<group>"; };
		F49551874BCB44B4B0660D2AF6AD686C /* Dimensions.swift */ = {isa = PBXFileReference; includeInIndex = 1; lastKnownFileType = sourcecode.swift; path = Dimensions.swift; sourceTree = "<group>"; };
		F5EC7783FFBB7F8668087ED59D7A2498 /* Field.swift */ = {isa = PBXFileReference; includeInIndex = 1; lastKnownFileType = sourcecode.swift; path = Field.swift; sourceTree = "<group>"; };
		F61BCCE544B0D04E5AE3E70FE224E923 /* Localizable.strings */ = {isa = PBXFileReference; includeInIndex = 1; lastKnownFileType = text.plist.strings; name = Localizable.strings; path = nb.lproj/Localizable.strings; sourceTree = "<group>"; };
		F67DF52EECC363F90F3A0083B5D1F62E /* PrimerSDK.podspec */ = {isa = PBXFileReference; explicitFileType = text.script.ruby; includeInIndex = 1; indentWidth = 2; lastKnownFileType = text; path = PrimerSDK.podspec; sourceTree = "<group>"; tabWidth = 2; xcLanguageSpecificationIdentifier = xcode.lang.ruby; };
		F697AFB885D5C0BAEFFB343EDA2AE179 /* ExternalViewModel.swift */ = {isa = PBXFileReference; includeInIndex = 1; lastKnownFileType = sourcecode.swift; path = ExternalViewModel.swift; sourceTree = "<group>"; };
		F75FD1C8544085ACBFF6C8BCB9051348 /* PrimerAPIClient+3DS.swift */ = {isa = PBXFileReference; includeInIndex = 1; lastKnownFileType = sourcecode.swift; path = "PrimerAPIClient+3DS.swift"; sourceTree = "<group>"; };
		F76C8BAC12EA4C687A1D8A512C5EE01F /* VaultPaymentMethodView.swift */ = {isa = PBXFileReference; includeInIndex = 1; lastKnownFileType = sourcecode.swift; path = VaultPaymentMethodView.swift; sourceTree = "<group>"; };
		F7B48CC82297D62E27EA98AE7A13D3DA /* Pods-PrimerSDK_Tests.release.xcconfig */ = {isa = PBXFileReference; includeInIndex = 1; lastKnownFileType = text.xcconfig; path = "Pods-PrimerSDK_Tests.release.xcconfig"; sourceTree = "<group>"; };
		F88F9F512FE0E3A7389FEC81C26B1B5D /* UserDefaultsExtension.swift */ = {isa = PBXFileReference; includeInIndex = 1; lastKnownFileType = sourcecode.swift; path = UserDefaultsExtension.swift; sourceTree = "<group>"; };
		FA9108E4F97CB3E17C1D65AF9C5EBD0B /* ko.json */ = {isa = PBXFileReference; includeInIndex = 1; path = ko.json; sourceTree = "<group>"; };
		FB8DFFEA63E1F14046DF0C5A52BB09C8 /* PrimerThemeData+Deprecated.swift */ = {isa = PBXFileReference; includeInIndex = 1; lastKnownFileType = sourcecode.swift; path = "PrimerThemeData+Deprecated.swift"; sourceTree = "<group>"; };
		FF2D9D860D45302C5F6E2297DCD3DA0D /* PrimerResultComponentView.swift */ = {isa = PBXFileReference; includeInIndex = 1; lastKnownFileType = sourcecode.swift; path = PrimerResultComponentView.swift; sourceTree = "<group>"; };
>>>>>>> 964190c7
/* End PBXFileReference section */

/* Begin PBXFrameworksBuildPhase section */
		0F3E65FE6FC2A22D49C385BE63CEE2D0 /* Frameworks */ = {
			isa = PBXFrameworksBuildPhase;
			buildActionMask = 2147483647;
			files = (
				E150EB1E3DDC0F59C4FDE4E1058FCAF7 /* Foundation.framework in Frameworks */,
			);
			runOnlyForDeploymentPostprocessing = 0;
		};
		146D42556D0DAE03777697C0F9BBE0DC /* Frameworks */ = {
			isa = PBXFrameworksBuildPhase;
			buildActionMask = 2147483647;
			files = (
				DA9132F104989A5BB118B83BD18489FA /* Foundation.framework in Frameworks */,
				F22D09B3764DA9AA5A1AC5FC5D9E71A5 /* UIKit.framework in Frameworks */,
			);
			runOnlyForDeploymentPostprocessing = 0;
		};
		1D9B174AACEDA6738DC3E11C850EA48A /* Frameworks */ = {
			isa = PBXFrameworksBuildPhase;
			buildActionMask = 2147483647;
			files = (
				576CBFE7BB80FC46B6F006AE6E711708 /* Foundation.framework in Frameworks */,
			);
			runOnlyForDeploymentPostprocessing = 0;
		};
		DEC0E2A15A93FF2998334FECCAB45394 /* Frameworks */ = {
			isa = PBXFrameworksBuildPhase;
			buildActionMask = 2147483647;
			files = (
			);
			runOnlyForDeploymentPostprocessing = 0;
		};
/* End PBXFrameworksBuildPhase section */

/* Begin PBXGroup section */
<<<<<<< HEAD
		06AEB0D128F2FFB84C393B6DC788EF5C /* Internal */ = {
			isa = PBXGroup;
			children = (
				4AFC3D1ADD4AA8A437762EAB7B453DCB /* PrimerTheme+Borders.swift */,
				0C7C9228870747023A92C13020704847 /* PrimerTheme+Buttons.swift */,
				D271E0BAD1C7494EBEB816E4C90D2236 /* PrimerTheme+Colors.swift */,
				723C53B6431679CE2E2283B7F177304D /* PrimerTheme+Inputs.swift */,
				0D8016F11B4C4854849BB7219D490B2C /* PrimerTheme+TextStyles.swift */,
				DADD04C63FD66819888C1F2912FE7BBA /* PrimerTheme+Views.swift */,
			);
			name = Internal;
			path = Internal;
			sourceTree = "<group>";
		};
		06D4F0B11997F2B8906079AFF01DFB1F /* Networking */ = {
			isa = PBXGroup;
			children = (
				585A904FC2EE54428C1D112BAAC3DF4C /* PrimerAPIClient+3DS.swift */,
			);
			name = Networking;
			path = Networking;
			sourceTree = "<group>";
		};
		1628BF05B4CAFDCC3549A101F5A10A17 /* Frameworks */ = {
			isa = PBXGroup;
			children = (
				59DA5C1F72E1D5BABC43EACBA672C3BA /* iOS */,
			);
			name = Frameworks;
			sourceTree = "<group>";
		};
		1933631FA1173F9D7445E2A79E9DEA23 /* Generic */ = {
			isa = PBXGroup;
			children = (
				958577ED8E7B5F042A21A174BA70C1AF /* PrimerGenericTextFieldView.swift */,
				704A4AE49DDC413B4E6546FD39B9687C /* PrimerSimpleCardFormTextFieldView.swift */,
			);
			name = Generic;
			path = Generic;
			sourceTree = "<group>";
		};
		20E8B5962411749A674D583F28A597E8 /* Core */ = {
			isa = PBXGroup;
			children = (
				131F5B8B7C0DBFA2AF68264268CE8E62 /* Icons.xcassets */,
				2E9FC3B3CB7E8013EBD84CBB5A08F4E3 /* Core */,
				988F640623F2995BAE2926E3FD272D62 /* Data Models */,
				3BA18F3B79C4877F3578BBC87066A20C /* Error Handler */,
				692EB93ACB0F387900117B5DF6F3577E /* Extensions & Utilities */,
				557A9FA1422F1132D5FC870CE5447B66 /* JSONs */,
				3182396800F5F949FB344FA993ACF94E /* Localizable */,
				4EDF2B8AB437E7CC1D180F0704A0971D /* Mocks */,
				A68CF03FB4EEE252ECFEE0922495702C /* Modules */,
				4F2BC088B5C5F430E5F38295E93B1595 /* Nibs */,
				E3459156DE75AD17E8349E9F403F2D1E /* Services */,
				9B1137CC36B74EC8EC251ECF5E6B03DF /* Third Party */,
				42F7601F8AF2FA12E79E883866AF3520 /* User Interface */,
			);
			name = Core;
			sourceTree = "<group>";
		};
		2718E1FA9D146F601FBE3C3302346D98 /* UI Delegates */ = {
			isa = PBXGroup;
			children = (
				37F595B391AD64312DCD420A3722ECA9 /* ReloadDelegate.swift */,
			);
			name = "UI Delegates";
			path = "UI Delegates";
			sourceTree = "<group>";
		};
		29B35D196B4481EDF21E3AA72DD2B07C /* Public */ = {
			isa = PBXGroup;
			children = (
				46AA97DDEFFC3DC76FF05A516816FE2A /* PrimerThemeData.swift */,
				38D30990228FA41085F77C8F251FD1AB /* PrimerThemeData+Deprecated.swift */,
			);
			name = Public;
			path = Public;
			sourceTree = "<group>";
		};
		2E9FC3B3CB7E8013EBD84CBB5A08F4E3 /* Core */ = {
			isa = PBXGroup;
			children = (
				589B844ADD1F5DE1F72AAA4894EC0331 /* 3DS */,
				CBD715CAE60C2D738333582A3AC62124 /* Analytics */,
				9F2FDA312F2B5DAF4EBCC611FACD6A45 /* Checkout Components */,
				DCD2380B646A579397197F2DFC6D9080 /* Connectivity */,
				B0F1DD4FB2FCC1AB227E8F0F2805F391 /* Constants */,
				B3181811D194ECC2A814585C8C247843 /* Crypto */,
				7D258784EFC3307A58E139C7B1E9E26C /* Keychain */,
				9308020306A724EA4032DDA6A08AAE3A /* Payment Services */,
				A2B87CF6BAB1E325343CB7A8533D2572 /* PCI */,
				49F84F072713EE401FE3C2E147155FB7 /* Primer */,
			);
			name = Core;
			path = Sources/PrimerSDK/Classes/Core;
			sourceTree = "<group>";
		};
		2F2286CD408FA5B74D16D050B631A8A1 /* Support Files */ = {
			isa = PBXGroup;
			children = (
				A3E2F9C06F13281158B80CB453C2CEDE /* PrimerSDK.modulemap */,
				46F10C838A14A4D1EC5008A9A50587B5 /* PrimerSDK-dummy.m */,
				5A7D0344D2187D0DBF06BC3F19C0D7D9 /* PrimerSDK-Info.plist */,
				3A80461734A0871A7528315BB68C6B8B /* PrimerSDK-prefix.pch */,
				1795A506EA0112F3AE062921DA56E134 /* PrimerSDK-umbrella.h */,
				7540675C759C8CDA799A0607647F2B20 /* PrimerSDK.debug.xcconfig */,
				51B15B52AB0EFD7A5E8B700E62038EEF /* PrimerSDK.release.xcconfig */,
				5B529DCEAF590BEDB5A8C711E0B2868F /* ResourceBundle-PrimerResources-PrimerSDK-Info.plist */,
			);
			name = "Support Files";
			path = "Example/Pods/Target Support Files/PrimerSDK";
			sourceTree = "<group>";
		};
		3182396800F5F949FB344FA993ACF94E /* Localizable */ = {
			isa = PBXGroup;
			children = (
				51D160ACD3AB079B8A756890F79766CC /* Localizable.strings */,
			);
			name = Localizable;
			path = Sources/PrimerSDK/Resources/Localizable;
			sourceTree = "<group>";
		};
		341792D842B62D85F01219007C1BAF1A /* Countries */ = {
			isa = PBXGroup;
			children = (
				6D3082A9FAD93BBAA3C6B5F1DE7D9FBE /* CountrySelectorViewController.swift */,
				DABCBED5D38B3A4EC78CD0DA91847712 /* CountryTableViewCell.swift */,
			);
			name = Countries;
			path = Countries;
			sourceTree = "<group>";
		};
		38EB5683E1BC3A1B6DF1AC805325D125 /* Parser */ = {
			isa = PBXGroup;
			children = (
				4D3494BB0697C9CCB03BAA3AAD6CCE31 /* Parser.swift */,
				ACE553C9CFDF7F2FF0774EDC25DA868E /* JSON */,
			);
			name = Parser;
			path = Parser;
			sourceTree = "<group>";
		};
		3B7C504891565C6463956A8FD80C533F /* PCI */ = {
			isa = PBXGroup;
			children = (
				4A5EE87ADA1B409358D89B0EF7F9C97E /* FormType.swift */,
			);
			name = PCI;
			path = PCI;
			sourceTree = "<group>";
		};
		3BA18F3B79C4877F3578BBC87066A20C /* Error Handler */ = {
			isa = PBXGroup;
			children = (
				0BC3ED5AF366F01967D403D4D4237D7E /* ErrorHandler.swift */,
				C2162621EA2D89BAC668E6A2B056C7E0 /* PrimerError.swift */,
			);
			name = "Error Handler";
			path = "Sources/PrimerSDK/Classes/Error Handler";
			sourceTree = "<group>";
		};
		414867BCDA772B2DA89453448AE22F1F /* PCI */ = {
			isa = PBXGroup;
			children = (
				5311D77DE8B714A91DDB67E6ED2F7E36 /* CardScanner */,
			);
			name = PCI;
			path = PCI;
			sourceTree = "<group>";
		};
		42F7601F8AF2FA12E79E883866AF3520 /* User Interface */ = {
			isa = PBXGroup;
			children = (
				BFF03D7E994B3E75E2FDD755B7E0FB06 /* Identifiable.swift */,
				0D1A3594DA43D0959138BC9BA328BC23 /* PaymentMethodsGroupView.swift */,
				6B1C70DD9F98B429A31A1A8995FF0E65 /* UIUtils.swift */,
				7F7ADC7F6F1920530ACCCED95D599E9A /* Banks */,
				8D03113B95C88DE6B57AC691B19C2C43 /* Components */,
				341792D842B62D85F01219007C1BAF1A /* Countries */,
				D23E4E6A3AC808ECF47DA195D6A4F3C5 /* OAuth */,
				414867BCDA772B2DA89453448AE22F1F /* PCI */,
				A26AAD251BF00E6DA3D7558CEC0FA635 /* Primer */,
				C35F490708CC4F1227C79AFA8195B362 /* Root */,
				B2AC880737E2FB886F3B36654F94339E /* TestPaymentMethods */,
				54C77404D83CA212C41ACB1F140EE456 /* Text Fields */,
				88D98BDEA4E1D67FABA80AF2F96B5C79 /* TokenizationViewControllers */,
				6C2D087FE633C83B70C1D5B97E46ECB3 /* TokenizationViewModels */,
				2718E1FA9D146F601FBE3C3302346D98 /* UI Delegates */,
				47A947FF26B425AB5E5CEAD25B2D7327 /* Vault */,
			);
			name = "User Interface";
			path = "Sources/PrimerSDK/Classes/User Interface";
			sourceTree = "<group>";
		};
		47A947FF26B425AB5E5CEAD25B2D7327 /* Vault */ = {
			isa = PBXGroup;
			children = (
				AF599BF526A2C698B5BDD4947C9680EC /* VaultPaymentMethodView.swift */,
				666D9F84767C49E494D1A15DFA94AE85 /* VaultPaymentMethodViewController.swift */,
				D51B9737F219EDA6C6A261C0713471FA /* VaultPaymentMethodViewModel.swift */,
			);
			name = Vault;
			path = Vault;
			sourceTree = "<group>";
		};
		49F84F072713EE401FE3C2E147155FB7 /* Primer */ = {
			isa = PBXGroup;
			children = (
				FCF189FAE0FCFE56EE40F1B21376F363 /* AppState.swift */,
				CE46B7612701A744ED2A66B34F8A5866 /* DependencyInjection.swift */,
				7AACF714FEA7EAF27237F67BA63BBA75 /* Primer.swift */,
				80E9A43E871BA6CD93054587996BADC5 /* PrimerDelegate.swift */,
				0D0A9A0B8413EF4E7A250F9E0282ECA7 /* PrimerSource.swift */,
				24E0AA6A651FA314FEDDFC5AA8AF0560 /* ResumeHandlerProtocol.swift */,
				56B0594D03F0A921ED6D2B8A421FFADF /* Decision Handlers */,
			);
			name = Primer;
			path = Primer;
			sourceTree = "<group>";
		};
		4EDF2B8AB437E7CC1D180F0704A0971D /* Mocks */ = {
			isa = PBXGroup;
			children = (
				12C941848DD31B2B031951407D5AEA8F /* MockPrimerAPIClient.swift */,
			);
			name = Mocks;
			path = Sources/PrimerSDK/Classes/Mocks;
			sourceTree = "<group>";
		};
		4F2BC088B5C5F430E5F38295E93B1595 /* Nibs */ = {
			isa = PBXGroup;
			children = (
				43BD6162DBCC3F21B3F13CCD847D5B7C /* PrimerTextFieldView.xib */,
			);
			name = Nibs;
			path = Sources/PrimerSDK/Resources/Nibs;
			sourceTree = "<group>";
		};
		5311D77DE8B714A91DDB67E6ED2F7E36 /* CardScanner */ = {
			isa = PBXGroup;
			children = (
				943A5102174B8702BB925362B44A96F9 /* CardScannerViewController.swift */,
				DDDEEE0798AE6C06DC4D3F70BB56E393 /* CardScannerViewController+SimpleScanDelegate.swift */,
			);
			name = CardScanner;
			path = CardScanner;
			sourceTree = "<group>";
		};
		54C77404D83CA212C41ACB1F140EE456 /* Text Fields */ = {
			isa = PBXGroup;
			children = (
				194F2BDBC4EAAEEDD5AEECE18F692387 /* CardComponentsManager.swift */,
				180BDE8049C4C40156521C83495E82F8 /* PrimerAddressLineFieldView.swift */,
				ECCF2600C0ED6412BF0C326C728A551F /* PrimerCardholderNameFieldView.swift */,
				9F583D2503FECAFAB3B62E1A6B887BB7 /* PrimerCardNumberFieldView.swift */,
				AADF16DEDA49035E9005465E681C4622 /* PrimerCityFieldView.swift */,
				94DC310AA2A5D4C2C1142A0DDEFBDCFD /* PrimerCountryFieldView.swift */,
				CFA1C1305B2D4B80095AB5606B7E65DB /* PrimerCVVFieldView.swift */,
				80991127A5A354B058B5B8303170DB05 /* PrimerExpiryDateFieldView.swift */,
				F3C51DB716C3226473D6747EAA21AF65 /* PrimerFirstNameFieldView.swift */,
				13FEEAAAB936017A5422432A7FC64E8D /* PrimerLastNameFieldView.swift */,
				E275E90F0F7C2FDA4FB5A71E51B362C5 /* PrimerPostalCodeFieldView.swift */,
				75B3944A0C771D2CD85B8F6D9E8B4679 /* PrimerStateFieldView.swift */,
				0779B82AA110DB5A963EF39660CA13F8 /* PrimerTextField.swift */,
				DED54786D1388EFB583D84942C2479CF /* PrimerTextFieldView.swift */,
				0ABF94F83B13F9D06EB8D4D3ECA6FD73 /* PrimerTextFieldView+Analytics.swift */,
				86BE3EA77D126C86EA8C18B6328E1A63 /* PrimerTextFieldView+CardFormFieldsAnalytics.swift */,
				1933631FA1173F9D7445E2A79E9DEA23 /* Generic */,
			);
			name = "Text Fields";
			path = "Text Fields";
			sourceTree = "<group>";
		};
		557A9FA1422F1132D5FC870CE5447B66 /* JSONs */ = {
			isa = PBXGroup;
			children = (
				361E3179C62FB777FAC5ACEB9F70DD30 /* currencies.json */,
				81B108839220A0EF1A3127E1005ED3BE /* localized_countries */,
			);
			name = JSONs;
			path = Sources/PrimerSDK/Resources/JSONs;
			sourceTree = "<group>";
		};
		56409D50D0FA1C19C592518252ACCB45 /* Targets Support Files */ = {
			isa = PBXGroup;
			children = (
				DC341534F0F751E90DBE9F9F51531A54 /* Pods-PrimerSDK_Example */,
				C99317E726DB0D5CA94A6EFE2CA8C63E /* Pods-PrimerSDK_Tests */,
			);
			name = "Targets Support Files";
			sourceTree = "<group>";
		};
		56B0594D03F0A921ED6D2B8A421FFADF /* Decision Handlers */ = {
			isa = PBXGroup;
			children = (
				E1124AD195DBA6A7B883228220CBFC29 /* Decisions.swift */,
			);
			name = "Decision Handlers";
			path = "Decision Handlers";
			sourceTree = "<group>";
		};
		589B844ADD1F5DE1F72AAA4894EC0331 /* 3DS */ = {
			isa = PBXGroup;
			children = (
				822A652902F22836853775F4BAA2C590 /* 3DSService.swift */,
				5A732FF3EB78D28F0EB6F2B0C1EA496D /* 3DSService+Promises.swift */,
				806CF01033BFEF6B2AAD328E7A848C60 /* Data Models */,
				06D4F0B11997F2B8906079AFF01DFB1F /* Networking */,
			);
			name = 3DS;
			path = 3DS;
			sourceTree = "<group>";
		};
		59DA5C1F72E1D5BABC43EACBA672C3BA /* iOS */ = {
			isa = PBXGroup;
			children = (
				EAB6F611E86A4758835A715E4B4184F6 /* Foundation.framework */,
				D245E0514AAC1A2B9A6D5EA2F383E90F /* UIKit.framework */,
			);
			name = iOS;
			sourceTree = "<group>";
		};
		5E7CEBBE4BB56B730A515810549B52D9 /* Products */ = {
			isa = PBXGroup;
			children = (
				4D3869E0A461E802A5916AA6523517A4 /* Pods-PrimerSDK_Example */,
				23FD1D157B8C8E7148BE8A7D354A051F /* Pods-PrimerSDK_Tests */,
				28E47791C9F9D0A9BA05C719761A4F3F /* PrimerSDK */,
				A8B3BC107C2BDC3C03D961866F721265 /* PrimerSDK-PrimerResources */,
			);
			name = Products;
			sourceTree = "<group>";
		};
		692EB93ACB0F387900117B5DF6F3577E /* Extensions & Utilities */ = {
			isa = PBXGroup;
			children = (
				48AB523096230FAFEA62D1B9EBF87DEA /* AlertController.swift */,
				6D1D89E7DC832D191401C057A2C2D999 /* AnyCodable.swift */,
				750EABA642A5AA81B4EA81CB751B0FA4 /* AnyDecodable.swift */,
				258590AC8CB522EC465D027D81AF9CD1 /* AnyEncodable.swift */,
				F49543D2ED8D4045ADF825F6AE893BBD /* ArrayExtension.swift */,
				5B97B29523117844187EF252CD7B5811 /* BundleExtension.swift */,
				EDEA93F7DD610B06CCBE57605151FF92 /* DataExtension.swift */,
				C7D2F6D13145120AE0B0053B58D4F6DD /* DateExtension.swift */,
				D5B3D34BD4E160A597585AAE1488597B /* IntExtension.swift */,
				ECCD0E036F7D5C482E864BCD968F0506 /* Logger.swift */,
				DEBC26BDA46D3E47747A5BB7C1190D53 /* Mask.swift */,
				7AD496F225435CC6326DB88FD37AC358 /* NSErrorExtension.swift */,
				CA4FD5AA8D65BE120B3636CA5662A78A /* NSObject+ClassName.swift */,
				5811995B824B584B887F735571FF62D1 /* Optional+Extensions.swift */,
				E87376102ECB8E81BC720DB3F94B49B5 /* PostalCode.swift */,
				B0CF4489749A83DA08CA2990F5A174E6 /* PresentationController.swift */,
				B8F6C23C6FB43CA7905501810B0AEC5B /* PrimerButton.swift */,
				37256DD49D94B1C47C18D27BBC4BB212 /* PrimerCustomStyleTextField.swift */,
				D1E0547D69E02EC6552B01242AAF135B /* PrimerImage.swift */,
				27F1BFB22D0943F7672C765E647BC2A5 /* PrimerScrollView.swift */,
				58D839244583F1A553DED6E18F5C2843 /* PrimerTableViewCell.swift */,
				7A7F335ABDB097C437C2DAB983547A2E /* PrimerViewController.swift */,
				CA89EE7722152722563D73E00E859E12 /* PrimerViewExtensions.swift */,
				737998802A37931622426E42401229D0 /* StringExtension.swift */,
				68E21E1AF1576F8A2E9444D604D39BAA /* UIColorExtension.swift */,
				5D959FB4AC18FF6286DA92164FD054F7 /* UIDeviceExtension.swift */,
				44A0C3BAFA300A4B7EA96E2DFAD3B64D /* UILocalizableUtil.swift */,
				9B59A3BB887B2EABF38212BD7D9C50CB /* UINavigationController+Extensions.swift */,
				930D5F4FDAB5C4D955A861AFE7499AC0 /* URLExtension.swift */,
				4E94BD39F6C8724D476F332B49C824EB /* UserDefaultsExtension.swift */,
				3E79E6D4EF489A1F52F2393B835F3C77 /* Weak.swift */,
				EF567C3D858AF937673E8BB8D1037AF6 /* WebViewUtil.swift */,
			);
			name = "Extensions & Utilities";
			path = "Sources/PrimerSDK/Classes/Extensions & Utilities";
			sourceTree = "<group>";
		};
		6C2D087FE633C83B70C1D5B97E46ECB3 /* TokenizationViewModels */ = {
			isa = PBXGroup;
			children = (
				34D7C6A2C62D70290A586E47D2915B00 /* ApayaTokenizationViewModel.swift */,
				2EB2C46C8E19D76BC422BA64C4DF5BC0 /* ApplePayTokenizationViewModel.swift */,
				73CFF1C47CC96F08BEF7E39426917050 /* BankSelectorTokenizationViewModel.swift */,
				010069D705AC5747F8203D82BD6E1533 /* CheckoutWithVaultedPaymentMethodViewModel.swift */,
				C049FA0E611EB4FC40413EB8FF3E3040 /* ExternalPaymentMethodTokenizationViewModel.swift */,
				1B9C9544999491A66701FD98A70D9591 /* KlarnaTokenizationViewModel.swift */,
				3117BB0F9F962EB606A464C2A99D48A1 /* PaymentMethodTokenizationViewModel.swift */,
				72C054588888D3CB7E38E56DFB1C7B6F /* PaymentMethodTokenizationViewModel+Logic.swift */,
				7C0AEFDB32DAD9A047AC36A5D9B14A99 /* PayPalTokenizationViewModel.swift */,
				78135B4468E5E6E7976A2FC540136A76 /* PrimerTestPaymentMethodTokenizationViewModel.swift */,
				67450656D78017BF844EBA352019B34E /* QRCodeTokenizationViewModel.swift */,
				87C2909704309F4356B6B88F82807A73 /* FormsTokenizationViewModel */,
			);
			name = TokenizationViewModels;
			path = TokenizationViewModels;
			sourceTree = "<group>";
		};
		7247ACD97AB79769C7D29E910A7E0D09 /* Development Pods */ = {
			isa = PBXGroup;
			children = (
				A15358C888FD6D55D7A70D772FFEEC81 /* PrimerSDK */,
			);
			name = "Development Pods";
			sourceTree = "<group>";
		};
		7D258784EFC3307A58E139C7B1E9E26C /* Keychain */ = {
			isa = PBXGroup;
			children = (
				E2192C5EC348CF8657D1861EFDF1BD5D /* Keychain.swift */,
			);
			name = Keychain;
			path = Keychain;
			sourceTree = "<group>";
		};
		7E8CCAD330048DE85CB17A3C48D5D87E /* Dispatchers */ = {
			isa = PBXGroup;
			children = (
				A771915145C1315FB963A1AC5AEFCA68 /* ConcurrencyLimitedDispatcher.swift */,
				4468F9FCDDE79434839AE80C2DCE70BA /* CoreDataDispatcher.swift */,
				102C96031BAF89A5246C7309CAE4729C /* Queue.swift */,
				D676690D9E6C126D1D55005D093F5A73 /* RateLimitedDispatcher.swift */,
				61E518BD13BFA6EF6F2BBA28F7A8A58F /* RateLimitedDispatcherBase.swift */,
				EF9B2CEBE212964904533289C62AEF9B /* StrictRateLimitedDispatcher.swift */,
			);
			name = Dispatchers;
			path = Dispatchers;
			sourceTree = "<group>";
		};
		7F7ADC7F6F1920530ACCCED95D599E9A /* Banks */ = {
			isa = PBXGroup;
			children = (
				281EE6E396C3A0B9C76A1A208B9E376A /* BankSelectorViewController.swift */,
				CB28BAAD0FF08F9F0A9A02906964D3A3 /* BankTableViewCell.swift */,
			);
			name = Banks;
			path = Banks;
			sourceTree = "<group>";
		};
		806CF01033BFEF6B2AAD328E7A848C60 /* Data Models */ = {
			isa = PBXGroup;
			children = (
				D81062F7B25209855AA25D04AC4D93B0 /* 3DS.swift */,
			);
			name = "Data Models";
			path = "Data Models";
			sourceTree = "<group>";
		};
		81B108839220A0EF1A3127E1005ED3BE /* localized_countries */ = {
			isa = PBXGroup;
			children = (
				878FB636A2595944954C13E524D57E36 /* af.json */,
				03FF7FFAB52540623DDCF662A70EEDDB /* am.json */,
				8694299F9A2CE183A2CF1B2EC5D187F2 /* ar.json */,
				2FEE1356DCE614810900B6662D3D508B /* az.json */,
				743BB3B916435FACAA9C4ECA2BF118B1 /* be.json */,
				DF5486EBEC23986CAA6AEDBC88B2D2C1 /* bg.json */,
				78E0019087A2B773C4D22FACBCDEA04C /* bn.json */,
				BC782E3844BEED430314F5A8C89FE83E /* bs.json */,
				CBAD58B603401910D194083C249BD8F0 /* ca.json */,
				49214334AE61C781D9AFC89DDFB4B9A0 /* cs.json */,
				ACC9DD8ADF1636BB29BF6FF0FC4C051E /* cy.json */,
				5E85DE39EC5252CAD5EB5321F1932904 /* da.json */,
				F772148CEA703C8FE572FAE32722F60E /* de.json */,
				1D0EBAB8CAF1088D146EE861B1556207 /* dv.json */,
				28BF6C510B924DAA2BF794D2C80DF884 /* el.json */,
				FD877084133C4A50C2F2C62470BDB55D /* en.json */,
				5B09C9C9650C3910D78C4A39D09A9335 /* es.json */,
				85A2013DC2149D8399ECA630C343BB9D /* et.json */,
				78421D6F74DFBD0E241C577EEDB13EFA /* eu.json */,
				C9CBF0F94785A5C5A35DC0B9E926B815 /* fa.json */,
				B1D55244D786E262887E56E1965A8C1E /* fi.json */,
				581EA7B367457D63637159035E27199F /* fr.json */,
				3D1316815116D7635BB2CB4A2E8D3964 /* gl.json */,
				C1F90F2A72B0B03137341F514599550D /* ha.json */,
				7E13184375A8D38DDFB4698F761E8AB1 /* he.json */,
				C5BE2490F6D49C933E80B2771750675D /* hi.json */,
				CC0F3E6A9FDFA84C03EC34BF00C02089 /* hr.json */,
				CC0B8D22D4299B2FC5751C15C6C0B84C /* hu.json */,
				4330D965DF80F1522CABC87C1D3D711F /* hy.json */,
				19988E98F01973D0BAD3DE14565F681F /* id.json */,
				824BA17378EC7A0B07F22B37EFD6D7BF /* is.json */,
				32FCCA13DD41E0FDDE96709918FA017A /* it.json */,
				F3C63AE19B07AF56BA2F48F0A5ACF3F7 /* ja.json */,
				8FD6591DF19271C7F567B93C177B328B /* ka.json */,
				7440295DEB277A4F216E43188D3BE3B9 /* kk.json */,
				C716BABFBA2B4EE6CE3E6B6BA07C7B47 /* km.json */,
				2ECF03A0EDB99E174FBBAF23E5BAC52F /* ko.json */,
				487792E7E35BCE8A69DBDA1266B91BBB /* ku.json */,
				F71B4DCB0C957A4FDAE2B2D4DC2930C3 /* ky.json */,
				0393E317568401606DF9445CB6B5A9F6 /* lt.json */,
				08330655F7E90E1712859EA36845290D /* lv.json */,
				23113A9A23D47C50AB358E9EF703BB08 /* mk.json */,
				F31C1201DD5A8D83EEEAD00B5EB6F398 /* ml.json */,
				B5619EF5515F7246F28D714718210721 /* mn.json */,
				B6B45B3C234DB527573767192C4E6D26 /* ms.json */,
				74BF5A5F045C7669410FBB36A22783EE /* nb.json */,
				DA31D47DABA4AB3BF7BDD8556B8A9AA8 /* nl.json */,
				CAB72CE271D881A75DE9CD66126291A8 /* nn.json */,
				B61F9BE8B478C35BDB4F96776C714432 /* no.json */,
				424C91F794374033CD28ACA3C63397B8 /* pl.json */,
				7383A8683E1F806E542E24C727F6E685 /* ps.json */,
				9CB6B2948871DEADB4F5603D7AE16D86 /* pt.json */,
				CE01F97DE9F046499764FDF210D4584E /* ro.json */,
				75429DCC6E0DD52D1229BF33ECFFDEEB /* ru.json */,
				8CA1ECAA39696BADF29A537C6A5AC1B6 /* sd.json */,
				85FB987FA79FFAED6458023E0D1AF827 /* sk.json */,
				E4674B1571715E4E93B8F68DCA50E20C /* sl.json */,
				2D0F31499878E0DBDAD39C7809D29971 /* so.json */,
				5F8BAA81D1FC1422A1B7EC32B5E75D70 /* sq.json */,
				BBD6F963ED29FFEF344ADBDC13E95B10 /* sr.json */,
				F301F9C49972EFB5E864FCD87860566B /* sv.json */,
				B93878207B2033A6E874ED922F711173 /* sw.json */,
				B611DAC4F2D7A46939634D1440BCB331 /* ta.json */,
				6537330577451A5F6E48B81467BE38EC /* tg.json */,
				0AE8C930B08E958DE05DACE661EBACB7 /* th.json */,
				4A09D4CD03CF8225857037CD2A6C57B4 /* tr.json */,
				FAA361DF2B06A5F873CBC6538A5D5BB2 /* tt.json */,
				4192F4582D7CFB4F26B32F0EBD570535 /* ug.json */,
				80D052460163D555C251E24E2948E0B3 /* uk.json */,
				D5D2C02D15A4F07F484665B8C26A68C6 /* ur.json */,
				5471408D000EF466F8EF074CDC2CB8D6 /* uz.json */,
				1A1FAEECE80D8017D635162132285DC4 /* vi.json */,
				4157CAF592A134672A075922CD819ABA /* zh.json */,
			);
			name = localized_countries;
			path = localized_countries;
			sourceTree = "<group>";
		};
		87C2909704309F4356B6B88F82807A73 /* FormsTokenizationViewModel */ = {
			isa = PBXGroup;
			children = (
				BF3000D365121F182162EBA1D3A4145C /* CardFormPaymentMethodTokenizationViewModel.swift */,
				3D3D50E7A27228798A36A5FF2E464EEF /* FormPaymentMethodTokenizationViewModel.swift */,
				D54527D7E015D45956BC43ED03522C94 /* Fields */,
=======
		0195C711669F03D879590EDA8156529C /* Data Models */ = {
			isa = PBXGroup;
			children = (
				0A5C4911563601814B5D98BC81BA03C9 /* AdyenDotPay.swift */,
				50F1BE90C0164308D53B6B5CCE98C785 /* Apaya.swift */,
				1FF0DB1CFB9A3AE6A2F31666B259C1FE /* ApplePay.swift */,
				09E509B89DB7A974BFEAFE312097397E /* Bank.swift */,
				7B14C4034283311A8B5FCCA83E27E77D /* CardNetwork.swift */,
				E36F370C19A2A3FE902A06C83FB89083 /* CheckoutModule.swift */,
				0D080DD61CD6319D957171C0E4A7D142 /* ClientSession.swift */,
				640C76B7C5780E777CD80B931E789D8B /* ClientToken.swift */,
				0394381D0EAE9C7A5E3738EB134E6B7B /* Consolable.swift */,
				7D564903F7D8776A1B03F98E8E0BC5E2 /* CountryCode.swift */,
				C038BFBB492D9708FC33117412F5B565 /* Currency.swift */,
				DDECA69622197515E1015F70B2822A73 /* ImageName.swift */,
				D1A2C12A9B7617CC05526DE059C762A6 /* Klarna.swift */,
				49C57AFDF05888799B93540B54DD8976 /* OrderItem.swift */,
				F2503DD292B621993742A1318F8E9B6E /* PaymentAPIModel.swift */,
				7F63501385685329AFD159646A968E1C /* PaymentMethodConfiguration.swift */,
				7103AEE481AC5AD25993A04C08EDF49E /* PaymentMethodConfigurationOptions.swift */,
				CE89226151A9FBDAA15F2D27A048C3B4 /* PaymentMethodConfigurationType.swift */,
				0F66C573D7B5C51A46A8E7F99EE85C67 /* PaymentMethodToken.swift */,
				3338F4092616C02BAA1996159D9EE7E7 /* PaymentMethodTokenizationRequest.swift */,
				AEF200FE3A6D0727A493E8C4ACD4EFD8 /* PaymentResponse.swift */,
				E151721736BAD4346B46053B086A18CE /* PayPal.swift */,
				BF4126496720D5F1928EBE82FF0F5FE8 /* PrimerConfiguration.swift */,
				40F846B4581D375BC260AE62EB05B07B /* PrimerFlowEnums.swift */,
				469E3362B1B90CAC29E32FB1F1D1C22C /* PrimerSettings.swift */,
				0EDC8A50B1EC697A7CB684151C97BEBF /* SuccessMessage.swift */,
				83F7948D9C7DBA1C183C2150F393F97C /* Throwable.swift */,
				5C5635C0406E46F6C61CE3FE8D479479 /* VaultCheckoutViewModel.swift */,
				AC6ED9F6A5144F3C2773C659FD770979 /* PCI */,
				11AB26FF5478C871EF4EB27FC6FCEE4F /* Theme */,
			);
			name = "Data Models";
			path = "Sources/PrimerSDK/Classes/Data Models";
			sourceTree = "<group>";
		};
		10E46B8272E8DEE8B16D641EC8B2FD74 /* Internal */ = {
			isa = PBXGroup;
			children = (
				127442F8F3B2C274537504D0BC81844E /* PrimerTheme+Borders.swift */,
				241B3E8542EED2F9C305D188481F734A /* PrimerTheme+Buttons.swift */,
				02518537AAC65F319C3CFB8A18877B3C /* PrimerTheme+Colors.swift */,
				5CC29CF48AF1D5CC842A51D6BDCD7597 /* PrimerTheme+Inputs.swift */,
				BB21386F14AAB80CE908256128B74C77 /* PrimerTheme+TextStyles.swift */,
				7807979E46DE9951037B69CCB13FD8EE /* PrimerTheme+Views.swift */,
			);
			name = Internal;
			path = Internal;
			sourceTree = "<group>";
		};
		11AB26FF5478C871EF4EB27FC6FCEE4F /* Theme */ = {
			isa = PBXGroup;
			children = (
				A2DF4C73CB54FD45852C577A911FEAF5 /* PrimerTheme.swift */,
				10E46B8272E8DEE8B16D641EC8B2FD74 /* Internal */,
				657F8C7F9C32D37CEDCE62C14888913F /* Public */,
			);
			name = Theme;
			path = Theme;
			sourceTree = "<group>";
		};
		143D01294C4CA6CC898FE4873D83CF78 /* FormsTokenizationViewModel */ = {
			isa = PBXGroup;
			children = (
				9A2E92B9E1736371652F16E0AB7C1A83 /* CardFormPaymentMethodTokenizationViewModel.swift */,
				888BAA2AB3CC707E8C9B751231682DCC /* FormPaymentMethodTokenizationViewModel.swift */,
				429F088747D5736B88DC3CADFC361C19 /* Fields */,
			);
			name = FormsTokenizationViewModel;
			path = FormsTokenizationViewModel;
			sourceTree = "<group>";
		};
		1628BF05B4CAFDCC3549A101F5A10A17 /* Frameworks */ = {
			isa = PBXGroup;
			children = (
				59DA5C1F72E1D5BABC43EACBA672C3BA /* iOS */,
			);
			name = Frameworks;
			sourceTree = "<group>";
		};
		1A72DB174A467C784AB846F047028BB2 /* Payment Services */ = {
			isa = PBXGroup;
			children = (
				95B9F80BDA5B3EB3EABAC5A345E3DEBA /* ClientSessionService.swift */,
				C17885019694BE0622649AD087B6DFED /* ClientTokenService.swift */,
				9137C6E1C63183556BC7E1CEEE482305 /* CreateResumePaymentService.swift */,
				2BE4CB4C2C89BA7B6B9C1B90D7920781 /* PaymentMethodConfigService.swift */,
				389303996D13AC9A5158561CFCB9705E /* PayPalService.swift */,
				58FDCD9F00C2C7A6E91E3B101CB75582 /* VaultService.swift */,
			);
			name = "Payment Services";
			path = "Payment Services";
			sourceTree = "<group>";
		};
		204243EFFB649B7DDCB7284D366B186C /* Primer */ = {
			isa = PBXGroup;
			children = (
				4FF6DD374FD0C7EC80B787EC37BCF887 /* AppState.swift */,
				AD136092074E558DCB801DC18F8BE824 /* DependencyInjection.swift */,
				154D6609196FC914D921B07C3CAF9B1D /* Primer.swift */,
				CE463680787D6E5CB60BBDF9708241AE /* PrimerDelegate.swift */,
				F39914CE4C60F8DC0B0DF455E0682BA6 /* PrimerSource.swift */,
				1B0F018AE6623EF64FB66A805CAF2979 /* ResumeHandlerProtocol.swift */,
				85B4532F3FB304230EDF0A3B191AF131 /* Decision Handlers */,
			);
			name = Primer;
			path = Primer;
			sourceTree = "<group>";
		};
		2455CECE71E06240091AADA7BAA95C59 /* Vault */ = {
			isa = PBXGroup;
			children = (
				F76C8BAC12EA4C687A1D8A512C5EE01F /* VaultPaymentMethodView.swift */,
				7638978E105DD94C1A4F96671DCE7509 /* VaultPaymentMethodViewController.swift */,
				268FE02353F9E7310B4158F911F9DA5E /* VaultPaymentMethodViewModel.swift */,
			);
			name = Vault;
			path = Vault;
			sourceTree = "<group>";
		};
		2785766D8F35166957143202437BB0FD /* Dispatchers */ = {
			isa = PBXGroup;
			children = (
				68B540EE62533DF838B1FC5A554F232F /* ConcurrencyLimitedDispatcher.swift */,
				987BF0E76793EE6FFAD7E7EF414A2402 /* CoreDataDispatcher.swift */,
				8ED07193DF17B564A22218D5A51636FA /* Queue.swift */,
				5622E382B6812C73805E559A84C19878 /* RateLimitedDispatcher.swift */,
				71AFE483604F7710972836202BC5DB7F /* RateLimitedDispatcherBase.swift */,
				7F6B7744B0ED98B53C03F479A9973D9D /* StrictRateLimitedDispatcher.swift */,
			);
			name = Dispatchers;
			path = Dispatchers;
			sourceTree = "<group>";
		};
		2DD8BC430704F8552DCA87D545AB638A /* Parser */ = {
			isa = PBXGroup;
			children = (
				B3C21404D9D3EFD9E8E73AC1F00F382D /* Parser.swift */,
				429A1484B6A92EDE67A0003D4DA2B95F /* JSON */,
			);
			name = Parser;
			path = Parser;
			sourceTree = "<group>";
		};
		2F2286CD408FA5B74D16D050B631A8A1 /* Support Files */ = {
			isa = PBXGroup;
			children = (
				A3E2F9C06F13281158B80CB453C2CEDE /* PrimerSDK.modulemap */,
				46F10C838A14A4D1EC5008A9A50587B5 /* PrimerSDK-dummy.m */,
				5A7D0344D2187D0DBF06BC3F19C0D7D9 /* PrimerSDK-Info.plist */,
				3A80461734A0871A7528315BB68C6B8B /* PrimerSDK-prefix.pch */,
				1795A506EA0112F3AE062921DA56E134 /* PrimerSDK-umbrella.h */,
				7540675C759C8CDA799A0607647F2B20 /* PrimerSDK.debug.xcconfig */,
				51B15B52AB0EFD7A5E8B700E62038EEF /* PrimerSDK.release.xcconfig */,
				5B529DCEAF590BEDB5A8C711E0B2868F /* ResourceBundle-PrimerResources-PrimerSDK-Info.plist */,
			);
			name = "Support Files";
			path = "Example/Pods/Target Support Files/PrimerSDK";
			sourceTree = "<group>";
		};
		30E1AA205BA1070BC4C8955A960B4D20 /* TokenizationViewModels */ = {
			isa = PBXGroup;
			children = (
				6CAAAC0EB91492CFF951C7EA36178D10 /* ApayaTokenizationViewModel.swift */,
				A4C1B9F94416B3F04A8C934DD9914CC1 /* ApplePayTokenizationViewModel.swift */,
				E0398F0D8629B8479341399008E6374B /* BankSelectorTokenizationViewModel.swift */,
				A5BEADB4D620F10D7422C1956B617E1A /* CheckoutWithVaultedPaymentMethodViewModel.swift */,
				AC94141CE548C76A910FE3C8F4A2127F /* ExternalPaymentMethodTokenizationViewModel.swift */,
				D3FE3E693CCF9F99097097309ACCECB1 /* KlarnaTokenizationViewModel.swift */,
				86CC1D162B24CC2BA76B1DEBEB6A3376 /* PaymentMethodTokenizationViewModel.swift */,
				6F563F38E8DB399181449215733EB378 /* PaymentMethodTokenizationViewModel+Logic.swift */,
				1B248F72F834E0353418A37C78485467 /* PayPalTokenizationViewModel.swift */,
				54076689EC6C46204267420081A38FC3 /* PrimerTestPaymentMethodTokenizationViewModel.swift */,
				30C6930C7EE1ED95FF22C64D771BD250 /* QRCodeTokenizationViewModel.swift */,
				143D01294C4CA6CC898FE4873D83CF78 /* FormsTokenizationViewModel */,
			);
			name = TokenizationViewModels;
			path = TokenizationViewModels;
			sourceTree = "<group>";
		};
		33CA75F024EA6271F466DBAB310D28A6 /* Components */ = {
			isa = PBXGroup;
			children = (
				C5EA94B46E5B8650F45401C1EB034069 /* HeaderFooterLabelView.swift */,
				440418EEB01FD9B1BDAF723E989622B8 /* PrimerFormView.swift */,
				B5431B6A5BC6CBDB524A1BD00B886AB5 /* PrimerNibView.swift */,
				FF2D9D860D45302C5F6E2297DCD3DA0D /* PrimerResultComponentView.swift */,
				BE8E36D5395D00F24331CD88805B8C38 /* PrimerResultViewController.swift */,
				2AE00FA55173A6446DED2C2C33CC37C1 /* PrimerSearchTextField.swift */,
			);
			name = Components;
			path = Components;
			sourceTree = "<group>";
		};
		399883AB397DA4C18A392AC6D544E94C /* Modules */ = {
			isa = PBXGroup;
			children = (
				6427DBA7965B1B28C49181E0016C2758 /* PollingModule.swift */,
			);
			name = Modules;
			path = Sources/PrimerSDK/Classes/Modules;
			sourceTree = "<group>";
		};
		3A0E33BD28369583E6C0FEACB2DBC979 /* Text Fields */ = {
			isa = PBXGroup;
			children = (
				94A01101C2E32A5504E4FCF2E207EFE9 /* CardComponentsManager.swift */,
				8F8FF8759C8723427A1D782544E6A5BD /* PrimerAddressLineFieldView.swift */,
				DF5B8C7830029D200D78967455502D72 /* PrimerCardholderNameFieldView.swift */,
				EFFB4EF927B7FABD61369F4343F134E4 /* PrimerCardNumberFieldView.swift */,
				C1F7CA8F6F2B14DE5CEED2B09D636F6C /* PrimerCityFieldView.swift */,
				1807FA0C318853E720E866EA66C95217 /* PrimerCountryFieldView.swift */,
				239792933EE8C813970A02AF3D34A4D0 /* PrimerCVVFieldView.swift */,
				840A04F6270E300CB2FC79503B63A438 /* PrimerExpiryDateFieldView.swift */,
				14204611315DB5D25C0B134009FF5546 /* PrimerFirstNameFieldView.swift */,
				110CD03A9A83B62FD046333A2049F2C0 /* PrimerLastNameFieldView.swift */,
				ABFAF5FFEF96B89CFD0E471A5BC49F97 /* PrimerPostalCodeFieldView.swift */,
				F2FA18F326AED7408061013FD3806F34 /* PrimerStateFieldView.swift */,
				85C8BA90006BB34543E615D7738DD051 /* PrimerTextField.swift */,
				88DCA7AF8CB8E79D2E45FF75152BBEC3 /* PrimerTextFieldView.swift */,
				B4B6F3A0BAD6E8F1A7E34D5477F6D0FB /* PrimerTextFieldView+Analytics.swift */,
				0EF82B7E0588681C18AEFA7D81258124 /* PrimerTextFieldView+CardFormFieldsAnalytics.swift */,
				A513E2CE465F934AA932A875B5016399 /* Generic */,
			);
			name = "Text Fields";
			path = "Text Fields";
			sourceTree = "<group>";
		};
		3F9717AC9B52DA17B631E6C06D41D9DA /* Mocks */ = {
			isa = PBXGroup;
			children = (
				B7D2F4BAA739FB95E72C662183F587A7 /* MockPrimerAPIClient.swift */,
			);
			name = Mocks;
			path = Sources/PrimerSDK/Classes/Mocks;
			sourceTree = "<group>";
		};
		4046C68DF3E4C7B346570C79EE6E2BDB /* UI Delegates */ = {
			isa = PBXGroup;
			children = (
				9126DA0AB1C286D809384784280E8B97 /* ReloadDelegate.swift */,
			);
			name = "UI Delegates";
			path = "UI Delegates";
			sourceTree = "<group>";
		};
		4186FEF550E9D0B3FD816A91903F935B /* JSONs */ = {
			isa = PBXGroup;
			children = (
				78E2910CD6D77C2E78CA5C206CC287E3 /* currencies.json */,
				4B9588C4AB22E8758398A5CE4BF768E9 /* localized_countries */,
			);
			name = JSONs;
			path = Sources/PrimerSDK/Resources/JSONs;
			sourceTree = "<group>";
		};
		429A1484B6A92EDE67A0003D4DA2B95F /* JSON */ = {
			isa = PBXGroup;
			children = (
				F11D3641D49C3A3ABF18CC684318C5EB /* JSONParser.swift */,
			);
			name = JSON;
			path = JSON;
			sourceTree = "<group>";
		};
		429F088747D5736B88DC3CADFC361C19 /* Fields */ = {
			isa = PBXGroup;
			children = (
				874CC9488E7B9EA799EB3F4967FD3DD1 /* AddressField.swift */,
				D42358258672E37391846508E1FA3CA4 /* CardholderNameField.swift */,
				04F0F5E1B92B4D2528F0C41305A644D8 /* CardNumberField.swift */,
				1DE3E3153F01E4426813BE0C7058913B /* CityField.swift */,
				A17D953077FDF732ECB8770170E3EF75 /* CountryField.swift */,
				9FEF4A5F661AAEF1B9F01134B2C42951 /* CVVField.swift */,
				EB601784C3733F39F7B003385B0AC06A /* ExpiryDateField.swift */,
				F5EC7783FFBB7F8668087ED59D7A2498 /* Field.swift */,
				7EE355292C15599CB927DF4EA9D81332 /* FirstNameField.swift */,
				94946BCA95D1C7927E5F6FF6341F6593 /* LastNameField.swift */,
				61B1FC18462EA020EA81E2A62B06006D /* PostalCodeField.swift */,
				BB9B649478C0700702EA7E05394A2A11 /* StateField.swift */,
			);
			name = Fields;
			path = Fields;
			sourceTree = "<group>";
		};
		436D971F6DEBC7C761257D84A3193DC7 /* Primer */ = {
			isa = PBXGroup;
			children = (
				10574D57A5C75195A0A8C80BF3B90621 /* PrimerAPI.swift */,
				190341D31959A412CB04AD59AEA587ED /* PrimerAPIClient.swift */,
				E10A750CA4D5AB2EA8C81EFDB48E2786 /* PrimerAPIClient+Promises.swift */,
			);
			name = Primer;
			path = Primer;
			sourceTree = "<group>";
		};
		47F57301E4DAE15BA6020148C734C16A /* Connectivity */ = {
			isa = PBXGroup;
			children = (
				7825C07EE77FDFE99DA9604D08C4E9ED /* Connectivity.swift */,
			);
			name = Connectivity;
			path = Connectivity;
			sourceTree = "<group>";
		};
		4B9588C4AB22E8758398A5CE4BF768E9 /* localized_countries */ = {
			isa = PBXGroup;
			children = (
				E26E96D1BBDC5CBCAF959013386978CF /* af.json */,
				504DBD210C750961424FC46147E2EC8C /* am.json */,
				7DF65FD4AB0636E332FB43A51E19E651 /* ar.json */,
				401FB83270E309D17EEA09F3F70C87FF /* az.json */,
				5A49BEAA7CA3C1781B73BF888BB6C8BF /* be.json */,
				147EDED848904848B58FFF579E134D3F /* bg.json */,
				B6CC4CDCC7CB85CB74DDCFDA9EFF7E8C /* bn.json */,
				CE18DF5648410BD98D3021722BC06148 /* bs.json */,
				647B28CD50A407A426F5BBC9CEE3FD40 /* ca.json */,
				CA17F8CCA656E77F7B23932EFBA7A96F /* cs.json */,
				37B8D6027AD35759B762A7152F230094 /* cy.json */,
				6641CBF96B27A48398C99B9959B80306 /* da.json */,
				5C5D5F6B03A1F5B6140F0227C3B1BCB3 /* de.json */,
				C5067CE9ED1E527F41ED4F65E2CCA5D1 /* dv.json */,
				7A72B06C30489AC3E8A2B5EFAF28B9A9 /* el.json */,
				E55F821185CE59EE6F38A995CBB79065 /* en.json */,
				EC8D5296A90E2366992B76852753B8C0 /* es.json */,
				BCD7CB0B72FDEDD728889CF37457C401 /* et.json */,
				B11ACC66DAE1E31107BD5A86A8411076 /* eu.json */,
				A41DBE9092ED4B3CB69237C1B51C2C44 /* fa.json */,
				635177D85EFEC968CABE0C63E79EDF64 /* fi.json */,
				832B4C92AC84266B6D16C6530385785C /* fr.json */,
				9FB4C63D7CC7487D55578CEA9254749A /* gl.json */,
				DDFA0294DC14FFD487706AF6CBD43717 /* ha.json */,
				D5DF5477B5A6BB63A65AEEB7825A2C08 /* he.json */,
				D3320EED7820A5BA8E6EDB93E1CF6083 /* hi.json */,
				F0441364719AAD0A5E1F7A1B04DF8FA0 /* hr.json */,
				6682380497D9D53F233392F230247F19 /* hu.json */,
				11E466AE52C780F276A33BC264BD8EE3 /* hy.json */,
				635BD475E8C26E4AB9341D962ED8F444 /* id.json */,
				98A69679B168F44FC323E79635D49D4B /* is.json */,
				6FCC752035B13570B810EB4B0A49F0EA /* it.json */,
				2CD90ED45B8F318C62CC29E47AE097DF /* ja.json */,
				DE6DC3F449F50EB5E2BDFC964C133B88 /* ka.json */,
				C78D56353FD746C40EA9E994289DD1DF /* kk.json */,
				E096A232E769AE60FFEB344C98640FA2 /* km.json */,
				FA9108E4F97CB3E17C1D65AF9C5EBD0B /* ko.json */,
				9DF1CF96D7696FC605ADB2E01EC89CB4 /* ku.json */,
				09A0A9ED3396EF4ABBD4BEAE432028FA /* ky.json */,
				39DE88BE74D343689A6BB8B3FD6022B9 /* lt.json */,
				04D6F3B1182EBCBC3554B047C5B8FCBF /* lv.json */,
				B0F7F8F24028713D4D0B8B381956AFF8 /* mk.json */,
				2B217886854B9E5E6B58D69E9F5ABB5D /* ml.json */,
				E23CB627911CC5CCCCCD0308A2B4DBEE /* mn.json */,
				1884C281288D6F2DC87392AA558CAB93 /* ms.json */,
				5CD9AC98E218F87D5CCE16708C0E3510 /* nb.json */,
				177A2C268DAB13DB956738EB01863B0F /* nl.json */,
				74A2FFE7E84DBBC6360609F321DF4EC7 /* nn.json */,
				F1057B2829C97A9C40DB9AF7564FC24F /* no.json */,
				5D750962A907503622C5631B4FB287ED /* pl.json */,
				8390E8568C7B7B1942AA8B68DF395EF3 /* ps.json */,
				E633BE6DAD95E6AAECB92A43652C57D3 /* pt.json */,
				EA718C0FF0F089A7609A30BB1DD62744 /* ro.json */,
				6121AA39B07DC64A7EFC354D0198D886 /* ru.json */,
				566E7F6F18D5D19ECB351424648108A7 /* sd.json */,
				DA14D163F9BEE98C4DACE3C52D91A189 /* sk.json */,
				0FE2BA636B3865BD98472FC1E5089F87 /* sl.json */,
				2A6AA1A60979FBCDD697BFB0F2857E96 /* so.json */,
				978D9FDD15A962C1F337554D6F7F9BDB /* sq.json */,
				9527AECA592BCC3319D50771C7F22504 /* sr.json */,
				475B4870F7B981495B8EC80A8D1E7183 /* sv.json */,
				42540FC2DA1A3E9460A87EE0930D062C /* sw.json */,
				8FBF2055761EC58493678B82EF95FB5E /* ta.json */,
				A027C3CA848F5A07A750DA6F898065CF /* tg.json */,
				008E9672F8DA17E7E808D2024C2B8169 /* th.json */,
				5877E51488C6D8D2E24FE89CB6332776 /* tr.json */,
				AF39E85D3D7EE7589185E32A0E1C1E8F /* tt.json */,
				A0D014A9A35667994584407C797F26EC /* ug.json */,
				55ECB23A7F39B131352246D87CA81FA4 /* uk.json */,
				1846428A20F46EBD53DDB88B13B564A1 /* ur.json */,
				39FA78323933A089463ED1BB25A22D83 /* uz.json */,
				BC1EFB1B23661D3EC8B491050FB16029 /* vi.json */,
				0C347ED1AB223837E922A252C8A99C37 /* zh.json */,
			);
			name = localized_countries;
			path = localized_countries;
			sourceTree = "<group>";
		};
		4CB56C91ED56520C2C501341CFEDDC05 /* User Interface */ = {
			isa = PBXGroup;
			children = (
				C80C66B9D7AFF1FA1968A1FCDA6D6560 /* Identifiable.swift */,
				1AC62A4101E74F2FAEF871CA38719FA9 /* PaymentMethodsGroupView.swift */,
				7A21A578EB514AA500BC472FF23EE7E7 /* UIUtils.swift */,
				882B888DB47CAF724EDDE98286AE860D /* Banks */,
				33CA75F024EA6271F466DBAB310D28A6 /* Components */,
				86EC748ED8544C8024DC5E6FAFE24B34 /* Countries */,
				55AD7DD2F543931EE6685F744AE6A940 /* OAuth */,
				F2890691346B922EE748931695978E41 /* PCI */,
				7DC44A6BF79F3DCF879A93E58F08F2BE /* Primer */,
				ABE7899F962A9ACE46D3A43F588EA598 /* Root */,
				9D7C3C5F48C0AB1B10A5B8EE697331ED /* TestPaymentMethods */,
				3A0E33BD28369583E6C0FEACB2DBC979 /* Text Fields */,
				6F5B8811D1EE752E7AFBE64A6FFF2DE0 /* TokenizationViewControllers */,
				30E1AA205BA1070BC4C8955A960B4D20 /* TokenizationViewModels */,
				4046C68DF3E4C7B346570C79EE6E2BDB /* UI Delegates */,
				2455CECE71E06240091AADA7BAA95C59 /* Vault */,
			);
			name = "User Interface";
			path = "Sources/PrimerSDK/Classes/User Interface";
			sourceTree = "<group>";
		};
		54A7895DAE26B596AD08830E34C90F60 /* PromiseKit */ = {
			isa = PBXGroup;
			children = (
				CB9EA884F54FC65AA5E5FEE00B01D738 /* after.swift */,
				3E97D73337F44028C4801631812EF50F /* Box.swift */,
				9E1AB09EE32CE97EE104E9A0DB4AFF68 /* Catchable.swift */,
				A6A346F9ECE5D109C629EC8C28BDAF1B /* Configuration.swift */,
				4A63DC9F91856B6F7E6020ED293426E6 /* CustomStringConvertible.swift */,
				4314305611F7D2285A1A0BA1AB83D963 /* Dispatcher.swift */,
				90192DE3111B169F2CD7F3E9734658D0 /* Error.swift */,
				9EF2E552AC661413CD893268A39D980E /* firstly.swift */,
				1E8FF75667D4D7DECE20F6949BE86757 /* Guarantee.swift */,
				494FD6FA6A60201369E93178CAAC7B34 /* hang.swift */,
				DE02F7176F7A3A6D6822797E092836F4 /* LogEvent.swift */,
				69E89382B7A4F54F96689C0A9EC333E9 /* Promise.swift */,
				75C7A1603A106E48072D3F2F3CBD053D /* race.swift */,
				826A3DD4C1B2E74DFE546D7195563581 /* Resolver.swift */,
				30A7995DFB7C29B7F3FF24C001F1AAC8 /* Thenable.swift */,
				5FDE91685AAC26C49AA35870730982C3 /* when.swift */,
				AF5C2E16B1CF3F39AC06728C12116B76 /* Cancellation */,
				2785766D8F35166957143202437BB0FD /* Dispatchers */,
				E9285AEC93E8441F3740D6D1C64046B1 /* Wrappers */,
			);
			name = PromiseKit;
			path = PromiseKit;
			sourceTree = "<group>";
		};
		55AD7DD2F543931EE6685F744AE6A940 /* OAuth */ = {
			isa = PBXGroup;
			children = (
				78FA90FB05F8FEF8348D42609735F316 /* PrimerWebViewController.swift */,
			);
			name = OAuth;
			path = OAuth;
			sourceTree = "<group>";
		};
		562EDA03FB0CF758927D8FD05055D595 /* Data Models */ = {
			isa = PBXGroup;
			children = (
				1D7D6019395542D0D5584D84DE6E181B /* 3DS.swift */,
			);
			name = "Data Models";
			path = "Data Models";
			sourceTree = "<group>";
		};
		56409D50D0FA1C19C592518252ACCB45 /* Targets Support Files */ = {
			isa = PBXGroup;
			children = (
				DC341534F0F751E90DBE9F9F51531A54 /* Pods-PrimerSDK_Example */,
				C99317E726DB0D5CA94A6EFE2CA8C63E /* Pods-PrimerSDK_Tests */,
			);
			name = "Targets Support Files";
			sourceTree = "<group>";
		};
		58F6AD5158656C02037D1F0134C79D91 /* Networking */ = {
			isa = PBXGroup;
			children = (
				F75FD1C8544085ACBFF6C8BCB9051348 /* PrimerAPIClient+3DS.swift */,
			);
			name = Networking;
			path = Networking;
			sourceTree = "<group>";
		};
		59DA5C1F72E1D5BABC43EACBA672C3BA /* iOS */ = {
			isa = PBXGroup;
			children = (
				EAB6F611E86A4758835A715E4B4184F6 /* Foundation.framework */,
				D245E0514AAC1A2B9A6D5EA2F383E90F /* UIKit.framework */,
			);
			name = iOS;
			sourceTree = "<group>";
		};
		5A79ED48F802A2B3B1674FFD4E1834FF /* Network */ = {
			isa = PBXGroup;
			children = (
				DF31AC857CB3172B5D54570D7C6AAA7E /* Endpoint.swift */,
				8003A1A50CBC7B38C7428F47EF1B7A26 /* NetworkService.swift */,
				EBF01CECC681F3480D262A63CE98525E /* SuccessResponse.swift */,
				20CFB3E1F9AF7EAFDFED9D27C1723908 /* URLSessionStack.swift */,
			);
			name = Network;
			path = Network;
			sourceTree = "<group>";
		};
		5E7CEBBE4BB56B730A515810549B52D9 /* Products */ = {
			isa = PBXGroup;
			children = (
				4D3869E0A461E802A5916AA6523517A4 /* Pods-PrimerSDK_Example */,
				23FD1D157B8C8E7148BE8A7D354A051F /* Pods-PrimerSDK_Tests */,
				28E47791C9F9D0A9BA05C719761A4F3F /* PrimerSDK */,
				A8B3BC107C2BDC3C03D961866F721265 /* PrimerSDK-PrimerResources */,
			);
			name = Products;
			sourceTree = "<group>";
		};
		657F8C7F9C32D37CEDCE62C14888913F /* Public */ = {
			isa = PBXGroup;
			children = (
				BBD4A98FD181F0ED2B41D85FDA6CADC5 /* PrimerThemeData.swift */,
				FB8DFFEA63E1F14046DF0C5A52BB09C8 /* PrimerThemeData+Deprecated.swift */,
			);
			name = Public;
			path = Public;
			sourceTree = "<group>";
		};
		6F5B8811D1EE752E7AFBE64A6FFF2DE0 /* TokenizationViewControllers */ = {
			isa = PBXGroup;
			children = (
				434597B70A019C98DB71A7934AFFB687 /* QRCodeViewController.swift */,
			);
			name = TokenizationViewControllers;
			path = TokenizationViewControllers;
			sourceTree = "<group>";
		};
		7247ACD97AB79769C7D29E910A7E0D09 /* Development Pods */ = {
			isa = PBXGroup;
			children = (
				A15358C888FD6D55D7A70D772FFEEC81 /* PrimerSDK */,
			);
			name = "Development Pods";
			sourceTree = "<group>";
		};
		7DC44A6BF79F3DCF879A93E58F08F2BE /* Primer */ = {
			isa = PBXGroup;
			children = (
				6E7A6848C0235AFE5180AC131B65A0FC /* CardButton.swift */,
				F697AFB885D5C0BAEFFB343EDA2AE179 /* ExternalViewModel.swift */,
				471EF53C18B5ADB67294A76D0E3F7702 /* PaymentMethodComponent.swift */,
			);
			name = Primer;
			path = Primer;
			sourceTree = "<group>";
		};
		81C0D2C9321F9AF21D4F4E23C1594CC6 /* Analytics */ = {
			isa = PBXGroup;
			children = (
				A143AA74DE8F6D1364C03D40E247692B /* Analytics.swift */,
				374BD474700395A876438314E0E4BB81 /* AnalyticsEvent.swift */,
				54913DF70FBE297E433ABC940EB3B10A /* AnalyticsService.swift */,
				CD2D13EDB740E9BD1B4CD6AFC028AD50 /* Device.swift */,
			);
			name = Analytics;
			path = Analytics;
			sourceTree = "<group>";
		};
		85B4532F3FB304230EDF0A3B191AF131 /* Decision Handlers */ = {
			isa = PBXGroup;
			children = (
				2A7F23FD650015FD751F88CE8742E232 /* Decisions.swift */,
			);
			name = "Decision Handlers";
			path = "Decision Handlers";
			sourceTree = "<group>";
		};
		86EC748ED8544C8024DC5E6FAFE24B34 /* Countries */ = {
			isa = PBXGroup;
			children = (
				7F655F96177CD50A88AD7CAEB163A6DE /* CountrySelectorViewController.swift */,
				4B87DB3FA939701CB517A8DDE7B7CABA /* CountryTableViewCell.swift */,
>>>>>>> 964190c7
			);
			name = FormsTokenizationViewModel;
			path = FormsTokenizationViewModel;
			sourceTree = "<group>";
		};
<<<<<<< HEAD
		884ACBD4BED74017F1E8F7C92798F43E /* Pod */ = {
			isa = PBXGroup;
			children = (
				03BFD2721768596460943518CFCE186D /* LICENSE */,
				F67DF52EECC363F90F3A0083B5D1F62E /* PrimerSDK.podspec */,
				DCB37DC0F1C41D9629735420A2506CC3 /* README.md */,
=======
		882B888DB47CAF724EDDE98286AE860D /* Banks */ = {
			isa = PBXGroup;
			children = (
				9D544828E2F0EA7B6F9DB8A82BDF8518 /* BankSelectorViewController.swift */,
				9A70D6B11BC6DAE1679B8C0D641F4D90 /* BankTableViewCell.swift */,
>>>>>>> 964190c7
			);
			name = Banks;
			path = Banks;
			sourceTree = "<group>";
		};
<<<<<<< HEAD
		88D98BDEA4E1D67FABA80AF2F96B5C79 /* TokenizationViewControllers */ = {
			isa = PBXGroup;
			children = (
				D28D9A0DB2A7E5A445884CBF608692C1 /* QRCodeViewController.swift */,
			);
			name = TokenizationViewControllers;
			path = TokenizationViewControllers;
			sourceTree = "<group>";
		};
		8D03113B95C88DE6B57AC691B19C2C43 /* Components */ = {
			isa = PBXGroup;
			children = (
				472FA8502DA8824E113CA8EADA1B72BA /* HeaderFooterLabelView.swift */,
				6C1575E6B49FCB233854EF3DDFD1E51E /* PrimerFormView.swift */,
				8418044A93BF298C5C5F31640D606F40 /* PrimerNibView.swift */,
				F4957DCEA37A1035A6E2BC651B043B23 /* PrimerResultComponentView.swift */,
				37CDDE3EED6FB257A8D0D9B6564720D3 /* PrimerResultViewController.swift */,
				DB715871874EAF41D7E7CDD1D2950C8F /* PrimerSearchTextField.swift */,
			);
			name = Components;
			path = Components;
			sourceTree = "<group>";
		};
		9308020306A724EA4032DDA6A08AAE3A /* Payment Services */ = {
			isa = PBXGroup;
			children = (
				D86D0FDCE8891CE0B9C7B3C368349934 /* ClientSessionService.swift */,
				0AD0B18A3E51A1EC349AD91C8938E7DA /* ClientTokenService.swift */,
				394E10464C30F0A45477C487821818AF /* CreateResumePaymentService.swift */,
				D31E252DE2F21B5A84EF2689A51721E9 /* PaymentMethodConfigService.swift */,
				933564A1BAE4BD46906A21F6D9785450 /* PayPalService.swift */,
				3E6BC60CF13B77739B0761CED807B4B9 /* VaultService.swift */,
			);
			name = "Payment Services";
			path = "Payment Services";
			sourceTree = "<group>";
		};
		988F640623F2995BAE2926E3FD272D62 /* Data Models */ = {
			isa = PBXGroup;
			children = (
				D4020B17AB77A6917D64AA55E1DFE9BA /* AdyenDotPay.swift */,
				894F599B0CF29D8508A99807B2EB2551 /* Apaya.swift */,
				080737DE95DDC3CF63C2E526C9FBBF0C /* ApplePay.swift */,
				D6AFFBB5478D3017409862F451C09F48 /* Bank.swift */,
				7A11A9B0009B0254C95D5987BE22E46D /* CardNetwork.swift */,
				E895C5E5AE6BE763F26F95F8E5D49455 /* CheckoutModule.swift */,
				69A4DE7A8154C98332BE79200998E35F /* ClientSession.swift */,
				2EC058B726262D530CCD7C4F581359A1 /* ClientToken.swift */,
				CBB0E97EF5A36A268148829681B2719D /* Consolable.swift */,
				396A5C512D1A706BBB64B4A89C202A37 /* CountryCode.swift */,
				6774DB9BF71E9B465AFDE174C665B14A /* Currency.swift */,
				2CE14CFA8837948D651B95735D82E4E9 /* ImageName.swift */,
				800E9842E6F960E19B1CFE3E1507711F /* Klarna.swift */,
				57B0A1FEA445C75EF02DC5A6E4704379 /* OrderItem.swift */,
				FEC378BEFFCC73080EB11D795F1245C0 /* PaymentAPIModel.swift */,
				80919E071A6485473286930FAAEFE764 /* PaymentMethodConfiguration.swift */,
				BC8971095B6460B5CCF392145F3B1595 /* PaymentMethodConfigurationOptions.swift */,
				15ECA1BBBC95BDAA458C7BFE3755304D /* PaymentMethodConfigurationType.swift */,
				70C19264BD7CA44ED865E3258788E7D3 /* PaymentMethodToken.swift */,
				87BD880260852FACC10C4FBDF0E1CAFC /* PaymentMethodTokenizationRequest.swift */,
				BCA512257CAE49EFE7AB3703F7E87AA4 /* PaymentResponse.swift */,
				10490A1420B0838FB3079BBD2568E5AE /* PayPal.swift */,
				75841D52D76F67EA1D48D5DD6CBE428C /* PrimerConfiguration.swift */,
				5101DFD8336D267954930D30ED448083 /* PrimerFlowEnums.swift */,
				3B240F324E34CB20BDCEB6B87B31E197 /* PrimerSettings.swift */,
				3306E9D57A0889F1079EF093F6F49467 /* SuccessMessage.swift */,
				1F5C67B1844250AFA2C237F5049460CF /* Throwable.swift */,
				E471F3F1302C46CA1D22A991ADC4C645 /* VaultCheckoutViewModel.swift */,
				3B7C504891565C6463956A8FD80C533F /* PCI */,
				B6CD31E1DCB808621F8E6D90106350A0 /* Theme */,
			);
			name = "Data Models";
			path = "Sources/PrimerSDK/Classes/Data Models";
			sourceTree = "<group>";
		};
		9B1137CC36B74EC8EC251ECF5E6B03DF /* Third Party */ = {
			isa = PBXGroup;
			children = (
				C28B5E4897C2B4E4E65FB005631DFE3D /* PromiseKit */,
			);
			name = "Third Party";
			path = "Sources/PrimerSDK/Classes/Third Party";
			sourceTree = "<group>";
		};
		9F2FDA312F2B5DAF4EBCC611FACD6A45 /* Checkout Components */ = {
			isa = PBXGroup;
			children = (
				D165BED8EC5542F8A98F46E5E2CE5F66 /* PrimerHeadlessUniversalCheckout.swift */,
				26B8B908410A2A6F245A607510B03065 /* PrimerHeadlessUniversalCheckoutProtocols.swift */,
				3ADF1564EC6023CAF990EE3E7A836DAA /* PrimerHeadlessUniversalCheckoutUIManager.swift */,
				2A3B6DBEFB2122EC2F2D72A47E23AD0E /* PrimerInputElements.swift */,
			);
			name = "Checkout Components";
			path = "Checkout Components";
			sourceTree = "<group>";
		};
		A15358C888FD6D55D7A70D772FFEEC81 /* PrimerSDK */ = {
			isa = PBXGroup;
			children = (
				20E8B5962411749A674D583F28A597E8 /* Core */,
				884ACBD4BED74017F1E8F7C92798F43E /* Pod */,
				2F2286CD408FA5B74D16D050B631A8A1 /* Support Files */,
			);
			name = PrimerSDK;
			path = ../..;
			sourceTree = "<group>";
		};
		A26AAD251BF00E6DA3D7558CEC0FA635 /* Primer */ = {
			isa = PBXGroup;
			children = (
				9638D67530E7EEE5111F3DDB646D1AC1 /* CardButton.swift */,
				EAFE21F093A5A0F030B38D47BBE1FA4B /* ExternalViewModel.swift */,
				94757B5C598984A6F3735BC1023FED0E /* PaymentMethodComponent.swift */,
			);
			name = Primer;
			path = Primer;
			sourceTree = "<group>";
		};
		A2B87CF6BAB1E325343CB7A8533D2572 /* PCI */ = {
			isa = PBXGroup;
			children = (
				97702BFB2EAF18DBC97BD51599F861D1 /* TokenizationService.swift */,
=======
		884ACBD4BED74017F1E8F7C92798F43E /* Pod */ = {
			isa = PBXGroup;
			children = (
				03BFD2721768596460943518CFCE186D /* LICENSE */,
				F67DF52EECC363F90F3A0083B5D1F62E /* PrimerSDK.podspec */,
				DCB37DC0F1C41D9629735420A2506CC3 /* README.md */,
			);
			name = Pod;
			sourceTree = "<group>";
		};
		8B0F3C31DEB4FE8D09CEE7FCC2F1EA26 /* Checkout Components */ = {
			isa = PBXGroup;
			children = (
				632C061A409169129150BA396A5A01AD /* PrimerHeadlessUniversalCheckout.swift */,
				6B94FDAF8AB125D81E1216BAD83D6F96 /* PrimerHeadlessUniversalCheckoutProtocols.swift */,
				BF91326E32EFA860E198791DAEAF9319 /* PrimerHeadlessUniversalCheckoutUIManager.swift */,
				10BB6738F2CE9D9E6EBE4548FD1DDAF5 /* PrimerInputElements.swift */,
			);
			name = "Checkout Components";
			path = "Checkout Components";
			sourceTree = "<group>";
		};
		9AAC8EC3657291B263026DD5D652B7B8 /* Constants */ = {
			isa = PBXGroup;
			children = (
				1D0BC729252C96D3792BB025BB6CCF3B /* Colors.swift */,
				680F161ED0D12D1F1836B086D4B0C247 /* Content.swift */,
				F49551874BCB44B4B0660D2AF6AD686C /* Dimensions.swift */,
				82379E0A8D2C87852CF81FF36440211E /* Strings.swift */,
			);
			name = Constants;
			path = Constants;
			sourceTree = "<group>";
		};
		9D7C3C5F48C0AB1B10A5B8EE697331ED /* TestPaymentMethods */ = {
			isa = PBXGroup;
			children = (
				47E44B189C279FA4327402D6DFB8C583 /* FlowDecisionTableViewCell.swift */,
				6AA4B21CA96E04B0FA1247EEB0C1A8B9 /* PrimerTestPaymentMethodViewController.swift */,
			);
			name = TestPaymentMethods;
			path = TestPaymentMethods;
			sourceTree = "<group>";
		};
		A15358C888FD6D55D7A70D772FFEEC81 /* PrimerSDK */ = {
			isa = PBXGroup;
			children = (
				D9E48E66F4C8E2928585B0DCDF58A9E7 /* Core */,
				884ACBD4BED74017F1E8F7C92798F43E /* Pod */,
				2F2286CD408FA5B74D16D050B631A8A1 /* Support Files */,
			);
			name = PrimerSDK;
			path = ../..;
			sourceTree = "<group>";
		};
		A3A3D24E94B6A98478FB56E92F0D8340 /* Nibs */ = {
			isa = PBXGroup;
			children = (
				DCD4E35F088DF4B97D38FB697D0E9DE6 /* PrimerTextFieldView.xib */,
			);
			name = Nibs;
			path = Sources/PrimerSDK/Resources/Nibs;
			sourceTree = "<group>";
		};
		A513E2CE465F934AA932A875B5016399 /* Generic */ = {
			isa = PBXGroup;
			children = (
				34D89C23D90B6A98195CAFA2395D0753 /* PrimerGenericTextFieldView.swift */,
				EAEC4BD1D535DEC1BD9B72099D7270C2 /* PrimerSimpleCardFormTextFieldView.swift */,
			);
			name = Generic;
			path = Generic;
			sourceTree = "<group>";
		};
		A64C4EE73D92FAD0B4710A3D37B56083 /* 3DS */ = {
			isa = PBXGroup;
			children = (
				00271D0D5CB6194A4244DD4A6761A8A6 /* 3DSService.swift */,
				ABB76F8887DBC17E30FB09B867E5186E /* 3DSService+Promises.swift */,
				562EDA03FB0CF758927D8FD05055D595 /* Data Models */,
				58F6AD5158656C02037D1F0134C79D91 /* Networking */,
>>>>>>> 964190c7
			);
			name = 3DS;
			path = 3DS;
			sourceTree = "<group>";
		};
<<<<<<< HEAD
		A6151B84FB28ED48394DA238B4AE7D37 /* API */ = {
			isa = PBXGroup;
			children = (
				DDCD97087A9793EEF603C5361330CC9B /* Primer */,
			);
			name = API;
			path = API;
			sourceTree = "<group>";
		};
		A68CF03FB4EEE252ECFEE0922495702C /* Modules */ = {
			isa = PBXGroup;
			children = (
				DC182305ABEA6F8FF6E30CB4E94FBE6B /* ClientSessionActionsModule.swift */,
				AA78F4BD0CBE88D2CA03335A88BF015F /* PollingModule.swift */,
			);
			name = Modules;
			path = Sources/PrimerSDK/Classes/Modules;
			sourceTree = "<group>";
		};
		ACE553C9CFDF7F2FF0774EDC25DA868E /* JSON */ = {
			isa = PBXGroup;
			children = (
				A40DBFEDA9F04AAB1529DE18A0F03E8D /* JSONParser.swift */,
			);
			name = JSON;
			path = JSON;
			sourceTree = "<group>";
		};
		B0A2C0CFACA7C402D09BCA5B0C13C874 /* Cancellation */ = {
			isa = PBXGroup;
			children = (
				E9259E54B29CAA080CA8F31EA2A925B9 /* CancelContext.swift */,
				9D5A11A7A905D1FEB3C028523BB59BDE /* Cancellable.swift */,
				5CA274A713A0BBCD73E99C6B840BAA2A /* CancellableCatchable.swift */,
				35F9699CE50479A52DBE37045CC1B81F /* CancellablePromise.swift */,
				67BEE09935156686522A6E114BD29CB1 /* CancellableThenable.swift */,
			);
			name = Cancellation;
			path = Cancellation;
			sourceTree = "<group>";
		};
		B0F1DD4FB2FCC1AB227E8F0F2805F391 /* Constants */ = {
			isa = PBXGroup;
			children = (
				D6B9A9B947684916ABC2DF5EEB2AD3B3 /* Colors.swift */,
				D2B059F0202CD7BF6832E58D01FF144B /* Content.swift */,
				0B593A5B3133EA099E94104111CC767A /* Dimensions.swift */,
				CA07D3747AEE3723737D457C5C024334 /* Strings.swift */,
			);
			name = Constants;
			path = Constants;
			sourceTree = "<group>";
		};
		B2AC880737E2FB886F3B36654F94339E /* TestPaymentMethods */ = {
			isa = PBXGroup;
			children = (
				270EA2F04CD7396F87547096946FDEFD /* FlowDecisionTableViewCell.swift */,
				DB6F52E7F1970B63B4D53155D4EB8EA2 /* PrimerTestPaymentMethodViewController.swift */,
			);
			name = TestPaymentMethods;
			path = TestPaymentMethods;
			sourceTree = "<group>";
		};
		B3181811D194ECC2A814585C8C247843 /* Crypto */ = {
			isa = PBXGroup;
			children = (
				E99A5C38540B76041F52068CF08D9193 /* AES256.swift */,
			);
			name = Crypto;
			path = Crypto;
			sourceTree = "<group>";
		};
		B6CD31E1DCB808621F8E6D90106350A0 /* Theme */ = {
			isa = PBXGroup;
			children = (
				387FD237D00CA983527C6A05A6FA479C /* PrimerTheme.swift */,
				06AEB0D128F2FFB84C393B6DC788EF5C /* Internal */,
				29B35D196B4481EDF21E3AA72DD2B07C /* Public */,
			);
			name = Theme;
			path = Theme;
			sourceTree = "<group>";
		};
		C28B5E4897C2B4E4E65FB005631DFE3D /* PromiseKit */ = {
			isa = PBXGroup;
			children = (
				D62256C3254DBAF50805A421541587DA /* after.swift */,
				AD448CBD5A2712F66F4EB984A5099D89 /* Box.swift */,
				77F09BECF673208A8C4C6206E698DC14 /* Catchable.swift */,
				347736FC124A0C2BF5D2E729111503AF /* Configuration.swift */,
				CCD9B30FC1F4AD0D46AFC6FFCBCBD492 /* CustomStringConvertible.swift */,
				D27E321B552F64C7338CAB66C5AE5DB6 /* Dispatcher.swift */,
				0C06F529FF75B4DDFD91E57D5E074C60 /* Error.swift */,
				94AE2B4066F0672043B2E74A1D2F9FEB /* firstly.swift */,
				2376C075E300032859FF0CA8FA5221DF /* Guarantee.swift */,
				EC4A71093019DC3BF1E98195126D36B9 /* hang.swift */,
				F2A66E8250DCA30F2A06BBA4332B2423 /* LogEvent.swift */,
				EABFEC4C1C978A35650E242DEC358BF6 /* Promise.swift */,
				E87E81F20DC9FA2FC40D4B07A062B181 /* race.swift */,
				47C9B6731240F6EFB632D1B93E8FBB41 /* Resolver.swift */,
				0D190551C512B36D162FB01D10483032 /* Thenable.swift */,
				0872AA715205C1E44EBB7C2D2D640E5D /* when.swift */,
				B0A2C0CFACA7C402D09BCA5B0C13C874 /* Cancellation */,
				7E8CCAD330048DE85CB17A3C48D5D87E /* Dispatchers */,
				F863A9A4C0326D4F9DB24461DCCF536F /* Wrappers */,
			);
			name = PromiseKit;
			path = PromiseKit;
			sourceTree = "<group>";
		};
		C35F490708CC4F1227C79AFA8195B362 /* Root */ = {
			isa = PBXGroup;
			children = (
				67750E68AEDFD69FF1225EFA769A3F02 /* PrimerCardFormViewController.swift */,
				1041810771BA128F2C815A9EBEE50C8C /* PrimerContainerViewController.swift */,
				BDA3A10CE27E1E37AE1061CC97D8E09B /* PrimerFormViewController.swift */,
				3B2DDE91C97CB38EBB5C32C96E91CB63 /* PrimerInputViewController.swift */,
				04CB724AF25AFCFEB9BF36B614646780 /* PrimerLoadingViewController.swift */,
				85B381792BDD8F117A819BFA81FF0FCE /* PrimerNavigationBar.swift */,
				98AD32971C11E4EB1674EEE48C2FD16D /* PrimerNavigationController.swift */,
				DF532DCCEDC1561E3D87423E70B5A0B8 /* PrimerRootViewController.swift */,
				BED2CE2BEBD6BACD03C7259425A02361 /* PrimerUniversalCheckoutViewController.swift */,
				97F96FEB84CD8B37050649AA8B63FC14 /* PrimerVaultManagerViewController.swift */,
			);
			name = Root;
			path = Root;
=======
		ABE7899F962A9ACE46D3A43F588EA598 /* Root */ = {
			isa = PBXGroup;
			children = (
				3A7605AC8CD8E43205E4E0C370B9FEC2 /* PrimerCardFormViewController.swift */,
				DA095A1DF619001AB8345ADC6741C8E3 /* PrimerContainerViewController.swift */,
				1E1A32C18321F0D8D10C7791AB669924 /* PrimerFormViewController.swift */,
				935D33AF91FF32D054D6EFD1F4F182F9 /* PrimerInputViewController.swift */,
				C1174B2FFE64E5D0083345E806D9EEAD /* PrimerLoadingViewController.swift */,
				68150258EC9CDFCA027CC37B938AD6FD /* PrimerNavigationBar.swift */,
				6658C5B944DABF2446C0B616B1A1A6A6 /* PrimerNavigationController.swift */,
				417660D0D293AE8280909459975D248B /* PrimerRootViewController.swift */,
				293294494252D6308C672BFC646C6408 /* PrimerUniversalCheckoutViewController.swift */,
				A49BEA255F324057D2F74C1C90FA304B /* PrimerVaultManagerViewController.swift */,
			);
			name = Root;
			path = Root;
			sourceTree = "<group>";
		};
		AC6ED9F6A5144F3C2773C659FD770979 /* PCI */ = {
			isa = PBXGroup;
			children = (
				AF26CC24D08BBFC48166F92EA51E4902 /* FormType.swift */,
			);
			name = PCI;
			path = PCI;
			sourceTree = "<group>";
		};
		AF5C2E16B1CF3F39AC06728C12116B76 /* Cancellation */ = {
			isa = PBXGroup;
			children = (
				09125805C02546974F6D58C587DC86A1 /* CancelContext.swift */,
				458C0BF3527691B6E870B9ADB1E47C11 /* Cancellable.swift */,
				7AC5977C03B6E5EA1A40CAEBB1F2AC6F /* CancellableCatchable.swift */,
				B111DA29231B40E70EC2EB9B2F85BA33 /* CancellablePromise.swift */,
				A7E75B8788609ABA165FB138181A24FB /* CancellableThenable.swift */,
			);
			name = Cancellation;
			path = Cancellation;
			sourceTree = "<group>";
		};
		BB35AA0A32D95C753FEA012A744BA6E3 /* Crypto */ = {
			isa = PBXGroup;
			children = (
				0F5FB08C22F74BE862437E6ABEAD88EB /* AES256.swift */,
			);
			name = Crypto;
			path = Crypto;
			sourceTree = "<group>";
		};
		BF79BA7B777BB6B756C3D2DF19101ADB /* API */ = {
			isa = PBXGroup;
			children = (
				436D971F6DEBC7C761257D84A3193DC7 /* Primer */,
			);
			name = API;
			path = API;
			sourceTree = "<group>";
		};
		C072077DEE66546A91922E94948A7DFB /* Services */ = {
			isa = PBXGroup;
			children = (
				BF79BA7B777BB6B756C3D2DF19101ADB /* API */,
				5A79ED48F802A2B3B1674FFD4E1834FF /* Network */,
				2DD8BC430704F8552DCA87D545AB638A /* Parser */,
			);
			name = Services;
			path = Sources/PrimerSDK/Classes/Services;
			sourceTree = "<group>";
		};
		C4AC6860016D3DACA2ABC5FAD8787F4B /* CardScanner */ = {
			isa = PBXGroup;
			children = (
				8176DA8168D53617197CB82B98F44B5E /* CardScannerViewController.swift */,
				63EC824BB1699DC613FDD36E80042D7A /* CardScannerViewController+SimpleScanDelegate.swift */,
			);
			name = CardScanner;
			path = CardScanner;
			sourceTree = "<group>";
		};
		C8887583D27B1B924A4A24DDB22DE730 /* Core */ = {
			isa = PBXGroup;
			children = (
				A64C4EE73D92FAD0B4710A3D37B56083 /* 3DS */,
				81C0D2C9321F9AF21D4F4E23C1594CC6 /* Analytics */,
				8B0F3C31DEB4FE8D09CEE7FCC2F1EA26 /* Checkout Components */,
				47F57301E4DAE15BA6020148C734C16A /* Connectivity */,
				9AAC8EC3657291B263026DD5D652B7B8 /* Constants */,
				BB35AA0A32D95C753FEA012A744BA6E3 /* Crypto */,
				C8BCFF8009ECD7012642841BD9BA09EE /* Keychain */,
				1A72DB174A467C784AB846F047028BB2 /* Payment Services */,
				F3A8DFB83B2C10A9072364749949FACF /* PCI */,
				204243EFFB649B7DDCB7284D366B186C /* Primer */,
			);
			name = Core;
			path = Sources/PrimerSDK/Classes/Core;
			sourceTree = "<group>";
		};
		C8BCFF8009ECD7012642841BD9BA09EE /* Keychain */ = {
			isa = PBXGroup;
			children = (
				662FC8C2D871D5F9B4520D9AF3B0BC59 /* Keychain.swift */,
			);
			name = Keychain;
			path = Keychain;
>>>>>>> 964190c7
			sourceTree = "<group>";
		};
		C99317E726DB0D5CA94A6EFE2CA8C63E /* Pods-PrimerSDK_Tests */ = {
			isa = PBXGroup;
			children = (
				B429083200B13F604ED3C87DFFC0C016 /* Pods-PrimerSDK_Tests.modulemap */,
				A4E7B1C752F38C22267D301DD5A364DF /* Pods-PrimerSDK_Tests-acknowledgements.markdown */,
				639AE4928116FBD4FAE7B3DD6BD21271 /* Pods-PrimerSDK_Tests-acknowledgements.plist */,
				D66C3890C3566F38C935A2FFD9A237B0 /* Pods-PrimerSDK_Tests-dummy.m */,
				48627A99264E6679D85F177DBB79DA83 /* Pods-PrimerSDK_Tests-Info.plist */,
				EE9674DAD0C961C92687877090E1E047 /* Pods-PrimerSDK_Tests-umbrella.h */,
				DF6E4F8E7C26A7BBEC17AAD4042A317D /* Pods-PrimerSDK_Tests.debug.xcconfig */,
				F7B48CC82297D62E27EA98AE7A13D3DA /* Pods-PrimerSDK_Tests.release.xcconfig */,
			);
			name = "Pods-PrimerSDK_Tests";
			path = "Target Support Files/Pods-PrimerSDK_Tests";
			sourceTree = "<group>";
		};
		CBD715CAE60C2D738333582A3AC62124 /* Analytics */ = {
			isa = PBXGroup;
			children = (
				4EFB9B8A3A2A6B68ACBD293A46B67CF1 /* Analytics.swift */,
				B5BB5D36BD4318EE1346910D637FF491 /* AnalyticsEvent.swift */,
				97A319110D37206359C4EC1E93BC2D3B /* AnalyticsService.swift */,
				203366EB41D7B0916FA02AAFFDD289DC /* Device.swift */,
			);
			name = Analytics;
			path = Analytics;
			sourceTree = "<group>";
		};
		CF1408CF629C7361332E53B88F7BD30C = {
			isa = PBXGroup;
			children = (
				9D940727FF8FB9C785EB98E56350EF41 /* Podfile */,
				7247ACD97AB79769C7D29E910A7E0D09 /* Development Pods */,
				1628BF05B4CAFDCC3549A101F5A10A17 /* Frameworks */,
				5E7CEBBE4BB56B730A515810549B52D9 /* Products */,
				56409D50D0FA1C19C592518252ACCB45 /* Targets Support Files */,
			);
			sourceTree = "<group>";
		};
<<<<<<< HEAD
		D23E4E6A3AC808ECF47DA195D6A4F3C5 /* OAuth */ = {
			isa = PBXGroup;
			children = (
				28126C3590C36586F51800BA5CAECE55 /* PrimerWebViewController.swift */,
			);
			name = OAuth;
			path = OAuth;
			sourceTree = "<group>";
		};
		D54527D7E015D45956BC43ED03522C94 /* Fields */ = {
			isa = PBXGroup;
			children = (
				4ECC280C3FC110625D07182B2E88F90D /* AddressField.swift */,
				B3E7B7679B3CAF232E2452C4AA03B368 /* CardholderNameField.swift */,
				AF4CD7512916B1BDFE3354A6AE96FC27 /* CardNumberField.swift */,
				94F27A86F8EED1ECBA3EFDC57EF6424D /* CityField.swift */,
				0289F512B4FE2DE3870D584C03230A63 /* CountryField.swift */,
				781CA3841802934FA0F504873CD35498 /* CVVField.swift */,
				C9B400980AE3D0D246949AA42932D97F /* ExpiryDateField.swift */,
				02571B8C79E98926D8F502BD1A7CD1AC /* Field.swift */,
				0F4A90D61E2F8374DA68A1AEFF201A94 /* FirstNameField.swift */,
				11CE781AF1041A73516D11772A355658 /* LastNameField.swift */,
				6B463C75E91E94D834EAEF8120818B7F /* PostalCodeField.swift */,
				9988C63548A886B6E8911A2B31ED065F /* StateField.swift */,
			);
			name = Fields;
			path = Fields;
			sourceTree = "<group>";
		};
=======
		D7D8107324EDC6B00909B55EE5C797BB /* Localizable */ = {
			isa = PBXGroup;
			children = (
				A86FF2B2B4AB7F61461BDC92F964582B /* Localizable.strings */,
			);
			name = Localizable;
			path = Sources/PrimerSDK/Resources/Localizable;
			sourceTree = "<group>";
		};
		D9E48E66F4C8E2928585B0DCDF58A9E7 /* Core */ = {
			isa = PBXGroup;
			children = (
				6E2985AC094D4065B66E60D07FF96EC0 /* Icons.xcassets */,
				C8887583D27B1B924A4A24DDB22DE730 /* Core */,
				0195C711669F03D879590EDA8156529C /* Data Models */,
				FDCC64D0ECBD69211D3568BCCB4282F6 /* Error Handler */,
				DB8A0B9AAA0E94DB435F389D5B6263C5 /* Extensions & Utilities */,
				4186FEF550E9D0B3FD816A91903F935B /* JSONs */,
				D7D8107324EDC6B00909B55EE5C797BB /* Localizable */,
				3F9717AC9B52DA17B631E6C06D41D9DA /* Mocks */,
				399883AB397DA4C18A392AC6D544E94C /* Modules */,
				A3A3D24E94B6A98478FB56E92F0D8340 /* Nibs */,
				C072077DEE66546A91922E94948A7DFB /* Services */,
				FDDBEC0314E42D1E5C883BB50B60BC99 /* Third Party */,
				4CB56C91ED56520C2C501341CFEDDC05 /* User Interface */,
			);
			name = Core;
			sourceTree = "<group>";
		};
		DB8A0B9AAA0E94DB435F389D5B6263C5 /* Extensions & Utilities */ = {
			isa = PBXGroup;
			children = (
				D9729E605E7F5C8CA7135B50615CE87B /* AlertController.swift */,
				649F827EB4F850C3FA6B2886751D40EF /* AnyCodable.swift */,
				EBCCE4A8A2E5634B2B437CDC50C50E32 /* AnyDecodable.swift */,
				6D477E5635F178316ED625A85D77ADD5 /* AnyEncodable.swift */,
				3C79E1C2DF0E4C5CF50C8AB37192652A /* ArrayExtension.swift */,
				35D09A7A73724CC3A8B030B91D91EB3E /* BundleExtension.swift */,
				C4DAC44D27ADA47EEA0716159A4BC3D4 /* DataExtension.swift */,
				95BB6C967FF6946677D3471987934B3F /* DateExtension.swift */,
				51F71D41FCA02E74861F9576367F8096 /* IntExtension.swift */,
				45D380173691FE4DC3A379FFF0B1050C /* Logger.swift */,
				5B62C9AC929DBD75996A17C2DF4CEDD0 /* Mask.swift */,
				E4DF33E9BDAB69896AABE3AA7633FE63 /* NSErrorExtension.swift */,
				07FCC60262CE6EF4638C072799874401 /* NSObject+ClassName.swift */,
				E5B0C63FED032F94CE4C20276E8C2048 /* Optional+Extensions.swift */,
				A89175D5C687CDBE81558A48CC2854CA /* PostalCode.swift */,
				5BF280560B682671191AE9E49D626C6D /* PresentationController.swift */,
				D74123B52FE822BBC562CF8754E957D2 /* PrimerButton.swift */,
				AE89C2C72AFCFAF96611D888366F4A44 /* PrimerCustomStyleTextField.swift */,
				894E245CED7B985E5EECC8DCB0F0B9AF /* PrimerImage.swift */,
				DB3EB436276439F2C8D579ADE4F6B341 /* PrimerScrollView.swift */,
				4E53B78B31B9F2920F3E95E25618E91E /* PrimerTableViewCell.swift */,
				3EBCC0D2884D768754D719AB4A9A5300 /* PrimerViewController.swift */,
				D2E5DF846EA99B95024F898AAF367ACF /* PrimerViewExtensions.swift */,
				23480879A74817BA6671EBE840DD3DFD /* StringExtension.swift */,
				B569FFE16A9EDF00E6F81833E9BAF12E /* UIColorExtension.swift */,
				648768495B1E8A62BABCC6B83EB127F0 /* UIDeviceExtension.swift */,
				816AB8C911FB952ADA993F8CB7CED557 /* UILocalizableUtil.swift */,
				E9EF8A953573C52237F65E178193181A /* UINavigationController+Extensions.swift */,
				205AF0EE4DEB565060309477AEB7C508 /* UIScreenExtension.swift */,
				0D6538EE9315D2EC05D59E90F25BC68D /* URLExtension.swift */,
				F88F9F512FE0E3A7389FEC81C26B1B5D /* UserDefaultsExtension.swift */,
				7CECD22C8524FA277AB5DEBAAB18318E /* Weak.swift */,
				2BB6A53E379EC504F3FBA18CD7FE0806 /* WebViewUtil.swift */,
			);
			name = "Extensions & Utilities";
			path = "Sources/PrimerSDK/Classes/Extensions & Utilities";
			sourceTree = "<group>";
		};
>>>>>>> 964190c7
		DC341534F0F751E90DBE9F9F51531A54 /* Pods-PrimerSDK_Example */ = {
			isa = PBXGroup;
			children = (
				AA80C9C550CB6B8B521015719AA66526 /* Pods-PrimerSDK_Example.modulemap */,
				E1B945985145643C12B1E91600B680DE /* Pods-PrimerSDK_Example-acknowledgements.markdown */,
				582FD3213F3E32AF1194EEDF7C3BCD3F /* Pods-PrimerSDK_Example-acknowledgements.plist */,
				21F4ACB1142B1B9457658584BF5CD35A /* Pods-PrimerSDK_Example-dummy.m */,
				D264B4E57DF7DB00D71275605D100971 /* Pods-PrimerSDK_Example-frameworks.sh */,
				6F62EC7E7FE74F53F207CFD74D2416CA /* Pods-PrimerSDK_Example-Info.plist */,
				3780FF276696624E5AD4A629D4CC4AD8 /* Pods-PrimerSDK_Example-umbrella.h */,
				3C474C1A0DABE2A3F404B63D4D59F30C /* Pods-PrimerSDK_Example.debug.xcconfig */,
				E884507DF2B84FA8A2E8AD8289881542 /* Pods-PrimerSDK_Example.release.xcconfig */,
			);
			name = "Pods-PrimerSDK_Example";
			path = "Target Support Files/Pods-PrimerSDK_Example";
			sourceTree = "<group>";
		};
<<<<<<< HEAD
		DCD2380B646A579397197F2DFC6D9080 /* Connectivity */ = {
			isa = PBXGroup;
			children = (
				979FF0F6A1185C73EA12828A91166942 /* Connectivity.swift */,
			);
			name = Connectivity;
			path = Connectivity;
			sourceTree = "<group>";
		};
		DDCD97087A9793EEF603C5361330CC9B /* Primer */ = {
			isa = PBXGroup;
			children = (
				0C52BB0954B3B57950EE5ECBFBCEC276 /* PrimerAPI.swift */,
				7F3401B0393F4EC9367BF21786552428 /* PrimerAPIClient.swift */,
				350E42479B9D0727847040EF8609BE44 /* PrimerAPIClient+Promises.swift */,
			);
			name = Primer;
			path = Primer;
			sourceTree = "<group>";
		};
		E3459156DE75AD17E8349E9F403F2D1E /* Services */ = {
			isa = PBXGroup;
			children = (
				A6151B84FB28ED48394DA238B4AE7D37 /* API */,
				E7A8F917F258E4016EF2FA9C2A9E6E68 /* Network */,
				38EB5683E1BC3A1B6DF1AC805325D125 /* Parser */,
			);
			name = Services;
			path = Sources/PrimerSDK/Classes/Services;
			sourceTree = "<group>";
		};
		E7A8F917F258E4016EF2FA9C2A9E6E68 /* Network */ = {
			isa = PBXGroup;
			children = (
				EEEC79223EB0254322E0F972F42FFD2B /* Endpoint.swift */,
				0FF89DA9BC5188EDC6B0FB6BD7528920 /* NetworkService.swift */,
				B443A051997258F0E849367D1E50024A /* SuccessResponse.swift */,
				621EF068A38834C755CA2040C7FC8636 /* URLSessionStack.swift */,
			);
			name = Network;
			path = Network;
			sourceTree = "<group>";
		};
		F863A9A4C0326D4F9DB24461DCCF536F /* Wrappers */ = {
			isa = PBXGroup;
			children = (
				5B145D033FAD702C4AA6CF96CC91C6E2 /* CatchWrappers.swift */,
				3050B929F84DF3A2D31ECCD89C3795B4 /* EnsureWrappers.swift */,
				360B2587711EA6751895F762836699EA /* FinallyWrappers.swift */,
				689B570926048E7B9A895AB23F8C0887 /* GuaranteeWrappers.swift */,
				638BAE37A7B37561FB344EC624C182D5 /* RecoverWrappers.swift */,
				58459C31FFC4D4DFB34A9E105D68D114 /* SequenceWrappers.swift */,
				B335709395AA91BD1274E90F477A43AC /* ThenableWrappers.swift */,
				4FA3877C16F6E8BD8EFAC258A8BB69C9 /* WrapperProtocols.swift */,
			);
			name = Wrappers;
			path = Wrappers;
=======
		E9285AEC93E8441F3740D6D1C64046B1 /* Wrappers */ = {
			isa = PBXGroup;
			children = (
				E29188B35C10FA5DDA7767E898BE68C2 /* CatchWrappers.swift */,
				7AB5DA97830B98AE28FA8F79D1F9E7E9 /* EnsureWrappers.swift */,
				812A31EFBC3A47F5D5407815185AB366 /* FinallyWrappers.swift */,
				12A0932CE1B8F8F4C833D58A788C39F7 /* GuaranteeWrappers.swift */,
				39F3788D71C6606DC0313025968962C1 /* RecoverWrappers.swift */,
				C82E3557BA9676B3FDB2BFDD19965331 /* SequenceWrappers.swift */,
				B5D6F2F35DD85C81D8E94D51B7A30D13 /* ThenableWrappers.swift */,
				2CEC07C1E711F2BB2548F408BA1F9165 /* WrapperProtocols.swift */,
			);
			name = Wrappers;
			path = Wrappers;
			sourceTree = "<group>";
		};
		F2890691346B922EE748931695978E41 /* PCI */ = {
			isa = PBXGroup;
			children = (
				C4AC6860016D3DACA2ABC5FAD8787F4B /* CardScanner */,
			);
			name = PCI;
			path = PCI;
			sourceTree = "<group>";
		};
		F3A8DFB83B2C10A9072364749949FACF /* PCI */ = {
			isa = PBXGroup;
			children = (
				24BB5F51D087685606C2A2E49DD9C099 /* TokenizationService.swift */,
			);
			name = PCI;
			path = PCI;
			sourceTree = "<group>";
		};
		FDCC64D0ECBD69211D3568BCCB4282F6 /* Error Handler */ = {
			isa = PBXGroup;
			children = (
				940BC19BFB4A46D7A08AD7996E192A15 /* ErrorHandler.swift */,
				52F54C0F0AE0C1C19D2FB5C3600F682C /* PrimerError.swift */,
			);
			name = "Error Handler";
			path = "Sources/PrimerSDK/Classes/Error Handler";
			sourceTree = "<group>";
		};
		FDDBEC0314E42D1E5C883BB50B60BC99 /* Third Party */ = {
			isa = PBXGroup;
			children = (
				54A7895DAE26B596AD08830E34C90F60 /* PromiseKit */,
			);
			name = "Third Party";
			path = "Sources/PrimerSDK/Classes/Third Party";
>>>>>>> 964190c7
			sourceTree = "<group>";
		};
/* End PBXGroup section */

/* Begin PBXHeadersBuildPhase section */
		B505DDFEE93DC1748F675172121C6F28 /* Headers */ = {
			isa = PBXHeadersBuildPhase;
			buildActionMask = 2147483647;
			files = (
				4A94BB65671FE4DB0D4E62FFD9F191BB /* Pods-PrimerSDK_Example-umbrella.h in Headers */,
			);
			runOnlyForDeploymentPostprocessing = 0;
		};
		CB1C8BF373ADE987B44821E4DBE637EA /* Headers */ = {
			isa = PBXHeadersBuildPhase;
			buildActionMask = 2147483647;
			files = (
				67C03521F1B56F0F1FA23F45EA17B8DB /* PrimerSDK-umbrella.h in Headers */,
			);
			runOnlyForDeploymentPostprocessing = 0;
		};
		DA0A39FBF2F7BA2C8FD218CE456C1E87 /* Headers */ = {
			isa = PBXHeadersBuildPhase;
			buildActionMask = 2147483647;
			files = (
				D596E2B41C673AD5018AEA0A0321E51C /* Pods-PrimerSDK_Tests-umbrella.h in Headers */,
			);
			runOnlyForDeploymentPostprocessing = 0;
		};
/* End PBXHeadersBuildPhase section */

/* Begin PBXNativeTarget section */
		6849240CBB3AA7809D185A43939876BA /* Pods-PrimerSDK_Tests */ = {
			isa = PBXNativeTarget;
			buildConfigurationList = DB74BC4B5C5930D4C8F1AC03B808A393 /* Build configuration list for PBXNativeTarget "Pods-PrimerSDK_Tests" */;
			buildPhases = (
				DA0A39FBF2F7BA2C8FD218CE456C1E87 /* Headers */,
				D7C2CEDEBF3FC1225AF6969DD411A08B /* Sources */,
				0F3E65FE6FC2A22D49C385BE63CEE2D0 /* Frameworks */,
				3555CD6FF689702A32A86FF5DA44364D /* Resources */,
			);
			buildRules = (
			);
			dependencies = (
				607F07553B3973BBEAB690FEF74A045E /* PBXTargetDependency */,
			);
			name = "Pods-PrimerSDK_Tests";
			productName = Pods_PrimerSDK_Tests;
			productReference = 23FD1D157B8C8E7148BE8A7D354A051F /* Pods-PrimerSDK_Tests */;
			productType = "com.apple.product-type.framework";
		};
		6C144A762E9B598392AFFEC8F873746A /* Pods-PrimerSDK_Example */ = {
			isa = PBXNativeTarget;
			buildConfigurationList = F978C8F95E406B727BEB461AF06CD6F7 /* Build configuration list for PBXNativeTarget "Pods-PrimerSDK_Example" */;
			buildPhases = (
				B505DDFEE93DC1748F675172121C6F28 /* Headers */,
				56F8E0C396EEBAF4EEB6D438222BB63E /* Sources */,
				1D9B174AACEDA6738DC3E11C850EA48A /* Frameworks */,
				B8B3E98238C88B12A3ECD2AAB9D724AD /* Resources */,
			);
			buildRules = (
			);
			dependencies = (
				56A92B4BFE962D0894986B4913C2E368 /* PBXTargetDependency */,
			);
			name = "Pods-PrimerSDK_Example";
			productName = Pods_PrimerSDK_Example;
			productReference = 4D3869E0A461E802A5916AA6523517A4 /* Pods-PrimerSDK_Example */;
			productType = "com.apple.product-type.framework";
		};
		6E6525C7043FBA7BB34A249010AF5593 /* PrimerSDK-PrimerResources */ = {
			isa = PBXNativeTarget;
			buildConfigurationList = 16C3E0066BBD6A5115B79437B145B30A /* Build configuration list for PBXNativeTarget "PrimerSDK-PrimerResources" */;
			buildPhases = (
				385032EC2C71A20CE8AF8587BAFCA8B6 /* Sources */,
				DEC0E2A15A93FF2998334FECCAB45394 /* Frameworks */,
				4674B751D262D9EEFE697FED36EEF087 /* Resources */,
			);
			buildRules = (
			);
			dependencies = (
			);
			name = "PrimerSDK-PrimerResources";
			productName = PrimerResources;
			productReference = A8B3BC107C2BDC3C03D961866F721265 /* PrimerSDK-PrimerResources */;
			productType = "com.apple.product-type.bundle";
		};
		F3BE9108C53B53949406218CEA55E0B2 /* PrimerSDK */ = {
			isa = PBXNativeTarget;
			buildConfigurationList = 0E1956E646E7EC5B2F5BF4F8AC0BB43D /* Build configuration list for PBXNativeTarget "PrimerSDK" */;
			buildPhases = (
				CB1C8BF373ADE987B44821E4DBE637EA /* Headers */,
<<<<<<< HEAD
				333042F53C0A4D011DD9DB4B25A4C33F /* Sources */,
=======
				19042EBA0C8D37138EF65451921E65DC /* Sources */,
>>>>>>> 964190c7
				146D42556D0DAE03777697C0F9BBE0DC /* Frameworks */,
				3297245D0A84D9642A1089CD6F2E82CC /* Resources */,
			);
			buildRules = (
			);
			dependencies = (
				2A9BBF62AF7395E9D341DD7291B51612 /* PBXTargetDependency */,
			);
			name = PrimerSDK;
			productName = PrimerSDK;
			productReference = 28E47791C9F9D0A9BA05C719761A4F3F /* PrimerSDK */;
			productType = "com.apple.product-type.framework";
		};
/* End PBXNativeTarget section */

/* Begin PBXProject section */
		BFDFE7DC352907FC980B868725387E98 /* Project object */ = {
			isa = PBXProject;
			attributes = {
				LastSwiftUpdateCheck = 1240;
				LastUpgradeCheck = 1240;
			};
			buildConfigurationList = 4821239608C13582E20E6DA73FD5F1F9 /* Build configuration list for PBXProject "Pods" */;
			compatibilityVersion = "Xcode 3.2";
			developmentRegion = en;
			hasScannedForEncodings = 0;
			knownRegions = (
				Base,
				ar,
				da,
				de,
				el,
				en,
				es,
				fr,
				it,
				nb,
				nl,
				pl,
				pt,
				sv,
				tr,
			);
			mainGroup = CF1408CF629C7361332E53B88F7BD30C;
			productRefGroup = 5E7CEBBE4BB56B730A515810549B52D9 /* Products */;
			projectDirPath = "";
			projectRoot = "";
			targets = (
				6C144A762E9B598392AFFEC8F873746A /* Pods-PrimerSDK_Example */,
				6849240CBB3AA7809D185A43939876BA /* Pods-PrimerSDK_Tests */,
				F3BE9108C53B53949406218CEA55E0B2 /* PrimerSDK */,
				6E6525C7043FBA7BB34A249010AF5593 /* PrimerSDK-PrimerResources */,
			);
		};
/* End PBXProject section */

/* Begin PBXResourcesBuildPhase section */
		3297245D0A84D9642A1089CD6F2E82CC /* Resources */ = {
			isa = PBXResourcesBuildPhase;
			buildActionMask = 2147483647;
			files = (
				3217BAFB50512B3036A1B2FC87B7D2A3 /* PrimerSDK-PrimerResources in Resources */,
			);
			runOnlyForDeploymentPostprocessing = 0;
		};
		3555CD6FF689702A32A86FF5DA44364D /* Resources */ = {
			isa = PBXResourcesBuildPhase;
			buildActionMask = 2147483647;
			files = (
			);
			runOnlyForDeploymentPostprocessing = 0;
		};
		4674B751D262D9EEFE697FED36EEF087 /* Resources */ = {
			isa = PBXResourcesBuildPhase;
			buildActionMask = 2147483647;
			files = (
				05DDA2D3E76E75246A4A61A6A05FF82F /* af.json in Resources */,
				48CA9CA721C6D5394EB78F245CD8B183 /* am.json in Resources */,
				2049AD20A8ECF22C30B66C99A5BD5FEC /* ar.json in Resources */,
				920EB986D4CAC26615DD52360EA4007C /* az.json in Resources */,
				F8A525668024E55FB3A6FC761D1DF53B /* be.json in Resources */,
				67C1A84BF1809375419BAF30AFDDC267 /* bg.json in Resources */,
				8854FEDE2069200DA351A8BB4B227E68 /* bn.json in Resources */,
				E7A018C53D1669BAA92112E6E0CA4E73 /* bs.json in Resources */,
				0D597B7980C2819E7581756958851FF0 /* ca.json in Resources */,
				004E65799DD92DEF0E7875CC3F44B8DA /* cs.json in Resources */,
				7A708CD8052F566C4E3FF271B3277471 /* currencies.json in Resources */,
				121D6B9CF0A9F244C8F49D4E574D65F1 /* cy.json in Resources */,
				A0A97B54CE47408FCEC395D5827FB218 /* da.json in Resources */,
				0A3877912DE8B92A475931F58B72E5E2 /* de.json in Resources */,
				89DCBF60A3D302633EA6E23F8040EA65 /* dv.json in Resources */,
				C19A2CD8C56A5F882DB7AE7436F3F639 /* el.json in Resources */,
				14A427EB4CC2C2873107DDCA7B464C05 /* en.json in Resources */,
				C629D45B28FC2E3E44393EA2939E091E /* es.json in Resources */,
				7A613C25A785A0E6D197EA998C76DEAC /* et.json in Resources */,
				E120CB2A55D9B607F55F3BA6AE22B472 /* eu.json in Resources */,
				ED2451A12A7CD4B18F95FE8A63927452 /* fa.json in Resources */,
				3F7B0FCBB202614F58E6FEF982AF25C3 /* fi.json in Resources */,
				C7267F76ADED5C1361E36EC13035DE11 /* fr.json in Resources */,
				A1E5FC05F3A44BD95ECDDE74B27A2053 /* gl.json in Resources */,
				F67F79EB155A1620C8A05867BBB3F880 /* ha.json in Resources */,
				708185DCB6D1208569223AAEC31354CA /* he.json in Resources */,
				249FB2E2534EECD1C6261FF95E006BCC /* hi.json in Resources */,
				103E2D44CBD9AE4CB859F8C7912680BE /* hr.json in Resources */,
				216EBB91A196D2052B1042789F759BCC /* hu.json in Resources */,
				9AC12777DC69ADAD33FA103D92ADA863 /* hy.json in Resources */,
				234DC80FCA774A04B4DCF4286E24E507 /* Icons.xcassets in Resources */,
				954E380C54036574517DD1AD81388F0F /* id.json in Resources */,
				10DC79FEE022C48EADBDE436531EBB4D /* is.json in Resources */,
				21242D2B35DEFAABFF2F84CBDDBA4589 /* it.json in Resources */,
				519C6934C093150412D09DC75A8E4D10 /* ja.json in Resources */,
				6B8BAD464C5D8A47B251B04870752FAA /* ka.json in Resources */,
				B57A22967C9B81340BD4033B40C22B10 /* kk.json in Resources */,
				7080176B5A43BA9580DEFC7C61A045BC /* km.json in Resources */,
				BF9A975042E56BC8AC6ABD83FB7B8F46 /* ko.json in Resources */,
				1C5B34F108CEF374D282317C2C055D2E /* ku.json in Resources */,
				5D29A48BCA3633F0F1B59B6F7368A957 /* ky.json in Resources */,
				7EFF08398021F16BFBD17D5FC51721DF /* Localizable.strings in Resources */,
				9CB22E8A848FCF65A8025FDEDC59D69B /* lt.json in Resources */,
				1F1C3610733A20316DCF2B3E41E52CF2 /* lv.json in Resources */,
				B38CF33050C732F9BCBCC127AA84A1A5 /* mk.json in Resources */,
				03A634AFBDD6C9D2CC13F71CDB7301C4 /* ml.json in Resources */,
				07F35998E46069B21D41AA6944D4D1C2 /* mn.json in Resources */,
				A1751639CD2C242F2799A1F907049C35 /* ms.json in Resources */,
				9379A5A3D9B5D9BD80E2BEEC57A21690 /* nb.json in Resources */,
				220A0A15828DE6193DF68D720251699B /* nl.json in Resources */,
				7CF064E412F61E81E1B004EE1A1A5475 /* nn.json in Resources */,
				FEB4750A45D18EA4B7880641E4659878 /* no.json in Resources */,
				B883A9E1A5659F951312D4DD1EB11D57 /* pl.json in Resources */,
				66C0C45C0AC555DC3AE54A82A43ED53C /* PrimerTextFieldView.xib in Resources */,
				4B3E5373B6FFAE5DD132D80AD8B04C11 /* ps.json in Resources */,
				C75D9ED3AF574C82E5ABB48C0B0B0E3A /* pt.json in Resources */,
				E5B95E049A3E4DBFF9F7DB2111B1DCDB /* ro.json in Resources */,
				19A7DF63393194504F87393EC2806061 /* ru.json in Resources */,
				085AF0CABEDF72502C1067CABEECCAB2 /* sd.json in Resources */,
				F814B8A22BDE2B6BC2AA54DF3E29F14E /* sk.json in Resources */,
				6922A3975CC5B4FC3786E649304FC1A1 /* sl.json in Resources */,
				382D793500EB13C3AC4A6EDEAD8A8163 /* so.json in Resources */,
				DB3AC7C62C350E7FC211A1347A2694E3 /* sq.json in Resources */,
				2E4270464B2D01D042BF85681166838A /* sr.json in Resources */,
				CBE37537C3C6761093E697D043B64141 /* sv.json in Resources */,
				0FB8F6393A9315DE0E740B32185A348F /* sw.json in Resources */,
				4288ADE674429F2BD0671E9857AF8299 /* ta.json in Resources */,
				CD8D6BE0CB93AF68FE558E583E1F2142 /* tg.json in Resources */,
				0BBAC4734D0251A791FB44E7CE296687 /* th.json in Resources */,
				2EE093A2FB71C18704F34B92AA0C99B3 /* tr.json in Resources */,
				4B888A6FAE995BDB24F6879A98F8C048 /* tt.json in Resources */,
				EEE5E29AF8458D0981CF23FEB6536835 /* ug.json in Resources */,
				A0F7232EDE6FB1E2CF49F7FB01D0DCC9 /* uk.json in Resources */,
				F16E681FF700579A66A2E1248BBDBF0D /* ur.json in Resources */,
				956C85225E7D6B20F45E1A6497865768 /* uz.json in Resources */,
				8014F215FCF3C3A6282CFDF3232F2850 /* vi.json in Resources */,
				28D9F7E2F52005E5865D9B5365C2D5A0 /* zh.json in Resources */,
			);
			runOnlyForDeploymentPostprocessing = 0;
		};
		B8B3E98238C88B12A3ECD2AAB9D724AD /* Resources */ = {
			isa = PBXResourcesBuildPhase;
			buildActionMask = 2147483647;
			files = (
			);
			runOnlyForDeploymentPostprocessing = 0;
		};
/* End PBXResourcesBuildPhase section */

/* Begin PBXSourcesBuildPhase section */
<<<<<<< HEAD
		333042F53C0A4D011DD9DB4B25A4C33F /* Sources */ = {
			isa = PBXSourcesBuildPhase;
			buildActionMask = 2147483647;
			files = (
				30E783112C5E899BAA735AD4BAD46E07 /* 3DS.swift in Sources */,
				2BD13C55D1D7AB11E21458CAD3F7816B /* 3DSService.swift in Sources */,
				7D82300CED0450710CA256043867E5D4 /* 3DSService+Promises.swift in Sources */,
				D1671BF8B0F8F88282DAC1AE8C73D207 /* AddressField.swift in Sources */,
				5F5829EBFF8B3EE673297BEA6C634E99 /* AdyenDotPay.swift in Sources */,
				5531CCE6E67DD40AF1D1C7C7470C5A21 /* AES256.swift in Sources */,
				685BF5FB505F4500841497D2DBA9875E /* after.swift in Sources */,
				8BA804EBCE0C27A5C5777DB41DB9F18C /* AlertController.swift in Sources */,
				33B20FCCE2FA0EEA8632A486923DBA62 /* Analytics.swift in Sources */,
				0D8217B2FD1A7CB77C121EF5CEB3A496 /* AnalyticsEvent.swift in Sources */,
				285BD4D66EF242DA9337B3F06D7E2997 /* AnalyticsService.swift in Sources */,
				546106348F7E2BB04BE9E1CE187CBCAC /* AnyCodable.swift in Sources */,
				C06A123BC46CAB315D00EEA4B4FDE004 /* AnyDecodable.swift in Sources */,
				842DD899BD57C5C498F09DA688806458 /* AnyEncodable.swift in Sources */,
				894A78C2E50CF61109FF23E667845429 /* Apaya.swift in Sources */,
				36FA2E0BD2AB6D8AC88AF5721EDD095F /* ApayaTokenizationViewModel.swift in Sources */,
				E5AEF1CA0B8A4433CFB627332D83024F /* ApplePay.swift in Sources */,
				8602EA453B17A9653C030E8A49712096 /* ApplePayTokenizationViewModel.swift in Sources */,
				7B4E24CBDED1F3DD2CA7C75A8089FC6C /* AppState.swift in Sources */,
				1490BF3ACA9AF4296C5532DF5AD9655C /* ArrayExtension.swift in Sources */,
				B91E59CDBB9B1347868F7D46501AC378 /* Bank.swift in Sources */,
				6A439B5D67CF7C918A8567B57E0BA68F /* BankSelectorTokenizationViewModel.swift in Sources */,
				B821A3112D3B281A35020F8CD2D93DFB /* BankSelectorViewController.swift in Sources */,
				6E3083A03FCB83FF7A8B309FB3AB3643 /* BankTableViewCell.swift in Sources */,
				B4BA16360DDCA462D4C79BA8E04D22F5 /* Box.swift in Sources */,
				9CAB2A989130944938769EB47CA17727 /* BundleExtension.swift in Sources */,
				C8194A4507DC39E041AC1098979A5278 /* CancelContext.swift in Sources */,
				DB8772411B8236EDF946C3E47F6DA510 /* Cancellable.swift in Sources */,
				85980AD9086E7CE8FFDDBC973DAD0DED /* CancellableCatchable.swift in Sources */,
				2AAFEE6A90AE9B6092AEFF8D4E040401 /* CancellablePromise.swift in Sources */,
				C9E8967E76573CFD29776475C456974E /* CancellableThenable.swift in Sources */,
				92549D0B8B972BD99BA0CBE15DA0A1CC /* CardButton.swift in Sources */,
				3D9DA9CED3559FF6AB516D66D99CC53F /* CardComponentsManager.swift in Sources */,
				E3A3B9CA16CE8325A760D3A3FDA10C3E /* CardFormPaymentMethodTokenizationViewModel.swift in Sources */,
				30A3BC6F61EEBC47D728860717B63E9E /* CardholderNameField.swift in Sources */,
				81216C52A32B0ADD40173CDCAC9131FB /* CardNetwork.swift in Sources */,
				83D6468812DAF45200FC0E3E144A69B2 /* CardNumberField.swift in Sources */,
				5BD3E3A7606B37AC4B374E78E920BF19 /* CardScannerViewController.swift in Sources */,
				F871AAA91D7C507B80585DF077AD4394 /* CardScannerViewController+SimpleScanDelegate.swift in Sources */,
				716AA9D659ED1308BCED8A25212302C1 /* Catchable.swift in Sources */,
				7F4268C790E64685FDECAC22FCBE41DF /* CatchWrappers.swift in Sources */,
				679F2F9B8B4172090D2E7EA97FD7FDE6 /* CheckoutModule.swift in Sources */,
				EAB2AF892729C03B60A713374594D787 /* CheckoutWithVaultedPaymentMethodViewModel.swift in Sources */,
				9E4CBBE78B1534095F70627E7CFEB00D /* CityField.swift in Sources */,
				C00175189A603C1E7AE43560CB069DF7 /* ClientSession.swift in Sources */,
				54C89079D4DC629A7FF7F1AE63417375 /* ClientSessionActionsModule.swift in Sources */,
				99E1CFF0F9A204BCDF81E14AFD85EDC8 /* ClientSessionService.swift in Sources */,
				136F1848446F421F4F709A2376C370BC /* ClientToken.swift in Sources */,
				C38A4C5748612D7FB6BBCF88C26C9493 /* ClientTokenService.swift in Sources */,
				80006B45F822A8303200AC21E857ED0C /* Colors.swift in Sources */,
				FB5DB71D7DE04049827C9CCCC99A4E9E /* ConcurrencyLimitedDispatcher.swift in Sources */,
				280EED77BDCDA66C542DD77414DCBCE6 /* Configuration.swift in Sources */,
				6F78EE1890FA876F7DA85A68B6ED0A7F /* Connectivity.swift in Sources */,
				F9F5039A2882223F681CC810C32C12F4 /* Consolable.swift in Sources */,
				8CDD1C28FEE3840ACC95AE8D12E00558 /* Content.swift in Sources */,
				09FF0B983997DFCEAD3F3BDB7A0F7956 /* CoreDataDispatcher.swift in Sources */,
				137F7B1C966DC8E307AFFC007C5C421B /* CountryCode.swift in Sources */,
				91EB4F771C3314CFEE3D87C69D98C682 /* CountryField.swift in Sources */,
				7FF27F8DAFE1930C9F13AEF70D0A4431 /* CountrySelectorViewController.swift in Sources */,
				7B71AE1E83BA1FD68E459C7EAC190664 /* CountryTableViewCell.swift in Sources */,
				F053BD08CC8020169ED44FE0B85CBAC6 /* CreateResumePaymentService.swift in Sources */,
				F45DA0A1410F3ABE2391B155DB382942 /* Currency.swift in Sources */,
				6FE784DB4B857272AB729E57AC5258EA /* CustomStringConvertible.swift in Sources */,
				711619419D81BFF8D558F0F6DCAFE40F /* CVVField.swift in Sources */,
				0690B17F0592E0A1E6FC10461A86C4B1 /* DataExtension.swift in Sources */,
				527445779E92123A1DEEB7B6C9B81880 /* DateExtension.swift in Sources */,
				26C9B313B66E26A80ECE880582B932B7 /* Decisions.swift in Sources */,
				45623FFB7A7AC2C8DA638822BD308AD9 /* DependencyInjection.swift in Sources */,
				7D84B082EDE1F169F3ADB540A7F9D1AE /* Device.swift in Sources */,
				510759A0E4C60FA38B196DA717B59B7B /* Dimensions.swift in Sources */,
				C88E2AE6A84583C2CC4702C1BB1EAD1E /* Dispatcher.swift in Sources */,
				1D545558861983B7064AF906C306BD3A /* Endpoint.swift in Sources */,
				4D99DAD3C7E9855D9C58AC526077E207 /* EnsureWrappers.swift in Sources */,
				2871DBDAF26433A64869ED88BEF5E2C9 /* Error.swift in Sources */,
				FC99433691157CAFCBC52B4D2F3C9295 /* ErrorHandler.swift in Sources */,
				94E7E4DAB299D4333D98140E4C58FDA8 /* ExpiryDateField.swift in Sources */,
				873B772B759608DF38149D21C12033C2 /* ExternalPaymentMethodTokenizationViewModel.swift in Sources */,
				776B5507BED08ABE89CA8AE62C00A706 /* ExternalViewModel.swift in Sources */,
				964A4B8080D0175A0DCF08141BC3A855 /* Field.swift in Sources */,
				C784AC0F7F8357D65617FAF1C254D804 /* FinallyWrappers.swift in Sources */,
				7AD6BA3CBB821CC014B63A4794FBE640 /* firstly.swift in Sources */,
				9B28D6B53FDB08FD701F77182D081911 /* FirstNameField.swift in Sources */,
				EEC7B7B7FCEB9D0EB747E46D9F746AFE /* FlowDecisionTableViewCell.swift in Sources */,
				5733FE30C68C0326FAD95DCA9439B2F9 /* FormPaymentMethodTokenizationViewModel.swift in Sources */,
				1284E4B83F613F63FF656449AFF83493 /* FormType.swift in Sources */,
				5102747A636E0140A741DDCCA91BF92C /* Guarantee.swift in Sources */,
				688D982C1B892E5751C339CAFE03EDA0 /* GuaranteeWrappers.swift in Sources */,
				50FEC862B418ED10ABCBC75B6DEA9871 /* hang.swift in Sources */,
				AAA7712C311842440BB8F24A09F4AC7E /* HeaderFooterLabelView.swift in Sources */,
				D85F181A6D9025A5ED1DBC0015DDA79E /* Identifiable.swift in Sources */,
				7148E3456DDAB6776E5FD7F44BE5EF37 /* ImageName.swift in Sources */,
				DECE66BE8C768E16AFFDDEE5174C3719 /* IntExtension.swift in Sources */,
				89F78D6FD95DAAACE090832BEEF86F6B /* JSONParser.swift in Sources */,
				3980B81C81B39200C91F85F5E9FC3423 /* Keychain.swift in Sources */,
				D0D8ABF201E8234E0D96C210E7FC11C9 /* Klarna.swift in Sources */,
				C50A8EBFB939BB9D3193FE1A2EEA8206 /* KlarnaTokenizationViewModel.swift in Sources */,
				3714B5EB4CE714D6BFC6BA72FFE06BC3 /* LastNameField.swift in Sources */,
				A0B8F7CF367C3B41C2FE3CF56AD1842C /* LogEvent.swift in Sources */,
				3350759D4169544EC1BE2F90CC962F07 /* Logger.swift in Sources */,
				BE5AD0C85EACE4F049796E4F9392AB6C /* Mask.swift in Sources */,
				55AA4738F3A0E8CE0DB4192F6CB5EA07 /* MockPrimerAPIClient.swift in Sources */,
				EF92CF44E80F0AF25ACDA0B0628F54E1 /* NetworkService.swift in Sources */,
				B716B812304CE6575E303A560CA23724 /* NSErrorExtension.swift in Sources */,
				EC2AB4A6D7F336467FE8D69C2A3DA973 /* NSObject+ClassName.swift in Sources */,
				B3E2A964E9C070F67B64A32AE8BB443C /* Optional+Extensions.swift in Sources */,
				1A945863E6E6E8FDA201E543978D5B90 /* OrderItem.swift in Sources */,
				7CD035111834622A260FF95598EABC9E /* Parser.swift in Sources */,
				752F028441300316FDB4FCE762143C8D /* PaymentAPIModel.swift in Sources */,
				51958FE81AADEF67C7A9DE48241F8269 /* PaymentMethodComponent.swift in Sources */,
				EEC4B3DFD61CE99F79A257DCAD26D99E /* PaymentMethodConfigService.swift in Sources */,
				4752A0AFB95F5BA317B4203F9B546D2E /* PaymentMethodConfiguration.swift in Sources */,
				9C49BB7C47E6082C8B78AF4771C3039D /* PaymentMethodConfigurationOptions.swift in Sources */,
				0CF60D30669491C3028573CA80C3960F /* PaymentMethodConfigurationType.swift in Sources */,
				1D20A1697720596330C2AF9EAF27561A /* PaymentMethodsGroupView.swift in Sources */,
				4C39AEB25B8621DC0EA9572754516C30 /* PaymentMethodToken.swift in Sources */,
				360E5D5773975FAB8D83C649A3B039BF /* PaymentMethodTokenizationRequest.swift in Sources */,
				2E05F6DB5EC0A6126E4E61E663128FEE /* PaymentMethodTokenizationViewModel.swift in Sources */,
				A736FB5A45D882CF47F952B8E52F8128 /* PaymentMethodTokenizationViewModel+Logic.swift in Sources */,
				275D228A1C297BD2B7F562E2D7ABFEB0 /* PaymentResponse.swift in Sources */,
				3151D27A0A97F3C25930964E348FEA6F /* PayPal.swift in Sources */,
				830073CA492E698D96889E28FDCFBB03 /* PayPalService.swift in Sources */,
				89BF5B0028B5B7414B66B96DD1EA3F66 /* PayPalTokenizationViewModel.swift in Sources */,
				4129C9BBB626B9AFBD57BA642F5C7943 /* PollingModule.swift in Sources */,
				830C6BF85ED5929628FE45ABD8284F9F /* PostalCode.swift in Sources */,
				8C362CAF113848C80CAE74128EA1F52A /* PostalCodeField.swift in Sources */,
				D3AF2ED33B8303531DF228E75D3B1790 /* PresentationController.swift in Sources */,
				43EABCE19F487D568F9C7259E27FB1B4 /* Primer.swift in Sources */,
				CC42E8639BC8464E1CEECE0D84031655 /* PrimerAddressLineFieldView.swift in Sources */,
				A6BC977D741C0D4C0818ADA232098539 /* PrimerAPI.swift in Sources */,
				4715BCA54FA9601D1D9279B9BE1BA09D /* PrimerAPIClient.swift in Sources */,
				0B1BEC7A2AD1D937BBD96E2A6D7A8C7C /* PrimerAPIClient+3DS.swift in Sources */,
				F2AB0EB7F7465F304CF514C30A86694D /* PrimerAPIClient+Promises.swift in Sources */,
				70ED37361821801A3C6F2E04991035CD /* PrimerButton.swift in Sources */,
				8C18D431AC1B78096F017CDC6F3BC27C /* PrimerCardFormViewController.swift in Sources */,
				BF4439669BA1C3B0AF39F414A6307C01 /* PrimerCardholderNameFieldView.swift in Sources */,
				494A4EBF93BE9A1C42F4A0391E8BCDB7 /* PrimerCardNumberFieldView.swift in Sources */,
				ED8E604C44990C4D1A3C2F064A23CE70 /* PrimerCityFieldView.swift in Sources */,
				ABD95711DB01118E6D715CA73BD4EC6D /* PrimerConfiguration.swift in Sources */,
				AC01BE8CC11503A890576FC2DABC5B8C /* PrimerContainerViewController.swift in Sources */,
				463EFA3573D4B6AE314F7E76E7E0246F /* PrimerCountryFieldView.swift in Sources */,
				DE25C3B2B20ED60CF47D5CEF4E29040E /* PrimerCustomStyleTextField.swift in Sources */,
				F36E6E7E79131FA43312D32A2BA2316F /* PrimerCVVFieldView.swift in Sources */,
				BA201E9674134031F88F89539A5149BF /* PrimerDelegate.swift in Sources */,
				634CDD150725E25B7C5E9F0F1F75879D /* PrimerError.swift in Sources */,
				C945BF96D469FAAE87BF84B95077EBD8 /* PrimerExpiryDateFieldView.swift in Sources */,
				055E9F3FDCDC970D6674F48311902947 /* PrimerFirstNameFieldView.swift in Sources */,
				2083972B7A32966FB781E59D087640C6 /* PrimerFlowEnums.swift in Sources */,
				6850366F0FAE0B51D28995CB5D7FE154 /* PrimerFormView.swift in Sources */,
				27FC844637EF9AA2479C7742831DEEA5 /* PrimerFormViewController.swift in Sources */,
				581749EE316413571468E964D0C80543 /* PrimerGenericTextFieldView.swift in Sources */,
				404EFF93C31713712C67CBE5C67162B2 /* PrimerHeadlessUniversalCheckout.swift in Sources */,
				2A98F76913FF1185AA1400C892A28D70 /* PrimerHeadlessUniversalCheckoutProtocols.swift in Sources */,
				338BBE7011BA33982F842C571850C38C /* PrimerHeadlessUniversalCheckoutUIManager.swift in Sources */,
				B556CFBE3FC3B1A7123EAF1B22452767 /* PrimerImage.swift in Sources */,
				7998FE3FDDA2D53729C69DAC4E7BB1AC /* PrimerInputElements.swift in Sources */,
				4A4C136FFEE220E096D7CF05381263CB /* PrimerInputViewController.swift in Sources */,
				ED0AAAD2F8F3758612EE060E06B37F5F /* PrimerLastNameFieldView.swift in Sources */,
				79F6B748926535FE512107B99B33CFEA /* PrimerLoadingViewController.swift in Sources */,
				6AAE0F189B5AB1872C45BDE177750D34 /* PrimerNavigationBar.swift in Sources */,
				08FF3BDA67D89421AC395F2969404F1B /* PrimerNavigationController.swift in Sources */,
				C3FEEE079097B52C0A64688501323A83 /* PrimerNibView.swift in Sources */,
				79987344356D866E4C15AFF9B2A6B6B1 /* PrimerPostalCodeFieldView.swift in Sources */,
				3E585525B48674A550C8001282EC8A9B /* PrimerResultComponentView.swift in Sources */,
				09C3F404585F97955CB5273102F02DAF /* PrimerResultViewController.swift in Sources */,
				F2221049E7E446262397A88E41A4B707 /* PrimerRootViewController.swift in Sources */,
				092847F4276E064570373283264A482E /* PrimerScrollView.swift in Sources */,
				06B39EE63EC7BBC4E8BF55DCE77469C8 /* PrimerSDK-dummy.m in Sources */,
				5DA70C7DD3FA8399EE95DE12164C8987 /* PrimerSearchTextField.swift in Sources */,
				3FBE05A232833306D349512D3AED4608 /* PrimerSettings.swift in Sources */,
				87330287801DBF7CC833715F1FB9A84D /* PrimerSimpleCardFormTextFieldView.swift in Sources */,
				982423A165789716844FEB4F51F47115 /* PrimerSource.swift in Sources */,
				74C7BAFB3182266B5877E7FF6BDA2071 /* PrimerStateFieldView.swift in Sources */,
				CD6D42C25E37E98045120A1A927E9DCA /* PrimerTableViewCell.swift in Sources */,
				DA1D8CEB7C2BA06A1D35A2A617E79ED9 /* PrimerTestPaymentMethodTokenizationViewModel.swift in Sources */,
				782B6219350E750A98CF06FF2CD85D3E /* PrimerTestPaymentMethodViewController.swift in Sources */,
				CACCBF369999A5E2223AFA266AC9BC1D /* PrimerTextField.swift in Sources */,
				A6B5CD3ABED6E3970399FC734C2A6767 /* PrimerTextFieldView.swift in Sources */,
				8066AA4D52CC543250DF3E17CB66C20E /* PrimerTextFieldView+Analytics.swift in Sources */,
				E0D0361FC8AAA2573F0F952D2129A901 /* PrimerTextFieldView+CardFormFieldsAnalytics.swift in Sources */,
				7C0CBCDF88C7CAF5C507C4F9CA81EE05 /* PrimerTheme.swift in Sources */,
				EFB60E7659BFF0BEA8DA315ABD179CCA /* PrimerTheme+Borders.swift in Sources */,
				81F647ED28327E01856B7A030D8AD630 /* PrimerTheme+Buttons.swift in Sources */,
				E6999733667E456F70F7890E40FEE6C7 /* PrimerTheme+Colors.swift in Sources */,
				2974DCE43F3D43B8C5AC29F8B74F8D06 /* PrimerTheme+Inputs.swift in Sources */,
				57B7FA222E726DD7C02B6A2ECCCF1618 /* PrimerTheme+TextStyles.swift in Sources */,
				D749B92C18E185177DBAA698BA912B84 /* PrimerTheme+Views.swift in Sources */,
				30C4790A82ABDADBD057AB99D36EC160 /* PrimerThemeData.swift in Sources */,
				723849229B25ACA9BC489549C6A9FDFA /* PrimerThemeData+Deprecated.swift in Sources */,
				B02D3B643663BE2C3D2861C9A582494A /* PrimerUniversalCheckoutViewController.swift in Sources */,
				D42B4AEAEBBEF75E9BA09C3D81D0871F /* PrimerVaultManagerViewController.swift in Sources */,
				202A82629E111022D99E527C969510B9 /* PrimerViewController.swift in Sources */,
				CCEFA05B022A66F0509E283748DE23E5 /* PrimerViewExtensions.swift in Sources */,
				22522E5F019B7082E091E24684EAC26B /* PrimerWebViewController.swift in Sources */,
				303E7BC2E4A313007C3099B35CF688C4 /* Promise.swift in Sources */,
				2B7AF04D5B010281854A6C47015CA9A6 /* QRCodeTokenizationViewModel.swift in Sources */,
				51DC9A08A10C589E149A6B41E06DF922 /* QRCodeViewController.swift in Sources */,
				27C605D462CF7AB9E5134B821F142709 /* Queue.swift in Sources */,
				37AB0E6DA05C96E7679D75174DF8A404 /* race.swift in Sources */,
				522A8714545DB32E0EB2E3ADCA2192A4 /* RateLimitedDispatcher.swift in Sources */,
				1ACC0B96AE8CA4E91DF2F5B67B2CCFE9 /* RateLimitedDispatcherBase.swift in Sources */,
				4B631024D7C9359A84DABFE077F782BE /* RecoverWrappers.swift in Sources */,
				B27FAEF8120D1D10C1C7751FA3566AEF /* ReloadDelegate.swift in Sources */,
				7D2FA19E3811ECAC920FF9BC88C44EE4 /* Resolver.swift in Sources */,
				6C5B3B5A2EA4D2BF9E9EFB0D12A5ED7D /* ResumeHandlerProtocol.swift in Sources */,
				D46A58CC252503A4C11B4C433C548A13 /* SequenceWrappers.swift in Sources */,
				B2DA571315A89B38BF331B0F54C63293 /* StateField.swift in Sources */,
				0CED2A0DEFF494E6AE03E92F82F3CE4D /* StrictRateLimitedDispatcher.swift in Sources */,
				7D22B7E760E13879F19353A021049A6C /* StringExtension.swift in Sources */,
				3E4E8A6CD1DAFCBE2CB02079B1F90A09 /* Strings.swift in Sources */,
				FAFB7224B9BD6CACECF950B917F8C63B /* SuccessMessage.swift in Sources */,
				CA9C5193CC547E2566FAA8BBDD78B7A4 /* SuccessResponse.swift in Sources */,
				B0DA42E02FE0B6537571390B70DD8523 /* Thenable.swift in Sources */,
				A9856BC678DC0972BD88B2F67540377C /* ThenableWrappers.swift in Sources */,
				C7F99E079CB0D4BB7EC8BA415B446C38 /* Throwable.swift in Sources */,
				AB1F9343EA7DB275E8D5E032928B09FA /* TokenizationService.swift in Sources */,
				DEC69A1EB4475A7E778ECF34FE474780 /* UIColorExtension.swift in Sources */,
				27824559EB3FF55308E73D5E49DA4754 /* UIDeviceExtension.swift in Sources */,
				6190A1476D19C5CBD40CF5B7AD89795F /* UILocalizableUtil.swift in Sources */,
				4FE210036B6F788DAAB20E1DAD0C3369 /* UINavigationController+Extensions.swift in Sources */,
				D97C48D47C31E737409B0C24EC46D58F /* UIUtils.swift in Sources */,
				50F3FB3DACFAF303F315EAD9518D9A6F /* URLExtension.swift in Sources */,
				6417BDEF1352DCB112FFAAABD17AA0D0 /* URLSessionStack.swift in Sources */,
				072C54E6FB6CDB04EF99DF323314E50D /* UserDefaultsExtension.swift in Sources */,
				810E4084FA932FEAB381376404FD9BBB /* VaultCheckoutViewModel.swift in Sources */,
				D0373E917F4ED11B2B7EE702C20896F1 /* VaultPaymentMethodView.swift in Sources */,
				1D78342E38E23F78DB5BA6DBBE8A7B51 /* VaultPaymentMethodViewController.swift in Sources */,
				282B32C719C0EDF9996DB12B51E26F62 /* VaultPaymentMethodViewModel.swift in Sources */,
				2FC9BDA679A0416DE464DCE610A004E8 /* VaultService.swift in Sources */,
				A051070F43C3ED18A5E31B5F9EF159E5 /* Weak.swift in Sources */,
				1CDCDF0661832BCE120983CD697B82AA /* WebViewUtil.swift in Sources */,
				7534648D0B66730B4337859404C6EF3B /* when.swift in Sources */,
				96DFDBECA46FA9885627307643E2A9B0 /* WrapperProtocols.swift in Sources */,
=======
		19042EBA0C8D37138EF65451921E65DC /* Sources */ = {
			isa = PBXSourcesBuildPhase;
			buildActionMask = 2147483647;
			files = (
				7BA492164CC7296DFE7CCABEA651DD42 /* 3DS.swift in Sources */,
				08D66F327AD4C68AA314417C6560B601 /* 3DSService.swift in Sources */,
				BFE1BE88209886C684928F4990C071C7 /* 3DSService+Promises.swift in Sources */,
				B69810DF45B677FFC88EC088CA389D64 /* AddressField.swift in Sources */,
				0D153C2C678BF444568746CE425B9A99 /* AdyenDotPay.swift in Sources */,
				0DB512CFE16DBEF45D39ED85C8E6F939 /* AES256.swift in Sources */,
				4B75C42301BAE5C545F43E804E16F371 /* after.swift in Sources */,
				702D23DE75C89A53DF46B32EABB75A87 /* AlertController.swift in Sources */,
				B4AEDF0590E15CFFFBC85CA8A35823BD /* Analytics.swift in Sources */,
				9EC93F00C0A761AC1785D0D622CB8614 /* AnalyticsEvent.swift in Sources */,
				2D75860F99AC15F2CAFF37673054F033 /* AnalyticsService.swift in Sources */,
				F4FC954C9C8357BA67516F2784D23DD5 /* AnyCodable.swift in Sources */,
				C843F92753D9121CDCEBEB9E794E6521 /* AnyDecodable.swift in Sources */,
				C6413FEFCCF3923985441D9FE529E9FE /* AnyEncodable.swift in Sources */,
				FD7A2734D039FFB5B1E766C03D0ABEF4 /* Apaya.swift in Sources */,
				F66DE5CF76C33A9D4D45A3E78A10B34B /* ApayaTokenizationViewModel.swift in Sources */,
				72D62B5E17DA894B01FDA5F8D73A8658 /* ApplePay.swift in Sources */,
				2AA8FF6D864DE78972F46669DDD58D90 /* ApplePayTokenizationViewModel.swift in Sources */,
				816C2C9A01B2578C42C3772B85203D1A /* AppState.swift in Sources */,
				A6FB677C2C1AF7EAD1AF499AF5482017 /* ArrayExtension.swift in Sources */,
				DF092F50C46F4A02601B3E04666BBF14 /* Bank.swift in Sources */,
				4FE4FD6E60C130DCFD727DFDB07941C2 /* BankSelectorTokenizationViewModel.swift in Sources */,
				4A19A4F3220194F42C835804320C677C /* BankSelectorViewController.swift in Sources */,
				2B04476B65301C24C7CCA036AA9B8596 /* BankTableViewCell.swift in Sources */,
				1B236EA516A16CE088EE91C5B7878BED /* Box.swift in Sources */,
				8605DD40A8E43120F9800863EC252738 /* BundleExtension.swift in Sources */,
				70457906C73BF14D0F9D16119A15EE7E /* CancelContext.swift in Sources */,
				F2B485FDBE192393E48B254402B43A32 /* Cancellable.swift in Sources */,
				D40D791833A3CF34C3D98D667EFC63DB /* CancellableCatchable.swift in Sources */,
				03621BB3BC5FB830E6D2DC4E654FE53F /* CancellablePromise.swift in Sources */,
				9115EAF41C364F87AD6034E44EDCF970 /* CancellableThenable.swift in Sources */,
				E572194817105F066D8299C9E52ADA9E /* CardButton.swift in Sources */,
				CF7C05EA656334E927B765B21E28CB31 /* CardComponentsManager.swift in Sources */,
				11756EC541DECC9CE0EE5BCD45929BCF /* CardFormPaymentMethodTokenizationViewModel.swift in Sources */,
				34C6D0D81CE451B2B9CB335C56AAFFD9 /* CardholderNameField.swift in Sources */,
				683E6836078BF65261C03E80C2244FE4 /* CardNetwork.swift in Sources */,
				B49FCD4E7C6F4BBE673BE306F9BFEAAB /* CardNumberField.swift in Sources */,
				EB80F1BBD42A94ACC879B63E01655DEC /* CardScannerViewController.swift in Sources */,
				D245A22D4D1348431C67374AD64E9BC9 /* CardScannerViewController+SimpleScanDelegate.swift in Sources */,
				81DB53BE96D99D74A377509A4FE80105 /* Catchable.swift in Sources */,
				72653C563F876F4B57C3B5D2DEEDE559 /* CatchWrappers.swift in Sources */,
				9B6824C66EDD284832F03605DF0966E5 /* CheckoutModule.swift in Sources */,
				06EFB81B0CDFF5C2A2342A3286878E67 /* CheckoutWithVaultedPaymentMethodViewModel.swift in Sources */,
				64AADD8A39360381FDDDE816694457F6 /* CityField.swift in Sources */,
				47D87DCDB578C24D019AF3D2DA7D55BA /* ClientSession.swift in Sources */,
				2C255761DC1357D863B4E883AF8C9069 /* ClientSessionService.swift in Sources */,
				36C45BC53AFAA2572146B2D89E5CA2C9 /* ClientToken.swift in Sources */,
				659C48284FE9F86C4C93590DEDF23545 /* ClientTokenService.swift in Sources */,
				7BAB72A41AD8F93117FD58922C027682 /* Colors.swift in Sources */,
				779F1A37671F5F22898E349AF75A59D9 /* ConcurrencyLimitedDispatcher.swift in Sources */,
				F14F987909ACC911DB4D463F0177F4F2 /* Configuration.swift in Sources */,
				6901F44966CFA14590E412D4724315E1 /* Connectivity.swift in Sources */,
				DED80E0DBDFCBA1EFDBAAAFE7B497998 /* Consolable.swift in Sources */,
				1A57FD71D81DED92AA067D93C711ABA5 /* Content.swift in Sources */,
				1E16078E9D4C8577CC0728C208A7E9C8 /* CoreDataDispatcher.swift in Sources */,
				20594369022ABDD531FDD965D9D363C7 /* CountryCode.swift in Sources */,
				2CD94AED58240B1340EE0D4F14ED0C2A /* CountryField.swift in Sources */,
				17B0EE6DDAFF274CE6CCD087D6F044B8 /* CountrySelectorViewController.swift in Sources */,
				524D108EFF7B984599E6A7EE0ADA59CE /* CountryTableViewCell.swift in Sources */,
				DC7FD7089DA90BBFE18881BF71050035 /* CreateResumePaymentService.swift in Sources */,
				B692BAB331B69D37725BB573220A5A3D /* Currency.swift in Sources */,
				D484F2C79AEA9B37D506DD4783E7DBF7 /* CustomStringConvertible.swift in Sources */,
				412A2BF09B45E539E9BECC6832CEA5C7 /* CVVField.swift in Sources */,
				8DF647CFFA97533BAADC6D926AC217B6 /* DataExtension.swift in Sources */,
				ED2125256EDC5C8AE1000D544EE039A6 /* DateExtension.swift in Sources */,
				2F110B7ACCC9328E9DCE2D32618AB2B1 /* Decisions.swift in Sources */,
				ABD601102F1470E5B14ADAD539B8B531 /* DependencyInjection.swift in Sources */,
				D76D69C1508A345C84E160B735976A2F /* Device.swift in Sources */,
				5985D92D384D440D7BD2D8E6D56B460D /* Dimensions.swift in Sources */,
				71A2966D10CEE3BCC91B9B382D43E59F /* Dispatcher.swift in Sources */,
				648497C9F3F473213AEBCDC111E459CE /* Endpoint.swift in Sources */,
				1AE263C1F128517319DE6490B37D57B8 /* EnsureWrappers.swift in Sources */,
				59935512E484DE3A4E5ABD181835AB77 /* Error.swift in Sources */,
				F9302360DFCDE413DFA656A7FE88AE18 /* ErrorHandler.swift in Sources */,
				84015E75D0A077659B105FA3A1C5FF06 /* ExpiryDateField.swift in Sources */,
				9867D13839BF9FF92114BBADA1943FB8 /* ExternalPaymentMethodTokenizationViewModel.swift in Sources */,
				8CACAC7D9364F30D90A2BBE706EF2103 /* ExternalViewModel.swift in Sources */,
				4632A815FBFBE506CD0E840BEFA7CB19 /* Field.swift in Sources */,
				78DDB85BDE36E399AB5093805403370D /* FinallyWrappers.swift in Sources */,
				9A577FFCAD6E471F8DC870222CE16473 /* firstly.swift in Sources */,
				EA2DC7A97A40D8E3614B3A976BAE5692 /* FirstNameField.swift in Sources */,
				0F26FF777155547B49097DF9BC537217 /* FlowDecisionTableViewCell.swift in Sources */,
				A04871234C8277B6D411034F041E75F7 /* FormPaymentMethodTokenizationViewModel.swift in Sources */,
				D3D035B764E052FC428EC36292672064 /* FormType.swift in Sources */,
				042DC57974FCA1079DE9BE8931F16B40 /* Guarantee.swift in Sources */,
				6F73C5B56A71A1119C1B4ACBF5E7EFDC /* GuaranteeWrappers.swift in Sources */,
				D09CD12E4419A58FB7E4EF322A15C4D8 /* hang.swift in Sources */,
				A311C672C579584427612E122CF04799 /* HeaderFooterLabelView.swift in Sources */,
				362A34DDFDAFB9D3B452BD3C48B8670A /* Identifiable.swift in Sources */,
				CE228210AC636FA985E2FD6D7F8830A0 /* ImageName.swift in Sources */,
				3CEA88ADD049DEB2DB8CB3BEAF18CEFF /* IntExtension.swift in Sources */,
				43653FF229407EDE10935018080A419D /* JSONParser.swift in Sources */,
				F26AD836BAD633D85F766B7E9C65F42C /* Keychain.swift in Sources */,
				3CEC9734F15E4236E1ED35ACBADFE8CF /* Klarna.swift in Sources */,
				5EEC8EF029256109276077049F49C9DD /* KlarnaTokenizationViewModel.swift in Sources */,
				4D1E95C04B0337B021F54782131DF39A /* LastNameField.swift in Sources */,
				E47B78E9C5A2F4CDB86BC18D69AAAF09 /* LogEvent.swift in Sources */,
				33B30DB47F792AC877DF36E61BFCC46D /* Logger.swift in Sources */,
				C2081A759C9B9BC656A732FADA8B2E56 /* Mask.swift in Sources */,
				C2D7B32E16988189F0517234A8982B11 /* MockPrimerAPIClient.swift in Sources */,
				69B285E9B29097B5189064597F0FCB28 /* NetworkService.swift in Sources */,
				5F2DB0558BEE8698D745A3C42D344F33 /* NSErrorExtension.swift in Sources */,
				7A2ECC3EE726A1827DDB79ED35F0C0EB /* NSObject+ClassName.swift in Sources */,
				02BB3717FE6C11FF33A23A145E560089 /* Optional+Extensions.swift in Sources */,
				1C61D3943FACCF5172DE9C2874BF0756 /* OrderItem.swift in Sources */,
				E848503CC0780F4D3C5E54445AC63767 /* Parser.swift in Sources */,
				2AA47D6B7D2B0D6B9995FB7EC745101F /* PaymentAPIModel.swift in Sources */,
				9FFE86B69625FCC9ADADAC174DF1F85D /* PaymentMethodComponent.swift in Sources */,
				72E401BF1691B01A68E8A853C5D5D688 /* PaymentMethodConfigService.swift in Sources */,
				5E6CA48BDFCDC4B8214ABF31115F8ADE /* PaymentMethodConfiguration.swift in Sources */,
				D24114E6D125B853531BB4B98304076F /* PaymentMethodConfigurationOptions.swift in Sources */,
				3941B6846147EC965C1745A9250D82C3 /* PaymentMethodConfigurationType.swift in Sources */,
				58E37D7A4855C0552F2269C141796358 /* PaymentMethodsGroupView.swift in Sources */,
				4F22C3912D699F9DA2F9340F763B9273 /* PaymentMethodToken.swift in Sources */,
				5395F459BBE975A09C871172065587DD /* PaymentMethodTokenizationRequest.swift in Sources */,
				EAF61812469BCC917ADD5A13D0A726C4 /* PaymentMethodTokenizationViewModel.swift in Sources */,
				A256973D8ED1CED005A724EAC1AC4397 /* PaymentMethodTokenizationViewModel+Logic.swift in Sources */,
				B2BDEDF27B0ED76745E1E69B8B0E9F63 /* PaymentResponse.swift in Sources */,
				B4439C3998874DD57F30951B35189540 /* PayPal.swift in Sources */,
				38A194D760BBEBFA006E333B08E5D06D /* PayPalService.swift in Sources */,
				C426724F4CE543EC5C78DE29A33B47F7 /* PayPalTokenizationViewModel.swift in Sources */,
				BF32978A86593EC5C993AEF2B0C8A2B0 /* PollingModule.swift in Sources */,
				74B121A75A4C9000D383DB2D2A957595 /* PostalCode.swift in Sources */,
				FB8E2363C59B900E38DED84820D55DAF /* PostalCodeField.swift in Sources */,
				C48CE439083F9425A6209CD0BFF70C76 /* PresentationController.swift in Sources */,
				A52E308D8C3F296FF73E8C729914AF53 /* Primer.swift in Sources */,
				386D61A7BA90F6FA62C5D047FDFCB156 /* PrimerAddressLineFieldView.swift in Sources */,
				2200572EA6371127427B395E76571077 /* PrimerAPI.swift in Sources */,
				5974E2A6B3873FF82E3C90B03980A87C /* PrimerAPIClient.swift in Sources */,
				74E020E8249FAF4310DDB48ABFC6E760 /* PrimerAPIClient+3DS.swift in Sources */,
				024F9D1762DFC5FBDFB8AD56A0515DB1 /* PrimerAPIClient+Promises.swift in Sources */,
				515A912F1F97E0B46A664F2B6EFC5D52 /* PrimerButton.swift in Sources */,
				CF00869DA1283494B93EDCC70388ABB6 /* PrimerCardFormViewController.swift in Sources */,
				D2915F009EF7F9430AE5F6772556CB5A /* PrimerCardholderNameFieldView.swift in Sources */,
				307953DCC1D2C7A9B5D9A01C479AD09C /* PrimerCardNumberFieldView.swift in Sources */,
				188A3B011BA219256155B04B90A2EFDB /* PrimerCityFieldView.swift in Sources */,
				22D7941683999F14B8BBE6270DF14A14 /* PrimerConfiguration.swift in Sources */,
				115F77DF1CD7DDD616F5749546342EDD /* PrimerContainerViewController.swift in Sources */,
				0D394A922A8443BE3B70BB40C7B6BAF6 /* PrimerCountryFieldView.swift in Sources */,
				4856EF667419E01A66CFC1687530C3F7 /* PrimerCustomStyleTextField.swift in Sources */,
				63A5F2DBB7B084401D2E58A422A2EDA7 /* PrimerCVVFieldView.swift in Sources */,
				802F06BD153331C82AE5CDD5E5130ABE /* PrimerDelegate.swift in Sources */,
				3B316B2810DEEC9608E70ACE74196FAA /* PrimerError.swift in Sources */,
				CB9E10B0269CEEB81005CC08E298A477 /* PrimerExpiryDateFieldView.swift in Sources */,
				99655C667BDD696775F4795F58D73396 /* PrimerFirstNameFieldView.swift in Sources */,
				48C04CCD067510965F995BB94578B59F /* PrimerFlowEnums.swift in Sources */,
				994C534AE485392A320799F0405CE597 /* PrimerFormView.swift in Sources */,
				40864E61B45C280AF5A6BAA87EDE03F8 /* PrimerFormViewController.swift in Sources */,
				81240A2726E8F91691ED4B977610984F /* PrimerGenericTextFieldView.swift in Sources */,
				A71BB360AF2C3C32F0C59EA634A40D0E /* PrimerHeadlessUniversalCheckout.swift in Sources */,
				C0B15B68FCFC3B840D3B2CBF1B72AE7F /* PrimerHeadlessUniversalCheckoutProtocols.swift in Sources */,
				07A788559D42793C2A6C88366D56FAFB /* PrimerHeadlessUniversalCheckoutUIManager.swift in Sources */,
				15EB2D1850B5EEB4A91EFB680E2D8361 /* PrimerImage.swift in Sources */,
				F896C0C80784FD72B067DCC8928AF52B /* PrimerInputElements.swift in Sources */,
				308FD0036011C35212EB2CB8A9ED6824 /* PrimerInputViewController.swift in Sources */,
				1C2A90DF8B3D6820A971C312FF0AA826 /* PrimerLastNameFieldView.swift in Sources */,
				F736E1C698CA6A89DFE09901AD622200 /* PrimerLoadingViewController.swift in Sources */,
				16C3F327F6C1FFCD0DA4C4A35D7B3883 /* PrimerNavigationBar.swift in Sources */,
				90EC263BA091BFDB71A3EC576DB2CB3C /* PrimerNavigationController.swift in Sources */,
				218B73C3B9E5121F2A02AB22BE2B0D43 /* PrimerNibView.swift in Sources */,
				63C719429C9E44B4C9894BADD0506592 /* PrimerPostalCodeFieldView.swift in Sources */,
				2267F42DF0D3A90E012B26E0ED0C87DB /* PrimerResultComponentView.swift in Sources */,
				5A96272E906EBCE3E4B09DDCD380B46C /* PrimerResultViewController.swift in Sources */,
				44F5B5F35D4B4F3EB5A1D95E2FE5DDEF /* PrimerRootViewController.swift in Sources */,
				95621BDBC9D84F242871E9EEA744192A /* PrimerScrollView.swift in Sources */,
				E7C0D9DFBF70DF7730CA15FE8DF6F878 /* PrimerSDK-dummy.m in Sources */,
				DC6D32E2A88A9CE4484B7686782F76F1 /* PrimerSearchTextField.swift in Sources */,
				7C72D56564A9AF26513960F8EA0B8091 /* PrimerSettings.swift in Sources */,
				86FF49A41ED474E6BF8E0FEB0AF17A46 /* PrimerSimpleCardFormTextFieldView.swift in Sources */,
				28C73A7FC7C6817E4BA6525FB3E0A621 /* PrimerSource.swift in Sources */,
				803ECD13F978C820CA97395D199F7B44 /* PrimerStateFieldView.swift in Sources */,
				C2A38AAE897B067B9DEB5D076FD51923 /* PrimerTableViewCell.swift in Sources */,
				BE6A9FD85A7D682FCD7F27C3913CB867 /* PrimerTestPaymentMethodTokenizationViewModel.swift in Sources */,
				DFF1D1A444A2CA8C20CB79CD23F39067 /* PrimerTestPaymentMethodViewController.swift in Sources */,
				8EFA80F433296D2845EFAF3F0033DC39 /* PrimerTextField.swift in Sources */,
				13F122C31CD932BCE057DC16DD0A4BD1 /* PrimerTextFieldView.swift in Sources */,
				421314E789CF42F2E527C271B6F4F50B /* PrimerTextFieldView+Analytics.swift in Sources */,
				28897C87F4D5446120D6B24C44409047 /* PrimerTextFieldView+CardFormFieldsAnalytics.swift in Sources */,
				96FC6886E4F9C9BEEA6EF85DE2954092 /* PrimerTheme.swift in Sources */,
				885CF78560983F0A6C831A4162746A48 /* PrimerTheme+Borders.swift in Sources */,
				C9134883F43B27F736BF8B4239875556 /* PrimerTheme+Buttons.swift in Sources */,
				B8929EF3C1BCFDAA444C917C1904AB4A /* PrimerTheme+Colors.swift in Sources */,
				9CD07844CF607018275D271F198C4226 /* PrimerTheme+Inputs.swift in Sources */,
				84547DF635109713E49A990E9317D991 /* PrimerTheme+TextStyles.swift in Sources */,
				6151C45A75857CDB62D1FAF809ED2CED /* PrimerTheme+Views.swift in Sources */,
				15A5CA5E42C84EBF2D264243121CBD87 /* PrimerThemeData.swift in Sources */,
				BF16187265DA03EF0910ECBB05F12411 /* PrimerThemeData+Deprecated.swift in Sources */,
				81013CD856EDFE8281C098893BD3C269 /* PrimerUniversalCheckoutViewController.swift in Sources */,
				B95B5DA794E66413545D2F850948C206 /* PrimerVaultManagerViewController.swift in Sources */,
				A73957DDF37813E542246DCF4A5D611C /* PrimerViewController.swift in Sources */,
				0ADFC3F068008D7860F80B16B1021697 /* PrimerViewExtensions.swift in Sources */,
				327A4C45D6A58CBF258F79360F0892F8 /* PrimerWebViewController.swift in Sources */,
				5F5E6E0F9170F2290153BC4AEC7E5E0F /* Promise.swift in Sources */,
				3C36736A1B0E063D16E9D33456171AE3 /* QRCodeTokenizationViewModel.swift in Sources */,
				1D1D89F553F13D398D2A34ED36986162 /* QRCodeViewController.swift in Sources */,
				4E48FC359E82A4D49B8EEAE84B5AD802 /* Queue.swift in Sources */,
				34B83E67B61A6894B83EF925D9E90E49 /* race.swift in Sources */,
				F9091BF83E3A6E538FD96D6A6FE48131 /* RateLimitedDispatcher.swift in Sources */,
				2112F39ED0676F5A70EEAC435A1D7317 /* RateLimitedDispatcherBase.swift in Sources */,
				B121933BA7CB45BE7FE5EE0900C1830F /* RecoverWrappers.swift in Sources */,
				D38D47B35612E5C9685B1647EECD8692 /* ReloadDelegate.swift in Sources */,
				C5E3704DB0CE0CC439F85FE8F394157C /* Resolver.swift in Sources */,
				6FB682E1965D5B0A1E1D204D99C10AFB /* ResumeHandlerProtocol.swift in Sources */,
				A32D82C2AEAB9B9E0B9D58DB7BF7523E /* SequenceWrappers.swift in Sources */,
				98F0D3B49D130834BE4BE50A8098FF5F /* StateField.swift in Sources */,
				3DCAC80261BCF37A2CE6EE382216F77B /* StrictRateLimitedDispatcher.swift in Sources */,
				68E8AB08C27A26871D1738604C462549 /* StringExtension.swift in Sources */,
				04234D2B82BECD634660BD88A4C84247 /* Strings.swift in Sources */,
				90BBC5283B4D0213C7487EBE0F54FBF6 /* SuccessMessage.swift in Sources */,
				6041A869B8737966D1DB6AEB3052BF3B /* SuccessResponse.swift in Sources */,
				BB0802EAB58980599221D0D6D6B9F797 /* Thenable.swift in Sources */,
				2EE1C12E1D444C36022FCAC6B4C116D8 /* ThenableWrappers.swift in Sources */,
				694953EF5FC2EE22ADBC6C6D950D19BB /* Throwable.swift in Sources */,
				3B4FFFE515469A965A9E7D5FEEABFB09 /* TokenizationService.swift in Sources */,
				0D543FEF5D0428ED44B475FEEF58EBC9 /* UIColorExtension.swift in Sources */,
				4CA83763AE44685E48605C987BFE364A /* UIDeviceExtension.swift in Sources */,
				B1FBBFA12A59CCA2669694889F00DBD2 /* UILocalizableUtil.swift in Sources */,
				3F8E97A6BFE43AE8408905CF0729C1EF /* UINavigationController+Extensions.swift in Sources */,
				D2CEF03E248AA05C7668C47FF20BDD8E /* UIScreenExtension.swift in Sources */,
				5C225DAEE125E215C5C91CB30EBF599F /* UIUtils.swift in Sources */,
				89C3349CB5FC7B575795ECB02A9F8F2A /* URLExtension.swift in Sources */,
				E1B6D090FB95245E736BF9C912CACD13 /* URLSessionStack.swift in Sources */,
				29D44FD659E1F475B568EAD8599A73FF /* UserDefaultsExtension.swift in Sources */,
				BB5C00B04821564D39ABE7975C84C06E /* VaultCheckoutViewModel.swift in Sources */,
				C03B9B5AE97B7DC52A352FD7C850EE1F /* VaultPaymentMethodView.swift in Sources */,
				A94F78072E198F9F14317B0951DEBD54 /* VaultPaymentMethodViewController.swift in Sources */,
				44666882D44A3EE03A51D1AC9AAC632A /* VaultPaymentMethodViewModel.swift in Sources */,
				F178642157297654A94F925C8E8A8AF5 /* VaultService.swift in Sources */,
				05850DA3059F56F06DF1360E55879FDA /* Weak.swift in Sources */,
				32920069C3FDF328D4D0426143D8A6FB /* WebViewUtil.swift in Sources */,
				9133996C4B7A02A508ECEC5B00AF4996 /* when.swift in Sources */,
				A2C5B1A6D71FD758EFE8D638E8F86B9B /* WrapperProtocols.swift in Sources */,
>>>>>>> 964190c7
			);
			runOnlyForDeploymentPostprocessing = 0;
		};
		385032EC2C71A20CE8AF8587BAFCA8B6 /* Sources */ = {
			isa = PBXSourcesBuildPhase;
			buildActionMask = 2147483647;
			files = (
			);
			runOnlyForDeploymentPostprocessing = 0;
		};
		56F8E0C396EEBAF4EEB6D438222BB63E /* Sources */ = {
			isa = PBXSourcesBuildPhase;
			buildActionMask = 2147483647;
			files = (
				F6FCEA41B7D4A17FD20C345E86296343 /* Pods-PrimerSDK_Example-dummy.m in Sources */,
			);
			runOnlyForDeploymentPostprocessing = 0;
		};
		D7C2CEDEBF3FC1225AF6969DD411A08B /* Sources */ = {
			isa = PBXSourcesBuildPhase;
			buildActionMask = 2147483647;
			files = (
				270CFF0FC749F57C0605262D27016D14 /* Pods-PrimerSDK_Tests-dummy.m in Sources */,
			);
			runOnlyForDeploymentPostprocessing = 0;
		};
/* End PBXSourcesBuildPhase section */

/* Begin PBXTargetDependency section */
		2A9BBF62AF7395E9D341DD7291B51612 /* PBXTargetDependency */ = {
			isa = PBXTargetDependency;
			name = "PrimerSDK-PrimerResources";
			target = 6E6525C7043FBA7BB34A249010AF5593 /* PrimerSDK-PrimerResources */;
			targetProxy = 5C69996F71407222FDB252E734F107DA /* PBXContainerItemProxy */;
		};
		56A92B4BFE962D0894986B4913C2E368 /* PBXTargetDependency */ = {
			isa = PBXTargetDependency;
			name = PrimerSDK;
			target = F3BE9108C53B53949406218CEA55E0B2 /* PrimerSDK */;
			targetProxy = 2427E2739AE189A5FD1F0CA92F901DF1 /* PBXContainerItemProxy */;
		};
		607F07553B3973BBEAB690FEF74A045E /* PBXTargetDependency */ = {
			isa = PBXTargetDependency;
			name = "Pods-PrimerSDK_Example";
			target = 6C144A762E9B598392AFFEC8F873746A /* Pods-PrimerSDK_Example */;
			targetProxy = FCE59844136E56EC81A758392D48D5D8 /* PBXContainerItemProxy */;
		};
/* End PBXTargetDependency section */

/* Begin PBXVariantGroup section */
<<<<<<< HEAD
		51D160ACD3AB079B8A756890F79766CC /* Localizable.strings */ = {
			isa = PBXVariantGroup;
			children = (
				D5FC28B041FD342C262E97F54523C531 /* Localizable.strings */,
				B63DE5D3BC6B15F82282B31583AD49E9 /* Localizable.strings */,
				87313558822FC01C2078E0E1156F671B /* Localizable.strings */,
				04B89DBDDAD1966C4335F8023873752C /* Localizable.strings */,
				081B134C871B699B8C69677F7070837F /* Localizable.strings */,
				E5610827BC70B6F9A860FFE70B42E97F /* Localizable.strings */,
				7AB8F2BA2839BFC880ED9FBF69F71ADF /* Localizable.strings */,
				66AD7C3B62B696718A1B3885BF8D4506 /* Localizable.strings */,
				D8D7D342FA6232C1BBA483EAD44520F2 /* Localizable.strings */,
				3F1EB587BE19B5C3AA77F6D3E5B2F901 /* Localizable.strings */,
				027A678B0DB6592DF5B60DA0B83D1C7A /* Localizable.strings */,
				52589EB51FD4E335BFF19E359496F179 /* Localizable.strings */,
				8D08E324B1B953BBB5967E822BA0F62E /* Localizable.strings */,
				612B72094107DB819CC6364EEF6074F8 /* Localizable.strings */,
=======
		A86FF2B2B4AB7F61461BDC92F964582B /* Localizable.strings */ = {
			isa = PBXVariantGroup;
			children = (
				1F44F85787822F51192A0DDA0A0D9AFE /* Localizable.strings */,
				502B3675D8266F7EAB58B9E31F027A0D /* Localizable.strings */,
				9D1E2CF064E1AE9AF930AB8624DBDD26 /* Localizable.strings */,
				B024C9002E3DD83A208A82A76FD80758 /* Localizable.strings */,
				10DD5E59EBFFE8E2C79E3134A1EC9C50 /* Localizable.strings */,
				A1B31530B0EE92C01E27D4855F974D8B /* Localizable.strings */,
				33B0DA887FA9B9BE8E48AB10DF251E7A /* Localizable.strings */,
				1B2C583C5921897849D4EC5538596DA1 /* Localizable.strings */,
				F61BCCE544B0D04E5AE3E70FE224E923 /* Localizable.strings */,
				7062EB21D1C3B03484986048B8558D48 /* Localizable.strings */,
				3902DBE122BFF2FCF2AA56BADBF6F521 /* Localizable.strings */,
				14A244BAC2725DC8A203B4A45D973015 /* Localizable.strings */,
				8ADD77830ADFF7F62B9800A588EAF5C1 /* Localizable.strings */,
				C0470BB57CFE068135F8BED291F63193 /* Localizable.strings */,
>>>>>>> 964190c7
			);
			name = Localizable.strings;
			path = .;
			sourceTree = "<group>";
		};
/* End PBXVariantGroup section */

/* Begin XCBuildConfiguration section */
		03819C216E03F02851FE5D2175E38393 /* Release */ = {
			isa = XCBuildConfiguration;
			baseConfigurationReference = E884507DF2B84FA8A2E8AD8289881542 /* Pods-PrimerSDK_Example.release.xcconfig */;
			buildSettings = {
				ALWAYS_EMBED_SWIFT_STANDARD_LIBRARIES = NO;
				CLANG_ENABLE_OBJC_WEAK = NO;
				"CODE_SIGN_IDENTITY[sdk=appletvos*]" = "";
				"CODE_SIGN_IDENTITY[sdk=iphoneos*]" = "";
				"CODE_SIGN_IDENTITY[sdk=watchos*]" = "";
				CURRENT_PROJECT_VERSION = 1;
				DEFINES_MODULE = YES;
				DYLIB_COMPATIBILITY_VERSION = 1;
				DYLIB_CURRENT_VERSION = 1;
				DYLIB_INSTALL_NAME_BASE = "@rpath";
				INFOPLIST_FILE = "Target Support Files/Pods-PrimerSDK_Example/Pods-PrimerSDK_Example-Info.plist";
				INSTALL_PATH = "$(LOCAL_LIBRARY_DIR)/Frameworks";
				IPHONEOS_DEPLOYMENT_TARGET = 10.0;
				LD_RUNPATH_SEARCH_PATHS = "$(inherited) @executable_path/Frameworks @loader_path/Frameworks";
				MACH_O_TYPE = staticlib;
				MODULEMAP_FILE = "Target Support Files/Pods-PrimerSDK_Example/Pods-PrimerSDK_Example.modulemap";
				OTHER_LDFLAGS = "";
				OTHER_LIBTOOLFLAGS = "";
				PODS_ROOT = "$(SRCROOT)";
				PRODUCT_BUNDLE_IDENTIFIER = "org.cocoapods.${PRODUCT_NAME:rfc1034identifier}";
				PRODUCT_NAME = "$(TARGET_NAME:c99extidentifier)";
				SDKROOT = iphoneos;
				SKIP_INSTALL = YES;
				TARGETED_DEVICE_FAMILY = "1,2";
				VALIDATE_PRODUCT = YES;
				VERSIONING_SYSTEM = "apple-generic";
				VERSION_INFO_PREFIX = "";
			};
			name = Release;
		};
		05B9E071CFCA1E8A62F14905A80EE6EF /* Debug */ = {
			isa = XCBuildConfiguration;
			baseConfigurationReference = DF6E4F8E7C26A7BBEC17AAD4042A317D /* Pods-PrimerSDK_Tests.debug.xcconfig */;
			buildSettings = {
				ALWAYS_EMBED_SWIFT_STANDARD_LIBRARIES = NO;
				CLANG_ENABLE_OBJC_WEAK = NO;
				"CODE_SIGN_IDENTITY[sdk=appletvos*]" = "";
				"CODE_SIGN_IDENTITY[sdk=iphoneos*]" = "";
				"CODE_SIGN_IDENTITY[sdk=watchos*]" = "";
				CURRENT_PROJECT_VERSION = 1;
				DEFINES_MODULE = YES;
				DYLIB_COMPATIBILITY_VERSION = 1;
				DYLIB_CURRENT_VERSION = 1;
				DYLIB_INSTALL_NAME_BASE = "@rpath";
				INFOPLIST_FILE = "Target Support Files/Pods-PrimerSDK_Tests/Pods-PrimerSDK_Tests-Info.plist";
				INSTALL_PATH = "$(LOCAL_LIBRARY_DIR)/Frameworks";
				IPHONEOS_DEPLOYMENT_TARGET = 10.0;
				LD_RUNPATH_SEARCH_PATHS = "$(inherited) @executable_path/Frameworks @loader_path/Frameworks";
				MACH_O_TYPE = staticlib;
				MODULEMAP_FILE = "Target Support Files/Pods-PrimerSDK_Tests/Pods-PrimerSDK_Tests.modulemap";
				OTHER_LDFLAGS = "";
				OTHER_LIBTOOLFLAGS = "";
				PODS_ROOT = "$(SRCROOT)";
				PRODUCT_BUNDLE_IDENTIFIER = "org.cocoapods.${PRODUCT_NAME:rfc1034identifier}";
				PRODUCT_NAME = "$(TARGET_NAME:c99extidentifier)";
				SDKROOT = iphoneos;
				SKIP_INSTALL = YES;
				TARGETED_DEVICE_FAMILY = "1,2";
				VERSIONING_SYSTEM = "apple-generic";
				VERSION_INFO_PREFIX = "";
			};
			name = Debug;
		};
		11BABFD1805EA95ED14599B3B3C71771 /* Release */ = {
			isa = XCBuildConfiguration;
			baseConfigurationReference = 51B15B52AB0EFD7A5E8B700E62038EEF /* PrimerSDK.release.xcconfig */;
			buildSettings = {
				CLANG_ENABLE_OBJC_WEAK = NO;
				"CODE_SIGN_IDENTITY[sdk=appletvos*]" = "";
				"CODE_SIGN_IDENTITY[sdk=iphoneos*]" = "";
				"CODE_SIGN_IDENTITY[sdk=watchos*]" = "";
				CURRENT_PROJECT_VERSION = 1;
				DEFINES_MODULE = YES;
				DYLIB_COMPATIBILITY_VERSION = 1;
				DYLIB_CURRENT_VERSION = 1;
				DYLIB_INSTALL_NAME_BASE = "@rpath";
				GCC_PREFIX_HEADER = "Target Support Files/PrimerSDK/PrimerSDK-prefix.pch";
				INFOPLIST_FILE = "Target Support Files/PrimerSDK/PrimerSDK-Info.plist";
				INSTALL_PATH = "$(LOCAL_LIBRARY_DIR)/Frameworks";
				IPHONEOS_DEPLOYMENT_TARGET = 10.0;
				LD_RUNPATH_SEARCH_PATHS = "$(inherited) @executable_path/Frameworks @loader_path/Frameworks";
				MODULEMAP_FILE = "Target Support Files/PrimerSDK/PrimerSDK.modulemap";
				PRODUCT_MODULE_NAME = PrimerSDK;
				PRODUCT_NAME = PrimerSDK;
				SDKROOT = iphoneos;
				SKIP_INSTALL = YES;
				SWIFT_ACTIVE_COMPILATION_CONDITIONS = "$(inherited) ";
				SWIFT_VERSION = 4.2;
				TARGETED_DEVICE_FAMILY = "1,2";
				VALIDATE_PRODUCT = YES;
				VERSIONING_SYSTEM = "apple-generic";
				VERSION_INFO_PREFIX = "";
			};
			name = Release;
		};
		120E08E0815F02CCA8A4D8DB465B70CD /* Release */ = {
			isa = XCBuildConfiguration;
			baseConfigurationReference = 51B15B52AB0EFD7A5E8B700E62038EEF /* PrimerSDK.release.xcconfig */;
			buildSettings = {
				CONFIGURATION_BUILD_DIR = "$(BUILD_DIR)/$(CONFIGURATION)$(EFFECTIVE_PLATFORM_NAME)/PrimerSDK";
				IBSC_MODULE = PrimerSDK;
				INFOPLIST_FILE = "Target Support Files/PrimerSDK/ResourceBundle-PrimerResources-PrimerSDK-Info.plist";
				IPHONEOS_DEPLOYMENT_TARGET = 10.0;
				PRODUCT_NAME = PrimerResources;
				SDKROOT = iphoneos;
				SKIP_INSTALL = YES;
				TARGETED_DEVICE_FAMILY = "1,2";
				WRAPPER_EXTENSION = bundle;
			};
			name = Release;
		};
		7A998F28EFC521997A5865DE99064A9D /* Debug */ = {
			isa = XCBuildConfiguration;
			baseConfigurationReference = 7540675C759C8CDA799A0607647F2B20 /* PrimerSDK.debug.xcconfig */;
			buildSettings = {
				CLANG_ENABLE_OBJC_WEAK = NO;
				"CODE_SIGN_IDENTITY[sdk=appletvos*]" = "";
				"CODE_SIGN_IDENTITY[sdk=iphoneos*]" = "";
				"CODE_SIGN_IDENTITY[sdk=watchos*]" = "";
				CURRENT_PROJECT_VERSION = 1;
				DEFINES_MODULE = YES;
				DYLIB_COMPATIBILITY_VERSION = 1;
				DYLIB_CURRENT_VERSION = 1;
				DYLIB_INSTALL_NAME_BASE = "@rpath";
				GCC_PREFIX_HEADER = "Target Support Files/PrimerSDK/PrimerSDK-prefix.pch";
				INFOPLIST_FILE = "Target Support Files/PrimerSDK/PrimerSDK-Info.plist";
				INSTALL_PATH = "$(LOCAL_LIBRARY_DIR)/Frameworks";
				IPHONEOS_DEPLOYMENT_TARGET = 10.0;
				LD_RUNPATH_SEARCH_PATHS = "$(inherited) @executable_path/Frameworks @loader_path/Frameworks";
				MODULEMAP_FILE = "Target Support Files/PrimerSDK/PrimerSDK.modulemap";
				PRODUCT_MODULE_NAME = PrimerSDK;
				PRODUCT_NAME = PrimerSDK;
				SDKROOT = iphoneos;
				SKIP_INSTALL = YES;
				SWIFT_ACTIVE_COMPILATION_CONDITIONS = "$(inherited) ";
				SWIFT_VERSION = 4.2;
				TARGETED_DEVICE_FAMILY = "1,2";
				VERSIONING_SYSTEM = "apple-generic";
				VERSION_INFO_PREFIX = "";
			};
			name = Debug;
		};
		7EE7A78859F657F6BEFC651185B43192 /* Release */ = {
			isa = XCBuildConfiguration;
			buildSettings = {
				ALWAYS_SEARCH_USER_PATHS = NO;
				CLANG_ANALYZER_LOCALIZABILITY_NONLOCALIZED = YES;
				CLANG_ANALYZER_NONNULL = YES;
				CLANG_ANALYZER_NUMBER_OBJECT_CONVERSION = YES_AGGRESSIVE;
				CLANG_CXX_LANGUAGE_STANDARD = "gnu++14";
				CLANG_CXX_LIBRARY = "libc++";
				CLANG_ENABLE_MODULES = YES;
				CLANG_ENABLE_OBJC_ARC = YES;
				CLANG_ENABLE_OBJC_WEAK = YES;
				CLANG_WARN_BLOCK_CAPTURE_AUTORELEASING = YES;
				CLANG_WARN_BOOL_CONVERSION = YES;
				CLANG_WARN_COMMA = YES;
				CLANG_WARN_CONSTANT_CONVERSION = YES;
				CLANG_WARN_DEPRECATED_OBJC_IMPLEMENTATIONS = YES;
				CLANG_WARN_DIRECT_OBJC_ISA_USAGE = YES_ERROR;
				CLANG_WARN_DOCUMENTATION_COMMENTS = YES;
				CLANG_WARN_EMPTY_BODY = YES;
				CLANG_WARN_ENUM_CONVERSION = YES;
				CLANG_WARN_INFINITE_RECURSION = YES;
				CLANG_WARN_INT_CONVERSION = YES;
				CLANG_WARN_NON_LITERAL_NULL_CONVERSION = YES;
				CLANG_WARN_OBJC_IMPLICIT_RETAIN_SELF = YES;
				CLANG_WARN_OBJC_LITERAL_CONVERSION = YES;
				CLANG_WARN_OBJC_ROOT_CLASS = YES_ERROR;
				CLANG_WARN_QUOTED_INCLUDE_IN_FRAMEWORK_HEADER = YES;
				CLANG_WARN_RANGE_LOOP_ANALYSIS = YES;
				CLANG_WARN_STRICT_PROTOTYPES = YES;
				CLANG_WARN_SUSPICIOUS_MOVE = YES;
				CLANG_WARN_UNGUARDED_AVAILABILITY = YES_AGGRESSIVE;
				CLANG_WARN_UNREACHABLE_CODE = YES;
				CLANG_WARN__DUPLICATE_METHOD_MATCH = YES;
				COPY_PHASE_STRIP = NO;
				DEBUG_INFORMATION_FORMAT = "dwarf-with-dsym";
				ENABLE_NS_ASSERTIONS = NO;
				ENABLE_STRICT_OBJC_MSGSEND = YES;
				GCC_C_LANGUAGE_STANDARD = gnu11;
				GCC_NO_COMMON_BLOCKS = YES;
				GCC_PREPROCESSOR_DEFINITIONS = (
					"POD_CONFIGURATION_RELEASE=1",
					"$(inherited)",
				);
				GCC_WARN_64_TO_32_BIT_CONVERSION = YES;
				GCC_WARN_ABOUT_RETURN_TYPE = YES_ERROR;
				GCC_WARN_UNDECLARED_SELECTOR = YES;
				GCC_WARN_UNINITIALIZED_AUTOS = YES_AGGRESSIVE;
				GCC_WARN_UNUSED_FUNCTION = YES;
				GCC_WARN_UNUSED_VARIABLE = YES;
				IPHONEOS_DEPLOYMENT_TARGET = 10.0;
				MTL_ENABLE_DEBUG_INFO = NO;
				MTL_FAST_MATH = YES;
				PRODUCT_NAME = "$(TARGET_NAME)";
				STRIP_INSTALLED_PRODUCT = NO;
				SWIFT_COMPILATION_MODE = wholemodule;
				SWIFT_OPTIMIZATION_LEVEL = "-O";
				SWIFT_VERSION = 5.0;
				SYMROOT = "${SRCROOT}/../build";
			};
			name = Release;
		};
		80F45997CD1F5DAB4F3B62FA0301BC70 /* Release */ = {
			isa = XCBuildConfiguration;
			baseConfigurationReference = F7B48CC82297D62E27EA98AE7A13D3DA /* Pods-PrimerSDK_Tests.release.xcconfig */;
			buildSettings = {
				ALWAYS_EMBED_SWIFT_STANDARD_LIBRARIES = NO;
				CLANG_ENABLE_OBJC_WEAK = NO;
				"CODE_SIGN_IDENTITY[sdk=appletvos*]" = "";
				"CODE_SIGN_IDENTITY[sdk=iphoneos*]" = "";
				"CODE_SIGN_IDENTITY[sdk=watchos*]" = "";
				CURRENT_PROJECT_VERSION = 1;
				DEFINES_MODULE = YES;
				DYLIB_COMPATIBILITY_VERSION = 1;
				DYLIB_CURRENT_VERSION = 1;
				DYLIB_INSTALL_NAME_BASE = "@rpath";
				INFOPLIST_FILE = "Target Support Files/Pods-PrimerSDK_Tests/Pods-PrimerSDK_Tests-Info.plist";
				INSTALL_PATH = "$(LOCAL_LIBRARY_DIR)/Frameworks";
				IPHONEOS_DEPLOYMENT_TARGET = 10.0;
				LD_RUNPATH_SEARCH_PATHS = "$(inherited) @executable_path/Frameworks @loader_path/Frameworks";
				MACH_O_TYPE = staticlib;
				MODULEMAP_FILE = "Target Support Files/Pods-PrimerSDK_Tests/Pods-PrimerSDK_Tests.modulemap";
				OTHER_LDFLAGS = "";
				OTHER_LIBTOOLFLAGS = "";
				PODS_ROOT = "$(SRCROOT)";
				PRODUCT_BUNDLE_IDENTIFIER = "org.cocoapods.${PRODUCT_NAME:rfc1034identifier}";
				PRODUCT_NAME = "$(TARGET_NAME:c99extidentifier)";
				SDKROOT = iphoneos;
				SKIP_INSTALL = YES;
				TARGETED_DEVICE_FAMILY = "1,2";
				VALIDATE_PRODUCT = YES;
				VERSIONING_SYSTEM = "apple-generic";
				VERSION_INFO_PREFIX = "";
			};
			name = Release;
		};
		9FE23CF9E7E182C33813CBC09CD6CA29 /* Debug */ = {
			isa = XCBuildConfiguration;
			baseConfigurationReference = 3C474C1A0DABE2A3F404B63D4D59F30C /* Pods-PrimerSDK_Example.debug.xcconfig */;
			buildSettings = {
				ALWAYS_EMBED_SWIFT_STANDARD_LIBRARIES = NO;
				CLANG_ENABLE_OBJC_WEAK = NO;
				"CODE_SIGN_IDENTITY[sdk=appletvos*]" = "";
				"CODE_SIGN_IDENTITY[sdk=iphoneos*]" = "";
				"CODE_SIGN_IDENTITY[sdk=watchos*]" = "";
				CURRENT_PROJECT_VERSION = 1;
				DEFINES_MODULE = YES;
				DYLIB_COMPATIBILITY_VERSION = 1;
				DYLIB_CURRENT_VERSION = 1;
				DYLIB_INSTALL_NAME_BASE = "@rpath";
				INFOPLIST_FILE = "Target Support Files/Pods-PrimerSDK_Example/Pods-PrimerSDK_Example-Info.plist";
				INSTALL_PATH = "$(LOCAL_LIBRARY_DIR)/Frameworks";
				IPHONEOS_DEPLOYMENT_TARGET = 10.0;
				LD_RUNPATH_SEARCH_PATHS = "$(inherited) @executable_path/Frameworks @loader_path/Frameworks";
				MACH_O_TYPE = staticlib;
				MODULEMAP_FILE = "Target Support Files/Pods-PrimerSDK_Example/Pods-PrimerSDK_Example.modulemap";
				OTHER_LDFLAGS = "";
				OTHER_LIBTOOLFLAGS = "";
				PODS_ROOT = "$(SRCROOT)";
				PRODUCT_BUNDLE_IDENTIFIER = "org.cocoapods.${PRODUCT_NAME:rfc1034identifier}";
				PRODUCT_NAME = "$(TARGET_NAME:c99extidentifier)";
				SDKROOT = iphoneos;
				SKIP_INSTALL = YES;
				TARGETED_DEVICE_FAMILY = "1,2";
				VERSIONING_SYSTEM = "apple-generic";
				VERSION_INFO_PREFIX = "";
			};
			name = Debug;
		};
		B60E1D9AFC11BE95D583FDB3A4D5A7ED /* Debug */ = {
			isa = XCBuildConfiguration;
			baseConfigurationReference = 7540675C759C8CDA799A0607647F2B20 /* PrimerSDK.debug.xcconfig */;
			buildSettings = {
				CONFIGURATION_BUILD_DIR = "$(BUILD_DIR)/$(CONFIGURATION)$(EFFECTIVE_PLATFORM_NAME)/PrimerSDK";
				IBSC_MODULE = PrimerSDK;
				INFOPLIST_FILE = "Target Support Files/PrimerSDK/ResourceBundle-PrimerResources-PrimerSDK-Info.plist";
				IPHONEOS_DEPLOYMENT_TARGET = 10.0;
				PRODUCT_NAME = PrimerResources;
				SDKROOT = iphoneos;
				SKIP_INSTALL = YES;
				TARGETED_DEVICE_FAMILY = "1,2";
				WRAPPER_EXTENSION = bundle;
			};
			name = Debug;
		};
		D299434AB35E7FD6F7921C8EF24742FF /* Debug */ = {
			isa = XCBuildConfiguration;
			buildSettings = {
				ALWAYS_SEARCH_USER_PATHS = NO;
				CLANG_ANALYZER_LOCALIZABILITY_NONLOCALIZED = YES;
				CLANG_ANALYZER_NONNULL = YES;
				CLANG_ANALYZER_NUMBER_OBJECT_CONVERSION = YES_AGGRESSIVE;
				CLANG_CXX_LANGUAGE_STANDARD = "gnu++14";
				CLANG_CXX_LIBRARY = "libc++";
				CLANG_ENABLE_MODULES = YES;
				CLANG_ENABLE_OBJC_ARC = YES;
				CLANG_ENABLE_OBJC_WEAK = YES;
				CLANG_WARN_BLOCK_CAPTURE_AUTORELEASING = YES;
				CLANG_WARN_BOOL_CONVERSION = YES;
				CLANG_WARN_COMMA = YES;
				CLANG_WARN_CONSTANT_CONVERSION = YES;
				CLANG_WARN_DEPRECATED_OBJC_IMPLEMENTATIONS = YES;
				CLANG_WARN_DIRECT_OBJC_ISA_USAGE = YES_ERROR;
				CLANG_WARN_DOCUMENTATION_COMMENTS = YES;
				CLANG_WARN_EMPTY_BODY = YES;
				CLANG_WARN_ENUM_CONVERSION = YES;
				CLANG_WARN_INFINITE_RECURSION = YES;
				CLANG_WARN_INT_CONVERSION = YES;
				CLANG_WARN_NON_LITERAL_NULL_CONVERSION = YES;
				CLANG_WARN_OBJC_IMPLICIT_RETAIN_SELF = YES;
				CLANG_WARN_OBJC_LITERAL_CONVERSION = YES;
				CLANG_WARN_OBJC_ROOT_CLASS = YES_ERROR;
				CLANG_WARN_QUOTED_INCLUDE_IN_FRAMEWORK_HEADER = YES;
				CLANG_WARN_RANGE_LOOP_ANALYSIS = YES;
				CLANG_WARN_STRICT_PROTOTYPES = YES;
				CLANG_WARN_SUSPICIOUS_MOVE = YES;
				CLANG_WARN_UNGUARDED_AVAILABILITY = YES_AGGRESSIVE;
				CLANG_WARN_UNREACHABLE_CODE = YES;
				CLANG_WARN__DUPLICATE_METHOD_MATCH = YES;
				COPY_PHASE_STRIP = NO;
				DEBUG_INFORMATION_FORMAT = dwarf;
				ENABLE_STRICT_OBJC_MSGSEND = YES;
				ENABLE_TESTABILITY = YES;
				GCC_C_LANGUAGE_STANDARD = gnu11;
				GCC_DYNAMIC_NO_PIC = NO;
				GCC_NO_COMMON_BLOCKS = YES;
				GCC_OPTIMIZATION_LEVEL = 0;
				GCC_PREPROCESSOR_DEFINITIONS = (
					"POD_CONFIGURATION_DEBUG=1",
					"DEBUG=1",
					"$(inherited)",
				);
				GCC_WARN_64_TO_32_BIT_CONVERSION = YES;
				GCC_WARN_ABOUT_RETURN_TYPE = YES_ERROR;
				GCC_WARN_UNDECLARED_SELECTOR = YES;
				GCC_WARN_UNINITIALIZED_AUTOS = YES_AGGRESSIVE;
				GCC_WARN_UNUSED_FUNCTION = YES;
				GCC_WARN_UNUSED_VARIABLE = YES;
				IPHONEOS_DEPLOYMENT_TARGET = 10.0;
				MTL_ENABLE_DEBUG_INFO = INCLUDE_SOURCE;
				MTL_FAST_MATH = YES;
				ONLY_ACTIVE_ARCH = YES;
				PRODUCT_NAME = "$(TARGET_NAME)";
				STRIP_INSTALLED_PRODUCT = NO;
				SWIFT_ACTIVE_COMPILATION_CONDITIONS = DEBUG;
				SWIFT_OPTIMIZATION_LEVEL = "-Onone";
				SWIFT_VERSION = 5.0;
				SYMROOT = "${SRCROOT}/../build";
			};
			name = Debug;
		};
/* End XCBuildConfiguration section */

/* Begin XCConfigurationList section */
		0E1956E646E7EC5B2F5BF4F8AC0BB43D /* Build configuration list for PBXNativeTarget "PrimerSDK" */ = {
<<<<<<< HEAD
			isa = XCConfigurationList;
			buildConfigurations = (
				7A998F28EFC521997A5865DE99064A9D /* Debug */,
				11BABFD1805EA95ED14599B3B3C71771 /* Release */,
			);
			defaultConfigurationIsVisible = 0;
			defaultConfigurationName = Release;
		};
		16C3E0066BBD6A5115B79437B145B30A /* Build configuration list for PBXNativeTarget "PrimerSDK-PrimerResources" */ = {
			isa = XCConfigurationList;
			buildConfigurations = (
=======
			isa = XCConfigurationList;
			buildConfigurations = (
				7A998F28EFC521997A5865DE99064A9D /* Debug */,
				11BABFD1805EA95ED14599B3B3C71771 /* Release */,
			);
			defaultConfigurationIsVisible = 0;
			defaultConfigurationName = Release;
		};
		16C3E0066BBD6A5115B79437B145B30A /* Build configuration list for PBXNativeTarget "PrimerSDK-PrimerResources" */ = {
			isa = XCConfigurationList;
			buildConfigurations = (
>>>>>>> 964190c7
				B60E1D9AFC11BE95D583FDB3A4D5A7ED /* Debug */,
				120E08E0815F02CCA8A4D8DB465B70CD /* Release */,
			);
			defaultConfigurationIsVisible = 0;
			defaultConfigurationName = Release;
		};
		4821239608C13582E20E6DA73FD5F1F9 /* Build configuration list for PBXProject "Pods" */ = {
			isa = XCConfigurationList;
			buildConfigurations = (
				D299434AB35E7FD6F7921C8EF24742FF /* Debug */,
				7EE7A78859F657F6BEFC651185B43192 /* Release */,
			);
			defaultConfigurationIsVisible = 0;
			defaultConfigurationName = Release;
		};
		DB74BC4B5C5930D4C8F1AC03B808A393 /* Build configuration list for PBXNativeTarget "Pods-PrimerSDK_Tests" */ = {
			isa = XCConfigurationList;
			buildConfigurations = (
				05B9E071CFCA1E8A62F14905A80EE6EF /* Debug */,
				80F45997CD1F5DAB4F3B62FA0301BC70 /* Release */,
			);
			defaultConfigurationIsVisible = 0;
			defaultConfigurationName = Release;
		};
		F978C8F95E406B727BEB461AF06CD6F7 /* Build configuration list for PBXNativeTarget "Pods-PrimerSDK_Example" */ = {
			isa = XCConfigurationList;
			buildConfigurations = (
				9FE23CF9E7E182C33813CBC09CD6CA29 /* Debug */,
				03819C216E03F02851FE5D2175E38393 /* Release */,
			);
			defaultConfigurationIsVisible = 0;
			defaultConfigurationName = Release;
		};
/* End XCConfigurationList section */
	};
	rootObject = BFDFE7DC352907FC980B868725387E98 /* Project object */;
}<|MERGE_RESOLUTION|>--- conflicted
+++ resolved
@@ -7,1389 +7,710 @@
 	objects = {
 
 /* Begin PBXBuildFile section */
-<<<<<<< HEAD
-		004E65799DD92DEF0E7875CC3F44B8DA /* cs.json in Resources */ = {isa = PBXBuildFile; fileRef = 49214334AE61C781D9AFC89DDFB4B9A0 /* cs.json */; };
-		03A634AFBDD6C9D2CC13F71CDB7301C4 /* ml.json in Resources */ = {isa = PBXBuildFile; fileRef = F31C1201DD5A8D83EEEAD00B5EB6F398 /* ml.json */; };
-		055E9F3FDCDC970D6674F48311902947 /* PrimerFirstNameFieldView.swift in Sources */ = {isa = PBXBuildFile; fileRef = F3C51DB716C3226473D6747EAA21AF65 /* PrimerFirstNameFieldView.swift */; };
-		05DDA2D3E76E75246A4A61A6A05FF82F /* af.json in Resources */ = {isa = PBXBuildFile; fileRef = 878FB636A2595944954C13E524D57E36 /* af.json */; };
-		0690B17F0592E0A1E6FC10461A86C4B1 /* DataExtension.swift in Sources */ = {isa = PBXBuildFile; fileRef = EDEA93F7DD610B06CCBE57605151FF92 /* DataExtension.swift */; };
-		06B39EE63EC7BBC4E8BF55DCE77469C8 /* PrimerSDK-dummy.m in Sources */ = {isa = PBXBuildFile; fileRef = 46F10C838A14A4D1EC5008A9A50587B5 /* PrimerSDK-dummy.m */; };
-		072C54E6FB6CDB04EF99DF323314E50D /* UserDefaultsExtension.swift in Sources */ = {isa = PBXBuildFile; fileRef = 4E94BD39F6C8724D476F332B49C824EB /* UserDefaultsExtension.swift */; };
-		07F35998E46069B21D41AA6944D4D1C2 /* mn.json in Resources */ = {isa = PBXBuildFile; fileRef = B5619EF5515F7246F28D714718210721 /* mn.json */; };
-		085AF0CABEDF72502C1067CABEECCAB2 /* sd.json in Resources */ = {isa = PBXBuildFile; fileRef = 8CA1ECAA39696BADF29A537C6A5AC1B6 /* sd.json */; };
-		08FF3BDA67D89421AC395F2969404F1B /* PrimerNavigationController.swift in Sources */ = {isa = PBXBuildFile; fileRef = 98AD32971C11E4EB1674EEE48C2FD16D /* PrimerNavigationController.swift */; };
-		092847F4276E064570373283264A482E /* PrimerScrollView.swift in Sources */ = {isa = PBXBuildFile; fileRef = 27F1BFB22D0943F7672C765E647BC2A5 /* PrimerScrollView.swift */; };
-		09C3F404585F97955CB5273102F02DAF /* PrimerResultViewController.swift in Sources */ = {isa = PBXBuildFile; fileRef = 37CDDE3EED6FB257A8D0D9B6564720D3 /* PrimerResultViewController.swift */; };
-		09FF0B983997DFCEAD3F3BDB7A0F7956 /* CoreDataDispatcher.swift in Sources */ = {isa = PBXBuildFile; fileRef = 4468F9FCDDE79434839AE80C2DCE70BA /* CoreDataDispatcher.swift */; };
-		0A3877912DE8B92A475931F58B72E5E2 /* de.json in Resources */ = {isa = PBXBuildFile; fileRef = F772148CEA703C8FE572FAE32722F60E /* de.json */; };
-		0B1BEC7A2AD1D937BBD96E2A6D7A8C7C /* PrimerAPIClient+3DS.swift in Sources */ = {isa = PBXBuildFile; fileRef = 585A904FC2EE54428C1D112BAAC3DF4C /* PrimerAPIClient+3DS.swift */; };
-		0BBAC4734D0251A791FB44E7CE296687 /* th.json in Resources */ = {isa = PBXBuildFile; fileRef = 0AE8C930B08E958DE05DACE661EBACB7 /* th.json */; };
-		0CED2A0DEFF494E6AE03E92F82F3CE4D /* StrictRateLimitedDispatcher.swift in Sources */ = {isa = PBXBuildFile; fileRef = EF9B2CEBE212964904533289C62AEF9B /* StrictRateLimitedDispatcher.swift */; };
-		0CF60D30669491C3028573CA80C3960F /* PaymentMethodConfigurationType.swift in Sources */ = {isa = PBXBuildFile; fileRef = 15ECA1BBBC95BDAA458C7BFE3755304D /* PaymentMethodConfigurationType.swift */; };
-		0D597B7980C2819E7581756958851FF0 /* ca.json in Resources */ = {isa = PBXBuildFile; fileRef = CBAD58B603401910D194083C249BD8F0 /* ca.json */; };
-		0D8217B2FD1A7CB77C121EF5CEB3A496 /* AnalyticsEvent.swift in Sources */ = {isa = PBXBuildFile; fileRef = B5BB5D36BD4318EE1346910D637FF491 /* AnalyticsEvent.swift */; };
-		0FB8F6393A9315DE0E740B32185A348F /* sw.json in Resources */ = {isa = PBXBuildFile; fileRef = B93878207B2033A6E874ED922F711173 /* sw.json */; };
-		103E2D44CBD9AE4CB859F8C7912680BE /* hr.json in Resources */ = {isa = PBXBuildFile; fileRef = CC0F3E6A9FDFA84C03EC34BF00C02089 /* hr.json */; };
-		10DC79FEE022C48EADBDE436531EBB4D /* is.json in Resources */ = {isa = PBXBuildFile; fileRef = 824BA17378EC7A0B07F22B37EFD6D7BF /* is.json */; };
-		121D6B9CF0A9F244C8F49D4E574D65F1 /* cy.json in Resources */ = {isa = PBXBuildFile; fileRef = ACC9DD8ADF1636BB29BF6FF0FC4C051E /* cy.json */; };
-		1284E4B83F613F63FF656449AFF83493 /* FormType.swift in Sources */ = {isa = PBXBuildFile; fileRef = 4A5EE87ADA1B409358D89B0EF7F9C97E /* FormType.swift */; };
-		136F1848446F421F4F709A2376C370BC /* ClientToken.swift in Sources */ = {isa = PBXBuildFile; fileRef = 2EC058B726262D530CCD7C4F581359A1 /* ClientToken.swift */; };
-		137F7B1C966DC8E307AFFC007C5C421B /* CountryCode.swift in Sources */ = {isa = PBXBuildFile; fileRef = 396A5C512D1A706BBB64B4A89C202A37 /* CountryCode.swift */; };
-		1490BF3ACA9AF4296C5532DF5AD9655C /* ArrayExtension.swift in Sources */ = {isa = PBXBuildFile; fileRef = F49543D2ED8D4045ADF825F6AE893BBD /* ArrayExtension.swift */; };
-		14A427EB4CC2C2873107DDCA7B464C05 /* en.json in Resources */ = {isa = PBXBuildFile; fileRef = FD877084133C4A50C2F2C62470BDB55D /* en.json */; };
-		19A7DF63393194504F87393EC2806061 /* ru.json in Resources */ = {isa = PBXBuildFile; fileRef = 75429DCC6E0DD52D1229BF33ECFFDEEB /* ru.json */; };
-		1A945863E6E6E8FDA201E543978D5B90 /* OrderItem.swift in Sources */ = {isa = PBXBuildFile; fileRef = 57B0A1FEA445C75EF02DC5A6E4704379 /* OrderItem.swift */; };
-		1ACC0B96AE8CA4E91DF2F5B67B2CCFE9 /* RateLimitedDispatcherBase.swift in Sources */ = {isa = PBXBuildFile; fileRef = 61E518BD13BFA6EF6F2BBA28F7A8A58F /* RateLimitedDispatcherBase.swift */; };
-		1C5B34F108CEF374D282317C2C055D2E /* ku.json in Resources */ = {isa = PBXBuildFile; fileRef = 487792E7E35BCE8A69DBDA1266B91BBB /* ku.json */; };
-		1CDCDF0661832BCE120983CD697B82AA /* WebViewUtil.swift in Sources */ = {isa = PBXBuildFile; fileRef = EF567C3D858AF937673E8BB8D1037AF6 /* WebViewUtil.swift */; };
-		1D20A1697720596330C2AF9EAF27561A /* PaymentMethodsGroupView.swift in Sources */ = {isa = PBXBuildFile; fileRef = 0D1A3594DA43D0959138BC9BA328BC23 /* PaymentMethodsGroupView.swift */; };
-		1D545558861983B7064AF906C306BD3A /* Endpoint.swift in Sources */ = {isa = PBXBuildFile; fileRef = EEEC79223EB0254322E0F972F42FFD2B /* Endpoint.swift */; };
-		1D78342E38E23F78DB5BA6DBBE8A7B51 /* VaultPaymentMethodViewController.swift in Sources */ = {isa = PBXBuildFile; fileRef = 666D9F84767C49E494D1A15DFA94AE85 /* VaultPaymentMethodViewController.swift */; };
-		1F1C3610733A20316DCF2B3E41E52CF2 /* lv.json in Resources */ = {isa = PBXBuildFile; fileRef = 08330655F7E90E1712859EA36845290D /* lv.json */; };
-		202A82629E111022D99E527C969510B9 /* PrimerViewController.swift in Sources */ = {isa = PBXBuildFile; fileRef = 7A7F335ABDB097C437C2DAB983547A2E /* PrimerViewController.swift */; };
-		2049AD20A8ECF22C30B66C99A5BD5FEC /* ar.json in Resources */ = {isa = PBXBuildFile; fileRef = 8694299F9A2CE183A2CF1B2EC5D187F2 /* ar.json */; };
-		2083972B7A32966FB781E59D087640C6 /* PrimerFlowEnums.swift in Sources */ = {isa = PBXBuildFile; fileRef = 5101DFD8336D267954930D30ED448083 /* PrimerFlowEnums.swift */; };
-		21242D2B35DEFAABFF2F84CBDDBA4589 /* it.json in Resources */ = {isa = PBXBuildFile; fileRef = 32FCCA13DD41E0FDDE96709918FA017A /* it.json */; };
-		216EBB91A196D2052B1042789F759BCC /* hu.json in Resources */ = {isa = PBXBuildFile; fileRef = CC0B8D22D4299B2FC5751C15C6C0B84C /* hu.json */; };
-		220A0A15828DE6193DF68D720251699B /* nl.json in Resources */ = {isa = PBXBuildFile; fileRef = DA31D47DABA4AB3BF7BDD8556B8A9AA8 /* nl.json */; };
-		22522E5F019B7082E091E24684EAC26B /* PrimerWebViewController.swift in Sources */ = {isa = PBXBuildFile; fileRef = 28126C3590C36586F51800BA5CAECE55 /* PrimerWebViewController.swift */; };
-		234DC80FCA774A04B4DCF4286E24E507 /* Icons.xcassets in Resources */ = {isa = PBXBuildFile; fileRef = 131F5B8B7C0DBFA2AF68264268CE8E62 /* Icons.xcassets */; };
-		249FB2E2534EECD1C6261FF95E006BCC /* hi.json in Resources */ = {isa = PBXBuildFile; fileRef = C5BE2490F6D49C933E80B2771750675D /* hi.json */; };
-		26C9B313B66E26A80ECE880582B932B7 /* Decisions.swift in Sources */ = {isa = PBXBuildFile; fileRef = E1124AD195DBA6A7B883228220CBFC29 /* Decisions.swift */; };
+		0025D9C7AE10F74796EAE90C6DF7FCFE /* Keychain.swift in Sources */ = {isa = PBXBuildFile; fileRef = 83A3CD576A1B94EF9C04AB14E09D9CD6 /* Keychain.swift */; };
+		00E1D144FB7D0F8916AA1E7A1065ECBE /* PrimerLoadingViewController.swift in Sources */ = {isa = PBXBuildFile; fileRef = 157F3B68440AD7A6E3EB17BD1D9B8EAE /* PrimerLoadingViewController.swift */; };
+		0214B121FBE195EB2D5F1F72503E1345 /* bs.json in Resources */ = {isa = PBXBuildFile; fileRef = 3383A0AFB6177B076CC29BBA56AE1373 /* bs.json */; };
+		0278FE6F7D631A718D01981BD56CD33B /* ResumeHandlerProtocol.swift in Sources */ = {isa = PBXBuildFile; fileRef = E75E9AE0B8CEDF0F3EC39F1A5921E0F6 /* ResumeHandlerProtocol.swift */; };
+		033840BE18E43454003F18C35CFE802F /* PrimerTheme+Buttons.swift in Sources */ = {isa = PBXBuildFile; fileRef = 59AB26384844C27787EA64A121678FE0 /* PrimerTheme+Buttons.swift */; };
+		04034C02AE7C6ADA5D9C5998FA88224E /* RecoverWrappers.swift in Sources */ = {isa = PBXBuildFile; fileRef = 8962F3720468FE0FB593F5EF0C15527E /* RecoverWrappers.swift */; };
+		0411AF464AF3426C93C61EE2FFFE4FBE /* after.swift in Sources */ = {isa = PBXBuildFile; fileRef = 76E89C9A977DF78770883031C1FC1705 /* after.swift */; };
+		041951621DCB8335AE85B15F28EC6537 /* NSErrorExtension.swift in Sources */ = {isa = PBXBuildFile; fileRef = B101420A67C4CAC883B7A6DD1D56782A /* NSErrorExtension.swift */; };
+		041F45FCC27DC1E46A797A0FE707F37D /* zh.json in Resources */ = {isa = PBXBuildFile; fileRef = 5E9FB562B64D0D402209AC9502741061 /* zh.json */; };
+		042AFA5D88D74977B637277B396E9A96 /* GuaranteeWrappers.swift in Sources */ = {isa = PBXBuildFile; fileRef = 67D9E3A1C7FDE512FF94F124C14337B8 /* GuaranteeWrappers.swift */; };
+		04DB1B816077FF5C822A44F0332B2C6E /* FinallyWrappers.swift in Sources */ = {isa = PBXBuildFile; fileRef = 54D57CCF385F95B28630B1704126EA39 /* FinallyWrappers.swift */; };
+		050F326C7179D7FC67D0FEAAE67DA575 /* Thenable.swift in Sources */ = {isa = PBXBuildFile; fileRef = 90DCA89DF2AE467DDBADA85DA734012F /* Thenable.swift */; };
+		05B0FA825437C1EA9D0450FAE5F0544B /* 3DSService.swift in Sources */ = {isa = PBXBuildFile; fileRef = 18A9BC511DD7B3203784CDC2C6FD5B36 /* 3DSService.swift */; };
+		05B71A214A57AFF54567B77F8A651D13 /* ca.json in Resources */ = {isa = PBXBuildFile; fileRef = 42234409FA97B2C04ED25BD1325137FA /* ca.json */; };
+		05F3D2E81A7FFAE256A815A742B926F7 /* PrimerSettings.swift in Sources */ = {isa = PBXBuildFile; fileRef = E53E231B3A7948BB1B405B41E22CB05E /* PrimerSettings.swift */; };
+		0873A798E7B14091A7EBD6625318B370 /* Dimensions.swift in Sources */ = {isa = PBXBuildFile; fileRef = F766693D486B566B1BD36ECDB942258B /* Dimensions.swift */; };
+		08D0A6F25325AACC83CA1743B654DEDC /* de.json in Resources */ = {isa = PBXBuildFile; fileRef = F99E35346AE49569A456575A8D9904C4 /* de.json */; };
+		0AC5E7E98F3F4F6153922C46B3A8A624 /* PayPalService.swift in Sources */ = {isa = PBXBuildFile; fileRef = B127DC2B54D64D3F50513894FC386CEB /* PayPalService.swift */; };
+		0AD8170FADD6A51952596693719DFCD4 /* BankSelectorViewController.swift in Sources */ = {isa = PBXBuildFile; fileRef = 8422E03657884252B081D495F0FCED3B /* BankSelectorViewController.swift */; };
+		0C5DECC327D8442DE30A48C974ADA508 /* PaymentMethodConfigurationOptions.swift in Sources */ = {isa = PBXBuildFile; fileRef = 545CF00F5C14772B48E8BDD91CB37A2D /* PaymentMethodConfigurationOptions.swift */; };
+		0FA4569540155C8003598ABF0679432A /* 3DS.swift in Sources */ = {isa = PBXBuildFile; fileRef = E1A583C3AB7C2466BA4A01FF5C6AB494 /* 3DS.swift */; };
+		119543FD959803F384E2B985523A7CBD /* Catchable.swift in Sources */ = {isa = PBXBuildFile; fileRef = 1D459A7D6653CFFEE9532E3ADE6E4FFE /* Catchable.swift */; };
+		123D5B97BFEF294112345402EFC91046 /* ta.json in Resources */ = {isa = PBXBuildFile; fileRef = 70CCFFF57361E7470BDF8CDE425A87BF /* ta.json */; };
+		12E647D8A5E6C7253BCA1FB8D08B2869 /* QRCodeTokenizationViewModel.swift in Sources */ = {isa = PBXBuildFile; fileRef = F189BD770F0AD71CE28533C0116FC328 /* QRCodeTokenizationViewModel.swift */; };
+		132F0E09BC4D2BCC822023752E0CE4BD /* FlowDecisionTableViewCell.swift in Sources */ = {isa = PBXBuildFile; fileRef = 5D4EAB4A09E4797F059AB2050AF12A60 /* FlowDecisionTableViewCell.swift */; };
+		13C953FBFB2AEC2BC0E0B53411FF6A5C /* QRCodeViewController.swift in Sources */ = {isa = PBXBuildFile; fileRef = 8F30EC5B915140D3391F187F881EAF98 /* QRCodeViewController.swift */; };
+		152573AB42CF423117A3CBEEF95D15CB /* CardFormPaymentMethodTokenizationViewModel.swift in Sources */ = {isa = PBXBuildFile; fileRef = 329E8CE83AEDF25BF631A116A5FBB271 /* CardFormPaymentMethodTokenizationViewModel.swift */; };
+		154E8B67C900F6BD572D41375DEB2235 /* PrimerButton.swift in Sources */ = {isa = PBXBuildFile; fileRef = 29BD7609DA28C44123A1E12194C2A45A /* PrimerButton.swift */; };
+		15D3A28217AB68C8B6F1DBA847770413 /* CountryCode.swift in Sources */ = {isa = PBXBuildFile; fileRef = 6DEBA8AC2E024FFA02D9FEE0D0D5493F /* CountryCode.swift */; };
+		16ADACDF4F640E29A5574C88E5B37C7E /* lv.json in Resources */ = {isa = PBXBuildFile; fileRef = EAA93D52B0C7E4713932B5FBA119A4AC /* lv.json */; };
+		170A4EBBA4D596C890EBD496493010AF /* KlarnaTokenizationViewModel.swift in Sources */ = {isa = PBXBuildFile; fileRef = 6E2AAF670EC6C9223FDEC11728E485EF /* KlarnaTokenizationViewModel.swift */; };
+		189D2812C6F12B780E57AB33977E7D09 /* ky.json in Resources */ = {isa = PBXBuildFile; fileRef = E03FE4220B20F9813A88C9FBE3F9AFDF /* ky.json */; };
+		18F6521FADDEA36F774EA81663CBD8DE /* PrimerContainerViewController.swift in Sources */ = {isa = PBXBuildFile; fileRef = 3744C2DB9B8DAEAC7FB57C214ED3575B /* PrimerContainerViewController.swift */; };
+		18FF6FD36DDDD4C381C09841A553A2BF /* ExpiryDateField.swift in Sources */ = {isa = PBXBuildFile; fileRef = 4B96ED218F29088F35AA1B4DDE9BF886 /* ExpiryDateField.swift */; };
+		1CAF77D463ABE89B0A60B13131B83D9E /* PrimerCVVFieldView.swift in Sources */ = {isa = PBXBuildFile; fileRef = 81FA9B18F7412AFA4E81FE58D1E5F0C0 /* PrimerCVVFieldView.swift */; };
+		1CDEBD047B859B376949C86652F47897 /* PrimerAPIClient+Promises.swift in Sources */ = {isa = PBXBuildFile; fileRef = DCFDED27DC2A55769FA8C961A7A3074D /* PrimerAPIClient+Promises.swift */; };
+		1DAC73FEEADFB7A77061BF85E1B6D8F3 /* CoreDataDispatcher.swift in Sources */ = {isa = PBXBuildFile; fileRef = 17F46838D226EC640585224EF09BB2BF /* CoreDataDispatcher.swift */; };
+		1DF7D5B50CD16006440B91EE672C777B /* VaultCheckoutViewModel.swift in Sources */ = {isa = PBXBuildFile; fileRef = 0403B190ACAB27BDCBAEB27968AE7D90 /* VaultCheckoutViewModel.swift */; };
+		1EF20AB2424510DFC193B3748A535BCB /* PrimerTestPaymentMethodTokenizationViewModel.swift in Sources */ = {isa = PBXBuildFile; fileRef = 15985270DF64A27898D12825A35147D1 /* PrimerTestPaymentMethodTokenizationViewModel.swift */; };
+		20E490BCE1596A3067F652EC93DEF798 /* Guarantee.swift in Sources */ = {isa = PBXBuildFile; fileRef = 7FB63AE975D36473BC2AF5A3176BC841 /* Guarantee.swift */; };
+		219CC46DDBABE0F69ACD9DFE6C24B702 /* am.json in Resources */ = {isa = PBXBuildFile; fileRef = 57D6D532F088ED56861E3E7C2C423EB9 /* am.json */; };
+		2290AFAFE8D7894B25752D563186C570 /* PrimerPostalCodeFieldView.swift in Sources */ = {isa = PBXBuildFile; fileRef = 7657A8B78FABFB96D53AF8148B0F9064 /* PrimerPostalCodeFieldView.swift */; };
+		22B6D4C3D9C9837689F6649219FEB008 /* PrimerLastNameFieldView.swift in Sources */ = {isa = PBXBuildFile; fileRef = 564FDB2F57F54D452EC409BAC7512FBD /* PrimerLastNameFieldView.swift */; };
+		22BDE49F83674D9AA8FBC63D97C1C1F4 /* Primer.swift in Sources */ = {isa = PBXBuildFile; fileRef = A3DFBA4E2309AB0482C3B2A1C6899451 /* Primer.swift */; };
+		23AAEA36594BA7CDB8F8D927A836F73B /* CardScannerViewController.swift in Sources */ = {isa = PBXBuildFile; fileRef = C950A1C6468CD4E62797F0C05D1D967C /* CardScannerViewController.swift */; };
+		23E2C1FBDB7D773A0E09F342F035E72C /* PrimerStateFieldView.swift in Sources */ = {isa = PBXBuildFile; fileRef = 48565AA498CFB2D9F1022348980AA0AC /* PrimerStateFieldView.swift */; };
+		2411623D398462E3596B59A5922A9D2F /* PaymentMethodConfigService.swift in Sources */ = {isa = PBXBuildFile; fileRef = 731BAF8C3016C8A2C94A609763A0BC8E /* PaymentMethodConfigService.swift */; };
+		2422400EC73C22E7CA1F11AD9FAE1DE2 /* VaultPaymentMethodView.swift in Sources */ = {isa = PBXBuildFile; fileRef = 3CA91975310CA0001AE0C03DCC939A4F /* VaultPaymentMethodView.swift */; };
+		246F1FA4D6F8C99BFD5A901773CE4222 /* EnsureWrappers.swift in Sources */ = {isa = PBXBuildFile; fileRef = A60E2618ACC8B027011CDEA177461510 /* EnsureWrappers.swift */; };
+		2591AA2C7303D6601B2F90D46E944840 /* Throwable.swift in Sources */ = {isa = PBXBuildFile; fileRef = 1690DCF0B7B0C083067A4DE7C29FD33B /* Throwable.swift */; };
 		270CFF0FC749F57C0605262D27016D14 /* Pods-PrimerSDK_Tests-dummy.m in Sources */ = {isa = PBXBuildFile; fileRef = D66C3890C3566F38C935A2FFD9A237B0 /* Pods-PrimerSDK_Tests-dummy.m */; };
-		275D228A1C297BD2B7F562E2D7ABFEB0 /* PaymentResponse.swift in Sources */ = {isa = PBXBuildFile; fileRef = BCA512257CAE49EFE7AB3703F7E87AA4 /* PaymentResponse.swift */; };
-		27824559EB3FF55308E73D5E49DA4754 /* UIDeviceExtension.swift in Sources */ = {isa = PBXBuildFile; fileRef = 5D959FB4AC18FF6286DA92164FD054F7 /* UIDeviceExtension.swift */; };
-		27C605D462CF7AB9E5134B821F142709 /* Queue.swift in Sources */ = {isa = PBXBuildFile; fileRef = 102C96031BAF89A5246C7309CAE4729C /* Queue.swift */; };
-		27FC844637EF9AA2479C7742831DEEA5 /* PrimerFormViewController.swift in Sources */ = {isa = PBXBuildFile; fileRef = BDA3A10CE27E1E37AE1061CC97D8E09B /* PrimerFormViewController.swift */; };
-		280EED77BDCDA66C542DD77414DCBCE6 /* Configuration.swift in Sources */ = {isa = PBXBuildFile; fileRef = 347736FC124A0C2BF5D2E729111503AF /* Configuration.swift */; };
-		282B32C719C0EDF9996DB12B51E26F62 /* VaultPaymentMethodViewModel.swift in Sources */ = {isa = PBXBuildFile; fileRef = D51B9737F219EDA6C6A261C0713471FA /* VaultPaymentMethodViewModel.swift */; };
-		285BD4D66EF242DA9337B3F06D7E2997 /* AnalyticsService.swift in Sources */ = {isa = PBXBuildFile; fileRef = 97A319110D37206359C4EC1E93BC2D3B /* AnalyticsService.swift */; };
-		2871DBDAF26433A64869ED88BEF5E2C9 /* Error.swift in Sources */ = {isa = PBXBuildFile; fileRef = 0C06F529FF75B4DDFD91E57D5E074C60 /* Error.swift */; };
-		28D9F7E2F52005E5865D9B5365C2D5A0 /* zh.json in Resources */ = {isa = PBXBuildFile; fileRef = 4157CAF592A134672A075922CD819ABA /* zh.json */; };
-		2974DCE43F3D43B8C5AC29F8B74F8D06 /* PrimerTheme+Inputs.swift in Sources */ = {isa = PBXBuildFile; fileRef = 723C53B6431679CE2E2283B7F177304D /* PrimerTheme+Inputs.swift */; };
-		2A98F76913FF1185AA1400C892A28D70 /* PrimerHeadlessUniversalCheckoutProtocols.swift in Sources */ = {isa = PBXBuildFile; fileRef = 26B8B908410A2A6F245A607510B03065 /* PrimerHeadlessUniversalCheckoutProtocols.swift */; };
-		2AAFEE6A90AE9B6092AEFF8D4E040401 /* CancellablePromise.swift in Sources */ = {isa = PBXBuildFile; fileRef = 35F9699CE50479A52DBE37045CC1B81F /* CancellablePromise.swift */; };
-		2B7AF04D5B010281854A6C47015CA9A6 /* QRCodeTokenizationViewModel.swift in Sources */ = {isa = PBXBuildFile; fileRef = 67450656D78017BF844EBA352019B34E /* QRCodeTokenizationViewModel.swift */; };
-		2BD13C55D1D7AB11E21458CAD3F7816B /* 3DSService.swift in Sources */ = {isa = PBXBuildFile; fileRef = 822A652902F22836853775F4BAA2C590 /* 3DSService.swift */; };
-		2E05F6DB5EC0A6126E4E61E663128FEE /* PaymentMethodTokenizationViewModel.swift in Sources */ = {isa = PBXBuildFile; fileRef = 3117BB0F9F962EB606A464C2A99D48A1 /* PaymentMethodTokenizationViewModel.swift */; };
-		2E4270464B2D01D042BF85681166838A /* sr.json in Resources */ = {isa = PBXBuildFile; fileRef = BBD6F963ED29FFEF344ADBDC13E95B10 /* sr.json */; };
-		2EE093A2FB71C18704F34B92AA0C99B3 /* tr.json in Resources */ = {isa = PBXBuildFile; fileRef = 4A09D4CD03CF8225857037CD2A6C57B4 /* tr.json */; };
-		2FC9BDA679A0416DE464DCE610A004E8 /* VaultService.swift in Sources */ = {isa = PBXBuildFile; fileRef = 3E6BC60CF13B77739B0761CED807B4B9 /* VaultService.swift */; };
-		303E7BC2E4A313007C3099B35CF688C4 /* Promise.swift in Sources */ = {isa = PBXBuildFile; fileRef = EABFEC4C1C978A35650E242DEC358BF6 /* Promise.swift */; };
-		30A3BC6F61EEBC47D728860717B63E9E /* CardholderNameField.swift in Sources */ = {isa = PBXBuildFile; fileRef = B3E7B7679B3CAF232E2452C4AA03B368 /* CardholderNameField.swift */; };
-		30C4790A82ABDADBD057AB99D36EC160 /* PrimerThemeData.swift in Sources */ = {isa = PBXBuildFile; fileRef = 46AA97DDEFFC3DC76FF05A516816FE2A /* PrimerThemeData.swift */; };
-		30E783112C5E899BAA735AD4BAD46E07 /* 3DS.swift in Sources */ = {isa = PBXBuildFile; fileRef = D81062F7B25209855AA25D04AC4D93B0 /* 3DS.swift */; };
-		3151D27A0A97F3C25930964E348FEA6F /* PayPal.swift in Sources */ = {isa = PBXBuildFile; fileRef = 10490A1420B0838FB3079BBD2568E5AE /* PayPal.swift */; };
-		3217BAFB50512B3036A1B2FC87B7D2A3 /* PrimerSDK-PrimerResources in Resources */ = {isa = PBXBuildFile; fileRef = A8B3BC107C2BDC3C03D961866F721265 /* PrimerSDK-PrimerResources */; };
-		3350759D4169544EC1BE2F90CC962F07 /* Logger.swift in Sources */ = {isa = PBXBuildFile; fileRef = ECCD0E036F7D5C482E864BCD968F0506 /* Logger.swift */; };
-		338BBE7011BA33982F842C571850C38C /* PrimerHeadlessUniversalCheckoutUIManager.swift in Sources */ = {isa = PBXBuildFile; fileRef = 3ADF1564EC6023CAF990EE3E7A836DAA /* PrimerHeadlessUniversalCheckoutUIManager.swift */; };
-		33B20FCCE2FA0EEA8632A486923DBA62 /* Analytics.swift in Sources */ = {isa = PBXBuildFile; fileRef = 4EFB9B8A3A2A6B68ACBD293A46B67CF1 /* Analytics.swift */; };
-		360E5D5773975FAB8D83C649A3B039BF /* PaymentMethodTokenizationRequest.swift in Sources */ = {isa = PBXBuildFile; fileRef = 87BD880260852FACC10C4FBDF0E1CAFC /* PaymentMethodTokenizationRequest.swift */; };
-		36FA2E0BD2AB6D8AC88AF5721EDD095F /* ApayaTokenizationViewModel.swift in Sources */ = {isa = PBXBuildFile; fileRef = 34D7C6A2C62D70290A586E47D2915B00 /* ApayaTokenizationViewModel.swift */; };
-		3714B5EB4CE714D6BFC6BA72FFE06BC3 /* LastNameField.swift in Sources */ = {isa = PBXBuildFile; fileRef = 11CE781AF1041A73516D11772A355658 /* LastNameField.swift */; };
-		37AB0E6DA05C96E7679D75174DF8A404 /* race.swift in Sources */ = {isa = PBXBuildFile; fileRef = E87E81F20DC9FA2FC40D4B07A062B181 /* race.swift */; };
-		382D793500EB13C3AC4A6EDEAD8A8163 /* so.json in Resources */ = {isa = PBXBuildFile; fileRef = 2D0F31499878E0DBDAD39C7809D29971 /* so.json */; };
-		3980B81C81B39200C91F85F5E9FC3423 /* Keychain.swift in Sources */ = {isa = PBXBuildFile; fileRef = E2192C5EC348CF8657D1861EFDF1BD5D /* Keychain.swift */; };
-		3D9DA9CED3559FF6AB516D66D99CC53F /* CardComponentsManager.swift in Sources */ = {isa = PBXBuildFile; fileRef = 194F2BDBC4EAAEEDD5AEECE18F692387 /* CardComponentsManager.swift */; };
-		3E4E8A6CD1DAFCBE2CB02079B1F90A09 /* Strings.swift in Sources */ = {isa = PBXBuildFile; fileRef = CA07D3747AEE3723737D457C5C024334 /* Strings.swift */; };
-		3E585525B48674A550C8001282EC8A9B /* PrimerResultComponentView.swift in Sources */ = {isa = PBXBuildFile; fileRef = F4957DCEA37A1035A6E2BC651B043B23 /* PrimerResultComponentView.swift */; };
-		3F7B0FCBB202614F58E6FEF982AF25C3 /* fi.json in Resources */ = {isa = PBXBuildFile; fileRef = B1D55244D786E262887E56E1965A8C1E /* fi.json */; };
-		3FBE05A232833306D349512D3AED4608 /* PrimerSettings.swift in Sources */ = {isa = PBXBuildFile; fileRef = 3B240F324E34CB20BDCEB6B87B31E197 /* PrimerSettings.swift */; };
-		404EFF93C31713712C67CBE5C67162B2 /* PrimerHeadlessUniversalCheckout.swift in Sources */ = {isa = PBXBuildFile; fileRef = D165BED8EC5542F8A98F46E5E2CE5F66 /* PrimerHeadlessUniversalCheckout.swift */; };
-		4129C9BBB626B9AFBD57BA642F5C7943 /* PollingModule.swift in Sources */ = {isa = PBXBuildFile; fileRef = AA78F4BD0CBE88D2CA03335A88BF015F /* PollingModule.swift */; };
-		4288ADE674429F2BD0671E9857AF8299 /* ta.json in Resources */ = {isa = PBXBuildFile; fileRef = B611DAC4F2D7A46939634D1440BCB331 /* ta.json */; };
-		43EABCE19F487D568F9C7259E27FB1B4 /* Primer.swift in Sources */ = {isa = PBXBuildFile; fileRef = 7AACF714FEA7EAF27237F67BA63BBA75 /* Primer.swift */; };
-		45623FFB7A7AC2C8DA638822BD308AD9 /* DependencyInjection.swift in Sources */ = {isa = PBXBuildFile; fileRef = CE46B7612701A744ED2A66B34F8A5866 /* DependencyInjection.swift */; };
-		463EFA3573D4B6AE314F7E76E7E0246F /* PrimerCountryFieldView.swift in Sources */ = {isa = PBXBuildFile; fileRef = 94DC310AA2A5D4C2C1142A0DDEFBDCFD /* PrimerCountryFieldView.swift */; };
-		4715BCA54FA9601D1D9279B9BE1BA09D /* PrimerAPIClient.swift in Sources */ = {isa = PBXBuildFile; fileRef = 7F3401B0393F4EC9367BF21786552428 /* PrimerAPIClient.swift */; };
-		4752A0AFB95F5BA317B4203F9B546D2E /* PaymentMethodConfiguration.swift in Sources */ = {isa = PBXBuildFile; fileRef = 80919E071A6485473286930FAAEFE764 /* PaymentMethodConfiguration.swift */; };
-		48CA9CA721C6D5394EB78F245CD8B183 /* am.json in Resources */ = {isa = PBXBuildFile; fileRef = 03FF7FFAB52540623DDCF662A70EEDDB /* am.json */; };
-		494A4EBF93BE9A1C42F4A0391E8BCDB7 /* PrimerCardNumberFieldView.swift in Sources */ = {isa = PBXBuildFile; fileRef = 9F583D2503FECAFAB3B62E1A6B887BB7 /* PrimerCardNumberFieldView.swift */; };
-		4A4C136FFEE220E096D7CF05381263CB /* PrimerInputViewController.swift in Sources */ = {isa = PBXBuildFile; fileRef = 3B2DDE91C97CB38EBB5C32C96E91CB63 /* PrimerInputViewController.swift */; };
+		2735EB49C51BFEA90E584BB229639EE2 /* LogEvent.swift in Sources */ = {isa = PBXBuildFile; fileRef = 6E221C279FE548A22B5FB02F92FD616F /* LogEvent.swift */; };
+		2750A941D747B65E9775686F76B80DE4 /* PrimerScrollView.swift in Sources */ = {isa = PBXBuildFile; fileRef = 9DE5E7E883B4C37D4FE84F3437D44FA6 /* PrimerScrollView.swift */; };
+		27598A234C5A2059E31BD7E6664D8C14 /* PrimerRootViewController.swift in Sources */ = {isa = PBXBuildFile; fileRef = CD9B1D057BC791C2511429EB7F901E85 /* PrimerRootViewController.swift */; };
+		27AD7C20374504FEFB62A6B967400178 /* ClientSession.swift in Sources */ = {isa = PBXBuildFile; fileRef = 0DE49C757F119AFBA70D495B3162991F /* ClientSession.swift */; };
+		27CDE6AEDA7E7254AB2A72B3EFC676E2 /* PrimerTextFieldView.swift in Sources */ = {isa = PBXBuildFile; fileRef = 5F95FB596C513A37F60AAE98F4380F6C /* PrimerTextFieldView.swift */; };
+		28387B698AD9A6562C4B4D075AA8414C /* currencies.json in Resources */ = {isa = PBXBuildFile; fileRef = B05B02044A192788578425E9C1D9A2D1 /* currencies.json */; };
+		28D3C84B766D94471C2914EF6E678556 /* BundleExtension.swift in Sources */ = {isa = PBXBuildFile; fileRef = A531BF4D1020F00AD6D8F449E03CC8B5 /* BundleExtension.swift */; };
+		2920ABA2F37F4DF9D6D96599912D66F1 /* PrimerNibView.swift in Sources */ = {isa = PBXBuildFile; fileRef = 86BD0832D07E42823CEE927A2A96F7C3 /* PrimerNibView.swift */; };
+		2932BBD276D745FB0DA808B0BB9BCBAE /* PrimerCustomStyleTextField.swift in Sources */ = {isa = PBXBuildFile; fileRef = 7246B9D280DD4904D95FDA8E215ABDB6 /* PrimerCustomStyleTextField.swift */; };
+		2967010BB9AE77E6F84B8594780E5507 /* Consolable.swift in Sources */ = {isa = PBXBuildFile; fileRef = 2F4BF3D638813DEB5CDEB28A67C29DF3 /* Consolable.swift */; };
+		2A5990E7CC988AC3B2D41D2D073B63DF /* ApplePayTokenizationViewModel.swift in Sources */ = {isa = PBXBuildFile; fileRef = EA3D7CEA5F67A66C55A7E9A18C1D4D90 /* ApplePayTokenizationViewModel.swift */; };
+		2A950BFE0829A408A87841C5DB37C1C2 /* PrimerInputElements.swift in Sources */ = {isa = PBXBuildFile; fileRef = 04D08CAAEF8FD42245FB2CA114E93098 /* PrimerInputElements.swift */; };
+		2AE8CAD400D8060BB44749DE3F0933A1 /* FirstNameField.swift in Sources */ = {isa = PBXBuildFile; fileRef = E11324A450897704E5E8CA509EAF72C4 /* FirstNameField.swift */; };
+		2E7F2E373CC2096160502159DC52D3FC /* Apaya.swift in Sources */ = {isa = PBXBuildFile; fileRef = DF356EA76E2CC5E902303F046D288C12 /* Apaya.swift */; };
+		2EB770E8B91071A1E403FB0112702A75 /* PrimerGenericTextFieldView.swift in Sources */ = {isa = PBXBuildFile; fileRef = B71711F5E50DB72CC248C16AECA361C4 /* PrimerGenericTextFieldView.swift */; };
+		2ECED28B85EC6095A447038DEF15618C /* AppState.swift in Sources */ = {isa = PBXBuildFile; fileRef = D5E9409C385F60E4FC689DD3EFAE0DFD /* AppState.swift */; };
+		307CD7F4E4C83A55148B130AA988D90D /* PaymentAPIModel.swift in Sources */ = {isa = PBXBuildFile; fileRef = CD3EF9C65F9F7183F6E3141042392A4F /* PaymentAPIModel.swift */; };
+		30814DFCBAFBD99DDAEBA8D2876B158D /* PrimerTextFieldView+CardFormFieldsAnalytics.swift in Sources */ = {isa = PBXBuildFile; fileRef = 15C1CD7AD223A4D911F21AC5195EA8B2 /* PrimerTextFieldView+CardFormFieldsAnalytics.swift */; };
+		3095BA55C7451AE1789C731D34316615 /* PaymentMethodsGroupView.swift in Sources */ = {isa = PBXBuildFile; fileRef = 0DB9FB8A74181CC29C0A0DF30892032C /* PaymentMethodsGroupView.swift */; };
+		30D30F7ED9F61AF6855DAB58422898FE /* PrimerInputViewController.swift in Sources */ = {isa = PBXBuildFile; fileRef = A1737F1EF3C7C60620CE7F2903FACC23 /* PrimerInputViewController.swift */; };
+		31F2FA4BD28FBDA3B6E86D69790E7F58 /* URLExtension.swift in Sources */ = {isa = PBXBuildFile; fileRef = 7DD3C930171A4C60EAC011F8BA655704 /* URLExtension.swift */; };
+		3217E18E61174778A62BDB7CD022FBB6 /* race.swift in Sources */ = {isa = PBXBuildFile; fileRef = 06CF3FAEF827DD47279D1121C2B385EA /* race.swift */; };
+		33409ECD5DFA1FFE0748BEF5EBA89BB2 /* RateLimitedDispatcher.swift in Sources */ = {isa = PBXBuildFile; fileRef = EC692A31CCAF1404191CEB96D945482B /* RateLimitedDispatcher.swift */; };
+		3359DD256E4B3D9FFA691A4500CE3EA3 /* PaymentMethodTokenizationViewModel.swift in Sources */ = {isa = PBXBuildFile; fileRef = 7DE69390E43005816F59E2E124EF6671 /* PaymentMethodTokenizationViewModel.swift */; };
+		3513D527C64573B96F4D65852F98281F /* dv.json in Resources */ = {isa = PBXBuildFile; fileRef = 55D5A84EAB89297C36741CE094A13482 /* dv.json */; };
+		35CDB9DFACD662E72DBB36FB8D86480D /* AlertController.swift in Sources */ = {isa = PBXBuildFile; fileRef = 6B8D6BC315C23EB8A18FDFEC1ED31DB5 /* AlertController.swift */; };
+		36D63D430646D1BD4864FEA07B04473E /* sq.json in Resources */ = {isa = PBXBuildFile; fileRef = 2133D2DBE41B11E577AF7DF9F29BD21D /* sq.json */; };
+		37029B5F90A91C9F331399C0107A318B /* ur.json in Resources */ = {isa = PBXBuildFile; fileRef = CE80CACD6B2BB2EA94CE49A7313C7DEF /* ur.json */; };
+		370F5828E4902A2FB5B4AA960BD7CD59 /* Strings.swift in Sources */ = {isa = PBXBuildFile; fileRef = 25AEE32752D23049ED8994FAFDF125EB /* Strings.swift */; };
+		3821F37A66FE5B341C6E66812C749BBA /* ru.json in Resources */ = {isa = PBXBuildFile; fileRef = 0AB7A687D62F31B28924D47C38524C7E /* ru.json */; };
+		393844CCAC2AF01825FFDD732F54D8B1 /* CreateResumePaymentService.swift in Sources */ = {isa = PBXBuildFile; fileRef = D1819D38042DDA723592CA24EE171F12 /* CreateResumePaymentService.swift */; };
+		395E9974AA37FF22779EB4A42F42EF06 /* pt.json in Resources */ = {isa = PBXBuildFile; fileRef = 8F0F76380770355D3A857767655C85A1 /* pt.json */; };
+		3AB406E07B6EF173A6B5BA60C13176E3 /* NSObject+ClassName.swift in Sources */ = {isa = PBXBuildFile; fileRef = C86CBA7EA652AB0D7A27DFAFDD680420 /* NSObject+ClassName.swift */; };
+		3B4D2DDCF6123DCD157563052226D8CD /* PrimerTextField.swift in Sources */ = {isa = PBXBuildFile; fileRef = 15EF3BC7B13C03888624C4FDC68C1C2C /* PrimerTextField.swift */; };
+		3C18C9309E40EED9EAB3CE0A263E4A3C /* PrimerError.swift in Sources */ = {isa = PBXBuildFile; fileRef = AEB275FA213EE3EACBC98E9E7F84A0AE /* PrimerError.swift */; };
+		3D0C93B51FE34613DC58BA5BF7A0A19F /* bn.json in Resources */ = {isa = PBXBuildFile; fileRef = D8EF3D569BE72C7128250E5AC763E90D /* bn.json */; };
+		3D0FC2BDD9A859667452B27AA6FF7CCB /* AddressField.swift in Sources */ = {isa = PBXBuildFile; fileRef = D72C78141A99CC6107F0F2AF57CF5BC8 /* AddressField.swift */; };
+		3D8AEE4EB8C777F048DC7C31BDB55E55 /* AnyDecodable.swift in Sources */ = {isa = PBXBuildFile; fileRef = FD28BAFA4058311C1FA92E01B83A133E /* AnyDecodable.swift */; };
+		3DED35A23BC4E06394DEA4814768502F /* is.json in Resources */ = {isa = PBXBuildFile; fileRef = ABBC669D13758CAEFC63B072BB526AF4 /* is.json */; };
+		3E4784546EFC1561583E1CD90C96A09C /* nn.json in Resources */ = {isa = PBXBuildFile; fileRef = A2600C69A9C865D70A831561EF54E46A /* nn.json */; };
+		3E4DB2918FFCB852DB542BCF23130343 /* kk.json in Resources */ = {isa = PBXBuildFile; fileRef = F3CFA24667363E28902FC22476BAB4AB /* kk.json */; };
+		3F7731EC65A22089FD38CF24BC911AAE /* Bank.swift in Sources */ = {isa = PBXBuildFile; fileRef = EC0D502AFA08D53E6D6CE277A8AECCA1 /* Bank.swift */; };
+		3F8C08AE9F7C3550D60A04B2536250FD /* nb.json in Resources */ = {isa = PBXBuildFile; fileRef = 0CDAA2405690F87923320DE51578118C /* nb.json */; };
+		3FBA1B7760DB47B218CCBCDB6F742439 /* be.json in Resources */ = {isa = PBXBuildFile; fileRef = 67A0295174FEA7E1C909A6C434098AB9 /* be.json */; };
+		3FE9E6D8673A59FD31E5FA15075F6CF2 /* PrimerConfiguration.swift in Sources */ = {isa = PBXBuildFile; fileRef = 72C41F139896A0ACA6813C0499DC2CB9 /* PrimerConfiguration.swift */; };
+		4087B56A34C47DD95326645C5E9C7E48 /* PollingModule.swift in Sources */ = {isa = PBXBuildFile; fileRef = D3BF61A2DE9F35752AA05DB274EB18AB /* PollingModule.swift */; };
+		416589A375C1664496575224A146A259 /* PrimerTheme+Views.swift in Sources */ = {isa = PBXBuildFile; fileRef = C0EFB6A4529DC6345FDD913AF2893AC3 /* PrimerTheme+Views.swift */; };
+		41763A37026C28724ED6098CEF1E9ACF /* PresentationController.swift in Sources */ = {isa = PBXBuildFile; fileRef = 41EE41CE09A01E5492390203A64F450B /* PresentationController.swift */; };
+		41BE7AE4E3CBB47C7A63E54F8DAC8EFC /* UserDefaultsExtension.swift in Sources */ = {isa = PBXBuildFile; fileRef = DD26B9E71327F17DF22BAE23D3602E22 /* UserDefaultsExtension.swift */; };
+		420428073F33732A198A400F736347E8 /* CancellableThenable.swift in Sources */ = {isa = PBXBuildFile; fileRef = A10845F7077648C7E05CD2246905AAD8 /* CancellableThenable.swift */; };
+		43872FF9C7C90144074F1BBB1885E649 /* ExternalPaymentMethodTokenizationViewModel.swift in Sources */ = {isa = PBXBuildFile; fileRef = F9B6063FA509B6BE60BBC22D242AC129 /* ExternalPaymentMethodTokenizationViewModel.swift */; };
+		43DD0A77091060BDA903381AD80D9C88 /* hang.swift in Sources */ = {isa = PBXBuildFile; fileRef = 4DA4F68C7E98F101B92E6FC9236680FA /* hang.swift */; };
+		4692621CE8D6752C3E4940B526186E47 /* CityField.swift in Sources */ = {isa = PBXBuildFile; fileRef = 504DEFD7C34E0207F4EBA64BF86774A8 /* CityField.swift */; };
+		49325A9E5E448F8EA8CFA0F499F20DE3 /* PayPalTokenizationViewModel.swift in Sources */ = {isa = PBXBuildFile; fileRef = 59E803B0892FD9A39EBFDE55B81EE9BC /* PayPalTokenizationViewModel.swift */; };
+		4A39E172A39ED36199205FB168DF1278 /* PrimerNavigationBar.swift in Sources */ = {isa = PBXBuildFile; fileRef = 3C143BE566BE96720CAAEF6AFC529CAD /* PrimerNavigationBar.swift */; };
+		4A5F8F2E6282FFE0AF6A69BA39CA01B5 /* he.json in Resources */ = {isa = PBXBuildFile; fileRef = 720A3C07A44D1F989A35C7E6BAC79EE8 /* he.json */; };
+		4A687513DD5AB593D24E91C310022B6C /* so.json in Resources */ = {isa = PBXBuildFile; fileRef = 26CDE385AC00A502DED4ED31F76D75AB /* so.json */; };
 		4A94BB65671FE4DB0D4E62FFD9F191BB /* Pods-PrimerSDK_Example-umbrella.h in Headers */ = {isa = PBXBuildFile; fileRef = 3780FF276696624E5AD4A629D4CC4AD8 /* Pods-PrimerSDK_Example-umbrella.h */; settings = {ATTRIBUTES = (Public, ); }; };
-		4B3E5373B6FFAE5DD132D80AD8B04C11 /* ps.json in Resources */ = {isa = PBXBuildFile; fileRef = 7383A8683E1F806E542E24C727F6E685 /* ps.json */; };
-		4B631024D7C9359A84DABFE077F782BE /* RecoverWrappers.swift in Sources */ = {isa = PBXBuildFile; fileRef = 638BAE37A7B37561FB344EC624C182D5 /* RecoverWrappers.swift */; };
-		4B888A6FAE995BDB24F6879A98F8C048 /* tt.json in Resources */ = {isa = PBXBuildFile; fileRef = FAA361DF2B06A5F873CBC6538A5D5BB2 /* tt.json */; };
-		4C39AEB25B8621DC0EA9572754516C30 /* PaymentMethodToken.swift in Sources */ = {isa = PBXBuildFile; fileRef = 70C19264BD7CA44ED865E3258788E7D3 /* PaymentMethodToken.swift */; };
-		4D99DAD3C7E9855D9C58AC526077E207 /* EnsureWrappers.swift in Sources */ = {isa = PBXBuildFile; fileRef = 3050B929F84DF3A2D31ECCD89C3795B4 /* EnsureWrappers.swift */; };
-		4FE210036B6F788DAAB20E1DAD0C3369 /* UINavigationController+Extensions.swift in Sources */ = {isa = PBXBuildFile; fileRef = 9B59A3BB887B2EABF38212BD7D9C50CB /* UINavigationController+Extensions.swift */; };
-		50F3FB3DACFAF303F315EAD9518D9A6F /* URLExtension.swift in Sources */ = {isa = PBXBuildFile; fileRef = 930D5F4FDAB5C4D955A861AFE7499AC0 /* URLExtension.swift */; };
-		50FEC862B418ED10ABCBC75B6DEA9871 /* hang.swift in Sources */ = {isa = PBXBuildFile; fileRef = EC4A71093019DC3BF1E98195126D36B9 /* hang.swift */; };
-		5102747A636E0140A741DDCCA91BF92C /* Guarantee.swift in Sources */ = {isa = PBXBuildFile; fileRef = 2376C075E300032859FF0CA8FA5221DF /* Guarantee.swift */; };
-		510759A0E4C60FA38B196DA717B59B7B /* Dimensions.swift in Sources */ = {isa = PBXBuildFile; fileRef = 0B593A5B3133EA099E94104111CC767A /* Dimensions.swift */; };
-		51958FE81AADEF67C7A9DE48241F8269 /* PaymentMethodComponent.swift in Sources */ = {isa = PBXBuildFile; fileRef = 94757B5C598984A6F3735BC1023FED0E /* PaymentMethodComponent.swift */; };
-		519C6934C093150412D09DC75A8E4D10 /* ja.json in Resources */ = {isa = PBXBuildFile; fileRef = F3C63AE19B07AF56BA2F48F0A5ACF3F7 /* ja.json */; };
-		51DC9A08A10C589E149A6B41E06DF922 /* QRCodeViewController.swift in Sources */ = {isa = PBXBuildFile; fileRef = D28D9A0DB2A7E5A445884CBF608692C1 /* QRCodeViewController.swift */; };
-		522A8714545DB32E0EB2E3ADCA2192A4 /* RateLimitedDispatcher.swift in Sources */ = {isa = PBXBuildFile; fileRef = D676690D9E6C126D1D55005D093F5A73 /* RateLimitedDispatcher.swift */; };
-		527445779E92123A1DEEB7B6C9B81880 /* DateExtension.swift in Sources */ = {isa = PBXBuildFile; fileRef = C7D2F6D13145120AE0B0053B58D4F6DD /* DateExtension.swift */; };
-		546106348F7E2BB04BE9E1CE187CBCAC /* AnyCodable.swift in Sources */ = {isa = PBXBuildFile; fileRef = 6D1D89E7DC832D191401C057A2C2D999 /* AnyCodable.swift */; };
-		54C89079D4DC629A7FF7F1AE63417375 /* ClientSessionActionsModule.swift in Sources */ = {isa = PBXBuildFile; fileRef = DC182305ABEA6F8FF6E30CB4E94FBE6B /* ClientSessionActionsModule.swift */; };
-		5531CCE6E67DD40AF1D1C7C7470C5A21 /* AES256.swift in Sources */ = {isa = PBXBuildFile; fileRef = E99A5C38540B76041F52068CF08D9193 /* AES256.swift */; };
-		55AA4738F3A0E8CE0DB4192F6CB5EA07 /* MockPrimerAPIClient.swift in Sources */ = {isa = PBXBuildFile; fileRef = 12C941848DD31B2B031951407D5AEA8F /* MockPrimerAPIClient.swift */; };
-		5733FE30C68C0326FAD95DCA9439B2F9 /* FormPaymentMethodTokenizationViewModel.swift in Sources */ = {isa = PBXBuildFile; fileRef = 3D3D50E7A27228798A36A5FF2E464EEF /* FormPaymentMethodTokenizationViewModel.swift */; };
+		4B59B0663D70AB23784627F367F93E2C /* PaymentMethodTokenizationViewModel+Logic.swift in Sources */ = {isa = PBXBuildFile; fileRef = 6D7F73320B8C6B414DD7DEA4DB8119AA /* PaymentMethodTokenizationViewModel+Logic.swift */; };
+		4BE82081BE2929FBA646830144CD2717 /* CustomStringConvertible.swift in Sources */ = {isa = PBXBuildFile; fileRef = 9EC1F382BD52BB3087D582C6EEFA7614 /* CustomStringConvertible.swift */; };
+		4CF9AEA4B12ECA56D522F83D8DA46E0F /* lt.json in Resources */ = {isa = PBXBuildFile; fileRef = 924CD20685E6D1A188F74D0B95BB3531 /* lt.json */; };
+		4D5A198EF8EAC688330402EF3AA11F41 /* UIDeviceExtension.swift in Sources */ = {isa = PBXBuildFile; fileRef = 4906A52D530C2569DF9627418214E7B0 /* UIDeviceExtension.swift */; };
+		4E121E4D1AD141059779A2277C9BBB36 /* PaymentMethodToken.swift in Sources */ = {isa = PBXBuildFile; fileRef = AB96F4DA8300BAA9BA49AD0083BD9F67 /* PaymentMethodToken.swift */; };
+		4E9D23324992056ADEEE5E603D61A3E2 /* Analytics.swift in Sources */ = {isa = PBXBuildFile; fileRef = 8A66652FDE9EE6FC237E66A7E076E82B /* Analytics.swift */; };
+		4F259F95EC4585349DC5B5E7C94ED3E3 /* CancellableCatchable.swift in Sources */ = {isa = PBXBuildFile; fileRef = 5F924FBEC04FB4E1292D0E6D1F1B41AA /* CancellableCatchable.swift */; };
+		4F84D8BEB0BE12A74D6D20711761912F /* ClientToken.swift in Sources */ = {isa = PBXBuildFile; fileRef = 47AAB8DFD9744E9219DEBD9DD7E1F75A /* ClientToken.swift */; };
+		4FD0A1612E6AB1A4C20C1F01918DBB6E /* CardNumberField.swift in Sources */ = {isa = PBXBuildFile; fileRef = FD374E223B6003ED54AA00A4D2149756 /* CardNumberField.swift */; };
+		50E79DAB82F018585F5481105149848F /* et.json in Resources */ = {isa = PBXBuildFile; fileRef = 2CD4551E76CFC4C7C61669678724A63E /* et.json */; };
+		50EE2AF033A5DC20BD57626F49D64CF0 /* Localizable.strings in Resources */ = {isa = PBXBuildFile; fileRef = BD815E3924E9908280416B42D9D1E8BA /* Localizable.strings */; };
+		5304D5B7A634C49D18C7BBD17B04E509 /* sr.json in Resources */ = {isa = PBXBuildFile; fileRef = 05A21AA34198DFC6C8C0CFFF4B24A864 /* sr.json */; };
+		5361663BDB5261DF99209F0FEF9F27EB /* CountrySelectorViewController.swift in Sources */ = {isa = PBXBuildFile; fileRef = 5F3E01F6EC78B6D5A40FC35F496C06D1 /* CountrySelectorViewController.swift */; };
+		53636E83C6F21C24706E205CC20B0370 /* PrimerImage.swift in Sources */ = {isa = PBXBuildFile; fileRef = C9F41B57662C1C9B5EE4AB8ADC318CF6 /* PrimerImage.swift */; };
+		54447317AFB4C84A8F1D10B1A4850E09 /* PrimerSimpleCardFormTextFieldView.swift in Sources */ = {isa = PBXBuildFile; fileRef = F5346847E2D21985EE3680EDEAC3474D /* PrimerSimpleCardFormTextFieldView.swift */; };
+		5510D91A6805BF6EB8D483A0AB2F57D1 /* tr.json in Resources */ = {isa = PBXBuildFile; fileRef = 0D95CBE74B411783FECCD76BFE616C25 /* tr.json */; };
+		55706D6469E6A42D2F3B6163B999EC1D /* PrimerTheme+Colors.swift in Sources */ = {isa = PBXBuildFile; fileRef = 489C48FF24EC1443F98A2F8D467019CB /* PrimerTheme+Colors.swift */; };
+		5697CC9AC786722357FB639FB9478C8D /* ro.json in Resources */ = {isa = PBXBuildFile; fileRef = 6634A854ED44D3BC9E71454F8C9354B3 /* ro.json */; };
+		56EBBFE6E0F2BCF95DEA11F481CF45E8 /* PrimerTextFieldView+Analytics.swift in Sources */ = {isa = PBXBuildFile; fileRef = 27FF31F4E743A4385D12AC87C7C135D0 /* PrimerTextFieldView+Analytics.swift */; };
 		576CBFE7BB80FC46B6F006AE6E711708 /* Foundation.framework in Frameworks */ = {isa = PBXBuildFile; fileRef = EAB6F611E86A4758835A715E4B4184F6 /* Foundation.framework */; };
-		57B7FA222E726DD7C02B6A2ECCCF1618 /* PrimerTheme+TextStyles.swift in Sources */ = {isa = PBXBuildFile; fileRef = 0D8016F11B4C4854849BB7219D490B2C /* PrimerTheme+TextStyles.swift */; };
-		581749EE316413571468E964D0C80543 /* PrimerGenericTextFieldView.swift in Sources */ = {isa = PBXBuildFile; fileRef = 958577ED8E7B5F042A21A174BA70C1AF /* PrimerGenericTextFieldView.swift */; };
-		5BD3E3A7606B37AC4B374E78E920BF19 /* CardScannerViewController.swift in Sources */ = {isa = PBXBuildFile; fileRef = 943A5102174B8702BB925362B44A96F9 /* CardScannerViewController.swift */; };
-		5D29A48BCA3633F0F1B59B6F7368A957 /* ky.json in Resources */ = {isa = PBXBuildFile; fileRef = F71B4DCB0C957A4FDAE2B2D4DC2930C3 /* ky.json */; };
-		5DA70C7DD3FA8399EE95DE12164C8987 /* PrimerSearchTextField.swift in Sources */ = {isa = PBXBuildFile; fileRef = DB715871874EAF41D7E7CDD1D2950C8F /* PrimerSearchTextField.swift */; };
-		5F5829EBFF8B3EE673297BEA6C634E99 /* AdyenDotPay.swift in Sources */ = {isa = PBXBuildFile; fileRef = D4020B17AB77A6917D64AA55E1DFE9BA /* AdyenDotPay.swift */; };
-		6190A1476D19C5CBD40CF5B7AD89795F /* UILocalizableUtil.swift in Sources */ = {isa = PBXBuildFile; fileRef = 44A0C3BAFA300A4B7EA96E2DFAD3B64D /* UILocalizableUtil.swift */; };
-		634CDD150725E25B7C5E9F0F1F75879D /* PrimerError.swift in Sources */ = {isa = PBXBuildFile; fileRef = C2162621EA2D89BAC668E6A2B056C7E0 /* PrimerError.swift */; };
-		6417BDEF1352DCB112FFAAABD17AA0D0 /* URLSessionStack.swift in Sources */ = {isa = PBXBuildFile; fileRef = 621EF068A38834C755CA2040C7FC8636 /* URLSessionStack.swift */; };
-		66C0C45C0AC555DC3AE54A82A43ED53C /* PrimerTextFieldView.xib in Resources */ = {isa = PBXBuildFile; fileRef = 43BD6162DBCC3F21B3F13CCD847D5B7C /* PrimerTextFieldView.xib */; };
-		679F2F9B8B4172090D2E7EA97FD7FDE6 /* CheckoutModule.swift in Sources */ = {isa = PBXBuildFile; fileRef = E895C5E5AE6BE763F26F95F8E5D49455 /* CheckoutModule.swift */; };
-		67C03521F1B56F0F1FA23F45EA17B8DB /* PrimerSDK-umbrella.h in Headers */ = {isa = PBXBuildFile; fileRef = 1795A506EA0112F3AE062921DA56E134 /* PrimerSDK-umbrella.h */; settings = {ATTRIBUTES = (Public, ); }; };
-		67C1A84BF1809375419BAF30AFDDC267 /* bg.json in Resources */ = {isa = PBXBuildFile; fileRef = DF5486EBEC23986CAA6AEDBC88B2D2C1 /* bg.json */; };
-		6850366F0FAE0B51D28995CB5D7FE154 /* PrimerFormView.swift in Sources */ = {isa = PBXBuildFile; fileRef = 6C1575E6B49FCB233854EF3DDFD1E51E /* PrimerFormView.swift */; };
-		685BF5FB505F4500841497D2DBA9875E /* after.swift in Sources */ = {isa = PBXBuildFile; fileRef = D62256C3254DBAF50805A421541587DA /* after.swift */; };
-		688D982C1B892E5751C339CAFE03EDA0 /* GuaranteeWrappers.swift in Sources */ = {isa = PBXBuildFile; fileRef = 689B570926048E7B9A895AB23F8C0887 /* GuaranteeWrappers.swift */; };
-		6922A3975CC5B4FC3786E649304FC1A1 /* sl.json in Resources */ = {isa = PBXBuildFile; fileRef = E4674B1571715E4E93B8F68DCA50E20C /* sl.json */; };
-		6A439B5D67CF7C918A8567B57E0BA68F /* BankSelectorTokenizationViewModel.swift in Sources */ = {isa = PBXBuildFile; fileRef = 73CFF1C47CC96F08BEF7E39426917050 /* BankSelectorTokenizationViewModel.swift */; };
-		6AAE0F189B5AB1872C45BDE177750D34 /* PrimerNavigationBar.swift in Sources */ = {isa = PBXBuildFile; fileRef = 85B381792BDD8F117A819BFA81FF0FCE /* PrimerNavigationBar.swift */; };
-		6B8BAD464C5D8A47B251B04870752FAA /* ka.json in Resources */ = {isa = PBXBuildFile; fileRef = 8FD6591DF19271C7F567B93C177B328B /* ka.json */; };
-		6C5B3B5A2EA4D2BF9E9EFB0D12A5ED7D /* ResumeHandlerProtocol.swift in Sources */ = {isa = PBXBuildFile; fileRef = 24E0AA6A651FA314FEDDFC5AA8AF0560 /* ResumeHandlerProtocol.swift */; };
-		6E3083A03FCB83FF7A8B309FB3AB3643 /* BankTableViewCell.swift in Sources */ = {isa = PBXBuildFile; fileRef = CB28BAAD0FF08F9F0A9A02906964D3A3 /* BankTableViewCell.swift */; };
-		6F78EE1890FA876F7DA85A68B6ED0A7F /* Connectivity.swift in Sources */ = {isa = PBXBuildFile; fileRef = 979FF0F6A1185C73EA12828A91166942 /* Connectivity.swift */; };
-		6FE784DB4B857272AB729E57AC5258EA /* CustomStringConvertible.swift in Sources */ = {isa = PBXBuildFile; fileRef = CCD9B30FC1F4AD0D46AFC6FFCBCBD492 /* CustomStringConvertible.swift */; };
-		7080176B5A43BA9580DEFC7C61A045BC /* km.json in Resources */ = {isa = PBXBuildFile; fileRef = C716BABFBA2B4EE6CE3E6B6BA07C7B47 /* km.json */; };
-		708185DCB6D1208569223AAEC31354CA /* he.json in Resources */ = {isa = PBXBuildFile; fileRef = 7E13184375A8D38DDFB4698F761E8AB1 /* he.json */; };
-		70ED37361821801A3C6F2E04991035CD /* PrimerButton.swift in Sources */ = {isa = PBXBuildFile; fileRef = B8F6C23C6FB43CA7905501810B0AEC5B /* PrimerButton.swift */; };
-		711619419D81BFF8D558F0F6DCAFE40F /* CVVField.swift in Sources */ = {isa = PBXBuildFile; fileRef = 781CA3841802934FA0F504873CD35498 /* CVVField.swift */; };
-		7148E3456DDAB6776E5FD7F44BE5EF37 /* ImageName.swift in Sources */ = {isa = PBXBuildFile; fileRef = 2CE14CFA8837948D651B95735D82E4E9 /* ImageName.swift */; };
-		716AA9D659ED1308BCED8A25212302C1 /* Catchable.swift in Sources */ = {isa = PBXBuildFile; fileRef = 77F09BECF673208A8C4C6206E698DC14 /* Catchable.swift */; };
-		723849229B25ACA9BC489549C6A9FDFA /* PrimerThemeData+Deprecated.swift in Sources */ = {isa = PBXBuildFile; fileRef = 38D30990228FA41085F77C8F251FD1AB /* PrimerThemeData+Deprecated.swift */; };
-		74C7BAFB3182266B5877E7FF6BDA2071 /* PrimerStateFieldView.swift in Sources */ = {isa = PBXBuildFile; fileRef = 75B3944A0C771D2CD85B8F6D9E8B4679 /* PrimerStateFieldView.swift */; };
-		752F028441300316FDB4FCE762143C8D /* PaymentAPIModel.swift in Sources */ = {isa = PBXBuildFile; fileRef = FEC378BEFFCC73080EB11D795F1245C0 /* PaymentAPIModel.swift */; };
-		7534648D0B66730B4337859404C6EF3B /* when.swift in Sources */ = {isa = PBXBuildFile; fileRef = 0872AA715205C1E44EBB7C2D2D640E5D /* when.swift */; };
-		776B5507BED08ABE89CA8AE62C00A706 /* ExternalViewModel.swift in Sources */ = {isa = PBXBuildFile; fileRef = EAFE21F093A5A0F030B38D47BBE1FA4B /* ExternalViewModel.swift */; };
-		782B6219350E750A98CF06FF2CD85D3E /* PrimerTestPaymentMethodViewController.swift in Sources */ = {isa = PBXBuildFile; fileRef = DB6F52E7F1970B63B4D53155D4EB8EA2 /* PrimerTestPaymentMethodViewController.swift */; };
-		79987344356D866E4C15AFF9B2A6B6B1 /* PrimerPostalCodeFieldView.swift in Sources */ = {isa = PBXBuildFile; fileRef = E275E90F0F7C2FDA4FB5A71E51B362C5 /* PrimerPostalCodeFieldView.swift */; };
-		7998FE3FDDA2D53729C69DAC4E7BB1AC /* PrimerInputElements.swift in Sources */ = {isa = PBXBuildFile; fileRef = 2A3B6DBEFB2122EC2F2D72A47E23AD0E /* PrimerInputElements.swift */; };
-		79F6B748926535FE512107B99B33CFEA /* PrimerLoadingViewController.swift in Sources */ = {isa = PBXBuildFile; fileRef = 04CB724AF25AFCFEB9BF36B614646780 /* PrimerLoadingViewController.swift */; };
-		7A613C25A785A0E6D197EA998C76DEAC /* et.json in Resources */ = {isa = PBXBuildFile; fileRef = 85A2013DC2149D8399ECA630C343BB9D /* et.json */; };
-		7A708CD8052F566C4E3FF271B3277471 /* currencies.json in Resources */ = {isa = PBXBuildFile; fileRef = 361E3179C62FB777FAC5ACEB9F70DD30 /* currencies.json */; };
-		7AD6BA3CBB821CC014B63A4794FBE640 /* firstly.swift in Sources */ = {isa = PBXBuildFile; fileRef = 94AE2B4066F0672043B2E74A1D2F9FEB /* firstly.swift */; };
-		7B4E24CBDED1F3DD2CA7C75A8089FC6C /* AppState.swift in Sources */ = {isa = PBXBuildFile; fileRef = FCF189FAE0FCFE56EE40F1B21376F363 /* AppState.swift */; };
-		7B71AE1E83BA1FD68E459C7EAC190664 /* CountryTableViewCell.swift in Sources */ = {isa = PBXBuildFile; fileRef = DABCBED5D38B3A4EC78CD0DA91847712 /* CountryTableViewCell.swift */; };
-		7C0CBCDF88C7CAF5C507C4F9CA81EE05 /* PrimerTheme.swift in Sources */ = {isa = PBXBuildFile; fileRef = 387FD237D00CA983527C6A05A6FA479C /* PrimerTheme.swift */; };
-		7CD035111834622A260FF95598EABC9E /* Parser.swift in Sources */ = {isa = PBXBuildFile; fileRef = 4D3494BB0697C9CCB03BAA3AAD6CCE31 /* Parser.swift */; };
-		7CF064E412F61E81E1B004EE1A1A5475 /* nn.json in Resources */ = {isa = PBXBuildFile; fileRef = CAB72CE271D881A75DE9CD66126291A8 /* nn.json */; };
-		7D22B7E760E13879F19353A021049A6C /* StringExtension.swift in Sources */ = {isa = PBXBuildFile; fileRef = 737998802A37931622426E42401229D0 /* StringExtension.swift */; };
-		7D2FA19E3811ECAC920FF9BC88C44EE4 /* Resolver.swift in Sources */ = {isa = PBXBuildFile; fileRef = 47C9B6731240F6EFB632D1B93E8FBB41 /* Resolver.swift */; };
-		7D82300CED0450710CA256043867E5D4 /* 3DSService+Promises.swift in Sources */ = {isa = PBXBuildFile; fileRef = 5A732FF3EB78D28F0EB6F2B0C1EA496D /* 3DSService+Promises.swift */; };
-		7D84B082EDE1F169F3ADB540A7F9D1AE /* Device.swift in Sources */ = {isa = PBXBuildFile; fileRef = 203366EB41D7B0916FA02AAFFDD289DC /* Device.swift */; };
-		7EFF08398021F16BFBD17D5FC51721DF /* Localizable.strings in Resources */ = {isa = PBXBuildFile; fileRef = 51D160ACD3AB079B8A756890F79766CC /* Localizable.strings */; };
-		7F4268C790E64685FDECAC22FCBE41DF /* CatchWrappers.swift in Sources */ = {isa = PBXBuildFile; fileRef = 5B145D033FAD702C4AA6CF96CC91C6E2 /* CatchWrappers.swift */; };
-		7FF27F8DAFE1930C9F13AEF70D0A4431 /* CountrySelectorViewController.swift in Sources */ = {isa = PBXBuildFile; fileRef = 6D3082A9FAD93BBAA3C6B5F1DE7D9FBE /* CountrySelectorViewController.swift */; };
-		80006B45F822A8303200AC21E857ED0C /* Colors.swift in Sources */ = {isa = PBXBuildFile; fileRef = D6B9A9B947684916ABC2DF5EEB2AD3B3 /* Colors.swift */; };
-		8014F215FCF3C3A6282CFDF3232F2850 /* vi.json in Resources */ = {isa = PBXBuildFile; fileRef = 1A1FAEECE80D8017D635162132285DC4 /* vi.json */; };
-		8066AA4D52CC543250DF3E17CB66C20E /* PrimerTextFieldView+Analytics.swift in Sources */ = {isa = PBXBuildFile; fileRef = 0ABF94F83B13F9D06EB8D4D3ECA6FD73 /* PrimerTextFieldView+Analytics.swift */; };
-		810E4084FA932FEAB381376404FD9BBB /* VaultCheckoutViewModel.swift in Sources */ = {isa = PBXBuildFile; fileRef = E471F3F1302C46CA1D22A991ADC4C645 /* VaultCheckoutViewModel.swift */; };
-		81216C52A32B0ADD40173CDCAC9131FB /* CardNetwork.swift in Sources */ = {isa = PBXBuildFile; fileRef = 7A11A9B0009B0254C95D5987BE22E46D /* CardNetwork.swift */; };
-		81F647ED28327E01856B7A030D8AD630 /* PrimerTheme+Buttons.swift in Sources */ = {isa = PBXBuildFile; fileRef = 0C7C9228870747023A92C13020704847 /* PrimerTheme+Buttons.swift */; };
-		830073CA492E698D96889E28FDCFBB03 /* PayPalService.swift in Sources */ = {isa = PBXBuildFile; fileRef = 933564A1BAE4BD46906A21F6D9785450 /* PayPalService.swift */; };
-		830C6BF85ED5929628FE45ABD8284F9F /* PostalCode.swift in Sources */ = {isa = PBXBuildFile; fileRef = E87376102ECB8E81BC720DB3F94B49B5 /* PostalCode.swift */; };
-		83D6468812DAF45200FC0E3E144A69B2 /* CardNumberField.swift in Sources */ = {isa = PBXBuildFile; fileRef = AF4CD7512916B1BDFE3354A6AE96FC27 /* CardNumberField.swift */; };
-		842DD899BD57C5C498F09DA688806458 /* AnyEncodable.swift in Sources */ = {isa = PBXBuildFile; fileRef = 258590AC8CB522EC465D027D81AF9CD1 /* AnyEncodable.swift */; };
-		85980AD9086E7CE8FFDDBC973DAD0DED /* CancellableCatchable.swift in Sources */ = {isa = PBXBuildFile; fileRef = 5CA274A713A0BBCD73E99C6B840BAA2A /* CancellableCatchable.swift */; };
-		8602EA453B17A9653C030E8A49712096 /* ApplePayTokenizationViewModel.swift in Sources */ = {isa = PBXBuildFile; fileRef = 2EB2C46C8E19D76BC422BA64C4DF5BC0 /* ApplePayTokenizationViewModel.swift */; };
-		87330287801DBF7CC833715F1FB9A84D /* PrimerSimpleCardFormTextFieldView.swift in Sources */ = {isa = PBXBuildFile; fileRef = 704A4AE49DDC413B4E6546FD39B9687C /* PrimerSimpleCardFormTextFieldView.swift */; };
-		873B772B759608DF38149D21C12033C2 /* ExternalPaymentMethodTokenizationViewModel.swift in Sources */ = {isa = PBXBuildFile; fileRef = C049FA0E611EB4FC40413EB8FF3E3040 /* ExternalPaymentMethodTokenizationViewModel.swift */; };
-		8854FEDE2069200DA351A8BB4B227E68 /* bn.json in Resources */ = {isa = PBXBuildFile; fileRef = 78E0019087A2B773C4D22FACBCDEA04C /* bn.json */; };
-		894A78C2E50CF61109FF23E667845429 /* Apaya.swift in Sources */ = {isa = PBXBuildFile; fileRef = 894F599B0CF29D8508A99807B2EB2551 /* Apaya.swift */; };
-		89BF5B0028B5B7414B66B96DD1EA3F66 /* PayPalTokenizationViewModel.swift in Sources */ = {isa = PBXBuildFile; fileRef = 7C0AEFDB32DAD9A047AC36A5D9B14A99 /* PayPalTokenizationViewModel.swift */; };
-		89DCBF60A3D302633EA6E23F8040EA65 /* dv.json in Resources */ = {isa = PBXBuildFile; fileRef = 1D0EBAB8CAF1088D146EE861B1556207 /* dv.json */; };
-		89F78D6FD95DAAACE090832BEEF86F6B /* JSONParser.swift in Sources */ = {isa = PBXBuildFile; fileRef = A40DBFEDA9F04AAB1529DE18A0F03E8D /* JSONParser.swift */; };
-		8BA804EBCE0C27A5C5777DB41DB9F18C /* AlertController.swift in Sources */ = {isa = PBXBuildFile; fileRef = 48AB523096230FAFEA62D1B9EBF87DEA /* AlertController.swift */; };
-		8C18D431AC1B78096F017CDC6F3BC27C /* PrimerCardFormViewController.swift in Sources */ = {isa = PBXBuildFile; fileRef = 67750E68AEDFD69FF1225EFA769A3F02 /* PrimerCardFormViewController.swift */; };
-		8C362CAF113848C80CAE74128EA1F52A /* PostalCodeField.swift in Sources */ = {isa = PBXBuildFile; fileRef = 6B463C75E91E94D834EAEF8120818B7F /* PostalCodeField.swift */; };
-		8CDD1C28FEE3840ACC95AE8D12E00558 /* Content.swift in Sources */ = {isa = PBXBuildFile; fileRef = D2B059F0202CD7BF6832E58D01FF144B /* Content.swift */; };
-		91EB4F771C3314CFEE3D87C69D98C682 /* CountryField.swift in Sources */ = {isa = PBXBuildFile; fileRef = 0289F512B4FE2DE3870D584C03230A63 /* CountryField.swift */; };
-		920EB986D4CAC26615DD52360EA4007C /* az.json in Resources */ = {isa = PBXBuildFile; fileRef = 2FEE1356DCE614810900B6662D3D508B /* az.json */; };
-		92549D0B8B972BD99BA0CBE15DA0A1CC /* CardButton.swift in Sources */ = {isa = PBXBuildFile; fileRef = 9638D67530E7EEE5111F3DDB646D1AC1 /* CardButton.swift */; };
-		9379A5A3D9B5D9BD80E2BEEC57A21690 /* nb.json in Resources */ = {isa = PBXBuildFile; fileRef = 74BF5A5F045C7669410FBB36A22783EE /* nb.json */; };
-		94E7E4DAB299D4333D98140E4C58FDA8 /* ExpiryDateField.swift in Sources */ = {isa = PBXBuildFile; fileRef = C9B400980AE3D0D246949AA42932D97F /* ExpiryDateField.swift */; };
-		954E380C54036574517DD1AD81388F0F /* id.json in Resources */ = {isa = PBXBuildFile; fileRef = 19988E98F01973D0BAD3DE14565F681F /* id.json */; };
-		956C85225E7D6B20F45E1A6497865768 /* uz.json in Resources */ = {isa = PBXBuildFile; fileRef = 5471408D000EF466F8EF074CDC2CB8D6 /* uz.json */; };
-		964A4B8080D0175A0DCF08141BC3A855 /* Field.swift in Sources */ = {isa = PBXBuildFile; fileRef = 02571B8C79E98926D8F502BD1A7CD1AC /* Field.swift */; };
-		96DFDBECA46FA9885627307643E2A9B0 /* WrapperProtocols.swift in Sources */ = {isa = PBXBuildFile; fileRef = 4FA3877C16F6E8BD8EFAC258A8BB69C9 /* WrapperProtocols.swift */; };
-		982423A165789716844FEB4F51F47115 /* PrimerSource.swift in Sources */ = {isa = PBXBuildFile; fileRef = 0D0A9A0B8413EF4E7A250F9E0282ECA7 /* PrimerSource.swift */; };
-		99E1CFF0F9A204BCDF81E14AFD85EDC8 /* ClientSessionService.swift in Sources */ = {isa = PBXBuildFile; fileRef = D86D0FDCE8891CE0B9C7B3C368349934 /* ClientSessionService.swift */; };
-		9AC12777DC69ADAD33FA103D92ADA863 /* hy.json in Resources */ = {isa = PBXBuildFile; fileRef = 4330D965DF80F1522CABC87C1D3D711F /* hy.json */; };
-		9B28D6B53FDB08FD701F77182D081911 /* FirstNameField.swift in Sources */ = {isa = PBXBuildFile; fileRef = 0F4A90D61E2F8374DA68A1AEFF201A94 /* FirstNameField.swift */; };
-		9C49BB7C47E6082C8B78AF4771C3039D /* PaymentMethodConfigurationOptions.swift in Sources */ = {isa = PBXBuildFile; fileRef = BC8971095B6460B5CCF392145F3B1595 /* PaymentMethodConfigurationOptions.swift */; };
-		9CAB2A989130944938769EB47CA17727 /* BundleExtension.swift in Sources */ = {isa = PBXBuildFile; fileRef = 5B97B29523117844187EF252CD7B5811 /* BundleExtension.swift */; };
-		9CB22E8A848FCF65A8025FDEDC59D69B /* lt.json in Resources */ = {isa = PBXBuildFile; fileRef = 0393E317568401606DF9445CB6B5A9F6 /* lt.json */; };
-		9E4CBBE78B1534095F70627E7CFEB00D /* CityField.swift in Sources */ = {isa = PBXBuildFile; fileRef = 94F27A86F8EED1ECBA3EFDC57EF6424D /* CityField.swift */; };
-		A051070F43C3ED18A5E31B5F9EF159E5 /* Weak.swift in Sources */ = {isa = PBXBuildFile; fileRef = 3E79E6D4EF489A1F52F2393B835F3C77 /* Weak.swift */; };
-		A0A97B54CE47408FCEC395D5827FB218 /* da.json in Resources */ = {isa = PBXBuildFile; fileRef = 5E85DE39EC5252CAD5EB5321F1932904 /* da.json */; };
-		A0B8F7CF367C3B41C2FE3CF56AD1842C /* LogEvent.swift in Sources */ = {isa = PBXBuildFile; fileRef = F2A66E8250DCA30F2A06BBA4332B2423 /* LogEvent.swift */; };
-		A0F7232EDE6FB1E2CF49F7FB01D0DCC9 /* uk.json in Resources */ = {isa = PBXBuildFile; fileRef = 80D052460163D555C251E24E2948E0B3 /* uk.json */; };
-		A1751639CD2C242F2799A1F907049C35 /* ms.json in Resources */ = {isa = PBXBuildFile; fileRef = B6B45B3C234DB527573767192C4E6D26 /* ms.json */; };
-		A1E5FC05F3A44BD95ECDDE74B27A2053 /* gl.json in Resources */ = {isa = PBXBuildFile; fileRef = 3D1316815116D7635BB2CB4A2E8D3964 /* gl.json */; };
-		A6B5CD3ABED6E3970399FC734C2A6767 /* PrimerTextFieldView.swift in Sources */ = {isa = PBXBuildFile; fileRef = DED54786D1388EFB583D84942C2479CF /* PrimerTextFieldView.swift */; };
-		A6BC977D741C0D4C0818ADA232098539 /* PrimerAPI.swift in Sources */ = {isa = PBXBuildFile; fileRef = 0C52BB0954B3B57950EE5ECBFBCEC276 /* PrimerAPI.swift */; };
-		A736FB5A45D882CF47F952B8E52F8128 /* PaymentMethodTokenizationViewModel+Logic.swift in Sources */ = {isa = PBXBuildFile; fileRef = 72C054588888D3CB7E38E56DFB1C7B6F /* PaymentMethodTokenizationViewModel+Logic.swift */; };
-		A9856BC678DC0972BD88B2F67540377C /* ThenableWrappers.swift in Sources */ = {isa = PBXBuildFile; fileRef = B335709395AA91BD1274E90F477A43AC /* ThenableWrappers.swift */; };
-		AAA7712C311842440BB8F24A09F4AC7E /* HeaderFooterLabelView.swift in Sources */ = {isa = PBXBuildFile; fileRef = 472FA8502DA8824E113CA8EADA1B72BA /* HeaderFooterLabelView.swift */; };
-		AB1F9343EA7DB275E8D5E032928B09FA /* TokenizationService.swift in Sources */ = {isa = PBXBuildFile; fileRef = 97702BFB2EAF18DBC97BD51599F861D1 /* TokenizationService.swift */; };
-		ABD95711DB01118E6D715CA73BD4EC6D /* PrimerConfiguration.swift in Sources */ = {isa = PBXBuildFile; fileRef = 75841D52D76F67EA1D48D5DD6CBE428C /* PrimerConfiguration.swift */; };
-		AC01BE8CC11503A890576FC2DABC5B8C /* PrimerContainerViewController.swift in Sources */ = {isa = PBXBuildFile; fileRef = 1041810771BA128F2C815A9EBEE50C8C /* PrimerContainerViewController.swift */; };
-		B02D3B643663BE2C3D2861C9A582494A /* PrimerUniversalCheckoutViewController.swift in Sources */ = {isa = PBXBuildFile; fileRef = BED2CE2BEBD6BACD03C7259425A02361 /* PrimerUniversalCheckoutViewController.swift */; };
-		B0DA42E02FE0B6537571390B70DD8523 /* Thenable.swift in Sources */ = {isa = PBXBuildFile; fileRef = 0D190551C512B36D162FB01D10483032 /* Thenable.swift */; };
-		B27FAEF8120D1D10C1C7751FA3566AEF /* ReloadDelegate.swift in Sources */ = {isa = PBXBuildFile; fileRef = 37F595B391AD64312DCD420A3722ECA9 /* ReloadDelegate.swift */; };
-		B2DA571315A89B38BF331B0F54C63293 /* StateField.swift in Sources */ = {isa = PBXBuildFile; fileRef = 9988C63548A886B6E8911A2B31ED065F /* StateField.swift */; };
-		B38CF33050C732F9BCBCC127AA84A1A5 /* mk.json in Resources */ = {isa = PBXBuildFile; fileRef = 23113A9A23D47C50AB358E9EF703BB08 /* mk.json */; };
-		B3E2A964E9C070F67B64A32AE8BB443C /* Optional+Extensions.swift in Sources */ = {isa = PBXBuildFile; fileRef = 5811995B824B584B887F735571FF62D1 /* Optional+Extensions.swift */; };
-		B4BA16360DDCA462D4C79BA8E04D22F5 /* Box.swift in Sources */ = {isa = PBXBuildFile; fileRef = AD448CBD5A2712F66F4EB984A5099D89 /* Box.swift */; };
-		B556CFBE3FC3B1A7123EAF1B22452767 /* PrimerImage.swift in Sources */ = {isa = PBXBuildFile; fileRef = D1E0547D69E02EC6552B01242AAF135B /* PrimerImage.swift */; };
-		B57A22967C9B81340BD4033B40C22B10 /* kk.json in Resources */ = {isa = PBXBuildFile; fileRef = 7440295DEB277A4F216E43188D3BE3B9 /* kk.json */; };
-		B716B812304CE6575E303A560CA23724 /* NSErrorExtension.swift in Sources */ = {isa = PBXBuildFile; fileRef = 7AD496F225435CC6326DB88FD37AC358 /* NSErrorExtension.swift */; };
-		B821A3112D3B281A35020F8CD2D93DFB /* BankSelectorViewController.swift in Sources */ = {isa = PBXBuildFile; fileRef = 281EE6E396C3A0B9C76A1A208B9E376A /* BankSelectorViewController.swift */; };
-		B883A9E1A5659F951312D4DD1EB11D57 /* pl.json in Resources */ = {isa = PBXBuildFile; fileRef = 424C91F794374033CD28ACA3C63397B8 /* pl.json */; };
-		B91E59CDBB9B1347868F7D46501AC378 /* Bank.swift in Sources */ = {isa = PBXBuildFile; fileRef = D6AFFBB5478D3017409862F451C09F48 /* Bank.swift */; };
-		BA201E9674134031F88F89539A5149BF /* PrimerDelegate.swift in Sources */ = {isa = PBXBuildFile; fileRef = 80E9A43E871BA6CD93054587996BADC5 /* PrimerDelegate.swift */; };
-		BE5AD0C85EACE4F049796E4F9392AB6C /* Mask.swift in Sources */ = {isa = PBXBuildFile; fileRef = DEBC26BDA46D3E47747A5BB7C1190D53 /* Mask.swift */; };
-		BF4439669BA1C3B0AF39F414A6307C01 /* PrimerCardholderNameFieldView.swift in Sources */ = {isa = PBXBuildFile; fileRef = ECCF2600C0ED6412BF0C326C728A551F /* PrimerCardholderNameFieldView.swift */; };
-		BF9A975042E56BC8AC6ABD83FB7B8F46 /* ko.json in Resources */ = {isa = PBXBuildFile; fileRef = 2ECF03A0EDB99E174FBBAF23E5BAC52F /* ko.json */; };
-		C00175189A603C1E7AE43560CB069DF7 /* ClientSession.swift in Sources */ = {isa = PBXBuildFile; fileRef = 69A4DE7A8154C98332BE79200998E35F /* ClientSession.swift */; };
-		C06A123BC46CAB315D00EEA4B4FDE004 /* AnyDecodable.swift in Sources */ = {isa = PBXBuildFile; fileRef = 750EABA642A5AA81B4EA81CB751B0FA4 /* AnyDecodable.swift */; };
-		C19A2CD8C56A5F882DB7AE7436F3F639 /* el.json in Resources */ = {isa = PBXBuildFile; fileRef = 28BF6C510B924DAA2BF794D2C80DF884 /* el.json */; };
-		C38A4C5748612D7FB6BBCF88C26C9493 /* ClientTokenService.swift in Sources */ = {isa = PBXBuildFile; fileRef = 0AD0B18A3E51A1EC349AD91C8938E7DA /* ClientTokenService.swift */; };
-		C3FEEE079097B52C0A64688501323A83 /* PrimerNibView.swift in Sources */ = {isa = PBXBuildFile; fileRef = 8418044A93BF298C5C5F31640D606F40 /* PrimerNibView.swift */; };
-		C50A8EBFB939BB9D3193FE1A2EEA8206 /* KlarnaTokenizationViewModel.swift in Sources */ = {isa = PBXBuildFile; fileRef = 1B9C9544999491A66701FD98A70D9591 /* KlarnaTokenizationViewModel.swift */; };
-		C629D45B28FC2E3E44393EA2939E091E /* es.json in Resources */ = {isa = PBXBuildFile; fileRef = 5B09C9C9650C3910D78C4A39D09A9335 /* es.json */; };
-		C7267F76ADED5C1361E36EC13035DE11 /* fr.json in Resources */ = {isa = PBXBuildFile; fileRef = 581EA7B367457D63637159035E27199F /* fr.json */; };
-		C75D9ED3AF574C82E5ABB48C0B0B0E3A /* pt.json in Resources */ = {isa = PBXBuildFile; fileRef = 9CB6B2948871DEADB4F5603D7AE16D86 /* pt.json */; };
-		C784AC0F7F8357D65617FAF1C254D804 /* FinallyWrappers.swift in Sources */ = {isa = PBXBuildFile; fileRef = 360B2587711EA6751895F762836699EA /* FinallyWrappers.swift */; };
-		C7F99E079CB0D4BB7EC8BA415B446C38 /* Throwable.swift in Sources */ = {isa = PBXBuildFile; fileRef = 1F5C67B1844250AFA2C237F5049460CF /* Throwable.swift */; };
-		C8194A4507DC39E041AC1098979A5278 /* CancelContext.swift in Sources */ = {isa = PBXBuildFile; fileRef = E9259E54B29CAA080CA8F31EA2A925B9 /* CancelContext.swift */; };
-		C88E2AE6A84583C2CC4702C1BB1EAD1E /* Dispatcher.swift in Sources */ = {isa = PBXBuildFile; fileRef = D27E321B552F64C7338CAB66C5AE5DB6 /* Dispatcher.swift */; };
-		C945BF96D469FAAE87BF84B95077EBD8 /* PrimerExpiryDateFieldView.swift in Sources */ = {isa = PBXBuildFile; fileRef = 80991127A5A354B058B5B8303170DB05 /* PrimerExpiryDateFieldView.swift */; };
-		C9E8967E76573CFD29776475C456974E /* CancellableThenable.swift in Sources */ = {isa = PBXBuildFile; fileRef = 67BEE09935156686522A6E114BD29CB1 /* CancellableThenable.swift */; };
-		CA9C5193CC547E2566FAA8BBDD78B7A4 /* SuccessResponse.swift in Sources */ = {isa = PBXBuildFile; fileRef = B443A051997258F0E849367D1E50024A /* SuccessResponse.swift */; };
-		CACCBF369999A5E2223AFA266AC9BC1D /* PrimerTextField.swift in Sources */ = {isa = PBXBuildFile; fileRef = 0779B82AA110DB5A963EF39660CA13F8 /* PrimerTextField.swift */; };
-		CBE37537C3C6761093E697D043B64141 /* sv.json in Resources */ = {isa = PBXBuildFile; fileRef = F301F9C49972EFB5E864FCD87860566B /* sv.json */; };
-		CC42E8639BC8464E1CEECE0D84031655 /* PrimerAddressLineFieldView.swift in Sources */ = {isa = PBXBuildFile; fileRef = 180BDE8049C4C40156521C83495E82F8 /* PrimerAddressLineFieldView.swift */; };
-		CCEFA05B022A66F0509E283748DE23E5 /* PrimerViewExtensions.swift in Sources */ = {isa = PBXBuildFile; fileRef = CA89EE7722152722563D73E00E859E12 /* PrimerViewExtensions.swift */; };
-		CD6D42C25E37E98045120A1A927E9DCA /* PrimerTableViewCell.swift in Sources */ = {isa = PBXBuildFile; fileRef = 58D839244583F1A553DED6E18F5C2843 /* PrimerTableViewCell.swift */; };
-		CD8D6BE0CB93AF68FE558E583E1F2142 /* tg.json in Resources */ = {isa = PBXBuildFile; fileRef = 6537330577451A5F6E48B81467BE38EC /* tg.json */; };
-		D0373E917F4ED11B2B7EE702C20896F1 /* VaultPaymentMethodView.swift in Sources */ = {isa = PBXBuildFile; fileRef = AF599BF526A2C698B5BDD4947C9680EC /* VaultPaymentMethodView.swift */; };
-		D0D8ABF201E8234E0D96C210E7FC11C9 /* Klarna.swift in Sources */ = {isa = PBXBuildFile; fileRef = 800E9842E6F960E19B1CFE3E1507711F /* Klarna.swift */; };
-		D1671BF8B0F8F88282DAC1AE8C73D207 /* AddressField.swift in Sources */ = {isa = PBXBuildFile; fileRef = 4ECC280C3FC110625D07182B2E88F90D /* AddressField.swift */; };
-		D3AF2ED33B8303531DF228E75D3B1790 /* PresentationController.swift in Sources */ = {isa = PBXBuildFile; fileRef = B0CF4489749A83DA08CA2990F5A174E6 /* PresentationController.swift */; };
-		D42B4AEAEBBEF75E9BA09C3D81D0871F /* PrimerVaultManagerViewController.swift in Sources */ = {isa = PBXBuildFile; fileRef = 97F96FEB84CD8B37050649AA8B63FC14 /* PrimerVaultManagerViewController.swift */; };
-		D46A58CC252503A4C11B4C433C548A13 /* SequenceWrappers.swift in Sources */ = {isa = PBXBuildFile; fileRef = 58459C31FFC4D4DFB34A9E105D68D114 /* SequenceWrappers.swift */; };
+		59832B4A8E485FF2CCB58B2F8EDA13B5 /* CardScannerViewController+SimpleScanDelegate.swift in Sources */ = {isa = PBXBuildFile; fileRef = EBB0D39CFF8E7BFA70340EDECF92C62B /* CardScannerViewController+SimpleScanDelegate.swift */; };
+		5A01F372467AF5FA1B69DBC9258571E8 /* gl.json in Resources */ = {isa = PBXBuildFile; fileRef = 4FA8D241403B82C13EB91A3480797A12 /* gl.json */; };
+		5A20745E96D236A92057061A264EF1AE /* sd.json in Resources */ = {isa = PBXBuildFile; fileRef = 3B7AD11B9C1C7C85ED427BA460BCCDF8 /* sd.json */; };
+		5A58D19AAD55037F639682E8ECF32679 /* StrictRateLimitedDispatcher.swift in Sources */ = {isa = PBXBuildFile; fileRef = F7B63C552EAF8D22C361E3B052B06EEF /* StrictRateLimitedDispatcher.swift */; };
+		5AA3C4F096A1176CAF5649EF4F1E72AB /* ar.json in Resources */ = {isa = PBXBuildFile; fileRef = 7659A5DADBD142C7937DBD3623800AE2 /* ar.json */; };
+		5ADB076300B02C531A9E2854DC49AB03 /* firstly.swift in Sources */ = {isa = PBXBuildFile; fileRef = 5D527B95D99702DF896FA57EAFA2A437 /* firstly.swift */; };
+		5B804354791A7C344F0946357E0A47CA /* PrimerFormViewController.swift in Sources */ = {isa = PBXBuildFile; fileRef = B3FC58E16EDC38AD67EC49111F4D3B26 /* PrimerFormViewController.swift */; };
+		5D38D44420C7D7E1183903D3489408FF /* PrimerFormView.swift in Sources */ = {isa = PBXBuildFile; fileRef = A61B7514606B044C8511CC204ECCDD9B /* PrimerFormView.swift */; };
+		5D4563EA79A109F69BA35D7A8571D347 /* it.json in Resources */ = {isa = PBXBuildFile; fileRef = 0858E24C539C0C7B5AAD87618E07759A /* it.json */; };
+		5D90AFDEEDEC2E439F56AED23C67AE8A /* PrimerResultViewController.swift in Sources */ = {isa = PBXBuildFile; fileRef = 19103DD9D7A1AC453FACBBF1C45ED913 /* PrimerResultViewController.swift */; };
+		5E155DC2A5A74A91CC8E09D9DB42B331 /* ku.json in Resources */ = {isa = PBXBuildFile; fileRef = BAFEAECE65641CDF18AD323AD634E4A2 /* ku.json */; };
+		5E4FA2DA24959B736F0C92134A26A078 /* SequenceWrappers.swift in Sources */ = {isa = PBXBuildFile; fileRef = 1C4C8EB1482FF6E94CDBD7769A821C6E /* SequenceWrappers.swift */; };
+		5F705BD7B712588E6C46B04A24D13EAC /* PrimerSDK-dummy.m in Sources */ = {isa = PBXBuildFile; fileRef = 46F10C838A14A4D1EC5008A9A50587B5 /* PrimerSDK-dummy.m */; };
+		5FB56964B2E2676B548AE3CFF0AFE07E /* bg.json in Resources */ = {isa = PBXBuildFile; fileRef = 10CBA0C8AB407C0793008688C5816D1D /* bg.json */; };
+		6003F51AB218AA761E1B2A8214BDBC42 /* hy.json in Resources */ = {isa = PBXBuildFile; fileRef = F62E741A50FB879FFB3949364240AFDF /* hy.json */; };
+		612F7F1C29EDB60E2FB7258DB7E7DF85 /* PostalCodeField.swift in Sources */ = {isa = PBXBuildFile; fileRef = C8F8EB1A228C8C04B4458CE229AF02EC /* PostalCodeField.swift */; };
+		61422307DE3511F2D7BBDD8D98E00F8C /* ImageName.swift in Sources */ = {isa = PBXBuildFile; fileRef = 7FED9A8E4116E137EF1E9FAC0EF4A9CD /* ImageName.swift */; };
+		62295C6E91DB9525C1BBAF8B54ECDEAC /* Mask.swift in Sources */ = {isa = PBXBuildFile; fileRef = 36737400D80F96F82192439FEB12C88F /* Mask.swift */; };
+		625BB242CD85B8A3FA72E4253FB6DA33 /* PrimerResultComponentView.swift in Sources */ = {isa = PBXBuildFile; fileRef = 4E625221CBF415ED38137888D70191C6 /* PrimerResultComponentView.swift */; };
+		6271FBAFC4E978C6C0B26353EDAE23E9 /* VaultPaymentMethodViewModel.swift in Sources */ = {isa = PBXBuildFile; fileRef = AD9FCAEB2B7AFFA7E6C130912D614A2B /* VaultPaymentMethodViewModel.swift */; };
+		62776F63992BD422B13DB62E1E930CE5 /* PrimerCardFormViewController.swift in Sources */ = {isa = PBXBuildFile; fileRef = 3317B2680147122E6D4F654126FDFB49 /* PrimerCardFormViewController.swift */; };
+		639896B9C46C4B9243C1533599886E7B /* SuccessMessage.swift in Sources */ = {isa = PBXBuildFile; fileRef = 9FEEDF486499180B429BCD136284AA51 /* SuccessMessage.swift */; };
+		648A5DBAF27B75E0C77888ED6787A1D4 /* sw.json in Resources */ = {isa = PBXBuildFile; fileRef = 278CD9A9F4F46C104BCCBE95572CCC54 /* sw.json */; };
+		662B53C348BC59CE5D6AB8F8DC083025 /* km.json in Resources */ = {isa = PBXBuildFile; fileRef = CEE150EC656D2F25B793029D8A0F2EE7 /* km.json */; };
+		66D9EDF1F7BF83C9885BCBD7CEE2BB42 /* CancelContext.swift in Sources */ = {isa = PBXBuildFile; fileRef = 75E1F36ABCC09D8AEF168862DC45D3C0 /* CancelContext.swift */; };
+		67A4DD8069DBD5B02FD5880E2C2F9549 /* hu.json in Resources */ = {isa = PBXBuildFile; fileRef = 342FE9388DE83317171C7197D868082A /* hu.json */; };
+		68C0A49C1BB4A41351E6EAE7E6C1FBD4 /* PrimerThemeData+Deprecated.swift in Sources */ = {isa = PBXBuildFile; fileRef = 0EEE2F86329781C1B338DA6FE912BFB3 /* PrimerThemeData+Deprecated.swift */; };
+		68C29C5EBE40458CFE93843B6B527CAD /* PrimerHeadlessUniversalCheckoutUIManager.swift in Sources */ = {isa = PBXBuildFile; fileRef = F7CB0752C5C78B763E7B3359D85EF252 /* PrimerHeadlessUniversalCheckoutUIManager.swift */; };
+		68DEFD92268BFC34CBEA77E9D8B7DC7F /* ConcurrencyLimitedDispatcher.swift in Sources */ = {isa = PBXBuildFile; fileRef = F446687776DDEC2BFC60AA184B3678B2 /* ConcurrencyLimitedDispatcher.swift */; };
+		68F2D2EC6DC11DD4BF5B8DEE38F8B46D /* PaymentMethodComponent.swift in Sources */ = {isa = PBXBuildFile; fileRef = BA1558B61CDE206A0129AE23911DAF0E /* PaymentMethodComponent.swift */; };
+		6B9F163859B9379F5FA8EEE7E37A3AC9 /* ApayaTokenizationViewModel.swift in Sources */ = {isa = PBXBuildFile; fileRef = A4989737FEA76E2D0D338F093C4A0ABF /* ApayaTokenizationViewModel.swift */; };
+		6C1AC8F41F1BDD72C6E83077A54CF1E2 /* VaultService.swift in Sources */ = {isa = PBXBuildFile; fileRef = D8F02E85D3D07B4B29BF502CD1210EA9 /* VaultService.swift */; };
+		6C26BFCBDEEA7EE7CCE7215446571F10 /* PrimerUniversalCheckoutViewController.swift in Sources */ = {isa = PBXBuildFile; fileRef = 3DC3DD8DC6838F14E8FF98D519A3A236 /* PrimerUniversalCheckoutViewController.swift */; };
+		6C73D95C08B7CA23A59B835E0DD65C9B /* AES256.swift in Sources */ = {isa = PBXBuildFile; fileRef = 599BA7A895858656423E80F596BFD7D3 /* AES256.swift */; };
+		6CB8EE4104F8B572D8901E2357A0FC74 /* ClientTokenService.swift in Sources */ = {isa = PBXBuildFile; fileRef = 632B8EAADC1BF1718A8B597A14D28318 /* ClientTokenService.swift */; };
+		6CE3AF6B04316AE05B1641043961A0EA /* CardButton.swift in Sources */ = {isa = PBXBuildFile; fileRef = A442A8F5682D17221DF5DBE0D4C90C9C /* CardButton.swift */; };
+		6D2978B3EAE16EE4B482608CAE4A43DE /* PrimerTheme+Inputs.swift in Sources */ = {isa = PBXBuildFile; fileRef = 97E7F677A54A46388A3AA4359940994D /* PrimerTheme+Inputs.swift */; };
+		6D6BE9398C7DD1D0A331073D8A049F31 /* AdyenDotPay.swift in Sources */ = {isa = PBXBuildFile; fileRef = 89EF0B7EBDA267BB407A6802315435AF /* AdyenDotPay.swift */; };
+		6E5278E557F9F0F4AB9F58859BCD4AC9 /* Optional+Extensions.swift in Sources */ = {isa = PBXBuildFile; fileRef = 212835962A0947589B2A657B8D0B8FF3 /* Optional+Extensions.swift */; };
+		6E72A35E672A1002E6A7CB7E9C0271D2 /* Logger.swift in Sources */ = {isa = PBXBuildFile; fileRef = 2DF92539C347FF04D8AC21910EE50D1C /* Logger.swift */; };
+		7034D066CE55691E9A600EF3ED314336 /* LastNameField.swift in Sources */ = {isa = PBXBuildFile; fileRef = 10D762E99B8410B1A31E39D98E1FB9F4 /* LastNameField.swift */; };
+		72AF5F4467AF9036E3D120F7F2B4B75D /* PrimerDelegate.swift in Sources */ = {isa = PBXBuildFile; fileRef = B72A2D470538823D6A1E2BC87B37CF8D /* PrimerDelegate.swift */; };
+		7347F48E3E273457534095660E01AFF3 /* PrimerTestPaymentMethodViewController.swift in Sources */ = {isa = PBXBuildFile; fileRef = 978690B849CC7E7E23D78F15EB93C3D2 /* PrimerTestPaymentMethodViewController.swift */; };
+		77F1F69B04A418945286520BE48C108F /* FormType.swift in Sources */ = {isa = PBXBuildFile; fileRef = 46054740C7241C5D13A4EC44760998AB /* FormType.swift */; };
+		78DFE0C5094FBE1FF7F72DA17B2905A5 /* ErrorHandler.swift in Sources */ = {isa = PBXBuildFile; fileRef = 2566F9E244FE52ACC9F5F30252959FD8 /* ErrorHandler.swift */; };
+		7A0BE5B3F6B466A46BE48645D1168215 /* PaymentMethodConfiguration.swift in Sources */ = {isa = PBXBuildFile; fileRef = AD246BD080413F3ECE904991A87B4D71 /* PaymentMethodConfiguration.swift */; };
+		7A1B76997B891CD366CBA101EAB39AE5 /* DataExtension.swift in Sources */ = {isa = PBXBuildFile; fileRef = 83F24EE8750FC0A6C55D66A737664E68 /* DataExtension.swift */; };
+		7BE98625EC81F9F4A0A26CAE2F131375 /* Promise.swift in Sources */ = {isa = PBXBuildFile; fileRef = 18A5734F031F02C4745DBC2BDF319DE1 /* Promise.swift */; };
+		7CA7F6F78913E39D4EBD4B1CED88A778 /* PrimerHeadlessUniversalCheckout.swift in Sources */ = {isa = PBXBuildFile; fileRef = 790EDE8E59C453CC6935806762A0B6C6 /* PrimerHeadlessUniversalCheckout.swift */; };
+		7DBFEAF29A20FA7AE88B8E6E33CEB44B /* ha.json in Resources */ = {isa = PBXBuildFile; fileRef = A795391CDE29B4E74EDE7F60C9FA8BBC /* ha.json */; };
+		7DC65553A7815EC5850A92FC5692E9B6 /* ClientSessionService.swift in Sources */ = {isa = PBXBuildFile; fileRef = 8758E763FFD1A83E98BE5B0763C36C82 /* ClientSessionService.swift */; };
+		7E35AC06F88F1E851284933F8B1008CB /* pl.json in Resources */ = {isa = PBXBuildFile; fileRef = 483AD26BBAD3F87F35F8693A31E705A4 /* pl.json */; };
+		806A39A3C034E2F5120563D7BA943F64 /* CVVField.swift in Sources */ = {isa = PBXBuildFile; fileRef = B2D9511517A3B6CA2CB003DE3BA6024F /* CVVField.swift */; };
+		82F92F68366BA456D5EC50F6E9B9E944 /* PrimerViewExtensions.swift in Sources */ = {isa = PBXBuildFile; fileRef = 89C68B3301D7173A1D0E4A198326CE01 /* PrimerViewExtensions.swift */; };
+		849FB4A1497956B6127C047DE96F9250 /* PrimerTheme+Borders.swift in Sources */ = {isa = PBXBuildFile; fileRef = 51476F0651E09FE49981F78EEA819939 /* PrimerTheme+Borders.swift */; };
+		84A781C2352BD30E657B09564D9E7664 /* fi.json in Resources */ = {isa = PBXBuildFile; fileRef = BFD771BF3955C593B0254FA4D0C42A3F /* fi.json */; };
+		84BCB4D833D525AE6C33802FBDDC0DCA /* PrimerWebViewController.swift in Sources */ = {isa = PBXBuildFile; fileRef = AD64F47BD2C5937E68D6C2F300A88D92 /* PrimerWebViewController.swift */; };
+		852B37146DFF500919470EFA5E57D63F /* el.json in Resources */ = {isa = PBXBuildFile; fileRef = 78704BDDEE9E29BF4E5F4E09DFFFAA36 /* el.json */; };
+		8680C0224D0BBD15DA7414A4A8DF9865 /* IntExtension.swift in Sources */ = {isa = PBXBuildFile; fileRef = 834BC05D4E9354DB05761E14B6D6E4A0 /* IntExtension.swift */; };
+		873E21AD6121878A236D144C0616F873 /* Error.swift in Sources */ = {isa = PBXBuildFile; fileRef = 67CD47143B78BEA7B71A23D3D00F859B /* Error.swift */; };
+		875E050204B1C844E6D8A950874C504D /* CardNetwork.swift in Sources */ = {isa = PBXBuildFile; fileRef = 09740C632CA78233B6181C52A77B7963 /* CardNetwork.swift */; };
+		88659424C9AB5A350F3594C8D2B6320C /* ps.json in Resources */ = {isa = PBXBuildFile; fileRef = F483C660BB57DBA78D871C486C469A2B /* ps.json */; };
+		88F7BA79DB8D9A635A8F4455EB5C38CC /* UIKit.framework in Frameworks */ = {isa = PBXBuildFile; fileRef = D245E0514AAC1A2B9A6D5EA2F383E90F /* UIKit.framework */; };
+		897CFEA6D08E44529532B56C25C54FEC /* PrimerCountryFieldView.swift in Sources */ = {isa = PBXBuildFile; fileRef = 3F155D9F25306DDC9D6A0D6F46084A58 /* PrimerCountryFieldView.swift */; };
+		898E8BA29376E19F5280E562F4AC8242 /* ApplePay.swift in Sources */ = {isa = PBXBuildFile; fileRef = FD9494B35020976EB65B2D52B5B21A86 /* ApplePay.swift */; };
+		8A33DB897509ED23242EE3A4184A9C89 /* Field.swift in Sources */ = {isa = PBXBuildFile; fileRef = FA67C3768BE64A5EC2133E9459C1720C /* Field.swift */; };
+		8AC9E267E379006F8ED58990A3711E0C /* PrimerThemeData.swift in Sources */ = {isa = PBXBuildFile; fileRef = AC9D0C115CD599B3FECCD6E69F0771AB /* PrimerThemeData.swift */; };
+		8BAE8338E122E882702F4B5A72F602F3 /* es.json in Resources */ = {isa = PBXBuildFile; fileRef = 25AB20A73F8BD8F7162461E02C838454 /* es.json */; };
+		8FBE0FBBD62392F56D06DB571D480CFB /* UINavigationController+Extensions.swift in Sources */ = {isa = PBXBuildFile; fileRef = 2714C0AB148EE6634862AEEDB81A673C /* UINavigationController+Extensions.swift */; };
+		9302AD6549FA8D3E502F0E3F632CE5EE /* Configuration.swift in Sources */ = {isa = PBXBuildFile; fileRef = 629C7C226481A12642B79DA0C7E9C419 /* Configuration.swift */; };
+		9424699D480225AABDF5E2AA76E88E46 /* no.json in Resources */ = {isa = PBXBuildFile; fileRef = 7EFC433219EE2BA6699566920C5A0A26 /* no.json */; };
+		95536F417CC448B68E8904C35BB58BD5 /* sk.json in Resources */ = {isa = PBXBuildFile; fileRef = 836F4A0724B56258A3B7262C1D02A54E /* sk.json */; };
+		957CFFA4EDAEBBEAE088753E5BE17469 /* vi.json in Resources */ = {isa = PBXBuildFile; fileRef = B75478DA263DED720FBDE814228DE929 /* vi.json */; };
+		96095AA1AA86C735AFDE4513A63A4C4E /* AnalyticsService.swift in Sources */ = {isa = PBXBuildFile; fileRef = D95C785FF18442FE3055DE4249155455 /* AnalyticsService.swift */; };
+		967BE7ED8DF2F72EF496ABE6953943D8 /* ArrayExtension.swift in Sources */ = {isa = PBXBuildFile; fileRef = 566137F3B238433EEC1BB504FF215FF0 /* ArrayExtension.swift */; };
+		9695FC73F2CD3D371177E2A47ED39549 /* Colors.swift in Sources */ = {isa = PBXBuildFile; fileRef = 35E25754C8F5F193A60E95AE5BED9DE3 /* Colors.swift */; };
+		9B6EE89F91E062D71E06B89F7DF4C629 /* Parser.swift in Sources */ = {isa = PBXBuildFile; fileRef = 5E63F1ED84DBD7A94631EE7686313D56 /* Parser.swift */; };
+		9CA790929AD66AA084C121953EAC2DAB /* fr.json in Resources */ = {isa = PBXBuildFile; fileRef = A4D8F54A2F9F7FFA6CA7A1C8A7AC44B0 /* fr.json */; };
+		9E78D2B19419A120648F7E23D9198283 /* PrimerFirstNameFieldView.swift in Sources */ = {isa = PBXBuildFile; fileRef = 2998BDA1FEACC6700634EBD39B6A7D2E /* PrimerFirstNameFieldView.swift */; };
+		9E90ED6E2A8CCF23ADE43E06836CA8FE /* az.json in Resources */ = {isa = PBXBuildFile; fileRef = EF6A7B33FDFC39218EA4A1124B3AB4B7 /* az.json */; };
+		9EF583E384E30DC49C9DA24C6D1D74AB /* PrimerCardNumberFieldView.swift in Sources */ = {isa = PBXBuildFile; fileRef = 4255A21CE96D901C00F2731E581D88FA /* PrimerCardNumberFieldView.swift */; };
+		9F5443849440F4005D86DF11CB9EEECB /* PrimerNavigationController.swift in Sources */ = {isa = PBXBuildFile; fileRef = 818B1324066FF059FB7023D73D0FFDD6 /* PrimerNavigationController.swift */; };
+		9FDFA84968088865504BE6D8A60FA87B /* Icons.xcassets in Resources */ = {isa = PBXBuildFile; fileRef = 83304166C22B9295E03E4546222F4B0D /* Icons.xcassets */; };
+		A01E1C6B351E09294FB14E610EC6A072 /* Cancellable.swift in Sources */ = {isa = PBXBuildFile; fileRef = B409CBD4E8D3EBC4D0B0AA3B4BA4F028 /* Cancellable.swift */; };
+		A03DB6ADFB9C73D0527EE862EAA99A16 /* PrimerTextFieldView.xib in Resources */ = {isa = PBXBuildFile; fileRef = A4B3618B73FCDB98FD1819F9B6D03B90 /* PrimerTextFieldView.xib */; };
+		A087094CDC108FE92CA8B672C2606A1B /* PaymentMethodConfigurationType.swift in Sources */ = {isa = PBXBuildFile; fileRef = 4377ADDA587F9F4822161E582D665CC3 /* PaymentMethodConfigurationType.swift */; };
+		A08E1ED853AB203CB5536B6212AF8A91 /* ka.json in Resources */ = {isa = PBXBuildFile; fileRef = 2A92ABDB06535307B1D5D47A05200E46 /* ka.json */; };
+		A1737A4E24F05810722822C31CE2B51F /* hr.json in Resources */ = {isa = PBXBuildFile; fileRef = C294566715DC03ACC40A2B3D11E7DF5E /* hr.json */; };
+		A1B411E3B939B6875C2543164D5ECF50 /* BankTableViewCell.swift in Sources */ = {isa = PBXBuildFile; fileRef = 30AECE2B3705BB63066EFBAFD9B1F08E /* BankTableViewCell.swift */; };
+		A1B8CAE60756303B23395362E38A623A /* BankSelectorTokenizationViewModel.swift in Sources */ = {isa = PBXBuildFile; fileRef = CE1DA46CC171DBF03BB178FC0939C978 /* BankSelectorTokenizationViewModel.swift */; };
+		A1C7C2B2211C908A96263F36F6B44A7E /* Content.swift in Sources */ = {isa = PBXBuildFile; fileRef = E42186FF9870FFDDD635F5DE38B9009A /* Content.swift */; };
+		A277D82BB034B2336E831C97F7F0F634 /* DependencyInjection.swift in Sources */ = {isa = PBXBuildFile; fileRef = 39996758CF4F46A83B5BB384F91CD5D1 /* DependencyInjection.swift */; };
+		A3186F0A2700D61D7904DEB3912700C8 /* PaymentMethodTokenizationRequest.swift in Sources */ = {isa = PBXBuildFile; fileRef = 0A97B1D3D859983759BE8935B0112610 /* PaymentMethodTokenizationRequest.swift */; };
+		A465F6F211D412393B1D8E82442C338E /* UIScreenExtension.swift in Sources */ = {isa = PBXBuildFile; fileRef = 436397CA16D01F6896407E46D84B11A0 /* UIScreenExtension.swift */; };
+		A50165088A7E9133E42D1874B40F3A78 /* Box.swift in Sources */ = {isa = PBXBuildFile; fileRef = 4F9BDC1AADAB8EEADE05C4139ED3AEDB /* Box.swift */; };
+		A504D03FEC839B42EC4B133EEF7C2D36 /* PrimerTableViewCell.swift in Sources */ = {isa = PBXBuildFile; fileRef = 34EE841D75DA685D3566C8D1626FE816 /* PrimerTableViewCell.swift */; };
+		A66E569ED3A27F7BB9F465E8BAA2C92B /* MockPrimerAPIClient.swift in Sources */ = {isa = PBXBuildFile; fileRef = 36D71E523D3B8A712631A6D45655891C /* MockPrimerAPIClient.swift */; };
+		A67806D9594DC0DF3FF102C84E35C2F7 /* PrimerExpiryDateFieldView.swift in Sources */ = {isa = PBXBuildFile; fileRef = 8101DF909AB0424DD0FAE4F3757C4A80 /* PrimerExpiryDateFieldView.swift */; };
+		A6963F6E2BD33A119E0666D1498595B7 /* ExternalViewModel.swift in Sources */ = {isa = PBXBuildFile; fileRef = 9F239405F6EB08A4BDCEE19699679534 /* ExternalViewModel.swift */; };
+		AA5D414C65A8C084FD76D8FC94BDC4C0 /* sv.json in Resources */ = {isa = PBXBuildFile; fileRef = 65F58F8DD9413BCBCB64F99A22419A47 /* sv.json */; };
+		AC8D8318C67931EA3ED9958CFFE3CE44 /* WrapperProtocols.swift in Sources */ = {isa = PBXBuildFile; fileRef = 0A2BA4B069BA999545B40E79DD277689 /* WrapperProtocols.swift */; };
+		ACAE26DF6DF698A838F1207312A3A02D /* cs.json in Resources */ = {isa = PBXBuildFile; fileRef = 0067AA249B1428128E65A18391F22357 /* cs.json */; };
+		B053C0F7355E20D05F5391F7CBAAA52E /* Identifiable.swift in Sources */ = {isa = PBXBuildFile; fileRef = 5867CAA13617A729E88215519092AD33 /* Identifiable.swift */; };
+		B15B44DE849DC3A07F144C5A7DA5D0F0 /* RateLimitedDispatcherBase.swift in Sources */ = {isa = PBXBuildFile; fileRef = 7FEE94D30E9A94F6E1A58A69464810E8 /* RateLimitedDispatcherBase.swift */; };
+		B197327736A10AFC5462FAA1BA3D6FF9 /* PrimerAPIClient.swift in Sources */ = {isa = PBXBuildFile; fileRef = 5C5FFB61040A93A9B03779E1A0243790 /* PrimerAPIClient.swift */; };
+		B36223F0850ED76A2AE2FCAB4D0E9351 /* HeaderFooterLabelView.swift in Sources */ = {isa = PBXBuildFile; fileRef = 7143918E3EFF9E0A3F280495F0760B99 /* HeaderFooterLabelView.swift */; };
+		B36D3CD5C621DD73128453D9B426E8DD /* AnyEncodable.swift in Sources */ = {isa = PBXBuildFile; fileRef = AC665B61BB2AD471C89CDB5C023E0EFE /* AnyEncodable.swift */; };
+		B3F047CB8AE5BEF50D663C19E89DEF41 /* PrimerViewController.swift in Sources */ = {isa = PBXBuildFile; fileRef = 2E2EE35621E6E185907518EEEEAA22E4 /* PrimerViewController.swift */; };
+		B5A531E84CFBF6468546EA126EAEAB26 /* ReloadDelegate.swift in Sources */ = {isa = PBXBuildFile; fileRef = 20F95246B357D5CD675C70325F232888 /* ReloadDelegate.swift */; };
+		B5DB41BF5A579D15B03AB5211C6175DD /* ug.json in Resources */ = {isa = PBXBuildFile; fileRef = 5E991FD613C383D6117F37DDAD22CB47 /* ug.json */; };
+		B767AEF0A6F93DE45F9C1F379EF4CAE7 /* StateField.swift in Sources */ = {isa = PBXBuildFile; fileRef = 1517490614569BE0BCBED9214F751A7A /* StateField.swift */; };
+		B7E4863D87B788C0A8A48FBEC86436AB /* tt.json in Resources */ = {isa = PBXBuildFile; fileRef = 83C2ACD82C860FD02EFE5435809675B3 /* tt.json */; };
+		BA398459CA7323A130DDB5DD0F0B4669 /* Decisions.swift in Sources */ = {isa = PBXBuildFile; fileRef = 97D9B181D1F0AFD065D79C0C11736377 /* Decisions.swift */; };
+		BAF476D087A3B3DF081FD53A179D52B9 /* CountryField.swift in Sources */ = {isa = PBXBuildFile; fileRef = 22147326863C318E8BE459B931DD1B83 /* CountryField.swift */; };
+		BD5F3690949387EB80FBAFDD5B579DFD /* eu.json in Resources */ = {isa = PBXBuildFile; fileRef = 3A5AD00D018F258069DE066D8C62924C /* eu.json */; };
+		BDA42195AA0E69E2368F028AE22D2287 /* PrimerTheme+TextStyles.swift in Sources */ = {isa = PBXBuildFile; fileRef = 6D3771302BB7F022CF27CD87D6B4A087 /* PrimerTheme+TextStyles.swift */; };
+		BE0C0EE328C77206F0755F8F046C0CBF /* DateExtension.swift in Sources */ = {isa = PBXBuildFile; fileRef = F35D920CD4785E2DFBBE09F3A09DBC84 /* DateExtension.swift */; };
+		C16E5795CA03AB4C8BB6303321AEB94A /* CardComponentsManager.swift in Sources */ = {isa = PBXBuildFile; fileRef = 0AF48B763CBD215BC85C15C4AB5B9E0F /* CardComponentsManager.swift */; };
+		C24877325534E529E18AF749C0AA7DF0 /* Dispatcher.swift in Sources */ = {isa = PBXBuildFile; fileRef = 626CF8F93205B48DA8155C46F1301F81 /* Dispatcher.swift */; };
+		C27D892596F983130B0DC6E27C546AF3 /* fa.json in Resources */ = {isa = PBXBuildFile; fileRef = C430D72B78E89B8C9A1266632D3EB707 /* fa.json */; };
+		C2BD69FDCDCC98ECE69A8A22A69754F8 /* sl.json in Resources */ = {isa = PBXBuildFile; fileRef = C66009DADCD97CFBBD3FC98DC8B795E5 /* sl.json */; };
+		C2C0D5CC00897FF82286AD36F38CD86A /* PrimerSDK-PrimerResources in Resources */ = {isa = PBXBuildFile; fileRef = A8B3BC107C2BDC3C03D961866F721265 /* PrimerSDK-PrimerResources */; };
+		C379C7AA9772BF3DE25E8BBD7E342E1C /* Currency.swift in Sources */ = {isa = PBXBuildFile; fileRef = 6B3E71B70243680DA0F23E218C4087E9 /* Currency.swift */; };
+		C437D9CCF276A3A5324F60DC3B62911F /* UIUtils.swift in Sources */ = {isa = PBXBuildFile; fileRef = 2E2015DF7DA027F0C954E2CE4419BF73 /* UIUtils.swift */; };
+		C46B956D79BC8814AC2E478D274BE42C /* en.json in Resources */ = {isa = PBXBuildFile; fileRef = EAB9A934635EA1EC443F6BF280BD60E7 /* en.json */; };
+		C4CDA422D4837C6CF052EB51E578E2B5 /* mk.json in Resources */ = {isa = PBXBuildFile; fileRef = AF65CF348820F4324E576F0001B997CA /* mk.json */; };
+		C4F7F209F9EDADA64734E47767E89E66 /* PrimerAddressLineFieldView.swift in Sources */ = {isa = PBXBuildFile; fileRef = 086114A1E7DB1F9B6BC9D0F22C2B46EC /* PrimerAddressLineFieldView.swift */; };
+		C56BCE2F052B1BBC156D6B6B73DFFE00 /* Endpoint.swift in Sources */ = {isa = PBXBuildFile; fileRef = DDF9C7CFEDFDD44703B0DF19B138B028 /* Endpoint.swift */; };
+		C59B114A8304F9947C9F422095D27415 /* PrimerVaultManagerViewController.swift in Sources */ = {isa = PBXBuildFile; fileRef = C540B7B4E3159C26D6FD85D47356D181 /* PrimerVaultManagerViewController.swift */; };
+		C633A8A1992BB51120CCD3E09555E0B5 /* 3DSService+Promises.swift in Sources */ = {isa = PBXBuildFile; fileRef = EA09D6DB370CA069EBD67C7298AEDFA7 /* 3DSService+Promises.swift */; };
+		C698377B4346983375556061A8DD7BAC /* hi.json in Resources */ = {isa = PBXBuildFile; fileRef = AD3314C3B7E810634D2E45DBEA6FEC78 /* hi.json */; };
+		C6DDC943506A1FF8BCACC743FFF04A57 /* SuccessResponse.swift in Sources */ = {isa = PBXBuildFile; fileRef = 7C3038F399408A59F285900A659FA89C /* SuccessResponse.swift */; };
+		C742F27C61BE61B8220D1C3603C6B7CE /* PrimerAPI.swift in Sources */ = {isa = PBXBuildFile; fileRef = DD2DECCBBC63355B7A17008F339E2A63 /* PrimerAPI.swift */; };
+		C752073E1F45B2B15F889D14B33FED29 /* Resolver.swift in Sources */ = {isa = PBXBuildFile; fileRef = 4FB2131A770FEEF278EADF29B965B125 /* Resolver.swift */; };
+		CA9BC3AF372B1427F8F329075715A6CB /* uz.json in Resources */ = {isa = PBXBuildFile; fileRef = CEEE460B73EC7304EF9B84D46E58305F /* uz.json */; };
+		CAE9D82FD8B4869885D56CA98DD45084 /* PrimerCityFieldView.swift in Sources */ = {isa = PBXBuildFile; fileRef = 298B6E18573FB48179146B4AB96D8218 /* PrimerCityFieldView.swift */; };
+		CE4F2D06C09496D74A9DF6E511844F44 /* AnalyticsEvent.swift in Sources */ = {isa = PBXBuildFile; fileRef = A29E11E858DCA048881D73479A410614 /* AnalyticsEvent.swift */; };
+		CF12D969657B9245033BC8CE60422939 /* WebViewUtil.swift in Sources */ = {isa = PBXBuildFile; fileRef = 0A418597B79FB7B8DBD763ADACF4CC8D /* WebViewUtil.swift */; };
+		D05A240AD66D6B54939A40D58ED2FC84 /* PrimerSource.swift in Sources */ = {isa = PBXBuildFile; fileRef = C6011B936B63D4DE31309EE22DB8DABC /* PrimerSource.swift */; };
+		D15027AEE5D6284FCAF8CCFEA18DB640 /* ms.json in Resources */ = {isa = PBXBuildFile; fileRef = 19549C6734CE76AB94A3BF00ADA3CE78 /* ms.json */; };
+		D17CB3A3FAF74B1B367B97A1CBBD4443 /* Device.swift in Sources */ = {isa = PBXBuildFile; fileRef = 6047A673565E4EABDADFB561BDF2438F /* Device.swift */; };
+		D1E83264B98FC8A76950CF3E81608CC8 /* id.json in Resources */ = {isa = PBXBuildFile; fileRef = 124853DF88B12464C59754BD8D1B9A48 /* id.json */; };
+		D1F09B78A5740B622108CBBDBF257A4D /* tg.json in Resources */ = {isa = PBXBuildFile; fileRef = FC7B206C09A3205A8691F681D019FCB2 /* tg.json */; };
+		D2BB3536A7967FE041C01EDE1F40D8A1 /* UILocalizableUtil.swift in Sources */ = {isa = PBXBuildFile; fileRef = 5A1E5371C015B9B4CA1D20D2E1CBAF0C /* UILocalizableUtil.swift */; };
+		D2F07104925B957352982C6694C9A652 /* Foundation.framework in Frameworks */ = {isa = PBXBuildFile; fileRef = EAB6F611E86A4758835A715E4B4184F6 /* Foundation.framework */; };
+		D350DC65BD8F7C24F7EA49B98F9CFD32 /* ThenableWrappers.swift in Sources */ = {isa = PBXBuildFile; fileRef = 0187FE74DFB345D1009E51CE52F9309C /* ThenableWrappers.swift */; };
+		D41DBD027AE9361D6505472CBFE4EBFC /* UIColorExtension.swift in Sources */ = {isa = PBXBuildFile; fileRef = B5B5A64BC15AED4A88B7F22A6B00CFA2 /* UIColorExtension.swift */; };
+		D45C68EC1A501040C0C6D9334FC387C6 /* when.swift in Sources */ = {isa = PBXBuildFile; fileRef = 4C258AE6EAE0ABC09ED034C2DFCA30DD /* when.swift */; };
+		D4D6B4C0710FD4A7ABBC134F8CA46808 /* CardholderNameField.swift in Sources */ = {isa = PBXBuildFile; fileRef = 6318D44E7264FE60B7944703D2A72DF0 /* CardholderNameField.swift */; };
 		D596E2B41C673AD5018AEA0A0321E51C /* Pods-PrimerSDK_Tests-umbrella.h in Headers */ = {isa = PBXBuildFile; fileRef = EE9674DAD0C961C92687877090E1E047 /* Pods-PrimerSDK_Tests-umbrella.h */; settings = {ATTRIBUTES = (Public, ); }; };
-		D749B92C18E185177DBAA698BA912B84 /* PrimerTheme+Views.swift in Sources */ = {isa = PBXBuildFile; fileRef = DADD04C63FD66819888C1F2912FE7BBA /* PrimerTheme+Views.swift */; };
-		D85F181A6D9025A5ED1DBC0015DDA79E /* Identifiable.swift in Sources */ = {isa = PBXBuildFile; fileRef = BFF03D7E994B3E75E2FDD755B7E0FB06 /* Identifiable.swift */; };
-		D97C48D47C31E737409B0C24EC46D58F /* UIUtils.swift in Sources */ = {isa = PBXBuildFile; fileRef = 6B1C70DD9F98B429A31A1A8995FF0E65 /* UIUtils.swift */; };
-		DA1D8CEB7C2BA06A1D35A2A617E79ED9 /* PrimerTestPaymentMethodTokenizationViewModel.swift in Sources */ = {isa = PBXBuildFile; fileRef = 78135B4468E5E6E7976A2FC540136A76 /* PrimerTestPaymentMethodTokenizationViewModel.swift */; };
-		DA9132F104989A5BB118B83BD18489FA /* Foundation.framework in Frameworks */ = {isa = PBXBuildFile; fileRef = EAB6F611E86A4758835A715E4B4184F6 /* Foundation.framework */; };
-		DB3AC7C62C350E7FC211A1347A2694E3 /* sq.json in Resources */ = {isa = PBXBuildFile; fileRef = 5F8BAA81D1FC1422A1B7EC32B5E75D70 /* sq.json */; };
-		DB8772411B8236EDF946C3E47F6DA510 /* Cancellable.swift in Sources */ = {isa = PBXBuildFile; fileRef = 9D5A11A7A905D1FEB3C028523BB59BDE /* Cancellable.swift */; };
-		DE25C3B2B20ED60CF47D5CEF4E29040E /* PrimerCustomStyleTextField.swift in Sources */ = {isa = PBXBuildFile; fileRef = 37256DD49D94B1C47C18D27BBC4BB212 /* PrimerCustomStyleTextField.swift */; };
-		DEC69A1EB4475A7E778ECF34FE474780 /* UIColorExtension.swift in Sources */ = {isa = PBXBuildFile; fileRef = 68E21E1AF1576F8A2E9444D604D39BAA /* UIColorExtension.swift */; };
-		DECE66BE8C768E16AFFDDEE5174C3719 /* IntExtension.swift in Sources */ = {isa = PBXBuildFile; fileRef = D5B3D34BD4E160A597585AAE1488597B /* IntExtension.swift */; };
-		E0D0361FC8AAA2573F0F952D2129A901 /* PrimerTextFieldView+CardFormFieldsAnalytics.swift in Sources */ = {isa = PBXBuildFile; fileRef = 86BE3EA77D126C86EA8C18B6328E1A63 /* PrimerTextFieldView+CardFormFieldsAnalytics.swift */; };
-		E120CB2A55D9B607F55F3BA6AE22B472 /* eu.json in Resources */ = {isa = PBXBuildFile; fileRef = 78421D6F74DFBD0E241C577EEDB13EFA /* eu.json */; };
+		D74115EB36F474E6A5FCFE1BB4EC54E1 /* PrimerHeadlessUniversalCheckoutProtocols.swift in Sources */ = {isa = PBXBuildFile; fileRef = 3F38CA608FB5425DF22ECD1B0A88557A /* PrimerHeadlessUniversalCheckoutProtocols.swift */; };
+		D76E1839C5F63E3DF3293F51F9750D76 /* FormPaymentMethodTokenizationViewModel.swift in Sources */ = {isa = PBXBuildFile; fileRef = B7DA01C0C0FA1051563AD4F0E236354C /* FormPaymentMethodTokenizationViewModel.swift */; };
+		D885F5D51F650B31306C5B18D5B82451 /* StringExtension.swift in Sources */ = {isa = PBXBuildFile; fileRef = 02FDB00652A25EE07603A079C7A1525B /* StringExtension.swift */; };
+		D91BE61EF9813D5BD1D2BB92D11C2CA4 /* Connectivity.swift in Sources */ = {isa = PBXBuildFile; fileRef = 52971E1CB86E3C7F3EDE70FE679D2D93 /* Connectivity.swift */; };
+		D921A26A6875DC99884D81513B1E6F96 /* CatchWrappers.swift in Sources */ = {isa = PBXBuildFile; fileRef = 146456852EDBBE07FC95C2F117173323 /* CatchWrappers.swift */; };
+		D988EBF4F00D878D7B9C03225C68320C /* af.json in Resources */ = {isa = PBXBuildFile; fileRef = 836952927A71ECC19E623B09C1270C8B /* af.json */; };
+		DC200519A9B5D66112941BD8C2D5213E /* uk.json in Resources */ = {isa = PBXBuildFile; fileRef = BE58B23B9FED4558169F218101B2F98E /* uk.json */; };
+		DC837CC8C0D97926DF9B3C00A12090E6 /* OrderItem.swift in Sources */ = {isa = PBXBuildFile; fileRef = 6FDDA5C912138C71B02EE34099B62CDF /* OrderItem.swift */; };
+		DD088078D9922DCCBF9CFA08A4B3430D /* cy.json in Resources */ = {isa = PBXBuildFile; fileRef = FAE255EED87797FD1D4C06416D721256 /* cy.json */; };
+		DE510B8A1EBDF41EDD49815C8FA334CC /* PrimerFlowEnums.swift in Sources */ = {isa = PBXBuildFile; fileRef = 63B9290F5766D755E567EBCE5AFAC660 /* PrimerFlowEnums.swift */; };
+		E0F25948CB97284587EAFFB7FA872B78 /* PayPal.swift in Sources */ = {isa = PBXBuildFile; fileRef = 2D9C009BB8BB84A4C3766451BAEDD78C /* PayPal.swift */; };
 		E150EB1E3DDC0F59C4FDE4E1058FCAF7 /* Foundation.framework in Frameworks */ = {isa = PBXBuildFile; fileRef = EAB6F611E86A4758835A715E4B4184F6 /* Foundation.framework */; };
-		E3A3B9CA16CE8325A760D3A3FDA10C3E /* CardFormPaymentMethodTokenizationViewModel.swift in Sources */ = {isa = PBXBuildFile; fileRef = BF3000D365121F182162EBA1D3A4145C /* CardFormPaymentMethodTokenizationViewModel.swift */; };
-		E5AEF1CA0B8A4433CFB627332D83024F /* ApplePay.swift in Sources */ = {isa = PBXBuildFile; fileRef = 080737DE95DDC3CF63C2E526C9FBBF0C /* ApplePay.swift */; };
-		E5B95E049A3E4DBFF9F7DB2111B1DCDB /* ro.json in Resources */ = {isa = PBXBuildFile; fileRef = CE01F97DE9F046499764FDF210D4584E /* ro.json */; };
-		E6999733667E456F70F7890E40FEE6C7 /* PrimerTheme+Colors.swift in Sources */ = {isa = PBXBuildFile; fileRef = D271E0BAD1C7494EBEB816E4C90D2236 /* PrimerTheme+Colors.swift */; };
-		E7A018C53D1669BAA92112E6E0CA4E73 /* bs.json in Resources */ = {isa = PBXBuildFile; fileRef = BC782E3844BEED430314F5A8C89FE83E /* bs.json */; };
-		EAB2AF892729C03B60A713374594D787 /* CheckoutWithVaultedPaymentMethodViewModel.swift in Sources */ = {isa = PBXBuildFile; fileRef = 010069D705AC5747F8203D82BD6E1533 /* CheckoutWithVaultedPaymentMethodViewModel.swift */; };
-		EC2AB4A6D7F336467FE8D69C2A3DA973 /* NSObject+ClassName.swift in Sources */ = {isa = PBXBuildFile; fileRef = CA4FD5AA8D65BE120B3636CA5662A78A /* NSObject+ClassName.swift */; };
-		ED0AAAD2F8F3758612EE060E06B37F5F /* PrimerLastNameFieldView.swift in Sources */ = {isa = PBXBuildFile; fileRef = 13FEEAAAB936017A5422432A7FC64E8D /* PrimerLastNameFieldView.swift */; };
-		ED2451A12A7CD4B18F95FE8A63927452 /* fa.json in Resources */ = {isa = PBXBuildFile; fileRef = C9CBF0F94785A5C5A35DC0B9E926B815 /* fa.json */; };
-		ED8E604C44990C4D1A3C2F064A23CE70 /* PrimerCityFieldView.swift in Sources */ = {isa = PBXBuildFile; fileRef = AADF16DEDA49035E9005465E681C4622 /* PrimerCityFieldView.swift */; };
-		EEC4B3DFD61CE99F79A257DCAD26D99E /* PaymentMethodConfigService.swift in Sources */ = {isa = PBXBuildFile; fileRef = D31E252DE2F21B5A84EF2689A51721E9 /* PaymentMethodConfigService.swift */; };
-		EEC7B7B7FCEB9D0EB747E46D9F746AFE /* FlowDecisionTableViewCell.swift in Sources */ = {isa = PBXBuildFile; fileRef = 270EA2F04CD7396F87547096946FDEFD /* FlowDecisionTableViewCell.swift */; };
-		EEE5E29AF8458D0981CF23FEB6536835 /* ug.json in Resources */ = {isa = PBXBuildFile; fileRef = 4192F4582D7CFB4F26B32F0EBD570535 /* ug.json */; };
-		EF92CF44E80F0AF25ACDA0B0628F54E1 /* NetworkService.swift in Sources */ = {isa = PBXBuildFile; fileRef = 0FF89DA9BC5188EDC6B0FB6BD7528920 /* NetworkService.swift */; };
-		EFB60E7659BFF0BEA8DA315ABD179CCA /* PrimerTheme+Borders.swift in Sources */ = {isa = PBXBuildFile; fileRef = 4AFC3D1ADD4AA8A437762EAB7B453DCB /* PrimerTheme+Borders.swift */; };
-		F053BD08CC8020169ED44FE0B85CBAC6 /* CreateResumePaymentService.swift in Sources */ = {isa = PBXBuildFile; fileRef = 394E10464C30F0A45477C487821818AF /* CreateResumePaymentService.swift */; };
-		F16E681FF700579A66A2E1248BBDBF0D /* ur.json in Resources */ = {isa = PBXBuildFile; fileRef = D5D2C02D15A4F07F484665B8C26A68C6 /* ur.json */; };
-		F2221049E7E446262397A88E41A4B707 /* PrimerRootViewController.swift in Sources */ = {isa = PBXBuildFile; fileRef = DF532DCCEDC1561E3D87423E70B5A0B8 /* PrimerRootViewController.swift */; };
-		F22D09B3764DA9AA5A1AC5FC5D9E71A5 /* UIKit.framework in Frameworks */ = {isa = PBXBuildFile; fileRef = D245E0514AAC1A2B9A6D5EA2F383E90F /* UIKit.framework */; };
-		F2AB0EB7F7465F304CF514C30A86694D /* PrimerAPIClient+Promises.swift in Sources */ = {isa = PBXBuildFile; fileRef = 350E42479B9D0727847040EF8609BE44 /* PrimerAPIClient+Promises.swift */; };
-		F36E6E7E79131FA43312D32A2BA2316F /* PrimerCVVFieldView.swift in Sources */ = {isa = PBXBuildFile; fileRef = CFA1C1305B2D4B80095AB5606B7E65DB /* PrimerCVVFieldView.swift */; };
-		F45DA0A1410F3ABE2391B155DB382942 /* Currency.swift in Sources */ = {isa = PBXBuildFile; fileRef = 6774DB9BF71E9B465AFDE174C665B14A /* Currency.swift */; };
-		F67F79EB155A1620C8A05867BBB3F880 /* ha.json in Resources */ = {isa = PBXBuildFile; fileRef = C1F90F2A72B0B03137341F514599550D /* ha.json */; };
+		E2AAD37312849CAA70152329AB9A31B8 /* th.json in Resources */ = {isa = PBXBuildFile; fileRef = 18966442617A5E98672C8B7F4A39BF33 /* th.json */; };
+		E50CBF549472EEC57F0E9715D26413D0 /* URLSessionStack.swift in Sources */ = {isa = PBXBuildFile; fileRef = 007CB6C0338686D69669150F441E2BCD /* URLSessionStack.swift */; };
+		E54491281D4EC730E5CCA0787B8F18C3 /* mn.json in Resources */ = {isa = PBXBuildFile; fileRef = BE9FFDF57389605F02950913F50DFE5D /* mn.json */; };
+		E82339AAC68B1AABF1DAA9E980985EB4 /* Klarna.swift in Sources */ = {isa = PBXBuildFile; fileRef = 041D8B745034BC8C3C112C97E75B1211 /* Klarna.swift */; };
+		E88D8B020E2B75959F81CAE0898FF6AE /* ja.json in Resources */ = {isa = PBXBuildFile; fileRef = 2D641C9E1A42A4A9C9F76E22F369DB22 /* ja.json */; };
+		E8C7481282F795B702D350BAB3972DFD /* AnyCodable.swift in Sources */ = {isa = PBXBuildFile; fileRef = E0883999F64A3317C14B83C94EF161DF /* AnyCodable.swift */; };
+		EA8BCFF2FD88F84E9AD3C782E6D76D64 /* PrimerAPIClient+3DS.swift in Sources */ = {isa = PBXBuildFile; fileRef = 7DC8D8A2EA272265B18E611E488EC6A4 /* PrimerAPIClient+3DS.swift */; };
+		EAA43EDC4C6E8C80AB2039A88548A93D /* PostalCode.swift in Sources */ = {isa = PBXBuildFile; fileRef = 5BD6700F5D84B854311EAA693F467998 /* PostalCode.swift */; };
+		EC774F081271409284988E0953CBF04E /* NetworkService.swift in Sources */ = {isa = PBXBuildFile; fileRef = 1941527969EA564AC289752C3FF7464A /* NetworkService.swift */; };
+		ED48334E792D9B8FEF7F6B16E85ED161 /* PrimerSDK-umbrella.h in Headers */ = {isa = PBXBuildFile; fileRef = 1795A506EA0112F3AE062921DA56E134 /* PrimerSDK-umbrella.h */; settings = {ATTRIBUTES = (Public, ); }; };
+		EFCC5499794B5E5249EF7684CEAE23ED /* PrimerCardholderNameFieldView.swift in Sources */ = {isa = PBXBuildFile; fileRef = D67E35ADAF9B9D1874EE55325255C226 /* PrimerCardholderNameFieldView.swift */; };
+		F01CC904EBC23610A835244556B9D1B2 /* TokenizationService.swift in Sources */ = {isa = PBXBuildFile; fileRef = E7622533C7E80F131AC8EB03CBC712A9 /* TokenizationService.swift */; };
+		F128EC987065ABB88BD1B5EA446801BD /* nl.json in Resources */ = {isa = PBXBuildFile; fileRef = 8542800530ECD4FFD7227D8A4F3D7FBB /* nl.json */; };
+		F1BBDC43661E5E09FB548F4803162792 /* PrimerSearchTextField.swift in Sources */ = {isa = PBXBuildFile; fileRef = 88DC9E160DBF173033AAF2F8BA495527 /* PrimerSearchTextField.swift */; };
+		F28331D4E9C9D77D669CC54223EC67E4 /* CountryTableViewCell.swift in Sources */ = {isa = PBXBuildFile; fileRef = 210919C0362C00966AFD1EB61CE313C5 /* CountryTableViewCell.swift */; };
+		F2D9A90AE550580FB2DEBFBA31386E33 /* PaymentResponse.swift in Sources */ = {isa = PBXBuildFile; fileRef = BFA24234223C1452C2641486CCCB0A98 /* PaymentResponse.swift */; };
+		F33074A2F4499C8BF681CE7D5BA2A97C /* PrimerTheme.swift in Sources */ = {isa = PBXBuildFile; fileRef = 3AEED23AC7E93606002CBBC331E40E15 /* PrimerTheme.swift */; };
+		F33195112AE094D1EE88809694427C33 /* Queue.swift in Sources */ = {isa = PBXBuildFile; fileRef = 334B7AEC64FEFEDD9E41300AA1BCF01C /* Queue.swift */; };
+		F3C6EF46DE9716BFEEB0CF58EFD14DE6 /* JSONParser.swift in Sources */ = {isa = PBXBuildFile; fileRef = 2C54191106AE545A0B51FBBAF65BD77B /* JSONParser.swift */; };
+		F5AC0FE1534AA4B71E2175CE25FD87B1 /* CancellablePromise.swift in Sources */ = {isa = PBXBuildFile; fileRef = 5FED471FC813EA5E0B8996F763EAE37E /* CancellablePromise.swift */; };
+		F5CE5E9859C3320EBF55E5D67ABC0BD0 /* VaultPaymentMethodViewController.swift in Sources */ = {isa = PBXBuildFile; fileRef = 45C47E6F6390E90644A00B29A5D20EC6 /* VaultPaymentMethodViewController.swift */; };
+		F6856F063F673586793FC273FE07F66F /* ko.json in Resources */ = {isa = PBXBuildFile; fileRef = 3E649D855E352BB358EB31E97D3F3325 /* ko.json */; };
 		F6FCEA41B7D4A17FD20C345E86296343 /* Pods-PrimerSDK_Example-dummy.m in Sources */ = {isa = PBXBuildFile; fileRef = 21F4ACB1142B1B9457658584BF5CD35A /* Pods-PrimerSDK_Example-dummy.m */; };
-		F814B8A22BDE2B6BC2AA54DF3E29F14E /* sk.json in Resources */ = {isa = PBXBuildFile; fileRef = 85FB987FA79FFAED6458023E0D1AF827 /* sk.json */; };
-		F871AAA91D7C507B80585DF077AD4394 /* CardScannerViewController+SimpleScanDelegate.swift in Sources */ = {isa = PBXBuildFile; fileRef = DDDEEE0798AE6C06DC4D3F70BB56E393 /* CardScannerViewController+SimpleScanDelegate.swift */; };
-		F8A525668024E55FB3A6FC761D1DF53B /* be.json in Resources */ = {isa = PBXBuildFile; fileRef = 743BB3B916435FACAA9C4ECA2BF118B1 /* be.json */; };
-		F9F5039A2882223F681CC810C32C12F4 /* Consolable.swift in Sources */ = {isa = PBXBuildFile; fileRef = CBB0E97EF5A36A268148829681B2719D /* Consolable.swift */; };
-		FAFB7224B9BD6CACECF950B917F8C63B /* SuccessMessage.swift in Sources */ = {isa = PBXBuildFile; fileRef = 3306E9D57A0889F1079EF093F6F49467 /* SuccessMessage.swift */; };
-		FB5DB71D7DE04049827C9CCCC99A4E9E /* ConcurrencyLimitedDispatcher.swift in Sources */ = {isa = PBXBuildFile; fileRef = A771915145C1315FB963A1AC5AEFCA68 /* ConcurrencyLimitedDispatcher.swift */; };
-		FC99433691157CAFCBC52B4D2F3C9295 /* ErrorHandler.swift in Sources */ = {isa = PBXBuildFile; fileRef = 0BC3ED5AF366F01967D403D4D4237D7E /* ErrorHandler.swift */; };
-		FEB4750A45D18EA4B7880641E4659878 /* no.json in Resources */ = {isa = PBXBuildFile; fileRef = B61F9BE8B478C35BDB4F96776C714432 /* no.json */; };
-=======
-		004E65799DD92DEF0E7875CC3F44B8DA /* cs.json in Resources */ = {isa = PBXBuildFile; fileRef = CA17F8CCA656E77F7B23932EFBA7A96F /* cs.json */; };
-		024F9D1762DFC5FBDFB8AD56A0515DB1 /* PrimerAPIClient+Promises.swift in Sources */ = {isa = PBXBuildFile; fileRef = E10A750CA4D5AB2EA8C81EFDB48E2786 /* PrimerAPIClient+Promises.swift */; };
-		02BB3717FE6C11FF33A23A145E560089 /* Optional+Extensions.swift in Sources */ = {isa = PBXBuildFile; fileRef = E5B0C63FED032F94CE4C20276E8C2048 /* Optional+Extensions.swift */; };
-		03621BB3BC5FB830E6D2DC4E654FE53F /* CancellablePromise.swift in Sources */ = {isa = PBXBuildFile; fileRef = B111DA29231B40E70EC2EB9B2F85BA33 /* CancellablePromise.swift */; };
-		03A634AFBDD6C9D2CC13F71CDB7301C4 /* ml.json in Resources */ = {isa = PBXBuildFile; fileRef = 2B217886854B9E5E6B58D69E9F5ABB5D /* ml.json */; };
-		04234D2B82BECD634660BD88A4C84247 /* Strings.swift in Sources */ = {isa = PBXBuildFile; fileRef = 82379E0A8D2C87852CF81FF36440211E /* Strings.swift */; };
-		042DC57974FCA1079DE9BE8931F16B40 /* Guarantee.swift in Sources */ = {isa = PBXBuildFile; fileRef = 1E8FF75667D4D7DECE20F6949BE86757 /* Guarantee.swift */; };
-		05850DA3059F56F06DF1360E55879FDA /* Weak.swift in Sources */ = {isa = PBXBuildFile; fileRef = 7CECD22C8524FA277AB5DEBAAB18318E /* Weak.swift */; };
-		05DDA2D3E76E75246A4A61A6A05FF82F /* af.json in Resources */ = {isa = PBXBuildFile; fileRef = E26E96D1BBDC5CBCAF959013386978CF /* af.json */; };
-		06EFB81B0CDFF5C2A2342A3286878E67 /* CheckoutWithVaultedPaymentMethodViewModel.swift in Sources */ = {isa = PBXBuildFile; fileRef = A5BEADB4D620F10D7422C1956B617E1A /* CheckoutWithVaultedPaymentMethodViewModel.swift */; };
-		07A788559D42793C2A6C88366D56FAFB /* PrimerHeadlessUniversalCheckoutUIManager.swift in Sources */ = {isa = PBXBuildFile; fileRef = BF91326E32EFA860E198791DAEAF9319 /* PrimerHeadlessUniversalCheckoutUIManager.swift */; };
-		07F35998E46069B21D41AA6944D4D1C2 /* mn.json in Resources */ = {isa = PBXBuildFile; fileRef = E23CB627911CC5CCCCCD0308A2B4DBEE /* mn.json */; };
-		085AF0CABEDF72502C1067CABEECCAB2 /* sd.json in Resources */ = {isa = PBXBuildFile; fileRef = 566E7F6F18D5D19ECB351424648108A7 /* sd.json */; };
-		08D66F327AD4C68AA314417C6560B601 /* 3DSService.swift in Sources */ = {isa = PBXBuildFile; fileRef = 00271D0D5CB6194A4244DD4A6761A8A6 /* 3DSService.swift */; };
-		0A3877912DE8B92A475931F58B72E5E2 /* de.json in Resources */ = {isa = PBXBuildFile; fileRef = 5C5D5F6B03A1F5B6140F0227C3B1BCB3 /* de.json */; };
-		0ADFC3F068008D7860F80B16B1021697 /* PrimerViewExtensions.swift in Sources */ = {isa = PBXBuildFile; fileRef = D2E5DF846EA99B95024F898AAF367ACF /* PrimerViewExtensions.swift */; };
-		0BBAC4734D0251A791FB44E7CE296687 /* th.json in Resources */ = {isa = PBXBuildFile; fileRef = 008E9672F8DA17E7E808D2024C2B8169 /* th.json */; };
-		0D153C2C678BF444568746CE425B9A99 /* AdyenDotPay.swift in Sources */ = {isa = PBXBuildFile; fileRef = 0A5C4911563601814B5D98BC81BA03C9 /* AdyenDotPay.swift */; };
-		0D394A922A8443BE3B70BB40C7B6BAF6 /* PrimerCountryFieldView.swift in Sources */ = {isa = PBXBuildFile; fileRef = 1807FA0C318853E720E866EA66C95217 /* PrimerCountryFieldView.swift */; };
-		0D543FEF5D0428ED44B475FEEF58EBC9 /* UIColorExtension.swift in Sources */ = {isa = PBXBuildFile; fileRef = B569FFE16A9EDF00E6F81833E9BAF12E /* UIColorExtension.swift */; };
-		0D597B7980C2819E7581756958851FF0 /* ca.json in Resources */ = {isa = PBXBuildFile; fileRef = 647B28CD50A407A426F5BBC9CEE3FD40 /* ca.json */; };
-		0DB512CFE16DBEF45D39ED85C8E6F939 /* AES256.swift in Sources */ = {isa = PBXBuildFile; fileRef = 0F5FB08C22F74BE862437E6ABEAD88EB /* AES256.swift */; };
-		0F26FF777155547B49097DF9BC537217 /* FlowDecisionTableViewCell.swift in Sources */ = {isa = PBXBuildFile; fileRef = 47E44B189C279FA4327402D6DFB8C583 /* FlowDecisionTableViewCell.swift */; };
-		0FB8F6393A9315DE0E740B32185A348F /* sw.json in Resources */ = {isa = PBXBuildFile; fileRef = 42540FC2DA1A3E9460A87EE0930D062C /* sw.json */; };
-		103E2D44CBD9AE4CB859F8C7912680BE /* hr.json in Resources */ = {isa = PBXBuildFile; fileRef = F0441364719AAD0A5E1F7A1B04DF8FA0 /* hr.json */; };
-		10DC79FEE022C48EADBDE436531EBB4D /* is.json in Resources */ = {isa = PBXBuildFile; fileRef = 98A69679B168F44FC323E79635D49D4B /* is.json */; };
-		115F77DF1CD7DDD616F5749546342EDD /* PrimerContainerViewController.swift in Sources */ = {isa = PBXBuildFile; fileRef = DA095A1DF619001AB8345ADC6741C8E3 /* PrimerContainerViewController.swift */; };
-		11756EC541DECC9CE0EE5BCD45929BCF /* CardFormPaymentMethodTokenizationViewModel.swift in Sources */ = {isa = PBXBuildFile; fileRef = 9A2E92B9E1736371652F16E0AB7C1A83 /* CardFormPaymentMethodTokenizationViewModel.swift */; };
-		121D6B9CF0A9F244C8F49D4E574D65F1 /* cy.json in Resources */ = {isa = PBXBuildFile; fileRef = 37B8D6027AD35759B762A7152F230094 /* cy.json */; };
-		13F122C31CD932BCE057DC16DD0A4BD1 /* PrimerTextFieldView.swift in Sources */ = {isa = PBXBuildFile; fileRef = 88DCA7AF8CB8E79D2E45FF75152BBEC3 /* PrimerTextFieldView.swift */; };
-		14A427EB4CC2C2873107DDCA7B464C05 /* en.json in Resources */ = {isa = PBXBuildFile; fileRef = E55F821185CE59EE6F38A995CBB79065 /* en.json */; };
-		15A5CA5E42C84EBF2D264243121CBD87 /* PrimerThemeData.swift in Sources */ = {isa = PBXBuildFile; fileRef = BBD4A98FD181F0ED2B41D85FDA6CADC5 /* PrimerThemeData.swift */; };
-		15EB2D1850B5EEB4A91EFB680E2D8361 /* PrimerImage.swift in Sources */ = {isa = PBXBuildFile; fileRef = 894E245CED7B985E5EECC8DCB0F0B9AF /* PrimerImage.swift */; };
-		16C3F327F6C1FFCD0DA4C4A35D7B3883 /* PrimerNavigationBar.swift in Sources */ = {isa = PBXBuildFile; fileRef = 68150258EC9CDFCA027CC37B938AD6FD /* PrimerNavigationBar.swift */; };
-		17B0EE6DDAFF274CE6CCD087D6F044B8 /* CountrySelectorViewController.swift in Sources */ = {isa = PBXBuildFile; fileRef = 7F655F96177CD50A88AD7CAEB163A6DE /* CountrySelectorViewController.swift */; };
-		188A3B011BA219256155B04B90A2EFDB /* PrimerCityFieldView.swift in Sources */ = {isa = PBXBuildFile; fileRef = C1F7CA8F6F2B14DE5CEED2B09D636F6C /* PrimerCityFieldView.swift */; };
-		19A7DF63393194504F87393EC2806061 /* ru.json in Resources */ = {isa = PBXBuildFile; fileRef = 6121AA39B07DC64A7EFC354D0198D886 /* ru.json */; };
-		1A57FD71D81DED92AA067D93C711ABA5 /* Content.swift in Sources */ = {isa = PBXBuildFile; fileRef = 680F161ED0D12D1F1836B086D4B0C247 /* Content.swift */; };
-		1AE263C1F128517319DE6490B37D57B8 /* EnsureWrappers.swift in Sources */ = {isa = PBXBuildFile; fileRef = 7AB5DA97830B98AE28FA8F79D1F9E7E9 /* EnsureWrappers.swift */; };
-		1B236EA516A16CE088EE91C5B7878BED /* Box.swift in Sources */ = {isa = PBXBuildFile; fileRef = 3E97D73337F44028C4801631812EF50F /* Box.swift */; };
-		1C2A90DF8B3D6820A971C312FF0AA826 /* PrimerLastNameFieldView.swift in Sources */ = {isa = PBXBuildFile; fileRef = 110CD03A9A83B62FD046333A2049F2C0 /* PrimerLastNameFieldView.swift */; };
-		1C5B34F108CEF374D282317C2C055D2E /* ku.json in Resources */ = {isa = PBXBuildFile; fileRef = 9DF1CF96D7696FC605ADB2E01EC89CB4 /* ku.json */; };
-		1C61D3943FACCF5172DE9C2874BF0756 /* OrderItem.swift in Sources */ = {isa = PBXBuildFile; fileRef = 49C57AFDF05888799B93540B54DD8976 /* OrderItem.swift */; };
-		1D1D89F553F13D398D2A34ED36986162 /* QRCodeViewController.swift in Sources */ = {isa = PBXBuildFile; fileRef = 434597B70A019C98DB71A7934AFFB687 /* QRCodeViewController.swift */; };
-		1E16078E9D4C8577CC0728C208A7E9C8 /* CoreDataDispatcher.swift in Sources */ = {isa = PBXBuildFile; fileRef = 987BF0E76793EE6FFAD7E7EF414A2402 /* CoreDataDispatcher.swift */; };
-		1F1C3610733A20316DCF2B3E41E52CF2 /* lv.json in Resources */ = {isa = PBXBuildFile; fileRef = 04D6F3B1182EBCBC3554B047C5B8FCBF /* lv.json */; };
-		2049AD20A8ECF22C30B66C99A5BD5FEC /* ar.json in Resources */ = {isa = PBXBuildFile; fileRef = 7DF65FD4AB0636E332FB43A51E19E651 /* ar.json */; };
-		20594369022ABDD531FDD965D9D363C7 /* CountryCode.swift in Sources */ = {isa = PBXBuildFile; fileRef = 7D564903F7D8776A1B03F98E8E0BC5E2 /* CountryCode.swift */; };
-		2112F39ED0676F5A70EEAC435A1D7317 /* RateLimitedDispatcherBase.swift in Sources */ = {isa = PBXBuildFile; fileRef = 71AFE483604F7710972836202BC5DB7F /* RateLimitedDispatcherBase.swift */; };
-		21242D2B35DEFAABFF2F84CBDDBA4589 /* it.json in Resources */ = {isa = PBXBuildFile; fileRef = 6FCC752035B13570B810EB4B0A49F0EA /* it.json */; };
-		216EBB91A196D2052B1042789F759BCC /* hu.json in Resources */ = {isa = PBXBuildFile; fileRef = 6682380497D9D53F233392F230247F19 /* hu.json */; };
-		218B73C3B9E5121F2A02AB22BE2B0D43 /* PrimerNibView.swift in Sources */ = {isa = PBXBuildFile; fileRef = B5431B6A5BC6CBDB524A1BD00B886AB5 /* PrimerNibView.swift */; };
-		2200572EA6371127427B395E76571077 /* PrimerAPI.swift in Sources */ = {isa = PBXBuildFile; fileRef = 10574D57A5C75195A0A8C80BF3B90621 /* PrimerAPI.swift */; };
-		220A0A15828DE6193DF68D720251699B /* nl.json in Resources */ = {isa = PBXBuildFile; fileRef = 177A2C268DAB13DB956738EB01863B0F /* nl.json */; };
-		2267F42DF0D3A90E012B26E0ED0C87DB /* PrimerResultComponentView.swift in Sources */ = {isa = PBXBuildFile; fileRef = FF2D9D860D45302C5F6E2297DCD3DA0D /* PrimerResultComponentView.swift */; };
-		22D7941683999F14B8BBE6270DF14A14 /* PrimerConfiguration.swift in Sources */ = {isa = PBXBuildFile; fileRef = BF4126496720D5F1928EBE82FF0F5FE8 /* PrimerConfiguration.swift */; };
-		234DC80FCA774A04B4DCF4286E24E507 /* Icons.xcassets in Resources */ = {isa = PBXBuildFile; fileRef = 6E2985AC094D4065B66E60D07FF96EC0 /* Icons.xcassets */; };
-		249FB2E2534EECD1C6261FF95E006BCC /* hi.json in Resources */ = {isa = PBXBuildFile; fileRef = D3320EED7820A5BA8E6EDB93E1CF6083 /* hi.json */; };
-		270CFF0FC749F57C0605262D27016D14 /* Pods-PrimerSDK_Tests-dummy.m in Sources */ = {isa = PBXBuildFile; fileRef = D66C3890C3566F38C935A2FFD9A237B0 /* Pods-PrimerSDK_Tests-dummy.m */; };
-		28897C87F4D5446120D6B24C44409047 /* PrimerTextFieldView+CardFormFieldsAnalytics.swift in Sources */ = {isa = PBXBuildFile; fileRef = 0EF82B7E0588681C18AEFA7D81258124 /* PrimerTextFieldView+CardFormFieldsAnalytics.swift */; };
-		28C73A7FC7C6817E4BA6525FB3E0A621 /* PrimerSource.swift in Sources */ = {isa = PBXBuildFile; fileRef = F39914CE4C60F8DC0B0DF455E0682BA6 /* PrimerSource.swift */; };
-		28D9F7E2F52005E5865D9B5365C2D5A0 /* zh.json in Resources */ = {isa = PBXBuildFile; fileRef = 0C347ED1AB223837E922A252C8A99C37 /* zh.json */; };
-		29D44FD659E1F475B568EAD8599A73FF /* UserDefaultsExtension.swift in Sources */ = {isa = PBXBuildFile; fileRef = F88F9F512FE0E3A7389FEC81C26B1B5D /* UserDefaultsExtension.swift */; };
-		2AA47D6B7D2B0D6B9995FB7EC745101F /* PaymentAPIModel.swift in Sources */ = {isa = PBXBuildFile; fileRef = F2503DD292B621993742A1318F8E9B6E /* PaymentAPIModel.swift */; };
-		2AA8FF6D864DE78972F46669DDD58D90 /* ApplePayTokenizationViewModel.swift in Sources */ = {isa = PBXBuildFile; fileRef = A4C1B9F94416B3F04A8C934DD9914CC1 /* ApplePayTokenizationViewModel.swift */; };
-		2B04476B65301C24C7CCA036AA9B8596 /* BankTableViewCell.swift in Sources */ = {isa = PBXBuildFile; fileRef = 9A70D6B11BC6DAE1679B8C0D641F4D90 /* BankTableViewCell.swift */; };
-		2C255761DC1357D863B4E883AF8C9069 /* ClientSessionService.swift in Sources */ = {isa = PBXBuildFile; fileRef = 95B9F80BDA5B3EB3EABAC5A345E3DEBA /* ClientSessionService.swift */; };
-		2CD94AED58240B1340EE0D4F14ED0C2A /* CountryField.swift in Sources */ = {isa = PBXBuildFile; fileRef = A17D953077FDF732ECB8770170E3EF75 /* CountryField.swift */; };
-		2D75860F99AC15F2CAFF37673054F033 /* AnalyticsService.swift in Sources */ = {isa = PBXBuildFile; fileRef = 54913DF70FBE297E433ABC940EB3B10A /* AnalyticsService.swift */; };
-		2E4270464B2D01D042BF85681166838A /* sr.json in Resources */ = {isa = PBXBuildFile; fileRef = 9527AECA592BCC3319D50771C7F22504 /* sr.json */; };
-		2EE093A2FB71C18704F34B92AA0C99B3 /* tr.json in Resources */ = {isa = PBXBuildFile; fileRef = 5877E51488C6D8D2E24FE89CB6332776 /* tr.json */; };
-		2EE1C12E1D444C36022FCAC6B4C116D8 /* ThenableWrappers.swift in Sources */ = {isa = PBXBuildFile; fileRef = B5D6F2F35DD85C81D8E94D51B7A30D13 /* ThenableWrappers.swift */; };
-		2F110B7ACCC9328E9DCE2D32618AB2B1 /* Decisions.swift in Sources */ = {isa = PBXBuildFile; fileRef = 2A7F23FD650015FD751F88CE8742E232 /* Decisions.swift */; };
-		307953DCC1D2C7A9B5D9A01C479AD09C /* PrimerCardNumberFieldView.swift in Sources */ = {isa = PBXBuildFile; fileRef = EFFB4EF927B7FABD61369F4343F134E4 /* PrimerCardNumberFieldView.swift */; };
-		308FD0036011C35212EB2CB8A9ED6824 /* PrimerInputViewController.swift in Sources */ = {isa = PBXBuildFile; fileRef = 935D33AF91FF32D054D6EFD1F4F182F9 /* PrimerInputViewController.swift */; };
-		3217BAFB50512B3036A1B2FC87B7D2A3 /* PrimerSDK-PrimerResources in Resources */ = {isa = PBXBuildFile; fileRef = A8B3BC107C2BDC3C03D961866F721265 /* PrimerSDK-PrimerResources */; };
-		327A4C45D6A58CBF258F79360F0892F8 /* PrimerWebViewController.swift in Sources */ = {isa = PBXBuildFile; fileRef = 78FA90FB05F8FEF8348D42609735F316 /* PrimerWebViewController.swift */; };
-		32920069C3FDF328D4D0426143D8A6FB /* WebViewUtil.swift in Sources */ = {isa = PBXBuildFile; fileRef = 2BB6A53E379EC504F3FBA18CD7FE0806 /* WebViewUtil.swift */; };
-		33B30DB47F792AC877DF36E61BFCC46D /* Logger.swift in Sources */ = {isa = PBXBuildFile; fileRef = 45D380173691FE4DC3A379FFF0B1050C /* Logger.swift */; };
-		34B83E67B61A6894B83EF925D9E90E49 /* race.swift in Sources */ = {isa = PBXBuildFile; fileRef = 75C7A1603A106E48072D3F2F3CBD053D /* race.swift */; };
-		34C6D0D81CE451B2B9CB335C56AAFFD9 /* CardholderNameField.swift in Sources */ = {isa = PBXBuildFile; fileRef = D42358258672E37391846508E1FA3CA4 /* CardholderNameField.swift */; };
-		362A34DDFDAFB9D3B452BD3C48B8670A /* Identifiable.swift in Sources */ = {isa = PBXBuildFile; fileRef = C80C66B9D7AFF1FA1968A1FCDA6D6560 /* Identifiable.swift */; };
-		36C45BC53AFAA2572146B2D89E5CA2C9 /* ClientToken.swift in Sources */ = {isa = PBXBuildFile; fileRef = 640C76B7C5780E777CD80B931E789D8B /* ClientToken.swift */; };
-		382D793500EB13C3AC4A6EDEAD8A8163 /* so.json in Resources */ = {isa = PBXBuildFile; fileRef = 2A6AA1A60979FBCDD697BFB0F2857E96 /* so.json */; };
-		386D61A7BA90F6FA62C5D047FDFCB156 /* PrimerAddressLineFieldView.swift in Sources */ = {isa = PBXBuildFile; fileRef = 8F8FF8759C8723427A1D782544E6A5BD /* PrimerAddressLineFieldView.swift */; };
-		38A194D760BBEBFA006E333B08E5D06D /* PayPalService.swift in Sources */ = {isa = PBXBuildFile; fileRef = 389303996D13AC9A5158561CFCB9705E /* PayPalService.swift */; };
-		3941B6846147EC965C1745A9250D82C3 /* PaymentMethodConfigurationType.swift in Sources */ = {isa = PBXBuildFile; fileRef = CE89226151A9FBDAA15F2D27A048C3B4 /* PaymentMethodConfigurationType.swift */; };
-		3B316B2810DEEC9608E70ACE74196FAA /* PrimerError.swift in Sources */ = {isa = PBXBuildFile; fileRef = 52F54C0F0AE0C1C19D2FB5C3600F682C /* PrimerError.swift */; };
-		3B4FFFE515469A965A9E7D5FEEABFB09 /* TokenizationService.swift in Sources */ = {isa = PBXBuildFile; fileRef = 24BB5F51D087685606C2A2E49DD9C099 /* TokenizationService.swift */; };
-		3C36736A1B0E063D16E9D33456171AE3 /* QRCodeTokenizationViewModel.swift in Sources */ = {isa = PBXBuildFile; fileRef = 30C6930C7EE1ED95FF22C64D771BD250 /* QRCodeTokenizationViewModel.swift */; };
-		3CEA88ADD049DEB2DB8CB3BEAF18CEFF /* IntExtension.swift in Sources */ = {isa = PBXBuildFile; fileRef = 51F71D41FCA02E74861F9576367F8096 /* IntExtension.swift */; };
-		3CEC9734F15E4236E1ED35ACBADFE8CF /* Klarna.swift in Sources */ = {isa = PBXBuildFile; fileRef = D1A2C12A9B7617CC05526DE059C762A6 /* Klarna.swift */; };
-		3DCAC80261BCF37A2CE6EE382216F77B /* StrictRateLimitedDispatcher.swift in Sources */ = {isa = PBXBuildFile; fileRef = 7F6B7744B0ED98B53C03F479A9973D9D /* StrictRateLimitedDispatcher.swift */; };
-		3F7B0FCBB202614F58E6FEF982AF25C3 /* fi.json in Resources */ = {isa = PBXBuildFile; fileRef = 635177D85EFEC968CABE0C63E79EDF64 /* fi.json */; };
-		3F8E97A6BFE43AE8408905CF0729C1EF /* UINavigationController+Extensions.swift in Sources */ = {isa = PBXBuildFile; fileRef = E9EF8A953573C52237F65E178193181A /* UINavigationController+Extensions.swift */; };
-		40864E61B45C280AF5A6BAA87EDE03F8 /* PrimerFormViewController.swift in Sources */ = {isa = PBXBuildFile; fileRef = 1E1A32C18321F0D8D10C7791AB669924 /* PrimerFormViewController.swift */; };
-		412A2BF09B45E539E9BECC6832CEA5C7 /* CVVField.swift in Sources */ = {isa = PBXBuildFile; fileRef = 9FEF4A5F661AAEF1B9F01134B2C42951 /* CVVField.swift */; };
-		421314E789CF42F2E527C271B6F4F50B /* PrimerTextFieldView+Analytics.swift in Sources */ = {isa = PBXBuildFile; fileRef = B4B6F3A0BAD6E8F1A7E34D5477F6D0FB /* PrimerTextFieldView+Analytics.swift */; };
-		4288ADE674429F2BD0671E9857AF8299 /* ta.json in Resources */ = {isa = PBXBuildFile; fileRef = 8FBF2055761EC58493678B82EF95FB5E /* ta.json */; };
-		43653FF229407EDE10935018080A419D /* JSONParser.swift in Sources */ = {isa = PBXBuildFile; fileRef = F11D3641D49C3A3ABF18CC684318C5EB /* JSONParser.swift */; };
-		44666882D44A3EE03A51D1AC9AAC632A /* VaultPaymentMethodViewModel.swift in Sources */ = {isa = PBXBuildFile; fileRef = 268FE02353F9E7310B4158F911F9DA5E /* VaultPaymentMethodViewModel.swift */; };
-		44F5B5F35D4B4F3EB5A1D95E2FE5DDEF /* PrimerRootViewController.swift in Sources */ = {isa = PBXBuildFile; fileRef = 417660D0D293AE8280909459975D248B /* PrimerRootViewController.swift */; };
-		4632A815FBFBE506CD0E840BEFA7CB19 /* Field.swift in Sources */ = {isa = PBXBuildFile; fileRef = F5EC7783FFBB7F8668087ED59D7A2498 /* Field.swift */; };
-		47D87DCDB578C24D019AF3D2DA7D55BA /* ClientSession.swift in Sources */ = {isa = PBXBuildFile; fileRef = 0D080DD61CD6319D957171C0E4A7D142 /* ClientSession.swift */; };
-		4856EF667419E01A66CFC1687530C3F7 /* PrimerCustomStyleTextField.swift in Sources */ = {isa = PBXBuildFile; fileRef = AE89C2C72AFCFAF96611D888366F4A44 /* PrimerCustomStyleTextField.swift */; };
-		48C04CCD067510965F995BB94578B59F /* PrimerFlowEnums.swift in Sources */ = {isa = PBXBuildFile; fileRef = 40F846B4581D375BC260AE62EB05B07B /* PrimerFlowEnums.swift */; };
-		48CA9CA721C6D5394EB78F245CD8B183 /* am.json in Resources */ = {isa = PBXBuildFile; fileRef = 504DBD210C750961424FC46147E2EC8C /* am.json */; };
-		4A19A4F3220194F42C835804320C677C /* BankSelectorViewController.swift in Sources */ = {isa = PBXBuildFile; fileRef = 9D544828E2F0EA7B6F9DB8A82BDF8518 /* BankSelectorViewController.swift */; };
-		4A94BB65671FE4DB0D4E62FFD9F191BB /* Pods-PrimerSDK_Example-umbrella.h in Headers */ = {isa = PBXBuildFile; fileRef = 3780FF276696624E5AD4A629D4CC4AD8 /* Pods-PrimerSDK_Example-umbrella.h */; settings = {ATTRIBUTES = (Public, ); }; };
-		4B3E5373B6FFAE5DD132D80AD8B04C11 /* ps.json in Resources */ = {isa = PBXBuildFile; fileRef = 8390E8568C7B7B1942AA8B68DF395EF3 /* ps.json */; };
-		4B75C42301BAE5C545F43E804E16F371 /* after.swift in Sources */ = {isa = PBXBuildFile; fileRef = CB9EA884F54FC65AA5E5FEE00B01D738 /* after.swift */; };
-		4B888A6FAE995BDB24F6879A98F8C048 /* tt.json in Resources */ = {isa = PBXBuildFile; fileRef = AF39E85D3D7EE7589185E32A0E1C1E8F /* tt.json */; };
-		4CA83763AE44685E48605C987BFE364A /* UIDeviceExtension.swift in Sources */ = {isa = PBXBuildFile; fileRef = 648768495B1E8A62BABCC6B83EB127F0 /* UIDeviceExtension.swift */; };
-		4D1E95C04B0337B021F54782131DF39A /* LastNameField.swift in Sources */ = {isa = PBXBuildFile; fileRef = 94946BCA95D1C7927E5F6FF6341F6593 /* LastNameField.swift */; };
-		4E48FC359E82A4D49B8EEAE84B5AD802 /* Queue.swift in Sources */ = {isa = PBXBuildFile; fileRef = 8ED07193DF17B564A22218D5A51636FA /* Queue.swift */; };
-		4F22C3912D699F9DA2F9340F763B9273 /* PaymentMethodToken.swift in Sources */ = {isa = PBXBuildFile; fileRef = 0F66C573D7B5C51A46A8E7F99EE85C67 /* PaymentMethodToken.swift */; };
-		4FE4FD6E60C130DCFD727DFDB07941C2 /* BankSelectorTokenizationViewModel.swift in Sources */ = {isa = PBXBuildFile; fileRef = E0398F0D8629B8479341399008E6374B /* BankSelectorTokenizationViewModel.swift */; };
-		515A912F1F97E0B46A664F2B6EFC5D52 /* PrimerButton.swift in Sources */ = {isa = PBXBuildFile; fileRef = D74123B52FE822BBC562CF8754E957D2 /* PrimerButton.swift */; };
-		519C6934C093150412D09DC75A8E4D10 /* ja.json in Resources */ = {isa = PBXBuildFile; fileRef = 2CD90ED45B8F318C62CC29E47AE097DF /* ja.json */; };
-		524D108EFF7B984599E6A7EE0ADA59CE /* CountryTableViewCell.swift in Sources */ = {isa = PBXBuildFile; fileRef = 4B87DB3FA939701CB517A8DDE7B7CABA /* CountryTableViewCell.swift */; };
-		5395F459BBE975A09C871172065587DD /* PaymentMethodTokenizationRequest.swift in Sources */ = {isa = PBXBuildFile; fileRef = 3338F4092616C02BAA1996159D9EE7E7 /* PaymentMethodTokenizationRequest.swift */; };
-		576CBFE7BB80FC46B6F006AE6E711708 /* Foundation.framework in Frameworks */ = {isa = PBXBuildFile; fileRef = EAB6F611E86A4758835A715E4B4184F6 /* Foundation.framework */; };
-		58E37D7A4855C0552F2269C141796358 /* PaymentMethodsGroupView.swift in Sources */ = {isa = PBXBuildFile; fileRef = 1AC62A4101E74F2FAEF871CA38719FA9 /* PaymentMethodsGroupView.swift */; };
-		5974E2A6B3873FF82E3C90B03980A87C /* PrimerAPIClient.swift in Sources */ = {isa = PBXBuildFile; fileRef = 190341D31959A412CB04AD59AEA587ED /* PrimerAPIClient.swift */; };
-		5985D92D384D440D7BD2D8E6D56B460D /* Dimensions.swift in Sources */ = {isa = PBXBuildFile; fileRef = F49551874BCB44B4B0660D2AF6AD686C /* Dimensions.swift */; };
-		59935512E484DE3A4E5ABD181835AB77 /* Error.swift in Sources */ = {isa = PBXBuildFile; fileRef = 90192DE3111B169F2CD7F3E9734658D0 /* Error.swift */; };
-		5A96272E906EBCE3E4B09DDCD380B46C /* PrimerResultViewController.swift in Sources */ = {isa = PBXBuildFile; fileRef = BE8E36D5395D00F24331CD88805B8C38 /* PrimerResultViewController.swift */; };
-		5C225DAEE125E215C5C91CB30EBF599F /* UIUtils.swift in Sources */ = {isa = PBXBuildFile; fileRef = 7A21A578EB514AA500BC472FF23EE7E7 /* UIUtils.swift */; };
-		5D29A48BCA3633F0F1B59B6F7368A957 /* ky.json in Resources */ = {isa = PBXBuildFile; fileRef = 09A0A9ED3396EF4ABBD4BEAE432028FA /* ky.json */; };
-		5E6CA48BDFCDC4B8214ABF31115F8ADE /* PaymentMethodConfiguration.swift in Sources */ = {isa = PBXBuildFile; fileRef = 7F63501385685329AFD159646A968E1C /* PaymentMethodConfiguration.swift */; };
-		5EEC8EF029256109276077049F49C9DD /* KlarnaTokenizationViewModel.swift in Sources */ = {isa = PBXBuildFile; fileRef = D3FE3E693CCF9F99097097309ACCECB1 /* KlarnaTokenizationViewModel.swift */; };
-		5F2DB0558BEE8698D745A3C42D344F33 /* NSErrorExtension.swift in Sources */ = {isa = PBXBuildFile; fileRef = E4DF33E9BDAB69896AABE3AA7633FE63 /* NSErrorExtension.swift */; };
-		5F5E6E0F9170F2290153BC4AEC7E5E0F /* Promise.swift in Sources */ = {isa = PBXBuildFile; fileRef = 69E89382B7A4F54F96689C0A9EC333E9 /* Promise.swift */; };
-		6041A869B8737966D1DB6AEB3052BF3B /* SuccessResponse.swift in Sources */ = {isa = PBXBuildFile; fileRef = EBF01CECC681F3480D262A63CE98525E /* SuccessResponse.swift */; };
-		6151C45A75857CDB62D1FAF809ED2CED /* PrimerTheme+Views.swift in Sources */ = {isa = PBXBuildFile; fileRef = 7807979E46DE9951037B69CCB13FD8EE /* PrimerTheme+Views.swift */; };
-		63A5F2DBB7B084401D2E58A422A2EDA7 /* PrimerCVVFieldView.swift in Sources */ = {isa = PBXBuildFile; fileRef = 239792933EE8C813970A02AF3D34A4D0 /* PrimerCVVFieldView.swift */; };
-		63C719429C9E44B4C9894BADD0506592 /* PrimerPostalCodeFieldView.swift in Sources */ = {isa = PBXBuildFile; fileRef = ABFAF5FFEF96B89CFD0E471A5BC49F97 /* PrimerPostalCodeFieldView.swift */; };
-		648497C9F3F473213AEBCDC111E459CE /* Endpoint.swift in Sources */ = {isa = PBXBuildFile; fileRef = DF31AC857CB3172B5D54570D7C6AAA7E /* Endpoint.swift */; };
-		64AADD8A39360381FDDDE816694457F6 /* CityField.swift in Sources */ = {isa = PBXBuildFile; fileRef = 1DE3E3153F01E4426813BE0C7058913B /* CityField.swift */; };
-		659C48284FE9F86C4C93590DEDF23545 /* ClientTokenService.swift in Sources */ = {isa = PBXBuildFile; fileRef = C17885019694BE0622649AD087B6DFED /* ClientTokenService.swift */; };
-		66C0C45C0AC555DC3AE54A82A43ED53C /* PrimerTextFieldView.xib in Resources */ = {isa = PBXBuildFile; fileRef = DCD4E35F088DF4B97D38FB697D0E9DE6 /* PrimerTextFieldView.xib */; };
-		67C03521F1B56F0F1FA23F45EA17B8DB /* PrimerSDK-umbrella.h in Headers */ = {isa = PBXBuildFile; fileRef = 1795A506EA0112F3AE062921DA56E134 /* PrimerSDK-umbrella.h */; settings = {ATTRIBUTES = (Public, ); }; };
-		67C1A84BF1809375419BAF30AFDDC267 /* bg.json in Resources */ = {isa = PBXBuildFile; fileRef = 147EDED848904848B58FFF579E134D3F /* bg.json */; };
-		683E6836078BF65261C03E80C2244FE4 /* CardNetwork.swift in Sources */ = {isa = PBXBuildFile; fileRef = 7B14C4034283311A8B5FCCA83E27E77D /* CardNetwork.swift */; };
-		68E8AB08C27A26871D1738604C462549 /* StringExtension.swift in Sources */ = {isa = PBXBuildFile; fileRef = 23480879A74817BA6671EBE840DD3DFD /* StringExtension.swift */; };
-		6901F44966CFA14590E412D4724315E1 /* Connectivity.swift in Sources */ = {isa = PBXBuildFile; fileRef = 7825C07EE77FDFE99DA9604D08C4E9ED /* Connectivity.swift */; };
-		6922A3975CC5B4FC3786E649304FC1A1 /* sl.json in Resources */ = {isa = PBXBuildFile; fileRef = 0FE2BA636B3865BD98472FC1E5089F87 /* sl.json */; };
-		694953EF5FC2EE22ADBC6C6D950D19BB /* Throwable.swift in Sources */ = {isa = PBXBuildFile; fileRef = 83F7948D9C7DBA1C183C2150F393F97C /* Throwable.swift */; };
-		69B285E9B29097B5189064597F0FCB28 /* NetworkService.swift in Sources */ = {isa = PBXBuildFile; fileRef = 8003A1A50CBC7B38C7428F47EF1B7A26 /* NetworkService.swift */; };
-		6B8BAD464C5D8A47B251B04870752FAA /* ka.json in Resources */ = {isa = PBXBuildFile; fileRef = DE6DC3F449F50EB5E2BDFC964C133B88 /* ka.json */; };
-		6F73C5B56A71A1119C1B4ACBF5E7EFDC /* GuaranteeWrappers.swift in Sources */ = {isa = PBXBuildFile; fileRef = 12A0932CE1B8F8F4C833D58A788C39F7 /* GuaranteeWrappers.swift */; };
-		6FB682E1965D5B0A1E1D204D99C10AFB /* ResumeHandlerProtocol.swift in Sources */ = {isa = PBXBuildFile; fileRef = 1B0F018AE6623EF64FB66A805CAF2979 /* ResumeHandlerProtocol.swift */; };
-		702D23DE75C89A53DF46B32EABB75A87 /* AlertController.swift in Sources */ = {isa = PBXBuildFile; fileRef = D9729E605E7F5C8CA7135B50615CE87B /* AlertController.swift */; };
-		70457906C73BF14D0F9D16119A15EE7E /* CancelContext.swift in Sources */ = {isa = PBXBuildFile; fileRef = 09125805C02546974F6D58C587DC86A1 /* CancelContext.swift */; };
-		7080176B5A43BA9580DEFC7C61A045BC /* km.json in Resources */ = {isa = PBXBuildFile; fileRef = E096A232E769AE60FFEB344C98640FA2 /* km.json */; };
-		708185DCB6D1208569223AAEC31354CA /* he.json in Resources */ = {isa = PBXBuildFile; fileRef = D5DF5477B5A6BB63A65AEEB7825A2C08 /* he.json */; };
-		71A2966D10CEE3BCC91B9B382D43E59F /* Dispatcher.swift in Sources */ = {isa = PBXBuildFile; fileRef = 4314305611F7D2285A1A0BA1AB83D963 /* Dispatcher.swift */; };
-		72653C563F876F4B57C3B5D2DEEDE559 /* CatchWrappers.swift in Sources */ = {isa = PBXBuildFile; fileRef = E29188B35C10FA5DDA7767E898BE68C2 /* CatchWrappers.swift */; };
-		72D62B5E17DA894B01FDA5F8D73A8658 /* ApplePay.swift in Sources */ = {isa = PBXBuildFile; fileRef = 1FF0DB1CFB9A3AE6A2F31666B259C1FE /* ApplePay.swift */; };
-		72E401BF1691B01A68E8A853C5D5D688 /* PaymentMethodConfigService.swift in Sources */ = {isa = PBXBuildFile; fileRef = 2BE4CB4C2C89BA7B6B9C1B90D7920781 /* PaymentMethodConfigService.swift */; };
-		74B121A75A4C9000D383DB2D2A957595 /* PostalCode.swift in Sources */ = {isa = PBXBuildFile; fileRef = A89175D5C687CDBE81558A48CC2854CA /* PostalCode.swift */; };
-		74E020E8249FAF4310DDB48ABFC6E760 /* PrimerAPIClient+3DS.swift in Sources */ = {isa = PBXBuildFile; fileRef = F75FD1C8544085ACBFF6C8BCB9051348 /* PrimerAPIClient+3DS.swift */; };
-		779F1A37671F5F22898E349AF75A59D9 /* ConcurrencyLimitedDispatcher.swift in Sources */ = {isa = PBXBuildFile; fileRef = 68B540EE62533DF838B1FC5A554F232F /* ConcurrencyLimitedDispatcher.swift */; };
-		78DDB85BDE36E399AB5093805403370D /* FinallyWrappers.swift in Sources */ = {isa = PBXBuildFile; fileRef = 812A31EFBC3A47F5D5407815185AB366 /* FinallyWrappers.swift */; };
-		7A2ECC3EE726A1827DDB79ED35F0C0EB /* NSObject+ClassName.swift in Sources */ = {isa = PBXBuildFile; fileRef = 07FCC60262CE6EF4638C072799874401 /* NSObject+ClassName.swift */; };
-		7A613C25A785A0E6D197EA998C76DEAC /* et.json in Resources */ = {isa = PBXBuildFile; fileRef = BCD7CB0B72FDEDD728889CF37457C401 /* et.json */; };
-		7A708CD8052F566C4E3FF271B3277471 /* currencies.json in Resources */ = {isa = PBXBuildFile; fileRef = 78E2910CD6D77C2E78CA5C206CC287E3 /* currencies.json */; };
-		7BA492164CC7296DFE7CCABEA651DD42 /* 3DS.swift in Sources */ = {isa = PBXBuildFile; fileRef = 1D7D6019395542D0D5584D84DE6E181B /* 3DS.swift */; };
-		7BAB72A41AD8F93117FD58922C027682 /* Colors.swift in Sources */ = {isa = PBXBuildFile; fileRef = 1D0BC729252C96D3792BB025BB6CCF3B /* Colors.swift */; };
-		7C72D56564A9AF26513960F8EA0B8091 /* PrimerSettings.swift in Sources */ = {isa = PBXBuildFile; fileRef = 469E3362B1B90CAC29E32FB1F1D1C22C /* PrimerSettings.swift */; };
-		7CF064E412F61E81E1B004EE1A1A5475 /* nn.json in Resources */ = {isa = PBXBuildFile; fileRef = 74A2FFE7E84DBBC6360609F321DF4EC7 /* nn.json */; };
-		7EFF08398021F16BFBD17D5FC51721DF /* Localizable.strings in Resources */ = {isa = PBXBuildFile; fileRef = A86FF2B2B4AB7F61461BDC92F964582B /* Localizable.strings */; };
-		8014F215FCF3C3A6282CFDF3232F2850 /* vi.json in Resources */ = {isa = PBXBuildFile; fileRef = BC1EFB1B23661D3EC8B491050FB16029 /* vi.json */; };
-		802F06BD153331C82AE5CDD5E5130ABE /* PrimerDelegate.swift in Sources */ = {isa = PBXBuildFile; fileRef = CE463680787D6E5CB60BBDF9708241AE /* PrimerDelegate.swift */; };
-		803ECD13F978C820CA97395D199F7B44 /* PrimerStateFieldView.swift in Sources */ = {isa = PBXBuildFile; fileRef = F2FA18F326AED7408061013FD3806F34 /* PrimerStateFieldView.swift */; };
-		81013CD856EDFE8281C098893BD3C269 /* PrimerUniversalCheckoutViewController.swift in Sources */ = {isa = PBXBuildFile; fileRef = 293294494252D6308C672BFC646C6408 /* PrimerUniversalCheckoutViewController.swift */; };
-		81240A2726E8F91691ED4B977610984F /* PrimerGenericTextFieldView.swift in Sources */ = {isa = PBXBuildFile; fileRef = 34D89C23D90B6A98195CAFA2395D0753 /* PrimerGenericTextFieldView.swift */; };
-		816C2C9A01B2578C42C3772B85203D1A /* AppState.swift in Sources */ = {isa = PBXBuildFile; fileRef = 4FF6DD374FD0C7EC80B787EC37BCF887 /* AppState.swift */; };
-		81DB53BE96D99D74A377509A4FE80105 /* Catchable.swift in Sources */ = {isa = PBXBuildFile; fileRef = 9E1AB09EE32CE97EE104E9A0DB4AFF68 /* Catchable.swift */; };
-		84015E75D0A077659B105FA3A1C5FF06 /* ExpiryDateField.swift in Sources */ = {isa = PBXBuildFile; fileRef = EB601784C3733F39F7B003385B0AC06A /* ExpiryDateField.swift */; };
-		84547DF635109713E49A990E9317D991 /* PrimerTheme+TextStyles.swift in Sources */ = {isa = PBXBuildFile; fileRef = BB21386F14AAB80CE908256128B74C77 /* PrimerTheme+TextStyles.swift */; };
-		8605DD40A8E43120F9800863EC252738 /* BundleExtension.swift in Sources */ = {isa = PBXBuildFile; fileRef = 35D09A7A73724CC3A8B030B91D91EB3E /* BundleExtension.swift */; };
-		86FF49A41ED474E6BF8E0FEB0AF17A46 /* PrimerSimpleCardFormTextFieldView.swift in Sources */ = {isa = PBXBuildFile; fileRef = EAEC4BD1D535DEC1BD9B72099D7270C2 /* PrimerSimpleCardFormTextFieldView.swift */; };
-		8854FEDE2069200DA351A8BB4B227E68 /* bn.json in Resources */ = {isa = PBXBuildFile; fileRef = B6CC4CDCC7CB85CB74DDCFDA9EFF7E8C /* bn.json */; };
-		885CF78560983F0A6C831A4162746A48 /* PrimerTheme+Borders.swift in Sources */ = {isa = PBXBuildFile; fileRef = 127442F8F3B2C274537504D0BC81844E /* PrimerTheme+Borders.swift */; };
-		89C3349CB5FC7B575795ECB02A9F8F2A /* URLExtension.swift in Sources */ = {isa = PBXBuildFile; fileRef = 0D6538EE9315D2EC05D59E90F25BC68D /* URLExtension.swift */; };
-		89DCBF60A3D302633EA6E23F8040EA65 /* dv.json in Resources */ = {isa = PBXBuildFile; fileRef = C5067CE9ED1E527F41ED4F65E2CCA5D1 /* dv.json */; };
-		8CACAC7D9364F30D90A2BBE706EF2103 /* ExternalViewModel.swift in Sources */ = {isa = PBXBuildFile; fileRef = F697AFB885D5C0BAEFFB343EDA2AE179 /* ExternalViewModel.swift */; };
-		8DF647CFFA97533BAADC6D926AC217B6 /* DataExtension.swift in Sources */ = {isa = PBXBuildFile; fileRef = C4DAC44D27ADA47EEA0716159A4BC3D4 /* DataExtension.swift */; };
-		8EFA80F433296D2845EFAF3F0033DC39 /* PrimerTextField.swift in Sources */ = {isa = PBXBuildFile; fileRef = 85C8BA90006BB34543E615D7738DD051 /* PrimerTextField.swift */; };
-		90BBC5283B4D0213C7487EBE0F54FBF6 /* SuccessMessage.swift in Sources */ = {isa = PBXBuildFile; fileRef = 0EDC8A50B1EC697A7CB684151C97BEBF /* SuccessMessage.swift */; };
-		90EC263BA091BFDB71A3EC576DB2CB3C /* PrimerNavigationController.swift in Sources */ = {isa = PBXBuildFile; fileRef = 6658C5B944DABF2446C0B616B1A1A6A6 /* PrimerNavigationController.swift */; };
-		9115EAF41C364F87AD6034E44EDCF970 /* CancellableThenable.swift in Sources */ = {isa = PBXBuildFile; fileRef = A7E75B8788609ABA165FB138181A24FB /* CancellableThenable.swift */; };
-		9133996C4B7A02A508ECEC5B00AF4996 /* when.swift in Sources */ = {isa = PBXBuildFile; fileRef = 5FDE91685AAC26C49AA35870730982C3 /* when.swift */; };
-		920EB986D4CAC26615DD52360EA4007C /* az.json in Resources */ = {isa = PBXBuildFile; fileRef = 401FB83270E309D17EEA09F3F70C87FF /* az.json */; };
-		9379A5A3D9B5D9BD80E2BEEC57A21690 /* nb.json in Resources */ = {isa = PBXBuildFile; fileRef = 5CD9AC98E218F87D5CCE16708C0E3510 /* nb.json */; };
-		954E380C54036574517DD1AD81388F0F /* id.json in Resources */ = {isa = PBXBuildFile; fileRef = 635BD475E8C26E4AB9341D962ED8F444 /* id.json */; };
-		95621BDBC9D84F242871E9EEA744192A /* PrimerScrollView.swift in Sources */ = {isa = PBXBuildFile; fileRef = DB3EB436276439F2C8D579ADE4F6B341 /* PrimerScrollView.swift */; };
-		956C85225E7D6B20F45E1A6497865768 /* uz.json in Resources */ = {isa = PBXBuildFile; fileRef = 39FA78323933A089463ED1BB25A22D83 /* uz.json */; };
-		96FC6886E4F9C9BEEA6EF85DE2954092 /* PrimerTheme.swift in Sources */ = {isa = PBXBuildFile; fileRef = A2DF4C73CB54FD45852C577A911FEAF5 /* PrimerTheme.swift */; };
-		9867D13839BF9FF92114BBADA1943FB8 /* ExternalPaymentMethodTokenizationViewModel.swift in Sources */ = {isa = PBXBuildFile; fileRef = AC94141CE548C76A910FE3C8F4A2127F /* ExternalPaymentMethodTokenizationViewModel.swift */; };
-		98F0D3B49D130834BE4BE50A8098FF5F /* StateField.swift in Sources */ = {isa = PBXBuildFile; fileRef = BB9B649478C0700702EA7E05394A2A11 /* StateField.swift */; };
-		994C534AE485392A320799F0405CE597 /* PrimerFormView.swift in Sources */ = {isa = PBXBuildFile; fileRef = 440418EEB01FD9B1BDAF723E989622B8 /* PrimerFormView.swift */; };
-		99655C667BDD696775F4795F58D73396 /* PrimerFirstNameFieldView.swift in Sources */ = {isa = PBXBuildFile; fileRef = 14204611315DB5D25C0B134009FF5546 /* PrimerFirstNameFieldView.swift */; };
-		9A577FFCAD6E471F8DC870222CE16473 /* firstly.swift in Sources */ = {isa = PBXBuildFile; fileRef = 9EF2E552AC661413CD893268A39D980E /* firstly.swift */; };
-		9AC12777DC69ADAD33FA103D92ADA863 /* hy.json in Resources */ = {isa = PBXBuildFile; fileRef = 11E466AE52C780F276A33BC264BD8EE3 /* hy.json */; };
-		9B6824C66EDD284832F03605DF0966E5 /* CheckoutModule.swift in Sources */ = {isa = PBXBuildFile; fileRef = E36F370C19A2A3FE902A06C83FB89083 /* CheckoutModule.swift */; };
-		9CB22E8A848FCF65A8025FDEDC59D69B /* lt.json in Resources */ = {isa = PBXBuildFile; fileRef = 39DE88BE74D343689A6BB8B3FD6022B9 /* lt.json */; };
-		9CD07844CF607018275D271F198C4226 /* PrimerTheme+Inputs.swift in Sources */ = {isa = PBXBuildFile; fileRef = 5CC29CF48AF1D5CC842A51D6BDCD7597 /* PrimerTheme+Inputs.swift */; };
-		9EC93F00C0A761AC1785D0D622CB8614 /* AnalyticsEvent.swift in Sources */ = {isa = PBXBuildFile; fileRef = 374BD474700395A876438314E0E4BB81 /* AnalyticsEvent.swift */; };
-		9FFE86B69625FCC9ADADAC174DF1F85D /* PaymentMethodComponent.swift in Sources */ = {isa = PBXBuildFile; fileRef = 471EF53C18B5ADB67294A76D0E3F7702 /* PaymentMethodComponent.swift */; };
-		A04871234C8277B6D411034F041E75F7 /* FormPaymentMethodTokenizationViewModel.swift in Sources */ = {isa = PBXBuildFile; fileRef = 888BAA2AB3CC707E8C9B751231682DCC /* FormPaymentMethodTokenizationViewModel.swift */; };
-		A0A97B54CE47408FCEC395D5827FB218 /* da.json in Resources */ = {isa = PBXBuildFile; fileRef = 6641CBF96B27A48398C99B9959B80306 /* da.json */; };
-		A0F7232EDE6FB1E2CF49F7FB01D0DCC9 /* uk.json in Resources */ = {isa = PBXBuildFile; fileRef = 55ECB23A7F39B131352246D87CA81FA4 /* uk.json */; };
-		A1751639CD2C242F2799A1F907049C35 /* ms.json in Resources */ = {isa = PBXBuildFile; fileRef = 1884C281288D6F2DC87392AA558CAB93 /* ms.json */; };
-		A1E5FC05F3A44BD95ECDDE74B27A2053 /* gl.json in Resources */ = {isa = PBXBuildFile; fileRef = 9FB4C63D7CC7487D55578CEA9254749A /* gl.json */; };
-		A256973D8ED1CED005A724EAC1AC4397 /* PaymentMethodTokenizationViewModel+Logic.swift in Sources */ = {isa = PBXBuildFile; fileRef = 6F563F38E8DB399181449215733EB378 /* PaymentMethodTokenizationViewModel+Logic.swift */; };
-		A2C5B1A6D71FD758EFE8D638E8F86B9B /* WrapperProtocols.swift in Sources */ = {isa = PBXBuildFile; fileRef = 2CEC07C1E711F2BB2548F408BA1F9165 /* WrapperProtocols.swift */; };
-		A311C672C579584427612E122CF04799 /* HeaderFooterLabelView.swift in Sources */ = {isa = PBXBuildFile; fileRef = C5EA94B46E5B8650F45401C1EB034069 /* HeaderFooterLabelView.swift */; };
-		A32D82C2AEAB9B9E0B9D58DB7BF7523E /* SequenceWrappers.swift in Sources */ = {isa = PBXBuildFile; fileRef = C82E3557BA9676B3FDB2BFDD19965331 /* SequenceWrappers.swift */; };
-		A52E308D8C3F296FF73E8C729914AF53 /* Primer.swift in Sources */ = {isa = PBXBuildFile; fileRef = 154D6609196FC914D921B07C3CAF9B1D /* Primer.swift */; };
-		A6FB677C2C1AF7EAD1AF499AF5482017 /* ArrayExtension.swift in Sources */ = {isa = PBXBuildFile; fileRef = 3C79E1C2DF0E4C5CF50C8AB37192652A /* ArrayExtension.swift */; };
-		A71BB360AF2C3C32F0C59EA634A40D0E /* PrimerHeadlessUniversalCheckout.swift in Sources */ = {isa = PBXBuildFile; fileRef = 632C061A409169129150BA396A5A01AD /* PrimerHeadlessUniversalCheckout.swift */; };
-		A73957DDF37813E542246DCF4A5D611C /* PrimerViewController.swift in Sources */ = {isa = PBXBuildFile; fileRef = 3EBCC0D2884D768754D719AB4A9A5300 /* PrimerViewController.swift */; };
-		A94F78072E198F9F14317B0951DEBD54 /* VaultPaymentMethodViewController.swift in Sources */ = {isa = PBXBuildFile; fileRef = 7638978E105DD94C1A4F96671DCE7509 /* VaultPaymentMethodViewController.swift */; };
-		ABD601102F1470E5B14ADAD539B8B531 /* DependencyInjection.swift in Sources */ = {isa = PBXBuildFile; fileRef = AD136092074E558DCB801DC18F8BE824 /* DependencyInjection.swift */; };
-		B121933BA7CB45BE7FE5EE0900C1830F /* RecoverWrappers.swift in Sources */ = {isa = PBXBuildFile; fileRef = 39F3788D71C6606DC0313025968962C1 /* RecoverWrappers.swift */; };
-		B1FBBFA12A59CCA2669694889F00DBD2 /* UILocalizableUtil.swift in Sources */ = {isa = PBXBuildFile; fileRef = 816AB8C911FB952ADA993F8CB7CED557 /* UILocalizableUtil.swift */; };
-		B2BDEDF27B0ED76745E1E69B8B0E9F63 /* PaymentResponse.swift in Sources */ = {isa = PBXBuildFile; fileRef = AEF200FE3A6D0727A493E8C4ACD4EFD8 /* PaymentResponse.swift */; };
-		B38CF33050C732F9BCBCC127AA84A1A5 /* mk.json in Resources */ = {isa = PBXBuildFile; fileRef = B0F7F8F24028713D4D0B8B381956AFF8 /* mk.json */; };
-		B4439C3998874DD57F30951B35189540 /* PayPal.swift in Sources */ = {isa = PBXBuildFile; fileRef = E151721736BAD4346B46053B086A18CE /* PayPal.swift */; };
-		B49FCD4E7C6F4BBE673BE306F9BFEAAB /* CardNumberField.swift in Sources */ = {isa = PBXBuildFile; fileRef = 04F0F5E1B92B4D2528F0C41305A644D8 /* CardNumberField.swift */; };
-		B4AEDF0590E15CFFFBC85CA8A35823BD /* Analytics.swift in Sources */ = {isa = PBXBuildFile; fileRef = A143AA74DE8F6D1364C03D40E247692B /* Analytics.swift */; };
-		B57A22967C9B81340BD4033B40C22B10 /* kk.json in Resources */ = {isa = PBXBuildFile; fileRef = C78D56353FD746C40EA9E994289DD1DF /* kk.json */; };
-		B692BAB331B69D37725BB573220A5A3D /* Currency.swift in Sources */ = {isa = PBXBuildFile; fileRef = C038BFBB492D9708FC33117412F5B565 /* Currency.swift */; };
-		B69810DF45B677FFC88EC088CA389D64 /* AddressField.swift in Sources */ = {isa = PBXBuildFile; fileRef = 874CC9488E7B9EA799EB3F4967FD3DD1 /* AddressField.swift */; };
-		B883A9E1A5659F951312D4DD1EB11D57 /* pl.json in Resources */ = {isa = PBXBuildFile; fileRef = 5D750962A907503622C5631B4FB287ED /* pl.json */; };
-		B8929EF3C1BCFDAA444C917C1904AB4A /* PrimerTheme+Colors.swift in Sources */ = {isa = PBXBuildFile; fileRef = 02518537AAC65F319C3CFB8A18877B3C /* PrimerTheme+Colors.swift */; };
-		B95B5DA794E66413545D2F850948C206 /* PrimerVaultManagerViewController.swift in Sources */ = {isa = PBXBuildFile; fileRef = A49BEA255F324057D2F74C1C90FA304B /* PrimerVaultManagerViewController.swift */; };
-		BB0802EAB58980599221D0D6D6B9F797 /* Thenable.swift in Sources */ = {isa = PBXBuildFile; fileRef = 30A7995DFB7C29B7F3FF24C001F1AAC8 /* Thenable.swift */; };
-		BB5C00B04821564D39ABE7975C84C06E /* VaultCheckoutViewModel.swift in Sources */ = {isa = PBXBuildFile; fileRef = 5C5635C0406E46F6C61CE3FE8D479479 /* VaultCheckoutViewModel.swift */; };
-		BE6A9FD85A7D682FCD7F27C3913CB867 /* PrimerTestPaymentMethodTokenizationViewModel.swift in Sources */ = {isa = PBXBuildFile; fileRef = 54076689EC6C46204267420081A38FC3 /* PrimerTestPaymentMethodTokenizationViewModel.swift */; };
-		BF16187265DA03EF0910ECBB05F12411 /* PrimerThemeData+Deprecated.swift in Sources */ = {isa = PBXBuildFile; fileRef = FB8DFFEA63E1F14046DF0C5A52BB09C8 /* PrimerThemeData+Deprecated.swift */; };
-		BF32978A86593EC5C993AEF2B0C8A2B0 /* PollingModule.swift in Sources */ = {isa = PBXBuildFile; fileRef = 6427DBA7965B1B28C49181E0016C2758 /* PollingModule.swift */; };
-		BF9A975042E56BC8AC6ABD83FB7B8F46 /* ko.json in Resources */ = {isa = PBXBuildFile; fileRef = FA9108E4F97CB3E17C1D65AF9C5EBD0B /* ko.json */; };
-		BFE1BE88209886C684928F4990C071C7 /* 3DSService+Promises.swift in Sources */ = {isa = PBXBuildFile; fileRef = ABB76F8887DBC17E30FB09B867E5186E /* 3DSService+Promises.swift */; };
-		C03B9B5AE97B7DC52A352FD7C850EE1F /* VaultPaymentMethodView.swift in Sources */ = {isa = PBXBuildFile; fileRef = F76C8BAC12EA4C687A1D8A512C5EE01F /* VaultPaymentMethodView.swift */; };
-		C0B15B68FCFC3B840D3B2CBF1B72AE7F /* PrimerHeadlessUniversalCheckoutProtocols.swift in Sources */ = {isa = PBXBuildFile; fileRef = 6B94FDAF8AB125D81E1216BAD83D6F96 /* PrimerHeadlessUniversalCheckoutProtocols.swift */; };
-		C19A2CD8C56A5F882DB7AE7436F3F639 /* el.json in Resources */ = {isa = PBXBuildFile; fileRef = 7A72B06C30489AC3E8A2B5EFAF28B9A9 /* el.json */; };
-		C2081A759C9B9BC656A732FADA8B2E56 /* Mask.swift in Sources */ = {isa = PBXBuildFile; fileRef = 5B62C9AC929DBD75996A17C2DF4CEDD0 /* Mask.swift */; };
-		C2A38AAE897B067B9DEB5D076FD51923 /* PrimerTableViewCell.swift in Sources */ = {isa = PBXBuildFile; fileRef = 4E53B78B31B9F2920F3E95E25618E91E /* PrimerTableViewCell.swift */; };
-		C2D7B32E16988189F0517234A8982B11 /* MockPrimerAPIClient.swift in Sources */ = {isa = PBXBuildFile; fileRef = B7D2F4BAA739FB95E72C662183F587A7 /* MockPrimerAPIClient.swift */; };
-		C426724F4CE543EC5C78DE29A33B47F7 /* PayPalTokenizationViewModel.swift in Sources */ = {isa = PBXBuildFile; fileRef = 1B248F72F834E0353418A37C78485467 /* PayPalTokenizationViewModel.swift */; };
-		C48CE439083F9425A6209CD0BFF70C76 /* PresentationController.swift in Sources */ = {isa = PBXBuildFile; fileRef = 5BF280560B682671191AE9E49D626C6D /* PresentationController.swift */; };
-		C5E3704DB0CE0CC439F85FE8F394157C /* Resolver.swift in Sources */ = {isa = PBXBuildFile; fileRef = 826A3DD4C1B2E74DFE546D7195563581 /* Resolver.swift */; };
-		C629D45B28FC2E3E44393EA2939E091E /* es.json in Resources */ = {isa = PBXBuildFile; fileRef = EC8D5296A90E2366992B76852753B8C0 /* es.json */; };
-		C6413FEFCCF3923985441D9FE529E9FE /* AnyEncodable.swift in Sources */ = {isa = PBXBuildFile; fileRef = 6D477E5635F178316ED625A85D77ADD5 /* AnyEncodable.swift */; };
-		C7267F76ADED5C1361E36EC13035DE11 /* fr.json in Resources */ = {isa = PBXBuildFile; fileRef = 832B4C92AC84266B6D16C6530385785C /* fr.json */; };
-		C75D9ED3AF574C82E5ABB48C0B0B0E3A /* pt.json in Resources */ = {isa = PBXBuildFile; fileRef = E633BE6DAD95E6AAECB92A43652C57D3 /* pt.json */; };
-		C843F92753D9121CDCEBEB9E794E6521 /* AnyDecodable.swift in Sources */ = {isa = PBXBuildFile; fileRef = EBCCE4A8A2E5634B2B437CDC50C50E32 /* AnyDecodable.swift */; };
-		C9134883F43B27F736BF8B4239875556 /* PrimerTheme+Buttons.swift in Sources */ = {isa = PBXBuildFile; fileRef = 241B3E8542EED2F9C305D188481F734A /* PrimerTheme+Buttons.swift */; };
-		CB9E10B0269CEEB81005CC08E298A477 /* PrimerExpiryDateFieldView.swift in Sources */ = {isa = PBXBuildFile; fileRef = 840A04F6270E300CB2FC79503B63A438 /* PrimerExpiryDateFieldView.swift */; };
-		CBE37537C3C6761093E697D043B64141 /* sv.json in Resources */ = {isa = PBXBuildFile; fileRef = 475B4870F7B981495B8EC80A8D1E7183 /* sv.json */; };
-		CD8D6BE0CB93AF68FE558E583E1F2142 /* tg.json in Resources */ = {isa = PBXBuildFile; fileRef = A027C3CA848F5A07A750DA6F898065CF /* tg.json */; };
-		CE228210AC636FA985E2FD6D7F8830A0 /* ImageName.swift in Sources */ = {isa = PBXBuildFile; fileRef = DDECA69622197515E1015F70B2822A73 /* ImageName.swift */; };
-		CF00869DA1283494B93EDCC70388ABB6 /* PrimerCardFormViewController.swift in Sources */ = {isa = PBXBuildFile; fileRef = 3A7605AC8CD8E43205E4E0C370B9FEC2 /* PrimerCardFormViewController.swift */; };
-		CF7C05EA656334E927B765B21E28CB31 /* CardComponentsManager.swift in Sources */ = {isa = PBXBuildFile; fileRef = 94A01101C2E32A5504E4FCF2E207EFE9 /* CardComponentsManager.swift */; };
-		D09CD12E4419A58FB7E4EF322A15C4D8 /* hang.swift in Sources */ = {isa = PBXBuildFile; fileRef = 494FD6FA6A60201369E93178CAAC7B34 /* hang.swift */; };
-		D24114E6D125B853531BB4B98304076F /* PaymentMethodConfigurationOptions.swift in Sources */ = {isa = PBXBuildFile; fileRef = 7103AEE481AC5AD25993A04C08EDF49E /* PaymentMethodConfigurationOptions.swift */; };
-		D245A22D4D1348431C67374AD64E9BC9 /* CardScannerViewController+SimpleScanDelegate.swift in Sources */ = {isa = PBXBuildFile; fileRef = 63EC824BB1699DC613FDD36E80042D7A /* CardScannerViewController+SimpleScanDelegate.swift */; };
-		D2915F009EF7F9430AE5F6772556CB5A /* PrimerCardholderNameFieldView.swift in Sources */ = {isa = PBXBuildFile; fileRef = DF5B8C7830029D200D78967455502D72 /* PrimerCardholderNameFieldView.swift */; };
-		D2CEF03E248AA05C7668C47FF20BDD8E /* UIScreenExtension.swift in Sources */ = {isa = PBXBuildFile; fileRef = 205AF0EE4DEB565060309477AEB7C508 /* UIScreenExtension.swift */; };
-		D38D47B35612E5C9685B1647EECD8692 /* ReloadDelegate.swift in Sources */ = {isa = PBXBuildFile; fileRef = 9126DA0AB1C286D809384784280E8B97 /* ReloadDelegate.swift */; };
-		D3D035B764E052FC428EC36292672064 /* FormType.swift in Sources */ = {isa = PBXBuildFile; fileRef = AF26CC24D08BBFC48166F92EA51E4902 /* FormType.swift */; };
-		D40D791833A3CF34C3D98D667EFC63DB /* CancellableCatchable.swift in Sources */ = {isa = PBXBuildFile; fileRef = 7AC5977C03B6E5EA1A40CAEBB1F2AC6F /* CancellableCatchable.swift */; };
-		D484F2C79AEA9B37D506DD4783E7DBF7 /* CustomStringConvertible.swift in Sources */ = {isa = PBXBuildFile; fileRef = 4A63DC9F91856B6F7E6020ED293426E6 /* CustomStringConvertible.swift */; };
-		D596E2B41C673AD5018AEA0A0321E51C /* Pods-PrimerSDK_Tests-umbrella.h in Headers */ = {isa = PBXBuildFile; fileRef = EE9674DAD0C961C92687877090E1E047 /* Pods-PrimerSDK_Tests-umbrella.h */; settings = {ATTRIBUTES = (Public, ); }; };
-		D76D69C1508A345C84E160B735976A2F /* Device.swift in Sources */ = {isa = PBXBuildFile; fileRef = CD2D13EDB740E9BD1B4CD6AFC028AD50 /* Device.swift */; };
-		DA9132F104989A5BB118B83BD18489FA /* Foundation.framework in Frameworks */ = {isa = PBXBuildFile; fileRef = EAB6F611E86A4758835A715E4B4184F6 /* Foundation.framework */; };
-		DB3AC7C62C350E7FC211A1347A2694E3 /* sq.json in Resources */ = {isa = PBXBuildFile; fileRef = 978D9FDD15A962C1F337554D6F7F9BDB /* sq.json */; };
-		DC6D32E2A88A9CE4484B7686782F76F1 /* PrimerSearchTextField.swift in Sources */ = {isa = PBXBuildFile; fileRef = 2AE00FA55173A6446DED2C2C33CC37C1 /* PrimerSearchTextField.swift */; };
-		DC7FD7089DA90BBFE18881BF71050035 /* CreateResumePaymentService.swift in Sources */ = {isa = PBXBuildFile; fileRef = 9137C6E1C63183556BC7E1CEEE482305 /* CreateResumePaymentService.swift */; };
-		DED80E0DBDFCBA1EFDBAAAFE7B497998 /* Consolable.swift in Sources */ = {isa = PBXBuildFile; fileRef = 0394381D0EAE9C7A5E3738EB134E6B7B /* Consolable.swift */; };
-		DF092F50C46F4A02601B3E04666BBF14 /* Bank.swift in Sources */ = {isa = PBXBuildFile; fileRef = 09E509B89DB7A974BFEAFE312097397E /* Bank.swift */; };
-		DFF1D1A444A2CA8C20CB79CD23F39067 /* PrimerTestPaymentMethodViewController.swift in Sources */ = {isa = PBXBuildFile; fileRef = 6AA4B21CA96E04B0FA1247EEB0C1A8B9 /* PrimerTestPaymentMethodViewController.swift */; };
-		E120CB2A55D9B607F55F3BA6AE22B472 /* eu.json in Resources */ = {isa = PBXBuildFile; fileRef = B11ACC66DAE1E31107BD5A86A8411076 /* eu.json */; };
-		E150EB1E3DDC0F59C4FDE4E1058FCAF7 /* Foundation.framework in Frameworks */ = {isa = PBXBuildFile; fileRef = EAB6F611E86A4758835A715E4B4184F6 /* Foundation.framework */; };
-		E1B6D090FB95245E736BF9C912CACD13 /* URLSessionStack.swift in Sources */ = {isa = PBXBuildFile; fileRef = 20CFB3E1F9AF7EAFDFED9D27C1723908 /* URLSessionStack.swift */; };
-		E47B78E9C5A2F4CDB86BC18D69AAAF09 /* LogEvent.swift in Sources */ = {isa = PBXBuildFile; fileRef = DE02F7176F7A3A6D6822797E092836F4 /* LogEvent.swift */; };
-		E572194817105F066D8299C9E52ADA9E /* CardButton.swift in Sources */ = {isa = PBXBuildFile; fileRef = 6E7A6848C0235AFE5180AC131B65A0FC /* CardButton.swift */; };
-		E5B95E049A3E4DBFF9F7DB2111B1DCDB /* ro.json in Resources */ = {isa = PBXBuildFile; fileRef = EA718C0FF0F089A7609A30BB1DD62744 /* ro.json */; };
-		E7A018C53D1669BAA92112E6E0CA4E73 /* bs.json in Resources */ = {isa = PBXBuildFile; fileRef = CE18DF5648410BD98D3021722BC06148 /* bs.json */; };
-		E7C0D9DFBF70DF7730CA15FE8DF6F878 /* PrimerSDK-dummy.m in Sources */ = {isa = PBXBuildFile; fileRef = 46F10C838A14A4D1EC5008A9A50587B5 /* PrimerSDK-dummy.m */; };
-		E848503CC0780F4D3C5E54445AC63767 /* Parser.swift in Sources */ = {isa = PBXBuildFile; fileRef = B3C21404D9D3EFD9E8E73AC1F00F382D /* Parser.swift */; };
-		EA2DC7A97A40D8E3614B3A976BAE5692 /* FirstNameField.swift in Sources */ = {isa = PBXBuildFile; fileRef = 7EE355292C15599CB927DF4EA9D81332 /* FirstNameField.swift */; };
-		EAF61812469BCC917ADD5A13D0A726C4 /* PaymentMethodTokenizationViewModel.swift in Sources */ = {isa = PBXBuildFile; fileRef = 86CC1D162B24CC2BA76B1DEBEB6A3376 /* PaymentMethodTokenizationViewModel.swift */; };
-		EB80F1BBD42A94ACC879B63E01655DEC /* CardScannerViewController.swift in Sources */ = {isa = PBXBuildFile; fileRef = 8176DA8168D53617197CB82B98F44B5E /* CardScannerViewController.swift */; };
-		ED2125256EDC5C8AE1000D544EE039A6 /* DateExtension.swift in Sources */ = {isa = PBXBuildFile; fileRef = 95BB6C967FF6946677D3471987934B3F /* DateExtension.swift */; };
-		ED2451A12A7CD4B18F95FE8A63927452 /* fa.json in Resources */ = {isa = PBXBuildFile; fileRef = A41DBE9092ED4B3CB69237C1B51C2C44 /* fa.json */; };
-		EEE5E29AF8458D0981CF23FEB6536835 /* ug.json in Resources */ = {isa = PBXBuildFile; fileRef = A0D014A9A35667994584407C797F26EC /* ug.json */; };
-		F14F987909ACC911DB4D463F0177F4F2 /* Configuration.swift in Sources */ = {isa = PBXBuildFile; fileRef = A6A346F9ECE5D109C629EC8C28BDAF1B /* Configuration.swift */; };
-		F16E681FF700579A66A2E1248BBDBF0D /* ur.json in Resources */ = {isa = PBXBuildFile; fileRef = 1846428A20F46EBD53DDB88B13B564A1 /* ur.json */; };
-		F178642157297654A94F925C8E8A8AF5 /* VaultService.swift in Sources */ = {isa = PBXBuildFile; fileRef = 58FDCD9F00C2C7A6E91E3B101CB75582 /* VaultService.swift */; };
-		F22D09B3764DA9AA5A1AC5FC5D9E71A5 /* UIKit.framework in Frameworks */ = {isa = PBXBuildFile; fileRef = D245E0514AAC1A2B9A6D5EA2F383E90F /* UIKit.framework */; };
-		F26AD836BAD633D85F766B7E9C65F42C /* Keychain.swift in Sources */ = {isa = PBXBuildFile; fileRef = 662FC8C2D871D5F9B4520D9AF3B0BC59 /* Keychain.swift */; };
-		F2B485FDBE192393E48B254402B43A32 /* Cancellable.swift in Sources */ = {isa = PBXBuildFile; fileRef = 458C0BF3527691B6E870B9ADB1E47C11 /* Cancellable.swift */; };
-		F4FC954C9C8357BA67516F2784D23DD5 /* AnyCodable.swift in Sources */ = {isa = PBXBuildFile; fileRef = 649F827EB4F850C3FA6B2886751D40EF /* AnyCodable.swift */; };
-		F66DE5CF76C33A9D4D45A3E78A10B34B /* ApayaTokenizationViewModel.swift in Sources */ = {isa = PBXBuildFile; fileRef = 6CAAAC0EB91492CFF951C7EA36178D10 /* ApayaTokenizationViewModel.swift */; };
-		F67F79EB155A1620C8A05867BBB3F880 /* ha.json in Resources */ = {isa = PBXBuildFile; fileRef = DDFA0294DC14FFD487706AF6CBD43717 /* ha.json */; };
-		F6FCEA41B7D4A17FD20C345E86296343 /* Pods-PrimerSDK_Example-dummy.m in Sources */ = {isa = PBXBuildFile; fileRef = 21F4ACB1142B1B9457658584BF5CD35A /* Pods-PrimerSDK_Example-dummy.m */; };
-		F736E1C698CA6A89DFE09901AD622200 /* PrimerLoadingViewController.swift in Sources */ = {isa = PBXBuildFile; fileRef = C1174B2FFE64E5D0083345E806D9EEAD /* PrimerLoadingViewController.swift */; };
-		F814B8A22BDE2B6BC2AA54DF3E29F14E /* sk.json in Resources */ = {isa = PBXBuildFile; fileRef = DA14D163F9BEE98C4DACE3C52D91A189 /* sk.json */; };
-		F896C0C80784FD72B067DCC8928AF52B /* PrimerInputElements.swift in Sources */ = {isa = PBXBuildFile; fileRef = 10BB6738F2CE9D9E6EBE4548FD1DDAF5 /* PrimerInputElements.swift */; };
-		F8A525668024E55FB3A6FC761D1DF53B /* be.json in Resources */ = {isa = PBXBuildFile; fileRef = 5A49BEAA7CA3C1781B73BF888BB6C8BF /* be.json */; };
-		F9091BF83E3A6E538FD96D6A6FE48131 /* RateLimitedDispatcher.swift in Sources */ = {isa = PBXBuildFile; fileRef = 5622E382B6812C73805E559A84C19878 /* RateLimitedDispatcher.swift */; };
-		F9302360DFCDE413DFA656A7FE88AE18 /* ErrorHandler.swift in Sources */ = {isa = PBXBuildFile; fileRef = 940BC19BFB4A46D7A08AD7996E192A15 /* ErrorHandler.swift */; };
-		FB8E2363C59B900E38DED84820D55DAF /* PostalCodeField.swift in Sources */ = {isa = PBXBuildFile; fileRef = 61B1FC18462EA020EA81E2A62B06006D /* PostalCodeField.swift */; };
-		FD7A2734D039FFB5B1E766C03D0ABEF4 /* Apaya.swift in Sources */ = {isa = PBXBuildFile; fileRef = 50F1BE90C0164308D53B6B5CCE98C785 /* Apaya.swift */; };
-		FEB4750A45D18EA4B7880641E4659878 /* no.json in Resources */ = {isa = PBXBuildFile; fileRef = F1057B2829C97A9C40DB9AF7564FC24F /* no.json */; };
->>>>>>> 964190c7
+		F73479D0A5D3FE373398F6A7111AC04A /* ClientSessionActionsModule.swift in Sources */ = {isa = PBXBuildFile; fileRef = A4F6FFE56D1228B259E1F8783009DEB2 /* ClientSessionActionsModule.swift */; };
+		F86369CD88C50C643723660F826CA908 /* CheckoutWithVaultedPaymentMethodViewModel.swift in Sources */ = {isa = PBXBuildFile; fileRef = CD3415AD9CBFD453302821BF5CC64003 /* CheckoutWithVaultedPaymentMethodViewModel.swift */; };
+		F9B6D77A9B8BDEFB86E6CA6A14E2805F /* Weak.swift in Sources */ = {isa = PBXBuildFile; fileRef = C9E9892D8A2205AFAA90D72CB8EC32C2 /* Weak.swift */; };
+		FB8148A5681A57B3AD5C495C19C22E11 /* ml.json in Resources */ = {isa = PBXBuildFile; fileRef = EF13DC7F0A402364849190FFB9771E42 /* ml.json */; };
+		FE16631414871963DFC4F299DF8A8385 /* da.json in Resources */ = {isa = PBXBuildFile; fileRef = 97B12F80FC52A51E5BDABD038787DD83 /* da.json */; };
+		FFCADFF2548234F0FEEF5F6EEFA0CEC3 /* CheckoutModule.swift in Sources */ = {isa = PBXBuildFile; fileRef = A67331C665DDF144B9134AA819262BE3 /* CheckoutModule.swift */; };
 /* End PBXBuildFile section */
 
 /* Begin PBXContainerItemProxy section */
-		2427E2739AE189A5FD1F0CA92F901DF1 /* PBXContainerItemProxy */ = {
+		01693E13E7831AB1AFA234176360CF41 /* PBXContainerItemProxy */ = {
+			isa = PBXContainerItemProxy;
+			containerPortal = BFDFE7DC352907FC980B868725387E98 /* Project object */;
+			proxyType = 1;
+			remoteGlobalIDString = 6C144A762E9B598392AFFEC8F873746A;
+			remoteInfo = "Pods-PrimerSDK_Example";
+		};
+		4BA1300EDE4EF15DAEC79C270C5200C9 /* PBXContainerItemProxy */ = {
+			isa = PBXContainerItemProxy;
+			containerPortal = BFDFE7DC352907FC980B868725387E98 /* Project object */;
+			proxyType = 1;
+			remoteGlobalIDString = 6E6525C7043FBA7BB34A249010AF5593;
+			remoteInfo = "PrimerSDK-PrimerResources";
+		};
+		57B7E06A0D15F01D8705150D7609CC81 /* PBXContainerItemProxy */ = {
 			isa = PBXContainerItemProxy;
 			containerPortal = BFDFE7DC352907FC980B868725387E98 /* Project object */;
 			proxyType = 1;
 			remoteGlobalIDString = F3BE9108C53B53949406218CEA55E0B2;
 			remoteInfo = PrimerSDK;
 		};
-		5C69996F71407222FDB252E734F107DA /* PBXContainerItemProxy */ = {
-			isa = PBXContainerItemProxy;
-			containerPortal = BFDFE7DC352907FC980B868725387E98 /* Project object */;
-			proxyType = 1;
-			remoteGlobalIDString = 6E6525C7043FBA7BB34A249010AF5593;
-			remoteInfo = "PrimerSDK-PrimerResources";
-		};
-		FCE59844136E56EC81A758392D48D5D8 /* PBXContainerItemProxy */ = {
-			isa = PBXContainerItemProxy;
-			containerPortal = BFDFE7DC352907FC980B868725387E98 /* Project object */;
-			proxyType = 1;
-			remoteGlobalIDString = 6C144A762E9B598392AFFEC8F873746A;
-			remoteInfo = "Pods-PrimerSDK_Example";
-		};
 /* End PBXContainerItemProxy section */
 
 /* Begin PBXFileReference section */
-<<<<<<< HEAD
-		010069D705AC5747F8203D82BD6E1533 /* CheckoutWithVaultedPaymentMethodViewModel.swift */ = {isa = PBXFileReference; includeInIndex = 1; lastKnownFileType = sourcecode.swift; path = CheckoutWithVaultedPaymentMethodViewModel.swift; sourceTree = "<group>"; };
-		02571B8C79E98926D8F502BD1A7CD1AC /* Field.swift */ = {isa = PBXFileReference; includeInIndex = 1; lastKnownFileType = sourcecode.swift; path = Field.swift; sourceTree = "<group>"; };
-		027A678B0DB6592DF5B60DA0B83D1C7A /* Localizable.strings */ = {isa = PBXFileReference; includeInIndex = 1; lastKnownFileType = text.plist.strings; name = Localizable.strings; path = pl.lproj/Localizable.strings; sourceTree = "<group>"; };
-		0289F512B4FE2DE3870D584C03230A63 /* CountryField.swift */ = {isa = PBXFileReference; includeInIndex = 1; lastKnownFileType = sourcecode.swift; path = CountryField.swift; sourceTree = "<group>"; };
-		0393E317568401606DF9445CB6B5A9F6 /* lt.json */ = {isa = PBXFileReference; includeInIndex = 1; path = lt.json; sourceTree = "<group>"; };
+		0067AA249B1428128E65A18391F22357 /* cs.json */ = {isa = PBXFileReference; includeInIndex = 1; path = cs.json; sourceTree = "<group>"; };
+		007CB6C0338686D69669150F441E2BCD /* URLSessionStack.swift */ = {isa = PBXFileReference; includeInIndex = 1; lastKnownFileType = sourcecode.swift; path = URLSessionStack.swift; sourceTree = "<group>"; };
+		0187FE74DFB345D1009E51CE52F9309C /* ThenableWrappers.swift */ = {isa = PBXFileReference; includeInIndex = 1; lastKnownFileType = sourcecode.swift; path = ThenableWrappers.swift; sourceTree = "<group>"; };
+		02FDB00652A25EE07603A079C7A1525B /* StringExtension.swift */ = {isa = PBXFileReference; includeInIndex = 1; lastKnownFileType = sourcecode.swift; path = StringExtension.swift; sourceTree = "<group>"; };
 		03BFD2721768596460943518CFCE186D /* LICENSE */ = {isa = PBXFileReference; includeInIndex = 1; path = LICENSE; sourceTree = "<group>"; };
-		03FF7FFAB52540623DDCF662A70EEDDB /* am.json */ = {isa = PBXFileReference; includeInIndex = 1; path = am.json; sourceTree = "<group>"; };
-		04B89DBDDAD1966C4335F8023873752C /* Localizable.strings */ = {isa = PBXFileReference; includeInIndex = 1; lastKnownFileType = text.plist.strings; name = Localizable.strings; path = el.lproj/Localizable.strings; sourceTree = "<group>"; };
-		04CB724AF25AFCFEB9BF36B614646780 /* PrimerLoadingViewController.swift */ = {isa = PBXFileReference; includeInIndex = 1; lastKnownFileType = sourcecode.swift; path = PrimerLoadingViewController.swift; sourceTree = "<group>"; };
-		0779B82AA110DB5A963EF39660CA13F8 /* PrimerTextField.swift */ = {isa = PBXFileReference; includeInIndex = 1; lastKnownFileType = sourcecode.swift; path = PrimerTextField.swift; sourceTree = "<group>"; };
-		080737DE95DDC3CF63C2E526C9FBBF0C /* ApplePay.swift */ = {isa = PBXFileReference; includeInIndex = 1; lastKnownFileType = sourcecode.swift; path = ApplePay.swift; sourceTree = "<group>"; };
-		081B134C871B699B8C69677F7070837F /* Localizable.strings */ = {isa = PBXFileReference; includeInIndex = 1; lastKnownFileType = text.plist.strings; name = Localizable.strings; path = en.lproj/Localizable.strings; sourceTree = "<group>"; };
-		08330655F7E90E1712859EA36845290D /* lv.json */ = {isa = PBXFileReference; includeInIndex = 1; path = lv.json; sourceTree = "<group>"; };
-		0872AA715205C1E44EBB7C2D2D640E5D /* when.swift */ = {isa = PBXFileReference; includeInIndex = 1; lastKnownFileType = sourcecode.swift; path = when.swift; sourceTree = "<group>"; };
-		0ABF94F83B13F9D06EB8D4D3ECA6FD73 /* PrimerTextFieldView+Analytics.swift */ = {isa = PBXFileReference; includeInIndex = 1; lastKnownFileType = sourcecode.swift; path = "PrimerTextFieldView+Analytics.swift"; sourceTree = "<group>"; };
-		0AD0B18A3E51A1EC349AD91C8938E7DA /* ClientTokenService.swift */ = {isa = PBXFileReference; includeInIndex = 1; lastKnownFileType = sourcecode.swift; path = ClientTokenService.swift; sourceTree = "<group>"; };
-		0AE8C930B08E958DE05DACE661EBACB7 /* th.json */ = {isa = PBXFileReference; includeInIndex = 1; path = th.json; sourceTree = "<group>"; };
-		0B593A5B3133EA099E94104111CC767A /* Dimensions.swift */ = {isa = PBXFileReference; includeInIndex = 1; lastKnownFileType = sourcecode.swift; path = Dimensions.swift; sourceTree = "<group>"; };
-		0BC3ED5AF366F01967D403D4D4237D7E /* ErrorHandler.swift */ = {isa = PBXFileReference; includeInIndex = 1; lastKnownFileType = sourcecode.swift; path = ErrorHandler.swift; sourceTree = "<group>"; };
-		0C06F529FF75B4DDFD91E57D5E074C60 /* Error.swift */ = {isa = PBXFileReference; includeInIndex = 1; lastKnownFileType = sourcecode.swift; path = Error.swift; sourceTree = "<group>"; };
-		0C52BB0954B3B57950EE5ECBFBCEC276 /* PrimerAPI.swift */ = {isa = PBXFileReference; includeInIndex = 1; lastKnownFileType = sourcecode.swift; path = PrimerAPI.swift; sourceTree = "<group>"; };
-		0C7C9228870747023A92C13020704847 /* PrimerTheme+Buttons.swift */ = {isa = PBXFileReference; includeInIndex = 1; lastKnownFileType = sourcecode.swift; path = "PrimerTheme+Buttons.swift"; sourceTree = "<group>"; };
-		0D0A9A0B8413EF4E7A250F9E0282ECA7 /* PrimerSource.swift */ = {isa = PBXFileReference; includeInIndex = 1; lastKnownFileType = sourcecode.swift; path = PrimerSource.swift; sourceTree = "<group>"; };
-		0D190551C512B36D162FB01D10483032 /* Thenable.swift */ = {isa = PBXFileReference; includeInIndex = 1; lastKnownFileType = sourcecode.swift; path = Thenable.swift; sourceTree = "<group>"; };
-		0D1A3594DA43D0959138BC9BA328BC23 /* PaymentMethodsGroupView.swift */ = {isa = PBXFileReference; includeInIndex = 1; lastKnownFileType = sourcecode.swift; path = PaymentMethodsGroupView.swift; sourceTree = "<group>"; };
-		0D8016F11B4C4854849BB7219D490B2C /* PrimerTheme+TextStyles.swift */ = {isa = PBXFileReference; includeInIndex = 1; lastKnownFileType = sourcecode.swift; path = "PrimerTheme+TextStyles.swift"; sourceTree = "<group>"; };
-		0F4A90D61E2F8374DA68A1AEFF201A94 /* FirstNameField.swift */ = {isa = PBXFileReference; includeInIndex = 1; lastKnownFileType = sourcecode.swift; path = FirstNameField.swift; sourceTree = "<group>"; };
-		0FF89DA9BC5188EDC6B0FB6BD7528920 /* NetworkService.swift */ = {isa = PBXFileReference; includeInIndex = 1; lastKnownFileType = sourcecode.swift; path = NetworkService.swift; sourceTree = "<group>"; };
-		102C96031BAF89A5246C7309CAE4729C /* Queue.swift */ = {isa = PBXFileReference; includeInIndex = 1; lastKnownFileType = sourcecode.swift; path = Queue.swift; sourceTree = "<group>"; };
-		1041810771BA128F2C815A9EBEE50C8C /* PrimerContainerViewController.swift */ = {isa = PBXFileReference; includeInIndex = 1; lastKnownFileType = sourcecode.swift; path = PrimerContainerViewController.swift; sourceTree = "<group>"; };
-		10490A1420B0838FB3079BBD2568E5AE /* PayPal.swift */ = {isa = PBXFileReference; includeInIndex = 1; lastKnownFileType = sourcecode.swift; path = PayPal.swift; sourceTree = "<group>"; };
-		11CE781AF1041A73516D11772A355658 /* LastNameField.swift */ = {isa = PBXFileReference; includeInIndex = 1; lastKnownFileType = sourcecode.swift; path = LastNameField.swift; sourceTree = "<group>"; };
-		12C941848DD31B2B031951407D5AEA8F /* MockPrimerAPIClient.swift */ = {isa = PBXFileReference; includeInIndex = 1; lastKnownFileType = sourcecode.swift; path = MockPrimerAPIClient.swift; sourceTree = "<group>"; };
-		131F5B8B7C0DBFA2AF68264268CE8E62 /* Icons.xcassets */ = {isa = PBXFileReference; includeInIndex = 1; lastKnownFileType = folder.assetcatalog; name = Icons.xcassets; path = Sources/PrimerSDK/Resources/Icons.xcassets; sourceTree = "<group>"; };
-		13FEEAAAB936017A5422432A7FC64E8D /* PrimerLastNameFieldView.swift */ = {isa = PBXFileReference; includeInIndex = 1; lastKnownFileType = sourcecode.swift; path = PrimerLastNameFieldView.swift; sourceTree = "<group>"; };
-		15ECA1BBBC95BDAA458C7BFE3755304D /* PaymentMethodConfigurationType.swift */ = {isa = PBXFileReference; includeInIndex = 1; lastKnownFileType = sourcecode.swift; path = PaymentMethodConfigurationType.swift; sourceTree = "<group>"; };
+		0403B190ACAB27BDCBAEB27968AE7D90 /* VaultCheckoutViewModel.swift */ = {isa = PBXFileReference; includeInIndex = 1; lastKnownFileType = sourcecode.swift; path = VaultCheckoutViewModel.swift; sourceTree = "<group>"; };
+		041D8B745034BC8C3C112C97E75B1211 /* Klarna.swift */ = {isa = PBXFileReference; includeInIndex = 1; lastKnownFileType = sourcecode.swift; path = Klarna.swift; sourceTree = "<group>"; };
+		04D08CAAEF8FD42245FB2CA114E93098 /* PrimerInputElements.swift */ = {isa = PBXFileReference; includeInIndex = 1; lastKnownFileType = sourcecode.swift; path = PrimerInputElements.swift; sourceTree = "<group>"; };
+		05A21AA34198DFC6C8C0CFFF4B24A864 /* sr.json */ = {isa = PBXFileReference; includeInIndex = 1; path = sr.json; sourceTree = "<group>"; };
+		06CF3FAEF827DD47279D1121C2B385EA /* race.swift */ = {isa = PBXFileReference; includeInIndex = 1; lastKnownFileType = sourcecode.swift; path = race.swift; sourceTree = "<group>"; };
+		076E5B1FEA539992693C8A69E3A3F6C6 /* Localizable.strings */ = {isa = PBXFileReference; includeInIndex = 1; lastKnownFileType = text.plist.strings; name = Localizable.strings; path = tr.lproj/Localizable.strings; sourceTree = "<group>"; };
+		07B4759AF7F398D590C6ADC17CF6FBDE /* Localizable.strings */ = {isa = PBXFileReference; includeInIndex = 1; lastKnownFileType = text.plist.strings; name = Localizable.strings; path = de.lproj/Localizable.strings; sourceTree = "<group>"; };
+		0858E24C539C0C7B5AAD87618E07759A /* it.json */ = {isa = PBXFileReference; includeInIndex = 1; path = it.json; sourceTree = "<group>"; };
+		086114A1E7DB1F9B6BC9D0F22C2B46EC /* PrimerAddressLineFieldView.swift */ = {isa = PBXFileReference; includeInIndex = 1; lastKnownFileType = sourcecode.swift; path = PrimerAddressLineFieldView.swift; sourceTree = "<group>"; };
+		09740C632CA78233B6181C52A77B7963 /* CardNetwork.swift */ = {isa = PBXFileReference; includeInIndex = 1; lastKnownFileType = sourcecode.swift; path = CardNetwork.swift; sourceTree = "<group>"; };
+		0A2BA4B069BA999545B40E79DD277689 /* WrapperProtocols.swift */ = {isa = PBXFileReference; includeInIndex = 1; lastKnownFileType = sourcecode.swift; path = WrapperProtocols.swift; sourceTree = "<group>"; };
+		0A418597B79FB7B8DBD763ADACF4CC8D /* WebViewUtil.swift */ = {isa = PBXFileReference; includeInIndex = 1; lastKnownFileType = sourcecode.swift; path = WebViewUtil.swift; sourceTree = "<group>"; };
+		0A97B1D3D859983759BE8935B0112610 /* PaymentMethodTokenizationRequest.swift */ = {isa = PBXFileReference; includeInIndex = 1; lastKnownFileType = sourcecode.swift; path = PaymentMethodTokenizationRequest.swift; sourceTree = "<group>"; };
+		0AB7A687D62F31B28924D47C38524C7E /* ru.json */ = {isa = PBXFileReference; includeInIndex = 1; path = ru.json; sourceTree = "<group>"; };
+		0AF48B763CBD215BC85C15C4AB5B9E0F /* CardComponentsManager.swift */ = {isa = PBXFileReference; includeInIndex = 1; lastKnownFileType = sourcecode.swift; path = CardComponentsManager.swift; sourceTree = "<group>"; };
+		0CDAA2405690F87923320DE51578118C /* nb.json */ = {isa = PBXFileReference; includeInIndex = 1; path = nb.json; sourceTree = "<group>"; };
+		0D95CBE74B411783FECCD76BFE616C25 /* tr.json */ = {isa = PBXFileReference; includeInIndex = 1; path = tr.json; sourceTree = "<group>"; };
+		0DB9FB8A74181CC29C0A0DF30892032C /* PaymentMethodsGroupView.swift */ = {isa = PBXFileReference; includeInIndex = 1; lastKnownFileType = sourcecode.swift; path = PaymentMethodsGroupView.swift; sourceTree = "<group>"; };
+		0DE49C757F119AFBA70D495B3162991F /* ClientSession.swift */ = {isa = PBXFileReference; includeInIndex = 1; lastKnownFileType = sourcecode.swift; path = ClientSession.swift; sourceTree = "<group>"; };
+		0EEE2F86329781C1B338DA6FE912BFB3 /* PrimerThemeData+Deprecated.swift */ = {isa = PBXFileReference; includeInIndex = 1; lastKnownFileType = sourcecode.swift; path = "PrimerThemeData+Deprecated.swift"; sourceTree = "<group>"; };
+		10CBA0C8AB407C0793008688C5816D1D /* bg.json */ = {isa = PBXFileReference; includeInIndex = 1; path = bg.json; sourceTree = "<group>"; };
+		10D762E99B8410B1A31E39D98E1FB9F4 /* LastNameField.swift */ = {isa = PBXFileReference; includeInIndex = 1; lastKnownFileType = sourcecode.swift; path = LastNameField.swift; sourceTree = "<group>"; };
+		124853DF88B12464C59754BD8D1B9A48 /* id.json */ = {isa = PBXFileReference; includeInIndex = 1; path = id.json; sourceTree = "<group>"; };
+		146456852EDBBE07FC95C2F117173323 /* CatchWrappers.swift */ = {isa = PBXFileReference; includeInIndex = 1; lastKnownFileType = sourcecode.swift; path = CatchWrappers.swift; sourceTree = "<group>"; };
+		1517490614569BE0BCBED9214F751A7A /* StateField.swift */ = {isa = PBXFileReference; includeInIndex = 1; lastKnownFileType = sourcecode.swift; path = StateField.swift; sourceTree = "<group>"; };
+		157F3B68440AD7A6E3EB17BD1D9B8EAE /* PrimerLoadingViewController.swift */ = {isa = PBXFileReference; includeInIndex = 1; lastKnownFileType = sourcecode.swift; path = PrimerLoadingViewController.swift; sourceTree = "<group>"; };
+		15985270DF64A27898D12825A35147D1 /* PrimerTestPaymentMethodTokenizationViewModel.swift */ = {isa = PBXFileReference; includeInIndex = 1; lastKnownFileType = sourcecode.swift; path = PrimerTestPaymentMethodTokenizationViewModel.swift; sourceTree = "<group>"; };
+		15C1CD7AD223A4D911F21AC5195EA8B2 /* PrimerTextFieldView+CardFormFieldsAnalytics.swift */ = {isa = PBXFileReference; includeInIndex = 1; lastKnownFileType = sourcecode.swift; path = "PrimerTextFieldView+CardFormFieldsAnalytics.swift"; sourceTree = "<group>"; };
+		15EF3BC7B13C03888624C4FDC68C1C2C /* PrimerTextField.swift */ = {isa = PBXFileReference; includeInIndex = 1; lastKnownFileType = sourcecode.swift; path = PrimerTextField.swift; sourceTree = "<group>"; };
+		1690DCF0B7B0C083067A4DE7C29FD33B /* Throwable.swift */ = {isa = PBXFileReference; includeInIndex = 1; lastKnownFileType = sourcecode.swift; path = Throwable.swift; sourceTree = "<group>"; };
 		1795A506EA0112F3AE062921DA56E134 /* PrimerSDK-umbrella.h */ = {isa = PBXFileReference; includeInIndex = 1; lastKnownFileType = sourcecode.c.h; path = "PrimerSDK-umbrella.h"; sourceTree = "<group>"; };
-		180BDE8049C4C40156521C83495E82F8 /* PrimerAddressLineFieldView.swift */ = {isa = PBXFileReference; includeInIndex = 1; lastKnownFileType = sourcecode.swift; path = PrimerAddressLineFieldView.swift; sourceTree = "<group>"; };
-		194F2BDBC4EAAEEDD5AEECE18F692387 /* CardComponentsManager.swift */ = {isa = PBXFileReference; includeInIndex = 1; lastKnownFileType = sourcecode.swift; path = CardComponentsManager.swift; sourceTree = "<group>"; };
-		19988E98F01973D0BAD3DE14565F681F /* id.json */ = {isa = PBXFileReference; includeInIndex = 1; path = id.json; sourceTree = "<group>"; };
-		1A1FAEECE80D8017D635162132285DC4 /* vi.json */ = {isa = PBXFileReference; includeInIndex = 1; path = vi.json; sourceTree = "<group>"; };
-		1B9C9544999491A66701FD98A70D9591 /* KlarnaTokenizationViewModel.swift */ = {isa = PBXFileReference; includeInIndex = 1; lastKnownFileType = sourcecode.swift; path = KlarnaTokenizationViewModel.swift; sourceTree = "<group>"; };
-		1D0EBAB8CAF1088D146EE861B1556207 /* dv.json */ = {isa = PBXFileReference; includeInIndex = 1; path = dv.json; sourceTree = "<group>"; };
-		1F5C67B1844250AFA2C237F5049460CF /* Throwable.swift */ = {isa = PBXFileReference; includeInIndex = 1; lastKnownFileType = sourcecode.swift; path = Throwable.swift; sourceTree = "<group>"; };
-		203366EB41D7B0916FA02AAFFDD289DC /* Device.swift */ = {isa = PBXFileReference; includeInIndex = 1; lastKnownFileType = sourcecode.swift; path = Device.swift; sourceTree = "<group>"; };
+		17F46838D226EC640585224EF09BB2BF /* CoreDataDispatcher.swift */ = {isa = PBXFileReference; includeInIndex = 1; lastKnownFileType = sourcecode.swift; path = CoreDataDispatcher.swift; sourceTree = "<group>"; };
+		18966442617A5E98672C8B7F4A39BF33 /* th.json */ = {isa = PBXFileReference; includeInIndex = 1; path = th.json; sourceTree = "<group>"; };
+		18A5734F031F02C4745DBC2BDF319DE1 /* Promise.swift */ = {isa = PBXFileReference; includeInIndex = 1; lastKnownFileType = sourcecode.swift; path = Promise.swift; sourceTree = "<group>"; };
+		18A9BC511DD7B3203784CDC2C6FD5B36 /* 3DSService.swift */ = {isa = PBXFileReference; includeInIndex = 1; lastKnownFileType = sourcecode.swift; path = 3DSService.swift; sourceTree = "<group>"; };
+		19103DD9D7A1AC453FACBBF1C45ED913 /* PrimerResultViewController.swift */ = {isa = PBXFileReference; includeInIndex = 1; lastKnownFileType = sourcecode.swift; path = PrimerResultViewController.swift; sourceTree = "<group>"; };
+		1941527969EA564AC289752C3FF7464A /* NetworkService.swift */ = {isa = PBXFileReference; includeInIndex = 1; lastKnownFileType = sourcecode.swift; path = NetworkService.swift; sourceTree = "<group>"; };
+		19549C6734CE76AB94A3BF00ADA3CE78 /* ms.json */ = {isa = PBXFileReference; includeInIndex = 1; path = ms.json; sourceTree = "<group>"; };
+		1C4C8EB1482FF6E94CDBD7769A821C6E /* SequenceWrappers.swift */ = {isa = PBXFileReference; includeInIndex = 1; lastKnownFileType = sourcecode.swift; path = SequenceWrappers.swift; sourceTree = "<group>"; };
+		1D459A7D6653CFFEE9532E3ADE6E4FFE /* Catchable.swift */ = {isa = PBXFileReference; includeInIndex = 1; lastKnownFileType = sourcecode.swift; path = Catchable.swift; sourceTree = "<group>"; };
+		20F95246B357D5CD675C70325F232888 /* ReloadDelegate.swift */ = {isa = PBXFileReference; includeInIndex = 1; lastKnownFileType = sourcecode.swift; path = ReloadDelegate.swift; sourceTree = "<group>"; };
+		210919C0362C00966AFD1EB61CE313C5 /* CountryTableViewCell.swift */ = {isa = PBXFileReference; includeInIndex = 1; lastKnownFileType = sourcecode.swift; path = CountryTableViewCell.swift; sourceTree = "<group>"; };
+		212835962A0947589B2A657B8D0B8FF3 /* Optional+Extensions.swift */ = {isa = PBXFileReference; includeInIndex = 1; lastKnownFileType = sourcecode.swift; path = "Optional+Extensions.swift"; sourceTree = "<group>"; };
+		2133D2DBE41B11E577AF7DF9F29BD21D /* sq.json */ = {isa = PBXFileReference; includeInIndex = 1; path = sq.json; sourceTree = "<group>"; };
 		21F4ACB1142B1B9457658584BF5CD35A /* Pods-PrimerSDK_Example-dummy.m */ = {isa = PBXFileReference; includeInIndex = 1; lastKnownFileType = sourcecode.c.objc; path = "Pods-PrimerSDK_Example-dummy.m"; sourceTree = "<group>"; };
-		23113A9A23D47C50AB358E9EF703BB08 /* mk.json */ = {isa = PBXFileReference; includeInIndex = 1; path = mk.json; sourceTree = "<group>"; };
-		2376C075E300032859FF0CA8FA5221DF /* Guarantee.swift */ = {isa = PBXFileReference; includeInIndex = 1; lastKnownFileType = sourcecode.swift; path = Guarantee.swift; sourceTree = "<group>"; };
+		22147326863C318E8BE459B931DD1B83 /* CountryField.swift */ = {isa = PBXFileReference; includeInIndex = 1; lastKnownFileType = sourcecode.swift; path = CountryField.swift; sourceTree = "<group>"; };
 		23FD1D157B8C8E7148BE8A7D354A051F /* Pods-PrimerSDK_Tests */ = {isa = PBXFileReference; explicitFileType = wrapper.framework; includeInIndex = 0; name = "Pods-PrimerSDK_Tests"; path = Pods_PrimerSDK_Tests.framework; sourceTree = BUILT_PRODUCTS_DIR; };
-		24E0AA6A651FA314FEDDFC5AA8AF0560 /* ResumeHandlerProtocol.swift */ = {isa = PBXFileReference; includeInIndex = 1; lastKnownFileType = sourcecode.swift; path = ResumeHandlerProtocol.swift; sourceTree = "<group>"; };
-		258590AC8CB522EC465D027D81AF9CD1 /* AnyEncodable.swift */ = {isa = PBXFileReference; includeInIndex = 1; lastKnownFileType = sourcecode.swift; path = AnyEncodable.swift; sourceTree = "<group>"; };
-		26B8B908410A2A6F245A607510B03065 /* PrimerHeadlessUniversalCheckoutProtocols.swift */ = {isa = PBXFileReference; includeInIndex = 1; lastKnownFileType = sourcecode.swift; path = PrimerHeadlessUniversalCheckoutProtocols.swift; sourceTree = "<group>"; };
-		270EA2F04CD7396F87547096946FDEFD /* FlowDecisionTableViewCell.swift */ = {isa = PBXFileReference; includeInIndex = 1; lastKnownFileType = sourcecode.swift; path = FlowDecisionTableViewCell.swift; sourceTree = "<group>"; };
-		27F1BFB22D0943F7672C765E647BC2A5 /* PrimerScrollView.swift */ = {isa = PBXFileReference; includeInIndex = 1; lastKnownFileType = sourcecode.swift; path = PrimerScrollView.swift; sourceTree = "<group>"; };
-		28126C3590C36586F51800BA5CAECE55 /* PrimerWebViewController.swift */ = {isa = PBXFileReference; includeInIndex = 1; lastKnownFileType = sourcecode.swift; path = PrimerWebViewController.swift; sourceTree = "<group>"; };
-		281EE6E396C3A0B9C76A1A208B9E376A /* BankSelectorViewController.swift */ = {isa = PBXFileReference; includeInIndex = 1; lastKnownFileType = sourcecode.swift; path = BankSelectorViewController.swift; sourceTree = "<group>"; };
-		28BF6C510B924DAA2BF794D2C80DF884 /* el.json */ = {isa = PBXFileReference; includeInIndex = 1; path = el.json; sourceTree = "<group>"; };
+		2566F9E244FE52ACC9F5F30252959FD8 /* ErrorHandler.swift */ = {isa = PBXFileReference; includeInIndex = 1; lastKnownFileType = sourcecode.swift; path = ErrorHandler.swift; sourceTree = "<group>"; };
+		25AB20A73F8BD8F7162461E02C838454 /* es.json */ = {isa = PBXFileReference; includeInIndex = 1; path = es.json; sourceTree = "<group>"; };
+		25AEE32752D23049ED8994FAFDF125EB /* Strings.swift */ = {isa = PBXFileReference; includeInIndex = 1; lastKnownFileType = sourcecode.swift; path = Strings.swift; sourceTree = "<group>"; };
+		26CDE385AC00A502DED4ED31F76D75AB /* so.json */ = {isa = PBXFileReference; includeInIndex = 1; path = so.json; sourceTree = "<group>"; };
+		2714C0AB148EE6634862AEEDB81A673C /* UINavigationController+Extensions.swift */ = {isa = PBXFileReference; includeInIndex = 1; lastKnownFileType = sourcecode.swift; path = "UINavigationController+Extensions.swift"; sourceTree = "<group>"; };
+		278CD9A9F4F46C104BCCBE95572CCC54 /* sw.json */ = {isa = PBXFileReference; includeInIndex = 1; path = sw.json; sourceTree = "<group>"; };
+		27FF31F4E743A4385D12AC87C7C135D0 /* PrimerTextFieldView+Analytics.swift */ = {isa = PBXFileReference; includeInIndex = 1; lastKnownFileType = sourcecode.swift; path = "PrimerTextFieldView+Analytics.swift"; sourceTree = "<group>"; };
 		28E47791C9F9D0A9BA05C719761A4F3F /* PrimerSDK */ = {isa = PBXFileReference; explicitFileType = wrapper.framework; includeInIndex = 0; name = PrimerSDK; path = PrimerSDK.framework; sourceTree = BUILT_PRODUCTS_DIR; };
-		2A3B6DBEFB2122EC2F2D72A47E23AD0E /* PrimerInputElements.swift */ = {isa = PBXFileReference; includeInIndex = 1; lastKnownFileType = sourcecode.swift; path = PrimerInputElements.swift; sourceTree = "<group>"; };
-		2CE14CFA8837948D651B95735D82E4E9 /* ImageName.swift */ = {isa = PBXFileReference; includeInIndex = 1; lastKnownFileType = sourcecode.swift; path = ImageName.swift; sourceTree = "<group>"; };
-		2D0F31499878E0DBDAD39C7809D29971 /* so.json */ = {isa = PBXFileReference; includeInIndex = 1; path = so.json; sourceTree = "<group>"; };
-		2EB2C46C8E19D76BC422BA64C4DF5BC0 /* ApplePayTokenizationViewModel.swift */ = {isa = PBXFileReference; includeInIndex = 1; lastKnownFileType = sourcecode.swift; path = ApplePayTokenizationViewModel.swift; sourceTree = "<group>"; };
-		2EC058B726262D530CCD7C4F581359A1 /* ClientToken.swift */ = {isa = PBXFileReference; includeInIndex = 1; lastKnownFileType = sourcecode.swift; path = ClientToken.swift; sourceTree = "<group>"; };
-		2ECF03A0EDB99E174FBBAF23E5BAC52F /* ko.json */ = {isa = PBXFileReference; includeInIndex = 1; path = ko.json; sourceTree = "<group>"; };
-		2FEE1356DCE614810900B6662D3D508B /* az.json */ = {isa = PBXFileReference; includeInIndex = 1; path = az.json; sourceTree = "<group>"; };
-		3050B929F84DF3A2D31ECCD89C3795B4 /* EnsureWrappers.swift */ = {isa = PBXFileReference; includeInIndex = 1; lastKnownFileType = sourcecode.swift; path = EnsureWrappers.swift; sourceTree = "<group>"; };
-		3117BB0F9F962EB606A464C2A99D48A1 /* PaymentMethodTokenizationViewModel.swift */ = {isa = PBXFileReference; includeInIndex = 1; lastKnownFileType = sourcecode.swift; path = PaymentMethodTokenizationViewModel.swift; sourceTree = "<group>"; };
-		32FCCA13DD41E0FDDE96709918FA017A /* it.json */ = {isa = PBXFileReference; includeInIndex = 1; path = it.json; sourceTree = "<group>"; };
-		3306E9D57A0889F1079EF093F6F49467 /* SuccessMessage.swift */ = {isa = PBXFileReference; includeInIndex = 1; lastKnownFileType = sourcecode.swift; path = SuccessMessage.swift; sourceTree = "<group>"; };
-		347736FC124A0C2BF5D2E729111503AF /* Configuration.swift */ = {isa = PBXFileReference; includeInIndex = 1; lastKnownFileType = sourcecode.swift; path = Configuration.swift; sourceTree = "<group>"; };
-		34D7C6A2C62D70290A586E47D2915B00 /* ApayaTokenizationViewModel.swift */ = {isa = PBXFileReference; includeInIndex = 1; lastKnownFileType = sourcecode.swift; path = ApayaTokenizationViewModel.swift; sourceTree = "<group>"; };
-		350E42479B9D0727847040EF8609BE44 /* PrimerAPIClient+Promises.swift */ = {isa = PBXFileReference; includeInIndex = 1; lastKnownFileType = sourcecode.swift; path = "PrimerAPIClient+Promises.swift"; sourceTree = "<group>"; };
-		35F9699CE50479A52DBE37045CC1B81F /* CancellablePromise.swift */ = {isa = PBXFileReference; includeInIndex = 1; lastKnownFileType = sourcecode.swift; path = CancellablePromise.swift; sourceTree = "<group>"; };
-		360B2587711EA6751895F762836699EA /* FinallyWrappers.swift */ = {isa = PBXFileReference; includeInIndex = 1; lastKnownFileType = sourcecode.swift; path = FinallyWrappers.swift; sourceTree = "<group>"; };
-		361E3179C62FB777FAC5ACEB9F70DD30 /* currencies.json */ = {isa = PBXFileReference; includeInIndex = 1; path = currencies.json; sourceTree = "<group>"; };
-		37256DD49D94B1C47C18D27BBC4BB212 /* PrimerCustomStyleTextField.swift */ = {isa = PBXFileReference; includeInIndex = 1; lastKnownFileType = sourcecode.swift; path = PrimerCustomStyleTextField.swift; sourceTree = "<group>"; };
+		298B6E18573FB48179146B4AB96D8218 /* PrimerCityFieldView.swift */ = {isa = PBXFileReference; includeInIndex = 1; lastKnownFileType = sourcecode.swift; path = PrimerCityFieldView.swift; sourceTree = "<group>"; };
+		2998BDA1FEACC6700634EBD39B6A7D2E /* PrimerFirstNameFieldView.swift */ = {isa = PBXFileReference; includeInIndex = 1; lastKnownFileType = sourcecode.swift; path = PrimerFirstNameFieldView.swift; sourceTree = "<group>"; };
+		29BD7609DA28C44123A1E12194C2A45A /* PrimerButton.swift */ = {isa = PBXFileReference; includeInIndex = 1; lastKnownFileType = sourcecode.swift; path = PrimerButton.swift; sourceTree = "<group>"; };
+		2A92ABDB06535307B1D5D47A05200E46 /* ka.json */ = {isa = PBXFileReference; includeInIndex = 1; path = ka.json; sourceTree = "<group>"; };
+		2C54191106AE545A0B51FBBAF65BD77B /* JSONParser.swift */ = {isa = PBXFileReference; includeInIndex = 1; lastKnownFileType = sourcecode.swift; path = JSONParser.swift; sourceTree = "<group>"; };
+		2CD4551E76CFC4C7C61669678724A63E /* et.json */ = {isa = PBXFileReference; includeInIndex = 1; path = et.json; sourceTree = "<group>"; };
+		2D641C9E1A42A4A9C9F76E22F369DB22 /* ja.json */ = {isa = PBXFileReference; includeInIndex = 1; path = ja.json; sourceTree = "<group>"; };
+		2D9C009BB8BB84A4C3766451BAEDD78C /* PayPal.swift */ = {isa = PBXFileReference; includeInIndex = 1; lastKnownFileType = sourcecode.swift; path = PayPal.swift; sourceTree = "<group>"; };
+		2DF92539C347FF04D8AC21910EE50D1C /* Logger.swift */ = {isa = PBXFileReference; includeInIndex = 1; lastKnownFileType = sourcecode.swift; path = Logger.swift; sourceTree = "<group>"; };
+		2E2015DF7DA027F0C954E2CE4419BF73 /* UIUtils.swift */ = {isa = PBXFileReference; includeInIndex = 1; lastKnownFileType = sourcecode.swift; path = UIUtils.swift; sourceTree = "<group>"; };
+		2E2EE35621E6E185907518EEEEAA22E4 /* PrimerViewController.swift */ = {isa = PBXFileReference; includeInIndex = 1; lastKnownFileType = sourcecode.swift; path = PrimerViewController.swift; sourceTree = "<group>"; };
+		2F4BF3D638813DEB5CDEB28A67C29DF3 /* Consolable.swift */ = {isa = PBXFileReference; includeInIndex = 1; lastKnownFileType = sourcecode.swift; path = Consolable.swift; sourceTree = "<group>"; };
+		30AECE2B3705BB63066EFBAFD9B1F08E /* BankTableViewCell.swift */ = {isa = PBXFileReference; includeInIndex = 1; lastKnownFileType = sourcecode.swift; path = BankTableViewCell.swift; sourceTree = "<group>"; };
+		329E8CE83AEDF25BF631A116A5FBB271 /* CardFormPaymentMethodTokenizationViewModel.swift */ = {isa = PBXFileReference; includeInIndex = 1; lastKnownFileType = sourcecode.swift; path = CardFormPaymentMethodTokenizationViewModel.swift; sourceTree = "<group>"; };
+		3317B2680147122E6D4F654126FDFB49 /* PrimerCardFormViewController.swift */ = {isa = PBXFileReference; includeInIndex = 1; lastKnownFileType = sourcecode.swift; path = PrimerCardFormViewController.swift; sourceTree = "<group>"; };
+		334B7AEC64FEFEDD9E41300AA1BCF01C /* Queue.swift */ = {isa = PBXFileReference; includeInIndex = 1; lastKnownFileType = sourcecode.swift; path = Queue.swift; sourceTree = "<group>"; };
+		3383A0AFB6177B076CC29BBA56AE1373 /* bs.json */ = {isa = PBXFileReference; includeInIndex = 1; path = bs.json; sourceTree = "<group>"; };
+		342FE9388DE83317171C7197D868082A /* hu.json */ = {isa = PBXFileReference; includeInIndex = 1; path = hu.json; sourceTree = "<group>"; };
+		34EE841D75DA685D3566C8D1626FE816 /* PrimerTableViewCell.swift */ = {isa = PBXFileReference; includeInIndex = 1; lastKnownFileType = sourcecode.swift; path = PrimerTableViewCell.swift; sourceTree = "<group>"; };
+		35E25754C8F5F193A60E95AE5BED9DE3 /* Colors.swift */ = {isa = PBXFileReference; includeInIndex = 1; lastKnownFileType = sourcecode.swift; path = Colors.swift; sourceTree = "<group>"; };
+		36737400D80F96F82192439FEB12C88F /* Mask.swift */ = {isa = PBXFileReference; includeInIndex = 1; lastKnownFileType = sourcecode.swift; path = Mask.swift; sourceTree = "<group>"; };
+		3677F00A06CC18E0D563208C60C5055B /* Localizable.strings */ = {isa = PBXFileReference; includeInIndex = 1; lastKnownFileType = text.plist.strings; name = Localizable.strings; path = el.lproj/Localizable.strings; sourceTree = "<group>"; };
+		36D71E523D3B8A712631A6D45655891C /* MockPrimerAPIClient.swift */ = {isa = PBXFileReference; includeInIndex = 1; lastKnownFileType = sourcecode.swift; path = MockPrimerAPIClient.swift; sourceTree = "<group>"; };
+		3744C2DB9B8DAEAC7FB57C214ED3575B /* PrimerContainerViewController.swift */ = {isa = PBXFileReference; includeInIndex = 1; lastKnownFileType = sourcecode.swift; path = PrimerContainerViewController.swift; sourceTree = "<group>"; };
 		3780FF276696624E5AD4A629D4CC4AD8 /* Pods-PrimerSDK_Example-umbrella.h */ = {isa = PBXFileReference; includeInIndex = 1; lastKnownFileType = sourcecode.c.h; path = "Pods-PrimerSDK_Example-umbrella.h"; sourceTree = "<group>"; };
-		37CDDE3EED6FB257A8D0D9B6564720D3 /* PrimerResultViewController.swift */ = {isa = PBXFileReference; includeInIndex = 1; lastKnownFileType = sourcecode.swift; path = PrimerResultViewController.swift; sourceTree = "<group>"; };
-		37F595B391AD64312DCD420A3722ECA9 /* ReloadDelegate.swift */ = {isa = PBXFileReference; includeInIndex = 1; lastKnownFileType = sourcecode.swift; path = ReloadDelegate.swift; sourceTree = "<group>"; };
-		387FD237D00CA983527C6A05A6FA479C /* PrimerTheme.swift */ = {isa = PBXFileReference; includeInIndex = 1; lastKnownFileType = sourcecode.swift; path = PrimerTheme.swift; sourceTree = "<group>"; };
-		38D30990228FA41085F77C8F251FD1AB /* PrimerThemeData+Deprecated.swift */ = {isa = PBXFileReference; includeInIndex = 1; lastKnownFileType = sourcecode.swift; path = "PrimerThemeData+Deprecated.swift"; sourceTree = "<group>"; };
-		394E10464C30F0A45477C487821818AF /* CreateResumePaymentService.swift */ = {isa = PBXFileReference; includeInIndex = 1; lastKnownFileType = sourcecode.swift; path = CreateResumePaymentService.swift; sourceTree = "<group>"; };
-		396A5C512D1A706BBB64B4A89C202A37 /* CountryCode.swift */ = {isa = PBXFileReference; includeInIndex = 1; lastKnownFileType = sourcecode.swift; path = CountryCode.swift; sourceTree = "<group>"; };
+		3784737AB195E14A904A78D1208D04E7 /* Localizable.strings */ = {isa = PBXFileReference; includeInIndex = 1; lastKnownFileType = text.plist.strings; name = Localizable.strings; path = ar.lproj/Localizable.strings; sourceTree = "<group>"; };
+		39996758CF4F46A83B5BB384F91CD5D1 /* DependencyInjection.swift */ = {isa = PBXFileReference; includeInIndex = 1; lastKnownFileType = sourcecode.swift; path = DependencyInjection.swift; sourceTree = "<group>"; };
+		3A5AD00D018F258069DE066D8C62924C /* eu.json */ = {isa = PBXFileReference; includeInIndex = 1; path = eu.json; sourceTree = "<group>"; };
 		3A80461734A0871A7528315BB68C6B8B /* PrimerSDK-prefix.pch */ = {isa = PBXFileReference; includeInIndex = 1; lastKnownFileType = sourcecode.c.h; path = "PrimerSDK-prefix.pch"; sourceTree = "<group>"; };
-		3ADF1564EC6023CAF990EE3E7A836DAA /* PrimerHeadlessUniversalCheckoutUIManager.swift */ = {isa = PBXFileReference; includeInIndex = 1; lastKnownFileType = sourcecode.swift; path = PrimerHeadlessUniversalCheckoutUIManager.swift; sourceTree = "<group>"; };
-		3B240F324E34CB20BDCEB6B87B31E197 /* PrimerSettings.swift */ = {isa = PBXFileReference; includeInIndex = 1; lastKnownFileType = sourcecode.swift; path = PrimerSettings.swift; sourceTree = "<group>"; };
-		3B2DDE91C97CB38EBB5C32C96E91CB63 /* PrimerInputViewController.swift */ = {isa = PBXFileReference; includeInIndex = 1; lastKnownFileType = sourcecode.swift; path = PrimerInputViewController.swift; sourceTree = "<group>"; };
+		3AEED23AC7E93606002CBBC331E40E15 /* PrimerTheme.swift */ = {isa = PBXFileReference; includeInIndex = 1; lastKnownFileType = sourcecode.swift; path = PrimerTheme.swift; sourceTree = "<group>"; };
+		3B7AD11B9C1C7C85ED427BA460BCCDF8 /* sd.json */ = {isa = PBXFileReference; includeInIndex = 1; path = sd.json; sourceTree = "<group>"; };
+		3C143BE566BE96720CAAEF6AFC529CAD /* PrimerNavigationBar.swift */ = {isa = PBXFileReference; includeInIndex = 1; lastKnownFileType = sourcecode.swift; path = PrimerNavigationBar.swift; sourceTree = "<group>"; };
 		3C474C1A0DABE2A3F404B63D4D59F30C /* Pods-PrimerSDK_Example.debug.xcconfig */ = {isa = PBXFileReference; includeInIndex = 1; lastKnownFileType = text.xcconfig; path = "Pods-PrimerSDK_Example.debug.xcconfig"; sourceTree = "<group>"; };
-		3D1316815116D7635BB2CB4A2E8D3964 /* gl.json */ = {isa = PBXFileReference; includeInIndex = 1; path = gl.json; sourceTree = "<group>"; };
-		3D3D50E7A27228798A36A5FF2E464EEF /* FormPaymentMethodTokenizationViewModel.swift */ = {isa = PBXFileReference; includeInIndex = 1; lastKnownFileType = sourcecode.swift; path = FormPaymentMethodTokenizationViewModel.swift; sourceTree = "<group>"; };
-		3E6BC60CF13B77739B0761CED807B4B9 /* VaultService.swift */ = {isa = PBXFileReference; includeInIndex = 1; lastKnownFileType = sourcecode.swift; path = VaultService.swift; sourceTree = "<group>"; };
-		3E79E6D4EF489A1F52F2393B835F3C77 /* Weak.swift */ = {isa = PBXFileReference; includeInIndex = 1; lastKnownFileType = sourcecode.swift; path = Weak.swift; sourceTree = "<group>"; };
-		3F1EB587BE19B5C3AA77F6D3E5B2F901 /* Localizable.strings */ = {isa = PBXFileReference; includeInIndex = 1; lastKnownFileType = text.plist.strings; name = Localizable.strings; path = nl.lproj/Localizable.strings; sourceTree = "<group>"; };
-		4157CAF592A134672A075922CD819ABA /* zh.json */ = {isa = PBXFileReference; includeInIndex = 1; path = zh.json; sourceTree = "<group>"; };
-		4192F4582D7CFB4F26B32F0EBD570535 /* ug.json */ = {isa = PBXFileReference; includeInIndex = 1; path = ug.json; sourceTree = "<group>"; };
-		424C91F794374033CD28ACA3C63397B8 /* pl.json */ = {isa = PBXFileReference; includeInIndex = 1; path = pl.json; sourceTree = "<group>"; };
-		4330D965DF80F1522CABC87C1D3D711F /* hy.json */ = {isa = PBXFileReference; includeInIndex = 1; path = hy.json; sourceTree = "<group>"; };
-		43BD6162DBCC3F21B3F13CCD847D5B7C /* PrimerTextFieldView.xib */ = {isa = PBXFileReference; includeInIndex = 1; lastKnownFileType = file.xib; path = PrimerTextFieldView.xib; sourceTree = "<group>"; };
-		4468F9FCDDE79434839AE80C2DCE70BA /* CoreDataDispatcher.swift */ = {isa = PBXFileReference; includeInIndex = 1; lastKnownFileType = sourcecode.swift; path = CoreDataDispatcher.swift; sourceTree = "<group>"; };
-		44A0C3BAFA300A4B7EA96E2DFAD3B64D /* UILocalizableUtil.swift */ = {isa = PBXFileReference; includeInIndex = 1; lastKnownFileType = sourcecode.swift; path = UILocalizableUtil.swift; sourceTree = "<group>"; };
-		46AA97DDEFFC3DC76FF05A516816FE2A /* PrimerThemeData.swift */ = {isa = PBXFileReference; includeInIndex = 1; lastKnownFileType = sourcecode.swift; path = PrimerThemeData.swift; sourceTree = "<group>"; };
+		3CA91975310CA0001AE0C03DCC939A4F /* VaultPaymentMethodView.swift */ = {isa = PBXFileReference; includeInIndex = 1; lastKnownFileType = sourcecode.swift; path = VaultPaymentMethodView.swift; sourceTree = "<group>"; };
+		3DC3DD8DC6838F14E8FF98D519A3A236 /* PrimerUniversalCheckoutViewController.swift */ = {isa = PBXFileReference; includeInIndex = 1; lastKnownFileType = sourcecode.swift; path = PrimerUniversalCheckoutViewController.swift; sourceTree = "<group>"; };
+		3E649D855E352BB358EB31E97D3F3325 /* ko.json */ = {isa = PBXFileReference; includeInIndex = 1; path = ko.json; sourceTree = "<group>"; };
+		3F155D9F25306DDC9D6A0D6F46084A58 /* PrimerCountryFieldView.swift */ = {isa = PBXFileReference; includeInIndex = 1; lastKnownFileType = sourcecode.swift; path = PrimerCountryFieldView.swift; sourceTree = "<group>"; };
+		3F38CA608FB5425DF22ECD1B0A88557A /* PrimerHeadlessUniversalCheckoutProtocols.swift */ = {isa = PBXFileReference; includeInIndex = 1; lastKnownFileType = sourcecode.swift; path = PrimerHeadlessUniversalCheckoutProtocols.swift; sourceTree = "<group>"; };
+		41EE41CE09A01E5492390203A64F450B /* PresentationController.swift */ = {isa = PBXFileReference; includeInIndex = 1; lastKnownFileType = sourcecode.swift; path = PresentationController.swift; sourceTree = "<group>"; };
+		42234409FA97B2C04ED25BD1325137FA /* ca.json */ = {isa = PBXFileReference; includeInIndex = 1; path = ca.json; sourceTree = "<group>"; };
+		4255A21CE96D901C00F2731E581D88FA /* PrimerCardNumberFieldView.swift */ = {isa = PBXFileReference; includeInIndex = 1; lastKnownFileType = sourcecode.swift; path = PrimerCardNumberFieldView.swift; sourceTree = "<group>"; };
+		436397CA16D01F6896407E46D84B11A0 /* UIScreenExtension.swift */ = {isa = PBXFileReference; includeInIndex = 1; lastKnownFileType = sourcecode.swift; path = UIScreenExtension.swift; sourceTree = "<group>"; };
+		4377ADDA587F9F4822161E582D665CC3 /* PaymentMethodConfigurationType.swift */ = {isa = PBXFileReference; includeInIndex = 1; lastKnownFileType = sourcecode.swift; path = PaymentMethodConfigurationType.swift; sourceTree = "<group>"; };
+		45C47E6F6390E90644A00B29A5D20EC6 /* VaultPaymentMethodViewController.swift */ = {isa = PBXFileReference; includeInIndex = 1; lastKnownFileType = sourcecode.swift; path = VaultPaymentMethodViewController.swift; sourceTree = "<group>"; };
+		46054740C7241C5D13A4EC44760998AB /* FormType.swift */ = {isa = PBXFileReference; includeInIndex = 1; lastKnownFileType = sourcecode.swift; path = FormType.swift; sourceTree = "<group>"; };
 		46F10C838A14A4D1EC5008A9A50587B5 /* PrimerSDK-dummy.m */ = {isa = PBXFileReference; includeInIndex = 1; lastKnownFileType = sourcecode.c.objc; path = "PrimerSDK-dummy.m"; sourceTree = "<group>"; };
-		472FA8502DA8824E113CA8EADA1B72BA /* HeaderFooterLabelView.swift */ = {isa = PBXFileReference; includeInIndex = 1; lastKnownFileType = sourcecode.swift; path = HeaderFooterLabelView.swift; sourceTree = "<group>"; };
-		47C9B6731240F6EFB632D1B93E8FBB41 /* Resolver.swift */ = {isa = PBXFileReference; includeInIndex = 1; lastKnownFileType = sourcecode.swift; path = Resolver.swift; sourceTree = "<group>"; };
+		47AAB8DFD9744E9219DEBD9DD7E1F75A /* ClientToken.swift */ = {isa = PBXFileReference; includeInIndex = 1; lastKnownFileType = sourcecode.swift; path = ClientToken.swift; sourceTree = "<group>"; };
+		483AD26BBAD3F87F35F8693A31E705A4 /* pl.json */ = {isa = PBXFileReference; includeInIndex = 1; path = pl.json; sourceTree = "<group>"; };
+		48565AA498CFB2D9F1022348980AA0AC /* PrimerStateFieldView.swift */ = {isa = PBXFileReference; includeInIndex = 1; lastKnownFileType = sourcecode.swift; path = PrimerStateFieldView.swift; sourceTree = "<group>"; };
 		48627A99264E6679D85F177DBB79DA83 /* Pods-PrimerSDK_Tests-Info.plist */ = {isa = PBXFileReference; includeInIndex = 1; lastKnownFileType = text.plist.xml; path = "Pods-PrimerSDK_Tests-Info.plist"; sourceTree = "<group>"; };
-		487792E7E35BCE8A69DBDA1266B91BBB /* ku.json */ = {isa = PBXFileReference; includeInIndex = 1; path = ku.json; sourceTree = "<group>"; };
-		48AB523096230FAFEA62D1B9EBF87DEA /* AlertController.swift */ = {isa = PBXFileReference; includeInIndex = 1; lastKnownFileType = sourcecode.swift; path = AlertController.swift; sourceTree = "<group>"; };
-		49214334AE61C781D9AFC89DDFB4B9A0 /* cs.json */ = {isa = PBXFileReference; includeInIndex = 1; path = cs.json; sourceTree = "<group>"; };
-		4A09D4CD03CF8225857037CD2A6C57B4 /* tr.json */ = {isa = PBXFileReference; includeInIndex = 1; path = tr.json; sourceTree = "<group>"; };
-		4A5EE87ADA1B409358D89B0EF7F9C97E /* FormType.swift */ = {isa = PBXFileReference; includeInIndex = 1; lastKnownFileType = sourcecode.swift; path = FormType.swift; sourceTree = "<group>"; };
-		4AFC3D1ADD4AA8A437762EAB7B453DCB /* PrimerTheme+Borders.swift */ = {isa = PBXFileReference; includeInIndex = 1; lastKnownFileType = sourcecode.swift; path = "PrimerTheme+Borders.swift"; sourceTree = "<group>"; };
-		4D3494BB0697C9CCB03BAA3AAD6CCE31 /* Parser.swift */ = {isa = PBXFileReference; includeInIndex = 1; lastKnownFileType = sourcecode.swift; path = Parser.swift; sourceTree = "<group>"; };
+		489C48FF24EC1443F98A2F8D467019CB /* PrimerTheme+Colors.swift */ = {isa = PBXFileReference; includeInIndex = 1; lastKnownFileType = sourcecode.swift; path = "PrimerTheme+Colors.swift"; sourceTree = "<group>"; };
+		4906A52D530C2569DF9627418214E7B0 /* UIDeviceExtension.swift */ = {isa = PBXFileReference; includeInIndex = 1; lastKnownFileType = sourcecode.swift; path = UIDeviceExtension.swift; sourceTree = "<group>"; };
+		4AC74F4D736457D96522AEE8D59B1719 /* Localizable.strings */ = {isa = PBXFileReference; includeInIndex = 1; lastKnownFileType = text.plist.strings; name = Localizable.strings; path = nb.lproj/Localizable.strings; sourceTree = "<group>"; };
+		4B96ED218F29088F35AA1B4DDE9BF886 /* ExpiryDateField.swift */ = {isa = PBXFileReference; includeInIndex = 1; lastKnownFileType = sourcecode.swift; path = ExpiryDateField.swift; sourceTree = "<group>"; };
+		4C258AE6EAE0ABC09ED034C2DFCA30DD /* when.swift */ = {isa = PBXFileReference; includeInIndex = 1; lastKnownFileType = sourcecode.swift; path = when.swift; sourceTree = "<group>"; };
 		4D3869E0A461E802A5916AA6523517A4 /* Pods-PrimerSDK_Example */ = {isa = PBXFileReference; explicitFileType = wrapper.framework; includeInIndex = 0; name = "Pods-PrimerSDK_Example"; path = Pods_PrimerSDK_Example.framework; sourceTree = BUILT_PRODUCTS_DIR; };
-		4E94BD39F6C8724D476F332B49C824EB /* UserDefaultsExtension.swift */ = {isa = PBXFileReference; includeInIndex = 1; lastKnownFileType = sourcecode.swift; path = UserDefaultsExtension.swift; sourceTree = "<group>"; };
-		4ECC280C3FC110625D07182B2E88F90D /* AddressField.swift */ = {isa = PBXFileReference; includeInIndex = 1; lastKnownFileType = sourcecode.swift; path = AddressField.swift; sourceTree = "<group>"; };
-		4EFB9B8A3A2A6B68ACBD293A46B67CF1 /* Analytics.swift */ = {isa = PBXFileReference; includeInIndex = 1; lastKnownFileType = sourcecode.swift; path = Analytics.swift; sourceTree = "<group>"; };
-		4FA3877C16F6E8BD8EFAC258A8BB69C9 /* WrapperProtocols.swift */ = {isa = PBXFileReference; includeInIndex = 1; lastKnownFileType = sourcecode.swift; path = WrapperProtocols.swift; sourceTree = "<group>"; };
-		5101DFD8336D267954930D30ED448083 /* PrimerFlowEnums.swift */ = {isa = PBXFileReference; includeInIndex = 1; lastKnownFileType = sourcecode.swift; path = PrimerFlowEnums.swift; sourceTree = "<group>"; };
+		4DA4F68C7E98F101B92E6FC9236680FA /* hang.swift */ = {isa = PBXFileReference; includeInIndex = 1; lastKnownFileType = sourcecode.swift; path = hang.swift; sourceTree = "<group>"; };
+		4E625221CBF415ED38137888D70191C6 /* PrimerResultComponentView.swift */ = {isa = PBXFileReference; includeInIndex = 1; lastKnownFileType = sourcecode.swift; path = PrimerResultComponentView.swift; sourceTree = "<group>"; };
+		4F9BDC1AADAB8EEADE05C4139ED3AEDB /* Box.swift */ = {isa = PBXFileReference; includeInIndex = 1; lastKnownFileType = sourcecode.swift; path = Box.swift; sourceTree = "<group>"; };
+		4FA8D241403B82C13EB91A3480797A12 /* gl.json */ = {isa = PBXFileReference; includeInIndex = 1; path = gl.json; sourceTree = "<group>"; };
+		4FB2131A770FEEF278EADF29B965B125 /* Resolver.swift */ = {isa = PBXFileReference; includeInIndex = 1; lastKnownFileType = sourcecode.swift; path = Resolver.swift; sourceTree = "<group>"; };
+		504DEFD7C34E0207F4EBA64BF86774A8 /* CityField.swift */ = {isa = PBXFileReference; includeInIndex = 1; lastKnownFileType = sourcecode.swift; path = CityField.swift; sourceTree = "<group>"; };
+		51476F0651E09FE49981F78EEA819939 /* PrimerTheme+Borders.swift */ = {isa = PBXFileReference; includeInIndex = 1; lastKnownFileType = sourcecode.swift; path = "PrimerTheme+Borders.swift"; sourceTree = "<group>"; };
 		51B15B52AB0EFD7A5E8B700E62038EEF /* PrimerSDK.release.xcconfig */ = {isa = PBXFileReference; includeInIndex = 1; lastKnownFileType = text.xcconfig; path = PrimerSDK.release.xcconfig; sourceTree = "<group>"; };
-		52589EB51FD4E335BFF19E359496F179 /* Localizable.strings */ = {isa = PBXFileReference; includeInIndex = 1; lastKnownFileType = text.plist.strings; name = Localizable.strings; path = pt.lproj/Localizable.strings; sourceTree = "<group>"; };
-		5471408D000EF466F8EF074CDC2CB8D6 /* uz.json */ = {isa = PBXFileReference; includeInIndex = 1; path = uz.json; sourceTree = "<group>"; };
-		57B0A1FEA445C75EF02DC5A6E4704379 /* OrderItem.swift */ = {isa = PBXFileReference; includeInIndex = 1; lastKnownFileType = sourcecode.swift; path = OrderItem.swift; sourceTree = "<group>"; };
-		5811995B824B584B887F735571FF62D1 /* Optional+Extensions.swift */ = {isa = PBXFileReference; includeInIndex = 1; lastKnownFileType = sourcecode.swift; path = "Optional+Extensions.swift"; sourceTree = "<group>"; };
-		581EA7B367457D63637159035E27199F /* fr.json */ = {isa = PBXFileReference; includeInIndex = 1; path = fr.json; sourceTree = "<group>"; };
+		52971E1CB86E3C7F3EDE70FE679D2D93 /* Connectivity.swift */ = {isa = PBXFileReference; includeInIndex = 1; lastKnownFileType = sourcecode.swift; path = Connectivity.swift; sourceTree = "<group>"; };
+		545CF00F5C14772B48E8BDD91CB37A2D /* PaymentMethodConfigurationOptions.swift */ = {isa = PBXFileReference; includeInIndex = 1; lastKnownFileType = sourcecode.swift; path = PaymentMethodConfigurationOptions.swift; sourceTree = "<group>"; };
+		54D57CCF385F95B28630B1704126EA39 /* FinallyWrappers.swift */ = {isa = PBXFileReference; includeInIndex = 1; lastKnownFileType = sourcecode.swift; path = FinallyWrappers.swift; sourceTree = "<group>"; };
+		55D5A84EAB89297C36741CE094A13482 /* dv.json */ = {isa = PBXFileReference; includeInIndex = 1; path = dv.json; sourceTree = "<group>"; };
+		564FDB2F57F54D452EC409BAC7512FBD /* PrimerLastNameFieldView.swift */ = {isa = PBXFileReference; includeInIndex = 1; lastKnownFileType = sourcecode.swift; path = PrimerLastNameFieldView.swift; sourceTree = "<group>"; };
+		566137F3B238433EEC1BB504FF215FF0 /* ArrayExtension.swift */ = {isa = PBXFileReference; includeInIndex = 1; lastKnownFileType = sourcecode.swift; path = ArrayExtension.swift; sourceTree = "<group>"; };
+		57D6D532F088ED56861E3E7C2C423EB9 /* am.json */ = {isa = PBXFileReference; includeInIndex = 1; path = am.json; sourceTree = "<group>"; };
 		582FD3213F3E32AF1194EEDF7C3BCD3F /* Pods-PrimerSDK_Example-acknowledgements.plist */ = {isa = PBXFileReference; includeInIndex = 1; lastKnownFileType = text.plist.xml; path = "Pods-PrimerSDK_Example-acknowledgements.plist"; sourceTree = "<group>"; };
-		58459C31FFC4D4DFB34A9E105D68D114 /* SequenceWrappers.swift */ = {isa = PBXFileReference; includeInIndex = 1; lastKnownFileType = sourcecode.swift; path = SequenceWrappers.swift; sourceTree = "<group>"; };
-		585A904FC2EE54428C1D112BAAC3DF4C /* PrimerAPIClient+3DS.swift */ = {isa = PBXFileReference; includeInIndex = 1; lastKnownFileType = sourcecode.swift; path = "PrimerAPIClient+3DS.swift"; sourceTree = "<group>"; };
-		58D839244583F1A553DED6E18F5C2843 /* PrimerTableViewCell.swift */ = {isa = PBXFileReference; includeInIndex = 1; lastKnownFileType = sourcecode.swift; path = PrimerTableViewCell.swift; sourceTree = "<group>"; };
-		5A732FF3EB78D28F0EB6F2B0C1EA496D /* 3DSService+Promises.swift */ = {isa = PBXFileReference; includeInIndex = 1; lastKnownFileType = sourcecode.swift; path = "3DSService+Promises.swift"; sourceTree = "<group>"; };
+		5867CAA13617A729E88215519092AD33 /* Identifiable.swift */ = {isa = PBXFileReference; includeInIndex = 1; lastKnownFileType = sourcecode.swift; path = Identifiable.swift; sourceTree = "<group>"; };
+		599BA7A895858656423E80F596BFD7D3 /* AES256.swift */ = {isa = PBXFileReference; includeInIndex = 1; lastKnownFileType = sourcecode.swift; path = AES256.swift; sourceTree = "<group>"; };
+		59AB26384844C27787EA64A121678FE0 /* PrimerTheme+Buttons.swift */ = {isa = PBXFileReference; includeInIndex = 1; lastKnownFileType = sourcecode.swift; path = "PrimerTheme+Buttons.swift"; sourceTree = "<group>"; };
+		59E803B0892FD9A39EBFDE55B81EE9BC /* PayPalTokenizationViewModel.swift */ = {isa = PBXFileReference; includeInIndex = 1; lastKnownFileType = sourcecode.swift; path = PayPalTokenizationViewModel.swift; sourceTree = "<group>"; };
+		5A1E5371C015B9B4CA1D20D2E1CBAF0C /* UILocalizableUtil.swift */ = {isa = PBXFileReference; includeInIndex = 1; lastKnownFileType = sourcecode.swift; path = UILocalizableUtil.swift; sourceTree = "<group>"; };
 		5A7D0344D2187D0DBF06BC3F19C0D7D9 /* PrimerSDK-Info.plist */ = {isa = PBXFileReference; includeInIndex = 1; lastKnownFileType = text.plist.xml; path = "PrimerSDK-Info.plist"; sourceTree = "<group>"; };
-		5B09C9C9650C3910D78C4A39D09A9335 /* es.json */ = {isa = PBXFileReference; includeInIndex = 1; path = es.json; sourceTree = "<group>"; };
-		5B145D033FAD702C4AA6CF96CC91C6E2 /* CatchWrappers.swift */ = {isa = PBXFileReference; includeInIndex = 1; lastKnownFileType = sourcecode.swift; path = CatchWrappers.swift; sourceTree = "<group>"; };
 		5B529DCEAF590BEDB5A8C711E0B2868F /* ResourceBundle-PrimerResources-PrimerSDK-Info.plist */ = {isa = PBXFileReference; includeInIndex = 1; lastKnownFileType = text.plist.xml; path = "ResourceBundle-PrimerResources-PrimerSDK-Info.plist"; sourceTree = "<group>"; };
-		5B97B29523117844187EF252CD7B5811 /* BundleExtension.swift */ = {isa = PBXFileReference; includeInIndex = 1; lastKnownFileType = sourcecode.swift; path = BundleExtension.swift; sourceTree = "<group>"; };
-		5CA274A713A0BBCD73E99C6B840BAA2A /* CancellableCatchable.swift */ = {isa = PBXFileReference; includeInIndex = 1; lastKnownFileType = sourcecode.swift; path = CancellableCatchable.swift; sourceTree = "<group>"; };
-		5D959FB4AC18FF6286DA92164FD054F7 /* UIDeviceExtension.swift */ = {isa = PBXFileReference; includeInIndex = 1; lastKnownFileType = sourcecode.swift; path = UIDeviceExtension.swift; sourceTree = "<group>"; };
-		5E85DE39EC5252CAD5EB5321F1932904 /* da.json */ = {isa = PBXFileReference; includeInIndex = 1; path = da.json; sourceTree = "<group>"; };
-		5F8BAA81D1FC1422A1B7EC32B5E75D70 /* sq.json */ = {isa = PBXFileReference; includeInIndex = 1; path = sq.json; sourceTree = "<group>"; };
-		612B72094107DB819CC6364EEF6074F8 /* Localizable.strings */ = {isa = PBXFileReference; includeInIndex = 1; lastKnownFileType = text.plist.strings; name = Localizable.strings; path = tr.lproj/Localizable.strings; sourceTree = "<group>"; };
-		61E518BD13BFA6EF6F2BBA28F7A8A58F /* RateLimitedDispatcherBase.swift */ = {isa = PBXFileReference; includeInIndex = 1; lastKnownFileType = sourcecode.swift; path = RateLimitedDispatcherBase.swift; sourceTree = "<group>"; };
-		621EF068A38834C755CA2040C7FC8636 /* URLSessionStack.swift */ = {isa = PBXFileReference; includeInIndex = 1; lastKnownFileType = sourcecode.swift; path = URLSessionStack.swift; sourceTree = "<group>"; };
-		638BAE37A7B37561FB344EC624C182D5 /* RecoverWrappers.swift */ = {isa = PBXFileReference; includeInIndex = 1; lastKnownFileType = sourcecode.swift; path = RecoverWrappers.swift; sourceTree = "<group>"; };
+		5BD6700F5D84B854311EAA693F467998 /* PostalCode.swift */ = {isa = PBXFileReference; includeInIndex = 1; lastKnownFileType = sourcecode.swift; path = PostalCode.swift; sourceTree = "<group>"; };
+		5C5FFB61040A93A9B03779E1A0243790 /* PrimerAPIClient.swift */ = {isa = PBXFileReference; includeInIndex = 1; lastKnownFileType = sourcecode.swift; path = PrimerAPIClient.swift; sourceTree = "<group>"; };
+		5D4EAB4A09E4797F059AB2050AF12A60 /* FlowDecisionTableViewCell.swift */ = {isa = PBXFileReference; includeInIndex = 1; lastKnownFileType = sourcecode.swift; path = FlowDecisionTableViewCell.swift; sourceTree = "<group>"; };
+		5D527B95D99702DF896FA57EAFA2A437 /* firstly.swift */ = {isa = PBXFileReference; includeInIndex = 1; lastKnownFileType = sourcecode.swift; path = firstly.swift; sourceTree = "<group>"; };
+		5E63F1ED84DBD7A94631EE7686313D56 /* Parser.swift */ = {isa = PBXFileReference; includeInIndex = 1; lastKnownFileType = sourcecode.swift; path = Parser.swift; sourceTree = "<group>"; };
+		5E991FD613C383D6117F37DDAD22CB47 /* ug.json */ = {isa = PBXFileReference; includeInIndex = 1; path = ug.json; sourceTree = "<group>"; };
+		5E9FB562B64D0D402209AC9502741061 /* zh.json */ = {isa = PBXFileReference; includeInIndex = 1; path = zh.json; sourceTree = "<group>"; };
+		5F3E01F6EC78B6D5A40FC35F496C06D1 /* CountrySelectorViewController.swift */ = {isa = PBXFileReference; includeInIndex = 1; lastKnownFileType = sourcecode.swift; path = CountrySelectorViewController.swift; sourceTree = "<group>"; };
+		5F924FBEC04FB4E1292D0E6D1F1B41AA /* CancellableCatchable.swift */ = {isa = PBXFileReference; includeInIndex = 1; lastKnownFileType = sourcecode.swift; path = CancellableCatchable.swift; sourceTree = "<group>"; };
+		5F95FB596C513A37F60AAE98F4380F6C /* PrimerTextFieldView.swift */ = {isa = PBXFileReference; includeInIndex = 1; lastKnownFileType = sourcecode.swift; path = PrimerTextFieldView.swift; sourceTree = "<group>"; };
+		5FED471FC813EA5E0B8996F763EAE37E /* CancellablePromise.swift */ = {isa = PBXFileReference; includeInIndex = 1; lastKnownFileType = sourcecode.swift; path = CancellablePromise.swift; sourceTree = "<group>"; };
+		6047A673565E4EABDADFB561BDF2438F /* Device.swift */ = {isa = PBXFileReference; includeInIndex = 1; lastKnownFileType = sourcecode.swift; path = Device.swift; sourceTree = "<group>"; };
+		626CF8F93205B48DA8155C46F1301F81 /* Dispatcher.swift */ = {isa = PBXFileReference; includeInIndex = 1; lastKnownFileType = sourcecode.swift; path = Dispatcher.swift; sourceTree = "<group>"; };
+		629C7C226481A12642B79DA0C7E9C419 /* Configuration.swift */ = {isa = PBXFileReference; includeInIndex = 1; lastKnownFileType = sourcecode.swift; path = Configuration.swift; sourceTree = "<group>"; };
+		6318D44E7264FE60B7944703D2A72DF0 /* CardholderNameField.swift */ = {isa = PBXFileReference; includeInIndex = 1; lastKnownFileType = sourcecode.swift; path = CardholderNameField.swift; sourceTree = "<group>"; };
+		632B8EAADC1BF1718A8B597A14D28318 /* ClientTokenService.swift */ = {isa = PBXFileReference; includeInIndex = 1; lastKnownFileType = sourcecode.swift; path = ClientTokenService.swift; sourceTree = "<group>"; };
 		639AE4928116FBD4FAE7B3DD6BD21271 /* Pods-PrimerSDK_Tests-acknowledgements.plist */ = {isa = PBXFileReference; includeInIndex = 1; lastKnownFileType = text.plist.xml; path = "Pods-PrimerSDK_Tests-acknowledgements.plist"; sourceTree = "<group>"; };
-		6537330577451A5F6E48B81467BE38EC /* tg.json */ = {isa = PBXFileReference; includeInIndex = 1; path = tg.json; sourceTree = "<group>"; };
-		666D9F84767C49E494D1A15DFA94AE85 /* VaultPaymentMethodViewController.swift */ = {isa = PBXFileReference; includeInIndex = 1; lastKnownFileType = sourcecode.swift; path = VaultPaymentMethodViewController.swift; sourceTree = "<group>"; };
-		66AD7C3B62B696718A1B3885BF8D4506 /* Localizable.strings */ = {isa = PBXFileReference; includeInIndex = 1; lastKnownFileType = text.plist.strings; name = Localizable.strings; path = it.lproj/Localizable.strings; sourceTree = "<group>"; };
-		67450656D78017BF844EBA352019B34E /* QRCodeTokenizationViewModel.swift */ = {isa = PBXFileReference; includeInIndex = 1; lastKnownFileType = sourcecode.swift; path = QRCodeTokenizationViewModel.swift; sourceTree = "<group>"; };
-		6774DB9BF71E9B465AFDE174C665B14A /* Currency.swift */ = {isa = PBXFileReference; includeInIndex = 1; lastKnownFileType = sourcecode.swift; path = Currency.swift; sourceTree = "<group>"; };
-		67750E68AEDFD69FF1225EFA769A3F02 /* PrimerCardFormViewController.swift */ = {isa = PBXFileReference; includeInIndex = 1; lastKnownFileType = sourcecode.swift; path = PrimerCardFormViewController.swift; sourceTree = "<group>"; };
-		67BEE09935156686522A6E114BD29CB1 /* CancellableThenable.swift */ = {isa = PBXFileReference; includeInIndex = 1; lastKnownFileType = sourcecode.swift; path = CancellableThenable.swift; sourceTree = "<group>"; };
-		689B570926048E7B9A895AB23F8C0887 /* GuaranteeWrappers.swift */ = {isa = PBXFileReference; includeInIndex = 1; lastKnownFileType = sourcecode.swift; path = GuaranteeWrappers.swift; sourceTree = "<group>"; };
-		68E21E1AF1576F8A2E9444D604D39BAA /* UIColorExtension.swift */ = {isa = PBXFileReference; includeInIndex = 1; lastKnownFileType = sourcecode.swift; path = UIColorExtension.swift; sourceTree = "<group>"; };
-		69A4DE7A8154C98332BE79200998E35F /* ClientSession.swift */ = {isa = PBXFileReference; includeInIndex = 1; lastKnownFileType = sourcecode.swift; path = ClientSession.swift; sourceTree = "<group>"; };
-		6B1C70DD9F98B429A31A1A8995FF0E65 /* UIUtils.swift */ = {isa = PBXFileReference; includeInIndex = 1; lastKnownFileType = sourcecode.swift; path = UIUtils.swift; sourceTree = "<group>"; };
-		6B463C75E91E94D834EAEF8120818B7F /* PostalCodeField.swift */ = {isa = PBXFileReference; includeInIndex = 1; lastKnownFileType = sourcecode.swift; path = PostalCodeField.swift; sourceTree = "<group>"; };
-		6C1575E6B49FCB233854EF3DDFD1E51E /* PrimerFormView.swift */ = {isa = PBXFileReference; includeInIndex = 1; lastKnownFileType = sourcecode.swift; path = PrimerFormView.swift; sourceTree = "<group>"; };
-		6D1D89E7DC832D191401C057A2C2D999 /* AnyCodable.swift */ = {isa = PBXFileReference; includeInIndex = 1; lastKnownFileType = sourcecode.swift; path = AnyCodable.swift; sourceTree = "<group>"; };
-		6D3082A9FAD93BBAA3C6B5F1DE7D9FBE /* CountrySelectorViewController.swift */ = {isa = PBXFileReference; includeInIndex = 1; lastKnownFileType = sourcecode.swift; path = CountrySelectorViewController.swift; sourceTree = "<group>"; };
+		63B9290F5766D755E567EBCE5AFAC660 /* PrimerFlowEnums.swift */ = {isa = PBXFileReference; includeInIndex = 1; lastKnownFileType = sourcecode.swift; path = PrimerFlowEnums.swift; sourceTree = "<group>"; };
+		65F58F8DD9413BCBCB64F99A22419A47 /* sv.json */ = {isa = PBXFileReference; includeInIndex = 1; path = sv.json; sourceTree = "<group>"; };
+		6634A854ED44D3BC9E71454F8C9354B3 /* ro.json */ = {isa = PBXFileReference; includeInIndex = 1; path = ro.json; sourceTree = "<group>"; };
+		67A0295174FEA7E1C909A6C434098AB9 /* be.json */ = {isa = PBXFileReference; includeInIndex = 1; path = be.json; sourceTree = "<group>"; };
+		67C2A0FBD3613ED7C47E8501BB6C92D7 /* Localizable.strings */ = {isa = PBXFileReference; includeInIndex = 1; lastKnownFileType = text.plist.strings; name = Localizable.strings; path = es.lproj/Localizable.strings; sourceTree = "<group>"; };
+		67CD47143B78BEA7B71A23D3D00F859B /* Error.swift */ = {isa = PBXFileReference; includeInIndex = 1; lastKnownFileType = sourcecode.swift; path = Error.swift; sourceTree = "<group>"; };
+		67D9E3A1C7FDE512FF94F124C14337B8 /* GuaranteeWrappers.swift */ = {isa = PBXFileReference; includeInIndex = 1; lastKnownFileType = sourcecode.swift; path = GuaranteeWrappers.swift; sourceTree = "<group>"; };
+		6B3E71B70243680DA0F23E218C4087E9 /* Currency.swift */ = {isa = PBXFileReference; includeInIndex = 1; lastKnownFileType = sourcecode.swift; path = Currency.swift; sourceTree = "<group>"; };
+		6B8D6BC315C23EB8A18FDFEC1ED31DB5 /* AlertController.swift */ = {isa = PBXFileReference; includeInIndex = 1; lastKnownFileType = sourcecode.swift; path = AlertController.swift; sourceTree = "<group>"; };
+		6D3771302BB7F022CF27CD87D6B4A087 /* PrimerTheme+TextStyles.swift */ = {isa = PBXFileReference; includeInIndex = 1; lastKnownFileType = sourcecode.swift; path = "PrimerTheme+TextStyles.swift"; sourceTree = "<group>"; };
+		6D7F73320B8C6B414DD7DEA4DB8119AA /* PaymentMethodTokenizationViewModel+Logic.swift */ = {isa = PBXFileReference; includeInIndex = 1; lastKnownFileType = sourcecode.swift; path = "PaymentMethodTokenizationViewModel+Logic.swift"; sourceTree = "<group>"; };
+		6DEBA8AC2E024FFA02D9FEE0D0D5493F /* CountryCode.swift */ = {isa = PBXFileReference; includeInIndex = 1; lastKnownFileType = sourcecode.swift; path = CountryCode.swift; sourceTree = "<group>"; };
+		6E221C279FE548A22B5FB02F92FD616F /* LogEvent.swift */ = {isa = PBXFileReference; includeInIndex = 1; lastKnownFileType = sourcecode.swift; path = LogEvent.swift; sourceTree = "<group>"; };
+		6E2AAF670EC6C9223FDEC11728E485EF /* KlarnaTokenizationViewModel.swift */ = {isa = PBXFileReference; includeInIndex = 1; lastKnownFileType = sourcecode.swift; path = KlarnaTokenizationViewModel.swift; sourceTree = "<group>"; };
 		6F62EC7E7FE74F53F207CFD74D2416CA /* Pods-PrimerSDK_Example-Info.plist */ = {isa = PBXFileReference; includeInIndex = 1; lastKnownFileType = text.plist.xml; path = "Pods-PrimerSDK_Example-Info.plist"; sourceTree = "<group>"; };
-		704A4AE49DDC413B4E6546FD39B9687C /* PrimerSimpleCardFormTextFieldView.swift */ = {isa = PBXFileReference; includeInIndex = 1; lastKnownFileType = sourcecode.swift; path = PrimerSimpleCardFormTextFieldView.swift; sourceTree = "<group>"; };
-		70C19264BD7CA44ED865E3258788E7D3 /* PaymentMethodToken.swift */ = {isa = PBXFileReference; includeInIndex = 1; lastKnownFileType = sourcecode.swift; path = PaymentMethodToken.swift; sourceTree = "<group>"; };
-		723C53B6431679CE2E2283B7F177304D /* PrimerTheme+Inputs.swift */ = {isa = PBXFileReference; includeInIndex = 1; lastKnownFileType = sourcecode.swift; path = "PrimerTheme+Inputs.swift"; sourceTree = "<group>"; };
-		72C054588888D3CB7E38E56DFB1C7B6F /* PaymentMethodTokenizationViewModel+Logic.swift */ = {isa = PBXFileReference; includeInIndex = 1; lastKnownFileType = sourcecode.swift; path = "PaymentMethodTokenizationViewModel+Logic.swift"; sourceTree = "<group>"; };
-		737998802A37931622426E42401229D0 /* StringExtension.swift */ = {isa = PBXFileReference; includeInIndex = 1; lastKnownFileType = sourcecode.swift; path = StringExtension.swift; sourceTree = "<group>"; };
-		7383A8683E1F806E542E24C727F6E685 /* ps.json */ = {isa = PBXFileReference; includeInIndex = 1; path = ps.json; sourceTree = "<group>"; };
-		73CFF1C47CC96F08BEF7E39426917050 /* BankSelectorTokenizationViewModel.swift */ = {isa = PBXFileReference; includeInIndex = 1; lastKnownFileType = sourcecode.swift; path = BankSelectorTokenizationViewModel.swift; sourceTree = "<group>"; };
-		743BB3B916435FACAA9C4ECA2BF118B1 /* be.json */ = {isa = PBXFileReference; includeInIndex = 1; path = be.json; sourceTree = "<group>"; };
-		7440295DEB277A4F216E43188D3BE3B9 /* kk.json */ = {isa = PBXFileReference; includeInIndex = 1; path = kk.json; sourceTree = "<group>"; };
-		74BF5A5F045C7669410FBB36A22783EE /* nb.json */ = {isa = PBXFileReference; includeInIndex = 1; path = nb.json; sourceTree = "<group>"; };
-		750EABA642A5AA81B4EA81CB751B0FA4 /* AnyDecodable.swift */ = {isa = PBXFileReference; includeInIndex = 1; lastKnownFileType = sourcecode.swift; path = AnyDecodable.swift; sourceTree = "<group>"; };
+		6FDDA5C912138C71B02EE34099B62CDF /* OrderItem.swift */ = {isa = PBXFileReference; includeInIndex = 1; lastKnownFileType = sourcecode.swift; path = OrderItem.swift; sourceTree = "<group>"; };
+		70CCFFF57361E7470BDF8CDE425A87BF /* ta.json */ = {isa = PBXFileReference; includeInIndex = 1; path = ta.json; sourceTree = "<group>"; };
+		7143918E3EFF9E0A3F280495F0760B99 /* HeaderFooterLabelView.swift */ = {isa = PBXFileReference; includeInIndex = 1; lastKnownFileType = sourcecode.swift; path = HeaderFooterLabelView.swift; sourceTree = "<group>"; };
+		720A3C07A44D1F989A35C7E6BAC79EE8 /* he.json */ = {isa = PBXFileReference; includeInIndex = 1; path = he.json; sourceTree = "<group>"; };
+		7246B9D280DD4904D95FDA8E215ABDB6 /* PrimerCustomStyleTextField.swift */ = {isa = PBXFileReference; includeInIndex = 1; lastKnownFileType = sourcecode.swift; path = PrimerCustomStyleTextField.swift; sourceTree = "<group>"; };
+		72C41F139896A0ACA6813C0499DC2CB9 /* PrimerConfiguration.swift */ = {isa = PBXFileReference; includeInIndex = 1; lastKnownFileType = sourcecode.swift; path = PrimerConfiguration.swift; sourceTree = "<group>"; };
+		731BAF8C3016C8A2C94A609763A0BC8E /* PaymentMethodConfigService.swift */ = {isa = PBXFileReference; includeInIndex = 1; lastKnownFileType = sourcecode.swift; path = PaymentMethodConfigService.swift; sourceTree = "<group>"; };
 		7540675C759C8CDA799A0607647F2B20 /* PrimerSDK.debug.xcconfig */ = {isa = PBXFileReference; includeInIndex = 1; lastKnownFileType = text.xcconfig; path = PrimerSDK.debug.xcconfig; sourceTree = "<group>"; };
-		75429DCC6E0DD52D1229BF33ECFFDEEB /* ru.json */ = {isa = PBXFileReference; includeInIndex = 1; path = ru.json; sourceTree = "<group>"; };
-		75841D52D76F67EA1D48D5DD6CBE428C /* PrimerConfiguration.swift */ = {isa = PBXFileReference; includeInIndex = 1; lastKnownFileType = sourcecode.swift; path = PrimerConfiguration.swift; sourceTree = "<group>"; };
-		75B3944A0C771D2CD85B8F6D9E8B4679 /* PrimerStateFieldView.swift */ = {isa = PBXFileReference; includeInIndex = 1; lastKnownFileType = sourcecode.swift; path = PrimerStateFieldView.swift; sourceTree = "<group>"; };
-		77F09BECF673208A8C4C6206E698DC14 /* Catchable.swift */ = {isa = PBXFileReference; includeInIndex = 1; lastKnownFileType = sourcecode.swift; path = Catchable.swift; sourceTree = "<group>"; };
-		78135B4468E5E6E7976A2FC540136A76 /* PrimerTestPaymentMethodTokenizationViewModel.swift */ = {isa = PBXFileReference; includeInIndex = 1; lastKnownFileType = sourcecode.swift; path = PrimerTestPaymentMethodTokenizationViewModel.swift; sourceTree = "<group>"; };
-		781CA3841802934FA0F504873CD35498 /* CVVField.swift */ = {isa = PBXFileReference; includeInIndex = 1; lastKnownFileType = sourcecode.swift; path = CVVField.swift; sourceTree = "<group>"; };
-		78421D6F74DFBD0E241C577EEDB13EFA /* eu.json */ = {isa = PBXFileReference; includeInIndex = 1; path = eu.json; sourceTree = "<group>"; };
-		78E0019087A2B773C4D22FACBCDEA04C /* bn.json */ = {isa = PBXFileReference; includeInIndex = 1; path = bn.json; sourceTree = "<group>"; };
-		7A11A9B0009B0254C95D5987BE22E46D /* CardNetwork.swift */ = {isa = PBXFileReference; includeInIndex = 1; lastKnownFileType = sourcecode.swift; path = CardNetwork.swift; sourceTree = "<group>"; };
-		7A7F335ABDB097C437C2DAB983547A2E /* PrimerViewController.swift */ = {isa = PBXFileReference; includeInIndex = 1; lastKnownFileType = sourcecode.swift; path = PrimerViewController.swift; sourceTree = "<group>"; };
-		7AACF714FEA7EAF27237F67BA63BBA75 /* Primer.swift */ = {isa = PBXFileReference; includeInIndex = 1; lastKnownFileType = sourcecode.swift; path = Primer.swift; sourceTree = "<group>"; };
-		7AB8F2BA2839BFC880ED9FBF69F71ADF /* Localizable.strings */ = {isa = PBXFileReference; includeInIndex = 1; lastKnownFileType = text.plist.strings; name = Localizable.strings; path = fr.lproj/Localizable.strings; sourceTree = "<group>"; };
-		7AD496F225435CC6326DB88FD37AC358 /* NSErrorExtension.swift */ = {isa = PBXFileReference; includeInIndex = 1; lastKnownFileType = sourcecode.swift; path = NSErrorExtension.swift; sourceTree = "<group>"; };
-		7C0AEFDB32DAD9A047AC36A5D9B14A99 /* PayPalTokenizationViewModel.swift */ = {isa = PBXFileReference; includeInIndex = 1; lastKnownFileType = sourcecode.swift; path = PayPalTokenizationViewModel.swift; sourceTree = "<group>"; };
-		7E13184375A8D38DDFB4698F761E8AB1 /* he.json */ = {isa = PBXFileReference; includeInIndex = 1; path = he.json; sourceTree = "<group>"; };
-		7F3401B0393F4EC9367BF21786552428 /* PrimerAPIClient.swift */ = {isa = PBXFileReference; includeInIndex = 1; lastKnownFileType = sourcecode.swift; path = PrimerAPIClient.swift; sourceTree = "<group>"; };
-		800E9842E6F960E19B1CFE3E1507711F /* Klarna.swift */ = {isa = PBXFileReference; includeInIndex = 1; lastKnownFileType = sourcecode.swift; path = Klarna.swift; sourceTree = "<group>"; };
-		80919E071A6485473286930FAAEFE764 /* PaymentMethodConfiguration.swift */ = {isa = PBXFileReference; includeInIndex = 1; lastKnownFileType = sourcecode.swift; path = PaymentMethodConfiguration.swift; sourceTree = "<group>"; };
-		80991127A5A354B058B5B8303170DB05 /* PrimerExpiryDateFieldView.swift */ = {isa = PBXFileReference; includeInIndex = 1; lastKnownFileType = sourcecode.swift; path = PrimerExpiryDateFieldView.swift; sourceTree = "<group>"; };
-		80D052460163D555C251E24E2948E0B3 /* uk.json */ = {isa = PBXFileReference; includeInIndex = 1; path = uk.json; sourceTree = "<group>"; };
-		80E9A43E871BA6CD93054587996BADC5 /* PrimerDelegate.swift */ = {isa = PBXFileReference; includeInIndex = 1; lastKnownFileType = sourcecode.swift; path = PrimerDelegate.swift; sourceTree = "<group>"; };
-		822A652902F22836853775F4BAA2C590 /* 3DSService.swift */ = {isa = PBXFileReference; includeInIndex = 1; lastKnownFileType = sourcecode.swift; path = 3DSService.swift; sourceTree = "<group>"; };
-		824BA17378EC7A0B07F22B37EFD6D7BF /* is.json */ = {isa = PBXFileReference; includeInIndex = 1; path = is.json; sourceTree = "<group>"; };
-		8418044A93BF298C5C5F31640D606F40 /* PrimerNibView.swift */ = {isa = PBXFileReference; includeInIndex = 1; lastKnownFileType = sourcecode.swift; path = PrimerNibView.swift; sourceTree = "<group>"; };
-		85A2013DC2149D8399ECA630C343BB9D /* et.json */ = {isa = PBXFileReference; includeInIndex = 1; path = et.json; sourceTree = "<group>"; };
-		85B381792BDD8F117A819BFA81FF0FCE /* PrimerNavigationBar.swift */ = {isa = PBXFileReference; includeInIndex = 1; lastKnownFileType = sourcecode.swift; path = PrimerNavigationBar.swift; sourceTree = "<group>"; };
-		85FB987FA79FFAED6458023E0D1AF827 /* sk.json */ = {isa = PBXFileReference; includeInIndex = 1; path = sk.json; sourceTree = "<group>"; };
-		8694299F9A2CE183A2CF1B2EC5D187F2 /* ar.json */ = {isa = PBXFileReference; includeInIndex = 1; path = ar.json; sourceTree = "<group>"; };
-		86BE3EA77D126C86EA8C18B6328E1A63 /* PrimerTextFieldView+CardFormFieldsAnalytics.swift */ = {isa = PBXFileReference; includeInIndex = 1; lastKnownFileType = sourcecode.swift; path = "PrimerTextFieldView+CardFormFieldsAnalytics.swift"; sourceTree = "<group>"; };
-		87313558822FC01C2078E0E1156F671B /* Localizable.strings */ = {isa = PBXFileReference; includeInIndex = 1; lastKnownFileType = text.plist.strings; name = Localizable.strings; path = de.lproj/Localizable.strings; sourceTree = "<group>"; };
-		878FB636A2595944954C13E524D57E36 /* af.json */ = {isa = PBXFileReference; includeInIndex = 1; path = af.json; sourceTree = "<group>"; };
-		87BD880260852FACC10C4FBDF0E1CAFC /* PaymentMethodTokenizationRequest.swift */ = {isa = PBXFileReference; includeInIndex = 1; lastKnownFileType = sourcecode.swift; path = PaymentMethodTokenizationRequest.swift; sourceTree = "<group>"; };
-		894F599B0CF29D8508A99807B2EB2551 /* Apaya.swift */ = {isa = PBXFileReference; includeInIndex = 1; lastKnownFileType = sourcecode.swift; path = Apaya.swift; sourceTree = "<group>"; };
-		8CA1ECAA39696BADF29A537C6A5AC1B6 /* sd.json */ = {isa = PBXFileReference; includeInIndex = 1; path = sd.json; sourceTree = "<group>"; };
-		8D08E324B1B953BBB5967E822BA0F62E /* Localizable.strings */ = {isa = PBXFileReference; includeInIndex = 1; lastKnownFileType = text.plist.strings; name = Localizable.strings; path = sv.lproj/Localizable.strings; sourceTree = "<group>"; };
-		8FD6591DF19271C7F567B93C177B328B /* ka.json */ = {isa = PBXFileReference; includeInIndex = 1; path = ka.json; sourceTree = "<group>"; };
-		930D5F4FDAB5C4D955A861AFE7499AC0 /* URLExtension.swift */ = {isa = PBXFileReference; includeInIndex = 1; lastKnownFileType = sourcecode.swift; path = URLExtension.swift; sourceTree = "<group>"; };
-		933564A1BAE4BD46906A21F6D9785450 /* PayPalService.swift */ = {isa = PBXFileReference; includeInIndex = 1; lastKnownFileType = sourcecode.swift; path = PayPalService.swift; sourceTree = "<group>"; };
-		943A5102174B8702BB925362B44A96F9 /* CardScannerViewController.swift */ = {isa = PBXFileReference; includeInIndex = 1; lastKnownFileType = sourcecode.swift; path = CardScannerViewController.swift; sourceTree = "<group>"; };
-		94757B5C598984A6F3735BC1023FED0E /* PaymentMethodComponent.swift */ = {isa = PBXFileReference; includeInIndex = 1; lastKnownFileType = sourcecode.swift; path = PaymentMethodComponent.swift; sourceTree = "<group>"; };
-		94AE2B4066F0672043B2E74A1D2F9FEB /* firstly.swift */ = {isa = PBXFileReference; includeInIndex = 1; lastKnownFileType = sourcecode.swift; path = firstly.swift; sourceTree = "<group>"; };
-		94DC310AA2A5D4C2C1142A0DDEFBDCFD /* PrimerCountryFieldView.swift */ = {isa = PBXFileReference; includeInIndex = 1; lastKnownFileType = sourcecode.swift; path = PrimerCountryFieldView.swift; sourceTree = "<group>"; };
-		94F27A86F8EED1ECBA3EFDC57EF6424D /* CityField.swift */ = {isa = PBXFileReference; includeInIndex = 1; lastKnownFileType = sourcecode.swift; path = CityField.swift; sourceTree = "<group>"; };
-		958577ED8E7B5F042A21A174BA70C1AF /* PrimerGenericTextFieldView.swift */ = {isa = PBXFileReference; includeInIndex = 1; lastKnownFileType = sourcecode.swift; path = PrimerGenericTextFieldView.swift; sourceTree = "<group>"; };
-		9638D67530E7EEE5111F3DDB646D1AC1 /* CardButton.swift */ = {isa = PBXFileReference; includeInIndex = 1; lastKnownFileType = sourcecode.swift; path = CardButton.swift; sourceTree = "<group>"; };
-		97702BFB2EAF18DBC97BD51599F861D1 /* TokenizationService.swift */ = {isa = PBXFileReference; includeInIndex = 1; lastKnownFileType = sourcecode.swift; path = TokenizationService.swift; sourceTree = "<group>"; };
-		979FF0F6A1185C73EA12828A91166942 /* Connectivity.swift */ = {isa = PBXFileReference; includeInIndex = 1; lastKnownFileType = sourcecode.swift; path = Connectivity.swift; sourceTree = "<group>"; };
-		97A319110D37206359C4EC1E93BC2D3B /* AnalyticsService.swift */ = {isa = PBXFileReference; includeInIndex = 1; lastKnownFileType = sourcecode.swift; path = AnalyticsService.swift; sourceTree = "<group>"; };
-		97F96FEB84CD8B37050649AA8B63FC14 /* PrimerVaultManagerViewController.swift */ = {isa = PBXFileReference; includeInIndex = 1; lastKnownFileType = sourcecode.swift; path = PrimerVaultManagerViewController.swift; sourceTree = "<group>"; };
-		98AD32971C11E4EB1674EEE48C2FD16D /* PrimerNavigationController.swift */ = {isa = PBXFileReference; includeInIndex = 1; lastKnownFileType = sourcecode.swift; path = PrimerNavigationController.swift; sourceTree = "<group>"; };
-		9988C63548A886B6E8911A2B31ED065F /* StateField.swift */ = {isa = PBXFileReference; includeInIndex = 1; lastKnownFileType = sourcecode.swift; path = StateField.swift; sourceTree = "<group>"; };
-		9B59A3BB887B2EABF38212BD7D9C50CB /* UINavigationController+Extensions.swift */ = {isa = PBXFileReference; includeInIndex = 1; lastKnownFileType = sourcecode.swift; path = "UINavigationController+Extensions.swift"; sourceTree = "<group>"; };
-		9CB6B2948871DEADB4F5603D7AE16D86 /* pt.json */ = {isa = PBXFileReference; includeInIndex = 1; path = pt.json; sourceTree = "<group>"; };
-		9D5A11A7A905D1FEB3C028523BB59BDE /* Cancellable.swift */ = {isa = PBXFileReference; includeInIndex = 1; lastKnownFileType = sourcecode.swift; path = Cancellable.swift; sourceTree = "<group>"; };
+		75E1F36ABCC09D8AEF168862DC45D3C0 /* CancelContext.swift */ = {isa = PBXFileReference; includeInIndex = 1; lastKnownFileType = sourcecode.swift; path = CancelContext.swift; sourceTree = "<group>"; };
+		763888B94084F1D20E78183093AB0DE1 /* Localizable.strings */ = {isa = PBXFileReference; includeInIndex = 1; lastKnownFileType = text.plist.strings; name = Localizable.strings; path = pt.lproj/Localizable.strings; sourceTree = "<group>"; };
+		7657A8B78FABFB96D53AF8148B0F9064 /* PrimerPostalCodeFieldView.swift */ = {isa = PBXFileReference; includeInIndex = 1; lastKnownFileType = sourcecode.swift; path = PrimerPostalCodeFieldView.swift; sourceTree = "<group>"; };
+		7659A5DADBD142C7937DBD3623800AE2 /* ar.json */ = {isa = PBXFileReference; includeInIndex = 1; path = ar.json; sourceTree = "<group>"; };
+		76E89C9A977DF78770883031C1FC1705 /* after.swift */ = {isa = PBXFileReference; includeInIndex = 1; lastKnownFileType = sourcecode.swift; path = after.swift; sourceTree = "<group>"; };
+		78704BDDEE9E29BF4E5F4E09DFFFAA36 /* el.json */ = {isa = PBXFileReference; includeInIndex = 1; path = el.json; sourceTree = "<group>"; };
+		790EDE8E59C453CC6935806762A0B6C6 /* PrimerHeadlessUniversalCheckout.swift */ = {isa = PBXFileReference; includeInIndex = 1; lastKnownFileType = sourcecode.swift; path = PrimerHeadlessUniversalCheckout.swift; sourceTree = "<group>"; };
+		7C3038F399408A59F285900A659FA89C /* SuccessResponse.swift */ = {isa = PBXFileReference; includeInIndex = 1; lastKnownFileType = sourcecode.swift; path = SuccessResponse.swift; sourceTree = "<group>"; };
+		7DC8D8A2EA272265B18E611E488EC6A4 /* PrimerAPIClient+3DS.swift */ = {isa = PBXFileReference; includeInIndex = 1; lastKnownFileType = sourcecode.swift; path = "PrimerAPIClient+3DS.swift"; sourceTree = "<group>"; };
+		7DD3C930171A4C60EAC011F8BA655704 /* URLExtension.swift */ = {isa = PBXFileReference; includeInIndex = 1; lastKnownFileType = sourcecode.swift; path = URLExtension.swift; sourceTree = "<group>"; };
+		7DE69390E43005816F59E2E124EF6671 /* PaymentMethodTokenizationViewModel.swift */ = {isa = PBXFileReference; includeInIndex = 1; lastKnownFileType = sourcecode.swift; path = PaymentMethodTokenizationViewModel.swift; sourceTree = "<group>"; };
+		7EFC433219EE2BA6699566920C5A0A26 /* no.json */ = {isa = PBXFileReference; includeInIndex = 1; path = no.json; sourceTree = "<group>"; };
+		7FB63AE975D36473BC2AF5A3176BC841 /* Guarantee.swift */ = {isa = PBXFileReference; includeInIndex = 1; lastKnownFileType = sourcecode.swift; path = Guarantee.swift; sourceTree = "<group>"; };
+		7FED9A8E4116E137EF1E9FAC0EF4A9CD /* ImageName.swift */ = {isa = PBXFileReference; includeInIndex = 1; lastKnownFileType = sourcecode.swift; path = ImageName.swift; sourceTree = "<group>"; };
+		7FEE94D30E9A94F6E1A58A69464810E8 /* RateLimitedDispatcherBase.swift */ = {isa = PBXFileReference; includeInIndex = 1; lastKnownFileType = sourcecode.swift; path = RateLimitedDispatcherBase.swift; sourceTree = "<group>"; };
+		8101DF909AB0424DD0FAE4F3757C4A80 /* PrimerExpiryDateFieldView.swift */ = {isa = PBXFileReference; includeInIndex = 1; lastKnownFileType = sourcecode.swift; path = PrimerExpiryDateFieldView.swift; sourceTree = "<group>"; };
+		818B1324066FF059FB7023D73D0FFDD6 /* PrimerNavigationController.swift */ = {isa = PBXFileReference; includeInIndex = 1; lastKnownFileType = sourcecode.swift; path = PrimerNavigationController.swift; sourceTree = "<group>"; };
+		81FA9B18F7412AFA4E81FE58D1E5F0C0 /* PrimerCVVFieldView.swift */ = {isa = PBXFileReference; includeInIndex = 1; lastKnownFileType = sourcecode.swift; path = PrimerCVVFieldView.swift; sourceTree = "<group>"; };
+		83304166C22B9295E03E4546222F4B0D /* Icons.xcassets */ = {isa = PBXFileReference; includeInIndex = 1; lastKnownFileType = folder.assetcatalog; name = Icons.xcassets; path = Sources/PrimerSDK/Resources/Icons.xcassets; sourceTree = "<group>"; };
+		834BC05D4E9354DB05761E14B6D6E4A0 /* IntExtension.swift */ = {isa = PBXFileReference; includeInIndex = 1; lastKnownFileType = sourcecode.swift; path = IntExtension.swift; sourceTree = "<group>"; };
+		836952927A71ECC19E623B09C1270C8B /* af.json */ = {isa = PBXFileReference; includeInIndex = 1; path = af.json; sourceTree = "<group>"; };
+		836F4A0724B56258A3B7262C1D02A54E /* sk.json */ = {isa = PBXFileReference; includeInIndex = 1; path = sk.json; sourceTree = "<group>"; };
+		83A3CD576A1B94EF9C04AB14E09D9CD6 /* Keychain.swift */ = {isa = PBXFileReference; includeInIndex = 1; lastKnownFileType = sourcecode.swift; path = Keychain.swift; sourceTree = "<group>"; };
+		83C2ACD82C860FD02EFE5435809675B3 /* tt.json */ = {isa = PBXFileReference; includeInIndex = 1; path = tt.json; sourceTree = "<group>"; };
+		83F24EE8750FC0A6C55D66A737664E68 /* DataExtension.swift */ = {isa = PBXFileReference; includeInIndex = 1; lastKnownFileType = sourcecode.swift; path = DataExtension.swift; sourceTree = "<group>"; };
+		8422E03657884252B081D495F0FCED3B /* BankSelectorViewController.swift */ = {isa = PBXFileReference; includeInIndex = 1; lastKnownFileType = sourcecode.swift; path = BankSelectorViewController.swift; sourceTree = "<group>"; };
+		8542800530ECD4FFD7227D8A4F3D7FBB /* nl.json */ = {isa = PBXFileReference; includeInIndex = 1; path = nl.json; sourceTree = "<group>"; };
+		86BD0832D07E42823CEE927A2A96F7C3 /* PrimerNibView.swift */ = {isa = PBXFileReference; includeInIndex = 1; lastKnownFileType = sourcecode.swift; path = PrimerNibView.swift; sourceTree = "<group>"; };
+		8758E763FFD1A83E98BE5B0763C36C82 /* ClientSessionService.swift */ = {isa = PBXFileReference; includeInIndex = 1; lastKnownFileType = sourcecode.swift; path = ClientSessionService.swift; sourceTree = "<group>"; };
+		88DC9E160DBF173033AAF2F8BA495527 /* PrimerSearchTextField.swift */ = {isa = PBXFileReference; includeInIndex = 1; lastKnownFileType = sourcecode.swift; path = PrimerSearchTextField.swift; sourceTree = "<group>"; };
+		8962F3720468FE0FB593F5EF0C15527E /* RecoverWrappers.swift */ = {isa = PBXFileReference; includeInIndex = 1; lastKnownFileType = sourcecode.swift; path = RecoverWrappers.swift; sourceTree = "<group>"; };
+		89C68B3301D7173A1D0E4A198326CE01 /* PrimerViewExtensions.swift */ = {isa = PBXFileReference; includeInIndex = 1; lastKnownFileType = sourcecode.swift; path = PrimerViewExtensions.swift; sourceTree = "<group>"; };
+		89EF0B7EBDA267BB407A6802315435AF /* AdyenDotPay.swift */ = {isa = PBXFileReference; includeInIndex = 1; lastKnownFileType = sourcecode.swift; path = AdyenDotPay.swift; sourceTree = "<group>"; };
+		8A66652FDE9EE6FC237E66A7E076E82B /* Analytics.swift */ = {isa = PBXFileReference; includeInIndex = 1; lastKnownFileType = sourcecode.swift; path = Analytics.swift; sourceTree = "<group>"; };
+		8E03FA85CAF1AB905C24003ADD5E53BD /* Localizable.strings */ = {isa = PBXFileReference; includeInIndex = 1; lastKnownFileType = text.plist.strings; name = Localizable.strings; path = pl.lproj/Localizable.strings; sourceTree = "<group>"; };
+		8F0F76380770355D3A857767655C85A1 /* pt.json */ = {isa = PBXFileReference; includeInIndex = 1; path = pt.json; sourceTree = "<group>"; };
+		8F30EC5B915140D3391F187F881EAF98 /* QRCodeViewController.swift */ = {isa = PBXFileReference; includeInIndex = 1; lastKnownFileType = sourcecode.swift; path = QRCodeViewController.swift; sourceTree = "<group>"; };
+		90DCA89DF2AE467DDBADA85DA734012F /* Thenable.swift */ = {isa = PBXFileReference; includeInIndex = 1; lastKnownFileType = sourcecode.swift; path = Thenable.swift; sourceTree = "<group>"; };
+		924CD20685E6D1A188F74D0B95BB3531 /* lt.json */ = {isa = PBXFileReference; includeInIndex = 1; path = lt.json; sourceTree = "<group>"; };
+		927EA706A0518FBAEC04A470561D7BB2 /* Localizable.strings */ = {isa = PBXFileReference; includeInIndex = 1; lastKnownFileType = text.plist.strings; name = Localizable.strings; path = it.lproj/Localizable.strings; sourceTree = "<group>"; };
+		978690B849CC7E7E23D78F15EB93C3D2 /* PrimerTestPaymentMethodViewController.swift */ = {isa = PBXFileReference; includeInIndex = 1; lastKnownFileType = sourcecode.swift; path = PrimerTestPaymentMethodViewController.swift; sourceTree = "<group>"; };
+		97B12F80FC52A51E5BDABD038787DD83 /* da.json */ = {isa = PBXFileReference; includeInIndex = 1; path = da.json; sourceTree = "<group>"; };
+		97D9B181D1F0AFD065D79C0C11736377 /* Decisions.swift */ = {isa = PBXFileReference; includeInIndex = 1; lastKnownFileType = sourcecode.swift; path = Decisions.swift; sourceTree = "<group>"; };
+		97E7F677A54A46388A3AA4359940994D /* PrimerTheme+Inputs.swift */ = {isa = PBXFileReference; includeInIndex = 1; lastKnownFileType = sourcecode.swift; path = "PrimerTheme+Inputs.swift"; sourceTree = "<group>"; };
+		9C1E7561B0028F20556638D878B1527D /* Localizable.strings */ = {isa = PBXFileReference; includeInIndex = 1; lastKnownFileType = text.plist.strings; name = Localizable.strings; path = sv.lproj/Localizable.strings; sourceTree = "<group>"; };
 		9D940727FF8FB9C785EB98E56350EF41 /* Podfile */ = {isa = PBXFileReference; explicitFileType = text.script.ruby; includeInIndex = 1; indentWidth = 2; lastKnownFileType = text; name = Podfile; path = ../Podfile; sourceTree = SOURCE_ROOT; tabWidth = 2; xcLanguageSpecificationIdentifier = xcode.lang.ruby; };
-		9F583D2503FECAFAB3B62E1A6B887BB7 /* PrimerCardNumberFieldView.swift */ = {isa = PBXFileReference; includeInIndex = 1; lastKnownFileType = sourcecode.swift; path = PrimerCardNumberFieldView.swift; sourceTree = "<group>"; };
+		9DE5E7E883B4C37D4FE84F3437D44FA6 /* PrimerScrollView.swift */ = {isa = PBXFileReference; includeInIndex = 1; lastKnownFileType = sourcecode.swift; path = PrimerScrollView.swift; sourceTree = "<group>"; };
+		9EC1F382BD52BB3087D582C6EEFA7614 /* CustomStringConvertible.swift */ = {isa = PBXFileReference; includeInIndex = 1; lastKnownFileType = sourcecode.swift; path = CustomStringConvertible.swift; sourceTree = "<group>"; };
+		9F239405F6EB08A4BDCEE19699679534 /* ExternalViewModel.swift */ = {isa = PBXFileReference; includeInIndex = 1; lastKnownFileType = sourcecode.swift; path = ExternalViewModel.swift; sourceTree = "<group>"; };
+		9FEEDF486499180B429BCD136284AA51 /* SuccessMessage.swift */ = {isa = PBXFileReference; includeInIndex = 1; lastKnownFileType = sourcecode.swift; path = SuccessMessage.swift; sourceTree = "<group>"; };
+		A10845F7077648C7E05CD2246905AAD8 /* CancellableThenable.swift */ = {isa = PBXFileReference; includeInIndex = 1; lastKnownFileType = sourcecode.swift; path = CancellableThenable.swift; sourceTree = "<group>"; };
+		A1737F1EF3C7C60620CE7F2903FACC23 /* PrimerInputViewController.swift */ = {isa = PBXFileReference; includeInIndex = 1; lastKnownFileType = sourcecode.swift; path = PrimerInputViewController.swift; sourceTree = "<group>"; };
+		A2600C69A9C865D70A831561EF54E46A /* nn.json */ = {isa = PBXFileReference; includeInIndex = 1; path = nn.json; sourceTree = "<group>"; };
+		A29E11E858DCA048881D73479A410614 /* AnalyticsEvent.swift */ = {isa = PBXFileReference; includeInIndex = 1; lastKnownFileType = sourcecode.swift; path = AnalyticsEvent.swift; sourceTree = "<group>"; };
+		A3DFBA4E2309AB0482C3B2A1C6899451 /* Primer.swift */ = {isa = PBXFileReference; includeInIndex = 1; lastKnownFileType = sourcecode.swift; path = Primer.swift; sourceTree = "<group>"; };
 		A3E2F9C06F13281158B80CB453C2CEDE /* PrimerSDK.modulemap */ = {isa = PBXFileReference; includeInIndex = 1; lastKnownFileType = sourcecode.module; path = PrimerSDK.modulemap; sourceTree = "<group>"; };
-		A40DBFEDA9F04AAB1529DE18A0F03E8D /* JSONParser.swift */ = {isa = PBXFileReference; includeInIndex = 1; lastKnownFileType = sourcecode.swift; path = JSONParser.swift; sourceTree = "<group>"; };
+		A442A8F5682D17221DF5DBE0D4C90C9C /* CardButton.swift */ = {isa = PBXFileReference; includeInIndex = 1; lastKnownFileType = sourcecode.swift; path = CardButton.swift; sourceTree = "<group>"; };
+		A4989737FEA76E2D0D338F093C4A0ABF /* ApayaTokenizationViewModel.swift */ = {isa = PBXFileReference; includeInIndex = 1; lastKnownFileType = sourcecode.swift; path = ApayaTokenizationViewModel.swift; sourceTree = "<group>"; };
+		A4B3618B73FCDB98FD1819F9B6D03B90 /* PrimerTextFieldView.xib */ = {isa = PBXFileReference; includeInIndex = 1; lastKnownFileType = file.xib; path = PrimerTextFieldView.xib; sourceTree = "<group>"; };
+		A4D8F54A2F9F7FFA6CA7A1C8A7AC44B0 /* fr.json */ = {isa = PBXFileReference; includeInIndex = 1; path = fr.json; sourceTree = "<group>"; };
 		A4E7B1C752F38C22267D301DD5A364DF /* Pods-PrimerSDK_Tests-acknowledgements.markdown */ = {isa = PBXFileReference; includeInIndex = 1; lastKnownFileType = text; path = "Pods-PrimerSDK_Tests-acknowledgements.markdown"; sourceTree = "<group>"; };
-		A771915145C1315FB963A1AC5AEFCA68 /* ConcurrencyLimitedDispatcher.swift */ = {isa = PBXFileReference; includeInIndex = 1; lastKnownFileType = sourcecode.swift; path = ConcurrencyLimitedDispatcher.swift; sourceTree = "<group>"; };
+		A4F6FFE56D1228B259E1F8783009DEB2 /* ClientSessionActionsModule.swift */ = {isa = PBXFileReference; includeInIndex = 1; lastKnownFileType = sourcecode.swift; path = ClientSessionActionsModule.swift; sourceTree = "<group>"; };
+		A531BF4D1020F00AD6D8F449E03CC8B5 /* BundleExtension.swift */ = {isa = PBXFileReference; includeInIndex = 1; lastKnownFileType = sourcecode.swift; path = BundleExtension.swift; sourceTree = "<group>"; };
+		A60E2618ACC8B027011CDEA177461510 /* EnsureWrappers.swift */ = {isa = PBXFileReference; includeInIndex = 1; lastKnownFileType = sourcecode.swift; path = EnsureWrappers.swift; sourceTree = "<group>"; };
+		A61B7514606B044C8511CC204ECCDD9B /* PrimerFormView.swift */ = {isa = PBXFileReference; includeInIndex = 1; lastKnownFileType = sourcecode.swift; path = PrimerFormView.swift; sourceTree = "<group>"; };
+		A67331C665DDF144B9134AA819262BE3 /* CheckoutModule.swift */ = {isa = PBXFileReference; includeInIndex = 1; lastKnownFileType = sourcecode.swift; path = CheckoutModule.swift; sourceTree = "<group>"; };
+		A795391CDE29B4E74EDE7F60C9FA8BBC /* ha.json */ = {isa = PBXFileReference; includeInIndex = 1; path = ha.json; sourceTree = "<group>"; };
 		A8B3BC107C2BDC3C03D961866F721265 /* PrimerSDK-PrimerResources */ = {isa = PBXFileReference; explicitFileType = wrapper.cfbundle; includeInIndex = 0; name = "PrimerSDK-PrimerResources"; path = PrimerResources.bundle; sourceTree = BUILT_PRODUCTS_DIR; };
-		AA78F4BD0CBE88D2CA03335A88BF015F /* PollingModule.swift */ = {isa = PBXFileReference; includeInIndex = 1; lastKnownFileType = sourcecode.swift; path = PollingModule.swift; sourceTree = "<group>"; };
 		AA80C9C550CB6B8B521015719AA66526 /* Pods-PrimerSDK_Example.modulemap */ = {isa = PBXFileReference; includeInIndex = 1; lastKnownFileType = sourcecode.module; path = "Pods-PrimerSDK_Example.modulemap"; sourceTree = "<group>"; };
-		AADF16DEDA49035E9005465E681C4622 /* PrimerCityFieldView.swift */ = {isa = PBXFileReference; includeInIndex = 1; lastKnownFileType = sourcecode.swift; path = PrimerCityFieldView.swift; sourceTree = "<group>"; };
-		ACC9DD8ADF1636BB29BF6FF0FC4C051E /* cy.json */ = {isa = PBXFileReference; includeInIndex = 1; path = cy.json; sourceTree = "<group>"; };
-		AD448CBD5A2712F66F4EB984A5099D89 /* Box.swift */ = {isa = PBXFileReference; includeInIndex = 1; lastKnownFileType = sourcecode.swift; path = Box.swift; sourceTree = "<group>"; };
-		AF4CD7512916B1BDFE3354A6AE96FC27 /* CardNumberField.swift */ = {isa = PBXFileReference; includeInIndex = 1; lastKnownFileType = sourcecode.swift; path = CardNumberField.swift; sourceTree = "<group>"; };
-		AF599BF526A2C698B5BDD4947C9680EC /* VaultPaymentMethodView.swift */ = {isa = PBXFileReference; includeInIndex = 1; lastKnownFileType = sourcecode.swift; path = VaultPaymentMethodView.swift; sourceTree = "<group>"; };
-		B0CF4489749A83DA08CA2990F5A174E6 /* PresentationController.swift */ = {isa = PBXFileReference; includeInIndex = 1; lastKnownFileType = sourcecode.swift; path = PresentationController.swift; sourceTree = "<group>"; };
-		B1D55244D786E262887E56E1965A8C1E /* fi.json */ = {isa = PBXFileReference; includeInIndex = 1; path = fi.json; sourceTree = "<group>"; };
-		B335709395AA91BD1274E90F477A43AC /* ThenableWrappers.swift */ = {isa = PBXFileReference; includeInIndex = 1; lastKnownFileType = sourcecode.swift; path = ThenableWrappers.swift; sourceTree = "<group>"; };
-		B3E7B7679B3CAF232E2452C4AA03B368 /* CardholderNameField.swift */ = {isa = PBXFileReference; includeInIndex = 1; lastKnownFileType = sourcecode.swift; path = CardholderNameField.swift; sourceTree = "<group>"; };
+		AB96F4DA8300BAA9BA49AD0083BD9F67 /* PaymentMethodToken.swift */ = {isa = PBXFileReference; includeInIndex = 1; lastKnownFileType = sourcecode.swift; path = PaymentMethodToken.swift; sourceTree = "<group>"; };
+		ABBC669D13758CAEFC63B072BB526AF4 /* is.json */ = {isa = PBXFileReference; includeInIndex = 1; path = is.json; sourceTree = "<group>"; };
+		AC665B61BB2AD471C89CDB5C023E0EFE /* AnyEncodable.swift */ = {isa = PBXFileReference; includeInIndex = 1; lastKnownFileType = sourcecode.swift; path = AnyEncodable.swift; sourceTree = "<group>"; };
+		AC9D0C115CD599B3FECCD6E69F0771AB /* PrimerThemeData.swift */ = {isa = PBXFileReference; includeInIndex = 1; lastKnownFileType = sourcecode.swift; path = PrimerThemeData.swift; sourceTree = "<group>"; };
+		AD246BD080413F3ECE904991A87B4D71 /* PaymentMethodConfiguration.swift */ = {isa = PBXFileReference; includeInIndex = 1; lastKnownFileType = sourcecode.swift; path = PaymentMethodConfiguration.swift; sourceTree = "<group>"; };
+		AD3314C3B7E810634D2E45DBEA6FEC78 /* hi.json */ = {isa = PBXFileReference; includeInIndex = 1; path = hi.json; sourceTree = "<group>"; };
+		AD64F47BD2C5937E68D6C2F300A88D92 /* PrimerWebViewController.swift */ = {isa = PBXFileReference; includeInIndex = 1; lastKnownFileType = sourcecode.swift; path = PrimerWebViewController.swift; sourceTree = "<group>"; };
+		AD9FCAEB2B7AFFA7E6C130912D614A2B /* VaultPaymentMethodViewModel.swift */ = {isa = PBXFileReference; includeInIndex = 1; lastKnownFileType = sourcecode.swift; path = VaultPaymentMethodViewModel.swift; sourceTree = "<group>"; };
+		AEB275FA213EE3EACBC98E9E7F84A0AE /* PrimerError.swift */ = {isa = PBXFileReference; includeInIndex = 1; lastKnownFileType = sourcecode.swift; path = PrimerError.swift; sourceTree = "<group>"; };
+		AF65CF348820F4324E576F0001B997CA /* mk.json */ = {isa = PBXFileReference; includeInIndex = 1; path = mk.json; sourceTree = "<group>"; };
+		B05B02044A192788578425E9C1D9A2D1 /* currencies.json */ = {isa = PBXFileReference; includeInIndex = 1; path = currencies.json; sourceTree = "<group>"; };
+		B101420A67C4CAC883B7A6DD1D56782A /* NSErrorExtension.swift */ = {isa = PBXFileReference; includeInIndex = 1; lastKnownFileType = sourcecode.swift; path = NSErrorExtension.swift; sourceTree = "<group>"; };
+		B127DC2B54D64D3F50513894FC386CEB /* PayPalService.swift */ = {isa = PBXFileReference; includeInIndex = 1; lastKnownFileType = sourcecode.swift; path = PayPalService.swift; sourceTree = "<group>"; };
+		B2D9511517A3B6CA2CB003DE3BA6024F /* CVVField.swift */ = {isa = PBXFileReference; includeInIndex = 1; lastKnownFileType = sourcecode.swift; path = CVVField.swift; sourceTree = "<group>"; };
+		B3FC58E16EDC38AD67EC49111F4D3B26 /* PrimerFormViewController.swift */ = {isa = PBXFileReference; includeInIndex = 1; lastKnownFileType = sourcecode.swift; path = PrimerFormViewController.swift; sourceTree = "<group>"; };
+		B409CBD4E8D3EBC4D0B0AA3B4BA4F028 /* Cancellable.swift */ = {isa = PBXFileReference; includeInIndex = 1; lastKnownFileType = sourcecode.swift; path = Cancellable.swift; sourceTree = "<group>"; };
 		B429083200B13F604ED3C87DFFC0C016 /* Pods-PrimerSDK_Tests.modulemap */ = {isa = PBXFileReference; includeInIndex = 1; lastKnownFileType = sourcecode.module; path = "Pods-PrimerSDK_Tests.modulemap"; sourceTree = "<group>"; };
-		B443A051997258F0E849367D1E50024A /* SuccessResponse.swift */ = {isa = PBXFileReference; includeInIndex = 1; lastKnownFileType = sourcecode.swift; path = SuccessResponse.swift; sourceTree = "<group>"; };
-		B5619EF5515F7246F28D714718210721 /* mn.json */ = {isa = PBXFileReference; includeInIndex = 1; path = mn.json; sourceTree = "<group>"; };
-		B5BB5D36BD4318EE1346910D637FF491 /* AnalyticsEvent.swift */ = {isa = PBXFileReference; includeInIndex = 1; lastKnownFileType = sourcecode.swift; path = AnalyticsEvent.swift; sourceTree = "<group>"; };
-		B611DAC4F2D7A46939634D1440BCB331 /* ta.json */ = {isa = PBXFileReference; includeInIndex = 1; path = ta.json; sourceTree = "<group>"; };
-		B61F9BE8B478C35BDB4F96776C714432 /* no.json */ = {isa = PBXFileReference; includeInIndex = 1; path = no.json; sourceTree = "<group>"; };
-		B63DE5D3BC6B15F82282B31583AD49E9 /* Localizable.strings */ = {isa = PBXFileReference; includeInIndex = 1; lastKnownFileType = text.plist.strings; name = Localizable.strings; path = da.lproj/Localizable.strings; sourceTree = "<group>"; };
-		B6B45B3C234DB527573767192C4E6D26 /* ms.json */ = {isa = PBXFileReference; includeInIndex = 1; path = ms.json; sourceTree = "<group>"; };
-		B8F6C23C6FB43CA7905501810B0AEC5B /* PrimerButton.swift */ = {isa = PBXFileReference; includeInIndex = 1; lastKnownFileType = sourcecode.swift; path = PrimerButton.swift; sourceTree = "<group>"; };
-		B93878207B2033A6E874ED922F711173 /* sw.json */ = {isa = PBXFileReference; includeInIndex = 1; path = sw.json; sourceTree = "<group>"; };
-		BBD6F963ED29FFEF344ADBDC13E95B10 /* sr.json */ = {isa = PBXFileReference; includeInIndex = 1; path = sr.json; sourceTree = "<group>"; };
-		BC782E3844BEED430314F5A8C89FE83E /* bs.json */ = {isa = PBXFileReference; includeInIndex = 1; path = bs.json; sourceTree = "<group>"; };
-		BC8971095B6460B5CCF392145F3B1595 /* PaymentMethodConfigurationOptions.swift */ = {isa = PBXFileReference; includeInIndex = 1; lastKnownFileType = sourcecode.swift; path = PaymentMethodConfigurationOptions.swift; sourceTree = "<group>"; };
-		BCA512257CAE49EFE7AB3703F7E87AA4 /* PaymentResponse.swift */ = {isa = PBXFileReference; includeInIndex = 1; lastKnownFileType = sourcecode.swift; path = PaymentResponse.swift; sourceTree = "<group>"; };
-		BDA3A10CE27E1E37AE1061CC97D8E09B /* PrimerFormViewController.swift */ = {isa = PBXFileReference; includeInIndex = 1; lastKnownFileType = sourcecode.swift; path = PrimerFormViewController.swift; sourceTree = "<group>"; };
-		BED2CE2BEBD6BACD03C7259425A02361 /* PrimerUniversalCheckoutViewController.swift */ = {isa = PBXFileReference; includeInIndex = 1; lastKnownFileType = sourcecode.swift; path = PrimerUniversalCheckoutViewController.swift; sourceTree = "<group>"; };
-		BF3000D365121F182162EBA1D3A4145C /* CardFormPaymentMethodTokenizationViewModel.swift */ = {isa = PBXFileReference; includeInIndex = 1; lastKnownFileType = sourcecode.swift; path = CardFormPaymentMethodTokenizationViewModel.swift; sourceTree = "<group>"; };
-		BFF03D7E994B3E75E2FDD755B7E0FB06 /* Identifiable.swift */ = {isa = PBXFileReference; includeInIndex = 1; lastKnownFileType = sourcecode.swift; path = Identifiable.swift; sourceTree = "<group>"; };
-		C049FA0E611EB4FC40413EB8FF3E3040 /* ExternalPaymentMethodTokenizationViewModel.swift */ = {isa = PBXFileReference; includeInIndex = 1; lastKnownFileType = sourcecode.swift; path = ExternalPaymentMethodTokenizationViewModel.swift; sourceTree = "<group>"; };
-		C1F90F2A72B0B03137341F514599550D /* ha.json */ = {isa = PBXFileReference; includeInIndex = 1; path = ha.json; sourceTree = "<group>"; };
-		C2162621EA2D89BAC668E6A2B056C7E0 /* PrimerError.swift */ = {isa = PBXFileReference; includeInIndex = 1; lastKnownFileType = sourcecode.swift; path = PrimerError.swift; sourceTree = "<group>"; };
-		C5BE2490F6D49C933E80B2771750675D /* hi.json */ = {isa = PBXFileReference; includeInIndex = 1; path = hi.json; sourceTree = "<group>"; };
-		C716BABFBA2B4EE6CE3E6B6BA07C7B47 /* km.json */ = {isa = PBXFileReference; includeInIndex = 1; path = km.json; sourceTree = "<group>"; };
-		C7D2F6D13145120AE0B0053B58D4F6DD /* DateExtension.swift */ = {isa = PBXFileReference; includeInIndex = 1; lastKnownFileType = sourcecode.swift; path = DateExtension.swift; sourceTree = "<group>"; };
-		C9B400980AE3D0D246949AA42932D97F /* ExpiryDateField.swift */ = {isa = PBXFileReference; includeInIndex = 1; lastKnownFileType = sourcecode.swift; path = ExpiryDateField.swift; sourceTree = "<group>"; };
-		C9CBF0F94785A5C5A35DC0B9E926B815 /* fa.json */ = {isa = PBXFileReference; includeInIndex = 1; path = fa.json; sourceTree = "<group>"; };
-		CA07D3747AEE3723737D457C5C024334 /* Strings.swift */ = {isa = PBXFileReference; includeInIndex = 1; lastKnownFileType = sourcecode.swift; path = Strings.swift; sourceTree = "<group>"; };
-		CA4FD5AA8D65BE120B3636CA5662A78A /* NSObject+ClassName.swift */ = {isa = PBXFileReference; includeInIndex = 1; lastKnownFileType = sourcecode.swift; path = "NSObject+ClassName.swift"; sourceTree = "<group>"; };
-		CA89EE7722152722563D73E00E859E12 /* PrimerViewExtensions.swift */ = {isa = PBXFileReference; includeInIndex = 1; lastKnownFileType = sourcecode.swift; path = PrimerViewExtensions.swift; sourceTree = "<group>"; };
-		CAB72CE271D881A75DE9CD66126291A8 /* nn.json */ = {isa = PBXFileReference; includeInIndex = 1; path = nn.json; sourceTree = "<group>"; };
-		CB28BAAD0FF08F9F0A9A02906964D3A3 /* BankTableViewCell.swift */ = {isa = PBXFileReference; includeInIndex = 1; lastKnownFileType = sourcecode.swift; path = BankTableViewCell.swift; sourceTree = "<group>"; };
-		CBAD58B603401910D194083C249BD8F0 /* ca.json */ = {isa = PBXFileReference; includeInIndex = 1; path = ca.json; sourceTree = "<group>"; };
-		CBB0E97EF5A36A268148829681B2719D /* Consolable.swift */ = {isa = PBXFileReference; includeInIndex = 1; lastKnownFileType = sourcecode.swift; path = Consolable.swift; sourceTree = "<group>"; };
-		CC0B8D22D4299B2FC5751C15C6C0B84C /* hu.json */ = {isa = PBXFileReference; includeInIndex = 1; path = hu.json; sourceTree = "<group>"; };
-		CC0F3E6A9FDFA84C03EC34BF00C02089 /* hr.json */ = {isa = PBXFileReference; includeInIndex = 1; path = hr.json; sourceTree = "<group>"; };
-		CCD9B30FC1F4AD0D46AFC6FFCBCBD492 /* CustomStringConvertible.swift */ = {isa = PBXFileReference; includeInIndex = 1; lastKnownFileType = sourcecode.swift; path = CustomStringConvertible.swift; sourceTree = "<group>"; };
-		CE01F97DE9F046499764FDF210D4584E /* ro.json */ = {isa = PBXFileReference; includeInIndex = 1; path = ro.json; sourceTree = "<group>"; };
-		CE46B7612701A744ED2A66B34F8A5866 /* DependencyInjection.swift */ = {isa = PBXFileReference; includeInIndex = 1; lastKnownFileType = sourcecode.swift; path = DependencyInjection.swift; sourceTree = "<group>"; };
-		CFA1C1305B2D4B80095AB5606B7E65DB /* PrimerCVVFieldView.swift */ = {isa = PBXFileReference; includeInIndex = 1; lastKnownFileType = sourcecode.swift; path = PrimerCVVFieldView.swift; sourceTree = "<group>"; };
-		D165BED8EC5542F8A98F46E5E2CE5F66 /* PrimerHeadlessUniversalCheckout.swift */ = {isa = PBXFileReference; includeInIndex = 1; lastKnownFileType = sourcecode.swift; path = PrimerHeadlessUniversalCheckout.swift; sourceTree = "<group>"; };
-		D1E0547D69E02EC6552B01242AAF135B /* PrimerImage.swift */ = {isa = PBXFileReference; includeInIndex = 1; lastKnownFileType = sourcecode.swift; path = PrimerImage.swift; sourceTree = "<group>"; };
+		B5B5A64BC15AED4A88B7F22A6B00CFA2 /* UIColorExtension.swift */ = {isa = PBXFileReference; includeInIndex = 1; lastKnownFileType = sourcecode.swift; path = UIColorExtension.swift; sourceTree = "<group>"; };
+		B71711F5E50DB72CC248C16AECA361C4 /* PrimerGenericTextFieldView.swift */ = {isa = PBXFileReference; includeInIndex = 1; lastKnownFileType = sourcecode.swift; path = PrimerGenericTextFieldView.swift; sourceTree = "<group>"; };
+		B72A2D470538823D6A1E2BC87B37CF8D /* PrimerDelegate.swift */ = {isa = PBXFileReference; includeInIndex = 1; lastKnownFileType = sourcecode.swift; path = PrimerDelegate.swift; sourceTree = "<group>"; };
+		B75478DA263DED720FBDE814228DE929 /* vi.json */ = {isa = PBXFileReference; includeInIndex = 1; path = vi.json; sourceTree = "<group>"; };
+		B7DA01C0C0FA1051563AD4F0E236354C /* FormPaymentMethodTokenizationViewModel.swift */ = {isa = PBXFileReference; includeInIndex = 1; lastKnownFileType = sourcecode.swift; path = FormPaymentMethodTokenizationViewModel.swift; sourceTree = "<group>"; };
+		BA1558B61CDE206A0129AE23911DAF0E /* PaymentMethodComponent.swift */ = {isa = PBXFileReference; includeInIndex = 1; lastKnownFileType = sourcecode.swift; path = PaymentMethodComponent.swift; sourceTree = "<group>"; };
+		BAFEAECE65641CDF18AD323AD634E4A2 /* ku.json */ = {isa = PBXFileReference; includeInIndex = 1; path = ku.json; sourceTree = "<group>"; };
+		BE58B23B9FED4558169F218101B2F98E /* uk.json */ = {isa = PBXFileReference; includeInIndex = 1; path = uk.json; sourceTree = "<group>"; };
+		BE9FFDF57389605F02950913F50DFE5D /* mn.json */ = {isa = PBXFileReference; includeInIndex = 1; path = mn.json; sourceTree = "<group>"; };
+		BFA24234223C1452C2641486CCCB0A98 /* PaymentResponse.swift */ = {isa = PBXFileReference; includeInIndex = 1; lastKnownFileType = sourcecode.swift; path = PaymentResponse.swift; sourceTree = "<group>"; };
+		BFD771BF3955C593B0254FA4D0C42A3F /* fi.json */ = {isa = PBXFileReference; includeInIndex = 1; path = fi.json; sourceTree = "<group>"; };
+		C0EFB6A4529DC6345FDD913AF2893AC3 /* PrimerTheme+Views.swift */ = {isa = PBXFileReference; includeInIndex = 1; lastKnownFileType = sourcecode.swift; path = "PrimerTheme+Views.swift"; sourceTree = "<group>"; };
+		C294566715DC03ACC40A2B3D11E7DF5E /* hr.json */ = {isa = PBXFileReference; includeInIndex = 1; path = hr.json; sourceTree = "<group>"; };
+		C430D72B78E89B8C9A1266632D3EB707 /* fa.json */ = {isa = PBXFileReference; includeInIndex = 1; path = fa.json; sourceTree = "<group>"; };
+		C540B7B4E3159C26D6FD85D47356D181 /* PrimerVaultManagerViewController.swift */ = {isa = PBXFileReference; includeInIndex = 1; lastKnownFileType = sourcecode.swift; path = PrimerVaultManagerViewController.swift; sourceTree = "<group>"; };
+		C6011B936B63D4DE31309EE22DB8DABC /* PrimerSource.swift */ = {isa = PBXFileReference; includeInIndex = 1; lastKnownFileType = sourcecode.swift; path = PrimerSource.swift; sourceTree = "<group>"; };
+		C66009DADCD97CFBBD3FC98DC8B795E5 /* sl.json */ = {isa = PBXFileReference; includeInIndex = 1; path = sl.json; sourceTree = "<group>"; };
+		C86CBA7EA652AB0D7A27DFAFDD680420 /* NSObject+ClassName.swift */ = {isa = PBXFileReference; includeInIndex = 1; lastKnownFileType = sourcecode.swift; path = "NSObject+ClassName.swift"; sourceTree = "<group>"; };
+		C8F8EB1A228C8C04B4458CE229AF02EC /* PostalCodeField.swift */ = {isa = PBXFileReference; includeInIndex = 1; lastKnownFileType = sourcecode.swift; path = PostalCodeField.swift; sourceTree = "<group>"; };
+		C950A1C6468CD4E62797F0C05D1D967C /* CardScannerViewController.swift */ = {isa = PBXFileReference; includeInIndex = 1; lastKnownFileType = sourcecode.swift; path = CardScannerViewController.swift; sourceTree = "<group>"; };
+		C9E9892D8A2205AFAA90D72CB8EC32C2 /* Weak.swift */ = {isa = PBXFileReference; includeInIndex = 1; lastKnownFileType = sourcecode.swift; path = Weak.swift; sourceTree = "<group>"; };
+		C9F41B57662C1C9B5EE4AB8ADC318CF6 /* PrimerImage.swift */ = {isa = PBXFileReference; includeInIndex = 1; lastKnownFileType = sourcecode.swift; path = PrimerImage.swift; sourceTree = "<group>"; };
+		CD3415AD9CBFD453302821BF5CC64003 /* CheckoutWithVaultedPaymentMethodViewModel.swift */ = {isa = PBXFileReference; includeInIndex = 1; lastKnownFileType = sourcecode.swift; path = CheckoutWithVaultedPaymentMethodViewModel.swift; sourceTree = "<group>"; };
+		CD3EF9C65F9F7183F6E3141042392A4F /* PaymentAPIModel.swift */ = {isa = PBXFileReference; includeInIndex = 1; lastKnownFileType = sourcecode.swift; path = PaymentAPIModel.swift; sourceTree = "<group>"; };
+		CD9B1D057BC791C2511429EB7F901E85 /* PrimerRootViewController.swift */ = {isa = PBXFileReference; includeInIndex = 1; lastKnownFileType = sourcecode.swift; path = PrimerRootViewController.swift; sourceTree = "<group>"; };
+		CE1DA46CC171DBF03BB178FC0939C978 /* BankSelectorTokenizationViewModel.swift */ = {isa = PBXFileReference; includeInIndex = 1; lastKnownFileType = sourcecode.swift; path = BankSelectorTokenizationViewModel.swift; sourceTree = "<group>"; };
+		CE80CACD6B2BB2EA94CE49A7313C7DEF /* ur.json */ = {isa = PBXFileReference; includeInIndex = 1; path = ur.json; sourceTree = "<group>"; };
+		CEE150EC656D2F25B793029D8A0F2EE7 /* km.json */ = {isa = PBXFileReference; includeInIndex = 1; path = km.json; sourceTree = "<group>"; };
+		CEEE460B73EC7304EF9B84D46E58305F /* uz.json */ = {isa = PBXFileReference; includeInIndex = 1; path = uz.json; sourceTree = "<group>"; };
+		CF7F7F0781D445B7756FDA1D30FF1C64 /* Localizable.strings */ = {isa = PBXFileReference; includeInIndex = 1; lastKnownFileType = text.plist.strings; name = Localizable.strings; path = en.lproj/Localizable.strings; sourceTree = "<group>"; };
+		D1819D38042DDA723592CA24EE171F12 /* CreateResumePaymentService.swift */ = {isa = PBXFileReference; includeInIndex = 1; lastKnownFileType = sourcecode.swift; path = CreateResumePaymentService.swift; sourceTree = "<group>"; };
 		D245E0514AAC1A2B9A6D5EA2F383E90F /* UIKit.framework */ = {isa = PBXFileReference; lastKnownFileType = wrapper.framework; name = UIKit.framework; path = Platforms/iPhoneOS.platform/Developer/SDKs/iPhoneOS14.0.sdk/System/Library/Frameworks/UIKit.framework; sourceTree = DEVELOPER_DIR; };
 		D264B4E57DF7DB00D71275605D100971 /* Pods-PrimerSDK_Example-frameworks.sh */ = {isa = PBXFileReference; includeInIndex = 1; lastKnownFileType = text.script.sh; path = "Pods-PrimerSDK_Example-frameworks.sh"; sourceTree = "<group>"; };
-		D271E0BAD1C7494EBEB816E4C90D2236 /* PrimerTheme+Colors.swift */ = {isa = PBXFileReference; includeInIndex = 1; lastKnownFileType = sourcecode.swift; path = "PrimerTheme+Colors.swift"; sourceTree = "<group>"; };
-		D27E321B552F64C7338CAB66C5AE5DB6 /* Dispatcher.swift */ = {isa = PBXFileReference; includeInIndex = 1; lastKnownFileType = sourcecode.swift; path = Dispatcher.swift; sourceTree = "<group>"; };
-		D28D9A0DB2A7E5A445884CBF608692C1 /* QRCodeViewController.swift */ = {isa = PBXFileReference; includeInIndex = 1; lastKnownFileType = sourcecode.swift; path = QRCodeViewController.swift; sourceTree = "<group>"; };
-		D2B059F0202CD7BF6832E58D01FF144B /* Content.swift */ = {isa = PBXFileReference; includeInIndex = 1; lastKnownFileType = sourcecode.swift; path = Content.swift; sourceTree = "<group>"; };
-		D31E252DE2F21B5A84EF2689A51721E9 /* PaymentMethodConfigService.swift */ = {isa = PBXFileReference; includeInIndex = 1; lastKnownFileType = sourcecode.swift; path = PaymentMethodConfigService.swift; sourceTree = "<group>"; };
-		D4020B17AB77A6917D64AA55E1DFE9BA /* AdyenDotPay.swift */ = {isa = PBXFileReference; includeInIndex = 1; lastKnownFileType = sourcecode.swift; path = AdyenDotPay.swift; sourceTree = "<group>"; };
-		D51B9737F219EDA6C6A261C0713471FA /* VaultPaymentMethodViewModel.swift */ = {isa = PBXFileReference; includeInIndex = 1; lastKnownFileType = sourcecode.swift; path = VaultPaymentMethodViewModel.swift; sourceTree = "<group>"; };
-		D5B3D34BD4E160A597585AAE1488597B /* IntExtension.swift */ = {isa = PBXFileReference; includeInIndex = 1; lastKnownFileType = sourcecode.swift; path = IntExtension.swift; sourceTree = "<group>"; };
-		D5D2C02D15A4F07F484665B8C26A68C6 /* ur.json */ = {isa = PBXFileReference; includeInIndex = 1; path = ur.json; sourceTree = "<group>"; };
-		D5FC28B041FD342C262E97F54523C531 /* Localizable.strings */ = {isa = PBXFileReference; includeInIndex = 1; lastKnownFileType = text.plist.strings; name = Localizable.strings; path = ar.lproj/Localizable.strings; sourceTree = "<group>"; };
-		D62256C3254DBAF50805A421541587DA /* after.swift */ = {isa = PBXFileReference; includeInIndex = 1; lastKnownFileType = sourcecode.swift; path = after.swift; sourceTree = "<group>"; };
+		D3BF61A2DE9F35752AA05DB274EB18AB /* PollingModule.swift */ = {isa = PBXFileReference; includeInIndex = 1; lastKnownFileType = sourcecode.swift; path = PollingModule.swift; sourceTree = "<group>"; };
+		D5E9409C385F60E4FC689DD3EFAE0DFD /* AppState.swift */ = {isa = PBXFileReference; includeInIndex = 1; lastKnownFileType = sourcecode.swift; path = AppState.swift; sourceTree = "<group>"; };
 		D66C3890C3566F38C935A2FFD9A237B0 /* Pods-PrimerSDK_Tests-dummy.m */ = {isa = PBXFileReference; includeInIndex = 1; lastKnownFileType = sourcecode.c.objc; path = "Pods-PrimerSDK_Tests-dummy.m"; sourceTree = "<group>"; };
-		D676690D9E6C126D1D55005D093F5A73 /* RateLimitedDispatcher.swift */ = {isa = PBXFileReference; includeInIndex = 1; lastKnownFileType = sourcecode.swift; path = RateLimitedDispatcher.swift; sourceTree = "<group>"; };
-		D6AFFBB5478D3017409862F451C09F48 /* Bank.swift */ = {isa = PBXFileReference; includeInIndex = 1; lastKnownFileType = sourcecode.swift; path = Bank.swift; sourceTree = "<group>"; };
-		D6B9A9B947684916ABC2DF5EEB2AD3B3 /* Colors.swift */ = {isa = PBXFileReference; includeInIndex = 1; lastKnownFileType = sourcecode.swift; path = Colors.swift; sourceTree = "<group>"; };
-		D81062F7B25209855AA25D04AC4D93B0 /* 3DS.swift */ = {isa = PBXFileReference; includeInIndex = 1; lastKnownFileType = sourcecode.swift; path = 3DS.swift; sourceTree = "<group>"; };
-		D86D0FDCE8891CE0B9C7B3C368349934 /* ClientSessionService.swift */ = {isa = PBXFileReference; includeInIndex = 1; lastKnownFileType = sourcecode.swift; path = ClientSessionService.swift; sourceTree = "<group>"; };
-		D8D7D342FA6232C1BBA483EAD44520F2 /* Localizable.strings */ = {isa = PBXFileReference; includeInIndex = 1; lastKnownFileType = text.plist.strings; name = Localizable.strings; path = nb.lproj/Localizable.strings; sourceTree = "<group>"; };
-		DA31D47DABA4AB3BF7BDD8556B8A9AA8 /* nl.json */ = {isa = PBXFileReference; includeInIndex = 1; path = nl.json; sourceTree = "<group>"; };
-		DABCBED5D38B3A4EC78CD0DA91847712 /* CountryTableViewCell.swift */ = {isa = PBXFileReference; includeInIndex = 1; lastKnownFileType = sourcecode.swift; path = CountryTableViewCell.swift; sourceTree = "<group>"; };
-		DADD04C63FD66819888C1F2912FE7BBA /* PrimerTheme+Views.swift */ = {isa = PBXFileReference; includeInIndex = 1; lastKnownFileType = sourcecode.swift; path = "PrimerTheme+Views.swift"; sourceTree = "<group>"; };
-		DB6F52E7F1970B63B4D53155D4EB8EA2 /* PrimerTestPaymentMethodViewController.swift */ = {isa = PBXFileReference; includeInIndex = 1; lastKnownFileType = sourcecode.swift; path = PrimerTestPaymentMethodViewController.swift; sourceTree = "<group>"; };
-		DB715871874EAF41D7E7CDD1D2950C8F /* PrimerSearchTextField.swift */ = {isa = PBXFileReference; includeInIndex = 1; lastKnownFileType = sourcecode.swift; path = PrimerSearchTextField.swift; sourceTree = "<group>"; };
-		DC182305ABEA6F8FF6E30CB4E94FBE6B /* ClientSessionActionsModule.swift */ = {isa = PBXFileReference; includeInIndex = 1; lastKnownFileType = sourcecode.swift; path = ClientSessionActionsModule.swift; sourceTree = "<group>"; };
+		D67E35ADAF9B9D1874EE55325255C226 /* PrimerCardholderNameFieldView.swift */ = {isa = PBXFileReference; includeInIndex = 1; lastKnownFileType = sourcecode.swift; path = PrimerCardholderNameFieldView.swift; sourceTree = "<group>"; };
+		D72C78141A99CC6107F0F2AF57CF5BC8 /* AddressField.swift */ = {isa = PBXFileReference; includeInIndex = 1; lastKnownFileType = sourcecode.swift; path = AddressField.swift; sourceTree = "<group>"; };
+		D8EF3D569BE72C7128250E5AC763E90D /* bn.json */ = {isa = PBXFileReference; includeInIndex = 1; path = bn.json; sourceTree = "<group>"; };
+		D8F02E85D3D07B4B29BF502CD1210EA9 /* VaultService.swift */ = {isa = PBXFileReference; includeInIndex = 1; lastKnownFileType = sourcecode.swift; path = VaultService.swift; sourceTree = "<group>"; };
+		D95C785FF18442FE3055DE4249155455 /* AnalyticsService.swift */ = {isa = PBXFileReference; includeInIndex = 1; lastKnownFileType = sourcecode.swift; path = AnalyticsService.swift; sourceTree = "<group>"; };
 		DCB37DC0F1C41D9629735420A2506CC3 /* README.md */ = {isa = PBXFileReference; includeInIndex = 1; path = README.md; sourceTree = "<group>"; };
-		DDDEEE0798AE6C06DC4D3F70BB56E393 /* CardScannerViewController+SimpleScanDelegate.swift */ = {isa = PBXFileReference; includeInIndex = 1; lastKnownFileType = sourcecode.swift; path = "CardScannerViewController+SimpleScanDelegate.swift"; sourceTree = "<group>"; };
-		DEBC26BDA46D3E47747A5BB7C1190D53 /* Mask.swift */ = {isa = PBXFileReference; includeInIndex = 1; lastKnownFileType = sourcecode.swift; path = Mask.swift; sourceTree = "<group>"; };
-		DED54786D1388EFB583D84942C2479CF /* PrimerTextFieldView.swift */ = {isa = PBXFileReference; includeInIndex = 1; lastKnownFileType = sourcecode.swift; path = PrimerTextFieldView.swift; sourceTree = "<group>"; };
-		DF532DCCEDC1561E3D87423E70B5A0B8 /* PrimerRootViewController.swift */ = {isa = PBXFileReference; includeInIndex = 1; lastKnownFileType = sourcecode.swift; path = PrimerRootViewController.swift; sourceTree = "<group>"; };
-		DF5486EBEC23986CAA6AEDBC88B2D2C1 /* bg.json */ = {isa = PBXFileReference; includeInIndex = 1; path = bg.json; sourceTree = "<group>"; };
+		DCFDED27DC2A55769FA8C961A7A3074D /* PrimerAPIClient+Promises.swift */ = {isa = PBXFileReference; includeInIndex = 1; lastKnownFileType = sourcecode.swift; path = "PrimerAPIClient+Promises.swift"; sourceTree = "<group>"; };
+		DD26B9E71327F17DF22BAE23D3602E22 /* UserDefaultsExtension.swift */ = {isa = PBXFileReference; includeInIndex = 1; lastKnownFileType = sourcecode.swift; path = UserDefaultsExtension.swift; sourceTree = "<group>"; };
+		DD2DECCBBC63355B7A17008F339E2A63 /* PrimerAPI.swift */ = {isa = PBXFileReference; includeInIndex = 1; lastKnownFileType = sourcecode.swift; path = PrimerAPI.swift; sourceTree = "<group>"; };
+		DDE0F25C7E63C730D5920AACE28FAF1C /* Localizable.strings */ = {isa = PBXFileReference; includeInIndex = 1; lastKnownFileType = text.plist.strings; name = Localizable.strings; path = nl.lproj/Localizable.strings; sourceTree = "<group>"; };
+		DDF9C7CFEDFDD44703B0DF19B138B028 /* Endpoint.swift */ = {isa = PBXFileReference; includeInIndex = 1; lastKnownFileType = sourcecode.swift; path = Endpoint.swift; sourceTree = "<group>"; };
+		DF356EA76E2CC5E902303F046D288C12 /* Apaya.swift */ = {isa = PBXFileReference; includeInIndex = 1; lastKnownFileType = sourcecode.swift; path = Apaya.swift; sourceTree = "<group>"; };
 		DF6E4F8E7C26A7BBEC17AAD4042A317D /* Pods-PrimerSDK_Tests.debug.xcconfig */ = {isa = PBXFileReference; includeInIndex = 1; lastKnownFileType = text.xcconfig; path = "Pods-PrimerSDK_Tests.debug.xcconfig"; sourceTree = "<group>"; };
-		E1124AD195DBA6A7B883228220CBFC29 /* Decisions.swift */ = {isa = PBXFileReference; includeInIndex = 1; lastKnownFileType = sourcecode.swift; path = Decisions.swift; sourceTree = "<group>"; };
+		E03FE4220B20F9813A88C9FBE3F9AFDF /* ky.json */ = {isa = PBXFileReference; includeInIndex = 1; path = ky.json; sourceTree = "<group>"; };
+		E0883999F64A3317C14B83C94EF161DF /* AnyCodable.swift */ = {isa = PBXFileReference; includeInIndex = 1; lastKnownFileType = sourcecode.swift; path = AnyCodable.swift; sourceTree = "<group>"; };
+		E11324A450897704E5E8CA509EAF72C4 /* FirstNameField.swift */ = {isa = PBXFileReference; includeInIndex = 1; lastKnownFileType = sourcecode.swift; path = FirstNameField.swift; sourceTree = "<group>"; };
+		E1A583C3AB7C2466BA4A01FF5C6AB494 /* 3DS.swift */ = {isa = PBXFileReference; includeInIndex = 1; lastKnownFileType = sourcecode.swift; path = 3DS.swift; sourceTree = "<group>"; };
 		E1B945985145643C12B1E91600B680DE /* Pods-PrimerSDK_Example-acknowledgements.markdown */ = {isa = PBXFileReference; includeInIndex = 1; lastKnownFileType = text; path = "Pods-PrimerSDK_Example-acknowledgements.markdown"; sourceTree = "<group>"; };
-		E2192C5EC348CF8657D1861EFDF1BD5D /* Keychain.swift */ = {isa = PBXFileReference; includeInIndex = 1; lastKnownFileType = sourcecode.swift; path = Keychain.swift; sourceTree = "<group>"; };
-		E275E90F0F7C2FDA4FB5A71E51B362C5 /* PrimerPostalCodeFieldView.swift */ = {isa = PBXFileReference; includeInIndex = 1; lastKnownFileType = sourcecode.swift; path = PrimerPostalCodeFieldView.swift; sourceTree = "<group>"; };
-		E4674B1571715E4E93B8F68DCA50E20C /* sl.json */ = {isa = PBXFileReference; includeInIndex = 1; path = sl.json; sourceTree = "<group>"; };
-		E471F3F1302C46CA1D22A991ADC4C645 /* VaultCheckoutViewModel.swift */ = {isa = PBXFileReference; includeInIndex = 1; lastKnownFileType = sourcecode.swift; path = VaultCheckoutViewModel.swift; sourceTree = "<group>"; };
-		E5610827BC70B6F9A860FFE70B42E97F /* Localizable.strings */ = {isa = PBXFileReference; includeInIndex = 1; lastKnownFileType = text.plist.strings; name = Localizable.strings; path = es.lproj/Localizable.strings; sourceTree = "<group>"; };
-		E87376102ECB8E81BC720DB3F94B49B5 /* PostalCode.swift */ = {isa = PBXFileReference; includeInIndex = 1; lastKnownFileType = sourcecode.swift; path = PostalCode.swift; sourceTree = "<group>"; };
-		E87E81F20DC9FA2FC40D4B07A062B181 /* race.swift */ = {isa = PBXFileReference; includeInIndex = 1; lastKnownFileType = sourcecode.swift; path = race.swift; sourceTree = "<group>"; };
+		E42186FF9870FFDDD635F5DE38B9009A /* Content.swift */ = {isa = PBXFileReference; includeInIndex = 1; lastKnownFileType = sourcecode.swift; path = Content.swift; sourceTree = "<group>"; };
+		E53E231B3A7948BB1B405B41E22CB05E /* PrimerSettings.swift */ = {isa = PBXFileReference; includeInIndex = 1; lastKnownFileType = sourcecode.swift; path = PrimerSettings.swift; sourceTree = "<group>"; };
+		E64EF71263190D6C70B77D8D522BF4CE /* Localizable.strings */ = {isa = PBXFileReference; includeInIndex = 1; lastKnownFileType = text.plist.strings; name = Localizable.strings; path = da.lproj/Localizable.strings; sourceTree = "<group>"; };
+		E75E9AE0B8CEDF0F3EC39F1A5921E0F6 /* ResumeHandlerProtocol.swift */ = {isa = PBXFileReference; includeInIndex = 1; lastKnownFileType = sourcecode.swift; path = ResumeHandlerProtocol.swift; sourceTree = "<group>"; };
+		E7622533C7E80F131AC8EB03CBC712A9 /* TokenizationService.swift */ = {isa = PBXFileReference; includeInIndex = 1; lastKnownFileType = sourcecode.swift; path = TokenizationService.swift; sourceTree = "<group>"; };
 		E884507DF2B84FA8A2E8AD8289881542 /* Pods-PrimerSDK_Example.release.xcconfig */ = {isa = PBXFileReference; includeInIndex = 1; lastKnownFileType = text.xcconfig; path = "Pods-PrimerSDK_Example.release.xcconfig"; sourceTree = "<group>"; };
-		E895C5E5AE6BE763F26F95F8E5D49455 /* CheckoutModule.swift */ = {isa = PBXFileReference; includeInIndex = 1; lastKnownFileType = sourcecode.swift; path = CheckoutModule.swift; sourceTree = "<group>"; };
-		E9259E54B29CAA080CA8F31EA2A925B9 /* CancelContext.swift */ = {isa = PBXFileReference; includeInIndex = 1; lastKnownFileType = sourcecode.swift; path = CancelContext.swift; sourceTree = "<group>"; };
-		E99A5C38540B76041F52068CF08D9193 /* AES256.swift */ = {isa = PBXFileReference; includeInIndex = 1; lastKnownFileType = sourcecode.swift; path = AES256.swift; sourceTree = "<group>"; };
+		EA09D6DB370CA069EBD67C7298AEDFA7 /* 3DSService+Promises.swift */ = {isa = PBXFileReference; includeInIndex = 1; lastKnownFileType = sourcecode.swift; path = "3DSService+Promises.swift"; sourceTree = "<group>"; };
+		EA3D7CEA5F67A66C55A7E9A18C1D4D90 /* ApplePayTokenizationViewModel.swift */ = {isa = PBXFileReference; includeInIndex = 1; lastKnownFileType = sourcecode.swift; path = ApplePayTokenizationViewModel.swift; sourceTree = "<group>"; };
+		EAA93D52B0C7E4713932B5FBA119A4AC /* lv.json */ = {isa = PBXFileReference; includeInIndex = 1; path = lv.json; sourceTree = "<group>"; };
 		EAB6F611E86A4758835A715E4B4184F6 /* Foundation.framework */ = {isa = PBXFileReference; lastKnownFileType = wrapper.framework; name = Foundation.framework; path = Platforms/iPhoneOS.platform/Developer/SDKs/iPhoneOS14.0.sdk/System/Library/Frameworks/Foundation.framework; sourceTree = DEVELOPER_DIR; };
-		EABFEC4C1C978A35650E242DEC358BF6 /* Promise.swift */ = {isa = PBXFileReference; includeInIndex = 1; lastKnownFileType = sourcecode.swift; path = Promise.swift; sourceTree = "<group>"; };
-		EAFE21F093A5A0F030B38D47BBE1FA4B /* ExternalViewModel.swift */ = {isa = PBXFileReference; includeInIndex = 1; lastKnownFileType = sourcecode.swift; path = ExternalViewModel.swift; sourceTree = "<group>"; };
-		EC4A71093019DC3BF1E98195126D36B9 /* hang.swift */ = {isa = PBXFileReference; includeInIndex = 1; lastKnownFileType = sourcecode.swift; path = hang.swift; sourceTree = "<group>"; };
-		ECCD0E036F7D5C482E864BCD968F0506 /* Logger.swift */ = {isa = PBXFileReference; includeInIndex = 1; lastKnownFileType = sourcecode.swift; path = Logger.swift; sourceTree = "<group>"; };
-		ECCF2600C0ED6412BF0C326C728A551F /* PrimerCardholderNameFieldView.swift */ = {isa = PBXFileReference; includeInIndex = 1; lastKnownFileType = sourcecode.swift; path = PrimerCardholderNameFieldView.swift; sourceTree = "<group>"; };
-		EDEA93F7DD610B06CCBE57605151FF92 /* DataExtension.swift */ = {isa = PBXFileReference; includeInIndex = 1; lastKnownFileType = sourcecode.swift; path = DataExtension.swift; sourceTree = "<group>"; };
+		EAB9A934635EA1EC443F6BF280BD60E7 /* en.json */ = {isa = PBXFileReference; includeInIndex = 1; path = en.json; sourceTree = "<group>"; };
+		EBB0D39CFF8E7BFA70340EDECF92C62B /* CardScannerViewController+SimpleScanDelegate.swift */ = {isa = PBXFileReference; includeInIndex = 1; lastKnownFileType = sourcecode.swift; path = "CardScannerViewController+SimpleScanDelegate.swift"; sourceTree = "<group>"; };
+		EC0D502AFA08D53E6D6CE277A8AECCA1 /* Bank.swift */ = {isa = PBXFileReference; includeInIndex = 1; lastKnownFileType = sourcecode.swift; path = Bank.swift; sourceTree = "<group>"; };
+		EC692A31CCAF1404191CEB96D945482B /* RateLimitedDispatcher.swift */ = {isa = PBXFileReference; includeInIndex = 1; lastKnownFileType = sourcecode.swift; path = RateLimitedDispatcher.swift; sourceTree = "<group>"; };
 		EE9674DAD0C961C92687877090E1E047 /* Pods-PrimerSDK_Tests-umbrella.h */ = {isa = PBXFileReference; includeInIndex = 1; lastKnownFileType = sourcecode.c.h; path = "Pods-PrimerSDK_Tests-umbrella.h"; sourceTree = "<group>"; };
-		EEEC79223EB0254322E0F972F42FFD2B /* Endpoint.swift */ = {isa = PBXFileReference; includeInIndex = 1; lastKnownFileType = sourcecode.swift; path = Endpoint.swift; sourceTree = "<group>"; };
-		EF567C3D858AF937673E8BB8D1037AF6 /* WebViewUtil.swift */ = {isa = PBXFileReference; includeInIndex = 1; lastKnownFileType = sourcecode.swift; path = WebViewUtil.swift; sourceTree = "<group>"; };
-		EF9B2CEBE212964904533289C62AEF9B /* StrictRateLimitedDispatcher.swift */ = {isa = PBXFileReference; includeInIndex = 1; lastKnownFileType = sourcecode.swift; path = StrictRateLimitedDispatcher.swift; sourceTree = "<group>"; };
-		F2A66E8250DCA30F2A06BBA4332B2423 /* LogEvent.swift */ = {isa = PBXFileReference; includeInIndex = 1; lastKnownFileType = sourcecode.swift; path = LogEvent.swift; sourceTree = "<group>"; };
-		F301F9C49972EFB5E864FCD87860566B /* sv.json */ = {isa = PBXFileReference; includeInIndex = 1; path = sv.json; sourceTree = "<group>"; };
-		F31C1201DD5A8D83EEEAD00B5EB6F398 /* ml.json */ = {isa = PBXFileReference; includeInIndex = 1; path = ml.json; sourceTree = "<group>"; };
-		F3C51DB716C3226473D6747EAA21AF65 /* PrimerFirstNameFieldView.swift */ = {isa = PBXFileReference; includeInIndex = 1; lastKnownFileType = sourcecode.swift; path = PrimerFirstNameFieldView.swift; sourceTree = "<group>"; };
-		F3C63AE19B07AF56BA2F48F0A5ACF3F7 /* ja.json */ = {isa = PBXFileReference; includeInIndex = 1; path = ja.json; sourceTree = "<group>"; };
-		F49543D2ED8D4045ADF825F6AE893BBD /* ArrayExtension.swift */ = {isa = PBXFileReference; includeInIndex = 1; lastKnownFileType = sourcecode.swift; path = ArrayExtension.swift; sourceTree = "<group>"; };
-		F4957DCEA37A1035A6E2BC651B043B23 /* PrimerResultComponentView.swift */ = {isa = PBXFileReference; includeInIndex = 1; lastKnownFileType = sourcecode.swift; path = PrimerResultComponentView.swift; sourceTree = "<group>"; };
+		EF13DC7F0A402364849190FFB9771E42 /* ml.json */ = {isa = PBXFileReference; includeInIndex = 1; path = ml.json; sourceTree = "<group>"; };
+		EF6A7B33FDFC39218EA4A1124B3AB4B7 /* az.json */ = {isa = PBXFileReference; includeInIndex = 1; path = az.json; sourceTree = "<group>"; };
+		EFA14C57D9224EB3E711A01DBD8EF9D0 /* Localizable.strings */ = {isa = PBXFileReference; includeInIndex = 1; lastKnownFileType = text.plist.strings; name = Localizable.strings; path = fr.lproj/Localizable.strings; sourceTree = "<group>"; };
+		F189BD770F0AD71CE28533C0116FC328 /* QRCodeTokenizationViewModel.swift */ = {isa = PBXFileReference; includeInIndex = 1; lastKnownFileType = sourcecode.swift; path = QRCodeTokenizationViewModel.swift; sourceTree = "<group>"; };
+		F35D920CD4785E2DFBBE09F3A09DBC84 /* DateExtension.swift */ = {isa = PBXFileReference; includeInIndex = 1; lastKnownFileType = sourcecode.swift; path = DateExtension.swift; sourceTree = "<group>"; };
+		F3CFA24667363E28902FC22476BAB4AB /* kk.json */ = {isa = PBXFileReference; includeInIndex = 1; path = kk.json; sourceTree = "<group>"; };
+		F446687776DDEC2BFC60AA184B3678B2 /* ConcurrencyLimitedDispatcher.swift */ = {isa = PBXFileReference; includeInIndex = 1; lastKnownFileType = sourcecode.swift; path = ConcurrencyLimitedDispatcher.swift; sourceTree = "<group>"; };
+		F483C660BB57DBA78D871C486C469A2B /* ps.json */ = {isa = PBXFileReference; includeInIndex = 1; path = ps.json; sourceTree = "<group>"; };
+		F5346847E2D21985EE3680EDEAC3474D /* PrimerSimpleCardFormTextFieldView.swift */ = {isa = PBXFileReference; includeInIndex = 1; lastKnownFileType = sourcecode.swift; path = PrimerSimpleCardFormTextFieldView.swift; sourceTree = "<group>"; };
+		F62E741A50FB879FFB3949364240AFDF /* hy.json */ = {isa = PBXFileReference; includeInIndex = 1; path = hy.json; sourceTree = "<group>"; };
 		F67DF52EECC363F90F3A0083B5D1F62E /* PrimerSDK.podspec */ = {isa = PBXFileReference; explicitFileType = text.script.ruby; includeInIndex = 1; indentWidth = 2; lastKnownFileType = text; path = PrimerSDK.podspec; sourceTree = "<group>"; tabWidth = 2; xcLanguageSpecificationIdentifier = xcode.lang.ruby; };
-		F71B4DCB0C957A4FDAE2B2D4DC2930C3 /* ky.json */ = {isa = PBXFileReference; includeInIndex = 1; path = ky.json; sourceTree = "<group>"; };
-		F772148CEA703C8FE572FAE32722F60E /* de.json */ = {isa = PBXFileReference; includeInIndex = 1; path = de.json; sourceTree = "<group>"; };
+		F766693D486B566B1BD36ECDB942258B /* Dimensions.swift */ = {isa = PBXFileReference; includeInIndex = 1; lastKnownFileType = sourcecode.swift; path = Dimensions.swift; sourceTree = "<group>"; };
 		F7B48CC82297D62E27EA98AE7A13D3DA /* Pods-PrimerSDK_Tests.release.xcconfig */ = {isa = PBXFileReference; includeInIndex = 1; lastKnownFileType = text.xcconfig; path = "Pods-PrimerSDK_Tests.release.xcconfig"; sourceTree = "<group>"; };
-		FAA361DF2B06A5F873CBC6538A5D5BB2 /* tt.json */ = {isa = PBXFileReference; includeInIndex = 1; path = tt.json; sourceTree = "<group>"; };
-		FCF189FAE0FCFE56EE40F1B21376F363 /* AppState.swift */ = {isa = PBXFileReference; includeInIndex = 1; lastKnownFileType = sourcecode.swift; path = AppState.swift; sourceTree = "<group>"; };
-		FD877084133C4A50C2F2C62470BDB55D /* en.json */ = {isa = PBXFileReference; includeInIndex = 1; path = en.json; sourceTree = "<group>"; };
-		FEC378BEFFCC73080EB11D795F1245C0 /* PaymentAPIModel.swift */ = {isa = PBXFileReference; includeInIndex = 1; lastKnownFileType = sourcecode.swift; path = PaymentAPIModel.swift; sourceTree = "<group>"; };
-=======
-		00271D0D5CB6194A4244DD4A6761A8A6 /* 3DSService.swift */ = {isa = PBXFileReference; includeInIndex = 1; lastKnownFileType = sourcecode.swift; path = 3DSService.swift; sourceTree = "<group>"; };
-		008E9672F8DA17E7E808D2024C2B8169 /* th.json */ = {isa = PBXFileReference; includeInIndex = 1; path = th.json; sourceTree = "<group>"; };
-		02518537AAC65F319C3CFB8A18877B3C /* PrimerTheme+Colors.swift */ = {isa = PBXFileReference; includeInIndex = 1; lastKnownFileType = sourcecode.swift; path = "PrimerTheme+Colors.swift"; sourceTree = "<group>"; };
-		0394381D0EAE9C7A5E3738EB134E6B7B /* Consolable.swift */ = {isa = PBXFileReference; includeInIndex = 1; lastKnownFileType = sourcecode.swift; path = Consolable.swift; sourceTree = "<group>"; };
-		03BFD2721768596460943518CFCE186D /* LICENSE */ = {isa = PBXFileReference; includeInIndex = 1; path = LICENSE; sourceTree = "<group>"; };
-		04D6F3B1182EBCBC3554B047C5B8FCBF /* lv.json */ = {isa = PBXFileReference; includeInIndex = 1; path = lv.json; sourceTree = "<group>"; };
-		04F0F5E1B92B4D2528F0C41305A644D8 /* CardNumberField.swift */ = {isa = PBXFileReference; includeInIndex = 1; lastKnownFileType = sourcecode.swift; path = CardNumberField.swift; sourceTree = "<group>"; };
-		07FCC60262CE6EF4638C072799874401 /* NSObject+ClassName.swift */ = {isa = PBXFileReference; includeInIndex = 1; lastKnownFileType = sourcecode.swift; path = "NSObject+ClassName.swift"; sourceTree = "<group>"; };
-		09125805C02546974F6D58C587DC86A1 /* CancelContext.swift */ = {isa = PBXFileReference; includeInIndex = 1; lastKnownFileType = sourcecode.swift; path = CancelContext.swift; sourceTree = "<group>"; };
-		09A0A9ED3396EF4ABBD4BEAE432028FA /* ky.json */ = {isa = PBXFileReference; includeInIndex = 1; path = ky.json; sourceTree = "<group>"; };
-		09E509B89DB7A974BFEAFE312097397E /* Bank.swift */ = {isa = PBXFileReference; includeInIndex = 1; lastKnownFileType = sourcecode.swift; path = Bank.swift; sourceTree = "<group>"; };
-		0A5C4911563601814B5D98BC81BA03C9 /* AdyenDotPay.swift */ = {isa = PBXFileReference; includeInIndex = 1; lastKnownFileType = sourcecode.swift; path = AdyenDotPay.swift; sourceTree = "<group>"; };
-		0C347ED1AB223837E922A252C8A99C37 /* zh.json */ = {isa = PBXFileReference; includeInIndex = 1; path = zh.json; sourceTree = "<group>"; };
-		0D080DD61CD6319D957171C0E4A7D142 /* ClientSession.swift */ = {isa = PBXFileReference; includeInIndex = 1; lastKnownFileType = sourcecode.swift; path = ClientSession.swift; sourceTree = "<group>"; };
-		0D6538EE9315D2EC05D59E90F25BC68D /* URLExtension.swift */ = {isa = PBXFileReference; includeInIndex = 1; lastKnownFileType = sourcecode.swift; path = URLExtension.swift; sourceTree = "<group>"; };
-		0EDC8A50B1EC697A7CB684151C97BEBF /* SuccessMessage.swift */ = {isa = PBXFileReference; includeInIndex = 1; lastKnownFileType = sourcecode.swift; path = SuccessMessage.swift; sourceTree = "<group>"; };
-		0EF82B7E0588681C18AEFA7D81258124 /* PrimerTextFieldView+CardFormFieldsAnalytics.swift */ = {isa = PBXFileReference; includeInIndex = 1; lastKnownFileType = sourcecode.swift; path = "PrimerTextFieldView+CardFormFieldsAnalytics.swift"; sourceTree = "<group>"; };
-		0F5FB08C22F74BE862437E6ABEAD88EB /* AES256.swift */ = {isa = PBXFileReference; includeInIndex = 1; lastKnownFileType = sourcecode.swift; path = AES256.swift; sourceTree = "<group>"; };
-		0F66C573D7B5C51A46A8E7F99EE85C67 /* PaymentMethodToken.swift */ = {isa = PBXFileReference; includeInIndex = 1; lastKnownFileType = sourcecode.swift; path = PaymentMethodToken.swift; sourceTree = "<group>"; };
-		0FE2BA636B3865BD98472FC1E5089F87 /* sl.json */ = {isa = PBXFileReference; includeInIndex = 1; path = sl.json; sourceTree = "<group>"; };
-		10574D57A5C75195A0A8C80BF3B90621 /* PrimerAPI.swift */ = {isa = PBXFileReference; includeInIndex = 1; lastKnownFileType = sourcecode.swift; path = PrimerAPI.swift; sourceTree = "<group>"; };
-		10BB6738F2CE9D9E6EBE4548FD1DDAF5 /* PrimerInputElements.swift */ = {isa = PBXFileReference; includeInIndex = 1; lastKnownFileType = sourcecode.swift; path = PrimerInputElements.swift; sourceTree = "<group>"; };
-		10DD5E59EBFFE8E2C79E3134A1EC9C50 /* Localizable.strings */ = {isa = PBXFileReference; includeInIndex = 1; lastKnownFileType = text.plist.strings; name = Localizable.strings; path = en.lproj/Localizable.strings; sourceTree = "<group>"; };
-		110CD03A9A83B62FD046333A2049F2C0 /* PrimerLastNameFieldView.swift */ = {isa = PBXFileReference; includeInIndex = 1; lastKnownFileType = sourcecode.swift; path = PrimerLastNameFieldView.swift; sourceTree = "<group>"; };
-		11E466AE52C780F276A33BC264BD8EE3 /* hy.json */ = {isa = PBXFileReference; includeInIndex = 1; path = hy.json; sourceTree = "<group>"; };
-		127442F8F3B2C274537504D0BC81844E /* PrimerTheme+Borders.swift */ = {isa = PBXFileReference; includeInIndex = 1; lastKnownFileType = sourcecode.swift; path = "PrimerTheme+Borders.swift"; sourceTree = "<group>"; };
-		12A0932CE1B8F8F4C833D58A788C39F7 /* GuaranteeWrappers.swift */ = {isa = PBXFileReference; includeInIndex = 1; lastKnownFileType = sourcecode.swift; path = GuaranteeWrappers.swift; sourceTree = "<group>"; };
-		14204611315DB5D25C0B134009FF5546 /* PrimerFirstNameFieldView.swift */ = {isa = PBXFileReference; includeInIndex = 1; lastKnownFileType = sourcecode.swift; path = PrimerFirstNameFieldView.swift; sourceTree = "<group>"; };
-		147EDED848904848B58FFF579E134D3F /* bg.json */ = {isa = PBXFileReference; includeInIndex = 1; path = bg.json; sourceTree = "<group>"; };
-		14A244BAC2725DC8A203B4A45D973015 /* Localizable.strings */ = {isa = PBXFileReference; includeInIndex = 1; lastKnownFileType = text.plist.strings; name = Localizable.strings; path = pt.lproj/Localizable.strings; sourceTree = "<group>"; };
-		154D6609196FC914D921B07C3CAF9B1D /* Primer.swift */ = {isa = PBXFileReference; includeInIndex = 1; lastKnownFileType = sourcecode.swift; path = Primer.swift; sourceTree = "<group>"; };
-		177A2C268DAB13DB956738EB01863B0F /* nl.json */ = {isa = PBXFileReference; includeInIndex = 1; path = nl.json; sourceTree = "<group>"; };
-		1795A506EA0112F3AE062921DA56E134 /* PrimerSDK-umbrella.h */ = {isa = PBXFileReference; includeInIndex = 1; lastKnownFileType = sourcecode.c.h; path = "PrimerSDK-umbrella.h"; sourceTree = "<group>"; };
-		1807FA0C318853E720E866EA66C95217 /* PrimerCountryFieldView.swift */ = {isa = PBXFileReference; includeInIndex = 1; lastKnownFileType = sourcecode.swift; path = PrimerCountryFieldView.swift; sourceTree = "<group>"; };
-		1846428A20F46EBD53DDB88B13B564A1 /* ur.json */ = {isa = PBXFileReference; includeInIndex = 1; path = ur.json; sourceTree = "<group>"; };
-		1884C281288D6F2DC87392AA558CAB93 /* ms.json */ = {isa = PBXFileReference; includeInIndex = 1; path = ms.json; sourceTree = "<group>"; };
-		190341D31959A412CB04AD59AEA587ED /* PrimerAPIClient.swift */ = {isa = PBXFileReference; includeInIndex = 1; lastKnownFileType = sourcecode.swift; path = PrimerAPIClient.swift; sourceTree = "<group>"; };
-		1AC62A4101E74F2FAEF871CA38719FA9 /* PaymentMethodsGroupView.swift */ = {isa = PBXFileReference; includeInIndex = 1; lastKnownFileType = sourcecode.swift; path = PaymentMethodsGroupView.swift; sourceTree = "<group>"; };
-		1B0F018AE6623EF64FB66A805CAF2979 /* ResumeHandlerProtocol.swift */ = {isa = PBXFileReference; includeInIndex = 1; lastKnownFileType = sourcecode.swift; path = ResumeHandlerProtocol.swift; sourceTree = "<group>"; };
-		1B248F72F834E0353418A37C78485467 /* PayPalTokenizationViewModel.swift */ = {isa = PBXFileReference; includeInIndex = 1; lastKnownFileType = sourcecode.swift; path = PayPalTokenizationViewModel.swift; sourceTree = "<group>"; };
-		1B2C583C5921897849D4EC5538596DA1 /* Localizable.strings */ = {isa = PBXFileReference; includeInIndex = 1; lastKnownFileType = text.plist.strings; name = Localizable.strings; path = it.lproj/Localizable.strings; sourceTree = "<group>"; };
-		1D0BC729252C96D3792BB025BB6CCF3B /* Colors.swift */ = {isa = PBXFileReference; includeInIndex = 1; lastKnownFileType = sourcecode.swift; path = Colors.swift; sourceTree = "<group>"; };
-		1D7D6019395542D0D5584D84DE6E181B /* 3DS.swift */ = {isa = PBXFileReference; includeInIndex = 1; lastKnownFileType = sourcecode.swift; path = 3DS.swift; sourceTree = "<group>"; };
-		1DE3E3153F01E4426813BE0C7058913B /* CityField.swift */ = {isa = PBXFileReference; includeInIndex = 1; lastKnownFileType = sourcecode.swift; path = CityField.swift; sourceTree = "<group>"; };
-		1E1A32C18321F0D8D10C7791AB669924 /* PrimerFormViewController.swift */ = {isa = PBXFileReference; includeInIndex = 1; lastKnownFileType = sourcecode.swift; path = PrimerFormViewController.swift; sourceTree = "<group>"; };
-		1E8FF75667D4D7DECE20F6949BE86757 /* Guarantee.swift */ = {isa = PBXFileReference; includeInIndex = 1; lastKnownFileType = sourcecode.swift; path = Guarantee.swift; sourceTree = "<group>"; };
-		1F44F85787822F51192A0DDA0A0D9AFE /* Localizable.strings */ = {isa = PBXFileReference; includeInIndex = 1; lastKnownFileType = text.plist.strings; name = Localizable.strings; path = ar.lproj/Localizable.strings; sourceTree = "<group>"; };
-		1FF0DB1CFB9A3AE6A2F31666B259C1FE /* ApplePay.swift */ = {isa = PBXFileReference; includeInIndex = 1; lastKnownFileType = sourcecode.swift; path = ApplePay.swift; sourceTree = "<group>"; };
-		205AF0EE4DEB565060309477AEB7C508 /* UIScreenExtension.swift */ = {isa = PBXFileReference; includeInIndex = 1; lastKnownFileType = sourcecode.swift; path = UIScreenExtension.swift; sourceTree = "<group>"; };
-		20CFB3E1F9AF7EAFDFED9D27C1723908 /* URLSessionStack.swift */ = {isa = PBXFileReference; includeInIndex = 1; lastKnownFileType = sourcecode.swift; path = URLSessionStack.swift; sourceTree = "<group>"; };
-		21F4ACB1142B1B9457658584BF5CD35A /* Pods-PrimerSDK_Example-dummy.m */ = {isa = PBXFileReference; includeInIndex = 1; lastKnownFileType = sourcecode.c.objc; path = "Pods-PrimerSDK_Example-dummy.m"; sourceTree = "<group>"; };
-		23480879A74817BA6671EBE840DD3DFD /* StringExtension.swift */ = {isa = PBXFileReference; includeInIndex = 1; lastKnownFileType = sourcecode.swift; path = StringExtension.swift; sourceTree = "<group>"; };
-		239792933EE8C813970A02AF3D34A4D0 /* PrimerCVVFieldView.swift */ = {isa = PBXFileReference; includeInIndex = 1; lastKnownFileType = sourcecode.swift; path = PrimerCVVFieldView.swift; sourceTree = "<group>"; };
-		23FD1D157B8C8E7148BE8A7D354A051F /* Pods-PrimerSDK_Tests */ = {isa = PBXFileReference; explicitFileType = wrapper.framework; includeInIndex = 0; name = "Pods-PrimerSDK_Tests"; path = Pods_PrimerSDK_Tests.framework; sourceTree = BUILT_PRODUCTS_DIR; };
-		241B3E8542EED2F9C305D188481F734A /* PrimerTheme+Buttons.swift */ = {isa = PBXFileReference; includeInIndex = 1; lastKnownFileType = sourcecode.swift; path = "PrimerTheme+Buttons.swift"; sourceTree = "<group>"; };
-		24BB5F51D087685606C2A2E49DD9C099 /* TokenizationService.swift */ = {isa = PBXFileReference; includeInIndex = 1; lastKnownFileType = sourcecode.swift; path = TokenizationService.swift; sourceTree = "<group>"; };
-		268FE02353F9E7310B4158F911F9DA5E /* VaultPaymentMethodViewModel.swift */ = {isa = PBXFileReference; includeInIndex = 1; lastKnownFileType = sourcecode.swift; path = VaultPaymentMethodViewModel.swift; sourceTree = "<group>"; };
-		28E47791C9F9D0A9BA05C719761A4F3F /* PrimerSDK */ = {isa = PBXFileReference; explicitFileType = wrapper.framework; includeInIndex = 0; name = PrimerSDK; path = PrimerSDK.framework; sourceTree = BUILT_PRODUCTS_DIR; };
-		293294494252D6308C672BFC646C6408 /* PrimerUniversalCheckoutViewController.swift */ = {isa = PBXFileReference; includeInIndex = 1; lastKnownFileType = sourcecode.swift; path = PrimerUniversalCheckoutViewController.swift; sourceTree = "<group>"; };
-		2A6AA1A60979FBCDD697BFB0F2857E96 /* so.json */ = {isa = PBXFileReference; includeInIndex = 1; path = so.json; sourceTree = "<group>"; };
-		2A7F23FD650015FD751F88CE8742E232 /* Decisions.swift */ = {isa = PBXFileReference; includeInIndex = 1; lastKnownFileType = sourcecode.swift; path = Decisions.swift; sourceTree = "<group>"; };
-		2AE00FA55173A6446DED2C2C33CC37C1 /* PrimerSearchTextField.swift */ = {isa = PBXFileReference; includeInIndex = 1; lastKnownFileType = sourcecode.swift; path = PrimerSearchTextField.swift; sourceTree = "<group>"; };
-		2B217886854B9E5E6B58D69E9F5ABB5D /* ml.json */ = {isa = PBXFileReference; includeInIndex = 1; path = ml.json; sourceTree = "<group>"; };
-		2BB6A53E379EC504F3FBA18CD7FE0806 /* WebViewUtil.swift */ = {isa = PBXFileReference; includeInIndex = 1; lastKnownFileType = sourcecode.swift; path = WebViewUtil.swift; sourceTree = "<group>"; };
-		2BE4CB4C2C89BA7B6B9C1B90D7920781 /* PaymentMethodConfigService.swift */ = {isa = PBXFileReference; includeInIndex = 1; lastKnownFileType = sourcecode.swift; path = PaymentMethodConfigService.swift; sourceTree = "<group>"; };
-		2CD90ED45B8F318C62CC29E47AE097DF /* ja.json */ = {isa = PBXFileReference; includeInIndex = 1; path = ja.json; sourceTree = "<group>"; };
-		2CEC07C1E711F2BB2548F408BA1F9165 /* WrapperProtocols.swift */ = {isa = PBXFileReference; includeInIndex = 1; lastKnownFileType = sourcecode.swift; path = WrapperProtocols.swift; sourceTree = "<group>"; };
-		30A7995DFB7C29B7F3FF24C001F1AAC8 /* Thenable.swift */ = {isa = PBXFileReference; includeInIndex = 1; lastKnownFileType = sourcecode.swift; path = Thenable.swift; sourceTree = "<group>"; };
-		30C6930C7EE1ED95FF22C64D771BD250 /* QRCodeTokenizationViewModel.swift */ = {isa = PBXFileReference; includeInIndex = 1; lastKnownFileType = sourcecode.swift; path = QRCodeTokenizationViewModel.swift; sourceTree = "<group>"; };
-		3338F4092616C02BAA1996159D9EE7E7 /* PaymentMethodTokenizationRequest.swift */ = {isa = PBXFileReference; includeInIndex = 1; lastKnownFileType = sourcecode.swift; path = PaymentMethodTokenizationRequest.swift; sourceTree = "<group>"; };
-		33B0DA887FA9B9BE8E48AB10DF251E7A /* Localizable.strings */ = {isa = PBXFileReference; includeInIndex = 1; lastKnownFileType = text.plist.strings; name = Localizable.strings; path = fr.lproj/Localizable.strings; sourceTree = "<group>"; };
-		34D89C23D90B6A98195CAFA2395D0753 /* PrimerGenericTextFieldView.swift */ = {isa = PBXFileReference; includeInIndex = 1; lastKnownFileType = sourcecode.swift; path = PrimerGenericTextFieldView.swift; sourceTree = "<group>"; };
-		35D09A7A73724CC3A8B030B91D91EB3E /* BundleExtension.swift */ = {isa = PBXFileReference; includeInIndex = 1; lastKnownFileType = sourcecode.swift; path = BundleExtension.swift; sourceTree = "<group>"; };
-		374BD474700395A876438314E0E4BB81 /* AnalyticsEvent.swift */ = {isa = PBXFileReference; includeInIndex = 1; lastKnownFileType = sourcecode.swift; path = AnalyticsEvent.swift; sourceTree = "<group>"; };
-		3780FF276696624E5AD4A629D4CC4AD8 /* Pods-PrimerSDK_Example-umbrella.h */ = {isa = PBXFileReference; includeInIndex = 1; lastKnownFileType = sourcecode.c.h; path = "Pods-PrimerSDK_Example-umbrella.h"; sourceTree = "<group>"; };
-		37B8D6027AD35759B762A7152F230094 /* cy.json */ = {isa = PBXFileReference; includeInIndex = 1; path = cy.json; sourceTree = "<group>"; };
-		389303996D13AC9A5158561CFCB9705E /* PayPalService.swift */ = {isa = PBXFileReference; includeInIndex = 1; lastKnownFileType = sourcecode.swift; path = PayPalService.swift; sourceTree = "<group>"; };
-		3902DBE122BFF2FCF2AA56BADBF6F521 /* Localizable.strings */ = {isa = PBXFileReference; includeInIndex = 1; lastKnownFileType = text.plist.strings; name = Localizable.strings; path = pl.lproj/Localizable.strings; sourceTree = "<group>"; };
-		39DE88BE74D343689A6BB8B3FD6022B9 /* lt.json */ = {isa = PBXFileReference; includeInIndex = 1; path = lt.json; sourceTree = "<group>"; };
-		39F3788D71C6606DC0313025968962C1 /* RecoverWrappers.swift */ = {isa = PBXFileReference; includeInIndex = 1; lastKnownFileType = sourcecode.swift; path = RecoverWrappers.swift; sourceTree = "<group>"; };
-		39FA78323933A089463ED1BB25A22D83 /* uz.json */ = {isa = PBXFileReference; includeInIndex = 1; path = uz.json; sourceTree = "<group>"; };
-		3A7605AC8CD8E43205E4E0C370B9FEC2 /* PrimerCardFormViewController.swift */ = {isa = PBXFileReference; includeInIndex = 1; lastKnownFileType = sourcecode.swift; path = PrimerCardFormViewController.swift; sourceTree = "<group>"; };
-		3A80461734A0871A7528315BB68C6B8B /* PrimerSDK-prefix.pch */ = {isa = PBXFileReference; includeInIndex = 1; lastKnownFileType = sourcecode.c.h; path = "PrimerSDK-prefix.pch"; sourceTree = "<group>"; };
-		3C474C1A0DABE2A3F404B63D4D59F30C /* Pods-PrimerSDK_Example.debug.xcconfig */ = {isa = PBXFileReference; includeInIndex = 1; lastKnownFileType = text.xcconfig; path = "Pods-PrimerSDK_Example.debug.xcconfig"; sourceTree = "<group>"; };
-		3C79E1C2DF0E4C5CF50C8AB37192652A /* ArrayExtension.swift */ = {isa = PBXFileReference; includeInIndex = 1; lastKnownFileType = sourcecode.swift; path = ArrayExtension.swift; sourceTree = "<group>"; };
-		3E97D73337F44028C4801631812EF50F /* Box.swift */ = {isa = PBXFileReference; includeInIndex = 1; lastKnownFileType = sourcecode.swift; path = Box.swift; sourceTree = "<group>"; };
-		3EBCC0D2884D768754D719AB4A9A5300 /* PrimerViewController.swift */ = {isa = PBXFileReference; includeInIndex = 1; lastKnownFileType = sourcecode.swift; path = PrimerViewController.swift; sourceTree = "<group>"; };
-		401FB83270E309D17EEA09F3F70C87FF /* az.json */ = {isa = PBXFileReference; includeInIndex = 1; path = az.json; sourceTree = "<group>"; };
-		40F846B4581D375BC260AE62EB05B07B /* PrimerFlowEnums.swift */ = {isa = PBXFileReference; includeInIndex = 1; lastKnownFileType = sourcecode.swift; path = PrimerFlowEnums.swift; sourceTree = "<group>"; };
-		417660D0D293AE8280909459975D248B /* PrimerRootViewController.swift */ = {isa = PBXFileReference; includeInIndex = 1; lastKnownFileType = sourcecode.swift; path = PrimerRootViewController.swift; sourceTree = "<group>"; };
-		42540FC2DA1A3E9460A87EE0930D062C /* sw.json */ = {isa = PBXFileReference; includeInIndex = 1; path = sw.json; sourceTree = "<group>"; };
-		4314305611F7D2285A1A0BA1AB83D963 /* Dispatcher.swift */ = {isa = PBXFileReference; includeInIndex = 1; lastKnownFileType = sourcecode.swift; path = Dispatcher.swift; sourceTree = "<group>"; };
-		434597B70A019C98DB71A7934AFFB687 /* QRCodeViewController.swift */ = {isa = PBXFileReference; includeInIndex = 1; lastKnownFileType = sourcecode.swift; path = QRCodeViewController.swift; sourceTree = "<group>"; };
-		440418EEB01FD9B1BDAF723E989622B8 /* PrimerFormView.swift */ = {isa = PBXFileReference; includeInIndex = 1; lastKnownFileType = sourcecode.swift; path = PrimerFormView.swift; sourceTree = "<group>"; };
-		458C0BF3527691B6E870B9ADB1E47C11 /* Cancellable.swift */ = {isa = PBXFileReference; includeInIndex = 1; lastKnownFileType = sourcecode.swift; path = Cancellable.swift; sourceTree = "<group>"; };
-		45D380173691FE4DC3A379FFF0B1050C /* Logger.swift */ = {isa = PBXFileReference; includeInIndex = 1; lastKnownFileType = sourcecode.swift; path = Logger.swift; sourceTree = "<group>"; };
-		469E3362B1B90CAC29E32FB1F1D1C22C /* PrimerSettings.swift */ = {isa = PBXFileReference; includeInIndex = 1; lastKnownFileType = sourcecode.swift; path = PrimerSettings.swift; sourceTree = "<group>"; };
-		46F10C838A14A4D1EC5008A9A50587B5 /* PrimerSDK-dummy.m */ = {isa = PBXFileReference; includeInIndex = 1; lastKnownFileType = sourcecode.c.objc; path = "PrimerSDK-dummy.m"; sourceTree = "<group>"; };
-		471EF53C18B5ADB67294A76D0E3F7702 /* PaymentMethodComponent.swift */ = {isa = PBXFileReference; includeInIndex = 1; lastKnownFileType = sourcecode.swift; path = PaymentMethodComponent.swift; sourceTree = "<group>"; };
-		475B4870F7B981495B8EC80A8D1E7183 /* sv.json */ = {isa = PBXFileReference; includeInIndex = 1; path = sv.json; sourceTree = "<group>"; };
-		47E44B189C279FA4327402D6DFB8C583 /* FlowDecisionTableViewCell.swift */ = {isa = PBXFileReference; includeInIndex = 1; lastKnownFileType = sourcecode.swift; path = FlowDecisionTableViewCell.swift; sourceTree = "<group>"; };
-		48627A99264E6679D85F177DBB79DA83 /* Pods-PrimerSDK_Tests-Info.plist */ = {isa = PBXFileReference; includeInIndex = 1; lastKnownFileType = text.plist.xml; path = "Pods-PrimerSDK_Tests-Info.plist"; sourceTree = "<group>"; };
-		494FD6FA6A60201369E93178CAAC7B34 /* hang.swift */ = {isa = PBXFileReference; includeInIndex = 1; lastKnownFileType = sourcecode.swift; path = hang.swift; sourceTree = "<group>"; };
-		49C57AFDF05888799B93540B54DD8976 /* OrderItem.swift */ = {isa = PBXFileReference; includeInIndex = 1; lastKnownFileType = sourcecode.swift; path = OrderItem.swift; sourceTree = "<group>"; };
-		4A63DC9F91856B6F7E6020ED293426E6 /* CustomStringConvertible.swift */ = {isa = PBXFileReference; includeInIndex = 1; lastKnownFileType = sourcecode.swift; path = CustomStringConvertible.swift; sourceTree = "<group>"; };
-		4B87DB3FA939701CB517A8DDE7B7CABA /* CountryTableViewCell.swift */ = {isa = PBXFileReference; includeInIndex = 1; lastKnownFileType = sourcecode.swift; path = CountryTableViewCell.swift; sourceTree = "<group>"; };
-		4D3869E0A461E802A5916AA6523517A4 /* Pods-PrimerSDK_Example */ = {isa = PBXFileReference; explicitFileType = wrapper.framework; includeInIndex = 0; name = "Pods-PrimerSDK_Example"; path = Pods_PrimerSDK_Example.framework; sourceTree = BUILT_PRODUCTS_DIR; };
-		4E53B78B31B9F2920F3E95E25618E91E /* PrimerTableViewCell.swift */ = {isa = PBXFileReference; includeInIndex = 1; lastKnownFileType = sourcecode.swift; path = PrimerTableViewCell.swift; sourceTree = "<group>"; };
-		4FF6DD374FD0C7EC80B787EC37BCF887 /* AppState.swift */ = {isa = PBXFileReference; includeInIndex = 1; lastKnownFileType = sourcecode.swift; path = AppState.swift; sourceTree = "<group>"; };
-		502B3675D8266F7EAB58B9E31F027A0D /* Localizable.strings */ = {isa = PBXFileReference; includeInIndex = 1; lastKnownFileType = text.plist.strings; name = Localizable.strings; path = da.lproj/Localizable.strings; sourceTree = "<group>"; };
-		504DBD210C750961424FC46147E2EC8C /* am.json */ = {isa = PBXFileReference; includeInIndex = 1; path = am.json; sourceTree = "<group>"; };
-		50F1BE90C0164308D53B6B5CCE98C785 /* Apaya.swift */ = {isa = PBXFileReference; includeInIndex = 1; lastKnownFileType = sourcecode.swift; path = Apaya.swift; sourceTree = "<group>"; };
-		51B15B52AB0EFD7A5E8B700E62038EEF /* PrimerSDK.release.xcconfig */ = {isa = PBXFileReference; includeInIndex = 1; lastKnownFileType = text.xcconfig; path = PrimerSDK.release.xcconfig; sourceTree = "<group>"; };
-		51F71D41FCA02E74861F9576367F8096 /* IntExtension.swift */ = {isa = PBXFileReference; includeInIndex = 1; lastKnownFileType = sourcecode.swift; path = IntExtension.swift; sourceTree = "<group>"; };
-		52F54C0F0AE0C1C19D2FB5C3600F682C /* PrimerError.swift */ = {isa = PBXFileReference; includeInIndex = 1; lastKnownFileType = sourcecode.swift; path = PrimerError.swift; sourceTree = "<group>"; };
-		54076689EC6C46204267420081A38FC3 /* PrimerTestPaymentMethodTokenizationViewModel.swift */ = {isa = PBXFileReference; includeInIndex = 1; lastKnownFileType = sourcecode.swift; path = PrimerTestPaymentMethodTokenizationViewModel.swift; sourceTree = "<group>"; };
-		54913DF70FBE297E433ABC940EB3B10A /* AnalyticsService.swift */ = {isa = PBXFileReference; includeInIndex = 1; lastKnownFileType = sourcecode.swift; path = AnalyticsService.swift; sourceTree = "<group>"; };
-		55ECB23A7F39B131352246D87CA81FA4 /* uk.json */ = {isa = PBXFileReference; includeInIndex = 1; path = uk.json; sourceTree = "<group>"; };
-		5622E382B6812C73805E559A84C19878 /* RateLimitedDispatcher.swift */ = {isa = PBXFileReference; includeInIndex = 1; lastKnownFileType = sourcecode.swift; path = RateLimitedDispatcher.swift; sourceTree = "<group>"; };
-		566E7F6F18D5D19ECB351424648108A7 /* sd.json */ = {isa = PBXFileReference; includeInIndex = 1; path = sd.json; sourceTree = "<group>"; };
-		582FD3213F3E32AF1194EEDF7C3BCD3F /* Pods-PrimerSDK_Example-acknowledgements.plist */ = {isa = PBXFileReference; includeInIndex = 1; lastKnownFileType = text.plist.xml; path = "Pods-PrimerSDK_Example-acknowledgements.plist"; sourceTree = "<group>"; };
-		5877E51488C6D8D2E24FE89CB6332776 /* tr.json */ = {isa = PBXFileReference; includeInIndex = 1; path = tr.json; sourceTree = "<group>"; };
-		58FDCD9F00C2C7A6E91E3B101CB75582 /* VaultService.swift */ = {isa = PBXFileReference; includeInIndex = 1; lastKnownFileType = sourcecode.swift; path = VaultService.swift; sourceTree = "<group>"; };
-		5A49BEAA7CA3C1781B73BF888BB6C8BF /* be.json */ = {isa = PBXFileReference; includeInIndex = 1; path = be.json; sourceTree = "<group>"; };
-		5A7D0344D2187D0DBF06BC3F19C0D7D9 /* PrimerSDK-Info.plist */ = {isa = PBXFileReference; includeInIndex = 1; lastKnownFileType = text.plist.xml; path = "PrimerSDK-Info.plist"; sourceTree = "<group>"; };
-		5B529DCEAF590BEDB5A8C711E0B2868F /* ResourceBundle-PrimerResources-PrimerSDK-Info.plist */ = {isa = PBXFileReference; includeInIndex = 1; lastKnownFileType = text.plist.xml; path = "ResourceBundle-PrimerResources-PrimerSDK-Info.plist"; sourceTree = "<group>"; };
-		5B62C9AC929DBD75996A17C2DF4CEDD0 /* Mask.swift */ = {isa = PBXFileReference; includeInIndex = 1; lastKnownFileType = sourcecode.swift; path = Mask.swift; sourceTree = "<group>"; };
-		5BF280560B682671191AE9E49D626C6D /* PresentationController.swift */ = {isa = PBXFileReference; includeInIndex = 1; lastKnownFileType = sourcecode.swift; path = PresentationController.swift; sourceTree = "<group>"; };
-		5C5635C0406E46F6C61CE3FE8D479479 /* VaultCheckoutViewModel.swift */ = {isa = PBXFileReference; includeInIndex = 1; lastKnownFileType = sourcecode.swift; path = VaultCheckoutViewModel.swift; sourceTree = "<group>"; };
-		5C5D5F6B03A1F5B6140F0227C3B1BCB3 /* de.json */ = {isa = PBXFileReference; includeInIndex = 1; path = de.json; sourceTree = "<group>"; };
-		5CC29CF48AF1D5CC842A51D6BDCD7597 /* PrimerTheme+Inputs.swift */ = {isa = PBXFileReference; includeInIndex = 1; lastKnownFileType = sourcecode.swift; path = "PrimerTheme+Inputs.swift"; sourceTree = "<group>"; };
-		5CD9AC98E218F87D5CCE16708C0E3510 /* nb.json */ = {isa = PBXFileReference; includeInIndex = 1; path = nb.json; sourceTree = "<group>"; };
-		5D750962A907503622C5631B4FB287ED /* pl.json */ = {isa = PBXFileReference; includeInIndex = 1; path = pl.json; sourceTree = "<group>"; };
-		5FDE91685AAC26C49AA35870730982C3 /* when.swift */ = {isa = PBXFileReference; includeInIndex = 1; lastKnownFileType = sourcecode.swift; path = when.swift; sourceTree = "<group>"; };
-		6121AA39B07DC64A7EFC354D0198D886 /* ru.json */ = {isa = PBXFileReference; includeInIndex = 1; path = ru.json; sourceTree = "<group>"; };
-		61B1FC18462EA020EA81E2A62B06006D /* PostalCodeField.swift */ = {isa = PBXFileReference; includeInIndex = 1; lastKnownFileType = sourcecode.swift; path = PostalCodeField.swift; sourceTree = "<group>"; };
-		632C061A409169129150BA396A5A01AD /* PrimerHeadlessUniversalCheckout.swift */ = {isa = PBXFileReference; includeInIndex = 1; lastKnownFileType = sourcecode.swift; path = PrimerHeadlessUniversalCheckout.swift; sourceTree = "<group>"; };
-		635177D85EFEC968CABE0C63E79EDF64 /* fi.json */ = {isa = PBXFileReference; includeInIndex = 1; path = fi.json; sourceTree = "<group>"; };
-		635BD475E8C26E4AB9341D962ED8F444 /* id.json */ = {isa = PBXFileReference; includeInIndex = 1; path = id.json; sourceTree = "<group>"; };
-		639AE4928116FBD4FAE7B3DD6BD21271 /* Pods-PrimerSDK_Tests-acknowledgements.plist */ = {isa = PBXFileReference; includeInIndex = 1; lastKnownFileType = text.plist.xml; path = "Pods-PrimerSDK_Tests-acknowledgements.plist"; sourceTree = "<group>"; };
-		63EC824BB1699DC613FDD36E80042D7A /* CardScannerViewController+SimpleScanDelegate.swift */ = {isa = PBXFileReference; includeInIndex = 1; lastKnownFileType = sourcecode.swift; path = "CardScannerViewController+SimpleScanDelegate.swift"; sourceTree = "<group>"; };
-		640C76B7C5780E777CD80B931E789D8B /* ClientToken.swift */ = {isa = PBXFileReference; includeInIndex = 1; lastKnownFileType = sourcecode.swift; path = ClientToken.swift; sourceTree = "<group>"; };
-		6427DBA7965B1B28C49181E0016C2758 /* PollingModule.swift */ = {isa = PBXFileReference; includeInIndex = 1; lastKnownFileType = sourcecode.swift; path = PollingModule.swift; sourceTree = "<group>"; };
-		647B28CD50A407A426F5BBC9CEE3FD40 /* ca.json */ = {isa = PBXFileReference; includeInIndex = 1; path = ca.json; sourceTree = "<group>"; };
-		648768495B1E8A62BABCC6B83EB127F0 /* UIDeviceExtension.swift */ = {isa = PBXFileReference; includeInIndex = 1; lastKnownFileType = sourcecode.swift; path = UIDeviceExtension.swift; sourceTree = "<group>"; };
-		649F827EB4F850C3FA6B2886751D40EF /* AnyCodable.swift */ = {isa = PBXFileReference; includeInIndex = 1; lastKnownFileType = sourcecode.swift; path = AnyCodable.swift; sourceTree = "<group>"; };
-		662FC8C2D871D5F9B4520D9AF3B0BC59 /* Keychain.swift */ = {isa = PBXFileReference; includeInIndex = 1; lastKnownFileType = sourcecode.swift; path = Keychain.swift; sourceTree = "<group>"; };
-		6641CBF96B27A48398C99B9959B80306 /* da.json */ = {isa = PBXFileReference; includeInIndex = 1; path = da.json; sourceTree = "<group>"; };
-		6658C5B944DABF2446C0B616B1A1A6A6 /* PrimerNavigationController.swift */ = {isa = PBXFileReference; includeInIndex = 1; lastKnownFileType = sourcecode.swift; path = PrimerNavigationController.swift; sourceTree = "<group>"; };
-		6682380497D9D53F233392F230247F19 /* hu.json */ = {isa = PBXFileReference; includeInIndex = 1; path = hu.json; sourceTree = "<group>"; };
-		680F161ED0D12D1F1836B086D4B0C247 /* Content.swift */ = {isa = PBXFileReference; includeInIndex = 1; lastKnownFileType = sourcecode.swift; path = Content.swift; sourceTree = "<group>"; };
-		68150258EC9CDFCA027CC37B938AD6FD /* PrimerNavigationBar.swift */ = {isa = PBXFileReference; includeInIndex = 1; lastKnownFileType = sourcecode.swift; path = PrimerNavigationBar.swift; sourceTree = "<group>"; };
-		68B540EE62533DF838B1FC5A554F232F /* ConcurrencyLimitedDispatcher.swift */ = {isa = PBXFileReference; includeInIndex = 1; lastKnownFileType = sourcecode.swift; path = ConcurrencyLimitedDispatcher.swift; sourceTree = "<group>"; };
-		69E89382B7A4F54F96689C0A9EC333E9 /* Promise.swift */ = {isa = PBXFileReference; includeInIndex = 1; lastKnownFileType = sourcecode.swift; path = Promise.swift; sourceTree = "<group>"; };
-		6AA4B21CA96E04B0FA1247EEB0C1A8B9 /* PrimerTestPaymentMethodViewController.swift */ = {isa = PBXFileReference; includeInIndex = 1; lastKnownFileType = sourcecode.swift; path = PrimerTestPaymentMethodViewController.swift; sourceTree = "<group>"; };
-		6B94FDAF8AB125D81E1216BAD83D6F96 /* PrimerHeadlessUniversalCheckoutProtocols.swift */ = {isa = PBXFileReference; includeInIndex = 1; lastKnownFileType = sourcecode.swift; path = PrimerHeadlessUniversalCheckoutProtocols.swift; sourceTree = "<group>"; };
-		6CAAAC0EB91492CFF951C7EA36178D10 /* ApayaTokenizationViewModel.swift */ = {isa = PBXFileReference; includeInIndex = 1; lastKnownFileType = sourcecode.swift; path = ApayaTokenizationViewModel.swift; sourceTree = "<group>"; };
-		6D477E5635F178316ED625A85D77ADD5 /* AnyEncodable.swift */ = {isa = PBXFileReference; includeInIndex = 1; lastKnownFileType = sourcecode.swift; path = AnyEncodable.swift; sourceTree = "<group>"; };
-		6E2985AC094D4065B66E60D07FF96EC0 /* Icons.xcassets */ = {isa = PBXFileReference; includeInIndex = 1; lastKnownFileType = folder.assetcatalog; name = Icons.xcassets; path = Sources/PrimerSDK/Resources/Icons.xcassets; sourceTree = "<group>"; };
-		6E7A6848C0235AFE5180AC131B65A0FC /* CardButton.swift */ = {isa = PBXFileReference; includeInIndex = 1; lastKnownFileType = sourcecode.swift; path = CardButton.swift; sourceTree = "<group>"; };
-		6F563F38E8DB399181449215733EB378 /* PaymentMethodTokenizationViewModel+Logic.swift */ = {isa = PBXFileReference; includeInIndex = 1; lastKnownFileType = sourcecode.swift; path = "PaymentMethodTokenizationViewModel+Logic.swift"; sourceTree = "<group>"; };
-		6F62EC7E7FE74F53F207CFD74D2416CA /* Pods-PrimerSDK_Example-Info.plist */ = {isa = PBXFileReference; includeInIndex = 1; lastKnownFileType = text.plist.xml; path = "Pods-PrimerSDK_Example-Info.plist"; sourceTree = "<group>"; };
-		6FCC752035B13570B810EB4B0A49F0EA /* it.json */ = {isa = PBXFileReference; includeInIndex = 1; path = it.json; sourceTree = "<group>"; };
-		7062EB21D1C3B03484986048B8558D48 /* Localizable.strings */ = {isa = PBXFileReference; includeInIndex = 1; lastKnownFileType = text.plist.strings; name = Localizable.strings; path = nl.lproj/Localizable.strings; sourceTree = "<group>"; };
-		7103AEE481AC5AD25993A04C08EDF49E /* PaymentMethodConfigurationOptions.swift */ = {isa = PBXFileReference; includeInIndex = 1; lastKnownFileType = sourcecode.swift; path = PaymentMethodConfigurationOptions.swift; sourceTree = "<group>"; };
-		71AFE483604F7710972836202BC5DB7F /* RateLimitedDispatcherBase.swift */ = {isa = PBXFileReference; includeInIndex = 1; lastKnownFileType = sourcecode.swift; path = RateLimitedDispatcherBase.swift; sourceTree = "<group>"; };
-		74A2FFE7E84DBBC6360609F321DF4EC7 /* nn.json */ = {isa = PBXFileReference; includeInIndex = 1; path = nn.json; sourceTree = "<group>"; };
-		7540675C759C8CDA799A0607647F2B20 /* PrimerSDK.debug.xcconfig */ = {isa = PBXFileReference; includeInIndex = 1; lastKnownFileType = text.xcconfig; path = PrimerSDK.debug.xcconfig; sourceTree = "<group>"; };
-		75C7A1603A106E48072D3F2F3CBD053D /* race.swift */ = {isa = PBXFileReference; includeInIndex = 1; lastKnownFileType = sourcecode.swift; path = race.swift; sourceTree = "<group>"; };
-		7638978E105DD94C1A4F96671DCE7509 /* VaultPaymentMethodViewController.swift */ = {isa = PBXFileReference; includeInIndex = 1; lastKnownFileType = sourcecode.swift; path = VaultPaymentMethodViewController.swift; sourceTree = "<group>"; };
-		7807979E46DE9951037B69CCB13FD8EE /* PrimerTheme+Views.swift */ = {isa = PBXFileReference; includeInIndex = 1; lastKnownFileType = sourcecode.swift; path = "PrimerTheme+Views.swift"; sourceTree = "<group>"; };
-		7825C07EE77FDFE99DA9604D08C4E9ED /* Connectivity.swift */ = {isa = PBXFileReference; includeInIndex = 1; lastKnownFileType = sourcecode.swift; path = Connectivity.swift; sourceTree = "<group>"; };
-		78E2910CD6D77C2E78CA5C206CC287E3 /* currencies.json */ = {isa = PBXFileReference; includeInIndex = 1; path = currencies.json; sourceTree = "<group>"; };
-		78FA90FB05F8FEF8348D42609735F316 /* PrimerWebViewController.swift */ = {isa = PBXFileReference; includeInIndex = 1; lastKnownFileType = sourcecode.swift; path = PrimerWebViewController.swift; sourceTree = "<group>"; };
-		7A21A578EB514AA500BC472FF23EE7E7 /* UIUtils.swift */ = {isa = PBXFileReference; includeInIndex = 1; lastKnownFileType = sourcecode.swift; path = UIUtils.swift; sourceTree = "<group>"; };
-		7A72B06C30489AC3E8A2B5EFAF28B9A9 /* el.json */ = {isa = PBXFileReference; includeInIndex = 1; path = el.json; sourceTree = "<group>"; };
-		7AB5DA97830B98AE28FA8F79D1F9E7E9 /* EnsureWrappers.swift */ = {isa = PBXFileReference; includeInIndex = 1; lastKnownFileType = sourcecode.swift; path = EnsureWrappers.swift; sourceTree = "<group>"; };
-		7AC5977C03B6E5EA1A40CAEBB1F2AC6F /* CancellableCatchable.swift */ = {isa = PBXFileReference; includeInIndex = 1; lastKnownFileType = sourcecode.swift; path = CancellableCatchable.swift; sourceTree = "<group>"; };
-		7B14C4034283311A8B5FCCA83E27E77D /* CardNetwork.swift */ = {isa = PBXFileReference; includeInIndex = 1; lastKnownFileType = sourcecode.swift; path = CardNetwork.swift; sourceTree = "<group>"; };
-		7CECD22C8524FA277AB5DEBAAB18318E /* Weak.swift */ = {isa = PBXFileReference; includeInIndex = 1; lastKnownFileType = sourcecode.swift; path = Weak.swift; sourceTree = "<group>"; };
-		7D564903F7D8776A1B03F98E8E0BC5E2 /* CountryCode.swift */ = {isa = PBXFileReference; includeInIndex = 1; lastKnownFileType = sourcecode.swift; path = CountryCode.swift; sourceTree = "<group>"; };
-		7DF65FD4AB0636E332FB43A51E19E651 /* ar.json */ = {isa = PBXFileReference; includeInIndex = 1; path = ar.json; sourceTree = "<group>"; };
-		7EE355292C15599CB927DF4EA9D81332 /* FirstNameField.swift */ = {isa = PBXFileReference; includeInIndex = 1; lastKnownFileType = sourcecode.swift; path = FirstNameField.swift; sourceTree = "<group>"; };
-		7F63501385685329AFD159646A968E1C /* PaymentMethodConfiguration.swift */ = {isa = PBXFileReference; includeInIndex = 1; lastKnownFileType = sourcecode.swift; path = PaymentMethodConfiguration.swift; sourceTree = "<group>"; };
-		7F655F96177CD50A88AD7CAEB163A6DE /* CountrySelectorViewController.swift */ = {isa = PBXFileReference; includeInIndex = 1; lastKnownFileType = sourcecode.swift; path = CountrySelectorViewController.swift; sourceTree = "<group>"; };
-		7F6B7744B0ED98B53C03F479A9973D9D /* StrictRateLimitedDispatcher.swift */ = {isa = PBXFileReference; includeInIndex = 1; lastKnownFileType = sourcecode.swift; path = StrictRateLimitedDispatcher.swift; sourceTree = "<group>"; };
-		8003A1A50CBC7B38C7428F47EF1B7A26 /* NetworkService.swift */ = {isa = PBXFileReference; includeInIndex = 1; lastKnownFileType = sourcecode.swift; path = NetworkService.swift; sourceTree = "<group>"; };
-		812A31EFBC3A47F5D5407815185AB366 /* FinallyWrappers.swift */ = {isa = PBXFileReference; includeInIndex = 1; lastKnownFileType = sourcecode.swift; path = FinallyWrappers.swift; sourceTree = "<group>"; };
-		816AB8C911FB952ADA993F8CB7CED557 /* UILocalizableUtil.swift */ = {isa = PBXFileReference; includeInIndex = 1; lastKnownFileType = sourcecode.swift; path = UILocalizableUtil.swift; sourceTree = "<group>"; };
-		8176DA8168D53617197CB82B98F44B5E /* CardScannerViewController.swift */ = {isa = PBXFileReference; includeInIndex = 1; lastKnownFileType = sourcecode.swift; path = CardScannerViewController.swift; sourceTree = "<group>"; };
-		82379E0A8D2C87852CF81FF36440211E /* Strings.swift */ = {isa = PBXFileReference; includeInIndex = 1; lastKnownFileType = sourcecode.swift; path = Strings.swift; sourceTree = "<group>"; };
-		826A3DD4C1B2E74DFE546D7195563581 /* Resolver.swift */ = {isa = PBXFileReference; includeInIndex = 1; lastKnownFileType = sourcecode.swift; path = Resolver.swift; sourceTree = "<group>"; };
-		832B4C92AC84266B6D16C6530385785C /* fr.json */ = {isa = PBXFileReference; includeInIndex = 1; path = fr.json; sourceTree = "<group>"; };
-		8390E8568C7B7B1942AA8B68DF395EF3 /* ps.json */ = {isa = PBXFileReference; includeInIndex = 1; path = ps.json; sourceTree = "<group>"; };
-		83F7948D9C7DBA1C183C2150F393F97C /* Throwable.swift */ = {isa = PBXFileReference; includeInIndex = 1; lastKnownFileType = sourcecode.swift; path = Throwable.swift; sourceTree = "<group>"; };
-		840A04F6270E300CB2FC79503B63A438 /* PrimerExpiryDateFieldView.swift */ = {isa = PBXFileReference; includeInIndex = 1; lastKnownFileType = sourcecode.swift; path = PrimerExpiryDateFieldView.swift; sourceTree = "<group>"; };
-		85C8BA90006BB34543E615D7738DD051 /* PrimerTextField.swift */ = {isa = PBXFileReference; includeInIndex = 1; lastKnownFileType = sourcecode.swift; path = PrimerTextField.swift; sourceTree = "<group>"; };
-		86CC1D162B24CC2BA76B1DEBEB6A3376 /* PaymentMethodTokenizationViewModel.swift */ = {isa = PBXFileReference; includeInIndex = 1; lastKnownFileType = sourcecode.swift; path = PaymentMethodTokenizationViewModel.swift; sourceTree = "<group>"; };
-		874CC9488E7B9EA799EB3F4967FD3DD1 /* AddressField.swift */ = {isa = PBXFileReference; includeInIndex = 1; lastKnownFileType = sourcecode.swift; path = AddressField.swift; sourceTree = "<group>"; };
-		888BAA2AB3CC707E8C9B751231682DCC /* FormPaymentMethodTokenizationViewModel.swift */ = {isa = PBXFileReference; includeInIndex = 1; lastKnownFileType = sourcecode.swift; path = FormPaymentMethodTokenizationViewModel.swift; sourceTree = "<group>"; };
-		88DCA7AF8CB8E79D2E45FF75152BBEC3 /* PrimerTextFieldView.swift */ = {isa = PBXFileReference; includeInIndex = 1; lastKnownFileType = sourcecode.swift; path = PrimerTextFieldView.swift; sourceTree = "<group>"; };
-		894E245CED7B985E5EECC8DCB0F0B9AF /* PrimerImage.swift */ = {isa = PBXFileReference; includeInIndex = 1; lastKnownFileType = sourcecode.swift; path = PrimerImage.swift; sourceTree = "<group>"; };
-		8ADD77830ADFF7F62B9800A588EAF5C1 /* Localizable.strings */ = {isa = PBXFileReference; includeInIndex = 1; lastKnownFileType = text.plist.strings; name = Localizable.strings; path = sv.lproj/Localizable.strings; sourceTree = "<group>"; };
-		8ED07193DF17B564A22218D5A51636FA /* Queue.swift */ = {isa = PBXFileReference; includeInIndex = 1; lastKnownFileType = sourcecode.swift; path = Queue.swift; sourceTree = "<group>"; };
-		8F8FF8759C8723427A1D782544E6A5BD /* PrimerAddressLineFieldView.swift */ = {isa = PBXFileReference; includeInIndex = 1; lastKnownFileType = sourcecode.swift; path = PrimerAddressLineFieldView.swift; sourceTree = "<group>"; };
-		8FBF2055761EC58493678B82EF95FB5E /* ta.json */ = {isa = PBXFileReference; includeInIndex = 1; path = ta.json; sourceTree = "<group>"; };
-		90192DE3111B169F2CD7F3E9734658D0 /* Error.swift */ = {isa = PBXFileReference; includeInIndex = 1; lastKnownFileType = sourcecode.swift; path = Error.swift; sourceTree = "<group>"; };
-		9126DA0AB1C286D809384784280E8B97 /* ReloadDelegate.swift */ = {isa = PBXFileReference; includeInIndex = 1; lastKnownFileType = sourcecode.swift; path = ReloadDelegate.swift; sourceTree = "<group>"; };
-		9137C6E1C63183556BC7E1CEEE482305 /* CreateResumePaymentService.swift */ = {isa = PBXFileReference; includeInIndex = 1; lastKnownFileType = sourcecode.swift; path = CreateResumePaymentService.swift; sourceTree = "<group>"; };
-		935D33AF91FF32D054D6EFD1F4F182F9 /* PrimerInputViewController.swift */ = {isa = PBXFileReference; includeInIndex = 1; lastKnownFileType = sourcecode.swift; path = PrimerInputViewController.swift; sourceTree = "<group>"; };
-		940BC19BFB4A46D7A08AD7996E192A15 /* ErrorHandler.swift */ = {isa = PBXFileReference; includeInIndex = 1; lastKnownFileType = sourcecode.swift; path = ErrorHandler.swift; sourceTree = "<group>"; };
-		94946BCA95D1C7927E5F6FF6341F6593 /* LastNameField.swift */ = {isa = PBXFileReference; includeInIndex = 1; lastKnownFileType = sourcecode.swift; path = LastNameField.swift; sourceTree = "<group>"; };
-		94A01101C2E32A5504E4FCF2E207EFE9 /* CardComponentsManager.swift */ = {isa = PBXFileReference; includeInIndex = 1; lastKnownFileType = sourcecode.swift; path = CardComponentsManager.swift; sourceTree = "<group>"; };
-		9527AECA592BCC3319D50771C7F22504 /* sr.json */ = {isa = PBXFileReference; includeInIndex = 1; path = sr.json; sourceTree = "<group>"; };
-		95B9F80BDA5B3EB3EABAC5A345E3DEBA /* ClientSessionService.swift */ = {isa = PBXFileReference; includeInIndex = 1; lastKnownFileType = sourcecode.swift; path = ClientSessionService.swift; sourceTree = "<group>"; };
-		95BB6C967FF6946677D3471987934B3F /* DateExtension.swift */ = {isa = PBXFileReference; includeInIndex = 1; lastKnownFileType = sourcecode.swift; path = DateExtension.swift; sourceTree = "<group>"; };
-		978D9FDD15A962C1F337554D6F7F9BDB /* sq.json */ = {isa = PBXFileReference; includeInIndex = 1; path = sq.json; sourceTree = "<group>"; };
-		987BF0E76793EE6FFAD7E7EF414A2402 /* CoreDataDispatcher.swift */ = {isa = PBXFileReference; includeInIndex = 1; lastKnownFileType = sourcecode.swift; path = CoreDataDispatcher.swift; sourceTree = "<group>"; };
-		98A69679B168F44FC323E79635D49D4B /* is.json */ = {isa = PBXFileReference; includeInIndex = 1; path = is.json; sourceTree = "<group>"; };
-		9A2E92B9E1736371652F16E0AB7C1A83 /* CardFormPaymentMethodTokenizationViewModel.swift */ = {isa = PBXFileReference; includeInIndex = 1; lastKnownFileType = sourcecode.swift; path = CardFormPaymentMethodTokenizationViewModel.swift; sourceTree = "<group>"; };
-		9A70D6B11BC6DAE1679B8C0D641F4D90 /* BankTableViewCell.swift */ = {isa = PBXFileReference; includeInIndex = 1; lastKnownFileType = sourcecode.swift; path = BankTableViewCell.swift; sourceTree = "<group>"; };
-		9D1E2CF064E1AE9AF930AB8624DBDD26 /* Localizable.strings */ = {isa = PBXFileReference; includeInIndex = 1; lastKnownFileType = text.plist.strings; name = Localizable.strings; path = de.lproj/Localizable.strings; sourceTree = "<group>"; };
-		9D544828E2F0EA7B6F9DB8A82BDF8518 /* BankSelectorViewController.swift */ = {isa = PBXFileReference; includeInIndex = 1; lastKnownFileType = sourcecode.swift; path = BankSelectorViewController.swift; sourceTree = "<group>"; };
-		9D940727FF8FB9C785EB98E56350EF41 /* Podfile */ = {isa = PBXFileReference; explicitFileType = text.script.ruby; includeInIndex = 1; indentWidth = 2; lastKnownFileType = text; name = Podfile; path = ../Podfile; sourceTree = SOURCE_ROOT; tabWidth = 2; xcLanguageSpecificationIdentifier = xcode.lang.ruby; };
-		9DF1CF96D7696FC605ADB2E01EC89CB4 /* ku.json */ = {isa = PBXFileReference; includeInIndex = 1; path = ku.json; sourceTree = "<group>"; };
-		9E1AB09EE32CE97EE104E9A0DB4AFF68 /* Catchable.swift */ = {isa = PBXFileReference; includeInIndex = 1; lastKnownFileType = sourcecode.swift; path = Catchable.swift; sourceTree = "<group>"; };
-		9EF2E552AC661413CD893268A39D980E /* firstly.swift */ = {isa = PBXFileReference; includeInIndex = 1; lastKnownFileType = sourcecode.swift; path = firstly.swift; sourceTree = "<group>"; };
-		9FB4C63D7CC7487D55578CEA9254749A /* gl.json */ = {isa = PBXFileReference; includeInIndex = 1; path = gl.json; sourceTree = "<group>"; };
-		9FEF4A5F661AAEF1B9F01134B2C42951 /* CVVField.swift */ = {isa = PBXFileReference; includeInIndex = 1; lastKnownFileType = sourcecode.swift; path = CVVField.swift; sourceTree = "<group>"; };
-		A027C3CA848F5A07A750DA6F898065CF /* tg.json */ = {isa = PBXFileReference; includeInIndex = 1; path = tg.json; sourceTree = "<group>"; };
-		A0D014A9A35667994584407C797F26EC /* ug.json */ = {isa = PBXFileReference; includeInIndex = 1; path = ug.json; sourceTree = "<group>"; };
-		A143AA74DE8F6D1364C03D40E247692B /* Analytics.swift */ = {isa = PBXFileReference; includeInIndex = 1; lastKnownFileType = sourcecode.swift; path = Analytics.swift; sourceTree = "<group>"; };
-		A17D953077FDF732ECB8770170E3EF75 /* CountryField.swift */ = {isa = PBXFileReference; includeInIndex = 1; lastKnownFileType = sourcecode.swift; path = CountryField.swift; sourceTree = "<group>"; };
-		A1B31530B0EE92C01E27D4855F974D8B /* Localizable.strings */ = {isa = PBXFileReference; includeInIndex = 1; lastKnownFileType = text.plist.strings; name = Localizable.strings; path = es.lproj/Localizable.strings; sourceTree = "<group>"; };
-		A2DF4C73CB54FD45852C577A911FEAF5 /* PrimerTheme.swift */ = {isa = PBXFileReference; includeInIndex = 1; lastKnownFileType = sourcecode.swift; path = PrimerTheme.swift; sourceTree = "<group>"; };
-		A3E2F9C06F13281158B80CB453C2CEDE /* PrimerSDK.modulemap */ = {isa = PBXFileReference; includeInIndex = 1; lastKnownFileType = sourcecode.module; path = PrimerSDK.modulemap; sourceTree = "<group>"; };
-		A41DBE9092ED4B3CB69237C1B51C2C44 /* fa.json */ = {isa = PBXFileReference; includeInIndex = 1; path = fa.json; sourceTree = "<group>"; };
-		A49BEA255F324057D2F74C1C90FA304B /* PrimerVaultManagerViewController.swift */ = {isa = PBXFileReference; includeInIndex = 1; lastKnownFileType = sourcecode.swift; path = PrimerVaultManagerViewController.swift; sourceTree = "<group>"; };
-		A4C1B9F94416B3F04A8C934DD9914CC1 /* ApplePayTokenizationViewModel.swift */ = {isa = PBXFileReference; includeInIndex = 1; lastKnownFileType = sourcecode.swift; path = ApplePayTokenizationViewModel.swift; sourceTree = "<group>"; };
-		A4E7B1C752F38C22267D301DD5A364DF /* Pods-PrimerSDK_Tests-acknowledgements.markdown */ = {isa = PBXFileReference; includeInIndex = 1; lastKnownFileType = text; path = "Pods-PrimerSDK_Tests-acknowledgements.markdown"; sourceTree = "<group>"; };
-		A5BEADB4D620F10D7422C1956B617E1A /* CheckoutWithVaultedPaymentMethodViewModel.swift */ = {isa = PBXFileReference; includeInIndex = 1; lastKnownFileType = sourcecode.swift; path = CheckoutWithVaultedPaymentMethodViewModel.swift; sourceTree = "<group>"; };
-		A6A346F9ECE5D109C629EC8C28BDAF1B /* Configuration.swift */ = {isa = PBXFileReference; includeInIndex = 1; lastKnownFileType = sourcecode.swift; path = Configuration.swift; sourceTree = "<group>"; };
-		A7E75B8788609ABA165FB138181A24FB /* CancellableThenable.swift */ = {isa = PBXFileReference; includeInIndex = 1; lastKnownFileType = sourcecode.swift; path = CancellableThenable.swift; sourceTree = "<group>"; };
-		A89175D5C687CDBE81558A48CC2854CA /* PostalCode.swift */ = {isa = PBXFileReference; includeInIndex = 1; lastKnownFileType = sourcecode.swift; path = PostalCode.swift; sourceTree = "<group>"; };
-		A8B3BC107C2BDC3C03D961866F721265 /* PrimerSDK-PrimerResources */ = {isa = PBXFileReference; explicitFileType = wrapper.cfbundle; includeInIndex = 0; name = "PrimerSDK-PrimerResources"; path = PrimerResources.bundle; sourceTree = BUILT_PRODUCTS_DIR; };
-		AA80C9C550CB6B8B521015719AA66526 /* Pods-PrimerSDK_Example.modulemap */ = {isa = PBXFileReference; includeInIndex = 1; lastKnownFileType = sourcecode.module; path = "Pods-PrimerSDK_Example.modulemap"; sourceTree = "<group>"; };
-		ABB76F8887DBC17E30FB09B867E5186E /* 3DSService+Promises.swift */ = {isa = PBXFileReference; includeInIndex = 1; lastKnownFileType = sourcecode.swift; path = "3DSService+Promises.swift"; sourceTree = "<group>"; };
-		ABFAF5FFEF96B89CFD0E471A5BC49F97 /* PrimerPostalCodeFieldView.swift */ = {isa = PBXFileReference; includeInIndex = 1; lastKnownFileType = sourcecode.swift; path = PrimerPostalCodeFieldView.swift; sourceTree = "<group>"; };
-		AC94141CE548C76A910FE3C8F4A2127F /* ExternalPaymentMethodTokenizationViewModel.swift */ = {isa = PBXFileReference; includeInIndex = 1; lastKnownFileType = sourcecode.swift; path = ExternalPaymentMethodTokenizationViewModel.swift; sourceTree = "<group>"; };
-		AD136092074E558DCB801DC18F8BE824 /* DependencyInjection.swift */ = {isa = PBXFileReference; includeInIndex = 1; lastKnownFileType = sourcecode.swift; path = DependencyInjection.swift; sourceTree = "<group>"; };
-		AE89C2C72AFCFAF96611D888366F4A44 /* PrimerCustomStyleTextField.swift */ = {isa = PBXFileReference; includeInIndex = 1; lastKnownFileType = sourcecode.swift; path = PrimerCustomStyleTextField.swift; sourceTree = "<group>"; };
-		AEF200FE3A6D0727A493E8C4ACD4EFD8 /* PaymentResponse.swift */ = {isa = PBXFileReference; includeInIndex = 1; lastKnownFileType = sourcecode.swift; path = PaymentResponse.swift; sourceTree = "<group>"; };
-		AF26CC24D08BBFC48166F92EA51E4902 /* FormType.swift */ = {isa = PBXFileReference; includeInIndex = 1; lastKnownFileType = sourcecode.swift; path = FormType.swift; sourceTree = "<group>"; };
-		AF39E85D3D7EE7589185E32A0E1C1E8F /* tt.json */ = {isa = PBXFileReference; includeInIndex = 1; path = tt.json; sourceTree = "<group>"; };
-		B024C9002E3DD83A208A82A76FD80758 /* Localizable.strings */ = {isa = PBXFileReference; includeInIndex = 1; lastKnownFileType = text.plist.strings; name = Localizable.strings; path = el.lproj/Localizable.strings; sourceTree = "<group>"; };
-		B0F7F8F24028713D4D0B8B381956AFF8 /* mk.json */ = {isa = PBXFileReference; includeInIndex = 1; path = mk.json; sourceTree = "<group>"; };
-		B111DA29231B40E70EC2EB9B2F85BA33 /* CancellablePromise.swift */ = {isa = PBXFileReference; includeInIndex = 1; lastKnownFileType = sourcecode.swift; path = CancellablePromise.swift; sourceTree = "<group>"; };
-		B11ACC66DAE1E31107BD5A86A8411076 /* eu.json */ = {isa = PBXFileReference; includeInIndex = 1; path = eu.json; sourceTree = "<group>"; };
-		B3C21404D9D3EFD9E8E73AC1F00F382D /* Parser.swift */ = {isa = PBXFileReference; includeInIndex = 1; lastKnownFileType = sourcecode.swift; path = Parser.swift; sourceTree = "<group>"; };
-		B429083200B13F604ED3C87DFFC0C016 /* Pods-PrimerSDK_Tests.modulemap */ = {isa = PBXFileReference; includeInIndex = 1; lastKnownFileType = sourcecode.module; path = "Pods-PrimerSDK_Tests.modulemap"; sourceTree = "<group>"; };
-		B4B6F3A0BAD6E8F1A7E34D5477F6D0FB /* PrimerTextFieldView+Analytics.swift */ = {isa = PBXFileReference; includeInIndex = 1; lastKnownFileType = sourcecode.swift; path = "PrimerTextFieldView+Analytics.swift"; sourceTree = "<group>"; };
-		B5431B6A5BC6CBDB524A1BD00B886AB5 /* PrimerNibView.swift */ = {isa = PBXFileReference; includeInIndex = 1; lastKnownFileType = sourcecode.swift; path = PrimerNibView.swift; sourceTree = "<group>"; };
-		B569FFE16A9EDF00E6F81833E9BAF12E /* UIColorExtension.swift */ = {isa = PBXFileReference; includeInIndex = 1; lastKnownFileType = sourcecode.swift; path = UIColorExtension.swift; sourceTree = "<group>"; };
-		B5D6F2F35DD85C81D8E94D51B7A30D13 /* ThenableWrappers.swift */ = {isa = PBXFileReference; includeInIndex = 1; lastKnownFileType = sourcecode.swift; path = ThenableWrappers.swift; sourceTree = "<group>"; };
-		B6CC4CDCC7CB85CB74DDCFDA9EFF7E8C /* bn.json */ = {isa = PBXFileReference; includeInIndex = 1; path = bn.json; sourceTree = "<group>"; };
-		B7D2F4BAA739FB95E72C662183F587A7 /* MockPrimerAPIClient.swift */ = {isa = PBXFileReference; includeInIndex = 1; lastKnownFileType = sourcecode.swift; path = MockPrimerAPIClient.swift; sourceTree = "<group>"; };
-		BB21386F14AAB80CE908256128B74C77 /* PrimerTheme+TextStyles.swift */ = {isa = PBXFileReference; includeInIndex = 1; lastKnownFileType = sourcecode.swift; path = "PrimerTheme+TextStyles.swift"; sourceTree = "<group>"; };
-		BB9B649478C0700702EA7E05394A2A11 /* StateField.swift */ = {isa = PBXFileReference; includeInIndex = 1; lastKnownFileType = sourcecode.swift; path = StateField.swift; sourceTree = "<group>"; };
-		BBD4A98FD181F0ED2B41D85FDA6CADC5 /* PrimerThemeData.swift */ = {isa = PBXFileReference; includeInIndex = 1; lastKnownFileType = sourcecode.swift; path = PrimerThemeData.swift; sourceTree = "<group>"; };
-		BC1EFB1B23661D3EC8B491050FB16029 /* vi.json */ = {isa = PBXFileReference; includeInIndex = 1; path = vi.json; sourceTree = "<group>"; };
-		BCD7CB0B72FDEDD728889CF37457C401 /* et.json */ = {isa = PBXFileReference; includeInIndex = 1; path = et.json; sourceTree = "<group>"; };
-		BE8E36D5395D00F24331CD88805B8C38 /* PrimerResultViewController.swift */ = {isa = PBXFileReference; includeInIndex = 1; lastKnownFileType = sourcecode.swift; path = PrimerResultViewController.swift; sourceTree = "<group>"; };
-		BF4126496720D5F1928EBE82FF0F5FE8 /* PrimerConfiguration.swift */ = {isa = PBXFileReference; includeInIndex = 1; lastKnownFileType = sourcecode.swift; path = PrimerConfiguration.swift; sourceTree = "<group>"; };
-		BF91326E32EFA860E198791DAEAF9319 /* PrimerHeadlessUniversalCheckoutUIManager.swift */ = {isa = PBXFileReference; includeInIndex = 1; lastKnownFileType = sourcecode.swift; path = PrimerHeadlessUniversalCheckoutUIManager.swift; sourceTree = "<group>"; };
-		C038BFBB492D9708FC33117412F5B565 /* Currency.swift */ = {isa = PBXFileReference; includeInIndex = 1; lastKnownFileType = sourcecode.swift; path = Currency.swift; sourceTree = "<group>"; };
-		C0470BB57CFE068135F8BED291F63193 /* Localizable.strings */ = {isa = PBXFileReference; includeInIndex = 1; lastKnownFileType = text.plist.strings; name = Localizable.strings; path = tr.lproj/Localizable.strings; sourceTree = "<group>"; };
-		C1174B2FFE64E5D0083345E806D9EEAD /* PrimerLoadingViewController.swift */ = {isa = PBXFileReference; includeInIndex = 1; lastKnownFileType = sourcecode.swift; path = PrimerLoadingViewController.swift; sourceTree = "<group>"; };
-		C17885019694BE0622649AD087B6DFED /* ClientTokenService.swift */ = {isa = PBXFileReference; includeInIndex = 1; lastKnownFileType = sourcecode.swift; path = ClientTokenService.swift; sourceTree = "<group>"; };
-		C1F7CA8F6F2B14DE5CEED2B09D636F6C /* PrimerCityFieldView.swift */ = {isa = PBXFileReference; includeInIndex = 1; lastKnownFileType = sourcecode.swift; path = PrimerCityFieldView.swift; sourceTree = "<group>"; };
-		C4DAC44D27ADA47EEA0716159A4BC3D4 /* DataExtension.swift */ = {isa = PBXFileReference; includeInIndex = 1; lastKnownFileType = sourcecode.swift; path = DataExtension.swift; sourceTree = "<group>"; };
-		C5067CE9ED1E527F41ED4F65E2CCA5D1 /* dv.json */ = {isa = PBXFileReference; includeInIndex = 1; path = dv.json; sourceTree = "<group>"; };
-		C5EA94B46E5B8650F45401C1EB034069 /* HeaderFooterLabelView.swift */ = {isa = PBXFileReference; includeInIndex = 1; lastKnownFileType = sourcecode.swift; path = HeaderFooterLabelView.swift; sourceTree = "<group>"; };
-		C78D56353FD746C40EA9E994289DD1DF /* kk.json */ = {isa = PBXFileReference; includeInIndex = 1; path = kk.json; sourceTree = "<group>"; };
-		C80C66B9D7AFF1FA1968A1FCDA6D6560 /* Identifiable.swift */ = {isa = PBXFileReference; includeInIndex = 1; lastKnownFileType = sourcecode.swift; path = Identifiable.swift; sourceTree = "<group>"; };
-		C82E3557BA9676B3FDB2BFDD19965331 /* SequenceWrappers.swift */ = {isa = PBXFileReference; includeInIndex = 1; lastKnownFileType = sourcecode.swift; path = SequenceWrappers.swift; sourceTree = "<group>"; };
-		CA17F8CCA656E77F7B23932EFBA7A96F /* cs.json */ = {isa = PBXFileReference; includeInIndex = 1; path = cs.json; sourceTree = "<group>"; };
-		CB9EA884F54FC65AA5E5FEE00B01D738 /* after.swift */ = {isa = PBXFileReference; includeInIndex = 1; lastKnownFileType = sourcecode.swift; path = after.swift; sourceTree = "<group>"; };
-		CD2D13EDB740E9BD1B4CD6AFC028AD50 /* Device.swift */ = {isa = PBXFileReference; includeInIndex = 1; lastKnownFileType = sourcecode.swift; path = Device.swift; sourceTree = "<group>"; };
-		CE18DF5648410BD98D3021722BC06148 /* bs.json */ = {isa = PBXFileReference; includeInIndex = 1; path = bs.json; sourceTree = "<group>"; };
-		CE463680787D6E5CB60BBDF9708241AE /* PrimerDelegate.swift */ = {isa = PBXFileReference; includeInIndex = 1; lastKnownFileType = sourcecode.swift; path = PrimerDelegate.swift; sourceTree = "<group>"; };
-		CE89226151A9FBDAA15F2D27A048C3B4 /* PaymentMethodConfigurationType.swift */ = {isa = PBXFileReference; includeInIndex = 1; lastKnownFileType = sourcecode.swift; path = PaymentMethodConfigurationType.swift; sourceTree = "<group>"; };
-		D1A2C12A9B7617CC05526DE059C762A6 /* Klarna.swift */ = {isa = PBXFileReference; includeInIndex = 1; lastKnownFileType = sourcecode.swift; path = Klarna.swift; sourceTree = "<group>"; };
-		D245E0514AAC1A2B9A6D5EA2F383E90F /* UIKit.framework */ = {isa = PBXFileReference; lastKnownFileType = wrapper.framework; name = UIKit.framework; path = Platforms/iPhoneOS.platform/Developer/SDKs/iPhoneOS14.0.sdk/System/Library/Frameworks/UIKit.framework; sourceTree = DEVELOPER_DIR; };
-		D264B4E57DF7DB00D71275605D100971 /* Pods-PrimerSDK_Example-frameworks.sh */ = {isa = PBXFileReference; includeInIndex = 1; lastKnownFileType = text.script.sh; path = "Pods-PrimerSDK_Example-frameworks.sh"; sourceTree = "<group>"; };
-		D2E5DF846EA99B95024F898AAF367ACF /* PrimerViewExtensions.swift */ = {isa = PBXFileReference; includeInIndex = 1; lastKnownFileType = sourcecode.swift; path = PrimerViewExtensions.swift; sourceTree = "<group>"; };
-		D3320EED7820A5BA8E6EDB93E1CF6083 /* hi.json */ = {isa = PBXFileReference; includeInIndex = 1; path = hi.json; sourceTree = "<group>"; };
-		D3FE3E693CCF9F99097097309ACCECB1 /* KlarnaTokenizationViewModel.swift */ = {isa = PBXFileReference; includeInIndex = 1; lastKnownFileType = sourcecode.swift; path = KlarnaTokenizationViewModel.swift; sourceTree = "<group>"; };
-		D42358258672E37391846508E1FA3CA4 /* CardholderNameField.swift */ = {isa = PBXFileReference; includeInIndex = 1; lastKnownFileType = sourcecode.swift; path = CardholderNameField.swift; sourceTree = "<group>"; };
-		D5DF5477B5A6BB63A65AEEB7825A2C08 /* he.json */ = {isa = PBXFileReference; includeInIndex = 1; path = he.json; sourceTree = "<group>"; };
-		D66C3890C3566F38C935A2FFD9A237B0 /* Pods-PrimerSDK_Tests-dummy.m */ = {isa = PBXFileReference; includeInIndex = 1; lastKnownFileType = sourcecode.c.objc; path = "Pods-PrimerSDK_Tests-dummy.m"; sourceTree = "<group>"; };
-		D74123B52FE822BBC562CF8754E957D2 /* PrimerButton.swift */ = {isa = PBXFileReference; includeInIndex = 1; lastKnownFileType = sourcecode.swift; path = PrimerButton.swift; sourceTree = "<group>"; };
-		D9729E605E7F5C8CA7135B50615CE87B /* AlertController.swift */ = {isa = PBXFileReference; includeInIndex = 1; lastKnownFileType = sourcecode.swift; path = AlertController.swift; sourceTree = "<group>"; };
-		DA095A1DF619001AB8345ADC6741C8E3 /* PrimerContainerViewController.swift */ = {isa = PBXFileReference; includeInIndex = 1; lastKnownFileType = sourcecode.swift; path = PrimerContainerViewController.swift; sourceTree = "<group>"; };
-		DA14D163F9BEE98C4DACE3C52D91A189 /* sk.json */ = {isa = PBXFileReference; includeInIndex = 1; path = sk.json; sourceTree = "<group>"; };
-		DB3EB436276439F2C8D579ADE4F6B341 /* PrimerScrollView.swift */ = {isa = PBXFileReference; includeInIndex = 1; lastKnownFileType = sourcecode.swift; path = PrimerScrollView.swift; sourceTree = "<group>"; };
-		DCB37DC0F1C41D9629735420A2506CC3 /* README.md */ = {isa = PBXFileReference; includeInIndex = 1; path = README.md; sourceTree = "<group>"; };
-		DCD4E35F088DF4B97D38FB697D0E9DE6 /* PrimerTextFieldView.xib */ = {isa = PBXFileReference; includeInIndex = 1; lastKnownFileType = file.xib; path = PrimerTextFieldView.xib; sourceTree = "<group>"; };
-		DDECA69622197515E1015F70B2822A73 /* ImageName.swift */ = {isa = PBXFileReference; includeInIndex = 1; lastKnownFileType = sourcecode.swift; path = ImageName.swift; sourceTree = "<group>"; };
-		DDFA0294DC14FFD487706AF6CBD43717 /* ha.json */ = {isa = PBXFileReference; includeInIndex = 1; path = ha.json; sourceTree = "<group>"; };
-		DE02F7176F7A3A6D6822797E092836F4 /* LogEvent.swift */ = {isa = PBXFileReference; includeInIndex = 1; lastKnownFileType = sourcecode.swift; path = LogEvent.swift; sourceTree = "<group>"; };
-		DE6DC3F449F50EB5E2BDFC964C133B88 /* ka.json */ = {isa = PBXFileReference; includeInIndex = 1; path = ka.json; sourceTree = "<group>"; };
-		DF31AC857CB3172B5D54570D7C6AAA7E /* Endpoint.swift */ = {isa = PBXFileReference; includeInIndex = 1; lastKnownFileType = sourcecode.swift; path = Endpoint.swift; sourceTree = "<group>"; };
-		DF5B8C7830029D200D78967455502D72 /* PrimerCardholderNameFieldView.swift */ = {isa = PBXFileReference; includeInIndex = 1; lastKnownFileType = sourcecode.swift; path = PrimerCardholderNameFieldView.swift; sourceTree = "<group>"; };
-		DF6E4F8E7C26A7BBEC17AAD4042A317D /* Pods-PrimerSDK_Tests.debug.xcconfig */ = {isa = PBXFileReference; includeInIndex = 1; lastKnownFileType = text.xcconfig; path = "Pods-PrimerSDK_Tests.debug.xcconfig"; sourceTree = "<group>"; };
-		E0398F0D8629B8479341399008E6374B /* BankSelectorTokenizationViewModel.swift */ = {isa = PBXFileReference; includeInIndex = 1; lastKnownFileType = sourcecode.swift; path = BankSelectorTokenizationViewModel.swift; sourceTree = "<group>"; };
-		E096A232E769AE60FFEB344C98640FA2 /* km.json */ = {isa = PBXFileReference; includeInIndex = 1; path = km.json; sourceTree = "<group>"; };
-		E10A750CA4D5AB2EA8C81EFDB48E2786 /* PrimerAPIClient+Promises.swift */ = {isa = PBXFileReference; includeInIndex = 1; lastKnownFileType = sourcecode.swift; path = "PrimerAPIClient+Promises.swift"; sourceTree = "<group>"; };
-		E151721736BAD4346B46053B086A18CE /* PayPal.swift */ = {isa = PBXFileReference; includeInIndex = 1; lastKnownFileType = sourcecode.swift; path = PayPal.swift; sourceTree = "<group>"; };
-		E1B945985145643C12B1E91600B680DE /* Pods-PrimerSDK_Example-acknowledgements.markdown */ = {isa = PBXFileReference; includeInIndex = 1; lastKnownFileType = text; path = "Pods-PrimerSDK_Example-acknowledgements.markdown"; sourceTree = "<group>"; };
-		E23CB627911CC5CCCCCD0308A2B4DBEE /* mn.json */ = {isa = PBXFileReference; includeInIndex = 1; path = mn.json; sourceTree = "<group>"; };
-		E26E96D1BBDC5CBCAF959013386978CF /* af.json */ = {isa = PBXFileReference; includeInIndex = 1; path = af.json; sourceTree = "<group>"; };
-		E29188B35C10FA5DDA7767E898BE68C2 /* CatchWrappers.swift */ = {isa = PBXFileReference; includeInIndex = 1; lastKnownFileType = sourcecode.swift; path = CatchWrappers.swift; sourceTree = "<group>"; };
-		E36F370C19A2A3FE902A06C83FB89083 /* CheckoutModule.swift */ = {isa = PBXFileReference; includeInIndex = 1; lastKnownFileType = sourcecode.swift; path = CheckoutModule.swift; sourceTree = "<group>"; };
-		E4DF33E9BDAB69896AABE3AA7633FE63 /* NSErrorExtension.swift */ = {isa = PBXFileReference; includeInIndex = 1; lastKnownFileType = sourcecode.swift; path = NSErrorExtension.swift; sourceTree = "<group>"; };
-		E55F821185CE59EE6F38A995CBB79065 /* en.json */ = {isa = PBXFileReference; includeInIndex = 1; path = en.json; sourceTree = "<group>"; };
-		E5B0C63FED032F94CE4C20276E8C2048 /* Optional+Extensions.swift */ = {isa = PBXFileReference; includeInIndex = 1; lastKnownFileType = sourcecode.swift; path = "Optional+Extensions.swift"; sourceTree = "<group>"; };
-		E633BE6DAD95E6AAECB92A43652C57D3 /* pt.json */ = {isa = PBXFileReference; includeInIndex = 1; path = pt.json; sourceTree = "<group>"; };
-		E884507DF2B84FA8A2E8AD8289881542 /* Pods-PrimerSDK_Example.release.xcconfig */ = {isa = PBXFileReference; includeInIndex = 1; lastKnownFileType = text.xcconfig; path = "Pods-PrimerSDK_Example.release.xcconfig"; sourceTree = "<group>"; };
-		E9EF8A953573C52237F65E178193181A /* UINavigationController+Extensions.swift */ = {isa = PBXFileReference; includeInIndex = 1; lastKnownFileType = sourcecode.swift; path = "UINavigationController+Extensions.swift"; sourceTree = "<group>"; };
-		EA718C0FF0F089A7609A30BB1DD62744 /* ro.json */ = {isa = PBXFileReference; includeInIndex = 1; path = ro.json; sourceTree = "<group>"; };
-		EAB6F611E86A4758835A715E4B4184F6 /* Foundation.framework */ = {isa = PBXFileReference; lastKnownFileType = wrapper.framework; name = Foundation.framework; path = Platforms/iPhoneOS.platform/Developer/SDKs/iPhoneOS14.0.sdk/System/Library/Frameworks/Foundation.framework; sourceTree = DEVELOPER_DIR; };
-		EAEC4BD1D535DEC1BD9B72099D7270C2 /* PrimerSimpleCardFormTextFieldView.swift */ = {isa = PBXFileReference; includeInIndex = 1; lastKnownFileType = sourcecode.swift; path = PrimerSimpleCardFormTextFieldView.swift; sourceTree = "<group>"; };
-		EB601784C3733F39F7B003385B0AC06A /* ExpiryDateField.swift */ = {isa = PBXFileReference; includeInIndex = 1; lastKnownFileType = sourcecode.swift; path = ExpiryDateField.swift; sourceTree = "<group>"; };
-		EBCCE4A8A2E5634B2B437CDC50C50E32 /* AnyDecodable.swift */ = {isa = PBXFileReference; includeInIndex = 1; lastKnownFileType = sourcecode.swift; path = AnyDecodable.swift; sourceTree = "<group>"; };
-		EBF01CECC681F3480D262A63CE98525E /* SuccessResponse.swift */ = {isa = PBXFileReference; includeInIndex = 1; lastKnownFileType = sourcecode.swift; path = SuccessResponse.swift; sourceTree = "<group>"; };
-		EC8D5296A90E2366992B76852753B8C0 /* es.json */ = {isa = PBXFileReference; includeInIndex = 1; path = es.json; sourceTree = "<group>"; };
-		EE9674DAD0C961C92687877090E1E047 /* Pods-PrimerSDK_Tests-umbrella.h */ = {isa = PBXFileReference; includeInIndex = 1; lastKnownFileType = sourcecode.c.h; path = "Pods-PrimerSDK_Tests-umbrella.h"; sourceTree = "<group>"; };
-		EFFB4EF927B7FABD61369F4343F134E4 /* PrimerCardNumberFieldView.swift */ = {isa = PBXFileReference; includeInIndex = 1; lastKnownFileType = sourcecode.swift; path = PrimerCardNumberFieldView.swift; sourceTree = "<group>"; };
-		F0441364719AAD0A5E1F7A1B04DF8FA0 /* hr.json */ = {isa = PBXFileReference; includeInIndex = 1; path = hr.json; sourceTree = "<group>"; };
-		F1057B2829C97A9C40DB9AF7564FC24F /* no.json */ = {isa = PBXFileReference; includeInIndex = 1; path = no.json; sourceTree = "<group>"; };
-		F11D3641D49C3A3ABF18CC684318C5EB /* JSONParser.swift */ = {isa = PBXFileReference; includeInIndex = 1; lastKnownFileType = sourcecode.swift; path = JSONParser.swift; sourceTree = "<group>"; };
-		F2503DD292B621993742A1318F8E9B6E /* PaymentAPIModel.swift */ = {isa = PBXFileReference; includeInIndex = 1; lastKnownFileType = sourcecode.swift; path = PaymentAPIModel.swift; sourceTree = "<group>"; };
-		F2FA18F326AED7408061013FD3806F34 /* PrimerStateFieldView.swift */ = {isa = PBXFileReference; includeInIndex = 1; lastKnownFileType = sourcecode.swift; path = PrimerStateFieldView.swift; sourceTree = "<group>"; };
-		F39914CE4C60F8DC0B0DF455E0682BA6 /* PrimerSource.swift */ = {isa = PBXFileReference; includeInIndex = 1; lastKnownFileType = sourcecode.swift; path = PrimerSource.swift; sourceTree = "<group>"; };
-		F49551874BCB44B4B0660D2AF6AD686C /* Dimensions.swift */ = {isa = PBXFileReference; includeInIndex = 1; lastKnownFileType = sourcecode.swift; path = Dimensions.swift; sourceTree = "<group>"; };
-		F5EC7783FFBB7F8668087ED59D7A2498 /* Field.swift */ = {isa = PBXFileReference; includeInIndex = 1; lastKnownFileType = sourcecode.swift; path = Field.swift; sourceTree = "<group>"; };
-		F61BCCE544B0D04E5AE3E70FE224E923 /* Localizable.strings */ = {isa = PBXFileReference; includeInIndex = 1; lastKnownFileType = text.plist.strings; name = Localizable.strings; path = nb.lproj/Localizable.strings; sourceTree = "<group>"; };
-		F67DF52EECC363F90F3A0083B5D1F62E /* PrimerSDK.podspec */ = {isa = PBXFileReference; explicitFileType = text.script.ruby; includeInIndex = 1; indentWidth = 2; lastKnownFileType = text; path = PrimerSDK.podspec; sourceTree = "<group>"; tabWidth = 2; xcLanguageSpecificationIdentifier = xcode.lang.ruby; };
-		F697AFB885D5C0BAEFFB343EDA2AE179 /* ExternalViewModel.swift */ = {isa = PBXFileReference; includeInIndex = 1; lastKnownFileType = sourcecode.swift; path = ExternalViewModel.swift; sourceTree = "<group>"; };
-		F75FD1C8544085ACBFF6C8BCB9051348 /* PrimerAPIClient+3DS.swift */ = {isa = PBXFileReference; includeInIndex = 1; lastKnownFileType = sourcecode.swift; path = "PrimerAPIClient+3DS.swift"; sourceTree = "<group>"; };
-		F76C8BAC12EA4C687A1D8A512C5EE01F /* VaultPaymentMethodView.swift */ = {isa = PBXFileReference; includeInIndex = 1; lastKnownFileType = sourcecode.swift; path = VaultPaymentMethodView.swift; sourceTree = "<group>"; };
-		F7B48CC82297D62E27EA98AE7A13D3DA /* Pods-PrimerSDK_Tests.release.xcconfig */ = {isa = PBXFileReference; includeInIndex = 1; lastKnownFileType = text.xcconfig; path = "Pods-PrimerSDK_Tests.release.xcconfig"; sourceTree = "<group>"; };
-		F88F9F512FE0E3A7389FEC81C26B1B5D /* UserDefaultsExtension.swift */ = {isa = PBXFileReference; includeInIndex = 1; lastKnownFileType = sourcecode.swift; path = UserDefaultsExtension.swift; sourceTree = "<group>"; };
-		FA9108E4F97CB3E17C1D65AF9C5EBD0B /* ko.json */ = {isa = PBXFileReference; includeInIndex = 1; path = ko.json; sourceTree = "<group>"; };
-		FB8DFFEA63E1F14046DF0C5A52BB09C8 /* PrimerThemeData+Deprecated.swift */ = {isa = PBXFileReference; includeInIndex = 1; lastKnownFileType = sourcecode.swift; path = "PrimerThemeData+Deprecated.swift"; sourceTree = "<group>"; };
-		FF2D9D860D45302C5F6E2297DCD3DA0D /* PrimerResultComponentView.swift */ = {isa = PBXFileReference; includeInIndex = 1; lastKnownFileType = sourcecode.swift; path = PrimerResultComponentView.swift; sourceTree = "<group>"; };
->>>>>>> 964190c7
+		F7B63C552EAF8D22C361E3B052B06EEF /* StrictRateLimitedDispatcher.swift */ = {isa = PBXFileReference; includeInIndex = 1; lastKnownFileType = sourcecode.swift; path = StrictRateLimitedDispatcher.swift; sourceTree = "<group>"; };
+		F7CB0752C5C78B763E7B3359D85EF252 /* PrimerHeadlessUniversalCheckoutUIManager.swift */ = {isa = PBXFileReference; includeInIndex = 1; lastKnownFileType = sourcecode.swift; path = PrimerHeadlessUniversalCheckoutUIManager.swift; sourceTree = "<group>"; };
+		F99E35346AE49569A456575A8D9904C4 /* de.json */ = {isa = PBXFileReference; includeInIndex = 1; path = de.json; sourceTree = "<group>"; };
+		F9B6063FA509B6BE60BBC22D242AC129 /* ExternalPaymentMethodTokenizationViewModel.swift */ = {isa = PBXFileReference; includeInIndex = 1; lastKnownFileType = sourcecode.swift; path = ExternalPaymentMethodTokenizationViewModel.swift; sourceTree = "<group>"; };
+		FA67C3768BE64A5EC2133E9459C1720C /* Field.swift */ = {isa = PBXFileReference; includeInIndex = 1; lastKnownFileType = sourcecode.swift; path = Field.swift; sourceTree = "<group>"; };
+		FAE255EED87797FD1D4C06416D721256 /* cy.json */ = {isa = PBXFileReference; includeInIndex = 1; path = cy.json; sourceTree = "<group>"; };
+		FC7B206C09A3205A8691F681D019FCB2 /* tg.json */ = {isa = PBXFileReference; includeInIndex = 1; path = tg.json; sourceTree = "<group>"; };
+		FD28BAFA4058311C1FA92E01B83A133E /* AnyDecodable.swift */ = {isa = PBXFileReference; includeInIndex = 1; lastKnownFileType = sourcecode.swift; path = AnyDecodable.swift; sourceTree = "<group>"; };
+		FD374E223B6003ED54AA00A4D2149756 /* CardNumberField.swift */ = {isa = PBXFileReference; includeInIndex = 1; lastKnownFileType = sourcecode.swift; path = CardNumberField.swift; sourceTree = "<group>"; };
+		FD9494B35020976EB65B2D52B5B21A86 /* ApplePay.swift */ = {isa = PBXFileReference; includeInIndex = 1; lastKnownFileType = sourcecode.swift; path = ApplePay.swift; sourceTree = "<group>"; };
 /* End PBXFileReference section */
 
 /* Begin PBXFrameworksBuildPhase section */
@@ -1401,15 +722,6 @@
 			);
 			runOnlyForDeploymentPostprocessing = 0;
 		};
-		146D42556D0DAE03777697C0F9BBE0DC /* Frameworks */ = {
-			isa = PBXFrameworksBuildPhase;
-			buildActionMask = 2147483647;
-			files = (
-				DA9132F104989A5BB118B83BD18489FA /* Foundation.framework in Frameworks */,
-				F22D09B3764DA9AA5A1AC5FC5D9E71A5 /* UIKit.framework in Frameworks */,
-			);
-			runOnlyForDeploymentPostprocessing = 0;
-		};
 		1D9B174AACEDA6738DC3E11C850EA48A /* Frameworks */ = {
 			isa = PBXFrameworksBuildPhase;
 			buildActionMask = 2147483647;
@@ -1418,113 +730,174 @@
 			);
 			runOnlyForDeploymentPostprocessing = 0;
 		};
-		DEC0E2A15A93FF2998334FECCAB45394 /* Frameworks */ = {
+		3931554FB2904FAFF5A62295776AFAEB /* Frameworks */ = {
 			isa = PBXFrameworksBuildPhase;
 			buildActionMask = 2147483647;
 			files = (
 			);
 			runOnlyForDeploymentPostprocessing = 0;
 		};
+		CE0E3B6F7AE467CECA4D347F1130D3ED /* Frameworks */ = {
+			isa = PBXFrameworksBuildPhase;
+			buildActionMask = 2147483647;
+			files = (
+				D2F07104925B957352982C6694C9A652 /* Foundation.framework in Frameworks */,
+				88F7BA79DB8D9A635A8F4455EB5C38CC /* UIKit.framework in Frameworks */,
+			);
+			runOnlyForDeploymentPostprocessing = 0;
+		};
 /* End PBXFrameworksBuildPhase section */
 
 /* Begin PBXGroup section */
-<<<<<<< HEAD
-		06AEB0D128F2FFB84C393B6DC788EF5C /* Internal */ = {
-			isa = PBXGroup;
-			children = (
-				4AFC3D1ADD4AA8A437762EAB7B453DCB /* PrimerTheme+Borders.swift */,
-				0C7C9228870747023A92C13020704847 /* PrimerTheme+Buttons.swift */,
-				D271E0BAD1C7494EBEB816E4C90D2236 /* PrimerTheme+Colors.swift */,
-				723C53B6431679CE2E2283B7F177304D /* PrimerTheme+Inputs.swift */,
-				0D8016F11B4C4854849BB7219D490B2C /* PrimerTheme+TextStyles.swift */,
-				DADD04C63FD66819888C1F2912FE7BBA /* PrimerTheme+Views.swift */,
-			);
-			name = Internal;
-			path = Internal;
-			sourceTree = "<group>";
-		};
-		06D4F0B11997F2B8906079AFF01DFB1F /* Networking */ = {
-			isa = PBXGroup;
-			children = (
-				585A904FC2EE54428C1D112BAAC3DF4C /* PrimerAPIClient+3DS.swift */,
+		042ACEACC82CE3B77A0042AF3D4BDEAD /* Components */ = {
+			isa = PBXGroup;
+			children = (
+				7143918E3EFF9E0A3F280495F0760B99 /* HeaderFooterLabelView.swift */,
+				A61B7514606B044C8511CC204ECCDD9B /* PrimerFormView.swift */,
+				86BD0832D07E42823CEE927A2A96F7C3 /* PrimerNibView.swift */,
+				4E625221CBF415ED38137888D70191C6 /* PrimerResultComponentView.swift */,
+				19103DD9D7A1AC453FACBBF1C45ED913 /* PrimerResultViewController.swift */,
+				88DC9E160DBF173033AAF2F8BA495527 /* PrimerSearchTextField.swift */,
+			);
+			name = Components;
+			path = Components;
+			sourceTree = "<group>";
+		};
+		0560030350538CCB97A740882815BDD6 /* Root */ = {
+			isa = PBXGroup;
+			children = (
+				3317B2680147122E6D4F654126FDFB49 /* PrimerCardFormViewController.swift */,
+				3744C2DB9B8DAEAC7FB57C214ED3575B /* PrimerContainerViewController.swift */,
+				B3FC58E16EDC38AD67EC49111F4D3B26 /* PrimerFormViewController.swift */,
+				A1737F1EF3C7C60620CE7F2903FACC23 /* PrimerInputViewController.swift */,
+				157F3B68440AD7A6E3EB17BD1D9B8EAE /* PrimerLoadingViewController.swift */,
+				3C143BE566BE96720CAAEF6AFC529CAD /* PrimerNavigationBar.swift */,
+				818B1324066FF059FB7023D73D0FFDD6 /* PrimerNavigationController.swift */,
+				CD9B1D057BC791C2511429EB7F901E85 /* PrimerRootViewController.swift */,
+				3DC3DD8DC6838F14E8FF98D519A3A236 /* PrimerUniversalCheckoutViewController.swift */,
+				C540B7B4E3159C26D6FD85D47356D181 /* PrimerVaultManagerViewController.swift */,
+			);
+			name = Root;
+			path = Root;
+			sourceTree = "<group>";
+		};
+		062DE2EF551934F7522E480DDE5A0B55 /* Theme */ = {
+			isa = PBXGroup;
+			children = (
+				3AEED23AC7E93606002CBBC331E40E15 /* PrimerTheme.swift */,
+				E50861414E5BB0DBC9DB611E614E0BFD /* Internal */,
+				E6E4357E1040341B4BAB82860E176B9D /* Public */,
+			);
+			name = Theme;
+			path = Theme;
+			sourceTree = "<group>";
+		};
+		07AC7A9132F4AFDA87F1B83A686B7798 /* Vault */ = {
+			isa = PBXGroup;
+			children = (
+				3CA91975310CA0001AE0C03DCC939A4F /* VaultPaymentMethodView.swift */,
+				45C47E6F6390E90644A00B29A5D20EC6 /* VaultPaymentMethodViewController.swift */,
+				AD9FCAEB2B7AFFA7E6C130912D614A2B /* VaultPaymentMethodViewModel.swift */,
+			);
+			name = Vault;
+			path = Vault;
+			sourceTree = "<group>";
+		};
+		09D6711D558091832A7EF2A65009E9F2 /* Primer */ = {
+			isa = PBXGroup;
+			children = (
+				A442A8F5682D17221DF5DBE0D4C90C9C /* CardButton.swift */,
+				9F239405F6EB08A4BDCEE19699679534 /* ExternalViewModel.swift */,
+				BA1558B61CDE206A0129AE23911DAF0E /* PaymentMethodComponent.swift */,
+			);
+			name = Primer;
+			path = Primer;
+			sourceTree = "<group>";
+		};
+		118F0801468E11E1B4092437DBBA5DE1 /* Wrappers */ = {
+			isa = PBXGroup;
+			children = (
+				146456852EDBBE07FC95C2F117173323 /* CatchWrappers.swift */,
+				A60E2618ACC8B027011CDEA177461510 /* EnsureWrappers.swift */,
+				54D57CCF385F95B28630B1704126EA39 /* FinallyWrappers.swift */,
+				67D9E3A1C7FDE512FF94F124C14337B8 /* GuaranteeWrappers.swift */,
+				8962F3720468FE0FB593F5EF0C15527E /* RecoverWrappers.swift */,
+				1C4C8EB1482FF6E94CDBD7769A821C6E /* SequenceWrappers.swift */,
+				0187FE74DFB345D1009E51CE52F9309C /* ThenableWrappers.swift */,
+				0A2BA4B069BA999545B40E79DD277689 /* WrapperProtocols.swift */,
+			);
+			name = Wrappers;
+			path = Wrappers;
+			sourceTree = "<group>";
+		};
+		12E74BEEBDBE6B65852213BD16EA2C41 /* Primer */ = {
+			isa = PBXGroup;
+			children = (
+				D5E9409C385F60E4FC689DD3EFAE0DFD /* AppState.swift */,
+				39996758CF4F46A83B5BB384F91CD5D1 /* DependencyInjection.swift */,
+				A3DFBA4E2309AB0482C3B2A1C6899451 /* Primer.swift */,
+				B72A2D470538823D6A1E2BC87B37CF8D /* PrimerDelegate.swift */,
+				C6011B936B63D4DE31309EE22DB8DABC /* PrimerSource.swift */,
+				E75E9AE0B8CEDF0F3EC39F1A5921E0F6 /* ResumeHandlerProtocol.swift */,
+				BD3B179E097143875E4B99001F7D0AC0 /* Decision Handlers */,
+			);
+			name = Primer;
+			path = Primer;
+			sourceTree = "<group>";
+		};
+		1628BF05B4CAFDCC3549A101F5A10A17 /* Frameworks */ = {
+			isa = PBXGroup;
+			children = (
+				59DA5C1F72E1D5BABC43EACBA672C3BA /* iOS */,
+			);
+			name = Frameworks;
+			sourceTree = "<group>";
+		};
+		1E1515C76BAA621784EBAF5FAFF4B154 /* UI Delegates */ = {
+			isa = PBXGroup;
+			children = (
+				20F95246B357D5CD675C70325F232888 /* ReloadDelegate.swift */,
+			);
+			name = "UI Delegates";
+			path = "UI Delegates";
+			sourceTree = "<group>";
+		};
+		1FC5DDBA9A8AA3687456775C8A92050C /* PCI */ = {
+			isa = PBXGroup;
+			children = (
+				E7622533C7E80F131AC8EB03CBC712A9 /* TokenizationService.swift */,
+			);
+			name = PCI;
+			path = PCI;
+			sourceTree = "<group>";
+		};
+		286347EF6AD7EB6601BF199C4E306983 /* Modules */ = {
+			isa = PBXGroup;
+			children = (
+				A4F6FFE56D1228B259E1F8783009DEB2 /* ClientSessionActionsModule.swift */,
+				D3BF61A2DE9F35752AA05DB274EB18AB /* PollingModule.swift */,
+			);
+			name = Modules;
+			path = Sources/PrimerSDK/Classes/Modules;
+			sourceTree = "<group>";
+		};
+		2A16028382D46BFD36B0A37F5EF3BAF2 /* Banks */ = {
+			isa = PBXGroup;
+			children = (
+				8422E03657884252B081D495F0FCED3B /* BankSelectorViewController.swift */,
+				30AECE2B3705BB63066EFBAFD9B1F08E /* BankTableViewCell.swift */,
+			);
+			name = Banks;
+			path = Banks;
+			sourceTree = "<group>";
+		};
+		2A81287A8A726D1643FC408EA49948F9 /* Networking */ = {
+			isa = PBXGroup;
+			children = (
+				7DC8D8A2EA272265B18E611E488EC6A4 /* PrimerAPIClient+3DS.swift */,
 			);
 			name = Networking;
 			path = Networking;
-			sourceTree = "<group>";
-		};
-		1628BF05B4CAFDCC3549A101F5A10A17 /* Frameworks */ = {
-			isa = PBXGroup;
-			children = (
-				59DA5C1F72E1D5BABC43EACBA672C3BA /* iOS */,
-			);
-			name = Frameworks;
-			sourceTree = "<group>";
-		};
-		1933631FA1173F9D7445E2A79E9DEA23 /* Generic */ = {
-			isa = PBXGroup;
-			children = (
-				958577ED8E7B5F042A21A174BA70C1AF /* PrimerGenericTextFieldView.swift */,
-				704A4AE49DDC413B4E6546FD39B9687C /* PrimerSimpleCardFormTextFieldView.swift */,
-			);
-			name = Generic;
-			path = Generic;
-			sourceTree = "<group>";
-		};
-		20E8B5962411749A674D583F28A597E8 /* Core */ = {
-			isa = PBXGroup;
-			children = (
-				131F5B8B7C0DBFA2AF68264268CE8E62 /* Icons.xcassets */,
-				2E9FC3B3CB7E8013EBD84CBB5A08F4E3 /* Core */,
-				988F640623F2995BAE2926E3FD272D62 /* Data Models */,
-				3BA18F3B79C4877F3578BBC87066A20C /* Error Handler */,
-				692EB93ACB0F387900117B5DF6F3577E /* Extensions & Utilities */,
-				557A9FA1422F1132D5FC870CE5447B66 /* JSONs */,
-				3182396800F5F949FB344FA993ACF94E /* Localizable */,
-				4EDF2B8AB437E7CC1D180F0704A0971D /* Mocks */,
-				A68CF03FB4EEE252ECFEE0922495702C /* Modules */,
-				4F2BC088B5C5F430E5F38295E93B1595 /* Nibs */,
-				E3459156DE75AD17E8349E9F403F2D1E /* Services */,
-				9B1137CC36B74EC8EC251ECF5E6B03DF /* Third Party */,
-				42F7601F8AF2FA12E79E883866AF3520 /* User Interface */,
-			);
-			name = Core;
-			sourceTree = "<group>";
-		};
-		2718E1FA9D146F601FBE3C3302346D98 /* UI Delegates */ = {
-			isa = PBXGroup;
-			children = (
-				37F595B391AD64312DCD420A3722ECA9 /* ReloadDelegate.swift */,
-			);
-			name = "UI Delegates";
-			path = "UI Delegates";
-			sourceTree = "<group>";
-		};
-		29B35D196B4481EDF21E3AA72DD2B07C /* Public */ = {
-			isa = PBXGroup;
-			children = (
-				46AA97DDEFFC3DC76FF05A516816FE2A /* PrimerThemeData.swift */,
-				38D30990228FA41085F77C8F251FD1AB /* PrimerThemeData+Deprecated.swift */,
-			);
-			name = Public;
-			path = Public;
-			sourceTree = "<group>";
-		};
-		2E9FC3B3CB7E8013EBD84CBB5A08F4E3 /* Core */ = {
-			isa = PBXGroup;
-			children = (
-				589B844ADD1F5DE1F72AAA4894EC0331 /* 3DS */,
-				CBD715CAE60C2D738333582A3AC62124 /* Analytics */,
-				9F2FDA312F2B5DAF4EBCC611FACD6A45 /* Checkout Components */,
-				DCD2380B646A579397197F2DFC6D9080 /* Connectivity */,
-				B0F1DD4FB2FCC1AB227E8F0F2805F391 /* Constants */,
-				B3181811D194ECC2A814585C8C247843 /* Crypto */,
-				7D258784EFC3307A58E139C7B1E9E26C /* Keychain */,
-				9308020306A724EA4032DDA6A08AAE3A /* Payment Services */,
-				A2B87CF6BAB1E325343CB7A8533D2572 /* PCI */,
-				49F84F072713EE401FE3C2E147155FB7 /* Primer */,
-			);
-			name = Core;
-			path = Sources/PrimerSDK/Classes/Core;
 			sourceTree = "<group>";
 		};
 		2F2286CD408FA5B74D16D050B631A8A1 /* Support Files */ = {
@@ -1543,174 +916,210 @@
 			path = "Example/Pods/Target Support Files/PrimerSDK";
 			sourceTree = "<group>";
 		};
-		3182396800F5F949FB344FA993ACF94E /* Localizable */ = {
-			isa = PBXGroup;
-			children = (
-				51D160ACD3AB079B8A756890F79766CC /* Localizable.strings */,
-			);
-			name = Localizable;
-			path = Sources/PrimerSDK/Resources/Localizable;
-			sourceTree = "<group>";
-		};
-		341792D842B62D85F01219007C1BAF1A /* Countries */ = {
-			isa = PBXGroup;
-			children = (
-				6D3082A9FAD93BBAA3C6B5F1DE7D9FBE /* CountrySelectorViewController.swift */,
-				DABCBED5D38B3A4EC78CD0DA91847712 /* CountryTableViewCell.swift */,
-			);
-			name = Countries;
-			path = Countries;
-			sourceTree = "<group>";
-		};
-		38EB5683E1BC3A1B6DF1AC805325D125 /* Parser */ = {
-			isa = PBXGroup;
-			children = (
-				4D3494BB0697C9CCB03BAA3AAD6CCE31 /* Parser.swift */,
-				ACE553C9CFDF7F2FF0774EDC25DA868E /* JSON */,
-			);
-			name = Parser;
-			path = Parser;
-			sourceTree = "<group>";
-		};
-		3B7C504891565C6463956A8FD80C533F /* PCI */ = {
-			isa = PBXGroup;
-			children = (
-				4A5EE87ADA1B409358D89B0EF7F9C97E /* FormType.swift */,
-			);
-			name = PCI;
-			path = PCI;
-			sourceTree = "<group>";
-		};
-		3BA18F3B79C4877F3578BBC87066A20C /* Error Handler */ = {
-			isa = PBXGroup;
-			children = (
-				0BC3ED5AF366F01967D403D4D4237D7E /* ErrorHandler.swift */,
-				C2162621EA2D89BAC668E6A2B056C7E0 /* PrimerError.swift */,
-			);
-			name = "Error Handler";
-			path = "Sources/PrimerSDK/Classes/Error Handler";
-			sourceTree = "<group>";
-		};
-		414867BCDA772B2DA89453448AE22F1F /* PCI */ = {
-			isa = PBXGroup;
-			children = (
-				5311D77DE8B714A91DDB67E6ED2F7E36 /* CardScanner */,
-			);
-			name = PCI;
-			path = PCI;
-			sourceTree = "<group>";
-		};
-		42F7601F8AF2FA12E79E883866AF3520 /* User Interface */ = {
-			isa = PBXGroup;
-			children = (
-				BFF03D7E994B3E75E2FDD755B7E0FB06 /* Identifiable.swift */,
-				0D1A3594DA43D0959138BC9BA328BC23 /* PaymentMethodsGroupView.swift */,
-				6B1C70DD9F98B429A31A1A8995FF0E65 /* UIUtils.swift */,
-				7F7ADC7F6F1920530ACCCED95D599E9A /* Banks */,
-				8D03113B95C88DE6B57AC691B19C2C43 /* Components */,
-				341792D842B62D85F01219007C1BAF1A /* Countries */,
-				D23E4E6A3AC808ECF47DA195D6A4F3C5 /* OAuth */,
-				414867BCDA772B2DA89453448AE22F1F /* PCI */,
-				A26AAD251BF00E6DA3D7558CEC0FA635 /* Primer */,
-				C35F490708CC4F1227C79AFA8195B362 /* Root */,
-				B2AC880737E2FB886F3B36654F94339E /* TestPaymentMethods */,
-				54C77404D83CA212C41ACB1F140EE456 /* Text Fields */,
-				88D98BDEA4E1D67FABA80AF2F96B5C79 /* TokenizationViewControllers */,
-				6C2D087FE633C83B70C1D5B97E46ECB3 /* TokenizationViewModels */,
-				2718E1FA9D146F601FBE3C3302346D98 /* UI Delegates */,
-				47A947FF26B425AB5E5CEAD25B2D7327 /* Vault */,
+		3699C70026D18FEBA9AB58BE6AC9C4CE /* Services */ = {
+			isa = PBXGroup;
+			children = (
+				D2F33B18379E1A9010FD89806E749FDA /* API */,
+				62FDC158DB861DD0AE29092C56A7D6EC /* Network */,
+				822F89527E94F320EC7C93C12BB26EC2 /* Parser */,
+			);
+			name = Services;
+			path = Sources/PrimerSDK/Classes/Services;
+			sourceTree = "<group>";
+		};
+		38EF8BD8A13262A37E9F7E710D1B8B2B /* TokenizationViewControllers */ = {
+			isa = PBXGroup;
+			children = (
+				8F30EC5B915140D3391F187F881EAF98 /* QRCodeViewController.swift */,
+			);
+			name = TokenizationViewControllers;
+			path = TokenizationViewControllers;
+			sourceTree = "<group>";
+		};
+		4020E21CFDFCAF6EE8A76AAF560167EB /* Generic */ = {
+			isa = PBXGroup;
+			children = (
+				B71711F5E50DB72CC248C16AECA361C4 /* PrimerGenericTextFieldView.swift */,
+				F5346847E2D21985EE3680EDEAC3474D /* PrimerSimpleCardFormTextFieldView.swift */,
+			);
+			name = Generic;
+			path = Generic;
+			sourceTree = "<group>";
+		};
+		408BBACF82CF5491C59F172F2E36337C /* 3DS */ = {
+			isa = PBXGroup;
+			children = (
+				18A9BC511DD7B3203784CDC2C6FD5B36 /* 3DSService.swift */,
+				EA09D6DB370CA069EBD67C7298AEDFA7 /* 3DSService+Promises.swift */,
+				A0A67308622EBAB3BFDA9A225FDBFBA4 /* Data Models */,
+				2A81287A8A726D1643FC408EA49948F9 /* Networking */,
+			);
+			name = 3DS;
+			path = 3DS;
+			sourceTree = "<group>";
+		};
+		423E01F5AC08C5D778621F7AFBA9DDBB /* User Interface */ = {
+			isa = PBXGroup;
+			children = (
+				5867CAA13617A729E88215519092AD33 /* Identifiable.swift */,
+				0DB9FB8A74181CC29C0A0DF30892032C /* PaymentMethodsGroupView.swift */,
+				2E2015DF7DA027F0C954E2CE4419BF73 /* UIUtils.swift */,
+				2A16028382D46BFD36B0A37F5EF3BAF2 /* Banks */,
+				042ACEACC82CE3B77A0042AF3D4BDEAD /* Components */,
+				E85301A89A4E60985077F60E9C80A2A1 /* Countries */,
+				FF6A20C3721479895F1E89F9C7A62A18 /* OAuth */,
+				BF7701C5F6A499AA9569D06013904743 /* PCI */,
+				09D6711D558091832A7EF2A65009E9F2 /* Primer */,
+				0560030350538CCB97A740882815BDD6 /* Root */,
+				78B03D946037DACEE53E797EF9B10157 /* TestPaymentMethods */,
+				6C4F7FC09FF85DFED7D7DA832A9D8C88 /* Text Fields */,
+				38EF8BD8A13262A37E9F7E710D1B8B2B /* TokenizationViewControllers */,
+				7047A65C686B9530186F6B16F1F61ECB /* TokenizationViewModels */,
+				1E1515C76BAA621784EBAF5FAFF4B154 /* UI Delegates */,
+				07AC7A9132F4AFDA87F1B83A686B7798 /* Vault */,
 			);
 			name = "User Interface";
 			path = "Sources/PrimerSDK/Classes/User Interface";
 			sourceTree = "<group>";
 		};
-		47A947FF26B425AB5E5CEAD25B2D7327 /* Vault */ = {
-			isa = PBXGroup;
-			children = (
-				AF599BF526A2C698B5BDD4947C9680EC /* VaultPaymentMethodView.swift */,
-				666D9F84767C49E494D1A15DFA94AE85 /* VaultPaymentMethodViewController.swift */,
-				D51B9737F219EDA6C6A261C0713471FA /* VaultPaymentMethodViewModel.swift */,
-			);
-			name = Vault;
-			path = Vault;
-			sourceTree = "<group>";
-		};
-		49F84F072713EE401FE3C2E147155FB7 /* Primer */ = {
-			isa = PBXGroup;
-			children = (
-				FCF189FAE0FCFE56EE40F1B21376F363 /* AppState.swift */,
-				CE46B7612701A744ED2A66B34F8A5866 /* DependencyInjection.swift */,
-				7AACF714FEA7EAF27237F67BA63BBA75 /* Primer.swift */,
-				80E9A43E871BA6CD93054587996BADC5 /* PrimerDelegate.swift */,
-				0D0A9A0B8413EF4E7A250F9E0282ECA7 /* PrimerSource.swift */,
-				24E0AA6A651FA314FEDDFC5AA8AF0560 /* ResumeHandlerProtocol.swift */,
-				56B0594D03F0A921ED6D2B8A421FFADF /* Decision Handlers */,
-			);
-			name = Primer;
-			path = Primer;
-			sourceTree = "<group>";
-		};
-		4EDF2B8AB437E7CC1D180F0704A0971D /* Mocks */ = {
-			isa = PBXGroup;
-			children = (
-				12C941848DD31B2B031951407D5AEA8F /* MockPrimerAPIClient.swift */,
+		4B1FED70C5CA151ACA2C1BD3C2B06FA7 /* localized_countries */ = {
+			isa = PBXGroup;
+			children = (
+				836952927A71ECC19E623B09C1270C8B /* af.json */,
+				57D6D532F088ED56861E3E7C2C423EB9 /* am.json */,
+				7659A5DADBD142C7937DBD3623800AE2 /* ar.json */,
+				EF6A7B33FDFC39218EA4A1124B3AB4B7 /* az.json */,
+				67A0295174FEA7E1C909A6C434098AB9 /* be.json */,
+				10CBA0C8AB407C0793008688C5816D1D /* bg.json */,
+				D8EF3D569BE72C7128250E5AC763E90D /* bn.json */,
+				3383A0AFB6177B076CC29BBA56AE1373 /* bs.json */,
+				42234409FA97B2C04ED25BD1325137FA /* ca.json */,
+				0067AA249B1428128E65A18391F22357 /* cs.json */,
+				FAE255EED87797FD1D4C06416D721256 /* cy.json */,
+				97B12F80FC52A51E5BDABD038787DD83 /* da.json */,
+				F99E35346AE49569A456575A8D9904C4 /* de.json */,
+				55D5A84EAB89297C36741CE094A13482 /* dv.json */,
+				78704BDDEE9E29BF4E5F4E09DFFFAA36 /* el.json */,
+				EAB9A934635EA1EC443F6BF280BD60E7 /* en.json */,
+				25AB20A73F8BD8F7162461E02C838454 /* es.json */,
+				2CD4551E76CFC4C7C61669678724A63E /* et.json */,
+				3A5AD00D018F258069DE066D8C62924C /* eu.json */,
+				C430D72B78E89B8C9A1266632D3EB707 /* fa.json */,
+				BFD771BF3955C593B0254FA4D0C42A3F /* fi.json */,
+				A4D8F54A2F9F7FFA6CA7A1C8A7AC44B0 /* fr.json */,
+				4FA8D241403B82C13EB91A3480797A12 /* gl.json */,
+				A795391CDE29B4E74EDE7F60C9FA8BBC /* ha.json */,
+				720A3C07A44D1F989A35C7E6BAC79EE8 /* he.json */,
+				AD3314C3B7E810634D2E45DBEA6FEC78 /* hi.json */,
+				C294566715DC03ACC40A2B3D11E7DF5E /* hr.json */,
+				342FE9388DE83317171C7197D868082A /* hu.json */,
+				F62E741A50FB879FFB3949364240AFDF /* hy.json */,
+				124853DF88B12464C59754BD8D1B9A48 /* id.json */,
+				ABBC669D13758CAEFC63B072BB526AF4 /* is.json */,
+				0858E24C539C0C7B5AAD87618E07759A /* it.json */,
+				2D641C9E1A42A4A9C9F76E22F369DB22 /* ja.json */,
+				2A92ABDB06535307B1D5D47A05200E46 /* ka.json */,
+				F3CFA24667363E28902FC22476BAB4AB /* kk.json */,
+				CEE150EC656D2F25B793029D8A0F2EE7 /* km.json */,
+				3E649D855E352BB358EB31E97D3F3325 /* ko.json */,
+				BAFEAECE65641CDF18AD323AD634E4A2 /* ku.json */,
+				E03FE4220B20F9813A88C9FBE3F9AFDF /* ky.json */,
+				924CD20685E6D1A188F74D0B95BB3531 /* lt.json */,
+				EAA93D52B0C7E4713932B5FBA119A4AC /* lv.json */,
+				AF65CF348820F4324E576F0001B997CA /* mk.json */,
+				EF13DC7F0A402364849190FFB9771E42 /* ml.json */,
+				BE9FFDF57389605F02950913F50DFE5D /* mn.json */,
+				19549C6734CE76AB94A3BF00ADA3CE78 /* ms.json */,
+				0CDAA2405690F87923320DE51578118C /* nb.json */,
+				8542800530ECD4FFD7227D8A4F3D7FBB /* nl.json */,
+				A2600C69A9C865D70A831561EF54E46A /* nn.json */,
+				7EFC433219EE2BA6699566920C5A0A26 /* no.json */,
+				483AD26BBAD3F87F35F8693A31E705A4 /* pl.json */,
+				F483C660BB57DBA78D871C486C469A2B /* ps.json */,
+				8F0F76380770355D3A857767655C85A1 /* pt.json */,
+				6634A854ED44D3BC9E71454F8C9354B3 /* ro.json */,
+				0AB7A687D62F31B28924D47C38524C7E /* ru.json */,
+				3B7AD11B9C1C7C85ED427BA460BCCDF8 /* sd.json */,
+				836F4A0724B56258A3B7262C1D02A54E /* sk.json */,
+				C66009DADCD97CFBBD3FC98DC8B795E5 /* sl.json */,
+				26CDE385AC00A502DED4ED31F76D75AB /* so.json */,
+				2133D2DBE41B11E577AF7DF9F29BD21D /* sq.json */,
+				05A21AA34198DFC6C8C0CFFF4B24A864 /* sr.json */,
+				65F58F8DD9413BCBCB64F99A22419A47 /* sv.json */,
+				278CD9A9F4F46C104BCCBE95572CCC54 /* sw.json */,
+				70CCFFF57361E7470BDF8CDE425A87BF /* ta.json */,
+				FC7B206C09A3205A8691F681D019FCB2 /* tg.json */,
+				18966442617A5E98672C8B7F4A39BF33 /* th.json */,
+				0D95CBE74B411783FECCD76BFE616C25 /* tr.json */,
+				83C2ACD82C860FD02EFE5435809675B3 /* tt.json */,
+				5E991FD613C383D6117F37DDAD22CB47 /* ug.json */,
+				BE58B23B9FED4558169F218101B2F98E /* uk.json */,
+				CE80CACD6B2BB2EA94CE49A7313C7DEF /* ur.json */,
+				CEEE460B73EC7304EF9B84D46E58305F /* uz.json */,
+				B75478DA263DED720FBDE814228DE929 /* vi.json */,
+				5E9FB562B64D0D402209AC9502741061 /* zh.json */,
+			);
+			name = localized_countries;
+			path = localized_countries;
+			sourceTree = "<group>";
+		};
+		4F13D3321C3C2F9D1A1C156B176FC4CE /* Third Party */ = {
+			isa = PBXGroup;
+			children = (
+				DF91E38AEFCCE9BFB821C4662C9F5E02 /* PromiseKit */,
+			);
+			name = "Third Party";
+			path = "Sources/PrimerSDK/Classes/Third Party";
+			sourceTree = "<group>";
+		};
+		54C69EB2BD07601E3FF8EC8FDBD9B20C /* Mocks */ = {
+			isa = PBXGroup;
+			children = (
+				36D71E523D3B8A712631A6D45655891C /* MockPrimerAPIClient.swift */,
 			);
 			name = Mocks;
 			path = Sources/PrimerSDK/Classes/Mocks;
 			sourceTree = "<group>";
 		};
-		4F2BC088B5C5F430E5F38295E93B1595 /* Nibs */ = {
-			isa = PBXGroup;
-			children = (
-				43BD6162DBCC3F21B3F13CCD847D5B7C /* PrimerTextFieldView.xib */,
-			);
-			name = Nibs;
-			path = Sources/PrimerSDK/Resources/Nibs;
-			sourceTree = "<group>";
-		};
-		5311D77DE8B714A91DDB67E6ED2F7E36 /* CardScanner */ = {
-			isa = PBXGroup;
-			children = (
-				943A5102174B8702BB925362B44A96F9 /* CardScannerViewController.swift */,
-				DDDEEE0798AE6C06DC4D3F70BB56E393 /* CardScannerViewController+SimpleScanDelegate.swift */,
-			);
-			name = CardScanner;
-			path = CardScanner;
-			sourceTree = "<group>";
-		};
-		54C77404D83CA212C41ACB1F140EE456 /* Text Fields */ = {
-			isa = PBXGroup;
-			children = (
-				194F2BDBC4EAAEEDD5AEECE18F692387 /* CardComponentsManager.swift */,
-				180BDE8049C4C40156521C83495E82F8 /* PrimerAddressLineFieldView.swift */,
-				ECCF2600C0ED6412BF0C326C728A551F /* PrimerCardholderNameFieldView.swift */,
-				9F583D2503FECAFAB3B62E1A6B887BB7 /* PrimerCardNumberFieldView.swift */,
-				AADF16DEDA49035E9005465E681C4622 /* PrimerCityFieldView.swift */,
-				94DC310AA2A5D4C2C1142A0DDEFBDCFD /* PrimerCountryFieldView.swift */,
-				CFA1C1305B2D4B80095AB5606B7E65DB /* PrimerCVVFieldView.swift */,
-				80991127A5A354B058B5B8303170DB05 /* PrimerExpiryDateFieldView.swift */,
-				F3C51DB716C3226473D6747EAA21AF65 /* PrimerFirstNameFieldView.swift */,
-				13FEEAAAB936017A5422432A7FC64E8D /* PrimerLastNameFieldView.swift */,
-				E275E90F0F7C2FDA4FB5A71E51B362C5 /* PrimerPostalCodeFieldView.swift */,
-				75B3944A0C771D2CD85B8F6D9E8B4679 /* PrimerStateFieldView.swift */,
-				0779B82AA110DB5A963EF39660CA13F8 /* PrimerTextField.swift */,
-				DED54786D1388EFB583D84942C2479CF /* PrimerTextFieldView.swift */,
-				0ABF94F83B13F9D06EB8D4D3ECA6FD73 /* PrimerTextFieldView+Analytics.swift */,
-				86BE3EA77D126C86EA8C18B6328E1A63 /* PrimerTextFieldView+CardFormFieldsAnalytics.swift */,
-				1933631FA1173F9D7445E2A79E9DEA23 /* Generic */,
-			);
-			name = "Text Fields";
-			path = "Text Fields";
-			sourceTree = "<group>";
-		};
-		557A9FA1422F1132D5FC870CE5447B66 /* JSONs */ = {
-			isa = PBXGroup;
-			children = (
-				361E3179C62FB777FAC5ACEB9F70DD30 /* currencies.json */,
-				81B108839220A0EF1A3127E1005ED3BE /* localized_countries */,
-			);
-			name = JSONs;
-			path = Sources/PrimerSDK/Resources/JSONs;
+		5584F9826413803900F1D4ABC3C6C30E /* Extensions & Utilities */ = {
+			isa = PBXGroup;
+			children = (
+				6B8D6BC315C23EB8A18FDFEC1ED31DB5 /* AlertController.swift */,
+				E0883999F64A3317C14B83C94EF161DF /* AnyCodable.swift */,
+				FD28BAFA4058311C1FA92E01B83A133E /* AnyDecodable.swift */,
+				AC665B61BB2AD471C89CDB5C023E0EFE /* AnyEncodable.swift */,
+				566137F3B238433EEC1BB504FF215FF0 /* ArrayExtension.swift */,
+				A531BF4D1020F00AD6D8F449E03CC8B5 /* BundleExtension.swift */,
+				83F24EE8750FC0A6C55D66A737664E68 /* DataExtension.swift */,
+				F35D920CD4785E2DFBBE09F3A09DBC84 /* DateExtension.swift */,
+				834BC05D4E9354DB05761E14B6D6E4A0 /* IntExtension.swift */,
+				2DF92539C347FF04D8AC21910EE50D1C /* Logger.swift */,
+				36737400D80F96F82192439FEB12C88F /* Mask.swift */,
+				B101420A67C4CAC883B7A6DD1D56782A /* NSErrorExtension.swift */,
+				C86CBA7EA652AB0D7A27DFAFDD680420 /* NSObject+ClassName.swift */,
+				212835962A0947589B2A657B8D0B8FF3 /* Optional+Extensions.swift */,
+				5BD6700F5D84B854311EAA693F467998 /* PostalCode.swift */,
+				41EE41CE09A01E5492390203A64F450B /* PresentationController.swift */,
+				29BD7609DA28C44123A1E12194C2A45A /* PrimerButton.swift */,
+				7246B9D280DD4904D95FDA8E215ABDB6 /* PrimerCustomStyleTextField.swift */,
+				C9F41B57662C1C9B5EE4AB8ADC318CF6 /* PrimerImage.swift */,
+				9DE5E7E883B4C37D4FE84F3437D44FA6 /* PrimerScrollView.swift */,
+				34EE841D75DA685D3566C8D1626FE816 /* PrimerTableViewCell.swift */,
+				2E2EE35621E6E185907518EEEEAA22E4 /* PrimerViewController.swift */,
+				89C68B3301D7173A1D0E4A198326CE01 /* PrimerViewExtensions.swift */,
+				02FDB00652A25EE07603A079C7A1525B /* StringExtension.swift */,
+				B5B5A64BC15AED4A88B7F22A6B00CFA2 /* UIColorExtension.swift */,
+				4906A52D530C2569DF9627418214E7B0 /* UIDeviceExtension.swift */,
+				5A1E5371C015B9B4CA1D20D2E1CBAF0C /* UILocalizableUtil.swift */,
+				2714C0AB148EE6634862AEEDB81A673C /* UINavigationController+Extensions.swift */,
+				436397CA16D01F6896407E46D84B11A0 /* UIScreenExtension.swift */,
+				7DD3C930171A4C60EAC011F8BA655704 /* URLExtension.swift */,
+				DD26B9E71327F17DF22BAE23D3602E22 /* UserDefaultsExtension.swift */,
+				C9E9892D8A2205AFAA90D72CB8EC32C2 /* Weak.swift */,
+				0A418597B79FB7B8DBD763ADACF4CC8D /* WebViewUtil.swift */,
+			);
+			name = "Extensions & Utilities";
+			path = "Sources/PrimerSDK/Classes/Extensions & Utilities";
 			sourceTree = "<group>";
 		};
 		56409D50D0FA1C19C592518252ACCB45 /* Targets Support Files */ = {
@@ -1722,25 +1131,17 @@
 			name = "Targets Support Files";
 			sourceTree = "<group>";
 		};
-		56B0594D03F0A921ED6D2B8A421FFADF /* Decision Handlers */ = {
-			isa = PBXGroup;
-			children = (
-				E1124AD195DBA6A7B883228220CBFC29 /* Decisions.swift */,
-			);
-			name = "Decision Handlers";
-			path = "Decision Handlers";
-			sourceTree = "<group>";
-		};
-		589B844ADD1F5DE1F72AAA4894EC0331 /* 3DS */ = {
-			isa = PBXGroup;
-			children = (
-				822A652902F22836853775F4BAA2C590 /* 3DSService.swift */,
-				5A732FF3EB78D28F0EB6F2B0C1EA496D /* 3DSService+Promises.swift */,
-				806CF01033BFEF6B2AAD328E7A848C60 /* Data Models */,
-				06D4F0B11997F2B8906079AFF01DFB1F /* Networking */,
-			);
-			name = 3DS;
-			path = 3DS;
+		59BCA0ED9F23EC52E40C4133C0D81BD0 /* Cancellation */ = {
+			isa = PBXGroup;
+			children = (
+				75E1F36ABCC09D8AEF168862DC45D3C0 /* CancelContext.swift */,
+				B409CBD4E8D3EBC4D0B0AA3B4BA4F028 /* Cancellable.swift */,
+				5F924FBEC04FB4E1292D0E6D1F1B41AA /* CancellableCatchable.swift */,
+				5FED471FC813EA5E0B8996F763EAE37E /* CancellablePromise.swift */,
+				A10845F7077648C7E05CD2246905AAD8 /* CancellableThenable.swift */,
+			);
+			name = Cancellation;
+			path = Cancellation;
 			sourceTree = "<group>";
 		};
 		59DA5C1F72E1D5BABC43EACBA672C3BA /* iOS */ = {
@@ -1763,61 +1164,85 @@
 			name = Products;
 			sourceTree = "<group>";
 		};
-		692EB93ACB0F387900117B5DF6F3577E /* Extensions & Utilities */ = {
-			isa = PBXGroup;
-			children = (
-				48AB523096230FAFEA62D1B9EBF87DEA /* AlertController.swift */,
-				6D1D89E7DC832D191401C057A2C2D999 /* AnyCodable.swift */,
-				750EABA642A5AA81B4EA81CB751B0FA4 /* AnyDecodable.swift */,
-				258590AC8CB522EC465D027D81AF9CD1 /* AnyEncodable.swift */,
-				F49543D2ED8D4045ADF825F6AE893BBD /* ArrayExtension.swift */,
-				5B97B29523117844187EF252CD7B5811 /* BundleExtension.swift */,
-				EDEA93F7DD610B06CCBE57605151FF92 /* DataExtension.swift */,
-				C7D2F6D13145120AE0B0053B58D4F6DD /* DateExtension.swift */,
-				D5B3D34BD4E160A597585AAE1488597B /* IntExtension.swift */,
-				ECCD0E036F7D5C482E864BCD968F0506 /* Logger.swift */,
-				DEBC26BDA46D3E47747A5BB7C1190D53 /* Mask.swift */,
-				7AD496F225435CC6326DB88FD37AC358 /* NSErrorExtension.swift */,
-				CA4FD5AA8D65BE120B3636CA5662A78A /* NSObject+ClassName.swift */,
-				5811995B824B584B887F735571FF62D1 /* Optional+Extensions.swift */,
-				E87376102ECB8E81BC720DB3F94B49B5 /* PostalCode.swift */,
-				B0CF4489749A83DA08CA2990F5A174E6 /* PresentationController.swift */,
-				B8F6C23C6FB43CA7905501810B0AEC5B /* PrimerButton.swift */,
-				37256DD49D94B1C47C18D27BBC4BB212 /* PrimerCustomStyleTextField.swift */,
-				D1E0547D69E02EC6552B01242AAF135B /* PrimerImage.swift */,
-				27F1BFB22D0943F7672C765E647BC2A5 /* PrimerScrollView.swift */,
-				58D839244583F1A553DED6E18F5C2843 /* PrimerTableViewCell.swift */,
-				7A7F335ABDB097C437C2DAB983547A2E /* PrimerViewController.swift */,
-				CA89EE7722152722563D73E00E859E12 /* PrimerViewExtensions.swift */,
-				737998802A37931622426E42401229D0 /* StringExtension.swift */,
-				68E21E1AF1576F8A2E9444D604D39BAA /* UIColorExtension.swift */,
-				5D959FB4AC18FF6286DA92164FD054F7 /* UIDeviceExtension.swift */,
-				44A0C3BAFA300A4B7EA96E2DFAD3B64D /* UILocalizableUtil.swift */,
-				9B59A3BB887B2EABF38212BD7D9C50CB /* UINavigationController+Extensions.swift */,
-				930D5F4FDAB5C4D955A861AFE7499AC0 /* URLExtension.swift */,
-				4E94BD39F6C8724D476F332B49C824EB /* UserDefaultsExtension.swift */,
-				3E79E6D4EF489A1F52F2393B835F3C77 /* Weak.swift */,
-				EF567C3D858AF937673E8BB8D1037AF6 /* WebViewUtil.swift */,
-			);
-			name = "Extensions & Utilities";
-			path = "Sources/PrimerSDK/Classes/Extensions & Utilities";
-			sourceTree = "<group>";
-		};
-		6C2D087FE633C83B70C1D5B97E46ECB3 /* TokenizationViewModels */ = {
-			isa = PBXGroup;
-			children = (
-				34D7C6A2C62D70290A586E47D2915B00 /* ApayaTokenizationViewModel.swift */,
-				2EB2C46C8E19D76BC422BA64C4DF5BC0 /* ApplePayTokenizationViewModel.swift */,
-				73CFF1C47CC96F08BEF7E39426917050 /* BankSelectorTokenizationViewModel.swift */,
-				010069D705AC5747F8203D82BD6E1533 /* CheckoutWithVaultedPaymentMethodViewModel.swift */,
-				C049FA0E611EB4FC40413EB8FF3E3040 /* ExternalPaymentMethodTokenizationViewModel.swift */,
-				1B9C9544999491A66701FD98A70D9591 /* KlarnaTokenizationViewModel.swift */,
-				3117BB0F9F962EB606A464C2A99D48A1 /* PaymentMethodTokenizationViewModel.swift */,
-				72C054588888D3CB7E38E56DFB1C7B6F /* PaymentMethodTokenizationViewModel+Logic.swift */,
-				7C0AEFDB32DAD9A047AC36A5D9B14A99 /* PayPalTokenizationViewModel.swift */,
-				78135B4468E5E6E7976A2FC540136A76 /* PrimerTestPaymentMethodTokenizationViewModel.swift */,
-				67450656D78017BF844EBA352019B34E /* QRCodeTokenizationViewModel.swift */,
-				87C2909704309F4356B6B88F82807A73 /* FormsTokenizationViewModel */,
+		5F2B192B97A56828CD6EA6762DE502D9 /* Keychain */ = {
+			isa = PBXGroup;
+			children = (
+				83A3CD576A1B94EF9C04AB14E09D9CD6 /* Keychain.swift */,
+			);
+			name = Keychain;
+			path = Keychain;
+			sourceTree = "<group>";
+		};
+		62FDC158DB861DD0AE29092C56A7D6EC /* Network */ = {
+			isa = PBXGroup;
+			children = (
+				DDF9C7CFEDFDD44703B0DF19B138B028 /* Endpoint.swift */,
+				1941527969EA564AC289752C3FF7464A /* NetworkService.swift */,
+				7C3038F399408A59F285900A659FA89C /* SuccessResponse.swift */,
+				007CB6C0338686D69669150F441E2BCD /* URLSessionStack.swift */,
+			);
+			name = Network;
+			path = Network;
+			sourceTree = "<group>";
+		};
+		659C59CB84AE44A627131B57B9BB7586 /* Connectivity */ = {
+			isa = PBXGroup;
+			children = (
+				52971E1CB86E3C7F3EDE70FE679D2D93 /* Connectivity.swift */,
+			);
+			name = Connectivity;
+			path = Connectivity;
+			sourceTree = "<group>";
+		};
+		6BBEA5D666EE132D2DDFFFEA702867CE /* JSON */ = {
+			isa = PBXGroup;
+			children = (
+				2C54191106AE545A0B51FBBAF65BD77B /* JSONParser.swift */,
+			);
+			name = JSON;
+			path = JSON;
+			sourceTree = "<group>";
+		};
+		6C4F7FC09FF85DFED7D7DA832A9D8C88 /* Text Fields */ = {
+			isa = PBXGroup;
+			children = (
+				0AF48B763CBD215BC85C15C4AB5B9E0F /* CardComponentsManager.swift */,
+				086114A1E7DB1F9B6BC9D0F22C2B46EC /* PrimerAddressLineFieldView.swift */,
+				D67E35ADAF9B9D1874EE55325255C226 /* PrimerCardholderNameFieldView.swift */,
+				4255A21CE96D901C00F2731E581D88FA /* PrimerCardNumberFieldView.swift */,
+				298B6E18573FB48179146B4AB96D8218 /* PrimerCityFieldView.swift */,
+				3F155D9F25306DDC9D6A0D6F46084A58 /* PrimerCountryFieldView.swift */,
+				81FA9B18F7412AFA4E81FE58D1E5F0C0 /* PrimerCVVFieldView.swift */,
+				8101DF909AB0424DD0FAE4F3757C4A80 /* PrimerExpiryDateFieldView.swift */,
+				2998BDA1FEACC6700634EBD39B6A7D2E /* PrimerFirstNameFieldView.swift */,
+				564FDB2F57F54D452EC409BAC7512FBD /* PrimerLastNameFieldView.swift */,
+				7657A8B78FABFB96D53AF8148B0F9064 /* PrimerPostalCodeFieldView.swift */,
+				48565AA498CFB2D9F1022348980AA0AC /* PrimerStateFieldView.swift */,
+				15EF3BC7B13C03888624C4FDC68C1C2C /* PrimerTextField.swift */,
+				5F95FB596C513A37F60AAE98F4380F6C /* PrimerTextFieldView.swift */,
+				27FF31F4E743A4385D12AC87C7C135D0 /* PrimerTextFieldView+Analytics.swift */,
+				15C1CD7AD223A4D911F21AC5195EA8B2 /* PrimerTextFieldView+CardFormFieldsAnalytics.swift */,
+				4020E21CFDFCAF6EE8A76AAF560167EB /* Generic */,
+			);
+			name = "Text Fields";
+			path = "Text Fields";
+			sourceTree = "<group>";
+		};
+		7047A65C686B9530186F6B16F1F61ECB /* TokenizationViewModels */ = {
+			isa = PBXGroup;
+			children = (
+				A4989737FEA76E2D0D338F093C4A0ABF /* ApayaTokenizationViewModel.swift */,
+				EA3D7CEA5F67A66C55A7E9A18C1D4D90 /* ApplePayTokenizationViewModel.swift */,
+				CE1DA46CC171DBF03BB178FC0939C978 /* BankSelectorTokenizationViewModel.swift */,
+				CD3415AD9CBFD453302821BF5CC64003 /* CheckoutWithVaultedPaymentMethodViewModel.swift */,
+				F9B6063FA509B6BE60BBC22D242AC129 /* ExternalPaymentMethodTokenizationViewModel.swift */,
+				6E2AAF670EC6C9223FDEC11728E485EF /* KlarnaTokenizationViewModel.swift */,
+				7DE69390E43005816F59E2E124EF6671 /* PaymentMethodTokenizationViewModel.swift */,
+				6D7F73320B8C6B414DD7DEA4DB8119AA /* PaymentMethodTokenizationViewModel+Logic.swift */,
+				59E803B0892FD9A39EBFDE55B81EE9BC /* PayPalTokenizationViewModel.swift */,
+				15985270DF64A27898D12825A35147D1 /* PrimerTestPaymentMethodTokenizationViewModel.swift */,
+				F189BD770F0AD71CE28533C0116FC328 /* QRCodeTokenizationViewModel.swift */,
+				CBA3CED692D6062463F7D814D141184E /* FormsTokenizationViewModel */,
 			);
 			name = TokenizationViewModels;
 			path = TokenizationViewModels;
@@ -1831,1176 +1256,265 @@
 			name = "Development Pods";
 			sourceTree = "<group>";
 		};
-		7D258784EFC3307A58E139C7B1E9E26C /* Keychain */ = {
-			isa = PBXGroup;
-			children = (
-				E2192C5EC348CF8657D1861EFDF1BD5D /* Keychain.swift */,
-			);
-			name = Keychain;
-			path = Keychain;
-			sourceTree = "<group>";
-		};
-		7E8CCAD330048DE85CB17A3C48D5D87E /* Dispatchers */ = {
-			isa = PBXGroup;
-			children = (
-				A771915145C1315FB963A1AC5AEFCA68 /* ConcurrencyLimitedDispatcher.swift */,
-				4468F9FCDDE79434839AE80C2DCE70BA /* CoreDataDispatcher.swift */,
-				102C96031BAF89A5246C7309CAE4729C /* Queue.swift */,
-				D676690D9E6C126D1D55005D093F5A73 /* RateLimitedDispatcher.swift */,
-				61E518BD13BFA6EF6F2BBA28F7A8A58F /* RateLimitedDispatcherBase.swift */,
-				EF9B2CEBE212964904533289C62AEF9B /* StrictRateLimitedDispatcher.swift */,
-			);
-			name = Dispatchers;
-			path = Dispatchers;
-			sourceTree = "<group>";
-		};
-		7F7ADC7F6F1920530ACCCED95D599E9A /* Banks */ = {
-			isa = PBXGroup;
-			children = (
-				281EE6E396C3A0B9C76A1A208B9E376A /* BankSelectorViewController.swift */,
-				CB28BAAD0FF08F9F0A9A02906964D3A3 /* BankTableViewCell.swift */,
-			);
-			name = Banks;
-			path = Banks;
-			sourceTree = "<group>";
-		};
-		806CF01033BFEF6B2AAD328E7A848C60 /* Data Models */ = {
-			isa = PBXGroup;
-			children = (
-				D81062F7B25209855AA25D04AC4D93B0 /* 3DS.swift */,
-			);
-			name = "Data Models";
-			path = "Data Models";
-			sourceTree = "<group>";
-		};
-		81B108839220A0EF1A3127E1005ED3BE /* localized_countries */ = {
-			isa = PBXGroup;
-			children = (
-				878FB636A2595944954C13E524D57E36 /* af.json */,
-				03FF7FFAB52540623DDCF662A70EEDDB /* am.json */,
-				8694299F9A2CE183A2CF1B2EC5D187F2 /* ar.json */,
-				2FEE1356DCE614810900B6662D3D508B /* az.json */,
-				743BB3B916435FACAA9C4ECA2BF118B1 /* be.json */,
-				DF5486EBEC23986CAA6AEDBC88B2D2C1 /* bg.json */,
-				78E0019087A2B773C4D22FACBCDEA04C /* bn.json */,
-				BC782E3844BEED430314F5A8C89FE83E /* bs.json */,
-				CBAD58B603401910D194083C249BD8F0 /* ca.json */,
-				49214334AE61C781D9AFC89DDFB4B9A0 /* cs.json */,
-				ACC9DD8ADF1636BB29BF6FF0FC4C051E /* cy.json */,
-				5E85DE39EC5252CAD5EB5321F1932904 /* da.json */,
-				F772148CEA703C8FE572FAE32722F60E /* de.json */,
-				1D0EBAB8CAF1088D146EE861B1556207 /* dv.json */,
-				28BF6C510B924DAA2BF794D2C80DF884 /* el.json */,
-				FD877084133C4A50C2F2C62470BDB55D /* en.json */,
-				5B09C9C9650C3910D78C4A39D09A9335 /* es.json */,
-				85A2013DC2149D8399ECA630C343BB9D /* et.json */,
-				78421D6F74DFBD0E241C577EEDB13EFA /* eu.json */,
-				C9CBF0F94785A5C5A35DC0B9E926B815 /* fa.json */,
-				B1D55244D786E262887E56E1965A8C1E /* fi.json */,
-				581EA7B367457D63637159035E27199F /* fr.json */,
-				3D1316815116D7635BB2CB4A2E8D3964 /* gl.json */,
-				C1F90F2A72B0B03137341F514599550D /* ha.json */,
-				7E13184375A8D38DDFB4698F761E8AB1 /* he.json */,
-				C5BE2490F6D49C933E80B2771750675D /* hi.json */,
-				CC0F3E6A9FDFA84C03EC34BF00C02089 /* hr.json */,
-				CC0B8D22D4299B2FC5751C15C6C0B84C /* hu.json */,
-				4330D965DF80F1522CABC87C1D3D711F /* hy.json */,
-				19988E98F01973D0BAD3DE14565F681F /* id.json */,
-				824BA17378EC7A0B07F22B37EFD6D7BF /* is.json */,
-				32FCCA13DD41E0FDDE96709918FA017A /* it.json */,
-				F3C63AE19B07AF56BA2F48F0A5ACF3F7 /* ja.json */,
-				8FD6591DF19271C7F567B93C177B328B /* ka.json */,
-				7440295DEB277A4F216E43188D3BE3B9 /* kk.json */,
-				C716BABFBA2B4EE6CE3E6B6BA07C7B47 /* km.json */,
-				2ECF03A0EDB99E174FBBAF23E5BAC52F /* ko.json */,
-				487792E7E35BCE8A69DBDA1266B91BBB /* ku.json */,
-				F71B4DCB0C957A4FDAE2B2D4DC2930C3 /* ky.json */,
-				0393E317568401606DF9445CB6B5A9F6 /* lt.json */,
-				08330655F7E90E1712859EA36845290D /* lv.json */,
-				23113A9A23D47C50AB358E9EF703BB08 /* mk.json */,
-				F31C1201DD5A8D83EEEAD00B5EB6F398 /* ml.json */,
-				B5619EF5515F7246F28D714718210721 /* mn.json */,
-				B6B45B3C234DB527573767192C4E6D26 /* ms.json */,
-				74BF5A5F045C7669410FBB36A22783EE /* nb.json */,
-				DA31D47DABA4AB3BF7BDD8556B8A9AA8 /* nl.json */,
-				CAB72CE271D881A75DE9CD66126291A8 /* nn.json */,
-				B61F9BE8B478C35BDB4F96776C714432 /* no.json */,
-				424C91F794374033CD28ACA3C63397B8 /* pl.json */,
-				7383A8683E1F806E542E24C727F6E685 /* ps.json */,
-				9CB6B2948871DEADB4F5603D7AE16D86 /* pt.json */,
-				CE01F97DE9F046499764FDF210D4584E /* ro.json */,
-				75429DCC6E0DD52D1229BF33ECFFDEEB /* ru.json */,
-				8CA1ECAA39696BADF29A537C6A5AC1B6 /* sd.json */,
-				85FB987FA79FFAED6458023E0D1AF827 /* sk.json */,
-				E4674B1571715E4E93B8F68DCA50E20C /* sl.json */,
-				2D0F31499878E0DBDAD39C7809D29971 /* so.json */,
-				5F8BAA81D1FC1422A1B7EC32B5E75D70 /* sq.json */,
-				BBD6F963ED29FFEF344ADBDC13E95B10 /* sr.json */,
-				F301F9C49972EFB5E864FCD87860566B /* sv.json */,
-				B93878207B2033A6E874ED922F711173 /* sw.json */,
-				B611DAC4F2D7A46939634D1440BCB331 /* ta.json */,
-				6537330577451A5F6E48B81467BE38EC /* tg.json */,
-				0AE8C930B08E958DE05DACE661EBACB7 /* th.json */,
-				4A09D4CD03CF8225857037CD2A6C57B4 /* tr.json */,
-				FAA361DF2B06A5F873CBC6538A5D5BB2 /* tt.json */,
-				4192F4582D7CFB4F26B32F0EBD570535 /* ug.json */,
-				80D052460163D555C251E24E2948E0B3 /* uk.json */,
-				D5D2C02D15A4F07F484665B8C26A68C6 /* ur.json */,
-				5471408D000EF466F8EF074CDC2CB8D6 /* uz.json */,
-				1A1FAEECE80D8017D635162132285DC4 /* vi.json */,
-				4157CAF592A134672A075922CD819ABA /* zh.json */,
-			);
-			name = localized_countries;
-			path = localized_countries;
-			sourceTree = "<group>";
-		};
-		87C2909704309F4356B6B88F82807A73 /* FormsTokenizationViewModel */ = {
-			isa = PBXGroup;
-			children = (
-				BF3000D365121F182162EBA1D3A4145C /* CardFormPaymentMethodTokenizationViewModel.swift */,
-				3D3D50E7A27228798A36A5FF2E464EEF /* FormPaymentMethodTokenizationViewModel.swift */,
-				D54527D7E015D45956BC43ED03522C94 /* Fields */,
-=======
-		0195C711669F03D879590EDA8156529C /* Data Models */ = {
-			isa = PBXGroup;
-			children = (
-				0A5C4911563601814B5D98BC81BA03C9 /* AdyenDotPay.swift */,
-				50F1BE90C0164308D53B6B5CCE98C785 /* Apaya.swift */,
-				1FF0DB1CFB9A3AE6A2F31666B259C1FE /* ApplePay.swift */,
-				09E509B89DB7A974BFEAFE312097397E /* Bank.swift */,
-				7B14C4034283311A8B5FCCA83E27E77D /* CardNetwork.swift */,
-				E36F370C19A2A3FE902A06C83FB89083 /* CheckoutModule.swift */,
-				0D080DD61CD6319D957171C0E4A7D142 /* ClientSession.swift */,
-				640C76B7C5780E777CD80B931E789D8B /* ClientToken.swift */,
-				0394381D0EAE9C7A5E3738EB134E6B7B /* Consolable.swift */,
-				7D564903F7D8776A1B03F98E8E0BC5E2 /* CountryCode.swift */,
-				C038BFBB492D9708FC33117412F5B565 /* Currency.swift */,
-				DDECA69622197515E1015F70B2822A73 /* ImageName.swift */,
-				D1A2C12A9B7617CC05526DE059C762A6 /* Klarna.swift */,
-				49C57AFDF05888799B93540B54DD8976 /* OrderItem.swift */,
-				F2503DD292B621993742A1318F8E9B6E /* PaymentAPIModel.swift */,
-				7F63501385685329AFD159646A968E1C /* PaymentMethodConfiguration.swift */,
-				7103AEE481AC5AD25993A04C08EDF49E /* PaymentMethodConfigurationOptions.swift */,
-				CE89226151A9FBDAA15F2D27A048C3B4 /* PaymentMethodConfigurationType.swift */,
-				0F66C573D7B5C51A46A8E7F99EE85C67 /* PaymentMethodToken.swift */,
-				3338F4092616C02BAA1996159D9EE7E7 /* PaymentMethodTokenizationRequest.swift */,
-				AEF200FE3A6D0727A493E8C4ACD4EFD8 /* PaymentResponse.swift */,
-				E151721736BAD4346B46053B086A18CE /* PayPal.swift */,
-				BF4126496720D5F1928EBE82FF0F5FE8 /* PrimerConfiguration.swift */,
-				40F846B4581D375BC260AE62EB05B07B /* PrimerFlowEnums.swift */,
-				469E3362B1B90CAC29E32FB1F1D1C22C /* PrimerSettings.swift */,
-				0EDC8A50B1EC697A7CB684151C97BEBF /* SuccessMessage.swift */,
-				83F7948D9C7DBA1C183C2150F393F97C /* Throwable.swift */,
-				5C5635C0406E46F6C61CE3FE8D479479 /* VaultCheckoutViewModel.swift */,
-				AC6ED9F6A5144F3C2773C659FD770979 /* PCI */,
-				11AB26FF5478C871EF4EB27FC6FCEE4F /* Theme */,
-			);
-			name = "Data Models";
-			path = "Sources/PrimerSDK/Classes/Data Models";
-			sourceTree = "<group>";
-		};
-		10E46B8272E8DEE8B16D641EC8B2FD74 /* Internal */ = {
-			isa = PBXGroup;
-			children = (
-				127442F8F3B2C274537504D0BC81844E /* PrimerTheme+Borders.swift */,
-				241B3E8542EED2F9C305D188481F734A /* PrimerTheme+Buttons.swift */,
-				02518537AAC65F319C3CFB8A18877B3C /* PrimerTheme+Colors.swift */,
-				5CC29CF48AF1D5CC842A51D6BDCD7597 /* PrimerTheme+Inputs.swift */,
-				BB21386F14AAB80CE908256128B74C77 /* PrimerTheme+TextStyles.swift */,
-				7807979E46DE9951037B69CCB13FD8EE /* PrimerTheme+Views.swift */,
-			);
-			name = Internal;
-			path = Internal;
-			sourceTree = "<group>";
-		};
-		11AB26FF5478C871EF4EB27FC6FCEE4F /* Theme */ = {
-			isa = PBXGroup;
-			children = (
-				A2DF4C73CB54FD45852C577A911FEAF5 /* PrimerTheme.swift */,
-				10E46B8272E8DEE8B16D641EC8B2FD74 /* Internal */,
-				657F8C7F9C32D37CEDCE62C14888913F /* Public */,
-			);
-			name = Theme;
-			path = Theme;
-			sourceTree = "<group>";
-		};
-		143D01294C4CA6CC898FE4873D83CF78 /* FormsTokenizationViewModel */ = {
-			isa = PBXGroup;
-			children = (
-				9A2E92B9E1736371652F16E0AB7C1A83 /* CardFormPaymentMethodTokenizationViewModel.swift */,
-				888BAA2AB3CC707E8C9B751231682DCC /* FormPaymentMethodTokenizationViewModel.swift */,
-				429F088747D5736B88DC3CADFC361C19 /* Fields */,
-			);
-			name = FormsTokenizationViewModel;
-			path = FormsTokenizationViewModel;
-			sourceTree = "<group>";
-		};
-		1628BF05B4CAFDCC3549A101F5A10A17 /* Frameworks */ = {
-			isa = PBXGroup;
-			children = (
-				59DA5C1F72E1D5BABC43EACBA672C3BA /* iOS */,
-			);
-			name = Frameworks;
-			sourceTree = "<group>";
-		};
-		1A72DB174A467C784AB846F047028BB2 /* Payment Services */ = {
-			isa = PBXGroup;
-			children = (
-				95B9F80BDA5B3EB3EABAC5A345E3DEBA /* ClientSessionService.swift */,
-				C17885019694BE0622649AD087B6DFED /* ClientTokenService.swift */,
-				9137C6E1C63183556BC7E1CEEE482305 /* CreateResumePaymentService.swift */,
-				2BE4CB4C2C89BA7B6B9C1B90D7920781 /* PaymentMethodConfigService.swift */,
-				389303996D13AC9A5158561CFCB9705E /* PayPalService.swift */,
-				58FDCD9F00C2C7A6E91E3B101CB75582 /* VaultService.swift */,
-			);
-			name = "Payment Services";
-			path = "Payment Services";
-			sourceTree = "<group>";
-		};
-		204243EFFB649B7DDCB7284D366B186C /* Primer */ = {
-			isa = PBXGroup;
-			children = (
-				4FF6DD374FD0C7EC80B787EC37BCF887 /* AppState.swift */,
-				AD136092074E558DCB801DC18F8BE824 /* DependencyInjection.swift */,
-				154D6609196FC914D921B07C3CAF9B1D /* Primer.swift */,
-				CE463680787D6E5CB60BBDF9708241AE /* PrimerDelegate.swift */,
-				F39914CE4C60F8DC0B0DF455E0682BA6 /* PrimerSource.swift */,
-				1B0F018AE6623EF64FB66A805CAF2979 /* ResumeHandlerProtocol.swift */,
-				85B4532F3FB304230EDF0A3B191AF131 /* Decision Handlers */,
-			);
-			name = Primer;
-			path = Primer;
-			sourceTree = "<group>";
-		};
-		2455CECE71E06240091AADA7BAA95C59 /* Vault */ = {
-			isa = PBXGroup;
-			children = (
-				F76C8BAC12EA4C687A1D8A512C5EE01F /* VaultPaymentMethodView.swift */,
-				7638978E105DD94C1A4F96671DCE7509 /* VaultPaymentMethodViewController.swift */,
-				268FE02353F9E7310B4158F911F9DA5E /* VaultPaymentMethodViewModel.swift */,
-			);
-			name = Vault;
-			path = Vault;
-			sourceTree = "<group>";
-		};
-		2785766D8F35166957143202437BB0FD /* Dispatchers */ = {
-			isa = PBXGroup;
-			children = (
-				68B540EE62533DF838B1FC5A554F232F /* ConcurrencyLimitedDispatcher.swift */,
-				987BF0E76793EE6FFAD7E7EF414A2402 /* CoreDataDispatcher.swift */,
-				8ED07193DF17B564A22218D5A51636FA /* Queue.swift */,
-				5622E382B6812C73805E559A84C19878 /* RateLimitedDispatcher.swift */,
-				71AFE483604F7710972836202BC5DB7F /* RateLimitedDispatcherBase.swift */,
-				7F6B7744B0ED98B53C03F479A9973D9D /* StrictRateLimitedDispatcher.swift */,
-			);
-			name = Dispatchers;
-			path = Dispatchers;
-			sourceTree = "<group>";
-		};
-		2DD8BC430704F8552DCA87D545AB638A /* Parser */ = {
-			isa = PBXGroup;
-			children = (
-				B3C21404D9D3EFD9E8E73AC1F00F382D /* Parser.swift */,
-				429A1484B6A92EDE67A0003D4DA2B95F /* JSON */,
+		75F37E73BF673BFEA4991E4BF2D105F6 /* Core */ = {
+			isa = PBXGroup;
+			children = (
+				83304166C22B9295E03E4546222F4B0D /* Icons.xcassets */,
+				7E84CD8D647611DCD0F51E96EE46EF5F /* Core */,
+				A8363752A5BCDBEFE820EC410555FC18 /* Data Models */,
+				C1437B660C525D58FC8135093D7D75AB /* Error Handler */,
+				5584F9826413803900F1D4ABC3C6C30E /* Extensions & Utilities */,
+				CC38EF7102BE7D8C1AFAF029103738F6 /* JSONs */,
+				8BF05DAE6ECE2722AEA91EC1E8DD3BCF /* Localizable */,
+				54C69EB2BD07601E3FF8EC8FDBD9B20C /* Mocks */,
+				286347EF6AD7EB6601BF199C4E306983 /* Modules */,
+				B599507AFD39C57B64C4AE98970B4470 /* Nibs */,
+				3699C70026D18FEBA9AB58BE6AC9C4CE /* Services */,
+				4F13D3321C3C2F9D1A1C156B176FC4CE /* Third Party */,
+				423E01F5AC08C5D778621F7AFBA9DDBB /* User Interface */,
+			);
+			name = Core;
+			sourceTree = "<group>";
+		};
+		78B03D946037DACEE53E797EF9B10157 /* TestPaymentMethods */ = {
+			isa = PBXGroup;
+			children = (
+				5D4EAB4A09E4797F059AB2050AF12A60 /* FlowDecisionTableViewCell.swift */,
+				978690B849CC7E7E23D78F15EB93C3D2 /* PrimerTestPaymentMethodViewController.swift */,
+			);
+			name = TestPaymentMethods;
+			path = TestPaymentMethods;
+			sourceTree = "<group>";
+		};
+		7E84CD8D647611DCD0F51E96EE46EF5F /* Core */ = {
+			isa = PBXGroup;
+			children = (
+				408BBACF82CF5491C59F172F2E36337C /* 3DS */,
+				C8B0DCC17CA663F29E248B9F54492408 /* Analytics */,
+				9D044D9794BA0ABBAD9A6783546E4DFC /* Checkout Components */,
+				659C59CB84AE44A627131B57B9BB7586 /* Connectivity */,
+				B3ACE8115EF0163E4C4BF3BAB69F7B23 /* Constants */,
+				861D7F0D63BF511F148503D2712BDDAE /* Crypto */,
+				5F2B192B97A56828CD6EA6762DE502D9 /* Keychain */,
+				E1B026FB92CD26D4DD9B211003990566 /* Payment Services */,
+				1FC5DDBA9A8AA3687456775C8A92050C /* PCI */,
+				12E74BEEBDBE6B65852213BD16EA2C41 /* Primer */,
+			);
+			name = Core;
+			path = Sources/PrimerSDK/Classes/Core;
+			sourceTree = "<group>";
+		};
+		822F89527E94F320EC7C93C12BB26EC2 /* Parser */ = {
+			isa = PBXGroup;
+			children = (
+				5E63F1ED84DBD7A94631EE7686313D56 /* Parser.swift */,
+				6BBEA5D666EE132D2DDFFFEA702867CE /* JSON */,
 			);
 			name = Parser;
 			path = Parser;
 			sourceTree = "<group>";
 		};
-		2F2286CD408FA5B74D16D050B631A8A1 /* Support Files */ = {
-			isa = PBXGroup;
-			children = (
-				A3E2F9C06F13281158B80CB453C2CEDE /* PrimerSDK.modulemap */,
-				46F10C838A14A4D1EC5008A9A50587B5 /* PrimerSDK-dummy.m */,
-				5A7D0344D2187D0DBF06BC3F19C0D7D9 /* PrimerSDK-Info.plist */,
-				3A80461734A0871A7528315BB68C6B8B /* PrimerSDK-prefix.pch */,
-				1795A506EA0112F3AE062921DA56E134 /* PrimerSDK-umbrella.h */,
-				7540675C759C8CDA799A0607647F2B20 /* PrimerSDK.debug.xcconfig */,
-				51B15B52AB0EFD7A5E8B700E62038EEF /* PrimerSDK.release.xcconfig */,
-				5B529DCEAF590BEDB5A8C711E0B2868F /* ResourceBundle-PrimerResources-PrimerSDK-Info.plist */,
-			);
-			name = "Support Files";
-			path = "Example/Pods/Target Support Files/PrimerSDK";
-			sourceTree = "<group>";
-		};
-		30E1AA205BA1070BC4C8955A960B4D20 /* TokenizationViewModels */ = {
-			isa = PBXGroup;
-			children = (
-				6CAAAC0EB91492CFF951C7EA36178D10 /* ApayaTokenizationViewModel.swift */,
-				A4C1B9F94416B3F04A8C934DD9914CC1 /* ApplePayTokenizationViewModel.swift */,
-				E0398F0D8629B8479341399008E6374B /* BankSelectorTokenizationViewModel.swift */,
-				A5BEADB4D620F10D7422C1956B617E1A /* CheckoutWithVaultedPaymentMethodViewModel.swift */,
-				AC94141CE548C76A910FE3C8F4A2127F /* ExternalPaymentMethodTokenizationViewModel.swift */,
-				D3FE3E693CCF9F99097097309ACCECB1 /* KlarnaTokenizationViewModel.swift */,
-				86CC1D162B24CC2BA76B1DEBEB6A3376 /* PaymentMethodTokenizationViewModel.swift */,
-				6F563F38E8DB399181449215733EB378 /* PaymentMethodTokenizationViewModel+Logic.swift */,
-				1B248F72F834E0353418A37C78485467 /* PayPalTokenizationViewModel.swift */,
-				54076689EC6C46204267420081A38FC3 /* PrimerTestPaymentMethodTokenizationViewModel.swift */,
-				30C6930C7EE1ED95FF22C64D771BD250 /* QRCodeTokenizationViewModel.swift */,
-				143D01294C4CA6CC898FE4873D83CF78 /* FormsTokenizationViewModel */,
-			);
-			name = TokenizationViewModels;
-			path = TokenizationViewModels;
-			sourceTree = "<group>";
-		};
-		33CA75F024EA6271F466DBAB310D28A6 /* Components */ = {
-			isa = PBXGroup;
-			children = (
-				C5EA94B46E5B8650F45401C1EB034069 /* HeaderFooterLabelView.swift */,
-				440418EEB01FD9B1BDAF723E989622B8 /* PrimerFormView.swift */,
-				B5431B6A5BC6CBDB524A1BD00B886AB5 /* PrimerNibView.swift */,
-				FF2D9D860D45302C5F6E2297DCD3DA0D /* PrimerResultComponentView.swift */,
-				BE8E36D5395D00F24331CD88805B8C38 /* PrimerResultViewController.swift */,
-				2AE00FA55173A6446DED2C2C33CC37C1 /* PrimerSearchTextField.swift */,
-			);
-			name = Components;
-			path = Components;
-			sourceTree = "<group>";
-		};
-		399883AB397DA4C18A392AC6D544E94C /* Modules */ = {
-			isa = PBXGroup;
-			children = (
-				6427DBA7965B1B28C49181E0016C2758 /* PollingModule.swift */,
-			);
-			name = Modules;
-			path = Sources/PrimerSDK/Classes/Modules;
-			sourceTree = "<group>";
-		};
-		3A0E33BD28369583E6C0FEACB2DBC979 /* Text Fields */ = {
-			isa = PBXGroup;
-			children = (
-				94A01101C2E32A5504E4FCF2E207EFE9 /* CardComponentsManager.swift */,
-				8F8FF8759C8723427A1D782544E6A5BD /* PrimerAddressLineFieldView.swift */,
-				DF5B8C7830029D200D78967455502D72 /* PrimerCardholderNameFieldView.swift */,
-				EFFB4EF927B7FABD61369F4343F134E4 /* PrimerCardNumberFieldView.swift */,
-				C1F7CA8F6F2B14DE5CEED2B09D636F6C /* PrimerCityFieldView.swift */,
-				1807FA0C318853E720E866EA66C95217 /* PrimerCountryFieldView.swift */,
-				239792933EE8C813970A02AF3D34A4D0 /* PrimerCVVFieldView.swift */,
-				840A04F6270E300CB2FC79503B63A438 /* PrimerExpiryDateFieldView.swift */,
-				14204611315DB5D25C0B134009FF5546 /* PrimerFirstNameFieldView.swift */,
-				110CD03A9A83B62FD046333A2049F2C0 /* PrimerLastNameFieldView.swift */,
-				ABFAF5FFEF96B89CFD0E471A5BC49F97 /* PrimerPostalCodeFieldView.swift */,
-				F2FA18F326AED7408061013FD3806F34 /* PrimerStateFieldView.swift */,
-				85C8BA90006BB34543E615D7738DD051 /* PrimerTextField.swift */,
-				88DCA7AF8CB8E79D2E45FF75152BBEC3 /* PrimerTextFieldView.swift */,
-				B4B6F3A0BAD6E8F1A7E34D5477F6D0FB /* PrimerTextFieldView+Analytics.swift */,
-				0EF82B7E0588681C18AEFA7D81258124 /* PrimerTextFieldView+CardFormFieldsAnalytics.swift */,
-				A513E2CE465F934AA932A875B5016399 /* Generic */,
-			);
-			name = "Text Fields";
-			path = "Text Fields";
-			sourceTree = "<group>";
-		};
-		3F9717AC9B52DA17B631E6C06D41D9DA /* Mocks */ = {
-			isa = PBXGroup;
-			children = (
-				B7D2F4BAA739FB95E72C662183F587A7 /* MockPrimerAPIClient.swift */,
-			);
-			name = Mocks;
-			path = Sources/PrimerSDK/Classes/Mocks;
-			sourceTree = "<group>";
-		};
-		4046C68DF3E4C7B346570C79EE6E2BDB /* UI Delegates */ = {
-			isa = PBXGroup;
-			children = (
-				9126DA0AB1C286D809384784280E8B97 /* ReloadDelegate.swift */,
-			);
-			name = "UI Delegates";
-			path = "UI Delegates";
-			sourceTree = "<group>";
-		};
-		4186FEF550E9D0B3FD816A91903F935B /* JSONs */ = {
-			isa = PBXGroup;
-			children = (
-				78E2910CD6D77C2E78CA5C206CC287E3 /* currencies.json */,
-				4B9588C4AB22E8758398A5CE4BF768E9 /* localized_countries */,
-			);
-			name = JSONs;
-			path = Sources/PrimerSDK/Resources/JSONs;
-			sourceTree = "<group>";
-		};
-		429A1484B6A92EDE67A0003D4DA2B95F /* JSON */ = {
-			isa = PBXGroup;
-			children = (
-				F11D3641D49C3A3ABF18CC684318C5EB /* JSONParser.swift */,
-			);
-			name = JSON;
-			path = JSON;
-			sourceTree = "<group>";
-		};
-		429F088747D5736B88DC3CADFC361C19 /* Fields */ = {
-			isa = PBXGroup;
-			children = (
-				874CC9488E7B9EA799EB3F4967FD3DD1 /* AddressField.swift */,
-				D42358258672E37391846508E1FA3CA4 /* CardholderNameField.swift */,
-				04F0F5E1B92B4D2528F0C41305A644D8 /* CardNumberField.swift */,
-				1DE3E3153F01E4426813BE0C7058913B /* CityField.swift */,
-				A17D953077FDF732ECB8770170E3EF75 /* CountryField.swift */,
-				9FEF4A5F661AAEF1B9F01134B2C42951 /* CVVField.swift */,
-				EB601784C3733F39F7B003385B0AC06A /* ExpiryDateField.swift */,
-				F5EC7783FFBB7F8668087ED59D7A2498 /* Field.swift */,
-				7EE355292C15599CB927DF4EA9D81332 /* FirstNameField.swift */,
-				94946BCA95D1C7927E5F6FF6341F6593 /* LastNameField.swift */,
-				61B1FC18462EA020EA81E2A62B06006D /* PostalCodeField.swift */,
-				BB9B649478C0700702EA7E05394A2A11 /* StateField.swift */,
-			);
-			name = Fields;
-			path = Fields;
-			sourceTree = "<group>";
-		};
-		436D971F6DEBC7C761257D84A3193DC7 /* Primer */ = {
-			isa = PBXGroup;
-			children = (
-				10574D57A5C75195A0A8C80BF3B90621 /* PrimerAPI.swift */,
-				190341D31959A412CB04AD59AEA587ED /* PrimerAPIClient.swift */,
-				E10A750CA4D5AB2EA8C81EFDB48E2786 /* PrimerAPIClient+Promises.swift */,
-			);
-			name = Primer;
-			path = Primer;
-			sourceTree = "<group>";
-		};
-		47F57301E4DAE15BA6020148C734C16A /* Connectivity */ = {
-			isa = PBXGroup;
-			children = (
-				7825C07EE77FDFE99DA9604D08C4E9ED /* Connectivity.swift */,
-			);
-			name = Connectivity;
-			path = Connectivity;
-			sourceTree = "<group>";
-		};
-		4B9588C4AB22E8758398A5CE4BF768E9 /* localized_countries */ = {
-			isa = PBXGroup;
-			children = (
-				E26E96D1BBDC5CBCAF959013386978CF /* af.json */,
-				504DBD210C750961424FC46147E2EC8C /* am.json */,
-				7DF65FD4AB0636E332FB43A51E19E651 /* ar.json */,
-				401FB83270E309D17EEA09F3F70C87FF /* az.json */,
-				5A49BEAA7CA3C1781B73BF888BB6C8BF /* be.json */,
-				147EDED848904848B58FFF579E134D3F /* bg.json */,
-				B6CC4CDCC7CB85CB74DDCFDA9EFF7E8C /* bn.json */,
-				CE18DF5648410BD98D3021722BC06148 /* bs.json */,
-				647B28CD50A407A426F5BBC9CEE3FD40 /* ca.json */,
-				CA17F8CCA656E77F7B23932EFBA7A96F /* cs.json */,
-				37B8D6027AD35759B762A7152F230094 /* cy.json */,
-				6641CBF96B27A48398C99B9959B80306 /* da.json */,
-				5C5D5F6B03A1F5B6140F0227C3B1BCB3 /* de.json */,
-				C5067CE9ED1E527F41ED4F65E2CCA5D1 /* dv.json */,
-				7A72B06C30489AC3E8A2B5EFAF28B9A9 /* el.json */,
-				E55F821185CE59EE6F38A995CBB79065 /* en.json */,
-				EC8D5296A90E2366992B76852753B8C0 /* es.json */,
-				BCD7CB0B72FDEDD728889CF37457C401 /* et.json */,
-				B11ACC66DAE1E31107BD5A86A8411076 /* eu.json */,
-				A41DBE9092ED4B3CB69237C1B51C2C44 /* fa.json */,
-				635177D85EFEC968CABE0C63E79EDF64 /* fi.json */,
-				832B4C92AC84266B6D16C6530385785C /* fr.json */,
-				9FB4C63D7CC7487D55578CEA9254749A /* gl.json */,
-				DDFA0294DC14FFD487706AF6CBD43717 /* ha.json */,
-				D5DF5477B5A6BB63A65AEEB7825A2C08 /* he.json */,
-				D3320EED7820A5BA8E6EDB93E1CF6083 /* hi.json */,
-				F0441364719AAD0A5E1F7A1B04DF8FA0 /* hr.json */,
-				6682380497D9D53F233392F230247F19 /* hu.json */,
-				11E466AE52C780F276A33BC264BD8EE3 /* hy.json */,
-				635BD475E8C26E4AB9341D962ED8F444 /* id.json */,
-				98A69679B168F44FC323E79635D49D4B /* is.json */,
-				6FCC752035B13570B810EB4B0A49F0EA /* it.json */,
-				2CD90ED45B8F318C62CC29E47AE097DF /* ja.json */,
-				DE6DC3F449F50EB5E2BDFC964C133B88 /* ka.json */,
-				C78D56353FD746C40EA9E994289DD1DF /* kk.json */,
-				E096A232E769AE60FFEB344C98640FA2 /* km.json */,
-				FA9108E4F97CB3E17C1D65AF9C5EBD0B /* ko.json */,
-				9DF1CF96D7696FC605ADB2E01EC89CB4 /* ku.json */,
-				09A0A9ED3396EF4ABBD4BEAE432028FA /* ky.json */,
-				39DE88BE74D343689A6BB8B3FD6022B9 /* lt.json */,
-				04D6F3B1182EBCBC3554B047C5B8FCBF /* lv.json */,
-				B0F7F8F24028713D4D0B8B381956AFF8 /* mk.json */,
-				2B217886854B9E5E6B58D69E9F5ABB5D /* ml.json */,
-				E23CB627911CC5CCCCCD0308A2B4DBEE /* mn.json */,
-				1884C281288D6F2DC87392AA558CAB93 /* ms.json */,
-				5CD9AC98E218F87D5CCE16708C0E3510 /* nb.json */,
-				177A2C268DAB13DB956738EB01863B0F /* nl.json */,
-				74A2FFE7E84DBBC6360609F321DF4EC7 /* nn.json */,
-				F1057B2829C97A9C40DB9AF7564FC24F /* no.json */,
-				5D750962A907503622C5631B4FB287ED /* pl.json */,
-				8390E8568C7B7B1942AA8B68DF395EF3 /* ps.json */,
-				E633BE6DAD95E6AAECB92A43652C57D3 /* pt.json */,
-				EA718C0FF0F089A7609A30BB1DD62744 /* ro.json */,
-				6121AA39B07DC64A7EFC354D0198D886 /* ru.json */,
-				566E7F6F18D5D19ECB351424648108A7 /* sd.json */,
-				DA14D163F9BEE98C4DACE3C52D91A189 /* sk.json */,
-				0FE2BA636B3865BD98472FC1E5089F87 /* sl.json */,
-				2A6AA1A60979FBCDD697BFB0F2857E96 /* so.json */,
-				978D9FDD15A962C1F337554D6F7F9BDB /* sq.json */,
-				9527AECA592BCC3319D50771C7F22504 /* sr.json */,
-				475B4870F7B981495B8EC80A8D1E7183 /* sv.json */,
-				42540FC2DA1A3E9460A87EE0930D062C /* sw.json */,
-				8FBF2055761EC58493678B82EF95FB5E /* ta.json */,
-				A027C3CA848F5A07A750DA6F898065CF /* tg.json */,
-				008E9672F8DA17E7E808D2024C2B8169 /* th.json */,
-				5877E51488C6D8D2E24FE89CB6332776 /* tr.json */,
-				AF39E85D3D7EE7589185E32A0E1C1E8F /* tt.json */,
-				A0D014A9A35667994584407C797F26EC /* ug.json */,
-				55ECB23A7F39B131352246D87CA81FA4 /* uk.json */,
-				1846428A20F46EBD53DDB88B13B564A1 /* ur.json */,
-				39FA78323933A089463ED1BB25A22D83 /* uz.json */,
-				BC1EFB1B23661D3EC8B491050FB16029 /* vi.json */,
-				0C347ED1AB223837E922A252C8A99C37 /* zh.json */,
-			);
-			name = localized_countries;
-			path = localized_countries;
-			sourceTree = "<group>";
-		};
-		4CB56C91ED56520C2C501341CFEDDC05 /* User Interface */ = {
-			isa = PBXGroup;
-			children = (
-				C80C66B9D7AFF1FA1968A1FCDA6D6560 /* Identifiable.swift */,
-				1AC62A4101E74F2FAEF871CA38719FA9 /* PaymentMethodsGroupView.swift */,
-				7A21A578EB514AA500BC472FF23EE7E7 /* UIUtils.swift */,
-				882B888DB47CAF724EDDE98286AE860D /* Banks */,
-				33CA75F024EA6271F466DBAB310D28A6 /* Components */,
-				86EC748ED8544C8024DC5E6FAFE24B34 /* Countries */,
-				55AD7DD2F543931EE6685F744AE6A940 /* OAuth */,
-				F2890691346B922EE748931695978E41 /* PCI */,
-				7DC44A6BF79F3DCF879A93E58F08F2BE /* Primer */,
-				ABE7899F962A9ACE46D3A43F588EA598 /* Root */,
-				9D7C3C5F48C0AB1B10A5B8EE697331ED /* TestPaymentMethods */,
-				3A0E33BD28369583E6C0FEACB2DBC979 /* Text Fields */,
-				6F5B8811D1EE752E7AFBE64A6FFF2DE0 /* TokenizationViewControllers */,
-				30E1AA205BA1070BC4C8955A960B4D20 /* TokenizationViewModels */,
-				4046C68DF3E4C7B346570C79EE6E2BDB /* UI Delegates */,
-				2455CECE71E06240091AADA7BAA95C59 /* Vault */,
-			);
-			name = "User Interface";
-			path = "Sources/PrimerSDK/Classes/User Interface";
-			sourceTree = "<group>";
-		};
-		54A7895DAE26B596AD08830E34C90F60 /* PromiseKit */ = {
-			isa = PBXGroup;
-			children = (
-				CB9EA884F54FC65AA5E5FEE00B01D738 /* after.swift */,
-				3E97D73337F44028C4801631812EF50F /* Box.swift */,
-				9E1AB09EE32CE97EE104E9A0DB4AFF68 /* Catchable.swift */,
-				A6A346F9ECE5D109C629EC8C28BDAF1B /* Configuration.swift */,
-				4A63DC9F91856B6F7E6020ED293426E6 /* CustomStringConvertible.swift */,
-				4314305611F7D2285A1A0BA1AB83D963 /* Dispatcher.swift */,
-				90192DE3111B169F2CD7F3E9734658D0 /* Error.swift */,
-				9EF2E552AC661413CD893268A39D980E /* firstly.swift */,
-				1E8FF75667D4D7DECE20F6949BE86757 /* Guarantee.swift */,
-				494FD6FA6A60201369E93178CAAC7B34 /* hang.swift */,
-				DE02F7176F7A3A6D6822797E092836F4 /* LogEvent.swift */,
-				69E89382B7A4F54F96689C0A9EC333E9 /* Promise.swift */,
-				75C7A1603A106E48072D3F2F3CBD053D /* race.swift */,
-				826A3DD4C1B2E74DFE546D7195563581 /* Resolver.swift */,
-				30A7995DFB7C29B7F3FF24C001F1AAC8 /* Thenable.swift */,
-				5FDE91685AAC26C49AA35870730982C3 /* when.swift */,
-				AF5C2E16B1CF3F39AC06728C12116B76 /* Cancellation */,
-				2785766D8F35166957143202437BB0FD /* Dispatchers */,
-				E9285AEC93E8441F3740D6D1C64046B1 /* Wrappers */,
-			);
-			name = PromiseKit;
-			path = PromiseKit;
-			sourceTree = "<group>";
-		};
-		55AD7DD2F543931EE6685F744AE6A940 /* OAuth */ = {
-			isa = PBXGroup;
-			children = (
-				78FA90FB05F8FEF8348D42609735F316 /* PrimerWebViewController.swift */,
-			);
-			name = OAuth;
-			path = OAuth;
-			sourceTree = "<group>";
-		};
-		562EDA03FB0CF758927D8FD05055D595 /* Data Models */ = {
-			isa = PBXGroup;
-			children = (
-				1D7D6019395542D0D5584D84DE6E181B /* 3DS.swift */,
-			);
-			name = "Data Models";
-			path = "Data Models";
-			sourceTree = "<group>";
-		};
-		56409D50D0FA1C19C592518252ACCB45 /* Targets Support Files */ = {
-			isa = PBXGroup;
-			children = (
-				DC341534F0F751E90DBE9F9F51531A54 /* Pods-PrimerSDK_Example */,
-				C99317E726DB0D5CA94A6EFE2CA8C63E /* Pods-PrimerSDK_Tests */,
-			);
-			name = "Targets Support Files";
-			sourceTree = "<group>";
-		};
-		58F6AD5158656C02037D1F0134C79D91 /* Networking */ = {
-			isa = PBXGroup;
-			children = (
-				F75FD1C8544085ACBFF6C8BCB9051348 /* PrimerAPIClient+3DS.swift */,
-			);
-			name = Networking;
-			path = Networking;
-			sourceTree = "<group>";
-		};
-		59DA5C1F72E1D5BABC43EACBA672C3BA /* iOS */ = {
-			isa = PBXGroup;
-			children = (
-				EAB6F611E86A4758835A715E4B4184F6 /* Foundation.framework */,
-				D245E0514AAC1A2B9A6D5EA2F383E90F /* UIKit.framework */,
-			);
-			name = iOS;
-			sourceTree = "<group>";
-		};
-		5A79ED48F802A2B3B1674FFD4E1834FF /* Network */ = {
-			isa = PBXGroup;
-			children = (
-				DF31AC857CB3172B5D54570D7C6AAA7E /* Endpoint.swift */,
-				8003A1A50CBC7B38C7428F47EF1B7A26 /* NetworkService.swift */,
-				EBF01CECC681F3480D262A63CE98525E /* SuccessResponse.swift */,
-				20CFB3E1F9AF7EAFDFED9D27C1723908 /* URLSessionStack.swift */,
-			);
-			name = Network;
-			path = Network;
-			sourceTree = "<group>";
-		};
-		5E7CEBBE4BB56B730A515810549B52D9 /* Products */ = {
-			isa = PBXGroup;
-			children = (
-				4D3869E0A461E802A5916AA6523517A4 /* Pods-PrimerSDK_Example */,
-				23FD1D157B8C8E7148BE8A7D354A051F /* Pods-PrimerSDK_Tests */,
-				28E47791C9F9D0A9BA05C719761A4F3F /* PrimerSDK */,
-				A8B3BC107C2BDC3C03D961866F721265 /* PrimerSDK-PrimerResources */,
-			);
-			name = Products;
-			sourceTree = "<group>";
-		};
-		657F8C7F9C32D37CEDCE62C14888913F /* Public */ = {
-			isa = PBXGroup;
-			children = (
-				BBD4A98FD181F0ED2B41D85FDA6CADC5 /* PrimerThemeData.swift */,
-				FB8DFFEA63E1F14046DF0C5A52BB09C8 /* PrimerThemeData+Deprecated.swift */,
-			);
-			name = Public;
-			path = Public;
-			sourceTree = "<group>";
-		};
-		6F5B8811D1EE752E7AFBE64A6FFF2DE0 /* TokenizationViewControllers */ = {
-			isa = PBXGroup;
-			children = (
-				434597B70A019C98DB71A7934AFFB687 /* QRCodeViewController.swift */,
-			);
-			name = TokenizationViewControllers;
-			path = TokenizationViewControllers;
-			sourceTree = "<group>";
-		};
-		7247ACD97AB79769C7D29E910A7E0D09 /* Development Pods */ = {
-			isa = PBXGroup;
-			children = (
-				A15358C888FD6D55D7A70D772FFEEC81 /* PrimerSDK */,
-			);
-			name = "Development Pods";
-			sourceTree = "<group>";
-		};
-		7DC44A6BF79F3DCF879A93E58F08F2BE /* Primer */ = {
-			isa = PBXGroup;
-			children = (
-				6E7A6848C0235AFE5180AC131B65A0FC /* CardButton.swift */,
-				F697AFB885D5C0BAEFFB343EDA2AE179 /* ExternalViewModel.swift */,
-				471EF53C18B5ADB67294A76D0E3F7702 /* PaymentMethodComponent.swift */,
-			);
-			name = Primer;
-			path = Primer;
-			sourceTree = "<group>";
-		};
-		81C0D2C9321F9AF21D4F4E23C1594CC6 /* Analytics */ = {
-			isa = PBXGroup;
-			children = (
-				A143AA74DE8F6D1364C03D40E247692B /* Analytics.swift */,
-				374BD474700395A876438314E0E4BB81 /* AnalyticsEvent.swift */,
-				54913DF70FBE297E433ABC940EB3B10A /* AnalyticsService.swift */,
-				CD2D13EDB740E9BD1B4CD6AFC028AD50 /* Device.swift */,
-			);
-			name = Analytics;
-			path = Analytics;
-			sourceTree = "<group>";
-		};
-		85B4532F3FB304230EDF0A3B191AF131 /* Decision Handlers */ = {
-			isa = PBXGroup;
-			children = (
-				2A7F23FD650015FD751F88CE8742E232 /* Decisions.swift */,
-			);
-			name = "Decision Handlers";
-			path = "Decision Handlers";
-			sourceTree = "<group>";
-		};
-		86EC748ED8544C8024DC5E6FAFE24B34 /* Countries */ = {
-			isa = PBXGroup;
-			children = (
-				7F655F96177CD50A88AD7CAEB163A6DE /* CountrySelectorViewController.swift */,
-				4B87DB3FA939701CB517A8DDE7B7CABA /* CountryTableViewCell.swift */,
->>>>>>> 964190c7
-			);
-			name = FormsTokenizationViewModel;
-			path = FormsTokenizationViewModel;
-			sourceTree = "<group>";
-		};
-<<<<<<< HEAD
+		861D7F0D63BF511F148503D2712BDDAE /* Crypto */ = {
+			isa = PBXGroup;
+			children = (
+				599BA7A895858656423E80F596BFD7D3 /* AES256.swift */,
+			);
+			name = Crypto;
+			path = Crypto;
+			sourceTree = "<group>";
+		};
+		86F056759E00E688AA1D17407965D340 /* PCI */ = {
+			isa = PBXGroup;
+			children = (
+				46054740C7241C5D13A4EC44760998AB /* FormType.swift */,
+			);
+			name = PCI;
+			path = PCI;
+			sourceTree = "<group>";
+		};
 		884ACBD4BED74017F1E8F7C92798F43E /* Pod */ = {
 			isa = PBXGroup;
 			children = (
 				03BFD2721768596460943518CFCE186D /* LICENSE */,
 				F67DF52EECC363F90F3A0083B5D1F62E /* PrimerSDK.podspec */,
 				DCB37DC0F1C41D9629735420A2506CC3 /* README.md */,
-=======
-		882B888DB47CAF724EDDE98286AE860D /* Banks */ = {
-			isa = PBXGroup;
-			children = (
-				9D544828E2F0EA7B6F9DB8A82BDF8518 /* BankSelectorViewController.swift */,
-				9A70D6B11BC6DAE1679B8C0D641F4D90 /* BankTableViewCell.swift */,
->>>>>>> 964190c7
-			);
-			name = Banks;
-			path = Banks;
-			sourceTree = "<group>";
-		};
-<<<<<<< HEAD
-		88D98BDEA4E1D67FABA80AF2F96B5C79 /* TokenizationViewControllers */ = {
-			isa = PBXGroup;
-			children = (
-				D28D9A0DB2A7E5A445884CBF608692C1 /* QRCodeViewController.swift */,
-			);
-			name = TokenizationViewControllers;
-			path = TokenizationViewControllers;
-			sourceTree = "<group>";
-		};
-		8D03113B95C88DE6B57AC691B19C2C43 /* Components */ = {
-			isa = PBXGroup;
-			children = (
-				472FA8502DA8824E113CA8EADA1B72BA /* HeaderFooterLabelView.swift */,
-				6C1575E6B49FCB233854EF3DDFD1E51E /* PrimerFormView.swift */,
-				8418044A93BF298C5C5F31640D606F40 /* PrimerNibView.swift */,
-				F4957DCEA37A1035A6E2BC651B043B23 /* PrimerResultComponentView.swift */,
-				37CDDE3EED6FB257A8D0D9B6564720D3 /* PrimerResultViewController.swift */,
-				DB715871874EAF41D7E7CDD1D2950C8F /* PrimerSearchTextField.swift */,
-			);
-			name = Components;
-			path = Components;
-			sourceTree = "<group>";
-		};
-		9308020306A724EA4032DDA6A08AAE3A /* Payment Services */ = {
-			isa = PBXGroup;
-			children = (
-				D86D0FDCE8891CE0B9C7B3C368349934 /* ClientSessionService.swift */,
-				0AD0B18A3E51A1EC349AD91C8938E7DA /* ClientTokenService.swift */,
-				394E10464C30F0A45477C487821818AF /* CreateResumePaymentService.swift */,
-				D31E252DE2F21B5A84EF2689A51721E9 /* PaymentMethodConfigService.swift */,
-				933564A1BAE4BD46906A21F6D9785450 /* PayPalService.swift */,
-				3E6BC60CF13B77739B0761CED807B4B9 /* VaultService.swift */,
-			);
-			name = "Payment Services";
-			path = "Payment Services";
-			sourceTree = "<group>";
-		};
-		988F640623F2995BAE2926E3FD272D62 /* Data Models */ = {
-			isa = PBXGroup;
-			children = (
-				D4020B17AB77A6917D64AA55E1DFE9BA /* AdyenDotPay.swift */,
-				894F599B0CF29D8508A99807B2EB2551 /* Apaya.swift */,
-				080737DE95DDC3CF63C2E526C9FBBF0C /* ApplePay.swift */,
-				D6AFFBB5478D3017409862F451C09F48 /* Bank.swift */,
-				7A11A9B0009B0254C95D5987BE22E46D /* CardNetwork.swift */,
-				E895C5E5AE6BE763F26F95F8E5D49455 /* CheckoutModule.swift */,
-				69A4DE7A8154C98332BE79200998E35F /* ClientSession.swift */,
-				2EC058B726262D530CCD7C4F581359A1 /* ClientToken.swift */,
-				CBB0E97EF5A36A268148829681B2719D /* Consolable.swift */,
-				396A5C512D1A706BBB64B4A89C202A37 /* CountryCode.swift */,
-				6774DB9BF71E9B465AFDE174C665B14A /* Currency.swift */,
-				2CE14CFA8837948D651B95735D82E4E9 /* ImageName.swift */,
-				800E9842E6F960E19B1CFE3E1507711F /* Klarna.swift */,
-				57B0A1FEA445C75EF02DC5A6E4704379 /* OrderItem.swift */,
-				FEC378BEFFCC73080EB11D795F1245C0 /* PaymentAPIModel.swift */,
-				80919E071A6485473286930FAAEFE764 /* PaymentMethodConfiguration.swift */,
-				BC8971095B6460B5CCF392145F3B1595 /* PaymentMethodConfigurationOptions.swift */,
-				15ECA1BBBC95BDAA458C7BFE3755304D /* PaymentMethodConfigurationType.swift */,
-				70C19264BD7CA44ED865E3258788E7D3 /* PaymentMethodToken.swift */,
-				87BD880260852FACC10C4FBDF0E1CAFC /* PaymentMethodTokenizationRequest.swift */,
-				BCA512257CAE49EFE7AB3703F7E87AA4 /* PaymentResponse.swift */,
-				10490A1420B0838FB3079BBD2568E5AE /* PayPal.swift */,
-				75841D52D76F67EA1D48D5DD6CBE428C /* PrimerConfiguration.swift */,
-				5101DFD8336D267954930D30ED448083 /* PrimerFlowEnums.swift */,
-				3B240F324E34CB20BDCEB6B87B31E197 /* PrimerSettings.swift */,
-				3306E9D57A0889F1079EF093F6F49467 /* SuccessMessage.swift */,
-				1F5C67B1844250AFA2C237F5049460CF /* Throwable.swift */,
-				E471F3F1302C46CA1D22A991ADC4C645 /* VaultCheckoutViewModel.swift */,
-				3B7C504891565C6463956A8FD80C533F /* PCI */,
-				B6CD31E1DCB808621F8E6D90106350A0 /* Theme */,
+			);
+			name = Pod;
+			sourceTree = "<group>";
+		};
+		8BF05DAE6ECE2722AEA91EC1E8DD3BCF /* Localizable */ = {
+			isa = PBXGroup;
+			children = (
+				BD815E3924E9908280416B42D9D1E8BA /* Localizable.strings */,
+			);
+			name = Localizable;
+			path = Sources/PrimerSDK/Resources/Localizable;
+			sourceTree = "<group>";
+		};
+		9D044D9794BA0ABBAD9A6783546E4DFC /* Checkout Components */ = {
+			isa = PBXGroup;
+			children = (
+				790EDE8E59C453CC6935806762A0B6C6 /* PrimerHeadlessUniversalCheckout.swift */,
+				3F38CA608FB5425DF22ECD1B0A88557A /* PrimerHeadlessUniversalCheckoutProtocols.swift */,
+				F7CB0752C5C78B763E7B3359D85EF252 /* PrimerHeadlessUniversalCheckoutUIManager.swift */,
+				04D08CAAEF8FD42245FB2CA114E93098 /* PrimerInputElements.swift */,
+			);
+			name = "Checkout Components";
+			path = "Checkout Components";
+			sourceTree = "<group>";
+		};
+		9DFD91E590A5944DF5A3241099EFE025 /* Primer */ = {
+			isa = PBXGroup;
+			children = (
+				DD2DECCBBC63355B7A17008F339E2A63 /* PrimerAPI.swift */,
+				5C5FFB61040A93A9B03779E1A0243790 /* PrimerAPIClient.swift */,
+				DCFDED27DC2A55769FA8C961A7A3074D /* PrimerAPIClient+Promises.swift */,
+			);
+			name = Primer;
+			path = Primer;
+			sourceTree = "<group>";
+		};
+		A0A67308622EBAB3BFDA9A225FDBFBA4 /* Data Models */ = {
+			isa = PBXGroup;
+			children = (
+				E1A583C3AB7C2466BA4A01FF5C6AB494 /* 3DS.swift */,
+			);
+			name = "Data Models";
+			path = "Data Models";
+			sourceTree = "<group>";
+		};
+		A15358C888FD6D55D7A70D772FFEEC81 /* PrimerSDK */ = {
+			isa = PBXGroup;
+			children = (
+				75F37E73BF673BFEA4991E4BF2D105F6 /* Core */,
+				884ACBD4BED74017F1E8F7C92798F43E /* Pod */,
+				2F2286CD408FA5B74D16D050B631A8A1 /* Support Files */,
+			);
+			name = PrimerSDK;
+			path = ../..;
+			sourceTree = "<group>";
+		};
+		A5BB86B3D19C9D4DBD1787E5AF71DBB2 /* Dispatchers */ = {
+			isa = PBXGroup;
+			children = (
+				F446687776DDEC2BFC60AA184B3678B2 /* ConcurrencyLimitedDispatcher.swift */,
+				17F46838D226EC640585224EF09BB2BF /* CoreDataDispatcher.swift */,
+				334B7AEC64FEFEDD9E41300AA1BCF01C /* Queue.swift */,
+				EC692A31CCAF1404191CEB96D945482B /* RateLimitedDispatcher.swift */,
+				7FEE94D30E9A94F6E1A58A69464810E8 /* RateLimitedDispatcherBase.swift */,
+				F7B63C552EAF8D22C361E3B052B06EEF /* StrictRateLimitedDispatcher.swift */,
+			);
+			name = Dispatchers;
+			path = Dispatchers;
+			sourceTree = "<group>";
+		};
+		A8363752A5BCDBEFE820EC410555FC18 /* Data Models */ = {
+			isa = PBXGroup;
+			children = (
+				89EF0B7EBDA267BB407A6802315435AF /* AdyenDotPay.swift */,
+				DF356EA76E2CC5E902303F046D288C12 /* Apaya.swift */,
+				FD9494B35020976EB65B2D52B5B21A86 /* ApplePay.swift */,
+				EC0D502AFA08D53E6D6CE277A8AECCA1 /* Bank.swift */,
+				09740C632CA78233B6181C52A77B7963 /* CardNetwork.swift */,
+				A67331C665DDF144B9134AA819262BE3 /* CheckoutModule.swift */,
+				0DE49C757F119AFBA70D495B3162991F /* ClientSession.swift */,
+				47AAB8DFD9744E9219DEBD9DD7E1F75A /* ClientToken.swift */,
+				2F4BF3D638813DEB5CDEB28A67C29DF3 /* Consolable.swift */,
+				6DEBA8AC2E024FFA02D9FEE0D0D5493F /* CountryCode.swift */,
+				6B3E71B70243680DA0F23E218C4087E9 /* Currency.swift */,
+				7FED9A8E4116E137EF1E9FAC0EF4A9CD /* ImageName.swift */,
+				041D8B745034BC8C3C112C97E75B1211 /* Klarna.swift */,
+				6FDDA5C912138C71B02EE34099B62CDF /* OrderItem.swift */,
+				CD3EF9C65F9F7183F6E3141042392A4F /* PaymentAPIModel.swift */,
+				AD246BD080413F3ECE904991A87B4D71 /* PaymentMethodConfiguration.swift */,
+				545CF00F5C14772B48E8BDD91CB37A2D /* PaymentMethodConfigurationOptions.swift */,
+				4377ADDA587F9F4822161E582D665CC3 /* PaymentMethodConfigurationType.swift */,
+				AB96F4DA8300BAA9BA49AD0083BD9F67 /* PaymentMethodToken.swift */,
+				0A97B1D3D859983759BE8935B0112610 /* PaymentMethodTokenizationRequest.swift */,
+				BFA24234223C1452C2641486CCCB0A98 /* PaymentResponse.swift */,
+				2D9C009BB8BB84A4C3766451BAEDD78C /* PayPal.swift */,
+				72C41F139896A0ACA6813C0499DC2CB9 /* PrimerConfiguration.swift */,
+				63B9290F5766D755E567EBCE5AFAC660 /* PrimerFlowEnums.swift */,
+				E53E231B3A7948BB1B405B41E22CB05E /* PrimerSettings.swift */,
+				9FEEDF486499180B429BCD136284AA51 /* SuccessMessage.swift */,
+				1690DCF0B7B0C083067A4DE7C29FD33B /* Throwable.swift */,
+				0403B190ACAB27BDCBAEB27968AE7D90 /* VaultCheckoutViewModel.swift */,
+				86F056759E00E688AA1D17407965D340 /* PCI */,
+				062DE2EF551934F7522E480DDE5A0B55 /* Theme */,
 			);
 			name = "Data Models";
 			path = "Sources/PrimerSDK/Classes/Data Models";
 			sourceTree = "<group>";
 		};
-		9B1137CC36B74EC8EC251ECF5E6B03DF /* Third Party */ = {
-			isa = PBXGroup;
-			children = (
-				C28B5E4897C2B4E4E65FB005631DFE3D /* PromiseKit */,
-			);
-			name = "Third Party";
-			path = "Sources/PrimerSDK/Classes/Third Party";
-			sourceTree = "<group>";
-		};
-		9F2FDA312F2B5DAF4EBCC611FACD6A45 /* Checkout Components */ = {
-			isa = PBXGroup;
-			children = (
-				D165BED8EC5542F8A98F46E5E2CE5F66 /* PrimerHeadlessUniversalCheckout.swift */,
-				26B8B908410A2A6F245A607510B03065 /* PrimerHeadlessUniversalCheckoutProtocols.swift */,
-				3ADF1564EC6023CAF990EE3E7A836DAA /* PrimerHeadlessUniversalCheckoutUIManager.swift */,
-				2A3B6DBEFB2122EC2F2D72A47E23AD0E /* PrimerInputElements.swift */,
-			);
-			name = "Checkout Components";
-			path = "Checkout Components";
-			sourceTree = "<group>";
-		};
-		A15358C888FD6D55D7A70D772FFEEC81 /* PrimerSDK */ = {
-			isa = PBXGroup;
-			children = (
-				20E8B5962411749A674D583F28A597E8 /* Core */,
-				884ACBD4BED74017F1E8F7C92798F43E /* Pod */,
-				2F2286CD408FA5B74D16D050B631A8A1 /* Support Files */,
-			);
-			name = PrimerSDK;
-			path = ../..;
-			sourceTree = "<group>";
-		};
-		A26AAD251BF00E6DA3D7558CEC0FA635 /* Primer */ = {
-			isa = PBXGroup;
-			children = (
-				9638D67530E7EEE5111F3DDB646D1AC1 /* CardButton.swift */,
-				EAFE21F093A5A0F030B38D47BBE1FA4B /* ExternalViewModel.swift */,
-				94757B5C598984A6F3735BC1023FED0E /* PaymentMethodComponent.swift */,
-			);
-			name = Primer;
-			path = Primer;
-			sourceTree = "<group>";
-		};
-		A2B87CF6BAB1E325343CB7A8533D2572 /* PCI */ = {
-			isa = PBXGroup;
-			children = (
-				97702BFB2EAF18DBC97BD51599F861D1 /* TokenizationService.swift */,
-=======
-		884ACBD4BED74017F1E8F7C92798F43E /* Pod */ = {
-			isa = PBXGroup;
-			children = (
-				03BFD2721768596460943518CFCE186D /* LICENSE */,
-				F67DF52EECC363F90F3A0083B5D1F62E /* PrimerSDK.podspec */,
-				DCB37DC0F1C41D9629735420A2506CC3 /* README.md */,
-			);
-			name = Pod;
-			sourceTree = "<group>";
-		};
-		8B0F3C31DEB4FE8D09CEE7FCC2F1EA26 /* Checkout Components */ = {
-			isa = PBXGroup;
-			children = (
-				632C061A409169129150BA396A5A01AD /* PrimerHeadlessUniversalCheckout.swift */,
-				6B94FDAF8AB125D81E1216BAD83D6F96 /* PrimerHeadlessUniversalCheckoutProtocols.swift */,
-				BF91326E32EFA860E198791DAEAF9319 /* PrimerHeadlessUniversalCheckoutUIManager.swift */,
-				10BB6738F2CE9D9E6EBE4548FD1DDAF5 /* PrimerInputElements.swift */,
-			);
-			name = "Checkout Components";
-			path = "Checkout Components";
-			sourceTree = "<group>";
-		};
-		9AAC8EC3657291B263026DD5D652B7B8 /* Constants */ = {
-			isa = PBXGroup;
-			children = (
-				1D0BC729252C96D3792BB025BB6CCF3B /* Colors.swift */,
-				680F161ED0D12D1F1836B086D4B0C247 /* Content.swift */,
-				F49551874BCB44B4B0660D2AF6AD686C /* Dimensions.swift */,
-				82379E0A8D2C87852CF81FF36440211E /* Strings.swift */,
+		B3ACE8115EF0163E4C4BF3BAB69F7B23 /* Constants */ = {
+			isa = PBXGroup;
+			children = (
+				35E25754C8F5F193A60E95AE5BED9DE3 /* Colors.swift */,
+				E42186FF9870FFDDD635F5DE38B9009A /* Content.swift */,
+				F766693D486B566B1BD36ECDB942258B /* Dimensions.swift */,
+				25AEE32752D23049ED8994FAFDF125EB /* Strings.swift */,
 			);
 			name = Constants;
 			path = Constants;
 			sourceTree = "<group>";
 		};
-		9D7C3C5F48C0AB1B10A5B8EE697331ED /* TestPaymentMethods */ = {
-			isa = PBXGroup;
-			children = (
-				47E44B189C279FA4327402D6DFB8C583 /* FlowDecisionTableViewCell.swift */,
-				6AA4B21CA96E04B0FA1247EEB0C1A8B9 /* PrimerTestPaymentMethodViewController.swift */,
-			);
-			name = TestPaymentMethods;
-			path = TestPaymentMethods;
-			sourceTree = "<group>";
-		};
-		A15358C888FD6D55D7A70D772FFEEC81 /* PrimerSDK */ = {
-			isa = PBXGroup;
-			children = (
-				D9E48E66F4C8E2928585B0DCDF58A9E7 /* Core */,
-				884ACBD4BED74017F1E8F7C92798F43E /* Pod */,
-				2F2286CD408FA5B74D16D050B631A8A1 /* Support Files */,
-			);
-			name = PrimerSDK;
-			path = ../..;
-			sourceTree = "<group>";
-		};
-		A3A3D24E94B6A98478FB56E92F0D8340 /* Nibs */ = {
-			isa = PBXGroup;
-			children = (
-				DCD4E35F088DF4B97D38FB697D0E9DE6 /* PrimerTextFieldView.xib */,
+		B599507AFD39C57B64C4AE98970B4470 /* Nibs */ = {
+			isa = PBXGroup;
+			children = (
+				A4B3618B73FCDB98FD1819F9B6D03B90 /* PrimerTextFieldView.xib */,
 			);
 			name = Nibs;
 			path = Sources/PrimerSDK/Resources/Nibs;
 			sourceTree = "<group>";
 		};
-		A513E2CE465F934AA932A875B5016399 /* Generic */ = {
-			isa = PBXGroup;
-			children = (
-				34D89C23D90B6A98195CAFA2395D0753 /* PrimerGenericTextFieldView.swift */,
-				EAEC4BD1D535DEC1BD9B72099D7270C2 /* PrimerSimpleCardFormTextFieldView.swift */,
-			);
-			name = Generic;
-			path = Generic;
-			sourceTree = "<group>";
-		};
-		A64C4EE73D92FAD0B4710A3D37B56083 /* 3DS */ = {
-			isa = PBXGroup;
-			children = (
-				00271D0D5CB6194A4244DD4A6761A8A6 /* 3DSService.swift */,
-				ABB76F8887DBC17E30FB09B867E5186E /* 3DSService+Promises.swift */,
-				562EDA03FB0CF758927D8FD05055D595 /* Data Models */,
-				58F6AD5158656C02037D1F0134C79D91 /* Networking */,
->>>>>>> 964190c7
-			);
-			name = 3DS;
-			path = 3DS;
-			sourceTree = "<group>";
-		};
-<<<<<<< HEAD
-		A6151B84FB28ED48394DA238B4AE7D37 /* API */ = {
-			isa = PBXGroup;
-			children = (
-				DDCD97087A9793EEF603C5361330CC9B /* Primer */,
-			);
-			name = API;
-			path = API;
-			sourceTree = "<group>";
-		};
-		A68CF03FB4EEE252ECFEE0922495702C /* Modules */ = {
-			isa = PBXGroup;
-			children = (
-				DC182305ABEA6F8FF6E30CB4E94FBE6B /* ClientSessionActionsModule.swift */,
-				AA78F4BD0CBE88D2CA03335A88BF015F /* PollingModule.swift */,
-			);
-			name = Modules;
-			path = Sources/PrimerSDK/Classes/Modules;
-			sourceTree = "<group>";
-		};
-		ACE553C9CFDF7F2FF0774EDC25DA868E /* JSON */ = {
-			isa = PBXGroup;
-			children = (
-				A40DBFEDA9F04AAB1529DE18A0F03E8D /* JSONParser.swift */,
-			);
-			name = JSON;
-			path = JSON;
-			sourceTree = "<group>";
-		};
-		B0A2C0CFACA7C402D09BCA5B0C13C874 /* Cancellation */ = {
-			isa = PBXGroup;
-			children = (
-				E9259E54B29CAA080CA8F31EA2A925B9 /* CancelContext.swift */,
-				9D5A11A7A905D1FEB3C028523BB59BDE /* Cancellable.swift */,
-				5CA274A713A0BBCD73E99C6B840BAA2A /* CancellableCatchable.swift */,
-				35F9699CE50479A52DBE37045CC1B81F /* CancellablePromise.swift */,
-				67BEE09935156686522A6E114BD29CB1 /* CancellableThenable.swift */,
-			);
-			name = Cancellation;
-			path = Cancellation;
-			sourceTree = "<group>";
-		};
-		B0F1DD4FB2FCC1AB227E8F0F2805F391 /* Constants */ = {
-			isa = PBXGroup;
-			children = (
-				D6B9A9B947684916ABC2DF5EEB2AD3B3 /* Colors.swift */,
-				D2B059F0202CD7BF6832E58D01FF144B /* Content.swift */,
-				0B593A5B3133EA099E94104111CC767A /* Dimensions.swift */,
-				CA07D3747AEE3723737D457C5C024334 /* Strings.swift */,
-			);
-			name = Constants;
-			path = Constants;
-			sourceTree = "<group>";
-		};
-		B2AC880737E2FB886F3B36654F94339E /* TestPaymentMethods */ = {
-			isa = PBXGroup;
-			children = (
-				270EA2F04CD7396F87547096946FDEFD /* FlowDecisionTableViewCell.swift */,
-				DB6F52E7F1970B63B4D53155D4EB8EA2 /* PrimerTestPaymentMethodViewController.swift */,
-			);
-			name = TestPaymentMethods;
-			path = TestPaymentMethods;
-			sourceTree = "<group>";
-		};
-		B3181811D194ECC2A814585C8C247843 /* Crypto */ = {
-			isa = PBXGroup;
-			children = (
-				E99A5C38540B76041F52068CF08D9193 /* AES256.swift */,
-			);
-			name = Crypto;
-			path = Crypto;
-			sourceTree = "<group>";
-		};
-		B6CD31E1DCB808621F8E6D90106350A0 /* Theme */ = {
-			isa = PBXGroup;
-			children = (
-				387FD237D00CA983527C6A05A6FA479C /* PrimerTheme.swift */,
-				06AEB0D128F2FFB84C393B6DC788EF5C /* Internal */,
-				29B35D196B4481EDF21E3AA72DD2B07C /* Public */,
-			);
-			name = Theme;
-			path = Theme;
-			sourceTree = "<group>";
-		};
-		C28B5E4897C2B4E4E65FB005631DFE3D /* PromiseKit */ = {
-			isa = PBXGroup;
-			children = (
-				D62256C3254DBAF50805A421541587DA /* after.swift */,
-				AD448CBD5A2712F66F4EB984A5099D89 /* Box.swift */,
-				77F09BECF673208A8C4C6206E698DC14 /* Catchable.swift */,
-				347736FC124A0C2BF5D2E729111503AF /* Configuration.swift */,
-				CCD9B30FC1F4AD0D46AFC6FFCBCBD492 /* CustomStringConvertible.swift */,
-				D27E321B552F64C7338CAB66C5AE5DB6 /* Dispatcher.swift */,
-				0C06F529FF75B4DDFD91E57D5E074C60 /* Error.swift */,
-				94AE2B4066F0672043B2E74A1D2F9FEB /* firstly.swift */,
-				2376C075E300032859FF0CA8FA5221DF /* Guarantee.swift */,
-				EC4A71093019DC3BF1E98195126D36B9 /* hang.swift */,
-				F2A66E8250DCA30F2A06BBA4332B2423 /* LogEvent.swift */,
-				EABFEC4C1C978A35650E242DEC358BF6 /* Promise.swift */,
-				E87E81F20DC9FA2FC40D4B07A062B181 /* race.swift */,
-				47C9B6731240F6EFB632D1B93E8FBB41 /* Resolver.swift */,
-				0D190551C512B36D162FB01D10483032 /* Thenable.swift */,
-				0872AA715205C1E44EBB7C2D2D640E5D /* when.swift */,
-				B0A2C0CFACA7C402D09BCA5B0C13C874 /* Cancellation */,
-				7E8CCAD330048DE85CB17A3C48D5D87E /* Dispatchers */,
-				F863A9A4C0326D4F9DB24461DCCF536F /* Wrappers */,
-			);
-			name = PromiseKit;
-			path = PromiseKit;
-			sourceTree = "<group>";
-		};
-		C35F490708CC4F1227C79AFA8195B362 /* Root */ = {
-			isa = PBXGroup;
-			children = (
-				67750E68AEDFD69FF1225EFA769A3F02 /* PrimerCardFormViewController.swift */,
-				1041810771BA128F2C815A9EBEE50C8C /* PrimerContainerViewController.swift */,
-				BDA3A10CE27E1E37AE1061CC97D8E09B /* PrimerFormViewController.swift */,
-				3B2DDE91C97CB38EBB5C32C96E91CB63 /* PrimerInputViewController.swift */,
-				04CB724AF25AFCFEB9BF36B614646780 /* PrimerLoadingViewController.swift */,
-				85B381792BDD8F117A819BFA81FF0FCE /* PrimerNavigationBar.swift */,
-				98AD32971C11E4EB1674EEE48C2FD16D /* PrimerNavigationController.swift */,
-				DF532DCCEDC1561E3D87423E70B5A0B8 /* PrimerRootViewController.swift */,
-				BED2CE2BEBD6BACD03C7259425A02361 /* PrimerUniversalCheckoutViewController.swift */,
-				97F96FEB84CD8B37050649AA8B63FC14 /* PrimerVaultManagerViewController.swift */,
-			);
-			name = Root;
-			path = Root;
-=======
-		ABE7899F962A9ACE46D3A43F588EA598 /* Root */ = {
-			isa = PBXGroup;
-			children = (
-				3A7605AC8CD8E43205E4E0C370B9FEC2 /* PrimerCardFormViewController.swift */,
-				DA095A1DF619001AB8345ADC6741C8E3 /* PrimerContainerViewController.swift */,
-				1E1A32C18321F0D8D10C7791AB669924 /* PrimerFormViewController.swift */,
-				935D33AF91FF32D054D6EFD1F4F182F9 /* PrimerInputViewController.swift */,
-				C1174B2FFE64E5D0083345E806D9EEAD /* PrimerLoadingViewController.swift */,
-				68150258EC9CDFCA027CC37B938AD6FD /* PrimerNavigationBar.swift */,
-				6658C5B944DABF2446C0B616B1A1A6A6 /* PrimerNavigationController.swift */,
-				417660D0D293AE8280909459975D248B /* PrimerRootViewController.swift */,
-				293294494252D6308C672BFC646C6408 /* PrimerUniversalCheckoutViewController.swift */,
-				A49BEA255F324057D2F74C1C90FA304B /* PrimerVaultManagerViewController.swift */,
-			);
-			name = Root;
-			path = Root;
-			sourceTree = "<group>";
-		};
-		AC6ED9F6A5144F3C2773C659FD770979 /* PCI */ = {
-			isa = PBXGroup;
-			children = (
-				AF26CC24D08BBFC48166F92EA51E4902 /* FormType.swift */,
+		B6E018213EFE541A6EE8298CC3DF2719 /* CardScanner */ = {
+			isa = PBXGroup;
+			children = (
+				C950A1C6468CD4E62797F0C05D1D967C /* CardScannerViewController.swift */,
+				EBB0D39CFF8E7BFA70340EDECF92C62B /* CardScannerViewController+SimpleScanDelegate.swift */,
+			);
+			name = CardScanner;
+			path = CardScanner;
+			sourceTree = "<group>";
+		};
+		BD3B179E097143875E4B99001F7D0AC0 /* Decision Handlers */ = {
+			isa = PBXGroup;
+			children = (
+				97D9B181D1F0AFD065D79C0C11736377 /* Decisions.swift */,
+			);
+			name = "Decision Handlers";
+			path = "Decision Handlers";
+			sourceTree = "<group>";
+		};
+		BF7701C5F6A499AA9569D06013904743 /* PCI */ = {
+			isa = PBXGroup;
+			children = (
+				B6E018213EFE541A6EE8298CC3DF2719 /* CardScanner */,
 			);
 			name = PCI;
 			path = PCI;
 			sourceTree = "<group>";
 		};
-		AF5C2E16B1CF3F39AC06728C12116B76 /* Cancellation */ = {
-			isa = PBXGroup;
-			children = (
-				09125805C02546974F6D58C587DC86A1 /* CancelContext.swift */,
-				458C0BF3527691B6E870B9ADB1E47C11 /* Cancellable.swift */,
-				7AC5977C03B6E5EA1A40CAEBB1F2AC6F /* CancellableCatchable.swift */,
-				B111DA29231B40E70EC2EB9B2F85BA33 /* CancellablePromise.swift */,
-				A7E75B8788609ABA165FB138181A24FB /* CancellableThenable.swift */,
-			);
-			name = Cancellation;
-			path = Cancellation;
-			sourceTree = "<group>";
-		};
-		BB35AA0A32D95C753FEA012A744BA6E3 /* Crypto */ = {
-			isa = PBXGroup;
-			children = (
-				0F5FB08C22F74BE862437E6ABEAD88EB /* AES256.swift */,
-			);
-			name = Crypto;
-			path = Crypto;
-			sourceTree = "<group>";
-		};
-		BF79BA7B777BB6B756C3D2DF19101ADB /* API */ = {
-			isa = PBXGroup;
-			children = (
-				436D971F6DEBC7C761257D84A3193DC7 /* Primer */,
-			);
-			name = API;
-			path = API;
-			sourceTree = "<group>";
-		};
-		C072077DEE66546A91922E94948A7DFB /* Services */ = {
-			isa = PBXGroup;
-			children = (
-				BF79BA7B777BB6B756C3D2DF19101ADB /* API */,
-				5A79ED48F802A2B3B1674FFD4E1834FF /* Network */,
-				2DD8BC430704F8552DCA87D545AB638A /* Parser */,
-			);
-			name = Services;
-			path = Sources/PrimerSDK/Classes/Services;
-			sourceTree = "<group>";
-		};
-		C4AC6860016D3DACA2ABC5FAD8787F4B /* CardScanner */ = {
-			isa = PBXGroup;
-			children = (
-				8176DA8168D53617197CB82B98F44B5E /* CardScannerViewController.swift */,
-				63EC824BB1699DC613FDD36E80042D7A /* CardScannerViewController+SimpleScanDelegate.swift */,
-			);
-			name = CardScanner;
-			path = CardScanner;
-			sourceTree = "<group>";
-		};
-		C8887583D27B1B924A4A24DDB22DE730 /* Core */ = {
-			isa = PBXGroup;
-			children = (
-				A64C4EE73D92FAD0B4710A3D37B56083 /* 3DS */,
-				81C0D2C9321F9AF21D4F4E23C1594CC6 /* Analytics */,
-				8B0F3C31DEB4FE8D09CEE7FCC2F1EA26 /* Checkout Components */,
-				47F57301E4DAE15BA6020148C734C16A /* Connectivity */,
-				9AAC8EC3657291B263026DD5D652B7B8 /* Constants */,
-				BB35AA0A32D95C753FEA012A744BA6E3 /* Crypto */,
-				C8BCFF8009ECD7012642841BD9BA09EE /* Keychain */,
-				1A72DB174A467C784AB846F047028BB2 /* Payment Services */,
-				F3A8DFB83B2C10A9072364749949FACF /* PCI */,
-				204243EFFB649B7DDCB7284D366B186C /* Primer */,
-			);
-			name = Core;
-			path = Sources/PrimerSDK/Classes/Core;
-			sourceTree = "<group>";
-		};
-		C8BCFF8009ECD7012642841BD9BA09EE /* Keychain */ = {
-			isa = PBXGroup;
-			children = (
-				662FC8C2D871D5F9B4520D9AF3B0BC59 /* Keychain.swift */,
-			);
-			name = Keychain;
-			path = Keychain;
->>>>>>> 964190c7
+		C1437B660C525D58FC8135093D7D75AB /* Error Handler */ = {
+			isa = PBXGroup;
+			children = (
+				2566F9E244FE52ACC9F5F30252959FD8 /* ErrorHandler.swift */,
+				AEB275FA213EE3EACBC98E9E7F84A0AE /* PrimerError.swift */,
+			);
+			name = "Error Handler";
+			path = "Sources/PrimerSDK/Classes/Error Handler";
+			sourceTree = "<group>";
+		};
+		C8B0DCC17CA663F29E248B9F54492408 /* Analytics */ = {
+			isa = PBXGroup;
+			children = (
+				8A66652FDE9EE6FC237E66A7E076E82B /* Analytics.swift */,
+				A29E11E858DCA048881D73479A410614 /* AnalyticsEvent.swift */,
+				D95C785FF18442FE3055DE4249155455 /* AnalyticsService.swift */,
+				6047A673565E4EABDADFB561BDF2438F /* Device.swift */,
+			);
+			name = Analytics;
+			path = Analytics;
 			sourceTree = "<group>";
 		};
 		C99317E726DB0D5CA94A6EFE2CA8C63E /* Pods-PrimerSDK_Tests */ = {
@@ -3019,16 +1533,25 @@
 			path = "Target Support Files/Pods-PrimerSDK_Tests";
 			sourceTree = "<group>";
 		};
-		CBD715CAE60C2D738333582A3AC62124 /* Analytics */ = {
-			isa = PBXGroup;
-			children = (
-				4EFB9B8A3A2A6B68ACBD293A46B67CF1 /* Analytics.swift */,
-				B5BB5D36BD4318EE1346910D637FF491 /* AnalyticsEvent.swift */,
-				97A319110D37206359C4EC1E93BC2D3B /* AnalyticsService.swift */,
-				203366EB41D7B0916FA02AAFFDD289DC /* Device.swift */,
-			);
-			name = Analytics;
-			path = Analytics;
+		CBA3CED692D6062463F7D814D141184E /* FormsTokenizationViewModel */ = {
+			isa = PBXGroup;
+			children = (
+				329E8CE83AEDF25BF631A116A5FBB271 /* CardFormPaymentMethodTokenizationViewModel.swift */,
+				B7DA01C0C0FA1051563AD4F0E236354C /* FormPaymentMethodTokenizationViewModel.swift */,
+				F999671C8E64E8A290F083CE2091E515 /* Fields */,
+			);
+			name = FormsTokenizationViewModel;
+			path = FormsTokenizationViewModel;
+			sourceTree = "<group>";
+		};
+		CC38EF7102BE7D8C1AFAF029103738F6 /* JSONs */ = {
+			isa = PBXGroup;
+			children = (
+				B05B02044A192788578425E9C1D9A2D1 /* currencies.json */,
+				4B1FED70C5CA151ACA2C1BD3C2B06FA7 /* localized_countries */,
+			);
+			name = JSONs;
+			path = Sources/PrimerSDK/Resources/JSONs;
 			sourceTree = "<group>";
 		};
 		CF1408CF629C7361332E53B88F7BD30C = {
@@ -3042,108 +1565,15 @@
 			);
 			sourceTree = "<group>";
 		};
-<<<<<<< HEAD
-		D23E4E6A3AC808ECF47DA195D6A4F3C5 /* OAuth */ = {
-			isa = PBXGroup;
-			children = (
-				28126C3590C36586F51800BA5CAECE55 /* PrimerWebViewController.swift */,
-			);
-			name = OAuth;
-			path = OAuth;
-			sourceTree = "<group>";
-		};
-		D54527D7E015D45956BC43ED03522C94 /* Fields */ = {
-			isa = PBXGroup;
-			children = (
-				4ECC280C3FC110625D07182B2E88F90D /* AddressField.swift */,
-				B3E7B7679B3CAF232E2452C4AA03B368 /* CardholderNameField.swift */,
-				AF4CD7512916B1BDFE3354A6AE96FC27 /* CardNumberField.swift */,
-				94F27A86F8EED1ECBA3EFDC57EF6424D /* CityField.swift */,
-				0289F512B4FE2DE3870D584C03230A63 /* CountryField.swift */,
-				781CA3841802934FA0F504873CD35498 /* CVVField.swift */,
-				C9B400980AE3D0D246949AA42932D97F /* ExpiryDateField.swift */,
-				02571B8C79E98926D8F502BD1A7CD1AC /* Field.swift */,
-				0F4A90D61E2F8374DA68A1AEFF201A94 /* FirstNameField.swift */,
-				11CE781AF1041A73516D11772A355658 /* LastNameField.swift */,
-				6B463C75E91E94D834EAEF8120818B7F /* PostalCodeField.swift */,
-				9988C63548A886B6E8911A2B31ED065F /* StateField.swift */,
-			);
-			name = Fields;
-			path = Fields;
-			sourceTree = "<group>";
-		};
-=======
-		D7D8107324EDC6B00909B55EE5C797BB /* Localizable */ = {
-			isa = PBXGroup;
-			children = (
-				A86FF2B2B4AB7F61461BDC92F964582B /* Localizable.strings */,
-			);
-			name = Localizable;
-			path = Sources/PrimerSDK/Resources/Localizable;
-			sourceTree = "<group>";
-		};
-		D9E48E66F4C8E2928585B0DCDF58A9E7 /* Core */ = {
-			isa = PBXGroup;
-			children = (
-				6E2985AC094D4065B66E60D07FF96EC0 /* Icons.xcassets */,
-				C8887583D27B1B924A4A24DDB22DE730 /* Core */,
-				0195C711669F03D879590EDA8156529C /* Data Models */,
-				FDCC64D0ECBD69211D3568BCCB4282F6 /* Error Handler */,
-				DB8A0B9AAA0E94DB435F389D5B6263C5 /* Extensions & Utilities */,
-				4186FEF550E9D0B3FD816A91903F935B /* JSONs */,
-				D7D8107324EDC6B00909B55EE5C797BB /* Localizable */,
-				3F9717AC9B52DA17B631E6C06D41D9DA /* Mocks */,
-				399883AB397DA4C18A392AC6D544E94C /* Modules */,
-				A3A3D24E94B6A98478FB56E92F0D8340 /* Nibs */,
-				C072077DEE66546A91922E94948A7DFB /* Services */,
-				FDDBEC0314E42D1E5C883BB50B60BC99 /* Third Party */,
-				4CB56C91ED56520C2C501341CFEDDC05 /* User Interface */,
-			);
-			name = Core;
-			sourceTree = "<group>";
-		};
-		DB8A0B9AAA0E94DB435F389D5B6263C5 /* Extensions & Utilities */ = {
-			isa = PBXGroup;
-			children = (
-				D9729E605E7F5C8CA7135B50615CE87B /* AlertController.swift */,
-				649F827EB4F850C3FA6B2886751D40EF /* AnyCodable.swift */,
-				EBCCE4A8A2E5634B2B437CDC50C50E32 /* AnyDecodable.swift */,
-				6D477E5635F178316ED625A85D77ADD5 /* AnyEncodable.swift */,
-				3C79E1C2DF0E4C5CF50C8AB37192652A /* ArrayExtension.swift */,
-				35D09A7A73724CC3A8B030B91D91EB3E /* BundleExtension.swift */,
-				C4DAC44D27ADA47EEA0716159A4BC3D4 /* DataExtension.swift */,
-				95BB6C967FF6946677D3471987934B3F /* DateExtension.swift */,
-				51F71D41FCA02E74861F9576367F8096 /* IntExtension.swift */,
-				45D380173691FE4DC3A379FFF0B1050C /* Logger.swift */,
-				5B62C9AC929DBD75996A17C2DF4CEDD0 /* Mask.swift */,
-				E4DF33E9BDAB69896AABE3AA7633FE63 /* NSErrorExtension.swift */,
-				07FCC60262CE6EF4638C072799874401 /* NSObject+ClassName.swift */,
-				E5B0C63FED032F94CE4C20276E8C2048 /* Optional+Extensions.swift */,
-				A89175D5C687CDBE81558A48CC2854CA /* PostalCode.swift */,
-				5BF280560B682671191AE9E49D626C6D /* PresentationController.swift */,
-				D74123B52FE822BBC562CF8754E957D2 /* PrimerButton.swift */,
-				AE89C2C72AFCFAF96611D888366F4A44 /* PrimerCustomStyleTextField.swift */,
-				894E245CED7B985E5EECC8DCB0F0B9AF /* PrimerImage.swift */,
-				DB3EB436276439F2C8D579ADE4F6B341 /* PrimerScrollView.swift */,
-				4E53B78B31B9F2920F3E95E25618E91E /* PrimerTableViewCell.swift */,
-				3EBCC0D2884D768754D719AB4A9A5300 /* PrimerViewController.swift */,
-				D2E5DF846EA99B95024F898AAF367ACF /* PrimerViewExtensions.swift */,
-				23480879A74817BA6671EBE840DD3DFD /* StringExtension.swift */,
-				B569FFE16A9EDF00E6F81833E9BAF12E /* UIColorExtension.swift */,
-				648768495B1E8A62BABCC6B83EB127F0 /* UIDeviceExtension.swift */,
-				816AB8C911FB952ADA993F8CB7CED557 /* UILocalizableUtil.swift */,
-				E9EF8A953573C52237F65E178193181A /* UINavigationController+Extensions.swift */,
-				205AF0EE4DEB565060309477AEB7C508 /* UIScreenExtension.swift */,
-				0D6538EE9315D2EC05D59E90F25BC68D /* URLExtension.swift */,
-				F88F9F512FE0E3A7389FEC81C26B1B5D /* UserDefaultsExtension.swift */,
-				7CECD22C8524FA277AB5DEBAAB18318E /* Weak.swift */,
-				2BB6A53E379EC504F3FBA18CD7FE0806 /* WebViewUtil.swift */,
-			);
-			name = "Extensions & Utilities";
-			path = "Sources/PrimerSDK/Classes/Extensions & Utilities";
-			sourceTree = "<group>";
-		};
->>>>>>> 964190c7
+		D2F33B18379E1A9010FD89806E749FDA /* API */ = {
+			isa = PBXGroup;
+			children = (
+				9DFD91E590A5944DF5A3241099EFE025 /* Primer */,
+			);
+			name = API;
+			path = API;
+			sourceTree = "<group>";
+		};
 		DC341534F0F751E90DBE9F9F51531A54 /* Pods-PrimerSDK_Example */ = {
 			isa = PBXGroup;
 			children = (
@@ -3161,117 +1591,108 @@
 			path = "Target Support Files/Pods-PrimerSDK_Example";
 			sourceTree = "<group>";
 		};
-<<<<<<< HEAD
-		DCD2380B646A579397197F2DFC6D9080 /* Connectivity */ = {
-			isa = PBXGroup;
-			children = (
-				979FF0F6A1185C73EA12828A91166942 /* Connectivity.swift */,
-			);
-			name = Connectivity;
-			path = Connectivity;
-			sourceTree = "<group>";
-		};
-		DDCD97087A9793EEF603C5361330CC9B /* Primer */ = {
-			isa = PBXGroup;
-			children = (
-				0C52BB0954B3B57950EE5ECBFBCEC276 /* PrimerAPI.swift */,
-				7F3401B0393F4EC9367BF21786552428 /* PrimerAPIClient.swift */,
-				350E42479B9D0727847040EF8609BE44 /* PrimerAPIClient+Promises.swift */,
-			);
-			name = Primer;
-			path = Primer;
-			sourceTree = "<group>";
-		};
-		E3459156DE75AD17E8349E9F403F2D1E /* Services */ = {
-			isa = PBXGroup;
-			children = (
-				A6151B84FB28ED48394DA238B4AE7D37 /* API */,
-				E7A8F917F258E4016EF2FA9C2A9E6E68 /* Network */,
-				38EB5683E1BC3A1B6DF1AC805325D125 /* Parser */,
-			);
-			name = Services;
-			path = Sources/PrimerSDK/Classes/Services;
-			sourceTree = "<group>";
-		};
-		E7A8F917F258E4016EF2FA9C2A9E6E68 /* Network */ = {
-			isa = PBXGroup;
-			children = (
-				EEEC79223EB0254322E0F972F42FFD2B /* Endpoint.swift */,
-				0FF89DA9BC5188EDC6B0FB6BD7528920 /* NetworkService.swift */,
-				B443A051997258F0E849367D1E50024A /* SuccessResponse.swift */,
-				621EF068A38834C755CA2040C7FC8636 /* URLSessionStack.swift */,
-			);
-			name = Network;
-			path = Network;
-			sourceTree = "<group>";
-		};
-		F863A9A4C0326D4F9DB24461DCCF536F /* Wrappers */ = {
-			isa = PBXGroup;
-			children = (
-				5B145D033FAD702C4AA6CF96CC91C6E2 /* CatchWrappers.swift */,
-				3050B929F84DF3A2D31ECCD89C3795B4 /* EnsureWrappers.swift */,
-				360B2587711EA6751895F762836699EA /* FinallyWrappers.swift */,
-				689B570926048E7B9A895AB23F8C0887 /* GuaranteeWrappers.swift */,
-				638BAE37A7B37561FB344EC624C182D5 /* RecoverWrappers.swift */,
-				58459C31FFC4D4DFB34A9E105D68D114 /* SequenceWrappers.swift */,
-				B335709395AA91BD1274E90F477A43AC /* ThenableWrappers.swift */,
-				4FA3877C16F6E8BD8EFAC258A8BB69C9 /* WrapperProtocols.swift */,
-			);
-			name = Wrappers;
-			path = Wrappers;
-=======
-		E9285AEC93E8441F3740D6D1C64046B1 /* Wrappers */ = {
-			isa = PBXGroup;
-			children = (
-				E29188B35C10FA5DDA7767E898BE68C2 /* CatchWrappers.swift */,
-				7AB5DA97830B98AE28FA8F79D1F9E7E9 /* EnsureWrappers.swift */,
-				812A31EFBC3A47F5D5407815185AB366 /* FinallyWrappers.swift */,
-				12A0932CE1B8F8F4C833D58A788C39F7 /* GuaranteeWrappers.swift */,
-				39F3788D71C6606DC0313025968962C1 /* RecoverWrappers.swift */,
-				C82E3557BA9676B3FDB2BFDD19965331 /* SequenceWrappers.swift */,
-				B5D6F2F35DD85C81D8E94D51B7A30D13 /* ThenableWrappers.swift */,
-				2CEC07C1E711F2BB2548F408BA1F9165 /* WrapperProtocols.swift */,
-			);
-			name = Wrappers;
-			path = Wrappers;
-			sourceTree = "<group>";
-		};
-		F2890691346B922EE748931695978E41 /* PCI */ = {
-			isa = PBXGroup;
-			children = (
-				C4AC6860016D3DACA2ABC5FAD8787F4B /* CardScanner */,
-			);
-			name = PCI;
-			path = PCI;
-			sourceTree = "<group>";
-		};
-		F3A8DFB83B2C10A9072364749949FACF /* PCI */ = {
-			isa = PBXGroup;
-			children = (
-				24BB5F51D087685606C2A2E49DD9C099 /* TokenizationService.swift */,
-			);
-			name = PCI;
-			path = PCI;
-			sourceTree = "<group>";
-		};
-		FDCC64D0ECBD69211D3568BCCB4282F6 /* Error Handler */ = {
-			isa = PBXGroup;
-			children = (
-				940BC19BFB4A46D7A08AD7996E192A15 /* ErrorHandler.swift */,
-				52F54C0F0AE0C1C19D2FB5C3600F682C /* PrimerError.swift */,
-			);
-			name = "Error Handler";
-			path = "Sources/PrimerSDK/Classes/Error Handler";
-			sourceTree = "<group>";
-		};
-		FDDBEC0314E42D1E5C883BB50B60BC99 /* Third Party */ = {
-			isa = PBXGroup;
-			children = (
-				54A7895DAE26B596AD08830E34C90F60 /* PromiseKit */,
-			);
-			name = "Third Party";
-			path = "Sources/PrimerSDK/Classes/Third Party";
->>>>>>> 964190c7
+		DF91E38AEFCCE9BFB821C4662C9F5E02 /* PromiseKit */ = {
+			isa = PBXGroup;
+			children = (
+				76E89C9A977DF78770883031C1FC1705 /* after.swift */,
+				4F9BDC1AADAB8EEADE05C4139ED3AEDB /* Box.swift */,
+				1D459A7D6653CFFEE9532E3ADE6E4FFE /* Catchable.swift */,
+				629C7C226481A12642B79DA0C7E9C419 /* Configuration.swift */,
+				9EC1F382BD52BB3087D582C6EEFA7614 /* CustomStringConvertible.swift */,
+				626CF8F93205B48DA8155C46F1301F81 /* Dispatcher.swift */,
+				67CD47143B78BEA7B71A23D3D00F859B /* Error.swift */,
+				5D527B95D99702DF896FA57EAFA2A437 /* firstly.swift */,
+				7FB63AE975D36473BC2AF5A3176BC841 /* Guarantee.swift */,
+				4DA4F68C7E98F101B92E6FC9236680FA /* hang.swift */,
+				6E221C279FE548A22B5FB02F92FD616F /* LogEvent.swift */,
+				18A5734F031F02C4745DBC2BDF319DE1 /* Promise.swift */,
+				06CF3FAEF827DD47279D1121C2B385EA /* race.swift */,
+				4FB2131A770FEEF278EADF29B965B125 /* Resolver.swift */,
+				90DCA89DF2AE467DDBADA85DA734012F /* Thenable.swift */,
+				4C258AE6EAE0ABC09ED034C2DFCA30DD /* when.swift */,
+				59BCA0ED9F23EC52E40C4133C0D81BD0 /* Cancellation */,
+				A5BB86B3D19C9D4DBD1787E5AF71DBB2 /* Dispatchers */,
+				118F0801468E11E1B4092437DBBA5DE1 /* Wrappers */,
+			);
+			name = PromiseKit;
+			path = PromiseKit;
+			sourceTree = "<group>";
+		};
+		E1B026FB92CD26D4DD9B211003990566 /* Payment Services */ = {
+			isa = PBXGroup;
+			children = (
+				8758E763FFD1A83E98BE5B0763C36C82 /* ClientSessionService.swift */,
+				632B8EAADC1BF1718A8B597A14D28318 /* ClientTokenService.swift */,
+				D1819D38042DDA723592CA24EE171F12 /* CreateResumePaymentService.swift */,
+				731BAF8C3016C8A2C94A609763A0BC8E /* PaymentMethodConfigService.swift */,
+				B127DC2B54D64D3F50513894FC386CEB /* PayPalService.swift */,
+				D8F02E85D3D07B4B29BF502CD1210EA9 /* VaultService.swift */,
+			);
+			name = "Payment Services";
+			path = "Payment Services";
+			sourceTree = "<group>";
+		};
+		E50861414E5BB0DBC9DB611E614E0BFD /* Internal */ = {
+			isa = PBXGroup;
+			children = (
+				51476F0651E09FE49981F78EEA819939 /* PrimerTheme+Borders.swift */,
+				59AB26384844C27787EA64A121678FE0 /* PrimerTheme+Buttons.swift */,
+				489C48FF24EC1443F98A2F8D467019CB /* PrimerTheme+Colors.swift */,
+				97E7F677A54A46388A3AA4359940994D /* PrimerTheme+Inputs.swift */,
+				6D3771302BB7F022CF27CD87D6B4A087 /* PrimerTheme+TextStyles.swift */,
+				C0EFB6A4529DC6345FDD913AF2893AC3 /* PrimerTheme+Views.swift */,
+			);
+			name = Internal;
+			path = Internal;
+			sourceTree = "<group>";
+		};
+		E6E4357E1040341B4BAB82860E176B9D /* Public */ = {
+			isa = PBXGroup;
+			children = (
+				AC9D0C115CD599B3FECCD6E69F0771AB /* PrimerThemeData.swift */,
+				0EEE2F86329781C1B338DA6FE912BFB3 /* PrimerThemeData+Deprecated.swift */,
+			);
+			name = Public;
+			path = Public;
+			sourceTree = "<group>";
+		};
+		E85301A89A4E60985077F60E9C80A2A1 /* Countries */ = {
+			isa = PBXGroup;
+			children = (
+				5F3E01F6EC78B6D5A40FC35F496C06D1 /* CountrySelectorViewController.swift */,
+				210919C0362C00966AFD1EB61CE313C5 /* CountryTableViewCell.swift */,
+			);
+			name = Countries;
+			path = Countries;
+			sourceTree = "<group>";
+		};
+		F999671C8E64E8A290F083CE2091E515 /* Fields */ = {
+			isa = PBXGroup;
+			children = (
+				D72C78141A99CC6107F0F2AF57CF5BC8 /* AddressField.swift */,
+				6318D44E7264FE60B7944703D2A72DF0 /* CardholderNameField.swift */,
+				FD374E223B6003ED54AA00A4D2149756 /* CardNumberField.swift */,
+				504DEFD7C34E0207F4EBA64BF86774A8 /* CityField.swift */,
+				22147326863C318E8BE459B931DD1B83 /* CountryField.swift */,
+				B2D9511517A3B6CA2CB003DE3BA6024F /* CVVField.swift */,
+				4B96ED218F29088F35AA1B4DDE9BF886 /* ExpiryDateField.swift */,
+				FA67C3768BE64A5EC2133E9459C1720C /* Field.swift */,
+				E11324A450897704E5E8CA509EAF72C4 /* FirstNameField.swift */,
+				10D762E99B8410B1A31E39D98E1FB9F4 /* LastNameField.swift */,
+				C8F8EB1A228C8C04B4458CE229AF02EC /* PostalCodeField.swift */,
+				1517490614569BE0BCBED9214F751A7A /* StateField.swift */,
+			);
+			name = Fields;
+			path = Fields;
+			sourceTree = "<group>";
+		};
+		FF6A20C3721479895F1E89F9C7A62A18 /* OAuth */ = {
+			isa = PBXGroup;
+			children = (
+				AD64F47BD2C5937E68D6C2F300A88D92 /* PrimerWebViewController.swift */,
+			);
+			name = OAuth;
+			path = OAuth;
 			sourceTree = "<group>";
 		};
 /* End PBXGroup section */
@@ -3285,11 +1706,11 @@
 			);
 			runOnlyForDeploymentPostprocessing = 0;
 		};
-		CB1C8BF373ADE987B44821E4DBE637EA /* Headers */ = {
+		C6B64D0F7E9294D515473A04FCF402CF /* Headers */ = {
 			isa = PBXHeadersBuildPhase;
 			buildActionMask = 2147483647;
 			files = (
-				67C03521F1B56F0F1FA23F45EA17B8DB /* PrimerSDK-umbrella.h in Headers */,
+				ED48334E792D9B8FEF7F6B16E85ED161 /* PrimerSDK-umbrella.h in Headers */,
 			);
 			runOnlyForDeploymentPostprocessing = 0;
 		};
@@ -3316,7 +1737,7 @@
 			buildRules = (
 			);
 			dependencies = (
-				607F07553B3973BBEAB690FEF74A045E /* PBXTargetDependency */,
+				3808D61849218E6F95A2E836C6C958A8 /* PBXTargetDependency */,
 			);
 			name = "Pods-PrimerSDK_Tests";
 			productName = Pods_PrimerSDK_Tests;
@@ -3335,7 +1756,7 @@
 			buildRules = (
 			);
 			dependencies = (
-				56A92B4BFE962D0894986B4913C2E368 /* PBXTargetDependency */,
+				C901B8353F6DBD5286F6945D107CFFC0 /* PBXTargetDependency */,
 			);
 			name = "Pods-PrimerSDK_Example";
 			productName = Pods_PrimerSDK_Example;
@@ -3344,11 +1765,11 @@
 		};
 		6E6525C7043FBA7BB34A249010AF5593 /* PrimerSDK-PrimerResources */ = {
 			isa = PBXNativeTarget;
-			buildConfigurationList = 16C3E0066BBD6A5115B79437B145B30A /* Build configuration list for PBXNativeTarget "PrimerSDK-PrimerResources" */;
+			buildConfigurationList = C9777296DF6A2E3A3D054543747E51F3 /* Build configuration list for PBXNativeTarget "PrimerSDK-PrimerResources" */;
 			buildPhases = (
-				385032EC2C71A20CE8AF8587BAFCA8B6 /* Sources */,
-				DEC0E2A15A93FF2998334FECCAB45394 /* Frameworks */,
-				4674B751D262D9EEFE697FED36EEF087 /* Resources */,
+				3E5D26CCAB68E69AD31958CC052C9487 /* Sources */,
+				3931554FB2904FAFF5A62295776AFAEB /* Frameworks */,
+				D7050B3D05F3B9F8A8784B3DB4B82A39 /* Resources */,
 			);
 			buildRules = (
 			);
@@ -3361,21 +1782,17 @@
 		};
 		F3BE9108C53B53949406218CEA55E0B2 /* PrimerSDK */ = {
 			isa = PBXNativeTarget;
-			buildConfigurationList = 0E1956E646E7EC5B2F5BF4F8AC0BB43D /* Build configuration list for PBXNativeTarget "PrimerSDK" */;
+			buildConfigurationList = 4CE685A8FD5677FFCB6B21197B3C4CA7 /* Build configuration list for PBXNativeTarget "PrimerSDK" */;
 			buildPhases = (
-				CB1C8BF373ADE987B44821E4DBE637EA /* Headers */,
-<<<<<<< HEAD
-				333042F53C0A4D011DD9DB4B25A4C33F /* Sources */,
-=======
-				19042EBA0C8D37138EF65451921E65DC /* Sources */,
->>>>>>> 964190c7
-				146D42556D0DAE03777697C0F9BBE0DC /* Frameworks */,
-				3297245D0A84D9642A1089CD6F2E82CC /* Resources */,
+				C6B64D0F7E9294D515473A04FCF402CF /* Headers */,
+				5DB89B0CB615CC15EF13E6FFE93167E5 /* Sources */,
+				CE0E3B6F7AE467CECA4D347F1130D3ED /* Frameworks */,
+				A1BEB7118051F3EBBB6A23BF3144C140 /* Resources */,
 			);
 			buildRules = (
 			);
 			dependencies = (
-				2A9BBF62AF7395E9D341DD7291B51612 /* PBXTargetDependency */,
+				767D9A7BDACB2F53820C962E27553D21 /* PBXTargetDependency */,
 			);
 			name = PrimerSDK;
 			productName = PrimerSDK;
@@ -3426,14 +1843,6 @@
 /* End PBXProject section */
 
 /* Begin PBXResourcesBuildPhase section */
-		3297245D0A84D9642A1089CD6F2E82CC /* Resources */ = {
-			isa = PBXResourcesBuildPhase;
-			buildActionMask = 2147483647;
-			files = (
-				3217BAFB50512B3036A1B2FC87B7D2A3 /* PrimerSDK-PrimerResources in Resources */,
-			);
-			runOnlyForDeploymentPostprocessing = 0;
-		};
 		3555CD6FF689702A32A86FF5DA44364D /* Resources */ = {
 			isa = PBXResourcesBuildPhase;
 			buildActionMask = 2147483647;
@@ -3441,87 +1850,11 @@
 			);
 			runOnlyForDeploymentPostprocessing = 0;
 		};
-		4674B751D262D9EEFE697FED36EEF087 /* Resources */ = {
+		A1BEB7118051F3EBBB6A23BF3144C140 /* Resources */ = {
 			isa = PBXResourcesBuildPhase;
 			buildActionMask = 2147483647;
 			files = (
-				05DDA2D3E76E75246A4A61A6A05FF82F /* af.json in Resources */,
-				48CA9CA721C6D5394EB78F245CD8B183 /* am.json in Resources */,
-				2049AD20A8ECF22C30B66C99A5BD5FEC /* ar.json in Resources */,
-				920EB986D4CAC26615DD52360EA4007C /* az.json in Resources */,
-				F8A525668024E55FB3A6FC761D1DF53B /* be.json in Resources */,
-				67C1A84BF1809375419BAF30AFDDC267 /* bg.json in Resources */,
-				8854FEDE2069200DA351A8BB4B227E68 /* bn.json in Resources */,
-				E7A018C53D1669BAA92112E6E0CA4E73 /* bs.json in Resources */,
-				0D597B7980C2819E7581756958851FF0 /* ca.json in Resources */,
-				004E65799DD92DEF0E7875CC3F44B8DA /* cs.json in Resources */,
-				7A708CD8052F566C4E3FF271B3277471 /* currencies.json in Resources */,
-				121D6B9CF0A9F244C8F49D4E574D65F1 /* cy.json in Resources */,
-				A0A97B54CE47408FCEC395D5827FB218 /* da.json in Resources */,
-				0A3877912DE8B92A475931F58B72E5E2 /* de.json in Resources */,
-				89DCBF60A3D302633EA6E23F8040EA65 /* dv.json in Resources */,
-				C19A2CD8C56A5F882DB7AE7436F3F639 /* el.json in Resources */,
-				14A427EB4CC2C2873107DDCA7B464C05 /* en.json in Resources */,
-				C629D45B28FC2E3E44393EA2939E091E /* es.json in Resources */,
-				7A613C25A785A0E6D197EA998C76DEAC /* et.json in Resources */,
-				E120CB2A55D9B607F55F3BA6AE22B472 /* eu.json in Resources */,
-				ED2451A12A7CD4B18F95FE8A63927452 /* fa.json in Resources */,
-				3F7B0FCBB202614F58E6FEF982AF25C3 /* fi.json in Resources */,
-				C7267F76ADED5C1361E36EC13035DE11 /* fr.json in Resources */,
-				A1E5FC05F3A44BD95ECDDE74B27A2053 /* gl.json in Resources */,
-				F67F79EB155A1620C8A05867BBB3F880 /* ha.json in Resources */,
-				708185DCB6D1208569223AAEC31354CA /* he.json in Resources */,
-				249FB2E2534EECD1C6261FF95E006BCC /* hi.json in Resources */,
-				103E2D44CBD9AE4CB859F8C7912680BE /* hr.json in Resources */,
-				216EBB91A196D2052B1042789F759BCC /* hu.json in Resources */,
-				9AC12777DC69ADAD33FA103D92ADA863 /* hy.json in Resources */,
-				234DC80FCA774A04B4DCF4286E24E507 /* Icons.xcassets in Resources */,
-				954E380C54036574517DD1AD81388F0F /* id.json in Resources */,
-				10DC79FEE022C48EADBDE436531EBB4D /* is.json in Resources */,
-				21242D2B35DEFAABFF2F84CBDDBA4589 /* it.json in Resources */,
-				519C6934C093150412D09DC75A8E4D10 /* ja.json in Resources */,
-				6B8BAD464C5D8A47B251B04870752FAA /* ka.json in Resources */,
-				B57A22967C9B81340BD4033B40C22B10 /* kk.json in Resources */,
-				7080176B5A43BA9580DEFC7C61A045BC /* km.json in Resources */,
-				BF9A975042E56BC8AC6ABD83FB7B8F46 /* ko.json in Resources */,
-				1C5B34F108CEF374D282317C2C055D2E /* ku.json in Resources */,
-				5D29A48BCA3633F0F1B59B6F7368A957 /* ky.json in Resources */,
-				7EFF08398021F16BFBD17D5FC51721DF /* Localizable.strings in Resources */,
-				9CB22E8A848FCF65A8025FDEDC59D69B /* lt.json in Resources */,
-				1F1C3610733A20316DCF2B3E41E52CF2 /* lv.json in Resources */,
-				B38CF33050C732F9BCBCC127AA84A1A5 /* mk.json in Resources */,
-				03A634AFBDD6C9D2CC13F71CDB7301C4 /* ml.json in Resources */,
-				07F35998E46069B21D41AA6944D4D1C2 /* mn.json in Resources */,
-				A1751639CD2C242F2799A1F907049C35 /* ms.json in Resources */,
-				9379A5A3D9B5D9BD80E2BEEC57A21690 /* nb.json in Resources */,
-				220A0A15828DE6193DF68D720251699B /* nl.json in Resources */,
-				7CF064E412F61E81E1B004EE1A1A5475 /* nn.json in Resources */,
-				FEB4750A45D18EA4B7880641E4659878 /* no.json in Resources */,
-				B883A9E1A5659F951312D4DD1EB11D57 /* pl.json in Resources */,
-				66C0C45C0AC555DC3AE54A82A43ED53C /* PrimerTextFieldView.xib in Resources */,
-				4B3E5373B6FFAE5DD132D80AD8B04C11 /* ps.json in Resources */,
-				C75D9ED3AF574C82E5ABB48C0B0B0E3A /* pt.json in Resources */,
-				E5B95E049A3E4DBFF9F7DB2111B1DCDB /* ro.json in Resources */,
-				19A7DF63393194504F87393EC2806061 /* ru.json in Resources */,
-				085AF0CABEDF72502C1067CABEECCAB2 /* sd.json in Resources */,
-				F814B8A22BDE2B6BC2AA54DF3E29F14E /* sk.json in Resources */,
-				6922A3975CC5B4FC3786E649304FC1A1 /* sl.json in Resources */,
-				382D793500EB13C3AC4A6EDEAD8A8163 /* so.json in Resources */,
-				DB3AC7C62C350E7FC211A1347A2694E3 /* sq.json in Resources */,
-				2E4270464B2D01D042BF85681166838A /* sr.json in Resources */,
-				CBE37537C3C6761093E697D043B64141 /* sv.json in Resources */,
-				0FB8F6393A9315DE0E740B32185A348F /* sw.json in Resources */,
-				4288ADE674429F2BD0671E9857AF8299 /* ta.json in Resources */,
-				CD8D6BE0CB93AF68FE558E583E1F2142 /* tg.json in Resources */,
-				0BBAC4734D0251A791FB44E7CE296687 /* th.json in Resources */,
-				2EE093A2FB71C18704F34B92AA0C99B3 /* tr.json in Resources */,
-				4B888A6FAE995BDB24F6879A98F8C048 /* tt.json in Resources */,
-				EEE5E29AF8458D0981CF23FEB6536835 /* ug.json in Resources */,
-				A0F7232EDE6FB1E2CF49F7FB01D0DCC9 /* uk.json in Resources */,
-				F16E681FF700579A66A2E1248BBDBF0D /* ur.json in Resources */,
-				956C85225E7D6B20F45E1A6497865768 /* uz.json in Resources */,
-				8014F215FCF3C3A6282CFDF3232F2850 /* vi.json in Resources */,
-				28D9F7E2F52005E5865D9B5365C2D5A0 /* zh.json in Resources */,
+				C2C0D5CC00897FF82286AD36F38CD86A /* PrimerSDK-PrimerResources in Resources */,
 			);
 			runOnlyForDeploymentPostprocessing = 0;
 		};
@@ -3532,488 +1865,94 @@
 			);
 			runOnlyForDeploymentPostprocessing = 0;
 		};
+		D7050B3D05F3B9F8A8784B3DB4B82A39 /* Resources */ = {
+			isa = PBXResourcesBuildPhase;
+			buildActionMask = 2147483647;
+			files = (
+				D988EBF4F00D878D7B9C03225C68320C /* af.json in Resources */,
+				219CC46DDBABE0F69ACD9DFE6C24B702 /* am.json in Resources */,
+				5AA3C4F096A1176CAF5649EF4F1E72AB /* ar.json in Resources */,
+				9E90ED6E2A8CCF23ADE43E06836CA8FE /* az.json in Resources */,
+				3FBA1B7760DB47B218CCBCDB6F742439 /* be.json in Resources */,
+				5FB56964B2E2676B548AE3CFF0AFE07E /* bg.json in Resources */,
+				3D0C93B51FE34613DC58BA5BF7A0A19F /* bn.json in Resources */,
+				0214B121FBE195EB2D5F1F72503E1345 /* bs.json in Resources */,
+				05B71A214A57AFF54567B77F8A651D13 /* ca.json in Resources */,
+				ACAE26DF6DF698A838F1207312A3A02D /* cs.json in Resources */,
+				28387B698AD9A6562C4B4D075AA8414C /* currencies.json in Resources */,
+				DD088078D9922DCCBF9CFA08A4B3430D /* cy.json in Resources */,
+				FE16631414871963DFC4F299DF8A8385 /* da.json in Resources */,
+				08D0A6F25325AACC83CA1743B654DEDC /* de.json in Resources */,
+				3513D527C64573B96F4D65852F98281F /* dv.json in Resources */,
+				852B37146DFF500919470EFA5E57D63F /* el.json in Resources */,
+				C46B956D79BC8814AC2E478D274BE42C /* en.json in Resources */,
+				8BAE8338E122E882702F4B5A72F602F3 /* es.json in Resources */,
+				50E79DAB82F018585F5481105149848F /* et.json in Resources */,
+				BD5F3690949387EB80FBAFDD5B579DFD /* eu.json in Resources */,
+				C27D892596F983130B0DC6E27C546AF3 /* fa.json in Resources */,
+				84A781C2352BD30E657B09564D9E7664 /* fi.json in Resources */,
+				9CA790929AD66AA084C121953EAC2DAB /* fr.json in Resources */,
+				5A01F372467AF5FA1B69DBC9258571E8 /* gl.json in Resources */,
+				7DBFEAF29A20FA7AE88B8E6E33CEB44B /* ha.json in Resources */,
+				4A5F8F2E6282FFE0AF6A69BA39CA01B5 /* he.json in Resources */,
+				C698377B4346983375556061A8DD7BAC /* hi.json in Resources */,
+				A1737A4E24F05810722822C31CE2B51F /* hr.json in Resources */,
+				67A4DD8069DBD5B02FD5880E2C2F9549 /* hu.json in Resources */,
+				6003F51AB218AA761E1B2A8214BDBC42 /* hy.json in Resources */,
+				9FDFA84968088865504BE6D8A60FA87B /* Icons.xcassets in Resources */,
+				D1E83264B98FC8A76950CF3E81608CC8 /* id.json in Resources */,
+				3DED35A23BC4E06394DEA4814768502F /* is.json in Resources */,
+				5D4563EA79A109F69BA35D7A8571D347 /* it.json in Resources */,
+				E88D8B020E2B75959F81CAE0898FF6AE /* ja.json in Resources */,
+				A08E1ED853AB203CB5536B6212AF8A91 /* ka.json in Resources */,
+				3E4DB2918FFCB852DB542BCF23130343 /* kk.json in Resources */,
+				662B53C348BC59CE5D6AB8F8DC083025 /* km.json in Resources */,
+				F6856F063F673586793FC273FE07F66F /* ko.json in Resources */,
+				5E155DC2A5A74A91CC8E09D9DB42B331 /* ku.json in Resources */,
+				189D2812C6F12B780E57AB33977E7D09 /* ky.json in Resources */,
+				50EE2AF033A5DC20BD57626F49D64CF0 /* Localizable.strings in Resources */,
+				4CF9AEA4B12ECA56D522F83D8DA46E0F /* lt.json in Resources */,
+				16ADACDF4F640E29A5574C88E5B37C7E /* lv.json in Resources */,
+				C4CDA422D4837C6CF052EB51E578E2B5 /* mk.json in Resources */,
+				FB8148A5681A57B3AD5C495C19C22E11 /* ml.json in Resources */,
+				E54491281D4EC730E5CCA0787B8F18C3 /* mn.json in Resources */,
+				D15027AEE5D6284FCAF8CCFEA18DB640 /* ms.json in Resources */,
+				3F8C08AE9F7C3550D60A04B2536250FD /* nb.json in Resources */,
+				F128EC987065ABB88BD1B5EA446801BD /* nl.json in Resources */,
+				3E4784546EFC1561583E1CD90C96A09C /* nn.json in Resources */,
+				9424699D480225AABDF5E2AA76E88E46 /* no.json in Resources */,
+				7E35AC06F88F1E851284933F8B1008CB /* pl.json in Resources */,
+				A03DB6ADFB9C73D0527EE862EAA99A16 /* PrimerTextFieldView.xib in Resources */,
+				88659424C9AB5A350F3594C8D2B6320C /* ps.json in Resources */,
+				395E9974AA37FF22779EB4A42F42EF06 /* pt.json in Resources */,
+				5697CC9AC786722357FB639FB9478C8D /* ro.json in Resources */,
+				3821F37A66FE5B341C6E66812C749BBA /* ru.json in Resources */,
+				5A20745E96D236A92057061A264EF1AE /* sd.json in Resources */,
+				95536F417CC448B68E8904C35BB58BD5 /* sk.json in Resources */,
+				C2BD69FDCDCC98ECE69A8A22A69754F8 /* sl.json in Resources */,
+				4A687513DD5AB593D24E91C310022B6C /* so.json in Resources */,
+				36D63D430646D1BD4864FEA07B04473E /* sq.json in Resources */,
+				5304D5B7A634C49D18C7BBD17B04E509 /* sr.json in Resources */,
+				AA5D414C65A8C084FD76D8FC94BDC4C0 /* sv.json in Resources */,
+				648A5DBAF27B75E0C77888ED6787A1D4 /* sw.json in Resources */,
+				123D5B97BFEF294112345402EFC91046 /* ta.json in Resources */,
+				D1F09B78A5740B622108CBBDBF257A4D /* tg.json in Resources */,
+				E2AAD37312849CAA70152329AB9A31B8 /* th.json in Resources */,
+				5510D91A6805BF6EB8D483A0AB2F57D1 /* tr.json in Resources */,
+				B7E4863D87B788C0A8A48FBEC86436AB /* tt.json in Resources */,
+				B5DB41BF5A579D15B03AB5211C6175DD /* ug.json in Resources */,
+				DC200519A9B5D66112941BD8C2D5213E /* uk.json in Resources */,
+				37029B5F90A91C9F331399C0107A318B /* ur.json in Resources */,
+				CA9BC3AF372B1427F8F329075715A6CB /* uz.json in Resources */,
+				957CFFA4EDAEBBEAE088753E5BE17469 /* vi.json in Resources */,
+				041F45FCC27DC1E46A797A0FE707F37D /* zh.json in Resources */,
+			);
+			runOnlyForDeploymentPostprocessing = 0;
+		};
 /* End PBXResourcesBuildPhase section */
 
 /* Begin PBXSourcesBuildPhase section */
-<<<<<<< HEAD
-		333042F53C0A4D011DD9DB4B25A4C33F /* Sources */ = {
-			isa = PBXSourcesBuildPhase;
-			buildActionMask = 2147483647;
-			files = (
-				30E783112C5E899BAA735AD4BAD46E07 /* 3DS.swift in Sources */,
-				2BD13C55D1D7AB11E21458CAD3F7816B /* 3DSService.swift in Sources */,
-				7D82300CED0450710CA256043867E5D4 /* 3DSService+Promises.swift in Sources */,
-				D1671BF8B0F8F88282DAC1AE8C73D207 /* AddressField.swift in Sources */,
-				5F5829EBFF8B3EE673297BEA6C634E99 /* AdyenDotPay.swift in Sources */,
-				5531CCE6E67DD40AF1D1C7C7470C5A21 /* AES256.swift in Sources */,
-				685BF5FB505F4500841497D2DBA9875E /* after.swift in Sources */,
-				8BA804EBCE0C27A5C5777DB41DB9F18C /* AlertController.swift in Sources */,
-				33B20FCCE2FA0EEA8632A486923DBA62 /* Analytics.swift in Sources */,
-				0D8217B2FD1A7CB77C121EF5CEB3A496 /* AnalyticsEvent.swift in Sources */,
-				285BD4D66EF242DA9337B3F06D7E2997 /* AnalyticsService.swift in Sources */,
-				546106348F7E2BB04BE9E1CE187CBCAC /* AnyCodable.swift in Sources */,
-				C06A123BC46CAB315D00EEA4B4FDE004 /* AnyDecodable.swift in Sources */,
-				842DD899BD57C5C498F09DA688806458 /* AnyEncodable.swift in Sources */,
-				894A78C2E50CF61109FF23E667845429 /* Apaya.swift in Sources */,
-				36FA2E0BD2AB6D8AC88AF5721EDD095F /* ApayaTokenizationViewModel.swift in Sources */,
-				E5AEF1CA0B8A4433CFB627332D83024F /* ApplePay.swift in Sources */,
-				8602EA453B17A9653C030E8A49712096 /* ApplePayTokenizationViewModel.swift in Sources */,
-				7B4E24CBDED1F3DD2CA7C75A8089FC6C /* AppState.swift in Sources */,
-				1490BF3ACA9AF4296C5532DF5AD9655C /* ArrayExtension.swift in Sources */,
-				B91E59CDBB9B1347868F7D46501AC378 /* Bank.swift in Sources */,
-				6A439B5D67CF7C918A8567B57E0BA68F /* BankSelectorTokenizationViewModel.swift in Sources */,
-				B821A3112D3B281A35020F8CD2D93DFB /* BankSelectorViewController.swift in Sources */,
-				6E3083A03FCB83FF7A8B309FB3AB3643 /* BankTableViewCell.swift in Sources */,
-				B4BA16360DDCA462D4C79BA8E04D22F5 /* Box.swift in Sources */,
-				9CAB2A989130944938769EB47CA17727 /* BundleExtension.swift in Sources */,
-				C8194A4507DC39E041AC1098979A5278 /* CancelContext.swift in Sources */,
-				DB8772411B8236EDF946C3E47F6DA510 /* Cancellable.swift in Sources */,
-				85980AD9086E7CE8FFDDBC973DAD0DED /* CancellableCatchable.swift in Sources */,
-				2AAFEE6A90AE9B6092AEFF8D4E040401 /* CancellablePromise.swift in Sources */,
-				C9E8967E76573CFD29776475C456974E /* CancellableThenable.swift in Sources */,
-				92549D0B8B972BD99BA0CBE15DA0A1CC /* CardButton.swift in Sources */,
-				3D9DA9CED3559FF6AB516D66D99CC53F /* CardComponentsManager.swift in Sources */,
-				E3A3B9CA16CE8325A760D3A3FDA10C3E /* CardFormPaymentMethodTokenizationViewModel.swift in Sources */,
-				30A3BC6F61EEBC47D728860717B63E9E /* CardholderNameField.swift in Sources */,
-				81216C52A32B0ADD40173CDCAC9131FB /* CardNetwork.swift in Sources */,
-				83D6468812DAF45200FC0E3E144A69B2 /* CardNumberField.swift in Sources */,
-				5BD3E3A7606B37AC4B374E78E920BF19 /* CardScannerViewController.swift in Sources */,
-				F871AAA91D7C507B80585DF077AD4394 /* CardScannerViewController+SimpleScanDelegate.swift in Sources */,
-				716AA9D659ED1308BCED8A25212302C1 /* Catchable.swift in Sources */,
-				7F4268C790E64685FDECAC22FCBE41DF /* CatchWrappers.swift in Sources */,
-				679F2F9B8B4172090D2E7EA97FD7FDE6 /* CheckoutModule.swift in Sources */,
-				EAB2AF892729C03B60A713374594D787 /* CheckoutWithVaultedPaymentMethodViewModel.swift in Sources */,
-				9E4CBBE78B1534095F70627E7CFEB00D /* CityField.swift in Sources */,
-				C00175189A603C1E7AE43560CB069DF7 /* ClientSession.swift in Sources */,
-				54C89079D4DC629A7FF7F1AE63417375 /* ClientSessionActionsModule.swift in Sources */,
-				99E1CFF0F9A204BCDF81E14AFD85EDC8 /* ClientSessionService.swift in Sources */,
-				136F1848446F421F4F709A2376C370BC /* ClientToken.swift in Sources */,
-				C38A4C5748612D7FB6BBCF88C26C9493 /* ClientTokenService.swift in Sources */,
-				80006B45F822A8303200AC21E857ED0C /* Colors.swift in Sources */,
-				FB5DB71D7DE04049827C9CCCC99A4E9E /* ConcurrencyLimitedDispatcher.swift in Sources */,
-				280EED77BDCDA66C542DD77414DCBCE6 /* Configuration.swift in Sources */,
-				6F78EE1890FA876F7DA85A68B6ED0A7F /* Connectivity.swift in Sources */,
-				F9F5039A2882223F681CC810C32C12F4 /* Consolable.swift in Sources */,
-				8CDD1C28FEE3840ACC95AE8D12E00558 /* Content.swift in Sources */,
-				09FF0B983997DFCEAD3F3BDB7A0F7956 /* CoreDataDispatcher.swift in Sources */,
-				137F7B1C966DC8E307AFFC007C5C421B /* CountryCode.swift in Sources */,
-				91EB4F771C3314CFEE3D87C69D98C682 /* CountryField.swift in Sources */,
-				7FF27F8DAFE1930C9F13AEF70D0A4431 /* CountrySelectorViewController.swift in Sources */,
-				7B71AE1E83BA1FD68E459C7EAC190664 /* CountryTableViewCell.swift in Sources */,
-				F053BD08CC8020169ED44FE0B85CBAC6 /* CreateResumePaymentService.swift in Sources */,
-				F45DA0A1410F3ABE2391B155DB382942 /* Currency.swift in Sources */,
-				6FE784DB4B857272AB729E57AC5258EA /* CustomStringConvertible.swift in Sources */,
-				711619419D81BFF8D558F0F6DCAFE40F /* CVVField.swift in Sources */,
-				0690B17F0592E0A1E6FC10461A86C4B1 /* DataExtension.swift in Sources */,
-				527445779E92123A1DEEB7B6C9B81880 /* DateExtension.swift in Sources */,
-				26C9B313B66E26A80ECE880582B932B7 /* Decisions.swift in Sources */,
-				45623FFB7A7AC2C8DA638822BD308AD9 /* DependencyInjection.swift in Sources */,
-				7D84B082EDE1F169F3ADB540A7F9D1AE /* Device.swift in Sources */,
-				510759A0E4C60FA38B196DA717B59B7B /* Dimensions.swift in Sources */,
-				C88E2AE6A84583C2CC4702C1BB1EAD1E /* Dispatcher.swift in Sources */,
-				1D545558861983B7064AF906C306BD3A /* Endpoint.swift in Sources */,
-				4D99DAD3C7E9855D9C58AC526077E207 /* EnsureWrappers.swift in Sources */,
-				2871DBDAF26433A64869ED88BEF5E2C9 /* Error.swift in Sources */,
-				FC99433691157CAFCBC52B4D2F3C9295 /* ErrorHandler.swift in Sources */,
-				94E7E4DAB299D4333D98140E4C58FDA8 /* ExpiryDateField.swift in Sources */,
-				873B772B759608DF38149D21C12033C2 /* ExternalPaymentMethodTokenizationViewModel.swift in Sources */,
-				776B5507BED08ABE89CA8AE62C00A706 /* ExternalViewModel.swift in Sources */,
-				964A4B8080D0175A0DCF08141BC3A855 /* Field.swift in Sources */,
-				C784AC0F7F8357D65617FAF1C254D804 /* FinallyWrappers.swift in Sources */,
-				7AD6BA3CBB821CC014B63A4794FBE640 /* firstly.swift in Sources */,
-				9B28D6B53FDB08FD701F77182D081911 /* FirstNameField.swift in Sources */,
-				EEC7B7B7FCEB9D0EB747E46D9F746AFE /* FlowDecisionTableViewCell.swift in Sources */,
-				5733FE30C68C0326FAD95DCA9439B2F9 /* FormPaymentMethodTokenizationViewModel.swift in Sources */,
-				1284E4B83F613F63FF656449AFF83493 /* FormType.swift in Sources */,
-				5102747A636E0140A741DDCCA91BF92C /* Guarantee.swift in Sources */,
-				688D982C1B892E5751C339CAFE03EDA0 /* GuaranteeWrappers.swift in Sources */,
-				50FEC862B418ED10ABCBC75B6DEA9871 /* hang.swift in Sources */,
-				AAA7712C311842440BB8F24A09F4AC7E /* HeaderFooterLabelView.swift in Sources */,
-				D85F181A6D9025A5ED1DBC0015DDA79E /* Identifiable.swift in Sources */,
-				7148E3456DDAB6776E5FD7F44BE5EF37 /* ImageName.swift in Sources */,
-				DECE66BE8C768E16AFFDDEE5174C3719 /* IntExtension.swift in Sources */,
-				89F78D6FD95DAAACE090832BEEF86F6B /* JSONParser.swift in Sources */,
-				3980B81C81B39200C91F85F5E9FC3423 /* Keychain.swift in Sources */,
-				D0D8ABF201E8234E0D96C210E7FC11C9 /* Klarna.swift in Sources */,
-				C50A8EBFB939BB9D3193FE1A2EEA8206 /* KlarnaTokenizationViewModel.swift in Sources */,
-				3714B5EB4CE714D6BFC6BA72FFE06BC3 /* LastNameField.swift in Sources */,
-				A0B8F7CF367C3B41C2FE3CF56AD1842C /* LogEvent.swift in Sources */,
-				3350759D4169544EC1BE2F90CC962F07 /* Logger.swift in Sources */,
-				BE5AD0C85EACE4F049796E4F9392AB6C /* Mask.swift in Sources */,
-				55AA4738F3A0E8CE0DB4192F6CB5EA07 /* MockPrimerAPIClient.swift in Sources */,
-				EF92CF44E80F0AF25ACDA0B0628F54E1 /* NetworkService.swift in Sources */,
-				B716B812304CE6575E303A560CA23724 /* NSErrorExtension.swift in Sources */,
-				EC2AB4A6D7F336467FE8D69C2A3DA973 /* NSObject+ClassName.swift in Sources */,
-				B3E2A964E9C070F67B64A32AE8BB443C /* Optional+Extensions.swift in Sources */,
-				1A945863E6E6E8FDA201E543978D5B90 /* OrderItem.swift in Sources */,
-				7CD035111834622A260FF95598EABC9E /* Parser.swift in Sources */,
-				752F028441300316FDB4FCE762143C8D /* PaymentAPIModel.swift in Sources */,
-				51958FE81AADEF67C7A9DE48241F8269 /* PaymentMethodComponent.swift in Sources */,
-				EEC4B3DFD61CE99F79A257DCAD26D99E /* PaymentMethodConfigService.swift in Sources */,
-				4752A0AFB95F5BA317B4203F9B546D2E /* PaymentMethodConfiguration.swift in Sources */,
-				9C49BB7C47E6082C8B78AF4771C3039D /* PaymentMethodConfigurationOptions.swift in Sources */,
-				0CF60D30669491C3028573CA80C3960F /* PaymentMethodConfigurationType.swift in Sources */,
-				1D20A1697720596330C2AF9EAF27561A /* PaymentMethodsGroupView.swift in Sources */,
-				4C39AEB25B8621DC0EA9572754516C30 /* PaymentMethodToken.swift in Sources */,
-				360E5D5773975FAB8D83C649A3B039BF /* PaymentMethodTokenizationRequest.swift in Sources */,
-				2E05F6DB5EC0A6126E4E61E663128FEE /* PaymentMethodTokenizationViewModel.swift in Sources */,
-				A736FB5A45D882CF47F952B8E52F8128 /* PaymentMethodTokenizationViewModel+Logic.swift in Sources */,
-				275D228A1C297BD2B7F562E2D7ABFEB0 /* PaymentResponse.swift in Sources */,
-				3151D27A0A97F3C25930964E348FEA6F /* PayPal.swift in Sources */,
-				830073CA492E698D96889E28FDCFBB03 /* PayPalService.swift in Sources */,
-				89BF5B0028B5B7414B66B96DD1EA3F66 /* PayPalTokenizationViewModel.swift in Sources */,
-				4129C9BBB626B9AFBD57BA642F5C7943 /* PollingModule.swift in Sources */,
-				830C6BF85ED5929628FE45ABD8284F9F /* PostalCode.swift in Sources */,
-				8C362CAF113848C80CAE74128EA1F52A /* PostalCodeField.swift in Sources */,
-				D3AF2ED33B8303531DF228E75D3B1790 /* PresentationController.swift in Sources */,
-				43EABCE19F487D568F9C7259E27FB1B4 /* Primer.swift in Sources */,
-				CC42E8639BC8464E1CEECE0D84031655 /* PrimerAddressLineFieldView.swift in Sources */,
-				A6BC977D741C0D4C0818ADA232098539 /* PrimerAPI.swift in Sources */,
-				4715BCA54FA9601D1D9279B9BE1BA09D /* PrimerAPIClient.swift in Sources */,
-				0B1BEC7A2AD1D937BBD96E2A6D7A8C7C /* PrimerAPIClient+3DS.swift in Sources */,
-				F2AB0EB7F7465F304CF514C30A86694D /* PrimerAPIClient+Promises.swift in Sources */,
-				70ED37361821801A3C6F2E04991035CD /* PrimerButton.swift in Sources */,
-				8C18D431AC1B78096F017CDC6F3BC27C /* PrimerCardFormViewController.swift in Sources */,
-				BF4439669BA1C3B0AF39F414A6307C01 /* PrimerCardholderNameFieldView.swift in Sources */,
-				494A4EBF93BE9A1C42F4A0391E8BCDB7 /* PrimerCardNumberFieldView.swift in Sources */,
-				ED8E604C44990C4D1A3C2F064A23CE70 /* PrimerCityFieldView.swift in Sources */,
-				ABD95711DB01118E6D715CA73BD4EC6D /* PrimerConfiguration.swift in Sources */,
-				AC01BE8CC11503A890576FC2DABC5B8C /* PrimerContainerViewController.swift in Sources */,
-				463EFA3573D4B6AE314F7E76E7E0246F /* PrimerCountryFieldView.swift in Sources */,
-				DE25C3B2B20ED60CF47D5CEF4E29040E /* PrimerCustomStyleTextField.swift in Sources */,
-				F36E6E7E79131FA43312D32A2BA2316F /* PrimerCVVFieldView.swift in Sources */,
-				BA201E9674134031F88F89539A5149BF /* PrimerDelegate.swift in Sources */,
-				634CDD150725E25B7C5E9F0F1F75879D /* PrimerError.swift in Sources */,
-				C945BF96D469FAAE87BF84B95077EBD8 /* PrimerExpiryDateFieldView.swift in Sources */,
-				055E9F3FDCDC970D6674F48311902947 /* PrimerFirstNameFieldView.swift in Sources */,
-				2083972B7A32966FB781E59D087640C6 /* PrimerFlowEnums.swift in Sources */,
-				6850366F0FAE0B51D28995CB5D7FE154 /* PrimerFormView.swift in Sources */,
-				27FC844637EF9AA2479C7742831DEEA5 /* PrimerFormViewController.swift in Sources */,
-				581749EE316413571468E964D0C80543 /* PrimerGenericTextFieldView.swift in Sources */,
-				404EFF93C31713712C67CBE5C67162B2 /* PrimerHeadlessUniversalCheckout.swift in Sources */,
-				2A98F76913FF1185AA1400C892A28D70 /* PrimerHeadlessUniversalCheckoutProtocols.swift in Sources */,
-				338BBE7011BA33982F842C571850C38C /* PrimerHeadlessUniversalCheckoutUIManager.swift in Sources */,
-				B556CFBE3FC3B1A7123EAF1B22452767 /* PrimerImage.swift in Sources */,
-				7998FE3FDDA2D53729C69DAC4E7BB1AC /* PrimerInputElements.swift in Sources */,
-				4A4C136FFEE220E096D7CF05381263CB /* PrimerInputViewController.swift in Sources */,
-				ED0AAAD2F8F3758612EE060E06B37F5F /* PrimerLastNameFieldView.swift in Sources */,
-				79F6B748926535FE512107B99B33CFEA /* PrimerLoadingViewController.swift in Sources */,
-				6AAE0F189B5AB1872C45BDE177750D34 /* PrimerNavigationBar.swift in Sources */,
-				08FF3BDA67D89421AC395F2969404F1B /* PrimerNavigationController.swift in Sources */,
-				C3FEEE079097B52C0A64688501323A83 /* PrimerNibView.swift in Sources */,
-				79987344356D866E4C15AFF9B2A6B6B1 /* PrimerPostalCodeFieldView.swift in Sources */,
-				3E585525B48674A550C8001282EC8A9B /* PrimerResultComponentView.swift in Sources */,
-				09C3F404585F97955CB5273102F02DAF /* PrimerResultViewController.swift in Sources */,
-				F2221049E7E446262397A88E41A4B707 /* PrimerRootViewController.swift in Sources */,
-				092847F4276E064570373283264A482E /* PrimerScrollView.swift in Sources */,
-				06B39EE63EC7BBC4E8BF55DCE77469C8 /* PrimerSDK-dummy.m in Sources */,
-				5DA70C7DD3FA8399EE95DE12164C8987 /* PrimerSearchTextField.swift in Sources */,
-				3FBE05A232833306D349512D3AED4608 /* PrimerSettings.swift in Sources */,
-				87330287801DBF7CC833715F1FB9A84D /* PrimerSimpleCardFormTextFieldView.swift in Sources */,
-				982423A165789716844FEB4F51F47115 /* PrimerSource.swift in Sources */,
-				74C7BAFB3182266B5877E7FF6BDA2071 /* PrimerStateFieldView.swift in Sources */,
-				CD6D42C25E37E98045120A1A927E9DCA /* PrimerTableViewCell.swift in Sources */,
-				DA1D8CEB7C2BA06A1D35A2A617E79ED9 /* PrimerTestPaymentMethodTokenizationViewModel.swift in Sources */,
-				782B6219350E750A98CF06FF2CD85D3E /* PrimerTestPaymentMethodViewController.swift in Sources */,
-				CACCBF369999A5E2223AFA266AC9BC1D /* PrimerTextField.swift in Sources */,
-				A6B5CD3ABED6E3970399FC734C2A6767 /* PrimerTextFieldView.swift in Sources */,
-				8066AA4D52CC543250DF3E17CB66C20E /* PrimerTextFieldView+Analytics.swift in Sources */,
-				E0D0361FC8AAA2573F0F952D2129A901 /* PrimerTextFieldView+CardFormFieldsAnalytics.swift in Sources */,
-				7C0CBCDF88C7CAF5C507C4F9CA81EE05 /* PrimerTheme.swift in Sources */,
-				EFB60E7659BFF0BEA8DA315ABD179CCA /* PrimerTheme+Borders.swift in Sources */,
-				81F647ED28327E01856B7A030D8AD630 /* PrimerTheme+Buttons.swift in Sources */,
-				E6999733667E456F70F7890E40FEE6C7 /* PrimerTheme+Colors.swift in Sources */,
-				2974DCE43F3D43B8C5AC29F8B74F8D06 /* PrimerTheme+Inputs.swift in Sources */,
-				57B7FA222E726DD7C02B6A2ECCCF1618 /* PrimerTheme+TextStyles.swift in Sources */,
-				D749B92C18E185177DBAA698BA912B84 /* PrimerTheme+Views.swift in Sources */,
-				30C4790A82ABDADBD057AB99D36EC160 /* PrimerThemeData.swift in Sources */,
-				723849229B25ACA9BC489549C6A9FDFA /* PrimerThemeData+Deprecated.swift in Sources */,
-				B02D3B643663BE2C3D2861C9A582494A /* PrimerUniversalCheckoutViewController.swift in Sources */,
-				D42B4AEAEBBEF75E9BA09C3D81D0871F /* PrimerVaultManagerViewController.swift in Sources */,
-				202A82629E111022D99E527C969510B9 /* PrimerViewController.swift in Sources */,
-				CCEFA05B022A66F0509E283748DE23E5 /* PrimerViewExtensions.swift in Sources */,
-				22522E5F019B7082E091E24684EAC26B /* PrimerWebViewController.swift in Sources */,
-				303E7BC2E4A313007C3099B35CF688C4 /* Promise.swift in Sources */,
-				2B7AF04D5B010281854A6C47015CA9A6 /* QRCodeTokenizationViewModel.swift in Sources */,
-				51DC9A08A10C589E149A6B41E06DF922 /* QRCodeViewController.swift in Sources */,
-				27C605D462CF7AB9E5134B821F142709 /* Queue.swift in Sources */,
-				37AB0E6DA05C96E7679D75174DF8A404 /* race.swift in Sources */,
-				522A8714545DB32E0EB2E3ADCA2192A4 /* RateLimitedDispatcher.swift in Sources */,
-				1ACC0B96AE8CA4E91DF2F5B67B2CCFE9 /* RateLimitedDispatcherBase.swift in Sources */,
-				4B631024D7C9359A84DABFE077F782BE /* RecoverWrappers.swift in Sources */,
-				B27FAEF8120D1D10C1C7751FA3566AEF /* ReloadDelegate.swift in Sources */,
-				7D2FA19E3811ECAC920FF9BC88C44EE4 /* Resolver.swift in Sources */,
-				6C5B3B5A2EA4D2BF9E9EFB0D12A5ED7D /* ResumeHandlerProtocol.swift in Sources */,
-				D46A58CC252503A4C11B4C433C548A13 /* SequenceWrappers.swift in Sources */,
-				B2DA571315A89B38BF331B0F54C63293 /* StateField.swift in Sources */,
-				0CED2A0DEFF494E6AE03E92F82F3CE4D /* StrictRateLimitedDispatcher.swift in Sources */,
-				7D22B7E760E13879F19353A021049A6C /* StringExtension.swift in Sources */,
-				3E4E8A6CD1DAFCBE2CB02079B1F90A09 /* Strings.swift in Sources */,
-				FAFB7224B9BD6CACECF950B917F8C63B /* SuccessMessage.swift in Sources */,
-				CA9C5193CC547E2566FAA8BBDD78B7A4 /* SuccessResponse.swift in Sources */,
-				B0DA42E02FE0B6537571390B70DD8523 /* Thenable.swift in Sources */,
-				A9856BC678DC0972BD88B2F67540377C /* ThenableWrappers.swift in Sources */,
-				C7F99E079CB0D4BB7EC8BA415B446C38 /* Throwable.swift in Sources */,
-				AB1F9343EA7DB275E8D5E032928B09FA /* TokenizationService.swift in Sources */,
-				DEC69A1EB4475A7E778ECF34FE474780 /* UIColorExtension.swift in Sources */,
-				27824559EB3FF55308E73D5E49DA4754 /* UIDeviceExtension.swift in Sources */,
-				6190A1476D19C5CBD40CF5B7AD89795F /* UILocalizableUtil.swift in Sources */,
-				4FE210036B6F788DAAB20E1DAD0C3369 /* UINavigationController+Extensions.swift in Sources */,
-				D97C48D47C31E737409B0C24EC46D58F /* UIUtils.swift in Sources */,
-				50F3FB3DACFAF303F315EAD9518D9A6F /* URLExtension.swift in Sources */,
-				6417BDEF1352DCB112FFAAABD17AA0D0 /* URLSessionStack.swift in Sources */,
-				072C54E6FB6CDB04EF99DF323314E50D /* UserDefaultsExtension.swift in Sources */,
-				810E4084FA932FEAB381376404FD9BBB /* VaultCheckoutViewModel.swift in Sources */,
-				D0373E917F4ED11B2B7EE702C20896F1 /* VaultPaymentMethodView.swift in Sources */,
-				1D78342E38E23F78DB5BA6DBBE8A7B51 /* VaultPaymentMethodViewController.swift in Sources */,
-				282B32C719C0EDF9996DB12B51E26F62 /* VaultPaymentMethodViewModel.swift in Sources */,
-				2FC9BDA679A0416DE464DCE610A004E8 /* VaultService.swift in Sources */,
-				A051070F43C3ED18A5E31B5F9EF159E5 /* Weak.swift in Sources */,
-				1CDCDF0661832BCE120983CD697B82AA /* WebViewUtil.swift in Sources */,
-				7534648D0B66730B4337859404C6EF3B /* when.swift in Sources */,
-				96DFDBECA46FA9885627307643E2A9B0 /* WrapperProtocols.swift in Sources */,
-=======
-		19042EBA0C8D37138EF65451921E65DC /* Sources */ = {
-			isa = PBXSourcesBuildPhase;
-			buildActionMask = 2147483647;
-			files = (
-				7BA492164CC7296DFE7CCABEA651DD42 /* 3DS.swift in Sources */,
-				08D66F327AD4C68AA314417C6560B601 /* 3DSService.swift in Sources */,
-				BFE1BE88209886C684928F4990C071C7 /* 3DSService+Promises.swift in Sources */,
-				B69810DF45B677FFC88EC088CA389D64 /* AddressField.swift in Sources */,
-				0D153C2C678BF444568746CE425B9A99 /* AdyenDotPay.swift in Sources */,
-				0DB512CFE16DBEF45D39ED85C8E6F939 /* AES256.swift in Sources */,
-				4B75C42301BAE5C545F43E804E16F371 /* after.swift in Sources */,
-				702D23DE75C89A53DF46B32EABB75A87 /* AlertController.swift in Sources */,
-				B4AEDF0590E15CFFFBC85CA8A35823BD /* Analytics.swift in Sources */,
-				9EC93F00C0A761AC1785D0D622CB8614 /* AnalyticsEvent.swift in Sources */,
-				2D75860F99AC15F2CAFF37673054F033 /* AnalyticsService.swift in Sources */,
-				F4FC954C9C8357BA67516F2784D23DD5 /* AnyCodable.swift in Sources */,
-				C843F92753D9121CDCEBEB9E794E6521 /* AnyDecodable.swift in Sources */,
-				C6413FEFCCF3923985441D9FE529E9FE /* AnyEncodable.swift in Sources */,
-				FD7A2734D039FFB5B1E766C03D0ABEF4 /* Apaya.swift in Sources */,
-				F66DE5CF76C33A9D4D45A3E78A10B34B /* ApayaTokenizationViewModel.swift in Sources */,
-				72D62B5E17DA894B01FDA5F8D73A8658 /* ApplePay.swift in Sources */,
-				2AA8FF6D864DE78972F46669DDD58D90 /* ApplePayTokenizationViewModel.swift in Sources */,
-				816C2C9A01B2578C42C3772B85203D1A /* AppState.swift in Sources */,
-				A6FB677C2C1AF7EAD1AF499AF5482017 /* ArrayExtension.swift in Sources */,
-				DF092F50C46F4A02601B3E04666BBF14 /* Bank.swift in Sources */,
-				4FE4FD6E60C130DCFD727DFDB07941C2 /* BankSelectorTokenizationViewModel.swift in Sources */,
-				4A19A4F3220194F42C835804320C677C /* BankSelectorViewController.swift in Sources */,
-				2B04476B65301C24C7CCA036AA9B8596 /* BankTableViewCell.swift in Sources */,
-				1B236EA516A16CE088EE91C5B7878BED /* Box.swift in Sources */,
-				8605DD40A8E43120F9800863EC252738 /* BundleExtension.swift in Sources */,
-				70457906C73BF14D0F9D16119A15EE7E /* CancelContext.swift in Sources */,
-				F2B485FDBE192393E48B254402B43A32 /* Cancellable.swift in Sources */,
-				D40D791833A3CF34C3D98D667EFC63DB /* CancellableCatchable.swift in Sources */,
-				03621BB3BC5FB830E6D2DC4E654FE53F /* CancellablePromise.swift in Sources */,
-				9115EAF41C364F87AD6034E44EDCF970 /* CancellableThenable.swift in Sources */,
-				E572194817105F066D8299C9E52ADA9E /* CardButton.swift in Sources */,
-				CF7C05EA656334E927B765B21E28CB31 /* CardComponentsManager.swift in Sources */,
-				11756EC541DECC9CE0EE5BCD45929BCF /* CardFormPaymentMethodTokenizationViewModel.swift in Sources */,
-				34C6D0D81CE451B2B9CB335C56AAFFD9 /* CardholderNameField.swift in Sources */,
-				683E6836078BF65261C03E80C2244FE4 /* CardNetwork.swift in Sources */,
-				B49FCD4E7C6F4BBE673BE306F9BFEAAB /* CardNumberField.swift in Sources */,
-				EB80F1BBD42A94ACC879B63E01655DEC /* CardScannerViewController.swift in Sources */,
-				D245A22D4D1348431C67374AD64E9BC9 /* CardScannerViewController+SimpleScanDelegate.swift in Sources */,
-				81DB53BE96D99D74A377509A4FE80105 /* Catchable.swift in Sources */,
-				72653C563F876F4B57C3B5D2DEEDE559 /* CatchWrappers.swift in Sources */,
-				9B6824C66EDD284832F03605DF0966E5 /* CheckoutModule.swift in Sources */,
-				06EFB81B0CDFF5C2A2342A3286878E67 /* CheckoutWithVaultedPaymentMethodViewModel.swift in Sources */,
-				64AADD8A39360381FDDDE816694457F6 /* CityField.swift in Sources */,
-				47D87DCDB578C24D019AF3D2DA7D55BA /* ClientSession.swift in Sources */,
-				2C255761DC1357D863B4E883AF8C9069 /* ClientSessionService.swift in Sources */,
-				36C45BC53AFAA2572146B2D89E5CA2C9 /* ClientToken.swift in Sources */,
-				659C48284FE9F86C4C93590DEDF23545 /* ClientTokenService.swift in Sources */,
-				7BAB72A41AD8F93117FD58922C027682 /* Colors.swift in Sources */,
-				779F1A37671F5F22898E349AF75A59D9 /* ConcurrencyLimitedDispatcher.swift in Sources */,
-				F14F987909ACC911DB4D463F0177F4F2 /* Configuration.swift in Sources */,
-				6901F44966CFA14590E412D4724315E1 /* Connectivity.swift in Sources */,
-				DED80E0DBDFCBA1EFDBAAAFE7B497998 /* Consolable.swift in Sources */,
-				1A57FD71D81DED92AA067D93C711ABA5 /* Content.swift in Sources */,
-				1E16078E9D4C8577CC0728C208A7E9C8 /* CoreDataDispatcher.swift in Sources */,
-				20594369022ABDD531FDD965D9D363C7 /* CountryCode.swift in Sources */,
-				2CD94AED58240B1340EE0D4F14ED0C2A /* CountryField.swift in Sources */,
-				17B0EE6DDAFF274CE6CCD087D6F044B8 /* CountrySelectorViewController.swift in Sources */,
-				524D108EFF7B984599E6A7EE0ADA59CE /* CountryTableViewCell.swift in Sources */,
-				DC7FD7089DA90BBFE18881BF71050035 /* CreateResumePaymentService.swift in Sources */,
-				B692BAB331B69D37725BB573220A5A3D /* Currency.swift in Sources */,
-				D484F2C79AEA9B37D506DD4783E7DBF7 /* CustomStringConvertible.swift in Sources */,
-				412A2BF09B45E539E9BECC6832CEA5C7 /* CVVField.swift in Sources */,
-				8DF647CFFA97533BAADC6D926AC217B6 /* DataExtension.swift in Sources */,
-				ED2125256EDC5C8AE1000D544EE039A6 /* DateExtension.swift in Sources */,
-				2F110B7ACCC9328E9DCE2D32618AB2B1 /* Decisions.swift in Sources */,
-				ABD601102F1470E5B14ADAD539B8B531 /* DependencyInjection.swift in Sources */,
-				D76D69C1508A345C84E160B735976A2F /* Device.swift in Sources */,
-				5985D92D384D440D7BD2D8E6D56B460D /* Dimensions.swift in Sources */,
-				71A2966D10CEE3BCC91B9B382D43E59F /* Dispatcher.swift in Sources */,
-				648497C9F3F473213AEBCDC111E459CE /* Endpoint.swift in Sources */,
-				1AE263C1F128517319DE6490B37D57B8 /* EnsureWrappers.swift in Sources */,
-				59935512E484DE3A4E5ABD181835AB77 /* Error.swift in Sources */,
-				F9302360DFCDE413DFA656A7FE88AE18 /* ErrorHandler.swift in Sources */,
-				84015E75D0A077659B105FA3A1C5FF06 /* ExpiryDateField.swift in Sources */,
-				9867D13839BF9FF92114BBADA1943FB8 /* ExternalPaymentMethodTokenizationViewModel.swift in Sources */,
-				8CACAC7D9364F30D90A2BBE706EF2103 /* ExternalViewModel.swift in Sources */,
-				4632A815FBFBE506CD0E840BEFA7CB19 /* Field.swift in Sources */,
-				78DDB85BDE36E399AB5093805403370D /* FinallyWrappers.swift in Sources */,
-				9A577FFCAD6E471F8DC870222CE16473 /* firstly.swift in Sources */,
-				EA2DC7A97A40D8E3614B3A976BAE5692 /* FirstNameField.swift in Sources */,
-				0F26FF777155547B49097DF9BC537217 /* FlowDecisionTableViewCell.swift in Sources */,
-				A04871234C8277B6D411034F041E75F7 /* FormPaymentMethodTokenizationViewModel.swift in Sources */,
-				D3D035B764E052FC428EC36292672064 /* FormType.swift in Sources */,
-				042DC57974FCA1079DE9BE8931F16B40 /* Guarantee.swift in Sources */,
-				6F73C5B56A71A1119C1B4ACBF5E7EFDC /* GuaranteeWrappers.swift in Sources */,
-				D09CD12E4419A58FB7E4EF322A15C4D8 /* hang.swift in Sources */,
-				A311C672C579584427612E122CF04799 /* HeaderFooterLabelView.swift in Sources */,
-				362A34DDFDAFB9D3B452BD3C48B8670A /* Identifiable.swift in Sources */,
-				CE228210AC636FA985E2FD6D7F8830A0 /* ImageName.swift in Sources */,
-				3CEA88ADD049DEB2DB8CB3BEAF18CEFF /* IntExtension.swift in Sources */,
-				43653FF229407EDE10935018080A419D /* JSONParser.swift in Sources */,
-				F26AD836BAD633D85F766B7E9C65F42C /* Keychain.swift in Sources */,
-				3CEC9734F15E4236E1ED35ACBADFE8CF /* Klarna.swift in Sources */,
-				5EEC8EF029256109276077049F49C9DD /* KlarnaTokenizationViewModel.swift in Sources */,
-				4D1E95C04B0337B021F54782131DF39A /* LastNameField.swift in Sources */,
-				E47B78E9C5A2F4CDB86BC18D69AAAF09 /* LogEvent.swift in Sources */,
-				33B30DB47F792AC877DF36E61BFCC46D /* Logger.swift in Sources */,
-				C2081A759C9B9BC656A732FADA8B2E56 /* Mask.swift in Sources */,
-				C2D7B32E16988189F0517234A8982B11 /* MockPrimerAPIClient.swift in Sources */,
-				69B285E9B29097B5189064597F0FCB28 /* NetworkService.swift in Sources */,
-				5F2DB0558BEE8698D745A3C42D344F33 /* NSErrorExtension.swift in Sources */,
-				7A2ECC3EE726A1827DDB79ED35F0C0EB /* NSObject+ClassName.swift in Sources */,
-				02BB3717FE6C11FF33A23A145E560089 /* Optional+Extensions.swift in Sources */,
-				1C61D3943FACCF5172DE9C2874BF0756 /* OrderItem.swift in Sources */,
-				E848503CC0780F4D3C5E54445AC63767 /* Parser.swift in Sources */,
-				2AA47D6B7D2B0D6B9995FB7EC745101F /* PaymentAPIModel.swift in Sources */,
-				9FFE86B69625FCC9ADADAC174DF1F85D /* PaymentMethodComponent.swift in Sources */,
-				72E401BF1691B01A68E8A853C5D5D688 /* PaymentMethodConfigService.swift in Sources */,
-				5E6CA48BDFCDC4B8214ABF31115F8ADE /* PaymentMethodConfiguration.swift in Sources */,
-				D24114E6D125B853531BB4B98304076F /* PaymentMethodConfigurationOptions.swift in Sources */,
-				3941B6846147EC965C1745A9250D82C3 /* PaymentMethodConfigurationType.swift in Sources */,
-				58E37D7A4855C0552F2269C141796358 /* PaymentMethodsGroupView.swift in Sources */,
-				4F22C3912D699F9DA2F9340F763B9273 /* PaymentMethodToken.swift in Sources */,
-				5395F459BBE975A09C871172065587DD /* PaymentMethodTokenizationRequest.swift in Sources */,
-				EAF61812469BCC917ADD5A13D0A726C4 /* PaymentMethodTokenizationViewModel.swift in Sources */,
-				A256973D8ED1CED005A724EAC1AC4397 /* PaymentMethodTokenizationViewModel+Logic.swift in Sources */,
-				B2BDEDF27B0ED76745E1E69B8B0E9F63 /* PaymentResponse.swift in Sources */,
-				B4439C3998874DD57F30951B35189540 /* PayPal.swift in Sources */,
-				38A194D760BBEBFA006E333B08E5D06D /* PayPalService.swift in Sources */,
-				C426724F4CE543EC5C78DE29A33B47F7 /* PayPalTokenizationViewModel.swift in Sources */,
-				BF32978A86593EC5C993AEF2B0C8A2B0 /* PollingModule.swift in Sources */,
-				74B121A75A4C9000D383DB2D2A957595 /* PostalCode.swift in Sources */,
-				FB8E2363C59B900E38DED84820D55DAF /* PostalCodeField.swift in Sources */,
-				C48CE439083F9425A6209CD0BFF70C76 /* PresentationController.swift in Sources */,
-				A52E308D8C3F296FF73E8C729914AF53 /* Primer.swift in Sources */,
-				386D61A7BA90F6FA62C5D047FDFCB156 /* PrimerAddressLineFieldView.swift in Sources */,
-				2200572EA6371127427B395E76571077 /* PrimerAPI.swift in Sources */,
-				5974E2A6B3873FF82E3C90B03980A87C /* PrimerAPIClient.swift in Sources */,
-				74E020E8249FAF4310DDB48ABFC6E760 /* PrimerAPIClient+3DS.swift in Sources */,
-				024F9D1762DFC5FBDFB8AD56A0515DB1 /* PrimerAPIClient+Promises.swift in Sources */,
-				515A912F1F97E0B46A664F2B6EFC5D52 /* PrimerButton.swift in Sources */,
-				CF00869DA1283494B93EDCC70388ABB6 /* PrimerCardFormViewController.swift in Sources */,
-				D2915F009EF7F9430AE5F6772556CB5A /* PrimerCardholderNameFieldView.swift in Sources */,
-				307953DCC1D2C7A9B5D9A01C479AD09C /* PrimerCardNumberFieldView.swift in Sources */,
-				188A3B011BA219256155B04B90A2EFDB /* PrimerCityFieldView.swift in Sources */,
-				22D7941683999F14B8BBE6270DF14A14 /* PrimerConfiguration.swift in Sources */,
-				115F77DF1CD7DDD616F5749546342EDD /* PrimerContainerViewController.swift in Sources */,
-				0D394A922A8443BE3B70BB40C7B6BAF6 /* PrimerCountryFieldView.swift in Sources */,
-				4856EF667419E01A66CFC1687530C3F7 /* PrimerCustomStyleTextField.swift in Sources */,
-				63A5F2DBB7B084401D2E58A422A2EDA7 /* PrimerCVVFieldView.swift in Sources */,
-				802F06BD153331C82AE5CDD5E5130ABE /* PrimerDelegate.swift in Sources */,
-				3B316B2810DEEC9608E70ACE74196FAA /* PrimerError.swift in Sources */,
-				CB9E10B0269CEEB81005CC08E298A477 /* PrimerExpiryDateFieldView.swift in Sources */,
-				99655C667BDD696775F4795F58D73396 /* PrimerFirstNameFieldView.swift in Sources */,
-				48C04CCD067510965F995BB94578B59F /* PrimerFlowEnums.swift in Sources */,
-				994C534AE485392A320799F0405CE597 /* PrimerFormView.swift in Sources */,
-				40864E61B45C280AF5A6BAA87EDE03F8 /* PrimerFormViewController.swift in Sources */,
-				81240A2726E8F91691ED4B977610984F /* PrimerGenericTextFieldView.swift in Sources */,
-				A71BB360AF2C3C32F0C59EA634A40D0E /* PrimerHeadlessUniversalCheckout.swift in Sources */,
-				C0B15B68FCFC3B840D3B2CBF1B72AE7F /* PrimerHeadlessUniversalCheckoutProtocols.swift in Sources */,
-				07A788559D42793C2A6C88366D56FAFB /* PrimerHeadlessUniversalCheckoutUIManager.swift in Sources */,
-				15EB2D1850B5EEB4A91EFB680E2D8361 /* PrimerImage.swift in Sources */,
-				F896C0C80784FD72B067DCC8928AF52B /* PrimerInputElements.swift in Sources */,
-				308FD0036011C35212EB2CB8A9ED6824 /* PrimerInputViewController.swift in Sources */,
-				1C2A90DF8B3D6820A971C312FF0AA826 /* PrimerLastNameFieldView.swift in Sources */,
-				F736E1C698CA6A89DFE09901AD622200 /* PrimerLoadingViewController.swift in Sources */,
-				16C3F327F6C1FFCD0DA4C4A35D7B3883 /* PrimerNavigationBar.swift in Sources */,
-				90EC263BA091BFDB71A3EC576DB2CB3C /* PrimerNavigationController.swift in Sources */,
-				218B73C3B9E5121F2A02AB22BE2B0D43 /* PrimerNibView.swift in Sources */,
-				63C719429C9E44B4C9894BADD0506592 /* PrimerPostalCodeFieldView.swift in Sources */,
-				2267F42DF0D3A90E012B26E0ED0C87DB /* PrimerResultComponentView.swift in Sources */,
-				5A96272E906EBCE3E4B09DDCD380B46C /* PrimerResultViewController.swift in Sources */,
-				44F5B5F35D4B4F3EB5A1D95E2FE5DDEF /* PrimerRootViewController.swift in Sources */,
-				95621BDBC9D84F242871E9EEA744192A /* PrimerScrollView.swift in Sources */,
-				E7C0D9DFBF70DF7730CA15FE8DF6F878 /* PrimerSDK-dummy.m in Sources */,
-				DC6D32E2A88A9CE4484B7686782F76F1 /* PrimerSearchTextField.swift in Sources */,
-				7C72D56564A9AF26513960F8EA0B8091 /* PrimerSettings.swift in Sources */,
-				86FF49A41ED474E6BF8E0FEB0AF17A46 /* PrimerSimpleCardFormTextFieldView.swift in Sources */,
-				28C73A7FC7C6817E4BA6525FB3E0A621 /* PrimerSource.swift in Sources */,
-				803ECD13F978C820CA97395D199F7B44 /* PrimerStateFieldView.swift in Sources */,
-				C2A38AAE897B067B9DEB5D076FD51923 /* PrimerTableViewCell.swift in Sources */,
-				BE6A9FD85A7D682FCD7F27C3913CB867 /* PrimerTestPaymentMethodTokenizationViewModel.swift in Sources */,
-				DFF1D1A444A2CA8C20CB79CD23F39067 /* PrimerTestPaymentMethodViewController.swift in Sources */,
-				8EFA80F433296D2845EFAF3F0033DC39 /* PrimerTextField.swift in Sources */,
-				13F122C31CD932BCE057DC16DD0A4BD1 /* PrimerTextFieldView.swift in Sources */,
-				421314E789CF42F2E527C271B6F4F50B /* PrimerTextFieldView+Analytics.swift in Sources */,
-				28897C87F4D5446120D6B24C44409047 /* PrimerTextFieldView+CardFormFieldsAnalytics.swift in Sources */,
-				96FC6886E4F9C9BEEA6EF85DE2954092 /* PrimerTheme.swift in Sources */,
-				885CF78560983F0A6C831A4162746A48 /* PrimerTheme+Borders.swift in Sources */,
-				C9134883F43B27F736BF8B4239875556 /* PrimerTheme+Buttons.swift in Sources */,
-				B8929EF3C1BCFDAA444C917C1904AB4A /* PrimerTheme+Colors.swift in Sources */,
-				9CD07844CF607018275D271F198C4226 /* PrimerTheme+Inputs.swift in Sources */,
-				84547DF635109713E49A990E9317D991 /* PrimerTheme+TextStyles.swift in Sources */,
-				6151C45A75857CDB62D1FAF809ED2CED /* PrimerTheme+Views.swift in Sources */,
-				15A5CA5E42C84EBF2D264243121CBD87 /* PrimerThemeData.swift in Sources */,
-				BF16187265DA03EF0910ECBB05F12411 /* PrimerThemeData+Deprecated.swift in Sources */,
-				81013CD856EDFE8281C098893BD3C269 /* PrimerUniversalCheckoutViewController.swift in Sources */,
-				B95B5DA794E66413545D2F850948C206 /* PrimerVaultManagerViewController.swift in Sources */,
-				A73957DDF37813E542246DCF4A5D611C /* PrimerViewController.swift in Sources */,
-				0ADFC3F068008D7860F80B16B1021697 /* PrimerViewExtensions.swift in Sources */,
-				327A4C45D6A58CBF258F79360F0892F8 /* PrimerWebViewController.swift in Sources */,
-				5F5E6E0F9170F2290153BC4AEC7E5E0F /* Promise.swift in Sources */,
-				3C36736A1B0E063D16E9D33456171AE3 /* QRCodeTokenizationViewModel.swift in Sources */,
-				1D1D89F553F13D398D2A34ED36986162 /* QRCodeViewController.swift in Sources */,
-				4E48FC359E82A4D49B8EEAE84B5AD802 /* Queue.swift in Sources */,
-				34B83E67B61A6894B83EF925D9E90E49 /* race.swift in Sources */,
-				F9091BF83E3A6E538FD96D6A6FE48131 /* RateLimitedDispatcher.swift in Sources */,
-				2112F39ED0676F5A70EEAC435A1D7317 /* RateLimitedDispatcherBase.swift in Sources */,
-				B121933BA7CB45BE7FE5EE0900C1830F /* RecoverWrappers.swift in Sources */,
-				D38D47B35612E5C9685B1647EECD8692 /* ReloadDelegate.swift in Sources */,
-				C5E3704DB0CE0CC439F85FE8F394157C /* Resolver.swift in Sources */,
-				6FB682E1965D5B0A1E1D204D99C10AFB /* ResumeHandlerProtocol.swift in Sources */,
-				A32D82C2AEAB9B9E0B9D58DB7BF7523E /* SequenceWrappers.swift in Sources */,
-				98F0D3B49D130834BE4BE50A8098FF5F /* StateField.swift in Sources */,
-				3DCAC80261BCF37A2CE6EE382216F77B /* StrictRateLimitedDispatcher.swift in Sources */,
-				68E8AB08C27A26871D1738604C462549 /* StringExtension.swift in Sources */,
-				04234D2B82BECD634660BD88A4C84247 /* Strings.swift in Sources */,
-				90BBC5283B4D0213C7487EBE0F54FBF6 /* SuccessMessage.swift in Sources */,
-				6041A869B8737966D1DB6AEB3052BF3B /* SuccessResponse.swift in Sources */,
-				BB0802EAB58980599221D0D6D6B9F797 /* Thenable.swift in Sources */,
-				2EE1C12E1D444C36022FCAC6B4C116D8 /* ThenableWrappers.swift in Sources */,
-				694953EF5FC2EE22ADBC6C6D950D19BB /* Throwable.swift in Sources */,
-				3B4FFFE515469A965A9E7D5FEEABFB09 /* TokenizationService.swift in Sources */,
-				0D543FEF5D0428ED44B475FEEF58EBC9 /* UIColorExtension.swift in Sources */,
-				4CA83763AE44685E48605C987BFE364A /* UIDeviceExtension.swift in Sources */,
-				B1FBBFA12A59CCA2669694889F00DBD2 /* UILocalizableUtil.swift in Sources */,
-				3F8E97A6BFE43AE8408905CF0729C1EF /* UINavigationController+Extensions.swift in Sources */,
-				D2CEF03E248AA05C7668C47FF20BDD8E /* UIScreenExtension.swift in Sources */,
-				5C225DAEE125E215C5C91CB30EBF599F /* UIUtils.swift in Sources */,
-				89C3349CB5FC7B575795ECB02A9F8F2A /* URLExtension.swift in Sources */,
-				E1B6D090FB95245E736BF9C912CACD13 /* URLSessionStack.swift in Sources */,
-				29D44FD659E1F475B568EAD8599A73FF /* UserDefaultsExtension.swift in Sources */,
-				BB5C00B04821564D39ABE7975C84C06E /* VaultCheckoutViewModel.swift in Sources */,
-				C03B9B5AE97B7DC52A352FD7C850EE1F /* VaultPaymentMethodView.swift in Sources */,
-				A94F78072E198F9F14317B0951DEBD54 /* VaultPaymentMethodViewController.swift in Sources */,
-				44666882D44A3EE03A51D1AC9AAC632A /* VaultPaymentMethodViewModel.swift in Sources */,
-				F178642157297654A94F925C8E8A8AF5 /* VaultService.swift in Sources */,
-				05850DA3059F56F06DF1360E55879FDA /* Weak.swift in Sources */,
-				32920069C3FDF328D4D0426143D8A6FB /* WebViewUtil.swift in Sources */,
-				9133996C4B7A02A508ECEC5B00AF4996 /* when.swift in Sources */,
-				A2C5B1A6D71FD758EFE8D638E8F86B9B /* WrapperProtocols.swift in Sources */,
->>>>>>> 964190c7
-			);
-			runOnlyForDeploymentPostprocessing = 0;
-		};
-		385032EC2C71A20CE8AF8587BAFCA8B6 /* Sources */ = {
+		3E5D26CCAB68E69AD31958CC052C9487 /* Sources */ = {
 			isa = PBXSourcesBuildPhase;
 			buildActionMask = 2147483647;
 			files = (
@@ -4028,6 +1967,246 @@
 			);
 			runOnlyForDeploymentPostprocessing = 0;
 		};
+		5DB89B0CB615CC15EF13E6FFE93167E5 /* Sources */ = {
+			isa = PBXSourcesBuildPhase;
+			buildActionMask = 2147483647;
+			files = (
+				0FA4569540155C8003598ABF0679432A /* 3DS.swift in Sources */,
+				05B0FA825437C1EA9D0450FAE5F0544B /* 3DSService.swift in Sources */,
+				C633A8A1992BB51120CCD3E09555E0B5 /* 3DSService+Promises.swift in Sources */,
+				3D0FC2BDD9A859667452B27AA6FF7CCB /* AddressField.swift in Sources */,
+				6D6BE9398C7DD1D0A331073D8A049F31 /* AdyenDotPay.swift in Sources */,
+				6C73D95C08B7CA23A59B835E0DD65C9B /* AES256.swift in Sources */,
+				0411AF464AF3426C93C61EE2FFFE4FBE /* after.swift in Sources */,
+				35CDB9DFACD662E72DBB36FB8D86480D /* AlertController.swift in Sources */,
+				4E9D23324992056ADEEE5E603D61A3E2 /* Analytics.swift in Sources */,
+				CE4F2D06C09496D74A9DF6E511844F44 /* AnalyticsEvent.swift in Sources */,
+				96095AA1AA86C735AFDE4513A63A4C4E /* AnalyticsService.swift in Sources */,
+				E8C7481282F795B702D350BAB3972DFD /* AnyCodable.swift in Sources */,
+				3D8AEE4EB8C777F048DC7C31BDB55E55 /* AnyDecodable.swift in Sources */,
+				B36D3CD5C621DD73128453D9B426E8DD /* AnyEncodable.swift in Sources */,
+				2E7F2E373CC2096160502159DC52D3FC /* Apaya.swift in Sources */,
+				6B9F163859B9379F5FA8EEE7E37A3AC9 /* ApayaTokenizationViewModel.swift in Sources */,
+				898E8BA29376E19F5280E562F4AC8242 /* ApplePay.swift in Sources */,
+				2A5990E7CC988AC3B2D41D2D073B63DF /* ApplePayTokenizationViewModel.swift in Sources */,
+				2ECED28B85EC6095A447038DEF15618C /* AppState.swift in Sources */,
+				967BE7ED8DF2F72EF496ABE6953943D8 /* ArrayExtension.swift in Sources */,
+				3F7731EC65A22089FD38CF24BC911AAE /* Bank.swift in Sources */,
+				A1B8CAE60756303B23395362E38A623A /* BankSelectorTokenizationViewModel.swift in Sources */,
+				0AD8170FADD6A51952596693719DFCD4 /* BankSelectorViewController.swift in Sources */,
+				A1B411E3B939B6875C2543164D5ECF50 /* BankTableViewCell.swift in Sources */,
+				A50165088A7E9133E42D1874B40F3A78 /* Box.swift in Sources */,
+				28D3C84B766D94471C2914EF6E678556 /* BundleExtension.swift in Sources */,
+				66D9EDF1F7BF83C9885BCBD7CEE2BB42 /* CancelContext.swift in Sources */,
+				A01E1C6B351E09294FB14E610EC6A072 /* Cancellable.swift in Sources */,
+				4F259F95EC4585349DC5B5E7C94ED3E3 /* CancellableCatchable.swift in Sources */,
+				F5AC0FE1534AA4B71E2175CE25FD87B1 /* CancellablePromise.swift in Sources */,
+				420428073F33732A198A400F736347E8 /* CancellableThenable.swift in Sources */,
+				6CE3AF6B04316AE05B1641043961A0EA /* CardButton.swift in Sources */,
+				C16E5795CA03AB4C8BB6303321AEB94A /* CardComponentsManager.swift in Sources */,
+				152573AB42CF423117A3CBEEF95D15CB /* CardFormPaymentMethodTokenizationViewModel.swift in Sources */,
+				D4D6B4C0710FD4A7ABBC134F8CA46808 /* CardholderNameField.swift in Sources */,
+				875E050204B1C844E6D8A950874C504D /* CardNetwork.swift in Sources */,
+				4FD0A1612E6AB1A4C20C1F01918DBB6E /* CardNumberField.swift in Sources */,
+				23AAEA36594BA7CDB8F8D927A836F73B /* CardScannerViewController.swift in Sources */,
+				59832B4A8E485FF2CCB58B2F8EDA13B5 /* CardScannerViewController+SimpleScanDelegate.swift in Sources */,
+				119543FD959803F384E2B985523A7CBD /* Catchable.swift in Sources */,
+				D921A26A6875DC99884D81513B1E6F96 /* CatchWrappers.swift in Sources */,
+				FFCADFF2548234F0FEEF5F6EEFA0CEC3 /* CheckoutModule.swift in Sources */,
+				F86369CD88C50C643723660F826CA908 /* CheckoutWithVaultedPaymentMethodViewModel.swift in Sources */,
+				4692621CE8D6752C3E4940B526186E47 /* CityField.swift in Sources */,
+				27AD7C20374504FEFB62A6B967400178 /* ClientSession.swift in Sources */,
+				F73479D0A5D3FE373398F6A7111AC04A /* ClientSessionActionsModule.swift in Sources */,
+				7DC65553A7815EC5850A92FC5692E9B6 /* ClientSessionService.swift in Sources */,
+				4F84D8BEB0BE12A74D6D20711761912F /* ClientToken.swift in Sources */,
+				6CB8EE4104F8B572D8901E2357A0FC74 /* ClientTokenService.swift in Sources */,
+				9695FC73F2CD3D371177E2A47ED39549 /* Colors.swift in Sources */,
+				68DEFD92268BFC34CBEA77E9D8B7DC7F /* ConcurrencyLimitedDispatcher.swift in Sources */,
+				9302AD6549FA8D3E502F0E3F632CE5EE /* Configuration.swift in Sources */,
+				D91BE61EF9813D5BD1D2BB92D11C2CA4 /* Connectivity.swift in Sources */,
+				2967010BB9AE77E6F84B8594780E5507 /* Consolable.swift in Sources */,
+				A1C7C2B2211C908A96263F36F6B44A7E /* Content.swift in Sources */,
+				1DAC73FEEADFB7A77061BF85E1B6D8F3 /* CoreDataDispatcher.swift in Sources */,
+				15D3A28217AB68C8B6F1DBA847770413 /* CountryCode.swift in Sources */,
+				BAF476D087A3B3DF081FD53A179D52B9 /* CountryField.swift in Sources */,
+				5361663BDB5261DF99209F0FEF9F27EB /* CountrySelectorViewController.swift in Sources */,
+				F28331D4E9C9D77D669CC54223EC67E4 /* CountryTableViewCell.swift in Sources */,
+				393844CCAC2AF01825FFDD732F54D8B1 /* CreateResumePaymentService.swift in Sources */,
+				C379C7AA9772BF3DE25E8BBD7E342E1C /* Currency.swift in Sources */,
+				4BE82081BE2929FBA646830144CD2717 /* CustomStringConvertible.swift in Sources */,
+				806A39A3C034E2F5120563D7BA943F64 /* CVVField.swift in Sources */,
+				7A1B76997B891CD366CBA101EAB39AE5 /* DataExtension.swift in Sources */,
+				BE0C0EE328C77206F0755F8F046C0CBF /* DateExtension.swift in Sources */,
+				BA398459CA7323A130DDB5DD0F0B4669 /* Decisions.swift in Sources */,
+				A277D82BB034B2336E831C97F7F0F634 /* DependencyInjection.swift in Sources */,
+				D17CB3A3FAF74B1B367B97A1CBBD4443 /* Device.swift in Sources */,
+				0873A798E7B14091A7EBD6625318B370 /* Dimensions.swift in Sources */,
+				C24877325534E529E18AF749C0AA7DF0 /* Dispatcher.swift in Sources */,
+				C56BCE2F052B1BBC156D6B6B73DFFE00 /* Endpoint.swift in Sources */,
+				246F1FA4D6F8C99BFD5A901773CE4222 /* EnsureWrappers.swift in Sources */,
+				873E21AD6121878A236D144C0616F873 /* Error.swift in Sources */,
+				78DFE0C5094FBE1FF7F72DA17B2905A5 /* ErrorHandler.swift in Sources */,
+				18FF6FD36DDDD4C381C09841A553A2BF /* ExpiryDateField.swift in Sources */,
+				43872FF9C7C90144074F1BBB1885E649 /* ExternalPaymentMethodTokenizationViewModel.swift in Sources */,
+				A6963F6E2BD33A119E0666D1498595B7 /* ExternalViewModel.swift in Sources */,
+				8A33DB897509ED23242EE3A4184A9C89 /* Field.swift in Sources */,
+				04DB1B816077FF5C822A44F0332B2C6E /* FinallyWrappers.swift in Sources */,
+				5ADB076300B02C531A9E2854DC49AB03 /* firstly.swift in Sources */,
+				2AE8CAD400D8060BB44749DE3F0933A1 /* FirstNameField.swift in Sources */,
+				132F0E09BC4D2BCC822023752E0CE4BD /* FlowDecisionTableViewCell.swift in Sources */,
+				D76E1839C5F63E3DF3293F51F9750D76 /* FormPaymentMethodTokenizationViewModel.swift in Sources */,
+				77F1F69B04A418945286520BE48C108F /* FormType.swift in Sources */,
+				20E490BCE1596A3067F652EC93DEF798 /* Guarantee.swift in Sources */,
+				042AFA5D88D74977B637277B396E9A96 /* GuaranteeWrappers.swift in Sources */,
+				43DD0A77091060BDA903381AD80D9C88 /* hang.swift in Sources */,
+				B36223F0850ED76A2AE2FCAB4D0E9351 /* HeaderFooterLabelView.swift in Sources */,
+				B053C0F7355E20D05F5391F7CBAAA52E /* Identifiable.swift in Sources */,
+				61422307DE3511F2D7BBDD8D98E00F8C /* ImageName.swift in Sources */,
+				8680C0224D0BBD15DA7414A4A8DF9865 /* IntExtension.swift in Sources */,
+				F3C6EF46DE9716BFEEB0CF58EFD14DE6 /* JSONParser.swift in Sources */,
+				0025D9C7AE10F74796EAE90C6DF7FCFE /* Keychain.swift in Sources */,
+				E82339AAC68B1AABF1DAA9E980985EB4 /* Klarna.swift in Sources */,
+				170A4EBBA4D596C890EBD496493010AF /* KlarnaTokenizationViewModel.swift in Sources */,
+				7034D066CE55691E9A600EF3ED314336 /* LastNameField.swift in Sources */,
+				2735EB49C51BFEA90E584BB229639EE2 /* LogEvent.swift in Sources */,
+				6E72A35E672A1002E6A7CB7E9C0271D2 /* Logger.swift in Sources */,
+				62295C6E91DB9525C1BBAF8B54ECDEAC /* Mask.swift in Sources */,
+				A66E569ED3A27F7BB9F465E8BAA2C92B /* MockPrimerAPIClient.swift in Sources */,
+				EC774F081271409284988E0953CBF04E /* NetworkService.swift in Sources */,
+				041951621DCB8335AE85B15F28EC6537 /* NSErrorExtension.swift in Sources */,
+				3AB406E07B6EF173A6B5BA60C13176E3 /* NSObject+ClassName.swift in Sources */,
+				6E5278E557F9F0F4AB9F58859BCD4AC9 /* Optional+Extensions.swift in Sources */,
+				DC837CC8C0D97926DF9B3C00A12090E6 /* OrderItem.swift in Sources */,
+				9B6EE89F91E062D71E06B89F7DF4C629 /* Parser.swift in Sources */,
+				307CD7F4E4C83A55148B130AA988D90D /* PaymentAPIModel.swift in Sources */,
+				68F2D2EC6DC11DD4BF5B8DEE38F8B46D /* PaymentMethodComponent.swift in Sources */,
+				2411623D398462E3596B59A5922A9D2F /* PaymentMethodConfigService.swift in Sources */,
+				7A0BE5B3F6B466A46BE48645D1168215 /* PaymentMethodConfiguration.swift in Sources */,
+				0C5DECC327D8442DE30A48C974ADA508 /* PaymentMethodConfigurationOptions.swift in Sources */,
+				A087094CDC108FE92CA8B672C2606A1B /* PaymentMethodConfigurationType.swift in Sources */,
+				3095BA55C7451AE1789C731D34316615 /* PaymentMethodsGroupView.swift in Sources */,
+				4E121E4D1AD141059779A2277C9BBB36 /* PaymentMethodToken.swift in Sources */,
+				A3186F0A2700D61D7904DEB3912700C8 /* PaymentMethodTokenizationRequest.swift in Sources */,
+				3359DD256E4B3D9FFA691A4500CE3EA3 /* PaymentMethodTokenizationViewModel.swift in Sources */,
+				4B59B0663D70AB23784627F367F93E2C /* PaymentMethodTokenizationViewModel+Logic.swift in Sources */,
+				F2D9A90AE550580FB2DEBFBA31386E33 /* PaymentResponse.swift in Sources */,
+				E0F25948CB97284587EAFFB7FA872B78 /* PayPal.swift in Sources */,
+				0AC5E7E98F3F4F6153922C46B3A8A624 /* PayPalService.swift in Sources */,
+				49325A9E5E448F8EA8CFA0F499F20DE3 /* PayPalTokenizationViewModel.swift in Sources */,
+				4087B56A34C47DD95326645C5E9C7E48 /* PollingModule.swift in Sources */,
+				EAA43EDC4C6E8C80AB2039A88548A93D /* PostalCode.swift in Sources */,
+				612F7F1C29EDB60E2FB7258DB7E7DF85 /* PostalCodeField.swift in Sources */,
+				41763A37026C28724ED6098CEF1E9ACF /* PresentationController.swift in Sources */,
+				22BDE49F83674D9AA8FBC63D97C1C1F4 /* Primer.swift in Sources */,
+				C4F7F209F9EDADA64734E47767E89E66 /* PrimerAddressLineFieldView.swift in Sources */,
+				C742F27C61BE61B8220D1C3603C6B7CE /* PrimerAPI.swift in Sources */,
+				B197327736A10AFC5462FAA1BA3D6FF9 /* PrimerAPIClient.swift in Sources */,
+				EA8BCFF2FD88F84E9AD3C782E6D76D64 /* PrimerAPIClient+3DS.swift in Sources */,
+				1CDEBD047B859B376949C86652F47897 /* PrimerAPIClient+Promises.swift in Sources */,
+				154E8B67C900F6BD572D41375DEB2235 /* PrimerButton.swift in Sources */,
+				62776F63992BD422B13DB62E1E930CE5 /* PrimerCardFormViewController.swift in Sources */,
+				EFCC5499794B5E5249EF7684CEAE23ED /* PrimerCardholderNameFieldView.swift in Sources */,
+				9EF583E384E30DC49C9DA24C6D1D74AB /* PrimerCardNumberFieldView.swift in Sources */,
+				CAE9D82FD8B4869885D56CA98DD45084 /* PrimerCityFieldView.swift in Sources */,
+				3FE9E6D8673A59FD31E5FA15075F6CF2 /* PrimerConfiguration.swift in Sources */,
+				18F6521FADDEA36F774EA81663CBD8DE /* PrimerContainerViewController.swift in Sources */,
+				897CFEA6D08E44529532B56C25C54FEC /* PrimerCountryFieldView.swift in Sources */,
+				2932BBD276D745FB0DA808B0BB9BCBAE /* PrimerCustomStyleTextField.swift in Sources */,
+				1CAF77D463ABE89B0A60B13131B83D9E /* PrimerCVVFieldView.swift in Sources */,
+				72AF5F4467AF9036E3D120F7F2B4B75D /* PrimerDelegate.swift in Sources */,
+				3C18C9309E40EED9EAB3CE0A263E4A3C /* PrimerError.swift in Sources */,
+				A67806D9594DC0DF3FF102C84E35C2F7 /* PrimerExpiryDateFieldView.swift in Sources */,
+				9E78D2B19419A120648F7E23D9198283 /* PrimerFirstNameFieldView.swift in Sources */,
+				DE510B8A1EBDF41EDD49815C8FA334CC /* PrimerFlowEnums.swift in Sources */,
+				5D38D44420C7D7E1183903D3489408FF /* PrimerFormView.swift in Sources */,
+				5B804354791A7C344F0946357E0A47CA /* PrimerFormViewController.swift in Sources */,
+				2EB770E8B91071A1E403FB0112702A75 /* PrimerGenericTextFieldView.swift in Sources */,
+				7CA7F6F78913E39D4EBD4B1CED88A778 /* PrimerHeadlessUniversalCheckout.swift in Sources */,
+				D74115EB36F474E6A5FCFE1BB4EC54E1 /* PrimerHeadlessUniversalCheckoutProtocols.swift in Sources */,
+				68C29C5EBE40458CFE93843B6B527CAD /* PrimerHeadlessUniversalCheckoutUIManager.swift in Sources */,
+				53636E83C6F21C24706E205CC20B0370 /* PrimerImage.swift in Sources */,
+				2A950BFE0829A408A87841C5DB37C1C2 /* PrimerInputElements.swift in Sources */,
+				30D30F7ED9F61AF6855DAB58422898FE /* PrimerInputViewController.swift in Sources */,
+				22B6D4C3D9C9837689F6649219FEB008 /* PrimerLastNameFieldView.swift in Sources */,
+				00E1D144FB7D0F8916AA1E7A1065ECBE /* PrimerLoadingViewController.swift in Sources */,
+				4A39E172A39ED36199205FB168DF1278 /* PrimerNavigationBar.swift in Sources */,
+				9F5443849440F4005D86DF11CB9EEECB /* PrimerNavigationController.swift in Sources */,
+				2920ABA2F37F4DF9D6D96599912D66F1 /* PrimerNibView.swift in Sources */,
+				2290AFAFE8D7894B25752D563186C570 /* PrimerPostalCodeFieldView.swift in Sources */,
+				625BB242CD85B8A3FA72E4253FB6DA33 /* PrimerResultComponentView.swift in Sources */,
+				5D90AFDEEDEC2E439F56AED23C67AE8A /* PrimerResultViewController.swift in Sources */,
+				27598A234C5A2059E31BD7E6664D8C14 /* PrimerRootViewController.swift in Sources */,
+				2750A941D747B65E9775686F76B80DE4 /* PrimerScrollView.swift in Sources */,
+				5F705BD7B712588E6C46B04A24D13EAC /* PrimerSDK-dummy.m in Sources */,
+				F1BBDC43661E5E09FB548F4803162792 /* PrimerSearchTextField.swift in Sources */,
+				05F3D2E81A7FFAE256A815A742B926F7 /* PrimerSettings.swift in Sources */,
+				54447317AFB4C84A8F1D10B1A4850E09 /* PrimerSimpleCardFormTextFieldView.swift in Sources */,
+				D05A240AD66D6B54939A40D58ED2FC84 /* PrimerSource.swift in Sources */,
+				23E2C1FBDB7D773A0E09F342F035E72C /* PrimerStateFieldView.swift in Sources */,
+				A504D03FEC839B42EC4B133EEF7C2D36 /* PrimerTableViewCell.swift in Sources */,
+				1EF20AB2424510DFC193B3748A535BCB /* PrimerTestPaymentMethodTokenizationViewModel.swift in Sources */,
+				7347F48E3E273457534095660E01AFF3 /* PrimerTestPaymentMethodViewController.swift in Sources */,
+				3B4D2DDCF6123DCD157563052226D8CD /* PrimerTextField.swift in Sources */,
+				27CDE6AEDA7E7254AB2A72B3EFC676E2 /* PrimerTextFieldView.swift in Sources */,
+				56EBBFE6E0F2BCF95DEA11F481CF45E8 /* PrimerTextFieldView+Analytics.swift in Sources */,
+				30814DFCBAFBD99DDAEBA8D2876B158D /* PrimerTextFieldView+CardFormFieldsAnalytics.swift in Sources */,
+				F33074A2F4499C8BF681CE7D5BA2A97C /* PrimerTheme.swift in Sources */,
+				849FB4A1497956B6127C047DE96F9250 /* PrimerTheme+Borders.swift in Sources */,
+				033840BE18E43454003F18C35CFE802F /* PrimerTheme+Buttons.swift in Sources */,
+				55706D6469E6A42D2F3B6163B999EC1D /* PrimerTheme+Colors.swift in Sources */,
+				6D2978B3EAE16EE4B482608CAE4A43DE /* PrimerTheme+Inputs.swift in Sources */,
+				BDA42195AA0E69E2368F028AE22D2287 /* PrimerTheme+TextStyles.swift in Sources */,
+				416589A375C1664496575224A146A259 /* PrimerTheme+Views.swift in Sources */,
+				8AC9E267E379006F8ED58990A3711E0C /* PrimerThemeData.swift in Sources */,
+				68C0A49C1BB4A41351E6EAE7E6C1FBD4 /* PrimerThemeData+Deprecated.swift in Sources */,
+				6C26BFCBDEEA7EE7CCE7215446571F10 /* PrimerUniversalCheckoutViewController.swift in Sources */,
+				C59B114A8304F9947C9F422095D27415 /* PrimerVaultManagerViewController.swift in Sources */,
+				B3F047CB8AE5BEF50D663C19E89DEF41 /* PrimerViewController.swift in Sources */,
+				82F92F68366BA456D5EC50F6E9B9E944 /* PrimerViewExtensions.swift in Sources */,
+				84BCB4D833D525AE6C33802FBDDC0DCA /* PrimerWebViewController.swift in Sources */,
+				7BE98625EC81F9F4A0A26CAE2F131375 /* Promise.swift in Sources */,
+				12E647D8A5E6C7253BCA1FB8D08B2869 /* QRCodeTokenizationViewModel.swift in Sources */,
+				13C953FBFB2AEC2BC0E0B53411FF6A5C /* QRCodeViewController.swift in Sources */,
+				F33195112AE094D1EE88809694427C33 /* Queue.swift in Sources */,
+				3217E18E61174778A62BDB7CD022FBB6 /* race.swift in Sources */,
+				33409ECD5DFA1FFE0748BEF5EBA89BB2 /* RateLimitedDispatcher.swift in Sources */,
+				B15B44DE849DC3A07F144C5A7DA5D0F0 /* RateLimitedDispatcherBase.swift in Sources */,
+				04034C02AE7C6ADA5D9C5998FA88224E /* RecoverWrappers.swift in Sources */,
+				B5A531E84CFBF6468546EA126EAEAB26 /* ReloadDelegate.swift in Sources */,
+				C752073E1F45B2B15F889D14B33FED29 /* Resolver.swift in Sources */,
+				0278FE6F7D631A718D01981BD56CD33B /* ResumeHandlerProtocol.swift in Sources */,
+				5E4FA2DA24959B736F0C92134A26A078 /* SequenceWrappers.swift in Sources */,
+				B767AEF0A6F93DE45F9C1F379EF4CAE7 /* StateField.swift in Sources */,
+				5A58D19AAD55037F639682E8ECF32679 /* StrictRateLimitedDispatcher.swift in Sources */,
+				D885F5D51F650B31306C5B18D5B82451 /* StringExtension.swift in Sources */,
+				370F5828E4902A2FB5B4AA960BD7CD59 /* Strings.swift in Sources */,
+				639896B9C46C4B9243C1533599886E7B /* SuccessMessage.swift in Sources */,
+				C6DDC943506A1FF8BCACC743FFF04A57 /* SuccessResponse.swift in Sources */,
+				050F326C7179D7FC67D0FEAAE67DA575 /* Thenable.swift in Sources */,
+				D350DC65BD8F7C24F7EA49B98F9CFD32 /* ThenableWrappers.swift in Sources */,
+				2591AA2C7303D6601B2F90D46E944840 /* Throwable.swift in Sources */,
+				F01CC904EBC23610A835244556B9D1B2 /* TokenizationService.swift in Sources */,
+				D41DBD027AE9361D6505472CBFE4EBFC /* UIColorExtension.swift in Sources */,
+				4D5A198EF8EAC688330402EF3AA11F41 /* UIDeviceExtension.swift in Sources */,
+				D2BB3536A7967FE041C01EDE1F40D8A1 /* UILocalizableUtil.swift in Sources */,
+				8FBE0FBBD62392F56D06DB571D480CFB /* UINavigationController+Extensions.swift in Sources */,
+				A465F6F211D412393B1D8E82442C338E /* UIScreenExtension.swift in Sources */,
+				C437D9CCF276A3A5324F60DC3B62911F /* UIUtils.swift in Sources */,
+				31F2FA4BD28FBDA3B6E86D69790E7F58 /* URLExtension.swift in Sources */,
+				E50CBF549472EEC57F0E9715D26413D0 /* URLSessionStack.swift in Sources */,
+				41BE7AE4E3CBB47C7A63E54F8DAC8EFC /* UserDefaultsExtension.swift in Sources */,
+				1DF7D5B50CD16006440B91EE672C777B /* VaultCheckoutViewModel.swift in Sources */,
+				2422400EC73C22E7CA1F11AD9FAE1DE2 /* VaultPaymentMethodView.swift in Sources */,
+				F5CE5E9859C3320EBF55E5D67ABC0BD0 /* VaultPaymentMethodViewController.swift in Sources */,
+				6271FBAFC4E978C6C0B26353EDAE23E9 /* VaultPaymentMethodViewModel.swift in Sources */,
+				6C1AC8F41F1BDD72C6E83077A54CF1E2 /* VaultService.swift in Sources */,
+				F9B6D77A9B8BDEFB86E6CA6A14E2805F /* Weak.swift in Sources */,
+				CF12D969657B9245033BC8CE60422939 /* WebViewUtil.swift in Sources */,
+				D45C68EC1A501040C0C6D9334FC387C6 /* when.swift in Sources */,
+				AC8D8318C67931EA3ED9958CFFE3CE44 /* WrapperProtocols.swift in Sources */,
+			);
+			runOnlyForDeploymentPostprocessing = 0;
+		};
 		D7C2CEDEBF3FC1225AF6969DD411A08B /* Sources */ = {
 			isa = PBXSourcesBuildPhase;
 			buildActionMask = 2147483647;
@@ -4039,64 +2218,44 @@
 /* End PBXSourcesBuildPhase section */
 
 /* Begin PBXTargetDependency section */
-		2A9BBF62AF7395E9D341DD7291B51612 /* PBXTargetDependency */ = {
+		3808D61849218E6F95A2E836C6C958A8 /* PBXTargetDependency */ = {
+			isa = PBXTargetDependency;
+			name = "Pods-PrimerSDK_Example";
+			target = 6C144A762E9B598392AFFEC8F873746A /* Pods-PrimerSDK_Example */;
+			targetProxy = 01693E13E7831AB1AFA234176360CF41 /* PBXContainerItemProxy */;
+		};
+		767D9A7BDACB2F53820C962E27553D21 /* PBXTargetDependency */ = {
 			isa = PBXTargetDependency;
 			name = "PrimerSDK-PrimerResources";
 			target = 6E6525C7043FBA7BB34A249010AF5593 /* PrimerSDK-PrimerResources */;
-			targetProxy = 5C69996F71407222FDB252E734F107DA /* PBXContainerItemProxy */;
-		};
-		56A92B4BFE962D0894986B4913C2E368 /* PBXTargetDependency */ = {
+			targetProxy = 4BA1300EDE4EF15DAEC79C270C5200C9 /* PBXContainerItemProxy */;
+		};
+		C901B8353F6DBD5286F6945D107CFFC0 /* PBXTargetDependency */ = {
 			isa = PBXTargetDependency;
 			name = PrimerSDK;
 			target = F3BE9108C53B53949406218CEA55E0B2 /* PrimerSDK */;
-			targetProxy = 2427E2739AE189A5FD1F0CA92F901DF1 /* PBXContainerItemProxy */;
-		};
-		607F07553B3973BBEAB690FEF74A045E /* PBXTargetDependency */ = {
-			isa = PBXTargetDependency;
-			name = "Pods-PrimerSDK_Example";
-			target = 6C144A762E9B598392AFFEC8F873746A /* Pods-PrimerSDK_Example */;
-			targetProxy = FCE59844136E56EC81A758392D48D5D8 /* PBXContainerItemProxy */;
+			targetProxy = 57B7E06A0D15F01D8705150D7609CC81 /* PBXContainerItemProxy */;
 		};
 /* End PBXTargetDependency section */
 
 /* Begin PBXVariantGroup section */
-<<<<<<< HEAD
-		51D160ACD3AB079B8A756890F79766CC /* Localizable.strings */ = {
+		BD815E3924E9908280416B42D9D1E8BA /* Localizable.strings */ = {
 			isa = PBXVariantGroup;
 			children = (
-				D5FC28B041FD342C262E97F54523C531 /* Localizable.strings */,
-				B63DE5D3BC6B15F82282B31583AD49E9 /* Localizable.strings */,
-				87313558822FC01C2078E0E1156F671B /* Localizable.strings */,
-				04B89DBDDAD1966C4335F8023873752C /* Localizable.strings */,
-				081B134C871B699B8C69677F7070837F /* Localizable.strings */,
-				E5610827BC70B6F9A860FFE70B42E97F /* Localizable.strings */,
-				7AB8F2BA2839BFC880ED9FBF69F71ADF /* Localizable.strings */,
-				66AD7C3B62B696718A1B3885BF8D4506 /* Localizable.strings */,
-				D8D7D342FA6232C1BBA483EAD44520F2 /* Localizable.strings */,
-				3F1EB587BE19B5C3AA77F6D3E5B2F901 /* Localizable.strings */,
-				027A678B0DB6592DF5B60DA0B83D1C7A /* Localizable.strings */,
-				52589EB51FD4E335BFF19E359496F179 /* Localizable.strings */,
-				8D08E324B1B953BBB5967E822BA0F62E /* Localizable.strings */,
-				612B72094107DB819CC6364EEF6074F8 /* Localizable.strings */,
-=======
-		A86FF2B2B4AB7F61461BDC92F964582B /* Localizable.strings */ = {
-			isa = PBXVariantGroup;
-			children = (
-				1F44F85787822F51192A0DDA0A0D9AFE /* Localizable.strings */,
-				502B3675D8266F7EAB58B9E31F027A0D /* Localizable.strings */,
-				9D1E2CF064E1AE9AF930AB8624DBDD26 /* Localizable.strings */,
-				B024C9002E3DD83A208A82A76FD80758 /* Localizable.strings */,
-				10DD5E59EBFFE8E2C79E3134A1EC9C50 /* Localizable.strings */,
-				A1B31530B0EE92C01E27D4855F974D8B /* Localizable.strings */,
-				33B0DA887FA9B9BE8E48AB10DF251E7A /* Localizable.strings */,
-				1B2C583C5921897849D4EC5538596DA1 /* Localizable.strings */,
-				F61BCCE544B0D04E5AE3E70FE224E923 /* Localizable.strings */,
-				7062EB21D1C3B03484986048B8558D48 /* Localizable.strings */,
-				3902DBE122BFF2FCF2AA56BADBF6F521 /* Localizable.strings */,
-				14A244BAC2725DC8A203B4A45D973015 /* Localizable.strings */,
-				8ADD77830ADFF7F62B9800A588EAF5C1 /* Localizable.strings */,
-				C0470BB57CFE068135F8BED291F63193 /* Localizable.strings */,
->>>>>>> 964190c7
+				3784737AB195E14A904A78D1208D04E7 /* Localizable.strings */,
+				E64EF71263190D6C70B77D8D522BF4CE /* Localizable.strings */,
+				07B4759AF7F398D590C6ADC17CF6FBDE /* Localizable.strings */,
+				3677F00A06CC18E0D563208C60C5055B /* Localizable.strings */,
+				CF7F7F0781D445B7756FDA1D30FF1C64 /* Localizable.strings */,
+				67C2A0FBD3613ED7C47E8501BB6C92D7 /* Localizable.strings */,
+				EFA14C57D9224EB3E711A01DBD8EF9D0 /* Localizable.strings */,
+				927EA706A0518FBAEC04A470561D7BB2 /* Localizable.strings */,
+				4AC74F4D736457D96522AEE8D59B1719 /* Localizable.strings */,
+				DDE0F25C7E63C730D5920AACE28FAF1C /* Localizable.strings */,
+				8E03FA85CAF1AB905C24003ADD5E53BD /* Localizable.strings */,
+				763888B94084F1D20E78183093AB0DE1 /* Localizable.strings */,
+				9C1E7561B0028F20556638D878B1527D /* Localizable.strings */,
+				076E5B1FEA539992693C8A69E3A3F6C6 /* Localizable.strings */,
 			);
 			name = Localizable.strings;
 			path = .;
@@ -4172,7 +2331,7 @@
 			};
 			name = Debug;
 		};
-		11BABFD1805EA95ED14599B3B3C71771 /* Release */ = {
+		402BCACE934A0A4A39D1ED2C3044FDB1 /* Release */ = {
 			isa = XCBuildConfiguration;
 			baseConfigurationReference = 51B15B52AB0EFD7A5E8B700E62038EEF /* PrimerSDK.release.xcconfig */;
 			buildSettings = {
@@ -4203,53 +2362,6 @@
 				VERSION_INFO_PREFIX = "";
 			};
 			name = Release;
-		};
-		120E08E0815F02CCA8A4D8DB465B70CD /* Release */ = {
-			isa = XCBuildConfiguration;
-			baseConfigurationReference = 51B15B52AB0EFD7A5E8B700E62038EEF /* PrimerSDK.release.xcconfig */;
-			buildSettings = {
-				CONFIGURATION_BUILD_DIR = "$(BUILD_DIR)/$(CONFIGURATION)$(EFFECTIVE_PLATFORM_NAME)/PrimerSDK";
-				IBSC_MODULE = PrimerSDK;
-				INFOPLIST_FILE = "Target Support Files/PrimerSDK/ResourceBundle-PrimerResources-PrimerSDK-Info.plist";
-				IPHONEOS_DEPLOYMENT_TARGET = 10.0;
-				PRODUCT_NAME = PrimerResources;
-				SDKROOT = iphoneos;
-				SKIP_INSTALL = YES;
-				TARGETED_DEVICE_FAMILY = "1,2";
-				WRAPPER_EXTENSION = bundle;
-			};
-			name = Release;
-		};
-		7A998F28EFC521997A5865DE99064A9D /* Debug */ = {
-			isa = XCBuildConfiguration;
-			baseConfigurationReference = 7540675C759C8CDA799A0607647F2B20 /* PrimerSDK.debug.xcconfig */;
-			buildSettings = {
-				CLANG_ENABLE_OBJC_WEAK = NO;
-				"CODE_SIGN_IDENTITY[sdk=appletvos*]" = "";
-				"CODE_SIGN_IDENTITY[sdk=iphoneos*]" = "";
-				"CODE_SIGN_IDENTITY[sdk=watchos*]" = "";
-				CURRENT_PROJECT_VERSION = 1;
-				DEFINES_MODULE = YES;
-				DYLIB_COMPATIBILITY_VERSION = 1;
-				DYLIB_CURRENT_VERSION = 1;
-				DYLIB_INSTALL_NAME_BASE = "@rpath";
-				GCC_PREFIX_HEADER = "Target Support Files/PrimerSDK/PrimerSDK-prefix.pch";
-				INFOPLIST_FILE = "Target Support Files/PrimerSDK/PrimerSDK-Info.plist";
-				INSTALL_PATH = "$(LOCAL_LIBRARY_DIR)/Frameworks";
-				IPHONEOS_DEPLOYMENT_TARGET = 10.0;
-				LD_RUNPATH_SEARCH_PATHS = "$(inherited) @executable_path/Frameworks @loader_path/Frameworks";
-				MODULEMAP_FILE = "Target Support Files/PrimerSDK/PrimerSDK.modulemap";
-				PRODUCT_MODULE_NAME = PrimerSDK;
-				PRODUCT_NAME = PrimerSDK;
-				SDKROOT = iphoneos;
-				SKIP_INSTALL = YES;
-				SWIFT_ACTIVE_COMPILATION_CONDITIONS = "$(inherited) ";
-				SWIFT_VERSION = 4.2;
-				TARGETED_DEVICE_FAMILY = "1,2";
-				VERSIONING_SYSTEM = "apple-generic";
-				VERSION_INFO_PREFIX = "";
-			};
-			name = Debug;
 		};
 		7EE7A78859F657F6BEFC651185B43192 /* Release */ = {
 			isa = XCBuildConfiguration;
@@ -4313,6 +2425,37 @@
 			};
 			name = Release;
 		};
+		8003C167187AC964DE2D660E733CAEF6 /* Debug */ = {
+			isa = XCBuildConfiguration;
+			baseConfigurationReference = 7540675C759C8CDA799A0607647F2B20 /* PrimerSDK.debug.xcconfig */;
+			buildSettings = {
+				CLANG_ENABLE_OBJC_WEAK = NO;
+				"CODE_SIGN_IDENTITY[sdk=appletvos*]" = "";
+				"CODE_SIGN_IDENTITY[sdk=iphoneos*]" = "";
+				"CODE_SIGN_IDENTITY[sdk=watchos*]" = "";
+				CURRENT_PROJECT_VERSION = 1;
+				DEFINES_MODULE = YES;
+				DYLIB_COMPATIBILITY_VERSION = 1;
+				DYLIB_CURRENT_VERSION = 1;
+				DYLIB_INSTALL_NAME_BASE = "@rpath";
+				GCC_PREFIX_HEADER = "Target Support Files/PrimerSDK/PrimerSDK-prefix.pch";
+				INFOPLIST_FILE = "Target Support Files/PrimerSDK/PrimerSDK-Info.plist";
+				INSTALL_PATH = "$(LOCAL_LIBRARY_DIR)/Frameworks";
+				IPHONEOS_DEPLOYMENT_TARGET = 10.0;
+				LD_RUNPATH_SEARCH_PATHS = "$(inherited) @executable_path/Frameworks @loader_path/Frameworks";
+				MODULEMAP_FILE = "Target Support Files/PrimerSDK/PrimerSDK.modulemap";
+				PRODUCT_MODULE_NAME = PrimerSDK;
+				PRODUCT_NAME = PrimerSDK;
+				SDKROOT = iphoneos;
+				SKIP_INSTALL = YES;
+				SWIFT_ACTIVE_COMPILATION_CONDITIONS = "$(inherited) ";
+				SWIFT_VERSION = 4.2;
+				TARGETED_DEVICE_FAMILY = "1,2";
+				VERSIONING_SYSTEM = "apple-generic";
+				VERSION_INFO_PREFIX = "";
+			};
+			name = Debug;
+		};
 		80F45997CD1F5DAB4F3B62FA0301BC70 /* Release */ = {
 			isa = XCBuildConfiguration;
 			baseConfigurationReference = F7B48CC82297D62E27EA98AE7A13D3DA /* Pods-PrimerSDK_Tests.release.xcconfig */;
@@ -4377,22 +2520,6 @@
 				TARGETED_DEVICE_FAMILY = "1,2";
 				VERSIONING_SYSTEM = "apple-generic";
 				VERSION_INFO_PREFIX = "";
-			};
-			name = Debug;
-		};
-		B60E1D9AFC11BE95D583FDB3A4D5A7ED /* Debug */ = {
-			isa = XCBuildConfiguration;
-			baseConfigurationReference = 7540675C759C8CDA799A0607647F2B20 /* PrimerSDK.debug.xcconfig */;
-			buildSettings = {
-				CONFIGURATION_BUILD_DIR = "$(BUILD_DIR)/$(CONFIGURATION)$(EFFECTIVE_PLATFORM_NAME)/PrimerSDK";
-				IBSC_MODULE = PrimerSDK;
-				INFOPLIST_FILE = "Target Support Files/PrimerSDK/ResourceBundle-PrimerResources-PrimerSDK-Info.plist";
-				IPHONEOS_DEPLOYMENT_TARGET = 10.0;
-				PRODUCT_NAME = PrimerResources;
-				SDKROOT = iphoneos;
-				SKIP_INSTALL = YES;
-				TARGETED_DEVICE_FAMILY = "1,2";
-				WRAPPER_EXTENSION = bundle;
 			};
 			name = Debug;
 		};
@@ -4462,41 +2589,41 @@
 			};
 			name = Debug;
 		};
+		DD2AB1F04EC857BEAC91C308161C1736 /* Debug */ = {
+			isa = XCBuildConfiguration;
+			baseConfigurationReference = 7540675C759C8CDA799A0607647F2B20 /* PrimerSDK.debug.xcconfig */;
+			buildSettings = {
+				CONFIGURATION_BUILD_DIR = "$(BUILD_DIR)/$(CONFIGURATION)$(EFFECTIVE_PLATFORM_NAME)/PrimerSDK";
+				IBSC_MODULE = PrimerSDK;
+				INFOPLIST_FILE = "Target Support Files/PrimerSDK/ResourceBundle-PrimerResources-PrimerSDK-Info.plist";
+				IPHONEOS_DEPLOYMENT_TARGET = 10.0;
+				PRODUCT_NAME = PrimerResources;
+				SDKROOT = iphoneos;
+				SKIP_INSTALL = YES;
+				TARGETED_DEVICE_FAMILY = "1,2";
+				WRAPPER_EXTENSION = bundle;
+			};
+			name = Debug;
+		};
+		DE0BF8DB7B01CC32A2C5D2CD66B06CF9 /* Release */ = {
+			isa = XCBuildConfiguration;
+			baseConfigurationReference = 51B15B52AB0EFD7A5E8B700E62038EEF /* PrimerSDK.release.xcconfig */;
+			buildSettings = {
+				CONFIGURATION_BUILD_DIR = "$(BUILD_DIR)/$(CONFIGURATION)$(EFFECTIVE_PLATFORM_NAME)/PrimerSDK";
+				IBSC_MODULE = PrimerSDK;
+				INFOPLIST_FILE = "Target Support Files/PrimerSDK/ResourceBundle-PrimerResources-PrimerSDK-Info.plist";
+				IPHONEOS_DEPLOYMENT_TARGET = 10.0;
+				PRODUCT_NAME = PrimerResources;
+				SDKROOT = iphoneos;
+				SKIP_INSTALL = YES;
+				TARGETED_DEVICE_FAMILY = "1,2";
+				WRAPPER_EXTENSION = bundle;
+			};
+			name = Release;
+		};
 /* End XCBuildConfiguration section */
 
 /* Begin XCConfigurationList section */
-		0E1956E646E7EC5B2F5BF4F8AC0BB43D /* Build configuration list for PBXNativeTarget "PrimerSDK" */ = {
-<<<<<<< HEAD
-			isa = XCConfigurationList;
-			buildConfigurations = (
-				7A998F28EFC521997A5865DE99064A9D /* Debug */,
-				11BABFD1805EA95ED14599B3B3C71771 /* Release */,
-			);
-			defaultConfigurationIsVisible = 0;
-			defaultConfigurationName = Release;
-		};
-		16C3E0066BBD6A5115B79437B145B30A /* Build configuration list for PBXNativeTarget "PrimerSDK-PrimerResources" */ = {
-			isa = XCConfigurationList;
-			buildConfigurations = (
-=======
-			isa = XCConfigurationList;
-			buildConfigurations = (
-				7A998F28EFC521997A5865DE99064A9D /* Debug */,
-				11BABFD1805EA95ED14599B3B3C71771 /* Release */,
-			);
-			defaultConfigurationIsVisible = 0;
-			defaultConfigurationName = Release;
-		};
-		16C3E0066BBD6A5115B79437B145B30A /* Build configuration list for PBXNativeTarget "PrimerSDK-PrimerResources" */ = {
-			isa = XCConfigurationList;
-			buildConfigurations = (
->>>>>>> 964190c7
-				B60E1D9AFC11BE95D583FDB3A4D5A7ED /* Debug */,
-				120E08E0815F02CCA8A4D8DB465B70CD /* Release */,
-			);
-			defaultConfigurationIsVisible = 0;
-			defaultConfigurationName = Release;
-		};
 		4821239608C13582E20E6DA73FD5F1F9 /* Build configuration list for PBXProject "Pods" */ = {
 			isa = XCConfigurationList;
 			buildConfigurations = (
@@ -4506,6 +2633,24 @@
 			defaultConfigurationIsVisible = 0;
 			defaultConfigurationName = Release;
 		};
+		4CE685A8FD5677FFCB6B21197B3C4CA7 /* Build configuration list for PBXNativeTarget "PrimerSDK" */ = {
+			isa = XCConfigurationList;
+			buildConfigurations = (
+				8003C167187AC964DE2D660E733CAEF6 /* Debug */,
+				402BCACE934A0A4A39D1ED2C3044FDB1 /* Release */,
+			);
+			defaultConfigurationIsVisible = 0;
+			defaultConfigurationName = Release;
+		};
+		C9777296DF6A2E3A3D054543747E51F3 /* Build configuration list for PBXNativeTarget "PrimerSDK-PrimerResources" */ = {
+			isa = XCConfigurationList;
+			buildConfigurations = (
+				DD2AB1F04EC857BEAC91C308161C1736 /* Debug */,
+				DE0BF8DB7B01CC32A2C5D2CD66B06CF9 /* Release */,
+			);
+			defaultConfigurationIsVisible = 0;
+			defaultConfigurationName = Release;
+		};
 		DB74BC4B5C5930D4C8F1AC03B808A393 /* Build configuration list for PBXNativeTarget "Pods-PrimerSDK_Tests" */ = {
 			isa = XCConfigurationList;
 			buildConfigurations = (
