// !$*UTF8*$!
{
	archiveVersion = 1;
	classes = {
	};
	objectVersion = 46;
	objects = {

/* Begin PBXBuildFile section */
<<<<<<< HEAD
		00608B8D779FB31806F1C30CB031B9C1 /* RateLimitedDispatcher.swift in Sources */ = {isa = PBXBuildFile; fileRef = 37F15D59FD91C57151DE565A04EA9F7C /* RateLimitedDispatcher.swift */; };
		019B3AC0AF70238A1E1E3F78E5AF43C8 /* UIKit.framework in Frameworks */ = {isa = PBXBuildFile; fileRef = D245E0514AAC1A2B9A6D5EA2F383E90F /* UIKit.framework */; };
		02D3710022D8022BBEAD29D82D8311EB /* PrimerAPIClient+3DS.swift in Sources */ = {isa = PBXBuildFile; fileRef = 3945440FAE4603A580BB30CC00E4FE1F /* PrimerAPIClient+3DS.swift */; };
		036ED64BC195CE6DC9A9CD70C25A7865 /* AnalyticsEvent.swift in Sources */ = {isa = PBXBuildFile; fileRef = 6D6AB152A1B01DC2E1CDE149FC1E1A6B /* AnalyticsEvent.swift */; };
		0428AB662A56AD592529820146FFDBF1 /* PaymentMethodConfigurationType.swift in Sources */ = {isa = PBXBuildFile; fileRef = C71179E03548F7CC91347CEF68DEDFC8 /* PaymentMethodConfigurationType.swift */; };
		04D49FB7DBB02FD11789059A2FF258A6 /* Logger.swift in Sources */ = {isa = PBXBuildFile; fileRef = 3CA06192180E680F4CC3BC72B7066DA6 /* Logger.swift */; };
		078FE73A8EF46CA2B31DEB10839EE5B0 /* 3DS.swift in Sources */ = {isa = PBXBuildFile; fileRef = DD5762EE584E4E9A3488148D05F99972 /* 3DS.swift */; };
		0821EBDB4F003849F208D7C5A7BE67C2 /* PrimerCustomStyleTextField.swift in Sources */ = {isa = PBXBuildFile; fileRef = 73D8D233E2B7F00FA0D2D3A51724F6AB /* PrimerCustomStyleTextField.swift */; };
		093B1C7C14B39832AE41DF5E3B886D21 /* es.lproj in Resources */ = {isa = PBXBuildFile; fileRef = 1C2130E0FFD87120323DA96A433DE9BA /* es.lproj */; };
		0C45161C756E7ACB960495294C439CBD /* StringExtension.swift in Sources */ = {isa = PBXBuildFile; fileRef = 365858F7C856AF01A53E057EB349DD83 /* StringExtension.swift */; };
		0D533978F0EB9D5189A0F949D02B8DF9 /* StrictRateLimitedDispatcher.swift in Sources */ = {isa = PBXBuildFile; fileRef = 43AEA2DCA66BB459961DAD5F6A419370 /* StrictRateLimitedDispatcher.swift */; };
		0D5E83DCEDAAA987EDE1A8434CBC0E71 /* PrimerAPIClient.swift in Sources */ = {isa = PBXBuildFile; fileRef = 6429A329AA5EB50ED864531A90FD5C1B /* PrimerAPIClient.swift */; };
		0E49566BB916B85C8F6303B293C4AFC6 /* QRCodeTokenizationViewModel.swift in Sources */ = {isa = PBXBuildFile; fileRef = 319498CC3265623DA03B9BAAEE2C1F6F /* QRCodeTokenizationViewModel.swift */; };
		10020A52655B81E09B3E65E5C81D4CA3 /* PrimerAPIClient+Promises.swift in Sources */ = {isa = PBXBuildFile; fileRef = 4ADD043753F72AC74517ADE9301D11C5 /* PrimerAPIClient+Promises.swift */; };
		1307149733320844C4F9336A28D8DA90 /* PrimerScrollView.swift in Sources */ = {isa = PBXBuildFile; fileRef = AFF5F2671FDE275A40D4E95AE0D0F0B8 /* PrimerScrollView.swift */; };
		146A51053A9A6BB9686B7A29C9F5EC48 /* VaultPaymentMethodView.swift in Sources */ = {isa = PBXBuildFile; fileRef = 4632F71C0B55BAED1664F876900743A9 /* VaultPaymentMethodView.swift */; };
		158FA6693F6C36EFE8A54B7533C75810 /* Dispatcher.swift in Sources */ = {isa = PBXBuildFile; fileRef = 8EEEC3B8E06F8680A34342A714221139 /* Dispatcher.swift */; };
		161712C09000BB3677BD5B05B6B23663 /* ClientSession.swift in Sources */ = {isa = PBXBuildFile; fileRef = CCE4C50B681451960D8845072ED3EDEA /* ClientSession.swift */; };
		178921FBAC5724BE943673D830F53734 /* ReloadDelegate.swift in Sources */ = {isa = PBXBuildFile; fileRef = 4FC310D919A57F5A2CA18C5B4EEA2FF5 /* ReloadDelegate.swift */; };
		17AB867ED4AF784E0B765CBFBBEF251A /* BankSelectorViewController.swift in Sources */ = {isa = PBXBuildFile; fileRef = 7ECAF85C5615ACB201539B2FCD0EDB1B /* BankSelectorViewController.swift */; };
		18243FF6A68172E56F5E7D4FB0234901 /* PrimerSettings.swift in Sources */ = {isa = PBXBuildFile; fileRef = 31ACB9164ABD8591F893B21336FCD0CE /* PrimerSettings.swift */; };
		1AF73686B16CBB00193F83E87CF557C3 /* ResumeHandlerProtocol.swift in Sources */ = {isa = PBXBuildFile; fileRef = F45CE9E95532FB50D16CD2828EC21B61 /* ResumeHandlerProtocol.swift */; };
		1AF9AA04A6DE6A1972CB14CF41B5E17B /* CancellableThenable.swift in Sources */ = {isa = PBXBuildFile; fileRef = BDC7498B4728AD4182E5B2FDF24BAD3D /* CancellableThenable.swift */; };
		1B97A5A8889938F583F6469F73F62D9F /* AnyDecodable.swift in Sources */ = {isa = PBXBuildFile; fileRef = 3714FD1FEA805680E2E0823EEF61D366 /* AnyDecodable.swift */; };
		1E3E036BB542BF273A583575F6DB7324 /* ExternalViewModel.swift in Sources */ = {isa = PBXBuildFile; fileRef = 53DDEF37E373BBDD0FFB9D3F303B9755 /* ExternalViewModel.swift */; };
		1EFF37A1C47C60FF85183BEA06B3C26A /* ApplePay.swift in Sources */ = {isa = PBXBuildFile; fileRef = 966016953130A9345ED07566EFFED112 /* ApplePay.swift */; };
		2098237A8D9257D97CA387E848810B40 /* PrimerCVVFieldView.swift in Sources */ = {isa = PBXBuildFile; fileRef = A849F0837B5320FC42FEA510B7523EE7 /* PrimerCVVFieldView.swift */; };
		21166302929572CCD245231E0E085501 /* DependencyInjection.swift in Sources */ = {isa = PBXBuildFile; fileRef = B7A4A9DF62808F9F723795EF2DEA637F /* DependencyInjection.swift */; };
		233B7DB5A633DC759F6BD325A6C8A3C6 /* BundleExtension.swift in Sources */ = {isa = PBXBuildFile; fileRef = 701EAF0CABB99590FD611A014C24A896 /* BundleExtension.swift */; };
		2608AD649A57318C4C921F3C5C56B27D /* Validation.swift in Sources */ = {isa = PBXBuildFile; fileRef = CF216F4CF87D2C520CA5407A0FF3CFBD /* Validation.swift */; };
		26D34485FD177818272D6B15178BC7AA /* PrimerThemeData+Deprecated.swift in Sources */ = {isa = PBXBuildFile; fileRef = D80A22D3B51EB9D081C50BA8183DD2BC /* PrimerThemeData+Deprecated.swift */; };
		270CFF0FC749F57C0605262D27016D14 /* Pods-PrimerSDK_Tests-dummy.m in Sources */ = {isa = PBXBuildFile; fileRef = D66C3890C3566F38C935A2FFD9A237B0 /* Pods-PrimerSDK_Tests-dummy.m */; };
		2720FB6E8C135E66497A2EA17B1D49B6 /* PrimerCardNumberFieldView.swift in Sources */ = {isa = PBXBuildFile; fileRef = C4B234DAD1C3DB18AECD1C05DB3229AE /* PrimerCardNumberFieldView.swift */; };
		2745BD9CC40F07A48CD45BBB7020D4D1 /* SuccessViewController.swift in Sources */ = {isa = PBXBuildFile; fileRef = 6CE4560E7634822739BA8BAE718B03D5 /* SuccessViewController.swift */; };
		276CBECE3165956805BAC121EF466723 /* PrimerTableViewCell.swift in Sources */ = {isa = PBXBuildFile; fileRef = 2FC5C294C99595C1A83FAB16F9F7CAC2 /* PrimerTableViewCell.swift */; };
		277AA4855AB8638C8DF41BF5B2C6BD3C /* ArrayExtension.swift in Sources */ = {isa = PBXBuildFile; fileRef = 1C53E6ED783C14932EA4B70AC256EEC2 /* ArrayExtension.swift */; };
		28E3E1F591D2B95B308B8A937E290269 /* UXMode.swift in Sources */ = {isa = PBXBuildFile; fileRef = 485EF8C3135974D3EF1FFF420778E132 /* UXMode.swift */; };
		2C65AEFA476EF80D00EF6A4D4FECAE97 /* FinallyWrappers.swift in Sources */ = {isa = PBXBuildFile; fileRef = DC4D223604B5204478B1C3322022B602 /* FinallyWrappers.swift */; };
		2E66D7005D9E4DD6C70AFD6CE677268A /* AdyenDotPay.swift in Sources */ = {isa = PBXBuildFile; fileRef = BAFA2D790E895933833995269B70AAA8 /* AdyenDotPay.swift */; };
		2FEE2A597048670453D03EE1FD6D724E /* ApplePayTokenizationViewModel.swift in Sources */ = {isa = PBXBuildFile; fileRef = 1A03F3F9418B9C4D68681208DDDCA352 /* ApplePayTokenizationViewModel.swift */; };
		30AC123C79D18AACEFBAB0652E3B07E6 /* CancellablePromise.swift in Sources */ = {isa = PBXBuildFile; fileRef = 782A46579254877B9107EF23B8397A67 /* CancellablePromise.swift */; };
		30AE1F0378F07CCB9F70C59C25CD3BF6 /* PrimerTheme+Borders.swift in Sources */ = {isa = PBXBuildFile; fileRef = 3B265F9FA34D08983147D5709B5BB1C6 /* PrimerTheme+Borders.swift */; };
		313470FD3F4C30A666696BC4474B5B89 /* el.lproj in Resources */ = {isa = PBXBuildFile; fileRef = 6E5CAC7B854A43F61C334867BFA2F689 /* el.lproj */; };
		3143CFFAF7C29C2392F4EA93714CD0E6 /* ClientTokenService.swift in Sources */ = {isa = PBXBuildFile; fileRef = 84B3268F3B292A5F293E00279400A09B /* ClientTokenService.swift */; };
		31CA866A8341F15A13A9B783EFD0CCA8 /* Connectivity.swift in Sources */ = {isa = PBXBuildFile; fileRef = 20CF4F0CE79549D9D514EE6807CDB489 /* Connectivity.swift */; };
		335CBF74D0659D98A97101E94D11C460 /* Colors.swift in Sources */ = {isa = PBXBuildFile; fileRef = 461DDA327D7D130AC592CF224F7DB7AB /* Colors.swift */; };
		33BDF0A69FA1168557F808C807DCAFEC /* en.lproj in Resources */ = {isa = PBXBuildFile; fileRef = 4EFC9EE90976693948C15DF526A00BBB /* en.lproj */; };
		33E11887440390BEBA06B87B9AB13F62 /* 3DSService+Promises.swift in Sources */ = {isa = PBXBuildFile; fileRef = E31884EEFB17BF0EF21538D81928341C /* 3DSService+Promises.swift */; };
		34CFB104EB73E6851A7E1C21D13AF2F1 /* PrimerInputElements.swift in Sources */ = {isa = PBXBuildFile; fileRef = A488001BDD35C673E3431F07BBE1824A /* PrimerInputElements.swift */; };
		36EA9460936E128BD0581D9CE59D7B8E /* JSONParser.swift in Sources */ = {isa = PBXBuildFile; fileRef = 182AB43F3F312F0C118EC7FD91E3905A /* JSONParser.swift */; };
		3791F27DD415C77393EB580570DA90CF /* PaymentMethodTokenizationViewModel.swift in Sources */ = {isa = PBXBuildFile; fileRef = 3BD8B9B74863FA791FAB73B382F0F435 /* PaymentMethodTokenizationViewModel.swift */; };
		389FB72F138B5D7AA577A2F5D5F779F3 /* Resolver.swift in Sources */ = {isa = PBXBuildFile; fileRef = 4FAAA928EC797BA968A0F69D3F791010 /* Resolver.swift */; };
		392737C853BE84C174A8DC1507565173 /* hang.swift in Sources */ = {isa = PBXBuildFile; fileRef = E9B0A54529AB4451AFF0707DCE54DE01 /* hang.swift */; };
		3B0D00361FA1C8C4C6593A471F658BB6 /* PrimerNibView.swift in Sources */ = {isa = PBXBuildFile; fileRef = 5A8F349B4AAC0BDF4E4DEA6756EA9096 /* PrimerNibView.swift */; };
		3B7224BD0AB0C5970647E6E5CD5C100D /* PrimerExpiryDateFieldView.swift in Sources */ = {isa = PBXBuildFile; fileRef = F9A0A52796D013E6776E65DC0E570E9B /* PrimerExpiryDateFieldView.swift */; };
		3F8E8BAFD981EC5259E19779EF8E0C2D /* Throwable.swift in Sources */ = {isa = PBXBuildFile; fileRef = 9D7917BAE8E3582FC09927FED73E81DF /* Throwable.swift */; };
		4154AAAC4DC306CBA7A9F46CAE2A128C /* PrimerResultComponentView.swift in Sources */ = {isa = PBXBuildFile; fileRef = AC42CAF7E64F4D6993307D3F422F9373 /* PrimerResultComponentView.swift */; };
		41C7B019D35E99B59707DE78E2B747FA /* Content.swift in Sources */ = {isa = PBXBuildFile; fileRef = DAC98748FE2141B5F143990CB5DCC811 /* Content.swift */; };
		42D9F1B8E174D70E8B45681521C2FE06 /* DataExtension.swift in Sources */ = {isa = PBXBuildFile; fileRef = 9CB24D3E0345BD5F59F3E999F71EAF5F /* DataExtension.swift */; };
		447EA978EB8BF14C8B5579A763EF619D /* Klarna.swift in Sources */ = {isa = PBXBuildFile; fileRef = 77B28B9B539D7E2F8BE1EB49E69E5DCB /* Klarna.swift */; };
		4547DF17A6DCDC671659C61252419F3F /* AnyCodable.swift in Sources */ = {isa = PBXBuildFile; fileRef = 4336AB013D9BFB02EBBBD072A68A4D9F /* AnyCodable.swift */; };
		46F0CCA0BD6E909E96D9D897DF112088 /* PrimerTextField.swift in Sources */ = {isa = PBXBuildFile; fileRef = B8C6A669AB3C1DDC4E28BF0DB916BF43 /* PrimerTextField.swift */; };
		486937B2BF755569F53FE6ABF4BC248B /* AnalyticsService.swift in Sources */ = {isa = PBXBuildFile; fileRef = 078D54F1F444988EB841ADCBC83B60B4 /* AnalyticsService.swift */; };
		4A94BB65671FE4DB0D4E62FFD9F191BB /* Pods-PrimerSDK_Example-umbrella.h in Headers */ = {isa = PBXBuildFile; fileRef = 3780FF276696624E5AD4A629D4CC4AD8 /* Pods-PrimerSDK_Example-umbrella.h */; settings = {ATTRIBUTES = (Public, ); }; };
		4AAB7169F8574293F07A5569A5D89FDC /* when.swift in Sources */ = {isa = PBXBuildFile; fileRef = B0A9EF58EAFE3A013D9BAD2E016AA43E /* when.swift */; };
		4AE0D12286AE46753990A95D00CDEF4A /* Error.swift in Sources */ = {isa = PBXBuildFile; fileRef = D6FCC4136CBBE1C8134E3079CDD5BB4A /* Error.swift */; };
		4C4FF50439E15C34303C9E8B01A4E86F /* Endpoint.swift in Sources */ = {isa = PBXBuildFile; fileRef = 9A20FE17E1F2980E3E901414A582D5FC /* Endpoint.swift */; };
		4C5DC73E4A32D1170021734D22CEAD6D /* pl.lproj in Resources */ = {isa = PBXBuildFile; fileRef = B51BE5E29962B8B0EF78ACC807DD3EE9 /* pl.lproj */; };
		4CA4A99A124C9EBC9E89DFEB24422042 /* ErrorHandler.swift in Sources */ = {isa = PBXBuildFile; fileRef = 4BE177C61EC9AE6A401061C1A421694C /* ErrorHandler.swift */; };
		4DBE57BCFEF6DAB6F2523298BA68E194 /* ConcurrencyLimitedDispatcher.swift in Sources */ = {isa = PBXBuildFile; fileRef = A0A9A9F2167BEA525E7C001B0C45B0C6 /* ConcurrencyLimitedDispatcher.swift */; };
		4E228963DAC29565BDEDC1A4941D9770 /* MockSuccess.swift in Sources */ = {isa = PBXBuildFile; fileRef = 0B4C9630091AC9685CD8503586548083 /* MockSuccess.swift */; };
		4FC288A73DBAB6E8630A9F6AE258FD03 /* fr.lproj in Resources */ = {isa = PBXBuildFile; fileRef = F1146BAE3809D8FB39F068C74FE648E7 /* fr.lproj */; };
		5042F75BE8E66A9C8582A82F8F9D32A9 /* BankSelectorTokenizationViewModel.swift in Sources */ = {isa = PBXBuildFile; fileRef = 9D712F0EAF593491F5B4EAFB73B571CC /* BankSelectorTokenizationViewModel.swift */; };
		536E9E97BDA2665469178B5AB9D29291 /* Queue.swift in Sources */ = {isa = PBXBuildFile; fileRef = 772E2069AC6EF8C80ED2AC44E5EC85DD /* Queue.swift */; };
		5446500006B074A29D7E83D0B8A1E7DC /* PrimerTheme+Colors.swift in Sources */ = {isa = PBXBuildFile; fileRef = 9F56F328A3F5AF0A8836A9F0E87DFFDF /* PrimerTheme+Colors.swift */; };
		56E6AA3E7129A243223B736673926083 /* after.swift in Sources */ = {isa = PBXBuildFile; fileRef = 00A1D8DAC1EE55262C18FE47C336CE6C /* after.swift */; };
		576CBFE7BB80FC46B6F006AE6E711708 /* Foundation.framework in Frameworks */ = {isa = PBXBuildFile; fileRef = EAB6F611E86A4758835A715E4B4184F6 /* Foundation.framework */; };
		577D532FAFB5FFFF8C2407198D5DF4B7 /* pt.lproj in Resources */ = {isa = PBXBuildFile; fileRef = 2DF107A2759A14FEBD53595FE93D55BC /* pt.lproj */; };
		587DEC5D6CFFB31C73E56385848A7548 /* AlertController.swift in Sources */ = {isa = PBXBuildFile; fileRef = E9DAADD467D6C9706D18FB03D2C70D99 /* AlertController.swift */; };
		5A281036C2E8AB516A3037C18462147C /* FormType.swift in Sources */ = {isa = PBXBuildFile; fileRef = 8EFC9DEAB317AEF1E14912DDAF2946B2 /* FormType.swift */; };
		5ABD7F8315241C854BCBFF78F0FEA143 /* PrimerTextFieldView.swift in Sources */ = {isa = PBXBuildFile; fileRef = 00B2C88F3D7E6F69AD8832FFE805997A /* PrimerTextFieldView.swift */; };
		5C13ED4904E676D3776594EFE75D68BA /* Catchable.swift in Sources */ = {isa = PBXBuildFile; fileRef = 66A3DB6A231933342081C1654BB79D48 /* Catchable.swift */; };
		5C947176DE10C9B2040F840B6A3E06CA /* Promise.swift in Sources */ = {isa = PBXBuildFile; fileRef = 478D1D964B771AF23C20D8B1E8D27B65 /* Promise.swift */; };
		5CCD63941E99E0E63842CCCF8E0FC5BF /* Apaya.swift in Sources */ = {isa = PBXBuildFile; fileRef = 09D69727AAAFCC6F8936E3F8FFE49A59 /* Apaya.swift */; };
		5CF169962F2A09AEBAFF9E0CF5CECDEA /* IntExtension.swift in Sources */ = {isa = PBXBuildFile; fileRef = DD2DB07AC594C290EC65A8EED673C0F2 /* IntExtension.swift */; };
		5D79546877FF13C991908F3E29551E6A /* KlarnaTokenizationViewModel.swift in Sources */ = {isa = PBXBuildFile; fileRef = CBD70241BAE3C230BAE5B89397BA26C8 /* KlarnaTokenizationViewModel.swift */; };
		5DB816B142DF4C617E1E01F83000A1B1 /* GuaranteeWrappers.swift in Sources */ = {isa = PBXBuildFile; fileRef = 5C802F2284DD1AAED9CA4658901782E9 /* GuaranteeWrappers.swift */; };
		5E1B2AC92F907C25590CD1F6C5C7B506 /* Mask.swift in Sources */ = {isa = PBXBuildFile; fileRef = 7D83335AA582082C7F08AC9CF5A22B4D /* Mask.swift */; };
		5E60D2E67C3B7C6CBAF3B27B89079DD2 /* PrimerCheckoutComponentsProtocols.swift in Sources */ = {isa = PBXBuildFile; fileRef = F97197695BF16738FE039DC2FF86404A /* PrimerCheckoutComponentsProtocols.swift */; };
		60470D0B6D3F2DEC15AB97C2C48AE86A /* Box.swift in Sources */ = {isa = PBXBuildFile; fileRef = 87BC4EE1ABB4F8B584813962F444A2E3 /* Box.swift */; };
		61EC8570C3BD2907EC63BDA1E8D760FE /* UserDefaultsExtension.swift in Sources */ = {isa = PBXBuildFile; fileRef = 7208156D3232C7A61D76FA56C493198C /* UserDefaultsExtension.swift */; };
		6203ABB081175E5E4B4E25B1990B03C0 /* PrimerUniversalCheckoutViewController.swift in Sources */ = {isa = PBXBuildFile; fileRef = 2370B64E31A56D8ADD0BAA09DF23C63A /* PrimerUniversalCheckoutViewController.swift */; };
		66492D5CE39F04177DEA00029F40CBC8 /* CardNetwork.swift in Sources */ = {isa = PBXBuildFile; fileRef = FA0D80A52C8C2FF406DEE3F0F9902F64 /* CardNetwork.swift */; };
		66934B364608BFF9B9B0E8761A9CFEA4 /* nl.lproj in Resources */ = {isa = PBXBuildFile; fileRef = C832DFF1C0307BCE0E9B435773991F0F /* nl.lproj */; };
		6837784425A33500F871B55D88D3FC1C /* PrimerTheme+Views.swift in Sources */ = {isa = PBXBuildFile; fileRef = C992DBB13F99796588E38FB34C9E3B19 /* PrimerTheme+Views.swift */; };
		688BDE1297555048568A4B0013522323 /* Device.swift in Sources */ = {isa = PBXBuildFile; fileRef = E484A495CBA45DBA80BBAC7E290B2B97 /* Device.swift */; };
		688D1C546B38CF8A3F84D872E3C57A1C /* DirectDebitService.swift in Sources */ = {isa = PBXBuildFile; fileRef = 48C6C4FE5F7AEF16D5944EB1476DB9F6 /* DirectDebitService.swift */; };
		6C9494FB4F0DBAB8124199E84942B1DB /* CoreDataDispatcher.swift in Sources */ = {isa = PBXBuildFile; fileRef = 6AA56BC88425D4333CD9AE0CAAC4EBEA /* CoreDataDispatcher.swift */; };
		6D65A770DAABE5BD14CFD06DDA987AAA /* TokenizationService.swift in Sources */ = {isa = PBXBuildFile; fileRef = 4A83CC6A1B952DC58FD5E3DDCF5E42AD /* TokenizationService.swift */; };
		6ECBFCA366D688EA5FEA9AE64F1CE390 /* PrimerImage.swift in Sources */ = {isa = PBXBuildFile; fileRef = 6AE309CD8BBA01C5774FAF5139D905BB /* PrimerImage.swift */; };
		708B1AE762FEA20BA8BB8F5ACB008C82 /* Customer.swift in Sources */ = {isa = PBXBuildFile; fileRef = 5B231288796EC3E2A73095A2998560C5 /* Customer.swift */; };
		7106C8B91ED5BE4A8AAE762E7A4E31F8 /* FormTextFieldType.swift in Sources */ = {isa = PBXBuildFile; fileRef = 8DF55AF17B49D2BE5CA47E5542673A17 /* FormTextFieldType.swift */; };
		7233648746979D3478CBD7862B1F7390 /* ClientToken.swift in Sources */ = {isa = PBXBuildFile; fileRef = 35E22DD0CA35475893BA6BED4307A003 /* ClientToken.swift */; };
		72A2575F3F3B5A805603C7B9B47E67EF /* PaymentMethodsGroupView.swift in Sources */ = {isa = PBXBuildFile; fileRef = 7E65C888CD89234D1CAD3F13ACE2CAE5 /* PaymentMethodsGroupView.swift */; };
		7577DD0817DABBC4D6A9DD824A503E7E /* PrimerThemeData.swift in Sources */ = {isa = PBXBuildFile; fileRef = 68C1BAA39C270E08C8B648D8EEEF986C /* PrimerThemeData.swift */; };
		76A7C3EF72F19CC3E0F6F43ABE707143 /* ImageName.swift in Sources */ = {isa = PBXBuildFile; fileRef = 3651D70719D4125F1E77CFB28959011C /* ImageName.swift */; };
		7802B953DAF150E6E01F76E42D7839C5 /* PrimerLoadingViewController.swift in Sources */ = {isa = PBXBuildFile; fileRef = 6C0405D3B9FB7600886BB815D416AF2E /* PrimerLoadingViewController.swift */; };
		785B882F0C3F4A9EFF961416F012BE3B /* PrimerViewExtensions.swift in Sources */ = {isa = PBXBuildFile; fileRef = 8A1AECB7DC6BB12906F8EFF1DBE766E6 /* PrimerViewExtensions.swift */; };
		7907E395E049F5616AAE5FC5B13DAE1F /* PaymentMethodConfigService.swift in Sources */ = {isa = PBXBuildFile; fileRef = A3BD277AD7DBC94C8F5228AB0389DCD2 /* PaymentMethodConfigService.swift */; };
		794C5CF127CCCA1809BD3A62B6534F76 /* AES256.swift in Sources */ = {isa = PBXBuildFile; fileRef = BE5A566CFE6CBE7AE28262887A6D70AD /* AES256.swift */; };
		7A6FE7B9C315F622099CB8D9AD524ACF /* URLExtension.swift in Sources */ = {isa = PBXBuildFile; fileRef = 755ADA2537554ACB0197927FB0A31E3D /* URLExtension.swift */; };
		7D39063ADEE584F509F8325EB770383C /* ApayaTokenizationViewModel.swift in Sources */ = {isa = PBXBuildFile; fileRef = 5311323F4C46E22C178450C040C44DB3 /* ApayaTokenizationViewModel.swift */; };
		804A4FF1F5BAE4E815535B114199C86B /* PostalCode.swift in Sources */ = {isa = PBXBuildFile; fileRef = 777D3EEE912A5BC5835220B04FB1D188 /* PostalCode.swift */; };
		80568B6BAEB362CD16A976B391DB5AE0 /* PrimerPostalCodeFieldView.swift in Sources */ = {isa = PBXBuildFile; fileRef = 2B1A59DA4E80762CBCF59D66090B2AC2 /* PrimerPostalCodeFieldView.swift */; };
		80F9BBF60B3091E763ACE063633E6332 /* RecoverWrappers.swift in Sources */ = {isa = PBXBuildFile; fileRef = 1A3E969FDF87CAABC1A170079940F29B /* RecoverWrappers.swift */; };
		823A6B819B4BC410522AB40441A91B8B /* PrimerContainerViewController.swift in Sources */ = {isa = PBXBuildFile; fileRef = F1881F1058B5ACE551E8EA16E8F9063E /* PrimerContainerViewController.swift */; };
		841C347A5FA86B69C600B0C9ABF5E27A /* AnyEncodable.swift in Sources */ = {isa = PBXBuildFile; fileRef = 4A4DE610344EFB27FFF42B175832243A /* AnyEncodable.swift */; };
		84F2D59F27B3AD2600957318 /* PrimerCheckoutComponentsUIManager.swift in Sources */ = {isa = PBXBuildFile; fileRef = 84F2D59E27B3AD2600957318 /* PrimerCheckoutComponentsUIManager.swift */; };
		8576192EC689D36ED8D57E853A7844B9 /* PrimerResultViewController.swift in Sources */ = {isa = PBXBuildFile; fileRef = F48594A8F2B4412B1FE723CFEC2FF995 /* PrimerResultViewController.swift */; };
		88B466C1BE7C08D770833362CBB84B7F /* PrimerFormViewController.swift in Sources */ = {isa = PBXBuildFile; fileRef = BE4B3B6A0C12B9BC3760861D529F76E2 /* PrimerFormViewController.swift */; };
		88FA13B25B508176A5B991FA16853C70 /* URLSessionStack.swift in Sources */ = {isa = PBXBuildFile; fileRef = AD21F8F81F839AB38EA4A0A396F3C298 /* URLSessionStack.swift */; };
		89390A26D3879B27DBA5782CACC351C3 /* CheckoutModule.swift in Sources */ = {isa = PBXBuildFile; fileRef = 6DCC867BD1319B5E03CEBA425FF3CB98 /* CheckoutModule.swift */; };
		8C2318E2F7CA3613B290D4EADA60C143 /* PaymentMethodConfiguration.swift in Sources */ = {isa = PBXBuildFile; fileRef = C8EBD71F8178521810C48F090E9F2F92 /* PaymentMethodConfiguration.swift */; };
		8D9618D8B709198EA382CDAB9C5A85EB /* PrimerButton.swift in Sources */ = {isa = PBXBuildFile; fileRef = EDAB54A5805FE03BAEB0BACA6E810896 /* PrimerButton.swift */; };
		8DDADDC7AB8B64C848C13370D9A3B132 /* PayPal.swift in Sources */ = {isa = PBXBuildFile; fileRef = A29DBF91FDF589A083518959430E73E5 /* PayPal.swift */; };
		9260BF409963ED902553B25B05FBE2BF /* PayPalTokenizationViewModel.swift in Sources */ = {isa = PBXBuildFile; fileRef = AD07388357D98347F5D3B52C75700C51 /* PayPalTokenizationViewModel.swift */; };
		92BAA798B8EF69338140BE3388508F4F /* PrimerTheme+Inputs.swift in Sources */ = {isa = PBXBuildFile; fileRef = 86864C132D877131424523AEB86D0352 /* PrimerTheme+Inputs.swift */; };
		9423E17062BA86BB30C270B3FFF41DF1 /* UIDeviceExtension.swift in Sources */ = {isa = PBXBuildFile; fileRef = B1CF31AFDBFF21144667071C0A786B2D /* UIDeviceExtension.swift */; };
		9495EF17FE73F29BD3333808D76883F8 /* VaultPaymentMethodViewModel.swift in Sources */ = {isa = PBXBuildFile; fileRef = D0FA17B48F26EF383839EE66B86233CF /* VaultPaymentMethodViewModel.swift */; };
		94F6C9EAD4675FF06084FAA19F5CAA20 /* CardComponentsManager.swift in Sources */ = {isa = PBXBuildFile; fileRef = F3FDAC9DD204C4FD06486766C7FBA244 /* CardComponentsManager.swift */; };
		95116B94C2906687F6F9891177A70CFB /* PrimerNavigationController.swift in Sources */ = {isa = PBXBuildFile; fileRef = 43E8E5F641ADC5A9C3B8BA9EC5926FBE /* PrimerNavigationController.swift */; };
		95EF8EC3F37852B4E4E19130CDE504DE /* UIColorExtension.swift in Sources */ = {isa = PBXBuildFile; fileRef = A6E84D438A8D3B3A98212ACD05A93B24 /* UIColorExtension.swift */; };
		960ED6A6777920F2B1229AEFDDE8D4C5 /* Dimensions.swift in Sources */ = {isa = PBXBuildFile; fileRef = AAFBE13AF784C96AE01688D21FD0A05D /* Dimensions.swift */; };
		98A890A2FD68E37C77F0C383DF8F8F03 /* PrimerNavigationBar.swift in Sources */ = {isa = PBXBuildFile; fileRef = 43905991AD70913C100C55100E9B028F /* PrimerNavigationBar.swift */; };
		9A603C287CD74A76BB11A58B19554DC3 /* Primer.swift in Sources */ = {isa = PBXBuildFile; fileRef = 9D9E4628FFF120CDA4FD56C7FDD96021 /* Primer.swift */; };
		9B31A4440150C0BE000AE06C1E62D129 /* PrimerSDK-dummy.m in Sources */ = {isa = PBXBuildFile; fileRef = 1753FADFBFB5C3386D1673DF56C810B3 /* PrimerSDK-dummy.m */; };
		9BB21B9C92F881332679D021E0D0382F /* CancelContext.swift in Sources */ = {isa = PBXBuildFile; fileRef = A8FB2431BA896E8281297D82C9972050 /* CancelContext.swift */; };
		9DF1F295B965CEE161A95940DECBC993 /* PrimerCheckoutComponents.swift in Sources */ = {isa = PBXBuildFile; fileRef = F0F9EDD864FB6C7162E8AD3E331C7652 /* PrimerCheckoutComponents.swift */; };
		9FDD6F0B5808B81536D3C6A9A1300F71 /* PrimerDelegate.swift in Sources */ = {isa = PBXBuildFile; fileRef = 81F1668781DB799B0BFBF935B388DCEA /* PrimerDelegate.swift */; };
		9FF66F4595D724479C8010032B6B5DD1 /* race.swift in Sources */ = {isa = PBXBuildFile; fileRef = 51BC627BA3863910A2AE045B566F160A /* race.swift */; };
		A08C62D90AA51BB9154798AE09255B11 /* 3DSService.swift in Sources */ = {isa = PBXBuildFile; fileRef = E912111519A81533C564D4F33CFBECBA /* 3DSService.swift */; };
		A5CFCDCF5AB5516BD689EF1BBA07CFF4 /* Icons.xcassets in Resources */ = {isa = PBXBuildFile; fileRef = 597D5D1087C8CF9B1833DFE5917892B0 /* Icons.xcassets */; };
		A77C93355F3A8E887807AEF217655D95 /* PrimerVaultManagerViewController.swift in Sources */ = {isa = PBXBuildFile; fileRef = 18E75EA1FF829ED14EF67ABC2D72AE3E /* PrimerVaultManagerViewController.swift */; };
		A7993A4D3EF0B816C05AA28636DC7DFA /* PrimerContent.swift in Sources */ = {isa = PBXBuildFile; fileRef = CD5D7BECB92B3730B9F4D7BBEDF8FC66 /* PrimerContent.swift */; };
		A8F63D4C20156D061C557545C4AA05A8 /* PaymentMethodTokenizationRequest.swift in Sources */ = {isa = PBXBuildFile; fileRef = 4D3AED04A48EFBAEA063C9A423405455 /* PaymentMethodTokenizationRequest.swift */; };
		AA00A5524D15E3B8AB3E386CAFF9204F /* VaultPaymentMethodViewController.swift in Sources */ = {isa = PBXBuildFile; fileRef = 0C5DD6F7CC365F732C82430C5A59DE12 /* VaultPaymentMethodViewController.swift */; };
		AA35070FA2E99EFA6FBEFCE2C2643584 /* PrimerPaymentMethodViewController.swift in Sources */ = {isa = PBXBuildFile; fileRef = 6B9F3DDCD1ABD0A47FB95BF86C00F0DA /* PrimerPaymentMethodViewController.swift */; };
		AAFBD0D7E5256220A2DB8FF96A95249B /* PaymentMethodToken.swift in Sources */ = {isa = PBXBuildFile; fileRef = 3D8D1919DC12C122390D9F90FE990209 /* PaymentMethodToken.swift */; };
		AE15CE7E42E4800C38247C1823AD6E40 /* LogEvent.swift in Sources */ = {isa = PBXBuildFile; fileRef = 88CA6935AF6981F3BFB3E094A119E2D4 /* LogEvent.swift */; };
		B00CB19A594D55CAAE1463265AEA1140 /* SuccessMessage.swift in Sources */ = {isa = PBXBuildFile; fileRef = 95A70267BDFAAB80F392427EE38EAEF2 /* SuccessMessage.swift */; };
		B1DB6C6B5D68DE9B9F4517FE0A85F37E /* Foundation.framework in Frameworks */ = {isa = PBXBuildFile; fileRef = EAB6F611E86A4758835A715E4B4184F6 /* Foundation.framework */; };
		B3D8A5D6CA70F1726D453BBA6C6FD805 /* PrimerWebViewController.swift in Sources */ = {isa = PBXBuildFile; fileRef = 4CE7D1DDC7C296B15EB90338D867A290 /* PrimerWebViewController.swift */; };
		B3FC71CE6689324D021184AEC2B0724A /* QRCodeViewController.swift in Sources */ = {isa = PBXBuildFile; fileRef = 8054EFAB1A8FA75507465C2E12F9ABE5 /* QRCodeViewController.swift */; };
		B525B33F9583AD8B3FF0C447BDDABCDA /* Cancellable.swift in Sources */ = {isa = PBXBuildFile; fileRef = 81B72686025E9267E33978CF631B1ED0 /* Cancellable.swift */; };
		B53AD4327C43C90042F07BD96CE934FD /* DateExtension.swift in Sources */ = {isa = PBXBuildFile; fileRef = E5FE3EAE83C1352CB3B172D487C73DA5 /* DateExtension.swift */; };
		B5C45B064FC3A702B6E50EBBFA3AA002 /* PrimerTheme+TextStyles.swift in Sources */ = {isa = PBXBuildFile; fileRef = A33409FF870DE1B001E41F30D6EFCBB0 /* PrimerTheme+TextStyles.swift */; };
		B8C3B336CA154276917BF70E3BE3AEDC /* PrimerTheme.swift in Sources */ = {isa = PBXBuildFile; fileRef = FB96DDF5341825BDE72A77C4C7A9850D /* PrimerTheme.swift */; };
		BC5AF6D1E52482796C9BF67AE1F4D893 /* ThenableWrappers.swift in Sources */ = {isa = PBXBuildFile; fileRef = 6B18AD94C45C57F02F2004034CB3C987 /* ThenableWrappers.swift */; };
		BEB5B9B916AB03FAF5FA1B1BA6266933 /* BankTableViewCell.swift in Sources */ = {isa = PBXBuildFile; fileRef = EF7AD9BE486AE3A84CA4EA5B9869871E /* BankTableViewCell.swift */; };
		BF083EF9ACE3677AAF24798F253D2F1E /* PrimerCardFormViewController.swift in Sources */ = {isa = PBXBuildFile; fileRef = 14C8215B0676FC65789C90259FA8FD11 /* PrimerCardFormViewController.swift */; };
		BF935C0C33FE97FD24EEED6A78A12E50 /* CountryCode.swift in Sources */ = {isa = PBXBuildFile; fileRef = 89C158C6FEDDBB3C107754A7692667C1 /* CountryCode.swift */; };
		C2C8446ED623FDA5D2265F31EE50E148 /* firstly.swift in Sources */ = {isa = PBXBuildFile; fileRef = D4FC99807B025DE66DA92F541E89A39E /* firstly.swift */; };
		C488C437592BE9E101881017865CD4C7 /* Configuration.swift in Sources */ = {isa = PBXBuildFile; fileRef = 0A15888B9E6DA444E471AA1A4211779A /* Configuration.swift */; };
		C4EA525C8E0BB8D7969FF8D3AFCF5C7F /* PaymentMethodConfigurationOptions.swift in Sources */ = {isa = PBXBuildFile; fileRef = D7A6EABDD107DA7084AAEF2B8DD97478 /* PaymentMethodConfigurationOptions.swift */; };
		C89CA5ADD55405B7E4463BD1E6F26A84 /* CardButton.swift in Sources */ = {isa = PBXBuildFile; fileRef = 6A6E60536AED9C399FBB618D5F2B82FE /* CardButton.swift */; };
		C9E0933B09E60C7031B27AC3632758A4 /* PrimerSDK-umbrella.h in Headers */ = {isa = PBXBuildFile; fileRef = 48CE17ABEDB356883F87C26408207B69 /* PrimerSDK-umbrella.h */; settings = {ATTRIBUTES = (Public, ); }; };
		CB95EDCC0187FA83FE033F00053869ED /* PrimerFlowEnums.swift in Sources */ = {isa = PBXBuildFile; fileRef = C99E26D6108D150A26A776C9866D6D29 /* PrimerFlowEnums.swift */; };
		CBA30CD492C71732CCF09F2098F08298 /* da.lproj in Resources */ = {isa = PBXBuildFile; fileRef = 06DA9423D05304FBB56AE73D97362ED2 /* da.lproj */; };
		CBD30762BC976DD567110DAC5CA60F94 /* OrderItem.swift in Sources */ = {isa = PBXBuildFile; fileRef = 01AE9CD9BE8181B899107530744F0FF8 /* OrderItem.swift */; };
		CBEC8758D2C1074049553488B711D177 /* CardScannerViewController+SimpleScanDelegate.swift in Sources */ = {isa = PBXBuildFile; fileRef = F74776D19F357F07334046BFEF81F5AF /* CardScannerViewController+SimpleScanDelegate.swift */; };
		CD03CE8876D745E6BE1779534B38C7E9 /* DirectDebitMandate.swift in Sources */ = {isa = PBXBuildFile; fileRef = 3C2B271CE9C4C4B0CCEAF79FC1AD246D /* DirectDebitMandate.swift */; };
		CD11DB62DB7A53C89A35207FF31BF946 /* EnsureWrappers.swift in Sources */ = {isa = PBXBuildFile; fileRef = 8F362829FD439FA9929ADF8777BDB8D4 /* EnsureWrappers.swift */; };
		CD8A2D585F9345E11F93F00ADDBDDC50 /* WebViewUtil.swift in Sources */ = {isa = PBXBuildFile; fileRef = 51E05235655350B2ACD6A669B98A70F9 /* WebViewUtil.swift */; };
		CFC01E46DCD5126FB1140D6A7BFAD2A2 /* PrimerSearchTextField.swift in Sources */ = {isa = PBXBuildFile; fileRef = D416034D1E0802B52151F1CC33232644 /* PrimerSearchTextField.swift */; };
		D41DACC528BA21D30CA4D65241D4F9F9 /* Bank.swift in Sources */ = {isa = PBXBuildFile; fileRef = C0B817384EA7D947CAE4521D5E4C2C31 /* Bank.swift */; };
		D596E2B41C673AD5018AEA0A0321E51C /* Pods-PrimerSDK_Tests-umbrella.h in Headers */ = {isa = PBXBuildFile; fileRef = EE9674DAD0C961C92687877090E1E047 /* Pods-PrimerSDK_Tests-umbrella.h */; settings = {ATTRIBUTES = (Public, ); }; };
		D6DC24C89FF770EB1D55882B825EACFE /* Parser.swift in Sources */ = {isa = PBXBuildFile; fileRef = 0DA114863BDE3B5011A3489FD5C36645 /* Parser.swift */; };
		D7DA2CEF28CC67561C7357FF4D311B18 /* CancellableCatchable.swift in Sources */ = {isa = PBXBuildFile; fileRef = B587F9AF9CC8BBA7059C3D8E1FBB69E6 /* CancellableCatchable.swift */; };
		DBD8762A7C2B5F67E727463B72D7F791 /* PrimerError.swift in Sources */ = {isa = PBXBuildFile; fileRef = 46F82E2D681BC4157F8C64A6B0B4B1EB /* PrimerError.swift */; };
		DE3154BD40E627D6C33E224A3849F08A /* ExternalPaymentMethodTokenizationViewModel.swift in Sources */ = {isa = PBXBuildFile; fileRef = 67E5E584F2ADECB06205B82BEF2BA451 /* ExternalPaymentMethodTokenizationViewModel.swift */; };
		E0A92C2F5F20B63EB297C77FCF2B66B2 /* sv.lproj in Resources */ = {isa = PBXBuildFile; fileRef = B9E6F35AA833DCFC382B01112632371D /* sv.lproj */; };
		E0E1DF0FF8F6CD766A383CC3976989FC /* PrimerViewController.swift in Sources */ = {isa = PBXBuildFile; fileRef = 025EF99C072BA5121C54896E42FDC9B1 /* PrimerViewController.swift */; };
		E12BF059B2B1D1A4FA5C4A97EEC704AE /* PrimerSDK-PrimerResources in Resources */ = {isa = PBXBuildFile; fileRef = A8B3BC107C2BDC3C03D961866F721265 /* PrimerSDK-PrimerResources */; };
		E150EB1E3DDC0F59C4FDE4E1058FCAF7 /* Foundation.framework in Frameworks */ = {isa = PBXBuildFile; fileRef = EAB6F611E86A4758835A715E4B4184F6 /* Foundation.framework */; };
		E1B91855FFFA4A60505F6D0E69ABB609 /* CatchWrappers.swift in Sources */ = {isa = PBXBuildFile; fileRef = 48E1F5BF2D0971BF50D342F51D338818 /* CatchWrappers.swift */; };
		E30C489FF2B5C2EA1488BF08DAE3340E /* RateLimitedDispatcherBase.swift in Sources */ = {isa = PBXBuildFile; fileRef = 6A2EF9CCA5F99B4FE78B14D6E28DB0C7 /* RateLimitedDispatcherBase.swift */; };
		E516BCCC44395287EB5A5CBFC577AD13 /* PrimerAPI.swift in Sources */ = {isa = PBXBuildFile; fileRef = 1020D4911385EF5041B86EAE16C17644 /* PrimerAPI.swift */; };
		E760EE21083E8268FF746CDE04B331EC /* NetworkService.swift in Sources */ = {isa = PBXBuildFile; fileRef = 0EED47AF1A857BE1C215063DBA22DDE1 /* NetworkService.swift */; };
		E7EDE6E6E53456841FA550C2C8AAA422 /* it.lproj in Resources */ = {isa = PBXBuildFile; fileRef = 19A1DBA5250023017EE046760F5079D5 /* it.lproj */; };
		E7F67E0AEEC0823098A8E38AE7E2047D /* PrimerCardholderNameFieldView.swift in Sources */ = {isa = PBXBuildFile; fileRef = 0809BF735039673A7C83763F19411A68 /* PrimerCardholderNameFieldView.swift */; };
		E8F9231347F5384C85EFBCC461A8A62B /* WrapperProtocols.swift in Sources */ = {isa = PBXBuildFile; fileRef = D84241BBF4F53A46B6704007E6935CD0 /* WrapperProtocols.swift */; };
		E9B95ED408342A399DF63F0880D5A1AC /* FormTokenizationViewModel.swift in Sources */ = {isa = PBXBuildFile; fileRef = 2BD54B9053B5934F4EB0C2AB423F59B1 /* FormTokenizationViewModel.swift */; };
		E9D389F02C54EA89F637AFC11A00655D /* PrimerTheme+Buttons.swift in Sources */ = {isa = PBXBuildFile; fileRef = 77C9B9BC398F7E23E55C05B3C8FD24F5 /* PrimerTheme+Buttons.swift */; };
		EBA2440F1AAC10374B81E2EEF3495221 /* Currency.swift in Sources */ = {isa = PBXBuildFile; fileRef = 93DD787259EC33A636AAEA571BB4633E /* Currency.swift */; };
		EBC7C281FF410C6F7E5E0FE5B9FDD410 /* VaultCheckoutViewModel.swift in Sources */ = {isa = PBXBuildFile; fileRef = 21821C57B33D9894894AFD819027B8FA /* VaultCheckoutViewModel.swift */; };
		EBFABCDDD9DA2375825FA954759A25D7 /* Keychain.swift in Sources */ = {isa = PBXBuildFile; fileRef = FE2420364D2C5BFD0D95C10AC0B71D57 /* Keychain.swift */; };
		ED3E542C26363EBD2F99B880E48455BB /* SequenceWrappers.swift in Sources */ = {isa = PBXBuildFile; fileRef = 3E9128156C4858AFC022AEC89A8D9CA8 /* SequenceWrappers.swift */; };
		ED4B84B94A981B1CF3987351AEB45978 /* VaultService.swift in Sources */ = {isa = PBXBuildFile; fileRef = 2688C2ACD56848AC078E06F393822FD6 /* VaultService.swift */; };
		ED513A66F6DD05F2EC2A1636CBBF5D50 /* PayPalService.swift in Sources */ = {isa = PBXBuildFile; fileRef = FDC14E80E23FD83BD85EC0A7527FE702 /* PayPalService.swift */; };
		ED87F531147C4C2720CE5A99D1D0454F /* PresentationController.swift in Sources */ = {isa = PBXBuildFile; fileRef = 04B9B5AE984EC36CC61056C309D47679 /* PresentationController.swift */; };
		EDB3A8B683497CC57115AA722F6ED713 /* PrimerConfiguration.swift in Sources */ = {isa = PBXBuildFile; fileRef = 927AAA1AE566A9A77AFE3732195A1149 /* PrimerConfiguration.swift */; };
		EDBFE651DFF6303A606AD10C321D3CA7 /* CardScannerViewController.swift in Sources */ = {isa = PBXBuildFile; fileRef = 90922FFF6EB316D05863137C4505F04F /* CardScannerViewController.swift */; };
		EE7C1040CB41CB7EA173A409B592B283 /* CustomStringConvertible.swift in Sources */ = {isa = PBXBuildFile; fileRef = 0EC654C5A6A812233A23842C5A9A2A2B /* CustomStringConvertible.swift */; };
		EEAC9E8654FF3E285DF3D20DD9067CC4 /* Analytics.swift in Sources */ = {isa = PBXBuildFile; fileRef = ED99B120B5AEBF4529B62E4821074118 /* Analytics.swift */; };
		EF94F06E87A39D41F326EBB044CBF744 /* Thenable.swift in Sources */ = {isa = PBXBuildFile; fileRef = A5F00150C5D2E15EE156A5B0B208F6DA /* Thenable.swift */; };
		F2355B3BCEE9A5437FE9557031F08FE1 /* Guarantee.swift in Sources */ = {isa = PBXBuildFile; fileRef = 8EC4079B74BEE0C270C521D973C6F707 /* Guarantee.swift */; };
		F6101415BCBBF2DB2E53F6B81022D3E5 /* Optional+Extensions.swift in Sources */ = {isa = PBXBuildFile; fileRef = A364843D113EEF95AF6EDA05B4A48306 /* Optional+Extensions.swift */; };
		F6281FBAD0389DE535263FE62330E427 /* Consolable.swift in Sources */ = {isa = PBXBuildFile; fileRef = 1FBE01F7993F1CBBBF40DE0C4F2BE041 /* Consolable.swift */; };
		F6FCEA41B7D4A17FD20C345E86296343 /* Pods-PrimerSDK_Example-dummy.m in Sources */ = {isa = PBXBuildFile; fileRef = 21F4ACB1142B1B9457658584BF5CD35A /* Pods-PrimerSDK_Example-dummy.m */; };
		F7E6C03EBEE052650F10DCD753CBE9E4 /* MockPrimerAPIClient.swift in Sources */ = {isa = PBXBuildFile; fileRef = 5C2728CE46B55B23D5EFC84483E67603 /* MockPrimerAPIClient.swift */; };
		F82B3E151EEC9289252698DF1B344D0A /* PaymentResponse.swift in Sources */ = {isa = PBXBuildFile; fileRef = 989B78490A943400543E27D62EA23C2F /* PaymentResponse.swift */; };
		F84987C8CD976285A6153BCA4484C9C6 /* de.lproj in Resources */ = {isa = PBXBuildFile; fileRef = 337C482087F2DE601B8826F962C356F4 /* de.lproj */; };
		F8BEF68939E6F6E4CAB747376C451C01 /* PrimerRootViewController.swift in Sources */ = {isa = PBXBuildFile; fileRef = 331740A0A9F0750EADECC24666CDF867 /* PrimerRootViewController.swift */; };
		FA5E4CFAC36739D1F5FB45744866EB1D /* PaymentMethodComponent.swift in Sources */ = {isa = PBXBuildFile; fileRef = 75410A6799436A5205AD546B93B10403 /* PaymentMethodComponent.swift */; };
		FB1EBB6688CFC8FA11C53B8B319DBFF4 /* nb.lproj in Resources */ = {isa = PBXBuildFile; fileRef = F23D81827D4FB0A6B653D41B5B05A77C /* nb.lproj */; };
		FB4561C700C92EBA5646C84D05E8E153 /* PrimerTextFieldView.xib in Resources */ = {isa = PBXBuildFile; fileRef = 5C67E847514612786C3240957E85FC20 /* PrimerTextFieldView.xib */; };
		FE0300247773773DA130110BA8D49673 /* tr.lproj in Resources */ = {isa = PBXBuildFile; fileRef = 6D0EF485CB851A953093C61C8DA0C42C /* tr.lproj */; };
		FFCD923964DA1DC84921247BFE46A59C /* AppState.swift in Sources */ = {isa = PBXBuildFile; fileRef = B879F428115F2DEFC78FAFE113C04914 /* AppState.swift */; };
/* End PBXBuildFile section */

/* Begin PBXContainerItemProxy section */
		24A3C3CAEC0C0ABD9AF667867B188E7C /* PBXContainerItemProxy */ = {
=======
		0092481C26A0AED4B157ECECD29556BC /* Queue.swift in Sources */ = {isa = PBXBuildFile; fileRef = 172310B59485215027C52B537D1BF1CB /* Queue.swift */; };
		0260394A841B3435FEC8E4C0A3597A0D /* ExternalPaymentMethodTokenizationViewModel.swift in Sources */ = {isa = PBXBuildFile; fileRef = D3C3A7BCEF1731B97B35753DC5DFA9C1 /* ExternalPaymentMethodTokenizationViewModel.swift */; };
		03696BCD21D3D1EFA81EAC237B97EEC9 /* PrimerContainerViewController.swift in Sources */ = {isa = PBXBuildFile; fileRef = D8DC2CE3BDEFDBC15A76B9851AA15CE9 /* PrimerContainerViewController.swift */; };
		03E9D1C0AD1D0C9C845409811DC63958 /* PrimerTableViewCell.swift in Sources */ = {isa = PBXBuildFile; fileRef = D73AB0D66C6FBC70FF6BA0DBAD538939 /* PrimerTableViewCell.swift */; };
		041F3741651A9FC312929613F98B4DB7 /* PaymentMethodConfiguration.swift in Sources */ = {isa = PBXBuildFile; fileRef = 52001C8D796B59D08CE3E639935A525D /* PaymentMethodConfiguration.swift */; };
		04F456EDDF6D2411C370B2D0E4C50336 /* PaymentMethodToken.swift in Sources */ = {isa = PBXBuildFile; fileRef = 8ECE1972DE8671EE28EA67383E11251F /* PaymentMethodToken.swift */; };
		050E7051347DE0F1C35C43E9393A1E30 /* ClientToken.swift in Sources */ = {isa = PBXBuildFile; fileRef = 8E6213539AD40CC643EF5DEBD189F0E1 /* ClientToken.swift */; };
		0595B996AE3F64B5A306718061A9BFE2 /* UIColorExtension.swift in Sources */ = {isa = PBXBuildFile; fileRef = 32ED91EBD3A802A1EABD21272A859A55 /* UIColorExtension.swift */; };
		07797D96E5FBD447C7259DC24ED7E072 /* Endpoint.swift in Sources */ = {isa = PBXBuildFile; fileRef = F9AD4D4255D1ECE452A1E82F229AAEFD /* Endpoint.swift */; };
		0A167C97C6D4DE0A5D797C9EDF987BA8 /* Catchable.swift in Sources */ = {isa = PBXBuildFile; fileRef = 245222A1458F62E308A4384AEA5C6758 /* Catchable.swift */; };
		0D0497B3BA2C07DCCD797CA1718ED3CE /* Guarantee.swift in Sources */ = {isa = PBXBuildFile; fileRef = 54C23D3F6C2A5A2A826A4BC09EE3F00D /* Guarantee.swift */; };
		103000B4FBC1ACD8C04A9B31E8C5F4DB /* PrimerScrollView.swift in Sources */ = {isa = PBXBuildFile; fileRef = 02E8DE288D87A0619964351EB5CD31AB /* PrimerScrollView.swift */; };
		136CA5BE4F232661D071953B01D4FCC9 /* Bank.swift in Sources */ = {isa = PBXBuildFile; fileRef = 9F5B59864098670501304F14681CCDA5 /* Bank.swift */; };
		152D4B2EF68AC3896D7DF388DBD0A832 /* SequenceWrappers.swift in Sources */ = {isa = PBXBuildFile; fileRef = 2EDD41779CE7E47DFC872A1F5BBC52F7 /* SequenceWrappers.swift */; };
		15435F0991A0D73C9D06183EE8A90489 /* Parser.swift in Sources */ = {isa = PBXBuildFile; fileRef = 94A5DD9CD5A3504ED29F5DD315C6FE4A /* Parser.swift */; };
		16F2A43E5A239C7AA675B2DA9ADE9FB5 /* CardButton.swift in Sources */ = {isa = PBXBuildFile; fileRef = D24876222D7667A85FA6D1A0B42E0B1E /* CardButton.swift */; };
		18BA922E2AA9A379D1490F98BFB1A638 /* PrimerRootViewController.swift in Sources */ = {isa = PBXBuildFile; fileRef = AEA457BD0202F98A15F5813D65C56B5A /* PrimerRootViewController.swift */; };
		1B65A5EDDFD73578E14EE0E6F053732F /* PrimerAPIClient+3DS.swift in Sources */ = {isa = PBXBuildFile; fileRef = 230DA0B669BF1E1B48C169B84E39DE0C /* PrimerAPIClient+3DS.swift */; };
		1DA5642F1D0FB7A327DBC6EB504F0F82 /* QRCodeTokenizationViewModel.swift in Sources */ = {isa = PBXBuildFile; fileRef = 15F5564050B61FD9085FF3B590482950 /* QRCodeTokenizationViewModel.swift */; };
		1DDB84BE2C0A22F7FCB06F899EF51D94 /* Resolver.swift in Sources */ = {isa = PBXBuildFile; fileRef = 083BEBDE85E05CBE84E2102B0CE03693 /* Resolver.swift */; };
		2374581EADB0F2EAD74A94DAC32D5DB5 /* PrimerViewExtensions.swift in Sources */ = {isa = PBXBuildFile; fileRef = EFF27A83CF14227A54FA1BC7AAF71A4E /* PrimerViewExtensions.swift */; };
		2594606B8F627F9610EB88FF04C31A89 /* RateLimitedDispatcherBase.swift in Sources */ = {isa = PBXBuildFile; fileRef = FE811228CD0DE8D42C40D26568350079 /* RateLimitedDispatcherBase.swift */; };
		270CFF0FC749F57C0605262D27016D14 /* Pods-PrimerSDK_Tests-dummy.m in Sources */ = {isa = PBXBuildFile; fileRef = D66C3890C3566F38C935A2FFD9A237B0 /* Pods-PrimerSDK_Tests-dummy.m */; };
		276A43BC4D72BEB48E7E3EAD23CB9DFA /* de.lproj in Resources */ = {isa = PBXBuildFile; fileRef = 99A16ED71F71BCC79EE42CA7316CBE54 /* de.lproj */; };
		27AA525F0AEDC8802C885ACBFD96A034 /* PrimerTextFieldView.xib in Resources */ = {isa = PBXBuildFile; fileRef = 33908D4030CD6D2777B6F2A3A39A2BA7 /* PrimerTextFieldView.xib */; };
		29599D2699728C972715B892EAE3FF90 /* AnalyticsService.swift in Sources */ = {isa = PBXBuildFile; fileRef = 15729316223F780F07886B5103632403 /* AnalyticsService.swift */; };
		2B2C6CB419AABA35980392EC2DF29559 /* PrimerViewController.swift in Sources */ = {isa = PBXBuildFile; fileRef = B16B64114DAC6A245E4EC08D63D11C3B /* PrimerViewController.swift */; };
		2CEFA54199C317706CC273B3335FABDB /* CancellableCatchable.swift in Sources */ = {isa = PBXBuildFile; fileRef = 04BC52DB26209232565EB6D64117CD16 /* CancellableCatchable.swift */; };
		2D95B0551E55BC89AE88DA7E811BF151 /* CancellablePromise.swift in Sources */ = {isa = PBXBuildFile; fileRef = 3BC267C511EFE235299E39238CB0A854 /* CancellablePromise.swift */; };
		2E53B42B27EAE69646BA9A3F45E93AF7 /* AdyenDotPay.swift in Sources */ = {isa = PBXBuildFile; fileRef = DFCD2BA9FF43387B66438A5656B7AD0C /* AdyenDotPay.swift */; };
		2F84EEC6B4ED72E1C3068732DA836EB1 /* ReloadDelegate.swift in Sources */ = {isa = PBXBuildFile; fileRef = 623D554528403B790278012244829BAE /* ReloadDelegate.swift */; };
		317B8FB58B149224A7ED989602FC207E /* LogEvent.swift in Sources */ = {isa = PBXBuildFile; fileRef = 0611BDF23F5EEDF21D7A8EA270A544AA /* LogEvent.swift */; };
		35418F43F8C7E4E203F0A44405701E3C /* StrictRateLimitedDispatcher.swift in Sources */ = {isa = PBXBuildFile; fileRef = 70CB9D00718A48964435E3FDD2C1B006 /* StrictRateLimitedDispatcher.swift */; };
		37D7B30AFFC5E10938124329C9863294 /* PrimerTheme.swift in Sources */ = {isa = PBXBuildFile; fileRef = 0068FBE653AD809774072D8578BE43AA /* PrimerTheme.swift */; };
		39151199AFD2A6A34657F5E64B10D1FE /* CatchWrappers.swift in Sources */ = {isa = PBXBuildFile; fileRef = 3DCD2B5F0CFE763E21AAB9A1FFB309CF /* CatchWrappers.swift */; };
		39D3D04420F5CB3C4EB4C1B91F639B55 /* TokenizationService.swift in Sources */ = {isa = PBXBuildFile; fileRef = D175822FDFF8545EA7FC7C8B6544399B /* TokenizationService.swift */; };
		3A2F93BB90B39995E4444D402209D3E5 /* BundleExtension.swift in Sources */ = {isa = PBXBuildFile; fileRef = 226908676249F163A613C26B265BDCC7 /* BundleExtension.swift */; };
		3A4979AA5A14EC871E5789C48F1CFD2B /* Klarna.swift in Sources */ = {isa = PBXBuildFile; fileRef = 4871FC4CA1DCCCBD3161678BFE48A720 /* Klarna.swift */; };
		3B6D31FCFA039C0A20A23181A3DA4A83 /* PrimerAPIClient+Promises.swift in Sources */ = {isa = PBXBuildFile; fileRef = B5B0905C28F698A5E477F88A547F692A /* PrimerAPIClient+Promises.swift */; };
		3DAFD2D1A72AAED100D4A975389228B9 /* CheckoutModule.swift in Sources */ = {isa = PBXBuildFile; fileRef = CB66C51973D41817225390719507E6C6 /* CheckoutModule.swift */; };
		3DB022B686B846AFA027683544506566 /* PrimerThemeData.swift in Sources */ = {isa = PBXBuildFile; fileRef = 483F653BE427B125B7EF794CCA6E9ED1 /* PrimerThemeData.swift */; };
		3F1F3AF6570E452D3D4E0819AB046E68 /* CardScannerViewController.swift in Sources */ = {isa = PBXBuildFile; fileRef = B2F037361D68ED3E7851B45B6C5978DC /* CardScannerViewController.swift */; };
		3F641F184BC77768E0FA7F6F2D0AE524 /* IntExtension.swift in Sources */ = {isa = PBXBuildFile; fileRef = 8D1AF201026F97007D23B7E2F5A90ACF /* IntExtension.swift */; };
		3FC168CA5882BB6C032234FE634AE040 /* hang.swift in Sources */ = {isa = PBXBuildFile; fileRef = 2569386F586330C9669B1FFB07A47DB6 /* hang.swift */; };
		3FFF03900880D5D0EDF81A74CB62D862 /* DirectDebitMandate.swift in Sources */ = {isa = PBXBuildFile; fileRef = F2A9E312431C477D139D71A847E95C50 /* DirectDebitMandate.swift */; };
		42CAB4B1E0E1D13AEBBD13ADA0FF7CF8 /* PrimerCardNumberFieldView.swift in Sources */ = {isa = PBXBuildFile; fileRef = 611EFD9900AAD945198B7B4B3EA02120 /* PrimerCardNumberFieldView.swift */; };
		437328FCD18ACBD42EDD468B21246127 /* PrimerWebViewController.swift in Sources */ = {isa = PBXBuildFile; fileRef = EA7E364CA09D16F5FD5732D8D183C59C /* PrimerWebViewController.swift */; };
		44507CD0827F918DCF0E7321ADCC253C /* CancellableThenable.swift in Sources */ = {isa = PBXBuildFile; fileRef = 085E8A73FBFFAF2897673454C98A70F3 /* CancellableThenable.swift */; };
		44F87ACA1F45D5DA880F40D57B96AC7C /* Icons.xcassets in Resources */ = {isa = PBXBuildFile; fileRef = 1ED5E11A9A9D6FF197C5E00649214E2D /* Icons.xcassets */; };
		4A5D0865C1A54D98C8BE97BE19314226 /* CardScannerViewController+SimpleScanDelegate.swift in Sources */ = {isa = PBXBuildFile; fileRef = 2D0DE74DFF06586911F979DA8F271E43 /* CardScannerViewController+SimpleScanDelegate.swift */; };
		4A94BB65671FE4DB0D4E62FFD9F191BB /* Pods-PrimerSDK_Example-umbrella.h in Headers */ = {isa = PBXBuildFile; fileRef = 3780FF276696624E5AD4A629D4CC4AD8 /* Pods-PrimerSDK_Example-umbrella.h */; settings = {ATTRIBUTES = (Public, ); }; };
		4AE11652F2D2538E0C8837F92C1F653E /* PrimerCVVFieldView.swift in Sources */ = {isa = PBXBuildFile; fileRef = A6C8D77D0BBB98113B309772FF6EB873 /* PrimerCVVFieldView.swift */; };
		4C54FF021A44DA3AF322055EDA0FC814 /* AES256.swift in Sources */ = {isa = PBXBuildFile; fileRef = F2F275B4573DFAE7DADB4CF9A0CD237E /* AES256.swift */; };
		4D8725EB4D841E3A20FA81F8C28D0EF5 /* PrimerSDK-PrimerResources in Resources */ = {isa = PBXBuildFile; fileRef = A8B3BC107C2BDC3C03D961866F721265 /* PrimerSDK-PrimerResources */; };
		4D8E4B6811D92107B150656713921C11 /* DependencyInjection.swift in Sources */ = {isa = PBXBuildFile; fileRef = D92B28668C90FD2AA5E405015E594321 /* DependencyInjection.swift */; };
		4DEC7019DCB32578CCC02F0EEF680BC3 /* PrimerButton.swift in Sources */ = {isa = PBXBuildFile; fileRef = 66B81E36E73D82EE013E0C311AC40DD3 /* PrimerButton.swift */; };
		50909DC7EBF6F82C3D6D2395A12F3EAB /* PrimerThemeData+Deprecated.swift in Sources */ = {isa = PBXBuildFile; fileRef = E6E585DE4431A007FB1683A3245C5145 /* PrimerThemeData+Deprecated.swift */; };
		5092CB2BC4EC2CCDC818EC38693F239A /* nl.lproj in Resources */ = {isa = PBXBuildFile; fileRef = 3490507EEE486AB920BFF6F4BD4A35D7 /* nl.lproj */; };
		51CF4890202AABDBD5A0333015B2D359 /* PrimerPostalCodeFieldView.swift in Sources */ = {isa = PBXBuildFile; fileRef = CCCC61EEE4B24AA1197D810A865F843C /* PrimerPostalCodeFieldView.swift */; };
		51D19FDD9C86CCAD90247497A78D8001 /* PrimerTheme+TextStyles.swift in Sources */ = {isa = PBXBuildFile; fileRef = F3DEA5BAEA900DA5E41FBC63A448ED4D /* PrimerTheme+TextStyles.swift */; };
		521CEE99E34C66242E4880782BCE844B /* BankSelectorViewController.swift in Sources */ = {isa = PBXBuildFile; fileRef = 8A9CF69CE5E49E257F69AE9DD42D4477 /* BankSelectorViewController.swift */; };
		5254CE69CFDFFC163FD1D0410961EB22 /* DateExtension.swift in Sources */ = {isa = PBXBuildFile; fileRef = 6C2C226BA9A7A1A7E1467EEC2876C9B3 /* DateExtension.swift */; };
		5266E865C5533C0063CBE8F9F9B04160 /* PrimerTheme+Views.swift in Sources */ = {isa = PBXBuildFile; fileRef = 928B4EAC4B27A524EB13E70E421BC673 /* PrimerTheme+Views.swift */; };
		52BCBFF03EF6CD24013D339E437DFDA4 /* ClientSession.swift in Sources */ = {isa = PBXBuildFile; fileRef = 27D6D28C9E43C4CD7856C4F691564DC1 /* ClientSession.swift */; };
		52E5F4A420CD39E8BA2CB858CD1F0B34 /* PrimerAPI.swift in Sources */ = {isa = PBXBuildFile; fileRef = AE06AB3D952377AB081ABE7E1A8E7E7B /* PrimerAPI.swift */; };
		5372DF37F590AFE3819D3EC2BF300CBF /* PrimerNavigationController.swift in Sources */ = {isa = PBXBuildFile; fileRef = D0D728E546C2350EF986E62753B8372D /* PrimerNavigationController.swift */; };
		537FBBA25DF15638AB2BF79137D3CBC2 /* Error.swift in Sources */ = {isa = PBXBuildFile; fileRef = D42A57B5A1CC0ECBA9AC63A1A925356F /* Error.swift */; };
		53FB9088CDA9259FF7F118550C5C6CBD /* SuccessMessage.swift in Sources */ = {isa = PBXBuildFile; fileRef = 7DEFF97A4F689C610F83F98B628EA2E1 /* SuccessMessage.swift */; };
		555E7CCB677A5CA08585F9B25E9CA06C /* JSONParser.swift in Sources */ = {isa = PBXBuildFile; fileRef = 3E0AF10485474EDD0683F63A4B20C914 /* JSONParser.swift */; };
		55A1E3B83EE6A48C1CEAB97A023E3DE8 /* ClientTokenService.swift in Sources */ = {isa = PBXBuildFile; fileRef = 18CFE38B18A085E1007160D7E7F1EF05 /* ClientTokenService.swift */; };
		561540F79BBBEC2DC2C1E3BA6319210D /* PrimerAPIClient.swift in Sources */ = {isa = PBXBuildFile; fileRef = B289408B16AFF3CDFD81484BE1FB67AC /* PrimerAPIClient.swift */; };
		56AD8B9B492961BC39DD7A65C971BB92 /* FinallyWrappers.swift in Sources */ = {isa = PBXBuildFile; fileRef = 9CCDE4644F695800DBF0A2C143FFC52E /* FinallyWrappers.swift */; };
		576CBFE7BB80FC46B6F006AE6E711708 /* Foundation.framework in Frameworks */ = {isa = PBXBuildFile; fileRef = EAB6F611E86A4758835A715E4B4184F6 /* Foundation.framework */; };
		5785EAA6C2B59456365E869A0428C78E /* ExternalViewModel.swift in Sources */ = {isa = PBXBuildFile; fileRef = 9C5B64C40AADDA04AE48C80CD2678BFD /* ExternalViewModel.swift */; };
		5CC5E4989EB00CE99C9BE552D3DFEDD3 /* sv.lproj in Resources */ = {isa = PBXBuildFile; fileRef = 80F92E4D2CC1239C33618FE0E5299C37 /* sv.lproj */; };
		5CEC5EACE2D2FA0E2E291EF40A71B21D /* tr.lproj in Resources */ = {isa = PBXBuildFile; fileRef = 21151353CE093DE466C715BC84B6E012 /* tr.lproj */; };
		5CFB5F90530CFE7493B956ED77DF93FD /* PrimerSettings.swift in Sources */ = {isa = PBXBuildFile; fileRef = F395BB87F040653649D26705E6D29514 /* PrimerSettings.swift */; };
		60D13DE4CD5B5C429EF13D23357E22A6 /* pl.lproj in Resources */ = {isa = PBXBuildFile; fileRef = 1227FD187105BE929D9F2EB65809DDA3 /* pl.lproj */; };
		619B2B78342AB85A1CB9CE66ECDA04E2 /* DataExtension.swift in Sources */ = {isa = PBXBuildFile; fileRef = A91CB6E0C1205B1C335F9B9FC0AF4EEE /* DataExtension.swift */; };
		61A2006754283632E8A4C3BB370EE5DE /* URLExtension.swift in Sources */ = {isa = PBXBuildFile; fileRef = 302845494C21CE74EF505E735788217F /* URLExtension.swift */; };
		61C5A312598FED9BEB2B95C87A8B394B /* PrimerResultComponentView.swift in Sources */ = {isa = PBXBuildFile; fileRef = 85A8E139E77EAA026B55273D6D6C18BA /* PrimerResultComponentView.swift */; };
		63073F08242F79C6B77CF86B9941EFFB /* VaultPaymentMethodViewController.swift in Sources */ = {isa = PBXBuildFile; fileRef = AE6676AD4747CC97E9CA1AC95B89322C /* VaultPaymentMethodViewController.swift */; };
		633DE432C5EA6069405EA19F8B977043 /* Analytics.swift in Sources */ = {isa = PBXBuildFile; fileRef = 26E242DF756E7223E1D196C724914548 /* Analytics.swift */; };
		6376A5D8808E85453BF4FF51320AE823 /* race.swift in Sources */ = {isa = PBXBuildFile; fileRef = 63BC7DD25F0F8CE6B09D8269F32CA97D /* race.swift */; };
		63C4E2830A278877676C830409731700 /* BankSelectorTokenizationViewModel.swift in Sources */ = {isa = PBXBuildFile; fileRef = E00CD5E18D2CF3C10131C18C8E934B47 /* BankSelectorTokenizationViewModel.swift */; };
		6637EEDCAA4E7C8F90BFB874B2AE6C84 /* after.swift in Sources */ = {isa = PBXBuildFile; fileRef = 80C4F1B722C13D34F81A8428DD734972 /* after.swift */; };
		67E1426907C5EE10A8A077636E6B5703 /* PrimerTheme+Borders.swift in Sources */ = {isa = PBXBuildFile; fileRef = AC35945D9EA9FE90881275DF39B9A8C9 /* PrimerTheme+Borders.swift */; };
		6980023493F6FA936423370763BCD8C2 /* Currency.swift in Sources */ = {isa = PBXBuildFile; fileRef = 815FDD7D6F8D2B3319B00645207F0D20 /* Currency.swift */; };
		6C3796C0309423D648A3EDEEC9473995 /* PaymentMethodConfigService.swift in Sources */ = {isa = PBXBuildFile; fileRef = 9A12B46EC7CA70CE086992238D0D274D /* PaymentMethodConfigService.swift */; };
		6C9169319397ACD337FD71BE246D2B78 /* ErrorHandler.swift in Sources */ = {isa = PBXBuildFile; fileRef = 8E43E9A144EE0933E8FBE87D4759B6CF /* ErrorHandler.swift */; };
		6DE7435272E3E9211DC1E1D260A6823C /* 3DSService+Promises.swift in Sources */ = {isa = PBXBuildFile; fileRef = 1C284EADBD05AA428377DE525D6BBE38 /* 3DSService+Promises.swift */; };
		716224FAD488928663C73557BB322493 /* MockPrimerAPIClient.swift in Sources */ = {isa = PBXBuildFile; fileRef = 3BB95BB9B5325E72F0EF0375E45C9915 /* MockPrimerAPIClient.swift */; };
		72505EB57519FB6003249E9AF860FD18 /* Throwable.swift in Sources */ = {isa = PBXBuildFile; fileRef = 42939C10F53AEB6838E45F668EF14489 /* Throwable.swift */; };
		7261B011B19895759909A114CF7584BF /* AnalyticsEvent.swift in Sources */ = {isa = PBXBuildFile; fileRef = 0462A3E7B214C8A8DEA01DF524E8D6A0 /* AnalyticsEvent.swift */; };
		72D36398AFBFC9C1845CBFEAC4AF8C4B /* PrimerTheme+Inputs.swift in Sources */ = {isa = PBXBuildFile; fileRef = BF665BFED902E97AA70D45EACDB70582 /* PrimerTheme+Inputs.swift */; };
		73C3BE92697CEA74D13EF727B9B02950 /* URLSessionStack.swift in Sources */ = {isa = PBXBuildFile; fileRef = A320A500A23B6C8D1E26602019C04F43 /* URLSessionStack.swift */; };
		763DD04704B3F503672D0EDFFEC4F282 /* pt.lproj in Resources */ = {isa = PBXBuildFile; fileRef = 11A2EF614EA3193A4F8435709DE25312 /* pt.lproj */; };
		76D27DEE58C8B598A9387A178A884A07 /* PrimerTheme+Buttons.swift in Sources */ = {isa = PBXBuildFile; fileRef = D2F23BE7BD8DDB2F500DA13BFEB5094F /* PrimerTheme+Buttons.swift */; };
		77DFDDA9E3EC595A46060FFE0E62A404 /* UIKit.framework in Frameworks */ = {isa = PBXBuildFile; fileRef = D245E0514AAC1A2B9A6D5EA2F383E90F /* UIKit.framework */; };
		7895D41DEBE4BEEE92976A43CB478E14 /* PrimerFormViewController.swift in Sources */ = {isa = PBXBuildFile; fileRef = 2C873EB0B85CBC4C8E5FDA1460EB632D /* PrimerFormViewController.swift */; };
		7ED52C6E15160E4538AD904FC882BCDD /* AnyEncodable.swift in Sources */ = {isa = PBXBuildFile; fileRef = C98A21D2C087B60D8F8DB2282B11E351 /* AnyEncodable.swift */; };
		7F584BBE80B69C754D715A096F533615 /* PrimerCardholderNameFieldView.swift in Sources */ = {isa = PBXBuildFile; fileRef = 0D0077DB972F14F98FA835D8E91CB830 /* PrimerCardholderNameFieldView.swift */; };
		826C77A351C0807BCAAB2D868C5DD969 /* PrimerImage.swift in Sources */ = {isa = PBXBuildFile; fileRef = AFFDCFA184741E7C15B537B5ED83B2D0 /* PrimerImage.swift */; };
		833A53225D977B69D4FAAEA4ACB046F7 /* PrimerTextField.swift in Sources */ = {isa = PBXBuildFile; fileRef = 54A75197BFC7073F11D3276EBDA12629 /* PrimerTextField.swift */; };
		84568ED8F9FA4D47EC68DAF5F060342B /* Dispatcher.swift in Sources */ = {isa = PBXBuildFile; fileRef = 9DA6297357FF9EF2979C6C2B7B15C63A /* Dispatcher.swift */; };
		8613C6463E9A9C668656AC0D8372BB81 /* FormTokenizationViewModel.swift in Sources */ = {isa = PBXBuildFile; fileRef = E586B97588C6CCF60923360654EC6392 /* FormTokenizationViewModel.swift */; };
		86AF48DFF97D6B2ED4F7D4C4D2D55BD7 /* ApplePayTokenizationViewModel.swift in Sources */ = {isa = PBXBuildFile; fileRef = 4BFDE37871A18A63D93A69DD755CE9B5 /* ApplePayTokenizationViewModel.swift */; };
		8955DFB682F1E181570E9D66C4C85FDD /* PrimerUniversalCheckoutViewController.swift in Sources */ = {isa = PBXBuildFile; fileRef = AF1D1727B842CD84461A33F53068C722 /* PrimerUniversalCheckoutViewController.swift */; };
		8B4130FE496CAC8C4A76972F69BE5661 /* Mask.swift in Sources */ = {isa = PBXBuildFile; fileRef = C0BE69109DE7E72A548DA6BC30B27AFF /* Mask.swift */; };
		8CB976608D4D34C8219CA4B175024872 /* MockSuccess.swift in Sources */ = {isa = PBXBuildFile; fileRef = D8C290937D0CAEE0588752BFB4EAAA83 /* MockSuccess.swift */; };
		8D5C714ED74C3861A4B0099F1E78A41F /* PrimerSDK-umbrella.h in Headers */ = {isa = PBXBuildFile; fileRef = 48CE17ABEDB356883F87C26408207B69 /* PrimerSDK-umbrella.h */; settings = {ATTRIBUTES = (Public, ); }; };
		8D785974999C53FE6F07782DC7B4D628 /* PrimerConfiguration.swift in Sources */ = {isa = PBXBuildFile; fileRef = 562E129219D4AD091E25C9717D2D5386 /* PrimerConfiguration.swift */; };
		8DCB33EAC489EC9126EA4C201339DDBC /* AppState.swift in Sources */ = {isa = PBXBuildFile; fileRef = B8D6645D6EE0ADE8427E166D9D173FB9 /* AppState.swift */; };
		8FB7B9418330633E1B210F2420B69F76 /* PrimerLoadingViewController.swift in Sources */ = {isa = PBXBuildFile; fileRef = 252E7408C0A9CFBE5CE5B502316581D3 /* PrimerLoadingViewController.swift */; };
		940F42D7B74FF9A5E03D62250EF9386D /* Foundation.framework in Frameworks */ = {isa = PBXBuildFile; fileRef = EAB6F611E86A4758835A715E4B4184F6 /* Foundation.framework */; };
		9418407405138220F5FA18B7FFDB29E9 /* PrimerSDK-dummy.m in Sources */ = {isa = PBXBuildFile; fileRef = 1753FADFBFB5C3386D1673DF56C810B3 /* PrimerSDK-dummy.m */; };
		952A053361180B67035ADFD56D55AC5D /* Apaya.swift in Sources */ = {isa = PBXBuildFile; fileRef = 311F03B2BDB49BE3D2759669C8F099EF /* Apaya.swift */; };
		9567F645A8C0A17B773C470AE892A0E3 /* firstly.swift in Sources */ = {isa = PBXBuildFile; fileRef = D89A6F7CEE7C96EA890D32DB2C041760 /* firstly.swift */; };
		95A328813874955F3709F267AE28881E /* PrimerTextFieldView.swift in Sources */ = {isa = PBXBuildFile; fileRef = D8BA42756539BF37EAE4809C28946DCE /* PrimerTextFieldView.swift */; };
		964B109E7C35CE41CBB4C5F890E24EE6 /* AnyDecodable.swift in Sources */ = {isa = PBXBuildFile; fileRef = 3B0E27221E5EE47145C9B34B863A301C /* AnyDecodable.swift */; };
		964CB1BEEE904E8A4255E0A36F3FA65A /* DirectDebitService.swift in Sources */ = {isa = PBXBuildFile; fileRef = 544F9A01799AA360D339A717B87BD95D /* DirectDebitService.swift */; };
		96924883B833093810F3ACA1241F12F2 /* CardComponentsManager.swift in Sources */ = {isa = PBXBuildFile; fileRef = 5A9DC3CF12BE453ABD3C892ACF4410A1 /* CardComponentsManager.swift */; };
		96FB1FF3AB658AE74C92F465892F0D7E /* VaultPaymentMethodViewModel.swift in Sources */ = {isa = PBXBuildFile; fileRef = 01934B9D6B3170BD10F75D5F255CB49E /* VaultPaymentMethodViewModel.swift */; };
		9850030457A3B863ADE3C83BB33B9F5D /* UXMode.swift in Sources */ = {isa = PBXBuildFile; fileRef = D4EB54B85C44F8C18F134F6D0DB4EF29 /* UXMode.swift */; };
		9966017E6055264F7C5A53D1A4213BBC /* Thenable.swift in Sources */ = {isa = PBXBuildFile; fileRef = 253286B87F0C51E77D2194E70CC6AF06 /* Thenable.swift */; };
		9BF64D32B5FF084F8606337F2B765D8B /* 3DS.swift in Sources */ = {isa = PBXBuildFile; fileRef = 06FC7DA50B7667CC8D2C37E3527F1FB4 /* 3DS.swift */; };
		9C8B6407D17F685897BDE0030D8C5D76 /* VaultPaymentMethodView.swift in Sources */ = {isa = PBXBuildFile; fileRef = 789E5E1B9371A090186E2D905E2C4DC1 /* VaultPaymentMethodView.swift */; };
		9D2BAEF6593B605697C47BAF8211E871 /* 3DSService.swift in Sources */ = {isa = PBXBuildFile; fileRef = 45FAFBC642FD91C0736524579E2156BD /* 3DSService.swift */; };
		9E309CC8BD090F9C9BE358DFC21382BE /* RecoverWrappers.swift in Sources */ = {isa = PBXBuildFile; fileRef = 161BBDF9C4524945D01227F07679868B /* RecoverWrappers.swift */; };
		9E948E224A4C779F310050ACF1460659 /* PaymentMethodConfigurationOptions.swift in Sources */ = {isa = PBXBuildFile; fileRef = CED8D366AB949CBBB0AF5EE44B5F8038 /* PaymentMethodConfigurationOptions.swift */; };
		9F1C423C1785D0A92B3C7ED0885D671C /* PrimerNavigationBar.swift in Sources */ = {isa = PBXBuildFile; fileRef = C6B9A4DFACA833FA1084551D2C12BCD9 /* PrimerNavigationBar.swift */; };
		9F98904B56BB21E5B09D640E425EEE0F /* PaymentResponse.swift in Sources */ = {isa = PBXBuildFile; fileRef = 8C5E77F38B034BDFFA04FA21E09874A9 /* PaymentResponse.swift */; };
		A10F87B849CE071B811B7DB1B50502A3 /* PaymentMethodTokenizationViewModel.swift in Sources */ = {isa = PBXBuildFile; fileRef = 9239150727E9183AFC234CE1CB3CC74E /* PaymentMethodTokenizationViewModel.swift */; };
		A52BC5A146A367299E080EF1A2E731DF /* SuccessViewController.swift in Sources */ = {isa = PBXBuildFile; fileRef = A5999CC5E6E3F5BF4ECC3AB14043E9C2 /* SuccessViewController.swift */; };
		A53CC3EB527EB504787A775961672B1C /* ApayaTokenizationViewModel.swift in Sources */ = {isa = PBXBuildFile; fileRef = 9F581B833734D2450330B9D1B6EDCF6D /* ApayaTokenizationViewModel.swift */; };
		A5D1C4712DB9FBD62A95B520A4415F69 /* PostalCode.swift in Sources */ = {isa = PBXBuildFile; fileRef = D404F60E21F0A533F3598E6A99A7E4D8 /* PostalCode.swift */; };
		A99AF6ED5831833CADBA6DABD5958EF5 /* Configuration.swift in Sources */ = {isa = PBXBuildFile; fileRef = A9B0940F40E30DF2C3BD8995AE7888A7 /* Configuration.swift */; };
		AAF849C24D90CE4AE0CF1C3F7FD4ACE1 /* ApplePay.swift in Sources */ = {isa = PBXBuildFile; fileRef = 40C33A171DC403B528312DFC3311099D /* ApplePay.swift */; };
		AB31723D2545155FAE46890F415D2794 /* ResumeHandlerProtocol.swift in Sources */ = {isa = PBXBuildFile; fileRef = AFA6698C0225C253FE79ED4625360D64 /* ResumeHandlerProtocol.swift */; };
		AB8A4A7B4216933BBEAB6BED5056A062 /* Customer.swift in Sources */ = {isa = PBXBuildFile; fileRef = FDBA86AAC3E123E3D9EF7A6C1635B444 /* Customer.swift */; };
		AD848807D6F11D2E9274CEF8D12876B6 /* el.lproj in Resources */ = {isa = PBXBuildFile; fileRef = 514E1C130792F4A7B50E30EC36976C2D /* el.lproj */; };
		AE9BAAD1373C80C18D84811EA9FF1145 /* UIDeviceExtension.swift in Sources */ = {isa = PBXBuildFile; fileRef = 49700F2EF79DEB1686440BA9336C0B50 /* UIDeviceExtension.swift */; };
		AEA3B41FB08976C6B2225DA4936494FA /* StringExtension.swift in Sources */ = {isa = PBXBuildFile; fileRef = B7035F9DD99D28680DCA7327CE14A1D0 /* StringExtension.swift */; };
		AFEFF07773B3EE08035AED81ECE055AF /* PrimerFlowEnums.swift in Sources */ = {isa = PBXBuildFile; fileRef = 130ACCE6C56756A757400AD387E9DF25 /* PrimerFlowEnums.swift */; };
		B0ED180ED219D56D0262AA3031E2AA5F /* EnsureWrappers.swift in Sources */ = {isa = PBXBuildFile; fileRef = CC73833B512B3AD6CD3934E999847F18 /* EnsureWrappers.swift */; };
		B3297CC801500117284667BB6E2DB305 /* WebViewUtil.swift in Sources */ = {isa = PBXBuildFile; fileRef = 6D230D7973725795676E2CBBF15D0C96 /* WebViewUtil.swift */; };
		B60FC3A2ED5C588C3C9FF915C894EA85 /* ImageName.swift in Sources */ = {isa = PBXBuildFile; fileRef = E19CA33876478688411ED5750032F508 /* ImageName.swift */; };
		B90937083CE45ECEE0460D5FF73CBC3E /* PrimerTheme+Colors.swift in Sources */ = {isa = PBXBuildFile; fileRef = 9985ED903F6DB45F74C4344FF83EFC6F /* PrimerTheme+Colors.swift */; };
		B96364B277DDC131E83702C785B1C29E /* QRCodeViewController.swift in Sources */ = {isa = PBXBuildFile; fileRef = 3C0DCC0266FB454B8E34B4ADE062F73E /* QRCodeViewController.swift */; };
		BA4CF985C5C9F2AC0006295C82B007D1 /* PayPal.swift in Sources */ = {isa = PBXBuildFile; fileRef = 5ADDE422B99EBE503519B58756FF517C /* PayPal.swift */; };
		BB727F5939C119BBB4CA1B5EC983C6B8 /* fr.lproj in Resources */ = {isa = PBXBuildFile; fileRef = C08CF6CAA79757AB5B4ADE83B68593E5 /* fr.lproj */; };
		BE0C41651FB4235A8C65BD1636CF5C12 /* PrimerError.swift in Sources */ = {isa = PBXBuildFile; fileRef = 2857CDA152872C3CA6311B4D6C4C87EF /* PrimerError.swift */; };
		BE5DF5C2A9FABE9433028A852FC83C70 /* PaymentMethodComponent.swift in Sources */ = {isa = PBXBuildFile; fileRef = F1E68D224449329612504FA686DFFFD3 /* PaymentMethodComponent.swift */; };
		BF9C29A093ED42B56F90D1FED8207EA0 /* Device.swift in Sources */ = {isa = PBXBuildFile; fileRef = 18EB1F7045B80C767CB0A9B3FBCB5A47 /* Device.swift */; };
		BFB115EAFC13751D2DA2A67CC10259CC /* WrapperProtocols.swift in Sources */ = {isa = PBXBuildFile; fileRef = 1B8FCF1AF36C6F7460D075CB61D3FC4E /* WrapperProtocols.swift */; };
		C154063E9B641499297DEDBE5AB749E6 /* Logger.swift in Sources */ = {isa = PBXBuildFile; fileRef = 21D591E66A92F3A79C53FAB3EF4A2E27 /* Logger.swift */; };
		C28C34840AA4BBD3BAFCEBC663784AFC /* ThenableWrappers.swift in Sources */ = {isa = PBXBuildFile; fileRef = 3BDE5CDF979E2CA8FD51B795BB861E9F /* ThenableWrappers.swift */; };
		C3929486E6F69C6A4A329E8E31BF2761 /* PrimerCardFormViewController.swift in Sources */ = {isa = PBXBuildFile; fileRef = A75B076C087AF1AE436BAB50918EDADC /* PrimerCardFormViewController.swift */; };
		C61774C499E147FDE2251F9550ACBD9B /* UserDefaultsExtension.swift in Sources */ = {isa = PBXBuildFile; fileRef = F07616F6144B8F246731B4BF9DEFCA45 /* UserDefaultsExtension.swift */; };
		C619E6C68E7CEE8AC1C2382F83F29C2D /* BankTableViewCell.swift in Sources */ = {isa = PBXBuildFile; fileRef = 987656D7A5C0DE70E0AB82F55DB68ED1 /* BankTableViewCell.swift */; };
		C63149D720A247AA0DA0099D88CC53AD /* Optional+Extensions.swift in Sources */ = {isa = PBXBuildFile; fileRef = 6FAD7832E1F33A956A7A8A8967541598 /* Optional+Extensions.swift */; };
		C7332DBF73E1A9C77660ECEF9BFD501D /* Dimensions.swift in Sources */ = {isa = PBXBuildFile; fileRef = E51EE737F5762B69E4B293EFFB1CA44E /* Dimensions.swift */; };
		C84A314C482EB2909B0C13D67D4E96EE /* en.lproj in Resources */ = {isa = PBXBuildFile; fileRef = 59E8A1EBE56A4EA68EDAB63ECA88C305 /* en.lproj */; };
		C9D5CCEAF8C42BA9A4FC5B788E973F28 /* nb.lproj in Resources */ = {isa = PBXBuildFile; fileRef = 1B2F0AD7A13E78588938246639F18E8D /* nb.lproj */; };
		CC06B10A4197A0AB5C6BFD6050DCBB2D /* GuaranteeWrappers.swift in Sources */ = {isa = PBXBuildFile; fileRef = DE8828A0193B612C169AC13994E8A2B2 /* GuaranteeWrappers.swift */; };
		CD04157A292AB3B0EF4ACC5C4B64F0DC /* Box.swift in Sources */ = {isa = PBXBuildFile; fileRef = 47D929F3C129ED463346D1B8DB2171CA /* Box.swift */; };
		CDD86F10B4ED2E7FD9822E8D94269679 /* CustomStringConvertible.swift in Sources */ = {isa = PBXBuildFile; fileRef = 9CE679E3793430DCDC3B8F66E92FF6D1 /* CustomStringConvertible.swift */; };
		CE8E8345C2B456632902E8421CFB9F55 /* PayPalTokenizationViewModel.swift in Sources */ = {isa = PBXBuildFile; fileRef = 54F3D810D6C462A1AE8207F30B6B8506 /* PayPalTokenizationViewModel.swift */; };
		D596E2B41C673AD5018AEA0A0321E51C /* Pods-PrimerSDK_Tests-umbrella.h in Headers */ = {isa = PBXBuildFile; fileRef = EE9674DAD0C961C92687877090E1E047 /* Pods-PrimerSDK_Tests-umbrella.h */; settings = {ATTRIBUTES = (Public, ); }; };
		D62FC18B6120E4F2BB7FD4BE5B0210FE /* PrimerNibView.swift in Sources */ = {isa = PBXBuildFile; fileRef = BD87BC6D0427A2E2D2C8D6D446B0F06D /* PrimerNibView.swift */; };
		D6B715D48FF92E08059B46444EA1ADE7 /* CoreDataDispatcher.swift in Sources */ = {isa = PBXBuildFile; fileRef = 76BE57A23D56F20FA84DF67905DB961F /* CoreDataDispatcher.swift */; };
		D7531C4F6F83A8F3017B30AF8969AEE9 /* Primer.swift in Sources */ = {isa = PBXBuildFile; fileRef = B131CAAD608388042A90CB180976B84D /* Primer.swift */; };
		D7D9528039C1C59EBF167142F0B0C338 /* Content.swift in Sources */ = {isa = PBXBuildFile; fileRef = 500421325AC04BB41B4780E0FF53F6F9 /* Content.swift */; };
		D920160705F5F2BAD085A2431BA47651 /* Connectivity.swift in Sources */ = {isa = PBXBuildFile; fileRef = B58E11107BF1B83125F562CC7C9997C2 /* Connectivity.swift */; };
		DAAC771D40394CEF55BBFB51492D99D6 /* it.lproj in Resources */ = {isa = PBXBuildFile; fileRef = 069B0D955C58B193B62542C8F08E4C3E /* it.lproj */; };
		DC458FA916CC56A6ED708BCEEC3F02EB /* Consolable.swift in Sources */ = {isa = PBXBuildFile; fileRef = A5F99D654FAAFBEBDCADD59ABB61264D /* Consolable.swift */; };
		DCE2D55FED6225AA78845A70CC38533A /* CardNetwork.swift in Sources */ = {isa = PBXBuildFile; fileRef = 543CF6AE132D985E7B0DD5DE463D8E18 /* CardNetwork.swift */; };
		DFF433868F4007AFAD8EA9F2E921D05B /* PrimerContent.swift in Sources */ = {isa = PBXBuildFile; fileRef = 5AB6CB67484E51E65E6C826621C115C1 /* PrimerContent.swift */; };
		E0137FEBC7F6FB3150BBBCAFC6C1BE98 /* Colors.swift in Sources */ = {isa = PBXBuildFile; fileRef = 13F51104C96B8B3B2C6F1513E5BD5287 /* Colors.swift */; };
		E150EB1E3DDC0F59C4FDE4E1058FCAF7 /* Foundation.framework in Frameworks */ = {isa = PBXBuildFile; fileRef = EAB6F611E86A4758835A715E4B4184F6 /* Foundation.framework */; };
		E1B997D3F397E11EAE01D4452FD7455F /* CountryCode.swift in Sources */ = {isa = PBXBuildFile; fileRef = 997948AF1E2BB9C9F8E852FB853E34C3 /* CountryCode.swift */; };
		E27739039B88F0BF8F61A65C5B59AD1A /* PaymentMethodConfigurationType.swift in Sources */ = {isa = PBXBuildFile; fileRef = ED30C6E20A7F586D664E22515F743B30 /* PaymentMethodConfigurationType.swift */; };
		E2E4ECD4E98AFAB20252AA5CBD4E3280 /* ArrayExtension.swift in Sources */ = {isa = PBXBuildFile; fileRef = 85EAEF90B45BDA1245091DDD5E518317 /* ArrayExtension.swift */; };
		E39FED0D2B3BFFD2FC8632F3C197E4A6 /* PresentationController.swift in Sources */ = {isa = PBXBuildFile; fileRef = 352260E68DC655E57289052F5A60E2FA /* PresentationController.swift */; };
		E48B2B4B1E2F27809BC32A899D59B679 /* PrimerExpiryDateFieldView.swift in Sources */ = {isa = PBXBuildFile; fileRef = 3054812B90EE0B8FB8E1EA282A7B8E9A /* PrimerExpiryDateFieldView.swift */; };
		E5277BA9072D9AE45FBB771AA97873BA /* es.lproj in Resources */ = {isa = PBXBuildFile; fileRef = D75056442318CA49693DD926CF13D1C6 /* es.lproj */; };
		E52F8EA898C6560436DF157940A19B15 /* Cancellable.swift in Sources */ = {isa = PBXBuildFile; fileRef = 4973A42C7102113AA35FD27D926AE4D9 /* Cancellable.swift */; };
		E8D36795593F8B56F11EC8F39F3FEA80 /* RateLimitedDispatcher.swift in Sources */ = {isa = PBXBuildFile; fileRef = 4B696B5D2EF61625086BA55700754958 /* RateLimitedDispatcher.swift */; };
		EAB2A9CB7B6992FF9C4184107124B7D4 /* NetworkService.swift in Sources */ = {isa = PBXBuildFile; fileRef = EB3350A2DB3150D0118AFAD09F5236EA /* NetworkService.swift */; };
		EB07466D73965DAC652CCDD38D3C4F9A /* PayPalService.swift in Sources */ = {isa = PBXBuildFile; fileRef = F734851D799D70C0316A7A72AFD1A535 /* PayPalService.swift */; };
		EBC6669ECDF32FB2791EE8721C549961 /* when.swift in Sources */ = {isa = PBXBuildFile; fileRef = 03DAA85E6FD2F87274C32C5EFDFA4A05 /* when.swift */; };
		ED442701AAD68D9C752CF20E325EB29E /* FormType.swift in Sources */ = {isa = PBXBuildFile; fileRef = 129F4616C3FD2F7D6A6C193E03A1A8BF /* FormType.swift */; };
		EDF5E53C8AF46646017536B6A200E36A /* AlertController.swift in Sources */ = {isa = PBXBuildFile; fileRef = B0D8BC68300F1923AA48D6E78D1A3BED /* AlertController.swift */; };
		EED0316A7EFFC64D9AADC5DC48291A8C /* PrimerCustomStyleTextField.swift in Sources */ = {isa = PBXBuildFile; fileRef = EB27643476C596788A886DEFD9C6DF37 /* PrimerCustomStyleTextField.swift */; };
		F019193CC71E3AFF92BB2B1B65D7886A /* VaultService.swift in Sources */ = {isa = PBXBuildFile; fileRef = 07C38802EB8D61D6E6DB78385161B50A /* VaultService.swift */; };
		F107BEBEEC39683EC50C0BA4CBDA09DF /* da.lproj in Resources */ = {isa = PBXBuildFile; fileRef = B19B2566808CC2BCDE7E7891D12D1787 /* da.lproj */; };
		F13431B9437714C01232947FB6CCFF2D /* PaymentMethodTokenizationRequest.swift in Sources */ = {isa = PBXBuildFile; fileRef = B4CB2CDBAFDCC3661B564A2C785CE5FA /* PaymentMethodTokenizationRequest.swift */; };
		F24C25B52095264585806AD6800D3926 /* CancelContext.swift in Sources */ = {isa = PBXBuildFile; fileRef = 545FB479BE031285E118D30FE21E6192 /* CancelContext.swift */; };
		F2BFF1687865908B2D61D02AC4F727D8 /* Promise.swift in Sources */ = {isa = PBXBuildFile; fileRef = A3366CFCC2F345E9C5A7194053FCD496 /* Promise.swift */; };
		F2ED36A71DF23353CA98EBEBAE277A8F /* AnyCodable.swift in Sources */ = {isa = PBXBuildFile; fileRef = 7DE525E97732B79927E1564260E5EFDE /* AnyCodable.swift */; };
		F4AC930F891CBFD93A8B6778066B81F1 /* VaultCheckoutViewModel.swift in Sources */ = {isa = PBXBuildFile; fileRef = 12036F3192FF5275706F8313F5127F71 /* VaultCheckoutViewModel.swift */; };
		F4B0208E0D076F03D1025E3FD774B419 /* PrimerDelegate.swift in Sources */ = {isa = PBXBuildFile; fileRef = DAFB194678065999FB95725505CD2948 /* PrimerDelegate.swift */; };
		F62026E0BADEB80ABCD3882ACF849B76 /* PaymentMethodsGroupView.swift in Sources */ = {isa = PBXBuildFile; fileRef = 8D0D274038188B69FDDB32EA86ACBA3E /* PaymentMethodsGroupView.swift */; };
		F633F6982E5ECBBABCE43A1DF92B5DAE /* PrimerSearchTextField.swift in Sources */ = {isa = PBXBuildFile; fileRef = 190A964102709DBA2DDDEB9895A3F846 /* PrimerSearchTextField.swift */; };
		F6FCEA41B7D4A17FD20C345E86296343 /* Pods-PrimerSDK_Example-dummy.m in Sources */ = {isa = PBXBuildFile; fileRef = 21F4ACB1142B1B9457658584BF5CD35A /* Pods-PrimerSDK_Example-dummy.m */; };
		F73C81255722B8EA341CBAFAD405633D /* KlarnaTokenizationViewModel.swift in Sources */ = {isa = PBXBuildFile; fileRef = CF60DC2252AFFDCC873A40C2FCA43310 /* KlarnaTokenizationViewModel.swift */; };
		F9E079502D6CB976B982BF39893BCB91 /* OrderItem.swift in Sources */ = {isa = PBXBuildFile; fileRef = 269D03E1AF34D6E0BBC851C5AA9B446F /* OrderItem.swift */; };
		FAA5EA00FA5AC726911EBB2AD6C62ED5 /* ConcurrencyLimitedDispatcher.swift in Sources */ = {isa = PBXBuildFile; fileRef = D18B4557B7187AC66B1BF9ABF02E5BC5 /* ConcurrencyLimitedDispatcher.swift */; };
		FB7F5E8C379AE97BDBC67F6A16D81EC4 /* PrimerResultViewController.swift in Sources */ = {isa = PBXBuildFile; fileRef = 199A2A4765CA9272C671D4713DA97255 /* PrimerResultViewController.swift */; };
		FCDD44F05D914624E46AADCABA8BD6EC /* Keychain.swift in Sources */ = {isa = PBXBuildFile; fileRef = 05DAA28DCA55962DD5C62FCEB3516905 /* Keychain.swift */; };
		FD1449DC4AAFB8B68EB386141E1B8919 /* PrimerVaultManagerViewController.swift in Sources */ = {isa = PBXBuildFile; fileRef = 8F86BF129C98C74E08860A483A0F3764 /* PrimerVaultManagerViewController.swift */; };
/* End PBXBuildFile section */

/* Begin PBXContainerItemProxy section */
		26762015E531FB8311235F6B545E4AA5 /* PBXContainerItemProxy */ = {
			isa = PBXContainerItemProxy;
			containerPortal = BFDFE7DC352907FC980B868725387E98 /* Project object */;
			proxyType = 1;
			remoteGlobalIDString = 6C144A762E9B598392AFFEC8F873746A;
			remoteInfo = "Pods-PrimerSDK_Example";
		};
		2BA600DD598E47E895CA2955449032B4 /* PBXContainerItemProxy */ = {
>>>>>>> 37b5453d
			isa = PBXContainerItemProxy;
			containerPortal = BFDFE7DC352907FC980B868725387E98 /* Project object */;
			proxyType = 1;
			remoteGlobalIDString = 6E6525C7043FBA7BB34A249010AF5593;
			remoteInfo = "PrimerSDK-PrimerResources";
		};
<<<<<<< HEAD
		8055EE87D0254E4ADCE8F2007D42A827 /* PBXContainerItemProxy */ = {
=======
		E87DDE7AFF222AA20953A15E9DB890ED /* PBXContainerItemProxy */ = {
>>>>>>> 37b5453d
			isa = PBXContainerItemProxy;
			containerPortal = BFDFE7DC352907FC980B868725387E98 /* Project object */;
			proxyType = 1;
			remoteGlobalIDString = F3BE9108C53B53949406218CEA55E0B2;
			remoteInfo = PrimerSDK;
		};
		F0F59C174AD2B227DCB97DB60C9157BB /* PBXContainerItemProxy */ = {
			isa = PBXContainerItemProxy;
			containerPortal = BFDFE7DC352907FC980B868725387E98 /* Project object */;
			proxyType = 1;
			remoteGlobalIDString = 6C144A762E9B598392AFFEC8F873746A;
			remoteInfo = "Pods-PrimerSDK_Example";
		};
/* End PBXContainerItemProxy section */

/* Begin PBXFileReference section */
<<<<<<< HEAD
		00A1D8DAC1EE55262C18FE47C336CE6C /* after.swift */ = {isa = PBXFileReference; includeInIndex = 1; lastKnownFileType = sourcecode.swift; path = after.swift; sourceTree = "<group>"; };
		00B2C88F3D7E6F69AD8832FFE805997A /* PrimerTextFieldView.swift */ = {isa = PBXFileReference; includeInIndex = 1; lastKnownFileType = sourcecode.swift; path = PrimerTextFieldView.swift; sourceTree = "<group>"; };
		01AE9CD9BE8181B899107530744F0FF8 /* OrderItem.swift */ = {isa = PBXFileReference; includeInIndex = 1; lastKnownFileType = sourcecode.swift; path = OrderItem.swift; sourceTree = "<group>"; };
		025EF99C072BA5121C54896E42FDC9B1 /* PrimerViewController.swift */ = {isa = PBXFileReference; includeInIndex = 1; lastKnownFileType = sourcecode.swift; path = PrimerViewController.swift; sourceTree = "<group>"; };
		04B9B5AE984EC36CC61056C309D47679 /* PresentationController.swift */ = {isa = PBXFileReference; includeInIndex = 1; lastKnownFileType = sourcecode.swift; path = PresentationController.swift; sourceTree = "<group>"; };
		06DA9423D05304FBB56AE73D97362ED2 /* da.lproj */ = {isa = PBXFileReference; includeInIndex = 1; lastKnownFileType = folder; path = da.lproj; sourceTree = "<group>"; };
		078D54F1F444988EB841ADCBC83B60B4 /* AnalyticsService.swift */ = {isa = PBXFileReference; includeInIndex = 1; lastKnownFileType = sourcecode.swift; path = AnalyticsService.swift; sourceTree = "<group>"; };
		0809BF735039673A7C83763F19411A68 /* PrimerCardholderNameFieldView.swift */ = {isa = PBXFileReference; includeInIndex = 1; lastKnownFileType = sourcecode.swift; path = PrimerCardholderNameFieldView.swift; sourceTree = "<group>"; };
		09D69727AAAFCC6F8936E3F8FFE49A59 /* Apaya.swift */ = {isa = PBXFileReference; includeInIndex = 1; lastKnownFileType = sourcecode.swift; path = Apaya.swift; sourceTree = "<group>"; };
		0A15888B9E6DA444E471AA1A4211779A /* Configuration.swift */ = {isa = PBXFileReference; includeInIndex = 1; lastKnownFileType = sourcecode.swift; path = Configuration.swift; sourceTree = "<group>"; };
		0B4C9630091AC9685CD8503586548083 /* MockSuccess.swift */ = {isa = PBXFileReference; includeInIndex = 1; lastKnownFileType = sourcecode.swift; path = MockSuccess.swift; sourceTree = "<group>"; };
		0C5DD6F7CC365F732C82430C5A59DE12 /* VaultPaymentMethodViewController.swift */ = {isa = PBXFileReference; includeInIndex = 1; lastKnownFileType = sourcecode.swift; path = VaultPaymentMethodViewController.swift; sourceTree = "<group>"; };
		0DA114863BDE3B5011A3489FD5C36645 /* Parser.swift */ = {isa = PBXFileReference; includeInIndex = 1; lastKnownFileType = sourcecode.swift; path = Parser.swift; sourceTree = "<group>"; };
		0EC654C5A6A812233A23842C5A9A2A2B /* CustomStringConvertible.swift */ = {isa = PBXFileReference; includeInIndex = 1; lastKnownFileType = sourcecode.swift; path = CustomStringConvertible.swift; sourceTree = "<group>"; };
		0EED47AF1A857BE1C215063DBA22DDE1 /* NetworkService.swift */ = {isa = PBXFileReference; includeInIndex = 1; lastKnownFileType = sourcecode.swift; path = NetworkService.swift; sourceTree = "<group>"; };
		1020D4911385EF5041B86EAE16C17644 /* PrimerAPI.swift */ = {isa = PBXFileReference; includeInIndex = 1; lastKnownFileType = sourcecode.swift; path = PrimerAPI.swift; sourceTree = "<group>"; };
		14C8215B0676FC65789C90259FA8FD11 /* PrimerCardFormViewController.swift */ = {isa = PBXFileReference; includeInIndex = 1; lastKnownFileType = sourcecode.swift; path = PrimerCardFormViewController.swift; sourceTree = "<group>"; };
		172A17BD16C12D728F7128A3361762E0 /* PrimerSDK.modulemap */ = {isa = PBXFileReference; includeInIndex = 1; lastKnownFileType = sourcecode.module; path = PrimerSDK.modulemap; sourceTree = "<group>"; };
		1753FADFBFB5C3386D1673DF56C810B3 /* PrimerSDK-dummy.m */ = {isa = PBXFileReference; includeInIndex = 1; lastKnownFileType = sourcecode.c.objc; path = "PrimerSDK-dummy.m"; sourceTree = "<group>"; };
		182AB43F3F312F0C118EC7FD91E3905A /* JSONParser.swift */ = {isa = PBXFileReference; includeInIndex = 1; lastKnownFileType = sourcecode.swift; path = JSONParser.swift; sourceTree = "<group>"; };
		18E75EA1FF829ED14EF67ABC2D72AE3E /* PrimerVaultManagerViewController.swift */ = {isa = PBXFileReference; includeInIndex = 1; lastKnownFileType = sourcecode.swift; path = PrimerVaultManagerViewController.swift; sourceTree = "<group>"; };
		19A1DBA5250023017EE046760F5079D5 /* it.lproj */ = {isa = PBXFileReference; includeInIndex = 1; lastKnownFileType = folder; path = it.lproj; sourceTree = "<group>"; };
		1A03F3F9418B9C4D68681208DDDCA352 /* ApplePayTokenizationViewModel.swift */ = {isa = PBXFileReference; includeInIndex = 1; lastKnownFileType = sourcecode.swift; path = ApplePayTokenizationViewModel.swift; sourceTree = "<group>"; };
		1A3E969FDF87CAABC1A170079940F29B /* RecoverWrappers.swift */ = {isa = PBXFileReference; includeInIndex = 1; lastKnownFileType = sourcecode.swift; path = RecoverWrappers.swift; sourceTree = "<group>"; };
		1C2130E0FFD87120323DA96A433DE9BA /* es.lproj */ = {isa = PBXFileReference; includeInIndex = 1; lastKnownFileType = folder; path = es.lproj; sourceTree = "<group>"; };
		1C53E6ED783C14932EA4B70AC256EEC2 /* ArrayExtension.swift */ = {isa = PBXFileReference; includeInIndex = 1; lastKnownFileType = sourcecode.swift; path = ArrayExtension.swift; sourceTree = "<group>"; };
		1FBE01F7993F1CBBBF40DE0C4F2BE041 /* Consolable.swift */ = {isa = PBXFileReference; includeInIndex = 1; lastKnownFileType = sourcecode.swift; path = Consolable.swift; sourceTree = "<group>"; };
		20CF4F0CE79549D9D514EE6807CDB489 /* Connectivity.swift */ = {isa = PBXFileReference; includeInIndex = 1; lastKnownFileType = sourcecode.swift; path = Connectivity.swift; sourceTree = "<group>"; };
		21821C57B33D9894894AFD819027B8FA /* VaultCheckoutViewModel.swift */ = {isa = PBXFileReference; includeInIndex = 1; lastKnownFileType = sourcecode.swift; path = VaultCheckoutViewModel.swift; sourceTree = "<group>"; };
		21F4ACB1142B1B9457658584BF5CD35A /* Pods-PrimerSDK_Example-dummy.m */ = {isa = PBXFileReference; includeInIndex = 1; lastKnownFileType = sourcecode.c.objc; path = "Pods-PrimerSDK_Example-dummy.m"; sourceTree = "<group>"; };
		2370B64E31A56D8ADD0BAA09DF23C63A /* PrimerUniversalCheckoutViewController.swift */ = {isa = PBXFileReference; includeInIndex = 1; lastKnownFileType = sourcecode.swift; path = PrimerUniversalCheckoutViewController.swift; sourceTree = "<group>"; };
		23FD1D157B8C8E7148BE8A7D354A051F /* Pods-PrimerSDK_Tests */ = {isa = PBXFileReference; explicitFileType = wrapper.framework; includeInIndex = 0; name = "Pods-PrimerSDK_Tests"; path = Pods_PrimerSDK_Tests.framework; sourceTree = BUILT_PRODUCTS_DIR; };
		2688C2ACD56848AC078E06F393822FD6 /* VaultService.swift */ = {isa = PBXFileReference; includeInIndex = 1; lastKnownFileType = sourcecode.swift; path = VaultService.swift; sourceTree = "<group>"; };
		28E47791C9F9D0A9BA05C719761A4F3F /* PrimerSDK */ = {isa = PBXFileReference; explicitFileType = wrapper.framework; includeInIndex = 0; name = PrimerSDK; path = PrimerSDK.framework; sourceTree = BUILT_PRODUCTS_DIR; };
		2B1A59DA4E80762CBCF59D66090B2AC2 /* PrimerPostalCodeFieldView.swift */ = {isa = PBXFileReference; includeInIndex = 1; lastKnownFileType = sourcecode.swift; path = PrimerPostalCodeFieldView.swift; sourceTree = "<group>"; };
		2BD54B9053B5934F4EB0C2AB423F59B1 /* FormTokenizationViewModel.swift */ = {isa = PBXFileReference; includeInIndex = 1; lastKnownFileType = sourcecode.swift; path = FormTokenizationViewModel.swift; sourceTree = "<group>"; };
		2DF107A2759A14FEBD53595FE93D55BC /* pt.lproj */ = {isa = PBXFileReference; includeInIndex = 1; lastKnownFileType = folder; path = pt.lproj; sourceTree = "<group>"; };
		2FC5C294C99595C1A83FAB16F9F7CAC2 /* PrimerTableViewCell.swift */ = {isa = PBXFileReference; includeInIndex = 1; lastKnownFileType = sourcecode.swift; path = PrimerTableViewCell.swift; sourceTree = "<group>"; };
		319498CC3265623DA03B9BAAEE2C1F6F /* QRCodeTokenizationViewModel.swift */ = {isa = PBXFileReference; includeInIndex = 1; lastKnownFileType = sourcecode.swift; path = QRCodeTokenizationViewModel.swift; sourceTree = "<group>"; };
		31ACB9164ABD8591F893B21336FCD0CE /* PrimerSettings.swift */ = {isa = PBXFileReference; includeInIndex = 1; lastKnownFileType = sourcecode.swift; path = PrimerSettings.swift; sourceTree = "<group>"; };
		331740A0A9F0750EADECC24666CDF867 /* PrimerRootViewController.swift */ = {isa = PBXFileReference; includeInIndex = 1; lastKnownFileType = sourcecode.swift; path = PrimerRootViewController.swift; sourceTree = "<group>"; };
		337C482087F2DE601B8826F962C356F4 /* de.lproj */ = {isa = PBXFileReference; includeInIndex = 1; lastKnownFileType = folder; path = de.lproj; sourceTree = "<group>"; };
		35E22DD0CA35475893BA6BED4307A003 /* ClientToken.swift */ = {isa = PBXFileReference; includeInIndex = 1; lastKnownFileType = sourcecode.swift; path = ClientToken.swift; sourceTree = "<group>"; };
		3651D70719D4125F1E77CFB28959011C /* ImageName.swift */ = {isa = PBXFileReference; includeInIndex = 1; lastKnownFileType = sourcecode.swift; path = ImageName.swift; sourceTree = "<group>"; };
		365858F7C856AF01A53E057EB349DD83 /* StringExtension.swift */ = {isa = PBXFileReference; includeInIndex = 1; lastKnownFileType = sourcecode.swift; path = StringExtension.swift; sourceTree = "<group>"; };
		3714FD1FEA805680E2E0823EEF61D366 /* AnyDecodable.swift */ = {isa = PBXFileReference; includeInIndex = 1; lastKnownFileType = sourcecode.swift; path = AnyDecodable.swift; sourceTree = "<group>"; };
		3780FF276696624E5AD4A629D4CC4AD8 /* Pods-PrimerSDK_Example-umbrella.h */ = {isa = PBXFileReference; includeInIndex = 1; lastKnownFileType = sourcecode.c.h; path = "Pods-PrimerSDK_Example-umbrella.h"; sourceTree = "<group>"; };
		37F15D59FD91C57151DE565A04EA9F7C /* RateLimitedDispatcher.swift */ = {isa = PBXFileReference; includeInIndex = 1; lastKnownFileType = sourcecode.swift; path = RateLimitedDispatcher.swift; sourceTree = "<group>"; };
		3945440FAE4603A580BB30CC00E4FE1F /* PrimerAPIClient+3DS.swift */ = {isa = PBXFileReference; includeInIndex = 1; lastKnownFileType = sourcecode.swift; path = "PrimerAPIClient+3DS.swift"; sourceTree = "<group>"; };
		3B265F9FA34D08983147D5709B5BB1C6 /* PrimerTheme+Borders.swift */ = {isa = PBXFileReference; includeInIndex = 1; lastKnownFileType = sourcecode.swift; path = "PrimerTheme+Borders.swift"; sourceTree = "<group>"; };
		3BD8B9B74863FA791FAB73B382F0F435 /* PaymentMethodTokenizationViewModel.swift */ = {isa = PBXFileReference; includeInIndex = 1; lastKnownFileType = sourcecode.swift; path = PaymentMethodTokenizationViewModel.swift; sourceTree = "<group>"; };
		3C2B271CE9C4C4B0CCEAF79FC1AD246D /* DirectDebitMandate.swift */ = {isa = PBXFileReference; includeInIndex = 1; lastKnownFileType = sourcecode.swift; path = DirectDebitMandate.swift; sourceTree = "<group>"; };
=======
		0068FBE653AD809774072D8578BE43AA /* PrimerTheme.swift */ = {isa = PBXFileReference; includeInIndex = 1; lastKnownFileType = sourcecode.swift; path = PrimerTheme.swift; sourceTree = "<group>"; };
		01934B9D6B3170BD10F75D5F255CB49E /* VaultPaymentMethodViewModel.swift */ = {isa = PBXFileReference; includeInIndex = 1; lastKnownFileType = sourcecode.swift; path = VaultPaymentMethodViewModel.swift; sourceTree = "<group>"; };
		02E8DE288D87A0619964351EB5CD31AB /* PrimerScrollView.swift */ = {isa = PBXFileReference; includeInIndex = 1; lastKnownFileType = sourcecode.swift; path = PrimerScrollView.swift; sourceTree = "<group>"; };
		03DAA85E6FD2F87274C32C5EFDFA4A05 /* when.swift */ = {isa = PBXFileReference; includeInIndex = 1; lastKnownFileType = sourcecode.swift; path = when.swift; sourceTree = "<group>"; };
		0462A3E7B214C8A8DEA01DF524E8D6A0 /* AnalyticsEvent.swift */ = {isa = PBXFileReference; includeInIndex = 1; lastKnownFileType = sourcecode.swift; path = AnalyticsEvent.swift; sourceTree = "<group>"; };
		04BC52DB26209232565EB6D64117CD16 /* CancellableCatchable.swift */ = {isa = PBXFileReference; includeInIndex = 1; lastKnownFileType = sourcecode.swift; path = CancellableCatchable.swift; sourceTree = "<group>"; };
		05DAA28DCA55962DD5C62FCEB3516905 /* Keychain.swift */ = {isa = PBXFileReference; includeInIndex = 1; lastKnownFileType = sourcecode.swift; path = Keychain.swift; sourceTree = "<group>"; };
		0611BDF23F5EEDF21D7A8EA270A544AA /* LogEvent.swift */ = {isa = PBXFileReference; includeInIndex = 1; lastKnownFileType = sourcecode.swift; path = LogEvent.swift; sourceTree = "<group>"; };
		069B0D955C58B193B62542C8F08E4C3E /* it.lproj */ = {isa = PBXFileReference; includeInIndex = 1; path = it.lproj; sourceTree = "<group>"; };
		06FC7DA50B7667CC8D2C37E3527F1FB4 /* 3DS.swift */ = {isa = PBXFileReference; includeInIndex = 1; lastKnownFileType = sourcecode.swift; path = 3DS.swift; sourceTree = "<group>"; };
		07C38802EB8D61D6E6DB78385161B50A /* VaultService.swift */ = {isa = PBXFileReference; includeInIndex = 1; lastKnownFileType = sourcecode.swift; path = VaultService.swift; sourceTree = "<group>"; };
		083BEBDE85E05CBE84E2102B0CE03693 /* Resolver.swift */ = {isa = PBXFileReference; includeInIndex = 1; lastKnownFileType = sourcecode.swift; path = Resolver.swift; sourceTree = "<group>"; };
		085E8A73FBFFAF2897673454C98A70F3 /* CancellableThenable.swift */ = {isa = PBXFileReference; includeInIndex = 1; lastKnownFileType = sourcecode.swift; path = CancellableThenable.swift; sourceTree = "<group>"; };
		0D0077DB972F14F98FA835D8E91CB830 /* PrimerCardholderNameFieldView.swift */ = {isa = PBXFileReference; includeInIndex = 1; lastKnownFileType = sourcecode.swift; path = PrimerCardholderNameFieldView.swift; sourceTree = "<group>"; };
		11A2EF614EA3193A4F8435709DE25312 /* pt.lproj */ = {isa = PBXFileReference; includeInIndex = 1; path = pt.lproj; sourceTree = "<group>"; };
		12036F3192FF5275706F8313F5127F71 /* VaultCheckoutViewModel.swift */ = {isa = PBXFileReference; includeInIndex = 1; lastKnownFileType = sourcecode.swift; path = VaultCheckoutViewModel.swift; sourceTree = "<group>"; };
		1227FD187105BE929D9F2EB65809DDA3 /* pl.lproj */ = {isa = PBXFileReference; includeInIndex = 1; path = pl.lproj; sourceTree = "<group>"; };
		129F4616C3FD2F7D6A6C193E03A1A8BF /* FormType.swift */ = {isa = PBXFileReference; includeInIndex = 1; lastKnownFileType = sourcecode.swift; path = FormType.swift; sourceTree = "<group>"; };
		130ACCE6C56756A757400AD387E9DF25 /* PrimerFlowEnums.swift */ = {isa = PBXFileReference; includeInIndex = 1; lastKnownFileType = sourcecode.swift; path = PrimerFlowEnums.swift; sourceTree = "<group>"; };
		13F51104C96B8B3B2C6F1513E5BD5287 /* Colors.swift */ = {isa = PBXFileReference; includeInIndex = 1; lastKnownFileType = sourcecode.swift; path = Colors.swift; sourceTree = "<group>"; };
		15729316223F780F07886B5103632403 /* AnalyticsService.swift */ = {isa = PBXFileReference; includeInIndex = 1; lastKnownFileType = sourcecode.swift; path = AnalyticsService.swift; sourceTree = "<group>"; };
		15F5564050B61FD9085FF3B590482950 /* QRCodeTokenizationViewModel.swift */ = {isa = PBXFileReference; includeInIndex = 1; lastKnownFileType = sourcecode.swift; path = QRCodeTokenizationViewModel.swift; sourceTree = "<group>"; };
		161BBDF9C4524945D01227F07679868B /* RecoverWrappers.swift */ = {isa = PBXFileReference; includeInIndex = 1; lastKnownFileType = sourcecode.swift; path = RecoverWrappers.swift; sourceTree = "<group>"; };
		172310B59485215027C52B537D1BF1CB /* Queue.swift */ = {isa = PBXFileReference; includeInIndex = 1; lastKnownFileType = sourcecode.swift; path = Queue.swift; sourceTree = "<group>"; };
		172A17BD16C12D728F7128A3361762E0 /* PrimerSDK.modulemap */ = {isa = PBXFileReference; includeInIndex = 1; lastKnownFileType = sourcecode.module; path = PrimerSDK.modulemap; sourceTree = "<group>"; };
		1753FADFBFB5C3386D1673DF56C810B3 /* PrimerSDK-dummy.m */ = {isa = PBXFileReference; includeInIndex = 1; lastKnownFileType = sourcecode.c.objc; path = "PrimerSDK-dummy.m"; sourceTree = "<group>"; };
		18CFE38B18A085E1007160D7E7F1EF05 /* ClientTokenService.swift */ = {isa = PBXFileReference; includeInIndex = 1; lastKnownFileType = sourcecode.swift; path = ClientTokenService.swift; sourceTree = "<group>"; };
		18EB1F7045B80C767CB0A9B3FBCB5A47 /* Device.swift */ = {isa = PBXFileReference; includeInIndex = 1; lastKnownFileType = sourcecode.swift; path = Device.swift; sourceTree = "<group>"; };
		190A964102709DBA2DDDEB9895A3F846 /* PrimerSearchTextField.swift */ = {isa = PBXFileReference; includeInIndex = 1; lastKnownFileType = sourcecode.swift; path = PrimerSearchTextField.swift; sourceTree = "<group>"; };
		199A2A4765CA9272C671D4713DA97255 /* PrimerResultViewController.swift */ = {isa = PBXFileReference; includeInIndex = 1; lastKnownFileType = sourcecode.swift; path = PrimerResultViewController.swift; sourceTree = "<group>"; };
		1B2F0AD7A13E78588938246639F18E8D /* nb.lproj */ = {isa = PBXFileReference; includeInIndex = 1; path = nb.lproj; sourceTree = "<group>"; };
		1B8FCF1AF36C6F7460D075CB61D3FC4E /* WrapperProtocols.swift */ = {isa = PBXFileReference; includeInIndex = 1; lastKnownFileType = sourcecode.swift; path = WrapperProtocols.swift; sourceTree = "<group>"; };
		1C284EADBD05AA428377DE525D6BBE38 /* 3DSService+Promises.swift */ = {isa = PBXFileReference; includeInIndex = 1; lastKnownFileType = sourcecode.swift; path = "3DSService+Promises.swift"; sourceTree = "<group>"; };
		1ED5E11A9A9D6FF197C5E00649214E2D /* Icons.xcassets */ = {isa = PBXFileReference; includeInIndex = 1; lastKnownFileType = folder.assetcatalog; name = Icons.xcassets; path = Sources/PrimerSDK/Resources/Icons.xcassets; sourceTree = "<group>"; };
		21151353CE093DE466C715BC84B6E012 /* tr.lproj */ = {isa = PBXFileReference; includeInIndex = 1; path = tr.lproj; sourceTree = "<group>"; };
		21D591E66A92F3A79C53FAB3EF4A2E27 /* Logger.swift */ = {isa = PBXFileReference; includeInIndex = 1; lastKnownFileType = sourcecode.swift; path = Logger.swift; sourceTree = "<group>"; };
		21F4ACB1142B1B9457658584BF5CD35A /* Pods-PrimerSDK_Example-dummy.m */ = {isa = PBXFileReference; includeInIndex = 1; lastKnownFileType = sourcecode.c.objc; path = "Pods-PrimerSDK_Example-dummy.m"; sourceTree = "<group>"; };
		226908676249F163A613C26B265BDCC7 /* BundleExtension.swift */ = {isa = PBXFileReference; includeInIndex = 1; lastKnownFileType = sourcecode.swift; path = BundleExtension.swift; sourceTree = "<group>"; };
		230DA0B669BF1E1B48C169B84E39DE0C /* PrimerAPIClient+3DS.swift */ = {isa = PBXFileReference; includeInIndex = 1; lastKnownFileType = sourcecode.swift; path = "PrimerAPIClient+3DS.swift"; sourceTree = "<group>"; };
		23FD1D157B8C8E7148BE8A7D354A051F /* Pods-PrimerSDK_Tests */ = {isa = PBXFileReference; explicitFileType = wrapper.framework; includeInIndex = 0; name = "Pods-PrimerSDK_Tests"; path = Pods_PrimerSDK_Tests.framework; sourceTree = BUILT_PRODUCTS_DIR; };
		245222A1458F62E308A4384AEA5C6758 /* Catchable.swift */ = {isa = PBXFileReference; includeInIndex = 1; lastKnownFileType = sourcecode.swift; path = Catchable.swift; sourceTree = "<group>"; };
		252E7408C0A9CFBE5CE5B502316581D3 /* PrimerLoadingViewController.swift */ = {isa = PBXFileReference; includeInIndex = 1; lastKnownFileType = sourcecode.swift; path = PrimerLoadingViewController.swift; sourceTree = "<group>"; };
		253286B87F0C51E77D2194E70CC6AF06 /* Thenable.swift */ = {isa = PBXFileReference; includeInIndex = 1; lastKnownFileType = sourcecode.swift; path = Thenable.swift; sourceTree = "<group>"; };
		2569386F586330C9669B1FFB07A47DB6 /* hang.swift */ = {isa = PBXFileReference; includeInIndex = 1; lastKnownFileType = sourcecode.swift; path = hang.swift; sourceTree = "<group>"; };
		269D03E1AF34D6E0BBC851C5AA9B446F /* OrderItem.swift */ = {isa = PBXFileReference; includeInIndex = 1; lastKnownFileType = sourcecode.swift; path = OrderItem.swift; sourceTree = "<group>"; };
		26E242DF756E7223E1D196C724914548 /* Analytics.swift */ = {isa = PBXFileReference; includeInIndex = 1; lastKnownFileType = sourcecode.swift; path = Analytics.swift; sourceTree = "<group>"; };
		27D6D28C9E43C4CD7856C4F691564DC1 /* ClientSession.swift */ = {isa = PBXFileReference; includeInIndex = 1; lastKnownFileType = sourcecode.swift; path = ClientSession.swift; sourceTree = "<group>"; };
		2857CDA152872C3CA6311B4D6C4C87EF /* PrimerError.swift */ = {isa = PBXFileReference; includeInIndex = 1; lastKnownFileType = sourcecode.swift; path = PrimerError.swift; sourceTree = "<group>"; };
		28E47791C9F9D0A9BA05C719761A4F3F /* PrimerSDK */ = {isa = PBXFileReference; explicitFileType = wrapper.framework; includeInIndex = 0; name = PrimerSDK; path = PrimerSDK.framework; sourceTree = BUILT_PRODUCTS_DIR; };
		2C873EB0B85CBC4C8E5FDA1460EB632D /* PrimerFormViewController.swift */ = {isa = PBXFileReference; includeInIndex = 1; lastKnownFileType = sourcecode.swift; path = PrimerFormViewController.swift; sourceTree = "<group>"; };
		2D0DE74DFF06586911F979DA8F271E43 /* CardScannerViewController+SimpleScanDelegate.swift */ = {isa = PBXFileReference; includeInIndex = 1; lastKnownFileType = sourcecode.swift; path = "CardScannerViewController+SimpleScanDelegate.swift"; sourceTree = "<group>"; };
		2EDD41779CE7E47DFC872A1F5BBC52F7 /* SequenceWrappers.swift */ = {isa = PBXFileReference; includeInIndex = 1; lastKnownFileType = sourcecode.swift; path = SequenceWrappers.swift; sourceTree = "<group>"; };
		302845494C21CE74EF505E735788217F /* URLExtension.swift */ = {isa = PBXFileReference; includeInIndex = 1; lastKnownFileType = sourcecode.swift; path = URLExtension.swift; sourceTree = "<group>"; };
		3054812B90EE0B8FB8E1EA282A7B8E9A /* PrimerExpiryDateFieldView.swift */ = {isa = PBXFileReference; includeInIndex = 1; lastKnownFileType = sourcecode.swift; path = PrimerExpiryDateFieldView.swift; sourceTree = "<group>"; };
		311F03B2BDB49BE3D2759669C8F099EF /* Apaya.swift */ = {isa = PBXFileReference; includeInIndex = 1; lastKnownFileType = sourcecode.swift; path = Apaya.swift; sourceTree = "<group>"; };
		32ED91EBD3A802A1EABD21272A859A55 /* UIColorExtension.swift */ = {isa = PBXFileReference; includeInIndex = 1; lastKnownFileType = sourcecode.swift; path = UIColorExtension.swift; sourceTree = "<group>"; };
		33908D4030CD6D2777B6F2A3A39A2BA7 /* PrimerTextFieldView.xib */ = {isa = PBXFileReference; includeInIndex = 1; lastKnownFileType = file.xib; path = PrimerTextFieldView.xib; sourceTree = "<group>"; };
		3490507EEE486AB920BFF6F4BD4A35D7 /* nl.lproj */ = {isa = PBXFileReference; includeInIndex = 1; path = nl.lproj; sourceTree = "<group>"; };
		352260E68DC655E57289052F5A60E2FA /* PresentationController.swift */ = {isa = PBXFileReference; includeInIndex = 1; lastKnownFileType = sourcecode.swift; path = PresentationController.swift; sourceTree = "<group>"; };
		3780FF276696624E5AD4A629D4CC4AD8 /* Pods-PrimerSDK_Example-umbrella.h */ = {isa = PBXFileReference; includeInIndex = 1; lastKnownFileType = sourcecode.c.h; path = "Pods-PrimerSDK_Example-umbrella.h"; sourceTree = "<group>"; };
		3B0E27221E5EE47145C9B34B863A301C /* AnyDecodable.swift */ = {isa = PBXFileReference; includeInIndex = 1; lastKnownFileType = sourcecode.swift; path = AnyDecodable.swift; sourceTree = "<group>"; };
		3BB95BB9B5325E72F0EF0375E45C9915 /* MockPrimerAPIClient.swift */ = {isa = PBXFileReference; includeInIndex = 1; lastKnownFileType = sourcecode.swift; path = MockPrimerAPIClient.swift; sourceTree = "<group>"; };
		3BC267C511EFE235299E39238CB0A854 /* CancellablePromise.swift */ = {isa = PBXFileReference; includeInIndex = 1; lastKnownFileType = sourcecode.swift; path = CancellablePromise.swift; sourceTree = "<group>"; };
		3BDE5CDF979E2CA8FD51B795BB861E9F /* ThenableWrappers.swift */ = {isa = PBXFileReference; includeInIndex = 1; lastKnownFileType = sourcecode.swift; path = ThenableWrappers.swift; sourceTree = "<group>"; };
		3C0DCC0266FB454B8E34B4ADE062F73E /* QRCodeViewController.swift */ = {isa = PBXFileReference; includeInIndex = 1; lastKnownFileType = sourcecode.swift; path = QRCodeViewController.swift; sourceTree = "<group>"; };
>>>>>>> 37b5453d
		3C474C1A0DABE2A3F404B63D4D59F30C /* Pods-PrimerSDK_Example.debug.xcconfig */ = {isa = PBXFileReference; includeInIndex = 1; lastKnownFileType = text.xcconfig; path = "Pods-PrimerSDK_Example.debug.xcconfig"; sourceTree = "<group>"; };
		3CA06192180E680F4CC3BC72B7066DA6 /* Logger.swift */ = {isa = PBXFileReference; includeInIndex = 1; lastKnownFileType = sourcecode.swift; path = Logger.swift; sourceTree = "<group>"; };
		3D3E60964E507437A76DEA6A24BDE761 /* PrimerSDK-Info.plist */ = {isa = PBXFileReference; includeInIndex = 1; lastKnownFileType = text.plist.xml; path = "PrimerSDK-Info.plist"; sourceTree = "<group>"; };
<<<<<<< HEAD
		3D8D1919DC12C122390D9F90FE990209 /* PaymentMethodToken.swift */ = {isa = PBXFileReference; includeInIndex = 1; lastKnownFileType = sourcecode.swift; path = PaymentMethodToken.swift; sourceTree = "<group>"; };
		3E9128156C4858AFC022AEC89A8D9CA8 /* SequenceWrappers.swift */ = {isa = PBXFileReference; includeInIndex = 1; lastKnownFileType = sourcecode.swift; path = SequenceWrappers.swift; sourceTree = "<group>"; };
		4336AB013D9BFB02EBBBD072A68A4D9F /* AnyCodable.swift */ = {isa = PBXFileReference; includeInIndex = 1; lastKnownFileType = sourcecode.swift; path = AnyCodable.swift; sourceTree = "<group>"; };
		43905991AD70913C100C55100E9B028F /* PrimerNavigationBar.swift */ = {isa = PBXFileReference; includeInIndex = 1; lastKnownFileType = sourcecode.swift; path = PrimerNavigationBar.swift; sourceTree = "<group>"; };
		43AEA2DCA66BB459961DAD5F6A419370 /* StrictRateLimitedDispatcher.swift */ = {isa = PBXFileReference; includeInIndex = 1; lastKnownFileType = sourcecode.swift; path = StrictRateLimitedDispatcher.swift; sourceTree = "<group>"; };
		43E8E5F641ADC5A9C3B8BA9EC5926FBE /* PrimerNavigationController.swift */ = {isa = PBXFileReference; includeInIndex = 1; lastKnownFileType = sourcecode.swift; path = PrimerNavigationController.swift; sourceTree = "<group>"; };
		461DDA327D7D130AC592CF224F7DB7AB /* Colors.swift */ = {isa = PBXFileReference; includeInIndex = 1; lastKnownFileType = sourcecode.swift; path = Colors.swift; sourceTree = "<group>"; };
		4632F71C0B55BAED1664F876900743A9 /* VaultPaymentMethodView.swift */ = {isa = PBXFileReference; includeInIndex = 1; lastKnownFileType = sourcecode.swift; path = VaultPaymentMethodView.swift; sourceTree = "<group>"; };
		46F82E2D681BC4157F8C64A6B0B4B1EB /* PrimerError.swift */ = {isa = PBXFileReference; includeInIndex = 1; lastKnownFileType = sourcecode.swift; path = PrimerError.swift; sourceTree = "<group>"; };
		478D1D964B771AF23C20D8B1E8D27B65 /* Promise.swift */ = {isa = PBXFileReference; includeInIndex = 1; lastKnownFileType = sourcecode.swift; path = Promise.swift; sourceTree = "<group>"; };
		485EF8C3135974D3EF1FFF420778E132 /* UXMode.swift */ = {isa = PBXFileReference; includeInIndex = 1; lastKnownFileType = sourcecode.swift; path = UXMode.swift; sourceTree = "<group>"; };
		48627A99264E6679D85F177DBB79DA83 /* Pods-PrimerSDK_Tests-Info.plist */ = {isa = PBXFileReference; includeInIndex = 1; lastKnownFileType = text.plist.xml; path = "Pods-PrimerSDK_Tests-Info.plist"; sourceTree = "<group>"; };
		48C6C4FE5F7AEF16D5944EB1476DB9F6 /* DirectDebitService.swift */ = {isa = PBXFileReference; includeInIndex = 1; lastKnownFileType = sourcecode.swift; path = DirectDebitService.swift; sourceTree = "<group>"; };
		48CE17ABEDB356883F87C26408207B69 /* PrimerSDK-umbrella.h */ = {isa = PBXFileReference; includeInIndex = 1; lastKnownFileType = sourcecode.c.h; path = "PrimerSDK-umbrella.h"; sourceTree = "<group>"; };
		48E1F5BF2D0971BF50D342F51D338818 /* CatchWrappers.swift */ = {isa = PBXFileReference; includeInIndex = 1; lastKnownFileType = sourcecode.swift; path = CatchWrappers.swift; sourceTree = "<group>"; };
		4A4DE610344EFB27FFF42B175832243A /* AnyEncodable.swift */ = {isa = PBXFileReference; includeInIndex = 1; lastKnownFileType = sourcecode.swift; path = AnyEncodable.swift; sourceTree = "<group>"; };
		4A83CC6A1B952DC58FD5E3DDCF5E42AD /* TokenizationService.swift */ = {isa = PBXFileReference; includeInIndex = 1; lastKnownFileType = sourcecode.swift; path = TokenizationService.swift; sourceTree = "<group>"; };
		4ADD043753F72AC74517ADE9301D11C5 /* PrimerAPIClient+Promises.swift */ = {isa = PBXFileReference; includeInIndex = 1; lastKnownFileType = sourcecode.swift; path = "PrimerAPIClient+Promises.swift"; sourceTree = "<group>"; };
		4BE177C61EC9AE6A401061C1A421694C /* ErrorHandler.swift */ = {isa = PBXFileReference; includeInIndex = 1; lastKnownFileType = sourcecode.swift; path = ErrorHandler.swift; sourceTree = "<group>"; };
		4CE7D1DDC7C296B15EB90338D867A290 /* PrimerWebViewController.swift */ = {isa = PBXFileReference; includeInIndex = 1; lastKnownFileType = sourcecode.swift; path = PrimerWebViewController.swift; sourceTree = "<group>"; };
		4D3869E0A461E802A5916AA6523517A4 /* Pods-PrimerSDK_Example */ = {isa = PBXFileReference; explicitFileType = wrapper.framework; includeInIndex = 0; name = "Pods-PrimerSDK_Example"; path = Pods_PrimerSDK_Example.framework; sourceTree = BUILT_PRODUCTS_DIR; };
		4D3AED04A48EFBAEA063C9A423405455 /* PaymentMethodTokenizationRequest.swift */ = {isa = PBXFileReference; includeInIndex = 1; lastKnownFileType = sourcecode.swift; path = PaymentMethodTokenizationRequest.swift; sourceTree = "<group>"; };
		4EFC9EE90976693948C15DF526A00BBB /* en.lproj */ = {isa = PBXFileReference; includeInIndex = 1; lastKnownFileType = folder; path = en.lproj; sourceTree = "<group>"; };
		4FAAA928EC797BA968A0F69D3F791010 /* Resolver.swift */ = {isa = PBXFileReference; includeInIndex = 1; lastKnownFileType = sourcecode.swift; path = Resolver.swift; sourceTree = "<group>"; };
		4FC310D919A57F5A2CA18C5B4EEA2FF5 /* ReloadDelegate.swift */ = {isa = PBXFileReference; includeInIndex = 1; lastKnownFileType = sourcecode.swift; path = ReloadDelegate.swift; sourceTree = "<group>"; };
		51BC627BA3863910A2AE045B566F160A /* race.swift */ = {isa = PBXFileReference; includeInIndex = 1; lastKnownFileType = sourcecode.swift; path = race.swift; sourceTree = "<group>"; };
		51E05235655350B2ACD6A669B98A70F9 /* WebViewUtil.swift */ = {isa = PBXFileReference; includeInIndex = 1; lastKnownFileType = sourcecode.swift; path = WebViewUtil.swift; sourceTree = "<group>"; };
		5311323F4C46E22C178450C040C44DB3 /* ApayaTokenizationViewModel.swift */ = {isa = PBXFileReference; includeInIndex = 1; lastKnownFileType = sourcecode.swift; path = ApayaTokenizationViewModel.swift; sourceTree = "<group>"; };
		53DDEF37E373BBDD0FFB9D3F303B9755 /* ExternalViewModel.swift */ = {isa = PBXFileReference; includeInIndex = 1; lastKnownFileType = sourcecode.swift; path = ExternalViewModel.swift; sourceTree = "<group>"; };
		582FD3213F3E32AF1194EEDF7C3BCD3F /* Pods-PrimerSDK_Example-acknowledgements.plist */ = {isa = PBXFileReference; includeInIndex = 1; lastKnownFileType = text.plist.xml; path = "Pods-PrimerSDK_Example-acknowledgements.plist"; sourceTree = "<group>"; };
		597D5D1087C8CF9B1833DFE5917892B0 /* Icons.xcassets */ = {isa = PBXFileReference; includeInIndex = 1; lastKnownFileType = folder.assetcatalog; name = Icons.xcassets; path = Sources/PrimerSDK/Resources/Icons.xcassets; sourceTree = "<group>"; };
		5A8F349B4AAC0BDF4E4DEA6756EA9096 /* PrimerNibView.swift */ = {isa = PBXFileReference; includeInIndex = 1; lastKnownFileType = sourcecode.swift; path = PrimerNibView.swift; sourceTree = "<group>"; };
		5B231288796EC3E2A73095A2998560C5 /* Customer.swift */ = {isa = PBXFileReference; includeInIndex = 1; lastKnownFileType = sourcecode.swift; path = Customer.swift; sourceTree = "<group>"; };
		5C2728CE46B55B23D5EFC84483E67603 /* MockPrimerAPIClient.swift */ = {isa = PBXFileReference; includeInIndex = 1; lastKnownFileType = sourcecode.swift; path = MockPrimerAPIClient.swift; sourceTree = "<group>"; };
		5C67E847514612786C3240957E85FC20 /* PrimerTextFieldView.xib */ = {isa = PBXFileReference; includeInIndex = 1; lastKnownFileType = file.xib; path = PrimerTextFieldView.xib; sourceTree = "<group>"; };
		5C802F2284DD1AAED9CA4658901782E9 /* GuaranteeWrappers.swift */ = {isa = PBXFileReference; includeInIndex = 1; lastKnownFileType = sourcecode.swift; path = GuaranteeWrappers.swift; sourceTree = "<group>"; };
		5EFE04D5EBC78FAD3569FFDB79C1ED07 /* PrimerSDK.debug.xcconfig */ = {isa = PBXFileReference; includeInIndex = 1; lastKnownFileType = text.xcconfig; path = PrimerSDK.debug.xcconfig; sourceTree = "<group>"; };
		639AE4928116FBD4FAE7B3DD6BD21271 /* Pods-PrimerSDK_Tests-acknowledgements.plist */ = {isa = PBXFileReference; includeInIndex = 1; lastKnownFileType = text.plist.xml; path = "Pods-PrimerSDK_Tests-acknowledgements.plist"; sourceTree = "<group>"; };
		6429A329AA5EB50ED864531A90FD5C1B /* PrimerAPIClient.swift */ = {isa = PBXFileReference; includeInIndex = 1; lastKnownFileType = sourcecode.swift; path = PrimerAPIClient.swift; sourceTree = "<group>"; };
		66A3DB6A231933342081C1654BB79D48 /* Catchable.swift */ = {isa = PBXFileReference; includeInIndex = 1; lastKnownFileType = sourcecode.swift; path = Catchable.swift; sourceTree = "<group>"; };
		67E5E584F2ADECB06205B82BEF2BA451 /* ExternalPaymentMethodTokenizationViewModel.swift */ = {isa = PBXFileReference; includeInIndex = 1; lastKnownFileType = sourcecode.swift; path = ExternalPaymentMethodTokenizationViewModel.swift; sourceTree = "<group>"; };
		68C1BAA39C270E08C8B648D8EEEF986C /* PrimerThemeData.swift */ = {isa = PBXFileReference; includeInIndex = 1; lastKnownFileType = sourcecode.swift; path = PrimerThemeData.swift; sourceTree = "<group>"; };
		6A2EF9CCA5F99B4FE78B14D6E28DB0C7 /* RateLimitedDispatcherBase.swift */ = {isa = PBXFileReference; includeInIndex = 1; lastKnownFileType = sourcecode.swift; path = RateLimitedDispatcherBase.swift; sourceTree = "<group>"; };
		6A6E60536AED9C399FBB618D5F2B82FE /* CardButton.swift */ = {isa = PBXFileReference; includeInIndex = 1; lastKnownFileType = sourcecode.swift; path = CardButton.swift; sourceTree = "<group>"; };
		6AA56BC88425D4333CD9AE0CAAC4EBEA /* CoreDataDispatcher.swift */ = {isa = PBXFileReference; includeInIndex = 1; lastKnownFileType = sourcecode.swift; path = CoreDataDispatcher.swift; sourceTree = "<group>"; };
		6AE309CD8BBA01C5774FAF5139D905BB /* PrimerImage.swift */ = {isa = PBXFileReference; includeInIndex = 1; lastKnownFileType = sourcecode.swift; path = PrimerImage.swift; sourceTree = "<group>"; };
		6B18AD94C45C57F02F2004034CB3C987 /* ThenableWrappers.swift */ = {isa = PBXFileReference; includeInIndex = 1; lastKnownFileType = sourcecode.swift; path = ThenableWrappers.swift; sourceTree = "<group>"; };
		6B9F3DDCD1ABD0A47FB95BF86C00F0DA /* PrimerPaymentMethodViewController.swift */ = {isa = PBXFileReference; includeInIndex = 1; lastKnownFileType = sourcecode.swift; path = PrimerPaymentMethodViewController.swift; sourceTree = "<group>"; };
		6C0405D3B9FB7600886BB815D416AF2E /* PrimerLoadingViewController.swift */ = {isa = PBXFileReference; includeInIndex = 1; lastKnownFileType = sourcecode.swift; path = PrimerLoadingViewController.swift; sourceTree = "<group>"; };
		6CE4560E7634822739BA8BAE718B03D5 /* SuccessViewController.swift */ = {isa = PBXFileReference; includeInIndex = 1; lastKnownFileType = sourcecode.swift; path = SuccessViewController.swift; sourceTree = "<group>"; };
		6D0EF485CB851A953093C61C8DA0C42C /* tr.lproj */ = {isa = PBXFileReference; includeInIndex = 1; lastKnownFileType = folder; path = tr.lproj; sourceTree = "<group>"; };
		6D6AB152A1B01DC2E1CDE149FC1E1A6B /* AnalyticsEvent.swift */ = {isa = PBXFileReference; includeInIndex = 1; lastKnownFileType = sourcecode.swift; path = AnalyticsEvent.swift; sourceTree = "<group>"; };
		6DCC867BD1319B5E03CEBA425FF3CB98 /* CheckoutModule.swift */ = {isa = PBXFileReference; includeInIndex = 1; lastKnownFileType = sourcecode.swift; path = CheckoutModule.swift; sourceTree = "<group>"; };
		6E5CAC7B854A43F61C334867BFA2F689 /* el.lproj */ = {isa = PBXFileReference; includeInIndex = 1; lastKnownFileType = folder; path = el.lproj; sourceTree = "<group>"; };
		6F62EC7E7FE74F53F207CFD74D2416CA /* Pods-PrimerSDK_Example-Info.plist */ = {isa = PBXFileReference; includeInIndex = 1; lastKnownFileType = text.plist.xml; path = "Pods-PrimerSDK_Example-Info.plist"; sourceTree = "<group>"; };
		701EAF0CABB99590FD611A014C24A896 /* BundleExtension.swift */ = {isa = PBXFileReference; includeInIndex = 1; lastKnownFileType = sourcecode.swift; path = BundleExtension.swift; sourceTree = "<group>"; };
		7208156D3232C7A61D76FA56C493198C /* UserDefaultsExtension.swift */ = {isa = PBXFileReference; includeInIndex = 1; lastKnownFileType = sourcecode.swift; path = UserDefaultsExtension.swift; sourceTree = "<group>"; };
		73D8D233E2B7F00FA0D2D3A51724F6AB /* PrimerCustomStyleTextField.swift */ = {isa = PBXFileReference; includeInIndex = 1; lastKnownFileType = sourcecode.swift; path = PrimerCustomStyleTextField.swift; sourceTree = "<group>"; };
		7489E7B4129D66B025FCECB7CA4BCB0E /* PrimerSDK.release.xcconfig */ = {isa = PBXFileReference; includeInIndex = 1; lastKnownFileType = text.xcconfig; path = PrimerSDK.release.xcconfig; sourceTree = "<group>"; };
		75410A6799436A5205AD546B93B10403 /* PaymentMethodComponent.swift */ = {isa = PBXFileReference; includeInIndex = 1; lastKnownFileType = sourcecode.swift; path = PaymentMethodComponent.swift; sourceTree = "<group>"; };
		755ADA2537554ACB0197927FB0A31E3D /* URLExtension.swift */ = {isa = PBXFileReference; includeInIndex = 1; lastKnownFileType = sourcecode.swift; path = URLExtension.swift; sourceTree = "<group>"; };
		772E2069AC6EF8C80ED2AC44E5EC85DD /* Queue.swift */ = {isa = PBXFileReference; includeInIndex = 1; lastKnownFileType = sourcecode.swift; path = Queue.swift; sourceTree = "<group>"; };
		777D3EEE912A5BC5835220B04FB1D188 /* PostalCode.swift */ = {isa = PBXFileReference; includeInIndex = 1; lastKnownFileType = sourcecode.swift; path = PostalCode.swift; sourceTree = "<group>"; };
		77B28B9B539D7E2F8BE1EB49E69E5DCB /* Klarna.swift */ = {isa = PBXFileReference; includeInIndex = 1; lastKnownFileType = sourcecode.swift; path = Klarna.swift; sourceTree = "<group>"; };
		77C9B9BC398F7E23E55C05B3C8FD24F5 /* PrimerTheme+Buttons.swift */ = {isa = PBXFileReference; includeInIndex = 1; lastKnownFileType = sourcecode.swift; path = "PrimerTheme+Buttons.swift"; sourceTree = "<group>"; };
		782A46579254877B9107EF23B8397A67 /* CancellablePromise.swift */ = {isa = PBXFileReference; includeInIndex = 1; lastKnownFileType = sourcecode.swift; path = CancellablePromise.swift; sourceTree = "<group>"; };
		7D83335AA582082C7F08AC9CF5A22B4D /* Mask.swift */ = {isa = PBXFileReference; includeInIndex = 1; lastKnownFileType = sourcecode.swift; path = Mask.swift; sourceTree = "<group>"; };
		7E65C888CD89234D1CAD3F13ACE2CAE5 /* PaymentMethodsGroupView.swift */ = {isa = PBXFileReference; includeInIndex = 1; lastKnownFileType = sourcecode.swift; path = PaymentMethodsGroupView.swift; sourceTree = "<group>"; };
		7ECAF85C5615ACB201539B2FCD0EDB1B /* BankSelectorViewController.swift */ = {isa = PBXFileReference; includeInIndex = 1; lastKnownFileType = sourcecode.swift; path = BankSelectorViewController.swift; sourceTree = "<group>"; };
		8054EFAB1A8FA75507465C2E12F9ABE5 /* QRCodeViewController.swift */ = {isa = PBXFileReference; includeInIndex = 1; lastKnownFileType = sourcecode.swift; path = QRCodeViewController.swift; sourceTree = "<group>"; };
		81B72686025E9267E33978CF631B1ED0 /* Cancellable.swift */ = {isa = PBXFileReference; includeInIndex = 1; lastKnownFileType = sourcecode.swift; path = Cancellable.swift; sourceTree = "<group>"; };
		81F1668781DB799B0BFBF935B388DCEA /* PrimerDelegate.swift */ = {isa = PBXFileReference; includeInIndex = 1; lastKnownFileType = sourcecode.swift; path = PrimerDelegate.swift; sourceTree = "<group>"; };
		84B3268F3B292A5F293E00279400A09B /* ClientTokenService.swift */ = {isa = PBXFileReference; includeInIndex = 1; lastKnownFileType = sourcecode.swift; path = ClientTokenService.swift; sourceTree = "<group>"; };
		84F2D59E27B3AD2600957318 /* PrimerCheckoutComponentsUIManager.swift */ = {isa = PBXFileReference; lastKnownFileType = sourcecode.swift; path = PrimerCheckoutComponentsUIManager.swift; sourceTree = "<group>"; };
		86864C132D877131424523AEB86D0352 /* PrimerTheme+Inputs.swift */ = {isa = PBXFileReference; includeInIndex = 1; lastKnownFileType = sourcecode.swift; path = "PrimerTheme+Inputs.swift"; sourceTree = "<group>"; };
		87BC4EE1ABB4F8B584813962F444A2E3 /* Box.swift */ = {isa = PBXFileReference; includeInIndex = 1; lastKnownFileType = sourcecode.swift; path = Box.swift; sourceTree = "<group>"; };
		88CA6935AF6981F3BFB3E094A119E2D4 /* LogEvent.swift */ = {isa = PBXFileReference; includeInIndex = 1; lastKnownFileType = sourcecode.swift; path = LogEvent.swift; sourceTree = "<group>"; };
		89C158C6FEDDBB3C107754A7692667C1 /* CountryCode.swift */ = {isa = PBXFileReference; includeInIndex = 1; lastKnownFileType = sourcecode.swift; path = CountryCode.swift; sourceTree = "<group>"; };
		8A1AECB7DC6BB12906F8EFF1DBE766E6 /* PrimerViewExtensions.swift */ = {isa = PBXFileReference; includeInIndex = 1; lastKnownFileType = sourcecode.swift; path = PrimerViewExtensions.swift; sourceTree = "<group>"; };
		8DF55AF17B49D2BE5CA47E5542673A17 /* FormTextFieldType.swift */ = {isa = PBXFileReference; includeInIndex = 1; lastKnownFileType = sourcecode.swift; path = FormTextFieldType.swift; sourceTree = "<group>"; };
		8EC4079B74BEE0C270C521D973C6F707 /* Guarantee.swift */ = {isa = PBXFileReference; includeInIndex = 1; lastKnownFileType = sourcecode.swift; path = Guarantee.swift; sourceTree = "<group>"; };
		8EEEC3B8E06F8680A34342A714221139 /* Dispatcher.swift */ = {isa = PBXFileReference; includeInIndex = 1; lastKnownFileType = sourcecode.swift; path = Dispatcher.swift; sourceTree = "<group>"; };
		8EFC9DEAB317AEF1E14912DDAF2946B2 /* FormType.swift */ = {isa = PBXFileReference; includeInIndex = 1; lastKnownFileType = sourcecode.swift; path = FormType.swift; sourceTree = "<group>"; };
		8F362829FD439FA9929ADF8777BDB8D4 /* EnsureWrappers.swift */ = {isa = PBXFileReference; includeInIndex = 1; lastKnownFileType = sourcecode.swift; path = EnsureWrappers.swift; sourceTree = "<group>"; };
		90922FFF6EB316D05863137C4505F04F /* CardScannerViewController.swift */ = {isa = PBXFileReference; includeInIndex = 1; lastKnownFileType = sourcecode.swift; path = CardScannerViewController.swift; sourceTree = "<group>"; };
		927AAA1AE566A9A77AFE3732195A1149 /* PrimerConfiguration.swift */ = {isa = PBXFileReference; includeInIndex = 1; lastKnownFileType = sourcecode.swift; path = PrimerConfiguration.swift; sourceTree = "<group>"; };
		93DD787259EC33A636AAEA571BB4633E /* Currency.swift */ = {isa = PBXFileReference; includeInIndex = 1; lastKnownFileType = sourcecode.swift; path = Currency.swift; sourceTree = "<group>"; };
		95A70267BDFAAB80F392427EE38EAEF2 /* SuccessMessage.swift */ = {isa = PBXFileReference; includeInIndex = 1; lastKnownFileType = sourcecode.swift; path = SuccessMessage.swift; sourceTree = "<group>"; };
		966016953130A9345ED07566EFFED112 /* ApplePay.swift */ = {isa = PBXFileReference; includeInIndex = 1; lastKnownFileType = sourcecode.swift; path = ApplePay.swift; sourceTree = "<group>"; };
		989B78490A943400543E27D62EA23C2F /* PaymentResponse.swift */ = {isa = PBXFileReference; includeInIndex = 1; lastKnownFileType = sourcecode.swift; path = PaymentResponse.swift; sourceTree = "<group>"; };
		9A20FE17E1F2980E3E901414A582D5FC /* Endpoint.swift */ = {isa = PBXFileReference; includeInIndex = 1; lastKnownFileType = sourcecode.swift; path = Endpoint.swift; sourceTree = "<group>"; };
		9CB24D3E0345BD5F59F3E999F71EAF5F /* DataExtension.swift */ = {isa = PBXFileReference; includeInIndex = 1; lastKnownFileType = sourcecode.swift; path = DataExtension.swift; sourceTree = "<group>"; };
		9D712F0EAF593491F5B4EAFB73B571CC /* BankSelectorTokenizationViewModel.swift */ = {isa = PBXFileReference; includeInIndex = 1; lastKnownFileType = sourcecode.swift; path = BankSelectorTokenizationViewModel.swift; sourceTree = "<group>"; };
		9D7917BAE8E3582FC09927FED73E81DF /* Throwable.swift */ = {isa = PBXFileReference; includeInIndex = 1; lastKnownFileType = sourcecode.swift; path = Throwable.swift; sourceTree = "<group>"; };
		9D940727FF8FB9C785EB98E56350EF41 /* Podfile */ = {isa = PBXFileReference; explicitFileType = text.script.ruby; includeInIndex = 1; indentWidth = 2; name = Podfile; path = ../Podfile; sourceTree = SOURCE_ROOT; tabWidth = 2; xcLanguageSpecificationIdentifier = xcode.lang.ruby; };
		9D9E4628FFF120CDA4FD56C7FDD96021 /* Primer.swift */ = {isa = PBXFileReference; includeInIndex = 1; lastKnownFileType = sourcecode.swift; path = Primer.swift; sourceTree = "<group>"; };
		9E9251C8A06802CE97C95EFF2E6419D6 /* ResourceBundle-PrimerResources-PrimerSDK-Info.plist */ = {isa = PBXFileReference; includeInIndex = 1; lastKnownFileType = text.plist.xml; path = "ResourceBundle-PrimerResources-PrimerSDK-Info.plist"; sourceTree = "<group>"; };
		9F56F328A3F5AF0A8836A9F0E87DFFDF /* PrimerTheme+Colors.swift */ = {isa = PBXFileReference; includeInIndex = 1; lastKnownFileType = sourcecode.swift; path = "PrimerTheme+Colors.swift"; sourceTree = "<group>"; };
		A0A9A9F2167BEA525E7C001B0C45B0C6 /* ConcurrencyLimitedDispatcher.swift */ = {isa = PBXFileReference; includeInIndex = 1; lastKnownFileType = sourcecode.swift; path = ConcurrencyLimitedDispatcher.swift; sourceTree = "<group>"; };
		A29DBF91FDF589A083518959430E73E5 /* PayPal.swift */ = {isa = PBXFileReference; includeInIndex = 1; lastKnownFileType = sourcecode.swift; path = PayPal.swift; sourceTree = "<group>"; };
		A33409FF870DE1B001E41F30D6EFCBB0 /* PrimerTheme+TextStyles.swift */ = {isa = PBXFileReference; includeInIndex = 1; lastKnownFileType = sourcecode.swift; path = "PrimerTheme+TextStyles.swift"; sourceTree = "<group>"; };
		A364843D113EEF95AF6EDA05B4A48306 /* Optional+Extensions.swift */ = {isa = PBXFileReference; includeInIndex = 1; lastKnownFileType = sourcecode.swift; path = "Optional+Extensions.swift"; sourceTree = "<group>"; };
		A3BD277AD7DBC94C8F5228AB0389DCD2 /* PaymentMethodConfigService.swift */ = {isa = PBXFileReference; includeInIndex = 1; lastKnownFileType = sourcecode.swift; path = PaymentMethodConfigService.swift; sourceTree = "<group>"; };
		A488001BDD35C673E3431F07BBE1824A /* PrimerInputElements.swift */ = {isa = PBXFileReference; includeInIndex = 1; lastKnownFileType = sourcecode.swift; path = PrimerInputElements.swift; sourceTree = "<group>"; };
		A4E7B1C752F38C22267D301DD5A364DF /* Pods-PrimerSDK_Tests-acknowledgements.markdown */ = {isa = PBXFileReference; includeInIndex = 1; lastKnownFileType = text; path = "Pods-PrimerSDK_Tests-acknowledgements.markdown"; sourceTree = "<group>"; };
		A5F00150C5D2E15EE156A5B0B208F6DA /* Thenable.swift */ = {isa = PBXFileReference; includeInIndex = 1; lastKnownFileType = sourcecode.swift; path = Thenable.swift; sourceTree = "<group>"; };
		A6E84D438A8D3B3A98212ACD05A93B24 /* UIColorExtension.swift */ = {isa = PBXFileReference; includeInIndex = 1; lastKnownFileType = sourcecode.swift; path = UIColorExtension.swift; sourceTree = "<group>"; };
		A849F0837B5320FC42FEA510B7523EE7 /* PrimerCVVFieldView.swift */ = {isa = PBXFileReference; includeInIndex = 1; lastKnownFileType = sourcecode.swift; path = PrimerCVVFieldView.swift; sourceTree = "<group>"; };
		A8B3BC107C2BDC3C03D961866F721265 /* PrimerSDK-PrimerResources */ = {isa = PBXFileReference; explicitFileType = wrapper.cfbundle; includeInIndex = 0; name = "PrimerSDK-PrimerResources"; path = PrimerResources.bundle; sourceTree = BUILT_PRODUCTS_DIR; };
		A8FB2431BA896E8281297D82C9972050 /* CancelContext.swift */ = {isa = PBXFileReference; includeInIndex = 1; lastKnownFileType = sourcecode.swift; path = CancelContext.swift; sourceTree = "<group>"; };
		AA80C9C550CB6B8B521015719AA66526 /* Pods-PrimerSDK_Example.modulemap */ = {isa = PBXFileReference; includeInIndex = 1; lastKnownFileType = sourcecode.module; path = "Pods-PrimerSDK_Example.modulemap"; sourceTree = "<group>"; };
		AAFBE13AF784C96AE01688D21FD0A05D /* Dimensions.swift */ = {isa = PBXFileReference; includeInIndex = 1; lastKnownFileType = sourcecode.swift; path = Dimensions.swift; sourceTree = "<group>"; };
		AC42CAF7E64F4D6993307D3F422F9373 /* PrimerResultComponentView.swift */ = {isa = PBXFileReference; includeInIndex = 1; lastKnownFileType = sourcecode.swift; path = PrimerResultComponentView.swift; sourceTree = "<group>"; };
		AD07388357D98347F5D3B52C75700C51 /* PayPalTokenizationViewModel.swift */ = {isa = PBXFileReference; includeInIndex = 1; lastKnownFileType = sourcecode.swift; path = PayPalTokenizationViewModel.swift; sourceTree = "<group>"; };
		AD21F8F81F839AB38EA4A0A396F3C298 /* URLSessionStack.swift */ = {isa = PBXFileReference; includeInIndex = 1; lastKnownFileType = sourcecode.swift; path = URLSessionStack.swift; sourceTree = "<group>"; };
		AFF5F2671FDE275A40D4E95AE0D0F0B8 /* PrimerScrollView.swift */ = {isa = PBXFileReference; includeInIndex = 1; lastKnownFileType = sourcecode.swift; path = PrimerScrollView.swift; sourceTree = "<group>"; };
		B0A9EF58EAFE3A013D9BAD2E016AA43E /* when.swift */ = {isa = PBXFileReference; includeInIndex = 1; lastKnownFileType = sourcecode.swift; path = when.swift; sourceTree = "<group>"; };
		B1CF31AFDBFF21144667071C0A786B2D /* UIDeviceExtension.swift */ = {isa = PBXFileReference; includeInIndex = 1; lastKnownFileType = sourcecode.swift; path = UIDeviceExtension.swift; sourceTree = "<group>"; };
		B429083200B13F604ED3C87DFFC0C016 /* Pods-PrimerSDK_Tests.modulemap */ = {isa = PBXFileReference; includeInIndex = 1; lastKnownFileType = sourcecode.module; path = "Pods-PrimerSDK_Tests.modulemap"; sourceTree = "<group>"; };
		B51BE5E29962B8B0EF78ACC807DD3EE9 /* pl.lproj */ = {isa = PBXFileReference; includeInIndex = 1; lastKnownFileType = folder; path = pl.lproj; sourceTree = "<group>"; };
		B587F9AF9CC8BBA7059C3D8E1FBB69E6 /* CancellableCatchable.swift */ = {isa = PBXFileReference; includeInIndex = 1; lastKnownFileType = sourcecode.swift; path = CancellableCatchable.swift; sourceTree = "<group>"; };
		B6277BF19498F6BEB9F7F007E9BB5A74 /* PrimerSDK-prefix.pch */ = {isa = PBXFileReference; includeInIndex = 1; lastKnownFileType = sourcecode.c.h; path = "PrimerSDK-prefix.pch"; sourceTree = "<group>"; };
		B7A4A9DF62808F9F723795EF2DEA637F /* DependencyInjection.swift */ = {isa = PBXFileReference; includeInIndex = 1; lastKnownFileType = sourcecode.swift; path = DependencyInjection.swift; sourceTree = "<group>"; };
		B879F428115F2DEFC78FAFE113C04914 /* AppState.swift */ = {isa = PBXFileReference; includeInIndex = 1; lastKnownFileType = sourcecode.swift; path = AppState.swift; sourceTree = "<group>"; };
		B8C6A669AB3C1DDC4E28BF0DB916BF43 /* PrimerTextField.swift */ = {isa = PBXFileReference; includeInIndex = 1; lastKnownFileType = sourcecode.swift; path = PrimerTextField.swift; sourceTree = "<group>"; };
		B93DC09BD559F6B903677D94B80B08A7 /* README.md */ = {isa = PBXFileReference; includeInIndex = 1; lastKnownFileType = net.daringfireball.markdown; path = README.md; sourceTree = "<group>"; };
		B9E6F35AA833DCFC382B01112632371D /* sv.lproj */ = {isa = PBXFileReference; includeInIndex = 1; lastKnownFileType = folder; path = sv.lproj; sourceTree = "<group>"; };
		BAFA2D790E895933833995269B70AAA8 /* AdyenDotPay.swift */ = {isa = PBXFileReference; includeInIndex = 1; lastKnownFileType = sourcecode.swift; path = AdyenDotPay.swift; sourceTree = "<group>"; };
		BDC7498B4728AD4182E5B2FDF24BAD3D /* CancellableThenable.swift */ = {isa = PBXFileReference; includeInIndex = 1; lastKnownFileType = sourcecode.swift; path = CancellableThenable.swift; sourceTree = "<group>"; };
		BE4B3B6A0C12B9BC3760861D529F76E2 /* PrimerFormViewController.swift */ = {isa = PBXFileReference; includeInIndex = 1; lastKnownFileType = sourcecode.swift; path = PrimerFormViewController.swift; sourceTree = "<group>"; };
		BE5A566CFE6CBE7AE28262887A6D70AD /* AES256.swift */ = {isa = PBXFileReference; includeInIndex = 1; lastKnownFileType = sourcecode.swift; path = AES256.swift; sourceTree = "<group>"; };
		C0B817384EA7D947CAE4521D5E4C2C31 /* Bank.swift */ = {isa = PBXFileReference; includeInIndex = 1; lastKnownFileType = sourcecode.swift; path = Bank.swift; sourceTree = "<group>"; };
		C217574F4E34E90C8ABEFC45C262BD20 /* LICENSE */ = {isa = PBXFileReference; includeInIndex = 1; lastKnownFileType = text; path = LICENSE; sourceTree = "<group>"; };
		C4B234DAD1C3DB18AECD1C05DB3229AE /* PrimerCardNumberFieldView.swift */ = {isa = PBXFileReference; includeInIndex = 1; lastKnownFileType = sourcecode.swift; path = PrimerCardNumberFieldView.swift; sourceTree = "<group>"; };
		C71179E03548F7CC91347CEF68DEDFC8 /* PaymentMethodConfigurationType.swift */ = {isa = PBXFileReference; includeInIndex = 1; lastKnownFileType = sourcecode.swift; path = PaymentMethodConfigurationType.swift; sourceTree = "<group>"; };
		C832DFF1C0307BCE0E9B435773991F0F /* nl.lproj */ = {isa = PBXFileReference; includeInIndex = 1; lastKnownFileType = folder; path = nl.lproj; sourceTree = "<group>"; };
		C8EBD71F8178521810C48F090E9F2F92 /* PaymentMethodConfiguration.swift */ = {isa = PBXFileReference; includeInIndex = 1; lastKnownFileType = sourcecode.swift; path = PaymentMethodConfiguration.swift; sourceTree = "<group>"; };
		C992DBB13F99796588E38FB34C9E3B19 /* PrimerTheme+Views.swift */ = {isa = PBXFileReference; includeInIndex = 1; lastKnownFileType = sourcecode.swift; path = "PrimerTheme+Views.swift"; sourceTree = "<group>"; };
		C99E26D6108D150A26A776C9866D6D29 /* PrimerFlowEnums.swift */ = {isa = PBXFileReference; includeInIndex = 1; lastKnownFileType = sourcecode.swift; path = PrimerFlowEnums.swift; sourceTree = "<group>"; };
		CBD70241BAE3C230BAE5B89397BA26C8 /* KlarnaTokenizationViewModel.swift */ = {isa = PBXFileReference; includeInIndex = 1; lastKnownFileType = sourcecode.swift; path = KlarnaTokenizationViewModel.swift; sourceTree = "<group>"; };
		CCE4C50B681451960D8845072ED3EDEA /* ClientSession.swift */ = {isa = PBXFileReference; includeInIndex = 1; lastKnownFileType = sourcecode.swift; path = ClientSession.swift; sourceTree = "<group>"; };
		CD5D7BECB92B3730B9F4D7BBEDF8FC66 /* PrimerContent.swift */ = {isa = PBXFileReference; includeInIndex = 1; lastKnownFileType = sourcecode.swift; path = PrimerContent.swift; sourceTree = "<group>"; };
		CF216F4CF87D2C520CA5407A0FF3CFBD /* Validation.swift */ = {isa = PBXFileReference; includeInIndex = 1; lastKnownFileType = sourcecode.swift; path = Validation.swift; sourceTree = "<group>"; };
		D0FA17B48F26EF383839EE66B86233CF /* VaultPaymentMethodViewModel.swift */ = {isa = PBXFileReference; includeInIndex = 1; lastKnownFileType = sourcecode.swift; path = VaultPaymentMethodViewModel.swift; sourceTree = "<group>"; };
=======
		3DCD2B5F0CFE763E21AAB9A1FFB309CF /* CatchWrappers.swift */ = {isa = PBXFileReference; includeInIndex = 1; lastKnownFileType = sourcecode.swift; path = CatchWrappers.swift; sourceTree = "<group>"; };
		3E0AF10485474EDD0683F63A4B20C914 /* JSONParser.swift */ = {isa = PBXFileReference; includeInIndex = 1; lastKnownFileType = sourcecode.swift; path = JSONParser.swift; sourceTree = "<group>"; };
		40C33A171DC403B528312DFC3311099D /* ApplePay.swift */ = {isa = PBXFileReference; includeInIndex = 1; lastKnownFileType = sourcecode.swift; path = ApplePay.swift; sourceTree = "<group>"; };
		42939C10F53AEB6838E45F668EF14489 /* Throwable.swift */ = {isa = PBXFileReference; includeInIndex = 1; lastKnownFileType = sourcecode.swift; path = Throwable.swift; sourceTree = "<group>"; };
		45FAFBC642FD91C0736524579E2156BD /* 3DSService.swift */ = {isa = PBXFileReference; includeInIndex = 1; lastKnownFileType = sourcecode.swift; path = 3DSService.swift; sourceTree = "<group>"; };
		47D929F3C129ED463346D1B8DB2171CA /* Box.swift */ = {isa = PBXFileReference; includeInIndex = 1; lastKnownFileType = sourcecode.swift; path = Box.swift; sourceTree = "<group>"; };
		483F653BE427B125B7EF794CCA6E9ED1 /* PrimerThemeData.swift */ = {isa = PBXFileReference; includeInIndex = 1; lastKnownFileType = sourcecode.swift; path = PrimerThemeData.swift; sourceTree = "<group>"; };
		48627A99264E6679D85F177DBB79DA83 /* Pods-PrimerSDK_Tests-Info.plist */ = {isa = PBXFileReference; includeInIndex = 1; lastKnownFileType = text.plist.xml; path = "Pods-PrimerSDK_Tests-Info.plist"; sourceTree = "<group>"; };
		4871FC4CA1DCCCBD3161678BFE48A720 /* Klarna.swift */ = {isa = PBXFileReference; includeInIndex = 1; lastKnownFileType = sourcecode.swift; path = Klarna.swift; sourceTree = "<group>"; };
		48CE17ABEDB356883F87C26408207B69 /* PrimerSDK-umbrella.h */ = {isa = PBXFileReference; includeInIndex = 1; lastKnownFileType = sourcecode.c.h; path = "PrimerSDK-umbrella.h"; sourceTree = "<group>"; };
		49700F2EF79DEB1686440BA9336C0B50 /* UIDeviceExtension.swift */ = {isa = PBXFileReference; includeInIndex = 1; lastKnownFileType = sourcecode.swift; path = UIDeviceExtension.swift; sourceTree = "<group>"; };
		4973A42C7102113AA35FD27D926AE4D9 /* Cancellable.swift */ = {isa = PBXFileReference; includeInIndex = 1; lastKnownFileType = sourcecode.swift; path = Cancellable.swift; sourceTree = "<group>"; };
		4B696B5D2EF61625086BA55700754958 /* RateLimitedDispatcher.swift */ = {isa = PBXFileReference; includeInIndex = 1; lastKnownFileType = sourcecode.swift; path = RateLimitedDispatcher.swift; sourceTree = "<group>"; };
		4BFDE37871A18A63D93A69DD755CE9B5 /* ApplePayTokenizationViewModel.swift */ = {isa = PBXFileReference; includeInIndex = 1; lastKnownFileType = sourcecode.swift; path = ApplePayTokenizationViewModel.swift; sourceTree = "<group>"; };
		4D3869E0A461E802A5916AA6523517A4 /* Pods-PrimerSDK_Example */ = {isa = PBXFileReference; explicitFileType = wrapper.framework; includeInIndex = 0; name = "Pods-PrimerSDK_Example"; path = Pods_PrimerSDK_Example.framework; sourceTree = BUILT_PRODUCTS_DIR; };
		500421325AC04BB41B4780E0FF53F6F9 /* Content.swift */ = {isa = PBXFileReference; includeInIndex = 1; lastKnownFileType = sourcecode.swift; path = Content.swift; sourceTree = "<group>"; };
		514E1C130792F4A7B50E30EC36976C2D /* el.lproj */ = {isa = PBXFileReference; includeInIndex = 1; path = el.lproj; sourceTree = "<group>"; };
		52001C8D796B59D08CE3E639935A525D /* PaymentMethodConfiguration.swift */ = {isa = PBXFileReference; includeInIndex = 1; lastKnownFileType = sourcecode.swift; path = PaymentMethodConfiguration.swift; sourceTree = "<group>"; };
		543CF6AE132D985E7B0DD5DE463D8E18 /* CardNetwork.swift */ = {isa = PBXFileReference; includeInIndex = 1; lastKnownFileType = sourcecode.swift; path = CardNetwork.swift; sourceTree = "<group>"; };
		544F9A01799AA360D339A717B87BD95D /* DirectDebitService.swift */ = {isa = PBXFileReference; includeInIndex = 1; lastKnownFileType = sourcecode.swift; path = DirectDebitService.swift; sourceTree = "<group>"; };
		545FB479BE031285E118D30FE21E6192 /* CancelContext.swift */ = {isa = PBXFileReference; includeInIndex = 1; lastKnownFileType = sourcecode.swift; path = CancelContext.swift; sourceTree = "<group>"; };
		54A75197BFC7073F11D3276EBDA12629 /* PrimerTextField.swift */ = {isa = PBXFileReference; includeInIndex = 1; lastKnownFileType = sourcecode.swift; path = PrimerTextField.swift; sourceTree = "<group>"; };
		54C23D3F6C2A5A2A826A4BC09EE3F00D /* Guarantee.swift */ = {isa = PBXFileReference; includeInIndex = 1; lastKnownFileType = sourcecode.swift; path = Guarantee.swift; sourceTree = "<group>"; };
		54F3D810D6C462A1AE8207F30B6B8506 /* PayPalTokenizationViewModel.swift */ = {isa = PBXFileReference; includeInIndex = 1; lastKnownFileType = sourcecode.swift; path = PayPalTokenizationViewModel.swift; sourceTree = "<group>"; };
		562E129219D4AD091E25C9717D2D5386 /* PrimerConfiguration.swift */ = {isa = PBXFileReference; includeInIndex = 1; lastKnownFileType = sourcecode.swift; path = PrimerConfiguration.swift; sourceTree = "<group>"; };
		582FD3213F3E32AF1194EEDF7C3BCD3F /* Pods-PrimerSDK_Example-acknowledgements.plist */ = {isa = PBXFileReference; includeInIndex = 1; lastKnownFileType = text.plist.xml; path = "Pods-PrimerSDK_Example-acknowledgements.plist"; sourceTree = "<group>"; };
		59E8A1EBE56A4EA68EDAB63ECA88C305 /* en.lproj */ = {isa = PBXFileReference; includeInIndex = 1; path = en.lproj; sourceTree = "<group>"; };
		5A9DC3CF12BE453ABD3C892ACF4410A1 /* CardComponentsManager.swift */ = {isa = PBXFileReference; includeInIndex = 1; lastKnownFileType = sourcecode.swift; path = CardComponentsManager.swift; sourceTree = "<group>"; };
		5AB6CB67484E51E65E6C826621C115C1 /* PrimerContent.swift */ = {isa = PBXFileReference; includeInIndex = 1; lastKnownFileType = sourcecode.swift; path = PrimerContent.swift; sourceTree = "<group>"; };
		5ADDE422B99EBE503519B58756FF517C /* PayPal.swift */ = {isa = PBXFileReference; includeInIndex = 1; lastKnownFileType = sourcecode.swift; path = PayPal.swift; sourceTree = "<group>"; };
		5EFE04D5EBC78FAD3569FFDB79C1ED07 /* PrimerSDK.debug.xcconfig */ = {isa = PBXFileReference; includeInIndex = 1; lastKnownFileType = text.xcconfig; path = PrimerSDK.debug.xcconfig; sourceTree = "<group>"; };
		611EFD9900AAD945198B7B4B3EA02120 /* PrimerCardNumberFieldView.swift */ = {isa = PBXFileReference; includeInIndex = 1; lastKnownFileType = sourcecode.swift; path = PrimerCardNumberFieldView.swift; sourceTree = "<group>"; };
		623D554528403B790278012244829BAE /* ReloadDelegate.swift */ = {isa = PBXFileReference; includeInIndex = 1; lastKnownFileType = sourcecode.swift; path = ReloadDelegate.swift; sourceTree = "<group>"; };
		639AE4928116FBD4FAE7B3DD6BD21271 /* Pods-PrimerSDK_Tests-acknowledgements.plist */ = {isa = PBXFileReference; includeInIndex = 1; lastKnownFileType = text.plist.xml; path = "Pods-PrimerSDK_Tests-acknowledgements.plist"; sourceTree = "<group>"; };
		63BC7DD25F0F8CE6B09D8269F32CA97D /* race.swift */ = {isa = PBXFileReference; includeInIndex = 1; lastKnownFileType = sourcecode.swift; path = race.swift; sourceTree = "<group>"; };
		66B81E36E73D82EE013E0C311AC40DD3 /* PrimerButton.swift */ = {isa = PBXFileReference; includeInIndex = 1; lastKnownFileType = sourcecode.swift; path = PrimerButton.swift; sourceTree = "<group>"; };
		6C2C226BA9A7A1A7E1467EEC2876C9B3 /* DateExtension.swift */ = {isa = PBXFileReference; includeInIndex = 1; lastKnownFileType = sourcecode.swift; path = DateExtension.swift; sourceTree = "<group>"; };
		6D230D7973725795676E2CBBF15D0C96 /* WebViewUtil.swift */ = {isa = PBXFileReference; includeInIndex = 1; lastKnownFileType = sourcecode.swift; path = WebViewUtil.swift; sourceTree = "<group>"; };
		6F62EC7E7FE74F53F207CFD74D2416CA /* Pods-PrimerSDK_Example-Info.plist */ = {isa = PBXFileReference; includeInIndex = 1; lastKnownFileType = text.plist.xml; path = "Pods-PrimerSDK_Example-Info.plist"; sourceTree = "<group>"; };
		6FAD7832E1F33A956A7A8A8967541598 /* Optional+Extensions.swift */ = {isa = PBXFileReference; includeInIndex = 1; lastKnownFileType = sourcecode.swift; path = "Optional+Extensions.swift"; sourceTree = "<group>"; };
		70CB9D00718A48964435E3FDD2C1B006 /* StrictRateLimitedDispatcher.swift */ = {isa = PBXFileReference; includeInIndex = 1; lastKnownFileType = sourcecode.swift; path = StrictRateLimitedDispatcher.swift; sourceTree = "<group>"; };
		7489E7B4129D66B025FCECB7CA4BCB0E /* PrimerSDK.release.xcconfig */ = {isa = PBXFileReference; includeInIndex = 1; lastKnownFileType = text.xcconfig; path = PrimerSDK.release.xcconfig; sourceTree = "<group>"; };
		76BE57A23D56F20FA84DF67905DB961F /* CoreDataDispatcher.swift */ = {isa = PBXFileReference; includeInIndex = 1; lastKnownFileType = sourcecode.swift; path = CoreDataDispatcher.swift; sourceTree = "<group>"; };
		789E5E1B9371A090186E2D905E2C4DC1 /* VaultPaymentMethodView.swift */ = {isa = PBXFileReference; includeInIndex = 1; lastKnownFileType = sourcecode.swift; path = VaultPaymentMethodView.swift; sourceTree = "<group>"; };
		7DE525E97732B79927E1564260E5EFDE /* AnyCodable.swift */ = {isa = PBXFileReference; includeInIndex = 1; lastKnownFileType = sourcecode.swift; path = AnyCodable.swift; sourceTree = "<group>"; };
		7DEFF97A4F689C610F83F98B628EA2E1 /* SuccessMessage.swift */ = {isa = PBXFileReference; includeInIndex = 1; lastKnownFileType = sourcecode.swift; path = SuccessMessage.swift; sourceTree = "<group>"; };
		80C4F1B722C13D34F81A8428DD734972 /* after.swift */ = {isa = PBXFileReference; includeInIndex = 1; lastKnownFileType = sourcecode.swift; path = after.swift; sourceTree = "<group>"; };
		80F92E4D2CC1239C33618FE0E5299C37 /* sv.lproj */ = {isa = PBXFileReference; includeInIndex = 1; path = sv.lproj; sourceTree = "<group>"; };
		815FDD7D6F8D2B3319B00645207F0D20 /* Currency.swift */ = {isa = PBXFileReference; includeInIndex = 1; lastKnownFileType = sourcecode.swift; path = Currency.swift; sourceTree = "<group>"; };
		85A8E139E77EAA026B55273D6D6C18BA /* PrimerResultComponentView.swift */ = {isa = PBXFileReference; includeInIndex = 1; lastKnownFileType = sourcecode.swift; path = PrimerResultComponentView.swift; sourceTree = "<group>"; };
		85EAEF90B45BDA1245091DDD5E518317 /* ArrayExtension.swift */ = {isa = PBXFileReference; includeInIndex = 1; lastKnownFileType = sourcecode.swift; path = ArrayExtension.swift; sourceTree = "<group>"; };
		8A9CF69CE5E49E257F69AE9DD42D4477 /* BankSelectorViewController.swift */ = {isa = PBXFileReference; includeInIndex = 1; lastKnownFileType = sourcecode.swift; path = BankSelectorViewController.swift; sourceTree = "<group>"; };
		8C5E77F38B034BDFFA04FA21E09874A9 /* PaymentResponse.swift */ = {isa = PBXFileReference; includeInIndex = 1; lastKnownFileType = sourcecode.swift; path = PaymentResponse.swift; sourceTree = "<group>"; };
		8D0D274038188B69FDDB32EA86ACBA3E /* PaymentMethodsGroupView.swift */ = {isa = PBXFileReference; includeInIndex = 1; lastKnownFileType = sourcecode.swift; path = PaymentMethodsGroupView.swift; sourceTree = "<group>"; };
		8D1AF201026F97007D23B7E2F5A90ACF /* IntExtension.swift */ = {isa = PBXFileReference; includeInIndex = 1; lastKnownFileType = sourcecode.swift; path = IntExtension.swift; sourceTree = "<group>"; };
		8E43E9A144EE0933E8FBE87D4759B6CF /* ErrorHandler.swift */ = {isa = PBXFileReference; includeInIndex = 1; lastKnownFileType = sourcecode.swift; path = ErrorHandler.swift; sourceTree = "<group>"; };
		8E6213539AD40CC643EF5DEBD189F0E1 /* ClientToken.swift */ = {isa = PBXFileReference; includeInIndex = 1; lastKnownFileType = sourcecode.swift; path = ClientToken.swift; sourceTree = "<group>"; };
		8ECE1972DE8671EE28EA67383E11251F /* PaymentMethodToken.swift */ = {isa = PBXFileReference; includeInIndex = 1; lastKnownFileType = sourcecode.swift; path = PaymentMethodToken.swift; sourceTree = "<group>"; };
		8F86BF129C98C74E08860A483A0F3764 /* PrimerVaultManagerViewController.swift */ = {isa = PBXFileReference; includeInIndex = 1; lastKnownFileType = sourcecode.swift; path = PrimerVaultManagerViewController.swift; sourceTree = "<group>"; };
		9239150727E9183AFC234CE1CB3CC74E /* PaymentMethodTokenizationViewModel.swift */ = {isa = PBXFileReference; includeInIndex = 1; lastKnownFileType = sourcecode.swift; path = PaymentMethodTokenizationViewModel.swift; sourceTree = "<group>"; };
		928B4EAC4B27A524EB13E70E421BC673 /* PrimerTheme+Views.swift */ = {isa = PBXFileReference; includeInIndex = 1; lastKnownFileType = sourcecode.swift; path = "PrimerTheme+Views.swift"; sourceTree = "<group>"; };
		94A5DD9CD5A3504ED29F5DD315C6FE4A /* Parser.swift */ = {isa = PBXFileReference; includeInIndex = 1; lastKnownFileType = sourcecode.swift; path = Parser.swift; sourceTree = "<group>"; };
		987656D7A5C0DE70E0AB82F55DB68ED1 /* BankTableViewCell.swift */ = {isa = PBXFileReference; includeInIndex = 1; lastKnownFileType = sourcecode.swift; path = BankTableViewCell.swift; sourceTree = "<group>"; };
		997948AF1E2BB9C9F8E852FB853E34C3 /* CountryCode.swift */ = {isa = PBXFileReference; includeInIndex = 1; lastKnownFileType = sourcecode.swift; path = CountryCode.swift; sourceTree = "<group>"; };
		9985ED903F6DB45F74C4344FF83EFC6F /* PrimerTheme+Colors.swift */ = {isa = PBXFileReference; includeInIndex = 1; lastKnownFileType = sourcecode.swift; path = "PrimerTheme+Colors.swift"; sourceTree = "<group>"; };
		99A16ED71F71BCC79EE42CA7316CBE54 /* de.lproj */ = {isa = PBXFileReference; includeInIndex = 1; path = de.lproj; sourceTree = "<group>"; };
		9A12B46EC7CA70CE086992238D0D274D /* PaymentMethodConfigService.swift */ = {isa = PBXFileReference; includeInIndex = 1; lastKnownFileType = sourcecode.swift; path = PaymentMethodConfigService.swift; sourceTree = "<group>"; };
		9C5B64C40AADDA04AE48C80CD2678BFD /* ExternalViewModel.swift */ = {isa = PBXFileReference; includeInIndex = 1; lastKnownFileType = sourcecode.swift; path = ExternalViewModel.swift; sourceTree = "<group>"; };
		9CCDE4644F695800DBF0A2C143FFC52E /* FinallyWrappers.swift */ = {isa = PBXFileReference; includeInIndex = 1; lastKnownFileType = sourcecode.swift; path = FinallyWrappers.swift; sourceTree = "<group>"; };
		9CE679E3793430DCDC3B8F66E92FF6D1 /* CustomStringConvertible.swift */ = {isa = PBXFileReference; includeInIndex = 1; lastKnownFileType = sourcecode.swift; path = CustomStringConvertible.swift; sourceTree = "<group>"; };
		9D940727FF8FB9C785EB98E56350EF41 /* Podfile */ = {isa = PBXFileReference; explicitFileType = text.script.ruby; includeInIndex = 1; indentWidth = 2; lastKnownFileType = text; name = Podfile; path = ../Podfile; sourceTree = SOURCE_ROOT; tabWidth = 2; xcLanguageSpecificationIdentifier = xcode.lang.ruby; };
		9DA6297357FF9EF2979C6C2B7B15C63A /* Dispatcher.swift */ = {isa = PBXFileReference; includeInIndex = 1; lastKnownFileType = sourcecode.swift; path = Dispatcher.swift; sourceTree = "<group>"; };
		9E9251C8A06802CE97C95EFF2E6419D6 /* ResourceBundle-PrimerResources-PrimerSDK-Info.plist */ = {isa = PBXFileReference; includeInIndex = 1; lastKnownFileType = text.plist.xml; path = "ResourceBundle-PrimerResources-PrimerSDK-Info.plist"; sourceTree = "<group>"; };
		9F581B833734D2450330B9D1B6EDCF6D /* ApayaTokenizationViewModel.swift */ = {isa = PBXFileReference; includeInIndex = 1; lastKnownFileType = sourcecode.swift; path = ApayaTokenizationViewModel.swift; sourceTree = "<group>"; };
		9F5B59864098670501304F14681CCDA5 /* Bank.swift */ = {isa = PBXFileReference; includeInIndex = 1; lastKnownFileType = sourcecode.swift; path = Bank.swift; sourceTree = "<group>"; };
		A320A500A23B6C8D1E26602019C04F43 /* URLSessionStack.swift */ = {isa = PBXFileReference; includeInIndex = 1; lastKnownFileType = sourcecode.swift; path = URLSessionStack.swift; sourceTree = "<group>"; };
		A3366CFCC2F345E9C5A7194053FCD496 /* Promise.swift */ = {isa = PBXFileReference; includeInIndex = 1; lastKnownFileType = sourcecode.swift; path = Promise.swift; sourceTree = "<group>"; };
		A4E7B1C752F38C22267D301DD5A364DF /* Pods-PrimerSDK_Tests-acknowledgements.markdown */ = {isa = PBXFileReference; includeInIndex = 1; lastKnownFileType = text; path = "Pods-PrimerSDK_Tests-acknowledgements.markdown"; sourceTree = "<group>"; };
		A5999CC5E6E3F5BF4ECC3AB14043E9C2 /* SuccessViewController.swift */ = {isa = PBXFileReference; includeInIndex = 1; lastKnownFileType = sourcecode.swift; path = SuccessViewController.swift; sourceTree = "<group>"; };
		A5F99D654FAAFBEBDCADD59ABB61264D /* Consolable.swift */ = {isa = PBXFileReference; includeInIndex = 1; lastKnownFileType = sourcecode.swift; path = Consolable.swift; sourceTree = "<group>"; };
		A6C8D77D0BBB98113B309772FF6EB873 /* PrimerCVVFieldView.swift */ = {isa = PBXFileReference; includeInIndex = 1; lastKnownFileType = sourcecode.swift; path = PrimerCVVFieldView.swift; sourceTree = "<group>"; };
		A75B076C087AF1AE436BAB50918EDADC /* PrimerCardFormViewController.swift */ = {isa = PBXFileReference; includeInIndex = 1; lastKnownFileType = sourcecode.swift; path = PrimerCardFormViewController.swift; sourceTree = "<group>"; };
		A8B3BC107C2BDC3C03D961866F721265 /* PrimerSDK-PrimerResources */ = {isa = PBXFileReference; explicitFileType = wrapper.cfbundle; includeInIndex = 0; name = "PrimerSDK-PrimerResources"; path = PrimerResources.bundle; sourceTree = BUILT_PRODUCTS_DIR; };
		A91CB6E0C1205B1C335F9B9FC0AF4EEE /* DataExtension.swift */ = {isa = PBXFileReference; includeInIndex = 1; lastKnownFileType = sourcecode.swift; path = DataExtension.swift; sourceTree = "<group>"; };
		A9B0940F40E30DF2C3BD8995AE7888A7 /* Configuration.swift */ = {isa = PBXFileReference; includeInIndex = 1; lastKnownFileType = sourcecode.swift; path = Configuration.swift; sourceTree = "<group>"; };
		AA80C9C550CB6B8B521015719AA66526 /* Pods-PrimerSDK_Example.modulemap */ = {isa = PBXFileReference; includeInIndex = 1; lastKnownFileType = sourcecode.module; path = "Pods-PrimerSDK_Example.modulemap"; sourceTree = "<group>"; };
		AC35945D9EA9FE90881275DF39B9A8C9 /* PrimerTheme+Borders.swift */ = {isa = PBXFileReference; includeInIndex = 1; lastKnownFileType = sourcecode.swift; path = "PrimerTheme+Borders.swift"; sourceTree = "<group>"; };
		AE06AB3D952377AB081ABE7E1A8E7E7B /* PrimerAPI.swift */ = {isa = PBXFileReference; includeInIndex = 1; lastKnownFileType = sourcecode.swift; path = PrimerAPI.swift; sourceTree = "<group>"; };
		AE6676AD4747CC97E9CA1AC95B89322C /* VaultPaymentMethodViewController.swift */ = {isa = PBXFileReference; includeInIndex = 1; lastKnownFileType = sourcecode.swift; path = VaultPaymentMethodViewController.swift; sourceTree = "<group>"; };
		AEA457BD0202F98A15F5813D65C56B5A /* PrimerRootViewController.swift */ = {isa = PBXFileReference; includeInIndex = 1; lastKnownFileType = sourcecode.swift; path = PrimerRootViewController.swift; sourceTree = "<group>"; };
		AF1D1727B842CD84461A33F53068C722 /* PrimerUniversalCheckoutViewController.swift */ = {isa = PBXFileReference; includeInIndex = 1; lastKnownFileType = sourcecode.swift; path = PrimerUniversalCheckoutViewController.swift; sourceTree = "<group>"; };
		AFA6698C0225C253FE79ED4625360D64 /* ResumeHandlerProtocol.swift */ = {isa = PBXFileReference; includeInIndex = 1; lastKnownFileType = sourcecode.swift; path = ResumeHandlerProtocol.swift; sourceTree = "<group>"; };
		AFFDCFA184741E7C15B537B5ED83B2D0 /* PrimerImage.swift */ = {isa = PBXFileReference; includeInIndex = 1; lastKnownFileType = sourcecode.swift; path = PrimerImage.swift; sourceTree = "<group>"; };
		B0D8BC68300F1923AA48D6E78D1A3BED /* AlertController.swift */ = {isa = PBXFileReference; includeInIndex = 1; lastKnownFileType = sourcecode.swift; path = AlertController.swift; sourceTree = "<group>"; };
		B131CAAD608388042A90CB180976B84D /* Primer.swift */ = {isa = PBXFileReference; includeInIndex = 1; lastKnownFileType = sourcecode.swift; path = Primer.swift; sourceTree = "<group>"; };
		B16B64114DAC6A245E4EC08D63D11C3B /* PrimerViewController.swift */ = {isa = PBXFileReference; includeInIndex = 1; lastKnownFileType = sourcecode.swift; path = PrimerViewController.swift; sourceTree = "<group>"; };
		B19B2566808CC2BCDE7E7891D12D1787 /* da.lproj */ = {isa = PBXFileReference; includeInIndex = 1; path = da.lproj; sourceTree = "<group>"; };
		B289408B16AFF3CDFD81484BE1FB67AC /* PrimerAPIClient.swift */ = {isa = PBXFileReference; includeInIndex = 1; lastKnownFileType = sourcecode.swift; path = PrimerAPIClient.swift; sourceTree = "<group>"; };
		B2F037361D68ED3E7851B45B6C5978DC /* CardScannerViewController.swift */ = {isa = PBXFileReference; includeInIndex = 1; lastKnownFileType = sourcecode.swift; path = CardScannerViewController.swift; sourceTree = "<group>"; };
		B429083200B13F604ED3C87DFFC0C016 /* Pods-PrimerSDK_Tests.modulemap */ = {isa = PBXFileReference; includeInIndex = 1; lastKnownFileType = sourcecode.module; path = "Pods-PrimerSDK_Tests.modulemap"; sourceTree = "<group>"; };
		B4CB2CDBAFDCC3661B564A2C785CE5FA /* PaymentMethodTokenizationRequest.swift */ = {isa = PBXFileReference; includeInIndex = 1; lastKnownFileType = sourcecode.swift; path = PaymentMethodTokenizationRequest.swift; sourceTree = "<group>"; };
		B58E11107BF1B83125F562CC7C9997C2 /* Connectivity.swift */ = {isa = PBXFileReference; includeInIndex = 1; lastKnownFileType = sourcecode.swift; path = Connectivity.swift; sourceTree = "<group>"; };
		B5B0905C28F698A5E477F88A547F692A /* PrimerAPIClient+Promises.swift */ = {isa = PBXFileReference; includeInIndex = 1; lastKnownFileType = sourcecode.swift; path = "PrimerAPIClient+Promises.swift"; sourceTree = "<group>"; };
		B6277BF19498F6BEB9F7F007E9BB5A74 /* PrimerSDK-prefix.pch */ = {isa = PBXFileReference; includeInIndex = 1; lastKnownFileType = sourcecode.c.h; path = "PrimerSDK-prefix.pch"; sourceTree = "<group>"; };
		B7035F9DD99D28680DCA7327CE14A1D0 /* StringExtension.swift */ = {isa = PBXFileReference; includeInIndex = 1; lastKnownFileType = sourcecode.swift; path = StringExtension.swift; sourceTree = "<group>"; };
		B8D6645D6EE0ADE8427E166D9D173FB9 /* AppState.swift */ = {isa = PBXFileReference; includeInIndex = 1; lastKnownFileType = sourcecode.swift; path = AppState.swift; sourceTree = "<group>"; };
		B93DC09BD559F6B903677D94B80B08A7 /* README.md */ = {isa = PBXFileReference; includeInIndex = 1; path = README.md; sourceTree = "<group>"; };
		BD87BC6D0427A2E2D2C8D6D446B0F06D /* PrimerNibView.swift */ = {isa = PBXFileReference; includeInIndex = 1; lastKnownFileType = sourcecode.swift; path = PrimerNibView.swift; sourceTree = "<group>"; };
		BF665BFED902E97AA70D45EACDB70582 /* PrimerTheme+Inputs.swift */ = {isa = PBXFileReference; includeInIndex = 1; lastKnownFileType = sourcecode.swift; path = "PrimerTheme+Inputs.swift"; sourceTree = "<group>"; };
		C08CF6CAA79757AB5B4ADE83B68593E5 /* fr.lproj */ = {isa = PBXFileReference; includeInIndex = 1; path = fr.lproj; sourceTree = "<group>"; };
		C0BE69109DE7E72A548DA6BC30B27AFF /* Mask.swift */ = {isa = PBXFileReference; includeInIndex = 1; lastKnownFileType = sourcecode.swift; path = Mask.swift; sourceTree = "<group>"; };
		C217574F4E34E90C8ABEFC45C262BD20 /* LICENSE */ = {isa = PBXFileReference; includeInIndex = 1; path = LICENSE; sourceTree = "<group>"; };
		C6B9A4DFACA833FA1084551D2C12BCD9 /* PrimerNavigationBar.swift */ = {isa = PBXFileReference; includeInIndex = 1; lastKnownFileType = sourcecode.swift; path = PrimerNavigationBar.swift; sourceTree = "<group>"; };
		C98A21D2C087B60D8F8DB2282B11E351 /* AnyEncodable.swift */ = {isa = PBXFileReference; includeInIndex = 1; lastKnownFileType = sourcecode.swift; path = AnyEncodable.swift; sourceTree = "<group>"; };
		CB66C51973D41817225390719507E6C6 /* CheckoutModule.swift */ = {isa = PBXFileReference; includeInIndex = 1; lastKnownFileType = sourcecode.swift; path = CheckoutModule.swift; sourceTree = "<group>"; };
		CC73833B512B3AD6CD3934E999847F18 /* EnsureWrappers.swift */ = {isa = PBXFileReference; includeInIndex = 1; lastKnownFileType = sourcecode.swift; path = EnsureWrappers.swift; sourceTree = "<group>"; };
		CCCC61EEE4B24AA1197D810A865F843C /* PrimerPostalCodeFieldView.swift */ = {isa = PBXFileReference; includeInIndex = 1; lastKnownFileType = sourcecode.swift; path = PrimerPostalCodeFieldView.swift; sourceTree = "<group>"; };
		CED8D366AB949CBBB0AF5EE44B5F8038 /* PaymentMethodConfigurationOptions.swift */ = {isa = PBXFileReference; includeInIndex = 1; lastKnownFileType = sourcecode.swift; path = PaymentMethodConfigurationOptions.swift; sourceTree = "<group>"; };
		CF60DC2252AFFDCC873A40C2FCA43310 /* KlarnaTokenizationViewModel.swift */ = {isa = PBXFileReference; includeInIndex = 1; lastKnownFileType = sourcecode.swift; path = KlarnaTokenizationViewModel.swift; sourceTree = "<group>"; };
		D0D728E546C2350EF986E62753B8372D /* PrimerNavigationController.swift */ = {isa = PBXFileReference; includeInIndex = 1; lastKnownFileType = sourcecode.swift; path = PrimerNavigationController.swift; sourceTree = "<group>"; };
		D175822FDFF8545EA7FC7C8B6544399B /* TokenizationService.swift */ = {isa = PBXFileReference; includeInIndex = 1; lastKnownFileType = sourcecode.swift; path = TokenizationService.swift; sourceTree = "<group>"; };
		D18B4557B7187AC66B1BF9ABF02E5BC5 /* ConcurrencyLimitedDispatcher.swift */ = {isa = PBXFileReference; includeInIndex = 1; lastKnownFileType = sourcecode.swift; path = ConcurrencyLimitedDispatcher.swift; sourceTree = "<group>"; };
>>>>>>> 37b5453d
		D245E0514AAC1A2B9A6D5EA2F383E90F /* UIKit.framework */ = {isa = PBXFileReference; lastKnownFileType = wrapper.framework; name = UIKit.framework; path = Platforms/iPhoneOS.platform/Developer/SDKs/iPhoneOS14.0.sdk/System/Library/Frameworks/UIKit.framework; sourceTree = DEVELOPER_DIR; };
		D24876222D7667A85FA6D1A0B42E0B1E /* CardButton.swift */ = {isa = PBXFileReference; includeInIndex = 1; lastKnownFileType = sourcecode.swift; path = CardButton.swift; sourceTree = "<group>"; };
		D264B4E57DF7DB00D71275605D100971 /* Pods-PrimerSDK_Example-frameworks.sh */ = {isa = PBXFileReference; includeInIndex = 1; lastKnownFileType = text.script.sh; path = "Pods-PrimerSDK_Example-frameworks.sh"; sourceTree = "<group>"; };
<<<<<<< HEAD
		D416034D1E0802B52151F1CC33232644 /* PrimerSearchTextField.swift */ = {isa = PBXFileReference; includeInIndex = 1; lastKnownFileType = sourcecode.swift; path = PrimerSearchTextField.swift; sourceTree = "<group>"; };
		D4FC99807B025DE66DA92F541E89A39E /* firstly.swift */ = {isa = PBXFileReference; includeInIndex = 1; lastKnownFileType = sourcecode.swift; path = firstly.swift; sourceTree = "<group>"; };
		D66C3890C3566F38C935A2FFD9A237B0 /* Pods-PrimerSDK_Tests-dummy.m */ = {isa = PBXFileReference; includeInIndex = 1; lastKnownFileType = sourcecode.c.objc; path = "Pods-PrimerSDK_Tests-dummy.m"; sourceTree = "<group>"; };
		D6FCC4136CBBE1C8134E3079CDD5BB4A /* Error.swift */ = {isa = PBXFileReference; includeInIndex = 1; lastKnownFileType = sourcecode.swift; path = Error.swift; sourceTree = "<group>"; };
		D7A6EABDD107DA7084AAEF2B8DD97478 /* PaymentMethodConfigurationOptions.swift */ = {isa = PBXFileReference; includeInIndex = 1; lastKnownFileType = sourcecode.swift; path = PaymentMethodConfigurationOptions.swift; sourceTree = "<group>"; };
		D80A22D3B51EB9D081C50BA8183DD2BC /* PrimerThemeData+Deprecated.swift */ = {isa = PBXFileReference; includeInIndex = 1; lastKnownFileType = sourcecode.swift; path = "PrimerThemeData+Deprecated.swift"; sourceTree = "<group>"; };
		D84241BBF4F53A46B6704007E6935CD0 /* WrapperProtocols.swift */ = {isa = PBXFileReference; includeInIndex = 1; lastKnownFileType = sourcecode.swift; path = WrapperProtocols.swift; sourceTree = "<group>"; };
		DAC98748FE2141B5F143990CB5DCC811 /* Content.swift */ = {isa = PBXFileReference; includeInIndex = 1; lastKnownFileType = sourcecode.swift; path = Content.swift; sourceTree = "<group>"; };
		DC4D223604B5204478B1C3322022B602 /* FinallyWrappers.swift */ = {isa = PBXFileReference; includeInIndex = 1; lastKnownFileType = sourcecode.swift; path = FinallyWrappers.swift; sourceTree = "<group>"; };
		DD2DB07AC594C290EC65A8EED673C0F2 /* IntExtension.swift */ = {isa = PBXFileReference; includeInIndex = 1; lastKnownFileType = sourcecode.swift; path = IntExtension.swift; sourceTree = "<group>"; };
		DD5762EE584E4E9A3488148D05F99972 /* 3DS.swift */ = {isa = PBXFileReference; includeInIndex = 1; lastKnownFileType = sourcecode.swift; path = 3DS.swift; sourceTree = "<group>"; };
		DD655EB064FFDE43C9FE02E55741DE11 /* PrimerSDK.podspec */ = {isa = PBXFileReference; explicitFileType = text.script.ruby; includeInIndex = 1; indentWidth = 2; path = PrimerSDK.podspec; sourceTree = "<group>"; tabWidth = 2; xcLanguageSpecificationIdentifier = xcode.lang.ruby; };
		DF6E4F8E7C26A7BBEC17AAD4042A317D /* Pods-PrimerSDK_Tests.debug.xcconfig */ = {isa = PBXFileReference; includeInIndex = 1; lastKnownFileType = text.xcconfig; path = "Pods-PrimerSDK_Tests.debug.xcconfig"; sourceTree = "<group>"; };
		E1B945985145643C12B1E91600B680DE /* Pods-PrimerSDK_Example-acknowledgements.markdown */ = {isa = PBXFileReference; includeInIndex = 1; lastKnownFileType = text; path = "Pods-PrimerSDK_Example-acknowledgements.markdown"; sourceTree = "<group>"; };
		E31884EEFB17BF0EF21538D81928341C /* 3DSService+Promises.swift */ = {isa = PBXFileReference; includeInIndex = 1; lastKnownFileType = sourcecode.swift; path = "3DSService+Promises.swift"; sourceTree = "<group>"; };
		E484A495CBA45DBA80BBAC7E290B2B97 /* Device.swift */ = {isa = PBXFileReference; includeInIndex = 1; lastKnownFileType = sourcecode.swift; path = Device.swift; sourceTree = "<group>"; };
		E5FE3EAE83C1352CB3B172D487C73DA5 /* DateExtension.swift */ = {isa = PBXFileReference; includeInIndex = 1; lastKnownFileType = sourcecode.swift; path = DateExtension.swift; sourceTree = "<group>"; };
		E884507DF2B84FA8A2E8AD8289881542 /* Pods-PrimerSDK_Example.release.xcconfig */ = {isa = PBXFileReference; includeInIndex = 1; lastKnownFileType = text.xcconfig; path = "Pods-PrimerSDK_Example.release.xcconfig"; sourceTree = "<group>"; };
		E912111519A81533C564D4F33CFBECBA /* 3DSService.swift */ = {isa = PBXFileReference; includeInIndex = 1; lastKnownFileType = sourcecode.swift; path = 3DSService.swift; sourceTree = "<group>"; };
		E9B0A54529AB4451AFF0707DCE54DE01 /* hang.swift */ = {isa = PBXFileReference; includeInIndex = 1; lastKnownFileType = sourcecode.swift; path = hang.swift; sourceTree = "<group>"; };
		E9DAADD467D6C9706D18FB03D2C70D99 /* AlertController.swift */ = {isa = PBXFileReference; includeInIndex = 1; lastKnownFileType = sourcecode.swift; path = AlertController.swift; sourceTree = "<group>"; };
		EAB6F611E86A4758835A715E4B4184F6 /* Foundation.framework */ = {isa = PBXFileReference; lastKnownFileType = wrapper.framework; name = Foundation.framework; path = Platforms/iPhoneOS.platform/Developer/SDKs/iPhoneOS14.0.sdk/System/Library/Frameworks/Foundation.framework; sourceTree = DEVELOPER_DIR; };
		ED99B120B5AEBF4529B62E4821074118 /* Analytics.swift */ = {isa = PBXFileReference; includeInIndex = 1; lastKnownFileType = sourcecode.swift; path = Analytics.swift; sourceTree = "<group>"; };
		EDAB54A5805FE03BAEB0BACA6E810896 /* PrimerButton.swift */ = {isa = PBXFileReference; includeInIndex = 1; lastKnownFileType = sourcecode.swift; path = PrimerButton.swift; sourceTree = "<group>"; };
		EE9674DAD0C961C92687877090E1E047 /* Pods-PrimerSDK_Tests-umbrella.h */ = {isa = PBXFileReference; includeInIndex = 1; lastKnownFileType = sourcecode.c.h; path = "Pods-PrimerSDK_Tests-umbrella.h"; sourceTree = "<group>"; };
		EF7AD9BE486AE3A84CA4EA5B9869871E /* BankTableViewCell.swift */ = {isa = PBXFileReference; includeInIndex = 1; lastKnownFileType = sourcecode.swift; path = BankTableViewCell.swift; sourceTree = "<group>"; };
		F0F9EDD864FB6C7162E8AD3E331C7652 /* PrimerCheckoutComponents.swift */ = {isa = PBXFileReference; includeInIndex = 1; lastKnownFileType = sourcecode.swift; path = PrimerCheckoutComponents.swift; sourceTree = "<group>"; };
		F1146BAE3809D8FB39F068C74FE648E7 /* fr.lproj */ = {isa = PBXFileReference; includeInIndex = 1; lastKnownFileType = folder; path = fr.lproj; sourceTree = "<group>"; };
		F1881F1058B5ACE551E8EA16E8F9063E /* PrimerContainerViewController.swift */ = {isa = PBXFileReference; includeInIndex = 1; lastKnownFileType = sourcecode.swift; path = PrimerContainerViewController.swift; sourceTree = "<group>"; };
		F23D81827D4FB0A6B653D41B5B05A77C /* nb.lproj */ = {isa = PBXFileReference; includeInIndex = 1; lastKnownFileType = folder; path = nb.lproj; sourceTree = "<group>"; };
		F3FDAC9DD204C4FD06486766C7FBA244 /* CardComponentsManager.swift */ = {isa = PBXFileReference; includeInIndex = 1; lastKnownFileType = sourcecode.swift; path = CardComponentsManager.swift; sourceTree = "<group>"; };
		F45CE9E95532FB50D16CD2828EC21B61 /* ResumeHandlerProtocol.swift */ = {isa = PBXFileReference; includeInIndex = 1; lastKnownFileType = sourcecode.swift; path = ResumeHandlerProtocol.swift; sourceTree = "<group>"; };
		F48594A8F2B4412B1FE723CFEC2FF995 /* PrimerResultViewController.swift */ = {isa = PBXFileReference; includeInIndex = 1; lastKnownFileType = sourcecode.swift; path = PrimerResultViewController.swift; sourceTree = "<group>"; };
		F74776D19F357F07334046BFEF81F5AF /* CardScannerViewController+SimpleScanDelegate.swift */ = {isa = PBXFileReference; includeInIndex = 1; lastKnownFileType = sourcecode.swift; path = "CardScannerViewController+SimpleScanDelegate.swift"; sourceTree = "<group>"; };
		F7B48CC82297D62E27EA98AE7A13D3DA /* Pods-PrimerSDK_Tests.release.xcconfig */ = {isa = PBXFileReference; includeInIndex = 1; lastKnownFileType = text.xcconfig; path = "Pods-PrimerSDK_Tests.release.xcconfig"; sourceTree = "<group>"; };
		F97197695BF16738FE039DC2FF86404A /* PrimerCheckoutComponentsProtocols.swift */ = {isa = PBXFileReference; includeInIndex = 1; lastKnownFileType = sourcecode.swift; path = PrimerCheckoutComponentsProtocols.swift; sourceTree = "<group>"; };
		F9A0A52796D013E6776E65DC0E570E9B /* PrimerExpiryDateFieldView.swift */ = {isa = PBXFileReference; includeInIndex = 1; lastKnownFileType = sourcecode.swift; path = PrimerExpiryDateFieldView.swift; sourceTree = "<group>"; };
		FA0D80A52C8C2FF406DEE3F0F9902F64 /* CardNetwork.swift */ = {isa = PBXFileReference; includeInIndex = 1; lastKnownFileType = sourcecode.swift; path = CardNetwork.swift; sourceTree = "<group>"; };
		FB96DDF5341825BDE72A77C4C7A9850D /* PrimerTheme.swift */ = {isa = PBXFileReference; includeInIndex = 1; lastKnownFileType = sourcecode.swift; path = PrimerTheme.swift; sourceTree = "<group>"; };
		FDC14E80E23FD83BD85EC0A7527FE702 /* PayPalService.swift */ = {isa = PBXFileReference; includeInIndex = 1; lastKnownFileType = sourcecode.swift; path = PayPalService.swift; sourceTree = "<group>"; };
		FE2420364D2C5BFD0D95C10AC0B71D57 /* Keychain.swift */ = {isa = PBXFileReference; includeInIndex = 1; lastKnownFileType = sourcecode.swift; path = Keychain.swift; sourceTree = "<group>"; };
=======
		D2F23BE7BD8DDB2F500DA13BFEB5094F /* PrimerTheme+Buttons.swift */ = {isa = PBXFileReference; includeInIndex = 1; lastKnownFileType = sourcecode.swift; path = "PrimerTheme+Buttons.swift"; sourceTree = "<group>"; };
		D3C3A7BCEF1731B97B35753DC5DFA9C1 /* ExternalPaymentMethodTokenizationViewModel.swift */ = {isa = PBXFileReference; includeInIndex = 1; lastKnownFileType = sourcecode.swift; path = ExternalPaymentMethodTokenizationViewModel.swift; sourceTree = "<group>"; };
		D404F60E21F0A533F3598E6A99A7E4D8 /* PostalCode.swift */ = {isa = PBXFileReference; includeInIndex = 1; lastKnownFileType = sourcecode.swift; path = PostalCode.swift; sourceTree = "<group>"; };
		D42A57B5A1CC0ECBA9AC63A1A925356F /* Error.swift */ = {isa = PBXFileReference; includeInIndex = 1; lastKnownFileType = sourcecode.swift; path = Error.swift; sourceTree = "<group>"; };
		D4EB54B85C44F8C18F134F6D0DB4EF29 /* UXMode.swift */ = {isa = PBXFileReference; includeInIndex = 1; lastKnownFileType = sourcecode.swift; path = UXMode.swift; sourceTree = "<group>"; };
		D66C3890C3566F38C935A2FFD9A237B0 /* Pods-PrimerSDK_Tests-dummy.m */ = {isa = PBXFileReference; includeInIndex = 1; lastKnownFileType = sourcecode.c.objc; path = "Pods-PrimerSDK_Tests-dummy.m"; sourceTree = "<group>"; };
		D73AB0D66C6FBC70FF6BA0DBAD538939 /* PrimerTableViewCell.swift */ = {isa = PBXFileReference; includeInIndex = 1; lastKnownFileType = sourcecode.swift; path = PrimerTableViewCell.swift; sourceTree = "<group>"; };
		D75056442318CA49693DD926CF13D1C6 /* es.lproj */ = {isa = PBXFileReference; includeInIndex = 1; path = es.lproj; sourceTree = "<group>"; };
		D89A6F7CEE7C96EA890D32DB2C041760 /* firstly.swift */ = {isa = PBXFileReference; includeInIndex = 1; lastKnownFileType = sourcecode.swift; path = firstly.swift; sourceTree = "<group>"; };
		D8BA42756539BF37EAE4809C28946DCE /* PrimerTextFieldView.swift */ = {isa = PBXFileReference; includeInIndex = 1; lastKnownFileType = sourcecode.swift; path = PrimerTextFieldView.swift; sourceTree = "<group>"; };
		D8C290937D0CAEE0588752BFB4EAAA83 /* MockSuccess.swift */ = {isa = PBXFileReference; includeInIndex = 1; lastKnownFileType = sourcecode.swift; path = MockSuccess.swift; sourceTree = "<group>"; };
		D8DC2CE3BDEFDBC15A76B9851AA15CE9 /* PrimerContainerViewController.swift */ = {isa = PBXFileReference; includeInIndex = 1; lastKnownFileType = sourcecode.swift; path = PrimerContainerViewController.swift; sourceTree = "<group>"; };
		D92B28668C90FD2AA5E405015E594321 /* DependencyInjection.swift */ = {isa = PBXFileReference; includeInIndex = 1; lastKnownFileType = sourcecode.swift; path = DependencyInjection.swift; sourceTree = "<group>"; };
		DAFB194678065999FB95725505CD2948 /* PrimerDelegate.swift */ = {isa = PBXFileReference; includeInIndex = 1; lastKnownFileType = sourcecode.swift; path = PrimerDelegate.swift; sourceTree = "<group>"; };
		DD655EB064FFDE43C9FE02E55741DE11 /* PrimerSDK.podspec */ = {isa = PBXFileReference; explicitFileType = text.script.ruby; includeInIndex = 1; indentWidth = 2; lastKnownFileType = text; path = PrimerSDK.podspec; sourceTree = "<group>"; tabWidth = 2; xcLanguageSpecificationIdentifier = xcode.lang.ruby; };
		DE8828A0193B612C169AC13994E8A2B2 /* GuaranteeWrappers.swift */ = {isa = PBXFileReference; includeInIndex = 1; lastKnownFileType = sourcecode.swift; path = GuaranteeWrappers.swift; sourceTree = "<group>"; };
		DF6E4F8E7C26A7BBEC17AAD4042A317D /* Pods-PrimerSDK_Tests.debug.xcconfig */ = {isa = PBXFileReference; includeInIndex = 1; lastKnownFileType = text.xcconfig; path = "Pods-PrimerSDK_Tests.debug.xcconfig"; sourceTree = "<group>"; };
		DFCD2BA9FF43387B66438A5656B7AD0C /* AdyenDotPay.swift */ = {isa = PBXFileReference; includeInIndex = 1; lastKnownFileType = sourcecode.swift; path = AdyenDotPay.swift; sourceTree = "<group>"; };
		E00CD5E18D2CF3C10131C18C8E934B47 /* BankSelectorTokenizationViewModel.swift */ = {isa = PBXFileReference; includeInIndex = 1; lastKnownFileType = sourcecode.swift; path = BankSelectorTokenizationViewModel.swift; sourceTree = "<group>"; };
		E19CA33876478688411ED5750032F508 /* ImageName.swift */ = {isa = PBXFileReference; includeInIndex = 1; lastKnownFileType = sourcecode.swift; path = ImageName.swift; sourceTree = "<group>"; };
		E1B945985145643C12B1E91600B680DE /* Pods-PrimerSDK_Example-acknowledgements.markdown */ = {isa = PBXFileReference; includeInIndex = 1; lastKnownFileType = text; path = "Pods-PrimerSDK_Example-acknowledgements.markdown"; sourceTree = "<group>"; };
		E51EE737F5762B69E4B293EFFB1CA44E /* Dimensions.swift */ = {isa = PBXFileReference; includeInIndex = 1; lastKnownFileType = sourcecode.swift; path = Dimensions.swift; sourceTree = "<group>"; };
		E586B97588C6CCF60923360654EC6392 /* FormTokenizationViewModel.swift */ = {isa = PBXFileReference; includeInIndex = 1; lastKnownFileType = sourcecode.swift; path = FormTokenizationViewModel.swift; sourceTree = "<group>"; };
		E6E585DE4431A007FB1683A3245C5145 /* PrimerThemeData+Deprecated.swift */ = {isa = PBXFileReference; includeInIndex = 1; lastKnownFileType = sourcecode.swift; path = "PrimerThemeData+Deprecated.swift"; sourceTree = "<group>"; };
		E884507DF2B84FA8A2E8AD8289881542 /* Pods-PrimerSDK_Example.release.xcconfig */ = {isa = PBXFileReference; includeInIndex = 1; lastKnownFileType = text.xcconfig; path = "Pods-PrimerSDK_Example.release.xcconfig"; sourceTree = "<group>"; };
		EA7E364CA09D16F5FD5732D8D183C59C /* PrimerWebViewController.swift */ = {isa = PBXFileReference; includeInIndex = 1; lastKnownFileType = sourcecode.swift; path = PrimerWebViewController.swift; sourceTree = "<group>"; };
		EAB6F611E86A4758835A715E4B4184F6 /* Foundation.framework */ = {isa = PBXFileReference; lastKnownFileType = wrapper.framework; name = Foundation.framework; path = Platforms/iPhoneOS.platform/Developer/SDKs/iPhoneOS14.0.sdk/System/Library/Frameworks/Foundation.framework; sourceTree = DEVELOPER_DIR; };
		EB27643476C596788A886DEFD9C6DF37 /* PrimerCustomStyleTextField.swift */ = {isa = PBXFileReference; includeInIndex = 1; lastKnownFileType = sourcecode.swift; path = PrimerCustomStyleTextField.swift; sourceTree = "<group>"; };
		EB3350A2DB3150D0118AFAD09F5236EA /* NetworkService.swift */ = {isa = PBXFileReference; includeInIndex = 1; lastKnownFileType = sourcecode.swift; path = NetworkService.swift; sourceTree = "<group>"; };
		ED30C6E20A7F586D664E22515F743B30 /* PaymentMethodConfigurationType.swift */ = {isa = PBXFileReference; includeInIndex = 1; lastKnownFileType = sourcecode.swift; path = PaymentMethodConfigurationType.swift; sourceTree = "<group>"; };
		EE9674DAD0C961C92687877090E1E047 /* Pods-PrimerSDK_Tests-umbrella.h */ = {isa = PBXFileReference; includeInIndex = 1; lastKnownFileType = sourcecode.c.h; path = "Pods-PrimerSDK_Tests-umbrella.h"; sourceTree = "<group>"; };
		EFF27A83CF14227A54FA1BC7AAF71A4E /* PrimerViewExtensions.swift */ = {isa = PBXFileReference; includeInIndex = 1; lastKnownFileType = sourcecode.swift; path = PrimerViewExtensions.swift; sourceTree = "<group>"; };
		F07616F6144B8F246731B4BF9DEFCA45 /* UserDefaultsExtension.swift */ = {isa = PBXFileReference; includeInIndex = 1; lastKnownFileType = sourcecode.swift; path = UserDefaultsExtension.swift; sourceTree = "<group>"; };
		F1E68D224449329612504FA686DFFFD3 /* PaymentMethodComponent.swift */ = {isa = PBXFileReference; includeInIndex = 1; lastKnownFileType = sourcecode.swift; path = PaymentMethodComponent.swift; sourceTree = "<group>"; };
		F2A9E312431C477D139D71A847E95C50 /* DirectDebitMandate.swift */ = {isa = PBXFileReference; includeInIndex = 1; lastKnownFileType = sourcecode.swift; path = DirectDebitMandate.swift; sourceTree = "<group>"; };
		F2F275B4573DFAE7DADB4CF9A0CD237E /* AES256.swift */ = {isa = PBXFileReference; includeInIndex = 1; lastKnownFileType = sourcecode.swift; path = AES256.swift; sourceTree = "<group>"; };
		F395BB87F040653649D26705E6D29514 /* PrimerSettings.swift */ = {isa = PBXFileReference; includeInIndex = 1; lastKnownFileType = sourcecode.swift; path = PrimerSettings.swift; sourceTree = "<group>"; };
		F3DEA5BAEA900DA5E41FBC63A448ED4D /* PrimerTheme+TextStyles.swift */ = {isa = PBXFileReference; includeInIndex = 1; lastKnownFileType = sourcecode.swift; path = "PrimerTheme+TextStyles.swift"; sourceTree = "<group>"; };
		F734851D799D70C0316A7A72AFD1A535 /* PayPalService.swift */ = {isa = PBXFileReference; includeInIndex = 1; lastKnownFileType = sourcecode.swift; path = PayPalService.swift; sourceTree = "<group>"; };
		F7B48CC82297D62E27EA98AE7A13D3DA /* Pods-PrimerSDK_Tests.release.xcconfig */ = {isa = PBXFileReference; includeInIndex = 1; lastKnownFileType = text.xcconfig; path = "Pods-PrimerSDK_Tests.release.xcconfig"; sourceTree = "<group>"; };
		F9AD4D4255D1ECE452A1E82F229AAEFD /* Endpoint.swift */ = {isa = PBXFileReference; includeInIndex = 1; lastKnownFileType = sourcecode.swift; path = Endpoint.swift; sourceTree = "<group>"; };
		FDBA86AAC3E123E3D9EF7A6C1635B444 /* Customer.swift */ = {isa = PBXFileReference; includeInIndex = 1; lastKnownFileType = sourcecode.swift; path = Customer.swift; sourceTree = "<group>"; };
		FE811228CD0DE8D42C40D26568350079 /* RateLimitedDispatcherBase.swift */ = {isa = PBXFileReference; includeInIndex = 1; lastKnownFileType = sourcecode.swift; path = RateLimitedDispatcherBase.swift; sourceTree = "<group>"; };
>>>>>>> 37b5453d
/* End PBXFileReference section */

/* Begin PBXFrameworksBuildPhase section */
		0F3E65FE6FC2A22D49C385BE63CEE2D0 /* Frameworks */ = {
			isa = PBXFrameworksBuildPhase;
			buildActionMask = 2147483647;
			files = (
				E150EB1E3DDC0F59C4FDE4E1058FCAF7 /* Foundation.framework in Frameworks */,
			);
			runOnlyForDeploymentPostprocessing = 0;
		};
		1D9B174AACEDA6738DC3E11C850EA48A /* Frameworks */ = {
			isa = PBXFrameworksBuildPhase;
			buildActionMask = 2147483647;
			files = (
				576CBFE7BB80FC46B6F006AE6E711708 /* Foundation.framework in Frameworks */,
			);
			runOnlyForDeploymentPostprocessing = 0;
		};
<<<<<<< HEAD
		4D4C2FCC172A1977A5C3A32F03D71AC6 /* Frameworks */ = {
=======
		9689D4C197B2053F3E414F5B479DE858 /* Frameworks */ = {
>>>>>>> 37b5453d
			isa = PBXFrameworksBuildPhase;
			buildActionMask = 2147483647;
			files = (
				940F42D7B74FF9A5E03D62250EF9386D /* Foundation.framework in Frameworks */,
				77DFDDA9E3EC595A46060FFE0E62A404 /* UIKit.framework in Frameworks */,
			);
			runOnlyForDeploymentPostprocessing = 0;
		};
<<<<<<< HEAD
		BFEC42FDDB6E7206FC809DF6004D23AE /* Frameworks */ = {
			isa = PBXFrameworksBuildPhase;
			buildActionMask = 2147483647;
			files = (
				B1DB6C6B5D68DE9B9F4517FE0A85F37E /* Foundation.framework in Frameworks */,
				019B3AC0AF70238A1E1E3F78E5AF43C8 /* UIKit.framework in Frameworks */,
=======
		CD535A0EAF1D941792B20D388D78CDE8 /* Frameworks */ = {
			isa = PBXFrameworksBuildPhase;
			buildActionMask = 2147483647;
			files = (
>>>>>>> 37b5453d
			);
			runOnlyForDeploymentPostprocessing = 0;
		};
/* End PBXFrameworksBuildPhase section */

/* Begin PBXGroup section */
<<<<<<< HEAD
		10C5B1DC2F00255375D1A3F2B4479532 /* PCI */ = {
			isa = PBXGroup;
			children = (
				4A83CC6A1B952DC58FD5E3DDCF5E42AD /* TokenizationService.swift */,
			);
			path = PCI;
			sourceTree = "<group>";
		};
		159D8C0D73C60F51ED5CE621B2644591 /* Parser */ = {
			isa = PBXGroup;
			children = (
				0DA114863BDE3B5011A3489FD5C36645 /* Parser.swift */,
				7DFD4F3001834533F4E814BC50622F1F /* JSON */,
			);
			path = Parser;
=======
		00F0D5BEDD31DBE410A708FDB497F2E2 /* TokenizationViewModels */ = {
			isa = PBXGroup;
			children = (
				9F581B833734D2450330B9D1B6EDCF6D /* ApayaTokenizationViewModel.swift */,
				4BFDE37871A18A63D93A69DD755CE9B5 /* ApplePayTokenizationViewModel.swift */,
				E00CD5E18D2CF3C10131C18C8E934B47 /* BankSelectorTokenizationViewModel.swift */,
				D3C3A7BCEF1731B97B35753DC5DFA9C1 /* ExternalPaymentMethodTokenizationViewModel.swift */,
				E586B97588C6CCF60923360654EC6392 /* FormTokenizationViewModel.swift */,
				CF60DC2252AFFDCC873A40C2FCA43310 /* KlarnaTokenizationViewModel.swift */,
				9239150727E9183AFC234CE1CB3CC74E /* PaymentMethodTokenizationViewModel.swift */,
				54F3D810D6C462A1AE8207F30B6B8506 /* PayPalTokenizationViewModel.swift */,
				15F5564050B61FD9085FF3B590482950 /* QRCodeTokenizationViewModel.swift */,
			);
			name = TokenizationViewModels;
			path = TokenizationViewModels;
			sourceTree = "<group>";
		};
		057F1F6D3462C911938F4E0EFDB1E925 /* Banks */ = {
			isa = PBXGroup;
			children = (
				8A9CF69CE5E49E257F69AE9DD42D4477 /* BankSelectorViewController.swift */,
				987656D7A5C0DE70E0AB82F55DB68ED1 /* BankTableViewCell.swift */,
			);
			name = Banks;
			path = Banks;
			sourceTree = "<group>";
		};
		064C0BCDDD9F8C093CF16A73885992D7 /* Crypto */ = {
			isa = PBXGroup;
			children = (
				F2F275B4573DFAE7DADB4CF9A0CD237E /* AES256.swift */,
			);
			name = Crypto;
			path = Crypto;
			sourceTree = "<group>";
		};
		081BF433E9CE728D047AA80DF36C85B6 /* OAuth */ = {
			isa = PBXGroup;
			children = (
				EA7E364CA09D16F5FD5732D8D183C59C /* PrimerWebViewController.swift */,
			);
			name = OAuth;
			path = OAuth;
>>>>>>> 37b5453d
			sourceTree = "<group>";
		};
		0A374BA9716151B585E36C33FD5087ED /* Public */ = {
			isa = PBXGroup;
			children = (
				483F653BE427B125B7EF794CCA6E9ED1 /* PrimerThemeData.swift */,
				E6E585DE4431A007FB1683A3245C5145 /* PrimerThemeData+Deprecated.swift */,
			);
			name = Public;
			path = Public;
			sourceTree = "<group>";
		};
<<<<<<< HEAD
		16FA78C2450F35A1584B5066A5230780 /* Localizable */ = {
			isa = PBXGroup;
			children = (
				06DA9423D05304FBB56AE73D97362ED2 /* da.lproj */,
				337C482087F2DE601B8826F962C356F4 /* de.lproj */,
				6E5CAC7B854A43F61C334867BFA2F689 /* el.lproj */,
				4EFC9EE90976693948C15DF526A00BBB /* en.lproj */,
				1C2130E0FFD87120323DA96A433DE9BA /* es.lproj */,
				F1146BAE3809D8FB39F068C74FE648E7 /* fr.lproj */,
				19A1DBA5250023017EE046760F5079D5 /* it.lproj */,
				F23D81827D4FB0A6B653D41B5B05A77C /* nb.lproj */,
				C832DFF1C0307BCE0E9B435773991F0F /* nl.lproj */,
				B51BE5E29962B8B0EF78ACC807DD3EE9 /* pl.lproj */,
				2DF107A2759A14FEBD53595FE93D55BC /* pt.lproj */,
				B9E6F35AA833DCFC382B01112632371D /* sv.lproj */,
				6D0EF485CB851A953093C61C8DA0C42C /* tr.lproj */,
			);
			name = Localizable;
			path = Sources/PrimerSDK/Resources/Localizable;
			sourceTree = "<group>";
		};
		1EE45EA344BA34B585250D87F9AF693E /* Primer */ = {
			isa = PBXGroup;
			children = (
				1020D4911385EF5041B86EAE16C17644 /* PrimerAPI.swift */,
				6429A329AA5EB50ED864531A90FD5C1B /* PrimerAPIClient.swift */,
				4ADD043753F72AC74517ADE9301D11C5 /* PrimerAPIClient+Promises.swift */,
			);
			path = Primer;
			sourceTree = "<group>";
		};
		214E1BEB61EE049F7299A2A0883C4AC2 /* Text Fields */ = {
			isa = PBXGroup;
			children = (
				F3FDAC9DD204C4FD06486766C7FBA244 /* CardComponentsManager.swift */,
				0809BF735039673A7C83763F19411A68 /* PrimerCardholderNameFieldView.swift */,
				C4B234DAD1C3DB18AECD1C05DB3229AE /* PrimerCardNumberFieldView.swift */,
				A849F0837B5320FC42FEA510B7523EE7 /* PrimerCVVFieldView.swift */,
				F9A0A52796D013E6776E65DC0E570E9B /* PrimerExpiryDateFieldView.swift */,
				5A8F349B4AAC0BDF4E4DEA6756EA9096 /* PrimerNibView.swift */,
				2B1A59DA4E80762CBCF59D66090B2AC2 /* PrimerPostalCodeFieldView.swift */,
				B8C6A669AB3C1DDC4E28BF0DB916BF43 /* PrimerTextField.swift */,
				00B2C88F3D7E6F69AD8832FFE805997A /* PrimerTextFieldView.swift */,
			);
			path = "Text Fields";
			sourceTree = "<group>";
		};
		29D952BCFC575DBA22D4527EAB0CFDDA /* Network */ = {
			isa = PBXGroup;
			children = (
				9A20FE17E1F2980E3E901414A582D5FC /* Endpoint.swift */,
				0B4C9630091AC9685CD8503586548083 /* MockSuccess.swift */,
				0EED47AF1A857BE1C215063DBA22DDE1 /* NetworkService.swift */,
				AD21F8F81F839AB38EA4A0A396F3C298 /* URLSessionStack.swift */,
			);
			path = Network;
			sourceTree = "<group>";
		};
		2B92D0D152FE8D242B9CB42D58D00C9B /* Public */ = {
			isa = PBXGroup;
			children = (
				68C1BAA39C270E08C8B648D8EEEF986C /* PrimerThemeData.swift */,
				D80A22D3B51EB9D081C50BA8183DD2BC /* PrimerThemeData+Deprecated.swift */,
			);
			path = Public;
			sourceTree = "<group>";
		};
		2BD3E6C61D5F22CBD5BB289B0BD744F8 /* Networking */ = {
			isa = PBXGroup;
			children = (
				3945440FAE4603A580BB30CC00E4FE1F /* PrimerAPIClient+3DS.swift */,
			);
			path = Networking;
=======
		0C4C4573F6D97957BDA0AAC97D7F2B07 /* Error Handler */ = {
			isa = PBXGroup;
			children = (
				8E43E9A144EE0933E8FBE87D4759B6CF /* ErrorHandler.swift */,
				2857CDA152872C3CA6311B4D6C4C87EF /* PrimerError.swift */,
			);
			name = "Error Handler";
			path = "Sources/PrimerSDK/Classes/Error Handler";
			sourceTree = "<group>";
		};
		1628BF05B4CAFDCC3549A101F5A10A17 /* Frameworks */ = {
			isa = PBXGroup;
			children = (
				59DA5C1F72E1D5BABC43EACBA672C3BA /* iOS */,
			);
			name = Frameworks;
			sourceTree = "<group>";
		};
		1A22D44890F6A3DB4314560693572663 /* Analytics */ = {
			isa = PBXGroup;
			children = (
				26E242DF756E7223E1D196C724914548 /* Analytics.swift */,
				0462A3E7B214C8A8DEA01DF524E8D6A0 /* AnalyticsEvent.swift */,
				15729316223F780F07886B5103632403 /* AnalyticsService.swift */,
				18EB1F7045B80C767CB0A9B3FBCB5A47 /* Device.swift */,
			);
			name = Analytics;
			path = Analytics;
			sourceTree = "<group>";
		};
		1F6121151141770D53D0299055C54F2A /* Success */ = {
			isa = PBXGroup;
			children = (
				A5999CC5E6E3F5BF4ECC3AB14043E9C2 /* SuccessViewController.swift */,
			);
			name = Success;
			path = Success;
			sourceTree = "<group>";
		};
		2BDBEC4FFF7C9EF2CED6EDD04E509135 /* API */ = {
			isa = PBXGroup;
			children = (
				CCAC6A44073E9AE55E12CB97AD4488B4 /* Primer */,
			);
			name = API;
			path = API;
			sourceTree = "<group>";
		};
		2C0588A90B52324ACC51C612DD34B2B3 /* Root */ = {
			isa = PBXGroup;
			children = (
				A75B076C087AF1AE436BAB50918EDADC /* PrimerCardFormViewController.swift */,
				D8DC2CE3BDEFDBC15A76B9851AA15CE9 /* PrimerContainerViewController.swift */,
				2C873EB0B85CBC4C8E5FDA1460EB632D /* PrimerFormViewController.swift */,
				252E7408C0A9CFBE5CE5B502316581D3 /* PrimerLoadingViewController.swift */,
				C6B9A4DFACA833FA1084551D2C12BCD9 /* PrimerNavigationBar.swift */,
				D0D728E546C2350EF986E62753B8372D /* PrimerNavigationController.swift */,
				AEA457BD0202F98A15F5813D65C56B5A /* PrimerRootViewController.swift */,
				AF1D1727B842CD84461A33F53068C722 /* PrimerUniversalCheckoutViewController.swift */,
				8F86BF129C98C74E08860A483A0F3764 /* PrimerVaultManagerViewController.swift */,
			);
			name = Root;
			path = Root;
>>>>>>> 37b5453d
			sourceTree = "<group>";
		};
		3212B9B525BCD854C8FF2A21D0FF4216 /* Pod */ = {
			isa = PBXGroup;
			children = (
				C217574F4E34E90C8ABEFC45C262BD20 /* LICENSE */,
				DD655EB064FFDE43C9FE02E55741DE11 /* PrimerSDK.podspec */,
				B93DC09BD559F6B903677D94B80B08A7 /* README.md */,
			);
			name = Pod;
			sourceTree = "<group>";
		};
<<<<<<< HEAD
		39804FF440883B412CFA58CBEAE28F1D /* Third Party */ = {
			isa = PBXGroup;
			children = (
				BC47A904094AB23F861179C8536408BE /* PromiseKit */,
			);
			name = "Third Party";
			path = "Sources/PrimerSDK/Classes/Third Party";
			sourceTree = "<group>";
		};
		4305520DF2766AEF2C7866BB357B2DCA /* Payment Services */ = {
			isa = PBXGroup;
			children = (
				84B3268F3B292A5F293E00279400A09B /* ClientTokenService.swift */,
				48C6C4FE5F7AEF16D5944EB1476DB9F6 /* DirectDebitService.swift */,
				A3BD277AD7DBC94C8F5228AB0389DCD2 /* PaymentMethodConfigService.swift */,
				FDC14E80E23FD83BD85EC0A7527FE702 /* PayPalService.swift */,
				2688C2ACD56848AC078E06F393822FD6 /* VaultService.swift */,
			);
			path = "Payment Services";
			sourceTree = "<group>";
		};
		4C84AAEDAF5928CC30080B22DEAB5F42 /* Banks */ = {
			isa = PBXGroup;
			children = (
				7ECAF85C5615ACB201539B2FCD0EDB1B /* BankSelectorViewController.swift */,
				EF7AD9BE486AE3A84CA4EA5B9869871E /* BankTableViewCell.swift */,
			);
			path = Banks;
			sourceTree = "<group>";
		};
		51B1C2C06B96796B42C4205457FAB3D8 /* Constants */ = {
			isa = PBXGroup;
			children = (
				461DDA327D7D130AC592CF224F7DB7AB /* Colors.swift */,
				DAC98748FE2141B5F143990CB5DCC811 /* Content.swift */,
				AAFBE13AF784C96AE01688D21FD0A05D /* Dimensions.swift */,
			);
			path = Constants;
			sourceTree = "<group>";
		};
		540A6BA07EAC53A73EBC65AC6444168B /* Success */ = {
			isa = PBXGroup;
			children = (
				6CE4560E7634822739BA8BAE718B03D5 /* SuccessViewController.swift */,
			);
			path = Success;
=======
		36BC610A99D132DA6F2167FB73F8CF36 /* Cancellation */ = {
			isa = PBXGroup;
			children = (
				545FB479BE031285E118D30FE21E6192 /* CancelContext.swift */,
				4973A42C7102113AA35FD27D926AE4D9 /* Cancellable.swift */,
				04BC52DB26209232565EB6D64117CD16 /* CancellableCatchable.swift */,
				3BC267C511EFE235299E39238CB0A854 /* CancellablePromise.swift */,
				085E8A73FBFFAF2897673454C98A70F3 /* CancellableThenable.swift */,
			);
			name = Cancellation;
			path = Cancellation;
			sourceTree = "<group>";
		};
		37B215A5C2AAA0DE51F351C12AB60526 /* Networking */ = {
			isa = PBXGroup;
			children = (
				230DA0B669BF1E1B48C169B84E39DE0C /* PrimerAPIClient+3DS.swift */,
			);
			name = Networking;
			path = Networking;
			sourceTree = "<group>";
		};
		3F438B9994AC9F4DD128FAD155C29010 /* Mocks */ = {
			isa = PBXGroup;
			children = (
				3BB95BB9B5325E72F0EF0375E45C9915 /* MockPrimerAPIClient.swift */,
			);
			name = Mocks;
			path = Sources/PrimerSDK/Classes/Mocks;
			sourceTree = "<group>";
		};
		4755EF8AD49D49719D2A0F6E1D8730DC /* Primer */ = {
			isa = PBXGroup;
			children = (
				D24876222D7667A85FA6D1A0B42E0B1E /* CardButton.swift */,
				9C5B64C40AADDA04AE48C80CD2678BFD /* ExternalViewModel.swift */,
				F1E68D224449329612504FA686DFFFD3 /* PaymentMethodComponent.swift */,
			);
			name = Primer;
			path = Primer;
			sourceTree = "<group>";
		};
		4965246CC403C037C75E88E26E8CB474 /* Text Fields */ = {
			isa = PBXGroup;
			children = (
				5A9DC3CF12BE453ABD3C892ACF4410A1 /* CardComponentsManager.swift */,
				0D0077DB972F14F98FA835D8E91CB830 /* PrimerCardholderNameFieldView.swift */,
				611EFD9900AAD945198B7B4B3EA02120 /* PrimerCardNumberFieldView.swift */,
				A6C8D77D0BBB98113B309772FF6EB873 /* PrimerCVVFieldView.swift */,
				3054812B90EE0B8FB8E1EA282A7B8E9A /* PrimerExpiryDateFieldView.swift */,
				BD87BC6D0427A2E2D2C8D6D446B0F06D /* PrimerNibView.swift */,
				CCCC61EEE4B24AA1197D810A865F843C /* PrimerPostalCodeFieldView.swift */,
				54A75197BFC7073F11D3276EBDA12629 /* PrimerTextField.swift */,
				D8BA42756539BF37EAE4809C28946DCE /* PrimerTextFieldView.swift */,
			);
			name = "Text Fields";
			path = "Text Fields";
			sourceTree = "<group>";
		};
		4F43ECDE84470D3E18345083D2EDB755 /* Vault */ = {
			isa = PBXGroup;
			children = (
				789E5E1B9371A090186E2D905E2C4DC1 /* VaultPaymentMethodView.swift */,
				AE6676AD4747CC97E9CA1AC95B89322C /* VaultPaymentMethodViewController.swift */,
				01934B9D6B3170BD10F75D5F255CB49E /* VaultPaymentMethodViewModel.swift */,
			);
			name = Vault;
			path = Vault;
>>>>>>> 37b5453d
			sourceTree = "<group>";
		};
		56409D50D0FA1C19C592518252ACCB45 /* Targets Support Files */ = {
			isa = PBXGroup;
			children = (
				DC341534F0F751E90DBE9F9F51531A54 /* Pods-PrimerSDK_Example */,
				C99317E726DB0D5CA94A6EFE2CA8C63E /* Pods-PrimerSDK_Tests */,
			);
			name = "Targets Support Files";
			sourceTree = "<group>";
		};
		57252BCCBC7EB66F1A314EE6A0C55336 /* Mocks */ = {
			isa = PBXGroup;
			children = (
				5C2728CE46B55B23D5EFC84483E67603 /* MockPrimerAPIClient.swift */,
			);
			name = Mocks;
			path = Sources/PrimerSDK/Classes/Mocks;
			sourceTree = "<group>";
		};
<<<<<<< HEAD
		59DA5C1F72E1D5BABC43EACBA672C3BA /* iOS */ = {
			isa = PBXGroup;
			children = (
				EAB6F611E86A4758835A715E4B4184F6 /* Foundation.framework */,
				D245E0514AAC1A2B9A6D5EA2F383E90F /* UIKit.framework */,
			);
			name = iOS;
			sourceTree = "<group>";
		};
		5A7D201908A643DEF61B17BE6A4F73E4 /* Data Models */ = {
			isa = PBXGroup;
			children = (
				BAFA2D790E895933833995269B70AAA8 /* AdyenDotPay.swift */,
				09D69727AAAFCC6F8936E3F8FFE49A59 /* Apaya.swift */,
				966016953130A9345ED07566EFFED112 /* ApplePay.swift */,
				C0B817384EA7D947CAE4521D5E4C2C31 /* Bank.swift */,
				FA0D80A52C8C2FF406DEE3F0F9902F64 /* CardNetwork.swift */,
				6DCC867BD1319B5E03CEBA425FF3CB98 /* CheckoutModule.swift */,
				CCE4C50B681451960D8845072ED3EDEA /* ClientSession.swift */,
				35E22DD0CA35475893BA6BED4307A003 /* ClientToken.swift */,
				1FBE01F7993F1CBBBF40DE0C4F2BE041 /* Consolable.swift */,
				89C158C6FEDDBB3C107754A7692667C1 /* CountryCode.swift */,
				93DD787259EC33A636AAEA571BB4633E /* Currency.swift */,
				5B231288796EC3E2A73095A2998560C5 /* Customer.swift */,
				3C2B271CE9C4C4B0CCEAF79FC1AD246D /* DirectDebitMandate.swift */,
				3651D70719D4125F1E77CFB28959011C /* ImageName.swift */,
				77B28B9B539D7E2F8BE1EB49E69E5DCB /* Klarna.swift */,
				01AE9CD9BE8181B899107530744F0FF8 /* OrderItem.swift */,
				C8EBD71F8178521810C48F090E9F2F92 /* PaymentMethodConfiguration.swift */,
				D7A6EABDD107DA7084AAEF2B8DD97478 /* PaymentMethodConfigurationOptions.swift */,
				C71179E03548F7CC91347CEF68DEDFC8 /* PaymentMethodConfigurationType.swift */,
				3D8D1919DC12C122390D9F90FE990209 /* PaymentMethodToken.swift */,
				4D3AED04A48EFBAEA063C9A423405455 /* PaymentMethodTokenizationRequest.swift */,
				989B78490A943400543E27D62EA23C2F /* PaymentResponse.swift */,
				A29DBF91FDF589A083518959430E73E5 /* PayPal.swift */,
				927AAA1AE566A9A77AFE3732195A1149 /* PrimerConfiguration.swift */,
				CD5D7BECB92B3730B9F4D7BBEDF8FC66 /* PrimerContent.swift */,
				C99E26D6108D150A26A776C9866D6D29 /* PrimerFlowEnums.swift */,
				31ACB9164ABD8591F893B21336FCD0CE /* PrimerSettings.swift */,
				95A70267BDFAAB80F392427EE38EAEF2 /* SuccessMessage.swift */,
				9D7917BAE8E3582FC09927FED73E81DF /* Throwable.swift */,
				485EF8C3135974D3EF1FFF420778E132 /* UXMode.swift */,
				21821C57B33D9894894AFD819027B8FA /* VaultCheckoutViewModel.swift */,
				CAF229077732E60968A74655587787B7 /* PCI */,
				890CFD9B555AF3290E16977A7744EF61 /* Theme */,
			);
			name = "Data Models";
			path = "Sources/PrimerSDK/Classes/Data Models";
=======
		5B9DCA3900EADDF3A8441ED69F23B99B /* PCI */ = {
			isa = PBXGroup;
			children = (
				129F4616C3FD2F7D6A6C193E03A1A8BF /* FormType.swift */,
			);
			name = PCI;
			path = PCI;
>>>>>>> 37b5453d
			sourceTree = "<group>";
		};
		5E7CEBBE4BB56B730A515810549B52D9 /* Products */ = {
			isa = PBXGroup;
			children = (
				4D3869E0A461E802A5916AA6523517A4 /* Pods-PrimerSDK_Example */,
				23FD1D157B8C8E7148BE8A7D354A051F /* Pods-PrimerSDK_Tests */,
				28E47791C9F9D0A9BA05C719761A4F3F /* PrimerSDK */,
				A8B3BC107C2BDC3C03D961866F721265 /* PrimerSDK-PrimerResources */,
			);
			name = Products;
			sourceTree = "<group>";
		};
		5E9E9BA97FF9664E2E7ED2987F9BD502 /* PrimerSDK */ = {
			isa = PBXGroup;
			children = (
<<<<<<< HEAD
				E90F97025FBB40DE1C364E197C88A747 /* Core */,
=======
				BECCEAFBF768B0BEBDCD89A554311F9D /* Core */,
>>>>>>> 37b5453d
				3212B9B525BCD854C8FF2A21D0FF4216 /* Pod */,
				CC5A21B7980238EE34392A5A13727BED /* Support Files */,
			);
			name = PrimerSDK;
			path = ../..;
			sourceTree = "<group>";
		};
<<<<<<< HEAD
		6295EC300769C45FF4E41043249A815F /* CardScanner */ = {
			isa = PBXGroup;
			children = (
				90922FFF6EB316D05863137C4505F04F /* CardScannerViewController.swift */,
				F74776D19F357F07334046BFEF81F5AF /* CardScannerViewController+SimpleScanDelegate.swift */,
			);
			path = CardScanner;
			sourceTree = "<group>";
		};
		663DB5DA92B234D7AB6617F89D22BF6A /* Extensions & Utilities */ = {
			isa = PBXGroup;
			children = (
				E9DAADD467D6C9706D18FB03D2C70D99 /* AlertController.swift */,
				4336AB013D9BFB02EBBBD072A68A4D9F /* AnyCodable.swift */,
				3714FD1FEA805680E2E0823EEF61D366 /* AnyDecodable.swift */,
				4A4DE610344EFB27FFF42B175832243A /* AnyEncodable.swift */,
				1C53E6ED783C14932EA4B70AC256EEC2 /* ArrayExtension.swift */,
				701EAF0CABB99590FD611A014C24A896 /* BundleExtension.swift */,
				9CB24D3E0345BD5F59F3E999F71EAF5F /* DataExtension.swift */,
				E5FE3EAE83C1352CB3B172D487C73DA5 /* DateExtension.swift */,
				DD2DB07AC594C290EC65A8EED673C0F2 /* IntExtension.swift */,
				3CA06192180E680F4CC3BC72B7066DA6 /* Logger.swift */,
				7D83335AA582082C7F08AC9CF5A22B4D /* Mask.swift */,
				A364843D113EEF95AF6EDA05B4A48306 /* Optional+Extensions.swift */,
				777D3EEE912A5BC5835220B04FB1D188 /* PostalCode.swift */,
				04B9B5AE984EC36CC61056C309D47679 /* PresentationController.swift */,
				EDAB54A5805FE03BAEB0BACA6E810896 /* PrimerButton.swift */,
				73D8D233E2B7F00FA0D2D3A51724F6AB /* PrimerCustomStyleTextField.swift */,
				6AE309CD8BBA01C5774FAF5139D905BB /* PrimerImage.swift */,
				AFF5F2671FDE275A40D4E95AE0D0F0B8 /* PrimerScrollView.swift */,
				2FC5C294C99595C1A83FAB16F9F7CAC2 /* PrimerTableViewCell.swift */,
				025EF99C072BA5121C54896E42FDC9B1 /* PrimerViewController.swift */,
				8A1AECB7DC6BB12906F8EFF1DBE766E6 /* PrimerViewExtensions.swift */,
				365858F7C856AF01A53E057EB349DD83 /* StringExtension.swift */,
				A6E84D438A8D3B3A98212ACD05A93B24 /* UIColorExtension.swift */,
				B1CF31AFDBFF21144667071C0A786B2D /* UIDeviceExtension.swift */,
				755ADA2537554ACB0197927FB0A31E3D /* URLExtension.swift */,
				7208156D3232C7A61D76FA56C493198C /* UserDefaultsExtension.swift */,
				CF216F4CF87D2C520CA5407A0FF3CFBD /* Validation.swift */,
				51E05235655350B2ACD6A669B98A70F9 /* WebViewUtil.swift */,
			);
			name = "Extensions & Utilities";
			path = "Sources/PrimerSDK/Classes/Extensions & Utilities";
			sourceTree = "<group>";
		};
		673C82BB5DBC201EAE96C5774FB7AF64 /* Root */ = {
			isa = PBXGroup;
			children = (
				14C8215B0676FC65789C90259FA8FD11 /* PrimerCardFormViewController.swift */,
				F1881F1058B5ACE551E8EA16E8F9063E /* PrimerContainerViewController.swift */,
				BE4B3B6A0C12B9BC3760861D529F76E2 /* PrimerFormViewController.swift */,
				6C0405D3B9FB7600886BB815D416AF2E /* PrimerLoadingViewController.swift */,
				43905991AD70913C100C55100E9B028F /* PrimerNavigationBar.swift */,
				43E8E5F641ADC5A9C3B8BA9EC5926FBE /* PrimerNavigationController.swift */,
				331740A0A9F0750EADECC24666CDF867 /* PrimerRootViewController.swift */,
				2370B64E31A56D8ADD0BAA09DF23C63A /* PrimerUniversalCheckoutViewController.swift */,
				18E75EA1FF829ED14EF67ABC2D72AE3E /* PrimerVaultManagerViewController.swift */,
			);
			path = Root;
			sourceTree = "<group>";
		};
		6C4F944535D429D8220C6826B6E1B794 /* Core */ = {
			isa = PBXGroup;
			children = (
				BAD4DFC29D23CDEA32012B3B2097F9E3 /* 3DS */,
				ED75A2F76DAD59930C34AB7E11ED3398 /* Analytics */,
				F5C9AE28C1CADA8C938B8235BBC82419 /* Checkout Components */,
				B3ABCFD864C2A0B2456BDED6B013C8D8 /* Connectivity */,
				51B1C2C06B96796B42C4205457FAB3D8 /* Constants */,
				72C09C260229968B1D32218444062341 /* Crypto */,
				F718063DE9F64BC045C371D46F9FC531 /* Keychain */,
				4305520DF2766AEF2C7866BB357B2DCA /* Payment Services */,
				10C5B1DC2F00255375D1A3F2B4479532 /* PCI */,
				B5C85018B8B6E1357D428F7611515602 /* Primer */,
			);
			name = Core;
			path = Sources/PrimerSDK/Classes/Core;
=======
		5F3B8B765B91A4952B1DBC988EC476B6 /* Third Party */ = {
			isa = PBXGroup;
			children = (
				F2F4486CA8D485EE090FE9FA33B57DB5 /* PromiseKit */,
			);
			name = "Third Party";
			path = "Sources/PrimerSDK/Classes/Third Party";
			sourceTree = "<group>";
		};
		6226264D6E5A734552BBBE1E610720D9 /* Dispatchers */ = {
			isa = PBXGroup;
			children = (
				D18B4557B7187AC66B1BF9ABF02E5BC5 /* ConcurrencyLimitedDispatcher.swift */,
				76BE57A23D56F20FA84DF67905DB961F /* CoreDataDispatcher.swift */,
				172310B59485215027C52B537D1BF1CB /* Queue.swift */,
				4B696B5D2EF61625086BA55700754958 /* RateLimitedDispatcher.swift */,
				FE811228CD0DE8D42C40D26568350079 /* RateLimitedDispatcherBase.swift */,
				70CB9D00718A48964435E3FDD2C1B006 /* StrictRateLimitedDispatcher.swift */,
			);
			name = Dispatchers;
			path = Dispatchers;
			sourceTree = "<group>";
		};
		6AD7C4DEFC5933891F358C2E019D3CD1 /* Constants */ = {
			isa = PBXGroup;
			children = (
				13F51104C96B8B3B2C6F1513E5BD5287 /* Colors.swift */,
				500421325AC04BB41B4780E0FF53F6F9 /* Content.swift */,
				E51EE737F5762B69E4B293EFFB1CA44E /* Dimensions.swift */,
			);
			name = Constants;
			path = Constants;
			sourceTree = "<group>";
		};
		6D2346DEAECECF844628305F1930975A /* PCI */ = {
			isa = PBXGroup;
			children = (
				A29168523EE045AD3E08DFFFE575D1C6 /* CardScanner */,
			);
			name = PCI;
			path = PCI;
>>>>>>> 37b5453d
			sourceTree = "<group>";
		};
		7247ACD97AB79769C7D29E910A7E0D09 /* Development Pods */ = {
			isa = PBXGroup;
			children = (
				5E9E9BA97FF9664E2E7ED2987F9BD502 /* PrimerSDK */,
			);
			name = "Development Pods";
			sourceTree = "<group>";
		};
<<<<<<< HEAD
		72C09C260229968B1D32218444062341 /* Crypto */ = {
			isa = PBXGroup;
			children = (
				BE5A566CFE6CBE7AE28262887A6D70AD /* AES256.swift */,
			);
			path = Crypto;
			sourceTree = "<group>";
		};
		7B4A976C7BDD4DD364766B16147C01A2 /* Dispatchers */ = {
			isa = PBXGroup;
			children = (
				A0A9A9F2167BEA525E7C001B0C45B0C6 /* ConcurrencyLimitedDispatcher.swift */,
				6AA56BC88425D4333CD9AE0CAAC4EBEA /* CoreDataDispatcher.swift */,
				772E2069AC6EF8C80ED2AC44E5EC85DD /* Queue.swift */,
				37F15D59FD91C57151DE565A04EA9F7C /* RateLimitedDispatcher.swift */,
				6A2EF9CCA5F99B4FE78B14D6E28DB0C7 /* RateLimitedDispatcherBase.swift */,
				43AEA2DCA66BB459961DAD5F6A419370 /* StrictRateLimitedDispatcher.swift */,
=======
		7421C4FEF56B8B1F01CBD93F6AB9CB0A /* Payment Services */ = {
			isa = PBXGroup;
			children = (
				18CFE38B18A085E1007160D7E7F1EF05 /* ClientTokenService.swift */,
				544F9A01799AA360D339A717B87BD95D /* DirectDebitService.swift */,
				9A12B46EC7CA70CE086992238D0D274D /* PaymentMethodConfigService.swift */,
				F734851D799D70C0316A7A72AFD1A535 /* PayPalService.swift */,
				07C38802EB8D61D6E6DB78385161B50A /* VaultService.swift */,
			);
			name = "Payment Services";
			path = "Payment Services";
			sourceTree = "<group>";
		};
		83AE061B089CC1E463C1F0F8F0389468 /* Core */ = {
			isa = PBXGroup;
			children = (
				D598D7D9F60441F1854457A8203022DB /* 3DS */,
				1A22D44890F6A3DB4314560693572663 /* Analytics */,
				90EFB5EFFCC39F61868E47A9FABD8BC2 /* Connectivity */,
				6AD7C4DEFC5933891F358C2E019D3CD1 /* Constants */,
				064C0BCDDD9F8C093CF16A73885992D7 /* Crypto */,
				843F6238E5CE28EB0E1D01834F72D5CF /* Keychain */,
				7421C4FEF56B8B1F01CBD93F6AB9CB0A /* Payment Services */,
				D5C28E22FAD3626B281800DBDBF7D998 /* PCI */,
				B643BCF0193C558A30661D4811DDD9B3 /* Primer */,
>>>>>>> 37b5453d
			);
			path = Dispatchers;
			sourceTree = "<group>";
		};
<<<<<<< HEAD
		7C2EE0E1C0820FF00FB17BFE5880AE50 /* Components */ = {
			isa = PBXGroup;
			children = (
				AC42CAF7E64F4D6993307D3F422F9373 /* PrimerResultComponentView.swift */,
				F48594A8F2B4412B1FE723CFEC2FF995 /* PrimerResultViewController.swift */,
				D416034D1E0802B52151F1CC33232644 /* PrimerSearchTextField.swift */,
			);
			path = Components;
			sourceTree = "<group>";
		};
		7DFD4F3001834533F4E814BC50622F1F /* JSON */ = {
			isa = PBXGroup;
			children = (
				182AB43F3F312F0C118EC7FD91E3905A /* JSONParser.swift */,
			);
			path = JSON;
			sourceTree = "<group>";
		};
		88C8717A08072466E40EC9B8CC5D3297 /* TokenizationViewModels */ = {
			isa = PBXGroup;
			children = (
				5311323F4C46E22C178450C040C44DB3 /* ApayaTokenizationViewModel.swift */,
				1A03F3F9418B9C4D68681208DDDCA352 /* ApplePayTokenizationViewModel.swift */,
				9D712F0EAF593491F5B4EAFB73B571CC /* BankSelectorTokenizationViewModel.swift */,
				67E5E584F2ADECB06205B82BEF2BA451 /* ExternalPaymentMethodTokenizationViewModel.swift */,
				2BD54B9053B5934F4EB0C2AB423F59B1 /* FormTokenizationViewModel.swift */,
				CBD70241BAE3C230BAE5B89397BA26C8 /* KlarnaTokenizationViewModel.swift */,
				3BD8B9B74863FA791FAB73B382F0F435 /* PaymentMethodTokenizationViewModel.swift */,
				AD07388357D98347F5D3B52C75700C51 /* PayPalTokenizationViewModel.swift */,
				319498CC3265623DA03B9BAAEE2C1F6F /* QRCodeTokenizationViewModel.swift */,
			);
			path = TokenizationViewModels;
			sourceTree = "<group>";
		};
		890CFD9B555AF3290E16977A7744EF61 /* Theme */ = {
			isa = PBXGroup;
			children = (
				FB96DDF5341825BDE72A77C4C7A9850D /* PrimerTheme.swift */,
				B0AA7B8034A7B689252F42787CEE8225 /* Internal */,
				2B92D0D152FE8D242B9CB42D58D00C9B /* Public */,
			);
			path = Theme;
			sourceTree = "<group>";
		};
		9CA9B3DD1A4472EECCA862685CF7BF8B /* Primer */ = {
			isa = PBXGroup;
			children = (
				6A6E60536AED9C399FBB618D5F2B82FE /* CardButton.swift */,
				53DDEF37E373BBDD0FFB9D3F303B9755 /* ExternalViewModel.swift */,
				75410A6799436A5205AD546B93B10403 /* PaymentMethodComponent.swift */,
			);
			path = Primer;
			sourceTree = "<group>";
		};
		A131E663F7F2B265831548A1DDFF07C2 /* Vault */ = {
			isa = PBXGroup;
			children = (
				4632F71C0B55BAED1664F876900743A9 /* VaultPaymentMethodView.swift */,
				0C5DD6F7CC365F732C82430C5A59DE12 /* VaultPaymentMethodViewController.swift */,
				D0FA17B48F26EF383839EE66B86233CF /* VaultPaymentMethodViewModel.swift */,
			);
			path = Vault;
			sourceTree = "<group>";
		};
		AB53E1FFB5B25CFDB1848F0DB12D87CA /* Services */ = {
			isa = PBXGroup;
			children = (
				BCA800FC0A38EE811CD802C3D17CAE97 /* API */,
				29D952BCFC575DBA22D4527EAB0CFDDA /* Network */,
				159D8C0D73C60F51ED5CE621B2644591 /* Parser */,
			);
			name = Services;
			path = Sources/PrimerSDK/Classes/Services;
			sourceTree = "<group>";
		};
		AC7401426B374CE685DACE79C66E93A4 /* OAuth */ = {
			isa = PBXGroup;
			children = (
				4CE7D1DDC7C296B15EB90338D867A290 /* PrimerWebViewController.swift */,
			);
			path = OAuth;
			sourceTree = "<group>";
		};
		B0AA7B8034A7B689252F42787CEE8225 /* Internal */ = {
			isa = PBXGroup;
			children = (
				3B265F9FA34D08983147D5709B5BB1C6 /* PrimerTheme+Borders.swift */,
				77C9B9BC398F7E23E55C05B3C8FD24F5 /* PrimerTheme+Buttons.swift */,
				9F56F328A3F5AF0A8836A9F0E87DFFDF /* PrimerTheme+Colors.swift */,
				86864C132D877131424523AEB86D0352 /* PrimerTheme+Inputs.swift */,
				A33409FF870DE1B001E41F30D6EFCBB0 /* PrimerTheme+TextStyles.swift */,
				C992DBB13F99796588E38FB34C9E3B19 /* PrimerTheme+Views.swift */,
			);
			path = Internal;
			sourceTree = "<group>";
		};
		B277C7663C5F20D5839B26D001F92CBF /* Nibs */ = {
			isa = PBXGroup;
			children = (
				5C67E847514612786C3240957E85FC20 /* PrimerTextFieldView.xib */,
=======
		83B356D6C087B8A2867FFB38E8926B4A /* Services */ = {
			isa = PBXGroup;
			children = (
				2BDBEC4FFF7C9EF2CED6EDD04E509135 /* API */,
				857BFD9B14058C29F026C37DDA33E628 /* Network */,
				92C4B290C3EAB79651C5698D0152B88F /* Parser */,
			);
			name = Services;
			path = Sources/PrimerSDK/Classes/Services;
			sourceTree = "<group>";
		};
		843F6238E5CE28EB0E1D01834F72D5CF /* Keychain */ = {
			isa = PBXGroup;
			children = (
				05DAA28DCA55962DD5C62FCEB3516905 /* Keychain.swift */,
			);
			name = Keychain;
			path = Keychain;
			sourceTree = "<group>";
		};
		857BFD9B14058C29F026C37DDA33E628 /* Network */ = {
			isa = PBXGroup;
			children = (
				F9AD4D4255D1ECE452A1E82F229AAEFD /* Endpoint.swift */,
				D8C290937D0CAEE0588752BFB4EAAA83 /* MockSuccess.swift */,
				EB3350A2DB3150D0118AFAD09F5236EA /* NetworkService.swift */,
				A320A500A23B6C8D1E26602019C04F43 /* URLSessionStack.swift */,
			);
			name = Network;
			path = Network;
			sourceTree = "<group>";
		};
		87F0F6970D864287CB0117919AB14523 /* Internal */ = {
			isa = PBXGroup;
			children = (
				AC35945D9EA9FE90881275DF39B9A8C9 /* PrimerTheme+Borders.swift */,
				D2F23BE7BD8DDB2F500DA13BFEB5094F /* PrimerTheme+Buttons.swift */,
				9985ED903F6DB45F74C4344FF83EFC6F /* PrimerTheme+Colors.swift */,
				BF665BFED902E97AA70D45EACDB70582 /* PrimerTheme+Inputs.swift */,
				F3DEA5BAEA900DA5E41FBC63A448ED4D /* PrimerTheme+TextStyles.swift */,
				928B4EAC4B27A524EB13E70E421BC673 /* PrimerTheme+Views.swift */,
			);
			name = Internal;
			path = Internal;
			sourceTree = "<group>";
		};
		88B7E60D720828D354AC785A27EAF8F1 /* Data Models */ = {
			isa = PBXGroup;
			children = (
				DFCD2BA9FF43387B66438A5656B7AD0C /* AdyenDotPay.swift */,
				311F03B2BDB49BE3D2759669C8F099EF /* Apaya.swift */,
				40C33A171DC403B528312DFC3311099D /* ApplePay.swift */,
				9F5B59864098670501304F14681CCDA5 /* Bank.swift */,
				543CF6AE132D985E7B0DD5DE463D8E18 /* CardNetwork.swift */,
				CB66C51973D41817225390719507E6C6 /* CheckoutModule.swift */,
				27D6D28C9E43C4CD7856C4F691564DC1 /* ClientSession.swift */,
				8E6213539AD40CC643EF5DEBD189F0E1 /* ClientToken.swift */,
				A5F99D654FAAFBEBDCADD59ABB61264D /* Consolable.swift */,
				997948AF1E2BB9C9F8E852FB853E34C3 /* CountryCode.swift */,
				815FDD7D6F8D2B3319B00645207F0D20 /* Currency.swift */,
				FDBA86AAC3E123E3D9EF7A6C1635B444 /* Customer.swift */,
				F2A9E312431C477D139D71A847E95C50 /* DirectDebitMandate.swift */,
				E19CA33876478688411ED5750032F508 /* ImageName.swift */,
				4871FC4CA1DCCCBD3161678BFE48A720 /* Klarna.swift */,
				269D03E1AF34D6E0BBC851C5AA9B446F /* OrderItem.swift */,
				52001C8D796B59D08CE3E639935A525D /* PaymentMethodConfiguration.swift */,
				CED8D366AB949CBBB0AF5EE44B5F8038 /* PaymentMethodConfigurationOptions.swift */,
				ED30C6E20A7F586D664E22515F743B30 /* PaymentMethodConfigurationType.swift */,
				8ECE1972DE8671EE28EA67383E11251F /* PaymentMethodToken.swift */,
				B4CB2CDBAFDCC3661B564A2C785CE5FA /* PaymentMethodTokenizationRequest.swift */,
				8C5E77F38B034BDFFA04FA21E09874A9 /* PaymentResponse.swift */,
				5ADDE422B99EBE503519B58756FF517C /* PayPal.swift */,
				562E129219D4AD091E25C9717D2D5386 /* PrimerConfiguration.swift */,
				5AB6CB67484E51E65E6C826621C115C1 /* PrimerContent.swift */,
				130ACCE6C56756A757400AD387E9DF25 /* PrimerFlowEnums.swift */,
				F395BB87F040653649D26705E6D29514 /* PrimerSettings.swift */,
				7DEFF97A4F689C610F83F98B628EA2E1 /* SuccessMessage.swift */,
				42939C10F53AEB6838E45F668EF14489 /* Throwable.swift */,
				D4EB54B85C44F8C18F134F6D0DB4EF29 /* UXMode.swift */,
				12036F3192FF5275706F8313F5127F71 /* VaultCheckoutViewModel.swift */,
				5B9DCA3900EADDF3A8441ED69F23B99B /* PCI */,
				DB1AFE157F97817609E113FA2C03CC75 /* Theme */,
			);
			name = "Data Models";
			path = "Sources/PrimerSDK/Classes/Data Models";
			sourceTree = "<group>";
		};
		90EFB5EFFCC39F61868E47A9FABD8BC2 /* Connectivity */ = {
			isa = PBXGroup;
			children = (
				B58E11107BF1B83125F562CC7C9997C2 /* Connectivity.swift */,
			);
			name = Connectivity;
			path = Connectivity;
			sourceTree = "<group>";
		};
		92C4B290C3EAB79651C5698D0152B88F /* Parser */ = {
			isa = PBXGroup;
			children = (
				94A5DD9CD5A3504ED29F5DD315C6FE4A /* Parser.swift */,
				F3222AC5F2AD9E46B6E53C583D1C3796 /* JSON */,
			);
			name = Parser;
			path = Parser;
			sourceTree = "<group>";
		};
		97351869B31E9511DD261E2E6BB0B575 /* TokenizationViewControllers */ = {
			isa = PBXGroup;
			children = (
				3C0DCC0266FB454B8E34B4ADE062F73E /* QRCodeViewController.swift */,
>>>>>>> 37b5453d
			);
			name = Nibs;
			path = Sources/PrimerSDK/Resources/Nibs;
			sourceTree = "<group>";
		};
<<<<<<< HEAD
		B3ABCFD864C2A0B2456BDED6B013C8D8 /* Connectivity */ = {
			isa = PBXGroup;
			children = (
				20CF4F0CE79549D9D514EE6807CDB489 /* Connectivity.swift */,
			);
			path = Connectivity;
			sourceTree = "<group>";
		};
		B5C85018B8B6E1357D428F7611515602 /* Primer */ = {
			isa = PBXGroup;
			children = (
				B879F428115F2DEFC78FAFE113C04914 /* AppState.swift */,
				B7A4A9DF62808F9F723795EF2DEA637F /* DependencyInjection.swift */,
				9D9E4628FFF120CDA4FD56C7FDD96021 /* Primer.swift */,
				81F1668781DB799B0BFBF935B388DCEA /* PrimerDelegate.swift */,
				F45CE9E95532FB50D16CD2828EC21B61 /* ResumeHandlerProtocol.swift */,
			);
			path = Primer;
			sourceTree = "<group>";
		};
		BAD4DFC29D23CDEA32012B3B2097F9E3 /* 3DS */ = {
			isa = PBXGroup;
			children = (
				E912111519A81533C564D4F33CFBECBA /* 3DSService.swift */,
				E31884EEFB17BF0EF21538D81928341C /* 3DSService+Promises.swift */,
				CF0072A890A2FC7576720495A4EAA6EB /* Data Models */,
				2BD3E6C61D5F22CBD5BB289B0BD744F8 /* Networking */,
			);
			path = 3DS;
			sourceTree = "<group>";
		};
		BC47A904094AB23F861179C8536408BE /* PromiseKit */ = {
			isa = PBXGroup;
			children = (
				00A1D8DAC1EE55262C18FE47C336CE6C /* after.swift */,
				87BC4EE1ABB4F8B584813962F444A2E3 /* Box.swift */,
				66A3DB6A231933342081C1654BB79D48 /* Catchable.swift */,
				0A15888B9E6DA444E471AA1A4211779A /* Configuration.swift */,
				0EC654C5A6A812233A23842C5A9A2A2B /* CustomStringConvertible.swift */,
				8EEEC3B8E06F8680A34342A714221139 /* Dispatcher.swift */,
				D6FCC4136CBBE1C8134E3079CDD5BB4A /* Error.swift */,
				D4FC99807B025DE66DA92F541E89A39E /* firstly.swift */,
				8EC4079B74BEE0C270C521D973C6F707 /* Guarantee.swift */,
				E9B0A54529AB4451AFF0707DCE54DE01 /* hang.swift */,
				88CA6935AF6981F3BFB3E094A119E2D4 /* LogEvent.swift */,
				478D1D964B771AF23C20D8B1E8D27B65 /* Promise.swift */,
				51BC627BA3863910A2AE045B566F160A /* race.swift */,
				4FAAA928EC797BA968A0F69D3F791010 /* Resolver.swift */,
				A5F00150C5D2E15EE156A5B0B208F6DA /* Thenable.swift */,
				B0A9EF58EAFE3A013D9BAD2E016AA43E /* when.swift */,
				E2E3BC882F13EBE2FD8E884A9D193D60 /* Cancellation */,
				7B4A976C7BDD4DD364766B16147C01A2 /* Dispatchers */,
				FF91EDC46C32A63D321C6D7D700C6DDD /* Wrappers */,
			);
			path = PromiseKit;
			sourceTree = "<group>";
		};
		BCA800FC0A38EE811CD802C3D17CAE97 /* API */ = {
			isa = PBXGroup;
			children = (
				1EE45EA344BA34B585250D87F9AF693E /* Primer */,
			);
			path = API;
			sourceTree = "<group>";
		};
		BFF1BD5ED97A60C3745825240C0504D5 /* PCI */ = {
			isa = PBXGroup;
			children = (
				6295EC300769C45FF4E41043249A815F /* CardScanner */,
			);
			path = PCI;
			sourceTree = "<group>";
		};
		C26F79C646110FEE42A9F7CFE7E1A434 /* TokenizationViewControllers */ = {
			isa = PBXGroup;
			children = (
				8054EFAB1A8FA75507465C2E12F9ABE5 /* QRCodeViewController.swift */,
			);
			path = TokenizationViewControllers;
=======
		A29168523EE045AD3E08DFFFE575D1C6 /* CardScanner */ = {
			isa = PBXGroup;
			children = (
				B2F037361D68ED3E7851B45B6C5978DC /* CardScannerViewController.swift */,
				2D0DE74DFF06586911F979DA8F271E43 /* CardScannerViewController+SimpleScanDelegate.swift */,
			);
			name = CardScanner;
			path = CardScanner;
			sourceTree = "<group>";
		};
		AD5FC0AFCFEF2799A4EEFC199AF666AA /* Components */ = {
			isa = PBXGroup;
			children = (
				85A8E139E77EAA026B55273D6D6C18BA /* PrimerResultComponentView.swift */,
				199A2A4765CA9272C671D4713DA97255 /* PrimerResultViewController.swift */,
				190A964102709DBA2DDDEB9895A3F846 /* PrimerSearchTextField.swift */,
			);
			name = Components;
			path = Components;
			sourceTree = "<group>";
		};
		AE0702C5C4D36E6F5C510F81DEACEC09 /* User Interface */ = {
			isa = PBXGroup;
			children = (
				8D0D274038188B69FDDB32EA86ACBA3E /* PaymentMethodsGroupView.swift */,
				057F1F6D3462C911938F4E0EFDB1E925 /* Banks */,
				AD5FC0AFCFEF2799A4EEFC199AF666AA /* Components */,
				081BF433E9CE728D047AA80DF36C85B6 /* OAuth */,
				6D2346DEAECECF844628305F1930975A /* PCI */,
				4755EF8AD49D49719D2A0F6E1D8730DC /* Primer */,
				2C0588A90B52324ACC51C612DD34B2B3 /* Root */,
				1F6121151141770D53D0299055C54F2A /* Success */,
				4965246CC403C037C75E88E26E8CB474 /* Text Fields */,
				97351869B31E9511DD261E2E6BB0B575 /* TokenizationViewControllers */,
				00F0D5BEDD31DBE410A708FDB497F2E2 /* TokenizationViewModels */,
				BDAD7B7E9BEDC4EF74905C3BB91751CA /* UI Delegates */,
				4F43ECDE84470D3E18345083D2EDB755 /* Vault */,
			);
			name = "User Interface";
			path = "Sources/PrimerSDK/Classes/User Interface";
			sourceTree = "<group>";
		};
		B2B0F523EB1D9A225421F2C0E1AC15A0 /* Wrappers */ = {
			isa = PBXGroup;
			children = (
				3DCD2B5F0CFE763E21AAB9A1FFB309CF /* CatchWrappers.swift */,
				CC73833B512B3AD6CD3934E999847F18 /* EnsureWrappers.swift */,
				9CCDE4644F695800DBF0A2C143FFC52E /* FinallyWrappers.swift */,
				DE8828A0193B612C169AC13994E8A2B2 /* GuaranteeWrappers.swift */,
				161BBDF9C4524945D01227F07679868B /* RecoverWrappers.swift */,
				2EDD41779CE7E47DFC872A1F5BBC52F7 /* SequenceWrappers.swift */,
				3BDE5CDF979E2CA8FD51B795BB861E9F /* ThenableWrappers.swift */,
				1B8FCF1AF36C6F7460D075CB61D3FC4E /* WrapperProtocols.swift */,
			);
			name = Wrappers;
			path = Wrappers;
			sourceTree = "<group>";
		};
		B643BCF0193C558A30661D4811DDD9B3 /* Primer */ = {
			isa = PBXGroup;
			children = (
				B8D6645D6EE0ADE8427E166D9D173FB9 /* AppState.swift */,
				D92B28668C90FD2AA5E405015E594321 /* DependencyInjection.swift */,
				B131CAAD608388042A90CB180976B84D /* Primer.swift */,
				DAFB194678065999FB95725505CD2948 /* PrimerDelegate.swift */,
				AFA6698C0225C253FE79ED4625360D64 /* ResumeHandlerProtocol.swift */,
			);
			name = Primer;
			path = Primer;
			sourceTree = "<group>";
		};
		BDAD7B7E9BEDC4EF74905C3BB91751CA /* UI Delegates */ = {
			isa = PBXGroup;
			children = (
				623D554528403B790278012244829BAE /* ReloadDelegate.swift */,
			);
			name = "UI Delegates";
			path = "UI Delegates";
			sourceTree = "<group>";
		};
		BECCEAFBF768B0BEBDCD89A554311F9D /* Core */ = {
			isa = PBXGroup;
			children = (
				1ED5E11A9A9D6FF197C5E00649214E2D /* Icons.xcassets */,
				83AE061B089CC1E463C1F0F8F0389468 /* Core */,
				88B7E60D720828D354AC785A27EAF8F1 /* Data Models */,
				0C4C4573F6D97957BDA0AAC97D7F2B07 /* Error Handler */,
				D3DCFC18C49BF1CA493594B90A163FDA /* Extensions & Utilities */,
				CDB1E8F92153B0E984335FFA6CE389F8 /* Localizable */,
				3F438B9994AC9F4DD128FAD155C29010 /* Mocks */,
				C73CCDEFDB4745C25584CD18561F92E1 /* Nibs */,
				83B356D6C087B8A2867FFB38E8926B4A /* Services */,
				5F3B8B765B91A4952B1DBC988EC476B6 /* Third Party */,
				AE0702C5C4D36E6F5C510F81DEACEC09 /* User Interface */,
			);
			name = Core;
			sourceTree = "<group>";
		};
		C73CCDEFDB4745C25584CD18561F92E1 /* Nibs */ = {
			isa = PBXGroup;
			children = (
				33908D4030CD6D2777B6F2A3A39A2BA7 /* PrimerTextFieldView.xib */,
			);
			name = Nibs;
			path = Sources/PrimerSDK/Resources/Nibs;
>>>>>>> 37b5453d
			sourceTree = "<group>";
		};
		C99317E726DB0D5CA94A6EFE2CA8C63E /* Pods-PrimerSDK_Tests */ = {
			isa = PBXGroup;
			children = (
				B429083200B13F604ED3C87DFFC0C016 /* Pods-PrimerSDK_Tests.modulemap */,
				A4E7B1C752F38C22267D301DD5A364DF /* Pods-PrimerSDK_Tests-acknowledgements.markdown */,
				639AE4928116FBD4FAE7B3DD6BD21271 /* Pods-PrimerSDK_Tests-acknowledgements.plist */,
				D66C3890C3566F38C935A2FFD9A237B0 /* Pods-PrimerSDK_Tests-dummy.m */,
				48627A99264E6679D85F177DBB79DA83 /* Pods-PrimerSDK_Tests-Info.plist */,
				EE9674DAD0C961C92687877090E1E047 /* Pods-PrimerSDK_Tests-umbrella.h */,
				DF6E4F8E7C26A7BBEC17AAD4042A317D /* Pods-PrimerSDK_Tests.debug.xcconfig */,
				F7B48CC82297D62E27EA98AE7A13D3DA /* Pods-PrimerSDK_Tests.release.xcconfig */,
			);
			name = "Pods-PrimerSDK_Tests";
			path = "Target Support Files/Pods-PrimerSDK_Tests";
			sourceTree = "<group>";
		};
		CAF229077732E60968A74655587787B7 /* PCI */ = {
			isa = PBXGroup;
			children = (
				8DF55AF17B49D2BE5CA47E5542673A17 /* FormTextFieldType.swift */,
				8EFC9DEAB317AEF1E14912DDAF2946B2 /* FormType.swift */,
			);
			path = PCI;
			sourceTree = "<group>";
		};
		CC5A21B7980238EE34392A5A13727BED /* Support Files */ = {
			isa = PBXGroup;
			children = (
				172A17BD16C12D728F7128A3361762E0 /* PrimerSDK.modulemap */,
				1753FADFBFB5C3386D1673DF56C810B3 /* PrimerSDK-dummy.m */,
				3D3E60964E507437A76DEA6A24BDE761 /* PrimerSDK-Info.plist */,
				B6277BF19498F6BEB9F7F007E9BB5A74 /* PrimerSDK-prefix.pch */,
				48CE17ABEDB356883F87C26408207B69 /* PrimerSDK-umbrella.h */,
				5EFE04D5EBC78FAD3569FFDB79C1ED07 /* PrimerSDK.debug.xcconfig */,
				7489E7B4129D66B025FCECB7CA4BCB0E /* PrimerSDK.release.xcconfig */,
				9E9251C8A06802CE97C95EFF2E6419D6 /* ResourceBundle-PrimerResources-PrimerSDK-Info.plist */,
			);
			name = "Support Files";
			path = "Example/Pods/Target Support Files/PrimerSDK";
			sourceTree = "<group>";
		};
<<<<<<< HEAD
		CF0072A890A2FC7576720495A4EAA6EB /* Data Models */ = {
			isa = PBXGroup;
			children = (
				DD5762EE584E4E9A3488148D05F99972 /* 3DS.swift */,
			);
			path = "Data Models";
=======
		CCAC6A44073E9AE55E12CB97AD4488B4 /* Primer */ = {
			isa = PBXGroup;
			children = (
				AE06AB3D952377AB081ABE7E1A8E7E7B /* PrimerAPI.swift */,
				B289408B16AFF3CDFD81484BE1FB67AC /* PrimerAPIClient.swift */,
				B5B0905C28F698A5E477F88A547F692A /* PrimerAPIClient+Promises.swift */,
			);
			name = Primer;
			path = Primer;
			sourceTree = "<group>";
		};
		CDB1E8F92153B0E984335FFA6CE389F8 /* Localizable */ = {
			isa = PBXGroup;
			children = (
				B19B2566808CC2BCDE7E7891D12D1787 /* da.lproj */,
				99A16ED71F71BCC79EE42CA7316CBE54 /* de.lproj */,
				514E1C130792F4A7B50E30EC36976C2D /* el.lproj */,
				59E8A1EBE56A4EA68EDAB63ECA88C305 /* en.lproj */,
				D75056442318CA49693DD926CF13D1C6 /* es.lproj */,
				C08CF6CAA79757AB5B4ADE83B68593E5 /* fr.lproj */,
				069B0D955C58B193B62542C8F08E4C3E /* it.lproj */,
				1B2F0AD7A13E78588938246639F18E8D /* nb.lproj */,
				3490507EEE486AB920BFF6F4BD4A35D7 /* nl.lproj */,
				1227FD187105BE929D9F2EB65809DDA3 /* pl.lproj */,
				11A2EF614EA3193A4F8435709DE25312 /* pt.lproj */,
				80F92E4D2CC1239C33618FE0E5299C37 /* sv.lproj */,
				21151353CE093DE466C715BC84B6E012 /* tr.lproj */,
			);
			name = Localizable;
			path = Sources/PrimerSDK/Resources/Localizable;
>>>>>>> 37b5453d
			sourceTree = "<group>";
		};
		CF1408CF629C7361332E53B88F7BD30C = {
			isa = PBXGroup;
			children = (
				9D940727FF8FB9C785EB98E56350EF41 /* Podfile */,
				7247ACD97AB79769C7D29E910A7E0D09 /* Development Pods */,
				1628BF05B4CAFDCC3549A101F5A10A17 /* Frameworks */,
				5E7CEBBE4BB56B730A515810549B52D9 /* Products */,
				56409D50D0FA1C19C592518252ACCB45 /* Targets Support Files */,
			);
			sourceTree = "<group>";
		};
		D3DCFC18C49BF1CA493594B90A163FDA /* Extensions & Utilities */ = {
			isa = PBXGroup;
			children = (
				B0D8BC68300F1923AA48D6E78D1A3BED /* AlertController.swift */,
				7DE525E97732B79927E1564260E5EFDE /* AnyCodable.swift */,
				3B0E27221E5EE47145C9B34B863A301C /* AnyDecodable.swift */,
				C98A21D2C087B60D8F8DB2282B11E351 /* AnyEncodable.swift */,
				85EAEF90B45BDA1245091DDD5E518317 /* ArrayExtension.swift */,
				226908676249F163A613C26B265BDCC7 /* BundleExtension.swift */,
				A91CB6E0C1205B1C335F9B9FC0AF4EEE /* DataExtension.swift */,
				6C2C226BA9A7A1A7E1467EEC2876C9B3 /* DateExtension.swift */,
				8D1AF201026F97007D23B7E2F5A90ACF /* IntExtension.swift */,
				21D591E66A92F3A79C53FAB3EF4A2E27 /* Logger.swift */,
				C0BE69109DE7E72A548DA6BC30B27AFF /* Mask.swift */,
				6FAD7832E1F33A956A7A8A8967541598 /* Optional+Extensions.swift */,
				D404F60E21F0A533F3598E6A99A7E4D8 /* PostalCode.swift */,
				352260E68DC655E57289052F5A60E2FA /* PresentationController.swift */,
				66B81E36E73D82EE013E0C311AC40DD3 /* PrimerButton.swift */,
				EB27643476C596788A886DEFD9C6DF37 /* PrimerCustomStyleTextField.swift */,
				AFFDCFA184741E7C15B537B5ED83B2D0 /* PrimerImage.swift */,
				02E8DE288D87A0619964351EB5CD31AB /* PrimerScrollView.swift */,
				D73AB0D66C6FBC70FF6BA0DBAD538939 /* PrimerTableViewCell.swift */,
				B16B64114DAC6A245E4EC08D63D11C3B /* PrimerViewController.swift */,
				EFF27A83CF14227A54FA1BC7AAF71A4E /* PrimerViewExtensions.swift */,
				B7035F9DD99D28680DCA7327CE14A1D0 /* StringExtension.swift */,
				32ED91EBD3A802A1EABD21272A859A55 /* UIColorExtension.swift */,
				49700F2EF79DEB1686440BA9336C0B50 /* UIDeviceExtension.swift */,
				302845494C21CE74EF505E735788217F /* URLExtension.swift */,
				F07616F6144B8F246731B4BF9DEFCA45 /* UserDefaultsExtension.swift */,
				6D230D7973725795676E2CBBF15D0C96 /* WebViewUtil.swift */,
			);
			name = "Extensions & Utilities";
			path = "Sources/PrimerSDK/Classes/Extensions & Utilities";
			sourceTree = "<group>";
		};
		D598D7D9F60441F1854457A8203022DB /* 3DS */ = {
			isa = PBXGroup;
			children = (
				45FAFBC642FD91C0736524579E2156BD /* 3DSService.swift */,
				1C284EADBD05AA428377DE525D6BBE38 /* 3DSService+Promises.swift */,
				E30C4B2132D890DD7B18BF5B00FD2190 /* Data Models */,
				37B215A5C2AAA0DE51F351C12AB60526 /* Networking */,
			);
			name = 3DS;
			path = 3DS;
			sourceTree = "<group>";
		};
		D5C28E22FAD3626B281800DBDBF7D998 /* PCI */ = {
			isa = PBXGroup;
			children = (
				D175822FDFF8545EA7FC7C8B6544399B /* TokenizationService.swift */,
			);
			name = PCI;
			path = PCI;
			sourceTree = "<group>";
		};
		DB1AFE157F97817609E113FA2C03CC75 /* Theme */ = {
			isa = PBXGroup;
			children = (
				0068FBE653AD809774072D8578BE43AA /* PrimerTheme.swift */,
				87F0F6970D864287CB0117919AB14523 /* Internal */,
				0A374BA9716151B585E36C33FD5087ED /* Public */,
			);
			name = Theme;
			path = Theme;
			sourceTree = "<group>";
		};
		DC341534F0F751E90DBE9F9F51531A54 /* Pods-PrimerSDK_Example */ = {
			isa = PBXGroup;
			children = (
				AA80C9C550CB6B8B521015719AA66526 /* Pods-PrimerSDK_Example.modulemap */,
				E1B945985145643C12B1E91600B680DE /* Pods-PrimerSDK_Example-acknowledgements.markdown */,
				582FD3213F3E32AF1194EEDF7C3BCD3F /* Pods-PrimerSDK_Example-acknowledgements.plist */,
				21F4ACB1142B1B9457658584BF5CD35A /* Pods-PrimerSDK_Example-dummy.m */,
				D264B4E57DF7DB00D71275605D100971 /* Pods-PrimerSDK_Example-frameworks.sh */,
				6F62EC7E7FE74F53F207CFD74D2416CA /* Pods-PrimerSDK_Example-Info.plist */,
				3780FF276696624E5AD4A629D4CC4AD8 /* Pods-PrimerSDK_Example-umbrella.h */,
				3C474C1A0DABE2A3F404B63D4D59F30C /* Pods-PrimerSDK_Example.debug.xcconfig */,
				E884507DF2B84FA8A2E8AD8289881542 /* Pods-PrimerSDK_Example.release.xcconfig */,
			);
			name = "Pods-PrimerSDK_Example";
			path = "Target Support Files/Pods-PrimerSDK_Example";
			sourceTree = "<group>";
		};
<<<<<<< HEAD
		E2E3BC882F13EBE2FD8E884A9D193D60 /* Cancellation */ = {
			isa = PBXGroup;
			children = (
				A8FB2431BA896E8281297D82C9972050 /* CancelContext.swift */,
				81B72686025E9267E33978CF631B1ED0 /* Cancellable.swift */,
				B587F9AF9CC8BBA7059C3D8E1FBB69E6 /* CancellableCatchable.swift */,
				782A46579254877B9107EF23B8397A67 /* CancellablePromise.swift */,
				BDC7498B4728AD4182E5B2FDF24BAD3D /* CancellableThenable.swift */,
			);
			path = Cancellation;
			sourceTree = "<group>";
		};
		E90F97025FBB40DE1C364E197C88A747 /* Core */ = {
			isa = PBXGroup;
			children = (
				597D5D1087C8CF9B1833DFE5917892B0 /* Icons.xcassets */,
				6C4F944535D429D8220C6826B6E1B794 /* Core */,
				5A7D201908A643DEF61B17BE6A4F73E4 /* Data Models */,
				F4C19A806103C862E92605A13E4F6E8D /* Error Handler */,
				663DB5DA92B234D7AB6617F89D22BF6A /* Extensions & Utilities */,
				16FA78C2450F35A1584B5066A5230780 /* Localizable */,
				57252BCCBC7EB66F1A314EE6A0C55336 /* Mocks */,
				B277C7663C5F20D5839B26D001F92CBF /* Nibs */,
				AB53E1FFB5B25CFDB1848F0DB12D87CA /* Services */,
				39804FF440883B412CFA58CBEAE28F1D /* Third Party */,
				F881240FCE36873D120E0339E2BFAEA8 /* User Interface */,
			);
			name = Core;
			sourceTree = "<group>";
		};
		ED75A2F76DAD59930C34AB7E11ED3398 /* Analytics */ = {
			isa = PBXGroup;
			children = (
				ED99B120B5AEBF4529B62E4821074118 /* Analytics.swift */,
				6D6AB152A1B01DC2E1CDE149FC1E1A6B /* AnalyticsEvent.swift */,
				078D54F1F444988EB841ADCBC83B60B4 /* AnalyticsService.swift */,
				E484A495CBA45DBA80BBAC7E290B2B97 /* Device.swift */,
			);
			path = Analytics;
			sourceTree = "<group>";
		};
		F4C19A806103C862E92605A13E4F6E8D /* Error Handler */ = {
			isa = PBXGroup;
			children = (
				4BE177C61EC9AE6A401061C1A421694C /* ErrorHandler.swift */,
				46F82E2D681BC4157F8C64A6B0B4B1EB /* PrimerError.swift */,
			);
			name = "Error Handler";
			path = "Sources/PrimerSDK/Classes/Error Handler";
			sourceTree = "<group>";
		};
		F5C9AE28C1CADA8C938B8235BBC82419 /* Checkout Components */ = {
			isa = PBXGroup;
			children = (
				F0F9EDD864FB6C7162E8AD3E331C7652 /* PrimerCheckoutComponents.swift */,
				F97197695BF16738FE039DC2FF86404A /* PrimerCheckoutComponentsProtocols.swift */,
				A488001BDD35C673E3431F07BBE1824A /* PrimerInputElements.swift */,
				6B9F3DDCD1ABD0A47FB95BF86C00F0DA /* PrimerPaymentMethodViewController.swift */,
				84F2D59E27B3AD2600957318 /* PrimerCheckoutComponentsUIManager.swift */,
			);
			path = "Checkout Components";
			sourceTree = "<group>";
		};
		F718063DE9F64BC045C371D46F9FC531 /* Keychain */ = {
			isa = PBXGroup;
			children = (
				FE2420364D2C5BFD0D95C10AC0B71D57 /* Keychain.swift */,
			);
			path = Keychain;
			sourceTree = "<group>";
		};
		F881240FCE36873D120E0339E2BFAEA8 /* User Interface */ = {
			isa = PBXGroup;
			children = (
				7E65C888CD89234D1CAD3F13ACE2CAE5 /* PaymentMethodsGroupView.swift */,
				4C84AAEDAF5928CC30080B22DEAB5F42 /* Banks */,
				7C2EE0E1C0820FF00FB17BFE5880AE50 /* Components */,
				AC7401426B374CE685DACE79C66E93A4 /* OAuth */,
				BFF1BD5ED97A60C3745825240C0504D5 /* PCI */,
				9CA9B3DD1A4472EECCA862685CF7BF8B /* Primer */,
				673C82BB5DBC201EAE96C5774FB7AF64 /* Root */,
				540A6BA07EAC53A73EBC65AC6444168B /* Success */,
				214E1BEB61EE049F7299A2A0883C4AC2 /* Text Fields */,
				C26F79C646110FEE42A9F7CFE7E1A434 /* TokenizationViewControllers */,
				88C8717A08072466E40EC9B8CC5D3297 /* TokenizationViewModels */,
				FF5CDC5E1589A1E1DBFC6ED442914E16 /* UI Delegates */,
				A131E663F7F2B265831548A1DDFF07C2 /* Vault */,
			);
			name = "User Interface";
			path = "Sources/PrimerSDK/Classes/User Interface";
			sourceTree = "<group>";
		};
		FF5CDC5E1589A1E1DBFC6ED442914E16 /* UI Delegates */ = {
			isa = PBXGroup;
			children = (
				4FC310D919A57F5A2CA18C5B4EEA2FF5 /* ReloadDelegate.swift */,
			);
			path = "UI Delegates";
			sourceTree = "<group>";
		};
		FF91EDC46C32A63D321C6D7D700C6DDD /* Wrappers */ = {
			isa = PBXGroup;
			children = (
				48E1F5BF2D0971BF50D342F51D338818 /* CatchWrappers.swift */,
				8F362829FD439FA9929ADF8777BDB8D4 /* EnsureWrappers.swift */,
				DC4D223604B5204478B1C3322022B602 /* FinallyWrappers.swift */,
				5C802F2284DD1AAED9CA4658901782E9 /* GuaranteeWrappers.swift */,
				1A3E969FDF87CAABC1A170079940F29B /* RecoverWrappers.swift */,
				3E9128156C4858AFC022AEC89A8D9CA8 /* SequenceWrappers.swift */,
				6B18AD94C45C57F02F2004034CB3C987 /* ThenableWrappers.swift */,
				D84241BBF4F53A46B6704007E6935CD0 /* WrapperProtocols.swift */,
			);
			path = Wrappers;
=======
		E30C4B2132D890DD7B18BF5B00FD2190 /* Data Models */ = {
			isa = PBXGroup;
			children = (
				06FC7DA50B7667CC8D2C37E3527F1FB4 /* 3DS.swift */,
			);
			name = "Data Models";
			path = "Data Models";
			sourceTree = "<group>";
		};
		F2F4486CA8D485EE090FE9FA33B57DB5 /* PromiseKit */ = {
			isa = PBXGroup;
			children = (
				80C4F1B722C13D34F81A8428DD734972 /* after.swift */,
				47D929F3C129ED463346D1B8DB2171CA /* Box.swift */,
				245222A1458F62E308A4384AEA5C6758 /* Catchable.swift */,
				A9B0940F40E30DF2C3BD8995AE7888A7 /* Configuration.swift */,
				9CE679E3793430DCDC3B8F66E92FF6D1 /* CustomStringConvertible.swift */,
				9DA6297357FF9EF2979C6C2B7B15C63A /* Dispatcher.swift */,
				D42A57B5A1CC0ECBA9AC63A1A925356F /* Error.swift */,
				D89A6F7CEE7C96EA890D32DB2C041760 /* firstly.swift */,
				54C23D3F6C2A5A2A826A4BC09EE3F00D /* Guarantee.swift */,
				2569386F586330C9669B1FFB07A47DB6 /* hang.swift */,
				0611BDF23F5EEDF21D7A8EA270A544AA /* LogEvent.swift */,
				A3366CFCC2F345E9C5A7194053FCD496 /* Promise.swift */,
				63BC7DD25F0F8CE6B09D8269F32CA97D /* race.swift */,
				083BEBDE85E05CBE84E2102B0CE03693 /* Resolver.swift */,
				253286B87F0C51E77D2194E70CC6AF06 /* Thenable.swift */,
				03DAA85E6FD2F87274C32C5EFDFA4A05 /* when.swift */,
				36BC610A99D132DA6F2167FB73F8CF36 /* Cancellation */,
				6226264D6E5A734552BBBE1E610720D9 /* Dispatchers */,
				B2B0F523EB1D9A225421F2C0E1AC15A0 /* Wrappers */,
			);
			name = PromiseKit;
			path = PromiseKit;
			sourceTree = "<group>";
		};
		F3222AC5F2AD9E46B6E53C583D1C3796 /* JSON */ = {
			isa = PBXGroup;
			children = (
				3E0AF10485474EDD0683F63A4B20C914 /* JSONParser.swift */,
			);
			name = JSON;
			path = JSON;
>>>>>>> 37b5453d
			sourceTree = "<group>";
		};
/* End PBXGroup section */

/* Begin PBXHeadersBuildPhase section */
<<<<<<< HEAD
		5D69B8738C4C5F6405F9D7EE2E3B56BA /* Headers */ = {
			isa = PBXHeadersBuildPhase;
			buildActionMask = 2147483647;
			files = (
				C9E0933B09E60C7031B27AC3632758A4 /* PrimerSDK-umbrella.h in Headers */,
=======
		0AA9D4131C4565A8465EE3B50E9D3C86 /* Headers */ = {
			isa = PBXHeadersBuildPhase;
			buildActionMask = 2147483647;
			files = (
				8D5C714ED74C3861A4B0099F1E78A41F /* PrimerSDK-umbrella.h in Headers */,
>>>>>>> 37b5453d
			);
			runOnlyForDeploymentPostprocessing = 0;
		};
		B505DDFEE93DC1748F675172121C6F28 /* Headers */ = {
			isa = PBXHeadersBuildPhase;
			buildActionMask = 2147483647;
			files = (
				4A94BB65671FE4DB0D4E62FFD9F191BB /* Pods-PrimerSDK_Example-umbrella.h in Headers */,
			);
			runOnlyForDeploymentPostprocessing = 0;
		};
		DA0A39FBF2F7BA2C8FD218CE456C1E87 /* Headers */ = {
			isa = PBXHeadersBuildPhase;
			buildActionMask = 2147483647;
			files = (
				D596E2B41C673AD5018AEA0A0321E51C /* Pods-PrimerSDK_Tests-umbrella.h in Headers */,
			);
			runOnlyForDeploymentPostprocessing = 0;
		};
/* End PBXHeadersBuildPhase section */

/* Begin PBXNativeTarget section */
		6849240CBB3AA7809D185A43939876BA /* Pods-PrimerSDK_Tests */ = {
			isa = PBXNativeTarget;
			buildConfigurationList = DB74BC4B5C5930D4C8F1AC03B808A393 /* Build configuration list for PBXNativeTarget "Pods-PrimerSDK_Tests" */;
			buildPhases = (
				DA0A39FBF2F7BA2C8FD218CE456C1E87 /* Headers */,
				D7C2CEDEBF3FC1225AF6969DD411A08B /* Sources */,
				0F3E65FE6FC2A22D49C385BE63CEE2D0 /* Frameworks */,
				3555CD6FF689702A32A86FF5DA44364D /* Resources */,
			);
			buildRules = (
			);
			dependencies = (
<<<<<<< HEAD
				3C545D748D8320C86223ACFA43993906 /* PBXTargetDependency */,
=======
				D630DBA1212C782D4510D3F01655BD25 /* PBXTargetDependency */,
>>>>>>> 37b5453d
			);
			name = "Pods-PrimerSDK_Tests";
			productName = Pods_PrimerSDK_Tests;
			productReference = 23FD1D157B8C8E7148BE8A7D354A051F /* Pods-PrimerSDK_Tests */;
			productType = "com.apple.product-type.framework";
		};
		6C144A762E9B598392AFFEC8F873746A /* Pods-PrimerSDK_Example */ = {
			isa = PBXNativeTarget;
			buildConfigurationList = F978C8F95E406B727BEB461AF06CD6F7 /* Build configuration list for PBXNativeTarget "Pods-PrimerSDK_Example" */;
			buildPhases = (
				B505DDFEE93DC1748F675172121C6F28 /* Headers */,
				56F8E0C396EEBAF4EEB6D438222BB63E /* Sources */,
				1D9B174AACEDA6738DC3E11C850EA48A /* Frameworks */,
				B8B3E98238C88B12A3ECD2AAB9D724AD /* Resources */,
			);
			buildRules = (
			);
			dependencies = (
<<<<<<< HEAD
				02596B19A81F20E026D14FB669876B89 /* PBXTargetDependency */,
=======
				BA1AF43A1D4499F9FC9A006C590FD814 /* PBXTargetDependency */,
>>>>>>> 37b5453d
			);
			name = "Pods-PrimerSDK_Example";
			productName = Pods_PrimerSDK_Example;
			productReference = 4D3869E0A461E802A5916AA6523517A4 /* Pods-PrimerSDK_Example */;
			productType = "com.apple.product-type.framework";
		};
		6E6525C7043FBA7BB34A249010AF5593 /* PrimerSDK-PrimerResources */ = {
			isa = PBXNativeTarget;
<<<<<<< HEAD
			buildConfigurationList = F4DC4ACD3747562264DBCF3A1BC40FC7 /* Build configuration list for PBXNativeTarget "PrimerSDK-PrimerResources" */;
			buildPhases = (
				0B6132ADE46DD580B12206A672AEECDB /* Sources */,
				4D4C2FCC172A1977A5C3A32F03D71AC6 /* Frameworks */,
				EE78B995F6E964DFE03EA5361B9457B7 /* Resources */,
=======
			buildConfigurationList = 7D5FE11F905409F17FE97BFCA4F9ED9B /* Build configuration list for PBXNativeTarget "PrimerSDK-PrimerResources" */;
			buildPhases = (
				0E6ECE9FED701870B4DA81FE25F58FE7 /* Sources */,
				CD535A0EAF1D941792B20D388D78CDE8 /* Frameworks */,
				6CEF9CE37BFFF25002F918CCF0A9F54D /* Resources */,
>>>>>>> 37b5453d
			);
			buildRules = (
			);
			dependencies = (
			);
			name = "PrimerSDK-PrimerResources";
			productName = PrimerResources;
			productReference = A8B3BC107C2BDC3C03D961866F721265 /* PrimerSDK-PrimerResources */;
			productType = "com.apple.product-type.bundle";
		};
		F3BE9108C53B53949406218CEA55E0B2 /* PrimerSDK */ = {
			isa = PBXNativeTarget;
<<<<<<< HEAD
			buildConfigurationList = D604CD2955AE139949E6F7A1E1F80B76 /* Build configuration list for PBXNativeTarget "PrimerSDK" */;
			buildPhases = (
				5D69B8738C4C5F6405F9D7EE2E3B56BA /* Headers */,
				83725253EE05ABE90F3146A941790CC1 /* Sources */,
				BFEC42FDDB6E7206FC809DF6004D23AE /* Frameworks */,
				68ACC48FB5A17A78D61571B8E0A77A09 /* Resources */,
=======
			buildConfigurationList = EC5B1308C1EC7224F980620552E92AAD /* Build configuration list for PBXNativeTarget "PrimerSDK" */;
			buildPhases = (
				0AA9D4131C4565A8465EE3B50E9D3C86 /* Headers */,
				25DE5A2FD075DF52236A204E5F7DD14D /* Sources */,
				9689D4C197B2053F3E414F5B479DE858 /* Frameworks */,
				69275D56801758A8A70D5E60AEB5CEDE /* Resources */,
>>>>>>> 37b5453d
			);
			buildRules = (
			);
			dependencies = (
<<<<<<< HEAD
				93A80E9DEA50CAC2030E0B1A71BC2DDD /* PBXTargetDependency */,
=======
				BBFA710C9E0FA1526C44A3FCAADE88E1 /* PBXTargetDependency */,
>>>>>>> 37b5453d
			);
			name = PrimerSDK;
			productName = PrimerSDK;
			productReference = 28E47791C9F9D0A9BA05C719761A4F3F /* PrimerSDK */;
			productType = "com.apple.product-type.framework";
		};
/* End PBXNativeTarget section */

/* Begin PBXProject section */
		BFDFE7DC352907FC980B868725387E98 /* Project object */ = {
			isa = PBXProject;
			attributes = {
				LastSwiftUpdateCheck = 1240;
				LastUpgradeCheck = 1240;
			};
			buildConfigurationList = 4821239608C13582E20E6DA73FD5F1F9 /* Build configuration list for PBXProject "Pods" */;
			compatibilityVersion = "Xcode 3.2";
			developmentRegion = en;
			hasScannedForEncodings = 0;
			knownRegions = (
				Base,
				da,
				de,
				el,
				en,
				es,
				fr,
				it,
				nb,
				nl,
				pl,
				pt,
				sv,
				tr,
			);
			mainGroup = CF1408CF629C7361332E53B88F7BD30C;
			productRefGroup = 5E7CEBBE4BB56B730A515810549B52D9 /* Products */;
			projectDirPath = "";
			projectRoot = "";
			targets = (
				6C144A762E9B598392AFFEC8F873746A /* Pods-PrimerSDK_Example */,
				6849240CBB3AA7809D185A43939876BA /* Pods-PrimerSDK_Tests */,
				F3BE9108C53B53949406218CEA55E0B2 /* PrimerSDK */,
				6E6525C7043FBA7BB34A249010AF5593 /* PrimerSDK-PrimerResources */,
			);
		};
/* End PBXProject section */

/* Begin PBXResourcesBuildPhase section */
		3555CD6FF689702A32A86FF5DA44364D /* Resources */ = {
			isa = PBXResourcesBuildPhase;
			buildActionMask = 2147483647;
			files = (
			);
			runOnlyForDeploymentPostprocessing = 0;
		};
<<<<<<< HEAD
		68ACC48FB5A17A78D61571B8E0A77A09 /* Resources */ = {
			isa = PBXResourcesBuildPhase;
			buildActionMask = 2147483647;
			files = (
				E12BF059B2B1D1A4FA5C4A97EEC704AE /* PrimerSDK-PrimerResources in Resources */,
			);
			runOnlyForDeploymentPostprocessing = 0;
		};
		B8B3E98238C88B12A3ECD2AAB9D724AD /* Resources */ = {
			isa = PBXResourcesBuildPhase;
			buildActionMask = 2147483647;
			files = (
=======
		69275D56801758A8A70D5E60AEB5CEDE /* Resources */ = {
			isa = PBXResourcesBuildPhase;
			buildActionMask = 2147483647;
			files = (
				4D8725EB4D841E3A20FA81F8C28D0EF5 /* PrimerSDK-PrimerResources in Resources */,
			);
			runOnlyForDeploymentPostprocessing = 0;
		};
		6CEF9CE37BFFF25002F918CCF0A9F54D /* Resources */ = {
			isa = PBXResourcesBuildPhase;
			buildActionMask = 2147483647;
			files = (
				F107BEBEEC39683EC50C0BA4CBDA09DF /* da.lproj in Resources */,
				276A43BC4D72BEB48E7E3EAD23CB9DFA /* de.lproj in Resources */,
				AD848807D6F11D2E9274CEF8D12876B6 /* el.lproj in Resources */,
				C84A314C482EB2909B0C13D67D4E96EE /* en.lproj in Resources */,
				E5277BA9072D9AE45FBB771AA97873BA /* es.lproj in Resources */,
				BB727F5939C119BBB4CA1B5EC983C6B8 /* fr.lproj in Resources */,
				44F87ACA1F45D5DA880F40D57B96AC7C /* Icons.xcassets in Resources */,
				DAAC771D40394CEF55BBFB51492D99D6 /* it.lproj in Resources */,
				C9D5CCEAF8C42BA9A4FC5B788E973F28 /* nb.lproj in Resources */,
				5092CB2BC4EC2CCDC818EC38693F239A /* nl.lproj in Resources */,
				60D13DE4CD5B5C429EF13D23357E22A6 /* pl.lproj in Resources */,
				27AA525F0AEDC8802C885ACBFD96A034 /* PrimerTextFieldView.xib in Resources */,
				763DD04704B3F503672D0EDFFEC4F282 /* pt.lproj in Resources */,
				5CC5E4989EB00CE99C9BE552D3DFEDD3 /* sv.lproj in Resources */,
				5CEC5EACE2D2FA0E2E291EF40A71B21D /* tr.lproj in Resources */,
>>>>>>> 37b5453d
			);
			runOnlyForDeploymentPostprocessing = 0;
		};
		EE78B995F6E964DFE03EA5361B9457B7 /* Resources */ = {
			isa = PBXResourcesBuildPhase;
			buildActionMask = 2147483647;
			files = (
				CBA30CD492C71732CCF09F2098F08298 /* da.lproj in Resources */,
				F84987C8CD976285A6153BCA4484C9C6 /* de.lproj in Resources */,
				313470FD3F4C30A666696BC4474B5B89 /* el.lproj in Resources */,
				33BDF0A69FA1168557F808C807DCAFEC /* en.lproj in Resources */,
				093B1C7C14B39832AE41DF5E3B886D21 /* es.lproj in Resources */,
				4FC288A73DBAB6E8630A9F6AE258FD03 /* fr.lproj in Resources */,
				A5CFCDCF5AB5516BD689EF1BBA07CFF4 /* Icons.xcassets in Resources */,
				E7EDE6E6E53456841FA550C2C8AAA422 /* it.lproj in Resources */,
				FB1EBB6688CFC8FA11C53B8B319DBFF4 /* nb.lproj in Resources */,
				66934B364608BFF9B9B0E8761A9CFEA4 /* nl.lproj in Resources */,
				4C5DC73E4A32D1170021734D22CEAD6D /* pl.lproj in Resources */,
				FB4561C700C92EBA5646C84D05E8E153 /* PrimerTextFieldView.xib in Resources */,
				577D532FAFB5FFFF8C2407198D5DF4B7 /* pt.lproj in Resources */,
				E0A92C2F5F20B63EB297C77FCF2B66B2 /* sv.lproj in Resources */,
				FE0300247773773DA130110BA8D49673 /* tr.lproj in Resources */,
			);
			runOnlyForDeploymentPostprocessing = 0;
		};
/* End PBXResourcesBuildPhase section */

/* Begin PBXSourcesBuildPhase section */
<<<<<<< HEAD
		0B6132ADE46DD580B12206A672AEECDB /* Sources */ = {
=======
		0E6ECE9FED701870B4DA81FE25F58FE7 /* Sources */ = {
>>>>>>> 37b5453d
			isa = PBXSourcesBuildPhase;
			buildActionMask = 2147483647;
			files = (
			);
			runOnlyForDeploymentPostprocessing = 0;
		};
		25DE5A2FD075DF52236A204E5F7DD14D /* Sources */ = {
			isa = PBXSourcesBuildPhase;
			buildActionMask = 2147483647;
			files = (
				9BF64D32B5FF084F8606337F2B765D8B /* 3DS.swift in Sources */,
				9D2BAEF6593B605697C47BAF8211E871 /* 3DSService.swift in Sources */,
				6DE7435272E3E9211DC1E1D260A6823C /* 3DSService+Promises.swift in Sources */,
				2E53B42B27EAE69646BA9A3F45E93AF7 /* AdyenDotPay.swift in Sources */,
				4C54FF021A44DA3AF322055EDA0FC814 /* AES256.swift in Sources */,
				6637EEDCAA4E7C8F90BFB874B2AE6C84 /* after.swift in Sources */,
				EDF5E53C8AF46646017536B6A200E36A /* AlertController.swift in Sources */,
				633DE432C5EA6069405EA19F8B977043 /* Analytics.swift in Sources */,
				7261B011B19895759909A114CF7584BF /* AnalyticsEvent.swift in Sources */,
				29599D2699728C972715B892EAE3FF90 /* AnalyticsService.swift in Sources */,
				F2ED36A71DF23353CA98EBEBAE277A8F /* AnyCodable.swift in Sources */,
				964B109E7C35CE41CBB4C5F890E24EE6 /* AnyDecodable.swift in Sources */,
				7ED52C6E15160E4538AD904FC882BCDD /* AnyEncodable.swift in Sources */,
				952A053361180B67035ADFD56D55AC5D /* Apaya.swift in Sources */,
				A53CC3EB527EB504787A775961672B1C /* ApayaTokenizationViewModel.swift in Sources */,
				AAF849C24D90CE4AE0CF1C3F7FD4ACE1 /* ApplePay.swift in Sources */,
				86AF48DFF97D6B2ED4F7D4C4D2D55BD7 /* ApplePayTokenizationViewModel.swift in Sources */,
				8DCB33EAC489EC9126EA4C201339DDBC /* AppState.swift in Sources */,
				E2E4ECD4E98AFAB20252AA5CBD4E3280 /* ArrayExtension.swift in Sources */,
				136CA5BE4F232661D071953B01D4FCC9 /* Bank.swift in Sources */,
				63C4E2830A278877676C830409731700 /* BankSelectorTokenizationViewModel.swift in Sources */,
				521CEE99E34C66242E4880782BCE844B /* BankSelectorViewController.swift in Sources */,
				C619E6C68E7CEE8AC1C2382F83F29C2D /* BankTableViewCell.swift in Sources */,
				CD04157A292AB3B0EF4ACC5C4B64F0DC /* Box.swift in Sources */,
				3A2F93BB90B39995E4444D402209D3E5 /* BundleExtension.swift in Sources */,
				F24C25B52095264585806AD6800D3926 /* CancelContext.swift in Sources */,
				E52F8EA898C6560436DF157940A19B15 /* Cancellable.swift in Sources */,
				2CEFA54199C317706CC273B3335FABDB /* CancellableCatchable.swift in Sources */,
				2D95B0551E55BC89AE88DA7E811BF151 /* CancellablePromise.swift in Sources */,
				44507CD0827F918DCF0E7321ADCC253C /* CancellableThenable.swift in Sources */,
				16F2A43E5A239C7AA675B2DA9ADE9FB5 /* CardButton.swift in Sources */,
				96924883B833093810F3ACA1241F12F2 /* CardComponentsManager.swift in Sources */,
				DCE2D55FED6225AA78845A70CC38533A /* CardNetwork.swift in Sources */,
				3F1F3AF6570E452D3D4E0819AB046E68 /* CardScannerViewController.swift in Sources */,
				4A5D0865C1A54D98C8BE97BE19314226 /* CardScannerViewController+SimpleScanDelegate.swift in Sources */,
				0A167C97C6D4DE0A5D797C9EDF987BA8 /* Catchable.swift in Sources */,
				39151199AFD2A6A34657F5E64B10D1FE /* CatchWrappers.swift in Sources */,
				3DAFD2D1A72AAED100D4A975389228B9 /* CheckoutModule.swift in Sources */,
				52BCBFF03EF6CD24013D339E437DFDA4 /* ClientSession.swift in Sources */,
				050E7051347DE0F1C35C43E9393A1E30 /* ClientToken.swift in Sources */,
				55A1E3B83EE6A48C1CEAB97A023E3DE8 /* ClientTokenService.swift in Sources */,
				E0137FEBC7F6FB3150BBBCAFC6C1BE98 /* Colors.swift in Sources */,
				FAA5EA00FA5AC726911EBB2AD6C62ED5 /* ConcurrencyLimitedDispatcher.swift in Sources */,
				A99AF6ED5831833CADBA6DABD5958EF5 /* Configuration.swift in Sources */,
				D920160705F5F2BAD085A2431BA47651 /* Connectivity.swift in Sources */,
				DC458FA916CC56A6ED708BCEEC3F02EB /* Consolable.swift in Sources */,
				D7D9528039C1C59EBF167142F0B0C338 /* Content.swift in Sources */,
				D6B715D48FF92E08059B46444EA1ADE7 /* CoreDataDispatcher.swift in Sources */,
				E1B997D3F397E11EAE01D4452FD7455F /* CountryCode.swift in Sources */,
				6980023493F6FA936423370763BCD8C2 /* Currency.swift in Sources */,
				AB8A4A7B4216933BBEAB6BED5056A062 /* Customer.swift in Sources */,
				CDD86F10B4ED2E7FD9822E8D94269679 /* CustomStringConvertible.swift in Sources */,
				619B2B78342AB85A1CB9CE66ECDA04E2 /* DataExtension.swift in Sources */,
				5254CE69CFDFFC163FD1D0410961EB22 /* DateExtension.swift in Sources */,
				4D8E4B6811D92107B150656713921C11 /* DependencyInjection.swift in Sources */,
				BF9C29A093ED42B56F90D1FED8207EA0 /* Device.swift in Sources */,
				C7332DBF73E1A9C77660ECEF9BFD501D /* Dimensions.swift in Sources */,
				3FFF03900880D5D0EDF81A74CB62D862 /* DirectDebitMandate.swift in Sources */,
				964CB1BEEE904E8A4255E0A36F3FA65A /* DirectDebitService.swift in Sources */,
				84568ED8F9FA4D47EC68DAF5F060342B /* Dispatcher.swift in Sources */,
				07797D96E5FBD447C7259DC24ED7E072 /* Endpoint.swift in Sources */,
				B0ED180ED219D56D0262AA3031E2AA5F /* EnsureWrappers.swift in Sources */,
				537FBBA25DF15638AB2BF79137D3CBC2 /* Error.swift in Sources */,
				6C9169319397ACD337FD71BE246D2B78 /* ErrorHandler.swift in Sources */,
				0260394A841B3435FEC8E4C0A3597A0D /* ExternalPaymentMethodTokenizationViewModel.swift in Sources */,
				5785EAA6C2B59456365E869A0428C78E /* ExternalViewModel.swift in Sources */,
				56AD8B9B492961BC39DD7A65C971BB92 /* FinallyWrappers.swift in Sources */,
				9567F645A8C0A17B773C470AE892A0E3 /* firstly.swift in Sources */,
				8613C6463E9A9C668656AC0D8372BB81 /* FormTokenizationViewModel.swift in Sources */,
				ED442701AAD68D9C752CF20E325EB29E /* FormType.swift in Sources */,
				0D0497B3BA2C07DCCD797CA1718ED3CE /* Guarantee.swift in Sources */,
				CC06B10A4197A0AB5C6BFD6050DCBB2D /* GuaranteeWrappers.swift in Sources */,
				3FC168CA5882BB6C032234FE634AE040 /* hang.swift in Sources */,
				B60FC3A2ED5C588C3C9FF915C894EA85 /* ImageName.swift in Sources */,
				3F641F184BC77768E0FA7F6F2D0AE524 /* IntExtension.swift in Sources */,
				555E7CCB677A5CA08585F9B25E9CA06C /* JSONParser.swift in Sources */,
				FCDD44F05D914624E46AADCABA8BD6EC /* Keychain.swift in Sources */,
				3A4979AA5A14EC871E5789C48F1CFD2B /* Klarna.swift in Sources */,
				F73C81255722B8EA341CBAFAD405633D /* KlarnaTokenizationViewModel.swift in Sources */,
				317B8FB58B149224A7ED989602FC207E /* LogEvent.swift in Sources */,
				C154063E9B641499297DEDBE5AB749E6 /* Logger.swift in Sources */,
				8B4130FE496CAC8C4A76972F69BE5661 /* Mask.swift in Sources */,
				716224FAD488928663C73557BB322493 /* MockPrimerAPIClient.swift in Sources */,
				8CB976608D4D34C8219CA4B175024872 /* MockSuccess.swift in Sources */,
				EAB2A9CB7B6992FF9C4184107124B7D4 /* NetworkService.swift in Sources */,
				C63149D720A247AA0DA0099D88CC53AD /* Optional+Extensions.swift in Sources */,
				F9E079502D6CB976B982BF39893BCB91 /* OrderItem.swift in Sources */,
				15435F0991A0D73C9D06183EE8A90489 /* Parser.swift in Sources */,
				BE5DF5C2A9FABE9433028A852FC83C70 /* PaymentMethodComponent.swift in Sources */,
				6C3796C0309423D648A3EDEEC9473995 /* PaymentMethodConfigService.swift in Sources */,
				041F3741651A9FC312929613F98B4DB7 /* PaymentMethodConfiguration.swift in Sources */,
				9E948E224A4C779F310050ACF1460659 /* PaymentMethodConfigurationOptions.swift in Sources */,
				E27739039B88F0BF8F61A65C5B59AD1A /* PaymentMethodConfigurationType.swift in Sources */,
				F62026E0BADEB80ABCD3882ACF849B76 /* PaymentMethodsGroupView.swift in Sources */,
				04F456EDDF6D2411C370B2D0E4C50336 /* PaymentMethodToken.swift in Sources */,
				F13431B9437714C01232947FB6CCFF2D /* PaymentMethodTokenizationRequest.swift in Sources */,
				A10F87B849CE071B811B7DB1B50502A3 /* PaymentMethodTokenizationViewModel.swift in Sources */,
				9F98904B56BB21E5B09D640E425EEE0F /* PaymentResponse.swift in Sources */,
				BA4CF985C5C9F2AC0006295C82B007D1 /* PayPal.swift in Sources */,
				EB07466D73965DAC652CCDD38D3C4F9A /* PayPalService.swift in Sources */,
				CE8E8345C2B456632902E8421CFB9F55 /* PayPalTokenizationViewModel.swift in Sources */,
				A5D1C4712DB9FBD62A95B520A4415F69 /* PostalCode.swift in Sources */,
				E39FED0D2B3BFFD2FC8632F3C197E4A6 /* PresentationController.swift in Sources */,
				D7531C4F6F83A8F3017B30AF8969AEE9 /* Primer.swift in Sources */,
				52E5F4A420CD39E8BA2CB858CD1F0B34 /* PrimerAPI.swift in Sources */,
				561540F79BBBEC2DC2C1E3BA6319210D /* PrimerAPIClient.swift in Sources */,
				1B65A5EDDFD73578E14EE0E6F053732F /* PrimerAPIClient+3DS.swift in Sources */,
				3B6D31FCFA039C0A20A23181A3DA4A83 /* PrimerAPIClient+Promises.swift in Sources */,
				4DEC7019DCB32578CCC02F0EEF680BC3 /* PrimerButton.swift in Sources */,
				C3929486E6F69C6A4A329E8E31BF2761 /* PrimerCardFormViewController.swift in Sources */,
				7F584BBE80B69C754D715A096F533615 /* PrimerCardholderNameFieldView.swift in Sources */,
				42CAB4B1E0E1D13AEBBD13ADA0FF7CF8 /* PrimerCardNumberFieldView.swift in Sources */,
				8D785974999C53FE6F07782DC7B4D628 /* PrimerConfiguration.swift in Sources */,
				03696BCD21D3D1EFA81EAC237B97EEC9 /* PrimerContainerViewController.swift in Sources */,
				DFF433868F4007AFAD8EA9F2E921D05B /* PrimerContent.swift in Sources */,
				EED0316A7EFFC64D9AADC5DC48291A8C /* PrimerCustomStyleTextField.swift in Sources */,
				4AE11652F2D2538E0C8837F92C1F653E /* PrimerCVVFieldView.swift in Sources */,
				F4B0208E0D076F03D1025E3FD774B419 /* PrimerDelegate.swift in Sources */,
				BE0C41651FB4235A8C65BD1636CF5C12 /* PrimerError.swift in Sources */,
				E48B2B4B1E2F27809BC32A899D59B679 /* PrimerExpiryDateFieldView.swift in Sources */,
				AFEFF07773B3EE08035AED81ECE055AF /* PrimerFlowEnums.swift in Sources */,
				7895D41DEBE4BEEE92976A43CB478E14 /* PrimerFormViewController.swift in Sources */,
				826C77A351C0807BCAAB2D868C5DD969 /* PrimerImage.swift in Sources */,
				8FB7B9418330633E1B210F2420B69F76 /* PrimerLoadingViewController.swift in Sources */,
				9F1C423C1785D0A92B3C7ED0885D671C /* PrimerNavigationBar.swift in Sources */,
				5372DF37F590AFE3819D3EC2BF300CBF /* PrimerNavigationController.swift in Sources */,
				D62FC18B6120E4F2BB7FD4BE5B0210FE /* PrimerNibView.swift in Sources */,
				51CF4890202AABDBD5A0333015B2D359 /* PrimerPostalCodeFieldView.swift in Sources */,
				61C5A312598FED9BEB2B95C87A8B394B /* PrimerResultComponentView.swift in Sources */,
				FB7F5E8C379AE97BDBC67F6A16D81EC4 /* PrimerResultViewController.swift in Sources */,
				18BA922E2AA9A379D1490F98BFB1A638 /* PrimerRootViewController.swift in Sources */,
				103000B4FBC1ACD8C04A9B31E8C5F4DB /* PrimerScrollView.swift in Sources */,
				9418407405138220F5FA18B7FFDB29E9 /* PrimerSDK-dummy.m in Sources */,
				F633F6982E5ECBBABCE43A1DF92B5DAE /* PrimerSearchTextField.swift in Sources */,
				5CFB5F90530CFE7493B956ED77DF93FD /* PrimerSettings.swift in Sources */,
				03E9D1C0AD1D0C9C845409811DC63958 /* PrimerTableViewCell.swift in Sources */,
				833A53225D977B69D4FAAEA4ACB046F7 /* PrimerTextField.swift in Sources */,
				95A328813874955F3709F267AE28881E /* PrimerTextFieldView.swift in Sources */,
				37D7B30AFFC5E10938124329C9863294 /* PrimerTheme.swift in Sources */,
				67E1426907C5EE10A8A077636E6B5703 /* PrimerTheme+Borders.swift in Sources */,
				76D27DEE58C8B598A9387A178A884A07 /* PrimerTheme+Buttons.swift in Sources */,
				B90937083CE45ECEE0460D5FF73CBC3E /* PrimerTheme+Colors.swift in Sources */,
				72D36398AFBFC9C1845CBFEAC4AF8C4B /* PrimerTheme+Inputs.swift in Sources */,
				51D19FDD9C86CCAD90247497A78D8001 /* PrimerTheme+TextStyles.swift in Sources */,
				5266E865C5533C0063CBE8F9F9B04160 /* PrimerTheme+Views.swift in Sources */,
				3DB022B686B846AFA027683544506566 /* PrimerThemeData.swift in Sources */,
				50909DC7EBF6F82C3D6D2395A12F3EAB /* PrimerThemeData+Deprecated.swift in Sources */,
				8955DFB682F1E181570E9D66C4C85FDD /* PrimerUniversalCheckoutViewController.swift in Sources */,
				FD1449DC4AAFB8B68EB386141E1B8919 /* PrimerVaultManagerViewController.swift in Sources */,
				2B2C6CB419AABA35980392EC2DF29559 /* PrimerViewController.swift in Sources */,
				2374581EADB0F2EAD74A94DAC32D5DB5 /* PrimerViewExtensions.swift in Sources */,
				437328FCD18ACBD42EDD468B21246127 /* PrimerWebViewController.swift in Sources */,
				F2BFF1687865908B2D61D02AC4F727D8 /* Promise.swift in Sources */,
				1DA5642F1D0FB7A327DBC6EB504F0F82 /* QRCodeTokenizationViewModel.swift in Sources */,
				B96364B277DDC131E83702C785B1C29E /* QRCodeViewController.swift in Sources */,
				0092481C26A0AED4B157ECECD29556BC /* Queue.swift in Sources */,
				6376A5D8808E85453BF4FF51320AE823 /* race.swift in Sources */,
				E8D36795593F8B56F11EC8F39F3FEA80 /* RateLimitedDispatcher.swift in Sources */,
				2594606B8F627F9610EB88FF04C31A89 /* RateLimitedDispatcherBase.swift in Sources */,
				9E309CC8BD090F9C9BE358DFC21382BE /* RecoverWrappers.swift in Sources */,
				2F84EEC6B4ED72E1C3068732DA836EB1 /* ReloadDelegate.swift in Sources */,
				1DDB84BE2C0A22F7FCB06F899EF51D94 /* Resolver.swift in Sources */,
				AB31723D2545155FAE46890F415D2794 /* ResumeHandlerProtocol.swift in Sources */,
				152D4B2EF68AC3896D7DF388DBD0A832 /* SequenceWrappers.swift in Sources */,
				35418F43F8C7E4E203F0A44405701E3C /* StrictRateLimitedDispatcher.swift in Sources */,
				AEA3B41FB08976C6B2225DA4936494FA /* StringExtension.swift in Sources */,
				53FB9088CDA9259FF7F118550C5C6CBD /* SuccessMessage.swift in Sources */,
				A52BC5A146A367299E080EF1A2E731DF /* SuccessViewController.swift in Sources */,
				9966017E6055264F7C5A53D1A4213BBC /* Thenable.swift in Sources */,
				C28C34840AA4BBD3BAFCEBC663784AFC /* ThenableWrappers.swift in Sources */,
				72505EB57519FB6003249E9AF860FD18 /* Throwable.swift in Sources */,
				39D3D04420F5CB3C4EB4C1B91F639B55 /* TokenizationService.swift in Sources */,
				0595B996AE3F64B5A306718061A9BFE2 /* UIColorExtension.swift in Sources */,
				AE9BAAD1373C80C18D84811EA9FF1145 /* UIDeviceExtension.swift in Sources */,
				61A2006754283632E8A4C3BB370EE5DE /* URLExtension.swift in Sources */,
				73C3BE92697CEA74D13EF727B9B02950 /* URLSessionStack.swift in Sources */,
				C61774C499E147FDE2251F9550ACBD9B /* UserDefaultsExtension.swift in Sources */,
				9850030457A3B863ADE3C83BB33B9F5D /* UXMode.swift in Sources */,
				F4AC930F891CBFD93A8B6778066B81F1 /* VaultCheckoutViewModel.swift in Sources */,
				9C8B6407D17F685897BDE0030D8C5D76 /* VaultPaymentMethodView.swift in Sources */,
				63073F08242F79C6B77CF86B9941EFFB /* VaultPaymentMethodViewController.swift in Sources */,
				96FB1FF3AB658AE74C92F465892F0D7E /* VaultPaymentMethodViewModel.swift in Sources */,
				F019193CC71E3AFF92BB2B1B65D7886A /* VaultService.swift in Sources */,
				B3297CC801500117284667BB6E2DB305 /* WebViewUtil.swift in Sources */,
				EBC6669ECDF32FB2791EE8721C549961 /* when.swift in Sources */,
				BFB115EAFC13751D2DA2A67CC10259CC /* WrapperProtocols.swift in Sources */,
			);
			runOnlyForDeploymentPostprocessing = 0;
		};
<<<<<<< HEAD
		83725253EE05ABE90F3146A941790CC1 /* Sources */ = {
			isa = PBXSourcesBuildPhase;
			buildActionMask = 2147483647;
			files = (
				078FE73A8EF46CA2B31DEB10839EE5B0 /* 3DS.swift in Sources */,
				A08C62D90AA51BB9154798AE09255B11 /* 3DSService.swift in Sources */,
				33E11887440390BEBA06B87B9AB13F62 /* 3DSService+Promises.swift in Sources */,
				2E66D7005D9E4DD6C70AFD6CE677268A /* AdyenDotPay.swift in Sources */,
				794C5CF127CCCA1809BD3A62B6534F76 /* AES256.swift in Sources */,
				56E6AA3E7129A243223B736673926083 /* after.swift in Sources */,
				587DEC5D6CFFB31C73E56385848A7548 /* AlertController.swift in Sources */,
				EEAC9E8654FF3E285DF3D20DD9067CC4 /* Analytics.swift in Sources */,
				036ED64BC195CE6DC9A9CD70C25A7865 /* AnalyticsEvent.swift in Sources */,
				486937B2BF755569F53FE6ABF4BC248B /* AnalyticsService.swift in Sources */,
				4547DF17A6DCDC671659C61252419F3F /* AnyCodable.swift in Sources */,
				1B97A5A8889938F583F6469F73F62D9F /* AnyDecodable.swift in Sources */,
				841C347A5FA86B69C600B0C9ABF5E27A /* AnyEncodable.swift in Sources */,
				5CCD63941E99E0E63842CCCF8E0FC5BF /* Apaya.swift in Sources */,
				7D39063ADEE584F509F8325EB770383C /* ApayaTokenizationViewModel.swift in Sources */,
				1EFF37A1C47C60FF85183BEA06B3C26A /* ApplePay.swift in Sources */,
				2FEE2A597048670453D03EE1FD6D724E /* ApplePayTokenizationViewModel.swift in Sources */,
				FFCD923964DA1DC84921247BFE46A59C /* AppState.swift in Sources */,
				277AA4855AB8638C8DF41BF5B2C6BD3C /* ArrayExtension.swift in Sources */,
				D41DACC528BA21D30CA4D65241D4F9F9 /* Bank.swift in Sources */,
				5042F75BE8E66A9C8582A82F8F9D32A9 /* BankSelectorTokenizationViewModel.swift in Sources */,
				17AB867ED4AF784E0B765CBFBBEF251A /* BankSelectorViewController.swift in Sources */,
				BEB5B9B916AB03FAF5FA1B1BA6266933 /* BankTableViewCell.swift in Sources */,
				60470D0B6D3F2DEC15AB97C2C48AE86A /* Box.swift in Sources */,
				233B7DB5A633DC759F6BD325A6C8A3C6 /* BundleExtension.swift in Sources */,
				9BB21B9C92F881332679D021E0D0382F /* CancelContext.swift in Sources */,
				B525B33F9583AD8B3FF0C447BDDABCDA /* Cancellable.swift in Sources */,
				D7DA2CEF28CC67561C7357FF4D311B18 /* CancellableCatchable.swift in Sources */,
				30AC123C79D18AACEFBAB0652E3B07E6 /* CancellablePromise.swift in Sources */,
				1AF9AA04A6DE6A1972CB14CF41B5E17B /* CancellableThenable.swift in Sources */,
				C89CA5ADD55405B7E4463BD1E6F26A84 /* CardButton.swift in Sources */,
				94F6C9EAD4675FF06084FAA19F5CAA20 /* CardComponentsManager.swift in Sources */,
				66492D5CE39F04177DEA00029F40CBC8 /* CardNetwork.swift in Sources */,
				EDBFE651DFF6303A606AD10C321D3CA7 /* CardScannerViewController.swift in Sources */,
				CBEC8758D2C1074049553488B711D177 /* CardScannerViewController+SimpleScanDelegate.swift in Sources */,
				84F2D59F27B3AD2600957318 /* PrimerCheckoutComponentsUIManager.swift in Sources */,
				5C13ED4904E676D3776594EFE75D68BA /* Catchable.swift in Sources */,
				E1B91855FFFA4A60505F6D0E69ABB609 /* CatchWrappers.swift in Sources */,
				89390A26D3879B27DBA5782CACC351C3 /* CheckoutModule.swift in Sources */,
				161712C09000BB3677BD5B05B6B23663 /* ClientSession.swift in Sources */,
				7233648746979D3478CBD7862B1F7390 /* ClientToken.swift in Sources */,
				3143CFFAF7C29C2392F4EA93714CD0E6 /* ClientTokenService.swift in Sources */,
				335CBF74D0659D98A97101E94D11C460 /* Colors.swift in Sources */,
				4DBE57BCFEF6DAB6F2523298BA68E194 /* ConcurrencyLimitedDispatcher.swift in Sources */,
				C488C437592BE9E101881017865CD4C7 /* Configuration.swift in Sources */,
				31CA866A8341F15A13A9B783EFD0CCA8 /* Connectivity.swift in Sources */,
				F6281FBAD0389DE535263FE62330E427 /* Consolable.swift in Sources */,
				41C7B019D35E99B59707DE78E2B747FA /* Content.swift in Sources */,
				6C9494FB4F0DBAB8124199E84942B1DB /* CoreDataDispatcher.swift in Sources */,
				BF935C0C33FE97FD24EEED6A78A12E50 /* CountryCode.swift in Sources */,
				EBA2440F1AAC10374B81E2EEF3495221 /* Currency.swift in Sources */,
				708B1AE762FEA20BA8BB8F5ACB008C82 /* Customer.swift in Sources */,
				EE7C1040CB41CB7EA173A409B592B283 /* CustomStringConvertible.swift in Sources */,
				42D9F1B8E174D70E8B45681521C2FE06 /* DataExtension.swift in Sources */,
				B53AD4327C43C90042F07BD96CE934FD /* DateExtension.swift in Sources */,
				21166302929572CCD245231E0E085501 /* DependencyInjection.swift in Sources */,
				688BDE1297555048568A4B0013522323 /* Device.swift in Sources */,
				960ED6A6777920F2B1229AEFDDE8D4C5 /* Dimensions.swift in Sources */,
				CD03CE8876D745E6BE1779534B38C7E9 /* DirectDebitMandate.swift in Sources */,
				688D1C546B38CF8A3F84D872E3C57A1C /* DirectDebitService.swift in Sources */,
				158FA6693F6C36EFE8A54B7533C75810 /* Dispatcher.swift in Sources */,
				4C4FF50439E15C34303C9E8B01A4E86F /* Endpoint.swift in Sources */,
				CD11DB62DB7A53C89A35207FF31BF946 /* EnsureWrappers.swift in Sources */,
				4AE0D12286AE46753990A95D00CDEF4A /* Error.swift in Sources */,
				4CA4A99A124C9EBC9E89DFEB24422042 /* ErrorHandler.swift in Sources */,
				DE3154BD40E627D6C33E224A3849F08A /* ExternalPaymentMethodTokenizationViewModel.swift in Sources */,
				1E3E036BB542BF273A583575F6DB7324 /* ExternalViewModel.swift in Sources */,
				2C65AEFA476EF80D00EF6A4D4FECAE97 /* FinallyWrappers.swift in Sources */,
				C2C8446ED623FDA5D2265F31EE50E148 /* firstly.swift in Sources */,
				7106C8B91ED5BE4A8AAE762E7A4E31F8 /* FormTextFieldType.swift in Sources */,
				E9B95ED408342A399DF63F0880D5A1AC /* FormTokenizationViewModel.swift in Sources */,
				5A281036C2E8AB516A3037C18462147C /* FormType.swift in Sources */,
				F2355B3BCEE9A5437FE9557031F08FE1 /* Guarantee.swift in Sources */,
				5DB816B142DF4C617E1E01F83000A1B1 /* GuaranteeWrappers.swift in Sources */,
				392737C853BE84C174A8DC1507565173 /* hang.swift in Sources */,
				76A7C3EF72F19CC3E0F6F43ABE707143 /* ImageName.swift in Sources */,
				5CF169962F2A09AEBAFF9E0CF5CECDEA /* IntExtension.swift in Sources */,
				36EA9460936E128BD0581D9CE59D7B8E /* JSONParser.swift in Sources */,
				EBFABCDDD9DA2375825FA954759A25D7 /* Keychain.swift in Sources */,
				447EA978EB8BF14C8B5579A763EF619D /* Klarna.swift in Sources */,
				5D79546877FF13C991908F3E29551E6A /* KlarnaTokenizationViewModel.swift in Sources */,
				AE15CE7E42E4800C38247C1823AD6E40 /* LogEvent.swift in Sources */,
				04D49FB7DBB02FD11789059A2FF258A6 /* Logger.swift in Sources */,
				5E1B2AC92F907C25590CD1F6C5C7B506 /* Mask.swift in Sources */,
				F7E6C03EBEE052650F10DCD753CBE9E4 /* MockPrimerAPIClient.swift in Sources */,
				4E228963DAC29565BDEDC1A4941D9770 /* MockSuccess.swift in Sources */,
				E760EE21083E8268FF746CDE04B331EC /* NetworkService.swift in Sources */,
				F6101415BCBBF2DB2E53F6B81022D3E5 /* Optional+Extensions.swift in Sources */,
				CBD30762BC976DD567110DAC5CA60F94 /* OrderItem.swift in Sources */,
				D6DC24C89FF770EB1D55882B825EACFE /* Parser.swift in Sources */,
				FA5E4CFAC36739D1F5FB45744866EB1D /* PaymentMethodComponent.swift in Sources */,
				7907E395E049F5616AAE5FC5B13DAE1F /* PaymentMethodConfigService.swift in Sources */,
				8C2318E2F7CA3613B290D4EADA60C143 /* PaymentMethodConfiguration.swift in Sources */,
				C4EA525C8E0BB8D7969FF8D3AFCF5C7F /* PaymentMethodConfigurationOptions.swift in Sources */,
				0428AB662A56AD592529820146FFDBF1 /* PaymentMethodConfigurationType.swift in Sources */,
				72A2575F3F3B5A805603C7B9B47E67EF /* PaymentMethodsGroupView.swift in Sources */,
				AAFBD0D7E5256220A2DB8FF96A95249B /* PaymentMethodToken.swift in Sources */,
				A8F63D4C20156D061C557545C4AA05A8 /* PaymentMethodTokenizationRequest.swift in Sources */,
				3791F27DD415C77393EB580570DA90CF /* PaymentMethodTokenizationViewModel.swift in Sources */,
				F82B3E151EEC9289252698DF1B344D0A /* PaymentResponse.swift in Sources */,
				8DDADDC7AB8B64C848C13370D9A3B132 /* PayPal.swift in Sources */,
				ED513A66F6DD05F2EC2A1636CBBF5D50 /* PayPalService.swift in Sources */,
				9260BF409963ED902553B25B05FBE2BF /* PayPalTokenizationViewModel.swift in Sources */,
				804A4FF1F5BAE4E815535B114199C86B /* PostalCode.swift in Sources */,
				ED87F531147C4C2720CE5A99D1D0454F /* PresentationController.swift in Sources */,
				9A603C287CD74A76BB11A58B19554DC3 /* Primer.swift in Sources */,
				E516BCCC44395287EB5A5CBFC577AD13 /* PrimerAPI.swift in Sources */,
				0D5E83DCEDAAA987EDE1A8434CBC0E71 /* PrimerAPIClient.swift in Sources */,
				02D3710022D8022BBEAD29D82D8311EB /* PrimerAPIClient+3DS.swift in Sources */,
				10020A52655B81E09B3E65E5C81D4CA3 /* PrimerAPIClient+Promises.swift in Sources */,
				8D9618D8B709198EA382CDAB9C5A85EB /* PrimerButton.swift in Sources */,
				BF083EF9ACE3677AAF24798F253D2F1E /* PrimerCardFormViewController.swift in Sources */,
				E7F67E0AEEC0823098A8E38AE7E2047D /* PrimerCardholderNameFieldView.swift in Sources */,
				2720FB6E8C135E66497A2EA17B1D49B6 /* PrimerCardNumberFieldView.swift in Sources */,
				9DF1F295B965CEE161A95940DECBC993 /* PrimerCheckoutComponents.swift in Sources */,
				5E60D2E67C3B7C6CBAF3B27B89079DD2 /* PrimerCheckoutComponentsProtocols.swift in Sources */,
				EDB3A8B683497CC57115AA722F6ED713 /* PrimerConfiguration.swift in Sources */,
				823A6B819B4BC410522AB40441A91B8B /* PrimerContainerViewController.swift in Sources */,
				A7993A4D3EF0B816C05AA28636DC7DFA /* PrimerContent.swift in Sources */,
				0821EBDB4F003849F208D7C5A7BE67C2 /* PrimerCustomStyleTextField.swift in Sources */,
				2098237A8D9257D97CA387E848810B40 /* PrimerCVVFieldView.swift in Sources */,
				9FDD6F0B5808B81536D3C6A9A1300F71 /* PrimerDelegate.swift in Sources */,
				DBD8762A7C2B5F67E727463B72D7F791 /* PrimerError.swift in Sources */,
				3B7224BD0AB0C5970647E6E5CD5C100D /* PrimerExpiryDateFieldView.swift in Sources */,
				CB95EDCC0187FA83FE033F00053869ED /* PrimerFlowEnums.swift in Sources */,
				88B466C1BE7C08D770833362CBB84B7F /* PrimerFormViewController.swift in Sources */,
				6ECBFCA366D688EA5FEA9AE64F1CE390 /* PrimerImage.swift in Sources */,
				34CFB104EB73E6851A7E1C21D13AF2F1 /* PrimerInputElements.swift in Sources */,
				7802B953DAF150E6E01F76E42D7839C5 /* PrimerLoadingViewController.swift in Sources */,
				98A890A2FD68E37C77F0C383DF8F8F03 /* PrimerNavigationBar.swift in Sources */,
				95116B94C2906687F6F9891177A70CFB /* PrimerNavigationController.swift in Sources */,
				3B0D00361FA1C8C4C6593A471F658BB6 /* PrimerNibView.swift in Sources */,
				AA35070FA2E99EFA6FBEFCE2C2643584 /* PrimerPaymentMethodViewController.swift in Sources */,
				80568B6BAEB362CD16A976B391DB5AE0 /* PrimerPostalCodeFieldView.swift in Sources */,
				4154AAAC4DC306CBA7A9F46CAE2A128C /* PrimerResultComponentView.swift in Sources */,
				8576192EC689D36ED8D57E853A7844B9 /* PrimerResultViewController.swift in Sources */,
				F8BEF68939E6F6E4CAB747376C451C01 /* PrimerRootViewController.swift in Sources */,
				1307149733320844C4F9336A28D8DA90 /* PrimerScrollView.swift in Sources */,
				9B31A4440150C0BE000AE06C1E62D129 /* PrimerSDK-dummy.m in Sources */,
				CFC01E46DCD5126FB1140D6A7BFAD2A2 /* PrimerSearchTextField.swift in Sources */,
				18243FF6A68172E56F5E7D4FB0234901 /* PrimerSettings.swift in Sources */,
				276CBECE3165956805BAC121EF466723 /* PrimerTableViewCell.swift in Sources */,
				46F0CCA0BD6E909E96D9D897DF112088 /* PrimerTextField.swift in Sources */,
				5ABD7F8315241C854BCBFF78F0FEA143 /* PrimerTextFieldView.swift in Sources */,
				B8C3B336CA154276917BF70E3BE3AEDC /* PrimerTheme.swift in Sources */,
				30AE1F0378F07CCB9F70C59C25CD3BF6 /* PrimerTheme+Borders.swift in Sources */,
				E9D389F02C54EA89F637AFC11A00655D /* PrimerTheme+Buttons.swift in Sources */,
				5446500006B074A29D7E83D0B8A1E7DC /* PrimerTheme+Colors.swift in Sources */,
				92BAA798B8EF69338140BE3388508F4F /* PrimerTheme+Inputs.swift in Sources */,
				B5C45B064FC3A702B6E50EBBFA3AA002 /* PrimerTheme+TextStyles.swift in Sources */,
				6837784425A33500F871B55D88D3FC1C /* PrimerTheme+Views.swift in Sources */,
				7577DD0817DABBC4D6A9DD824A503E7E /* PrimerThemeData.swift in Sources */,
				26D34485FD177818272D6B15178BC7AA /* PrimerThemeData+Deprecated.swift in Sources */,
				6203ABB081175E5E4B4E25B1990B03C0 /* PrimerUniversalCheckoutViewController.swift in Sources */,
				A77C93355F3A8E887807AEF217655D95 /* PrimerVaultManagerViewController.swift in Sources */,
				E0E1DF0FF8F6CD766A383CC3976989FC /* PrimerViewController.swift in Sources */,
				785B882F0C3F4A9EFF961416F012BE3B /* PrimerViewExtensions.swift in Sources */,
				B3D8A5D6CA70F1726D453BBA6C6FD805 /* PrimerWebViewController.swift in Sources */,
				5C947176DE10C9B2040F840B6A3E06CA /* Promise.swift in Sources */,
				0E49566BB916B85C8F6303B293C4AFC6 /* QRCodeTokenizationViewModel.swift in Sources */,
				B3FC71CE6689324D021184AEC2B0724A /* QRCodeViewController.swift in Sources */,
				536E9E97BDA2665469178B5AB9D29291 /* Queue.swift in Sources */,
				9FF66F4595D724479C8010032B6B5DD1 /* race.swift in Sources */,
				00608B8D779FB31806F1C30CB031B9C1 /* RateLimitedDispatcher.swift in Sources */,
				E30C489FF2B5C2EA1488BF08DAE3340E /* RateLimitedDispatcherBase.swift in Sources */,
				80F9BBF60B3091E763ACE063633E6332 /* RecoverWrappers.swift in Sources */,
				178921FBAC5724BE943673D830F53734 /* ReloadDelegate.swift in Sources */,
				389FB72F138B5D7AA577A2F5D5F779F3 /* Resolver.swift in Sources */,
				1AF73686B16CBB00193F83E87CF557C3 /* ResumeHandlerProtocol.swift in Sources */,
				ED3E542C26363EBD2F99B880E48455BB /* SequenceWrappers.swift in Sources */,
				0D533978F0EB9D5189A0F949D02B8DF9 /* StrictRateLimitedDispatcher.swift in Sources */,
				0C45161C756E7ACB960495294C439CBD /* StringExtension.swift in Sources */,
				B00CB19A594D55CAAE1463265AEA1140 /* SuccessMessage.swift in Sources */,
				2745BD9CC40F07A48CD45BBB7020D4D1 /* SuccessViewController.swift in Sources */,
				EF94F06E87A39D41F326EBB044CBF744 /* Thenable.swift in Sources */,
				BC5AF6D1E52482796C9BF67AE1F4D893 /* ThenableWrappers.swift in Sources */,
				3F8E8BAFD981EC5259E19779EF8E0C2D /* Throwable.swift in Sources */,
				6D65A770DAABE5BD14CFD06DDA987AAA /* TokenizationService.swift in Sources */,
				95EF8EC3F37852B4E4E19130CDE504DE /* UIColorExtension.swift in Sources */,
				9423E17062BA86BB30C270B3FFF41DF1 /* UIDeviceExtension.swift in Sources */,
				7A6FE7B9C315F622099CB8D9AD524ACF /* URLExtension.swift in Sources */,
				88FA13B25B508176A5B991FA16853C70 /* URLSessionStack.swift in Sources */,
				61EC8570C3BD2907EC63BDA1E8D760FE /* UserDefaultsExtension.swift in Sources */,
				28E3E1F591D2B95B308B8A937E290269 /* UXMode.swift in Sources */,
				2608AD649A57318C4C921F3C5C56B27D /* Validation.swift in Sources */,
				EBC7C281FF410C6F7E5E0FE5B9FDD410 /* VaultCheckoutViewModel.swift in Sources */,
				146A51053A9A6BB9686B7A29C9F5EC48 /* VaultPaymentMethodView.swift in Sources */,
				AA00A5524D15E3B8AB3E386CAFF9204F /* VaultPaymentMethodViewController.swift in Sources */,
				9495EF17FE73F29BD3333808D76883F8 /* VaultPaymentMethodViewModel.swift in Sources */,
				ED4B84B94A981B1CF3987351AEB45978 /* VaultService.swift in Sources */,
				CD8A2D585F9345E11F93F00ADDBDDC50 /* WebViewUtil.swift in Sources */,
				4AAB7169F8574293F07A5569A5D89FDC /* when.swift in Sources */,
				E8F9231347F5384C85EFBCC461A8A62B /* WrapperProtocols.swift in Sources */,
=======
		56F8E0C396EEBAF4EEB6D438222BB63E /* Sources */ = {
			isa = PBXSourcesBuildPhase;
			buildActionMask = 2147483647;
			files = (
				F6FCEA41B7D4A17FD20C345E86296343 /* Pods-PrimerSDK_Example-dummy.m in Sources */,
>>>>>>> 37b5453d
			);
			runOnlyForDeploymentPostprocessing = 0;
		};
		D7C2CEDEBF3FC1225AF6969DD411A08B /* Sources */ = {
			isa = PBXSourcesBuildPhase;
			buildActionMask = 2147483647;
			files = (
				270CFF0FC749F57C0605262D27016D14 /* Pods-PrimerSDK_Tests-dummy.m in Sources */,
			);
			runOnlyForDeploymentPostprocessing = 0;
		};
/* End PBXSourcesBuildPhase section */

/* Begin PBXTargetDependency section */
<<<<<<< HEAD
		02596B19A81F20E026D14FB669876B89 /* PBXTargetDependency */ = {
			isa = PBXTargetDependency;
			name = PrimerSDK;
			target = F3BE9108C53B53949406218CEA55E0B2 /* PrimerSDK */;
			targetProxy = 24A3C3CAEC0C0ABD9AF667867B188E7C /* PBXContainerItemProxy */;
		};
		3C545D748D8320C86223ACFA43993906 /* PBXTargetDependency */ = {
			isa = PBXTargetDependency;
			name = "Pods-PrimerSDK_Example";
			target = 6C144A762E9B598392AFFEC8F873746A /* Pods-PrimerSDK_Example */;
			targetProxy = F0F59C174AD2B227DCB97DB60C9157BB /* PBXContainerItemProxy */;
		};
		93A80E9DEA50CAC2030E0B1A71BC2DDD /* PBXTargetDependency */ = {
			isa = PBXTargetDependency;
			name = "PrimerSDK-PrimerResources";
			target = 6E6525C7043FBA7BB34A249010AF5593 /* PrimerSDK-PrimerResources */;
			targetProxy = 8055EE87D0254E4ADCE8F2007D42A827 /* PBXContainerItemProxy */;
=======
		BA1AF43A1D4499F9FC9A006C590FD814 /* PBXTargetDependency */ = {
			isa = PBXTargetDependency;
			name = PrimerSDK;
			target = F3BE9108C53B53949406218CEA55E0B2 /* PrimerSDK */;
			targetProxy = E87DDE7AFF222AA20953A15E9DB890ED /* PBXContainerItemProxy */;
		};
		BBFA710C9E0FA1526C44A3FCAADE88E1 /* PBXTargetDependency */ = {
			isa = PBXTargetDependency;
			name = "PrimerSDK-PrimerResources";
			target = 6E6525C7043FBA7BB34A249010AF5593 /* PrimerSDK-PrimerResources */;
			targetProxy = 2BA600DD598E47E895CA2955449032B4 /* PBXContainerItemProxy */;
		};
		D630DBA1212C782D4510D3F01655BD25 /* PBXTargetDependency */ = {
			isa = PBXTargetDependency;
			name = "Pods-PrimerSDK_Example";
			target = 6C144A762E9B598392AFFEC8F873746A /* Pods-PrimerSDK_Example */;
			targetProxy = 26762015E531FB8311235F6B545E4AA5 /* PBXContainerItemProxy */;
>>>>>>> 37b5453d
		};
/* End PBXTargetDependency section */

/* Begin XCBuildConfiguration section */
		03819C216E03F02851FE5D2175E38393 /* Release */ = {
			isa = XCBuildConfiguration;
			baseConfigurationReference = E884507DF2B84FA8A2E8AD8289881542 /* Pods-PrimerSDK_Example.release.xcconfig */;
			buildSettings = {
				ALWAYS_EMBED_SWIFT_STANDARD_LIBRARIES = NO;
				CLANG_ENABLE_OBJC_WEAK = NO;
				"CODE_SIGN_IDENTITY[sdk=appletvos*]" = "";
				"CODE_SIGN_IDENTITY[sdk=iphoneos*]" = "";
				"CODE_SIGN_IDENTITY[sdk=watchos*]" = "";
				CURRENT_PROJECT_VERSION = 1;
				DEFINES_MODULE = YES;
				DYLIB_COMPATIBILITY_VERSION = 1;
				DYLIB_CURRENT_VERSION = 1;
				DYLIB_INSTALL_NAME_BASE = "@rpath";
				INFOPLIST_FILE = "Target Support Files/Pods-PrimerSDK_Example/Pods-PrimerSDK_Example-Info.plist";
				INSTALL_PATH = "$(LOCAL_LIBRARY_DIR)/Frameworks";
				IPHONEOS_DEPLOYMENT_TARGET = 10.0;
				LD_RUNPATH_SEARCH_PATHS = "$(inherited) @executable_path/Frameworks @loader_path/Frameworks";
				MACH_O_TYPE = staticlib;
				MODULEMAP_FILE = "Target Support Files/Pods-PrimerSDK_Example/Pods-PrimerSDK_Example.modulemap";
				OTHER_LDFLAGS = "";
				OTHER_LIBTOOLFLAGS = "";
				PODS_ROOT = "$(SRCROOT)";
				PRODUCT_BUNDLE_IDENTIFIER = "org.cocoapods.${PRODUCT_NAME:rfc1034identifier}";
				PRODUCT_NAME = "$(TARGET_NAME:c99extidentifier)";
				SDKROOT = iphoneos;
				SKIP_INSTALL = YES;
				TARGETED_DEVICE_FAMILY = "1,2";
				VALIDATE_PRODUCT = YES;
				VERSIONING_SYSTEM = "apple-generic";
				VERSION_INFO_PREFIX = "";
			};
			name = Release;
		};
		05B9E071CFCA1E8A62F14905A80EE6EF /* Debug */ = {
			isa = XCBuildConfiguration;
			baseConfigurationReference = DF6E4F8E7C26A7BBEC17AAD4042A317D /* Pods-PrimerSDK_Tests.debug.xcconfig */;
			buildSettings = {
				ALWAYS_EMBED_SWIFT_STANDARD_LIBRARIES = NO;
				CLANG_ENABLE_OBJC_WEAK = NO;
				"CODE_SIGN_IDENTITY[sdk=appletvos*]" = "";
				"CODE_SIGN_IDENTITY[sdk=iphoneos*]" = "";
				"CODE_SIGN_IDENTITY[sdk=watchos*]" = "";
				CURRENT_PROJECT_VERSION = 1;
				DEFINES_MODULE = YES;
				DYLIB_COMPATIBILITY_VERSION = 1;
				DYLIB_CURRENT_VERSION = 1;
				DYLIB_INSTALL_NAME_BASE = "@rpath";
				INFOPLIST_FILE = "Target Support Files/Pods-PrimerSDK_Tests/Pods-PrimerSDK_Tests-Info.plist";
				INSTALL_PATH = "$(LOCAL_LIBRARY_DIR)/Frameworks";
				IPHONEOS_DEPLOYMENT_TARGET = 10.0;
				LD_RUNPATH_SEARCH_PATHS = "$(inherited) @executable_path/Frameworks @loader_path/Frameworks";
				MACH_O_TYPE = staticlib;
				MODULEMAP_FILE = "Target Support Files/Pods-PrimerSDK_Tests/Pods-PrimerSDK_Tests.modulemap";
				OTHER_LDFLAGS = "";
				OTHER_LIBTOOLFLAGS = "";
				PODS_ROOT = "$(SRCROOT)";
				PRODUCT_BUNDLE_IDENTIFIER = "org.cocoapods.${PRODUCT_NAME:rfc1034identifier}";
				PRODUCT_NAME = "$(TARGET_NAME:c99extidentifier)";
				SDKROOT = iphoneos;
				SKIP_INSTALL = YES;
				TARGETED_DEVICE_FAMILY = "1,2";
				VERSIONING_SYSTEM = "apple-generic";
				VERSION_INFO_PREFIX = "";
			};
			name = Debug;
		};
<<<<<<< HEAD
		5C426D28E590A3AA2B2A1CB4854832FF /* Debug */ = {
=======
		1F076369AE511E4D22CF65AEBEECE515 /* Debug */ = {
			isa = XCBuildConfiguration;
			baseConfigurationReference = 5EFE04D5EBC78FAD3569FFDB79C1ED07 /* PrimerSDK.debug.xcconfig */;
			buildSettings = {
				CONFIGURATION_BUILD_DIR = "$(BUILD_DIR)/$(CONFIGURATION)$(EFFECTIVE_PLATFORM_NAME)/PrimerSDK";
				IBSC_MODULE = PrimerSDK;
				INFOPLIST_FILE = "Target Support Files/PrimerSDK/ResourceBundle-PrimerResources-PrimerSDK-Info.plist";
				IPHONEOS_DEPLOYMENT_TARGET = 10.0;
				PRODUCT_NAME = PrimerResources;
				SDKROOT = iphoneos;
				SKIP_INSTALL = YES;
				TARGETED_DEVICE_FAMILY = "1,2";
				WRAPPER_EXTENSION = bundle;
			};
			name = Debug;
		};
		2F480CA95F0BB7CC106AB6097D7AFCAC /* Release */ = {
>>>>>>> 37b5453d
			isa = XCBuildConfiguration;
			baseConfigurationReference = 7489E7B4129D66B025FCECB7CA4BCB0E /* PrimerSDK.release.xcconfig */;
			buildSettings = {
				CONFIGURATION_BUILD_DIR = "$(BUILD_DIR)/$(CONFIGURATION)$(EFFECTIVE_PLATFORM_NAME)/PrimerSDK";
				IBSC_MODULE = PrimerSDK;
				INFOPLIST_FILE = "Target Support Files/PrimerSDK/ResourceBundle-PrimerResources-PrimerSDK-Info.plist";
				IPHONEOS_DEPLOYMENT_TARGET = 10.0;
				PRODUCT_NAME = PrimerResources;
				SDKROOT = iphoneos;
				SKIP_INSTALL = YES;
				TARGETED_DEVICE_FAMILY = "1,2";
				WRAPPER_EXTENSION = bundle;
			};
			name = Release;
		};
<<<<<<< HEAD
=======
		74C87E13F03A44D1E2B5323E9F28BF9F /* Release */ = {
			isa = XCBuildConfiguration;
			baseConfigurationReference = 7489E7B4129D66B025FCECB7CA4BCB0E /* PrimerSDK.release.xcconfig */;
			buildSettings = {
				CLANG_ENABLE_OBJC_WEAK = NO;
				"CODE_SIGN_IDENTITY[sdk=appletvos*]" = "";
				"CODE_SIGN_IDENTITY[sdk=iphoneos*]" = "";
				"CODE_SIGN_IDENTITY[sdk=watchos*]" = "";
				CURRENT_PROJECT_VERSION = 1;
				DEFINES_MODULE = YES;
				DYLIB_COMPATIBILITY_VERSION = 1;
				DYLIB_CURRENT_VERSION = 1;
				DYLIB_INSTALL_NAME_BASE = "@rpath";
				GCC_PREFIX_HEADER = "Target Support Files/PrimerSDK/PrimerSDK-prefix.pch";
				INFOPLIST_FILE = "Target Support Files/PrimerSDK/PrimerSDK-Info.plist";
				INSTALL_PATH = "$(LOCAL_LIBRARY_DIR)/Frameworks";
				IPHONEOS_DEPLOYMENT_TARGET = 10.0;
				LD_RUNPATH_SEARCH_PATHS = "$(inherited) @executable_path/Frameworks @loader_path/Frameworks";
				MODULEMAP_FILE = "Target Support Files/PrimerSDK/PrimerSDK.modulemap";
				PRODUCT_MODULE_NAME = PrimerSDK;
				PRODUCT_NAME = PrimerSDK;
				SDKROOT = iphoneos;
				SKIP_INSTALL = YES;
				SWIFT_ACTIVE_COMPILATION_CONDITIONS = "$(inherited) ";
				SWIFT_VERSION = 4.2;
				TARGETED_DEVICE_FAMILY = "1,2";
				VALIDATE_PRODUCT = YES;
				VERSIONING_SYSTEM = "apple-generic";
				VERSION_INFO_PREFIX = "";
			};
			name = Release;
		};
>>>>>>> 37b5453d
		7EE7A78859F657F6BEFC651185B43192 /* Release */ = {
			isa = XCBuildConfiguration;
			buildSettings = {
				ALWAYS_SEARCH_USER_PATHS = NO;
				CLANG_ANALYZER_LOCALIZABILITY_NONLOCALIZED = YES;
				CLANG_ANALYZER_NONNULL = YES;
				CLANG_ANALYZER_NUMBER_OBJECT_CONVERSION = YES_AGGRESSIVE;
				CLANG_CXX_LANGUAGE_STANDARD = "gnu++14";
				CLANG_CXX_LIBRARY = "libc++";
				CLANG_ENABLE_MODULES = YES;
				CLANG_ENABLE_OBJC_ARC = YES;
				CLANG_ENABLE_OBJC_WEAK = YES;
				CLANG_WARN_BLOCK_CAPTURE_AUTORELEASING = YES;
				CLANG_WARN_BOOL_CONVERSION = YES;
				CLANG_WARN_COMMA = YES;
				CLANG_WARN_CONSTANT_CONVERSION = YES;
				CLANG_WARN_DEPRECATED_OBJC_IMPLEMENTATIONS = YES;
				CLANG_WARN_DIRECT_OBJC_ISA_USAGE = YES_ERROR;
				CLANG_WARN_DOCUMENTATION_COMMENTS = YES;
				CLANG_WARN_EMPTY_BODY = YES;
				CLANG_WARN_ENUM_CONVERSION = YES;
				CLANG_WARN_INFINITE_RECURSION = YES;
				CLANG_WARN_INT_CONVERSION = YES;
				CLANG_WARN_NON_LITERAL_NULL_CONVERSION = YES;
				CLANG_WARN_OBJC_IMPLICIT_RETAIN_SELF = YES;
				CLANG_WARN_OBJC_LITERAL_CONVERSION = YES;
				CLANG_WARN_OBJC_ROOT_CLASS = YES_ERROR;
				CLANG_WARN_QUOTED_INCLUDE_IN_FRAMEWORK_HEADER = YES;
				CLANG_WARN_RANGE_LOOP_ANALYSIS = YES;
				CLANG_WARN_STRICT_PROTOTYPES = YES;
				CLANG_WARN_SUSPICIOUS_MOVE = YES;
				CLANG_WARN_UNGUARDED_AVAILABILITY = YES_AGGRESSIVE;
				CLANG_WARN_UNREACHABLE_CODE = YES;
				CLANG_WARN__DUPLICATE_METHOD_MATCH = YES;
				COPY_PHASE_STRIP = NO;
				DEBUG_INFORMATION_FORMAT = "dwarf-with-dsym";
				ENABLE_NS_ASSERTIONS = NO;
				ENABLE_STRICT_OBJC_MSGSEND = YES;
				GCC_C_LANGUAGE_STANDARD = gnu11;
				GCC_NO_COMMON_BLOCKS = YES;
				GCC_PREPROCESSOR_DEFINITIONS = (
					"POD_CONFIGURATION_RELEASE=1",
					"$(inherited)",
				);
				GCC_WARN_64_TO_32_BIT_CONVERSION = YES;
				GCC_WARN_ABOUT_RETURN_TYPE = YES_ERROR;
				GCC_WARN_UNDECLARED_SELECTOR = YES;
				GCC_WARN_UNINITIALIZED_AUTOS = YES_AGGRESSIVE;
				GCC_WARN_UNUSED_FUNCTION = YES;
				GCC_WARN_UNUSED_VARIABLE = YES;
				IPHONEOS_DEPLOYMENT_TARGET = 10.0;
				MTL_ENABLE_DEBUG_INFO = NO;
				MTL_FAST_MATH = YES;
				PRODUCT_NAME = "$(TARGET_NAME)";
				STRIP_INSTALLED_PRODUCT = NO;
				SWIFT_OPTIMIZATION_LEVEL = "-Owholemodule";
				SWIFT_VERSION = 5.0;
				SYMROOT = "${SRCROOT}/../build";
			};
			name = Release;
		};
		80F45997CD1F5DAB4F3B62FA0301BC70 /* Release */ = {
			isa = XCBuildConfiguration;
			baseConfigurationReference = F7B48CC82297D62E27EA98AE7A13D3DA /* Pods-PrimerSDK_Tests.release.xcconfig */;
			buildSettings = {
				ALWAYS_EMBED_SWIFT_STANDARD_LIBRARIES = NO;
				CLANG_ENABLE_OBJC_WEAK = NO;
				"CODE_SIGN_IDENTITY[sdk=appletvos*]" = "";
				"CODE_SIGN_IDENTITY[sdk=iphoneos*]" = "";
				"CODE_SIGN_IDENTITY[sdk=watchos*]" = "";
				CURRENT_PROJECT_VERSION = 1;
				DEFINES_MODULE = YES;
				DYLIB_COMPATIBILITY_VERSION = 1;
				DYLIB_CURRENT_VERSION = 1;
				DYLIB_INSTALL_NAME_BASE = "@rpath";
				INFOPLIST_FILE = "Target Support Files/Pods-PrimerSDK_Tests/Pods-PrimerSDK_Tests-Info.plist";
				INSTALL_PATH = "$(LOCAL_LIBRARY_DIR)/Frameworks";
				IPHONEOS_DEPLOYMENT_TARGET = 10.0;
				LD_RUNPATH_SEARCH_PATHS = "$(inherited) @executable_path/Frameworks @loader_path/Frameworks";
				MACH_O_TYPE = staticlib;
				MODULEMAP_FILE = "Target Support Files/Pods-PrimerSDK_Tests/Pods-PrimerSDK_Tests.modulemap";
				OTHER_LDFLAGS = "";
				OTHER_LIBTOOLFLAGS = "";
				PODS_ROOT = "$(SRCROOT)";
				PRODUCT_BUNDLE_IDENTIFIER = "org.cocoapods.${PRODUCT_NAME:rfc1034identifier}";
				PRODUCT_NAME = "$(TARGET_NAME:c99extidentifier)";
				SDKROOT = iphoneos;
				SKIP_INSTALL = YES;
				TARGETED_DEVICE_FAMILY = "1,2";
				VALIDATE_PRODUCT = YES;
				VERSIONING_SYSTEM = "apple-generic";
				VERSION_INFO_PREFIX = "";
			};
			name = Release;
		};
<<<<<<< HEAD
		9722A36DC9B6D09FEF1B67FF763C5E24 /* Debug */ = {
			isa = XCBuildConfiguration;
			baseConfigurationReference = 5EFE04D5EBC78FAD3569FFDB79C1ED07 /* PrimerSDK.debug.xcconfig */;
=======
		9FE23CF9E7E182C33813CBC09CD6CA29 /* Debug */ = {
			isa = XCBuildConfiguration;
			baseConfigurationReference = 3C474C1A0DABE2A3F404B63D4D59F30C /* Pods-PrimerSDK_Example.debug.xcconfig */;
>>>>>>> 37b5453d
			buildSettings = {
				ALWAYS_EMBED_SWIFT_STANDARD_LIBRARIES = NO;
				CLANG_ENABLE_OBJC_WEAK = NO;
				"CODE_SIGN_IDENTITY[sdk=appletvos*]" = "";
				"CODE_SIGN_IDENTITY[sdk=iphoneos*]" = "";
				"CODE_SIGN_IDENTITY[sdk=watchos*]" = "";
				CURRENT_PROJECT_VERSION = 1;
				DEFINES_MODULE = YES;
				DYLIB_COMPATIBILITY_VERSION = 1;
				DYLIB_CURRENT_VERSION = 1;
				DYLIB_INSTALL_NAME_BASE = "@rpath";
				INFOPLIST_FILE = "Target Support Files/Pods-PrimerSDK_Example/Pods-PrimerSDK_Example-Info.plist";
				INSTALL_PATH = "$(LOCAL_LIBRARY_DIR)/Frameworks";
				IPHONEOS_DEPLOYMENT_TARGET = 10.0;
				LD_RUNPATH_SEARCH_PATHS = "$(inherited) @executable_path/Frameworks @loader_path/Frameworks";
				MACH_O_TYPE = staticlib;
				MODULEMAP_FILE = "Target Support Files/Pods-PrimerSDK_Example/Pods-PrimerSDK_Example.modulemap";
				OTHER_LDFLAGS = "";
				OTHER_LIBTOOLFLAGS = "";
				PODS_ROOT = "$(SRCROOT)";
				PRODUCT_BUNDLE_IDENTIFIER = "org.cocoapods.${PRODUCT_NAME:rfc1034identifier}";
				PRODUCT_NAME = "$(TARGET_NAME:c99extidentifier)";
				SDKROOT = iphoneos;
				SKIP_INSTALL = YES;
				TARGETED_DEVICE_FAMILY = "1,2";
				VERSIONING_SYSTEM = "apple-generic";
				VERSION_INFO_PREFIX = "";
			};
			name = Debug;
		};
		BA4FDD41D666A3FF8EF4A76BF89A3574 /* Debug */ = {
			isa = XCBuildConfiguration;
			baseConfigurationReference = 5EFE04D5EBC78FAD3569FFDB79C1ED07 /* PrimerSDK.debug.xcconfig */;
			buildSettings = {
				CLANG_ENABLE_OBJC_WEAK = NO;
				"CODE_SIGN_IDENTITY[sdk=appletvos*]" = "";
				"CODE_SIGN_IDENTITY[sdk=iphoneos*]" = "";
				"CODE_SIGN_IDENTITY[sdk=watchos*]" = "";
				CURRENT_PROJECT_VERSION = 1;
				DEFINES_MODULE = YES;
				DYLIB_COMPATIBILITY_VERSION = 1;
				DYLIB_CURRENT_VERSION = 1;
				DYLIB_INSTALL_NAME_BASE = "@rpath";
				GCC_PREFIX_HEADER = "Target Support Files/PrimerSDK/PrimerSDK-prefix.pch";
				INFOPLIST_FILE = "Target Support Files/PrimerSDK/PrimerSDK-Info.plist";
				INSTALL_PATH = "$(LOCAL_LIBRARY_DIR)/Frameworks";
				IPHONEOS_DEPLOYMENT_TARGET = 10.0;
				LD_RUNPATH_SEARCH_PATHS = "$(inherited) @executable_path/Frameworks @loader_path/Frameworks";
				MODULEMAP_FILE = "Target Support Files/PrimerSDK/PrimerSDK.modulemap";
				PRODUCT_MODULE_NAME = PrimerSDK;
				PRODUCT_NAME = PrimerSDK;
				SDKROOT = iphoneos;
				SKIP_INSTALL = YES;
				SWIFT_ACTIVE_COMPILATION_CONDITIONS = "$(inherited) ";
				SWIFT_VERSION = 4.2;
				TARGETED_DEVICE_FAMILY = "1,2";
				VERSIONING_SYSTEM = "apple-generic";
				VERSION_INFO_PREFIX = "";
			};
			name = Debug;
		};
		CBA446A927D120F1404CBD42C0B37E22 /* Release */ = {
			isa = XCBuildConfiguration;
			baseConfigurationReference = 7489E7B4129D66B025FCECB7CA4BCB0E /* PrimerSDK.release.xcconfig */;
			buildSettings = {
				CLANG_ENABLE_OBJC_WEAK = NO;
				"CODE_SIGN_IDENTITY[sdk=appletvos*]" = "";
				"CODE_SIGN_IDENTITY[sdk=iphoneos*]" = "";
				"CODE_SIGN_IDENTITY[sdk=watchos*]" = "";
				CURRENT_PROJECT_VERSION = 1;
				DEFINES_MODULE = YES;
				DYLIB_COMPATIBILITY_VERSION = 1;
				DYLIB_CURRENT_VERSION = 1;
				DYLIB_INSTALL_NAME_BASE = "@rpath";
				GCC_PREFIX_HEADER = "Target Support Files/PrimerSDK/PrimerSDK-prefix.pch";
				INFOPLIST_FILE = "Target Support Files/PrimerSDK/PrimerSDK-Info.plist";
				INSTALL_PATH = "$(LOCAL_LIBRARY_DIR)/Frameworks";
				IPHONEOS_DEPLOYMENT_TARGET = 10.0;
				LD_RUNPATH_SEARCH_PATHS = "$(inherited) @executable_path/Frameworks @loader_path/Frameworks";
				MODULEMAP_FILE = "Target Support Files/PrimerSDK/PrimerSDK.modulemap";
				PRODUCT_MODULE_NAME = PrimerSDK;
				PRODUCT_NAME = PrimerSDK;
				SDKROOT = iphoneos;
				SKIP_INSTALL = YES;
				SWIFT_ACTIVE_COMPILATION_CONDITIONS = "$(inherited) ";
				SWIFT_VERSION = 4.2;
				TARGETED_DEVICE_FAMILY = "1,2";
				VALIDATE_PRODUCT = YES;
				VERSIONING_SYSTEM = "apple-generic";
				VERSION_INFO_PREFIX = "";
			};
			name = Release;
		};
		D299434AB35E7FD6F7921C8EF24742FF /* Debug */ = {
			isa = XCBuildConfiguration;
			buildSettings = {
				ALWAYS_SEARCH_USER_PATHS = NO;
				CLANG_ANALYZER_LOCALIZABILITY_NONLOCALIZED = YES;
				CLANG_ANALYZER_NONNULL = YES;
				CLANG_ANALYZER_NUMBER_OBJECT_CONVERSION = YES_AGGRESSIVE;
				CLANG_CXX_LANGUAGE_STANDARD = "gnu++14";
				CLANG_CXX_LIBRARY = "libc++";
				CLANG_ENABLE_MODULES = YES;
				CLANG_ENABLE_OBJC_ARC = YES;
				CLANG_ENABLE_OBJC_WEAK = YES;
				CLANG_WARN_BLOCK_CAPTURE_AUTORELEASING = YES;
				CLANG_WARN_BOOL_CONVERSION = YES;
				CLANG_WARN_COMMA = YES;
				CLANG_WARN_CONSTANT_CONVERSION = YES;
				CLANG_WARN_DEPRECATED_OBJC_IMPLEMENTATIONS = YES;
				CLANG_WARN_DIRECT_OBJC_ISA_USAGE = YES_ERROR;
				CLANG_WARN_DOCUMENTATION_COMMENTS = YES;
				CLANG_WARN_EMPTY_BODY = YES;
				CLANG_WARN_ENUM_CONVERSION = YES;
				CLANG_WARN_INFINITE_RECURSION = YES;
				CLANG_WARN_INT_CONVERSION = YES;
				CLANG_WARN_NON_LITERAL_NULL_CONVERSION = YES;
				CLANG_WARN_OBJC_IMPLICIT_RETAIN_SELF = YES;
				CLANG_WARN_OBJC_LITERAL_CONVERSION = YES;
				CLANG_WARN_OBJC_ROOT_CLASS = YES_ERROR;
				CLANG_WARN_QUOTED_INCLUDE_IN_FRAMEWORK_HEADER = YES;
				CLANG_WARN_RANGE_LOOP_ANALYSIS = YES;
				CLANG_WARN_STRICT_PROTOTYPES = YES;
				CLANG_WARN_SUSPICIOUS_MOVE = YES;
				CLANG_WARN_UNGUARDED_AVAILABILITY = YES_AGGRESSIVE;
				CLANG_WARN_UNREACHABLE_CODE = YES;
				CLANG_WARN__DUPLICATE_METHOD_MATCH = YES;
				COPY_PHASE_STRIP = NO;
				DEBUG_INFORMATION_FORMAT = dwarf;
				ENABLE_STRICT_OBJC_MSGSEND = YES;
				ENABLE_TESTABILITY = YES;
				GCC_C_LANGUAGE_STANDARD = gnu11;
				GCC_DYNAMIC_NO_PIC = NO;
				GCC_NO_COMMON_BLOCKS = YES;
				GCC_OPTIMIZATION_LEVEL = 0;
				GCC_PREPROCESSOR_DEFINITIONS = (
					"POD_CONFIGURATION_DEBUG=1",
					"DEBUG=1",
					"$(inherited)",
				);
				GCC_WARN_64_TO_32_BIT_CONVERSION = YES;
				GCC_WARN_ABOUT_RETURN_TYPE = YES_ERROR;
				GCC_WARN_UNDECLARED_SELECTOR = YES;
				GCC_WARN_UNINITIALIZED_AUTOS = YES_AGGRESSIVE;
				GCC_WARN_UNUSED_FUNCTION = YES;
				GCC_WARN_UNUSED_VARIABLE = YES;
				IPHONEOS_DEPLOYMENT_TARGET = 10.0;
				MTL_ENABLE_DEBUG_INFO = INCLUDE_SOURCE;
				MTL_FAST_MATH = YES;
				ONLY_ACTIVE_ARCH = YES;
				PRODUCT_NAME = "$(TARGET_NAME)";
				STRIP_INSTALLED_PRODUCT = NO;
				SWIFT_ACTIVE_COMPILATION_CONDITIONS = DEBUG;
				SWIFT_OPTIMIZATION_LEVEL = "-Onone";
				SWIFT_VERSION = 5.0;
				SYMROOT = "${SRCROOT}/../build";
			};
			name = Debug;
		};
		F07CB049625D8C72EA8CA1B4CEA81CBD /* Release */ = {
			isa = XCBuildConfiguration;
			baseConfigurationReference = 7489E7B4129D66B025FCECB7CA4BCB0E /* PrimerSDK.release.xcconfig */;
			buildSettings = {
				CONFIGURATION_BUILD_DIR = "$(BUILD_DIR)/$(CONFIGURATION)$(EFFECTIVE_PLATFORM_NAME)/PrimerSDK";
				IBSC_MODULE = PrimerSDK;
				INFOPLIST_FILE = "Target Support Files/PrimerSDK/ResourceBundle-PrimerResources-PrimerSDK-Info.plist";
				IPHONEOS_DEPLOYMENT_TARGET = 10.0;
				PRODUCT_NAME = PrimerResources;
				SDKROOT = iphoneos;
				SKIP_INSTALL = YES;
				TARGETED_DEVICE_FAMILY = "1,2";
				WRAPPER_EXTENSION = bundle;
			};
			name = Release;
		};
/* End XCBuildConfiguration section */

/* Begin XCConfigurationList section */
		4821239608C13582E20E6DA73FD5F1F9 /* Build configuration list for PBXProject "Pods" */ = {
			isa = XCConfigurationList;
			buildConfigurations = (
				D299434AB35E7FD6F7921C8EF24742FF /* Debug */,
				7EE7A78859F657F6BEFC651185B43192 /* Release */,
			);
			defaultConfigurationIsVisible = 0;
			defaultConfigurationName = Release;
		};
<<<<<<< HEAD
		D604CD2955AE139949E6F7A1E1F80B76 /* Build configuration list for PBXNativeTarget "PrimerSDK" */ = {
			isa = XCConfigurationList;
			buildConfigurations = (
				9722A36DC9B6D09FEF1B67FF763C5E24 /* Debug */,
				CBA446A927D120F1404CBD42C0B37E22 /* Release */,
=======
		7D5FE11F905409F17FE97BFCA4F9ED9B /* Build configuration list for PBXNativeTarget "PrimerSDK-PrimerResources" */ = {
			isa = XCConfigurationList;
			buildConfigurations = (
				1F076369AE511E4D22CF65AEBEECE515 /* Debug */,
				2F480CA95F0BB7CC106AB6097D7AFCAC /* Release */,
>>>>>>> 37b5453d
			);
			defaultConfigurationIsVisible = 0;
			defaultConfigurationName = Release;
		};
		DB74BC4B5C5930D4C8F1AC03B808A393 /* Build configuration list for PBXNativeTarget "Pods-PrimerSDK_Tests" */ = {
			isa = XCConfigurationList;
			buildConfigurations = (
				05B9E071CFCA1E8A62F14905A80EE6EF /* Debug */,
				80F45997CD1F5DAB4F3B62FA0301BC70 /* Release */,
			);
			defaultConfigurationIsVisible = 0;
			defaultConfigurationName = Release;
		};
<<<<<<< HEAD
		F4DC4ACD3747562264DBCF3A1BC40FC7 /* Build configuration list for PBXNativeTarget "PrimerSDK-PrimerResources" */ = {
			isa = XCConfigurationList;
			buildConfigurations = (
				5C426D28E590A3AA2B2A1CB4854832FF /* Debug */,
				F07CB049625D8C72EA8CA1B4CEA81CBD /* Release */,
=======
		EC5B1308C1EC7224F980620552E92AAD /* Build configuration list for PBXNativeTarget "PrimerSDK" */ = {
			isa = XCConfigurationList;
			buildConfigurations = (
				BA4FDD41D666A3FF8EF4A76BF89A3574 /* Debug */,
				74C87E13F03A44D1E2B5323E9F28BF9F /* Release */,
>>>>>>> 37b5453d
			);
			defaultConfigurationIsVisible = 0;
			defaultConfigurationName = Release;
		};
		F978C8F95E406B727BEB461AF06CD6F7 /* Build configuration list for PBXNativeTarget "Pods-PrimerSDK_Example" */ = {
			isa = XCConfigurationList;
			buildConfigurations = (
				9FE23CF9E7E182C33813CBC09CD6CA29 /* Debug */,
				03819C216E03F02851FE5D2175E38393 /* Release */,
			);
			defaultConfigurationIsVisible = 0;
			defaultConfigurationName = Release;
		};
/* End XCConfigurationList section */
	};
	rootObject = BFDFE7DC352907FC980B868725387E98 /* Project object */;
}<|MERGE_RESOLUTION|>--- conflicted
+++ resolved
@@ -7,962 +7,489 @@
 	objects = {
 
 /* Begin PBXBuildFile section */
-<<<<<<< HEAD
-		00608B8D779FB31806F1C30CB031B9C1 /* RateLimitedDispatcher.swift in Sources */ = {isa = PBXBuildFile; fileRef = 37F15D59FD91C57151DE565A04EA9F7C /* RateLimitedDispatcher.swift */; };
-		019B3AC0AF70238A1E1E3F78E5AF43C8 /* UIKit.framework in Frameworks */ = {isa = PBXBuildFile; fileRef = D245E0514AAC1A2B9A6D5EA2F383E90F /* UIKit.framework */; };
-		02D3710022D8022BBEAD29D82D8311EB /* PrimerAPIClient+3DS.swift in Sources */ = {isa = PBXBuildFile; fileRef = 3945440FAE4603A580BB30CC00E4FE1F /* PrimerAPIClient+3DS.swift */; };
-		036ED64BC195CE6DC9A9CD70C25A7865 /* AnalyticsEvent.swift in Sources */ = {isa = PBXBuildFile; fileRef = 6D6AB152A1B01DC2E1CDE149FC1E1A6B /* AnalyticsEvent.swift */; };
-		0428AB662A56AD592529820146FFDBF1 /* PaymentMethodConfigurationType.swift in Sources */ = {isa = PBXBuildFile; fileRef = C71179E03548F7CC91347CEF68DEDFC8 /* PaymentMethodConfigurationType.swift */; };
-		04D49FB7DBB02FD11789059A2FF258A6 /* Logger.swift in Sources */ = {isa = PBXBuildFile; fileRef = 3CA06192180E680F4CC3BC72B7066DA6 /* Logger.swift */; };
-		078FE73A8EF46CA2B31DEB10839EE5B0 /* 3DS.swift in Sources */ = {isa = PBXBuildFile; fileRef = DD5762EE584E4E9A3488148D05F99972 /* 3DS.swift */; };
-		0821EBDB4F003849F208D7C5A7BE67C2 /* PrimerCustomStyleTextField.swift in Sources */ = {isa = PBXBuildFile; fileRef = 73D8D233E2B7F00FA0D2D3A51724F6AB /* PrimerCustomStyleTextField.swift */; };
-		093B1C7C14B39832AE41DF5E3B886D21 /* es.lproj in Resources */ = {isa = PBXBuildFile; fileRef = 1C2130E0FFD87120323DA96A433DE9BA /* es.lproj */; };
-		0C45161C756E7ACB960495294C439CBD /* StringExtension.swift in Sources */ = {isa = PBXBuildFile; fileRef = 365858F7C856AF01A53E057EB349DD83 /* StringExtension.swift */; };
-		0D533978F0EB9D5189A0F949D02B8DF9 /* StrictRateLimitedDispatcher.swift in Sources */ = {isa = PBXBuildFile; fileRef = 43AEA2DCA66BB459961DAD5F6A419370 /* StrictRateLimitedDispatcher.swift */; };
-		0D5E83DCEDAAA987EDE1A8434CBC0E71 /* PrimerAPIClient.swift in Sources */ = {isa = PBXBuildFile; fileRef = 6429A329AA5EB50ED864531A90FD5C1B /* PrimerAPIClient.swift */; };
-		0E49566BB916B85C8F6303B293C4AFC6 /* QRCodeTokenizationViewModel.swift in Sources */ = {isa = PBXBuildFile; fileRef = 319498CC3265623DA03B9BAAEE2C1F6F /* QRCodeTokenizationViewModel.swift */; };
-		10020A52655B81E09B3E65E5C81D4CA3 /* PrimerAPIClient+Promises.swift in Sources */ = {isa = PBXBuildFile; fileRef = 4ADD043753F72AC74517ADE9301D11C5 /* PrimerAPIClient+Promises.swift */; };
-		1307149733320844C4F9336A28D8DA90 /* PrimerScrollView.swift in Sources */ = {isa = PBXBuildFile; fileRef = AFF5F2671FDE275A40D4E95AE0D0F0B8 /* PrimerScrollView.swift */; };
-		146A51053A9A6BB9686B7A29C9F5EC48 /* VaultPaymentMethodView.swift in Sources */ = {isa = PBXBuildFile; fileRef = 4632F71C0B55BAED1664F876900743A9 /* VaultPaymentMethodView.swift */; };
-		158FA6693F6C36EFE8A54B7533C75810 /* Dispatcher.swift in Sources */ = {isa = PBXBuildFile; fileRef = 8EEEC3B8E06F8680A34342A714221139 /* Dispatcher.swift */; };
-		161712C09000BB3677BD5B05B6B23663 /* ClientSession.swift in Sources */ = {isa = PBXBuildFile; fileRef = CCE4C50B681451960D8845072ED3EDEA /* ClientSession.swift */; };
-		178921FBAC5724BE943673D830F53734 /* ReloadDelegate.swift in Sources */ = {isa = PBXBuildFile; fileRef = 4FC310D919A57F5A2CA18C5B4EEA2FF5 /* ReloadDelegate.swift */; };
-		17AB867ED4AF784E0B765CBFBBEF251A /* BankSelectorViewController.swift in Sources */ = {isa = PBXBuildFile; fileRef = 7ECAF85C5615ACB201539B2FCD0EDB1B /* BankSelectorViewController.swift */; };
-		18243FF6A68172E56F5E7D4FB0234901 /* PrimerSettings.swift in Sources */ = {isa = PBXBuildFile; fileRef = 31ACB9164ABD8591F893B21336FCD0CE /* PrimerSettings.swift */; };
-		1AF73686B16CBB00193F83E87CF557C3 /* ResumeHandlerProtocol.swift in Sources */ = {isa = PBXBuildFile; fileRef = F45CE9E95532FB50D16CD2828EC21B61 /* ResumeHandlerProtocol.swift */; };
-		1AF9AA04A6DE6A1972CB14CF41B5E17B /* CancellableThenable.swift in Sources */ = {isa = PBXBuildFile; fileRef = BDC7498B4728AD4182E5B2FDF24BAD3D /* CancellableThenable.swift */; };
-		1B97A5A8889938F583F6469F73F62D9F /* AnyDecodable.swift in Sources */ = {isa = PBXBuildFile; fileRef = 3714FD1FEA805680E2E0823EEF61D366 /* AnyDecodable.swift */; };
-		1E3E036BB542BF273A583575F6DB7324 /* ExternalViewModel.swift in Sources */ = {isa = PBXBuildFile; fileRef = 53DDEF37E373BBDD0FFB9D3F303B9755 /* ExternalViewModel.swift */; };
-		1EFF37A1C47C60FF85183BEA06B3C26A /* ApplePay.swift in Sources */ = {isa = PBXBuildFile; fileRef = 966016953130A9345ED07566EFFED112 /* ApplePay.swift */; };
-		2098237A8D9257D97CA387E848810B40 /* PrimerCVVFieldView.swift in Sources */ = {isa = PBXBuildFile; fileRef = A849F0837B5320FC42FEA510B7523EE7 /* PrimerCVVFieldView.swift */; };
-		21166302929572CCD245231E0E085501 /* DependencyInjection.swift in Sources */ = {isa = PBXBuildFile; fileRef = B7A4A9DF62808F9F723795EF2DEA637F /* DependencyInjection.swift */; };
-		233B7DB5A633DC759F6BD325A6C8A3C6 /* BundleExtension.swift in Sources */ = {isa = PBXBuildFile; fileRef = 701EAF0CABB99590FD611A014C24A896 /* BundleExtension.swift */; };
-		2608AD649A57318C4C921F3C5C56B27D /* Validation.swift in Sources */ = {isa = PBXBuildFile; fileRef = CF216F4CF87D2C520CA5407A0FF3CFBD /* Validation.swift */; };
-		26D34485FD177818272D6B15178BC7AA /* PrimerThemeData+Deprecated.swift in Sources */ = {isa = PBXBuildFile; fileRef = D80A22D3B51EB9D081C50BA8183DD2BC /* PrimerThemeData+Deprecated.swift */; };
+		018FF13C545DD207C823461D1E83EAFB /* PrimerInputElements.swift in Sources */ = {isa = PBXBuildFile; fileRef = 0AE03F84784679D6BF8574E52A233B3D /* PrimerInputElements.swift */; };
+		0200886234121A705D163ED58920ED44 /* de.lproj in Resources */ = {isa = PBXBuildFile; fileRef = E6B77287534AC2B6FE60FCFDFD1F8376 /* de.lproj */; };
+		02BBC830DA6A8D3850CC7D6DF1D93F49 /* when.swift in Sources */ = {isa = PBXBuildFile; fileRef = 030C88C5B8ADC533668C5520B958D701 /* when.swift */; };
+		048A2A5D12ED6442EFAF3CE07303EAA0 /* nb.lproj in Resources */ = {isa = PBXBuildFile; fileRef = BD349FFAC5349E35788B4D067249B041 /* nb.lproj */; };
+		053536A1C0F80CDB76089460AB99268B /* ClientToken.swift in Sources */ = {isa = PBXBuildFile; fileRef = 33209BC7DDBAC14C745F490AFF583F02 /* ClientToken.swift */; };
+		056500810D89F05FF3203D32689BB8BC /* 3DSService.swift in Sources */ = {isa = PBXBuildFile; fileRef = 98043599524D37BC2EA453B875114D66 /* 3DSService.swift */; };
+		06594FEE1BD62489586F50E45884A216 /* FormTokenizationViewModel.swift in Sources */ = {isa = PBXBuildFile; fileRef = E0B7C759D095934C6F421F2D1C205E9B /* FormTokenizationViewModel.swift */; };
+		069E6C2426BC3E0EEBFF355029A6E5B6 /* Klarna.swift in Sources */ = {isa = PBXBuildFile; fileRef = 468CC16F7880B75836DCFBC7E114784E /* Klarna.swift */; };
+		0701D3857EC6FE22EFCECE6AAFDEE65C /* Content.swift in Sources */ = {isa = PBXBuildFile; fileRef = 21E07440AD0E7DA81E85D561E7D2A23D /* Content.swift */; };
+		0B8FFCF75F39C88777517B4665395BB1 /* EnsureWrappers.swift in Sources */ = {isa = PBXBuildFile; fileRef = 31C55A9ADA528EE80F3D9606D85311A9 /* EnsureWrappers.swift */; };
+		0B9A1C558D2CBD4461201F239F9CCD0B /* PrimerAPIClient+Promises.swift in Sources */ = {isa = PBXBuildFile; fileRef = 543715AE2658152659DCD069AEB93B3F /* PrimerAPIClient+Promises.swift */; };
+		0F2FDA62B7788E77C7219ACDD2EEEFFA /* VaultService.swift in Sources */ = {isa = PBXBuildFile; fileRef = 7B747060AAF14AE6B5D4089F3CDEFFA5 /* VaultService.swift */; };
+		11F0B18A44C8F849861B00993166FA2B /* PaymentMethodTokenizationViewModel.swift in Sources */ = {isa = PBXBuildFile; fileRef = FE443E10F66210550461671DD6C6C95F /* PaymentMethodTokenizationViewModel.swift */; };
+		121B0462BA36432C14DA8A0AF80DF13B /* WebViewUtil.swift in Sources */ = {isa = PBXBuildFile; fileRef = 9ACD39777D2B92261DEF502D081A4B39 /* WebViewUtil.swift */; };
+		143DFCFCCDF84844B8545CAA03175B99 /* PaymentMethodConfiguration.swift in Sources */ = {isa = PBXBuildFile; fileRef = 0B80EBC915E0EDD3CD2FDD8585DE3DD3 /* PaymentMethodConfiguration.swift */; };
+		15A782F784A46D7ACBBCB1DF7C068575 /* PrimerTextFieldView.xib in Resources */ = {isa = PBXBuildFile; fileRef = 1FB71CC01B3B3DAC8F246FC6D40F2082 /* PrimerTextFieldView.xib */; };
+		15F45FF691B3E728A9D2C3C06D842821 /* VaultPaymentMethodView.swift in Sources */ = {isa = PBXBuildFile; fileRef = 5564BD82D9B4573A7ACB573FF09D910A /* VaultPaymentMethodView.swift */; };
+		16187112FD3AD84E68DB6886E34084DF /* TokenizationService.swift in Sources */ = {isa = PBXBuildFile; fileRef = 894AF96C1267612564352D98C157F989 /* TokenizationService.swift */; };
+		173F6B968ED173E618D7E65E24B8CD41 /* PaymentMethodsGroupView.swift in Sources */ = {isa = PBXBuildFile; fileRef = C3D949A906DACDFE25617E9B0DF7E9C3 /* PaymentMethodsGroupView.swift */; };
+		1D91E7A1FEDA8083DD241F62C0AF46A0 /* Currency.swift in Sources */ = {isa = PBXBuildFile; fileRef = 7B01C2EC5FC54DE2A8F6F08C4E039093 /* Currency.swift */; };
+		1FBE0A26D294D33BAE8017B640F634EA /* ConcurrencyLimitedDispatcher.swift in Sources */ = {isa = PBXBuildFile; fileRef = 8A2E74FAF9A30DE7027EC8A87EA35360 /* ConcurrencyLimitedDispatcher.swift */; };
+		204CDCB2A8E355EC7C1AF6E9E3BD9B1B /* 3DSService+Promises.swift in Sources */ = {isa = PBXBuildFile; fileRef = B7D7AAB82CD4C07A8938EAA6607BCDA7 /* 3DSService+Promises.swift */; };
+		21886D2EBE4D39B1F3270F48D0CD05CF /* LogEvent.swift in Sources */ = {isa = PBXBuildFile; fileRef = 78C92CA4C37215F473693D5570E1B518 /* LogEvent.swift */; };
+		224A444E07634972B987AA0C43834A48 /* CheckoutModule.swift in Sources */ = {isa = PBXBuildFile; fileRef = DE680BCC2EAFA7EB00B0F791EBA3B8B4 /* CheckoutModule.swift */; };
+		244F5CF0E9FA76D5D3ED183F452C9EEB /* DateExtension.swift in Sources */ = {isa = PBXBuildFile; fileRef = C6FF62086149B7528B28C7C4E1B5C230 /* DateExtension.swift */; };
+		24508C147A5B3BE81B302D26F4BB8734 /* CardNetwork.swift in Sources */ = {isa = PBXBuildFile; fileRef = 9C17C968D75920B37D4176DDADA52F81 /* CardNetwork.swift */; };
+		247099836203D51AB1536197DB65487E /* PrimerAPIClient+3DS.swift in Sources */ = {isa = PBXBuildFile; fileRef = 74FE5A999530E5B30D6832C7140769CD /* PrimerAPIClient+3DS.swift */; };
+		256B881A46554890A42F9E2092F4652C /* RateLimitedDispatcher.swift in Sources */ = {isa = PBXBuildFile; fileRef = EA5D2C42253484423E10E4EA59836E25 /* RateLimitedDispatcher.swift */; };
+		258886900387AA25329579F8C74FDAA0 /* ThenableWrappers.swift in Sources */ = {isa = PBXBuildFile; fileRef = 2C4A2D4FDB70E6FFB0FABCAFA8EEE525 /* ThenableWrappers.swift */; };
+		2604D1600849855B530D6B2C0CA7E7AD /* CountryCode.swift in Sources */ = {isa = PBXBuildFile; fileRef = D625CE2BD649549D769F28CBF2B8453A /* CountryCode.swift */; };
+		26A533833C97E29B051BB4C4FA7FA995 /* it.lproj in Resources */ = {isa = PBXBuildFile; fileRef = 2AF8EAC8C44865B5A3537A765C675C1B /* it.lproj */; };
 		270CFF0FC749F57C0605262D27016D14 /* Pods-PrimerSDK_Tests-dummy.m in Sources */ = {isa = PBXBuildFile; fileRef = D66C3890C3566F38C935A2FFD9A237B0 /* Pods-PrimerSDK_Tests-dummy.m */; };
-		2720FB6E8C135E66497A2EA17B1D49B6 /* PrimerCardNumberFieldView.swift in Sources */ = {isa = PBXBuildFile; fileRef = C4B234DAD1C3DB18AECD1C05DB3229AE /* PrimerCardNumberFieldView.swift */; };
-		2745BD9CC40F07A48CD45BBB7020D4D1 /* SuccessViewController.swift in Sources */ = {isa = PBXBuildFile; fileRef = 6CE4560E7634822739BA8BAE718B03D5 /* SuccessViewController.swift */; };
-		276CBECE3165956805BAC121EF466723 /* PrimerTableViewCell.swift in Sources */ = {isa = PBXBuildFile; fileRef = 2FC5C294C99595C1A83FAB16F9F7CAC2 /* PrimerTableViewCell.swift */; };
-		277AA4855AB8638C8DF41BF5B2C6BD3C /* ArrayExtension.swift in Sources */ = {isa = PBXBuildFile; fileRef = 1C53E6ED783C14932EA4B70AC256EEC2 /* ArrayExtension.swift */; };
-		28E3E1F591D2B95B308B8A937E290269 /* UXMode.swift in Sources */ = {isa = PBXBuildFile; fileRef = 485EF8C3135974D3EF1FFF420778E132 /* UXMode.swift */; };
-		2C65AEFA476EF80D00EF6A4D4FECAE97 /* FinallyWrappers.swift in Sources */ = {isa = PBXBuildFile; fileRef = DC4D223604B5204478B1C3322022B602 /* FinallyWrappers.swift */; };
-		2E66D7005D9E4DD6C70AFD6CE677268A /* AdyenDotPay.swift in Sources */ = {isa = PBXBuildFile; fileRef = BAFA2D790E895933833995269B70AAA8 /* AdyenDotPay.swift */; };
-		2FEE2A597048670453D03EE1FD6D724E /* ApplePayTokenizationViewModel.swift in Sources */ = {isa = PBXBuildFile; fileRef = 1A03F3F9418B9C4D68681208DDDCA352 /* ApplePayTokenizationViewModel.swift */; };
-		30AC123C79D18AACEFBAB0652E3B07E6 /* CancellablePromise.swift in Sources */ = {isa = PBXBuildFile; fileRef = 782A46579254877B9107EF23B8397A67 /* CancellablePromise.swift */; };
-		30AE1F0378F07CCB9F70C59C25CD3BF6 /* PrimerTheme+Borders.swift in Sources */ = {isa = PBXBuildFile; fileRef = 3B265F9FA34D08983147D5709B5BB1C6 /* PrimerTheme+Borders.swift */; };
-		313470FD3F4C30A666696BC4474B5B89 /* el.lproj in Resources */ = {isa = PBXBuildFile; fileRef = 6E5CAC7B854A43F61C334867BFA2F689 /* el.lproj */; };
-		3143CFFAF7C29C2392F4EA93714CD0E6 /* ClientTokenService.swift in Sources */ = {isa = PBXBuildFile; fileRef = 84B3268F3B292A5F293E00279400A09B /* ClientTokenService.swift */; };
-		31CA866A8341F15A13A9B783EFD0CCA8 /* Connectivity.swift in Sources */ = {isa = PBXBuildFile; fileRef = 20CF4F0CE79549D9D514EE6807CDB489 /* Connectivity.swift */; };
-		335CBF74D0659D98A97101E94D11C460 /* Colors.swift in Sources */ = {isa = PBXBuildFile; fileRef = 461DDA327D7D130AC592CF224F7DB7AB /* Colors.swift */; };
-		33BDF0A69FA1168557F808C807DCAFEC /* en.lproj in Resources */ = {isa = PBXBuildFile; fileRef = 4EFC9EE90976693948C15DF526A00BBB /* en.lproj */; };
-		33E11887440390BEBA06B87B9AB13F62 /* 3DSService+Promises.swift in Sources */ = {isa = PBXBuildFile; fileRef = E31884EEFB17BF0EF21538D81928341C /* 3DSService+Promises.swift */; };
-		34CFB104EB73E6851A7E1C21D13AF2F1 /* PrimerInputElements.swift in Sources */ = {isa = PBXBuildFile; fileRef = A488001BDD35C673E3431F07BBE1824A /* PrimerInputElements.swift */; };
-		36EA9460936E128BD0581D9CE59D7B8E /* JSONParser.swift in Sources */ = {isa = PBXBuildFile; fileRef = 182AB43F3F312F0C118EC7FD91E3905A /* JSONParser.swift */; };
-		3791F27DD415C77393EB580570DA90CF /* PaymentMethodTokenizationViewModel.swift in Sources */ = {isa = PBXBuildFile; fileRef = 3BD8B9B74863FA791FAB73B382F0F435 /* PaymentMethodTokenizationViewModel.swift */; };
-		389FB72F138B5D7AA577A2F5D5F779F3 /* Resolver.swift in Sources */ = {isa = PBXBuildFile; fileRef = 4FAAA928EC797BA968A0F69D3F791010 /* Resolver.swift */; };
-		392737C853BE84C174A8DC1507565173 /* hang.swift in Sources */ = {isa = PBXBuildFile; fileRef = E9B0A54529AB4451AFF0707DCE54DE01 /* hang.swift */; };
-		3B0D00361FA1C8C4C6593A471F658BB6 /* PrimerNibView.swift in Sources */ = {isa = PBXBuildFile; fileRef = 5A8F349B4AAC0BDF4E4DEA6756EA9096 /* PrimerNibView.swift */; };
-		3B7224BD0AB0C5970647E6E5CD5C100D /* PrimerExpiryDateFieldView.swift in Sources */ = {isa = PBXBuildFile; fileRef = F9A0A52796D013E6776E65DC0E570E9B /* PrimerExpiryDateFieldView.swift */; };
-		3F8E8BAFD981EC5259E19779EF8E0C2D /* Throwable.swift in Sources */ = {isa = PBXBuildFile; fileRef = 9D7917BAE8E3582FC09927FED73E81DF /* Throwable.swift */; };
-		4154AAAC4DC306CBA7A9F46CAE2A128C /* PrimerResultComponentView.swift in Sources */ = {isa = PBXBuildFile; fileRef = AC42CAF7E64F4D6993307D3F422F9373 /* PrimerResultComponentView.swift */; };
-		41C7B019D35E99B59707DE78E2B747FA /* Content.swift in Sources */ = {isa = PBXBuildFile; fileRef = DAC98748FE2141B5F143990CB5DCC811 /* Content.swift */; };
-		42D9F1B8E174D70E8B45681521C2FE06 /* DataExtension.swift in Sources */ = {isa = PBXBuildFile; fileRef = 9CB24D3E0345BD5F59F3E999F71EAF5F /* DataExtension.swift */; };
-		447EA978EB8BF14C8B5579A763EF619D /* Klarna.swift in Sources */ = {isa = PBXBuildFile; fileRef = 77B28B9B539D7E2F8BE1EB49E69E5DCB /* Klarna.swift */; };
-		4547DF17A6DCDC671659C61252419F3F /* AnyCodable.swift in Sources */ = {isa = PBXBuildFile; fileRef = 4336AB013D9BFB02EBBBD072A68A4D9F /* AnyCodable.swift */; };
-		46F0CCA0BD6E909E96D9D897DF112088 /* PrimerTextField.swift in Sources */ = {isa = PBXBuildFile; fileRef = B8C6A669AB3C1DDC4E28BF0DB916BF43 /* PrimerTextField.swift */; };
-		486937B2BF755569F53FE6ABF4BC248B /* AnalyticsService.swift in Sources */ = {isa = PBXBuildFile; fileRef = 078D54F1F444988EB841ADCBC83B60B4 /* AnalyticsService.swift */; };
+		279E6C9E93F73DB4C7612BBD8838766B /* PrimerCustomStyleTextField.swift in Sources */ = {isa = PBXBuildFile; fileRef = FF49F84F467DC11F6BA50B9B03DF304F /* PrimerCustomStyleTextField.swift */; };
+		28540B15283CF8CD405F549B60603104 /* CoreDataDispatcher.swift in Sources */ = {isa = PBXBuildFile; fileRef = A31A532FA3937BC3527287D441A5A81E /* CoreDataDispatcher.swift */; };
+		2D93F9570A7B9259F1EE2AC014649993 /* pl.lproj in Resources */ = {isa = PBXBuildFile; fileRef = C013C82CBF93B312AEC44D7067EC3884 /* pl.lproj */; };
+		2DA226F6F3019EC0B93C6EBF0C765242 /* PrimerCardNumberFieldView.swift in Sources */ = {isa = PBXBuildFile; fileRef = 2D22353682800C9B85A499CB5DCA7471 /* PrimerCardNumberFieldView.swift */; };
+		2E067E54D631BC5B4A7F4DBCC0161CC6 /* OrderItem.swift in Sources */ = {isa = PBXBuildFile; fileRef = 11DAAA59F257048ECC8966EDEF7A5338 /* OrderItem.swift */; };
+		2E6897BC49994DC42DC5C045BFE22ACF /* PrimerSDK-umbrella.h in Headers */ = {isa = PBXBuildFile; fileRef = 48CE17ABEDB356883F87C26408207B69 /* PrimerSDK-umbrella.h */; settings = {ATTRIBUTES = (Public, ); }; };
+		2F6D9B1A3502D18A0DA2C918D125CE5A /* PrimerScrollView.swift in Sources */ = {isa = PBXBuildFile; fileRef = 82235958623D8C533806518AE1BFA615 /* PrimerScrollView.swift */; };
+		302422F1C73185E87B3E6845C08FC07A /* PrimerError.swift in Sources */ = {isa = PBXBuildFile; fileRef = CEB0D553EB694EA79851D3CCDD95A533 /* PrimerError.swift */; };
+		31B1A88852D65AED3C3D809ED6E0584A /* Primer.swift in Sources */ = {isa = PBXBuildFile; fileRef = 1B7C975AD3B1D6EB94C0AC92910C3C71 /* Primer.swift */; };
+		31CE1B5907DF15004688C7D3A0F12288 /* PayPalService.swift in Sources */ = {isa = PBXBuildFile; fileRef = 28CCB39E9E8CD2D6544FEDA308A7CD29 /* PayPalService.swift */; };
+		3590F6DE369CAE649F8E359499BEE7D2 /* Error.swift in Sources */ = {isa = PBXBuildFile; fileRef = F719E52F37B6CC0DF04F17F43582381E /* Error.swift */; };
+		39B314144F9EE16C6EAC205BF666C07E /* Bank.swift in Sources */ = {isa = PBXBuildFile; fileRef = 70CDA4B5D9947B04A25F2EA628E73204 /* Bank.swift */; };
+		3A762F769FAA6CE78310F64A9112C4F8 /* CancellablePromise.swift in Sources */ = {isa = PBXBuildFile; fileRef = 8FFA60E182D137FE34AD98488CEF772F /* CancellablePromise.swift */; };
+		3BD184AAF53F8BFD16652929CF645963 /* BankTableViewCell.swift in Sources */ = {isa = PBXBuildFile; fileRef = D7F773CC1C0A5FA6C72C54BC66B886F2 /* BankTableViewCell.swift */; };
+		3F4BC247E99E7D71083E01F7C8D06482 /* MockPrimerAPIClient.swift in Sources */ = {isa = PBXBuildFile; fileRef = 3DD10734587C6FE0667CB583F7B932C1 /* MockPrimerAPIClient.swift */; };
+		4020A74E4B3B2CA1B50538B91592E531 /* FormType.swift in Sources */ = {isa = PBXBuildFile; fileRef = CD8186DD4DBD729AE4314809D2925ECB /* FormType.swift */; };
+		402D24927723BE3EAC31D44D0DD012EB /* PrimerTheme+Colors.swift in Sources */ = {isa = PBXBuildFile; fileRef = ACDB27C36C3EABEC3D0290F567A2EF6A /* PrimerTheme+Colors.swift */; };
+		42AEE7623DEFE253CC11EA69D91BE9EE /* CardScannerViewController+SimpleScanDelegate.swift in Sources */ = {isa = PBXBuildFile; fileRef = 5D9980D00F8F3C703E1E61B3122D00D5 /* CardScannerViewController+SimpleScanDelegate.swift */; };
+		4300EED770E4DC25F64DE4AB0145F084 /* PrimerConfiguration.swift in Sources */ = {isa = PBXBuildFile; fileRef = 9A42BCAC363937F2454EFBC106DCD7E8 /* PrimerConfiguration.swift */; };
+		431E242662A100F38410524B90BF3E0F /* CardScannerViewController.swift in Sources */ = {isa = PBXBuildFile; fileRef = 398CE87C33D400AD62F2044C8D5960A2 /* CardScannerViewController.swift */; };
+		444BADAC3C9A63B9A4A42F22DF11126A /* PrimerCheckoutComponentsProtocols.swift in Sources */ = {isa = PBXBuildFile; fileRef = 4F5BEACEBE466CFF7926917BA2E05A1E /* PrimerCheckoutComponentsProtocols.swift */; };
+		4499B87F7FA890638A05B2B3A900E078 /* PrimerViewExtensions.swift in Sources */ = {isa = PBXBuildFile; fileRef = 48A38136B76546A4819B5EE2ABC8E4BC /* PrimerViewExtensions.swift */; };
+		44DCB81676A25841F518C7DF3E1882D9 /* PrimerTheme+Buttons.swift in Sources */ = {isa = PBXBuildFile; fileRef = 69769AF7A16B161225B9977CFB04B099 /* PrimerTheme+Buttons.swift */; };
+		4510E0CB109032D47CC7E898B3657817 /* PrimerTheme+TextStyles.swift in Sources */ = {isa = PBXBuildFile; fileRef = 476B2A0D6425C85BC38772DFE97A8586 /* PrimerTheme+TextStyles.swift */; };
+		451149447D57CF283C3C59CDCE5B6871 /* Keychain.swift in Sources */ = {isa = PBXBuildFile; fileRef = 6BD80E607F7CAEC14F23A016384AD6B8 /* Keychain.swift */; };
+		4547FE425EAB2452D11AE8E27D9FF0F7 /* PaymentMethodConfigService.swift in Sources */ = {isa = PBXBuildFile; fileRef = 9F9A75A068FF76A7E4568AC0841373C5 /* PaymentMethodConfigService.swift */; };
+		454EB26841E41EA856C0736E1720FA6B /* da.lproj in Resources */ = {isa = PBXBuildFile; fileRef = 34D71350B8730ABBA46B3F2D85DB1DB9 /* da.lproj */; };
+		4660365F4C153B4947D2293607266B0A /* DependencyInjection.swift in Sources */ = {isa = PBXBuildFile; fileRef = 7BE7D00C3C703BD25BFDC20B03ED9AFA /* DependencyInjection.swift */; };
+		470A346F645B6A4F69F13044B8BC2BC0 /* PrimerNibView.swift in Sources */ = {isa = PBXBuildFile; fileRef = 144610786B039BBAF1C2CA1F1764B369 /* PrimerNibView.swift */; };
+		47BA1B9A01422D1A30F520284373B605 /* QRCodeTokenizationViewModel.swift in Sources */ = {isa = PBXBuildFile; fileRef = AC0BD0819A85CA8D2AC29552957E7FA9 /* QRCodeTokenizationViewModel.swift */; };
+		48EB37D3DF026DA0773D88DD61682C1C /* FinallyWrappers.swift in Sources */ = {isa = PBXBuildFile; fileRef = 8332E4C61CDC029C8FFCEEC5E8D7B984 /* FinallyWrappers.swift */; };
 		4A94BB65671FE4DB0D4E62FFD9F191BB /* Pods-PrimerSDK_Example-umbrella.h in Headers */ = {isa = PBXBuildFile; fileRef = 3780FF276696624E5AD4A629D4CC4AD8 /* Pods-PrimerSDK_Example-umbrella.h */; settings = {ATTRIBUTES = (Public, ); }; };
-		4AAB7169F8574293F07A5569A5D89FDC /* when.swift in Sources */ = {isa = PBXBuildFile; fileRef = B0A9EF58EAFE3A013D9BAD2E016AA43E /* when.swift */; };
-		4AE0D12286AE46753990A95D00CDEF4A /* Error.swift in Sources */ = {isa = PBXBuildFile; fileRef = D6FCC4136CBBE1C8134E3079CDD5BB4A /* Error.swift */; };
-		4C4FF50439E15C34303C9E8B01A4E86F /* Endpoint.swift in Sources */ = {isa = PBXBuildFile; fileRef = 9A20FE17E1F2980E3E901414A582D5FC /* Endpoint.swift */; };
-		4C5DC73E4A32D1170021734D22CEAD6D /* pl.lproj in Resources */ = {isa = PBXBuildFile; fileRef = B51BE5E29962B8B0EF78ACC807DD3EE9 /* pl.lproj */; };
-		4CA4A99A124C9EBC9E89DFEB24422042 /* ErrorHandler.swift in Sources */ = {isa = PBXBuildFile; fileRef = 4BE177C61EC9AE6A401061C1A421694C /* ErrorHandler.swift */; };
-		4DBE57BCFEF6DAB6F2523298BA68E194 /* ConcurrencyLimitedDispatcher.swift in Sources */ = {isa = PBXBuildFile; fileRef = A0A9A9F2167BEA525E7C001B0C45B0C6 /* ConcurrencyLimitedDispatcher.swift */; };
-		4E228963DAC29565BDEDC1A4941D9770 /* MockSuccess.swift in Sources */ = {isa = PBXBuildFile; fileRef = 0B4C9630091AC9685CD8503586548083 /* MockSuccess.swift */; };
-		4FC288A73DBAB6E8630A9F6AE258FD03 /* fr.lproj in Resources */ = {isa = PBXBuildFile; fileRef = F1146BAE3809D8FB39F068C74FE648E7 /* fr.lproj */; };
-		5042F75BE8E66A9C8582A82F8F9D32A9 /* BankSelectorTokenizationViewModel.swift in Sources */ = {isa = PBXBuildFile; fileRef = 9D712F0EAF593491F5B4EAFB73B571CC /* BankSelectorTokenizationViewModel.swift */; };
-		536E9E97BDA2665469178B5AB9D29291 /* Queue.swift in Sources */ = {isa = PBXBuildFile; fileRef = 772E2069AC6EF8C80ED2AC44E5EC85DD /* Queue.swift */; };
-		5446500006B074A29D7E83D0B8A1E7DC /* PrimerTheme+Colors.swift in Sources */ = {isa = PBXBuildFile; fileRef = 9F56F328A3F5AF0A8836A9F0E87DFFDF /* PrimerTheme+Colors.swift */; };
-		56E6AA3E7129A243223B736673926083 /* after.swift in Sources */ = {isa = PBXBuildFile; fileRef = 00A1D8DAC1EE55262C18FE47C336CE6C /* after.swift */; };
+		4BC9EA4AE200953742D047D254CCD2F4 /* PrimerTheme.swift in Sources */ = {isa = PBXBuildFile; fileRef = 988C0854085C485DAF9025A8D8DD9FF9 /* PrimerTheme.swift */; };
+		4D08004078CB051A279608FD73444A5D /* Logger.swift in Sources */ = {isa = PBXBuildFile; fileRef = 99B4F7168E803E4D94E2FE542C4124CC /* Logger.swift */; };
+		4EA48205E6403C8C25A8B6594782B0EF /* en.lproj in Resources */ = {isa = PBXBuildFile; fileRef = 1D3F2CFDF7887A5D742427C4FAFD53D5 /* en.lproj */; };
+		4EBE0B614876FF1D4E0B6BD22326D67C /* race.swift in Sources */ = {isa = PBXBuildFile; fileRef = D55A0B3D9989A2928E6BFA8E3F4A9DE9 /* race.swift */; };
+		4FDD12842E6FB3E1840FC49447CDB57A /* Mask.swift in Sources */ = {isa = PBXBuildFile; fileRef = BE1842622A258ACCC9797D8993EDB231 /* Mask.swift */; };
+		50ED015C4730DC993A00EC07475ACA16 /* el.lproj in Resources */ = {isa = PBXBuildFile; fileRef = 26D93A16A51B19B1BF807F0D191337F6 /* el.lproj */; };
+		52AE19EC4EE7BDE8347903C02D0CDCDD /* ClientTokenService.swift in Sources */ = {isa = PBXBuildFile; fileRef = FC734F4F2967842A17FF7D2FFAA9CE90 /* ClientTokenService.swift */; };
+		52CFF874F5A30DC2042BA2E01CA5A20A /* ExternalViewModel.swift in Sources */ = {isa = PBXBuildFile; fileRef = F55FA87B1955970B7C87375E0501BEEC /* ExternalViewModel.swift */; };
+		551CD5B3E959A2223963C221225879F4 /* MockSuccess.swift in Sources */ = {isa = PBXBuildFile; fileRef = 44C19D213A5E5E99BA26594BD8670DC9 /* MockSuccess.swift */; };
+		55AB2866279233810D3B0696337FDED6 /* Thenable.swift in Sources */ = {isa = PBXBuildFile; fileRef = 38FA32F8D6D98E187C262DEEDF7B40ED /* Thenable.swift */; };
+		5662FE2B37AF413B70FDAD9CE1A8FBBB /* AES256.swift in Sources */ = {isa = PBXBuildFile; fileRef = 2A7EC63B667D1B6A2CF1F9AD5CD63353 /* AES256.swift */; };
 		576CBFE7BB80FC46B6F006AE6E711708 /* Foundation.framework in Frameworks */ = {isa = PBXBuildFile; fileRef = EAB6F611E86A4758835A715E4B4184F6 /* Foundation.framework */; };
-		577D532FAFB5FFFF8C2407198D5DF4B7 /* pt.lproj in Resources */ = {isa = PBXBuildFile; fileRef = 2DF107A2759A14FEBD53595FE93D55BC /* pt.lproj */; };
-		587DEC5D6CFFB31C73E56385848A7548 /* AlertController.swift in Sources */ = {isa = PBXBuildFile; fileRef = E9DAADD467D6C9706D18FB03D2C70D99 /* AlertController.swift */; };
-		5A281036C2E8AB516A3037C18462147C /* FormType.swift in Sources */ = {isa = PBXBuildFile; fileRef = 8EFC9DEAB317AEF1E14912DDAF2946B2 /* FormType.swift */; };
-		5ABD7F8315241C854BCBFF78F0FEA143 /* PrimerTextFieldView.swift in Sources */ = {isa = PBXBuildFile; fileRef = 00B2C88F3D7E6F69AD8832FFE805997A /* PrimerTextFieldView.swift */; };
-		5C13ED4904E676D3776594EFE75D68BA /* Catchable.swift in Sources */ = {isa = PBXBuildFile; fileRef = 66A3DB6A231933342081C1654BB79D48 /* Catchable.swift */; };
-		5C947176DE10C9B2040F840B6A3E06CA /* Promise.swift in Sources */ = {isa = PBXBuildFile; fileRef = 478D1D964B771AF23C20D8B1E8D27B65 /* Promise.swift */; };
-		5CCD63941E99E0E63842CCCF8E0FC5BF /* Apaya.swift in Sources */ = {isa = PBXBuildFile; fileRef = 09D69727AAAFCC6F8936E3F8FFE49A59 /* Apaya.swift */; };
-		5CF169962F2A09AEBAFF9E0CF5CECDEA /* IntExtension.swift in Sources */ = {isa = PBXBuildFile; fileRef = DD2DB07AC594C290EC65A8EED673C0F2 /* IntExtension.swift */; };
-		5D79546877FF13C991908F3E29551E6A /* KlarnaTokenizationViewModel.swift in Sources */ = {isa = PBXBuildFile; fileRef = CBD70241BAE3C230BAE5B89397BA26C8 /* KlarnaTokenizationViewModel.swift */; };
-		5DB816B142DF4C617E1E01F83000A1B1 /* GuaranteeWrappers.swift in Sources */ = {isa = PBXBuildFile; fileRef = 5C802F2284DD1AAED9CA4658901782E9 /* GuaranteeWrappers.swift */; };
-		5E1B2AC92F907C25590CD1F6C5C7B506 /* Mask.swift in Sources */ = {isa = PBXBuildFile; fileRef = 7D83335AA582082C7F08AC9CF5A22B4D /* Mask.swift */; };
-		5E60D2E67C3B7C6CBAF3B27B89079DD2 /* PrimerCheckoutComponentsProtocols.swift in Sources */ = {isa = PBXBuildFile; fileRef = F97197695BF16738FE039DC2FF86404A /* PrimerCheckoutComponentsProtocols.swift */; };
-		60470D0B6D3F2DEC15AB97C2C48AE86A /* Box.swift in Sources */ = {isa = PBXBuildFile; fileRef = 87BC4EE1ABB4F8B584813962F444A2E3 /* Box.swift */; };
-		61EC8570C3BD2907EC63BDA1E8D760FE /* UserDefaultsExtension.swift in Sources */ = {isa = PBXBuildFile; fileRef = 7208156D3232C7A61D76FA56C493198C /* UserDefaultsExtension.swift */; };
-		6203ABB081175E5E4B4E25B1990B03C0 /* PrimerUniversalCheckoutViewController.swift in Sources */ = {isa = PBXBuildFile; fileRef = 2370B64E31A56D8ADD0BAA09DF23C63A /* PrimerUniversalCheckoutViewController.swift */; };
-		66492D5CE39F04177DEA00029F40CBC8 /* CardNetwork.swift in Sources */ = {isa = PBXBuildFile; fileRef = FA0D80A52C8C2FF406DEE3F0F9902F64 /* CardNetwork.swift */; };
-		66934B364608BFF9B9B0E8761A9CFEA4 /* nl.lproj in Resources */ = {isa = PBXBuildFile; fileRef = C832DFF1C0307BCE0E9B435773991F0F /* nl.lproj */; };
-		6837784425A33500F871B55D88D3FC1C /* PrimerTheme+Views.swift in Sources */ = {isa = PBXBuildFile; fileRef = C992DBB13F99796588E38FB34C9E3B19 /* PrimerTheme+Views.swift */; };
-		688BDE1297555048568A4B0013522323 /* Device.swift in Sources */ = {isa = PBXBuildFile; fileRef = E484A495CBA45DBA80BBAC7E290B2B97 /* Device.swift */; };
-		688D1C546B38CF8A3F84D872E3C57A1C /* DirectDebitService.swift in Sources */ = {isa = PBXBuildFile; fileRef = 48C6C4FE5F7AEF16D5944EB1476DB9F6 /* DirectDebitService.swift */; };
-		6C9494FB4F0DBAB8124199E84942B1DB /* CoreDataDispatcher.swift in Sources */ = {isa = PBXBuildFile; fileRef = 6AA56BC88425D4333CD9AE0CAAC4EBEA /* CoreDataDispatcher.swift */; };
-		6D65A770DAABE5BD14CFD06DDA987AAA /* TokenizationService.swift in Sources */ = {isa = PBXBuildFile; fileRef = 4A83CC6A1B952DC58FD5E3DDCF5E42AD /* TokenizationService.swift */; };
-		6ECBFCA366D688EA5FEA9AE64F1CE390 /* PrimerImage.swift in Sources */ = {isa = PBXBuildFile; fileRef = 6AE309CD8BBA01C5774FAF5139D905BB /* PrimerImage.swift */; };
-		708B1AE762FEA20BA8BB8F5ACB008C82 /* Customer.swift in Sources */ = {isa = PBXBuildFile; fileRef = 5B231288796EC3E2A73095A2998560C5 /* Customer.swift */; };
-		7106C8B91ED5BE4A8AAE762E7A4E31F8 /* FormTextFieldType.swift in Sources */ = {isa = PBXBuildFile; fileRef = 8DF55AF17B49D2BE5CA47E5542673A17 /* FormTextFieldType.swift */; };
-		7233648746979D3478CBD7862B1F7390 /* ClientToken.swift in Sources */ = {isa = PBXBuildFile; fileRef = 35E22DD0CA35475893BA6BED4307A003 /* ClientToken.swift */; };
-		72A2575F3F3B5A805603C7B9B47E67EF /* PaymentMethodsGroupView.swift in Sources */ = {isa = PBXBuildFile; fileRef = 7E65C888CD89234D1CAD3F13ACE2CAE5 /* PaymentMethodsGroupView.swift */; };
-		7577DD0817DABBC4D6A9DD824A503E7E /* PrimerThemeData.swift in Sources */ = {isa = PBXBuildFile; fileRef = 68C1BAA39C270E08C8B648D8EEEF986C /* PrimerThemeData.swift */; };
-		76A7C3EF72F19CC3E0F6F43ABE707143 /* ImageName.swift in Sources */ = {isa = PBXBuildFile; fileRef = 3651D70719D4125F1E77CFB28959011C /* ImageName.swift */; };
-		7802B953DAF150E6E01F76E42D7839C5 /* PrimerLoadingViewController.swift in Sources */ = {isa = PBXBuildFile; fileRef = 6C0405D3B9FB7600886BB815D416AF2E /* PrimerLoadingViewController.swift */; };
-		785B882F0C3F4A9EFF961416F012BE3B /* PrimerViewExtensions.swift in Sources */ = {isa = PBXBuildFile; fileRef = 8A1AECB7DC6BB12906F8EFF1DBE766E6 /* PrimerViewExtensions.swift */; };
-		7907E395E049F5616AAE5FC5B13DAE1F /* PaymentMethodConfigService.swift in Sources */ = {isa = PBXBuildFile; fileRef = A3BD277AD7DBC94C8F5228AB0389DCD2 /* PaymentMethodConfigService.swift */; };
-		794C5CF127CCCA1809BD3A62B6534F76 /* AES256.swift in Sources */ = {isa = PBXBuildFile; fileRef = BE5A566CFE6CBE7AE28262887A6D70AD /* AES256.swift */; };
-		7A6FE7B9C315F622099CB8D9AD524ACF /* URLExtension.swift in Sources */ = {isa = PBXBuildFile; fileRef = 755ADA2537554ACB0197927FB0A31E3D /* URLExtension.swift */; };
-		7D39063ADEE584F509F8325EB770383C /* ApayaTokenizationViewModel.swift in Sources */ = {isa = PBXBuildFile; fileRef = 5311323F4C46E22C178450C040C44DB3 /* ApayaTokenizationViewModel.swift */; };
-		804A4FF1F5BAE4E815535B114199C86B /* PostalCode.swift in Sources */ = {isa = PBXBuildFile; fileRef = 777D3EEE912A5BC5835220B04FB1D188 /* PostalCode.swift */; };
-		80568B6BAEB362CD16A976B391DB5AE0 /* PrimerPostalCodeFieldView.swift in Sources */ = {isa = PBXBuildFile; fileRef = 2B1A59DA4E80762CBCF59D66090B2AC2 /* PrimerPostalCodeFieldView.swift */; };
-		80F9BBF60B3091E763ACE063633E6332 /* RecoverWrappers.swift in Sources */ = {isa = PBXBuildFile; fileRef = 1A3E969FDF87CAABC1A170079940F29B /* RecoverWrappers.swift */; };
-		823A6B819B4BC410522AB40441A91B8B /* PrimerContainerViewController.swift in Sources */ = {isa = PBXBuildFile; fileRef = F1881F1058B5ACE551E8EA16E8F9063E /* PrimerContainerViewController.swift */; };
-		841C347A5FA86B69C600B0C9ABF5E27A /* AnyEncodable.swift in Sources */ = {isa = PBXBuildFile; fileRef = 4A4DE610344EFB27FFF42B175832243A /* AnyEncodable.swift */; };
-		84F2D59F27B3AD2600957318 /* PrimerCheckoutComponentsUIManager.swift in Sources */ = {isa = PBXBuildFile; fileRef = 84F2D59E27B3AD2600957318 /* PrimerCheckoutComponentsUIManager.swift */; };
-		8576192EC689D36ED8D57E853A7844B9 /* PrimerResultViewController.swift in Sources */ = {isa = PBXBuildFile; fileRef = F48594A8F2B4412B1FE723CFEC2FF995 /* PrimerResultViewController.swift */; };
-		88B466C1BE7C08D770833362CBB84B7F /* PrimerFormViewController.swift in Sources */ = {isa = PBXBuildFile; fileRef = BE4B3B6A0C12B9BC3760861D529F76E2 /* PrimerFormViewController.swift */; };
-		88FA13B25B508176A5B991FA16853C70 /* URLSessionStack.swift in Sources */ = {isa = PBXBuildFile; fileRef = AD21F8F81F839AB38EA4A0A396F3C298 /* URLSessionStack.swift */; };
-		89390A26D3879B27DBA5782CACC351C3 /* CheckoutModule.swift in Sources */ = {isa = PBXBuildFile; fileRef = 6DCC867BD1319B5E03CEBA425FF3CB98 /* CheckoutModule.swift */; };
-		8C2318E2F7CA3613B290D4EADA60C143 /* PaymentMethodConfiguration.swift in Sources */ = {isa = PBXBuildFile; fileRef = C8EBD71F8178521810C48F090E9F2F92 /* PaymentMethodConfiguration.swift */; };
-		8D9618D8B709198EA382CDAB9C5A85EB /* PrimerButton.swift in Sources */ = {isa = PBXBuildFile; fileRef = EDAB54A5805FE03BAEB0BACA6E810896 /* PrimerButton.swift */; };
-		8DDADDC7AB8B64C848C13370D9A3B132 /* PayPal.swift in Sources */ = {isa = PBXBuildFile; fileRef = A29DBF91FDF589A083518959430E73E5 /* PayPal.swift */; };
-		9260BF409963ED902553B25B05FBE2BF /* PayPalTokenizationViewModel.swift in Sources */ = {isa = PBXBuildFile; fileRef = AD07388357D98347F5D3B52C75700C51 /* PayPalTokenizationViewModel.swift */; };
-		92BAA798B8EF69338140BE3388508F4F /* PrimerTheme+Inputs.swift in Sources */ = {isa = PBXBuildFile; fileRef = 86864C132D877131424523AEB86D0352 /* PrimerTheme+Inputs.swift */; };
-		9423E17062BA86BB30C270B3FFF41DF1 /* UIDeviceExtension.swift in Sources */ = {isa = PBXBuildFile; fileRef = B1CF31AFDBFF21144667071C0A786B2D /* UIDeviceExtension.swift */; };
-		9495EF17FE73F29BD3333808D76883F8 /* VaultPaymentMethodViewModel.swift in Sources */ = {isa = PBXBuildFile; fileRef = D0FA17B48F26EF383839EE66B86233CF /* VaultPaymentMethodViewModel.swift */; };
-		94F6C9EAD4675FF06084FAA19F5CAA20 /* CardComponentsManager.swift in Sources */ = {isa = PBXBuildFile; fileRef = F3FDAC9DD204C4FD06486766C7FBA244 /* CardComponentsManager.swift */; };
-		95116B94C2906687F6F9891177A70CFB /* PrimerNavigationController.swift in Sources */ = {isa = PBXBuildFile; fileRef = 43E8E5F641ADC5A9C3B8BA9EC5926FBE /* PrimerNavigationController.swift */; };
-		95EF8EC3F37852B4E4E19130CDE504DE /* UIColorExtension.swift in Sources */ = {isa = PBXBuildFile; fileRef = A6E84D438A8D3B3A98212ACD05A93B24 /* UIColorExtension.swift */; };
-		960ED6A6777920F2B1229AEFDDE8D4C5 /* Dimensions.swift in Sources */ = {isa = PBXBuildFile; fileRef = AAFBE13AF784C96AE01688D21FD0A05D /* Dimensions.swift */; };
-		98A890A2FD68E37C77F0C383DF8F8F03 /* PrimerNavigationBar.swift in Sources */ = {isa = PBXBuildFile; fileRef = 43905991AD70913C100C55100E9B028F /* PrimerNavigationBar.swift */; };
-		9A603C287CD74A76BB11A58B19554DC3 /* Primer.swift in Sources */ = {isa = PBXBuildFile; fileRef = 9D9E4628FFF120CDA4FD56C7FDD96021 /* Primer.swift */; };
-		9B31A4440150C0BE000AE06C1E62D129 /* PrimerSDK-dummy.m in Sources */ = {isa = PBXBuildFile; fileRef = 1753FADFBFB5C3386D1673DF56C810B3 /* PrimerSDK-dummy.m */; };
-		9BB21B9C92F881332679D021E0D0382F /* CancelContext.swift in Sources */ = {isa = PBXBuildFile; fileRef = A8FB2431BA896E8281297D82C9972050 /* CancelContext.swift */; };
-		9DF1F295B965CEE161A95940DECBC993 /* PrimerCheckoutComponents.swift in Sources */ = {isa = PBXBuildFile; fileRef = F0F9EDD864FB6C7162E8AD3E331C7652 /* PrimerCheckoutComponents.swift */; };
-		9FDD6F0B5808B81536D3C6A9A1300F71 /* PrimerDelegate.swift in Sources */ = {isa = PBXBuildFile; fileRef = 81F1668781DB799B0BFBF935B388DCEA /* PrimerDelegate.swift */; };
-		9FF66F4595D724479C8010032B6B5DD1 /* race.swift in Sources */ = {isa = PBXBuildFile; fileRef = 51BC627BA3863910A2AE045B566F160A /* race.swift */; };
-		A08C62D90AA51BB9154798AE09255B11 /* 3DSService.swift in Sources */ = {isa = PBXBuildFile; fileRef = E912111519A81533C564D4F33CFBECBA /* 3DSService.swift */; };
-		A5CFCDCF5AB5516BD689EF1BBA07CFF4 /* Icons.xcassets in Resources */ = {isa = PBXBuildFile; fileRef = 597D5D1087C8CF9B1833DFE5917892B0 /* Icons.xcassets */; };
-		A77C93355F3A8E887807AEF217655D95 /* PrimerVaultManagerViewController.swift in Sources */ = {isa = PBXBuildFile; fileRef = 18E75EA1FF829ED14EF67ABC2D72AE3E /* PrimerVaultManagerViewController.swift */; };
-		A7993A4D3EF0B816C05AA28636DC7DFA /* PrimerContent.swift in Sources */ = {isa = PBXBuildFile; fileRef = CD5D7BECB92B3730B9F4D7BBEDF8FC66 /* PrimerContent.swift */; };
-		A8F63D4C20156D061C557545C4AA05A8 /* PaymentMethodTokenizationRequest.swift in Sources */ = {isa = PBXBuildFile; fileRef = 4D3AED04A48EFBAEA063C9A423405455 /* PaymentMethodTokenizationRequest.swift */; };
-		AA00A5524D15E3B8AB3E386CAFF9204F /* VaultPaymentMethodViewController.swift in Sources */ = {isa = PBXBuildFile; fileRef = 0C5DD6F7CC365F732C82430C5A59DE12 /* VaultPaymentMethodViewController.swift */; };
-		AA35070FA2E99EFA6FBEFCE2C2643584 /* PrimerPaymentMethodViewController.swift in Sources */ = {isa = PBXBuildFile; fileRef = 6B9F3DDCD1ABD0A47FB95BF86C00F0DA /* PrimerPaymentMethodViewController.swift */; };
-		AAFBD0D7E5256220A2DB8FF96A95249B /* PaymentMethodToken.swift in Sources */ = {isa = PBXBuildFile; fileRef = 3D8D1919DC12C122390D9F90FE990209 /* PaymentMethodToken.swift */; };
-		AE15CE7E42E4800C38247C1823AD6E40 /* LogEvent.swift in Sources */ = {isa = PBXBuildFile; fileRef = 88CA6935AF6981F3BFB3E094A119E2D4 /* LogEvent.swift */; };
-		B00CB19A594D55CAAE1463265AEA1140 /* SuccessMessage.swift in Sources */ = {isa = PBXBuildFile; fileRef = 95A70267BDFAAB80F392427EE38EAEF2 /* SuccessMessage.swift */; };
-		B1DB6C6B5D68DE9B9F4517FE0A85F37E /* Foundation.framework in Frameworks */ = {isa = PBXBuildFile; fileRef = EAB6F611E86A4758835A715E4B4184F6 /* Foundation.framework */; };
-		B3D8A5D6CA70F1726D453BBA6C6FD805 /* PrimerWebViewController.swift in Sources */ = {isa = PBXBuildFile; fileRef = 4CE7D1DDC7C296B15EB90338D867A290 /* PrimerWebViewController.swift */; };
-		B3FC71CE6689324D021184AEC2B0724A /* QRCodeViewController.swift in Sources */ = {isa = PBXBuildFile; fileRef = 8054EFAB1A8FA75507465C2E12F9ABE5 /* QRCodeViewController.swift */; };
-		B525B33F9583AD8B3FF0C447BDDABCDA /* Cancellable.swift in Sources */ = {isa = PBXBuildFile; fileRef = 81B72686025E9267E33978CF631B1ED0 /* Cancellable.swift */; };
-		B53AD4327C43C90042F07BD96CE934FD /* DateExtension.swift in Sources */ = {isa = PBXBuildFile; fileRef = E5FE3EAE83C1352CB3B172D487C73DA5 /* DateExtension.swift */; };
-		B5C45B064FC3A702B6E50EBBFA3AA002 /* PrimerTheme+TextStyles.swift in Sources */ = {isa = PBXBuildFile; fileRef = A33409FF870DE1B001E41F30D6EFCBB0 /* PrimerTheme+TextStyles.swift */; };
-		B8C3B336CA154276917BF70E3BE3AEDC /* PrimerTheme.swift in Sources */ = {isa = PBXBuildFile; fileRef = FB96DDF5341825BDE72A77C4C7A9850D /* PrimerTheme.swift */; };
-		BC5AF6D1E52482796C9BF67AE1F4D893 /* ThenableWrappers.swift in Sources */ = {isa = PBXBuildFile; fileRef = 6B18AD94C45C57F02F2004034CB3C987 /* ThenableWrappers.swift */; };
-		BEB5B9B916AB03FAF5FA1B1BA6266933 /* BankTableViewCell.swift in Sources */ = {isa = PBXBuildFile; fileRef = EF7AD9BE486AE3A84CA4EA5B9869871E /* BankTableViewCell.swift */; };
-		BF083EF9ACE3677AAF24798F253D2F1E /* PrimerCardFormViewController.swift in Sources */ = {isa = PBXBuildFile; fileRef = 14C8215B0676FC65789C90259FA8FD11 /* PrimerCardFormViewController.swift */; };
-		BF935C0C33FE97FD24EEED6A78A12E50 /* CountryCode.swift in Sources */ = {isa = PBXBuildFile; fileRef = 89C158C6FEDDBB3C107754A7692667C1 /* CountryCode.swift */; };
-		C2C8446ED623FDA5D2265F31EE50E148 /* firstly.swift in Sources */ = {isa = PBXBuildFile; fileRef = D4FC99807B025DE66DA92F541E89A39E /* firstly.swift */; };
-		C488C437592BE9E101881017865CD4C7 /* Configuration.swift in Sources */ = {isa = PBXBuildFile; fileRef = 0A15888B9E6DA444E471AA1A4211779A /* Configuration.swift */; };
-		C4EA525C8E0BB8D7969FF8D3AFCF5C7F /* PaymentMethodConfigurationOptions.swift in Sources */ = {isa = PBXBuildFile; fileRef = D7A6EABDD107DA7084AAEF2B8DD97478 /* PaymentMethodConfigurationOptions.swift */; };
-		C89CA5ADD55405B7E4463BD1E6F26A84 /* CardButton.swift in Sources */ = {isa = PBXBuildFile; fileRef = 6A6E60536AED9C399FBB618D5F2B82FE /* CardButton.swift */; };
-		C9E0933B09E60C7031B27AC3632758A4 /* PrimerSDK-umbrella.h in Headers */ = {isa = PBXBuildFile; fileRef = 48CE17ABEDB356883F87C26408207B69 /* PrimerSDK-umbrella.h */; settings = {ATTRIBUTES = (Public, ); }; };
-		CB95EDCC0187FA83FE033F00053869ED /* PrimerFlowEnums.swift in Sources */ = {isa = PBXBuildFile; fileRef = C99E26D6108D150A26A776C9866D6D29 /* PrimerFlowEnums.swift */; };
-		CBA30CD492C71732CCF09F2098F08298 /* da.lproj in Resources */ = {isa = PBXBuildFile; fileRef = 06DA9423D05304FBB56AE73D97362ED2 /* da.lproj */; };
-		CBD30762BC976DD567110DAC5CA60F94 /* OrderItem.swift in Sources */ = {isa = PBXBuildFile; fileRef = 01AE9CD9BE8181B899107530744F0FF8 /* OrderItem.swift */; };
-		CBEC8758D2C1074049553488B711D177 /* CardScannerViewController+SimpleScanDelegate.swift in Sources */ = {isa = PBXBuildFile; fileRef = F74776D19F357F07334046BFEF81F5AF /* CardScannerViewController+SimpleScanDelegate.swift */; };
-		CD03CE8876D745E6BE1779534B38C7E9 /* DirectDebitMandate.swift in Sources */ = {isa = PBXBuildFile; fileRef = 3C2B271CE9C4C4B0CCEAF79FC1AD246D /* DirectDebitMandate.swift */; };
-		CD11DB62DB7A53C89A35207FF31BF946 /* EnsureWrappers.swift in Sources */ = {isa = PBXBuildFile; fileRef = 8F362829FD439FA9929ADF8777BDB8D4 /* EnsureWrappers.swift */; };
-		CD8A2D585F9345E11F93F00ADDBDDC50 /* WebViewUtil.swift in Sources */ = {isa = PBXBuildFile; fileRef = 51E05235655350B2ACD6A669B98A70F9 /* WebViewUtil.swift */; };
-		CFC01E46DCD5126FB1140D6A7BFAD2A2 /* PrimerSearchTextField.swift in Sources */ = {isa = PBXBuildFile; fileRef = D416034D1E0802B52151F1CC33232644 /* PrimerSearchTextField.swift */; };
-		D41DACC528BA21D30CA4D65241D4F9F9 /* Bank.swift in Sources */ = {isa = PBXBuildFile; fileRef = C0B817384EA7D947CAE4521D5E4C2C31 /* Bank.swift */; };
+		586C32072F63DF743F3954905E6D039C /* StrictRateLimitedDispatcher.swift in Sources */ = {isa = PBXBuildFile; fileRef = 012711F3FA9A6D003067808BF426A1DA /* StrictRateLimitedDispatcher.swift */; };
+		594BC47D4C264CBB29E6F33E6C0F20D7 /* Colors.swift in Sources */ = {isa = PBXBuildFile; fileRef = 19077145579C676CF7F839CFA72CBA49 /* Colors.swift */; };
+		5A0DD60727039EE2AED973268772C6D1 /* JSONParser.swift in Sources */ = {isa = PBXBuildFile; fileRef = 82464D5CC60E1C7051CE7C2214191F7D /* JSONParser.swift */; };
+		5A4551F378EDB7737B0734D05E86765E /* PrimerThemeData+Deprecated.swift in Sources */ = {isa = PBXBuildFile; fileRef = 054D0C22163BBA86A1C6F61169FF2A64 /* PrimerThemeData+Deprecated.swift */; };
+		5CE5B050B54FF7881E6D70C437CFFEC7 /* PrimerSettings.swift in Sources */ = {isa = PBXBuildFile; fileRef = 56CBC9475D877882ADB4ABF22268749B /* PrimerSettings.swift */; };
+		5D41E5D36B2BAF6EB1AB1F810EC22554 /* KlarnaTokenizationViewModel.swift in Sources */ = {isa = PBXBuildFile; fileRef = 6493E6ED73A6121D1E3DEDA2E448D88F /* KlarnaTokenizationViewModel.swift */; };
+		5EA1CBF747ED75549F888A5617F1AB0D /* PaymentMethodConfigurationType.swift in Sources */ = {isa = PBXBuildFile; fileRef = E9FD1C785A8AADC177F5F9D2D4B6173C /* PaymentMethodConfigurationType.swift */; };
+		6191C1E48B674F5A6CBE644ED9A90897 /* ApplePayTokenizationViewModel.swift in Sources */ = {isa = PBXBuildFile; fileRef = 82F0ADD6504A9CE3C522B909ABA17AB2 /* ApplePayTokenizationViewModel.swift */; };
+		62C078EF2AB2869097590C9018F06662 /* Foundation.framework in Frameworks */ = {isa = PBXBuildFile; fileRef = EAB6F611E86A4758835A715E4B4184F6 /* Foundation.framework */; };
+		6369A151E508055DF3008E5F71272FBE /* PrimerCardFormViewController.swift in Sources */ = {isa = PBXBuildFile; fileRef = CD00D49B980F6081C923763D54882081 /* PrimerCardFormViewController.swift */; };
+		6464838097300A8D77D105362C13CC7D /* Cancellable.swift in Sources */ = {isa = PBXBuildFile; fileRef = 845C3ACE2E7AA2EC5356A756668FA204 /* Cancellable.swift */; };
+		66E3E29F7CC2CF19C7E49611F665083B /* AnalyticsService.swift in Sources */ = {isa = PBXBuildFile; fileRef = 568407F6B90353ED3B311B9D05E745CA /* AnalyticsService.swift */; };
+		682B83DE4978A7BE9271902C49CA8D4B /* PrimerTextField.swift in Sources */ = {isa = PBXBuildFile; fileRef = F14A76A92F097F51FC5B75FD577F7BF7 /* PrimerTextField.swift */; };
+		6867C46779AF369862D2013418F73BC5 /* URLSessionStack.swift in Sources */ = {isa = PBXBuildFile; fileRef = D17CA5ECC6284A3112CC910896AA0F07 /* URLSessionStack.swift */; };
+		696731818977D4DA7BECD2BDB8EFBDB4 /* PrimerNavigationBar.swift in Sources */ = {isa = PBXBuildFile; fileRef = E51CBCD24D23EB3516223DF9B1234191 /* PrimerNavigationBar.swift */; };
+		696C02A34E88221B71658EE794BA7479 /* Resolver.swift in Sources */ = {isa = PBXBuildFile; fileRef = 158B17113C41C9559FB1A910569280C6 /* Resolver.swift */; };
+		6A97DA76E798CD1F3D1CBF801A628684 /* PostalCode.swift in Sources */ = {isa = PBXBuildFile; fileRef = 4C2950118DA6EE04C80CC62CB18A58D2 /* PostalCode.swift */; };
+		6B97A71DD6E8B584E38750E8D220F95E /* Box.swift in Sources */ = {isa = PBXBuildFile; fileRef = 4DCCAFBC69EFAAC89CD06512BE9D02CE /* Box.swift */; };
+		6BBA0E56EAF32F51B2B67D30AA62E478 /* es.lproj in Resources */ = {isa = PBXBuildFile; fileRef = 2C9DB715B3908FD12EC2EDF2E10E61C7 /* es.lproj */; };
+		6BFC9CC244BB9F8BCD52AFA38C6D7D0B /* BundleExtension.swift in Sources */ = {isa = PBXBuildFile; fileRef = D473CE93A6141C50AEC9E326E6AC360C /* BundleExtension.swift */; };
+		6C34C5FC62FA55D32C3CBA883526CC00 /* PayPal.swift in Sources */ = {isa = PBXBuildFile; fileRef = 76B4FD53BB645A75D63EBB20F42EA5DB /* PayPal.swift */; };
+		6CA0979570178773B184182C594B54E8 /* ApplePay.swift in Sources */ = {isa = PBXBuildFile; fileRef = A5825A68BFF9C149F99A51AEBB67D156 /* ApplePay.swift */; };
+		6D3E91C511CF3C89EBB5241E5B0EC7A4 /* firstly.swift in Sources */ = {isa = PBXBuildFile; fileRef = 46D2CDE8B6D122BED74F4BF129CA8791 /* firstly.swift */; };
+		71177DB591DB6D19CBBBB7E3B32ADC2C /* 3DS.swift in Sources */ = {isa = PBXBuildFile; fileRef = CA816E54EB6A9B140F800412F8957AD0 /* 3DS.swift */; };
+		734E8195611C80873183ACF3D468BEF7 /* PrimerContent.swift in Sources */ = {isa = PBXBuildFile; fileRef = DE3DBBB4D3A93D161B0D0B41C8A657A9 /* PrimerContent.swift */; };
+		7705763DE20E1EA5781997C90D3B6045 /* SequenceWrappers.swift in Sources */ = {isa = PBXBuildFile; fileRef = 1112DD89C9553D1934F92D44668F7691 /* SequenceWrappers.swift */; };
+		772F90B8CD47FA081A99B6A678CBDB1C /* ReloadDelegate.swift in Sources */ = {isa = PBXBuildFile; fileRef = 42DAB4AF6AF5D3B6391A41477EC7E1C0 /* ReloadDelegate.swift */; };
+		77685121CE5DD492BBA46C1AE715C813 /* Parser.swift in Sources */ = {isa = PBXBuildFile; fileRef = D07146DCDC86EFABE4AB8C39E427746F /* Parser.swift */; };
+		785EAC4FEDA289545FCDA2701AEB8F8A /* CatchWrappers.swift in Sources */ = {isa = PBXBuildFile; fileRef = B6400F6480ED1D629D4441FC1FDA3B5F /* CatchWrappers.swift */; };
+		79C28DE6701144B5514E8F289081405B /* AppState.swift in Sources */ = {isa = PBXBuildFile; fileRef = 0EA06BBFDB37A175DD3908C61B472909 /* AppState.swift */; };
+		79FD39FB1A55B8E92539BA54AF81E178 /* sv.lproj in Resources */ = {isa = PBXBuildFile; fileRef = 0635544B914ED7AB84B59D10EF99BD05 /* sv.lproj */; };
+		7A9EE41A2052E6E78DC56E05DAE40487 /* PrimerButton.swift in Sources */ = {isa = PBXBuildFile; fileRef = FA7E0C71E990EA356B7555B58CE2DB58 /* PrimerButton.swift */; };
+		7B98420A27B91A0C77300431DA33EC87 /* Consolable.swift in Sources */ = {isa = PBXBuildFile; fileRef = 6E3C7B76ACCEE1C090B1892D885D8EDA /* Consolable.swift */; };
+		7C6DB648CBE5C9D567009E30EFB42510 /* PrimerPaymentMethodViewController.swift in Sources */ = {isa = PBXBuildFile; fileRef = A633485D3440F773D30801969E45DEB5 /* PrimerPaymentMethodViewController.swift */; };
+		7E48321691C0A2A244DC87246BED43D9 /* IntExtension.swift in Sources */ = {isa = PBXBuildFile; fileRef = F9D19C3B11FA18E2798BB79D71ABCA2E /* IntExtension.swift */; };
+		7E7D890D91FBE9A4269B42EE1DC8C60C /* PrimerTextFieldView.swift in Sources */ = {isa = PBXBuildFile; fileRef = C4B6C2BBAE0863DA6B4B4937CB7D7A63 /* PrimerTextFieldView.swift */; };
+		7F38D468ABCA2E4B9D83527660439669 /* WrapperProtocols.swift in Sources */ = {isa = PBXBuildFile; fileRef = 58049870893F2667A5FE55F0C09ACFB0 /* WrapperProtocols.swift */; };
+		836D62AB430A921B8FF642829782A879 /* Queue.swift in Sources */ = {isa = PBXBuildFile; fileRef = E2BBD1E8351CE161DB78E68F157A741C /* Queue.swift */; };
+		8391891976750B926B9013031AA92FD7 /* PrimerImage.swift in Sources */ = {isa = PBXBuildFile; fileRef = AFA449F3F78421CA80D51B07A9F741E4 /* PrimerImage.swift */; };
+		847EBD2A452EA4ED028C97A009F48144 /* PrimerNavigationController.swift in Sources */ = {isa = PBXBuildFile; fileRef = BE8CE6ADA969CCCC47B8AFC19FE791B2 /* PrimerNavigationController.swift */; };
+		84F77171E769059F5E1BF28026EE20B2 /* Guarantee.swift in Sources */ = {isa = PBXBuildFile; fileRef = 7EEA2F577938EAC9D45AFA58EB8C4F62 /* Guarantee.swift */; };
+		8750FFE93C693C75BB3E036D724510C3 /* PrimerExpiryDateFieldView.swift in Sources */ = {isa = PBXBuildFile; fileRef = 15E08839412CFA036EC19ACC1E943AFA /* PrimerExpiryDateFieldView.swift */; };
+		899DCF130DFCDB6430D0CC1444F598CF /* ArrayExtension.swift in Sources */ = {isa = PBXBuildFile; fileRef = A1C7402D77757114A509FEE521C5ADBD /* ArrayExtension.swift */; };
+		8E693698B7EBFEF665F0E4A260BB22C8 /* PrimerViewController.swift in Sources */ = {isa = PBXBuildFile; fileRef = E5C55B12D67D8FAE90CD3C7D069D9BED /* PrimerViewController.swift */; };
+		90B07368F853E84E6510462369422E1E /* CardComponentsManager.swift in Sources */ = {isa = PBXBuildFile; fileRef = A0921C8300B84E8864A724063CCB67E4 /* CardComponentsManager.swift */; };
+		924C0DB6EEE076CB2CF8B39CB9C1D5C5 /* Icons.xcassets in Resources */ = {isa = PBXBuildFile; fileRef = FEF46381F26D6732A1E922F0A10E8B0F /* Icons.xcassets */; };
+		940CED34D0C10478D3D00525783A26B8 /* Apaya.swift in Sources */ = {isa = PBXBuildFile; fileRef = 872ACB0766A905A474A445E051D5D61C /* Apaya.swift */; };
+		94E32A0F02808DFF91FC8D1C64DF8903 /* ApayaTokenizationViewModel.swift in Sources */ = {isa = PBXBuildFile; fileRef = CB100725440E6B37108B8C19F6E1FC58 /* ApayaTokenizationViewModel.swift */; };
+		95CF29B80992C9497AE970D780CBCDC0 /* VaultPaymentMethodViewController.swift in Sources */ = {isa = PBXBuildFile; fileRef = DC45E02BF19A22FCE2506F98CBB9C3D5 /* VaultPaymentMethodViewController.swift */; };
+		96239364BC50AD851F5B6A73E98203DD /* PrimerTheme+Views.swift in Sources */ = {isa = PBXBuildFile; fileRef = 4FC65F72BB7549F71FE79F95CBA82816 /* PrimerTheme+Views.swift */; };
+		9726C9CA6A10F11E744D3259B88A0916 /* PrimerFormViewController.swift in Sources */ = {isa = PBXBuildFile; fileRef = 11F46CA8C6CA7BA0089C5B49D32C5DF6 /* PrimerFormViewController.swift */; };
+		973489CB63AE8C282509856B8D50C446 /* PaymentMethodConfigurationOptions.swift in Sources */ = {isa = PBXBuildFile; fileRef = 29ECC698E079A24BEB67475FEBAA5F14 /* PaymentMethodConfigurationOptions.swift */; };
+		9734BF7655881DC2FE4757CB105012EC /* CardButton.swift in Sources */ = {isa = PBXBuildFile; fileRef = F680E0674AADCDC77021B6673458F491 /* CardButton.swift */; };
+		97F3A18C14C42F65C459E0C0F2FF18A3 /* AdyenDotPay.swift in Sources */ = {isa = PBXBuildFile; fileRef = 4E113B64EBFC280C3D1E39915F11967C /* AdyenDotPay.swift */; };
+		9AD6E3603BB1D0AAF624ED2D7B1C1460 /* Throwable.swift in Sources */ = {isa = PBXBuildFile; fileRef = 9916446FB094E1F007C9E42582C9597F /* Throwable.swift */; };
+		9CD39416453C4975FAE40C0C27780733 /* Customer.swift in Sources */ = {isa = PBXBuildFile; fileRef = A733E311C55815D009435A903829210B /* Customer.swift */; };
+		9E688E368DC680FEB3BA500B474F505F /* ResumeHandlerProtocol.swift in Sources */ = {isa = PBXBuildFile; fileRef = CFC2A4AD0FAA4414144D96F64F0E3934 /* ResumeHandlerProtocol.swift */; };
+		9ED5C86FAFF26926BDF47F4BC8A13FE3 /* PrimerTableViewCell.swift in Sources */ = {isa = PBXBuildFile; fileRef = 6EC98AE6DA48772D3191C17348E2BB71 /* PrimerTableViewCell.swift */; };
+		9F3A803387F0B117DEBA500768AB414A /* BankSelectorViewController.swift in Sources */ = {isa = PBXBuildFile; fileRef = D411C5172E57AE810161E4F5B77D26AE /* BankSelectorViewController.swift */; };
+		9F55551277FC596FE88A834595B5AEE0 /* Analytics.swift in Sources */ = {isa = PBXBuildFile; fileRef = 886DFABD41D88D3BC75DCEB1D00A89B7 /* Analytics.swift */; };
+		A00422E4CCE37266A1932CE28F404357 /* PaymentResponse.swift in Sources */ = {isa = PBXBuildFile; fileRef = F9EED0116CD8C54754D4817AED6F022B /* PaymentResponse.swift */; };
+		A28F3AEF41D7E2C35AFB58D66FD55BD6 /* Optional+Extensions.swift in Sources */ = {isa = PBXBuildFile; fileRef = D21B402D279256F42AADE260CD90EB69 /* Optional+Extensions.swift */; };
+		A2E12294C5C391CADAAE60ABC069B23D /* AnalyticsEvent.swift in Sources */ = {isa = PBXBuildFile; fileRef = 342BAD0611D05B2246023779EA51732D /* AnalyticsEvent.swift */; };
+		A2FEC236612B8162A6ED6C5260B97D56 /* PrimerTheme+Inputs.swift in Sources */ = {isa = PBXBuildFile; fileRef = A7F8689AB2D95D2B1AA244F7ADF6991E /* PrimerTheme+Inputs.swift */; };
+		A33284457E3EC4D049AD3FFA97D9CD6A /* SuccessMessage.swift in Sources */ = {isa = PBXBuildFile; fileRef = 5C273A04C49323652066EF6E6740DDC8 /* SuccessMessage.swift */; };
+		A54385C5DD54FA237755FB0F35A87F70 /* PrimerContainerViewController.swift in Sources */ = {isa = PBXBuildFile; fileRef = 0090F288324300F06D41E1FC9C702E99 /* PrimerContainerViewController.swift */; };
+		A5765A809EFB217AA837ACE431DA9DDF /* StringExtension.swift in Sources */ = {isa = PBXBuildFile; fileRef = 0CB1DC1206870DAEDB5C60FE1BF60A0E /* StringExtension.swift */; };
+		A790CBC3FC11759E4771B478BE914B76 /* PrimerPostalCodeFieldView.swift in Sources */ = {isa = PBXBuildFile; fileRef = 707F17956C95CAD972FC1A3C962DA30C /* PrimerPostalCodeFieldView.swift */; };
+		A864A84414E490EF012E6FC11D8DC313 /* PaymentMethodToken.swift in Sources */ = {isa = PBXBuildFile; fileRef = 6739A14EA856FD87F4BE207434D8BD43 /* PaymentMethodToken.swift */; };
+		A8EA15983AA55422BCF33AB9F355EDD2 /* AnyEncodable.swift in Sources */ = {isa = PBXBuildFile; fileRef = FB29BCABE6D9340D6E159CCF4BE36447 /* AnyEncodable.swift */; };
+		A93E8FCFDBF2CB54FDAB1A7DCECF21A6 /* PayPalTokenizationViewModel.swift in Sources */ = {isa = PBXBuildFile; fileRef = 64A17AF0A747D3672C6FA27F05048550 /* PayPalTokenizationViewModel.swift */; };
+		A9F3D773A12C052C390302F82D411261 /* PresentationController.swift in Sources */ = {isa = PBXBuildFile; fileRef = C3FE0A564FEDEBCBBFDC52E7F12E42A1 /* PresentationController.swift */; };
+		AB63E12F8725695C96CCE85DE3B1F461 /* CancellableThenable.swift in Sources */ = {isa = PBXBuildFile; fileRef = B7582A0EC37ACE33738A980E9CD0D86B /* CancellableThenable.swift */; };
+		AD6C1D4D8C54A3A24A5224B0F3974F0B /* PrimerWebViewController.swift in Sources */ = {isa = PBXBuildFile; fileRef = A7D09E06CF3CADF6503935D9BF6B4EA9 /* PrimerWebViewController.swift */; };
+		AE8CA8FB23E4DBBE3DAA2D91D0500760 /* PrimerSDK-PrimerResources in Resources */ = {isa = PBXBuildFile; fileRef = A8B3BC107C2BDC3C03D961866F721265 /* PrimerSDK-PrimerResources */; };
+		AF3D74CD4553BB8C8AACDF9C38D74023 /* Connectivity.swift in Sources */ = {isa = PBXBuildFile; fileRef = B105E86973FE78AF690F7F2ACE66C68A /* Connectivity.swift */; };
+		AF651B2144439034361AD019780450E5 /* CancellableCatchable.swift in Sources */ = {isa = PBXBuildFile; fileRef = 1BB0DDD14AD05735568FBD4CFCEC7FF4 /* CancellableCatchable.swift */; };
+		AF75362B37954B2A76EF7EF0A481DEF4 /* Device.swift in Sources */ = {isa = PBXBuildFile; fileRef = 62825FBD540C231BC5DB5AF7AB552F88 /* Device.swift */; };
+		AFEA4CA7E6FA9BB65BDA582A102FDDC1 /* Endpoint.swift in Sources */ = {isa = PBXBuildFile; fileRef = E27D6BDA4A14C01B60FD1207A03E6528 /* Endpoint.swift */; };
+		B574A91C1E2E5DCC28F76236E858FBB3 /* UIKit.framework in Frameworks */ = {isa = PBXBuildFile; fileRef = D245E0514AAC1A2B9A6D5EA2F383E90F /* UIKit.framework */; };
+		B5F997D7D4A0A140EA3FCF8A33247C2A /* PrimerThemeData.swift in Sources */ = {isa = PBXBuildFile; fileRef = 35DFB46C30F197B9B97A45A970FF34BD /* PrimerThemeData.swift */; };
+		B8623C80BDA70247AF99EF1FAC41FB07 /* ImageName.swift in Sources */ = {isa = PBXBuildFile; fileRef = D093ACCE1D3586F7172B1A637FCA19BC /* ImageName.swift */; };
+		B8AD1B0744B0930F7E8CD1738C548562 /* PrimerLoadingViewController.swift in Sources */ = {isa = PBXBuildFile; fileRef = A0826A096B3D9CB6815BD921E6AEC158 /* PrimerLoadingViewController.swift */; };
+		B8E207627B6138084D103C1CDCEC5BCA /* PrimerCheckoutComponents.swift in Sources */ = {isa = PBXBuildFile; fileRef = F94DFE545DC309948037CF4E9001AB64 /* PrimerCheckoutComponents.swift */; };
+		BAC078D59A5A176E744BCE71ADA32251 /* fr.lproj in Resources */ = {isa = PBXBuildFile; fileRef = E254356DE1A159B84AA27A15849C18D4 /* fr.lproj */; };
+		BB3EB8D86DB8887D802FD3BAC438DCDD /* PrimerRootViewController.swift in Sources */ = {isa = PBXBuildFile; fileRef = DAD545DF7F2D218DBBE9D22887F9775C /* PrimerRootViewController.swift */; };
+		BB70756934915A1F2D952003C5940813 /* NetworkService.swift in Sources */ = {isa = PBXBuildFile; fileRef = 48BAEB380A557E04A3FD8CF17C9C8B5A /* NetworkService.swift */; };
+		BC15D769336A7606C2393B059F78EF29 /* PaymentMethodTokenizationRequest.swift in Sources */ = {isa = PBXBuildFile; fileRef = BB55A03035E13F01194075B5C2398FBD /* PaymentMethodTokenizationRequest.swift */; };
+		BDD53999357A8F85D0F878BC0DBB6170 /* UIColorExtension.swift in Sources */ = {isa = PBXBuildFile; fileRef = E94F51C243C6E5F07624B0A59AEB9720 /* UIColorExtension.swift */; };
+		C33804E7056609F4AB456FB32508E3E6 /* DataExtension.swift in Sources */ = {isa = PBXBuildFile; fileRef = 005AE62DC6F56304CCCBDF656674A987 /* DataExtension.swift */; };
+		C4087C3D030C0E0B7E23AD40F7892DCC /* PrimerDelegate.swift in Sources */ = {isa = PBXBuildFile; fileRef = AFA856B5C91C4833BA4641EF63DB5D14 /* PrimerDelegate.swift */; };
+		C5BBBFEB211823F20124F2E8719ED673 /* UIDeviceExtension.swift in Sources */ = {isa = PBXBuildFile; fileRef = AE89FC69B07829136B20BF1529F5ADBE /* UIDeviceExtension.swift */; };
+		C5D932BDFE60EC1A76813BA65D087BE8 /* ExternalPaymentMethodTokenizationViewModel.swift in Sources */ = {isa = PBXBuildFile; fileRef = A82312770F21AE5540B79C0FE5AB0D76 /* ExternalPaymentMethodTokenizationViewModel.swift */; };
+		C8CBDEA02065AB09651EF63D3CC2D6AF /* SuccessViewController.swift in Sources */ = {isa = PBXBuildFile; fileRef = 92143E78B004F0F4EF7F96FE16E71A40 /* SuccessViewController.swift */; };
+		CB6734B28139BFA074BDC30B6F763F4F /* PrimerResultComponentView.swift in Sources */ = {isa = PBXBuildFile; fileRef = 2428674AA9AEF67B3A1D965973CE89FF /* PrimerResultComponentView.swift */; };
+		CC5C95557546C90E24E18B559199DC85 /* DirectDebitMandate.swift in Sources */ = {isa = PBXBuildFile; fileRef = FDCF07A4FB7227FE78DF3A898C2D48C2 /* DirectDebitMandate.swift */; };
+		CDC1F00EAB213DA6AD292221A8CD1C86 /* tr.lproj in Resources */ = {isa = PBXBuildFile; fileRef = A6F35CED207C1B8360CE6BF40D919E00 /* tr.lproj */; };
+		CE50A81FB5ED7507A02898A1A109B4BF /* UserDefaultsExtension.swift in Sources */ = {isa = PBXBuildFile; fileRef = 31EE144AC1D8E22CCD402721EF95EC76 /* UserDefaultsExtension.swift */; };
+		CE8C219D4A54A9EC2BE22A51FC706AD2 /* AnyDecodable.swift in Sources */ = {isa = PBXBuildFile; fileRef = 8CF70890ACE6D6404C6F9295A264463C /* AnyDecodable.swift */; };
+		CEEDB7E062779A49D2A5B17157A97167 /* PrimerSearchTextField.swift in Sources */ = {isa = PBXBuildFile; fileRef = C1DCA73C560F0C649C00A8EDCC2FB7A8 /* PrimerSearchTextField.swift */; };
+		D02148AE336B474C5CABF95D66EDF62F /* DirectDebitService.swift in Sources */ = {isa = PBXBuildFile; fileRef = B5AB23F66FDD48264F6D79619F86DE75 /* DirectDebitService.swift */; };
+		D368FD6013600D87ADE50660B0C618A4 /* PrimerCheckoutComponentsUIManager.swift in Sources */ = {isa = PBXBuildFile; fileRef = BEEF46E19D5F5D87E8FCC374FE324E4A /* PrimerCheckoutComponentsUIManager.swift */; };
+		D4FCE52628DAA3625BA62D2E434605DB /* AlertController.swift in Sources */ = {isa = PBXBuildFile; fileRef = 5ACC4F8BD5F395BCFD321A758ECA530A /* AlertController.swift */; };
+		D5047DF9A0043EB36DDAA6A26E8C8F2F /* PrimerVaultManagerViewController.swift in Sources */ = {isa = PBXBuildFile; fileRef = 3E8FC38A3AEC4004522D1A5BA0AC3E43 /* PrimerVaultManagerViewController.swift */; };
+		D518F8737CD2B5C4F43D8C45A6FFCAE6 /* Promise.swift in Sources */ = {isa = PBXBuildFile; fileRef = 20EADFEACD5667715D1788A7564419BA /* Promise.swift */; };
 		D596E2B41C673AD5018AEA0A0321E51C /* Pods-PrimerSDK_Tests-umbrella.h in Headers */ = {isa = PBXBuildFile; fileRef = EE9674DAD0C961C92687877090E1E047 /* Pods-PrimerSDK_Tests-umbrella.h */; settings = {ATTRIBUTES = (Public, ); }; };
-		D6DC24C89FF770EB1D55882B825EACFE /* Parser.swift in Sources */ = {isa = PBXBuildFile; fileRef = 0DA114863BDE3B5011A3489FD5C36645 /* Parser.swift */; };
-		D7DA2CEF28CC67561C7357FF4D311B18 /* CancellableCatchable.swift in Sources */ = {isa = PBXBuildFile; fileRef = B587F9AF9CC8BBA7059C3D8E1FBB69E6 /* CancellableCatchable.swift */; };
-		DBD8762A7C2B5F67E727463B72D7F791 /* PrimerError.swift in Sources */ = {isa = PBXBuildFile; fileRef = 46F82E2D681BC4157F8C64A6B0B4B1EB /* PrimerError.swift */; };
-		DE3154BD40E627D6C33E224A3849F08A /* ExternalPaymentMethodTokenizationViewModel.swift in Sources */ = {isa = PBXBuildFile; fileRef = 67E5E584F2ADECB06205B82BEF2BA451 /* ExternalPaymentMethodTokenizationViewModel.swift */; };
-		E0A92C2F5F20B63EB297C77FCF2B66B2 /* sv.lproj in Resources */ = {isa = PBXBuildFile; fileRef = B9E6F35AA833DCFC382B01112632371D /* sv.lproj */; };
-		E0E1DF0FF8F6CD766A383CC3976989FC /* PrimerViewController.swift in Sources */ = {isa = PBXBuildFile; fileRef = 025EF99C072BA5121C54896E42FDC9B1 /* PrimerViewController.swift */; };
-		E12BF059B2B1D1A4FA5C4A97EEC704AE /* PrimerSDK-PrimerResources in Resources */ = {isa = PBXBuildFile; fileRef = A8B3BC107C2BDC3C03D961866F721265 /* PrimerSDK-PrimerResources */; };
+		D5C14BE32F34AA7AF069396931DAB0B2 /* AnyCodable.swift in Sources */ = {isa = PBXBuildFile; fileRef = 74611210C5258FDA3DCF506B99E01C96 /* AnyCodable.swift */; };
+		D685B5F0AE46AE07373CA72D6742D78C /* ErrorHandler.swift in Sources */ = {isa = PBXBuildFile; fileRef = A932B76EFABB752221B0514C631EAAF3 /* ErrorHandler.swift */; };
+		D87E23BA970F3B764DB5A2DE12442B57 /* PrimerAPI.swift in Sources */ = {isa = PBXBuildFile; fileRef = 741093113875595E4DD92AB4A3747118 /* PrimerAPI.swift */; };
+		D99E5FD0E9955F2D4182F31F5A273016 /* PrimerAPIClient.swift in Sources */ = {isa = PBXBuildFile; fileRef = A30FBE36E0C7149D805151D7A0598F7F /* PrimerAPIClient.swift */; };
+		DCC84F133C1FC8A72671631B5D75A837 /* CustomStringConvertible.swift in Sources */ = {isa = PBXBuildFile; fileRef = 0C5FB39381594F92579CA311BD83EDEA /* CustomStringConvertible.swift */; };
+		DD28600A363A2573DA0593D48A9BBE9F /* RecoverWrappers.swift in Sources */ = {isa = PBXBuildFile; fileRef = BBE6AD86422092A01F088E166AFEF689 /* RecoverWrappers.swift */; };
+		DD3441878E75C6D2D5223FCA41C14285 /* Dispatcher.swift in Sources */ = {isa = PBXBuildFile; fileRef = 742DB0AF6A85D813C928E7F06E9A530A /* Dispatcher.swift */; };
+		DD3F70527C0D6161ACBCDC477EF37C38 /* PrimerTheme+Borders.swift in Sources */ = {isa = PBXBuildFile; fileRef = 28E36A8A13031706F6B2FB2AFE4422D0 /* PrimerTheme+Borders.swift */; };
+		DDDCFE9DA228B9AE594E0618690B23E9 /* hang.swift in Sources */ = {isa = PBXBuildFile; fileRef = D2B2D535E476BDE8A67D5E0F468B6FB2 /* hang.swift */; };
+		DE2C2FF9E06B06611903D4D1178C269D /* PrimerCVVFieldView.swift in Sources */ = {isa = PBXBuildFile; fileRef = 5F8F1706362CAC102433AB0A622FA9ED /* PrimerCVVFieldView.swift */; };
+		DE900D46CA6C677044A522C7D8C5D755 /* PrimerCardholderNameFieldView.swift in Sources */ = {isa = PBXBuildFile; fileRef = AF38E621037F2E14695F3223636B732A /* PrimerCardholderNameFieldView.swift */; };
+		DFD538CA27797A868FC292BC9514276A /* GuaranteeWrappers.swift in Sources */ = {isa = PBXBuildFile; fileRef = D3AE58953D76184289A18808C9B4B9FB /* GuaranteeWrappers.swift */; };
+		E068CA59CE022D8A203982255A286640 /* PrimerUniversalCheckoutViewController.swift in Sources */ = {isa = PBXBuildFile; fileRef = 5D72B5A478D81B9A89955EBC6CE5D04F /* PrimerUniversalCheckoutViewController.swift */; };
 		E150EB1E3DDC0F59C4FDE4E1058FCAF7 /* Foundation.framework in Frameworks */ = {isa = PBXBuildFile; fileRef = EAB6F611E86A4758835A715E4B4184F6 /* Foundation.framework */; };
-		E1B91855FFFA4A60505F6D0E69ABB609 /* CatchWrappers.swift in Sources */ = {isa = PBXBuildFile; fileRef = 48E1F5BF2D0971BF50D342F51D338818 /* CatchWrappers.swift */; };
-		E30C489FF2B5C2EA1488BF08DAE3340E /* RateLimitedDispatcherBase.swift in Sources */ = {isa = PBXBuildFile; fileRef = 6A2EF9CCA5F99B4FE78B14D6E28DB0C7 /* RateLimitedDispatcherBase.swift */; };
-		E516BCCC44395287EB5A5CBFC577AD13 /* PrimerAPI.swift in Sources */ = {isa = PBXBuildFile; fileRef = 1020D4911385EF5041B86EAE16C17644 /* PrimerAPI.swift */; };
-		E760EE21083E8268FF746CDE04B331EC /* NetworkService.swift in Sources */ = {isa = PBXBuildFile; fileRef = 0EED47AF1A857BE1C215063DBA22DDE1 /* NetworkService.swift */; };
-		E7EDE6E6E53456841FA550C2C8AAA422 /* it.lproj in Resources */ = {isa = PBXBuildFile; fileRef = 19A1DBA5250023017EE046760F5079D5 /* it.lproj */; };
-		E7F67E0AEEC0823098A8E38AE7E2047D /* PrimerCardholderNameFieldView.swift in Sources */ = {isa = PBXBuildFile; fileRef = 0809BF735039673A7C83763F19411A68 /* PrimerCardholderNameFieldView.swift */; };
-		E8F9231347F5384C85EFBCC461A8A62B /* WrapperProtocols.swift in Sources */ = {isa = PBXBuildFile; fileRef = D84241BBF4F53A46B6704007E6935CD0 /* WrapperProtocols.swift */; };
-		E9B95ED408342A399DF63F0880D5A1AC /* FormTokenizationViewModel.swift in Sources */ = {isa = PBXBuildFile; fileRef = 2BD54B9053B5934F4EB0C2AB423F59B1 /* FormTokenizationViewModel.swift */; };
-		E9D389F02C54EA89F637AFC11A00655D /* PrimerTheme+Buttons.swift in Sources */ = {isa = PBXBuildFile; fileRef = 77C9B9BC398F7E23E55C05B3C8FD24F5 /* PrimerTheme+Buttons.swift */; };
-		EBA2440F1AAC10374B81E2EEF3495221 /* Currency.swift in Sources */ = {isa = PBXBuildFile; fileRef = 93DD787259EC33A636AAEA571BB4633E /* Currency.swift */; };
-		EBC7C281FF410C6F7E5E0FE5B9FDD410 /* VaultCheckoutViewModel.swift in Sources */ = {isa = PBXBuildFile; fileRef = 21821C57B33D9894894AFD819027B8FA /* VaultCheckoutViewModel.swift */; };
-		EBFABCDDD9DA2375825FA954759A25D7 /* Keychain.swift in Sources */ = {isa = PBXBuildFile; fileRef = FE2420364D2C5BFD0D95C10AC0B71D57 /* Keychain.swift */; };
-		ED3E542C26363EBD2F99B880E48455BB /* SequenceWrappers.swift in Sources */ = {isa = PBXBuildFile; fileRef = 3E9128156C4858AFC022AEC89A8D9CA8 /* SequenceWrappers.swift */; };
-		ED4B84B94A981B1CF3987351AEB45978 /* VaultService.swift in Sources */ = {isa = PBXBuildFile; fileRef = 2688C2ACD56848AC078E06F393822FD6 /* VaultService.swift */; };
-		ED513A66F6DD05F2EC2A1636CBBF5D50 /* PayPalService.swift in Sources */ = {isa = PBXBuildFile; fileRef = FDC14E80E23FD83BD85EC0A7527FE702 /* PayPalService.swift */; };
-		ED87F531147C4C2720CE5A99D1D0454F /* PresentationController.swift in Sources */ = {isa = PBXBuildFile; fileRef = 04B9B5AE984EC36CC61056C309D47679 /* PresentationController.swift */; };
-		EDB3A8B683497CC57115AA722F6ED713 /* PrimerConfiguration.swift in Sources */ = {isa = PBXBuildFile; fileRef = 927AAA1AE566A9A77AFE3732195A1149 /* PrimerConfiguration.swift */; };
-		EDBFE651DFF6303A606AD10C321D3CA7 /* CardScannerViewController.swift in Sources */ = {isa = PBXBuildFile; fileRef = 90922FFF6EB316D05863137C4505F04F /* CardScannerViewController.swift */; };
-		EE7C1040CB41CB7EA173A409B592B283 /* CustomStringConvertible.swift in Sources */ = {isa = PBXBuildFile; fileRef = 0EC654C5A6A812233A23842C5A9A2A2B /* CustomStringConvertible.swift */; };
-		EEAC9E8654FF3E285DF3D20DD9067CC4 /* Analytics.swift in Sources */ = {isa = PBXBuildFile; fileRef = ED99B120B5AEBF4529B62E4821074118 /* Analytics.swift */; };
-		EF94F06E87A39D41F326EBB044CBF744 /* Thenable.swift in Sources */ = {isa = PBXBuildFile; fileRef = A5F00150C5D2E15EE156A5B0B208F6DA /* Thenable.swift */; };
-		F2355B3BCEE9A5437FE9557031F08FE1 /* Guarantee.swift in Sources */ = {isa = PBXBuildFile; fileRef = 8EC4079B74BEE0C270C521D973C6F707 /* Guarantee.swift */; };
-		F6101415BCBBF2DB2E53F6B81022D3E5 /* Optional+Extensions.swift in Sources */ = {isa = PBXBuildFile; fileRef = A364843D113EEF95AF6EDA05B4A48306 /* Optional+Extensions.swift */; };
-		F6281FBAD0389DE535263FE62330E427 /* Consolable.swift in Sources */ = {isa = PBXBuildFile; fileRef = 1FBE01F7993F1CBBBF40DE0C4F2BE041 /* Consolable.swift */; };
+		E26B2E39BCBC618B0ABBF3B91B191EEC /* Configuration.swift in Sources */ = {isa = PBXBuildFile; fileRef = E46F760F821EE70087142F737F9E6ACC /* Configuration.swift */; };
+		E3AEEF7C0A112262F6B47CFAED4DCBC0 /* PaymentMethodComponent.swift in Sources */ = {isa = PBXBuildFile; fileRef = 9ADEADCC1AB62B8C17FA4AC75B178584 /* PaymentMethodComponent.swift */; };
+		E56526A7D9C4F89F7CB582A07EC779CB /* BankSelectorTokenizationViewModel.swift in Sources */ = {isa = PBXBuildFile; fileRef = BEA5EF55D4BC59B1EE340F1CC1C59EBC /* BankSelectorTokenizationViewModel.swift */; };
+		E715046796C08360722D8ED9EBAD12D8 /* Dimensions.swift in Sources */ = {isa = PBXBuildFile; fileRef = F7D9B8A3E26AF5AF45468E8184A761DB /* Dimensions.swift */; };
+		E8C7B2614CAE3DB9B0D1A94EDBFC91D6 /* VaultCheckoutViewModel.swift in Sources */ = {isa = PBXBuildFile; fileRef = 49D284564F6116FFADCA9FEA0E849180 /* VaultCheckoutViewModel.swift */; };
+		EEA9EE091879BD763A2E6B71C2DB58A1 /* VaultPaymentMethodViewModel.swift in Sources */ = {isa = PBXBuildFile; fileRef = CA6089009D3135E260D2F297A2AC7989 /* VaultPaymentMethodViewModel.swift */; };
+		F0538F94227DCB58E10E019ACACE1C7F /* pt.lproj in Resources */ = {isa = PBXBuildFile; fileRef = 7E4D7FA1C63B0519195958EE26CE115A /* pt.lproj */; };
+		F2A12617CE3DBD524CE65BDB39C299BA /* UXMode.swift in Sources */ = {isa = PBXBuildFile; fileRef = 75FC4FE85735CCD3AF3E1C25EA34C2EA /* UXMode.swift */; };
+		F4DB17D0BB41930DC1378070DAD89F04 /* nl.lproj in Resources */ = {isa = PBXBuildFile; fileRef = 4310437D8015EAF75820B4EEF4BF03E3 /* nl.lproj */; };
+		F4E58929250327AD8657393433B22409 /* ClientSession.swift in Sources */ = {isa = PBXBuildFile; fileRef = E7D79A060D411C0914B41B6D7F90DBE5 /* ClientSession.swift */; };
+		F6C1D6BD6231FF6D62B5AF91F585310B /* after.swift in Sources */ = {isa = PBXBuildFile; fileRef = 826858C0163BA45D5B3180FCA98C0A37 /* after.swift */; };
 		F6FCEA41B7D4A17FD20C345E86296343 /* Pods-PrimerSDK_Example-dummy.m in Sources */ = {isa = PBXBuildFile; fileRef = 21F4ACB1142B1B9457658584BF5CD35A /* Pods-PrimerSDK_Example-dummy.m */; };
-		F7E6C03EBEE052650F10DCD753CBE9E4 /* MockPrimerAPIClient.swift in Sources */ = {isa = PBXBuildFile; fileRef = 5C2728CE46B55B23D5EFC84483E67603 /* MockPrimerAPIClient.swift */; };
-		F82B3E151EEC9289252698DF1B344D0A /* PaymentResponse.swift in Sources */ = {isa = PBXBuildFile; fileRef = 989B78490A943400543E27D62EA23C2F /* PaymentResponse.swift */; };
-		F84987C8CD976285A6153BCA4484C9C6 /* de.lproj in Resources */ = {isa = PBXBuildFile; fileRef = 337C482087F2DE601B8826F962C356F4 /* de.lproj */; };
-		F8BEF68939E6F6E4CAB747376C451C01 /* PrimerRootViewController.swift in Sources */ = {isa = PBXBuildFile; fileRef = 331740A0A9F0750EADECC24666CDF867 /* PrimerRootViewController.swift */; };
-		FA5E4CFAC36739D1F5FB45744866EB1D /* PaymentMethodComponent.swift in Sources */ = {isa = PBXBuildFile; fileRef = 75410A6799436A5205AD546B93B10403 /* PaymentMethodComponent.swift */; };
-		FB1EBB6688CFC8FA11C53B8B319DBFF4 /* nb.lproj in Resources */ = {isa = PBXBuildFile; fileRef = F23D81827D4FB0A6B653D41B5B05A77C /* nb.lproj */; };
-		FB4561C700C92EBA5646C84D05E8E153 /* PrimerTextFieldView.xib in Resources */ = {isa = PBXBuildFile; fileRef = 5C67E847514612786C3240957E85FC20 /* PrimerTextFieldView.xib */; };
-		FE0300247773773DA130110BA8D49673 /* tr.lproj in Resources */ = {isa = PBXBuildFile; fileRef = 6D0EF485CB851A953093C61C8DA0C42C /* tr.lproj */; };
-		FFCD923964DA1DC84921247BFE46A59C /* AppState.swift in Sources */ = {isa = PBXBuildFile; fileRef = B879F428115F2DEFC78FAFE113C04914 /* AppState.swift */; };
+		F97802F6CAF8C51F0139F462AA4A57CD /* Catchable.swift in Sources */ = {isa = PBXBuildFile; fileRef = 35C7DCEE00AC4FE375C153FA0B296B06 /* Catchable.swift */; };
+		F987DDE75483969515062764190B0E5E /* RateLimitedDispatcherBase.swift in Sources */ = {isa = PBXBuildFile; fileRef = A6BD0C0611484752C3C7418CE7DEBCA7 /* RateLimitedDispatcherBase.swift */; };
+		F9F465F9DB8793239865D7E859F9CADB /* PrimerSDK-dummy.m in Sources */ = {isa = PBXBuildFile; fileRef = 1753FADFBFB5C3386D1673DF56C810B3 /* PrimerSDK-dummy.m */; };
+		FAB0EF83C9ACC721B9BD0D2DB98CE7BF /* PrimerResultViewController.swift in Sources */ = {isa = PBXBuildFile; fileRef = 6618C7BA8BBF770A80C4F87756A3845A /* PrimerResultViewController.swift */; };
+		FAFC6EB74BE03613F3A76856F73D9F79 /* URLExtension.swift in Sources */ = {isa = PBXBuildFile; fileRef = 672B38C4E2C73A9465AA3864253A667D /* URLExtension.swift */; };
+		FD4A2EBA953F953AD1043FF10184ECC8 /* CancelContext.swift in Sources */ = {isa = PBXBuildFile; fileRef = EC45CD10365FA06B7C059F19F153A392 /* CancelContext.swift */; };
+		FF9FC978F2EDFC8F9B771DBBB2FEA0AE /* QRCodeViewController.swift in Sources */ = {isa = PBXBuildFile; fileRef = 77E452B6BD6D003C06FDF1052114F6B4 /* QRCodeViewController.swift */; };
+		FFEBD2477EAB2F06127414BE779FAEB4 /* PrimerFlowEnums.swift in Sources */ = {isa = PBXBuildFile; fileRef = C0F313FA90475F9EFD67B279E8E87625 /* PrimerFlowEnums.swift */; };
 /* End PBXBuildFile section */
 
 /* Begin PBXContainerItemProxy section */
-		24A3C3CAEC0C0ABD9AF667867B188E7C /* PBXContainerItemProxy */ = {
-=======
-		0092481C26A0AED4B157ECECD29556BC /* Queue.swift in Sources */ = {isa = PBXBuildFile; fileRef = 172310B59485215027C52B537D1BF1CB /* Queue.swift */; };
-		0260394A841B3435FEC8E4C0A3597A0D /* ExternalPaymentMethodTokenizationViewModel.swift in Sources */ = {isa = PBXBuildFile; fileRef = D3C3A7BCEF1731B97B35753DC5DFA9C1 /* ExternalPaymentMethodTokenizationViewModel.swift */; };
-		03696BCD21D3D1EFA81EAC237B97EEC9 /* PrimerContainerViewController.swift in Sources */ = {isa = PBXBuildFile; fileRef = D8DC2CE3BDEFDBC15A76B9851AA15CE9 /* PrimerContainerViewController.swift */; };
-		03E9D1C0AD1D0C9C845409811DC63958 /* PrimerTableViewCell.swift in Sources */ = {isa = PBXBuildFile; fileRef = D73AB0D66C6FBC70FF6BA0DBAD538939 /* PrimerTableViewCell.swift */; };
-		041F3741651A9FC312929613F98B4DB7 /* PaymentMethodConfiguration.swift in Sources */ = {isa = PBXBuildFile; fileRef = 52001C8D796B59D08CE3E639935A525D /* PaymentMethodConfiguration.swift */; };
-		04F456EDDF6D2411C370B2D0E4C50336 /* PaymentMethodToken.swift in Sources */ = {isa = PBXBuildFile; fileRef = 8ECE1972DE8671EE28EA67383E11251F /* PaymentMethodToken.swift */; };
-		050E7051347DE0F1C35C43E9393A1E30 /* ClientToken.swift in Sources */ = {isa = PBXBuildFile; fileRef = 8E6213539AD40CC643EF5DEBD189F0E1 /* ClientToken.swift */; };
-		0595B996AE3F64B5A306718061A9BFE2 /* UIColorExtension.swift in Sources */ = {isa = PBXBuildFile; fileRef = 32ED91EBD3A802A1EABD21272A859A55 /* UIColorExtension.swift */; };
-		07797D96E5FBD447C7259DC24ED7E072 /* Endpoint.swift in Sources */ = {isa = PBXBuildFile; fileRef = F9AD4D4255D1ECE452A1E82F229AAEFD /* Endpoint.swift */; };
-		0A167C97C6D4DE0A5D797C9EDF987BA8 /* Catchable.swift in Sources */ = {isa = PBXBuildFile; fileRef = 245222A1458F62E308A4384AEA5C6758 /* Catchable.swift */; };
-		0D0497B3BA2C07DCCD797CA1718ED3CE /* Guarantee.swift in Sources */ = {isa = PBXBuildFile; fileRef = 54C23D3F6C2A5A2A826A4BC09EE3F00D /* Guarantee.swift */; };
-		103000B4FBC1ACD8C04A9B31E8C5F4DB /* PrimerScrollView.swift in Sources */ = {isa = PBXBuildFile; fileRef = 02E8DE288D87A0619964351EB5CD31AB /* PrimerScrollView.swift */; };
-		136CA5BE4F232661D071953B01D4FCC9 /* Bank.swift in Sources */ = {isa = PBXBuildFile; fileRef = 9F5B59864098670501304F14681CCDA5 /* Bank.swift */; };
-		152D4B2EF68AC3896D7DF388DBD0A832 /* SequenceWrappers.swift in Sources */ = {isa = PBXBuildFile; fileRef = 2EDD41779CE7E47DFC872A1F5BBC52F7 /* SequenceWrappers.swift */; };
-		15435F0991A0D73C9D06183EE8A90489 /* Parser.swift in Sources */ = {isa = PBXBuildFile; fileRef = 94A5DD9CD5A3504ED29F5DD315C6FE4A /* Parser.swift */; };
-		16F2A43E5A239C7AA675B2DA9ADE9FB5 /* CardButton.swift in Sources */ = {isa = PBXBuildFile; fileRef = D24876222D7667A85FA6D1A0B42E0B1E /* CardButton.swift */; };
-		18BA922E2AA9A379D1490F98BFB1A638 /* PrimerRootViewController.swift in Sources */ = {isa = PBXBuildFile; fileRef = AEA457BD0202F98A15F5813D65C56B5A /* PrimerRootViewController.swift */; };
-		1B65A5EDDFD73578E14EE0E6F053732F /* PrimerAPIClient+3DS.swift in Sources */ = {isa = PBXBuildFile; fileRef = 230DA0B669BF1E1B48C169B84E39DE0C /* PrimerAPIClient+3DS.swift */; };
-		1DA5642F1D0FB7A327DBC6EB504F0F82 /* QRCodeTokenizationViewModel.swift in Sources */ = {isa = PBXBuildFile; fileRef = 15F5564050B61FD9085FF3B590482950 /* QRCodeTokenizationViewModel.swift */; };
-		1DDB84BE2C0A22F7FCB06F899EF51D94 /* Resolver.swift in Sources */ = {isa = PBXBuildFile; fileRef = 083BEBDE85E05CBE84E2102B0CE03693 /* Resolver.swift */; };
-		2374581EADB0F2EAD74A94DAC32D5DB5 /* PrimerViewExtensions.swift in Sources */ = {isa = PBXBuildFile; fileRef = EFF27A83CF14227A54FA1BC7AAF71A4E /* PrimerViewExtensions.swift */; };
-		2594606B8F627F9610EB88FF04C31A89 /* RateLimitedDispatcherBase.swift in Sources */ = {isa = PBXBuildFile; fileRef = FE811228CD0DE8D42C40D26568350079 /* RateLimitedDispatcherBase.swift */; };
-		270CFF0FC749F57C0605262D27016D14 /* Pods-PrimerSDK_Tests-dummy.m in Sources */ = {isa = PBXBuildFile; fileRef = D66C3890C3566F38C935A2FFD9A237B0 /* Pods-PrimerSDK_Tests-dummy.m */; };
-		276A43BC4D72BEB48E7E3EAD23CB9DFA /* de.lproj in Resources */ = {isa = PBXBuildFile; fileRef = 99A16ED71F71BCC79EE42CA7316CBE54 /* de.lproj */; };
-		27AA525F0AEDC8802C885ACBFD96A034 /* PrimerTextFieldView.xib in Resources */ = {isa = PBXBuildFile; fileRef = 33908D4030CD6D2777B6F2A3A39A2BA7 /* PrimerTextFieldView.xib */; };
-		29599D2699728C972715B892EAE3FF90 /* AnalyticsService.swift in Sources */ = {isa = PBXBuildFile; fileRef = 15729316223F780F07886B5103632403 /* AnalyticsService.swift */; };
-		2B2C6CB419AABA35980392EC2DF29559 /* PrimerViewController.swift in Sources */ = {isa = PBXBuildFile; fileRef = B16B64114DAC6A245E4EC08D63D11C3B /* PrimerViewController.swift */; };
-		2CEFA54199C317706CC273B3335FABDB /* CancellableCatchable.swift in Sources */ = {isa = PBXBuildFile; fileRef = 04BC52DB26209232565EB6D64117CD16 /* CancellableCatchable.swift */; };
-		2D95B0551E55BC89AE88DA7E811BF151 /* CancellablePromise.swift in Sources */ = {isa = PBXBuildFile; fileRef = 3BC267C511EFE235299E39238CB0A854 /* CancellablePromise.swift */; };
-		2E53B42B27EAE69646BA9A3F45E93AF7 /* AdyenDotPay.swift in Sources */ = {isa = PBXBuildFile; fileRef = DFCD2BA9FF43387B66438A5656B7AD0C /* AdyenDotPay.swift */; };
-		2F84EEC6B4ED72E1C3068732DA836EB1 /* ReloadDelegate.swift in Sources */ = {isa = PBXBuildFile; fileRef = 623D554528403B790278012244829BAE /* ReloadDelegate.swift */; };
-		317B8FB58B149224A7ED989602FC207E /* LogEvent.swift in Sources */ = {isa = PBXBuildFile; fileRef = 0611BDF23F5EEDF21D7A8EA270A544AA /* LogEvent.swift */; };
-		35418F43F8C7E4E203F0A44405701E3C /* StrictRateLimitedDispatcher.swift in Sources */ = {isa = PBXBuildFile; fileRef = 70CB9D00718A48964435E3FDD2C1B006 /* StrictRateLimitedDispatcher.swift */; };
-		37D7B30AFFC5E10938124329C9863294 /* PrimerTheme.swift in Sources */ = {isa = PBXBuildFile; fileRef = 0068FBE653AD809774072D8578BE43AA /* PrimerTheme.swift */; };
-		39151199AFD2A6A34657F5E64B10D1FE /* CatchWrappers.swift in Sources */ = {isa = PBXBuildFile; fileRef = 3DCD2B5F0CFE763E21AAB9A1FFB309CF /* CatchWrappers.swift */; };
-		39D3D04420F5CB3C4EB4C1B91F639B55 /* TokenizationService.swift in Sources */ = {isa = PBXBuildFile; fileRef = D175822FDFF8545EA7FC7C8B6544399B /* TokenizationService.swift */; };
-		3A2F93BB90B39995E4444D402209D3E5 /* BundleExtension.swift in Sources */ = {isa = PBXBuildFile; fileRef = 226908676249F163A613C26B265BDCC7 /* BundleExtension.swift */; };
-		3A4979AA5A14EC871E5789C48F1CFD2B /* Klarna.swift in Sources */ = {isa = PBXBuildFile; fileRef = 4871FC4CA1DCCCBD3161678BFE48A720 /* Klarna.swift */; };
-		3B6D31FCFA039C0A20A23181A3DA4A83 /* PrimerAPIClient+Promises.swift in Sources */ = {isa = PBXBuildFile; fileRef = B5B0905C28F698A5E477F88A547F692A /* PrimerAPIClient+Promises.swift */; };
-		3DAFD2D1A72AAED100D4A975389228B9 /* CheckoutModule.swift in Sources */ = {isa = PBXBuildFile; fileRef = CB66C51973D41817225390719507E6C6 /* CheckoutModule.swift */; };
-		3DB022B686B846AFA027683544506566 /* PrimerThemeData.swift in Sources */ = {isa = PBXBuildFile; fileRef = 483F653BE427B125B7EF794CCA6E9ED1 /* PrimerThemeData.swift */; };
-		3F1F3AF6570E452D3D4E0819AB046E68 /* CardScannerViewController.swift in Sources */ = {isa = PBXBuildFile; fileRef = B2F037361D68ED3E7851B45B6C5978DC /* CardScannerViewController.swift */; };
-		3F641F184BC77768E0FA7F6F2D0AE524 /* IntExtension.swift in Sources */ = {isa = PBXBuildFile; fileRef = 8D1AF201026F97007D23B7E2F5A90ACF /* IntExtension.swift */; };
-		3FC168CA5882BB6C032234FE634AE040 /* hang.swift in Sources */ = {isa = PBXBuildFile; fileRef = 2569386F586330C9669B1FFB07A47DB6 /* hang.swift */; };
-		3FFF03900880D5D0EDF81A74CB62D862 /* DirectDebitMandate.swift in Sources */ = {isa = PBXBuildFile; fileRef = F2A9E312431C477D139D71A847E95C50 /* DirectDebitMandate.swift */; };
-		42CAB4B1E0E1D13AEBBD13ADA0FF7CF8 /* PrimerCardNumberFieldView.swift in Sources */ = {isa = PBXBuildFile; fileRef = 611EFD9900AAD945198B7B4B3EA02120 /* PrimerCardNumberFieldView.swift */; };
-		437328FCD18ACBD42EDD468B21246127 /* PrimerWebViewController.swift in Sources */ = {isa = PBXBuildFile; fileRef = EA7E364CA09D16F5FD5732D8D183C59C /* PrimerWebViewController.swift */; };
-		44507CD0827F918DCF0E7321ADCC253C /* CancellableThenable.swift in Sources */ = {isa = PBXBuildFile; fileRef = 085E8A73FBFFAF2897673454C98A70F3 /* CancellableThenable.swift */; };
-		44F87ACA1F45D5DA880F40D57B96AC7C /* Icons.xcassets in Resources */ = {isa = PBXBuildFile; fileRef = 1ED5E11A9A9D6FF197C5E00649214E2D /* Icons.xcassets */; };
-		4A5D0865C1A54D98C8BE97BE19314226 /* CardScannerViewController+SimpleScanDelegate.swift in Sources */ = {isa = PBXBuildFile; fileRef = 2D0DE74DFF06586911F979DA8F271E43 /* CardScannerViewController+SimpleScanDelegate.swift */; };
-		4A94BB65671FE4DB0D4E62FFD9F191BB /* Pods-PrimerSDK_Example-umbrella.h in Headers */ = {isa = PBXBuildFile; fileRef = 3780FF276696624E5AD4A629D4CC4AD8 /* Pods-PrimerSDK_Example-umbrella.h */; settings = {ATTRIBUTES = (Public, ); }; };
-		4AE11652F2D2538E0C8837F92C1F653E /* PrimerCVVFieldView.swift in Sources */ = {isa = PBXBuildFile; fileRef = A6C8D77D0BBB98113B309772FF6EB873 /* PrimerCVVFieldView.swift */; };
-		4C54FF021A44DA3AF322055EDA0FC814 /* AES256.swift in Sources */ = {isa = PBXBuildFile; fileRef = F2F275B4573DFAE7DADB4CF9A0CD237E /* AES256.swift */; };
-		4D8725EB4D841E3A20FA81F8C28D0EF5 /* PrimerSDK-PrimerResources in Resources */ = {isa = PBXBuildFile; fileRef = A8B3BC107C2BDC3C03D961866F721265 /* PrimerSDK-PrimerResources */; };
-		4D8E4B6811D92107B150656713921C11 /* DependencyInjection.swift in Sources */ = {isa = PBXBuildFile; fileRef = D92B28668C90FD2AA5E405015E594321 /* DependencyInjection.swift */; };
-		4DEC7019DCB32578CCC02F0EEF680BC3 /* PrimerButton.swift in Sources */ = {isa = PBXBuildFile; fileRef = 66B81E36E73D82EE013E0C311AC40DD3 /* PrimerButton.swift */; };
-		50909DC7EBF6F82C3D6D2395A12F3EAB /* PrimerThemeData+Deprecated.swift in Sources */ = {isa = PBXBuildFile; fileRef = E6E585DE4431A007FB1683A3245C5145 /* PrimerThemeData+Deprecated.swift */; };
-		5092CB2BC4EC2CCDC818EC38693F239A /* nl.lproj in Resources */ = {isa = PBXBuildFile; fileRef = 3490507EEE486AB920BFF6F4BD4A35D7 /* nl.lproj */; };
-		51CF4890202AABDBD5A0333015B2D359 /* PrimerPostalCodeFieldView.swift in Sources */ = {isa = PBXBuildFile; fileRef = CCCC61EEE4B24AA1197D810A865F843C /* PrimerPostalCodeFieldView.swift */; };
-		51D19FDD9C86CCAD90247497A78D8001 /* PrimerTheme+TextStyles.swift in Sources */ = {isa = PBXBuildFile; fileRef = F3DEA5BAEA900DA5E41FBC63A448ED4D /* PrimerTheme+TextStyles.swift */; };
-		521CEE99E34C66242E4880782BCE844B /* BankSelectorViewController.swift in Sources */ = {isa = PBXBuildFile; fileRef = 8A9CF69CE5E49E257F69AE9DD42D4477 /* BankSelectorViewController.swift */; };
-		5254CE69CFDFFC163FD1D0410961EB22 /* DateExtension.swift in Sources */ = {isa = PBXBuildFile; fileRef = 6C2C226BA9A7A1A7E1467EEC2876C9B3 /* DateExtension.swift */; };
-		5266E865C5533C0063CBE8F9F9B04160 /* PrimerTheme+Views.swift in Sources */ = {isa = PBXBuildFile; fileRef = 928B4EAC4B27A524EB13E70E421BC673 /* PrimerTheme+Views.swift */; };
-		52BCBFF03EF6CD24013D339E437DFDA4 /* ClientSession.swift in Sources */ = {isa = PBXBuildFile; fileRef = 27D6D28C9E43C4CD7856C4F691564DC1 /* ClientSession.swift */; };
-		52E5F4A420CD39E8BA2CB858CD1F0B34 /* PrimerAPI.swift in Sources */ = {isa = PBXBuildFile; fileRef = AE06AB3D952377AB081ABE7E1A8E7E7B /* PrimerAPI.swift */; };
-		5372DF37F590AFE3819D3EC2BF300CBF /* PrimerNavigationController.swift in Sources */ = {isa = PBXBuildFile; fileRef = D0D728E546C2350EF986E62753B8372D /* PrimerNavigationController.swift */; };
-		537FBBA25DF15638AB2BF79137D3CBC2 /* Error.swift in Sources */ = {isa = PBXBuildFile; fileRef = D42A57B5A1CC0ECBA9AC63A1A925356F /* Error.swift */; };
-		53FB9088CDA9259FF7F118550C5C6CBD /* SuccessMessage.swift in Sources */ = {isa = PBXBuildFile; fileRef = 7DEFF97A4F689C610F83F98B628EA2E1 /* SuccessMessage.swift */; };
-		555E7CCB677A5CA08585F9B25E9CA06C /* JSONParser.swift in Sources */ = {isa = PBXBuildFile; fileRef = 3E0AF10485474EDD0683F63A4B20C914 /* JSONParser.swift */; };
-		55A1E3B83EE6A48C1CEAB97A023E3DE8 /* ClientTokenService.swift in Sources */ = {isa = PBXBuildFile; fileRef = 18CFE38B18A085E1007160D7E7F1EF05 /* ClientTokenService.swift */; };
-		561540F79BBBEC2DC2C1E3BA6319210D /* PrimerAPIClient.swift in Sources */ = {isa = PBXBuildFile; fileRef = B289408B16AFF3CDFD81484BE1FB67AC /* PrimerAPIClient.swift */; };
-		56AD8B9B492961BC39DD7A65C971BB92 /* FinallyWrappers.swift in Sources */ = {isa = PBXBuildFile; fileRef = 9CCDE4644F695800DBF0A2C143FFC52E /* FinallyWrappers.swift */; };
-		576CBFE7BB80FC46B6F006AE6E711708 /* Foundation.framework in Frameworks */ = {isa = PBXBuildFile; fileRef = EAB6F611E86A4758835A715E4B4184F6 /* Foundation.framework */; };
-		5785EAA6C2B59456365E869A0428C78E /* ExternalViewModel.swift in Sources */ = {isa = PBXBuildFile; fileRef = 9C5B64C40AADDA04AE48C80CD2678BFD /* ExternalViewModel.swift */; };
-		5CC5E4989EB00CE99C9BE552D3DFEDD3 /* sv.lproj in Resources */ = {isa = PBXBuildFile; fileRef = 80F92E4D2CC1239C33618FE0E5299C37 /* sv.lproj */; };
-		5CEC5EACE2D2FA0E2E291EF40A71B21D /* tr.lproj in Resources */ = {isa = PBXBuildFile; fileRef = 21151353CE093DE466C715BC84B6E012 /* tr.lproj */; };
-		5CFB5F90530CFE7493B956ED77DF93FD /* PrimerSettings.swift in Sources */ = {isa = PBXBuildFile; fileRef = F395BB87F040653649D26705E6D29514 /* PrimerSettings.swift */; };
-		60D13DE4CD5B5C429EF13D23357E22A6 /* pl.lproj in Resources */ = {isa = PBXBuildFile; fileRef = 1227FD187105BE929D9F2EB65809DDA3 /* pl.lproj */; };
-		619B2B78342AB85A1CB9CE66ECDA04E2 /* DataExtension.swift in Sources */ = {isa = PBXBuildFile; fileRef = A91CB6E0C1205B1C335F9B9FC0AF4EEE /* DataExtension.swift */; };
-		61A2006754283632E8A4C3BB370EE5DE /* URLExtension.swift in Sources */ = {isa = PBXBuildFile; fileRef = 302845494C21CE74EF505E735788217F /* URLExtension.swift */; };
-		61C5A312598FED9BEB2B95C87A8B394B /* PrimerResultComponentView.swift in Sources */ = {isa = PBXBuildFile; fileRef = 85A8E139E77EAA026B55273D6D6C18BA /* PrimerResultComponentView.swift */; };
-		63073F08242F79C6B77CF86B9941EFFB /* VaultPaymentMethodViewController.swift in Sources */ = {isa = PBXBuildFile; fileRef = AE6676AD4747CC97E9CA1AC95B89322C /* VaultPaymentMethodViewController.swift */; };
-		633DE432C5EA6069405EA19F8B977043 /* Analytics.swift in Sources */ = {isa = PBXBuildFile; fileRef = 26E242DF756E7223E1D196C724914548 /* Analytics.swift */; };
-		6376A5D8808E85453BF4FF51320AE823 /* race.swift in Sources */ = {isa = PBXBuildFile; fileRef = 63BC7DD25F0F8CE6B09D8269F32CA97D /* race.swift */; };
-		63C4E2830A278877676C830409731700 /* BankSelectorTokenizationViewModel.swift in Sources */ = {isa = PBXBuildFile; fileRef = E00CD5E18D2CF3C10131C18C8E934B47 /* BankSelectorTokenizationViewModel.swift */; };
-		6637EEDCAA4E7C8F90BFB874B2AE6C84 /* after.swift in Sources */ = {isa = PBXBuildFile; fileRef = 80C4F1B722C13D34F81A8428DD734972 /* after.swift */; };
-		67E1426907C5EE10A8A077636E6B5703 /* PrimerTheme+Borders.swift in Sources */ = {isa = PBXBuildFile; fileRef = AC35945D9EA9FE90881275DF39B9A8C9 /* PrimerTheme+Borders.swift */; };
-		6980023493F6FA936423370763BCD8C2 /* Currency.swift in Sources */ = {isa = PBXBuildFile; fileRef = 815FDD7D6F8D2B3319B00645207F0D20 /* Currency.swift */; };
-		6C3796C0309423D648A3EDEEC9473995 /* PaymentMethodConfigService.swift in Sources */ = {isa = PBXBuildFile; fileRef = 9A12B46EC7CA70CE086992238D0D274D /* PaymentMethodConfigService.swift */; };
-		6C9169319397ACD337FD71BE246D2B78 /* ErrorHandler.swift in Sources */ = {isa = PBXBuildFile; fileRef = 8E43E9A144EE0933E8FBE87D4759B6CF /* ErrorHandler.swift */; };
-		6DE7435272E3E9211DC1E1D260A6823C /* 3DSService+Promises.swift in Sources */ = {isa = PBXBuildFile; fileRef = 1C284EADBD05AA428377DE525D6BBE38 /* 3DSService+Promises.swift */; };
-		716224FAD488928663C73557BB322493 /* MockPrimerAPIClient.swift in Sources */ = {isa = PBXBuildFile; fileRef = 3BB95BB9B5325E72F0EF0375E45C9915 /* MockPrimerAPIClient.swift */; };
-		72505EB57519FB6003249E9AF860FD18 /* Throwable.swift in Sources */ = {isa = PBXBuildFile; fileRef = 42939C10F53AEB6838E45F668EF14489 /* Throwable.swift */; };
-		7261B011B19895759909A114CF7584BF /* AnalyticsEvent.swift in Sources */ = {isa = PBXBuildFile; fileRef = 0462A3E7B214C8A8DEA01DF524E8D6A0 /* AnalyticsEvent.swift */; };
-		72D36398AFBFC9C1845CBFEAC4AF8C4B /* PrimerTheme+Inputs.swift in Sources */ = {isa = PBXBuildFile; fileRef = BF665BFED902E97AA70D45EACDB70582 /* PrimerTheme+Inputs.swift */; };
-		73C3BE92697CEA74D13EF727B9B02950 /* URLSessionStack.swift in Sources */ = {isa = PBXBuildFile; fileRef = A320A500A23B6C8D1E26602019C04F43 /* URLSessionStack.swift */; };
-		763DD04704B3F503672D0EDFFEC4F282 /* pt.lproj in Resources */ = {isa = PBXBuildFile; fileRef = 11A2EF614EA3193A4F8435709DE25312 /* pt.lproj */; };
-		76D27DEE58C8B598A9387A178A884A07 /* PrimerTheme+Buttons.swift in Sources */ = {isa = PBXBuildFile; fileRef = D2F23BE7BD8DDB2F500DA13BFEB5094F /* PrimerTheme+Buttons.swift */; };
-		77DFDDA9E3EC595A46060FFE0E62A404 /* UIKit.framework in Frameworks */ = {isa = PBXBuildFile; fileRef = D245E0514AAC1A2B9A6D5EA2F383E90F /* UIKit.framework */; };
-		7895D41DEBE4BEEE92976A43CB478E14 /* PrimerFormViewController.swift in Sources */ = {isa = PBXBuildFile; fileRef = 2C873EB0B85CBC4C8E5FDA1460EB632D /* PrimerFormViewController.swift */; };
-		7ED52C6E15160E4538AD904FC882BCDD /* AnyEncodable.swift in Sources */ = {isa = PBXBuildFile; fileRef = C98A21D2C087B60D8F8DB2282B11E351 /* AnyEncodable.swift */; };
-		7F584BBE80B69C754D715A096F533615 /* PrimerCardholderNameFieldView.swift in Sources */ = {isa = PBXBuildFile; fileRef = 0D0077DB972F14F98FA835D8E91CB830 /* PrimerCardholderNameFieldView.swift */; };
-		826C77A351C0807BCAAB2D868C5DD969 /* PrimerImage.swift in Sources */ = {isa = PBXBuildFile; fileRef = AFFDCFA184741E7C15B537B5ED83B2D0 /* PrimerImage.swift */; };
-		833A53225D977B69D4FAAEA4ACB046F7 /* PrimerTextField.swift in Sources */ = {isa = PBXBuildFile; fileRef = 54A75197BFC7073F11D3276EBDA12629 /* PrimerTextField.swift */; };
-		84568ED8F9FA4D47EC68DAF5F060342B /* Dispatcher.swift in Sources */ = {isa = PBXBuildFile; fileRef = 9DA6297357FF9EF2979C6C2B7B15C63A /* Dispatcher.swift */; };
-		8613C6463E9A9C668656AC0D8372BB81 /* FormTokenizationViewModel.swift in Sources */ = {isa = PBXBuildFile; fileRef = E586B97588C6CCF60923360654EC6392 /* FormTokenizationViewModel.swift */; };
-		86AF48DFF97D6B2ED4F7D4C4D2D55BD7 /* ApplePayTokenizationViewModel.swift in Sources */ = {isa = PBXBuildFile; fileRef = 4BFDE37871A18A63D93A69DD755CE9B5 /* ApplePayTokenizationViewModel.swift */; };
-		8955DFB682F1E181570E9D66C4C85FDD /* PrimerUniversalCheckoutViewController.swift in Sources */ = {isa = PBXBuildFile; fileRef = AF1D1727B842CD84461A33F53068C722 /* PrimerUniversalCheckoutViewController.swift */; };
-		8B4130FE496CAC8C4A76972F69BE5661 /* Mask.swift in Sources */ = {isa = PBXBuildFile; fileRef = C0BE69109DE7E72A548DA6BC30B27AFF /* Mask.swift */; };
-		8CB976608D4D34C8219CA4B175024872 /* MockSuccess.swift in Sources */ = {isa = PBXBuildFile; fileRef = D8C290937D0CAEE0588752BFB4EAAA83 /* MockSuccess.swift */; };
-		8D5C714ED74C3861A4B0099F1E78A41F /* PrimerSDK-umbrella.h in Headers */ = {isa = PBXBuildFile; fileRef = 48CE17ABEDB356883F87C26408207B69 /* PrimerSDK-umbrella.h */; settings = {ATTRIBUTES = (Public, ); }; };
-		8D785974999C53FE6F07782DC7B4D628 /* PrimerConfiguration.swift in Sources */ = {isa = PBXBuildFile; fileRef = 562E129219D4AD091E25C9717D2D5386 /* PrimerConfiguration.swift */; };
-		8DCB33EAC489EC9126EA4C201339DDBC /* AppState.swift in Sources */ = {isa = PBXBuildFile; fileRef = B8D6645D6EE0ADE8427E166D9D173FB9 /* AppState.swift */; };
-		8FB7B9418330633E1B210F2420B69F76 /* PrimerLoadingViewController.swift in Sources */ = {isa = PBXBuildFile; fileRef = 252E7408C0A9CFBE5CE5B502316581D3 /* PrimerLoadingViewController.swift */; };
-		940F42D7B74FF9A5E03D62250EF9386D /* Foundation.framework in Frameworks */ = {isa = PBXBuildFile; fileRef = EAB6F611E86A4758835A715E4B4184F6 /* Foundation.framework */; };
-		9418407405138220F5FA18B7FFDB29E9 /* PrimerSDK-dummy.m in Sources */ = {isa = PBXBuildFile; fileRef = 1753FADFBFB5C3386D1673DF56C810B3 /* PrimerSDK-dummy.m */; };
-		952A053361180B67035ADFD56D55AC5D /* Apaya.swift in Sources */ = {isa = PBXBuildFile; fileRef = 311F03B2BDB49BE3D2759669C8F099EF /* Apaya.swift */; };
-		9567F645A8C0A17B773C470AE892A0E3 /* firstly.swift in Sources */ = {isa = PBXBuildFile; fileRef = D89A6F7CEE7C96EA890D32DB2C041760 /* firstly.swift */; };
-		95A328813874955F3709F267AE28881E /* PrimerTextFieldView.swift in Sources */ = {isa = PBXBuildFile; fileRef = D8BA42756539BF37EAE4809C28946DCE /* PrimerTextFieldView.swift */; };
-		964B109E7C35CE41CBB4C5F890E24EE6 /* AnyDecodable.swift in Sources */ = {isa = PBXBuildFile; fileRef = 3B0E27221E5EE47145C9B34B863A301C /* AnyDecodable.swift */; };
-		964CB1BEEE904E8A4255E0A36F3FA65A /* DirectDebitService.swift in Sources */ = {isa = PBXBuildFile; fileRef = 544F9A01799AA360D339A717B87BD95D /* DirectDebitService.swift */; };
-		96924883B833093810F3ACA1241F12F2 /* CardComponentsManager.swift in Sources */ = {isa = PBXBuildFile; fileRef = 5A9DC3CF12BE453ABD3C892ACF4410A1 /* CardComponentsManager.swift */; };
-		96FB1FF3AB658AE74C92F465892F0D7E /* VaultPaymentMethodViewModel.swift in Sources */ = {isa = PBXBuildFile; fileRef = 01934B9D6B3170BD10F75D5F255CB49E /* VaultPaymentMethodViewModel.swift */; };
-		9850030457A3B863ADE3C83BB33B9F5D /* UXMode.swift in Sources */ = {isa = PBXBuildFile; fileRef = D4EB54B85C44F8C18F134F6D0DB4EF29 /* UXMode.swift */; };
-		9966017E6055264F7C5A53D1A4213BBC /* Thenable.swift in Sources */ = {isa = PBXBuildFile; fileRef = 253286B87F0C51E77D2194E70CC6AF06 /* Thenable.swift */; };
-		9BF64D32B5FF084F8606337F2B765D8B /* 3DS.swift in Sources */ = {isa = PBXBuildFile; fileRef = 06FC7DA50B7667CC8D2C37E3527F1FB4 /* 3DS.swift */; };
-		9C8B6407D17F685897BDE0030D8C5D76 /* VaultPaymentMethodView.swift in Sources */ = {isa = PBXBuildFile; fileRef = 789E5E1B9371A090186E2D905E2C4DC1 /* VaultPaymentMethodView.swift */; };
-		9D2BAEF6593B605697C47BAF8211E871 /* 3DSService.swift in Sources */ = {isa = PBXBuildFile; fileRef = 45FAFBC642FD91C0736524579E2156BD /* 3DSService.swift */; };
-		9E309CC8BD090F9C9BE358DFC21382BE /* RecoverWrappers.swift in Sources */ = {isa = PBXBuildFile; fileRef = 161BBDF9C4524945D01227F07679868B /* RecoverWrappers.swift */; };
-		9E948E224A4C779F310050ACF1460659 /* PaymentMethodConfigurationOptions.swift in Sources */ = {isa = PBXBuildFile; fileRef = CED8D366AB949CBBB0AF5EE44B5F8038 /* PaymentMethodConfigurationOptions.swift */; };
-		9F1C423C1785D0A92B3C7ED0885D671C /* PrimerNavigationBar.swift in Sources */ = {isa = PBXBuildFile; fileRef = C6B9A4DFACA833FA1084551D2C12BCD9 /* PrimerNavigationBar.swift */; };
-		9F98904B56BB21E5B09D640E425EEE0F /* PaymentResponse.swift in Sources */ = {isa = PBXBuildFile; fileRef = 8C5E77F38B034BDFFA04FA21E09874A9 /* PaymentResponse.swift */; };
-		A10F87B849CE071B811B7DB1B50502A3 /* PaymentMethodTokenizationViewModel.swift in Sources */ = {isa = PBXBuildFile; fileRef = 9239150727E9183AFC234CE1CB3CC74E /* PaymentMethodTokenizationViewModel.swift */; };
-		A52BC5A146A367299E080EF1A2E731DF /* SuccessViewController.swift in Sources */ = {isa = PBXBuildFile; fileRef = A5999CC5E6E3F5BF4ECC3AB14043E9C2 /* SuccessViewController.swift */; };
-		A53CC3EB527EB504787A775961672B1C /* ApayaTokenizationViewModel.swift in Sources */ = {isa = PBXBuildFile; fileRef = 9F581B833734D2450330B9D1B6EDCF6D /* ApayaTokenizationViewModel.swift */; };
-		A5D1C4712DB9FBD62A95B520A4415F69 /* PostalCode.swift in Sources */ = {isa = PBXBuildFile; fileRef = D404F60E21F0A533F3598E6A99A7E4D8 /* PostalCode.swift */; };
-		A99AF6ED5831833CADBA6DABD5958EF5 /* Configuration.swift in Sources */ = {isa = PBXBuildFile; fileRef = A9B0940F40E30DF2C3BD8995AE7888A7 /* Configuration.swift */; };
-		AAF849C24D90CE4AE0CF1C3F7FD4ACE1 /* ApplePay.swift in Sources */ = {isa = PBXBuildFile; fileRef = 40C33A171DC403B528312DFC3311099D /* ApplePay.swift */; };
-		AB31723D2545155FAE46890F415D2794 /* ResumeHandlerProtocol.swift in Sources */ = {isa = PBXBuildFile; fileRef = AFA6698C0225C253FE79ED4625360D64 /* ResumeHandlerProtocol.swift */; };
-		AB8A4A7B4216933BBEAB6BED5056A062 /* Customer.swift in Sources */ = {isa = PBXBuildFile; fileRef = FDBA86AAC3E123E3D9EF7A6C1635B444 /* Customer.swift */; };
-		AD848807D6F11D2E9274CEF8D12876B6 /* el.lproj in Resources */ = {isa = PBXBuildFile; fileRef = 514E1C130792F4A7B50E30EC36976C2D /* el.lproj */; };
-		AE9BAAD1373C80C18D84811EA9FF1145 /* UIDeviceExtension.swift in Sources */ = {isa = PBXBuildFile; fileRef = 49700F2EF79DEB1686440BA9336C0B50 /* UIDeviceExtension.swift */; };
-		AEA3B41FB08976C6B2225DA4936494FA /* StringExtension.swift in Sources */ = {isa = PBXBuildFile; fileRef = B7035F9DD99D28680DCA7327CE14A1D0 /* StringExtension.swift */; };
-		AFEFF07773B3EE08035AED81ECE055AF /* PrimerFlowEnums.swift in Sources */ = {isa = PBXBuildFile; fileRef = 130ACCE6C56756A757400AD387E9DF25 /* PrimerFlowEnums.swift */; };
-		B0ED180ED219D56D0262AA3031E2AA5F /* EnsureWrappers.swift in Sources */ = {isa = PBXBuildFile; fileRef = CC73833B512B3AD6CD3934E999847F18 /* EnsureWrappers.swift */; };
-		B3297CC801500117284667BB6E2DB305 /* WebViewUtil.swift in Sources */ = {isa = PBXBuildFile; fileRef = 6D230D7973725795676E2CBBF15D0C96 /* WebViewUtil.swift */; };
-		B60FC3A2ED5C588C3C9FF915C894EA85 /* ImageName.swift in Sources */ = {isa = PBXBuildFile; fileRef = E19CA33876478688411ED5750032F508 /* ImageName.swift */; };
-		B90937083CE45ECEE0460D5FF73CBC3E /* PrimerTheme+Colors.swift in Sources */ = {isa = PBXBuildFile; fileRef = 9985ED903F6DB45F74C4344FF83EFC6F /* PrimerTheme+Colors.swift */; };
-		B96364B277DDC131E83702C785B1C29E /* QRCodeViewController.swift in Sources */ = {isa = PBXBuildFile; fileRef = 3C0DCC0266FB454B8E34B4ADE062F73E /* QRCodeViewController.swift */; };
-		BA4CF985C5C9F2AC0006295C82B007D1 /* PayPal.swift in Sources */ = {isa = PBXBuildFile; fileRef = 5ADDE422B99EBE503519B58756FF517C /* PayPal.swift */; };
-		BB727F5939C119BBB4CA1B5EC983C6B8 /* fr.lproj in Resources */ = {isa = PBXBuildFile; fileRef = C08CF6CAA79757AB5B4ADE83B68593E5 /* fr.lproj */; };
-		BE0C41651FB4235A8C65BD1636CF5C12 /* PrimerError.swift in Sources */ = {isa = PBXBuildFile; fileRef = 2857CDA152872C3CA6311B4D6C4C87EF /* PrimerError.swift */; };
-		BE5DF5C2A9FABE9433028A852FC83C70 /* PaymentMethodComponent.swift in Sources */ = {isa = PBXBuildFile; fileRef = F1E68D224449329612504FA686DFFFD3 /* PaymentMethodComponent.swift */; };
-		BF9C29A093ED42B56F90D1FED8207EA0 /* Device.swift in Sources */ = {isa = PBXBuildFile; fileRef = 18EB1F7045B80C767CB0A9B3FBCB5A47 /* Device.swift */; };
-		BFB115EAFC13751D2DA2A67CC10259CC /* WrapperProtocols.swift in Sources */ = {isa = PBXBuildFile; fileRef = 1B8FCF1AF36C6F7460D075CB61D3FC4E /* WrapperProtocols.swift */; };
-		C154063E9B641499297DEDBE5AB749E6 /* Logger.swift in Sources */ = {isa = PBXBuildFile; fileRef = 21D591E66A92F3A79C53FAB3EF4A2E27 /* Logger.swift */; };
-		C28C34840AA4BBD3BAFCEBC663784AFC /* ThenableWrappers.swift in Sources */ = {isa = PBXBuildFile; fileRef = 3BDE5CDF979E2CA8FD51B795BB861E9F /* ThenableWrappers.swift */; };
-		C3929486E6F69C6A4A329E8E31BF2761 /* PrimerCardFormViewController.swift in Sources */ = {isa = PBXBuildFile; fileRef = A75B076C087AF1AE436BAB50918EDADC /* PrimerCardFormViewController.swift */; };
-		C61774C499E147FDE2251F9550ACBD9B /* UserDefaultsExtension.swift in Sources */ = {isa = PBXBuildFile; fileRef = F07616F6144B8F246731B4BF9DEFCA45 /* UserDefaultsExtension.swift */; };
-		C619E6C68E7CEE8AC1C2382F83F29C2D /* BankTableViewCell.swift in Sources */ = {isa = PBXBuildFile; fileRef = 987656D7A5C0DE70E0AB82F55DB68ED1 /* BankTableViewCell.swift */; };
-		C63149D720A247AA0DA0099D88CC53AD /* Optional+Extensions.swift in Sources */ = {isa = PBXBuildFile; fileRef = 6FAD7832E1F33A956A7A8A8967541598 /* Optional+Extensions.swift */; };
-		C7332DBF73E1A9C77660ECEF9BFD501D /* Dimensions.swift in Sources */ = {isa = PBXBuildFile; fileRef = E51EE737F5762B69E4B293EFFB1CA44E /* Dimensions.swift */; };
-		C84A314C482EB2909B0C13D67D4E96EE /* en.lproj in Resources */ = {isa = PBXBuildFile; fileRef = 59E8A1EBE56A4EA68EDAB63ECA88C305 /* en.lproj */; };
-		C9D5CCEAF8C42BA9A4FC5B788E973F28 /* nb.lproj in Resources */ = {isa = PBXBuildFile; fileRef = 1B2F0AD7A13E78588938246639F18E8D /* nb.lproj */; };
-		CC06B10A4197A0AB5C6BFD6050DCBB2D /* GuaranteeWrappers.swift in Sources */ = {isa = PBXBuildFile; fileRef = DE8828A0193B612C169AC13994E8A2B2 /* GuaranteeWrappers.swift */; };
-		CD04157A292AB3B0EF4ACC5C4B64F0DC /* Box.swift in Sources */ = {isa = PBXBuildFile; fileRef = 47D929F3C129ED463346D1B8DB2171CA /* Box.swift */; };
-		CDD86F10B4ED2E7FD9822E8D94269679 /* CustomStringConvertible.swift in Sources */ = {isa = PBXBuildFile; fileRef = 9CE679E3793430DCDC3B8F66E92FF6D1 /* CustomStringConvertible.swift */; };
-		CE8E8345C2B456632902E8421CFB9F55 /* PayPalTokenizationViewModel.swift in Sources */ = {isa = PBXBuildFile; fileRef = 54F3D810D6C462A1AE8207F30B6B8506 /* PayPalTokenizationViewModel.swift */; };
-		D596E2B41C673AD5018AEA0A0321E51C /* Pods-PrimerSDK_Tests-umbrella.h in Headers */ = {isa = PBXBuildFile; fileRef = EE9674DAD0C961C92687877090E1E047 /* Pods-PrimerSDK_Tests-umbrella.h */; settings = {ATTRIBUTES = (Public, ); }; };
-		D62FC18B6120E4F2BB7FD4BE5B0210FE /* PrimerNibView.swift in Sources */ = {isa = PBXBuildFile; fileRef = BD87BC6D0427A2E2D2C8D6D446B0F06D /* PrimerNibView.swift */; };
-		D6B715D48FF92E08059B46444EA1ADE7 /* CoreDataDispatcher.swift in Sources */ = {isa = PBXBuildFile; fileRef = 76BE57A23D56F20FA84DF67905DB961F /* CoreDataDispatcher.swift */; };
-		D7531C4F6F83A8F3017B30AF8969AEE9 /* Primer.swift in Sources */ = {isa = PBXBuildFile; fileRef = B131CAAD608388042A90CB180976B84D /* Primer.swift */; };
-		D7D9528039C1C59EBF167142F0B0C338 /* Content.swift in Sources */ = {isa = PBXBuildFile; fileRef = 500421325AC04BB41B4780E0FF53F6F9 /* Content.swift */; };
-		D920160705F5F2BAD085A2431BA47651 /* Connectivity.swift in Sources */ = {isa = PBXBuildFile; fileRef = B58E11107BF1B83125F562CC7C9997C2 /* Connectivity.swift */; };
-		DAAC771D40394CEF55BBFB51492D99D6 /* it.lproj in Resources */ = {isa = PBXBuildFile; fileRef = 069B0D955C58B193B62542C8F08E4C3E /* it.lproj */; };
-		DC458FA916CC56A6ED708BCEEC3F02EB /* Consolable.swift in Sources */ = {isa = PBXBuildFile; fileRef = A5F99D654FAAFBEBDCADD59ABB61264D /* Consolable.swift */; };
-		DCE2D55FED6225AA78845A70CC38533A /* CardNetwork.swift in Sources */ = {isa = PBXBuildFile; fileRef = 543CF6AE132D985E7B0DD5DE463D8E18 /* CardNetwork.swift */; };
-		DFF433868F4007AFAD8EA9F2E921D05B /* PrimerContent.swift in Sources */ = {isa = PBXBuildFile; fileRef = 5AB6CB67484E51E65E6C826621C115C1 /* PrimerContent.swift */; };
-		E0137FEBC7F6FB3150BBBCAFC6C1BE98 /* Colors.swift in Sources */ = {isa = PBXBuildFile; fileRef = 13F51104C96B8B3B2C6F1513E5BD5287 /* Colors.swift */; };
-		E150EB1E3DDC0F59C4FDE4E1058FCAF7 /* Foundation.framework in Frameworks */ = {isa = PBXBuildFile; fileRef = EAB6F611E86A4758835A715E4B4184F6 /* Foundation.framework */; };
-		E1B997D3F397E11EAE01D4452FD7455F /* CountryCode.swift in Sources */ = {isa = PBXBuildFile; fileRef = 997948AF1E2BB9C9F8E852FB853E34C3 /* CountryCode.swift */; };
-		E27739039B88F0BF8F61A65C5B59AD1A /* PaymentMethodConfigurationType.swift in Sources */ = {isa = PBXBuildFile; fileRef = ED30C6E20A7F586D664E22515F743B30 /* PaymentMethodConfigurationType.swift */; };
-		E2E4ECD4E98AFAB20252AA5CBD4E3280 /* ArrayExtension.swift in Sources */ = {isa = PBXBuildFile; fileRef = 85EAEF90B45BDA1245091DDD5E518317 /* ArrayExtension.swift */; };
-		E39FED0D2B3BFFD2FC8632F3C197E4A6 /* PresentationController.swift in Sources */ = {isa = PBXBuildFile; fileRef = 352260E68DC655E57289052F5A60E2FA /* PresentationController.swift */; };
-		E48B2B4B1E2F27809BC32A899D59B679 /* PrimerExpiryDateFieldView.swift in Sources */ = {isa = PBXBuildFile; fileRef = 3054812B90EE0B8FB8E1EA282A7B8E9A /* PrimerExpiryDateFieldView.swift */; };
-		E5277BA9072D9AE45FBB771AA97873BA /* es.lproj in Resources */ = {isa = PBXBuildFile; fileRef = D75056442318CA49693DD926CF13D1C6 /* es.lproj */; };
-		E52F8EA898C6560436DF157940A19B15 /* Cancellable.swift in Sources */ = {isa = PBXBuildFile; fileRef = 4973A42C7102113AA35FD27D926AE4D9 /* Cancellable.swift */; };
-		E8D36795593F8B56F11EC8F39F3FEA80 /* RateLimitedDispatcher.swift in Sources */ = {isa = PBXBuildFile; fileRef = 4B696B5D2EF61625086BA55700754958 /* RateLimitedDispatcher.swift */; };
-		EAB2A9CB7B6992FF9C4184107124B7D4 /* NetworkService.swift in Sources */ = {isa = PBXBuildFile; fileRef = EB3350A2DB3150D0118AFAD09F5236EA /* NetworkService.swift */; };
-		EB07466D73965DAC652CCDD38D3C4F9A /* PayPalService.swift in Sources */ = {isa = PBXBuildFile; fileRef = F734851D799D70C0316A7A72AFD1A535 /* PayPalService.swift */; };
-		EBC6669ECDF32FB2791EE8721C549961 /* when.swift in Sources */ = {isa = PBXBuildFile; fileRef = 03DAA85E6FD2F87274C32C5EFDFA4A05 /* when.swift */; };
-		ED442701AAD68D9C752CF20E325EB29E /* FormType.swift in Sources */ = {isa = PBXBuildFile; fileRef = 129F4616C3FD2F7D6A6C193E03A1A8BF /* FormType.swift */; };
-		EDF5E53C8AF46646017536B6A200E36A /* AlertController.swift in Sources */ = {isa = PBXBuildFile; fileRef = B0D8BC68300F1923AA48D6E78D1A3BED /* AlertController.swift */; };
-		EED0316A7EFFC64D9AADC5DC48291A8C /* PrimerCustomStyleTextField.swift in Sources */ = {isa = PBXBuildFile; fileRef = EB27643476C596788A886DEFD9C6DF37 /* PrimerCustomStyleTextField.swift */; };
-		F019193CC71E3AFF92BB2B1B65D7886A /* VaultService.swift in Sources */ = {isa = PBXBuildFile; fileRef = 07C38802EB8D61D6E6DB78385161B50A /* VaultService.swift */; };
-		F107BEBEEC39683EC50C0BA4CBDA09DF /* da.lproj in Resources */ = {isa = PBXBuildFile; fileRef = B19B2566808CC2BCDE7E7891D12D1787 /* da.lproj */; };
-		F13431B9437714C01232947FB6CCFF2D /* PaymentMethodTokenizationRequest.swift in Sources */ = {isa = PBXBuildFile; fileRef = B4CB2CDBAFDCC3661B564A2C785CE5FA /* PaymentMethodTokenizationRequest.swift */; };
-		F24C25B52095264585806AD6800D3926 /* CancelContext.swift in Sources */ = {isa = PBXBuildFile; fileRef = 545FB479BE031285E118D30FE21E6192 /* CancelContext.swift */; };
-		F2BFF1687865908B2D61D02AC4F727D8 /* Promise.swift in Sources */ = {isa = PBXBuildFile; fileRef = A3366CFCC2F345E9C5A7194053FCD496 /* Promise.swift */; };
-		F2ED36A71DF23353CA98EBEBAE277A8F /* AnyCodable.swift in Sources */ = {isa = PBXBuildFile; fileRef = 7DE525E97732B79927E1564260E5EFDE /* AnyCodable.swift */; };
-		F4AC930F891CBFD93A8B6778066B81F1 /* VaultCheckoutViewModel.swift in Sources */ = {isa = PBXBuildFile; fileRef = 12036F3192FF5275706F8313F5127F71 /* VaultCheckoutViewModel.swift */; };
-		F4B0208E0D076F03D1025E3FD774B419 /* PrimerDelegate.swift in Sources */ = {isa = PBXBuildFile; fileRef = DAFB194678065999FB95725505CD2948 /* PrimerDelegate.swift */; };
-		F62026E0BADEB80ABCD3882ACF849B76 /* PaymentMethodsGroupView.swift in Sources */ = {isa = PBXBuildFile; fileRef = 8D0D274038188B69FDDB32EA86ACBA3E /* PaymentMethodsGroupView.swift */; };
-		F633F6982E5ECBBABCE43A1DF92B5DAE /* PrimerSearchTextField.swift in Sources */ = {isa = PBXBuildFile; fileRef = 190A964102709DBA2DDDEB9895A3F846 /* PrimerSearchTextField.swift */; };
-		F6FCEA41B7D4A17FD20C345E86296343 /* Pods-PrimerSDK_Example-dummy.m in Sources */ = {isa = PBXBuildFile; fileRef = 21F4ACB1142B1B9457658584BF5CD35A /* Pods-PrimerSDK_Example-dummy.m */; };
-		F73C81255722B8EA341CBAFAD405633D /* KlarnaTokenizationViewModel.swift in Sources */ = {isa = PBXBuildFile; fileRef = CF60DC2252AFFDCC873A40C2FCA43310 /* KlarnaTokenizationViewModel.swift */; };
-		F9E079502D6CB976B982BF39893BCB91 /* OrderItem.swift in Sources */ = {isa = PBXBuildFile; fileRef = 269D03E1AF34D6E0BBC851C5AA9B446F /* OrderItem.swift */; };
-		FAA5EA00FA5AC726911EBB2AD6C62ED5 /* ConcurrencyLimitedDispatcher.swift in Sources */ = {isa = PBXBuildFile; fileRef = D18B4557B7187AC66B1BF9ABF02E5BC5 /* ConcurrencyLimitedDispatcher.swift */; };
-		FB7F5E8C379AE97BDBC67F6A16D81EC4 /* PrimerResultViewController.swift in Sources */ = {isa = PBXBuildFile; fileRef = 199A2A4765CA9272C671D4713DA97255 /* PrimerResultViewController.swift */; };
-		FCDD44F05D914624E46AADCABA8BD6EC /* Keychain.swift in Sources */ = {isa = PBXBuildFile; fileRef = 05DAA28DCA55962DD5C62FCEB3516905 /* Keychain.swift */; };
-		FD1449DC4AAFB8B68EB386141E1B8919 /* PrimerVaultManagerViewController.swift in Sources */ = {isa = PBXBuildFile; fileRef = 8F86BF129C98C74E08860A483A0F3764 /* PrimerVaultManagerViewController.swift */; };
-/* End PBXBuildFile section */
-
-/* Begin PBXContainerItemProxy section */
-		26762015E531FB8311235F6B545E4AA5 /* PBXContainerItemProxy */ = {
+		1408958B35929414C4F6FB29BCAA5837 /* PBXContainerItemProxy */ = {
+			isa = PBXContainerItemProxy;
+			containerPortal = BFDFE7DC352907FC980B868725387E98 /* Project object */;
+			proxyType = 1;
+			remoteGlobalIDString = 6E6525C7043FBA7BB34A249010AF5593;
+			remoteInfo = "PrimerSDK-PrimerResources";
+		};
+		22160E0A8EFF6BEC2CD69EBE29EF0A7A /* PBXContainerItemProxy */ = {
+			isa = PBXContainerItemProxy;
+			containerPortal = BFDFE7DC352907FC980B868725387E98 /* Project object */;
+			proxyType = 1;
+			remoteGlobalIDString = F3BE9108C53B53949406218CEA55E0B2;
+			remoteInfo = PrimerSDK;
+		};
+		CF52174EA8B98AE8E63470010127AB2F /* PBXContainerItemProxy */ = {
 			isa = PBXContainerItemProxy;
 			containerPortal = BFDFE7DC352907FC980B868725387E98 /* Project object */;
 			proxyType = 1;
 			remoteGlobalIDString = 6C144A762E9B598392AFFEC8F873746A;
 			remoteInfo = "Pods-PrimerSDK_Example";
 		};
-		2BA600DD598E47E895CA2955449032B4 /* PBXContainerItemProxy */ = {
->>>>>>> 37b5453d
-			isa = PBXContainerItemProxy;
-			containerPortal = BFDFE7DC352907FC980B868725387E98 /* Project object */;
-			proxyType = 1;
-			remoteGlobalIDString = 6E6525C7043FBA7BB34A249010AF5593;
-			remoteInfo = "PrimerSDK-PrimerResources";
-		};
-<<<<<<< HEAD
-		8055EE87D0254E4ADCE8F2007D42A827 /* PBXContainerItemProxy */ = {
-=======
-		E87DDE7AFF222AA20953A15E9DB890ED /* PBXContainerItemProxy */ = {
->>>>>>> 37b5453d
-			isa = PBXContainerItemProxy;
-			containerPortal = BFDFE7DC352907FC980B868725387E98 /* Project object */;
-			proxyType = 1;
-			remoteGlobalIDString = F3BE9108C53B53949406218CEA55E0B2;
-			remoteInfo = PrimerSDK;
-		};
-		F0F59C174AD2B227DCB97DB60C9157BB /* PBXContainerItemProxy */ = {
-			isa = PBXContainerItemProxy;
-			containerPortal = BFDFE7DC352907FC980B868725387E98 /* Project object */;
-			proxyType = 1;
-			remoteGlobalIDString = 6C144A762E9B598392AFFEC8F873746A;
-			remoteInfo = "Pods-PrimerSDK_Example";
-		};
 /* End PBXContainerItemProxy section */
 
 /* Begin PBXFileReference section */
-<<<<<<< HEAD
-		00A1D8DAC1EE55262C18FE47C336CE6C /* after.swift */ = {isa = PBXFileReference; includeInIndex = 1; lastKnownFileType = sourcecode.swift; path = after.swift; sourceTree = "<group>"; };
-		00B2C88F3D7E6F69AD8832FFE805997A /* PrimerTextFieldView.swift */ = {isa = PBXFileReference; includeInIndex = 1; lastKnownFileType = sourcecode.swift; path = PrimerTextFieldView.swift; sourceTree = "<group>"; };
-		01AE9CD9BE8181B899107530744F0FF8 /* OrderItem.swift */ = {isa = PBXFileReference; includeInIndex = 1; lastKnownFileType = sourcecode.swift; path = OrderItem.swift; sourceTree = "<group>"; };
-		025EF99C072BA5121C54896E42FDC9B1 /* PrimerViewController.swift */ = {isa = PBXFileReference; includeInIndex = 1; lastKnownFileType = sourcecode.swift; path = PrimerViewController.swift; sourceTree = "<group>"; };
-		04B9B5AE984EC36CC61056C309D47679 /* PresentationController.swift */ = {isa = PBXFileReference; includeInIndex = 1; lastKnownFileType = sourcecode.swift; path = PresentationController.swift; sourceTree = "<group>"; };
-		06DA9423D05304FBB56AE73D97362ED2 /* da.lproj */ = {isa = PBXFileReference; includeInIndex = 1; lastKnownFileType = folder; path = da.lproj; sourceTree = "<group>"; };
-		078D54F1F444988EB841ADCBC83B60B4 /* AnalyticsService.swift */ = {isa = PBXFileReference; includeInIndex = 1; lastKnownFileType = sourcecode.swift; path = AnalyticsService.swift; sourceTree = "<group>"; };
-		0809BF735039673A7C83763F19411A68 /* PrimerCardholderNameFieldView.swift */ = {isa = PBXFileReference; includeInIndex = 1; lastKnownFileType = sourcecode.swift; path = PrimerCardholderNameFieldView.swift; sourceTree = "<group>"; };
-		09D69727AAAFCC6F8936E3F8FFE49A59 /* Apaya.swift */ = {isa = PBXFileReference; includeInIndex = 1; lastKnownFileType = sourcecode.swift; path = Apaya.swift; sourceTree = "<group>"; };
-		0A15888B9E6DA444E471AA1A4211779A /* Configuration.swift */ = {isa = PBXFileReference; includeInIndex = 1; lastKnownFileType = sourcecode.swift; path = Configuration.swift; sourceTree = "<group>"; };
-		0B4C9630091AC9685CD8503586548083 /* MockSuccess.swift */ = {isa = PBXFileReference; includeInIndex = 1; lastKnownFileType = sourcecode.swift; path = MockSuccess.swift; sourceTree = "<group>"; };
-		0C5DD6F7CC365F732C82430C5A59DE12 /* VaultPaymentMethodViewController.swift */ = {isa = PBXFileReference; includeInIndex = 1; lastKnownFileType = sourcecode.swift; path = VaultPaymentMethodViewController.swift; sourceTree = "<group>"; };
-		0DA114863BDE3B5011A3489FD5C36645 /* Parser.swift */ = {isa = PBXFileReference; includeInIndex = 1; lastKnownFileType = sourcecode.swift; path = Parser.swift; sourceTree = "<group>"; };
-		0EC654C5A6A812233A23842C5A9A2A2B /* CustomStringConvertible.swift */ = {isa = PBXFileReference; includeInIndex = 1; lastKnownFileType = sourcecode.swift; path = CustomStringConvertible.swift; sourceTree = "<group>"; };
-		0EED47AF1A857BE1C215063DBA22DDE1 /* NetworkService.swift */ = {isa = PBXFileReference; includeInIndex = 1; lastKnownFileType = sourcecode.swift; path = NetworkService.swift; sourceTree = "<group>"; };
-		1020D4911385EF5041B86EAE16C17644 /* PrimerAPI.swift */ = {isa = PBXFileReference; includeInIndex = 1; lastKnownFileType = sourcecode.swift; path = PrimerAPI.swift; sourceTree = "<group>"; };
-		14C8215B0676FC65789C90259FA8FD11 /* PrimerCardFormViewController.swift */ = {isa = PBXFileReference; includeInIndex = 1; lastKnownFileType = sourcecode.swift; path = PrimerCardFormViewController.swift; sourceTree = "<group>"; };
+		005AE62DC6F56304CCCBDF656674A987 /* DataExtension.swift */ = {isa = PBXFileReference; includeInIndex = 1; lastKnownFileType = sourcecode.swift; path = DataExtension.swift; sourceTree = "<group>"; };
+		0090F288324300F06D41E1FC9C702E99 /* PrimerContainerViewController.swift */ = {isa = PBXFileReference; includeInIndex = 1; lastKnownFileType = sourcecode.swift; path = PrimerContainerViewController.swift; sourceTree = "<group>"; };
+		012711F3FA9A6D003067808BF426A1DA /* StrictRateLimitedDispatcher.swift */ = {isa = PBXFileReference; includeInIndex = 1; lastKnownFileType = sourcecode.swift; path = StrictRateLimitedDispatcher.swift; sourceTree = "<group>"; };
+		030C88C5B8ADC533668C5520B958D701 /* when.swift */ = {isa = PBXFileReference; includeInIndex = 1; lastKnownFileType = sourcecode.swift; path = when.swift; sourceTree = "<group>"; };
+		054D0C22163BBA86A1C6F61169FF2A64 /* PrimerThemeData+Deprecated.swift */ = {isa = PBXFileReference; includeInIndex = 1; lastKnownFileType = sourcecode.swift; path = "PrimerThemeData+Deprecated.swift"; sourceTree = "<group>"; };
+		0635544B914ED7AB84B59D10EF99BD05 /* sv.lproj */ = {isa = PBXFileReference; includeInIndex = 1; path = sv.lproj; sourceTree = "<group>"; };
+		0AE03F84784679D6BF8574E52A233B3D /* PrimerInputElements.swift */ = {isa = PBXFileReference; includeInIndex = 1; lastKnownFileType = sourcecode.swift; path = PrimerInputElements.swift; sourceTree = "<group>"; };
+		0B80EBC915E0EDD3CD2FDD8585DE3DD3 /* PaymentMethodConfiguration.swift */ = {isa = PBXFileReference; includeInIndex = 1; lastKnownFileType = sourcecode.swift; path = PaymentMethodConfiguration.swift; sourceTree = "<group>"; };
+		0C5FB39381594F92579CA311BD83EDEA /* CustomStringConvertible.swift */ = {isa = PBXFileReference; includeInIndex = 1; lastKnownFileType = sourcecode.swift; path = CustomStringConvertible.swift; sourceTree = "<group>"; };
+		0CB1DC1206870DAEDB5C60FE1BF60A0E /* StringExtension.swift */ = {isa = PBXFileReference; includeInIndex = 1; lastKnownFileType = sourcecode.swift; path = StringExtension.swift; sourceTree = "<group>"; };
+		0EA06BBFDB37A175DD3908C61B472909 /* AppState.swift */ = {isa = PBXFileReference; includeInIndex = 1; lastKnownFileType = sourcecode.swift; path = AppState.swift; sourceTree = "<group>"; };
+		1112DD89C9553D1934F92D44668F7691 /* SequenceWrappers.swift */ = {isa = PBXFileReference; includeInIndex = 1; lastKnownFileType = sourcecode.swift; path = SequenceWrappers.swift; sourceTree = "<group>"; };
+		11DAAA59F257048ECC8966EDEF7A5338 /* OrderItem.swift */ = {isa = PBXFileReference; includeInIndex = 1; lastKnownFileType = sourcecode.swift; path = OrderItem.swift; sourceTree = "<group>"; };
+		11F46CA8C6CA7BA0089C5B49D32C5DF6 /* PrimerFormViewController.swift */ = {isa = PBXFileReference; includeInIndex = 1; lastKnownFileType = sourcecode.swift; path = PrimerFormViewController.swift; sourceTree = "<group>"; };
+		144610786B039BBAF1C2CA1F1764B369 /* PrimerNibView.swift */ = {isa = PBXFileReference; includeInIndex = 1; lastKnownFileType = sourcecode.swift; path = PrimerNibView.swift; sourceTree = "<group>"; };
+		158B17113C41C9559FB1A910569280C6 /* Resolver.swift */ = {isa = PBXFileReference; includeInIndex = 1; lastKnownFileType = sourcecode.swift; path = Resolver.swift; sourceTree = "<group>"; };
+		15E08839412CFA036EC19ACC1E943AFA /* PrimerExpiryDateFieldView.swift */ = {isa = PBXFileReference; includeInIndex = 1; lastKnownFileType = sourcecode.swift; path = PrimerExpiryDateFieldView.swift; sourceTree = "<group>"; };
 		172A17BD16C12D728F7128A3361762E0 /* PrimerSDK.modulemap */ = {isa = PBXFileReference; includeInIndex = 1; lastKnownFileType = sourcecode.module; path = PrimerSDK.modulemap; sourceTree = "<group>"; };
 		1753FADFBFB5C3386D1673DF56C810B3 /* PrimerSDK-dummy.m */ = {isa = PBXFileReference; includeInIndex = 1; lastKnownFileType = sourcecode.c.objc; path = "PrimerSDK-dummy.m"; sourceTree = "<group>"; };
-		182AB43F3F312F0C118EC7FD91E3905A /* JSONParser.swift */ = {isa = PBXFileReference; includeInIndex = 1; lastKnownFileType = sourcecode.swift; path = JSONParser.swift; sourceTree = "<group>"; };
-		18E75EA1FF829ED14EF67ABC2D72AE3E /* PrimerVaultManagerViewController.swift */ = {isa = PBXFileReference; includeInIndex = 1; lastKnownFileType = sourcecode.swift; path = PrimerVaultManagerViewController.swift; sourceTree = "<group>"; };
-		19A1DBA5250023017EE046760F5079D5 /* it.lproj */ = {isa = PBXFileReference; includeInIndex = 1; lastKnownFileType = folder; path = it.lproj; sourceTree = "<group>"; };
-		1A03F3F9418B9C4D68681208DDDCA352 /* ApplePayTokenizationViewModel.swift */ = {isa = PBXFileReference; includeInIndex = 1; lastKnownFileType = sourcecode.swift; path = ApplePayTokenizationViewModel.swift; sourceTree = "<group>"; };
-		1A3E969FDF87CAABC1A170079940F29B /* RecoverWrappers.swift */ = {isa = PBXFileReference; includeInIndex = 1; lastKnownFileType = sourcecode.swift; path = RecoverWrappers.swift; sourceTree = "<group>"; };
-		1C2130E0FFD87120323DA96A433DE9BA /* es.lproj */ = {isa = PBXFileReference; includeInIndex = 1; lastKnownFileType = folder; path = es.lproj; sourceTree = "<group>"; };
-		1C53E6ED783C14932EA4B70AC256EEC2 /* ArrayExtension.swift */ = {isa = PBXFileReference; includeInIndex = 1; lastKnownFileType = sourcecode.swift; path = ArrayExtension.swift; sourceTree = "<group>"; };
-		1FBE01F7993F1CBBBF40DE0C4F2BE041 /* Consolable.swift */ = {isa = PBXFileReference; includeInIndex = 1; lastKnownFileType = sourcecode.swift; path = Consolable.swift; sourceTree = "<group>"; };
-		20CF4F0CE79549D9D514EE6807CDB489 /* Connectivity.swift */ = {isa = PBXFileReference; includeInIndex = 1; lastKnownFileType = sourcecode.swift; path = Connectivity.swift; sourceTree = "<group>"; };
-		21821C57B33D9894894AFD819027B8FA /* VaultCheckoutViewModel.swift */ = {isa = PBXFileReference; includeInIndex = 1; lastKnownFileType = sourcecode.swift; path = VaultCheckoutViewModel.swift; sourceTree = "<group>"; };
+		19077145579C676CF7F839CFA72CBA49 /* Colors.swift */ = {isa = PBXFileReference; includeInIndex = 1; lastKnownFileType = sourcecode.swift; path = Colors.swift; sourceTree = "<group>"; };
+		1B7C975AD3B1D6EB94C0AC92910C3C71 /* Primer.swift */ = {isa = PBXFileReference; includeInIndex = 1; lastKnownFileType = sourcecode.swift; path = Primer.swift; sourceTree = "<group>"; };
+		1BB0DDD14AD05735568FBD4CFCEC7FF4 /* CancellableCatchable.swift */ = {isa = PBXFileReference; includeInIndex = 1; lastKnownFileType = sourcecode.swift; path = CancellableCatchable.swift; sourceTree = "<group>"; };
+		1D3F2CFDF7887A5D742427C4FAFD53D5 /* en.lproj */ = {isa = PBXFileReference; includeInIndex = 1; path = en.lproj; sourceTree = "<group>"; };
+		1FB71CC01B3B3DAC8F246FC6D40F2082 /* PrimerTextFieldView.xib */ = {isa = PBXFileReference; includeInIndex = 1; lastKnownFileType = file.xib; path = PrimerTextFieldView.xib; sourceTree = "<group>"; };
+		20EADFEACD5667715D1788A7564419BA /* Promise.swift */ = {isa = PBXFileReference; includeInIndex = 1; lastKnownFileType = sourcecode.swift; path = Promise.swift; sourceTree = "<group>"; };
+		21E07440AD0E7DA81E85D561E7D2A23D /* Content.swift */ = {isa = PBXFileReference; includeInIndex = 1; lastKnownFileType = sourcecode.swift; path = Content.swift; sourceTree = "<group>"; };
 		21F4ACB1142B1B9457658584BF5CD35A /* Pods-PrimerSDK_Example-dummy.m */ = {isa = PBXFileReference; includeInIndex = 1; lastKnownFileType = sourcecode.c.objc; path = "Pods-PrimerSDK_Example-dummy.m"; sourceTree = "<group>"; };
-		2370B64E31A56D8ADD0BAA09DF23C63A /* PrimerUniversalCheckoutViewController.swift */ = {isa = PBXFileReference; includeInIndex = 1; lastKnownFileType = sourcecode.swift; path = PrimerUniversalCheckoutViewController.swift; sourceTree = "<group>"; };
 		23FD1D157B8C8E7148BE8A7D354A051F /* Pods-PrimerSDK_Tests */ = {isa = PBXFileReference; explicitFileType = wrapper.framework; includeInIndex = 0; name = "Pods-PrimerSDK_Tests"; path = Pods_PrimerSDK_Tests.framework; sourceTree = BUILT_PRODUCTS_DIR; };
-		2688C2ACD56848AC078E06F393822FD6 /* VaultService.swift */ = {isa = PBXFileReference; includeInIndex = 1; lastKnownFileType = sourcecode.swift; path = VaultService.swift; sourceTree = "<group>"; };
+		2428674AA9AEF67B3A1D965973CE89FF /* PrimerResultComponentView.swift */ = {isa = PBXFileReference; includeInIndex = 1; lastKnownFileType = sourcecode.swift; path = PrimerResultComponentView.swift; sourceTree = "<group>"; };
+		26D93A16A51B19B1BF807F0D191337F6 /* el.lproj */ = {isa = PBXFileReference; includeInIndex = 1; path = el.lproj; sourceTree = "<group>"; };
+		28CCB39E9E8CD2D6544FEDA308A7CD29 /* PayPalService.swift */ = {isa = PBXFileReference; includeInIndex = 1; lastKnownFileType = sourcecode.swift; path = PayPalService.swift; sourceTree = "<group>"; };
+		28E36A8A13031706F6B2FB2AFE4422D0 /* PrimerTheme+Borders.swift */ = {isa = PBXFileReference; includeInIndex = 1; lastKnownFileType = sourcecode.swift; path = "PrimerTheme+Borders.swift"; sourceTree = "<group>"; };
 		28E47791C9F9D0A9BA05C719761A4F3F /* PrimerSDK */ = {isa = PBXFileReference; explicitFileType = wrapper.framework; includeInIndex = 0; name = PrimerSDK; path = PrimerSDK.framework; sourceTree = BUILT_PRODUCTS_DIR; };
-		2B1A59DA4E80762CBCF59D66090B2AC2 /* PrimerPostalCodeFieldView.swift */ = {isa = PBXFileReference; includeInIndex = 1; lastKnownFileType = sourcecode.swift; path = PrimerPostalCodeFieldView.swift; sourceTree = "<group>"; };
-		2BD54B9053B5934F4EB0C2AB423F59B1 /* FormTokenizationViewModel.swift */ = {isa = PBXFileReference; includeInIndex = 1; lastKnownFileType = sourcecode.swift; path = FormTokenizationViewModel.swift; sourceTree = "<group>"; };
-		2DF107A2759A14FEBD53595FE93D55BC /* pt.lproj */ = {isa = PBXFileReference; includeInIndex = 1; lastKnownFileType = folder; path = pt.lproj; sourceTree = "<group>"; };
-		2FC5C294C99595C1A83FAB16F9F7CAC2 /* PrimerTableViewCell.swift */ = {isa = PBXFileReference; includeInIndex = 1; lastKnownFileType = sourcecode.swift; path = PrimerTableViewCell.swift; sourceTree = "<group>"; };
-		319498CC3265623DA03B9BAAEE2C1F6F /* QRCodeTokenizationViewModel.swift */ = {isa = PBXFileReference; includeInIndex = 1; lastKnownFileType = sourcecode.swift; path = QRCodeTokenizationViewModel.swift; sourceTree = "<group>"; };
-		31ACB9164ABD8591F893B21336FCD0CE /* PrimerSettings.swift */ = {isa = PBXFileReference; includeInIndex = 1; lastKnownFileType = sourcecode.swift; path = PrimerSettings.swift; sourceTree = "<group>"; };
-		331740A0A9F0750EADECC24666CDF867 /* PrimerRootViewController.swift */ = {isa = PBXFileReference; includeInIndex = 1; lastKnownFileType = sourcecode.swift; path = PrimerRootViewController.swift; sourceTree = "<group>"; };
-		337C482087F2DE601B8826F962C356F4 /* de.lproj */ = {isa = PBXFileReference; includeInIndex = 1; lastKnownFileType = folder; path = de.lproj; sourceTree = "<group>"; };
-		35E22DD0CA35475893BA6BED4307A003 /* ClientToken.swift */ = {isa = PBXFileReference; includeInIndex = 1; lastKnownFileType = sourcecode.swift; path = ClientToken.swift; sourceTree = "<group>"; };
-		3651D70719D4125F1E77CFB28959011C /* ImageName.swift */ = {isa = PBXFileReference; includeInIndex = 1; lastKnownFileType = sourcecode.swift; path = ImageName.swift; sourceTree = "<group>"; };
-		365858F7C856AF01A53E057EB349DD83 /* StringExtension.swift */ = {isa = PBXFileReference; includeInIndex = 1; lastKnownFileType = sourcecode.swift; path = StringExtension.swift; sourceTree = "<group>"; };
-		3714FD1FEA805680E2E0823EEF61D366 /* AnyDecodable.swift */ = {isa = PBXFileReference; includeInIndex = 1; lastKnownFileType = sourcecode.swift; path = AnyDecodable.swift; sourceTree = "<group>"; };
+		29ECC698E079A24BEB67475FEBAA5F14 /* PaymentMethodConfigurationOptions.swift */ = {isa = PBXFileReference; includeInIndex = 1; lastKnownFileType = sourcecode.swift; path = PaymentMethodConfigurationOptions.swift; sourceTree = "<group>"; };
+		2A7EC63B667D1B6A2CF1F9AD5CD63353 /* AES256.swift */ = {isa = PBXFileReference; includeInIndex = 1; lastKnownFileType = sourcecode.swift; path = AES256.swift; sourceTree = "<group>"; };
+		2AF8EAC8C44865B5A3537A765C675C1B /* it.lproj */ = {isa = PBXFileReference; includeInIndex = 1; path = it.lproj; sourceTree = "<group>"; };
+		2C4A2D4FDB70E6FFB0FABCAFA8EEE525 /* ThenableWrappers.swift */ = {isa = PBXFileReference; includeInIndex = 1; lastKnownFileType = sourcecode.swift; path = ThenableWrappers.swift; sourceTree = "<group>"; };
+		2C9DB715B3908FD12EC2EDF2E10E61C7 /* es.lproj */ = {isa = PBXFileReference; includeInIndex = 1; path = es.lproj; sourceTree = "<group>"; };
+		2D22353682800C9B85A499CB5DCA7471 /* PrimerCardNumberFieldView.swift */ = {isa = PBXFileReference; includeInIndex = 1; lastKnownFileType = sourcecode.swift; path = PrimerCardNumberFieldView.swift; sourceTree = "<group>"; };
+		31C55A9ADA528EE80F3D9606D85311A9 /* EnsureWrappers.swift */ = {isa = PBXFileReference; includeInIndex = 1; lastKnownFileType = sourcecode.swift; path = EnsureWrappers.swift; sourceTree = "<group>"; };
+		31EE144AC1D8E22CCD402721EF95EC76 /* UserDefaultsExtension.swift */ = {isa = PBXFileReference; includeInIndex = 1; lastKnownFileType = sourcecode.swift; path = UserDefaultsExtension.swift; sourceTree = "<group>"; };
+		33209BC7DDBAC14C745F490AFF583F02 /* ClientToken.swift */ = {isa = PBXFileReference; includeInIndex = 1; lastKnownFileType = sourcecode.swift; path = ClientToken.swift; sourceTree = "<group>"; };
+		342BAD0611D05B2246023779EA51732D /* AnalyticsEvent.swift */ = {isa = PBXFileReference; includeInIndex = 1; lastKnownFileType = sourcecode.swift; path = AnalyticsEvent.swift; sourceTree = "<group>"; };
+		34D71350B8730ABBA46B3F2D85DB1DB9 /* da.lproj */ = {isa = PBXFileReference; includeInIndex = 1; path = da.lproj; sourceTree = "<group>"; };
+		35C7DCEE00AC4FE375C153FA0B296B06 /* Catchable.swift */ = {isa = PBXFileReference; includeInIndex = 1; lastKnownFileType = sourcecode.swift; path = Catchable.swift; sourceTree = "<group>"; };
+		35DFB46C30F197B9B97A45A970FF34BD /* PrimerThemeData.swift */ = {isa = PBXFileReference; includeInIndex = 1; lastKnownFileType = sourcecode.swift; path = PrimerThemeData.swift; sourceTree = "<group>"; };
 		3780FF276696624E5AD4A629D4CC4AD8 /* Pods-PrimerSDK_Example-umbrella.h */ = {isa = PBXFileReference; includeInIndex = 1; lastKnownFileType = sourcecode.c.h; path = "Pods-PrimerSDK_Example-umbrella.h"; sourceTree = "<group>"; };
-		37F15D59FD91C57151DE565A04EA9F7C /* RateLimitedDispatcher.swift */ = {isa = PBXFileReference; includeInIndex = 1; lastKnownFileType = sourcecode.swift; path = RateLimitedDispatcher.swift; sourceTree = "<group>"; };
-		3945440FAE4603A580BB30CC00E4FE1F /* PrimerAPIClient+3DS.swift */ = {isa = PBXFileReference; includeInIndex = 1; lastKnownFileType = sourcecode.swift; path = "PrimerAPIClient+3DS.swift"; sourceTree = "<group>"; };
-		3B265F9FA34D08983147D5709B5BB1C6 /* PrimerTheme+Borders.swift */ = {isa = PBXFileReference; includeInIndex = 1; lastKnownFileType = sourcecode.swift; path = "PrimerTheme+Borders.swift"; sourceTree = "<group>"; };
-		3BD8B9B74863FA791FAB73B382F0F435 /* PaymentMethodTokenizationViewModel.swift */ = {isa = PBXFileReference; includeInIndex = 1; lastKnownFileType = sourcecode.swift; path = PaymentMethodTokenizationViewModel.swift; sourceTree = "<group>"; };
-		3C2B271CE9C4C4B0CCEAF79FC1AD246D /* DirectDebitMandate.swift */ = {isa = PBXFileReference; includeInIndex = 1; lastKnownFileType = sourcecode.swift; path = DirectDebitMandate.swift; sourceTree = "<group>"; };
-=======
-		0068FBE653AD809774072D8578BE43AA /* PrimerTheme.swift */ = {isa = PBXFileReference; includeInIndex = 1; lastKnownFileType = sourcecode.swift; path = PrimerTheme.swift; sourceTree = "<group>"; };
-		01934B9D6B3170BD10F75D5F255CB49E /* VaultPaymentMethodViewModel.swift */ = {isa = PBXFileReference; includeInIndex = 1; lastKnownFileType = sourcecode.swift; path = VaultPaymentMethodViewModel.swift; sourceTree = "<group>"; };
-		02E8DE288D87A0619964351EB5CD31AB /* PrimerScrollView.swift */ = {isa = PBXFileReference; includeInIndex = 1; lastKnownFileType = sourcecode.swift; path = PrimerScrollView.swift; sourceTree = "<group>"; };
-		03DAA85E6FD2F87274C32C5EFDFA4A05 /* when.swift */ = {isa = PBXFileReference; includeInIndex = 1; lastKnownFileType = sourcecode.swift; path = when.swift; sourceTree = "<group>"; };
-		0462A3E7B214C8A8DEA01DF524E8D6A0 /* AnalyticsEvent.swift */ = {isa = PBXFileReference; includeInIndex = 1; lastKnownFileType = sourcecode.swift; path = AnalyticsEvent.swift; sourceTree = "<group>"; };
-		04BC52DB26209232565EB6D64117CD16 /* CancellableCatchable.swift */ = {isa = PBXFileReference; includeInIndex = 1; lastKnownFileType = sourcecode.swift; path = CancellableCatchable.swift; sourceTree = "<group>"; };
-		05DAA28DCA55962DD5C62FCEB3516905 /* Keychain.swift */ = {isa = PBXFileReference; includeInIndex = 1; lastKnownFileType = sourcecode.swift; path = Keychain.swift; sourceTree = "<group>"; };
-		0611BDF23F5EEDF21D7A8EA270A544AA /* LogEvent.swift */ = {isa = PBXFileReference; includeInIndex = 1; lastKnownFileType = sourcecode.swift; path = LogEvent.swift; sourceTree = "<group>"; };
-		069B0D955C58B193B62542C8F08E4C3E /* it.lproj */ = {isa = PBXFileReference; includeInIndex = 1; path = it.lproj; sourceTree = "<group>"; };
-		06FC7DA50B7667CC8D2C37E3527F1FB4 /* 3DS.swift */ = {isa = PBXFileReference; includeInIndex = 1; lastKnownFileType = sourcecode.swift; path = 3DS.swift; sourceTree = "<group>"; };
-		07C38802EB8D61D6E6DB78385161B50A /* VaultService.swift */ = {isa = PBXFileReference; includeInIndex = 1; lastKnownFileType = sourcecode.swift; path = VaultService.swift; sourceTree = "<group>"; };
-		083BEBDE85E05CBE84E2102B0CE03693 /* Resolver.swift */ = {isa = PBXFileReference; includeInIndex = 1; lastKnownFileType = sourcecode.swift; path = Resolver.swift; sourceTree = "<group>"; };
-		085E8A73FBFFAF2897673454C98A70F3 /* CancellableThenable.swift */ = {isa = PBXFileReference; includeInIndex = 1; lastKnownFileType = sourcecode.swift; path = CancellableThenable.swift; sourceTree = "<group>"; };
-		0D0077DB972F14F98FA835D8E91CB830 /* PrimerCardholderNameFieldView.swift */ = {isa = PBXFileReference; includeInIndex = 1; lastKnownFileType = sourcecode.swift; path = PrimerCardholderNameFieldView.swift; sourceTree = "<group>"; };
-		11A2EF614EA3193A4F8435709DE25312 /* pt.lproj */ = {isa = PBXFileReference; includeInIndex = 1; path = pt.lproj; sourceTree = "<group>"; };
-		12036F3192FF5275706F8313F5127F71 /* VaultCheckoutViewModel.swift */ = {isa = PBXFileReference; includeInIndex = 1; lastKnownFileType = sourcecode.swift; path = VaultCheckoutViewModel.swift; sourceTree = "<group>"; };
-		1227FD187105BE929D9F2EB65809DDA3 /* pl.lproj */ = {isa = PBXFileReference; includeInIndex = 1; path = pl.lproj; sourceTree = "<group>"; };
-		129F4616C3FD2F7D6A6C193E03A1A8BF /* FormType.swift */ = {isa = PBXFileReference; includeInIndex = 1; lastKnownFileType = sourcecode.swift; path = FormType.swift; sourceTree = "<group>"; };
-		130ACCE6C56756A757400AD387E9DF25 /* PrimerFlowEnums.swift */ = {isa = PBXFileReference; includeInIndex = 1; lastKnownFileType = sourcecode.swift; path = PrimerFlowEnums.swift; sourceTree = "<group>"; };
-		13F51104C96B8B3B2C6F1513E5BD5287 /* Colors.swift */ = {isa = PBXFileReference; includeInIndex = 1; lastKnownFileType = sourcecode.swift; path = Colors.swift; sourceTree = "<group>"; };
-		15729316223F780F07886B5103632403 /* AnalyticsService.swift */ = {isa = PBXFileReference; includeInIndex = 1; lastKnownFileType = sourcecode.swift; path = AnalyticsService.swift; sourceTree = "<group>"; };
-		15F5564050B61FD9085FF3B590482950 /* QRCodeTokenizationViewModel.swift */ = {isa = PBXFileReference; includeInIndex = 1; lastKnownFileType = sourcecode.swift; path = QRCodeTokenizationViewModel.swift; sourceTree = "<group>"; };
-		161BBDF9C4524945D01227F07679868B /* RecoverWrappers.swift */ = {isa = PBXFileReference; includeInIndex = 1; lastKnownFileType = sourcecode.swift; path = RecoverWrappers.swift; sourceTree = "<group>"; };
-		172310B59485215027C52B537D1BF1CB /* Queue.swift */ = {isa = PBXFileReference; includeInIndex = 1; lastKnownFileType = sourcecode.swift; path = Queue.swift; sourceTree = "<group>"; };
-		172A17BD16C12D728F7128A3361762E0 /* PrimerSDK.modulemap */ = {isa = PBXFileReference; includeInIndex = 1; lastKnownFileType = sourcecode.module; path = PrimerSDK.modulemap; sourceTree = "<group>"; };
-		1753FADFBFB5C3386D1673DF56C810B3 /* PrimerSDK-dummy.m */ = {isa = PBXFileReference; includeInIndex = 1; lastKnownFileType = sourcecode.c.objc; path = "PrimerSDK-dummy.m"; sourceTree = "<group>"; };
-		18CFE38B18A085E1007160D7E7F1EF05 /* ClientTokenService.swift */ = {isa = PBXFileReference; includeInIndex = 1; lastKnownFileType = sourcecode.swift; path = ClientTokenService.swift; sourceTree = "<group>"; };
-		18EB1F7045B80C767CB0A9B3FBCB5A47 /* Device.swift */ = {isa = PBXFileReference; includeInIndex = 1; lastKnownFileType = sourcecode.swift; path = Device.swift; sourceTree = "<group>"; };
-		190A964102709DBA2DDDEB9895A3F846 /* PrimerSearchTextField.swift */ = {isa = PBXFileReference; includeInIndex = 1; lastKnownFileType = sourcecode.swift; path = PrimerSearchTextField.swift; sourceTree = "<group>"; };
-		199A2A4765CA9272C671D4713DA97255 /* PrimerResultViewController.swift */ = {isa = PBXFileReference; includeInIndex = 1; lastKnownFileType = sourcecode.swift; path = PrimerResultViewController.swift; sourceTree = "<group>"; };
-		1B2F0AD7A13E78588938246639F18E8D /* nb.lproj */ = {isa = PBXFileReference; includeInIndex = 1; path = nb.lproj; sourceTree = "<group>"; };
-		1B8FCF1AF36C6F7460D075CB61D3FC4E /* WrapperProtocols.swift */ = {isa = PBXFileReference; includeInIndex = 1; lastKnownFileType = sourcecode.swift; path = WrapperProtocols.swift; sourceTree = "<group>"; };
-		1C284EADBD05AA428377DE525D6BBE38 /* 3DSService+Promises.swift */ = {isa = PBXFileReference; includeInIndex = 1; lastKnownFileType = sourcecode.swift; path = "3DSService+Promises.swift"; sourceTree = "<group>"; };
-		1ED5E11A9A9D6FF197C5E00649214E2D /* Icons.xcassets */ = {isa = PBXFileReference; includeInIndex = 1; lastKnownFileType = folder.assetcatalog; name = Icons.xcassets; path = Sources/PrimerSDK/Resources/Icons.xcassets; sourceTree = "<group>"; };
-		21151353CE093DE466C715BC84B6E012 /* tr.lproj */ = {isa = PBXFileReference; includeInIndex = 1; path = tr.lproj; sourceTree = "<group>"; };
-		21D591E66A92F3A79C53FAB3EF4A2E27 /* Logger.swift */ = {isa = PBXFileReference; includeInIndex = 1; lastKnownFileType = sourcecode.swift; path = Logger.swift; sourceTree = "<group>"; };
-		21F4ACB1142B1B9457658584BF5CD35A /* Pods-PrimerSDK_Example-dummy.m */ = {isa = PBXFileReference; includeInIndex = 1; lastKnownFileType = sourcecode.c.objc; path = "Pods-PrimerSDK_Example-dummy.m"; sourceTree = "<group>"; };
-		226908676249F163A613C26B265BDCC7 /* BundleExtension.swift */ = {isa = PBXFileReference; includeInIndex = 1; lastKnownFileType = sourcecode.swift; path = BundleExtension.swift; sourceTree = "<group>"; };
-		230DA0B669BF1E1B48C169B84E39DE0C /* PrimerAPIClient+3DS.swift */ = {isa = PBXFileReference; includeInIndex = 1; lastKnownFileType = sourcecode.swift; path = "PrimerAPIClient+3DS.swift"; sourceTree = "<group>"; };
-		23FD1D157B8C8E7148BE8A7D354A051F /* Pods-PrimerSDK_Tests */ = {isa = PBXFileReference; explicitFileType = wrapper.framework; includeInIndex = 0; name = "Pods-PrimerSDK_Tests"; path = Pods_PrimerSDK_Tests.framework; sourceTree = BUILT_PRODUCTS_DIR; };
-		245222A1458F62E308A4384AEA5C6758 /* Catchable.swift */ = {isa = PBXFileReference; includeInIndex = 1; lastKnownFileType = sourcecode.swift; path = Catchable.swift; sourceTree = "<group>"; };
-		252E7408C0A9CFBE5CE5B502316581D3 /* PrimerLoadingViewController.swift */ = {isa = PBXFileReference; includeInIndex = 1; lastKnownFileType = sourcecode.swift; path = PrimerLoadingViewController.swift; sourceTree = "<group>"; };
-		253286B87F0C51E77D2194E70CC6AF06 /* Thenable.swift */ = {isa = PBXFileReference; includeInIndex = 1; lastKnownFileType = sourcecode.swift; path = Thenable.swift; sourceTree = "<group>"; };
-		2569386F586330C9669B1FFB07A47DB6 /* hang.swift */ = {isa = PBXFileReference; includeInIndex = 1; lastKnownFileType = sourcecode.swift; path = hang.swift; sourceTree = "<group>"; };
-		269D03E1AF34D6E0BBC851C5AA9B446F /* OrderItem.swift */ = {isa = PBXFileReference; includeInIndex = 1; lastKnownFileType = sourcecode.swift; path = OrderItem.swift; sourceTree = "<group>"; };
-		26E242DF756E7223E1D196C724914548 /* Analytics.swift */ = {isa = PBXFileReference; includeInIndex = 1; lastKnownFileType = sourcecode.swift; path = Analytics.swift; sourceTree = "<group>"; };
-		27D6D28C9E43C4CD7856C4F691564DC1 /* ClientSession.swift */ = {isa = PBXFileReference; includeInIndex = 1; lastKnownFileType = sourcecode.swift; path = ClientSession.swift; sourceTree = "<group>"; };
-		2857CDA152872C3CA6311B4D6C4C87EF /* PrimerError.swift */ = {isa = PBXFileReference; includeInIndex = 1; lastKnownFileType = sourcecode.swift; path = PrimerError.swift; sourceTree = "<group>"; };
-		28E47791C9F9D0A9BA05C719761A4F3F /* PrimerSDK */ = {isa = PBXFileReference; explicitFileType = wrapper.framework; includeInIndex = 0; name = PrimerSDK; path = PrimerSDK.framework; sourceTree = BUILT_PRODUCTS_DIR; };
-		2C873EB0B85CBC4C8E5FDA1460EB632D /* PrimerFormViewController.swift */ = {isa = PBXFileReference; includeInIndex = 1; lastKnownFileType = sourcecode.swift; path = PrimerFormViewController.swift; sourceTree = "<group>"; };
-		2D0DE74DFF06586911F979DA8F271E43 /* CardScannerViewController+SimpleScanDelegate.swift */ = {isa = PBXFileReference; includeInIndex = 1; lastKnownFileType = sourcecode.swift; path = "CardScannerViewController+SimpleScanDelegate.swift"; sourceTree = "<group>"; };
-		2EDD41779CE7E47DFC872A1F5BBC52F7 /* SequenceWrappers.swift */ = {isa = PBXFileReference; includeInIndex = 1; lastKnownFileType = sourcecode.swift; path = SequenceWrappers.swift; sourceTree = "<group>"; };
-		302845494C21CE74EF505E735788217F /* URLExtension.swift */ = {isa = PBXFileReference; includeInIndex = 1; lastKnownFileType = sourcecode.swift; path = URLExtension.swift; sourceTree = "<group>"; };
-		3054812B90EE0B8FB8E1EA282A7B8E9A /* PrimerExpiryDateFieldView.swift */ = {isa = PBXFileReference; includeInIndex = 1; lastKnownFileType = sourcecode.swift; path = PrimerExpiryDateFieldView.swift; sourceTree = "<group>"; };
-		311F03B2BDB49BE3D2759669C8F099EF /* Apaya.swift */ = {isa = PBXFileReference; includeInIndex = 1; lastKnownFileType = sourcecode.swift; path = Apaya.swift; sourceTree = "<group>"; };
-		32ED91EBD3A802A1EABD21272A859A55 /* UIColorExtension.swift */ = {isa = PBXFileReference; includeInIndex = 1; lastKnownFileType = sourcecode.swift; path = UIColorExtension.swift; sourceTree = "<group>"; };
-		33908D4030CD6D2777B6F2A3A39A2BA7 /* PrimerTextFieldView.xib */ = {isa = PBXFileReference; includeInIndex = 1; lastKnownFileType = file.xib; path = PrimerTextFieldView.xib; sourceTree = "<group>"; };
-		3490507EEE486AB920BFF6F4BD4A35D7 /* nl.lproj */ = {isa = PBXFileReference; includeInIndex = 1; path = nl.lproj; sourceTree = "<group>"; };
-		352260E68DC655E57289052F5A60E2FA /* PresentationController.swift */ = {isa = PBXFileReference; includeInIndex = 1; lastKnownFileType = sourcecode.swift; path = PresentationController.swift; sourceTree = "<group>"; };
-		3780FF276696624E5AD4A629D4CC4AD8 /* Pods-PrimerSDK_Example-umbrella.h */ = {isa = PBXFileReference; includeInIndex = 1; lastKnownFileType = sourcecode.c.h; path = "Pods-PrimerSDK_Example-umbrella.h"; sourceTree = "<group>"; };
-		3B0E27221E5EE47145C9B34B863A301C /* AnyDecodable.swift */ = {isa = PBXFileReference; includeInIndex = 1; lastKnownFileType = sourcecode.swift; path = AnyDecodable.swift; sourceTree = "<group>"; };
-		3BB95BB9B5325E72F0EF0375E45C9915 /* MockPrimerAPIClient.swift */ = {isa = PBXFileReference; includeInIndex = 1; lastKnownFileType = sourcecode.swift; path = MockPrimerAPIClient.swift; sourceTree = "<group>"; };
-		3BC267C511EFE235299E39238CB0A854 /* CancellablePromise.swift */ = {isa = PBXFileReference; includeInIndex = 1; lastKnownFileType = sourcecode.swift; path = CancellablePromise.swift; sourceTree = "<group>"; };
-		3BDE5CDF979E2CA8FD51B795BB861E9F /* ThenableWrappers.swift */ = {isa = PBXFileReference; includeInIndex = 1; lastKnownFileType = sourcecode.swift; path = ThenableWrappers.swift; sourceTree = "<group>"; };
-		3C0DCC0266FB454B8E34B4ADE062F73E /* QRCodeViewController.swift */ = {isa = PBXFileReference; includeInIndex = 1; lastKnownFileType = sourcecode.swift; path = QRCodeViewController.swift; sourceTree = "<group>"; };
->>>>>>> 37b5453d
+		38FA32F8D6D98E187C262DEEDF7B40ED /* Thenable.swift */ = {isa = PBXFileReference; includeInIndex = 1; lastKnownFileType = sourcecode.swift; path = Thenable.swift; sourceTree = "<group>"; };
+		398CE87C33D400AD62F2044C8D5960A2 /* CardScannerViewController.swift */ = {isa = PBXFileReference; includeInIndex = 1; lastKnownFileType = sourcecode.swift; path = CardScannerViewController.swift; sourceTree = "<group>"; };
 		3C474C1A0DABE2A3F404B63D4D59F30C /* Pods-PrimerSDK_Example.debug.xcconfig */ = {isa = PBXFileReference; includeInIndex = 1; lastKnownFileType = text.xcconfig; path = "Pods-PrimerSDK_Example.debug.xcconfig"; sourceTree = "<group>"; };
-		3CA06192180E680F4CC3BC72B7066DA6 /* Logger.swift */ = {isa = PBXFileReference; includeInIndex = 1; lastKnownFileType = sourcecode.swift; path = Logger.swift; sourceTree = "<group>"; };
 		3D3E60964E507437A76DEA6A24BDE761 /* PrimerSDK-Info.plist */ = {isa = PBXFileReference; includeInIndex = 1; lastKnownFileType = text.plist.xml; path = "PrimerSDK-Info.plist"; sourceTree = "<group>"; };
-<<<<<<< HEAD
-		3D8D1919DC12C122390D9F90FE990209 /* PaymentMethodToken.swift */ = {isa = PBXFileReference; includeInIndex = 1; lastKnownFileType = sourcecode.swift; path = PaymentMethodToken.swift; sourceTree = "<group>"; };
-		3E9128156C4858AFC022AEC89A8D9CA8 /* SequenceWrappers.swift */ = {isa = PBXFileReference; includeInIndex = 1; lastKnownFileType = sourcecode.swift; path = SequenceWrappers.swift; sourceTree = "<group>"; };
-		4336AB013D9BFB02EBBBD072A68A4D9F /* AnyCodable.swift */ = {isa = PBXFileReference; includeInIndex = 1; lastKnownFileType = sourcecode.swift; path = AnyCodable.swift; sourceTree = "<group>"; };
-		43905991AD70913C100C55100E9B028F /* PrimerNavigationBar.swift */ = {isa = PBXFileReference; includeInIndex = 1; lastKnownFileType = sourcecode.swift; path = PrimerNavigationBar.swift; sourceTree = "<group>"; };
-		43AEA2DCA66BB459961DAD5F6A419370 /* StrictRateLimitedDispatcher.swift */ = {isa = PBXFileReference; includeInIndex = 1; lastKnownFileType = sourcecode.swift; path = StrictRateLimitedDispatcher.swift; sourceTree = "<group>"; };
-		43E8E5F641ADC5A9C3B8BA9EC5926FBE /* PrimerNavigationController.swift */ = {isa = PBXFileReference; includeInIndex = 1; lastKnownFileType = sourcecode.swift; path = PrimerNavigationController.swift; sourceTree = "<group>"; };
-		461DDA327D7D130AC592CF224F7DB7AB /* Colors.swift */ = {isa = PBXFileReference; includeInIndex = 1; lastKnownFileType = sourcecode.swift; path = Colors.swift; sourceTree = "<group>"; };
-		4632F71C0B55BAED1664F876900743A9 /* VaultPaymentMethodView.swift */ = {isa = PBXFileReference; includeInIndex = 1; lastKnownFileType = sourcecode.swift; path = VaultPaymentMethodView.swift; sourceTree = "<group>"; };
-		46F82E2D681BC4157F8C64A6B0B4B1EB /* PrimerError.swift */ = {isa = PBXFileReference; includeInIndex = 1; lastKnownFileType = sourcecode.swift; path = PrimerError.swift; sourceTree = "<group>"; };
-		478D1D964B771AF23C20D8B1E8D27B65 /* Promise.swift */ = {isa = PBXFileReference; includeInIndex = 1; lastKnownFileType = sourcecode.swift; path = Promise.swift; sourceTree = "<group>"; };
-		485EF8C3135974D3EF1FFF420778E132 /* UXMode.swift */ = {isa = PBXFileReference; includeInIndex = 1; lastKnownFileType = sourcecode.swift; path = UXMode.swift; sourceTree = "<group>"; };
+		3DD10734587C6FE0667CB583F7B932C1 /* MockPrimerAPIClient.swift */ = {isa = PBXFileReference; includeInIndex = 1; lastKnownFileType = sourcecode.swift; path = MockPrimerAPIClient.swift; sourceTree = "<group>"; };
+		3E8FC38A3AEC4004522D1A5BA0AC3E43 /* PrimerVaultManagerViewController.swift */ = {isa = PBXFileReference; includeInIndex = 1; lastKnownFileType = sourcecode.swift; path = PrimerVaultManagerViewController.swift; sourceTree = "<group>"; };
+		42DAB4AF6AF5D3B6391A41477EC7E1C0 /* ReloadDelegate.swift */ = {isa = PBXFileReference; includeInIndex = 1; lastKnownFileType = sourcecode.swift; path = ReloadDelegate.swift; sourceTree = "<group>"; };
+		4310437D8015EAF75820B4EEF4BF03E3 /* nl.lproj */ = {isa = PBXFileReference; includeInIndex = 1; path = nl.lproj; sourceTree = "<group>"; };
+		44C19D213A5E5E99BA26594BD8670DC9 /* MockSuccess.swift */ = {isa = PBXFileReference; includeInIndex = 1; lastKnownFileType = sourcecode.swift; path = MockSuccess.swift; sourceTree = "<group>"; };
+		468CC16F7880B75836DCFBC7E114784E /* Klarna.swift */ = {isa = PBXFileReference; includeInIndex = 1; lastKnownFileType = sourcecode.swift; path = Klarna.swift; sourceTree = "<group>"; };
+		46D2CDE8B6D122BED74F4BF129CA8791 /* firstly.swift */ = {isa = PBXFileReference; includeInIndex = 1; lastKnownFileType = sourcecode.swift; path = firstly.swift; sourceTree = "<group>"; };
+		476B2A0D6425C85BC38772DFE97A8586 /* PrimerTheme+TextStyles.swift */ = {isa = PBXFileReference; includeInIndex = 1; lastKnownFileType = sourcecode.swift; path = "PrimerTheme+TextStyles.swift"; sourceTree = "<group>"; };
 		48627A99264E6679D85F177DBB79DA83 /* Pods-PrimerSDK_Tests-Info.plist */ = {isa = PBXFileReference; includeInIndex = 1; lastKnownFileType = text.plist.xml; path = "Pods-PrimerSDK_Tests-Info.plist"; sourceTree = "<group>"; };
-		48C6C4FE5F7AEF16D5944EB1476DB9F6 /* DirectDebitService.swift */ = {isa = PBXFileReference; includeInIndex = 1; lastKnownFileType = sourcecode.swift; path = DirectDebitService.swift; sourceTree = "<group>"; };
+		48A38136B76546A4819B5EE2ABC8E4BC /* PrimerViewExtensions.swift */ = {isa = PBXFileReference; includeInIndex = 1; lastKnownFileType = sourcecode.swift; path = PrimerViewExtensions.swift; sourceTree = "<group>"; };
+		48BAEB380A557E04A3FD8CF17C9C8B5A /* NetworkService.swift */ = {isa = PBXFileReference; includeInIndex = 1; lastKnownFileType = sourcecode.swift; path = NetworkService.swift; sourceTree = "<group>"; };
 		48CE17ABEDB356883F87C26408207B69 /* PrimerSDK-umbrella.h */ = {isa = PBXFileReference; includeInIndex = 1; lastKnownFileType = sourcecode.c.h; path = "PrimerSDK-umbrella.h"; sourceTree = "<group>"; };
-		48E1F5BF2D0971BF50D342F51D338818 /* CatchWrappers.swift */ = {isa = PBXFileReference; includeInIndex = 1; lastKnownFileType = sourcecode.swift; path = CatchWrappers.swift; sourceTree = "<group>"; };
-		4A4DE610344EFB27FFF42B175832243A /* AnyEncodable.swift */ = {isa = PBXFileReference; includeInIndex = 1; lastKnownFileType = sourcecode.swift; path = AnyEncodable.swift; sourceTree = "<group>"; };
-		4A83CC6A1B952DC58FD5E3DDCF5E42AD /* TokenizationService.swift */ = {isa = PBXFileReference; includeInIndex = 1; lastKnownFileType = sourcecode.swift; path = TokenizationService.swift; sourceTree = "<group>"; };
-		4ADD043753F72AC74517ADE9301D11C5 /* PrimerAPIClient+Promises.swift */ = {isa = PBXFileReference; includeInIndex = 1; lastKnownFileType = sourcecode.swift; path = "PrimerAPIClient+Promises.swift"; sourceTree = "<group>"; };
-		4BE177C61EC9AE6A401061C1A421694C /* ErrorHandler.swift */ = {isa = PBXFileReference; includeInIndex = 1; lastKnownFileType = sourcecode.swift; path = ErrorHandler.swift; sourceTree = "<group>"; };
-		4CE7D1DDC7C296B15EB90338D867A290 /* PrimerWebViewController.swift */ = {isa = PBXFileReference; includeInIndex = 1; lastKnownFileType = sourcecode.swift; path = PrimerWebViewController.swift; sourceTree = "<group>"; };
+		49D284564F6116FFADCA9FEA0E849180 /* VaultCheckoutViewModel.swift */ = {isa = PBXFileReference; includeInIndex = 1; lastKnownFileType = sourcecode.swift; path = VaultCheckoutViewModel.swift; sourceTree = "<group>"; };
+		4C2950118DA6EE04C80CC62CB18A58D2 /* PostalCode.swift */ = {isa = PBXFileReference; includeInIndex = 1; lastKnownFileType = sourcecode.swift; path = PostalCode.swift; sourceTree = "<group>"; };
 		4D3869E0A461E802A5916AA6523517A4 /* Pods-PrimerSDK_Example */ = {isa = PBXFileReference; explicitFileType = wrapper.framework; includeInIndex = 0; name = "Pods-PrimerSDK_Example"; path = Pods_PrimerSDK_Example.framework; sourceTree = BUILT_PRODUCTS_DIR; };
-		4D3AED04A48EFBAEA063C9A423405455 /* PaymentMethodTokenizationRequest.swift */ = {isa = PBXFileReference; includeInIndex = 1; lastKnownFileType = sourcecode.swift; path = PaymentMethodTokenizationRequest.swift; sourceTree = "<group>"; };
-		4EFC9EE90976693948C15DF526A00BBB /* en.lproj */ = {isa = PBXFileReference; includeInIndex = 1; lastKnownFileType = folder; path = en.lproj; sourceTree = "<group>"; };
-		4FAAA928EC797BA968A0F69D3F791010 /* Resolver.swift */ = {isa = PBXFileReference; includeInIndex = 1; lastKnownFileType = sourcecode.swift; path = Resolver.swift; sourceTree = "<group>"; };
-		4FC310D919A57F5A2CA18C5B4EEA2FF5 /* ReloadDelegate.swift */ = {isa = PBXFileReference; includeInIndex = 1; lastKnownFileType = sourcecode.swift; path = ReloadDelegate.swift; sourceTree = "<group>"; };
-		51BC627BA3863910A2AE045B566F160A /* race.swift */ = {isa = PBXFileReference; includeInIndex = 1; lastKnownFileType = sourcecode.swift; path = race.swift; sourceTree = "<group>"; };
-		51E05235655350B2ACD6A669B98A70F9 /* WebViewUtil.swift */ = {isa = PBXFileReference; includeInIndex = 1; lastKnownFileType = sourcecode.swift; path = WebViewUtil.swift; sourceTree = "<group>"; };
-		5311323F4C46E22C178450C040C44DB3 /* ApayaTokenizationViewModel.swift */ = {isa = PBXFileReference; includeInIndex = 1; lastKnownFileType = sourcecode.swift; path = ApayaTokenizationViewModel.swift; sourceTree = "<group>"; };
-		53DDEF37E373BBDD0FFB9D3F303B9755 /* ExternalViewModel.swift */ = {isa = PBXFileReference; includeInIndex = 1; lastKnownFileType = sourcecode.swift; path = ExternalViewModel.swift; sourceTree = "<group>"; };
+		4DCCAFBC69EFAAC89CD06512BE9D02CE /* Box.swift */ = {isa = PBXFileReference; includeInIndex = 1; lastKnownFileType = sourcecode.swift; path = Box.swift; sourceTree = "<group>"; };
+		4E113B64EBFC280C3D1E39915F11967C /* AdyenDotPay.swift */ = {isa = PBXFileReference; includeInIndex = 1; lastKnownFileType = sourcecode.swift; path = AdyenDotPay.swift; sourceTree = "<group>"; };
+		4F5BEACEBE466CFF7926917BA2E05A1E /* PrimerCheckoutComponentsProtocols.swift */ = {isa = PBXFileReference; includeInIndex = 1; lastKnownFileType = sourcecode.swift; path = PrimerCheckoutComponentsProtocols.swift; sourceTree = "<group>"; };
+		4FC65F72BB7549F71FE79F95CBA82816 /* PrimerTheme+Views.swift */ = {isa = PBXFileReference; includeInIndex = 1; lastKnownFileType = sourcecode.swift; path = "PrimerTheme+Views.swift"; sourceTree = "<group>"; };
+		543715AE2658152659DCD069AEB93B3F /* PrimerAPIClient+Promises.swift */ = {isa = PBXFileReference; includeInIndex = 1; lastKnownFileType = sourcecode.swift; path = "PrimerAPIClient+Promises.swift"; sourceTree = "<group>"; };
+		5564BD82D9B4573A7ACB573FF09D910A /* VaultPaymentMethodView.swift */ = {isa = PBXFileReference; includeInIndex = 1; lastKnownFileType = sourcecode.swift; path = VaultPaymentMethodView.swift; sourceTree = "<group>"; };
+		568407F6B90353ED3B311B9D05E745CA /* AnalyticsService.swift */ = {isa = PBXFileReference; includeInIndex = 1; lastKnownFileType = sourcecode.swift; path = AnalyticsService.swift; sourceTree = "<group>"; };
+		56CBC9475D877882ADB4ABF22268749B /* PrimerSettings.swift */ = {isa = PBXFileReference; includeInIndex = 1; lastKnownFileType = sourcecode.swift; path = PrimerSettings.swift; sourceTree = "<group>"; };
+		58049870893F2667A5FE55F0C09ACFB0 /* WrapperProtocols.swift */ = {isa = PBXFileReference; includeInIndex = 1; lastKnownFileType = sourcecode.swift; path = WrapperProtocols.swift; sourceTree = "<group>"; };
 		582FD3213F3E32AF1194EEDF7C3BCD3F /* Pods-PrimerSDK_Example-acknowledgements.plist */ = {isa = PBXFileReference; includeInIndex = 1; lastKnownFileType = text.plist.xml; path = "Pods-PrimerSDK_Example-acknowledgements.plist"; sourceTree = "<group>"; };
-		597D5D1087C8CF9B1833DFE5917892B0 /* Icons.xcassets */ = {isa = PBXFileReference; includeInIndex = 1; lastKnownFileType = folder.assetcatalog; name = Icons.xcassets; path = Sources/PrimerSDK/Resources/Icons.xcassets; sourceTree = "<group>"; };
-		5A8F349B4AAC0BDF4E4DEA6756EA9096 /* PrimerNibView.swift */ = {isa = PBXFileReference; includeInIndex = 1; lastKnownFileType = sourcecode.swift; path = PrimerNibView.swift; sourceTree = "<group>"; };
-		5B231288796EC3E2A73095A2998560C5 /* Customer.swift */ = {isa = PBXFileReference; includeInIndex = 1; lastKnownFileType = sourcecode.swift; path = Customer.swift; sourceTree = "<group>"; };
-		5C2728CE46B55B23D5EFC84483E67603 /* MockPrimerAPIClient.swift */ = {isa = PBXFileReference; includeInIndex = 1; lastKnownFileType = sourcecode.swift; path = MockPrimerAPIClient.swift; sourceTree = "<group>"; };
-		5C67E847514612786C3240957E85FC20 /* PrimerTextFieldView.xib */ = {isa = PBXFileReference; includeInIndex = 1; lastKnownFileType = file.xib; path = PrimerTextFieldView.xib; sourceTree = "<group>"; };
-		5C802F2284DD1AAED9CA4658901782E9 /* GuaranteeWrappers.swift */ = {isa = PBXFileReference; includeInIndex = 1; lastKnownFileType = sourcecode.swift; path = GuaranteeWrappers.swift; sourceTree = "<group>"; };
+		5ACC4F8BD5F395BCFD321A758ECA530A /* AlertController.swift */ = {isa = PBXFileReference; includeInIndex = 1; lastKnownFileType = sourcecode.swift; path = AlertController.swift; sourceTree = "<group>"; };
+		5C273A04C49323652066EF6E6740DDC8 /* SuccessMessage.swift */ = {isa = PBXFileReference; includeInIndex = 1; lastKnownFileType = sourcecode.swift; path = SuccessMessage.swift; sourceTree = "<group>"; };
+		5D72B5A478D81B9A89955EBC6CE5D04F /* PrimerUniversalCheckoutViewController.swift */ = {isa = PBXFileReference; includeInIndex = 1; lastKnownFileType = sourcecode.swift; path = PrimerUniversalCheckoutViewController.swift; sourceTree = "<group>"; };
+		5D9980D00F8F3C703E1E61B3122D00D5 /* CardScannerViewController+SimpleScanDelegate.swift */ = {isa = PBXFileReference; includeInIndex = 1; lastKnownFileType = sourcecode.swift; path = "CardScannerViewController+SimpleScanDelegate.swift"; sourceTree = "<group>"; };
 		5EFE04D5EBC78FAD3569FFDB79C1ED07 /* PrimerSDK.debug.xcconfig */ = {isa = PBXFileReference; includeInIndex = 1; lastKnownFileType = text.xcconfig; path = PrimerSDK.debug.xcconfig; sourceTree = "<group>"; };
+		5F8F1706362CAC102433AB0A622FA9ED /* PrimerCVVFieldView.swift */ = {isa = PBXFileReference; includeInIndex = 1; lastKnownFileType = sourcecode.swift; path = PrimerCVVFieldView.swift; sourceTree = "<group>"; };
+		62825FBD540C231BC5DB5AF7AB552F88 /* Device.swift */ = {isa = PBXFileReference; includeInIndex = 1; lastKnownFileType = sourcecode.swift; path = Device.swift; sourceTree = "<group>"; };
 		639AE4928116FBD4FAE7B3DD6BD21271 /* Pods-PrimerSDK_Tests-acknowledgements.plist */ = {isa = PBXFileReference; includeInIndex = 1; lastKnownFileType = text.plist.xml; path = "Pods-PrimerSDK_Tests-acknowledgements.plist"; sourceTree = "<group>"; };
-		6429A329AA5EB50ED864531A90FD5C1B /* PrimerAPIClient.swift */ = {isa = PBXFileReference; includeInIndex = 1; lastKnownFileType = sourcecode.swift; path = PrimerAPIClient.swift; sourceTree = "<group>"; };
-		66A3DB6A231933342081C1654BB79D48 /* Catchable.swift */ = {isa = PBXFileReference; includeInIndex = 1; lastKnownFileType = sourcecode.swift; path = Catchable.swift; sourceTree = "<group>"; };
-		67E5E584F2ADECB06205B82BEF2BA451 /* ExternalPaymentMethodTokenizationViewModel.swift */ = {isa = PBXFileReference; includeInIndex = 1; lastKnownFileType = sourcecode.swift; path = ExternalPaymentMethodTokenizationViewModel.swift; sourceTree = "<group>"; };
-		68C1BAA39C270E08C8B648D8EEEF986C /* PrimerThemeData.swift */ = {isa = PBXFileReference; includeInIndex = 1; lastKnownFileType = sourcecode.swift; path = PrimerThemeData.swift; sourceTree = "<group>"; };
-		6A2EF9CCA5F99B4FE78B14D6E28DB0C7 /* RateLimitedDispatcherBase.swift */ = {isa = PBXFileReference; includeInIndex = 1; lastKnownFileType = sourcecode.swift; path = RateLimitedDispatcherBase.swift; sourceTree = "<group>"; };
-		6A6E60536AED9C399FBB618D5F2B82FE /* CardButton.swift */ = {isa = PBXFileReference; includeInIndex = 1; lastKnownFileType = sourcecode.swift; path = CardButton.swift; sourceTree = "<group>"; };
-		6AA56BC88425D4333CD9AE0CAAC4EBEA /* CoreDataDispatcher.swift */ = {isa = PBXFileReference; includeInIndex = 1; lastKnownFileType = sourcecode.swift; path = CoreDataDispatcher.swift; sourceTree = "<group>"; };
-		6AE309CD8BBA01C5774FAF5139D905BB /* PrimerImage.swift */ = {isa = PBXFileReference; includeInIndex = 1; lastKnownFileType = sourcecode.swift; path = PrimerImage.swift; sourceTree = "<group>"; };
-		6B18AD94C45C57F02F2004034CB3C987 /* ThenableWrappers.swift */ = {isa = PBXFileReference; includeInIndex = 1; lastKnownFileType = sourcecode.swift; path = ThenableWrappers.swift; sourceTree = "<group>"; };
-		6B9F3DDCD1ABD0A47FB95BF86C00F0DA /* PrimerPaymentMethodViewController.swift */ = {isa = PBXFileReference; includeInIndex = 1; lastKnownFileType = sourcecode.swift; path = PrimerPaymentMethodViewController.swift; sourceTree = "<group>"; };
-		6C0405D3B9FB7600886BB815D416AF2E /* PrimerLoadingViewController.swift */ = {isa = PBXFileReference; includeInIndex = 1; lastKnownFileType = sourcecode.swift; path = PrimerLoadingViewController.swift; sourceTree = "<group>"; };
-		6CE4560E7634822739BA8BAE718B03D5 /* SuccessViewController.swift */ = {isa = PBXFileReference; includeInIndex = 1; lastKnownFileType = sourcecode.swift; path = SuccessViewController.swift; sourceTree = "<group>"; };
-		6D0EF485CB851A953093C61C8DA0C42C /* tr.lproj */ = {isa = PBXFileReference; includeInIndex = 1; lastKnownFileType = folder; path = tr.lproj; sourceTree = "<group>"; };
-		6D6AB152A1B01DC2E1CDE149FC1E1A6B /* AnalyticsEvent.swift */ = {isa = PBXFileReference; includeInIndex = 1; lastKnownFileType = sourcecode.swift; path = AnalyticsEvent.swift; sourceTree = "<group>"; };
-		6DCC867BD1319B5E03CEBA425FF3CB98 /* CheckoutModule.swift */ = {isa = PBXFileReference; includeInIndex = 1; lastKnownFileType = sourcecode.swift; path = CheckoutModule.swift; sourceTree = "<group>"; };
-		6E5CAC7B854A43F61C334867BFA2F689 /* el.lproj */ = {isa = PBXFileReference; includeInIndex = 1; lastKnownFileType = folder; path = el.lproj; sourceTree = "<group>"; };
+		6493E6ED73A6121D1E3DEDA2E448D88F /* KlarnaTokenizationViewModel.swift */ = {isa = PBXFileReference; includeInIndex = 1; lastKnownFileType = sourcecode.swift; path = KlarnaTokenizationViewModel.swift; sourceTree = "<group>"; };
+		64A17AF0A747D3672C6FA27F05048550 /* PayPalTokenizationViewModel.swift */ = {isa = PBXFileReference; includeInIndex = 1; lastKnownFileType = sourcecode.swift; path = PayPalTokenizationViewModel.swift; sourceTree = "<group>"; };
+		6618C7BA8BBF770A80C4F87756A3845A /* PrimerResultViewController.swift */ = {isa = PBXFileReference; includeInIndex = 1; lastKnownFileType = sourcecode.swift; path = PrimerResultViewController.swift; sourceTree = "<group>"; };
+		672B38C4E2C73A9465AA3864253A667D /* URLExtension.swift */ = {isa = PBXFileReference; includeInIndex = 1; lastKnownFileType = sourcecode.swift; path = URLExtension.swift; sourceTree = "<group>"; };
+		6739A14EA856FD87F4BE207434D8BD43 /* PaymentMethodToken.swift */ = {isa = PBXFileReference; includeInIndex = 1; lastKnownFileType = sourcecode.swift; path = PaymentMethodToken.swift; sourceTree = "<group>"; };
+		69769AF7A16B161225B9977CFB04B099 /* PrimerTheme+Buttons.swift */ = {isa = PBXFileReference; includeInIndex = 1; lastKnownFileType = sourcecode.swift; path = "PrimerTheme+Buttons.swift"; sourceTree = "<group>"; };
+		6BD80E607F7CAEC14F23A016384AD6B8 /* Keychain.swift */ = {isa = PBXFileReference; includeInIndex = 1; lastKnownFileType = sourcecode.swift; path = Keychain.swift; sourceTree = "<group>"; };
+		6E3C7B76ACCEE1C090B1892D885D8EDA /* Consolable.swift */ = {isa = PBXFileReference; includeInIndex = 1; lastKnownFileType = sourcecode.swift; path = Consolable.swift; sourceTree = "<group>"; };
+		6EC98AE6DA48772D3191C17348E2BB71 /* PrimerTableViewCell.swift */ = {isa = PBXFileReference; includeInIndex = 1; lastKnownFileType = sourcecode.swift; path = PrimerTableViewCell.swift; sourceTree = "<group>"; };
 		6F62EC7E7FE74F53F207CFD74D2416CA /* Pods-PrimerSDK_Example-Info.plist */ = {isa = PBXFileReference; includeInIndex = 1; lastKnownFileType = text.plist.xml; path = "Pods-PrimerSDK_Example-Info.plist"; sourceTree = "<group>"; };
-		701EAF0CABB99590FD611A014C24A896 /* BundleExtension.swift */ = {isa = PBXFileReference; includeInIndex = 1; lastKnownFileType = sourcecode.swift; path = BundleExtension.swift; sourceTree = "<group>"; };
-		7208156D3232C7A61D76FA56C493198C /* UserDefaultsExtension.swift */ = {isa = PBXFileReference; includeInIndex = 1; lastKnownFileType = sourcecode.swift; path = UserDefaultsExtension.swift; sourceTree = "<group>"; };
-		73D8D233E2B7F00FA0D2D3A51724F6AB /* PrimerCustomStyleTextField.swift */ = {isa = PBXFileReference; includeInIndex = 1; lastKnownFileType = sourcecode.swift; path = PrimerCustomStyleTextField.swift; sourceTree = "<group>"; };
+		707F17956C95CAD972FC1A3C962DA30C /* PrimerPostalCodeFieldView.swift */ = {isa = PBXFileReference; includeInIndex = 1; lastKnownFileType = sourcecode.swift; path = PrimerPostalCodeFieldView.swift; sourceTree = "<group>"; };
+		70CDA4B5D9947B04A25F2EA628E73204 /* Bank.swift */ = {isa = PBXFileReference; includeInIndex = 1; lastKnownFileType = sourcecode.swift; path = Bank.swift; sourceTree = "<group>"; };
+		741093113875595E4DD92AB4A3747118 /* PrimerAPI.swift */ = {isa = PBXFileReference; includeInIndex = 1; lastKnownFileType = sourcecode.swift; path = PrimerAPI.swift; sourceTree = "<group>"; };
+		742DB0AF6A85D813C928E7F06E9A530A /* Dispatcher.swift */ = {isa = PBXFileReference; includeInIndex = 1; lastKnownFileType = sourcecode.swift; path = Dispatcher.swift; sourceTree = "<group>"; };
+		74611210C5258FDA3DCF506B99E01C96 /* AnyCodable.swift */ = {isa = PBXFileReference; includeInIndex = 1; lastKnownFileType = sourcecode.swift; path = AnyCodable.swift; sourceTree = "<group>"; };
 		7489E7B4129D66B025FCECB7CA4BCB0E /* PrimerSDK.release.xcconfig */ = {isa = PBXFileReference; includeInIndex = 1; lastKnownFileType = text.xcconfig; path = PrimerSDK.release.xcconfig; sourceTree = "<group>"; };
-		75410A6799436A5205AD546B93B10403 /* PaymentMethodComponent.swift */ = {isa = PBXFileReference; includeInIndex = 1; lastKnownFileType = sourcecode.swift; path = PaymentMethodComponent.swift; sourceTree = "<group>"; };
-		755ADA2537554ACB0197927FB0A31E3D /* URLExtension.swift */ = {isa = PBXFileReference; includeInIndex = 1; lastKnownFileType = sourcecode.swift; path = URLExtension.swift; sourceTree = "<group>"; };
-		772E2069AC6EF8C80ED2AC44E5EC85DD /* Queue.swift */ = {isa = PBXFileReference; includeInIndex = 1; lastKnownFileType = sourcecode.swift; path = Queue.swift; sourceTree = "<group>"; };
-		777D3EEE912A5BC5835220B04FB1D188 /* PostalCode.swift */ = {isa = PBXFileReference; includeInIndex = 1; lastKnownFileType = sourcecode.swift; path = PostalCode.swift; sourceTree = "<group>"; };
-		77B28B9B539D7E2F8BE1EB49E69E5DCB /* Klarna.swift */ = {isa = PBXFileReference; includeInIndex = 1; lastKnownFileType = sourcecode.swift; path = Klarna.swift; sourceTree = "<group>"; };
-		77C9B9BC398F7E23E55C05B3C8FD24F5 /* PrimerTheme+Buttons.swift */ = {isa = PBXFileReference; includeInIndex = 1; lastKnownFileType = sourcecode.swift; path = "PrimerTheme+Buttons.swift"; sourceTree = "<group>"; };
-		782A46579254877B9107EF23B8397A67 /* CancellablePromise.swift */ = {isa = PBXFileReference; includeInIndex = 1; lastKnownFileType = sourcecode.swift; path = CancellablePromise.swift; sourceTree = "<group>"; };
-		7D83335AA582082C7F08AC9CF5A22B4D /* Mask.swift */ = {isa = PBXFileReference; includeInIndex = 1; lastKnownFileType = sourcecode.swift; path = Mask.swift; sourceTree = "<group>"; };
-		7E65C888CD89234D1CAD3F13ACE2CAE5 /* PaymentMethodsGroupView.swift */ = {isa = PBXFileReference; includeInIndex = 1; lastKnownFileType = sourcecode.swift; path = PaymentMethodsGroupView.swift; sourceTree = "<group>"; };
-		7ECAF85C5615ACB201539B2FCD0EDB1B /* BankSelectorViewController.swift */ = {isa = PBXFileReference; includeInIndex = 1; lastKnownFileType = sourcecode.swift; path = BankSelectorViewController.swift; sourceTree = "<group>"; };
-		8054EFAB1A8FA75507465C2E12F9ABE5 /* QRCodeViewController.swift */ = {isa = PBXFileReference; includeInIndex = 1; lastKnownFileType = sourcecode.swift; path = QRCodeViewController.swift; sourceTree = "<group>"; };
-		81B72686025E9267E33978CF631B1ED0 /* Cancellable.swift */ = {isa = PBXFileReference; includeInIndex = 1; lastKnownFileType = sourcecode.swift; path = Cancellable.swift; sourceTree = "<group>"; };
-		81F1668781DB799B0BFBF935B388DCEA /* PrimerDelegate.swift */ = {isa = PBXFileReference; includeInIndex = 1; lastKnownFileType = sourcecode.swift; path = PrimerDelegate.swift; sourceTree = "<group>"; };
-		84B3268F3B292A5F293E00279400A09B /* ClientTokenService.swift */ = {isa = PBXFileReference; includeInIndex = 1; lastKnownFileType = sourcecode.swift; path = ClientTokenService.swift; sourceTree = "<group>"; };
-		84F2D59E27B3AD2600957318 /* PrimerCheckoutComponentsUIManager.swift */ = {isa = PBXFileReference; lastKnownFileType = sourcecode.swift; path = PrimerCheckoutComponentsUIManager.swift; sourceTree = "<group>"; };
-		86864C132D877131424523AEB86D0352 /* PrimerTheme+Inputs.swift */ = {isa = PBXFileReference; includeInIndex = 1; lastKnownFileType = sourcecode.swift; path = "PrimerTheme+Inputs.swift"; sourceTree = "<group>"; };
-		87BC4EE1ABB4F8B584813962F444A2E3 /* Box.swift */ = {isa = PBXFileReference; includeInIndex = 1; lastKnownFileType = sourcecode.swift; path = Box.swift; sourceTree = "<group>"; };
-		88CA6935AF6981F3BFB3E094A119E2D4 /* LogEvent.swift */ = {isa = PBXFileReference; includeInIndex = 1; lastKnownFileType = sourcecode.swift; path = LogEvent.swift; sourceTree = "<group>"; };
-		89C158C6FEDDBB3C107754A7692667C1 /* CountryCode.swift */ = {isa = PBXFileReference; includeInIndex = 1; lastKnownFileType = sourcecode.swift; path = CountryCode.swift; sourceTree = "<group>"; };
-		8A1AECB7DC6BB12906F8EFF1DBE766E6 /* PrimerViewExtensions.swift */ = {isa = PBXFileReference; includeInIndex = 1; lastKnownFileType = sourcecode.swift; path = PrimerViewExtensions.swift; sourceTree = "<group>"; };
-		8DF55AF17B49D2BE5CA47E5542673A17 /* FormTextFieldType.swift */ = {isa = PBXFileReference; includeInIndex = 1; lastKnownFileType = sourcecode.swift; path = FormTextFieldType.swift; sourceTree = "<group>"; };
-		8EC4079B74BEE0C270C521D973C6F707 /* Guarantee.swift */ = {isa = PBXFileReference; includeInIndex = 1; lastKnownFileType = sourcecode.swift; path = Guarantee.swift; sourceTree = "<group>"; };
-		8EEEC3B8E06F8680A34342A714221139 /* Dispatcher.swift */ = {isa = PBXFileReference; includeInIndex = 1; lastKnownFileType = sourcecode.swift; path = Dispatcher.swift; sourceTree = "<group>"; };
-		8EFC9DEAB317AEF1E14912DDAF2946B2 /* FormType.swift */ = {isa = PBXFileReference; includeInIndex = 1; lastKnownFileType = sourcecode.swift; path = FormType.swift; sourceTree = "<group>"; };
-		8F362829FD439FA9929ADF8777BDB8D4 /* EnsureWrappers.swift */ = {isa = PBXFileReference; includeInIndex = 1; lastKnownFileType = sourcecode.swift; path = EnsureWrappers.swift; sourceTree = "<group>"; };
-		90922FFF6EB316D05863137C4505F04F /* CardScannerViewController.swift */ = {isa = PBXFileReference; includeInIndex = 1; lastKnownFileType = sourcecode.swift; path = CardScannerViewController.swift; sourceTree = "<group>"; };
-		927AAA1AE566A9A77AFE3732195A1149 /* PrimerConfiguration.swift */ = {isa = PBXFileReference; includeInIndex = 1; lastKnownFileType = sourcecode.swift; path = PrimerConfiguration.swift; sourceTree = "<group>"; };
-		93DD787259EC33A636AAEA571BB4633E /* Currency.swift */ = {isa = PBXFileReference; includeInIndex = 1; lastKnownFileType = sourcecode.swift; path = Currency.swift; sourceTree = "<group>"; };
-		95A70267BDFAAB80F392427EE38EAEF2 /* SuccessMessage.swift */ = {isa = PBXFileReference; includeInIndex = 1; lastKnownFileType = sourcecode.swift; path = SuccessMessage.swift; sourceTree = "<group>"; };
-		966016953130A9345ED07566EFFED112 /* ApplePay.swift */ = {isa = PBXFileReference; includeInIndex = 1; lastKnownFileType = sourcecode.swift; path = ApplePay.swift; sourceTree = "<group>"; };
-		989B78490A943400543E27D62EA23C2F /* PaymentResponse.swift */ = {isa = PBXFileReference; includeInIndex = 1; lastKnownFileType = sourcecode.swift; path = PaymentResponse.swift; sourceTree = "<group>"; };
-		9A20FE17E1F2980E3E901414A582D5FC /* Endpoint.swift */ = {isa = PBXFileReference; includeInIndex = 1; lastKnownFileType = sourcecode.swift; path = Endpoint.swift; sourceTree = "<group>"; };
-		9CB24D3E0345BD5F59F3E999F71EAF5F /* DataExtension.swift */ = {isa = PBXFileReference; includeInIndex = 1; lastKnownFileType = sourcecode.swift; path = DataExtension.swift; sourceTree = "<group>"; };
-		9D712F0EAF593491F5B4EAFB73B571CC /* BankSelectorTokenizationViewModel.swift */ = {isa = PBXFileReference; includeInIndex = 1; lastKnownFileType = sourcecode.swift; path = BankSelectorTokenizationViewModel.swift; sourceTree = "<group>"; };
-		9D7917BAE8E3582FC09927FED73E81DF /* Throwable.swift */ = {isa = PBXFileReference; includeInIndex = 1; lastKnownFileType = sourcecode.swift; path = Throwable.swift; sourceTree = "<group>"; };
-		9D940727FF8FB9C785EB98E56350EF41 /* Podfile */ = {isa = PBXFileReference; explicitFileType = text.script.ruby; includeInIndex = 1; indentWidth = 2; name = Podfile; path = ../Podfile; sourceTree = SOURCE_ROOT; tabWidth = 2; xcLanguageSpecificationIdentifier = xcode.lang.ruby; };
-		9D9E4628FFF120CDA4FD56C7FDD96021 /* Primer.swift */ = {isa = PBXFileReference; includeInIndex = 1; lastKnownFileType = sourcecode.swift; path = Primer.swift; sourceTree = "<group>"; };
+		74FE5A999530E5B30D6832C7140769CD /* PrimerAPIClient+3DS.swift */ = {isa = PBXFileReference; includeInIndex = 1; lastKnownFileType = sourcecode.swift; path = "PrimerAPIClient+3DS.swift"; sourceTree = "<group>"; };
+		75FC4FE85735CCD3AF3E1C25EA34C2EA /* UXMode.swift */ = {isa = PBXFileReference; includeInIndex = 1; lastKnownFileType = sourcecode.swift; path = UXMode.swift; sourceTree = "<group>"; };
+		76B4FD53BB645A75D63EBB20F42EA5DB /* PayPal.swift */ = {isa = PBXFileReference; includeInIndex = 1; lastKnownFileType = sourcecode.swift; path = PayPal.swift; sourceTree = "<group>"; };
+		77E452B6BD6D003C06FDF1052114F6B4 /* QRCodeViewController.swift */ = {isa = PBXFileReference; includeInIndex = 1; lastKnownFileType = sourcecode.swift; path = QRCodeViewController.swift; sourceTree = "<group>"; };
+		78C92CA4C37215F473693D5570E1B518 /* LogEvent.swift */ = {isa = PBXFileReference; includeInIndex = 1; lastKnownFileType = sourcecode.swift; path = LogEvent.swift; sourceTree = "<group>"; };
+		7B01C2EC5FC54DE2A8F6F08C4E039093 /* Currency.swift */ = {isa = PBXFileReference; includeInIndex = 1; lastKnownFileType = sourcecode.swift; path = Currency.swift; sourceTree = "<group>"; };
+		7B747060AAF14AE6B5D4089F3CDEFFA5 /* VaultService.swift */ = {isa = PBXFileReference; includeInIndex = 1; lastKnownFileType = sourcecode.swift; path = VaultService.swift; sourceTree = "<group>"; };
+		7BE7D00C3C703BD25BFDC20B03ED9AFA /* DependencyInjection.swift */ = {isa = PBXFileReference; includeInIndex = 1; lastKnownFileType = sourcecode.swift; path = DependencyInjection.swift; sourceTree = "<group>"; };
+		7E4D7FA1C63B0519195958EE26CE115A /* pt.lproj */ = {isa = PBXFileReference; includeInIndex = 1; path = pt.lproj; sourceTree = "<group>"; };
+		7EEA2F577938EAC9D45AFA58EB8C4F62 /* Guarantee.swift */ = {isa = PBXFileReference; includeInIndex = 1; lastKnownFileType = sourcecode.swift; path = Guarantee.swift; sourceTree = "<group>"; };
+		82235958623D8C533806518AE1BFA615 /* PrimerScrollView.swift */ = {isa = PBXFileReference; includeInIndex = 1; lastKnownFileType = sourcecode.swift; path = PrimerScrollView.swift; sourceTree = "<group>"; };
+		82464D5CC60E1C7051CE7C2214191F7D /* JSONParser.swift */ = {isa = PBXFileReference; includeInIndex = 1; lastKnownFileType = sourcecode.swift; path = JSONParser.swift; sourceTree = "<group>"; };
+		826858C0163BA45D5B3180FCA98C0A37 /* after.swift */ = {isa = PBXFileReference; includeInIndex = 1; lastKnownFileType = sourcecode.swift; path = after.swift; sourceTree = "<group>"; };
+		82F0ADD6504A9CE3C522B909ABA17AB2 /* ApplePayTokenizationViewModel.swift */ = {isa = PBXFileReference; includeInIndex = 1; lastKnownFileType = sourcecode.swift; path = ApplePayTokenizationViewModel.swift; sourceTree = "<group>"; };
+		8332E4C61CDC029C8FFCEEC5E8D7B984 /* FinallyWrappers.swift */ = {isa = PBXFileReference; includeInIndex = 1; lastKnownFileType = sourcecode.swift; path = FinallyWrappers.swift; sourceTree = "<group>"; };
+		845C3ACE2E7AA2EC5356A756668FA204 /* Cancellable.swift */ = {isa = PBXFileReference; includeInIndex = 1; lastKnownFileType = sourcecode.swift; path = Cancellable.swift; sourceTree = "<group>"; };
+		872ACB0766A905A474A445E051D5D61C /* Apaya.swift */ = {isa = PBXFileReference; includeInIndex = 1; lastKnownFileType = sourcecode.swift; path = Apaya.swift; sourceTree = "<group>"; };
+		886DFABD41D88D3BC75DCEB1D00A89B7 /* Analytics.swift */ = {isa = PBXFileReference; includeInIndex = 1; lastKnownFileType = sourcecode.swift; path = Analytics.swift; sourceTree = "<group>"; };
+		894AF96C1267612564352D98C157F989 /* TokenizationService.swift */ = {isa = PBXFileReference; includeInIndex = 1; lastKnownFileType = sourcecode.swift; path = TokenizationService.swift; sourceTree = "<group>"; };
+		8A2E74FAF9A30DE7027EC8A87EA35360 /* ConcurrencyLimitedDispatcher.swift */ = {isa = PBXFileReference; includeInIndex = 1; lastKnownFileType = sourcecode.swift; path = ConcurrencyLimitedDispatcher.swift; sourceTree = "<group>"; };
+		8CF70890ACE6D6404C6F9295A264463C /* AnyDecodable.swift */ = {isa = PBXFileReference; includeInIndex = 1; lastKnownFileType = sourcecode.swift; path = AnyDecodable.swift; sourceTree = "<group>"; };
+		8FFA60E182D137FE34AD98488CEF772F /* CancellablePromise.swift */ = {isa = PBXFileReference; includeInIndex = 1; lastKnownFileType = sourcecode.swift; path = CancellablePromise.swift; sourceTree = "<group>"; };
+		92143E78B004F0F4EF7F96FE16E71A40 /* SuccessViewController.swift */ = {isa = PBXFileReference; includeInIndex = 1; lastKnownFileType = sourcecode.swift; path = SuccessViewController.swift; sourceTree = "<group>"; };
+		98043599524D37BC2EA453B875114D66 /* 3DSService.swift */ = {isa = PBXFileReference; includeInIndex = 1; lastKnownFileType = sourcecode.swift; path = 3DSService.swift; sourceTree = "<group>"; };
+		988C0854085C485DAF9025A8D8DD9FF9 /* PrimerTheme.swift */ = {isa = PBXFileReference; includeInIndex = 1; lastKnownFileType = sourcecode.swift; path = PrimerTheme.swift; sourceTree = "<group>"; };
+		9916446FB094E1F007C9E42582C9597F /* Throwable.swift */ = {isa = PBXFileReference; includeInIndex = 1; lastKnownFileType = sourcecode.swift; path = Throwable.swift; sourceTree = "<group>"; };
+		99B4F7168E803E4D94E2FE542C4124CC /* Logger.swift */ = {isa = PBXFileReference; includeInIndex = 1; lastKnownFileType = sourcecode.swift; path = Logger.swift; sourceTree = "<group>"; };
+		9A42BCAC363937F2454EFBC106DCD7E8 /* PrimerConfiguration.swift */ = {isa = PBXFileReference; includeInIndex = 1; lastKnownFileType = sourcecode.swift; path = PrimerConfiguration.swift; sourceTree = "<group>"; };
+		9ACD39777D2B92261DEF502D081A4B39 /* WebViewUtil.swift */ = {isa = PBXFileReference; includeInIndex = 1; lastKnownFileType = sourcecode.swift; path = WebViewUtil.swift; sourceTree = "<group>"; };
+		9ADEADCC1AB62B8C17FA4AC75B178584 /* PaymentMethodComponent.swift */ = {isa = PBXFileReference; includeInIndex = 1; lastKnownFileType = sourcecode.swift; path = PaymentMethodComponent.swift; sourceTree = "<group>"; };
+		9C17C968D75920B37D4176DDADA52F81 /* CardNetwork.swift */ = {isa = PBXFileReference; includeInIndex = 1; lastKnownFileType = sourcecode.swift; path = CardNetwork.swift; sourceTree = "<group>"; };
+		9D940727FF8FB9C785EB98E56350EF41 /* Podfile */ = {isa = PBXFileReference; explicitFileType = text.script.ruby; includeInIndex = 1; indentWidth = 2; lastKnownFileType = text; name = Podfile; path = ../Podfile; sourceTree = SOURCE_ROOT; tabWidth = 2; xcLanguageSpecificationIdentifier = xcode.lang.ruby; };
 		9E9251C8A06802CE97C95EFF2E6419D6 /* ResourceBundle-PrimerResources-PrimerSDK-Info.plist */ = {isa = PBXFileReference; includeInIndex = 1; lastKnownFileType = text.plist.xml; path = "ResourceBundle-PrimerResources-PrimerSDK-Info.plist"; sourceTree = "<group>"; };
-		9F56F328A3F5AF0A8836A9F0E87DFFDF /* PrimerTheme+Colors.swift */ = {isa = PBXFileReference; includeInIndex = 1; lastKnownFileType = sourcecode.swift; path = "PrimerTheme+Colors.swift"; sourceTree = "<group>"; };
-		A0A9A9F2167BEA525E7C001B0C45B0C6 /* ConcurrencyLimitedDispatcher.swift */ = {isa = PBXFileReference; includeInIndex = 1; lastKnownFileType = sourcecode.swift; path = ConcurrencyLimitedDispatcher.swift; sourceTree = "<group>"; };
-		A29DBF91FDF589A083518959430E73E5 /* PayPal.swift */ = {isa = PBXFileReference; includeInIndex = 1; lastKnownFileType = sourcecode.swift; path = PayPal.swift; sourceTree = "<group>"; };
-		A33409FF870DE1B001E41F30D6EFCBB0 /* PrimerTheme+TextStyles.swift */ = {isa = PBXFileReference; includeInIndex = 1; lastKnownFileType = sourcecode.swift; path = "PrimerTheme+TextStyles.swift"; sourceTree = "<group>"; };
-		A364843D113EEF95AF6EDA05B4A48306 /* Optional+Extensions.swift */ = {isa = PBXFileReference; includeInIndex = 1; lastKnownFileType = sourcecode.swift; path = "Optional+Extensions.swift"; sourceTree = "<group>"; };
-		A3BD277AD7DBC94C8F5228AB0389DCD2 /* PaymentMethodConfigService.swift */ = {isa = PBXFileReference; includeInIndex = 1; lastKnownFileType = sourcecode.swift; path = PaymentMethodConfigService.swift; sourceTree = "<group>"; };
-		A488001BDD35C673E3431F07BBE1824A /* PrimerInputElements.swift */ = {isa = PBXFileReference; includeInIndex = 1; lastKnownFileType = sourcecode.swift; path = PrimerInputElements.swift; sourceTree = "<group>"; };
+		9F9A75A068FF76A7E4568AC0841373C5 /* PaymentMethodConfigService.swift */ = {isa = PBXFileReference; includeInIndex = 1; lastKnownFileType = sourcecode.swift; path = PaymentMethodConfigService.swift; sourceTree = "<group>"; };
+		A0826A096B3D9CB6815BD921E6AEC158 /* PrimerLoadingViewController.swift */ = {isa = PBXFileReference; includeInIndex = 1; lastKnownFileType = sourcecode.swift; path = PrimerLoadingViewController.swift; sourceTree = "<group>"; };
+		A0921C8300B84E8864A724063CCB67E4 /* CardComponentsManager.swift */ = {isa = PBXFileReference; includeInIndex = 1; lastKnownFileType = sourcecode.swift; path = CardComponentsManager.swift; sourceTree = "<group>"; };
+		A1C7402D77757114A509FEE521C5ADBD /* ArrayExtension.swift */ = {isa = PBXFileReference; includeInIndex = 1; lastKnownFileType = sourcecode.swift; path = ArrayExtension.swift; sourceTree = "<group>"; };
+		A30FBE36E0C7149D805151D7A0598F7F /* PrimerAPIClient.swift */ = {isa = PBXFileReference; includeInIndex = 1; lastKnownFileType = sourcecode.swift; path = PrimerAPIClient.swift; sourceTree = "<group>"; };
+		A31A532FA3937BC3527287D441A5A81E /* CoreDataDispatcher.swift */ = {isa = PBXFileReference; includeInIndex = 1; lastKnownFileType = sourcecode.swift; path = CoreDataDispatcher.swift; sourceTree = "<group>"; };
 		A4E7B1C752F38C22267D301DD5A364DF /* Pods-PrimerSDK_Tests-acknowledgements.markdown */ = {isa = PBXFileReference; includeInIndex = 1; lastKnownFileType = text; path = "Pods-PrimerSDK_Tests-acknowledgements.markdown"; sourceTree = "<group>"; };
-		A5F00150C5D2E15EE156A5B0B208F6DA /* Thenable.swift */ = {isa = PBXFileReference; includeInIndex = 1; lastKnownFileType = sourcecode.swift; path = Thenable.swift; sourceTree = "<group>"; };
-		A6E84D438A8D3B3A98212ACD05A93B24 /* UIColorExtension.swift */ = {isa = PBXFileReference; includeInIndex = 1; lastKnownFileType = sourcecode.swift; path = UIColorExtension.swift; sourceTree = "<group>"; };
-		A849F0837B5320FC42FEA510B7523EE7 /* PrimerCVVFieldView.swift */ = {isa = PBXFileReference; includeInIndex = 1; lastKnownFileType = sourcecode.swift; path = PrimerCVVFieldView.swift; sourceTree = "<group>"; };
+		A5825A68BFF9C149F99A51AEBB67D156 /* ApplePay.swift */ = {isa = PBXFileReference; includeInIndex = 1; lastKnownFileType = sourcecode.swift; path = ApplePay.swift; sourceTree = "<group>"; };
+		A633485D3440F773D30801969E45DEB5 /* PrimerPaymentMethodViewController.swift */ = {isa = PBXFileReference; includeInIndex = 1; lastKnownFileType = sourcecode.swift; path = PrimerPaymentMethodViewController.swift; sourceTree = "<group>"; };
+		A6BD0C0611484752C3C7418CE7DEBCA7 /* RateLimitedDispatcherBase.swift */ = {isa = PBXFileReference; includeInIndex = 1; lastKnownFileType = sourcecode.swift; path = RateLimitedDispatcherBase.swift; sourceTree = "<group>"; };
+		A6F35CED207C1B8360CE6BF40D919E00 /* tr.lproj */ = {isa = PBXFileReference; includeInIndex = 1; path = tr.lproj; sourceTree = "<group>"; };
+		A733E311C55815D009435A903829210B /* Customer.swift */ = {isa = PBXFileReference; includeInIndex = 1; lastKnownFileType = sourcecode.swift; path = Customer.swift; sourceTree = "<group>"; };
+		A7D09E06CF3CADF6503935D9BF6B4EA9 /* PrimerWebViewController.swift */ = {isa = PBXFileReference; includeInIndex = 1; lastKnownFileType = sourcecode.swift; path = PrimerWebViewController.swift; sourceTree = "<group>"; };
+		A7F8689AB2D95D2B1AA244F7ADF6991E /* PrimerTheme+Inputs.swift */ = {isa = PBXFileReference; includeInIndex = 1; lastKnownFileType = sourcecode.swift; path = "PrimerTheme+Inputs.swift"; sourceTree = "<group>"; };
+		A82312770F21AE5540B79C0FE5AB0D76 /* ExternalPaymentMethodTokenizationViewModel.swift */ = {isa = PBXFileReference; includeInIndex = 1; lastKnownFileType = sourcecode.swift; path = ExternalPaymentMethodTokenizationViewModel.swift; sourceTree = "<group>"; };
 		A8B3BC107C2BDC3C03D961866F721265 /* PrimerSDK-PrimerResources */ = {isa = PBXFileReference; explicitFileType = wrapper.cfbundle; includeInIndex = 0; name = "PrimerSDK-PrimerResources"; path = PrimerResources.bundle; sourceTree = BUILT_PRODUCTS_DIR; };
-		A8FB2431BA896E8281297D82C9972050 /* CancelContext.swift */ = {isa = PBXFileReference; includeInIndex = 1; lastKnownFileType = sourcecode.swift; path = CancelContext.swift; sourceTree = "<group>"; };
+		A932B76EFABB752221B0514C631EAAF3 /* ErrorHandler.swift */ = {isa = PBXFileReference; includeInIndex = 1; lastKnownFileType = sourcecode.swift; path = ErrorHandler.swift; sourceTree = "<group>"; };
 		AA80C9C550CB6B8B521015719AA66526 /* Pods-PrimerSDK_Example.modulemap */ = {isa = PBXFileReference; includeInIndex = 1; lastKnownFileType = sourcecode.module; path = "Pods-PrimerSDK_Example.modulemap"; sourceTree = "<group>"; };
-		AAFBE13AF784C96AE01688D21FD0A05D /* Dimensions.swift */ = {isa = PBXFileReference; includeInIndex = 1; lastKnownFileType = sourcecode.swift; path = Dimensions.swift; sourceTree = "<group>"; };
-		AC42CAF7E64F4D6993307D3F422F9373 /* PrimerResultComponentView.swift */ = {isa = PBXFileReference; includeInIndex = 1; lastKnownFileType = sourcecode.swift; path = PrimerResultComponentView.swift; sourceTree = "<group>"; };
-		AD07388357D98347F5D3B52C75700C51 /* PayPalTokenizationViewModel.swift */ = {isa = PBXFileReference; includeInIndex = 1; lastKnownFileType = sourcecode.swift; path = PayPalTokenizationViewModel.swift; sourceTree = "<group>"; };
-		AD21F8F81F839AB38EA4A0A396F3C298 /* URLSessionStack.swift */ = {isa = PBXFileReference; includeInIndex = 1; lastKnownFileType = sourcecode.swift; path = URLSessionStack.swift; sourceTree = "<group>"; };
-		AFF5F2671FDE275A40D4E95AE0D0F0B8 /* PrimerScrollView.swift */ = {isa = PBXFileReference; includeInIndex = 1; lastKnownFileType = sourcecode.swift; path = PrimerScrollView.swift; sourceTree = "<group>"; };
-		B0A9EF58EAFE3A013D9BAD2E016AA43E /* when.swift */ = {isa = PBXFileReference; includeInIndex = 1; lastKnownFileType = sourcecode.swift; path = when.swift; sourceTree = "<group>"; };
-		B1CF31AFDBFF21144667071C0A786B2D /* UIDeviceExtension.swift */ = {isa = PBXFileReference; includeInIndex = 1; lastKnownFileType = sourcecode.swift; path = UIDeviceExtension.swift; sourceTree = "<group>"; };
+		AC0BD0819A85CA8D2AC29552957E7FA9 /* QRCodeTokenizationViewModel.swift */ = {isa = PBXFileReference; includeInIndex = 1; lastKnownFileType = sourcecode.swift; path = QRCodeTokenizationViewModel.swift; sourceTree = "<group>"; };
+		ACDB27C36C3EABEC3D0290F567A2EF6A /* PrimerTheme+Colors.swift */ = {isa = PBXFileReference; includeInIndex = 1; lastKnownFileType = sourcecode.swift; path = "PrimerTheme+Colors.swift"; sourceTree = "<group>"; };
+		AE89FC69B07829136B20BF1529F5ADBE /* UIDeviceExtension.swift */ = {isa = PBXFileReference; includeInIndex = 1; lastKnownFileType = sourcecode.swift; path = UIDeviceExtension.swift; sourceTree = "<group>"; };
+		AF38E621037F2E14695F3223636B732A /* PrimerCardholderNameFieldView.swift */ = {isa = PBXFileReference; includeInIndex = 1; lastKnownFileType = sourcecode.swift; path = PrimerCardholderNameFieldView.swift; sourceTree = "<group>"; };
+		AFA449F3F78421CA80D51B07A9F741E4 /* PrimerImage.swift */ = {isa = PBXFileReference; includeInIndex = 1; lastKnownFileType = sourcecode.swift; path = PrimerImage.swift; sourceTree = "<group>"; };
+		AFA856B5C91C4833BA4641EF63DB5D14 /* PrimerDelegate.swift */ = {isa = PBXFileReference; includeInIndex = 1; lastKnownFileType = sourcecode.swift; path = PrimerDelegate.swift; sourceTree = "<group>"; };
+		B105E86973FE78AF690F7F2ACE66C68A /* Connectivity.swift */ = {isa = PBXFileReference; includeInIndex = 1; lastKnownFileType = sourcecode.swift; path = Connectivity.swift; sourceTree = "<group>"; };
 		B429083200B13F604ED3C87DFFC0C016 /* Pods-PrimerSDK_Tests.modulemap */ = {isa = PBXFileReference; includeInIndex = 1; lastKnownFileType = sourcecode.module; path = "Pods-PrimerSDK_Tests.modulemap"; sourceTree = "<group>"; };
-		B51BE5E29962B8B0EF78ACC807DD3EE9 /* pl.lproj */ = {isa = PBXFileReference; includeInIndex = 1; lastKnownFileType = folder; path = pl.lproj; sourceTree = "<group>"; };
-		B587F9AF9CC8BBA7059C3D8E1FBB69E6 /* CancellableCatchable.swift */ = {isa = PBXFileReference; includeInIndex = 1; lastKnownFileType = sourcecode.swift; path = CancellableCatchable.swift; sourceTree = "<group>"; };
+		B5AB23F66FDD48264F6D79619F86DE75 /* DirectDebitService.swift */ = {isa = PBXFileReference; includeInIndex = 1; lastKnownFileType = sourcecode.swift; path = DirectDebitService.swift; sourceTree = "<group>"; };
 		B6277BF19498F6BEB9F7F007E9BB5A74 /* PrimerSDK-prefix.pch */ = {isa = PBXFileReference; includeInIndex = 1; lastKnownFileType = sourcecode.c.h; path = "PrimerSDK-prefix.pch"; sourceTree = "<group>"; };
-		B7A4A9DF62808F9F723795EF2DEA637F /* DependencyInjection.swift */ = {isa = PBXFileReference; includeInIndex = 1; lastKnownFileType = sourcecode.swift; path = DependencyInjection.swift; sourceTree = "<group>"; };
-		B879F428115F2DEFC78FAFE113C04914 /* AppState.swift */ = {isa = PBXFileReference; includeInIndex = 1; lastKnownFileType = sourcecode.swift; path = AppState.swift; sourceTree = "<group>"; };
-		B8C6A669AB3C1DDC4E28BF0DB916BF43 /* PrimerTextField.swift */ = {isa = PBXFileReference; includeInIndex = 1; lastKnownFileType = sourcecode.swift; path = PrimerTextField.swift; sourceTree = "<group>"; };
-		B93DC09BD559F6B903677D94B80B08A7 /* README.md */ = {isa = PBXFileReference; includeInIndex = 1; lastKnownFileType = net.daringfireball.markdown; path = README.md; sourceTree = "<group>"; };
-		B9E6F35AA833DCFC382B01112632371D /* sv.lproj */ = {isa = PBXFileReference; includeInIndex = 1; lastKnownFileType = folder; path = sv.lproj; sourceTree = "<group>"; };
-		BAFA2D790E895933833995269B70AAA8 /* AdyenDotPay.swift */ = {isa = PBXFileReference; includeInIndex = 1; lastKnownFileType = sourcecode.swift; path = AdyenDotPay.swift; sourceTree = "<group>"; };
-		BDC7498B4728AD4182E5B2FDF24BAD3D /* CancellableThenable.swift */ = {isa = PBXFileReference; includeInIndex = 1; lastKnownFileType = sourcecode.swift; path = CancellableThenable.swift; sourceTree = "<group>"; };
-		BE4B3B6A0C12B9BC3760861D529F76E2 /* PrimerFormViewController.swift */ = {isa = PBXFileReference; includeInIndex = 1; lastKnownFileType = sourcecode.swift; path = PrimerFormViewController.swift; sourceTree = "<group>"; };
-		BE5A566CFE6CBE7AE28262887A6D70AD /* AES256.swift */ = {isa = PBXFileReference; includeInIndex = 1; lastKnownFileType = sourcecode.swift; path = AES256.swift; sourceTree = "<group>"; };
-		C0B817384EA7D947CAE4521D5E4C2C31 /* Bank.swift */ = {isa = PBXFileReference; includeInIndex = 1; lastKnownFileType = sourcecode.swift; path = Bank.swift; sourceTree = "<group>"; };
-		C217574F4E34E90C8ABEFC45C262BD20 /* LICENSE */ = {isa = PBXFileReference; includeInIndex = 1; lastKnownFileType = text; path = LICENSE; sourceTree = "<group>"; };
-		C4B234DAD1C3DB18AECD1C05DB3229AE /* PrimerCardNumberFieldView.swift */ = {isa = PBXFileReference; includeInIndex = 1; lastKnownFileType = sourcecode.swift; path = PrimerCardNumberFieldView.swift; sourceTree = "<group>"; };
-		C71179E03548F7CC91347CEF68DEDFC8 /* PaymentMethodConfigurationType.swift */ = {isa = PBXFileReference; includeInIndex = 1; lastKnownFileType = sourcecode.swift; path = PaymentMethodConfigurationType.swift; sourceTree = "<group>"; };
-		C832DFF1C0307BCE0E9B435773991F0F /* nl.lproj */ = {isa = PBXFileReference; includeInIndex = 1; lastKnownFileType = folder; path = nl.lproj; sourceTree = "<group>"; };
-		C8EBD71F8178521810C48F090E9F2F92 /* PaymentMethodConfiguration.swift */ = {isa = PBXFileReference; includeInIndex = 1; lastKnownFileType = sourcecode.swift; path = PaymentMethodConfiguration.swift; sourceTree = "<group>"; };
-		C992DBB13F99796588E38FB34C9E3B19 /* PrimerTheme+Views.swift */ = {isa = PBXFileReference; includeInIndex = 1; lastKnownFileType = sourcecode.swift; path = "PrimerTheme+Views.swift"; sourceTree = "<group>"; };
-		C99E26D6108D150A26A776C9866D6D29 /* PrimerFlowEnums.swift */ = {isa = PBXFileReference; includeInIndex = 1; lastKnownFileType = sourcecode.swift; path = PrimerFlowEnums.swift; sourceTree = "<group>"; };
-		CBD70241BAE3C230BAE5B89397BA26C8 /* KlarnaTokenizationViewModel.swift */ = {isa = PBXFileReference; includeInIndex = 1; lastKnownFileType = sourcecode.swift; path = KlarnaTokenizationViewModel.swift; sourceTree = "<group>"; };
-		CCE4C50B681451960D8845072ED3EDEA /* ClientSession.swift */ = {isa = PBXFileReference; includeInIndex = 1; lastKnownFileType = sourcecode.swift; path = ClientSession.swift; sourceTree = "<group>"; };
-		CD5D7BECB92B3730B9F4D7BBEDF8FC66 /* PrimerContent.swift */ = {isa = PBXFileReference; includeInIndex = 1; lastKnownFileType = sourcecode.swift; path = PrimerContent.swift; sourceTree = "<group>"; };
-		CF216F4CF87D2C520CA5407A0FF3CFBD /* Validation.swift */ = {isa = PBXFileReference; includeInIndex = 1; lastKnownFileType = sourcecode.swift; path = Validation.swift; sourceTree = "<group>"; };
-		D0FA17B48F26EF383839EE66B86233CF /* VaultPaymentMethodViewModel.swift */ = {isa = PBXFileReference; includeInIndex = 1; lastKnownFileType = sourcecode.swift; path = VaultPaymentMethodViewModel.swift; sourceTree = "<group>"; };
-=======
-		3DCD2B5F0CFE763E21AAB9A1FFB309CF /* CatchWrappers.swift */ = {isa = PBXFileReference; includeInIndex = 1; lastKnownFileType = sourcecode.swift; path = CatchWrappers.swift; sourceTree = "<group>"; };
-		3E0AF10485474EDD0683F63A4B20C914 /* JSONParser.swift */ = {isa = PBXFileReference; includeInIndex = 1; lastKnownFileType = sourcecode.swift; path = JSONParser.swift; sourceTree = "<group>"; };
-		40C33A171DC403B528312DFC3311099D /* ApplePay.swift */ = {isa = PBXFileReference; includeInIndex = 1; lastKnownFileType = sourcecode.swift; path = ApplePay.swift; sourceTree = "<group>"; };
-		42939C10F53AEB6838E45F668EF14489 /* Throwable.swift */ = {isa = PBXFileReference; includeInIndex = 1; lastKnownFileType = sourcecode.swift; path = Throwable.swift; sourceTree = "<group>"; };
-		45FAFBC642FD91C0736524579E2156BD /* 3DSService.swift */ = {isa = PBXFileReference; includeInIndex = 1; lastKnownFileType = sourcecode.swift; path = 3DSService.swift; sourceTree = "<group>"; };
-		47D929F3C129ED463346D1B8DB2171CA /* Box.swift */ = {isa = PBXFileReference; includeInIndex = 1; lastKnownFileType = sourcecode.swift; path = Box.swift; sourceTree = "<group>"; };
-		483F653BE427B125B7EF794CCA6E9ED1 /* PrimerThemeData.swift */ = {isa = PBXFileReference; includeInIndex = 1; lastKnownFileType = sourcecode.swift; path = PrimerThemeData.swift; sourceTree = "<group>"; };
-		48627A99264E6679D85F177DBB79DA83 /* Pods-PrimerSDK_Tests-Info.plist */ = {isa = PBXFileReference; includeInIndex = 1; lastKnownFileType = text.plist.xml; path = "Pods-PrimerSDK_Tests-Info.plist"; sourceTree = "<group>"; };
-		4871FC4CA1DCCCBD3161678BFE48A720 /* Klarna.swift */ = {isa = PBXFileReference; includeInIndex = 1; lastKnownFileType = sourcecode.swift; path = Klarna.swift; sourceTree = "<group>"; };
-		48CE17ABEDB356883F87C26408207B69 /* PrimerSDK-umbrella.h */ = {isa = PBXFileReference; includeInIndex = 1; lastKnownFileType = sourcecode.c.h; path = "PrimerSDK-umbrella.h"; sourceTree = "<group>"; };
-		49700F2EF79DEB1686440BA9336C0B50 /* UIDeviceExtension.swift */ = {isa = PBXFileReference; includeInIndex = 1; lastKnownFileType = sourcecode.swift; path = UIDeviceExtension.swift; sourceTree = "<group>"; };
-		4973A42C7102113AA35FD27D926AE4D9 /* Cancellable.swift */ = {isa = PBXFileReference; includeInIndex = 1; lastKnownFileType = sourcecode.swift; path = Cancellable.swift; sourceTree = "<group>"; };
-		4B696B5D2EF61625086BA55700754958 /* RateLimitedDispatcher.swift */ = {isa = PBXFileReference; includeInIndex = 1; lastKnownFileType = sourcecode.swift; path = RateLimitedDispatcher.swift; sourceTree = "<group>"; };
-		4BFDE37871A18A63D93A69DD755CE9B5 /* ApplePayTokenizationViewModel.swift */ = {isa = PBXFileReference; includeInIndex = 1; lastKnownFileType = sourcecode.swift; path = ApplePayTokenizationViewModel.swift; sourceTree = "<group>"; };
-		4D3869E0A461E802A5916AA6523517A4 /* Pods-PrimerSDK_Example */ = {isa = PBXFileReference; explicitFileType = wrapper.framework; includeInIndex = 0; name = "Pods-PrimerSDK_Example"; path = Pods_PrimerSDK_Example.framework; sourceTree = BUILT_PRODUCTS_DIR; };
-		500421325AC04BB41B4780E0FF53F6F9 /* Content.swift */ = {isa = PBXFileReference; includeInIndex = 1; lastKnownFileType = sourcecode.swift; path = Content.swift; sourceTree = "<group>"; };
-		514E1C130792F4A7B50E30EC36976C2D /* el.lproj */ = {isa = PBXFileReference; includeInIndex = 1; path = el.lproj; sourceTree = "<group>"; };
-		52001C8D796B59D08CE3E639935A525D /* PaymentMethodConfiguration.swift */ = {isa = PBXFileReference; includeInIndex = 1; lastKnownFileType = sourcecode.swift; path = PaymentMethodConfiguration.swift; sourceTree = "<group>"; };
-		543CF6AE132D985E7B0DD5DE463D8E18 /* CardNetwork.swift */ = {isa = PBXFileReference; includeInIndex = 1; lastKnownFileType = sourcecode.swift; path = CardNetwork.swift; sourceTree = "<group>"; };
-		544F9A01799AA360D339A717B87BD95D /* DirectDebitService.swift */ = {isa = PBXFileReference; includeInIndex = 1; lastKnownFileType = sourcecode.swift; path = DirectDebitService.swift; sourceTree = "<group>"; };
-		545FB479BE031285E118D30FE21E6192 /* CancelContext.swift */ = {isa = PBXFileReference; includeInIndex = 1; lastKnownFileType = sourcecode.swift; path = CancelContext.swift; sourceTree = "<group>"; };
-		54A75197BFC7073F11D3276EBDA12629 /* PrimerTextField.swift */ = {isa = PBXFileReference; includeInIndex = 1; lastKnownFileType = sourcecode.swift; path = PrimerTextField.swift; sourceTree = "<group>"; };
-		54C23D3F6C2A5A2A826A4BC09EE3F00D /* Guarantee.swift */ = {isa = PBXFileReference; includeInIndex = 1; lastKnownFileType = sourcecode.swift; path = Guarantee.swift; sourceTree = "<group>"; };
-		54F3D810D6C462A1AE8207F30B6B8506 /* PayPalTokenizationViewModel.swift */ = {isa = PBXFileReference; includeInIndex = 1; lastKnownFileType = sourcecode.swift; path = PayPalTokenizationViewModel.swift; sourceTree = "<group>"; };
-		562E129219D4AD091E25C9717D2D5386 /* PrimerConfiguration.swift */ = {isa = PBXFileReference; includeInIndex = 1; lastKnownFileType = sourcecode.swift; path = PrimerConfiguration.swift; sourceTree = "<group>"; };
-		582FD3213F3E32AF1194EEDF7C3BCD3F /* Pods-PrimerSDK_Example-acknowledgements.plist */ = {isa = PBXFileReference; includeInIndex = 1; lastKnownFileType = text.plist.xml; path = "Pods-PrimerSDK_Example-acknowledgements.plist"; sourceTree = "<group>"; };
-		59E8A1EBE56A4EA68EDAB63ECA88C305 /* en.lproj */ = {isa = PBXFileReference; includeInIndex = 1; path = en.lproj; sourceTree = "<group>"; };
-		5A9DC3CF12BE453ABD3C892ACF4410A1 /* CardComponentsManager.swift */ = {isa = PBXFileReference; includeInIndex = 1; lastKnownFileType = sourcecode.swift; path = CardComponentsManager.swift; sourceTree = "<group>"; };
-		5AB6CB67484E51E65E6C826621C115C1 /* PrimerContent.swift */ = {isa = PBXFileReference; includeInIndex = 1; lastKnownFileType = sourcecode.swift; path = PrimerContent.swift; sourceTree = "<group>"; };
-		5ADDE422B99EBE503519B58756FF517C /* PayPal.swift */ = {isa = PBXFileReference; includeInIndex = 1; lastKnownFileType = sourcecode.swift; path = PayPal.swift; sourceTree = "<group>"; };
-		5EFE04D5EBC78FAD3569FFDB79C1ED07 /* PrimerSDK.debug.xcconfig */ = {isa = PBXFileReference; includeInIndex = 1; lastKnownFileType = text.xcconfig; path = PrimerSDK.debug.xcconfig; sourceTree = "<group>"; };
-		611EFD9900AAD945198B7B4B3EA02120 /* PrimerCardNumberFieldView.swift */ = {isa = PBXFileReference; includeInIndex = 1; lastKnownFileType = sourcecode.swift; path = PrimerCardNumberFieldView.swift; sourceTree = "<group>"; };
-		623D554528403B790278012244829BAE /* ReloadDelegate.swift */ = {isa = PBXFileReference; includeInIndex = 1; lastKnownFileType = sourcecode.swift; path = ReloadDelegate.swift; sourceTree = "<group>"; };
-		639AE4928116FBD4FAE7B3DD6BD21271 /* Pods-PrimerSDK_Tests-acknowledgements.plist */ = {isa = PBXFileReference; includeInIndex = 1; lastKnownFileType = text.plist.xml; path = "Pods-PrimerSDK_Tests-acknowledgements.plist"; sourceTree = "<group>"; };
-		63BC7DD25F0F8CE6B09D8269F32CA97D /* race.swift */ = {isa = PBXFileReference; includeInIndex = 1; lastKnownFileType = sourcecode.swift; path = race.swift; sourceTree = "<group>"; };
-		66B81E36E73D82EE013E0C311AC40DD3 /* PrimerButton.swift */ = {isa = PBXFileReference; includeInIndex = 1; lastKnownFileType = sourcecode.swift; path = PrimerButton.swift; sourceTree = "<group>"; };
-		6C2C226BA9A7A1A7E1467EEC2876C9B3 /* DateExtension.swift */ = {isa = PBXFileReference; includeInIndex = 1; lastKnownFileType = sourcecode.swift; path = DateExtension.swift; sourceTree = "<group>"; };
-		6D230D7973725795676E2CBBF15D0C96 /* WebViewUtil.swift */ = {isa = PBXFileReference; includeInIndex = 1; lastKnownFileType = sourcecode.swift; path = WebViewUtil.swift; sourceTree = "<group>"; };
-		6F62EC7E7FE74F53F207CFD74D2416CA /* Pods-PrimerSDK_Example-Info.plist */ = {isa = PBXFileReference; includeInIndex = 1; lastKnownFileType = text.plist.xml; path = "Pods-PrimerSDK_Example-Info.plist"; sourceTree = "<group>"; };
-		6FAD7832E1F33A956A7A8A8967541598 /* Optional+Extensions.swift */ = {isa = PBXFileReference; includeInIndex = 1; lastKnownFileType = sourcecode.swift; path = "Optional+Extensions.swift"; sourceTree = "<group>"; };
-		70CB9D00718A48964435E3FDD2C1B006 /* StrictRateLimitedDispatcher.swift */ = {isa = PBXFileReference; includeInIndex = 1; lastKnownFileType = sourcecode.swift; path = StrictRateLimitedDispatcher.swift; sourceTree = "<group>"; };
-		7489E7B4129D66B025FCECB7CA4BCB0E /* PrimerSDK.release.xcconfig */ = {isa = PBXFileReference; includeInIndex = 1; lastKnownFileType = text.xcconfig; path = PrimerSDK.release.xcconfig; sourceTree = "<group>"; };
-		76BE57A23D56F20FA84DF67905DB961F /* CoreDataDispatcher.swift */ = {isa = PBXFileReference; includeInIndex = 1; lastKnownFileType = sourcecode.swift; path = CoreDataDispatcher.swift; sourceTree = "<group>"; };
-		789E5E1B9371A090186E2D905E2C4DC1 /* VaultPaymentMethodView.swift */ = {isa = PBXFileReference; includeInIndex = 1; lastKnownFileType = sourcecode.swift; path = VaultPaymentMethodView.swift; sourceTree = "<group>"; };
-		7DE525E97732B79927E1564260E5EFDE /* AnyCodable.swift */ = {isa = PBXFileReference; includeInIndex = 1; lastKnownFileType = sourcecode.swift; path = AnyCodable.swift; sourceTree = "<group>"; };
-		7DEFF97A4F689C610F83F98B628EA2E1 /* SuccessMessage.swift */ = {isa = PBXFileReference; includeInIndex = 1; lastKnownFileType = sourcecode.swift; path = SuccessMessage.swift; sourceTree = "<group>"; };
-		80C4F1B722C13D34F81A8428DD734972 /* after.swift */ = {isa = PBXFileReference; includeInIndex = 1; lastKnownFileType = sourcecode.swift; path = after.swift; sourceTree = "<group>"; };
-		80F92E4D2CC1239C33618FE0E5299C37 /* sv.lproj */ = {isa = PBXFileReference; includeInIndex = 1; path = sv.lproj; sourceTree = "<group>"; };
-		815FDD7D6F8D2B3319B00645207F0D20 /* Currency.swift */ = {isa = PBXFileReference; includeInIndex = 1; lastKnownFileType = sourcecode.swift; path = Currency.swift; sourceTree = "<group>"; };
-		85A8E139E77EAA026B55273D6D6C18BA /* PrimerResultComponentView.swift */ = {isa = PBXFileReference; includeInIndex = 1; lastKnownFileType = sourcecode.swift; path = PrimerResultComponentView.swift; sourceTree = "<group>"; };
-		85EAEF90B45BDA1245091DDD5E518317 /* ArrayExtension.swift */ = {isa = PBXFileReference; includeInIndex = 1; lastKnownFileType = sourcecode.swift; path = ArrayExtension.swift; sourceTree = "<group>"; };
-		8A9CF69CE5E49E257F69AE9DD42D4477 /* BankSelectorViewController.swift */ = {isa = PBXFileReference; includeInIndex = 1; lastKnownFileType = sourcecode.swift; path = BankSelectorViewController.swift; sourceTree = "<group>"; };
-		8C5E77F38B034BDFFA04FA21E09874A9 /* PaymentResponse.swift */ = {isa = PBXFileReference; includeInIndex = 1; lastKnownFileType = sourcecode.swift; path = PaymentResponse.swift; sourceTree = "<group>"; };
-		8D0D274038188B69FDDB32EA86ACBA3E /* PaymentMethodsGroupView.swift */ = {isa = PBXFileReference; includeInIndex = 1; lastKnownFileType = sourcecode.swift; path = PaymentMethodsGroupView.swift; sourceTree = "<group>"; };
-		8D1AF201026F97007D23B7E2F5A90ACF /* IntExtension.swift */ = {isa = PBXFileReference; includeInIndex = 1; lastKnownFileType = sourcecode.swift; path = IntExtension.swift; sourceTree = "<group>"; };
-		8E43E9A144EE0933E8FBE87D4759B6CF /* ErrorHandler.swift */ = {isa = PBXFileReference; includeInIndex = 1; lastKnownFileType = sourcecode.swift; path = ErrorHandler.swift; sourceTree = "<group>"; };
-		8E6213539AD40CC643EF5DEBD189F0E1 /* ClientToken.swift */ = {isa = PBXFileReference; includeInIndex = 1; lastKnownFileType = sourcecode.swift; path = ClientToken.swift; sourceTree = "<group>"; };
-		8ECE1972DE8671EE28EA67383E11251F /* PaymentMethodToken.swift */ = {isa = PBXFileReference; includeInIndex = 1; lastKnownFileType = sourcecode.swift; path = PaymentMethodToken.swift; sourceTree = "<group>"; };
-		8F86BF129C98C74E08860A483A0F3764 /* PrimerVaultManagerViewController.swift */ = {isa = PBXFileReference; includeInIndex = 1; lastKnownFileType = sourcecode.swift; path = PrimerVaultManagerViewController.swift; sourceTree = "<group>"; };
-		9239150727E9183AFC234CE1CB3CC74E /* PaymentMethodTokenizationViewModel.swift */ = {isa = PBXFileReference; includeInIndex = 1; lastKnownFileType = sourcecode.swift; path = PaymentMethodTokenizationViewModel.swift; sourceTree = "<group>"; };
-		928B4EAC4B27A524EB13E70E421BC673 /* PrimerTheme+Views.swift */ = {isa = PBXFileReference; includeInIndex = 1; lastKnownFileType = sourcecode.swift; path = "PrimerTheme+Views.swift"; sourceTree = "<group>"; };
-		94A5DD9CD5A3504ED29F5DD315C6FE4A /* Parser.swift */ = {isa = PBXFileReference; includeInIndex = 1; lastKnownFileType = sourcecode.swift; path = Parser.swift; sourceTree = "<group>"; };
-		987656D7A5C0DE70E0AB82F55DB68ED1 /* BankTableViewCell.swift */ = {isa = PBXFileReference; includeInIndex = 1; lastKnownFileType = sourcecode.swift; path = BankTableViewCell.swift; sourceTree = "<group>"; };
-		997948AF1E2BB9C9F8E852FB853E34C3 /* CountryCode.swift */ = {isa = PBXFileReference; includeInIndex = 1; lastKnownFileType = sourcecode.swift; path = CountryCode.swift; sourceTree = "<group>"; };
-		9985ED903F6DB45F74C4344FF83EFC6F /* PrimerTheme+Colors.swift */ = {isa = PBXFileReference; includeInIndex = 1; lastKnownFileType = sourcecode.swift; path = "PrimerTheme+Colors.swift"; sourceTree = "<group>"; };
-		99A16ED71F71BCC79EE42CA7316CBE54 /* de.lproj */ = {isa = PBXFileReference; includeInIndex = 1; path = de.lproj; sourceTree = "<group>"; };
-		9A12B46EC7CA70CE086992238D0D274D /* PaymentMethodConfigService.swift */ = {isa = PBXFileReference; includeInIndex = 1; lastKnownFileType = sourcecode.swift; path = PaymentMethodConfigService.swift; sourceTree = "<group>"; };
-		9C5B64C40AADDA04AE48C80CD2678BFD /* ExternalViewModel.swift */ = {isa = PBXFileReference; includeInIndex = 1; lastKnownFileType = sourcecode.swift; path = ExternalViewModel.swift; sourceTree = "<group>"; };
-		9CCDE4644F695800DBF0A2C143FFC52E /* FinallyWrappers.swift */ = {isa = PBXFileReference; includeInIndex = 1; lastKnownFileType = sourcecode.swift; path = FinallyWrappers.swift; sourceTree = "<group>"; };
-		9CE679E3793430DCDC3B8F66E92FF6D1 /* CustomStringConvertible.swift */ = {isa = PBXFileReference; includeInIndex = 1; lastKnownFileType = sourcecode.swift; path = CustomStringConvertible.swift; sourceTree = "<group>"; };
-		9D940727FF8FB9C785EB98E56350EF41 /* Podfile */ = {isa = PBXFileReference; explicitFileType = text.script.ruby; includeInIndex = 1; indentWidth = 2; lastKnownFileType = text; name = Podfile; path = ../Podfile; sourceTree = SOURCE_ROOT; tabWidth = 2; xcLanguageSpecificationIdentifier = xcode.lang.ruby; };
-		9DA6297357FF9EF2979C6C2B7B15C63A /* Dispatcher.swift */ = {isa = PBXFileReference; includeInIndex = 1; lastKnownFileType = sourcecode.swift; path = Dispatcher.swift; sourceTree = "<group>"; };
-		9E9251C8A06802CE97C95EFF2E6419D6 /* ResourceBundle-PrimerResources-PrimerSDK-Info.plist */ = {isa = PBXFileReference; includeInIndex = 1; lastKnownFileType = text.plist.xml; path = "ResourceBundle-PrimerResources-PrimerSDK-Info.plist"; sourceTree = "<group>"; };
-		9F581B833734D2450330B9D1B6EDCF6D /* ApayaTokenizationViewModel.swift */ = {isa = PBXFileReference; includeInIndex = 1; lastKnownFileType = sourcecode.swift; path = ApayaTokenizationViewModel.swift; sourceTree = "<group>"; };
-		9F5B59864098670501304F14681CCDA5 /* Bank.swift */ = {isa = PBXFileReference; includeInIndex = 1; lastKnownFileType = sourcecode.swift; path = Bank.swift; sourceTree = "<group>"; };
-		A320A500A23B6C8D1E26602019C04F43 /* URLSessionStack.swift */ = {isa = PBXFileReference; includeInIndex = 1; lastKnownFileType = sourcecode.swift; path = URLSessionStack.swift; sourceTree = "<group>"; };
-		A3366CFCC2F345E9C5A7194053FCD496 /* Promise.swift */ = {isa = PBXFileReference; includeInIndex = 1; lastKnownFileType = sourcecode.swift; path = Promise.swift; sourceTree = "<group>"; };
-		A4E7B1C752F38C22267D301DD5A364DF /* Pods-PrimerSDK_Tests-acknowledgements.markdown */ = {isa = PBXFileReference; includeInIndex = 1; lastKnownFileType = text; path = "Pods-PrimerSDK_Tests-acknowledgements.markdown"; sourceTree = "<group>"; };
-		A5999CC5E6E3F5BF4ECC3AB14043E9C2 /* SuccessViewController.swift */ = {isa = PBXFileReference; includeInIndex = 1; lastKnownFileType = sourcecode.swift; path = SuccessViewController.swift; sourceTree = "<group>"; };
-		A5F99D654FAAFBEBDCADD59ABB61264D /* Consolable.swift */ = {isa = PBXFileReference; includeInIndex = 1; lastKnownFileType = sourcecode.swift; path = Consolable.swift; sourceTree = "<group>"; };
-		A6C8D77D0BBB98113B309772FF6EB873 /* PrimerCVVFieldView.swift */ = {isa = PBXFileReference; includeInIndex = 1; lastKnownFileType = sourcecode.swift; path = PrimerCVVFieldView.swift; sourceTree = "<group>"; };
-		A75B076C087AF1AE436BAB50918EDADC /* PrimerCardFormViewController.swift */ = {isa = PBXFileReference; includeInIndex = 1; lastKnownFileType = sourcecode.swift; path = PrimerCardFormViewController.swift; sourceTree = "<group>"; };
-		A8B3BC107C2BDC3C03D961866F721265 /* PrimerSDK-PrimerResources */ = {isa = PBXFileReference; explicitFileType = wrapper.cfbundle; includeInIndex = 0; name = "PrimerSDK-PrimerResources"; path = PrimerResources.bundle; sourceTree = BUILT_PRODUCTS_DIR; };
-		A91CB6E0C1205B1C335F9B9FC0AF4EEE /* DataExtension.swift */ = {isa = PBXFileReference; includeInIndex = 1; lastKnownFileType = sourcecode.swift; path = DataExtension.swift; sourceTree = "<group>"; };
-		A9B0940F40E30DF2C3BD8995AE7888A7 /* Configuration.swift */ = {isa = PBXFileReference; includeInIndex = 1; lastKnownFileType = sourcecode.swift; path = Configuration.swift; sourceTree = "<group>"; };
-		AA80C9C550CB6B8B521015719AA66526 /* Pods-PrimerSDK_Example.modulemap */ = {isa = PBXFileReference; includeInIndex = 1; lastKnownFileType = sourcecode.module; path = "Pods-PrimerSDK_Example.modulemap"; sourceTree = "<group>"; };
-		AC35945D9EA9FE90881275DF39B9A8C9 /* PrimerTheme+Borders.swift */ = {isa = PBXFileReference; includeInIndex = 1; lastKnownFileType = sourcecode.swift; path = "PrimerTheme+Borders.swift"; sourceTree = "<group>"; };
-		AE06AB3D952377AB081ABE7E1A8E7E7B /* PrimerAPI.swift */ = {isa = PBXFileReference; includeInIndex = 1; lastKnownFileType = sourcecode.swift; path = PrimerAPI.swift; sourceTree = "<group>"; };
-		AE6676AD4747CC97E9CA1AC95B89322C /* VaultPaymentMethodViewController.swift */ = {isa = PBXFileReference; includeInIndex = 1; lastKnownFileType = sourcecode.swift; path = VaultPaymentMethodViewController.swift; sourceTree = "<group>"; };
-		AEA457BD0202F98A15F5813D65C56B5A /* PrimerRootViewController.swift */ = {isa = PBXFileReference; includeInIndex = 1; lastKnownFileType = sourcecode.swift; path = PrimerRootViewController.swift; sourceTree = "<group>"; };
-		AF1D1727B842CD84461A33F53068C722 /* PrimerUniversalCheckoutViewController.swift */ = {isa = PBXFileReference; includeInIndex = 1; lastKnownFileType = sourcecode.swift; path = PrimerUniversalCheckoutViewController.swift; sourceTree = "<group>"; };
-		AFA6698C0225C253FE79ED4625360D64 /* ResumeHandlerProtocol.swift */ = {isa = PBXFileReference; includeInIndex = 1; lastKnownFileType = sourcecode.swift; path = ResumeHandlerProtocol.swift; sourceTree = "<group>"; };
-		AFFDCFA184741E7C15B537B5ED83B2D0 /* PrimerImage.swift */ = {isa = PBXFileReference; includeInIndex = 1; lastKnownFileType = sourcecode.swift; path = PrimerImage.swift; sourceTree = "<group>"; };
-		B0D8BC68300F1923AA48D6E78D1A3BED /* AlertController.swift */ = {isa = PBXFileReference; includeInIndex = 1; lastKnownFileType = sourcecode.swift; path = AlertController.swift; sourceTree = "<group>"; };
-		B131CAAD608388042A90CB180976B84D /* Primer.swift */ = {isa = PBXFileReference; includeInIndex = 1; lastKnownFileType = sourcecode.swift; path = Primer.swift; sourceTree = "<group>"; };
-		B16B64114DAC6A245E4EC08D63D11C3B /* PrimerViewController.swift */ = {isa = PBXFileReference; includeInIndex = 1; lastKnownFileType = sourcecode.swift; path = PrimerViewController.swift; sourceTree = "<group>"; };
-		B19B2566808CC2BCDE7E7891D12D1787 /* da.lproj */ = {isa = PBXFileReference; includeInIndex = 1; path = da.lproj; sourceTree = "<group>"; };
-		B289408B16AFF3CDFD81484BE1FB67AC /* PrimerAPIClient.swift */ = {isa = PBXFileReference; includeInIndex = 1; lastKnownFileType = sourcecode.swift; path = PrimerAPIClient.swift; sourceTree = "<group>"; };
-		B2F037361D68ED3E7851B45B6C5978DC /* CardScannerViewController.swift */ = {isa = PBXFileReference; includeInIndex = 1; lastKnownFileType = sourcecode.swift; path = CardScannerViewController.swift; sourceTree = "<group>"; };
-		B429083200B13F604ED3C87DFFC0C016 /* Pods-PrimerSDK_Tests.modulemap */ = {isa = PBXFileReference; includeInIndex = 1; lastKnownFileType = sourcecode.module; path = "Pods-PrimerSDK_Tests.modulemap"; sourceTree = "<group>"; };
-		B4CB2CDBAFDCC3661B564A2C785CE5FA /* PaymentMethodTokenizationRequest.swift */ = {isa = PBXFileReference; includeInIndex = 1; lastKnownFileType = sourcecode.swift; path = PaymentMethodTokenizationRequest.swift; sourceTree = "<group>"; };
-		B58E11107BF1B83125F562CC7C9997C2 /* Connectivity.swift */ = {isa = PBXFileReference; includeInIndex = 1; lastKnownFileType = sourcecode.swift; path = Connectivity.swift; sourceTree = "<group>"; };
-		B5B0905C28F698A5E477F88A547F692A /* PrimerAPIClient+Promises.swift */ = {isa = PBXFileReference; includeInIndex = 1; lastKnownFileType = sourcecode.swift; path = "PrimerAPIClient+Promises.swift"; sourceTree = "<group>"; };
-		B6277BF19498F6BEB9F7F007E9BB5A74 /* PrimerSDK-prefix.pch */ = {isa = PBXFileReference; includeInIndex = 1; lastKnownFileType = sourcecode.c.h; path = "PrimerSDK-prefix.pch"; sourceTree = "<group>"; };
-		B7035F9DD99D28680DCA7327CE14A1D0 /* StringExtension.swift */ = {isa = PBXFileReference; includeInIndex = 1; lastKnownFileType = sourcecode.swift; path = StringExtension.swift; sourceTree = "<group>"; };
-		B8D6645D6EE0ADE8427E166D9D173FB9 /* AppState.swift */ = {isa = PBXFileReference; includeInIndex = 1; lastKnownFileType = sourcecode.swift; path = AppState.swift; sourceTree = "<group>"; };
+		B6400F6480ED1D629D4441FC1FDA3B5F /* CatchWrappers.swift */ = {isa = PBXFileReference; includeInIndex = 1; lastKnownFileType = sourcecode.swift; path = CatchWrappers.swift; sourceTree = "<group>"; };
+		B7582A0EC37ACE33738A980E9CD0D86B /* CancellableThenable.swift */ = {isa = PBXFileReference; includeInIndex = 1; lastKnownFileType = sourcecode.swift; path = CancellableThenable.swift; sourceTree = "<group>"; };
+		B7D7AAB82CD4C07A8938EAA6607BCDA7 /* 3DSService+Promises.swift */ = {isa = PBXFileReference; includeInIndex = 1; lastKnownFileType = sourcecode.swift; path = "3DSService+Promises.swift"; sourceTree = "<group>"; };
 		B93DC09BD559F6B903677D94B80B08A7 /* README.md */ = {isa = PBXFileReference; includeInIndex = 1; path = README.md; sourceTree = "<group>"; };
-		BD87BC6D0427A2E2D2C8D6D446B0F06D /* PrimerNibView.swift */ = {isa = PBXFileReference; includeInIndex = 1; lastKnownFileType = sourcecode.swift; path = PrimerNibView.swift; sourceTree = "<group>"; };
-		BF665BFED902E97AA70D45EACDB70582 /* PrimerTheme+Inputs.swift */ = {isa = PBXFileReference; includeInIndex = 1; lastKnownFileType = sourcecode.swift; path = "PrimerTheme+Inputs.swift"; sourceTree = "<group>"; };
-		C08CF6CAA79757AB5B4ADE83B68593E5 /* fr.lproj */ = {isa = PBXFileReference; includeInIndex = 1; path = fr.lproj; sourceTree = "<group>"; };
-		C0BE69109DE7E72A548DA6BC30B27AFF /* Mask.swift */ = {isa = PBXFileReference; includeInIndex = 1; lastKnownFileType = sourcecode.swift; path = Mask.swift; sourceTree = "<group>"; };
+		BB55A03035E13F01194075B5C2398FBD /* PaymentMethodTokenizationRequest.swift */ = {isa = PBXFileReference; includeInIndex = 1; lastKnownFileType = sourcecode.swift; path = PaymentMethodTokenizationRequest.swift; sourceTree = "<group>"; };
+		BBE6AD86422092A01F088E166AFEF689 /* RecoverWrappers.swift */ = {isa = PBXFileReference; includeInIndex = 1; lastKnownFileType = sourcecode.swift; path = RecoverWrappers.swift; sourceTree = "<group>"; };
+		BD349FFAC5349E35788B4D067249B041 /* nb.lproj */ = {isa = PBXFileReference; includeInIndex = 1; path = nb.lproj; sourceTree = "<group>"; };
+		BE1842622A258ACCC9797D8993EDB231 /* Mask.swift */ = {isa = PBXFileReference; includeInIndex = 1; lastKnownFileType = sourcecode.swift; path = Mask.swift; sourceTree = "<group>"; };
+		BE8CE6ADA969CCCC47B8AFC19FE791B2 /* PrimerNavigationController.swift */ = {isa = PBXFileReference; includeInIndex = 1; lastKnownFileType = sourcecode.swift; path = PrimerNavigationController.swift; sourceTree = "<group>"; };
+		BEA5EF55D4BC59B1EE340F1CC1C59EBC /* BankSelectorTokenizationViewModel.swift */ = {isa = PBXFileReference; includeInIndex = 1; lastKnownFileType = sourcecode.swift; path = BankSelectorTokenizationViewModel.swift; sourceTree = "<group>"; };
+		BEEF46E19D5F5D87E8FCC374FE324E4A /* PrimerCheckoutComponentsUIManager.swift */ = {isa = PBXFileReference; includeInIndex = 1; lastKnownFileType = sourcecode.swift; path = PrimerCheckoutComponentsUIManager.swift; sourceTree = "<group>"; };
+		C013C82CBF93B312AEC44D7067EC3884 /* pl.lproj */ = {isa = PBXFileReference; includeInIndex = 1; path = pl.lproj; sourceTree = "<group>"; };
+		C0F313FA90475F9EFD67B279E8E87625 /* PrimerFlowEnums.swift */ = {isa = PBXFileReference; includeInIndex = 1; lastKnownFileType = sourcecode.swift; path = PrimerFlowEnums.swift; sourceTree = "<group>"; };
+		C1DCA73C560F0C649C00A8EDCC2FB7A8 /* PrimerSearchTextField.swift */ = {isa = PBXFileReference; includeInIndex = 1; lastKnownFileType = sourcecode.swift; path = PrimerSearchTextField.swift; sourceTree = "<group>"; };
 		C217574F4E34E90C8ABEFC45C262BD20 /* LICENSE */ = {isa = PBXFileReference; includeInIndex = 1; path = LICENSE; sourceTree = "<group>"; };
-		C6B9A4DFACA833FA1084551D2C12BCD9 /* PrimerNavigationBar.swift */ = {isa = PBXFileReference; includeInIndex = 1; lastKnownFileType = sourcecode.swift; path = PrimerNavigationBar.swift; sourceTree = "<group>"; };
-		C98A21D2C087B60D8F8DB2282B11E351 /* AnyEncodable.swift */ = {isa = PBXFileReference; includeInIndex = 1; lastKnownFileType = sourcecode.swift; path = AnyEncodable.swift; sourceTree = "<group>"; };
-		CB66C51973D41817225390719507E6C6 /* CheckoutModule.swift */ = {isa = PBXFileReference; includeInIndex = 1; lastKnownFileType = sourcecode.swift; path = CheckoutModule.swift; sourceTree = "<group>"; };
-		CC73833B512B3AD6CD3934E999847F18 /* EnsureWrappers.swift */ = {isa = PBXFileReference; includeInIndex = 1; lastKnownFileType = sourcecode.swift; path = EnsureWrappers.swift; sourceTree = "<group>"; };
-		CCCC61EEE4B24AA1197D810A865F843C /* PrimerPostalCodeFieldView.swift */ = {isa = PBXFileReference; includeInIndex = 1; lastKnownFileType = sourcecode.swift; path = PrimerPostalCodeFieldView.swift; sourceTree = "<group>"; };
-		CED8D366AB949CBBB0AF5EE44B5F8038 /* PaymentMethodConfigurationOptions.swift */ = {isa = PBXFileReference; includeInIndex = 1; lastKnownFileType = sourcecode.swift; path = PaymentMethodConfigurationOptions.swift; sourceTree = "<group>"; };
-		CF60DC2252AFFDCC873A40C2FCA43310 /* KlarnaTokenizationViewModel.swift */ = {isa = PBXFileReference; includeInIndex = 1; lastKnownFileType = sourcecode.swift; path = KlarnaTokenizationViewModel.swift; sourceTree = "<group>"; };
-		D0D728E546C2350EF986E62753B8372D /* PrimerNavigationController.swift */ = {isa = PBXFileReference; includeInIndex = 1; lastKnownFileType = sourcecode.swift; path = PrimerNavigationController.swift; sourceTree = "<group>"; };
-		D175822FDFF8545EA7FC7C8B6544399B /* TokenizationService.swift */ = {isa = PBXFileReference; includeInIndex = 1; lastKnownFileType = sourcecode.swift; path = TokenizationService.swift; sourceTree = "<group>"; };
-		D18B4557B7187AC66B1BF9ABF02E5BC5 /* ConcurrencyLimitedDispatcher.swift */ = {isa = PBXFileReference; includeInIndex = 1; lastKnownFileType = sourcecode.swift; path = ConcurrencyLimitedDispatcher.swift; sourceTree = "<group>"; };
->>>>>>> 37b5453d
+		C3D949A906DACDFE25617E9B0DF7E9C3 /* PaymentMethodsGroupView.swift */ = {isa = PBXFileReference; includeInIndex = 1; lastKnownFileType = sourcecode.swift; path = PaymentMethodsGroupView.swift; sourceTree = "<group>"; };
+		C3FE0A564FEDEBCBBFDC52E7F12E42A1 /* PresentationController.swift */ = {isa = PBXFileReference; includeInIndex = 1; lastKnownFileType = sourcecode.swift; path = PresentationController.swift; sourceTree = "<group>"; };
+		C4B6C2BBAE0863DA6B4B4937CB7D7A63 /* PrimerTextFieldView.swift */ = {isa = PBXFileReference; includeInIndex = 1; lastKnownFileType = sourcecode.swift; path = PrimerTextFieldView.swift; sourceTree = "<group>"; };
+		C6FF62086149B7528B28C7C4E1B5C230 /* DateExtension.swift */ = {isa = PBXFileReference; includeInIndex = 1; lastKnownFileType = sourcecode.swift; path = DateExtension.swift; sourceTree = "<group>"; };
+		CA6089009D3135E260D2F297A2AC7989 /* VaultPaymentMethodViewModel.swift */ = {isa = PBXFileReference; includeInIndex = 1; lastKnownFileType = sourcecode.swift; path = VaultPaymentMethodViewModel.swift; sourceTree = "<group>"; };
+		CA816E54EB6A9B140F800412F8957AD0 /* 3DS.swift */ = {isa = PBXFileReference; includeInIndex = 1; lastKnownFileType = sourcecode.swift; path = 3DS.swift; sourceTree = "<group>"; };
+		CB100725440E6B37108B8C19F6E1FC58 /* ApayaTokenizationViewModel.swift */ = {isa = PBXFileReference; includeInIndex = 1; lastKnownFileType = sourcecode.swift; path = ApayaTokenizationViewModel.swift; sourceTree = "<group>"; };
+		CD00D49B980F6081C923763D54882081 /* PrimerCardFormViewController.swift */ = {isa = PBXFileReference; includeInIndex = 1; lastKnownFileType = sourcecode.swift; path = PrimerCardFormViewController.swift; sourceTree = "<group>"; };
+		CD8186DD4DBD729AE4314809D2925ECB /* FormType.swift */ = {isa = PBXFileReference; includeInIndex = 1; lastKnownFileType = sourcecode.swift; path = FormType.swift; sourceTree = "<group>"; };
+		CEB0D553EB694EA79851D3CCDD95A533 /* PrimerError.swift */ = {isa = PBXFileReference; includeInIndex = 1; lastKnownFileType = sourcecode.swift; path = PrimerError.swift; sourceTree = "<group>"; };
+		CFC2A4AD0FAA4414144D96F64F0E3934 /* ResumeHandlerProtocol.swift */ = {isa = PBXFileReference; includeInIndex = 1; lastKnownFileType = sourcecode.swift; path = ResumeHandlerProtocol.swift; sourceTree = "<group>"; };
+		D07146DCDC86EFABE4AB8C39E427746F /* Parser.swift */ = {isa = PBXFileReference; includeInIndex = 1; lastKnownFileType = sourcecode.swift; path = Parser.swift; sourceTree = "<group>"; };
+		D093ACCE1D3586F7172B1A637FCA19BC /* ImageName.swift */ = {isa = PBXFileReference; includeInIndex = 1; lastKnownFileType = sourcecode.swift; path = ImageName.swift; sourceTree = "<group>"; };
+		D17CA5ECC6284A3112CC910896AA0F07 /* URLSessionStack.swift */ = {isa = PBXFileReference; includeInIndex = 1; lastKnownFileType = sourcecode.swift; path = URLSessionStack.swift; sourceTree = "<group>"; };
+		D21B402D279256F42AADE260CD90EB69 /* Optional+Extensions.swift */ = {isa = PBXFileReference; includeInIndex = 1; lastKnownFileType = sourcecode.swift; path = "Optional+Extensions.swift"; sourceTree = "<group>"; };
 		D245E0514AAC1A2B9A6D5EA2F383E90F /* UIKit.framework */ = {isa = PBXFileReference; lastKnownFileType = wrapper.framework; name = UIKit.framework; path = Platforms/iPhoneOS.platform/Developer/SDKs/iPhoneOS14.0.sdk/System/Library/Frameworks/UIKit.framework; sourceTree = DEVELOPER_DIR; };
-		D24876222D7667A85FA6D1A0B42E0B1E /* CardButton.swift */ = {isa = PBXFileReference; includeInIndex = 1; lastKnownFileType = sourcecode.swift; path = CardButton.swift; sourceTree = "<group>"; };
 		D264B4E57DF7DB00D71275605D100971 /* Pods-PrimerSDK_Example-frameworks.sh */ = {isa = PBXFileReference; includeInIndex = 1; lastKnownFileType = text.script.sh; path = "Pods-PrimerSDK_Example-frameworks.sh"; sourceTree = "<group>"; };
-<<<<<<< HEAD
-		D416034D1E0802B52151F1CC33232644 /* PrimerSearchTextField.swift */ = {isa = PBXFileReference; includeInIndex = 1; lastKnownFileType = sourcecode.swift; path = PrimerSearchTextField.swift; sourceTree = "<group>"; };
-		D4FC99807B025DE66DA92F541E89A39E /* firstly.swift */ = {isa = PBXFileReference; includeInIndex = 1; lastKnownFileType = sourcecode.swift; path = firstly.swift; sourceTree = "<group>"; };
+		D2B2D535E476BDE8A67D5E0F468B6FB2 /* hang.swift */ = {isa = PBXFileReference; includeInIndex = 1; lastKnownFileType = sourcecode.swift; path = hang.swift; sourceTree = "<group>"; };
+		D3AE58953D76184289A18808C9B4B9FB /* GuaranteeWrappers.swift */ = {isa = PBXFileReference; includeInIndex = 1; lastKnownFileType = sourcecode.swift; path = GuaranteeWrappers.swift; sourceTree = "<group>"; };
+		D411C5172E57AE810161E4F5B77D26AE /* BankSelectorViewController.swift */ = {isa = PBXFileReference; includeInIndex = 1; lastKnownFileType = sourcecode.swift; path = BankSelectorViewController.swift; sourceTree = "<group>"; };
+		D473CE93A6141C50AEC9E326E6AC360C /* BundleExtension.swift */ = {isa = PBXFileReference; includeInIndex = 1; lastKnownFileType = sourcecode.swift; path = BundleExtension.swift; sourceTree = "<group>"; };
+		D55A0B3D9989A2928E6BFA8E3F4A9DE9 /* race.swift */ = {isa = PBXFileReference; includeInIndex = 1; lastKnownFileType = sourcecode.swift; path = race.swift; sourceTree = "<group>"; };
+		D625CE2BD649549D769F28CBF2B8453A /* CountryCode.swift */ = {isa = PBXFileReference; includeInIndex = 1; lastKnownFileType = sourcecode.swift; path = CountryCode.swift; sourceTree = "<group>"; };
 		D66C3890C3566F38C935A2FFD9A237B0 /* Pods-PrimerSDK_Tests-dummy.m */ = {isa = PBXFileReference; includeInIndex = 1; lastKnownFileType = sourcecode.c.objc; path = "Pods-PrimerSDK_Tests-dummy.m"; sourceTree = "<group>"; };
-		D6FCC4136CBBE1C8134E3079CDD5BB4A /* Error.swift */ = {isa = PBXFileReference; includeInIndex = 1; lastKnownFileType = sourcecode.swift; path = Error.swift; sourceTree = "<group>"; };
-		D7A6EABDD107DA7084AAEF2B8DD97478 /* PaymentMethodConfigurationOptions.swift */ = {isa = PBXFileReference; includeInIndex = 1; lastKnownFileType = sourcecode.swift; path = PaymentMethodConfigurationOptions.swift; sourceTree = "<group>"; };
-		D80A22D3B51EB9D081C50BA8183DD2BC /* PrimerThemeData+Deprecated.swift */ = {isa = PBXFileReference; includeInIndex = 1; lastKnownFileType = sourcecode.swift; path = "PrimerThemeData+Deprecated.swift"; sourceTree = "<group>"; };
-		D84241BBF4F53A46B6704007E6935CD0 /* WrapperProtocols.swift */ = {isa = PBXFileReference; includeInIndex = 1; lastKnownFileType = sourcecode.swift; path = WrapperProtocols.swift; sourceTree = "<group>"; };
-		DAC98748FE2141B5F143990CB5DCC811 /* Content.swift */ = {isa = PBXFileReference; includeInIndex = 1; lastKnownFileType = sourcecode.swift; path = Content.swift; sourceTree = "<group>"; };
-		DC4D223604B5204478B1C3322022B602 /* FinallyWrappers.swift */ = {isa = PBXFileReference; includeInIndex = 1; lastKnownFileType = sourcecode.swift; path = FinallyWrappers.swift; sourceTree = "<group>"; };
-		DD2DB07AC594C290EC65A8EED673C0F2 /* IntExtension.swift */ = {isa = PBXFileReference; includeInIndex = 1; lastKnownFileType = sourcecode.swift; path = IntExtension.swift; sourceTree = "<group>"; };
-		DD5762EE584E4E9A3488148D05F99972 /* 3DS.swift */ = {isa = PBXFileReference; includeInIndex = 1; lastKnownFileType = sourcecode.swift; path = 3DS.swift; sourceTree = "<group>"; };
-		DD655EB064FFDE43C9FE02E55741DE11 /* PrimerSDK.podspec */ = {isa = PBXFileReference; explicitFileType = text.script.ruby; includeInIndex = 1; indentWidth = 2; path = PrimerSDK.podspec; sourceTree = "<group>"; tabWidth = 2; xcLanguageSpecificationIdentifier = xcode.lang.ruby; };
+		D7F773CC1C0A5FA6C72C54BC66B886F2 /* BankTableViewCell.swift */ = {isa = PBXFileReference; includeInIndex = 1; lastKnownFileType = sourcecode.swift; path = BankTableViewCell.swift; sourceTree = "<group>"; };
+		DAD545DF7F2D218DBBE9D22887F9775C /* PrimerRootViewController.swift */ = {isa = PBXFileReference; includeInIndex = 1; lastKnownFileType = sourcecode.swift; path = PrimerRootViewController.swift; sourceTree = "<group>"; };
+		DC45E02BF19A22FCE2506F98CBB9C3D5 /* VaultPaymentMethodViewController.swift */ = {isa = PBXFileReference; includeInIndex = 1; lastKnownFileType = sourcecode.swift; path = VaultPaymentMethodViewController.swift; sourceTree = "<group>"; };
+		DD655EB064FFDE43C9FE02E55741DE11 /* PrimerSDK.podspec */ = {isa = PBXFileReference; explicitFileType = text.script.ruby; includeInIndex = 1; indentWidth = 2; lastKnownFileType = text; path = PrimerSDK.podspec; sourceTree = "<group>"; tabWidth = 2; xcLanguageSpecificationIdentifier = xcode.lang.ruby; };
+		DE3DBBB4D3A93D161B0D0B41C8A657A9 /* PrimerContent.swift */ = {isa = PBXFileReference; includeInIndex = 1; lastKnownFileType = sourcecode.swift; path = PrimerContent.swift; sourceTree = "<group>"; };
+		DE680BCC2EAFA7EB00B0F791EBA3B8B4 /* CheckoutModule.swift */ = {isa = PBXFileReference; includeInIndex = 1; lastKnownFileType = sourcecode.swift; path = CheckoutModule.swift; sourceTree = "<group>"; };
 		DF6E4F8E7C26A7BBEC17AAD4042A317D /* Pods-PrimerSDK_Tests.debug.xcconfig */ = {isa = PBXFileReference; includeInIndex = 1; lastKnownFileType = text.xcconfig; path = "Pods-PrimerSDK_Tests.debug.xcconfig"; sourceTree = "<group>"; };
+		E0B7C759D095934C6F421F2D1C205E9B /* FormTokenizationViewModel.swift */ = {isa = PBXFileReference; includeInIndex = 1; lastKnownFileType = sourcecode.swift; path = FormTokenizationViewModel.swift; sourceTree = "<group>"; };
 		E1B945985145643C12B1E91600B680DE /* Pods-PrimerSDK_Example-acknowledgements.markdown */ = {isa = PBXFileReference; includeInIndex = 1; lastKnownFileType = text; path = "Pods-PrimerSDK_Example-acknowledgements.markdown"; sourceTree = "<group>"; };
-		E31884EEFB17BF0EF21538D81928341C /* 3DSService+Promises.swift */ = {isa = PBXFileReference; includeInIndex = 1; lastKnownFileType = sourcecode.swift; path = "3DSService+Promises.swift"; sourceTree = "<group>"; };
-		E484A495CBA45DBA80BBAC7E290B2B97 /* Device.swift */ = {isa = PBXFileReference; includeInIndex = 1; lastKnownFileType = sourcecode.swift; path = Device.swift; sourceTree = "<group>"; };
-		E5FE3EAE83C1352CB3B172D487C73DA5 /* DateExtension.swift */ = {isa = PBXFileReference; includeInIndex = 1; lastKnownFileType = sourcecode.swift; path = DateExtension.swift; sourceTree = "<group>"; };
+		E254356DE1A159B84AA27A15849C18D4 /* fr.lproj */ = {isa = PBXFileReference; includeInIndex = 1; path = fr.lproj; sourceTree = "<group>"; };
+		E27D6BDA4A14C01B60FD1207A03E6528 /* Endpoint.swift */ = {isa = PBXFileReference; includeInIndex = 1; lastKnownFileType = sourcecode.swift; path = Endpoint.swift; sourceTree = "<group>"; };
+		E2BBD1E8351CE161DB78E68F157A741C /* Queue.swift */ = {isa = PBXFileReference; includeInIndex = 1; lastKnownFileType = sourcecode.swift; path = Queue.swift; sourceTree = "<group>"; };
+		E46F760F821EE70087142F737F9E6ACC /* Configuration.swift */ = {isa = PBXFileReference; includeInIndex = 1; lastKnownFileType = sourcecode.swift; path = Configuration.swift; sourceTree = "<group>"; };
+		E51CBCD24D23EB3516223DF9B1234191 /* PrimerNavigationBar.swift */ = {isa = PBXFileReference; includeInIndex = 1; lastKnownFileType = sourcecode.swift; path = PrimerNavigationBar.swift; sourceTree = "<group>"; };
+		E5C55B12D67D8FAE90CD3C7D069D9BED /* PrimerViewController.swift */ = {isa = PBXFileReference; includeInIndex = 1; lastKnownFileType = sourcecode.swift; path = PrimerViewController.swift; sourceTree = "<group>"; };
+		E6B77287534AC2B6FE60FCFDFD1F8376 /* de.lproj */ = {isa = PBXFileReference; includeInIndex = 1; path = de.lproj; sourceTree = "<group>"; };
+		E7D79A060D411C0914B41B6D7F90DBE5 /* ClientSession.swift */ = {isa = PBXFileReference; includeInIndex = 1; lastKnownFileType = sourcecode.swift; path = ClientSession.swift; sourceTree = "<group>"; };
 		E884507DF2B84FA8A2E8AD8289881542 /* Pods-PrimerSDK_Example.release.xcconfig */ = {isa = PBXFileReference; includeInIndex = 1; lastKnownFileType = text.xcconfig; path = "Pods-PrimerSDK_Example.release.xcconfig"; sourceTree = "<group>"; };
-		E912111519A81533C564D4F33CFBECBA /* 3DSService.swift */ = {isa = PBXFileReference; includeInIndex = 1; lastKnownFileType = sourcecode.swift; path = 3DSService.swift; sourceTree = "<group>"; };
-		E9B0A54529AB4451AFF0707DCE54DE01 /* hang.swift */ = {isa = PBXFileReference; includeInIndex = 1; lastKnownFileType = sourcecode.swift; path = hang.swift; sourceTree = "<group>"; };
-		E9DAADD467D6C9706D18FB03D2C70D99 /* AlertController.swift */ = {isa = PBXFileReference; includeInIndex = 1; lastKnownFileType = sourcecode.swift; path = AlertController.swift; sourceTree = "<group>"; };
+		E94F51C243C6E5F07624B0A59AEB9720 /* UIColorExtension.swift */ = {isa = PBXFileReference; includeInIndex = 1; lastKnownFileType = sourcecode.swift; path = UIColorExtension.swift; sourceTree = "<group>"; };
+		E9FD1C785A8AADC177F5F9D2D4B6173C /* PaymentMethodConfigurationType.swift */ = {isa = PBXFileReference; includeInIndex = 1; lastKnownFileType = sourcecode.swift; path = PaymentMethodConfigurationType.swift; sourceTree = "<group>"; };
+		EA5D2C42253484423E10E4EA59836E25 /* RateLimitedDispatcher.swift */ = {isa = PBXFileReference; includeInIndex = 1; lastKnownFileType = sourcecode.swift; path = RateLimitedDispatcher.swift; sourceTree = "<group>"; };
 		EAB6F611E86A4758835A715E4B4184F6 /* Foundation.framework */ = {isa = PBXFileReference; lastKnownFileType = wrapper.framework; name = Foundation.framework; path = Platforms/iPhoneOS.platform/Developer/SDKs/iPhoneOS14.0.sdk/System/Library/Frameworks/Foundation.framework; sourceTree = DEVELOPER_DIR; };
-		ED99B120B5AEBF4529B62E4821074118 /* Analytics.swift */ = {isa = PBXFileReference; includeInIndex = 1; lastKnownFileType = sourcecode.swift; path = Analytics.swift; sourceTree = "<group>"; };
-		EDAB54A5805FE03BAEB0BACA6E810896 /* PrimerButton.swift */ = {isa = PBXFileReference; includeInIndex = 1; lastKnownFileType = sourcecode.swift; path = PrimerButton.swift; sourceTree = "<group>"; };
+		EC45CD10365FA06B7C059F19F153A392 /* CancelContext.swift */ = {isa = PBXFileReference; includeInIndex = 1; lastKnownFileType = sourcecode.swift; path = CancelContext.swift; sourceTree = "<group>"; };
 		EE9674DAD0C961C92687877090E1E047 /* Pods-PrimerSDK_Tests-umbrella.h */ = {isa = PBXFileReference; includeInIndex = 1; lastKnownFileType = sourcecode.c.h; path = "Pods-PrimerSDK_Tests-umbrella.h"; sourceTree = "<group>"; };
-		EF7AD9BE486AE3A84CA4EA5B9869871E /* BankTableViewCell.swift */ = {isa = PBXFileReference; includeInIndex = 1; lastKnownFileType = sourcecode.swift; path = BankTableViewCell.swift; sourceTree = "<group>"; };
-		F0F9EDD864FB6C7162E8AD3E331C7652 /* PrimerCheckoutComponents.swift */ = {isa = PBXFileReference; includeInIndex = 1; lastKnownFileType = sourcecode.swift; path = PrimerCheckoutComponents.swift; sourceTree = "<group>"; };
-		F1146BAE3809D8FB39F068C74FE648E7 /* fr.lproj */ = {isa = PBXFileReference; includeInIndex = 1; lastKnownFileType = folder; path = fr.lproj; sourceTree = "<group>"; };
-		F1881F1058B5ACE551E8EA16E8F9063E /* PrimerContainerViewController.swift */ = {isa = PBXFileReference; includeInIndex = 1; lastKnownFileType = sourcecode.swift; path = PrimerContainerViewController.swift; sourceTree = "<group>"; };
-		F23D81827D4FB0A6B653D41B5B05A77C /* nb.lproj */ = {isa = PBXFileReference; includeInIndex = 1; lastKnownFileType = folder; path = nb.lproj; sourceTree = "<group>"; };
-		F3FDAC9DD204C4FD06486766C7FBA244 /* CardComponentsManager.swift */ = {isa = PBXFileReference; includeInIndex = 1; lastKnownFileType = sourcecode.swift; path = CardComponentsManager.swift; sourceTree = "<group>"; };
-		F45CE9E95532FB50D16CD2828EC21B61 /* ResumeHandlerProtocol.swift */ = {isa = PBXFileReference; includeInIndex = 1; lastKnownFileType = sourcecode.swift; path = ResumeHandlerProtocol.swift; sourceTree = "<group>"; };
-		F48594A8F2B4412B1FE723CFEC2FF995 /* PrimerResultViewController.swift */ = {isa = PBXFileReference; includeInIndex = 1; lastKnownFileType = sourcecode.swift; path = PrimerResultViewController.swift; sourceTree = "<group>"; };
-		F74776D19F357F07334046BFEF81F5AF /* CardScannerViewController+SimpleScanDelegate.swift */ = {isa = PBXFileReference; includeInIndex = 1; lastKnownFileType = sourcecode.swift; path = "CardScannerViewController+SimpleScanDelegate.swift"; sourceTree = "<group>"; };
+		F14A76A92F097F51FC5B75FD577F7BF7 /* PrimerTextField.swift */ = {isa = PBXFileReference; includeInIndex = 1; lastKnownFileType = sourcecode.swift; path = PrimerTextField.swift; sourceTree = "<group>"; };
+		F55FA87B1955970B7C87375E0501BEEC /* ExternalViewModel.swift */ = {isa = PBXFileReference; includeInIndex = 1; lastKnownFileType = sourcecode.swift; path = ExternalViewModel.swift; sourceTree = "<group>"; };
+		F680E0674AADCDC77021B6673458F491 /* CardButton.swift */ = {isa = PBXFileReference; includeInIndex = 1; lastKnownFileType = sourcecode.swift; path = CardButton.swift; sourceTree = "<group>"; };
+		F719E52F37B6CC0DF04F17F43582381E /* Error.swift */ = {isa = PBXFileReference; includeInIndex = 1; lastKnownFileType = sourcecode.swift; path = Error.swift; sourceTree = "<group>"; };
 		F7B48CC82297D62E27EA98AE7A13D3DA /* Pods-PrimerSDK_Tests.release.xcconfig */ = {isa = PBXFileReference; includeInIndex = 1; lastKnownFileType = text.xcconfig; path = "Pods-PrimerSDK_Tests.release.xcconfig"; sourceTree = "<group>"; };
-		F97197695BF16738FE039DC2FF86404A /* PrimerCheckoutComponentsProtocols.swift */ = {isa = PBXFileReference; includeInIndex = 1; lastKnownFileType = sourcecode.swift; path = PrimerCheckoutComponentsProtocols.swift; sourceTree = "<group>"; };
-		F9A0A52796D013E6776E65DC0E570E9B /* PrimerExpiryDateFieldView.swift */ = {isa = PBXFileReference; includeInIndex = 1; lastKnownFileType = sourcecode.swift; path = PrimerExpiryDateFieldView.swift; sourceTree = "<group>"; };
-		FA0D80A52C8C2FF406DEE3F0F9902F64 /* CardNetwork.swift */ = {isa = PBXFileReference; includeInIndex = 1; lastKnownFileType = sourcecode.swift; path = CardNetwork.swift; sourceTree = "<group>"; };
-		FB96DDF5341825BDE72A77C4C7A9850D /* PrimerTheme.swift */ = {isa = PBXFileReference; includeInIndex = 1; lastKnownFileType = sourcecode.swift; path = PrimerTheme.swift; sourceTree = "<group>"; };
-		FDC14E80E23FD83BD85EC0A7527FE702 /* PayPalService.swift */ = {isa = PBXFileReference; includeInIndex = 1; lastKnownFileType = sourcecode.swift; path = PayPalService.swift; sourceTree = "<group>"; };
-		FE2420364D2C5BFD0D95C10AC0B71D57 /* Keychain.swift */ = {isa = PBXFileReference; includeInIndex = 1; lastKnownFileType = sourcecode.swift; path = Keychain.swift; sourceTree = "<group>"; };
-=======
-		D2F23BE7BD8DDB2F500DA13BFEB5094F /* PrimerTheme+Buttons.swift */ = {isa = PBXFileReference; includeInIndex = 1; lastKnownFileType = sourcecode.swift; path = "PrimerTheme+Buttons.swift"; sourceTree = "<group>"; };
-		D3C3A7BCEF1731B97B35753DC5DFA9C1 /* ExternalPaymentMethodTokenizationViewModel.swift */ = {isa = PBXFileReference; includeInIndex = 1; lastKnownFileType = sourcecode.swift; path = ExternalPaymentMethodTokenizationViewModel.swift; sourceTree = "<group>"; };
-		D404F60E21F0A533F3598E6A99A7E4D8 /* PostalCode.swift */ = {isa = PBXFileReference; includeInIndex = 1; lastKnownFileType = sourcecode.swift; path = PostalCode.swift; sourceTree = "<group>"; };
-		D42A57B5A1CC0ECBA9AC63A1A925356F /* Error.swift */ = {isa = PBXFileReference; includeInIndex = 1; lastKnownFileType = sourcecode.swift; path = Error.swift; sourceTree = "<group>"; };
-		D4EB54B85C44F8C18F134F6D0DB4EF29 /* UXMode.swift */ = {isa = PBXFileReference; includeInIndex = 1; lastKnownFileType = sourcecode.swift; path = UXMode.swift; sourceTree = "<group>"; };
-		D66C3890C3566F38C935A2FFD9A237B0 /* Pods-PrimerSDK_Tests-dummy.m */ = {isa = PBXFileReference; includeInIndex = 1; lastKnownFileType = sourcecode.c.objc; path = "Pods-PrimerSDK_Tests-dummy.m"; sourceTree = "<group>"; };
-		D73AB0D66C6FBC70FF6BA0DBAD538939 /* PrimerTableViewCell.swift */ = {isa = PBXFileReference; includeInIndex = 1; lastKnownFileType = sourcecode.swift; path = PrimerTableViewCell.swift; sourceTree = "<group>"; };
-		D75056442318CA49693DD926CF13D1C6 /* es.lproj */ = {isa = PBXFileReference; includeInIndex = 1; path = es.lproj; sourceTree = "<group>"; };
-		D89A6F7CEE7C96EA890D32DB2C041760 /* firstly.swift */ = {isa = PBXFileReference; includeInIndex = 1; lastKnownFileType = sourcecode.swift; path = firstly.swift; sourceTree = "<group>"; };
-		D8BA42756539BF37EAE4809C28946DCE /* PrimerTextFieldView.swift */ = {isa = PBXFileReference; includeInIndex = 1; lastKnownFileType = sourcecode.swift; path = PrimerTextFieldView.swift; sourceTree = "<group>"; };
-		D8C290937D0CAEE0588752BFB4EAAA83 /* MockSuccess.swift */ = {isa = PBXFileReference; includeInIndex = 1; lastKnownFileType = sourcecode.swift; path = MockSuccess.swift; sourceTree = "<group>"; };
-		D8DC2CE3BDEFDBC15A76B9851AA15CE9 /* PrimerContainerViewController.swift */ = {isa = PBXFileReference; includeInIndex = 1; lastKnownFileType = sourcecode.swift; path = PrimerContainerViewController.swift; sourceTree = "<group>"; };
-		D92B28668C90FD2AA5E405015E594321 /* DependencyInjection.swift */ = {isa = PBXFileReference; includeInIndex = 1; lastKnownFileType = sourcecode.swift; path = DependencyInjection.swift; sourceTree = "<group>"; };
-		DAFB194678065999FB95725505CD2948 /* PrimerDelegate.swift */ = {isa = PBXFileReference; includeInIndex = 1; lastKnownFileType = sourcecode.swift; path = PrimerDelegate.swift; sourceTree = "<group>"; };
-		DD655EB064FFDE43C9FE02E55741DE11 /* PrimerSDK.podspec */ = {isa = PBXFileReference; explicitFileType = text.script.ruby; includeInIndex = 1; indentWidth = 2; lastKnownFileType = text; path = PrimerSDK.podspec; sourceTree = "<group>"; tabWidth = 2; xcLanguageSpecificationIdentifier = xcode.lang.ruby; };
-		DE8828A0193B612C169AC13994E8A2B2 /* GuaranteeWrappers.swift */ = {isa = PBXFileReference; includeInIndex = 1; lastKnownFileType = sourcecode.swift; path = GuaranteeWrappers.swift; sourceTree = "<group>"; };
-		DF6E4F8E7C26A7BBEC17AAD4042A317D /* Pods-PrimerSDK_Tests.debug.xcconfig */ = {isa = PBXFileReference; includeInIndex = 1; lastKnownFileType = text.xcconfig; path = "Pods-PrimerSDK_Tests.debug.xcconfig"; sourceTree = "<group>"; };
-		DFCD2BA9FF43387B66438A5656B7AD0C /* AdyenDotPay.swift */ = {isa = PBXFileReference; includeInIndex = 1; lastKnownFileType = sourcecode.swift; path = AdyenDotPay.swift; sourceTree = "<group>"; };
-		E00CD5E18D2CF3C10131C18C8E934B47 /* BankSelectorTokenizationViewModel.swift */ = {isa = PBXFileReference; includeInIndex = 1; lastKnownFileType = sourcecode.swift; path = BankSelectorTokenizationViewModel.swift; sourceTree = "<group>"; };
-		E19CA33876478688411ED5750032F508 /* ImageName.swift */ = {isa = PBXFileReference; includeInIndex = 1; lastKnownFileType = sourcecode.swift; path = ImageName.swift; sourceTree = "<group>"; };
-		E1B945985145643C12B1E91600B680DE /* Pods-PrimerSDK_Example-acknowledgements.markdown */ = {isa = PBXFileReference; includeInIndex = 1; lastKnownFileType = text; path = "Pods-PrimerSDK_Example-acknowledgements.markdown"; sourceTree = "<group>"; };
-		E51EE737F5762B69E4B293EFFB1CA44E /* Dimensions.swift */ = {isa = PBXFileReference; includeInIndex = 1; lastKnownFileType = sourcecode.swift; path = Dimensions.swift; sourceTree = "<group>"; };
-		E586B97588C6CCF60923360654EC6392 /* FormTokenizationViewModel.swift */ = {isa = PBXFileReference; includeInIndex = 1; lastKnownFileType = sourcecode.swift; path = FormTokenizationViewModel.swift; sourceTree = "<group>"; };
-		E6E585DE4431A007FB1683A3245C5145 /* PrimerThemeData+Deprecated.swift */ = {isa = PBXFileReference; includeInIndex = 1; lastKnownFileType = sourcecode.swift; path = "PrimerThemeData+Deprecated.swift"; sourceTree = "<group>"; };
-		E884507DF2B84FA8A2E8AD8289881542 /* Pods-PrimerSDK_Example.release.xcconfig */ = {isa = PBXFileReference; includeInIndex = 1; lastKnownFileType = text.xcconfig; path = "Pods-PrimerSDK_Example.release.xcconfig"; sourceTree = "<group>"; };
-		EA7E364CA09D16F5FD5732D8D183C59C /* PrimerWebViewController.swift */ = {isa = PBXFileReference; includeInIndex = 1; lastKnownFileType = sourcecode.swift; path = PrimerWebViewController.swift; sourceTree = "<group>"; };
-		EAB6F611E86A4758835A715E4B4184F6 /* Foundation.framework */ = {isa = PBXFileReference; lastKnownFileType = wrapper.framework; name = Foundation.framework; path = Platforms/iPhoneOS.platform/Developer/SDKs/iPhoneOS14.0.sdk/System/Library/Frameworks/Foundation.framework; sourceTree = DEVELOPER_DIR; };
-		EB27643476C596788A886DEFD9C6DF37 /* PrimerCustomStyleTextField.swift */ = {isa = PBXFileReference; includeInIndex = 1; lastKnownFileType = sourcecode.swift; path = PrimerCustomStyleTextField.swift; sourceTree = "<group>"; };
-		EB3350A2DB3150D0118AFAD09F5236EA /* NetworkService.swift */ = {isa = PBXFileReference; includeInIndex = 1; lastKnownFileType = sourcecode.swift; path = NetworkService.swift; sourceTree = "<group>"; };
-		ED30C6E20A7F586D664E22515F743B30 /* PaymentMethodConfigurationType.swift */ = {isa = PBXFileReference; includeInIndex = 1; lastKnownFileType = sourcecode.swift; path = PaymentMethodConfigurationType.swift; sourceTree = "<group>"; };
-		EE9674DAD0C961C92687877090E1E047 /* Pods-PrimerSDK_Tests-umbrella.h */ = {isa = PBXFileReference; includeInIndex = 1; lastKnownFileType = sourcecode.c.h; path = "Pods-PrimerSDK_Tests-umbrella.h"; sourceTree = "<group>"; };
-		EFF27A83CF14227A54FA1BC7AAF71A4E /* PrimerViewExtensions.swift */ = {isa = PBXFileReference; includeInIndex = 1; lastKnownFileType = sourcecode.swift; path = PrimerViewExtensions.swift; sourceTree = "<group>"; };
-		F07616F6144B8F246731B4BF9DEFCA45 /* UserDefaultsExtension.swift */ = {isa = PBXFileReference; includeInIndex = 1; lastKnownFileType = sourcecode.swift; path = UserDefaultsExtension.swift; sourceTree = "<group>"; };
-		F1E68D224449329612504FA686DFFFD3 /* PaymentMethodComponent.swift */ = {isa = PBXFileReference; includeInIndex = 1; lastKnownFileType = sourcecode.swift; path = PaymentMethodComponent.swift; sourceTree = "<group>"; };
-		F2A9E312431C477D139D71A847E95C50 /* DirectDebitMandate.swift */ = {isa = PBXFileReference; includeInIndex = 1; lastKnownFileType = sourcecode.swift; path = DirectDebitMandate.swift; sourceTree = "<group>"; };
-		F2F275B4573DFAE7DADB4CF9A0CD237E /* AES256.swift */ = {isa = PBXFileReference; includeInIndex = 1; lastKnownFileType = sourcecode.swift; path = AES256.swift; sourceTree = "<group>"; };
-		F395BB87F040653649D26705E6D29514 /* PrimerSettings.swift */ = {isa = PBXFileReference; includeInIndex = 1; lastKnownFileType = sourcecode.swift; path = PrimerSettings.swift; sourceTree = "<group>"; };
-		F3DEA5BAEA900DA5E41FBC63A448ED4D /* PrimerTheme+TextStyles.swift */ = {isa = PBXFileReference; includeInIndex = 1; lastKnownFileType = sourcecode.swift; path = "PrimerTheme+TextStyles.swift"; sourceTree = "<group>"; };
-		F734851D799D70C0316A7A72AFD1A535 /* PayPalService.swift */ = {isa = PBXFileReference; includeInIndex = 1; lastKnownFileType = sourcecode.swift; path = PayPalService.swift; sourceTree = "<group>"; };
-		F7B48CC82297D62E27EA98AE7A13D3DA /* Pods-PrimerSDK_Tests.release.xcconfig */ = {isa = PBXFileReference; includeInIndex = 1; lastKnownFileType = text.xcconfig; path = "Pods-PrimerSDK_Tests.release.xcconfig"; sourceTree = "<group>"; };
-		F9AD4D4255D1ECE452A1E82F229AAEFD /* Endpoint.swift */ = {isa = PBXFileReference; includeInIndex = 1; lastKnownFileType = sourcecode.swift; path = Endpoint.swift; sourceTree = "<group>"; };
-		FDBA86AAC3E123E3D9EF7A6C1635B444 /* Customer.swift */ = {isa = PBXFileReference; includeInIndex = 1; lastKnownFileType = sourcecode.swift; path = Customer.swift; sourceTree = "<group>"; };
-		FE811228CD0DE8D42C40D26568350079 /* RateLimitedDispatcherBase.swift */ = {isa = PBXFileReference; includeInIndex = 1; lastKnownFileType = sourcecode.swift; path = RateLimitedDispatcherBase.swift; sourceTree = "<group>"; };
->>>>>>> 37b5453d
+		F7D9B8A3E26AF5AF45468E8184A761DB /* Dimensions.swift */ = {isa = PBXFileReference; includeInIndex = 1; lastKnownFileType = sourcecode.swift; path = Dimensions.swift; sourceTree = "<group>"; };
+		F94DFE545DC309948037CF4E9001AB64 /* PrimerCheckoutComponents.swift */ = {isa = PBXFileReference; includeInIndex = 1; lastKnownFileType = sourcecode.swift; path = PrimerCheckoutComponents.swift; sourceTree = "<group>"; };
+		F9D19C3B11FA18E2798BB79D71ABCA2E /* IntExtension.swift */ = {isa = PBXFileReference; includeInIndex = 1; lastKnownFileType = sourcecode.swift; path = IntExtension.swift; sourceTree = "<group>"; };
+		F9EED0116CD8C54754D4817AED6F022B /* PaymentResponse.swift */ = {isa = PBXFileReference; includeInIndex = 1; lastKnownFileType = sourcecode.swift; path = PaymentResponse.swift; sourceTree = "<group>"; };
+		FA7E0C71E990EA356B7555B58CE2DB58 /* PrimerButton.swift */ = {isa = PBXFileReference; includeInIndex = 1; lastKnownFileType = sourcecode.swift; path = PrimerButton.swift; sourceTree = "<group>"; };
+		FB29BCABE6D9340D6E159CCF4BE36447 /* AnyEncodable.swift */ = {isa = PBXFileReference; includeInIndex = 1; lastKnownFileType = sourcecode.swift; path = AnyEncodable.swift; sourceTree = "<group>"; };
+		FC734F4F2967842A17FF7D2FFAA9CE90 /* ClientTokenService.swift */ = {isa = PBXFileReference; includeInIndex = 1; lastKnownFileType = sourcecode.swift; path = ClientTokenService.swift; sourceTree = "<group>"; };
+		FDCF07A4FB7227FE78DF3A898C2D48C2 /* DirectDebitMandate.swift */ = {isa = PBXFileReference; includeInIndex = 1; lastKnownFileType = sourcecode.swift; path = DirectDebitMandate.swift; sourceTree = "<group>"; };
+		FE443E10F66210550461671DD6C6C95F /* PaymentMethodTokenizationViewModel.swift */ = {isa = PBXFileReference; includeInIndex = 1; lastKnownFileType = sourcecode.swift; path = PaymentMethodTokenizationViewModel.swift; sourceTree = "<group>"; };
+		FEF46381F26D6732A1E922F0A10E8B0F /* Icons.xcassets */ = {isa = PBXFileReference; includeInIndex = 1; lastKnownFileType = folder.assetcatalog; name = Icons.xcassets; path = Sources/PrimerSDK/Resources/Icons.xcassets; sourceTree = "<group>"; };
+		FF49F84F467DC11F6BA50B9B03DF304F /* PrimerCustomStyleTextField.swift */ = {isa = PBXFileReference; includeInIndex = 1; lastKnownFileType = sourcecode.swift; path = PrimerCustomStyleTextField.swift; sourceTree = "<group>"; };
 /* End PBXFileReference section */
 
 /* Begin PBXFrameworksBuildPhase section */
@@ -982,250 +509,241 @@
 			);
 			runOnlyForDeploymentPostprocessing = 0;
 		};
-<<<<<<< HEAD
-		4D4C2FCC172A1977A5C3A32F03D71AC6 /* Frameworks */ = {
-=======
-		9689D4C197B2053F3E414F5B479DE858 /* Frameworks */ = {
->>>>>>> 37b5453d
+		757835497A6680E9697605861778779D /* Frameworks */ = {
 			isa = PBXFrameworksBuildPhase;
 			buildActionMask = 2147483647;
 			files = (
-				940F42D7B74FF9A5E03D62250EF9386D /* Foundation.framework in Frameworks */,
-				77DFDDA9E3EC595A46060FFE0E62A404 /* UIKit.framework in Frameworks */,
 			);
 			runOnlyForDeploymentPostprocessing = 0;
 		};
-<<<<<<< HEAD
-		BFEC42FDDB6E7206FC809DF6004D23AE /* Frameworks */ = {
+		E2F65AABEB2C27D3156A7CC51BAFB9CB /* Frameworks */ = {
 			isa = PBXFrameworksBuildPhase;
 			buildActionMask = 2147483647;
 			files = (
-				B1DB6C6B5D68DE9B9F4517FE0A85F37E /* Foundation.framework in Frameworks */,
-				019B3AC0AF70238A1E1E3F78E5AF43C8 /* UIKit.framework in Frameworks */,
-=======
-		CD535A0EAF1D941792B20D388D78CDE8 /* Frameworks */ = {
-			isa = PBXFrameworksBuildPhase;
-			buildActionMask = 2147483647;
-			files = (
->>>>>>> 37b5453d
+				62C078EF2AB2869097590C9018F06662 /* Foundation.framework in Frameworks */,
+				B574A91C1E2E5DCC28F76236E858FBB3 /* UIKit.framework in Frameworks */,
 			);
 			runOnlyForDeploymentPostprocessing = 0;
 		};
 /* End PBXFrameworksBuildPhase section */
 
 /* Begin PBXGroup section */
-<<<<<<< HEAD
-		10C5B1DC2F00255375D1A3F2B4479532 /* PCI */ = {
-			isa = PBXGroup;
-			children = (
-				4A83CC6A1B952DC58FD5E3DDCF5E42AD /* TokenizationService.swift */,
-			);
+		0128E4671A0948076E9FEB92E1A68656 /* Mocks */ = {
+			isa = PBXGroup;
+			children = (
+				3DD10734587C6FE0667CB583F7B932C1 /* MockPrimerAPIClient.swift */,
+			);
+			name = Mocks;
+			path = Sources/PrimerSDK/Classes/Mocks;
+			sourceTree = "<group>";
+		};
+		025EFCE240BBD3F715DAEC054FD737C4 /* Third Party */ = {
+			isa = PBXGroup;
+			children = (
+				8DB8DFA80AAB517A48223EABD5443FD4 /* PromiseKit */,
+			);
+			name = "Third Party";
+			path = "Sources/PrimerSDK/Classes/Third Party";
+			sourceTree = "<group>";
+		};
+		0478D8CF5EEB4FA7D66295121C1F37DD /* Localizable */ = {
+			isa = PBXGroup;
+			children = (
+				34D71350B8730ABBA46B3F2D85DB1DB9 /* da.lproj */,
+				E6B77287534AC2B6FE60FCFDFD1F8376 /* de.lproj */,
+				26D93A16A51B19B1BF807F0D191337F6 /* el.lproj */,
+				1D3F2CFDF7887A5D742427C4FAFD53D5 /* en.lproj */,
+				2C9DB715B3908FD12EC2EDF2E10E61C7 /* es.lproj */,
+				E254356DE1A159B84AA27A15849C18D4 /* fr.lproj */,
+				2AF8EAC8C44865B5A3537A765C675C1B /* it.lproj */,
+				BD349FFAC5349E35788B4D067249B041 /* nb.lproj */,
+				4310437D8015EAF75820B4EEF4BF03E3 /* nl.lproj */,
+				C013C82CBF93B312AEC44D7067EC3884 /* pl.lproj */,
+				7E4D7FA1C63B0519195958EE26CE115A /* pt.lproj */,
+				0635544B914ED7AB84B59D10EF99BD05 /* sv.lproj */,
+				A6F35CED207C1B8360CE6BF40D919E00 /* tr.lproj */,
+			);
+			name = Localizable;
+			path = Sources/PrimerSDK/Resources/Localizable;
+			sourceTree = "<group>";
+		};
+		05AD56D99D47145DEEE68696C8671AB3 /* PCI */ = {
+			isa = PBXGroup;
+			children = (
+				CD8186DD4DBD729AE4314809D2925ECB /* FormType.swift */,
+			);
+			name = PCI;
 			path = PCI;
 			sourceTree = "<group>";
 		};
-		159D8C0D73C60F51ED5CE621B2644591 /* Parser */ = {
-			isa = PBXGroup;
-			children = (
-				0DA114863BDE3B5011A3489FD5C36645 /* Parser.swift */,
-				7DFD4F3001834533F4E814BC50622F1F /* JSON */,
-			);
-			path = Parser;
-=======
-		00F0D5BEDD31DBE410A708FDB497F2E2 /* TokenizationViewModels */ = {
-			isa = PBXGroup;
-			children = (
-				9F581B833734D2450330B9D1B6EDCF6D /* ApayaTokenizationViewModel.swift */,
-				4BFDE37871A18A63D93A69DD755CE9B5 /* ApplePayTokenizationViewModel.swift */,
-				E00CD5E18D2CF3C10131C18C8E934B47 /* BankSelectorTokenizationViewModel.swift */,
-				D3C3A7BCEF1731B97B35753DC5DFA9C1 /* ExternalPaymentMethodTokenizationViewModel.swift */,
-				E586B97588C6CCF60923360654EC6392 /* FormTokenizationViewModel.swift */,
-				CF60DC2252AFFDCC873A40C2FCA43310 /* KlarnaTokenizationViewModel.swift */,
-				9239150727E9183AFC234CE1CB3CC74E /* PaymentMethodTokenizationViewModel.swift */,
-				54F3D810D6C462A1AE8207F30B6B8506 /* PayPalTokenizationViewModel.swift */,
-				15F5564050B61FD9085FF3B590482950 /* QRCodeTokenizationViewModel.swift */,
-			);
-			name = TokenizationViewModels;
-			path = TokenizationViewModels;
-			sourceTree = "<group>";
-		};
-		057F1F6D3462C911938F4E0EFDB1E925 /* Banks */ = {
-			isa = PBXGroup;
-			children = (
-				8A9CF69CE5E49E257F69AE9DD42D4477 /* BankSelectorViewController.swift */,
-				987656D7A5C0DE70E0AB82F55DB68ED1 /* BankTableViewCell.swift */,
+		06A57A3540BE8A7131C26574290AB62D /* Cancellation */ = {
+			isa = PBXGroup;
+			children = (
+				EC45CD10365FA06B7C059F19F153A392 /* CancelContext.swift */,
+				845C3ACE2E7AA2EC5356A756668FA204 /* Cancellable.swift */,
+				1BB0DDD14AD05735568FBD4CFCEC7FF4 /* CancellableCatchable.swift */,
+				8FFA60E182D137FE34AD98488CEF772F /* CancellablePromise.swift */,
+				B7582A0EC37ACE33738A980E9CD0D86B /* CancellableThenable.swift */,
+			);
+			name = Cancellation;
+			path = Cancellation;
+			sourceTree = "<group>";
+		};
+		0FD9BDED14632223AD861B7CE3FF177B /* Extensions & Utilities */ = {
+			isa = PBXGroup;
+			children = (
+				5ACC4F8BD5F395BCFD321A758ECA530A /* AlertController.swift */,
+				74611210C5258FDA3DCF506B99E01C96 /* AnyCodable.swift */,
+				8CF70890ACE6D6404C6F9295A264463C /* AnyDecodable.swift */,
+				FB29BCABE6D9340D6E159CCF4BE36447 /* AnyEncodable.swift */,
+				A1C7402D77757114A509FEE521C5ADBD /* ArrayExtension.swift */,
+				D473CE93A6141C50AEC9E326E6AC360C /* BundleExtension.swift */,
+				005AE62DC6F56304CCCBDF656674A987 /* DataExtension.swift */,
+				C6FF62086149B7528B28C7C4E1B5C230 /* DateExtension.swift */,
+				F9D19C3B11FA18E2798BB79D71ABCA2E /* IntExtension.swift */,
+				99B4F7168E803E4D94E2FE542C4124CC /* Logger.swift */,
+				BE1842622A258ACCC9797D8993EDB231 /* Mask.swift */,
+				D21B402D279256F42AADE260CD90EB69 /* Optional+Extensions.swift */,
+				4C2950118DA6EE04C80CC62CB18A58D2 /* PostalCode.swift */,
+				C3FE0A564FEDEBCBBFDC52E7F12E42A1 /* PresentationController.swift */,
+				FA7E0C71E990EA356B7555B58CE2DB58 /* PrimerButton.swift */,
+				FF49F84F467DC11F6BA50B9B03DF304F /* PrimerCustomStyleTextField.swift */,
+				AFA449F3F78421CA80D51B07A9F741E4 /* PrimerImage.swift */,
+				82235958623D8C533806518AE1BFA615 /* PrimerScrollView.swift */,
+				6EC98AE6DA48772D3191C17348E2BB71 /* PrimerTableViewCell.swift */,
+				E5C55B12D67D8FAE90CD3C7D069D9BED /* PrimerViewController.swift */,
+				48A38136B76546A4819B5EE2ABC8E4BC /* PrimerViewExtensions.swift */,
+				0CB1DC1206870DAEDB5C60FE1BF60A0E /* StringExtension.swift */,
+				E94F51C243C6E5F07624B0A59AEB9720 /* UIColorExtension.swift */,
+				AE89FC69B07829136B20BF1529F5ADBE /* UIDeviceExtension.swift */,
+				672B38C4E2C73A9465AA3864253A667D /* URLExtension.swift */,
+				31EE144AC1D8E22CCD402721EF95EC76 /* UserDefaultsExtension.swift */,
+				9ACD39777D2B92261DEF502D081A4B39 /* WebViewUtil.swift */,
+			);
+			name = "Extensions & Utilities";
+			path = "Sources/PrimerSDK/Classes/Extensions & Utilities";
+			sourceTree = "<group>";
+		};
+		15F51380B98482EFB43FEF4195B2A067 /* Public */ = {
+			isa = PBXGroup;
+			children = (
+				35DFB46C30F197B9B97A45A970FF34BD /* PrimerThemeData.swift */,
+				054D0C22163BBA86A1C6F61169FF2A64 /* PrimerThemeData+Deprecated.swift */,
+			);
+			name = Public;
+			path = Public;
+			sourceTree = "<group>";
+		};
+		1628BF05B4CAFDCC3549A101F5A10A17 /* Frameworks */ = {
+			isa = PBXGroup;
+			children = (
+				59DA5C1F72E1D5BABC43EACBA672C3BA /* iOS */,
+			);
+			name = Frameworks;
+			sourceTree = "<group>";
+		};
+		16B86FBE27043DB94FAD19E3FFEF22D0 /* Data Models */ = {
+			isa = PBXGroup;
+			children = (
+				CA816E54EB6A9B140F800412F8957AD0 /* 3DS.swift */,
+			);
+			name = "Data Models";
+			path = "Data Models";
+			sourceTree = "<group>";
+		};
+		17A38471E89E9C1E4AD45FB9C9EAA29A /* Connectivity */ = {
+			isa = PBXGroup;
+			children = (
+				B105E86973FE78AF690F7F2ACE66C68A /* Connectivity.swift */,
+			);
+			name = Connectivity;
+			path = Connectivity;
+			sourceTree = "<group>";
+		};
+		1F01F9CE2F110FDC0307847D9B7C46A8 /* Theme */ = {
+			isa = PBXGroup;
+			children = (
+				988C0854085C485DAF9025A8D8DD9FF9 /* PrimerTheme.swift */,
+				40298791BF08880CF6B0582822E9A891 /* Internal */,
+				15F51380B98482EFB43FEF4195B2A067 /* Public */,
+			);
+			name = Theme;
+			path = Theme;
+			sourceTree = "<group>";
+		};
+		1F742EA7043708A3CC913B7EBFB1B612 /* Vault */ = {
+			isa = PBXGroup;
+			children = (
+				5564BD82D9B4573A7ACB573FF09D910A /* VaultPaymentMethodView.swift */,
+				DC45E02BF19A22FCE2506F98CBB9C3D5 /* VaultPaymentMethodViewController.swift */,
+				CA6089009D3135E260D2F297A2AC7989 /* VaultPaymentMethodViewModel.swift */,
+			);
+			name = Vault;
+			path = Vault;
+			sourceTree = "<group>";
+		};
+		25B49CCF61ABC39B2E460C1CE4CBA6FF /* Components */ = {
+			isa = PBXGroup;
+			children = (
+				2428674AA9AEF67B3A1D965973CE89FF /* PrimerResultComponentView.swift */,
+				6618C7BA8BBF770A80C4F87756A3845A /* PrimerResultViewController.swift */,
+				C1DCA73C560F0C649C00A8EDCC2FB7A8 /* PrimerSearchTextField.swift */,
+			);
+			name = Components;
+			path = Components;
+			sourceTree = "<group>";
+		};
+		284C9CCE791539EA7447FE34E6CF213E /* Error Handler */ = {
+			isa = PBXGroup;
+			children = (
+				A932B76EFABB752221B0514C631EAAF3 /* ErrorHandler.swift */,
+				CEB0D553EB694EA79851D3CCDD95A533 /* PrimerError.swift */,
+			);
+			name = "Error Handler";
+			path = "Sources/PrimerSDK/Classes/Error Handler";
+			sourceTree = "<group>";
+		};
+		29BA954948268CA88E8459988C0C0ED0 /* Banks */ = {
+			isa = PBXGroup;
+			children = (
+				D411C5172E57AE810161E4F5B77D26AE /* BankSelectorViewController.swift */,
+				D7F773CC1C0A5FA6C72C54BC66B886F2 /* BankTableViewCell.swift */,
 			);
 			name = Banks;
 			path = Banks;
 			sourceTree = "<group>";
 		};
-		064C0BCDDD9F8C093CF16A73885992D7 /* Crypto */ = {
-			isa = PBXGroup;
-			children = (
-				F2F275B4573DFAE7DADB4CF9A0CD237E /* AES256.swift */,
-			);
-			name = Crypto;
-			path = Crypto;
-			sourceTree = "<group>";
-		};
-		081BF433E9CE728D047AA80DF36C85B6 /* OAuth */ = {
-			isa = PBXGroup;
-			children = (
-				EA7E364CA09D16F5FD5732D8D183C59C /* PrimerWebViewController.swift */,
-			);
-			name = OAuth;
-			path = OAuth;
->>>>>>> 37b5453d
-			sourceTree = "<group>";
-		};
-		0A374BA9716151B585E36C33FD5087ED /* Public */ = {
-			isa = PBXGroup;
-			children = (
-				483F653BE427B125B7EF794CCA6E9ED1 /* PrimerThemeData.swift */,
-				E6E585DE4431A007FB1683A3245C5145 /* PrimerThemeData+Deprecated.swift */,
-			);
-			name = Public;
-			path = Public;
-			sourceTree = "<group>";
-		};
-<<<<<<< HEAD
-		16FA78C2450F35A1584B5066A5230780 /* Localizable */ = {
-			isa = PBXGroup;
-			children = (
-				06DA9423D05304FBB56AE73D97362ED2 /* da.lproj */,
-				337C482087F2DE601B8826F962C356F4 /* de.lproj */,
-				6E5CAC7B854A43F61C334867BFA2F689 /* el.lproj */,
-				4EFC9EE90976693948C15DF526A00BBB /* en.lproj */,
-				1C2130E0FFD87120323DA96A433DE9BA /* es.lproj */,
-				F1146BAE3809D8FB39F068C74FE648E7 /* fr.lproj */,
-				19A1DBA5250023017EE046760F5079D5 /* it.lproj */,
-				F23D81827D4FB0A6B653D41B5B05A77C /* nb.lproj */,
-				C832DFF1C0307BCE0E9B435773991F0F /* nl.lproj */,
-				B51BE5E29962B8B0EF78ACC807DD3EE9 /* pl.lproj */,
-				2DF107A2759A14FEBD53595FE93D55BC /* pt.lproj */,
-				B9E6F35AA833DCFC382B01112632371D /* sv.lproj */,
-				6D0EF485CB851A953093C61C8DA0C42C /* tr.lproj */,
-			);
-			name = Localizable;
-			path = Sources/PrimerSDK/Resources/Localizable;
-			sourceTree = "<group>";
-		};
-		1EE45EA344BA34B585250D87F9AF693E /* Primer */ = {
-			isa = PBXGroup;
-			children = (
-				1020D4911385EF5041B86EAE16C17644 /* PrimerAPI.swift */,
-				6429A329AA5EB50ED864531A90FD5C1B /* PrimerAPIClient.swift */,
-				4ADD043753F72AC74517ADE9301D11C5 /* PrimerAPIClient+Promises.swift */,
-			);
+		2C20F79AC7AE9A32452FFAB57114F6DE /* Primer */ = {
+			isa = PBXGroup;
+			children = (
+				741093113875595E4DD92AB4A3747118 /* PrimerAPI.swift */,
+				A30FBE36E0C7149D805151D7A0598F7F /* PrimerAPIClient.swift */,
+				543715AE2658152659DCD069AEB93B3F /* PrimerAPIClient+Promises.swift */,
+			);
+			name = Primer;
 			path = Primer;
 			sourceTree = "<group>";
 		};
-		214E1BEB61EE049F7299A2A0883C4AC2 /* Text Fields */ = {
-			isa = PBXGroup;
-			children = (
-				F3FDAC9DD204C4FD06486766C7FBA244 /* CardComponentsManager.swift */,
-				0809BF735039673A7C83763F19411A68 /* PrimerCardholderNameFieldView.swift */,
-				C4B234DAD1C3DB18AECD1C05DB3229AE /* PrimerCardNumberFieldView.swift */,
-				A849F0837B5320FC42FEA510B7523EE7 /* PrimerCVVFieldView.swift */,
-				F9A0A52796D013E6776E65DC0E570E9B /* PrimerExpiryDateFieldView.swift */,
-				5A8F349B4AAC0BDF4E4DEA6756EA9096 /* PrimerNibView.swift */,
-				2B1A59DA4E80762CBCF59D66090B2AC2 /* PrimerPostalCodeFieldView.swift */,
-				B8C6A669AB3C1DDC4E28BF0DB916BF43 /* PrimerTextField.swift */,
-				00B2C88F3D7E6F69AD8832FFE805997A /* PrimerTextFieldView.swift */,
-			);
-			path = "Text Fields";
-			sourceTree = "<group>";
-		};
-		29D952BCFC575DBA22D4527EAB0CFDDA /* Network */ = {
-			isa = PBXGroup;
-			children = (
-				9A20FE17E1F2980E3E901414A582D5FC /* Endpoint.swift */,
-				0B4C9630091AC9685CD8503586548083 /* MockSuccess.swift */,
-				0EED47AF1A857BE1C215063DBA22DDE1 /* NetworkService.swift */,
-				AD21F8F81F839AB38EA4A0A396F3C298 /* URLSessionStack.swift */,
-			);
+		3015BC99183415698CE0C9790D5B3BD2 /* Network */ = {
+			isa = PBXGroup;
+			children = (
+				E27D6BDA4A14C01B60FD1207A03E6528 /* Endpoint.swift */,
+				44C19D213A5E5E99BA26594BD8670DC9 /* MockSuccess.swift */,
+				48BAEB380A557E04A3FD8CF17C9C8B5A /* NetworkService.swift */,
+				D17CA5ECC6284A3112CC910896AA0F07 /* URLSessionStack.swift */,
+			);
+			name = Network;
 			path = Network;
 			sourceTree = "<group>";
 		};
-		2B92D0D152FE8D242B9CB42D58D00C9B /* Public */ = {
-			isa = PBXGroup;
-			children = (
-				68C1BAA39C270E08C8B648D8EEEF986C /* PrimerThemeData.swift */,
-				D80A22D3B51EB9D081C50BA8183DD2BC /* PrimerThemeData+Deprecated.swift */,
-			);
-			path = Public;
-			sourceTree = "<group>";
-		};
-		2BD3E6C61D5F22CBD5BB289B0BD744F8 /* Networking */ = {
-			isa = PBXGroup;
-			children = (
-				3945440FAE4603A580BB30CC00E4FE1F /* PrimerAPIClient+3DS.swift */,
-			);
-			path = Networking;
-=======
-		0C4C4573F6D97957BDA0AAC97D7F2B07 /* Error Handler */ = {
-			isa = PBXGroup;
-			children = (
-				8E43E9A144EE0933E8FBE87D4759B6CF /* ErrorHandler.swift */,
-				2857CDA152872C3CA6311B4D6C4C87EF /* PrimerError.swift */,
-			);
-			name = "Error Handler";
-			path = "Sources/PrimerSDK/Classes/Error Handler";
-			sourceTree = "<group>";
-		};
-		1628BF05B4CAFDCC3549A101F5A10A17 /* Frameworks */ = {
-			isa = PBXGroup;
-			children = (
-				59DA5C1F72E1D5BABC43EACBA672C3BA /* iOS */,
-			);
-			name = Frameworks;
-			sourceTree = "<group>";
-		};
-		1A22D44890F6A3DB4314560693572663 /* Analytics */ = {
-			isa = PBXGroup;
-			children = (
-				26E242DF756E7223E1D196C724914548 /* Analytics.swift */,
-				0462A3E7B214C8A8DEA01DF524E8D6A0 /* AnalyticsEvent.swift */,
-				15729316223F780F07886B5103632403 /* AnalyticsService.swift */,
-				18EB1F7045B80C767CB0A9B3FBCB5A47 /* Device.swift */,
-			);
-			name = Analytics;
-			path = Analytics;
-			sourceTree = "<group>";
-		};
-		1F6121151141770D53D0299055C54F2A /* Success */ = {
-			isa = PBXGroup;
-			children = (
-				A5999CC5E6E3F5BF4ECC3AB14043E9C2 /* SuccessViewController.swift */,
-			);
-			name = Success;
-			path = Success;
-			sourceTree = "<group>";
-		};
-		2BDBEC4FFF7C9EF2CED6EDD04E509135 /* API */ = {
-			isa = PBXGroup;
-			children = (
-				CCAC6A44073E9AE55E12CB97AD4488B4 /* Primer */,
-			);
-			name = API;
-			path = API;
-			sourceTree = "<group>";
-		};
-		2C0588A90B52324ACC51C612DD34B2B3 /* Root */ = {
-			isa = PBXGroup;
-			children = (
-				A75B076C087AF1AE436BAB50918EDADC /* PrimerCardFormViewController.swift */,
-				D8DC2CE3BDEFDBC15A76B9851AA15CE9 /* PrimerContainerViewController.swift */,
-				2C873EB0B85CBC4C8E5FDA1460EB632D /* PrimerFormViewController.swift */,
-				252E7408C0A9CFBE5CE5B502316581D3 /* PrimerLoadingViewController.swift */,
-				C6B9A4DFACA833FA1084551D2C12BCD9 /* PrimerNavigationBar.swift */,
-				D0D728E546C2350EF986E62753B8372D /* PrimerNavigationController.swift */,
-				AEA457BD0202F98A15F5813D65C56B5A /* PrimerRootViewController.swift */,
-				AF1D1727B842CD84461A33F53068C722 /* PrimerUniversalCheckoutViewController.swift */,
-				8F86BF129C98C74E08860A483A0F3764 /* PrimerVaultManagerViewController.swift */,
-			);
-			name = Root;
-			path = Root;
->>>>>>> 37b5453d
+		319D9BAEEDEF8D5406DED47E968EA082 /* Parser */ = {
+			isa = PBXGroup;
+			children = (
+				D07146DCDC86EFABE4AB8C39E427746F /* Parser.swift */,
+				FB082086A624E15C1ABD8717AF4A3E74 /* JSON */,
+			);
+			name = Parser;
+			path = Parser;
 			sourceTree = "<group>";
 		};
 		3212B9B525BCD854C8FF2A21D0FF4216 /* Pod */ = {
@@ -1238,123 +756,45 @@
 			name = Pod;
 			sourceTree = "<group>";
 		};
-<<<<<<< HEAD
-		39804FF440883B412CFA58CBEAE28F1D /* Third Party */ = {
-			isa = PBXGroup;
-			children = (
-				BC47A904094AB23F861179C8536408BE /* PromiseKit */,
-			);
-			name = "Third Party";
-			path = "Sources/PrimerSDK/Classes/Third Party";
-			sourceTree = "<group>";
-		};
-		4305520DF2766AEF2C7866BB357B2DCA /* Payment Services */ = {
-			isa = PBXGroup;
-			children = (
-				84B3268F3B292A5F293E00279400A09B /* ClientTokenService.swift */,
-				48C6C4FE5F7AEF16D5944EB1476DB9F6 /* DirectDebitService.swift */,
-				A3BD277AD7DBC94C8F5228AB0389DCD2 /* PaymentMethodConfigService.swift */,
-				FDC14E80E23FD83BD85EC0A7527FE702 /* PayPalService.swift */,
-				2688C2ACD56848AC078E06F393822FD6 /* VaultService.swift */,
-			);
-			path = "Payment Services";
-			sourceTree = "<group>";
-		};
-		4C84AAEDAF5928CC30080B22DEAB5F42 /* Banks */ = {
-			isa = PBXGroup;
-			children = (
-				7ECAF85C5615ACB201539B2FCD0EDB1B /* BankSelectorViewController.swift */,
-				EF7AD9BE486AE3A84CA4EA5B9869871E /* BankTableViewCell.swift */,
-			);
-			path = Banks;
-			sourceTree = "<group>";
-		};
-		51B1C2C06B96796B42C4205457FAB3D8 /* Constants */ = {
-			isa = PBXGroup;
-			children = (
-				461DDA327D7D130AC592CF224F7DB7AB /* Colors.swift */,
-				DAC98748FE2141B5F143990CB5DCC811 /* Content.swift */,
-				AAFBE13AF784C96AE01688D21FD0A05D /* Dimensions.swift */,
-			);
-			path = Constants;
-			sourceTree = "<group>";
-		};
-		540A6BA07EAC53A73EBC65AC6444168B /* Success */ = {
-			isa = PBXGroup;
-			children = (
-				6CE4560E7634822739BA8BAE718B03D5 /* SuccessViewController.swift */,
-			);
-			path = Success;
-=======
-		36BC610A99D132DA6F2167FB73F8CF36 /* Cancellation */ = {
-			isa = PBXGroup;
-			children = (
-				545FB479BE031285E118D30FE21E6192 /* CancelContext.swift */,
-				4973A42C7102113AA35FD27D926AE4D9 /* Cancellable.swift */,
-				04BC52DB26209232565EB6D64117CD16 /* CancellableCatchable.swift */,
-				3BC267C511EFE235299E39238CB0A854 /* CancellablePromise.swift */,
-				085E8A73FBFFAF2897673454C98A70F3 /* CancellableThenable.swift */,
-			);
-			name = Cancellation;
-			path = Cancellation;
-			sourceTree = "<group>";
-		};
-		37B215A5C2AAA0DE51F351C12AB60526 /* Networking */ = {
-			isa = PBXGroup;
-			children = (
-				230DA0B669BF1E1B48C169B84E39DE0C /* PrimerAPIClient+3DS.swift */,
-			);
-			name = Networking;
-			path = Networking;
-			sourceTree = "<group>";
-		};
-		3F438B9994AC9F4DD128FAD155C29010 /* Mocks */ = {
-			isa = PBXGroup;
-			children = (
-				3BB95BB9B5325E72F0EF0375E45C9915 /* MockPrimerAPIClient.swift */,
-			);
-			name = Mocks;
-			path = Sources/PrimerSDK/Classes/Mocks;
-			sourceTree = "<group>";
-		};
-		4755EF8AD49D49719D2A0F6E1D8730DC /* Primer */ = {
-			isa = PBXGroup;
-			children = (
-				D24876222D7667A85FA6D1A0B42E0B1E /* CardButton.swift */,
-				9C5B64C40AADDA04AE48C80CD2678BFD /* ExternalViewModel.swift */,
-				F1E68D224449329612504FA686DFFFD3 /* PaymentMethodComponent.swift */,
-			);
-			name = Primer;
-			path = Primer;
-			sourceTree = "<group>";
-		};
-		4965246CC403C037C75E88E26E8CB474 /* Text Fields */ = {
-			isa = PBXGroup;
-			children = (
-				5A9DC3CF12BE453ABD3C892ACF4410A1 /* CardComponentsManager.swift */,
-				0D0077DB972F14F98FA835D8E91CB830 /* PrimerCardholderNameFieldView.swift */,
-				611EFD9900AAD945198B7B4B3EA02120 /* PrimerCardNumberFieldView.swift */,
-				A6C8D77D0BBB98113B309772FF6EB873 /* PrimerCVVFieldView.swift */,
-				3054812B90EE0B8FB8E1EA282A7B8E9A /* PrimerExpiryDateFieldView.swift */,
-				BD87BC6D0427A2E2D2C8D6D446B0F06D /* PrimerNibView.swift */,
-				CCCC61EEE4B24AA1197D810A865F843C /* PrimerPostalCodeFieldView.swift */,
-				54A75197BFC7073F11D3276EBDA12629 /* PrimerTextField.swift */,
-				D8BA42756539BF37EAE4809C28946DCE /* PrimerTextFieldView.swift */,
-			);
-			name = "Text Fields";
-			path = "Text Fields";
-			sourceTree = "<group>";
-		};
-		4F43ECDE84470D3E18345083D2EDB755 /* Vault */ = {
-			isa = PBXGroup;
-			children = (
-				789E5E1B9371A090186E2D905E2C4DC1 /* VaultPaymentMethodView.swift */,
-				AE6676AD4747CC97E9CA1AC95B89322C /* VaultPaymentMethodViewController.swift */,
-				01934B9D6B3170BD10F75D5F255CB49E /* VaultPaymentMethodViewModel.swift */,
-			);
-			name = Vault;
-			path = Vault;
->>>>>>> 37b5453d
+		37DA737D2C89E94D97DD4B4ACE1EF771 /* OAuth */ = {
+			isa = PBXGroup;
+			children = (
+				A7D09E06CF3CADF6503935D9BF6B4EA9 /* PrimerWebViewController.swift */,
+			);
+			name = OAuth;
+			path = OAuth;
+			sourceTree = "<group>";
+		};
+		3D082F66CE52967062DEFABEDAEFE19C /* Core */ = {
+			isa = PBXGroup;
+			children = (
+				FEF46381F26D6732A1E922F0A10E8B0F /* Icons.xcassets */,
+				787C927BE4855198D680C852F972DC0D /* Core */,
+				7F4A9FE3FA9B2FC94D4E9C4BD0368B62 /* Data Models */,
+				284C9CCE791539EA7447FE34E6CF213E /* Error Handler */,
+				0FD9BDED14632223AD861B7CE3FF177B /* Extensions & Utilities */,
+				0478D8CF5EEB4FA7D66295121C1F37DD /* Localizable */,
+				0128E4671A0948076E9FEB92E1A68656 /* Mocks */,
+				D26001C3CE1772BBFAA1A9D68D47A49E /* Nibs */,
+				7C3946026A4C736828AE97A1AF402622 /* Services */,
+				025EFCE240BBD3F715DAEC054FD737C4 /* Third Party */,
+				B1F7185A1F5581566D91F494447A93E9 /* User Interface */,
+			);
+			name = Core;
+			sourceTree = "<group>";
+		};
+		40298791BF08880CF6B0582822E9A891 /* Internal */ = {
+			isa = PBXGroup;
+			children = (
+				28E36A8A13031706F6B2FB2AFE4422D0 /* PrimerTheme+Borders.swift */,
+				69769AF7A16B161225B9977CFB04B099 /* PrimerTheme+Buttons.swift */,
+				ACDB27C36C3EABEC3D0290F567A2EF6A /* PrimerTheme+Colors.swift */,
+				A7F8689AB2D95D2B1AA244F7ADF6991E /* PrimerTheme+Inputs.swift */,
+				476B2A0D6425C85BC38772DFE97A8586 /* PrimerTheme+TextStyles.swift */,
+				4FC65F72BB7549F71FE79F95CBA82816 /* PrimerTheme+Views.swift */,
+			);
+			name = Internal;
+			path = Internal;
 			sourceTree = "<group>";
 		};
 		56409D50D0FA1C19C592518252ACCB45 /* Targets Support Files */ = {
@@ -1366,16 +806,6 @@
 			name = "Targets Support Files";
 			sourceTree = "<group>";
 		};
-		57252BCCBC7EB66F1A314EE6A0C55336 /* Mocks */ = {
-			isa = PBXGroup;
-			children = (
-				5C2728CE46B55B23D5EFC84483E67603 /* MockPrimerAPIClient.swift */,
-			);
-			name = Mocks;
-			path = Sources/PrimerSDK/Classes/Mocks;
-			sourceTree = "<group>";
-		};
-<<<<<<< HEAD
 		59DA5C1F72E1D5BABC43EACBA672C3BA /* iOS */ = {
 			isa = PBXGroup;
 			children = (
@@ -1385,54 +815,17 @@
 			name = iOS;
 			sourceTree = "<group>";
 		};
-		5A7D201908A643DEF61B17BE6A4F73E4 /* Data Models */ = {
-			isa = PBXGroup;
-			children = (
-				BAFA2D790E895933833995269B70AAA8 /* AdyenDotPay.swift */,
-				09D69727AAAFCC6F8936E3F8FFE49A59 /* Apaya.swift */,
-				966016953130A9345ED07566EFFED112 /* ApplePay.swift */,
-				C0B817384EA7D947CAE4521D5E4C2C31 /* Bank.swift */,
-				FA0D80A52C8C2FF406DEE3F0F9902F64 /* CardNetwork.swift */,
-				6DCC867BD1319B5E03CEBA425FF3CB98 /* CheckoutModule.swift */,
-				CCE4C50B681451960D8845072ED3EDEA /* ClientSession.swift */,
-				35E22DD0CA35475893BA6BED4307A003 /* ClientToken.swift */,
-				1FBE01F7993F1CBBBF40DE0C4F2BE041 /* Consolable.swift */,
-				89C158C6FEDDBB3C107754A7692667C1 /* CountryCode.swift */,
-				93DD787259EC33A636AAEA571BB4633E /* Currency.swift */,
-				5B231288796EC3E2A73095A2998560C5 /* Customer.swift */,
-				3C2B271CE9C4C4B0CCEAF79FC1AD246D /* DirectDebitMandate.swift */,
-				3651D70719D4125F1E77CFB28959011C /* ImageName.swift */,
-				77B28B9B539D7E2F8BE1EB49E69E5DCB /* Klarna.swift */,
-				01AE9CD9BE8181B899107530744F0FF8 /* OrderItem.swift */,
-				C8EBD71F8178521810C48F090E9F2F92 /* PaymentMethodConfiguration.swift */,
-				D7A6EABDD107DA7084AAEF2B8DD97478 /* PaymentMethodConfigurationOptions.swift */,
-				C71179E03548F7CC91347CEF68DEDFC8 /* PaymentMethodConfigurationType.swift */,
-				3D8D1919DC12C122390D9F90FE990209 /* PaymentMethodToken.swift */,
-				4D3AED04A48EFBAEA063C9A423405455 /* PaymentMethodTokenizationRequest.swift */,
-				989B78490A943400543E27D62EA23C2F /* PaymentResponse.swift */,
-				A29DBF91FDF589A083518959430E73E5 /* PayPal.swift */,
-				927AAA1AE566A9A77AFE3732195A1149 /* PrimerConfiguration.swift */,
-				CD5D7BECB92B3730B9F4D7BBEDF8FC66 /* PrimerContent.swift */,
-				C99E26D6108D150A26A776C9866D6D29 /* PrimerFlowEnums.swift */,
-				31ACB9164ABD8591F893B21336FCD0CE /* PrimerSettings.swift */,
-				95A70267BDFAAB80F392427EE38EAEF2 /* SuccessMessage.swift */,
-				9D7917BAE8E3582FC09927FED73E81DF /* Throwable.swift */,
-				485EF8C3135974D3EF1FFF420778E132 /* UXMode.swift */,
-				21821C57B33D9894894AFD819027B8FA /* VaultCheckoutViewModel.swift */,
-				CAF229077732E60968A74655587787B7 /* PCI */,
-				890CFD9B555AF3290E16977A7744EF61 /* Theme */,
-			);
-			name = "Data Models";
-			path = "Sources/PrimerSDK/Classes/Data Models";
-=======
-		5B9DCA3900EADDF3A8441ED69F23B99B /* PCI */ = {
-			isa = PBXGroup;
-			children = (
-				129F4616C3FD2F7D6A6C193E03A1A8BF /* FormType.swift */,
-			);
-			name = PCI;
-			path = PCI;
->>>>>>> 37b5453d
+		5E406B8D1DF58F0434651C6598DCC510 /* Payment Services */ = {
+			isa = PBXGroup;
+			children = (
+				FC734F4F2967842A17FF7D2FFAA9CE90 /* ClientTokenService.swift */,
+				B5AB23F66FDD48264F6D79619F86DE75 /* DirectDebitService.swift */,
+				9F9A75A068FF76A7E4568AC0841373C5 /* PaymentMethodConfigService.swift */,
+				28CCB39E9E8CD2D6544FEDA308A7CD29 /* PayPalService.swift */,
+				7B747060AAF14AE6B5D4089F3CDEFFA5 /* VaultService.swift */,
+			);
+			name = "Payment Services";
+			path = "Payment Services";
 			sourceTree = "<group>";
 		};
 		5E7CEBBE4BB56B730A515810549B52D9 /* Products */ = {
@@ -1449,11 +842,7 @@
 		5E9E9BA97FF9664E2E7ED2987F9BD502 /* PrimerSDK */ = {
 			isa = PBXGroup;
 			children = (
-<<<<<<< HEAD
-				E90F97025FBB40DE1C364E197C88A747 /* Core */,
-=======
-				BECCEAFBF768B0BEBDCD89A554311F9D /* Core */,
->>>>>>> 37b5453d
+				3D082F66CE52967062DEFABEDAEFE19C /* Core */,
 				3212B9B525BCD854C8FF2A21D0FF4216 /* Pod */,
 				CC5A21B7980238EE34392A5A13727BED /* Support Files */,
 			);
@@ -1461,591 +850,269 @@
 			path = ../..;
 			sourceTree = "<group>";
 		};
-<<<<<<< HEAD
-		6295EC300769C45FF4E41043249A815F /* CardScanner */ = {
-			isa = PBXGroup;
-			children = (
-				90922FFF6EB316D05863137C4505F04F /* CardScannerViewController.swift */,
-				F74776D19F357F07334046BFEF81F5AF /* CardScannerViewController+SimpleScanDelegate.swift */,
-			);
+		68534DFCB67130AB7B4DE661EB29D2B7 /* Analytics */ = {
+			isa = PBXGroup;
+			children = (
+				886DFABD41D88D3BC75DCEB1D00A89B7 /* Analytics.swift */,
+				342BAD0611D05B2246023779EA51732D /* AnalyticsEvent.swift */,
+				568407F6B90353ED3B311B9D05E745CA /* AnalyticsService.swift */,
+				62825FBD540C231BC5DB5AF7AB552F88 /* Device.swift */,
+			);
+			name = Analytics;
+			path = Analytics;
+			sourceTree = "<group>";
+		};
+		696A3D6716FFB986BDA665FE36E8D315 /* Success */ = {
+			isa = PBXGroup;
+			children = (
+				92143E78B004F0F4EF7F96FE16E71A40 /* SuccessViewController.swift */,
+			);
+			name = Success;
+			path = Success;
+			sourceTree = "<group>";
+		};
+		6FB85D18A6A75891D8EFFED99EEAED89 /* PCI */ = {
+			isa = PBXGroup;
+			children = (
+				77E77C10F6E38EA04D0CD158B84826A9 /* CardScanner */,
+			);
+			name = PCI;
+			path = PCI;
+			sourceTree = "<group>";
+		};
+		7247ACD97AB79769C7D29E910A7E0D09 /* Development Pods */ = {
+			isa = PBXGroup;
+			children = (
+				5E9E9BA97FF9664E2E7ED2987F9BD502 /* PrimerSDK */,
+			);
+			name = "Development Pods";
+			sourceTree = "<group>";
+		};
+		76750E197BECD6BDDC5590C9FA4FF0A4 /* Text Fields */ = {
+			isa = PBXGroup;
+			children = (
+				A0921C8300B84E8864A724063CCB67E4 /* CardComponentsManager.swift */,
+				AF38E621037F2E14695F3223636B732A /* PrimerCardholderNameFieldView.swift */,
+				2D22353682800C9B85A499CB5DCA7471 /* PrimerCardNumberFieldView.swift */,
+				5F8F1706362CAC102433AB0A622FA9ED /* PrimerCVVFieldView.swift */,
+				15E08839412CFA036EC19ACC1E943AFA /* PrimerExpiryDateFieldView.swift */,
+				144610786B039BBAF1C2CA1F1764B369 /* PrimerNibView.swift */,
+				707F17956C95CAD972FC1A3C962DA30C /* PrimerPostalCodeFieldView.swift */,
+				F14A76A92F097F51FC5B75FD577F7BF7 /* PrimerTextField.swift */,
+				C4B6C2BBAE0863DA6B4B4937CB7D7A63 /* PrimerTextFieldView.swift */,
+			);
+			name = "Text Fields";
+			path = "Text Fields";
+			sourceTree = "<group>";
+		};
+		775D6B842C62BA34F1184F0B2696157F /* Root */ = {
+			isa = PBXGroup;
+			children = (
+				CD00D49B980F6081C923763D54882081 /* PrimerCardFormViewController.swift */,
+				0090F288324300F06D41E1FC9C702E99 /* PrimerContainerViewController.swift */,
+				11F46CA8C6CA7BA0089C5B49D32C5DF6 /* PrimerFormViewController.swift */,
+				A0826A096B3D9CB6815BD921E6AEC158 /* PrimerLoadingViewController.swift */,
+				E51CBCD24D23EB3516223DF9B1234191 /* PrimerNavigationBar.swift */,
+				BE8CE6ADA969CCCC47B8AFC19FE791B2 /* PrimerNavigationController.swift */,
+				DAD545DF7F2D218DBBE9D22887F9775C /* PrimerRootViewController.swift */,
+				5D72B5A478D81B9A89955EBC6CE5D04F /* PrimerUniversalCheckoutViewController.swift */,
+				3E8FC38A3AEC4004522D1A5BA0AC3E43 /* PrimerVaultManagerViewController.swift */,
+			);
+			name = Root;
+			path = Root;
+			sourceTree = "<group>";
+		};
+		77BA169C114BC513C26166244446C60E /* API */ = {
+			isa = PBXGroup;
+			children = (
+				2C20F79AC7AE9A32452FFAB57114F6DE /* Primer */,
+			);
+			name = API;
+			path = API;
+			sourceTree = "<group>";
+		};
+		77E77C10F6E38EA04D0CD158B84826A9 /* CardScanner */ = {
+			isa = PBXGroup;
+			children = (
+				398CE87C33D400AD62F2044C8D5960A2 /* CardScannerViewController.swift */,
+				5D9980D00F8F3C703E1E61B3122D00D5 /* CardScannerViewController+SimpleScanDelegate.swift */,
+			);
+			name = CardScanner;
 			path = CardScanner;
 			sourceTree = "<group>";
 		};
-		663DB5DA92B234D7AB6617F89D22BF6A /* Extensions & Utilities */ = {
-			isa = PBXGroup;
-			children = (
-				E9DAADD467D6C9706D18FB03D2C70D99 /* AlertController.swift */,
-				4336AB013D9BFB02EBBBD072A68A4D9F /* AnyCodable.swift */,
-				3714FD1FEA805680E2E0823EEF61D366 /* AnyDecodable.swift */,
-				4A4DE610344EFB27FFF42B175832243A /* AnyEncodable.swift */,
-				1C53E6ED783C14932EA4B70AC256EEC2 /* ArrayExtension.swift */,
-				701EAF0CABB99590FD611A014C24A896 /* BundleExtension.swift */,
-				9CB24D3E0345BD5F59F3E999F71EAF5F /* DataExtension.swift */,
-				E5FE3EAE83C1352CB3B172D487C73DA5 /* DateExtension.swift */,
-				DD2DB07AC594C290EC65A8EED673C0F2 /* IntExtension.swift */,
-				3CA06192180E680F4CC3BC72B7066DA6 /* Logger.swift */,
-				7D83335AA582082C7F08AC9CF5A22B4D /* Mask.swift */,
-				A364843D113EEF95AF6EDA05B4A48306 /* Optional+Extensions.swift */,
-				777D3EEE912A5BC5835220B04FB1D188 /* PostalCode.swift */,
-				04B9B5AE984EC36CC61056C309D47679 /* PresentationController.swift */,
-				EDAB54A5805FE03BAEB0BACA6E810896 /* PrimerButton.swift */,
-				73D8D233E2B7F00FA0D2D3A51724F6AB /* PrimerCustomStyleTextField.swift */,
-				6AE309CD8BBA01C5774FAF5139D905BB /* PrimerImage.swift */,
-				AFF5F2671FDE275A40D4E95AE0D0F0B8 /* PrimerScrollView.swift */,
-				2FC5C294C99595C1A83FAB16F9F7CAC2 /* PrimerTableViewCell.swift */,
-				025EF99C072BA5121C54896E42FDC9B1 /* PrimerViewController.swift */,
-				8A1AECB7DC6BB12906F8EFF1DBE766E6 /* PrimerViewExtensions.swift */,
-				365858F7C856AF01A53E057EB349DD83 /* StringExtension.swift */,
-				A6E84D438A8D3B3A98212ACD05A93B24 /* UIColorExtension.swift */,
-				B1CF31AFDBFF21144667071C0A786B2D /* UIDeviceExtension.swift */,
-				755ADA2537554ACB0197927FB0A31E3D /* URLExtension.swift */,
-				7208156D3232C7A61D76FA56C493198C /* UserDefaultsExtension.swift */,
-				CF216F4CF87D2C520CA5407A0FF3CFBD /* Validation.swift */,
-				51E05235655350B2ACD6A669B98A70F9 /* WebViewUtil.swift */,
-			);
-			name = "Extensions & Utilities";
-			path = "Sources/PrimerSDK/Classes/Extensions & Utilities";
-			sourceTree = "<group>";
-		};
-		673C82BB5DBC201EAE96C5774FB7AF64 /* Root */ = {
-			isa = PBXGroup;
-			children = (
-				14C8215B0676FC65789C90259FA8FD11 /* PrimerCardFormViewController.swift */,
-				F1881F1058B5ACE551E8EA16E8F9063E /* PrimerContainerViewController.swift */,
-				BE4B3B6A0C12B9BC3760861D529F76E2 /* PrimerFormViewController.swift */,
-				6C0405D3B9FB7600886BB815D416AF2E /* PrimerLoadingViewController.swift */,
-				43905991AD70913C100C55100E9B028F /* PrimerNavigationBar.swift */,
-				43E8E5F641ADC5A9C3B8BA9EC5926FBE /* PrimerNavigationController.swift */,
-				331740A0A9F0750EADECC24666CDF867 /* PrimerRootViewController.swift */,
-				2370B64E31A56D8ADD0BAA09DF23C63A /* PrimerUniversalCheckoutViewController.swift */,
-				18E75EA1FF829ED14EF67ABC2D72AE3E /* PrimerVaultManagerViewController.swift */,
-			);
-			path = Root;
-			sourceTree = "<group>";
-		};
-		6C4F944535D429D8220C6826B6E1B794 /* Core */ = {
-			isa = PBXGroup;
-			children = (
-				BAD4DFC29D23CDEA32012B3B2097F9E3 /* 3DS */,
-				ED75A2F76DAD59930C34AB7E11ED3398 /* Analytics */,
-				F5C9AE28C1CADA8C938B8235BBC82419 /* Checkout Components */,
-				B3ABCFD864C2A0B2456BDED6B013C8D8 /* Connectivity */,
-				51B1C2C06B96796B42C4205457FAB3D8 /* Constants */,
-				72C09C260229968B1D32218444062341 /* Crypto */,
-				F718063DE9F64BC045C371D46F9FC531 /* Keychain */,
-				4305520DF2766AEF2C7866BB357B2DCA /* Payment Services */,
-				10C5B1DC2F00255375D1A3F2B4479532 /* PCI */,
-				B5C85018B8B6E1357D428F7611515602 /* Primer */,
+		787C927BE4855198D680C852F972DC0D /* Core */ = {
+			isa = PBXGroup;
+			children = (
+				F8976D62FA338EA4D413674E65ADB1F1 /* 3DS */,
+				68534DFCB67130AB7B4DE661EB29D2B7 /* Analytics */,
+				E19A7AB5E5480561F5C5EBA035AF091F /* Checkout Components */,
+				17A38471E89E9C1E4AD45FB9C9EAA29A /* Connectivity */,
+				D13895821494AAD75A5465E4E22B1780 /* Constants */,
+				BEB966CD6747BDC7A46AEFE31F8A864C /* Crypto */,
+				C800FCC09A6254052A413084A6699A2F /* Keychain */,
+				5E406B8D1DF58F0434651C6598DCC510 /* Payment Services */,
+				DADDB3792ECCB22968136835801F1236 /* PCI */,
+				C2CF18043ADD2A2DB9907E556EA3B155 /* Primer */,
 			);
 			name = Core;
 			path = Sources/PrimerSDK/Classes/Core;
-=======
-		5F3B8B765B91A4952B1DBC988EC476B6 /* Third Party */ = {
-			isa = PBXGroup;
-			children = (
-				F2F4486CA8D485EE090FE9FA33B57DB5 /* PromiseKit */,
-			);
-			name = "Third Party";
-			path = "Sources/PrimerSDK/Classes/Third Party";
-			sourceTree = "<group>";
-		};
-		6226264D6E5A734552BBBE1E610720D9 /* Dispatchers */ = {
-			isa = PBXGroup;
-			children = (
-				D18B4557B7187AC66B1BF9ABF02E5BC5 /* ConcurrencyLimitedDispatcher.swift */,
-				76BE57A23D56F20FA84DF67905DB961F /* CoreDataDispatcher.swift */,
-				172310B59485215027C52B537D1BF1CB /* Queue.swift */,
-				4B696B5D2EF61625086BA55700754958 /* RateLimitedDispatcher.swift */,
-				FE811228CD0DE8D42C40D26568350079 /* RateLimitedDispatcherBase.swift */,
-				70CB9D00718A48964435E3FDD2C1B006 /* StrictRateLimitedDispatcher.swift */,
+			sourceTree = "<group>";
+		};
+		7C3946026A4C736828AE97A1AF402622 /* Services */ = {
+			isa = PBXGroup;
+			children = (
+				77BA169C114BC513C26166244446C60E /* API */,
+				3015BC99183415698CE0C9790D5B3BD2 /* Network */,
+				319D9BAEEDEF8D5406DED47E968EA082 /* Parser */,
+			);
+			name = Services;
+			path = Sources/PrimerSDK/Classes/Services;
+			sourceTree = "<group>";
+		};
+		7F4A9FE3FA9B2FC94D4E9C4BD0368B62 /* Data Models */ = {
+			isa = PBXGroup;
+			children = (
+				4E113B64EBFC280C3D1E39915F11967C /* AdyenDotPay.swift */,
+				872ACB0766A905A474A445E051D5D61C /* Apaya.swift */,
+				A5825A68BFF9C149F99A51AEBB67D156 /* ApplePay.swift */,
+				70CDA4B5D9947B04A25F2EA628E73204 /* Bank.swift */,
+				9C17C968D75920B37D4176DDADA52F81 /* CardNetwork.swift */,
+				DE680BCC2EAFA7EB00B0F791EBA3B8B4 /* CheckoutModule.swift */,
+				E7D79A060D411C0914B41B6D7F90DBE5 /* ClientSession.swift */,
+				33209BC7DDBAC14C745F490AFF583F02 /* ClientToken.swift */,
+				6E3C7B76ACCEE1C090B1892D885D8EDA /* Consolable.swift */,
+				D625CE2BD649549D769F28CBF2B8453A /* CountryCode.swift */,
+				7B01C2EC5FC54DE2A8F6F08C4E039093 /* Currency.swift */,
+				A733E311C55815D009435A903829210B /* Customer.swift */,
+				FDCF07A4FB7227FE78DF3A898C2D48C2 /* DirectDebitMandate.swift */,
+				D093ACCE1D3586F7172B1A637FCA19BC /* ImageName.swift */,
+				468CC16F7880B75836DCFBC7E114784E /* Klarna.swift */,
+				11DAAA59F257048ECC8966EDEF7A5338 /* OrderItem.swift */,
+				0B80EBC915E0EDD3CD2FDD8585DE3DD3 /* PaymentMethodConfiguration.swift */,
+				29ECC698E079A24BEB67475FEBAA5F14 /* PaymentMethodConfigurationOptions.swift */,
+				E9FD1C785A8AADC177F5F9D2D4B6173C /* PaymentMethodConfigurationType.swift */,
+				6739A14EA856FD87F4BE207434D8BD43 /* PaymentMethodToken.swift */,
+				BB55A03035E13F01194075B5C2398FBD /* PaymentMethodTokenizationRequest.swift */,
+				F9EED0116CD8C54754D4817AED6F022B /* PaymentResponse.swift */,
+				76B4FD53BB645A75D63EBB20F42EA5DB /* PayPal.swift */,
+				9A42BCAC363937F2454EFBC106DCD7E8 /* PrimerConfiguration.swift */,
+				DE3DBBB4D3A93D161B0D0B41C8A657A9 /* PrimerContent.swift */,
+				C0F313FA90475F9EFD67B279E8E87625 /* PrimerFlowEnums.swift */,
+				56CBC9475D877882ADB4ABF22268749B /* PrimerSettings.swift */,
+				5C273A04C49323652066EF6E6740DDC8 /* SuccessMessage.swift */,
+				9916446FB094E1F007C9E42582C9597F /* Throwable.swift */,
+				75FC4FE85735CCD3AF3E1C25EA34C2EA /* UXMode.swift */,
+				49D284564F6116FFADCA9FEA0E849180 /* VaultCheckoutViewModel.swift */,
+				05AD56D99D47145DEEE68696C8671AB3 /* PCI */,
+				1F01F9CE2F110FDC0307847D9B7C46A8 /* Theme */,
+			);
+			name = "Data Models";
+			path = "Sources/PrimerSDK/Classes/Data Models";
+			sourceTree = "<group>";
+		};
+		8DB8DFA80AAB517A48223EABD5443FD4 /* PromiseKit */ = {
+			isa = PBXGroup;
+			children = (
+				826858C0163BA45D5B3180FCA98C0A37 /* after.swift */,
+				4DCCAFBC69EFAAC89CD06512BE9D02CE /* Box.swift */,
+				35C7DCEE00AC4FE375C153FA0B296B06 /* Catchable.swift */,
+				E46F760F821EE70087142F737F9E6ACC /* Configuration.swift */,
+				0C5FB39381594F92579CA311BD83EDEA /* CustomStringConvertible.swift */,
+				742DB0AF6A85D813C928E7F06E9A530A /* Dispatcher.swift */,
+				F719E52F37B6CC0DF04F17F43582381E /* Error.swift */,
+				46D2CDE8B6D122BED74F4BF129CA8791 /* firstly.swift */,
+				7EEA2F577938EAC9D45AFA58EB8C4F62 /* Guarantee.swift */,
+				D2B2D535E476BDE8A67D5E0F468B6FB2 /* hang.swift */,
+				78C92CA4C37215F473693D5570E1B518 /* LogEvent.swift */,
+				20EADFEACD5667715D1788A7564419BA /* Promise.swift */,
+				D55A0B3D9989A2928E6BFA8E3F4A9DE9 /* race.swift */,
+				158B17113C41C9559FB1A910569280C6 /* Resolver.swift */,
+				38FA32F8D6D98E187C262DEEDF7B40ED /* Thenable.swift */,
+				030C88C5B8ADC533668C5520B958D701 /* when.swift */,
+				06A57A3540BE8A7131C26574290AB62D /* Cancellation */,
+				AAE66E9880035B72FD45627CDD15D5BE /* Dispatchers */,
+				F2EB7E60EBA556916BC444200D9DA55D /* Wrappers */,
+			);
+			name = PromiseKit;
+			path = PromiseKit;
+			sourceTree = "<group>";
+		};
+		9ED5914AA70E01DD52A3EA24A6DC76A1 /* Primer */ = {
+			isa = PBXGroup;
+			children = (
+				F680E0674AADCDC77021B6673458F491 /* CardButton.swift */,
+				F55FA87B1955970B7C87375E0501BEEC /* ExternalViewModel.swift */,
+				9ADEADCC1AB62B8C17FA4AC75B178584 /* PaymentMethodComponent.swift */,
+			);
+			name = Primer;
+			path = Primer;
+			sourceTree = "<group>";
+		};
+		AAE66E9880035B72FD45627CDD15D5BE /* Dispatchers */ = {
+			isa = PBXGroup;
+			children = (
+				8A2E74FAF9A30DE7027EC8A87EA35360 /* ConcurrencyLimitedDispatcher.swift */,
+				A31A532FA3937BC3527287D441A5A81E /* CoreDataDispatcher.swift */,
+				E2BBD1E8351CE161DB78E68F157A741C /* Queue.swift */,
+				EA5D2C42253484423E10E4EA59836E25 /* RateLimitedDispatcher.swift */,
+				A6BD0C0611484752C3C7418CE7DEBCA7 /* RateLimitedDispatcherBase.swift */,
+				012711F3FA9A6D003067808BF426A1DA /* StrictRateLimitedDispatcher.swift */,
 			);
 			name = Dispatchers;
 			path = Dispatchers;
 			sourceTree = "<group>";
 		};
-		6AD7C4DEFC5933891F358C2E019D3CD1 /* Constants */ = {
-			isa = PBXGroup;
-			children = (
-				13F51104C96B8B3B2C6F1513E5BD5287 /* Colors.swift */,
-				500421325AC04BB41B4780E0FF53F6F9 /* Content.swift */,
-				E51EE737F5762B69E4B293EFFB1CA44E /* Dimensions.swift */,
-			);
-			name = Constants;
-			path = Constants;
-			sourceTree = "<group>";
-		};
-		6D2346DEAECECF844628305F1930975A /* PCI */ = {
-			isa = PBXGroup;
-			children = (
-				A29168523EE045AD3E08DFFFE575D1C6 /* CardScanner */,
-			);
-			name = PCI;
-			path = PCI;
->>>>>>> 37b5453d
-			sourceTree = "<group>";
-		};
-		7247ACD97AB79769C7D29E910A7E0D09 /* Development Pods */ = {
-			isa = PBXGroup;
-			children = (
-				5E9E9BA97FF9664E2E7ED2987F9BD502 /* PrimerSDK */,
-			);
-			name = "Development Pods";
-			sourceTree = "<group>";
-		};
-<<<<<<< HEAD
-		72C09C260229968B1D32218444062341 /* Crypto */ = {
-			isa = PBXGroup;
-			children = (
-				BE5A566CFE6CBE7AE28262887A6D70AD /* AES256.swift */,
-			);
+		B1F7185A1F5581566D91F494447A93E9 /* User Interface */ = {
+			isa = PBXGroup;
+			children = (
+				C3D949A906DACDFE25617E9B0DF7E9C3 /* PaymentMethodsGroupView.swift */,
+				29BA954948268CA88E8459988C0C0ED0 /* Banks */,
+				25B49CCF61ABC39B2E460C1CE4CBA6FF /* Components */,
+				37DA737D2C89E94D97DD4B4ACE1EF771 /* OAuth */,
+				6FB85D18A6A75891D8EFFED99EEAED89 /* PCI */,
+				9ED5914AA70E01DD52A3EA24A6DC76A1 /* Primer */,
+				775D6B842C62BA34F1184F0B2696157F /* Root */,
+				696A3D6716FFB986BDA665FE36E8D315 /* Success */,
+				76750E197BECD6BDDC5590C9FA4FF0A4 /* Text Fields */,
+				FFA90F8A76B19D4CDB92A4E9501379DA /* TokenizationViewControllers */,
+				CA73BCF2778D439EF420F706A6110894 /* TokenizationViewModels */,
+				E7B9355EBE0AD4041A65B82247B25643 /* UI Delegates */,
+				1F742EA7043708A3CC913B7EBFB1B612 /* Vault */,
+			);
+			name = "User Interface";
+			path = "Sources/PrimerSDK/Classes/User Interface";
+			sourceTree = "<group>";
+		};
+		BEB966CD6747BDC7A46AEFE31F8A864C /* Crypto */ = {
+			isa = PBXGroup;
+			children = (
+				2A7EC63B667D1B6A2CF1F9AD5CD63353 /* AES256.swift */,
+			);
+			name = Crypto;
 			path = Crypto;
 			sourceTree = "<group>";
 		};
-		7B4A976C7BDD4DD364766B16147C01A2 /* Dispatchers */ = {
-			isa = PBXGroup;
-			children = (
-				A0A9A9F2167BEA525E7C001B0C45B0C6 /* ConcurrencyLimitedDispatcher.swift */,
-				6AA56BC88425D4333CD9AE0CAAC4EBEA /* CoreDataDispatcher.swift */,
-				772E2069AC6EF8C80ED2AC44E5EC85DD /* Queue.swift */,
-				37F15D59FD91C57151DE565A04EA9F7C /* RateLimitedDispatcher.swift */,
-				6A2EF9CCA5F99B4FE78B14D6E28DB0C7 /* RateLimitedDispatcherBase.swift */,
-				43AEA2DCA66BB459961DAD5F6A419370 /* StrictRateLimitedDispatcher.swift */,
-=======
-		7421C4FEF56B8B1F01CBD93F6AB9CB0A /* Payment Services */ = {
-			isa = PBXGroup;
-			children = (
-				18CFE38B18A085E1007160D7E7F1EF05 /* ClientTokenService.swift */,
-				544F9A01799AA360D339A717B87BD95D /* DirectDebitService.swift */,
-				9A12B46EC7CA70CE086992238D0D274D /* PaymentMethodConfigService.swift */,
-				F734851D799D70C0316A7A72AFD1A535 /* PayPalService.swift */,
-				07C38802EB8D61D6E6DB78385161B50A /* VaultService.swift */,
-			);
-			name = "Payment Services";
-			path = "Payment Services";
-			sourceTree = "<group>";
-		};
-		83AE061B089CC1E463C1F0F8F0389468 /* Core */ = {
-			isa = PBXGroup;
-			children = (
-				D598D7D9F60441F1854457A8203022DB /* 3DS */,
-				1A22D44890F6A3DB4314560693572663 /* Analytics */,
-				90EFB5EFFCC39F61868E47A9FABD8BC2 /* Connectivity */,
-				6AD7C4DEFC5933891F358C2E019D3CD1 /* Constants */,
-				064C0BCDDD9F8C093CF16A73885992D7 /* Crypto */,
-				843F6238E5CE28EB0E1D01834F72D5CF /* Keychain */,
-				7421C4FEF56B8B1F01CBD93F6AB9CB0A /* Payment Services */,
-				D5C28E22FAD3626B281800DBDBF7D998 /* PCI */,
-				B643BCF0193C558A30661D4811DDD9B3 /* Primer */,
->>>>>>> 37b5453d
-			);
-			path = Dispatchers;
-			sourceTree = "<group>";
-		};
-<<<<<<< HEAD
-		7C2EE0E1C0820FF00FB17BFE5880AE50 /* Components */ = {
-			isa = PBXGroup;
-			children = (
-				AC42CAF7E64F4D6993307D3F422F9373 /* PrimerResultComponentView.swift */,
-				F48594A8F2B4412B1FE723CFEC2FF995 /* PrimerResultViewController.swift */,
-				D416034D1E0802B52151F1CC33232644 /* PrimerSearchTextField.swift */,
-			);
-			path = Components;
-			sourceTree = "<group>";
-		};
-		7DFD4F3001834533F4E814BC50622F1F /* JSON */ = {
-			isa = PBXGroup;
-			children = (
-				182AB43F3F312F0C118EC7FD91E3905A /* JSONParser.swift */,
-			);
-			path = JSON;
-			sourceTree = "<group>";
-		};
-		88C8717A08072466E40EC9B8CC5D3297 /* TokenizationViewModels */ = {
-			isa = PBXGroup;
-			children = (
-				5311323F4C46E22C178450C040C44DB3 /* ApayaTokenizationViewModel.swift */,
-				1A03F3F9418B9C4D68681208DDDCA352 /* ApplePayTokenizationViewModel.swift */,
-				9D712F0EAF593491F5B4EAFB73B571CC /* BankSelectorTokenizationViewModel.swift */,
-				67E5E584F2ADECB06205B82BEF2BA451 /* ExternalPaymentMethodTokenizationViewModel.swift */,
-				2BD54B9053B5934F4EB0C2AB423F59B1 /* FormTokenizationViewModel.swift */,
-				CBD70241BAE3C230BAE5B89397BA26C8 /* KlarnaTokenizationViewModel.swift */,
-				3BD8B9B74863FA791FAB73B382F0F435 /* PaymentMethodTokenizationViewModel.swift */,
-				AD07388357D98347F5D3B52C75700C51 /* PayPalTokenizationViewModel.swift */,
-				319498CC3265623DA03B9BAAEE2C1F6F /* QRCodeTokenizationViewModel.swift */,
-			);
-			path = TokenizationViewModels;
-			sourceTree = "<group>";
-		};
-		890CFD9B555AF3290E16977A7744EF61 /* Theme */ = {
-			isa = PBXGroup;
-			children = (
-				FB96DDF5341825BDE72A77C4C7A9850D /* PrimerTheme.swift */,
-				B0AA7B8034A7B689252F42787CEE8225 /* Internal */,
-				2B92D0D152FE8D242B9CB42D58D00C9B /* Public */,
-			);
-			path = Theme;
-			sourceTree = "<group>";
-		};
-		9CA9B3DD1A4472EECCA862685CF7BF8B /* Primer */ = {
-			isa = PBXGroup;
-			children = (
-				6A6E60536AED9C399FBB618D5F2B82FE /* CardButton.swift */,
-				53DDEF37E373BBDD0FFB9D3F303B9755 /* ExternalViewModel.swift */,
-				75410A6799436A5205AD546B93B10403 /* PaymentMethodComponent.swift */,
-			);
+		C2CF18043ADD2A2DB9907E556EA3B155 /* Primer */ = {
+			isa = PBXGroup;
+			children = (
+				0EA06BBFDB37A175DD3908C61B472909 /* AppState.swift */,
+				7BE7D00C3C703BD25BFDC20B03ED9AFA /* DependencyInjection.swift */,
+				1B7C975AD3B1D6EB94C0AC92910C3C71 /* Primer.swift */,
+				AFA856B5C91C4833BA4641EF63DB5D14 /* PrimerDelegate.swift */,
+				CFC2A4AD0FAA4414144D96F64F0E3934 /* ResumeHandlerProtocol.swift */,
+			);
+			name = Primer;
 			path = Primer;
 			sourceTree = "<group>";
 		};
-		A131E663F7F2B265831548A1DDFF07C2 /* Vault */ = {
-			isa = PBXGroup;
-			children = (
-				4632F71C0B55BAED1664F876900743A9 /* VaultPaymentMethodView.swift */,
-				0C5DD6F7CC365F732C82430C5A59DE12 /* VaultPaymentMethodViewController.swift */,
-				D0FA17B48F26EF383839EE66B86233CF /* VaultPaymentMethodViewModel.swift */,
-			);
-			path = Vault;
-			sourceTree = "<group>";
-		};
-		AB53E1FFB5B25CFDB1848F0DB12D87CA /* Services */ = {
-			isa = PBXGroup;
-			children = (
-				BCA800FC0A38EE811CD802C3D17CAE97 /* API */,
-				29D952BCFC575DBA22D4527EAB0CFDDA /* Network */,
-				159D8C0D73C60F51ED5CE621B2644591 /* Parser */,
-			);
-			name = Services;
-			path = Sources/PrimerSDK/Classes/Services;
-			sourceTree = "<group>";
-		};
-		AC7401426B374CE685DACE79C66E93A4 /* OAuth */ = {
-			isa = PBXGroup;
-			children = (
-				4CE7D1DDC7C296B15EB90338D867A290 /* PrimerWebViewController.swift */,
-			);
-			path = OAuth;
-			sourceTree = "<group>";
-		};
-		B0AA7B8034A7B689252F42787CEE8225 /* Internal */ = {
-			isa = PBXGroup;
-			children = (
-				3B265F9FA34D08983147D5709B5BB1C6 /* PrimerTheme+Borders.swift */,
-				77C9B9BC398F7E23E55C05B3C8FD24F5 /* PrimerTheme+Buttons.swift */,
-				9F56F328A3F5AF0A8836A9F0E87DFFDF /* PrimerTheme+Colors.swift */,
-				86864C132D877131424523AEB86D0352 /* PrimerTheme+Inputs.swift */,
-				A33409FF870DE1B001E41F30D6EFCBB0 /* PrimerTheme+TextStyles.swift */,
-				C992DBB13F99796588E38FB34C9E3B19 /* PrimerTheme+Views.swift */,
-			);
-			path = Internal;
-			sourceTree = "<group>";
-		};
-		B277C7663C5F20D5839B26D001F92CBF /* Nibs */ = {
-			isa = PBXGroup;
-			children = (
-				5C67E847514612786C3240957E85FC20 /* PrimerTextFieldView.xib */,
-=======
-		83B356D6C087B8A2867FFB38E8926B4A /* Services */ = {
-			isa = PBXGroup;
-			children = (
-				2BDBEC4FFF7C9EF2CED6EDD04E509135 /* API */,
-				857BFD9B14058C29F026C37DDA33E628 /* Network */,
-				92C4B290C3EAB79651C5698D0152B88F /* Parser */,
-			);
-			name = Services;
-			path = Sources/PrimerSDK/Classes/Services;
-			sourceTree = "<group>";
-		};
-		843F6238E5CE28EB0E1D01834F72D5CF /* Keychain */ = {
-			isa = PBXGroup;
-			children = (
-				05DAA28DCA55962DD5C62FCEB3516905 /* Keychain.swift */,
+		C800FCC09A6254052A413084A6699A2F /* Keychain */ = {
+			isa = PBXGroup;
+			children = (
+				6BD80E607F7CAEC14F23A016384AD6B8 /* Keychain.swift */,
 			);
 			name = Keychain;
 			path = Keychain;
-			sourceTree = "<group>";
-		};
-		857BFD9B14058C29F026C37DDA33E628 /* Network */ = {
-			isa = PBXGroup;
-			children = (
-				F9AD4D4255D1ECE452A1E82F229AAEFD /* Endpoint.swift */,
-				D8C290937D0CAEE0588752BFB4EAAA83 /* MockSuccess.swift */,
-				EB3350A2DB3150D0118AFAD09F5236EA /* NetworkService.swift */,
-				A320A500A23B6C8D1E26602019C04F43 /* URLSessionStack.swift */,
-			);
-			name = Network;
-			path = Network;
-			sourceTree = "<group>";
-		};
-		87F0F6970D864287CB0117919AB14523 /* Internal */ = {
-			isa = PBXGroup;
-			children = (
-				AC35945D9EA9FE90881275DF39B9A8C9 /* PrimerTheme+Borders.swift */,
-				D2F23BE7BD8DDB2F500DA13BFEB5094F /* PrimerTheme+Buttons.swift */,
-				9985ED903F6DB45F74C4344FF83EFC6F /* PrimerTheme+Colors.swift */,
-				BF665BFED902E97AA70D45EACDB70582 /* PrimerTheme+Inputs.swift */,
-				F3DEA5BAEA900DA5E41FBC63A448ED4D /* PrimerTheme+TextStyles.swift */,
-				928B4EAC4B27A524EB13E70E421BC673 /* PrimerTheme+Views.swift */,
-			);
-			name = Internal;
-			path = Internal;
-			sourceTree = "<group>";
-		};
-		88B7E60D720828D354AC785A27EAF8F1 /* Data Models */ = {
-			isa = PBXGroup;
-			children = (
-				DFCD2BA9FF43387B66438A5656B7AD0C /* AdyenDotPay.swift */,
-				311F03B2BDB49BE3D2759669C8F099EF /* Apaya.swift */,
-				40C33A171DC403B528312DFC3311099D /* ApplePay.swift */,
-				9F5B59864098670501304F14681CCDA5 /* Bank.swift */,
-				543CF6AE132D985E7B0DD5DE463D8E18 /* CardNetwork.swift */,
-				CB66C51973D41817225390719507E6C6 /* CheckoutModule.swift */,
-				27D6D28C9E43C4CD7856C4F691564DC1 /* ClientSession.swift */,
-				8E6213539AD40CC643EF5DEBD189F0E1 /* ClientToken.swift */,
-				A5F99D654FAAFBEBDCADD59ABB61264D /* Consolable.swift */,
-				997948AF1E2BB9C9F8E852FB853E34C3 /* CountryCode.swift */,
-				815FDD7D6F8D2B3319B00645207F0D20 /* Currency.swift */,
-				FDBA86AAC3E123E3D9EF7A6C1635B444 /* Customer.swift */,
-				F2A9E312431C477D139D71A847E95C50 /* DirectDebitMandate.swift */,
-				E19CA33876478688411ED5750032F508 /* ImageName.swift */,
-				4871FC4CA1DCCCBD3161678BFE48A720 /* Klarna.swift */,
-				269D03E1AF34D6E0BBC851C5AA9B446F /* OrderItem.swift */,
-				52001C8D796B59D08CE3E639935A525D /* PaymentMethodConfiguration.swift */,
-				CED8D366AB949CBBB0AF5EE44B5F8038 /* PaymentMethodConfigurationOptions.swift */,
-				ED30C6E20A7F586D664E22515F743B30 /* PaymentMethodConfigurationType.swift */,
-				8ECE1972DE8671EE28EA67383E11251F /* PaymentMethodToken.swift */,
-				B4CB2CDBAFDCC3661B564A2C785CE5FA /* PaymentMethodTokenizationRequest.swift */,
-				8C5E77F38B034BDFFA04FA21E09874A9 /* PaymentResponse.swift */,
-				5ADDE422B99EBE503519B58756FF517C /* PayPal.swift */,
-				562E129219D4AD091E25C9717D2D5386 /* PrimerConfiguration.swift */,
-				5AB6CB67484E51E65E6C826621C115C1 /* PrimerContent.swift */,
-				130ACCE6C56756A757400AD387E9DF25 /* PrimerFlowEnums.swift */,
-				F395BB87F040653649D26705E6D29514 /* PrimerSettings.swift */,
-				7DEFF97A4F689C610F83F98B628EA2E1 /* SuccessMessage.swift */,
-				42939C10F53AEB6838E45F668EF14489 /* Throwable.swift */,
-				D4EB54B85C44F8C18F134F6D0DB4EF29 /* UXMode.swift */,
-				12036F3192FF5275706F8313F5127F71 /* VaultCheckoutViewModel.swift */,
-				5B9DCA3900EADDF3A8441ED69F23B99B /* PCI */,
-				DB1AFE157F97817609E113FA2C03CC75 /* Theme */,
-			);
-			name = "Data Models";
-			path = "Sources/PrimerSDK/Classes/Data Models";
-			sourceTree = "<group>";
-		};
-		90EFB5EFFCC39F61868E47A9FABD8BC2 /* Connectivity */ = {
-			isa = PBXGroup;
-			children = (
-				B58E11107BF1B83125F562CC7C9997C2 /* Connectivity.swift */,
-			);
-			name = Connectivity;
-			path = Connectivity;
-			sourceTree = "<group>";
-		};
-		92C4B290C3EAB79651C5698D0152B88F /* Parser */ = {
-			isa = PBXGroup;
-			children = (
-				94A5DD9CD5A3504ED29F5DD315C6FE4A /* Parser.swift */,
-				F3222AC5F2AD9E46B6E53C583D1C3796 /* JSON */,
-			);
-			name = Parser;
-			path = Parser;
-			sourceTree = "<group>";
-		};
-		97351869B31E9511DD261E2E6BB0B575 /* TokenizationViewControllers */ = {
-			isa = PBXGroup;
-			children = (
-				3C0DCC0266FB454B8E34B4ADE062F73E /* QRCodeViewController.swift */,
->>>>>>> 37b5453d
-			);
-			name = Nibs;
-			path = Sources/PrimerSDK/Resources/Nibs;
-			sourceTree = "<group>";
-		};
-<<<<<<< HEAD
-		B3ABCFD864C2A0B2456BDED6B013C8D8 /* Connectivity */ = {
-			isa = PBXGroup;
-			children = (
-				20CF4F0CE79549D9D514EE6807CDB489 /* Connectivity.swift */,
-			);
-			path = Connectivity;
-			sourceTree = "<group>";
-		};
-		B5C85018B8B6E1357D428F7611515602 /* Primer */ = {
-			isa = PBXGroup;
-			children = (
-				B879F428115F2DEFC78FAFE113C04914 /* AppState.swift */,
-				B7A4A9DF62808F9F723795EF2DEA637F /* DependencyInjection.swift */,
-				9D9E4628FFF120CDA4FD56C7FDD96021 /* Primer.swift */,
-				81F1668781DB799B0BFBF935B388DCEA /* PrimerDelegate.swift */,
-				F45CE9E95532FB50D16CD2828EC21B61 /* ResumeHandlerProtocol.swift */,
-			);
-			path = Primer;
-			sourceTree = "<group>";
-		};
-		BAD4DFC29D23CDEA32012B3B2097F9E3 /* 3DS */ = {
-			isa = PBXGroup;
-			children = (
-				E912111519A81533C564D4F33CFBECBA /* 3DSService.swift */,
-				E31884EEFB17BF0EF21538D81928341C /* 3DSService+Promises.swift */,
-				CF0072A890A2FC7576720495A4EAA6EB /* Data Models */,
-				2BD3E6C61D5F22CBD5BB289B0BD744F8 /* Networking */,
-			);
-			path = 3DS;
-			sourceTree = "<group>";
-		};
-		BC47A904094AB23F861179C8536408BE /* PromiseKit */ = {
-			isa = PBXGroup;
-			children = (
-				00A1D8DAC1EE55262C18FE47C336CE6C /* after.swift */,
-				87BC4EE1ABB4F8B584813962F444A2E3 /* Box.swift */,
-				66A3DB6A231933342081C1654BB79D48 /* Catchable.swift */,
-				0A15888B9E6DA444E471AA1A4211779A /* Configuration.swift */,
-				0EC654C5A6A812233A23842C5A9A2A2B /* CustomStringConvertible.swift */,
-				8EEEC3B8E06F8680A34342A714221139 /* Dispatcher.swift */,
-				D6FCC4136CBBE1C8134E3079CDD5BB4A /* Error.swift */,
-				D4FC99807B025DE66DA92F541E89A39E /* firstly.swift */,
-				8EC4079B74BEE0C270C521D973C6F707 /* Guarantee.swift */,
-				E9B0A54529AB4451AFF0707DCE54DE01 /* hang.swift */,
-				88CA6935AF6981F3BFB3E094A119E2D4 /* LogEvent.swift */,
-				478D1D964B771AF23C20D8B1E8D27B65 /* Promise.swift */,
-				51BC627BA3863910A2AE045B566F160A /* race.swift */,
-				4FAAA928EC797BA968A0F69D3F791010 /* Resolver.swift */,
-				A5F00150C5D2E15EE156A5B0B208F6DA /* Thenable.swift */,
-				B0A9EF58EAFE3A013D9BAD2E016AA43E /* when.swift */,
-				E2E3BC882F13EBE2FD8E884A9D193D60 /* Cancellation */,
-				7B4A976C7BDD4DD364766B16147C01A2 /* Dispatchers */,
-				FF91EDC46C32A63D321C6D7D700C6DDD /* Wrappers */,
-			);
-			path = PromiseKit;
-			sourceTree = "<group>";
-		};
-		BCA800FC0A38EE811CD802C3D17CAE97 /* API */ = {
-			isa = PBXGroup;
-			children = (
-				1EE45EA344BA34B585250D87F9AF693E /* Primer */,
-			);
-			path = API;
-			sourceTree = "<group>";
-		};
-		BFF1BD5ED97A60C3745825240C0504D5 /* PCI */ = {
-			isa = PBXGroup;
-			children = (
-				6295EC300769C45FF4E41043249A815F /* CardScanner */,
-			);
-			path = PCI;
-			sourceTree = "<group>";
-		};
-		C26F79C646110FEE42A9F7CFE7E1A434 /* TokenizationViewControllers */ = {
-			isa = PBXGroup;
-			children = (
-				8054EFAB1A8FA75507465C2E12F9ABE5 /* QRCodeViewController.swift */,
-			);
-			path = TokenizationViewControllers;
-=======
-		A29168523EE045AD3E08DFFFE575D1C6 /* CardScanner */ = {
-			isa = PBXGroup;
-			children = (
-				B2F037361D68ED3E7851B45B6C5978DC /* CardScannerViewController.swift */,
-				2D0DE74DFF06586911F979DA8F271E43 /* CardScannerViewController+SimpleScanDelegate.swift */,
-			);
-			name = CardScanner;
-			path = CardScanner;
-			sourceTree = "<group>";
-		};
-		AD5FC0AFCFEF2799A4EEFC199AF666AA /* Components */ = {
-			isa = PBXGroup;
-			children = (
-				85A8E139E77EAA026B55273D6D6C18BA /* PrimerResultComponentView.swift */,
-				199A2A4765CA9272C671D4713DA97255 /* PrimerResultViewController.swift */,
-				190A964102709DBA2DDDEB9895A3F846 /* PrimerSearchTextField.swift */,
-			);
-			name = Components;
-			path = Components;
-			sourceTree = "<group>";
-		};
-		AE0702C5C4D36E6F5C510F81DEACEC09 /* User Interface */ = {
-			isa = PBXGroup;
-			children = (
-				8D0D274038188B69FDDB32EA86ACBA3E /* PaymentMethodsGroupView.swift */,
-				057F1F6D3462C911938F4E0EFDB1E925 /* Banks */,
-				AD5FC0AFCFEF2799A4EEFC199AF666AA /* Components */,
-				081BF433E9CE728D047AA80DF36C85B6 /* OAuth */,
-				6D2346DEAECECF844628305F1930975A /* PCI */,
-				4755EF8AD49D49719D2A0F6E1D8730DC /* Primer */,
-				2C0588A90B52324ACC51C612DD34B2B3 /* Root */,
-				1F6121151141770D53D0299055C54F2A /* Success */,
-				4965246CC403C037C75E88E26E8CB474 /* Text Fields */,
-				97351869B31E9511DD261E2E6BB0B575 /* TokenizationViewControllers */,
-				00F0D5BEDD31DBE410A708FDB497F2E2 /* TokenizationViewModels */,
-				BDAD7B7E9BEDC4EF74905C3BB91751CA /* UI Delegates */,
-				4F43ECDE84470D3E18345083D2EDB755 /* Vault */,
-			);
-			name = "User Interface";
-			path = "Sources/PrimerSDK/Classes/User Interface";
-			sourceTree = "<group>";
-		};
-		B2B0F523EB1D9A225421F2C0E1AC15A0 /* Wrappers */ = {
-			isa = PBXGroup;
-			children = (
-				3DCD2B5F0CFE763E21AAB9A1FFB309CF /* CatchWrappers.swift */,
-				CC73833B512B3AD6CD3934E999847F18 /* EnsureWrappers.swift */,
-				9CCDE4644F695800DBF0A2C143FFC52E /* FinallyWrappers.swift */,
-				DE8828A0193B612C169AC13994E8A2B2 /* GuaranteeWrappers.swift */,
-				161BBDF9C4524945D01227F07679868B /* RecoverWrappers.swift */,
-				2EDD41779CE7E47DFC872A1F5BBC52F7 /* SequenceWrappers.swift */,
-				3BDE5CDF979E2CA8FD51B795BB861E9F /* ThenableWrappers.swift */,
-				1B8FCF1AF36C6F7460D075CB61D3FC4E /* WrapperProtocols.swift */,
-			);
-			name = Wrappers;
-			path = Wrappers;
-			sourceTree = "<group>";
-		};
-		B643BCF0193C558A30661D4811DDD9B3 /* Primer */ = {
-			isa = PBXGroup;
-			children = (
-				B8D6645D6EE0ADE8427E166D9D173FB9 /* AppState.swift */,
-				D92B28668C90FD2AA5E405015E594321 /* DependencyInjection.swift */,
-				B131CAAD608388042A90CB180976B84D /* Primer.swift */,
-				DAFB194678065999FB95725505CD2948 /* PrimerDelegate.swift */,
-				AFA6698C0225C253FE79ED4625360D64 /* ResumeHandlerProtocol.swift */,
-			);
-			name = Primer;
-			path = Primer;
-			sourceTree = "<group>";
-		};
-		BDAD7B7E9BEDC4EF74905C3BB91751CA /* UI Delegates */ = {
-			isa = PBXGroup;
-			children = (
-				623D554528403B790278012244829BAE /* ReloadDelegate.swift */,
-			);
-			name = "UI Delegates";
-			path = "UI Delegates";
-			sourceTree = "<group>";
-		};
-		BECCEAFBF768B0BEBDCD89A554311F9D /* Core */ = {
-			isa = PBXGroup;
-			children = (
-				1ED5E11A9A9D6FF197C5E00649214E2D /* Icons.xcassets */,
-				83AE061B089CC1E463C1F0F8F0389468 /* Core */,
-				88B7E60D720828D354AC785A27EAF8F1 /* Data Models */,
-				0C4C4573F6D97957BDA0AAC97D7F2B07 /* Error Handler */,
-				D3DCFC18C49BF1CA493594B90A163FDA /* Extensions & Utilities */,
-				CDB1E8F92153B0E984335FFA6CE389F8 /* Localizable */,
-				3F438B9994AC9F4DD128FAD155C29010 /* Mocks */,
-				C73CCDEFDB4745C25584CD18561F92E1 /* Nibs */,
-				83B356D6C087B8A2867FFB38E8926B4A /* Services */,
-				5F3B8B765B91A4952B1DBC988EC476B6 /* Third Party */,
-				AE0702C5C4D36E6F5C510F81DEACEC09 /* User Interface */,
-			);
-			name = Core;
-			sourceTree = "<group>";
-		};
-		C73CCDEFDB4745C25584CD18561F92E1 /* Nibs */ = {
-			isa = PBXGroup;
-			children = (
-				33908D4030CD6D2777B6F2A3A39A2BA7 /* PrimerTextFieldView.xib */,
-			);
-			name = Nibs;
-			path = Sources/PrimerSDK/Resources/Nibs;
->>>>>>> 37b5453d
 			sourceTree = "<group>";
 		};
 		C99317E726DB0D5CA94A6EFE2CA8C63E /* Pods-PrimerSDK_Tests */ = {
@@ -2064,13 +1131,21 @@
 			path = "Target Support Files/Pods-PrimerSDK_Tests";
 			sourceTree = "<group>";
 		};
-		CAF229077732E60968A74655587787B7 /* PCI */ = {
-			isa = PBXGroup;
-			children = (
-				8DF55AF17B49D2BE5CA47E5542673A17 /* FormTextFieldType.swift */,
-				8EFC9DEAB317AEF1E14912DDAF2946B2 /* FormType.swift */,
-			);
-			path = PCI;
+		CA73BCF2778D439EF420F706A6110894 /* TokenizationViewModels */ = {
+			isa = PBXGroup;
+			children = (
+				CB100725440E6B37108B8C19F6E1FC58 /* ApayaTokenizationViewModel.swift */,
+				82F0ADD6504A9CE3C522B909ABA17AB2 /* ApplePayTokenizationViewModel.swift */,
+				BEA5EF55D4BC59B1EE340F1CC1C59EBC /* BankSelectorTokenizationViewModel.swift */,
+				A82312770F21AE5540B79C0FE5AB0D76 /* ExternalPaymentMethodTokenizationViewModel.swift */,
+				E0B7C759D095934C6F421F2D1C205E9B /* FormTokenizationViewModel.swift */,
+				6493E6ED73A6121D1E3DEDA2E448D88F /* KlarnaTokenizationViewModel.swift */,
+				FE443E10F66210550461671DD6C6C95F /* PaymentMethodTokenizationViewModel.swift */,
+				64A17AF0A747D3672C6FA27F05048550 /* PayPalTokenizationViewModel.swift */,
+				AC0BD0819A85CA8D2AC29552957E7FA9 /* QRCodeTokenizationViewModel.swift */,
+			);
+			name = TokenizationViewModels;
+			path = TokenizationViewModels;
 			sourceTree = "<group>";
 		};
 		CC5A21B7980238EE34392A5A13727BED /* Support Files */ = {
@@ -2089,47 +1164,6 @@
 			path = "Example/Pods/Target Support Files/PrimerSDK";
 			sourceTree = "<group>";
 		};
-<<<<<<< HEAD
-		CF0072A890A2FC7576720495A4EAA6EB /* Data Models */ = {
-			isa = PBXGroup;
-			children = (
-				DD5762EE584E4E9A3488148D05F99972 /* 3DS.swift */,
-			);
-			path = "Data Models";
-=======
-		CCAC6A44073E9AE55E12CB97AD4488B4 /* Primer */ = {
-			isa = PBXGroup;
-			children = (
-				AE06AB3D952377AB081ABE7E1A8E7E7B /* PrimerAPI.swift */,
-				B289408B16AFF3CDFD81484BE1FB67AC /* PrimerAPIClient.swift */,
-				B5B0905C28F698A5E477F88A547F692A /* PrimerAPIClient+Promises.swift */,
-			);
-			name = Primer;
-			path = Primer;
-			sourceTree = "<group>";
-		};
-		CDB1E8F92153B0E984335FFA6CE389F8 /* Localizable */ = {
-			isa = PBXGroup;
-			children = (
-				B19B2566808CC2BCDE7E7891D12D1787 /* da.lproj */,
-				99A16ED71F71BCC79EE42CA7316CBE54 /* de.lproj */,
-				514E1C130792F4A7B50E30EC36976C2D /* el.lproj */,
-				59E8A1EBE56A4EA68EDAB63ECA88C305 /* en.lproj */,
-				D75056442318CA49693DD926CF13D1C6 /* es.lproj */,
-				C08CF6CAA79757AB5B4ADE83B68593E5 /* fr.lproj */,
-				069B0D955C58B193B62542C8F08E4C3E /* it.lproj */,
-				1B2F0AD7A13E78588938246639F18E8D /* nb.lproj */,
-				3490507EEE486AB920BFF6F4BD4A35D7 /* nl.lproj */,
-				1227FD187105BE929D9F2EB65809DDA3 /* pl.lproj */,
-				11A2EF614EA3193A4F8435709DE25312 /* pt.lproj */,
-				80F92E4D2CC1239C33618FE0E5299C37 /* sv.lproj */,
-				21151353CE093DE466C715BC84B6E012 /* tr.lproj */,
-			);
-			name = Localizable;
-			path = Sources/PrimerSDK/Resources/Localizable;
->>>>>>> 37b5453d
-			sourceTree = "<group>";
-		};
 		CF1408CF629C7361332E53B88F7BD30C = {
 			isa = PBXGroup;
 			children = (
@@ -2141,71 +1175,42 @@
 			);
 			sourceTree = "<group>";
 		};
-		D3DCFC18C49BF1CA493594B90A163FDA /* Extensions & Utilities */ = {
-			isa = PBXGroup;
-			children = (
-				B0D8BC68300F1923AA48D6E78D1A3BED /* AlertController.swift */,
-				7DE525E97732B79927E1564260E5EFDE /* AnyCodable.swift */,
-				3B0E27221E5EE47145C9B34B863A301C /* AnyDecodable.swift */,
-				C98A21D2C087B60D8F8DB2282B11E351 /* AnyEncodable.swift */,
-				85EAEF90B45BDA1245091DDD5E518317 /* ArrayExtension.swift */,
-				226908676249F163A613C26B265BDCC7 /* BundleExtension.swift */,
-				A91CB6E0C1205B1C335F9B9FC0AF4EEE /* DataExtension.swift */,
-				6C2C226BA9A7A1A7E1467EEC2876C9B3 /* DateExtension.swift */,
-				8D1AF201026F97007D23B7E2F5A90ACF /* IntExtension.swift */,
-				21D591E66A92F3A79C53FAB3EF4A2E27 /* Logger.swift */,
-				C0BE69109DE7E72A548DA6BC30B27AFF /* Mask.swift */,
-				6FAD7832E1F33A956A7A8A8967541598 /* Optional+Extensions.swift */,
-				D404F60E21F0A533F3598E6A99A7E4D8 /* PostalCode.swift */,
-				352260E68DC655E57289052F5A60E2FA /* PresentationController.swift */,
-				66B81E36E73D82EE013E0C311AC40DD3 /* PrimerButton.swift */,
-				EB27643476C596788A886DEFD9C6DF37 /* PrimerCustomStyleTextField.swift */,
-				AFFDCFA184741E7C15B537B5ED83B2D0 /* PrimerImage.swift */,
-				02E8DE288D87A0619964351EB5CD31AB /* PrimerScrollView.swift */,
-				D73AB0D66C6FBC70FF6BA0DBAD538939 /* PrimerTableViewCell.swift */,
-				B16B64114DAC6A245E4EC08D63D11C3B /* PrimerViewController.swift */,
-				EFF27A83CF14227A54FA1BC7AAF71A4E /* PrimerViewExtensions.swift */,
-				B7035F9DD99D28680DCA7327CE14A1D0 /* StringExtension.swift */,
-				32ED91EBD3A802A1EABD21272A859A55 /* UIColorExtension.swift */,
-				49700F2EF79DEB1686440BA9336C0B50 /* UIDeviceExtension.swift */,
-				302845494C21CE74EF505E735788217F /* URLExtension.swift */,
-				F07616F6144B8F246731B4BF9DEFCA45 /* UserDefaultsExtension.swift */,
-				6D230D7973725795676E2CBBF15D0C96 /* WebViewUtil.swift */,
-			);
-			name = "Extensions & Utilities";
-			path = "Sources/PrimerSDK/Classes/Extensions & Utilities";
-			sourceTree = "<group>";
-		};
-		D598D7D9F60441F1854457A8203022DB /* 3DS */ = {
-			isa = PBXGroup;
-			children = (
-				45FAFBC642FD91C0736524579E2156BD /* 3DSService.swift */,
-				1C284EADBD05AA428377DE525D6BBE38 /* 3DSService+Promises.swift */,
-				E30C4B2132D890DD7B18BF5B00FD2190 /* Data Models */,
-				37B215A5C2AAA0DE51F351C12AB60526 /* Networking */,
-			);
-			name = 3DS;
-			path = 3DS;
-			sourceTree = "<group>";
-		};
-		D5C28E22FAD3626B281800DBDBF7D998 /* PCI */ = {
-			isa = PBXGroup;
-			children = (
-				D175822FDFF8545EA7FC7C8B6544399B /* TokenizationService.swift */,
+		D13895821494AAD75A5465E4E22B1780 /* Constants */ = {
+			isa = PBXGroup;
+			children = (
+				19077145579C676CF7F839CFA72CBA49 /* Colors.swift */,
+				21E07440AD0E7DA81E85D561E7D2A23D /* Content.swift */,
+				F7D9B8A3E26AF5AF45468E8184A761DB /* Dimensions.swift */,
+			);
+			name = Constants;
+			path = Constants;
+			sourceTree = "<group>";
+		};
+		D21EA27BC413A8B64D9F41A068C94270 /* Networking */ = {
+			isa = PBXGroup;
+			children = (
+				74FE5A999530E5B30D6832C7140769CD /* PrimerAPIClient+3DS.swift */,
+			);
+			name = Networking;
+			path = Networking;
+			sourceTree = "<group>";
+		};
+		D26001C3CE1772BBFAA1A9D68D47A49E /* Nibs */ = {
+			isa = PBXGroup;
+			children = (
+				1FB71CC01B3B3DAC8F246FC6D40F2082 /* PrimerTextFieldView.xib */,
+			);
+			name = Nibs;
+			path = Sources/PrimerSDK/Resources/Nibs;
+			sourceTree = "<group>";
+		};
+		DADDB3792ECCB22968136835801F1236 /* PCI */ = {
+			isa = PBXGroup;
+			children = (
+				894AF96C1267612564352D98C157F989 /* TokenizationService.swift */,
 			);
 			name = PCI;
 			path = PCI;
-			sourceTree = "<group>";
-		};
-		DB1AFE157F97817609E113FA2C03CC75 /* Theme */ = {
-			isa = PBXGroup;
-			children = (
-				0068FBE653AD809774072D8578BE43AA /* PrimerTheme.swift */,
-				87F0F6970D864287CB0117919AB14523 /* Internal */,
-				0A374BA9716151B585E36C33FD5087ED /* Public */,
-			);
-			name = Theme;
-			path = Theme;
 			sourceTree = "<group>";
 		};
 		DC341534F0F751E90DBE9F9F51531A54 /* Pods-PrimerSDK_Example */ = {
@@ -2225,183 +1230,82 @@
 			path = "Target Support Files/Pods-PrimerSDK_Example";
 			sourceTree = "<group>";
 		};
-<<<<<<< HEAD
-		E2E3BC882F13EBE2FD8E884A9D193D60 /* Cancellation */ = {
-			isa = PBXGroup;
-			children = (
-				A8FB2431BA896E8281297D82C9972050 /* CancelContext.swift */,
-				81B72686025E9267E33978CF631B1ED0 /* Cancellable.swift */,
-				B587F9AF9CC8BBA7059C3D8E1FBB69E6 /* CancellableCatchable.swift */,
-				782A46579254877B9107EF23B8397A67 /* CancellablePromise.swift */,
-				BDC7498B4728AD4182E5B2FDF24BAD3D /* CancellableThenable.swift */,
-			);
-			path = Cancellation;
-			sourceTree = "<group>";
-		};
-		E90F97025FBB40DE1C364E197C88A747 /* Core */ = {
-			isa = PBXGroup;
-			children = (
-				597D5D1087C8CF9B1833DFE5917892B0 /* Icons.xcassets */,
-				6C4F944535D429D8220C6826B6E1B794 /* Core */,
-				5A7D201908A643DEF61B17BE6A4F73E4 /* Data Models */,
-				F4C19A806103C862E92605A13E4F6E8D /* Error Handler */,
-				663DB5DA92B234D7AB6617F89D22BF6A /* Extensions & Utilities */,
-				16FA78C2450F35A1584B5066A5230780 /* Localizable */,
-				57252BCCBC7EB66F1A314EE6A0C55336 /* Mocks */,
-				B277C7663C5F20D5839B26D001F92CBF /* Nibs */,
-				AB53E1FFB5B25CFDB1848F0DB12D87CA /* Services */,
-				39804FF440883B412CFA58CBEAE28F1D /* Third Party */,
-				F881240FCE36873D120E0339E2BFAEA8 /* User Interface */,
-			);
-			name = Core;
-			sourceTree = "<group>";
-		};
-		ED75A2F76DAD59930C34AB7E11ED3398 /* Analytics */ = {
-			isa = PBXGroup;
-			children = (
-				ED99B120B5AEBF4529B62E4821074118 /* Analytics.swift */,
-				6D6AB152A1B01DC2E1CDE149FC1E1A6B /* AnalyticsEvent.swift */,
-				078D54F1F444988EB841ADCBC83B60B4 /* AnalyticsService.swift */,
-				E484A495CBA45DBA80BBAC7E290B2B97 /* Device.swift */,
-			);
-			path = Analytics;
-			sourceTree = "<group>";
-		};
-		F4C19A806103C862E92605A13E4F6E8D /* Error Handler */ = {
-			isa = PBXGroup;
-			children = (
-				4BE177C61EC9AE6A401061C1A421694C /* ErrorHandler.swift */,
-				46F82E2D681BC4157F8C64A6B0B4B1EB /* PrimerError.swift */,
-			);
-			name = "Error Handler";
-			path = "Sources/PrimerSDK/Classes/Error Handler";
-			sourceTree = "<group>";
-		};
-		F5C9AE28C1CADA8C938B8235BBC82419 /* Checkout Components */ = {
-			isa = PBXGroup;
-			children = (
-				F0F9EDD864FB6C7162E8AD3E331C7652 /* PrimerCheckoutComponents.swift */,
-				F97197695BF16738FE039DC2FF86404A /* PrimerCheckoutComponentsProtocols.swift */,
-				A488001BDD35C673E3431F07BBE1824A /* PrimerInputElements.swift */,
-				6B9F3DDCD1ABD0A47FB95BF86C00F0DA /* PrimerPaymentMethodViewController.swift */,
-				84F2D59E27B3AD2600957318 /* PrimerCheckoutComponentsUIManager.swift */,
-			);
+		E19A7AB5E5480561F5C5EBA035AF091F /* Checkout Components */ = {
+			isa = PBXGroup;
+			children = (
+				F94DFE545DC309948037CF4E9001AB64 /* PrimerCheckoutComponents.swift */,
+				4F5BEACEBE466CFF7926917BA2E05A1E /* PrimerCheckoutComponentsProtocols.swift */,
+				BEEF46E19D5F5D87E8FCC374FE324E4A /* PrimerCheckoutComponentsUIManager.swift */,
+				0AE03F84784679D6BF8574E52A233B3D /* PrimerInputElements.swift */,
+				A633485D3440F773D30801969E45DEB5 /* PrimerPaymentMethodViewController.swift */,
+			);
+			name = "Checkout Components";
 			path = "Checkout Components";
 			sourceTree = "<group>";
 		};
-		F718063DE9F64BC045C371D46F9FC531 /* Keychain */ = {
-			isa = PBXGroup;
-			children = (
-				FE2420364D2C5BFD0D95C10AC0B71D57 /* Keychain.swift */,
-			);
-			path = Keychain;
-			sourceTree = "<group>";
-		};
-		F881240FCE36873D120E0339E2BFAEA8 /* User Interface */ = {
-			isa = PBXGroup;
-			children = (
-				7E65C888CD89234D1CAD3F13ACE2CAE5 /* PaymentMethodsGroupView.swift */,
-				4C84AAEDAF5928CC30080B22DEAB5F42 /* Banks */,
-				7C2EE0E1C0820FF00FB17BFE5880AE50 /* Components */,
-				AC7401426B374CE685DACE79C66E93A4 /* OAuth */,
-				BFF1BD5ED97A60C3745825240C0504D5 /* PCI */,
-				9CA9B3DD1A4472EECCA862685CF7BF8B /* Primer */,
-				673C82BB5DBC201EAE96C5774FB7AF64 /* Root */,
-				540A6BA07EAC53A73EBC65AC6444168B /* Success */,
-				214E1BEB61EE049F7299A2A0883C4AC2 /* Text Fields */,
-				C26F79C646110FEE42A9F7CFE7E1A434 /* TokenizationViewControllers */,
-				88C8717A08072466E40EC9B8CC5D3297 /* TokenizationViewModels */,
-				FF5CDC5E1589A1E1DBFC6ED442914E16 /* UI Delegates */,
-				A131E663F7F2B265831548A1DDFF07C2 /* Vault */,
-			);
-			name = "User Interface";
-			path = "Sources/PrimerSDK/Classes/User Interface";
-			sourceTree = "<group>";
-		};
-		FF5CDC5E1589A1E1DBFC6ED442914E16 /* UI Delegates */ = {
-			isa = PBXGroup;
-			children = (
-				4FC310D919A57F5A2CA18C5B4EEA2FF5 /* ReloadDelegate.swift */,
-			);
+		E7B9355EBE0AD4041A65B82247B25643 /* UI Delegates */ = {
+			isa = PBXGroup;
+			children = (
+				42DAB4AF6AF5D3B6391A41477EC7E1C0 /* ReloadDelegate.swift */,
+			);
+			name = "UI Delegates";
 			path = "UI Delegates";
 			sourceTree = "<group>";
 		};
-		FF91EDC46C32A63D321C6D7D700C6DDD /* Wrappers */ = {
-			isa = PBXGroup;
-			children = (
-				48E1F5BF2D0971BF50D342F51D338818 /* CatchWrappers.swift */,
-				8F362829FD439FA9929ADF8777BDB8D4 /* EnsureWrappers.swift */,
-				DC4D223604B5204478B1C3322022B602 /* FinallyWrappers.swift */,
-				5C802F2284DD1AAED9CA4658901782E9 /* GuaranteeWrappers.swift */,
-				1A3E969FDF87CAABC1A170079940F29B /* RecoverWrappers.swift */,
-				3E9128156C4858AFC022AEC89A8D9CA8 /* SequenceWrappers.swift */,
-				6B18AD94C45C57F02F2004034CB3C987 /* ThenableWrappers.swift */,
-				D84241BBF4F53A46B6704007E6935CD0 /* WrapperProtocols.swift */,
-			);
+		F2EB7E60EBA556916BC444200D9DA55D /* Wrappers */ = {
+			isa = PBXGroup;
+			children = (
+				B6400F6480ED1D629D4441FC1FDA3B5F /* CatchWrappers.swift */,
+				31C55A9ADA528EE80F3D9606D85311A9 /* EnsureWrappers.swift */,
+				8332E4C61CDC029C8FFCEEC5E8D7B984 /* FinallyWrappers.swift */,
+				D3AE58953D76184289A18808C9B4B9FB /* GuaranteeWrappers.swift */,
+				BBE6AD86422092A01F088E166AFEF689 /* RecoverWrappers.swift */,
+				1112DD89C9553D1934F92D44668F7691 /* SequenceWrappers.swift */,
+				2C4A2D4FDB70E6FFB0FABCAFA8EEE525 /* ThenableWrappers.swift */,
+				58049870893F2667A5FE55F0C09ACFB0 /* WrapperProtocols.swift */,
+			);
+			name = Wrappers;
 			path = Wrappers;
-=======
-		E30C4B2132D890DD7B18BF5B00FD2190 /* Data Models */ = {
-			isa = PBXGroup;
-			children = (
-				06FC7DA50B7667CC8D2C37E3527F1FB4 /* 3DS.swift */,
-			);
-			name = "Data Models";
-			path = "Data Models";
-			sourceTree = "<group>";
-		};
-		F2F4486CA8D485EE090FE9FA33B57DB5 /* PromiseKit */ = {
-			isa = PBXGroup;
-			children = (
-				80C4F1B722C13D34F81A8428DD734972 /* after.swift */,
-				47D929F3C129ED463346D1B8DB2171CA /* Box.swift */,
-				245222A1458F62E308A4384AEA5C6758 /* Catchable.swift */,
-				A9B0940F40E30DF2C3BD8995AE7888A7 /* Configuration.swift */,
-				9CE679E3793430DCDC3B8F66E92FF6D1 /* CustomStringConvertible.swift */,
-				9DA6297357FF9EF2979C6C2B7B15C63A /* Dispatcher.swift */,
-				D42A57B5A1CC0ECBA9AC63A1A925356F /* Error.swift */,
-				D89A6F7CEE7C96EA890D32DB2C041760 /* firstly.swift */,
-				54C23D3F6C2A5A2A826A4BC09EE3F00D /* Guarantee.swift */,
-				2569386F586330C9669B1FFB07A47DB6 /* hang.swift */,
-				0611BDF23F5EEDF21D7A8EA270A544AA /* LogEvent.swift */,
-				A3366CFCC2F345E9C5A7194053FCD496 /* Promise.swift */,
-				63BC7DD25F0F8CE6B09D8269F32CA97D /* race.swift */,
-				083BEBDE85E05CBE84E2102B0CE03693 /* Resolver.swift */,
-				253286B87F0C51E77D2194E70CC6AF06 /* Thenable.swift */,
-				03DAA85E6FD2F87274C32C5EFDFA4A05 /* when.swift */,
-				36BC610A99D132DA6F2167FB73F8CF36 /* Cancellation */,
-				6226264D6E5A734552BBBE1E610720D9 /* Dispatchers */,
-				B2B0F523EB1D9A225421F2C0E1AC15A0 /* Wrappers */,
-			);
-			name = PromiseKit;
-			path = PromiseKit;
-			sourceTree = "<group>";
-		};
-		F3222AC5F2AD9E46B6E53C583D1C3796 /* JSON */ = {
-			isa = PBXGroup;
-			children = (
-				3E0AF10485474EDD0683F63A4B20C914 /* JSONParser.swift */,
+			sourceTree = "<group>";
+		};
+		F8976D62FA338EA4D413674E65ADB1F1 /* 3DS */ = {
+			isa = PBXGroup;
+			children = (
+				98043599524D37BC2EA453B875114D66 /* 3DSService.swift */,
+				B7D7AAB82CD4C07A8938EAA6607BCDA7 /* 3DSService+Promises.swift */,
+				16B86FBE27043DB94FAD19E3FFEF22D0 /* Data Models */,
+				D21EA27BC413A8B64D9F41A068C94270 /* Networking */,
+			);
+			name = 3DS;
+			path = 3DS;
+			sourceTree = "<group>";
+		};
+		FB082086A624E15C1ABD8717AF4A3E74 /* JSON */ = {
+			isa = PBXGroup;
+			children = (
+				82464D5CC60E1C7051CE7C2214191F7D /* JSONParser.swift */,
 			);
 			name = JSON;
 			path = JSON;
->>>>>>> 37b5453d
+			sourceTree = "<group>";
+		};
+		FFA90F8A76B19D4CDB92A4E9501379DA /* TokenizationViewControllers */ = {
+			isa = PBXGroup;
+			children = (
+				77E452B6BD6D003C06FDF1052114F6B4 /* QRCodeViewController.swift */,
+			);
+			name = TokenizationViewControllers;
+			path = TokenizationViewControllers;
 			sourceTree = "<group>";
 		};
 /* End PBXGroup section */
 
 /* Begin PBXHeadersBuildPhase section */
-<<<<<<< HEAD
-		5D69B8738C4C5F6405F9D7EE2E3B56BA /* Headers */ = {
+		38E9D085640ADB814B71832E51F8C2C7 /* Headers */ = {
 			isa = PBXHeadersBuildPhase;
 			buildActionMask = 2147483647;
 			files = (
-				C9E0933B09E60C7031B27AC3632758A4 /* PrimerSDK-umbrella.h in Headers */,
-=======
-		0AA9D4131C4565A8465EE3B50E9D3C86 /* Headers */ = {
-			isa = PBXHeadersBuildPhase;
-			buildActionMask = 2147483647;
-			files = (
-				8D5C714ED74C3861A4B0099F1E78A41F /* PrimerSDK-umbrella.h in Headers */,
->>>>>>> 37b5453d
+				2E6897BC49994DC42DC5C045BFE22ACF /* PrimerSDK-umbrella.h in Headers */,
 			);
 			runOnlyForDeploymentPostprocessing = 0;
 		};
@@ -2436,11 +1340,7 @@
 			buildRules = (
 			);
 			dependencies = (
-<<<<<<< HEAD
-				3C545D748D8320C86223ACFA43993906 /* PBXTargetDependency */,
-=======
-				D630DBA1212C782D4510D3F01655BD25 /* PBXTargetDependency */,
->>>>>>> 37b5453d
+				6360B413A42F58494729E8DCD5CEB757 /* PBXTargetDependency */,
 			);
 			name = "Pods-PrimerSDK_Tests";
 			productName = Pods_PrimerSDK_Tests;
@@ -2459,11 +1359,7 @@
 			buildRules = (
 			);
 			dependencies = (
-<<<<<<< HEAD
-				02596B19A81F20E026D14FB669876B89 /* PBXTargetDependency */,
-=======
-				BA1AF43A1D4499F9FC9A006C590FD814 /* PBXTargetDependency */,
->>>>>>> 37b5453d
+				AB2DAA7C0D0D1C70B65C16C8BE09635B /* PBXTargetDependency */,
 			);
 			name = "Pods-PrimerSDK_Example";
 			productName = Pods_PrimerSDK_Example;
@@ -2472,19 +1368,11 @@
 		};
 		6E6525C7043FBA7BB34A249010AF5593 /* PrimerSDK-PrimerResources */ = {
 			isa = PBXNativeTarget;
-<<<<<<< HEAD
-			buildConfigurationList = F4DC4ACD3747562264DBCF3A1BC40FC7 /* Build configuration list for PBXNativeTarget "PrimerSDK-PrimerResources" */;
+			buildConfigurationList = 6CC1923DD27CAB56F612BD9193769847 /* Build configuration list for PBXNativeTarget "PrimerSDK-PrimerResources" */;
 			buildPhases = (
-				0B6132ADE46DD580B12206A672AEECDB /* Sources */,
-				4D4C2FCC172A1977A5C3A32F03D71AC6 /* Frameworks */,
-				EE78B995F6E964DFE03EA5361B9457B7 /* Resources */,
-=======
-			buildConfigurationList = 7D5FE11F905409F17FE97BFCA4F9ED9B /* Build configuration list for PBXNativeTarget "PrimerSDK-PrimerResources" */;
-			buildPhases = (
-				0E6ECE9FED701870B4DA81FE25F58FE7 /* Sources */,
-				CD535A0EAF1D941792B20D388D78CDE8 /* Frameworks */,
-				6CEF9CE37BFFF25002F918CCF0A9F54D /* Resources */,
->>>>>>> 37b5453d
+				489229A5DA10589E79B2112D8C6ADD47 /* Sources */,
+				757835497A6680E9697605861778779D /* Frameworks */,
+				7A64E72ED0B3E24AEA3263B028F61779 /* Resources */,
 			);
 			buildRules = (
 			);
@@ -2497,30 +1385,17 @@
 		};
 		F3BE9108C53B53949406218CEA55E0B2 /* PrimerSDK */ = {
 			isa = PBXNativeTarget;
-<<<<<<< HEAD
-			buildConfigurationList = D604CD2955AE139949E6F7A1E1F80B76 /* Build configuration list for PBXNativeTarget "PrimerSDK" */;
+			buildConfigurationList = 2A0E4FE827D54F8AC771BFB186008FDF /* Build configuration list for PBXNativeTarget "PrimerSDK" */;
 			buildPhases = (
-				5D69B8738C4C5F6405F9D7EE2E3B56BA /* Headers */,
-				83725253EE05ABE90F3146A941790CC1 /* Sources */,
-				BFEC42FDDB6E7206FC809DF6004D23AE /* Frameworks */,
-				68ACC48FB5A17A78D61571B8E0A77A09 /* Resources */,
-=======
-			buildConfigurationList = EC5B1308C1EC7224F980620552E92AAD /* Build configuration list for PBXNativeTarget "PrimerSDK" */;
-			buildPhases = (
-				0AA9D4131C4565A8465EE3B50E9D3C86 /* Headers */,
-				25DE5A2FD075DF52236A204E5F7DD14D /* Sources */,
-				9689D4C197B2053F3E414F5B479DE858 /* Frameworks */,
-				69275D56801758A8A70D5E60AEB5CEDE /* Resources */,
->>>>>>> 37b5453d
+				38E9D085640ADB814B71832E51F8C2C7 /* Headers */,
+				4A70178461149F7CF9C967F3A2F61FE7 /* Sources */,
+				E2F65AABEB2C27D3156A7CC51BAFB9CB /* Frameworks */,
+				D212B00FEBD7CCE203ABD972F56AAAFE /* Resources */,
 			);
 			buildRules = (
 			);
 			dependencies = (
-<<<<<<< HEAD
-				93A80E9DEA50CAC2030E0B1A71BC2DDD /* PBXTargetDependency */,
-=======
-				BBFA710C9E0FA1526C44A3FCAADE88E1 /* PBXTargetDependency */,
->>>>>>> 37b5453d
+				E38485DF4BD64DEC4290F616D72F0041 /* PBXTargetDependency */,
 			);
 			name = PrimerSDK;
 			productName = PrimerSDK;
@@ -2577,12 +1452,25 @@
 			);
 			runOnlyForDeploymentPostprocessing = 0;
 		};
-<<<<<<< HEAD
-		68ACC48FB5A17A78D61571B8E0A77A09 /* Resources */ = {
+		7A64E72ED0B3E24AEA3263B028F61779 /* Resources */ = {
 			isa = PBXResourcesBuildPhase;
 			buildActionMask = 2147483647;
 			files = (
-				E12BF059B2B1D1A4FA5C4A97EEC704AE /* PrimerSDK-PrimerResources in Resources */,
+				454EB26841E41EA856C0736E1720FA6B /* da.lproj in Resources */,
+				0200886234121A705D163ED58920ED44 /* de.lproj in Resources */,
+				50ED015C4730DC993A00EC07475ACA16 /* el.lproj in Resources */,
+				4EA48205E6403C8C25A8B6594782B0EF /* en.lproj in Resources */,
+				6BBA0E56EAF32F51B2B67D30AA62E478 /* es.lproj in Resources */,
+				BAC078D59A5A176E744BCE71ADA32251 /* fr.lproj in Resources */,
+				924C0DB6EEE076CB2CF8B39CB9C1D5C5 /* Icons.xcassets in Resources */,
+				26A533833C97E29B051BB4C4FA7FA995 /* it.lproj in Resources */,
+				048A2A5D12ED6442EFAF3CE07303EAA0 /* nb.lproj in Resources */,
+				F4DB17D0BB41930DC1378070DAD89F04 /* nl.lproj in Resources */,
+				2D93F9570A7B9259F1EE2AC014649993 /* pl.lproj in Resources */,
+				15A782F784A46D7ACBBCB1DF7C068575 /* PrimerTextFieldView.xib in Resources */,
+				F0538F94227DCB58E10E019ACACE1C7F /* pt.lproj in Resources */,
+				79FD39FB1A55B8E92539BA54AF81E178 /* sv.lproj in Resources */,
+				CDC1F00EAB213DA6AD292221A8CD1C86 /* tr.lproj in Resources */,
 			);
 			runOnlyForDeploymentPostprocessing = 0;
 		};
@@ -2590,472 +1478,230 @@
 			isa = PBXResourcesBuildPhase;
 			buildActionMask = 2147483647;
 			files = (
-=======
-		69275D56801758A8A70D5E60AEB5CEDE /* Resources */ = {
+			);
+			runOnlyForDeploymentPostprocessing = 0;
+		};
+		D212B00FEBD7CCE203ABD972F56AAAFE /* Resources */ = {
 			isa = PBXResourcesBuildPhase;
 			buildActionMask = 2147483647;
 			files = (
-				4D8725EB4D841E3A20FA81F8C28D0EF5 /* PrimerSDK-PrimerResources in Resources */,
-			);
-			runOnlyForDeploymentPostprocessing = 0;
-		};
-		6CEF9CE37BFFF25002F918CCF0A9F54D /* Resources */ = {
-			isa = PBXResourcesBuildPhase;
-			buildActionMask = 2147483647;
-			files = (
-				F107BEBEEC39683EC50C0BA4CBDA09DF /* da.lproj in Resources */,
-				276A43BC4D72BEB48E7E3EAD23CB9DFA /* de.lproj in Resources */,
-				AD848807D6F11D2E9274CEF8D12876B6 /* el.lproj in Resources */,
-				C84A314C482EB2909B0C13D67D4E96EE /* en.lproj in Resources */,
-				E5277BA9072D9AE45FBB771AA97873BA /* es.lproj in Resources */,
-				BB727F5939C119BBB4CA1B5EC983C6B8 /* fr.lproj in Resources */,
-				44F87ACA1F45D5DA880F40D57B96AC7C /* Icons.xcassets in Resources */,
-				DAAC771D40394CEF55BBFB51492D99D6 /* it.lproj in Resources */,
-				C9D5CCEAF8C42BA9A4FC5B788E973F28 /* nb.lproj in Resources */,
-				5092CB2BC4EC2CCDC818EC38693F239A /* nl.lproj in Resources */,
-				60D13DE4CD5B5C429EF13D23357E22A6 /* pl.lproj in Resources */,
-				27AA525F0AEDC8802C885ACBFD96A034 /* PrimerTextFieldView.xib in Resources */,
-				763DD04704B3F503672D0EDFFEC4F282 /* pt.lproj in Resources */,
-				5CC5E4989EB00CE99C9BE552D3DFEDD3 /* sv.lproj in Resources */,
-				5CEC5EACE2D2FA0E2E291EF40A71B21D /* tr.lproj in Resources */,
->>>>>>> 37b5453d
-			);
-			runOnlyForDeploymentPostprocessing = 0;
-		};
-		EE78B995F6E964DFE03EA5361B9457B7 /* Resources */ = {
-			isa = PBXResourcesBuildPhase;
-			buildActionMask = 2147483647;
-			files = (
-				CBA30CD492C71732CCF09F2098F08298 /* da.lproj in Resources */,
-				F84987C8CD976285A6153BCA4484C9C6 /* de.lproj in Resources */,
-				313470FD3F4C30A666696BC4474B5B89 /* el.lproj in Resources */,
-				33BDF0A69FA1168557F808C807DCAFEC /* en.lproj in Resources */,
-				093B1C7C14B39832AE41DF5E3B886D21 /* es.lproj in Resources */,
-				4FC288A73DBAB6E8630A9F6AE258FD03 /* fr.lproj in Resources */,
-				A5CFCDCF5AB5516BD689EF1BBA07CFF4 /* Icons.xcassets in Resources */,
-				E7EDE6E6E53456841FA550C2C8AAA422 /* it.lproj in Resources */,
-				FB1EBB6688CFC8FA11C53B8B319DBFF4 /* nb.lproj in Resources */,
-				66934B364608BFF9B9B0E8761A9CFEA4 /* nl.lproj in Resources */,
-				4C5DC73E4A32D1170021734D22CEAD6D /* pl.lproj in Resources */,
-				FB4561C700C92EBA5646C84D05E8E153 /* PrimerTextFieldView.xib in Resources */,
-				577D532FAFB5FFFF8C2407198D5DF4B7 /* pt.lproj in Resources */,
-				E0A92C2F5F20B63EB297C77FCF2B66B2 /* sv.lproj in Resources */,
-				FE0300247773773DA130110BA8D49673 /* tr.lproj in Resources */,
+				AE8CA8FB23E4DBBE3DAA2D91D0500760 /* PrimerSDK-PrimerResources in Resources */,
 			);
 			runOnlyForDeploymentPostprocessing = 0;
 		};
 /* End PBXResourcesBuildPhase section */
 
 /* Begin PBXSourcesBuildPhase section */
-<<<<<<< HEAD
-		0B6132ADE46DD580B12206A672AEECDB /* Sources */ = {
-=======
-		0E6ECE9FED701870B4DA81FE25F58FE7 /* Sources */ = {
->>>>>>> 37b5453d
+		489229A5DA10589E79B2112D8C6ADD47 /* Sources */ = {
 			isa = PBXSourcesBuildPhase;
 			buildActionMask = 2147483647;
 			files = (
 			);
 			runOnlyForDeploymentPostprocessing = 0;
 		};
-		25DE5A2FD075DF52236A204E5F7DD14D /* Sources */ = {
+		4A70178461149F7CF9C967F3A2F61FE7 /* Sources */ = {
 			isa = PBXSourcesBuildPhase;
 			buildActionMask = 2147483647;
 			files = (
-				9BF64D32B5FF084F8606337F2B765D8B /* 3DS.swift in Sources */,
-				9D2BAEF6593B605697C47BAF8211E871 /* 3DSService.swift in Sources */,
-				6DE7435272E3E9211DC1E1D260A6823C /* 3DSService+Promises.swift in Sources */,
-				2E53B42B27EAE69646BA9A3F45E93AF7 /* AdyenDotPay.swift in Sources */,
-				4C54FF021A44DA3AF322055EDA0FC814 /* AES256.swift in Sources */,
-				6637EEDCAA4E7C8F90BFB874B2AE6C84 /* after.swift in Sources */,
-				EDF5E53C8AF46646017536B6A200E36A /* AlertController.swift in Sources */,
-				633DE432C5EA6069405EA19F8B977043 /* Analytics.swift in Sources */,
-				7261B011B19895759909A114CF7584BF /* AnalyticsEvent.swift in Sources */,
-				29599D2699728C972715B892EAE3FF90 /* AnalyticsService.swift in Sources */,
-				F2ED36A71DF23353CA98EBEBAE277A8F /* AnyCodable.swift in Sources */,
-				964B109E7C35CE41CBB4C5F890E24EE6 /* AnyDecodable.swift in Sources */,
-				7ED52C6E15160E4538AD904FC882BCDD /* AnyEncodable.swift in Sources */,
-				952A053361180B67035ADFD56D55AC5D /* Apaya.swift in Sources */,
-				A53CC3EB527EB504787A775961672B1C /* ApayaTokenizationViewModel.swift in Sources */,
-				AAF849C24D90CE4AE0CF1C3F7FD4ACE1 /* ApplePay.swift in Sources */,
-				86AF48DFF97D6B2ED4F7D4C4D2D55BD7 /* ApplePayTokenizationViewModel.swift in Sources */,
-				8DCB33EAC489EC9126EA4C201339DDBC /* AppState.swift in Sources */,
-				E2E4ECD4E98AFAB20252AA5CBD4E3280 /* ArrayExtension.swift in Sources */,
-				136CA5BE4F232661D071953B01D4FCC9 /* Bank.swift in Sources */,
-				63C4E2830A278877676C830409731700 /* BankSelectorTokenizationViewModel.swift in Sources */,
-				521CEE99E34C66242E4880782BCE844B /* BankSelectorViewController.swift in Sources */,
-				C619E6C68E7CEE8AC1C2382F83F29C2D /* BankTableViewCell.swift in Sources */,
-				CD04157A292AB3B0EF4ACC5C4B64F0DC /* Box.swift in Sources */,
-				3A2F93BB90B39995E4444D402209D3E5 /* BundleExtension.swift in Sources */,
-				F24C25B52095264585806AD6800D3926 /* CancelContext.swift in Sources */,
-				E52F8EA898C6560436DF157940A19B15 /* Cancellable.swift in Sources */,
-				2CEFA54199C317706CC273B3335FABDB /* CancellableCatchable.swift in Sources */,
-				2D95B0551E55BC89AE88DA7E811BF151 /* CancellablePromise.swift in Sources */,
-				44507CD0827F918DCF0E7321ADCC253C /* CancellableThenable.swift in Sources */,
-				16F2A43E5A239C7AA675B2DA9ADE9FB5 /* CardButton.swift in Sources */,
-				96924883B833093810F3ACA1241F12F2 /* CardComponentsManager.swift in Sources */,
-				DCE2D55FED6225AA78845A70CC38533A /* CardNetwork.swift in Sources */,
-				3F1F3AF6570E452D3D4E0819AB046E68 /* CardScannerViewController.swift in Sources */,
-				4A5D0865C1A54D98C8BE97BE19314226 /* CardScannerViewController+SimpleScanDelegate.swift in Sources */,
-				0A167C97C6D4DE0A5D797C9EDF987BA8 /* Catchable.swift in Sources */,
-				39151199AFD2A6A34657F5E64B10D1FE /* CatchWrappers.swift in Sources */,
-				3DAFD2D1A72AAED100D4A975389228B9 /* CheckoutModule.swift in Sources */,
-				52BCBFF03EF6CD24013D339E437DFDA4 /* ClientSession.swift in Sources */,
-				050E7051347DE0F1C35C43E9393A1E30 /* ClientToken.swift in Sources */,
-				55A1E3B83EE6A48C1CEAB97A023E3DE8 /* ClientTokenService.swift in Sources */,
-				E0137FEBC7F6FB3150BBBCAFC6C1BE98 /* Colors.swift in Sources */,
-				FAA5EA00FA5AC726911EBB2AD6C62ED5 /* ConcurrencyLimitedDispatcher.swift in Sources */,
-				A99AF6ED5831833CADBA6DABD5958EF5 /* Configuration.swift in Sources */,
-				D920160705F5F2BAD085A2431BA47651 /* Connectivity.swift in Sources */,
-				DC458FA916CC56A6ED708BCEEC3F02EB /* Consolable.swift in Sources */,
-				D7D9528039C1C59EBF167142F0B0C338 /* Content.swift in Sources */,
-				D6B715D48FF92E08059B46444EA1ADE7 /* CoreDataDispatcher.swift in Sources */,
-				E1B997D3F397E11EAE01D4452FD7455F /* CountryCode.swift in Sources */,
-				6980023493F6FA936423370763BCD8C2 /* Currency.swift in Sources */,
-				AB8A4A7B4216933BBEAB6BED5056A062 /* Customer.swift in Sources */,
-				CDD86F10B4ED2E7FD9822E8D94269679 /* CustomStringConvertible.swift in Sources */,
-				619B2B78342AB85A1CB9CE66ECDA04E2 /* DataExtension.swift in Sources */,
-				5254CE69CFDFFC163FD1D0410961EB22 /* DateExtension.swift in Sources */,
-				4D8E4B6811D92107B150656713921C11 /* DependencyInjection.swift in Sources */,
-				BF9C29A093ED42B56F90D1FED8207EA0 /* Device.swift in Sources */,
-				C7332DBF73E1A9C77660ECEF9BFD501D /* Dimensions.swift in Sources */,
-				3FFF03900880D5D0EDF81A74CB62D862 /* DirectDebitMandate.swift in Sources */,
-				964CB1BEEE904E8A4255E0A36F3FA65A /* DirectDebitService.swift in Sources */,
-				84568ED8F9FA4D47EC68DAF5F060342B /* Dispatcher.swift in Sources */,
-				07797D96E5FBD447C7259DC24ED7E072 /* Endpoint.swift in Sources */,
-				B0ED180ED219D56D0262AA3031E2AA5F /* EnsureWrappers.swift in Sources */,
-				537FBBA25DF15638AB2BF79137D3CBC2 /* Error.swift in Sources */,
-				6C9169319397ACD337FD71BE246D2B78 /* ErrorHandler.swift in Sources */,
-				0260394A841B3435FEC8E4C0A3597A0D /* ExternalPaymentMethodTokenizationViewModel.swift in Sources */,
-				5785EAA6C2B59456365E869A0428C78E /* ExternalViewModel.swift in Sources */,
-				56AD8B9B492961BC39DD7A65C971BB92 /* FinallyWrappers.swift in Sources */,
-				9567F645A8C0A17B773C470AE892A0E3 /* firstly.swift in Sources */,
-				8613C6463E9A9C668656AC0D8372BB81 /* FormTokenizationViewModel.swift in Sources */,
-				ED442701AAD68D9C752CF20E325EB29E /* FormType.swift in Sources */,
-				0D0497B3BA2C07DCCD797CA1718ED3CE /* Guarantee.swift in Sources */,
-				CC06B10A4197A0AB5C6BFD6050DCBB2D /* GuaranteeWrappers.swift in Sources */,
-				3FC168CA5882BB6C032234FE634AE040 /* hang.swift in Sources */,
-				B60FC3A2ED5C588C3C9FF915C894EA85 /* ImageName.swift in Sources */,
-				3F641F184BC77768E0FA7F6F2D0AE524 /* IntExtension.swift in Sources */,
-				555E7CCB677A5CA08585F9B25E9CA06C /* JSONParser.swift in Sources */,
-				FCDD44F05D914624E46AADCABA8BD6EC /* Keychain.swift in Sources */,
-				3A4979AA5A14EC871E5789C48F1CFD2B /* Klarna.swift in Sources */,
-				F73C81255722B8EA341CBAFAD405633D /* KlarnaTokenizationViewModel.swift in Sources */,
-				317B8FB58B149224A7ED989602FC207E /* LogEvent.swift in Sources */,
-				C154063E9B641499297DEDBE5AB749E6 /* Logger.swift in Sources */,
-				8B4130FE496CAC8C4A76972F69BE5661 /* Mask.swift in Sources */,
-				716224FAD488928663C73557BB322493 /* MockPrimerAPIClient.swift in Sources */,
-				8CB976608D4D34C8219CA4B175024872 /* MockSuccess.swift in Sources */,
-				EAB2A9CB7B6992FF9C4184107124B7D4 /* NetworkService.swift in Sources */,
-				C63149D720A247AA0DA0099D88CC53AD /* Optional+Extensions.swift in Sources */,
-				F9E079502D6CB976B982BF39893BCB91 /* OrderItem.swift in Sources */,
-				15435F0991A0D73C9D06183EE8A90489 /* Parser.swift in Sources */,
-				BE5DF5C2A9FABE9433028A852FC83C70 /* PaymentMethodComponent.swift in Sources */,
-				6C3796C0309423D648A3EDEEC9473995 /* PaymentMethodConfigService.swift in Sources */,
-				041F3741651A9FC312929613F98B4DB7 /* PaymentMethodConfiguration.swift in Sources */,
-				9E948E224A4C779F310050ACF1460659 /* PaymentMethodConfigurationOptions.swift in Sources */,
-				E27739039B88F0BF8F61A65C5B59AD1A /* PaymentMethodConfigurationType.swift in Sources */,
-				F62026E0BADEB80ABCD3882ACF849B76 /* PaymentMethodsGroupView.swift in Sources */,
-				04F456EDDF6D2411C370B2D0E4C50336 /* PaymentMethodToken.swift in Sources */,
-				F13431B9437714C01232947FB6CCFF2D /* PaymentMethodTokenizationRequest.swift in Sources */,
-				A10F87B849CE071B811B7DB1B50502A3 /* PaymentMethodTokenizationViewModel.swift in Sources */,
-				9F98904B56BB21E5B09D640E425EEE0F /* PaymentResponse.swift in Sources */,
-				BA4CF985C5C9F2AC0006295C82B007D1 /* PayPal.swift in Sources */,
-				EB07466D73965DAC652CCDD38D3C4F9A /* PayPalService.swift in Sources */,
-				CE8E8345C2B456632902E8421CFB9F55 /* PayPalTokenizationViewModel.swift in Sources */,
-				A5D1C4712DB9FBD62A95B520A4415F69 /* PostalCode.swift in Sources */,
-				E39FED0D2B3BFFD2FC8632F3C197E4A6 /* PresentationController.swift in Sources */,
-				D7531C4F6F83A8F3017B30AF8969AEE9 /* Primer.swift in Sources */,
-				52E5F4A420CD39E8BA2CB858CD1F0B34 /* PrimerAPI.swift in Sources */,
-				561540F79BBBEC2DC2C1E3BA6319210D /* PrimerAPIClient.swift in Sources */,
-				1B65A5EDDFD73578E14EE0E6F053732F /* PrimerAPIClient+3DS.swift in Sources */,
-				3B6D31FCFA039C0A20A23181A3DA4A83 /* PrimerAPIClient+Promises.swift in Sources */,
-				4DEC7019DCB32578CCC02F0EEF680BC3 /* PrimerButton.swift in Sources */,
-				C3929486E6F69C6A4A329E8E31BF2761 /* PrimerCardFormViewController.swift in Sources */,
-				7F584BBE80B69C754D715A096F533615 /* PrimerCardholderNameFieldView.swift in Sources */,
-				42CAB4B1E0E1D13AEBBD13ADA0FF7CF8 /* PrimerCardNumberFieldView.swift in Sources */,
-				8D785974999C53FE6F07782DC7B4D628 /* PrimerConfiguration.swift in Sources */,
-				03696BCD21D3D1EFA81EAC237B97EEC9 /* PrimerContainerViewController.swift in Sources */,
-				DFF433868F4007AFAD8EA9F2E921D05B /* PrimerContent.swift in Sources */,
-				EED0316A7EFFC64D9AADC5DC48291A8C /* PrimerCustomStyleTextField.swift in Sources */,
-				4AE11652F2D2538E0C8837F92C1F653E /* PrimerCVVFieldView.swift in Sources */,
-				F4B0208E0D076F03D1025E3FD774B419 /* PrimerDelegate.swift in Sources */,
-				BE0C41651FB4235A8C65BD1636CF5C12 /* PrimerError.swift in Sources */,
-				E48B2B4B1E2F27809BC32A899D59B679 /* PrimerExpiryDateFieldView.swift in Sources */,
-				AFEFF07773B3EE08035AED81ECE055AF /* PrimerFlowEnums.swift in Sources */,
-				7895D41DEBE4BEEE92976A43CB478E14 /* PrimerFormViewController.swift in Sources */,
-				826C77A351C0807BCAAB2D868C5DD969 /* PrimerImage.swift in Sources */,
-				8FB7B9418330633E1B210F2420B69F76 /* PrimerLoadingViewController.swift in Sources */,
-				9F1C423C1785D0A92B3C7ED0885D671C /* PrimerNavigationBar.swift in Sources */,
-				5372DF37F590AFE3819D3EC2BF300CBF /* PrimerNavigationController.swift in Sources */,
-				D62FC18B6120E4F2BB7FD4BE5B0210FE /* PrimerNibView.swift in Sources */,
-				51CF4890202AABDBD5A0333015B2D359 /* PrimerPostalCodeFieldView.swift in Sources */,
-				61C5A312598FED9BEB2B95C87A8B394B /* PrimerResultComponentView.swift in Sources */,
-				FB7F5E8C379AE97BDBC67F6A16D81EC4 /* PrimerResultViewController.swift in Sources */,
-				18BA922E2AA9A379D1490F98BFB1A638 /* PrimerRootViewController.swift in Sources */,
-				103000B4FBC1ACD8C04A9B31E8C5F4DB /* PrimerScrollView.swift in Sources */,
-				9418407405138220F5FA18B7FFDB29E9 /* PrimerSDK-dummy.m in Sources */,
-				F633F6982E5ECBBABCE43A1DF92B5DAE /* PrimerSearchTextField.swift in Sources */,
-				5CFB5F90530CFE7493B956ED77DF93FD /* PrimerSettings.swift in Sources */,
-				03E9D1C0AD1D0C9C845409811DC63958 /* PrimerTableViewCell.swift in Sources */,
-				833A53225D977B69D4FAAEA4ACB046F7 /* PrimerTextField.swift in Sources */,
-				95A328813874955F3709F267AE28881E /* PrimerTextFieldView.swift in Sources */,
-				37D7B30AFFC5E10938124329C9863294 /* PrimerTheme.swift in Sources */,
-				67E1426907C5EE10A8A077636E6B5703 /* PrimerTheme+Borders.swift in Sources */,
-				76D27DEE58C8B598A9387A178A884A07 /* PrimerTheme+Buttons.swift in Sources */,
-				B90937083CE45ECEE0460D5FF73CBC3E /* PrimerTheme+Colors.swift in Sources */,
-				72D36398AFBFC9C1845CBFEAC4AF8C4B /* PrimerTheme+Inputs.swift in Sources */,
-				51D19FDD9C86CCAD90247497A78D8001 /* PrimerTheme+TextStyles.swift in Sources */,
-				5266E865C5533C0063CBE8F9F9B04160 /* PrimerTheme+Views.swift in Sources */,
-				3DB022B686B846AFA027683544506566 /* PrimerThemeData.swift in Sources */,
-				50909DC7EBF6F82C3D6D2395A12F3EAB /* PrimerThemeData+Deprecated.swift in Sources */,
-				8955DFB682F1E181570E9D66C4C85FDD /* PrimerUniversalCheckoutViewController.swift in Sources */,
-				FD1449DC4AAFB8B68EB386141E1B8919 /* PrimerVaultManagerViewController.swift in Sources */,
-				2B2C6CB419AABA35980392EC2DF29559 /* PrimerViewController.swift in Sources */,
-				2374581EADB0F2EAD74A94DAC32D5DB5 /* PrimerViewExtensions.swift in Sources */,
-				437328FCD18ACBD42EDD468B21246127 /* PrimerWebViewController.swift in Sources */,
-				F2BFF1687865908B2D61D02AC4F727D8 /* Promise.swift in Sources */,
-				1DA5642F1D0FB7A327DBC6EB504F0F82 /* QRCodeTokenizationViewModel.swift in Sources */,
-				B96364B277DDC131E83702C785B1C29E /* QRCodeViewController.swift in Sources */,
-				0092481C26A0AED4B157ECECD29556BC /* Queue.swift in Sources */,
-				6376A5D8808E85453BF4FF51320AE823 /* race.swift in Sources */,
-				E8D36795593F8B56F11EC8F39F3FEA80 /* RateLimitedDispatcher.swift in Sources */,
-				2594606B8F627F9610EB88FF04C31A89 /* RateLimitedDispatcherBase.swift in Sources */,
-				9E309CC8BD090F9C9BE358DFC21382BE /* RecoverWrappers.swift in Sources */,
-				2F84EEC6B4ED72E1C3068732DA836EB1 /* ReloadDelegate.swift in Sources */,
-				1DDB84BE2C0A22F7FCB06F899EF51D94 /* Resolver.swift in Sources */,
-				AB31723D2545155FAE46890F415D2794 /* ResumeHandlerProtocol.swift in Sources */,
-				152D4B2EF68AC3896D7DF388DBD0A832 /* SequenceWrappers.swift in Sources */,
-				35418F43F8C7E4E203F0A44405701E3C /* StrictRateLimitedDispatcher.swift in Sources */,
-				AEA3B41FB08976C6B2225DA4936494FA /* StringExtension.swift in Sources */,
-				53FB9088CDA9259FF7F118550C5C6CBD /* SuccessMessage.swift in Sources */,
-				A52BC5A146A367299E080EF1A2E731DF /* SuccessViewController.swift in Sources */,
-				9966017E6055264F7C5A53D1A4213BBC /* Thenable.swift in Sources */,
-				C28C34840AA4BBD3BAFCEBC663784AFC /* ThenableWrappers.swift in Sources */,
-				72505EB57519FB6003249E9AF860FD18 /* Throwable.swift in Sources */,
-				39D3D04420F5CB3C4EB4C1B91F639B55 /* TokenizationService.swift in Sources */,
-				0595B996AE3F64B5A306718061A9BFE2 /* UIColorExtension.swift in Sources */,
-				AE9BAAD1373C80C18D84811EA9FF1145 /* UIDeviceExtension.swift in Sources */,
-				61A2006754283632E8A4C3BB370EE5DE /* URLExtension.swift in Sources */,
-				73C3BE92697CEA74D13EF727B9B02950 /* URLSessionStack.swift in Sources */,
-				C61774C499E147FDE2251F9550ACBD9B /* UserDefaultsExtension.swift in Sources */,
-				9850030457A3B863ADE3C83BB33B9F5D /* UXMode.swift in Sources */,
-				F4AC930F891CBFD93A8B6778066B81F1 /* VaultCheckoutViewModel.swift in Sources */,
-				9C8B6407D17F685897BDE0030D8C5D76 /* VaultPaymentMethodView.swift in Sources */,
-				63073F08242F79C6B77CF86B9941EFFB /* VaultPaymentMethodViewController.swift in Sources */,
-				96FB1FF3AB658AE74C92F465892F0D7E /* VaultPaymentMethodViewModel.swift in Sources */,
-				F019193CC71E3AFF92BB2B1B65D7886A /* VaultService.swift in Sources */,
-				B3297CC801500117284667BB6E2DB305 /* WebViewUtil.swift in Sources */,
-				EBC6669ECDF32FB2791EE8721C549961 /* when.swift in Sources */,
-				BFB115EAFC13751D2DA2A67CC10259CC /* WrapperProtocols.swift in Sources */,
+				71177DB591DB6D19CBBBB7E3B32ADC2C /* 3DS.swift in Sources */,
+				056500810D89F05FF3203D32689BB8BC /* 3DSService.swift in Sources */,
+				204CDCB2A8E355EC7C1AF6E9E3BD9B1B /* 3DSService+Promises.swift in Sources */,
+				97F3A18C14C42F65C459E0C0F2FF18A3 /* AdyenDotPay.swift in Sources */,
+				5662FE2B37AF413B70FDAD9CE1A8FBBB /* AES256.swift in Sources */,
+				F6C1D6BD6231FF6D62B5AF91F585310B /* after.swift in Sources */,
+				D4FCE52628DAA3625BA62D2E434605DB /* AlertController.swift in Sources */,
+				9F55551277FC596FE88A834595B5AEE0 /* Analytics.swift in Sources */,
+				A2E12294C5C391CADAAE60ABC069B23D /* AnalyticsEvent.swift in Sources */,
+				66E3E29F7CC2CF19C7E49611F665083B /* AnalyticsService.swift in Sources */,
+				D5C14BE32F34AA7AF069396931DAB0B2 /* AnyCodable.swift in Sources */,
+				CE8C219D4A54A9EC2BE22A51FC706AD2 /* AnyDecodable.swift in Sources */,
+				A8EA15983AA55422BCF33AB9F355EDD2 /* AnyEncodable.swift in Sources */,
+				940CED34D0C10478D3D00525783A26B8 /* Apaya.swift in Sources */,
+				94E32A0F02808DFF91FC8D1C64DF8903 /* ApayaTokenizationViewModel.swift in Sources */,
+				6CA0979570178773B184182C594B54E8 /* ApplePay.swift in Sources */,
+				6191C1E48B674F5A6CBE644ED9A90897 /* ApplePayTokenizationViewModel.swift in Sources */,
+				79C28DE6701144B5514E8F289081405B /* AppState.swift in Sources */,
+				899DCF130DFCDB6430D0CC1444F598CF /* ArrayExtension.swift in Sources */,
+				39B314144F9EE16C6EAC205BF666C07E /* Bank.swift in Sources */,
+				E56526A7D9C4F89F7CB582A07EC779CB /* BankSelectorTokenizationViewModel.swift in Sources */,
+				9F3A803387F0B117DEBA500768AB414A /* BankSelectorViewController.swift in Sources */,
+				3BD184AAF53F8BFD16652929CF645963 /* BankTableViewCell.swift in Sources */,
+				6B97A71DD6E8B584E38750E8D220F95E /* Box.swift in Sources */,
+				6BFC9CC244BB9F8BCD52AFA38C6D7D0B /* BundleExtension.swift in Sources */,
+				FD4A2EBA953F953AD1043FF10184ECC8 /* CancelContext.swift in Sources */,
+				6464838097300A8D77D105362C13CC7D /* Cancellable.swift in Sources */,
+				AF651B2144439034361AD019780450E5 /* CancellableCatchable.swift in Sources */,
+				3A762F769FAA6CE78310F64A9112C4F8 /* CancellablePromise.swift in Sources */,
+				AB63E12F8725695C96CCE85DE3B1F461 /* CancellableThenable.swift in Sources */,
+				9734BF7655881DC2FE4757CB105012EC /* CardButton.swift in Sources */,
+				90B07368F853E84E6510462369422E1E /* CardComponentsManager.swift in Sources */,
+				24508C147A5B3BE81B302D26F4BB8734 /* CardNetwork.swift in Sources */,
+				431E242662A100F38410524B90BF3E0F /* CardScannerViewController.swift in Sources */,
+				42AEE7623DEFE253CC11EA69D91BE9EE /* CardScannerViewController+SimpleScanDelegate.swift in Sources */,
+				F97802F6CAF8C51F0139F462AA4A57CD /* Catchable.swift in Sources */,
+				785EAC4FEDA289545FCDA2701AEB8F8A /* CatchWrappers.swift in Sources */,
+				224A444E07634972B987AA0C43834A48 /* CheckoutModule.swift in Sources */,
+				F4E58929250327AD8657393433B22409 /* ClientSession.swift in Sources */,
+				053536A1C0F80CDB76089460AB99268B /* ClientToken.swift in Sources */,
+				52AE19EC4EE7BDE8347903C02D0CDCDD /* ClientTokenService.swift in Sources */,
+				594BC47D4C264CBB29E6F33E6C0F20D7 /* Colors.swift in Sources */,
+				1FBE0A26D294D33BAE8017B640F634EA /* ConcurrencyLimitedDispatcher.swift in Sources */,
+				E26B2E39BCBC618B0ABBF3B91B191EEC /* Configuration.swift in Sources */,
+				AF3D74CD4553BB8C8AACDF9C38D74023 /* Connectivity.swift in Sources */,
+				7B98420A27B91A0C77300431DA33EC87 /* Consolable.swift in Sources */,
+				0701D3857EC6FE22EFCECE6AAFDEE65C /* Content.swift in Sources */,
+				28540B15283CF8CD405F549B60603104 /* CoreDataDispatcher.swift in Sources */,
+				2604D1600849855B530D6B2C0CA7E7AD /* CountryCode.swift in Sources */,
+				1D91E7A1FEDA8083DD241F62C0AF46A0 /* Currency.swift in Sources */,
+				9CD39416453C4975FAE40C0C27780733 /* Customer.swift in Sources */,
+				DCC84F133C1FC8A72671631B5D75A837 /* CustomStringConvertible.swift in Sources */,
+				C33804E7056609F4AB456FB32508E3E6 /* DataExtension.swift in Sources */,
+				244F5CF0E9FA76D5D3ED183F452C9EEB /* DateExtension.swift in Sources */,
+				4660365F4C153B4947D2293607266B0A /* DependencyInjection.swift in Sources */,
+				AF75362B37954B2A76EF7EF0A481DEF4 /* Device.swift in Sources */,
+				E715046796C08360722D8ED9EBAD12D8 /* Dimensions.swift in Sources */,
+				CC5C95557546C90E24E18B559199DC85 /* DirectDebitMandate.swift in Sources */,
+				D02148AE336B474C5CABF95D66EDF62F /* DirectDebitService.swift in Sources */,
+				DD3441878E75C6D2D5223FCA41C14285 /* Dispatcher.swift in Sources */,
+				AFEA4CA7E6FA9BB65BDA582A102FDDC1 /* Endpoint.swift in Sources */,
+				0B8FFCF75F39C88777517B4665395BB1 /* EnsureWrappers.swift in Sources */,
+				3590F6DE369CAE649F8E359499BEE7D2 /* Error.swift in Sources */,
+				D685B5F0AE46AE07373CA72D6742D78C /* ErrorHandler.swift in Sources */,
+				C5D932BDFE60EC1A76813BA65D087BE8 /* ExternalPaymentMethodTokenizationViewModel.swift in Sources */,
+				52CFF874F5A30DC2042BA2E01CA5A20A /* ExternalViewModel.swift in Sources */,
+				48EB37D3DF026DA0773D88DD61682C1C /* FinallyWrappers.swift in Sources */,
+				6D3E91C511CF3C89EBB5241E5B0EC7A4 /* firstly.swift in Sources */,
+				06594FEE1BD62489586F50E45884A216 /* FormTokenizationViewModel.swift in Sources */,
+				4020A74E4B3B2CA1B50538B91592E531 /* FormType.swift in Sources */,
+				84F77171E769059F5E1BF28026EE20B2 /* Guarantee.swift in Sources */,
+				DFD538CA27797A868FC292BC9514276A /* GuaranteeWrappers.swift in Sources */,
+				DDDCFE9DA228B9AE594E0618690B23E9 /* hang.swift in Sources */,
+				B8623C80BDA70247AF99EF1FAC41FB07 /* ImageName.swift in Sources */,
+				7E48321691C0A2A244DC87246BED43D9 /* IntExtension.swift in Sources */,
+				5A0DD60727039EE2AED973268772C6D1 /* JSONParser.swift in Sources */,
+				451149447D57CF283C3C59CDCE5B6871 /* Keychain.swift in Sources */,
+				069E6C2426BC3E0EEBFF355029A6E5B6 /* Klarna.swift in Sources */,
+				5D41E5D36B2BAF6EB1AB1F810EC22554 /* KlarnaTokenizationViewModel.swift in Sources */,
+				21886D2EBE4D39B1F3270F48D0CD05CF /* LogEvent.swift in Sources */,
+				4D08004078CB051A279608FD73444A5D /* Logger.swift in Sources */,
+				4FDD12842E6FB3E1840FC49447CDB57A /* Mask.swift in Sources */,
+				3F4BC247E99E7D71083E01F7C8D06482 /* MockPrimerAPIClient.swift in Sources */,
+				551CD5B3E959A2223963C221225879F4 /* MockSuccess.swift in Sources */,
+				BB70756934915A1F2D952003C5940813 /* NetworkService.swift in Sources */,
+				A28F3AEF41D7E2C35AFB58D66FD55BD6 /* Optional+Extensions.swift in Sources */,
+				2E067E54D631BC5B4A7F4DBCC0161CC6 /* OrderItem.swift in Sources */,
+				77685121CE5DD492BBA46C1AE715C813 /* Parser.swift in Sources */,
+				E3AEEF7C0A112262F6B47CFAED4DCBC0 /* PaymentMethodComponent.swift in Sources */,
+				4547FE425EAB2452D11AE8E27D9FF0F7 /* PaymentMethodConfigService.swift in Sources */,
+				143DFCFCCDF84844B8545CAA03175B99 /* PaymentMethodConfiguration.swift in Sources */,
+				973489CB63AE8C282509856B8D50C446 /* PaymentMethodConfigurationOptions.swift in Sources */,
+				5EA1CBF747ED75549F888A5617F1AB0D /* PaymentMethodConfigurationType.swift in Sources */,
+				173F6B968ED173E618D7E65E24B8CD41 /* PaymentMethodsGroupView.swift in Sources */,
+				A864A84414E490EF012E6FC11D8DC313 /* PaymentMethodToken.swift in Sources */,
+				BC15D769336A7606C2393B059F78EF29 /* PaymentMethodTokenizationRequest.swift in Sources */,
+				11F0B18A44C8F849861B00993166FA2B /* PaymentMethodTokenizationViewModel.swift in Sources */,
+				A00422E4CCE37266A1932CE28F404357 /* PaymentResponse.swift in Sources */,
+				6C34C5FC62FA55D32C3CBA883526CC00 /* PayPal.swift in Sources */,
+				31CE1B5907DF15004688C7D3A0F12288 /* PayPalService.swift in Sources */,
+				A93E8FCFDBF2CB54FDAB1A7DCECF21A6 /* PayPalTokenizationViewModel.swift in Sources */,
+				6A97DA76E798CD1F3D1CBF801A628684 /* PostalCode.swift in Sources */,
+				A9F3D773A12C052C390302F82D411261 /* PresentationController.swift in Sources */,
+				31B1A88852D65AED3C3D809ED6E0584A /* Primer.swift in Sources */,
+				D87E23BA970F3B764DB5A2DE12442B57 /* PrimerAPI.swift in Sources */,
+				D99E5FD0E9955F2D4182F31F5A273016 /* PrimerAPIClient.swift in Sources */,
+				247099836203D51AB1536197DB65487E /* PrimerAPIClient+3DS.swift in Sources */,
+				0B9A1C558D2CBD4461201F239F9CCD0B /* PrimerAPIClient+Promises.swift in Sources */,
+				7A9EE41A2052E6E78DC56E05DAE40487 /* PrimerButton.swift in Sources */,
+				6369A151E508055DF3008E5F71272FBE /* PrimerCardFormViewController.swift in Sources */,
+				DE900D46CA6C677044A522C7D8C5D755 /* PrimerCardholderNameFieldView.swift in Sources */,
+				2DA226F6F3019EC0B93C6EBF0C765242 /* PrimerCardNumberFieldView.swift in Sources */,
+				B8E207627B6138084D103C1CDCEC5BCA /* PrimerCheckoutComponents.swift in Sources */,
+				444BADAC3C9A63B9A4A42F22DF11126A /* PrimerCheckoutComponentsProtocols.swift in Sources */,
+				D368FD6013600D87ADE50660B0C618A4 /* PrimerCheckoutComponentsUIManager.swift in Sources */,
+				4300EED770E4DC25F64DE4AB0145F084 /* PrimerConfiguration.swift in Sources */,
+				A54385C5DD54FA237755FB0F35A87F70 /* PrimerContainerViewController.swift in Sources */,
+				734E8195611C80873183ACF3D468BEF7 /* PrimerContent.swift in Sources */,
+				279E6C9E93F73DB4C7612BBD8838766B /* PrimerCustomStyleTextField.swift in Sources */,
+				DE2C2FF9E06B06611903D4D1178C269D /* PrimerCVVFieldView.swift in Sources */,
+				C4087C3D030C0E0B7E23AD40F7892DCC /* PrimerDelegate.swift in Sources */,
+				302422F1C73185E87B3E6845C08FC07A /* PrimerError.swift in Sources */,
+				8750FFE93C693C75BB3E036D724510C3 /* PrimerExpiryDateFieldView.swift in Sources */,
+				FFEBD2477EAB2F06127414BE779FAEB4 /* PrimerFlowEnums.swift in Sources */,
+				9726C9CA6A10F11E744D3259B88A0916 /* PrimerFormViewController.swift in Sources */,
+				8391891976750B926B9013031AA92FD7 /* PrimerImage.swift in Sources */,
+				018FF13C545DD207C823461D1E83EAFB /* PrimerInputElements.swift in Sources */,
+				B8AD1B0744B0930F7E8CD1738C548562 /* PrimerLoadingViewController.swift in Sources */,
+				696731818977D4DA7BECD2BDB8EFBDB4 /* PrimerNavigationBar.swift in Sources */,
+				847EBD2A452EA4ED028C97A009F48144 /* PrimerNavigationController.swift in Sources */,
+				470A346F645B6A4F69F13044B8BC2BC0 /* PrimerNibView.swift in Sources */,
+				7C6DB648CBE5C9D567009E30EFB42510 /* PrimerPaymentMethodViewController.swift in Sources */,
+				A790CBC3FC11759E4771B478BE914B76 /* PrimerPostalCodeFieldView.swift in Sources */,
+				CB6734B28139BFA074BDC30B6F763F4F /* PrimerResultComponentView.swift in Sources */,
+				FAB0EF83C9ACC721B9BD0D2DB98CE7BF /* PrimerResultViewController.swift in Sources */,
+				BB3EB8D86DB8887D802FD3BAC438DCDD /* PrimerRootViewController.swift in Sources */,
+				2F6D9B1A3502D18A0DA2C918D125CE5A /* PrimerScrollView.swift in Sources */,
+				F9F465F9DB8793239865D7E859F9CADB /* PrimerSDK-dummy.m in Sources */,
+				CEEDB7E062779A49D2A5B17157A97167 /* PrimerSearchTextField.swift in Sources */,
+				5CE5B050B54FF7881E6D70C437CFFEC7 /* PrimerSettings.swift in Sources */,
+				9ED5C86FAFF26926BDF47F4BC8A13FE3 /* PrimerTableViewCell.swift in Sources */,
+				682B83DE4978A7BE9271902C49CA8D4B /* PrimerTextField.swift in Sources */,
+				7E7D890D91FBE9A4269B42EE1DC8C60C /* PrimerTextFieldView.swift in Sources */,
+				4BC9EA4AE200953742D047D254CCD2F4 /* PrimerTheme.swift in Sources */,
+				DD3F70527C0D6161ACBCDC477EF37C38 /* PrimerTheme+Borders.swift in Sources */,
+				44DCB81676A25841F518C7DF3E1882D9 /* PrimerTheme+Buttons.swift in Sources */,
+				402D24927723BE3EAC31D44D0DD012EB /* PrimerTheme+Colors.swift in Sources */,
+				A2FEC236612B8162A6ED6C5260B97D56 /* PrimerTheme+Inputs.swift in Sources */,
+				4510E0CB109032D47CC7E898B3657817 /* PrimerTheme+TextStyles.swift in Sources */,
+				96239364BC50AD851F5B6A73E98203DD /* PrimerTheme+Views.swift in Sources */,
+				B5F997D7D4A0A140EA3FCF8A33247C2A /* PrimerThemeData.swift in Sources */,
+				5A4551F378EDB7737B0734D05E86765E /* PrimerThemeData+Deprecated.swift in Sources */,
+				E068CA59CE022D8A203982255A286640 /* PrimerUniversalCheckoutViewController.swift in Sources */,
+				D5047DF9A0043EB36DDAA6A26E8C8F2F /* PrimerVaultManagerViewController.swift in Sources */,
+				8E693698B7EBFEF665F0E4A260BB22C8 /* PrimerViewController.swift in Sources */,
+				4499B87F7FA890638A05B2B3A900E078 /* PrimerViewExtensions.swift in Sources */,
+				AD6C1D4D8C54A3A24A5224B0F3974F0B /* PrimerWebViewController.swift in Sources */,
+				D518F8737CD2B5C4F43D8C45A6FFCAE6 /* Promise.swift in Sources */,
+				47BA1B9A01422D1A30F520284373B605 /* QRCodeTokenizationViewModel.swift in Sources */,
+				FF9FC978F2EDFC8F9B771DBBB2FEA0AE /* QRCodeViewController.swift in Sources */,
+				836D62AB430A921B8FF642829782A879 /* Queue.swift in Sources */,
+				4EBE0B614876FF1D4E0B6BD22326D67C /* race.swift in Sources */,
+				256B881A46554890A42F9E2092F4652C /* RateLimitedDispatcher.swift in Sources */,
+				F987DDE75483969515062764190B0E5E /* RateLimitedDispatcherBase.swift in Sources */,
+				DD28600A363A2573DA0593D48A9BBE9F /* RecoverWrappers.swift in Sources */,
+				772F90B8CD47FA081A99B6A678CBDB1C /* ReloadDelegate.swift in Sources */,
+				696C02A34E88221B71658EE794BA7479 /* Resolver.swift in Sources */,
+				9E688E368DC680FEB3BA500B474F505F /* ResumeHandlerProtocol.swift in Sources */,
+				7705763DE20E1EA5781997C90D3B6045 /* SequenceWrappers.swift in Sources */,
+				586C32072F63DF743F3954905E6D039C /* StrictRateLimitedDispatcher.swift in Sources */,
+				A5765A809EFB217AA837ACE431DA9DDF /* StringExtension.swift in Sources */,
+				A33284457E3EC4D049AD3FFA97D9CD6A /* SuccessMessage.swift in Sources */,
+				C8CBDEA02065AB09651EF63D3CC2D6AF /* SuccessViewController.swift in Sources */,
+				55AB2866279233810D3B0696337FDED6 /* Thenable.swift in Sources */,
+				258886900387AA25329579F8C74FDAA0 /* ThenableWrappers.swift in Sources */,
+				9AD6E3603BB1D0AAF624ED2D7B1C1460 /* Throwable.swift in Sources */,
+				16187112FD3AD84E68DB6886E34084DF /* TokenizationService.swift in Sources */,
+				BDD53999357A8F85D0F878BC0DBB6170 /* UIColorExtension.swift in Sources */,
+				C5BBBFEB211823F20124F2E8719ED673 /* UIDeviceExtension.swift in Sources */,
+				FAFC6EB74BE03613F3A76856F73D9F79 /* URLExtension.swift in Sources */,
+				6867C46779AF369862D2013418F73BC5 /* URLSessionStack.swift in Sources */,
+				CE50A81FB5ED7507A02898A1A109B4BF /* UserDefaultsExtension.swift in Sources */,
+				F2A12617CE3DBD524CE65BDB39C299BA /* UXMode.swift in Sources */,
+				E8C7B2614CAE3DB9B0D1A94EDBFC91D6 /* VaultCheckoutViewModel.swift in Sources */,
+				15F45FF691B3E728A9D2C3C06D842821 /* VaultPaymentMethodView.swift in Sources */,
+				95CF29B80992C9497AE970D780CBCDC0 /* VaultPaymentMethodViewController.swift in Sources */,
+				EEA9EE091879BD763A2E6B71C2DB58A1 /* VaultPaymentMethodViewModel.swift in Sources */,
+				0F2FDA62B7788E77C7219ACDD2EEEFFA /* VaultService.swift in Sources */,
+				121B0462BA36432C14DA8A0AF80DF13B /* WebViewUtil.swift in Sources */,
+				02BBC830DA6A8D3850CC7D6DF1D93F49 /* when.swift in Sources */,
+				7F38D468ABCA2E4B9D83527660439669 /* WrapperProtocols.swift in Sources */,
 			);
 			runOnlyForDeploymentPostprocessing = 0;
 		};
-<<<<<<< HEAD
-		83725253EE05ABE90F3146A941790CC1 /* Sources */ = {
-			isa = PBXSourcesBuildPhase;
-			buildActionMask = 2147483647;
-			files = (
-				078FE73A8EF46CA2B31DEB10839EE5B0 /* 3DS.swift in Sources */,
-				A08C62D90AA51BB9154798AE09255B11 /* 3DSService.swift in Sources */,
-				33E11887440390BEBA06B87B9AB13F62 /* 3DSService+Promises.swift in Sources */,
-				2E66D7005D9E4DD6C70AFD6CE677268A /* AdyenDotPay.swift in Sources */,
-				794C5CF127CCCA1809BD3A62B6534F76 /* AES256.swift in Sources */,
-				56E6AA3E7129A243223B736673926083 /* after.swift in Sources */,
-				587DEC5D6CFFB31C73E56385848A7548 /* AlertController.swift in Sources */,
-				EEAC9E8654FF3E285DF3D20DD9067CC4 /* Analytics.swift in Sources */,
-				036ED64BC195CE6DC9A9CD70C25A7865 /* AnalyticsEvent.swift in Sources */,
-				486937B2BF755569F53FE6ABF4BC248B /* AnalyticsService.swift in Sources */,
-				4547DF17A6DCDC671659C61252419F3F /* AnyCodable.swift in Sources */,
-				1B97A5A8889938F583F6469F73F62D9F /* AnyDecodable.swift in Sources */,
-				841C347A5FA86B69C600B0C9ABF5E27A /* AnyEncodable.swift in Sources */,
-				5CCD63941E99E0E63842CCCF8E0FC5BF /* Apaya.swift in Sources */,
-				7D39063ADEE584F509F8325EB770383C /* ApayaTokenizationViewModel.swift in Sources */,
-				1EFF37A1C47C60FF85183BEA06B3C26A /* ApplePay.swift in Sources */,
-				2FEE2A597048670453D03EE1FD6D724E /* ApplePayTokenizationViewModel.swift in Sources */,
-				FFCD923964DA1DC84921247BFE46A59C /* AppState.swift in Sources */,
-				277AA4855AB8638C8DF41BF5B2C6BD3C /* ArrayExtension.swift in Sources */,
-				D41DACC528BA21D30CA4D65241D4F9F9 /* Bank.swift in Sources */,
-				5042F75BE8E66A9C8582A82F8F9D32A9 /* BankSelectorTokenizationViewModel.swift in Sources */,
-				17AB867ED4AF784E0B765CBFBBEF251A /* BankSelectorViewController.swift in Sources */,
-				BEB5B9B916AB03FAF5FA1B1BA6266933 /* BankTableViewCell.swift in Sources */,
-				60470D0B6D3F2DEC15AB97C2C48AE86A /* Box.swift in Sources */,
-				233B7DB5A633DC759F6BD325A6C8A3C6 /* BundleExtension.swift in Sources */,
-				9BB21B9C92F881332679D021E0D0382F /* CancelContext.swift in Sources */,
-				B525B33F9583AD8B3FF0C447BDDABCDA /* Cancellable.swift in Sources */,
-				D7DA2CEF28CC67561C7357FF4D311B18 /* CancellableCatchable.swift in Sources */,
-				30AC123C79D18AACEFBAB0652E3B07E6 /* CancellablePromise.swift in Sources */,
-				1AF9AA04A6DE6A1972CB14CF41B5E17B /* CancellableThenable.swift in Sources */,
-				C89CA5ADD55405B7E4463BD1E6F26A84 /* CardButton.swift in Sources */,
-				94F6C9EAD4675FF06084FAA19F5CAA20 /* CardComponentsManager.swift in Sources */,
-				66492D5CE39F04177DEA00029F40CBC8 /* CardNetwork.swift in Sources */,
-				EDBFE651DFF6303A606AD10C321D3CA7 /* CardScannerViewController.swift in Sources */,
-				CBEC8758D2C1074049553488B711D177 /* CardScannerViewController+SimpleScanDelegate.swift in Sources */,
-				84F2D59F27B3AD2600957318 /* PrimerCheckoutComponentsUIManager.swift in Sources */,
-				5C13ED4904E676D3776594EFE75D68BA /* Catchable.swift in Sources */,
-				E1B91855FFFA4A60505F6D0E69ABB609 /* CatchWrappers.swift in Sources */,
-				89390A26D3879B27DBA5782CACC351C3 /* CheckoutModule.swift in Sources */,
-				161712C09000BB3677BD5B05B6B23663 /* ClientSession.swift in Sources */,
-				7233648746979D3478CBD7862B1F7390 /* ClientToken.swift in Sources */,
-				3143CFFAF7C29C2392F4EA93714CD0E6 /* ClientTokenService.swift in Sources */,
-				335CBF74D0659D98A97101E94D11C460 /* Colors.swift in Sources */,
-				4DBE57BCFEF6DAB6F2523298BA68E194 /* ConcurrencyLimitedDispatcher.swift in Sources */,
-				C488C437592BE9E101881017865CD4C7 /* Configuration.swift in Sources */,
-				31CA866A8341F15A13A9B783EFD0CCA8 /* Connectivity.swift in Sources */,
-				F6281FBAD0389DE535263FE62330E427 /* Consolable.swift in Sources */,
-				41C7B019D35E99B59707DE78E2B747FA /* Content.swift in Sources */,
-				6C9494FB4F0DBAB8124199E84942B1DB /* CoreDataDispatcher.swift in Sources */,
-				BF935C0C33FE97FD24EEED6A78A12E50 /* CountryCode.swift in Sources */,
-				EBA2440F1AAC10374B81E2EEF3495221 /* Currency.swift in Sources */,
-				708B1AE762FEA20BA8BB8F5ACB008C82 /* Customer.swift in Sources */,
-				EE7C1040CB41CB7EA173A409B592B283 /* CustomStringConvertible.swift in Sources */,
-				42D9F1B8E174D70E8B45681521C2FE06 /* DataExtension.swift in Sources */,
-				B53AD4327C43C90042F07BD96CE934FD /* DateExtension.swift in Sources */,
-				21166302929572CCD245231E0E085501 /* DependencyInjection.swift in Sources */,
-				688BDE1297555048568A4B0013522323 /* Device.swift in Sources */,
-				960ED6A6777920F2B1229AEFDDE8D4C5 /* Dimensions.swift in Sources */,
-				CD03CE8876D745E6BE1779534B38C7E9 /* DirectDebitMandate.swift in Sources */,
-				688D1C546B38CF8A3F84D872E3C57A1C /* DirectDebitService.swift in Sources */,
-				158FA6693F6C36EFE8A54B7533C75810 /* Dispatcher.swift in Sources */,
-				4C4FF50439E15C34303C9E8B01A4E86F /* Endpoint.swift in Sources */,
-				CD11DB62DB7A53C89A35207FF31BF946 /* EnsureWrappers.swift in Sources */,
-				4AE0D12286AE46753990A95D00CDEF4A /* Error.swift in Sources */,
-				4CA4A99A124C9EBC9E89DFEB24422042 /* ErrorHandler.swift in Sources */,
-				DE3154BD40E627D6C33E224A3849F08A /* ExternalPaymentMethodTokenizationViewModel.swift in Sources */,
-				1E3E036BB542BF273A583575F6DB7324 /* ExternalViewModel.swift in Sources */,
-				2C65AEFA476EF80D00EF6A4D4FECAE97 /* FinallyWrappers.swift in Sources */,
-				C2C8446ED623FDA5D2265F31EE50E148 /* firstly.swift in Sources */,
-				7106C8B91ED5BE4A8AAE762E7A4E31F8 /* FormTextFieldType.swift in Sources */,
-				E9B95ED408342A399DF63F0880D5A1AC /* FormTokenizationViewModel.swift in Sources */,
-				5A281036C2E8AB516A3037C18462147C /* FormType.swift in Sources */,
-				F2355B3BCEE9A5437FE9557031F08FE1 /* Guarantee.swift in Sources */,
-				5DB816B142DF4C617E1E01F83000A1B1 /* GuaranteeWrappers.swift in Sources */,
-				392737C853BE84C174A8DC1507565173 /* hang.swift in Sources */,
-				76A7C3EF72F19CC3E0F6F43ABE707143 /* ImageName.swift in Sources */,
-				5CF169962F2A09AEBAFF9E0CF5CECDEA /* IntExtension.swift in Sources */,
-				36EA9460936E128BD0581D9CE59D7B8E /* JSONParser.swift in Sources */,
-				EBFABCDDD9DA2375825FA954759A25D7 /* Keychain.swift in Sources */,
-				447EA978EB8BF14C8B5579A763EF619D /* Klarna.swift in Sources */,
-				5D79546877FF13C991908F3E29551E6A /* KlarnaTokenizationViewModel.swift in Sources */,
-				AE15CE7E42E4800C38247C1823AD6E40 /* LogEvent.swift in Sources */,
-				04D49FB7DBB02FD11789059A2FF258A6 /* Logger.swift in Sources */,
-				5E1B2AC92F907C25590CD1F6C5C7B506 /* Mask.swift in Sources */,
-				F7E6C03EBEE052650F10DCD753CBE9E4 /* MockPrimerAPIClient.swift in Sources */,
-				4E228963DAC29565BDEDC1A4941D9770 /* MockSuccess.swift in Sources */,
-				E760EE21083E8268FF746CDE04B331EC /* NetworkService.swift in Sources */,
-				F6101415BCBBF2DB2E53F6B81022D3E5 /* Optional+Extensions.swift in Sources */,
-				CBD30762BC976DD567110DAC5CA60F94 /* OrderItem.swift in Sources */,
-				D6DC24C89FF770EB1D55882B825EACFE /* Parser.swift in Sources */,
-				FA5E4CFAC36739D1F5FB45744866EB1D /* PaymentMethodComponent.swift in Sources */,
-				7907E395E049F5616AAE5FC5B13DAE1F /* PaymentMethodConfigService.swift in Sources */,
-				8C2318E2F7CA3613B290D4EADA60C143 /* PaymentMethodConfiguration.swift in Sources */,
-				C4EA525C8E0BB8D7969FF8D3AFCF5C7F /* PaymentMethodConfigurationOptions.swift in Sources */,
-				0428AB662A56AD592529820146FFDBF1 /* PaymentMethodConfigurationType.swift in Sources */,
-				72A2575F3F3B5A805603C7B9B47E67EF /* PaymentMethodsGroupView.swift in Sources */,
-				AAFBD0D7E5256220A2DB8FF96A95249B /* PaymentMethodToken.swift in Sources */,
-				A8F63D4C20156D061C557545C4AA05A8 /* PaymentMethodTokenizationRequest.swift in Sources */,
-				3791F27DD415C77393EB580570DA90CF /* PaymentMethodTokenizationViewModel.swift in Sources */,
-				F82B3E151EEC9289252698DF1B344D0A /* PaymentResponse.swift in Sources */,
-				8DDADDC7AB8B64C848C13370D9A3B132 /* PayPal.swift in Sources */,
-				ED513A66F6DD05F2EC2A1636CBBF5D50 /* PayPalService.swift in Sources */,
-				9260BF409963ED902553B25B05FBE2BF /* PayPalTokenizationViewModel.swift in Sources */,
-				804A4FF1F5BAE4E815535B114199C86B /* PostalCode.swift in Sources */,
-				ED87F531147C4C2720CE5A99D1D0454F /* PresentationController.swift in Sources */,
-				9A603C287CD74A76BB11A58B19554DC3 /* Primer.swift in Sources */,
-				E516BCCC44395287EB5A5CBFC577AD13 /* PrimerAPI.swift in Sources */,
-				0D5E83DCEDAAA987EDE1A8434CBC0E71 /* PrimerAPIClient.swift in Sources */,
-				02D3710022D8022BBEAD29D82D8311EB /* PrimerAPIClient+3DS.swift in Sources */,
-				10020A52655B81E09B3E65E5C81D4CA3 /* PrimerAPIClient+Promises.swift in Sources */,
-				8D9618D8B709198EA382CDAB9C5A85EB /* PrimerButton.swift in Sources */,
-				BF083EF9ACE3677AAF24798F253D2F1E /* PrimerCardFormViewController.swift in Sources */,
-				E7F67E0AEEC0823098A8E38AE7E2047D /* PrimerCardholderNameFieldView.swift in Sources */,
-				2720FB6E8C135E66497A2EA17B1D49B6 /* PrimerCardNumberFieldView.swift in Sources */,
-				9DF1F295B965CEE161A95940DECBC993 /* PrimerCheckoutComponents.swift in Sources */,
-				5E60D2E67C3B7C6CBAF3B27B89079DD2 /* PrimerCheckoutComponentsProtocols.swift in Sources */,
-				EDB3A8B683497CC57115AA722F6ED713 /* PrimerConfiguration.swift in Sources */,
-				823A6B819B4BC410522AB40441A91B8B /* PrimerContainerViewController.swift in Sources */,
-				A7993A4D3EF0B816C05AA28636DC7DFA /* PrimerContent.swift in Sources */,
-				0821EBDB4F003849F208D7C5A7BE67C2 /* PrimerCustomStyleTextField.swift in Sources */,
-				2098237A8D9257D97CA387E848810B40 /* PrimerCVVFieldView.swift in Sources */,
-				9FDD6F0B5808B81536D3C6A9A1300F71 /* PrimerDelegate.swift in Sources */,
-				DBD8762A7C2B5F67E727463B72D7F791 /* PrimerError.swift in Sources */,
-				3B7224BD0AB0C5970647E6E5CD5C100D /* PrimerExpiryDateFieldView.swift in Sources */,
-				CB95EDCC0187FA83FE033F00053869ED /* PrimerFlowEnums.swift in Sources */,
-				88B466C1BE7C08D770833362CBB84B7F /* PrimerFormViewController.swift in Sources */,
-				6ECBFCA366D688EA5FEA9AE64F1CE390 /* PrimerImage.swift in Sources */,
-				34CFB104EB73E6851A7E1C21D13AF2F1 /* PrimerInputElements.swift in Sources */,
-				7802B953DAF150E6E01F76E42D7839C5 /* PrimerLoadingViewController.swift in Sources */,
-				98A890A2FD68E37C77F0C383DF8F8F03 /* PrimerNavigationBar.swift in Sources */,
-				95116B94C2906687F6F9891177A70CFB /* PrimerNavigationController.swift in Sources */,
-				3B0D00361FA1C8C4C6593A471F658BB6 /* PrimerNibView.swift in Sources */,
-				AA35070FA2E99EFA6FBEFCE2C2643584 /* PrimerPaymentMethodViewController.swift in Sources */,
-				80568B6BAEB362CD16A976B391DB5AE0 /* PrimerPostalCodeFieldView.swift in Sources */,
-				4154AAAC4DC306CBA7A9F46CAE2A128C /* PrimerResultComponentView.swift in Sources */,
-				8576192EC689D36ED8D57E853A7844B9 /* PrimerResultViewController.swift in Sources */,
-				F8BEF68939E6F6E4CAB747376C451C01 /* PrimerRootViewController.swift in Sources */,
-				1307149733320844C4F9336A28D8DA90 /* PrimerScrollView.swift in Sources */,
-				9B31A4440150C0BE000AE06C1E62D129 /* PrimerSDK-dummy.m in Sources */,
-				CFC01E46DCD5126FB1140D6A7BFAD2A2 /* PrimerSearchTextField.swift in Sources */,
-				18243FF6A68172E56F5E7D4FB0234901 /* PrimerSettings.swift in Sources */,
-				276CBECE3165956805BAC121EF466723 /* PrimerTableViewCell.swift in Sources */,
-				46F0CCA0BD6E909E96D9D897DF112088 /* PrimerTextField.swift in Sources */,
-				5ABD7F8315241C854BCBFF78F0FEA143 /* PrimerTextFieldView.swift in Sources */,
-				B8C3B336CA154276917BF70E3BE3AEDC /* PrimerTheme.swift in Sources */,
-				30AE1F0378F07CCB9F70C59C25CD3BF6 /* PrimerTheme+Borders.swift in Sources */,
-				E9D389F02C54EA89F637AFC11A00655D /* PrimerTheme+Buttons.swift in Sources */,
-				5446500006B074A29D7E83D0B8A1E7DC /* PrimerTheme+Colors.swift in Sources */,
-				92BAA798B8EF69338140BE3388508F4F /* PrimerTheme+Inputs.swift in Sources */,
-				B5C45B064FC3A702B6E50EBBFA3AA002 /* PrimerTheme+TextStyles.swift in Sources */,
-				6837784425A33500F871B55D88D3FC1C /* PrimerTheme+Views.swift in Sources */,
-				7577DD0817DABBC4D6A9DD824A503E7E /* PrimerThemeData.swift in Sources */,
-				26D34485FD177818272D6B15178BC7AA /* PrimerThemeData+Deprecated.swift in Sources */,
-				6203ABB081175E5E4B4E25B1990B03C0 /* PrimerUniversalCheckoutViewController.swift in Sources */,
-				A77C93355F3A8E887807AEF217655D95 /* PrimerVaultManagerViewController.swift in Sources */,
-				E0E1DF0FF8F6CD766A383CC3976989FC /* PrimerViewController.swift in Sources */,
-				785B882F0C3F4A9EFF961416F012BE3B /* PrimerViewExtensions.swift in Sources */,
-				B3D8A5D6CA70F1726D453BBA6C6FD805 /* PrimerWebViewController.swift in Sources */,
-				5C947176DE10C9B2040F840B6A3E06CA /* Promise.swift in Sources */,
-				0E49566BB916B85C8F6303B293C4AFC6 /* QRCodeTokenizationViewModel.swift in Sources */,
-				B3FC71CE6689324D021184AEC2B0724A /* QRCodeViewController.swift in Sources */,
-				536E9E97BDA2665469178B5AB9D29291 /* Queue.swift in Sources */,
-				9FF66F4595D724479C8010032B6B5DD1 /* race.swift in Sources */,
-				00608B8D779FB31806F1C30CB031B9C1 /* RateLimitedDispatcher.swift in Sources */,
-				E30C489FF2B5C2EA1488BF08DAE3340E /* RateLimitedDispatcherBase.swift in Sources */,
-				80F9BBF60B3091E763ACE063633E6332 /* RecoverWrappers.swift in Sources */,
-				178921FBAC5724BE943673D830F53734 /* ReloadDelegate.swift in Sources */,
-				389FB72F138B5D7AA577A2F5D5F779F3 /* Resolver.swift in Sources */,
-				1AF73686B16CBB00193F83E87CF557C3 /* ResumeHandlerProtocol.swift in Sources */,
-				ED3E542C26363EBD2F99B880E48455BB /* SequenceWrappers.swift in Sources */,
-				0D533978F0EB9D5189A0F949D02B8DF9 /* StrictRateLimitedDispatcher.swift in Sources */,
-				0C45161C756E7ACB960495294C439CBD /* StringExtension.swift in Sources */,
-				B00CB19A594D55CAAE1463265AEA1140 /* SuccessMessage.swift in Sources */,
-				2745BD9CC40F07A48CD45BBB7020D4D1 /* SuccessViewController.swift in Sources */,
-				EF94F06E87A39D41F326EBB044CBF744 /* Thenable.swift in Sources */,
-				BC5AF6D1E52482796C9BF67AE1F4D893 /* ThenableWrappers.swift in Sources */,
-				3F8E8BAFD981EC5259E19779EF8E0C2D /* Throwable.swift in Sources */,
-				6D65A770DAABE5BD14CFD06DDA987AAA /* TokenizationService.swift in Sources */,
-				95EF8EC3F37852B4E4E19130CDE504DE /* UIColorExtension.swift in Sources */,
-				9423E17062BA86BB30C270B3FFF41DF1 /* UIDeviceExtension.swift in Sources */,
-				7A6FE7B9C315F622099CB8D9AD524ACF /* URLExtension.swift in Sources */,
-				88FA13B25B508176A5B991FA16853C70 /* URLSessionStack.swift in Sources */,
-				61EC8570C3BD2907EC63BDA1E8D760FE /* UserDefaultsExtension.swift in Sources */,
-				28E3E1F591D2B95B308B8A937E290269 /* UXMode.swift in Sources */,
-				2608AD649A57318C4C921F3C5C56B27D /* Validation.swift in Sources */,
-				EBC7C281FF410C6F7E5E0FE5B9FDD410 /* VaultCheckoutViewModel.swift in Sources */,
-				146A51053A9A6BB9686B7A29C9F5EC48 /* VaultPaymentMethodView.swift in Sources */,
-				AA00A5524D15E3B8AB3E386CAFF9204F /* VaultPaymentMethodViewController.swift in Sources */,
-				9495EF17FE73F29BD3333808D76883F8 /* VaultPaymentMethodViewModel.swift in Sources */,
-				ED4B84B94A981B1CF3987351AEB45978 /* VaultService.swift in Sources */,
-				CD8A2D585F9345E11F93F00ADDBDDC50 /* WebViewUtil.swift in Sources */,
-				4AAB7169F8574293F07A5569A5D89FDC /* when.swift in Sources */,
-				E8F9231347F5384C85EFBCC461A8A62B /* WrapperProtocols.swift in Sources */,
-=======
 		56F8E0C396EEBAF4EEB6D438222BB63E /* Sources */ = {
 			isa = PBXSourcesBuildPhase;
 			buildActionMask = 2147483647;
 			files = (
 				F6FCEA41B7D4A17FD20C345E86296343 /* Pods-PrimerSDK_Example-dummy.m in Sources */,
->>>>>>> 37b5453d
 			);
 			runOnlyForDeploymentPostprocessing = 0;
 		};
@@ -3070,43 +1716,23 @@
 /* End PBXSourcesBuildPhase section */
 
 /* Begin PBXTargetDependency section */
-<<<<<<< HEAD
-		02596B19A81F20E026D14FB669876B89 /* PBXTargetDependency */ = {
+		6360B413A42F58494729E8DCD5CEB757 /* PBXTargetDependency */ = {
+			isa = PBXTargetDependency;
+			name = "Pods-PrimerSDK_Example";
+			target = 6C144A762E9B598392AFFEC8F873746A /* Pods-PrimerSDK_Example */;
+			targetProxy = CF52174EA8B98AE8E63470010127AB2F /* PBXContainerItemProxy */;
+		};
+		AB2DAA7C0D0D1C70B65C16C8BE09635B /* PBXTargetDependency */ = {
 			isa = PBXTargetDependency;
 			name = PrimerSDK;
 			target = F3BE9108C53B53949406218CEA55E0B2 /* PrimerSDK */;
-			targetProxy = 24A3C3CAEC0C0ABD9AF667867B188E7C /* PBXContainerItemProxy */;
-		};
-		3C545D748D8320C86223ACFA43993906 /* PBXTargetDependency */ = {
-			isa = PBXTargetDependency;
-			name = "Pods-PrimerSDK_Example";
-			target = 6C144A762E9B598392AFFEC8F873746A /* Pods-PrimerSDK_Example */;
-			targetProxy = F0F59C174AD2B227DCB97DB60C9157BB /* PBXContainerItemProxy */;
-		};
-		93A80E9DEA50CAC2030E0B1A71BC2DDD /* PBXTargetDependency */ = {
+			targetProxy = 22160E0A8EFF6BEC2CD69EBE29EF0A7A /* PBXContainerItemProxy */;
+		};
+		E38485DF4BD64DEC4290F616D72F0041 /* PBXTargetDependency */ = {
 			isa = PBXTargetDependency;
 			name = "PrimerSDK-PrimerResources";
 			target = 6E6525C7043FBA7BB34A249010AF5593 /* PrimerSDK-PrimerResources */;
-			targetProxy = 8055EE87D0254E4ADCE8F2007D42A827 /* PBXContainerItemProxy */;
-=======
-		BA1AF43A1D4499F9FC9A006C590FD814 /* PBXTargetDependency */ = {
-			isa = PBXTargetDependency;
-			name = PrimerSDK;
-			target = F3BE9108C53B53949406218CEA55E0B2 /* PrimerSDK */;
-			targetProxy = E87DDE7AFF222AA20953A15E9DB890ED /* PBXContainerItemProxy */;
-		};
-		BBFA710C9E0FA1526C44A3FCAADE88E1 /* PBXTargetDependency */ = {
-			isa = PBXTargetDependency;
-			name = "PrimerSDK-PrimerResources";
-			target = 6E6525C7043FBA7BB34A249010AF5593 /* PrimerSDK-PrimerResources */;
-			targetProxy = 2BA600DD598E47E895CA2955449032B4 /* PBXContainerItemProxy */;
-		};
-		D630DBA1212C782D4510D3F01655BD25 /* PBXTargetDependency */ = {
-			isa = PBXTargetDependency;
-			name = "Pods-PrimerSDK_Example";
-			target = 6C144A762E9B598392AFFEC8F873746A /* Pods-PrimerSDK_Example */;
-			targetProxy = 26762015E531FB8311235F6B545E4AA5 /* PBXContainerItemProxy */;
->>>>>>> 37b5453d
+			targetProxy = 1408958B35929414C4F6FB29BCAA5837 /* PBXContainerItemProxy */;
 		};
 /* End PBXTargetDependency section */
 
@@ -3178,27 +1804,7 @@
 			};
 			name = Debug;
 		};
-<<<<<<< HEAD
-		5C426D28E590A3AA2B2A1CB4854832FF /* Debug */ = {
-=======
-		1F076369AE511E4D22CF65AEBEECE515 /* Debug */ = {
-			isa = XCBuildConfiguration;
-			baseConfigurationReference = 5EFE04D5EBC78FAD3569FFDB79C1ED07 /* PrimerSDK.debug.xcconfig */;
-			buildSettings = {
-				CONFIGURATION_BUILD_DIR = "$(BUILD_DIR)/$(CONFIGURATION)$(EFFECTIVE_PLATFORM_NAME)/PrimerSDK";
-				IBSC_MODULE = PrimerSDK;
-				INFOPLIST_FILE = "Target Support Files/PrimerSDK/ResourceBundle-PrimerResources-PrimerSDK-Info.plist";
-				IPHONEOS_DEPLOYMENT_TARGET = 10.0;
-				PRODUCT_NAME = PrimerResources;
-				SDKROOT = iphoneos;
-				SKIP_INSTALL = YES;
-				TARGETED_DEVICE_FAMILY = "1,2";
-				WRAPPER_EXTENSION = bundle;
-			};
-			name = Debug;
-		};
-		2F480CA95F0BB7CC106AB6097D7AFCAC /* Release */ = {
->>>>>>> 37b5453d
+		2EE28A2E39B140A249E4AD6CF437B4AD /* Release */ = {
 			isa = XCBuildConfiguration;
 			baseConfigurationReference = 7489E7B4129D66B025FCECB7CA4BCB0E /* PrimerSDK.release.xcconfig */;
 			buildSettings = {
@@ -3214,9 +1820,7 @@
 			};
 			name = Release;
 		};
-<<<<<<< HEAD
-=======
-		74C87E13F03A44D1E2B5323E9F28BF9F /* Release */ = {
+		4296BE7C673DD9A7B06E07D59113C9AE /* Release */ = {
 			isa = XCBuildConfiguration;
 			baseConfigurationReference = 7489E7B4129D66B025FCECB7CA4BCB0E /* PrimerSDK.release.xcconfig */;
 			buildSettings = {
@@ -3248,7 +1852,22 @@
 			};
 			name = Release;
 		};
->>>>>>> 37b5453d
+		782992A1D854B00EA3089290E9DB8548 /* Debug */ = {
+			isa = XCBuildConfiguration;
+			baseConfigurationReference = 5EFE04D5EBC78FAD3569FFDB79C1ED07 /* PrimerSDK.debug.xcconfig */;
+			buildSettings = {
+				CONFIGURATION_BUILD_DIR = "$(BUILD_DIR)/$(CONFIGURATION)$(EFFECTIVE_PLATFORM_NAME)/PrimerSDK";
+				IBSC_MODULE = PrimerSDK;
+				INFOPLIST_FILE = "Target Support Files/PrimerSDK/ResourceBundle-PrimerResources-PrimerSDK-Info.plist";
+				IPHONEOS_DEPLOYMENT_TARGET = 10.0;
+				PRODUCT_NAME = PrimerResources;
+				SDKROOT = iphoneos;
+				SKIP_INSTALL = YES;
+				TARGETED_DEVICE_FAMILY = "1,2";
+				WRAPPER_EXTENSION = bundle;
+			};
+			name = Debug;
+		};
 		7EE7A78859F657F6BEFC651185B43192 /* Release */ = {
 			isa = XCBuildConfiguration;
 			buildSettings = {
@@ -3304,7 +1923,8 @@
 				MTL_FAST_MATH = YES;
 				PRODUCT_NAME = "$(TARGET_NAME)";
 				STRIP_INSTALLED_PRODUCT = NO;
-				SWIFT_OPTIMIZATION_LEVEL = "-Owholemodule";
+				SWIFT_COMPILATION_MODE = wholemodule;
+				SWIFT_OPTIMIZATION_LEVEL = "-O";
 				SWIFT_VERSION = 5.0;
 				SYMROOT = "${SRCROOT}/../build";
 			};
@@ -3344,15 +1964,9 @@
 			};
 			name = Release;
 		};
-<<<<<<< HEAD
-		9722A36DC9B6D09FEF1B67FF763C5E24 /* Debug */ = {
-			isa = XCBuildConfiguration;
-			baseConfigurationReference = 5EFE04D5EBC78FAD3569FFDB79C1ED07 /* PrimerSDK.debug.xcconfig */;
-=======
 		9FE23CF9E7E182C33813CBC09CD6CA29 /* Debug */ = {
 			isa = XCBuildConfiguration;
 			baseConfigurationReference = 3C474C1A0DABE2A3F404B63D4D59F30C /* Pods-PrimerSDK_Example.debug.xcconfig */;
->>>>>>> 37b5453d
 			buildSettings = {
 				ALWAYS_EMBED_SWIFT_STANDARD_LIBRARIES = NO;
 				CLANG_ENABLE_OBJC_WEAK = NO;
@@ -3382,69 +1996,6 @@
 				VERSION_INFO_PREFIX = "";
 			};
 			name = Debug;
-		};
-		BA4FDD41D666A3FF8EF4A76BF89A3574 /* Debug */ = {
-			isa = XCBuildConfiguration;
-			baseConfigurationReference = 5EFE04D5EBC78FAD3569FFDB79C1ED07 /* PrimerSDK.debug.xcconfig */;
-			buildSettings = {
-				CLANG_ENABLE_OBJC_WEAK = NO;
-				"CODE_SIGN_IDENTITY[sdk=appletvos*]" = "";
-				"CODE_SIGN_IDENTITY[sdk=iphoneos*]" = "";
-				"CODE_SIGN_IDENTITY[sdk=watchos*]" = "";
-				CURRENT_PROJECT_VERSION = 1;
-				DEFINES_MODULE = YES;
-				DYLIB_COMPATIBILITY_VERSION = 1;
-				DYLIB_CURRENT_VERSION = 1;
-				DYLIB_INSTALL_NAME_BASE = "@rpath";
-				GCC_PREFIX_HEADER = "Target Support Files/PrimerSDK/PrimerSDK-prefix.pch";
-				INFOPLIST_FILE = "Target Support Files/PrimerSDK/PrimerSDK-Info.plist";
-				INSTALL_PATH = "$(LOCAL_LIBRARY_DIR)/Frameworks";
-				IPHONEOS_DEPLOYMENT_TARGET = 10.0;
-				LD_RUNPATH_SEARCH_PATHS = "$(inherited) @executable_path/Frameworks @loader_path/Frameworks";
-				MODULEMAP_FILE = "Target Support Files/PrimerSDK/PrimerSDK.modulemap";
-				PRODUCT_MODULE_NAME = PrimerSDK;
-				PRODUCT_NAME = PrimerSDK;
-				SDKROOT = iphoneos;
-				SKIP_INSTALL = YES;
-				SWIFT_ACTIVE_COMPILATION_CONDITIONS = "$(inherited) ";
-				SWIFT_VERSION = 4.2;
-				TARGETED_DEVICE_FAMILY = "1,2";
-				VERSIONING_SYSTEM = "apple-generic";
-				VERSION_INFO_PREFIX = "";
-			};
-			name = Debug;
-		};
-		CBA446A927D120F1404CBD42C0B37E22 /* Release */ = {
-			isa = XCBuildConfiguration;
-			baseConfigurationReference = 7489E7B4129D66B025FCECB7CA4BCB0E /* PrimerSDK.release.xcconfig */;
-			buildSettings = {
-				CLANG_ENABLE_OBJC_WEAK = NO;
-				"CODE_SIGN_IDENTITY[sdk=appletvos*]" = "";
-				"CODE_SIGN_IDENTITY[sdk=iphoneos*]" = "";
-				"CODE_SIGN_IDENTITY[sdk=watchos*]" = "";
-				CURRENT_PROJECT_VERSION = 1;
-				DEFINES_MODULE = YES;
-				DYLIB_COMPATIBILITY_VERSION = 1;
-				DYLIB_CURRENT_VERSION = 1;
-				DYLIB_INSTALL_NAME_BASE = "@rpath";
-				GCC_PREFIX_HEADER = "Target Support Files/PrimerSDK/PrimerSDK-prefix.pch";
-				INFOPLIST_FILE = "Target Support Files/PrimerSDK/PrimerSDK-Info.plist";
-				INSTALL_PATH = "$(LOCAL_LIBRARY_DIR)/Frameworks";
-				IPHONEOS_DEPLOYMENT_TARGET = 10.0;
-				LD_RUNPATH_SEARCH_PATHS = "$(inherited) @executable_path/Frameworks @loader_path/Frameworks";
-				MODULEMAP_FILE = "Target Support Files/PrimerSDK/PrimerSDK.modulemap";
-				PRODUCT_MODULE_NAME = PrimerSDK;
-				PRODUCT_NAME = PrimerSDK;
-				SDKROOT = iphoneos;
-				SKIP_INSTALL = YES;
-				SWIFT_ACTIVE_COMPILATION_CONDITIONS = "$(inherited) ";
-				SWIFT_VERSION = 4.2;
-				TARGETED_DEVICE_FAMILY = "1,2";
-				VALIDATE_PRODUCT = YES;
-				VERSIONING_SYSTEM = "apple-generic";
-				VERSION_INFO_PREFIX = "";
-			};
-			name = Release;
 		};
 		D299434AB35E7FD6F7921C8EF24742FF /* Debug */ = {
 			isa = XCBuildConfiguration;
@@ -3512,25 +2063,49 @@
 			};
 			name = Debug;
 		};
-		F07CB049625D8C72EA8CA1B4CEA81CBD /* Release */ = {
+		DD175752E75B143CA81392E246B9F2C7 /* Debug */ = {
 			isa = XCBuildConfiguration;
-			baseConfigurationReference = 7489E7B4129D66B025FCECB7CA4BCB0E /* PrimerSDK.release.xcconfig */;
+			baseConfigurationReference = 5EFE04D5EBC78FAD3569FFDB79C1ED07 /* PrimerSDK.debug.xcconfig */;
 			buildSettings = {
-				CONFIGURATION_BUILD_DIR = "$(BUILD_DIR)/$(CONFIGURATION)$(EFFECTIVE_PLATFORM_NAME)/PrimerSDK";
-				IBSC_MODULE = PrimerSDK;
-				INFOPLIST_FILE = "Target Support Files/PrimerSDK/ResourceBundle-PrimerResources-PrimerSDK-Info.plist";
+				CLANG_ENABLE_OBJC_WEAK = NO;
+				"CODE_SIGN_IDENTITY[sdk=appletvos*]" = "";
+				"CODE_SIGN_IDENTITY[sdk=iphoneos*]" = "";
+				"CODE_SIGN_IDENTITY[sdk=watchos*]" = "";
+				CURRENT_PROJECT_VERSION = 1;
+				DEFINES_MODULE = YES;
+				DYLIB_COMPATIBILITY_VERSION = 1;
+				DYLIB_CURRENT_VERSION = 1;
+				DYLIB_INSTALL_NAME_BASE = "@rpath";
+				GCC_PREFIX_HEADER = "Target Support Files/PrimerSDK/PrimerSDK-prefix.pch";
+				INFOPLIST_FILE = "Target Support Files/PrimerSDK/PrimerSDK-Info.plist";
+				INSTALL_PATH = "$(LOCAL_LIBRARY_DIR)/Frameworks";
 				IPHONEOS_DEPLOYMENT_TARGET = 10.0;
-				PRODUCT_NAME = PrimerResources;
+				LD_RUNPATH_SEARCH_PATHS = "$(inherited) @executable_path/Frameworks @loader_path/Frameworks";
+				MODULEMAP_FILE = "Target Support Files/PrimerSDK/PrimerSDK.modulemap";
+				PRODUCT_MODULE_NAME = PrimerSDK;
+				PRODUCT_NAME = PrimerSDK;
 				SDKROOT = iphoneos;
 				SKIP_INSTALL = YES;
+				SWIFT_ACTIVE_COMPILATION_CONDITIONS = "$(inherited) ";
+				SWIFT_VERSION = 4.2;
 				TARGETED_DEVICE_FAMILY = "1,2";
-				WRAPPER_EXTENSION = bundle;
+				VERSIONING_SYSTEM = "apple-generic";
+				VERSION_INFO_PREFIX = "";
 			};
-			name = Release;
+			name = Debug;
 		};
 /* End XCBuildConfiguration section */
 
 /* Begin XCConfigurationList section */
+		2A0E4FE827D54F8AC771BFB186008FDF /* Build configuration list for PBXNativeTarget "PrimerSDK" */ = {
+			isa = XCConfigurationList;
+			buildConfigurations = (
+				DD175752E75B143CA81392E246B9F2C7 /* Debug */,
+				4296BE7C673DD9A7B06E07D59113C9AE /* Release */,
+			);
+			defaultConfigurationIsVisible = 0;
+			defaultConfigurationName = Release;
+		};
 		4821239608C13582E20E6DA73FD5F1F9 /* Build configuration list for PBXProject "Pods" */ = {
 			isa = XCConfigurationList;
 			buildConfigurations = (
@@ -3540,19 +2115,11 @@
 			defaultConfigurationIsVisible = 0;
 			defaultConfigurationName = Release;
 		};
-<<<<<<< HEAD
-		D604CD2955AE139949E6F7A1E1F80B76 /* Build configuration list for PBXNativeTarget "PrimerSDK" */ = {
+		6CC1923DD27CAB56F612BD9193769847 /* Build configuration list for PBXNativeTarget "PrimerSDK-PrimerResources" */ = {
 			isa = XCConfigurationList;
 			buildConfigurations = (
-				9722A36DC9B6D09FEF1B67FF763C5E24 /* Debug */,
-				CBA446A927D120F1404CBD42C0B37E22 /* Release */,
-=======
-		7D5FE11F905409F17FE97BFCA4F9ED9B /* Build configuration list for PBXNativeTarget "PrimerSDK-PrimerResources" */ = {
-			isa = XCConfigurationList;
-			buildConfigurations = (
-				1F076369AE511E4D22CF65AEBEECE515 /* Debug */,
-				2F480CA95F0BB7CC106AB6097D7AFCAC /* Release */,
->>>>>>> 37b5453d
+				782992A1D854B00EA3089290E9DB8548 /* Debug */,
+				2EE28A2E39B140A249E4AD6CF437B4AD /* Release */,
 			);
 			defaultConfigurationIsVisible = 0;
 			defaultConfigurationName = Release;
@@ -3566,23 +2133,6 @@
 			defaultConfigurationIsVisible = 0;
 			defaultConfigurationName = Release;
 		};
-<<<<<<< HEAD
-		F4DC4ACD3747562264DBCF3A1BC40FC7 /* Build configuration list for PBXNativeTarget "PrimerSDK-PrimerResources" */ = {
-			isa = XCConfigurationList;
-			buildConfigurations = (
-				5C426D28E590A3AA2B2A1CB4854832FF /* Debug */,
-				F07CB049625D8C72EA8CA1B4CEA81CBD /* Release */,
-=======
-		EC5B1308C1EC7224F980620552E92AAD /* Build configuration list for PBXNativeTarget "PrimerSDK" */ = {
-			isa = XCConfigurationList;
-			buildConfigurations = (
-				BA4FDD41D666A3FF8EF4A76BF89A3574 /* Debug */,
-				74C87E13F03A44D1E2B5323E9F28BF9F /* Release */,
->>>>>>> 37b5453d
-			);
-			defaultConfigurationIsVisible = 0;
-			defaultConfigurationName = Release;
-		};
 		F978C8F95E406B727BEB461AF06CD6F7 /* Build configuration list for PBXNativeTarget "Pods-PrimerSDK_Example" */ = {
 			isa = XCConfigurationList;
 			buildConfigurations = (
